[workspace]
members = ["harper-cli", "harper-core", "harper-ls", "harper-comments", "harper-wasm", "harper-tree-sitter", "harper-html", "harper-literate-haskell", "harper-typst", "harper-stats", "harper-pos-utils", "harper-brill", "harper-ink", "harper-python", "harper-jjdescription"]
resolver = "2"

<<<<<<< HEAD
# Comment out the below lines if you plan to use a debugger.
# [profile.test]
# opt-level = 3
=======
[profile.test]
opt-level = 3
>>>>>>> 6714b73d

[profile.release]
opt-level = 3
# Stripping binaries triggers a bug in `wasm-opt`.
# Disable it for now.
# strip = true

# Release profile with debug info.
# Useful for debugging and profiling.
[profile.release-debug]
inherits = "release"
debug = 2<|MERGE_RESOLUTION|>--- conflicted
+++ resolved
@@ -2,14 +2,9 @@
 members = ["harper-cli", "harper-core", "harper-ls", "harper-comments", "harper-wasm", "harper-tree-sitter", "harper-html", "harper-literate-haskell", "harper-typst", "harper-stats", "harper-pos-utils", "harper-brill", "harper-ink", "harper-python", "harper-jjdescription"]
 resolver = "2"
 
-<<<<<<< HEAD
 # Comment out the below lines if you plan to use a debugger.
 # [profile.test]
 # opt-level = 3
-=======
-[profile.test]
-opt-level = 3
->>>>>>> 6714b73d
 
 [profile.release]
 opt-level = 3
