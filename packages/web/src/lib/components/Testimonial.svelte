<script lang="ts">
import { Card } from 'components';

export let authorName: string;
export let authorSubtitle: string;
export let testimonial: string;
</script>

<Card class="flex h-full flex-col justify-between gap-6">
<<<<<<< HEAD
	<p class="text-base leading-relaxed text-neutral-700 dark:text-neutral-200">
=======
	<p class="text-base text-neutral-700 dark:text-neutral-200">
>>>>>>> b1e50b2d
		{testimonial}
	</p>
	<footer class="flex flex-col gap-1">
		<span class="font-semibold text-neutral-900 dark:text-neutral-50">{authorName}</span>
		<span class="text-sm text-neutral-600 dark:text-neutral-400">{authorSubtitle}</span>
	</footer>
</Card><|MERGE_RESOLUTION|>--- conflicted
+++ resolved
@@ -7,11 +7,7 @@
 </script>
 
 <Card class="flex h-full flex-col justify-between gap-6">
-<<<<<<< HEAD
-	<p class="text-base leading-relaxed text-neutral-700 dark:text-neutral-200">
-=======
 	<p class="text-base text-neutral-700 dark:text-neutral-200">
->>>>>>> b1e50b2d
 		{testimonial}
 	</p>
 	<footer class="flex flex-col gap-1">
