@import "tailwindcss";
@import "components/components.css";

@custom-variant dark (&:where(.dark, .dark *));

@theme {
	--color-primary-50: #fef4e7; /* honey bronze */
	--color-primary-100: #fce9cf;
	--color-primary-200: #f9d49f;
	--color-primary-300: #f7be6e;
	--color-primary-400: #f4a83e;
	--color-primary: #f1920e;
	--color-primary-600: #c1750b;
	--color-primary-700: #915808;
	--color-primary-800: #603b06;
	--color-primary-900: #301d03;
	--color-primary-950: #221402;

	--color-accent-50: #fee7e9; /* hot fuchsia */
	--color-accent-100: #fccfd3;
	--color-accent-200: #f99fa6;
	--color-accent-300: #f76e7a;
	--color-accent-400: #f43e4d;
	--color-accent: #f10e21;
	--color-accent-600: #c10b1a;
	--color-accent-700: #910814;
	--color-accent-800: #60060d;
	--color-accent-900: #300307;
	--color-accent-950: #220205;

	--color-cream: #fef4e7; /* simple cream */
	--color-cream-100: #fce9cf;
	--color-cream-200: #f9d49f;
	--color-cream-300: #f7be6e;
	--color-cream-400: #f4a83e;
	--color-cream-500: #f1920e;
	--color-cream-600: #c1750b;
	--color-cream-700: #915808;
	--color-cream-800: #603b06;
	--color-cream-900: #301d03;
	--color-cream-950: #221402;

	--color-champagne-mist-50: #fef4e7;
	--color-champagne-mist-100: #fce9cf;
	--color-champagne-mist-200: #fad49e;
	--color-champagne-mist-300: #f7be6e;
	--color-champagne-mist-400: #f5a83d;
	--color-champagne-mist-500: #f2930d;
	--color-champagne-mist-600: #c2750a;
	--color-champagne-mist-700: #915808;
	--color-champagne-mist-800: #613b05;
	--color-champagne-mist-900: #301d03;
	--color-champagne-mist-950: #221502;

	--color-white: #fffdfa;
	--color-white-100: #fceacf;
	--color-white-200: #fad59e;
	--color-white-300: #f7c06e;
	--color-white-400: #f5ab3d;
	--color-white-500: #f2960d;
	--color-white-600: #c2780a;
	--color-white-700: #915a08;
	--color-white-800: #613c05;
	--color-white-900: #301e03;
	--color-white-950: #221502;
}

body {
	@apply bg-white text-black dark:bg-black dark:text-white;

	font-family:
		Atkinson Hyperlegible,
		sans-serif;
}

ul {
	@apply list-disc pl-4;
}

ol {
	@apply list-decimal pl-4;
}

h1 {
	@apply text-4xl font-extrabold tracking-tight lg:text-5xl py-4;
	font-family: Domine, serif;
}

h2 {
	@apply text-3xl font-semibold tracking-tight py-4;
	font-family: Domine, serif;
}

h3 {
	@apply text-2xl font-semibold tracking-tight py-4;
	font-family: Domine, serif;
}

h4 {
	@apply text-xl font-semibold tracking-tight;
	font-family: Domine, serif;
}

p {
<<<<<<< HEAD
	@apply leading-7 [&:not(:first-child)]:mt-6;
=======
	@apply leading-[130%] [&:not(:first-child)]:mt-6;
>>>>>>> b1e50b2d
}

a {
	@apply underline-offset-4 text-black dark:text-white;
}

blockquote {
	@apply mt-6 border-l-2 border-gray-200 pl-6 italic dark:border-gray-700;
}

code {
	font-family: "JetBrains Mono", monospace;
	word-break: keep-all;
}

code * {
	font-family: "JetBrains Mono", monospace;
}

.underlinespecial {
	position: relative;
	background-color: var(--bg-color);
}

.underlinespecial::after {
	transition-property: all;
	transition-timing-function: cubic-bezier(0.4, 0, 0.2, 1);
	transition-duration: 150ms;
	content: "";
	display: block;
	width: 100%;
	height: var(--line-width);
	border-radius: 1000px;
	background: var(--line-color);
	position: absolute;
	bottom: -3px;
	left: 0;
}

textarea {
	--tw-ring-shadow: 0 0 #000;
}

.animate-bigbounce {
	animation: bigbounce 1s infinite;
}

.animate-after-bigbounce::after {
	animation: bigbounce 1s infinite;
}

@keyframes bigbounce {
	0%,
	100% {
		transform: translateY(-40%);
		animation-timing-function: cubic-bezier(0.8, 0, 1, 1);
	}
	50% {
		transform: none;
		animation-timing-function: cubic-bezier(0, 0, 0.2, 1);
	}
}

.header {
	padding-top: 6px;
}

th[align="center"] {
	text-align: center;
}

th[align="right"] {
	text-align: right;
}

.skew-hover {
	@apply transition-all hover:rotate-3 hover:scale-105;
}

.skew-hover-left {
	@apply transition-all hover:-rotate-3 hover:scale-105;
}<|MERGE_RESOLUTION|>--- conflicted
+++ resolved
@@ -102,11 +102,7 @@
 }
 
 p {
-<<<<<<< HEAD
-	@apply leading-7 [&:not(:first-child)]:mt-6;
-=======
 	@apply leading-[130%] [&:not(:first-child)]:mt-6;
->>>>>>> b1e50b2d
 }
 
 a {
