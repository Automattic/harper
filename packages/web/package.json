{
	"name": "harper-web",
	"version": "0.0.1",
	"private": true,
	"scripts": {
		"dev": "vite dev",
		"build": "vite build",
		"preview": "vite preview",
		"check": "svelte-kit sync && svelte-check --tsconfig ./tsconfig.json",
		"check:watch": "svelte-kit sync && svelte-check --tsconfig ./tsconfig.json --watch",
		"start": "node build"
	},
	"devDependencies": {
		"@sveltejs/adapter-node": "^5.2.12",
		"@sveltejs/kit": "^2.17.1",
		"@sveltejs/vite-plugin-svelte": "^5.0.3",
		"@types/reveal.js": "^5.0.3",
		"autoprefixer": "^10.4.21",
		"flowbite": "^3.1.2",
		"flowbite-svelte": "^0.44.18",
		"postcss": "^8.4.31",
		"svelte": "^5.15.0",
		"svelte-check": "^4.1.5",
		"tailwindcss": "^3.3.3",
		"tslib": "^2.4.1",
<<<<<<< HEAD
		"vite": "^6.1.0",
		"typescript": "^5.7.3",
=======
		"typescript": "^5.8.2",
		"vite": "^6.0.9",
>>>>>>> 758f4c70
		"vite-plugin-pwa": "^0.21.1",
		"vite-plugin-top-level-await": "^1.5.0",
		"vite-plugin-wasm": "^3.4.1"
	},
	"type": "module",
	"dependencies": {
		"@sveltepress/theme-default": "^5.0.7",
		"@sveltepress/vite": "^1.1.5",
		"harper.js": "link:../harper.js",
		"lodash-es": "^4.17.21",
		"reveal.js": "^5.1.0",
		"svelte-intersection-observer": "^1.0.0",
		"typed.js": "^2.1.0"
	}
}<|MERGE_RESOLUTION|>--- conflicted
+++ resolved
@@ -23,13 +23,8 @@
 		"svelte-check": "^4.1.5",
 		"tailwindcss": "^3.3.3",
 		"tslib": "^2.4.1",
-<<<<<<< HEAD
 		"vite": "^6.1.0",
-		"typescript": "^5.7.3",
-=======
 		"typescript": "^5.8.2",
-		"vite": "^6.0.9",
->>>>>>> 758f4c70
 		"vite-plugin-pwa": "^0.21.1",
 		"vite-plugin-top-level-await": "^1.5.0",
 		"vite-plugin-wasm": "^3.4.1"
