--- conflicted
+++ resolved
@@ -1,937 +1,4 @@
 {
-<<<<<<< HEAD
-  "name": "harper",
-  "displayName": "Harper",
-  "description": "The grammar checker for developers",
-  "version": "0.21.1",
-  "private": true,
-  "author": "Elijah Potter",
-  "publisher": "elijah-potter",
-  "license": "Apache-2.0",
-  "icon": "icon.png",
-  "galleryBanner": {
-    "color": "#F2F2F2",
-    "theme": "light"
-  },
-  "repository": {
-    "type": "git",
-    "url": "https://github.com/automattic/harper"
-  },
-  "bugs": {
-    "url": "https://github.com/automattic/harper/issues"
-  },
-  "engines": {
-    "vscode": "^1.89.0"
-  },
-  "categories": [
-    "Other"
-  ],
-  "keywords": [
-    "grammar",
-    "spellcheck",
-    "writing"
-  ],
-  "activationEvents": [
-    "onLanguage:c",
-    "onLanguage:cmake",
-    "onLanguage:cpp",
-    "onLanguage:csharp",
-    "onLanguage:dart",
-    "onLanguage:git-commit",
-    "onLanguage:go",
-    "onLanguage:haskell",
-    "onLanguage:html",
-    "onLanguage:java",
-    "onLanguage:javascript",
-    "onLanguage:javascriptreact",
-    "onLanguage:literate haskell",
-    "onLanguage:lua",
-    "onLanguage:markdown",
-    "onLanguage:nix",
-    "onLanguage:php",
-    "onLanguage:plaintext",
-    "onLanguage:python",
-    "onLanguage:ruby",
-    "onLanguage:rust",
-    "onLanguage:shellscript",
-    "onLanguage:swift",
-    "onLanguage:toml",
-    "onLanguage:typescript",
-    "onLanguage:typescriptreact",
-    "onLanguage:typst"
-  ],
-  "main": "./build/extension.js",
-  "contributes": {
-    "commands": [
-      {
-        "command": "harper.languageserver.restart",
-        "title": "Harper: Restart Language Server",
-        "description": "Restart harper-ls"
-      }
-    ],
-    "configuration": {
-      "type": "object",
-      "title": "Harper",
-      "properties": {
-        "harper-ls.path": {
-          "scope": "resource",
-          "type": "string",
-          "description": "Optional path to a harper-ls executable to use."
-        },
-        "harper-ls.codeActions.forceStable": {
-          "scope": "resource",
-          "type": "boolean",
-          "default": false,
-          "description": "Make code actions appear in \"stable\" positions by placing code actions that should always be available like adding misspelled words in the dictionary first."
-        },
-        "harper-ls.diagnosticSeverity": {
-          "scope": "resource",
-          "type": "string",
-          "enum": [
-            "error",
-            "hint",
-            "information",
-            "warning"
-          ],
-          "default": "information",
-          "description": "How severe do you want diagnostics to appear in the editor?"
-        },
-        "harper-ls.fileDictPath": {
-          "scope": "resource",
-          "type": "string",
-          "description": "Optional path to a file dictionary directory to use."
-        },
-        "harper-ls.isolateEnglish": {
-          "scope": "resource",
-          "type": "boolean",
-          "default": false,
-          "description": "Only lint English text in documents that are a mixture of English and another language."
-        },
-        "harper-ls.markdown.ignore_link_title": {
-          "scope": "resource",
-          "type": "boolean",
-          "default": false,
-          "description": "Skip linting link titles."
-        },
-        "harper-ls.userDictPath": {
-          "scope": "resource",
-          "type": "string",
-          "description": "Optional path to a global dictionary file to use."
-        },
-        "harper-ls.linters.amazon_names": {
-          "scope": "resource",
-          "type": "boolean",
-          "default": true,
-          "description": "When referring to the various products of Amazon.com, make sure to treat them as a proper noun."
-        },
-        "harper-ls.linters.americas": {
-          "scope": "resource",
-          "type": "boolean",
-          "default": true,
-          "description": "When referring to North, Central, and South America, make sure to treat them as a proper noun."
-        },
-        "harper-ls.linters.an_a": {
-          "scope": "resource",
-          "type": "boolean",
-          "default": true,
-          "description": "A rule that looks for incorrect indefinite articles. For example, `this is an mule` would be flagged as incorrect."
-        },
-        "harper-ls.linters.and_alike": {
-          "scope": "resource",
-          "type": "boolean",
-          "default": true,
-          "description": "Looks for slight improper modifications to the phrase `and alike`."
-        },
-        "harper-ls.linters.anybody": {
-          "scope": "resource",
-          "type": "boolean",
-          "default": true,
-          "description": "Looks for incorrect spacing inside the closed compound `anybody`."
-        },
-        "harper-ls.linters.anyhow": {
-          "scope": "resource",
-          "type": "boolean",
-          "default": true,
-          "description": "Looks for incorrect spacing inside the closed compound `anyhow`."
-        },
-        "harper-ls.linters.anywhere": {
-          "scope": "resource",
-          "type": "boolean",
-          "default": true,
-          "description": "Looks for incorrect spacing inside the closed compound `anywhere`."
-        },
-        "harper-ls.linters.apple_names": {
-          "scope": "resource",
-          "type": "boolean",
-          "default": true,
-          "description": "When referring to Apple products and services, make sure to treat them as proper nouns."
-        },
-        "harper-ls.linters.australia": {
-          "scope": "resource",
-          "type": "boolean",
-          "default": true,
-          "description": "When referring to the states of Australia, make sure to treat them as a proper noun."
-        },
-        "harper-ls.linters.avoid_curses": {
-          "scope": "resource",
-          "type": "boolean",
-          "default": true,
-          "description": "A rule that looks for common offensive language."
-        },
-        "harper-ls.linters.azure_names": {
-          "scope": "resource",
-          "type": "boolean",
-          "default": true,
-          "description": "When referring to Azure cloud services, make sure to treat them as proper nouns."
-        },
-        "harper-ls.linters.backplane": {
-          "scope": "resource",
-          "type": "boolean",
-          "default": true,
-          "description": "Looks for incorrect spacing inside the closed compound `backplane`."
-        },
-        "harper-ls.linters.bad_rap": {
-          "scope": "resource",
-          "type": "boolean",
-          "default": true,
-          "description": "Looks for slight improper modifications to the phrase `bad rap`."
-        },
-        "harper-ls.linters.baited_breath": {
-          "scope": "resource",
-          "type": "boolean",
-          "default": true,
-          "description": "Ensures `bated breath` is written correctly, as `baited breath` is incorrect."
-        },
-        "harper-ls.linters.bare_in_mind": {
-          "scope": "resource",
-          "type": "boolean",
-          "default": true,
-          "description": "Ensures the phrase `bear in mind` is used correctly instead of `bare in mind`."
-        },
-        "harper-ls.linters.bated_breath": {
-          "scope": "resource",
-          "type": "boolean",
-          "default": true,
-          "description": "Looks for slight improper modifications to the phrase `bated breath`."
-        },
-        "harper-ls.linters.beck_and_call": {
-          "scope": "resource",
-          "type": "boolean",
-          "default": true,
-          "description": "Looks for slight improper modifications to the phrase `beck and call`."
-        },
-        "harper-ls.linters.boring_words": {
-          "scope": "resource",
-          "type": "boolean",
-          "default": false,
-          "description": "This rule looks for particularly boring or overused words. Using varied language is an easy way to keep a reader's attention."
-        },
-        "harper-ls.linters.canada": {
-          "scope": "resource",
-          "type": "boolean",
-          "default": true,
-          "description": "When referring to the provinces of Canada, make sure to treat them as a proper noun."
-        },
-        "harper-ls.linters.capitalize_personal_pronouns": {
-          "scope": "resource",
-          "type": "boolean",
-          "default": true,
-          "description": "Forgetting to capitalize personal pronouns, like \"I\" or \"I'm\" is one of the most common errors. This rule helps with that."
-        },
-        "harper-ls.linters.change_tack": {
-          "scope": "resource",
-          "type": "boolean",
-          "default": true,
-          "description": "Looks for slight improper modifications to the phrase `change tack`."
-        },
-        "harper-ls.linters.chinese_communist_party": {
-          "scope": "resource",
-          "type": "boolean",
-          "default": true,
-          "description": "When referring to the political party, make sure to treat them as a proper noun."
-        },
-        "harper-ls.linters.chock_full": {
-          "scope": "resource",
-          "type": "boolean",
-          "default": true,
-          "description": "Flags common soundalikes of \"chock-full\" and makes sure they're hyphenated."
-        },
-        "harper-ls.linters.compound_nouns": {
-          "scope": "resource",
-          "type": "boolean",
-          "default": true,
-          "description": "Detects compound nouns split by a space and suggests merging them when both parts form a valid noun."
-        },
-        "harper-ls.linters.correct_number_suffix": {
-          "scope": "resource",
-          "type": "boolean",
-          "default": true,
-          "description": "When making quick edits, it is common for authors to change the value of a number without changing its suffix. This rule looks for these cases, for example: `2st`."
-        },
-        "harper-ls.linters.currency_placement": {
-          "scope": "resource",
-          "type": "boolean",
-          "default": true,
-          "description": "The location of currency symbols varies by country. The rule looks for and corrects improper positioning."
-        },
-        "harper-ls.linters.desktop": {
-          "scope": "resource",
-          "type": "boolean",
-          "default": true,
-          "description": "Looks for incorrect spacing inside the closed compound `desktop`."
-        },
-        "harper-ls.linters.despite_of": {
-          "scope": "resource",
-          "type": "boolean",
-          "default": true,
-          "description": "Corrects the misuse of `despite of` and suggests the proper alternatives `despite` or `in spite of`."
-        },
-        "harper-ls.linters.devops": {
-          "scope": "resource",
-          "type": "boolean",
-          "default": true,
-          "description": "Looks for incorrect spacing inside the closed compound `devops`."
-        },
-        "harper-ls.linters.dot_initialisms": {
-          "scope": "resource",
-          "type": "boolean",
-          "default": true,
-          "description": "Ensures common initialisms (like \"i.e.\") are properly dot-separated."
-        },
-        "harper-ls.linters.ellipsis_length": {
-          "scope": "resource",
-          "type": "boolean",
-          "default": true,
-          "description": "Make sure you have the correct number of dots in your ellipsis."
-        },
-        "harper-ls.linters.eluded_to": {
-          "scope": "resource",
-          "type": "boolean",
-          "default": true,
-          "description": "Corrects `eluded to` to `alluded to` in contexts referring to indirect references."
-        },
-        "harper-ls.linters.en_masse": {
-          "scope": "resource",
-          "type": "boolean",
-          "default": true,
-          "description": "Looks for slight improper modifications to the phrase `en masse`."
-        },
-        "harper-ls.linters.everywhere": {
-          "scope": "resource",
-          "type": "boolean",
-          "default": true,
-          "description": "Looks for incorrect spacing inside the closed compound `everywhere`."
-        },
-        "harper-ls.linters.face_first": {
-          "scope": "resource",
-          "type": "boolean",
-          "default": true,
-          "description": "Ensures `face first` is correctly hyphenated as `face-first` when used before `into`."
-        },
-        "harper-ls.linters.fast_paste": {
-          "scope": "resource",
-          "type": "boolean",
-          "default": true,
-          "description": "Detects incorrect usage of `fast paste` or `fast-paste` and suggests `fast-paced` as the correct phrase."
-        },
-        "harper-ls.linters.furthermore": {
-          "scope": "resource",
-          "type": "boolean",
-          "default": true,
-          "description": "Looks for incorrect spacing inside the closed compound `furthermore`."
-        },
-        "harper-ls.linters.google_names": {
-          "scope": "resource",
-          "type": "boolean",
-          "default": true,
-          "description": "When referring to Google products and services, make sure to treat them as proper nouns."
-        },
-        "harper-ls.linters.henceforth": {
-          "scope": "resource",
-          "type": "boolean",
-          "default": true,
-          "description": "Looks for incorrect spacing inside the closed compound `henceforth`."
-        },
-        "harper-ls.linters.hereby": {
-          "scope": "resource",
-          "type": "boolean",
-          "default": true,
-          "description": "`Here by` in some contexts should be `hereby`"
-        },
-        "harper-ls.linters.holidays": {
-          "scope": "resource",
-          "type": "boolean",
-          "default": true,
-          "description": "When referring to holidays, make sure to treat them as a proper noun."
-        },
-        "harper-ls.linters.hop_hope": {
-          "scope": "resource",
-          "type": "boolean",
-          "default": true,
-          "description": "Handles common errors involving `hop` and `hope`. Ensures `hop` is used correctly in phrases like `hop on a bus` while correcting mistaken uses of `hope` in contexts where `hop` is expected."
-        },
-        "harper-ls.linters.however": {
-          "scope": "resource",
-          "type": "boolean",
-          "default": true,
-          "description": "Looks for incorrect spacing inside the closed compound `however`."
-        },
-        "harper-ls.linters.human_life": {
-          "scope": "resource",
-          "type": "boolean",
-          "default": true,
-          "description": "Looks for slight improper modifications to the phrase `human life`."
-        },
-        "harper-ls.linters.hunger_pang": {
-          "scope": "resource",
-          "type": "boolean",
-          "default": true,
-          "description": "Looks for slight improper modifications to the phrase `hunger pang`."
-        },
-        "harper-ls.linters.hyphenate_number_day": {
-          "scope": "resource",
-          "type": "boolean",
-          "default": true,
-          "description": "Ensures a hyphen is used in `X-day` when it is part of a compound adjective, such as `4-day work week`."
-        },
-        "harper-ls.linters.insofar": {
-          "scope": "resource",
-          "type": "boolean",
-          "default": true,
-          "description": "Looks for incorrect spacing inside the closed compound `insofar`."
-        },
-        "harper-ls.linters.instead": {
-          "scope": "resource",
-          "type": "boolean",
-          "default": true,
-          "description": "Looks for incorrect spacing inside the closed compound `instead`."
-        },
-        "harper-ls.linters.intact": {
-          "scope": "resource",
-          "type": "boolean",
-          "default": true,
-          "description": "Looks for incorrect spacing inside the closed compound `intact`."
-        },
-        "harper-ls.linters.into": {
-          "scope": "resource",
-          "type": "boolean",
-          "default": true,
-          "description": "Looks for incorrect spacing inside the closed compound `into`."
-        },
-        "harper-ls.linters.itself": {
-          "scope": "resource",
-          "type": "boolean",
-          "default": true,
-          "description": "Looks for incorrect spacing inside the closed compound `itself`."
-        },
-        "harper-ls.linters.koreas": {
-          "scope": "resource",
-          "type": "boolean",
-          "default": true,
-          "description": "When referring to the nations, make sure to treat them as a proper noun."
-        },
-        "harper-ls.linters.laptop": {
-          "scope": "resource",
-          "type": "boolean",
-          "default": true,
-          "description": "Looks for incorrect spacing inside the closed compound `laptop`."
-        },
-        "harper-ls.linters.left_right_hand": {
-          "scope": "resource",
-          "type": "boolean",
-          "default": true,
-          "description": "Ensures `left hand` and `right hand` are hyphenated when used as adjectives before a noun, such as in `left-hand side` or `right-hand corner`."
-        },
-        "harper-ls.linters.let_alone": {
-          "scope": "resource",
-          "type": "boolean",
-          "default": true,
-          "description": "Looks for slight improper modifications to the phrase `let alone`."
-        },
-        "harper-ls.linters.lets_confusion": {
-          "scope": "resource",
-          "type": "boolean",
-          "default": true,
-          "description": "It's often hard to determine where the subject should go with the word `let`. This rule attempts to find common errors with redundancy and contractions that may lead to confusion for readers."
-        },
-        "harper-ls.linters.likewise": {
-          "scope": "resource",
-          "type": "boolean",
-          "default": true,
-          "description": "Looks for incorrect spacing inside the closed compound `likewise`."
-        },
-        "harper-ls.linters.linking_verbs": {
-          "scope": "resource",
-          "type": "boolean",
-          "default": false,
-          "description": "Linking verbs connect nouns to other ideas. Make sure you do not accidentally link words that aren't nouns."
-        },
-        "harper-ls.linters.lo_and_behold": {
-          "scope": "resource",
-          "type": "boolean",
-          "default": true,
-          "description": "Detects the exact phrase `long and behold` and suggests replacing it with the idiomatically correct `lo and behold`"
-        },
-        "harper-ls.linters.long_sentences": {
-          "scope": "resource",
-          "type": "boolean",
-          "default": true,
-          "description": "This rule looks for run-on sentences, which can make your work harder to grok."
-        },
-        "harper-ls.linters.malaysia": {
-          "scope": "resource",
-          "type": "boolean",
-          "default": true,
-          "description": "When referring to the states of Malaysia and their capitals, make sure to treat them as a proper noun."
-        },
-        "harper-ls.linters.matcher": {
-          "scope": "resource",
-          "type": "boolean",
-          "default": true,
-          "description": "A collection of curated rules. A catch-all that will be removed in the future."
-        },
-        "harper-ls.linters.merge_words": {
-          "scope": "resource",
-          "type": "boolean",
-          "default": true,
-          "description": "Accidentally inserting a space inside a word is common. This rule looks for valid words that are split by whitespace."
-        },
-        "harper-ls.linters.meta_names": {
-          "scope": "resource",
-          "type": "boolean",
-          "default": true,
-          "description": "When referring to Meta products and services, make sure to treat them as proper nouns."
-        },
-        "harper-ls.linters.microsoft_names": {
-          "scope": "resource",
-          "type": "boolean",
-          "default": true,
-          "description": "When referring to Microsoft products and services, make sure to treat them as proper nouns."
-        },
-        "harper-ls.linters.middleware": {
-          "scope": "resource",
-          "type": "boolean",
-          "default": true,
-          "description": "Looks for incorrect spacing inside the closed compound `middleware`."
-        },
-        "harper-ls.linters.misunderstand": {
-          "scope": "resource",
-          "type": "boolean",
-          "default": true,
-          "description": "Looks for incorrect spacing inside the closed compound `misunderstand`."
-        },
-        "harper-ls.linters.misunderstood": {
-          "scope": "resource",
-          "type": "boolean",
-          "default": true,
-          "description": "Looks for incorrect spacing inside the closed compound `misunderstood`."
-        },
-        "harper-ls.linters.misuse": {
-          "scope": "resource",
-          "type": "boolean",
-          "default": true,
-          "description": "Looks for incorrect spacing inside the closed compound `misuse`."
-        },
-        "harper-ls.linters.misused": {
-          "scope": "resource",
-          "type": "boolean",
-          "default": true,
-          "description": "Looks for incorrect spacing inside the closed compound `misused`."
-        },
-        "harper-ls.linters.multicore": {
-          "scope": "resource",
-          "type": "boolean",
-          "default": true,
-          "description": "Looks for incorrect spacing inside the closed compound `multicore`."
-        },
-        "harper-ls.linters.multimedia": {
-          "scope": "resource",
-          "type": "boolean",
-          "default": true,
-          "description": "Looks for incorrect spacing inside the closed compound `multimedia`."
-        },
-        "harper-ls.linters.multiple_sequential_pronouns": {
-          "scope": "resource",
-          "type": "boolean",
-          "default": true,
-          "description": "When editing work to change point of view (i.e. first-person or third-person) it is common to add pronouns while neglecting to remove old ones. This rule catches cases where you have multiple disparate pronouns in sequence."
-        },
-        "harper-ls.linters.multithreading": {
-          "scope": "resource",
-          "type": "boolean",
-          "default": true,
-          "description": "Looks for incorrect spacing inside the closed compound `multithreading`."
-        },
-        "harper-ls.linters.mute_point": {
-          "scope": "resource",
-          "type": "boolean",
-          "default": true,
-          "description": "Ensures `moot point` is used instead of `mute point`, as `moot` means debatable or irrelevant."
-        },
-        "harper-ls.linters.myself": {
-          "scope": "resource",
-          "type": "boolean",
-          "default": true,
-          "description": "Looks for incorrect spacing inside the closed compound `myself`."
-        },
-        "harper-ls.linters.need_help": {
-          "scope": "resource",
-          "type": "boolean",
-          "default": true,
-          "description": "Looks for slight improper modifications to the phrase `need help`."
-        },
-        "harper-ls.linters.no_longer": {
-          "scope": "resource",
-          "type": "boolean",
-          "default": true,
-          "description": "Looks for slight improper modifications to the phrase `no longer`."
-        },
-        "harper-ls.linters.no_oxford_comma": {
-          "scope": "resource",
-          "type": "boolean",
-          "default": false,
-          "description": "The Oxford comma is one of the more controversial rules in common use today. Enabling this lint checks that there is no comma before `and`, `or` or `nor` when listing out more than two ideas."
-        },
-        "harper-ls.linters.nobody": {
-          "scope": "resource",
-          "type": "boolean",
-          "default": true,
-          "description": "Looks for incorrect spacing inside the closed compound `nobody`."
-        },
-        "harper-ls.linters.nonetheless": {
-          "scope": "resource",
-          "type": "boolean",
-          "default": true,
-          "description": "Looks for incorrect spacing inside the closed compound `nonetheless`."
-        },
-        "harper-ls.linters.nothing": {
-          "scope": "resource",
-          "type": "boolean",
-          "default": true,
-          "description": "Looks for incorrect spacing inside the closed compound `nothing`."
-        },
-        "harper-ls.linters.notwithstanding": {
-          "scope": "resource",
-          "type": "boolean",
-          "default": true,
-          "description": "Looks for incorrect spacing inside the closed compound `notwithstanding`."
-        },
-        "harper-ls.linters.number_suffix_capitalization": {
-          "scope": "resource",
-          "type": "boolean",
-          "default": true,
-          "description": "You should never capitalize number suffixes."
-        },
-        "harper-ls.linters.of_course": {
-          "scope": "resource",
-          "type": "boolean",
-          "default": true,
-          "description": "Looks for slight improper modifications to the phrase `of course`."
-        },
-        "harper-ls.linters.overall": {
-          "scope": "resource",
-          "type": "boolean",
-          "default": true,
-          "description": "Looks for incorrect spacing inside the closed compound `overall`."
-        },
-        "harper-ls.linters.overclocking": {
-          "scope": "resource",
-          "type": "boolean",
-          "default": true,
-          "description": "Looks for incorrect spacing inside the closed compound `overclocking`."
-        },
-        "harper-ls.linters.overload": {
-          "scope": "resource",
-          "type": "boolean",
-          "default": true,
-          "description": "Looks for incorrect spacing inside the closed compound `overload`."
-        },
-        "harper-ls.linters.overnight": {
-          "scope": "resource",
-          "type": "boolean",
-          "default": true,
-          "description": "Looks for incorrect spacing inside the closed compound `overnight`."
-        },
-        "harper-ls.linters.oxford_comma": {
-          "scope": "resource",
-          "type": "boolean",
-          "default": true,
-          "description": "The Oxford comma is one of the more controversial rules in common use today. Enabling this lint checks that there is a comma before `and`, `or`, or `nor` when listing out more than two ideas."
-        },
-        "harper-ls.linters.pique_interest": {
-          "scope": "resource",
-          "type": "boolean",
-          "default": true,
-          "description": "Detects incorrect usage of `peak` or `peek` when the intended word is `pique`, as in the phrase `you've peaked my interest`."
-        },
-        "harper-ls.linters.plural_conjugate": {
-          "scope": "resource",
-          "type": "boolean",
-          "default": false,
-          "description": "Make sure you use the correct conjugation of the verb \"to be\" in plural contexts."
-        },
-        "harper-ls.linters.possessive_your": {
-          "scope": "resource",
-          "type": "boolean",
-          "default": true,
-          "description": "The possessive version of `you` is more common before nouns."
-        },
-        "harper-ls.linters.postpone": {
-          "scope": "resource",
-          "type": "boolean",
-          "default": true,
-          "description": "Looks for incorrect spacing inside the closed compound `postpone`."
-        },
-        "harper-ls.linters.pronoun_contraction": {
-          "scope": "resource",
-          "type": "boolean",
-          "default": true,
-          "description": "Choosing when to contract pronouns is a challenging art. This rule looks for faults."
-        },
-        "harper-ls.linters.proofread": {
-          "scope": "resource",
-          "type": "boolean",
-          "default": true,
-          "description": "Looks for incorrect spacing inside the closed compound `proofread`."
-        },
-        "harper-ls.linters.regardless": {
-          "scope": "resource",
-          "type": "boolean",
-          "default": true,
-          "description": "Looks for incorrect spacing inside the closed compound `regardless`."
-        },
-        "harper-ls.linters.repeated_words": {
-          "scope": "resource",
-          "type": "boolean",
-          "default": true,
-          "description": "This rule looks for repetitions of words that are not homographs."
-        },
-        "harper-ls.linters.sentence_capitalization": {
-          "scope": "resource",
-          "type": "boolean",
-          "default": true,
-          "description": "The opening word of a sentence should almost always be capitalized."
-        },
-        "harper-ls.linters.sneaking_suspicion": {
-          "scope": "resource",
-          "type": "boolean",
-          "default": true,
-          "description": "Looks for slight improper modifications to the phrase `sneaking suspicion`."
-        },
-        "harper-ls.linters.somebody": {
-          "scope": "resource",
-          "type": "boolean",
-          "default": true,
-          "description": "Looks for incorrect spacing inside the closed compound `somebody`."
-        },
-        "harper-ls.linters.somehow": {
-          "scope": "resource",
-          "type": "boolean",
-          "default": true,
-          "description": "Looks for incorrect spacing inside the closed compound `somehow`."
-        },
-        "harper-ls.linters.somewhat_something": {
-          "scope": "resource",
-          "type": "boolean",
-          "default": true,
-          "description": "When describing a single instance of a noun, use `something` rather than `somewhat`."
-        },
-        "harper-ls.linters.somewhere": {
-          "scope": "resource",
-          "type": "boolean",
-          "default": true,
-          "description": "Looks for incorrect spacing inside the closed compound `somewhere`."
-        },
-        "harper-ls.linters.spaces": {
-          "scope": "resource",
-          "type": "boolean",
-          "default": true,
-          "description": "Words should be separated by at most one space."
-        },
-        "harper-ls.linters.special_attention": {
-          "scope": "resource",
-          "type": "boolean",
-          "default": true,
-          "description": "Looks for slight improper modifications to the phrase `special attention`."
-        },
-        "harper-ls.linters.spell_check": {
-          "scope": "resource",
-          "type": "boolean",
-          "default": true,
-          "description": "Looks and provides corrections for misspelled words."
-        },
-        "harper-ls.linters.spelled_numbers": {
-          "scope": "resource",
-          "type": "boolean",
-          "default": false,
-          "description": "Most style guides recommend that you spell out numbers less than ten."
-        },
-        "harper-ls.linters.state_of_the_art": {
-          "scope": "resource",
-          "type": "boolean",
-          "default": true,
-          "description": "Detects incorrect usage of `state of art` and suggests `state of the art` as the correct phrase."
-        },
-        "harper-ls.linters.supposed_to": {
-          "scope": "resource",
-          "type": "boolean",
-          "default": true,
-          "description": "Looks for slight improper modifications to the phrase `supposed to`."
-        },
-        "harper-ls.linters.terminating_conjunctions": {
-          "scope": "resource",
-          "type": "boolean",
-          "default": true,
-          "description": "Subordinating conjunctions are words that create a grammatical space for another idea or clause. As such, they should never appear at the end of a clause."
-        },
-        "harper-ls.linters.than_others": {
-          "scope": "resource",
-          "type": "boolean",
-          "default": true,
-          "description": "Looks for slight improper modifications to the phrase `than others`."
-        },
-        "harper-ls.linters.that_challenged": {
-          "scope": "resource",
-          "type": "boolean",
-          "default": true,
-          "description": "Looks for slight improper modifications to the phrase `that challenged`."
-        },
-        "harper-ls.linters.that_which": {
-          "scope": "resource",
-          "type": "boolean",
-          "default": true,
-          "description": "Repeating the word \"that\" is often redundant. The phrase `that which` is easier to read."
-        },
-        "harper-ls.linters.then_than": {
-          "scope": "resource",
-          "type": "boolean",
-          "default": true,
-          "description": "Corrects the misuse of `then` to `than`."
-        },
-        "harper-ls.linters.therefore": {
-          "scope": "resource",
-          "type": "boolean",
-          "default": true,
-          "description": "Looks for incorrect spacing inside the closed compound `therefore`."
-        },
-        "harper-ls.linters.thereupon": {
-          "scope": "resource",
-          "type": "boolean",
-          "default": true,
-          "description": "Looks for incorrect spacing inside the closed compound `thereupon`."
-        },
-        "harper-ls.linters.turn_it_off": {
-          "scope": "resource",
-          "type": "boolean",
-          "default": true,
-          "description": "Looks for slight improper modifications to the phrase `turn it off`."
-        },
-        "harper-ls.linters.unclosed_quotes": {
-          "scope": "resource",
-          "type": "boolean",
-          "default": true,
-          "description": "Quotation marks should always be closed. Unpaired quotation marks are a hallmark of sloppy work."
-        },
-        "harper-ls.linters.underclock": {
-          "scope": "resource",
-          "type": "boolean",
-          "default": true,
-          "description": "Looks for incorrect spacing inside the closed compound `underclock`."
-        },
-        "harper-ls.linters.united_organizations": {
-          "scope": "resource",
-          "type": "boolean",
-          "default": true,
-          "description": "When referring to national or international organizations, make sure to treat them as a proper noun."
-        },
-        "harper-ls.linters.upset": {
-          "scope": "resource",
-          "type": "boolean",
-          "default": true,
-          "description": "Looks for incorrect spacing inside the closed compound `upset`."
-        },
-        "harper-ls.linters.upward": {
-          "scope": "resource",
-          "type": "boolean",
-          "default": true,
-          "description": "Looks for incorrect spacing inside the closed compound `upward`."
-        },
-        "harper-ls.linters.use_genitive": {
-          "scope": "resource",
-          "type": "boolean",
-          "default": false,
-          "description": "Looks for situations where the genitive case of \"there\" should be used."
-        },
-        "harper-ls.linters.want_be": {
-          "scope": "resource",
-          "type": "boolean",
-          "default": true,
-          "description": "Detects incorrect usage of `want be` and suggests `won't be` or `want to be` based on context."
-        },
-        "harper-ls.linters.was_aloud": {
-          "scope": "resource",
-          "type": "boolean",
-          "default": true,
-          "description": "Ensures `was aloud` and `were aloud` are corrected to `was allowed` or `were allowed` when referring to permission."
-        },
-        "harper-ls.linters.whereas": {
-          "scope": "resource",
-          "type": "boolean",
-          "default": true,
-          "description": "The Whereas rule is designed to identify instances where the phrase `where as` is used in text and suggests replacing it with the single word `whereas`."
-        },
-        "harper-ls.linters.whereupon": {
-          "scope": "resource",
-          "type": "boolean",
-          "default": true,
-          "description": "Looks for incorrect spacing inside the closed compound `whereupon`."
-        },
-        "harper-ls.linters.widespread": {
-          "scope": "resource",
-          "type": "boolean",
-          "default": true,
-          "description": "Looks for incorrect spacing inside the closed compound `widespread`."
-        },
-        "harper-ls.linters.worldwide": {
-          "scope": "resource",
-          "type": "boolean",
-          "default": true,
-          "description": "Looks for incorrect spacing inside the closed compound `worldwide`."
-        },
-        "harper-ls.linters.wrong_quotes": {
-          "scope": "resource",
-          "type": "boolean",
-          "default": false,
-          "description": "The key on the keyboard often used as a quotation mark is actually a double-apostrophe. Use the correct character."
-        }
-      }
-    }
-  },
-  "scripts": {
-    "watch:esbuild": "node esbuild.cjs --watch",
-    "watch:tsc": "tsc --noEmit --watch",
-    "test": "yarn lint && tsc && node esbuild.cjs && node build/tests/runTests.js",
-    "vscode:prepublish": "yarn lint && tsc --noEmit && node esbuild.cjs --production",
-    "package": "vsce package",
-    "lint": "eslint src --ext ts"
-  },
-  "devDependencies": {
-    "@types/jasmine": "^5.1.4",
-    "@types/node": "22.x",
-    "@types/vscode": "^1.89.0",
-    "@typescript-eslint/eslint-plugin": "^7.7.1",
-    "@typescript-eslint/parser": "^7.7.1",
-    "@vscode/test-electron": "^2.3.9",
-    "@vscode/vsce": "^3.0.0",
-    "esbuild": "^0.25.0",
-    "eslint": "^8.57.0",
-    "jasmine": "^5.3.0",
-    "typescript": "^5.7.3"
-  },
-  "dependencies": {
-    "vscode-languageclient": "^9.0.1"
-  }
-=======
 	"name": "harper",
 	"displayName": "Harper",
 	"description": "The grammar checker for developers",
@@ -1842,14 +909,13 @@
 	"scripts": {
 		"watch:esbuild": "node esbuild.cjs --watch",
 		"watch:tsc": "tsc --noEmit --watch",
-		"pretest": "yarn lint && tsc && node esbuild.cjs",
-		"test": "node build/tests/runTests.js",
+		"test": "yarn lint && tsc && node esbuild.cjs && node build/tests/runTests.js",
 		"vscode:prepublish": "yarn lint && tsc --noEmit && node esbuild.cjs --production",
 		"package": "vsce package",
 		"lint": "eslint src --ext ts"
 	},
 	"devDependencies": {
-		"@types/jasmine": "^5.1.6",
+		"@types/jasmine": "^5.1.4",
 		"@types/node": "22.x",
 		"@types/vscode": "^1.89.0",
 		"@typescript-eslint/eslint-plugin": "^7.7.1",
@@ -1858,11 +924,10 @@
 		"@vscode/vsce": "^3.0.0",
 		"esbuild": "^0.25.0",
 		"eslint": "^8.57.0",
-		"jasmine": "^5.6.0",
+		"jasmine": "^5.3.0",
 		"typescript": "^5.7.3"
 	},
 	"dependencies": {
 		"vscode-languageclient": "^9.0.1"
 	}
->>>>>>> b1e4a31c
 }