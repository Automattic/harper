--- conflicted
+++ resolved
@@ -2,17 +2,10 @@
 import { Dialect } from 'harper.js';
 import { startCase } from 'lodash-es';
 import { type App, PluginSettingTab, Setting } from 'obsidian';
-<<<<<<< HEAD
-import { dictToString, stringToDict } from './dictUtils';
-import type HarperPlugin from './index.js';
-import type State from './State.js';
-import type { Settings } from './State.js';
-=======
 import type State from './State.js';
 import type { Settings } from './State.js';
 import type HarperPlugin from './index.js';
 import { linesToString, stringToLines } from './textUtils';
->>>>>>> 64b20a84
 
 export class HarperSettingTab extends PluginSettingTab {
 	private state: State;
