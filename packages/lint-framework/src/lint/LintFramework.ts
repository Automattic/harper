import computeLintBoxes from './computeLintBoxes';
import { isVisible } from './domUtils';
import Highlights from './Highlights';
import PopupHandler from './PopupHandler';
import type { UnpackedLint, UnpackedLintGroups } from './unpackLint';
<<<<<<< HEAD
import ProtocolClient from '../../../chrome-plugin/src/ProtocolClient'
import type { IgnorableLintBox } from './Box';
=======
>>>>>>> 852b74da

type ActivationKey = 'off' | 'shift' | 'control';

type Modifier = 'Ctrl' | 'Shift' | 'Alt';

type Hotkey = {
  modifiers: Modifier[];
  key: string;
};

/** Events on an input (any kind) that can trigger a re-render. */
const INPUT_EVENTS = ['focus', 'keyup', 'paste', 'change', 'scroll'];
/** Events on the window that can trigger a re-render. */
const PAGE_EVENTS = ['resize', 'scroll'];

/** Orchestrates linting and rendering in response to events on the page. */
export default class LintFramework {
	private highlights: Highlights;
	private popupHandler: PopupHandler;
	private targets: Set<Node>;
	private scrollableAncestors: Set<HTMLElement>;
	private lintRequested = false;
	private renderRequested = false;
	private lastLints: { target: HTMLElement; lints: UnpackedLintGroups }[] = [];
	private lastBoxes: IgnorableLintBox[] = [];

	/** The function to be called to re-render the highlights. This is a variable because it is used to register/deregister event listeners. */
	private updateEventCallback: () => void;

	/** Function used to fetch lints for a given text/domain. */
	private lintProvider: (text: string, domain: string) => Promise<UnpackedLintGroups>;
	/** Actions wired by host environment (extension/app). */
	private actions: {
		ignoreLint?: (hash: string) => Promise<void>;
		getActivationKey?: () => Promise<ActivationKey>;
		getHotkey?: () => Promise<Hotkey>;
		openOptions?: () => Promise<void>;
		addToUserDictionary?: (words: string[]) => Promise<void>;
		reportError?: (lint: UnpackedLint) => Promise<void>;
	};

	constructor(
		lintProvider: (text: string, domain: string) => Promise<UnpackedLintGroups>,
		actions: {
			ignoreLint?: (hash: string) => Promise<void>;
			getActivationKey?: () => Promise<ActivationKey>;
			getHotkey?: () => Promise<Hotkey>;
			openOptions?: () => Promise<void>;
			addToUserDictionary?: (words: string[]) => Promise<void>;
			reportError?: () => Promise<void>;
		},
	) {
		this.lintProvider = lintProvider;
		this.actions = actions;
		this.highlights = new Highlights();
		this.popupHandler = new PopupHandler({
			getActivationKey: actions.getActivationKey,
			openOptions: actions.openOptions,
			addToUserDictionary: actions.addToUserDictionary,
			reportError: actions.reportError,
		});
		this.targets = new Set();
		this.scrollableAncestors = new Set();
		this.lastLints = [];

		this.updateEventCallback = () => {
			this.update();
		};

		const timeoutCallback = () => {
			this.update();

			setTimeout(timeoutCallback, 100);
		};

		timeoutCallback();

		this.attachWindowListeners();
	}

	/** Returns the currents targets that are visible on-screen. */
	onScreenTargets(): Node[] {
		const onScreen = [] as Node[];

		for (const target of this.targets) {
			if (isVisible(target)) {
				onScreen.push(target);
			}
		}

		return onScreen;
	}

	async update() {
		this.requestRender();
		this.requestLintUpdate();
	}

	async requestLintUpdate() {
		if (this.lintRequested) {
			return;
		}

		// Avoid duplicate requests in the queue
		this.lintRequested = true;

		const lintResults = await Promise.all(
			this.onScreenTargets().map(async (target) => {
				if (!document.contains(target)) {
					this.targets.delete(target);
					return { target: null as HTMLElement | null, lints: {} };
				}

				const text =
					target instanceof HTMLTextAreaElement || target instanceof HTMLInputElement
						? target.value
						: target.textContent;

				if (!text || text.length > 120000) {
					return { target: null as HTMLElement | null, lints: {} };
				}

				const lintsBySource = await this.lintProvider(text, window.location.hostname);
				return { target: target as HTMLElement, lints: lintsBySource };
			}),
		);

		this.lastLints = lintResults.filter((r) => r.target != null) as any;
		this.lintRequested = false;
		this.requestRender();
	}

	/**
	 * Hotkey to apply the suggestion of the most likely word
	 */
	public async lintHotkey() {
		let hotkey = await ProtocolClient.getHotkey();

		document.addEventListener('keydown', (event: KeyboardEvent) => {

			if (!hotkey) return;

			let key = event.key.toLowerCase();
			let expectedKey = hotkey.key.toLowerCase();

			let hasCtrl = event.ctrlKey === hotkey.modifiers.includes('Ctrl');
			let hasAlt = event.altKey === hotkey.modifiers.includes('Alt');
			let hasShift = event.shiftKey === hotkey.modifiers.includes('Shift');

			let match = key === expectedKey && hasCtrl && hasAlt && hasShift;

			if (match) {
				event.preventDefault();
				event.stopImmediatePropagation();
				let previousBox = this.lastBoxes[this.lastBoxes.length - 1];
				let previousLint = this.lastLints[this.lastLints.length - 1];
				if(previousBox.lint.suggestions.length > 0) {
					const allLints = Object.values(previousLint.lints).flat();
					previousBox.applySuggestion(allLints[allLints.length - 1].suggestions[0]);

				} else {
					previousBox.ignoreLint?.();
				}

			}

		}, {capture: true});

	}


	public async addTarget(target: Node) {
		if (!this.targets.has(target)) {
			this.targets.add(target);
			this.update();
			this.attachTargetListeners(target);
		}
	}

	public async removeTarget(target: HTMLElement) {
		if (this.targets.has(target)) {
			this.targets.delete(target);
			this.update();
			this.detachTargetListeners(target);
		} else {
			throw new Error('HTMLElement not added.');
		}
	}

	private attachTargetListeners(target: Node) {
		for (const event of INPUT_EVENTS) {
			target.addEventListener(event, this.updateEventCallback);
		}

		const observer = new MutationObserver(this.updateEventCallback);
		const config = { subtree: true, characterData: true };

		if ((target as any).tagName == undefined) {
			observer.observe((target as any).parentElement!, config);
		} else {
			observer.observe(target as Element, config);
		}

		const scrollableAncestors = getScrollableAncestors(target);

		for (const el of scrollableAncestors) {
			if (!this.scrollableAncestors.has(el as HTMLElement)) {
				this.scrollableAncestors.add(el as HTMLElement);
				(el as HTMLElement).addEventListener('scroll', this.updateEventCallback, {
					capture: true,
					passive: true,
				});
			}
		}
	}

	private detachTargetListeners(target: HTMLElement) {
		for (const event of INPUT_EVENTS) {
			target.removeEventListener(event, this.updateEventCallback);
		}
	}

	private attachWindowListeners() {
		this.lintHotkey();
		for (const event of PAGE_EVENTS) {
			window.addEventListener(event, this.updateEventCallback);
		}
	}

	private requestRender() {
		if (this.renderRequested) {
			return;
		}

		this.renderRequested = true;

		requestAnimationFrame(() => {
			const boxes = this.lastLints.flatMap(({ target, lints }) =>
				target
					? Object.entries(lints).flatMap(([ruleName, ls]) =>
							ls.flatMap((l) =>
								computeLintBoxes(target, l as any, ruleName, {
									ignoreLint: this.actions.ignoreLint,
								}),
							),
						)
					: [],
			);
			this.highlights.renderLintBoxes(boxes);
			this.popupHandler.updateLintBoxes(boxes);

			this.renderRequested = false;
			this.lastBoxes = boxes;
		});
	}
}

/**
 * Returns all scrollable ancestor elements of a given element,
 * ordered from nearest to furthest (ending with the page scroller).
 */
function getScrollableAncestors(element: Node): Element[] {
	const scrollables: Element[] = [];
	const root = document.scrollingElement || document.documentElement;
	let parent = (element as any).parentElement;

	while (parent) {
		const style = window.getComputedStyle(parent);
		const { overflowY, overflowX } = style;
		const canScrollY = overflowY.includes('auto') || overflowY.includes('scroll');
		const canScrollX = overflowX.includes('auto') || overflowX.includes('scroll');

		if (canScrollY || canScrollX) {
			scrollables.push(parent);
		}
		parent = parent.parentElement;
	}

	// Always include the document scroller at the end
	if (root && scrollables[scrollables.length - 1] !== root) {
		scrollables.push(root);
	}

	return scrollables;
}<|MERGE_RESOLUTION|>--- conflicted
+++ resolved
@@ -3,11 +3,8 @@
 import Highlights from './Highlights';
 import PopupHandler from './PopupHandler';
 import type { UnpackedLint, UnpackedLintGroups } from './unpackLint';
-<<<<<<< HEAD
 import ProtocolClient from '../../../chrome-plugin/src/ProtocolClient'
 import type { IgnorableLintBox } from './Box';
-=======
->>>>>>> 852b74da
 
 type ActivationKey = 'off' | 'shift' | 'control';
 
