--- conflicted
+++ resolved
@@ -68,11 +68,8 @@
 				height: shrunkBox.height,
 				lint,
 				source,
-<<<<<<< HEAD
 				rule,
-=======
 				range: range instanceof Range ? range : undefined,
->>>>>>> 87f39550
 				applySuggestion: (sug: UnpackedSuggestion) => {
 					const current = isFormEl(el)
 						? (el as HTMLInputElement | HTMLTextAreaElement).value
