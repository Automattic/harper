--- conflicted
+++ resolved
@@ -19,15 +19,11 @@
 	| GetUserDictionaryRequest
 	| GetActivationKeyRequest
 	| SetActivationKeyRequest
-<<<<<<< HEAD
 	| GetHotkeyRequest
 	| SetHotkeyRequest
-	| OpenOptionsRequest;
-=======
 	| OpenOptionsRequest
 	| OpenReportErrorRequest
 	| PostFormDataRequest;
->>>>>>> 852b74da
 
 export type Response =
 	| LintResponse
@@ -39,13 +35,9 @@
 	| GetDefaultStatusResponse
 	| GetEnabledDomainsResponse
 	| GetUserDictionaryResponse
-<<<<<<< HEAD
 	| GetHotkeyResponse
-	| GetActivationKeyResponse;
-=======
 	| GetActivationKeyResponse
 	| PostFormDataResponse;
->>>>>>> 852b74da
 
 export type LintRequest = {
 	kind: 'lint';
@@ -203,7 +195,6 @@
 	kind: 'openOptions';
 };
 
-<<<<<<< HEAD
 export type GetHotkeyResponse = {
 	kind: 'getHotkey';
 	hotkey: Hotkey;
@@ -219,7 +210,7 @@
 export type Hotkey = {
   modifiers: Modifier[];
   key: string;
-=======
+};
 export type OpenReportErrorRequest = {
 	kind: 'openReportError';
 	example: string;
@@ -231,5 +222,4 @@
 	kind: 'postFormData';
 	url: string;
 	formData: Record<string, string>;
->>>>>>> 852b74da
 };