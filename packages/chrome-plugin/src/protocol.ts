<<<<<<< HEAD
import type { Dialect, LintConfig } from 'harper.js';
import type { UnpackedLint } from '../../../packages/lint-framework/src/lint/unpackLint';
=======
import type { Dialect, LintConfig, Summary } from 'harper.js';
import type { UnpackedLintGroups } from 'lint-framework';
>>>>>>> 852b74da

export type Request =
	| LintRequest
	| GetConfigRequest
	| SetConfigRequest
	| GetLintDescriptionsRequest
	| SetDialectRequest
	| GetDialectRequest
	| SetDomainStatusRequest
	| SetDefaultStatusRequest
	| GetDomainStatusRequest
	| GetDefaultStatusRequest
	| GetEnabledDomainsRequest
	| AddToUserDictionaryRequest
	| SetUserDictionaryRequest
	| IgnoreLintRequest
	| GetUserDictionaryRequest
	| GetActivationKeyRequest
	| SetActivationKeyRequest
<<<<<<< HEAD
	| GetSpellCheckingModeRequest
	| SetSpellCheckingModeRequest
	| OpenOptionsRequest;
=======
	| OpenOptionsRequest
	| OpenReportErrorRequest
	| PostFormDataRequest;
>>>>>>> 852b74da

export type Response =
	| LintResponse
	| GetConfigResponse
	| UnitResponse
	| GetLintDescriptionsResponse
	| GetDialectResponse
	| GetDomainStatusResponse
	| GetDefaultStatusResponse
	| GetEnabledDomainsResponse
	| GetUserDictionaryResponse
	| GetActivationKeyResponse
<<<<<<< HEAD
	| GetSpellCheckingModeResponse;
=======
	| PostFormDataResponse;
>>>>>>> 852b74da

export type LintRequest = {
	kind: 'lint';
	domain: string;
	text: string;
};

export type LintResponse = {
	kind: 'lints';
	lints: UnpackedLintGroups;
};

export type GetConfigRequest = {
	kind: 'getConfig';
};

export type GetConfigResponse = {
	kind: 'getConfig';
	config: LintConfig;
};

export type SetConfigRequest = {
	kind: 'setConfig';
	config: LintConfig;
};

export type SetDialectRequest = {
	kind: 'setDialect';
	dialect: Dialect;
};

export type GetLintDescriptionsRequest = {
	kind: 'getLintDescriptions';
};

export type GetLintDescriptionsResponse = {
	kind: 'getLintDescriptions';
	descriptions: Record<string, string>;
};

export type GetDialectRequest = {
	kind: 'getDialect';
};

export type GetDialectResponse = {
	kind: 'getDialect';
	dialect: Dialect;
};

export type GetDomainStatusRequest = {
	kind: 'getDomainStatus';
	domain: string;
};

export type GetDomainStatusResponse = {
	kind: 'getDomainStatus';
	domain: string;
	enabled: boolean;
};

export type GetDefaultStatusRequest = {
	kind: 'getDefaultStatus';
};

export type GetDefaultStatusResponse = {
	kind: 'getDefaultStatus';
	enabled: boolean;
};

export type GetEnabledDomainsRequest = {
	kind: 'getEnabledDomains';
};

export type GetEnabledDomainsResponse = {
	kind: 'getEnabledDomains';
	domains: string[];
};

export type SetDomainStatusRequest = {
	kind: 'setDomainStatus';
	domain: string;
	enabled: boolean;
	/** Dictates whether this should override a previous setting. */
	overrideValue: boolean;
};

export type SetDefaultStatusRequest = {
	kind: 'setDefaultStatus';
	enabled: boolean;
};

export type AddToUserDictionaryRequest = {
	kind: 'addToUserDictionary';
	words: string[];
};

export type SetUserDictionaryRequest = {
	kind: 'setUserDictionary';
	words: string[];
};

export type GetUserDictionaryRequest = {
	kind: 'getUserDictionary';
};

export type GetUserDictionaryResponse = {
	kind: 'getUserDictionary';
	words: string[];
};

export type IgnoreLintRequest = {
	kind: 'ignoreLint';
	contextHash: string;
};

/** Similar to returning void. */
export type UnitResponse = {
	kind: 'unit';
};

export function createUnitResponse(): UnitResponse {
	return { kind: 'unit' };
}

export enum ActivationKey {
	Off = 'off',
	Shift = 'shift',
	Control = 'control',
}

export type GetActivationKeyRequest = {
	kind: 'getActivationKey';
};

export type GetActivationKeyResponse = {
	kind: 'getActivationKey';
	key: ActivationKey;
};

export type PostFormDataResponse = {
	kind: 'postFormData';
	success: boolean;
};

export type SetActivationKeyRequest = {
	kind: 'setActivationKey';
	key: ActivationKey;
};

export enum SpellCheckingMode {
	Default = 'default',
	Space = 'space',
	Stop = 'stop',
}

export type GetSpellCheckingModeRequest = {
	kind: 'getSpellCheckingMode';
};

export type GetSpellCheckingModeResponse = {
	kind: 'getSpellCheckingMode';
	spellCheckingMode: SpellCheckingMode;
};

export type SetSpellCheckingModeRequest = {
	kind: 'setSpellCheckingMode';
	spellCheckingMode: SpellCheckingMode;
};


export type OpenOptionsRequest = {
	kind: 'openOptions';
};

export type OpenReportErrorRequest = {
	kind: 'openReportError';
	example: string;
	rule_id: string;
	feedback: string;
};

export type PostFormDataRequest = {
	kind: 'postFormData';
	url: string;
	formData: Record<string, string>;
};<|MERGE_RESOLUTION|>--- conflicted
+++ resolved
@@ -1,10 +1,6 @@
-<<<<<<< HEAD
-import type { Dialect, LintConfig } from 'harper.js';
 import type { UnpackedLint } from '../../../packages/lint-framework/src/lint/unpackLint';
-=======
 import type { Dialect, LintConfig, Summary } from 'harper.js';
 import type { UnpackedLintGroups } from 'lint-framework';
->>>>>>> 852b74da
 
 export type Request =
 	| LintRequest
@@ -24,15 +20,11 @@
 	| GetUserDictionaryRequest
 	| GetActivationKeyRequest
 	| SetActivationKeyRequest
-<<<<<<< HEAD
 	| GetSpellCheckingModeRequest
 	| SetSpellCheckingModeRequest
-	| OpenOptionsRequest;
-=======
 	| OpenOptionsRequest
 	| OpenReportErrorRequest
 	| PostFormDataRequest;
->>>>>>> 852b74da
 
 export type Response =
 	| LintResponse
@@ -45,11 +37,9 @@
 	| GetEnabledDomainsResponse
 	| GetUserDictionaryResponse
 	| GetActivationKeyResponse
-<<<<<<< HEAD
+	| PostFormDataResponse
 	| GetSpellCheckingModeResponse;
-=======
-	| PostFormDataResponse;
->>>>>>> 852b74da
+
 
 export type LintRequest = {
 	kind: 'lint';
