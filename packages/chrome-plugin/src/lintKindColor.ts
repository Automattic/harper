--- conflicted
+++ resolved
@@ -11,6 +11,7 @@
 	Spelling: '#EE4266', // Pink-red
 	Style: '#FFD23F', // Yellow
 	WordChoice: '#228B22', // Forest green
+	Typo: '#FF6B35', // Vibrant orange-red
 } as const;
 
 // Export the type for the lint kind keys
@@ -21,41 +22,9 @@
 
 // The main function that uses the map
 export default function lintKindColor(lintKindKey: string): string {
-<<<<<<< HEAD
-	switch (lintKindKey) {
-		case 'Capitalization':
-			return '#540D6E'; // Deep purple
-		case 'Enhancement':
-			return '#0EAD69'; // Green
-		case 'Formatting':
-			return '#7D3C98'; // Amethyst purple
-		case 'Miscellaneous':
-			return '#3BCEAC'; // Turquoise
-		case 'Punctuation':
-			return '#D4850F'; // Dark orange
-		case 'Readability':
-			return '#2E8B57'; // Sea green
-		case 'Redundancy':
-			return '#1A5FB4'; // Deep blue
-		case 'Regionalism':
-			return '#C061CB'; // Vibrant purple
-		case 'Repetition':
-			return '#00A67C'; // Green-cyan
-		case 'Spelling':
-			return '#EE4266'; // Pink-red
-		case 'Style':
-			return '#FFD23F'; // Yellow
-		case 'Typo':
-			return '#FF6B35'; // Vibrant orange-red
-		case 'WordChoice':
-			return '#228B22'; // Forest green
-		default:
-			throw new Error(`Unexpected lint kind: ${lintKindKey}`);
-=======
 	const color = LINT_KIND_COLORS[lintKindKey as LintKind];
 	if (!color) {
 		throw new Error(`Unexpected lint kind: ${lintKindKey}`);
->>>>>>> 4c1c1014
 	}
 	return color;
 }