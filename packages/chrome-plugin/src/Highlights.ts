import type { VNode } from 'virtual-dom';
import createElement from 'virtual-dom/create-element';
import diff from 'virtual-dom/diff';
import h from 'virtual-dom/h';
import patch from 'virtual-dom/patch';
import { type LintBox, isBoxInScreen } from './Box';
import RenderBox from './RenderBox';
import {
	getLexicalRoot,
	getMediumRoot,
	getNotionRoot,
	getQuillJsRoot,
	getShredditComposerRoot,
	getTrixRoot,
} from './editorUtils';
import lintKindColor from './lintKindColor';

/** A class that renders highlights to a page and nothing else. Uses a virtual DOM to minimize jitter. */
export default class Highlights {
	renderBoxes: Map<HTMLElement, RenderBox>;

	constructor() {
		this.renderBoxes = new Map();
	}

	public renderLintBoxes(boxes: LintBox[]) {
		// Sort the lint boxes based on their source, so we can render them all together.
		const sourceToBoxes: Map<HTMLElement, LintBox[]> = new Map();

		for (const box of boxes) {
			const value = sourceToBoxes.get(box.source);

			if (value == null) {
				sourceToBoxes.set(box.source, [box]);
			} else {
				sourceToBoxes.set(box.source, [...value, box]);
			}
		}

		const updated = new Set();

		for (const [source, boxes] of sourceToBoxes.entries()) {
			let renderBox = this.renderBoxes.get(source);

			if (renderBox == null) {
				renderBox = new RenderBox(this.computeRenderTarget(source));
				this.renderBoxes.set(source, renderBox);
			}

			const rect = getInitialContainingRect(renderBox.getShadowHost());

			if (rect != null) {
				renderBox.getShadowHost().style.contain = 'layout';
				renderBox.getShadowHost().style.position = 'fixed';
				renderBox.getShadowHost().style.left = `${-rect.x}px`;
				renderBox.getShadowHost().style.top = `${-rect.y}px`;
				renderBox.getShadowHost().style.width = '100vw';
				renderBox.getShadowHost().style.height = '100vh';
				renderBox.getShadowHost().style.zIndex = '100';
				renderBox.getShadowHost().style.pointerEvents = 'none';
			}

			renderBox.render(this.renderTree(boxes));
			updated.add(source);
		}

		for (const [source, box] of this.renderBoxes.entries()) {
			if (!updated.has(source)) {
				box.render(h('div', {}, []));
			}
		}

		this.pruneDetachedSources();
	}

	/** Remove render boxes for sources that aren't attached any longer. */
	private pruneDetachedSources() {
		for (const [source, box] of this.renderBoxes.entries()) {
			if (!document.contains(source)) {
				box.remove();
				this.renderBoxes.delete(source);
			}
		}
	}

	private renderTree(boxes: LintBox[]): VNode {
		const elements = [];

		for (const box of boxes) {
			const boxEl = h(
				'div',
				{
					style: {
						position: 'fixed',
						left: `${box.x}px`,
						top: `${box.y}px`,
						width: `${box.width}px`,
						height: `${box.height}px`,
						pointerEvents: 'none',
						zIndex: 10,
						borderBottom: `2px solid ${lintKindColor(box.lint.lint_kind)}`,
					},
				},
				[],
			);

			elements.push(boxEl);
		}

		return h('div', {}, elements);
	}

	/** Determines which target the render boxes should be attached to.
	 * Depends on text editor. */
	private computeRenderTarget(el: HTMLElement): HTMLElement {
		if (el.parentElement?.classList.contains('ProseMirror')) {
			return el.parentElement.parentElement;
		}

		const queries = [
			getNotionRoot,
			getSlateRoot,
			getMediumRoot,
			getShredditComposerRoot,
			getQuillJsRoot,
			getLexicalRoot,
			getTrixRoot,
		];

		for (const query of queries) {
			const root = query(el);
			if (root != null) {
				return root.parentElement;
			}
		}

		return el.parentElement;
	}
}

function getInitialContainingRect(el: HTMLElement): DOMRect | null {
	let node = el.parentElement;

	while (node && node.nodeType === 1) {
		if (isContainingBlock(node)) {
			return node.getBoundingClientRect();
		}
		node = node.parentElement;
	}

	return null;
}

<<<<<<< HEAD
=======
function findAncestor(
	el: HTMLElement,
	predicate: (el: HTMLElement) => boolean,
): HTMLElement | null {
	let node = el.parentElement;

	while (node != null) {
		if (predicate(node)) {
			return node;
		}

		node = node.parentElement;
	}

	return null;
}

/** Determines if a given node is a child of a Lexical editor instance.
 * If so, returns the root node of that instance. */
function getLexicalRoot(el: HTMLElement): HTMLElement | null {
	return findAncestor(
		el,
		(node: HTMLElement) => node.getAttribute('data-lexical-editor') == 'true',
	);
}

/** Determines if a given node is a child of a Trix editor instance.
 * If so, returns the root node of that instance. */
function getTrixRoot(el: HTMLElement): HTMLElement | null {
	return findAncestor(el, (node: HTMLElement) => node.nodeName == 'TRIX-EDITOR');
}

/** Determines if a given node is a child of a Reddit composer instance.
 * If so, returns the root node of that instance. */
function getShredditComposerRoot(el: HTMLElement): HTMLElement | null {
	return findAncestor(el, (node: HTMLElement) => node.nodeName == 'SHREDDIT-COMPOSER');
}

/** Determines if a given node is a child of a Quill.js editor instance.
 * If so, returns the root node of that instance. */
function getQuillJsRoot(el: HTMLElement): HTMLElement | null {
	return findAncestor(el, (node: HTMLElement) => node.classList.contains('ql-container'));
}

/** Determines if a given node is a child of a Slate editor instance.
 * If so, returns the root node of that instance. */
function getSlateRoot(el: HTMLElement): HTMLElement | null {
	return findAncestor(el, (node: HTMLElement) => node.getAttribute('data-slate-editor') == 'true');
}

/** Determines if a given node is a child of a Medium.com editor instance.
 * If so, returns the root node of that instance. */
function getMediumRoot(el: HTMLElement): HTMLElement | null {
	return findAncestor(
		el,
		(node: HTMLElement) => node.nodeName == 'MAIN' && location.hostname == 'medium.com',
	);
}

/** Determines if a given node is a child of a Notion editor instance.
 * If so, returns the root node of that instance. */
function getNotionRoot(el: HTMLElement): HTMLElement | null {
	return document.getElementById('notion-app');
}

>>>>>>> 4d379237
/**
 * Determines whether a given element would form the containing block
 * for a descendant with `position: fixed`, based on CSS transforms,
 * filters, containment, container queries, will-change, and
 * content-visibility.
 *
 * Logs the element and the precise reason it qualifies.
 *
 * @param {Element} el
 * @returns {boolean}
 */
function isContainingBlock(el): boolean {
	if (!(el instanceof Element)) {
		throw new TypeError('Expected a DOM Element');
	}

	const style = window.getComputedStyle(el);

	const filter = style.getPropertyValue('filter');
	if (filter !== 'none') {
		return true;
	}

	const backdrop = style.getPropertyValue('backdrop-filter');
	if (backdrop !== 'none') {
		return true;
	}

	const transform = style.getPropertyValue('transform');
	if (transform !== 'none') {
		return true;
	}

	const perspective = style.getPropertyValue('perspective');
	if (perspective !== 'none') {
		return true;
	}

	const contain = style.getPropertyValue('contain');
	const containMatch = contain.match(/\b(layout|paint|strict|content)\b/);
	if (containMatch) {
		return true;
	}

	const willChange = style.getPropertyValue('will-change');
	if (willChange && willChange.trim() !== 'auto') {
		const declared = willChange.split(',').map((p) => p.trim());
		const triggers = ['filter', 'backdrop-filter', 'transform', 'perspective'];
		const intersection = declared.filter((p) => triggers.includes(p));
		if (intersection.length) {
			return true;
		}
	}

	const contentVis = style.getPropertyValue('content-visibility');
	if (contentVis === 'auto') {
		return true;
	}

	return false;
}<|MERGE_RESOLUTION|>--- conflicted
+++ resolved
@@ -151,74 +151,6 @@
 	return null;
 }
 
-<<<<<<< HEAD
-=======
-function findAncestor(
-	el: HTMLElement,
-	predicate: (el: HTMLElement) => boolean,
-): HTMLElement | null {
-	let node = el.parentElement;
-
-	while (node != null) {
-		if (predicate(node)) {
-			return node;
-		}
-
-		node = node.parentElement;
-	}
-
-	return null;
-}
-
-/** Determines if a given node is a child of a Lexical editor instance.
- * If so, returns the root node of that instance. */
-function getLexicalRoot(el: HTMLElement): HTMLElement | null {
-	return findAncestor(
-		el,
-		(node: HTMLElement) => node.getAttribute('data-lexical-editor') == 'true',
-	);
-}
-
-/** Determines if a given node is a child of a Trix editor instance.
- * If so, returns the root node of that instance. */
-function getTrixRoot(el: HTMLElement): HTMLElement | null {
-	return findAncestor(el, (node: HTMLElement) => node.nodeName == 'TRIX-EDITOR');
-}
-
-/** Determines if a given node is a child of a Reddit composer instance.
- * If so, returns the root node of that instance. */
-function getShredditComposerRoot(el: HTMLElement): HTMLElement | null {
-	return findAncestor(el, (node: HTMLElement) => node.nodeName == 'SHREDDIT-COMPOSER');
-}
-
-/** Determines if a given node is a child of a Quill.js editor instance.
- * If so, returns the root node of that instance. */
-function getQuillJsRoot(el: HTMLElement): HTMLElement | null {
-	return findAncestor(el, (node: HTMLElement) => node.classList.contains('ql-container'));
-}
-
-/** Determines if a given node is a child of a Slate editor instance.
- * If so, returns the root node of that instance. */
-function getSlateRoot(el: HTMLElement): HTMLElement | null {
-	return findAncestor(el, (node: HTMLElement) => node.getAttribute('data-slate-editor') == 'true');
-}
-
-/** Determines if a given node is a child of a Medium.com editor instance.
- * If so, returns the root node of that instance. */
-function getMediumRoot(el: HTMLElement): HTMLElement | null {
-	return findAncestor(
-		el,
-		(node: HTMLElement) => node.nodeName == 'MAIN' && location.hostname == 'medium.com',
-	);
-}
-
-/** Determines if a given node is a child of a Notion editor instance.
- * If so, returns the root node of that instance. */
-function getNotionRoot(el: HTMLElement): HTMLElement | null {
-	return document.getElementById('notion-app');
-}
-
->>>>>>> 4d379237
 /**
  * Determines whether a given element would form the containing block
  * for a descendant with `position: fixed`, based on CSS transforms,
