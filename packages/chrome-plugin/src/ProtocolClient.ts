--- conflicted
+++ resolved
@@ -1,9 +1,6 @@
 import type { Dialect, LintConfig } from 'harper.js';
-<<<<<<< HEAD
 import type { UnpackedLint } from '../../../packages/lint-framework/src/lint/unpackLint';
-=======
 import type { UnpackedLintGroups } from 'lint-framework';
->>>>>>> 852b74da
 import { LRUCache } from 'lru-cache';
 import type { ActivationKey, SpellCheckingMode } from './protocol';
 
