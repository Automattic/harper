use paste::paste;

use crate::{
    CharStringExt, Span, Token, TokenKind,
    expr::{FirstMatchOf, FixedPhrase, LongestMatchOf},
    patterns::{AnyPattern, IndefiniteArticle, WhitespacePattern, Word, WordSet},
};

use super::{Expr, Optional, Repeating, Step, UnlessStep};

#[derive(Default)]
pub struct SequenceExpr {
    exprs: Vec<Box<dyn Expr>>,
}

/// Generate a `then_*` method from an available `is_*` function on [`TokenKind`].
macro_rules! gen_then_from_is {
    ($quality:ident) => {
        paste! {
            #[doc = concat!("Adds a step matching a token where [`TokenKind::is_", stringify!($quality), "()`] returns true.")]
            pub fn [< then_$quality >] (self) -> Self{
                self.then(|tok: &Token, _source: &[char]| {
                    tok.kind.[< is_$quality >]()
                })
            }

            #[doc = concat!("Adds an optional step matching a token where [`TokenKind::is_", stringify!($quality), "()`] returns true.")]
            pub fn [< then_optional_$quality >] (self) -> Self{
                self.then_optional(|tok: &Token, _source: &[char]| {
                    tok.kind.[< is_$quality >]()
                })
            }

            #[doc = concat!("Adds a step matching one or more consecutive tokens where [`TokenKind::is_", stringify!($quality), "()`] returns true.")]
            pub fn [< then_one_or_more_$quality s >] (self) -> Self{
                self.then_one_or_more(Box::new(|tok: &Token, _source: &[char]| {
                    tok.kind.[< is_$quality >]()
                }))
            }

            #[doc = concat!("Adds a step matching a token where [`TokenKind::is_", stringify!($quality), "()`] returns false.")]
            pub fn [< then_anything_but_$quality >] (self) -> Self{
                self.then(|tok: &Token, _source: &[char]| {
                    if tok.kind.[< is_$quality >](){
                        false
                    }else{
                        true
                    }
                })
            }
        }
    };
}

impl Expr for SequenceExpr {
    /// Run the expression starting at an index, returning the total matched window.
    ///
    /// If any step returns `None`, the entire expression does as well.
    fn run(&self, mut cursor: usize, tokens: &[Token], source: &[char]) -> Option<Span<Token>> {
        let mut window = Span::new_with_len(cursor, 0);

        for cur_expr in &self.exprs {
            let out = cur_expr.run(cursor, tokens, source)?;

            // Only expand the window if the match actually covers some tokens
            if out.end > out.start {
                window.expand_to_include(out.start);
                window.expand_to_include(out.end.checked_sub(1).unwrap_or(out.start));
            }

            // Only advance cursor if we actually matched something
            if out.end > cursor {
                cursor = out.end;
            } else if out.start < cursor {
                cursor = out.start;
            }
            // If both start and end are equal to cursor, don't move the cursor
        }

        Some(window)
    }
}

impl SequenceExpr {
    // Constructor methods

    /// Construct a new sequence with a [`Word`] at the beginning of the operation list.
    pub fn any_capitalization_of(word: &'static str) -> Self {
        Self::default().then_any_capitalization_of(word)
    }

    /// Shorthand for [`Self::any_capitalization_of`].
    pub fn aco(word: &'static str) -> Self {
        Self::any_capitalization_of(word)
    }

    /// Match the first of multiple expressions.
    pub fn any_of(exprs: Vec<Box<dyn Expr>>) -> Self {
        Self::default().then_any_of(exprs)
    }

    /// Match any word from the given set of words, case-insensitive.
    pub fn word_set(words: &'static [&'static str]) -> Self {
        Self::default().then_word_set(words)
    }

    // General builder methods

    /// Push an [expression](Expr) to the operation list.
    pub fn then(mut self, expr: impl Expr + 'static) -> Self {
        self.exprs.push(Box::new(expr));
        self
    }

    /// Pushes an expression that could move the cursor to the sequence, but does not require it.
    pub fn then_optional(mut self, expr: impl Expr + 'static) -> Self {
        self.exprs.push(Box::new(Optional::new(expr)));
        self
    }

    /// Pushes an expression that will match any of the provided expressions.
    ///
    /// If more than one of the provided expressions match, this function provides no guarantee
    /// as to which match will end up being used. If you need to get the longest of multiple
    /// matches, use [`Self::then_longest_of()`] instead.
    pub fn then_any_of(mut self, exprs: Vec<Box<dyn Expr>>) -> Self {
        self.exprs.push(Box::new(FirstMatchOf::new(exprs)));
        self
    }

    /// Pushes an expression that will match the longest of the provided expressions.
    ///
    /// If you don't need the longest match, prefer using the short-circuiting
    /// [`Self::then_any_of()`] instead.
    pub fn then_longest_of(mut self, exprs: Vec<Box<dyn Expr>>) -> Self {
        self.exprs.push(Box::new(LongestMatchOf::new(exprs)));
        self
    }

    /// Appends the steps in `other` onto the end of `self`.
    /// This is more efficient than [`Self::then`] because it avoids pointer redirection.
    pub fn then_seq(mut self, mut other: Self) -> Self {
        self.exprs.append(&mut other.exprs);
        self
    }

    /// Pushes an expression that will match any word from the given set of words, case-insensitive.
    pub fn then_word_set(self, words: &'static [&'static str]) -> Self {
        self.then(WordSet::new(words))
    }

    /// Matches any token whose `Kind` exactly matches.
    pub fn then_strict(self, kind: TokenKind) -> Self {
        self.then(move |tok: &Token, _source: &[char]| tok.kind == kind)
    }

    /// Match against one or more whitespace tokens.
    pub fn then_whitespace(self) -> Self {
        self.then(WhitespacePattern)
    }

    /// Shorthand for [`Self::then_whitespace`].
    pub fn t_ws(self) -> Self {
        self.then_whitespace()
    }

    pub fn then_one_or_more(self, expr: impl Expr + 'static) -> Self {
        self.then(Repeating::new(Box::new(expr), 1))
    }

    /// Create a new condition that will step one token forward if met.
    /// If the condition is _not_ met, the whole expression returns `None`.
    ///
    /// This can be used to build out exceptions to other rules.
    ///
    /// See [`UnlessStep`] for more info.
    pub fn then_unless(self, condition: impl Expr + 'static) -> Self {
        self.then(UnlessStep::new(condition, |_tok: &Token, _src: &[char]| {
            true
        }))
    }

    /// Match any single token.
    ///
    /// See [`AnyPattern`] for more info.
    pub fn then_anything(self) -> Self {
        self.then(AnyPattern)
    }

    /// Match any single token.
    ///
    /// Shorthand for [`Self::then_anything`].
    pub fn t_any(self) -> Self {
        self.then_anything()
    }

    // Word matching methods

    /// Matches any word.
    pub fn then_any_word(self) -> Self {
        self.then(|tok: &Token, _source: &[char]| tok.kind.is_word())
    }

    /// Match examples of `word` that have any capitalization.
    pub fn then_any_capitalization_of(self, word: &'static str) -> Self {
        self.then(Word::new(word))
    }

    /// Shorthand for [`Self::then_any_capitalization_of`].
    pub fn t_aco(self, word: &'static str) -> Self {
        self.then_any_capitalization_of(word)
    }

    /// Match examples of `word` case-sensitively.
    pub fn then_exact_word(self, word: &'static str) -> Self {
        self.then(Word::new_exact(word))
    }

    /// Match a fixed phrase.
    pub fn then_fixed_phrase(self, phrase: &'static str) -> Self {
        self.then(FixedPhrase::from_phrase(phrase))
    }

    /// Match any word except the ones in `words`.
    pub fn then_word_except(self, words: &'static [&'static str]) -> Self {
        self.then(move |tok: &Token, src: &[char]| {
            !tok.kind.is_word()
                || !words
                    .iter()
                    .any(|&word| tok.span.get_content(src).eq_ignore_ascii_case_str(word))
        })
    }

<<<<<<< HEAD
    // Token kind matching methods
=======
    // Predicate matching methods
>>>>>>> 71be7f61

    /// Match a token of a given kind which is not in the list of words.
    pub fn then_kind_except<F>(self, pred_is: F, ex: &'static [&'static str]) -> Self
    where
        F: Fn(&TokenKind) -> bool + Send + Sync + 'static,
    {
        self.then(move |tok: &Token, src: &[char]| {
            pred_is(&tok.kind)
                && !ex
                    .iter()
                    .any(|&word| tok.span.get_content(src).eq_ignore_ascii_case_str(word))
        })
    }

    /// Match a token where both token kind predicates return true.
    /// For instance, a word that can be both noun and verb.
    pub fn then_kind_both<F1, F2>(self, pred_is_1: F1, pred_is_2: F2) -> Self
    where
        F1: Fn(&TokenKind) -> bool + Send + Sync + 'static,
        F2: Fn(&TokenKind) -> bool + Send + Sync + 'static,
    {
        self.then(move |tok: &Token, _source: &[char]| pred_is_1(&tok.kind) && pred_is_2(&tok.kind))
    }

    /// Match a token where either of the two token kind predicates returns true.
    /// For instance, an adjetive or an adverb.
    pub fn then_kind_either<F1, F2>(self, pred_is_1: F1, pred_is_2: F2) -> Self
    where
        F1: Fn(&TokenKind) -> bool + Send + Sync + 'static,
        F2: Fn(&TokenKind) -> bool + Send + Sync + 'static,
    {
        self.then(move |tok: &Token, _source: &[char]| pred_is_1(&tok.kind) || pred_is_2(&tok.kind))
    }

    /// Match a token where any of the token kind predicates returns true.
    /// Like `then_kind_either` but for more than two predicates.
    pub fn then_kind_any<F>(self, preds_is: &'static [F]) -> Self
    where
        F: Fn(&TokenKind) -> bool + Send + Sync + 'static,
    {
        self.then(move |tok: &Token, _source: &[char]| preds_is.iter().any(|pred| pred(&tok.kind)))
    }

<<<<<<< HEAD
    /// Match a token where any of the token kind predicates returns true,
    /// and the token is not in the list of exceptions.
    pub fn then_kind_any_except<F>(
        self,
        preds_is: &'static [F],
        ex: &'static [&'static str],
=======
    pub fn then_kind_any_or_words<F>(
        self,
        preds: &'static [F],
        words: &'static [&'static str],
>>>>>>> 71be7f61
    ) -> Self
    where
        F: Fn(&TokenKind) -> bool + Send + Sync + 'static,
    {
        self.then(move |tok: &Token, src: &[char]| {
<<<<<<< HEAD
            preds_is.iter().any(|pred| pred(&tok.kind))
                && !ex
=======
            preds.iter().any(|pred| pred(&tok.kind))
                // && !words
                || words
>>>>>>> 71be7f61
                    .iter()
                    .any(|&word| tok.span.get_content(src).eq_ignore_ascii_case_str(word))
        })
    }

<<<<<<< HEAD
    /// Match a token where any of the first token kind predicates returns true,
    /// the second returns false, and the token is not in the list of exceptions.    
    pub fn then_kind_any_but_not_except<F1, F2>(
        self,
        preds_is: &'static [F1],
        pred_not: F2,
        ex: &'static [&'static str],
    ) -> Self
    where
        F1: Fn(&TokenKind) -> bool + Send + Sync + 'static,
        F2: Fn(&TokenKind) -> bool + Send + Sync + 'static,
    {
        self.then(move |tok: &Token, src: &[char]| {
            preds_is.iter().any(|pred| pred(&tok.kind))
                && !pred_not(&tok.kind)
                && !ex
                    .iter()
                    .any(|&word| tok.span.get_content(src).eq_ignore_ascii_case_str(word))
        })
    }

    /// Match a token where the first token kind predicate returns true and the second returns false.
    /// For instance, a word that can be a noun but cannot be a verb.
    pub fn then_kind_is_but_is_not<F1, F2>(self, pred_is: F1, pred_not: F2) -> Self
=======
    /// Adds a step matching a token where the first token kind predicate returns true and the second returns false.
    pub fn then_kind_is_but_is_not<F1, F2>(self, pred1: F1, pred2: F2) -> Self
>>>>>>> 71be7f61
    where
        F1: Fn(&TokenKind) -> bool + Send + Sync + 'static,
        F2: Fn(&TokenKind) -> bool + Send + Sync + 'static,
    {
        self.then(move |tok: &Token, _source: &[char]| pred_is(&tok.kind) && !pred_not(&tok.kind))
    }

    /// Match a token where the first token kind predicate returns true and the second returns false,
    /// and the token is not in the list of exceptions.
    pub fn then_kind_is_but_is_not_except<F1, F2>(
        self,
        pred_is: F1,
        pred_not: F2,
        ex: &'static [&'static str],
    ) -> Self
    where
        F1: Fn(&TokenKind) -> bool + Send + Sync + 'static,
        F2: Fn(&TokenKind) -> bool + Send + Sync + 'static,
    {
        self.then(move |tok: &Token, src: &[char]| {
            pred_is(&tok.kind)
                && !pred_not(&tok.kind)
                && !ex
                    .iter()
                    .any(|&word| tok.span.get_content(src).eq_ignore_ascii_case_str(word))
        })
    }
    // Word property matching methods

    // Out-of-vocabulary word. (Words not in the dictionary)
    gen_then_from_is!(oov);
    gen_then_from_is!(swear);

    // Part-of-speech matching methods

    // Nominals (nouns and pronouns)

    gen_then_from_is!(nominal);
    gen_then_from_is!(plural_nominal);
    gen_then_from_is!(non_plural_nominal);
    gen_then_from_is!(possessive_nominal);

    // Nouns

    gen_then_from_is!(noun);
    gen_then_from_is!(proper_noun);
    gen_then_from_is!(mass_noun_only);

    // Pronouns

    gen_then_from_is!(pronoun);
    gen_then_from_is!(personal_pronoun);
    gen_then_from_is!(first_person_singular_pronoun);
    gen_then_from_is!(first_person_plural_pronoun);
    gen_then_from_is!(second_person_pronoun);
    gen_then_from_is!(third_person_pronoun);
    gen_then_from_is!(third_person_singular_pronoun);
    gen_then_from_is!(third_person_plural_pronoun);
    gen_then_from_is!(object_pronoun);

    // Verbs

    gen_then_from_is!(verb);
    gen_then_from_is!(auxiliary_verb);
    gen_then_from_is!(linking_verb);

    // Adjectives

    gen_then_from_is!(adjective);
    gen_then_from_is!(positive_adjective);
    gen_then_from_is!(comparative_adjective);
    gen_then_from_is!(superlative_adjective);

    // Adverbs

    gen_then_from_is!(adverb);

    // Determiners

    gen_then_from_is!(determiner);
    gen_then_from_is!(demonstrative_determiner);
    gen_then_from_is!(quantifier);
    gen_then_from_is!(non_quantifier_determiner);

    /// Push an [`IndefiniteArticle`] to the end of the operation list.
    pub fn then_indefinite_article(self) -> Self {
        self.then(IndefiniteArticle::default())
    }

    // Other parts of speech

    gen_then_from_is!(conjunction);
    gen_then_from_is!(preposition);

    // Punctuation

    gen_then_from_is!(punctuation);
    gen_then_from_is!(apostrophe);
    gen_then_from_is!(comma);
    gen_then_from_is!(hyphen);
    gen_then_from_is!(period);
    gen_then_from_is!(semicolon);

    // Other

    gen_then_from_is!(number);
    gen_then_from_is!(case_separator);
    gen_then_from_is!(likely_homograph);
}

impl<S> From<S> for SequenceExpr
where
    S: Step + 'static,
{
    fn from(step: S) -> Self {
        Self {
            exprs: vec![Box::new(step)],
        }
    }
}

#[cfg(test)]
mod tests {
    use crate::{
        Document, TokenKind,
        expr::{ExprExt, SequenceExpr},
        linting::tests::SpanVecExt,
    };

    #[test]
    fn test_kind_both() {
        let noun_and_verb =
            SequenceExpr::default().then_kind_both(TokenKind::is_noun, TokenKind::is_verb);
        let doc = Document::new_plain_english_curated("Use a good example.");
        let matches = noun_and_verb.iter_matches_in_doc(&doc).collect::<Vec<_>>();
        assert_eq!(matches.to_strings(&doc), vec!["Use", "good", "example"]);
    }

    #[test]
    fn test_adjective_or_determiner() {
        let expr = SequenceExpr::default()
            .then_kind_either(TokenKind::is_adjective, TokenKind::is_determiner);
        let doc = Document::new_plain_english_curated("Use a good example.");
        let matches = expr.iter_matches_in_doc(&doc).collect::<Vec<_>>();
        assert_eq!(matches.to_strings(&doc), vec!["a", "good"]);
    }

    #[test]
    fn test_noun_but_not_adjective() {
        let expr = SequenceExpr::default()
            .then_kind_is_but_is_not(TokenKind::is_noun, TokenKind::is_adjective);
        let doc = Document::new_plain_english_curated("Use a good example.");
        let matches = expr.iter_matches_in_doc(&doc).collect::<Vec<_>>();
        assert_eq!(matches.to_strings(&doc), vec!["Use", "example"]);
    }
}<|MERGE_RESOLUTION|>--- conflicted
+++ resolved
@@ -231,11 +231,9 @@
         })
     }
 
-<<<<<<< HEAD
-    // Token kind matching methods
-=======
-    // Predicate matching methods
->>>>>>> 71be7f61
+    // Token kind/predicate matching methods
+
+    // One kind
 
     /// Match a token of a given kind which is not in the list of words.
     pub fn then_kind_except<F>(self, pred_is: F, ex: &'static [&'static str]) -> Self
@@ -250,6 +248,8 @@
         })
     }
 
+    // Two kinds
+
     /// Match a token where both token kind predicates return true.
     /// For instance, a word that can be both noun and verb.
     pub fn then_kind_both<F1, F2>(self, pred_is_1: F1, pred_is_2: F2) -> Self
@@ -270,6 +270,39 @@
         self.then(move |tok: &Token, _source: &[char]| pred_is_1(&tok.kind) || pred_is_2(&tok.kind))
     }
 
+    /// Match a token where the first token kind predicate returns true and the second returns false.
+    /// For instance, a word that can be a noun but cannot be a verb.
+    pub fn then_kind_is_but_is_not<F1, F2>(self, pred_is: F1, pred_not: F2) -> Self
+    where
+        F1: Fn(&TokenKind) -> bool + Send + Sync + 'static,
+        F2: Fn(&TokenKind) -> bool + Send + Sync + 'static,
+    {
+        self.then(move |tok: &Token, _source: &[char]| pred_is(&tok.kind) && !pred_not(&tok.kind))
+    }
+
+    /// Match a token where the first token kind predicate returns true and the second returns false,
+    /// and the token is not in the list of exceptions.
+    pub fn then_kind_is_but_is_not_except<F1, F2>(
+        self,
+        pred_is: F1,
+        pred_not: F2,
+        ex: &'static [&'static str],
+    ) -> Self
+    where
+        F1: Fn(&TokenKind) -> bool + Send + Sync + 'static,
+        F2: Fn(&TokenKind) -> bool + Send + Sync + 'static,
+    {
+        self.then(move |tok: &Token, src: &[char]| {
+            pred_is(&tok.kind)
+                && !pred_not(&tok.kind)
+                && !ex
+                    .iter()
+                    .any(|&word| tok.span.get_content(src).eq_ignore_ascii_case_str(word))
+        })
+    }
+
+    // More than two kinds
+
     /// Match a token where any of the token kind predicates returns true.
     /// Like `then_kind_either` but for more than two predicates.
     pub fn then_kind_any<F>(self, preds_is: &'static [F]) -> Self
@@ -279,38 +312,43 @@
         self.then(move |tok: &Token, _source: &[char]| preds_is.iter().any(|pred| pred(&tok.kind)))
     }
 
-<<<<<<< HEAD
     /// Match a token where any of the token kind predicates returns true,
-    /// and the token is not in the list of exceptions.
+    /// and the word is not in the list of exceptions.
     pub fn then_kind_any_except<F>(
         self,
         preds_is: &'static [F],
         ex: &'static [&'static str],
-=======
+    ) -> Self
+    where
+        F: Fn(&TokenKind) -> bool + Send + Sync + 'static,
+    {
+        self.then(move |tok: &Token, src: &[char]| {
+            preds_is.iter().any(|pred| pred(&tok.kind))
+                && !ex
+                    .iter()
+                    .any(|&word| tok.span.get_content(src).eq_ignore_ascii_case_str(word))
+        })
+    }
+
+    /// Match a token where any of the token kind predicates returns true,
+    /// or the token is in the list of words.
     pub fn then_kind_any_or_words<F>(
         self,
         preds: &'static [F],
         words: &'static [&'static str],
->>>>>>> 71be7f61
     ) -> Self
     where
         F: Fn(&TokenKind) -> bool + Send + Sync + 'static,
     {
         self.then(move |tok: &Token, src: &[char]| {
-<<<<<<< HEAD
-            preds_is.iter().any(|pred| pred(&tok.kind))
-                && !ex
-=======
             preds.iter().any(|pred| pred(&tok.kind))
                 // && !words
                 || words
->>>>>>> 71be7f61
                     .iter()
                     .any(|&word| tok.span.get_content(src).eq_ignore_ascii_case_str(word))
         })
     }
 
-<<<<<<< HEAD
     /// Match a token where any of the first token kind predicates returns true,
     /// the second returns false, and the token is not in the list of exceptions.    
     pub fn then_kind_any_but_not_except<F1, F2>(
@@ -332,40 +370,6 @@
         })
     }
 
-    /// Match a token where the first token kind predicate returns true and the second returns false.
-    /// For instance, a word that can be a noun but cannot be a verb.
-    pub fn then_kind_is_but_is_not<F1, F2>(self, pred_is: F1, pred_not: F2) -> Self
-=======
-    /// Adds a step matching a token where the first token kind predicate returns true and the second returns false.
-    pub fn then_kind_is_but_is_not<F1, F2>(self, pred1: F1, pred2: F2) -> Self
->>>>>>> 71be7f61
-    where
-        F1: Fn(&TokenKind) -> bool + Send + Sync + 'static,
-        F2: Fn(&TokenKind) -> bool + Send + Sync + 'static,
-    {
-        self.then(move |tok: &Token, _source: &[char]| pred_is(&tok.kind) && !pred_not(&tok.kind))
-    }
-
-    /// Match a token where the first token kind predicate returns true and the second returns false,
-    /// and the token is not in the list of exceptions.
-    pub fn then_kind_is_but_is_not_except<F1, F2>(
-        self,
-        pred_is: F1,
-        pred_not: F2,
-        ex: &'static [&'static str],
-    ) -> Self
-    where
-        F1: Fn(&TokenKind) -> bool + Send + Sync + 'static,
-        F2: Fn(&TokenKind) -> bool + Send + Sync + 'static,
-    {
-        self.then(move |tok: &Token, src: &[char]| {
-            pred_is(&tok.kind)
-                && !pred_not(&tok.kind)
-                && !ex
-                    .iter()
-                    .any(|&word| tok.span.get_content(src).eq_ignore_ascii_case_str(word))
-        })
-    }
     // Word property matching methods
 
     // Out-of-vocabulary word. (Words not in the dictionary)
