--- conflicted
+++ resolved
@@ -301,6 +301,7 @@
         })
     }
 
+    gen_then_from_is!(sentence_terminator);
     // More than two kinds
 
     /// Match a token where any of the token kind predicates returns true.
@@ -370,11 +371,7 @@
         })
     }
 
-<<<<<<< HEAD
-    gen_then_from_is!(sentence_terminator);
-=======
     // Word property matching methods
->>>>>>> c10b4c63
 
     // Out-of-vocabulary word. (Words not in the dictionary)
     gen_then_from_is!(oov);
