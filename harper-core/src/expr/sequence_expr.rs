--- conflicted
+++ resolved
@@ -231,9 +231,6 @@
         })
     }
 
-    // Out-of-vocabulary word. (Words not in the dictionary)
-    gen_then_from_is!(oov);
-
     // Token kind matching methods
 
     /// Match a token of a given kind which is not in the list of words.
@@ -347,16 +344,12 @@
                     .any(|&word| tok.span.get_content(src).eq_ignore_ascii_case_str(word))
         })
     }
-
-<<<<<<< HEAD
-=======
     // Word property matching methods
 
     // Out-of-vocabulary word. (Words not in the dictionary)
     gen_then_from_is!(oov);
     gen_then_from_is!(swear);
 
->>>>>>> 78d0be56
     // Part-of-speech matching methods
 
     // Nominals (nouns and pronouns)
