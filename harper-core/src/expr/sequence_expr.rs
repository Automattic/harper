--- conflicted
+++ resolved
@@ -108,11 +108,7 @@
         Self::any_capitalization_of(word)
     }
 
-<<<<<<< HEAD
-    /// Match examples of `word` that have any capitalization.
-=======
     /// Construct a new sequence with a [`Word`] at the beginning of the operation list.
->>>>>>> 274721ee
     pub fn any_capitalization_of(word: &'static str) -> Self {
         Self::default().then_any_capitalization_of(word)
     }
