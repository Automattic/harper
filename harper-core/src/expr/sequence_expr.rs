use paste::paste;

use crate::{
    Span, Token, TokenKind,
    patterns::{AnyPattern, IndefiniteArticle, WhitespacePattern, Word},
};

use super::{Expr, Optional, Repeating, Step, UnlessStep};

#[derive(Default)]
pub struct SequenceExpr {
    exprs: Vec<Box<dyn Expr>>,
}

/// Generate a `then_*` method from an available `is_*` function on [`TokenKind`].
macro_rules! gen_then_from_is {
    ($quality:ident) => {
        paste! {
            #[doc = concat!("Adds a step matching a token where [`TokenKind::is_", stringify!($quality), "()`] returns true.")]
            pub fn [< then_$quality >] (self) -> Self{
                self.then(|tok: &Token, _source: &[char]| {
                    tok.kind.[< is_$quality >]()
                })
            }

            #[doc = concat!("Adds an optional step matching a token where [`TokenKind::is_", stringify!($quality), "()`] returns true.")]
            pub fn [< then_optional_$quality >] (self) -> Self{
                self.then_optional(|tok: &Token, _source: &[char]| {
                    tok.kind.[< is_$quality >]()
                })
            }

            #[doc = concat!("Adds a step matching one or more consecutive tokens where [`TokenKind::is_", stringify!($quality), "()`] returns true.")]
            pub fn [< then_one_or_more_$quality s >] (self) -> Self{
                self.then_one_or_more(Box::new(|tok: &Token, _source: &[char]| {
                    tok.kind.[< is_$quality >]()
                }))
            }

            #[doc = concat!("Adds a step matching a token where [`TokenKind::is_", stringify!($quality), "()`] returns false.")]
            pub fn [< then_anything_but_$quality >] (self) -> Self{
                self.then(|tok: &Token, _source: &[char]| {
                    if tok.kind.[< is_$quality >](){
                        false
                    }else{
                        true
                    }
                })
            }
        }
    };
}

impl Expr for SequenceExpr {
    /// Run the expression starting at an index, returning the total matched window.
    ///
    /// If any step returns `None`, the entire expression does as well.
    fn run(&self, mut cursor: usize, tokens: &[Token], source: &[char]) -> Option<Span> {
        let mut window = Span::new_with_len(cursor, 0);

        for cur_expr in &self.exprs {
            let out = cur_expr.run(cursor, tokens, source)?;

            // Only expand the window if the match actually covers some tokens
            if out.end > out.start {
                window.expand_to_include(out.start);
                window.expand_to_include(out.end.checked_sub(1).unwrap_or(out.start));
            }

            // Only advance cursor if we actually matched something
            if out.end > cursor {
                cursor = out.end;
            } else if out.start < cursor {
                cursor = out.start;
            }
            // If both start and end are equal to cursor, don't move the cursor
        }

        Some(window)
    }
}

impl SequenceExpr {
    // Constructor methods

    /// Construct a new sequence with a [`Word`] at the beginning of the operation list.
    pub fn any_capitalization_of(word: &'static str) -> Self {
        Self::default().then_any_capitalization_of(word)
    }

    /// Shorthand for [`Self::any_capitalization_of`].
    pub fn aco(word: &'static str) -> Self {
        Self::any_capitalization_of(word)
    }

    // General builder methods

    /// Push an [expression](Expr) to the operation list.
    pub fn then(mut self, expr: impl Expr + 'static) -> Self {
        self.exprs.push(Box::new(expr));
        self
    }

    /// Pushes an expression that could move the cursor to the sequence, but does not require it.
    pub fn then_optional(mut self, expr: impl Expr + 'static) -> Self {
        self.exprs.push(Box::new(Optional::new(expr)));
        self
    }

    /// Appends the steps in `other` onto the end of `self`.
    /// This is more efficient than [`Self::then`] because it avoids pointer redirection.
    pub fn then_seq(mut self, mut other: Self) -> Self {
        self.exprs.append(&mut other.exprs);
        self
    }

    /// Matches any token whose `Kind` exactly matches.
    pub fn then_strict(self, kind: TokenKind) -> Self {
        self.then(move |tok: &Token, _source: &[char]| tok.kind == kind)
    }

    /// Match against one or more whitespace tokens.
    pub fn then_whitespace(self) -> Self {
        self.then(WhitespacePattern)
    }

    /// Shorthand for [`Self::then_whitespace`].
    pub fn t_ws(self) -> Self {
        self.then_whitespace()
    }

    pub fn then_one_or_more(self, expr: impl Expr + 'static) -> Self {
        self.then(Repeating::new(Box::new(expr), 1))
    }

    /// Create a new condition that will step one token forward if met.
    /// If the condition is _not_ met, the whole expression returns `None`.
    ///
    /// This can be used to build out exceptions to other rules.
    ///
    /// See [`UnlessStep`] for more info.
    pub fn then_unless(self, condition: impl Expr + 'static) -> Self {
        self.then(UnlessStep::new(condition, |_tok: &Token, _src: &[char]| {
            true
        }))
    }

    /// Match any single token.
    ///
    /// See [`AnyPattern`] for more info.
    pub fn then_anything(self) -> Self {
        self.then(AnyPattern)
    }

    /// Match any single token.
    ///
    /// Shorthand for [`Self::then_anything`].
    pub fn t_any(self) -> Self {
        self.then_anything()
    }

    // Word matching methods

    /// Matches any word.
    pub fn then_any_word(self) -> Self {
        self.then(|tok: &Token, _source: &[char]| tok.kind.is_word())
    }

<<<<<<< HEAD
    /// Match examples of `word` that have any capitalization.
    pub fn then_any_capitalization_of(self, word: &'static str) -> Self {
        self.then(Word::new(word))
    }

    /// Shorthand for [`Self::then_any_capitalization_of`].
    pub fn t_aco(self, word: &'static str) -> Self {
        self.then_any_capitalization_of(word)
    }

    /// Match examples of `word` case-sensitively.
    pub fn then_exact_word(self, word: &'static str) -> Self {
        self.then(Word::new_exact(word))
    }

    // Part-of-speech matching methods

    // Nominals (nouns and pronouns)

    gen_then_from_is!(nominal);
    gen_then_from_is!(plural_nominal);
    gen_then_from_is!(non_plural_nominal);
    gen_then_from_is!(possessive_nominal);

    // Nouns

    gen_then_from_is!(noun);
    gen_then_from_is!(proper_noun);
    gen_then_from_is!(mass_noun_only);

    // Pronouns

    gen_then_from_is!(pronoun);
    gen_then_from_is!(first_person_singular_pronoun);
    gen_then_from_is!(first_person_plural_pronoun);
    gen_then_from_is!(second_person_pronoun);
    gen_then_from_is!(third_person_pronoun);
    gen_then_from_is!(third_person_singular_pronoun);
    gen_then_from_is!(third_person_plural_pronoun);

    // Verbs

=======
    // POS - Nominals - Nouns
    gen_then_from_is!(noun);
    gen_then_from_is!(proper_noun);

    // POS - Nominals - Pronouns
    gen_then_from_is!(pronoun);
    gen_then_from_is!(third_person_pronoun);
    gen_then_from_is!(third_person_singular_pronoun);
    gen_then_from_is!(third_person_plural_pronoun);
    gen_then_from_is!(first_person_singular_pronoun);
    gen_then_from_is!(first_person_plural_pronoun);
    gen_then_from_is!(second_person_pronoun);

    // POS - Nominals
    gen_then_from_is!(nominal);
    gen_then_from_is!(possessive_nominal);
    gen_then_from_is!(plural_nominal);
    gen_then_from_is!(non_plural_nominal);

    // POS - Verbs
>>>>>>> 975e2b47
    gen_then_from_is!(verb);
    gen_then_from_is!(auxiliary_verb);
    gen_then_from_is!(linking_verb);

<<<<<<< HEAD
    // Adjectives and adverbs

    gen_then_from_is!(adjective);
    gen_then_from_is!(adverb);

    // Determiners

    gen_then_from_is!(determiner);

    /// Push an [`IndefiniteArticle`] to the end of the operation list.
    pub fn then_indefinite_article(self) -> Self {
        self.then(IndefiniteArticle::default())
    }

    // Other parts of speech

    gen_then_from_is!(conjunction);
    gen_then_from_is!(preposition);

    // Punctuation

    gen_then_from_is!(punctuation);
=======
    // POS - Other
    gen_then_from_is!(adverb);
    gen_then_from_is!(adjective);
    gen_then_from_is!(conjunction);
    gen_then_from_is!(determiner);
    gen_then_from_is!(preposition);

    // Punctuation
    gen_then_from_is!(punctuation);
    gen_then_from_is!(apostrophe);
>>>>>>> 975e2b47
    gen_then_from_is!(comma);
    gen_then_from_is!(hyphen);
    gen_then_from_is!(period);
<<<<<<< HEAD
    gen_then_from_is!(apostrophe);
    gen_then_from_is!(hyphen);

    // Other

=======
    gen_then_from_is!(semicolon);

    // Other
>>>>>>> 975e2b47
    gen_then_from_is!(number);
    gen_then_from_is!(case_separator);
}

impl<S> From<S> for SequenceExpr
where
    S: Step + 'static,
{
    fn from(step: S) -> Self {
        Self {
            exprs: vec![Box::new(step)],
        }
    }
}<|MERGE_RESOLUTION|>--- conflicted
+++ resolved
@@ -166,7 +166,6 @@
         self.then(|tok: &Token, _source: &[char]| tok.kind.is_word())
     }
 
-<<<<<<< HEAD
     /// Match examples of `word` that have any capitalization.
     pub fn then_any_capitalization_of(self, word: &'static str) -> Self {
         self.then(Word::new(word))
@@ -209,33 +208,11 @@
 
     // Verbs
 
-=======
-    // POS - Nominals - Nouns
-    gen_then_from_is!(noun);
-    gen_then_from_is!(proper_noun);
-
-    // POS - Nominals - Pronouns
-    gen_then_from_is!(pronoun);
-    gen_then_from_is!(third_person_pronoun);
-    gen_then_from_is!(third_person_singular_pronoun);
-    gen_then_from_is!(third_person_plural_pronoun);
-    gen_then_from_is!(first_person_singular_pronoun);
-    gen_then_from_is!(first_person_plural_pronoun);
-    gen_then_from_is!(second_person_pronoun);
-
-    // POS - Nominals
-    gen_then_from_is!(nominal);
-    gen_then_from_is!(possessive_nominal);
-    gen_then_from_is!(plural_nominal);
-    gen_then_from_is!(non_plural_nominal);
-
     // POS - Verbs
->>>>>>> 975e2b47
     gen_then_from_is!(verb);
     gen_then_from_is!(auxiliary_verb);
     gen_then_from_is!(linking_verb);
 
-<<<<<<< HEAD
     // Adjectives and adverbs
 
     gen_then_from_is!(adjective);
@@ -258,32 +235,14 @@
     // Punctuation
 
     gen_then_from_is!(punctuation);
-=======
-    // POS - Other
-    gen_then_from_is!(adverb);
-    gen_then_from_is!(adjective);
-    gen_then_from_is!(conjunction);
-    gen_then_from_is!(determiner);
-    gen_then_from_is!(preposition);
-
-    // Punctuation
-    gen_then_from_is!(punctuation);
     gen_then_from_is!(apostrophe);
->>>>>>> 975e2b47
     gen_then_from_is!(comma);
     gen_then_from_is!(hyphen);
     gen_then_from_is!(period);
-<<<<<<< HEAD
-    gen_then_from_is!(apostrophe);
-    gen_then_from_is!(hyphen);
+    gen_then_from_is!(semicolon);
 
     // Other
 
-=======
-    gen_then_from_is!(semicolon);
-
-    // Other
->>>>>>> 975e2b47
     gen_then_from_is!(number);
     gen_then_from_is!(case_separator);
 }
