--- conflicted
+++ resolved
@@ -162,13 +162,9 @@
             for token in sent.iter_mut() {
                 if let TokenKind::Word(meta) = &mut token.kind {
                     let word_source = token.span.get_content(&self.source);
-<<<<<<< HEAD
-                    let mut found_meta = dictionary.get_lexeme_metadata(word_source).cloned();
-=======
                     let mut found_meta = dictionary
-                        .get_word_metadata(word_source)
+                        .get_lexeme_metadata(word_source)
                         .map(|c| c.into_owned());
->>>>>>> 82b913f4
 
                     if let Some(inner) = &mut found_meta {
                         inner.pos_tag = token_tags[i].or_else(|| inner.infer_pos_tag());
