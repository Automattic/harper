use std::cmp::Ordering;
use std::collections::VecDeque;
use std::fmt::Display;

use harper_brill::{Chunker, Tagger, brill_tagger, burn_chunker};
use paste::paste;

use crate::expr::{Expr, ExprExt, FirstMatchOf, Repeating, SequenceExpr};
use crate::parsers::{Markdown, MarkdownOptions, Parser, PlainEnglish};
use crate::patterns::WordSet;
use crate::punctuation::Punctuation;
use crate::spell::{Dictionary, FstDictionary};
use crate::vec_ext::VecExt;
use crate::{CharStringExt, FatStringToken, FatToken, Lrc, Token, TokenKind, TokenStringExt};
use crate::{OrdinalSuffix, Span};

/// A document containing some amount of lexed and parsed English text.
#[derive(Debug, Clone)]
pub struct Document {
    source: Lrc<Vec<char>>,
    tokens: Vec<Token>,
}

impl Default for Document {
    fn default() -> Self {
        Self::new("", &PlainEnglish, &FstDictionary::curated())
    }
}

impl Document {
    /// Locate all the tokens that intersect a provided span.
    ///
    /// Desperately needs optimization.
    pub fn token_indices_intersecting(&self, span: Span<char>) -> Vec<usize> {
        self.tokens()
            .enumerate()
            .filter_map(|(idx, tok)| tok.span.overlaps_with(span).then_some(idx))
            .collect()
    }

    /// Locate all the tokens that intersect a provided span and convert them to [`FatToken`]s.
    ///
    /// Desperately needs optimization.
    pub fn fat_tokens_intersecting(&self, span: Span<char>) -> Vec<FatToken> {
        let indices = self.token_indices_intersecting(span);

        indices
            .into_iter()
            .map(|i| self.tokens[i].to_fat(&self.source))
            .collect()
    }

    /// Lexes and parses text to produce a document using a provided language
    /// parser and dictionary.
    pub fn new(text: &str, parser: &impl Parser, dictionary: &impl Dictionary) -> Self {
        let source: Vec<_> = text.chars().collect();

        Self::new_from_vec(Lrc::new(source), parser, dictionary)
    }

    /// Lexes and parses text to produce a document using a provided language
    /// parser and the included curated dictionary.
    pub fn new_curated(text: &str, parser: &impl Parser) -> Self {
        let source: Vec<_> = text.chars().collect();

        Self::new_from_vec(Lrc::new(source), parser, &FstDictionary::curated())
    }

    /// Lexes and parses text to produce a document using a provided language
    /// parser and dictionary.
    pub fn new_from_vec(
        source: Lrc<Vec<char>>,
        parser: &impl Parser,
        dictionary: &impl Dictionary,
    ) -> Self {
        let tokens = parser.parse(&source);

        let mut document = Self { source, tokens };
        document.parse(dictionary);

        document
    }

    /// Parse text to produce a document using the built-in [`PlainEnglish`]
    /// parser and curated dictionary.
    pub fn new_plain_english_curated(text: &str) -> Self {
        Self::new(text, &PlainEnglish, &FstDictionary::curated())
    }

    /// Parse text to produce a document using the built-in [`PlainEnglish`]
    /// parser and a provided dictionary.
    pub fn new_plain_english(text: &str, dictionary: &impl Dictionary) -> Self {
        Self::new(text, &PlainEnglish, dictionary)
    }

    /// Parse text to produce a document using the built-in [`Markdown`] parser
    /// and curated dictionary.
    pub fn new_markdown_curated(text: &str, markdown_options: MarkdownOptions) -> Self {
        Self::new(
            text,
            &Markdown::new(markdown_options),
            &FstDictionary::curated(),
        )
    }

    /// Parse text to produce a document using the built-in [`Markdown`] parser
    /// and curated dictionary with the default Markdown configuration.
    pub fn new_markdown_default_curated(text: &str) -> Self {
        Self::new_markdown_curated(text, MarkdownOptions::default())
    }

    /// Parse text to produce a document using the built-in [`PlainEnglish`]
    /// parser and the curated dictionary.
    pub fn new_markdown(
        text: &str,
        markdown_options: MarkdownOptions,
        dictionary: &impl Dictionary,
    ) -> Self {
        Self::new(text, &Markdown::new(markdown_options), dictionary)
    }

    /// Parse text to produce a document using the built-in [`PlainEnglish`]
    /// parser and the curated dictionary with the default Markdown configuration.
    pub fn new_markdown_default(text: &str, dictionary: &impl Dictionary) -> Self {
        Self::new_markdown(text, MarkdownOptions::default(), dictionary)
    }

    /// Re-parse important language constructs.
    ///
    /// Should be run after every change to the underlying [`Self::source`].
    fn parse(&mut self, dictionary: &impl Dictionary) {
        self.condense_spaces();
        self.condense_newlines();
        self.newlines_to_breaks();
        self.condense_contractions();
        self.condense_dotted_initialisms();
        self.condense_number_suffixes();
        self.condense_ellipsis();
        self.condense_dotted_latin();
        self.condense_loan_phrases();
        self.condense_filename_extensions();
        self.condense_tldr();
        self.condense_ampersand_pairs();
        self.condense_slash_pairs();
        self.match_quotes();

        let chunker = burn_chunker();
        let tagger = brill_tagger();

        for sent in self.tokens.iter_sentences_mut() {
            let token_strings: Vec<_> = sent
                .iter()
                .filter(|t| !t.kind.is_whitespace())
                .map(|t| t.span.get_content_string(&self.source))
                .collect();

            let token_tags = tagger.tag_sentence(&token_strings);
            let np_flags = chunker.chunk_sentence(&token_strings, &token_tags);

            let mut i = 0;

            // Annotate word metadata
            for token in sent.iter_mut() {
                if let TokenKind::Word(meta) = &mut token.kind {
                    let word_source = token.span.get_content(&self.source);
                    let mut found_meta = dictionary.get_word_metadata(word_source).cloned();

                    if let Some(inner) = &mut found_meta {
                        inner.pos_tag = token_tags[i].or_else(|| inner.infer_pos_tag());
                        inner.np_member = Some(np_flags[i]);
                    }

                    *meta = found_meta;
                    i += 1;
                } else if !token.kind.is_whitespace() {
                    i += 1;
                }
            }
        }
    }

    /// Convert all sets of newlines greater than 2 to paragraph breaks.
    fn newlines_to_breaks(&mut self) {
        for token in &mut self.tokens {
            if let TokenKind::Newline(n) = token.kind
                && n >= 2
            {
                token.kind = TokenKind::ParagraphBreak;
            }
        }
    }

    /// Given a list of indices, this function removes the subsequent
    /// `stretch_len - 1` elements after each index.
    ///
    /// Will extend token spans to include removed elements.
    /// Assumes condensed tokens are contiguous in source text.
    fn condense_indices(&mut self, indices: &[usize], stretch_len: usize) {
        // Update spans
        for idx in indices {
            let end_tok = self.tokens[idx + stretch_len - 1].clone();
            let start_tok = &mut self.tokens[*idx];

            start_tok.span.end = end_tok.span.end;
        }

        // Trim
        let old = self.tokens.clone();
        self.tokens.clear();

        // Keep first chunk.
        self.tokens
            .extend_from_slice(&old[0..indices.first().copied().unwrap_or(indices.len())]);

        let mut iter = indices.iter().peekable();

        while let (Some(a_idx), b) = (iter.next(), iter.peek()) {
            self.tokens.push(old[*a_idx].clone());

            if let Some(b_idx) = b {
                self.tokens
                    .extend_from_slice(&old[a_idx + stretch_len..**b_idx]);
            }
        }

        // Keep last chunk.
        self.tokens.extend_from_slice(
            &old[indices
                .last()
                .map(|v| v + stretch_len)
                .unwrap_or(indices.len())..],
        );
    }

    pub fn get_token_at_char_index(&self, char_index: usize) -> Option<&Token> {
        let index = self
            .tokens
            .binary_search_by(|t| {
                if t.span.overlaps_with(Span::new_with_len(char_index, 1)) {
                    Ordering::Equal
                } else {
                    t.span.start.cmp(&char_index)
                }
            })
            .ok()?;

        Some(&self.tokens[index])
    }

    /// Defensively attempt to grab a specific token.
    pub fn get_token(&self, index: usize) -> Option<&Token> {
        self.tokens.get(index)
    }

    /// Get a token at a signed offset from a base index, or None if out of bounds.
    pub fn get_token_offset(&self, base: usize, offset: isize) -> Option<&Token> {
        match base.checked_add_signed(offset) {
            None => None,
            Some(idx) => self.get_token(idx),
        }
    }

    /// Get an iterator over all the tokens contained in the document.
    pub fn tokens(&self) -> impl Iterator<Item = &Token> + '_ {
        self.tokens.iter()
    }

    pub fn iter_nominal_phrases(&self) -> impl Iterator<Item = &[Token]> {
        fn is_np_member(t: &Token) -> bool {
            t.kind
                .as_word()
                .and_then(|x| x.as_ref())
                .and_then(|w| w.np_member)
                .unwrap_or(false)
        }

        fn trim(slice: &[Token]) -> &[Token] {
            let mut start = 0;
            let mut end = slice.len();
            while start < end && slice[start].kind.is_whitespace() {
                start += 1;
            }
            while end > start && slice[end - 1].kind.is_whitespace() {
                end -= 1;
            }
            &slice[start..end]
        }

        self.tokens
            .as_slice()
            .split(|t| !(is_np_member(t) || t.kind.is_whitespace()))
            .filter_map(|s| {
                let s = trim(s);
                if s.iter().any(is_np_member) {
                    Some(s)
                } else {
                    None
                }
            })
    }

    /// Get an iterator over all the tokens contained in the document.
    pub fn fat_tokens(&self) -> impl Iterator<Item = FatToken> + '_ {
        self.tokens().map(|token| token.to_fat(&self.source))
    }

    /// Get the next or previous word token relative to a base index, if separated by whitespace.
    /// Returns None if the next/previous token is not a word or does not exist.
    pub fn get_next_word_from_offset(&self, base: usize, offset: isize) -> Option<&Token> {
        // Look for whitespace at the expected offset
        if !self.get_token_offset(base, offset)?.kind.is_whitespace() {
            return None;
        }
        // Now look beyond the whitespace for a word token
        let word_token = self.get_token_offset(base, offset + offset.signum());
        let word_token = word_token?;
        word_token.kind.is_word().then_some(word_token)
    }

    /// Get an iterator over all the tokens contained in the document.
    pub fn fat_string_tokens(&self) -> impl Iterator<Item = FatStringToken> + '_ {
        self.fat_tokens().map(|t| t.into())
    }

    pub fn get_span_content(&self, span: &Span<char>) -> &[char] {
        span.get_content(&self.source)
    }

    pub fn get_span_content_str(&self, span: &Span<char>) -> String {
        String::from_iter(self.get_span_content(span))
    }

    pub fn get_full_string(&self) -> String {
        self.get_span_content_str(&Span::new(0, self.source.len()))
    }

    pub fn get_full_content(&self) -> &[char] {
        &self.source
    }

    pub fn get_source(&self) -> &[char] {
        &self.source
    }

    pub fn get_tokens(&self) -> &[Token] {
        &self.tokens
    }

    /// Searches for quotation marks and fills the
    /// [`Punctuation::Quote::twin_loc`] field. This is on a best-effort
    /// basis.
    ///
    /// Current algorithm is basic and could use some work.
    fn match_quotes(&mut self) {
        let quote_indices: Vec<usize> = self.tokens.iter_quote_indices().collect();

        for i in 0..quote_indices.len() / 2 {
            let a_i = quote_indices[i * 2];
            let b_i = quote_indices[i * 2 + 1];

            {
                let a = self.tokens[a_i].kind.as_mut_quote().unwrap();
                a.twin_loc = Some(b_i);
            }

            {
                let b = self.tokens[b_i].kind.as_mut_quote().unwrap();
                b.twin_loc = Some(a_i);
            }
        }
    }

    /// Searches for number suffixes and condenses them down into single tokens
    fn condense_number_suffixes(&mut self) {
        if self.tokens.len() < 2 {
            return;
        }

        let mut replace_starts = Vec::new();

        for idx in 0..self.tokens.len() - 1 {
            let b = &self.tokens[idx + 1];
            let a = &self.tokens[idx];

            // TODO: Allow spaces between `a` and `b`

            if let (TokenKind::Number(..), TokenKind::Word(..)) = (&a.kind, &b.kind)
                && let Some(found_suffix) =
                    OrdinalSuffix::from_chars(self.get_span_content(&b.span))
            {
                self.tokens[idx].kind.as_mut_number().unwrap().suffix = Some(found_suffix);
                replace_starts.push(idx);
            }
        }

        self.condense_indices(&replace_starts, 2);
    }

    /// Searches for multiple sequential space tokens and condenses them down
    /// into one.
    fn condense_spaces(&mut self) {
        let mut cursor = 0;
        let copy = self.tokens.clone();

        let mut remove_these = VecDeque::new();

        while cursor < self.tokens.len() {
            // Locate a stretch of one or more newline tokens.
            let start_tok = &mut self.tokens[cursor];

            if let TokenKind::Space(start_count) = &mut start_tok.kind {
                loop {
                    cursor += 1;

                    if cursor >= copy.len() {
                        break;
                    }

                    let child_tok = &copy[cursor];

                    // Only condense adjacent spans
                    if start_tok.span.end != child_tok.span.start {
                        break;
                    }

                    if let TokenKind::Space(n) = child_tok.kind {
                        *start_count += n;
                        start_tok.span.end = child_tok.span.end;
                        remove_these.push_back(cursor);
                        cursor += 1;
                    } else {
                        break;
                    };
                }
            }

            cursor += 1;
        }

        self.tokens.remove_indices(remove_these);
    }

    // Dotted Latin expressions such as etc. vs. et al.

    thread_local! {
        static DOTTED_LATIN_EXPR: Lrc<FirstMatchOf> = Document::uncached_dotted_latin_expr();
    }

    fn uncached_dotted_latin_expr() -> Lrc<FirstMatchOf> {
        Lrc::new(FirstMatchOf::new(vec![
            Box::new(
                SequenceExpr::default()
                    .then(WordSet::new(&["etc", "vs"]))
                    .then_period(),
            ),
            Box::new(
                SequenceExpr::aco("et")
                    .then_whitespace()
                    .t_aco("al")
                    .then_period(),
            ),
        ]))
    }

    fn condense_dotted_latin(&mut self) {
        self.condense_expr(&Self::DOTTED_LATIN_EXPR.with(|v| v.clone()), |_| {})
    }

    // Loan phrases such as en masse

    thread_local! {
        static LOAN_PHRASES_EXPR: Lrc<FirstMatchOf> = Document::uncached_loan_phrases_expr();
    }

    fn uncached_loan_phrases_expr() -> Lrc<FirstMatchOf> {
        Lrc::new(FirstMatchOf::new(
            [
                "ad nauseam",
                "alma mater",
                // "avant-garde",
                "Bézier curve",
                "bona fide",
                // "cul-de-sac",
                "de facto",
                "de jure",
                "de minimis",
                "déjà vu",
                "deja vu",
                "en masse",
                // "foo bar baz",
                "gung ho",
                "habeas corpus",
                "in personam",
                "in situ",
                "inter alia",
                "ipso facto",
                "kung fu",
                "mutatis mutandis",
                "pari passu",
                "Pax Americana",
                "per annum",
                "per capita",
                "per diem",
                "per se",
                "prima facie",
                "pro rata",
                "quid pro quo",
                "sui generis",
                "tai chi",
                "tom yam",
                // "vis-à-vis",
                "",
            ]
            .iter()
            .filter(|phrase| phrase.split_whitespace().count() != 0)
            .map(|phrase| {
                let words: Vec<&str> = phrase.split_whitespace().collect();
                let mut seq = SequenceExpr::default();
                if !words.is_empty() {
                    seq = seq.t_aco(words[0]);
                    for word in &words[1..] {
                        seq = seq.then_whitespace().t_aco(word);
                    }
                }

                Box::new(seq) as Box<dyn Expr>
            })
            .collect(),
        ))
    }

    fn condense_loan_phrases(&mut self) {
        self.condense_expr(&Self::LOAN_PHRASES_EXPR.with(|v| v.clone()), |_| {})
    }

    /// Searches for multiple sequential newline tokens and condenses them down
    /// into one.
    fn condense_newlines(&mut self) {
        let mut cursor = 0;
        let copy = self.tokens.clone();

        let mut remove_these = VecDeque::new();

        while cursor < self.tokens.len() {
            // Locate a stretch of one or more newline tokens.
            let start_tok = &mut self.tokens[cursor];

            if let TokenKind::Newline(start_count) = &mut start_tok.kind {
                loop {
                    cursor += 1;

                    if cursor >= copy.len() {
                        break;
                    }

                    let child_tok = &copy[cursor];
                    if let TokenKind::Newline(n) = child_tok.kind {
                        *start_count += n;
                        start_tok.span.end = child_tok.span.end;
                        remove_these.push_back(cursor);
                        cursor += 1;
                    } else {
                        break;
                    };
                }
            }

            cursor += 1;
        }

        self.tokens.remove_indices(remove_these);
    }

    /// Condenses words like "i.e.", "e.g." and "N.S.A." down to single words
    /// using a state machine.
    fn condense_dotted_initialisms(&mut self) {
        if self.tokens.len() < 2 {
            return;
        }

        let mut to_remove = VecDeque::new();

        let mut cursor = 1;

        let mut initialism_start = None;

        loop {
            let a = &self.tokens[cursor - 1];
            let b = &self.tokens[cursor];

            let is_initialism_chunk = a.kind.is_word() && a.span.len() == 1 && b.kind.is_period();

            if is_initialism_chunk {
                if initialism_start.is_none() {
                    initialism_start = Some(cursor - 1);
                } else {
                    to_remove.push_back(cursor - 1);
                }

                to_remove.push_back(cursor);
                cursor += 1;
            } else {
                if let Some(start) = initialism_start {
                    let end = self.tokens[cursor - 2].span.end;
                    let start_tok: &mut Token = &mut self.tokens[start];
                    start_tok.span.end = end;
                }

                initialism_start = None;
            }

            cursor += 1;

            if cursor >= self.tokens.len() - 1 {
                break;
            }
        }

        self.tokens.remove_indices(to_remove);
    }

    /// Condenses likely filename extensions down to single tokens.
    fn condense_filename_extensions(&mut self) {
        if self.tokens.len() < 2 {
            return;
        }

        let mut to_remove = VecDeque::new();

        let mut cursor = 1;

        let mut ext_start = None;

        loop {
            // left context, dot, extension, right context
            let l = self.get_token_offset(cursor, -2);
            let d = &self.tokens[cursor - 1];
            let x = &self.tokens[cursor];
            let r = self.get_token_offset(cursor, 1);

            let is_ext_chunk = d.kind.is_period()
                && x.kind.is_word()
                && x.span.len() <= 3
                && ((l.is_none_or(|t| t.kind.is_whitespace())
                    && r.is_none_or(|t| t.kind.is_whitespace()))
                    || (l.is_some_and(|t| t.kind.is_open_round())
                        && r.is_some_and(|t| t.kind.is_close_round())))
                && {
                    let ext_chars = x.span.get_content(&self.source);
                    ext_chars.iter().all(|c| c.is_ascii_lowercase())
                        || ext_chars.iter().all(|c| c.is_ascii_uppercase())
                };

            if is_ext_chunk {
                if ext_start.is_none() {
                    ext_start = Some(cursor - 1);
                    self.tokens[cursor - 1].kind = TokenKind::Unlintable;
                } else {
                    to_remove.push_back(cursor - 1);
                }

                to_remove.push_back(cursor);
                cursor += 1;
            } else {
                if let Some(start) = ext_start {
                    let end = self.tokens[cursor - 2].span.end;
                    let start_tok: &mut Token = &mut self.tokens[start];
                    start_tok.span.end = end;
                }

                ext_start = None;
            }

            cursor += 1;

            if cursor >= self.tokens.len() {
                break;
            }
        }

        self.tokens.remove_indices(to_remove);
    }

    /// Condenses "tl;dr" down to a single word token.
    fn condense_tldr(&mut self) {
        if self.tokens.len() < 3 {
            return;
        }

        let mut to_remove = VecDeque::new();
        let mut cursor = 2;

        loop {
            let tl = &self.tokens[cursor - 2];
            let simicolon = &self.tokens[cursor - 1];
            let dr = &self.tokens[cursor];

            let is_tldr_chunk = tl.kind.is_word()
                && tl.span.len() == 2
                && tl
                    .span
                    .get_content(&self.source)
                    .eq_ignore_ascii_case_chars(&['t', 'l'])
                && simicolon.kind.is_semicolon()
                && dr.kind.is_word()
                && dr.span.len() >= 2
                && dr.span.len() <= 3
                && dr
                    .span
                    .get_content(&self.source)
                    .eq_any_ignore_ascii_case_chars(&[&['d', 'r'], &['d', 'r', 's']]);

            if is_tldr_chunk {
                // Update the first token to be the full "tl;dr" as a word
                self.tokens[cursor - 2].span = Span::new(
                    self.tokens[cursor - 2].span.start,
                    self.tokens[cursor].span.end,
                );

                // Mark the semicolon and "dr" tokens for removal
                to_remove.push_back(cursor - 1);
                to_remove.push_back(cursor);
            }

            // Skip ahead since we've processed these tokens
            cursor += 1;

            if cursor >= self.tokens.len() {
                break;
            }
        }

        // Remove the marked tokens in reverse order to maintain correct indices
        self.tokens.remove_indices(to_remove);
    }

    /// Allows condensing of delimited pairs of tokens into a single token.
    ///
    /// # Arguments
    ///
    /// * `is_delimiter` - A function that returns `true` if the token is a delimiter.
    /// * `valid_pairs` - A slice of tuples representing the valid pairs of tokens to condense.
    ///
    fn condense_delimited_pairs<F>(&mut self, is_delimiter: F, valid_pairs: &[(char, char)])
    where
        F: Fn(&TokenKind) -> bool,
    {
        if self.tokens.len() < 3 {
            return;
        }

        let mut to_remove = VecDeque::new();
        let mut cursor = 2;

        loop {
            let l1 = &self.tokens[cursor - 2];
            let delim = &self.tokens[cursor - 1];
            let l2 = &self.tokens[cursor];

            let is_delimited_chunk = l1.kind.is_word()
                && l1.span.len() == 1
                && is_delimiter(&delim.kind)
                && l2.kind.is_word()
                && l2.span.len() == 1;

            if is_delimited_chunk {
                let (l1, l2) = (
                    l1.span.get_content(&self.source).first(),
                    l2.span.get_content(&self.source).first(),
                );

                let is_valid_pair = match (l1, l2) {
                    (Some(l1), Some(l2)) => {
                        let pair = (l1.to_ascii_lowercase(), l2.to_ascii_lowercase());
                        valid_pairs.contains(&pair)
                    }
                    _ => false,
                };

                if is_valid_pair {
                    self.tokens[cursor - 2].span = Span::new(
                        self.tokens[cursor - 2].span.start,
                        self.tokens[cursor].span.end,
                    );
                    to_remove.push_back(cursor - 1);
                    to_remove.push_back(cursor);
                }
            }

            cursor += 1;
            if cursor >= self.tokens.len() {
                break;
            }
        }

        self.tokens.remove_indices(to_remove);
    }

<<<<<<< HEAD
    // Ellipsis: ...
=======
    // Condenses "ampersand pairs" such as "R&D" or "Q&A" into single tokens.
    fn condense_ampersand_pairs(&mut self) {
        self.condense_delimited_pairs(
            |kind| kind.is_ampersand(),
            &[
                ('b', 'b'), // bed & breakfast
                ('b', 'w'), // black & white
                ('g', 't'), // gin & tonic
                ('k', 'r'), // Kernighan & Ritchie
                ('q', 'a'), // question & answer
                ('r', 'b'), // rhythm & blues
                ('r', 'd'), // research & development
                ('r', 'r'), // rest & relaxation
                ('s', 'p'), // Standard & Poor's
            ],
        );
    }

    // Condenses "slash pairs" such as "I/O" into single tokens.
    fn condense_slash_pairs(&mut self) {
        self.condense_delimited_pairs(
            |kind| kind.is_slash(),
            &[
                ('a', 'c'), // aircon; alternating current
                ('b', 'w'), // black and white
                ('c', 'o'), // care of
                ('d', 'c'), // direct current
                ('d', 'l'), // download
                ('i', 'o'), // input/output
                ('j', 'k'), // just kidding
                ('n', 'a'), // not applicable
                ('r', 'c'), // radio control
                ('s', 'n'), // serial number
                ('y', 'n'), // yes/no
                ('y', 'o'), // years old
            ],
        );
    }
>>>>>>> fa552524

    fn uncached_ellipsis_pattern() -> Lrc<Repeating> {
        let period = SequenceExpr::default().then_period();
        Lrc::new(Repeating::new(Box::new(period), 2))
    }

    thread_local! {
        static ELLIPSIS_EXPR: Lrc<Repeating> = Document::uncached_ellipsis_pattern();
    }

    fn condense_ellipsis(&mut self) {
        let expr = Self::ELLIPSIS_EXPR.with(|v| v.clone());
        self.condense_expr(&expr, |tok| {
            tok.kind = TokenKind::Punctuation(Punctuation::Ellipsis)
        });
    }

    // Contractions

    fn uncached_contraction_expr() -> Lrc<SequenceExpr> {
        Lrc::new(
            SequenceExpr::default()
                .then_any_word()
                .then_apostrophe()
                .then_any_word(),
        )
    }

    thread_local! {
        static CONTRACTION_EXPR: Lrc<SequenceExpr> = Document::uncached_contraction_expr();
    }

    /// Searches for contractions and condenses them down into single
    /// tokens.
    fn condense_contractions(&mut self) {
        let expr = Self::CONTRACTION_EXPR.with(|v| v.clone());

        self.condense_expr(&expr, |_| {})
    }

    /// Assumes that the first matched token is the canonical one to be condensed into.
    /// Takes a callback that can be used to retroactively edit the canonical token afterwards.
    fn condense_expr<F>(&mut self, expr: &impl Expr, edit: F)
    where
        F: Fn(&mut Token),
    {
        let matches = expr.iter_matches_in_doc(self).collect::<Vec<_>>();

        let mut remove_indices = VecDeque::with_capacity(matches.len());

        for m in matches {
            remove_indices.extend(m.start + 1..m.end);
            self.tokens[m.start].span = self.tokens[m.into_iter()].span().unwrap();
            edit(&mut self.tokens[m.start]);
        }

        self.tokens.remove_indices(remove_indices);
    }
}

/// Creates functions necessary to implement [`TokenStringExt]` on a document.
macro_rules! create_fns_on_doc {
    ($thing:ident) => {
        paste! {
            fn [< first_ $thing >](&self) -> Option<&Token> {
                self.tokens.[< first_ $thing >]()
            }

            fn [< last_ $thing >](&self) -> Option<&Token> {
                self.tokens.[< last_ $thing >]()
            }

            fn [< last_ $thing _index>](&self) -> Option<usize> {
                self.tokens.[< last_ $thing _index >]()
            }

            fn [<iter_ $thing _indices>](&self) -> impl DoubleEndedIterator<Item = usize> + '_ {
                self.tokens.[< iter_ $thing _indices >]()
            }

            fn [<iter_ $thing s>](&self) -> impl Iterator<Item = &Token> + '_ {
                self.tokens.[< iter_ $thing s >]()
            }
        }
    };
}

impl TokenStringExt for Document {
    create_fns_on_doc!(adjective);
    create_fns_on_doc!(apostrophe);
    create_fns_on_doc!(at);
    create_fns_on_doc!(chunk_terminator);
    create_fns_on_doc!(comma);
    create_fns_on_doc!(conjunction);
    create_fns_on_doc!(currency);
    create_fns_on_doc!(ellipsis);
    create_fns_on_doc!(hostname);
    create_fns_on_doc!(likely_homograph);
    create_fns_on_doc!(noun);
    create_fns_on_doc!(number);
    create_fns_on_doc!(paragraph_break);
    create_fns_on_doc!(pipe);
    create_fns_on_doc!(preposition);
    create_fns_on_doc!(punctuation);
    create_fns_on_doc!(quote);
    create_fns_on_doc!(sentence_terminator);
    create_fns_on_doc!(space);
    create_fns_on_doc!(unlintable);
    create_fns_on_doc!(verb);
    create_fns_on_doc!(word);
    create_fns_on_doc!(word_like);

    fn first_sentence_word(&self) -> Option<&Token> {
        self.tokens.first_sentence_word()
    }

    fn first_non_whitespace(&self) -> Option<&Token> {
        self.tokens.first_non_whitespace()
    }

    fn span(&self) -> Option<Span<char>> {
        self.tokens.span()
    }

    fn iter_linking_verb_indices(&self) -> impl Iterator<Item = usize> + '_ {
        self.tokens.iter_linking_verb_indices()
    }

    fn iter_linking_verbs(&self) -> impl Iterator<Item = &Token> + '_ {
        self.tokens.iter_linking_verbs()
    }

    fn iter_chunks(&self) -> impl Iterator<Item = &'_ [Token]> + '_ {
        self.tokens.iter_chunks()
    }

    fn iter_paragraphs(&self) -> impl Iterator<Item = &'_ [Token]> + '_ {
        self.tokens.iter_paragraphs()
    }

    fn iter_sentences(&self) -> impl Iterator<Item = &'_ [Token]> + '_ {
        self.tokens.iter_sentences()
    }

    fn iter_sentences_mut(&mut self) -> impl Iterator<Item = &'_ mut [Token]> + '_ {
        self.tokens.iter_sentences_mut()
    }
}

impl Display for Document {
    fn fmt(&self, f: &mut std::fmt::Formatter<'_>) -> std::fmt::Result {
        for token in &self.tokens {
            write!(f, "{}", self.get_span_content_str(&token.span))?;
        }

        Ok(())
    }
}

#[cfg(test)]
mod tests {
    use itertools::Itertools;

    use super::Document;
    use crate::{Span, parsers::MarkdownOptions};

    fn assert_condensed_contractions(text: &str, final_tok_count: usize) {
        let document = Document::new_plain_english_curated(text);

        assert_eq!(document.tokens.len(), final_tok_count);

        let document = Document::new_markdown_curated(text, MarkdownOptions::default());

        assert_eq!(document.tokens.len(), final_tok_count);
    }

    #[test]
    fn simple_contraction() {
        assert_condensed_contractions("isn't", 1);
    }

    #[test]
    fn simple_contraction2() {
        assert_condensed_contractions("wasn't", 1);
    }

    #[test]
    fn simple_contraction3() {
        assert_condensed_contractions("There's", 1);
    }

    #[test]
    fn medium_contraction() {
        assert_condensed_contractions("isn't wasn't", 3);
    }

    #[test]
    fn medium_contraction2() {
        assert_condensed_contractions("There's no way", 5);
    }

    #[test]
    fn selects_token_at_char_index() {
        let text = "There were three little pigs. They built three little homes.";
        let document = Document::new_plain_english_curated(text);

        let got = document.get_token_at_char_index(19).unwrap();

        assert!(got.kind.is_word());
        assert_eq!(got.span, Span::new(17, 23));
    }

    fn assert_token_count(source: &str, count: usize) {
        let document = Document::new_plain_english_curated(source);

        dbg!(document.tokens().map(|t| t.kind.clone()).collect_vec());
        assert_eq!(document.tokens.len(), count);
    }

    #[test]
    fn condenses_number_suffixes() {
        assert_token_count("1st", 1);
        assert_token_count("This is the 2nd test", 9);
        assert_token_count("This is the 3rd test", 9);
        assert_token_count(
            "It works even with weird capitalization like this: 600nD",
            18,
        );
    }

    #[test]
    fn condenses_ie() {
        assert_token_count("There is a thing (i.e. that one)", 15);
        assert_token_count("We are trying to condense \"i.e.\"", 13);
        assert_token_count(r#"Condenses words like "i.e.", "e.g." and "N.S.A.""#, 20);
    }

    #[test]
    fn condenses_eg() {
        assert_token_count("We are trying to condense \"e.g.\"", 13);
        assert_token_count(r#"Condenses words like "i.e.", "e.g." and "N.S.A.""#, 20);
    }

    #[test]
    fn condenses_nsa() {
        assert_token_count(r#"Condenses words like "i.e.", "e.g." and "N.S.A.""#, 20);
    }

    #[test]
    fn parses_ellipsis() {
        assert_token_count("...", 1);
    }

    #[test]
    fn parses_long_ellipsis() {
        assert_token_count(".....", 1);
    }

    #[test]
    fn parses_short_ellipsis() {
        assert_token_count("..", 1);
    }

    #[test]
    fn selects_token_at_offset() {
        let doc = Document::new_plain_english_curated("Foo bar baz");

        let tok = doc.get_token_offset(1, -1).unwrap();

        assert_eq!(tok.span, Span::new(0, 3));
    }

    #[test]
    fn cant_select_token_before_start() {
        let doc = Document::new_plain_english_curated("Foo bar baz");

        let tok = doc.get_token_offset(0, -1);

        assert!(tok.is_none());
    }

    #[test]
    fn select_next_word_pos_offset() {
        let doc = Document::new_plain_english_curated("Foo bar baz");

        let bar = doc.get_next_word_from_offset(0, 1).unwrap();
        let bar = doc.get_span_content(&bar.span);
        assert_eq!(bar, ['b', 'a', 'r']);
    }

    #[test]
    fn select_next_word_neg_offset() {
        let doc = Document::new_plain_english_curated("Foo bar baz");

        let bar = doc.get_next_word_from_offset(2, -1).unwrap();
        let bar = doc.get_span_content(&bar.span);
        assert_eq!(bar, ['F', 'o', 'o']);
    }

    #[test]
    fn cant_select_next_word_not_from_whitespace() {
        let doc = Document::new_plain_english_curated("Foo bar baz");

        let tok = doc.get_next_word_from_offset(0, 2);

        assert!(tok.is_none());
    }

    #[test]
    fn cant_select_next_word_before_start() {
        let doc = Document::new_plain_english_curated("Foo bar baz");

        let tok = doc.get_next_word_from_offset(0, -1);

        assert!(tok.is_none());
    }

    #[test]
    fn cant_select_next_word_with_punctuation_instead_of_whitespace() {
        let doc = Document::new_plain_english_curated("Foo, bar, baz");

        let tok = doc.get_next_word_from_offset(0, 1);

        assert!(tok.is_none());
    }

    #[test]
    fn cant_select_next_word_with_punctuation_after_whitespace() {
        let doc = Document::new_plain_english_curated("Foo \"bar\", baz");

        let tok = doc.get_next_word_from_offset(0, 1);

        assert!(tok.is_none());
    }

    #[test]
    fn condenses_filename_extensions() {
        let doc = Document::new_plain_english_curated(".c and .exe and .js");
        assert!(doc.tokens[0].kind.is_unlintable());
        assert!(doc.tokens[4].kind.is_unlintable());
        assert!(doc.tokens[8].kind.is_unlintable());
    }

    #[test]
    fn condense_filename_extension_ok_at_start_and_end() {
        let doc = Document::new_plain_english_curated(".c and .EXE");
        assert!(doc.tokens.len() == 5);
        assert!(doc.tokens[0].kind.is_unlintable());
        assert!(doc.tokens[4].kind.is_unlintable());
    }

    #[test]
    fn doesnt_condense_filename_extensions_with_mixed_case() {
        let doc = Document::new_plain_english_curated(".c and .Exe");
        assert!(doc.tokens.len() == 6);
        assert!(doc.tokens[0].kind.is_unlintable());
        assert!(doc.tokens[4].kind.is_punctuation());
        assert!(doc.tokens[5].kind.is_word());
    }

    #[test]
    fn doesnt_condense_filename_extensions_with_non_letters() {
        let doc = Document::new_plain_english_curated(".COM and .C0M");
        assert!(doc.tokens.len() == 6);
        assert!(doc.tokens[0].kind.is_unlintable());
        assert!(doc.tokens[4].kind.is_punctuation());
        assert!(doc.tokens[5].kind.is_word());
    }

    #[test]
    fn doesnt_condense_filename_extensions_longer_than_three() {
        let doc = Document::new_plain_english_curated(".dll and .dlls");
        assert!(doc.tokens.len() == 6);
        assert!(doc.tokens[0].kind.is_unlintable());
        assert!(doc.tokens[4].kind.is_punctuation());
        assert!(doc.tokens[5].kind.is_word());
    }

    #[test]
    fn condense_filename_extension_in_parens() {
        let doc = Document::new_plain_english_curated(
            "true for the manual installation when trying to run the executable(.exe) after a manual download",
        );
        assert!(doc.tokens.len() > 23);
        assert!(doc.tokens[21].kind.is_open_round());
        assert!(doc.tokens[22].kind.is_unlintable());
        assert!(doc.tokens[23].kind.is_close_round());
    }

    #[test]
    fn condense_tldr_uppercase() {
        let doc = Document::new_plain_english_curated("TL;DR");
        assert!(doc.tokens.len() == 1);
        assert!(doc.tokens[0].kind.is_word());
        assert!(doc.tokens[0].span.len() == 5);
    }

    #[test]
    fn condense_tldr_lowercase() {
        let doc = Document::new_plain_english_curated("tl;dr");
        assert!(doc.tokens.len() == 1);
        assert!(doc.tokens[0].kind.is_word());
    }

    #[test]
    fn condense_tldr_mixed_case_1() {
        let doc = Document::new_plain_english_curated("tl;DR");
        assert!(doc.tokens.len() == 1);
        assert!(doc.tokens[0].kind.is_word());
    }

    #[test]
    fn condense_tldr_mixed_case_2() {
        let doc = Document::new_plain_english_curated("TL;Dr");
        assert!(doc.tokens.len() == 1);
        assert!(doc.tokens[0].kind.is_word());
    }

    #[test]
    fn condense_tldr_pural() {
        let doc = Document::new_plain_english_curated(
            "managing the flow between components to produce relevant TL;DRs of current news articles",
        );
        // no token is a punctuation token - only words with whitespace between
        assert!(
            doc.tokens
                .iter()
                .all(|t| t.kind.is_word() || t.kind.is_whitespace())
        );
        // one of the word tokens contains a ';' character
        let tldrs = doc
            .tokens
            .iter()
            .filter(|t| t.span.get_content(&doc.source).contains(&';'))
            .collect_vec();
        assert!(tldrs.len() == 1);
        assert!(tldrs[0].span.get_content_string(&doc.source) == "TL;DRs");
    }

    #[test]
    fn condense_r_and_d_caps() {
        let doc = Document::new_plain_english_curated("R&D");
        assert!(doc.tokens.len() == 1);
        assert!(doc.tokens[0].kind.is_word());
    }

    #[test]
    fn condense_r_and_d_mixed_case() {
        let doc = Document::new_plain_english_curated("R&d");
        assert!(doc.tokens.len() == 1);
        assert!(doc.tokens[0].kind.is_word());
    }

    #[test]
    fn condense_r_and_d_lowercase() {
        let doc = Document::new_plain_english_curated("r&d");
        assert!(doc.tokens.len() == 1);
        assert!(doc.tokens[0].kind.is_word());
    }

    #[test]
    fn dont_condense_r_and_d_with_spaces() {
        let doc = Document::new_plain_english_curated("R & D");
        assert!(doc.tokens.len() == 5);
        assert!(doc.tokens[0].kind.is_word());
        assert!(doc.tokens[1].kind.is_whitespace());
        assert!(doc.tokens[2].kind.is_ampersand());
        assert!(doc.tokens[3].kind.is_whitespace());
        assert!(doc.tokens[4].kind.is_word());
    }

    #[test]
    fn condense_q_and_a() {
        let doc =
            Document::new_plain_english_curated("A Q&A platform software for teams at any scales.");
        assert!(doc.tokens.len() >= 3);
        assert!(doc.tokens[2].kind.is_word());
        assert!(doc.tokens[2].span.get_content_string(&doc.source) == "Q&A");
    }

    #[test]
    fn dont_allow_mixed_r_and_d_with_q_and_a() {
        let doc = Document::new_plain_english_curated("R&A or Q&D");
        assert!(doc.tokens.len() == 9);
        assert!(doc.tokens[1].kind.is_ampersand() || doc.tokens[7].kind.is_ampersand());
    }

    #[test]
<<<<<<< HEAD
    fn condense_loan_phrases() {
        let doc = Document::new_plain_english_curated(
            "the 5 indictment case can be reinstated if he feels Adams is not complying with whatever the alleged details are in the largely speculated quid pro quo arrangement of deporting certain immigrants en masse",
        );
        let (mut quid_pro_quo, mut en_masse) = (false, false);
        for tok in &doc.tokens {
            match tok.span.get_content_string(&doc.source).as_str() {
                "quid pro quo" => quid_pro_quo = true,
                "en masse" => en_masse = true,
                _ => {}
            }
        }
        assert!(quid_pro_quo && en_masse);
=======
    fn condense_io() {
        let doc = Document::new_plain_english_curated("I/O");
        assert!(doc.tokens.len() == 1);
        assert!(doc.tokens[0].kind.is_word());
>>>>>>> fa552524
    }
}<|MERGE_RESOLUTION|>--- conflicted
+++ resolved
@@ -796,9 +796,6 @@
         self.tokens.remove_indices(to_remove);
     }
 
-<<<<<<< HEAD
-    // Ellipsis: ...
-=======
     // Condenses "ampersand pairs" such as "R&D" or "Q&A" into single tokens.
     fn condense_ampersand_pairs(&mut self) {
         self.condense_delimited_pairs(
@@ -837,7 +834,8 @@
             ],
         );
     }
->>>>>>> fa552524
+
+    // Ellipsis: ...
 
     fn uncached_ellipsis_pattern() -> Lrc<Repeating> {
         let period = SequenceExpr::default().then_period();
@@ -1326,7 +1324,6 @@
     }
 
     #[test]
-<<<<<<< HEAD
     fn condense_loan_phrases() {
         let doc = Document::new_plain_english_curated(
             "the 5 indictment case can be reinstated if he feels Adams is not complying with whatever the alleged details are in the largely speculated quid pro quo arrangement of deporting certain immigrants en masse",
@@ -1340,11 +1337,12 @@
             }
         }
         assert!(quid_pro_quo && en_masse);
-=======
+    }
+
+    #[test]
     fn condense_io() {
         let doc = Document::new_plain_english_curated("I/O");
         assert!(doc.tokens.len() == 1);
         assert!(doc.tokens[0].kind.is_word());
->>>>>>> fa552524
     }
 }