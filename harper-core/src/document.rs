use std::cmp::Ordering;
use std::collections::VecDeque;
use std::fmt::Display;

use harper_brill::{Chunker, Tagger, brill_chunker, brill_tagger};
use paste::paste;

use crate::expr::{Expr, ExprExt, LongestMatchOf, Repeating, SequenceExpr};
use crate::parsers::{Markdown, MarkdownOptions, Parser, PlainEnglish};
use crate::patterns::WordSet;
use crate::punctuation::Punctuation;
use crate::vec_ext::VecExt;
use crate::{
    Dictionary, FatStringToken, FatToken, FstDictionary, Lrc, Token, TokenKind, TokenStringExt,
};
use crate::{OrdinalSuffix, Span};

/// A document containing some amount of lexed and parsed English text.
#[derive(Debug, Clone)]
pub struct Document {
    source: Lrc<Vec<char>>,
    tokens: Vec<Token>,
}

impl Default for Document {
    fn default() -> Self {
        Self::new("", &PlainEnglish, &FstDictionary::curated())
    }
}

impl Document {
    /// Locate all the tokens that intersect a provided span.
    ///
    /// Desperately needs optimization.
    pub fn token_indices_intersecting(&self, span: Span) -> Vec<usize> {
        self.tokens()
            .enumerate()
            .filter_map(|(idx, tok)| tok.span.overlaps_with(span).then_some(idx))
            .collect()
    }

    /// Locate all the tokens that intersect a provided span and convert them to [`FatToken`]s.
    ///
    /// Desperately needs optimization.
    pub fn fat_tokens_intersecting(&self, span: Span) -> Vec<FatToken> {
        let indices = self.token_indices_intersecting(span);

        indices
            .into_iter()
            .map(|i| self.tokens[i].to_fat(&self.source))
            .collect()
    }

    /// Lexes and parses text to produce a document using a provided language
    /// parser and dictionary.
    pub fn new(text: &str, parser: &impl Parser, dictionary: &impl Dictionary) -> Self {
        let source: Vec<_> = text.chars().collect();

        Self::new_from_vec(Lrc::new(source), parser, dictionary)
    }

    /// Lexes and parses text to produce a document using a provided language
    /// parser and the included curated dictionary.
    pub fn new_curated(text: &str, parser: &impl Parser) -> Self {
        let source: Vec<_> = text.chars().collect();

        Self::new_from_vec(Lrc::new(source), parser, &FstDictionary::curated())
    }

    /// Lexes and parses text to produce a document using a provided language
    /// parser and dictionary.
    pub fn new_from_vec(
        source: Lrc<Vec<char>>,
        parser: &impl Parser,
        dictionary: &impl Dictionary,
    ) -> Self {
        let tokens = parser.parse(&source);

        let mut document = Self { source, tokens };
        document.parse(dictionary);

        document
    }

    /// Parse text to produce a document using the built-in [`PlainEnglish`]
    /// parser and curated dictionary.
    pub fn new_plain_english_curated(text: &str) -> Self {
        Self::new(text, &PlainEnglish, &FstDictionary::curated())
    }

    /// Parse text to produce a document using the built-in [`PlainEnglish`]
    /// parser and a provided dictionary.
    pub fn new_plain_english(text: &str, dictionary: &impl Dictionary) -> Self {
        Self::new(text, &PlainEnglish, dictionary)
    }

    /// Parse text to produce a document using the built-in [`Markdown`] parser
    /// and curated dictionary.
    pub fn new_markdown_curated(text: &str, markdown_options: MarkdownOptions) -> Self {
        Self::new(
            text,
            &Markdown::new(markdown_options),
            &FstDictionary::curated(),
        )
    }

    /// Parse text to produce a document using the built-in [`Markdown`] parser
    /// and curated dictionary with the default Markdown configuration.
    pub fn new_markdown_default_curated(text: &str) -> Self {
        Self::new_markdown_curated(text, MarkdownOptions::default())
    }

    /// Parse text to produce a document using the built-in [`PlainEnglish`]
    /// parser and the curated dictionary.
    pub fn new_markdown(
        text: &str,
        markdown_options: MarkdownOptions,
        dictionary: &impl Dictionary,
    ) -> Self {
        Self::new(text, &Markdown::new(markdown_options), dictionary)
    }

    /// Parse text to produce a document using the built-in [`PlainEnglish`]
    /// parser and the curated dictionary with the default Markdown configuration.
    pub fn new_markdown_default(text: &str, dictionary: &impl Dictionary) -> Self {
        Self::new_markdown(text, MarkdownOptions::default(), dictionary)
    }

    /// Re-parse important language constructs.
    ///
    /// Should be run after every change to the underlying [`Self::source`].
    fn parse(&mut self, dictionary: &impl Dictionary) {
        self.condense_spaces();
        self.condense_newlines();
        self.newlines_to_breaks();
        self.condense_contractions();
        self.condense_dotted_initialisms();
        self.condense_number_suffixes();
        self.condense_ellipsis();
        self.condense_latin();
        self.match_quotes();

<<<<<<< HEAD
        let token_strings: Vec<_> = self
            .tokens
            .iter()
            .filter(|t| !t.kind.is_whitespace())
            .map(|t| self.get_span_content_str(&t.span))
            .collect();

        let token_tags = brill_tagger().tag_sentence(&token_strings);
        let np_flags = brill_chunker().chunk_sentence(&token_strings, &token_tags);

        let mut i = 0;

        // Annotate word metadata
        for token in self.tokens.iter_mut() {
            if let TokenKind::Word(meta) = &mut token.kind {
                let word_source = token.span.get_content(&self.source);
                let mut found_meta = dictionary.get_word_metadata(word_source).cloned();

                if let Some(inner) = &mut found_meta {
                    inner.np_member = Some(np_flags[i]);
=======
        // annotate word metadata
        for token in self.tokens.iter_mut() {
            if let TokenKind::Word(meta) = &mut token.kind {
                let word_source = token.span.get_content(&self.source);
                let found_meta = dictionary.get_word_metadata(word_source);
                *meta = found_meta.cloned()
            }
        }

        // refine and disambiguate word metadata
        self.known_preposition();
        self.articles_imply_not_verb();
    }

    fn uncached_article_expr() -> Lrc<SequenceExpr> {
        Lrc::new(
            SequenceExpr::default()
                .then_determiner()
                .then_whitespace()
                .then(|t: &Token, _source: &[char]| t.kind.is_adjective() && t.kind.is_noun())
                .then_whitespace()
                .then_noun(),
        )
    }

    thread_local! {static ARTICLE_EXPR: Lrc<SequenceExpr> = Document::uncached_article_expr()}

    /// When a word that is either an adjective or a noun is sandwiched between an article and a noun,
    /// it definitely is not a noun.
    fn articles_imply_nouns(&mut self) {
        let expr = Self::ARTICLE_EXPR.with(|v| v.clone());

        for m in expr.iter_matches_in_doc(self).collect::<Vec<_>>() {
            if let TokenKind::Word(Some(metadata)) = &mut self.tokens[m.start + 2].kind {
                metadata.noun = None;
                metadata.verb = None;
            }
        }
    }

    /// A proposition-like word followed by a determiner or number is typically
    /// really a preposition.
    fn known_preposition(&mut self) {
        fn create_expr() -> Lrc<SequenceExpr> {
            Lrc::new(
                SequenceExpr::default()
                    .then(WordSet::new(&["in", "at", "on", "to", "for", "by", "with"]))
                    .then_whitespace()
                    .then(|t: &Token, _source: &[char]| {
                        t.kind.is_determiner() || t.kind.is_number()
                    }),
            )
        }
        thread_local! {static EXPR: Lrc<SequenceExpr> = create_expr()}

        let expr = EXPR.with(|v| v.clone());

        for m in expr.iter_matches_in_doc(self).collect::<Vec<_>>() {
            if let TokenKind::Word(Some(metadata)) = &mut self.tokens[m.start].kind {
                metadata.noun = None;
                metadata.pronoun = None;
                metadata.verb = None;
                metadata.adjective = None;
            }
        }
    }

    /// The first word after an article cannot be a verb.
    fn articles_imply_not_verb(&mut self) {
        fn create_pattern() -> Lrc<SequenceExpr> {
            Lrc::new(
                SequenceExpr::default()
                    .then(WordSet::new(&[
                        // articles
                        "a", "an", "the",
                        // Dependent genitive pronouns serve a similar role to articles.
                        // Unfortunately, some overlap with other pronoun forms. E.g.
                        // "I like her", "Something about her struck me as odd."
                        "my", "your", "thy", "thine", "his", /*"her",*/ "its", "our", "their",
                        "whose", // "no" is also a determiner
                        "no",
                    ]))
                    .then_whitespace()
                    .then_verb(),
            )
        }
        thread_local! {static EXPR: Lrc<SequenceExpr> = create_pattern()}
        let expr = EXPR.with(|v| v.clone());

        for m in expr.iter_matches_in_doc(self).collect::<Vec<_>>() {
            if let TokenKind::Word(Some(metadata)) = &mut self.tokens[m.end - 1].kind {
                if metadata.noun.is_none()
                    && metadata.adjective.is_none()
                    && metadata.adverb.is_none()
                {
                    metadata.noun = Some(NounData::default());
                    metadata.adjective = Some(AdjectiveData::default());
>>>>>>> a8fb0c6d
                }

                *meta = found_meta;
                i += 1;
            } else if !token.kind.is_whitespace() {
                i += 1;
            }
        }
    }

    /// Convert all sets of newlines greater than 2 to paragraph breaks.
    fn newlines_to_breaks(&mut self) {
        for token in &mut self.tokens {
            if let TokenKind::Newline(n) = token.kind {
                if n >= 2 {
                    token.kind = TokenKind::ParagraphBreak;
                }
            }
        }
    }

    /// Given a list of indices, this function removes the subsequent
    /// `stretch_len - 1` elements after each index.
    ///
    /// Will extend token spans to include removed elements.
    /// Assumes condensed tokens are contiguous in source text.
    fn condense_indices(&mut self, indices: &[usize], stretch_len: usize) {
        // Update spans
        for idx in indices {
            let end_tok = self.tokens[idx + stretch_len - 1].clone();
            let start_tok = &mut self.tokens[*idx];

            start_tok.span.end = end_tok.span.end;
        }

        // Trim
        let old = self.tokens.clone();
        self.tokens.clear();

        // Keep first chunk.
        self.tokens
            .extend_from_slice(&old[0..indices.first().copied().unwrap_or(indices.len())]);

        let mut iter = indices.iter().peekable();

        while let (Some(a_idx), b) = (iter.next(), iter.peek()) {
            self.tokens.push(old[*a_idx].clone());

            if let Some(b_idx) = b {
                self.tokens
                    .extend_from_slice(&old[a_idx + stretch_len..**b_idx]);
            }
        }

        // Keep last chunk.
        self.tokens.extend_from_slice(
            &old[indices
                .last()
                .map(|v| v + stretch_len)
                .unwrap_or(indices.len())..],
        );
    }

    pub fn get_token_at_char_index(&self, char_index: usize) -> Option<&Token> {
        let index = self
            .tokens
            .binary_search_by(|t| {
                if t.span.overlaps_with(Span::new_with_len(char_index, 1)) {
                    Ordering::Equal
                } else {
                    t.span.start.cmp(&char_index)
                }
            })
            .ok()?;

        Some(&self.tokens[index])
    }

    /// Defensively attempt to grab a specific token.
    pub fn get_token(&self, index: usize) -> Option<&Token> {
        self.tokens.get(index)
    }

    /// Get a token at a signed offset from a base index, or None if out of bounds.
    pub fn get_token_offset(&self, base: usize, offset: isize) -> Option<&Token> {
        match base.checked_add_signed(offset) {
            None => None,
            Some(idx) => self.get_token(idx),
        }
    }

    /// Get an iterator over all the tokens contained in the document.
    pub fn tokens(&self) -> impl Iterator<Item = &Token> + '_ {
        self.tokens.iter()
    }

    pub fn iter_nominal_phrases(&self) -> impl Iterator<Item = &[Token]> {
        fn is_np_member(t: &Token) -> bool {
            t.kind
                .as_word()
                .and_then(|x| x.as_ref())
                .and_then(|w| w.np_member)
                .unwrap_or(false)
        }

        fn trim(slice: &[Token]) -> &[Token] {
            let mut start = 0;
            let mut end = slice.len();
            while start < end && slice[start].kind.is_whitespace() {
                start += 1;
            }
            while end > start && slice[end - 1].kind.is_whitespace() {
                end -= 1;
            }
            &slice[start..end]
        }

        self.tokens
            .as_slice()
            .split(|t| !(is_np_member(t) || t.kind.is_whitespace()))
            .filter_map(|s| {
                let s = trim(s);
                if s.iter().any(is_np_member) {
                    Some(s)
                } else {
                    None
                }
            })
    }

    /// Get an iterator over all the tokens contained in the document.
    pub fn fat_tokens(&self) -> impl Iterator<Item = FatToken> + '_ {
        self.tokens().map(|token| token.to_fat(&self.source))
    }

    /// Get the next or previous word token relative to a base index, if separated by whitespace.
    /// Returns None if the next/previous token is not a word or does not exist.
    pub fn get_next_word_from_offset(&self, base: usize, offset: isize) -> Option<&Token> {
        // Look for whitespace at the expected offset
        if !self.get_token_offset(base, offset)?.kind.is_whitespace() {
            return None;
        }
        // Now look beyond the whitespace for a word token
        let word_token = self.get_token_offset(base, offset + offset.signum());
        let word_token = word_token?;
        word_token.kind.is_word().then_some(word_token)
    }

    /// Get an iterator over all the tokens contained in the document.
    pub fn fat_string_tokens(&self) -> impl Iterator<Item = FatStringToken> + '_ {
        self.fat_tokens().map(|t| t.into())
    }

    pub fn get_span_content(&self, span: &Span) -> &[char] {
        span.get_content(&self.source)
    }

    pub fn get_span_content_str(&self, span: &Span) -> String {
        String::from_iter(self.get_span_content(span))
    }

    pub fn get_full_string(&self) -> String {
        self.get_span_content_str(&Span {
            start: 0,
            end: self.source.len(),
        })
    }

    pub fn get_full_content(&self) -> &[char] {
        &self.source
    }

    pub fn get_source(&self) -> &[char] {
        &self.source
    }

    pub fn get_tokens(&self) -> &[Token] {
        &self.tokens
    }

    /// Searches for quotation marks and fills the
    /// [`Punctuation::Quote::twin_loc`] field. This is on a best-effort
    /// basis.
    ///
    /// Current algorithm is basic and could use some work.
    fn match_quotes(&mut self) {
        let quote_indices: Vec<usize> = self.tokens.iter_quote_indices().collect();

        for i in 0..quote_indices.len() / 2 {
            let a_i = quote_indices[i * 2];
            let b_i = quote_indices[i * 2 + 1];

            {
                let a = self.tokens[a_i].kind.as_mut_quote().unwrap();
                a.twin_loc = Some(b_i);
            }

            {
                let b = self.tokens[b_i].kind.as_mut_quote().unwrap();
                b.twin_loc = Some(a_i);
            }
        }
    }

    /// Searches for number suffixes and condenses them down into single tokens
    fn condense_number_suffixes(&mut self) {
        if self.tokens.len() < 2 {
            return;
        }

        let mut replace_starts = Vec::new();

        for idx in 0..self.tokens.len() - 1 {
            let b = &self.tokens[idx + 1];
            let a = &self.tokens[idx];

            // TODO: Allow spaces between `a` and `b`

            if let (TokenKind::Number(..), TokenKind::Word(..)) = (&a.kind, &b.kind) {
                if let Some(found_suffix) =
                    OrdinalSuffix::from_chars(self.get_span_content(&b.span))
                {
                    self.tokens[idx].kind.as_mut_number().unwrap().suffix = Some(found_suffix);
                    replace_starts.push(idx);
                }
            }
        }

        self.condense_indices(&replace_starts, 2);
    }

    /// Searches for multiple sequential space tokens and condenses them down
    /// into one.
    fn condense_spaces(&mut self) {
        let mut cursor = 0;
        let copy = self.tokens.clone();

        let mut remove_these = VecDeque::new();

        while cursor < self.tokens.len() {
            // Locate a stretch of one or more newline tokens.
            let start_tok = &mut self.tokens[cursor];

            if let TokenKind::Space(start_count) = &mut start_tok.kind {
                loop {
                    cursor += 1;

                    if cursor >= copy.len() {
                        break;
                    }

                    let child_tok = &copy[cursor];

                    // Only condense adjacent spans
                    if start_tok.span.end != child_tok.span.start {
                        break;
                    }

                    if let TokenKind::Space(n) = child_tok.kind {
                        *start_count += n;
                        start_tok.span.end = child_tok.span.end;
                        remove_these.push_back(cursor);
                        cursor += 1;
                    } else {
                        break;
                    };
                }
            }

            cursor += 1;
        }

        self.tokens.remove_indices(remove_these);
    }

    thread_local! {
        static LATIN_EXPR: Lrc<LongestMatchOf> = Document::uncached_latin_expr();
    }

    fn uncached_latin_expr() -> Lrc<LongestMatchOf> {
        Lrc::new(LongestMatchOf::new(vec![
            Box::new(
                SequenceExpr::default()
                    .then(WordSet::new(&["etc", "vs"]))
                    .then_period(),
            ),
            Box::new(
                SequenceExpr::aco("et")
                    .then_whitespace()
                    .t_aco("al")
                    .then_period(),
            ),
        ]))
    }

    /// Assumes that the first matched token is the canonical one to be condensed into.
    /// Takes a callback that can be used to retroactively edit the canonical token afterwards.
    fn condense_expr<F>(&mut self, expr: &impl Expr, edit: F)
    where
        F: Fn(&mut Token),
    {
        let matches = expr.iter_matches_in_doc(self).collect::<Vec<_>>();

        let mut remove_indices = VecDeque::with_capacity(matches.len());

        for m in matches {
            remove_indices.extend(m.start + 1..m.end);
            self.tokens[m.start].span = self.tokens[m.into_iter()].span().unwrap();
            edit(&mut self.tokens[m.start]);
        }

        self.tokens.remove_indices(remove_indices);
    }

    fn condense_latin(&mut self) {
        self.condense_expr(&Self::LATIN_EXPR.with(|v| v.clone()), |_| {})
    }

    /// Searches for multiple sequential newline tokens and condenses them down
    /// into one.
    fn condense_newlines(&mut self) {
        let mut cursor = 0;
        let copy = self.tokens.clone();

        let mut remove_these = VecDeque::new();

        while cursor < self.tokens.len() {
            // Locate a stretch of one or more newline tokens.
            let start_tok = &mut self.tokens[cursor];

            if let TokenKind::Newline(start_count) = &mut start_tok.kind {
                loop {
                    cursor += 1;

                    if cursor >= copy.len() {
                        break;
                    }

                    let child_tok = &copy[cursor];
                    if let TokenKind::Newline(n) = child_tok.kind {
                        *start_count += n;
                        start_tok.span.end = child_tok.span.end;
                        remove_these.push_back(cursor);
                        cursor += 1;
                    } else {
                        break;
                    };
                }
            }

            cursor += 1;
        }

        self.tokens.remove_indices(remove_these);
    }

    /// Condenses words like "i.e.", "e.g." and "N.S.A." down to single words
    /// using a state machine.
    fn condense_dotted_initialisms(&mut self) {
        if self.tokens.len() < 2 {
            return;
        }

        let mut to_remove = VecDeque::new();

        let mut cursor = 1;

        let mut initialism_start = None;

        loop {
            let a = &self.tokens[cursor - 1];
            let b = &self.tokens[cursor];

            let is_initialism_chunk = a.kind.is_word() && a.span.len() == 1 && b.kind.is_period();

            if is_initialism_chunk {
                if initialism_start.is_none() {
                    initialism_start = Some(cursor - 1);
                } else {
                    to_remove.push_back(cursor - 1);
                }

                to_remove.push_back(cursor);
                cursor += 1;
            } else {
                if let Some(start) = initialism_start {
                    let end = self.tokens[cursor - 2].span.end;
                    let start_tok: &mut Token = &mut self.tokens[start];
                    start_tok.span.end = end;
                }

                initialism_start = None;
            }

            cursor += 1;

            if cursor >= self.tokens.len() - 1 {
                break;
            }
        }

        self.tokens.remove_indices(to_remove);
    }

    fn uncached_ellipsis_pattern() -> Lrc<Repeating> {
        let period = SequenceExpr::default().then_period();
        Lrc::new(Repeating::new(Box::new(period), 2))
    }

    thread_local! {
        static ELLIPSIS_EXPR: Lrc<Repeating> = Document::uncached_ellipsis_pattern();
    }

    fn condense_ellipsis(&mut self) {
        let expr = Self::ELLIPSIS_EXPR.with(|v| v.clone());
        self.condense_expr(&expr, |tok| {
            tok.kind = TokenKind::Punctuation(Punctuation::Ellipsis)
        });
    }

    fn uncached_contraction_expr() -> Lrc<SequenceExpr> {
        Lrc::new(
            SequenceExpr::default()
                .then_any_word()
                .then_apostrophe()
                .then_any_word(),
        )
    }

    thread_local! {
        static CONTRACTION_EXPR: Lrc<SequenceExpr> = Document::uncached_contraction_expr();
    }

    /// Searches for contractions and condenses them down into single
    /// tokens.
    fn condense_contractions(&mut self) {
        let expr = Self::CONTRACTION_EXPR.with(|v| v.clone());

        self.condense_expr(&expr, |_| {});
    }
}

/// Creates functions necessary to implement [`TokenStringExt]` on a document.
macro_rules! create_fns_on_doc {
    ($thing:ident) => {
        paste! {
            fn [< first_ $thing >](&self) -> Option<&Token> {
                self.tokens.[< first_ $thing >]()
            }

            fn [< last_ $thing >](&self) -> Option<&Token> {
                self.tokens.[< last_ $thing >]()
            }

            fn [< last_ $thing _index>](&self) -> Option<usize> {
                self.tokens.[< last_ $thing _index >]()
            }

            fn [<iter_ $thing _indices>](&self) -> impl DoubleEndedIterator<Item = usize> + '_ {
                self.tokens.[< iter_ $thing _indices >]()
            }

            fn [<iter_ $thing s>](&self) -> impl Iterator<Item = &Token> + '_ {
                self.tokens.[< iter_ $thing s >]()
            }
        }
    };
}

impl TokenStringExt for Document {
    create_fns_on_doc!(adjective);
    create_fns_on_doc!(apostrophe);
    create_fns_on_doc!(at);
    create_fns_on_doc!(chunk_terminator);
    create_fns_on_doc!(comma);
    create_fns_on_doc!(conjunction);
    create_fns_on_doc!(currency);
    create_fns_on_doc!(ellipsis);
    create_fns_on_doc!(hostname);
    create_fns_on_doc!(likely_homograph);
    create_fns_on_doc!(noun);
    create_fns_on_doc!(number);
    create_fns_on_doc!(paragraph_break);
    create_fns_on_doc!(pipe);
    create_fns_on_doc!(preposition);
    create_fns_on_doc!(punctuation);
    create_fns_on_doc!(quote);
    create_fns_on_doc!(sentence_terminator);
    create_fns_on_doc!(space);
    create_fns_on_doc!(unlintable);
    create_fns_on_doc!(verb);
    create_fns_on_doc!(word);
    create_fns_on_doc!(word_like);

    fn first_sentence_word(&self) -> Option<&Token> {
        self.tokens.first_sentence_word()
    }

    fn first_non_whitespace(&self) -> Option<&Token> {
        self.tokens.first_non_whitespace()
    }

    fn span(&self) -> Option<Span> {
        self.tokens.span()
    }

    fn iter_linking_verb_indices(&self) -> impl Iterator<Item = usize> + '_ {
        self.tokens.iter_linking_verb_indices()
    }

    fn iter_linking_verbs(&self) -> impl Iterator<Item = &Token> + '_ {
        self.tokens.iter_linking_verbs()
    }

    fn iter_chunks(&self) -> impl Iterator<Item = &'_ [Token]> + '_ {
        self.tokens.iter_chunks()
    }

    fn iter_paragraphs(&self) -> impl Iterator<Item = &'_ [Token]> + '_ {
        self.tokens.iter_paragraphs()
    }

    fn iter_sentences(&self) -> impl Iterator<Item = &'_ [Token]> + '_ {
        self.tokens.iter_sentences()
    }
}

impl Display for Document {
    fn fmt(&self, f: &mut std::fmt::Formatter<'_>) -> std::fmt::Result {
        for token in &self.tokens {
            write!(f, "{}", self.get_span_content_str(&token.span))?;
        }

        Ok(())
    }
}

#[cfg(test)]
mod tests {
    use itertools::Itertools;

    use super::Document;
    use crate::{Span, parsers::MarkdownOptions};

    fn assert_condensed_contractions(text: &str, final_tok_count: usize) {
        let document = Document::new_plain_english_curated(text);

        assert_eq!(document.tokens.len(), final_tok_count);

        let document = Document::new_markdown_curated(text, MarkdownOptions::default());

        assert_eq!(document.tokens.len(), final_tok_count);
    }

    #[test]
    fn simple_contraction() {
        assert_condensed_contractions("isn't", 1);
    }

    #[test]
    fn simple_contraction2() {
        assert_condensed_contractions("wasn't", 1);
    }

    #[test]
    fn simple_contraction3() {
        assert_condensed_contractions("There's", 1);
    }

    #[test]
    fn medium_contraction() {
        assert_condensed_contractions("isn't wasn't", 3);
    }

    #[test]
    fn medium_contraction2() {
        assert_condensed_contractions("There's no way", 5);
    }

    #[test]
    fn selects_token_at_char_index() {
        let text = "There were three little pigs. They built three little homes.";
        let document = Document::new_plain_english_curated(text);

        let got = document.get_token_at_char_index(19).unwrap();

        assert!(got.kind.is_word());
        assert_eq!(got.span, Span::new(17, 23));
    }

    fn assert_token_count(source: &str, count: usize) {
        let document = Document::new_plain_english_curated(source);

        dbg!(document.tokens().map(|t| t.kind.clone()).collect_vec());
        assert_eq!(document.tokens.len(), count);
    }

    #[test]
    fn condenses_number_suffixes() {
        assert_token_count("1st", 1);
        assert_token_count("This is the 2nd test", 9);
        assert_token_count("This is the 3rd test", 9);
        assert_token_count(
            "It works even with weird capitalization like this: 600nD",
            18,
        );
    }

    #[test]
    fn condenses_ie() {
        assert_token_count("There is a thing (i.e. that one)", 15);
        assert_token_count("We are trying to condense \"i.e.\"", 13);
        assert_token_count(r#"Condenses words like "i.e.", "e.g." and "N.S.A.""#, 20);
    }

    #[test]
    fn condenses_eg() {
        assert_token_count("We are trying to condense \"e.g.\"", 13);
        assert_token_count(r#"Condenses words like "i.e.", "e.g." and "N.S.A.""#, 20);
    }

    #[test]
    fn condenses_nsa() {
        assert_token_count(r#"Condenses words like "i.e.", "e.g." and "N.S.A.""#, 20);
    }

    #[test]
    fn parses_ellipsis() {
        assert_token_count("...", 1);
    }

    #[test]
    fn parses_long_ellipsis() {
        assert_token_count(".....", 1);
    }

    #[test]
    fn parses_short_ellipsis() {
        assert_token_count("..", 1);
    }

    #[test]
    fn selects_token_at_offset() {
        let doc = Document::new_plain_english_curated("Foo bar baz");

        let tok = doc.get_token_offset(1, -1).unwrap();

        assert_eq!(tok.span, Span::new(0, 3));
    }

    #[test]
    fn cant_select_token_before_start() {
        let doc = Document::new_plain_english_curated("Foo bar baz");

        let tok = doc.get_token_offset(0, -1);

        assert!(tok.is_none());
    }

    #[test]
    fn select_next_word_pos_offset() {
        let doc = Document::new_plain_english_curated("Foo bar baz");

        let bar = doc.get_next_word_from_offset(0, 1).unwrap();
        let bar = doc.get_span_content(&bar.span);
        assert_eq!(bar, ['b', 'a', 'r']);
    }

    #[test]
    fn select_next_word_neg_offset() {
        let doc = Document::new_plain_english_curated("Foo bar baz");

        let bar = doc.get_next_word_from_offset(2, -1).unwrap();
        let bar = doc.get_span_content(&bar.span);
        assert_eq!(bar, ['F', 'o', 'o']);
    }

    #[test]
    fn cant_select_next_word_not_from_whitespace() {
        let doc = Document::new_plain_english_curated("Foo bar baz");

        let tok = doc.get_next_word_from_offset(0, 2);

        assert!(tok.is_none());
    }

    #[test]
    fn cant_select_next_word_before_start() {
        let doc = Document::new_plain_english_curated("Foo bar baz");

        let tok = doc.get_next_word_from_offset(0, -1);

        assert!(tok.is_none());
    }

    #[test]
    fn cant_select_next_word_with_punctuation_instead_of_whitespace() {
        let doc = Document::new_plain_english_curated("Foo, bar, baz");

        let tok = doc.get_next_word_from_offset(0, 1);

        assert!(tok.is_none());
    }

    #[test]
    fn cant_select_next_word_with_punctuation_after_whitespace() {
        let doc = Document::new_plain_english_curated("Foo \"bar\", baz");

        let tok = doc.get_next_word_from_offset(0, 1);

        assert!(tok.is_none());
    }
}<|MERGE_RESOLUTION|>--- conflicted
+++ resolved
@@ -140,7 +140,6 @@
         self.condense_latin();
         self.match_quotes();
 
-<<<<<<< HEAD
         let token_strings: Vec<_> = self
             .tokens
             .iter()
@@ -161,105 +160,6 @@
 
                 if let Some(inner) = &mut found_meta {
                     inner.np_member = Some(np_flags[i]);
-=======
-        // annotate word metadata
-        for token in self.tokens.iter_mut() {
-            if let TokenKind::Word(meta) = &mut token.kind {
-                let word_source = token.span.get_content(&self.source);
-                let found_meta = dictionary.get_word_metadata(word_source);
-                *meta = found_meta.cloned()
-            }
-        }
-
-        // refine and disambiguate word metadata
-        self.known_preposition();
-        self.articles_imply_not_verb();
-    }
-
-    fn uncached_article_expr() -> Lrc<SequenceExpr> {
-        Lrc::new(
-            SequenceExpr::default()
-                .then_determiner()
-                .then_whitespace()
-                .then(|t: &Token, _source: &[char]| t.kind.is_adjective() && t.kind.is_noun())
-                .then_whitespace()
-                .then_noun(),
-        )
-    }
-
-    thread_local! {static ARTICLE_EXPR: Lrc<SequenceExpr> = Document::uncached_article_expr()}
-
-    /// When a word that is either an adjective or a noun is sandwiched between an article and a noun,
-    /// it definitely is not a noun.
-    fn articles_imply_nouns(&mut self) {
-        let expr = Self::ARTICLE_EXPR.with(|v| v.clone());
-
-        for m in expr.iter_matches_in_doc(self).collect::<Vec<_>>() {
-            if let TokenKind::Word(Some(metadata)) = &mut self.tokens[m.start + 2].kind {
-                metadata.noun = None;
-                metadata.verb = None;
-            }
-        }
-    }
-
-    /// A proposition-like word followed by a determiner or number is typically
-    /// really a preposition.
-    fn known_preposition(&mut self) {
-        fn create_expr() -> Lrc<SequenceExpr> {
-            Lrc::new(
-                SequenceExpr::default()
-                    .then(WordSet::new(&["in", "at", "on", "to", "for", "by", "with"]))
-                    .then_whitespace()
-                    .then(|t: &Token, _source: &[char]| {
-                        t.kind.is_determiner() || t.kind.is_number()
-                    }),
-            )
-        }
-        thread_local! {static EXPR: Lrc<SequenceExpr> = create_expr()}
-
-        let expr = EXPR.with(|v| v.clone());
-
-        for m in expr.iter_matches_in_doc(self).collect::<Vec<_>>() {
-            if let TokenKind::Word(Some(metadata)) = &mut self.tokens[m.start].kind {
-                metadata.noun = None;
-                metadata.pronoun = None;
-                metadata.verb = None;
-                metadata.adjective = None;
-            }
-        }
-    }
-
-    /// The first word after an article cannot be a verb.
-    fn articles_imply_not_verb(&mut self) {
-        fn create_pattern() -> Lrc<SequenceExpr> {
-            Lrc::new(
-                SequenceExpr::default()
-                    .then(WordSet::new(&[
-                        // articles
-                        "a", "an", "the",
-                        // Dependent genitive pronouns serve a similar role to articles.
-                        // Unfortunately, some overlap with other pronoun forms. E.g.
-                        // "I like her", "Something about her struck me as odd."
-                        "my", "your", "thy", "thine", "his", /*"her",*/ "its", "our", "their",
-                        "whose", // "no" is also a determiner
-                        "no",
-                    ]))
-                    .then_whitespace()
-                    .then_verb(),
-            )
-        }
-        thread_local! {static EXPR: Lrc<SequenceExpr> = create_pattern()}
-        let expr = EXPR.with(|v| v.clone());
-
-        for m in expr.iter_matches_in_doc(self).collect::<Vec<_>>() {
-            if let TokenKind::Word(Some(metadata)) = &mut self.tokens[m.end - 1].kind {
-                if metadata.noun.is_none()
-                    && metadata.adjective.is_none()
-                    && metadata.adverb.is_none()
-                {
-                    metadata.noun = Some(NounData::default());
-                    metadata.adjective = Some(AdjectiveData::default());
->>>>>>> a8fb0c6d
                 }
 
                 *meta = found_meta;
