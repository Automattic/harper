use is_macro::Is;
use paste::paste;
use serde::{Deserialize, Serialize};

#[derive(Debug, Default, Clone, Copy, PartialEq, Eq, Serialize, Deserialize, PartialOrd, Hash)]
pub struct WordMetadata {
    pub noun: Option<NounData>,
    pub pronoun: Option<PronounData>,
    pub verb: Option<VerbData>,
    pub adjective: Option<AdjectiveData>,
    pub adverb: Option<AdverbData>,
    pub conjunction: Option<ConjunctionData>,
    pub swear: Option<bool>,
    /// Whether the word is a [determiner](https://en.wikipedia.org/wiki/English_determiners).
    #[serde(default = "default_false")]
    pub determiner: bool,
    /// Whether the word is a [preposition](https://www.merriam-webster.com/dictionary/preposition).
    #[serde(default = "default_false")]
    pub preposition: bool,
    /// Whether the word is considered especially common.
    #[serde(default = "default_false")]
    pub common: bool,
}

/// Needed for `serde`
fn default_false() -> bool {
    false
}

macro_rules! generate_metadata_queries {
    ($($category:ident has $($sub:ident),*).*) => {
        paste! {
            pub fn is_likely_homograph(&self) -> bool {
                if [$($(self.[< is_ $sub _ $category >](),)*)*].iter().map(|b| *b as u8).sum::<u8>() > 1 {
                    return true;
                }

                [self.determiner, self.preposition, $(
                    self.[< is_ $category >](),
                )*].iter().map(|b| *b as u8).sum::<u8>() > 1
            }

            $(
                #[doc = concat!("Checks if the word is definitely a ", stringify!($category), ".")]
                pub fn [< is_ $category >](&self) -> bool {
                    self.$category.is_some()
                }

                $(
                    #[doc = concat!("Checks if the word is definitely a ", stringify!($category), " and more specifically is labeled as (a) ", stringify!($sub), ".")]
                    pub fn [< is_ $sub _ $category >](&self) -> bool {
                        matches!(
                            self.$category,
                            Some([< $category:camel Data >]{
                                [< is_ $sub >]: Some(true),
                                ..
                            })
                        )
                    }


                    #[doc = concat!("Checks if the word is definitely a ", stringify!($category), " and more specifically is labeled as __not__ (a) ", stringify!($sub), ".")]
                    pub fn [< is_not_ $sub _ $category >](&self) -> bool {
                        matches!(
                            self.$category,
                            Some([< $category:camel Data >]{
                                [< is_ $sub >]: Some(false),
                                ..
                            })
                        )
                    }
                )*
            )*
        }
    };
}

impl WordMetadata {
    /// Produce a copy of `self` with the known properties of `other` set.
    pub fn or(&self, other: &Self) -> Self {
        macro_rules! merge {
            ($a:expr, $b:expr) => {
                match ($a, $b) {
                    (Some(a), Some(b)) => Some(a.or(&b)),
                    (Some(a), None) => Some(a),
                    (None, Some(b)) => Some(b),
                    (None, None) => None,
                }
            };
        }

        Self {
            noun: merge!(self.noun, other.noun),
            pronoun: merge!(self.pronoun, other.pronoun),
            verb: merge!(self.verb, other.verb),
            adjective: merge!(self.adjective, other.adjective),
            adverb: merge!(self.adverb, other.adverb),
            conjunction: merge!(self.conjunction, other.conjunction),
            swear: self.swear.or(other.swear),
            determiner: self.determiner || other.determiner,
            preposition: self.preposition || other.preposition,
            common: self.common || other.common,
        }
    }

    generate_metadata_queries!(
<<<<<<< HEAD
        noun has proper, plural, possessive.
        pronoun has plural, possessive.
        verb has linking.
=======
        noun has proper, plural, possessive, pronoun.
        verb has linking, auxiliary.
>>>>>>> 91b6f813
        conjunction has.
        adjective has.
        adverb has
    );

    /// Checks if the word is definitely a nominalpro.
    pub fn is_nominal(&self) -> bool {
        self.noun.is_some() || self.pronoun.is_some()
    }

    /// Checks if the word is definitely a nominal and more specifically is labeled as (a) plural.
    pub fn is_plural_nominal(&self) -> bool {
        matches!(
            self.noun,
            Some(NounData {
                is_plural: Some(true),
                ..
            })
        ) || matches!(
            self.pronoun,
            Some(PronounData {
                is_plural: Some(true),
                ..
            })
        )
    }

    /// Checks if the word is definitely a nominal and more specifically is labeled as (a) possessive.
    pub fn is_possessive_nominal(&self) -> bool {
        matches!(
            self.noun,
            Some(NounData {
                is_possessive: Some(true),
                ..
            })
        ) || matches!(
            self.pronoun,
            Some(PronounData {
                is_possessive: Some(true),
                ..
            })
        )
    }

    /// Checks if the word is definitely a nominal and more specifically is labeled as __not__ (a) plural.
    pub fn is_not_plural_nominal(&self) -> bool {
        matches!(
            self.noun,
            Some(NounData {
                is_plural: Some(false),
                ..
            })
        ) && matches!(
            self.pronoun,
            Some(PronounData {
                is_plural: Some(false),
                ..
            })
        )
    }

    /// Checks if the word is definitely a nominal and more specifically is labeled as __not__ (a) possessive.
    pub fn is_not_possessive_nominal(&self) -> bool {
        matches!(
            self.noun,
            Some(NounData {
                is_possessive: Some(false),
                ..
            })
        ) && matches!(
            self.pronoun,
            Some(PronounData {
                is_possessive: Some(false),
                ..
            })
        )
    }

    /// Checks whether a word is _definitely_ a swear.
    pub fn is_swear(&self) -> bool {
        matches!(self.swear, Some(true))
    }

    /// Same thing as [`Self::or`], except in-place rather than a copy.
    pub fn append(&mut self, other: &Self) -> &mut Self {
        *self = self.or(other);
        self
    }
}

// TODO currently unused and probably should be changed to the forms of an inflected verb
// TODO - (present, infinitive); -ed (past tense, past participle), -ing (present participle, continuous, progressive)
// TODO irregular verbs can have different forms for past tense and past participle
// TODO -ed forms can act as verbs and adjectives, -ing forms can act as verbs and nouns
// TODO future shares a form with present/infinitive
#[derive(Debug, Copy, Clone, PartialEq, Eq, Serialize, Deserialize, PartialOrd, Is, Hash)]
pub enum Tense {
    // Past,
    // Present,
    // Future,
}

#[derive(Debug, Clone, Copy, Serialize, Deserialize, PartialEq, PartialOrd, Eq, Hash, Default)]
pub struct VerbData {
    pub is_linking: Option<bool>,
<<<<<<< HEAD
    // can, could, may, might, must, shall, should, will, would
    pub is_modal: Option<bool>,
=======
    pub is_auxiliary: Option<bool>,
>>>>>>> 91b6f813
    pub tense: Option<Tense>,
}

impl VerbData {
    /// Produce a copy of `self` with the known properties of `other` set.
    pub fn or(&self, other: &Self) -> Self {
        Self {
            is_linking: self.is_linking.or(other.is_linking),
<<<<<<< HEAD
            is_modal: self.is_modal.or(other.is_modal),
=======
            is_auxiliary: self.is_auxiliary.or(other.is_auxiliary),
>>>>>>> 91b6f813
            tense: self.tense.or(other.tense),
        }
    }
}

// TODO renamed from "noun" until refactoring is complete
// TODO other noun properties may be worth adding:
// TODO count vs mass; abstract
#[derive(Debug, Clone, Copy, Serialize, Deserialize, PartialEq, PartialOrd, Eq, Hash, Default)]
pub struct NounData {
    pub is_proper: Option<bool>,
    pub is_plural: Option<bool>,
    pub is_possessive: Option<bool>,
}

impl NounData {
    /// Produce a copy of `self` with the known properties of `other` set.
    pub fn or(&self, other: &Self) -> Self {
        Self {
            is_proper: self.is_proper.or(other.is_proper),
            is_plural: self.is_plural.or(other.is_plural),
            is_possessive: self.is_possessive.or(other.is_possessive),
        }
    }
}

// Person is a property of pronouns; the verb 'be', plus all verbs reflect 3rd person singular with -s
#[derive(Debug, Copy, Clone, PartialEq, Eq, Serialize, Deserialize, PartialOrd, Is, Hash)]
pub enum Person {
    First,
    Second,
    Third,
}

// case is a property of pronouns
#[derive(Debug, Copy, Clone, PartialEq, Eq, Serialize, Deserialize, PartialOrd, Is, Hash)]
pub enum Case {
    Subject,
    Object,
}

// TODO for now focused on personal pronouns?
#[derive(Debug, Clone, Copy, Serialize, Deserialize, PartialEq, PartialOrd, Eq, Hash, Default)]
pub struct PronounData {
    pub is_plural: Option<bool>,
    pub is_possessive: Option<bool>,
    pub person: Option<Person>,
    pub case: Option<Case>,
}

impl PronounData {
    /// Produce a copy of `self` with the known properties of `other` set.
    pub fn or(&self, other: &Self) -> Self {
        Self {
            is_plural: self.is_plural.or(other.is_plural),
            is_possessive: self.is_possessive.or(other.is_possessive),
            person: self.person.or(other.person),
            case: self.case.or(other.case),
        }
    }
}

// Degree is a property of adjectives: positive is not inflected
// Comparative is inflected with -er or comes after the word "more"
// Superlative is inflected with -est or comes after the word "most"
#[derive(Debug, Copy, Clone, PartialEq, Eq, Serialize, Deserialize, PartialOrd, Is, Hash)]
pub enum Degree {
    Positive,
    Comparative,
    Superlative,
}

// some adjectives are not comparable so don't have -er or -est forms and can't be used with "more" or "most"
// some adjectives can only be used "attributively" (before a noun); some only predicatively (after "is" etc.)
// in old grammars words like the articles and determiners are classified as adjectives but behave differently
#[derive(Debug, Clone, Copy, Serialize, Deserialize, PartialEq, PartialOrd, Eq, Hash, Default)]
pub struct AdjectiveData {
    pub degree: Option<Degree>,
}

impl AdjectiveData {
    /// Produce a copy of `self` with the known properties of `other` set.
    pub fn or(&self, other: &Self) -> Self {
        Self {
            degree: self.degree.or(other.degree),
        }
    }
}

// adverb can be a "junk drawer" category for words which don't fit the other major categories
// the typical adverbs are "adverbs of mannder", those derived from adjectives in -ly
// other adverbs (time, place, etc) should probably not be considered adverbs for Harper's purposes
#[derive(Debug, Clone, Copy, Serialize, Deserialize, PartialEq, PartialOrd, Eq, Hash, Default)]
pub struct AdverbData {}

impl AdverbData {
    /// Produce a copy of `self` with the known properties of `other` set.
    pub fn or(&self, _other: &Self) -> Self {
        Self {}
    }
}

#[derive(Debug, Clone, Copy, Serialize, Deserialize, PartialEq, PartialOrd, Eq, Hash, Default)]
pub struct ConjunctionData {}

impl ConjunctionData {
    /// Produce a copy of `self` with the known properties of `other` set.
    pub fn or(&self, _other: &Self) -> Self {
        Self {}
    }
}<|MERGE_RESOLUTION|>--- conflicted
+++ resolved
@@ -104,20 +104,15 @@
     }
 
     generate_metadata_queries!(
-<<<<<<< HEAD
         noun has proper, plural, possessive.
         pronoun has plural, possessive.
-        verb has linking.
-=======
-        noun has proper, plural, possessive, pronoun.
         verb has linking, auxiliary.
->>>>>>> 91b6f813
         conjunction has.
         adjective has.
         adverb has
     );
 
-    /// Checks if the word is definitely a nominalpro.
+    /// Checks if the word is definitely nominal.
     pub fn is_nominal(&self) -> bool {
         self.noun.is_some() || self.pronoun.is_some()
     }
@@ -217,12 +212,7 @@
 #[derive(Debug, Clone, Copy, Serialize, Deserialize, PartialEq, PartialOrd, Eq, Hash, Default)]
 pub struct VerbData {
     pub is_linking: Option<bool>,
-<<<<<<< HEAD
-    // can, could, may, might, must, shall, should, will, would
-    pub is_modal: Option<bool>,
-=======
     pub is_auxiliary: Option<bool>,
->>>>>>> 91b6f813
     pub tense: Option<Tense>,
 }
 
@@ -231,11 +221,7 @@
     pub fn or(&self, other: &Self) -> Self {
         Self {
             is_linking: self.is_linking.or(other.is_linking),
-<<<<<<< HEAD
-            is_modal: self.is_modal.or(other.is_modal),
-=======
             is_auxiliary: self.is_auxiliary.or(other.is_auxiliary),
->>>>>>> 91b6f813
             tense: self.tense.or(other.tense),
         }
     }
