--- conflicted
+++ resolved
@@ -419,8 +419,6 @@
         // Present participles have properties of adjectives, nouns, and verbs
         assert_lint_count("That's the beginning of a conversation.", AdjectiveOfA, 0);
     }
-<<<<<<< HEAD
-=======
 
     #[test]
     fn dont_flag_side() {
@@ -450,5 +448,4 @@
             0,
         );
     }
->>>>>>> f7b6bc18
 }