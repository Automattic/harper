--- conflicted
+++ resolved
@@ -297,18 +297,13 @@
 
     #[test]
     fn dont_flag_head() {
-<<<<<<< HEAD
-=======
         // Can be an adjective in e.g. "the head cook"
->>>>>>> 0789b8f5
         assert_lint_count(
             "You need to get out if you're the head of an education department and you're not using AI",
             AdjectiveOfA,
             0,
         );
     }
-<<<<<<< HEAD
-=======
 
     #[test]
     fn dont_flag_middle() {
@@ -339,5 +334,4 @@
             0,
         );
     }
->>>>>>> 0789b8f5
 }