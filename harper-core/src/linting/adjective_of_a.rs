use super::{Lint, LintKind, Linter, Suggestion};
use crate::{Document, Span, TokenStringExt};

/// Detect sequences of words of the form "adjective of a".
#[derive(Debug, Clone, Copy, Default)]
pub struct AdjectiveOfA;

impl Linter for AdjectiveOfA {
    fn lint(&mut self, document: &Document) -> Vec<Lint> {
        let mut lints = Vec::new();

        for i in document.iter_adjective_indices() {
            let adjective = document.get_token(i).unwrap();
            let space_1 = document.get_token(i + 1);
            let word_of = document.get_token(i + 2);
            let space_2 = document.get_token(i + 3);
            let a_or_an = document.get_token(i + 4);
            let adj_chars: &[char] = document.get_span_content(&adjective.span);

            // Rule out false positives

<<<<<<< HEAD
            // Different valid constructions.
            if adj_chars == ['i', 'n', 's', 'i', 'd', 'e']
                || adj_chars == ['m', 'u', 'c', 'h']
                || adj_chars == ['o', 'u', 't']
=======
            if match adj_chars {
                // "much of a" is a different and valid construction.
                ['m', 'u', 'c', 'h'] | ['M', 'u', 'c', 'h'] => true,
>>>>>>> 77376c75
                // The word is used more as a noun in this context.
                // (using .kind.is_likely_homograph() here is too strict)
                ['f', 'r', 'o', 'n', 't'] | ['F', 'r', 'o', 'n', 't'] => true,
                ['k', 'i', 'n', 'd'] | ['K', 'i', 'n', 'd'] => true,
                ['m', 'e', 'a', 'n', 'i', 'n', 'g'] | ['M', 'e', 'a', 'n', 'i', 'n', 'g'] => true,
                ['p', 'a', 'r', 't'] | ['P', 'a', 'r', 't'] => true,
                // TODO: consider "more of a" and "less of a"
                _ => false,
            } {
                continue;
            }
            // Rule out comparatives and superlatives.

            // Pros:
            // "for the better of a day"
            // "might not be the best of a given run"
            // "Which brings me to my best of a bad situation."
            //
            // Cons:
            // "see if you can give us a little better of an answer"
            // "hopefully it won't be too much worse of a problem"
            // "seems far worse of a result to me"
            let len = adj_chars.len();
            if len > 2 {
                let ending = &adj_chars[len - 2..len];
                if ending == ['e', 'r'] || ending == ['s', 't'] {
                    continue;
                }
            }
            if space_1.is_none() || word_of.is_none() || space_2.is_none() || a_or_an.is_none() {
                continue;
            }
            let space_1 = space_1.unwrap();
            if !space_1.kind.is_whitespace() {
                continue;
            }
            let word_of = word_of.unwrap();
            if !word_of.kind.is_word() {
                continue;
            }
            let word_of = document.get_span_content(&word_of.span);
            if word_of != ['o', 'f'] {
                continue;
            }
            let space_2 = space_2.unwrap();
            if !space_2.kind.is_whitespace() {
                continue;
            }
            let a_or_an = a_or_an.unwrap();
            if !a_or_an.kind.is_word() {
                continue;
            }
            let a_or_an_chars = document.get_span_content(&a_or_an.span);
            if a_or_an_chars != ['a'] && a_or_an_chars != ['a', 'n'] {
                continue;
            }

            // Whitespace may differ, add the other replacement if so
            let mut sugg_1 = Vec::new();
            sugg_1.extend_from_slice(document.get_span_content(&adjective.span));
            sugg_1.extend_from_slice(document.get_span_content(&space_1.span));
            sugg_1.extend_from_slice(document.get_span_content(&a_or_an.span));

            let mut sugg_2 = Vec::new();
            sugg_2.extend_from_slice(document.get_span_content(&adjective.span));
            sugg_2.extend_from_slice(document.get_span_content(&space_2.span));
            sugg_2.extend_from_slice(document.get_span_content(&a_or_an.span));

            let mut suggestions = vec![Suggestion::ReplaceWith(sugg_1.clone())];
            if sugg_1 != sugg_2 {
                suggestions.push(Suggestion::ReplaceWith(sugg_2));
            }

            lints.push(Lint {
                span: Span::new(adjective.span.start, a_or_an.span.end),
                lint_kind: LintKind::Style,
                suggestions,
                message: "The word `of` is not needed here.".to_string(),
                priority: 63,
            });
        }

        lints
    }

    fn description(&self) -> &str {
        "This rule looks for sequences of words of the form `adjective of a`."
    }
}

#[cfg(test)]
mod tests {
    use super::AdjectiveOfA;
    use crate::linting::tests::{assert_lint_count, assert_suggestion_result};

    #[test]
    fn correct_large_of_a() {
        assert_suggestion_result(
            "Yeah I'm using as large of a batch size as I can on this machine",
            AdjectiveOfA,
            "Yeah I'm using as large a batch size as I can on this machine",
        )
    }

    #[test]
    fn correct_bad_of_an() {
        assert_suggestion_result(
            "- If forking is really that bad of an option, let's first decide where to put this.",
            AdjectiveOfA,
            "- If forking is really that bad an option, let's first decide where to put this.",
        );
    }

    #[test]
    fn dont_flag_comparative() {
        assert_lint_count(
            "I only worked with custom composer installers for the better of a day, so please excuse me if I missed a thing.",
            AdjectiveOfA,
            0,
        );
    }

    #[test]
    fn dont_flag_superlative() {
        assert_lint_count(
            "I am trying to use composites to visualize the worst of a set of metrics.",
            AdjectiveOfA,
            0,
        );
    }

    #[test]
    fn dont_flag_kind() {
        assert_lint_count(
            "Log.txt file automatic creation in PWD is kind of an anti-feature",
            AdjectiveOfA,
            0,
        );
    }

    #[test]
    fn dont_flag_part() {
        assert_lint_count(
            "cannot delete a food that is no longer part of a recipe",
            AdjectiveOfA,
            0,
        );
    }

    #[test]
    fn dont_flag_much() {
        assert_lint_count(
            "How much of a performance impact when switching from rails to rails-api ?",
            AdjectiveOfA,
            0,
        );
    }

    #[test]
<<<<<<< HEAD
    fn dont_flag_inside() {
        assert_lint_count(
            "Michael and Brock sat inside of a diner in Brandon",
            AdjectiveOfA,
            0,
        );
    }

    #[test]
    fn dont_flag_out() {
        assert_lint_count(
            "not only would he potentially be out of a job and back to sort of poverty",
=======
    fn dont_flag_false_positive_upper() {
        assert_lint_count(
            "Quarkus Extension as Part of a Project inside a Monorepo?",
>>>>>>> 77376c75
            AdjectiveOfA,
            0,
        );
    }
}<|MERGE_RESOLUTION|>--- conflicted
+++ resolved
@@ -19,16 +19,11 @@
 
             // Rule out false positives
 
-<<<<<<< HEAD
-            // Different valid constructions.
-            if adj_chars == ['i', 'n', 's', 'i', 'd', 'e']
-                || adj_chars == ['m', 'u', 'c', 'h']
-                || adj_chars == ['o', 'u', 't']
-=======
             if match adj_chars {
-                // "much of a" is a different and valid construction.
+                // Different valid constructions.
+                ['i', 'n', 's', 'i', 'd', 'e'] | ['I', 'n', 's', 'i', 'd', 'e'] => true,
                 ['m', 'u', 'c', 'h'] | ['M', 'u', 'c', 'h'] => true,
->>>>>>> 77376c75
+                ['o', 'u', 't'] | ['O', 'u', 't'] => true,
                 // The word is used more as a noun in this context.
                 // (using .kind.is_likely_homograph() here is too strict)
                 ['f', 'r', 'o', 'n', 't'] | ['F', 'r', 'o', 'n', 't'] => true,
@@ -188,7 +183,15 @@
     }
 
     #[test]
-<<<<<<< HEAD
+    fn dont_flag_part_uppercase() {
+        assert_lint_count(
+            "Quarkus Extension as Part of a Project inside a Monorepo?",
+            AdjectiveOfA,
+            0,
+        );
+    }
+
+    #[test]
     fn dont_flag_inside() {
         assert_lint_count(
             "Michael and Brock sat inside of a diner in Brandon",
@@ -201,11 +204,6 @@
     fn dont_flag_out() {
         assert_lint_count(
             "not only would he potentially be out of a job and back to sort of poverty",
-=======
-    fn dont_flag_false_positive_upper() {
-        assert_lint_count(
-            "Quarkus Extension as Part of a Project inside a Monorepo?",
->>>>>>> 77376c75
             AdjectiveOfA,
             0,
         );
