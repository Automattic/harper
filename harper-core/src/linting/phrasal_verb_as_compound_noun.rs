--- conflicted
+++ resolved
@@ -447,11 +447,15 @@
     }
 
     #[test]
-<<<<<<< HEAD
     fn dont_flag_thanks_a_lot_linter_description() {
         assert_lint_count(
             "Thanks a lot` is the fixed, widely accepted form, while variants like `thanks lot` or `thanks alot` are non-standard and can jar readers.",
-=======
+            PhrasalVerbAsCompoundNoun::default(),
+            0,
+        );
+    }
+
+    #[test]
     fn dont_flag_backup_location() {
         assert_lint_count(
             "Backup location: `%APPDATA%\\Cursor\\User\\globalStorage\\backups`",
@@ -538,7 +542,6 @@
     fn dont_flag_callback_function() {
         assert_lint_count(
             "By the time the `setTimeout` callback function was invoked",
->>>>>>> a6801874
             PhrasalVerbAsCompoundNoun::default(),
             0,
         );
