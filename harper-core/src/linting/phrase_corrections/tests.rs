--- conflicted
+++ resolved
@@ -1480,62 +1480,6 @@
     assert_lint_count("thanks a lot", lint_group(), 0);
 }
 
-// WroughtIron
-#[test]
-fn corrects_rod_iron() {
-    assert_suggestion_result(
-        "The gate was crafted from rod iron.",
-        lint_group(),
-        "The gate was crafted from wrought iron.",
-    );
-}
-
-#[test]
-fn corrects_rot_iron() {
-    assert_suggestion_result(
-        "The artisan works in rot iron.",
-        lint_group(),
-        "The artisan works in wrought iron.",
-    );
-}
-
-#[test]
-fn allows_wrought_iron() {
-    assert_lint_count("She specialized in wrought iron artwork.", lint_group(), 0);
-}
-
-#[test]
-fn fixes_teh() {
-    assert_suggestion_result(
-        "I adore teh light of the moon.",
-        lint_group(),
-        "I adore the light of the moon.",
-    );
-<<<<<<< HEAD
-}
-
-// Used to belong to LoAndBehold which disappeared in #efb3b82
-#[test]
-fn now_on_hold() {
-    assert_lint_count("Those are now on hold for month.", lint_group(), 0);
-}
-
-// ThanksALot
-#[test]
-fn thanks_lot() {
-    assert_suggestion_result("thanks lot", lint_group(), "thanks a lot");
-}
-
-#[test]
-fn thanks_alot() {
-    assert_suggestion_result("thanks alot", lint_group(), "thanks a lot");
-}
-
-#[test]
-fn thanks_a_lot_clean() {
-    assert_lint_count("thanks a lot", lint_group(), 0);
-}
-
 #[test]
 fn fixes_to_worry_about() {
     assert_top3_suggestion_result(
@@ -1548,6 +1492,37 @@
         lint_group(),
         "I don't want you too worried about it.",
     );
-=======
->>>>>>> 3ce2e623
+}
+
+// WroughtIron
+#[test]
+fn corrects_rod_iron() {
+    assert_suggestion_result(
+        "The gate was crafted from rod iron.",
+        lint_group(),
+        "The gate was crafted from wrought iron.",
+    );
+}
+
+#[test]
+fn corrects_rot_iron() {
+    assert_suggestion_result(
+        "The artisan works in rot iron.",
+        lint_group(),
+        "The artisan works in wrought iron.",
+    );
+}
+
+#[test]
+fn allows_wrought_iron() {
+    assert_lint_count("She specialized in wrought iron artwork.", lint_group(), 0);
+}
+
+#[test]
+fn fixes_teh() {
+    assert_suggestion_result(
+        "I adore teh light of the moon.",
+        lint_group(),
+        "I adore the light of the moon.",
+    );
 }