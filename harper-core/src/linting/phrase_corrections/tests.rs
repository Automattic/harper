--- conflicted
+++ resolved
@@ -1485,31 +1485,6 @@
 
 // PerSe
 #[test]
-<<<<<<< HEAD
-fn corrects_per_say_basic() {
-    assert_suggestion_result(
-        "I'm not a fan per say.",
-        lint_group(),
-        "I'm not a fan per se.",
-    );
-}
-
-#[test]
-fn corrects_per_say_sentence_start() {
-    assert_suggestion_result(
-        "Per say, the policy is clear.",
-        lint_group(),
-        "Per se, the policy is clear.",
-    );
-}
-
-#[test]
-fn corrects_per_say_all_caps() {
-    assert_suggestion_result(
-        "This wasn't PER SAY terrible.",
-        lint_group(),
-        "This wasn't PER SE terrible.",
-=======
 fn corrects_per_se_hyphenated() {
     assert_suggestion_result(
         "It's not a problem per-se, but it would make the desktop more consistent when using QT and KDE apps.",
@@ -1524,52 +1499,18 @@
         "Hi all - not really an issue per say, but more of a request for some suggestions and guidance.",
         lint_group(),
         "Hi all - not really an issue per se, but more of a request for some suggestions and guidance.",
->>>>>>> fc87bd51
     );
 }
 
 #[test]
 fn corrects_per_say_hyphenated() {
     assert_suggestion_result(
-<<<<<<< HEAD
-        "Their claim was per-say wrong.",
-        lint_group(),
-        "Their claim was per se wrong.",
-    );
-}
-
-#[test]
-fn corrects_multiple_per_say_occurrences() {
-    assert_suggestion_result(
-        "per say once and per say twice",
-        lint_group(),
-        "per se once and per se twice",
-    );
-}
-
-#[test]
-fn allows_per_se() {
-    assert_lint_count("It isn't per se wrong.", lint_group(), 0);
-}
-
-#[test]
-fn ignores_per_comma_say() {
-    assert_lint_count("Charge per, say, shipment.", lint_group(), 0);
-}
-
-#[test]
-fn ignores_single_word_persay() {
-    assert_lint_count("That isn't persay accurate.", lint_group(), 0);
-}
-
-=======
         "Whilst I don't think this is wrong per-say, I'm not confident it is necessary.",
         lint_group(),
         "Whilst I don't think this is wrong per se, I'm not confident it is necessary.",
     );
 }
 
->>>>>>> fc87bd51
 // PointsOfView
 #[test]
 fn corrects_points_of_view() {
