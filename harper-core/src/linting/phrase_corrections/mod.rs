--- conflicted
+++ resolved
@@ -1165,14 +1165,15 @@
             ["worst case scenario", "worst-case-scenario"],
             ["worst-case scenario"],
             "Hyphenate `worst-case`.",
-<<<<<<< HEAD
-            "Corrects `worst-case scenario` when the hyphen is missing or `worse` is used instead of `worst`."
-        ),
-        "WorstEver" => (
-            ["worse ever"],
-            ["worst ever"],
-            "Use `worst` for the extreme case. (`Worse` is for comparing)",
-            "Corrects `worse ever` to `worst ever` for proper comparative usage."
+            "Corrects `worst-case scenario` when the hyphen is missing or `worse` is used instead of `worst`.",
+            LintKind::Punctuation
+        ),
+        "WroughtIron" => (
+            ["rod iron", "rot iron", "rod-iron", "rot-iron"],
+            ["wrought iron"],
+            "Prefer the standard term `wrought iron`.",
+            "`Wrought iron` is low-carbon, malleable iron used for decorative work; variants like `rod iron` or `rot iron` are phonetic misspellings that may confuse readers.",
+            LintKind::Eggcorn
         ),
         "BuiltIn" => (
             ["in built", "in-built", "built in"],
@@ -1191,24 +1192,12 @@
             ["to worry about", "too worried about"],
             "Did you mean the progressive form?",
             "Fixes incorrect use of `to worried about`."
-=======
-            "Corrects `worst-case scenario` when the hyphen is missing or `worse` is used instead of `worst`.",
-            LintKind::Punctuation
-        ),
-        "WroughtIron" => (
-            ["rod iron", "rot iron", "rod-iron", "rot-iron"],
-            ["wrought iron"],
-            "Prefer the standard term `wrought iron`.",
-            "`Wrought iron` is low-carbon, malleable iron used for decorative work; variants like `rod iron` or `rot iron` are phonetic misspellings that may confuse readers.",
-            LintKind::Eggcorn
-        ),
         "The" => (
             ["teh"],
             ["the"],
             "Did you mean the definite article?",
             "Fixes especially common misspellings of the word `the`",
             LintKind::Typo
->>>>>>> 3ce2e623
         )
     });
 
