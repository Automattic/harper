--- conflicted
+++ resolved
@@ -867,19 +867,11 @@
             LintKind::Eggcorn
         ),
         "PerSe" => (
-<<<<<<< HEAD
-            ["per say", "per-say"],
-            ["per se"],
-            "The Latin phrase is spelled `per se`.",
-            "Flags misspellings of the Latin phrase `per se`.",
-            LintKind::Eggcorn
-=======
             ["per say", "per-se", "per-say"],
             ["per se"],
             "The correct spelling is `per se` (with no hyphen)",
             "Corrects common misspellings of `per se`.",
             LintKind::Spelling
->>>>>>> fc87bd51
         ),
         "PointsOfView" => (
             ["point of views"],
