--- conflicted
+++ resolved
@@ -39,20 +39,12 @@
         self.expr.as_ref()
     }
 
-<<<<<<< HEAD
     fn match_to_lint(&self, match_info: MatchInfo<'_>, source: &[char]) -> Option<Lint> {
         let matched_tokens = match_info.matched_tokens;
-        if let Some(tail) = matched_tokens.get(8..) {
-            if self.exceptions.matches(tail, source).is_some() {
-                return None;
-            }
-=======
-    fn match_to_lint(&self, matched_tokens: &[Token], source: &[char]) -> Option<Lint> {
         if let Some(tail) = matched_tokens.get(8..)
             && self.exceptions.matches(tail, source).is_some()
         {
             return None;
->>>>>>> 90234093
         }
 
         let span = matched_tokens.span()?;
