use crate::{
<<<<<<< HEAD
    Dialect,
    expr::MatchInfo,
=======
    CharStringExt, Dialect, Token,
>>>>>>> f79548fd
    expr::{Expr, FirstMatchOf, FixedPhrase, SequenceExpr},
    linting::{LintKind, Suggestion},
    patterns::{InflectionOfBe, WordSet},
};

use super::{ExprLinter, Lint};

pub struct InOnTheCards {
    expr: Box<dyn Expr>,
    dialect: Dialect,
}

impl InOnTheCards {
    pub fn new(dialect: Dialect) -> Self {
        // Quick research suggested that Australian and Canadian English agree with American English.
        let preposition = match dialect {
            Dialect::British => "in",
            _ => "on",
        };

        let pre_context = FirstMatchOf::new(vec![
            Box::new(InflectionOfBe::new()),
            Box::new(WordSet::new(&[
                "isn't", "it's", "wasn't", "weren't", "not", "isnt", "its", "wasnt", "werent",
            ])),
        ]);

        let expr = SequenceExpr::default()
            .then(pre_context)
            .t_ws()
            .t_aco(preposition)
            .then(FixedPhrase::from_phrase(" the cards"));

        Self {
            expr: Box::new(expr),
            dialect,
        }
    }
}

impl ExprLinter for InOnTheCards {
    fn expr(&self) -> &dyn Expr {
        self.expr.as_ref()
    }

    fn match_to_lint(&self, match_info: MatchInfo<'_>, src: &[char]) -> Option<Lint> {
        let toks = match_info.matched_tokens;
        let prep_span = toks[2].span;
        let prep = prep_span.get_content(src);

        let new_prep = [
            match prep[0] {
                'i' => 'o',
                'o' => 'i',
                'I' => 'O',
                'O' => 'I',
                _ => return None,
            },
            prep[1],
        ];

        let sugg = Suggestion::ReplaceWith(new_prep.to_vec());

        let message = format!(
            "Use `{} the cards` instead of `{} the cards` in {} English.",
            new_prep.to_string(),
            prep.to_string(),
            self.dialect,
        );

        Some(Lint {
            span: prep_span,
            lint_kind: LintKind::Regionalism,
            suggestions: vec![sugg],
            message,
            priority: 63,
        })
    }

    fn description(&self) -> &str {
        "Corrects either `in the cards` or `on the cards` to the other, depending on the dialect."
    }
}

#[cfg(test)]
mod tests {
    use crate::{
        Dialect,
        linting::{
            InOnTheCards,
            tests::{assert_lint_count, assert_suggestion_result},
        },
    };

    // On the cards

    #[test]
    fn correct_are_on_for_american() {
        assert_suggestion_result(
            "Both these features are on the cards, but for now we want to let users know if they have requested an invalid example.",
            InOnTheCards::new(Dialect::American),
            "Both these features are in the cards, but for now we want to let users know if they have requested an invalid example.",
        );
    }

    #[test]
    fn dont_correct_is_on_for_british() {
        assert_lint_count(
            "Yes, I think this is on the cards.",
            InOnTheCards::new(Dialect::British),
            0,
        );
    }

    #[test]
    fn correct_not_on_for_american() {
        assert_suggestion_result(
            "If a permanent unique identifier is not on the cards any time soon for WebHID, we should consider a WebUSB alternative.",
            InOnTheCards::new(Dialect::American),
            "If a permanent unique identifier is not in the cards any time soon for WebHID, we should consider a WebUSB alternative.",
        );
    }

    #[test]
    fn correct_be_on_for_american() {
        assert_suggestion_result(
            "a full breach of genomics (patient?) data can be on the cards since S3 AWS bucket credentials can be slurped from the process's memory",
            InOnTheCards::new(Dialect::American),
            "a full breach of genomics (patient?) data can be in the cards since S3 AWS bucket credentials can be slurped from the process's memory",
        );
    }

    #[test]
    fn correct_was_on_for_american() {
        assert_suggestion_result(
            "Virtualising the message summaries ObservableCollection was on the cards so I also take note of your last point.",
            InOnTheCards::new(Dialect::American),
            "Virtualising the message summaries ObservableCollection was in the cards so I also take note of your last point.",
        );
    }

    #[test]
    fn correct_isnt_on_no_apostrophe_for_american() {
        assert_suggestion_result(
            "parallelising that part isnt on the cards since there would be no noticeable ...",
            InOnTheCards::new(Dialect::American),
            "parallelising that part isnt in the cards since there would be no noticeable ...",
        );
    }

    #[test]
    fn correct_its_on_for_american() {
        assert_suggestion_result(
            "Regarding extensive documentation, as mentioned, its on the cards, project being sponsored by the aforementioned organisations.",
            InOnTheCards::new(Dialect::American),
            "Regarding extensive documentation, as mentioned, its in the cards, project being sponsored by the aforementioned organisations.",
        );
    }

    #[test]
    fn correct_were_on_for_american() {
        assert_suggestion_result(
            "lots of high altitudes were on the cards again",
            InOnTheCards::new(Dialect::American),
            "lots of high altitudes were in the cards again",
        );
    }

    #[test]
    fn correct_isnt_on_for_american() {
        assert_suggestion_result(
            "downgrading to an end-of-life operating system isn't on the cards",
            InOnTheCards::new(Dialect::American),
            "downgrading to an end-of-life operating system isn't in the cards",
        );
    }

    #[test]
    fn correct_wasnt_on_for_american() {
        assert_suggestion_result(
            "it's only a middleground for an org because passwordless wasn't on the cards previously",
            InOnTheCards::new(Dialect::American),
            "it's only a middleground for an org because passwordless wasn't in the cards previously",
        );
    }

    // In the cards

    #[test]
    fn correct_was_in_for_british() {
        assert_suggestion_result(
            "Just wondering if it was in the cards or not for something like the Quest3 to get support in the future.",
            InOnTheCards::new(Dialect::British),
            "Just wondering if it was on the cards or not for something like the Quest3 to get support in the future.",
        );
    }

    #[test]
    fn dont_correct_is_in_for_american() {
        assert_lint_count(
            "Not sure if such a project is in the cards",
            InOnTheCards::new(Dialect::American),
            0,
        );
    }

    #[test]
    fn correct_not_in_for_british() {
        assert_suggestion_result(
            "Is that just not in the cards for WASM at this time?",
            InOnTheCards::new(Dialect::British),
            "Is that just not on the cards for WASM at this time?",
        );
    }

    #[test]
    fn correct_be_in_for_british() {
        assert_suggestion_result(
            "Would this be in the cards?",
            InOnTheCards::new(Dialect::British),
            "Would this be on the cards?",
        );
    }

    #[test]
    fn correct_are_in_for_british() {
        assert_suggestion_result(
            "Manifest files are in the cards but haven't been implemented yet.",
            InOnTheCards::new(Dialect::British),
            "Manifest files are on the cards but haven't been implemented yet.",
        );
    }

    #[test]
    fn correct_its_in_for_british() {
        assert_suggestion_result(
            "As far as an error, that probably would be helpful but doesn't sound like its in the cards.",
            InOnTheCards::new(Dialect::British),
            "As far as an error, that probably would be helpful but doesn't sound like its on the cards.",
        );
    }

    #[test]
    fn correct_were_in_for_british() {
        assert_suggestion_result(
            "a year or two given the major overhauls that were in the cards at the time",
            InOnTheCards::new(Dialect::British),
            "a year or two given the major overhauls that were on the cards at the time",
        );
    }

    #[test]
    fn correct_isnt_in_for_british() {
        assert_suggestion_result(
            "I'm going to close this as opting out of the installation framework that Electron gives us isn't in the cards for the project at this time.",
            InOnTheCards::new(Dialect::British),
            "I'm going to close this as opting out of the installation framework that Electron gives us isn't on the cards for the project at this time.",
        );
    }

    #[test]
    fn correct_wasnt_in_for_british() {
        assert_suggestion_result(
            "doing something better than just swapping our internal log package for glog wasn’t in the cards back then",
            InOnTheCards::new(Dialect::British),
            "doing something better than just swapping our internal log package for glog wasn’t on the cards back then",
        );
    }

    #[test]
    fn correct_werent_in_for_british() {
        assert_suggestion_result(
            "I had thought stacked borrows was mostly in a final tweaking phase and major changes weren't in the cards.",
            InOnTheCards::new(Dialect::British),
            "I had thought stacked borrows was mostly in a final tweaking phase and major changes weren't on the cards.",
        );
    }
}<|MERGE_RESOLUTION|>--- conflicted
+++ resolved
@@ -1,10 +1,6 @@
 use crate::{
-<<<<<<< HEAD
-    Dialect,
+    CharStringExt, Dialect,
     expr::MatchInfo,
-=======
-    CharStringExt, Dialect, Token,
->>>>>>> f79548fd
     expr::{Expr, FirstMatchOf, FixedPhrase, SequenceExpr},
     linting::{LintKind, Suggestion},
     patterns::{InflectionOfBe, WordSet},
