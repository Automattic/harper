use crate::{
    Token, TokenStringExt,
    linting::{Lint, LintKind, PatternLinter, Suggestion},
<<<<<<< HEAD
    patterns::{ExactPhrase, LongestMatchOf, Pattern},
=======
    patterns::{EitherPattern, FixedPhrase, Pattern},
>>>>>>> 6648605c
};

pub struct APart {
    pattern: Box<dyn Pattern>,
}

impl Default for APart {
    fn default() -> Self {
<<<<<<< HEAD
        let pattern = LongestMatchOf::new(vec![
            Box::new(ExactPhrase::from_phrase("a part from")),
            Box::new(ExactPhrase::from_phrase("apart of")),
            Box::new(ExactPhrase::from_phrase("fall a part")),
            Box::new(ExactPhrase::from_phrase("far a part")),
=======
        let pattern = EitherPattern::new(vec![
            Box::new(FixedPhrase::from_phrase("a part from")),
            Box::new(FixedPhrase::from_phrase("apart of")),
            Box::new(FixedPhrase::from_phrase("fall a part")),
            Box::new(FixedPhrase::from_phrase("far a part")),
>>>>>>> 6648605c
        ]);

        Self {
            pattern: Box::new(pattern),
        }
    }
}

impl PatternLinter for APart {
    fn pattern(&self) -> &dyn Pattern {
        self.pattern.as_ref()
    }

    fn match_to_lint(&self, matched_tokens: &[Token], source: &[char]) -> Option<Lint> {
        let span = matched_tokens.span()?;
        let text: String = span.get_content(source).iter().collect();
        let text_lower = text.to_lowercase();

        let (suggestions, message) = match text_lower.as_str() {
            // Not always a mistake:
            // I ordered a part from an online store
            "a part from" => (
                vec![
                    Suggestion::ReplaceWith("apart from".chars().collect()),
                    Suggestion::ReplaceWith("a part of".chars().collect()),
                ],
                "If you mean 'except for', use 'apart from'. If you mean 'a piece belonging to', use 'a part of'. Keep it this way if referring to the origin of a piece.",
            ),
            "apart of" => (
                vec![
                    Suggestion::ReplaceWith("a part of".chars().collect()),
                    Suggestion::ReplaceWith("apart from".chars().collect()),
                ],
                "Did you mean 'a part of' (a piece belonging to) or 'apart from' (except for)?",
            ),
            // Not necessarily always a mistake:
            // How would you detect how far a part is from another part?
            // Any one else amazed with how far a part will travel if you accidentally drop a little model piece?
            // ... how far a part of the value of the relevant step is attributable to the overseas part of the tax ...
            //
            // If the previous word before "far" is "how" or "so", it's still ambiguous
            // But could the next word after "part" help us understand if it's a mistake?
            "far a part" => (
                vec![Suggestion::ReplaceWith("far apart".chars().collect())],
                "If you mean 'separated by a distance', use 'far apart'. If referring to the distance of a piece, keep it this way.",
            ),
            "fall a part" => (
                vec![Suggestion::ReplaceWith("fall apart".chars().collect())],
                "'Fall apart' meaning 'collapse into pieces' or 'stop functioning' is written as two words.",
            ),
            _ => return None,
        };

        Some(Lint {
            span,
            lint_kind: LintKind::WordChoice,
            suggestions,
            message: message.to_owned(),
            priority: 50,
        })
    }

    fn description(&self) -> &'static str {
        "Finds and corrects common mistakes between 'a part' and 'apart'"
    }
}

#[cfg(test)]
mod tests {
    use super::APart;
    use crate::linting::tests::{assert_lint_count, assert_top3_suggestion_result};

    #[test]
    fn allow_normal_use_of_a_part() {
        assert_lint_count(
            "That's not the whole truth, it's just a part.",
            APart::default(),
            0,
        );
    }

    #[test]
    fn allow_normal_use_of_apart() {
        assert_lint_count("You shouldn't have taken it apart.", APart::default(), 0);
    }

    #[test]
    fn allow_normal_use_of_a_part_of() {
        assert_lint_count("The elbow is a part of the arm.", APart::default(), 0);
    }

    #[test]
    fn allow_normal_use_of_apart_from() {
        assert_lint_count("Apart from one error, the code works.", APart::default(), 0);
    }

    #[test]
    fn allow_normal_us_of_fall_apart() {
        assert_lint_count("The roof fell apart.", APart::default(), 0);
    }

    #[test]
    fn allow_normal_use_of_far_apart() {
        assert_lint_count("Okinawa and Hokkaido are far apart.", APart::default(), 0);
    }

    #[test]
    fn corrects_a_part_from_to_apart_from_format() {
        assert_top3_suggestion_result(
            "Is it correct that the output file seems to be the same of the input file a part from the format (input: jpg, output: png)?",
            APart::default(),
            "Is it correct that the output file seems to be the same of the input file apart from the format (input: jpg, output: png)?",
        );
    }

    #[test]
    fn corrects_a_part_from_to_apart_from_english() {
        assert_top3_suggestion_result(
            "Do you know there are more languages out there a part from English right?",
            APart::default(),
            "Do you know there are more languages out there apart from English right?",
        )
    }

    #[test]
    fn corrects_a_part_from_to_a_part_of() {
        assert_top3_suggestion_result(
            "An easy tool to generate backdoor with msfvenom (a part from metasploit framework).",
            APart::default(),
            "An easy tool to generate backdoor with msfvenom (a part of metasploit framework).",
        )
    }

    #[test]
    fn corrects_apart_of_to_apart_from_cflinuxfs() {
        assert_top3_suggestion_result(
            "Doesn't work with any stacks apart of cflinuxfs2 and cflinuxfs3",
            APart::default(),
            "Doesn't work with any stacks apart from cflinuxfs2 and cflinuxfs3",
        )
    }

    #[test]
    fn corrects_apart_of_to_apart_from_using() {
        assert_top3_suggestion_result(
            "apart of using filter, i can't find it in the documentation",
            APart::default(),
            "apart from using filter, i can't find it in the documentation",
        )
    }

    #[test]
    fn corrects_apart_of_to_a_part_of_openai() {
        assert_top3_suggestion_result(
            "export 'Usage' class as apart of openai.types",
            APart::default(),
            "export 'Usage' class as a part of openai.types",
        )
    }

    #[test]
    fn corrects_apart_of_to_a_part_of_formly() {
        assert_top3_suggestion_result(
            "FormlyDatepickerTypeComponent is not listed as apart of the Formly Public API",
            APart::default(),
            "FormlyDatepickerTypeComponent is not listed as a part of the Formly Public API",
        )
    }

    #[test]
    fn corrects_far_a_part() {
        assert_top3_suggestion_result(
            "That leaves you only the other hand on the keyboard and you don't want the keys to be that far a part.",
            APart::default(),
            "That leaves you only the other hand on the keyboard and you don't want the keys to be that far apart.",
        )
    }

    #[test]
    fn corrects_so_far_a_part_from_being_taken() {
        assert_top3_suggestion_result(
            "I can't see in the code what is done really with this session_timeout so far a part from being taken from the conf if defined there or setup ...",
            APart::default(),
            "I can't see in the code what is done really with this session_timeout so far apart from being taken from the conf if defined there or setup ...",
        )
    }

    #[test]
    fn corrects_so_far_a_part_from_version_upgrade() {
        assert_top3_suggestion_result(
            "Any workaround so far a part from the version upgrade?",
            APart::default(),
            "Any workaround so far apart from the version upgrade?",
        )
    }

    #[test]
    fn corrects_fall_a_part() {
        assert_top3_suggestion_result(
            "When I set up a script I set up card priority based on my frontline but sometimes a servant dies which sometimes causes things to fall a part.",
            APart::default(),
            "When I set up a script I set up card priority based on my frontline but sometimes a servant dies which sometimes causes things to fall apart.",
        )
    }

    // Sentences from GitHub I can't understand so can't suggest a fix

    // Use Reanimated to create Animated Map Components and provide as **a part from** library.
    // I'm trying to add tokens to the bucket **apart of** the time so this can help to have distributed rate-limiting so that
    // Slice **apart of** slice apart breaks after slightest change to sliced model
    // Docker image running as different user **apart of** multiple groups
    // Diamond Checker is a cookie checker **apart of** the DIamond Software
    // fetchParent() doesn't work properly with foreign key referencing just a part from a composed primary key
}<|MERGE_RESOLUTION|>--- conflicted
+++ resolved
@@ -1,11 +1,7 @@
 use crate::{
     Token, TokenStringExt,
     linting::{Lint, LintKind, PatternLinter, Suggestion},
-<<<<<<< HEAD
-    patterns::{ExactPhrase, LongestMatchOf, Pattern},
-=======
-    patterns::{EitherPattern, FixedPhrase, Pattern},
->>>>>>> 6648605c
+    patterns::{FixedPhrase, LongestMatchOf, Pattern},
 };
 
 pub struct APart {
@@ -14,19 +10,11 @@
 
 impl Default for APart {
     fn default() -> Self {
-<<<<<<< HEAD
         let pattern = LongestMatchOf::new(vec![
-            Box::new(ExactPhrase::from_phrase("a part from")),
-            Box::new(ExactPhrase::from_phrase("apart of")),
-            Box::new(ExactPhrase::from_phrase("fall a part")),
-            Box::new(ExactPhrase::from_phrase("far a part")),
-=======
-        let pattern = EitherPattern::new(vec![
             Box::new(FixedPhrase::from_phrase("a part from")),
             Box::new(FixedPhrase::from_phrase("apart of")),
             Box::new(FixedPhrase::from_phrase("fall a part")),
             Box::new(FixedPhrase::from_phrase("far a part")),
->>>>>>> 6648605c
         ]);
 
         Self {
