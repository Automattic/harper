use harper_brill::UPOS;

use crate::Lrc;
use crate::Token;
use crate::expr::All;
use crate::expr::AnchorStart;
use crate::expr::ExprMap;
use crate::expr::MatchInfo;
use crate::expr::{Expr, SequenceExpr};
use crate::patterns::NominalPhrase;
use crate::patterns::UPOSSet;

use super::Suggestion;
use super::{ExprLinter, Lint, LintKind};

pub struct PronounInflectionBe {
    expr: Box<dyn Expr>,
    map: Lrc<ExprMap<&'static str>>,
}

impl PronounInflectionBe {
    pub fn new() -> Self {
        let mod_term = Lrc::new(
            SequenceExpr::default()
                .t_ws()
                .then(UPOSSet::new(&[UPOS::ADJ, UPOS::ADV])),
        );

        let mut map = ExprMap::default();

        let are = SequenceExpr::default()
            .then_third_person_singular_pronoun()
            .then_optional(mod_term.clone())
            .t_ws()
            .t_aco("are")
            .t_any()
            .then_unless(NominalPhrase);
        map.insert(are, "is");

        let are_at_start = SequenceExpr::default()
            .then(AnchorStart)
            .then_third_person_singular_pronoun()
            .then_optional(mod_term.clone())
            .t_ws()
            .t_aco("are")
            .t_any()
            .t_any();
        map.insert(are_at_start, "is");

        let arent = SequenceExpr::default()
            .then_third_person_singular_pronoun()
            .then_optional(mod_term.clone())
            .t_ws()
            .t_aco("aren't")
            .t_any()
            .t_any();
        map.insert(arent, "isn't");

        let is = SequenceExpr::default()
            .then_third_person_plural_pronoun()
            .then_optional(mod_term.clone())
            .t_ws()
            .t_aco("is")
            .t_any()
            .t_any();
        map.insert(is, "are");

        let isnt = SequenceExpr::default()
            .then_third_person_plural_pronoun()
            .then_optional(mod_term.clone())
            .t_ws()
            .t_aco("isn't")
            .t_any()
            .t_any();
        map.insert(isnt, "aren't");

        let was = SequenceExpr::default()
            .then(|tok: &Token, _: &[char]| tok.kind.is_first_person_plural_pronoun())
            .then_optional(mod_term.clone())
            .t_ws()
            .t_aco("was")
            .t_any()
            .t_any();
        map.insert(was, "were");

        // Special case for second and third-person
        let was_third = SequenceExpr::default()
            .then(AnchorStart)
            .then(|tok: &Token, _: &[char]| {
                tok.kind.is_third_person_plural_pronoun() || tok.kind.is_second_person_pronoun()
            })
            .then_optional(mod_term.clone())
            .t_ws()
            .t_aco("was")
            .t_any()
            .t_any();
        map.insert(was_third, "were");

        let were = SequenceExpr::default()
            .then(AnchorStart)
            .then(|tok: &Token, _: &[char]| {
                tok.kind.is_first_person_singular_pronoun()
                    || tok.kind.is_third_person_singular_pronoun()
            })
            .then_optional(mod_term.clone())
            .t_ws()
            .t_aco("were")
            .t_any()
            .t_any();

        map.insert(were, "was");

        let map = Lrc::new(map);

        let mut all = All::default();
        all.add(map.clone());
        all.add(|tok: &Token, _: &[char]| tok.kind.is_upos(UPOS::PRON));

        Self {
            expr: Box::new(all),
            map,
        }
    }
}

impl Default for PronounInflectionBe {
    fn default() -> Self {
        Self::new()
    }
}

impl ExprLinter for PronounInflectionBe {
    fn expr(&self) -> &dyn Expr {
        self.expr.as_ref()
    }

<<<<<<< HEAD
    fn match_to_lint(&self, match_info: MatchInfo<'_>, source: &[char]) -> Option<Lint> {
        let matched_tokens = match_info.matched_tokens;
        let span = matched_tokens.last()?.span;
=======
    fn match_to_lint(&self, matched_tokens: &[Token], source: &[char]) -> Option<Lint> {
        let span = matched_tokens.get(matched_tokens.len() - 3)?.span;
>>>>>>> 88244550

        // Determine the correct inflection of "be".
        let correct = self.map.lookup(0, matched_tokens, source)?;

        Some(Lint {
            span,
            lint_kind: LintKind::Agreement,
            suggestions: vec![Suggestion::replace_with_match_case_str(
                correct,
                span.get_content(source),
            )],
            message: "Make the verb agree with its subject.".to_owned(),
            priority: 30,
        })
    }
    fn description(&self) -> &str {
        "Checks subject–verb agreement for the verb `be`. Third-person singular \
         pronouns (`he`, `she`, `it`) require the singular form `is`, while the \
         plural pronoun `they` takes `are`. The linter flags mismatches such as \
         `He are` or `They is` and offers the correct concord."
    }
}

#[cfg(test)]
mod tests {
    use crate::linting::tests::{assert_lint_count, assert_no_lints, assert_suggestion_result};

    use super::PronounInflectionBe;

    #[test]
    fn corrects_he_are() {
        assert_suggestion_result(
            "He are my best friend.",
            PronounInflectionBe::default(),
            "He is my best friend.",
        );
    }

    #[test]
    fn corrects_she_are() {
        assert_suggestion_result(
            "She are my best friend.",
            PronounInflectionBe::default(),
            "She is my best friend.",
        );
    }

    #[test]
    fn corrects_they_is() {
        assert_suggestion_result(
            "They is my best friend.",
            PronounInflectionBe::default(),
            "They are my best friend.",
        );
    }

    #[test]
    fn allows_they_are() {
        assert_lint_count(
            "They are my best friend.",
            PronounInflectionBe::default(),
            0,
        );
    }

    #[test]
    fn corrects_it_are() {
        assert_suggestion_result(
            "It are on the table.",
            PronounInflectionBe::default(),
            "It is on the table.",
        );
    }

    #[test]
    fn corrects_he_are_negation() {
        assert_suggestion_result(
            "He are not amused.",
            PronounInflectionBe::default(),
            "He is not amused.",
        );
    }

    #[test]
    fn corrects_she_are_progressive() {
        assert_suggestion_result(
            "She are going to win.",
            PronounInflectionBe::default(),
            "She is going to win.",
        );
    }

    #[test]
    fn corrects_they_is_negation() {
        assert_suggestion_result(
            "They is not ready.",
            PronounInflectionBe::default(),
            "They are not ready.",
        );
    }

    #[test]
    fn corrects_they_is_progressive() {
        assert_suggestion_result(
            "They is planning a trip.",
            PronounInflectionBe::default(),
            "They are planning a trip.",
        );
    }

    #[test]
    fn allows_he_is() {
        assert_lint_count("He is my best friend.", PronounInflectionBe::default(), 0);
    }

    #[test]
    fn allows_she_is_lowercase() {
        assert_lint_count("she is excited to go.", PronounInflectionBe::default(), 0);
    }

    #[test]
    fn allows_it_is() {
        assert_lint_count("It is what it is.", PronounInflectionBe::default(), 0);
    }

    #[test]
    fn allows_they_are_negation() {
        assert_lint_count(
            "They are not interested.",
            PronounInflectionBe::default(),
            0,
        );
    }

    #[test]
    fn allows_they_were() {
        assert_lint_count("They were already here.", PronounInflectionBe::default(), 0);
    }

    #[test]
    fn allows_asdf_is() {
        assert_lint_count("asdf is not a word", PronounInflectionBe::default(), 0);
    }

    #[test]
    fn no_subject() {
        assert_lint_count("is set", PronounInflectionBe::default(), 0);
    }

    #[test]
    fn corrects_i_were() {
        assert_suggestion_result(
            "I were the best player on the field.",
            PronounInflectionBe::default(),
            "I was the best player on the field.",
        );
    }

    #[test]
    fn corrects_we_was() {
        assert_suggestion_result(
            "We was the best players on the field.",
            PronounInflectionBe::default(),
            "We were the best players on the field.",
        );
    }

    #[test]
    fn corrects_you_was() {
        assert_suggestion_result(
            "You was my best friend.",
            PronounInflectionBe::default(),
            "You were my best friend.",
        );
    }

    #[test]
    fn allows_you_were() {
        assert_lint_count(
            "You were my best friend.",
            PronounInflectionBe::default(),
            0,
        );
    }

    #[test]
    fn corrects_he_were() {
        assert_suggestion_result(
            "He were late.",
            PronounInflectionBe::default(),
            "He was late.",
        );
    }

    #[test]
    fn corrects_they_was() {
        assert_suggestion_result(
            "They was on time.",
            PronounInflectionBe::default(),
            "They were on time.",
        );
    }

    #[test]
    fn allows_he_was() {
        assert_lint_count("He was here.", PronounInflectionBe::default(), 0);
    }

    #[test]
    fn allows_we_were() {
        assert_lint_count("We were excited.", PronounInflectionBe::default(), 0);
    }

    #[test]
    fn corrects_he_arent() {
        assert_suggestion_result(
            "He aren't ready.",
            PronounInflectionBe::default(),
            "He isn't ready.",
        );
    }

    #[test]
    fn corrects_they_isnt() {
        assert_suggestion_result(
            "They isn't coming.",
            PronounInflectionBe::default(),
            "They aren't coming.",
        );
    }

    #[test]
    fn allows_he_isnt() {
        assert_lint_count("He isn't ready.", PronounInflectionBe::default(), 0);
    }

    #[test]
    fn allows_they_arent() {
        assert_lint_count("They aren't coming.", PronounInflectionBe::default(), 0);
    }

    #[test]
    fn corrects_she_really_are() {
        assert_suggestion_result(
            "She really are talented.",
            PronounInflectionBe::default(),
            "She really is talented.",
        );
    }

    #[test]
    fn corrects_they_often_is() {
        assert_suggestion_result(
            "They often is late.",
            PronounInflectionBe::default(),
            "They often are late.",
        );
    }

    #[test]
    fn corrects_because_he_are() {
        assert_suggestion_result(
            "because he are tired.",
            PronounInflectionBe::default(),
            "because he is tired.",
        );
    }

    #[test]
    fn allow_behind_him() {
        assert_no_lints(
            "Behind him are new shadows.",
            PronounInflectionBe::default(),
        );
    }
}<|MERGE_RESOLUTION|>--- conflicted
+++ resolved
@@ -134,15 +134,10 @@
         self.expr.as_ref()
     }
 
-<<<<<<< HEAD
     fn match_to_lint(&self, match_info: MatchInfo<'_>, source: &[char]) -> Option<Lint> {
         let matched_tokens = match_info.matched_tokens;
-        let span = matched_tokens.last()?.span;
-=======
-    fn match_to_lint(&self, matched_tokens: &[Token], source: &[char]) -> Option<Lint> {
         let span = matched_tokens.get(matched_tokens.len() - 3)?.span;
->>>>>>> 88244550
-
+        
         // Determine the correct inflection of "be".
         let correct = self.map.lookup(0, matched_tokens, source)?;
 
