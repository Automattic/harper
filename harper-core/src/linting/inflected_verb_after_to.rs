--- conflicted
+++ resolved
@@ -41,18 +41,11 @@
             }
 
             let check_stem = |stem: &[char]| {
-<<<<<<< HEAD
-                if let Some(metadata) = self.dictionary.get_lexeme_metadata(stem) {
-                    if metadata.is_verb() && !metadata.is_noun() {
-                        return true;
-                    }
-=======
-                if let Some(metadata) = self.dictionary.get_word_metadata(stem)
+                if let Some(metadata) = self.dictionary.get_lexeme_metadata(stem)
                     && metadata.is_verb()
                     && !metadata.is_noun()
                 {
                     return true;
->>>>>>> 90234093
                 }
                 false
             };
