use blanket::blanket;

use crate::{
    Document, LSend, Token, TokenStringExt,
    patterns::{Pattern, PatternExt},
};

use super::{Lint, Linter};

/// A trait that searches for [`Pattern`]s in [`Document`]s.
///
/// Makes use of [`TokenStringExt::iter_chunks`] to avoid matching across sentence or clause
/// boundaries.
#[blanket(derive(Box))]
pub trait PatternLinter: LSend {
    /// A simple getter for the pattern to be searched for.
    fn pattern(&self) -> &dyn Pattern;
    /// If any portions of a [`Document`] match [`Self::pattern`], they are passed through [`PatternLinter::match_to_lint`] to be
    /// transformed into a [`Lint`] for editor consumption.
    ///
    /// This function may return `None` to elect _not_ to produce a lint.
    fn match_to_lint(&self, matched_tokens: &[Token], source: &[char]) -> Option<Lint>;
    /// A user-facing description of what kinds of grammatical errors this rule looks for.
    /// It is usually shown in settings menus.
    fn description(&self) -> &str;
}

impl<L> Linter for L
where
    L: PatternLinter,
{
    fn lint(&mut self, document: &Document) -> Vec<Lint> {
        let mut lints = Vec::new();
        let source = document.get_source();

        for chunk in document.iter_chunks() {
            lints.extend(run_on_chunk(self, chunk, source));
        }

        lints
    }

    fn description(&self) -> &str {
        self.description()
    }
}

pub fn run_on_chunk(linter: &impl PatternLinter, chunk: &[Token], source: &[char]) -> Vec<Lint> {
    let mut lints = Vec::new();

<<<<<<< HEAD
    loop {
        if tok_cursor >= chunk.len() {
            break;
        }

        let match_len = linter.pattern().matches(&chunk[tok_cursor..], source);

        if let Some(match_len) = match_len {
            let lint = linter.match_to_lint(&chunk[tok_cursor..tok_cursor + match_len], source);

            lints.extend(lint);
            tok_cursor += match_len;
        } else {
            tok_cursor += 1;
        }
=======
    for match_span in linter.pattern().iter_matches(chunk, source) {
        let lint = linter.match_to_lint(&chunk[match_span.start..match_span.end], source);
        lints.extend(lint);
>>>>>>> bbb980da
    }

    lints
}<|MERGE_RESOLUTION|>--- conflicted
+++ resolved
@@ -48,27 +48,9 @@
 pub fn run_on_chunk(linter: &impl PatternLinter, chunk: &[Token], source: &[char]) -> Vec<Lint> {
     let mut lints = Vec::new();
 
-<<<<<<< HEAD
-    loop {
-        if tok_cursor >= chunk.len() {
-            break;
-        }
-
-        let match_len = linter.pattern().matches(&chunk[tok_cursor..], source);
-
-        if let Some(match_len) = match_len {
-            let lint = linter.match_to_lint(&chunk[tok_cursor..tok_cursor + match_len], source);
-
-            lints.extend(lint);
-            tok_cursor += match_len;
-        } else {
-            tok_cursor += 1;
-        }
-=======
     for match_span in linter.pattern().iter_matches(chunk, source) {
         let lint = linter.match_to_lint(&chunk[match_span.start..match_span.end], source);
         lints.extend(lint);
->>>>>>> bbb980da
     }
 
     lints
