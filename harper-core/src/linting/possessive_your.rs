use crate::{
    Token,
    patterns::{Pattern, SequencePattern},
};

use super::{Lint, LintKind, PatternLinter, Suggestion};

pub struct PossessiveYour {
    pattern: Box<dyn Pattern>,
}

impl Default for PossessiveYour {
    fn default() -> Self {
        let pattern =
            SequencePattern::aco("you")
                .then_whitespace()
                .then(|tok: &Token, source: &[char]| {
                    if tok.kind.is_nominal() && !tok.kind.is_likely_homograph() {
                        let word = tok.span.get_content_string(source).to_lowercase();
                        return !matches!(word.as_str(), "guys" | "what's");
                    }
                    false
                });

        Self {
            pattern: Box::new(pattern),
        }
    }
}

impl PatternLinter for PossessiveYour {
    fn pattern(&self) -> &dyn Pattern {
        self.pattern.as_ref()
    }

    fn match_to_lint(&self, matched_tokens: &[Token], source: &[char]) -> Option<Lint> {
        let span = matched_tokens.first()?.span;
        let orig_chars = span.get_content(source);

        Some(Lint {
            span,
            lint_kind: LintKind::WordChoice,
            suggestions: vec![
                Suggestion::replace_with_match_case("your".chars().collect(), orig_chars),
                Suggestion::replace_with_match_case("you're a".chars().collect(), orig_chars),
                Suggestion::replace_with_match_case("you're an".chars().collect(), orig_chars),
            ],
            message: "The possessive version of this word is more common in this context."
                .to_owned(),
            ..Default::default()
        })
    }

    fn description(&self) -> &'static str {
        "The possessive form of `you` is more likely before nouns."
    }
}

#[cfg(test)]
mod tests {
    use crate::linting::tests::{
        assert_lint_count, assert_suggestion_result, assert_top3_suggestion_result,
    };

    use super::PossessiveYour;

    #[test]
    fn your_comments() {
        assert_suggestion_result(
            "You comments may end up in the documentation.",
            PossessiveYour::default(),
            "Your comments may end up in the documentation.",
        );
    }

    #[test]
    fn allow_intro_page() {
        assert_lint_count(
            "You can try out an editor that uses Harper under-the-hood here.",
            PossessiveYour::default(),
            0,
        );
    }

    #[test]
    fn allow_you_guys() {
        assert_lint_count(
            "I mean I'm pretty sure you guys can't do anything with this stuff.",
            PossessiveYour::default(),
            0,
        );
    }

    #[test]
    fn test_top3_suggestion_your() {
        assert_top3_suggestion_result(
            "You combination of artist and teacher.",
            PossessiveYour::default(),
            "Your combination of artist and teacher.",
        );
    }

    #[test]
    fn test_top3_suggestion_youre_a() {
        assert_top3_suggestion_result(
            "You combination of artist and teacher.",
            PossessiveYour::default(),
            "You're a combination of artist and teacher.",
        );
    }

    #[test]
    #[ignore]
    fn test_top3_suggestion_multiple() {
        assert_top3_suggestion_result(
            "You knowledge. You imagination. You icosahedron",
            PossessiveYour::default(),
            "Your knowledge. Your imagination. You're an icosahedron",
        );
    }
<<<<<<< HEAD
=======

    #[test]
    fn dont_flag_just_showing_you() {
        assert_lint_count(
            "I'm just showing you what's available and how to use it.",
            PossessiveYour::default(),
            0,
        );
    }
>>>>>>> 1dc6a185
}<|MERGE_RESOLUTION|>--- conflicted
+++ resolved
@@ -118,8 +118,6 @@
             "Your knowledge. Your imagination. You're an icosahedron",
         );
     }
-<<<<<<< HEAD
-=======
 
     #[test]
     fn dont_flag_just_showing_you() {
@@ -129,5 +127,4 @@
             0,
         );
     }
->>>>>>> 1dc6a185
 }