--- conflicted
+++ resolved
@@ -430,16 +430,10 @@
         insert_expr_rule!(NounInsteadOfVerb, true);
         insert_struct_rule!(NumberSuffixCapitalization, true);
         insert_struct_rule!(OfCourse, true);
-<<<<<<< HEAD
         insert_struct_rule!(OnFloor, true);
         insert_pattern_rule!(OneAndTheSame, true);
         insert_pattern_rule!(OpenTheLight, true);
         insert_pattern_rule!(OutOfDate, true);
-=======
-        insert_expr_rule!(OneAndTheSame, true);
-        insert_expr_rule!(OpenTheLight, true);
-        insert_expr_rule!(OutOfDate, true);
->>>>>>> ec93919a
         insert_struct_rule!(OxfordComma, true);
         insert_expr_rule!(Oxymorons, true);
         insert_struct_rule!(PhrasalVerbAsCompoundNoun, true);
