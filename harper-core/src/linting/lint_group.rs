--- conflicted
+++ resolved
@@ -510,12 +510,8 @@
         insert_expr_rule!(AvoidCurses, true);
         insert_expr_rule!(BackInTheDay, true);
         insert_expr_rule!(BeAllowed, true);
-<<<<<<< HEAD
         insert_expr_rule!(BehindTheScenes, true);
-        insert_expr_rule!(BestOfAllTime, true);
-=======
         insert_struct_rule!(BestOfAllTime, true);
->>>>>>> dc016dc6
         insert_expr_rule!(BoringWords, false);
         insert_expr_rule!(Bought, true);
         insert_expr_rule!(BrandBrandish, true);
