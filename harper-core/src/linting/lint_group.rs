use std::collections::BTreeMap;
use std::hash::Hash;
use std::hash::{BuildHasher, Hasher};
use std::mem;
use std::num::NonZero;
use std::sync::Arc;

use cached::proc_macro::cached;
use foldhash::quality::RandomState;
use hashbrown::HashMap;
use lru::LruCache;
use serde::{Deserialize, Deserializer, Serialize, Serializer};

use super::a_part::APart;
use super::adjective_double_degree::AdjectiveDoubleDegree;
use super::adjective_of_a::AdjectiveOfA;
use super::am_in_the_morning::AmInTheMorning;
use super::amounts_for::AmountsFor;
use super::an_a::AnA;
use super::another_thing_coming::AnotherThingComing;
use super::another_think_coming::AnotherThinkComing;
use super::ask_no_preposition::AskNoPreposition;
use super::avoid_curses::AvoidCurses;
use super::back_in_the_day::BackInTheDay;
use super::best_of_all_time::BestOfAllTime;
use super::boring_words::BoringWords;
use super::capitalize_personal_pronouns::CapitalizePersonalPronouns;
use super::chock_full::ChockFull;
use super::comma_fixes::CommaFixes;
use super::compound_nouns::CompoundNouns;
use super::confident::Confident;
use super::correct_number_suffix::CorrectNumberSuffix;
use super::despite_of::DespiteOf;
use super::discourse_markers::DiscourseMarkers;
use super::dot_initialisms::DotInitialisms;
use super::double_modal::DoubleModal;
use super::ellipsis_length::EllipsisLength;
use super::else_possessive::ElsePossessive;
use super::everyday::Everyday;
use super::expand_time_shorthands::ExpandTimeShorthands;
use super::expr_linter::run_on_chunk;
use super::few_units_of_time_ago::FewUnitsOfTimeAgo;
use super::filler_words::FillerWords;
use super::first_aid_kit::FirstAidKit;
use super::for_noun::ForNoun;
use super::friend_of_me::FriendOfMe;
use super::have_pronoun::HavePronoun;
use super::have_take_a_look::HaveTakeALook;
use super::hedging::Hedging;
use super::hereby::Hereby;
use super::hop_hope::HopHope;
use super::how_to::HowTo;
use super::hyphenate_number_day::HyphenateNumberDay;
use super::i_am_agreement::IAmAgreement;
use super::in_on_the_cards::InOnTheCards;
use super::inflected_verb_after_to::InflectedVerbAfterTo;
use super::its_contraction::ItsContraction;
use super::its_possessive::ItsPossessive;
use super::left_right_hand::LeftRightHand;
use super::less_worse::LessWorse;
use super::lets_confusion::LetsConfusion;
use super::likewise::Likewise;
use super::long_sentences::LongSentences;
use super::looking_forward_to::LookingForwardTo;
use super::merge_words::MergeWords;
use super::missing_preposition::MissingPreposition;
use super::modal_of::ModalOf;
use super::months::Months;
use super::most_number::MostNumber;
use super::multiple_sequential_pronouns::MultipleSequentialPronouns;
use super::nail_on_the_head::NailOnTheHead;
use super::no_french_spaces::NoFrenchSpaces;
use super::no_match_for::NoMatchFor;
use super::nobody::Nobody;
use super::nominal_wants::NominalWants;
use super::noun_countability::NounCountability;
use super::number_suffix_capitalization::NumberSuffixCapitalization;
use super::of_course::OfCourse;
use super::on_floor::OnFloor;
use super::one_and_the_same::OneAndTheSame;
use super::open_the_light::OpenTheLight;
use super::out_of_date::OutOfDate;
use super::oxymorons::Oxymorons;
use super::phrasal_verb_as_compound_noun::PhrasalVerbAsCompoundNoun;
use super::pique_interest::PiqueInterest;
use super::possessive_noun::PossessiveNoun;
use super::possessive_your::PossessiveYour;
use super::pronoun_contraction::PronounContraction;
use super::pronoun_inflection_be::PronounInflectionBe;
use super::pronoun_knew::PronounKnew;
use super::proper_noun_capitalization_linters;
use super::quantifier_needs_of::QuantifierNeedsOf;
use super::redundant_additive_adverbs::RedundantAdditiveAdverbs;
use super::regionalisms::Regionalisms;
use super::repeated_words::RepeatedWords;
use super::save_to_safe::SaveToSafe;
use super::semicolon_apostrophe::SemicolonApostrophe;
use super::sentence_capitalization::SentenceCapitalization;
use super::shoot_oneself_in_the_foot::ShootOneselfInTheFoot;
use super::since_duration::SinceDuration;
use super::somewhat_something::SomewhatSomething;
use super::spaces::Spaces;
use super::spell_check::SpellCheck;
use super::spelled_numbers::SpelledNumbers;
use super::that_than::ThatThan;
use super::that_which::ThatWhich;
use super::the_how_why::TheHowWhy;
use super::the_my::TheMy;
use super::then_than::ThenThan;
use super::thing_think::ThingThink;
use super::throw_rubbish::ThrowRubbish;
use super::touristic::Touristic;
use super::unclosed_quotes::UnclosedQuotes;
use super::update_place_names::UpdatePlaceNames;
use super::use_genitive::UseGenitive;
use super::very_unique::VeryUnique;
use super::was_aloud::WasAloud;
use super::way_too_adjective::WayTooAdjective;
use super::whereas::Whereas;
use super::widely_accepted::WidelyAccepted;
use super::win_prize::WinPrize;
use super::wordpress_dotcom::WordPressDotcom;
use super::{CurrencyPlacement, HtmlDescriptionLinter, Linter, NoOxfordComma, OxfordComma};
use super::{ExprLinter, Lint};
use crate::linting::dashes::Dashes;
use crate::linting::open_compounds::OpenCompounds;
use crate::linting::{
    MassPlurals, closed_compounds, initialisms, phrase_corrections, phrase_set_corrections,
};
use crate::spell::{Dictionary, MutableDictionary};
use crate::{CharString, Dialect, Document, TokenStringExt};

fn ser_ordered<S>(map: &HashMap<String, Option<bool>>, ser: S) -> Result<S::Ok, S::Error>
where
    S: Serializer,
{
    let ordered: BTreeMap<_, _> = map.iter().map(|(k, v)| (k.clone(), *v)).collect();
    ordered.serialize(ser)
}

fn de_hashbrown<'de, D>(de: D) -> Result<HashMap<String, Option<bool>>, D::Error>
where
    D: Deserializer<'de>,
{
    let ordered: BTreeMap<String, Option<bool>> = BTreeMap::deserialize(de)?;
    Ok(ordered.into_iter().collect())
}

/// The configuration for a [`LintGroup`].
/// Each child linter can be enabled, disabled, or set to a curated value.
#[derive(Debug, Serialize, Deserialize, Default, Clone, PartialEq, Eq)]
#[serde(transparent)]
pub struct LintGroupConfig {
    /// We do this shenanigans with the [`BTreeMap`] to keep the serialized format consistent.
    #[serde(serialize_with = "ser_ordered", deserialize_with = "de_hashbrown")]
    inner: HashMap<String, Option<bool>>,
}

#[cached]
fn curated_config() -> LintGroupConfig {
    // The Dictionary and Dialect do not matter, we're just after the config.
    let group = LintGroup::new_curated(MutableDictionary::new().into(), Dialect::American);
    group.config
}

impl LintGroupConfig {
    pub fn set_rule_enabled(&mut self, key: impl ToString, val: bool) {
        self.inner.insert(key.to_string(), Some(val));
    }

    /// Remove any configuration attached to a rule.
    /// This allows it to assume its default (curated) state.
    pub fn unset_rule_enabled(&mut self, key: impl AsRef<str>) {
        self.inner.remove(key.as_ref());
    }

    pub fn set_rule_enabled_if_unset(&mut self, key: impl AsRef<str>, val: bool) {
        if !self.inner.contains_key(key.as_ref()) {
            self.set_rule_enabled(key.as_ref().to_string(), val);
        }
    }

    pub fn is_rule_enabled(&self, key: &str) -> bool {
        self.inner.get(key).cloned().flatten().unwrap_or(false)
    }

    /// Clear all config options.
    /// This will reset them all to disable them.
    pub fn clear(&mut self) {
        for val in self.inner.values_mut() {
            *val = None
        }
    }

    /// Merge the contents of another [`LintGroupConfig`] into this one.
    /// The other config will be left empty after this operation.
    ///
    /// Conflicting keys will be overridden by the value in the other group.
    pub fn merge_from(&mut self, other: &mut LintGroupConfig) {
        for (key, val) in other.inner.iter() {
            if val.is_none() {
                continue;
            }

            self.inner.insert(key.to_string(), *val);
        }

        other.clear();
    }

    /// Fill the group with the values for the curated lint group.
    pub fn fill_with_curated(&mut self) {
        let mut temp = Self::new_curated();
        mem::swap(self, &mut temp);
        self.merge_from(&mut temp);
    }

    pub fn new_curated() -> Self {
        curated_config()
    }
}

impl Hash for LintGroupConfig {
    fn hash<H: Hasher>(&self, hasher: &mut H) {
        for (key, value) in &self.inner {
            hasher.write(key.as_bytes());
            if let Some(value) = value {
                hasher.write_u8(1);
                hasher.write_u8(*value as u8);
            } else {
                // Do it twice so we fill the same number of bytes as the other branch.
                hasher.write_u8(0);
                hasher.write_u8(0);
            }
        }
    }
}

/// A struct for collecting the output of a number of individual [Linter]s.
/// Each child can be toggled via the public, mutable [Self::config] object.
pub struct LintGroup {
    pub config: LintGroupConfig,
    /// We use a binary map here so the ordering is stable.
    linters: BTreeMap<String, Box<dyn Linter>>,
    /// We use a binary map here so the ordering is stable.
    expr_linters: BTreeMap<String, Box<dyn ExprLinter>>,
    /// Since [`ExprLinter`]s operate on a chunk-basis, we can store a
    /// mapping of `Chunk -> Lint` and only re-run the pattern linters
    /// when a chunk changes.
    ///
    /// Since the pattern linter results also depend on the config, we hash it and pass it as part
    /// of the key.
    chunk_expr_cache: LruCache<(CharString, u64), Vec<Lint>>,
    hasher_builder: RandomState,
}

impl LintGroup {
    pub fn empty() -> Self {
        Self {
            config: LintGroupConfig::default(),
            linters: BTreeMap::new(),
            expr_linters: BTreeMap::new(),
            chunk_expr_cache: LruCache::new(NonZero::new(10000).unwrap()),
            hasher_builder: RandomState::default(),
        }
    }

    /// Check if the group already contains a linter with a given name.
    pub fn contains_key(&self, name: impl AsRef<str>) -> bool {
        self.linters.contains_key(name.as_ref()) || self.expr_linters.contains_key(name.as_ref())
    }

    /// Add a [`Linter`] to the group, returning whether the operation was successful.
    /// If it returns `false`, it is because a linter with that key already existed in the group.
    pub fn add(&mut self, name: impl AsRef<str>, linter: impl Linter + 'static) -> bool {
        if self.contains_key(&name) {
            false
        } else {
            self.linters
                .insert(name.as_ref().to_string(), Box::new(linter));
            true
        }
    }

    /// Add a [`ExprLinter`] to the group, returning whether the operation was successful.
    /// If it returns `false`, it is because a linter with that key already existed in the group.
    ///
    /// This function is not significantly different from [`Self::add`], but allows us to take
    /// advantage of some properties of [`ExprLinter`]s for cache optimization.
    pub fn add_expr_linter(
        &mut self,
        name: impl AsRef<str>,
        linter: impl ExprLinter + 'static,
    ) -> bool {
        if self.contains_key(&name) {
            false
        } else {
            self.expr_linters
                .insert(name.as_ref().to_string(), Box::new(linter));
            true
        }
    }

    /// Merge the contents of another [`LintGroup`] into this one.
    /// The other lint group will be left empty after this operation.
    pub fn merge_from(&mut self, other: &mut LintGroup) {
        self.config.merge_from(&mut other.config);

        let other_linters = std::mem::take(&mut other.linters);
        self.linters.extend(other_linters);

        let other_pattern_linters = std::mem::take(&mut other.expr_linters);
        self.expr_linters.extend(other_pattern_linters);
    }

    pub fn iter_keys(&self) -> impl Iterator<Item = &str> {
        self.linters
            .keys()
            .chain(self.expr_linters.keys())
            .map(|v| v.as_str())
    }

    /// Set all contained rules to a specific value.
    /// Passing `None` will unset that rule, allowing it to assume its default state.
    pub fn set_all_rules_to(&mut self, enabled: Option<bool>) {
        let keys = self.iter_keys().map(|v| v.to_string()).collect::<Vec<_>>();

        for key in keys {
            match enabled {
                Some(v) => self.config.set_rule_enabled(key, v),
                None => self.config.unset_rule_enabled(key),
            }
        }
    }

    /// Get map from each contained linter's name to its associated description.
    pub fn all_descriptions(&self) -> HashMap<&str, &str> {
        self.linters
            .iter()
            .map(|(key, value)| (key.as_str(), value.description()))
            .chain(
                self.expr_linters
                    .iter()
                    .map(|(key, value)| (key.as_str(), ExprLinter::description(value))),
            )
            .collect()
    }

    /// Get map from each contained linter's name to its associated description, rendered to HTML.
    pub fn all_descriptions_html(&self) -> HashMap<&str, String> {
        self.linters
            .iter()
            .map(|(key, value)| (key.as_str(), value.description_html()))
            .chain(
                self.expr_linters
                    .iter()
                    .map(|(key, value)| (key.as_str(), value.description_html())),
            )
            .collect()
    }

    /// Swap out [`Self::config`] with another [`LintGroupConfig`].
    pub fn with_lint_config(mut self, config: LintGroupConfig) -> Self {
        self.config = config;
        self
    }

    pub fn new_curated(dictionary: Arc<impl Dictionary + 'static>, dialect: Dialect) -> Self {
        let mut out = Self::empty();

        /// Add a `Linter` to the group, setting it to be enabled by default.
        macro_rules! insert_struct_rule {
            ($rule:ident, $default_config:expr) => {
                out.add(stringify!($rule), $rule::default());
                out.config
                    .set_rule_enabled(stringify!($rule), $default_config);
            };
        }

        /// Add an `ExprLinter` to the group, setting it to be enabled by default.
        /// While you _can_ pass an `ExprLinter` to `insert_struct_rule`, using this macro instead
        /// will allow it to use more aggressive caching strategies.
        macro_rules! insert_expr_rule {
            ($rule:ident, $default_config:expr) => {
                out.add_expr_linter(stringify!($rule), $rule::default());
                out.config
                    .set_rule_enabled(stringify!($rule), $default_config);
            };
        }

        out.merge_from(&mut phrase_corrections::lint_group());
        out.merge_from(&mut phrase_set_corrections::lint_group());
        out.merge_from(&mut proper_noun_capitalization_linters::lint_group(
            dictionary.clone(),
        ));
        out.merge_from(&mut closed_compounds::lint_group());
        out.merge_from(&mut initialisms::lint_group());

        // Add all the more complex rules to the group.
        // Please maintain alphabetical order.
        // On *nix you can maintain sort order with `sort -t'(' -k2`
        insert_expr_rule!(APart, true);
        insert_expr_rule!(AdjectiveDoubleDegree, true);
        insert_struct_rule!(AdjectiveOfA, true);
        insert_struct_rule!(AmInTheMorning, true);
        insert_expr_rule!(AmountsFor, true);
        insert_struct_rule!(AnA, true);
        insert_expr_rule!(AnotherThingComing, true);
        insert_expr_rule!(AnotherThinkComing, false);
        insert_expr_rule!(AskNoPreposition, true);
        insert_struct_rule!(AvoidCurses, true);
        insert_expr_rule!(BackInTheDay, true);
        insert_expr_rule!(BestOfAllTime, true);
        insert_expr_rule!(BoringWords, false);
        insert_struct_rule!(CapitalizePersonalPronouns, true);
        insert_expr_rule!(ChockFull, true);
        insert_expr_rule!(QuantifierNeedsOf, true);
        insert_struct_rule!(NoFrenchSpaces, true);
        insert_struct_rule!(CommaFixes, true);
        insert_struct_rule!(CompoundNouns, true);
        insert_expr_rule!(Confident, true);
        insert_struct_rule!(CorrectNumberSuffix, true);
        insert_struct_rule!(CurrencyPlacement, true);
        insert_expr_rule!(Dashes, true);
        insert_expr_rule!(DespiteOf, true);
        insert_struct_rule!(DiscourseMarkers, true);
        insert_expr_rule!(DotInitialisms, true);
        insert_expr_rule!(DoubleModal, true);
        insert_struct_rule!(EllipsisLength, true);
        insert_struct_rule!(ElsePossessive, true);
        insert_struct_rule!(Everyday, true);
        insert_expr_rule!(ExpandTimeShorthands, true);
        insert_expr_rule!(FewUnitsOfTimeAgo, true);
        insert_expr_rule!(FillerWords, true);
        insert_struct_rule!(FirstAidKit, true);
        insert_struct_rule!(ForNoun, true);
        insert_expr_rule!(FriendOfMe, true);
        insert_expr_rule!(HavePronoun, true);
        insert_expr_rule!(Hedging, true);
        insert_expr_rule!(Hereby, true);
        insert_struct_rule!(HopHope, true);
        insert_struct_rule!(HowTo, true);
        insert_expr_rule!(HyphenateNumberDay, true);
        insert_expr_rule!(IAmAgreement, true);
        insert_struct_rule!(ItsContraction, true);
        insert_struct_rule!(ItsPossessive, true);
        insert_expr_rule!(LeftRightHand, true);
        insert_expr_rule!(LessWorse, true);
        insert_struct_rule!(LetsConfusion, true);
        insert_expr_rule!(Likewise, true);
        insert_struct_rule!(LongSentences, true);
        insert_expr_rule!(LookingForwardTo, true);
        insert_struct_rule!(MergeWords, true);
        insert_expr_rule!(MissingPreposition, true);
        insert_expr_rule!(ModalOf, true);
        insert_expr_rule!(Months, true);
        insert_expr_rule!(MostNumber, true);
        insert_expr_rule!(MultipleSequentialPronouns, true);
        insert_struct_rule!(NailOnTheHead, true);
        insert_expr_rule!(NoMatchFor, true);
        insert_struct_rule!(NoOxfordComma, false);
        insert_expr_rule!(Nobody, true);
        insert_struct_rule!(NominalWants, true);
        insert_expr_rule!(NounCountability, true);
        insert_struct_rule!(NumberSuffixCapitalization, true);
        insert_struct_rule!(OfCourse, true);
        insert_expr_rule!(OnFloor, true);
        insert_expr_rule!(OneAndTheSame, true);
        insert_expr_rule!(OpenCompounds, true);
        insert_expr_rule!(OpenTheLight, true);
        insert_expr_rule!(OutOfDate, true);
        insert_struct_rule!(OxfordComma, true);
        insert_expr_rule!(Oxymorons, true);
        insert_struct_rule!(PhrasalVerbAsCompoundNoun, true);
        insert_expr_rule!(PiqueInterest, true);
        insert_expr_rule!(PossessiveYour, true);
        insert_struct_rule!(PronounContraction, true);
<<<<<<< HEAD
        insert_struct_rule!(CurrencyPlacement, true);
        insert_pattern_rule!(SomewhatSomething, true);
        insert_struct_rule!(LetsConfusion, true);
        insert_pattern_rule!(DespiteOf, true);
        insert_pattern_rule!(ChockFull, true);
        insert_pattern_rule!(Confident, true);
        insert_pattern_rule!(Oxymorons, true);
        insert_pattern_rule!(Hedging, true);
        insert_pattern_rule!(ExpandTimeShorthands, true);
        insert_pattern_rule!(ModalOf, true);
        insert_struct_rule!(UpdatePlaceNames, true);
        insert_pattern_rule!(ForNoun, true);
=======
        insert_expr_rule!(PronounInflectionBe, true);
        insert_struct_rule!(PronounKnew, true);
        insert_expr_rule!(RedundantAdditiveAdverbs, true);
        insert_struct_rule!(RepeatedWords, true);
        insert_struct_rule!(SaveToSafe, true);
        insert_expr_rule!(SemicolonApostrophe, true);
        insert_expr_rule!(ShootOneselfInTheFoot, true);
        insert_expr_rule!(SinceDuration, true);
        insert_expr_rule!(SomewhatSomething, true);
        insert_struct_rule!(Spaces, true);
        insert_struct_rule!(SpelledNumbers, false);
        insert_expr_rule!(ThatThan, true);
        insert_expr_rule!(ThatWhich, true);
        insert_expr_rule!(TheHowWhy, true);
        insert_struct_rule!(TheMy, true);
        insert_expr_rule!(ThenThan, true);
        insert_expr_rule!(ThingThink, true);
        insert_struct_rule!(ThrowRubbish, true);
        insert_expr_rule!(Touristic, true);
        insert_struct_rule!(UnclosedQuotes, true);
        insert_expr_rule!(UseGenitive, false);
        insert_expr_rule!(VeryUnique, true);
        insert_expr_rule!(WasAloud, true);
        insert_expr_rule!(WayTooAdjective, true);
        insert_expr_rule!(Whereas, true);
        insert_expr_rule!(WidelyAccepted, true);
        insert_expr_rule!(WinPrize, true);
        insert_struct_rule!(WordPressDotcom, true);
>>>>>>> da75e901

        out.add("SpellCheck", SpellCheck::new(dictionary.clone(), dialect));
        out.config.set_rule_enabled("SpellCheck", true);

        out.add(
            "InflectedVerbAfterTo",
            InflectedVerbAfterTo::new(dictionary.clone()),
        );
        out.config.set_rule_enabled("InflectedVerbAfterTo", true);

        out.add("InOnTheCards", InOnTheCards::new(dialect));
        out.config.set_rule_enabled("InOnTheCards", true);

        out.add(
            "SentenceCapitalization",
            SentenceCapitalization::new(dictionary.clone()),
        );
        out.config.set_rule_enabled("SentenceCapitalization", true);

        out.add("PossessiveNoun", PossessiveNoun::new(dictionary.clone()));
        out.config.set_rule_enabled("PossessiveNoun", false);

        out.add("Regionalisms", Regionalisms::new(dialect));
        out.config.set_rule_enabled("Regionalisms", true);

        out.add("HaveTakeALook", HaveTakeALook::new(dialect));
        out.config.set_rule_enabled("HaveTakeALook", true);

        out.add("MassPlurals", MassPlurals::new(dictionary.clone()));
        out.config.set_rule_enabled("MassPlurals", true);

        out
    }

    /// Create a new curated group with all config values cleared out.
    pub fn new_curated_empty_config(
        dictionary: Arc<impl Dictionary + 'static>,
        dialect: Dialect,
    ) -> Self {
        let mut group = Self::new_curated(dictionary, dialect);
        group.config.clear();
        group
    }
}

impl Default for LintGroup {
    fn default() -> Self {
        Self::empty()
    }
}

impl Linter for LintGroup {
    fn lint(&mut self, document: &Document) -> Vec<Lint> {
        let mut results = Vec::new();

        // Normal linters
        for (key, linter) in &mut self.linters {
            if self.config.is_rule_enabled(key) {
                results.extend(linter.lint(document));
            }
        }

        // Pattern linters
        for chunk in document.iter_chunks() {
            let Some(chunk_span) = chunk.span() else {
                continue;
            };

            let chunk_chars = document.get_span_content(&chunk_span);
            let config_hash = self.hasher_builder.hash_one(&self.config);
            let key = (chunk_chars.into(), config_hash);

            let mut chunk_results = if let Some(hit) = self.chunk_expr_cache.get(&key) {
                hit.clone()
            } else {
                let mut pattern_lints = Vec::new();

                for (key, linter) in &mut self.expr_linters {
                    if self.config.is_rule_enabled(key) {
                        pattern_lints.extend(run_on_chunk(linter, chunk, document.get_source()));
                    }
                }

                // Make the spans relative to the chunk start
                for lint in &mut pattern_lints {
                    lint.span.pull_by(chunk_span.start);
                }

                self.chunk_expr_cache.put(key, pattern_lints.clone());
                pattern_lints
            };

            // Bring the spans back into document-space
            for lint in &mut chunk_results {
                lint.span.push_by(chunk_span.start);
            }

            results.append(&mut chunk_results);
        }

        results
    }

    fn description(&self) -> &str {
        "A collection of linters that can be run as one."
    }
}

#[cfg(test)]
mod tests {
    use std::sync::Arc;

    use super::LintGroup;
    use crate::linting::tests::assert_no_lints;
    use crate::spell::{FstDictionary, MutableDictionary};
    use crate::{Dialect, Document, linting::Linter};

    fn test_group() -> LintGroup {
        LintGroup::new_curated(Arc::new(MutableDictionary::curated()), Dialect::American)
    }

    #[test]
    fn clean_interjection() {
        assert_no_lints(
            "Although I only saw the need to interject once, I still saw it.",
            test_group(),
        );
    }

    #[test]
    fn clean_consensus() {
        assert_no_lints("But there is less consensus on this.", test_group());
    }

    #[test]
    fn can_get_all_descriptions() {
        let group =
            LintGroup::new_curated(Arc::new(MutableDictionary::default()), Dialect::American);
        group.all_descriptions();
    }

    #[test]
    fn can_get_all_descriptions_as_html() {
        let group =
            LintGroup::new_curated(Arc::new(MutableDictionary::default()), Dialect::American);
        group.all_descriptions_html();
    }

    #[test]
    fn lint_descriptions_are_clean() {
        let mut group = LintGroup::new_curated(FstDictionary::curated(), Dialect::American);
        let pairs: Vec<_> = group
            .all_descriptions()
            .into_iter()
            .map(|(a, b)| (a.to_string(), b.to_string()))
            .collect();

        for (key, value) in pairs {
            let doc = Document::new_markdown_default_curated(&value);
            eprintln!("{key}: {value}");

            if !group.lint(&doc).is_empty() {
                dbg!(&group.lint(&doc));
                panic!();
            }
        }
    }
}<|MERGE_RESOLUTION|>--- conflicted
+++ resolved
@@ -395,6 +395,7 @@
         ));
         out.merge_from(&mut closed_compounds::lint_group());
         out.merge_from(&mut initialisms::lint_group());
+        // out.merge_from(&mut update_place_names::lint_group());
 
         // Add all the more complex rules to the group.
         // Please maintain alphabetical order.
@@ -475,20 +476,6 @@
         insert_expr_rule!(PiqueInterest, true);
         insert_expr_rule!(PossessiveYour, true);
         insert_struct_rule!(PronounContraction, true);
-<<<<<<< HEAD
-        insert_struct_rule!(CurrencyPlacement, true);
-        insert_pattern_rule!(SomewhatSomething, true);
-        insert_struct_rule!(LetsConfusion, true);
-        insert_pattern_rule!(DespiteOf, true);
-        insert_pattern_rule!(ChockFull, true);
-        insert_pattern_rule!(Confident, true);
-        insert_pattern_rule!(Oxymorons, true);
-        insert_pattern_rule!(Hedging, true);
-        insert_pattern_rule!(ExpandTimeShorthands, true);
-        insert_pattern_rule!(ModalOf, true);
-        insert_struct_rule!(UpdatePlaceNames, true);
-        insert_pattern_rule!(ForNoun, true);
-=======
         insert_expr_rule!(PronounInflectionBe, true);
         insert_struct_rule!(PronounKnew, true);
         insert_expr_rule!(RedundantAdditiveAdverbs, true);
@@ -509,6 +496,7 @@
         insert_struct_rule!(ThrowRubbish, true);
         insert_expr_rule!(Touristic, true);
         insert_struct_rule!(UnclosedQuotes, true);
+        insert_struct_rule!(UpdatePlaceNames, true);
         insert_expr_rule!(UseGenitive, false);
         insert_expr_rule!(VeryUnique, true);
         insert_expr_rule!(WasAloud, true);
@@ -517,7 +505,6 @@
         insert_expr_rule!(WidelyAccepted, true);
         insert_expr_rule!(WinPrize, true);
         insert_struct_rule!(WordPressDotcom, true);
->>>>>>> da75e901
 
         out.add("SpellCheck", SpellCheck::new(dictionary.clone(), dialect));
         out.config.set_rule_enabled("SpellCheck", true);
