use std::collections::BTreeMap;
use std::hash::Hash;
use std::hash::{BuildHasher, Hasher};
use std::mem;
use std::num::NonZero;
use std::sync::Arc;

use cached::proc_macro::cached;
use foldhash::quality::RandomState;
use hashbrown::HashMap;
use lru::LruCache;
use serde::{Deserialize, Deserializer, Serialize, Serializer};

use super::a_part::APart;
use super::adjective_of_a::AdjectiveOfA;
use super::am_in_the_morning::AmInTheMorning;
use super::amounts_for::AmountsFor;
use super::an_a::AnA;
use super::another_thing_coming::AnotherThingComing;
use super::another_think_coming::AnotherThinkComing;
use super::ask_no_preposition::AskNoPreposition;
use super::avoid_curses::AvoidCurses;
use super::back_in_the_day::BackInTheDay;
use super::boring_words::BoringWords;
use super::capitalize_personal_pronouns::CapitalizePersonalPronouns;
use super::chock_full::ChockFull;
use super::comma_fixes::CommaFixes;
use super::compound_nouns::CompoundNouns;
use super::confident::Confident;
use super::correct_number_suffix::CorrectNumberSuffix;
use super::despite_of::DespiteOf;
use super::discourse_markers::DiscourseMarkers;
use super::dot_initialisms::DotInitialisms;
use super::ellipsis_length::EllipsisLength;
use super::else_possessive::ElsePossessive;
use super::everyday::Everyday;
use super::expand_time_shorthands::ExpandTimeShorthands;
use super::expr_linter::run_on_chunk;
use super::few_units_of_time_ago::FewUnitsOfTimeAgo;
use super::first_aid_kit::FirstAidKit;
use super::for_noun::ForNoun;
use super::have_pronoun::HavePronoun;
use super::hedging::Hedging;
use super::hereby::Hereby;
use super::hop_hope::HopHope;
use super::how_to::HowTo;
use super::hyphenate_number_day::HyphenateNumberDay;
use super::in_on_the_cards::InOnTheCards;
use super::inflected_verb_after_to::InflectedVerbAfterTo;
use super::its_contraction::ItsContraction;
use super::left_right_hand::LeftRightHand;
use super::less_worse::LessWorse;
use super::lets_confusion::LetsConfusion;
use super::likewise::Likewise;
use super::long_sentences::LongSentences;
use super::merge_words::MergeWords;
use super::modal_of::ModalOf;
use super::most_number::MostNumber;
use super::multiple_sequential_pronouns::MultipleSequentialPronouns;
use super::nail_on_the_head::NailOnTheHead;
use super::no_match_for::NoMatchFor;
use super::nobody::Nobody;
use super::nominal_wants::NominalWants;
use super::noun_instead_of_verb::NounInsteadOfVerb;
use super::number_suffix_capitalization::NumberSuffixCapitalization;
use super::of_course::OfCourse;
use super::one_and_the_same::OneAndTheSame;
use super::open_the_light::OpenTheLight;
use super::out_of_date::OutOfDate;
use super::oxymorons::Oxymorons;
use super::phrasal_verb_as_compound_noun::PhrasalVerbAsCompoundNoun;
use super::pique_interest::PiqueInterest;
use super::possessive_your::PossessiveYour;
use super::pronoun_contraction::PronounContraction;
use super::pronoun_inflection_be::PronounInflectionBe;
use super::pronoun_knew::PronounKnew;
use super::proper_noun_capitalization_linters;
use super::repeated_words::RepeatedWords;
use super::save_to_safe::SaveToSafe;
use super::sentence_capitalization::SentenceCapitalization;
use super::shoot_oneself_in_the_foot::ShootOneselfInTheFoot;
use super::since_duration::SinceDuration;
use super::somewhat_something::SomewhatSomething;
use super::spaces::Spaces;
use super::spell_check::SpellCheck;
use super::spelled_numbers::SpelledNumbers;
use super::that_which::ThatWhich;
use super::the_how_why::TheHowWhy;
use super::the_my::TheMy;
use super::then_than::ThenThan;
use super::thing_think::ThingThink;
use super::throw_rubbish::ThrowRubbish;
use super::touristic::Touristic;
use super::unclosed_quotes::UnclosedQuotes;
use super::use_genitive::UseGenitive;
use super::was_aloud::WasAloud;
use super::way_too_adjective::WayTooAdjective;
use super::whereas::Whereas;
use super::widely_accepted::WidelyAccepted;
use super::win_prize::WinPrize;
use super::wordpress_dotcom::WordPressDotcom;
use super::{CurrencyPlacement, HtmlDescriptionLinter, Linter, NoOxfordComma, OxfordComma};
use super::{ExprLinter, Lint};
use crate::linting::dashes::Dashes;
use crate::linting::open_compounds::OpenCompounds;
use crate::linting::{closed_compounds, initialisms, phrase_corrections};
use crate::{CharString, Dialect, Document, TokenStringExt};
use crate::{Dictionary, MutableDictionary};

fn ser_ordered<S>(map: &HashMap<String, Option<bool>>, ser: S) -> Result<S::Ok, S::Error>
where
    S: Serializer,
{
    let ordered: BTreeMap<_, _> = map.iter().map(|(k, v)| (k.clone(), *v)).collect();
    ordered.serialize(ser)
}

fn de_hashbrown<'de, D>(de: D) -> Result<HashMap<String, Option<bool>>, D::Error>
where
    D: Deserializer<'de>,
{
    let ordered: BTreeMap<String, Option<bool>> = BTreeMap::deserialize(de)?;
    Ok(ordered.into_iter().collect())
}

/// The configuration for a [`LintGroup`].
/// Each child linter can be enabled, disabled, or set to a curated value.
#[derive(Debug, Serialize, Deserialize, Default, Clone, PartialEq, Eq)]
#[serde(transparent)]
pub struct LintGroupConfig {
    /// We do this shenanigans with the [`BTreeMap`] to keep the serialized format consistent.
    #[serde(serialize_with = "ser_ordered", deserialize_with = "de_hashbrown")]
    inner: HashMap<String, Option<bool>>,
}

#[cached]
fn curated_config() -> LintGroupConfig {
    // The Dictionary and Dialect do not matter, we're just after the config.
    let group = LintGroup::new_curated(MutableDictionary::new().into(), Dialect::American);
    group.config
}

impl LintGroupConfig {
    pub fn set_rule_enabled(&mut self, key: impl ToString, val: bool) {
        self.inner.insert(key.to_string(), Some(val));
    }

    /// Remove any configuration attached to a rule.
    /// This allows it to assume its default (curated) state.
    pub fn unset_rule_enabled(&mut self, key: impl AsRef<str>) {
        self.inner.remove(key.as_ref());
    }

    pub fn set_rule_enabled_if_unset(&mut self, key: impl AsRef<str>, val: bool) {
        if !self.inner.contains_key(key.as_ref()) {
            self.set_rule_enabled(key.as_ref().to_string(), val);
        }
    }

    pub fn is_rule_enabled(&self, key: &str) -> bool {
        self.inner.get(key).cloned().flatten().unwrap_or(false)
    }

    /// Clear all config options.
    /// This will reset them all to disable them.
    pub fn clear(&mut self) {
        for val in self.inner.values_mut() {
            *val = None
        }
    }

    /// Merge the contents of another [`LintGroupConfig`] into this one.
    /// The other config will be left empty after this operation.
    ///
    /// Conflicting keys will be overridden by the value in the other group.
    pub fn merge_from(&mut self, other: &mut LintGroupConfig) {
        for (key, val) in other.inner.iter() {
            if val.is_none() {
                continue;
            }

            self.inner.insert(key.to_string(), *val);
        }

        other.clear();
    }

    /// Fill the group with the values for the curated lint group.
    pub fn fill_with_curated(&mut self) {
        let mut temp = Self::new_curated();
        mem::swap(self, &mut temp);
        self.merge_from(&mut temp);
    }

    pub fn new_curated() -> Self {
        curated_config()
    }
}

impl Hash for LintGroupConfig {
    fn hash<H: Hasher>(&self, hasher: &mut H) {
        for (key, value) in &self.inner {
            hasher.write(key.as_bytes());
            if let Some(value) = value {
                hasher.write_u8(1);
                hasher.write_u8(*value as u8);
            } else {
                // Do it twice so we fill the same number of bytes as the other branch.
                hasher.write_u8(0);
                hasher.write_u8(0);
            }
        }
    }
}

/// A struct for collecting the output of a number of individual [Linter]s.
/// Each child can be toggled via the public, mutable [Self::config] object.
pub struct LintGroup {
    pub config: LintGroupConfig,
    /// We use a binary map here so the ordering is stable.
    linters: BTreeMap<String, Box<dyn Linter>>,
    /// We use a binary map here so the ordering is stable.
    expr_linters: BTreeMap<String, Box<dyn ExprLinter>>,
    /// Since [`ExprLinter`]s operate on a chunk-basis, we can store a
    /// mapping of `Chunk -> Lint` and only re-run the pattern linters
    /// when a chunk changes.
    ///
    /// Since the pattern linter results also depend on the config, we hash it and pass it as part
    /// of the key.
    chunk_expr_cache: LruCache<(CharString, u64), Vec<Lint>>,
    hasher_builder: RandomState,
}

impl LintGroup {
    pub fn empty() -> Self {
        Self {
            config: LintGroupConfig::default(),
            linters: BTreeMap::new(),
            expr_linters: BTreeMap::new(),
            chunk_expr_cache: LruCache::new(NonZero::new(10000).unwrap()),
            hasher_builder: RandomState::default(),
        }
    }

    /// Check if the group already contains a linter with a given name.
    pub fn contains_key(&self, name: impl AsRef<str>) -> bool {
        self.linters.contains_key(name.as_ref()) || self.expr_linters.contains_key(name.as_ref())
    }

    /// Add a [`Linter`] to the group, returning whether the operation was successful.
    /// If it returns `false`, it is because a linter with that key already existed in the group.
    pub fn add(&mut self, name: impl AsRef<str>, linter: impl Linter + 'static) -> bool {
        if self.contains_key(&name) {
            false
        } else {
            self.linters
                .insert(name.as_ref().to_string(), Box::new(linter));
            true
        }
    }

    /// Add a [`ExprLinter`] to the group, returning whether the operation was successful.
    /// If it returns `false`, it is because a linter with that key already existed in the group.
    ///
    /// This function is not significantly different from [`Self::add`], but allows us to take
    /// advantage of some properties of [`ExprLinter`]s for cache optimization.
    pub fn add_expr_linter(
        &mut self,
        name: impl AsRef<str>,
        linter: impl ExprLinter + 'static,
    ) -> bool {
        if self.contains_key(&name) {
            false
        } else {
            self.expr_linters
                .insert(name.as_ref().to_string(), Box::new(linter));
            true
        }
    }

    /// Merge the contents of another [`LintGroup`] into this one.
    /// The other lint group will be left empty after this operation.
    pub fn merge_from(&mut self, other: &mut LintGroup) {
        self.config.merge_from(&mut other.config);

        let other_linters = std::mem::take(&mut other.linters);
        self.linters.extend(other_linters);

        let other_pattern_linters = std::mem::take(&mut other.expr_linters);
        self.expr_linters.extend(other_pattern_linters);
    }

    pub fn iter_keys(&self) -> impl Iterator<Item = &str> {
        self.linters
            .keys()
            .chain(self.expr_linters.keys())
            .map(|v| v.as_str())
    }

    /// Set all contained rules to a specific value.
    /// Passing `None` will unset that rule, allowing it to assume its default state.
    pub fn set_all_rules_to(&mut self, enabled: Option<bool>) {
        let keys = self.iter_keys().map(|v| v.to_string()).collect::<Vec<_>>();

        for key in keys {
            match enabled {
                Some(v) => self.config.set_rule_enabled(key, v),
                None => self.config.unset_rule_enabled(key),
            }
        }
    }

    /// Get map from each contained linter's name to its associated description.
    pub fn all_descriptions(&self) -> HashMap<&str, &str> {
        self.linters
            .iter()
            .map(|(key, value)| (key.as_str(), value.description()))
            .chain(
                self.expr_linters
                    .iter()
                    .map(|(key, value)| (key.as_str(), ExprLinter::description(value))),
            )
            .collect()
    }

    /// Get map from each contained linter's name to its associated description, rendered to HTML.
    pub fn all_descriptions_html(&self) -> HashMap<&str, String> {
        self.linters
            .iter()
            .map(|(key, value)| (key.as_str(), value.description_html()))
            .chain(
                self.expr_linters
                    .iter()
                    .map(|(key, value)| (key.as_str(), value.description_html())),
            )
            .collect()
    }

    /// Swap out [`Self::config`] with another [`LintGroupConfig`].
    pub fn with_lint_config(mut self, config: LintGroupConfig) -> Self {
        self.config = config;
        self
    }

    pub fn new_curated(dictionary: Arc<impl Dictionary + 'static>, dialect: Dialect) -> Self {
        let mut out = Self::empty();

        macro_rules! insert_struct_rule {
            ($rule:ident, $default_config:expr) => {
                out.add(stringify!($rule), $rule::default());
                out.config
                    .set_rule_enabled(stringify!($rule), $default_config);
            };
        }

        macro_rules! insert_expr_rule {
            ($rule:ident, $default_config:expr) => {
                out.add_expr_linter(stringify!($rule), $rule::default());
                out.config
                    .set_rule_enabled(stringify!($rule), $default_config);
            };
        }

        out.merge_from(&mut phrase_corrections::lint_group());
        out.merge_from(&mut proper_noun_capitalization_linters::lint_group(
            dictionary.clone(),
        ));
        out.merge_from(&mut closed_compounds::lint_group());
        out.merge_from(&mut initialisms::lint_group());

        // Add all the more complex rules to the group.
        insert_expr_rule!(APart, true);
        insert_struct_rule!(AdjectiveOfA, true);
        insert_struct_rule!(AmInTheMorning, true);
        insert_expr_rule!(AmountsFor, true);
        insert_struct_rule!(AnA, true);
        insert_expr_rule!(AnotherThingComing, true);
        insert_expr_rule!(AnotherThinkComing, false);
        insert_expr_rule!(AskNoPreposition, true);
        insert_struct_rule!(AvoidCurses, true);
        insert_expr_rule!(BackInTheDay, true);
        insert_expr_rule!(BoringWords, false);
        insert_struct_rule!(CapitalizePersonalPronouns, true);
<<<<<<< HEAD
        insert_expr_rule!(ChockFull, true);
        insert_expr_rule!(WayTooAdjective, true);
        insert_expr_rule!(HavePronoun, true);
        insert_expr_rule!(PronounInflectionBe, true);
=======
        insert_pattern_rule!(ChockFull, true);
        insert_struct_rule!(DiscourseMarkers, true);
        insert_pattern_rule!(WayTooAdjective, true);
        insert_pattern_rule!(HavePronoun, true);
        insert_pattern_rule!(PronounInflectionBe, true);
>>>>>>> 7426b8ec
        insert_struct_rule!(CommaFixes, true);
        insert_struct_rule!(CompoundNouns, true);
        insert_expr_rule!(Confident, true);
        insert_struct_rule!(CorrectNumberSuffix, true);
        insert_struct_rule!(CurrencyPlacement, true);
        insert_expr_rule!(Dashes, true);
        insert_expr_rule!(DespiteOf, true);
        insert_expr_rule!(DotInitialisms, true);
        insert_struct_rule!(EllipsisLength, true);
        insert_struct_rule!(ElsePossessive, true);
        insert_struct_rule!(Everyday, true);
        insert_expr_rule!(ExpandTimeShorthands, true);
        insert_expr_rule!(FewUnitsOfTimeAgo, true);
        insert_struct_rule!(FirstAidKit, true);
        insert_struct_rule!(ForNoun, true);
        insert_expr_rule!(Hedging, true);
        insert_expr_rule!(Hereby, true);
        insert_expr_rule!(OpenCompounds, true);
        insert_struct_rule!(HopHope, true);
        insert_struct_rule!(HowTo, true);
        insert_expr_rule!(HyphenateNumberDay, true);
        insert_struct_rule!(ItsContraction, true);
        insert_expr_rule!(LeftRightHand, true);
        insert_expr_rule!(LessWorse, true);
        insert_struct_rule!(LetsConfusion, true);
        insert_expr_rule!(Likewise, true);
        insert_struct_rule!(LongSentences, true);
        insert_struct_rule!(MergeWords, true);
        insert_expr_rule!(ModalOf, true);
        insert_expr_rule!(MostNumber, true);
        insert_expr_rule!(MultipleSequentialPronouns, true);
        insert_expr_rule!(NoMatchFor, true);
        insert_struct_rule!(NailOnTheHead, true);
        insert_struct_rule!(NominalWants, true);
        insert_struct_rule!(NoOxfordComma, false);
        insert_expr_rule!(Nobody, true);
        insert_expr_rule!(NounInsteadOfVerb, true);
        insert_struct_rule!(NumberSuffixCapitalization, true);
        insert_struct_rule!(OfCourse, true);
        insert_expr_rule!(OneAndTheSame, true);
        insert_expr_rule!(OpenTheLight, true);
        insert_expr_rule!(OutOfDate, true);
        insert_struct_rule!(OxfordComma, true);
        insert_expr_rule!(Oxymorons, true);
        insert_struct_rule!(PhrasalVerbAsCompoundNoun, true);
        insert_expr_rule!(PiqueInterest, true);
        insert_expr_rule!(PossessiveYour, true);
        insert_struct_rule!(PronounContraction, true);
        insert_struct_rule!(PronounKnew, true);
        insert_struct_rule!(RepeatedWords, true);
        insert_struct_rule!(SaveToSafe, true);
        insert_expr_rule!(SinceDuration, true);
        insert_expr_rule!(ShootOneselfInTheFoot, true);
        insert_expr_rule!(SomewhatSomething, true);
        insert_struct_rule!(Spaces, true);
        insert_struct_rule!(SpelledNumbers, false);
        insert_expr_rule!(ThatWhich, true);
        insert_expr_rule!(TheHowWhy, true);
        insert_struct_rule!(TheMy, true);
        insert_expr_rule!(ThenThan, true);
        insert_expr_rule!(ThingThink, true);
        insert_struct_rule!(ThrowRubbish, true);
        insert_expr_rule!(Touristic, true);
        insert_struct_rule!(UnclosedQuotes, true);
        insert_expr_rule!(UseGenitive, false);
        insert_expr_rule!(WasAloud, true);
        insert_expr_rule!(Whereas, true);
        insert_expr_rule!(WidelyAccepted, true);
        insert_struct_rule!(WidelyAccepted, true);
        insert_expr_rule!(WinPrize, true);
        insert_struct_rule!(WordPressDotcom, true);

        out.add("SpellCheck", SpellCheck::new(dictionary.clone(), dialect));
        out.config.set_rule_enabled("SpellCheck", true);

        out.add(
            "InflectedVerbAfterTo",
            InflectedVerbAfterTo::new(dictionary.clone()),
        );
        out.config.set_rule_enabled("InflectedVerbAfterTo", true);

        out.add("InOnTheCards", InOnTheCards::new(dialect));
        out.config.set_rule_enabled("InOnTheCards", true);

        out.add(
            "SentenceCapitalization",
            SentenceCapitalization::new(dictionary.clone()),
        );
        out.config.set_rule_enabled("SentenceCapitalization", true);

        out
    }

    /// Create a new curated group with all config values cleared out.
    pub fn new_curated_empty_config(
        dictionary: Arc<impl Dictionary + 'static>,
        dialect: Dialect,
    ) -> Self {
        let mut group = Self::new_curated(dictionary, dialect);
        group.config.clear();
        group
    }
}

impl Default for LintGroup {
    fn default() -> Self {
        Self::empty()
    }
}

impl Linter for LintGroup {
    fn lint(&mut self, document: &Document) -> Vec<Lint> {
        let mut results = Vec::new();

        // Normal linters
        for (key, linter) in &mut self.linters {
            if self.config.is_rule_enabled(key) {
                results.extend(linter.lint(document));
            }
        }

        // Pattern linters
        for chunk in document.iter_chunks() {
            let Some(chunk_span) = chunk.span() else {
                continue;
            };

            let chunk_chars = document.get_span_content(&chunk_span);
            let config_hash = self.hasher_builder.hash_one(&self.config);
            let key = (chunk_chars.into(), config_hash);

            let mut chunk_results = if let Some(hit) = self.chunk_expr_cache.get(&key) {
                hit.clone()
            } else {
                let mut pattern_lints = Vec::new();

                for (key, linter) in &mut self.expr_linters {
                    if self.config.is_rule_enabled(key) {
                        pattern_lints.extend(run_on_chunk(linter, chunk, document.get_source()));
                    }
                }

                // Make the spans relative to the chunk start
                for lint in &mut pattern_lints {
                    lint.span.pull_by(chunk_span.start);
                }

                self.chunk_expr_cache.put(key, pattern_lints.clone());
                pattern_lints
            };

            // Bring the spans back into document-space
            for lint in &mut chunk_results {
                lint.span.push_by(chunk_span.start);
            }

            results.append(&mut chunk_results);
        }

        results
    }

    fn description(&self) -> &str {
        "A collection of linters that can be run as one."
    }
}

#[cfg(test)]
mod tests {
    use std::sync::Arc;

    use crate::{Dialect, Document, FstDictionary, MutableDictionary, linting::Linter};

    use super::LintGroup;

    #[test]
    fn can_get_all_descriptions() {
        let group =
            LintGroup::new_curated(Arc::new(MutableDictionary::default()), Dialect::American);
        group.all_descriptions();
    }

    #[test]
    fn can_get_all_descriptions_as_html() {
        let group =
            LintGroup::new_curated(Arc::new(MutableDictionary::default()), Dialect::American);
        group.all_descriptions_html();
    }

    #[test]
    fn lint_descriptions_are_clean() {
        let mut group = LintGroup::new_curated(FstDictionary::curated(), Dialect::American);
        let pairs: Vec<_> = group
            .all_descriptions()
            .into_iter()
            .map(|(a, b)| (a.to_string(), b.to_string()))
            .collect();

        for (key, value) in pairs {
            let doc = Document::new_markdown_default_curated(&value);
            eprintln!("{key}: {value}");

            if !group.lint(&doc).is_empty() {
                dbg!(&group.lint(&doc));
                panic!();
            }
        }
    }
}<|MERGE_RESOLUTION|>--- conflicted
+++ resolved
@@ -381,18 +381,11 @@
         insert_expr_rule!(BackInTheDay, true);
         insert_expr_rule!(BoringWords, false);
         insert_struct_rule!(CapitalizePersonalPronouns, true);
-<<<<<<< HEAD
         insert_expr_rule!(ChockFull, true);
+        insert_struct_rule!(DiscourseMarkers, true);
         insert_expr_rule!(WayTooAdjective, true);
         insert_expr_rule!(HavePronoun, true);
         insert_expr_rule!(PronounInflectionBe, true);
-=======
-        insert_pattern_rule!(ChockFull, true);
-        insert_struct_rule!(DiscourseMarkers, true);
-        insert_pattern_rule!(WayTooAdjective, true);
-        insert_pattern_rule!(HavePronoun, true);
-        insert_pattern_rule!(PronounInflectionBe, true);
->>>>>>> 7426b8ec
         insert_struct_rule!(CommaFixes, true);
         insert_struct_rule!(CompoundNouns, true);
         insert_expr_rule!(Confident, true);
