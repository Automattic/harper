--- conflicted
+++ resolved
@@ -422,12 +422,9 @@
         insert_expr_rule!(Cant, true);
         insert_struct_rule!(CapitalizePersonalPronouns, true);
         insert_expr_rule!(ChockFull, true);
-<<<<<<< HEAD
         insert_struct_rule!(ToTwoToo, true);
         insert_expr_rule!(QuantifierNeedsOf, true);
         insert_struct_rule!(NoFrenchSpaces, true);
-=======
->>>>>>> c10b4c63
         insert_struct_rule!(CommaFixes, true);
         insert_struct_rule!(CompoundNouns, true);
         insert_expr_rule!(Confident, true);
