--- conflicted
+++ resolved
@@ -60,11 +60,7 @@
 use super::spaces::Spaces;
 use super::spell_check::SpellCheck;
 use super::spelled_numbers::SpelledNumbers;
-<<<<<<< HEAD
 use super::split_words::SplitWords;
-use super::terminating_conjunctions::TerminatingConjunctions;
-=======
->>>>>>> 1c87e4f6
 use super::that_which::ThatWhich;
 use super::the_how_why::TheHowWhy;
 use super::the_my::TheMy;
@@ -337,14 +333,8 @@
         insert_struct_rule!(LinkingVerbs, false);
         insert_struct_rule!(LongSentences, true);
         insert_struct_rule!(MergeWords, true);
-<<<<<<< HEAD
-        insert_struct_rule!(SplitWords, true);
-        insert_pattern_rule!(PluralConjugate, false);
-        insert_struct_rule!(OxfordComma, true);
-=======
         insert_pattern_rule!(ModalOf, true);
         insert_pattern_rule!(MultipleSequentialPronouns, true);
->>>>>>> 1c87e4f6
         insert_struct_rule!(NoOxfordComma, false);
         insert_pattern_rule!(Nobody, true);
         insert_struct_rule!(NumberSuffixCapitalization, true);
@@ -361,6 +351,7 @@
         insert_pattern_rule!(SomewhatSomething, true);
         insert_struct_rule!(Spaces, true);
         insert_struct_rule!(SpelledNumbers, false);
+        insert_struct_rule!(SplitWords, true);
         insert_pattern_rule!(ThatWhich, true);
         insert_pattern_rule!(TheHowWhy, true);
         insert_struct_rule!(TheHowWhy, true);
