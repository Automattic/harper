use std::collections::BTreeMap;
use std::hash::Hash;
use std::hash::{BuildHasher, Hasher};
use std::mem;
use std::num::NonZero;
use std::sync::Arc;

use cached::proc_macro::cached;
use foldhash::quality::RandomState;
use hashbrown::HashMap;
use lru::LruCache;
use serde::{Deserialize, Deserializer, Serialize, Serializer};

use super::a_part::APart;
use super::a_while::AWhile;
use super::addicting::Addicting;
use super::adjective_double_degree::AdjectiveDoubleDegree;
use super::adjective_of_a::AdjectiveOfA;
use super::after_later::AfterLater;
use super::all_intents_and_purposes::AllIntentsAndPurposes;
use super::allow_to::AllowTo;
use super::am_in_the_morning::AmInTheMorning;
use super::amounts_for::AmountsFor;
use super::an_a::AnA;
use super::and_in::AndIn;
use super::and_the_like::AndTheLike;
use super::another_thing_coming::AnotherThingComing;
use super::another_think_coming::AnotherThinkComing;
use super::apart_from::ApartFrom;
use super::ask_no_preposition::AskNoPreposition;
use super::avoid_curses::AvoidCurses;
use super::back_in_the_day::BackInTheDay;
use super::be_allowed::BeAllowed;
use super::behind_the_scenes::BehindTheScenes;
use super::best_of_all_time::BestOfAllTime;
use super::boring_words::BoringWords;
use super::bought::Bought;
use super::brand_brandish::BrandBrandish;
use super::cant::Cant;
use super::capitalize_personal_pronouns::CapitalizePersonalPronouns;
use super::cautionary_tale::CautionaryTale;
use super::change_tack::ChangeTack;
use super::chock_full::ChockFull;
use super::comma_fixes::CommaFixes;
use super::compound_nouns::CompoundNouns;
use super::compound_subject_i::CompoundSubjectI;
use super::confident::Confident;
use super::correct_number_suffix::CorrectNumberSuffix;
use super::criteria_phenomena::CriteriaPhenomena;
use super::cure_for::CureFor;
use super::currency_placement::CurrencyPlacement;
use super::despite_of::DespiteOf;
use super::didnt::Didnt;
use super::discourse_markers::DiscourseMarkers;
use super::disjoint_prefixes::DisjointPrefixes;
use super::dot_initialisms::DotInitialisms;
use super::double_click::DoubleClick;
use super::double_modal::DoubleModal;
use super::ellipsis_length::EllipsisLength;
use super::else_possessive::ElsePossessive;
use super::ever_every::EverEvery;
use super::everyday::Everyday;
use super::expand_memory_shorthands::ExpandMemoryShorthands;
use super::expand_time_shorthands::ExpandTimeShorthands;
use super::expr_linter::run_on_chunk;
use super::far_be_it::FarBeIt;
use super::fascinated_by::FascinatedBy;
use super::feel_fell::FeelFell;
use super::few_units_of_time_ago::FewUnitsOfTimeAgo;
use super::filler_words::FillerWords;
use super::find_fine::FindFine;
use super::first_aid_kit::FirstAidKit;
use super::for_noun::ForNoun;
use super::free_predicate::FreePredicate;
use super::friend_of_me::FriendOfMe;
use super::go_so_far_as_to::GoSoFarAsTo;
use super::good_at::GoodAt;
use super::handful::Handful;
use super::have_pronoun::HavePronoun;
use super::have_take_a_look::HaveTakeALook;
use super::hedging::Hedging;
use super::hello_greeting::HelloGreeting;
use super::hereby::Hereby;
use super::hop_hope::HopHope;
use super::how_to::HowTo;
use super::hyphenate_number_day::HyphenateNumberDay;
use super::i_am_agreement::IAmAgreement;
use super::if_wouldve::IfWouldve;
use super::in_on_the_cards::InOnTheCards;
use super::inflected_verb_after_to::InflectedVerbAfterTo;
use super::interested_in::InterestedIn;
use super::it_looks_like_that::ItLooksLikeThat;
use super::its_contraction::ItsContraction;
use super::its_possessive::ItsPossessive;
use super::jealous_of::JealousOf;
use super::johns_hopkins::JohnsHopkins;
use super::left_right_hand::LeftRightHand;
use super::less_worse::LessWorse;
use super::let_to_do::LetToDo;
use super::lets_confusion::LetsConfusion;
use super::likewise::Likewise;
use super::long_sentences::LongSentences;
use super::looking_forward_to::LookingForwardTo;
use super::mass_nouns::MassNouns;
use super::merge_words::MergeWords;
use super::missing_preposition::MissingPreposition;
use super::missing_to::MissingTo;
use super::misspell::Misspell;
use super::mixed_bag::MixedBag;
use super::modal_be_adjective::ModalBeAdjective;
use super::modal_of::ModalOf;
use super::modal_seem::ModalSeem;
use super::months::Months;
use super::more_better::MoreBetter;
use super::most_number::MostNumber;
use super::most_of_the_times::MostOfTheTimes;
use super::multiple_sequential_pronouns::MultipleSequentialPronouns;
use super::nail_on_the_head::NailOnTheHead;
use super::need_to_noun::NeedToNoun;
use super::no_french_spaces::NoFrenchSpaces;
use super::no_match_for::NoMatchFor;
use super::no_oxford_comma::NoOxfordComma;
use super::nobody::Nobody;
use super::nominal_wants::NominalWants;
use super::noun_verb_confusion::NounVerbConfusion;
use super::number_suffix_capitalization::NumberSuffixCapitalization;
use super::of_course::OfCourse;
use super::oldest_in_the_book::OldestInTheBook;
use super::on_floor::OnFloor;
use super::once_or_twice::OnceOrTwice;
use super::one_and_the_same::OneAndTheSame;
use super::one_of_the_singular::OneOfTheSingular;
use super::open_the_light::OpenTheLight;
use super::orthographic_consistency::OrthographicConsistency;
use super::ought_to_be::OughtToBe;
use super::out_of_date::OutOfDate;
use super::oxford_comma::OxfordComma;
use super::oxymorons::Oxymorons;
use super::phrasal_verb_as_compound_noun::PhrasalVerbAsCompoundNoun;
use super::pique_interest::PiqueInterest;
use super::plural_wrong_word_of_phrase::PluralWrongWordOfPhrase;
use super::possessive_noun::PossessiveNoun;
use super::possessive_your::PossessiveYour;
use super::progressive_needs_be::ProgressiveNeedsBe;
use super::pronoun_are::PronounAre;
use super::pronoun_contraction::PronounContraction;
use super::pronoun_inflection_be::PronounInflectionBe;
use super::pronoun_knew::PronounKnew;
use super::proper_noun_capitalization_linters;
use super::quantifier_needs_of::QuantifierNeedsOf;
use super::quantifier_numeral_conflict::QuantifierNumeralConflict;
use super::quite_quiet::QuiteQuiet;
use super::quote_spacing::QuoteSpacing;
use super::redundant_acronyms::RedundantAcronyms;
use super::redundant_additive_adverbs::RedundantAdditiveAdverbs;
use super::regionalisms::Regionalisms;
use super::repeated_words::RepeatedWords;
use super::respond::Respond;
use super::right_click::RightClick;
use super::roller_skated::RollerSkated;
use super::safe_to_save::SafeToSave;
use super::save_to_safe::SaveToSafe;
use super::semicolon_apostrophe::SemicolonApostrophe;
use super::sentence_capitalization::SentenceCapitalization;
use super::shoot_oneself_in_the_foot::ShootOneselfInTheFoot;
use super::simple_past_to_past_participle::SimplePastToPastParticiple;
use super::since_duration::SinceDuration;
use super::single_be::SingleBe;
use super::some_without_article::SomeWithoutArticle;
use super::something_is::SomethingIs;
use super::somewhat_something::SomewhatSomething;
use super::soon_to_be::SoonToBe;
use super::sought_after::SoughtAfter;
use super::spaces::Spaces;
use super::spell_check::SpellCheck;
use super::spelled_numbers::SpelledNumbers;
use super::split_words::SplitWords;
use super::subject_pronoun::SubjectPronoun;
use super::take_medicine::TakeMedicine;
use super::that_than::ThatThan;
use super::that_which::ThatWhich;
use super::the_how_why::TheHowWhy;
use super::the_my::TheMy;
use super::then_than::ThenThan;
use super::theres::Theres;
use super::theses_these::ThesesThese;
use super::thing_think::ThingThink;
use super::though_thought::ThoughThought;
use super::throw_away::ThrowAway;
use super::throw_rubbish::ThrowRubbish;
use super::to_adverb::ToAdverb;
use super::to_two_too::ToTwoToo;
use super::touristic::Touristic;
use super::transposed_space::TransposedSpace;
use super::unclosed_quotes::UnclosedQuotes;
use super::update_place_names::UpdatePlaceNames;
use super::use_genitive::UseGenitive;
use super::use_title_case::UseTitleCase;
use super::verb_to_adjective::VerbToAdjective;
use super::very_unique::VeryUnique;
use super::vice_versa::ViceVersa;
use super::was_aloud::WasAloud;
use super::way_too_adjective::WayTooAdjective;
use super::well_educated::WellEducated;
use super::whereas::Whereas;
use super::widely_accepted::WidelyAccepted;
use super::win_prize::WinPrize;
use super::wish_could::WishCould;
use super::wordpress_dotcom::WordPressDotcom;
use super::would_never_have::WouldNeverHave;
use super::{ExprLinter, Lint};
use super::{HtmlDescriptionLinter, Linter};
use crate::linting::dashes::Dashes;
use crate::linting::expr_linter::Chunk;
use crate::linting::open_compounds::OpenCompounds;
use crate::linting::{closed_compounds, initialisms, phrase_corrections, phrase_set_corrections};
use crate::spell::{Dictionary, MutableDictionary};
use crate::{CharString, Dialect, Document, TokenStringExt};

fn ser_ordered<S>(map: &HashMap<String, Option<bool>>, ser: S) -> Result<S::Ok, S::Error>
where
    S: Serializer,
{
    let ordered: BTreeMap<_, _> = map.iter().map(|(k, v)| (k.clone(), *v)).collect();
    ordered.serialize(ser)
}

fn de_hashbrown<'de, D>(de: D) -> Result<HashMap<String, Option<bool>>, D::Error>
where
    D: Deserializer<'de>,
{
    let ordered: BTreeMap<String, Option<bool>> = BTreeMap::deserialize(de)?;
    Ok(ordered.into_iter().collect())
}

/// The configuration for a [`LintGroup`].
/// Each child linter can be enabled, disabled, or set to a curated value.
#[derive(Debug, Serialize, Deserialize, Default, Clone, PartialEq, Eq)]
#[serde(transparent)]
pub struct LintGroupConfig {
    /// We do this shenanigans with the [`BTreeMap`] to keep the serialized format consistent.
    #[serde(serialize_with = "ser_ordered", deserialize_with = "de_hashbrown")]
    inner: HashMap<String, Option<bool>>,
}

#[cached]
fn curated_config() -> LintGroupConfig {
    // The Dictionary and Dialect do not matter, we're just after the config.
    let group = LintGroup::new_curated(MutableDictionary::new().into(), Dialect::American);
    group.config
}

impl LintGroupConfig {
    /// Check if a rule exists in the configuration.
    pub fn has_rule(&self, key: impl AsRef<str>) -> bool {
        self.inner.contains_key(key.as_ref())
    }

    pub fn set_rule_enabled(&mut self, key: impl ToString, val: bool) {
        self.inner.insert(key.to_string(), Some(val));
    }

    /// Remove any configuration attached to a rule.
    /// This allows it to assume its default (curated) state.
    pub fn unset_rule_enabled(&mut self, key: impl AsRef<str>) {
        self.inner.remove(key.as_ref());
    }

    pub fn set_rule_enabled_if_unset(&mut self, key: impl AsRef<str>, val: bool) {
        if !self.inner.contains_key(key.as_ref()) {
            self.set_rule_enabled(key.as_ref().to_string(), val);
        }
    }

    pub fn is_rule_enabled(&self, key: &str) -> bool {
        self.inner.get(key).cloned().flatten().unwrap_or(false)
    }

    /// Clear all config options.
    /// This will reset them all to disable them.
    pub fn clear(&mut self) {
        for val in self.inner.values_mut() {
            *val = None
        }
    }

    /// Merge the contents of another [`LintGroupConfig`] into this one.
    /// The other config will be left empty after this operation.
    ///
    /// Conflicting keys will be overridden by the value in the other group.
    pub fn merge_from(&mut self, other: &mut LintGroupConfig) {
        for (key, val) in other.inner.iter() {
            if val.is_none() {
                continue;
            }

            self.inner.insert(key.to_string(), *val);
        }

        other.clear();
    }

    /// Fill the group with the values for the curated lint group.
    pub fn fill_with_curated(&mut self) {
        let mut temp = Self::new_curated();
        mem::swap(self, &mut temp);
        self.merge_from(&mut temp);
    }

    pub fn new_curated() -> Self {
        curated_config()
    }
}

impl Hash for LintGroupConfig {
    fn hash<H: Hasher>(&self, hasher: &mut H) {
        for (key, value) in &self.inner {
            hasher.write(key.as_bytes());
            if let Some(value) = value {
                hasher.write_u8(1);
                hasher.write_u8(*value as u8);
            } else {
                // Do it twice so we fill the same number of bytes as the other branch.
                hasher.write_u8(0);
                hasher.write_u8(0);
            }
        }
    }
}

/// A struct for collecting the output of a number of individual [Linter]s.
/// Each child can be toggled via the public, mutable `Self::config` object.
pub struct LintGroup {
    pub config: LintGroupConfig,
    /// We use a binary map here so the ordering is stable.
    linters: BTreeMap<String, Box<dyn Linter>>,
    /// We use a binary map here so the ordering is stable.
    chunk_expr_linters: BTreeMap<String, Box<dyn ExprLinter<Unit = Chunk>>>,
    /// Since [`ExprLinter`]s operate on a chunk-basis, we can store a
    /// mapping of `Chunk -> Lint` and only re-run the expr linters
    /// when a chunk changes.
    ///
    /// Since the expr linter results also depend on the config, we hash it and pass it as part
    /// of the key.
    chunk_expr_cache: LruCache<(CharString, u64), BTreeMap<String, Vec<Lint>>>,
    hasher_builder: RandomState,
}

impl LintGroup {
    pub fn empty() -> Self {
        Self {
            config: LintGroupConfig::default(),
            linters: BTreeMap::new(),
            chunk_expr_linters: BTreeMap::new(),
            chunk_expr_cache: LruCache::new(NonZero::new(1000).unwrap()),
            hasher_builder: RandomState::default(),
        }
    }

    /// Check if the group already contains a linter with a given name.
    pub fn contains_key(&self, name: impl AsRef<str>) -> bool {
        self.linters.contains_key(name.as_ref())
            || self.chunk_expr_linters.contains_key(name.as_ref())
    }

    /// Add a [`Linter`] to the group, returning whether the operation was successful.
    /// If it returns `false`, it is because a linter with that key already existed in the group.
    pub fn add(&mut self, name: impl AsRef<str>, linter: impl Linter + 'static) -> bool {
        if self.contains_key(&name) {
            false
        } else {
            self.linters
                .insert(name.as_ref().to_string(), Box::new(linter));
            true
        }
    }

    /// Add a chunk-based [`ExprLinter`] to the group, returning whether the operation was successful.
    /// If it returns `false`, it is because a linter with that key already existed in the group.
    ///
    /// This function is not significantly different from [`Self::add`], but allows us to take
    /// advantage of some properties of chunk-based [`ExprLinter`]s for cache optimization.
    pub fn add_chunk_expr_linter(
        &mut self,
        name: impl AsRef<str>,
        // linter: impl ExprLinter + 'static,
        linter: impl ExprLinter<Unit = Chunk> + 'static,
    ) -> bool {
        if self.contains_key(&name) {
            false
        } else {
            self.chunk_expr_linters
                .insert(name.as_ref().to_string(), Box::new(linter) as _);
            true
        }
    }

    /// Merge the contents of another [`LintGroup`] into this one.
    /// The other lint group will be left empty after this operation.
    pub fn merge_from(&mut self, other: &mut LintGroup) {
        self.config.merge_from(&mut other.config);

        let other_linters = std::mem::take(&mut other.linters);
        self.linters.extend(other_linters);

        let other_expr_linters = std::mem::take(&mut other.chunk_expr_linters);
        self.chunk_expr_linters.extend(other_expr_linters);
    }

    pub fn iter_keys(&self) -> impl Iterator<Item = &str> {
        self.linters
            .keys()
            .chain(self.chunk_expr_linters.keys())
            .map(|v| v.as_str())
    }

    /// Set all contained rules to a specific value.
    /// Passing `None` will unset that rule, allowing it to assume its default state.
    pub fn set_all_rules_to(&mut self, enabled: Option<bool>) {
        let keys = self.iter_keys().map(|v| v.to_string()).collect::<Vec<_>>();

        for key in keys {
            match enabled {
                Some(v) => self.config.set_rule_enabled(key, v),
                None => self.config.unset_rule_enabled(key),
            }
        }
    }

    /// Get map from each contained linter's name to its associated description.
    pub fn all_descriptions(&self) -> HashMap<&str, &str> {
        self.linters
            .iter()
            .map(|(key, value)| (key.as_str(), value.description()))
            .chain(
                self.chunk_expr_linters
                    .iter()
                    .map(|(key, value)| (key.as_str(), ExprLinter::description(value))),
            )
            .collect()
    }

    /// Get map from each contained linter's name to its associated description, rendered to HTML.
    pub fn all_descriptions_html(&self) -> HashMap<&str, String> {
        self.linters
            .iter()
            .map(|(key, value)| (key.as_str(), value.description_html()))
            .chain(
                self.chunk_expr_linters
                    .iter()
                    .map(|(key, value)| (key.as_str(), value.description_html())),
            )
            .collect()
    }

    /// Swap out [`Self::config`] with another [`LintGroupConfig`].
    pub fn with_lint_config(mut self, config: LintGroupConfig) -> Self {
        self.config = config;
        self
    }

    pub fn new_curated(dictionary: Arc<impl Dictionary + 'static>, dialect: Dialect) -> Self {
        let mut out = Self::empty();

        /// Add a `Linter` to the group, setting it to be enabled by default.
        macro_rules! insert_struct_rule {
            ($rule:ident, $default_config:expr) => {
                out.add(stringify!($rule), $rule::default());
                out.config
                    .set_rule_enabled(stringify!($rule), $default_config);
            };
        }

        /// Add a chunk-based `ExprLinter` to the group, setting it to be enabled by default.
        /// While you _can_ pass an `ExprLinter` to `insert_struct_rule`, using this macro instead
        /// will allow it to use more aggressive caching strategies.
        macro_rules! insert_expr_rule {
            ($rule:ident, $default_config:expr) => {
                out.add_chunk_expr_linter(stringify!($rule), $rule::default());
                out.config
                    .set_rule_enabled(stringify!($rule), $default_config);
            };
        }

        out.merge_from(&mut phrase_corrections::lint_group());
        out.merge_from(&mut phrase_set_corrections::lint_group());
        out.merge_from(&mut proper_noun_capitalization_linters::lint_group(
            dictionary.clone(),
        ));
        out.merge_from(&mut closed_compounds::lint_group());
        out.merge_from(&mut initialisms::lint_group());

        // Add all the more complex rules to the group.
        // Please maintain alphabetical order.
        // On *nix you can maintain sort order with `sort -t'(' -k2`
        insert_expr_rule!(APart, true);
        insert_expr_rule!(AWhile, true);
        insert_expr_rule!(Addicting, true);
        insert_expr_rule!(AdjectiveDoubleDegree, true);
        insert_struct_rule!(AdjectiveOfA, true);
        insert_expr_rule!(AfterLater, true);
        insert_expr_rule!(AllIntentsAndPurposes, true);
        insert_expr_rule!(AllowTo, true);
        insert_expr_rule!(AmInTheMorning, true);
        insert_expr_rule!(AmountsFor, true);
        insert_expr_rule!(AndIn, true);
        insert_expr_rule!(AndTheLike, true);
        insert_expr_rule!(AnotherThingComing, true);
        insert_expr_rule!(AnotherThinkComing, false);
        insert_expr_rule!(ApartFrom, true);
        insert_expr_rule!(AskNoPreposition, true);
        insert_expr_rule!(AvoidCurses, true);
        insert_expr_rule!(BackInTheDay, true);
        insert_expr_rule!(BeAllowed, true);
        insert_expr_rule!(BehindTheScenes, true);
        insert_struct_rule!(BestOfAllTime, true);
        insert_expr_rule!(BoringWords, false);
        insert_expr_rule!(Bought, true);
        insert_expr_rule!(BrandBrandish, true);
        insert_expr_rule!(Cant, true);
        insert_struct_rule!(CapitalizePersonalPronouns, true);
        insert_expr_rule!(CautionaryTale, true);
        insert_expr_rule!(ChangeTack, true);
        insert_expr_rule!(ChockFull, true);
        insert_struct_rule!(CommaFixes, true);
        insert_struct_rule!(CompoundNouns, true);
        insert_expr_rule!(CompoundSubjectI, true);
        insert_expr_rule!(Confident, true);
        insert_struct_rule!(CorrectNumberSuffix, true);
        insert_expr_rule!(CriteriaPhenomena, true);
        insert_expr_rule!(CureFor, true);
        insert_struct_rule!(CurrencyPlacement, true);
        insert_expr_rule!(Dashes, true);
        insert_expr_rule!(DespiteOf, true);
        insert_expr_rule!(Didnt, true);
        insert_struct_rule!(DiscourseMarkers, true);
        insert_expr_rule!(DotInitialisms, true);
        insert_expr_rule!(DoubleClick, true);
        insert_expr_rule!(DoubleModal, true);
        insert_struct_rule!(EllipsisLength, true);
        insert_expr_rule!(ElsePossessive, true);
        insert_expr_rule!(EverEvery, true);
        insert_expr_rule!(Everyday, true);
        insert_expr_rule!(ExpandMemoryShorthands, true);
        insert_expr_rule!(ExpandTimeShorthands, true);
        insert_expr_rule!(FarBeIt, true);
        insert_expr_rule!(FascinatedBy, true);
        insert_expr_rule!(FeelFell, true);
        insert_expr_rule!(FewUnitsOfTimeAgo, true);
        insert_expr_rule!(FillerWords, true);
        insert_struct_rule!(FindFine, true);
        insert_expr_rule!(FirstAidKit, true);
        insert_expr_rule!(ForNoun, true);
        insert_expr_rule!(FreePredicate, true);
        insert_expr_rule!(FriendOfMe, true);
        insert_expr_rule!(GoSoFarAsTo, true);
        insert_expr_rule!(GoodAt, true);
        insert_expr_rule!(Handful, true);
        insert_expr_rule!(HavePronoun, true);
        insert_expr_rule!(Hedging, true);
        insert_expr_rule!(HelloGreeting, true);
        insert_expr_rule!(Hereby, true);
        insert_struct_rule!(HopHope, true);
        insert_expr_rule!(HowTo, true);
        insert_expr_rule!(HyphenateNumberDay, true);
        insert_expr_rule!(IAmAgreement, true);
        insert_expr_rule!(IfWouldve, true);
        insert_expr_rule!(InterestedIn, true);
        insert_expr_rule!(ItLooksLikeThat, true);
        insert_struct_rule!(ItsContraction, true);
        insert_expr_rule!(ItsPossessive, true);
        insert_expr_rule!(JealousOf, true);
        insert_expr_rule!(JohnsHopkins, true);
        insert_expr_rule!(LeftRightHand, true);
        insert_expr_rule!(LessWorse, true);
        insert_expr_rule!(LetToDo, true);
        insert_struct_rule!(LetsConfusion, true);
        insert_expr_rule!(Likewise, true);
        insert_struct_rule!(LongSentences, true);
        insert_expr_rule!(LookingForwardTo, true);
        insert_struct_rule!(MergeWords, true);
        insert_expr_rule!(MissingPreposition, true);
        insert_expr_rule!(MissingTo, true);
        insert_expr_rule!(Misspell, true);
        insert_expr_rule!(MixedBag, true);
        insert_expr_rule!(ModalBeAdjective, true);
        insert_expr_rule!(ModalOf, true);
        insert_expr_rule!(ModalSeem, true);
        insert_expr_rule!(Months, true);
        insert_expr_rule!(MoreBetter, true);
        insert_expr_rule!(MostNumber, true);
        insert_expr_rule!(MostOfTheTimes, true);
        insert_expr_rule!(MultipleSequentialPronouns, true);
        insert_expr_rule!(NailOnTheHead, true);
        insert_expr_rule!(NeedToNoun, true);
        insert_struct_rule!(NoFrenchSpaces, true);
        insert_expr_rule!(NoMatchFor, true);
        insert_struct_rule!(NoOxfordComma, false);
        insert_expr_rule!(Nobody, true);
        insert_expr_rule!(NominalWants, true);
        insert_struct_rule!(NounVerbConfusion, true);
        insert_struct_rule!(NumberSuffixCapitalization, true);
        insert_expr_rule!(OfCourse, true);
        insert_expr_rule!(OldestInTheBook, true);
        insert_expr_rule!(OnFloor, true);
        insert_expr_rule!(OnceOrTwice, true);
        insert_expr_rule!(OneAndTheSame, true);
        insert_expr_rule!(OpenCompounds, true);
        insert_expr_rule!(OpenTheLight, true);
        insert_expr_rule!(OrthographicConsistency, true);
        insert_expr_rule!(OughtToBe, true);
        insert_expr_rule!(OutOfDate, true);
        insert_struct_rule!(OxfordComma, true);
        insert_expr_rule!(Oxymorons, true);
        insert_struct_rule!(PhrasalVerbAsCompoundNoun, true);
        insert_expr_rule!(PiqueInterest, true);
        insert_expr_rule!(PluralWrongWordOfPhrase, true);
        insert_expr_rule!(PossessiveYour, true);
        insert_expr_rule!(ProgressiveNeedsBe, true);
        insert_expr_rule!(PronounAre, true);
        insert_struct_rule!(PronounContraction, true);
        insert_expr_rule!(PronounInflectionBe, true);
        insert_expr_rule!(PronounKnew, true);
        insert_expr_rule!(QuantifierNeedsOf, true);
        insert_expr_rule!(QuantifierNumeralConflict, true);
        insert_expr_rule!(QuiteQuiet, true);
        insert_struct_rule!(QuoteSpacing, true);
        insert_expr_rule!(RedundantAcronyms, true);
        insert_expr_rule!(RedundantAdditiveAdverbs, true);
        insert_struct_rule!(RepeatedWords, true);
        insert_expr_rule!(Respond, true);
        insert_expr_rule!(RightClick, true);
        insert_expr_rule!(RollerSkated, true);
        insert_expr_rule!(SafeToSave, true);
        insert_expr_rule!(SaveToSafe, true);
        insert_expr_rule!(SemicolonApostrophe, true);
        insert_expr_rule!(ShootOneselfInTheFoot, true);
        insert_expr_rule!(SimplePastToPastParticiple, true);
        insert_expr_rule!(SinceDuration, true);
        insert_expr_rule!(SingleBe, true);
        insert_expr_rule!(SomeWithoutArticle, true);
        insert_expr_rule!(SomethingIs, true);
        insert_expr_rule!(SomewhatSomething, true);
        insert_expr_rule!(SoonToBe, true);
        insert_expr_rule!(SoughtAfter, true);
        insert_struct_rule!(Spaces, true);
        insert_struct_rule!(SpelledNumbers, false);
        insert_expr_rule!(SplitWords, true);
        insert_struct_rule!(SubjectPronoun, true);
        insert_expr_rule!(TakeMedicine, true);
        insert_expr_rule!(ThatThan, true);
        insert_expr_rule!(ThatWhich, true);
        insert_expr_rule!(TheHowWhy, true);
        insert_expr_rule!(TheMy, true);
        insert_expr_rule!(ThenThan, true);
        insert_expr_rule!(Theres, true);
        insert_expr_rule!(ThesesThese, true);
        insert_expr_rule!(ThingThink, true);
        insert_expr_rule!(ThoughThought, true);
        insert_expr_rule!(ThrowAway, true);
        insert_struct_rule!(ThrowRubbish, true);
        insert_expr_rule!(ToAdverb, true);
        insert_struct_rule!(ToTwoToo, true);
        insert_expr_rule!(Touristic, true);
        insert_struct_rule!(UnclosedQuotes, true);
        insert_expr_rule!(UpdatePlaceNames, true);
        insert_expr_rule!(UseGenitive, false);
        insert_expr_rule!(VerbToAdjective, true);
        insert_expr_rule!(VeryUnique, true);
        insert_expr_rule!(ViceVersa, true);
        insert_expr_rule!(WasAloud, true);
        insert_expr_rule!(WayTooAdjective, true);
        insert_expr_rule!(WellEducated, true);
        insert_expr_rule!(Whereas, true);
        insert_expr_rule!(WidelyAccepted, true);
        insert_expr_rule!(WinPrize, true);
        insert_expr_rule!(WishCould, true);
        insert_struct_rule!(WordPressDotcom, true);
        insert_expr_rule!(WouldNeverHave, true);

        out.add("SpellCheck", SpellCheck::new(dictionary.clone(), dialect));
        out.config.set_rule_enabled("SpellCheck", true);

        out.add(
            "InflectedVerbAfterTo",
            InflectedVerbAfterTo::new(dictionary.clone()),
        );
        out.config.set_rule_enabled("InflectedVerbAfterTo", true);

        out.add("InOnTheCards", InOnTheCards::new(dialect));
        out.config.set_rule_enabled("InOnTheCards", true);

        out.add(
            "SentenceCapitalization",
            SentenceCapitalization::new(dictionary.clone()),
        );
        out.config.set_rule_enabled("SentenceCapitalization", true);

        out.add("PossessiveNoun", PossessiveNoun::new(dictionary.clone()));
        out.config.set_rule_enabled("PossessiveNoun", false);

        out.add("Regionalisms", Regionalisms::new(dialect));
        out.config.set_rule_enabled("Regionalisms", true);

        out.add("HaveTakeALook", HaveTakeALook::new(dialect));
        out.config.set_rule_enabled("HaveTakeALook", true);

        out.add("MassNouns", MassNouns::new(dictionary.clone()));
        out.config.set_rule_enabled("MassNouns", true);

        out.add("UseTitleCase", UseTitleCase::new(dictionary.clone()));
        out.config.set_rule_enabled("UseTitleCase", true);

        out.add_chunk_expr_linter(
            "DisjointPrefixes",
            DisjointPrefixes::new(dictionary.clone()),
        );
        out.config.set_rule_enabled("DisjointPrefixes", true);

        out.add_chunk_expr_linter("TransposedSpace", TransposedSpace::new(dictionary.clone()));
        out.config.set_rule_enabled("TransposedSpace", true);

<<<<<<< HEAD
        out.add_chunk_expr_linter(
            "OneOfTheSingular",
            OneOfTheSingular::new(dictionary.clone()),
        );
        out.config.set_rule_enabled("OneOfTheSingular", true);
=======
        out.add("AnA", AnA::new(dialect));
        out.config.set_rule_enabled("AnA", true);
>>>>>>> 51e02866

        out
    }

    /// Create a new curated group with all config values cleared out.
    pub fn new_curated_empty_config(
        dictionary: Arc<impl Dictionary + 'static>,
        dialect: Dialect,
    ) -> Self {
        let mut group = Self::new_curated(dictionary, dialect);
        group.config.clear();
        group
    }

    pub fn organized_lints(&mut self, document: &Document) -> BTreeMap<String, Vec<Lint>> {
        let mut results = BTreeMap::new();

        // Normal linters
        for (key, linter) in &mut self.linters {
            if self.config.is_rule_enabled(key) {
                results.insert(key.clone(), linter.lint(document));
            }
        }

        // Expr linters
        for chunk in document.iter_chunks() {
            let Some(chunk_span) = chunk.span() else {
                continue;
            };

            let chunk_chars = document.get_span_content(&chunk_span);
            let config_hash = self.hasher_builder.hash_one(&self.config);
            let cache_key = (chunk_chars.into(), config_hash);

            let mut chunk_results = if let Some(hit) = self.chunk_expr_cache.get(&cache_key) {
                hit.clone()
            } else {
                let mut pattern_lints = BTreeMap::new();

                for (key, linter) in &mut self.chunk_expr_linters {
                    if self.config.is_rule_enabled(key) {
                        let lints =
                            run_on_chunk(linter, chunk, document.get_source()).map(|mut l| {
                                l.span.pull_by(chunk_span.start);
                                l
                            });

                        pattern_lints.insert(key.clone(), lints.collect());
                    }
                }

                self.chunk_expr_cache.put(cache_key, pattern_lints.clone());
                pattern_lints
            };

            // Bring the spans back into document-space
            for value in chunk_results.values_mut() {
                for lint in value {
                    lint.span.push_by(chunk_span.start);
                }
            }

            for (key, mut vec) in chunk_results {
                results.entry(key).or_default().append(&mut vec);
            }
        }

        results
    }
}

impl Default for LintGroup {
    fn default() -> Self {
        Self::empty()
    }
}

impl Linter for LintGroup {
    fn lint(&mut self, document: &Document) -> Vec<Lint> {
        self.organized_lints(document)
            .into_values()
            .flatten()
            .collect()
    }

    fn description(&self) -> &str {
        "A collection of linters that can be run as one."
    }
}

#[cfg(test)]
mod tests {
    use std::sync::Arc;

    use super::LintGroup;
    use crate::linting::tests::assert_no_lints;
    use crate::spell::{FstDictionary, MutableDictionary};
    use crate::{Dialect, Document, linting::Linter};

    fn test_group() -> LintGroup {
        LintGroup::new_curated(Arc::new(MutableDictionary::curated()), Dialect::American)
    }

    #[test]
    fn clean_interjection() {
        assert_no_lints(
            "Although I only saw the need to interject once, I still saw it.",
            test_group(),
        );
    }

    #[test]
    fn clean_consensus() {
        assert_no_lints("But there is less consensus on this.", test_group());
    }

    #[test]
    fn can_get_all_descriptions() {
        let group =
            LintGroup::new_curated(Arc::new(MutableDictionary::default()), Dialect::American);
        group.all_descriptions();
    }

    #[test]
    fn can_get_all_descriptions_as_html() {
        let group =
            LintGroup::new_curated(Arc::new(MutableDictionary::default()), Dialect::American);
        group.all_descriptions_html();
    }

    #[test]
    fn dont_flag_low_hanging_fruit_msg() {
        assert_no_lints(
            "The standard form is low-hanging fruit with a hyphen and singular form.",
            test_group(),
        );
    }

    #[test]
    fn dont_flag_low_hanging_fruit_desc() {
        assert_no_lints(
            "Corrects nonstandard variants of low-hanging fruit.",
            test_group(),
        );
    }

    #[test]
    fn lint_descriptions_are_clean() {
        let mut group = LintGroup::new_curated(FstDictionary::curated(), Dialect::American);
        let pairs: Vec<_> = group
            .all_descriptions()
            .into_iter()
            .map(|(a, b)| (a.to_string(), b.to_string()))
            .collect();

        for (key, value) in pairs {
            let doc = Document::new_markdown_default_curated(&value);
            eprintln!("{key}: {value}");

            if !group.lint(&doc).is_empty() {
                dbg!(&group.lint(&doc));
                panic!();
            }
        }
    }
}<|MERGE_RESOLUTION|>--- conflicted
+++ resolved
@@ -720,16 +720,14 @@
         out.add_chunk_expr_linter("TransposedSpace", TransposedSpace::new(dictionary.clone()));
         out.config.set_rule_enabled("TransposedSpace", true);
 
-<<<<<<< HEAD
         out.add_chunk_expr_linter(
             "OneOfTheSingular",
             OneOfTheSingular::new(dictionary.clone()),
         );
         out.config.set_rule_enabled("OneOfTheSingular", true);
-=======
+
         out.add("AnA", AnA::new(dialect));
         out.config.set_rule_enabled("AnA", true);
->>>>>>> 51e02866
 
         out
     }
