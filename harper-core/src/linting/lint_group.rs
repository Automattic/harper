use std::collections::BTreeMap;
use std::hash::Hash;
use std::hash::{BuildHasher, Hasher};
use std::mem;
use std::num::NonZero;
use std::sync::Arc;

use cached::proc_macro::cached;
use foldhash::quality::RandomState;
use hashbrown::HashMap;
use lru::LruCache;
use serde::{Deserialize, Deserializer, Serialize, Serializer};

use super::a_part::APart;
use super::adjective_double_degree::AdjectiveDoubleDegree;
use super::adjective_of_a::AdjectiveOfA;
use super::am_in_the_morning::AmInTheMorning;
use super::amounts_for::AmountsFor;
use super::an_a::AnA;
use super::another_thing_coming::AnotherThingComing;
use super::another_think_coming::AnotherThinkComing;
use super::ask_no_preposition::AskNoPreposition;
use super::avoid_curses::AvoidCurses;
use super::back_in_the_day::BackInTheDay;
use super::best_of_all_time::BestOfAllTime;
use super::boring_words::BoringWords;
use super::cant::Cant;
use super::capitalize_personal_pronouns::CapitalizePersonalPronouns;
use super::chock_full::ChockFull;
use super::comma_fixes::CommaFixes;
use super::compound_nouns::CompoundNouns;
use super::confident::Confident;
use super::correct_number_suffix::CorrectNumberSuffix;
use super::despite_of::DespiteOf;
use super::discourse_markers::DiscourseMarkers;
use super::dot_initialisms::DotInitialisms;
use super::double_modal::DoubleModal;
use super::ellipsis_length::EllipsisLength;
use super::else_possessive::ElsePossessive;
use super::everyday::Everyday;
use super::expand_memory_shorthands::ExpandMemoryShorthands;
use super::expand_time_shorthands::ExpandTimeShorthands;
use super::expr_linter::run_on_chunk;
use super::few_units_of_time_ago::FewUnitsOfTimeAgo;
use super::filler_words::FillerWords;
use super::first_aid_kit::FirstAidKit;
use super::for_noun::ForNoun;
use super::friend_of_me::FriendOfMe;
use super::have_pronoun::HavePronoun;
use super::have_take_a_look::HaveTakeALook;
use super::hedging::Hedging;
use super::hereby::Hereby;
use super::hop_hope::HopHope;
use super::how_to::HowTo;
use super::hyphenate_number_day::HyphenateNumberDay;
use super::i_am_agreement::IAmAgreement;
use super::in_on_the_cards::InOnTheCards;
use super::inflected_verb_after_to::InflectedVerbAfterTo;
use super::interested_in::InterestedIn;
use super::its_contraction::ItsContraction;
use super::its_possessive::ItsPossessive;
use super::left_right_hand::LeftRightHand;
use super::less_worse::LessWorse;
use super::lets_confusion::LetsConfusion;
use super::likewise::Likewise;
use super::long_sentences::LongSentences;
use super::looking_forward_to::LookingForwardTo;
use super::merge_words::MergeWords;
use super::missing_preposition::MissingPreposition;
use super::modal_of::ModalOf;
use super::months::Months;
use super::most_number::MostNumber;
use super::multiple_sequential_pronouns::MultipleSequentialPronouns;
use super::nail_on_the_head::NailOnTheHead;
use super::no_french_spaces::NoFrenchSpaces;
use super::no_match_for::NoMatchFor;
use super::nobody::Nobody;
use super::nominal_wants::NominalWants;
use super::noun_countability::NounCountability;
use super::number_suffix_capitalization::NumberSuffixCapitalization;
use super::of_course::OfCourse;
use super::on_floor::OnFloor;
use super::one_and_the_same::OneAndTheSame;
use super::open_the_light::OpenTheLight;
use super::out_of_date::OutOfDate;
use super::oxymorons::Oxymorons;
use super::phrasal_verb_as_compound_noun::PhrasalVerbAsCompoundNoun;
use super::pique_interest::PiqueInterest;
use super::possessive_noun::PossessiveNoun;
use super::possessive_your::PossessiveYour;
use super::pronoun_contraction::PronounContraction;
use super::pronoun_inflection_be::PronounInflectionBe;
use super::pronoun_knew::PronounKnew;
use super::proper_noun_capitalization_linters;
use super::punctuation_clusters::PunctuationClusters;
use super::quantifier_needs_of::QuantifierNeedsOf;
use super::redundant_additive_adverbs::RedundantAdditiveAdverbs;
use super::regionalisms::Regionalisms;
use super::repeated_words::RepeatedWords;
use super::save_to_safe::SaveToSafe;
use super::semicolon_apostrophe::SemicolonApostrophe;
use super::sentence_capitalization::SentenceCapitalization;
use super::shoot_oneself_in_the_foot::ShootOneselfInTheFoot;
use super::since_duration::SinceDuration;
use super::somewhat_something::SomewhatSomething;
use super::sought_after::SoughtAfter;
use super::spaces::Spaces;
use super::spell_check::SpellCheck;
use super::spelled_numbers::SpelledNumbers;
use super::that_than::ThatThan;
use super::that_which::ThatWhich;
use super::the_how_why::TheHowWhy;
use super::the_my::TheMy;
use super::then_than::ThenThan;
use super::thing_think::ThingThink;
use super::throw_rubbish::ThrowRubbish;
use super::touristic::Touristic;
use super::unclosed_quotes::UnclosedQuotes;
use super::use_genitive::UseGenitive;
use super::very_unique::VeryUnique;
use super::was_aloud::WasAloud;
use super::way_too_adjective::WayTooAdjective;
use super::whereas::Whereas;
use super::widely_accepted::WidelyAccepted;
use super::win_prize::WinPrize;
use super::wordpress_dotcom::WordPressDotcom;
use super::{CurrencyPlacement, HtmlDescriptionLinter, Linter, NoOxfordComma, OxfordComma};
use super::{ExprLinter, Lint};
use crate::linting::dashes::Dashes;
use crate::linting::open_compounds::OpenCompounds;
use crate::linting::{
    MassPlurals, closed_compounds, initialisms, phrase_corrections, phrase_set_corrections,
};
use crate::spell::{Dictionary, MutableDictionary};
use crate::{CharString, Dialect, Document, TokenStringExt};

fn ser_ordered<S>(map: &HashMap<String, Option<bool>>, ser: S) -> Result<S::Ok, S::Error>
where
    S: Serializer,
{
    let ordered: BTreeMap<_, _> = map.iter().map(|(k, v)| (k.clone(), *v)).collect();
    ordered.serialize(ser)
}

fn de_hashbrown<'de, D>(de: D) -> Result<HashMap<String, Option<bool>>, D::Error>
where
    D: Deserializer<'de>,
{
    let ordered: BTreeMap<String, Option<bool>> = BTreeMap::deserialize(de)?;
    Ok(ordered.into_iter().collect())
}

/// The configuration for a [`LintGroup`].
/// Each child linter can be enabled, disabled, or set to a curated value.
#[derive(Debug, Serialize, Deserialize, Default, Clone, PartialEq, Eq)]
#[serde(transparent)]
pub struct LintGroupConfig {
    /// We do this shenanigans with the [`BTreeMap`] to keep the serialized format consistent.
    #[serde(serialize_with = "ser_ordered", deserialize_with = "de_hashbrown")]
    inner: HashMap<String, Option<bool>>,
}

#[cached]
fn curated_config() -> LintGroupConfig {
    // The Dictionary and Dialect do not matter, we're just after the config.
    let group = LintGroup::new_curated(MutableDictionary::new().into(), Dialect::American);
    group.config
}

impl LintGroupConfig {
    pub fn set_rule_enabled(&mut self, key: impl ToString, val: bool) {
        self.inner.insert(key.to_string(), Some(val));
    }

    /// Remove any configuration attached to a rule.
    /// This allows it to assume its default (curated) state.
    pub fn unset_rule_enabled(&mut self, key: impl AsRef<str>) {
        self.inner.remove(key.as_ref());
    }

    pub fn set_rule_enabled_if_unset(&mut self, key: impl AsRef<str>, val: bool) {
        if !self.inner.contains_key(key.as_ref()) {
            self.set_rule_enabled(key.as_ref().to_string(), val);
        }
    }

    pub fn is_rule_enabled(&self, key: &str) -> bool {
        self.inner.get(key).cloned().flatten().unwrap_or(false)
    }

    /// Clear all config options.
    /// This will reset them all to disable them.
    pub fn clear(&mut self) {
        for val in self.inner.values_mut() {
            *val = None
        }
    }

    /// Merge the contents of another [`LintGroupConfig`] into this one.
    /// The other config will be left empty after this operation.
    ///
    /// Conflicting keys will be overridden by the value in the other group.
    pub fn merge_from(&mut self, other: &mut LintGroupConfig) {
        for (key, val) in other.inner.iter() {
            if val.is_none() {
                continue;
            }

            self.inner.insert(key.to_string(), *val);
        }

        other.clear();
    }

    /// Fill the group with the values for the curated lint group.
    pub fn fill_with_curated(&mut self) {
        let mut temp = Self::new_curated();
        mem::swap(self, &mut temp);
        self.merge_from(&mut temp);
    }

    pub fn new_curated() -> Self {
        curated_config()
    }
}

impl Hash for LintGroupConfig {
    fn hash<H: Hasher>(&self, hasher: &mut H) {
        for (key, value) in &self.inner {
            hasher.write(key.as_bytes());
            if let Some(value) = value {
                hasher.write_u8(1);
                hasher.write_u8(*value as u8);
            } else {
                // Do it twice so we fill the same number of bytes as the other branch.
                hasher.write_u8(0);
                hasher.write_u8(0);
            }
        }
    }
}

/// A struct for collecting the output of a number of individual [Linter]s.
/// Each child can be toggled via the public, mutable [Self::config] object.
pub struct LintGroup {
    pub config: LintGroupConfig,
    /// We use a binary map here so the ordering is stable.
    linters: BTreeMap<String, Box<dyn Linter>>,
    /// We use a binary map here so the ordering is stable.
    expr_linters: BTreeMap<String, Box<dyn ExprLinter>>,
    /// Since [`ExprLinter`]s operate on a chunk-basis, we can store a
    /// mapping of `Chunk -> Lint` and only re-run the pattern linters
    /// when a chunk changes.
    ///
    /// Since the pattern linter results also depend on the config, we hash it and pass it as part
    /// of the key.
    chunk_expr_cache: LruCache<(CharString, u64), Vec<Lint>>,
    hasher_builder: RandomState,
}

impl LintGroup {
    pub fn empty() -> Self {
        Self {
            config: LintGroupConfig::default(),
            linters: BTreeMap::new(),
            expr_linters: BTreeMap::new(),
            chunk_expr_cache: LruCache::new(NonZero::new(10000).unwrap()),
            hasher_builder: RandomState::default(),
        }
    }

    /// Check if the group already contains a linter with a given name.
    pub fn contains_key(&self, name: impl AsRef<str>) -> bool {
        self.linters.contains_key(name.as_ref()) || self.expr_linters.contains_key(name.as_ref())
    }

    /// Add a [`Linter`] to the group, returning whether the operation was successful.
    /// If it returns `false`, it is because a linter with that key already existed in the group.
    pub fn add(&mut self, name: impl AsRef<str>, linter: impl Linter + 'static) -> bool {
        if self.contains_key(&name) {
            false
        } else {
            self.linters
                .insert(name.as_ref().to_string(), Box::new(linter));
            true
        }
    }

    /// Add a [`ExprLinter`] to the group, returning whether the operation was successful.
    /// If it returns `false`, it is because a linter with that key already existed in the group.
    ///
    /// This function is not significantly different from [`Self::add`], but allows us to take
    /// advantage of some properties of [`ExprLinter`]s for cache optimization.
    pub fn add_expr_linter(
        &mut self,
        name: impl AsRef<str>,
        linter: impl ExprLinter + 'static,
    ) -> bool {
        if self.contains_key(&name) {
            false
        } else {
            self.expr_linters
                .insert(name.as_ref().to_string(), Box::new(linter));
            true
        }
    }

    /// Merge the contents of another [`LintGroup`] into this one.
    /// The other lint group will be left empty after this operation.
    pub fn merge_from(&mut self, other: &mut LintGroup) {
        self.config.merge_from(&mut other.config);

        let other_linters = std::mem::take(&mut other.linters);
        self.linters.extend(other_linters);

        let other_pattern_linters = std::mem::take(&mut other.expr_linters);
        self.expr_linters.extend(other_pattern_linters);
    }

    pub fn iter_keys(&self) -> impl Iterator<Item = &str> {
        self.linters
            .keys()
            .chain(self.expr_linters.keys())
            .map(|v| v.as_str())
    }

    /// Set all contained rules to a specific value.
    /// Passing `None` will unset that rule, allowing it to assume its default state.
    pub fn set_all_rules_to(&mut self, enabled: Option<bool>) {
        let keys = self.iter_keys().map(|v| v.to_string()).collect::<Vec<_>>();

        for key in keys {
            match enabled {
                Some(v) => self.config.set_rule_enabled(key, v),
                None => self.config.unset_rule_enabled(key),
            }
        }
    }

    /// Get map from each contained linter's name to its associated description.
    pub fn all_descriptions(&self) -> HashMap<&str, &str> {
        self.linters
            .iter()
            .map(|(key, value)| (key.as_str(), value.description()))
            .chain(
                self.expr_linters
                    .iter()
                    .map(|(key, value)| (key.as_str(), ExprLinter::description(value))),
            )
            .collect()
    }

    /// Get map from each contained linter's name to its associated description, rendered to HTML.
    pub fn all_descriptions_html(&self) -> HashMap<&str, String> {
        self.linters
            .iter()
            .map(|(key, value)| (key.as_str(), value.description_html()))
            .chain(
                self.expr_linters
                    .iter()
                    .map(|(key, value)| (key.as_str(), value.description_html())),
            )
            .collect()
    }

    /// Swap out [`Self::config`] with another [`LintGroupConfig`].
    pub fn with_lint_config(mut self, config: LintGroupConfig) -> Self {
        self.config = config;
        self
    }

    pub fn new_curated(dictionary: Arc<impl Dictionary + 'static>, dialect: Dialect) -> Self {
        let mut out = Self::empty();

        /// Add a `Linter` to the group, setting it to be enabled by default.
        macro_rules! insert_struct_rule {
            ($rule:ident, $default_config:expr) => {
                out.add(stringify!($rule), $rule::default());
                out.config
                    .set_rule_enabled(stringify!($rule), $default_config);
            };
        }

        /// Add an `ExprLinter` to the group, setting it to be enabled by default.
        /// While you _can_ pass an `ExprLinter` to `insert_struct_rule`, using this macro instead
        /// will allow it to use more aggressive caching strategies.
        macro_rules! insert_expr_rule {
            ($rule:ident, $default_config:expr) => {
                out.add_expr_linter(stringify!($rule), $rule::default());
                out.config
                    .set_rule_enabled(stringify!($rule), $default_config);
            };
        }

        out.merge_from(&mut phrase_corrections::lint_group());
        out.merge_from(&mut phrase_set_corrections::lint_group());
        out.merge_from(&mut proper_noun_capitalization_linters::lint_group(
            dictionary.clone(),
        ));
        out.merge_from(&mut closed_compounds::lint_group());
        out.merge_from(&mut initialisms::lint_group());

        // Add all the more complex rules to the group.
        // Please maintain alphabetical order.
        // On *nix you can maintain sort order with `sort -t'(' -k2`
        insert_expr_rule!(APart, true);
        insert_expr_rule!(AdjectiveDoubleDegree, true);
        insert_struct_rule!(AdjectiveOfA, true);
        insert_struct_rule!(AmInTheMorning, true);
        insert_expr_rule!(AmountsFor, true);
        insert_struct_rule!(AnA, true);
        insert_expr_rule!(AnotherThingComing, true);
        insert_expr_rule!(AnotherThinkComing, false);
        insert_expr_rule!(AskNoPreposition, true);
        insert_expr_rule!(AvoidCurses, true);
        insert_expr_rule!(BackInTheDay, true);
        insert_expr_rule!(BestOfAllTime, true);
        insert_expr_rule!(BoringWords, false);
        insert_expr_rule!(Cant, true);
        insert_struct_rule!(CapitalizePersonalPronouns, true);
        insert_expr_rule!(ChockFull, true);
<<<<<<< HEAD
=======
        insert_struct_rule!(PunctuationClusters, true);
        insert_struct_rule!(NoFrenchSpaces, true);
>>>>>>> 9f3fca1d
        insert_struct_rule!(CommaFixes, true);
        insert_struct_rule!(CompoundNouns, true);
        insert_expr_rule!(Confident, true);
        insert_struct_rule!(CorrectNumberSuffix, true);
        insert_struct_rule!(CurrencyPlacement, true);
        insert_expr_rule!(Dashes, true);
        insert_expr_rule!(DespiteOf, true);
        insert_struct_rule!(DiscourseMarkers, true);
        insert_expr_rule!(DotInitialisms, true);
        insert_expr_rule!(DoubleModal, true);
        insert_struct_rule!(EllipsisLength, true);
        insert_struct_rule!(ElsePossessive, true);
        insert_struct_rule!(Everyday, true);
        insert_expr_rule!(ExpandMemoryShorthands, true);
        insert_expr_rule!(ExpandTimeShorthands, true);
        insert_expr_rule!(FewUnitsOfTimeAgo, true);
        insert_expr_rule!(FillerWords, true);
        insert_struct_rule!(FirstAidKit, true);
        insert_struct_rule!(ForNoun, true);
        insert_expr_rule!(FriendOfMe, true);
        insert_expr_rule!(HavePronoun, true);
        insert_expr_rule!(Hedging, true);
        insert_expr_rule!(Hereby, true);
        insert_struct_rule!(HopHope, true);
        insert_struct_rule!(HowTo, true);
        insert_expr_rule!(HyphenateNumberDay, true);
        insert_expr_rule!(IAmAgreement, true);
        insert_expr_rule!(InterestedIn, true);
        insert_struct_rule!(ItsContraction, true);
        insert_struct_rule!(ItsPossessive, true);
        insert_expr_rule!(LeftRightHand, true);
        insert_expr_rule!(LessWorse, true);
        insert_struct_rule!(LetsConfusion, true);
        insert_expr_rule!(Likewise, true);
        insert_struct_rule!(LongSentences, true);
        insert_expr_rule!(LookingForwardTo, true);
        insert_struct_rule!(MergeWords, true);
        insert_expr_rule!(MissingPreposition, true);
        insert_expr_rule!(ModalOf, true);
        insert_expr_rule!(Months, true);
        insert_expr_rule!(MostNumber, true);
        insert_expr_rule!(MultipleSequentialPronouns, true);
        insert_struct_rule!(NailOnTheHead, true);
        insert_struct_rule!(NoFrenchSpaces, true);
        insert_expr_rule!(NoMatchFor, true);
        insert_struct_rule!(NoOxfordComma, false);
        insert_expr_rule!(Nobody, true);
        insert_struct_rule!(NominalWants, true);
        insert_expr_rule!(NounCountability, true);
        insert_struct_rule!(NumberSuffixCapitalization, true);
        insert_struct_rule!(OfCourse, true);
        insert_expr_rule!(OnFloor, true);
        insert_expr_rule!(OneAndTheSame, true);
        insert_expr_rule!(OpenCompounds, true);
        insert_expr_rule!(OpenTheLight, true);
        insert_expr_rule!(OutOfDate, true);
        insert_struct_rule!(OxfordComma, true);
        insert_expr_rule!(Oxymorons, true);
        insert_struct_rule!(PhrasalVerbAsCompoundNoun, true);
        insert_expr_rule!(PiqueInterest, true);
        insert_expr_rule!(PossessiveYour, true);
        insert_struct_rule!(PronounContraction, true);
        insert_expr_rule!(PronounInflectionBe, true);
        insert_struct_rule!(PronounKnew, true);
        insert_expr_rule!(QuantifierNeedsOf, true);
        insert_expr_rule!(RedundantAdditiveAdverbs, true);
        insert_struct_rule!(RepeatedWords, true);
        insert_struct_rule!(SaveToSafe, true);
        insert_expr_rule!(SemicolonApostrophe, true);
        insert_expr_rule!(ShootOneselfInTheFoot, true);
        insert_expr_rule!(SinceDuration, true);
        insert_expr_rule!(SomewhatSomething, true);
        insert_expr_rule!(SoughtAfter, true);
        insert_struct_rule!(Spaces, true);
        insert_struct_rule!(SpelledNumbers, false);
        insert_expr_rule!(ThatThan, true);
        insert_expr_rule!(ThatWhich, true);
        insert_expr_rule!(TheHowWhy, true);
        insert_struct_rule!(TheMy, true);
        insert_expr_rule!(ThenThan, true);
        insert_expr_rule!(ThingThink, true);
        insert_struct_rule!(ThrowRubbish, true);
        insert_expr_rule!(Touristic, true);
        insert_struct_rule!(UnclosedQuotes, true);
        insert_expr_rule!(UseGenitive, false);
        insert_expr_rule!(VeryUnique, true);
        insert_expr_rule!(WasAloud, true);
        insert_expr_rule!(WayTooAdjective, true);
        insert_expr_rule!(Whereas, true);
        insert_expr_rule!(WidelyAccepted, true);
        insert_expr_rule!(WinPrize, true);
        insert_struct_rule!(WordPressDotcom, true);

        out.add("SpellCheck", SpellCheck::new(dictionary.clone(), dialect));
        out.config.set_rule_enabled("SpellCheck", true);

        out.add(
            "InflectedVerbAfterTo",
            InflectedVerbAfterTo::new(dictionary.clone()),
        );
        out.config.set_rule_enabled("InflectedVerbAfterTo", true);

        out.add("InOnTheCards", InOnTheCards::new(dialect));
        out.config.set_rule_enabled("InOnTheCards", true);

        out.add(
            "SentenceCapitalization",
            SentenceCapitalization::new(dictionary.clone()),
        );
        out.config.set_rule_enabled("SentenceCapitalization", true);

        out.add("PossessiveNoun", PossessiveNoun::new(dictionary.clone()));
        out.config.set_rule_enabled("PossessiveNoun", false);

        out.add("Regionalisms", Regionalisms::new(dialect));
        out.config.set_rule_enabled("Regionalisms", true);

        out.add("HaveTakeALook", HaveTakeALook::new(dialect));
        out.config.set_rule_enabled("HaveTakeALook", true);

        out.add("MassPlurals", MassPlurals::new(dictionary.clone()));
        out.config.set_rule_enabled("MassPlurals", true);

        out
    }

    /// Create a new curated group with all config values cleared out.
    pub fn new_curated_empty_config(
        dictionary: Arc<impl Dictionary + 'static>,
        dialect: Dialect,
    ) -> Self {
        let mut group = Self::new_curated(dictionary, dialect);
        group.config.clear();
        group
    }
}

impl Default for LintGroup {
    fn default() -> Self {
        Self::empty()
    }
}

impl Linter for LintGroup {
    fn lint(&mut self, document: &Document) -> Vec<Lint> {
        let mut results = Vec::new();

        // Normal linters
        for (key, linter) in &mut self.linters {
            if self.config.is_rule_enabled(key) {
                results.extend(linter.lint(document));
            }
        }

        // Pattern linters
        for chunk in document.iter_chunks() {
            let Some(chunk_span) = chunk.span() else {
                continue;
            };

            let chunk_chars = document.get_span_content(&chunk_span);
            let config_hash = self.hasher_builder.hash_one(&self.config);
            let key = (chunk_chars.into(), config_hash);

            let mut chunk_results = if let Some(hit) = self.chunk_expr_cache.get(&key) {
                hit.clone()
            } else {
                let mut pattern_lints = Vec::new();

                for (key, linter) in &mut self.expr_linters {
                    if self.config.is_rule_enabled(key) {
                        pattern_lints.extend(run_on_chunk(linter, chunk, document.get_source()));
                    }
                }

                // Make the spans relative to the chunk start
                for lint in &mut pattern_lints {
                    lint.span.pull_by(chunk_span.start);
                }

                self.chunk_expr_cache.put(key, pattern_lints.clone());
                pattern_lints
            };

            // Bring the spans back into document-space
            for lint in &mut chunk_results {
                lint.span.push_by(chunk_span.start);
            }

            results.append(&mut chunk_results);
        }

        results
    }

    fn description(&self) -> &str {
        "A collection of linters that can be run as one."
    }
}

#[cfg(test)]
mod tests {
    use std::sync::Arc;

    use super::LintGroup;
    use crate::linting::tests::assert_no_lints;
    use crate::spell::{FstDictionary, MutableDictionary};
    use crate::{Dialect, Document, linting::Linter};

    fn test_group() -> LintGroup {
        LintGroup::new_curated(Arc::new(MutableDictionary::curated()), Dialect::American)
    }

    #[test]
    fn clean_interjection() {
        assert_no_lints(
            "Although I only saw the need to interject once, I still saw it.",
            test_group(),
        );
    }

    #[test]
    fn clean_consensus() {
        assert_no_lints("But there is less consensus on this.", test_group());
    }

    #[test]
    fn can_get_all_descriptions() {
        let group =
            LintGroup::new_curated(Arc::new(MutableDictionary::default()), Dialect::American);
        group.all_descriptions();
    }

    #[test]
    fn can_get_all_descriptions_as_html() {
        let group =
            LintGroup::new_curated(Arc::new(MutableDictionary::default()), Dialect::American);
        group.all_descriptions_html();
    }

    #[test]
    fn dont_flag_low_hanging_fruit_msg() {
        assert_no_lints(
            "The standard form is low-hanging fruit with a hyphen and singular form.",
            test_group(),
        );
    }

    #[test]
    fn dont_flag_low_hanging_fruit_desc() {
        assert_no_lints(
            "Corrects non-standard variants of low-hanging fruit.",
            test_group(),
        );
    }

    #[test]
    fn lint_descriptions_are_clean() {
        let mut group = LintGroup::new_curated(FstDictionary::curated(), Dialect::American);
        let pairs: Vec<_> = group
            .all_descriptions()
            .into_iter()
            .map(|(a, b)| (a.to_string(), b.to_string()))
            .collect();

        for (key, value) in pairs {
            let doc = Document::new_markdown_default_curated(&value);
            eprintln!("{key}: {value}");

            if !group.lint(&doc).is_empty() {
                dbg!(&group.lint(&doc));
                panic!();
            }
        }
    }
}<|MERGE_RESOLUTION|>--- conflicted
+++ resolved
@@ -419,11 +419,6 @@
         insert_expr_rule!(Cant, true);
         insert_struct_rule!(CapitalizePersonalPronouns, true);
         insert_expr_rule!(ChockFull, true);
-<<<<<<< HEAD
-=======
-        insert_struct_rule!(PunctuationClusters, true);
-        insert_struct_rule!(NoFrenchSpaces, true);
->>>>>>> 9f3fca1d
         insert_struct_rule!(CommaFixes, true);
         insert_struct_rule!(CompoundNouns, true);
         insert_expr_rule!(Confident, true);
@@ -488,6 +483,7 @@
         insert_struct_rule!(PronounContraction, true);
         insert_expr_rule!(PronounInflectionBe, true);
         insert_struct_rule!(PronounKnew, true);
+        insert_struct_rule!(PunctuationClusters, true);
         insert_expr_rule!(QuantifierNeedsOf, true);
         insert_expr_rule!(RedundantAdditiveAdverbs, true);
         insert_struct_rule!(RepeatedWords, true);
