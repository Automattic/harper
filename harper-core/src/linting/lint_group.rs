use std::collections::BTreeMap;
use std::hash::Hash;
use std::hash::{BuildHasher, Hasher};
use std::mem;
use std::num::NonZero;
use std::sync::Arc;

use cached::proc_macro::cached;
use foldhash::quality::RandomState;
use hashbrown::HashMap;
use lru::LruCache;
use serde::{Deserialize, Serialize};

use super::a_part::APart;
use super::adjective_of_a::AdjectiveOfA;
use super::amounts_for::AmountsFor;
use super::an_a::AnA;
use super::ask_no_preposition::AskNoPreposition;
use super::avoid_curses::AvoidCurses;
use super::back_in_the_day::BackInTheDay;
use super::boring_words::BoringWords;
use super::capitalize_personal_pronouns::CapitalizePersonalPronouns;
use super::chock_full::ChockFull;
use super::comma_fixes::CommaFixes;
use super::compound_nouns::CompoundNouns;
use super::confident::Confident;
use super::correct_number_suffix::CorrectNumberSuffix;
use super::despite_of::DespiteOf;
use super::dot_initialisms::DotInitialisms;
use super::ellipsis_length::EllipsisLength;
use super::else_possessive::ElsePossessive;
use super::everyday::Everyday;
use super::expand_time_shorthands::ExpandTimeShorthands;
use super::first_aid_kit::FirstAidKit;
use super::for_noun::ForNoun;
use super::hedging::Hedging;
use super::hereby::Hereby;
use super::hop_hope::HopHope;
use super::how_to::HowTo;
use super::hyphenate_number_day::HyphenateNumberDay;
use super::inflected_verb_after_to::InflectedVerbAfterTo;
use super::its_contraction::ItsContraction;
use super::left_right_hand::LeftRightHand;
use super::lets_confusion::LetsConfusion;
use super::likewise::Likewise;
use super::linking_verbs::LinkingVerbs;
use super::long_sentences::LongSentences;
use super::merge_words::MergeWords;
use super::modal_of::ModalOf;
use super::most_number::MostNumber;
use super::multiple_sequential_pronouns::MultipleSequentialPronouns;
use super::nail_on_the_head::NailOnTheHead;
use super::nobody::Nobody;
use super::nominal_wants::NominalWants;
use super::number_suffix_capitalization::NumberSuffixCapitalization;
use super::of_course::OfCourse;
use super::one_and_the_same::OneAndTheSame;
use super::out_of_date::OutOfDate;
use super::oxymorons::Oxymorons;
use super::pattern_linter::run_on_chunk;
use super::phrasal_verb_as_compound_noun::PhrasalVerbAsCompoundNoun;
use super::pique_interest::PiqueInterest;
use super::possessive_your::PossessiveYour;
use super::pronoun_contraction::PronounContraction;
use super::pronoun_knew::PronounKnew;
use super::proper_noun_capitalization_linters;
use super::repeated_words::RepeatedWords;
use super::save_to_safe::SaveToSafe;
use super::sentence_capitalization::SentenceCapitalization;
use super::since_duration::SinceDuration;
use super::somewhat_something::SomewhatSomething;
use super::spaces::Spaces;
use super::spell_check::SpellCheck;
use super::spelled_numbers::SpelledNumbers;
use super::that_which::ThatWhich;
use super::the_how_why::TheHowWhy;
use super::the_my::TheMy;
use super::then_than::ThenThan;
use super::throw_rubbish::ThrowRubbish;
use super::unclosed_quotes::UnclosedQuotes;
use super::use_genitive::UseGenitive;
use super::was_aloud::WasAloud;
use super::whereas::Whereas;
use super::widely_accepted::WidelyAccepted;
use super::win_prize::WinPrize;
use super::wordpress_dotcom::WordPressDotcom;
use super::{CurrencyPlacement, HtmlDescriptionLinter, Linter, NoOxfordComma, OxfordComma};
use super::{Lint, PatternLinter};
use crate::linting::dashes::Dashes;
use crate::linting::open_compounds::OpenCompounds;
use crate::linting::{closed_compounds, phrase_corrections};
use crate::{CharString, Dialect, Document, TokenStringExt};
use crate::{Dictionary, MutableDictionary};

/// The configuration for a [`LintGroup`].
/// Each child linter can be enabled, disabled, or set to a curated value.
#[derive(Debug, Serialize, Deserialize, Default, Clone, PartialEq, Eq)]
#[serde(transparent)]
pub struct LintGroupConfig {
    /// A `BTreeMap` so that the config has a stable ordering when written to disk.
    inner: BTreeMap<String, Option<bool>>,
}

#[cached]
fn curated_config() -> LintGroupConfig {
    // The Dictionary and Dialect do not matter, we're just after the config.
    let group = LintGroup::new_curated(MutableDictionary::new().into(), Dialect::American);
    group.config
}

impl LintGroupConfig {
    pub fn set_rule_enabled(&mut self, key: impl ToString, val: bool) {
        self.inner.insert(key.to_string(), Some(val));
    }

    /// Remove any configuration attached to a rule.
    /// This allows it to assume its default (curated) state.
    pub fn unset_rule_enabled(&mut self, key: impl AsRef<str>) {
        self.inner.remove(key.as_ref());
    }

    pub fn set_rule_enabled_if_unset(&mut self, key: impl AsRef<str>, val: bool) {
        if !self.inner.contains_key(key.as_ref()) {
            self.set_rule_enabled(key.as_ref().to_string(), val);
        }
    }

    pub fn is_rule_enabled(&self, key: &str) -> bool {
        self.inner.get(key).cloned().flatten().unwrap_or(false)
    }

    /// Clear all config options.
    /// This will reset them all to disable them.
    pub fn clear(&mut self) {
        for val in self.inner.values_mut() {
            *val = None
        }
    }

    /// Merge the contents of another [`LintGroupConfig`] into this one.
    /// The other config will be left empty after this operation.
    ///
    /// Conflicting keys will be overridden by the value in the other group.
    pub fn merge_from(&mut self, other: &mut LintGroupConfig) {
        for (key, val) in other.inner.iter() {
            if val.is_none() {
                continue;
            }

            self.inner.insert(key.to_string(), *val);
        }

        other.clear();
    }

    /// Fill the group with the values for the curated lint group.
    pub fn fill_with_curated(&mut self) {
        let mut temp = Self::new_curated();
        mem::swap(self, &mut temp);
        self.merge_from(&mut temp);
    }

    pub fn new_curated() -> Self {
        curated_config()
    }
}

impl Hash for LintGroupConfig {
    fn hash<H: Hasher>(&self, hasher: &mut H) {
        for (key, value) in &self.inner {
            hasher.write(key.as_bytes());
            if let Some(value) = value {
                hasher.write_u8(1);
                hasher.write_u8(*value as u8);
            } else {
                // Do it twice so we fill the same number of bytes as the other branch.
                hasher.write_u8(0);
                hasher.write_u8(0);
            }
        }
    }
}

/// A struct for collecting the output of a number of individual [Linter]s.
/// Each child can be toggled via the public, mutable [Self::config] object.
pub struct LintGroup {
    pub config: LintGroupConfig,
    /// We use a binary map here so the ordering is stable.
    linters: BTreeMap<String, Box<dyn Linter>>,
    /// We use a binary map here so the ordering is stable.
    pattern_linters: BTreeMap<String, Box<dyn PatternLinter>>,
    /// Since [`PatternLinter`]s operate on a chunk-basis, we can store a
    /// mapping of `Chunk -> Lint` and only re-run the pattern linters
    /// when a chunk changes.
    ///
    /// Since the pattern linter results also depend on the config, we hash it and pass it as part
    /// of the key.
    chunk_pattern_cache: LruCache<(CharString, u64), Vec<Lint>>,
    hasher_builder: RandomState,
}

impl LintGroup {
    pub fn empty() -> Self {
        Self {
            config: LintGroupConfig::default(),
            linters: BTreeMap::new(),
            pattern_linters: BTreeMap::new(),
            chunk_pattern_cache: LruCache::new(NonZero::new(10000).unwrap()),
            hasher_builder: RandomState::default(),
        }
    }

    /// Check if the group already contains a linter with a given name.
    pub fn contains_key(&self, name: impl AsRef<str>) -> bool {
        self.linters.contains_key(name.as_ref()) || self.pattern_linters.contains_key(name.as_ref())
    }

    /// Add a [`Linter`] to the group, returning whether the operation was successful.
    /// If it returns `false`, it is because a linter with that key already existed in the group.
    pub fn add(&mut self, name: impl AsRef<str>, linter: impl Linter + 'static) -> bool {
        if self.contains_key(&name) {
            false
        } else {
            self.linters
                .insert(name.as_ref().to_string(), Box::new(linter));
            true
        }
    }

    /// Add a [`PatternLinter`] to the group, returning whether the operation was successful.
    /// If it returns `false`, it is because a linter with that key already existed in the group.
    ///
    /// This function is not significantly different from [`Self::add`], but allows us to take
    /// advantage of some properties of [`PatternLinter`]s for cache optimization.
    pub fn add_pattern_linter(
        &mut self,
        name: impl AsRef<str>,
        linter: impl PatternLinter + 'static,
    ) -> bool {
        if self.contains_key(&name) {
            false
        } else {
            self.pattern_linters
                .insert(name.as_ref().to_string(), Box::new(linter));
            true
        }
    }

    /// Merge the contents of another [`LintGroup`] into this one.
    /// The other lint group will be left empty after this operation.
    pub fn merge_from(&mut self, other: &mut LintGroup) {
        self.config.merge_from(&mut other.config);

        let other_linters = std::mem::take(&mut other.linters);
        self.linters.extend(other_linters);

        let other_pattern_linters = std::mem::take(&mut other.pattern_linters);
        self.pattern_linters.extend(other_pattern_linters);
    }

    pub fn iter_keys(&self) -> impl Iterator<Item = &str> {
        self.linters
            .keys()
            .chain(self.pattern_linters.keys())
            .map(|v| v.as_str())
    }

    /// Set all contained rules to a specific value.
    /// Passing `None` will unset that rule, allowing it to assume its default state.
    pub fn set_all_rules_to(&mut self, enabled: Option<bool>) {
        let keys = self.iter_keys().map(|v| v.to_string()).collect::<Vec<_>>();

        for key in keys {
            match enabled {
                Some(v) => self.config.set_rule_enabled(key, v),
                None => self.config.unset_rule_enabled(key),
            }
        }
    }

    /// Get map from each contained linter's name to its associated description.
    pub fn all_descriptions(&self) -> HashMap<&str, &str> {
        self.linters
            .iter()
            .map(|(key, value)| (key.as_str(), value.description()))
            .chain(
                self.pattern_linters
                    .iter()
                    .map(|(key, value)| (key.as_str(), PatternLinter::description(value))),
            )
            .collect()
    }

    /// Get map from each contained linter's name to its associated description, rendered to HTML.
    pub fn all_descriptions_html(&self) -> HashMap<&str, String> {
        self.linters
            .iter()
            .map(|(key, value)| (key.as_str(), value.description_html()))
            .chain(
                self.pattern_linters
                    .iter()
                    .map(|(key, value)| (key.as_str(), value.description_html())),
            )
            .collect()
    }

    /// Swap out [`Self::config`] with another [`LintGroupConfig`].
    pub fn with_lint_config(mut self, config: LintGroupConfig) -> Self {
        self.config = config;
        self
    }

    pub fn new_curated(dictionary: Arc<impl Dictionary + 'static>, dialect: Dialect) -> Self {
        let mut out = Self::empty();

        macro_rules! insert_struct_rule {
            ($rule:ident, $default_config:expr) => {
                out.add(stringify!($rule), $rule::default());
                out.config
                    .set_rule_enabled(stringify!($rule), $default_config);
            };
        }

        macro_rules! insert_pattern_rule {
            ($rule:ident, $default_config:expr) => {
                out.add_pattern_linter(stringify!($rule), $rule::default());
                out.config
                    .set_rule_enabled(stringify!($rule), $default_config);
            };
        }

        out.merge_from(&mut phrase_corrections::lint_group());
        out.merge_from(&mut proper_noun_capitalization_linters::lint_group(
            dictionary.clone(),
        ));
        out.merge_from(&mut closed_compounds::lint_group());

        // Add all the more complex rules to the group.
        insert_pattern_rule!(APart, true);
        insert_struct_rule!(AdjectiveOfA, true);
        insert_pattern_rule!(AmountsFor, true);
        insert_struct_rule!(AnA, true);
        insert_pattern_rule!(AskNoPreposition, true);
        insert_struct_rule!(AvoidCurses, true);
        insert_pattern_rule!(BackInTheDay, true);
        insert_pattern_rule!(BoringWords, false);
        insert_struct_rule!(CapitalizePersonalPronouns, true);
        insert_pattern_rule!(ChockFull, true);
        insert_struct_rule!(CommaFixes, true);
        insert_struct_rule!(CompoundNouns, true);
        insert_pattern_rule!(Confident, true);
        insert_struct_rule!(CorrectNumberSuffix, true);
        insert_struct_rule!(CurrencyPlacement, true);
        insert_pattern_rule!(Dashes, true);
        insert_pattern_rule!(DespiteOf, true);
        insert_pattern_rule!(DotInitialisms, true);
        insert_struct_rule!(EllipsisLength, true);
        insert_struct_rule!(ElsePossessive, true);
        insert_struct_rule!(Everyday, true);
        insert_pattern_rule!(ExpandTimeShorthands, true);
        insert_struct_rule!(FirstAidKit, true);
        insert_struct_rule!(ForNoun, true);
        insert_pattern_rule!(Hedging, true);
        insert_pattern_rule!(Hereby, true);
        insert_pattern_rule!(OpenCompounds, true);
        insert_struct_rule!(HopHope, true);
        insert_struct_rule!(HowTo, true);
        insert_pattern_rule!(HyphenateNumberDay, true);
        insert_pattern_rule!(ItsContraction, true);
        insert_pattern_rule!(LeftRightHand, true);
        insert_struct_rule!(LetsConfusion, true);
        insert_pattern_rule!(Likewise, true);
        insert_struct_rule!(LinkingVerbs, false);
        insert_struct_rule!(LongSentences, true);
        insert_struct_rule!(MergeWords, true);
        insert_pattern_rule!(ModalOf, true);
        insert_pattern_rule!(MostNumber, true);
        insert_pattern_rule!(MultipleSequentialPronouns, true);
        insert_struct_rule!(NailOnTheHead, true);
        insert_struct_rule!(NominalWants, true);
        insert_struct_rule!(NoOxfordComma, false);
        insert_pattern_rule!(Nobody, true);
        insert_struct_rule!(NumberSuffixCapitalization, true);
        insert_struct_rule!(OfCourse, true);
        insert_pattern_rule!(OneAndTheSame, true);
        insert_pattern_rule!(OutOfDate, true);
        insert_struct_rule!(OxfordComma, true);
        insert_pattern_rule!(Oxymorons, true);
        insert_struct_rule!(PhrasalVerbAsCompoundNoun, true);
        insert_pattern_rule!(PiqueInterest, true);
        insert_pattern_rule!(PossessiveYour, true);
        insert_struct_rule!(PronounContraction, true);
        insert_struct_rule!(PronounKnew, true);
        insert_struct_rule!(RepeatedWords, true);
        insert_struct_rule!(SaveToSafe, true);
        insert_pattern_rule!(SinceDuration, true);
        insert_pattern_rule!(SomewhatSomething, true);
        insert_struct_rule!(Spaces, true);
        insert_struct_rule!(SpelledNumbers, false);
        insert_pattern_rule!(ThatWhich, true);
<<<<<<< HEAD
        insert_struct_rule!(TheHowWhy, true);
=======
        insert_pattern_rule!(TheHowWhy, true);
>>>>>>> 5c143636
        insert_struct_rule!(TheMy, true);
        insert_pattern_rule!(ThenThan, true);
        insert_struct_rule!(ThrowRubbish, true);
        insert_struct_rule!(UnclosedQuotes, true);
        insert_pattern_rule!(UseGenitive, false);
        insert_pattern_rule!(WasAloud, true);
        insert_pattern_rule!(Whereas, true);
        insert_pattern_rule!(WidelyAccepted, true);
        insert_struct_rule!(WidelyAccepted, true);
        insert_pattern_rule!(WinPrize, true);
        insert_struct_rule!(WordPressDotcom, true);

        out.add("SpellCheck", SpellCheck::new(dictionary.clone(), dialect));
        out.config.set_rule_enabled("SpellCheck", true);

        out.add(
            "InflectedVerbAfterTo",
            InflectedVerbAfterTo::new(dictionary.clone(), dialect),
        );
        out.config.set_rule_enabled("InflectedVerbAfterTo", true);

        out.add(
            "SentenceCapitalization",
            SentenceCapitalization::new(dictionary.clone(), dialect),
        );
        out.config.set_rule_enabled("SentenceCapitalization", true);

        out
    }

    /// Create a new curated group with all config values cleared out.
    pub fn new_curated_empty_config(
        dictionary: Arc<impl Dictionary + 'static>,
        dialect: Dialect,
    ) -> Self {
        let mut group = Self::new_curated(dictionary, dialect);
        group.config.clear();
        group
    }
}

impl Default for LintGroup {
    fn default() -> Self {
        Self::empty()
    }
}

impl Linter for LintGroup {
    fn lint(&mut self, document: &Document) -> Vec<Lint> {
        let mut results = Vec::new();

        // Normal linters
        for (key, linter) in &mut self.linters {
            if self.config.is_rule_enabled(key) {
                results.extend(linter.lint(document));
            }
        }

        // Pattern linters
        for chunk in document.iter_chunks() {
            let Some(chunk_span) = chunk.span() else {
                continue;
            };

            let chunk_chars = document.get_span_content(&chunk_span);
            let config_hash = self.hasher_builder.hash_one(&self.config);
            let key = (chunk_chars.into(), config_hash);

            let mut chunk_results = if let Some(hit) = self.chunk_pattern_cache.get(&key) {
                hit.clone()
            } else {
                let mut pattern_lints = Vec::new();

                for (key, linter) in &mut self.pattern_linters {
                    if self.config.is_rule_enabled(key) {
                        pattern_lints.extend(run_on_chunk(linter, chunk, document.get_source()));
                    }
                }

                // Make the spans relative to the chunk start
                for lint in &mut pattern_lints {
                    lint.span.pull_by(chunk_span.start);
                }

                self.chunk_pattern_cache.put(key, pattern_lints.clone());
                pattern_lints
            };

            // Bring the spans back into document-space
            for lint in &mut chunk_results {
                lint.span.push_by(chunk_span.start);
            }

            results.append(&mut chunk_results);
        }

        results
    }

    fn description(&self) -> &str {
        "A collection of linters that can be run as one."
    }
}

#[cfg(test)]
mod tests {
    use std::sync::Arc;

    use crate::{Dialect, Document, FstDictionary, MutableDictionary, linting::Linter};

    use super::LintGroup;

    #[test]
    fn can_get_all_descriptions() {
        let group =
            LintGroup::new_curated(Arc::new(MutableDictionary::default()), Dialect::American);
        group.all_descriptions();
    }

    #[test]
    fn can_get_all_descriptions_as_html() {
        let group =
            LintGroup::new_curated(Arc::new(MutableDictionary::default()), Dialect::American);
        group.all_descriptions_html();
    }

    #[test]
    fn lint_descriptions_are_clean() {
        let mut group = LintGroup::new_curated(FstDictionary::curated(), Dialect::American);
        let pairs: Vec<_> = group
            .all_descriptions()
            .into_iter()
            .map(|(a, b)| (a.to_string(), b.to_string()))
            .collect();

        for (key, value) in pairs {
            let doc = Document::new_markdown_default_curated(&value);
            eprintln!("{key}: {value}");

            if !group.lint(&doc).is_empty() {
                dbg!(&group.lint(&doc));
                panic!();
            }
        }
    }
}<|MERGE_RESOLUTION|>--- conflicted
+++ resolved
@@ -398,11 +398,7 @@
         insert_struct_rule!(Spaces, true);
         insert_struct_rule!(SpelledNumbers, false);
         insert_pattern_rule!(ThatWhich, true);
-<<<<<<< HEAD
-        insert_struct_rule!(TheHowWhy, true);
-=======
         insert_pattern_rule!(TheHowWhy, true);
->>>>>>> 5c143636
         insert_struct_rule!(TheMy, true);
         insert_pattern_rule!(ThenThan, true);
         insert_struct_rule!(ThrowRubbish, true);
