use std::collections::BTreeMap;
use std::hash::Hash;
use std::hash::{BuildHasher, Hasher};
use std::mem;
use std::num::NonZero;
use std::sync::Arc;

use cached::proc_macro::cached;
use foldhash::quality::RandomState;
use hashbrown::HashMap;
use lru::LruCache;
use serde::{Deserialize, Serialize};

use super::adjective_of_a::AdjectiveOfA;
use super::an_a::AnA;
use super::avoid_curses::AvoidCurses;
use super::back_in_the_day::BackInTheDay;
use super::boring_words::BoringWords;
use super::capitalize_personal_pronouns::CapitalizePersonalPronouns;
use super::chock_full::ChockFull;
use super::comma_fixes::CommaFixes;
use super::compound_nouns::CompoundNouns;
use super::confident::Confident;
use super::correct_number_suffix::CorrectNumberSuffix;
use super::despite_of::DespiteOf;
use super::dot_initialisms::DotInitialisms;
use super::ellipsis_length::EllipsisLength;
use super::expand_time_shorthands::ExpandTimeShorthands;
use super::for_noun::ForNoun;
use super::hedging::Hedging;
use super::hereby::Hereby;
use super::hop_hope::HopHope;
use super::hyphenate_number_day::HyphenateNumberDay;
use super::inflected_verb_after_to::InflectedVerbAfterTo;
use super::left_right_hand::LeftRightHand;
use super::lets_confusion::LetsConfusion;
use super::likewise::Likewise;
use super::linking_verbs::LinkingVerbs;
use super::long_sentences::LongSentences;
use super::matcher::Matcher;
use super::merge_words::MergeWords;
use super::modal_of::ModalOf;
use super::multiple_sequential_pronouns::MultipleSequentialPronouns;
use super::nobody::Nobody;
use super::number_suffix_capitalization::NumberSuffixCapitalization;
use super::out_of_date::OutOfDate;
use super::oxymorons::Oxymorons;
use super::pattern_linter::run_on_chunk;
use super::phrasal_verb_as_compound_noun::PhrasalVerbAsCompoundNoun;
use super::pique_interest::PiqueInterest;
use super::plural_conjugate::PluralConjugate;
use super::possessive_your::PossessiveYour;
use super::pronoun_contraction::PronounContraction;
use super::proper_noun_capitalization_linters;
use super::repeated_words::RepeatedWords;
use super::sentence_capitalization::SentenceCapitalization;
use super::somewhat_something::SomewhatSomething;
use super::spaces::Spaces;
use super::spell_check::SpellCheck;
use super::spelled_numbers::SpelledNumbers;
use super::terminating_conjunctions::TerminatingConjunctions;
use super::that_which::ThatWhich;
use super::then_than::ThenThan;
use super::unclosed_quotes::UnclosedQuotes;
use super::use_genitive::UseGenitive;
use super::was_aloud::WasAloud;
use super::whereas::Whereas;
use super::wordpress_dotcom::WordPressDotcom;
use super::wrong_quotes::WrongQuotes;
use super::{CurrencyPlacement, Linter, NoOxfordComma, OxfordComma};
use super::{Lint, PatternLinter};
use crate::linting::{closed_compounds, phrase_corrections};
use crate::{CharString, Dialect, Document, TokenStringExt};
use crate::{Dictionary, MutableDictionary};

#[derive(Debug, Serialize, Deserialize, Default, Clone, PartialEq, Eq)]
#[serde(transparent)]
pub struct LintGroupConfig {
    /// A `BTreeMap` so that the config has a stable ordering when written to disk.
    inner: BTreeMap<String, Option<bool>>,
}

#[cached]
fn curated_config() -> LintGroupConfig {
    // The Dictionary and Dialect do not matter, we're just after the config.
    let group = LintGroup::new_curated(MutableDictionary::new().into(), Dialect::American);
    group.config
}

impl LintGroupConfig {
    pub fn set_rule_enabled(&mut self, key: impl ToString, val: bool) {
        self.inner.insert(key.to_string(), Some(val));
    }

    /// Remove any configuration attached to a rule.
    /// This allows it to assume its default (curated) state.
    pub fn unset_rule_enabled(&mut self, key: impl AsRef<str>) {
        self.inner.remove(key.as_ref());
    }

    pub fn set_rule_enabled_if_unset(&mut self, key: impl AsRef<str>, val: bool) {
        if !self.inner.contains_key(key.as_ref()) {
            self.set_rule_enabled(key.as_ref().to_string(), val);
        }
    }

    pub fn is_rule_enabled(&self, key: &str) -> bool {
        self.inner.get(key).cloned().flatten().unwrap_or(false)
    }

    /// Clear all config options.
    /// This will reset them all to disabled.
    pub fn clear(&mut self) {
        for val in self.inner.values_mut() {
            *val = None
        }
    }

    /// Merge the contents of another [`LintGroupConfig`] into this one.
    /// The other config will be left empty after this operation.
    ///
    /// Conflicting keys will be overridden by the value in the other group.
    pub fn merge_from(&mut self, other: &mut LintGroupConfig) {
        for (key, val) in other.inner.iter() {
            if val.is_none() {
                continue;
            }

            self.inner.insert(key.to_string(), *val);
        }

        other.clear();
    }

    /// Fill the group with the values for the curated lint group.
    pub fn fill_with_curated(&mut self) {
        let mut temp = Self::new_curated();
        mem::swap(self, &mut temp);
        self.merge_from(&mut temp);
    }

    pub fn new_curated() -> Self {
        curated_config()
    }
}

impl Hash for LintGroupConfig {
    fn hash<H: Hasher>(&self, hasher: &mut H) {
        for (key, value) in &self.inner {
            hasher.write(key.as_bytes());
            if let Some(value) = value {
                hasher.write_u8(1);
                hasher.write_u8(*value as u8);
            } else {
                // Do it twice so we fill the same number of bytes as the other branch.
                hasher.write_u8(0);
                hasher.write_u8(0);
            }
        }
    }
}

pub struct LintGroup {
    pub config: LintGroupConfig,
    /// We use a binary map here so the ordering is stable.
    linters: BTreeMap<String, Box<dyn Linter>>,
    /// We use a binary map here so the ordering is stable.
    pattern_linters: BTreeMap<String, Box<dyn PatternLinter>>,
    /// Since [`PatternLinter`]s operate on a chunk-basis, we can store a
    /// mapping of `Chunk -> Lint` and only re-run the pattern linters
    /// when a chunk changes.
    ///
    /// Since the pattern linter results also depend on the config, we hash it and pass it as part
    /// of the key.
    chunk_pattern_cache: LruCache<(CharString, u64), Vec<Lint>>,
    hasher_builder: RandomState,
}

impl LintGroup {
    pub fn empty() -> Self {
        Self {
            config: LintGroupConfig::default(),
            linters: BTreeMap::new(),
            pattern_linters: BTreeMap::new(),
            chunk_pattern_cache: LruCache::new(NonZero::new(10000).unwrap()),
            hasher_builder: RandomState::default(),
        }
    }

    /// Check if the group already contains a linter with a given name.
    pub fn contains_key(&self, name: impl AsRef<str>) -> bool {
        self.linters.contains_key(name.as_ref()) || self.pattern_linters.contains_key(name.as_ref())
    }

    /// Add a [`Linter`] to the group, returning whether the operation was successful.
    /// If it returns `false`, it is because a linter with that key already existed in the group.
    pub fn add(&mut self, name: impl AsRef<str>, linter: Box<dyn Linter>) -> bool {
        if self.contains_key(&name) {
            false
        } else {
            self.linters.insert(name.as_ref().to_string(), linter);
            true
        }
    }

    /// Add a [`PatternLinter`] to the group, returning whether the operation was successful.
    /// If it returns `false`, it is because a linter with that key already existed in the group.
    ///
    /// This function is not significantly different from [`Self::add`], but allows us to take
    /// advantage of some properties of [`PatternLinter`]s for cache optimization.
    pub fn add_pattern_linter(
        &mut self,
        name: impl AsRef<str>,
        linter: Box<dyn PatternLinter>,
    ) -> bool {
        if self.contains_key(&name) {
            false
        } else {
            self.pattern_linters
                .insert(name.as_ref().to_string(), linter);
            true
        }
    }

    /// Merge the contents of another [`LintGroup`] into this one.
    /// The other lint group will be left empty after this operation.
    pub fn merge_from(&mut self, other: &mut LintGroup) {
        self.config.merge_from(&mut other.config);

        let other_linters = std::mem::take(&mut other.linters);
        self.linters.extend(other_linters);

        let other_pattern_linters = std::mem::take(&mut other.pattern_linters);
        self.pattern_linters.extend(other_pattern_linters);
    }

    pub fn iter_keys(&self) -> impl Iterator<Item = &str> {
        self.linters
            .keys()
            .chain(self.pattern_linters.keys())
            .map(|v| v.as_str())
    }

    /// Set all contained rules to a specific value.
    /// Passing `None` will unset that rule, allowing it to assume its default state.
    pub fn set_all_rules_to(&mut self, enabled: Option<bool>) {
        let keys = self.iter_keys().map(|v| v.to_string()).collect::<Vec<_>>();

        for key in keys {
            match enabled {
                Some(v) => self.config.set_rule_enabled(key, v),
                None => self.config.unset_rule_enabled(key),
            }
        }
    }

    pub fn all_descriptions(&self) -> HashMap<&str, &str> {
        self.linters
            .iter()
            .map(|(key, value)| (key.as_str(), value.description()))
            .chain(
                self.pattern_linters
                    .iter()
                    .map(|(key, value)| (key.as_str(), PatternLinter::description(value))),
            )
            .collect()
    }

    /// Swap out [`Self::config`] with another [`LintGroupConfig`].
    pub fn with_lint_config(mut self, config: LintGroupConfig) -> Self {
        self.config = config;
        self
    }

    pub fn new_curated(dictionary: Arc<impl Dictionary + 'static>, dialect: Dialect) -> Self {
        let mut out = Self::empty();

        macro_rules! insert_struct_rule {
            ($rule:ident, $default_config:expr) => {
                out.add(stringify!($rule), Box::new($rule::default()));
                out.config
                    .set_rule_enabled(stringify!($rule), $default_config);
            };
        }

        macro_rules! insert_pattern_rule {
            ($rule:ident, $default_config:expr) => {
                out.add_pattern_linter(stringify!($rule), Box::new($rule::default()));
                out.config
                    .set_rule_enabled(stringify!($rule), $default_config);
            };
        }

        out.merge_from(&mut phrase_corrections::lint_group());
        out.merge_from(&mut proper_noun_capitalization_linters::lint_group(
            dictionary.clone(),
        ));
        out.merge_from(&mut closed_compounds::lint_group());

        // Add all the more complex rules to the group.
        insert_struct_rule!(AdjectiveOfA, true);
        insert_struct_rule!(AnA, true);
        insert_struct_rule!(AvoidCurses, true);
        insert_pattern_rule!(BackInTheDay, true);
        insert_pattern_rule!(BoringWords, false);
        insert_struct_rule!(CapitalizePersonalPronouns, true);
        insert_pattern_rule!(ChockFull, true);
        insert_struct_rule!(CompoundNouns, true);
        insert_pattern_rule!(Confident, true);
        insert_struct_rule!(CorrectNumberSuffix, true);
        insert_struct_rule!(CurrencyPlacement, true);
        insert_pattern_rule!(DespiteOf, true);
        insert_pattern_rule!(DotInitialisms, true);
        insert_struct_rule!(EllipsisLength, true);
        insert_pattern_rule!(ExpandTimeShorthands, true);
        insert_pattern_rule!(Hedging, true);
        insert_pattern_rule!(Hereby, true);
        insert_struct_rule!(HopHope, true);
        insert_pattern_rule!(HyphenateNumberDay, true);
        insert_pattern_rule!(LeftRightHand, true);
        insert_struct_rule!(LetsConfusion, true);
        insert_pattern_rule!(Likewise, true);
        insert_struct_rule!(LinkingVerbs, false);
        insert_struct_rule!(LongSentences, true);
        insert_struct_rule!(Matcher, true);
<<<<<<< HEAD
=======
        insert_struct_rule!(CorrectNumberSuffix, true);
        insert_struct_rule!(NumberSuffixCapitalization, true);
        insert_pattern_rule!(MultipleSequentialPronouns, true);
        insert_struct_rule!(LinkingVerbs, false);
        insert_struct_rule!(AvoidCurses, true);
        insert_pattern_rule!(TerminatingConjunctions, true);
        insert_struct_rule!(EllipsisLength, true);
        insert_struct_rule!(CommaFixes, true);
        insert_pattern_rule!(DotInitialisms, true);
        insert_pattern_rule!(BoringWords, false);
        insert_pattern_rule!(UseGenitive, false);
        insert_pattern_rule!(ThatWhich, true);
        insert_struct_rule!(CapitalizePersonalPronouns, true);
>>>>>>> 8d07ef71
        insert_struct_rule!(MergeWords, true);
        insert_pattern_rule!(ModalOf, true);
        insert_pattern_rule!(Nobody, true);
        insert_pattern_rule!(MultipleSequentialPronouns, true);
        insert_struct_rule!(NoOxfordComma, false);
        insert_struct_rule!(NumberSuffixCapitalization, true);
        insert_pattern_rule!(OutOfDate, true);
        insert_struct_rule!(OxfordComma, true);
        insert_pattern_rule!(Oxymorons, true);
        insert_struct_rule!(PhrasalVerbAsCompoundNoun, true);
        insert_pattern_rule!(PiqueInterest, true);
        insert_pattern_rule!(PluralConjugate, false);
        insert_pattern_rule!(PossessiveYour, true);
        insert_struct_rule!(PronounContraction, true);
        insert_struct_rule!(RepeatedWords, true);
        insert_struct_rule!(SentenceCapitalization, true);
        insert_pattern_rule!(SomewhatSomething, true);
<<<<<<< HEAD
        insert_struct_rule!(Spaces, true);
        insert_struct_rule!(SpelledNumbers, false);
        insert_pattern_rule!(TerminatingConjunctions, true);
        insert_pattern_rule!(ThatWhich, true);
        insert_pattern_rule!(ThenThan, true);
        insert_struct_rule!(UnclosedQuotes, true);
        insert_pattern_rule!(UseGenitive, false);
        insert_pattern_rule!(WasAloud, true);
        insert_pattern_rule!(Whereas, true);
        insert_struct_rule!(WordPressDotcom, true);
        insert_struct_rule!(WrongQuotes, false);
=======
        insert_struct_rule!(LetsConfusion, true);
        insert_pattern_rule!(DespiteOf, true);
        insert_pattern_rule!(ChockFull, true);
        insert_pattern_rule!(Confident, true);
        insert_pattern_rule!(Oxymorons, true);
        insert_pattern_rule!(Hedging, true);
        insert_pattern_rule!(ExpandTimeShorthands, true);
        insert_pattern_rule!(ModalOf, true);
        insert_pattern_rule!(ForNoun, true);
>>>>>>> 8d07ef71

        out.add(
            "SpellCheck",
            Box::new(SpellCheck::new(dictionary.clone(), dialect)),
        );
        out.config.set_rule_enabled("SpellCheck", true);

        out.add(
            "InflectedVerbAfterTo",
            Box::new(InflectedVerbAfterTo::new(dictionary.clone(), dialect)),
        );
        out.config.set_rule_enabled("InflectedVerbAfterTo", true);

        out
    }

    /// Create a new curated group with all config values cleared out.
    pub fn new_curated_empty_config(
        dictionary: Arc<impl Dictionary + 'static>,
        dialect: Dialect,
    ) -> Self {
        let mut group = Self::new_curated(dictionary, dialect);
        group.config.clear();
        group
    }
}

impl Default for LintGroup {
    fn default() -> Self {
        Self::empty()
    }
}

impl Linter for LintGroup {
    fn lint(&mut self, document: &Document) -> Vec<Lint> {
        let mut results = Vec::new();

        // Normal linters
        for (key, linter) in &mut self.linters {
            if self.config.is_rule_enabled(key) {
                results.extend(linter.lint(document));
            }
        }

        // Pattern linters
        for chunk in document.iter_chunks() {
            let Some(chunk_span) = chunk.span() else {
                continue;
            };

            let chunk_chars = document.get_span_content(&chunk_span);
            let config_hash = self.hasher_builder.hash_one(&self.config);
            let key = (chunk_chars.into(), config_hash);

            let mut chunk_results = if let Some(hit) = self.chunk_pattern_cache.get(&key) {
                hit.clone()
            } else {
                let mut pattern_lints = Vec::new();

                for (key, linter) in &mut self.pattern_linters {
                    if self.config.is_rule_enabled(key) {
                        pattern_lints.extend(run_on_chunk(linter, chunk, document.get_source()));
                    }
                }

                // Make the spans relative to the chunk start
                for lint in &mut pattern_lints {
                    lint.span.pull_by(chunk_span.start);
                }

                self.chunk_pattern_cache.put(key, pattern_lints.clone());
                pattern_lints
            };

            // Bring the spans back into document-space
            for lint in &mut chunk_results {
                lint.span.push_by(chunk_span.start);
            }

            results.append(&mut chunk_results);
        }

        results
    }

    fn description(&self) -> &str {
        "A collection of linters that can be run as one."
    }
}

#[cfg(test)]
mod tests {
    use std::sync::Arc;

    use crate::{Dialect, Document, FstDictionary, MutableDictionary, linting::Linter};

    use super::LintGroup;

    #[test]
    fn can_get_all_descriptions() {
        let group =
            LintGroup::new_curated(Arc::new(MutableDictionary::default()), Dialect::American);
        group.all_descriptions();
    }

    #[test]
    fn lint_descriptions_are_clean() {
        let mut group = LintGroup::new_curated(FstDictionary::curated(), Dialect::American);
        let pairs: Vec<_> = group
            .all_descriptions()
            .into_iter()
            .map(|(a, b)| (a.to_string(), b.to_string()))
            .collect();

        for (key, value) in pairs {
            let doc = Document::new_markdown_default_curated(&value);
            eprintln!("{key}: {value}");

            if !group.lint(&doc).is_empty() {
                dbg!(&group.lint(&doc));
                panic!();
            }
        }
    }
}<|MERGE_RESOLUTION|>--- conflicted
+++ resolved
@@ -18,7 +18,6 @@
 use super::boring_words::BoringWords;
 use super::capitalize_personal_pronouns::CapitalizePersonalPronouns;
 use super::chock_full::ChockFull;
-use super::comma_fixes::CommaFixes;
 use super::compound_nouns::CompoundNouns;
 use super::confident::Confident;
 use super::correct_number_suffix::CorrectNumberSuffix;
@@ -313,6 +312,7 @@
         insert_pattern_rule!(DotInitialisms, true);
         insert_struct_rule!(EllipsisLength, true);
         insert_pattern_rule!(ExpandTimeShorthands, true);
+        insert_pattern_rule!(ForNoun, true);
         insert_pattern_rule!(Hedging, true);
         insert_pattern_rule!(Hereby, true);
         insert_struct_rule!(HopHope, true);
@@ -323,22 +323,6 @@
         insert_struct_rule!(LinkingVerbs, false);
         insert_struct_rule!(LongSentences, true);
         insert_struct_rule!(Matcher, true);
-<<<<<<< HEAD
-=======
-        insert_struct_rule!(CorrectNumberSuffix, true);
-        insert_struct_rule!(NumberSuffixCapitalization, true);
-        insert_pattern_rule!(MultipleSequentialPronouns, true);
-        insert_struct_rule!(LinkingVerbs, false);
-        insert_struct_rule!(AvoidCurses, true);
-        insert_pattern_rule!(TerminatingConjunctions, true);
-        insert_struct_rule!(EllipsisLength, true);
-        insert_struct_rule!(CommaFixes, true);
-        insert_pattern_rule!(DotInitialisms, true);
-        insert_pattern_rule!(BoringWords, false);
-        insert_pattern_rule!(UseGenitive, false);
-        insert_pattern_rule!(ThatWhich, true);
-        insert_struct_rule!(CapitalizePersonalPronouns, true);
->>>>>>> 8d07ef71
         insert_struct_rule!(MergeWords, true);
         insert_pattern_rule!(ModalOf, true);
         insert_pattern_rule!(Nobody, true);
@@ -356,7 +340,6 @@
         insert_struct_rule!(RepeatedWords, true);
         insert_struct_rule!(SentenceCapitalization, true);
         insert_pattern_rule!(SomewhatSomething, true);
-<<<<<<< HEAD
         insert_struct_rule!(Spaces, true);
         insert_struct_rule!(SpelledNumbers, false);
         insert_pattern_rule!(TerminatingConjunctions, true);
@@ -368,17 +351,6 @@
         insert_pattern_rule!(Whereas, true);
         insert_struct_rule!(WordPressDotcom, true);
         insert_struct_rule!(WrongQuotes, false);
-=======
-        insert_struct_rule!(LetsConfusion, true);
-        insert_pattern_rule!(DespiteOf, true);
-        insert_pattern_rule!(ChockFull, true);
-        insert_pattern_rule!(Confident, true);
-        insert_pattern_rule!(Oxymorons, true);
-        insert_pattern_rule!(Hedging, true);
-        insert_pattern_rule!(ExpandTimeShorthands, true);
-        insert_pattern_rule!(ModalOf, true);
-        insert_pattern_rule!(ForNoun, true);
->>>>>>> 8d07ef71
 
         out.add(
             "SpellCheck",
