--- conflicted
+++ resolved
@@ -161,11 +161,8 @@
 use super::shoot_oneself_in_the_foot::ShootOneselfInTheFoot;
 use super::simple_past_to_past_participle::SimplePastToPastParticiple;
 use super::since_duration::SinceDuration;
-<<<<<<< HEAD
+use super::single_be::SingleBe;
 use super::sneaked_snuck::SneakedSnuck;
-=======
-use super::single_be::SingleBe;
->>>>>>> 552aa079
 use super::some_without_article::SomeWithoutArticle;
 use super::something_is::SomethingIs;
 use super::somewhat_something::SomewhatSomething;
@@ -635,11 +632,8 @@
         insert_expr_rule!(ShootOneselfInTheFoot, true);
         insert_expr_rule!(SimplePastToPastParticiple, true);
         insert_expr_rule!(SinceDuration, true);
-<<<<<<< HEAD
+        insert_expr_rule!(SingleBe, true);
         // insert_struct_rule!(SneakedSnuck, true);
-=======
-        insert_expr_rule!(SingleBe, true);
->>>>>>> 552aa079
         insert_expr_rule!(SomeWithoutArticle, true);
         insert_expr_rule!(SomethingIs, true);
         insert_expr_rule!(SomewhatSomething, true);
