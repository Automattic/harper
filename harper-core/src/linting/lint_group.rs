--- conflicted
+++ resolved
@@ -478,13 +478,11 @@
         );
         out.config.set_rule_enabled("SentenceCapitalization", true);
 
-<<<<<<< HEAD
         out.add("PossessiveNoun", PossessiveNoun::new(dictionary.clone()));
         out.config.set_rule_enabled("PossessiveNoun", true);
-=======
+
         out.add("Regionalisms", Regionalisms::new(dialect));
         out.config.set_rule_enabled("Regionalisms", true);
->>>>>>> bb84be83
 
         out
     }
