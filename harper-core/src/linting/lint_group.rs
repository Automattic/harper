--- conflicted
+++ resolved
@@ -94,11 +94,8 @@
 use super::proper_noun_capitalization_linters;
 use super::punctuation_clusters::PunctuationClusters;
 use super::quantifier_needs_of::QuantifierNeedsOf;
-<<<<<<< HEAD
+use super::quite_quiet::QuiteQuiet;
 use super::reach_out::ReachOut;
-=======
-use super::quite_quiet::QuiteQuiet;
->>>>>>> 6eb40c4c
 use super::redundant_additive_adverbs::RedundantAdditiveAdverbs;
 use super::regionalisms::Regionalisms;
 use super::repeated_words::RepeatedWords;
@@ -490,11 +487,8 @@
         insert_struct_rule!(PronounKnew, true);
         insert_struct_rule!(PunctuationClusters, true);
         insert_expr_rule!(QuantifierNeedsOf, true);
-<<<<<<< HEAD
+        insert_expr_rule!(QuiteQuiet, true);
         insert_expr_rule!(ReachOut, true);
-=======
-        insert_expr_rule!(QuiteQuiet, true);
->>>>>>> 6eb40c4c
         insert_expr_rule!(RedundantAdditiveAdverbs, true);
         insert_struct_rule!(RepeatedWords, true);
         insert_struct_rule!(SaveToSafe, true);
