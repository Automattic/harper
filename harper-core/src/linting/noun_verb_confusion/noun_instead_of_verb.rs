--- conflicted
+++ resolved
@@ -1,11 +1,7 @@
 use crate::expr::{Expr, FirstMatchOf, LongestMatchOf, MatchInfo, SequenceExpr};
 use crate::linting::{ExprLinter, Lint, LintKind, Suggestion};
-<<<<<<< HEAD
-use crate::{Lrc, patterns::WordSet};
-=======
-use crate::patterns::Word;
-use crate::{CharStringExt, Lrc, Token, patterns::WordSet};
->>>>>>> 90234093
+use crate::patterns::{Word, WordSet};
+use crate::{CharStringExt, Lrc};
 
 use super::NOUN_VERB_PAIRS;
 
@@ -93,14 +89,10 @@
         self.expr.as_ref()
     }
 
-<<<<<<< HEAD
     fn match_to_lint(&self, match_info: MatchInfo<'_>, src: &[char]) -> Option<Lint> {
         let toks = match_info.matched_tokens;
-=======
-    fn match_to_lint(&self, toks: &[Token], src: &[char]) -> Option<Lint> {
         let prev_tok = &toks[0];
 
->>>>>>> 90234093
         // If we have the next word token, try to rule out compound nouns
         if toks.len() > 4 {
             let following_tok = &toks[4];
