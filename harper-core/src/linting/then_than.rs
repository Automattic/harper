--- conflicted
+++ resolved
@@ -1,16 +1,5 @@
 use super::{ExprLinter, Lint, LintKind};
-<<<<<<< HEAD
-use crate::Token;
-use crate::TokenKind;
-use crate::expr::All;
-use crate::expr::Expr;
-use crate::expr::FirstMatchOf;
-use crate::expr::MatchInfo;
-use crate::expr::OwnedExprExt;
-use crate::expr::SequenceExpr;
-=======
-use crate::expr::{All, Expr, FirstMatchOf, FixedPhrase, SequenceExpr};
->>>>>>> 7e6aec91
+use crate::expr::{All, Expr, FirstMatchOf, FixedPhrase, MatchInfo, SequenceExpr};
 use crate::linting::Suggestion;
 use crate::patterns::{Invert, Word, WordSet};
 use crate::{CharStringExt, Token, TokenKind};
@@ -83,14 +72,9 @@
     fn expr(&self) -> &dyn Expr {
         self.expr.as_ref()
     }
-<<<<<<< HEAD
+
     fn match_to_lint(&self, match_info: MatchInfo<'_>, source: &[char]) -> Option<Lint> {
         let matched_tokens = match_info.matched_tokens;
-        // For both "stupider then X" and "more stupid then X", "then" is 3rd last token.
-        let span = matched_tokens[matched_tokens.len() - 3].span;
-=======
-
-    fn match_to_lint(&self, matched_tokens: &[Token], source: &[char]) -> Option<Lint> {
         let mut thans_and_thens = matched_tokens.iter().filter(|tok| {
             tok.span
                 .get_content(source)
@@ -103,7 +87,6 @@
             _ => return None,
         };
 
->>>>>>> 7e6aec91
         let offending_text = span.get_content(source);
 
         let new_text = if offending_text.eq_ignore_ascii_case_chars(&['t', 'h', 'e', 'n']) {
