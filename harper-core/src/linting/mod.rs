--- conflicted
+++ resolved
@@ -20,11 +20,8 @@
 mod despite_of;
 mod dot_initialisms;
 mod ellipsis_length;
-<<<<<<< HEAD
+mod else_possessive;
 mod everyday;
-=======
-mod else_possessive;
->>>>>>> 601f16a2
 mod expand_time_shorthands;
 mod first_aid_kit;
 mod for_noun;
