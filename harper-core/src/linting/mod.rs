--- conflicted
+++ resolved
@@ -88,11 +88,8 @@
 mod the_how_why;
 mod the_my;
 mod then_than;
-<<<<<<< HEAD
+mod throw_rubbish;
 mod touristic;
-=======
-mod throw_rubbish;
->>>>>>> ead504e9
 mod unclosed_quotes;
 mod use_genitive;
 mod was_aloud;
@@ -175,11 +172,8 @@
 pub use the_how_why::TheHowWhy;
 pub use the_my::TheMy;
 pub use then_than::ThenThan;
-<<<<<<< HEAD
+pub use throw_rubbish::ThrowRubbish;
 pub use touristic::Touristic;
-=======
-pub use throw_rubbish::ThrowRubbish;
->>>>>>> ead504e9
 pub use unclosed_quotes::UnclosedQuotes;
 pub use use_genitive::UseGenitive;
 pub use was_aloud::WasAloud;
@@ -337,6 +331,9 @@
         }
     }
 
+    /// Asserts both that the given text matches the expected good suggestions and that none of the
+    /// suggestions are in the bad suggestions list.
+    #[track_caller]
     pub fn assert_good_and_bad_suggestions(
         text: &str,
         mut linter: impl Linter,
