--- conflicted
+++ resolved
@@ -1129,7 +1129,6 @@
             "A more vivid adjective would better convey intense hunger.",
             "Encourages vivid writing by suggesting `starving` instead of weaker expressions like `very hungry.`"
         ),
-<<<<<<< HEAD
         "WhatItLooksLike" => (
             ["how it looks like", "how it look like", "how it look's like"],
             ["how it looks", "what it looks like"],
@@ -1153,7 +1152,7 @@
             ["how she looks", "what she looks like"],
             "Don't use both `how` and `like` together to express similarity.",
             "Corrects `how ... looks like` to `how ... looks` or `what ... looks like`."
-=======
+        ),
         "ThereIsAny" => (
             ["there any"],
             ["there is any"],
@@ -1207,7 +1206,6 @@
             ["once in a while"],
             "The correct idiom is `once in a while`.",
             "Corrects `once a while`, which requires the word `in`."
->>>>>>> b1012f1f
         ),
     });
 
@@ -2453,24 +2451,24 @@
     }
 
     #[test]
-<<<<<<< HEAD
     fn correct_how_it_looks_like_1() {
         assert_suggestion_result(
             "And here is how it looks like: As you can see, there is no real difference in the diagram itself.",
             lint_group(),
             "And here is how it looks: As you can see, there is no real difference in the diagram itself.",
-=======
+        );
+    }
+
+    #[test]
     fn correct_last_ditched() {
         assert_suggestion_result(
             "I was actually just trying that as a last ditched attempt to get it working, previously those ...",
             lint_group(),
             "I was actually just trying that as a last-ditch attempt to get it working, previously those ...",
->>>>>>> b1012f1f
-        );
-    }
-
-    #[test]
-<<<<<<< HEAD
+        );
+    }
+
+    #[test]
     fn correct_how_it_looks_like_2() {
         assert_nth_suggestion_result(
             "This is how it looks like when run from Windows PowerShell or Cmd: image.",
@@ -2486,153 +2484,163 @@
             "This is a sample project illustrating a demo of how to use the new Material 3 components and how they look like.",
             lint_group(),
             "This is a sample project illustrating a demo of how to use the new Material 3 components and how they look.",
-=======
+        );
+    }
+
+    #[test]
     fn corrects_invested_into() {
         assert_suggestion_result(
             "it's all automatically invested into a collection of loans that match the criteria that ...",
             lint_group(),
             "it's all automatically invested in a collection of loans that match the criteria that ...",
->>>>>>> b1012f1f
-        );
-    }
-
-    #[test]
-<<<<<<< HEAD
+        );
+    }
+
+    #[test]
     fn correct_how_they_look_like_2() {
         assert_nth_suggestion_result(
             "So for now I'll just leave this issue here of how they look like in the XLSX",
             lint_group(),
             "So for now I'll just leave this issue here of what they look like in the XLSX",
             1,
-=======
+        );
+    }
+
+    #[test]
+    fn correct_how_they_looks_like_1() {
+        assert_suggestion_result(
+            "Here I demonstrate how disney works and how they looks like Don't miss to give me a star.",
+            lint_group(),
+            "Here I demonstrate how disney works and how they look Don't miss to give me a star.",
+        );
+    }
+
+    #[test]
     fn correct_last_ditch_space() {
         assert_suggestion_result(
             "There are unique use cases and is meant to be a last ditch option.",
             lint_group(),
             "There are unique use cases and is meant to be a last-ditch option.",
->>>>>>> b1012f1f
-        );
-    }
-
-    #[test]
-<<<<<<< HEAD
-    fn correct_how_they_looks_like_1() {
-        assert_suggestion_result(
-            "Here I demonstrate how disney works and how they looks like Don't miss to give me a star.",
-            lint_group(),
-            "Here I demonstrate how disney works and how they look Don't miss to give me a star.",
-=======
-    fn corrects_invest_into() {
-        assert_suggestion_result(
-            "which represents the amount of money they want to invest into a particular deal.",
-            lint_group(),
-            "which represents the amount of money they want to invest in a particular deal.",
->>>>>>> b1012f1f
-        );
-    }
-
-    #[test]
-<<<<<<< HEAD
+        );
+    }
+
+    #[test]
     fn correct_how_they_looks_like_2() {
         assert_nth_suggestion_result(
             "You can check how they looks like on Android app by this command:",
             lint_group(),
             "You can check what they look like on Android app by this command:",
             1,
-=======
-    fn corrects_investing_into() {
-        assert_suggestion_result(
-            "Taking dividends in cash (rather than automatically re-investing into the originating fund) can help alleviate the need for rebalancing.",
-            lint_group(),
-            "Taking dividends in cash (rather than automatically re-investing in the originating fund) can help alleviate the need for rebalancing.",
->>>>>>> b1012f1f
-        );
-    }
-
-    #[test]
-<<<<<<< HEAD
+        );
+    }
+
+    #[test]
     fn correct_how_she_looks_like_1() {
         assert_suggestion_result(
             "You all know how she looks like.",
             lint_group(),
             "You all know how she looks.",
-=======
-    fn corrects_invests_into() {
-        assert_suggestion_result(
-            "If a user invests into the protocol first using USDC but afterward changing to DAI, ...",
-            lint_group(),
-            "If a user invests in the protocol first using USDC but afterward changing to DAI, ...",
->>>>>>> b1012f1f
-        );
-    }
-
-    #[test]
-<<<<<<< HEAD
+        );
+    }
+
+    #[test]
+    fn corrects_invest_into() {
+        assert_suggestion_result(
+            "which represents the amount of money they want to invest into a particular deal.",
+            lint_group(),
+            "which represents the amount of money they want to invest in a particular deal.",
+        );
+    }
+
+    #[test]
     fn correct_how_he_looks_like_2() {
         assert_nth_suggestion_result(
             "Here's how he looks like, when he's supposed to just look like his old fatui design.",
             lint_group(),
             "Here's what he looks like, when he's supposed to just look like his old fatui design.",
             1,
-=======
-    fn corrects_as_keyboards_aswell() {
-        assert_suggestion_result(
-            "Tool to read physical joystick devices, keyboards aswell, and create virtual joystick devices and output keyboard presses on a Linux system.",
-            lint_group(),
-            "Tool to read physical joystick devices, keyboards as well, and create virtual joystick devices and output keyboard presses on a Linux system.",
->>>>>>> b1012f1f
-        );
-    }
-
-    #[test]
-<<<<<<< HEAD
+        );
+    }
+
+    #[test]
     fn correct_how_it_look_like_1() {
         assert_suggestion_result(
             "And I don't mind how it look like, language code subpath or the last subpath as below.",
             lint_group(),
             "And I don't mind how it looks, language code subpath or the last subpath as below.",
-=======
-    fn corrects_aswell_as() {
-        assert_suggestion_result(
-            "When UseAcrylic is true in Focused aswell as Unfocused Apearance , changing enableUnfocusedAcrylic at runtime doesn't work",
-            lint_group(),
-            "When UseAcrylic is true in Focused as well as Unfocused Apearance , changing enableUnfocusedAcrylic at runtime doesn't work",
->>>>>>> b1012f1f
-        );
-    }
-
-    #[test]
-<<<<<<< HEAD
+        );
+    }
+
+    #[test]
+    fn corrects_investing_into() {
+        assert_suggestion_result(
+            "Taking dividends in cash (rather than automatically re-investing into the originating fund) can help alleviate the need for rebalancing.",
+            lint_group(),
+            "Taking dividends in cash (rather than automatically re-investing in the originating fund) can help alleviate the need for rebalancing.",
+        );
+    }
+
+    #[test]
     fn correct_how_it_look_like_2() {
         assert_nth_suggestion_result(
             "Here is how it look like in your browser:",
             lint_group(),
             "Here is what it looks like in your browser:",
             1,
-=======
+        );
+    }
+
+    #[test]
+    fn correct_how_it_looks_like_with_apostrophe() {
+        assert_suggestion_result(
+            "In the picture we can see how It look's like on worker desktop.",
+            lint_group(),
+            "In the picture we can see how It looks on worker desktop.",
+        );
+    }
+
+    #[test]
+    fn corrects_invests_into() {
+        assert_suggestion_result(
+            "If a user invests into the protocol first using USDC but afterward changing to DAI, ...",
+            lint_group(),
+            "If a user invests in the protocol first using USDC but afterward changing to DAI, ...",
+        );
+    }
+
+    #[test]
+    fn corrects_as_keyboards_aswell() {
+        assert_suggestion_result(
+            "Tool to read physical joystick devices, keyboards aswell, and create virtual joystick devices and output keyboard presses on a Linux system.",
+            lint_group(),
+            "Tool to read physical joystick devices, keyboards as well, and create virtual joystick devices and output keyboard presses on a Linux system.",
+        );
+    }
+
+    #[test]
+    fn corrects_aswell_as() {
+        assert_suggestion_result(
+            "When UseAcrylic is true in Focused aswell as Unfocused Apearance , changing enableUnfocusedAcrylic at runtime doesn't work",
+            lint_group(),
+            "When UseAcrylic is true in Focused as well as Unfocused Apearance , changing enableUnfocusedAcrylic at runtime doesn't work",
+        );
+    }
+
+    #[test]
     fn corrects_toml_aswell() {
         assert_suggestion_result(
             "format Cargo.toml aswell #5893 - rust-lang/rustfmt",
             lint_group(),
             "format Cargo.toml as well #5893 - rust-lang/rustfmt",
->>>>>>> b1012f1f
-        );
-    }
-
-    #[test]
-<<<<<<< HEAD
-    fn correct_how_it_looks_like_with_apostrophe() {
-        assert_suggestion_result(
-            "In the picture we can see how It look's like on worker desktop.",
-            lint_group(),
-            "In the picture we can see how It looks on worker desktop.",
-=======
+        );
+    }
+
+    #[test]
     fn corrects_once_a_while() {
         assert_suggestion_result(
             "For me it is a SMB mount I have on the client device that I sync only once a while for a backup into the cloud.",
             lint_group(),
             "For me it is a SMB mount I have on the client device that I sync only once in a while for a backup into the cloud.",
->>>>>>> b1012f1f
         );
     }
 }