--- conflicted
+++ resolved
@@ -1273,19 +1273,17 @@
             "This word has a more standard, more common synonym.",
             "Suggests the more standard and common synonym `brutality`."
         ),
-<<<<<<< HEAD
         "KindOf" => (
             ["kinda of"],
             ["kind of", "kinda"],
             "`Kinda` already means `kind of`, so `kinda of` is redundant.",
             "Corrects `kinda of` to `kind of`."
-=======
+        ),
         "PeaceOfMind" => (
             ["piece of mind"],
             ["peace of mind"],
             "The phrase is `peace of mind`, meaning `calm`. A `piece` is a `part` of something.",
             "Corrects `piece of mind` to `peace of mind`."
->>>>>>> 0143398c
         ),
     });
 
@@ -2791,20 +2789,20 @@
     }
 
     #[test]
-<<<<<<< HEAD
     fn corrects_kinda_of() {
         assert_suggestion_result(
             "Some kinda of Sync issue only with 0.79.1",
             lint_group(),
             "Some kind of Sync issue only with 0.79.1",
         );
-=======
+    }
+
+    #[test]
     fn corrects_piece_of_mind() {
         assert_suggestion_result(
             "A Discord bot that gives you piece of mind knowing you are free from obnoxious intrusions in a Discord Voice Channel",
             lint_group(),
             "A Discord bot that gives you peace of mind knowing you are free from obnoxious intrusions in a Discord Voice Channel",
         )
->>>>>>> 0143398c
     }
 }