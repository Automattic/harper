--- conflicted
+++ resolved
@@ -1278,19 +1278,17 @@
             "This word has a more standard, more common synonym.",
             "Suggests the more standard and common synonym `brutality`."
         ),
-<<<<<<< HEAD
         "KindOf" => (
             ["kinda of"],
             ["kind of", "kinda"],
             "`Kinda` already means `kind of`, so `kinda of` is redundant.",
             "Corrects `kinda of` to `kind of`."
-=======
+        ),
         "InNeedOf" => (
             ["in need for"],
             ["in need of"],
             "Use `in need of` for when something is required or necessary.",
             "Corrects `in need for` to `in need of`."
->>>>>>> c7abaa1b
         ),
         "PeaceOfMind" => (
             ["piece of mind"],
@@ -2808,19 +2806,20 @@
     }
 
     #[test]
-<<<<<<< HEAD
     fn corrects_kinda_of() {
         assert_suggestion_result(
             "Some kinda of Sync issue only with 0.79.1",
             lint_group(),
             "Some kind of Sync issue only with 0.79.1",
-=======
+        );
+    }
+
+    #[test]
     fn corrects_in_need_of() {
         assert_suggestion_result(
             "In need for a native control for map symbols (map legend) #5203.",
             lint_group(),
             "In need of a native control for map symbols (map legend) #5203.",
->>>>>>> c7abaa1b
         );
     }
 
