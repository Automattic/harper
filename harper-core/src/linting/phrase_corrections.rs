use super::{LintGroup, MapPhraseLinter};

/// Produce a [`LintGroup`] that looks for errors in common phrases.
/// Comes pre-configured with the recommended default settings.
pub fn lint_group() -> LintGroup {
    let mut group = LintGroup::default();

    macro_rules! add_exact_mappings {
        ($group:expr, {
            $($name:expr => ($input:expr, $corrections:expr, $hint:expr, $description:expr)),+ $(,)?
        }) => {
            $(
                $group.add_pattern_linter(
                    $name,
                    Box::new(
                        MapPhraseLinter::new_exact_phrases(
                            $input,
                            $corrections,
                            $hint,
                            $description
                        ),
                    ),
                );
            )+
        };
    }

    add_exact_mappings!(group, {
        // The name of the rule
        "ChangeTack" => (
            // The exact phrase(s) to look for.
            ["change tact", "change tacks", "change tacts"],
            // The corrections to provide.
            ["change tack"],
            // The message to be shown with the error.
            "Did you mean `change tack`? This idiom is commonly used to indicate a change in direction or approach.",
            // A description of the rule.
            "Locates errors in the idiom `to change tack` to convey the correct meaning of altering one's course or strategy."
        ),
        "ChangedTack" => (
            ["changed tact", "changed tacks", "changed tacts"],
            ["changed tack"],
            "Did you mean `changed tack`? This idiom is commonly used to indicate a change in direction or approach.",
            "Locates errors in the idiom `to change tack` to convey the correct meaning of altering one's course or strategy."
        ),
        "ChangesTack" => (
            ["changes tact", "changes tacks", "changes tacts"],
            ["changes tack"],
            "Did you mean `changes tack`? This idiom is commonly used to indicate a change in direction or approach.",
            "Locates errors in the idiom `to change tack` to convey the correct meaning of altering one's course or strategy."
        ),
        "ChangingTack" => (
            ["changing tact", "changing tacks", "changing tacts"],
            ["changing tack"],
            "Did you mean `changing tack`? This idiom is commonly used to indicate a change in direction or approach.",
            "Locates errors in the idiom `to change tack` to convey the correct meaning of altering one's course or strategy."
        ),
        "ChangeOfTack" => (
            ["change of tact", "change of tacks", "change of tacts"],
            ["change of tack"],
            "Did you mean `change of tack`? This idiom is commonly used to indicate a change in direction or approach.",
            "Locates errors in the idiom `change of tack` to convey the correct meaning of an alternative course or strategy."
        ),
        "ChangesOfTack" => (
            ["changes of tact", "changes of tacks", "changes of tacts"],
            ["changes of tack"],
            "Did you mean `changes of tack`? This idiom is commonly used to indicate changes in direction or approach.",
            "Locates errors in the idiom `change of tack` to convey the correct meaning of an alternative course or strategy."
        ),
        "ChangingOfTack" => (
            ["changing of tact", "changing of tacks", "changing of tacts"],
            ["changing of tack"],
            "Did you mean `changing of tack`? This idiom is commonly used to indicate a change in direction or approach.",
            "Locates errors in the idiom `to change of tack` to convey the correct meaning of altering one's course or strategy."
        ),
        "WantBe" => (
            ["want be"],
            ["won't be", "want to be"],
            "Did you mean `won't be` or `want to be`?",
            "Detects incorrect usage of `want be` and suggests `won't be` or `want to be` based on context."
        ),
        "StateOfTheArt" => (
            ["state of art"],
            ["state of the art"],
            "Did you mean `state of the art`?",
            "Detects incorrect usage of `state of art` and suggests `state of the art` as the correct phrase."
        ),
        "FaceFirst" => (
            ["face first into"],
            ["face-first into"],
            "Should this be `face-first`?",
            "Ensures `face first` is correctly hyphenated as `face-first` when used before `into`."
        ),
        "EludedTo" => (
            ["eluded to"],
            ["alluded to"],
            "Did you mean `alluded to`?",
            "Corrects `eluded to` to `alluded to` in contexts referring to indirect references."
        ),
        "BaitedBreath" => (
            ["baited breath"],
            ["bated breath"],
            "Did you mean `bated breath`?",
            "Ensures `bated breath` is written correctly, as `baited breath` is incorrect."
        ),
        "BareInMind" => (
            ["bare in mind"],
            ["bear in mind"],
            "Did you mean `bear in mind`?",
            "Ensures the phrase `bear in mind` is used correctly instead of `bare in mind`."
        ),
        "MutePoint" => (
            ["mute point"],
            ["moot point"],
            "Did you mean `moot point`?",
            "Ensures `moot point` is used instead of `mute point`, as `moot` means debatable or irrelevant."
        ),
        "RoadMap" => (
            ["roadmap"],
            ["road map"],
            "Did you mean `road map`?",
            "Detects when `roadmap` is used instead of `road map`, prompting the correct spacing."
        ),
        "SameAs" => (
            ["same then"],
            ["same as"],
            "Did you mean `same as`?",
            "Corrects the incorrect phrase `same then` to the standard `same as`."
        ),
        "SoonerOrLater" => (
            ["sooner than later"],
            ["sooner rather than later", "sooner or later"],
            "Did you mean `sooner rather than later` or `sooner or later`?",
            "Fixes the improper phrase `sooner than later` by suggesting standard alternatives."
        ),
        "HadOf" => (
            ["had of"],
            ["had have", "had've"],
            "Did you mean `had have` or `had've`?",
            "Flags the unnecessary use of `of` after `had` and suggests the correct forms."
        ),
        "FatalOutcome" => (
            ["fatal outcome"],
            ["death"],
            "Consider using `death` for clarity.",
            "Replaces `fatal outcome` with the more direct term `death` for conciseness."
        ),
        "NotTo" => (
            ["no to"],
            ["not to"],
            "Did you mean `not to`?",
            "Corrects `no to` to `not to`, ensuring proper negation."
        ),
        "ThatThis" => (
            ["the this"],
            ["that this"],
            "Did you mean `that this`?",
            "Fixes `the this` to the correct phrase `that this`."
        ),
        "CondenseAllThe" => (
            ["all of the"],
            ["all the"],
            "Consider simplifying to `all the`.",
            "Suggests removing `of` in `all of the` for a more concise phrase."
        ),
        "AvoidAndAlso" => (
            ["and also"],
            ["and"],
            "Consider using just `and`.",
            "Reduces redundancy by replacing `and also` with `and`."
        ),
        "AndIn" => (
            ["an in"],
            ["and in"],
            "Did you mean `and in`?",
            "Fixes the incorrect phrase `an in` to `and in` for proper conjunction usage."
        ),
        "BeenThere" => (
            ["bee there"],
            ["been there"],
            "Did you mean `been there`?",
            "Corrects the misspelling `bee there` to the proper phrase `been there`."
        ),
        "CanBeSeen" => (
            ["can be seem"],
            ["can be seen"],
            "Did you mean `can be seen`?",
            "Corrects `can be seem` to the proper phrase `can be seen`."
        ),
        "GoingTo" => (
            ["gong to"],
            ["going to"],
            "Did you mean `going to`?",
            "Corrects `gong to` to the intended phrase `going to`."
        ),
        "IAm" => (
            ["I a m"],
            ["I am"],
            "Did you mean `I am`?",
            "Fixes the incorrect spacing in `I a m` to properly form `I am`."
        ),
        "ItCan" => (
            ["It cam"],
            ["It can"],
            "Did you mean `It can`?",
            "Corrects the misspelling `It cam` to the proper phrase `It can`."
        ),
        "MyHouse" => (
            ["mu house"],
            ["my house"],
            "Did you mean `my house`?",
            "Fixes the typo `mu house` to `my house`."
        ),
        "OperativeSystem" => (
            ["operative system"],
            ["operating system"],
            "Did you mean `operating system`?",
            "Ensures `operating system` is used correctly instead of `operative system`."
        ),
        "OperativeSystems" => (
            ["operative systems"],
            ["operating systems"],
            "Did you mean `operating systems`?",
            "Ensures `operating systems` is used correctly instead of `operative systems`."
        ),
        "BanTogether" => (
            ["ban together"],
            ["band together"],
            "Did you mean `band together`?",
            "Detects and corrects the common error of using `ban together` instead of the idiom `band together`, which means to unite or join forces."
        ),
        "WaveFunction" => (
            ["wavefunction"],
            ["wave function"],
            "Did you mean `wave function`?",
            "Identifies the mistake of merging `wave` and `function` into one word. In quantum mechanics, a `wave function` (written as two words) describes the mathematical function that represents the quantum state of a particle or system. Correct usage is crucial for clear and accurate scientific communication."
        ),
        "InThe" => (
            ["int he"],
            ["in the"],
            "Did you mean `in the`?",
            "Detects and corrects a spacing error where `in the` is mistakenly written as `int he`. Proper spacing is essential for readability and grammatical correctness in common phrases."
        ),
        "WillContain" => (
            ["will contains"],
            ["will contain"],
            "Did you mean `will contain`?",
            "Incorrect verb form: `will` should be followed by the base form `contain`."
        ),
        "IsKnownFor" => (
            ["is know for"],
            ["is known for"],
            "Did you mean `is known for`?",
            "Typo: `known` is the correct past participle."
        ),
        "PointIsMoot" => (
            ["your point is mute"],
            ["your point is moot"],
            "Did you mean `your point is moot`?",
            "Typo: `moot` (meaning debatable) is correct rather than `mute`."
        ),
        "ByAccident" => (
            ["on accident"],
            ["by accident"],
            "Did you mean `by accident`?",
            "Incorrect preposition: `by accident` is the idiomatic expression."
        ),
        "ThatChallenged" => (
            ["the challenged"],
            ["that challenged"],
            "Did you mean `that challenged`?",
            "Changes `the challenged` to `that challenged` to fix the misspelling."
        ),
        "TurnItOff" => (
            ["turn it of", "turn i of"],
            ["turn it off"],
            "Did you mean `turn it off`?",
            "Fixes the mistake in the phrase `turn it off`."
        ),
        "HumanLife" => (
            ["human live"],
            ["human life"],
            "Did you mean `human life`?",
            "Changes `human live` to `human life`."
        ),
        "NeedHelp" => (
            ["ned help"],
            ["need help"],
            "Did you mean `need help`?",
            "Changes `ned help` to the correct `need help`."
        ),
        "AndTheLike" => (
            ["an the like"],
            ["and the like"],
            "Did you mean `and the like`?",
            "Fixes the typo in `and the like`."
        ),
        "BatedBreath" => (
            ["baited breath"],
            ["bated breath"],
            "Did you mean `bated breath`?",
            "Changes `baited breath` to the correct `bated breath`."
        ),
        "BeckAndCall" => (
            ["back and call"],
            ["beck and call"],
            "Did you mean `beck and call`?",
            "Fixes `back and call` to `beck and call`."
        ),
        "LetAlone" => (
            ["let along"],
            ["let alone"],
            "Did you mean `let alone`?",
            "Changes `let along` to `let alone`."
        ),
        "SneakingSuspicion" => (
            ["sneaky suspicion"],
            ["sneaking suspicion"],
            "Did you mean `sneaking suspicion`?",
            "Changes `sneaky suspicion` to `sneaking suspicion`."
        ),
        "SpecialAttention" => (
            ["spacial attention"],
            ["special attention"],
            "Did you mean `special attention`?",
            "Changes `spacial attention` to `special attention`."
        ),
        "SupposedTo" => (
            ["suppose to"],
            ["supposed to"],
            "Did you mean `supposed to`?",
            "Fixes `suppose to` to the correct `supposed to`."
        ),
        "KindRegards" => (
            ["kid regards"],
            ["kind regards"],
            "Did you mean `kind regards`?",
            "Changes `kid regards` to `kind regards`."
        ),
        "ThoughtProcess" => (
            ["though process"],
            ["thought process"],
            "Did you mean `thought process`?",
            "Changes `though process` to `thought process`."
        ),
        "BadRap" => (
            ["bed rap", "bad rep"],
            ["bad rap"],
            "Did you mean `bad rap`?",
            "Changes `bed rap` to the proper idiom `bad rap`."
        ),
        "OfCourse" => (
            ["off course", "o course"],
            ["Of course"],
            "Did you mean `of course`?",
            "Detects the non‐idiomatic phrase `off course` and suggests the correct form `of course`."
        ),
        "FastPaste" => (
            ["fast paste", "fast-paste"],
            ["fast-paced"],
            "Did you mean `fast-paced`?",
            "Detects incorrect usage of `fast paste` or `fast-paste` and suggests `fast-paced` as the correct phrase."
        ),
        "EnMasse" => (
            ["on mass", "on masse", "in mass"],
            ["en masse"],
            "Did you mean `en masse`?",
            "Detects variants like `on mass` or `in mass` and suggests `en masse`."
        ),
        "HungerPang" => (
            ["hunger pain"],
            ["hunger pang"],
            "Did you mean `hunger pang`?",
            "Corrects `hunger pain` to `hunger pang`."
        ),
        "GetRidOff" => (
            ["get rid off", "get ride of", "get ride off"],
            ["get rid of"],
            "Did you mean `get rid of`?",
            "Ensures `get rid of` is used instead of `get rid off`."
        ),
        "GetsRidOff" => (
            ["gets rid off", "gets ride of", "gets ride off"],
            ["gets rid of"],
            "Did you mean `gets rid of`?",
            "Ensures `gets rid of` is used instead of `gets rid off`."
            ),
        "GettingRidOff" => (
            ["getting rid off", "getting ride of", "getting ride off"],
            ["getting rid of"],
            "Did you mean `getting rid of`?",
            "Ensures `getting rid of` is used instead of `getting rid off`."
        ),
        "GotRidOff" => (
            ["got rid off", "got ride of", "got ride off"],
            ["got rid of"],
            "Did you mean `got rid of`?",
            "Ensures `got rid of` is used instead of `got rid off`."
        ),
        "GottenRidOff" => (
            ["gotten rid off", "gotten ride of", "gotten ride off"],
            ["gotten rid of"],
            "Did you mean `gotten rid of`?",
            "Ensures `gotten rid of` is used instead of `gotten rid off`."
        ),
        "LastButNotLeast" => (
            ["last but not the least", "last, but not the least", "last but, not least", "last but not last"],
            ["last but not least"],
            "Use the more idiomatic phrasing.",
            "Corrects common errors in the phrase `last but not least`."
        ),
        "BlanketStatement" => (
            ["blanketed statement"],
            ["blanket statement"],
            "Use the more idiomatic phrasing.",
            "Corrects common errors in the phrase `blanket statement`."
        ),
        "SpokeTooSoon" => (
            ["spoke to soon"],
            ["spoke too soon"],
            "Use the adverb `too` instead.",
            "Identifies common misuse of the preposition `to` in the phrase `spoke too soon`."
        ),
        "TakeItSeriously" => (
            ["take it serious"],
            ["take it seriously"],
            "Did you mean `take it seriously`?",
            "Ensures the correct use of the adverb `seriously` instead of the adjective `serious` in phrases like `take it seriously`."
        ),
        "PiggyBag" => (
            ["piggy bag"],
            ["piggyback"],
            "Did you mean `piggyback`?",
            "Corrects the eggcorn `piggy bag` to `piggyback`, which is the proper term for riding on someone’s back or using an existing system."
        ),
        "PiggyBagging" => (
            ["piggy bagging"],
            ["piggybacking"],
            "Did you mean `piggybacking`?",
            "Corrects the eggcorn `piggy bagging` to `piggybacking`, the proper verb form for riding on someone’s back or leveraging an existing system."
        ),
        "PiggyBagged" => (
            ["piggy bagged"],
            ["piggybacked"],
            "Did you mean `piggybacked`?",
            "Corrects the eggcorn `piggy bagged` to `piggybacked`, the proper past tense form for riding on someone’s back or making use of an existing system."
        ),
        "DampSquib" => (
            ["damp squid"],
            ["damp squib"],
            "Use the correct phrase for a disappointing outcome.",
            "Corrects the eggcorn `damp squid` to `damp squib`, ensuring the intended meaning of a failed or underwhelming outcome."
        ),
        "Expatriate" => (
            ["ex-patriot"],
            ["expatriate"],
            "Use the correct term for someone living abroad.",
            "Fixes the misinterpretation of `expatriate`, ensuring the correct term is used for individuals residing abroad."
        ),
        "FetalPosition" => (
            ["the feeble position"],
            ["the fetal position"],
            "Use the correct term for a curled-up posture.",
            "Ensures the correct use of `fetal position`, avoiding confusion with `feeble position`, which is not a standard phrase."
        ),
        "ForAllIntentsAndPurposes" => (
            ["for all intensive purposes"],
            ["for all intents and purposes"],
            "Use the correct phrase meaning 'in every practical sense'.",
            "Corrects `for all intensive purposes` to `for all intents and purposes`, ensuring the phrase conveys its intended meaning."
        ),
        "FreeRein" => (
            ["free reign"],
            ["free rein"],
            "Use the correct phrase for unrestricted control.",
            "Ensures the correct use of `free rein`, avoiding confusion with `free reign`, which incorrectly suggests authority rather than freedom of action."
        ),
        "InOneFellSwoop" => (
            ["in one foul swoop"],
            ["in one fell swoop"],
            "Use the correct phrase for something happening suddenly.",
            "Corrects `in one foul swoop` to `in one fell swoop`, preserving the phrase’s original meaning of sudden and complete action."
        ),
        "JawDropping" => (
            ["jar-dropping"],
            ["jaw-dropping"],
            "Use the correct phrase for something astonishing.",
            "Corrects `jar-dropping` to `jaw-dropping`, ensuring the intended meaning of something that causes amazement."
        ),
        "JustDeserts" => (
            ["just desserts"],
            ["just deserts"],
            "Use the correct phrase for receiving what one deserves.",
            "Ensures `just deserts` is used correctly, preserving its meaning of receiving an appropriate outcome for one's actions."
        ),
        "AlzheimersDisease" => (
            ["old-timers' disease"],
            ["Alzheimer’s disease"],
            "Use the correct medical term.",
            "Fixes the common misnomer `old-timers' disease`, ensuring the correct medical term `Alzheimer’s disease` is used."
        ),
        "OldWivesTale" => (
            ["old wise tale"],
            ["old wives' tale"],
            "Use the correct phrase for a superstition or myth.",
            "Corrects `old wise tale` to `old wives' tale`, preserving the phrase’s meaning as an unfounded traditional belief."
        ),
        "OnTheSpurOfTheMoment" => (
            ["on the spurt of the moment"],
            ["on the spur of the moment"],
            "Use the correct phrase for acting spontaneously.",
            "Ensures the correct use of `on the spur of the moment`, avoiding confusion with the incorrect `spurt` variation."
        ),
        "PrayingMantis" => (
            ["preying mantis"],
            ["praying mantis"],
            "Use the insect's correct name.",
            "Corrects `preying mantis` to `praying mantis`, ensuring accurate reference to the insect’s characteristic pose."
        ),
        "RealTrouper" => (
            ["real trooper"],
            ["real trouper"],
            "Use the correct phrase for someone who perseveres.",
            "Ensures the correct use of `real trouper`, distinguishing it from `trooper`, which refers to a soldier or police officer."
        ),
        "RifeWith" => (
            ["ripe with"],
            ["rife with"],
            "Use the correct phrase for something abundant.",
            "Corrects `ripe with` to `rife with`, preserving the phrase’s meaning of being filled with something, often undesirable."
        ),
        "ScantilyClad" => (
            ["scandally clad"],
            ["scantily clad"],
            "Use the correct phrase for minimal attire.",
            "Fixes `scandally clad` to `scantily clad`, ensuring clarity in describing minimal attire."
        ),
        "ToTheMannerBorn" => (
            ["to the manor born"],
            ["to the manner born"],
            "Use the correct phrase for being naturally suited to something.",
            "Corrects `to the manor born` to `to the manner born`, ensuring the intended meaning of being naturally suited to a way of life."
        ),
        "WhetYourAppetite" => (
            ["wet your appetite"],
            ["whet your appetite"],
            "Use the correct phrase for stimulating desire.",
            "Ensures `whet your appetite` is used correctly, distinguishing it from the incorrect `wet` variation."
        ),
        "CaseSensitive" => (
            ["case sensitive"],
            ["case-sensitive"],
            "Use the hyphenated form for `case-sensitive`.",
            "Ensures `case-sensitive` is correctly hyphenated."
        ),
        "ChockFull" => (
            ["chock full"],
            ["chock-full"],
            "Use the hyphenated form for `chock-full`.",
            "Ensures `chock-full` is correctly hyphenated."
        ),
        "OffTheCuff" => (
            ["off the cuff"],
            ["off-the-cuff"],
            "Use the hyphenated form for `off-the-cuff`.",
            "Ensures `off-the-cuff` is correctly hyphenated."
        ),
        "WellBeing" => (
            ["wellbeing"],
            ["well-being"],
            "Use the hyphenated form for `well-being`.",
            "Ensures `well-being` is correctly hyphenated."
        ),
        "SimpleGrammatical" => (
            ["simply grammatical"],
            ["simple grammatical"],
            "Use `simple grammatical` for correct adjective usage.",
            "Corrects `simply grammatical` to `simple grammatical` for proper adjective usage."
        ),
        "ThatChallenged" => (
            ["the challenged"],
            ["that challenged"],
            "Use `that challenged` for correct relative clause.",
            "Corrects `the challenged` to `that challenged` for proper relative clause usage."
        ),
        "ToDoHyphen" => (
            ["todo"],
            ["to-do"],
            "Hyphenate `to-do`.",
            "Ensures `to-do` is correctly hyphenated."
        ),
        "Discuss" => (
            ["discuss about"],
            ["discuss"],
            "`About` is redundant",
            "Removes unnecessary `about` after `discuss`."
        ),
        "Discussed" => (
            ["discussed about"],
            ["discussed"],
            "Use `discussed` without `about`.",
            "Removes unnecessary `about` after `discussed`."
        ),
        "Discusses" => (
            ["discusses about"],
            ["discusses"],
            "`About` is redundant",
            "Removes unnecessary `about` after `discusses`."
        ),
        "Discussing" => (
            ["discussing about"],
            ["discussing"],
            "`About` is redundant",
            "Removes unnecessary `about` after `discussing`."
        ),
        "WorldWarII" => (
            ["world war 2", "world war ii", "world war ii", "world war ii", "world war ii"],
            ["World War II"],
            "Use the correct capitalization for `World War II`.",
            "Ensures `World War II` is correctly capitalized."
        ),
        "Towards" => (
            ["to towards"],
            ["towards"],
            "Use `towards` without the preceding `to`.",
            "Removes redundant `to` before `towards`."
        ),
        "Haphazard" => (
            ["half hazard", "half-hazard", "halfhazard"],
            ["haphazard"],
            "Use `haphazard` for randomness or lack of organization.",
            "Corrects the eggcorn `half hazard` to `haphazard`, which properly means lacking organization or being random."
        ),
        "DayAndAge" => (
            ["day in age"],
            ["day and age"],
            "Use `day and age` for referring to the present time.",
            "Corrects the eggcorn `day in age` to `day and age`, which properly means the current era or time period."
        ),
        "GuineaBissau" => (
            // Note: this lint matches any case but cannot correct wrong case
            // Note: It can only correct the hyphenation
            // Note: See linting/matcher.rs for case corrections
            // Note: $input must already be the correct case
            // Note: do not add other case variants here
            ["Guinea Bissau"],
            ["Guinea-Bissau"],
            "The official spelling is hyphenated.",
            "Checks for the correct official name of the African country."
        ),
        "PortAuPrince" => (
            // Note: this lint matches any case but cannot correct wrong case
            // Note: It can only correct the hyphenation
            // Note: See linting/matcher.rs for case corrections
            // Note: $input must already be the correct case
            // Note: do not add other case variants here
            ["Port au Prince"],
            ["Port-au-Prince"],
            "The official spelling is hyphenated.",
            "Checks for the correct official name of the capital of Haiti."
        ),
        "PortoNovo" => (
            // Note: this lint matches any case but cannot correct wrong case
            // Note: It can only correct the hyphenation
            // Note: See linting/matcher.rs for case corrections
            // Note: $input must already be the correct case
            // Note: do not add other case variants here
            ["Porto Novo"],
            ["Porto-Novo"],
            "The official spelling is hyphenated.",
            "Checks for the correct official name of the capital of Benin."
        ),
        "NerveRacking" => (
            ["nerve racking", "nerve wracking", "nerve wrecking", "nerve-wracking", "nerve-wrecking"],
            ["nerve-racking"],
            "Use `nerve-racking` for something that causes anxiety or tension.",
            "Corrects common misspellings and missing hyphen in `nerve-racking`."
        ),
        // Avoid suggestions resulting in "a entire ...."
        "AWholeEntire" => (
            ["a whole entire"],
            ["a whole", "an entire"],
            "Avoid redundancy. Use either `whole` or `entire` for referring to the complete amount or extent.",
            "Corrects the redundancy in `whole entire` to `whole` or `entire`."
        ),
        "WholeEntire" => (
            ["whole entire"],
            ["whole", "entire"],
            "Avoid redundancy. Use either `whole` or `entire` for referring to the complete amount or extent.",
            "Corrects the redundancy in `whole entire` to `whole` or `entire`."
        ),
        "InDetail" => (
            ["in details"],
            ["in detail"],
            "Use singular `in detail` for referring to a detailed description.",
            "Correct unidiomatic plural `in details` to `in detail`."
        ),
        "InMoreDetail" => (
            ["in more details"],
            ["in more detail"],
            "Use singular `in more detail` for referring to a detailed description.",
            "Correct unidiomatic plural `in more details` to `in more detail`."
        ),
        "TickingTimeClock" => (
            ["ticking time clock"],
            ["ticking time bomb", "ticking clock"],
            "Use `ticking time bomb` for disastrous consequences, otherwise avoid redundancy with just `ticking clock`.",
            "Corrects `ticking time clock` to `ticking time bomb` for idiomatic urgency or `ticking clock` otherwise."
        ),
        "InAndOfItself" => (
            ["in of itself"],
            ["in and of itself"],
            "Use `in and of itself` for referring to something's inherent or intrinsic quality.",
            "Corrects nonstandard `in of itself` to standard `in and of itself`."
        ),
        "ALotWorst" => (
            ["a lot worst", "alot worst"],
            ["a lot worse"],
            "Use `worse` for comparing. (`Worst` is for the extreme case)",
            "Corrects `a lot worst` to `a lot worse` for proper comparative usage."
        ),
        "FarWorse" => (
            ["far worst"],
            ["far worse"],
            "Use `worse` for comparing. (`Worst` is for the extreme case)",
            "Corrects `far worst` to `far worse` for proper comparative usage."
        ),
        "MuchWorse" => (
            ["much worst"],
            ["much worse"],
            "Use `worse` for comparing. (`Worst` is for the extreme case)",
            "Corrects `much worst` to `much worse` for proper comparative usage."
        ),
        "TurnForTheWorse" => (
            ["turn for the worst"],
            ["turn for the worse"],
            "Use `turn for the worse` for a negative change in circumstances. Avoid the incorrect `turn for the worst`.",
            "Corrects the nonstandard `turn for the worst` to the idiomatic `turn for the worse`, used to describe a situation that has deteriorated."
        ),
        "WorseAndWorse" => (
            ["worst and worst", "worse and worst", "worst and worse"],
            ["worse and worse"],
            "Use `worse` for comparing. (`Worst` is for the extreme case)",
            "Corrects `worst and worst` to `worse and worse` for proper comparative usage."
        ),
        "WorseCaseScenario" => (
            ["worse case scenario", "worse-case scenario", "worse-case-scenario"],
            ["worst-case scenario"],
            "Use `worst` for referring to the worst possible scenario. (`Worse` is for comparing)",
            "Corrects `worst-case scenario` when the hyphen is missing or `worse` is used instead of `worst`."
        ),
        "WorstCaseScenario" => (
            ["worst case scenario", "worst-case-scenario"],
            ["worst-case scenario"],
            "Hyphenate `worst-case`.",
            "Corrects `worst-case scenario` when the hyphen is missing or `worse` is used instead of `worst`."
        ),
        "WorseThan" => (
            ["worst than"],
            ["worse than"],
            "Use `worse` for comparing. (`Worst` is for the extreme case)",
            "Corrects `worst than` to `worse than` for proper comparative usage."
        ),
        "WorstEver" => (
            ["worse ever"],
            ["worst ever"],
            "Use `worst` for the extreme case. (`Worse` is for comparing)",
            "Corrects `worse ever` to `worst ever` for proper comparative usage."
        ),
        "Monumentous" => (
            ["monumentous"],
            ["momentous", "monumental"],
            "Retain `monumentous` for jocular effect. Otherwise `momentous` indicates great signifcance while `monumental` indicates imposing size.",
            "Advises using `momentous` or `monumental` instead of `monumentous` for serious usage."
        ),
        "InAnyWay" => (
            ["in anyway"],
            ["in any way"],
            "Use `in any way` for emphasizing a point.",
            "Corrects ungrammatical `in anyway` to `in any way`."
        ),
        "ExplanationMark" => (
            ["explanation mark"],
            ["exclamation mark"],
            "The correct name for the `!` punctuation is `exclamation mark`.",
            "Corrects the eggcorn `explanation mark` to `exclamation mark`."
        ),
        "ExplanationMarks" => (
            ["explanation marks"],
            ["exclamation marks"],
            "The correct name for the `!` punctuation is `exclamation mark`.",
            "Corrects the eggcorn `explanation mark` to `exclamation mark`."
        ),
        "ExplanationPoint" => (
            ["explanation point"],
            ["exclamation point"],
            "The correct name for the `!` punctuation is `exclamation point`.",
            "Corrects the eggcorn `explanation point` to `exclamation point`."
        ),
        "AsFarBackAs" => (
            ["as early back as"],
            ["as far back as"],
            "Use `as far back as` for referring to a time in the past.",
            "Corrects nonstandard `as early back as` to `as far back as`."
        ),
        "ALongTime" => (
            ["along time"],
            ["a long time"],
            "Use `a long time` for referring to a duration of time.",
            "Corrects `along time` to `a long time`."
        ),
        "EachAndEveryOne" => (
            ["each and everyone"],
            ["each and every one"],
            "Use `each and every one` for referring to a group of people or things.",
            "Corrects `each and everyone` to `each and every one`."
        ),
        "InsteadOf" => (
            ["in stead of"],
            ["instead of"],
            "Use the modern single word `instead of` to indicate a replacement.",
            "Corrects the archaic or mistaken separation `in stead of` to `instead of` in everyday usage."
        ),
        "Intact" => (
            ["in tact"],
            ["intact"],
            "Use `intact` to mean undamaged or whole.",
            "Prevents the erroneous spacing in `in tact`; `intact` is the single correct word."
        ),
        "IveGotTo" => (
            ["I've go to"],
            ["I've got to"],
            "Use `I've got to` for necessity or obligation.",
            "Corrects the slip `I've go to` to the idiomatic `I've got to`."
        ),
        "ForALongTime" => (
            ["for along time"],
            ["for a long time"],
            "Use the standard phrase `for a long time` to indicate an extended duration.",
            "Eliminates the incorrect merging in `for along time`."
        ),
        "InAWhile" => (
            ["in while"],
            ["in a while"],
            "When describing a timeframe, use `a while`.",
            "Corrects the missing article in `in while` or `in awhile`, forming `in a while`."
        ),
        "ForAWhile" => (
            ["for while"],
            ["for a while"],
            "When describing a timeframe, use `a while`.",
            "Corrects the missing article in `for while` or `for awhile`, forming `for a while`."
        ),
        "AfterAWhile" => (
            ["after while"],
            ["after a while"],
            "When describafterg a timeframe, use `a while`.",
            "Corrects the missing article after `after while` or `after awhile`, forming `after a while`."
        ),
        "HumanBeings" => (
            ["human's beings", "humans beings"],
            ["human beings"],
            "Use `human beings` to refer to people collectively.",
            "Eliminates the incorrect possessive/plural usage like `human's beings` or `humans beings`."
        ),
        "HalfAnHour" => (
            ["half an our"],
            ["half an hour"],
            "Remember the silent 'h' when writing `hour`: `half an hour`.",
            "Fixes the eggcorn `half an our` to the accepted `half an hour`."
        ),
        "AnAnother" => (
            ["an another", "a another"],
            ["another"],
            "Use `another` on its own.",
            "Corrects `an another` and `a another`."
        ),
        "AnotherAn" => (
            ["another an"],
            ["another"],
            "Use `another` on its own.",
            "Corrects `another an` to `another`."
        ),
        "AnotherOnes" => (
            ["another ones"],
            ["another one", "another one's", "other ones"],
            "`another` is singular but `ones` is plural. Or maybe you meant the possessive `one's`.",
            "Corrects `another ones`."
        ),
        "AnotherThings" => (
            ["another things"],
            ["another thing", "other things"],
            "`another` is singular but `things` is plural.",
            "Corrects `another things`."
        ),
        "TheAnother" => (
            ["the another"],
            ["the other", "another"],
            "Use `the other` or `another`, not both.",
            "Corrects `the another`."
        ),
        "ExpandDependency" => (
            ["dep"],
            ["dependency"],
            "Use `dependency` instead of `dep`",
            "Expands the abbreviation `dep` to the full word `dependency` for clarity."
        ),
        "ExpandDependencies" => (
            ["deps"],
            ["dependencies"],
            "Use `dependencies` instead of `deps`",
            "Expands the abbreviation `deps` to the full word `dependencies` for clarity."
        ),
        "ExpandMinimum" => (
            ["min"],
            ["minimum"],
            "Use `minimum` instead of `min`",
            "Expands the abbreviation `min` to the full word `minimum` for clarity."
        ),
        "ExpandStandardInput" => (
            ["stdin"],
            ["standard input"],
            "Use `standard input` instead of `stdin`",
            "Expands the abbreviation `stdin` to `standard input` for clarity."
        ),
        "ExpandStandardOutput" => (
            ["stdout"],
            ["standard output"],
            "Use `standard output` instead of `stdout`",
            "Expands the abbreviation `stdout` to `standard output` for clarity."
        ),
        "ExpandWith" => (
            ["w/"],
            ["with"],
            "Use `with` instead of `w/`",
            "Expands the abbreviation `w/` to the full word `with` for clarity."
        ),
        "ExpandWithout" => (
            ["w/o"],
            ["without"],
            "Use `without` instead of `w/o`",
            "Expands the abbreviation `w/o` to the full word `without` for clarity."
        ),
        "OnSecondThought" => (
            ["on second though"],
            ["on second thought"],
            "Idiomatic expression: use `on second thought` instead of `on second though`",
            "Replaces the nonstandard `on second though` with the common idiom `on second thought` to indicate reconsideration."
        ),
        "Excellent" => (
            ["very good"],
            ["excellent"],
            "Vocabulary enhancement: use `excellent` instead of `very good`",
            "Provides a stronger word choice by replacing `very good` with `excellent` for clarity and emphasis."
        ),
        "WellKept" => (
            ["highly-kept", "highly kept"],
            // There may be other good alternatives such as closely-guarded or tightly-held
            ["well-kept"],
            "`Highly-kept` is not standard. To describe secrets, `well-kept` is the most used phrase.",
            "Flags `highly-kept` and recommends `well-kept` as an alternative."
        ),
        "ExpandBecause" => (
            ["cuz"],
            ["because"],
            "Use `because` instead of informal `cuz`",
            "Expands the informal abbreviation `cuz` to the full word `because` for formality."
        ),
        "AtFaceValue" => (
            ["on face value"],
            ["at face value"],
            "`at face value is more idiomatic and more common.",
            "Corrects `on face value` to the more usual `at face value`."
        ),
        "TrialAndError" => (
            ["trail and error"],
            ["trial and error"],
            "You misspelled `trial`.",
            "Corrects `trail` to `trial` in `trial and error`."
        ),
        "HomeInOn" => (
            ["hone in on"],
            ["home in on"],
            "Use `home in on` rather than `hone in on`",
            "Corrects `hone in on` to `home in on`."
        ),
        "HomesInOn" => (
            ["hones in on"],
            ["homes in on"],
            "Use `home in on` rather than `hone in on`",
            "Corrects `hone in on` to `home in on`."
        ),
        "HomedInOn" => (
            ["honed in on"],
            ["homed in on"],
            "Use `home in on` rather than `hone in on`",
            "Corrects `hone in on` to `home in on`."
        ),
        "HomingInOn" => (
            ["honing in on"],
            ["homing in on"],
            "Use `home in on` rather than `hone in on`",
            "Corrects `hone in on` to `home in on`."
        ),
        "Unless" => (
            ["unless if"],
            ["unless"],
            "Use `unless` on its own.",
            "Corrects `unless if` to `unless`."
        ),
        "SufficeItToSay" => (
            ["suffice to say"],
            ["suffice it to say"],
            "`Suffice it to say` is the more standard and more common variant.",
            "Corrects `suffice to say` to `suffice it to say`."
        ),
        "LikeThePlague" => (
            ["like a plague"],
            ["like the plague"],
            "`Things are avoided `like the plague` not `like a plague`.",
            "Corrects `like a plague` to `like the plague`."
        ),
        "HaveGone" => (
            ["have went"],
            ["have gone"],
            "`Have gone` is the correct form.",
            "Corrects `have went` to `have gone`."
        ),
        "HadGone" => (
            ["had went"],
            ["had gone"],
            "`Had gone` is the correct form.",
            "Corrects `had went` to `had gone`."
        ),
        "HavingGone" => (
            ["having went"],
            ["having gone"],
            "`Having gone` is the correct form.",
            "Corrects `having went` to `having gone`."
        ),
        "HasGone" => (
            ["has went"],
            ["has gone"],
            "`Has gone` is the correct form.",
            "Corrects `has went` to `has gone`."
        ),
        "CaseInPoint" => (
            ["case and point"],
            ["case in point"],
            "`Case in point` is the correct form of the phrase.",
            "Corrects `case and point` to `case in point`."
        ),
        "AsWell" => (
            ["aswell"],
            ["as well"],
            "`as well` should be written as two words.",
            "Corrects `aswell` to `as well`."
        ),
        "HasPassed" => (
            ["has past"],
            ["has passed"],
            "Did you mean the verb `passed`?",
            "Suggests `past` for `passed` in case a verb was intended."
        ),
        "HavePassed" => (
            ["have past"],
            ["have passed"],
            "Did you mean the verb `passed`?",
            "Suggests `past` for `passed` in case a verb was intended."
        ),
        "HadPassed" => (
            ["had past"],
            ["had passed"],
            "Did you mean the verb `passed`?",
            "Suggests `past` for `passed` in case a verb was intended."
        ),
        "HavingPassed" => (
            ["having past"],
            ["having passed"],
            "Did you mean the verb `passed`?",
            "Suggests `past` for `passed` in case a verb was intended."
        ),
        "ClientSide" => (
            ["client's side"],
            ["client-side"],
            "In client-server contexts, use `client-side` rather than `client's side`.",
            "Corrects `client's side` to `client-side`, which is usual in `client-server contexts`."
        ),
        "ServerSide" => (
            ["server's side"],
            ["server-side"],
            "In client-server contexts, use `server-side` rather than `server's side`.",
            "Corrects `server's side` to `server-side`, which is usual in `client-server contexts`."
        ),
        "InCase" => (
            ["incase"],
            ["in case"],
            "`In case` should be written as two words.",
            "Corrects `incase` to `in case`."
        ),
        "DoNotWant" => (
            ["don't wan", "do not wan"],
            ["don't want", "do not want"],
            "Use the full verb “want” after negation: “don't want” or “do not want.”",
            "In English, negation still requires the complete verb form (“want”), so avoid truncating it to “wan.”"
        ),
        "CoursingThroughVeins" => (
            ["cursing through veins"],
            ["coursing through veins"],
            "In this idiom, blood “courses” (flows) through veins, not “curses”.",
            "In English idioms, “to course” means to flow rapidly—so avoid the eggcorn `cursing through veins.`"
        ),
        "BestRegards" => (
            ["beat regards"],
            ["best regards"],
            "Use `best regards` to convey sincere well wishes in a closing.",
            "In valedictions, `best` expresses your highest regard—avoid the typo `beat regards`."
        ),
        "Freezing" => (
            ["very cold", "really cold", "extremely cold"],
            ["freezing"],
            "A more vivid adjective would better capture extreme cold.",
            "Encourages vivid writing by suggesting `freezing` instead of weaker expressions like `very cold.`"
        ),
        "Starving" => (
            ["very hungry", "really hungry", "extremely hungry"],
            ["starving"],
            "A more vivid adjective would better convey intense hunger.",
            "Encourages vivid writing by suggesting `starving` instead of weaker expressions like `very hungry.`"
        ),
        "WhatItLooksLike" => (
            ["how it looks like", "how it look like", "how it look's like"],
            ["how it looks", "what it looks like"],
            "Don't use both `how` and `like` together to express similarity.",
            "Corrects `how ... looks like` to `how ... looks` or `what ... looks like`."
        ),
        "WhatTheyLookLike" => (
            ["how they look like", "how they looks like"],
            ["how they look", "what they look like"],
            "Don't use both `how` and `like` together to express similarity.",
            "Corrects `how ... look like` to `how ... look` or `what ... look like`."
        ),
        "WhatHeLooksLike" => (
            ["how he looks like"],
            ["how he looks", "what he looks like"],
            "Don't use both `how` and `like` together to express similarity.",
            "Corrects `how ... looks like` to `how ... looks` or `what ... looks like`."
        ),
        "WhatSheLooksLike" => (
            ["how she looks like"],
            ["how she looks", "what she looks like"],
            "Don't use both `how` and `like` together to express similarity.",
            "Corrects `how ... looks like` to `how ... looks` or `what ... looks like`."
        ),
        "ThereIsAny" => (
            ["there any"],
            ["there is any"],
            "Insert `is` for correct grammar.",
            "Replaces `there any` with `there is any`."
        ),
        "NotIn" => (
            ["no in"],
            ["not in"],
            "Use `not in` for correct grammar.",
            "Replaces `no in` with `not in`."
        ),
        "LastDitch" => (
            ["last ditch", "last ditched", "last-ditched"],
            ["last-ditch"],
            "In this idiom, `ditch` is a noun and a hyphen is needed.",
            "Corrects wrong variations of the idiomatic adjective `last-ditch`."
        ),
        "InvestIn" => (
            ["invest into"],
            ["invest in"],
            "Traditionally `invest` uses the preposition `in`.",
            "`Invest` is traditionally followed by 'in,' not `into.`"
        ),
        "InvestedIn" => (
            ["invested into"],
            ["invested in"],
            "Traditionally `invest` uses the preposition `in`.",
            "`Invest` is traditionally followed by 'in,' not `into.`"
        ),
        "InvestingIn" => (
            ["investing into"],
            ["investing in"],
            "Traditionally `invest` uses the preposition `in`.",
            "`Invest` is traditionally followed by 'in,' not `into.`"
        ),
        "InvestsIn" => (
            ["invests into"],
            ["invests in"],
            "Traditionally `invest` uses the preposition `in`.",
            "`Invest` is traditionally followed by 'in,' not `into.`"
        ),
        "OnceInAWhile" => (
            ["once a while", "once and a while"],
            ["once in a while"],
            "The correct idiom is `once in a while`.",
            "Corrects two common malapropisms of `once in a while`."
        ),
        "GildedAge" => (
            ["guilded age"],
            ["Gilded Age"],
            "The period of economic prosperity is called the `Gilded Age`.",
            "If referring to the period of economic prosperity, the correct term is `Gilded Age`."
        ),
        "EverPresent" => (
            ["ever present"],
            ["ever-present"],
            "Hyphenate `ever-present` when it functions as a compound adjective.",
            "Corrects the missing hyphen in `ever present` to the compound adjective `ever-present`."
        ),
        "DefiniteArticle" => (
            ["definitive article"],
            ["definite article"],
            "The correct term for `the` is `definite article`.",
            "The name of the word `the` is `definite article`."
        ),
        "DefiniteArticles" => (
            ["definitive articles"],
            ["definite articles"],
            "The correct term for `the` is `definite article`.",
            "The name of the word `the` is `definite article`."
        ),
        "FurtherAdo" => (
            ["further adieu"],
            ["further ado"],
            "Don't confuse the French/German `adieu`, meaning `farewell`, with the English `ado`, meaning `fuss`.",
            "Corrects `adieu` to `ado`."
        ),
        "MuchAdo" => (
            ["much adieu"],
            ["much ado"],
            "Don't confuse the French/German `adieu`, meaning `farewell`, with the English `ado`, meaning `fuss`.",
            "Corrects `adieu` to `ado`."
        ),
        "FairBit" => (
            ["fare bit"],
            ["fair bit"],
            "A `decent amount` is a `fair bit`. `Fare` is the price of a ticket.",
            "Corrects malapropisms of `a fair bit`."
        ),
        "TakeItPersonally" => (
            ["take it personal"],
            ["take it personally"],
            "The more standard, less colloquial form is `take it personally`.",
            "Corrects `take it personal` to `take it personally`."
        ),
        "AsOfLate" => (
            ["as of lately"],
            ["as of late"],
            "The standard form is `as of late`.",
            "Corrects `as of lately` to `as of late`."
        ),
        "RapidFire" => (
            ["rapid fire"],
            ["rapid-fire"],
            "It is more idiomatic to hypenate `rapid-fire`.",
            "Checks to ensure writers hyphenate `rapid-fire`."
        ),
        "PointsOfView" => (
            ["point of views"],
            ["points of view"],
            "The correct plural is `points of view`.",
            "Corrects pluralizing the wrong noun in `point of view`."
        ),
        "Insurmountable" => (
            ["unsurmountable"],
            ["insurmountable"],
            "This word has a more standard, more common synonym.",
            "Suggests the more standard and common synonym `insurmountable`."
        ),
        "Brutality" => (
            ["brutalness"],
            ["brutality"],
            "This word has a more standard, more common synonym.",
            "Suggests the more standard and common synonym `brutality`."
        ),
<<<<<<< HEAD
        "InNeedOf" => (
            ["in need for"],
            ["in need of"],
            "Use `in need of` for when something is required or necessary.",
            "Corrects `in need for` to `in need of`."
=======
        "PeaceOfMind" => (
            ["piece of mind"],
            ["peace of mind"],
            "The phrase is `peace of mind`, meaning `calm`. A `piece` is a `part` of something.",
            "Corrects `piece of mind` to `peace of mind`."
>>>>>>> 310191f6
        ),
    });

    group.set_all_rules_to(Some(true));

    group
}

#[cfg(test)]
mod tests {
    use crate::linting::tests::{
        assert_lint_count, assert_nth_suggestion_result, assert_suggestion_result,
    };

    use super::lint_group;

    #[test]
    fn get_rid_off() {
        assert_suggestion_result(
            "Please bump axios version to get rid off npm warning #624",
            lint_group(),
            "Please bump axios version to get rid of npm warning #624",
        );
    }

    #[test]
    fn gets_rid_off() {
        assert_suggestion_result(
            "Adding at as a runtime dependency gets rid off that error",
            lint_group(),
            "Adding at as a runtime dependency gets rid of that error",
        );
    }

    #[test]
    fn getting_rid_off() {
        assert_suggestion_result(
            "getting rid off of all the complexity of the different accesses method of API service providers",
            lint_group(),
            "getting rid of of all the complexity of the different accesses method of API service providers",
        );
    }

    #[test]
    fn got_rid_off() {
        assert_suggestion_result(
            "For now we got rid off circular deps in model tree structure and it's API.",
            lint_group(),
            "For now we got rid of circular dependencies in model tree structure and it's API.",
        );
    }

    #[test]
    fn gotten_rid_off() {
        assert_suggestion_result(
            "The baX variable thingy I have gotten rid off, that was due to a bad character in the encryption key.",
            lint_group(),
            "The baX variable thingy I have gotten rid of, that was due to a bad character in the encryption key.",
        );
    }

    #[test]
    fn get_ride_of() {
        assert_suggestion_result(
            "Get ride of \"WARNING Deprecated: markdown_github. Use gfm\"",
            lint_group(),
            "Get rid of \"WARNING Deprecated: markdown_github. Use gfm\"",
        );
    }

    #[test]
    fn get_ride_off() {
        assert_suggestion_result(
            "This exact hack was what I trying to get ride off. ",
            lint_group(),
            "This exact hack was what I trying to get rid of. ",
        );
    }

    #[test]
    fn getting_ride_of() {
        assert_suggestion_result(
            "If you have any idea how to fix this without getting ride of bootstrap I would be thankfull.",
            lint_group(),
            "If you have any idea how to fix this without getting rid of bootstrap I would be thankfull.",
        );
    }

    #[test]
    fn gets_ride_of() {
        assert_suggestion_result(
            ".. gets ride of a central back-end/server and eliminates all the risks associated to it.",
            lint_group(),
            ".. gets rid of a central back-end/server and eliminates all the risks associated to it.",
        );
    }

    #[test]
    fn gotten_ride_of() {
        assert_suggestion_result(
            "I have gotten ride of the react-table and everything works just fine.",
            lint_group(),
            "I have gotten rid of the react-table and everything works just fine.",
        );
    }

    #[test]
    fn got_ride_of() {
        assert_suggestion_result(
            "I had to adjust the labels on the free version because you guys got ride of ...",
            lint_group(),
            "I had to adjust the labels on the free version because you guys got rid of ...",
        );
    }

    #[test]
    fn issue_574() {
        assert_lint_count("run by one", lint_group(), 0);
    }

    #[test]
    fn turn_it_off_clean_lower() {
        assert_lint_count("turn it off", lint_group(), 0);
    }

    #[test]
    fn turn_it_off_clean_upper() {
        assert_lint_count("Turn it off", lint_group(), 0);
    }

    #[test]
    fn of_confusion() {
        assert_suggestion_result("Turn it of", lint_group(), "Turn it off");
    }

    #[test]
    fn i_and_of_confusion() {
        assert_suggestion_result("Turn i of", lint_group(), "Turn it off");
    }

    #[test]
    fn off_course() {
        assert_suggestion_result(
            "Yes, off course we should do that.",
            lint_group(),
            "Yes, of course we should do that.",
        );
    }

    #[test]
    fn o_course() {
        assert_suggestion_result(
            "Yes, o course we should do that.",
            lint_group(),
            "Yes, of course we should do that.",
        );
    }

    #[test]
    fn bad_rep() {
        assert_suggestion_result("bad rep", lint_group(), "bad rap");
    }

    #[test]
    fn baited_breath() {
        assert_suggestion_result("baited breath", lint_group(), "bated breath");
    }

    #[test]
    fn change_tact_atomic() {
        assert_suggestion_result("change tact", lint_group(), "change tack");
    }

    #[test]
    fn changed_tacks_atomic() {
        assert_suggestion_result("changed tacks", lint_group(), "changed tack");
    }

    #[test]
    fn changes_tacts_atomic() {
        assert_suggestion_result("changes tacts", lint_group(), "changes tack");
    }

    #[test]
    fn changing_tact_atomic() {
        assert_suggestion_result("changing tact", lint_group(), "changing tack");
    }

    #[test]
    fn change_of_tacks_atomic() {
        assert_suggestion_result("change of tacks", lint_group(), "change of tack");
    }

    #[test]
    fn change_of_tact_real_world() {
        assert_suggestion_result(
            "Change of tact : come give your concerns - Death Knight",
            lint_group(),
            "Change of tack : come give your concerns - Death Knight",
        );
    }

    #[test]
    fn change_of_tacts_real_world() {
        assert_suggestion_result(
            "2013.08.15 - A Change of Tacts | Hero MUX Wiki | Fandom",
            lint_group(),
            "2013.08.15 - A Change of Tack | Hero MUX Wiki | Fandom",
        );
    }

    #[test]
    fn changing_of_tacks_real_world() {
        assert_suggestion_result(
            "Duffy's changing of tacks hidden in her poetry collection ...",
            lint_group(),
            "Duffy's changing of tack hidden in her poetry collection ...",
        );
    }

    #[test]
    fn changes_of_tact_real_world() {
        assert_suggestion_result(
            "While the notes and the changes of tact started to ...",
            lint_group(),
            "While the notes and the changes of tack started to ...",
        );
    }

    #[test]
    fn hunger_pain() {
        assert_suggestion_result("hunger pain", lint_group(), "hunger pang");
    }

    #[test]
    fn in_mass() {
        assert_suggestion_result("in mass", lint_group(), "en masse");
    }

    #[test]
    fn let_along() {
        assert_suggestion_result("let along", lint_group(), "let alone");
    }

    #[test]
    fn sneaky_suspicion() {
        assert_suggestion_result("sneaky suspicion", lint_group(), "sneaking suspicion");
    }

    #[test]
    fn supposed_to() {
        assert_suggestion_result("suppose to", lint_group(), "supposed to");
    }

    #[test]
    fn spacial_attention() {
        assert_suggestion_result("spacial attention", lint_group(), "special attention");
    }

    #[test]
    fn now_on_hold() {
        assert_lint_count("Those are now on hold for month.", lint_group(), 0);
    }

    #[test]
    fn operative_system() {
        assert_suggestion_result(
            "COS is a operative system made with the COSMOS Kernel and written in C#, COS its literally the same than MS-DOS but written in C# and open-source.",
            lint_group(),
            "COS is a operating system made with the COSMOS Kernel and written in C#, COS its literally the same than MS-DOS but written in C# and open-source.",
        );
    }

    #[test]
    fn operative_systems() {
        assert_suggestion_result(
            "My dotfiles for my operative systems and other configurations.",
            lint_group(),
            "My dotfiles for my operating systems and other configurations.",
        );
    }

    #[test]
    fn point_is_moot() {
        assert_suggestion_result("Your point is mute.", lint_group(), "Your point is moot.");
    }

    #[test]
    fn issue_777() {
        assert_suggestion_result(
            "Last but not the least, with VS2013 you can use Web Essentials 2013",
            lint_group(),
            "Last but not least, with VS2013 you can use Web Essentials 2013",
        );
    }

    #[test]
    fn issue_790() {
        assert_suggestion_result(
            "This seems like a blanketed statement and I have not found any info to back up whether PyJWT is affected.",
            lint_group(),
            "This seems like a blanket statement and I have not found any info to back up whether PyJWT is affected.",
        );
    }

    #[test]
    fn guinea_bissau_missing_hyphen_only() {
        assert_suggestion_result("Guinea Bissau", lint_group(), "Guinea-Bissau");
    }

    fn detect_nerve_wracking_hyphen() {
        assert_suggestion_result(
            "We've gone through several major changes / upgrades to atlantis, and it's always a little bit nerve-wracking because if we mess something up we ...",
            lint_group(),
            "We've gone through several major changes / upgrades to atlantis, and it's always a little bit nerve-racking because if we mess something up we ...",
        );
    }

    #[test]
    fn detect_nerve_wrecking_hyphen() {
        assert_suggestion_result(
            "The issue happens to me on a daily basis, and it is nerve-wrecking because I become unsure if I have actually saved the diagram, but every time ...",
            lint_group(),
            "The issue happens to me on a daily basis, and it is nerve-racking because I become unsure if I have actually saved the diagram, but every time ...",
        );
    }

    #[test]
    fn detect_nerve_wracking_no_hyphen() {
        assert_suggestion_result(
            "Very nerve wracking landing in an unfamiliar mountainous airport in dead of night with no radar to show surrounding terrain.",
            lint_group(),
            "Very nerve-racking landing in an unfamiliar mountainous airport in dead of night with no radar to show surrounding terrain.",
        );
    }

    #[test]
    fn detect_nerve_wrecking_no_hyphen() {
        assert_suggestion_result(
            "I appreciate any kind of help since this is kind of nerve wrecking.",
            lint_group(),
            "I appreciate any kind of help since this is kind of nerve-racking.",
        );
    }

    #[test]
    fn detect_nerve_racking_no_hyphen() {
        assert_suggestion_result(
            "It's nerve racking to think about it because I have code inside the callback that resolves the member and somehow I feel like it's so ..",
            lint_group(),
            "It's nerve-racking to think about it because I have code inside the callback that resolves the member and somehow I feel like it's so ..",
        );
    }

    #[test]
    fn detect_atomic_whole_entire() {
        assert_suggestion_result("whole entire", lint_group(), "whole");
    }

    #[test]
    fn correct_atomic_a_whole_entire_to_a_whole() {
        assert_suggestion_result("a whole entire", lint_group(), "a whole");
    }

    #[test]
    fn correct_atomic_a_whole_entire_to_an_entire() {
        assert_nth_suggestion_result("a whole entire", lint_group(), "an entire", 1);
    }

    #[test]
    fn correct_real_world_whole_entire() {
        assert_suggestion_result(
            "[FR] support use system dns in whole entire app",
            lint_group(),
            "[FR] support use system dns in whole app",
        );
    }

    #[test]
    fn correct_real_world_a_whole_entire_to_a_whole() {
        assert_suggestion_result(
            "Start mapping a whole entire new planet using NASA’s MOLA.",
            lint_group(),
            "Start mapping a whole new planet using NASA’s MOLA.",
        );
    }

    #[test]
    fn correct_real_world_a_whole_entire_to_an_entire() {
        assert_nth_suggestion_result(
            "I am not sure I can pass in a whole entire query via the include.",
            lint_group(),
            "I am not sure I can pass in an entire query via the include.",
            1,
        );
    }

    fn in_detail_atomic() {
        assert_suggestion_result("in details", lint_group(), "in detail");
    }

    #[test]
    fn in_more_detail_atomic() {
        assert_suggestion_result("in more details", lint_group(), "in more detail");
    }

    #[test]
    fn in_detail_real_world() {
        assert_suggestion_result(
            "c++ - who can tell me \"*this pointer\" in details?",
            lint_group(),
            "c++ - who can tell me \"*this pointer\" in detail?",
        )
    }

    #[test]
    fn suggests_ticking_time_bomb() {
        assert_suggestion_result(
            "One element that can help up the stakes (and tension!) is a “ticking time clock.”",
            lint_group(),
            "One element that can help up the stakes (and tension!) is a “ticking time bomb.”",
        );
    }

    #[test]
    fn in_more_detail_real_world() {
        assert_suggestion_result(
            "Document the interface in more details · Issue #3 · owlbarn ...",
            lint_group(),
            "Document the interface in more detail · Issue #3 · owlbarn ...",
        );
    }

    #[test]
    fn detect_atomic_in_of_itself() {
        assert_suggestion_result("in of itself", lint_group(), "in and of itself");
    }

    #[test]
    fn correct_real_world_in_of_itself() {
        assert_suggestion_result(
            "This is not entirely unexpected in of itself, as Git and GitHub Desktop both generally prove fairly bad at delineating context intelligently...",
            lint_group(),
            "This is not entirely unexpected in and of itself, as Git and GitHub Desktop both generally prove fairly bad at delineating context intelligently...",
        )
    }

    #[test]
    fn detect_a_lot_worse_atomic() {
        assert_suggestion_result("a lot worst", lint_group(), "a lot worse");
    }

    #[test]
    fn detect_a_lot_worse_real_world() {
        assert_suggestion_result(
            "On a debug build, it's even a lot worst.",
            lint_group(),
            "On a debug build, it's even a lot worse.",
        );
    }

    #[test]
    fn suggests_ticking_clock() {
        assert_nth_suggestion_result(
            "The opportunity itself has a ticking time clock as all great opportunities do.",
            lint_group(),
            "The opportunity itself has a ticking clock as all great opportunities do.",
            1,
        );
    }

    #[test]
    fn detect_far_worse_atomic() {
        assert_suggestion_result("far worst", lint_group(), "far worse");
    }

    #[test]
    fn detect_far_worse_real_world() {
        assert_suggestion_result(
            "I mainly use Firefox (personal preference) and have noticed it has far worst performance than Chrome",
            lint_group(),
            "I mainly use Firefox (personal preference) and have noticed it has far worse performance than Chrome",
        );
    }

    #[test]
    fn detect_much_worse_atomic() {
        assert_suggestion_result("much worst", lint_group(), "much worse");
    }

    #[test]
    fn detect_much_worse_real_world() {
        assert_suggestion_result(
            "the generated image quality is much worst (actually nearly broken)",
            lint_group(),
            "the generated image quality is much worse (actually nearly broken)",
        );
    }

    #[test]
    fn detect_turn_for_the_worse_atomic() {
        assert_suggestion_result("turn for the worst", lint_group(), "turn for the worse");
    }

    #[test]
    fn detect_turn_for_the_worse_real_world() {
        assert_suggestion_result(
            "Very surprised to see this repo take such a turn for the worst.",
            lint_group(),
            "Very surprised to see this repo take such a turn for the worse.",
        );
    }

    #[test]
    fn detect_worst_and_worst_atomic() {
        assert_suggestion_result("worst and worst", lint_group(), "worse and worse");
    }

    #[test]
    fn detect_worst_and_worst_real_world() {
        assert_suggestion_result(
            "This control-L trick does not work for me. The padding is getting worst and worst.",
            lint_group(),
            "This control-L trick does not work for me. The padding is getting worse and worse.",
        );
    }

    #[test]
    fn detect_worse_and_worst_real_world() {
        assert_suggestion_result(
            "This progressively got worse and worst to the point that the machine (LEAD 1010) stopped moving alltogether.",
            lint_group(),
            "This progressively got worse and worse to the point that the machine (LEAD 1010) stopped moving alltogether.",
        );
    }

    #[test]
    fn detect_worse_than_atomic() {
        assert_suggestion_result("worst than", lint_group(), "worse than");
    }

    #[test]
    fn detect_worse_than_real_world() {
        assert_suggestion_result(
            "Project real image - inversion quality is worst than in StyleGAN2",
            lint_group(),
            "Project real image - inversion quality is worse than in StyleGAN2",
        );
    }

    #[test]
    fn detect_worst_ever_atomic() {
        assert_suggestion_result("worse ever", lint_group(), "worst ever");
    }

    #[test]
    fn detect_worst_ever_real_world() {
        assert_suggestion_result(
            "The Bcl package family is one of the worse ever published by Microsoft.",
            lint_group(),
            "The Bcl package family is one of the worst ever published by Microsoft.",
        );
    }

    #[test]
    fn detect_monumentous_atomic() {
        assert_suggestion_result("monumentous", lint_group(), "momentous");
    }

    #[test]
    fn detect_monumentous_real_world() {
        assert_suggestion_result(
            "I think that would be a monumentous step in the right direction, and would DEFINATLY turn heads in not just the music industry, but every ...",
            lint_group(),
            "I think that would be a momentous step in the right direction, and would DEFINATLY turn heads in not just the music industry, but every ...",
        );
    }

    #[test]
    fn detect_in_anyway_atomic() {
        assert_suggestion_result("in anyway", lint_group(), "in any way");
    }

    #[test]
    fn detect_in_anyway_real_world() {
        assert_suggestion_result(
            "The names should not affect your application in anyway and you can override extension names.",
            lint_group(),
            "The names should not affect your application in any way and you can override extension names.",
        );
    }

    #[test]
    fn detect_explanation_mark_atomic() {
        assert_suggestion_result("explanation mark", lint_group(), "exclamation mark");
    }

    #[test]
    fn detect_explanation_marks_atomic() {
        assert_suggestion_result("explanation marks", lint_group(), "exclamation marks");
    }

    #[test]
    fn detect_explanation_mark_real_world() {
        assert_suggestion_result(
            "Note that circled explanation mark, question mark, plus and arrows may be significantly harder to distinguish than their uncircled variants.",
            lint_group(),
            "Note that circled exclamation mark, question mark, plus and arrows may be significantly harder to distinguish than their uncircled variants.",
        );
    }

    #[test]
    fn detect_explanation_marks_real_world() {
        assert_suggestion_result(
            "this issue: html: properly handle explanation marks in comments",
            lint_group(),
            "this issue: html: properly handle exclamation marks in comments",
        );
    }

    #[test]
    fn detect_explanation_point_atomic() {
        assert_suggestion_result("explanation point", lint_group(), "exclamation point");
    }

    #[test]
    fn detect_explanation_point_real_world() {
        assert_suggestion_result(
            "js and makes an offhand mention that you can disable inbuilt plugin with an explanation point (e.g. !error ).",
            lint_group(),
            "js and makes an offhand mention that you can disable inbuilt plugin with an exclamation point (e.g. !error ).",
        );
    }

    #[test]
    fn detect_as_early_back_as() {
        assert_suggestion_result("as early back as", lint_group(), "as far back as");
    }

    #[test]
    fn detect_as_early_back_as_real_world() {
        assert_suggestion_result(
            "skin overrides also supports a wide variety of minecraft versions - as early back as 1.14.4.",
            lint_group(),
            "skin overrides also supports a wide variety of minecraft versions - as far back as 1.14.4.",
        );
    }

    #[test]
    fn detect_a_long_time() {
        assert_suggestion_result("along time", lint_group(), "a long time");
    }

    #[test]
    fn detect_a_long_time_real_world() {
        assert_suggestion_result(
            "Fast refreshing is very slow had to wait along time for it to update.",
            lint_group(),
            "Fast refreshing is very slow had to wait a long time for it to update.",
        );
    }

    #[test]
    fn detect_each_and_everyone() {
        assert_suggestion_result("each and everyone", lint_group(), "each and every one");
    }

    #[test]
    fn detect_each_and_everyone_real_world() {
        assert_suggestion_result(
            "I have modified each and everyone of them to keep only the best of the best!",
            lint_group(),
            "I have modified each and every one of them to keep only the best of the best!",
        );
    }

    #[test]
    fn test_instead_of() {
        assert_suggestion_result(
            "He used water in stead of soda.",
            lint_group(),
            "He used water instead of soda.",
        );
    }

    #[test]
    fn correct_an_another() {
        assert_suggestion_result(
            "Render shader to use it as texture in an another shader.",
            lint_group(),
            "Render shader to use it as texture in another shader.",
        );
    }

    #[test]
    fn test_instead_of_clean() {
        // Ensure no lint is triggered when it's already correct
        assert_lint_count("He used water instead of soda.", lint_group(), 0);
    }

    #[test]
    fn test_intact() {
        assert_suggestion_result(
            "The code remains in tact after the merge.",
            lint_group(),
            "The code remains intact after the merge.",
        );
    }

    #[test]
    fn correct_a_another() {
        assert_suggestion_result(
            "Audit login is a another package for laravel framework.",
            lint_group(),
            "Audit login is another package for laravel framework.",
        );
    }

    #[test]
    fn test_intact_clean() {
        assert_lint_count("The data set remains intact.", lint_group(), 0);
    }

    #[test]
    fn test_ive_got_to() {
        assert_suggestion_result(
            "I've go to finish this before Monday.",
            lint_group(),
            "I've got to finish this before Monday.",
        );
    }

    #[test]
    fn correct_another_an() {
        assert_suggestion_result(
            "Yet another an atomic deployment tool.",
            lint_group(),
            "Yet another atomic deployment tool.",
        );
    }

    #[test]
    fn test_for_a_long_time() {
        assert_suggestion_result(
            "I was stuck there for along time.",
            lint_group(),
            "I was stuck there for a long time.",
        );
    }

    #[test]
    fn correct_another_ones() {
        assert_nth_suggestion_result(
            "Change list params of a resource, another ones change too",
            lint_group(),
            "Change list params of a resource, other ones change too",
            2,
        );
    }

    #[test]
    fn test_in_a_while() {
        assert_suggestion_result(
            "We’ll talk again in while.",
            lint_group(),
            "We’ll talk again in a while.",
        );
    }

    #[test]
    fn correct_another_things() {
        assert_nth_suggestion_result(
            "Another things to fix in the Mask editor",
            lint_group(),
            "Other things to fix in the Mask editor",
            1,
        );
    }

    #[test]
    fn test_human_beings() {
        assert_suggestion_result(
            "All humans beings deserve empathy.",
            lint_group(),
            "All human beings deserve empathy.",
        );
        assert_suggestion_result(
            "We should respect a human's beings fundamental rights.",
            lint_group(),
            "We should respect a human beings fundamental rights.",
        );
    }

    #[test]
    fn test_last_but_not_least() {
        assert_suggestion_result(
            "Last but not last, I'd like to thank my parents.",
            lint_group(),
            "Last but not least, I'd like to thank my parents.",
        );
    }

    #[test]
    fn test_half_an_hour() {
        assert_suggestion_result(
            "It took half an our to get there.",
            lint_group(),
            "It took half an hour to get there.",
        );
    }

    #[test]
    fn correct_the_another() {
        assert_suggestion_result(
            "Another possible cause is simply that the application does not have file creation permissions on the another machine.",
            lint_group(),
            "Another possible cause is simply that the application does not have file creation permissions on the other machine.",
        );
    }

    #[test]
    fn on_second_thought_clean() {
        assert_lint_count(
            "She considered driving home, but on second thought, she decided to walk.",
            lint_group(),
            0,
        );
    }

    #[test]
    fn on_second_thought_incorrect() {
        assert_suggestion_result(
            "I was going to buy it, but on second though, maybe I'll wait.",
            lint_group(),
            "I was going to buy it, but on second thought, maybe I'll wait.",
        );
    }

    #[test]
    fn correct_highly_kept_space() {
        assert_suggestion_result(
            "I assure you that frequency/angle dependence is a highly kept secret.",
            lint_group(),
            "I assure you that frequency/angle dependence is a well-kept secret.",
        );
    }

    #[test]
    fn expand_cuz() {
        assert_suggestion_result(
            "Stick around cuz I got a surprise for you at the end.",
            lint_group(),
            "Stick around because I got a surprise for you at the end.",
        );
    }

    #[test]
    fn on_second_thought_no_false_positive() {
        assert_lint_count(
            "My second though is that I'd prefer something else entirely.",
            lint_group(),
            0,
        );
    }

    #[test]
    fn excellent_clean() {
        assert_lint_count(
            "The performance was excellent, drawing praise from all critics.",
            lint_group(),
            0,
        );
    }

    #[test]
    fn excellent_incorrect() {
        assert_suggestion_result(
            "Her results were very good this semester.",
            lint_group(),
            "Her results were excellent this semester.",
        );
    }

    #[test]
    fn excellent_no_false_positive() {
        assert_lint_count(
            "He radiated a sense of very goodness in his charitable acts.",
            lint_group(),
            0,
        );
    }

    #[test]
    fn correct_highly_kept_no_hyphen() {
        assert_suggestion_result(
            "Well, Kushina's giving birth was already a highly-kept secret so it makes sense to operate with only the completely necessary personnel.",
            lint_group(),
            "Well, Kushina's giving birth was already a well-kept secret so it makes sense to operate with only the completely necessary personnel.",
        );
    }

    #[test]
    fn correct_on_face_value() {
        assert_suggestion_result(
            "Obviously what you want is possible and on face value it's a trivial change on our end.",
            lint_group(),
            "Obviously what you want is possible and at face value it's a trivial change on our end.",
        );
    }

    #[test]
    fn correct_trail_and_error() {
        assert_suggestion_result(
            "It was produced through trail and error.",
            lint_group(),
            "It was produced through trial and error.",
        );
    }

    #[test]
    fn correct_hone_in_on() {
        assert_suggestion_result(
            "This way you can use an object detector algorithm to hone in on subjects and tell sam to only focus in certain areas when looking to extend ...",
            lint_group(),
            "This way you can use an object detector algorithm to home in on subjects and tell sam to only focus in certain areas when looking to extend ...",
        );
    }

    #[test]
    fn correct_honing_in_on() {
        assert_suggestion_result(
            "I think I understand the syntax limitation you're honing in on.",
            lint_group(),
            "I think I understand the syntax limitation you're homing in on.",
        );
    }

    #[test]
    fn correct_hones_in_on() {
        assert_suggestion_result(
            "[FEATURE] Add a magnet that hones in on mobs",
            lint_group(),
            "[FEATURE] Add a magnet that homes in on mobs",
        );
    }

    #[test]
    fn correct_honed_in_on() {
        assert_suggestion_result(
            "But it took me quite a bit of faffing about checking things out before I honed in on the session as the problem and tried to dump out the ...",
            lint_group(),
            "But it took me quite a bit of faffing about checking things out before I homed in on the session as the problem and tried to dump out the ...",
        );
    }

    #[test]
    fn correct_unless_if() {
        assert_suggestion_result(
            "Simplex does not interpret the following invite link as an invite link unless if it has https:// in front of it.",
            lint_group(),
            "Simplex does not interpret the following invite link as an invite link unless it has https:// in front of it.",
        );
    }

    #[test]
    fn suffice_it_to_say() {
        assert_suggestion_result(
            "I don't fully grok the bug, but suffice to say it is not an RCD issue.",
            lint_group(),
            "I don't fully grok the bug, but suffice it to say it is not an RCD issue.",
        );
    }

    #[test]
    fn correct_after_while() {
        assert_suggestion_result(
            "bromite Crashes on all sites after while.",
            lint_group(),
            "bromite Crashes on all sites after a while.",
        );
    }

    #[test]
    fn correct_for_while() {
        assert_suggestion_result(
            "Build flutter releases in github actions for production only android for while.",
            lint_group(),
            "Build flutter releases in github actions for production only android for a while.",
        );
    }

    #[test]
    fn correct_like_a_plague() {
        assert_suggestion_result(
            "Below is the worst example of them all (avoid such coding like a plague):",
            lint_group(),
            "Below is the worst example of them all (avoid such coding like the plague):",
        );
    }

    #[test]
    fn correct_have_went() {
        assert_suggestion_result(
            "I have went into the btle.py file and added a print statement in _connect()",
            lint_group(),
            "I have gone into the btle.py file and added a print statement in _connect()",
        );
    }

    #[test]
    fn correct_had_went() {
        assert_suggestion_result(
            "Not sure if TroLoos had went from Tasmota->minimal->Tasmota, or directly Minimal->Tasmota, but going ESPHome->Minimal->Tasmota is not possible",
            lint_group(),
            "Not sure if TroLoos had gone from Tasmota->minimal->Tasmota, or directly Minimal->Tasmota, but going ESPHome->Minimal->Tasmota is not possible",
        );
    }

    #[test]
    fn correct_having_went() {
        assert_suggestion_result(
            "Having went through the setup guidelines and picking react starter, running npm run watch results in an error",
            lint_group(),
            "Having gone through the setup guidelines and picking react starter, running npm run watch results in an error",
        );
    }

    #[test]
    fn correct_has_went() {
        assert_suggestion_result(
            "I would like to report that the package request which you are loading has went into maintenance mode.",
            lint_group(),
            "I would like to report that the package request which you are loading has gone into maintenance mode.",
        );
    }

    #[test]
    fn correct_case_and_point_spaced() {
        assert_suggestion_result(
            "They are just not as high of a priority as other tasks that user's are requesting for, a case and point is I have never ran into this issue.",
            lint_group(),
            "They are just not as high of a priority as other tasks that user's are requesting for, a case in point is I have never ran into this issue.",
        );
    }

    #[test]
    fn correct_has_past() {
        assert_suggestion_result(
            "Track the amount of time that has past since a point in time.",
            lint_group(),
            "Track the amount of time that has passed since a point in time.",
        );
    }

    #[test]
    fn correct_have_past() {
        assert_suggestion_result(
            "Another 14+ days have past, any updates on this?",
            lint_group(),
            "Another 14+ days have passed, any updates on this?",
        );
    }

    #[test]
    fn correct_had_past() {
        assert_suggestion_result(
            "Few days had past, so im starting to thinks there is a problem in my local version.",
            lint_group(),
            "Few days had passed, so im starting to thinks there is a problem in my local version.",
        );
    }

    #[test]
    fn correct_having_past() {
        assert_suggestion_result(
            "Return to computer, with enough time having past for the computer to go to full sleep.",
            lint_group(),
            "Return to computer, with enough time having passed for the computer to go to full sleep.",
        );
    }

    #[test]
    fn correct_worse_case_space() {
        assert_suggestion_result(
            "In the worse case scenario, remote code execution could be achieved.",
            lint_group(),
            "In the worst-case scenario, remote code execution could be achieved.",
        );
    }

    #[test]
    fn correct_worse_case_hyphen() {
        assert_suggestion_result(
            "Basically I want my pods to get the original client IP address... or at least have X-Forwarded-For header, in a worse-case scenario.",
            lint_group(),
            "Basically I want my pods to get the original client IP address... or at least have X-Forwarded-For header, in a worst-case scenario.",
        );
    }

    #[test]
    fn correct_worse_case_two_hyphens() {
        assert_suggestion_result(
            "In a worse-case-scenario, the scenario class code and the results being analysed, become out of sync, and so the wrong labels are applied.",
            lint_group(),
            "In a worst-case scenario, the scenario class code and the results being analysed, become out of sync, and so the wrong labels are applied.",
        );
    }

    #[test]
    fn correct_worst_case_space() {
        assert_suggestion_result(
            "The worst case scenario can be calculated without looking at streams of data.",
            lint_group(),
            "The worst-case scenario can be calculated without looking at streams of data.",
        );
    }

    #[test]
    fn correct_worst_case_two_hyphens() {
        assert_suggestion_result(
            "CAPD worst-case-scenario cloud simulator for naughty clouds.",
            lint_group(),
            "CAPD worst-case scenario cloud simulator for naughty clouds.",
        );
    }

    #[test]
    fn corrects_dont_wan() {
        assert_suggestion_result(
            "I don't wan to pay for this.",
            lint_group(),
            "I don't want to pay for this.",
        );
    }

    #[test]
    fn correct_clients_side() {
        assert_suggestion_result(
            "I want to debug this server-side as I cannot find out why the connection is being refused from the client's side.",
            lint_group(),
            "I want to debug this server-side as I cannot find out why the connection is being refused from the client-side.",
        );
    }

    #[test]
    fn corrects_mixed_case() {
        assert_suggestion_result(
            "Don't Wan that option.",
            lint_group(),
            "Don't Want that option.",
        );
    }

    #[test]
    fn does_not_flag_already_correct() {
        assert_lint_count("I don't want to leave.", lint_group(), 0);
    }

    #[test]
    fn detect_cursing_through_veins_atomic() {
        assert_suggestion_result(
            "cursing through veins",
            lint_group(),
            "coursing through veins",
        );
    }

    #[test]
    fn detect_cursing_through_veins_real_world() {
        assert_suggestion_result(
            "It felt like the drugs were cursing through veins.",
            lint_group(),
            "It felt like the drugs were coursing through veins.",
        );
    }

    #[test]
    fn does_not_flag_other_contexts() {
        assert_lint_count(
            "He was cursing through the entire meeting.",
            lint_group(),
            0,
        );
    }

    #[test]
    fn correct_servers_side() {
        assert_suggestion_result(
            "A client-server model where the client can execute commands in a terminal on the server's side",
            lint_group(),
            "A client-server model where the client can execute commands in a terminal on the server-side",
        );
    }

    #[test]
    fn correct_how_it_looks_like_1() {
        assert_suggestion_result(
            "And here is how it looks like: As you can see, there is no real difference in the diagram itself.",
            lint_group(),
            "And here is how it looks: As you can see, there is no real difference in the diagram itself.",
        );
    }

    #[test]
    fn correct_last_ditched() {
        assert_suggestion_result(
            "I was actually just trying that as a last ditched attempt to get it working, previously those ...",
            lint_group(),
            "I was actually just trying that as a last-ditch attempt to get it working, previously those ...",
        );
    }

    #[test]
    fn correct_how_it_looks_like_2() {
        assert_nth_suggestion_result(
            "This is how it looks like when run from Windows PowerShell or Cmd: image.",
            lint_group(),
            "This is what it looks like when run from Windows PowerShell or Cmd: image.",
            1,
        );
    }

    #[test]
    fn correct_how_they_look_like_1() {
        assert_suggestion_result(
            "This is a sample project illustrating a demo of how to use the new Material 3 components and how they look like.",
            lint_group(),
            "This is a sample project illustrating a demo of how to use the new Material 3 components and how they look.",
        );
    }

    #[test]
    fn corrects_invested_into() {
        assert_suggestion_result(
            "it's all automatically invested into a collection of loans that match the criteria that ...",
            lint_group(),
            "it's all automatically invested in a collection of loans that match the criteria that ...",
        );
    }

    #[test]
    fn correct_how_they_look_like_2() {
        assert_nth_suggestion_result(
            "So for now I'll just leave this issue here of how they look like in the XLSX",
            lint_group(),
            "So for now I'll just leave this issue here of what they look like in the XLSX",
            1,
        );
    }

    #[test]
    fn correct_how_they_looks_like_1() {
        assert_suggestion_result(
            "Here I demonstrate how disney works and how they looks like Don't miss to give me a star.",
            lint_group(),
            "Here I demonstrate how disney works and how they look Don't miss to give me a star.",
        );
    }

    #[test]
    fn correct_last_ditch_space() {
        assert_suggestion_result(
            "There are unique use cases and is meant to be a last ditch option.",
            lint_group(),
            "There are unique use cases and is meant to be a last-ditch option.",
        );
    }

    #[test]
    fn correct_how_they_looks_like_2() {
        assert_nth_suggestion_result(
            "You can check how they looks like on Android app by this command:",
            lint_group(),
            "You can check what they look like on Android app by this command:",
            1,
        );
    }

    #[test]
    fn correct_how_she_looks_like_1() {
        assert_suggestion_result(
            "You all know how she looks like.",
            lint_group(),
            "You all know how she looks.",
        );
    }

    #[test]
    fn corrects_invest_into() {
        assert_suggestion_result(
            "which represents the amount of money they want to invest into a particular deal.",
            lint_group(),
            "which represents the amount of money they want to invest in a particular deal.",
        );
    }

    #[test]
    fn correct_how_he_looks_like_2() {
        assert_nth_suggestion_result(
            "Here's how he looks like, when he's supposed to just look like his old fatui design.",
            lint_group(),
            "Here's what he looks like, when he's supposed to just look like his old fatui design.",
            1,
        );
    }

    #[test]
    fn correct_how_it_look_like_1() {
        assert_suggestion_result(
            "And I don't mind how it look like, language code subpath or the last subpath as below.",
            lint_group(),
            "And I don't mind how it looks, language code subpath or the last subpath as below.",
        );
    }

    #[test]
    fn corrects_investing_into() {
        assert_suggestion_result(
            "Taking dividends in cash (rather than automatically re-investing into the originating fund) can help alleviate the need for rebalancing.",
            lint_group(),
            "Taking dividends in cash (rather than automatically re-investing in the originating fund) can help alleviate the need for rebalancing.",
        );
    }

    #[test]
    fn correct_how_it_look_like_2() {
        assert_nth_suggestion_result(
            "Here is how it look like in your browser:",
            lint_group(),
            "Here is what it looks like in your browser:",
            1,
        );
    }

    #[test]
    fn correct_how_it_looks_like_with_apostrophe() {
        assert_suggestion_result(
            "In the picture we can see how It look's like on worker desktop.",
            lint_group(),
            "In the picture we can see how It looks on worker desktop.",
        );
    }

    #[test]
    fn corrects_invests_into() {
        assert_suggestion_result(
            "If a user invests into the protocol first using USDC but afterward changing to DAI, ...",
            lint_group(),
            "If a user invests in the protocol first using USDC but afterward changing to DAI, ...",
        );
    }

    #[test]
    fn corrects_once_a_while() {
        assert_suggestion_result(
            "For me it is a SMB mount I have on the client device that I sync only once a while for a backup into the cloud.",
            lint_group(),
            "For me it is a SMB mount I have on the client device that I sync only once in a while for a backup into the cloud.",
        );
    }

    #[test]
    #[ignore = "There's a bug when changing the length of title case phrases.\nI believe there's a fix coming in a PR. Uncomment when fixed."]
    fn corrects_gilded_age_capitalized() {
        assert_suggestion_result(
            "It is especially a reflection of the socio-economic patterns in the Guilded Age.",
            lint_group(),
            "It is especially a reflection of the socio-economic patterns in the Gilded Age.",
        );
    }

    #[test]
    #[ignore = "Currently the correct spelling is suggested but the case is not changed.\nThis may also be fixed in the coming PR mentioned above."]
    fn corrects_gilded_age_lowercase() {
        assert_suggestion_result(
            "It is especially a reflection of the socio-economic patterns in the guilded age.",
            lint_group(),
            "It is especially a reflection of the socio-economic patterns in the Gilded Age.",
        );
    }

    #[test]
    fn corrects_once_and_a_while() {
        assert_suggestion_result(
            "Every once and a while all the links on my page seem to stop working.",
            lint_group(),
            "Every once in a while all the links on my page seem to stop working.",
        );
    }

    #[test]
    fn detect_ever_present_atomic() {
        assert_suggestion_result("ever present", lint_group(), "ever-present");
    }

    #[test]
    fn detect_ever_present_real_world() {
        assert_suggestion_result(
            "Distrust was an ever present tension in the negotiations.",
            lint_group(),
            "Distrust was an ever-present tension in the negotiations.",
        );
    }

    #[test]
    fn corrects_definite_article() {
        assert_suggestion_result(
            "As for format of outputs: the spec defines the field as using the singular definitive article \"the\"",
            lint_group(),
            "As for format of outputs: the spec defines the field as using the singular definite article \"the\"",
        );
    }

    #[test]
    #[ignore = "Title case capitalization problem causes this one to fail too."]
    fn corrects_definite_articles_title_case() {
        assert_suggestion_result(
            "01 Definitive Articles: De or Het. Before starting more complicated topics in Dutch grammar, you should be aware of the articles.",
            lint_group(),
            "01 Definite Articles: De or Het. Before starting more complicated topics in Dutch grammar, you should be aware of the articles.",
        );
    }

    #[test]
    fn corrects_definite_articles_lowercase() {
        assert_suggestion_result(
            ".. definitive articles -та /-ta/ and -те /-te/ (postfixed in Bulgarian).",
            lint_group(),
            ".. definite articles -та /-ta/ and -те /-te/ (postfixed in Bulgarian).",
        );
    }

    #[test]
    fn corrects_further_ado() {
        assert_suggestion_result(
            "... but we finally hit a great spot, so without further adieu.",
            lint_group(),
            "... but we finally hit a great spot, so without further ado.",
        );
    }

    #[test]
    fn corrects_much_ado() {
        assert_suggestion_result(
            "After much adieu this functionality is now available.",
            lint_group(),
            "After much ado this functionality is now available.",
        );
    }

    #[test]
    fn corrects_fair_bit() {
        assert_suggestion_result(
            "I've read through a fare bit of the ecosystem framework, but I am not clear on what is modified...",
            lint_group(),
            "I've read through a fair bit of the ecosystem framework, but I am not clear on what is modified...",
        );
    }

    #[test]
    fn corrects_take_it_personal() {
        assert_suggestion_result(
            "This is not personal, do not take it personal, we also think Thingsboard is a extraordinary tool (we are using in several scenarios in fact)",
            lint_group(),
            "This is not personal, do not take it personally, we also think Thingsboard is a extraordinary tool (we are using in several scenarios in fact)",
        );
    }

    #[test]
    fn corrects_as_of_lately() {
        assert_suggestion_result(
            "I haven't noticed any crashing with AMDGPU as of lately, so this looks to not be an issue anymore.",
            lint_group(),
            "I haven't noticed any crashing with AMDGPU as of late, so this looks to not be an issue anymore.",
        )
    }

    #[test]
    fn corrects_points_of_view() {
        assert_suggestion_result(
            "This will produce a huge amount of raw data, representing the region in multiple point of views.",
            lint_group(),
            "This will produce a huge amount of raw data, representing the region in multiple points of view.",
        )
    }

    #[test]
    fn corrects_brutalness() {
        assert_suggestion_result(
            "the mildness and brutalness of the story rises.",
            lint_group(),
            "the mildness and brutality of the story rises.",
        )
    }

    #[test]
    fn corrects_unsurmountable() {
        assert_suggestion_result(
            "That being said, if you find upgrading to newer versions to be unsurmountable, please open an issue.",
            lint_group(),
            "That being said, if you find upgrading to newer versions to be insurmountable, please open an issue.",
        )
    }

    #[test]
<<<<<<< HEAD
    fn corrects_in_need_of() {
        assert_suggestion_result(
            "In need for a native control for map symbols (map legend) #5203.",
            lint_group(),
            "In need of a native control for map symbols (map legend) #5203.",
=======
    fn corrects_piece_of_mind() {
        assert_suggestion_result(
            "A Discord bot that gives you piece of mind knowing you are free from obnoxious intrusions in a Discord Voice Channel",
            lint_group(),
            "A Discord bot that gives you peace of mind knowing you are free from obnoxious intrusions in a Discord Voice Channel",
>>>>>>> 310191f6
        )
    }
}<|MERGE_RESOLUTION|>--- conflicted
+++ resolved
@@ -1278,19 +1278,17 @@
             "This word has a more standard, more common synonym.",
             "Suggests the more standard and common synonym `brutality`."
         ),
-<<<<<<< HEAD
         "InNeedOf" => (
             ["in need for"],
             ["in need of"],
             "Use `in need of` for when something is required or necessary.",
             "Corrects `in need for` to `in need of`."
-=======
+        ),
         "PeaceOfMind" => (
             ["piece of mind"],
             ["peace of mind"],
             "The phrase is `peace of mind`, meaning `calm`. A `piece` is a `part` of something.",
             "Corrects `piece of mind` to `peace of mind`."
->>>>>>> 310191f6
         ),
     });
 
@@ -2796,19 +2794,20 @@
     }
 
     #[test]
-<<<<<<< HEAD
     fn corrects_in_need_of() {
         assert_suggestion_result(
             "In need for a native control for map symbols (map legend) #5203.",
             lint_group(),
             "In need of a native control for map symbols (map legend) #5203.",
-=======
+        );
+    }
+
+    #[test]
     fn corrects_piece_of_mind() {
         assert_suggestion_result(
             "A Discord bot that gives you piece of mind knowing you are free from obnoxious intrusions in a Discord Voice Channel",
             lint_group(),
             "A Discord bot that gives you peace of mind knowing you are free from obnoxious intrusions in a Discord Voice Channel",
->>>>>>> 310191f6
         )
     }
 }