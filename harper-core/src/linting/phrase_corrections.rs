use super::{LintGroup, MapPhraseLinter};

/// Produce a [`LintGroup`] that looks for errors in common phrases.
/// Comes pre-configured with the recommended default settings.
pub fn lint_group() -> LintGroup {
    let mut group = LintGroup::default();

    macro_rules! add_exact_mappings {
        ($group:expr, {
            $($name:expr => ($input:expr, $corrections:expr, $hint:expr, $description:expr)),+ $(,)?
        }) => {
            $(
                $group.add_pattern_linter(
                    $name,
                    Box::new(
                        MapPhraseLinter::new_exact_phrases(
                            $input,
                            $corrections,
                            $hint,
                            $description
                        ),
                    ),
                );
            )+
        };
    }

    add_exact_mappings!(group, {
        // The name of the rule
        "ChangeTack" => (
            // The exact phrase(s) to look for.
            ["change tact", "change tacks", "change tacts"],
            // The corrections to provide.
            ["change tack"],
            // The message to be shown with the error.
            "Did you mean `change tack`? This idiom is commonly used to indicate a change in direction or approach.",
            // A description of the rule.
            "Locates errors in the idiom `to change tack` to convey the correct meaning of altering one's course or strategy."
        ),
        "ChangedTack" => (
            ["changed tact", "changed tacks", "changed tacts"],
            ["changed tack"],
            "Did you mean `changed tack`? This idiom is commonly used to indicate a change in direction or approach.",
            "Locates errors in the idiom `to change tack` to convey the correct meaning of altering one's course or strategy."
        ),
        "ChangesTack" => (
            ["changes tact", "changes tacks", "changes tacts"],
            ["changes tack"],
            "Did you mean `changes tack`? This idiom is commonly used to indicate a change in direction or approach.",
            "Locates errors in the idiom `to change tack` to convey the correct meaning of altering one's course or strategy."
        ),
        "ChangingTack" => (
            ["changing tact", "changing tacks", "changing tacts"],
            ["changing tack"],
            "Did you mean `changing tack`? This idiom is commonly used to indicate a change in direction or approach.",
            "Locates errors in the idiom `to change tack` to convey the correct meaning of altering one's course or strategy."
        ),
        "ChangeOfTack" => (
            ["change of tact", "change of tacks", "change of tacts"],
            ["change of tack"],
            "Did you mean `change of tack`? This idiom is commonly used to indicate a change in direction or approach.",
            "Locates errors in the idiom `change of tack` to convey the correct meaning of an alternative course or strategy."
        ),
        "ChangesOfTack" => (
            ["changes of tact", "changes of tacks", "changes of tacts"],
            ["changes of tack"],
            "Did you mean `changes of tack`? This idiom is commonly used to indicate changes in direction or approach.",
            "Locates errors in the idiom `change of tack` to convey the correct meaning of an alternative course or strategy."
        ),
        "ChangingOfTack" => (
            ["changing of tact", "changing of tacks", "changing of tacts"],
            ["changing of tack"],
            "Did you mean `changing of tack`? This idiom is commonly used to indicate a change in direction or approach.",
            "Locates errors in the idiom `to change of tack` to convey the correct meaning of altering one's course or strategy."
        ),
        "WantBe" => (
            ["want be"],
            ["won't be", "want to be"],
            "Did you mean `won't be` or `want to be`?",
            "Detects incorrect usage of `want be` and suggests `won't be` or `want to be` based on context."
        ),
        "StateOfTheArt" => (
            ["state of art"],
            ["state of the art"],
            "Did you mean `state of the art`?",
            "Detects incorrect usage of `state of art` and suggests `state of the art` as the correct phrase."
        ),
        "FaceFirst" => (
            ["face first into"],
            ["face-first into"],
            "Should this be `face-first`?",
            "Ensures `face first` is correctly hyphenated as `face-first` when used before `into`."
        ),
        "EludedTo" => (
            ["eluded to"],
            ["alluded to"],
            "Did you mean `alluded to`?",
            "Corrects `eluded to` to `alluded to` in contexts referring to indirect references."
        ),
        "BaitedBreath" => (
            ["baited breath"],
            ["bated breath"],
            "Did you mean `bated breath`?",
            "Ensures `bated breath` is written correctly, as `baited breath` is incorrect."
        ),
        "BareInMind" => (
            ["bare in mind"],
            ["bear in mind"],
            "Did you mean `bear in mind`?",
            "Ensures the phrase `bear in mind` is used correctly instead of `bare in mind`."
        ),
        "MutePoint" => (
            ["mute point"],
            ["moot point"],
            "Did you mean `moot point`?",
            "Ensures `moot point` is used instead of `mute point`, as `moot` means debatable or irrelevant."
        ),
        "RoadMap" => (
            ["roadmap"],
            ["road map"],
            "Did you mean `road map`?",
            "Detects when `roadmap` is used instead of `road map`, prompting the correct spacing."
        ),
        "SameAs" => (
            ["same then"],
            ["same as"],
            "Did you mean `same as`?",
            "Corrects the incorrect phrase `same then` to the standard `same as`."
        ),
        "SoonerOrLater" => (
            ["sooner than later"],
            ["sooner rather than later", "sooner or later"],
            "Did you mean `sooner rather than later` or `sooner or later`?",
            "Fixes the improper phrase `sooner than later` by suggesting standard alternatives."
        ),
        "HadOf" => (
            ["had of"],
            ["had have", "had've"],
            "Did you mean `had have` or `had've`?",
            "Flags the unnecessary use of `of` after `had` and suggests the correct forms."
        ),
        "FatalOutcome" => (
            ["fatal outcome"],
            ["death"],
            "Consider using `death` for clarity.",
            "Replaces `fatal outcome` with the more direct term `death` for conciseness."
        ),
        "NotTo" => (
            ["no to"],
            ["not to"],
            "Did you mean `not to`?",
            "Corrects `no to` to `not to`, ensuring proper negation."
        ),
        "ThatThis" => (
            ["the this"],
            ["that this"],
            "Did you mean `that this`?",
            "Fixes `the this` to the correct phrase `that this`."
        ),
        "CondenseAllThe" => (
            ["all of the"],
            ["all the"],
            "Consider simplifying to `all the`.",
            "Suggests removing `of` in `all of the` for a more concise phrase."
        ),
        "AvoidAndAlso" => (
            ["and also"],
            ["and"],
            "Consider using just `and`.",
            "Reduces redundancy by replacing `and also` with `and`."
        ),
        "AndIn" => (
            ["an in"],
            ["and in"],
            "Did you mean `and in`?",
            "Fixes the incorrect phrase `an in` to `and in` for proper conjunction usage."
        ),
        "BeenThere" => (
            ["bee there"],
            ["been there"],
            "Did you mean `been there`?",
            "Corrects the misspelling `bee there` to the proper phrase `been there`."
        ),
        "CanBeSeen" => (
            ["can be seem"],
            ["can be seen"],
            "Did you mean `can be seen`?",
            "Corrects `can be seem` to the proper phrase `can be seen`."
        ),
        "GoingTo" => (
            ["gong to"],
            ["going to"],
            "Did you mean `going to`?",
            "Corrects `gong to` to the intended phrase `going to`."
        ),
        "IAm" => (
            ["I a m"],
            ["I am"],
            "Did you mean `I am`?",
            "Fixes the incorrect spacing in `I a m` to properly form `I am`."
        ),
        "ItCan" => (
            ["It cam"],
            ["It can"],
            "Did you mean `It can`?",
            "Corrects the misspelling `It cam` to the proper phrase `It can`."
        ),
        "MyHouse" => (
            ["mu house"],
            ["my house"],
            "Did you mean `my house`?",
            "Fixes the typo `mu house` to `my house`."
        ),
        "OperativeSystem" => (
            ["operative system"],
            ["operating system"],
            "Did you mean `operating system`?",
            "Ensures `operating system` is used correctly instead of `operative system`."
        ),
        "OperativeSystems" => (
            ["operative systems"],
            ["operating systems"],
            "Did you mean `operating systems`?",
            "Ensures `operating systems` is used correctly instead of `operative systems`."
        ),
        "BanTogether" => (
            ["ban together"],
            ["band together"],
            "Did you mean `band together`?",
            "Detects and corrects the common error of using `ban together` instead of the idiom `band together`, which means to unite or join forces."
        ),
        "WaveFunction" => (
            ["wavefunction"],
            ["wave function"],
            "Did you mean `wave function`?",
            "Identifies the mistake of merging `wave` and `function` into one word. In quantum mechanics, a `wave function` (written as two words) describes the mathematical function that represents the quantum state of a particle or system. Correct usage is crucial for clear and accurate scientific communication."
        ),
        "InThe" => (
            ["int he"],
            ["in the"],
            "Did you mean `in the`?",
            "Detects and corrects a spacing error where `in the` is mistakenly written as `int he`. Proper spacing is essential for readability and grammatical correctness in common phrases."
        ),
        "WillContain" => (
            ["will contains"],
            ["will contain"],
            "Did you mean `will contain`?",
            "Incorrect verb form: `will` should be followed by the base form `contain`."
        ),
        "IsKnownFor" => (
            ["is know for"],
            ["is known for"],
            "Did you mean `is known for`?",
            "Typo: `known` is the correct past participle."
        ),
        "PointIsMoot" => (
            ["your point is mute"],
            ["your point is moot"],
            "Did you mean `your point is moot`?",
            "Typo: `moot` (meaning debatable) is correct rather than `mute`."
        ),
        "ByAccident" => (
            ["on accident"],
            ["by accident"],
            "Did you mean `by accident`?",
            "Incorrect preposition: `by accident` is the idiomatic expression."
        ),
        "ThatChallenged" => (
            ["the challenged"],
            ["that challenged"],
            "Did you mean `that challenged`?",
            "Changes `the challenged` to `that challenged` to fix the misspelling."
        ),
        "TurnItOff" => (
            ["turn it of", "turn i of"],
            ["turn it off"],
            "Did you mean `turn it off`?",
            "Fixes the mistake in the phrase `turn it off`."
        ),
        "HumanLife" => (
            ["human live"],
            ["human life"],
            "Did you mean `human life`?",
            "Changes `human live` to `human life`."
        ),
        "NeedHelp" => (
            ["ned help"],
            ["need help"],
            "Did you mean `need help`?",
            "Changes `ned help` to the correct `need help`."
        ),
        "AndTheLike" => (
            ["an the like"],
            ["and the like"],
            "Did you mean `and the like`?",
            "Fixes the typo in `and the like`."
        ),
        "BatedBreath" => (
            ["baited breath"],
            ["bated breath"],
            "Did you mean `bated breath`?",
            "Changes `baited breath` to the correct `bated breath`."
        ),
        "BeckAndCall" => (
            ["back and call"],
            ["beck and call"],
            "Did you mean `beck and call`?",
            "Fixes `back and call` to `beck and call`."
        ),
        "LetAlone" => (
            ["let along"],
            ["let alone"],
            "Did you mean `let alone`?",
            "Changes `let along` to `let alone`."
        ),
        "SneakingSuspicion" => (
            ["sneaky suspicion"],
            ["sneaking suspicion"],
            "Did you mean `sneaking suspicion`?",
            "Changes `sneaky suspicion` to `sneaking suspicion`."
        ),
        "SpecialAttention" => (
            ["spacial attention"],
            ["special attention"],
            "Did you mean `special attention`?",
            "Changes `spacial attention` to `special attention`."
        ),
        "SupposedTo" => (
            ["suppose to"],
            ["supposed to"],
            "Did you mean `supposed to`?",
            "Fixes `suppose to` to the correct `supposed to`."
        ),
        "KindRegards" => (
            ["kid regards"],
            ["kind regards"],
            "Did you mean `kind regards`?",
            "Changes `kid regards` to `kind regards`."
        ),
        "ThoughtProcess" => (
            ["though process"],
            ["thought process"],
            "Did you mean `thought process`?",
            "Changes `though process` to `thought process`."
        ),
        "BadRap" => (
            ["bed rap", "bad rep"],
            ["bad rap"],
            "Did you mean `bad rap`?",
            "Changes `bed rap` to the proper idiom `bad rap`."
        ),
        "OfCourse" => (
            ["off course", "o course"],
            ["Of course"],
            "Did you mean `of course`?",
            "Detects the non‐idiomatic phrase `off course` and suggests the correct form `of course`."
        ),
        "FastPaste" => (
            ["fast paste", "fast-paste"],
            ["fast-paced"],
            "Did you mean `fast-paced`?",
            "Detects incorrect usage of `fast paste` or `fast-paste` and suggests `fast-paced` as the correct phrase."
        ),
        "EnMasse" => (
            ["on mass", "on masse", "in mass"],
            ["en masse"],
            "Did you mean `en masse`?",
            "Detects variants like `on mass` or `in mass` and suggests `en masse`."
        ),
        "HungerPang" => (
            ["hunger pain"],
            ["hunger pang"],
            "Did you mean `hunger pang`?",
            "Corrects `hunger pain` to `hunger pang`."
        ),
        "GetRidOff" => (
            ["get rid off", "get ride of", "get ride off"],
            ["get rid of"],
            "Did you mean `get rid of`?",
            "Ensures `get rid of` is used instead of `get rid off`."
        ),
        "GetsRidOff" => (
            ["gets rid off", "gets ride of", "gets ride off"],
            ["gets rid of"],
            "Did you mean `gets rid of`?",
            "Ensures `gets rid of` is used instead of `gets rid off`."
            ),
        "GettingRidOff" => (
            ["getting rid off", "getting ride of", "getting ride off"],
            ["getting rid of"],
            "Did you mean `getting rid of`?",
            "Ensures `getting rid of` is used instead of `getting rid off`."
        ),
        "GotRidOff" => (
            ["got rid off", "got ride of", "got ride off"],
            ["got rid of"],
            "Did you mean `got rid of`?",
            "Ensures `got rid of` is used instead of `got rid off`."
        ),
        "GottenRidOff" => (
            ["gotten rid off", "gotten ride of", "gotten ride off"],
            ["gotten rid of"],
            "Did you mean `gotten rid of`?",
            "Ensures `gotten rid of` is used instead of `gotten rid off`."
        ),
        "LastButNotLeast" => (
            ["last but not the least", "last, but not the least", "last but, not least", "last but not last"],
            ["last but not least"],
            "Use the more idiomatic phrasing.",
            "Corrects common errors in the phrase `last but not least`."
        ),
        "BlanketStatement" => (
            ["blanketed statement"],
            ["blanket statement"],
            "Use the more idiomatic phrasing.",
            "Corrects common errors in the phrase `blanket statement`."
        ),
        "SpokeTooSoon" => (
            ["spoke to soon"],
            ["spoke too soon"],
            "Use the adverb `too` instead.",
            "Identifies common misuse of the preposition `to` in the phrase `spoke too soon`."
        ),
        "TakeItSeriously" => (
            ["take it serious"],
            ["take it seriously"],
            "Did you mean `take it seriously`?",
            "Ensures the correct use of the adverb `seriously` instead of the adjective `serious` in phrases like `take it seriously`."
        ),
        "PiggyBag" => (
            ["piggy bag"],
            ["piggyback"],
            "Did you mean `piggyback`?",
            "Corrects the eggcorn `piggy bag` to `piggyback`, which is the proper term for riding on someone’s back or using an existing system."
        ),
        "PiggyBagging" => (
            ["piggy bagging"],
            ["piggybacking"],
            "Did you mean `piggybacking`?",
            "Corrects the eggcorn `piggy bagging` to `piggybacking`, the proper verb form for riding on someone’s back or leveraging an existing system."
        ),
        "PiggyBagged" => (
            ["piggy bagged"],
            ["piggybacked"],
            "Did you mean `piggybacked`?",
            "Corrects the eggcorn `piggy bagged` to `piggybacked`, the proper past tense form for riding on someone’s back or making use of an existing system."
        ),
        "DampSquib" => (
            ["damp squid"],
            ["damp squib"],
            "Use the correct phrase for a disappointing outcome.",
            "Corrects the eggcorn `damp squid` to `damp squib`, ensuring the intended meaning of a failed or underwhelming outcome."
        ),
        "Expatriate" => (
            ["ex-patriot"],
            ["expatriate"],
            "Use the correct term for someone living abroad.",
            "Fixes the misinterpretation of `expatriate`, ensuring the correct term is used for individuals residing abroad."
        ),
        "FetalPosition" => (
            ["the feeble position"],
            ["the fetal position"],
            "Use the correct term for a curled-up posture.",
            "Ensures the correct use of `fetal position`, avoiding confusion with `feeble position`, which is not a standard phrase."
        ),
        "ForAllIntentsAndPurposes" => (
            ["for all intensive purposes"],
            ["for all intents and purposes"],
            "Use the correct phrase meaning 'in every practical sense'.",
            "Corrects `for all intensive purposes` to `for all intents and purposes`, ensuring the phrase conveys its intended meaning."
        ),
        "FreeRein" => (
            ["free reign"],
            ["free rein"],
            "Use the correct phrase for unrestricted control.",
            "Ensures the correct use of `free rein`, avoiding confusion with `free reign`, which incorrectly suggests authority rather than freedom of action."
        ),
        "InOneFellSwoop" => (
            ["in one foul swoop"],
            ["in one fell swoop"],
            "Use the correct phrase for something happening suddenly.",
            "Corrects `in one foul swoop` to `in one fell swoop`, preserving the phrase’s original meaning of sudden and complete action."
        ),
        "JawDropping" => (
            ["jar-dropping"],
            ["jaw-dropping"],
            "Use the correct phrase for something astonishing.",
            "Corrects `jar-dropping` to `jaw-dropping`, ensuring the intended meaning of something that causes amazement."
        ),
        "JustDeserts" => (
            ["just desserts"],
            ["just deserts"],
            "Use the correct phrase for receiving what one deserves.",
            "Ensures `just deserts` is used correctly, preserving its meaning of receiving an appropriate outcome for one's actions."
        ),
        "AlzheimersDisease" => (
            ["old-timers' disease"],
            ["Alzheimer’s disease"],
            "Use the correct medical term.",
            "Fixes the common misnomer `old-timers' disease`, ensuring the correct medical term `Alzheimer’s disease` is used."
        ),
        "OldWivesTale" => (
            ["old wise tale"],
            ["old wives' tale"],
            "Use the correct phrase for a superstition or myth.",
            "Corrects `old wise tale` to `old wives' tale`, preserving the phrase’s meaning as an unfounded traditional belief."
        ),
        "OnTheSpurOfTheMoment" => (
            ["on the spurt of the moment"],
            ["on the spur of the moment"],
            "Use the correct phrase for acting spontaneously.",
            "Ensures the correct use of `on the spur of the moment`, avoiding confusion with the incorrect `spurt` variation."
        ),
        "PrayingMantis" => (
            ["preying mantis"],
            ["praying mantis"],
            "Use the insect's correct name.",
            "Corrects `preying mantis` to `praying mantis`, ensuring accurate reference to the insect’s characteristic pose."
        ),
        "RealTrouper" => (
            ["real trooper"],
            ["real trouper"],
            "Use the correct phrase for someone who perseveres.",
            "Ensures the correct use of `real trouper`, distinguishing it from `trooper`, which refers to a soldier or police officer."
        ),
        "RifeWith" => (
            ["ripe with"],
            ["rife with"],
            "Use the correct phrase for something abundant.",
            "Corrects `ripe with` to `rife with`, preserving the phrase’s meaning of being filled with something, often undesirable."
        ),
        "ScantilyClad" => (
            ["scandally clad"],
            ["scantily clad"],
            "Use the correct phrase for minimal attire.",
            "Fixes `scandally clad` to `scantily clad`, ensuring clarity in describing minimal attire."
        ),
        "ToTheMannerBorn" => (
            ["to the manor born"],
            ["to the manner born"],
            "Use the correct phrase for being naturally suited to something.",
            "Corrects `to the manor born` to `to the manner born`, ensuring the intended meaning of being naturally suited to a way of life."
        ),
        "WhetYourAppetite" => (
            ["wet your appetite"],
            ["whet your appetite"],
            "Use the correct phrase for stimulating desire.",
            "Ensures `whet your appetite` is used correctly, distinguishing it from the incorrect `wet` variation."
        ),
        "CaseSensitive" => (
            ["case sensitive"],
            ["case-sensitive"],
            "Use the hyphenated form for `case-sensitive`.",
            "Ensures `case-sensitive` is correctly hyphenated."
        ),
        "ChockFull" => (
            ["chock full"],
            ["chock-full"],
            "Use the hyphenated form for `chock-full`.",
            "Ensures `chock-full` is correctly hyphenated."
        ),
        "OffTheCuff" => (
            ["off the cuff"],
            ["off-the-cuff"],
            "Use the hyphenated form for `off-the-cuff`.",
            "Ensures `off-the-cuff` is correctly hyphenated."
        ),
        "WellBeing" => (
            ["wellbeing"],
            ["well-being"],
            "Use the hyphenated form for `well-being`.",
            "Ensures `well-being` is correctly hyphenated."
        ),
        "SimpleGrammatical" => (
            ["simply grammatical"],
            ["simple grammatical"],
            "Use `simple grammatical` for correct adjective usage.",
            "Corrects `simply grammatical` to `simple grammatical` for proper adjective usage."
        ),
        "ThatChallenged" => (
            ["the challenged"],
            ["that challenged"],
            "Use `that challenged` for correct relative clause.",
            "Corrects `the challenged` to `that challenged` for proper relative clause usage."
        ),
        "ToDoHyphen" => (
            ["todo"],
            ["to-do"],
            "Hyphenate `to-do`.",
            "Ensures `to-do` is correctly hyphenated."
        ),
        "Discuss" => (
            ["discuss about"],
            ["discuss"],
            "`About` is redundant",
            "Removes unnecessary `about` after `discuss`."
        ),
        "Discussed" => (
            ["discussed about"],
            ["discussed"],
            "Use `discussed` without `about`.",
            "Removes unnecessary `about` after `discussed`."
        ),
        "Discusses" => (
            ["discusses about"],
            ["discusses"],
            "`About` is redundant",
            "Removes unnecessary `about` after `discusses`."
        ),
        "Discussing" => (
            ["discussing about"],
            ["discussing"],
            "`About` is redundant",
            "Removes unnecessary `about` after `discussing`."
        ),
        "WorldWarII" => (
            ["world war 2", "world war ii", "world war ii", "world war ii", "world war ii"],
            ["World War II"],
            "Use the correct capitalization for `World War II`.",
            "Ensures `World War II` is correctly capitalized."
        ),
        "Towards" => (
            ["to towards"],
            ["towards"],
            "Use `towards` without the preceding `to`.",
            "Removes redundant `to` before `towards`."
        ),
        "Haphazard" => (
            ["half hazard", "half-hazard", "halfhazard"],
            ["haphazard"],
            "Use `haphazard` for randomness or lack of organization.",
            "Corrects the eggcorn `half hazard` to `haphazard`, which properly means lacking organization or being random."
        ),
        "DayAndAge" => (
            ["day in age"],
            ["day and age"],
            "Use `day and age` for referring to the present time.",
            "Corrects the eggcorn `day in age` to `day and age`, which properly means the current era or time period."
        ),
        "GuineaBissau" => (
            // Note: this lint matches any case but cannot correct wrong case
            // Note: It can only correct the hyphenation
            // Note: See linting/matcher.rs for case corrections
            // Note: $input must already be the correct case
            // Note: do not add other case variants here
            ["Guinea Bissau"],
            ["Guinea-Bissau"],
            "The official spelling is hyphenated.",
            "Checks for the correct official name of the African country."
        ),
        "PortAuPrince" => (
            // Note: this lint matches any case but cannot correct wrong case
            // Note: It can only correct the hyphenation
            // Note: See linting/matcher.rs for case corrections
            // Note: $input must already be the correct case
            // Note: do not add other case variants here
            ["Port au Prince"],
            ["Port-au-Prince"],
            "The official spelling is hyphenated.",
            "Checks for the correct official name of the capital of Haiti."
        ),
        "PortoNovo" => (
            // Note: this lint matches any case but cannot correct wrong case
            // Note: It can only correct the hyphenation
            // Note: See linting/matcher.rs for case corrections
            // Note: $input must already be the correct case
            // Note: do not add other case variants here
            ["Porto Novo"],
            ["Porto-Novo"],
            "The official spelling is hyphenated.",
            "Checks for the correct official name of the capital of Benin."
        ),
        "NerveRacking" => (
            ["nerve racking", "nerve wracking", "nerve wrecking", "nerve-wracking", "nerve-wrecking"],
            ["nerve-racking"],
            "Use `nerve-racking` for something that causes anxiety or tension.",
            "Corrects common misspellings and missing hyphen in `nerve-racking`."
        ),
        // Avoid suggestions resulting in "a entire ...."
        "AWholeEntire" => (
            ["a whole entire"],
            ["a whole", "an entire"],
            "Avoid redundancy. Use either `whole` or `entire` for referring to the complete amount or extent.",
            "Corrects the redundancy in `whole entire` to `whole` or `entire`."
        ),
        "WholeEntire" => (
            ["whole entire"],
            ["whole", "entire"],
            "Avoid redundancy. Use either `whole` or `entire` for referring to the complete amount or extent.",
            "Corrects the redundancy in `whole entire` to `whole` or `entire`."
        ),
        "InDetail" => (
            ["in details"],
            ["in detail"],
            "Use singular `in detail` for referring to a detailed description.",
            "Correct unidiomatic plural `in details` to `in detail`."
        ),
        "InMoreDetail" => (
            ["in more details"],
            ["in more detail"],
            "Use singular `in more detail` for referring to a detailed description.",
            "Correct unidiomatic plural `in more details` to `in more detail`."
        ),
        "TickingTimeClock" => (
            ["ticking time clock"],
            ["ticking time bomb", "ticking clock"],
            "Use `ticking time bomb` for disastrous consequences, otherwise avoid redundancy with just `ticking clock`.",
            "Corrects `ticking time clock` to `ticking time bomb` for idiomatic urgency or `ticking clock` otherwise."
        ),
        "InAndOfItself" => (
            ["in of itself"],
            ["in and of itself"],
            "Use `in and of itself` for referring to something's inherent or intrinsic quality.",
            "Corrects nonstandard `in of itself` to standard `in and of itself`."
        ),
        "ALotWorst" => (
            ["a lot worst", "alot worst"],
            ["a lot worse"],
            "Use `worse` for comparing. (`Worst` is for the extreme case)",
            "Corrects `a lot worst` to `a lot worse` for proper comparative usage."
        ),
        "FarWorse" => (
            ["far worst"],
            ["far worse"],
            "Use `worse` for comparing. (`Worst` is for the extreme case)",
            "Corrects `far worst` to `far worse` for proper comparative usage."
        ),
        "MuchWorse" => (
            ["much worst"],
            ["much worse"],
            "Use `worse` for comparing. (`Worst` is for the extreme case)",
            "Corrects `much worst` to `much worse` for proper comparative usage."
        ),
        "TurnForTheWorse" => (
            ["turn for the worst"],
            ["turn for the worse"],
            "Use `turn for the worse` for a negative change in circumstances. Avoid the incorrect `turn for the worst`.",
            "Corrects the nonstandard `turn for the worst` to the idiomatic `turn for the worse`, used to describe a situation that has deteriorated."
        ),
        "WorseAndWorse" => (
            ["worst and worst", "worse and worst", "worst and worse"],
            ["worse and worse"],
            "Use `worse` for comparing. (`Worst` is for the extreme case)",
            "Corrects `worst and worst` to `worse and worse` for proper comparative usage."
        ),
        "WorseCaseScenario" => (
            ["worse case scenario", "worse-case scenario", "worse-case-scenario",
             "worst case scenario",                        "worst-case-scenario"],
            ["worst-case scenario"],
            "Use `worst` for referring to the worst possible scenario. (`Worse` is for comparing)",
            "Corrects `worst-case scenario` when the hyphen is missing or `worse` is used instead of `worst`."
        ),
        "WorseThan" => (
            ["worst than"],
            ["worse than"],
            "Use `worse` for comparing. (`Worst` is for the extreme case)",
            "Corrects `worst than` to `worse than` for proper comparative usage."
        ),
        "WorstEver" => (
            ["worse ever"],
            ["worst ever"],
            "Use `worst` for the extreme case. (`Worse` is for comparing)",
            "Corrects `worse ever` to `worst ever` for proper comparative usage."
        ),
        "Monumentous" => (
            ["monumentous"],
            ["momentous", "monumental"],
            "Retain `monumentous` for jocular effect. Otherwise `momentous` indicates great signifcance while `monumental` indicates imposing size.",
            "Advises using `momentous` or `monumental` instead of `monumentous` for serious usage."
        ),
        "InAnyWay" => (
            ["in anyway"],
            ["in any way"],
            "Use `in any way` for emphasizing a point.",
            "Corrects ungrammatical `in anyway` to `in any way`."
        ),
        "ExplanationMark" => (
            ["explanation mark"],
            ["exclamation mark"],
            "The correct name for the `!` punctuation is `exclamation mark`.",
            "Corrects the eggcorn `explanation mark` to `exclamation mark`."
        ),
        "ExplanationMarks" => (
            ["explanation marks"],
            ["exclamation marks"],
            "The correct name for the `!` punctuation is `exclamation mark`.",
            "Corrects the eggcorn `explanation mark` to `exclamation mark`."
        ),
        "ExplanationPoint" => (
            ["explanation point"],
            ["exclamation point"],
            "The correct name for the `!` punctuation is `exclamation point`.",
            "Corrects the eggcorn `explanation point` to `exclamation point`."
        ),
        "AsFarBackAs" => (
            ["as early back as"],
            ["as far back as"],
            "Use `as far back as` for referring to a time in the past.",
            "Corrects nonstandard `as early back as` to `as far back as`."
        ),
        "ALongTime" => (
            ["along time"],
            ["a long time"],
            "Use `a long time` for referring to a duration of time.",
            "Corrects `along time` to `a long time`."
        ),
        "EachAndEveryOne" => (
            ["each and everyone"],
            ["each and every one"],
            "Use `each and every one` for referring to a group of people or things.",
            "Corrects `each and everyone` to `each and every one`."
        ),
        "InsteadOf" => (
            ["in stead of"],
            ["instead of"],
            "Use the modern single word `instead of` to indicate a replacement.",
            "Corrects the archaic or mistaken separation `in stead of` to `instead of` in everyday usage."
        ),
        "Intact" => (
            ["in tact"],
            ["intact"],
            "Use `intact` to mean undamaged or whole.",
            "Prevents the erroneous spacing in `in tact`; `intact` is the single correct word."
        ),
        "IveGotTo" => (
            ["I've go to"],
            ["I've got to"],
            "Use `I've got to` for necessity or obligation.",
            "Corrects the slip `I've go to` to the idiomatic `I've got to`."
        ),
        "ForALongTime" => (
            ["for along time"],
            ["for a long time"],
            "Use the standard phrase `for a long time` to indicate an extended duration.",
            "Eliminates the incorrect merging in `for along time`."
        ),
        "InAWhile" => (
            ["in while"],
            ["in a while"],
            "When describing a timeframe, use `a while`.",
            "Corrects the missing article in `in while` or `in awhile`, forming `in a while`."
        ),
        "ForAWhile" => (
            ["for while"],
            ["for a while"],
            "When describing a timeframe, use `a while`.",
            "Corrects the missing article in `for while` or `for awhile`, forming `for a while`."
        ),
        "AfterAWhile" => (
            ["after while"],
            ["after a while"],
            "When describafterg a timeframe, use `a while`.",
            "Corrects the missing article after `after while` or `after awhile`, forming `after a while`."
        ),
        "HumanBeings" => (
            ["human's beings", "humans beings"],
            ["human beings"],
            "Use `human beings` to refer to people collectively.",
            "Eliminates the incorrect possessive/plural usage like `human's beings` or `humans beings`."
        ),
        "HalfAnHour" => (
            ["half an our"],
            ["half an hour"],
            "Remember the silent 'h' when writing `hour`: `half an hour`.",
            "Fixes the eggcorn `half an our` to the accepted `half an hour`."
        ),
        "AnAnother" => (
            ["an another", "a another"],
            ["another"],
            "Use `another` on its own.",
            "Corrects `an another` and `a another`."
        ),
        "AnotherAn" => (
            ["another an"],
            ["another"],
            "Use `another` on its own.",
            "Corrects `another an` to `another`."
        ),
        "AnotherOnes" => (
            ["another ones"],
            ["another one", "another one's", "other ones"],
            "`another` is singular but `ones` is plural. Or maybe you meant the possessive `one's`.",
            "Corrects `another ones`."
        ),
        "AnotherThings" => (
            ["another things"],
            ["another thing", "other things"],
            "`another` is singular but `things` is plural.",
            "Corrects `another things`."
        ),
        "TheAnother" => (
            ["the another"],
            ["the other", "another"],
            "Use `the other` or `another`, not both.",
            "Corrects `the another`."
        ),
        "ExpandDependency" => (
            ["dep"],
            ["dependency"],
            "Use `dependency` instead of `dep`",
            "Expands the abbreviation `dep` to the full word `dependency` for clarity."
        ),
        "ExpandDependencies" => (
            ["deps"],
            ["dependencies"],
            "Use `dependencies` instead of `deps`",
            "Expands the abbreviation `deps` to the full word `dependencies` for clarity."
        ),
        "ExpandMinimum" => (
            ["min"],
            ["minimum"],
            "Use `minimum` instead of `min`",
            "Expands the abbreviation `min` to the full word `minimum` for clarity."
        ),
        "ExpandStandardInput" => (
            ["stdin"],
            ["standard input"],
            "Use `standard input` instead of `stdin`",
            "Expands the abbreviation `stdin` to `standard input` for clarity."
        ),
        "ExpandStandardOutput" => (
            ["stdout"],
            ["standard output"],
            "Use `standard output` instead of `stdout`",
            "Expands the abbreviation `stdout` to `standard output` for clarity."
        ),
        "ExpandWith" => (
            ["w/"],
            ["with"],
            "Use `with` instead of `w/`",
            "Expands the abbreviation `w/` to the full word `with` for clarity."
        ),
        "ExpandWithout" => (
            ["w/o"],
            ["without"],
            "Use `without` instead of `w/o`",
            "Expands the abbreviation `w/o` to the full word `without` for clarity."
        ),
        "OnSecondThought" => (
            ["on second though"],
            ["on second thought"],
            "Idiomatic expression: use `on second thought` instead of `on second though`",
            "Replaces the nonstandard `on second though` with the common idiom `on second thought` to indicate reconsideration."
        ),
        "Excellent" => (
            ["very good"],
            ["excellent"],
            "Vocabulary enhancement: use `excellent` instead of `very good`",
            "Provides a stronger word choice by replacing `very good` with `excellent` for clarity and emphasis."
        ),
        "WellKept" => (
            ["highly-kept", "highly kept"],
            // There may be other good alternatives such as closely-guarded or tightly-held
            ["well-kept"],
            "`Highly-kept` is not standard. To describe secrets, `well-kept` is the most used phrase.",
            "Flags `highly-kept` and recommends `well-kept` as an alternative."
        ),
        "ExpandBecause" => (
            ["cuz"],
            ["because"],
            "Use `because` instead of informal `cuz`",
            "Expands the informal abbreviation `cuz` to the full word `because` for formality."
        ),
        "AtFaceValue" => (
            ["on face value"],
            ["at face value"],
            "`at face value is more idiomatic and more common.",
            "Corrects `on face value` to the more usual `at face value`."
        ),
        "TrialAndError" => (
            ["trail and error"],
            ["trial and error"],
            "You misspelled `trial`.",
            "Corrects `trail` to `trial` in `trial and error`."
        ),
        "HomeInOn" => (
            ["hone in on"],
            ["home in on"],
            "Use `home in on` rather than `hone in on`",
            "Corrects `hone in on` to `home in on`."
        ),
        "HomesInOn" => (
            ["hones in on"],
            ["homes in on"],
            "Use `home in on` rather than `hone in on`",
            "Corrects `hone in on` to `home in on`."
        ),
        "HomedInOn" => (
            ["honed in on"],
            ["homed in on"],
            "Use `home in on` rather than `hone in on`",
            "Corrects `hone in on` to `home in on`."
        ),
        "HomingInOn" => (
            ["honing in on"],
            ["homing in on"],
            "Use `home in on` rather than `hone in on`",
            "Corrects `hone in on` to `home in on`."
        ),
        "Unless" => (
            ["unless if"],
            ["unless", "except if", "except when"],
            "Use `unless` on its own.",
            "Corrects `unless if` to `unless`."
        ),
        "SufficeItToSay" => (
            ["suffice to say"],
            ["suffice it to say"],
            "`Suffice it to say` is more standard and more common variant.",
            "Corrects `suffice to say` to `suffice it to say`."
        ),
        "LikeThePlague" => (
            ["like a plague"],
            ["like the plague"],
            "`Things are avoided `like the plague` not `like a plague`.",
            "Corrects `like a plague` to `like the plague`."
        ),
        "HaveGone" => (
            ["have went"],
            ["have gone"],
            "`Have gone` is the correct form.",
            "Corrects `have went` to `have gone`."
        ),
        "HadGone" => (
            ["had went"],
            ["had gone"],
            "`Had gone` is the correct form.",
            "Corrects `had went` to `had gone`."
        ),
        "HavingGone" => (
            ["having went"],
            ["having gone"],
            "`Having gone` is the correct form.",
            "Corrects `having went` to `having gone`."
        ),
        "HasGone" => (
            ["has went"],
            ["has gone"],
            "`Has gone` is the correct form.",
            "Corrects `has went` to `has gone`."
        ),
        "CaseInPoint" => (
            ["case and point"],
            ["case in point"],
            "`Case in point` is the correct form of the phrase.",
            "Corrects `case and point` to `case in point`."
        ),
        "AsWell" => (
            ["aswell"],
            ["as well"],
            "`as well` should be written as two words.",
            "Corrects `aswell` to `as well`."
        ),
        "HasPassed" => (
            ["has past"],
            ["has passed"],
            "Did you mean the verb `passed`?",
            "Suggests `past` for `passed` in case a verb was intended."
        ),
        "HavePassed" => (
            ["have past"],
            ["have passed"],
            "Did you mean the verb `passed`?",
            "Suggests `past` for `passed` in case a verb was intended."
        ),
        "HadPassed" => (
            ["had past"],
            ["had passed"],
            "Did you mean the verb `passed`?",
            "Suggests `past` for `passed` in case a verb was intended."
        ),
        "HavingPassed" => (
            ["having past"],
            ["having passed"],
            "Did you mean the verb `passed`?",
            "Suggests `past` for `passed` in case a verb was intended."
        ),
        "ClientSide" => (
            ["client's side"],
            ["client-side"],
            "In client-server contexts, use `client-side` rather than `client's side`.",
            "Corrects `client's side` to `client-side`, which is usual in `client-server contexts`."
        ),
        "ServerSide" => (
            ["server's side"],
            ["server-side"],
            "In client-server contexts, use `server-side` rather than `server's side`.",
            "Corrects `server's side` to `server-side`, which is usual in `client-server contexts`."
        ),
        "InCase" => (
            ["incase"],
            ["in case"],
            "`In case` should be written as two words.",
            "Corrects `incase` to `in case`."
        ),
        "DoNotWant" => (
            ["don't wan", "do not wan"],
            ["don't want", "do not want"],
            "Use the full verb “want” after negation: “don't want” or “do not want.”",
            "In English, negation still requires the complete verb form (“want”), so avoid truncating it to “wan.”"
        ),
        "CoursingThroughVeins" => (
            ["cursing through veins"],
            ["coursing through veins"],
            "In this idiom, blood “courses” (flows) through veins, not “curses”.",
            "In English idioms, “to course” means to flow rapidly—so avoid the eggcorn `cursing through veins.`"
        ),
        "BestRegards" => (
            ["beat regards"],
            ["best regards"],
            "Use `best regards` to convey sincere well wishes in a closing.",
            "In valedictions, `best` expresses your highest regard—avoid the typo `beat regards`."
        ),
        "Freezing" => (
            ["very cold", "really cold", "extremely cold"],
            ["freezing"],
            "A more vivid adjective would better capture extreme cold.",
            "Encourages vivid writing by suggesting `freezing` instead of weaker expressions like `very cold.`"
        ),
        "Starving" => (
            ["very hungry", "really hungry", "extremely hungry"],
            ["starving"],
            "A more vivid adjective would better convey intense hunger.",
            "Encourages vivid writing by suggesting `starving` instead of weaker expressions like `very hungry.`"
        ),
        "WhatItLooksLike" => (
            ["how it looks like", "how it look like", "how it look's like"],
            ["how it looks", "what it looks like"],
            "Don't use both `how` and `like` together to express similarity.",
            "Corrects `how ... looks like` to `how ... looks` or `what ... looks like`."
        ),
        "WhatTheyLookLike" => (
            ["how they look like", "how they looks like"],
            ["how they look", "what they look like"],
            "Don't use both `how` and `like` together to express similarity.",
            "Corrects `how ... look like` to `how ... look` or `what ... look like`."
        ),
        "WhatHeLooksLike" => (
            ["how he looks like"],
            ["how he looks", "what he looks like"],
            "Don't use both `how` and `like` together to express similarity.",
            "Corrects `how ... looks like` to `how ... looks` or `what ... looks like`."
        ),
        "WhatSheLooksLike" => (
            ["how she looks like"],
            ["how she looks", "what she looks like"],
            "Don't use both `how` and `like` together to express similarity.",
            "Corrects `how ... looks like` to `how ... looks` or `what ... looks like`."
        ),
        "ThereIsAny" => (
            ["there any"],
            ["there is any"],
            "Insert `is` for correct grammar.",
            "Replaces `there any` with `there is any`."
        ),
        "NotIn" => (
            ["no in"],
            ["not in"],
            "Use `not in` for correct grammar.",
            "Replaces `no in` with `not in`."
        ),
        "LastDitch" => (
            ["last ditch", "last ditched", "last-ditched"],
            ["last-ditch"],
            "In this idiom, `ditch` is a noun and a hyphen is needed.",
            "Corrects wrong variations of the idiomatic adjective `last-ditch`."
        ),
        "InvestIn" => (
            ["invest into"],
            ["invest in"],
            "Traditionally `invest` uses the preposition `in`.",
            "`Invest` is traditionally followed by 'in,' not `into.`"
        ),
        "InvestedIn" => (
            ["invested into"],
            ["invested in"],
            "Traditionally `invest` uses the preposition `in`.",
            "`Invest` is traditionally followed by 'in,' not `into.`"
        ),
        "InvestingIn" => (
            ["investing into"],
            ["investing in"],
            "Traditionally `invest` uses the preposition `in`.",
            "`Invest` is traditionally followed by 'in,' not `into.`"
        ),
        "InvestsIn" => (
            ["invests into"],
            ["invests in"],
            "Traditionally `invest` uses the preposition `in`.",
            "`Invest` is traditionally followed by 'in,' not `into.`"
        ),
        "OnceInAWhile" => (
            ["once a while", "once and a while"],
            ["once in a while"],
            "The correct idiom is `once in a while`.",
            "Corrects two common malapropisms of `once in a while`."
        ),
        "GildedAge" => (
            ["guilded age"],
            ["Gilded Age"],
            "The period of economic prosperity is called the `Gilded Age`.",
            "If referring to the period of economic prosperity, the correct term is `Gilded Age`."
        ),
        "EverPresent" => (
            ["ever present"],
            ["ever-present"],
            "Hyphenate `ever-present` when it functions as a compound adjective.",
            "Corrects the missing hyphen in `ever present` to the compound adjective `ever-present`."
        ),
        "DefiniteArticle" => (
            ["definitive article"],
            ["definite article"],
            "The correct term for `the` is `definite article`.",
            "The name of the word `the` is `definite article`."
        ),
        "DefiniteArticles" => (
            ["definitive articles"],
            ["definite articles"],
            "The correct term for `the` is `definite article`.",
            "The name of the word `the` is `definite article`."
        ),
        "FurtherAdo" => (
            ["further adieu"],
            ["further ado"],
            "Don't confuse the French/German `adieu`, meaning `farewell`, with the English `ado`, meaning `fuss`.",
            "Corrects `adieu` to `ado`."
        ),
        "MuchAdo" => (
            ["much adieu"],
            ["much ado"],
            "Don't confuse the French/German `adieu`, meaning `farewell`, with the English `ado`, meaning `fuss`.",
            "Corrects `adieu` to `ado`."
        ),
        "FairBit" => (
            ["fare bit"],
            ["fair bit"],
            "A `decent amount` is a `fair bit`. `Fare` is the price of a ticket.",
            "Corrects malapropisms of `a fair bit`."
        ),
        "TakeItPersonally" => (
            ["take it personal"],
            ["take it personally"],
            "The more standard, less colloquial form is `take it personally`.",
            "Corrects `take it personal` to `take it personally`."
        ),
<<<<<<< HEAD
        "Unless" => (
            ["unless if"],
            ["unless", "except if"],
            "Use `unless` or `except if` to express a condition that is true in all cases except one.",
            "Corrects `unless if`."
        )
=======
        "AsOfLate" => (
            ["as of lately"],
            ["as of late"],
            "The standard form is `as of late`.",
            "Corrects `as of lately` to `as of late`."
        ),
        "RapidFire" => (
            ["rapid fire"],
            ["rapid-fire"],
            "It is more idiomatic to hypenate `rapid-fire`.",
            "Checks to ensure writers hyphenate `rapid-fire`."
        ),
        "PointsOfView" => (
            ["point of views"],
            ["points of view"],
            "The correct plural is `points of view`.",
            "Corrects pluralizing the wrong noun in `point of view`."
        ),
        "Insurmountable" => (
            ["unsurmountable"],
            ["insurmountable"],
            "This word has a more standard, more common synonym.",
            "Suggests the more standard and common synonym `insurmountable`."
        ),
        "Brutality" => (
            ["brutalness"],
            ["brutality"],
            "This word has a more standard, more common synonym.",
            "Suggests the more standard and common synonym `brutality`."
        ),
>>>>>>> 5c143636
    });

    group.set_all_rules_to(Some(true));

    group
}

#[cfg(test)]
mod tests {
    use crate::linting::tests::{
        assert_lint_count, assert_nth_suggestion_result, assert_suggestion_result,
        assert_top3_suggestion_result,
    };

    use super::lint_group;

    #[test]
    fn get_rid_off() {
        assert_suggestion_result(
            "Please bump axios version to get rid off npm warning #624",
            lint_group(),
            "Please bump axios version to get rid of npm warning #624",
        );
    }

    #[test]
    fn gets_rid_off() {
        assert_suggestion_result(
            "Adding at as a runtime dependency gets rid off that error",
            lint_group(),
            "Adding at as a runtime dependency gets rid of that error",
        );
    }

    #[test]
    fn getting_rid_off() {
        assert_suggestion_result(
            "getting rid off of all the complexity of the different accesses method of API service providers",
            lint_group(),
            "getting rid of of all the complexity of the different accesses method of API service providers",
        );
    }

    #[test]
    fn got_rid_off() {
        assert_suggestion_result(
            "For now we got rid off circular deps in model tree structure and it's API.",
            lint_group(),
            "For now we got rid of circular dependencies in model tree structure and it's API.",
        );
    }

    #[test]
    fn gotten_rid_off() {
        assert_suggestion_result(
            "The baX variable thingy I have gotten rid off, that was due to a bad character in the encryption key.",
            lint_group(),
            "The baX variable thingy I have gotten rid of, that was due to a bad character in the encryption key.",
        );
    }

    #[test]
    fn get_ride_of() {
        assert_suggestion_result(
            "Get ride of \"WARNING Deprecated: markdown_github. Use gfm\"",
            lint_group(),
            "Get rid of \"WARNING Deprecated: markdown_github. Use gfm\"",
        );
    }

    #[test]
    fn get_ride_off() {
        assert_suggestion_result(
            "This exact hack was what I trying to get ride off. ",
            lint_group(),
            "This exact hack was what I trying to get rid of. ",
        );
    }

    #[test]
    fn getting_ride_of() {
        assert_suggestion_result(
            "If you have any idea how to fix this without getting ride of bootstrap I would be thankfull.",
            lint_group(),
            "If you have any idea how to fix this without getting rid of bootstrap I would be thankfull.",
        );
    }

    #[test]
    fn gets_ride_of() {
        assert_suggestion_result(
            ".. gets ride of a central back-end/server and eliminates all the risks associated to it.",
            lint_group(),
            ".. gets rid of a central back-end/server and eliminates all the risks associated to it.",
        );
    }

    #[test]
    fn gotten_ride_of() {
        assert_suggestion_result(
            "I have gotten ride of the react-table and everything works just fine.",
            lint_group(),
            "I have gotten rid of the react-table and everything works just fine.",
        );
    }

    #[test]
    fn got_ride_of() {
        assert_suggestion_result(
            "I had to adjust the labels on the free version because you guys got ride of ...",
            lint_group(),
            "I had to adjust the labels on the free version because you guys got rid of ...",
        );
    }

    #[test]
    fn issue_574() {
        assert_lint_count("run by one", lint_group(), 0);
    }

    #[test]
    fn turn_it_off_clean_lower() {
        assert_lint_count("turn it off", lint_group(), 0);
    }

    #[test]
    fn turn_it_off_clean_upper() {
        assert_lint_count("Turn it off", lint_group(), 0);
    }

    #[test]
    fn of_confusion() {
        assert_suggestion_result("Turn it of", lint_group(), "Turn it off");
    }

    #[test]
    fn i_and_of_confusion() {
        assert_suggestion_result("Turn i of", lint_group(), "Turn it off");
    }

    #[test]
    fn off_course() {
        assert_suggestion_result(
            "Yes, off course we should do that.",
            lint_group(),
            "Yes, of course we should do that.",
        );
    }

    #[test]
    fn o_course() {
        assert_suggestion_result(
            "Yes, o course we should do that.",
            lint_group(),
            "Yes, of course we should do that.",
        );
    }

    #[test]
    fn bad_rep() {
        assert_suggestion_result("bad rep", lint_group(), "bad rap");
    }

    #[test]
    fn baited_breath() {
        assert_suggestion_result("baited breath", lint_group(), "bated breath");
    }

    #[test]
    fn change_tact_atomic() {
        assert_suggestion_result("change tact", lint_group(), "change tack");
    }

    #[test]
    fn changed_tacks_atomic() {
        assert_suggestion_result("changed tacks", lint_group(), "changed tack");
    }

    #[test]
    fn changes_tacts_atomic() {
        assert_suggestion_result("changes tacts", lint_group(), "changes tack");
    }

    #[test]
    fn changing_tact_atomic() {
        assert_suggestion_result("changing tact", lint_group(), "changing tack");
    }

    #[test]
    fn change_of_tacks_atomic() {
        assert_suggestion_result("change of tacks", lint_group(), "change of tack");
    }

    #[test]
    fn change_of_tact_real_world() {
        assert_suggestion_result(
            "Change of tact : come give your concerns - Death Knight",
            lint_group(),
            "Change of tack : come give your concerns - Death Knight",
        );
    }

    #[test]
    fn change_of_tacts_real_world() {
        assert_suggestion_result(
            "2013.08.15 - A Change of Tacts | Hero MUX Wiki | Fandom",
            lint_group(),
            "2013.08.15 - A Change of Tack | Hero MUX Wiki | Fandom",
        );
    }

    #[test]
    fn changing_of_tacks_real_world() {
        assert_suggestion_result(
            "Duffy's changing of tacks hidden in her poetry collection ...",
            lint_group(),
            "Duffy's changing of tack hidden in her poetry collection ...",
        );
    }

    #[test]
    fn changes_of_tact_real_world() {
        assert_suggestion_result(
            "While the notes and the changes of tact started to ...",
            lint_group(),
            "While the notes and the changes of tack started to ...",
        );
    }

    #[test]
    fn hunger_pain() {
        assert_suggestion_result("hunger pain", lint_group(), "hunger pang");
    }

    #[test]
    fn in_mass() {
        assert_suggestion_result("in mass", lint_group(), "en masse");
    }

    #[test]
    fn let_along() {
        assert_suggestion_result("let along", lint_group(), "let alone");
    }

    #[test]
    fn sneaky_suspicion() {
        assert_suggestion_result("sneaky suspicion", lint_group(), "sneaking suspicion");
    }

    #[test]
    fn supposed_to() {
        assert_suggestion_result("suppose to", lint_group(), "supposed to");
    }

    #[test]
    fn spacial_attention() {
        assert_suggestion_result("spacial attention", lint_group(), "special attention");
    }

    #[test]
    fn now_on_hold() {
        assert_lint_count("Those are now on hold for month.", lint_group(), 0);
    }

    #[test]
    fn operative_system() {
        assert_suggestion_result(
            "COS is a operative system made with the COSMOS Kernel and written in C#, COS its literally the same than MS-DOS but written in C# and open-source.",
            lint_group(),
            "COS is a operating system made with the COSMOS Kernel and written in C#, COS its literally the same than MS-DOS but written in C# and open-source.",
        );
    }

    #[test]
    fn operative_systems() {
        assert_suggestion_result(
            "My dotfiles for my operative systems and other configurations.",
            lint_group(),
            "My dotfiles for my operating systems and other configurations.",
        );
    }

    #[test]
    fn point_is_moot() {
        assert_suggestion_result("Your point is mute.", lint_group(), "Your point is moot.");
    }

    #[test]
    fn issue_777() {
        assert_suggestion_result(
            "Last but not the least, with VS2013 you can use Web Essentials 2013",
            lint_group(),
            "Last but not least, with VS2013 you can use Web Essentials 2013",
        );
    }

    #[test]
    fn issue_790() {
        assert_suggestion_result(
            "This seems like a blanketed statement and I have not found any info to back up whether PyJWT is affected.",
            lint_group(),
            "This seems like a blanket statement and I have not found any info to back up whether PyJWT is affected.",
        );
    }

    #[test]
    fn guinea_bissau_missing_hyphen_only() {
        assert_suggestion_result("Guinea Bissau", lint_group(), "Guinea-Bissau");
    }

    fn detect_nerve_wracking_hyphen() {
        assert_suggestion_result(
            "We've gone through several major changes / upgrades to atlantis, and it's always a little bit nerve-wracking because if we mess something up we ...",
            lint_group(),
            "We've gone through several major changes / upgrades to atlantis, and it's always a little bit nerve-racking because if we mess something up we ...",
        );
    }

    #[test]
    fn detect_nerve_wrecking_hyphen() {
        assert_suggestion_result(
            "The issue happens to me on a daily basis, and it is nerve-wrecking because I become unsure if I have actually saved the diagram, but every time ...",
            lint_group(),
            "The issue happens to me on a daily basis, and it is nerve-racking because I become unsure if I have actually saved the diagram, but every time ...",
        );
    }

    #[test]
    fn detect_nerve_wracking_no_hyphen() {
        assert_suggestion_result(
            "Very nerve wracking landing in an unfamiliar mountainous airport in dead of night with no radar to show surrounding terrain.",
            lint_group(),
            "Very nerve-racking landing in an unfamiliar mountainous airport in dead of night with no radar to show surrounding terrain.",
        );
    }

    #[test]
    fn detect_nerve_wrecking_no_hyphen() {
        assert_suggestion_result(
            "I appreciate any kind of help since this is kind of nerve wrecking.",
            lint_group(),
            "I appreciate any kind of help since this is kind of nerve-racking.",
        );
    }

    #[test]
    fn detect_nerve_racking_no_hyphen() {
        assert_suggestion_result(
            "It's nerve racking to think about it because I have code inside the callback that resolves the member and somehow I feel like it's so ..",
            lint_group(),
            "It's nerve-racking to think about it because I have code inside the callback that resolves the member and somehow I feel like it's so ..",
        );
    }

    #[test]
    fn detect_atomic_whole_entire() {
        assert_suggestion_result("whole entire", lint_group(), "whole");
    }

    #[test]
    fn correct_atomic_a_whole_entire_to_a_whole() {
        assert_suggestion_result("a whole entire", lint_group(), "a whole");
    }

    #[test]
    fn correct_atomic_a_whole_entire_to_an_entire() {
        assert_nth_suggestion_result("a whole entire", lint_group(), "an entire", 1);
    }

    #[test]
    fn correct_real_world_whole_entire() {
        assert_suggestion_result(
            "[FR] support use system dns in whole entire app",
            lint_group(),
            "[FR] support use system dns in whole app",
        );
    }

    #[test]
    fn correct_real_world_a_whole_entire_to_a_whole() {
        assert_suggestion_result(
            "Start mapping a whole entire new planet using NASA’s MOLA.",
            lint_group(),
            "Start mapping a whole new planet using NASA’s MOLA.",
        );
    }

    #[test]
    fn correct_real_world_a_whole_entire_to_an_entire() {
        assert_nth_suggestion_result(
            "I am not sure I can pass in a whole entire query via the include.",
            lint_group(),
            "I am not sure I can pass in an entire query via the include.",
            1,
        );
    }

    fn in_detail_atomic() {
        assert_suggestion_result("in details", lint_group(), "in detail");
    }

    #[test]
    fn in_more_detail_atomic() {
        assert_suggestion_result("in more details", lint_group(), "in more detail");
    }

    #[test]
    fn in_detail_real_world() {
        assert_suggestion_result(
            "c++ - who can tell me \"*this pointer\" in details?",
            lint_group(),
            "c++ - who can tell me \"*this pointer\" in detail?",
        )
    }

    #[test]
    fn suggests_ticking_time_bomb() {
        assert_suggestion_result(
            "One element that can help up the stakes (and tension!) is a “ticking time clock.”",
            lint_group(),
            "One element that can help up the stakes (and tension!) is a “ticking time bomb.”",
        );
    }

    #[test]
    fn in_more_detail_real_world() {
        assert_suggestion_result(
            "Document the interface in more details · Issue #3 · owlbarn ...",
            lint_group(),
            "Document the interface in more detail · Issue #3 · owlbarn ...",
        );
    }

    #[test]
    fn detect_atomic_in_of_itself() {
        assert_suggestion_result("in of itself", lint_group(), "in and of itself");
    }

    #[test]
    fn correct_real_world_in_of_itself() {
        assert_suggestion_result(
            "This is not entirely unexpected in of itself, as Git and GitHub Desktop both generally prove fairly bad at delineating context intelligently...",
            lint_group(),
            "This is not entirely unexpected in and of itself, as Git and GitHub Desktop both generally prove fairly bad at delineating context intelligently...",
        )
    }

    #[test]
    fn detect_a_lot_worse_atomic() {
        assert_suggestion_result("a lot worst", lint_group(), "a lot worse");
    }

    #[test]
    fn detect_a_lot_worse_real_world() {
        assert_suggestion_result(
            "On a debug build, it's even a lot worst.",
            lint_group(),
            "On a debug build, it's even a lot worse.",
        );
    }

    #[test]
    fn suggests_ticking_clock() {
        assert_nth_suggestion_result(
            "The opportunity itself has a ticking time clock as all great opportunities do.",
            lint_group(),
            "The opportunity itself has a ticking clock as all great opportunities do.",
            1,
        );
    }

    #[test]
    fn detect_far_worse_atomic() {
        assert_suggestion_result("far worst", lint_group(), "far worse");
    }

    #[test]
    fn detect_far_worse_real_world() {
        assert_suggestion_result(
            "I mainly use Firefox (personal preference) and have noticed it has far worst performance than Chrome",
            lint_group(),
            "I mainly use Firefox (personal preference) and have noticed it has far worse performance than Chrome",
        );
    }

    #[test]
    fn detect_much_worse_atomic() {
        assert_suggestion_result("much worst", lint_group(), "much worse");
    }

    #[test]
    fn detect_much_worse_real_world() {
        assert_suggestion_result(
            "the generated image quality is much worst (actually nearly broken)",
            lint_group(),
            "the generated image quality is much worse (actually nearly broken)",
        );
    }

    #[test]
    fn detect_turn_for_the_worse_atomic() {
        assert_suggestion_result("turn for the worst", lint_group(), "turn for the worse");
    }

    #[test]
    fn detect_turn_for_the_worse_real_world() {
        assert_suggestion_result(
            "Very surprised to see this repo take such a turn for the worst.",
            lint_group(),
            "Very surprised to see this repo take such a turn for the worse.",
        );
    }

    #[test]
    fn detect_worst_and_worst_atomic() {
        assert_suggestion_result("worst and worst", lint_group(), "worse and worse");
    }

    #[test]
    fn detect_worst_and_worst_real_world() {
        assert_suggestion_result(
            "This control-L trick does not work for me. The padding is getting worst and worst.",
            lint_group(),
            "This control-L trick does not work for me. The padding is getting worse and worse.",
        );
    }

    #[test]
    fn detect_worse_and_worst_real_world() {
        assert_suggestion_result(
            "This progressively got worse and worst to the point that the machine (LEAD 1010) stopped moving alltogether.",
            lint_group(),
            "This progressively got worse and worse to the point that the machine (LEAD 1010) stopped moving alltogether.",
        );
    }

    #[test]
    fn detect_worse_than_atomic() {
        assert_suggestion_result("worst than", lint_group(), "worse than");
    }

    #[test]
    fn detect_worse_than_real_world() {
        assert_suggestion_result(
            "Project real image - inversion quality is worst than in StyleGAN2",
            lint_group(),
            "Project real image - inversion quality is worse than in StyleGAN2",
        );
    }

    #[test]
    fn detect_worst_ever_atomic() {
        assert_suggestion_result("worse ever", lint_group(), "worst ever");
    }

    #[test]
    fn detect_worst_ever_real_world() {
        assert_suggestion_result(
            "The Bcl package family is one of the worse ever published by Microsoft.",
            lint_group(),
            "The Bcl package family is one of the worst ever published by Microsoft.",
        );
    }

    #[test]
    fn detect_monumentous_atomic() {
        assert_suggestion_result("monumentous", lint_group(), "momentous");
    }

    #[test]
    fn detect_monumentous_real_world() {
        assert_suggestion_result(
            "I think that would be a monumentous step in the right direction, and would DEFINATLY turn heads in not just the music industry, but every ...",
            lint_group(),
            "I think that would be a momentous step in the right direction, and would DEFINATLY turn heads in not just the music industry, but every ...",
        );
    }

    #[test]
    fn detect_in_anyway_atomic() {
        assert_suggestion_result("in anyway", lint_group(), "in any way");
    }

    #[test]
    fn detect_in_anyway_real_world() {
        assert_suggestion_result(
            "The names should not affect your application in anyway and you can override extension names.",
            lint_group(),
            "The names should not affect your application in any way and you can override extension names.",
        );
    }

    #[test]
    fn detect_explanation_mark_atomic() {
        assert_suggestion_result("explanation mark", lint_group(), "exclamation mark");
    }

    #[test]
    fn detect_explanation_marks_atomic() {
        assert_suggestion_result("explanation marks", lint_group(), "exclamation marks");
    }

    #[test]
    fn detect_explanation_mark_real_world() {
        assert_suggestion_result(
            "Note that circled explanation mark, question mark, plus and arrows may be significantly harder to distinguish than their uncircled variants.",
            lint_group(),
            "Note that circled exclamation mark, question mark, plus and arrows may be significantly harder to distinguish than their uncircled variants.",
        );
    }

    #[test]
    fn detect_explanation_marks_real_world() {
        assert_suggestion_result(
            "this issue: html: properly handle explanation marks in comments",
            lint_group(),
            "this issue: html: properly handle exclamation marks in comments",
        );
    }

    #[test]
    fn detect_explanation_point_atomic() {
        assert_suggestion_result("explanation point", lint_group(), "exclamation point");
    }

    #[test]
    fn detect_explanation_point_real_world() {
        assert_suggestion_result(
            "js and makes an offhand mention that you can disable inbuilt plugin with an explanation point (e.g. !error ).",
            lint_group(),
            "js and makes an offhand mention that you can disable inbuilt plugin with an exclamation point (e.g. !error ).",
        );
    }

    #[test]
    fn detect_as_early_back_as() {
        assert_suggestion_result("as early back as", lint_group(), "as far back as");
    }

    #[test]
    fn detect_as_early_back_as_real_world() {
        assert_suggestion_result(
            "skin overrides also supports a wide variety of minecraft versions - as early back as 1.14.4.",
            lint_group(),
            "skin overrides also supports a wide variety of minecraft versions - as far back as 1.14.4.",
        );
    }

    #[test]
    fn detect_a_long_time() {
        assert_suggestion_result("along time", lint_group(), "a long time");
    }

    #[test]
    fn detect_a_long_time_real_world() {
        assert_suggestion_result(
            "Fast refreshing is very slow had to wait along time for it to update.",
            lint_group(),
            "Fast refreshing is very slow had to wait a long time for it to update.",
        );
    }

    #[test]
    fn detect_each_and_everyone() {
        assert_suggestion_result("each and everyone", lint_group(), "each and every one");
    }

    #[test]
    fn detect_each_and_everyone_real_world() {
        assert_suggestion_result(
            "I have modified each and everyone of them to keep only the best of the best!",
            lint_group(),
            "I have modified each and every one of them to keep only the best of the best!",
        );
    }

    #[test]
    fn test_instead_of() {
        assert_suggestion_result(
            "He used water in stead of soda.",
            lint_group(),
            "He used water instead of soda.",
        );
    }

    #[test]
    fn correct_an_another() {
        assert_suggestion_result(
            "Render shader to use it as texture in an another shader.",
            lint_group(),
            "Render shader to use it as texture in another shader.",
        );
    }

    #[test]
    fn test_instead_of_clean() {
        // Ensure no lint is triggered when it's already correct
        assert_lint_count("He used water instead of soda.", lint_group(), 0);
    }

    #[test]
    fn test_intact() {
        assert_suggestion_result(
            "The code remains in tact after the merge.",
            lint_group(),
            "The code remains intact after the merge.",
        );
    }

    #[test]
    fn correct_a_another() {
        assert_suggestion_result(
            "Audit login is a another package for laravel framework.",
            lint_group(),
            "Audit login is another package for laravel framework.",
        );
    }

    #[test]
    fn test_intact_clean() {
        assert_lint_count("The data set remains intact.", lint_group(), 0);
    }

    #[test]
    fn test_ive_got_to() {
        assert_suggestion_result(
            "I've go to finish this before Monday.",
            lint_group(),
            "I've got to finish this before Monday.",
        );
    }

    #[test]
    fn correct_another_an() {
        assert_suggestion_result(
            "Yet another an atomic deployment tool.",
            lint_group(),
            "Yet another atomic deployment tool.",
        );
    }

    #[test]
    fn test_for_a_long_time() {
        assert_suggestion_result(
            "I was stuck there for along time.",
            lint_group(),
            "I was stuck there for a long time.",
        );
    }

    #[test]
    fn correct_another_ones() {
        assert_nth_suggestion_result(
            "Change list params of a resource, another ones change too",
            lint_group(),
            "Change list params of a resource, other ones change too",
            2,
        );
    }

    #[test]
    fn test_in_a_while() {
        assert_suggestion_result(
            "We’ll talk again in while.",
            lint_group(),
            "We’ll talk again in a while.",
        );
    }

    #[test]
    fn correct_another_things() {
        assert_nth_suggestion_result(
            "Another things to fix in the Mask editor",
            lint_group(),
            "Other things to fix in the Mask editor",
            1,
        );
    }

    #[test]
    fn test_human_beings() {
        assert_suggestion_result(
            "All humans beings deserve empathy.",
            lint_group(),
            "All human beings deserve empathy.",
        );
        assert_suggestion_result(
            "We should respect a human's beings fundamental rights.",
            lint_group(),
            "We should respect a human beings fundamental rights.",
        );
    }

    #[test]
    fn test_last_but_not_least() {
        assert_suggestion_result(
            "Last but not last, I'd like to thank my parents.",
            lint_group(),
            "Last but not least, I'd like to thank my parents.",
        );
    }

    #[test]
    fn test_half_an_hour() {
        assert_suggestion_result(
            "It took half an our to get there.",
            lint_group(),
            "It took half an hour to get there.",
        );
    }

    #[test]
    fn correct_the_another() {
        assert_suggestion_result(
            "Another possible cause is simply that the application does not have file creation permissions on the another machine.",
            lint_group(),
            "Another possible cause is simply that the application does not have file creation permissions on the other machine.",
        );
    }

    #[test]
    fn on_second_thought_clean() {
        assert_lint_count(
            "She considered driving home, but on second thought, she decided to walk.",
            lint_group(),
            0,
        );
    }

    #[test]
    fn on_second_thought_incorrect() {
        assert_suggestion_result(
            "I was going to buy it, but on second though, maybe I'll wait.",
            lint_group(),
            "I was going to buy it, but on second thought, maybe I'll wait.",
        );
    }

    #[test]
    fn correct_highly_kept_space() {
        assert_suggestion_result(
            "I assure you that frequency/angle dependence is a highly kept secret.",
            lint_group(),
            "I assure you that frequency/angle dependence is a well-kept secret.",
        );
    }

    #[test]
    fn expand_cuz() {
        assert_suggestion_result(
            "Stick around cuz I got a surprise for you at the end.",
            lint_group(),
            "Stick around because I got a surprise for you at the end.",
        );
    }

    #[test]
    fn on_second_thought_no_false_positive() {
        assert_lint_count(
            "My second though is that I'd prefer something else entirely.",
            lint_group(),
            0,
        );
    }

    #[test]
    fn excellent_clean() {
        assert_lint_count(
            "The performance was excellent, drawing praise from all critics.",
            lint_group(),
            0,
        );
    }

    #[test]
    fn excellent_incorrect() {
        assert_suggestion_result(
            "Her results were very good this semester.",
            lint_group(),
            "Her results were excellent this semester.",
        );
    }

    #[test]
    fn excellent_no_false_positive() {
        assert_lint_count(
            "He radiated a sense of very goodness in his charitable acts.",
            lint_group(),
            0,
        );
    }

    #[test]
    fn correct_highly_kept_no_hyphen() {
        assert_suggestion_result(
            "Well, Kushina's giving birth was already a highly-kept secret so it makes sense to operate with only the completely necessary personnel.",
            lint_group(),
            "Well, Kushina's giving birth was already a well-kept secret so it makes sense to operate with only the completely necessary personnel.",
        );
    }

    #[test]
    fn correct_on_face_value() {
        assert_suggestion_result(
            "Obviously what you want is possible and on face value it's a trivial change on our end.",
            lint_group(),
            "Obviously what you want is possible and at face value it's a trivial change on our end.",
        );
    }

    #[test]
    fn correct_trail_and_error() {
        assert_suggestion_result(
            "It was produced through trail and error.",
            lint_group(),
            "It was produced through trial and error.",
        );
    }

    #[test]
    fn correct_hone_in_on() {
        assert_suggestion_result(
            "This way you can use an object detector algorithm to hone in on subjects and tell sam to only focus in certain areas when looking to extend ...",
            lint_group(),
            "This way you can use an object detector algorithm to home in on subjects and tell sam to only focus in certain areas when looking to extend ...",
        );
    }

    #[test]
    fn correct_honing_in_on() {
        assert_suggestion_result(
            "I think I understand the syntax limitation you're honing in on.",
            lint_group(),
            "I think I understand the syntax limitation you're homing in on.",
        );
    }

    #[test]
    fn correct_hones_in_on() {
        assert_suggestion_result(
            "[FEATURE] Add a magnet that hones in on mobs",
            lint_group(),
            "[FEATURE] Add a magnet that homes in on mobs",
        );
    }

    #[test]
    fn correct_honed_in_on() {
        assert_suggestion_result(
            "But it took me quite a bit of faffing about checking things out before I honed in on the session as the problem and tried to dump out the ...",
            lint_group(),
            "But it took me quite a bit of faffing about checking things out before I homed in on the session as the problem and tried to dump out the ...",
        );
    }

    #[test]
    fn correct_unless_if() {
        assert_suggestion_result(
            "Simplex does not interpret the following invite link as an invite link unless if it has https:// in front of it.",
            lint_group(),
            "Simplex does not interpret the following invite link as an invite link unless it has https:// in front of it.",
        );
    }

    #[test]
    fn suffice_it_to_say() {
        assert_suggestion_result(
            "I don't fully grok the bug, but suffice to say it is not an RCD issue.",
            lint_group(),
            "I don't fully grok the bug, but suffice it to say it is not an RCD issue.",
        );
    }

    #[test]
    fn correct_after_while() {
        assert_suggestion_result(
            "bromite Crashes on all sites after while.",
            lint_group(),
            "bromite Crashes on all sites after a while.",
        );
    }

    #[test]
    fn correct_for_while() {
        assert_suggestion_result(
            "Build flutter releases in github actions for production only android for while.",
            lint_group(),
            "Build flutter releases in github actions for production only android for a while.",
        );
    }

    #[test]
    fn correct_like_a_plague() {
        assert_suggestion_result(
            "Below is the worst example of them all (avoid such coding like a plague):",
            lint_group(),
            "Below is the worst example of them all (avoid such coding like the plague):",
        );
    }

    #[test]
    fn correct_have_went() {
        assert_suggestion_result(
            "I have went into the btle.py file and added a print statement in _connect()",
            lint_group(),
            "I have gone into the btle.py file and added a print statement in _connect()",
        );
    }

    #[test]
    fn correct_had_went() {
        assert_suggestion_result(
            "Not sure if TroLoos had went from Tasmota->minimal->Tasmota, or directly Minimal->Tasmota, but going ESPHome->Minimal->Tasmota is not possible",
            lint_group(),
            "Not sure if TroLoos had gone from Tasmota->minimal->Tasmota, or directly Minimal->Tasmota, but going ESPHome->Minimal->Tasmota is not possible",
        );
    }

    #[test]
    fn correct_having_went() {
        assert_suggestion_result(
            "Having went through the setup guidelines and picking react starter, running npm run watch results in an error",
            lint_group(),
            "Having gone through the setup guidelines and picking react starter, running npm run watch results in an error",
        );
    }

    #[test]
    fn correct_has_went() {
        assert_suggestion_result(
            "I would like to report that the package request which you are loading has went into maintenance mode.",
            lint_group(),
            "I would like to report that the package request which you are loading has gone into maintenance mode.",
        );
    }

    #[test]
    fn correct_case_and_point_spaced() {
        assert_suggestion_result(
            "They are just not as high of a priority as other tasks that user's are requesting for, a case and point is I have never ran into this issue.",
            lint_group(),
            "They are just not as high of a priority as other tasks that user's are requesting for, a case in point is I have never ran into this issue.",
        );
    }

    #[test]
    fn correct_has_past() {
        assert_suggestion_result(
            "Track the amount of time that has past since a point in time.",
            lint_group(),
            "Track the amount of time that has passed since a point in time.",
        );
    }

    #[test]
    fn correct_have_past() {
        assert_suggestion_result(
            "Another 14+ days have past, any updates on this?",
            lint_group(),
            "Another 14+ days have passed, any updates on this?",
        );
    }

    #[test]
    fn correct_had_past() {
        assert_suggestion_result(
            "Few days had past, so im starting to thinks there is a problem in my local version.",
            lint_group(),
            "Few days had passed, so im starting to thinks there is a problem in my local version.",
        );
    }

    #[test]
    fn correct_having_past() {
        assert_suggestion_result(
            "Return to computer, with enough time having past for the computer to go to full sleep.",
            lint_group(),
            "Return to computer, with enough time having passed for the computer to go to full sleep.",
        );
    }

    #[test]
    fn correct_worse_case_space() {
        assert_suggestion_result(
            "In the worse case scenario, remote code execution could be achieved.",
            lint_group(),
            "In the worst-case scenario, remote code execution could be achieved.",
        );
    }

    #[test]
    fn correct_worse_case_hyphen() {
        assert_suggestion_result(
            "Basically I want my pods to get the original client IP address... or at least have X-Forwarded-For header, in a worse-case scenario.",
            lint_group(),
            "Basically I want my pods to get the original client IP address... or at least have X-Forwarded-For header, in a worst-case scenario.",
        );
    }

    #[test]
    fn correct_worse_case_two_hyphens() {
        assert_suggestion_result(
            "In a worse-case-scenario, the scenario class code and the results being analysed, become out of sync, and so the wrong labels are applied.",
            lint_group(),
            "In a worst-case scenario, the scenario class code and the results being analysed, become out of sync, and so the wrong labels are applied.",
        );
    }

    #[test]
    fn correct_worst_case_space() {
        assert_suggestion_result(
            "The worst case scenario can be calculated without looking at streams of data.",
            lint_group(),
            "The worst-case scenario can be calculated without looking at streams of data.",
        );
    }

    #[test]
    fn correct_worst_case_two_hyphens() {
        assert_suggestion_result(
            "CAPD worst-case-scenario cloud simulator for naughty clouds.",
            lint_group(),
            "CAPD worst-case scenario cloud simulator for naughty clouds.",
        );
    }

    #[test]
    fn corrects_dont_wan() {
        assert_suggestion_result(
            "I don't wan to pay for this.",
            lint_group(),
            "I don't want to pay for this.",
        );
    }

    #[test]
    fn correct_clients_side() {
        assert_suggestion_result(
            "I want to debug this server-side as I cannot find out why the connection is being refused from the client's side.",
            lint_group(),
            "I want to debug this server-side as I cannot find out why the connection is being refused from the client-side.",
        );
    }

    #[test]
    fn corrects_mixed_case() {
        assert_suggestion_result(
            "Don't Wan that option.",
            lint_group(),
            "Don't Want that option.",
        );
    }

    #[test]
    fn does_not_flag_already_correct() {
        assert_lint_count("I don't want to leave.", lint_group(), 0);
    }

    #[test]
    fn detect_cursing_through_veins_atomic() {
        assert_suggestion_result(
            "cursing through veins",
            lint_group(),
            "coursing through veins",
        );
    }

    #[test]
    fn detect_cursing_through_veins_real_world() {
        assert_suggestion_result(
            "It felt like the drugs were cursing through veins.",
            lint_group(),
            "It felt like the drugs were coursing through veins.",
        );
    }

    #[test]
    fn does_not_flag_other_contexts() {
        assert_lint_count(
            "He was cursing through the entire meeting.",
            lint_group(),
            0,
        );
    }

    #[test]
    fn correct_servers_side() {
        assert_suggestion_result(
            "A client-server model where the client can execute commands in a terminal on the server's side",
            lint_group(),
            "A client-server model where the client can execute commands in a terminal on the server-side",
        );
    }

    #[test]
    fn correct_how_it_looks_like_1() {
        assert_suggestion_result(
            "And here is how it looks like: As you can see, there is no real difference in the diagram itself.",
            lint_group(),
            "And here is how it looks: As you can see, there is no real difference in the diagram itself.",
        );
    }

    #[test]
    fn correct_last_ditched() {
        assert_suggestion_result(
            "I was actually just trying that as a last ditched attempt to get it working, previously those ...",
            lint_group(),
            "I was actually just trying that as a last-ditch attempt to get it working, previously those ...",
        );
    }

    #[test]
    fn correct_how_it_looks_like_2() {
        assert_nth_suggestion_result(
            "This is how it looks like when run from Windows PowerShell or Cmd: image.",
            lint_group(),
            "This is what it looks like when run from Windows PowerShell or Cmd: image.",
            1,
        );
    }

    #[test]
    fn correct_how_they_look_like_1() {
        assert_suggestion_result(
            "This is a sample project illustrating a demo of how to use the new Material 3 components and how they look like.",
            lint_group(),
            "This is a sample project illustrating a demo of how to use the new Material 3 components and how they look.",
        );
    }

    #[test]
    fn corrects_invested_into() {
        assert_suggestion_result(
            "it's all automatically invested into a collection of loans that match the criteria that ...",
            lint_group(),
            "it's all automatically invested in a collection of loans that match the criteria that ...",
        );
    }

    #[test]
    fn correct_how_they_look_like_2() {
        assert_nth_suggestion_result(
            "So for now I'll just leave this issue here of how they look like in the XLSX",
            lint_group(),
            "So for now I'll just leave this issue here of what they look like in the XLSX",
            1,
        );
    }

    #[test]
    fn correct_how_they_looks_like_1() {
        assert_suggestion_result(
            "Here I demonstrate how disney works and how they looks like Don't miss to give me a star.",
            lint_group(),
            "Here I demonstrate how disney works and how they look Don't miss to give me a star.",
        );
    }

    #[test]
    fn correct_last_ditch_space() {
        assert_suggestion_result(
            "There are unique use cases and is meant to be a last ditch option.",
            lint_group(),
            "There are unique use cases and is meant to be a last-ditch option.",
        );
    }

    #[test]
    fn correct_how_they_looks_like_2() {
        assert_nth_suggestion_result(
            "You can check how they looks like on Android app by this command:",
            lint_group(),
            "You can check what they look like on Android app by this command:",
            1,
        );
    }

    #[test]
    fn correct_how_she_looks_like_1() {
        assert_suggestion_result(
            "You all know how she looks like.",
            lint_group(),
            "You all know how she looks.",
        );
    }

    #[test]
    fn corrects_invest_into() {
        assert_suggestion_result(
            "which represents the amount of money they want to invest into a particular deal.",
            lint_group(),
            "which represents the amount of money they want to invest in a particular deal.",
        );
    }

    #[test]
    fn correct_how_he_looks_like_2() {
        assert_nth_suggestion_result(
            "Here's how he looks like, when he's supposed to just look like his old fatui design.",
            lint_group(),
            "Here's what he looks like, when he's supposed to just look like his old fatui design.",
            1,
        );
    }

    #[test]
    fn correct_how_it_look_like_1() {
        assert_suggestion_result(
            "And I don't mind how it look like, language code subpath or the last subpath as below.",
            lint_group(),
            "And I don't mind how it looks, language code subpath or the last subpath as below.",
        );
    }

    #[test]
    fn corrects_investing_into() {
        assert_suggestion_result(
            "Taking dividends in cash (rather than automatically re-investing into the originating fund) can help alleviate the need for rebalancing.",
            lint_group(),
            "Taking dividends in cash (rather than automatically re-investing in the originating fund) can help alleviate the need for rebalancing.",
        );
    }

    #[test]
    fn correct_how_it_look_like_2() {
        assert_nth_suggestion_result(
            "Here is how it look like in your browser:",
            lint_group(),
            "Here is what it looks like in your browser:",
            1,
        );
    }

    #[test]
    fn correct_how_it_looks_like_with_apostrophe() {
        assert_suggestion_result(
            "In the picture we can see how It look's like on worker desktop.",
            lint_group(),
            "In the picture we can see how It looks on worker desktop.",
        );
    }

    #[test]
    fn corrects_invests_into() {
        assert_suggestion_result(
            "If a user invests into the protocol first using USDC but afterward changing to DAI, ...",
            lint_group(),
            "If a user invests in the protocol first using USDC but afterward changing to DAI, ...",
        );
    }

    #[test]
    fn corrects_once_a_while() {
        assert_suggestion_result(
            "For me it is a SMB mount I have on the client device that I sync only once a while for a backup into the cloud.",
            lint_group(),
            "For me it is a SMB mount I have on the client device that I sync only once in a while for a backup into the cloud.",
        );
    }

    #[test]
    #[ignore = "There's a bug when changing the length of title case phrases.\nI believe there's a fix coming in a PR. Uncomment when fixed."]
    fn corrects_gilded_age_capitalized() {
        assert_suggestion_result(
            "It is especially a reflection of the socio-economic patterns in the Guilded Age.",
            lint_group(),
            "It is especially a reflection of the socio-economic patterns in the Gilded Age.",
        );
    }

    #[test]
    #[ignore = "Currently the correct spelling is suggested but the case is not changed.\nThis may also be fixed in the coming PR mentioned above."]
    fn corrects_gilded_age_lowercase() {
        assert_suggestion_result(
            "It is especially a reflection of the socio-economic patterns in the guilded age.",
            lint_group(),
            "It is especially a reflection of the socio-economic patterns in the Gilded Age.",
        );
    }

    #[test]
    fn corrects_once_and_a_while() {
        assert_suggestion_result(
            "Every once and a while all the links on my page seem to stop working.",
            lint_group(),
            "Every once in a while all the links on my page seem to stop working.",
        );
    }

    #[test]
    fn detect_ever_present_atomic() {
        assert_suggestion_result("ever present", lint_group(), "ever-present");
    }

    #[test]
    fn detect_ever_present_real_world() {
        assert_suggestion_result(
            "Distrust was an ever present tension in the negotiations.",
            lint_group(),
            "Distrust was an ever-present tension in the negotiations.",
        );
    }

    #[test]
    fn corrects_definite_article() {
        assert_suggestion_result(
            "As for format of outputs: the spec defines the field as using the singular definitive article \"the\"",
            lint_group(),
            "As for format of outputs: the spec defines the field as using the singular definite article \"the\"",
        );
    }

    #[test]
    #[ignore = "Title case capitalization problem causes this one to fail too."]
    fn corrects_definite_articles_title_case() {
        assert_suggestion_result(
            "01 Definitive Articles: De or Het. Before starting more complicated topics in Dutch grammar, you should be aware of the articles.",
            lint_group(),
            "01 Definite Articles: De or Het. Before starting more complicated topics in Dutch grammar, you should be aware of the articles.",
        );
    }

    #[test]
    fn corrects_definite_articles_lowercase() {
        assert_suggestion_result(
            ".. definitive articles -та /-ta/ and -те /-te/ (postfixed in Bulgarian).",
            lint_group(),
            ".. definite articles -та /-ta/ and -те /-te/ (postfixed in Bulgarian).",
        );
    }

    #[test]
    fn corrects_further_ado() {
        assert_suggestion_result(
            "... but we finally hit a great spot, so without further adieu.",
            lint_group(),
            "... but we finally hit a great spot, so without further ado.",
        );
    }

    #[test]
    fn corrects_much_ado() {
        assert_suggestion_result(
            "After much adieu this functionality is now available.",
            lint_group(),
            "After much ado this functionality is now available.",
        );
    }

    #[test]
    fn corrects_fair_bit() {
        assert_suggestion_result(
            "I've read through a fare bit of the ecosystem framework, but I am not clear on what is modified...",
            lint_group(),
            "I've read through a fair bit of the ecosystem framework, but I am not clear on what is modified...",
        );
    }

    #[test]
    fn corrects_take_it_personal() {
        assert_suggestion_result(
            "This is not personal, do not take it personal, we also think Thingsboard is a extraordinary tool (we are using in several scenarios in fact)",
            lint_group(),
            "This is not personal, do not take it personally, we also think Thingsboard is a extraordinary tool (we are using in several scenarios in fact)",
        );
    }

    #[test]
<<<<<<< HEAD
    fn correct_unless_if_to_except_if() {
        assert_top3_suggestion_result(
            "Simplex does not interpret the following invite link as an invite link unless if it has https:// in front of it.",
            lint_group(),
            "Simplex does not interpret the following invite link as an invite link except if it has https:// in front of it.",
        );
    }

    #[test]
    fn correct_unless_if_to_except_when() {
        assert_top3_suggestion_result(
            "my PC fails to use it unless if I force hardware accelerations by enabling certain flags",
            lint_group(),
            "my PC fails to use it except when I force hardware accelerations by enabling certain flags",
        );
=======
    fn corrects_as_of_lately() {
        assert_suggestion_result(
            "I haven't noticed any crashing with AMDGPU as of lately, so this looks to not be an issue anymore.",
            lint_group(),
            "I haven't noticed any crashing with AMDGPU as of late, so this looks to not be an issue anymore.",
        )
    }

    #[test]
    fn corrects_points_of_view() {
        assert_suggestion_result(
            "This will produce a huge amount of raw data, representing the region in multiple point of views.",
            lint_group(),
            "This will produce a huge amount of raw data, representing the region in multiple points of view.",
        )
    }

    #[test]
    fn corrects_brutalness() {
        assert_suggestion_result(
            "the mildness and brutalness of the story rises.",
            lint_group(),
            "the mildness and brutality of the story rises.",
        )
    }

    #[test]
    fn corrects_unsurmountable() {
        assert_suggestion_result(
            "That being said, if you find upgrading to newer versions to be unsurmountable, please open an issue.",
            lint_group(),
            "That being said, if you find upgrading to newer versions to be insurmountable, please open an issue.",
        )
>>>>>>> 5c143636
    }
}<|MERGE_RESOLUTION|>--- conflicted
+++ resolved
@@ -1243,14 +1243,12 @@
             "The more standard, less colloquial form is `take it personally`.",
             "Corrects `take it personal` to `take it personally`."
         ),
-<<<<<<< HEAD
         "Unless" => (
             ["unless if"],
             ["unless", "except if"],
             "Use `unless` or `except if` to express a condition that is true in all cases except one.",
             "Corrects `unless if`."
-        )
-=======
+        ),
         "AsOfLate" => (
             ["as of lately"],
             ["as of late"],
@@ -1281,7 +1279,6 @@
             "This word has a more standard, more common synonym.",
             "Suggests the more standard and common synonym `brutality`."
         ),
->>>>>>> 5c143636
     });
 
     group.set_all_rules_to(Some(true));
@@ -2751,7 +2748,6 @@
     }
 
     #[test]
-<<<<<<< HEAD
     fn correct_unless_if_to_except_if() {
         assert_top3_suggestion_result(
             "Simplex does not interpret the following invite link as an invite link unless if it has https:// in front of it.",
@@ -2767,7 +2763,9 @@
             lint_group(),
             "my PC fails to use it except when I force hardware accelerations by enabling certain flags",
         );
-=======
+    }
+
+    #[test]
     fn corrects_as_of_lately() {
         assert_suggestion_result(
             "I haven't noticed any crashing with AMDGPU as of lately, so this looks to not be an issue anymore.",
@@ -2801,6 +2799,5 @@
             lint_group(),
             "That being said, if you find upgrading to newer versions to be insurmountable, please open an issue.",
         )
->>>>>>> 5c143636
     }
 }