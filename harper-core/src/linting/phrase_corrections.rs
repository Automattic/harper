use super::{LintGroup, MapPhraseLinter};

/// Produce a [`LintGroup`] that looks for errors in common phrases.
/// Comes pre-configured with the recommended default settings.
pub fn lint_group() -> LintGroup {
    let mut group = LintGroup::default();

    macro_rules! add_exact_mappings {
        ($group:expr, {
            $($name:expr => ($input:expr, $corrections:expr, $hint:expr, $description:expr)),+ $(,)?
        }) => {
            $(
                $group.add_pattern_linter(
                    $name,
                    Box::new(
                        MapPhraseLinter::new_exact_phrases(
                            $input,
                            $corrections,
                            $hint,
                            $description
                        ),
                    ),
                );
            )+
        };
    }

    add_exact_mappings!(group, {
        // The name of the rule
        "ChangeTack" => (
            // The exact phrase(s) to look for.
            ["change tact", "change tacks", "change tacts"],
            // The corrections to provide.
            ["change tack"],
            // The message to be shown with the error.
            "Did you mean `change tack`? This idiom is commonly used to indicate a change in direction or approach.",
            // A description of the rule.
            "Locates errors in the idiom `to change tack` to convey the correct meaning of altering one's course or strategy."
        ),
        "ChangedTack" => (
            ["changed tact", "changed tacks", "changed tacts"],
            ["changed tack"],
            "Did you mean `changed tack`? This idiom is commonly used to indicate a change in direction or approach.",
            "Locates errors in the idiom `to change tack` to convey the correct meaning of altering one's course or strategy."
        ),
        "ChangesTack" => (
            ["changes tact", "changes tacks", "changes tacts"],
            ["changes tack"],
            "Did you mean `changes tack`? This idiom is commonly used to indicate a change in direction or approach.",
            "Locates errors in the idiom `to change tack` to convey the correct meaning of altering one's course or strategy."
        ),
        "ChangingTack" => (
            ["changing tact", "changing tacks", "changing tacts"],
            ["changing tack"],
            "Did you mean `changing tack`? This idiom is commonly used to indicate a change in direction or approach.",
            "Locates errors in the idiom `to change tack` to convey the correct meaning of altering one's course or strategy."
        ),
        "ChangeOfTack" => (
            ["change of tact", "change of tacks", "change of tacts"],
            ["change of tack"],
            "Did you mean `change of tack`? This idiom is commonly used to indicate a change in direction or approach.",
            "Locates errors in the idiom `change of tack` to convey the correct meaning of an alternative course or strategy."
        ),
        "ChangesOfTack" => (
            ["changes of tact", "changes of tacks", "changes of tacts"],
            ["changes of tack"],
            "Did you mean `changes of tack`? This idiom is commonly used to indicate changes in direction or approach.",
            "Locates errors in the idiom `change of tack` to convey the correct meaning of an alternative course or strategy."
        ),
        "ChangingOfTack" => (
            ["changing of tact", "changing of tacks", "changing of tacts"],
            ["changing of tack"],
            "Did you mean `changing of tack`? This idiom is commonly used to indicate a change in direction or approach.",
            "Locates errors in the idiom `to change of tack` to convey the correct meaning of altering one's course or strategy."
        ),
        "WantBe" => (
            ["want be"],
            ["won't be", "want to be"],
            "Did you mean `won't be` or `want to be`?",
            "Detects incorrect usage of `want be` and suggests `won't be` or `want to be` based on context."
        ),
        "StateOfTheArt" => (
            ["state of art"],
            ["state of the art"],
            "Did you mean `state of the art`?",
            "Detects incorrect usage of `state of art` and suggests `state of the art` as the correct phrase."
        ),
        "FaceFirst" => (
            ["face first into"],
            ["face-first into"],
            "Should this be `face-first`?",
            "Ensures `face first` is correctly hyphenated as `face-first` when used before `into`."
        ),
        "EludedTo" => (
            ["eluded to"],
            ["alluded to"],
            "Did you mean `alluded to`?",
            "Corrects `eluded to` to `alluded to` in contexts referring to indirect references."
        ),
        "BaitedBreath" => (
            ["baited breath"],
            ["bated breath"],
            "Did you mean `bated breath`?",
            "Ensures `bated breath` is written correctly, as `baited breath` is incorrect."
        ),
        "BareInMind" => (
            ["bare in mind"],
            ["bear in mind"],
            "Did you mean `bear in mind`?",
            "Ensures the phrase `bear in mind` is used correctly instead of `bare in mind`."
        ),
        "MutePoint" => (
            ["mute point"],
            ["moot point"],
            "Did you mean `moot point`?",
            "Ensures `moot point` is used instead of `mute point`, as `moot` means debatable or irrelevant."
        ),
        "RoadMap" => (
            ["roadmap"],
            ["road map"],
            "Did you mean `road map`?",
            "Detects when `roadmap` is used instead of `road map`, prompting the correct spacing."
        ),
        "SameAs" => (
            ["same then"],
            ["same as"],
            "Did you mean `same as`?",
            "Corrects the incorrect phrase `same then` to the standard `same as`."
        ),
        "SoonerOrLater" => (
            ["sooner than later"],
            ["sooner rather than later", "sooner or later"],
            "Did you mean `sooner rather than later` or `sooner or later`?",
            "Fixes the improper phrase `sooner than later` by suggesting standard alternatives."
        ),
        "HadOf" => (
            ["had of"],
            ["had have", "had've"],
            "Did you mean `had have` or `had've`?",
            "Flags the unnecessary use of `of` after `had` and suggests the correct forms."
        ),
        "FatalOutcome" => (
            ["fatal outcome"],
            ["death"],
            "Consider using `death` for clarity.",
            "Replaces `fatal outcome` with the more direct term `death` for conciseness."
        ),
        "NotTo" => (
            ["no to"],
            ["not to"],
            "Did you mean `not to`?",
            "Corrects `no to` to `not to`, ensuring proper negation."
        ),
        "ThatThis" => (
            ["the this"],
            ["that this"],
            "Did you mean `that this`?",
            "Fixes `the this` to the correct phrase `that this`."
        ),
        "CondenseAllThe" => (
            ["all of the"],
            ["all the"],
            "Consider simplifying to `all the`.",
            "Suggests removing `of` in `all of the` for a more concise phrase."
        ),
        "AvoidAndAlso" => (
            ["and also"],
            ["and"],
            "Consider using just `and`.",
            "Reduces redundancy by replacing `and also` with `and`."
        ),
        "AndIn" => (
            ["an in"],
            ["and in"],
            "Did you mean `and in`?",
            "Fixes the incorrect phrase `an in` to `and in` for proper conjunction usage."
        ),
        "BeenThere" => (
            ["bee there"],
            ["been there"],
            "Did you mean `been there`?",
            "Corrects the misspelling `bee there` to the proper phrase `been there`."
        ),
        "CanBeSeen" => (
            ["can be seem"],
            ["can be seen"],
            "Did you mean `can be seen`?",
            "Corrects `can be seem` to the proper phrase `can be seen`."
        ),
        "GoingTo" => (
            ["gong to"],
            ["going to"],
            "Did you mean `going to`?",
            "Corrects `gong to` to the intended phrase `going to`."
        ),
        "IAm" => (
            ["I a m"],
            ["I am"],
            "Did you mean `I am`?",
            "Fixes the incorrect spacing in `I a m` to properly form `I am`."
        ),
        "ItCan" => (
            ["It cam"],
            ["It can"],
            "Did you mean `It can`?",
            "Corrects the misspelling `It cam` to the proper phrase `It can`."
        ),
        "MyHouse" => (
            ["mu house"],
            ["my house"],
            "Did you mean `my house`?",
            "Fixes the typo `mu house` to `my house`."
        ),
        "OperativeSystem" => (
            ["operative system"],
            ["operating system"],
            "Did you mean `operating system`?",
            "Ensures `operating system` is used correctly instead of `operative system`."
        ),
        "OperativeSystems" => (
            ["operative systems"],
            ["operating systems"],
            "Did you mean `operating systems`?",
            "Ensures `operating systems` is used correctly instead of `operative systems`."
        ),
        "BanTogether" => (
            ["ban together"],
            ["band together"],
            "Did you mean `band together`?",
            "Detects and corrects the common error of using `ban together` instead of the idiom `band together`, which means to unite or join forces."
        ),
        "WaveFunction" => (
            ["wavefunction"],
            ["wave function"],
            "Did you mean `wave function`?",
            "Identifies the mistake of merging `wave` and `function` into one word. In quantum mechanics, a `wave function` (written as two words) describes the mathematical function that represents the quantum state of a particle or system. Correct usage is crucial for clear and accurate scientific communication."
        ),
        "InThe" => (
            ["int he"],
            ["in the"],
            "Did you mean `in the`?",
            "Detects and corrects a spacing error where `in the` is mistakenly written as `int he`. Proper spacing is essential for readability and grammatical correctness in common phrases."
        ),
        "WillContain" => (
            ["will contains"],
            ["will contain"],
            "Did you mean `will contain`?",
            "Incorrect verb form: `will` should be followed by the base form `contain`."
        ),
        "IsKnownFor" => (
            ["is know for"],
            ["is known for"],
            "Did you mean `is known for`?",
            "Typo: `known` is the correct past participle."
        ),
        "PointIsMoot" => (
            ["your point is mute"],
            ["your point is moot"],
            "Did you mean `your point is moot`?",
            "Typo: `moot` (meaning debatable) is correct rather than `mute`."
        ),
        "ByAccident" => (
            ["on accident"],
            ["by accident"],
            "Did you mean `by accident`?",
            "Incorrect preposition: `by accident` is the idiomatic expression."
        ),
        "ThatChallenged" => (
            ["the challenged"],
            ["that challenged"],
            "Did you mean `that challenged`?",
            "Changes `the challenged` to `that challenged` to fix the misspelling."
        ),
        "TurnItOff" => (
            ["turn it of", "turn i of"],
            ["turn it off"],
            "Did you mean `turn it off`?",
            "Fixes the mistake in the phrase `turn it off`."
        ),
        "HumanLife" => (
            ["human live"],
            ["human life"],
            "Did you mean `human life`?",
            "Changes `human live` to `human life`."
        ),
        "NeedHelp" => (
            ["ned help"],
            ["need help"],
            "Did you mean `need help`?",
            "Changes `ned help` to the correct `need help`."
        ),
        "AndTheLike" => (
            ["an the like"],
            ["and the like"],
            "Did you mean `and the like`?",
            "Fixes the typo in `and the like`."
        ),
        "BatedBreath" => (
            ["baited breath"],
            ["bated breath"],
            "Did you mean `bated breath`?",
            "Changes `baited breath` to the correct `bated breath`."
        ),
        "BeckAndCall" => (
            ["back and call"],
            ["beck and call"],
            "Did you mean `beck and call`?",
            "Fixes `back and call` to `beck and call`."
        ),
        "LetAlone" => (
            ["let along"],
            ["let alone"],
            "Did you mean `let alone`?",
            "Changes `let along` to `let alone`."
        ),
        "SneakingSuspicion" => (
            ["sneaky suspicion"],
            ["sneaking suspicion"],
            "Did you mean `sneaking suspicion`?",
            "Changes `sneaky suspicion` to `sneaking suspicion`."
        ),
        "SpecialAttention" => (
            ["spacial attention"],
            ["special attention"],
            "Did you mean `special attention`?",
            "Changes `spacial attention` to `special attention`."
        ),
        "SupposedTo" => (
            ["suppose to"],
            ["supposed to"],
            "Did you mean `supposed to`?",
            "Fixes `suppose to` to the correct `supposed to`."
        ),
        "KindRegards" => (
            ["kid regards"],
            ["kind regards"],
            "Did you mean `kind regards`?",
            "Changes `kid regards` to `kind regards`."
        ),
        "ThoughtProcess" => (
            ["though process"],
            ["thought process"],
            "Did you mean `thought process`?",
            "Changes `though process` to `thought process`."
        ),
        "BadRap" => (
            ["bed rap", "bad rep"],
            ["bad rap"],
            "Did you mean `bad rap`?",
            "Changes `bed rap` to the proper idiom `bad rap`."
        ),
        "OfCourse" => (
            ["off course", "o course"],
            ["Of course"],
            "Did you mean `of course`?",
            "Detects the non‐idiomatic phrase `off course` and suggests the correct form `of course`."
        ),
        "FastPaste" => (
            ["fast paste", "fast-paste"],
            ["fast-paced"],
            "Did you mean `fast-paced`?",
            "Detects incorrect usage of `fast paste` or `fast-paste` and suggests `fast-paced` as the correct phrase."
        ),
        "EnMasse" => (
            ["on mass", "on masse", "in mass"],
            ["en masse"],
            "Did you mean `en masse`?",
            "Detects variants like `on mass` or `in mass` and suggests `en masse`."
        ),
        "HungerPang" => (
            ["hunger pain"],
            ["hunger pang"],
            "Did you mean `hunger pang`?",
            "Corrects `hunger pain` to `hunger pang`."
        ),
        "GetRidOff" => (
            ["get rid off", "get ride of", "get ride off"],
            ["get rid of"],
            "Did you mean `get rid of`?",
            "Ensures `get rid of` is used instead of `get rid off`."
        ),
        "GetsRidOff" => (
            ["gets rid off", "gets ride of", "gets ride off"],
            ["gets rid of"],
            "Did you mean `gets rid of`?",
            "Ensures `gets rid of` is used instead of `gets rid off`."
            ),
        "GettingRidOff" => (
            ["getting rid off", "getting ride of", "getting ride off"],
            ["getting rid of"],
            "Did you mean `getting rid of`?",
            "Ensures `getting rid of` is used instead of `getting rid off`."
        ),
        "GotRidOff" => (
            ["got rid off", "got ride of", "got ride off"],
            ["got rid of"],
            "Did you mean `got rid of`?",
            "Ensures `got rid of` is used instead of `got rid off`."
        ),
        "GottenRidOff" => (
            ["gotten rid off", "gotten ride of", "gotten ride off"],
            ["gotten rid of"],
            "Did you mean `gotten rid of`?",
            "Ensures `gotten rid of` is used instead of `gotten rid off`."
        ),
        "LastButNotLeast" => (
            ["last but not the least", "last, but not the least", "last but, not least", "last but not last"],
            ["last but not least"],
            "Use the more idiomatic phrasing.",
            "Corrects common errors in the phrase `last but not least`."
        ),
        "BlanketStatement" => (
            ["blanketed statement"],
            ["blanket statement"],
            "Use the more idiomatic phrasing.",
            "Corrects common errors in the phrase `blanket statement`."
        ),
        "SpokeTooSoon" => (
            ["spoke to soon"],
            ["spoke too soon"],
            "Use the adverb `too` instead.",
            "Identifies common misuse of the preposition `to` in the phrase `spoke too soon`."
        ),
        "TakeItSeriously" => (
            ["take it serious"],
            ["take it seriously"],
            "Did you mean `take it seriously`?",
            "Ensures the correct use of the adverb `seriously` instead of the adjective `serious` in phrases like `take it seriously`."
        ),
        "PiggyBag" => (
            ["piggy bag"],
            ["piggyback"],
            "Did you mean `piggyback`?",
            "Corrects the eggcorn `piggy bag` to `piggyback`, which is the proper term for riding on someone’s back or using an existing system."
        ),
        "PiggyBagging" => (
            ["piggy bagging"],
            ["piggybacking"],
            "Did you mean `piggybacking`?",
            "Corrects the eggcorn `piggy bagging` to `piggybacking`, the proper verb form for riding on someone’s back or leveraging an existing system."
        ),
        "PiggyBagged" => (
            ["piggy bagged"],
            ["piggybacked"],
            "Did you mean `piggybacked`?",
            "Corrects the eggcorn `piggy bagged` to `piggybacked`, the proper past tense form for riding on someone’s back or making use of an existing system."
        ),
        "DampSquib" => (
            ["damp squid"],
            ["damp squib"],
            "Use the correct phrase for a disappointing outcome.",
            "Corrects the eggcorn `damp squid` to `damp squib`, ensuring the intended meaning of a failed or underwhelming outcome."
        ),
        "Expatriate" => (
            ["ex-patriot"],
            ["expatriate"],
            "Use the correct term for someone living abroad.",
            "Fixes the misinterpretation of `expatriate`, ensuring the correct term is used for individuals residing abroad."
        ),
        "FetalPosition" => (
            ["the feeble position"],
            ["the fetal position"],
            "Use the correct term for a curled-up posture.",
            "Ensures the correct use of `fetal position`, avoiding confusion with `feeble position`, which is not a standard phrase."
        ),
        "ForAllIntentsAndPurposes" => (
            ["for all intensive purposes"],
            ["for all intents and purposes"],
            "Use the correct phrase meaning 'in every practical sense'.",
            "Corrects `for all intensive purposes` to `for all intents and purposes`, ensuring the phrase conveys its intended meaning."
        ),
        "FreeRein" => (
            ["free reign"],
            ["free rein"],
            "Use the correct phrase for unrestricted control.",
            "Ensures the correct use of `free rein`, avoiding confusion with `free reign`, which incorrectly suggests authority rather than freedom of action."
        ),
        "InOneFellSwoop" => (
            ["in one foul swoop"],
            ["in one fell swoop"],
            "Use the correct phrase for something happening suddenly.",
            "Corrects `in one foul swoop` to `in one fell swoop`, preserving the phrase’s original meaning of sudden and complete action."
        ),
        "JawDropping" => (
            ["jar-dropping"],
            ["jaw-dropping"],
            "Use the correct phrase for something astonishing.",
            "Corrects `jar-dropping` to `jaw-dropping`, ensuring the intended meaning of something that causes amazement."
        ),
        "JustDeserts" => (
            ["just desserts"],
            ["just deserts"],
            "Use the correct phrase for receiving what one deserves.",
            "Ensures `just deserts` is used correctly, preserving its meaning of receiving an appropriate outcome for one's actions."
        ),
        "AlzheimersDisease" => (
            ["old-timers' disease"],
            ["Alzheimer’s disease"],
            "Use the correct medical term.",
            "Fixes the common misnomer `old-timers' disease`, ensuring the correct medical term `Alzheimer’s disease` is used."
        ),
        "OldWivesTale" => (
            ["old wise tale"],
            ["old wives' tale"],
            "Use the correct phrase for a superstition or myth.",
            "Corrects `old wise tale` to `old wives' tale`, preserving the phrase’s meaning as an unfounded traditional belief."
        ),
        "OnTheSpurOfTheMoment" => (
            ["on the spurt of the moment"],
            ["on the spur of the moment"],
            "Use the correct phrase for acting spontaneously.",
            "Ensures the correct use of `on the spur of the moment`, avoiding confusion with the incorrect `spurt` variation."
        ),
        "PrayingMantis" => (
            ["preying mantis"],
            ["praying mantis"],
            "Use the insect's correct name.",
            "Corrects `preying mantis` to `praying mantis`, ensuring accurate reference to the insect’s characteristic pose."
        ),
        "RealTrouper" => (
            ["real trooper"],
            ["real trouper"],
            "Use the correct phrase for someone who perseveres.",
            "Ensures the correct use of `real trouper`, distinguishing it from `trooper`, which refers to a soldier or police officer."
        ),
        "RifeWith" => (
            ["ripe with"],
            ["rife with"],
            "Use the correct phrase for something abundant.",
            "Corrects `ripe with` to `rife with`, preserving the phrase’s meaning of being filled with something, often undesirable."
        ),
        "ScantilyClad" => (
            ["scandally clad"],
            ["scantily clad"],
            "Use the correct phrase for minimal attire.",
            "Fixes `scandally clad` to `scantily clad`, ensuring clarity in describing minimal attire."
        ),
        "ToTheMannerBorn" => (
            ["to the manor born"],
            ["to the manner born"],
            "Use the correct phrase for being naturally suited to something.",
            "Corrects `to the manor born` to `to the manner born`, ensuring the intended meaning of being naturally suited to a way of life."
        ),
        "WhetYourAppetite" => (
            ["wet your appetite"],
            ["whet your appetite"],
            "Use the correct phrase for stimulating desire.",
            "Ensures `whet your appetite` is used correctly, distinguishing it from the incorrect `wet` variation."
        ),
        "CaseSensitive" => (
            ["case sensitive"],
            ["case-sensitive"],
            "Use the hyphenated form for `case-sensitive`.",
            "Ensures `case-sensitive` is correctly hyphenated."
        ),
        "ChockFull" => (
            ["chock full"],
            ["chock-full"],
            "Use the hyphenated form for `chock-full`.",
            "Ensures `chock-full` is correctly hyphenated."
        ),
        "OffTheCuff" => (
            ["off the cuff"],
            ["off-the-cuff"],
            "Use the hyphenated form for `off-the-cuff`.",
            "Ensures `off-the-cuff` is correctly hyphenated."
        ),
        "WellBeing" => (
            ["wellbeing"],
            ["well-being"],
            "Use the hyphenated form for `well-being`.",
            "Ensures `well-being` is correctly hyphenated."
        ),
        "SimpleGrammatical" => (
            ["simply grammatical"],
            ["simple grammatical"],
            "Use `simple grammatical` for correct adjective usage.",
            "Corrects `simply grammatical` to `simple grammatical` for proper adjective usage."
        ),
        "ThatChallenged" => (
            ["the challenged"],
            ["that challenged"],
            "Use `that challenged` for correct relative clause.",
            "Corrects `the challenged` to `that challenged` for proper relative clause usage."
        ),
        "ToDoHyphen" => (
            ["todo"],
            ["to-do"],
            "Hyphenate `to-do`.",
            "Ensures `to-do` is correctly hyphenated."
        ),
        "Discuss" => (
            ["discuss about"],
            ["discuss"],
            "`About` is redundant",
            "Removes unnecessary `about` after `discuss`."
        ),
        "Discussed" => (
            ["discussed about"],
            ["discussed"],
            "Use `discussed` without `about`.",
            "Removes unnecessary `about` after `discussed`."
        ),
        "Discusses" => (
            ["discusses about"],
            ["discusses"],
            "`About` is redundant",
            "Removes unnecessary `about` after `discusses`."
        ),
        "Discussing" => (
            ["discussing about"],
            ["discussing"],
            "`About` is redundant",
            "Removes unnecessary `about` after `discussing`."
        ),
        "WorldWarII" => (
            ["world war 2", "world war ii", "world war ii", "world war ii", "world war ii"],
            ["World War II"],
            "Use the correct capitalization for `World War II`.",
            "Ensures `World War II` is correctly capitalized."
        ),
        "Towards" => (
            ["to towards"],
            ["towards"],
            "Use `towards` without the preceding `to`.",
            "Removes redundant `to` before `towards`."
        ),
        "Haphazard" => (
            ["half hazard", "half-hazard", "halfhazard"],
            ["haphazard"],
            "Use `haphazard` for randomness or lack of organization.",
            "Corrects the eggcorn `half hazard` to `haphazard`, which properly means lacking organization or being random."
        ),
        "DayAndAge" => (
            ["day in age"],
            ["day and age"],
            "Use `day and age` for referring to the present time.",
            "Corrects the eggcorn `day in age` to `day and age`, which properly means the current era or time period."
        ),
        "GuineaBissau" => (
            // Note: this lint matches any case but cannot correct wrong case
            // Note: It can only correct the hyphenation
            // Note: See linting/matcher.rs for case corrections
            // Note: $input must already be the correct case
            // Note: do not add other case variants here
            ["Guinea Bissau"],
            ["Guinea-Bissau"],
            "The official spelling is hyphenated.",
            "Checks for the correct official name of the African country."
        ),
        "PortAuPrince" => (
            // Note: this lint matches any case but cannot correct wrong case
            // Note: It can only correct the hyphenation
            // Note: See linting/matcher.rs for case corrections
            // Note: $input must already be the correct case
            // Note: do not add other case variants here
            ["Port au Prince"],
            ["Port-au-Prince"],
            "The official spelling is hyphenated.",
            "Checks for the correct official name of the capital of Haiti."
        ),
        "PortoNovo" => (
            // Note: this lint matches any case but cannot correct wrong case
            // Note: It can only correct the hyphenation
            // Note: See linting/matcher.rs for case corrections
            // Note: $input must already be the correct case
            // Note: do not add other case variants here
            ["Porto Novo"],
            ["Porto-Novo"],
            "The official spelling is hyphenated.",
            "Checks for the correct official name of the capital of Benin."
        ),
        "NerveRacking" => (
            ["nerve racking", "nerve wracking", "nerve wrecking", "nerve-wracking", "nerve-wrecking"],
            ["nerve-racking"],
            "Use `nerve-racking` for something that causes anxiety or tension.",
            "Corrects common misspellings and missing hyphen in `nerve-racking`."
        ),
        // Avoid suggestions resulting in "a entire ...."
        "AWholeEntire" => (
            ["a whole entire"],
            ["a whole", "an entire"],
            "Avoid redundancy. Use either `whole` or `entire` for referring to the complete amount or extent.",
            "Corrects the redundancy in `whole entire` to `whole` or `entire`."
        ),
        "WholeEntire" => (
            ["whole entire"],
            ["whole", "entire"],
            "Avoid redundancy. Use either `whole` or `entire` for referring to the complete amount or extent.",
            "Corrects the redundancy in `whole entire` to `whole` or `entire`."
        ),
        "InDetail" => (
            ["in details"],
            ["in detail"],
            "Use singular `in detail` for referring to a detailed description.",
            "Correct unidiomatic plural `in details` to `in detail`."
        ),
        "InMoreDetail" => (
            ["in more details"],
            ["in more detail"],
            "Use singular `in more detail` for referring to a detailed description.",
            "Correct unidiomatic plural `in more details` to `in more detail`."
        ),
        "TickingTimeClock" => (
            ["ticking time clock"],
            ["ticking time bomb", "ticking clock"],
            "Use `ticking time bomb` for disastrous consequences, otherwise avoid redundancy with just `ticking clock`.",
            "Corrects `ticking time clock` to `ticking time bomb` for idiomatic urgency or `ticking clock` otherwise."
        ),
        "InAndOfItself" => (
            ["in of itself"],
            ["in and of itself"],
            "Use `in and of itself` for referring to something's inherent or intrinsic quality.",
            "Corrects nonstandard `in of itself` to standard `in and of itself`."
        ),
        "ALotWorst" => (
            ["a lot worst", "alot worst"],
            ["a lot worse"],
            "Use `worse` for comparing. (`Worst` is for the extreme case)",
            "Corrects `a lot worst` to `a lot worse` for proper comparative usage."
        ),
        "FarWorse" => (
            ["far worst"],
            ["far worse"],
            "Use `worse` for comparing. (`Worst` is for the extreme case)",
            "Corrects `far worst` to `far worse` for proper comparative usage."
        ),
        "MuchWorse" => (
            ["much worst"],
            ["much worse"],
            "Use `worse` for comparing. (`Worst` is for the extreme case)",
            "Corrects `much worst` to `much worse` for proper comparative usage."
        ),
        "TurnForTheWorse" => (
            ["turn for the worst"],
            ["turn for the worse"],
            "Use `turn for the worse` for a negative change in circumstances. Avoid the incorrect `turn for the worst`.",
            "Corrects the nonstandard `turn for the worst` to the idiomatic `turn for the worse`, used to describe a situation that has deteriorated."
        ),
        "WorseAndWorse" => (
            ["worst and worst", "worse and worst", "worst and worse"],
            ["worse and worse"],
            "Use `worse` for comparing. (`Worst` is for the extreme case)",
            "Corrects `worst and worst` to `worse and worse` for proper comparative usage."
        ),
        "WorseThan" => (
            ["worst than"],
            ["worse than"],
            "Use `worse` for comparing. (`Worst` is for the extreme case)",
            "Corrects `worst than` to `worse than` for proper comparative usage."
        ),
        "WorstEver" => (
            ["worse ever"],
            ["worst ever"],
            "Use `worst` for the extreme case. (`Worse` is for comparing)",
            "Corrects `worse ever` to `worst ever` for proper comparative usage."
        ),
        "Monumentous" => (
            ["monumentous"],
            ["momentous", "monumental"],
            "Retain `monumentous` for jocular effect. Otherwise `momentous` indicates great signifcance while `monumental` indicates imposing size.",
            "Advises using `momentous` or `monumental` instead of `monumentous` for serious usage."
        ),
        "InAnyWay" => (
            ["in anyway"],
            ["in any way"],
            "Use `in any way` for emphasizing a point.",
            "Corrects ungrammatical `in anyway` to `in any way`."
        ),
        "ExplanationMark" => (
            ["explanation mark"],
            ["exclamation mark"],
            "The correct name for the `!` punctuation is `exclamation mark`.",
            "Corrects the eggcorn `explanation mark` to `exclamation mark`."
        ),
        "ExplanationMarks" => (
            ["explanation marks"],
            ["exclamation marks"],
            "The correct name for the `!` punctuation is `exclamation mark`.",
            "Corrects the eggcorn `explanation mark` to `exclamation mark`."
        ),
        "ExplanationPoint" => (
            ["explanation point"],
            ["exclamation point"],
            "The correct name for the `!` punctuation is `exclamation point`.",
            "Corrects the eggcorn `explanation point` to `exclamation point`."
        ),
        "AsFarBackAs" => (
            ["as early back as"],
            ["as far back as"],
            "Use `as far back as` for referring to a time in the past.",
            "Corrects nonstandard `as early back as` to `as far back as`."
        ),
        "ALongTime" => (
            ["along time"],
            ["a long time"],
            "Use `a long time` for referring to a duration of time.",
            "Corrects `along time` to `a long time`."
        ),
        "EachAndEveryOne" => (
            ["each and everyone"],
            ["each and every one"],
            "Use `each and every one` for referring to a group of people or things.",
            "Corrects `each and everyone` to `each and every one`."
        ),
        "InsteadOf" => (
            ["in stead of"],
            ["instead of"],
            "Use the modern single word `instead of` to indicate a replacement.",
            "Corrects the archaic or mistaken separation `in stead of` to `instead of` in everyday usage."
        ),
        "Intact" => (
            ["in tact"],
            ["intact"],
            "Use `intact` to mean undamaged or whole.",
            "Prevents the erroneous spacing in `in tact`; `intact` is the single correct word."
        ),
        "IveGotTo" => (
            ["I've go to"],
            ["I've got to"],
            "Use `I've got to` for necessity or obligation.",
            "Corrects the slip `I've go to` to the idiomatic `I've got to`."
        ),
        "ForALongTime" => (
            ["for along time"],
            ["for a long time"],
            "Use the standard phrase `for a long time` to indicate an extended duration.",
            "Eliminates the incorrect merging in `for along time`."
        ),
        "InAWhile" => (
            ["in awhile", "in while"],
            ["in a while"],
            "When describing a timeframe, use `in a while` for clarity.",
            "Corrects the missing article in `in while` or `in awhile`, forming `in a while`."
        ),
        "InQuiteAWhile" => (
            ["in quite awhile"],
            ["in quite a while"],
            "Add `a` to form `in quite a while`, clarifying the duration.",
            "Corrects `in quite awhile` => `in quite a while` by inserting the missing article."
        ),
        "HumanBeings" => (
            ["human's beings", "humans beings"],
            ["human beings"],
            "Use `human beings` to refer to people collectively.",
            "Eliminates the incorrect possessive/plural usage like `human's beings` or `humans beings`."
        ),
        "HalfAnHour" => (
            ["half an our"],
            ["half an hour"],
            "Remember the silent 'h' when writing `hour`: `half an hour`.",
            "Fixes the eggcorn `half an our` to the accepted `half an hour`."
        ),
        "AnAnother" => (
            ["an another", "a another"],
            ["another"],
            "Use `another` on its own.",
            "Corrects `an another` and `a another`."
        ),
        "AnotherAn" => (
            ["another an"],
            ["another"],
            "Use `another` on its own.",
            "Corrects `another an` to `another`."
        ),
        "AnotherOnes" => (
            ["another ones"],
            ["another one", "another one's", "other ones"],
            "`another` is singular but `ones` is plural. Or maybe you meant the possessive `one's`.",
            "Corrects `another ones`."
        ),
        "AnotherThings" => (
            ["another things"],
            ["another thing", "other things"],
            "`another` is singular but `things` is plural.",
            "Corrects `another things`."
        ),
        "TheAnother" => (
            ["the another"],
            ["the other", "another"],
            "Use `the other` or `another`, not both.",
            "Corrects `the another`."
        ),
        "ExpandDependency" => (
            ["dep"],
            ["dependency"],
            "Use `dependency` instead of `dep`",
            "Expands the abbreviation `dep` to the full word `dependency` for clarity."
        ),
        "ExpandDependencies" => (
            ["deps"],
            ["dependencies"],
            "Use `dependencies` instead of `deps`",
            "Expands the abbreviation `deps` to the full word `dependencies` for clarity."
        ),
        "ExpandMinimum" => (
            ["min"],
            ["minimum"],
            "Use `minimum` instead of `min`",
            "Expands the abbreviation `min` to the full word `minimum` for clarity."
        ),
        "ExpandStandardInput" => (
            ["stdin"],
            ["standard input"],
            "Use `standard input` instead of `stdin`",
            "Expands the abbreviation `stdin` to `standard input` for clarity."
        ),
        "ExpandStandardOutput" => (
            ["stdout"],
            ["standard output"],
            "Use `standard output` instead of `stdout`",
            "Expands the abbreviation `stdout` to `standard output` for clarity."
        ),
        "ExpandWith" => (
            ["w/"],
            ["with"],
            "Use `with` instead of `w/`",
            "Expands the abbreviation `w/` to the full word `with` for clarity."
        ),
        "ExpandWithout" => (
            ["w/o"],
            ["without"],
            "Use `without` instead of `w/o`",
            "Expands the abbreviation `w/o` to the full word `without` for clarity."
        ),
<<<<<<< HEAD
=======
        "WellKept" => (
            ["highly-kept", "highly kept"],
            // There may be other good alternatives such as closely-guarded or tightly-held
            ["well-kept"],
            "`Highly-kept` is not standard. To describe secrets, `well-kept` is the most used phrase.",
            "Flags `highly-kept` and recommends `well-kept` as an alternative."
        ),
        "ExpandBecause" => (
            ["cuz"],
            ["because"],
            "Use `because` instead of informal `cuz`",
            "Expands the informal abbreviation `cuz` to the full word `because` for formality."
        ),
        "AtFaceValue" => (
            ["on face value"],
            ["at face value"],
            "`at face value is more idiomatic and more common.",
            "Corrects `on face value` to the more usual `at face value`."
        ),
        "TrialAndError" => (
            ["trail and error"],
            ["trial and error"],
            "You misspelled `trial`.",
            "Corrects `trail` to `trial` in `trial and error`."
        ),
>>>>>>> f7b6bc18
    });

    group.set_all_rules_to(Some(true));

    group
}

#[cfg(test)]
mod tests {
    use crate::linting::tests::{
        assert_lint_count, assert_nth_suggestion_result, assert_suggestion_result,
    };

    use super::lint_group;

    #[test]
    fn get_rid_off() {
        assert_suggestion_result(
            "Please bump axios version to get rid off npm warning #624",
            lint_group(),
            "Please bump axios version to get rid of npm warning #624",
        );
    }

    #[test]
    fn gets_rid_off() {
        assert_suggestion_result(
            "Adding at as a runtime dependency gets rid off that error",
            lint_group(),
            "Adding at as a runtime dependency gets rid of that error",
        );
    }

    #[test]
    fn getting_rid_off() {
        assert_suggestion_result(
            "getting rid off of all the complexity of the different accesses method of API service providers",
            lint_group(),
            "getting rid of of all the complexity of the different accesses method of API service providers",
        );
    }

    #[test]
    fn got_rid_off() {
        assert_suggestion_result(
            "For now we got rid off circular deps in model tree structure and it's API.",
            lint_group(),
            "For now we got rid of circular dependencies in model tree structure and it's API.",
        );
    }

    #[test]
    fn gotten_rid_off() {
        assert_suggestion_result(
            "The baX variable thingy I have gotten rid off, that was due to a bad character in the encryption key.",
            lint_group(),
            "The baX variable thingy I have gotten rid of, that was due to a bad character in the encryption key.",
        );
    }

    #[test]
    fn get_ride_of() {
        assert_suggestion_result(
            "Get ride of \"WARNING Deprecated: markdown_github. Use gfm\"",
            lint_group(),
            "Get rid of \"WARNING Deprecated: markdown_github. Use gfm\"",
        );
    }

    #[test]
    fn get_ride_off() {
        assert_suggestion_result(
            "This exact hack was what I trying to get ride off. ",
            lint_group(),
            "This exact hack was what I trying to get rid of. ",
        );
    }

    #[test]
    fn getting_ride_of() {
        assert_suggestion_result(
            "If you have any idea how to fix this without getting ride of bootstrap I would be thankfull.",
            lint_group(),
            "If you have any idea how to fix this without getting rid of bootstrap I would be thankfull.",
        );
    }

    #[test]
    fn gets_ride_of() {
        assert_suggestion_result(
            ".. gets ride of a central back-end/server and eliminates all the risks associated to it.",
            lint_group(),
            ".. gets rid of a central back-end/server and eliminates all the risks associated to it.",
        );
    }

    #[test]
    fn gotten_ride_of() {
        assert_suggestion_result(
            "I have gotten ride of the react-table and everything works just fine.",
            lint_group(),
            "I have gotten rid of the react-table and everything works just fine.",
        );
    }

    #[test]
    fn got_ride_of() {
        assert_suggestion_result(
            "I had to adjust the labels on the free version because you guys got ride of ...",
            lint_group(),
            "I had to adjust the labels on the free version because you guys got rid of ...",
        );
    }

    #[test]
    fn issue_574() {
        assert_lint_count("run by one", lint_group(), 0);
    }

    #[test]
    fn turn_it_off_clean_lower() {
        assert_lint_count("turn it off", lint_group(), 0);
    }

    #[test]
    fn turn_it_off_clean_upper() {
        assert_lint_count("Turn it off", lint_group(), 0);
    }

    #[test]
    fn of_confusion() {
        assert_suggestion_result("Turn it of", lint_group(), "Turn it off");
    }

    #[test]
    fn i_and_of_confusion() {
        assert_suggestion_result("Turn i of", lint_group(), "Turn it off");
    }

    #[test]
    fn off_course() {
        assert_suggestion_result(
            "Yes, off course we should do that.",
            lint_group(),
            "Yes, of course we should do that.",
        );
    }

    #[test]
    fn o_course() {
        assert_suggestion_result(
            "Yes, o course we should do that.",
            lint_group(),
            "Yes, of course we should do that.",
        );
    }

    #[test]
    fn bad_rep() {
        assert_suggestion_result("bad rep", lint_group(), "bad rap");
    }

    #[test]
    fn baited_breath() {
        assert_suggestion_result("baited breath", lint_group(), "bated breath");
    }

    #[test]
    fn change_tact_atomic() {
        assert_suggestion_result("change tact", lint_group(), "change tack");
    }

    #[test]
    fn changed_tacks_atomic() {
        assert_suggestion_result("changed tacks", lint_group(), "changed tack");
    }

    #[test]
    fn changes_tacts_atomic() {
        assert_suggestion_result("changes tacts", lint_group(), "changes tack");
    }

    #[test]
    fn changing_tact_atomic() {
        assert_suggestion_result("changing tact", lint_group(), "changing tack");
    }

    #[test]
    fn change_of_tacks_atomic() {
        assert_suggestion_result("change of tacks", lint_group(), "change of tack");
    }

    #[test]
    fn change_of_tact_real_world() {
        assert_suggestion_result(
            "Change of tact : come give your concerns - Death Knight",
            lint_group(),
            "Change of tack : come give your concerns - Death Knight",
        );
    }

    #[test]
    fn change_of_tacts_real_world() {
        assert_suggestion_result(
            "2013.08.15 - A Change of Tacts | Hero MUX Wiki | Fandom",
            lint_group(),
            "2013.08.15 - A Change of Tack | Hero MUX Wiki | Fandom",
        );
    }

    #[test]
    fn changing_of_tacks_real_world() {
        assert_suggestion_result(
            "Duffy's changing of tacks hidden in her poetry collection ...",
            lint_group(),
            "Duffy's changing of tack hidden in her poetry collection ...",
        );
    }

    #[test]
    fn changes_of_tact_real_world() {
        assert_suggestion_result(
            "While the notes and the changes of tact started to ...",
            lint_group(),
            "While the notes and the changes of tack started to ...",
        );
    }

    #[test]
    fn hunger_pain() {
        assert_suggestion_result("hunger pain", lint_group(), "hunger pang");
    }

    #[test]
    fn in_mass() {
        assert_suggestion_result("in mass", lint_group(), "en masse");
    }

    #[test]
    fn let_along() {
        assert_suggestion_result("let along", lint_group(), "let alone");
    }

    #[test]
    fn sneaky_suspicion() {
        assert_suggestion_result("sneaky suspicion", lint_group(), "sneaking suspicion");
    }

    #[test]
    fn supposed_to() {
        assert_suggestion_result("suppose to", lint_group(), "supposed to");
    }

    #[test]
    fn spacial_attention() {
        assert_suggestion_result("spacial attention", lint_group(), "special attention");
    }

    #[test]
    fn now_on_hold() {
        assert_lint_count("Those are now on hold for month.", lint_group(), 0);
    }

    #[test]
    fn operative_system() {
        assert_suggestion_result(
            "COS is a operative system made with the COSMOS Kernel and written in C#, COS its literally the same than MS-DOS but written in C# and open-source.",
            lint_group(),
            "COS is a operating system made with the COSMOS Kernel and written in C#, COS its literally the same than MS-DOS but written in C# and open-source.",
        );
    }

    #[test]
    fn operative_systems() {
        assert_suggestion_result(
            "My dotfiles for my operative systems and other configurations.",
            lint_group(),
            "My dotfiles for my operating systems and other configurations.",
        );
    }

    #[test]
    fn point_is_moot() {
        assert_suggestion_result("Your point is mute.", lint_group(), "Your point is moot.");
    }

    #[test]
    fn issue_777() {
        assert_suggestion_result(
            "Last but not the least, with VS2013 you can use Web Essentials 2013",
            lint_group(),
            "Last but not least, with VS2013 you can use Web Essentials 2013",
        );
    }

    #[test]
    fn issue_790() {
        assert_suggestion_result(
            "This seems like a blanketed statement and I have not found any info to back up whether PyJWT is affected.",
            lint_group(),
            "This seems like a blanket statement and I have not found any info to back up whether PyJWT is affected.",
        );
    }

    #[test]
    fn guinea_bissau_missing_hyphen_only() {
        assert_suggestion_result("Guinea Bissau", lint_group(), "Guinea-Bissau");
    }

    fn detect_nerve_wracking_hyphen() {
        assert_suggestion_result(
            "We've gone through several major changes / upgrades to atlantis, and it's always a little bit nerve-wracking because if we mess something up we ...",
            lint_group(),
            "We've gone through several major changes / upgrades to atlantis, and it's always a little bit nerve-racking because if we mess something up we ...",
        );
    }

    #[test]
    fn detect_nerve_wrecking_hyphen() {
        assert_suggestion_result(
            "The issue happens to me on a daily basis, and it is nerve-wrecking because I become unsure if I have actually saved the diagram, but every time ...",
            lint_group(),
            "The issue happens to me on a daily basis, and it is nerve-racking because I become unsure if I have actually saved the diagram, but every time ...",
        );
    }

    #[test]
    fn detect_nerve_wracking_no_hyphen() {
        assert_suggestion_result(
            "Very nerve wracking landing in an unfamiliar mountainous airport in dead of night with no radar to show surrounding terrain.",
            lint_group(),
            "Very nerve-racking landing in an unfamiliar mountainous airport in dead of night with no radar to show surrounding terrain.",
        );
    }

    #[test]
    fn detect_nerve_wrecking_no_hyphen() {
        assert_suggestion_result(
            "I appreciate any kind of help since this is kind of nerve wrecking.",
            lint_group(),
            "I appreciate any kind of help since this is kind of nerve-racking.",
        );
    }

    #[test]
    fn detect_nerve_racking_no_hyphen() {
        assert_suggestion_result(
            "It's nerve racking to think about it because I have code inside the callback that resolves the member and somehow I feel like it's so ..",
            lint_group(),
            "It's nerve-racking to think about it because I have code inside the callback that resolves the member and somehow I feel like it's so ..",
        );
    }

    #[test]
    fn detect_atomic_whole_entire() {
        assert_suggestion_result("whole entire", lint_group(), "whole");
    }

    #[test]
    fn correct_atomic_a_whole_entire_to_a_whole() {
        assert_suggestion_result("a whole entire", lint_group(), "a whole");
    }

    #[test]
    fn correct_atomic_a_whole_entire_to_an_entire() {
        assert_nth_suggestion_result("a whole entire", lint_group(), "an entire", 1);
    }

    #[test]
    fn correct_real_world_whole_entire() {
        assert_suggestion_result(
            "[FR] support use system dns in whole entire app",
            lint_group(),
            "[FR] support use system dns in whole app",
        );
    }

    #[test]
    fn correct_real_world_a_whole_entire_to_a_whole() {
        assert_suggestion_result(
            "Start mapping a whole entire new planet using NASA’s MOLA.",
            lint_group(),
            "Start mapping a whole new planet using NASA’s MOLA.",
        );
    }

    #[test]
    fn correct_real_world_a_whole_entire_to_an_entire() {
        assert_nth_suggestion_result(
            "I am not sure I can pass in a whole entire query via the include.",
            lint_group(),
            "I am not sure I can pass in an entire query via the include.",
            1,
        );
    }

    fn in_detail_atomic() {
        assert_suggestion_result("in details", lint_group(), "in detail");
    }

    #[test]
    fn in_more_detail_atomic() {
        assert_suggestion_result("in more details", lint_group(), "in more detail");
    }

    #[test]
    fn in_detail_real_world() {
        assert_suggestion_result(
            "c++ - who can tell me \"*this pointer\" in details?",
            lint_group(),
            "c++ - who can tell me \"*this pointer\" in detail?",
        )
    }

    #[test]
    fn suggests_ticking_time_bomb() {
        assert_suggestion_result(
            "One element that can help up the stakes (and tension!) is a “ticking time clock.”",
            lint_group(),
            "One element that can help up the stakes (and tension!) is a “ticking time bomb.”",
        );
    }

    #[test]
    fn in_more_detail_real_world() {
        assert_suggestion_result(
            "Document the interface in more details · Issue #3 · owlbarn ...",
            lint_group(),
            "Document the interface in more detail · Issue #3 · owlbarn ...",
        );
    }

    #[test]
    fn detect_atomic_in_of_itself() {
        assert_suggestion_result("in of itself", lint_group(), "in and of itself");
    }

    #[test]
    fn correct_real_world_in_of_itself() {
        assert_suggestion_result(
            "This is not entirely unexpected in of itself, as Git and GitHub Desktop both generally prove fairly bad at delineating context intelligently...",
            lint_group(),
            "This is not entirely unexpected in and of itself, as Git and GitHub Desktop both generally prove fairly bad at delineating context intelligently...",
        )
    }

    #[test]
    fn detect_a_lot_worse_atomic() {
        assert_suggestion_result("a lot worst", lint_group(), "a lot worse");
    }

    #[test]
    fn detect_a_lot_worse_real_world() {
        assert_suggestion_result(
            "On a debug build, it's even a lot worst.",
            lint_group(),
            "On a debug build, it's even a lot worse.",
        );
    }

    #[test]
    fn suggests_ticking_clock() {
        assert_nth_suggestion_result(
            "The opportunity itself has a ticking time clock as all great opportunities do.",
            lint_group(),
            "The opportunity itself has a ticking clock as all great opportunities do.",
            1,
        );
    }

    #[test]
    fn detect_far_worse_atomic() {
        assert_suggestion_result("far worst", lint_group(), "far worse");
    }

    #[test]
    fn detect_far_worse_real_world() {
        assert_suggestion_result(
            "I mainly use Firefox (personal preference) and have noticed it has far worst performance than Chrome",
            lint_group(),
            "I mainly use Firefox (personal preference) and have noticed it has far worse performance than Chrome",
        );
    }

    #[test]
    fn detect_much_worse_atomic() {
        assert_suggestion_result("much worst", lint_group(), "much worse");
    }

    #[test]
    fn detect_much_worse_real_world() {
        assert_suggestion_result(
            "the generated image quality is much worst (actually nearly broken)",
            lint_group(),
            "the generated image quality is much worse (actually nearly broken)",
        );
    }

    #[test]
    fn detect_turn_for_the_worse_atomic() {
        assert_suggestion_result("turn for the worst", lint_group(), "turn for the worse");
    }

    #[test]
    fn detect_turn_for_the_worse_real_world() {
        assert_suggestion_result(
            "Very surprised to see this repo take such a turn for the worst.",
            lint_group(),
            "Very surprised to see this repo take such a turn for the worse.",
        );
    }

    #[test]
    fn detect_worst_and_worst_atomic() {
        assert_suggestion_result("worst and worst", lint_group(), "worse and worse");
    }

    #[test]
    fn detect_worst_and_worst_real_world() {
        assert_suggestion_result(
            "This control-L trick does not work for me. The padding is getting worst and worst.",
            lint_group(),
            "This control-L trick does not work for me. The padding is getting worse and worse.",
        );
    }

    #[test]
    fn detect_worse_and_worst_real_world() {
        assert_suggestion_result(
            "This progressively got worse and worst to the point that the machine (LEAD 1010) stopped moving alltogether.",
            lint_group(),
            "This progressively got worse and worse to the point that the machine (LEAD 1010) stopped moving alltogether.",
        );
    }

    #[test]
    fn detect_worse_than_atomic() {
        assert_suggestion_result("worst than", lint_group(), "worse than");
    }

    #[test]
    fn detect_worse_than_real_world() {
        assert_suggestion_result(
            "Project real image - inversion quality is worst than in StyleGAN2",
            lint_group(),
            "Project real image - inversion quality is worse than in StyleGAN2",
        );
    }

    #[test]
    fn detect_worst_ever_atomic() {
        assert_suggestion_result("worse ever", lint_group(), "worst ever");
    }

    #[test]
    fn detect_worst_ever_real_world() {
        assert_suggestion_result(
            "The Bcl package family is one of the worse ever published by Microsoft.",
            lint_group(),
            "The Bcl package family is one of the worst ever published by Microsoft.",
        );
    }

    #[test]
    fn detect_monumentous_atomic() {
        assert_suggestion_result("monumentous", lint_group(), "momentous");
    }

    #[test]
    fn detect_monumentous_real_world() {
        assert_suggestion_result(
            "I think that would be a monumentous step in the right direction, and would DEFINATLY turn heads in not just the music industry, but every ...",
            lint_group(),
            "I think that would be a momentous step in the right direction, and would DEFINATLY turn heads in not just the music industry, but every ...",
        );
    }

    #[test]
    fn detect_in_anyway_atomic() {
        assert_suggestion_result("in anyway", lint_group(), "in any way");
    }

    #[test]
    fn detect_in_anyway_real_world() {
        assert_suggestion_result(
            "The names should not affect your application in anyway and you can override extension names.",
            lint_group(),
            "The names should not affect your application in any way and you can override extension names.",
        );
    }

    #[test]
    fn detect_explanation_mark_atomic() {
        assert_suggestion_result("explanation mark", lint_group(), "exclamation mark");
    }

    #[test]
    fn detect_explanation_marks_atomic() {
        assert_suggestion_result("explanation marks", lint_group(), "exclamation marks");
    }

    #[test]
    fn detect_explanation_mark_real_world() {
        assert_suggestion_result(
            "Note that circled explanation mark, question mark, plus and arrows may be significantly harder to distinguish than their uncircled variants.",
            lint_group(),
            "Note that circled exclamation mark, question mark, plus and arrows may be significantly harder to distinguish than their uncircled variants.",
        );
    }

    #[test]
    fn detect_explanation_marks_real_world() {
        assert_suggestion_result(
            "this issue: html: properly handle explanation marks in comments",
            lint_group(),
            "this issue: html: properly handle exclamation marks in comments",
        );
    }

    #[test]
    fn detect_explanation_point_atomic() {
        assert_suggestion_result("explanation point", lint_group(), "exclamation point");
    }

    #[test]
    fn detect_explanation_point_real_world() {
        assert_suggestion_result(
            "js and makes an offhand mention that you can disable inbuilt plugin with an explanation point (e.g. !error ).",
            lint_group(),
            "js and makes an offhand mention that you can disable inbuilt plugin with an exclamation point (e.g. !error ).",
        );
    }

    #[test]
    fn detect_as_early_back_as() {
        assert_suggestion_result("as early back as", lint_group(), "as far back as");
    }

    #[test]
    fn detect_as_early_back_as_real_world() {
        assert_suggestion_result(
            "skin overrides also supports a wide variety of minecraft versions - as early back as 1.14.4.",
            lint_group(),
            "skin overrides also supports a wide variety of minecraft versions - as far back as 1.14.4.",
        );
    }

    #[test]
    fn detect_a_long_time() {
        assert_suggestion_result("along time", lint_group(), "a long time");
    }

    #[test]
    fn detect_a_long_time_real_world() {
        assert_suggestion_result(
            "Fast refreshing is very slow had to wait along time for it to update.",
            lint_group(),
            "Fast refreshing is very slow had to wait a long time for it to update.",
        );
    }

    #[test]
    fn detect_each_and_everyone() {
        assert_suggestion_result("each and everyone", lint_group(), "each and every one");
    }

    #[test]
    fn detect_each_and_everyone_real_world() {
        assert_suggestion_result(
            "I have modified each and everyone of them to keep only the best of the best!",
            lint_group(),
            "I have modified each and every one of them to keep only the best of the best!",
        );
    }

    #[test]
    fn test_instead_of() {
        assert_suggestion_result(
            "He used water in stead of soda.",
            lint_group(),
            "He used water instead of soda.",
        );
    }

    #[test]
    fn correct_an_another() {
        assert_suggestion_result(
            "Render shader to use it as texture in an another shader.",
            lint_group(),
            "Render shader to use it as texture in another shader.",
        );
    }

    #[test]
    fn test_instead_of_clean() {
        // Ensure no lint is triggered when it's already correct
        assert_lint_count("He used water instead of soda.", lint_group(), 0);
    }

    #[test]
    fn test_intact() {
        assert_suggestion_result(
            "The code remains in tact after the merge.",
            lint_group(),
            "The code remains intact after the merge.",
        );
    }

    #[test]
    fn correct_a_another() {
        assert_suggestion_result(
            "Audit login is a another package for laravel framework.",
            lint_group(),
            "Audit login is another package for laravel framework.",
        );
    }

    #[test]
    fn test_intact_clean() {
        assert_lint_count("The data set remains intact.", lint_group(), 0);
    }

    #[test]
    fn test_ive_got_to() {
        assert_suggestion_result(
            "I've go to finish this before Monday.",
            lint_group(),
            "I've got to finish this before Monday.",
        );
    }

    #[test]
    fn correct_another_an() {
        assert_suggestion_result(
            "Yet another an atomic deployment tool.",
            lint_group(),
            "Yet another atomic deployment tool.",
        );
    }

    #[test]
    fn test_for_a_long_time() {
        assert_suggestion_result(
            "I was stuck there for along time.",
            lint_group(),
            "I was stuck there for a long time.",
        );
    }

    #[test]
    fn correct_another_ones() {
        assert_nth_suggestion_result(
            "Change list params of a resource, another ones change too",
            lint_group(),
            "Change list params of a resource, other ones change too",
            2,
        );
    }

    #[test]
    fn test_in_a_while() {
        assert_suggestion_result(
            "I haven't checked in awhile.",
            lint_group(),
            "I haven't checked in a while.",
        );
        assert_suggestion_result(
            "We’ll talk again in while.",
            lint_group(),
            "We’ll talk again in a while.",
        );
    }

    #[test]
    fn correct_another_things() {
        assert_nth_suggestion_result(
            "Another things to fix in the Mask editor",
            lint_group(),
            "Other things to fix in the Mask editor",
            1,
        );
    }

    #[test]
    fn test_in_quite_a_while() {
        assert_suggestion_result(
            "I haven’t seen him in quite awhile.",
            lint_group(),
            "I haven’t seen him in quite a while.",
        );
    }

    #[test]
    fn test_human_beings() {
        assert_suggestion_result(
            "All humans beings deserve empathy.",
            lint_group(),
            "All human beings deserve empathy.",
        );
        assert_suggestion_result(
            "We should respect a human's beings fundamental rights.",
            lint_group(),
            "We should respect a human beings fundamental rights.",
        );
    }

    #[test]
    fn test_last_but_not_least() {
        assert_suggestion_result(
            "Last but not last, I'd like to thank my parents.",
            lint_group(),
            "Last but not least, I'd like to thank my parents.",
        );
    }

    #[test]
    fn test_half_an_hour() {
        assert_suggestion_result(
            "It took half an our to get there.",
            lint_group(),
            "It took half an hour to get there.",
        );
    }

    #[test]
    fn correct_the_another() {
        assert_suggestion_result(
            "Another possible cause is simply that the application does not have file creation permissions on the another machine.",
            lint_group(),
            "Another possible cause is simply that the application does not have file creation permissions on the other machine.",
        );
    }

    #[test]
    fn correct_highly_kept_space() {
        assert_suggestion_result(
            "I assure you that frequency/angle dependence is a highly kept secret.",
            lint_group(),
            "I assure you that frequency/angle dependence is a well-kept secret.",
        );
    }

    #[test]
    fn expand_cuz() {
        assert_suggestion_result(
            "Stick around cuz I got a surprise for you at the end.",
            lint_group(),
            "Stick around because I got a surprise for you at the end.",
        );
    }

    #[test]
    fn correct_highly_kept_no_hyphen() {
        assert_suggestion_result(
            "Well, Kushina's giving birth was already a highly-kept secret so it makes sense to operate with only the completely necessary personnel.",
            lint_group(),
            "Well, Kushina's giving birth was already a well-kept secret so it makes sense to operate with only the completely necessary personnel.",
        );
    }

    #[test]
    fn correct_on_face_value() {
        assert_suggestion_result(
            "Obviously what you want is possible and on face value it's a trivial change on our end.",
            lint_group(),
            "Obviously what you want is possible and at face value it's a trivial change on our end.",
        );
    }

    #[test]
    fn correct_trail_and_error() {
        assert_suggestion_result(
            "It was produced through trail and error.",
            lint_group(),
            "It was produced through trial and error.",
        );
    }
}<|MERGE_RESOLUTION|>--- conflicted
+++ resolved
@@ -923,8 +923,6 @@
             "Use `without` instead of `w/o`",
             "Expands the abbreviation `w/o` to the full word `without` for clarity."
         ),
-<<<<<<< HEAD
-=======
         "WellKept" => (
             ["highly-kept", "highly kept"],
             // There may be other good alternatives such as closely-guarded or tightly-held
@@ -950,7 +948,6 @@
             "You misspelled `trial`.",
             "Corrects `trail` to `trial` in `trial and error`."
         ),
->>>>>>> f7b6bc18
     });
 
     group.set_all_rules_to(Some(true));
