--- conflicted
+++ resolved
@@ -1,10 +1,6 @@
 use crate::{
     Lrc, Token, TokenStringExt,
-<<<<<<< HEAD
-    patterns::{ExactPhrase, LongestMatchOf, Pattern, SequencePattern, WordSet},
-=======
-    patterns::{EitherPattern, FixedPhrase, Pattern, SequencePattern, WordSet},
->>>>>>> 6648605c
+    patterns::{FixedPhrase, LongestMatchOf, Pattern, SequencePattern, WordSet},
 };
 
 use super::{Lint, LintKind, PatternLinter, Suggestion};
