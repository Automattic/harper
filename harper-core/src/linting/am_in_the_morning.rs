--- conflicted
+++ resolved
@@ -1,11 +1,6 @@
 use crate::{
-<<<<<<< HEAD
-    Lrc, Span, TokenStringExt,
+    Span, TokenStringExt,
     expr::{Expr, FixedPhrase, LongestMatchOf, MatchInfo, SequenceExpr},
-=======
-    Span, Token, TokenStringExt,
-    expr::{Expr, FixedPhrase, LongestMatchOf, SequenceExpr},
->>>>>>> 9bbe9b70
     linting::{ExprLinter, Lint, LintKind, Suggestion},
     patterns::WordSet,
 };
