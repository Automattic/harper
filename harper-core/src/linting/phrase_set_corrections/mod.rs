use crate::linting::LintKind;

use super::{LintGroup, MapPhraseSetLinter};

#[cfg(test)]
mod tests;

/// Produce a [`LintGroup`] that looks for errors in sets of common phrases.
pub fn lint_group() -> LintGroup {
    let mut group = LintGroup::default();

    // Each correction pair has a single bad form and a single correct form.
    macro_rules! add_1_to_1_mappings {
        ($group:expr, {
            $($name:expr => ($input_correction_pairs:expr, $message:expr, $description:expr $(, $lint_kind:expr)?)),+ $(,)?
        }) => {
            $(
                $group.add_chunk_expr_linter(
                    $name,
                    Box::new(
                        MapPhraseSetLinter::one_to_one(
                            $input_correction_pairs,
                            $message,
                            $description,
                            None$(.or(Some($lint_kind)))?,
                        ),
                    ),
                );
            )+
        };
    }

    // Each correction pair has multiple bad forms and multiple correct forms.
    macro_rules! add_many_to_many_mappings {
        ($group:expr, {
            $($name:expr => ($input_correction_multi_pairs:expr, $message:expr, $description:expr $(, $lint_kind:expr)?)),+ $(,)?
        }) => {
            $(
                $group.add_chunk_expr_linter(
                    $name,
                    Box::new(
                        MapPhraseSetLinter::many_to_many(
                            $input_correction_multi_pairs,
                            $message,
                            $description,
                            None$(.or(Some($lint_kind)))?,
                        ),
                    ),
                );
            )+
        };
    }

    add_1_to_1_mappings!(group, {
        "Ado" => (
            &[
                ("further adieu", "further ado"),
                ("much adieu", "much ado"),
            ],
            "Don't confuse the French/German `adieu`, meaning `farewell`, with the English `ado`, meaning `fuss`.",
            "Corrects `adieu` to `ado`.",
            LintKind::Eggcorn
        ),
        "ChampAtTheBit" => (
            &[
                ("chomp at the bit", "champ at the bit"),
                ("chomped at the bit", "champed at the bit"),
                ("chomping at the bit", "champing at the bit"),
                ("chomps at the bit", "champs at the bit"),
            ],
            "The correct idiom is `champ at the bit`.",
            "Corrects `chomp at the bit` to the idiom `champ at the bit`, which has an equestrian origin referring to the way an anxious horse grinds its teeth against the metal part of the bridle.",
            LintKind::Eggcorn
        ),
        "ClientOrServerSide" => (
            &[
                ("client's side", "client-side"),
                ("server's side", "server-side"),
            ],
            "`Client-side` and `server-side` do not use an apostrophe.",
            "Corrects extraneous apostrophe in `client's side` and `server's side`.",
            LintKind::Punctuation
        ),
        "ConfirmThat" => (
            &[
                ("conform that", "confirm that"),
                ("conformed that", "confirmed that"),
                ("conforms that", "confirms that"),
                // Note: false positives in this inflection:
                // "is there any example of a case that isn't fully conforming that is supported today?"
                ("conforming that", "confirming that"),
            ],
            "Did you mean `confirm` rather than `conform`?",
            "Corrects `conform` typos to `confirm`.",
            LintKind::Typo
        ),
        "DefiniteArticle" => (
            &[
                ("definitive article", "definite article"),
                ("definitive articles", "definite articles")
            ],
            "The correct term for `the` is `definite article`.",
            "The name of the word `the` is `definite article`.",
            LintKind::Usage
        ),
        "DigestiveTract" => (
            &[
                ("digestive track", "digestive tract"),
                ("digestive tracks", "digestive tracts"),
            ],
            "The correct term is digestive `tract`.",
            "Corrects `digestive track` to `digestive tract`.",
            LintKind::WordChoice
        ),
        "Discuss" => (
            &[
                ("discuss about", "discuss"),
                ("discussed about", "discussed"),
                ("discusses about", "discusses"),
                ("discussing about", "discussing"),
            ],
            "`About` is redundant",
            "Removes unnecessary `about` after `discuss`.",
            // or maybe Redundancy?
            LintKind::Usage
        ),
        "DoesOrDose" => (
            &[
                // Negatives
                ("dose not", "does not"),
                // Pronouns
                ("he dose", "he does"),
                ("it dose", "it does"),
                ("she dose", "she does"),
                ("someone dose", "someone does"),
                // Interrogatives
                ("how dose", "how does"),
                ("when dose", "when does"),
                ("where dose", "where does"),
                ("who dose", "who does"),
                ("why dose", "why does"),
            ],
            "This may be a typo for `does`.",
            "Tries to correct typos of `dose` to `does`.",
            LintKind::Typo
        ),
        "ExpandArgument" => (
            &[
                ("arg", "argument"),
                ("args", "arguments"),
            ],
            "Use `argument` instead of `arg`",
            "Expands the abbreviation `arg` to the full word `argument` for clarity.",
            LintKind::Style
        ),
        "ExpandDependencies" => (
            &[
                ("dep", "dependency"),
                ("deps", "dependencies"),
            ],
            "Use `dependencies` instead of `deps`",
            "Expands the abbreviation `deps` to the full word `dependencies` for clarity.",
            LintKind::Style
        ),
        "ExpandParameter" => (
            &[
                ("param", "parameter"),
                ("params", "parameters"),
            ],
            "Use `parameter` instead of `param`",
            "Expands the abbreviation `param` to the full word `parameter` for clarity.",
            LintKind::Style
        ),
        "ExpandStandardInputAndOutput" => (
            &[
                ("stdin", "standard input"),
                ("stdout", "standard output"),
                ("stderr", "standard error"),
            ],
            "Use `standard input`, `standard output`, and `standard error` instead of `stdin`, `stdout`, and `stderr`",
            "Expands the abbreviations `stdin`, `stdout`, and `stderr` to the full words `standard input`, etc. for clarity.",
            LintKind::Style
        ),
        "ExplanationMark" => (
            &[
                ("explanation mark", "exclamation mark"),
                ("explanation marks", "exclamation marks"),
                ("explanation point", "exclamation point"),
            ],
            "The correct names for the `!` punctuation are `exclamation mark` and `exclamation point`.",
            "Corrects the eggcorn `explanation mark/point` to `exclamation mark/point`.",
            LintKind::Usage
        ),
        "ExtendOrExtent" => (
            &[
                ("a certain extend", "a certain extent"),
                ("to an extend", "to an extent"),
                ("to some extend", "to some extent"),
                ("to the extend that", "to the extent that")
            ],
            "Use `extent` for the noun and `extend` for the verb.",
            "Corrects `extend` to `extent` when the context is a noun.",
            // ConfusedPair??
            LintKind::WordChoice
        ),
        "FootTheBill" => (
            &[
                ("flip the bill", "foot the bill"),
                ("flipped the bill", "footed the bill"),
                ("flipping the bill", "footing the bill"),
                ("flips the bill", "foots the bill"),
            ],
            "The standard expression is `foot the bill`.",
            "Corrects `flip the bill` to `foot the bill`.",
            LintKind::Nonstandard
        ),
        "HavePassed" => (
            &[
                ("had past", "had passed"),
                ("has past", "has passed"),
                ("have past", "have passed"),
                ("having past", "having passed"),
            ],
            "Did you mean the verb `passed`?",
            "Suggests `past` for `passed` in case a verb was intended.",
            // ConfusedPair?
            LintKind::WordChoice
        ),
        "HomeInOn" => (
            &[
                ("hone in on", "home in on"),
                ("honed in on", "homed in on"),
                ("hones in on", "homes in on"),
                ("honing in on", "homing in on"),
            ],
            "Use `home in on` rather than `hone in on`",
            "Corrects `hone in on` to `home in on`.",
            LintKind::Eggcorn
        ),
        "InDetail" => (
            &[
                ("in details", "in detail"),
                ("in more details", "in more detail"),
            ],
            "Use singular `in detail` for referring to a detailed description.",
            "Corrects unidiomatic plural `in details` to `in detail`.",
            LintKind::Usage
        ),
        "InvestIn" => (
            &[
                // Verb
                ("invest into", "invest in"),
                ("invested into", "invested in"),
                ("investing into", "investing in"),
                ("invests into", "invests in"),
                // Noun
                ("investment into", "investment in"),
                // Note "investments into" can be correct in some contexts
            ],
            "Traditionally `invest` uses the preposition `in`.",
            "`Invest` is traditionally followed by 'in,' not `into.`",
            LintKind::Usage
        ),

        // General litotes (double negatives) → direct positive suggestions
        "LitotesDirectPositive" => (
            &[
                ("not uncommon", "common"),
                ("not unusual", "common"),
                ("not insignificant", "significant"),
                ("not unimportant", "important"),
                ("not unlikely", "likely"),
                ("not infrequent", "frequent"),
                ("not inaccurate", "accurate"),
                ("not unclear", "clear"),
                ("not irrelevant", "relevant"),
                ("not unpredictable", "predictable"),
                ("not inadequate", "adequate"),
                ("not unpleasant", "pleasant"),
                ("not unreasonable", "reasonable"),
                ("not impossible", "possible"),
                ("more preferable", "preferable"),
                ("not online", "offline"),
                ("not offline", "online"),
            ],
            "Consider the direct form.",
            "Offers direct-positive alternatives when double negatives might feel heavy.",
            LintKind::Style
        ),

        "MakeDoWith" => (
            &[
                ("make due with", "make do with"),
                ("made due with", "made do with"),
                ("makes due with", "makes do with"),
                ("making due with", "making do with"),
            ],
            "Use `do` instead of `due` when referring to a resource scarcity.",
            "Corrects `make due` to `make do` when followed by `with`."
        ),
        "MakeSense" => (
            &[
                ("make senses", "make sense"),
                ("made senses", "made sense"),
                ("makes senses", "makes sense"),
                ("making senses", "making sense")
            ],
            "Use `sense` instead of `senses`.",
            "Corrects `make senses` to `make sense`.",
            LintKind::Usage
        ),
        "MootPoint" => (
            &[
                ("mute point", "moot point"),
                ("point is mute", "point is moot"),
            ],
            "Use `moot` instead of `mute` when referring to a debatable or irrelevant point.",
            "Corrects `mute` to `moot` in the phrase `moot point`.",
            LintKind::Eggcorn
        ),
        "OperatingSystem" => (
            &[
                ("operative system", "operating system"),
                ("operative systems", "operating systems"),
            ],
            "Did you mean `operating system`?",
            "Ensures `operating system` is used correctly instead of `operative system`.",
            LintKind::Usage
        ),
        "PassersBy" => (
            &[
                ("passerbys", "passersby"),
                ("passer-bys", "passers-by"),
            ],
            "The correct plural is `passersby` or `passers-by`.",
            "Corrects `passerbys` and `passer-bys` to `passersby` or `passers-by`.",
            LintKind::Grammar
        ),
        "Piggyback" => (
            &[
                ("piggy bag", "piggyback"),
                ("piggy bagged", "piggybacked"),
                ("piggy bagging", "piggybacking"),
            ],
            "Did you mean `piggyback`?",
            "Corrects the eggcorn `piggy bag` to `piggyback`, which is the proper term for riding on someone’s back or using an existing system.",
            LintKind::Eggcorn
        ),
        // Redundant degree modifiers on positives (double positives) → base form
        "RedundantSuperlatives" => (
            &[
                ("more optimal", "optimal"),
                ("most optimal", "optimal"),
                ("more ideal", "ideal"),
                ("most ideal", "ideal"),
            ],
            "Avoid redundant degree modifiers; prefer the base adjective.",
            "Simplifies redundant double positives like `most optimal` to the base form.",
            LintKind::Redundancy
        ),
        "WreakHavoc" => (
            &[
                ("wreck havoc", "wreak havoc"),
                ("wrecked havoc", "wreaked havoc"),
                ("wrecking havoc", "wreaking havoc"),
                ("wrecks havoc", "wreaks havoc"),
            ],
            "Did you mean `wreak havoc`?",
            "Corrects the eggcorn `wreck havoc` to `wreak havoc`, which is the proper term for causing chaos or destruction.",
            LintKind::Eggcorn
        )
    });

    add_many_to_many_mappings!(group, {
        "AwaitFor" => (
            &[
                (&["await for"], &["await", "wait for"]),
                (&["awaited for"], &["awaited", "waited for"]),
                (&["awaiting for"], &["awaiting", "waiting for"]),
                (&["awaits for"], &["awaits", "waits for"])
            ],
            "`Await` and `for` are redundant when used together - use one or the other",
            "Suggests using either `await` or `wait for` but not both, as they express the same meaning.",
            LintKind::Redundancy
        ),
        "Copyright" => (
            &[
                (&["copywrite"], &["copyright"]),
                (&["copywrites"], &["copyrights"]),
                (&["copywriting"], &["copyrighting"]),
                (&["copywritten", "copywrited", "copywrote"], &["copyrighted"]),
            ],
            "Did you mean `copyright`? `Copywrite` means to write copy (advertising text), while `copyright` is the legal right to control use of creative works.",
            "Corrects `copywrite` to `copyright`. `Copywrite` refers to writing copy, while `copyright` is the legal right to creative works.",
            LintKind::WordChoice
        ),
<<<<<<< HEAD
        "DoubleEdgedSword" => (
            &[
                (&["double edge sword", "double-edge sword", "double edge-sword", "double-edge-sword",
                   "double edged sword", "double edged-sword", "double-edged-sword"], &["double-edged sword"]),
                (&["double edge swords", "double-edge swords", "double edge-swords", "double-edge-swords",
                   "double edged swords", "double edged-swords", "double-edged-swords"], &["double-edged swords"]),
            ],
            "Did you mean `double-edged sword`?",
            "Corrects variants of `double-edged sword`.",
            LintKind::Spelling
=======
        "ExpandDecl" => (
            &[
                (&["decl"], &["declaration", "declarator"]),
                (&["decls"], &["declarations", "declarators"])
            ],
            "Use `declaration` or `declarator` instead of `decl`",
            "Expands the abbreviation `decl` to the full word `declaration` or `declarator` for clarity.",
            LintKind::Style
>>>>>>> 01e900b8
        ),
        "Expat" => (
            &[
                (&["ex-pat", "ex pat"], &["expat"]),
                (&["ex-pats", "ex pats"], &["expats"]),
                (&["ex-pat's", "ex pat's"], &["expat's"]),
            ],
            "The correct spelling is `expat` with no hyphen or space.",
            "Corrects the mistake of writing `expat` as two words.",
            LintKind::Spelling
        ),
        "Expatriate" => (
            &[
                (&["ex-patriot", "expatriot", "ex patriot"], &["expatriate"]),
                (&["ex-patriots", "expatriots", "ex patriots"], &["expatriates"]),
                (&["ex-patriot's", "expatriot's", "ex patriot's"], &["expatriate's"]),
            ],
            "Use the correct term for someone living abroad.",
            "Fixes the misinterpretation of `expatriate`, ensuring the correct term is used for individuals residing abroad.",
            LintKind::Eggcorn
        ),
        "GetRidOf" => (
            &[
                (&["get rid off", "get ride of", "get ride off"], &["get rid of"]),
                (&["gets rid off", "gets ride of", "gets ride off"], &["gets rid of"]),
                (&["getting rid off", "getting ride of", "getting ride off"], &["getting rid of"]),
                (&["got rid off", "got ride of", "got ride off"], &["got rid of"]),
                (&["gotten rid off", "gotten ride of", "gotten ride off"], &["gotten rid of"]),
            ],
            "The idiom is `to get rid of`, not `off` or `ride`.",
            "Corrects common misspellings of the idiom `get rid of`.",
            LintKind::Typo
        ),
        "HolyWar" => (
            &[
                (&["holey war", "holly war"], &["holy war"]),
                (&["holey wars", "holly wars"], &["holy wars"]),
            ],
            "Literally for religious conflicts and metaphorically for tech preference debats, the correct spelling is `holy war`.",
            "Corrects misspellings of `holy war`.",
            LintKind::Malapropism
        ),
        "HowItLooksLike" => (
            &[
                (&["how he looks like"], &["how he looks", "what he looks like"]),
                (&["how it looks like", "how it look like", "how it look's like"], &["how it looks", "what it looks like"]),
                (&["how she looks like"], &["how she looks", "what she looks like"]),
                (&["how they look like", "how they looks like"], &["how they look", "what they look like"]),
            ],
            "Don't use both `how` and `like` together to express similarity.",
            "Corrects `how ... looks like` to `how ... looks` or `what ... looks like`.",
            LintKind::Grammar
        ),
        "MakeItSeem" => (
            &[
                (&["make it seems"], &["make it seem"]),
                (&["made it seems", "made it seemed"], &["made it seem"]),
                (&["makes it seems"], &["makes it seem"]),
                (&["making it seems"], &["making it seem"]),
            ],
            "Don't inflect `seem` in `make it seem`.",
            "Corrects `make it seems` to `make it seem`."
        ),
        "NervousWreck" => (
            &[
                (&["nerve wreck", "nerve-wreck"], &["nervous wreck"]),
                (&["nerve wrecks", "nerve-wrecks"], &["nervous wrecks"]),
            ],
            "Use `nervous wreck` when referring to a person who is extremely anxious or upset. `Nerve wreck` is non-standard but sometimes used for events or situations.",
            "Suggests using `nervous wreck` when referring to a person's emotional state.",
            LintKind::Eggcorn
        ),
        "RiseTheQuestion" => (
            &[
                (&["rise the question"], &["raise the question"]),
                (&["rises the question"], &["raises the question"]),
                (&["risen the question", "rose the question"], &["raised the question"]),
                (&["rising the question"], &["raising the question"])
            ],
            "Use `raise` instead of `rise` when referring to the act of asking a question.",
            "Corrects `rise the question` to `raise the question`.",
            LintKind::Grammar
        ),
        "ToTooIdioms" => (
            &[
                (&["a bridge to far"], &["a bridge too far"]),
                (&["cake and eat it to"], &["cake and eat it too"]),
                // "a few to many" has many false positives

                (&["go to far"], &["go too far"]),
                (&["goes to far"], &["goes too far"]),
                (&["going to far"], &["going too far"]),
                (&["gone to far"], &["gone too far"]),
                (&["went to far"], &["went too far"]),

                // "in to deep" has many false positives
                (&["life's to short", "lifes to short"], &["life's too short"]),
                (&["life is to short"], &["life is too short"]),

                // "one to many" has many false positives
                (&["put to fine a point"], &["put too fine a point"], ),

                (&["speak to soon"], &["speak too soon"]),
                (&["speaking to soon"], &["speaking too soon"]),
                // "speaks to soon" is very rare
                (&["spoke to soon"], &["spoke too soon"]),
                (&["spoken to soon"], &["spoken too soon"]),

                (&["think to much"], &["think too much"]),
                (&["to big for"], &["too big for"]),
                (&["to big to fail"], &["too big to fail"]),
                (&["to good to be true", "too good too be true"], &["too good to be true"]),
                (&["to much information"], &["too much information"]),
            ],
            "Use `too` rather than `to` in this expression.",
            "Corrects `to` used instead of `too`.",
            LintKind::Grammar
        ),
        "TooTo" => (
            &[
                (&["too big too fail"], &["too big to fail"])
            ],
            "Use `to` rather than `too` in this expression.",
            "Corrects `too` used instead of `to`.",
            LintKind::Grammar
        ),
        "WholeEntire" => (
            &[
                (&["whole entire"], &["whole", "entire"]),
                // Avoid suggestions resulting in "a entire ...."
                (&["a whole entire"], &["a whole", "an entire"]),
            ],
            "Avoid redundancy. Use either `whole` or `entire` for referring to the complete amount or extent.",
            "Corrects the redundancy in `whole entire` to `whole` or `entire`.",
            LintKind::Redundancy
        ),
        "WorseOrWorst" => (
            &[
                // worst -> worse
                (&["a lot worst", "alot worst"], &["a lot worse"]),
                (&["become worst"], &["become worse"]),
                (&["became worst"], &["became worse"]),
                (&["becomes worst"], &["becomes worse"]),
                (&["becoming worst"], &["becoming worse"]),
                (&["far worst"], &["far worse"]),
                (&["get worst"], &["get worse"]),
                (&["gets worst"], &["gets worse"]),
                (&["getting worst"], &["getting worse"]),
                (&["got worst"], &["got worse"]),
                (&["gotten worst"], &["gotten worse"]),
                (&["make it worst"], &["make it worse"]),
                (&["made it worst"], &["made it worse"]),
                (&["makes it worst"], &["makes it worse"]),
                (&["making it worst"], &["making it worse"]),
                (&["make them worst"], &["make them worse"]),
                (&["made them worst"], &["made them worse"]),
                (&["makes them worst"], &["makes them worse"]),
                (&["making them worst"], &["making them worse"]),
                (&["much worst"], &["much worse"]),
                (&["turn for the worst"], &["turn for the worse"]),
                (&["worst and worst", "worse and worst", "worst and worse"], &["worse and worse"]),
                (&["worst than"], &["worse than"]),
                // worse -> worst
                (&["at worse"], &["at worst"]),
                (&["worse case scenario", "worse-case scenario", "worse-case-scenario"], &["worst-case scenario"]),
                (&["worse ever"], &["worst ever"]),
            ],
            "`Worse` is for comparing and `worst` is for the extreme case.",
            "Corrects `worse` and `worst` used in contexts where the other belongs.",
            LintKind::Agreement
        )
    });

    group.set_all_rules_to(Some(true));

    group
}<|MERGE_RESOLUTION|>--- conflicted
+++ resolved
@@ -394,7 +394,6 @@
             "Corrects `copywrite` to `copyright`. `Copywrite` refers to writing copy, while `copyright` is the legal right to creative works.",
             LintKind::WordChoice
         ),
-<<<<<<< HEAD
         "DoubleEdgedSword" => (
             &[
                 (&["double edge sword", "double-edge sword", "double edge-sword", "double-edge-sword",
@@ -405,7 +404,7 @@
             "Did you mean `double-edged sword`?",
             "Corrects variants of `double-edged sword`.",
             LintKind::Spelling
-=======
+        ),
         "ExpandDecl" => (
             &[
                 (&["decl"], &["declaration", "declarator"]),
@@ -414,7 +413,6 @@
             "Use `declaration` or `declarator` instead of `decl`",
             "Expands the abbreviation `decl` to the full word `declaration` or `declarator` for clarity.",
             LintKind::Style
->>>>>>> 01e900b8
         ),
         "Expat" => (
             &[
