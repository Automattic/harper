use crate::linting::LintKind;

use super::{LintGroup, MapPhraseSetLinter};

#[cfg(test)]
mod tests;

/// Produce a [`LintGroup`] that looks for errors in sets of common phrases.
pub fn lint_group() -> LintGroup {
    let mut group = LintGroup::default();

    // Each correction pair has a single bad form and a single correct form.
    macro_rules! add_1_to_1_mappings {
        ($group:expr, {
            $($name:expr => ($input_correction_pairs:expr, $message:expr, $description:expr $(, $lint_kind:expr)?)),+ $(,)?
        }) => {
            $(
                $group.add_chunk_expr_linter(
                    $name,
                    Box::new(
                        MapPhraseSetLinter::one_to_one(
                            $input_correction_pairs,
                            $message,
                            $description,
                            None$(.or(Some($lint_kind)))?,
                        ),
                    ),
                );
            )+
        };
    }

    // Each correction pair has multiple bad forms and multiple correct forms.
    macro_rules! add_many_to_many_mappings {
        ($group:expr, {
            $($name:expr => ($input_correction_multi_pairs:expr, $message:expr, $description:expr $(, $lint_kind:expr)?)),+ $(,)?
        }) => {
            $(
                $group.add_chunk_expr_linter(
                    $name,
                    Box::new(
                        MapPhraseSetLinter::many_to_many(
                            $input_correction_multi_pairs,
                            $message,
                            $description,
                            None$(.or(Some($lint_kind)))?,
                        ),
                    ),
                );
            )+
        };
    }

    add_1_to_1_mappings!(group, {
        "Ado" => (
            &[
                ("further adieu", "further ado"),
                ("much adieu", "much ado"),
            ],
            "Don't confuse the French/German `adieu`, meaning `farewell`, with the English `ado`, meaning `fuss`.",
            "Corrects `adieu` to `ado`.",
            LintKind::Eggcorn
        ),
        "ChampAtTheBit" => (
            &[
                ("chomp at the bit", "champ at the bit"),
                ("chomped at the bit", "champed at the bit"),
                ("chomping at the bit", "champing at the bit"),
                ("chomps at the bit", "champs at the bit"),
            ],
            "The correct idiom is `champ at the bit`.",
            "Corrects `chomp at the bit` to the idiom `champ at the bit`, which has an equestrian origin referring to the way an anxious horse grinds its teeth against the metal part of the bridle.",
            LintKind::Eggcorn
        ),
        "ClientOrServerSide" => (
            &[
                ("client's side", "client-side"),
                ("server's side", "server-side"),
            ],
            "`Client-side` and `server-side` do not use an apostrophe.",
            "Corrects extraneous apostrophe in `client's side` and `server's side`.",
            LintKind::Punctuation
        ),
        "ConfirmThat" => (
            &[
                ("conform that", "confirm that"),
                ("conformed that", "confirmed that"),
                ("conforms that", "confirms that"),
                // Note: false positives in this inflection:
                // "is there any example of a case that isn't fully conforming that is supported today?"
                ("conforming that", "confirming that"),
            ],
            "Did you mean `confirm` rather than `conform`?",
            "Corrects `conform` typos to `confirm`.",
            LintKind::Typo
        ),
        "DefiniteArticle" => (
            &[
                ("definitive article", "definite article"),
                ("definitive articles", "definite articles")
            ],
            "The correct term for `the` is `definite article`.",
            "The name of the word `the` is `definite article`.",
            LintKind::Usage
        ),
        "DigestiveTract" => (
            &[
                ("digestive track", "digestive tract"),
                ("digestive tracks", "digestive tracts"),
            ],
            "The correct term is digestive `tract`.",
            "Corrects `digestive track` to `digestive tract`.",
            LintKind::WordChoice
        ),
        "Discuss" => (
            &[
                ("discuss about", "discuss"),
                ("discussed about", "discussed"),
                ("discusses about", "discusses"),
                ("discussing about", "discussing"),
            ],
            "`About` is redundant",
            "Removes unnecessary `about` after `discuss`.",
            // or maybe Redundancy?
            LintKind::Usage
        ),
        "DoesOrDose" => (
            &[
                // Negatives
                ("dose not", "does not"),
                // Pronouns
                ("he dose", "he does"),
                ("it dose", "it does"),
                ("she dose", "she does"),
                ("someone dose", "someone does"),
                // Interrogatives
                ("how dose", "how does"),
                ("when dose", "when does"),
                ("where dose", "where does"),
                ("who dose", "who does"),
                ("why dose", "why does"),
            ],
            "This may be a typo for `does`.",
            "Tries to correct typos of `dose` to `does`.",
            LintKind::Typo
        ),
        "ExpandArgument" => (
            &[
                ("arg", "argument"),
                ("args", "arguments"),
            ],
            "Use `argument` instead of `arg`",
            "Expands the abbreviation `arg` to the full word `argument` for clarity.",
            LintKind::Style
        ),
        "ExpandDependencies" => (
            &[
                ("deps", "dependencies"),
                ("dep", "dependency"),
            ],
            "Use `dependencies` instead of `deps`",
            "Expands the abbreviation `deps` to the full word `dependencies` for clarity.",
            LintKind::Style
        ),
        "ExpandStandardInputAndOutput" => (
            &[
                ("stdin", "standard input"),
                ("stdout", "standard output"),
                ("stderr", "standard error"),
            ],
            "Use `standard input`, `standard output`, and `standard error` instead of `stdin`, `stdout`, and `stderr`",
            "Expands the abbreviations `stdin`, `stdout`, and `stderr` to the full words `standard input`, etc. for clarity.",
            LintKind::Style
        ),
        "ExplanationMark" => (
            &[
                ("explanation mark", "exclamation mark"),
                ("explanation marks", "exclamation marks"),
                ("explanation point", "exclamation point"),
            ],
            "The correct names for the `!` punctuation are `exclamation mark` and `exclamation point`.",
            "Corrects the eggcorn `explanation mark/point` to `exclamation mark/point`.",
            LintKind::Usage
        ),
        "ExtendOrExtent" => (
            &[
                ("a certain extend", "a certain extent"),
                ("to an extend", "to an extent"),
                ("to some extend", "to some extent"),
                ("to the extend that", "to the extent that")
            ],
            "Use `extent` for the noun and `extend` for the verb.",
            "Corrects `extend` to `extent` when the context is a noun.",
            // ConfusedPair??
            LintKind::WordChoice
        ),
        "FootTheBill" => (
            &[
                ("flip the bill", "foot the bill"),
                ("flipped the bill", "footed the bill"),
                ("flipping the bill", "footing the bill"),
                ("flips the bill", "foots the bill"),
            ],
            "The standard expression is `foot the bill`.",
            "Corrects `flip the bill` to `foot the bill`.",
            LintKind::Nonstandard
        ),
        "HavePassed" => (
            &[
                ("had past", "had passed"),
                ("has past", "has passed"),
                ("have past", "have passed"),
                ("having past", "having passed"),
            ],
            "Did you mean the verb `passed`?",
            "Suggests `past` for `passed` in case a verb was intended.",
            // ConfusedPair?
            LintKind::WordChoice
        ),
        "HomeInOn" => (
            &[
                ("hone in on", "home in on"),
                ("honed in on", "homed in on"),
                ("hones in on", "homes in on"),
                ("honing in on", "homing in on"),
            ],
            "Use `home in on` rather than `hone in on`",
            "Corrects `hone in on` to `home in on`.",
            LintKind::Eggcorn
        ),
        "InDetail" => (
            &[
                ("in details", "in detail"),
                ("in more details", "in more detail"),
            ],
            "Use singular `in detail` for referring to a detailed description.",
            "Corrects unidiomatic plural `in details` to `in detail`.",
            LintKind::Usage
        ),
        "InvestIn" => (
            &[
                // Verb
                ("invest into", "invest in"),
                ("invested into", "invested in"),
                ("investing into", "investing in"),
                ("invests into", "invests in"),
                // Noun
                ("investment into", "investment in"),
                // Note "investments into" can be correct in some contexts
            ],
            "Traditionally `invest` uses the preposition `in`.",
            "`Invest` is traditionally followed by 'in,' not `into.`",
            LintKind::Usage
        ),
        "MakeDoWith" => (
            &[
                ("make due with", "make do with"),
                ("made due with", "made do with"),
                ("makes due with", "makes do with"),
                ("making due with", "making do with"),
            ],
            "Use `do` instead of `due` when referring to a resource scarcity.",
            "Corrects `make due` to `make do` when followed by `with`."
        ),
        "MootPoint" => (
            &[
                ("mute point", "moot point"),
                ("point is mute", "point is moot"),
            ],
            "Use `moot` instead of `mute` when referring to a debatable or irrelevant point.",
            "Corrects `mute` to `moot` in the phrase `moot point`.",
            LintKind::Eggcorn
        ),
        "OperatingSystem" => (
            &[
                ("operative system", "operating system"),
                ("operative systems", "operating systems"),
            ],
            "Did you mean `operating system`?",
            "Ensures `operating system` is used correctly instead of `operative system`.",
            LintKind::Usage
        ),
        "PassersBy" => (
            &[
                ("passerbys", "passersby"),
                ("passer-bys", "passers-by"),
            ],
            "The correct plural is `passersby` or `passers-by`.",
            "Corrects `passerbys` and `passer-bys` to `passersby` or `passers-by`.",
            LintKind::Grammar
        ),
        "Piggyback" => (
            &[
                ("piggy bag", "piggyback"),
                ("piggy bagged", "piggybacked"),
                ("piggy bagging", "piggybacking"),
            ],
            "Did you mean `piggyback`?",
            "Corrects the eggcorn `piggy bag` to `piggyback`, which is the proper term for riding on someone’s back or using an existing system.",
            LintKind::Eggcorn
        ),

        // General litotes (double negatives) → direct positive suggestions
        "LitotesDirectPositive" => (
            &[
                ("not uncommon", "common"),
                ("not unusual", "common"),
                ("not insignificant", "significant"),
                ("not unimportant", "important"),
                ("not unlikely", "likely"),
                ("not infrequent", "frequent"),
                ("not inaccurate", "accurate"),
                ("not unclear", "clear"),
                ("not irrelevant", "relevant"),
                ("not unpredictable", "predictable"),
                ("not inadequate", "adequate"),
                ("not unpleasant", "pleasant"),
                ("not unreasonable", "reasonable"),
                ("not impossible", "possible"),
                ("more preferable", "preferable"),
                ("not online", "offline"),
                ("not offline", "online"),
            ],
            "Consider the direct form.",
            "Offers direct-positive alternatives when double negatives might feel heavy.",
            LintKind::Style
        ),

        // Redundant degree modifiers on positives (double positives) → base form
        "RedundantSuperlatives" => (
            &[
                ("more optimal", "optimal"),
                ("most optimal", "optimal"),
                ("more ideal", "ideal"),
                ("most ideal", "ideal"),
            ],
            "Avoid redundant degree modifiers; prefer the base adjective.",
            "Simplifies redundant double positives like `most optimal` to the base form.",
            LintKind::Redundancy
        ),
    });

    add_many_to_many_mappings!(group, {
        "AwaitFor" => (
            &[
                (&["await for"], &["await", "wait for"]),
                (&["awaited for"], &["awaited", "waited for"]),
                (&["awaiting for"], &["awaiting", "waiting for"]),
                (&["awaits for"], &["awaits", "waits for"])
            ],
            "`Await` and `for` are redundant when used together - use one or the other",
            "Suggests using either `await` or `wait for` but not both, as they express the same meaning.",
            LintKind::Redundancy
        ),
<<<<<<< HEAD
        "Copyright" => (
            &[
                (&["copywrite"], &["copyright"]),
                (&["copywrites"], &["copyrights"]),
                (&["copywriting"], &["copyrighting"]),
                (&["copywritten", "copywrited", "copywrote"], &["copyrighted"]),
            ],
            "Did you mean `copyright`? `Copywrite` means to write copy (advertising text), while `copyright` is the legal right to control use of creative works.",
            "Corrects `copywrite` to `copyright`. `Copywrite` refers to writing copy, while `copyright` is the legal right to creative works.",
            LintKind::WordChoice
=======
        "Expat" => (
            &[
                (&["ex-pat", "ex pat"], &["expat"]),
                (&["ex-pats", "ex pats"], &["expats"]),
                (&["ex-pat's", "ex pat's"], &["expat's"]),
            ],
            "The correct spelling is `expat` with no hyphen or space.",
            "Corrects the mistake of writing `expat` as two words.",
            LintKind::Spelling
        ),
        "Expatriate" => (
            &[
                (&["ex-patriot", "expatriot", "ex patriot"], &["expatriate"]),
                (&["ex-patriots", "expatriots", "ex patriots"], &["expatriates"]),
                (&["ex-patriot's", "expatriot's", "ex patriot's"], &["expatriate's"]),
            ],
            "Use the correct term for someone living abroad.",
            "Fixes the misinterpretation of `expatriate`, ensuring the correct term is used for individuals residing abroad.",
            LintKind::Eggcorn
>>>>>>> 212508e1
        ),
        "GetRidOf" => (
            &[
                (&["get rid off", "get ride of", "get ride off"], &["get rid of"]),
                (&["gets rid off", "gets ride of", "gets ride off"], &["gets rid of"]),
                (&["getting rid off", "getting ride of", "getting ride off"], &["getting rid of"]),
                (&["got rid off", "got ride of", "got ride off"], &["got rid of"]),
                (&["gotten rid off", "gotten ride of", "gotten ride off"], &["gotten rid of"]),
            ],
            "The idiom is `to get rid of`, not `off` or `ride`.",
            "Corrects common misspellings of the idiom `get rid of`.",
            LintKind::Typo
        ),
        "HolyWar" => (
            &[
                (&["holey war", "holly war"], &["holy war"]),
                (&["holey wars", "holly wars"], &["holy wars"]),
            ],
            "Literally for religious conflicts and metaphorically for tech preference debats, the correct spelling is `holy war`.",
            "Corrects misspellings of `holy war`.",
            LintKind::Malapropism
        ),
        "HowItLooksLike" => (
            &[
                (&["how he looks like"], &["how he looks", "what he looks like"]),
                (&["how it looks like", "how it look like", "how it look's like"], &["how it looks", "what it looks like"]),
                (&["how she looks like"], &["how she looks", "what she looks like"]),
                (&["how they look like", "how they looks like"], &["how they look", "what they look like"]),
            ],
            "Don't use both `how` and `like` together to express similarity.",
            "Corrects `how ... looks like` to `how ... looks` or `what ... looks like`.",
            LintKind::Grammar
        ),
        "MakeItSeem" => (
            &[
                (&["make it seems"], &["make it seem"]),
                (&["made it seems", "made it seemed"], &["made it seem"]),
                (&["makes it seems"], &["makes it seem"]),
                (&["making it seems"], &["making it seem"]),
            ],
            "Don't inflect `seem` in `make it seem`.",
            "Corrects `make it seems` to `make it seem`."
        ),
        "NervousWreck" => (
            &[
                (&["nerve wreck", "nerve-wreck"], &["nervous wreck"]),
                (&["nerve wrecks", "nerve-wrecks"], &["nervous wrecks"]),
            ],
            "Use `nervous wreck` when referring to a person who is extremely anxious or upset. `Nerve wreck` is non-standard but sometimes used for events or situations.",
            "Suggests using `nervous wreck` when referring to a person's emotional state.",
            LintKind::Eggcorn
        ),
        "RiseTheQuestion" => (
            &[
                (&["rise the question"], &["raise the question"]),
                (&["rises the question"], &["raises the question"]),
                (&["risen the question", "rose the question"], &["raised the question"]),
                (&["rising the question"], &["raising the question"])
            ],
            "Use `raise` instead of `rise` when referring to the act of asking a question.",
            "Corrects `rise the question` to `raise the question`.",
            LintKind::Grammar
        ),
        "ToTooIdioms" => (
            &[
                (&["a bridge to far"], &["a bridge too far"]),
                (&["cake and eat it to"], &["cake and eat it too"]),
                // "a few to many" has many false positives

                (&["go to far"], &["go too far"]),
                (&["goes to far"], &["goes too far"]),
                (&["going to far"], &["going too far"]),
                (&["gone to far"], &["gone too far"]),
                (&["went to far"], &["went too far"]),

                // "in to deep" has many false positives
                (&["life's to short", "lifes to short"], &["life's too short"]),
                (&["life is to short"], &["life is too short"]),

                // "one to many" has many false positives
                (&["put to fine a point"], &["put too fine a point"], ),

                (&["speak to soon"], &["speak too soon"]),
                (&["speaking to soon"], &["speaking too soon"]),
                // "speaks to soon" is very rare
                (&["spoke to soon"], &["spoke too soon"]),
                (&["spoken to soon"], &["spoken too soon"]),

                (&["think to much"], &["think too much"]),
                (&["to big for"], &["too big for"]),
                (&["to big to fail"], &["too big to fail"]),
                (&["to good to be true", "too good too be true"], &["too good to be true"]),
                (&["to much information"], &["too much information"]),
            ],
            "Use `too` rather than `to` in this expression.",
            "Corrects `to` used instead of `too`.",
            LintKind::Grammar
        ),
        "TooTo" => (
            &[
                (&["too big too fail"], &["too big to fail"])
            ],
            "Use `to` rather than `too` in this expression.",
            "Corrects `too` used instead of `to`.",
            LintKind::Grammar
        ),
        "WholeEntire" => (
            &[
                (&["whole entire"], &["whole", "entire"]),
                // Avoid suggestions resulting in "a entire ...."
                (&["a whole entire"], &["a whole", "an entire"]),
            ],
            "Avoid redundancy. Use either `whole` or `entire` for referring to the complete amount or extent.",
            "Corrects the redundancy in `whole entire` to `whole` or `entire`.",
            LintKind::Redundancy
        ),
        "WorseOrWorst" => (
            &[
                // worst -> worse
                (&["a lot worst", "alot worst"], &["a lot worse"]),
                (&["become worst"], &["become worse"]),
                (&["became worst"], &["became worse"]),
                (&["becomes worst"], &["becomes worse"]),
                (&["becoming worst"], &["becoming worse"]),
                (&["far worst"], &["far worse"]),
                (&["get worst"], &["get worse"]),
                (&["gets worst"], &["gets worse"]),
                (&["getting worst"], &["getting worse"]),
                (&["got worst"], &["got worse"]),
                (&["gotten worst"], &["gotten worse"]),
                (&["make it worst"], &["make it worse"]),
                (&["made it worst"], &["made it worse"]),
                (&["makes it worst"], &["makes it worse"]),
                (&["making it worst"], &["making it worse"]),
                (&["make them worst"], &["make them worse"]),
                (&["made them worst"], &["made them worse"]),
                (&["makes them worst"], &["makes them worse"]),
                (&["making them worst"], &["making them worse"]),
                (&["much worst"], &["much worse"]),
                (&["turn for the worst"], &["turn for the worse"]),
                (&["worst and worst", "worse and worst", "worst and worse"], &["worse and worse"]),
                (&["worst than"], &["worse than"]),
                // worse -> worst
                (&["at worse"], &["at worst"]),
                (&["worse case scenario", "worse-case scenario", "worse-case-scenario"], &["worst-case scenario"]),
                (&["worse ever"], &["worst ever"]),
            ],
            "`Worse` is for comparing and `worst` is for the extreme case.",
            "Corrects `worse` and `worst` used in contexts where the other belongs.",
            LintKind::Agreement
        )
    });

    group.set_all_rules_to(Some(true));

    group
}<|MERGE_RESOLUTION|>--- conflicted
+++ resolved
@@ -352,7 +352,6 @@
             "Suggests using either `await` or `wait for` but not both, as they express the same meaning.",
             LintKind::Redundancy
         ),
-<<<<<<< HEAD
         "Copyright" => (
             &[
                 (&["copywrite"], &["copyright"]),
@@ -363,7 +362,7 @@
             "Did you mean `copyright`? `Copywrite` means to write copy (advertising text), while `copyright` is the legal right to control use of creative works.",
             "Corrects `copywrite` to `copyright`. `Copywrite` refers to writing copy, while `copyright` is the legal right to creative works.",
             LintKind::WordChoice
-=======
+        ),
         "Expat" => (
             &[
                 (&["ex-pat", "ex pat"], &["expat"]),
@@ -383,7 +382,6 @@
             "Use the correct term for someone living abroad.",
             "Fixes the misinterpretation of `expatriate`, ensuring the correct term is used for individuals residing abroad.",
             LintKind::Eggcorn
->>>>>>> 212508e1
         ),
         "GetRidOf" => (
             &[
