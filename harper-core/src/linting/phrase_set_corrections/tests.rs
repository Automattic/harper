--- conflicted
+++ resolved
@@ -888,7 +888,6 @@
     );
 }
 
-<<<<<<< HEAD
 // Copyright
 
 #[test]
@@ -897,7 +896,45 @@
         "Including digital copies of copywritten artwork with the project isn't advised.",
         lint_group(),
         "Including digital copies of copyrighted artwork with the project isn't advised.",
-=======
+    );
+}
+
+#[test]
+fn copywrites() {
+    assert_suggestion_result(
+        "Code is 99% copy/pasted from OpenSSH with an attempt to retain all copywrites",
+        lint_group(),
+        "Code is 99% copy/pasted from OpenSSH with an attempt to retain all copyrights",
+    );
+}
+
+#[test]
+fn copywrited() {
+    assert_suggestion_result(
+        "Proprietary copywrited code",
+        lint_group(),
+        "Proprietary copyrighted code",
+    );
+}
+
+#[test]
+fn copywrited_all_caps() {
+    assert_suggestion_result(
+        "URLS MAY CONTAIN COPYWRITED MATERIAL",
+        lint_group(),
+        "URLS MAY CONTAIN COPYRIGHTED MATERIAL",
+    );
+}
+
+#[test]
+fn copywrote() {
+    assert_suggestion_result(
+        "How do you find out if someone copywrote a movie",
+        lint_group(),
+        "How do you find out if someone copyrighted a movie",
+    );
+}
+
 // Expat
 
 #[test]
@@ -906,52 +943,28 @@
         "It seems ex-pat means the person will be in a foreign country temporarily",
         lint_group(),
         "It seems expat means the person will be in a foreign country temporarily",
->>>>>>> 212508e1
-    );
-}
-
-#[test]
-<<<<<<< HEAD
-fn copywrites() {
-    assert_suggestion_result(
-        "Code is 99% copy/pasted from OpenSSH with an attempt to retain all copywrites",
-        lint_group(),
-        "Code is 99% copy/pasted from OpenSSH with an attempt to retain all copyrights",
-=======
+    );
+}
+
+#[test]
 fn correct_ex_pats_hyphen() {
     assert_suggestion_result(
         "So, it might be correct to call most Brits ex-pats.",
         lint_group(),
         "So, it might be correct to call most Brits expats.",
->>>>>>> 212508e1
-    );
-}
-
-#[test]
-<<<<<<< HEAD
-fn copywrited() {
-    assert_suggestion_result(
-        "Proprietary copywrited code",
-        lint_group(),
-        "Proprietary copyrighted code",
-=======
+    );
+}
+
+#[test]
 fn correct_ex_pat_space() {
     assert_suggestion_result(
         "For me, the term ex pat embodies the exquisite hypocrisy of certain people feeling entitled",
         lint_group(),
         "For me, the term expat embodies the exquisite hypocrisy of certain people feeling entitled",
->>>>>>> 212508e1
-    );
-}
-
-#[test]
-<<<<<<< HEAD
-fn copywrited_all_caps() {
-    assert_suggestion_result(
-        "URLS MAY CONTAIN COPYWRITED MATERIAL",
-        lint_group(),
-        "URLS MAY CONTAIN COPYRIGHTED MATERIAL",
-=======
+    );
+}
+
+#[test]
 #[ignore = "replace_with_match_case results in ExPats"]
 fn correct_ex_pats_space() {
     assert_suggestion_result(
@@ -987,24 +1000,15 @@
         "Then I added we should all be using the word 移民 immigrant, not ex-patriot, not 外国人 gaikokujin, and definitely not 外人 gaijin",
         lint_group(),
         "Then I added we should all be using the word 移民 immigrant, not expatriate, not 外国人 gaikokujin, and definitely not 外人 gaijin",
->>>>>>> 212508e1
-    );
-}
-
-#[test]
-<<<<<<< HEAD
-fn copywrote() {
-    assert_suggestion_result(
-        "How do you find out if someone copywrote a movie",
-        lint_group(),
-        "How do you find out if someone copyrighted a movie",
-=======
+    );
+}
+
+#[test]
 fn correct_ex_patriots_hyphen() {
     assert_suggestion_result(
         "Ex-patriots who move to Hong Kong to seek greener pastures and to experience a new culture seem to bring their own cultural baggage with them.",
         lint_group(),
         "Expatriates who move to Hong Kong to seek greener pastures and to experience a new culture seem to bring their own cultural baggage with them.",
->>>>>>> 212508e1
     );
 }
 
