--- conflicted
+++ resolved
@@ -4,12 +4,6 @@
 //! build Harper [rules](crate::linting::Linter).
 //!
 //! See the page about [`SequencePattern`] for a concrete example of their use.
-
-<<<<<<< HEAD
-use std::collections::VecDeque;
-=======
-use std::num::NonZeroUsize;
->>>>>>> 2989ac31
 
 use crate::{Document, Span, Token};
 
@@ -85,23 +79,13 @@
 where
     P: Pattern + ?Sized,
 {
-<<<<<<< HEAD
     fn find_all_matches(&self, tokens: &[Token], source: &[char]) -> Vec<Span> {
-        let mut found = Vec::new();
-
-        for i in 0..tokens.len() {
-            let len = self.matches(&tokens[i..], source);
-
-            if let Some(len) = len {
-                found.push(Span::new_with_len(i, len));
-            }
-        }
-=======
+        self.iter_matches(tokens, source).collect()
+    }
     fn iter_matches(&self, tokens: &[Token], source: &[char]) -> impl Iterator<Item = Span> {
         MatchIter::new(self, tokens, source)
     }
 }
->>>>>>> 2989ac31
 
 struct MatchIter<'a, 'b, 'c, P: ?Sized> {
     pattern: &'a P,
@@ -134,8 +118,8 @@
                 .pattern
                 .matches(&self.tokens[self.index..], self.source)
             {
-                let span = Span::new_with_len(self.index, len.get());
-                self.index += len.get();
+                let span = Span::new_with_len(self.index, len);
+                self.index += len.max(1);
                 return Some(span);
             } else {
                 self.index += 1;
