//! [`Pattern`]s are one of the more powerful ways to query text inside Harper, especially for beginners.
//!
//! Through the [`PatternLinter`](crate::linting::PatternLinter) trait, they make it much easier to
//! build Harper [rules](crate::linting::Linter).
//!
//! See the page about [`SequencePattern`] for a concrete example of their use.

use crate::{Document, LSend, Span, Token};

mod all;
mod any_pattern;
mod either_pattern;
mod exact_phrase;
mod implies_quantity;
mod indefinite_article;
mod inflection_of_be;
mod invert;
mod naive_pattern_group;
mod nominal_phrase;
mod pattern_map;
mod repeating_pattern;
mod sequence_pattern;
mod similar_to_phrase;
mod split_compound_word;
mod whitespace_pattern;
mod within_edit_distance;
mod word;
mod word_pattern_group;
mod word_set;

pub use all::All;
pub use any_pattern::AnyPattern;
use blanket::blanket;
pub use either_pattern::EitherPattern;
pub use exact_phrase::ExactPhrase;
pub use implies_quantity::ImpliesQuantity;
pub use indefinite_article::IndefiniteArticle;
pub use inflection_of_be::InflectionOfBe;
pub use invert::Invert;
pub use naive_pattern_group::NaivePatternGroup;
pub use nominal_phrase::NominalPhrase;
pub use pattern_map::PatternMap;
pub use repeating_pattern::RepeatingPattern;
pub use sequence_pattern::SequencePattern;
pub use similar_to_phrase::SimilarToPhrase;
pub use split_compound_word::SplitCompoundWord;
pub use whitespace_pattern::WhitespacePattern;
pub use word::Word;
pub use word_pattern_group::WordPatternGroup;
pub use word_set::WordSet;

#[cfg_attr(feature = "concurrent", blanket(derive(Arc)))]
#[cfg_attr(not(feature = "concurrent"), blanket(derive(Rc, Arc)))]
pub trait Pattern: LSend {
    /// Check if the pattern matches at the start of the given token slice.
    ///
    /// Returns the length of the match if successful, or `None` if not.
    fn matches(&self, tokens: &[Token], source: &[char]) -> Option<usize>;
}

pub trait PatternExt {
    fn iter_matches(&self, tokens: &[Token], source: &[char]) -> impl Iterator<Item = Span>;

    /// Search through all tokens to locate all non-overlapping pattern matches.
    fn find_all_matches(&self, tokens: &[Token], source: &[char]) -> Vec<Span> {
        self.iter_matches(tokens, source).collect()
    }
}

impl<P> PatternExt for P
where
    P: Pattern + ?Sized,
{
    fn iter_matches(&self, tokens: &[Token], source: &[char]) -> impl Iterator<Item = Span> {
        MatchIter::new(self, tokens, source)
    }
}

struct MatchIter<'a, 'b, 'c, P: ?Sized> {
    pattern: &'a P,
    tokens: &'b [Token],
    source: &'c [char],
    index: usize,
}
impl<'a, 'b, 'c, P> MatchIter<'a, 'b, 'c, P>
where
    P: Pattern + ?Sized,
{
    fn new(pattern: &'a P, tokens: &'b [Token], source: &'c [char]) -> Self {
        Self {
            pattern,
            tokens,
            source,
            index: 0,
        }
    }
}
impl<P> Iterator for MatchIter<'_, '_, '_, P>
where
    P: Pattern + ?Sized,
{
    type Item = Span;

    fn next(&mut self) -> Option<Self::Item> {
        while self.index < self.tokens.len() {
            if let Some(len) = self
                .pattern
                .matches(&self.tokens[self.index..], self.source)
            {
                let span = Span::new_with_len(self.index, len);
                self.index += len.max(1);
                return Some(span);
            } else {
                self.index += 1;
            }
        }

        None
    }
}

pub trait OwnedPatternExt {
    fn or(self, other: Box<dyn Pattern>) -> EitherPattern;
}

impl<P> OwnedPatternExt for P
where
    P: Pattern + 'static,
{
    fn or(self, other: Box<dyn Pattern>) -> EitherPattern {
        EitherPattern::new(vec![Box::new(self), other])
    }
}

<<<<<<< HEAD
/// A simpler version of the [`Pattern`] trait that only matches a single
/// token.
pub trait SingleTokenPattern {
    fn matches_token(&self, token: &Token, source: &[char]) -> bool;
}

#[cfg(feature = "concurrent")]
impl<S: SingleTokenPattern + Send + Sync> Pattern for S {
    fn matches(&self, tokens: &[Token], source: &[char]) -> Option<usize> {
        if self.matches_token(tokens.first()?, source) {
            Some(1)
        } else {
            None
        }
    }
}
#[cfg(not(feature = "concurrent"))]
impl<S: SingleTokenPattern> Pattern for S {
=======
impl<F> Pattern for F
where
    F: LSend + Fn(&Token, &[char]) -> bool,
{
>>>>>>> 1c87e4f6
    fn matches(&self, tokens: &[Token], source: &[char]) -> Option<usize> {
        if self.matches_token(tokens.first()?, source) {
            Some(1)
        } else {
            None
        }
    }
}

impl<F: Fn(&Token, &[char]) -> bool> SingleTokenPattern for F {
    fn matches_token(&self, token: &Token, source: &[char]) -> bool {
        self(token, source)
    }
}

pub trait DocPattern {
    fn find_all_matches_in_doc(&self, document: &Document) -> Vec<Span>;
}

impl<P: PatternExt> DocPattern for P {
    fn find_all_matches_in_doc(&self, document: &Document) -> Vec<Span> {
        self.find_all_matches(document.get_tokens(), document.get_source())
    }
}<|MERGE_RESOLUTION|>--- conflicted
+++ resolved
@@ -132,31 +132,13 @@
     }
 }
 
-<<<<<<< HEAD
 /// A simpler version of the [`Pattern`] trait that only matches a single
 /// token.
-pub trait SingleTokenPattern {
+pub trait SingleTokenPattern: LSend {
     fn matches_token(&self, token: &Token, source: &[char]) -> bool;
 }
 
-#[cfg(feature = "concurrent")]
-impl<S: SingleTokenPattern + Send + Sync> Pattern for S {
-    fn matches(&self, tokens: &[Token], source: &[char]) -> Option<usize> {
-        if self.matches_token(tokens.first()?, source) {
-            Some(1)
-        } else {
-            None
-        }
-    }
-}
-#[cfg(not(feature = "concurrent"))]
 impl<S: SingleTokenPattern> Pattern for S {
-=======
-impl<F> Pattern for F
-where
-    F: LSend + Fn(&Token, &[char]) -> bool,
-{
->>>>>>> 1c87e4f6
     fn matches(&self, tokens: &[Token], source: &[char]) -> Option<usize> {
         if self.matches_token(tokens.first()?, source) {
             Some(1)
@@ -166,7 +148,7 @@
     }
 }
 
-impl<F: Fn(&Token, &[char]) -> bool> SingleTokenPattern for F {
+impl<F: LSend + Fn(&Token, &[char]) -> bool> SingleTokenPattern for F {
     fn matches_token(&self, token: &Token, source: &[char]) -> bool {
         self(token, source)
     }
