--- conflicted
+++ resolved
@@ -56,11 +56,8 @@
     gen_then_from_is!(case_separator);
     gen_then_from_is!(adverb);
     gen_then_from_is!(adjective);
-<<<<<<< HEAD
     gen_then_from_is!(apostrophe);
-=======
     gen_then_from_is!(hyphen);
->>>>>>> 7bdc753b
 
     pub fn then_exact_word(mut self, word: &'static str) -> Self {
         self.token_patterns
