--- conflicted
+++ resolved
@@ -108,15 +108,10 @@
 }
 
 impl Dictionary for MutableDictionary {
-<<<<<<< HEAD
-    fn get_lexeme_metadata(&self, word: &[char]) -> Option<&DictWordMetadata> {
-        self.word_map.get_with_chars(word).map(|v| &v.metadata)
-=======
-    fn get_word_metadata(&self, word: &[char]) -> Option<Cow<'_, WordMetadata>> {
+    fn get_lexeme_metadata(&self, word: &[char]) -> Option<Cow<'_, DictWordMetadata>> {
         self.word_map
             .get_with_chars(word)
             .map(|v| Cow::Borrowed(&v.metadata))
->>>>>>> 82b913f4
     }
 
     fn contains_word(&self, word: &[char]) -> bool {
@@ -128,11 +123,7 @@
         self.contains_word(&chars)
     }
 
-<<<<<<< HEAD
-    fn get_lexeme_metadata_str(&self, word: &str) -> Option<&DictWordMetadata> {
-=======
-    fn get_word_metadata_str(&self, word: &str) -> Option<Cow<'_, WordMetadata>> {
->>>>>>> 82b913f4
+    fn get_lexeme_metadata_str(&self, word: &str) -> Option<Cow<'_, DictWordMetadata>> {
         let chars: CharString = word.chars().collect();
         self.get_lexeme_metadata(&chars)
     }
