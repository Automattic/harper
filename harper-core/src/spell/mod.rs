//! Contains the relevant code for performing dictionary lookups and spellchecking (i.e. fuzzy
//! dictionary lookups).

use crate::{CharString, CharStringExt, DictWordMetadata};

pub use self::dictionary::Dictionary;
pub use self::fst_dictionary::FstDictionary;
pub use self::merged_dictionary::MergedDictionary;
pub use self::mutable_dictionary::MutableDictionary;
pub use self::word_id::WordId;

mod dictionary;
mod fst_dictionary;
mod merged_dictionary;
mod mutable_dictionary;
mod rune;
mod word_id;
mod word_map;

#[derive(PartialEq, Debug, Hash, Eq)]
pub struct FuzzyMatchResult<'a> {
    pub word: &'a [char],
    pub edit_distance: u8,
<<<<<<< HEAD
    pub metadata: &'a DictWordMetadata,
=======
    pub metadata: std::borrow::Cow<'a, WordMetadata>,
>>>>>>> 82b913f4
}

impl PartialOrd for FuzzyMatchResult<'_> {
    fn partial_cmp(&self, other: &Self) -> Option<std::cmp::Ordering> {
        self.edit_distance.partial_cmp(&other.edit_distance)
    }
}

/// Returns whether the two words are the same, expect that one is written
/// with 'ou' and the other with 'o'.
///
/// E.g. "color" and "colour"
pub(crate) fn is_ou_misspelling(a: &[char], b: &[char]) -> bool {
    if a.len().abs_diff(b.len()) != 1 {
        return false;
    }

    let mut a_iter = a.iter();
    let mut b_iter = b.iter();

    loop {
        match (
            a_iter.next().map(char::to_ascii_lowercase),
            b_iter.next().map(char::to_ascii_lowercase),
        ) {
            (Some('o'), Some('o')) => {
                let mut a_next = a_iter.next().map(char::to_ascii_lowercase);
                let mut b_next = b_iter.next().map(char::to_ascii_lowercase);
                if a_next != b_next {
                    if a_next == Some('u') {
                        a_next = a_iter.next().map(char::to_ascii_lowercase);
                    } else if b_next == Some('u') {
                        b_next = b_iter.next().map(char::to_ascii_lowercase);
                    }

                    if a_next != b_next {
                        return false;
                    }
                }
            }
            (Some(a_char), Some(b_char)) => {
                if !a_char.eq_ignore_ascii_case(&b_char) {
                    return false;
                }
            }
            (None, None) => return true,
            _ => return false,
        }
    }
}

/// Returns whether the two words are the same, expect for a single confusion of:
///
/// - `s` and `z`. E.g."realize" and "realise"
/// - `s` and `c`. E.g. "defense" and "defence"
/// - `k` and `c`. E.g. "skepticism" and "scepticism"
pub(crate) fn is_cksz_misspelling(a: &[char], b: &[char]) -> bool {
    if a.len() != b.len() {
        return false;
    }
    if a.is_empty() {
        return true;
    }

    // the first character must be the same
    if !a[0].eq_ignore_ascii_case(&b[0]) {
        return false;
    }

    let mut found = false;
    for (a_char, b_char) in a.iter().copied().zip(b.iter().copied()) {
        let a_char = a_char.to_ascii_lowercase();
        let b_char = b_char.to_ascii_lowercase();

        if a_char != b_char {
            if (a_char == 's' && b_char == 'z')
                || (a_char == 'z' && b_char == 's')
                || (a_char == 's' && b_char == 'c')
                || (a_char == 'c' && b_char == 's')
                || (a_char == 'k' && b_char == 'c')
                || (a_char == 'c' && b_char == 'k')
            {
                if found {
                    return false;
                }
                found = true;
            } else {
                return false;
            }
        }
    }

    found
}

/// Returns whether the two words are the same, expect that one is written
/// with '-er' and the other with '-re'.
///
/// E.g. "meter" and "metre"
pub(crate) fn is_er_misspelling(a: &[char], b: &[char]) -> bool {
    if a.len() != b.len() || a.len() <= 4 {
        return false;
    }

    let len = a.len();
    let a_suffix = [&a[len - 2], &a[len - 1]].map(char::to_ascii_lowercase);
    let b_suffix = [&b[len - 2], &b[len - 1]].map(char::to_ascii_lowercase);

    if a_suffix == ['r', 'e'] && b_suffix == ['e', 'r']
        || a_suffix == ['e', 'r'] && b_suffix == ['r', 'e']
    {
        return a[0..len - 2]
            .iter()
            .copied()
            .zip(b[0..len - 2].iter().copied())
            .all(|(a_char, b_char)| a_char.eq_ignore_ascii_case(&b_char));
    }

    false
}

/// Returns whether the two words are the same, expect that one is written
/// with 'll' and the other with 'l'.
///
/// E.g. "traveller" and "traveler"
pub(crate) fn is_ll_misspelling(a: &[char], b: &[char]) -> bool {
    if a.len().abs_diff(b.len()) != 1 {
        return false;
    }

    let mut a_iter = a.iter();
    let mut b_iter = b.iter();

    loop {
        match (
            a_iter.next().map(char::to_ascii_lowercase),
            b_iter.next().map(char::to_ascii_lowercase),
        ) {
            (Some('l'), Some('l')) => {
                let mut a_next = a_iter.next().map(char::to_ascii_lowercase);
                let mut b_next = b_iter.next().map(char::to_ascii_lowercase);
                if a_next != b_next {
                    if a_next == Some('l') {
                        a_next = a_iter.next().map(char::to_ascii_lowercase);
                    } else if b_next == Some('l') {
                        b_next = b_iter.next().map(char::to_ascii_lowercase);
                    }

                    if a_next != b_next {
                        return false;
                    }
                }
            }
            (Some(a_char), Some(b_char)) => {
                if !a_char.eq_ignore_ascii_case(&b_char) {
                    return false;
                }
            }
            (None, None) => return true,
            _ => return false,
        }
    }
}

/// Returns whether the two words are the same, except that one is written
/// with 'ay' and the other with 'ey'.
///
/// E.g. "gray" and "grey"
pub(crate) fn is_ay_ey_misspelling(a: &[char], b: &[char]) -> bool {
    if a.len() != b.len() {
        return false;
    }

    let mut found_ay_ey = false;
    let mut a_iter = a.iter();
    let mut b_iter = b.iter();

    while let (Some(&a_char), Some(&b_char)) = (a_iter.next(), b_iter.next()) {
        if a_char.eq_ignore_ascii_case(&b_char) {
            continue;
        }

        // Check for 'a'/'e' difference
        if (a_char.eq_ignore_ascii_case(&'a') && b_char.eq_ignore_ascii_case(&'e'))
            || (a_char.eq_ignore_ascii_case(&'e') && b_char.eq_ignore_ascii_case(&'a'))
        {
            // Check if next character is 'y' for both
            if let (Some(&a_next), Some(&b_next)) = (a_iter.next(), b_iter.next())
                && a_next.eq_ignore_ascii_case(&'y')
                && b_next.eq_ignore_ascii_case(&'y')
            {
                if found_ay_ey {
                    return false; // More than one ay/ey difference
                }
                found_ay_ey = true;
                continue;
            }
        }
        return false; // Non-ay/ey difference found
    }

    if !found_ay_ey {
        return false;
    }
    found_ay_ey
}

/// Returns whether the two words are the same, except that one is written
/// with 'ei' and the other with 'ie'.
///
/// E.g. "recieved" instead of "received", "cheif" instead of "chief"
pub(crate) fn is_ei_ie_misspelling(a: &[char], b: &[char]) -> bool {
    if a.len() != b.len() {
        return false;
    }
    let mut found_ei_ie = false;
    let mut a_iter = a.iter();
    let mut b_iter = b.iter();

    while let (Some(&a_char), Some(&b_char)) = (a_iter.next(), b_iter.next()) {
        if a_char.eq_ignore_ascii_case(&b_char) {
            continue;
        }

        // Check for 'e' vs 'i' in first position
        if a_char.eq_ignore_ascii_case(&'e') && b_char.eq_ignore_ascii_case(&'i') {
            if let (Some(&a_next), Some(&b_next)) = (a_iter.next(), b_iter.next()) {
                // Next chars must be 'i' and 'e' respectively
                if a_next.eq_ignore_ascii_case(&'i') && b_next.eq_ignore_ascii_case(&'e') {
                    if found_ei_ie {
                        return false; // More than one ei/ie difference
                    }
                    found_ei_ie = true;
                    continue;
                }
            }
        }
        // Check for 'i' vs 'e' in first position
        else if a_char.eq_ignore_ascii_case(&'i')
            && b_char.eq_ignore_ascii_case(&'e')
            && let (Some(&a_next), Some(&b_next)) = (a_iter.next(), b_iter.next())
        {
            // Next chars must be 'e' and 'i' respectively
            if a_next.eq_ignore_ascii_case(&'e') && b_next.eq_ignore_ascii_case(&'i') {
                if found_ei_ie {
                    return false; // More than one ei/ie difference
                }
                found_ei_ie = true;
                continue;
            }
        }
        return false;
    }
    found_ei_ie
}

/// Scores a possible spelling suggestion based on possible relevance to the user.
///
/// Lower = better.
fn score_suggestion(misspelled_word: &[char], sug: &FuzzyMatchResult) -> i32 {
    if misspelled_word.is_empty() || sug.word.is_empty() {
        return i32::MAX;
    }

    let mut score = sug.edit_distance as i32 * 10;

    // People are much less likely to mistype the first letter.
    if misspelled_word
        .first()
        .unwrap()
        .eq_ignore_ascii_case(sug.word.first().unwrap())
    {
        score -= 10;
    }

    // If the original word is plural, the correct one probably is too.
    if *misspelled_word.last().unwrap() == 's' && *sug.word.last().unwrap() == 's' {
        score -= 5;
    }

    // Boost common words.
    if sug.metadata.common {
        score -= 5;
    }

    // For turning words into contractions.
    if sug.word.iter().filter(|c| **c == '\'').count() == 1 {
        score -= 5;
    }

    // Detect dialect-specific variations
    if sug.edit_distance == 1
        && (is_cksz_misspelling(misspelled_word, sug.word)
            || is_ou_misspelling(misspelled_word, sug.word)
            || is_ll_misspelling(misspelled_word, sug.word)
            || is_ay_ey_misspelling(misspelled_word, sug.word))
    {
        score -= 6;
    }
    if sug.edit_distance == 2 {
        if is_ei_ie_misspelling(misspelled_word, sug.word) {
            score -= 11;
        }
        if is_er_misspelling(misspelled_word, sug.word) {
            score -= 15;
        }
    }

    score
}

/// Order the suggestions to be shown to the user.
fn order_suggestions<'b>(
    misspelled_word: &[char],
    mut matches: Vec<FuzzyMatchResult<'b>>,
) -> Vec<&'b [char]> {
    matches.sort_by_key(|v| score_suggestion(misspelled_word, v));

    matches.into_iter().map(|v| v.word).collect()
}

/// Get the closest matches in the provided [`Dictionary`] and rank them
/// Implementation is left up to the underlying dictionary.
pub fn suggest_correct_spelling<'a>(
    misspelled_word: &[char],
    result_limit: usize,
    max_edit_dist: u8,
    dictionary: &'a impl Dictionary,
) -> Vec<&'a [char]> {
    let matches: Vec<FuzzyMatchResult> = dictionary
        .fuzzy_match(misspelled_word, max_edit_dist, result_limit)
        .into_iter()
        .collect();

    order_suggestions(misspelled_word, matches)
}

/// Convenience function over [`suggest_correct_spelling`] that does conversions
/// for you.
pub fn suggest_correct_spelling_str(
    misspelled_word: impl Into<String>,
    result_limit: usize,
    max_edit_dist: u8,
    dictionary: &impl Dictionary,
) -> Vec<String> {
    let chars: CharString = misspelled_word.into().chars().collect();
    suggest_correct_spelling(&chars, result_limit, max_edit_dist, dictionary)
        .into_iter()
        .map(|a| a.to_string())
        .collect()
}

#[cfg(test)]
mod tests {
    use itertools::Itertools;

    use crate::{
        CharStringExt, Dialect,
        linting::{
            SpellCheck,
            tests::{assert_suggestion_result, assert_top3_suggestion_result},
        },
    };

    use super::{FstDictionary, suggest_correct_spelling_str};

    const RESULT_LIMIT: usize = 100;
    const MAX_EDIT_DIST: u8 = 2;

    #[test]
    fn normalizes_weve() {
        let word = ['w', 'e', '’', 'v', 'e'];
        let norm = word.normalized();

        assert_eq!(norm.clone(), vec!['w', 'e', '\'', 'v', 'e'])
    }

    #[test]
    fn punctation_no_duplicates() {
        let results = suggest_correct_spelling_str(
            "punctation",
            RESULT_LIMIT,
            MAX_EDIT_DIST,
            &FstDictionary::curated(),
        );

        assert!(results.iter().all_unique())
    }

    #[test]
    fn youre_contraction() {
        assert_suggests_correction("youre", "you're");
    }

    #[test]
    fn thats_contraction() {
        assert_suggests_correction("thats", "that's");
    }

    #[test]
    fn weve_contraction() {
        assert_suggests_correction("weve", "we've");
    }

    #[test]
    fn this_correction() {
        assert_suggests_correction("ths", "this");
    }

    #[test]
    fn issue_624_no_duplicates() {
        let results = suggest_correct_spelling_str(
            "Semantical",
            RESULT_LIMIT,
            MAX_EDIT_DIST,
            &FstDictionary::curated(),
        );

        dbg!(&results);

        assert!(results.iter().all_unique())
    }

    #[test]
    fn issue_182() {
        assert_suggests_correction("Im", "I'm");
    }

    #[test]
    fn fst_spellcheck_hvllo() {
        let results = suggest_correct_spelling_str(
            "hvllo",
            RESULT_LIMIT,
            MAX_EDIT_DIST,
            &FstDictionary::curated(),
        );

        dbg!(&results);

        assert!(results.iter().take(3).contains(&"hello".to_string()));
    }

    /// Assert that the default suggestion settings result in a specific word
    /// being in the top three results for a given misspelling.
    #[track_caller]
    fn assert_suggests_correction(misspelled_word: &str, correct: &str) {
        let results = suggest_correct_spelling_str(
            misspelled_word,
            RESULT_LIMIT,
            MAX_EDIT_DIST,
            &FstDictionary::curated(),
        );

        dbg!(&results);

        assert!(results.iter().take(3).contains(&correct.to_string()));
    }

    #[test]
    fn spellcheck_hvllo() {
        assert_suggests_correction("hvllo", "hello");
    }

    #[test]
    fn spellcheck_aout() {
        assert_suggests_correction("aout", "about");
    }

    #[test]
    fn spellchecking_is_deterministic() {
        let results1 = suggest_correct_spelling_str(
            "hello",
            RESULT_LIMIT,
            MAX_EDIT_DIST,
            &FstDictionary::curated(),
        );
        let results2 = suggest_correct_spelling_str(
            "hello",
            RESULT_LIMIT,
            MAX_EDIT_DIST,
            &FstDictionary::curated(),
        );
        let results3 = suggest_correct_spelling_str(
            "hello",
            RESULT_LIMIT,
            MAX_EDIT_DIST,
            &FstDictionary::curated(),
        );

        assert_eq!(results1, results2);
        assert_eq!(results1, results3);
    }

    #[test]
    fn adviced_correction() {
        assert_suggests_correction("adviced", "advised");
    }

    #[test]
    fn aknowledged_correction() {
        assert_suggests_correction("aknowledged", "acknowledged");
    }

    #[test]
    fn alcaholic_correction() {
        assert_suggests_correction("alcaholic", "alcoholic");
    }

    #[test]
    fn slaves_correction() {
        assert_suggests_correction("Slaves", "Slavs");
    }

    #[test]
    fn conciousness_correction() {
        assert_suggests_correction("conciousness", "consciousness");
    }

    // Tests for dialect-specific misspelling patterns

    // is_ou_misspelling
    #[test]
    fn suggest_color_for_colour_lowercase() {
        assert_suggestion_result(
            "colour",
            SpellCheck::new(FstDictionary::curated(), Dialect::American),
            "color",
        );
    }

    #[test]
    fn suggest_colour_for_color_lowercase() {
        assert_suggestion_result(
            "color",
            SpellCheck::new(FstDictionary::curated(), Dialect::British),
            "colour",
        );
    }

    // titlecase
    #[test]
    fn suggest_color_for_colour_titlecase() {
        assert_suggestion_result(
            "Colour",
            SpellCheck::new(FstDictionary::curated(), Dialect::American),
            "Color",
        );
    }

    #[test]
    #[ignore = "known failure due to bug"]
    fn suggest_colour_for_color_titlecase() {
        assert_suggestion_result(
            "Color",
            SpellCheck::new(FstDictionary::curated(), Dialect::British),
            "Colour",
        );
    }

    // all-caps
    #[test]
    #[ignore = "known failure due to bug"]
    fn suggest_color_for_colour_all_caps() {
        assert_suggestion_result(
            "COLOUR",
            SpellCheck::new(FstDictionary::curated(), Dialect::American),
            "COLOR",
        );
    }

    #[test]
    #[ignore = "known failure due to bug"]
    fn suggest_colour_for_color_all_caps() {
        assert_suggestion_result(
            "COLOR",
            SpellCheck::new(FstDictionary::curated(), Dialect::British),
            "COLOUR",
        );
    }

    // is_cksz_misspelling

    // s/z as in realise/realize
    #[test]
    fn suggest_realise_for_realize() {
        assert_suggestion_result(
            "realize",
            SpellCheck::new(FstDictionary::curated(), Dialect::British),
            "realise",
        );
    }

    #[test]
    fn suggest_realize_for_realise() {
        assert_suggestion_result(
            "realise",
            SpellCheck::new(FstDictionary::curated(), Dialect::American),
            "realize",
        );
    }

    #[test]
    fn suggest_realise_for_realize_titlecase() {
        assert_suggestion_result(
            "Realize",
            SpellCheck::new(FstDictionary::curated(), Dialect::British),
            "Realise",
        );
    }

    #[test]
    #[ignore = "known failure due to bug"]
    fn suggest_realize_for_realise_titlecase() {
        assert_suggestion_result(
            "Realise",
            SpellCheck::new(FstDictionary::curated(), Dialect::American),
            "Realize",
        );
    }

    #[test]
    #[ignore = "known failure due to bug"]
    fn suggest_realise_for_realize_all_caps() {
        assert_suggestion_result(
            "REALIZE",
            SpellCheck::new(FstDictionary::curated(), Dialect::British),
            "REALISE",
        );
    }

    #[test]
    #[ignore = "known failure due to bug"]
    fn suggest_realize_for_realise_all_caps() {
        assert_suggestion_result(
            "REALISE",
            SpellCheck::new(FstDictionary::curated(), Dialect::American),
            "REALIZE",
        );
    }

    // s/c as in defense/defence
    #[test]
    fn suggest_defence_for_defense() {
        assert_suggestion_result(
            "defense",
            SpellCheck::new(FstDictionary::curated(), Dialect::British),
            "defence",
        );
    }

    #[test]
    fn suggest_defense_for_defence() {
        assert_suggestion_result(
            "defence",
            SpellCheck::new(FstDictionary::curated(), Dialect::American),
            "defense",
        );
    }

    #[test]
    fn suggest_defense_for_defence_titlecase() {
        assert_suggestion_result(
            "Defense",
            SpellCheck::new(FstDictionary::curated(), Dialect::British),
            "Defence",
        );
    }

    #[test]
    fn suggest_defence_for_defense_titlecase() {
        assert_suggestion_result(
            "Defence",
            SpellCheck::new(FstDictionary::curated(), Dialect::American),
            "Defense",
        );
    }

    #[test]
    #[ignore = "known failure due to bug"]
    fn suggest_defense_for_defence_all_caps() {
        assert_suggestion_result(
            "DEFENSE",
            SpellCheck::new(FstDictionary::curated(), Dialect::British),
            "DEFENCE",
        );
    }

    #[test]
    #[ignore = "known failure due to bug"]
    fn suggest_defence_for_defense_all_caps() {
        assert_suggestion_result(
            "DEFENCE",
            SpellCheck::new(FstDictionary::curated(), Dialect::American),
            "DEFENSE",
        );
    }

    // k/c as in skeptic/sceptic
    #[test]
    fn suggest_sceptic_for_skeptic() {
        assert_suggestion_result(
            "skeptic",
            SpellCheck::new(FstDictionary::curated(), Dialect::British),
            "sceptic",
        );
    }

    #[test]
    fn suggest_skeptic_for_sceptic() {
        assert_suggestion_result(
            "sceptic",
            SpellCheck::new(FstDictionary::curated(), Dialect::American),
            "skeptic",
        );
    }

    #[test]
    fn suggest_sceptic_for_skeptic_titlecase() {
        assert_suggestion_result(
            "Skeptic",
            SpellCheck::new(FstDictionary::curated(), Dialect::British),
            "Sceptic",
        );
    }

    #[test]
    #[ignore = "known failure due to bug"]
    fn suggest_skeptic_for_sceptic_titlecase() {
        assert_suggestion_result(
            "Sceptic",
            SpellCheck::new(FstDictionary::curated(), Dialect::American),
            "Skeptic",
        );
    }

    #[test]
    #[ignore = "known failure due to bug"]
    fn suggest_skeptic_for_sceptic_all_caps() {
        assert_suggestion_result(
            "SKEPTIC",
            SpellCheck::new(FstDictionary::curated(), Dialect::British),
            "SCEPTIC",
        );
    }

    #[test]
    #[ignore = "known failure due to bug"]
    fn suggest_sceptic_for_skeptic_all_caps() {
        assert_suggestion_result(
            "SCEPTIC",
            SpellCheck::new(FstDictionary::curated(), Dialect::American),
            "SKEPTIC",
        );
    }

    // is_er_misspelling
    // as in meter/metre
    #[test]
    fn suggest_centimeter_for_centimetre() {
        assert_suggestion_result(
            "centimetre",
            SpellCheck::new(FstDictionary::curated(), Dialect::American),
            "centimeter",
        );
    }

    #[test]
    fn suggest_centimetre_for_centimeter() {
        assert_suggestion_result(
            "centimeter",
            SpellCheck::new(FstDictionary::curated(), Dialect::British),
            "centimetre",
        );
    }

    #[test]
    fn suggest_centimeter_for_centimetre_titlecase() {
        assert_suggestion_result(
            "Centimetre",
            SpellCheck::new(FstDictionary::curated(), Dialect::American),
            "Centimeter",
        );
    }

    #[test]
    #[ignore = "known failure due to bug"]
    fn suggest_centimetre_for_centimeter_titlecase() {
        assert_suggestion_result(
            "Centimeter",
            SpellCheck::new(FstDictionary::curated(), Dialect::British),
            "Centimetre",
        );
    }

    #[test]
    #[ignore = "known failure due to bug"]
    fn suggest_centimeter_for_centimetre_all_caps() {
        assert_suggestion_result(
            "CENTIMETRE",
            SpellCheck::new(FstDictionary::curated(), Dialect::American),
            "CENTIMETER",
        );
    }

    #[test]
    #[ignore = "known failure due to bug"]
    fn suggest_centimetre_for_centimeter_all_caps() {
        assert_suggestion_result(
            "CENTIMETER",
            SpellCheck::new(FstDictionary::curated(), Dialect::British),
            "CENTIMETRE",
        );
    }

    // is_ll_misspelling
    // as in traveller/traveler
    #[test]
    fn suggest_traveler_for_traveller() {
        assert_suggestion_result(
            "traveller",
            SpellCheck::new(FstDictionary::curated(), Dialect::American),
            "traveler",
        );
    }

    #[test]
    fn suggest_traveller_for_traveler() {
        assert_suggestion_result(
            "traveler",
            SpellCheck::new(FstDictionary::curated(), Dialect::British),
            "traveller",
        );
    }

    #[test]
    fn suggest_traveler_for_traveller_titlecase() {
        assert_suggestion_result(
            "Traveller",
            SpellCheck::new(FstDictionary::curated(), Dialect::American),
            "Traveler",
        );
    }

    #[test]
    #[ignore = "known failure due to bug"]
    fn suggest_traveller_for_traveler_titlecase() {
        assert_suggestion_result(
            "Traveler",
            SpellCheck::new(FstDictionary::curated(), Dialect::British),
            "Traveller",
        );
    }

    #[test]
    #[ignore = "known failure due to bug"]
    fn suggest_traveler_for_traveller_all_caps() {
        assert_suggestion_result(
            "TRAVELLER",
            SpellCheck::new(FstDictionary::curated(), Dialect::American),
            "TRAVELER",
        );
    }

    #[test]
    #[ignore = "known failure due to bug"]
    fn suggest_traveller_for_traveler_all_caps() {
        assert_suggestion_result(
            "TRAVELER",
            SpellCheck::new(FstDictionary::curated(), Dialect::British),
            "TRAVELLER",
        );
    }

    // is_ay_ey_misspelling
    // as in gray/grey

    #[test]
    fn suggest_grey_for_gray_in_non_american() {
        assert_suggestion_result(
            "I've got a gray cat.",
            SpellCheck::new(FstDictionary::curated(), Dialect::British),
            "I've got a grey cat.",
        );
    }

    #[test]
    fn suggest_gray_for_grey_in_american() {
        assert_suggestion_result(
            "It's a greyscale photo.",
            SpellCheck::new(FstDictionary::curated(), Dialect::American),
            "It's a grayscale photo.",
        );
    }

    #[test]
    #[ignore = "known failure due to bug"]
    fn suggest_grey_for_gray_in_non_american_titlecase() {
        assert_suggestion_result(
            "I've Got a Gray Cat.",
            SpellCheck::new(FstDictionary::curated(), Dialect::British),
            "I've Got a Grey Cat.",
        );
    }

    #[test]
    fn suggest_gray_for_grey_in_american_titlecase() {
        assert_suggestion_result(
            "It's a Greyscale Photo.",
            SpellCheck::new(FstDictionary::curated(), Dialect::American),
            "It's a Grayscale Photo.",
        );
    }

    #[test]
    #[ignore = "known failure due to bug"]
    fn suggest_grey_for_gray_in_non_american_all_caps() {
        assert_suggestion_result(
            "GRAY",
            SpellCheck::new(FstDictionary::curated(), Dialect::British),
            "GREY",
        );
    }

    #[test]
    #[ignore = "known failure due to bug"]
    fn suggest_gray_for_grey_in_american_all_caps() {
        assert_suggestion_result(
            "GREY",
            SpellCheck::new(FstDictionary::curated(), Dialect::American),
            "GRAY",
        );
    }

    // Tests for non-dialectal misspelling patterns

    // is_ei_ie_misspelling
    #[test]
    fn fix_cheif_and_recieved() {
        assert_top3_suggestion_result(
            "The cheif recieved a letter.",
            SpellCheck::new(FstDictionary::curated(), Dialect::British),
            "The chief received a letter.",
        );
    }

    #[test]
    #[ignore = "known failure due to bug"]
    fn fix_cheif_and_recieved_titlecase() {
        assert_top3_suggestion_result(
            "The Cheif Recieved a Letter.",
            SpellCheck::new(FstDictionary::curated(), Dialect::British),
            "The Chief Received a Letter.",
        );
    }

    #[test]
    #[ignore = "known failure due to bug"]
    fn fix_cheif_and_recieved_all_caps() {
        assert_top3_suggestion_result(
            "THE CHEIF RECIEVED A LETTER.",
            SpellCheck::new(FstDictionary::curated(), Dialect::British),
            "THE CHEIF RECEIVED A LETTER.",
        );
    }
}<|MERGE_RESOLUTION|>--- conflicted
+++ resolved
@@ -21,11 +21,7 @@
 pub struct FuzzyMatchResult<'a> {
     pub word: &'a [char],
     pub edit_distance: u8,
-<<<<<<< HEAD
-    pub metadata: &'a DictWordMetadata,
-=======
-    pub metadata: std::borrow::Cow<'a, WordMetadata>,
->>>>>>> 82b913f4
+    pub metadata: std::borrow::Cow<'a, DictWordMetadata>,
 }
 
 impl PartialOrd for FuzzyMatchResult<'_> {
