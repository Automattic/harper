--- conflicted
+++ resolved
@@ -121,21 +121,12 @@
         self.mutable_dict.contains_word_str(word)
     }
 
-<<<<<<< HEAD
-    fn get_lexeme_metadata(&self, word: &[char]) -> Option<&DictWordMetadata> {
-        self.full_dict.get_lexeme_metadata(word)
-    }
-
-    fn get_lexeme_metadata_str(&self, word: &str) -> Option<&DictWordMetadata> {
-        self.full_dict.get_lexeme_metadata_str(word)
-=======
-    fn get_word_metadata(&self, word: &[char]) -> Option<Cow<'_, WordMetadata>> {
-        self.mutable_dict.get_word_metadata(word)
-    }
-
-    fn get_word_metadata_str(&self, word: &str) -> Option<Cow<'_, WordMetadata>> {
-        self.mutable_dict.get_word_metadata_str(word)
->>>>>>> 82b913f4
+    fn get_lexeme_metadata(&self, word: &[char]) -> Option<Cow<'_, DictWordMetadata>> {
+        self.mutable_dict.get_lexeme_metadata(word)
+    }
+
+    fn get_lexeme_metadata_str(&self, word: &str) -> Option<Cow<'_, DictWordMetadata>> {
+        self.mutable_dict.get_lexeme_metadata_str(word)
     }
 
     fn fuzzy_match(
