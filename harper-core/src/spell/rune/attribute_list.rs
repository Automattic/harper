use hashbrown::HashMap;
use serde::{Deserialize, Serialize};
use smallvec::ToSmallVec;

use super::super::word_map::{WordMap, WordMapEntry};
use super::Error;
use super::affix_replacement::AffixReplacement;
use super::expansion::Property;
use super::expansion::{
    AffixEntryKind,
    AffixEntryKind::{Prefix, Suffix},
    Expansion, HumanReadableExpansion,
};
use super::word_list::AnnotatedWord;
use crate::dict_word_metadata_orthography::OrthFlags;
use crate::spell::WordId;
use crate::{CharString, DictWordMetadata, Span};

#[derive(Debug, Clone)]
pub struct AttributeList {
    /// Key = Affix Flag
    affixes: HashMap<char, Expansion>,
    properties: HashMap<char, Property>,
}

impl AttributeList {
    fn into_human_readable(self) -> HumanReadableAttributeList {
        HumanReadableAttributeList {
            affixes: self
                .affixes
                .into_iter()
                .map(|(affix, exp)| (affix, exp.into_human_readable()))
                .collect(),
            properties: self.properties,
        }
    }

    pub fn parse(source: &str) -> Result<Self, Error> {
        let human_readable: Result<HumanReadableAttributeList, _> = serde_json::from_str(source);
        human_readable
            .map_err(Error::from)
            .and_then(|parsed| parsed.into_normal())
    }

    /// Expand an [`AnnotatedWord`] into a list of full words, including itself.
    ///
    /// This function processes a word and its attributes to:
    /// 1. Apply properties to the base word
    /// 2. Generate derived words using affix rules
    /// 3. Handle conditional expansions
    /// 4. Manage cross-product expansions
    ///
    /// # Arguments
    /// * `word` - The word to expand, along with its attributes
    /// * `dest` - The WordMap to store the expanded words and their metadata
    pub fn expand_annotated_word(&self, annotated_word: AnnotatedWord, word_map: &mut WordMap) {
        // Pre-allocate space in the destination map for better performance
        word_map.reserve(annotated_word.annotations.len() + 1);

        // Initialize base metadata that will be applied to all derived forms
        let mut base_metadata = DictWordMetadata::default();

        // Store metadata that should only be applied if certain conditions are met
        let orth_flags = OrthFlags::from_letters(&annotated_word.letters);
        base_metadata.orth_info = orth_flags;

        let mut conditional_expansion_metadata = Vec::new();

        // First pass: Process all properties to build the base metadata
        // Properties directly modify the word's metadata (e.g., part of speech, usage)
        for attr in &annotated_word.annotations {
            let Some(property) = self.properties.get(attr) else {
                continue;
            };
            base_metadata.append(&property.metadata);
        }

        // Second pass: Process all affix rules to generate derived forms
        for attr in &annotated_word.annotations {
            // Skip if this attribute isn't an affix rule
            let Some(expansion) = self.affixes.get(attr) else {
                continue;
            };

            // Add any base metadata from this affix rule
            base_metadata.append(&expansion.base_metadata);

            // Track new words generated by this affix rule
            let mut new_words: HashMap<CharString, DictWordMetadata> = HashMap::new();

            // Apply each replacement rule in this affix
            for replacement in &expansion.replacements {
                if let Some(filter) = &replacement.metadata_condition
                    && !check_metadata_condition(&base_metadata, filter)
                {
                    continue;
                }
                if let Some(replaced) =
                    Self::apply_replacement(replacement, &annotated_word.letters, expansion.kind)
                {
                    println!(
                        "{} with replacement remove:{} add:{} condition:{}",
                        replaced.to_string(),
                        replacement.to_human_readable().remove,
                        replacement.to_human_readable().add,
                        replacement.to_human_readable().condition
                    );

                    // Get or create metadata for this new word form
                    let metadata = new_words.entry(replaced.clone()).or_default();

                    // Process each target for this replacement
                    for target in &expansion.target {
                        if let Some(condition) = &target.if_base {
                            // Store conditional metadata to be applied later
                            conditional_expansion_metadata.push((
                                replaced.clone(),
                                target.metadata.clone(),
                                condition.clone(),
                            ));
                        } else {
                            // Apply target metadata immediately
                            metadata.append(&target.metadata);
                        }
                    }
                }
            }

            // Handle cross-product expansions (e.g., both prefix and suffix)
            if expansion.cross_product {
                // Collect attributes that should be applied to the opposite affix type
                let mut opposite_attributes = Vec::new();

                // Add properties that should propagate to derived forms
                for attr in &annotated_word.annotations {
                    let Some(property) = self.properties.get(attr) else {
                        continue;
                    };
                    if expansion.kind == Prefix || property.propagate {
                        opposite_attributes.push(*attr);
                    }
                }

                // Add affix attributes of the opposite type
                for attr in &annotated_word.annotations {
                    let Some(attr_def) = self.affixes.get(attr) else {
                        continue;
                    };
                    // This checks if the current affix is of the opposite type
                    if (attr_def.kind != Prefix) != (expansion.kind != Prefix) {
                        opposite_attributes.push(*attr);
                    }
                }

                // Recursively process each new word form
                for (new_word, metadata) in new_words {
                    self.expand_annotated_word(
                        AnnotatedWord {
                            letters: new_word.clone(),
                            annotations: opposite_attributes.clone(),
                        },
                        word_map,
                    );
                    // Update the metadata of the expanded word
                    let target_metadata = word_map.get_metadata_mut_chars(&new_word).unwrap();
                    target_metadata.append(&metadata);
                    target_metadata.derived_from =
                        Some(WordId::from_word_chars(&annotated_word.letters));
                }
            } else {
                // Simple case: no cross-product expansion needed
                for (key, mut value) in new_words.into_iter() {
                    value.derived_from = Some(WordId::from_word_chars(&annotated_word.letters));

                    if let Some(existing_metadata) = word_map.get_metadata_mut_chars(&key) {
                        // Merge with existing metadata
                        existing_metadata.append(&value);
                    } else {
                        // Add new entry
                        word_map.insert(WordMapEntry {
                            canonical_spelling: key,
                            metadata: value,
                        });
                    }
                }
            }
        }

        // Finalize the metadata for the base word
        let mut full_metadata = base_metadata;

        // Merge with any existing metadata for this word
        if let Some(existing_metadata) = word_map.get_with_chars(&annotated_word.letters) {
            full_metadata.append(&existing_metadata.metadata);
        }

        // Store the final metadata for the base word
        word_map.insert(WordMapEntry {
            metadata: full_metadata.clone(),
            canonical_spelling: annotated_word.letters,
        });

        // Process any conditional expansions
        for (letters, metadata, condition) in conditional_expansion_metadata {
            // Check if the condition is satisfied by the base word's metadata
            let condition_satisfied = full_metadata.or(&condition) == full_metadata;
            if !condition_satisfied {
                continue;
            }

            // Apply the conditional metadata
            word_map
                .get_metadata_mut_chars(&letters)
                .unwrap()
                .append(&metadata);
        }
    }

    /// Expand an iterator of annotated words into strings.
    /// Note that this does __not__ guarantee that produced words will be
    /// unique.
    pub fn expand_annotated_words(
        &self,
        words: impl IntoIterator<Item = AnnotatedWord>,
        dest: &mut WordMap,
    ) {
        for word in words {
            self.expand_annotated_word(word, dest);
        }
    }

    fn apply_replacement(
        replacement: &AffixReplacement,
        letters: &[char],
        kind: AffixEntryKind,
    ) -> Option<CharString> {
        if replacement.condition.len() > letters.len() {
            return None;
        }

        let target_span = if kind == Suffix {
            Span::new(letters.len() - replacement.condition.len(), letters.len())
        } else {
            Span::new(0, replacement.condition.len())
        };

        let target_segment = target_span.get_content(letters);

        if replacement.condition.matches(target_segment) {
            let mut replaced_segment = letters.to_smallvec();
            let mut remove: CharString = replacement.remove.to_smallvec();

            if kind != Suffix {
                replaced_segment.reverse();
            } else {
                remove.reverse();
            }

            for c in &remove {
                let last = replaced_segment.last()?;

                if last == c {
                    replaced_segment.pop();
                } else {
                    return None;
                }
            }

            let mut to_add = replacement.add.to_vec();

            if kind != Suffix {
                to_add.reverse()
            }

            replaced_segment.extend(to_add);

            if kind != Suffix {
                replaced_segment.reverse();
            }

            return Some(replaced_segment);
        }

        None
    }
}

<<<<<<< HEAD
/// Checks the object with the metadata condition.
/// Returns true if the all the conditions are true, and false if one of them fails
fn check_metadata_condition(obj: &DictWordMetadata, filter: &serde_json::Value) -> bool {
    fn recursive(obj_snippet: &serde_json::Value, filter_snippet: &serde_json::Value) -> bool {
        for (key, value) in filter_snippet.as_object().unwrap() {
            if value.is_object() {
                if !recursive(&obj_snippet[key].clone(), &value.clone()) {
                    return false;
                }
            } else if value != &obj_snippet[key] {
                return false;
            }
        }
        true
    }
    let serialized_obj = serde_json::to_value(obj).expect("Could not serialize DictWordMetadata");
    recursive(&serialized_obj, filter)
}

/// Gather metadata about the orthography of a word.
fn check_orthography(word: &AnnotatedWord) -> OrthFlags {
    use crate::char_ext::CharExt;
    use crate::dict_word_metadata_orthography::OrthFlags;

    let mut ortho_flags = OrthFlags::default();
    let mut all_lower = true;
    let mut all_upper = true;
    let mut first_is_upper = false;
    let mut first_is_lower = false;
    let mut saw_upper_after_first = false;
    let mut saw_lower_after_first = false;
    let mut is_first_char = true;
    let mut upper_to_lower = false;
    let mut lower_to_upper = false;
    let letter_count = word
        .letters
        .iter()
        .filter(|c| c.is_english_lingual())
        .count();

    for &c in &word.letters {
        // Multiword: contains at least one space
        if c == ' ' {
            ortho_flags |= OrthFlags::MULTIWORD;
            continue;
        }
        // Hyphenated: contains at least one hyphen
        if c == '-' {
            ortho_flags |= OrthFlags::HYPHENATED;
            continue;
        }
        // Apostrophe: contains at least one apostrophe (straight or curly)
        if c == '\'' || c == '’' {
            ortho_flags |= OrthFlags::APOSTROPHE;
            continue;
        }
        // Only consider English letters for case flags
        if !c.is_english_lingual() {
            continue;
        }
        if c.is_lowercase() {
            all_upper = false;
            if is_first_char {
                first_is_lower = true;
            } else {
                saw_lower_after_first = true;
                if upper_to_lower {
                    lower_to_upper = true;
                }
                upper_to_lower = true;
            }
        } else if c.is_uppercase() {
            all_lower = false;
            if is_first_char {
                first_is_upper = true;
            } else {
                saw_upper_after_first = true;
                if lower_to_upper {
                    upper_to_lower = true;
                }
                lower_to_upper = true;
            }
        } else {
            // Non-cased char (e.g., numbers, symbols) - ignore for case flags
            // Reset case tracking after non-letter character
            first_is_upper = false;
            first_is_lower = false;
            upper_to_lower = false;
            lower_to_upper = false;
        }
        is_first_char = false;
    }

    // Set case-related orthography flags
    if letter_count > 0 {
        if all_lower {
            ortho_flags |= OrthFlags::LOWERCASE;
        }
        if all_upper {
            ortho_flags |= OrthFlags::ALLCAPS;
        }
        // Only mark as TITLECASE if more than one letter
        if letter_count > 1 && first_is_upper && !saw_upper_after_first {
            ortho_flags |= OrthFlags::TITLECASE;
        }
        // LowerCamel: first is lowercase and there's at least one uppercase character after it
        // Note: This must come after Titlecase check to avoid marking Titlecase words as LowerCamel
        // Example: "pH" is LowerCamel, but "Providence" is Titlecase
        if first_is_lower && saw_upper_after_first {
            ortho_flags |= OrthFlags::LOWER_CAMEL;
        }
        // UpperCamel: first is uppercase and there are both lowercase and uppercase characters after it
        // Note: This must come after Titlecase check to avoid marking Titlecase words as UpperCamel
        // Example: "CamelCase" is UpperCamel, but "Providence" is Titlecase
        if first_is_upper && saw_lower_after_first && saw_upper_after_first {
            ortho_flags |= OrthFlags::UPPER_CAMEL;
        }
    }

    if looks_like_roman_numerals(&word.letters)
        && is_really_roman_numerals(&word.letters.to_lower())
    {
        ortho_flags |= OrthFlags::ROMAN_NUMERALS;
    }

    ortho_flags
}

fn looks_like_roman_numerals(word: &CharString) -> bool {
    let mut is_roman = false;
    let first_char_upper;

    if let Some((&first, rest)) = word.split_first()
        && "mdclxvi".contains(first.to_ascii_lowercase())
    {
        first_char_upper = first.is_uppercase();

        for &c in rest {
            if !"mdclxvi".contains(c.to_ascii_lowercase()) || c.is_uppercase() != first_char_upper {
                return false;
            }
        }
        is_roman = true;
    }
    is_roman
}

fn is_really_roman_numerals(word: &[char]) -> bool {
    let s: String = word.iter().collect();
    let mut chars = s.chars().peekable();

    let mut m_count = 0;
    while m_count < 4 && chars.peek() == Some(&'m') {
        chars.next();
        m_count += 1;
    }

    if !check_roman_group(&mut chars, 'c', 'd', 'm') {
        return false;
    }

    if !check_roman_group(&mut chars, 'x', 'l', 'c') {
        return false;
    }

    if !check_roman_group(&mut chars, 'i', 'v', 'x') {
        return false;
    }

    if chars.next().is_some() {
        return false;
    }

    true
}

fn check_roman_group<I: Iterator<Item = char>>(
    chars: &mut std::iter::Peekable<I>,
    one: char,
    five: char,
    ten: char,
) -> bool {
    match chars.peek() {
        Some(&c) if c == one => {
            chars.next();
            match chars.peek() {
                Some(&next) if next == ten || next == five => {
                    chars.next();
                    true
                }
                _ => {
                    let mut count = 0;
                    while count < 2 && chars.peek() == Some(&one) {
                        chars.next();
                        count += 1;
                    }
                    true
                }
            }
        }
        Some(&c) if c == five => {
            chars.next();
            let mut count = 0;
            while count < 3 && chars.peek() == Some(&one) {
                chars.next();
                count += 1;
            }
            true
        }
        _ => true,
    }
}

#[cfg(test)]
mod tests {
    use serde_json::json;

    use super::*;
    use crate::{
        dict_word_metadata::{Gender, Stress},
        dict_word_metadata_orthography::OrthFlags,
    };

    fn check_orthography_str(s: &str) -> OrthFlags {
        let word = AnnotatedWord {
            letters: s.chars().collect(),
            annotations: Vec::new(),
        };
        check_orthography(&word)
    }

    #[test]
    fn test_lowercase() {
        let flags = check_orthography_str("hello");
        assert!(flags.contains(OrthFlags::LOWERCASE));
        assert!(!flags.contains(OrthFlags::TITLECASE));
        assert!(!flags.contains(OrthFlags::ALLCAPS));
        assert!(!flags.contains(OrthFlags::LOWER_CAMEL));
        assert!(!flags.contains(OrthFlags::UPPER_CAMEL));

        // With non-letters
        let flags = check_orthography_str("hello123");
        assert!(flags.contains(OrthFlags::LOWERCASE));
    }

    #[test]
    fn test_titlecase() {
        let flags = check_orthography_str("Hello");
        assert!(!flags.contains(OrthFlags::LOWERCASE));
        assert!(flags.contains(OrthFlags::TITLECASE));
        assert!(!flags.contains(OrthFlags::ALLCAPS));
        assert!(!flags.contains(OrthFlags::LOWER_CAMEL));
        assert!(!flags.contains(OrthFlags::UPPER_CAMEL));

        // Examples that should be titlecase
        assert!(check_orthography_str("World").contains(OrthFlags::TITLECASE));
        assert!(check_orthography_str("Something").contains(OrthFlags::TITLECASE));

        // These examples should NOT be titlecase (they're UPPER_CAMEL)
        assert!(!check_orthography_str("McDonald").contains(OrthFlags::TITLECASE));
        assert!(!check_orthography_str("O'Reilly").contains(OrthFlags::TITLECASE));

        // Single character should not be titlecase
        assert!(!check_orthography_str("A").contains(OrthFlags::TITLECASE));
    }

    #[test]
    fn test_allcaps() {
        let flags = check_orthography_str("HELLO");
        assert!(!flags.contains(OrthFlags::LOWERCASE));
        assert!(!flags.contains(OrthFlags::TITLECASE));
        assert!(flags.contains(OrthFlags::ALLCAPS));
        assert!(!flags.contains(OrthFlags::LOWER_CAMEL));
        assert!(!flags.contains(OrthFlags::UPPER_CAMEL));

        // Examples from docs
        assert!(check_orthography_str("NASA").contains(OrthFlags::ALLCAPS));
        assert!(check_orthography_str("I").contains(OrthFlags::ALLCAPS));
    }

    #[test]
    fn test_lower_camel() {
        let flags = check_orthography_str("helloWorld");
        assert!(!flags.contains(OrthFlags::LOWERCASE));
        assert!(!flags.contains(OrthFlags::TITLECASE));
        assert!(!flags.contains(OrthFlags::ALLCAPS));
        assert!(flags.contains(OrthFlags::LOWER_CAMEL));
        assert!(!flags.contains(OrthFlags::UPPER_CAMEL));

        // Examples from docs
        assert!(check_orthography_str("getHTTPResponse").contains(OrthFlags::LOWER_CAMEL));
        assert!(check_orthography_str("eBay").contains(OrthFlags::LOWER_CAMEL));

        // All lowercase should not be lower camel
        assert!(!check_orthography_str("hello").contains(OrthFlags::LOWER_CAMEL));

        // Starts with uppercase should not be lower camel
        assert!(!check_orthography_str("HelloWorld").contains(OrthFlags::LOWER_CAMEL));
    }

    #[test]
    fn test_upper_camel() {
        let flags = check_orthography_str("HelloWorld");
        assert!(!flags.contains(OrthFlags::LOWERCASE));
        assert!(!flags.contains(OrthFlags::TITLECASE));
        assert!(!flags.contains(OrthFlags::ALLCAPS));
        assert!(!flags.contains(OrthFlags::LOWER_CAMEL));
        assert!(flags.contains(OrthFlags::UPPER_CAMEL));

        // Examples from docs
        assert!(check_orthography_str("HttpRequest").contains(OrthFlags::UPPER_CAMEL));
        assert!(check_orthography_str("McDonald").contains(OrthFlags::UPPER_CAMEL));
        assert!(check_orthography_str("O'Reilly").contains(OrthFlags::UPPER_CAMEL));
        assert!(check_orthography_str("XMLHttpRequest").contains(OrthFlags::UPPER_CAMEL));

        // Titlecase should not be upper camel
        assert!(!check_orthography_str("Hello").contains(OrthFlags::UPPER_CAMEL));

        // All caps should not be upper camel
        assert!(!check_orthography_str("NASA").contains(OrthFlags::UPPER_CAMEL));

        // Needs at least 3 chars
        assert!(!check_orthography_str("Hi").contains(OrthFlags::UPPER_CAMEL));
    }

    #[test]
    fn test_roman_numerals() {
        assert!(check_orthography_str("MCMXCIV").contains(OrthFlags::ROMAN_NUMERALS));
        assert!(check_orthography_str("mdccclxxi").contains(OrthFlags::ROMAN_NUMERALS));
        assert!(check_orthography_str("MMXXI").contains(OrthFlags::ROMAN_NUMERALS));
        assert!(check_orthography_str("mcmxciv").contains(OrthFlags::ROMAN_NUMERALS));
        assert!(check_orthography_str("MCMXCIV").contains(OrthFlags::ROMAN_NUMERALS));
        assert!(check_orthography_str("MMI").contains(OrthFlags::ROMAN_NUMERALS));
        assert!(check_orthography_str("MMXXV").contains(OrthFlags::ROMAN_NUMERALS));
    }

    #[test]
    fn test_single_roman_numeral() {
        assert!(check_orthography_str("i").contains(OrthFlags::ROMAN_NUMERALS));
    }

    #[test]
    fn empty_string_is_not_roman_numeral() {
        assert!(!check_orthography_str("").contains(OrthFlags::ROMAN_NUMERALS));
    }

    #[test]
    fn dont_allow_mixed_case_roman_numerals() {
        assert!(!check_orthography_str("MCMlxxxVIII").contains(OrthFlags::ROMAN_NUMERALS));
    }

    #[test]
    fn dont_allow_looks_like_but_isnt_roman_numeral() {
        assert!(!check_orthography_str("mdxlivx").contains(OrthFlags::ROMAN_NUMERALS));
        assert!(!check_orthography_str("XIXIVV").contains(OrthFlags::ROMAN_NUMERALS));
    }

    #[test]
    fn test_metadata_condition_check_true() {
        let obj = DictWordMetadata {
            stress: Some(Stress::Oxitona),
            ..Default::default()
        };

        let filter = json!({
            "stress": "Oxitona",
        });

        assert!(check_metadata_condition(&obj, &filter));
    }

    #[test]
    fn test_metadata_condition_check_false() {
        let obj = DictWordMetadata {
            stress: Some(Stress::Oxitona),
            ..Default::default()
        };

        let filter = json!({
            "stress": "Paroxitona"
        });

        assert!(!check_metadata_condition(&obj, &filter));
    }

    #[test]
    fn test_metadata_condition_multiple_fields_match() {
        let obj = DictWordMetadata {
            stress: Some(Stress::Oxitona),
            gender: Some(Gender::Masculine),
            common: true,
            ..Default::default()
        };

        let filter = json!({
            "stress": "Oxitona",
            "gender": "Masculine",
            "common": true
        });

        assert!(check_metadata_condition(&obj, &filter));
    }

    #[test]
    fn test_metadata_condition_multiple_fields_partial_match() {
        let obj = DictWordMetadata {
            stress: Some(Stress::Oxitona),
            gender: Some(Gender::Masculine),
            common: true,
            ..Default::default()
        };

        let filter = json!({
            "stress": "Oxitona"
        });

        assert!(check_metadata_condition(&obj, &filter));
    }

    #[test]
    fn test_metadata_condition_multiple_fields_one_mismatch() {
        let obj = DictWordMetadata {
            stress: Some(Stress::Oxitona),
            gender: Some(Gender::Masculine),
            ..Default::default()
        };

        let filter = json!({
            "stress": "Oxitona",
            "gender": "Feminine"
        });

        assert!(!check_metadata_condition(&obj, &filter));
    }
}

=======
>>>>>>> 6714b73d
#[derive(Debug, Clone, Serialize, Deserialize)]
pub struct HumanReadableAttributeList {
    affixes: HashMap<char, HumanReadableExpansion>,
    properties: HashMap<char, Property>,
}

impl HumanReadableAttributeList {
    pub fn into_normal(self) -> Result<AttributeList, Error> {
        let mut affixes = HashMap::with_capacity(self.affixes.len());

        for (affix, expansion) in self.affixes.into_iter() {
            affixes.insert(affix, expansion.into_normal()?);
        }

        Ok(AttributeList {
            affixes,
            properties: self.properties,
        })
    }
}<|MERGE_RESOLUTION|>--- conflicted
+++ resolved
@@ -285,7 +285,6 @@
     }
 }
 
-<<<<<<< HEAD
 /// Checks the object with the metadata condition.
 /// Returns true if the all the conditions are true, and false if one of them fails
 fn check_metadata_condition(obj: &DictWordMetadata, filter: &serde_json::Value) -> bool {
@@ -722,8 +721,6 @@
     }
 }
 
-=======
->>>>>>> 6714b73d
 #[derive(Debug, Clone, Serialize, Deserialize)]
 pub struct HumanReadableAttributeList {
     affixes: HashMap<char, HumanReadableExpansion>,
