--- conflicted
+++ resolved
@@ -945,7 +945,6 @@
 				}
 			}
 		},
-<<<<<<< HEAD
 		"y": {
 			"#": "adverb of manner property",
 			"//": "mnemonic: 'y' looks like 'ly'",
@@ -971,7 +970,8 @@
 				"adverb": {
 					"is_degree": true
 				}
-=======
+			}
+		},
 		"♂": {
 			"#": "masculine property",
 			"metadata": {
@@ -988,7 +988,6 @@
 			"#": "animate property",
 			"metadata": {
 				"//": "not yet implemented"
->>>>>>> 64e95d80
 			}
 		}
 	}
