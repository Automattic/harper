--- conflicted
+++ resolved
@@ -64,12 +64,8 @@
 //! - All other token kinds are denoted by their variant name.
 use std::borrow::Cow;
 
-<<<<<<< HEAD
 use harper_core::spell::FstDictionary;
-use harper_core::{Degree, Document, TokenKind, WordMetadata};
-=======
-use harper_core::{Degree, Dialect, Document, FstDictionary, TokenKind, WordMetadata};
->>>>>>> b325d5db
+use harper_core::{Degree, Dialect, Document, TokenKind, WordMetadata};
 
 mod snapshot;
 
