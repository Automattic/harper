--- conflicted
+++ resolved
@@ -38,14 +38,9 @@
       18 | two distinctive groups: rule-based and stochastic. E. Brill's tagger, one of the
          |                                                    ^~ Did you mean to spell `E.` this way?
 Suggest:
-  - Replace with: “Em”
-<<<<<<< HEAD
   - Replace with: “E”
   - Replace with: “Ea”
-=======
-  - Replace with: “Eh”
-  - Replace with: “EC”
->>>>>>> 06384d8a
+  - Replace with: “Ed”
 
 
 
