Lint:    Readability (127 priority)
Message: |
       9 | Alice was beginning to get very tired of sitting by her sister on the bank, and
         | ^~~~~~~~~~~~~~~~~~~~~~~~~~~~~~~~~~~~~~~~~~~~~~~~~~~~~~~~~~~~~~~~~~~~~~~~~~~~~~~~
      10 | of having nothing to do: once or twice she had peeped into the book her sister
         | ~~~~~~~~~~~~~~~~~~~~~~~~~~~~~~~~~~~~~~~~~~~~~~~~~~~~~~~~~~~~~~~~~~~~~~~~~~~~~~~
      11 | was reading, but it had no pictures or conversations in it, “and what is the use
         | ~~~~~~~~~~~~~~~~~~~~~~~~~~~~~~~~~~~~~~~~~~~~~~~~~~~~~~~~~~~~~~~~~~~~~~~~~~~~~~~~~
      12 | of a book,” thought Alice “without pictures or conversations?”
         | ~~~~~~~~~~~~~~~~~~~~~~~~~~~~~~~~~~~~~~~~~~~~~~~~~~~~~~~~~~~~~ This sentence is 57 words long.



Lint:    Readability (127 priority)
Message: |
      14 | So she was considering in her own mind (as well as she could, for the hot day
         | ^~~~~~~~~~~~~~~~~~~~~~~~~~~~~~~~~~~~~~~~~~~~~~~~~~~~~~~~~~~~~~~~~~~~~~~~~~~~~~
      15 | made her feel very sleepy and stupid), whether the pleasure of making a
         | ~~~~~~~~~~~~~~~~~~~~~~~~~~~~~~~~~~~~~~~~~~~~~~~~~~~~~~~~~~~~~~~~~~~~~~~~
      16 | daisy-chain would be worth the trouble of getting up and picking the daisies,
         | ~~~~~~~~~~~~~~~~~~~~~~~~~~~~~~~~~~~~~~~~~~~~~~~~~~~~~~~~~~~~~~~~~~~~~~~~~~~~~~
      17 | when suddenly a White Rabbit with pink eyes ran close by her.
         | ~~~~~~~~~~~~~~~~~~~~~~~~~~~~~~~~~~~~~~~~~~~~~~~~~~~~~~~~~~~~~ This sentence is 56 words long.



Lint:    Readability (127 priority)
Message: |
      21 | be late!” (when she thought it over afterwards, it occurred to her that she
         |            ^~~~~~~~~~~~~~~~~~~~~~~~~~~~~~~~~~~~~~~~~~~~~~~~~~~~~~~~~~~~~~~~~
      22 | ought to have wondered at this, but at the time it all seemed quite natural);
         | ~~~~~~~~~~~~~~~~~~~~~~~~~~~~~~~~~~~~~~~~~~~~~~~~~~~~~~~~~~~~~~~~~~~~~~~~~~~~~~
      23 | but when the Rabbit actually took a watch out of its waistcoat-pocket, and
         | ~~~~~~~~~~~~~~~~~~~~~~~~~~~~~~~~~~~~~~~~~~~~~~~~~~~~~~~~~~~~~~~~~~~~~~~~~~~
      24 | looked at it, and then hurried on, Alice started to her feet, for it flashed
         | ~~~~~~~~~~~~~~~~~~~~~~~~~~~~~~~~~~~~~~~~~~~~~~~~~~~~~~~~~~~~~~~~~~~~~~~~~~~~~
      25 | across her mind that she had never before seen a rabbit with either a
         | ~~~~~~~~~~~~~~~~~~~~~~~~~~~~~~~~~~~~~~~~~~~~~~~~~~~~~~~~~~~~~~~~~~~~~~
      26 | waistcoat-pocket, or a watch to take out of it, and burning with curiosity, she
         | ~~~~~~~~~~~~~~~~~~~~~~~~~~~~~~~~~~~~~~~~~~~~~~~~~~~~~~~~~~~~~~~~~~~~~~~~~~~~~~~~
      27 | ran across the field after it, and fortunately was just in time to see it pop
         | ~~~~~~~~~~~~~~~~~~~~~~~~~~~~~~~~~~~~~~~~~~~~~~~~~~~~~~~~~~~~~~~~~~~~~~~~~~~~~~
      28 | down a large rabbit-hole under the hedge.
         | ~~~~~~~~~~~~~~~~~~~~~~~~~~~~~~~~~~~~~~~~~ This sentence is 109 words long.



Lint:    Spelling (63 priority)
Message: |
      21 | be late!” (when she thought it over afterwards, it occurred to her that she
         |                                     ^~~~~~~~~~ Did you mean to spell `afterwards` this way?
      22 | ought to have wondered at this, but at the time it all seemed quite natural);
Suggest:
  - Replace with: “afterward”
  - Replace with: “afterwords”
  - Replace with: “afterword's”



Lint:    Readability (127 priority)
Message: |
      39 | next. First, she tried to look down and make out what she was coming to, but it
         |       ^~~~~~~~~~~~~~~~~~~~~~~~~~~~~~~~~~~~~~~~~~~~~~~~~~~~~~~~~~~~~~~~~~~~~~~~~~
      40 | was too dark to see anything; then she looked at the sides of the well, and
         | ~~~~~~~~~~~~~~~~~~~~~~~~~~~~~~~~~~~~~~~~~~~~~~~~~~~~~~~~~~~~~~~~~~~~~~~~~~~~
      41 | noticed that they were filled with cupboards and book-shelves; here and there
         | ~~~~~~~~~~~~~~~~~~~~~~~~~~~~~~~~~~~~~~~~~~~~~~~~~~~~~~~~~~~~~~~~~~~~~~~~~~~~~~
      42 | she saw maps and pictures hung upon pegs. She took down a jar from one of the
         | ~~~~~~~~~~~~~~~~~~~~~~~~~~~~~~~~~~~~~~~~~ This sentence is 53 words long.



Lint:    Readability (127 priority)
Message: |
      42 | she saw maps and pictures hung upon pegs. She took down a jar from one of the
         |                                           ^~~~~~~~~~~~~~~~~~~~~~~~~~~~~~~~~~~~
      43 | shelves as she passed; it was labelled “ORANGE MARMALADE”, but to her great
         | ~~~~~~~~~~~~~~~~~~~~~~~~~~~~~~~~~~~~~~~~~~~~~~~~~~~~~~~~~~~~~~~~~~~~~~~~~~~~
      44 | disappointment it was empty: she did not like to drop the jar for fear of
         | ~~~~~~~~~~~~~~~~~~~~~~~~~~~~~~~~~~~~~~~~~~~~~~~~~~~~~~~~~~~~~~~~~~~~~~~~~~
      45 | killing somebody underneath, so managed to put it into one of the cupboards as
         | ~~~~~~~~~~~~~~~~~~~~~~~~~~~~~~~~~~~~~~~~~~~~~~~~~~~~~~~~~~~~~~~~~~~~~~~~~~~~~~~
      46 | she fell past it.
         | ~~~~~~~~~~~~~~~~~ This sentence is 55 words long.



Lint:    Spelling (63 priority)
Message: |
      43 | shelves as she passed; it was labelled “ORANGE MARMALADE”, but to her great
         |                               ^~~~~~~~ Did you mean to spell `labelled` this way?
Suggest:
  - Replace with: “labeled”
  - Replace with: “labeler”
  - Replace with: “labelless”



Lint:    Spelling (63 priority)
Message: |
      54 | I’ve fallen by this time?” she said aloud. “I must be getting somewhere near the
      55 | centre of the earth. Let me see: that would be four thousand miles down, I
         | ^~~~~~ Did you mean to spell `centre` this way?
Suggest:
  - Replace with: “center”
  - Replace with: “central”
  - Replace with: “censure”



Lint:    Readability (127 priority)
Message: |
      55 | centre of the earth. Let me see: that would be four thousand miles down, I
         |                      ^~~~~~~~~~~~~~~~~~~~~~~~~~~~~~~~~~~~~~~~~~~~~~~~~~~~~~
      56 | think—” (for, you see, Alice had learnt several things of this sort in her
         | ~~~~~~~~~~~~~~~~~~~~~~~~~~~~~~~~~~~~~~~~~~~~~~~~~~~~~~~~~~~~~~~~~~~~~~~~~~~
      57 | lessons in the schoolroom, and though this was not a very good opportunity for
         | ~~~~~~~~~~~~~~~~~~~~~~~~~~~~~~~~~~~~~~~~~~~~~~~~~~~~~~~~~~~~~~~~~~~~~~~~~~~~~~~
      58 | showing off her knowledge, as there was no one to listen to her, still it was
         | ~~~~~~~~~~~~~~~~~~~~~~~~~~~~~~~~~~~~~~~~~~~~~~~~~~~~~~~~~~~~~~~~~~~~~~~~~~~~~~
      59 | good practice to say it over) “—yes, that’s about the right distance—but then I
         | ~~~~~~~~~~~~~~~~~~~~~~~~~~~~~~~~~~~~~~~~~~~~~~~~~~~~~~~~~~~~~~~~~~~~~~~~~~~~~~~~
      60 | wonder what Latitude or Longitude I’ve got to?” (Alice had no idea what Latitude
         | ~~~~~~~~~~~~~~~~~~~~~~~~~~~~~~~~~~~~~~~~~~~~~~ This sentence is 78 words long.



Lint:    Enhancement (31 priority)
Message: |
      57 | lessons in the schoolroom, and though this was not a very good opportunity for
         |                                                      ^~~~~~~~~ Vocabulary enhancement: use `excellent` instead of `very good`
      58 | showing off her knowledge, as there was no one to listen to her, still it was
Suggest:
  - Replace with: “excellent”



Lint:    Agreement (31 priority)
Message: |
      65 | downward! The Antipathies, I think—” (she was rather glad there was no one
         |                                                                        ^~~~
      66 | listening, this time, as it didn’t sound at all the right word) “—but I shall
         | ~~~~~~~~~ `listening` is a mass noun.
Suggest:
  - Replace with: “one piece of listening”



Lint:    Spelling (63 priority)
Message: |
      68 | this New Zealand or Australia?” (and she tried to curtsey as she spoke—fancy
         |                                                   ^~~~~~~ Did you mean to spell `curtsey` this way?
      69 | curtseying as you’re falling through the air! Do you think you could manage it?)
Suggest:
  - Replace with: “curtsy”
  - Replace with: “courtesy”
  - Replace with: “curse”



Lint:    Spelling (63 priority)
Message: |
      68 | this New Zealand or Australia?” (and she tried to curtsey as she spoke—fancy
      69 | curtseying as you’re falling through the air! Do you think you could manage it?)
         | ^~~~~~~~~~ Did you mean `curtsying`?
Suggest:
  - Replace with: “curtsying”



Lint:    Spelling (63 priority)
Message: |
      74 | again. “Dinah’ll miss me very much to-night, I should think!” (Dinah was the
         |         ^~~~~~~~ Did you mean to spell `Dinah’ll` this way?
Suggest:
  - Replace with: “Dinah's”
  - Replace with: “Dina's”
  - Replace with: “Dinah”



Lint:    Capitalization (31 priority)
Message: |
      84 | ever eat a bat?” when suddenly, thump! thump! down she came upon a heap of
         |                                        ^~~~~ This sentence does not start with a capital letter
Suggest:
  - Replace with: “Thump”



Lint:    Capitalization (31 priority)
Message: |
      84 | ever eat a bat?” when suddenly, thump! thump! down she came upon a heap of
         |                                               ^~~~ This sentence does not start with a capital letter
      85 | sticks and dry leaves, and the fall was over.
Suggest:
  - Replace with: “Down”



Lint:    Readability (127 priority)
Message: |
      87 | Alice was not a bit hurt, and she jumped up on to her feet in a moment: she
         | ^~~~~~~~~~~~~~~~~~~~~~~~~~~~~~~~~~~~~~~~~~~~~~~~~~~~~~~~~~~~~~~~~~~~~~~~~~~~
      88 | looked up, but it was all dark overhead; before her was another long passage,
         | ~~~~~~~~~~~~~~~~~~~~~~~~~~~~~~~~~~~~~~~~~~~~~~~~~~~~~~~~~~~~~~~~~~~~~~~~~~~~~~
      89 | and the White Rabbit was still in sight, hurrying down it. There was not a
         | ~~~~~~~~~~~~~~~~~~~~~~~~~~~~~~~~~~~~~~~~~~~~~~~~~~~~~~~~~~ This sentence is 43 words long.



Lint:    Readability (127 priority)
Message: |
      96 | There were doors all round the hall, but they were all locked; and when Alice
         | ^~~~~~~~~~~~~~~~~~~~~~~~~~~~~~~~~~~~~~~~~~~~~~~~~~~~~~~~~~~~~~~~~~~~~~~~~~~~~~
      97 | had been all the way down one side and up the other, trying every door, she
         | ~~~~~~~~~~~~~~~~~~~~~~~~~~~~~~~~~~~~~~~~~~~~~~~~~~~~~~~~~~~~~~~~~~~~~~~~~~~~
      98 | walked sadly down the middle, wondering how she was ever to get out again.
         | ~~~~~~~~~~~~~~~~~~~~~~~~~~~~~~~~~~~~~~~~~~~~~~~~~~~~~~~~~~~~~~~~~~~~~~~~~~ This sentence is 45 words long.



Lint:    Readability (127 priority)
Message: |
     100 | Suddenly she came upon a little three-legged table, all made of solid glass;
         | ^~~~~~~~~~~~~~~~~~~~~~~~~~~~~~~~~~~~~~~~~~~~~~~~~~~~~~~~~~~~~~~~~~~~~~~~~~~~~
     101 | there was nothing on it except a tiny golden key, and Alice’s first thought was
         | ~~~~~~~~~~~~~~~~~~~~~~~~~~~~~~~~~~~~~~~~~~~~~~~~~~~~~~~~~~~~~~~~~~~~~~~~~~~~~~~~
     102 | that it might belong to one of the doors of the hall; but, alas! either the
         | ~~~~~~~~~~~~~~~~~~~~~~~~~~~~~~~~~~~~~~~~~~~~~~~~~~~~~~~~~~~~~~~~ This sentence is 43 words long.



Lint:    Capitalization (31 priority)
Message: |
     102 | that it might belong to one of the doors of the hall; but, alas! either the
         |                                                                  ^~~~~~ This sentence does not start with a capital letter
     103 | locks were too large, or the key was too small, but at any rate it would not
Suggest:
  - Replace with: “Either”



Lint:    Readability (127 priority)
Message: |
     104 | open any of them. However, on the second time round, she came upon a low curtain
         |                   ^~~~~~~~~~~~~~~~~~~~~~~~~~~~~~~~~~~~~~~~~~~~~~~~~~~~~~~~~~~~~~~
     105 | she had not noticed before, and behind it was a little door about fifteen inches
         | ~~~~~~~~~~~~~~~~~~~~~~~~~~~~~~~~~~~~~~~~~~~~~~~~~~~~~~~~~~~~~~~~~~~~~~~~~~~~~~~~~
     106 | high: she tried the little golden key in the lock, and to her great delight it
         | ~~~~~~~~~~~~~~~~~~~~~~~~~~~~~~~~~~~~~~~~~~~~~~~~~~~~~~~~~~~~~~~~~~~~~~~~~~~~~~~
     107 | fitted!
         | ~~~~~~~ This sentence is 44 words long.



Lint:    Readability (127 priority)
Message: |
     111 | loveliest garden you ever saw. How she longed to get out of that dark hall, and
         |                                ^~~~~~~~~~~~~~~~~~~~~~~~~~~~~~~~~~~~~~~~~~~~~~~~~
     112 | wander about among those beds of bright flowers and those cool fountains, but
         | ~~~~~~~~~~~~~~~~~~~~~~~~~~~~~~~~~~~~~~~~~~~~~~~~~~~~~~~~~~~~~~~~~~~~~~~~~~~~~~
     113 | she could not even get her head through the doorway; “and even if my head would
         | ~~~~~~~~~~~~~~~~~~~~~~~~~~~~~~~~~~~~~~~~~~~~~~~~~~~~~~~~~~~~~~~~~~~~~~~~~~~~~~~~
     114 | go through,” thought poor Alice, “it would be of very little use without my
         | ~~~~~~~~~~~~~~~~~~~~~~~~~~~~~~~~~~~~~~~~~~~~~~~~~~~~~~~~~~~~~~~~~~~~~~~~~~~~
     115 | shoulders. Oh, how I wish I could shut up like a telescope! I think I could, if
         | ~~~~~~~~~~ This sentence is 55 words long.



Lint:    Readability (127 priority)
Message: |
     120 | There seemed to be no use in waiting by the little door, so she went back to the
         | ^~~~~~~~~~~~~~~~~~~~~~~~~~~~~~~~~~~~~~~~~~~~~~~~~~~~~~~~~~~~~~~~~~~~~~~~~~~~~~~~~
     121 | table, half hoping she might find another key on it, or at any rate a book of
         | ~~~~~~~~~~~~~~~~~~~~~~~~~~~~~~~~~~~~~~~~~~~~~~~~~~~~~~~~~~~~~~~~~~~~~~~~~~~~~~
     122 | rules for shutting people up like telescopes: this time she found a little
         | ~~~~~~~~~~~~~~~~~~~~~~~~~~~~~~~~~~~~~~~~~~~~~~~~~~~~~~~~~~~~~~~~~~~~~~~~~~~
     123 | bottle on it, (“which certainly was not here before,” said Alice,) and round the
         | ~~~~~~~~~~~~~~~~~~~~~~~~~~~~~~~~~~~~~~~~~~~~~~~~~~~~~~~~~~~~~~~~~~~~~~~~~~~~~~~~~
     124 | neck of the bottle was a paper label, with the words “DRINK ME,” beautifully
         | ~~~~~~~~~~~~~~~~~~~~~~~~~~~~~~~~~~~~~~~~~~~~~~~~~~~~~~~~~~~~~~~~~~~~~~~~~~~~~
     125 | printed on it in large letters.
         | ~~~~~~~~~~~~~~~~~~~~~~~~~~~~~~~ This sentence is 82 words long.



Lint:    Readability (127 priority)
Message: |
     128 | to do that in a hurry. “No, I’ll look first,” she said, “and see whether it’s
         |                         ^~~~~~~~~~~~~~~~~~~~~~~~~~~~~~~~~~~~~~~~~~~~~~~~~~~~~~
     129 | marked ‘poison’ or not”; for she had read several nice little histories about
         | ~~~~~~~~~~~~~~~~~~~~~~~~~~~~~~~~~~~~~~~~~~~~~~~~~~~~~~~~~~~~~~~~~~~~~~~~~~~~~~
     130 | children who had got burnt, and eaten up by wild beasts and other unpleasant
         | ~~~~~~~~~~~~~~~~~~~~~~~~~~~~~~~~~~~~~~~~~~~~~~~~~~~~~~~~~~~~~~~~~~~~~~~~~~~~~
     131 | things, all because they would not remember the simple rules their friends had
         | ~~~~~~~~~~~~~~~~~~~~~~~~~~~~~~~~~~~~~~~~~~~~~~~~~~~~~~~~~~~~~~~~~~~~~~~~~~~~~~~
     132 | taught them: such as, that a red-hot poker will burn you if you hold it too
         | ~~~~~~~~~~~~~~~~~~~~~~~~~~~~~~~~~~~~~~~~~~~~~~~~~~~~~~~~~~~~~~~~~~~~~~~~~~~~
     133 | long; and that if you cut your finger very deeply with a knife, it usually
         | ~~~~~~~~~~~~~~~~~~~~~~~~~~~~~~~~~~~~~~~~~~~~~~~~~~~~~~~~~~~~~~~~~~~~~~~~~~~
     134 | bleeds; and she had never forgotten that, if you drink much from a bottle marked
         | ~~~~~~~~~~~~~~~~~~~~~~~~~~~~~~~~~~~~~~~~~~~~~~~~~~~~~~~~~~~~~~~~~~~~~~~~~~~~~~~~~
     135 | “poison,” it is almost certain to disagree with you, sooner or later.
         | ~~~~~~~~~~~~~~~~~~~~~~~~~~~~~~~~~~~~~~~~~~~~~~~~~~~~~~~~~~~~~~~~~~~~~ This sentence is 109 words long.



Lint:    Readability (127 priority)
Message: |
     137 | However, this bottle was not marked “poison,” so Alice ventured to taste it, and
         | ^~~~~~~~~~~~~~~~~~~~~~~~~~~~~~~~~~~~~~~~~~~~~~~~~~~~~~~~~~~~~~~~~~~~~~~~~~~~~~~~~
     138 | finding it very nice, (it had, in fact, a sort of mixed flavour of cherry-tart,
         | ~~~~~~~~~~~~~~~~~~~~~~~~~~~~~~~~~~~~~~~~~~~~~~~~~~~~~~~~~~~~~~~~~~~~~~~~~~~~~~~~
     139 | custard, pine-apple, roast turkey, toffee, and hot buttered toast,) she very
         | ~~~~~~~~~~~~~~~~~~~~~~~~~~~~~~~~~~~~~~~~~~~~~~~~~~~~~~~~~~~~~~~~~~~~~~~~~~~~~
     140 | soon finished it off.
         | ~~~~~~~~~~~~~~~~~~~~~ This sentence is 46 words long.



Lint:    Spelling (63 priority)
Message: |
     138 | finding it very nice, (it had, in fact, a sort of mixed flavour of cherry-tart,
         |                                                         ^~~~~~~ Did you mean to spell `flavour` this way?
     139 | custard, pine-apple, roast turkey, toffee, and hot buttered toast,) she very
Suggest:
  - Replace with: “flavor”
  - Replace with: “favor”
  - Replace with: “flour”



Lint:    Readability (127 priority)
Message: |
     146 | door into that lovely garden. First, however, she waited for a few minutes to
         |                               ^~~~~~~~~~~~~~~~~~~~~~~~~~~~~~~~~~~~~~~~~~~~~~~~
     147 | see if she was going to shrink any further: she felt a little nervous about
         | ~~~~~~~~~~~~~~~~~~~~~~~~~~~~~~~~~~~~~~~~~~~~~~~~~~~~~~~~~~~~~~~~~~~~~~~~~~~~
     148 | this; “for it might end, you know,” said Alice to herself, “in my going out
         | ~~~~~~~~~~~~~~~~~~~~~~~~~~~~~~~~~~~~~~~~~~~~~~~~~~~~~~~~~~~~~~~~~~~~~~~~~~~~
     149 | altogether, like a candle. I wonder what I should be like then?” And she tried
         | ~~~~~~~~~~~~~~~~~~~~~~~~~~ This sentence is 43 words long.



Lint:    Capitalization (31 priority)
Message: |
     154 | garden at once; but, alas for poor Alice! when she got to the door, she found
         |                                           ^~~~ This sentence does not start with a capital letter
     155 | she had forgotten the little golden key, and when she went back to the table for
Suggest:
  - Replace with: “When”



Lint:    Readability (127 priority)
Message: |
     154 | garden at once; but, alas for poor Alice! when she got to the door, she found
         |                                           ^~~~~~~~~~~~~~~~~~~~~~~~~~~~~~~~~~~~
     155 | she had forgotten the little golden key, and when she went back to the table for
         | ~~~~~~~~~~~~~~~~~~~~~~~~~~~~~~~~~~~~~~~~~~~~~~~~~~~~~~~~~~~~~~~~~~~~~~~~~~~~~~~~~
     156 | it, she found she could not possibly reach it: she could see it quite plainly
         | ~~~~~~~~~~~~~~~~~~~~~~~~~~~~~~~~~~~~~~~~~~~~~~~~~~~~~~~~~~~~~~~~~~~~~~~~~~~~~~
     157 | through the glass, and she tried her best to climb up one of the legs of the
         | ~~~~~~~~~~~~~~~~~~~~~~~~~~~~~~~~~~~~~~~~~~~~~~~~~~~~~~~~~~~~~~~~~~~~~~~~~~~~~
     158 | table, but it was too slippery; and when she had tired herself out with trying,
         | ~~~~~~~~~~~~~~~~~~~~~~~~~~~~~~~~~~~~~~~~~~~~~~~~~~~~~~~~~~~~~~~~~~~~~~~~~~~~~~~~
     159 | the poor little thing sat down and cried.
         | ~~~~~~~~~~~~~~~~~~~~~~~~~~~~~~~~~~~~~~~~~ This sentence is 79 words long.



Lint:    Readability (127 priority)
Message: |
     162 | sharply; “I advise you to leave off this minute!” She generally gave herself
         |                                                   ^~~~~~~~~~~~~~~~~~~~~~~~~~~
     163 | very good advice, (though she very seldom followed it), and sometimes she
         | ~~~~~~~~~~~~~~~~~~~~~~~~~~~~~~~~~~~~~~~~~~~~~~~~~~~~~~~~~~~~~~~~~~~~~~~~~~
     164 | scolded herself so severely as to bring tears into her eyes; and once she
         | ~~~~~~~~~~~~~~~~~~~~~~~~~~~~~~~~~~~~~~~~~~~~~~~~~~~~~~~~~~~~~~~~~~~~~~~~~~
     165 | remembered trying to box her own ears for having cheated herself in a game of
         | ~~~~~~~~~~~~~~~~~~~~~~~~~~~~~~~~~~~~~~~~~~~~~~~~~~~~~~~~~~~~~~~~~~~~~~~~~~~~~~
     166 | croquet she was playing against herself, for this curious child was very fond of
         | ~~~~~~~~~~~~~~~~~~~~~~~~~~~~~~~~~~~~~~~~~~~~~~~~~~~~~~~~~~~~~~~~~~~~~~~~~~~~~~~~~
     167 | pretending to be two people. “But it’s no use now,” thought poor Alice, “to
         | ~~~~~~~~~~~~~~~~~~~~~~~~~~~~ This sentence is 64 words long.



Lint:    Enhancement (31 priority)
Message: |
     162 | sharply; “I advise you to leave off this minute!” She generally gave herself
     163 | very good advice, (though she very seldom followed it), and sometimes she
         | ^~~~~~~~~ Vocabulary enhancement: use `excellent` instead of `very good`
Suggest:
  - Replace with: “excellent”



Lint:    Readability (127 priority)
Message: |
     173 | beautifully marked in currants. “Well, I’ll eat it,” said Alice, “and if it
         |                                  ^~~~~~~~~~~~~~~~~~~~~~~~~~~~~~~~~~~~~~~~~~~
     174 | makes me grow larger, I can reach the key; and if it makes me grow smaller, I
         | ~~~~~~~~~~~~~~~~~~~~~~~~~~~~~~~~~~~~~~~~~~~~~~~~~~~~~~~~~~~~~~~~~~~~~~~~~~~~~~
     175 | can creep under the door; so either way I’ll get into the garden, and I don’t
         | ~~~~~~~~~~~~~~~~~~~~~~~~~~~~~~~~~~~~~~~~~~~~~~~~~~~~~~~~~~~~~~~~~~~~~~~~~~~~~~
     176 | care which happens!”
         | ~~~~~~~~~~~~~~~~~~~ This sentence is 45 words long.



Lint:    Readability (127 priority)
Message: |
     178 | She ate a little bit, and said anxiously to herself, “Which way? Which way?”,
     179 | holding her hand on the top of her head to feel which way it was growing, and
         | ^~~~~~~~~~~~~~~~~~~~~~~~~~~~~~~~~~~~~~~~~~~~~~~~~~~~~~~~~~~~~~~~~~~~~~~~~~~~~~
     180 | she was quite surprised to find that she remained the same size: to be sure,
         | ~~~~~~~~~~~~~~~~~~~~~~~~~~~~~~~~~~~~~~~~~~~~~~~~~~~~~~~~~~~~~~~~~~~~~~~~~~~~~
     181 | this generally happens when one eats cake, but Alice had got so much into the
         | ~~~~~~~~~~~~~~~~~~~~~~~~~~~~~~~~~~~~~~~~~~~~~~~~~~~~~~~~~~~~~~~~~~~~~~~~~~~~~~
     182 | way of expecting nothing but out-of-the-way things to happen, that it seemed
         | ~~~~~~~~~~~~~~~~~~~~~~~~~~~~~~~~~~~~~~~~~~~~~~~~~~~~~~~~~~~~~~~~~~~~~~~~~~~~~
     183 | quite dull and stupid for life to go on in the common way.
         | ~~~~~~~~~~~~~~~~~~~~~~~~~~~~~~~~~~~~~~~~~~~~~~~~~~~~~~~~~~ This sentence is 75 words long.



Lint:    Spelling (63 priority)
Message: |
     189 | “Curiouser and curiouser!” cried Alice (she was so much surprised, that for the
         |  ^~~~~~~~~ Did you mean to spell `Curiouser` this way?
Suggest:
  - Replace with: “Curious”
  - Replace with: “Carouser”
  - Replace with: “Curiously”



Lint:    Spelling (63 priority)
Message: |
     189 | “Curiouser and curiouser!” cried Alice (she was so much surprised, that for the
         |                ^~~~~~~~~ Did you mean to spell `curiouser` this way?
Suggest:
  - Replace with: “curious”
  - Replace with: “carouser”
  - Replace with: “curiously”



Lint:    Readability (127 priority)
Message: |
     194 | stockings for you now, dears? I’m sure I shan’t be able! I shall be a great deal
         |                                                          ^~~~~~~~~~~~~~~~~~~~~~~~
     195 | too far off to trouble myself about you: you must manage the best way you
         | ~~~~~~~~~~~~~~~~~~~~~~~~~~~~~~~~~~~~~~~~~~~~~~~~~~~~~~~~~~~~~~~~~~~~~~~~~~
     196 | can;—but I must be kind to them,” thought Alice, “or perhaps they won’t walk the
         | ~~~~~~~~~~~~~~~~~~~~~~~~~~~~~~~~~~~~~~~~~~~~~~~~~~~~~~~~~~~~~~~~~~~~~~~~~~~~~~~~~
     197 | way I want to go! Let me see: I’ll give them a new pair of boots every
         | ~~~~~~~~~~~~~~~~~ This sentence is 42 words long.



Lint:    Formatting (255 priority)
Message: |
     201 | the carrier,” she thought; “and how funny it’ll seem, sending presents to one’s
         |                            ^ This quote has no termination.



Lint:    Formatting (255 priority)
Message: |
     206 | Oh dear, what nonsense I’m talking!”
         |                                    ^ This quote has no termination.



Lint:    Capitalization (31 priority)
Message: |
     226 | himself as he came, “Oh! the Duchess, the Duchess! Oh! won’t she be savage if
         |                          ^~~ This sentence does not start with a capital letter
Suggest:
  - Replace with: “The”



Lint:    Capitalization (31 priority)
Message: |
     226 | himself as he came, “Oh! the Duchess, the Duchess! Oh! won’t she be savage if
         |                                                        ^~~~~ This sentence does not start with a capital letter
     227 | I’ve kept her waiting!” Alice felt so desperate that she was ready to ask help
Suggest:
  - Replace with: “Won’t”



Lint:    Readability (127 priority)
Message: |
     227 | I’ve kept her waiting!” Alice felt so desperate that she was ready to ask help
         |                         ^~~~~~~~~~~~~~~~~~~~~~~~~~~~~~~~~~~~~~~~~~~~~~~~~~~~~~~
     228 | of any one; so, when the Rabbit came near her, she began, in a low, timid voice,
         | ~~~~~~~~~~~~~~~~~~~~~~~~~~~~~~~~~~~~~~~~~~~~~~~~~~~~~~~~~~~~~~~~~~~~~~~~~~~~~~~~~
     229 | “If you please, sir—” The Rabbit started violently, dropped the white kid gloves
         | ~~~~~~~~~~~~~~~~~~~~~~~~~~~~~~~~~~~~~~~~~~~~~~~~~~~~~~~~~~~~~~~~~~~~~~~~~~~~~~~~~
     230 | and the fan, and skurried away into the darkness as hard as he could go.
         | ~~~~~~~~~~~~~~~~~~~~~~~~~~~~~~~~~~~~~~~~~~~~~~~~~~~~~~~~~~~~~~~~~~~~~~~~ This sentence is 56 words long.



Lint:    Spelling (63 priority)
Message: |
     229 | “If you please, sir—” The Rabbit started violently, dropped the white kid gloves
     230 | and the fan, and skurried away into the darkness as hard as he could go.
         |                  ^~~~~~~~ Did you mean to spell `skurried` this way?
Suggest:
  - Replace with: “scurried”
  - Replace with: “spurred”
  - Replace with: “scurries”



Lint:    Miscellaneous (31 priority)
Message: |
     238 | puzzle!” And she began thinking over all the children she knew that were of the
         |                                 ^~~~~~~~ Did you mean the closed compound `overall`?
Suggest:
  - Replace with: “overall”



Lint:    Capitalization (31 priority)
Message: |
     243 | all sorts of things, and she, oh! she knows such a very little! Besides, she’s
         |                                   ^~~ This sentence does not start with a capital letter
Suggest:
  - Replace with: “She”



Lint:    Readability (127 priority)
Message: |
     249 | Rome—no, that’s all wrong, I’m certain! I must have been changed for Mabel! I’ll
         |                                                                             ^~~~~
     250 | try and say ‘How doth the little—’” and she crossed her hands on her lap as if
         | ~~~~~~~~~~~~~~~~~~~~~~~~~~~~~~~~~~~~~~~~~~~~~~~~~~~~~~~~~~~~~~~~~~~~~~~~~~~~~~~
     251 | she were saying lessons, and began to repeat it, but her voice sounded hoarse
         | ~~~~~~~~~~~~~~~~~~~~~~~~~~~~~~~~~~~~~~~~~~~~~~~~~~~~~~~~~~~~~~~~~~~~~~~~~~~~~~
     252 | and strange, and the words did not come the same as they used to do:—
         | ~~~~~~~~~~~~~~~~~~~~~~~~~~~~~~~~~~~~~~~~~~~~~~~~~~~~~~~~~~~~~~~~~~~~~ This sentence is 47 words long.



Lint:    Formatting (255 priority)
Message: |
     254 | > “How doth the little crocodile Improve his shining tail, And pour the waters
         |   ^ This quote has no termination.



Lint:    Readability (127 priority)
Message: |
     260 | “I’m sure those are not the right words,” said poor Alice, and her eyes filled
         |  ^~~~~~~~~~~~~~~~~~~~~~~~~~~~~~~~~~~~~~~~~~~~~~~~~~~~~~~~~~~~~~~~~~~~~~~~~~~~~~
     261 | with tears again as she went on, “I must be Mabel after all, and I shall have to
         | ~~~~~~~~~~~~~~~~~~~~~~~~~~~~~~~~~~~~~~~~~~~~~~~~~~~~~~~~~~~~~~~~~~~~~~~~~~~~~~~~~
     262 | go and live in that poky little house, and have next to no toys to play with,
         | ~~~~~~~~~~~~~~~~~~~~~~~~~~~~~~~~~~~~~~~~~~~~~~~~~~~~~~~~~~~~~~~~~~~~~~~~~~~~~~
     263 | and oh! ever so many lessons to learn! No, I’ve made up my mind about it; if I’m
         | ~~~~~~~ This sentence is 52 words long.



Lint:    Capitalization (31 priority)
Message: |
     263 | and oh! ever so many lessons to learn! No, I’ve made up my mind about it; if I’m
         |         ^~~~ This sentence does not start with a capital letter
Suggest:
  - Replace with: “Ever”



Lint:    Readability (127 priority)
Message: |
     273 | “How can I have done that?” she thought. “I must be growing small again.” She
         |                                                                           ^~~~
     274 | got up and went to the table to measure herself by it, and found that, as nearly
         | ~~~~~~~~~~~~~~~~~~~~~~~~~~~~~~~~~~~~~~~~~~~~~~~~~~~~~~~~~~~~~~~~~~~~~~~~~~~~~~~~~
     275 | as she could guess, she was now about two feet high, and was going on shrinking
         | ~~~~~~~~~~~~~~~~~~~~~~~~~~~~~~~~~~~~~~~~~~~~~~~~~~~~~~~~~~~~~~~~~~~~~~~~~~~~~~~~
     276 | rapidly: she soon found out that the cause of this was the fan she was holding,
         | ~~~~~~~~~~~~~~~~~~~~~~~~~~~~~~~~~~~~~~~~~~~~~~~~~~~~~~~~~~~~~~~~~~~~~~~~~~~~~~~~
     277 | and she dropped it hastily, just in time to avoid shrinking away altogether.
         | ~~~~~~~~~~~~~~~~~~~~~~~~~~~~~~~~~~~~~~~~~~~~~~~~~~~~~~~~~~~~~~~~~~~~~~~~~~~~ This sentence is 63 words long.



Lint:    Capitalization (31 priority)
Message: |
     281 | garden!” and she ran with all speed back to the little door: but, alas! the
         |                                                                         ^~~ This sentence does not start with a capital letter
     282 | little door was shut again, and the little golden key was lying on the glass
Suggest:
  - Replace with: “The”



Lint:    Capitalization (31 priority)
Message: |
     287 | As she said these words her foot slipped, and in another moment, splash! she was
         |                                                                          ^~~ This sentence does not start with a capital letter
     288 | up to her chin in salt water. Her first idea was that she had somehow fallen
Suggest:
  - Replace with: “She”



Lint:    WordChoice (63 priority)
Message: |
     287 | As she said these words her foot slipped, and in another moment, splash! she was
     288 | up to her chin in salt water. Her first idea was that she had somehow fallen
         |                   ^~~~~~~~~~ Did you mean the closed compound noun “saltwater”?
Suggest:
  - Replace with: “saltwater”



Lint:    Readability (127 priority)
Message: |
     290 | (Alice had been to the seaside once in her life, and had come to the general
         |  ^~~~~~~~~~~~~~~~~~~~~~~~~~~~~~~~~~~~~~~~~~~~~~~~~~~~~~~~~~~~~~~~~~~~~~~~~~~~
     291 | conclusion, that wherever you go to on the English coast you find a number of
         | ~~~~~~~~~~~~~~~~~~~~~~~~~~~~~~~~~~~~~~~~~~~~~~~~~~~~~~~~~~~~~~~~~~~~~~~~~~~~~~
     292 | bathing machines in the sea, some children digging in the sand with wooden
         | ~~~~~~~~~~~~~~~~~~~~~~~~~~~~~~~~~~~~~~~~~~~~~~~~~~~~~~~~~~~~~~~~~~~~~~~~~~~
     293 | spades, then a row of lodging houses, and behind them a railway station.)
         | ~~~~~~~~~~~~~~~~~~~~~~~~~~~~~~~~~~~~~~~~~~~~~~~~~~~~~~~~~~~~~~~~~~~~~~~~ This sentence is 57 words long.



Lint:    Readability (127 priority)
Message: |
     302 | Just then she heard something splashing about in the pool a little way off, and
         | ^~~~~~~~~~~~~~~~~~~~~~~~~~~~~~~~~~~~~~~~~~~~~~~~~~~~~~~~~~~~~~~~~~~~~~~~~~~~~~~~
     303 | she swam nearer to make out what it was: at first she thought it must be a
         | ~~~~~~~~~~~~~~~~~~~~~~~~~~~~~~~~~~~~~~~~~~~~~~~~~~~~~~~~~~~~~~~~~~~~~~~~~~~
     304 | walrus or hippopotamus, but then she remembered how small she was now, and she
         | ~~~~~~~~~~~~~~~~~~~~~~~~~~~~~~~~~~~~~~~~~~~~~~~~~~~~~~~~~~~~~~~~~~~~~~~~~~~~~~~
     305 | soon made out that it was only a mouse that had slipped in like herself.
         | ~~~~~~~~~~~~~~~~~~~~~~~~~~~~~~~~~~~~~~~~~~~~~~~~~~~~~~~~~~~~~~~~~~~~~~~~ This sentence is 61 words long.



Lint:    Readability (127 priority)
Message: |
     311 | Mouse!” (Alice thought this must be the right way of speaking to a mouse: she
         |          ^~~~~~~~~~~~~~~~~~~~~~~~~~~~~~~~~~~~~~~~~~~~~~~~~~~~~~~~~~~~~~~~~~~~~
     312 | had never done such a thing before, but she remembered having seen in her
         | ~~~~~~~~~~~~~~~~~~~~~~~~~~~~~~~~~~~~~~~~~~~~~~~~~~~~~~~~~~~~~~~~~~~~~~~~~~
     313 | brother’s Latin Grammar, “A mouse—of a mouse—to a mouse—a mouse—O mouse!”) The
         | ~~~~~~~~~~~~~~~~~~~~~~~~~~~~~~~~~~~~~~~~~~~~~~~~~~~~~~~~~~~~~~~~~~~~~~~~ This sentence is 43 words long.



Lint:    Spelling (63 priority)
Message: |
     320 | she began again: “Où est ma chatte?” which was the first sentence in her French
         |                   ^~ Did you mean to spell `Où` this way?
Suggest:
  - Replace with: “Os”
  - Replace with: “O”
  - Replace with: “OD”



Lint:    Capitalization (127 priority)
Message: |
     320 | she began again: “Où est ma chatte?” which was the first sentence in her French
         |                      ^~~ This word's canonical spelling is all-caps.
Suggest:
  - Replace with: “EST”



Lint:    Spelling (63 priority)
Message: |
     320 | she began again: “Où est ma chatte?” which was the first sentence in her French
         |                      ^~~ Did you mean to spell `est` this way?
Suggest:
  - Replace with: “east”
  - Replace with: “eat”
  - Replace with: “esp”



Lint:    Spelling (63 priority)
Message: |
     320 | she began again: “Où est ma chatte?” which was the first sentence in her French
         |                             ^~~~~~ Did you mean to spell `chatte` this way?
Suggest:
  - Replace with: “chatty”
  - Replace with: “chaste”
  - Replace with: “chatted”



Lint:    Readability (127 priority)
Message: |
     330 | cats if you could only see her. She is such a dear quiet thing,” Alice went on,
         |                                 ^~~~~~~~~~~~~~~~~~~~~~~~~~~~~~~~~~~~~~~~~~~~~~~~
     331 | half to herself, as she swam lazily about in the pool, “and she sits purring so
         | ~~~~~~~~~~~~~~~~~~~~~~~~~~~~~~~~~~~~~~~~~~~~~~~~~~~~~~~~~~~~~~~~~~~~~~~~~~~~~~~~
     332 | nicely by the fire, licking her paws and washing her face—and she is such a nice
         | ~~~~~~~~~~~~~~~~~~~~~~~~~~~~~~~~~~~~~~~~~~~~~~~~~~~~~~~~~~~~~~~~~~~~~~~~~~~~~~~~~
     333 | soft thing to nurse—and she’s such a capital one for catching mice—oh, I beg
         | ~~~~~~~~~~~~~~~~~~~~~~~~~~~~~~~~~~~~~~~~~~~~~~~~~~~~~~~~~~~~~~~~~~~~~~~~~~~~~
     334 | your pardon!” cried Alice again, for this time the Mouse was bristling all over,
         | ~~~~~~~~~~~~ This sentence is 61 words long.



Lint:    Readability (127 priority)
Message: |
     346 | curly brown hair! And it’ll fetch things when you throw them, and it’ll sit up
         |                   ^~~~~~~~~~~~~~~~~~~~~~~~~~~~~~~~~~~~~~~~~~~~~~~~~~~~~~~~~~~~~
     347 | and beg for its dinner, and all sorts of things—I can’t remember half of
         | ~~~~~~~~~~~~~~~~~~~~~~~~~~~~~~~~~~~~~~~~~~~~~~~~~~~~~~~~~~~~~~~~~~~~~~~~~
     348 | them—and it belongs to a farmer, you know, and he says it’s so useful, it’s
         | ~~~~~~~~~~~~~~~~~~~~~~~~~~~~~~~~~~~~~~~~~~~~~~~~~~~~~~~~~~~~~~~~~~~~~~~~~~~~
     349 | worth a hundred pounds! He says it kills all the rats and—oh dear!” cried Alice
         | ~~~~~~~~~~~~~~~~~~~~~~~ This sentence is 47 words long.



Lint:    Readability (127 priority)
Message: |
     355 | talk about cats or dogs either, if you don’t like them!” When the Mouse heard
         |                                                          ^~~~~~~~~~~~~~~~~~~~~
     356 | this, it turned round and swam slowly back to her: its face was quite pale (with
         | ~~~~~~~~~~~~~~~~~~~~~~~~~~~~~~~~~~~~~~~~~~~~~~~~~~~~~~~~~~~~~~~~~~~~~~~~~~~~~~~~~
     357 | passion, Alice thought), and it said in a low trembling voice, “Let us get to
         | ~~~~~~~~~~~~~~~~~~~~~~~~~~~~~~~~~~~~~~~~~~~~~~~~~~~~~~~~~~~~~~~~~~~~~~~~~~~~~~
     358 | the shore, and then I’ll tell you my history, and you’ll understand why it is I
         | ~~~~~~~~~~~~~~~~~~~~~~~~~~~~~~~~~~~~~~~~~~~~~~~~~~~~~~~~~~~~~~~~~~~~~~~~~~~~~~~~
     359 | hate cats and dogs.”
         | ~~~~~~~~~~~~~~~~~~~ This sentence is 55 words long.



Lint:    Miscellaneous (31 priority)
Message: |
     361 | It was high time to go, for the pool was getting quite crowded with the birds
         |    ^~~~ You may be missing a preposition here.



Lint:    Spelling (63 priority)
Message: |
     362 | and animals that had fallen into it: there were a Duck and a Dodo, a Lory and an
         |                                                                      ^~~~ Did you mean to spell `Lory` this way?
     363 | Eaglet, and several other curious creatures. Alice led the way, and the whole
Suggest:
  - Replace with: “Lori”
  - Replace with: “Gory”
  - Replace with: “Dory”



Lint:    Spelling (63 priority)
Message: |
     368 | They were indeed a queer-looking party that assembled on the bank—the birds with
     369 | draggled feathers, the animals with their fur clinging close to them, and all
         | ^~~~~~~~ Did you mean to spell `draggled` this way?
Suggest:
  - Replace with: “dragged”
  - Replace with: “drugged”
  - Replace with: “dangled”



Lint:    Readability (127 priority)
Message: |
     372 | The first question of course was, how to get dry again: they had a consultation
         | ^~~~~~~~~~~~~~~~~~~~~~~~~~~~~~~~~~~~~~~~~~~~~~~~~~~~~~~~~~~~~~~~~~~~~~~~~~~~~~~~
     373 | about this, and after a few minutes it seemed quite natural to Alice to find
         | ~~~~~~~~~~~~~~~~~~~~~~~~~~~~~~~~~~~~~~~~~~~~~~~~~~~~~~~~~~~~~~~~~~~~~~~~~~~~~
     374 | herself talking familiarly with them, as if she had known them all her life.
         | ~~~~~~~~~~~~~~~~~~~~~~~~~~~~~~~~~~~~~~~~~~~~~~~~~~~~~~~~~~~~~~~~~~~~~~~~~~~~ This sentence is 44 words long.



Lint:    Readability (127 priority)
Message: |
     375 | Indeed, she had quite a long argument with the Lory, who at last turned sulky,
         | ^~~~~~~~~~~~~~~~~~~~~~~~~~~~~~~~~~~~~~~~~~~~~~~~~~~~~~~~~~~~~~~~~~~~~~~~~~~~~~~
     376 | and would only say, “I am older than you, and must know better;” and this Alice
         | ~~~~~~~~~~~~~~~~~~~~~~~~~~~~~~~~~~~~~~~~~~~~~~~~~~~~~~~~~~~~~~~~~~~~~~~~~~~~~~~~
     377 | would not allow without knowing how old it was, and, as the Lory positively
         | ~~~~~~~~~~~~~~~~~~~~~~~~~~~~~~~~~~~~~~~~~~~~~~~~~~~~~~~~~~~~~~~~~~~~~~~~~~~~
     378 | refused to tell its age, there was no more to be said.
         | ~~~~~~~~~~~~~~~~~~~~~~~~~~~~~~~~~~~~~~~~~~~~~~~~~~~~~~ This sentence is 57 words long.



Lint:    Spelling (63 priority)
Message: |
     375 | Indeed, she had quite a long argument with the Lory, who at last turned sulky,
         |                                                ^~~~ Did you mean to spell `Lory` this way?
     376 | and would only say, “I am older than you, and must know better;” and this Alice
Suggest:
  - Replace with: “Lori”
  - Replace with: “Gory”
  - Replace with: “Dory”



Lint:    Spelling (63 priority)
Message: |
     377 | would not allow without knowing how old it was, and, as the Lory positively
         |                                                             ^~~~ Did you mean to spell `Lory` this way?
     378 | refused to tell its age, there was no more to be said.
Suggest:
  - Replace with: “Lori”
  - Replace with: “Gory”
  - Replace with: “Dory”



Lint:    Spelling (63 priority)
Message: |
     387 | driest thing I know. Silence all round, if you please! ‘William the Conqueror,
     388 | whose cause was favoured by the pope, was soon submitted to by the English, who
         |                 ^~~~~~~~ Did you mean to spell `favoured` this way?
Suggest:
  - Replace with: “favored”
  - Replace with: “flavored”
  - Replace with: “floured”



Lint:    Spelling (63 priority)
Message: |
     390 | Edwin and Morcar, the earls of Mercia and Northumbria—’”
         |           ^~~~~~ Did you mean to spell `Morcar` this way?
Suggest:
  - Replace with: “Mortar”
  - Replace with: “Molnar”
  - Replace with: “Mopar”



Lint:    Spelling (63 priority)
Message: |
     390 | Edwin and Morcar, the earls of Mercia and Northumbria—’”
         |                                           ^~~~~~~~~~~ Did you mean to spell `Northumbria` this way?



Lint:    Spelling (63 priority)
Message: |
     392 | “Ugh!” said the Lory, with a shiver.
         |                 ^~~~ Did you mean to spell `Lory` this way?
Suggest:
  - Replace with: “Lori”
  - Replace with: “Gory”
  - Replace with: “Dory”



Lint:    Spelling (63 priority)
Message: |
     397 | “Not I!” said the Lory hastily.
         |                   ^~~~ Did you mean to spell `Lory` this way?
Suggest:
  - Replace with: “Lori”
  - Replace with: “Gory”
  - Replace with: “Dory”



Lint:    Spelling (63 priority)
Message: |
     399 | “I thought you did,” said the Mouse. “—I proceed. ‘Edwin and Morcar, the earls
         |                                                              ^~~~~~ Did you mean to spell `Morcar` this way?
     400 | of Mercia and Northumbria, declared for him: and even Stigand, the patriotic
Suggest:
  - Replace with: “Mortar”
  - Replace with: “Molnar”
  - Replace with: “Mopar”



Lint:    Spelling (63 priority)
Message: |
     399 | “I thought you did,” said the Mouse. “—I proceed. ‘Edwin and Morcar, the earls
     400 | of Mercia and Northumbria, declared for him: and even Stigand, the patriotic
         |               ^~~~~~~~~~~ Did you mean to spell `Northumbria` this way?



Lint:    Spelling (63 priority)
Message: |
     400 | of Mercia and Northumbria, declared for him: and even Stigand, the patriotic
         |                                                       ^~~~~~~ Did you mean `Brigand`?
     401 | archbishop of Canterbury, found it advisable—’”
Suggest:
  - Replace with: “Brigand”



Lint:    Spelling (63 priority)
Message: |
     411 | The Mouse did not notice this question, but hurriedly went on, “‘—found it
     412 | advisable to go with Edgar Atheling to meet William and offer him the crown.
         |                            ^~~~~~~~ Did you mean to spell `Atheling` this way?
Suggest:
  - Replace with: “Steeling”
  - Replace with: “Theming”



Lint:    Readability (127 priority)
Message: |
     445 | This question the Dodo could not answer without a great deal of thought, and it
         | ^~~~~~~~~~~~~~~~~~~~~~~~~~~~~~~~~~~~~~~~~~~~~~~~~~~~~~~~~~~~~~~~~~~~~~~~~~~~~~~~
     446 | sat for a long time with one finger pressed upon its forehead (the position in
         | ~~~~~~~~~~~~~~~~~~~~~~~~~~~~~~~~~~~~~~~~~~~~~~~~~~~~~~~~~~~~~~~~~~~~~~~~~~~~~~~
     447 | which you usually see Shakespeare, in the pictures of him), while the rest
         | ~~~~~~~~~~~~~~~~~~~~~~~~~~~~~~~~~~~~~~~~~~~~~~~~~~~~~~~~~~~~~~~~~~~~~~~~~~~
     448 | waited in silence. At last the Dodo said, “Everybody has won, and all must have
         | ~~~~~~~~~~~~~~~~~~ This sentence is 46 words long.



Lint:    WordChoice (63 priority)
Message: |
     458 | pulled out a box of comfits, (luckily the salt water had not got into it), and
         |                                           ^~~~~~~~~~ Did you mean the closed compound noun “saltwater”?
     459 | handed them round as prizes. There was exactly one a-piece, all round.
Suggest:
  - Replace with: “saltwater”



Lint:    Readability (127 priority)
Message: |
     474 | Alice thought the whole thing very absurd, but they all looked so grave that she
         | ^~~~~~~~~~~~~~~~~~~~~~~~~~~~~~~~~~~~~~~~~~~~~~~~~~~~~~~~~~~~~~~~~~~~~~~~~~~~~~~~~
     475 | did not dare to laugh; and, as she could not think of anything to say, she
         | ~~~~~~~~~~~~~~~~~~~~~~~~~~~~~~~~~~~~~~~~~~~~~~~~~~~~~~~~~~~~~~~~~~~~~~~~~~~
     476 | simply bowed, and took the thimble, looking as solemn as she could.
         | ~~~~~~~~~~~~~~~~~~~~~~~~~~~~~~~~~~~~~~~~~~~~~~~~~~~~~~~~~~~~~~~~~~~ This sentence is 43 words long.



Lint:    Formatting (255 priority)
Message: |
     502 | > Fury: ‘I’ll try the whole cause, and condemn you to death.’”
         |                                                              ^ This quote has no termination.



Lint:    Spelling (63 priority)
Message: |
     527 | “What a pity it wouldn’t stay!” sighed the Lory, as soon as it was quite out of
         |                                            ^~~~ Did you mean to spell `Lory` this way?
     528 | sight; and an old Crab took the opportunity of saying to her daughter “Ah, my
Suggest:
  - Replace with: “Lori”
  - Replace with: “Gory”
  - Replace with: “Dory”



Lint:    Spelling (63 priority)
Message: |
     536 | “And who is Dinah, if I might venture to ask the question?” said the Lory.
         |                                                                      ^~~~ Did you mean to spell `Lory` this way?
Suggest:
  - Replace with: “Lori”
  - Replace with: “Gory”
  - Replace with: “Dory”



Lint:    Readability (127 priority)
Message: |
     564 | wonder?” Alice guessed in a moment that it was looking for the fan and the pair
         |          ^~~~~~~~~~~~~~~~~~~~~~~~~~~~~~~~~~~~~~~~~~~~~~~~~~~~~~~~~~~~~~~~~~~~~~~
     565 | of white kid gloves, and she very good-naturedly began hunting about for them,
         | ~~~~~~~~~~~~~~~~~~~~~~~~~~~~~~~~~~~~~~~~~~~~~~~~~~~~~~~~~~~~~~~~~~~~~~~~~~~~~~~
     566 | but they were nowhere to be seen—everything seemed to have changed since her
         | ~~~~~~~~~~~~~~~~~~~~~~~~~~~~~~~~~~~~~~~~~~~~~~~~~~~~~~~~~~~~~~~~~~~~~~~~~~~~~
     567 | swim in the pool, and the great hall, with the glass table and the little door,
         | ~~~~~~~~~~~~~~~~~~~~~~~~~~~~~~~~~~~~~~~~~~~~~~~~~~~~~~~~~~~~~~~~~~~~~~~~~~~~~~~~
     568 | had vanished completely.
         | ~~~~~~~~~~~~~~~~~~~~~~~~ This sentence is 62 words long.



Lint:    Enhancement (31 priority)
Message: |
     564 | wonder?” Alice guessed in a moment that it was looking for the fan and the pair
     565 | of white kid gloves, and she very good-naturedly began hunting about for them,
         |                              ^~~~~~~~~ Vocabulary enhancement: use `excellent` instead of `very good`
Suggest:
  - Replace with: “excellent”



Lint:    Spelling (63 priority)
Message: |
     564 | wonder?” Alice guessed in a moment that it was looking for the fan and the pair
     565 | of white kid gloves, and she very good-naturedly began hunting about for them,
         |                                        ^~~~~~~~~ Did you mean to spell `naturedly` this way?
     566 | but they were nowhere to be seen—everything seemed to have changed since her
Suggest:
  - Replace with: “naturally”
  - Replace with: “maturely”



Lint:    Spelling (63 priority)
Message: |
     579 | little house, on the door of which was a bright brass plate with the name “W.
         |                                                                            ^~ Did you mean to spell `W.` this way?
Suggest:
  - Replace with: “We”
  - Replace with: “WA”
  - Replace with: “WC”



Lint:    Spelling (63 priority)
Message: |
     585 | I suppose Dinah’ll be sending me on messages next!” And she began fancying the
         |           ^~~~~~~~ Did you mean to spell `Dinah’ll` this way?
Suggest:
  - Replace with: “Dinah's”
  - Replace with: “Dina's”
  - Replace with: “Dinah”



Lint:    Readability (127 priority)
Message: |
     591 | By this time she had found her way into a tidy little room with a table in the
         | ^~~~~~~~~~~~~~~~~~~~~~~~~~~~~~~~~~~~~~~~~~~~~~~~~~~~~~~~~~~~~~~~~~~~~~~~~~~~~~~
     592 | window, and on it (as she had hoped) a fan and two or three pairs of tiny white
         | ~~~~~~~~~~~~~~~~~~~~~~~~~~~~~~~~~~~~~~~~~~~~~~~~~~~~~~~~~~~~~~~~~~~~~~~~~~~~~~~~
     593 | kid gloves: she took up the fan and a pair of the gloves, and was just going to
         | ~~~~~~~~~~~~~~~~~~~~~~~~~~~~~~~~~~~~~~~~~~~~~~~~~~~~~~~~~~~~~~~~~~~~~~~~~~~~~~~~
     594 | leave the room, when her eye fell upon a little bottle that stood near the
         | ~~~~~~~~~~~~~~~~~~~~~~~~~~~~~~~~~~~~~~~~~~~~~~~~~~~~~~~~~~~~~~~~~~~~~~~~~~~
     595 | looking-glass. There was no label this time with the words “DRINK ME,” but
         | ~~~~~~~~~~~~~~ This sentence is 71 words long.



Lint:    Readability (127 priority)
Message: |
     607 | Alas! it was too late to wish that! She went on growing, and growing, and very
         |                                     ^~~~~~~~~~~~~~~~~~~~~~~~~~~~~~~~~~~~~~~~~~~
     608 | soon had to kneel down on the floor: in another minute there was not even room
         | ~~~~~~~~~~~~~~~~~~~~~~~~~~~~~~~~~~~~~~~~~~~~~~~~~~~~~~~~~~~~~~~~~~~~~~~~~~~~~~~
     609 | for this, and she tried the effect of lying down with one elbow against the
         | ~~~~~~~~~~~~~~~~~~~~~~~~~~~~~~~~~~~~~~~~~~~~~~~~~~~~~~~~~~~~~~~~~~~~~~~~~~~~
     610 | door, and the other arm curled round her head. Still she went on growing, and,
         | ~~~~~~~~~~~~~~~~~~~~~~~~~~~~~~~~~~~~~~~~~~~~~~ This sentence is 48 words long.



Lint:    Readability (127 priority)
Message: |
     615 | Luckily for Alice, the little magic bottle had now had its full effect, and she
         | ^~~~~~~~~~~~~~~~~~~~~~~~~~~~~~~~~~~~~~~~~~~~~~~~~~~~~~~~~~~~~~~~~~~~~~~~~~~~~~~~
     616 | grew no larger: still it was very uncomfortable, and, as there seemed to be no
         | ~~~~~~~~~~~~~~~~~~~~~~~~~~~~~~~~~~~~~~~~~~~~~~~~~~~~~~~~~~~~~~~~~~~~~~~~~~~~~~~
     617 | sort of chance of her ever getting out of the room again, no wonder she felt
         | ~~~~~~~~~~~~~~~~~~~~~~~~~~~~~~~~~~~~~~~~~~~~~~~~~~~~~~~~~~~~~~~~~~~~~~~~~~~~~
     618 | unhappy.
         | ~~~~~~~~ This sentence is 47 words long.



Lint:    Readability (127 priority)
Message: |
     643 | came a little pattering of feet on the stairs. Alice knew it was the Rabbit
         |                                                ^~~~~~~~~~~~~~~~~~~~~~~~~~~~~
     644 | coming to look for her, and she trembled till she shook the house, quite
         | ~~~~~~~~~~~~~~~~~~~~~~~~~~~~~~~~~~~~~~~~~~~~~~~~~~~~~~~~~~~~~~~~~~~~~~~~~
     645 | forgetting that she was now about a thousand times as large as the Rabbit, and
         | ~~~~~~~~~~~~~~~~~~~~~~~~~~~~~~~~~~~~~~~~~~~~~~~~~~~~~~~~~~~~~~~~~~~~~~~~~~~~~~~
     646 | had no reason to be afraid of it.
         | ~~~~~~~~~~~~~~~~~~~~~~~~~~~~~~~~~ This sentence is 43 words long.



Lint:    Readability (127 priority)
Message: |
     655 | snatch in the air. She did not get hold of anything, but she heard a little
         |                    ^~~~~~~~~~~~~~~~~~~~~~~~~~~~~~~~~~~~~~~~~~~~~~~~~~~~~~~~~
     656 | shriek and a fall, and a crash of broken glass, from which she concluded that it
         | ~~~~~~~~~~~~~~~~~~~~~~~~~~~~~~~~~~~~~~~~~~~~~~~~~~~~~~~~~~~~~~~~~~~~~~~~~~~~~~~~~
     657 | was just possible it had fallen into a cucumber-frame, or something of the sort.
         | ~~~~~~~~~~~~~~~~~~~~~~~~~~~~~~~~~~~~~~~~~~~~~~~~~~~~~~~~~~~~~~~~~~~~~~~~~~~~~~~~ This sentence is 43 words long.



Lint:    Formatting (255 priority)
Message: |
     659 | Next came an angry voice—the Rabbit’s—“Pat! Pat! Where are you?” And then a
         |                                       ^ This quote has no termination.



Lint:    Formatting (255 priority)
Message: |
     659 | Next came an angry voice—the Rabbit’s—“Pat! Pat! Where are you?” And then a
         |                                                                ^ This quote has no termination.
     660 | voice she had never heard before, “Sure then I’m here! Digging for apples, yer



Lint:    Spelling (63 priority)
Message: |
     660 | voice she had never heard before, “Sure then I’m here! Digging for apples, yer
     661 | honour!”
         | ^~~~~~ Did you mean to spell `honour` this way?
Suggest:
  - Replace with: “honor”
  - Replace with: “hour”
  - Replace with: “honer”



Lint:    Spelling (63 priority)
Message: |
     668 | “Sure, it’s an arm, yer honour!” (He pronounced it “arrum.”)
         |                         ^~~~~~ Did you mean to spell `honour` this way?
Suggest:
  - Replace with: “honor”
  - Replace with: “hour”
  - Replace with: “honer”



Lint:    Spelling (63 priority)
Message: |
     668 | “Sure, it’s an arm, yer honour!” (He pronounced it “arrum.”)
         |                                                     ^~~~~ Did you mean to spell `arrum` this way?
Suggest:
  - Replace with: “arum”
  - Replace with: “album”
  - Replace with: “alum”



Lint:    Typo (31 priority)
Message: |
     668 | “Sure, it’s an arm, yer honour!” (He pronounced it “arrum.”)
         |                                                     ^~~~~ `arrum` should probably be written as `arr um`.
Suggest:
  - Replace with: “arr um”



Lint:    Spelling (63 priority)
Message: |
     672 | “Sure, it does, yer honour: but it’s an arm for all that.”
         |                     ^~~~~~ Did you mean to spell `honour` this way?
Suggest:
  - Replace with: “honor”
  - Replace with: “hour”
  - Replace with: “honer”



Lint:    Spelling (63 priority)
Message: |
     677 | then; such as, “Sure, I don’t like it, yer honour, at all, at all!” “Do as I
         |                                            ^~~~~~ Did you mean to spell `honour` this way?
Suggest:
  - Replace with: “honor”
  - Replace with: “hour”
  - Replace with: “honer”



Lint:    Capitalization (31 priority)
Message: |
     688 | one; Bill’s got the other—Bill! fetch it here, lad!—Here, put ’em up at this
         |                                 ^~~~~ This sentence does not start with a capital letter
Suggest:
  - Replace with: “Fetch”



Lint:    Capitalization (31 priority)
Message: |
     690 | they’ll do well enough; don’t be particular—Here, Bill! catch hold of this
         | ^~~~~~~ This sentence does not start with a capital letter
Suggest:
  - Replace with: “They’ll”



Lint:    Capitalization (31 priority)
Message: |
     690 | they’ll do well enough; don’t be particular—Here, Bill! catch hold of this
         |                                                         ^~~~~ This sentence does not start with a capital letter
     691 | rope—Will the roof bear?—Mind that loose slate—Oh, it’s coming down! Heads
Suggest:
  - Replace with: “Catch”



Lint:    Formatting (255 priority)
Message: |
     692 | below!” (a loud crash)—“Now, who did that?—It was Bill, I fancy—Who’s to go down
         |                        ^ This quote has no termination.



Lint:    Capitalization (127 priority)
Message: |
     692 | below!” (a loud crash)—“Now, who did that?—It was Bill, I fancy—Who’s to go down
         |                                                                 ^~~~~ The canonical dictionary spelling is `who's`.
     693 | the chimney?—Nay, I shan’t! You do it!—That I won’t, then!—Bill’s to go
Suggest:
  - Replace with: “who's”



Lint:    Capitalization (31 priority)
Message: |
     694 | down—Here, Bill! the master says you’re to go down the chimney!”
         |                  ^~~ This sentence does not start with a capital letter
Suggest:
  - Replace with: “The”



Lint:    Formatting (255 priority)
Message: |
     694 | down—Here, Bill! the master says you’re to go down the chimney!”
         |                                                                ^ This quote has no termination.



Lint:    Readability (127 priority)
Message: |
     701 | She drew her foot as far down the chimney as she could, and waited till she
         | ^~~~~~~~~~~~~~~~~~~~~~~~~~~~~~~~~~~~~~~~~~~~~~~~~~~~~~~~~~~~~~~~~~~~~~~~~~~~
     702 | heard a little animal (she couldn’t guess of what sort it was) scratching and
         | ~~~~~~~~~~~~~~~~~~~~~~~~~~~~~~~~~~~~~~~~~~~~~~~~~~~~~~~~~~~~~~~~~~~~~~~~~~~~~~
     703 | scrambling about in the chimney close above her: then, saying to herself “This
         | ~~~~~~~~~~~~~~~~~~~~~~~~~~~~~~~~~~~~~~~~~~~~~~~~~~~~~~~~~~~~~~~~~~~~~~~~~~~~~~~
     704 | is Bill,” she gave one sharp kick, and waited to see what would happen next.
         | ~~~~~~~~~~~~~~~~~~~~~~~~~~~~~~~~~~~~~~~~~~~~~~~~~~~~~~~~~~~~~~~~~~~~~~~~~~~~ This sentence is 58 words long.



Lint:    Formatting (255 priority)
Message: |
     706 | The first thing she heard was a general chorus of “There goes Bill!” then the
     707 | Rabbit’s voice along—“Catch him, you by the hedge!” then silence, and then
         |                      ^ This quote has no termination.



Lint:    Formatting (255 priority)
Message: |
     707 | Rabbit’s voice along—“Catch him, you by the hedge!” then silence, and then
         |                                                   ^ This quote has no termination.
     708 | another confusion of voices—“Hold up his head—Brandy now—Don’t choke him—How was



Lint:    Formatting (255 priority)
Message: |
     707 | Rabbit’s voice along—“Catch him, you by the hedge!” then silence, and then
     708 | another confusion of voices—“Hold up his head—Brandy now—Don’t choke him—How was
         |                             ^ This quote has no termination.



Lint:    Formatting (255 priority)
Message: |
     709 | it, old fellow? What happened to you? Tell us all about it!”
         |                                                            ^ This quote has no termination.



Lint:    Readability (127 priority)
Message: |
     711 | Last came a little feeble, squeaking voice, (“That’s Bill,” thought Alice,)
         | ^~~~~~~~~~~~~~~~~~~~~~~~~~~~~~~~~~~~~~~~~~~~~~~~~~~~~~~~~~~~~~~~~~~~~~~~~~~~
     712 | “Well, I hardly know—No more, thank ye; I’m better now—but I’m a deal too
         | ~~~~~~~~~~~~~~~~~~~~~~~~~~~~~~~~~~~~~~~~~~~~~~~~~~~~~~~~~~~~~~~~~~~~~~~~~~
     713 | flustered to tell you—all I know is, something comes at me like a
         | ~~~~~~~~~~~~~~~~~~~~~~~~~~~~~~~~~~~~~~~~~~~~~~~~~~~~~~~~~~~~~~~~~~
     714 | Jack-in-the-box, and up I goes like a sky-rocket!”
         | ~~~~~~~~~~~~~~~~~~~~~~~~~~~~~~~~~~~~~~~~~~~~~~~~~ This sentence is 53 words long.



Lint:    Spelling (63 priority)
Message: |
     723 | minute or two, they began moving about again, and Alice heard the Rabbit say, “A
     724 | barrowful will do, to begin with.”
         | ^~~~~~~~~ Did you mean `sorrowful`?
Suggest:
  - Replace with: “sorrowful”



Lint:    Spelling (63 priority)
Message: |
     726 | “A barrowful of what?” thought Alice; but she had not long to doubt, for the
         |    ^~~~~~~~~ Did you mean `sorrowful`?
Suggest:
  - Replace with: “sorrowful”



Lint:    Readability (127 priority)
Message: |
     749 | It sounded an excellent plan, no doubt, and very neatly and simply arranged; the
         | ^~~~~~~~~~~~~~~~~~~~~~~~~~~~~~~~~~~~~~~~~~~~~~~~~~~~~~~~~~~~~~~~~~~~~~~~~~~~~~~~~
     750 | only difficulty was, that she had not the smallest idea how to set about it; and
         | ~~~~~~~~~~~~~~~~~~~~~~~~~~~~~~~~~~~~~~~~~~~~~~~~~~~~~~~~~~~~~~~~~~~~~~~~~~~~~~~~~
     751 | while she was peering about anxiously among the trees, a little sharp bark just
         | ~~~~~~~~~~~~~~~~~~~~~~~~~~~~~~~~~~~~~~~~~~~~~~~~~~~~~~~~~~~~~~~~~~~~~~~~~~~~~~~~
     752 | over her head made her look up in a great hurry.
         | ~~~~~~~~~~~~~~~~~~~~~~~~~~~~~~~~~~~~~~~~~~~~~~~~ This sentence is 55 words long.



Lint:    Readability (127 priority)
Message: |
     755 | stretching out one paw, trying to touch her. “Poor little thing!” said Alice, in
         |                                                                   ^~~~~~~~~~~~~~~
     756 | a coaxing tone, and she tried hard to whistle to it; but she was terribly
         | ~~~~~~~~~~~~~~~~~~~~~~~~~~~~~~~~~~~~~~~~~~~~~~~~~~~~~~~~~~~~~~~~~~~~~~~~~~
     757 | frightened all the time at the thought that it might be hungry, in which case it
         | ~~~~~~~~~~~~~~~~~~~~~~~~~~~~~~~~~~~~~~~~~~~~~~~~~~~~~~~~~~~~~~~~~~~~~~~~~~~~~~~~~
     758 | would be very likely to eat her up in spite of all her coaxing.
         | ~~~~~~~~~~~~~~~~~~~~~~~~~~~~~~~~~~~~~~~~~~~~~~~~~~~~~~~~~~~~~~~ This sentence is 48 words long.



Lint:    Readability (127 priority)
Message: |
     760 | Hardly knowing what she did, she picked up a little bit of stick, and held it
         | ^~~~~~~~~~~~~~~~~~~~~~~~~~~~~~~~~~~~~~~~~~~~~~~~~~~~~~~~~~~~~~~~~~~~~~~~~~~~~~
     761 | out to the puppy; whereupon the puppy jumped into the air off all its feet at
         | ~~~~~~~~~~~~~~~~~~~~~~~~~~~~~~~~~~~~~~~~~~~~~~~~~~~~~~~~~~~~~~~~~~~~~~~~~~~~~~
     762 | once, with a yelp of delight, and rushed at the stick, and made believe to worry
         | ~~~~~~~~~~~~~~~~~~~~~~~~~~~~~~~~~~~~~~~~~~~~~~~~~~~~~~~~~~~~~~~~~~~~~~~~~~~~~~~~~
     763 | it; then Alice dodged behind a great thistle, to keep herself from being run
         | ~~~~~~~~~~~~~~~~~~~~~~~~~~~~~~~~~~~~~~~~~~~~~~~~~~~~~~~~~~~~~~~~~~~~~~~~~~~~~
     764 | over; and the moment she appeared on the other side, the puppy made another rush
         | ~~~~~~~~~~~~~~~~~~~~~~~~~~~~~~~~~~~~~~~~~~~~~~~~~~~~~~~~~~~~~~~~~~~~~~~~~~~~~~~~~
     765 | at the stick, and tumbled head over heels in its hurry to get hold of it; then
         | ~~~~~~~~~~~~~~~~~~~~~~~~~~~~~~~~~~~~~~~~~~~~~~~~~~~~~~~~~~~~~~~~~~~~~~~~~~~~~~~
     766 | Alice, thinking it was very like having a game of play with a cart-horse, and
         | ~~~~~~~~~~~~~~~~~~~~~~~~~~~~~~~~~~~~~~~~~~~~~~~~~~~~~~~~~~~~~~~~~~~~~~~~~~~~~~
     767 | expecting every moment to be trampled under its feet, ran round the thistle
         | ~~~~~~~~~~~~~~~~~~~~~~~~~~~~~~~~~~~~~~~~~~~~~~~~~~~~~~~~~~~~~~~~~~~~~~~~~~~~
     768 | again; then the puppy began a series of short charges at the stick, running a
         | ~~~~~~~~~~~~~~~~~~~~~~~~~~~~~~~~~~~~~~~~~~~~~~~~~~~~~~~~~~~~~~~~~~~~~~~~~~~~~~
     769 | very little way forwards each time and a long way back, and barking hoarsely all
         | ~~~~~~~~~~~~~~~~~~~~~~~~~~~~~~~~~~~~~~~~~~~~~~~~~~~~~~~~~~~~~~~~~~~~~~~~~~~~~~~~~
     770 | the while, till at last it sat down a good way off, panting, with its tongue
         | ~~~~~~~~~~~~~~~~~~~~~~~~~~~~~~~~~~~~~~~~~~~~~~~~~~~~~~~~~~~~~~~~~~~~~~~~~~~~~
     771 | hanging out of its mouth, and its great eyes half shut.
         | ~~~~~~~~~~~~~~~~~~~~~~~~~~~~~~~~~~~~~~~~~~~~~~~~~~~~~~~ This sentence is 180 words long.



Lint:    Spelling (63 priority)
Message: |
     777 | “And yet what a dear little puppy it was!” said Alice, as she leant against a
         |                                                               ^~~~~ Did you mean to spell `leant` this way?
     778 | buttercup to rest herself, and fanned herself with one of the leaves: “I should
Suggest:
  - Replace with: “lean”
  - Replace with: “learnt”
  - Replace with: “least”



Lint:    Readability (127 priority)
Message: |
     786 | the right thing to eat or drink under the circumstances. There was a large
         |                                                          ^~~~~~~~~~~~~~~~~~
     787 | mushroom growing near her, about the same height as herself; and when she had
         | ~~~~~~~~~~~~~~~~~~~~~~~~~~~~~~~~~~~~~~~~~~~~~~~~~~~~~~~~~~~~~~~~~~~~~~~~~~~~~~
     788 | looked under it, and on both sides of it, and behind it, it occurred to her that
         | ~~~~~~~~~~~~~~~~~~~~~~~~~~~~~~~~~~~~~~~~~~~~~~~~~~~~~~~~~~~~~~~~~~~~~~~~~~~~~~~~~
     789 | she might as well look and see what was on the top of it.
         | ~~~~~~~~~~~~~~~~~~~~~~~~~~~~~~~~~~~~~~~~~~~~~~~~~~~~~~~~~ This sentence is 49 words long.



Lint:    Readability (127 priority)
Message: |
     791 | She stretched herself up on tiptoe, and peeped over the edge of the mushroom,
         | ^~~~~~~~~~~~~~~~~~~~~~~~~~~~~~~~~~~~~~~~~~~~~~~~~~~~~~~~~~~~~~~~~~~~~~~~~~~~~~
     792 | and her eyes immediately met those of a large blue caterpillar, that was sitting
         | ~~~~~~~~~~~~~~~~~~~~~~~~~~~~~~~~~~~~~~~~~~~~~~~~~~~~~~~~~~~~~~~~~~~~~~~~~~~~~~~~~
     793 | on the top with its arms folded, quietly smoking a long hookah, and taking not
         | ~~~~~~~~~~~~~~~~~~~~~~~~~~~~~~~~~~~~~~~~~~~~~~~~~~~~~~~~~~~~~~~~~~~~~~~~~~~~~~~
     794 | the smallest notice of her or of anything else.
         | ~~~~~~~~~~~~~~~~~~~~~~~~~~~~~~~~~~~~~~~~~~~~~~~ This sentence is 52 words long.



Lint:    Readability (127 priority)
Message: |
     822 | “Well, perhaps you haven’t found it so yet,” said Alice; “but when you have to
         |  ^~~~~~~~~~~~~~~~~~~~~~~~~~~~~~~~~~~~~~~~~~~~~~~~~~~~~~~~~~~~~~~~~~~~~~~~~~~~~~
     823 | turn into a chrysalis—you will some day, you know—and then after that into a
         | ~~~~~~~~~~~~~~~~~~~~~~~~~~~~~~~~~~~~~~~~~~~~~~~~~~~~~~~~~~~~~~~~~~~~~~~~~~~~~
     824 | butterfly, I should think you’ll feel it a little queer, won’t you?”
         | ~~~~~~~~~~~~~~~~~~~~~~~~~~~~~~~~~~~~~~~~~~~~~~~~~~~~~~~~~~~~~~~~~~~ This sentence is 43 words long.



Lint:    Formatting (255 priority)
Message: |
     865 | “Well, I’ve tried to say “How doth the little busy bee,” but it all came
         | ^ This quote has no termination.



Lint:    Formatting (255 priority)
Message: |
     866 | different!” Alice replied in a very melancholy voice.
         |           ^ This quote has no termination.



Lint:    Formatting (255 priority)
Message: |
     868 | “Repeat, “You are old, Father William,’” said the Caterpillar.
         | ^ This quote has no termination.



Lint:    Spelling (63 priority)
Message: |
     884 | > “In my youth,” said the sage, as he shook his grey locks, “I kept all my limbs
         |                                                 ^~~~ Did you mean to spell `grey` this way?
     885 | > very supple By the use of this ointment—one shilling the box— Allow me to sell
Suggest:
  - Replace with: “gray”
  - Replace with: “grew”
  - Replace with: “grep”



Lint:    Enhancement (31 priority)
Message: |
     929 | “It is a very good height indeed!” said the Caterpillar angrily, rearing itself
         |          ^~~~~~~~~ Vocabulary enhancement: use `excellent` instead of `very good`
Suggest:
  - Replace with: “excellent”



Lint:    Readability (127 priority)
Message: |
     958 | She was a good deal frightened by this very sudden change, but she felt that
         | ^~~~~~~~~~~~~~~~~~~~~~~~~~~~~~~~~~~~~~~~~~~~~~~~~~~~~~~~~~~~~~~~~~~~~~~~~~~~~
     959 | there was no time to be lost, as she was shrinking rapidly; so she set to work
         | ~~~~~~~~~~~~~~~~~~~~~~~~~~~~~~~~~~~~~~~~~~~~~~~~~~~~~~~~~~~~~~~~~~~~~~~~~~~~~~~
     960 | at once to eat some of the other bit. Her chin was pressed so closely against
         | ~~~~~~~~~~~~~~~~~~~~~~~~~~~~~~~~~~~~~ This sentence is 41 words long.



Lint:    Spelling (63 priority)
Message: |
     961 | her foot, that there was hardly room to open her mouth; but she did it at last,
     962 | and managed to swallow a morsel of the lefthand bit.
         |                                        ^~~~~~~~ Did you mean to spell `lefthand` this way?
Suggest:
  - Replace with: “left-hand”
  - Replace with: “leftward”



<<<<<<< HEAD
Lint:    Capitalization (127 priority)
Message: |
     964 | “Come, my head’s free at last!” said Alice in a tone of delight, which changed
         |           ^~~~~~ The canonical dictionary spelling is `head's`.
Suggest:
  - Replace with: “head's”
=======
Lint:    Typo (31 priority)
Message: |
     961 | her foot, that there was hardly room to open her mouth; but she did it at last,
     962 | and managed to swallow a morsel of the lefthand bit.
         |                                        ^~~~~~~~ `lefthand` should probably be written as `left hand`.
Suggest:
  - Replace with: “left hand”
>>>>>>> a2924747



Lint:    Readability (127 priority)
Message: |
     964 | “Come, my head’s free at last!” said Alice in a tone of delight, which changed
         |                                 ^~~~~~~~~~~~~~~~~~~~~~~~~~~~~~~~~~~~~~~~~~~~~~~
     965 | into alarm in another moment, when she found that her shoulders were nowhere to
         | ~~~~~~~~~~~~~~~~~~~~~~~~~~~~~~~~~~~~~~~~~~~~~~~~~~~~~~~~~~~~~~~~~~~~~~~~~~~~~~~~
     966 | be found: all she could see, when she looked down, was an immense length of
         | ~~~~~~~~~~~~~~~~~~~~~~~~~~~~~~~~~~~~~~~~~~~~~~~~~~~~~~~~~~~~~~~~~~~~~~~~~~~~
     967 | neck, which seemed to rise like a stalk out of a sea of green leaves that lay
         | ~~~~~~~~~~~~~~~~~~~~~~~~~~~~~~~~~~~~~~~~~~~~~~~~~~~~~~~~~~~~~~~~~~~~~~~~~~~~~~
     968 | far below her.
         | ~~~~~~~~~~~~~~ This sentence is 58 words long.



Lint:    Repetition (63 priority)
Message: |
     971 | to? And oh, my poor hands, how is it I can’t see you?” She was moving them about
         |                                   ^~~~ There are too many personal pronouns in sequence here.
Suggest:
  - Replace with: “it”
  - Replace with: “I”



Lint:    Readability (127 priority)
Message: |
     975 | As there seemed to be no chance of getting her hands up to her head, she tried
         | ^~~~~~~~~~~~~~~~~~~~~~~~~~~~~~~~~~~~~~~~~~~~~~~~~~~~~~~~~~~~~~~~~~~~~~~~~~~~~~~
     976 | to get her head down to them, and was delighted to find that her neck would bend
         | ~~~~~~~~~~~~~~~~~~~~~~~~~~~~~~~~~~~~~~~~~~~~~~~~~~~~~~~~~~~~~~~~~~~~~~~~~~~~~~~~~
     977 | about easily in any direction, like a serpent. She had just succeeded in curving
         | ~~~~~~~~~~~~~~~~~~~~~~~~~~~~~~~~~~~~~~~~~~~~~~ This sentence is 42 words long.



Lint:    Readability (127 priority)
Message: |
     977 | about easily in any direction, like a serpent. She had just succeeded in curving
         |                                                ^~~~~~~~~~~~~~~~~~~~~~~~~~~~~~~~~~
     978 | it down into a graceful zigzag, and was going to dive in among the leaves, which
         | ~~~~~~~~~~~~~~~~~~~~~~~~~~~~~~~~~~~~~~~~~~~~~~~~~~~~~~~~~~~~~~~~~~~~~~~~~~~~~~~~~
     979 | she found to be nothing but the tops of the trees under which she had been
         | ~~~~~~~~~~~~~~~~~~~~~~~~~~~~~~~~~~~~~~~~~~~~~~~~~~~~~~~~~~~~~~~~~~~~~~~~~~~
     980 | wandering, when a sharp hiss made her draw back in a hurry: a large pigeon had
         | ~~~~~~~~~~~~~~~~~~~~~~~~~~~~~~~~~~~~~~~~~~~~~~~~~~~~~~~~~~~~~~~~~~~~~~~~~~~~~~~
     981 | flown into her face, and was beating her violently with its wings.
         | ~~~~~~~~~~~~~~~~~~~~~~~~~~~~~~~~~~~~~~~~~~~~~~~~~~~~~~~~~~~~~~~~~~ This sentence is 66 words long.



Lint:    WordChoice (63 priority)
Message: |
     979 | she found to be nothing but the tops of the trees under which she had been
     980 | wandering, when a sharp hiss made her draw back in a hurry: a large pigeon had
         |                                       ^~~~~~~~~ Did you mean the closed compound noun “drawback”?
Suggest:
  - Replace with: “drawback”



Lint:    Readability (127 priority)
Message: |
    1007 | “And just as I’d taken the highest tree in the wood,” continued the Pigeon,
         |  ^~~~~~~~~~~~~~~~~~~~~~~~~~~~~~~~~~~~~~~~~~~~~~~~~~~~~~~~~~~~~~~~~~~~~~~~~~~
    1008 | raising its voice to a shriek, “and just as I was thinking I should be free of
         | ~~~~~~~~~~~~~~~~~~~~~~~~~~~~~~~~~~~~~~~~~~~~~~~~~~~~~~~~~~~~~~~~~~~~~~~~~~~~~~~
    1009 | them at last, they must needs come wriggling down from the sky! Ugh, Serpent!”
         | ~~~~~~~~~~~~~~~~~~~~~~~~~~~~~~~~~~~~~~~~~~~~~~~~~~~~~~~~~~~~~~~ This sentence is 43 words long.



Lint:    Miscellaneous (31 priority)
Message: |
    1011 | “But I’m not a serpent, I tell you!” said Alice. “I’m a—I’m a—”
         |                                                       ^ Incorrect indefinite article.
Suggest:
  - Replace with: “an”



Lint:    Readability (127 priority)
Message: |
    1030 | This was such a new idea to Alice, that she was quite silent for a minute or
         | ^~~~~~~~~~~~~~~~~~~~~~~~~~~~~~~~~~~~~~~~~~~~~~~~~~~~~~~~~~~~~~~~~~~~~~~~~~~~~
    1031 | two, which gave the Pigeon the opportunity of adding, “You’re looking for eggs,
         | ~~~~~~~~~~~~~~~~~~~~~~~~~~~~~~~~~~~~~~~~~~~~~~~~~~~~~~~~~~~~~~~~~~~~~~~~~~~~~~~~
    1032 | I know that well enough; and what does it matter to me whether you’re a little
         | ~~~~~~~~~~~~~~~~~~~~~~~~~~~~~~~~~~~~~~~~~~~~~~~~~~~~~~~~~~~~~~~~~~~~~~~~~~~~~~~
    1033 | girl or a serpent?”
         | ~~~~~~~~~~~~~~~~~~ This sentence is 50 words long.



Lint:    Readability (127 priority)
Message: |
    1042 | to stop and untwist it. After a while she remembered that she still held the
         |                         ^~~~~~~~~~~~~~~~~~~~~~~~~~~~~~~~~~~~~~~~~~~~~~~~~~~~~
    1043 | pieces of mushroom in her hands, and she set to work very carefully, nibbling
         | ~~~~~~~~~~~~~~~~~~~~~~~~~~~~~~~~~~~~~~~~~~~~~~~~~~~~~~~~~~~~~~~~~~~~~~~~~~~~~~
    1044 | first at one and then at the other, and growing sometimes taller and sometimes
         | ~~~~~~~~~~~~~~~~~~~~~~~~~~~~~~~~~~~~~~~~~~~~~~~~~~~~~~~~~~~~~~~~~~~~~~~~~~~~~~~
    1045 | shorter, until she had succeeded in bringing herself down to her usual height.
         | ~~~~~~~~~~~~~~~~~~~~~~~~~~~~~~~~~~~~~~~~~~~~~~~~~~~~~~~~~~~~~~~~~~~~~~~~~~~~~~ This sentence is 51 words long.



Lint:    Spelling (63 priority)
Message: |
    1055 | this size: why, I should frighten them out of their wits!” So she began nibbling
    1056 | at the righthand bit again, and did not venture to go near the house till she
         |        ^~~~~~~~~ Did you mean to spell `righthand` this way?
Suggest:
  - Replace with: “right-hand”
  - Replace with: “rightward”



Lint:    Typo (31 priority)
Message: |
    1055 | this size: why, I should frighten them out of their wits!” So she began nibbling
    1056 | at the righthand bit again, and did not venture to go near the house till she
         |        ^~~~~~~~~ `righthand` should probably be written as `right hand`.
Suggest:
  - Replace with: “right hand”



Lint:    Readability (127 priority)
Message: |
    1061 | For a minute or two she stood looking at the house, and wondering what to do
         | ^~~~~~~~~~~~~~~~~~~~~~~~~~~~~~~~~~~~~~~~~~~~~~~~~~~~~~~~~~~~~~~~~~~~~~~~~~~~~
    1062 | next, when suddenly a footman in livery came running out of the wood—(she
         | ~~~~~~~~~~~~~~~~~~~~~~~~~~~~~~~~~~~~~~~~~~~~~~~~~~~~~~~~~~~~~~~~~~~~~~~~~~
    1063 | considered him to be a footman because he was in livery: otherwise, judging by
         | ~~~~~~~~~~~~~~~~~~~~~~~~~~~~~~~~~~~~~~~~~~~~~~~~~~~~~~~~~~~~~~~~~~~~~~~~~~~~~~~
    1064 | his face only, she would have called him a fish)—and rapped loudly at the door
         | ~~~~~~~~~~~~~~~~~~~~~~~~~~~~~~~~~~~~~~~~~~~~~~~~~~~~~~~~~~~~~~~~~~~~~~~~~~~~~~~
    1065 | with his knuckles. It was opened by another footman in livery, with a round
         | ~~~~~~~~~~~~~~~~~~ This sentence is 63 words long.



Lint:    Readability (127 priority)
Message: |
    1078 | Alice laughed so much at this, that she had to run back into the wood for fear
         | ^~~~~~~~~~~~~~~~~~~~~~~~~~~~~~~~~~~~~~~~~~~~~~~~~~~~~~~~~~~~~~~~~~~~~~~~~~~~~~~
    1079 | of their hearing her; and when she next peeped out the Fish-Footman was gone,
         | ~~~~~~~~~~~~~~~~~~~~~~~~~~~~~~~~~~~~~~~~~~~~~~~~~~~~~~~~~~~~~~~~~~~~~~~~~~~~~~
    1080 | and the other was sitting on the ground near the door, staring stupidly up into
         | ~~~~~~~~~~~~~~~~~~~~~~~~~~~~~~~~~~~~~~~~~~~~~~~~~~~~~~~~~~~~~~~~~~~~~~~~~~~~~~~~
    1081 | the sky.
         | ~~~~~~~~ This sentence is 49 words long.



Lint:    Capitalization (127 priority)
Message: |
    1127 | “Oh, there’s no use in talking to him,” said Alice desperately: “he’s perfectly
         |                                                                  ^~~~ The canonical dictionary spelling is `he's`.
    1128 | idiotic!” And she opened the door and went in.
Suggest:
  - Replace with: “he's”



Lint:    Readability (127 priority)
Message: |
    1130 | The door led right into a large kitchen, which was full of smoke from one end to
         | ^~~~~~~~~~~~~~~~~~~~~~~~~~~~~~~~~~~~~~~~~~~~~~~~~~~~~~~~~~~~~~~~~~~~~~~~~~~~~~~~~
    1131 | the other: the Duchess was sitting on a three-legged stool in the middle,
         | ~~~~~~~~~~~~~~~~~~~~~~~~~~~~~~~~~~~~~~~~~~~~~~~~~~~~~~~~~~~~~~~~~~~~~~~~~~
    1132 | nursing a baby; the cook was leaning over the fire, stirring a large cauldron
         | ~~~~~~~~~~~~~~~~~~~~~~~~~~~~~~~~~~~~~~~~~~~~~~~~~~~~~~~~~~~~~~~~~~~~~~~~~~~~~~
    1133 | which seemed to be full of soup.
         | ~~~~~~~~~~~~~~~~~~~~~~~~~~~~~~~~ This sentence is 52 words long.



Lint:    Readability (127 priority)
Message: |
    1165 | well to introduce some other subject of conversation. While she was trying to
         |                                                       ^~~~~~~~~~~~~~~~~~~~~~~~
    1166 | fix on one, the cook took the cauldron of soup off the fire, and at once set to
         | ~~~~~~~~~~~~~~~~~~~~~~~~~~~~~~~~~~~~~~~~~~~~~~~~~~~~~~~~~~~~~~~~~~~~~~~~~~~~~~~~
    1167 | work throwing everything within her reach at the Duchess and the baby—the
         | ~~~~~~~~~~~~~~~~~~~~~~~~~~~~~~~~~~~~~~~~~~~~~~~~~~~~~~~~~~~~~~~~~~~~~~~~~~
    1168 | fire-irons came first; then followed a shower of saucepans, plates, and dishes.
         | ~~~~~~~~~~~~~~~~~~~~~~~~~~~~~~~~~~~~~~~~~~~~~~~~~~~~~~~~~~~~~~~~~~~~~~~~~~~~~~~ This sentence is 49 words long.



Lint:    Readability (127 priority)
Message: |
    1187 | Alice glanced rather anxiously at the cook, to see if she meant to take the
         | ^~~~~~~~~~~~~~~~~~~~~~~~~~~~~~~~~~~~~~~~~~~~~~~~~~~~~~~~~~~~~~~~~~~~~~~~~~~~
    1188 | hint; but the cook was busily stirring the soup, and seemed not to be listening,
         | ~~~~~~~~~~~~~~~~~~~~~~~~~~~~~~~~~~~~~~~~~~~~~~~~~~~~~~~~~~~~~~~~~~~~~~~~~~~~~~~~~
    1189 | so she went on again: “Twenty-four hours, I think; or is it twelve? I—”
         | ~~~~~~~~~~~~~~~~~~~~~~~~~~~~~~~~~~~~~~~~~~~~~~~~~~~~~~~~~~~~~~~~~~~ This sentence is 44 words long.



Lint:    Capitalization (31 priority)
Message: |
    1200 | > “Wow! wow! wow!”
         |         ^~~ This sentence does not start with a capital letter
Suggest:
  - Replace with: “Wow”



Lint:    Capitalization (31 priority)
Message: |
    1200 | > “Wow! wow! wow!”
         |              ^~~ This sentence does not start with a capital letter
Suggest:
  - Replace with: “Wow”



Lint:    Capitalization (31 priority)
Message: |
    1211 | > “Wow! wow! wow!”
         |         ^~~ This sentence does not start with a capital letter
Suggest:
  - Replace with: “Wow”



Lint:    Capitalization (31 priority)
Message: |
    1211 | > “Wow! wow! wow!”
         |              ^~~ This sentence does not start with a capital letter
Suggest:
  - Replace with: “Wow”



Lint:    Capitalization (31 priority)
Message: |
    1213 | “Here! you may nurse it a bit, if you like!” the Duchess said to Alice, flinging
         |        ^~~ This sentence does not start with a capital letter
Suggest:
  - Replace with: “You”



Lint:    Readability (127 priority)
Message: |
    1220 | star-fish,” thought Alice. The poor little thing was snorting like a
         |                            ^~~~~~~~~~~~~~~~~~~~~~~~~~~~~~~~~~~~~~~~~~
    1221 | steam-engine when she caught it, and kept doubling itself up and straightening
         | ~~~~~~~~~~~~~~~~~~~~~~~~~~~~~~~~~~~~~~~~~~~~~~~~~~~~~~~~~~~~~~~~~~~~~~~~~~~~~~~
    1222 | itself out again, so that altogether, for the first minute or two, it was as
         | ~~~~~~~~~~~~~~~~~~~~~~~~~~~~~~~~~~~~~~~~~~~~~~~~~~~~~~~~~~~~~~~~~~~~~~~~~~~~~
    1223 | much as she could do to hold it.
         | ~~~~~~~~~~~~~~~~~~~~~~~~~~~~~~~~ This sentence is 44 words long.



Lint:    Readability (127 priority)
Message: |
    1225 | As soon as she had made out the proper way of nursing it, (which was to twist it
         | ^~~~~~~~~~~~~~~~~~~~~~~~~~~~~~~~~~~~~~~~~~~~~~~~~~~~~~~~~~~~~~~~~~~~~~~~~~~~~~~~~
    1226 | up into a sort of knot, and then keep tight hold of its right ear and left foot,
         | ~~~~~~~~~~~~~~~~~~~~~~~~~~~~~~~~~~~~~~~~~~~~~~~~~~~~~~~~~~~~~~~~~~~~~~~~~~~~~~~~~
    1227 | so as to prevent its undoing itself,) she carried it out into the open air. “If
         | ~~~~~~~~~~~~~~~~~~~~~~~~~~~~~~~~~~~~~~~~~~~~~~~~~~~~~~~~~~~~~~~~~~~~~~~~~~~ This sentence is 51 words long.



Lint:    Readability (127 priority)
Message: |
    1235 | what was the matter with it. There could be no doubt that it had a very turn-up
         |                              ^~~~~~~~~~~~~~~~~~~~~~~~~~~~~~~~~~~~~~~~~~~~~~~~~~~
    1236 | nose, much more like a snout than a real nose; also its eyes were getting
         | ~~~~~~~~~~~~~~~~~~~~~~~~~~~~~~~~~~~~~~~~~~~~~~~~~~~~~~~~~~~~~~~~~~~~~~~~~~
    1237 | extremely small for a baby: altogether Alice did not like the look of the thing
         | ~~~~~~~~~~~~~~~~~~~~~~~~~~~~~~~~~~~~~~~~~~~~~~~~~~~~~~~~~~~~~~~~~~~~~~~~~~~~~~~~
    1238 | at all. “But perhaps it was only sobbing,” she thought, and looked into its eyes
         | ~~~~~~~ This sentence is 44 words long.



Lint:    Readability (127 priority)
Message: |
    1254 | made a dreadfully ugly child: but it makes rather a handsome pig, I think.” And
         |                                                                             ^~~~
    1255 | she began thinking over other children she knew, who might do very well as pigs,
         | ~~~~~~~~~~~~~~~~~~~~~~~~~~~~~~~~~~~~~~~~~~~~~~~~~~~~~~~~~~~~~~~~~~~~~~~~~~~~~~~~~
    1256 | and was just saying to herself, “if one only knew the right way to change them—”
         | ~~~~~~~~~~~~~~~~~~~~~~~~~~~~~~~~~~~~~~~~~~~~~~~~~~~~~~~~~~~~~~~~~~~~~~~~~~~~~~~~~
    1257 | when she was a little startled by seeing the Cheshire Cat sitting on a bough of
         | ~~~~~~~~~~~~~~~~~~~~~~~~~~~~~~~~~~~~~~~~~~~~~~~~~~~~~~~~~~~~~~~~~~~~~~~~~~~~~~~~
    1258 | a tree a few yards off.
         | ~~~~~~~~~~~~~~~~~~~~~~~ This sentence is 54 words long.



Lint:    Spelling (63 priority)
Message: |
    1260 | The Cat only grinned when it saw Alice. It looked good-natured, she thought:
         |                                                        ^~~~~~~ Did you mean to spell `natured` this way?
Suggest:
  - Replace with: “nature”
  - Replace with: “natures”
  - Replace with: “natural”



Lint:    Punctuation (31 priority)
Message: |
    1304 | I’m angry. Therefore I’m mad.”
         |            ^~~~~~~~~ Discourse markers at the beginning of a sentence should be followed by a comma.
Suggest:
  - Insert “,”



Lint:    Readability (127 priority)
Message: |
    1348 | like ears and the roof was thatched with fur. It was so large a house, that she
         |                                               ^~~~~~~~~~~~~~~~~~~~~~~~~~~~~~~~~~
    1349 | did not like to go nearer till she had nibbled some more of the lefthand bit of
         | ~~~~~~~~~~~~~~~~~~~~~~~~~~~~~~~~~~~~~~~~~~~~~~~~~~~~~~~~~~~~~~~~~~~~~~~~~~~~~~~~
    1350 | mushroom, and raised herself to about two feet high: even then she walked up
         | ~~~~~~~~~~~~~~~~~~~~~~~~~~~~~~~~~~~~~~~~~~~~~~~~~~~~~~~~~~~~~~~~~~~~~~~~~~~~~
    1351 | towards it rather timidly, saying to herself “Suppose it should be raving mad
         | ~~~~~~~~~~~~~~~~~~~~~~~~~~~~~~~~~~~~~~~~~~~~~~~~~~~~~~~~~~~~~~~~~~~~~~~~~~~~~~
    1352 | after all! I almost wish I’d gone to see the Hatter instead!”
         | ~~~~~~~~~~ This sentence is 54 words long.



Lint:    Spelling (63 priority)
Message: |
    1349 | did not like to go nearer till she had nibbled some more of the lefthand bit of
         |                                                                 ^~~~~~~~ Did you mean to spell `lefthand` this way?
    1350 | mushroom, and raised herself to about two feet high: even then she walked up
Suggest:
  - Replace with: “left-hand”
  - Replace with: “leftward”



Lint:    Typo (31 priority)
Message: |
    1349 | did not like to go nearer till she had nibbled some more of the lefthand bit of
         |                                                                 ^~~~~~~~ `lefthand` should probably be written as `left hand`.
    1350 | mushroom, and raised herself to about two feet high: even then she walked up
Suggest:
  - Replace with: “left hand”



Lint:    Readability (127 priority)
Message: |
    1356 | There was a table set out under a tree in front of the house, and the March Hare
         | ^~~~~~~~~~~~~~~~~~~~~~~~~~~~~~~~~~~~~~~~~~~~~~~~~~~~~~~~~~~~~~~~~~~~~~~~~~~~~~~~~
    1357 | and the Hatter were having tea at it: a Dormouse was sitting between them, fast
         | ~~~~~~~~~~~~~~~~~~~~~~~~~~~~~~~~~~~~~~~~~~~~~~~~~~~~~~~~~~~~~~~~~~~~~~~~~~~~~~~~
    1358 | asleep, and the other two were using it as a cushion, resting their elbows on
         | ~~~~~~~~~~~~~~~~~~~~~~~~~~~~~~~~~~~~~~~~~~~~~~~~~~~~~~~~~~~~~~~~~~~~~~~~~~~~~~
    1359 | it, and talking over its head. “Very uncomfortable for the Dormouse,” thought
         | ~~~~~~~~~~~~~~~~~~~~~~~~~~~~~~ This sentence is 54 words long.



Lint:    Miscellaneous (31 priority)
Message: |
    1415 | dropped, and the party sat silent for a minute, while Alice thought over all she
         |                                                                     ^~~~~~~~ Did you mean the closed compound `overall`?
    1416 | could remember about ravens and writing-desks, which wasn’t much.
Suggest:
  - Replace with: “overall”



Lint:    Readability (127 priority)
Message: |
    1433 | The March Hare took the watch and looked at it gloomily: then he dipped it into
         | ^~~~~~~~~~~~~~~~~~~~~~~~~~~~~~~~~~~~~~~~~~~~~~~~~~~~~~~~~~~~~~~~~~~~~~~~~~~~~~~~
    1434 | his cup of tea, and looked at it again: but he could think of nothing better to
         | ~~~~~~~~~~~~~~~~~~~~~~~~~~~~~~~~~~~~~~~~~~~~~~~~~~~~~~~~~~~~~~~~~~~~~~~~~~~~~~~~
    1435 | say than his first remark, “It was the best butter, you know.”
         | ~~~~~~~~~~~~~~~~~~~~~~~~~~~~~~~~~~~~~~~~~~~~~~~~~~~~~~~~~~~~~ This sentence is 45 words long.



Lint:    Capitalization (31 priority)
Message: |
    1481 | “Ah! that accounts for it,” said the Hatter. “He won’t stand beating. Now, if
         |      ^~~~ This sentence does not start with a capital letter
Suggest:
  - Replace with: “That”



Lint:    Spelling (63 priority)
Message: |
    1497 | The Hatter shook his head mournfully. “Not I!” he replied. “We quarrelled last
         |                                                                ^~~~~~~~~~ Did you mean to spell `quarrelled` this way?
    1498 | March—just before he went mad, you know—” (pointing with his tea spoon at the
Suggest:
  - Replace with: “quarreled”
  - Replace with: “quarreler”



Lint:    WordChoice (63 priority)
Message: |
    1498 | March—just before he went mad, you know—” (pointing with his tea spoon at the
         |                                                              ^~~~~~~~~ Did you mean the closed compound noun “teaspoon”?
    1499 | March Hare,) “—it was at the great concert given by the Queen of Hearts, and I
Suggest:
  - Replace with: “teaspoon”



Lint:    Formatting (255 priority)
Message: |
    1498 | March—just before he went mad, you know—” (pointing with his tea spoon at the
    1499 | March Hare,) “—it was at the great concert given by the Queen of Hearts, and I
         |              ^ This quote has no termination.



Lint:    Formatting (255 priority)
Message: |
    1504 | You know the song, perhaps?”
         |                            ^ This quote has no termination.



Lint:    Formatting (255 priority)
Message: |
    1508 | “It goes on, you know,” the Hatter continued, “in this way:—
         |                                               ^ This quote has no termination.



Lint:    Formatting (255 priority)
Message: |
    1510 | > ‘Up above the world you fly, Like a tea-tray in the sky. Twinkle, twinkle—’”
         |                                                                              ^ This quote has no termination.



Lint:    Spelling (63 priority)
Message: |
    1555 | great hurry; “and their names were Elsie, Lacie, and Tillie; and they lived at
         |                                           ^~~~~ Did you mean to spell `Lacie` this way?
Suggest:
  - Replace with: “Lace”
  - Replace with: “Lacier”
  - Replace with: “Lacey”



Lint:    Spelling (63 priority)
Message: |
    1555 | great hurry; “and their names were Elsie, Lacie, and Tillie; and they lived at
         |                                                      ^~~~~~ Did you mean to spell `Tillie` this way?
Suggest:
  - Replace with: “Billie”
  - Replace with: “Lillie”
  - Replace with: “Millie”



Lint:    Capitalization (127 priority)
Message: |
    1582 | “Who’s making personal remarks now?” the Hatter asked triumphantly.
         |  ^~~~~ The canonical dictionary spelling is `who's`.
Suggest:
  - Replace with: “who's”



Lint:    Readability (127 priority)
Message: |
    1637 | The Dormouse had closed its eyes by this time, and was going off into a doze;
         | ^~~~~~~~~~~~~~~~~~~~~~~~~~~~~~~~~~~~~~~~~~~~~~~~~~~~~~~~~~~~~~~~~~~~~~~~~~~~~~
    1638 | but, on being pinched by the Hatter, it woke up again with a little shriek, and
         | ~~~~~~~~~~~~~~~~~~~~~~~~~~~~~~~~~~~~~~~~~~~~~~~~~~~~~~~~~~~~~~~~~~~~~~~~~~~~~~~~
    1639 | went on: “—that begins with an M, such as mouse-traps, and the moon, and memory,
         | ~~~~~~~~~~~~~~~~~~~~~~~~~~~~~~~~~~~~~~~~~~~~~~~~~~~~~~~~~~~~~~~~~~~~~~~~~~~~~~~~~
    1640 | and muchness—you know you say things are “much of a muchness”—did you ever see
         | ~~~~~~~~~~~~~~~~~~~~~~~~~~~~~~~~~~~~~~~~~~~~~~~~~~~~~~~~~~~~~~~~~~~~~~~~~~~~~~~
    1641 | such a thing as a drawing of a muchness?”
         | ~~~~~~~~~~~~~~~~~~~~~~~~~~~~~~~~~~~~~~~~ This sentence is 73 words long.



Lint:    Formatting (255 priority)
Message: |
    1639 | went on: “—that begins with an M, such as mouse-traps, and the moon, and memory,
         |          ^ This quote has no termination.



Lint:    Formatting (255 priority)
Message: |
    1641 | such a thing as a drawing of a muchness?”
         |                                         ^ This quote has no termination.



Lint:    Readability (127 priority)
Message: |
    1647 | This piece of rudeness was more than Alice could bear: she got up in great
         | ^~~~~~~~~~~~~~~~~~~~~~~~~~~~~~~~~~~~~~~~~~~~~~~~~~~~~~~~~~~~~~~~~~~~~~~~~~~
    1648 | disgust, and walked off; the Dormouse fell asleep instantly, and neither of the
         | ~~~~~~~~~~~~~~~~~~~~~~~~~~~~~~~~~~~~~~~~~~~~~~~~~~~~~~~~~~~~~~~~~~~~~~~~~~~~~~~~
    1649 | others took the least notice of her going, though she looked back once or twice,
         | ~~~~~~~~~~~~~~~~~~~~~~~~~~~~~~~~~~~~~~~~~~~~~~~~~~~~~~~~~~~~~~~~~~~~~~~~~~~~~~~~~
    1650 | half hoping that they would call after her: the last time she saw them, they
         | ~~~~~~~~~~~~~~~~~~~~~~~~~~~~~~~~~~~~~~~~~~~~~~~~~~~~~~~~~~~~~~~~~~~~~~~~~~~~~
    1651 | were trying to put the Dormouse into the teapot.
         | ~~~~~~~~~~~~~~~~~~~~~~~~~~~~~~~~~~~~~~~~~~~~~~~~ This sentence is 67 words long.



Lint:    Readability (127 priority)
Message: |
    1663 | Then she went to work nibbling at the mushroom (she had kept a piece of it in
         | ^~~~~~~~~~~~~~~~~~~~~~~~~~~~~~~~~~~~~~~~~~~~~~~~~~~~~~~~~~~~~~~~~~~~~~~~~~~~~~
    1664 | her pocket) till she was about a foot high: then she walked down the little
         | ~~~~~~~~~~~~~~~~~~~~~~~~~~~~~~~~~~~~~~~~~~~~~~~~~~~~~~~~~~~~~~~~~~~~~~~~~~~~
    1665 | passage: and then—she found herself at last in the beautiful garden, among the
         | ~~~~~~~~~~~~~~~~~~~~~~~~~~~~~~~~~~~~~~~~~~~~~~~~~~~~~~~~~~~~~~~~~~~~~~~~~~~~~~~
    1666 | bright flower-beds and the cool fountains.
         | ~~~~~~~~~~~~~~~~~~~~~~~~~~~~~~~~~~~~~~~~~~ This sentence is 53 words long.



Lint:    Readability (127 priority)
Message: |
    1691 | Seven flung down his brush, and had just begun “Well, of all the unjust things—”
         | ^~~~~~~~~~~~~~~~~~~~~~~~~~~~~~~~~~~~~~~~~~~~~~~~~~~~~~~~~~~~~~~~~~~~~~~~~~~~~~~~~
    1692 | when his eye chanced to fall upon Alice, as she stood watching them, and he
         | ~~~~~~~~~~~~~~~~~~~~~~~~~~~~~~~~~~~~~~~~~~~~~~~~~~~~~~~~~~~~~~~~~~~~~~~~~~~~
    1693 | checked himself suddenly: the others looked round also, and all of them bowed
         | ~~~~~~~~~~~~~~~~~~~~~~~~~~~~~~~~~~~~~~~~~~~~~~~~~~~~~~~~~~~~~~~~~~~~~~~~~~~~~~
    1694 | low.
         | ~~~~ This sentence is 44 words long.



Lint:    Readability (127 priority)
Message: |
    1699 | Five and Seven said nothing, but looked at Two. Two began in a low voice, “Why
         |                                                 ^~~~~~~~~~~~~~~~~~~~~~~~~~~~~~~
    1700 | the fact is, you see, Miss, this here ought to have been a red rose-tree, and we
         | ~~~~~~~~~~~~~~~~~~~~~~~~~~~~~~~~~~~~~~~~~~~~~~~~~~~~~~~~~~~~~~~~~~~~~~~~~~~~~~~~~
    1701 | put a white one in by mistake; and if the Queen was to find it out, we should
         | ~~~~~~~~~~~~~~~~~~~~~~~~~~~~~~~~~~~~~~~~~~~~~~~~~~~~~~~~~~~~~~~~~~~~~~~~~~~~~~
    1702 | all have our heads cut off, you know. So you see, Miss, we’re doing our best,
         | ~~~~~~~~~~~~~~~~~~~~~~~~~~~~~~~~~~~~~ This sentence is 51 words long.



Lint:    Readability (127 priority)
Message: |
    1708 | First came ten soldiers carrying clubs; these were all shaped like the three
         | ^~~~~~~~~~~~~~~~~~~~~~~~~~~~~~~~~~~~~~~~~~~~~~~~~~~~~~~~~~~~~~~~~~~~~~~~~~~~~
    1709 | gardeners, oblong and flat, with their hands and feet at the corners: next the
         | ~~~~~~~~~~~~~~~~~~~~~~~~~~~~~~~~~~~~~~~~~~~~~~~~~~~~~~~~~~~~~~~~~~~~~~~~~~~~~~~
    1710 | ten courtiers; these were ornamented all over with diamonds, and walked two and
         | ~~~~~~~~~~~~~~~~~~~~~~~~~~~~~~~~~~~~~~~~~~~~~~~~~~~~~~~~~~~~~~~~~~~~~~~~~~~~~~~~
    1711 | two, as the soldiers did. After these came the royal children; there were ten of
         | ~~~~~~~~~~~~~~~~~~~~~~~~~ This sentence is 45 words long.



Lint:    Style (31 priority)
Message: |
    1708 | First came ten soldiers carrying clubs; these were all shaped like the three
    1709 | gardeners, oblong and flat, with their hands and feet at the corners: next the
         |            ^~~~~~ An Oxford comma is necessary here.
Suggest:
  - Insert “,”



Lint:    Spelling (63 priority)
Message: |
    1713 | they were all ornamented with hearts. Next came the guests, mostly Kings and
    1714 | Queens, and among them Alice recognised the White Rabbit: it was talking in a
         |                              ^~~~~~~~~~ Did you mean to spell `recognised` this way?
Suggest:
  - Replace with: “recognized”
  - Replace with: “recognize”
  - Replace with: “recognizer”



Lint:    Readability (127 priority)
Message: |
    1720 | Alice was rather doubtful whether she ought not to lie down on her face like the
         | ^~~~~~~~~~~~~~~~~~~~~~~~~~~~~~~~~~~~~~~~~~~~~~~~~~~~~~~~~~~~~~~~~~~~~~~~~~~~~~~~~
    1721 | three gardeners, but she could not remember ever having heard of such a rule at
         | ~~~~~~~~~~~~~~~~~~~~~~~~~~~~~~~~~~~~~~~~~~~~~~~~~~~~~~~~~~~~~~~~~~~~~~~~~~~~~~~~
    1722 | processions; “and besides, what would be the use of a procession,” thought she,
         | ~~~~~~~~~~~~~~~~~~~~~~~~~~~~~~~~~~~~~~~~~~~~~~~~~~~~~~~~~~~~~~~~~~~~~~~~~~~~~~~~
    1723 | “if people had all to lie down upon their faces, so that they couldn’t see it?”
         | ~~~~~~~~~~~~~~~~~~~~~~~~~~~~~~~~~~~~~~~~~~~~~~~~~~~~~~~~~~~~~~~~~~~~~~~~~~~~~~ This sentence is 60 words long.



Lint:    Readability (127 priority)
Message: |
    1737 | “And who are these?” said the Queen, pointing to the three gardeners who were
         |                      ^~~~~~~~~~~~~~~~~~~~~~~~~~~~~~~~~~~~~~~~~~~~~~~~~~~~~~~~~
    1738 | lying round the rose-tree; for, you see, as they were lying on their faces, and
         | ~~~~~~~~~~~~~~~~~~~~~~~~~~~~~~~~~~~~~~~~~~~~~~~~~~~~~~~~~~~~~~~~~~~~~~~~~~~~~~~~
    1739 | the pattern on their backs was the same as the rest of the pack, she could not
         | ~~~~~~~~~~~~~~~~~~~~~~~~~~~~~~~~~~~~~~~~~~~~~~~~~~~~~~~~~~~~~~~~~~~~~~~~~~~~~~~
    1740 | tell whether they were gardeners, or soldiers, or courtiers, or three of her own
         | ~~~~~~~~~~~~~~~~~~~~~~~~~~~~~~~~~~~~~~~~~~~~~~~~~~~~~~~~~~~~~~~~~~~~~~~~~~~~~~~~~
    1741 | children.
         | ~~~~~~~~~ This sentence is 58 words long.



Lint:    Readability (127 priority)
Message: |
    1813 | got settled down in a minute or two, and the game began. Alice thought she had
         |                                                          ^~~~~~~~~~~~~~~~~~~~~~
    1814 | never seen such a curious croquet-ground in her life; it was all ridges and
         | ~~~~~~~~~~~~~~~~~~~~~~~~~~~~~~~~~~~~~~~~~~~~~~~~~~~~~~~~~~~~~~~~~~~~~~~~~~~~
    1815 | furrows; the balls were live hedgehogs, the mallets live flamingoes, and the
         | ~~~~~~~~~~~~~~~~~~~~~~~~~~~~~~~~~~~~~~~~~~~~~~~~~~~~~~~~~~~~~~~~~~~~~~~~~~~~~
    1816 | soldiers had to double themselves up and to stand on their hands and feet, to
         | ~~~~~~~~~~~~~~~~~~~~~~~~~~~~~~~~~~~~~~~~~~~~~~~~~~~~~~~~~~~~~~~~~~~~~~~~~~~~~~
    1817 | make the arches.
         | ~~~~~~~~~~~~~~~~ This sentence is 49 words long.



Lint:    Readability (127 priority)
Message: |
    1819 | The chief difficulty Alice found at first was in managing her flamingo: she
         | ^~~~~~~~~~~~~~~~~~~~~~~~~~~~~~~~~~~~~~~~~~~~~~~~~~~~~~~~~~~~~~~~~~~~~~~~~~~~
    1820 | succeeded in getting its body tucked away, comfortably enough, under her arm,
         | ~~~~~~~~~~~~~~~~~~~~~~~~~~~~~~~~~~~~~~~~~~~~~~~~~~~~~~~~~~~~~~~~~~~~~~~~~~~~~~
    1821 | with its legs hanging down, but generally, just as she had got its neck nicely
         | ~~~~~~~~~~~~~~~~~~~~~~~~~~~~~~~~~~~~~~~~~~~~~~~~~~~~~~~~~~~~~~~~~~~~~~~~~~~~~~~
    1822 | straightened out, and was going to give the hedgehog a blow with its head, it
         | ~~~~~~~~~~~~~~~~~~~~~~~~~~~~~~~~~~~~~~~~~~~~~~~~~~~~~~~~~~~~~~~~~~~~~~~~~~~~~~
    1823 | would twist itself round and look up in her face, with such a puzzled expression
         | ~~~~~~~~~~~~~~~~~~~~~~~~~~~~~~~~~~~~~~~~~~~~~~~~~~~~~~~~~~~~~~~~~~~~~~~~~~~~~~~~~
    1824 | that she could not help bursting out laughing: and when she had got its head
         | ~~~~~~~~~~~~~~~~~~~~~~~~~~~~~~~~~~~~~~~~~~~~~~~~~~~~~~~~~~~~~~~~~~~~~~~~~~~~~
    1825 | down, and was going to begin again, it was very provoking to find that the
         | ~~~~~~~~~~~~~~~~~~~~~~~~~~~~~~~~~~~~~~~~~~~~~~~~~~~~~~~~~~~~~~~~~~~~~~~~~~~
    1826 | hedgehog had unrolled itself, and was in the act of crawling away: besides all
         | ~~~~~~~~~~~~~~~~~~~~~~~~~~~~~~~~~~~~~~~~~~~~~~~~~~~~~~~~~~~~~~~~~~~~~~~~~~~~~~~
    1827 | this, there was generally a ridge or furrow in the way wherever she wanted to
         | ~~~~~~~~~~~~~~~~~~~~~~~~~~~~~~~~~~~~~~~~~~~~~~~~~~~~~~~~~~~~~~~~~~~~~~~~~~~~~~
    1828 | send the hedgehog to, and, as the doubled-up soldiers were always getting up and
         | ~~~~~~~~~~~~~~~~~~~~~~~~~~~~~~~~~~~~~~~~~~~~~~~~~~~~~~~~~~~~~~~~~~~~~~~~~~~~~~~~~
    1829 | walking off to other parts of the ground, Alice soon came to the conclusion that
         | ~~~~~~~~~~~~~~~~~~~~~~~~~~~~~~~~~~~~~~~~~~~~~~~~~~~~~~~~~~~~~~~~~~~~~~~~~~~~~~~~~
    1830 | it was a very difficult game indeed.
         | ~~~~~~~~~~~~~~~~~~~~~~~~~~~~~~~~~~~~ This sentence is 166 words long.



Lint:    Readability (127 priority)
Message: |
    1832 | The players all played at once without waiting for turns, quarrelling all the
         | ^~~~~~~~~~~~~~~~~~~~~~~~~~~~~~~~~~~~~~~~~~~~~~~~~~~~~~~~~~~~~~~~~~~~~~~~~~~~~~
    1833 | while, and fighting for the hedgehogs; and in a very short time the Queen was in
         | ~~~~~~~~~~~~~~~~~~~~~~~~~~~~~~~~~~~~~~~~~~~~~~~~~~~~~~~~~~~~~~~~~~~~~~~~~~~~~~~~~
    1834 | a furious passion, and went stamping about, and shouting “Off with his head!” or
         | ~~~~~~~~~~~~~~~~~~~~~~~~~~~~~~~~~~~~~~~~~~~~~~~~~~~~~~~~~~~~~~~~~~~~~~~~~~~~ This sentence is 42 words long.



Lint:    Spelling (63 priority)
Message: |
    1832 | The players all played at once without waiting for turns, quarrelling all the
         |                                                           ^~~~~~~~~~~ Did you mean `quarreling`?
    1833 | while, and fighting for the hedgehogs; and in a very short time the Queen was in
Suggest:
  - Replace with: “quarreling”



Lint:    Readability (127 priority)
Message: |
    1842 | She was looking about for some way of escape, and wondering whether she could
         | ^~~~~~~~~~~~~~~~~~~~~~~~~~~~~~~~~~~~~~~~~~~~~~~~~~~~~~~~~~~~~~~~~~~~~~~~~~~~~~
    1843 | get away without being seen, when she noticed a curious appearance in the air:
         | ~~~~~~~~~~~~~~~~~~~~~~~~~~~~~~~~~~~~~~~~~~~~~~~~~~~~~~~~~~~~~~~~~~~~~~~~~~~~~~~
    1844 | it puzzled her very much at first, but, after watching it a minute or two, she
         | ~~~~~~~~~~~~~~~~~~~~~~~~~~~~~~~~~~~~~~~~~~~~~~~~~~~~~~~~~~~~~~~~~~~~~~~~~~~~~~~
    1845 | made it out to be a grin, and she said to herself “It’s the Cheshire Cat: now I
         | ~~~~~~~~~~~~~~~~~~~~~~~~~~~~~~~~~~~~~~~~~~~~~~~~~~~~~~~~~~~~~~~~~~~~~~~~~~~~~~~~
    1846 | shall have somebody to talk to.”
         | ~~~~~~~~~~~~~~~~~~~~~~~~~~~~~~~ This sentence is 68 words long.



Lint:    Readability (127 priority)
Message: |
    1858 | “I don’t think they play at all fairly,” Alice began, in rather a complaining
         |  ^~~~~~~~~~~~~~~~~~~~~~~~~~~~~~~~~~~~~~~~~~~~~~~~~~~~~~~~~~~~~~~~~~~~~~~~~~~~~
    1859 | tone, “and they all quarrel so dreadfully one can’t hear oneself speak—and they
         | ~~~~~~~~~~~~~~~~~~~~~~~~~~~~~~~~~~~~~~~~~~~~~~~~~~~~~~~~~~~~~~~~~~~~~~~~~~~~~~~~
    1860 | don’t seem to have any rules in particular; at least, if there are, nobody
         | ~~~~~~~~~~~~~~~~~~~~~~~~~~~~~~~~~~~~~~~~~~~~~~~~~~~~~~~~~~~~~~~~~~~~~~~~~~~
    1861 | attends to them—and you’ve no idea how confusing it is all the things being
         | ~~~~~~~~~~~~~~~~~~~~~~~~~~~~~~~~~~~~~~~~~~~~~~~~~~~~~~~~~~~~~~~~~~~~~~~~~~~~
    1862 | alive; for instance, there’s the arch I’ve got to go through next walking about
         | ~~~~~~~~~~~~~~~~~~~~~~~~~~~~~~~~~~~~~~~~~~~~~~~~~~~~~~~~~~~~~~~~~~~~~~~~~~~~~~~~
    1863 | at the other end of the ground—and I should have croqueted the Queen’s hedgehog
         | ~~~~~~~~~~~~~~~~~~~~~~~~~~~~~~~~~~~~~~~~~~~~~~~~~~~~~~~~~~~~~~~~~~~~~~~~~~~~~~~~
    1864 | just now, only it ran away when it saw mine coming!”
         | ~~~~~~~~~~~~~~~~~~~~~~~~~~~~~~~~~~~~~~~~~~~~~~~~~~~ This sentence is 97 words long.



Lint:    Style (31 priority)
Message: |
    1894 | The Queen had only one way of settling all difficulties, great or small. “Off
         |                                                          ^~~~~ An Oxford comma is necessary here.
Suggest:
  - Insert “,”



Lint:    Readability (127 priority)
Message: |
    1900 | she heard the Queen’s voice in the distance, screaming with passion. She had
         |                                                                      ^~~~~~~~
    1901 | already heard her sentence three of the players to be executed for having missed
         | ~~~~~~~~~~~~~~~~~~~~~~~~~~~~~~~~~~~~~~~~~~~~~~~~~~~~~~~~~~~~~~~~~~~~~~~~~~~~~~~~~
    1902 | their turns, and she did not like the look of things at all, as the game was in
         | ~~~~~~~~~~~~~~~~~~~~~~~~~~~~~~~~~~~~~~~~~~~~~~~~~~~~~~~~~~~~~~~~~~~~~~~~~~~~~~~~
    1903 | such confusion that she never knew whether it was her turn or not. So she went
         | ~~~~~~~~~~~~~~~~~~~~~~~~~~~~~~~~~~~~~~~~~~~~~~~~~~~~~~~~~~~~~~~~~~ This sentence is 47 words long.



Lint:    Readability (127 priority)
Message: |
    1906 | The hedgehog was engaged in a fight with another hedgehog, which seemed to Alice
         | ^~~~~~~~~~~~~~~~~~~~~~~~~~~~~~~~~~~~~~~~~~~~~~~~~~~~~~~~~~~~~~~~~~~~~~~~~~~~~~~~~
    1907 | an excellent opportunity for croqueting one of them with the other: the only
         | ~~~~~~~~~~~~~~~~~~~~~~~~~~~~~~~~~~~~~~~~~~~~~~~~~~~~~~~~~~~~~~~~~~~~~~~~~~~~~
    1908 | difficulty was, that her flamingo was gone across to the other side of the
         | ~~~~~~~~~~~~~~~~~~~~~~~~~~~~~~~~~~~~~~~~~~~~~~~~~~~~~~~~~~~~~~~~~~~~~~~~~~~
    1909 | garden, where Alice could see it trying in a helpless sort of way to fly up into
         | ~~~~~~~~~~~~~~~~~~~~~~~~~~~~~~~~~~~~~~~~~~~~~~~~~~~~~~~~~~~~~~~~~~~~~~~~~~~~~~~~~
    1910 | a tree.
         | ~~~~~~~ This sentence is 60 words long.



Lint:    Readability (127 priority)
Message: |
    1912 | By the time she had caught the flamingo and brought it back, the fight was over,
         | ^~~~~~~~~~~~~~~~~~~~~~~~~~~~~~~~~~~~~~~~~~~~~~~~~~~~~~~~~~~~~~~~~~~~~~~~~~~~~~~~~
    1913 | and both the hedgehogs were out of sight: “but it doesn’t matter much,” thought
         | ~~~~~~~~~~~~~~~~~~~~~~~~~~~~~~~~~~~~~~~~~~~~~~~~~~~~~~~~~~~~~~~~~~~~~~~~~~~~~~~~
    1914 | Alice, “as all the arches are gone from this side of the ground.” So she tucked
         | ~~~~~~~~~~~~~~~~~~~~~~~~~~~~~~~~~~~~~~~~~~~~~~~~~~~~~~~~~~~~~~~~ This sentence is 43 words long.



Lint:    Readability (127 priority)
Message: |
    1918 | When she got back to the Cheshire Cat, she was surprised to find quite a large
         | ^~~~~~~~~~~~~~~~~~~~~~~~~~~~~~~~~~~~~~~~~~~~~~~~~~~~~~~~~~~~~~~~~~~~~~~~~~~~~~~
    1919 | crowd collected round it: there was a dispute going on between the executioner,
         | ~~~~~~~~~~~~~~~~~~~~~~~~~~~~~~~~~~~~~~~~~~~~~~~~~~~~~~~~~~~~~~~~~~~~~~~~~~~~~~~~
    1920 | the King, and the Queen, who were all talking at once, while all the rest were
         | ~~~~~~~~~~~~~~~~~~~~~~~~~~~~~~~~~~~~~~~~~~~~~~~~~~~~~~~~~~~~~~~~~~~~~~~~~~~~~~~
    1921 | quite silent, and looked very uncomfortable.
         | ~~~~~~~~~~~~~~~~~~~~~~~~~~~~~~~~~~~~~~~~~~~~ This sentence is 51 words long.



Lint:    Readability (127 priority)
Message: |
    1923 | The moment Alice appeared, she was appealed to by all three to settle the
         | ^~~~~~~~~~~~~~~~~~~~~~~~~~~~~~~~~~~~~~~~~~~~~~~~~~~~~~~~~~~~~~~~~~~~~~~~~~
    1924 | question, and they repeated their arguments to her, though, as they all spoke at
         | ~~~~~~~~~~~~~~~~~~~~~~~~~~~~~~~~~~~~~~~~~~~~~~~~~~~~~~~~~~~~~~~~~~~~~~~~~~~~~~~~~
    1925 | once, she found it very hard indeed to make out exactly what they said.
         | ~~~~~~~~~~~~~~~~~~~~~~~~~~~~~~~~~~~~~~~~~~~~~~~~~~~~~~~~~~~~~~~~~~~~~~~ This sentence is 42 words long.



Lint:    Readability (127 priority)
Message: |
    1927 | The executioner’s argument was, that you couldn’t cut off a head unless there
         | ^~~~~~~~~~~~~~~~~~~~~~~~~~~~~~~~~~~~~~~~~~~~~~~~~~~~~~~~~~~~~~~~~~~~~~~~~~~~~~
    1928 | was a body to cut it off from: that he had never had to do such a thing before,
         | ~~~~~~~~~~~~~~~~~~~~~~~~~~~~~~~~~~~~~~~~~~~~~~~~~~~~~~~~~~~~~~~~~~~~~~~~~~~~~~~~
    1929 | and he wasn’t going to begin at his time of life.
         | ~~~~~~~~~~~~~~~~~~~~~~~~~~~~~~~~~~~~~~~~~~~~~~~~~ This sentence is 43 words long.



Lint:    Readability (127 priority)
Message: |
    1944 | The Cat’s head began fading away the moment he was gone, and, by the time he had
         | ^~~~~~~~~~~~~~~~~~~~~~~~~~~~~~~~~~~~~~~~~~~~~~~~~~~~~~~~~~~~~~~~~~~~~~~~~~~~~~~~~
    1945 | come back with the Duchess, it had entirely disappeared; so the King and the
         | ~~~~~~~~~~~~~~~~~~~~~~~~~~~~~~~~~~~~~~~~~~~~~~~~~~~~~~~~~~~~~~~~~~~~~~~~~~~~~
    1946 | executioner ran wildly up and down looking for it, while the rest of the party
         | ~~~~~~~~~~~~~~~~~~~~~~~~~~~~~~~~~~~~~~~~~~~~~~~~~~~~~~~~~~~~~~~~~~~~~~~~~~~~~~~
    1947 | went back to the game.
         | ~~~~~~~~~~~~~~~~~~~~~~ This sentence is 51 words long.



Lint:    Readability (127 priority)
Message: |
    1960 | “I won’t have any pepper in my kitchen at all. Soup does very well without—Maybe
         |                                                ^~~~~~~~~~~~~~~~~~~~~~~~~~~~~~~~~~
    1961 | it’s always pepper that makes people hot-tempered,” she went on, very much
         | ~~~~~~~~~~~~~~~~~~~~~~~~~~~~~~~~~~~~~~~~~~~~~~~~~~~~~~~~~~~~~~~~~~~~~~~~~~~
    1962 | pleased at having found out a new kind of rule, “and vinegar that makes them
         | ~~~~~~~~~~~~~~~~~~~~~~~~~~~~~~~~~~~~~~~~~~~~~~~~~~~~~~~~~~~~~~~~~~~~~~~~~~~~~
    1963 | sour—and camomile that makes them bitter—and—and barley-sugar and such things
         | ~~~~~~~~~~~~~~~~~~~~~~~~~~~~~~~~~~~~~~~~~~~~~~~~~~~~~~~~~~~~~~~~~~~~~~~~~~~~~~
    1964 | that make children sweet-tempered. I only wish people knew that: then they
         | ~~~~~~~~~~~~~~~~~~~~~~~~~~~~~~~~~~ This sentence is 53 words long.



Lint:    Spelling (63 priority)
Message: |
    1962 | pleased at having found out a new kind of rule, “and vinegar that makes them
    1963 | sour—and camomile that makes them bitter—and—and barley-sugar and such things
         |          ^~~~~~~~ Did you mean to spell `camomile` this way?
Suggest:
  - Replace with: “chamomile”
  - Replace with: “chamomiles”



Lint:    Spelling (63 priority)
Message: |
    1985 | “’Tis so,” said the Duchess: “and the moral of that is—‘Oh, ’tis love, ’tis
         |   ^~~ Did you mean to spell `Tis` this way?
Suggest:
  - Replace with: “Tic”
  - Replace with: “T's”
  - Replace with: “This”



Lint:    Spelling (63 priority)
Message: |
    1985 | “’Tis so,” said the Duchess: “and the moral of that is—‘Oh, ’tis love, ’tis
         |                                                              ^~~ Did you mean to spell `tis` this way?
    1986 | love, that makes the world go round!’”
Suggest:
  - Replace with: “tic”
  - Replace with: “this”
  - Replace with: “ti's”



Lint:    Spelling (63 priority)
Message: |
    1985 | “’Tis so,” said the Duchess: “and the moral of that is—‘Oh, ’tis love, ’tis
         |                                                                         ^~~ Did you mean to spell `tis` this way?
    1986 | love, that makes the world go round!’”
Suggest:
  - Replace with: “tic”
  - Replace with: “this”
  - Replace with: “ti's”



Lint:    WordChoice (63 priority)
Message: |
    2009 | “Right, as usual,” said the Duchess: “what a clear way you have of putting
         |                                              ^~~~~~~~~ Did you mean the closed compound noun “clearway”?
    2010 | things!”
Suggest:
  - Replace with: “clearway”



Lint:    Readability (127 priority)
Message: |
    2021 | “I quite agree with you,” said the Duchess; “and the moral of that is—‘Be what
         |  ^~~~~~~~~~~~~~~~~~~~~~~~~~~~~~~~~~~~~~~~~~~~~~~~~~~~~~~~~~~~~~~~~~~~~~~~~~~~~~
    2022 | you would seem to be’—or if you’d like it put more simply—‘Never imagine
         | ~~~~~~~~~~~~~~~~~~~~~~~~~~~~~~~~~~~~~~~~~~~~~~~~~~~~~~~~~~~~~~~~~~~~~~~~~
    2023 | yourself not to be otherwise than what it might appear to others that what you
         | ~~~~~~~~~~~~~~~~~~~~~~~~~~~~~~~~~~~~~~~~~~~~~~~~~~~~~~~~~~~~~~~~~~~~~~~~~~~~~~~
    2024 | were or might have been was not otherwise than what you had been would have
         | ~~~~~~~~~~~~~~~~~~~~~~~~~~~~~~~~~~~~~~~~~~~~~~~~~~~~~~~~~~~~~~~~~~~~~~~~~~~~
    2025 | appeared to them to be otherwise.’”
         | ~~~~~~~~~~~~~~~~~~~~~~~~~~~~~~~~~ This sentence is 67 words long.



Lint:    Spelling (63 priority)
Message: |
    2048 | But here, to Alice’s great surprise, the Duchess’s voice died away, even in the
    2049 | middle of her favourite word ‘moral,’ and the arm that was linked into hers
         |               ^~~~~~~~~ Did you mean to spell `favourite` this way?
Suggest:
  - Replace with: “favorite”
  - Replace with: “favorites”



Lint:    Readability (127 priority)
Message: |
    2064 | The other guests had taken advantage of the Queen’s absence, and were resting in
         | ^~~~~~~~~~~~~~~~~~~~~~~~~~~~~~~~~~~~~~~~~~~~~~~~~~~~~~~~~~~~~~~~~~~~~~~~~~~~~~~~~
    2065 | the shade: however, the moment they saw her, they hurried back to the game, the
         | ~~~~~~~~~~~~~~~~~~~~~~~~~~~~~~~~~~~~~~~~~~~~~~~~~~~~~~~~~~~~~~~~~~~~~~~~~~~~~~~~
    2066 | Queen merely remarking that a moment’s delay would cost them their lives.
         | ~~~~~~~~~~~~~~~~~~~~~~~~~~~~~~~~~~~~~~~~~~~~~~~~~~~~~~~~~~~~~~~~~~~~~~~~~ This sentence is 41 words long.



Lint:    Spelling (63 priority)
Message: |
    2068 | All the time they were playing the Queen never left off quarrelling with the
         |                                                         ^~~~~~~~~~~ Did you mean `quarreling`?
    2069 | other players, and shouting “Off with his head!” or “Off with her head!” Those
Suggest:
  - Replace with: “quarreling”



Lint:    Readability (127 priority)
Message: |
    2069 | other players, and shouting “Off with his head!” or “Off with her head!” Those
         |                                                                          ^~~~~~
    2070 | whom she sentenced were taken into custody by the soldiers, who of course had to
         | ~~~~~~~~~~~~~~~~~~~~~~~~~~~~~~~~~~~~~~~~~~~~~~~~~~~~~~~~~~~~~~~~~~~~~~~~~~~~~~~~~
    2071 | leave off being arches to do this, so that by the end of half an hour or so
         | ~~~~~~~~~~~~~~~~~~~~~~~~~~~~~~~~~~~~~~~~~~~~~~~~~~~~~~~~~~~~~~~~~~~~~~~~~~~~
    2072 | there were no arches left, and all the players, except the King, the Queen, and
         | ~~~~~~~~~~~~~~~~~~~~~~~~~~~~~~~~~~~~~~~~~~~~~~~~~~~~~~~~~~~~~~~~~~~~~~~~~~~~~~~~
    2073 | Alice, were in custody and under sentence of execution.
         | ~~~~~~~~~~~~~~~~~~~~~~~~~~~~~~~~~~~~~~~~~~~~~~~~~~~~~~~ This sentence is 58 words long.



Lint:    Spelling (63 priority)
Message: |
    2091 | They very soon came upon a Gryphon, lying fast asleep in the sun. (If you don’t
         |                            ^~~~~~~ Did you mean `Krypton`?
Suggest:
  - Replace with: “Krypton”



Lint:    Spelling (63 priority)
Message: |
    2091 | They very soon came upon a Gryphon, lying fast asleep in the sun. (If you don’t
    2092 | know what a Gryphon is, look at the picture.) “Up, lazy thing!” said the Queen,
         |             ^~~~~~~ Did you mean `Krypton`?
Suggest:
  - Replace with: “Krypton”



Lint:    Spelling (63 priority)
Message: |
    2094 | must go back and see after some executions I have ordered;” and she walked off,
    2095 | leaving Alice alone with the Gryphon. Alice did not quite like the look of the
         |                              ^~~~~~~ Did you mean `Krypton`?
Suggest:
  - Replace with: “Krypton”



Lint:    Spelling (63 priority)
Message: |
    2099 | The Gryphon sat up and rubbed its eyes: then it watched the Queen till she was
         |     ^~~~~~~ Did you mean `Krypton`?
Suggest:
  - Replace with: “Krypton”



Lint:    Spelling (63 priority)
Message: |
    2100 | out of sight: then it chuckled. “What fun!” said the Gryphon, half to itself,
         |                                                      ^~~~~~~ Did you mean `Krypton`?
    2101 | half to Alice.
Suggest:
  - Replace with: “Krypton”



Lint:    Spelling (63 priority)
Message: |
    2105 | “Why, she,” said the Gryphon. “It’s all her fancy, that: they never executes
         |                      ^~~~~~~ Did you mean `Krypton`?
Suggest:
  - Replace with: “Krypton”



Lint:    Spelling (63 priority)
Message: |
    2114 | his sorrow?” she asked the Gryphon, and the Gryphon answered, very nearly in the
         |                            ^~~~~~~ Did you mean `Krypton`?
Suggest:
  - Replace with: “Krypton”



Lint:    Spelling (63 priority)
Message: |
    2114 | his sorrow?” she asked the Gryphon, and the Gryphon answered, very nearly in the
         |                                             ^~~~~~~ Did you mean `Krypton`?
    2115 | same words as before, “It’s all his fancy, that: he hasn’t got no sorrow, you
Suggest:
  - Replace with: “Krypton”



Lint:    Spelling (63 priority)
Message: |
    2121 | “This here young lady,” said the Gryphon, “she wants for to know your history,
         |                                  ^~~~~~~ Did you mean `Krypton`?
Suggest:
  - Replace with: “Krypton”



Lint:    Spelling (63 priority)
Message: |
    2133 | These words were followed by a very long silence, broken only by an occasional
    2134 | exclamation of “Hjckrrh!” from the Gryphon, and the constant heavy sobbing of
         |                 ^~~~~~~ Did you mean to spell `Hjckrrh` this way?
Suggest:
  - Replace with: “Hacker”
  - Replace with: “Hackish”
  - Replace with: “Hackers”



Lint:    Spelling (63 priority)
Message: |
    2134 | exclamation of “Hjckrrh!” from the Gryphon, and the constant heavy sobbing of
         |                                    ^~~~~~~ Did you mean `Krypton`?
    2135 | the Mock Turtle. Alice was very nearly getting up and saying, “Thank you, sir,
Suggest:
  - Replace with: “Krypton”



Lint:    Spelling (63 priority)
Message: |
    2148 | “You ought to be ashamed of yourself for asking such a simple question,” added
    2149 | the Gryphon; and then they both sat silent and looked at poor Alice, who felt
         |     ^~~~~~~ Did you mean `Krypton`?
Suggest:
  - Replace with: “Krypton”



Lint:    Spelling (63 priority)
Message: |
    2150 | ready to sink into the earth. At last the Gryphon said to the Mock Turtle,
         |                                           ^~~~~~~ Did you mean `Krypton`?
    2151 | “Drive on, old fellow! Don’t be all day about it!” and he went on in these
Suggest:
  - Replace with: “Krypton”



Lint:    Spelling (63 priority)
Message: |
    2160 | “Hold your tongue!” added the Gryphon, before Alice could speak again. The Mock
         |                               ^~~~~~~ Did you mean `Krypton`?
Suggest:
  - Replace with: “Krypton”



Lint:    Capitalization (31 priority)
Message: |
    2176 | “Ah! then yours wasn’t a really good school,” said the Mock Turtle in a tone of
         |      ^~~~ This sentence does not start with a capital letter
Suggest:
  - Replace with: “Then”



Lint:    Repetition (63 priority)
Message: |
    2177 | great relief. “Now at ours they had at the end of the bill, ‘French, music, and
         |                       ^~~~~~~~~ There are too many personal pronouns in sequence here.
Suggest:
  - Replace with: “ours”
  - Replace with: “they”



Lint:    Spelling (63 priority)
Message: |
    2194 | The Gryphon lifted up both its paws in surprise. “What! Never heard of
         |     ^~~~~~~ Did you mean `Krypton`?
Suggest:
  - Replace with: “Krypton”



Lint:    Spelling (63 priority)
Message: |
    2194 | The Gryphon lifted up both its paws in surprise. “What! Never heard of
    2195 | uglifying!” it exclaimed. “You know what to beautify is, I suppose?”
         | ^~~~~~~~~ Did you mean to spell `uglifying` this way?
Suggest:
  - Replace with: “unifying”
  - Replace with: “uplifting”
  - Replace with: “nullifying”



Lint:    Spelling (63 priority)
Message: |
    2199 | “Well, then,” the Gryphon went on, “if you don’t know what to uglify is, you are
         |                   ^~~~~~~ Did you mean `Krypton`?
Suggest:
  - Replace with: “Krypton”



Lint:    Spelling (63 priority)
Message: |
    2199 | “Well, then,” the Gryphon went on, “if you don’t know what to uglify is, you are
         |                                                               ^~~~~~ Did you mean to spell `uglify` this way?
    2200 | a simpleton.”
Suggest:
  - Replace with: “ugly”
  - Replace with: “unify”
  - Replace with: “uplift”



Lint:    Readability (127 priority)
Message: |
    2205 | “Well, there was Mystery,” the Mock Turtle replied, counting off the subjects on
         |  ^~~~~~~~~~~~~~~~~~~~~~~~~~~~~~~~~~~~~~~~~~~~~~~~~~~~~~~~~~~~~~~~~~~~~~~~~~~~~~~~
    2206 | his flappers, “—Mystery, ancient and modern, with Seaography: then Drawling—the
         | ~~~~~~~~~~~~~~~~~~~~~~~~~~~~~~~~~~~~~~~~~~~~~~~~~~~~~~~~~~~~~~~~~~~~~~~~~~~~~~~~
    2207 | Drawling-master was an old conger-eel, that used to come once a week: he taught
         | ~~~~~~~~~~~~~~~~~~~~~~~~~~~~~~~~~~~~~~~~~~~~~~~~~~~~~~~~~~~~~~~~~~~~~~~~~~~~~~~~
    2208 | us Drawling, Stretching, and Fainting in Coils.”
         | ~~~~~~~~~~~~~~~~~~~~~~~~~~~~~~~~~~~~~~~~~~~~~~~ This sentence is 47 words long.



Lint:    Style (31 priority)
Message: |
    2205 | “Well, there was Mystery,” the Mock Turtle replied, counting off the subjects on
    2206 | his flappers, “—Mystery, ancient and modern, with Seaography: then Drawling—the
         |                          ^~~~~~~ An Oxford comma is necessary here.
Suggest:
  - Insert “,”



Lint:    Spelling (63 priority)
Message: |
    2206 | his flappers, “—Mystery, ancient and modern, with Seaography: then Drawling—the
         |                                                   ^~~~~~~~~~ Did you mean to spell `Seaography` this way?
Suggest:
  - Replace with: “Demography”
  - Replace with: “Geography”
  - Replace with: “Xerography”



Lint:    WordChoice (127 priority)
Message: |
    2212 | “Well, I can’t show it you myself,” the Mock Turtle said: “I’m too stiff. And
         |                        ^~~ The possessive version of this word is more common in this context.
Suggest:
  - Replace with: “your”
  - Replace with: “you're a”
  - Replace with: “you're an”



Lint:    Spelling (63 priority)
Message: |
    2212 | “Well, I can’t show it you myself,” the Mock Turtle said: “I’m too stiff. And
    2213 | the Gryphon never learnt it.”
         |     ^~~~~~~ Did you mean `Krypton`?
Suggest:
  - Replace with: “Krypton”



Lint:    Spelling (63 priority)
Message: |
    2215 | “Hadn’t time,” said the Gryphon: “I went to the Classics master, though. He was
         |                         ^~~~~~~ Did you mean `Krypton`?
Suggest:
  - Replace with: “Krypton”



Lint:    Spelling (63 priority)
Message: |
    2221 | “So he did, so he did,” said the Gryphon, sighing in his turn; and both
         |                                  ^~~~~~~ Did you mean `Krypton`?
Suggest:
  - Replace with: “Krypton”



Lint:    Spelling (63 priority)
Message: |
    2231 | “That’s the reason they’re called lessons,” the Gryphon remarked: “because they
         |                                                 ^~~~~~~ Did you mean `Krypton`?
Suggest:
  - Replace with: “Krypton”



Lint:    Spelling (63 priority)
Message: |
    2241 | “That’s enough about lessons,” the Gryphon interrupted in a very decided tone:
         |                                    ^~~~~~~ Did you mean `Krypton`?
Suggest:
  - Replace with: “Krypton”



Lint:    Spelling (63 priority)
Message: |
    2248 | voice. “Same as if he had a bone in his throat,” said the Gryphon: and it set to
         |                                                           ^~~~~~~ Did you mean `Krypton`?
Suggest:
  - Replace with: “Krypton”



Lint:    Readability (127 priority)
Message: |
    2252 | “You may not have lived much under the sea—” (“I haven’t,” said Alice)—“and
         |  ^~~~~~~~~~~~~~~~~~~~~~~~~~~~~~~~~~~~~~~~~~~~~~~~~~~~~~~~~~~~~~~~~~~~~~~~~~~
    2253 | perhaps you were never even introduced to a lobster—” (Alice began to say “I
         | ~~~~~~~~~~~~~~~~~~~~~~~~~~~~~~~~~~~~~~~~~~~~~~~~~~~~~~~~~~~~~~~~~~~~~~~~~~~~~
    2254 | once tasted—” but checked herself hastily, and said “No, never”) “—so you can
         | ~~~~~~~~~~~~~~~~~~~~~~~~~~~~~~~~~~~~~~~~~~~~~~~~~~~~~~~~~~~~~~~~~~~~~~~~~~~~~~
    2255 | have no idea what a delightful thing a Lobster Quadrille is!”
         | ~~~~~~~~~~~~~~~~~~~~~~~~~~~~~~~~~~~~~~~~~~~~~~~~~~~~~~~~~~~~ This sentence is 52 words long.



Lint:    Formatting (255 priority)
Message: |
    2252 | “You may not have lived much under the sea—” (“I haven’t,” said Alice)—“and
         |                                                                        ^ This quote has no termination.
    2253 | perhaps you were never even introduced to a lobster—” (Alice began to say “I



Lint:    Formatting (255 priority)
Message: |
    2253 | perhaps you were never even introduced to a lobster—” (Alice began to say “I
         |                                                     ^ This quote has no termination.
    2254 | once tasted—” but checked herself hastily, and said “No, never”) “—so you can



Lint:    Spelling (63 priority)
Message: |
    2259 | “Why,” said the Gryphon, “you first form into a line along the sea-shore—”
         |                 ^~~~~~~ Did you mean `Krypton`?
Suggest:
  - Replace with: “Krypton”



Lint:    Spelling (63 priority)
Message: |
    2264 | “That generally takes some time,” interrupted the Gryphon.
         |                                                   ^~~~~~~ Did you mean `Krypton`?
Suggest:
  - Replace with: “Krypton”



Lint:    Spelling (63 priority)
Message: |
    2268 | “Each with a lobster as a partner!” cried the Gryphon.
         |                                               ^~~~~~~ Did you mean `Krypton`?
Suggest:
  - Replace with: “Krypton”



Lint:    Spelling (63 priority)
Message: |
    2272 | “—change lobsters, and retire in same order,” continued the Gryphon.
         |                                                             ^~~~~~~ Did you mean `Krypton`?
Suggest:
  - Replace with: “Krypton”



Lint:    Spelling (63 priority)
Message: |
    2276 | “The lobsters!” shouted the Gryphon, with a bound into the air.
         |                             ^~~~~~~ Did you mean `Krypton`?
Suggest:
  - Replace with: “Krypton”



Lint:    Spelling (63 priority)
Message: |
    2280 | “Swim after them!” screamed the Gryphon.
         |                                 ^~~~~~~ Did you mean `Krypton`?
Suggest:
  - Replace with: “Krypton”



Lint:    Spelling (63 priority)
Message: |
    2284 | “Change lobsters again!” yelled the Gryphon at the top of its voice.
         |                                     ^~~~~~~ Did you mean `Krypton`?
Suggest:
  - Replace with: “Krypton”



Lint:    Readability (127 priority)
Message: |
    2286 | “Back to land again, and that’s all the first figure,” said the Mock Turtle,
         |  ^~~~~~~~~~~~~~~~~~~~~~~~~~~~~~~~~~~~~~~~~~~~~~~~~~~~~~~~~~~~~~~~~~~~~~~~~~~~
    2287 | suddenly dropping his voice; and the two creatures, who had been jumping about
         | ~~~~~~~~~~~~~~~~~~~~~~~~~~~~~~~~~~~~~~~~~~~~~~~~~~~~~~~~~~~~~~~~~~~~~~~~~~~~~~~
    2288 | like mad things all this time, sat down again very sadly and quietly, and looked
         | ~~~~~~~~~~~~~~~~~~~~~~~~~~~~~~~~~~~~~~~~~~~~~~~~~~~~~~~~~~~~~~~~~~~~~~~~~~~~~~~~~
    2289 | at Alice.
         | ~~~~~~~~~ This sentence is 44 words long.



Lint:    Spelling (63 priority)
Message: |
    2297 | “Come, let’s try the first figure!” said the Mock Turtle to the Gryphon. “We can
         |                                                                 ^~~~~~~ Did you mean `Krypton`?
Suggest:
  - Replace with: “Krypton”



Lint:    Spelling (63 priority)
Message: |
    2300 | “Oh, you sing,” said the Gryphon. “I’ve forgotten the words.”
         |                          ^~~~~~~ Did you mean `Krypton`?
Suggest:
  - Replace with: “Krypton”



Lint:    Style (31 priority)
Message: |
    2302 | So they began solemnly dancing round and round Alice, every now and then
         |                                                                 ^~~ An Oxford comma is necessary here.
    2303 | treading on her toes when they passed too close, and waving their forepaws to
Suggest:
  - Insert “,”



Lint:    Spelling (63 priority)
Message: |
    2303 | treading on her toes when they passed too close, and waving their forepaws to
         |                                                                   ^~~~~~~~ Did you mean to spell `forepaws` this way?
    2304 | mark the time, while the Mock Turtle sang this, very slowly and sadly:—
Suggest:
  - Replace with: “foreparts”
  - Replace with: “forepart”
  - Replace with: “foresaw”



Lint:    Formatting (255 priority)
Message: |
    2306 | > “Will you walk a little faster?” said a whiting to a snail. “There’s a
         |                                                               ^ This quote has no termination.
    2307 | > porpoise close behind us, and he’s treading on my tail. See how eagerly the



Lint:    Capitalization (127 priority)
Message: |
    2306 | > “Will you walk a little faster?” said a whiting to a snail. “There’s a
    2307 | > porpoise close behind us, and he’s treading on my tail. See how eagerly the
         |                                 ^~~~ The canonical dictionary spelling is `he's`.
Suggest:
  - Replace with: “he's”



Lint:    Spelling (63 priority)
Message: |
    2333 | “Yes,” said Alice, “I’ve often seen them at dinn—” she checked herself hastily.
         |                                             ^~~~ Did you mean to spell `dinn` this way?
Suggest:
  - Replace with: “din”
  - Replace with: “dine”
  - Replace with: “ding”



Lint:    Spelling (63 priority)
Message: |
    2335 | “I don’t know where Dinn may be,” said the Mock Turtle, “but if you’ve seen them
         |                     ^~~~ Did you mean to spell `Dinn` this way?
Suggest:
  - Replace with: “Din”
  - Replace with: “Ding”
  - Replace with: “Diann”



Lint:    Formatting (255 priority)
Message: |
    2343 | here the Mock Turtle yawned and shut his eyes.—“Tell her about the reason and
         |                                                ^ This quote has no termination.
    2344 | all that,” he said to the Gryphon.



Lint:    Formatting (255 priority)
Message: |
    2343 | here the Mock Turtle yawned and shut his eyes.—“Tell her about the reason and
    2344 | all that,” he said to the Gryphon.
         |          ^ This quote has no termination.



Lint:    Spelling (63 priority)
Message: |
    2343 | here the Mock Turtle yawned and shut his eyes.—“Tell her about the reason and
    2344 | all that,” he said to the Gryphon.
         |                           ^~~~~~~ Did you mean `Krypton`?
Suggest:
  - Replace with: “Krypton”



Lint:    Spelling (63 priority)
Message: |
    2346 | “The reason is,” said the Gryphon, “that they would go with the lobsters to the
         |                           ^~~~~~~ Did you mean `Krypton`?
Suggest:
  - Replace with: “Krypton”



Lint:    Spelling (63 priority)
Message: |
    2354 | “I can tell you more than that, if you like,” said the Gryphon. “Do you know why
         |                                                        ^~~~~~~ Did you mean `Krypton`?
Suggest:
  - Replace with: “Krypton”



Lint:    Spelling (63 priority)
Message: |
    2359 | “It does the boots and shoes,” the Gryphon replied very solemnly.
         |                                    ^~~~~~~ Did you mean `Krypton`?
Suggest:
  - Replace with: “Krypton”



Lint:    Spelling (63 priority)
Message: |
    2364 | “Why, what are your shoes done with?” said the Gryphon. “I mean, what makes them
         |                                                ^~~~~~~ Did you mean `Krypton`?
Suggest:
  - Replace with: “Krypton”



Lint:    Spelling (63 priority)
Message: |
    2370 | “Boots and shoes under the sea,” the Gryphon went on in a deep voice, “are done
         |                                      ^~~~~~~ Did you mean `Krypton`?
    2371 | with a whiting. Now you know.”
Suggest:
  - Replace with: “Krypton”



Lint:    Spelling (63 priority)
Message: |
    2375 | “Soles and eels, of course,” the Gryphon replied rather impatiently: “any shrimp
         |                                  ^~~~~~~ Did you mean `Krypton`?
Suggest:
  - Replace with: “Krypton”



Lint:    Spelling (63 priority)
Message: |
    2392 | “I mean what I say,” the Mock Turtle replied in an offended tone. And the
    2393 | Gryphon added “Come, let’s hear some of your adventures.”
         | ^~~~~~~ Did you mean `Krypton`?
Suggest:
  - Replace with: “Krypton”



Lint:    Spelling (63 priority)
Message: |
    2401 | “No, no! The adventures first,” said the Gryphon in an impatient tone:
         |                                          ^~~~~~~ Did you mean `Krypton`?
Suggest:
  - Replace with: “Krypton”



Lint:    Readability (127 priority)
Message: |
    2407 | wide, but she gained courage as she went on. Her listeners were perfectly quiet
         |                                              ^~~~~~~~~~~~~~~~~~~~~~~~~~~~~~~~~~~
    2408 | till she got to the part about her repeating “You are old, Father William,” to
         | ~~~~~~~~~~~~~~~~~~~~~~~~~~~~~~~~~~~~~~~~~~~~~~~~~~~~~~~~~~~~~~~~~~~~~~~~~~~~~~~
    2409 | the Caterpillar, and the words all coming different, and then the Mock Turtle
         | ~~~~~~~~~~~~~~~~~~~~~~~~~~~~~~~~~~~~~~~~~~~~~~~~~~~~~~~~~~~~~~~~~~~~~~~~~~~~~~
    2410 | drew a long breath, and said “That’s very curious.”
         | ~~~~~~~~~~~~~~~~~~~~~~~~~~~~~~~~~~~~~~~~~~~~~~~~~~ This sentence is 42 words long.



Lint:    Spelling (63 priority)
Message: |
    2412 | “It’s all about as curious as it can be,” said the Gryphon.
         |                                                    ^~~~~~~ Did you mean `Krypton`?
Suggest:
  - Replace with: “Krypton”



Lint:    Spelling (63 priority)
Message: |
    2415 | to hear her try and repeat something now. Tell her to begin.” He looked at the
    2416 | Gryphon as if he thought it had some kind of authority over Alice.
         | ^~~~~~~ Did you mean `Krypton`?
Suggest:
  - Replace with: “Krypton”



Lint:    Spelling (63 priority)
Message: |
    2418 | “Stand up and repeat ‘’Tis the voice of the sluggard,’” said the Gryphon.
         |                        ^~~ Did you mean to spell `Tis` this way?
Suggest:
  - Replace with: “Tic”
  - Replace with: “T's”
  - Replace with: “This”



Lint:    Spelling (63 priority)
Message: |
    2418 | “Stand up and repeat ‘’Tis the voice of the sluggard,’” said the Gryphon.
         |                                                                  ^~~~~~~ Did you mean `Krypton`?
Suggest:
  - Replace with: “Krypton”



Lint:    Formatting (255 priority)
Message: |
    2425 | > “’Tis the voice of the Lobster; I heard him declare, “You have baked me too
         |   ^ This quote has no termination.



Lint:    Spelling (63 priority)
Message: |
    2425 | > “’Tis the voice of the Lobster; I heard him declare, “You have baked me too
         |     ^~~ Did you mean to spell `Tis` this way?
Suggest:
  - Replace with: “Tic”
  - Replace with: “T's”
  - Replace with: “This”



Lint:    Formatting (255 priority)
Message: |
    2427 | > Trims his belt and his buttons, and turns out his toes.”
         |                                                          ^ This quote has no termination.
    2428 | >



Lint:    Readability (127 priority)
Message: |
    2428 | >
    2429 | > (later editions continued as follows When the sands are all dry, he is gay as
         |    ^~~~~~~~~~~~~~~~~~~~~~~~~~~~~~~~~~~~~~~~~~~~~~~~~~~~~~~~~~~~~~~~~~~~~~~~~~~~~
    2430 | > a lark, And will talk in contemptuous tones of the Shark, But, when the tide
         | ~~~~~~~~~~~~~~~~~~~~~~~~~~~~~~~~~~~~~~~~~~~~~~~~~~~~~~~~~~~~~~~~~~~~~~~~~~~~~~~
    2431 | > rises and sharks are around, His voice has a timid and tremulous sound.)
         | ~~~~~~~~~~~~~~~~~~~~~~~~~~~~~~~~~~~~~~~~~~~~~~~~~~~~~~~~~~~~~~~~~~~~~~~~~ This sentence is 43 words long.



Lint:    Spelling (63 priority)
Message: |
    2433 | “That’s different from what I used to say when I was a child,” said the Gryphon.
         |                                                                         ^~~~~~~ Did you mean `Krypton`?
Suggest:
  - Replace with: “Krypton”



Lint:    Spelling (63 priority)
Message: |
    2443 | “She can’t explain it,” said the Gryphon hastily. “Go on with the next verse.”
         |                                  ^~~~~~~ Did you mean `Krypton`?
Suggest:
  - Replace with: “Krypton”



Lint:    Spelling (63 priority)
Message: |
    2451 | “Go on with the next verse,” the Gryphon repeated impatiently: “it begins ‘I
         |                                  ^~~~~~~ Did you mean `Krypton`?
Suggest:
  - Replace with: “Krypton”



Lint:    Spelling (63 priority)
Message: |
    2470 | “Yes, I think you’d better leave off,” said the Gryphon: and Alice was only too
         |                                                 ^~~~~~~ Did you mean `Krypton`?
Suggest:
  - Replace with: “Krypton”



Lint:    Spelling (63 priority)
Message: |
    2473 | “Shall we try another figure of the Lobster Quadrille?” the Gryphon went on. “Or
         |                                                             ^~~~~~~ Did you mean `Krypton`?
Suggest:
  - Replace with: “Krypton”



Lint:    Spelling (63 priority)
Message: |
    2476 | “Oh, a song, please, if the Mock Turtle would be so kind,” Alice replied, so
    2477 | eagerly that the Gryphon said, in a rather offended tone, “Hm! No accounting for
         |                  ^~~~~~~ Did you mean `Krypton`?
Suggest:
  - Replace with: “Krypton”



Lint:    Capitalization (127 priority)
Message: |
    2477 | eagerly that the Gryphon said, in a rather offended tone, “Hm! No accounting for
         |                                                            ^~ This word's canonical spelling is all-caps.
Suggest:
  - Replace with: “HM”



Lint:    Spelling (63 priority)
Message: |
    2477 | eagerly that the Gryphon said, in a rather offended tone, “Hm! No accounting for
         |                                                            ^~ Did you mean to spell `Hm` this way?
Suggest:
  - Replace with: “H”
  - Replace with: “H'm”
  - Replace with: “Hem”



Lint:    Formatting (255 priority)
Message: |
    2483 | > “Beautiful Soup, so rich and green, Waiting in a hot tureen! Who for such
         |   ^ This quote has no termination.



Lint:    Spelling (63 priority)
Message: |
    2485 | > evening, beautiful Soup! Beau—ootiful Soo—oop! Beau—ootiful Soo—oop! Soo—oop
         |                                 ^~~~~~~ Did you mean to spell `ootiful` this way?
Suggest:
  - Replace with: “dutiful”
  - Replace with: “pitiful”
  - Replace with: “potful”



Lint:    Spelling (63 priority)
Message: |
    2485 | > evening, beautiful Soup! Beau—ootiful Soo—oop! Beau—ootiful Soo—oop! Soo—oop
         |                                         ^~~ Did you mean to spell `Soo` this way?
Suggest:
  - Replace with: “Solo”
  - Replace with: “Sop”
  - Replace with: “Sou”



Lint:    Capitalization (127 priority)
Message: |
    2485 | > evening, beautiful Soup! Beau—ootiful Soo—oop! Beau—ootiful Soo—oop! Soo—oop
         |                                             ^~~ This word's canonical spelling is all-caps.
Suggest:
  - Replace with: “OOP”



Lint:    Spelling (63 priority)
Message: |
    2485 | > evening, beautiful Soup! Beau—ootiful Soo—oop! Beau—ootiful Soo—oop! Soo—oop
         |                                             ^~~ Did you mean to spell `oop` this way?
Suggest:
  - Replace with: “oops”
  - Replace with: “op”
  - Replace with: “opp”



Lint:    Spelling (63 priority)
Message: |
    2485 | > evening, beautiful Soup! Beau—ootiful Soo—oop! Beau—ootiful Soo—oop! Soo—oop
         |                                                       ^~~~~~~ Did you mean to spell `ootiful` this way?
Suggest:
  - Replace with: “dutiful”
  - Replace with: “pitiful”
  - Replace with: “potful”



Lint:    Spelling (63 priority)
Message: |
    2485 | > evening, beautiful Soup! Beau—ootiful Soo—oop! Beau—ootiful Soo—oop! Soo—oop
         |                                                               ^~~ Did you mean to spell `Soo` this way?
Suggest:
  - Replace with: “Solo”
  - Replace with: “Sop”
  - Replace with: “Sou”



Lint:    Capitalization (127 priority)
Message: |
    2485 | > evening, beautiful Soup! Beau—ootiful Soo—oop! Beau—ootiful Soo—oop! Soo—oop
         |                                                                   ^~~ This word's canonical spelling is all-caps.
Suggest:
  - Replace with: “OOP”



Lint:    Spelling (63 priority)
Message: |
    2485 | > evening, beautiful Soup! Beau—ootiful Soo—oop! Beau—ootiful Soo—oop! Soo—oop
         |                                                                   ^~~ Did you mean to spell `oop` this way?
Suggest:
  - Replace with: “oops”
  - Replace with: “op”
  - Replace with: “opp”



Lint:    Spelling (63 priority)
Message: |
    2485 | > evening, beautiful Soup! Beau—ootiful Soo—oop! Beau—ootiful Soo—oop! Soo—oop
         |                                                                        ^~~ Did you mean to spell `Soo` this way?
    2486 | > of the e—e—evening, Beautiful, beautiful Soup!
Suggest:
  - Replace with: “Solo”
  - Replace with: “Sop”
  - Replace with: “Sou”



Lint:    Capitalization (127 priority)
Message: |
    2485 | > evening, beautiful Soup! Beau—ootiful Soo—oop! Beau—ootiful Soo—oop! Soo—oop
         |                                                                            ^~~ This word's canonical spelling is all-caps.
    2486 | > of the e—e—evening, Beautiful, beautiful Soup!
Suggest:
  - Replace with: “OOP”



Lint:    Spelling (63 priority)
Message: |
    2485 | > evening, beautiful Soup! Beau—ootiful Soo—oop! Beau—ootiful Soo—oop! Soo—oop
         |                                                                            ^~~ Did you mean to spell `oop` this way?
    2486 | > of the e—e—evening, Beautiful, beautiful Soup!
Suggest:
  - Replace with: “oops”
  - Replace with: “op”
  - Replace with: “opp”



Lint:    WordChoice (63 priority)
Message: |
    2488 | > “Beautiful Soup! Who cares for fish, Game, or any other dish? Who would not
    2489 | > give all else for two p ennyworth only of beautiful Soup? Pennyworth only of
         |                         ^~~~~~~~~~~ It seems these words would go better together.
Suggest:
  - Replace with: “pennyworth”



Lint:    Spelling (63 priority)
Message: |
    2488 | > “Beautiful Soup! Who cares for fish, Game, or any other dish? Who would not
    2489 | > give all else for two p ennyworth only of beautiful Soup? Pennyworth only of
         |                           ^~~~~~~~~ Did you mean `pennyworth`?
Suggest:
  - Replace with: “pennyworth”



Lint:    Spelling (63 priority)
Message: |
    2490 | > beautiful Soup? Beau—ootiful Soo—oop! Beau—ootiful Soo—oop! Soo—oop of the
         |                        ^~~~~~~ Did you mean to spell `ootiful` this way?
Suggest:
  - Replace with: “dutiful”
  - Replace with: “pitiful”
  - Replace with: “potful”



Lint:    Spelling (63 priority)
Message: |
    2490 | > beautiful Soup? Beau—ootiful Soo—oop! Beau—ootiful Soo—oop! Soo—oop of the
         |                                ^~~ Did you mean to spell `Soo` this way?
Suggest:
  - Replace with: “Solo”
  - Replace with: “Sop”
  - Replace with: “Sou”



Lint:    Capitalization (127 priority)
Message: |
    2490 | > beautiful Soup? Beau—ootiful Soo—oop! Beau—ootiful Soo—oop! Soo—oop of the
         |                                    ^~~ This word's canonical spelling is all-caps.
Suggest:
  - Replace with: “OOP”



Lint:    Spelling (63 priority)
Message: |
    2490 | > beautiful Soup? Beau—ootiful Soo—oop! Beau—ootiful Soo—oop! Soo—oop of the
         |                                    ^~~ Did you mean to spell `oop` this way?
Suggest:
  - Replace with: “oops”
  - Replace with: “op”
  - Replace with: “opp”



Lint:    Spelling (63 priority)
Message: |
    2490 | > beautiful Soup? Beau—ootiful Soo—oop! Beau—ootiful Soo—oop! Soo—oop of the
         |                                              ^~~~~~~ Did you mean to spell `ootiful` this way?
Suggest:
  - Replace with: “dutiful”
  - Replace with: “pitiful”
  - Replace with: “potful”



Lint:    Spelling (63 priority)
Message: |
    2490 | > beautiful Soup? Beau—ootiful Soo—oop! Beau—ootiful Soo—oop! Soo—oop of the
         |                                                      ^~~ Did you mean to spell `Soo` this way?
Suggest:
  - Replace with: “Solo”
  - Replace with: “Sop”
  - Replace with: “Sou”



Lint:    Capitalization (127 priority)
Message: |
    2490 | > beautiful Soup? Beau—ootiful Soo—oop! Beau—ootiful Soo—oop! Soo—oop of the
         |                                                          ^~~ This word's canonical spelling is all-caps.
Suggest:
  - Replace with: “OOP”



Lint:    Spelling (63 priority)
Message: |
    2490 | > beautiful Soup? Beau—ootiful Soo—oop! Beau—ootiful Soo—oop! Soo—oop of the
         |                                                          ^~~ Did you mean to spell `oop` this way?
Suggest:
  - Replace with: “oops”
  - Replace with: “op”
  - Replace with: “opp”



Lint:    Spelling (63 priority)
Message: |
    2490 | > beautiful Soup? Beau—ootiful Soo—oop! Beau—ootiful Soo—oop! Soo—oop of the
         |                                                               ^~~ Did you mean to spell `Soo` this way?
    2491 | > e—e—evening, Beautiful, beauti—FUL SOUP!”
Suggest:
  - Replace with: “Solo”
  - Replace with: “Sop”
  - Replace with: “Sou”



Lint:    Capitalization (127 priority)
Message: |
    2490 | > beautiful Soup? Beau—ootiful Soo—oop! Beau—ootiful Soo—oop! Soo—oop of the
         |                                                                   ^~~ This word's canonical spelling is all-caps.
    2491 | > e—e—evening, Beautiful, beauti—FUL SOUP!”
Suggest:
  - Replace with: “OOP”



Lint:    Spelling (63 priority)
Message: |
    2490 | > beautiful Soup? Beau—ootiful Soo—oop! Beau—ootiful Soo—oop! Soo—oop of the
         |                                                                   ^~~ Did you mean to spell `oop` this way?
    2491 | > e—e—evening, Beautiful, beauti—FUL SOUP!”
Suggest:
  - Replace with: “oops”
  - Replace with: “op”
  - Replace with: “opp”



Lint:    Spelling (63 priority)
Message: |
    2490 | > beautiful Soup? Beau—ootiful Soo—oop! Beau—ootiful Soo—oop! Soo—oop of the
    2491 | > e—e—evening, Beautiful, beauti—FUL SOUP!”
         |                           ^~~~~~ Did you mean to spell `beauti` this way?
Suggest:
  - Replace with: “beauty”
  - Replace with: “beaut”
  - Replace with: “beauts”



Lint:    Typo (31 priority)
Message: |
    2490 | > beautiful Soup? Beau—ootiful Soo—oop! Beau—ootiful Soo—oop! Soo—oop of the
    2491 | > e—e—evening, Beautiful, beauti—FUL SOUP!”
         |                           ^~~~~~ `beauti` should probably be written as `beau ti`.
Suggest:
  - Replace with: “beau ti”



Lint:    Spelling (63 priority)
Message: |
    2490 | > beautiful Soup? Beau—ootiful Soo—oop! Beau—ootiful Soo—oop! Soo—oop of the
    2491 | > e—e—evening, Beautiful, beauti—FUL SOUP!”
         |                                  ^~~ Did you mean to spell `FUL` this way?
Suggest:
  - Replace with: “FUD”
  - Replace with: “F's”
  - Replace with: “UL”



Lint:    Spelling (63 priority)
Message: |
    2493 | “Chorus again!” cried the Gryphon, and the Mock Turtle had just begun to repeat
         |                           ^~~~~~~ Did you mean `Krypton`?
Suggest:
  - Replace with: “Krypton”



Lint:    Spelling (63 priority)
Message: |
    2496 | “Come on!” cried the Gryphon, and, taking Alice by the hand, it hurried off,
         |                      ^~~~~~~ Did you mean `Krypton`?
Suggest:
  - Replace with: “Krypton”



Lint:    Spelling (63 priority)
Message: |
    2499 | “What trial is it?” Alice panted as she ran; but the Gryphon only answered “Come
         |                                                      ^~~~~~~ Did you mean `Krypton`?
    2500 | on!” and ran the faster, while more and more faintly came, carried on the breeze
Suggest:
  - Replace with: “Krypton”



Lint:    Spelling (63 priority)
Message: |
    2503 | > “Soo—oop of the e—e—evening, Beautiful, beautiful Soup!”
         |    ^~~ Did you mean to spell `Soo` this way?
Suggest:
  - Replace with: “Solo”
  - Replace with: “Sop”
  - Replace with: “Sou”



Lint:    Capitalization (127 priority)
Message: |
    2503 | > “Soo—oop of the e—e—evening, Beautiful, beautiful Soup!”
         |        ^~~ This word's canonical spelling is all-caps.
Suggest:
  - Replace with: “OOP”



Lint:    Spelling (63 priority)
Message: |
    2503 | > “Soo—oop of the e—e—evening, Beautiful, beautiful Soup!”
         |        ^~~ Did you mean to spell `oop` this way?
Suggest:
  - Replace with: “oops”
  - Replace with: “op”
  - Replace with: “opp”



Lint:    Readability (127 priority)
Message: |
    2507 | The King and Queen of Hearts were seated on their throne when they arrived, with
         | ^~~~~~~~~~~~~~~~~~~~~~~~~~~~~~~~~~~~~~~~~~~~~~~~~~~~~~~~~~~~~~~~~~~~~~~~~~~~~~~~~
    2508 | a great crowd assembled about them—all sorts of little birds and beasts, as well
         | ~~~~~~~~~~~~~~~~~~~~~~~~~~~~~~~~~~~~~~~~~~~~~~~~~~~~~~~~~~~~~~~~~~~~~~~~~~~~~~~~~
    2509 | as the whole pack of cards: the Knave was standing before them, in chains, with
         | ~~~~~~~~~~~~~~~~~~~~~~~~~~~~~~~~~~~~~~~~~~~~~~~~~~~~~~~~~~~~~~~~~~~~~~~~~~~~~~~~
    2510 | a soldier on each side to guard him; and near the King was the White Rabbit,
         | ~~~~~~~~~~~~~~~~~~~~~~~~~~~~~~~~~~~~~~~~~~~~~~~~~~~~~~~~~~~~~~~~~~~~~~~~~~~~~
    2511 | with a trumpet in one hand, and a scroll of parchment in the other. In the very
         | ~~~~~~~~~~~~~~~~~~~~~~~~~~~~~~~~~~~~~~~~~~~~~~~~~~~~~~~~~~~~~~~~~~~ This sentence is 75 words long.



Lint:    Readability (127 priority)
Message: |
    2511 | with a trumpet in one hand, and a scroll of parchment in the other. In the very
         |                                                                     ^~~~~~~~~~~~
    2512 | middle of the court was a table, with a large dish of tarts upon it: they looked
         | ~~~~~~~~~~~~~~~~~~~~~~~~~~~~~~~~~~~~~~~~~~~~~~~~~~~~~~~~~~~~~~~~~~~~~~~~~~~~~~~~~
    2513 | so good, that it made Alice quite hungry to look at them—“I wish they’d get the
         | ~~~~~~~~~~~~~~~~~~~~~~~~~~~~~~~~~~~~~~~~~~~~~~~~~~~~~~~~~~~~~~~~~~~~~~~~~~~~~~~~
    2514 | trial done,” she thought, “and hand round the refreshments!” But there seemed to
         | ~~~~~~~~~~~~~~~~~~~~~~~~~~~~~~~~~~~~~~~~~~~~~~~~~~~~~~~~~~~ This sentence is 46 words long.



Lint:    Formatting (255 priority)
Message: |
    2513 | so good, that it made Alice quite hungry to look at them—“I wish they’d get the
         |                                                          ^ This quote has no termination.
    2514 | trial done,” she thought, “and hand round the refreshments!” But there seemed to



Lint:    Formatting (255 priority)
Message: |
    2513 | so good, that it made Alice quite hungry to look at them—“I wish they’d get the
    2514 | trial done,” she thought, “and hand round the refreshments!” But there seemed to
         |            ^ This quote has no termination.



Lint:    Readability (127 priority)
Message: |
    2523 | The judge, by the way, was the King; and as he wore his crown over the wig,
         | ^~~~~~~~~~~~~~~~~~~~~~~~~~~~~~~~~~~~~~~~~~~~~~~~~~~~~~~~~~~~~~~~~~~~~~~~~~~~
    2524 | (look at the frontispiece if you want to see how he did it,) he did not look at
         | ~~~~~~~~~~~~~~~~~~~~~~~~~~~~~~~~~~~~~~~~~~~~~~~~~~~~~~~~~~~~~~~~~~~~~~~~~~~~~~~~
    2525 | all comfortable, and it was certainly not becoming.
         | ~~~~~~~~~~~~~~~~~~~~~~~~~~~~~~~~~~~~~~~~~~~~~~~~~~~ This sentence is 43 words long.



Lint:    Spelling (63 priority)
Message: |
    2534 | The twelve jurors were all writing very busily on slates. “What are they doing?”
    2535 | Alice whispered to the Gryphon. “They can’t have anything to put down yet,
         |                        ^~~~~~~ Did you mean `Krypton`?
Suggest:
  - Replace with: “Krypton”



Lint:    Spelling (63 priority)
Message: |
    2538 | “They’re putting down their names,” the Gryphon whispered in reply, “for fear
         |                                         ^~~~~~~ Did you mean `Krypton`?
    2539 | they should forget them before the end of the trial.”
Suggest:
  - Replace with: “Krypton”



Lint:    Spelling (63 priority)
Message: |
    2547 | even make out that one of them didn’t know how to spell “stupid,” and that he
    2548 | had to ask his neighbour to tell him. “A nice muddle their slates’ll be in
         |                ^~~~~~~~~ Did you mean to spell `neighbour` this way?
Suggest:
  - Replace with: “neighbor”
  - Replace with: “neighbors”



Lint:    Spelling (63 priority)
Message: |
    2548 | had to ask his neighbour to tell him. “A nice muddle their slates’ll be in
         |                                                            ^~~~~~~~~ Did you mean to spell `slates’ll` this way?
    2549 | before the trial’s over!” thought Alice.
Suggest:
  - Replace with: “slate's”
  - Replace with: “slates”



Lint:    Readability (127 priority)
Message: |
    2553 | opportunity of taking it away. She did it so quickly that the poor little juror
         |                                ^~~~~~~~~~~~~~~~~~~~~~~~~~~~~~~~~~~~~~~~~~~~~~~~~
    2554 | (it was Bill, the Lizard) could not make out at all what had become of it; so,
         | ~~~~~~~~~~~~~~~~~~~~~~~~~~~~~~~~~~~~~~~~~~~~~~~~~~~~~~~~~~~~~~~~~~~~~~~~~~~~~~~
    2555 | after hunting all about for it, he was obliged to write with one finger for the
         | ~~~~~~~~~~~~~~~~~~~~~~~~~~~~~~~~~~~~~~~~~~~~~~~~~~~~~~~~~~~~~~~~~~~~~~~~~~~~~~~~
    2556 | rest of the day; and this was of very little use, as it left no mark on the
         | ~~~~~~~~~~~~~~~~~~~~~~~~~~~~~~~~~~~~~~~~~~~~~~~~~~~~~~~~~~~~~~~~~~~~~~~~~~~~
    2557 | slate.
         | ~~~~~~ This sentence is 62 words long.



Lint:    Readability (127 priority)
Message: |
    2608 | This did not seem to encourage the witness at all: he kept shifting from one
         | ^~~~~~~~~~~~~~~~~~~~~~~~~~~~~~~~~~~~~~~~~~~~~~~~~~~~~~~~~~~~~~~~~~~~~~~~~~~~~
    2609 | foot to the other, looking uneasily at the Queen, and in his confusion he bit a
         | ~~~~~~~~~~~~~~~~~~~~~~~~~~~~~~~~~~~~~~~~~~~~~~~~~~~~~~~~~~~~~~~~~~~~~~~~~~~~~~~~
    2610 | large piece out of his teacup instead of the bread-and-butter.
         | ~~~~~~~~~~~~~~~~~~~~~~~~~~~~~~~~~~~~~~~~~~~~~~~~~~~~~~~~~~~~~~ This sentence is 43 words long.



Lint:    Readability (127 priority)
Message: |
    2612 | Just at this moment Alice felt a very curious sensation, which puzzled her a
         | ^~~~~~~~~~~~~~~~~~~~~~~~~~~~~~~~~~~~~~~~~~~~~~~~~~~~~~~~~~~~~~~~~~~~~~~~~~~~~
    2613 | good deal until she made out what it was: she was beginning to grow larger
         | ~~~~~~~~~~~~~~~~~~~~~~~~~~~~~~~~~~~~~~~~~~~~~~~~~~~~~~~~~~~~~~~~~~~~~~~~~~~
    2614 | again, and she thought at first she would get up and leave the court; but on
         | ~~~~~~~~~~~~~~~~~~~~~~~~~~~~~~~~~~~~~~~~~~~~~~~~~~~~~~~~~~~~~~~~~~~~~~~~~~~~~
    2615 | second thoughts she decided to remain where she was as long as there was room
         | ~~~~~~~~~~~~~~~~~~~~~~~~~~~~~~~~~~~~~~~~~~~~~~~~~~~~~~~~~~~~~~~~~~~~~~~~~~~~~~
    2616 | for her.
         | ~~~~~~~~ This sentence is 62 words long.



Lint:    Readability (127 priority)
Message: |
    2631 | All this time the Queen had never left off staring at the Hatter, and, just as
         | ^~~~~~~~~~~~~~~~~~~~~~~~~~~~~~~~~~~~~~~~~~~~~~~~~~~~~~~~~~~~~~~~~~~~~~~~~~~~~~~
    2632 | the Dormouse crossed the court, she said to one of the officers of the court,
         | ~~~~~~~~~~~~~~~~~~~~~~~~~~~~~~~~~~~~~~~~~~~~~~~~~~~~~~~~~~~~~~~~~~~~~~~~~~~~~~
    2633 | “Bring me the list of the singers in the last concert!” on which the wretched
         | ~~~~~~~~~~~~~~~~~~~~~~~~~~~~~~~~~~~~~~~~~~~~~~~~~~~~~~ This sentence is 42 words long.



Lint:    Readability (127 priority)
Message: |
    2639 | “I’m a poor man, your Majesty,” the Hatter began, in a trembling voice, “—and I
         |  ^~~~~~~~~~~~~~~~~~~~~~~~~~~~~~~~~~~~~~~~~~~~~~~~~~~~~~~~~~~~~~~~~~~~~~~~~~~~~~~
    2640 | hadn’t begun my tea—not above a week or so—and what with the bread-and-butter
         | ~~~~~~~~~~~~~~~~~~~~~~~~~~~~~~~~~~~~~~~~~~~~~~~~~~~~~~~~~~~~~~~~~~~~~~~~~~~~~~
    2641 | getting so thin—and the twinkling of the tea—”
         | ~~~~~~~~~~~~~~~~~~~~~~~~~~~~~~~~~~~~~~~~~~~~~~ This sentence is 41 words long.



Lint:    Miscellaneous (31 priority)
Message: |
    2643 | “The twinkling of the what?” said the King.
         |                   ^~~~ Remove `the` before `what`. In most contexts, `what` alone is clearer.
Suggest:
  - Remove error



Lint:    Formatting (255 priority)
Message: |
    2684 | “I’m glad I’ve seen that done,” thought Alice. “I’ve so often read in the
         |                                                ^ This quote has no termination.
    2685 | newspapers, at the end of trials, “There was some attempts at applause, which



Lint:    Formatting (255 priority)
Message: |
    2687 | what it meant till now.”
         |                        ^ This quote has no termination.



Lint:    Readability (127 priority)
Message: |
    2722 | “Well, if I must, I must,” the King said, with a melancholy air, and, after
         |  ^~~~~~~~~~~~~~~~~~~~~~~~~~~~~~~~~~~~~~~~~~~~~~~~~~~~~~~~~~~~~~~~~~~~~~~~~~~
    2723 | folding his arms and frowning at the cook till his eyes were nearly out of
         | ~~~~~~~~~~~~~~~~~~~~~~~~~~~~~~~~~~~~~~~~~~~~~~~~~~~~~~~~~~~~~~~~~~~~~~~~~~~
    2724 | sight, he said in a deep voice, “What are tarts made of?”
         | ~~~~~~~~~~~~~~~~~~~~~~~~~~~~~~~~~~~~~~~~~~~~~~~~~~~~~~~~ This sentence is 42 words long.



Lint:    Readability (127 priority)
Message: |
    2747 | “Here!” cried Alice, quite forgetting in the flurry of the moment how large she
         |         ^~~~~~~~~~~~~~~~~~~~~~~~~~~~~~~~~~~~~~~~~~~~~~~~~~~~~~~~~~~~~~~~~~~~~~~~
    2748 | had grown in the last few minutes, and she jumped up in such a hurry that she
         | ~~~~~~~~~~~~~~~~~~~~~~~~~~~~~~~~~~~~~~~~~~~~~~~~~~~~~~~~~~~~~~~~~~~~~~~~~~~~~~
    2749 | tipped over the jury-box with the edge of her skirt, upsetting all the jurymen
         | ~~~~~~~~~~~~~~~~~~~~~~~~~~~~~~~~~~~~~~~~~~~~~~~~~~~~~~~~~~~~~~~~~~~~~~~~~~~~~~~
    2750 | on to the heads of the crowd below, and there they lay sprawling about,
         | ~~~~~~~~~~~~~~~~~~~~~~~~~~~~~~~~~~~~~~~~~~~~~~~~~~~~~~~~~~~~~~~~~~~~~~~~
    2751 | reminding her very much of a globe of goldfish she had accidentally upset the
         | ~~~~~~~~~~~~~~~~~~~~~~~~~~~~~~~~~~~~~~~~~~~~~~~~~~~~~~~~~~~~~~~~~~~~~~~~~~~~~~
    2752 | week before.
         | ~~~~~~~~~~~~ This sentence is 75 words long.



Lint:    Readability (127 priority)
Message: |
    2754 | “Oh, I beg your pardon!” she exclaimed in a tone of great dismay, and began
         |                          ^~~~~~~~~~~~~~~~~~~~~~~~~~~~~~~~~~~~~~~~~~~~~~~~~~~
    2755 | picking them up again as quickly as she could, for the accident of the goldfish
         | ~~~~~~~~~~~~~~~~~~~~~~~~~~~~~~~~~~~~~~~~~~~~~~~~~~~~~~~~~~~~~~~~~~~~~~~~~~~~~~~~
    2756 | kept running in her head, and she had a vague sort of idea that they must be
         | ~~~~~~~~~~~~~~~~~~~~~~~~~~~~~~~~~~~~~~~~~~~~~~~~~~~~~~~~~~~~~~~~~~~~~~~~~~~~~
    2757 | collected at once and put back into the jury-box, or they would die.
         | ~~~~~~~~~~~~~~~~~~~~~~~~~~~~~~~~~~~~~~~~~~~~~~~~~~~~~~~~~~~~~~~~~~~~ This sentence is 56 words long.



Lint:    Readability (127 priority)
Message: |
    2769 | As soon as the jury had a little recovered from the shock of being upset, and
         | ^~~~~~~~~~~~~~~~~~~~~~~~~~~~~~~~~~~~~~~~~~~~~~~~~~~~~~~~~~~~~~~~~~~~~~~~~~~~~~
    2770 | their slates and pencils had been found and handed back to them, they set to
         | ~~~~~~~~~~~~~~~~~~~~~~~~~~~~~~~~~~~~~~~~~~~~~~~~~~~~~~~~~~~~~~~~~~~~~~~~~~~~~
    2771 | work very diligently to write out a history of the accident, all except the
         | ~~~~~~~~~~~~~~~~~~~~~~~~~~~~~~~~~~~~~~~~~~~~~~~~~~~~~~~~~~~~~~~~~~~~~~~~~~~~
    2772 | Lizard, who seemed too much overcome to do anything but sit with its mouth open,
         | ~~~~~~~~~~~~~~~~~~~~~~~~~~~~~~~~~~~~~~~~~~~~~~~~~~~~~~~~~~~~~~~~~~~~~~~~~~~~~~~~~
    2773 | gazing up into the roof of the court.
         | ~~~~~~~~~~~~~~~~~~~~~~~~~~~~~~~~~~~~~ This sentence is 68 words long.



Lint:    Formatting (255 priority)
Message: |
    2870 | > “They told me you had been to her, And mentioned me to him: She gave me a good
         |   ^ This quote has no termination.



Lint:    Formatting (255 priority)
Message: |
    2886 | > from all the rest, Between yourself and me.”
         |                                              ^ This quote has no termination.



Lint:    Formatting (255 priority)
Message: |
    2900 | spreading out the verses on his knee, and looking at them with one eye; “I seem
         |                                                                         ^ This quote has no termination.
    2901 | to see some meaning in them, after all. “—said I could not swim—” you can’t



Lint:    Formatting (255 priority)
Message: |
    2902 | swim, can you?” he added, turning to the Knave.
         |               ^ This quote has no termination.



Lint:    Readability (127 priority)
Message: |
    2907 | “All right, so far,” said the King, and he went on muttering over the verses to
         |  ^~~~~~~~~~~~~~~~~~~~~~~~~~~~~~~~~~~~~~~~~~~~~~~~~~~~~~~~~~~~~~~~~~~~~~~~~~~~~~~
    2908 | himself: “‘We know it to be true—’ that’s the jury, of course—‘I gave her one,
         | ~~~~~~~~~~~~~~~~~~~~~~~~~~~~~~~~~~~~~~~~~~~~~~~~~~~~~~~~~~~~~~~~~~~~~~~~~~~~~~~
    2909 | they gave him two—’ why, that must be what he did with the tarts, you know—”
         | ~~~~~~~~~~~~~~~~~~~~~~~~~~~~~~~~~~~~~~~~~~~~~~~~~~~~~~~~~~~~~~~~~~~~~~~~~~~~ This sentence is 48 words long.



Lint:    Readability (127 priority)
Message: |
    2918 | spoke. (The unfortunate little Bill had left off writing on his slate with one
         |         ^~~~~~~~~~~~~~~~~~~~~~~~~~~~~~~~~~~~~~~~~~~~~~~~~~~~~~~~~~~~~~~~~~~~~~~
    2919 | finger, as he found it made no mark; but he now hastily began again, using the
         | ~~~~~~~~~~~~~~~~~~~~~~~~~~~~~~~~~~~~~~~~~~~~~~~~~~~~~~~~~~~~~~~~~~~~~~~~~~~~~~~
    2920 | ink, that was trickling down his face, as long as it lasted.)
         | ~~~~~~~~~~~~~~~~~~~~~~~~~~~~~~~~~~~~~~~~~~~~~~~~~~~~~~~~~~~~ This sentence is 41 words long.



Lint:    Spelling (63 priority)
Message: |
    2929 | “No, no!” said the Queen. “Sentence first—verdict afterwards.”
         |                                                   ^~~~~~~~~~ Did you mean to spell `afterwards` this way?
Suggest:
  - Replace with: “afterward”
  - Replace with: “afterwords”
  - Replace with: “afterword's”



Lint:    Readability (127 priority)
Message: |
    2943 | At this the whole pack rose up into the air, and came flying down upon her: she
         | ^~~~~~~~~~~~~~~~~~~~~~~~~~~~~~~~~~~~~~~~~~~~~~~~~~~~~~~~~~~~~~~~~~~~~~~~~~~~~~~~
    2944 | gave a little scream, half of fright and half of anger, and tried to beat them
         | ~~~~~~~~~~~~~~~~~~~~~~~~~~~~~~~~~~~~~~~~~~~~~~~~~~~~~~~~~~~~~~~~~~~~~~~~~~~~~~~
    2945 | off, and found herself lying on the bank, with her head in the lap of her
         | ~~~~~~~~~~~~~~~~~~~~~~~~~~~~~~~~~~~~~~~~~~~~~~~~~~~~~~~~~~~~~~~~~~~~~~~~~~
    2946 | sister, who was gently brushing away some dead leaves that had fluttered down
         | ~~~~~~~~~~~~~~~~~~~~~~~~~~~~~~~~~~~~~~~~~~~~~~~~~~~~~~~~~~~~~~~~~~~~~~~~~~~~~~
    2947 | from the trees upon her face.
         | ~~~~~~~~~~~~~~~~~~~~~~~~~~~~~ This sentence is 68 words long.



Lint:    Readability (127 priority)
Message: |
    2951 | “Oh, I’ve had such a curious dream!” said Alice, and she told her sister, as
         |                                      ^~~~~~~~~~~~~~~~~~~~~~~~~~~~~~~~~~~~~~~~
    2952 | well as she could remember them, all these strange Adventures of hers that you
         | ~~~~~~~~~~~~~~~~~~~~~~~~~~~~~~~~~~~~~~~~~~~~~~~~~~~~~~~~~~~~~~~~~~~~~~~~~~~~~~~
    2953 | have just been reading about; and when she had finished, her sister kissed her,
         | ~~~~~~~~~~~~~~~~~~~~~~~~~~~~~~~~~~~~~~~~~~~~~~~~~~~~~~~~~~~~~~~~~~~~~~~~~~~~~~~~
    2954 | and said, “It was a curious dream, dear, certainly: but now run in to your tea;
         | ~~~~~~~~~~~~~~~~~~~~~~~~~~~~~~~~~~~~~~~~~~~~~~~~~~~~~~~~~~~~~~~~~~~~~~~~~~~~~~~~
    2955 | it’s getting late.” So Alice got up and ran off, thinking while she ran, as well
         | ~~~~~~~~~~~~~~~~~~ This sentence is 55 words long.



Lint:    Readability (127 priority)
Message: |
    2960 | But her sister sat still just as she left her, leaning her head on her hand,
         | ^~~~~~~~~~~~~~~~~~~~~~~~~~~~~~~~~~~~~~~~~~~~~~~~~~~~~~~~~~~~~~~~~~~~~~~~~~~~~
    2961 | watching the setting sun, and thinking of little Alice and all her wonderful
         | ~~~~~~~~~~~~~~~~~~~~~~~~~~~~~~~~~~~~~~~~~~~~~~~~~~~~~~~~~~~~~~~~~~~~~~~~~~~~~
    2962 | Adventures, till she too began dreaming after a fashion, and this was her
         | ~~~~~~~~~~~~~~~~~~~~~~~~~~~~~~~~~~~~~~~~~~~~~~~~~~~~~~~~~~~~~~~~~~~~~~~~~~
    2963 | dream:—
         | ~~~~~~~ This sentence is 43 words long.



Lint:    Readability (127 priority)
Message: |
    2965 | First, she dreamed of little Alice herself, and once again the tiny hands were
         | ^~~~~~~~~~~~~~~~~~~~~~~~~~~~~~~~~~~~~~~~~~~~~~~~~~~~~~~~~~~~~~~~~~~~~~~~~~~~~~~
    2966 | clasped upon her knee, and the bright eager eyes were looking up into hers—she
         | ~~~~~~~~~~~~~~~~~~~~~~~~~~~~~~~~~~~~~~~~~~~~~~~~~~~~~~~~~~~~~~~~~~~~~~~~~~~~~~~
    2967 | could hear the very tones of her voice, and see that queer little toss of her
         | ~~~~~~~~~~~~~~~~~~~~~~~~~~~~~~~~~~~~~~~~~~~~~~~~~~~~~~~~~~~~~~~~~~~~~~~~~~~~~~
    2968 | head to keep back the wandering hair that would always get into her eyes—and
         | ~~~~~~~~~~~~~~~~~~~~~~~~~~~~~~~~~~~~~~~~~~~~~~~~~~~~~~~~~~~~~~~~~~~~~~~~~~~~~
    2969 | still as she listened, or seemed to listen, the whole place around her became
         | ~~~~~~~~~~~~~~~~~~~~~~~~~~~~~~~~~~~~~~~~~~~~~~~~~~~~~~~~~~~~~~~~~~~~~~~~~~~~~~
    2970 | alive with the strange creatures of her little sister’s dream.
         | ~~~~~~~~~~~~~~~~~~~~~~~~~~~~~~~~~~~~~~~~~~~~~~~~~~~~~~~~~~~~~~ This sentence is 84 words long.



Lint:    Readability (127 priority)
Message: |
    2972 | The long grass rustled at her feet as the White Rabbit hurried by—the frightened
         | ^~~~~~~~~~~~~~~~~~~~~~~~~~~~~~~~~~~~~~~~~~~~~~~~~~~~~~~~~~~~~~~~~~~~~~~~~~~~~~~~~
    2973 | Mouse splashed his way through the neighbouring pool—she could hear the rattle
         | ~~~~~~~~~~~~~~~~~~~~~~~~~~~~~~~~~~~~~~~~~~~~~~~~~~~~~~~~~~~~~~~~~~~~~~~~~~~~~~~
    2974 | of the teacups as the March Hare and his friends shared their never-ending meal,
         | ~~~~~~~~~~~~~~~~~~~~~~~~~~~~~~~~~~~~~~~~~~~~~~~~~~~~~~~~~~~~~~~~~~~~~~~~~~~~~~~~~
    2975 | and the shrill voice of the Queen ordering off her unfortunate guests to
         | ~~~~~~~~~~~~~~~~~~~~~~~~~~~~~~~~~~~~~~~~~~~~~~~~~~~~~~~~~~~~~~~~~~~~~~~~~
    2976 | execution—once more the pig-baby was sneezing on the Duchess’s knee, while
         | ~~~~~~~~~~~~~~~~~~~~~~~~~~~~~~~~~~~~~~~~~~~~~~~~~~~~~~~~~~~~~~~~~~~~~~~~~~~
    2977 | plates and dishes crashed around it—once more the shriek of the Gryphon, the
         | ~~~~~~~~~~~~~~~~~~~~~~~~~~~~~~~~~~~~~~~~~~~~~~~~~~~~~~~~~~~~~~~~~~~~~~~~~~~~~
    2978 | squeaking of the Lizard’s slate-pencil, and the choking of the suppressed
         | ~~~~~~~~~~~~~~~~~~~~~~~~~~~~~~~~~~~~~~~~~~~~~~~~~~~~~~~~~~~~~~~~~~~~~~~~~~
    2979 | guinea-pigs, filled the air, mixed up with the distant sobs of the miserable
         | ~~~~~~~~~~~~~~~~~~~~~~~~~~~~~~~~~~~~~~~~~~~~~~~~~~~~~~~~~~~~~~~~~~~~~~~~~~~~~
    2980 | Mock Turtle.
         | ~~~~~~~~~~~~ This sentence is 111 words long.



Lint:    Spelling (63 priority)
Message: |
    2972 | The long grass rustled at her feet as the White Rabbit hurried by—the frightened
    2973 | Mouse splashed his way through the neighbouring pool—she could hear the rattle
         |                                    ^~~~~~~~~~~~ Did you mean `neighboring`?
    2974 | of the teacups as the March Hare and his friends shared their never-ending meal,
Suggest:
  - Replace with: “neighboring”



Lint:    Spelling (63 priority)
Message: |
    2977 | plates and dishes crashed around it—once more the shriek of the Gryphon, the
         |                                                                 ^~~~~~~ Did you mean `Krypton`?
    2978 | squeaking of the Lizard’s slate-pencil, and the choking of the suppressed
Suggest:
  - Replace with: “Krypton”



Lint:    Readability (127 priority)
Message: |
    2982 | So she sat on, with closed eyes, and half believed herself in Wonderland, though
         | ^~~~~~~~~~~~~~~~~~~~~~~~~~~~~~~~~~~~~~~~~~~~~~~~~~~~~~~~~~~~~~~~~~~~~~~~~~~~~~~~~
    2983 | she knew she had but to open them again, and all would change to dull
         | ~~~~~~~~~~~~~~~~~~~~~~~~~~~~~~~~~~~~~~~~~~~~~~~~~~~~~~~~~~~~~~~~~~~~~~
    2984 | reality—the grass would be only rustling in the wind, and the pool rippling to
         | ~~~~~~~~~~~~~~~~~~~~~~~~~~~~~~~~~~~~~~~~~~~~~~~~~~~~~~~~~~~~~~~~~~~~~~~~~~~~~~~
    2985 | the waving of the reeds—the rattling teacups would change to tinkling
         | ~~~~~~~~~~~~~~~~~~~~~~~~~~~~~~~~~~~~~~~~~~~~~~~~~~~~~~~~~~~~~~~~~~~~~~
    2986 | sheep-bells, and the Queen’s shrill cries to the voice of the shepherd boy—and
         | ~~~~~~~~~~~~~~~~~~~~~~~~~~~~~~~~~~~~~~~~~~~~~~~~~~~~~~~~~~~~~~~~~~~~~~~~~~~~~~~
    2987 | the sneeze of the baby, the shriek of the Gryphon, and all the other queer
         | ~~~~~~~~~~~~~~~~~~~~~~~~~~~~~~~~~~~~~~~~~~~~~~~~~~~~~~~~~~~~~~~~~~~~~~~~~~~
    2988 | noises, would change (she knew) to the confused clamour of the busy
         | ~~~~~~~~~~~~~~~~~~~~~~~~~~~~~~~~~~~~~~~~~~~~~~~~~~~~~~~~~~~~~~~~~~~~
    2989 | farm-yard—while the lowing of the cattle in the distance would take the place of
         | ~~~~~~~~~~~~~~~~~~~~~~~~~~~~~~~~~~~~~~~~~~~~~~~~~~~~~~~~~~~~~~~~~~~~~~~~~~~~~~~~~
    2990 | the Mock Turtle’s heavy sobs.
         | ~~~~~~~~~~~~~~~~~~~~~~~~~~~~~ This sentence is 119 words long.



Lint:    Spelling (63 priority)
Message: |
    2987 | the sneeze of the baby, the shriek of the Gryphon, and all the other queer
         |                                           ^~~~~~~ Did you mean `Krypton`?
    2988 | noises, would change (she knew) to the confused clamour of the busy
Suggest:
  - Replace with: “Krypton”



Lint:    Spelling (63 priority)
Message: |
    2988 | noises, would change (she knew) to the confused clamour of the busy
         |                                                 ^~~~~~~ Did you mean to spell `clamour` this way?
    2989 | farm-yard—while the lowing of the cattle in the distance would take the place of
Suggest:
  - Replace with: “clamor”
  - Replace with: “glamour”
  - Replace with: “clamber”



Lint:    Readability (127 priority)
Message: |
    2992 | Lastly, she pictured to herself how this same little sister of hers would, in
         | ^~~~~~~~~~~~~~~~~~~~~~~~~~~~~~~~~~~~~~~~~~~~~~~~~~~~~~~~~~~~~~~~~~~~~~~~~~~~~~
    2993 | the after-time, be herself a grown woman; and how she would keep, through all
         | ~~~~~~~~~~~~~~~~~~~~~~~~~~~~~~~~~~~~~~~~~~~~~~~~~~~~~~~~~~~~~~~~~~~~~~~~~~~~~~
    2994 | her riper years, the simple and loving heart of her childhood: and how she would
         | ~~~~~~~~~~~~~~~~~~~~~~~~~~~~~~~~~~~~~~~~~~~~~~~~~~~~~~~~~~~~~~~~~~~~~~~~~~~~~~~~~
    2995 | gather about her other little children, and make their eyes bright and eager
         | ~~~~~~~~~~~~~~~~~~~~~~~~~~~~~~~~~~~~~~~~~~~~~~~~~~~~~~~~~~~~~~~~~~~~~~~~~~~~~
    2996 | with many a strange tale, perhaps even with the dream of Wonderland of long ago:
         | ~~~~~~~~~~~~~~~~~~~~~~~~~~~~~~~~~~~~~~~~~~~~~~~~~~~~~~~~~~~~~~~~~~~~~~~~~~~~~~~~~
    2997 | and how she would feel with all their simple sorrows, and find a pleasure in all
         | ~~~~~~~~~~~~~~~~~~~~~~~~~~~~~~~~~~~~~~~~~~~~~~~~~~~~~~~~~~~~~~~~~~~~~~~~~~~~~~~~~
    2998 | their simple joys, remembering her own child-life, and the happy summer days.
         | ~~~~~~~~~~~~~~~~~~~~~~~~~~~~~~~~~~~~~~~~~~~~~~~~~~~~~~~~~~~~~~~~~~~~~~~~~~~~~ This sentence is 101 words long.



Lint:    Style (31 priority)
Message: |
    2993 | the after-time, be herself a grown woman; and how she would keep, through all
    2994 | her riper years, the simple and loving heart of her childhood: and how she would
         |                      ^~~~~~ An Oxford comma is necessary here.
Suggest:
  - Insert “,”


<|MERGE_RESOLUTION|>--- conflicted
+++ resolved
@@ -1493,14 +1493,6 @@
 
 
 
-<<<<<<< HEAD
-Lint:    Capitalization (127 priority)
-Message: |
-     964 | “Come, my head’s free at last!” said Alice in a tone of delight, which changed
-         |           ^~~~~~ The canonical dictionary spelling is `head's`.
-Suggest:
-  - Replace with: “head's”
-=======
 Lint:    Typo (31 priority)
 Message: |
      961 | her foot, that there was hardly room to open her mouth; but she did it at last,
@@ -1508,7 +1500,15 @@
          |                                        ^~~~~~~~ `lefthand` should probably be written as `left hand`.
 Suggest:
   - Replace with: “left hand”
->>>>>>> a2924747
+
+
+
+Lint:    Capitalization (127 priority)
+Message: |
+     964 | “Come, my head’s free at last!” said Alice in a tone of delight, which changed
+         |           ^~~~~~ The canonical dictionary spelling is `head's`.
+Suggest:
+  - Replace with: “head's”
 
 
 
