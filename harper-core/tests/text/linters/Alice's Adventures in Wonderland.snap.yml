Lint:    Readability (127 priority)
Message: |
       9 | Alice was beginning to get very tired of sitting by her sister on the bank, and
         | ^~~~~~~~~~~~~~~~~~~~~~~~~~~~~~~~~~~~~~~~~~~~~~~~~~~~~~~~~~~~~~~~~~~~~~~~~~~~~~~~
      10 | of having nothing to do: once or twice she had peeped into the book her sister
         | ~~~~~~~~~~~~~~~~~~~~~~~~~~~~~~~~~~~~~~~~~~~~~~~~~~~~~~~~~~~~~~~~~~~~~~~~~~~~~~~
      11 | was reading, but it had no pictures or conversations in it, “and what is the use
         | ~~~~~~~~~~~~~~~~~~~~~~~~~~~~~~~~~~~~~~~~~~~~~~~~~~~~~~~~~~~~~~~~~~~~~~~~~~~~~~~~~
      12 | of a book,” thought Alice “without pictures or conversations?”
         | ~~~~~~~~~~~~~~~~~~~~~~~~~~~~~~~~~~~~~~~~~~~~~~~~~~~~~~~~~~~~~ This sentence is 57 words long.



Lint:    Readability (127 priority)
Message: |
      14 | So she was considering in her own mind (as well as she could, for the hot day
         | ^~~~~~~~~~~~~~~~~~~~~~~~~~~~~~~~~~~~~~~~~~~~~~~~~~~~~~~~~~~~~~~~~~~~~~~~~~~~~~
      15 | made her feel very sleepy and stupid), whether the pleasure of making a
         | ~~~~~~~~~~~~~~~~~~~~~~~~~~~~~~~~~~~~~~~~~~~~~~~~~~~~~~~~~~~~~~~~~~~~~~~~
      16 | daisy-chain would be worth the trouble of getting up and picking the daisies,
         | ~~~~~~~~~~~~~~~~~~~~~~~~~~~~~~~~~~~~~~~~~~~~~~~~~~~~~~~~~~~~~~~~~~~~~~~~~~~~~~
      17 | when suddenly a White Rabbit with pink eyes ran close by her.
         | ~~~~~~~~~~~~~~~~~~~~~~~~~~~~~~~~~~~~~~~~~~~~~~~~~~~~~~~~~~~~~ This sentence is 56 words long.



Lint:    Readability (127 priority)
Message: |
      21 | be late!” (when she thought it over afterwards, it occurred to her that she
         |            ^~~~~~~~~~~~~~~~~~~~~~~~~~~~~~~~~~~~~~~~~~~~~~~~~~~~~~~~~~~~~~~~~
      22 | ought to have wondered at this, but at the time it all seemed quite natural);
         | ~~~~~~~~~~~~~~~~~~~~~~~~~~~~~~~~~~~~~~~~~~~~~~~~~~~~~~~~~~~~~~~~~~~~~~~~~~~~~~
      23 | but when the Rabbit actually took a watch out of its waistcoat-pocket, and
         | ~~~~~~~~~~~~~~~~~~~~~~~~~~~~~~~~~~~~~~~~~~~~~~~~~~~~~~~~~~~~~~~~~~~~~~~~~~~
      24 | looked at it, and then hurried on, Alice started to her feet, for it flashed
         | ~~~~~~~~~~~~~~~~~~~~~~~~~~~~~~~~~~~~~~~~~~~~~~~~~~~~~~~~~~~~~~~~~~~~~~~~~~~~~
      25 | across her mind that she had never before seen a rabbit with either a
         | ~~~~~~~~~~~~~~~~~~~~~~~~~~~~~~~~~~~~~~~~~~~~~~~~~~~~~~~~~~~~~~~~~~~~~~
      26 | waistcoat-pocket, or a watch to take out of it, and burning with curiosity, she
         | ~~~~~~~~~~~~~~~~~~~~~~~~~~~~~~~~~~~~~~~~~~~~~~~~~~~~~~~~~~~~~~~~~~~~~~~~~~~~~~~~
      27 | ran across the field after it, and fortunately was just in time to see it pop
         | ~~~~~~~~~~~~~~~~~~~~~~~~~~~~~~~~~~~~~~~~~~~~~~~~~~~~~~~~~~~~~~~~~~~~~~~~~~~~~~
      28 | down a large rabbit-hole under the hedge.
         | ~~~~~~~~~~~~~~~~~~~~~~~~~~~~~~~~~~~~~~~~~ This sentence is 109 words long.



Lint:    Spelling (63 priority)
Message: |
      21 | be late!” (when she thought it over afterwards, it occurred to her that she
         |                                     ^~~~~~~~~~ Did you mean to spell `afterwards` this way?
      22 | ought to have wondered at this, but at the time it all seemed quite natural);
Suggest:
  - Replace with: “afterward”
  - Replace with: “afterwords”
  - Replace with: “afterword's”



Lint:    Readability (127 priority)
Message: |
      39 | next. First, she tried to look down and make out what she was coming to, but it
         |       ^~~~~~~~~~~~~~~~~~~~~~~~~~~~~~~~~~~~~~~~~~~~~~~~~~~~~~~~~~~~~~~~~~~~~~~~~~
      40 | was too dark to see anything; then she looked at the sides of the well, and
         | ~~~~~~~~~~~~~~~~~~~~~~~~~~~~~~~~~~~~~~~~~~~~~~~~~~~~~~~~~~~~~~~~~~~~~~~~~~~~
      41 | noticed that they were filled with cupboards and book-shelves; here and there
         | ~~~~~~~~~~~~~~~~~~~~~~~~~~~~~~~~~~~~~~~~~~~~~~~~~~~~~~~~~~~~~~~~~~~~~~~~~~~~~~
      42 | she saw maps and pictures hung upon pegs. She took down a jar from one of the
         | ~~~~~~~~~~~~~~~~~~~~~~~~~~~~~~~~~~~~~~~~~ This sentence is 53 words long.



Lint:    Readability (127 priority)
Message: |
      42 | she saw maps and pictures hung upon pegs. She took down a jar from one of the
         |                                           ^~~~~~~~~~~~~~~~~~~~~~~~~~~~~~~~~~~~
      43 | shelves as she passed; it was labelled “ORANGE MARMALADE”, but to her great
         | ~~~~~~~~~~~~~~~~~~~~~~~~~~~~~~~~~~~~~~~~~~~~~~~~~~~~~~~~~~~~~~~~~~~~~~~~~~~~
      44 | disappointment it was empty: she did not like to drop the jar for fear of
         | ~~~~~~~~~~~~~~~~~~~~~~~~~~~~~~~~~~~~~~~~~~~~~~~~~~~~~~~~~~~~~~~~~~~~~~~~~~
      45 | killing somebody underneath, so managed to put it into one of the cupboards as
         | ~~~~~~~~~~~~~~~~~~~~~~~~~~~~~~~~~~~~~~~~~~~~~~~~~~~~~~~~~~~~~~~~~~~~~~~~~~~~~~~
      46 | she fell past it.
         | ~~~~~~~~~~~~~~~~~ This sentence is 55 words long.



Lint:    Spelling (63 priority)
Message: |
      43 | shelves as she passed; it was labelled “ORANGE MARMALADE”, but to her great
<<<<<<< HEAD
         |                               ^~~~~~~~ Did you mean “labeled”?
=======
         |                               ^~~~~~~~ Did you mean to spell `labelled` this way?
>>>>>>> 19ebb991
Suggest:
  - Replace with: “labeled”



Lint:    Spelling (63 priority)
Message: |
      54 | I’ve fallen by this time?” she said aloud. “I must be getting somewhere near the
      55 | centre of the earth. Let me see: that would be four thousand miles down, I
<<<<<<< HEAD
         | ^~~~~~ Did you mean “center”?
=======
         | ^~~~~~ Did you mean to spell `centre` this way?
>>>>>>> 19ebb991
Suggest:
  - Replace with: “center”



Lint:    Readability (127 priority)
Message: |
      55 | centre of the earth. Let me see: that would be four thousand miles down, I
         |                      ^~~~~~~~~~~~~~~~~~~~~~~~~~~~~~~~~~~~~~~~~~~~~~~~~~~~~~
      56 | think—” (for, you see, Alice had learnt several things of this sort in her
         | ~~~~~~~~~~~~~~~~~~~~~~~~~~~~~~~~~~~~~~~~~~~~~~~~~~~~~~~~~~~~~~~~~~~~~~~~~~~
      57 | lessons in the schoolroom, and though this was not a very good opportunity for
         | ~~~~~~~~~~~~~~~~~~~~~~~~~~~~~~~~~~~~~~~~~~~~~~~~~~~~~~~~~~~~~~~~~~~~~~~~~~~~~~~
      58 | showing off her knowledge, as there was no one to listen to her, still it was
         | ~~~~~~~~~~~~~~~~~~~~~~~~~~~~~~~~~~~~~~~~~~~~~~~~~~~~~~~~~~~~~~~~~~~~~~~~~~~~~~
      59 | good practice to say it over) “—yes, that’s about the right distance—but then I
         | ~~~~~~~~~~~~~~~~~~~~~~~~~~~~~~~~~~~~~~~~~~~~~~~~~~~~~~~~~~~~~~~~~~~~~~~~~~~~~~~~
      60 | wonder what Latitude or Longitude I’ve got to?” (Alice had no idea what Latitude
         | ~~~~~~~~~~~~~~~~~~~~~~~~~~~~~~~~~~~~~~~~~~~~~~ This sentence is 78 words long.



Lint:    Miscellaneous (31 priority)
Message: |
      57 | lessons in the schoolroom, and though this was not a very good opportunity for
         |                                                      ^~~~~~~~~ Vocabulary enhancement: use `excellent` instead of `very good`
      58 | showing off her knowledge, as there was no one to listen to her, still it was
Suggest:
  - Replace with: “excellent”



Lint:    WordChoice (31 priority)
Message: |
      67 | have to ask them what the name of the country is, you know. Please, Ma’am, is
      68 | this New Zealand or Australia?” (and she tried to curtsey as she spoke—fancy
         |      ^~~ Did you mean “knew” (the past tense of “know”)?
Suggest:
  - Replace with: “Knew”



Lint:    Spelling (63 priority)
Message: |
      68 | this New Zealand or Australia?” (and she tried to curtsey as she spoke—fancy
         |                                                   ^~~~~~~ Did you mean to spell `curtsey` this way?
      69 | curtseying as you’re falling through the air! Do you think you could manage it?)
Suggest:
  - Replace with: “curtsy”
  - Replace with: “curse”
  - Replace with: “cursed”



Lint:    Spelling (63 priority)
Message: |
      68 | this New Zealand or Australia?” (and she tried to curtsey as she spoke—fancy
      69 | curtseying as you’re falling through the air! Do you think you could manage it?)
         | ^~~~~~~~~~ Did you mean `curtsying`?
Suggest:
  - Replace with: “curtsying”



Lint:    Spelling (63 priority)
Message: |
      74 | again. “Dinah’ll miss me very much to-night, I should think!” (Dinah was the
         |         ^~~~~~~~ Did you mean to spell `Dinah’ll` this way?
Suggest:
  - Replace with: “Dinah's”
  - Replace with: “Dina's”
  - Replace with: “Dinah”



Lint:    Capitalization (31 priority)
Message: |
      84 | ever eat a bat?” when suddenly, thump! thump! down she came upon a heap of
         |                                        ^ This sentence does not start with a capital letter
Suggest:
  - Replace with: “T”



Lint:    Capitalization (31 priority)
Message: |
      84 | ever eat a bat?” when suddenly, thump! thump! down she came upon a heap of
         |                                               ^ This sentence does not start with a capital letter
      85 | sticks and dry leaves, and the fall was over.
Suggest:
  - Replace with: “D”



Lint:    Readability (127 priority)
Message: |
      87 | Alice was not a bit hurt, and she jumped up on to her feet in a moment: she
         | ^~~~~~~~~~~~~~~~~~~~~~~~~~~~~~~~~~~~~~~~~~~~~~~~~~~~~~~~~~~~~~~~~~~~~~~~~~~~
      88 | looked up, but it was all dark overhead; before her was another long passage,
         | ~~~~~~~~~~~~~~~~~~~~~~~~~~~~~~~~~~~~~~~~~~~~~~~~~~~~~~~~~~~~~~~~~~~~~~~~~~~~~~
      89 | and the White Rabbit was still in sight, hurrying down it. There was not a
         | ~~~~~~~~~~~~~~~~~~~~~~~~~~~~~~~~~~~~~~~~~~~~~~~~~~~~~~~~~~ This sentence is 43 words long.



Lint:    Readability (127 priority)
Message: |
      96 | There were doors all round the hall, but they were all locked; and when Alice
         | ^~~~~~~~~~~~~~~~~~~~~~~~~~~~~~~~~~~~~~~~~~~~~~~~~~~~~~~~~~~~~~~~~~~~~~~~~~~~~~
      97 | had been all the way down one side and up the other, trying every door, she
         | ~~~~~~~~~~~~~~~~~~~~~~~~~~~~~~~~~~~~~~~~~~~~~~~~~~~~~~~~~~~~~~~~~~~~~~~~~~~~
      98 | walked sadly down the middle, wondering how she was ever to get out again.
         | ~~~~~~~~~~~~~~~~~~~~~~~~~~~~~~~~~~~~~~~~~~~~~~~~~~~~~~~~~~~~~~~~~~~~~~~~~~ This sentence is 45 words long.



Lint:    Readability (127 priority)
Message: |
     100 | Suddenly she came upon a little three-legged table, all made of solid glass;
         | ^~~~~~~~~~~~~~~~~~~~~~~~~~~~~~~~~~~~~~~~~~~~~~~~~~~~~~~~~~~~~~~~~~~~~~~~~~~~~
     101 | there was nothing on it except a tiny golden key, and Alice’s first thought was
         | ~~~~~~~~~~~~~~~~~~~~~~~~~~~~~~~~~~~~~~~~~~~~~~~~~~~~~~~~~~~~~~~~~~~~~~~~~~~~~~~~
     102 | that it might belong to one of the doors of the hall; but, alas! either the
         | ~~~~~~~~~~~~~~~~~~~~~~~~~~~~~~~~~~~~~~~~~~~~~~~~~~~~~~~~~~~~~~~~ This sentence is 43 words long.



Lint:    Capitalization (31 priority)
Message: |
     102 | that it might belong to one of the doors of the hall; but, alas! either the
         |                                                                  ^ This sentence does not start with a capital letter
     103 | locks were too large, or the key was too small, but at any rate it would not
Suggest:
  - Replace with: “E”



Lint:    Readability (127 priority)
Message: |
     104 | open any of them. However, on the second time round, she came upon a low curtain
         |                   ^~~~~~~~~~~~~~~~~~~~~~~~~~~~~~~~~~~~~~~~~~~~~~~~~~~~~~~~~~~~~~~
     105 | she had not noticed before, and behind it was a little door about fifteen inches
         | ~~~~~~~~~~~~~~~~~~~~~~~~~~~~~~~~~~~~~~~~~~~~~~~~~~~~~~~~~~~~~~~~~~~~~~~~~~~~~~~~~
     106 | high: she tried the little golden key in the lock, and to her great delight it
         | ~~~~~~~~~~~~~~~~~~~~~~~~~~~~~~~~~~~~~~~~~~~~~~~~~~~~~~~~~~~~~~~~~~~~~~~~~~~~~~~
     107 | fitted!
         | ~~~~~~~ This sentence is 44 words long.



Lint:    Readability (127 priority)
Message: |
     111 | loveliest garden you ever saw. How she longed to get out of that dark hall, and
         |                                ^~~~~~~~~~~~~~~~~~~~~~~~~~~~~~~~~~~~~~~~~~~~~~~~~
     112 | wander about among those beds of bright flowers and those cool fountains, but
         | ~~~~~~~~~~~~~~~~~~~~~~~~~~~~~~~~~~~~~~~~~~~~~~~~~~~~~~~~~~~~~~~~~~~~~~~~~~~~~~
     113 | she could not even get her head through the doorway; “and even if my head would
         | ~~~~~~~~~~~~~~~~~~~~~~~~~~~~~~~~~~~~~~~~~~~~~~~~~~~~~~~~~~~~~~~~~~~~~~~~~~~~~~~~
     114 | go through,” thought poor Alice, “it would be of very little use without my
         | ~~~~~~~~~~~~~~~~~~~~~~~~~~~~~~~~~~~~~~~~~~~~~~~~~~~~~~~~~~~~~~~~~~~~~~~~~~~~
     115 | shoulders. Oh, how I wish I could shut up like a telescope! I think I could, if
         | ~~~~~~~~~~ This sentence is 55 words long.



Lint:    Readability (127 priority)
Message: |
     120 | There seemed to be no use in waiting by the little door, so she went back to the
         | ^~~~~~~~~~~~~~~~~~~~~~~~~~~~~~~~~~~~~~~~~~~~~~~~~~~~~~~~~~~~~~~~~~~~~~~~~~~~~~~~~
     121 | table, half hoping she might find another key on it, or at any rate a book of
         | ~~~~~~~~~~~~~~~~~~~~~~~~~~~~~~~~~~~~~~~~~~~~~~~~~~~~~~~~~~~~~~~~~~~~~~~~~~~~~~
     122 | rules for shutting people up like telescopes: this time she found a little
         | ~~~~~~~~~~~~~~~~~~~~~~~~~~~~~~~~~~~~~~~~~~~~~~~~~~~~~~~~~~~~~~~~~~~~~~~~~~~
     123 | bottle on it, (“which certainly was not here before,” said Alice,) and round the
         | ~~~~~~~~~~~~~~~~~~~~~~~~~~~~~~~~~~~~~~~~~~~~~~~~~~~~~~~~~~~~~~~~~~~~~~~~~~~~~~~~~
     124 | neck of the bottle was a paper label, with the words “DRINK ME,” beautifully
         | ~~~~~~~~~~~~~~~~~~~~~~~~~~~~~~~~~~~~~~~~~~~~~~~~~~~~~~~~~~~~~~~~~~~~~~~~~~~~~
     125 | printed on it in large letters.
         | ~~~~~~~~~~~~~~~~~~~~~~~~~~~~~~~ This sentence is 82 words long.



Lint:    Readability (127 priority)
Message: |
     128 | to do that in a hurry. “No, I’ll look first,” she said, “and see whether it’s
         |                         ^~~~~~~~~~~~~~~~~~~~~~~~~~~~~~~~~~~~~~~~~~~~~~~~~~~~~~
     129 | marked ‘poison’ or not”; for she had read several nice little histories about
         | ~~~~~~~~~~~~~~~~~~~~~~~~~~~~~~~~~~~~~~~~~~~~~~~~~~~~~~~~~~~~~~~~~~~~~~~~~~~~~~
     130 | children who had got burnt, and eaten up by wild beasts and other unpleasant
         | ~~~~~~~~~~~~~~~~~~~~~~~~~~~~~~~~~~~~~~~~~~~~~~~~~~~~~~~~~~~~~~~~~~~~~~~~~~~~~
     131 | things, all because they would not remember the simple rules their friends had
         | ~~~~~~~~~~~~~~~~~~~~~~~~~~~~~~~~~~~~~~~~~~~~~~~~~~~~~~~~~~~~~~~~~~~~~~~~~~~~~~~
     132 | taught them: such as, that a red-hot poker will burn you if you hold it too
         | ~~~~~~~~~~~~~~~~~~~~~~~~~~~~~~~~~~~~~~~~~~~~~~~~~~~~~~~~~~~~~~~~~~~~~~~~~~~~
     133 | long; and that if you cut your finger very deeply with a knife, it usually
         | ~~~~~~~~~~~~~~~~~~~~~~~~~~~~~~~~~~~~~~~~~~~~~~~~~~~~~~~~~~~~~~~~~~~~~~~~~~~
     134 | bleeds; and she had never forgotten that, if you drink much from a bottle marked
         | ~~~~~~~~~~~~~~~~~~~~~~~~~~~~~~~~~~~~~~~~~~~~~~~~~~~~~~~~~~~~~~~~~~~~~~~~~~~~~~~~~
     135 | “poison,” it is almost certain to disagree with you, sooner or later.
         | ~~~~~~~~~~~~~~~~~~~~~~~~~~~~~~~~~~~~~~~~~~~~~~~~~~~~~~~~~~~~~~~~~~~~~ This sentence is 109 words long.



Lint:    Readability (127 priority)
Message: |
     137 | However, this bottle was not marked “poison,” so Alice ventured to taste it, and
         | ^~~~~~~~~~~~~~~~~~~~~~~~~~~~~~~~~~~~~~~~~~~~~~~~~~~~~~~~~~~~~~~~~~~~~~~~~~~~~~~~~
     138 | finding it very nice, (it had, in fact, a sort of mixed flavour of cherry-tart,
         | ~~~~~~~~~~~~~~~~~~~~~~~~~~~~~~~~~~~~~~~~~~~~~~~~~~~~~~~~~~~~~~~~~~~~~~~~~~~~~~~~
     139 | custard, pine-apple, roast turkey, toffee, and hot buttered toast,) she very
         | ~~~~~~~~~~~~~~~~~~~~~~~~~~~~~~~~~~~~~~~~~~~~~~~~~~~~~~~~~~~~~~~~~~~~~~~~~~~~~
     140 | soon finished it off.
         | ~~~~~~~~~~~~~~~~~~~~~ This sentence is 46 words long.



Lint:    Spelling (63 priority)
Message: |
     138 | finding it very nice, (it had, in fact, a sort of mixed flavour of cherry-tart,
<<<<<<< HEAD
         |                                                         ^~~~~~~ Did you mean “flavor”?
=======
         |                                                         ^~~~~~~ Did you mean to spell `flavour` this way?
>>>>>>> 19ebb991
     139 | custard, pine-apple, roast turkey, toffee, and hot buttered toast,) she very
Suggest:
  - Replace with: “flavor”



Lint:    Readability (127 priority)
Message: |
     146 | door into that lovely garden. First, however, she waited for a few minutes to
         |                               ^~~~~~~~~~~~~~~~~~~~~~~~~~~~~~~~~~~~~~~~~~~~~~~~
     147 | see if she was going to shrink any further: she felt a little nervous about
         | ~~~~~~~~~~~~~~~~~~~~~~~~~~~~~~~~~~~~~~~~~~~~~~~~~~~~~~~~~~~~~~~~~~~~~~~~~~~~
     148 | this; “for it might end, you know,” said Alice to herself, “in my going out
         | ~~~~~~~~~~~~~~~~~~~~~~~~~~~~~~~~~~~~~~~~~~~~~~~~~~~~~~~~~~~~~~~~~~~~~~~~~~~~
     149 | altogether, like a candle. I wonder what I should be like then?” And she tried
         | ~~~~~~~~~~~~~~~~~~~~~~~~~~ This sentence is 43 words long.



Lint:    Style (63 priority)
Message: |
     149 | altogether, like a candle. I wonder what I should be like then?” And she tried
     150 | to fancy what the flame of a candle is like after the candle is blown out, for
         |                   ^~~~~~~~~~ The word `of` is not needed here.
Suggest:
  - Replace with: “flame a”



Lint:    Capitalization (31 priority)
Message: |
     154 | garden at once; but, alas for poor Alice! when she got to the door, she found
         |                                           ^ This sentence does not start with a capital letter
     155 | she had forgotten the little golden key, and when she went back to the table for
Suggest:
  - Replace with: “W”



Lint:    Readability (127 priority)
Message: |
     154 | garden at once; but, alas for poor Alice! when she got to the door, she found
         |                                           ^~~~~~~~~~~~~~~~~~~~~~~~~~~~~~~~~~~~
     155 | she had forgotten the little golden key, and when she went back to the table for
         | ~~~~~~~~~~~~~~~~~~~~~~~~~~~~~~~~~~~~~~~~~~~~~~~~~~~~~~~~~~~~~~~~~~~~~~~~~~~~~~~~~
     156 | it, she found she could not possibly reach it: she could see it quite plainly
         | ~~~~~~~~~~~~~~~~~~~~~~~~~~~~~~~~~~~~~~~~~~~~~~~~~~~~~~~~~~~~~~~~~~~~~~~~~~~~~~
     157 | through the glass, and she tried her best to climb up one of the legs of the
         | ~~~~~~~~~~~~~~~~~~~~~~~~~~~~~~~~~~~~~~~~~~~~~~~~~~~~~~~~~~~~~~~~~~~~~~~~~~~~~
     158 | table, but it was too slippery; and when she had tired herself out with trying,
         | ~~~~~~~~~~~~~~~~~~~~~~~~~~~~~~~~~~~~~~~~~~~~~~~~~~~~~~~~~~~~~~~~~~~~~~~~~~~~~~~~
     159 | the poor little thing sat down and cried.
         | ~~~~~~~~~~~~~~~~~~~~~~~~~~~~~~~~~~~~~~~~~ This sentence is 79 words long.



Lint:    Readability (127 priority)
Message: |
     162 | sharply; “I advise you to leave off this minute!” She generally gave herself
         |                                                   ^~~~~~~~~~~~~~~~~~~~~~~~~~~
     163 | very good advice, (though she very seldom followed it), and sometimes she
         | ~~~~~~~~~~~~~~~~~~~~~~~~~~~~~~~~~~~~~~~~~~~~~~~~~~~~~~~~~~~~~~~~~~~~~~~~~~
     164 | scolded herself so severely as to bring tears into her eyes; and once she
         | ~~~~~~~~~~~~~~~~~~~~~~~~~~~~~~~~~~~~~~~~~~~~~~~~~~~~~~~~~~~~~~~~~~~~~~~~~~
     165 | remembered trying to box her own ears for having cheated herself in a game of
         | ~~~~~~~~~~~~~~~~~~~~~~~~~~~~~~~~~~~~~~~~~~~~~~~~~~~~~~~~~~~~~~~~~~~~~~~~~~~~~~
     166 | croquet she was playing against herself, for this curious child was very fond of
         | ~~~~~~~~~~~~~~~~~~~~~~~~~~~~~~~~~~~~~~~~~~~~~~~~~~~~~~~~~~~~~~~~~~~~~~~~~~~~~~~~~
     167 | pretending to be two people. “But it’s no use now,” thought poor Alice, “to
         | ~~~~~~~~~~~~~~~~~~~~~~~~~~~~ This sentence is 64 words long.



Lint:    Miscellaneous (31 priority)
Message: |
     162 | sharply; “I advise you to leave off this minute!” She generally gave herself
     163 | very good advice, (though she very seldom followed it), and sometimes she
         | ^~~~~~~~~ Vocabulary enhancement: use `excellent` instead of `very good`
Suggest:
  - Replace with: “excellent”



Lint:    Readability (127 priority)
Message: |
     173 | beautifully marked in currants. “Well, I’ll eat it,” said Alice, “and if it
         |                                  ^~~~~~~~~~~~~~~~~~~~~~~~~~~~~~~~~~~~~~~~~~~
     174 | makes me grow larger, I can reach the key; and if it makes me grow smaller, I
         | ~~~~~~~~~~~~~~~~~~~~~~~~~~~~~~~~~~~~~~~~~~~~~~~~~~~~~~~~~~~~~~~~~~~~~~~~~~~~~~
     175 | can creep under the door; so either way I’ll get into the garden, and I don’t
         | ~~~~~~~~~~~~~~~~~~~~~~~~~~~~~~~~~~~~~~~~~~~~~~~~~~~~~~~~~~~~~~~~~~~~~~~~~~~~~~
     176 | care which happens!”
         | ~~~~~~~~~~~~~~~~~~~ This sentence is 45 words long.



Lint:    Readability (127 priority)
Message: |
     178 | She ate a little bit, and said anxiously to herself, “Which way? Which way?”,
     179 | holding her hand on the top of her head to feel which way it was growing, and
         | ^~~~~~~~~~~~~~~~~~~~~~~~~~~~~~~~~~~~~~~~~~~~~~~~~~~~~~~~~~~~~~~~~~~~~~~~~~~~~~
     180 | she was quite surprised to find that she remained the same size: to be sure,
         | ~~~~~~~~~~~~~~~~~~~~~~~~~~~~~~~~~~~~~~~~~~~~~~~~~~~~~~~~~~~~~~~~~~~~~~~~~~~~~
     181 | this generally happens when one eats cake, but Alice had got so much into the
         | ~~~~~~~~~~~~~~~~~~~~~~~~~~~~~~~~~~~~~~~~~~~~~~~~~~~~~~~~~~~~~~~~~~~~~~~~~~~~~~
     182 | way of expecting nothing but out-of-the-way things to happen, that it seemed
         | ~~~~~~~~~~~~~~~~~~~~~~~~~~~~~~~~~~~~~~~~~~~~~~~~~~~~~~~~~~~~~~~~~~~~~~~~~~~~~
     183 | quite dull and stupid for life to go on in the common way.
         | ~~~~~~~~~~~~~~~~~~~~~~~~~~~~~~~~~~~~~~~~~~~~~~~~~~~~~~~~~~ This sentence is 75 words long.



Lint:    Spelling (63 priority)
Message: |
     189 | “Curiouser and curiouser!” cried Alice (she was so much surprised, that for the
         |  ^~~~~~~~~ Did you mean to spell `Curiouser` this way?
Suggest:
  - Replace with: “Curious”
  - Replace with: “Carouser”
  - Replace with: “Curiously”



Lint:    Spelling (63 priority)
Message: |
     189 | “Curiouser and curiouser!” cried Alice (she was so much surprised, that for the
         |                ^~~~~~~~~ Did you mean to spell `curiouser` this way?
Suggest:
  - Replace with: “curious”
  - Replace with: “carouser”
  - Replace with: “curiously”



Lint:    Readability (127 priority)
Message: |
     194 | stockings for you now, dears? I’m sure I shan’t be able! I shall be a great deal
         |                                                          ^~~~~~~~~~~~~~~~~~~~~~~~
     195 | too far off to trouble myself about you: you must manage the best way you
         | ~~~~~~~~~~~~~~~~~~~~~~~~~~~~~~~~~~~~~~~~~~~~~~~~~~~~~~~~~~~~~~~~~~~~~~~~~~
     196 | can;—but I must be kind to them,” thought Alice, “or perhaps they won’t walk the
         | ~~~~~~~~~~~~~~~~~~~~~~~~~~~~~~~~~~~~~~~~~~~~~~~~~~~~~~~~~~~~~~~~~~~~~~~~~~~~~~~~~
     197 | way I want to go! Let me see: I’ll give them a new pair of boots every
         | ~~~~~~~~~~~~~~~~~ This sentence is 42 words long.



Lint:    Capitalization (31 priority)
Message: |
     226 | himself as he came, “Oh! the Duchess, the Duchess! Oh! won’t she be savage if
         |                                                        ^ This sentence does not start with a capital letter
     227 | I’ve kept her waiting!” Alice felt so desperate that she was ready to ask help
Suggest:
  - Replace with: “W”



Lint:    Readability (127 priority)
Message: |
     227 | I’ve kept her waiting!” Alice felt so desperate that she was ready to ask help
         |                         ^~~~~~~~~~~~~~~~~~~~~~~~~~~~~~~~~~~~~~~~~~~~~~~~~~~~~~~
     228 | of any one; so, when the Rabbit came near her, she began, in a low, timid voice,
         | ~~~~~~~~~~~~~~~~~~~~~~~~~~~~~~~~~~~~~~~~~~~~~~~~~~~~~~~~~~~~~~~~~~~~~~~~~~~~~~~~~
     229 | “If you please, sir—” The Rabbit started violently, dropped the white kid gloves
         | ~~~~~~~~~~~~~~~~~~~~~~~~~~~~~~~~~~~~~~~~~~~~~~~~~~~~~~~~~~~~~~~~~~~~~~~~~~~~~~~~~
     230 | and the fan, and skurried away into the darkness as hard as he could go.
         | ~~~~~~~~~~~~~~~~~~~~~~~~~~~~~~~~~~~~~~~~~~~~~~~~~~~~~~~~~~~~~~~~~~~~~~~~ This sentence is 56 words long.



Lint:    Spelling (63 priority)
Message: |
     229 | “If you please, sir—” The Rabbit started violently, dropped the white kid gloves
     230 | and the fan, and skurried away into the darkness as hard as he could go.
         |                  ^~~~~~~~ Did you mean to spell `skurried` this way?
Suggest:
  - Replace with: “scurried”
  - Replace with: “spurred”
  - Replace with: “scurries”



Lint:    Miscellaneous (31 priority)
Message: |
     238 | puzzle!” And she began thinking over all the children she knew that were of the
         |                                 ^~~~~~~~ Did you mean the closed compound `overall`?
Suggest:
  - Replace with: “overall”



Lint:    Readability (127 priority)
Message: |
     249 | Rome—no, that’s all wrong, I’m certain! I must have been changed for Mabel! I’ll
         |                                                                             ^~~~~
     250 | try and say ‘How doth the little—’” and she crossed her hands on her lap as if
         | ~~~~~~~~~~~~~~~~~~~~~~~~~~~~~~~~~~~~~~~~~~~~~~~~~~~~~~~~~~~~~~~~~~~~~~~~~~~~~~~
     251 | she were saying lessons, and began to repeat it, but her voice sounded hoarse
         | ~~~~~~~~~~~~~~~~~~~~~~~~~~~~~~~~~~~~~~~~~~~~~~~~~~~~~~~~~~~~~~~~~~~~~~~~~~~~~~
     252 | and strange, and the words did not come the same as they used to do:—
         | ~~~~~~~~~~~~~~~~~~~~~~~~~~~~~~~~~~~~~~~~~~~~~~~~~~~~~~~~~~~~~~~~~~~~~ This sentence is 47 words long.



Lint:    Readability (127 priority)
Message: |
     260 | “I’m sure those are not the right words,” said poor Alice, and her eyes filled
         |  ^~~~~~~~~~~~~~~~~~~~~~~~~~~~~~~~~~~~~~~~~~~~~~~~~~~~~~~~~~~~~~~~~~~~~~~~~~~~~~
     261 | with tears again as she went on, “I must be Mabel after all, and I shall have to
         | ~~~~~~~~~~~~~~~~~~~~~~~~~~~~~~~~~~~~~~~~~~~~~~~~~~~~~~~~~~~~~~~~~~~~~~~~~~~~~~~~~
     262 | go and live in that poky little house, and have next to no toys to play with,
         | ~~~~~~~~~~~~~~~~~~~~~~~~~~~~~~~~~~~~~~~~~~~~~~~~~~~~~~~~~~~~~~~~~~~~~~~~~~~~~~
     263 | and oh! ever so many lessons to learn! No, I’ve made up my mind about it; if I’m
         | ~~~~~~~ This sentence is 52 words long.



Lint:    Capitalization (31 priority)
Message: |
     263 | and oh! ever so many lessons to learn! No, I’ve made up my mind about it; if I’m
         |         ^ This sentence does not start with a capital letter
Suggest:
  - Replace with: “E”



Lint:    Readability (127 priority)
Message: |
     273 | “How can I have done that?” she thought. “I must be growing small again.” She
         |                                                                           ^~~~
     274 | got up and went to the table to measure herself by it, and found that, as nearly
         | ~~~~~~~~~~~~~~~~~~~~~~~~~~~~~~~~~~~~~~~~~~~~~~~~~~~~~~~~~~~~~~~~~~~~~~~~~~~~~~~~~
     275 | as she could guess, she was now about two feet high, and was going on shrinking
         | ~~~~~~~~~~~~~~~~~~~~~~~~~~~~~~~~~~~~~~~~~~~~~~~~~~~~~~~~~~~~~~~~~~~~~~~~~~~~~~~~
     276 | rapidly: she soon found out that the cause of this was the fan she was holding,
         | ~~~~~~~~~~~~~~~~~~~~~~~~~~~~~~~~~~~~~~~~~~~~~~~~~~~~~~~~~~~~~~~~~~~~~~~~~~~~~~~~
     277 | and she dropped it hastily, just in time to avoid shrinking away altogether.
         | ~~~~~~~~~~~~~~~~~~~~~~~~~~~~~~~~~~~~~~~~~~~~~~~~~~~~~~~~~~~~~~~~~~~~~~~~~~~~ This sentence is 63 words long.



Lint:    Capitalization (31 priority)
Message: |
     281 | garden!” and she ran with all speed back to the little door: but, alas! the
         |                                                                         ^ This sentence does not start with a capital letter
     282 | little door was shut again, and the little golden key was lying on the glass
Suggest:
  - Replace with: “T”



Lint:    Capitalization (31 priority)
Message: |
     287 | As she said these words her foot slipped, and in another moment, splash! she was
         |                                                                          ^ This sentence does not start with a capital letter
     288 | up to her chin in salt water. Her first idea was that she had somehow fallen
Suggest:
  - Replace with: “S”



Lint:    Readability (127 priority)
Message: |
     290 | (Alice had been to the seaside once in her life, and had come to the general
         |  ^~~~~~~~~~~~~~~~~~~~~~~~~~~~~~~~~~~~~~~~~~~~~~~~~~~~~~~~~~~~~~~~~~~~~~~~~~~~
     291 | conclusion, that wherever you go to on the English coast you find a number of
         | ~~~~~~~~~~~~~~~~~~~~~~~~~~~~~~~~~~~~~~~~~~~~~~~~~~~~~~~~~~~~~~~~~~~~~~~~~~~~~~
     292 | bathing machines in the sea, some children digging in the sand with wooden
         | ~~~~~~~~~~~~~~~~~~~~~~~~~~~~~~~~~~~~~~~~~~~~~~~~~~~~~~~~~~~~~~~~~~~~~~~~~~~
     293 | spades, then a row of lodging houses, and behind them a railway station.)
         | ~~~~~~~~~~~~~~~~~~~~~~~~~~~~~~~~~~~~~~~~~~~~~~~~~~~~~~~~~~~~~~~~~~~~~~~~ This sentence is 57 words long.



Lint:    Readability (127 priority)
Message: |
     302 | Just then she heard something splashing about in the pool a little way off, and
         | ^~~~~~~~~~~~~~~~~~~~~~~~~~~~~~~~~~~~~~~~~~~~~~~~~~~~~~~~~~~~~~~~~~~~~~~~~~~~~~~~
     303 | she swam nearer to make out what it was: at first she thought it must be a
         | ~~~~~~~~~~~~~~~~~~~~~~~~~~~~~~~~~~~~~~~~~~~~~~~~~~~~~~~~~~~~~~~~~~~~~~~~~~~
     304 | walrus or hippopotamus, but then she remembered how small she was now, and she
         | ~~~~~~~~~~~~~~~~~~~~~~~~~~~~~~~~~~~~~~~~~~~~~~~~~~~~~~~~~~~~~~~~~~~~~~~~~~~~~~~
     305 | soon made out that it was only a mouse that had slipped in like herself.
         | ~~~~~~~~~~~~~~~~~~~~~~~~~~~~~~~~~~~~~~~~~~~~~~~~~~~~~~~~~~~~~~~~~~~~~~~~ This sentence is 61 words long.



Lint:    Readability (127 priority)
Message: |
     311 | Mouse!” (Alice thought this must be the right way of speaking to a mouse: she
         |          ^~~~~~~~~~~~~~~~~~~~~~~~~~~~~~~~~~~~~~~~~~~~~~~~~~~~~~~~~~~~~~~~~~~~~
     312 | had never done such a thing before, but she remembered having seen in her
         | ~~~~~~~~~~~~~~~~~~~~~~~~~~~~~~~~~~~~~~~~~~~~~~~~~~~~~~~~~~~~~~~~~~~~~~~~~~
     313 | brother’s Latin Grammar, “A mouse—of a mouse—to a mouse—a mouse—O mouse!”) The
         | ~~~~~~~~~~~~~~~~~~~~~~~~~~~~~~~~~~~~~~~~~~~~~~~~~~~~~~~~~~~~~~~~~~~~~~~~ This sentence is 43 words long.



Lint:    Spelling (63 priority)
Message: |
     320 | she began again: “Où est ma chatte?” which was the first sentence in her French
         |                   ^~ Did you mean to spell `Où` this way?
Suggest:
  - Replace with: “Os”
  - Replace with: “O”
  - Replace with: “OD”



Lint:    Spelling (63 priority)
Message: |
     320 | she began again: “Où est ma chatte?” which was the first sentence in her French
         |                      ^~~ Did you mean to spell `est` this way?
Suggest:
  - Replace with: “east”
  - Replace with: “eat”
  - Replace with: “esp”



Lint:    Spelling (63 priority)
Message: |
     320 | she began again: “Où est ma chatte?” which was the first sentence in her French
         |                             ^~~~~~ Did you mean to spell `chatte` this way?
Suggest:
  - Replace with: “chatty”
  - Replace with: “chaste”
  - Replace with: “chatted”



Lint:    Readability (127 priority)
Message: |
     330 | cats if you could only see her. She is such a dear quiet thing,” Alice went on,
         |                                 ^~~~~~~~~~~~~~~~~~~~~~~~~~~~~~~~~~~~~~~~~~~~~~~~
     331 | half to herself, as she swam lazily about in the pool, “and she sits purring so
         | ~~~~~~~~~~~~~~~~~~~~~~~~~~~~~~~~~~~~~~~~~~~~~~~~~~~~~~~~~~~~~~~~~~~~~~~~~~~~~~~~
     332 | nicely by the fire, licking her paws and washing her face—and she is such a nice
         | ~~~~~~~~~~~~~~~~~~~~~~~~~~~~~~~~~~~~~~~~~~~~~~~~~~~~~~~~~~~~~~~~~~~~~~~~~~~~~~~~~
     333 | soft thing to nurse—and she’s such a capital one for catching mice—oh, I beg
         | ~~~~~~~~~~~~~~~~~~~~~~~~~~~~~~~~~~~~~~~~~~~~~~~~~~~~~~~~~~~~~~~~~~~~~~~~~~~~~
     334 | your pardon!” cried Alice again, for this time the Mouse was bristling all over,
         | ~~~~~~~~~~~~ This sentence is 61 words long.



Lint:    Readability (127 priority)
Message: |
     346 | curly brown hair! And it’ll fetch things when you throw them, and it’ll sit up
         |                   ^~~~~~~~~~~~~~~~~~~~~~~~~~~~~~~~~~~~~~~~~~~~~~~~~~~~~~~~~~~~~
     347 | and beg for its dinner, and all sorts of things—I can’t remember half of
         | ~~~~~~~~~~~~~~~~~~~~~~~~~~~~~~~~~~~~~~~~~~~~~~~~~~~~~~~~~~~~~~~~~~~~~~~~~
     348 | them—and it belongs to a farmer, you know, and he says it’s so useful, it’s
         | ~~~~~~~~~~~~~~~~~~~~~~~~~~~~~~~~~~~~~~~~~~~~~~~~~~~~~~~~~~~~~~~~~~~~~~~~~~~~
     349 | worth a hundred pounds! He says it kills all the rats and—oh dear!” cried Alice
         | ~~~~~~~~~~~~~~~~~~~~~~~ This sentence is 47 words long.



Lint:    Readability (127 priority)
Message: |
     355 | talk about cats or dogs either, if you don’t like them!” When the Mouse heard
         |                                                          ^~~~~~~~~~~~~~~~~~~~~
     356 | this, it turned round and swam slowly back to her: its face was quite pale (with
         | ~~~~~~~~~~~~~~~~~~~~~~~~~~~~~~~~~~~~~~~~~~~~~~~~~~~~~~~~~~~~~~~~~~~~~~~~~~~~~~~~~
     357 | passion, Alice thought), and it said in a low trembling voice, “Let us get to
         | ~~~~~~~~~~~~~~~~~~~~~~~~~~~~~~~~~~~~~~~~~~~~~~~~~~~~~~~~~~~~~~~~~~~~~~~~~~~~~~
     358 | the shore, and then I’ll tell you my history, and you’ll understand why it is I
         | ~~~~~~~~~~~~~~~~~~~~~~~~~~~~~~~~~~~~~~~~~~~~~~~~~~~~~~~~~~~~~~~~~~~~~~~~~~~~~~~~
     359 | hate cats and dogs.”
         | ~~~~~~~~~~~~~~~~~~~ This sentence is 55 words long.



Lint:    Spelling (63 priority)
Message: |
     362 | and animals that had fallen into it: there were a Duck and a Dodo, a Lory and an
         |                                                                      ^~~~ Did you mean to spell `Lory` this way?
     363 | Eaglet, and several other curious creatures. Alice led the way, and the whole
Suggest:
  - Replace with: “Lora”
  - Replace with: “Lori”
  - Replace with: “Gory”



Lint:    Spelling (63 priority)
Message: |
     368 | They were indeed a queer-looking party that assembled on the bank—the birds with
     369 | draggled feathers, the animals with their fur clinging close to them, and all
         | ^~~~~~~~ Did you mean to spell `draggled` this way?
Suggest:
  - Replace with: “dragged”
  - Replace with: “drugged”
  - Replace with: “dangled”



Lint:    Readability (127 priority)
Message: |
     372 | The first question of course was, how to get dry again: they had a consultation
         | ^~~~~~~~~~~~~~~~~~~~~~~~~~~~~~~~~~~~~~~~~~~~~~~~~~~~~~~~~~~~~~~~~~~~~~~~~~~~~~~~
     373 | about this, and after a few minutes it seemed quite natural to Alice to find
         | ~~~~~~~~~~~~~~~~~~~~~~~~~~~~~~~~~~~~~~~~~~~~~~~~~~~~~~~~~~~~~~~~~~~~~~~~~~~~~
     374 | herself talking familiarly with them, as if she had known them all her life.
         | ~~~~~~~~~~~~~~~~~~~~~~~~~~~~~~~~~~~~~~~~~~~~~~~~~~~~~~~~~~~~~~~~~~~~~~~~~~~~ This sentence is 44 words long.



Lint:    Readability (127 priority)
Message: |
     375 | Indeed, she had quite a long argument with the Lory, who at last turned sulky,
         | ^~~~~~~~~~~~~~~~~~~~~~~~~~~~~~~~~~~~~~~~~~~~~~~~~~~~~~~~~~~~~~~~~~~~~~~~~~~~~~~
     376 | and would only say, “I am older than you, and must know better;” and this Alice
         | ~~~~~~~~~~~~~~~~~~~~~~~~~~~~~~~~~~~~~~~~~~~~~~~~~~~~~~~~~~~~~~~~~~~~~~~~~~~~~~~~
     377 | would not allow without knowing how old it was, and, as the Lory positively
         | ~~~~~~~~~~~~~~~~~~~~~~~~~~~~~~~~~~~~~~~~~~~~~~~~~~~~~~~~~~~~~~~~~~~~~~~~~~~~
     378 | refused to tell its age, there was no more to be said.
         | ~~~~~~~~~~~~~~~~~~~~~~~~~~~~~~~~~~~~~~~~~~~~~~~~~~~~~~ This sentence is 57 words long.



Lint:    Spelling (63 priority)
Message: |
     375 | Indeed, she had quite a long argument with the Lory, who at last turned sulky,
         |                                                ^~~~ Did you mean to spell `Lory` this way?
     376 | and would only say, “I am older than you, and must know better;” and this Alice
Suggest:
  - Replace with: “Lora”
  - Replace with: “Lori”
  - Replace with: “Gory”



Lint:    Spelling (63 priority)
Message: |
     377 | would not allow without knowing how old it was, and, as the Lory positively
         |                                                             ^~~~ Did you mean to spell `Lory` this way?
     378 | refused to tell its age, there was no more to be said.
Suggest:
  - Replace with: “Lora”
  - Replace with: “Lori”
  - Replace with: “Gory”



Lint:    Spelling (63 priority)
Message: |
     390 | Edwin and Morcar, the earls of Mercia and Northumbria—’”
         |           ^~~~~~ Did you mean to spell `Morcar` this way?
Suggest:
  - Replace with: “Mortar”
  - Replace with: “Molnar”
  - Replace with: “Mopar”



Lint:    Spelling (63 priority)
Message: |
     390 | Edwin and Morcar, the earls of Mercia and Northumbria—’”
         |                                           ^~~~~~~~~~~ Did you mean to spell `Northumbria` this way?



Lint:    Spelling (63 priority)
Message: |
     392 | “Ugh!” said the Lory, with a shiver.
         |                 ^~~~ Did you mean to spell `Lory` this way?
Suggest:
  - Replace with: “Lora”
  - Replace with: “Lori”
  - Replace with: “Gory”



Lint:    Spelling (63 priority)
Message: |
     397 | “Not I!” said the Lory hastily.
         |                   ^~~~ Did you mean to spell `Lory` this way?
Suggest:
  - Replace with: “Lora”
  - Replace with: “Lori”
  - Replace with: “Gory”



Lint:    Spelling (63 priority)
Message: |
     399 | “I thought you did,” said the Mouse. “—I proceed. ‘Edwin and Morcar, the earls
         |                                                              ^~~~~~ Did you mean to spell `Morcar` this way?
     400 | of Mercia and Northumbria, declared for him: and even Stigand, the patriotic
Suggest:
  - Replace with: “Mortar”
  - Replace with: “Molnar”
  - Replace with: “Mopar”



Lint:    Spelling (63 priority)
Message: |
     399 | “I thought you did,” said the Mouse. “—I proceed. ‘Edwin and Morcar, the earls
     400 | of Mercia and Northumbria, declared for him: and even Stigand, the patriotic
         |               ^~~~~~~~~~~ Did you mean to spell `Northumbria` this way?



Lint:    Spelling (63 priority)
Message: |
     400 | of Mercia and Northumbria, declared for him: and even Stigand, the patriotic
         |                                                       ^~~~~~~ Did you mean `Brigand`?
     401 | archbishop of Canterbury, found it advisable—’”
Suggest:
  - Replace with: “Brigand”



Lint:    Spelling (63 priority)
Message: |
     411 | The Mouse did not notice this question, but hurriedly went on, “‘—found it
     412 | advisable to go with Edgar Atheling to meet William and offer him the crown.
         |                            ^~~~~~~~ Did you mean to spell `Atheling` this way?
Suggest:
  - Replace with: “Steeling”
  - Replace with: “Theming”



Lint:    Readability (127 priority)
Message: |
     445 | This question the Dodo could not answer without a great deal of thought, and it
         | ^~~~~~~~~~~~~~~~~~~~~~~~~~~~~~~~~~~~~~~~~~~~~~~~~~~~~~~~~~~~~~~~~~~~~~~~~~~~~~~~
     446 | sat for a long time with one finger pressed upon its forehead (the position in
         | ~~~~~~~~~~~~~~~~~~~~~~~~~~~~~~~~~~~~~~~~~~~~~~~~~~~~~~~~~~~~~~~~~~~~~~~~~~~~~~~
     447 | which you usually see Shakespeare, in the pictures of him), while the rest
         | ~~~~~~~~~~~~~~~~~~~~~~~~~~~~~~~~~~~~~~~~~~~~~~~~~~~~~~~~~~~~~~~~~~~~~~~~~~~
     448 | waited in silence. At last the Dodo said, “Everybody has won, and all must have
         | ~~~~~~~~~~~~~~~~~~ This sentence is 46 words long.



Lint:    Readability (127 priority)
Message: |
     474 | Alice thought the whole thing very absurd, but they all looked so grave that she
         | ^~~~~~~~~~~~~~~~~~~~~~~~~~~~~~~~~~~~~~~~~~~~~~~~~~~~~~~~~~~~~~~~~~~~~~~~~~~~~~~~~
     475 | did not dare to laugh; and, as she could not think of anything to say, she
         | ~~~~~~~~~~~~~~~~~~~~~~~~~~~~~~~~~~~~~~~~~~~~~~~~~~~~~~~~~~~~~~~~~~~~~~~~~~~
     476 | simply bowed, and took the thimble, looking as solemn as she could.
         | ~~~~~~~~~~~~~~~~~~~~~~~~~~~~~~~~~~~~~~~~~~~~~~~~~~~~~~~~~~~~~~~~~~~ This sentence is 43 words long.



Lint:    Spelling (63 priority)
Message: |
     527 | “What a pity it wouldn’t stay!” sighed the Lory, as soon as it was quite out of
         |                                            ^~~~ Did you mean to spell `Lory` this way?
     528 | sight; and an old Crab took the opportunity of saying to her daughter “Ah, my
Suggest:
  - Replace with: “Lora”
  - Replace with: “Lori”
  - Replace with: “Gory”



Lint:    Spelling (63 priority)
Message: |
     536 | “And who is Dinah, if I might venture to ask the question?” said the Lory.
         |                                                                      ^~~~ Did you mean to spell `Lory` this way?
Suggest:
  - Replace with: “Lora”
  - Replace with: “Lori”
  - Replace with: “Gory”



Lint:    Readability (127 priority)
Message: |
     564 | wonder?” Alice guessed in a moment that it was looking for the fan and the pair
         |          ^~~~~~~~~~~~~~~~~~~~~~~~~~~~~~~~~~~~~~~~~~~~~~~~~~~~~~~~~~~~~~~~~~~~~~~
     565 | of white kid gloves, and she very good-naturedly began hunting about for them,
         | ~~~~~~~~~~~~~~~~~~~~~~~~~~~~~~~~~~~~~~~~~~~~~~~~~~~~~~~~~~~~~~~~~~~~~~~~~~~~~~~
     566 | but they were nowhere to be seen—everything seemed to have changed since her
         | ~~~~~~~~~~~~~~~~~~~~~~~~~~~~~~~~~~~~~~~~~~~~~~~~~~~~~~~~~~~~~~~~~~~~~~~~~~~~~
     567 | swim in the pool, and the great hall, with the glass table and the little door,
         | ~~~~~~~~~~~~~~~~~~~~~~~~~~~~~~~~~~~~~~~~~~~~~~~~~~~~~~~~~~~~~~~~~~~~~~~~~~~~~~~~
     568 | had vanished completely.
         | ~~~~~~~~~~~~~~~~~~~~~~~~ This sentence is 62 words long.



Lint:    Miscellaneous (31 priority)
Message: |
     564 | wonder?” Alice guessed in a moment that it was looking for the fan and the pair
     565 | of white kid gloves, and she very good-naturedly began hunting about for them,
         |                              ^~~~~~~~~ Vocabulary enhancement: use `excellent` instead of `very good`
Suggest:
  - Replace with: “excellent”



Lint:    Spelling (63 priority)
Message: |
     564 | wonder?” Alice guessed in a moment that it was looking for the fan and the pair
     565 | of white kid gloves, and she very good-naturedly began hunting about for them,
         |                                        ^~~~~~~~~ Did you mean to spell `naturedly` this way?
     566 | but they were nowhere to be seen—everything seemed to have changed since her
Suggest:
  - Replace with: “naturally”
  - Replace with: “maturely”



Lint:    Spelling (63 priority)
Message: |
     579 | little house, on the door of which was a bright brass plate with the name “W.
         |                                                                            ^~ Did you mean to spell `W.` this way?
Suggest:
  - Replace with: “We”
  - Replace with: “WA”
  - Replace with: “WC”



Lint:    WordChoice (63 priority)
Message: |
     581 | in great fear lest she should meet the real Mary Ann, and be turned out of the
         |                                             ^~~~~~~~ Did you mean the closed compound noun “Maryann”?
     582 | house before she had found the fan and gloves.
Suggest:
  - Replace with: “MaryAnn”



Lint:    Spelling (63 priority)
Message: |
     585 | I suppose Dinah’ll be sending me on messages next!” And she began fancying the
         |           ^~~~~~~~ Did you mean to spell `Dinah’ll` this way?
Suggest:
  - Replace with: “Dinah's”
  - Replace with: “Dina's”
  - Replace with: “Dinah”



Lint:    Readability (127 priority)
Message: |
     591 | By this time she had found her way into a tidy little room with a table in the
         | ^~~~~~~~~~~~~~~~~~~~~~~~~~~~~~~~~~~~~~~~~~~~~~~~~~~~~~~~~~~~~~~~~~~~~~~~~~~~~~~
     592 | window, and on it (as she had hoped) a fan and two or three pairs of tiny white
         | ~~~~~~~~~~~~~~~~~~~~~~~~~~~~~~~~~~~~~~~~~~~~~~~~~~~~~~~~~~~~~~~~~~~~~~~~~~~~~~~~
     593 | kid gloves: she took up the fan and a pair of the gloves, and was just going to
         | ~~~~~~~~~~~~~~~~~~~~~~~~~~~~~~~~~~~~~~~~~~~~~~~~~~~~~~~~~~~~~~~~~~~~~~~~~~~~~~~~
     594 | leave the room, when her eye fell upon a little bottle that stood near the
         | ~~~~~~~~~~~~~~~~~~~~~~~~~~~~~~~~~~~~~~~~~~~~~~~~~~~~~~~~~~~~~~~~~~~~~~~~~~~
     595 | looking-glass. There was no label this time with the words “DRINK ME,” but
         | ~~~~~~~~~~~~~~ This sentence is 71 words long.



Lint:    Readability (127 priority)
Message: |
     607 | Alas! it was too late to wish that! She went on growing, and growing, and very
         |                                     ^~~~~~~~~~~~~~~~~~~~~~~~~~~~~~~~~~~~~~~~~~~
     608 | soon had to kneel down on the floor: in another minute there was not even room
         | ~~~~~~~~~~~~~~~~~~~~~~~~~~~~~~~~~~~~~~~~~~~~~~~~~~~~~~~~~~~~~~~~~~~~~~~~~~~~~~~
     609 | for this, and she tried the effect of lying down with one elbow against the
         | ~~~~~~~~~~~~~~~~~~~~~~~~~~~~~~~~~~~~~~~~~~~~~~~~~~~~~~~~~~~~~~~~~~~~~~~~~~~~
     610 | door, and the other arm curled round her head. Still she went on growing, and,
         | ~~~~~~~~~~~~~~~~~~~~~~~~~~~~~~~~~~~~~~~~~~~~~~ This sentence is 48 words long.



Lint:    Readability (127 priority)
Message: |
     615 | Luckily for Alice, the little magic bottle had now had its full effect, and she
         | ^~~~~~~~~~~~~~~~~~~~~~~~~~~~~~~~~~~~~~~~~~~~~~~~~~~~~~~~~~~~~~~~~~~~~~~~~~~~~~~~
     616 | grew no larger: still it was very uncomfortable, and, as there seemed to be no
         | ~~~~~~~~~~~~~~~~~~~~~~~~~~~~~~~~~~~~~~~~~~~~~~~~~~~~~~~~~~~~~~~~~~~~~~~~~~~~~~~
     617 | sort of chance of her ever getting out of the room again, no wonder she felt
         | ~~~~~~~~~~~~~~~~~~~~~~~~~~~~~~~~~~~~~~~~~~~~~~~~~~~~~~~~~~~~~~~~~~~~~~~~~~~~~
     618 | unhappy.
         | ~~~~~~~~ This sentence is 47 words long.



Lint:    Readability (127 priority)
Message: |
     643 | came a little pattering of feet on the stairs. Alice knew it was the Rabbit
         |                                                ^~~~~~~~~~~~~~~~~~~~~~~~~~~~~
     644 | coming to look for her, and she trembled till she shook the house, quite
         | ~~~~~~~~~~~~~~~~~~~~~~~~~~~~~~~~~~~~~~~~~~~~~~~~~~~~~~~~~~~~~~~~~~~~~~~~~
     645 | forgetting that she was now about a thousand times as large as the Rabbit, and
         | ~~~~~~~~~~~~~~~~~~~~~~~~~~~~~~~~~~~~~~~~~~~~~~~~~~~~~~~~~~~~~~~~~~~~~~~~~~~~~~~
     646 | had no reason to be afraid of it.
         | ~~~~~~~~~~~~~~~~~~~~~~~~~~~~~~~~~ This sentence is 43 words long.



Lint:    Readability (127 priority)
Message: |
     655 | snatch in the air. She did not get hold of anything, but she heard a little
         |                    ^~~~~~~~~~~~~~~~~~~~~~~~~~~~~~~~~~~~~~~~~~~~~~~~~~~~~~~~~
     656 | shriek and a fall, and a crash of broken glass, from which she concluded that it
         | ~~~~~~~~~~~~~~~~~~~~~~~~~~~~~~~~~~~~~~~~~~~~~~~~~~~~~~~~~~~~~~~~~~~~~~~~~~~~~~~~~
     657 | was just possible it had fallen into a cucumber-frame, or something of the sort.
         | ~~~~~~~~~~~~~~~~~~~~~~~~~~~~~~~~~~~~~~~~~~~~~~~~~~~~~~~~~~~~~~~~~~~~~~~~~~~~~~~~ This sentence is 43 words long.



Lint:    Spelling (63 priority)
Message: |
     660 | voice she had never heard before, “Sure then I’m here! Digging for apples, yer
     661 | honour!”
<<<<<<< HEAD
         | ^~~~~~ Did you mean “honor”?
=======
         | ^~~~~~ Did you mean to spell `honour` this way?
>>>>>>> 19ebb991
Suggest:
  - Replace with: “honor”



Lint:    Spelling (63 priority)
Message: |
     668 | “Sure, it’s an arm, yer honour!” (He pronounced it “arrum.”)
<<<<<<< HEAD
         |                         ^~~~~~ Did you mean “honor”?
=======
         |                         ^~~~~~ Did you mean to spell `honour` this way?
>>>>>>> 19ebb991
Suggest:
  - Replace with: “honor”



Lint:    Spelling (63 priority)
Message: |
     668 | “Sure, it’s an arm, yer honour!” (He pronounced it “arrum.”)
         |                                                     ^~~~~ Did you mean to spell `arrum` this way?
Suggest:
  - Replace with: “arum”
  - Replace with: “album”
  - Replace with: “alum”



Lint:    Spelling (63 priority)
Message: |
     672 | “Sure, it does, yer honour: but it’s an arm for all that.”
<<<<<<< HEAD
         |                     ^~~~~~ Did you mean “honor”?
=======
         |                     ^~~~~~ Did you mean to spell `honour` this way?
>>>>>>> 19ebb991
Suggest:
  - Replace with: “honor”



Lint:    Spelling (63 priority)
Message: |
     677 | then; such as, “Sure, I don’t like it, yer honour, at all, at all!” “Do as I
<<<<<<< HEAD
         |                                            ^~~~~~ Did you mean “honor”?
=======
         |                                            ^~~~~~ Did you mean to spell `honour` this way?
>>>>>>> 19ebb991
Suggest:
  - Replace with: “honor”



Lint:    Capitalization (31 priority)
Message: |
     688 | one; Bill’s got the other—Bill! fetch it here, lad!—Here, put ’em up at this
         |                                 ^ This sentence does not start with a capital letter
Suggest:
  - Replace with: “F”



Lint:    Capitalization (31 priority)
Message: |
     690 | they’ll do well enough; don’t be particular—Here, Bill! catch hold of this
         | ^ This sentence does not start with a capital letter
Suggest:
  - Replace with: “T”



Lint:    Capitalization (31 priority)
Message: |
     690 | they’ll do well enough; don’t be particular—Here, Bill! catch hold of this
         |                                                         ^ This sentence does not start with a capital letter
     691 | rope—Will the roof bear?—Mind that loose slate—Oh, it’s coming down! Heads
Suggest:
  - Replace with: “C”



Lint:    WordChoice (63 priority)
Message: |
     692 | below!” (a loud crash)—“Now, who did that?—It was Bill, I fancy—Who’s to go down
         |                                                                       ^~~~~ The possessive noun implies ownership of the closed compound noun “Togo”.
     693 | the chimney?—Nay, I shan’t! You do it!—That I won’t, then!—Bill’s to go
Suggest:
  - Replace with: “Togo”



Lint:    WordChoice (63 priority)
Message: |
     693 | the chimney?—Nay, I shan’t! You do it!—That I won’t, then!—Bill’s to go
         |                                                                   ^~~~~ The possessive noun implies ownership of the closed compound noun “Togo”.
     694 | down—Here, Bill! the master says you’re to go down the chimney!”
Suggest:
  - Replace with: “Togo”



Lint:    Capitalization (31 priority)
Message: |
     694 | down—Here, Bill! the master says you’re to go down the chimney!”
         |                  ^ This sentence does not start with a capital letter
Suggest:
  - Replace with: “T”



Lint:    Readability (127 priority)
Message: |
     701 | She drew her foot as far down the chimney as she could, and waited till she
         | ^~~~~~~~~~~~~~~~~~~~~~~~~~~~~~~~~~~~~~~~~~~~~~~~~~~~~~~~~~~~~~~~~~~~~~~~~~~~
     702 | heard a little animal (she couldn’t guess of what sort it was) scratching and
         | ~~~~~~~~~~~~~~~~~~~~~~~~~~~~~~~~~~~~~~~~~~~~~~~~~~~~~~~~~~~~~~~~~~~~~~~~~~~~~~
     703 | scrambling about in the chimney close above her: then, saying to herself “This
         | ~~~~~~~~~~~~~~~~~~~~~~~~~~~~~~~~~~~~~~~~~~~~~~~~~~~~~~~~~~~~~~~~~~~~~~~~~~~~~~~
     704 | is Bill,” she gave one sharp kick, and waited to see what would happen next.
         | ~~~~~~~~~~~~~~~~~~~~~~~~~~~~~~~~~~~~~~~~~~~~~~~~~~~~~~~~~~~~~~~~~~~~~~~~~~~~ This sentence is 58 words long.



Lint:    Readability (127 priority)
Message: |
     711 | Last came a little feeble, squeaking voice, (“That’s Bill,” thought Alice,)
         | ^~~~~~~~~~~~~~~~~~~~~~~~~~~~~~~~~~~~~~~~~~~~~~~~~~~~~~~~~~~~~~~~~~~~~~~~~~~~
     712 | “Well, I hardly know—No more, thank ye; I’m better now—but I’m a deal too
         | ~~~~~~~~~~~~~~~~~~~~~~~~~~~~~~~~~~~~~~~~~~~~~~~~~~~~~~~~~~~~~~~~~~~~~~~~~~
     713 | flustered to tell you—all I know is, something comes at me like a
         | ~~~~~~~~~~~~~~~~~~~~~~~~~~~~~~~~~~~~~~~~~~~~~~~~~~~~~~~~~~~~~~~~~~
     714 | Jack-in-the-box, and up I goes like a sky-rocket!”
         | ~~~~~~~~~~~~~~~~~~~~~~~~~~~~~~~~~~~~~~~~~~~~~~~~~ This sentence is 53 words long.



Lint:    Spelling (63 priority)
Message: |
     723 | minute or two, they began moving about again, and Alice heard the Rabbit say, “A
     724 | barrowful will do, to begin with.”
         | ^~~~~~~~~ Did you mean `sorrowful`?
Suggest:
  - Replace with: “sorrowful”



Lint:    Spelling (63 priority)
Message: |
     726 | “A barrowful of what?” thought Alice; but she had not long to doubt, for the
         |    ^~~~~~~~~ Did you mean `sorrowful`?
Suggest:
  - Replace with: “sorrowful”



Lint:    Readability (127 priority)
Message: |
     749 | It sounded an excellent plan, no doubt, and very neatly and simply arranged; the
         | ^~~~~~~~~~~~~~~~~~~~~~~~~~~~~~~~~~~~~~~~~~~~~~~~~~~~~~~~~~~~~~~~~~~~~~~~~~~~~~~~~
     750 | only difficulty was, that she had not the smallest idea how to set about it; and
         | ~~~~~~~~~~~~~~~~~~~~~~~~~~~~~~~~~~~~~~~~~~~~~~~~~~~~~~~~~~~~~~~~~~~~~~~~~~~~~~~~~
     751 | while she was peering about anxiously among the trees, a little sharp bark just
         | ~~~~~~~~~~~~~~~~~~~~~~~~~~~~~~~~~~~~~~~~~~~~~~~~~~~~~~~~~~~~~~~~~~~~~~~~~~~~~~~~
     752 | over her head made her look up in a great hurry.
         | ~~~~~~~~~~~~~~~~~~~~~~~~~~~~~~~~~~~~~~~~~~~~~~~~ This sentence is 55 words long.



Lint:    Readability (127 priority)
Message: |
     755 | stretching out one paw, trying to touch her. “Poor little thing!” said Alice, in
         |                                                                   ^~~~~~~~~~~~~~~
     756 | a coaxing tone, and she tried hard to whistle to it; but she was terribly
         | ~~~~~~~~~~~~~~~~~~~~~~~~~~~~~~~~~~~~~~~~~~~~~~~~~~~~~~~~~~~~~~~~~~~~~~~~~~
     757 | frightened all the time at the thought that it might be hungry, in which case it
         | ~~~~~~~~~~~~~~~~~~~~~~~~~~~~~~~~~~~~~~~~~~~~~~~~~~~~~~~~~~~~~~~~~~~~~~~~~~~~~~~~~
     758 | would be very likely to eat her up in spite of all her coaxing.
         | ~~~~~~~~~~~~~~~~~~~~~~~~~~~~~~~~~~~~~~~~~~~~~~~~~~~~~~~~~~~~~~~ This sentence is 48 words long.



Lint:    Readability (127 priority)
Message: |
     760 | Hardly knowing what she did, she picked up a little bit of stick, and held it
         | ^~~~~~~~~~~~~~~~~~~~~~~~~~~~~~~~~~~~~~~~~~~~~~~~~~~~~~~~~~~~~~~~~~~~~~~~~~~~~~
     761 | out to the puppy; whereupon the puppy jumped into the air off all its feet at
         | ~~~~~~~~~~~~~~~~~~~~~~~~~~~~~~~~~~~~~~~~~~~~~~~~~~~~~~~~~~~~~~~~~~~~~~~~~~~~~~
     762 | once, with a yelp of delight, and rushed at the stick, and made believe to worry
         | ~~~~~~~~~~~~~~~~~~~~~~~~~~~~~~~~~~~~~~~~~~~~~~~~~~~~~~~~~~~~~~~~~~~~~~~~~~~~~~~~~
     763 | it; then Alice dodged behind a great thistle, to keep herself from being run
         | ~~~~~~~~~~~~~~~~~~~~~~~~~~~~~~~~~~~~~~~~~~~~~~~~~~~~~~~~~~~~~~~~~~~~~~~~~~~~~
     764 | over; and the moment she appeared on the other side, the puppy made another rush
         | ~~~~~~~~~~~~~~~~~~~~~~~~~~~~~~~~~~~~~~~~~~~~~~~~~~~~~~~~~~~~~~~~~~~~~~~~~~~~~~~~~
     765 | at the stick, and tumbled head over heels in its hurry to get hold of it; then
         | ~~~~~~~~~~~~~~~~~~~~~~~~~~~~~~~~~~~~~~~~~~~~~~~~~~~~~~~~~~~~~~~~~~~~~~~~~~~~~~~
     766 | Alice, thinking it was very like having a game of play with a cart-horse, and
         | ~~~~~~~~~~~~~~~~~~~~~~~~~~~~~~~~~~~~~~~~~~~~~~~~~~~~~~~~~~~~~~~~~~~~~~~~~~~~~~
     767 | expecting every moment to be trampled under its feet, ran round the thistle
         | ~~~~~~~~~~~~~~~~~~~~~~~~~~~~~~~~~~~~~~~~~~~~~~~~~~~~~~~~~~~~~~~~~~~~~~~~~~~~
     768 | again; then the puppy began a series of short charges at the stick, running a
         | ~~~~~~~~~~~~~~~~~~~~~~~~~~~~~~~~~~~~~~~~~~~~~~~~~~~~~~~~~~~~~~~~~~~~~~~~~~~~~~
     769 | very little way forwards each time and a long way back, and barking hoarsely all
         | ~~~~~~~~~~~~~~~~~~~~~~~~~~~~~~~~~~~~~~~~~~~~~~~~~~~~~~~~~~~~~~~~~~~~~~~~~~~~~~~~~
     770 | the while, till at last it sat down a good way off, panting, with its tongue
         | ~~~~~~~~~~~~~~~~~~~~~~~~~~~~~~~~~~~~~~~~~~~~~~~~~~~~~~~~~~~~~~~~~~~~~~~~~~~~~
     771 | hanging out of its mouth, and its great eyes half shut.
         | ~~~~~~~~~~~~~~~~~~~~~~~~~~~~~~~~~~~~~~~~~~~~~~~~~~~~~~~ This sentence is 180 words long.



Lint:    Spelling (63 priority)
Message: |
     777 | “And yet what a dear little puppy it was!” said Alice, as she leant against a
         |                                                               ^~~~~ Did you mean to spell `leant` this way?
     778 | buttercup to rest herself, and fanned herself with one of the leaves: “I should
Suggest:
  - Replace with: “lean”
  - Replace with: “learnt”
  - Replace with: “least”



Lint:    Readability (127 priority)
Message: |
     786 | the right thing to eat or drink under the circumstances. There was a large
         |                                                          ^~~~~~~~~~~~~~~~~~
     787 | mushroom growing near her, about the same height as herself; and when she had
         | ~~~~~~~~~~~~~~~~~~~~~~~~~~~~~~~~~~~~~~~~~~~~~~~~~~~~~~~~~~~~~~~~~~~~~~~~~~~~~~
     788 | looked under it, and on both sides of it, and behind it, it occurred to her that
         | ~~~~~~~~~~~~~~~~~~~~~~~~~~~~~~~~~~~~~~~~~~~~~~~~~~~~~~~~~~~~~~~~~~~~~~~~~~~~~~~~~
     789 | she might as well look and see what was on the top of it.
         | ~~~~~~~~~~~~~~~~~~~~~~~~~~~~~~~~~~~~~~~~~~~~~~~~~~~~~~~~~ This sentence is 49 words long.



Lint:    Readability (127 priority)
Message: |
     791 | She stretched herself up on tiptoe, and peeped over the edge of the mushroom,
         | ^~~~~~~~~~~~~~~~~~~~~~~~~~~~~~~~~~~~~~~~~~~~~~~~~~~~~~~~~~~~~~~~~~~~~~~~~~~~~~
     792 | and her eyes immediately met those of a large blue caterpillar, that was sitting
         | ~~~~~~~~~~~~~~~~~~~~~~~~~~~~~~~~~~~~~~~~~~~~~~~~~~~~~~~~~~~~~~~~~~~~~~~~~~~~~~~~~
     793 | on the top with its arms folded, quietly smoking a long hookah, and taking not
         | ~~~~~~~~~~~~~~~~~~~~~~~~~~~~~~~~~~~~~~~~~~~~~~~~~~~~~~~~~~~~~~~~~~~~~~~~~~~~~~~
     794 | the smallest notice of her or of anything else.
         | ~~~~~~~~~~~~~~~~~~~~~~~~~~~~~~~~~~~~~~~~~~~~~~~ This sentence is 52 words long.



Lint:    Readability (127 priority)
Message: |
     822 | “Well, perhaps you haven’t found it so yet,” said Alice; “but when you have to
         |  ^~~~~~~~~~~~~~~~~~~~~~~~~~~~~~~~~~~~~~~~~~~~~~~~~~~~~~~~~~~~~~~~~~~~~~~~~~~~~~
     823 | turn into a chrysalis—you will some day, you know—and then after that into a
         | ~~~~~~~~~~~~~~~~~~~~~~~~~~~~~~~~~~~~~~~~~~~~~~~~~~~~~~~~~~~~~~~~~~~~~~~~~~~~~
     824 | butterfly, I should think you’ll feel it a little queer, won’t you?”
         | ~~~~~~~~~~~~~~~~~~~~~~~~~~~~~~~~~~~~~~~~~~~~~~~~~~~~~~~~~~~~~~~~~~~ This sentence is 43 words long.



Lint:    Spelling (63 priority)
Message: |
     884 | > “In my youth,” said the sage, as he shook his grey locks, “I kept all my limbs
         |                                                 ^~~~ Did you mean to spell `grey` this way?
     885 | > very supple By the use of this ointment—one shilling the box— Allow me to sell
Suggest:
  - Replace with: “gray”
  - Replace with: “grew”
  - Replace with: “grep”



Lint:    Miscellaneous (31 priority)
Message: |
     929 | “It is a very good height indeed!” said the Caterpillar angrily, rearing itself
         |          ^~~~~~~~~ Vocabulary enhancement: use `excellent` instead of `very good`
Suggest:
  - Replace with: “excellent”



Lint:    Readability (127 priority)
Message: |
     958 | She was a good deal frightened by this very sudden change, but she felt that
         | ^~~~~~~~~~~~~~~~~~~~~~~~~~~~~~~~~~~~~~~~~~~~~~~~~~~~~~~~~~~~~~~~~~~~~~~~~~~~~
     959 | there was no time to be lost, as she was shrinking rapidly; so she set to work
         | ~~~~~~~~~~~~~~~~~~~~~~~~~~~~~~~~~~~~~~~~~~~~~~~~~~~~~~~~~~~~~~~~~~~~~~~~~~~~~~~
     960 | at once to eat some of the other bit. Her chin was pressed so closely against
         | ~~~~~~~~~~~~~~~~~~~~~~~~~~~~~~~~~~~~~ This sentence is 41 words long.



Lint:    Spelling (63 priority)
Message: |
     961 | her foot, that there was hardly room to open her mouth; but she did it at last,
     962 | and managed to swallow a morsel of the lefthand bit.
         |                                        ^~~~~~~~ Did you mean `leftward`?
Suggest:
  - Replace with: “leftward”



Lint:    Readability (127 priority)
Message: |
     964 | “Come, my head’s free at last!” said Alice in a tone of delight, which changed
         |                                 ^~~~~~~~~~~~~~~~~~~~~~~~~~~~~~~~~~~~~~~~~~~~~~~
     965 | into alarm in another moment, when she found that her shoulders were nowhere to
         | ~~~~~~~~~~~~~~~~~~~~~~~~~~~~~~~~~~~~~~~~~~~~~~~~~~~~~~~~~~~~~~~~~~~~~~~~~~~~~~~~
     966 | be found: all she could see, when she looked down, was an immense length of
         | ~~~~~~~~~~~~~~~~~~~~~~~~~~~~~~~~~~~~~~~~~~~~~~~~~~~~~~~~~~~~~~~~~~~~~~~~~~~~
     967 | neck, which seemed to rise like a stalk out of a sea of green leaves that lay
         | ~~~~~~~~~~~~~~~~~~~~~~~~~~~~~~~~~~~~~~~~~~~~~~~~~~~~~~~~~~~~~~~~~~~~~~~~~~~~~~
     968 | far below her.
         | ~~~~~~~~~~~~~~ This sentence is 58 words long.



Lint:    Repetition (63 priority)
Message: |
     971 | to? And oh, my poor hands, how is it I can’t see you?” She was moving them about
         |                                   ^~~~ There are too many personal pronouns in sequence here.
Suggest:
  - Replace with: “it”
  - Replace with: “I”



Lint:    Readability (127 priority)
Message: |
     975 | As there seemed to be no chance of getting her hands up to her head, she tried
         | ^~~~~~~~~~~~~~~~~~~~~~~~~~~~~~~~~~~~~~~~~~~~~~~~~~~~~~~~~~~~~~~~~~~~~~~~~~~~~~~
     976 | to get her head down to them, and was delighted to find that her neck would bend
         | ~~~~~~~~~~~~~~~~~~~~~~~~~~~~~~~~~~~~~~~~~~~~~~~~~~~~~~~~~~~~~~~~~~~~~~~~~~~~~~~~~
     977 | about easily in any direction, like a serpent. She had just succeeded in curving
         | ~~~~~~~~~~~~~~~~~~~~~~~~~~~~~~~~~~~~~~~~~~~~~~ This sentence is 42 words long.



Lint:    Readability (127 priority)
Message: |
     977 | about easily in any direction, like a serpent. She had just succeeded in curving
         |                                                ^~~~~~~~~~~~~~~~~~~~~~~~~~~~~~~~~~
     978 | it down into a graceful zigzag, and was going to dive in among the leaves, which
         | ~~~~~~~~~~~~~~~~~~~~~~~~~~~~~~~~~~~~~~~~~~~~~~~~~~~~~~~~~~~~~~~~~~~~~~~~~~~~~~~~~
     979 | she found to be nothing but the tops of the trees under which she had been
         | ~~~~~~~~~~~~~~~~~~~~~~~~~~~~~~~~~~~~~~~~~~~~~~~~~~~~~~~~~~~~~~~~~~~~~~~~~~~
     980 | wandering, when a sharp hiss made her draw back in a hurry: a large pigeon had
         | ~~~~~~~~~~~~~~~~~~~~~~~~~~~~~~~~~~~~~~~~~~~~~~~~~~~~~~~~~~~~~~~~~~~~~~~~~~~~~~~
     981 | flown into her face, and was beating her violently with its wings.
         | ~~~~~~~~~~~~~~~~~~~~~~~~~~~~~~~~~~~~~~~~~~~~~~~~~~~~~~~~~~~~~~~~~~ This sentence is 66 words long.



Lint:    WordChoice (63 priority)
Message: |
     979 | she found to be nothing but the tops of the trees under which she had been
     980 | wandering, when a sharp hiss made her draw back in a hurry: a large pigeon had
         |                                       ^~~~~~~~~ Did you mean the closed compound noun “drawback”?
Suggest:
  - Replace with: “drawback”



Lint:    Readability (127 priority)
Message: |
    1007 | “And just as I’d taken the highest tree in the wood,” continued the Pigeon,
         |  ^~~~~~~~~~~~~~~~~~~~~~~~~~~~~~~~~~~~~~~~~~~~~~~~~~~~~~~~~~~~~~~~~~~~~~~~~~~
    1008 | raising its voice to a shriek, “and just as I was thinking I should be free of
         | ~~~~~~~~~~~~~~~~~~~~~~~~~~~~~~~~~~~~~~~~~~~~~~~~~~~~~~~~~~~~~~~~~~~~~~~~~~~~~~~
    1009 | them at last, they must needs come wriggling down from the sky! Ugh, Serpent!”
         | ~~~~~~~~~~~~~~~~~~~~~~~~~~~~~~~~~~~~~~~~~~~~~~~~~~~~~~~~~~~~~~~ This sentence is 43 words long.



Lint:    Miscellaneous (31 priority)
Message: |
    1011 | “But I’m not a serpent, I tell you!” said Alice. “I’m a—I’m a—”
         |                                                       ^ Incorrect indefinite article.
Suggest:
  - Replace with: “an”



Lint:    Readability (127 priority)
Message: |
    1030 | This was such a new idea to Alice, that she was quite silent for a minute or
         | ^~~~~~~~~~~~~~~~~~~~~~~~~~~~~~~~~~~~~~~~~~~~~~~~~~~~~~~~~~~~~~~~~~~~~~~~~~~~~
    1031 | two, which gave the Pigeon the opportunity of adding, “You’re looking for eggs,
         | ~~~~~~~~~~~~~~~~~~~~~~~~~~~~~~~~~~~~~~~~~~~~~~~~~~~~~~~~~~~~~~~~~~~~~~~~~~~~~~~~
    1032 | I know that well enough; and what does it matter to me whether you’re a little
         | ~~~~~~~~~~~~~~~~~~~~~~~~~~~~~~~~~~~~~~~~~~~~~~~~~~~~~~~~~~~~~~~~~~~~~~~~~~~~~~~
    1033 | girl or a serpent?”
         | ~~~~~~~~~~~~~~~~~~ This sentence is 50 words long.



Lint:    Readability (127 priority)
Message: |
    1042 | to stop and untwist it. After a while she remembered that she still held the
         |                         ^~~~~~~~~~~~~~~~~~~~~~~~~~~~~~~~~~~~~~~~~~~~~~~~~~~~~
    1043 | pieces of mushroom in her hands, and she set to work very carefully, nibbling
         | ~~~~~~~~~~~~~~~~~~~~~~~~~~~~~~~~~~~~~~~~~~~~~~~~~~~~~~~~~~~~~~~~~~~~~~~~~~~~~~
    1044 | first at one and then at the other, and growing sometimes taller and sometimes
         | ~~~~~~~~~~~~~~~~~~~~~~~~~~~~~~~~~~~~~~~~~~~~~~~~~~~~~~~~~~~~~~~~~~~~~~~~~~~~~~~
    1045 | shorter, until she had succeeded in bringing herself down to her usual height.
         | ~~~~~~~~~~~~~~~~~~~~~~~~~~~~~~~~~~~~~~~~~~~~~~~~~~~~~~~~~~~~~~~~~~~~~~~~~~~~~~ This sentence is 51 words long.



Lint:    Spelling (63 priority)
Message: |
    1055 | this size: why, I should frighten them out of their wits!” So she began nibbling
    1056 | at the righthand bit again, and did not venture to go near the house till she
         |        ^~~~~~~~~ Did you mean to spell `righthand` this way?
Suggest:
  - Replace with: “right-hand”
  - Replace with: “rightward”



Lint:    Readability (127 priority)
Message: |
    1061 | For a minute or two she stood looking at the house, and wondering what to do
         | ^~~~~~~~~~~~~~~~~~~~~~~~~~~~~~~~~~~~~~~~~~~~~~~~~~~~~~~~~~~~~~~~~~~~~~~~~~~~~
    1062 | next, when suddenly a footman in livery came running out of the wood—(she
         | ~~~~~~~~~~~~~~~~~~~~~~~~~~~~~~~~~~~~~~~~~~~~~~~~~~~~~~~~~~~~~~~~~~~~~~~~~~
    1063 | considered him to be a footman because he was in livery: otherwise, judging by
         | ~~~~~~~~~~~~~~~~~~~~~~~~~~~~~~~~~~~~~~~~~~~~~~~~~~~~~~~~~~~~~~~~~~~~~~~~~~~~~~~
    1064 | his face only, she would have called him a fish)—and rapped loudly at the door
         | ~~~~~~~~~~~~~~~~~~~~~~~~~~~~~~~~~~~~~~~~~~~~~~~~~~~~~~~~~~~~~~~~~~~~~~~~~~~~~~~
    1065 | with his knuckles. It was opened by another footman in livery, with a round
         | ~~~~~~~~~~~~~~~~~~ This sentence is 63 words long.



Lint:    Readability (127 priority)
Message: |
    1078 | Alice laughed so much at this, that she had to run back into the wood for fear
         | ^~~~~~~~~~~~~~~~~~~~~~~~~~~~~~~~~~~~~~~~~~~~~~~~~~~~~~~~~~~~~~~~~~~~~~~~~~~~~~~
    1079 | of their hearing her; and when she next peeped out the Fish-Footman was gone,
         | ~~~~~~~~~~~~~~~~~~~~~~~~~~~~~~~~~~~~~~~~~~~~~~~~~~~~~~~~~~~~~~~~~~~~~~~~~~~~~~
    1080 | and the other was sitting on the ground near the door, staring stupidly up into
         | ~~~~~~~~~~~~~~~~~~~~~~~~~~~~~~~~~~~~~~~~~~~~~~~~~~~~~~~~~~~~~~~~~~~~~~~~~~~~~~~~
    1081 | the sky.
         | ~~~~~~~~ This sentence is 49 words long.



Lint:    Readability (127 priority)
Message: |
    1130 | The door led right into a large kitchen, which was full of smoke from one end to
         | ^~~~~~~~~~~~~~~~~~~~~~~~~~~~~~~~~~~~~~~~~~~~~~~~~~~~~~~~~~~~~~~~~~~~~~~~~~~~~~~~~
    1131 | the other: the Duchess was sitting on a three-legged stool in the middle,
         | ~~~~~~~~~~~~~~~~~~~~~~~~~~~~~~~~~~~~~~~~~~~~~~~~~~~~~~~~~~~~~~~~~~~~~~~~~~
    1132 | nursing a baby; the cook was leaning over the fire, stirring a large cauldron
         | ~~~~~~~~~~~~~~~~~~~~~~~~~~~~~~~~~~~~~~~~~~~~~~~~~~~~~~~~~~~~~~~~~~~~~~~~~~~~~~
    1133 | which seemed to be full of soup.
         | ~~~~~~~~~~~~~~~~~~~~~~~~~~~~~~~~ This sentence is 52 words long.



Lint:    Readability (127 priority)
Message: |
    1165 | well to introduce some other subject of conversation. While she was trying to
         |                                                       ^~~~~~~~~~~~~~~~~~~~~~~~
    1166 | fix on one, the cook took the cauldron of soup off the fire, and at once set to
         | ~~~~~~~~~~~~~~~~~~~~~~~~~~~~~~~~~~~~~~~~~~~~~~~~~~~~~~~~~~~~~~~~~~~~~~~~~~~~~~~~
    1167 | work throwing everything within her reach at the Duchess and the baby—the
         | ~~~~~~~~~~~~~~~~~~~~~~~~~~~~~~~~~~~~~~~~~~~~~~~~~~~~~~~~~~~~~~~~~~~~~~~~~~
    1168 | fire-irons came first; then followed a shower of saucepans, plates, and dishes.
         | ~~~~~~~~~~~~~~~~~~~~~~~~~~~~~~~~~~~~~~~~~~~~~~~~~~~~~~~~~~~~~~~~~~~~~~~~~~~~~~~ This sentence is 49 words long.



Lint:    Readability (127 priority)
Message: |
    1187 | Alice glanced rather anxiously at the cook, to see if she meant to take the
         | ^~~~~~~~~~~~~~~~~~~~~~~~~~~~~~~~~~~~~~~~~~~~~~~~~~~~~~~~~~~~~~~~~~~~~~~~~~~~
    1188 | hint; but the cook was busily stirring the soup, and seemed not to be listening,
         | ~~~~~~~~~~~~~~~~~~~~~~~~~~~~~~~~~~~~~~~~~~~~~~~~~~~~~~~~~~~~~~~~~~~~~~~~~~~~~~~~~
    1189 | so she went on again: “Twenty-four hours, I think; or is it twelve? I—”
         | ~~~~~~~~~~~~~~~~~~~~~~~~~~~~~~~~~~~~~~~~~~~~~~~~~~~~~~~~~~~~~~~~~~~ This sentence is 44 words long.



Lint:    Capitalization (31 priority)
Message: |
    1200 | > “Wow! wow! wow!”
         |         ^ This sentence does not start with a capital letter
Suggest:
  - Replace with: “W”



Lint:    Capitalization (31 priority)
Message: |
    1200 | > “Wow! wow! wow!”
         |              ^ This sentence does not start with a capital letter
Suggest:
  - Replace with: “W”



Lint:    Capitalization (31 priority)
Message: |
    1211 | > “Wow! wow! wow!”
         |         ^ This sentence does not start with a capital letter
Suggest:
  - Replace with: “W”



Lint:    Capitalization (31 priority)
Message: |
    1211 | > “Wow! wow! wow!”
         |              ^ This sentence does not start with a capital letter
Suggest:
  - Replace with: “W”



Lint:    Capitalization (31 priority)
Message: |
    1213 | “Here! you may nurse it a bit, if you like!” the Duchess said to Alice, flinging
         |        ^ This sentence does not start with a capital letter
Suggest:
  - Replace with: “Y”



Lint:    Readability (127 priority)
Message: |
    1220 | star-fish,” thought Alice. The poor little thing was snorting like a
         |                            ^~~~~~~~~~~~~~~~~~~~~~~~~~~~~~~~~~~~~~~~~~
    1221 | steam-engine when she caught it, and kept doubling itself up and straightening
         | ~~~~~~~~~~~~~~~~~~~~~~~~~~~~~~~~~~~~~~~~~~~~~~~~~~~~~~~~~~~~~~~~~~~~~~~~~~~~~~~
    1222 | itself out again, so that altogether, for the first minute or two, it was as
         | ~~~~~~~~~~~~~~~~~~~~~~~~~~~~~~~~~~~~~~~~~~~~~~~~~~~~~~~~~~~~~~~~~~~~~~~~~~~~~
    1223 | much as she could do to hold it.
         | ~~~~~~~~~~~~~~~~~~~~~~~~~~~~~~~~ This sentence is 44 words long.



Lint:    Readability (127 priority)
Message: |
    1225 | As soon as she had made out the proper way of nursing it, (which was to twist it
         | ^~~~~~~~~~~~~~~~~~~~~~~~~~~~~~~~~~~~~~~~~~~~~~~~~~~~~~~~~~~~~~~~~~~~~~~~~~~~~~~~~
    1226 | up into a sort of knot, and then keep tight hold of its right ear and left foot,
         | ~~~~~~~~~~~~~~~~~~~~~~~~~~~~~~~~~~~~~~~~~~~~~~~~~~~~~~~~~~~~~~~~~~~~~~~~~~~~~~~~~
    1227 | so as to prevent its undoing itself,) she carried it out into the open air. “If
         | ~~~~~~~~~~~~~~~~~~~~~~~~~~~~~~~~~~~~~~~~~~~~~~~~~~~~~~~~~~~~~~~~~~~~~~~~~~~ This sentence is 51 words long.



Lint:    Readability (127 priority)
Message: |
    1235 | what was the matter with it. There could be no doubt that it had a very turn-up
         |                              ^~~~~~~~~~~~~~~~~~~~~~~~~~~~~~~~~~~~~~~~~~~~~~~~~~~
    1236 | nose, much more like a snout than a real nose; also its eyes were getting
         | ~~~~~~~~~~~~~~~~~~~~~~~~~~~~~~~~~~~~~~~~~~~~~~~~~~~~~~~~~~~~~~~~~~~~~~~~~~
    1237 | extremely small for a baby: altogether Alice did not like the look of the thing
         | ~~~~~~~~~~~~~~~~~~~~~~~~~~~~~~~~~~~~~~~~~~~~~~~~~~~~~~~~~~~~~~~~~~~~~~~~~~~~~~~~
    1238 | at all. “But perhaps it was only sobbing,” she thought, and looked into its eyes
         | ~~~~~~~ This sentence is 44 words long.



Lint:    Readability (127 priority)
Message: |
    1254 | made a dreadfully ugly child: but it makes rather a handsome pig, I think.” And
         |                                                                             ^~~~
    1255 | she began thinking over other children she knew, who might do very well as pigs,
         | ~~~~~~~~~~~~~~~~~~~~~~~~~~~~~~~~~~~~~~~~~~~~~~~~~~~~~~~~~~~~~~~~~~~~~~~~~~~~~~~~~
    1256 | and was just saying to herself, “if one only knew the right way to change them—”
         | ~~~~~~~~~~~~~~~~~~~~~~~~~~~~~~~~~~~~~~~~~~~~~~~~~~~~~~~~~~~~~~~~~~~~~~~~~~~~~~~~~
    1257 | when she was a little startled by seeing the Cheshire Cat sitting on a bough of
         | ~~~~~~~~~~~~~~~~~~~~~~~~~~~~~~~~~~~~~~~~~~~~~~~~~~~~~~~~~~~~~~~~~~~~~~~~~~~~~~~~
    1258 | a tree a few yards off.
         | ~~~~~~~~~~~~~~~~~~~~~~~ This sentence is 54 words long.



Lint:    Spelling (63 priority)
Message: |
    1260 | The Cat only grinned when it saw Alice. It looked good-natured, she thought:
         |                                                        ^~~~~~~ Did you mean to spell `natured` this way?
Suggest:
  - Replace with: “nature”
  - Replace with: “natures”
  - Replace with: “natural”



Lint:    Readability (127 priority)
Message: |
    1348 | like ears and the roof was thatched with fur. It was so large a house, that she
         |                                               ^~~~~~~~~~~~~~~~~~~~~~~~~~~~~~~~~~
    1349 | did not like to go nearer till she had nibbled some more of the lefthand bit of
         | ~~~~~~~~~~~~~~~~~~~~~~~~~~~~~~~~~~~~~~~~~~~~~~~~~~~~~~~~~~~~~~~~~~~~~~~~~~~~~~~~
    1350 | mushroom, and raised herself to about two feet high: even then she walked up
         | ~~~~~~~~~~~~~~~~~~~~~~~~~~~~~~~~~~~~~~~~~~~~~~~~~~~~~~~~~~~~~~~~~~~~~~~~~~~~~
    1351 | towards it rather timidly, saying to herself “Suppose it should be raving mad
         | ~~~~~~~~~~~~~~~~~~~~~~~~~~~~~~~~~~~~~~~~~~~~~~~~~~~~~~~~~~~~~~~~~~~~~~~~~~~~~~
    1352 | after all! I almost wish I’d gone to see the Hatter instead!”
         | ~~~~~~~~~~ This sentence is 54 words long.



Lint:    Spelling (63 priority)
Message: |
    1349 | did not like to go nearer till she had nibbled some more of the lefthand bit of
         |                                                                 ^~~~~~~~ Did you mean `leftward`?
    1350 | mushroom, and raised herself to about two feet high: even then she walked up
Suggest:
  - Replace with: “leftward”



Lint:    Readability (127 priority)
Message: |
    1356 | There was a table set out under a tree in front of the house, and the March Hare
         | ^~~~~~~~~~~~~~~~~~~~~~~~~~~~~~~~~~~~~~~~~~~~~~~~~~~~~~~~~~~~~~~~~~~~~~~~~~~~~~~~~
    1357 | and the Hatter were having tea at it: a Dormouse was sitting between them, fast
         | ~~~~~~~~~~~~~~~~~~~~~~~~~~~~~~~~~~~~~~~~~~~~~~~~~~~~~~~~~~~~~~~~~~~~~~~~~~~~~~~~
    1358 | asleep, and the other two were using it as a cushion, resting their elbows on
         | ~~~~~~~~~~~~~~~~~~~~~~~~~~~~~~~~~~~~~~~~~~~~~~~~~~~~~~~~~~~~~~~~~~~~~~~~~~~~~~
    1359 | it, and talking over its head. “Very uncomfortable for the Dormouse,” thought
         | ~~~~~~~~~~~~~~~~~~~~~~~~~~~~~~ This sentence is 54 words long.



Lint:    Miscellaneous (31 priority)
Message: |
    1415 | dropped, and the party sat silent for a minute, while Alice thought over all she
         |                                                                     ^~~~~~~~ Did you mean the closed compound `overall`?
    1416 | could remember about ravens and writing-desks, which wasn’t much.
Suggest:
  - Replace with: “overall”



Lint:    Readability (127 priority)
Message: |
    1433 | The March Hare took the watch and looked at it gloomily: then he dipped it into
         | ^~~~~~~~~~~~~~~~~~~~~~~~~~~~~~~~~~~~~~~~~~~~~~~~~~~~~~~~~~~~~~~~~~~~~~~~~~~~~~~~
    1434 | his cup of tea, and looked at it again: but he could think of nothing better to
         | ~~~~~~~~~~~~~~~~~~~~~~~~~~~~~~~~~~~~~~~~~~~~~~~~~~~~~~~~~~~~~~~~~~~~~~~~~~~~~~~~
    1435 | say than his first remark, “It was the best butter, you know.”
         | ~~~~~~~~~~~~~~~~~~~~~~~~~~~~~~~~~~~~~~~~~~~~~~~~~~~~~~~~~~~~~ This sentence is 45 words long.



Lint:    Capitalization (31 priority)
Message: |
    1481 | “Ah! that accounts for it,” said the Hatter. “He won’t stand beating. Now, if
         |      ^ This sentence does not start with a capital letter
Suggest:
  - Replace with: “T”



Lint:    Spelling (63 priority)
Message: |
    1497 | The Hatter shook his head mournfully. “Not I!” he replied. “We quarrelled last
<<<<<<< HEAD
         |                                                                ^~~~~~~~~~ Did you mean “quarreled”?
=======
         |                                                                ^~~~~~~~~~ Did you mean to spell `quarrelled` this way?
>>>>>>> 19ebb991
    1498 | March—just before he went mad, you know—” (pointing with his tea spoon at the
Suggest:
  - Replace with: “quarreled”



Lint:    WordChoice (63 priority)
Message: |
    1498 | March—just before he went mad, you know—” (pointing with his tea spoon at the
         |                                                              ^~~~~~~~~ Did you mean the closed compound noun “teaspoon”?
    1499 | March Hare,) “—it was at the great concert given by the Queen of Hearts, and I
Suggest:
  - Replace with: “teaspoon”



Lint:    WordChoice (127 priority)
Message: |
    1545 | feeble voice: “I heard every word you fellows were saying.”
         |                                   ^~~ The possessive version of this word is more common in this context.
Suggest:
  - Replace with: “your”
  - Replace with: “you're a”
  - Replace with: “you're an”



Lint:    Spelling (63 priority)
Message: |
    1555 | great hurry; “and their names were Elsie, Lacie, and Tillie; and they lived at
         |                                           ^~~~~ Did you mean to spell `Lacie` this way?
Suggest:
  - Replace with: “Lace”
  - Replace with: “Lacier”
  - Replace with: “Lacey”



Lint:    Spelling (63 priority)
Message: |
    1555 | great hurry; “and their names were Elsie, Lacie, and Tillie; and they lived at
         |                                                      ^~~~~~ Did you mean to spell `Tillie` this way?
Suggest:
  - Replace with: “Billie”
  - Replace with: “Lillie”
  - Replace with: “Millie”



Lint:    Readability (127 priority)
Message: |
    1637 | The Dormouse had closed its eyes by this time, and was going off into a doze;
         | ^~~~~~~~~~~~~~~~~~~~~~~~~~~~~~~~~~~~~~~~~~~~~~~~~~~~~~~~~~~~~~~~~~~~~~~~~~~~~~
    1638 | but, on being pinched by the Hatter, it woke up again with a little shriek, and
         | ~~~~~~~~~~~~~~~~~~~~~~~~~~~~~~~~~~~~~~~~~~~~~~~~~~~~~~~~~~~~~~~~~~~~~~~~~~~~~~~~
    1639 | went on: “—that begins with an M, such as mouse-traps, and the moon, and memory,
         | ~~~~~~~~~~~~~~~~~~~~~~~~~~~~~~~~~~~~~~~~~~~~~~~~~~~~~~~~~~~~~~~~~~~~~~~~~~~~~~~~~
    1640 | and muchness—you know you say things are “much of a muchness”—did you ever see
         | ~~~~~~~~~~~~~~~~~~~~~~~~~~~~~~~~~~~~~~~~~~~~~~~~~~~~~~~~~~~~~~~~~~~~~~~~~~~~~~~
    1641 | such a thing as a drawing of a muchness?”
         | ~~~~~~~~~~~~~~~~~~~~~~~~~~~~~~~~~~~~~~~~ This sentence is 73 words long.



Lint:    Readability (127 priority)
Message: |
    1647 | This piece of rudeness was more than Alice could bear: she got up in great
         | ^~~~~~~~~~~~~~~~~~~~~~~~~~~~~~~~~~~~~~~~~~~~~~~~~~~~~~~~~~~~~~~~~~~~~~~~~~~
    1648 | disgust, and walked off; the Dormouse fell asleep instantly, and neither of the
         | ~~~~~~~~~~~~~~~~~~~~~~~~~~~~~~~~~~~~~~~~~~~~~~~~~~~~~~~~~~~~~~~~~~~~~~~~~~~~~~~~
    1649 | others took the least notice of her going, though she looked back once or twice,
         | ~~~~~~~~~~~~~~~~~~~~~~~~~~~~~~~~~~~~~~~~~~~~~~~~~~~~~~~~~~~~~~~~~~~~~~~~~~~~~~~~~
    1650 | half hoping that they would call after her: the last time she saw them, they
         | ~~~~~~~~~~~~~~~~~~~~~~~~~~~~~~~~~~~~~~~~~~~~~~~~~~~~~~~~~~~~~~~~~~~~~~~~~~~~~
    1651 | were trying to put the Dormouse into the teapot.
         | ~~~~~~~~~~~~~~~~~~~~~~~~~~~~~~~~~~~~~~~~~~~~~~~~ This sentence is 67 words long.



Lint:    Readability (127 priority)
Message: |
    1663 | Then she went to work nibbling at the mushroom (she had kept a piece of it in
         | ^~~~~~~~~~~~~~~~~~~~~~~~~~~~~~~~~~~~~~~~~~~~~~~~~~~~~~~~~~~~~~~~~~~~~~~~~~~~~~
    1664 | her pocket) till she was about a foot high: then she walked down the little
         | ~~~~~~~~~~~~~~~~~~~~~~~~~~~~~~~~~~~~~~~~~~~~~~~~~~~~~~~~~~~~~~~~~~~~~~~~~~~~
    1665 | passage: and then—she found herself at last in the beautiful garden, among the
         | ~~~~~~~~~~~~~~~~~~~~~~~~~~~~~~~~~~~~~~~~~~~~~~~~~~~~~~~~~~~~~~~~~~~~~~~~~~~~~~~
    1666 | bright flower-beds and the cool fountains.
         | ~~~~~~~~~~~~~~~~~~~~~~~~~~~~~~~~~~~~~~~~~~ This sentence is 53 words long.



Lint:    Readability (127 priority)
Message: |
    1691 | Seven flung down his brush, and had just begun “Well, of all the unjust things—”
         | ^~~~~~~~~~~~~~~~~~~~~~~~~~~~~~~~~~~~~~~~~~~~~~~~~~~~~~~~~~~~~~~~~~~~~~~~~~~~~~~~~
    1692 | when his eye chanced to fall upon Alice, as she stood watching them, and he
         | ~~~~~~~~~~~~~~~~~~~~~~~~~~~~~~~~~~~~~~~~~~~~~~~~~~~~~~~~~~~~~~~~~~~~~~~~~~~~
    1693 | checked himself suddenly: the others looked round also, and all of them bowed
         | ~~~~~~~~~~~~~~~~~~~~~~~~~~~~~~~~~~~~~~~~~~~~~~~~~~~~~~~~~~~~~~~~~~~~~~~~~~~~~~
    1694 | low.
         | ~~~~ This sentence is 44 words long.



Lint:    Readability (127 priority)
Message: |
    1699 | Five and Seven said nothing, but looked at Two. Two began in a low voice, “Why
         |                                                 ^~~~~~~~~~~~~~~~~~~~~~~~~~~~~~~
    1700 | the fact is, you see, Miss, this here ought to have been a red rose-tree, and we
         | ~~~~~~~~~~~~~~~~~~~~~~~~~~~~~~~~~~~~~~~~~~~~~~~~~~~~~~~~~~~~~~~~~~~~~~~~~~~~~~~~~
    1701 | put a white one in by mistake; and if the Queen was to find it out, we should
         | ~~~~~~~~~~~~~~~~~~~~~~~~~~~~~~~~~~~~~~~~~~~~~~~~~~~~~~~~~~~~~~~~~~~~~~~~~~~~~~
    1702 | all have our heads cut off, you know. So you see, Miss, we’re doing our best,
         | ~~~~~~~~~~~~~~~~~~~~~~~~~~~~~~~~~~~~~ This sentence is 51 words long.



Lint:    Spelling (63 priority)
Message: |
    1702 | all have our heads cut off, you know. So you see, Miss, we’re doing our best,
    1703 | afore she comes, to—” At this moment Five, who had been anxiously looking across
         | ^~~~~ Did you mean to spell `afore` this way?
Suggest:
  - Replace with: “adore”
  - Replace with: “afire”
  - Replace with: “fore”



Lint:    Readability (127 priority)
Message: |
    1708 | First came ten soldiers carrying clubs; these were all shaped like the three
         | ^~~~~~~~~~~~~~~~~~~~~~~~~~~~~~~~~~~~~~~~~~~~~~~~~~~~~~~~~~~~~~~~~~~~~~~~~~~~~
    1709 | gardeners, oblong and flat, with their hands and feet at the corners: next the
         | ~~~~~~~~~~~~~~~~~~~~~~~~~~~~~~~~~~~~~~~~~~~~~~~~~~~~~~~~~~~~~~~~~~~~~~~~~~~~~~~
    1710 | ten courtiers; these were ornamented all over with diamonds, and walked two and
         | ~~~~~~~~~~~~~~~~~~~~~~~~~~~~~~~~~~~~~~~~~~~~~~~~~~~~~~~~~~~~~~~~~~~~~~~~~~~~~~~~
    1711 | two, as the soldiers did. After these came the royal children; there were ten of
         | ~~~~~~~~~~~~~~~~~~~~~~~~~ This sentence is 45 words long.



Lint:    Spelling (63 priority)
Message: |
    1713 | they were all ornamented with hearts. Next came the guests, mostly Kings and
    1714 | Queens, and among them Alice recognised the White Rabbit: it was talking in a
<<<<<<< HEAD
         |                              ^~~~~~~~~~ Did you mean “recognized”?
=======
         |                              ^~~~~~~~~~ Did you mean to spell `recognised` this way?
>>>>>>> 19ebb991
Suggest:
  - Replace with: “recognized”



Lint:    Readability (127 priority)
Message: |
    1720 | Alice was rather doubtful whether she ought not to lie down on her face like the
         | ^~~~~~~~~~~~~~~~~~~~~~~~~~~~~~~~~~~~~~~~~~~~~~~~~~~~~~~~~~~~~~~~~~~~~~~~~~~~~~~~~
    1721 | three gardeners, but she could not remember ever having heard of such a rule at
         | ~~~~~~~~~~~~~~~~~~~~~~~~~~~~~~~~~~~~~~~~~~~~~~~~~~~~~~~~~~~~~~~~~~~~~~~~~~~~~~~~
    1722 | processions; “and besides, what would be the use of a procession,” thought she,
         | ~~~~~~~~~~~~~~~~~~~~~~~~~~~~~~~~~~~~~~~~~~~~~~~~~~~~~~~~~~~~~~~~~~~~~~~~~~~~~~~~
    1723 | “if people had all to lie down upon their faces, so that they couldn’t see it?”
         | ~~~~~~~~~~~~~~~~~~~~~~~~~~~~~~~~~~~~~~~~~~~~~~~~~~~~~~~~~~~~~~~~~~~~~~~~~~~~~~ This sentence is 60 words long.



Lint:    Readability (127 priority)
Message: |
    1737 | “And who are these?” said the Queen, pointing to the three gardeners who were
         |                      ^~~~~~~~~~~~~~~~~~~~~~~~~~~~~~~~~~~~~~~~~~~~~~~~~~~~~~~~~
    1738 | lying round the rose-tree; for, you see, as they were lying on their faces, and
         | ~~~~~~~~~~~~~~~~~~~~~~~~~~~~~~~~~~~~~~~~~~~~~~~~~~~~~~~~~~~~~~~~~~~~~~~~~~~~~~~~
    1739 | the pattern on their backs was the same as the rest of the pack, she could not
         | ~~~~~~~~~~~~~~~~~~~~~~~~~~~~~~~~~~~~~~~~~~~~~~~~~~~~~~~~~~~~~~~~~~~~~~~~~~~~~~~
    1740 | tell whether they were gardeners, or soldiers, or courtiers, or three of her own
         | ~~~~~~~~~~~~~~~~~~~~~~~~~~~~~~~~~~~~~~~~~~~~~~~~~~~~~~~~~~~~~~~~~~~~~~~~~~~~~~~~~
    1741 | children.
         | ~~~~~~~~~ This sentence is 58 words long.



Lint:    Readability (127 priority)
Message: |
    1813 | got settled down in a minute or two, and the game began. Alice thought she had
         |                                                          ^~~~~~~~~~~~~~~~~~~~~~
    1814 | never seen such a curious croquet-ground in her life; it was all ridges and
         | ~~~~~~~~~~~~~~~~~~~~~~~~~~~~~~~~~~~~~~~~~~~~~~~~~~~~~~~~~~~~~~~~~~~~~~~~~~~~
    1815 | furrows; the balls were live hedgehogs, the mallets live flamingoes, and the
         | ~~~~~~~~~~~~~~~~~~~~~~~~~~~~~~~~~~~~~~~~~~~~~~~~~~~~~~~~~~~~~~~~~~~~~~~~~~~~~
    1816 | soldiers had to double themselves up and to stand on their hands and feet, to
         | ~~~~~~~~~~~~~~~~~~~~~~~~~~~~~~~~~~~~~~~~~~~~~~~~~~~~~~~~~~~~~~~~~~~~~~~~~~~~~~
    1817 | make the arches.
         | ~~~~~~~~~~~~~~~~ This sentence is 49 words long.



Lint:    Spelling (63 priority)
Message: |
    1815 | furrows; the balls were live hedgehogs, the mallets live flamingoes, and the
         |                                                          ^~~~~~~~~~ Did you mean to spell `flamingoes` this way?
    1816 | soldiers had to double themselves up and to stand on their hands and feet, to
Suggest:
  - Replace with: “flamingo's”
  - Replace with: “flamingos”
  - Replace with: “flamingo”



Lint:    Readability (127 priority)
Message: |
    1819 | The chief difficulty Alice found at first was in managing her flamingo: she
         | ^~~~~~~~~~~~~~~~~~~~~~~~~~~~~~~~~~~~~~~~~~~~~~~~~~~~~~~~~~~~~~~~~~~~~~~~~~~~
    1820 | succeeded in getting its body tucked away, comfortably enough, under her arm,
         | ~~~~~~~~~~~~~~~~~~~~~~~~~~~~~~~~~~~~~~~~~~~~~~~~~~~~~~~~~~~~~~~~~~~~~~~~~~~~~~
    1821 | with its legs hanging down, but generally, just as she had got its neck nicely
         | ~~~~~~~~~~~~~~~~~~~~~~~~~~~~~~~~~~~~~~~~~~~~~~~~~~~~~~~~~~~~~~~~~~~~~~~~~~~~~~~
    1822 | straightened out, and was going to give the hedgehog a blow with its head, it
         | ~~~~~~~~~~~~~~~~~~~~~~~~~~~~~~~~~~~~~~~~~~~~~~~~~~~~~~~~~~~~~~~~~~~~~~~~~~~~~~
    1823 | would twist itself round and look up in her face, with such a puzzled expression
         | ~~~~~~~~~~~~~~~~~~~~~~~~~~~~~~~~~~~~~~~~~~~~~~~~~~~~~~~~~~~~~~~~~~~~~~~~~~~~~~~~~
    1824 | that she could not help bursting out laughing: and when she had got its head
         | ~~~~~~~~~~~~~~~~~~~~~~~~~~~~~~~~~~~~~~~~~~~~~~~~~~~~~~~~~~~~~~~~~~~~~~~~~~~~~
    1825 | down, and was going to begin again, it was very provoking to find that the
         | ~~~~~~~~~~~~~~~~~~~~~~~~~~~~~~~~~~~~~~~~~~~~~~~~~~~~~~~~~~~~~~~~~~~~~~~~~~~
    1826 | hedgehog had unrolled itself, and was in the act of crawling away: besides all
         | ~~~~~~~~~~~~~~~~~~~~~~~~~~~~~~~~~~~~~~~~~~~~~~~~~~~~~~~~~~~~~~~~~~~~~~~~~~~~~~~
    1827 | this, there was generally a ridge or furrow in the way wherever she wanted to
         | ~~~~~~~~~~~~~~~~~~~~~~~~~~~~~~~~~~~~~~~~~~~~~~~~~~~~~~~~~~~~~~~~~~~~~~~~~~~~~~
    1828 | send the hedgehog to, and, as the doubled-up soldiers were always getting up and
         | ~~~~~~~~~~~~~~~~~~~~~~~~~~~~~~~~~~~~~~~~~~~~~~~~~~~~~~~~~~~~~~~~~~~~~~~~~~~~~~~~~
    1829 | walking off to other parts of the ground, Alice soon came to the conclusion that
         | ~~~~~~~~~~~~~~~~~~~~~~~~~~~~~~~~~~~~~~~~~~~~~~~~~~~~~~~~~~~~~~~~~~~~~~~~~~~~~~~~~
    1830 | it was a very difficult game indeed.
         | ~~~~~~~~~~~~~~~~~~~~~~~~~~~~~~~~~~~~ This sentence is 166 words long.



Lint:    Readability (127 priority)
Message: |
    1832 | The players all played at once without waiting for turns, quarrelling all the
         | ^~~~~~~~~~~~~~~~~~~~~~~~~~~~~~~~~~~~~~~~~~~~~~~~~~~~~~~~~~~~~~~~~~~~~~~~~~~~~~
    1833 | while, and fighting for the hedgehogs; and in a very short time the Queen was in
         | ~~~~~~~~~~~~~~~~~~~~~~~~~~~~~~~~~~~~~~~~~~~~~~~~~~~~~~~~~~~~~~~~~~~~~~~~~~~~~~~~~
    1834 | a furious passion, and went stamping about, and shouting “Off with his head!” or
         | ~~~~~~~~~~~~~~~~~~~~~~~~~~~~~~~~~~~~~~~~~~~~~~~~~~~~~~~~~~~~~~~~~~~~~~~~~~~~ This sentence is 42 words long.



Lint:    Spelling (63 priority)
Message: |
    1832 | The players all played at once without waiting for turns, quarrelling all the
         |                                                           ^~~~~~~~~~~ Did you mean `quarreling`?
    1833 | while, and fighting for the hedgehogs; and in a very short time the Queen was in
Suggest:
  - Replace with: “quarreling”



Lint:    Readability (127 priority)
Message: |
    1842 | She was looking about for some way of escape, and wondering whether she could
         | ^~~~~~~~~~~~~~~~~~~~~~~~~~~~~~~~~~~~~~~~~~~~~~~~~~~~~~~~~~~~~~~~~~~~~~~~~~~~~~
    1843 | get away without being seen, when she noticed a curious appearance in the air:
         | ~~~~~~~~~~~~~~~~~~~~~~~~~~~~~~~~~~~~~~~~~~~~~~~~~~~~~~~~~~~~~~~~~~~~~~~~~~~~~~~
    1844 | it puzzled her very much at first, but, after watching it a minute or two, she
         | ~~~~~~~~~~~~~~~~~~~~~~~~~~~~~~~~~~~~~~~~~~~~~~~~~~~~~~~~~~~~~~~~~~~~~~~~~~~~~~~
    1845 | made it out to be a grin, and she said to herself “It’s the Cheshire Cat: now I
         | ~~~~~~~~~~~~~~~~~~~~~~~~~~~~~~~~~~~~~~~~~~~~~~~~~~~~~~~~~~~~~~~~~~~~~~~~~~~~~~~~
    1846 | shall have somebody to talk to.”
         | ~~~~~~~~~~~~~~~~~~~~~~~~~~~~~~~ This sentence is 68 words long.



Lint:    Readability (127 priority)
Message: |
    1858 | “I don’t think they play at all fairly,” Alice began, in rather a complaining
         |  ^~~~~~~~~~~~~~~~~~~~~~~~~~~~~~~~~~~~~~~~~~~~~~~~~~~~~~~~~~~~~~~~~~~~~~~~~~~~~
    1859 | tone, “and they all quarrel so dreadfully one can’t hear oneself speak—and they
         | ~~~~~~~~~~~~~~~~~~~~~~~~~~~~~~~~~~~~~~~~~~~~~~~~~~~~~~~~~~~~~~~~~~~~~~~~~~~~~~~~
    1860 | don’t seem to have any rules in particular; at least, if there are, nobody
         | ~~~~~~~~~~~~~~~~~~~~~~~~~~~~~~~~~~~~~~~~~~~~~~~~~~~~~~~~~~~~~~~~~~~~~~~~~~~
    1861 | attends to them—and you’ve no idea how confusing it is all the things being
         | ~~~~~~~~~~~~~~~~~~~~~~~~~~~~~~~~~~~~~~~~~~~~~~~~~~~~~~~~~~~~~~~~~~~~~~~~~~~~
    1862 | alive; for instance, there’s the arch I’ve got to go through next walking about
         | ~~~~~~~~~~~~~~~~~~~~~~~~~~~~~~~~~~~~~~~~~~~~~~~~~~~~~~~~~~~~~~~~~~~~~~~~~~~~~~~~
    1863 | at the other end of the ground—and I should have croqueted the Queen’s hedgehog
         | ~~~~~~~~~~~~~~~~~~~~~~~~~~~~~~~~~~~~~~~~~~~~~~~~~~~~~~~~~~~~~~~~~~~~~~~~~~~~~~~~
    1864 | just now, only it ran away when it saw mine coming!”
         | ~~~~~~~~~~~~~~~~~~~~~~~~~~~~~~~~~~~~~~~~~~~~~~~~~~~ This sentence is 97 words long.



Lint:    Spelling (63 priority)
Message: |
    1863 | at the other end of the ground—and I should have croqueted the Queen’s hedgehog
         |                                                  ^~~~~~~~~ Did you mean to spell `croqueted` this way?
    1864 | just now, only it ran away when it saw mine coming!”
Suggest:
  - Replace with: “croquet's”
  - Replace with: “coquetted”
  - Replace with: “crocheted”



Lint:    Style (31 priority)
Message: |
    1894 | The Queen had only one way of settling all difficulties, great or small. “Off
         |                                                          ^~~~~ An Oxford comma is necessary here.
Suggest:
  - Insert “,”



Lint:    Readability (127 priority)
Message: |
    1900 | she heard the Queen’s voice in the distance, screaming with passion. She had
         |                                                                      ^~~~~~~~
    1901 | already heard her sentence three of the players to be executed for having missed
         | ~~~~~~~~~~~~~~~~~~~~~~~~~~~~~~~~~~~~~~~~~~~~~~~~~~~~~~~~~~~~~~~~~~~~~~~~~~~~~~~~~
    1902 | their turns, and she did not like the look of things at all, as the game was in
         | ~~~~~~~~~~~~~~~~~~~~~~~~~~~~~~~~~~~~~~~~~~~~~~~~~~~~~~~~~~~~~~~~~~~~~~~~~~~~~~~~
    1903 | such confusion that she never knew whether it was her turn or not. So she went
         | ~~~~~~~~~~~~~~~~~~~~~~~~~~~~~~~~~~~~~~~~~~~~~~~~~~~~~~~~~~~~~~~~~~ This sentence is 47 words long.



Lint:    Readability (127 priority)
Message: |
    1906 | The hedgehog was engaged in a fight with another hedgehog, which seemed to Alice
         | ^~~~~~~~~~~~~~~~~~~~~~~~~~~~~~~~~~~~~~~~~~~~~~~~~~~~~~~~~~~~~~~~~~~~~~~~~~~~~~~~~
    1907 | an excellent opportunity for croqueting one of them with the other: the only
         | ~~~~~~~~~~~~~~~~~~~~~~~~~~~~~~~~~~~~~~~~~~~~~~~~~~~~~~~~~~~~~~~~~~~~~~~~~~~~~
    1908 | difficulty was, that her flamingo was gone across to the other side of the
         | ~~~~~~~~~~~~~~~~~~~~~~~~~~~~~~~~~~~~~~~~~~~~~~~~~~~~~~~~~~~~~~~~~~~~~~~~~~~
    1909 | garden, where Alice could see it trying in a helpless sort of way to fly up into
         | ~~~~~~~~~~~~~~~~~~~~~~~~~~~~~~~~~~~~~~~~~~~~~~~~~~~~~~~~~~~~~~~~~~~~~~~~~~~~~~~~~
    1910 | a tree.
         | ~~~~~~~ This sentence is 60 words long.



Lint:    Spelling (63 priority)
Message: |
    1906 | The hedgehog was engaged in a fight with another hedgehog, which seemed to Alice
    1907 | an excellent opportunity for croqueting one of them with the other: the only
         |                              ^~~~~~~~~~ Did you mean to spell `croqueting` this way?
Suggest:
  - Replace with: “coquetting”
  - Replace with: “crocheting”



Lint:    Readability (127 priority)
Message: |
    1912 | By the time she had caught the flamingo and brought it back, the fight was over,
         | ^~~~~~~~~~~~~~~~~~~~~~~~~~~~~~~~~~~~~~~~~~~~~~~~~~~~~~~~~~~~~~~~~~~~~~~~~~~~~~~~~
    1913 | and both the hedgehogs were out of sight: “but it doesn’t matter much,” thought
         | ~~~~~~~~~~~~~~~~~~~~~~~~~~~~~~~~~~~~~~~~~~~~~~~~~~~~~~~~~~~~~~~~~~~~~~~~~~~~~~~~
    1914 | Alice, “as all the arches are gone from this side of the ground.” So she tucked
         | ~~~~~~~~~~~~~~~~~~~~~~~~~~~~~~~~~~~~~~~~~~~~~~~~~~~~~~~~~~~~~~~~ This sentence is 43 words long.



Lint:    Readability (127 priority)
Message: |
    1918 | When she got back to the Cheshire Cat, she was surprised to find quite a large
         | ^~~~~~~~~~~~~~~~~~~~~~~~~~~~~~~~~~~~~~~~~~~~~~~~~~~~~~~~~~~~~~~~~~~~~~~~~~~~~~~
    1919 | crowd collected round it: there was a dispute going on between the executioner,
         | ~~~~~~~~~~~~~~~~~~~~~~~~~~~~~~~~~~~~~~~~~~~~~~~~~~~~~~~~~~~~~~~~~~~~~~~~~~~~~~~~
    1920 | the King, and the Queen, who were all talking at once, while all the rest were
         | ~~~~~~~~~~~~~~~~~~~~~~~~~~~~~~~~~~~~~~~~~~~~~~~~~~~~~~~~~~~~~~~~~~~~~~~~~~~~~~~
    1921 | quite silent, and looked very uncomfortable.
         | ~~~~~~~~~~~~~~~~~~~~~~~~~~~~~~~~~~~~~~~~~~~~ This sentence is 51 words long.



Lint:    Readability (127 priority)
Message: |
    1923 | The moment Alice appeared, she was appealed to by all three to settle the
         | ^~~~~~~~~~~~~~~~~~~~~~~~~~~~~~~~~~~~~~~~~~~~~~~~~~~~~~~~~~~~~~~~~~~~~~~~~~
    1924 | question, and they repeated their arguments to her, though, as they all spoke at
         | ~~~~~~~~~~~~~~~~~~~~~~~~~~~~~~~~~~~~~~~~~~~~~~~~~~~~~~~~~~~~~~~~~~~~~~~~~~~~~~~~~
    1925 | once, she found it very hard indeed to make out exactly what they said.
         | ~~~~~~~~~~~~~~~~~~~~~~~~~~~~~~~~~~~~~~~~~~~~~~~~~~~~~~~~~~~~~~~~~~~~~~~ This sentence is 42 words long.



Lint:    Readability (127 priority)
Message: |
    1927 | The executioner’s argument was, that you couldn’t cut off a head unless there
         | ^~~~~~~~~~~~~~~~~~~~~~~~~~~~~~~~~~~~~~~~~~~~~~~~~~~~~~~~~~~~~~~~~~~~~~~~~~~~~~
    1928 | was a body to cut it off from: that he had never had to do such a thing before,
         | ~~~~~~~~~~~~~~~~~~~~~~~~~~~~~~~~~~~~~~~~~~~~~~~~~~~~~~~~~~~~~~~~~~~~~~~~~~~~~~~~
    1929 | and he wasn’t going to begin at his time of life.
         | ~~~~~~~~~~~~~~~~~~~~~~~~~~~~~~~~~~~~~~~~~~~~~~~~~ This sentence is 43 words long.



Lint:    Readability (127 priority)
Message: |
    1944 | The Cat’s head began fading away the moment he was gone, and, by the time he had
         | ^~~~~~~~~~~~~~~~~~~~~~~~~~~~~~~~~~~~~~~~~~~~~~~~~~~~~~~~~~~~~~~~~~~~~~~~~~~~~~~~~
    1945 | come back with the Duchess, it had entirely disappeared; so the King and the
         | ~~~~~~~~~~~~~~~~~~~~~~~~~~~~~~~~~~~~~~~~~~~~~~~~~~~~~~~~~~~~~~~~~~~~~~~~~~~~~
    1946 | executioner ran wildly up and down looking for it, while the rest of the party
         | ~~~~~~~~~~~~~~~~~~~~~~~~~~~~~~~~~~~~~~~~~~~~~~~~~~~~~~~~~~~~~~~~~~~~~~~~~~~~~~~
    1947 | went back to the game.
         | ~~~~~~~~~~~~~~~~~~~~~~ This sentence is 51 words long.



Lint:    Readability (127 priority)
Message: |
    1960 | “I won’t have any pepper in my kitchen at all. Soup does very well without—Maybe
         |                                                ^~~~~~~~~~~~~~~~~~~~~~~~~~~~~~~~~~
    1961 | it’s always pepper that makes people hot-tempered,” she went on, very much
         | ~~~~~~~~~~~~~~~~~~~~~~~~~~~~~~~~~~~~~~~~~~~~~~~~~~~~~~~~~~~~~~~~~~~~~~~~~~~
    1962 | pleased at having found out a new kind of rule, “and vinegar that makes them
         | ~~~~~~~~~~~~~~~~~~~~~~~~~~~~~~~~~~~~~~~~~~~~~~~~~~~~~~~~~~~~~~~~~~~~~~~~~~~~~
    1963 | sour—and camomile that makes them bitter—and—and barley-sugar and such things
         | ~~~~~~~~~~~~~~~~~~~~~~~~~~~~~~~~~~~~~~~~~~~~~~~~~~~~~~~~~~~~~~~~~~~~~~~~~~~~~~
    1964 | that make children sweet-tempered. I only wish people knew that: then they
         | ~~~~~~~~~~~~~~~~~~~~~~~~~~~~~~~~~~ This sentence is 53 words long.



Lint:    Spelling (63 priority)
Message: |
    1962 | pleased at having found out a new kind of rule, “and vinegar that makes them
    1963 | sour—and camomile that makes them bitter—and—and barley-sugar and such things
         |          ^~~~~~~~ Did you mean to spell `camomile` this way?
Suggest:
  - Replace with: “chamomile”
  - Replace with: “chamomiles”



Lint:    Spelling (63 priority)
Message: |
    1985 | “’Tis so,” said the Duchess: “and the moral of that is—‘Oh, ’tis love, ’tis
         |   ^~~ Did you mean to spell `Tis` this way?
Suggest:
  - Replace with: “T's”
  - Replace with: “This”
  - Replace with: “Ti's”



Lint:    Spelling (63 priority)
Message: |
    1985 | “’Tis so,” said the Duchess: “and the moral of that is—‘Oh, ’tis love, ’tis
         |                                                              ^~~ Did you mean to spell `tis` this way?
    1986 | love, that makes the world go round!’”
Suggest:
  - Replace with: “this”
  - Replace with: “ti's”
  - Replace with: “tbs”



Lint:    Spelling (63 priority)
Message: |
    1985 | “’Tis so,” said the Duchess: “and the moral of that is—‘Oh, ’tis love, ’tis
         |                                                                         ^~~ Did you mean to spell `tis` this way?
    1986 | love, that makes the world go round!’”
Suggest:
  - Replace with: “this”
  - Replace with: “ti's”
  - Replace with: “tbs”



Lint:    Spelling (63 priority)
Message: |
    2004 | “Very true,” said the Duchess: “flamingoes and mustard both bite. And the moral
         |                                 ^~~~~~~~~~ Did you mean to spell `flamingoes` this way?
Suggest:
  - Replace with: “flamingo's”
  - Replace with: “flamingos”
  - Replace with: “flamingo”



Lint:    WordChoice (63 priority)
Message: |
    2009 | “Right, as usual,” said the Duchess: “what a clear way you have of putting
         |                                              ^~~~~~~~~ Did you mean the closed compound noun “clearway”?
    2010 | things!”
Suggest:
  - Replace with: “clearway”



Lint:    Readability (127 priority)
Message: |
    2021 | “I quite agree with you,” said the Duchess; “and the moral of that is—‘Be what
         |  ^~~~~~~~~~~~~~~~~~~~~~~~~~~~~~~~~~~~~~~~~~~~~~~~~~~~~~~~~~~~~~~~~~~~~~~~~~~~~~
    2022 | you would seem to be’—or if you’d like it put more simply—‘Never imagine
         | ~~~~~~~~~~~~~~~~~~~~~~~~~~~~~~~~~~~~~~~~~~~~~~~~~~~~~~~~~~~~~~~~~~~~~~~~~
    2023 | yourself not to be otherwise than what it might appear to others that what you
         | ~~~~~~~~~~~~~~~~~~~~~~~~~~~~~~~~~~~~~~~~~~~~~~~~~~~~~~~~~~~~~~~~~~~~~~~~~~~~~~~
    2024 | were or might have been was not otherwise than what you had been would have
         | ~~~~~~~~~~~~~~~~~~~~~~~~~~~~~~~~~~~~~~~~~~~~~~~~~~~~~~~~~~~~~~~~~~~~~~~~~~~~
    2025 | appeared to them to be otherwise.’”
         | ~~~~~~~~~~~~~~~~~~~~~~~~~~~~~~~~~ This sentence is 67 words long.



Lint:    Spelling (63 priority)
Message: |
    2048 | But here, to Alice’s great surprise, the Duchess’s voice died away, even in the
    2049 | middle of her favourite word ‘moral,’ and the arm that was linked into hers
<<<<<<< HEAD
         |               ^~~~~~~~~ Did you mean “favorite”?
=======
         |               ^~~~~~~~~ Did you mean to spell `favourite` this way?
>>>>>>> 19ebb991
Suggest:
  - Replace with: “favorite”



Lint:    WordChoice (63 priority)
Message: |
    2061 | “Let’s go on with the game,” the Queen said to Alice; and Alice was too much
         |        ^~~~~ The possessive noun implies ownership of the closed compound noun “goon”.
Suggest:
  - Replace with: “goon”



Lint:    Readability (127 priority)
Message: |
    2064 | The other guests had taken advantage of the Queen’s absence, and were resting in
         | ^~~~~~~~~~~~~~~~~~~~~~~~~~~~~~~~~~~~~~~~~~~~~~~~~~~~~~~~~~~~~~~~~~~~~~~~~~~~~~~~~
    2065 | the shade: however, the moment they saw her, they hurried back to the game, the
         | ~~~~~~~~~~~~~~~~~~~~~~~~~~~~~~~~~~~~~~~~~~~~~~~~~~~~~~~~~~~~~~~~~~~~~~~~~~~~~~~~
    2066 | Queen merely remarking that a moment’s delay would cost them their lives.
         | ~~~~~~~~~~~~~~~~~~~~~~~~~~~~~~~~~~~~~~~~~~~~~~~~~~~~~~~~~~~~~~~~~~~~~~~~~ This sentence is 41 words long.



Lint:    Spelling (63 priority)
Message: |
    2068 | All the time they were playing the Queen never left off quarrelling with the
         |                                                         ^~~~~~~~~~~ Did you mean `quarreling`?
    2069 | other players, and shouting “Off with his head!” or “Off with her head!” Those
Suggest:
  - Replace with: “quarreling”



Lint:    Readability (127 priority)
Message: |
    2069 | other players, and shouting “Off with his head!” or “Off with her head!” Those
         |                                                                          ^~~~~~
    2070 | whom she sentenced were taken into custody by the soldiers, who of course had to
         | ~~~~~~~~~~~~~~~~~~~~~~~~~~~~~~~~~~~~~~~~~~~~~~~~~~~~~~~~~~~~~~~~~~~~~~~~~~~~~~~~~
    2071 | leave off being arches to do this, so that by the end of half an hour or so
         | ~~~~~~~~~~~~~~~~~~~~~~~~~~~~~~~~~~~~~~~~~~~~~~~~~~~~~~~~~~~~~~~~~~~~~~~~~~~~
    2072 | there were no arches left, and all the players, except the King, the Queen, and
         | ~~~~~~~~~~~~~~~~~~~~~~~~~~~~~~~~~~~~~~~~~~~~~~~~~~~~~~~~~~~~~~~~~~~~~~~~~~~~~~~~
    2073 | Alice, were in custody and under sentence of execution.
         | ~~~~~~~~~~~~~~~~~~~~~~~~~~~~~~~~~~~~~~~~~~~~~~~~~~~~~~~ This sentence is 58 words long.



Lint:    Spelling (63 priority)
Message: |
    2091 | They very soon came upon a Gryphon, lying fast asleep in the sun. (If you don’t
         |                            ^~~~~~~ Did you mean `Krypton`?
Suggest:
  - Replace with: “Krypton”



Lint:    Spelling (63 priority)
Message: |
    2091 | They very soon came upon a Gryphon, lying fast asleep in the sun. (If you don’t
    2092 | know what a Gryphon is, look at the picture.) “Up, lazy thing!” said the Queen,
         |             ^~~~~~~ Did you mean `Krypton`?
Suggest:
  - Replace with: “Krypton”



Lint:    Spelling (63 priority)
Message: |
    2094 | must go back and see after some executions I have ordered;” and she walked off,
    2095 | leaving Alice alone with the Gryphon. Alice did not quite like the look of the
         |                              ^~~~~~~ Did you mean `Krypton`?
Suggest:
  - Replace with: “Krypton”



Lint:    Spelling (63 priority)
Message: |
    2099 | The Gryphon sat up and rubbed its eyes: then it watched the Queen till she was
         |     ^~~~~~~ Did you mean `Krypton`?
Suggest:
  - Replace with: “Krypton”



Lint:    Spelling (63 priority)
Message: |
    2100 | out of sight: then it chuckled. “What fun!” said the Gryphon, half to itself,
         |                                                      ^~~~~~~ Did you mean `Krypton`?
    2101 | half to Alice.
Suggest:
  - Replace with: “Krypton”



Lint:    Spelling (63 priority)
Message: |
    2105 | “Why, she,” said the Gryphon. “It’s all her fancy, that: they never executes
         |                      ^~~~~~~ Did you mean `Krypton`?
Suggest:
  - Replace with: “Krypton”



Lint:    Spelling (63 priority)
Message: |
    2114 | his sorrow?” she asked the Gryphon, and the Gryphon answered, very nearly in the
         |                            ^~~~~~~ Did you mean `Krypton`?
Suggest:
  - Replace with: “Krypton”



Lint:    Spelling (63 priority)
Message: |
    2114 | his sorrow?” she asked the Gryphon, and the Gryphon answered, very nearly in the
         |                                             ^~~~~~~ Did you mean `Krypton`?
    2115 | same words as before, “It’s all his fancy, that: he hasn’t got no sorrow, you
Suggest:
  - Replace with: “Krypton”



Lint:    Spelling (63 priority)
Message: |
    2121 | “This here young lady,” said the Gryphon, “she wants for to know your history,
         |                                  ^~~~~~~ Did you mean `Krypton`?
Suggest:
  - Replace with: “Krypton”



Lint:    Spelling (63 priority)
Message: |
    2133 | These words were followed by a very long silence, broken only by an occasional
    2134 | exclamation of “Hjckrrh!” from the Gryphon, and the constant heavy sobbing of
         |                 ^~~~~~~ Did you mean to spell `Hjckrrh` this way?
Suggest:
  - Replace with: “Hacker”
  - Replace with: “Hackish”
  - Replace with: “Hackers”



Lint:    Spelling (63 priority)
Message: |
    2134 | exclamation of “Hjckrrh!” from the Gryphon, and the constant heavy sobbing of
         |                                    ^~~~~~~ Did you mean `Krypton`?
    2135 | the Mock Turtle. Alice was very nearly getting up and saying, “Thank you, sir,
Suggest:
  - Replace with: “Krypton”



Lint:    Spelling (63 priority)
Message: |
    2148 | “You ought to be ashamed of yourself for asking such a simple question,” added
    2149 | the Gryphon; and then they both sat silent and looked at poor Alice, who felt
         |     ^~~~~~~ Did you mean `Krypton`?
Suggest:
  - Replace with: “Krypton”



Lint:    Spelling (63 priority)
Message: |
    2150 | ready to sink into the earth. At last the Gryphon said to the Mock Turtle,
         |                                           ^~~~~~~ Did you mean `Krypton`?
    2151 | “Drive on, old fellow! Don’t be all day about it!” and he went on in these
Suggest:
  - Replace with: “Krypton”



Lint:    Spelling (63 priority)
Message: |
    2160 | “Hold your tongue!” added the Gryphon, before Alice could speak again. The Mock
         |                               ^~~~~~~ Did you mean `Krypton`?
Suggest:
  - Replace with: “Krypton”



Lint:    Capitalization (31 priority)
Message: |
    2176 | “Ah! then yours wasn’t a really good school,” said the Mock Turtle in a tone of
         |      ^ This sentence does not start with a capital letter
Suggest:
  - Replace with: “T”



Lint:    Repetition (63 priority)
Message: |
    2177 | great relief. “Now at ours they had at the end of the bill, ‘French, music, and
         |                       ^~~~~~~~~ There are too many personal pronouns in sequence here.
Suggest:
  - Replace with: “ours”
  - Replace with: “they”



Lint:    Spelling (63 priority)
Message: |
    2189 | then the different branches of Arithmetic—Ambition, Distraction, Uglification,
         |                                                                  ^~~~~~~~~~~~ Did you mean `Vilification`?
    2190 | and Derision.”
Suggest:
  - Replace with: “Vilification”



Lint:    Spelling (63 priority)
Message: |
    2192 | “I never heard of ‘Uglification,’” Alice ventured to say. “What is it?”
         |                    ^~~~~~~~~~~~ Did you mean `Vilification`?
Suggest:
  - Replace with: “Vilification”



Lint:    Spelling (63 priority)
Message: |
    2194 | The Gryphon lifted up both its paws in surprise. “What! Never heard of
         |     ^~~~~~~ Did you mean `Krypton`?
Suggest:
  - Replace with: “Krypton”



Lint:    Spelling (63 priority)
Message: |
    2194 | The Gryphon lifted up both its paws in surprise. “What! Never heard of
    2195 | uglifying!” it exclaimed. “You know what to beautify is, I suppose?”
         | ^~~~~~~~~ Did you mean to spell `uglifying` this way?
Suggest:
  - Replace with: “unifying”
  - Replace with: “uplifting”
  - Replace with: “nullifying”



Lint:    Spelling (63 priority)
Message: |
    2199 | “Well, then,” the Gryphon went on, “if you don’t know what to uglify is, you are
         |                   ^~~~~~~ Did you mean `Krypton`?
Suggest:
  - Replace with: “Krypton”



Lint:    Spelling (63 priority)
Message: |
    2199 | “Well, then,” the Gryphon went on, “if you don’t know what to uglify is, you are
         |                                                               ^~~~~~ Did you mean to spell `uglify` this way?
    2200 | a simpleton.”
Suggest:
  - Replace with: “ugly”
  - Replace with: “unify”
  - Replace with: “uplift”



Lint:    Readability (127 priority)
Message: |
    2205 | “Well, there was Mystery,” the Mock Turtle replied, counting off the subjects on
         |  ^~~~~~~~~~~~~~~~~~~~~~~~~~~~~~~~~~~~~~~~~~~~~~~~~~~~~~~~~~~~~~~~~~~~~~~~~~~~~~~~
    2206 | his flappers, “—Mystery, ancient and modern, with Seaography: then Drawling—the
         | ~~~~~~~~~~~~~~~~~~~~~~~~~~~~~~~~~~~~~~~~~~~~~~~~~~~~~~~~~~~~~~~~~~~~~~~~~~~~~~~~
    2207 | Drawling-master was an old conger-eel, that used to come once a week: he taught
         | ~~~~~~~~~~~~~~~~~~~~~~~~~~~~~~~~~~~~~~~~~~~~~~~~~~~~~~~~~~~~~~~~~~~~~~~~~~~~~~~~
    2208 | us Drawling, Stretching, and Fainting in Coils.”
         | ~~~~~~~~~~~~~~~~~~~~~~~~~~~~~~~~~~~~~~~~~~~~~~~ This sentence is 47 words long.



Lint:    Style (31 priority)
Message: |
    2205 | “Well, there was Mystery,” the Mock Turtle replied, counting off the subjects on
    2206 | his flappers, “—Mystery, ancient and modern, with Seaography: then Drawling—the
         |                          ^~~~~~~ An Oxford comma is necessary here.
Suggest:
  - Insert “,”



Lint:    Spelling (63 priority)
Message: |
    2206 | his flappers, “—Mystery, ancient and modern, with Seaography: then Drawling—the
         |                                                   ^~~~~~~~~~ Did you mean to spell `Seaography` this way?
Suggest:
  - Replace with: “Demography”
  - Replace with: “Geography”
  - Replace with: “Xerography”



Lint:    WordChoice (127 priority)
Message: |
    2212 | “Well, I can’t show it you myself,” the Mock Turtle said: “I’m too stiff. And
         |                        ^~~ The possessive version of this word is more common in this context.
Suggest:
  - Replace with: “your”
  - Replace with: “you're a”
  - Replace with: “you're an”



Lint:    Spelling (63 priority)
Message: |
    2212 | “Well, I can’t show it you myself,” the Mock Turtle said: “I’m too stiff. And
    2213 | the Gryphon never learnt it.”
         |     ^~~~~~~ Did you mean `Krypton`?
Suggest:
  - Replace with: “Krypton”



Lint:    Spelling (63 priority)
Message: |
    2215 | “Hadn’t time,” said the Gryphon: “I went to the Classics master, though. He was
         |                         ^~~~~~~ Did you mean `Krypton`?
Suggest:
  - Replace with: “Krypton”



Lint:    Spelling (63 priority)
Message: |
    2221 | “So he did, so he did,” said the Gryphon, sighing in his turn; and both
         |                                  ^~~~~~~ Did you mean `Krypton`?
Suggest:
  - Replace with: “Krypton”



Lint:    Spelling (63 priority)
Message: |
    2231 | “That’s the reason they’re called lessons,” the Gryphon remarked: “because they
         |                                                 ^~~~~~~ Did you mean `Krypton`?
Suggest:
  - Replace with: “Krypton”



Lint:    Spelling (63 priority)
Message: |
    2241 | “That’s enough about lessons,” the Gryphon interrupted in a very decided tone:
         |                                    ^~~~~~~ Did you mean `Krypton`?
Suggest:
  - Replace with: “Krypton”



Lint:    Spelling (63 priority)
Message: |
    2248 | voice. “Same as if he had a bone in his throat,” said the Gryphon: and it set to
         |                                                           ^~~~~~~ Did you mean `Krypton`?
Suggest:
  - Replace with: “Krypton”



Lint:    Readability (127 priority)
Message: |
    2252 | “You may not have lived much under the sea—” (“I haven’t,” said Alice)—“and
         |  ^~~~~~~~~~~~~~~~~~~~~~~~~~~~~~~~~~~~~~~~~~~~~~~~~~~~~~~~~~~~~~~~~~~~~~~~~~~
    2253 | perhaps you were never even introduced to a lobster—” (Alice began to say “I
         | ~~~~~~~~~~~~~~~~~~~~~~~~~~~~~~~~~~~~~~~~~~~~~~~~~~~~~~~~~~~~~~~~~~~~~~~~~~~~~
    2254 | once tasted—” but checked herself hastily, and said “No, never”) “—so you can
         | ~~~~~~~~~~~~~~~~~~~~~~~~~~~~~~~~~~~~~~~~~~~~~~~~~~~~~~~~~~~~~~~~~~~~~~~~~~~~~~
    2255 | have no idea what a delightful thing a Lobster Quadrille is!”
         | ~~~~~~~~~~~~~~~~~~~~~~~~~~~~~~~~~~~~~~~~~~~~~~~~~~~~~~~~~~~~ This sentence is 52 words long.



Lint:    Spelling (63 priority)
Message: |
    2259 | “Why,” said the Gryphon, “you first form into a line along the sea-shore—”
         |                 ^~~~~~~ Did you mean `Krypton`?
Suggest:
  - Replace with: “Krypton”



Lint:    Spelling (63 priority)
Message: |
    2264 | “That generally takes some time,” interrupted the Gryphon.
         |                                                   ^~~~~~~ Did you mean `Krypton`?
Suggest:
  - Replace with: “Krypton”



Lint:    Spelling (63 priority)
Message: |
    2268 | “Each with a lobster as a partner!” cried the Gryphon.
         |                                               ^~~~~~~ Did you mean `Krypton`?
Suggest:
  - Replace with: “Krypton”



Lint:    Spelling (63 priority)
Message: |
    2272 | “—change lobsters, and retire in same order,” continued the Gryphon.
         |                                                             ^~~~~~~ Did you mean `Krypton`?
Suggest:
  - Replace with: “Krypton”



Lint:    Spelling (63 priority)
Message: |
    2276 | “The lobsters!” shouted the Gryphon, with a bound into the air.
         |                             ^~~~~~~ Did you mean `Krypton`?
Suggest:
  - Replace with: “Krypton”



Lint:    Spelling (63 priority)
Message: |
    2280 | “Swim after them!” screamed the Gryphon.
         |                                 ^~~~~~~ Did you mean `Krypton`?
Suggest:
  - Replace with: “Krypton”



Lint:    Spelling (63 priority)
Message: |
    2284 | “Change lobsters again!” yelled the Gryphon at the top of its voice.
         |                                     ^~~~~~~ Did you mean `Krypton`?
Suggest:
  - Replace with: “Krypton”



Lint:    Readability (127 priority)
Message: |
    2286 | “Back to land again, and that’s all the first figure,” said the Mock Turtle,
         |  ^~~~~~~~~~~~~~~~~~~~~~~~~~~~~~~~~~~~~~~~~~~~~~~~~~~~~~~~~~~~~~~~~~~~~~~~~~~~
    2287 | suddenly dropping his voice; and the two creatures, who had been jumping about
         | ~~~~~~~~~~~~~~~~~~~~~~~~~~~~~~~~~~~~~~~~~~~~~~~~~~~~~~~~~~~~~~~~~~~~~~~~~~~~~~~
    2288 | like mad things all this time, sat down again very sadly and quietly, and looked
         | ~~~~~~~~~~~~~~~~~~~~~~~~~~~~~~~~~~~~~~~~~~~~~~~~~~~~~~~~~~~~~~~~~~~~~~~~~~~~~~~~~
    2289 | at Alice.
         | ~~~~~~~~~ This sentence is 44 words long.



Lint:    Spelling (63 priority)
Message: |
    2297 | “Come, let’s try the first figure!” said the Mock Turtle to the Gryphon. “We can
         |                                                                 ^~~~~~~ Did you mean `Krypton`?
Suggest:
  - Replace with: “Krypton”



Lint:    Spelling (63 priority)
Message: |
    2300 | “Oh, you sing,” said the Gryphon. “I’ve forgotten the words.”
         |                          ^~~~~~~ Did you mean `Krypton`?
Suggest:
  - Replace with: “Krypton”



Lint:    Style (31 priority)
Message: |
    2302 | So they began solemnly dancing round and round Alice, every now and then
         |                                                                 ^~~ An Oxford comma is necessary here.
    2303 | treading on her toes when they passed too close, and waving their forepaws to
Suggest:
  - Insert “,”



Lint:    Spelling (63 priority)
Message: |
    2303 | treading on her toes when they passed too close, and waving their forepaws to
         |                                                                   ^~~~~~~~ Did you mean to spell `forepaws` this way?
    2304 | mark the time, while the Mock Turtle sang this, very slowly and sadly:—
Suggest:
  - Replace with: “foreparts”
  - Replace with: “forepart”
  - Replace with: “foresaw”



Lint:    Spelling (63 priority)
Message: |
    2333 | “Yes,” said Alice, “I’ve often seen them at dinn—” she checked herself hastily.
         |                                             ^~~~ Did you mean to spell `dinn` this way?
Suggest:
  - Replace with: “din”
  - Replace with: “dine”
  - Replace with: “ding”



Lint:    Spelling (63 priority)
Message: |
    2335 | “I don’t know where Dinn may be,” said the Mock Turtle, “but if you’ve seen them
         |                     ^~~~ Did you mean to spell `Dinn` this way?
Suggest:
  - Replace with: “Dine”
  - Replace with: “Diann”
  - Replace with: “Dina”



Lint:    Spelling (63 priority)
Message: |
    2343 | here the Mock Turtle yawned and shut his eyes.—“Tell her about the reason and
    2344 | all that,” he said to the Gryphon.
         |                           ^~~~~~~ Did you mean `Krypton`?
Suggest:
  - Replace with: “Krypton”



Lint:    Spelling (63 priority)
Message: |
    2346 | “The reason is,” said the Gryphon, “that they would go with the lobsters to the
         |                           ^~~~~~~ Did you mean `Krypton`?
Suggest:
  - Replace with: “Krypton”



Lint:    Spelling (63 priority)
Message: |
    2354 | “I can tell you more than that, if you like,” said the Gryphon. “Do you know why
         |                                                        ^~~~~~~ Did you mean `Krypton`?
Suggest:
  - Replace with: “Krypton”



Lint:    Spelling (63 priority)
Message: |
    2359 | “It does the boots and shoes,” the Gryphon replied very solemnly.
         |                                    ^~~~~~~ Did you mean `Krypton`?
Suggest:
  - Replace with: “Krypton”



Lint:    Spelling (63 priority)
Message: |
    2364 | “Why, what are your shoes done with?” said the Gryphon. “I mean, what makes them
         |                                                ^~~~~~~ Did you mean `Krypton`?
Suggest:
  - Replace with: “Krypton”



Lint:    Spelling (63 priority)
Message: |
    2370 | “Boots and shoes under the sea,” the Gryphon went on in a deep voice, “are done
         |                                      ^~~~~~~ Did you mean `Krypton`?
    2371 | with a whiting. Now you know.”
Suggest:
  - Replace with: “Krypton”



Lint:    Spelling (63 priority)
Message: |
    2375 | “Soles and eels, of course,” the Gryphon replied rather impatiently: “any shrimp
         |                                  ^~~~~~~ Did you mean `Krypton`?
Suggest:
  - Replace with: “Krypton”



Lint:    Spelling (63 priority)
Message: |
    2392 | “I mean what I say,” the Mock Turtle replied in an offended tone. And the
    2393 | Gryphon added “Come, let’s hear some of your adventures.”
         | ^~~~~~~ Did you mean `Krypton`?
Suggest:
  - Replace with: “Krypton”



Lint:    Spelling (63 priority)
Message: |
    2401 | “No, no! The adventures first,” said the Gryphon in an impatient tone:
         |                                          ^~~~~~~ Did you mean `Krypton`?
Suggest:
  - Replace with: “Krypton”



Lint:    Readability (127 priority)
Message: |
    2407 | wide, but she gained courage as she went on. Her listeners were perfectly quiet
         |                                              ^~~~~~~~~~~~~~~~~~~~~~~~~~~~~~~~~~~
    2408 | till she got to the part about her repeating “You are old, Father William,” to
         | ~~~~~~~~~~~~~~~~~~~~~~~~~~~~~~~~~~~~~~~~~~~~~~~~~~~~~~~~~~~~~~~~~~~~~~~~~~~~~~~
    2409 | the Caterpillar, and the words all coming different, and then the Mock Turtle
         | ~~~~~~~~~~~~~~~~~~~~~~~~~~~~~~~~~~~~~~~~~~~~~~~~~~~~~~~~~~~~~~~~~~~~~~~~~~~~~~
    2410 | drew a long breath, and said “That’s very curious.”
         | ~~~~~~~~~~~~~~~~~~~~~~~~~~~~~~~~~~~~~~~~~~~~~~~~~~ This sentence is 42 words long.



Lint:    Spelling (63 priority)
Message: |
    2412 | “It’s all about as curious as it can be,” said the Gryphon.
         |                                                    ^~~~~~~ Did you mean `Krypton`?
Suggest:
  - Replace with: “Krypton”



Lint:    Spelling (63 priority)
Message: |
    2415 | to hear her try and repeat something now. Tell her to begin.” He looked at the
    2416 | Gryphon as if he thought it had some kind of authority over Alice.
         | ^~~~~~~ Did you mean `Krypton`?
Suggest:
  - Replace with: “Krypton”



Lint:    Spelling (63 priority)
Message: |
    2418 | “Stand up and repeat ‘’Tis the voice of the sluggard,’” said the Gryphon.
         |                        ^~~ Did you mean to spell `Tis` this way?
Suggest:
  - Replace with: “T's”
  - Replace with: “This”
  - Replace with: “Ti's”



Lint:    Spelling (63 priority)
Message: |
    2418 | “Stand up and repeat ‘’Tis the voice of the sluggard,’” said the Gryphon.
         |                                                                  ^~~~~~~ Did you mean `Krypton`?
Suggest:
  - Replace with: “Krypton”



Lint:    Spelling (63 priority)
Message: |
    2425 | > “’Tis the voice of the Lobster; I heard him declare, “You have baked me too
         |     ^~~ Did you mean to spell `Tis` this way?
Suggest:
  - Replace with: “T's”
  - Replace with: “This”
  - Replace with: “Ti's”



Lint:    Readability (127 priority)
Message: |
    2428 | >
    2429 | > (later editions continued as follows When the sands are all dry, he is gay as
         |    ^~~~~~~~~~~~~~~~~~~~~~~~~~~~~~~~~~~~~~~~~~~~~~~~~~~~~~~~~~~~~~~~~~~~~~~~~~~~~
    2430 | > a lark, And will talk in contemptuous tones of the Shark, But, when the tide
         | ~~~~~~~~~~~~~~~~~~~~~~~~~~~~~~~~~~~~~~~~~~~~~~~~~~~~~~~~~~~~~~~~~~~~~~~~~~~~~~~
    2431 | > rises and sharks are around, His voice has a timid and tremulous sound.)
         | ~~~~~~~~~~~~~~~~~~~~~~~~~~~~~~~~~~~~~~~~~~~~~~~~~~~~~~~~~~~~~~~~~~~~~~~~~ This sentence is 43 words long.



Lint:    Spelling (63 priority)
Message: |
    2433 | “That’s different from what I used to say when I was a child,” said the Gryphon.
         |                                                                         ^~~~~~~ Did you mean `Krypton`?
Suggest:
  - Replace with: “Krypton”



Lint:    Spelling (63 priority)
Message: |
    2443 | “She can’t explain it,” said the Gryphon hastily. “Go on with the next verse.”
         |                                  ^~~~~~~ Did you mean `Krypton`?
Suggest:
  - Replace with: “Krypton”



Lint:    Spelling (63 priority)
Message: |
    2451 | “Go on with the next verse,” the Gryphon repeated impatiently: “it begins ‘I
         |                                  ^~~~~~~ Did you mean `Krypton`?
Suggest:
  - Replace with: “Krypton”



Lint:    Spelling (63 priority)
Message: |
    2470 | “Yes, I think you’d better leave off,” said the Gryphon: and Alice was only too
         |                                                 ^~~~~~~ Did you mean `Krypton`?
Suggest:
  - Replace with: “Krypton”



Lint:    Spelling (63 priority)
Message: |
    2473 | “Shall we try another figure of the Lobster Quadrille?” the Gryphon went on. “Or
         |                                                             ^~~~~~~ Did you mean `Krypton`?
Suggest:
  - Replace with: “Krypton”



Lint:    Spelling (63 priority)
Message: |
    2476 | “Oh, a song, please, if the Mock Turtle would be so kind,” Alice replied, so
    2477 | eagerly that the Gryphon said, in a rather offended tone, “Hm! No accounting for
         |                  ^~~~~~~ Did you mean `Krypton`?
Suggest:
  - Replace with: “Krypton”



Lint:    Spelling (63 priority)
Message: |
    2477 | eagerly that the Gryphon said, in a rather offended tone, “Hm! No accounting for
         |                                                            ^~ Did you mean to spell `Hm` this way?
Suggest:
  - Replace with: “H”
  - Replace with: “Ham”
  - Replace with: “He”



Lint:    Spelling (63 priority)
Message: |
    2485 | > evening, beautiful Soup! Beau—ootiful Soo—oop! Beau—ootiful Soo—oop! Soo—oop
         |                                 ^~~~~~~ Did you mean to spell `ootiful` this way?
Suggest:
  - Replace with: “dutiful”
  - Replace with: “pitiful”
  - Replace with: “potful”



Lint:    Spelling (63 priority)
Message: |
    2485 | > evening, beautiful Soup! Beau—ootiful Soo—oop! Beau—ootiful Soo—oop! Soo—oop
         |                                         ^~~ Did you mean to spell `Soo` this way?
Suggest:
  - Replace with: “Son”
  - Replace with: “Soho”
  - Replace with: “Soto”



Lint:    Spelling (63 priority)
Message: |
    2485 | > evening, beautiful Soup! Beau—ootiful Soo—oop! Beau—ootiful Soo—oop! Soo—oop
         |                                             ^~~ Did you mean to spell `oop` this way?
Suggest:
  - Replace with: “oops”
  - Replace with: “op”
  - Replace with: “opp”



Lint:    Spelling (63 priority)
Message: |
    2485 | > evening, beautiful Soup! Beau—ootiful Soo—oop! Beau—ootiful Soo—oop! Soo—oop
         |                                                       ^~~~~~~ Did you mean to spell `ootiful` this way?
Suggest:
  - Replace with: “dutiful”
  - Replace with: “pitiful”
  - Replace with: “potful”



Lint:    Spelling (63 priority)
Message: |
    2485 | > evening, beautiful Soup! Beau—ootiful Soo—oop! Beau—ootiful Soo—oop! Soo—oop
         |                                                               ^~~ Did you mean to spell `Soo` this way?
Suggest:
  - Replace with: “Son”
  - Replace with: “Soho”
  - Replace with: “Soto”



Lint:    Spelling (63 priority)
Message: |
    2485 | > evening, beautiful Soup! Beau—ootiful Soo—oop! Beau—ootiful Soo—oop! Soo—oop
         |                                                                   ^~~ Did you mean to spell `oop` this way?
Suggest:
  - Replace with: “oops”
  - Replace with: “op”
  - Replace with: “opp”



Lint:    Spelling (63 priority)
Message: |
    2485 | > evening, beautiful Soup! Beau—ootiful Soo—oop! Beau—ootiful Soo—oop! Soo—oop
         |                                                                        ^~~ Did you mean to spell `Soo` this way?
    2486 | > of the e—e—evening, Beautiful, beautiful Soup!
Suggest:
  - Replace with: “Son”
  - Replace with: “Soho”
  - Replace with: “Soto”



Lint:    Spelling (63 priority)
Message: |
    2485 | > evening, beautiful Soup! Beau—ootiful Soo—oop! Beau—ootiful Soo—oop! Soo—oop
         |                                                                            ^~~ Did you mean to spell `oop` this way?
    2486 | > of the e—e—evening, Beautiful, beautiful Soup!
Suggest:
  - Replace with: “oops”
  - Replace with: “op”
  - Replace with: “opp”



Lint:    WordChoice (63 priority)
Message: |
    2488 | > “Beautiful Soup! Who cares for fish, Game, or any other dish? Who would not
    2489 | > give all else for two p ennyworth only of beautiful Soup? Pennyworth only of
         |                         ^~~~~~~~~~~ It seems these words would go better together.
Suggest:
  - Replace with: “pennyworth”



Lint:    Spelling (63 priority)
Message: |
    2488 | > “Beautiful Soup! Who cares for fish, Game, or any other dish? Who would not
    2489 | > give all else for two p ennyworth only of beautiful Soup? Pennyworth only of
         |                           ^~~~~~~~~ Did you mean `pennyworth`?
Suggest:
  - Replace with: “pennyworth”



Lint:    Spelling (63 priority)
Message: |
    2490 | > beautiful Soup? Beau—ootiful Soo—oop! Beau—ootiful Soo—oop! Soo—oop of the
         |                        ^~~~~~~ Did you mean to spell `ootiful` this way?
Suggest:
  - Replace with: “dutiful”
  - Replace with: “pitiful”
  - Replace with: “potful”



Lint:    Spelling (63 priority)
Message: |
    2490 | > beautiful Soup? Beau—ootiful Soo—oop! Beau—ootiful Soo—oop! Soo—oop of the
         |                                ^~~ Did you mean to spell `Soo` this way?
Suggest:
  - Replace with: “Son”
  - Replace with: “Soho”
  - Replace with: “Soto”



Lint:    Spelling (63 priority)
Message: |
    2490 | > beautiful Soup? Beau—ootiful Soo—oop! Beau—ootiful Soo—oop! Soo—oop of the
         |                                    ^~~ Did you mean to spell `oop` this way?
Suggest:
  - Replace with: “oops”
  - Replace with: “op”
  - Replace with: “opp”



Lint:    Spelling (63 priority)
Message: |
    2490 | > beautiful Soup? Beau—ootiful Soo—oop! Beau—ootiful Soo—oop! Soo—oop of the
         |                                              ^~~~~~~ Did you mean to spell `ootiful` this way?
Suggest:
  - Replace with: “dutiful”
  - Replace with: “pitiful”
  - Replace with: “potful”



Lint:    Spelling (63 priority)
Message: |
    2490 | > beautiful Soup? Beau—ootiful Soo—oop! Beau—ootiful Soo—oop! Soo—oop of the
         |                                                      ^~~ Did you mean to spell `Soo` this way?
Suggest:
  - Replace with: “Son”
  - Replace with: “Soho”
  - Replace with: “Soto”



Lint:    Spelling (63 priority)
Message: |
    2490 | > beautiful Soup? Beau—ootiful Soo—oop! Beau—ootiful Soo—oop! Soo—oop of the
         |                                                          ^~~ Did you mean to spell `oop` this way?
Suggest:
  - Replace with: “oops”
  - Replace with: “op”
  - Replace with: “opp”



Lint:    Spelling (63 priority)
Message: |
    2490 | > beautiful Soup? Beau—ootiful Soo—oop! Beau—ootiful Soo—oop! Soo—oop of the
         |                                                               ^~~ Did you mean to spell `Soo` this way?
    2491 | > e—e—evening, Beautiful, beauti—FUL SOUP!”
Suggest:
  - Replace with: “Son”
  - Replace with: “Soho”
  - Replace with: “Soto”



Lint:    Spelling (63 priority)
Message: |
    2490 | > beautiful Soup? Beau—ootiful Soo—oop! Beau—ootiful Soo—oop! Soo—oop of the
         |                                                                   ^~~ Did you mean to spell `oop` this way?
    2491 | > e—e—evening, Beautiful, beauti—FUL SOUP!”
Suggest:
  - Replace with: “oops”
  - Replace with: “op”
  - Replace with: “opp”



Lint:    Spelling (63 priority)
Message: |
    2490 | > beautiful Soup? Beau—ootiful Soo—oop! Beau—ootiful Soo—oop! Soo—oop of the
    2491 | > e—e—evening, Beautiful, beauti—FUL SOUP!”
         |                           ^~~~~~ Did you mean to spell `beauti` this way?
Suggest:
  - Replace with: “beauty”
  - Replace with: “beaut”
  - Replace with: “beauts”



Lint:    Spelling (63 priority)
Message: |
    2490 | > beautiful Soup? Beau—ootiful Soo—oop! Beau—ootiful Soo—oop! Soo—oop of the
    2491 | > e—e—evening, Beautiful, beauti—FUL SOUP!”
         |                                  ^~~ Did you mean to spell `FUL` this way?
Suggest:
  - Replace with: “FUD”
  - Replace with: “F's”
  - Replace with: “UL”



Lint:    Spelling (63 priority)
Message: |
    2493 | “Chorus again!” cried the Gryphon, and the Mock Turtle had just begun to repeat
         |                           ^~~~~~~ Did you mean `Krypton`?
Suggest:
  - Replace with: “Krypton”



Lint:    Spelling (63 priority)
Message: |
    2496 | “Come on!” cried the Gryphon, and, taking Alice by the hand, it hurried off,
         |                      ^~~~~~~ Did you mean `Krypton`?
Suggest:
  - Replace with: “Krypton”



Lint:    Spelling (63 priority)
Message: |
    2499 | “What trial is it?” Alice panted as she ran; but the Gryphon only answered “Come
         |                                                      ^~~~~~~ Did you mean `Krypton`?
    2500 | on!” and ran the faster, while more and more faintly came, carried on the breeze
Suggest:
  - Replace with: “Krypton”



Lint:    Spelling (63 priority)
Message: |
    2503 | > “Soo—oop of the e—e—evening, Beautiful, beautiful Soup!”
         |    ^~~ Did you mean to spell `Soo` this way?
Suggest:
  - Replace with: “Son”
  - Replace with: “Soho”
  - Replace with: “Soto”



Lint:    Spelling (63 priority)
Message: |
    2503 | > “Soo—oop of the e—e—evening, Beautiful, beautiful Soup!”
         |        ^~~ Did you mean to spell `oop` this way?
Suggest:
  - Replace with: “oops”
  - Replace with: “op”
  - Replace with: “opp”



Lint:    Readability (127 priority)
Message: |
    2507 | The King and Queen of Hearts were seated on their throne when they arrived, with
         | ^~~~~~~~~~~~~~~~~~~~~~~~~~~~~~~~~~~~~~~~~~~~~~~~~~~~~~~~~~~~~~~~~~~~~~~~~~~~~~~~~
    2508 | a great crowd assembled about them—all sorts of little birds and beasts, as well
         | ~~~~~~~~~~~~~~~~~~~~~~~~~~~~~~~~~~~~~~~~~~~~~~~~~~~~~~~~~~~~~~~~~~~~~~~~~~~~~~~~~
    2509 | as the whole pack of cards: the Knave was standing before them, in chains, with
         | ~~~~~~~~~~~~~~~~~~~~~~~~~~~~~~~~~~~~~~~~~~~~~~~~~~~~~~~~~~~~~~~~~~~~~~~~~~~~~~~~
    2510 | a soldier on each side to guard him; and near the King was the White Rabbit,
         | ~~~~~~~~~~~~~~~~~~~~~~~~~~~~~~~~~~~~~~~~~~~~~~~~~~~~~~~~~~~~~~~~~~~~~~~~~~~~~
    2511 | with a trumpet in one hand, and a scroll of parchment in the other. In the very
         | ~~~~~~~~~~~~~~~~~~~~~~~~~~~~~~~~~~~~~~~~~~~~~~~~~~~~~~~~~~~~~~~~~~~ This sentence is 75 words long.



Lint:    Readability (127 priority)
Message: |
    2511 | with a trumpet in one hand, and a scroll of parchment in the other. In the very
         |                                                                     ^~~~~~~~~~~~
    2512 | middle of the court was a table, with a large dish of tarts upon it: they looked
         | ~~~~~~~~~~~~~~~~~~~~~~~~~~~~~~~~~~~~~~~~~~~~~~~~~~~~~~~~~~~~~~~~~~~~~~~~~~~~~~~~~
    2513 | so good, that it made Alice quite hungry to look at them—“I wish they’d get the
         | ~~~~~~~~~~~~~~~~~~~~~~~~~~~~~~~~~~~~~~~~~~~~~~~~~~~~~~~~~~~~~~~~~~~~~~~~~~~~~~~~
    2514 | trial done,” she thought, “and hand round the refreshments!” But there seemed to
         | ~~~~~~~~~~~~~~~~~~~~~~~~~~~~~~~~~~~~~~~~~~~~~~~~~~~~~~~~~~~ This sentence is 46 words long.



Lint:    Readability (127 priority)
Message: |
    2523 | The judge, by the way, was the King; and as he wore his crown over the wig,
         | ^~~~~~~~~~~~~~~~~~~~~~~~~~~~~~~~~~~~~~~~~~~~~~~~~~~~~~~~~~~~~~~~~~~~~~~~~~~~
    2524 | (look at the frontispiece if you want to see how he did it,) he did not look at
         | ~~~~~~~~~~~~~~~~~~~~~~~~~~~~~~~~~~~~~~~~~~~~~~~~~~~~~~~~~~~~~~~~~~~~~~~~~~~~~~~~
    2525 | all comfortable, and it was certainly not becoming.
         | ~~~~~~~~~~~~~~~~~~~~~~~~~~~~~~~~~~~~~~~~~~~~~~~~~~~ This sentence is 43 words long.



Lint:    Spelling (63 priority)
Message: |
    2534 | The twelve jurors were all writing very busily on slates. “What are they doing?”
    2535 | Alice whispered to the Gryphon. “They can’t have anything to put down yet,
         |                        ^~~~~~~ Did you mean `Krypton`?
Suggest:
  - Replace with: “Krypton”



Lint:    Spelling (63 priority)
Message: |
    2538 | “They’re putting down their names,” the Gryphon whispered in reply, “for fear
         |                                         ^~~~~~~ Did you mean `Krypton`?
    2539 | they should forget them before the end of the trial.”
Suggest:
  - Replace with: “Krypton”



Lint:    Spelling (63 priority)
Message: |
    2547 | even make out that one of them didn’t know how to spell “stupid,” and that he
    2548 | had to ask his neighbour to tell him. “A nice muddle their slates’ll be in
<<<<<<< HEAD
         |                ^~~~~~~~~ Did you mean “neighbor”?
=======
         |                ^~~~~~~~~ Did you mean to spell `neighbour` this way?
>>>>>>> 19ebb991
Suggest:
  - Replace with: “neighbor”



Lint:    Spelling (63 priority)
Message: |
    2548 | had to ask his neighbour to tell him. “A nice muddle their slates’ll be in
         |                                                            ^~~~~~~~~ Did you mean to spell `slates’ll` this way?
    2549 | before the trial’s over!” thought Alice.
Suggest:
  - Replace with: “slate's”
  - Replace with: “slates”



Lint:    Readability (127 priority)
Message: |
    2553 | opportunity of taking it away. She did it so quickly that the poor little juror
         |                                ^~~~~~~~~~~~~~~~~~~~~~~~~~~~~~~~~~~~~~~~~~~~~~~~~
    2554 | (it was Bill, the Lizard) could not make out at all what had become of it; so,
         | ~~~~~~~~~~~~~~~~~~~~~~~~~~~~~~~~~~~~~~~~~~~~~~~~~~~~~~~~~~~~~~~~~~~~~~~~~~~~~~~
    2555 | after hunting all about for it, he was obliged to write with one finger for the
         | ~~~~~~~~~~~~~~~~~~~~~~~~~~~~~~~~~~~~~~~~~~~~~~~~~~~~~~~~~~~~~~~~~~~~~~~~~~~~~~~~
    2556 | rest of the day; and this was of very little use, as it left no mark on the
         | ~~~~~~~~~~~~~~~~~~~~~~~~~~~~~~~~~~~~~~~~~~~~~~~~~~~~~~~~~~~~~~~~~~~~~~~~~~~~
    2557 | slate.
         | ~~~~~~ This sentence is 62 words long.



Lint:    Readability (127 priority)
Message: |
    2608 | This did not seem to encourage the witness at all: he kept shifting from one
         | ^~~~~~~~~~~~~~~~~~~~~~~~~~~~~~~~~~~~~~~~~~~~~~~~~~~~~~~~~~~~~~~~~~~~~~~~~~~~~
    2609 | foot to the other, looking uneasily at the Queen, and in his confusion he bit a
         | ~~~~~~~~~~~~~~~~~~~~~~~~~~~~~~~~~~~~~~~~~~~~~~~~~~~~~~~~~~~~~~~~~~~~~~~~~~~~~~~~
    2610 | large piece out of his teacup instead of the bread-and-butter.
         | ~~~~~~~~~~~~~~~~~~~~~~~~~~~~~~~~~~~~~~~~~~~~~~~~~~~~~~~~~~~~~~ This sentence is 43 words long.



Lint:    Readability (127 priority)
Message: |
    2612 | Just at this moment Alice felt a very curious sensation, which puzzled her a
         | ^~~~~~~~~~~~~~~~~~~~~~~~~~~~~~~~~~~~~~~~~~~~~~~~~~~~~~~~~~~~~~~~~~~~~~~~~~~~~
    2613 | good deal until she made out what it was: she was beginning to grow larger
         | ~~~~~~~~~~~~~~~~~~~~~~~~~~~~~~~~~~~~~~~~~~~~~~~~~~~~~~~~~~~~~~~~~~~~~~~~~~~
    2614 | again, and she thought at first she would get up and leave the court; but on
         | ~~~~~~~~~~~~~~~~~~~~~~~~~~~~~~~~~~~~~~~~~~~~~~~~~~~~~~~~~~~~~~~~~~~~~~~~~~~~~
    2615 | second thoughts she decided to remain where she was as long as there was room
         | ~~~~~~~~~~~~~~~~~~~~~~~~~~~~~~~~~~~~~~~~~~~~~~~~~~~~~~~~~~~~~~~~~~~~~~~~~~~~~~
    2616 | for her.
         | ~~~~~~~~ This sentence is 62 words long.



Lint:    Readability (127 priority)
Message: |
    2631 | All this time the Queen had never left off staring at the Hatter, and, just as
         | ^~~~~~~~~~~~~~~~~~~~~~~~~~~~~~~~~~~~~~~~~~~~~~~~~~~~~~~~~~~~~~~~~~~~~~~~~~~~~~~
    2632 | the Dormouse crossed the court, she said to one of the officers of the court,
         | ~~~~~~~~~~~~~~~~~~~~~~~~~~~~~~~~~~~~~~~~~~~~~~~~~~~~~~~~~~~~~~~~~~~~~~~~~~~~~~
    2633 | “Bring me the list of the singers in the last concert!” on which the wretched
         | ~~~~~~~~~~~~~~~~~~~~~~~~~~~~~~~~~~~~~~~~~~~~~~~~~~~~~~ This sentence is 42 words long.



Lint:    Readability (127 priority)
Message: |
    2639 | “I’m a poor man, your Majesty,” the Hatter began, in a trembling voice, “—and I
         |  ^~~~~~~~~~~~~~~~~~~~~~~~~~~~~~~~~~~~~~~~~~~~~~~~~~~~~~~~~~~~~~~~~~~~~~~~~~~~~~~
    2640 | hadn’t begun my tea—not above a week or so—and what with the bread-and-butter
         | ~~~~~~~~~~~~~~~~~~~~~~~~~~~~~~~~~~~~~~~~~~~~~~~~~~~~~~~~~~~~~~~~~~~~~~~~~~~~~~
    2641 | getting so thin—and the twinkling of the tea—”
         | ~~~~~~~~~~~~~~~~~~~~~~~~~~~~~~~~~~~~~~~~~~~~~~ This sentence is 41 words long.



Lint:    Miscellaneous (31 priority)
Message: |
    2643 | “The twinkling of the what?” said the King.
         |                   ^~~~ Remove `the` before `what`. In most contexts, `what` alone is clearer.
Suggest:
  - Remove error



Lint:    Readability (127 priority)
Message: |
    2722 | “Well, if I must, I must,” the King said, with a melancholy air, and, after
         |  ^~~~~~~~~~~~~~~~~~~~~~~~~~~~~~~~~~~~~~~~~~~~~~~~~~~~~~~~~~~~~~~~~~~~~~~~~~~
    2723 | folding his arms and frowning at the cook till his eyes were nearly out of
         | ~~~~~~~~~~~~~~~~~~~~~~~~~~~~~~~~~~~~~~~~~~~~~~~~~~~~~~~~~~~~~~~~~~~~~~~~~~~
    2724 | sight, he said in a deep voice, “What are tarts made of?”
         | ~~~~~~~~~~~~~~~~~~~~~~~~~~~~~~~~~~~~~~~~~~~~~~~~~~~~~~~~ This sentence is 42 words long.



Lint:    Readability (127 priority)
Message: |
    2747 | “Here!” cried Alice, quite forgetting in the flurry of the moment how large she
         |         ^~~~~~~~~~~~~~~~~~~~~~~~~~~~~~~~~~~~~~~~~~~~~~~~~~~~~~~~~~~~~~~~~~~~~~~~
    2748 | had grown in the last few minutes, and she jumped up in such a hurry that she
         | ~~~~~~~~~~~~~~~~~~~~~~~~~~~~~~~~~~~~~~~~~~~~~~~~~~~~~~~~~~~~~~~~~~~~~~~~~~~~~~
    2749 | tipped over the jury-box with the edge of her skirt, upsetting all the jurymen
         | ~~~~~~~~~~~~~~~~~~~~~~~~~~~~~~~~~~~~~~~~~~~~~~~~~~~~~~~~~~~~~~~~~~~~~~~~~~~~~~~
    2750 | on to the heads of the crowd below, and there they lay sprawling about,
         | ~~~~~~~~~~~~~~~~~~~~~~~~~~~~~~~~~~~~~~~~~~~~~~~~~~~~~~~~~~~~~~~~~~~~~~~~
    2751 | reminding her very much of a globe of goldfish she had accidentally upset the
         | ~~~~~~~~~~~~~~~~~~~~~~~~~~~~~~~~~~~~~~~~~~~~~~~~~~~~~~~~~~~~~~~~~~~~~~~~~~~~~~
    2752 | week before.
         | ~~~~~~~~~~~~ This sentence is 75 words long.



Lint:    Readability (127 priority)
Message: |
    2754 | “Oh, I beg your pardon!” she exclaimed in a tone of great dismay, and began
         |                          ^~~~~~~~~~~~~~~~~~~~~~~~~~~~~~~~~~~~~~~~~~~~~~~~~~~
    2755 | picking them up again as quickly as she could, for the accident of the goldfish
         | ~~~~~~~~~~~~~~~~~~~~~~~~~~~~~~~~~~~~~~~~~~~~~~~~~~~~~~~~~~~~~~~~~~~~~~~~~~~~~~~~
    2756 | kept running in her head, and she had a vague sort of idea that they must be
         | ~~~~~~~~~~~~~~~~~~~~~~~~~~~~~~~~~~~~~~~~~~~~~~~~~~~~~~~~~~~~~~~~~~~~~~~~~~~~~
    2757 | collected at once and put back into the jury-box, or they would die.
         | ~~~~~~~~~~~~~~~~~~~~~~~~~~~~~~~~~~~~~~~~~~~~~~~~~~~~~~~~~~~~~~~~~~~~ This sentence is 56 words long.



Lint:    Readability (127 priority)
Message: |
    2769 | As soon as the jury had a little recovered from the shock of being upset, and
         | ^~~~~~~~~~~~~~~~~~~~~~~~~~~~~~~~~~~~~~~~~~~~~~~~~~~~~~~~~~~~~~~~~~~~~~~~~~~~~~
    2770 | their slates and pencils had been found and handed back to them, they set to
         | ~~~~~~~~~~~~~~~~~~~~~~~~~~~~~~~~~~~~~~~~~~~~~~~~~~~~~~~~~~~~~~~~~~~~~~~~~~~~~
    2771 | work very diligently to write out a history of the accident, all except the
         | ~~~~~~~~~~~~~~~~~~~~~~~~~~~~~~~~~~~~~~~~~~~~~~~~~~~~~~~~~~~~~~~~~~~~~~~~~~~~
    2772 | Lizard, who seemed too much overcome to do anything but sit with its mouth open,
         | ~~~~~~~~~~~~~~~~~~~~~~~~~~~~~~~~~~~~~~~~~~~~~~~~~~~~~~~~~~~~~~~~~~~~~~~~~~~~~~~~~
    2773 | gazing up into the roof of the court.
         | ~~~~~~~~~~~~~~~~~~~~~~~~~~~~~~~~~~~~~ This sentence is 68 words long.



Lint:    Readability (127 priority)
Message: |
    2907 | “All right, so far,” said the King, and he went on muttering over the verses to
         |  ^~~~~~~~~~~~~~~~~~~~~~~~~~~~~~~~~~~~~~~~~~~~~~~~~~~~~~~~~~~~~~~~~~~~~~~~~~~~~~~
    2908 | himself: “‘We know it to be true—’ that’s the jury, of course—‘I gave her one,
         | ~~~~~~~~~~~~~~~~~~~~~~~~~~~~~~~~~~~~~~~~~~~~~~~~~~~~~~~~~~~~~~~~~~~~~~~~~~~~~~~
    2909 | they gave him two—’ why, that must be what he did with the tarts, you know—”
         | ~~~~~~~~~~~~~~~~~~~~~~~~~~~~~~~~~~~~~~~~~~~~~~~~~~~~~~~~~~~~~~~~~~~~~~~~~~~~ This sentence is 48 words long.



Lint:    Readability (127 priority)
Message: |
    2918 | spoke. (The unfortunate little Bill had left off writing on his slate with one
         |         ^~~~~~~~~~~~~~~~~~~~~~~~~~~~~~~~~~~~~~~~~~~~~~~~~~~~~~~~~~~~~~~~~~~~~~~
    2919 | finger, as he found it made no mark; but he now hastily began again, using the
         | ~~~~~~~~~~~~~~~~~~~~~~~~~~~~~~~~~~~~~~~~~~~~~~~~~~~~~~~~~~~~~~~~~~~~~~~~~~~~~~~
    2920 | ink, that was trickling down his face, as long as it lasted.)
         | ~~~~~~~~~~~~~~~~~~~~~~~~~~~~~~~~~~~~~~~~~~~~~~~~~~~~~~~~~~~~ This sentence is 41 words long.



Lint:    Spelling (63 priority)
Message: |
    2929 | “No, no!” said the Queen. “Sentence first—verdict afterwards.”
         |                                                   ^~~~~~~~~~ Did you mean to spell `afterwards` this way?
Suggest:
  - Replace with: “afterward”
  - Replace with: “afterwords”
  - Replace with: “afterword's”



Lint:    Readability (127 priority)
Message: |
    2943 | At this the whole pack rose up into the air, and came flying down upon her: she
         | ^~~~~~~~~~~~~~~~~~~~~~~~~~~~~~~~~~~~~~~~~~~~~~~~~~~~~~~~~~~~~~~~~~~~~~~~~~~~~~~~
    2944 | gave a little scream, half of fright and half of anger, and tried to beat them
         | ~~~~~~~~~~~~~~~~~~~~~~~~~~~~~~~~~~~~~~~~~~~~~~~~~~~~~~~~~~~~~~~~~~~~~~~~~~~~~~~
    2945 | off, and found herself lying on the bank, with her head in the lap of her
         | ~~~~~~~~~~~~~~~~~~~~~~~~~~~~~~~~~~~~~~~~~~~~~~~~~~~~~~~~~~~~~~~~~~~~~~~~~~
    2946 | sister, who was gently brushing away some dead leaves that had fluttered down
         | ~~~~~~~~~~~~~~~~~~~~~~~~~~~~~~~~~~~~~~~~~~~~~~~~~~~~~~~~~~~~~~~~~~~~~~~~~~~~~~
    2947 | from the trees upon her face.
         | ~~~~~~~~~~~~~~~~~~~~~~~~~~~~~ This sentence is 68 words long.



Lint:    Readability (127 priority)
Message: |
    2951 | “Oh, I’ve had such a curious dream!” said Alice, and she told her sister, as
         |                                      ^~~~~~~~~~~~~~~~~~~~~~~~~~~~~~~~~~~~~~~~
    2952 | well as she could remember them, all these strange Adventures of hers that you
         | ~~~~~~~~~~~~~~~~~~~~~~~~~~~~~~~~~~~~~~~~~~~~~~~~~~~~~~~~~~~~~~~~~~~~~~~~~~~~~~~
    2953 | have just been reading about; and when she had finished, her sister kissed her,
         | ~~~~~~~~~~~~~~~~~~~~~~~~~~~~~~~~~~~~~~~~~~~~~~~~~~~~~~~~~~~~~~~~~~~~~~~~~~~~~~~~
    2954 | and said, “It was a curious dream, dear, certainly: but now run in to your tea;
         | ~~~~~~~~~~~~~~~~~~~~~~~~~~~~~~~~~~~~~~~~~~~~~~~~~~~~~~~~~~~~~~~~~~~~~~~~~~~~~~~~
    2955 | it’s getting late.” So Alice got up and ran off, thinking while she ran, as well
         | ~~~~~~~~~~~~~~~~~~ This sentence is 55 words long.



Lint:    Miscellaneous (31 priority)
Message: |
    2954 | and said, “It was a curious dream, dear, certainly: but now run in to your tea;
         |                                                                 ^~~~~ Did you mean the closed compound `into`?
Suggest:
  - Replace with: “into”



Lint:    Formatting (255 priority)
Message: |
    2955 | it’s getting late.” So Alice got up and ran off, thinking while she ran, as well
         |                   ^ This quote has no termination.



Lint:    Readability (127 priority)
Message: |
    2960 | But her sister sat still just as she left her, leaning her head on her hand,
         | ^~~~~~~~~~~~~~~~~~~~~~~~~~~~~~~~~~~~~~~~~~~~~~~~~~~~~~~~~~~~~~~~~~~~~~~~~~~~~
    2961 | watching the setting sun, and thinking of little Alice and all her wonderful
         | ~~~~~~~~~~~~~~~~~~~~~~~~~~~~~~~~~~~~~~~~~~~~~~~~~~~~~~~~~~~~~~~~~~~~~~~~~~~~~
    2962 | Adventures, till she too began dreaming after a fashion, and this was her
         | ~~~~~~~~~~~~~~~~~~~~~~~~~~~~~~~~~~~~~~~~~~~~~~~~~~~~~~~~~~~~~~~~~~~~~~~~~~
    2963 | dream:—
         | ~~~~~~~ This sentence is 43 words long.



Lint:    Readability (127 priority)
Message: |
    2965 | First, she dreamed of little Alice herself, and once again the tiny hands were
         | ^~~~~~~~~~~~~~~~~~~~~~~~~~~~~~~~~~~~~~~~~~~~~~~~~~~~~~~~~~~~~~~~~~~~~~~~~~~~~~~
    2966 | clasped upon her knee, and the bright eager eyes were looking up into hers—she
         | ~~~~~~~~~~~~~~~~~~~~~~~~~~~~~~~~~~~~~~~~~~~~~~~~~~~~~~~~~~~~~~~~~~~~~~~~~~~~~~~
    2967 | could hear the very tones of her voice, and see that queer little toss of her
         | ~~~~~~~~~~~~~~~~~~~~~~~~~~~~~~~~~~~~~~~~~~~~~~~~~~~~~~~~~~~~~~~~~~~~~~~~~~~~~~
    2968 | head to keep back the wandering hair that would always get into her eyes—and
         | ~~~~~~~~~~~~~~~~~~~~~~~~~~~~~~~~~~~~~~~~~~~~~~~~~~~~~~~~~~~~~~~~~~~~~~~~~~~~~
    2969 | still as she listened, or seemed to listen, the whole place around her became
         | ~~~~~~~~~~~~~~~~~~~~~~~~~~~~~~~~~~~~~~~~~~~~~~~~~~~~~~~~~~~~~~~~~~~~~~~~~~~~~~
    2970 | alive with the strange creatures of her little sister’s dream.
         | ~~~~~~~~~~~~~~~~~~~~~~~~~~~~~~~~~~~~~~~~~~~~~~~~~~~~~~~~~~~~~~ This sentence is 84 words long.



Lint:    Readability (127 priority)
Message: |
    2972 | The long grass rustled at her feet as the White Rabbit hurried by—the frightened
         | ^~~~~~~~~~~~~~~~~~~~~~~~~~~~~~~~~~~~~~~~~~~~~~~~~~~~~~~~~~~~~~~~~~~~~~~~~~~~~~~~~
    2973 | Mouse splashed his way through the neighbouring pool—she could hear the rattle
         | ~~~~~~~~~~~~~~~~~~~~~~~~~~~~~~~~~~~~~~~~~~~~~~~~~~~~~~~~~~~~~~~~~~~~~~~~~~~~~~~
    2974 | of the teacups as the March Hare and his friends shared their never-ending meal,
         | ~~~~~~~~~~~~~~~~~~~~~~~~~~~~~~~~~~~~~~~~~~~~~~~~~~~~~~~~~~~~~~~~~~~~~~~~~~~~~~~~~
    2975 | and the shrill voice of the Queen ordering off her unfortunate guests to
         | ~~~~~~~~~~~~~~~~~~~~~~~~~~~~~~~~~~~~~~~~~~~~~~~~~~~~~~~~~~~~~~~~~~~~~~~~~
    2976 | execution—once more the pig-baby was sneezing on the Duchess’s knee, while
         | ~~~~~~~~~~~~~~~~~~~~~~~~~~~~~~~~~~~~~~~~~~~~~~~~~~~~~~~~~~~~~~~~~~~~~~~~~~~
    2977 | plates and dishes crashed around it—once more the shriek of the Gryphon, the
         | ~~~~~~~~~~~~~~~~~~~~~~~~~~~~~~~~~~~~~~~~~~~~~~~~~~~~~~~~~~~~~~~~~~~~~~~~~~~~~
    2978 | squeaking of the Lizard’s slate-pencil, and the choking of the suppressed
         | ~~~~~~~~~~~~~~~~~~~~~~~~~~~~~~~~~~~~~~~~~~~~~~~~~~~~~~~~~~~~~~~~~~~~~~~~~~
    2979 | guinea-pigs, filled the air, mixed up with the distant sobs of the miserable
         | ~~~~~~~~~~~~~~~~~~~~~~~~~~~~~~~~~~~~~~~~~~~~~~~~~~~~~~~~~~~~~~~~~~~~~~~~~~~~~
    2980 | Mock Turtle.
         | ~~~~~~~~~~~~ This sentence is 111 words long.



Lint:    Spelling (63 priority)
Message: |
    2977 | plates and dishes crashed around it—once more the shriek of the Gryphon, the
         |                                                                 ^~~~~~~ Did you mean `Krypton`?
    2978 | squeaking of the Lizard’s slate-pencil, and the choking of the suppressed
Suggest:
  - Replace with: “Krypton”



Lint:    Readability (127 priority)
Message: |
    2982 | So she sat on, with closed eyes, and half believed herself in Wonderland, though
         | ^~~~~~~~~~~~~~~~~~~~~~~~~~~~~~~~~~~~~~~~~~~~~~~~~~~~~~~~~~~~~~~~~~~~~~~~~~~~~~~~~
    2983 | she knew she had but to open them again, and all would change to dull
         | ~~~~~~~~~~~~~~~~~~~~~~~~~~~~~~~~~~~~~~~~~~~~~~~~~~~~~~~~~~~~~~~~~~~~~~
    2984 | reality—the grass would be only rustling in the wind, and the pool rippling to
         | ~~~~~~~~~~~~~~~~~~~~~~~~~~~~~~~~~~~~~~~~~~~~~~~~~~~~~~~~~~~~~~~~~~~~~~~~~~~~~~~
    2985 | the waving of the reeds—the rattling teacups would change to tinkling
         | ~~~~~~~~~~~~~~~~~~~~~~~~~~~~~~~~~~~~~~~~~~~~~~~~~~~~~~~~~~~~~~~~~~~~~~
    2986 | sheep-bells, and the Queen’s shrill cries to the voice of the shepherd boy—and
         | ~~~~~~~~~~~~~~~~~~~~~~~~~~~~~~~~~~~~~~~~~~~~~~~~~~~~~~~~~~~~~~~~~~~~~~~~~~~~~~~
    2987 | the sneeze of the baby, the shriek of the Gryphon, and all the other queer
         | ~~~~~~~~~~~~~~~~~~~~~~~~~~~~~~~~~~~~~~~~~~~~~~~~~~~~~~~~~~~~~~~~~~~~~~~~~~~
    2988 | noises, would change (she knew) to the confused clamour of the busy
         | ~~~~~~~~~~~~~~~~~~~~~~~~~~~~~~~~~~~~~~~~~~~~~~~~~~~~~~~~~~~~~~~~~~~~
    2989 | farm-yard—while the lowing of the cattle in the distance would take the place of
         | ~~~~~~~~~~~~~~~~~~~~~~~~~~~~~~~~~~~~~~~~~~~~~~~~~~~~~~~~~~~~~~~~~~~~~~~~~~~~~~~~~
    2990 | the Mock Turtle’s heavy sobs.
         | ~~~~~~~~~~~~~~~~~~~~~~~~~~~~~ This sentence is 119 words long.



Lint:    Spelling (63 priority)
Message: |
    2987 | the sneeze of the baby, the shriek of the Gryphon, and all the other queer
         |                                           ^~~~~~~ Did you mean `Krypton`?
    2988 | noises, would change (she knew) to the confused clamour of the busy
Suggest:
  - Replace with: “Krypton”



Lint:    Spelling (63 priority)
Message: |
    2988 | noises, would change (she knew) to the confused clamour of the busy
<<<<<<< HEAD
         |                                                 ^~~~~~~ Did you mean “clamor”?
=======
         |                                                 ^~~~~~~ Did you mean to spell `clamour` this way?
>>>>>>> 19ebb991
    2989 | farm-yard—while the lowing of the cattle in the distance would take the place of
Suggest:
  - Replace with: “clamor”



Lint:    Readability (127 priority)
Message: |
    2992 | Lastly, she pictured to herself how this same little sister of hers would, in
         | ^~~~~~~~~~~~~~~~~~~~~~~~~~~~~~~~~~~~~~~~~~~~~~~~~~~~~~~~~~~~~~~~~~~~~~~~~~~~~~
    2993 | the after-time, be herself a grown woman; and how she would keep, through all
         | ~~~~~~~~~~~~~~~~~~~~~~~~~~~~~~~~~~~~~~~~~~~~~~~~~~~~~~~~~~~~~~~~~~~~~~~~~~~~~~
    2994 | her riper years, the simple and loving heart of her childhood: and how she would
         | ~~~~~~~~~~~~~~~~~~~~~~~~~~~~~~~~~~~~~~~~~~~~~~~~~~~~~~~~~~~~~~~~~~~~~~~~~~~~~~~~~
    2995 | gather about her other little children, and make their eyes bright and eager
         | ~~~~~~~~~~~~~~~~~~~~~~~~~~~~~~~~~~~~~~~~~~~~~~~~~~~~~~~~~~~~~~~~~~~~~~~~~~~~~
    2996 | with many a strange tale, perhaps even with the dream of Wonderland of long ago:
         | ~~~~~~~~~~~~~~~~~~~~~~~~~~~~~~~~~~~~~~~~~~~~~~~~~~~~~~~~~~~~~~~~~~~~~~~~~~~~~~~~~
    2997 | and how she would feel with all their simple sorrows, and find a pleasure in all
         | ~~~~~~~~~~~~~~~~~~~~~~~~~~~~~~~~~~~~~~~~~~~~~~~~~~~~~~~~~~~~~~~~~~~~~~~~~~~~~~~~~
    2998 | their simple joys, remembering her own child-life, and the happy summer days.
         | ~~~~~~~~~~~~~~~~~~~~~~~~~~~~~~~~~~~~~~~~~~~~~~~~~~~~~~~~~~~~~~~~~~~~~~~~~~~~~ This sentence is 101 words long.



Lint:    Style (31 priority)
Message: |
    2993 | the after-time, be herself a grown woman; and how she would keep, through all
    2994 | her riper years, the simple and loving heart of her childhood: and how she would
         |                      ^~~~~~ An Oxford comma is necessary here.
Suggest:
  - Insert “,”


<|MERGE_RESOLUTION|>--- conflicted
+++ resolved
@@ -88,11 +88,7 @@
 Lint:    Spelling (63 priority)
 Message: |
       43 | shelves as she passed; it was labelled “ORANGE MARMALADE”, but to her great
-<<<<<<< HEAD
-         |                               ^~~~~~~~ Did you mean “labeled”?
-=======
-         |                               ^~~~~~~~ Did you mean to spell `labelled` this way?
->>>>>>> 19ebb991
+         |                               ^~~~~~~~ Did you mean `labeled`?
 Suggest:
   - Replace with: “labeled”
 
@@ -102,11 +98,7 @@
 Message: |
       54 | I’ve fallen by this time?” she said aloud. “I must be getting somewhere near the
       55 | centre of the earth. Let me see: that would be four thousand miles down, I
-<<<<<<< HEAD
-         | ^~~~~~ Did you mean “center”?
-=======
-         | ^~~~~~ Did you mean to spell `centre` this way?
->>>>>>> 19ebb991
+         | ^~~~~~ Did you mean `center`?
 Suggest:
   - Replace with: “center”
 
@@ -326,11 +318,7 @@
 Lint:    Spelling (63 priority)
 Message: |
      138 | finding it very nice, (it had, in fact, a sort of mixed flavour of cherry-tart,
-<<<<<<< HEAD
-         |                                                         ^~~~~~~ Did you mean “flavor”?
-=======
-         |                                                         ^~~~~~~ Did you mean to spell `flavour` this way?
->>>>>>> 19ebb991
+         |                                                         ^~~~~~~ Did you mean `flavor`?
      139 | custard, pine-apple, roast turkey, toffee, and hot buttered toast,) she very
 Suggest:
   - Replace with: “flavor”
@@ -1043,11 +1031,7 @@
 Message: |
      660 | voice she had never heard before, “Sure then I’m here! Digging for apples, yer
      661 | honour!”
-<<<<<<< HEAD
-         | ^~~~~~ Did you mean “honor”?
-=======
-         | ^~~~~~ Did you mean to spell `honour` this way?
->>>>>>> 19ebb991
+         | ^~~~~~ Did you mean `honor`?
 Suggest:
   - Replace with: “honor”
 
@@ -1056,11 +1040,7 @@
 Lint:    Spelling (63 priority)
 Message: |
      668 | “Sure, it’s an arm, yer honour!” (He pronounced it “arrum.”)
-<<<<<<< HEAD
-         |                         ^~~~~~ Did you mean “honor”?
-=======
-         |                         ^~~~~~ Did you mean to spell `honour` this way?
->>>>>>> 19ebb991
+         |                         ^~~~~~ Did you mean `honor`?
 Suggest:
   - Replace with: “honor”
 
@@ -1080,11 +1060,7 @@
 Lint:    Spelling (63 priority)
 Message: |
      672 | “Sure, it does, yer honour: but it’s an arm for all that.”
-<<<<<<< HEAD
-         |                     ^~~~~~ Did you mean “honor”?
-=======
-         |                     ^~~~~~ Did you mean to spell `honour` this way?
->>>>>>> 19ebb991
+         |                     ^~~~~~ Did you mean `honor`?
 Suggest:
   - Replace with: “honor”
 
@@ -1093,11 +1069,7 @@
 Lint:    Spelling (63 priority)
 Message: |
      677 | then; such as, “Sure, I don’t like it, yer honour, at all, at all!” “Do as I
-<<<<<<< HEAD
-         |                                            ^~~~~~ Did you mean “honor”?
-=======
-         |                                            ^~~~~~ Did you mean to spell `honour` this way?
->>>>>>> 19ebb991
+         |                                            ^~~~~~ Did you mean `honor`?
 Suggest:
   - Replace with: “honor”
 
@@ -1713,11 +1685,7 @@
 Lint:    Spelling (63 priority)
 Message: |
     1497 | The Hatter shook his head mournfully. “Not I!” he replied. “We quarrelled last
-<<<<<<< HEAD
-         |                                                                ^~~~~~~~~~ Did you mean “quarreled”?
-=======
-         |                                                                ^~~~~~~~~~ Did you mean to spell `quarrelled` this way?
->>>>>>> 19ebb991
+         |                                                                ^~~~~~~~~~ Did you mean `quarreled`?
     1498 | March—just before he went mad, you know—” (pointing with his tea spoon at the
 Suggest:
   - Replace with: “quarreled”
@@ -1865,11 +1833,7 @@
 Message: |
     1713 | they were all ornamented with hearts. Next came the guests, mostly Kings and
     1714 | Queens, and among them Alice recognised the White Rabbit: it was talking in a
-<<<<<<< HEAD
-         |                              ^~~~~~~~~~ Did you mean “recognized”?
-=======
-         |                              ^~~~~~~~~~ Did you mean to spell `recognised` this way?
->>>>>>> 19ebb991
+         |                              ^~~~~~~~~~ Did you mean `recognized`?
 Suggest:
   - Replace with: “recognized”
 
@@ -2234,11 +2198,7 @@
 Message: |
     2048 | But here, to Alice’s great surprise, the Duchess’s voice died away, even in the
     2049 | middle of her favourite word ‘moral,’ and the arm that was linked into hers
-<<<<<<< HEAD
-         |               ^~~~~~~~~ Did you mean “favorite”?
-=======
-         |               ^~~~~~~~~ Did you mean to spell `favourite` this way?
->>>>>>> 19ebb991
+         |               ^~~~~~~~~ Did you mean `favorite`?
 Suggest:
   - Replace with: “favorite”
 
@@ -3318,11 +3278,7 @@
 Message: |
     2547 | even make out that one of them didn’t know how to spell “stupid,” and that he
     2548 | had to ask his neighbour to tell him. “A nice muddle their slates’ll be in
-<<<<<<< HEAD
-         |                ^~~~~~~~~ Did you mean “neighbor”?
-=======
-         |                ^~~~~~~~~ Did you mean to spell `neighbour` this way?
->>>>>>> 19ebb991
+         |                ^~~~~~~~~ Did you mean `neighbor`?
 Suggest:
   - Replace with: “neighbor”
 
@@ -3645,11 +3601,7 @@
 Lint:    Spelling (63 priority)
 Message: |
     2988 | noises, would change (she knew) to the confused clamour of the busy
-<<<<<<< HEAD
-         |                                                 ^~~~~~~ Did you mean “clamor”?
-=======
-         |                                                 ^~~~~~~ Did you mean to spell `clamour` this way?
->>>>>>> 19ebb991
+         |                                                 ^~~~~~~ Did you mean `clamor`?
     2989 | farm-yard—while the lowing of the cattle in the distance would take the place of
 Suggest:
   - Replace with: “clamor”
