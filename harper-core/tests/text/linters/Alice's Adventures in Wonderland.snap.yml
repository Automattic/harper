--- conflicted
+++ resolved
@@ -425,7 +425,6 @@
 
 
 
-<<<<<<< HEAD
 Lint:    WordChoice (127 priority)
 Message: |
      196 | can;—but I must be kind to them,” thought Alice, “or perhaps they won’t walk the
@@ -433,7 +432,9 @@
          |            ^~ Use `too` here to mean ‘also’ or an excessive degree.
 Suggest:
   - Replace with: “too”
-=======
+
+
+
 Lint:    Formatting (63 priority)
 Message: |
      204 | > Alice’s Right Foot, Esq., Hearthrug, near the Fender, (with Alice’s love).
@@ -441,7 +442,6 @@
 Suggest:
   - Replace with: “,”
   - Replace with: “.”
->>>>>>> c10b4c63
 
 
 
@@ -1677,7 +1677,6 @@
 
 
 
-<<<<<<< HEAD
 Lint:    WordChoice (127 priority)
 Message: |
     1484 | begin lessons: you’d only have to whisper a hint to Time, and round goes the
@@ -1688,6 +1687,18 @@
 
 
 
+Lint:    Agreement (31 priority)
+Message: |
+    1484 | begin lessons: you’d only have to whisper a hint to Time, and round goes the
+    1485 | clock in a twinkling! Half-past one, time for dinner!”
+         |          ^~~~~~~~~~~ `twinkling` is a mass noun.
+Suggest:
+  - Replace with: “twinkling”
+  - Replace with: “some twinkling”
+  - Replace with: “a piece of twinkling”
+
+
+
 Lint:    WordChoice (127 priority)
 Message: |
     1492 | “Not at first, perhaps,” said the Hatter: “but you could keep it to half-past
@@ -1695,17 +1706,6 @@
     1493 | one as long as you liked.”
 Suggest:
   - Replace with: “too”
-=======
-Lint:    Agreement (31 priority)
-Message: |
-    1484 | begin lessons: you’d only have to whisper a hint to Time, and round goes the
-    1485 | clock in a twinkling! Half-past one, time for dinner!”
-         |          ^~~~~~~~~~~ `twinkling` is a mass noun.
-Suggest:
-  - Replace with: “twinkling”
-  - Replace with: “some twinkling”
-  - Replace with: “a piece of twinkling”
->>>>>>> c10b4c63
 
 
 
