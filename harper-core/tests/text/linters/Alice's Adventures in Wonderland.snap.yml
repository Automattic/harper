--- conflicted
+++ resolved
@@ -3207,15 +3207,9 @@
     2477 | eagerly that the Gryphon said, in a rather offended tone, “Hm! No accounting for
          |                                                            ^~ Did you mean to spell `Hm` this way?
 Suggest:
-<<<<<<< HEAD
-  - Replace with: “Hem”
   - Replace with: “Him”
-  - Replace with: “Um”
-=======
-  - Replace with: “H'm”
-  - Replace with: “Ha”
-  - Replace with: “Hem”
->>>>>>> 06384d8a
+  - Replace with: “Ho”
+  - Replace with: “Am”
 
 
 
