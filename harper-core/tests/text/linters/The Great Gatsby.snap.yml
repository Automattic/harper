Lint:    Spelling (63 priority)
Message: |
       3 | BY F. SCOTT FITZGERALD
         |    ^~ Did you mean to spell `F.` this way?
Suggest:
  - Replace with: “Ft”
  - Replace with: “F”
  - Replace with: “Fa”



Lint:    Spelling (63 priority)
Message: |
       3 | BY F. SCOTT FITZGERALD
         |       ^~~~~ Did you mean to spell `SCOTT` this way?
Suggest:
  - Replace with: “Scott”
  - Replace with: “Scot”
  - Replace with: “Scots”



Lint:    Spelling (63 priority)
Message: |
       3 | BY F. SCOTT FITZGERALD
         |             ^~~~~~~~~~ Did you mean to spell `FITZGERALD` this way?



Lint:    Spelling (63 priority)
Message: |
      10 | “Whenever you feel like criticising any one,” he told me, “just remember that
         |                         ^~~~~~~~~~~ Did you mean `criticizing`?
Suggest:
  - Replace with: “criticizing”



Lint:    Redundancy (31 priority)
Message: |
      15 | consequence, I’m inclined to reserve all judgments, a habit that has opened up
      16 | many curious natures to me and also made me the victim of not a few veteran
         |                            ^~~~~~~~ Consider using just `and`.
Suggest:
  - Replace with: “and”



Lint:    Readability (127 priority)
Message: |
      17 | bores. The abnormal mind is quick to detect and attach itself to this quality
         |        ^~~~~~~~~~~~~~~~~~~~~~~~~~~~~~~~~~~~~~~~~~~~~~~~~~~~~~~~~~~~~~~~~~~~~~~
      18 | when it appears in a normal person, and so it came about that in college I was
         | ~~~~~~~~~~~~~~~~~~~~~~~~~~~~~~~~~~~~~~~~~~~~~~~~~~~~~~~~~~~~~~~~~~~~~~~~~~~~~~~
      19 | unjustly accused of being a politician, because I was privy to the secret griefs
         | ~~~~~~~~~~~~~~~~~~~~~~~~~~~~~~~~~~~~~~~~~~~~~~~~~~~~~~~~~~~~~~~~~~~~~~~~~~~~~~~~~
      20 | of wild, unknown men. Most of the confidences were unsought—frequently I have
         | ~~~~~~~~~~~~~~~~~~~~~ This sentence is 48 words long.



Lint:    Readability (127 priority)
Message: |
      20 | of wild, unknown men. Most of the confidences were unsought—frequently I have
         |                       ^~~~~~~~~~~~~~~~~~~~~~~~~~~~~~~~~~~~~~~~~~~~~~~~~~~~~~~~
      21 | feigned sleep, preoccupation, or a hostile levity when I realized by some
         | ~~~~~~~~~~~~~~~~~~~~~~~~~~~~~~~~~~~~~~~~~~~~~~~~~~~~~~~~~~~~~~~~~~~~~~~~~~
      22 | unmistakable sign that an intimate revelation was quivering on the horizon; for
         | ~~~~~~~~~~~~~~~~~~~~~~~~~~~~~~~~~~~~~~~~~~~~~~~~~~~~~~~~~~~~~~~~~~~~~~~~~~~~~~~~
      23 | the intimate revelations of young men, or at least the terms in which they
         | ~~~~~~~~~~~~~~~~~~~~~~~~~~~~~~~~~~~~~~~~~~~~~~~~~~~~~~~~~~~~~~~~~~~~~~~~~~~
      24 | express them, are usually plagiaristic and marred by obvious suppressions.
         | ~~~~~~~~~~~~~~~~~~~~~~~~~~~~~~~~~~~~~~~~~~~~~~~~~~~~~~~~~~~~~~~~~~~~~~~~~~ This sentence is 57 words long.



Lint:    Spelling (63 priority)
Message: |
      27 | snobbishly repeat, a sense of the fundamental decencies is parcelled out
         |                                                            ^~~~~~~~~ Did you mean `parceled`?
      28 | unequally at birth.
Suggest:
  - Replace with: “parceled”



Lint:    Readability (127 priority)
Message: |
      32 | after a certain point I don’t care what it’s founded on. When I came back from
         |                                                          ^~~~~~~~~~~~~~~~~~~~~~
      33 | the East last autumn I felt that I wanted the world to be in uniform and at a
         | ~~~~~~~~~~~~~~~~~~~~~~~~~~~~~~~~~~~~~~~~~~~~~~~~~~~~~~~~~~~~~~~~~~~~~~~~~~~~~~
      34 | sort of moral attention forever; I wanted no more riotous excursions with
         | ~~~~~~~~~~~~~~~~~~~~~~~~~~~~~~~~~~~~~~~~~~~~~~~~~~~~~~~~~~~~~~~~~~~~~~~~~~
      35 | privileged glimpses into the human heart. Only Gatsby, the man who gives his
         | ~~~~~~~~~~~~~~~~~~~~~~~~~~~~~~~~~~~~~~~~~ This sentence is 41 words long.



Lint:    Readability (127 priority)
Message: |
      37 | everything for which I have an unaffected scorn. If personality is an unbroken
         |                                                  ^~~~~~~~~~~~~~~~~~~~~~~~~~~~~~
      38 | series of successful gestures, then there was something gorgeous about him, some
         | ~~~~~~~~~~~~~~~~~~~~~~~~~~~~~~~~~~~~~~~~~~~~~~~~~~~~~~~~~~~~~~~~~~~~~~~~~~~~~~~~~
      39 | heightened sensitivity to the promises of life, as if he were related to one of
         | ~~~~~~~~~~~~~~~~~~~~~~~~~~~~~~~~~~~~~~~~~~~~~~~~~~~~~~~~~~~~~~~~~~~~~~~~~~~~~~~~
      40 | those intricate machines that register earthquakes ten thousand miles away. This
         | ~~~~~~~~~~~~~~~~~~~~~~~~~~~~~~~~~~~~~~~~~~~~~~~~~~~~~~~~~~~~~~~~~~~~~~~~~~~ This sentence is 42 words long.



Lint:    Readability (127 priority)
Message: |
      40 | those intricate machines that register earthquakes ten thousand miles away. This
         |                                                                             ^~~~~
      41 | responsiveness had nothing to do with that flabby impressionability which is
         | ~~~~~~~~~~~~~~~~~~~~~~~~~~~~~~~~~~~~~~~~~~~~~~~~~~~~~~~~~~~~~~~~~~~~~~~~~~~~~
      42 | dignified under the name of the “creative temperament”—it was an extraordinary
         | ~~~~~~~~~~~~~~~~~~~~~~~~~~~~~~~~~~~~~~~~~~~~~~~~~~~~~~~~~~~~~~~~~~~~~~~~~~~~~~~
      43 | gift for hope, a romantic readiness such as I have never found in any other
         | ~~~~~~~~~~~~~~~~~~~~~~~~~~~~~~~~~~~~~~~~~~~~~~~~~~~~~~~~~~~~~~~~~~~~~~~~~~~~
      44 | person and which it is not likely I shall ever find again. No—Gatsby turned out
         | ~~~~~~~~~~~~~~~~~~~~~~~~~~~~~~~~~~~~~~~~~~~~~~~~~~~~~~~~~~ This sentence is 51 words long.



Lint:    Readability (127 priority)
Message: |
      44 | person and which it is not likely I shall ever find again. No—Gatsby turned out
         |                                                            ^~~~~~~~~~~~~~~~~~~~~
      45 | all right at the end; it is what preyed on Gatsby, what foul dust floated in the
         | ~~~~~~~~~~~~~~~~~~~~~~~~~~~~~~~~~~~~~~~~~~~~~~~~~~~~~~~~~~~~~~~~~~~~~~~~~~~~~~~~~
      46 | wake of his dreams that temporarily closed out my interest in the abortive
         | ~~~~~~~~~~~~~~~~~~~~~~~~~~~~~~~~~~~~~~~~~~~~~~~~~~~~~~~~~~~~~~~~~~~~~~~~~~~
      47 | sorrows and short-winded elations of men.
         | ~~~~~~~~~~~~~~~~~~~~~~~~~~~~~~~~~~~~~~~~~ This sentence is 41 words long.



Lint:    Readability (127 priority)
Message: |
      50 | three generations. The Carraways are something of a clan, and we have a
         |                    ^~~~~~~~~~~~~~~~~~~~~~~~~~~~~~~~~~~~~~~~~~~~~~~~~~~~~
      51 | tradition that we’re descended from the Dukes of Buccleuch, but the actual
         | ~~~~~~~~~~~~~~~~~~~~~~~~~~~~~~~~~~~~~~~~~~~~~~~~~~~~~~~~~~~~~~~~~~~~~~~~~~~
      52 | founder of my line was my grandfather’s brother, who came here in fifty-one,
         | ~~~~~~~~~~~~~~~~~~~~~~~~~~~~~~~~~~~~~~~~~~~~~~~~~~~~~~~~~~~~~~~~~~~~~~~~~~~~~
      53 | sent a substitute to the Civil War, and started the wholesale hardware business
         | ~~~~~~~~~~~~~~~~~~~~~~~~~~~~~~~~~~~~~~~~~~~~~~~~~~~~~~~~~~~~~~~~~~~~~~~~~~~~~~~~
      54 | that my father carries on to-day.
         | ~~~~~~~~~~~~~~~~~~~~~~~~~~~~~~~~~ This sentence is 57 words long.



Lint:    Spelling (63 priority)
Message: |
      50 | three generations. The Carraways are something of a clan, and we have a
         |                        ^~~~~~~~~ Did you mean `Caraways`?
Suggest:
  - Replace with: “Caraways”



Lint:    Spelling (63 priority)
Message: |
      51 | tradition that we’re descended from the Dukes of Buccleuch, but the actual
         |                                                  ^~~~~~~~~ Did you mean to spell `Buccleuch` this way?
      52 | founder of my line was my grandfather’s brother, who came here in fifty-one,
Suggest:
  - Replace with: “Buckley's”
  - Replace with: “Buckley”
  - Replace with: “Nucleic”



Lint:    Capitalization (127 priority)
Message: |
      57 | reference to the rather hard-boiled painting that hangs in father’s office. I
         |                                                            ^~~~~~~~ The canonical dictionary spelling is `father's`.
Suggest:
  - Replace with: “father's”



Lint:    Spelling (63 priority)
Message: |
      61 | restless. Instead of being the warm centre of the world, the Middle West now
         |                                     ^~~~~~ Did you mean to spell `centre` this way?
      62 | seemed like the ragged edge of the universe—so I decided to go East and learn
Suggest:
  - Replace with: “center”
  - Replace with: “central”
  - Replace with: “censure”



Lint:    Readability (127 priority)
Message: |
      69 | The practical thing was to find rooms in the city, but it was a warm season, and
         | ^~~~~~~~~~~~~~~~~~~~~~~~~~~~~~~~~~~~~~~~~~~~~~~~~~~~~~~~~~~~~~~~~~~~~~~~~~~~~~~~~
      70 | I had just left a country of wide lawns and friendly trees, so when a young man
         | ~~~~~~~~~~~~~~~~~~~~~~~~~~~~~~~~~~~~~~~~~~~~~~~~~~~~~~~~~~~~~~~~~~~~~~~~~~~~~~~~
      71 | at the office suggested that we take a house together in a commuting town, it
         | ~~~~~~~~~~~~~~~~~~~~~~~~~~~~~~~~~~~~~~~~~~~~~~~~~~~~~~~~~~~~~~~~~~~~~~~~~~~~~~
      72 | sounded like a great idea. He found the house, a weatherbeaten cardboard
         | ~~~~~~~~~~~~~~~~~~~~~~~~~~ This sentence is 54 words long.



Lint:    Spelling (63 priority)
Message: |
      72 | sounded like a great idea. He found the house, a weatherbeaten cardboard
         |                                                  ^~~~~~~~~~~~~ Did you mean `weather-beaten`?
      73 | bungalow at eighty a month, but at the last minute the firm ordered him to
Suggest:
  - Replace with: “weather-beaten”



Lint:    Typo (31 priority)
Message: |
      72 | sounded like a great idea. He found the house, a weatherbeaten cardboard
         |                                                  ^~~~~~~~~~~~~ `weatherbeaten` should probably be written as `weather beaten`.
      73 | bungalow at eighty a month, but at the last minute the firm ordered him to
Suggest:
  - Replace with: “weather beaten”



Lint:    Readability (127 priority)
Message: |
      74 | Washington, and I went out to the country alone. I had a dog—at least I had him
         |                                                  ^~~~~~~~~~~~~~~~~~~~~~~~~~~~~~~
      75 | for a few days until he ran away—and an old Dodge and a Finnish woman, who made
         | ~~~~~~~~~~~~~~~~~~~~~~~~~~~~~~~~~~~~~~~~~~~~~~~~~~~~~~~~~~~~~~~~~~~~~~~~~~~~~~~~
      76 | my bed and cooked breakfast and muttered Finnish wisdom to herself over the
         | ~~~~~~~~~~~~~~~~~~~~~~~~~~~~~~~~~~~~~~~~~~~~~~~~~~~~~~~~~~~~~~~~~~~~~~~~~~~~
      77 | electric stove.
         | ~~~~~~~~~~~~~~~ This sentence is 42 words long.



Lint:    Readability (127 priority)
Message: |
      93 | down out of the young breath-giving air. I bought a dozen volumes on banking and
         |                                          ^~~~~~~~~~~~~~~~~~~~~~~~~~~~~~~~~~~~~~~~
      94 | credit and investment securities, and they stood on my shelf in red and gold
         | ~~~~~~~~~~~~~~~~~~~~~~~~~~~~~~~~~~~~~~~~~~~~~~~~~~~~~~~~~~~~~~~~~~~~~~~~~~~~~
      95 | like new money from the mint, promising to unfold the shining secrets that only
         | ~~~~~~~~~~~~~~~~~~~~~~~~~~~~~~~~~~~~~~~~~~~~~~~~~~~~~~~~~~~~~~~~~~~~~~~~~~~~~~~~
      96 | Midas and Morgan and Mæcenas knew. And I had the high intention of reading many
         | ~~~~~~~~~~~~~~~~~~~~~~~~~~~~~~~~~~ This sentence is 42 words long.



Lint:    Spelling (63 priority)
Message: |
      95 | like new money from the mint, promising to unfold the shining secrets that only
      96 | Midas and Morgan and Mæcenas knew. And I had the high intention of reading many
         |                      ^~~~~~~ Did you mean to spell `Mæcenas` this way?
Suggest:
  - Replace with: “Mycenae”
  - Replace with: “Macon's”
  - Replace with: “Mycenae's”



Lint:    Readability (127 priority)
Message: |
      97 | other books besides. I was rather literary in college—one year I wrote a series
         |                      ^~~~~~~~~~~~~~~~~~~~~~~~~~~~~~~~~~~~~~~~~~~~~~~~~~~~~~~~~~~
      98 | of very solemn and obvious editorials for the Yale News—and now I was going to
         | ~~~~~~~~~~~~~~~~~~~~~~~~~~~~~~~~~~~~~~~~~~~~~~~~~~~~~~~~~~~~~~~~~~~~~~~~~~~~~~~
      99 | bring back all such things into my life and become again that most limited of
         | ~~~~~~~~~~~~~~~~~~~~~~~~~~~~~~~~~~~~~~~~~~~~~~~~~~~~~~~~~~~~~~~~~~~~~~~~~~~~~~
     100 | all specialists, the “well-rounded man.” This isn’t just an epigram—life is much
         | ~~~~~~~~~~~~~~~~~~~~~~~~~~~~~~~~~~~~~~~ This sentence is 49 words long.



Lint:    Capitalization (127 priority)
Message: |
      98 | of very solemn and obvious editorials for the Yale News—and now I was going to
         |                                                    ^~~~ The canonical dictionary spelling is `news`.
      99 | bring back all such things into my life and become again that most limited of
Suggest:
  - Replace with: “news”



Lint:    Readability (127 priority)
Message: |
     106 | natural curiosities, two unusual formations of land. Twenty miles from the city
         |                                                      ^~~~~~~~~~~~~~~~~~~~~~~~~~~
     107 | a pair of enormous eggs, identical in contour and separated only by a courtesy
         | ~~~~~~~~~~~~~~~~~~~~~~~~~~~~~~~~~~~~~~~~~~~~~~~~~~~~~~~~~~~~~~~~~~~~~~~~~~~~~~~
     108 | bay, jut out into the most domesticated body of salt water in the Western
         | ~~~~~~~~~~~~~~~~~~~~~~~~~~~~~~~~~~~~~~~~~~~~~~~~~~~~~~~~~~~~~~~~~~~~~~~~~~
     109 | hemisphere, the great wet barnyard of Long Island Sound. They are not perfect
         | ~~~~~~~~~~~~~~~~~~~~~~~~~~~~~~~~~~~~~~~~~~~~~~~~~~~~~~~~ This sentence is 42 words long.



Lint:    Readability (127 priority)
Message: |
     119 | thousand a season. The one on my right was a colossal affair by any standard—it
         |                    ^~~~~~~~~~~~~~~~~~~~~~~~~~~~~~~~~~~~~~~~~~~~~~~~~~~~~~~~~~~~~
     120 | was a factual imitation of some Hôtel de Ville in Normandy, with a tower on one
         | ~~~~~~~~~~~~~~~~~~~~~~~~~~~~~~~~~~~~~~~~~~~~~~~~~~~~~~~~~~~~~~~~~~~~~~~~~~~~~~~~
     121 | side, spanking new under a thin beard of raw ivy, and a marble swimming pool,
         | ~~~~~~~~~~~~~~~~~~~~~~~~~~~~~~~~~~~~~~~~~~~~~~~~~~~~~~~~~~~~~~~~~~~~~~~~~~~~~~
     122 | and more than forty acres of lawn and garden. It was Gatsby’s mansion. Or,
         | ~~~~~~~~~~~~~~~~~~~~~~~~~~~~~~~~~~~~~~~~~~~~~ This sentence is 53 words long.



Lint:    Spelling (63 priority)
Message: |
     119 | thousand a season. The one on my right was a colossal affair by any standard—it
     120 | was a factual imitation of some Hôtel de Ville in Normandy, with a tower on one
         |                                 ^~~~~ Did you mean to spell `Hôtel` this way?
Suggest:
  - Replace with: “Hotel”
  - Replace with: “Havel”
  - Replace with: “Hegel”



Lint:    Capitalization (127 priority)
Message: |
     119 | thousand a season. The one on my right was a colossal affair by any standard—it
     120 | was a factual imitation of some Hôtel de Ville in Normandy, with a tower on one
         |                                       ^~ This word's canonical spelling is all-caps.
Suggest:
  - Replace with: “DE”



Lint:    Spelling (63 priority)
Message: |
     119 | thousand a season. The one on my right was a colossal affair by any standard—it
     120 | was a factual imitation of some Hôtel de Ville in Normandy, with a tower on one
         |                                       ^~ Did you mean to spell `de` this way?
Suggest:
  - Replace with: “db”
  - Replace with: “dc”
  - Replace with: “dd”



Lint:    Spelling (63 priority)
Message: |
     120 | was a factual imitation of some Hôtel de Ville in Normandy, with a tower on one
         |                                          ^~~~~ Did you mean to spell `Ville` this way?
     121 | side, spanking new under a thin beard of raw ivy, and a marble swimming pool,
Suggest:
  - Replace with: “Vile”
  - Replace with: “Villa”
  - Replace with: “Lille”



Lint:    WordChoice (63 priority)
Message: |
     120 | was a factual imitation of some Hôtel de Ville in Normandy, with a tower on one
         |                                          ^~~~~~~~ It seems these words would go better together.
     121 | side, spanking new under a thin beard of raw ivy, and a marble swimming pool,
Suggest:
  - Replace with: “Villein”



Lint:    Readability (127 priority)
Message: |
     124 | of that name. My own house was an eyesore, but it was a small eyesore, and it
         |               ^~~~~~~~~~~~~~~~~~~~~~~~~~~~~~~~~~~~~~~~~~~~~~~~~~~~~~~~~~~~~~~~
     125 | had been overlooked, so I had a view of the water, a partial view of my
         | ~~~~~~~~~~~~~~~~~~~~~~~~~~~~~~~~~~~~~~~~~~~~~~~~~~~~~~~~~~~~~~~~~~~~~~~~
     126 | neighbor’s lawn, and the consoling proximity of millionaires—all for eighty
         | ~~~~~~~~~~~~~~~~~~~~~~~~~~~~~~~~~~~~~~~~~~~~~~~~~~~~~~~~~~~~~~~~~~~~~~~~~~~~
     127 | dollars a month.
         | ~~~~~~~~~~~~~~~~ This sentence is 44 words long.



Lint:    Spelling (63 priority)
Message: |
     131 | drove over there to have dinner with the Tom Buchanans. Daisy was my second
         |                                              ^~~~~~~~~ Did you mean to spell `Buchanans` this way?
Suggest:
  - Replace with: “Buchanan's”
  - Replace with: “Buchanan”



Lint:    Readability (127 priority)
Message: |
     135 | Her husband, among various physical accomplishments, had been one of the most
         | ^~~~~~~~~~~~~~~~~~~~~~~~~~~~~~~~~~~~~~~~~~~~~~~~~~~~~~~~~~~~~~~~~~~~~~~~~~~~~~
     136 | powerful ends that ever played football at New Haven—a national figure in a way,
         | ~~~~~~~~~~~~~~~~~~~~~~~~~~~~~~~~~~~~~~~~~~~~~~~~~~~~~~~~~~~~~~~~~~~~~~~~~~~~~~~~~
     137 | one of those men who reach such an acute limited excellence at twenty-one that
         | ~~~~~~~~~~~~~~~~~~~~~~~~~~~~~~~~~~~~~~~~~~~~~~~~~~~~~~~~~~~~~~~~~~~~~~~~~~~~~~~
     138 | everything afterward savors of anti-climax. His family were enormously
         | ~~~~~~~~~~~~~~~~~~~~~~~~~~~~~~~~~~~~~~~~~~~ This sentence is 48 words long.



Lint:    Readability (127 priority)
Message: |
     138 | everything afterward savors of anti-climax. His family were enormously
         |                                             ^~~~~~~~~~~~~~~~~~~~~~~~~~~
     139 | wealthy—even in college his freedom with money was a matter for reproach—but now
         | ~~~~~~~~~~~~~~~~~~~~~~~~~~~~~~~~~~~~~~~~~~~~~~~~~~~~~~~~~~~~~~~~~~~~~~~~~~~~~~~~~
     140 | he’d left Chicago and come East in a fashion that rather took your breath away:
         | ~~~~~~~~~~~~~~~~~~~~~~~~~~~~~~~~~~~~~~~~~~~~~~~~~~~~~~~~~~~~~~~~~~~~~~~~~~~~~~~~
     141 | for instance, he’d brought down a string of polo ponies from Lake Forest. It was
         | ~~~~~~~~~~~~~~~~~~~~~~~~~~~~~~~~~~~~~~~~~~~~~~~~~~~~~~~~~~~~~~~~~~~~~~~~~ This sentence is 47 words long.



Lint:    Readability (127 priority)
Message: |
     146 | played polo and were rich together. This was a permanent move, said Daisy over
         |                                     ^~~~~~~~~~~~~~~~~~~~~~~~~~~~~~~~~~~~~~~~~~~
     147 | the telephone, but I didn’t believe it—I had no sight into Daisy’s heart, but I
         | ~~~~~~~~~~~~~~~~~~~~~~~~~~~~~~~~~~~~~~~~~~~~~~~~~~~~~~~~~~~~~~~~~~~~~~~~~~~~~~~~
     148 | felt that Tom would drift on forever seeking, a little wistfully, for the
         | ~~~~~~~~~~~~~~~~~~~~~~~~~~~~~~~~~~~~~~~~~~~~~~~~~~~~~~~~~~~~~~~~~~~~~~~~~~
     149 | dramatic turbulence of some irrecoverable football game.
         | ~~~~~~~~~~~~~~~~~~~~~~~~~~~~~~~~~~~~~~~~~~~~~~~~~~~~~~~~ This sentence is 44 words long.



Lint:    Readability (127 priority)
Message: |
     154 | the bay. The lawn started at the beach and ran toward the front door for a
         |          ^~~~~~~~~~~~~~~~~~~~~~~~~~~~~~~~~~~~~~~~~~~~~~~~~~~~~~~~~~~~~~~~~~
     155 | quarter of a mile, jumping over sun-dials and brick walks and burning
         | ~~~~~~~~~~~~~~~~~~~~~~~~~~~~~~~~~~~~~~~~~~~~~~~~~~~~~~~~~~~~~~~~~~~~~~
     156 | gardens—finally when it reached the house drifting up the side in bright vines
         | ~~~~~~~~~~~~~~~~~~~~~~~~~~~~~~~~~~~~~~~~~~~~~~~~~~~~~~~~~~~~~~~~~~~~~~~~~~~~~~~
     157 | as though from the momentum of its run. The front was broken by a line of French
         | ~~~~~~~~~~~~~~~~~~~~~~~~~~~~~~~~~~~~~~~ This sentence is 49 words long.



Lint:    Readability (127 priority)
Message: |
     165 | appearance of always leaning aggressively forward. Not even the effeminate swank
         |                                                    ^~~~~~~~~~~~~~~~~~~~~~~~~~~~~~
     166 | of his riding clothes could hide the enormous power of that body—he seemed to
         | ~~~~~~~~~~~~~~~~~~~~~~~~~~~~~~~~~~~~~~~~~~~~~~~~~~~~~~~~~~~~~~~~~~~~~~~~~~~~~~
     167 | fill those glistening boots until he strained the top lacing, and you could see
         | ~~~~~~~~~~~~~~~~~~~~~~~~~~~~~~~~~~~~~~~~~~~~~~~~~~~~~~~~~~~~~~~~~~~~~~~~~~~~~~~~
     168 | a great pack of muscle shifting when his shoulder moved under his thin coat. It
         | ~~~~~~~~~~~~~~~~~~~~~~~~~~~~~~~~~~~~~~~~~~~~~~~~~~~~~~~~~~~~~~~~~~~~~~~~~~~~ This sentence is 48 words long.



Lint:    Readability (127 priority)
Message: |
     185 | Turning me around by one arm, he moved a broad flat hand along the front vista,
         | ^~~~~~~~~~~~~~~~~~~~~~~~~~~~~~~~~~~~~~~~~~~~~~~~~~~~~~~~~~~~~~~~~~~~~~~~~~~~~~~~
     186 | including in its sweep a sunken Italian garden, a half acre of deep, pungent
         | ~~~~~~~~~~~~~~~~~~~~~~~~~~~~~~~~~~~~~~~~~~~~~~~~~~~~~~~~~~~~~~~~~~~~~~~~~~~~~
     187 | roses, and a snub-nosed motor-boat that bumped the tide offshore.
         | ~~~~~~~~~~~~~~~~~~~~~~~~~~~~~~~~~~~~~~~~~~~~~~~~~~~~~~~~~~~~~~~~~ This sentence is 42 words long.



Lint:    Spelling (63 priority)
Message: |
     189 | “It belonged to Demaine, the oil man.” He turned me around again, politely and
         |                 ^~~~~~~ Did you mean to spell `Demaine` this way?
Suggest:
  - Replace with: “Deanne”
  - Replace with: “Deming”
  - Replace with: “Dewayne”



Lint:    WordChoice (63 priority)
Message: |
     189 | “It belonged to Demaine, the oil man.” He turned me around again, politely and
         |                              ^~~~~~~ Did you mean the closed compound noun “oilman”?
Suggest:
  - Replace with: “oilman”



Lint:    Readability (127 priority)
Message: |
     195 | into the house. A breeze blew through the room, blew curtains in at one end and
         |                 ^~~~~~~~~~~~~~~~~~~~~~~~~~~~~~~~~~~~~~~~~~~~~~~~~~~~~~~~~~~~~~~~
     196 | out the other like pale flags, twisting them up toward the frosted wedding-cake
         | ~~~~~~~~~~~~~~~~~~~~~~~~~~~~~~~~~~~~~~~~~~~~~~~~~~~~~~~~~~~~~~~~~~~~~~~~~~~~~~~~
     197 | of the ceiling, and then rippled over the wine-colored rug, making a shadow on
         | ~~~~~~~~~~~~~~~~~~~~~~~~~~~~~~~~~~~~~~~~~~~~~~~~~~~~~~~~~~~~~~~~~~~~~~~~~~~~~~~
     198 | it as wind does on the sea.
         | ~~~~~~~~~~~~~~~~~~~~~~~~~~~ This sentence is 49 words long.



Lint:    Readability (127 priority)
Message: |
     236 | speech is an arrangement of notes that will never be played again. Her face was
         |                                                                    ^~~~~~~~~~~~~
     237 | sad and lovely with bright things in it, bright eyes and a bright passionate
         | ~~~~~~~~~~~~~~~~~~~~~~~~~~~~~~~~~~~~~~~~~~~~~~~~~~~~~~~~~~~~~~~~~~~~~~~~~~~~~
     238 | mouth, but there was an excitement in her voice that men who had cared for her
         | ~~~~~~~~~~~~~~~~~~~~~~~~~~~~~~~~~~~~~~~~~~~~~~~~~~~~~~~~~~~~~~~~~~~~~~~~~~~~~~~
     239 | found difficult to forget: a singing compulsion, a whispered “Listen,” a promise
         | ~~~~~~~~~~~~~~~~~~~~~~~~~~~~~~~~~~~~~~~~~~~~~~~~~~~~~~~~~~~~~~~~~~~~~~~~~~~~~~~~~
     240 | that she had done gay, exciting things just a while since and that there were
         | ~~~~~~~~~~~~~~~~~~~~~~~~~~~~~~~~~~~~~~~~~~~~~~~~~~~~~~~~~~~~~~~~~~~~~~~~~~~~~~
     241 | gay, exciting things hovering in the next hour.
         | ~~~~~~~~~~~~~~~~~~~~~~~~~~~~~~~~~~~~~~~~~~~~~~~ This sentence is 68 words long.



Lint:    WordChoice (63 priority)
Message: |
     268 | “I’m a bond man.”
         |        ^~~~~~~~ Did you mean the closed compound noun “bondman”?
Suggest:
  - Replace with: “bondman”



Lint:    Formatting (255 priority)
Message: |
     334 | “All right,” said Daisy. ‘‘What’ll we plan?” She turned to me helplessly: ‘‘What
         |                                            ^ This quote has no termination.



Lint:    Formatting (255 priority)
Message: |
     335 | do people plan?”
         |                ^ This quote has no termination.



Lint:    Style (31 priority)
Message: |
     394 | me again. ‘‘—And we’ve produced all the things that go to make civilization—oh,
     395 | science and art, and all that. Do you see?”
         | ^~~~~~~ An Oxford comma is necessary here.
Suggest:
  - Insert “,”



Lint:    Formatting (255 priority)
Message: |
     395 | science and art, and all that. Do you see?”
         |                                           ^ This quote has no termination.



Lint:    Capitalization (127 priority)
Message: |
     402 | “I’ll tell you a family secret,” she whispered enthusiastically. “It’s about the
     403 | butler’s nose. Do you want to hear about the butler’s nose?”
         | ^~~~~~~~ The canonical dictionary spelling is `butler's`.
Suggest:
  - Replace with: “butler's”



Lint:    Capitalization (127 priority)
Message: |
     403 | butler’s nose. Do you want to hear about the butler’s nose?”
         |                                              ^~~~~~~~ The canonical dictionary spelling is `butler's`.
Suggest:
  - Replace with: “butler's”



Lint:    Readability (127 priority)
Message: |
     416 | For a moment the last sunshine fell with romantic affection upon her glowing
         | ^~~~~~~~~~~~~~~~~~~~~~~~~~~~~~~~~~~~~~~~~~~~~~~~~~~~~~~~~~~~~~~~~~~~~~~~~~~~~
     417 | face; her voice compelled me forward breathlessly as I listened—then the glow
         | ~~~~~~~~~~~~~~~~~~~~~~~~~~~~~~~~~~~~~~~~~~~~~~~~~~~~~~~~~~~~~~~~~~~~~~~~~~~~~~
     418 | faded, each light deserting her with lingering regret, like children leaving a
         | ~~~~~~~~~~~~~~~~~~~~~~~~~~~~~~~~~~~~~~~~~~~~~~~~~~~~~~~~~~~~~~~~~~~~~~~~~~~~~~~
     419 | pleasant street at dusk.
         | ~~~~~~~~~~~~~~~~~~~~~~~~ This sentence is 42 words long.



Lint:    Miscellaneous (31 priority)
Message: |
     426 | “I love to see you at my table, Nick. You remind me of a—of a rose, an absolute
         |                                                        ^ Incorrect indefinite article.
     427 | rose. Doesn’t he?” She turned to Miss Baker for confirmation: “An absolute
Suggest:
  - Replace with: “an”



Lint:    Formatting (255 priority)
Message: |
     452 | “Why—” she said hesitantly, ‘‘Tom’s got some woman in New York.”
         |                                                                ^ This quote has no termination.



Lint:    Spelling (63 priority)
Message: |
     464 | “It couldn’t be helped!” cried Daisy with tense gayety.
         |                                                 ^~~~~~ Did you mean to spell `gayety` this way?
Suggest:
  - Replace with: “gaiety”
  - Replace with: “gamely”
  - Replace with: “gamete”



Lint:    Miscellaneous (31 priority)
Message: |
     477 | being lit again, pointlessly, and I was conscious of wanting to look squarely at
     478 | every one, and yet to avoid all eyes. I couldn’t guess what Daisy and Tom were
         | ^~~~~~~~~ Did you mean the closed compound `everyone`?
Suggest:
  - Replace with: “everyone”



Lint:    Spelling (63 priority)
Message: |
     479 | thinking, but I doubt if even Miss Baker, who seemed to have mastered a certain
     480 | hardy scepticism, was able utterly to put this fifth guest’s shrill metallic
         |       ^~~~~~~~~~ Did you mean to spell `scepticism` this way?
Suggest:
  - Replace with: “skepticism”
  - Replace with: “asceticism”



Lint:    Readability (127 priority)
Message: |
     484 | The horses, needless to say, were not mentioned again. Tom and Miss Baker, with
         |                                                        ^~~~~~~~~~~~~~~~~~~~~~~~~
     485 | several feet of twilight between them, strolled back into the library, as if to
         | ~~~~~~~~~~~~~~~~~~~~~~~~~~~~~~~~~~~~~~~~~~~~~~~~~~~~~~~~~~~~~~~~~~~~~~~~~~~~~~~~
     486 | a vigil beside a perfectly tangible body, while, trying to look pleasantly
         | ~~~~~~~~~~~~~~~~~~~~~~~~~~~~~~~~~~~~~~~~~~~~~~~~~~~~~~~~~~~~~~~~~~~~~~~~~~~
     487 | interested and a little deaf, I followed Daisy around a chain of connecting
         | ~~~~~~~~~~~~~~~~~~~~~~~~~~~~~~~~~~~~~~~~~~~~~~~~~~~~~~~~~~~~~~~~~~~~~~~~~~~~
     488 | verandas to the porch in front. In its deep gloom we sat down side by side on a
         | ~~~~~~~~~~~~~~~~~~~~~~~~~~~~~~~ This sentence is 50 words long.



Lint:    Formatting (255 priority)
Message: |
     514 | “I’ll show you how I’ve gotten to feel about—things. Well, she was less than an
         | ^ This quote has no termination.



Lint:    Spelling (63 priority)
Message: |
     529 | the whole evening had been a trick of some sort to exact a contributary emotion
         |                                                            ^~~~~~~~~~~~ Did you mean to spell `contributary` this way?
     530 | from me. I waited, and sure enough, in a moment she looked at me with an
Suggest:
  - Replace with: “contributory”
  - Replace with: “contributor”
  - Replace with: “contributors”



Lint:    Typo (31 priority)
Message: |
     529 | the whole evening had been a trick of some sort to exact a contributary emotion
         |                                                            ^~~~~~~~~~~~ `contributary` should probably be written as `con tributary`.
     530 | from me. I waited, and sure enough, in a moment she looked at me with an
Suggest:
  - Replace with: “con tributary”



Lint:    Spelling (63 priority)
Message: |
     551 | “Jordan’s going to play in the tournament tomorrow,” explained Daisy, “over at
     552 | Westchester.”
         | ^~~~~~~~~~~ Did you mean to spell `Westchester` this way?
Suggest:
  - Replace with: “Westminster”
  - Replace with: “Winchester”
  - Replace with: “Winchesters”



Lint:    Spelling (63 priority)
Message: |
     565 | “I will. Good night, Mr. Carraway. See you anon.”
         |                          ^~~~~~~~ Did you mean to spell `Carraway` this way?
Suggest:
  - Replace with: “Caraway”
  - Replace with: “Faraway”



Lint:    Enhancement (31 priority)
Message: |
     583 | here this summer. I think the home influence will be very good for her.”
         |                                                      ^~~~~~~~~ Vocabulary enhancement: use `excellent` instead of `very good`
Suggest:
  - Replace with: “excellent”



Lint:    Formatting (255 priority)
Message: |
     603 | square of light. As I started my motor Daisy peremptorily called: “Wait!
         |                                                                   ^ This quote has no termination.



Lint:    Readability (127 priority)
Message: |
     628 | Already it was deep summer on roadhouse roofs and in front of wayside garages,
         | ^~~~~~~~~~~~~~~~~~~~~~~~~~~~~~~~~~~~~~~~~~~~~~~~~~~~~~~~~~~~~~~~~~~~~~~~~~~~~~~
     629 | where new red gaspumps sat out in pools of light, and when I reached my estate
         | ~~~~~~~~~~~~~~~~~~~~~~~~~~~~~~~~~~~~~~~~~~~~~~~~~~~~~~~~~~~~~~~~~~~~~~~~~~~~~~~
     630 | at West Egg I ran the car under its shed and sat for a while on an abandoned
         | ~~~~~~~~~~~~~~~~~~~~~~~~~~~~~~~~~~~~~~~~~~~~~~~~~~~~~~~~~~~~~~~~~~~~~~~~~~~~~
     631 | grass roller in the yard. The wind had blown off, leaving a loud, bright night,
         | ~~~~~~~~~~~~~~~~~~~~~~~~~ This sentence is 53 words long.



Lint:    Spelling (63 priority)
Message: |
     628 | Already it was deep summer on roadhouse roofs and in front of wayside garages,
     629 | where new red gaspumps sat out in pools of light, and when I reached my estate
         |               ^~~~~~~~ Did you mean `gazumps`?
Suggest:
  - Replace with: “gazumps”



Lint:    Readability (127 priority)
Message: |
     633 | of the earth blew the frogs full of life. The silhouette of a moving cat wavered
         |                                           ^~~~~~~~~~~~~~~~~~~~~~~~~~~~~~~~~~~~~~~
     634 | across the moonlight, and turning my head to watch it, I saw that I was not
         | ~~~~~~~~~~~~~~~~~~~~~~~~~~~~~~~~~~~~~~~~~~~~~~~~~~~~~~~~~~~~~~~~~~~~~~~~~~~~
     635 | alone—fifty feet away a figure had emerged from the shadow of my neighbor’s
         | ~~~~~~~~~~~~~~~~~~~~~~~~~~~~~~~~~~~~~~~~~~~~~~~~~~~~~~~~~~~~~~~~~~~~~~~~~~~~
     636 | mansion and was standing with his hands in his pockets regarding the silver
         | ~~~~~~~~~~~~~~~~~~~~~~~~~~~~~~~~~~~~~~~~~~~~~~~~~~~~~~~~~~~~~~~~~~~~~~~~~~~~
     637 | pepper of the stars. Something in his leisurely movements and the secure
         | ~~~~~~~~~~~~~~~~~~~~ This sentence is 54 words long.



Lint:    Readability (127 priority)
Message: |
     642 | do for an introduction. But I didn’t call to him, for he gave a sudden
         |                         ^~~~~~~~~~~~~~~~~~~~~~~~~~~~~~~~~~~~~~~~~~~~~~~
     643 | intimation that he was content to be alone—he stretched out his arms toward the
         | ~~~~~~~~~~~~~~~~~~~~~~~~~~~~~~~~~~~~~~~~~~~~~~~~~~~~~~~~~~~~~~~~~~~~~~~~~~~~~~~~
     644 | dark water in a curious way, and, far as I was from him, I could have sworn he
         | ~~~~~~~~~~~~~~~~~~~~~~~~~~~~~~~~~~~~~~~~~~~~~~~~~~~~~~~~~~~~~~~~~~~~~~~~~~~~~~~
     645 | was trembling. Involuntarily I glanced seaward—and distinguished nothing except
         | ~~~~~~~~~~~~~~ This sentence is 46 words long.



Lint:    Style (31 priority)
Message: |
     645 | was trembling. Involuntarily I glanced seaward—and distinguished nothing except
     646 | a single green light, minute and far away, that might have been the end of a
         |                       ^~~~~~ An Oxford comma is necessary here.
Suggest:
  - Insert “,”



Lint:    Readability (127 priority)
Message: |
     654 | certain desolate area of land. This is a valley of ashes—a fantastic farm where
         |                                ^~~~~~~~~~~~~~~~~~~~~~~~~~~~~~~~~~~~~~~~~~~~~~~~~
     655 | ashes grow like wheat into ridges and hills and grotesque gardens; where ashes
         | ~~~~~~~~~~~~~~~~~~~~~~~~~~~~~~~~~~~~~~~~~~~~~~~~~~~~~~~~~~~~~~~~~~~~~~~~~~~~~~~
     656 | take the forms of houses and chimneys and rising smoke and, finally, with a
         | ~~~~~~~~~~~~~~~~~~~~~~~~~~~~~~~~~~~~~~~~~~~~~~~~~~~~~~~~~~~~~~~~~~~~~~~~~~~~
     657 | transcendent effort, of ash-gray men, who move dimly and already crumbling
         | ~~~~~~~~~~~~~~~~~~~~~~~~~~~~~~~~~~~~~~~~~~~~~~~~~~~~~~~~~~~~~~~~~~~~~~~~~~~
     658 | through the powdery air. Occasionally a line of gray cars crawls along an
         | ~~~~~~~~~~~~~~~~~~~~~~~~ This sentence is 53 words long.



Lint:    Readability (127 priority)
Message: |
     658 | through the powdery air. Occasionally a line of gray cars crawls along an
         |                          ^~~~~~~~~~~~~~~~~~~~~~~~~~~~~~~~~~~~~~~~~~~~~~~~~
     659 | invisible track, gives out a ghastly creak, and comes to rest, and immediately
         | ~~~~~~~~~~~~~~~~~~~~~~~~~~~~~~~~~~~~~~~~~~~~~~~~~~~~~~~~~~~~~~~~~~~~~~~~~~~~~~~
     660 | the ash-gray men swarm up with leaden spades and stir up an impenetrable cloud,
         | ~~~~~~~~~~~~~~~~~~~~~~~~~~~~~~~~~~~~~~~~~~~~~~~~~~~~~~~~~~~~~~~~~~~~~~~~~~~~~~~~
     661 | which screens their obscure operations from your sight.
         | ~~~~~~~~~~~~~~~~~~~~~~~~~~~~~~~~~~~~~~~~~~~~~~~~~~~~~~~ This sentence is 45 words long.



Lint:    Spelling (63 priority)
Message: |
     664 | it, you perceive, after a moment, the eyes of Doctor T. J. Eckleburg. The eyes
         |                                                      ^~ Did you mean to spell `T.` this way?
Suggest:
  - Replace with: “Ta”
  - Replace with: “Tb”
  - Replace with: “Tn”



Lint:    Spelling (63 priority)
Message: |
     664 | it, you perceive, after a moment, the eyes of Doctor T. J. Eckleburg. The eyes
         |                                                         ^~ Did you mean to spell `J.` this way?
Suggest:
  - Replace with: “Jg”
  - Replace with: “J”
  - Replace with: “JD”



Lint:    Spelling (63 priority)
Message: |
     664 | it, you perceive, after a moment, the eyes of Doctor T. J. Eckleburg. The eyes
         |                                                            ^~~~~~~~~ Did you mean to spell `Eckleburg` this way?
Suggest:
  - Replace with: “Excalibur”
  - Replace with: “Vicksburg”
  - Replace with: “Iceberg”



Lint:    Spelling (63 priority)
Message: |
     664 | it, you perceive, after a moment, the eyes of Doctor T. J. Eckleburg. The eyes
     665 | of Doctor T. J. Eckleburg are blue and gigantic—their retinas are one yard high.
         |           ^~ Did you mean to spell `T.` this way?
Suggest:
  - Replace with: “Ta”
  - Replace with: “Tb”
  - Replace with: “Tn”



Lint:    Spelling (63 priority)
Message: |
     665 | of Doctor T. J. Eckleburg are blue and gigantic—their retinas are one yard high.
         |              ^~ Did you mean to spell `J.` this way?
Suggest:
  - Replace with: “Jg”
  - Replace with: “J”
  - Replace with: “JD”



Lint:    Spelling (63 priority)
Message: |
     665 | of Doctor T. J. Eckleburg are blue and gigantic—their retinas are one yard high.
         |                 ^~~~~~~~~ Did you mean to spell `Eckleburg` this way?
Suggest:
  - Replace with: “Excalibur”
  - Replace with: “Vicksburg”
  - Replace with: “Iceberg”



Lint:    Readability (127 priority)
Message: |
     673 | The valley of ashes is bounded on one side by a small foul river, and, when the
         | ^~~~~~~~~~~~~~~~~~~~~~~~~~~~~~~~~~~~~~~~~~~~~~~~~~~~~~~~~~~~~~~~~~~~~~~~~~~~~~~~
     674 | drawbridge is up to let barges through, the passengers on waiting trains can
         | ~~~~~~~~~~~~~~~~~~~~~~~~~~~~~~~~~~~~~~~~~~~~~~~~~~~~~~~~~~~~~~~~~~~~~~~~~~~~~
     675 | stare at the dismal scene for as long as half an hour. There is always a halt
         | ~~~~~~~~~~~~~~~~~~~~~~~~~~~~~~~~~~~~~~~~~~~~~~~~~~~~~~ This sentence is 42 words long.



Lint:    Spelling (63 priority)
Message: |
     683 | up to New York with Tom on the train one afternoon, and when we stopped by the
     684 | ashheaps he jumped to his feet and, taking hold of my elbow, literally forced me
         | ^~~~~~~~ Did you mean to spell `ashheaps` this way?
Suggest:
  - Replace with: “asthma's”
  - Replace with: “airheads”
  - Replace with: “ashcans”



Lint:    Spelling (63 priority)
Message: |
     694 | hundred yards along the road under Doctor Eckleburg’s persistent stare. The only
         |                                           ^~~~~~~~~~~ Did you mean to spell `Eckleburg’s` this way?
Suggest:
  - Replace with: “Excalibur's”
  - Replace with: “Vicksburg's”
  - Replace with: “Iceberg's”



Lint:    WordChoice (63 priority)
Message: |
     695 | building in sight was a small block of yellow brick sitting on the edge of the
     696 | waste land, a sort of compact Main Street ministering to it, and contiguous to
         | ^~~~~~~~~~ Did you mean the closed compound noun “wasteland”?
Suggest:
  - Replace with: “wasteland”



Lint:    Spelling (63 priority)
Message: |
     699 | garage—Repairs. George B. Wilson. Cars bought and sold.—and I followed Tom
         |                        ^~ Did you mean to spell `B.` this way?
Suggest:
  - Replace with: “Bu”
  - Replace with: “B”
  - Replace with: “Be”



Lint:    Readability (127 priority)
Message: |
     703 | dust-covered wreck of a Ford which crouched in a dim corner. It had occurred to
         |                                                              ^~~~~~~~~~~~~~~~~~~
     704 | me that this shadow of a garage must be a blind, and that sumptuous and romantic
         | ~~~~~~~~~~~~~~~~~~~~~~~~~~~~~~~~~~~~~~~~~~~~~~~~~~~~~~~~~~~~~~~~~~~~~~~~~~~~~~~~~
     705 | apartments were concealed overhead, when the proprietor himself appeared in the
         | ~~~~~~~~~~~~~~~~~~~~~~~~~~~~~~~~~~~~~~~~~~~~~~~~~~~~~~~~~~~~~~~~~~~~~~~~~~~~~~~~
     706 | door of an office, wiping his hands on a piece of waste. He was a blond,
         | ~~~~~~~~~~~~~~~~~~~~~~~~~~~~~~~~~~~~~~~~~~~~~~~~~~~~~~~~ This sentence is 43 words long.



Lint:    Style (63 priority)
Message: |
     703 | dust-covered wreck of a Ford which crouched in a dim corner. It had occurred to
     704 | me that this shadow of a garage must be a blind, and that sumptuous and romantic
         |              ^~~~~~~~~~~ The word `of` is not needed here.
Suggest:
  - Replace with: “shadow a”



Lint:    Formatting (255 priority)
Message: |
     711 | ‘‘How’s business?”
         |                  ^ This quote has no termination.



Lint:    Capitalization (127 priority)
Message: |
     728 | stout, but she carried her flesh sensuously as some women can. Her face, above a
     729 | spotted dress of dark blue crêpe-de-chine, contained no facet or gleam of
         |                                  ^~ This word's canonical spelling is all-caps.
Suggest:
  - Replace with: “DE”



Lint:    Spelling (63 priority)
Message: |
     728 | stout, but she carried her flesh sensuously as some women can. Her face, above a
     729 | spotted dress of dark blue crêpe-de-chine, contained no facet or gleam of
         |                                  ^~ Did you mean to spell `de` this way?
Suggest:
  - Replace with: “db”
  - Replace with: “dc”
  - Replace with: “dd”



Lint:    Spelling (63 priority)
Message: |
     730 | beauty, but there was an immediately perceptible vitality about her as if the
     731 | nerves of her body were continually smouldering. She smiled slowly and, walking
         |                                     ^~~~~~~~~~~ Did you mean to spell `smouldering` this way?
Suggest:
  - Replace with: “smoldering”
  - Replace with: “shouldering”
  - Replace with: “soldering”



Lint:    Capitalization (127 priority)
Message: |
     747 | “I’ll meet you by the news-stand on the lower level.”
         |                       ^~~~ The canonical dictionary spelling is `news`.
Suggest:
  - Replace with: “news”



Lint:    Spelling (63 priority)
Message: |
     756 | “Terrible place, isn’t it,” said Tom, exchanging a frown with Doctor Eckleburg.
         |                                                                      ^~~~~~~~~ Did you mean to spell `Eckleburg` this way?
Suggest:
  - Replace with: “Excalibur”
  - Replace with: “Vicksburg”
  - Replace with: “Iceberg”



Lint:    Capitalization (127 priority)
Message: |
     764 | “Wilson? He thinks she goes to see her sister in New York. He’s so dumb he
     765 | doesn’t know he’s alive.”
         |              ^~~~ The canonical dictionary spelling is `he's`.
Suggest:
  - Replace with: “he's”



Lint:    Spelling (63 priority)
Message: |
     768 | together, for Mrs. Wilson sat discreetly in another car. Tom deferred that much
     769 | to the sensibilities of those East Eggers who might be on the train.
         |                                    ^~~~~~ Did you mean to spell `Eggers` this way?
Suggest:
  - Replace with: “Eggo's”
  - Replace with: “Engels”
  - Replace with: “Edgers”



Lint:    Capitalization (127 priority)
Message: |
     772 | her rather wide hips as Tom helped her to the platform in New York. At the
     773 | news-stand she bought a copy of Town Tattle and a moving-picture magazine, and
         | ^~~~ The canonical dictionary spelling is `news`.
Suggest:
  - Replace with: “news”



Lint:    Spelling (63 priority)
Message: |
     784 | We backed up to a gray old man who bore an absurd resemblance to John D.
         |                                                                       ^~ Did you mean to spell `D.` this way?
Suggest:
<<<<<<< HEAD
  - Replace with: “Do”
  - Replace with: “Dc”
  - Replace with: “Dd”
=======
  - Replace with: “Db”
  - Replace with: “Dc”
  - Replace with: “Do”
>>>>>>> 12f5788a



Lint:    WordChoice (127 priority)
Message: |
     806 | “That dog?” He looked at it admiringly. “That dog will cost you ten dollars.”
         |                                                             ^~~ The possessive version of this word is more common in this context.
Suggest:
  - Replace with: “your”
  - Replace with: “you're a”
  - Replace with: “you're an”



Lint:    Style (31 priority)
Message: |
     819 | We drove over to Fifth Avenue, warm and soft, almost pastoral, on the summer
         |                                ^~~~ An Oxford comma is necessary here.
Suggest:
  - Insert “,”



Lint:    Spelling (63 priority)
Message: |
     825 | “No, you don’t,” interposed Tom quickly. “Myrtle’ll be hurt if you don’t come up
         |                                           ^~~~~~~~~ Did you mean `Myrtle's`?
     826 | to the apartment. Won’t you, Myrtle?”
Suggest:
  - Replace with: “Myrtle's”



Lint:    Spelling (63 priority)
Message: |
     838 | “I’m going to have the McKees come up,” she announced as we rose in the
         |                        ^~~~~~ Did you mean to spell `McKees` this way?
Suggest:
  - Replace with: “McKee's”
  - Replace with: “McKee”
  - Replace with: “McGee's”



Lint:    Readability (127 priority)
Message: |
     850 | Wilson was first concerned with the dog. A reluctant elevator-boy went for a box
         |                                          ^~~~~~~~~~~~~~~~~~~~~~~~~~~~~~~~~~~~~~~~
     851 | full of straw and some milk, to which he added on his own initiative a tin of
         | ~~~~~~~~~~~~~~~~~~~~~~~~~~~~~~~~~~~~~~~~~~~~~~~~~~~~~~~~~~~~~~~~~~~~~~~~~~~~~~
     852 | large, hard dog-biscuits— one of which decomposed apathetically in the saucer of
         | ~~~~~~~~~~~~~~~~~~~~~~~~~~~~~~~~~~~~~~~~~~~~~~~~~~~~~~~~~~~~~~~~~~~~~~~~~~~~~~~~~
     853 | milk all afternoon. Meanwhile Tom brought out a bottle of whiskey from a locked
         | ~~~~~~~~~~~~~~~~~~~ This sentence is 41 words long.



Lint:    Punctuation (31 priority)
Message: |
     853 | milk all afternoon. Meanwhile Tom brought out a bottle of whiskey from a locked
         |                     ^~~~~~~~~ Discourse markers at the beginning of a sentence should be followed by a comma.
Suggest:
  - Insert “,”



Lint:    Readability (127 priority)
Message: |
     860 | and I went out to buy some at the drugstore on the corner. When I came back they
         |                                                            ^~~~~~~~~~~~~~~~~~~~~~
     861 | had both disappeared, so I sat down discreetly in the living-room and read a
         | ~~~~~~~~~~~~~~~~~~~~~~~~~~~~~~~~~~~~~~~~~~~~~~~~~~~~~~~~~~~~~~~~~~~~~~~~~~~~~
     862 | chapter of “Simon Called Peter”—either it was terrible stuff or the whiskey
         | ~~~~~~~~~~~~~~~~~~~~~~~~~~~~~~~~~~~~~~~~~~~~~~~~~~~~~~~~~~~~~~~~~~~~~~~~~~~~
     863 | distorted things, because it didn’t make any sense to me.
         | ~~~~~~~~~~~~~~~~~~~~~~~~~~~~~~~~~~~~~~~~~~~~~~~~~~~~~~~~~ This sentence is 43 words long.



Lint:    WordChoice (63 priority)
Message: |
     877 | immoderately, repeated my question aloud, and told me she lived with a girl
         |                                                                        ^~~~~
     878 | friend at a hotel.
         | ~~~~~~ Did you mean the closed compound noun “girlfriend”?
Suggest:
  - Replace with: “girlfriend”



Lint:    Miscellaneous (31 priority)
Message: |
     881 | there was a white spot of lather on his cheekbone, and he was most respectful in
     882 | his greeting to every one in the room. He informed me that he was in the
         |                 ^~~~~~~~~ Did you mean the closed compound `everyone`?
Suggest:
  - Replace with: “everyone”



Lint:    Spelling (63 priority)
Message: |
     900 | last week to look at my feet, and when she gave me the bill you’d of thought she
     901 | had my appendicitus out.”
         |        ^~~~~~~~~~~~ Did you mean `appendicitis`?
Suggest:
  - Replace with: “appendicitis”



Lint:    Spelling (63 priority)
Message: |
     905 | “Mrs. Eberhardt. She goes around looking at people’s feet in their own homes.”
         |       ^~~~~~~~~ Did you mean `Bernhardt`?
Suggest:
  - Replace with: “Bernhardt”



Lint:    Spelling (63 priority)
Message: |
     923 | “I should change the light,” he said after a moment. “I’d like to bring out the
     924 | modelling of the features. And I’d try to get hold of all the back hair.”
         | ^~~~~~~~~ Did you mean to spell `modelling` this way?
Suggest:
  - Replace with: “modeling”
  - Replace with: “modelings”
  - Replace with: “yodeling”



Lint:    Spelling (63 priority)
Message: |
     931 | “You McKees have something to drink,” he said. “Get some more ice and mineral
         |      ^~~~~~ Did you mean to spell `McKees` this way?
Suggest:
  - Replace with: “McKee's”
  - Replace with: “McKee”
  - Replace with: “McGee's”



Lint:    Repetition (63 priority)
Message: |
     950 | “Two studies. One of them I call ‘Montauk Point—The Gulls,’ and the other I call
         |                      ^~~~~~ There are too many personal pronouns in sequence here.
Suggest:
  - Replace with: “them”
  - Replace with: “I”



Lint:    Spelling (63 priority)
Message: |
     950 | “Two studies. One of them I call ‘Montauk Point—The Gulls,’ and the other I call
         |                                   ^~~~~~~ Did you mean `Montague`?
     951 | ‘Montauk Point—The Sea.’”
Suggest:
  - Replace with: “Montague”



Lint:    Spelling (63 priority)
Message: |
     950 | “Two studies. One of them I call ‘Montauk Point—The Gulls,’ and the other I call
     951 | ‘Montauk Point—The Sea.’”
         |  ^~~~~~~ Did you mean `Montague`?
Suggest:
  - Replace with: “Montague”



Lint:    Capitalization (127 priority)
Message: |
     964 | “Well, they say he’s a nephew or a cousin of Kaiser Wilhelm’s. That’s where all
         |                 ^~~~ The canonical dictionary spelling is `he's`.
Suggest:
  - Replace with: “he's”



Lint:    Spelling (63 priority)
Message: |
     989 | studies of him.” His lips moved silently for a moment as he invented. “‘George
     990 | B. Wilson at the Gasoline Pump,’ or something like that.”
         | ^~ Did you mean to spell `B.` this way?
Suggest:
  - Replace with: “Bu”
  - Replace with: “B”
  - Replace with: “Be”



Lint:    Spelling (63 priority)
Message: |
    1029 | over twelve hundred dollars when we started, but we got gyped out of it all in
         |                                                         ^~~~~ Did you mean to spell `gyped` this way?
    1030 | two days in the private rooms. We had an awful time getting back, I can tell
Suggest:
  - Replace with: “gaped”
  - Replace with: “gypped”
  - Replace with: “gyved”



Lint:    Spelling (63 priority)
Message: |
    1037 | “I almost made a mistake, too,” she declared vigorously. “I almost married a
    1038 | little kyke who’d been after me for years. I knew he was below me. Everybody
         |        ^~~~ Did you mean to spell `kyke` this way?
Suggest:
  - Replace with: “kike”
  - Replace with: “tyke”
  - Replace with: “dyke”



Lint:    Capitalization (127 priority)
Message: |
    1039 | kept saying to me: ‘Lucille, that man’s ’way below you!’ But if I hadn’t met
         |                                   ^~~~~ The canonical dictionary spelling is `man's`.
Suggest:
  - Replace with: “man's”



Lint:    Miscellaneous (31 priority)
Message: |
    1062 | She pointed suddenly at me, and every one looked at me accusingly. I tried to
         |                                 ^~~~~~~~~ Did you mean the closed compound `everyone`?
Suggest:
  - Replace with: “everyone”



Lint:    Repetition (127 priority)
Message: |
    1065 | “The only crazy I was was when I married him. I knew right away I made a
         |                   ^~~~~~~ Did you mean to repeat this word?
Suggest:
  - Replace with: “was”



Lint:    Readability (127 priority)
Message: |
    1078 | supper in themselves. I wanted to get out and walk eastward toward the park
         |                       ^~~~~~~~~~~~~~~~~~~~~~~~~~~~~~~~~~~~~~~~~~~~~~~~~~~~~~
    1079 | through the soft twilight, but each time I tried to go I became entangled in
         | ~~~~~~~~~~~~~~~~~~~~~~~~~~~~~~~~~~~~~~~~~~~~~~~~~~~~~~~~~~~~~~~~~~~~~~~~~~~~~
    1080 | some wild, strident argument which pulled me back, as if with ropes, into my
         | ~~~~~~~~~~~~~~~~~~~~~~~~~~~~~~~~~~~~~~~~~~~~~~~~~~~~~~~~~~~~~~~~~~~~~~~~~~~~~
    1081 | chair. Yet high over the city our line of yellow windows must have contributed
         | ~~~~~~ This sentence is 41 words long.



Lint:    Repetition (63 priority)
Message: |
    1092 | eyes off him, but every time he looked at me I had to pretend to be looking at
         |                                           ^~~~ There are too many personal pronouns in sequence here.
    1093 | the advertisement over his head. When we came into the station he was next to
Suggest:
  - Replace with: “me”
  - Replace with: “I”



Lint:    Repetition (63 priority)
Message: |
    1095 | to call a policeman, but he knew I lied. I was so excited that when I got into a
    1096 | taxi with him I didn’t hardly know I wasn’t getting into a subway train. All I
         |           ^~~~~ There are too many personal pronouns in sequence here.
Suggest:
  - Replace with: “him”
  - Replace with: “I”



Lint:    Spelling (63 priority)
Message: |
    1122 | Daisy! Dai———”
         |        ^~~ Did you mean to spell `Dai` this way?
Suggest:
  - Replace with: “Day”
  - Replace with: “Dab”
  - Replace with: “Dad”



Lint:    Readability (127 priority)
Message: |
    1128 | awoke from his doze and started in a daze toward the door. When he had gone half
         |                                                            ^~~~~~~~~~~~~~~~~~~~~~
    1129 | way he turned around and stared at the scene—his wife and Catherine scolding and
         | ~~~~~~~~~~~~~~~~~~~~~~~~~~~~~~~~~~~~~~~~~~~~~~~~~~~~~~~~~~~~~~~~~~~~~~~~~~~~~~~~~
    1130 | consoling as they stumbled here and there among the crowded furniture with
         | ~~~~~~~~~~~~~~~~~~~~~~~~~~~~~~~~~~~~~~~~~~~~~~~~~~~~~~~~~~~~~~~~~~~~~~~~~~~
    1131 | articles of aid, and the despairing figure on the couch, bleeding fluently, and
         | ~~~~~~~~~~~~~~~~~~~~~~~~~~~~~~~~~~~~~~~~~~~~~~~~~~~~~~~~~~~~~~~~~~~~~~~~~~~~~~~~
    1132 | trying to spread a copy of Town Tattle over the tapestry scenes of Versailles.
         | ~~~~~~~~~~~~~~~~~~~~~~~~~~~~~~~~~~~~~~~~~~~~~~~~~~~~~~~~~~~~~~~~~~~~~~~~~~~~~~ This sentence is 59 words long.



Lint:    Formatting (63 priority)
Message: |
    1152 | “Beauty and the Beast . . . Loneliness . . . Old Grocery Horse . . . Brook’n
         |                      ^ Unnecessary space at the end of the sentence.
Suggest:
  - Remove error



Lint:    Formatting (63 priority)
Message: |
    1152 | “Beauty and the Beast . . . Loneliness . . . Old Grocery Horse . . . Brook’n
         |                                       ^ Unnecessary space at the end of the sentence.
Suggest:
  - Remove error



Lint:    Formatting (63 priority)
Message: |
    1152 | “Beauty and the Beast . . . Loneliness . . . Old Grocery Horse . . . Brook’n
         |                                                               ^ Unnecessary space at the end of the sentence.
Suggest:
  - Remove error



Lint:    Spelling (63 priority)
Message: |
    1152 | “Beauty and the Beast . . . Loneliness . . . Old Grocery Horse . . . Brook’n
         |                                                                      ^~~~~~~ Did you mean to spell `Brook’n` this way?
    1153 | Bridge . . .” Then I was lying half asleep in the cold lower level of the
Suggest:
  - Replace with: “Brook's”
  - Replace with: “Brock's”
  - Replace with: “Brooke's”



Lint:    Formatting (63 priority)
Message: |
    1152 | “Beauty and the Beast . . . Loneliness . . . Old Grocery Horse . . . Brook’n
    1153 | Bridge . . .” Then I was lying half asleep in the cold lower level of the
         |       ^ Unnecessary space at the end of the sentence.
Suggest:
  - Remove error



Lint:    Readability (127 priority)
Message: |
    1161 | champagne and the stars. At high tide in the afternoon I watched his guests
         |                          ^~~~~~~~~~~~~~~~~~~~~~~~~~~~~~~~~~~~~~~~~~~~~~~~~~~
    1162 | diving from the tower of his raft, or taking the sun on the hot sand of his
         | ~~~~~~~~~~~~~~~~~~~~~~~~~~~~~~~~~~~~~~~~~~~~~~~~~~~~~~~~~~~~~~~~~~~~~~~~~~~~
    1163 | beach while his two motor-boats slit the waters of the Sound, drawing aquaplanes
         | ~~~~~~~~~~~~~~~~~~~~~~~~~~~~~~~~~~~~~~~~~~~~~~~~~~~~~~~~~~~~~~~~~~~~~~~~~~~~~~~~~
    1164 | over cataracts of foam. On week-ends his Rolls-Royce became an omnibus, bearing
         | ~~~~~~~~~~~~~~~~~~~~~~~ This sentence is 45 words long.



Lint:    Capitalization (31 priority)
Message: |
    1171 | Every Friday five crates of oranges and lemons arrived from a fruiterer in New
         |                                                                            ^~~~
    1172 | York—every Monday these same oranges and lemons left his back door in a pyramid
         | ~~~~ Ensure proper capitalization of notable places that are significant regional centers, travel destinations, or have international importance.
Suggest:
  - Replace with: “New York”



Lint:    Spelling (63 priority)
Message: |
    1172 | York—every Monday these same oranges and lemons left his back door in a pyramid
    1173 | of pulpless halves. There was a machine in the kitchen which could extract the
         |    ^~~~~~~~ Did you mean to spell `pulpless` this way?
Suggest:
  - Replace with: “purple's”
  - Replace with: “pullers”
  - Replace with: “pullets”



Lint:    Typo (31 priority)
Message: |
    1172 | York—every Monday these same oranges and lemons left his back door in a pyramid
    1173 | of pulpless halves. There was a machine in the kitchen which could extract the
         |    ^~~~~~~~ `pulpless` should probably be written as `pulp less`.
Suggest:
  - Replace with: “pulp less”



Lint:    Capitalization (127 priority)
Message: |
    1174 | juice of two hundred oranges in half an hour if a little button was pressed two
    1175 | hundred times by a butler’s thumb.
         |                    ^~~~~~~~ The canonical dictionary spelling is `butler's`.
Suggest:
  - Replace with: “butler's”



Lint:    Spelling (63 priority)
Message: |
    1179 | enormous garden. On buffet tables, garnished with glistening hors-d’œuvre,
         |                                                              ^~~~ Did you mean to spell `hors` this way?
    1180 | spiced baked hams crowded against salads of harlequin designs and pastry pigs
Suggest:
  - Replace with: “hours”
  - Replace with: “hers”
  - Replace with: “ho's”



Lint:    Spelling (63 priority)
Message: |
    1179 | enormous garden. On buffet tables, garnished with glistening hors-d’œuvre,
         |                                                                   ^~~~~~~ Did you mean to spell `d’œuvre` this way?
    1180 | spiced baked hams crowded against salads of harlequin designs and pastry pigs
Suggest:
  - Replace with: “demure”
  - Replace with: “oeuvre”



Lint:    Spelling (63 priority)
Message: |
    1186 | By seven o’clock the orchestra has arrived, no thin five-piece affair, but a
    1187 | whole pitful of oboes and trombones and saxophones and viols and cornets and
         |       ^~~~~~ Did you mean to spell `pitful` this way?
Suggest:
  - Replace with: “pitiful”
  - Replace with: “potful”
  - Replace with: “painful”



Lint:    Readability (127 priority)
Message: |
    1188 | piccolos, and low and high drums. The last swimmers have come in from the beach
         |                                   ^~~~~~~~~~~~~~~~~~~~~~~~~~~~~~~~~~~~~~~~~~~~~~
    1189 | now and are dressing up-stairs; the cars from New York are parked five deep in
         | ~~~~~~~~~~~~~~~~~~~~~~~~~~~~~~~~~~~~~~~~~~~~~~~~~~~~~~~~~~~~~~~~~~~~~~~~~~~~~~~
    1190 | the drive, and already the halls and salons and verandas are gaudy with primary
         | ~~~~~~~~~~~~~~~~~~~~~~~~~~~~~~~~~~~~~~~~~~~~~~~~~~~~~~~~~~~~~~~~~~~~~~~~~~~~~~~~
    1191 | colors, and hair bobbed in strange new ways, and shawls beyond the dreams of
         | ~~~~~~~~~~~~~~~~~~~~~~~~~~~~~~~~~~~~~~~~~~~~~~~~~~~~~~~~~~~~~~~~~~~~~~~~~~~~~
    1192 | Castile. The bar is in full swing, and floating rounds of cocktails permeate the
         | ~~~~~~~~ This sentence is 54 words long.



Lint:    Spelling (63 priority)
Message: |
    1191 | colors, and hair bobbed in strange new ways, and shawls beyond the dreams of
    1192 | Castile. The bar is in full swing, and floating rounds of cocktails permeate the
         | ^~~~~~~ Did you mean to spell `Castile` this way?
Suggest:
  - Replace with: “Castle”
  - Replace with: “Cassie”
  - Replace with: “Castillo”



Lint:    Readability (127 priority)
Message: |
    1192 | Castile. The bar is in full swing, and floating rounds of cocktails permeate the
         |          ^~~~~~~~~~~~~~~~~~~~~~~~~~~~~~~~~~~~~~~~~~~~~~~~~~~~~~~~~~~~~~~~~~~~~~~~
    1193 | garden outside, until the air is alive with chatter and laughter, and casual
         | ~~~~~~~~~~~~~~~~~~~~~~~~~~~~~~~~~~~~~~~~~~~~~~~~~~~~~~~~~~~~~~~~~~~~~~~~~~~~~
    1194 | innuendo and introductions forgotten on the spot, and enthusiastic meetings
         | ~~~~~~~~~~~~~~~~~~~~~~~~~~~~~~~~~~~~~~~~~~~~~~~~~~~~~~~~~~~~~~~~~~~~~~~~~~~~
    1195 | between women who never knew each other’s names.
         | ~~~~~~~~~~~~~~~~~~~~~~~~~~~~~~~~~~~~~~~~~~~~~~~~ This sentence is 44 words long.



Lint:    Readability (127 priority)
Message: |
    1200 | tipped out at a cheerful word. The groups change more swiftly, swell with new
         |                                ^~~~~~~~~~~~~~~~~~~~~~~~~~~~~~~~~~~~~~~~~~~~~~~
    1201 | arrivals, dissolve and form in the same breath; already there are wanderers,
         | ~~~~~~~~~~~~~~~~~~~~~~~~~~~~~~~~~~~~~~~~~~~~~~~~~~~~~~~~~~~~~~~~~~~~~~~~~~~~~
    1202 | confident girls who weave here and there among the stouter and more stable,
         | ~~~~~~~~~~~~~~~~~~~~~~~~~~~~~~~~~~~~~~~~~~~~~~~~~~~~~~~~~~~~~~~~~~~~~~~~~~~~
    1203 | become for a sharp, joyous moment the centre of a group, and then, excited with
         | ~~~~~~~~~~~~~~~~~~~~~~~~~~~~~~~~~~~~~~~~~~~~~~~~~~~~~~~~~~~~~~~~~~~~~~~~~~~~~~~~
    1204 | triumph, glide on through the sea-change of faces and voices and color under the
         | ~~~~~~~~~~~~~~~~~~~~~~~~~~~~~~~~~~~~~~~~~~~~~~~~~~~~~~~~~~~~~~~~~~~~~~~~~~~~~~~~~
    1205 | constantly changing light.
         | ~~~~~~~~~~~~~~~~~~~~~~~~~~ This sentence is 66 words long.



Lint:    Style (31 priority)
Message: |
    1200 | tipped out at a cheerful word. The groups change more swiftly, swell with new
    1201 | arrivals, dissolve and form in the same breath; already there are wanderers,
         |           ^~~~~~~~ An Oxford comma is necessary here.
Suggest:
  - Insert “,”



Lint:    Spelling (63 priority)
Message: |
    1202 | confident girls who weave here and there among the stouter and more stable,
    1203 | become for a sharp, joyous moment the centre of a group, and then, excited with
         |                                       ^~~~~~ Did you mean to spell `centre` this way?
    1204 | triumph, glide on through the sea-change of faces and voices and color under the
Suggest:
  - Replace with: “center”
  - Replace with: “central”
  - Replace with: “censure”



Lint:    Capitalization (127 priority)
Message: |
    1210 | rhythm obligingly for her, and there is a burst of chatter as the erroneous news
         |                                                                             ^~~~ The canonical dictionary spelling is `news`.
    1211 | goes around that she is Gilda Gray’s understudy from the Follies. The party has
Suggest:
  - Replace with: “news”



Lint:    Readability (127 priority)
Message: |
    1223 | I had been actually invited. A chauffeur in a uniform of robin’s-egg blue
         |                              ^~~~~~~~~~~~~~~~~~~~~~~~~~~~~~~~~~~~~~~~~~~~~
    1224 | crossed my lawn early that Saturday morning with a surprisingly formal note from
         | ~~~~~~~~~~~~~~~~~~~~~~~~~~~~~~~~~~~~~~~~~~~~~~~~~~~~~~~~~~~~~~~~~~~~~~~~~~~~~~~~~
    1225 | his employer: the honor would be entirely Gatsby’s, it said, if I would attend
         | ~~~~~~~~~~~~~~~~~~~~~~~~~~~~~~~~~~~~~~~~~~~~~~~~~~~~~~~~~~~~~~~~~~~~~~~~~~~~~~~
    1226 | his “little party” that night. He had seen me several times, and had intended to
         | ~~~~~~~~~~~~~~~~~~~~~~~~~~~~~~ This sentence is 41 words long.



Lint:    Capitalization (127 priority)
Message: |
    1223 | I had been actually invited. A chauffeur in a uniform of robin’s-egg blue
         |                                                          ^~~~~~~ The canonical dictionary spelling is `robin's`.
    1224 | crossed my lawn early that Saturday morning with a surprisingly formal note from
Suggest:
  - Replace with: “robin's”



Lint:    Readability (127 priority)
Message: |
    1230 | Dressed up in white flannels I went over to his lawn a little after seven, and
         | ^~~~~~~~~~~~~~~~~~~~~~~~~~~~~~~~~~~~~~~~~~~~~~~~~~~~~~~~~~~~~~~~~~~~~~~~~~~~~~~
    1231 | wandered around rather ill at ease among swirls and eddies of people I didn’t
         | ~~~~~~~~~~~~~~~~~~~~~~~~~~~~~~~~~~~~~~~~~~~~~~~~~~~~~~~~~~~~~~~~~~~~~~~~~~~~~~
    1232 | know—though here and there was a face I had noticed on the commuting train. I
         | ~~~~~~~~~~~~~~~~~~~~~~~~~~~~~~~~~~~~~~~~~~~~~~~~~~~~~~~~~~~~~~~~~~~~~~~~~~~ This sentence is 45 words long.



Lint:    Readability (127 priority)
Message: |
    1240 | As soon as I arrived I made an attempt to find my host, but the two or three
         | ^~~~~~~~~~~~~~~~~~~~~~~~~~~~~~~~~~~~~~~~~~~~~~~~~~~~~~~~~~~~~~~~~~~~~~~~~~~~~
    1241 | people of whom I asked his whereabouts stared at me in such an amazed way, and
         | ~~~~~~~~~~~~~~~~~~~~~~~~~~~~~~~~~~~~~~~~~~~~~~~~~~~~~~~~~~~~~~~~~~~~~~~~~~~~~~~
    1242 | denied so vehemently any knowledge of his movements, that I slunk off in the
         | ~~~~~~~~~~~~~~~~~~~~~~~~~~~~~~~~~~~~~~~~~~~~~~~~~~~~~~~~~~~~~~~~~~~~~~~~~~~~~
    1243 | direction of the cocktail table—the only place in the garden where a single man
         | ~~~~~~~~~~~~~~~~~~~~~~~~~~~~~~~~~~~~~~~~~~~~~~~~~~~~~~~~~~~~~~~~~~~~~~~~~~~~~~~~
    1244 | could linger without looking purposeless and alone.
         | ~~~~~~~~~~~~~~~~~~~~~~~~~~~~~~~~~~~~~~~~~~~~~~~~~~~ This sentence is 70 words long.



Lint:    Readability (127 priority)
Message: |
    1246 | I was on my way to get roaring drunk from sheer embarrassment when Jordan Baker
         | ^~~~~~~~~~~~~~~~~~~~~~~~~~~~~~~~~~~~~~~~~~~~~~~~~~~~~~~~~~~~~~~~~~~~~~~~~~~~~~~~
    1247 | came out of the house and stood at the head of the marble steps, leaning a
         | ~~~~~~~~~~~~~~~~~~~~~~~~~~~~~~~~~~~~~~~~~~~~~~~~~~~~~~~~~~~~~~~~~~~~~~~~~~~
    1248 | little backward and looking with contemptuous interest down into the garden.
         | ~~~~~~~~~~~~~~~~~~~~~~~~~~~~~~~~~~~~~~~~~~~~~~~~~~~~~~~~~~~~~~~~~~~~~~~~~~~~ This sentence is 42 words long.



Lint:    Miscellaneous (31 priority)
Message: |
    1250 | Welcome or not, I found it necessary to attach myself to some one before I
         |                                                          ^~~~~~~~ Did you mean the closed compound `someone`?
    1251 | should begin to address cordial remarks to the passers-by.
Suggest:
  - Replace with: “someone”



Lint:    Spelling (63 priority)
Message: |
    1287 | and address—inside of a week I got a package from Croirier’s with a new evening
         |                                                   ^~~~~~~~~~ Did you mean to spell `Croirier’s` this way?
    1288 | gown in it.”
Suggest:
  - Replace with: “Currier's”
  - Replace with: “Courier's”
  - Replace with: “Crosier's”



Lint:    Miscellaneous (31 priority)
Message: |
    1307 | A thrill passed over all of us. The three Mr. Mumbles bent forward and listened
         |                 ^~~~~~~~ Did you mean the closed compound `overall`?
Suggest:
  - Replace with: “overall”



Lint:    Spelling (63 priority)
Message: |
    1310 | “I don’t think it’s so much that,” argued Lucille sceptically; “it’s more that
         |                                                   ^~~~~~~~~~~ Did you mean to spell `sceptically` this way?
Suggest:
  - Replace with: “skeptically”
  - Replace with: “scenically”
  - Replace with: “ascetically”



Lint:    Spelling (63 priority)
Message: |
    1336 | West Egg, and carefully on guard against its spectroscopic gayety.
         |                                                            ^~~~~~ Did you mean to spell `gayety` this way?
Suggest:
  - Replace with: “gaiety”
  - Replace with: “gamely”
  - Replace with: “gamete”



Lint:    Spelling (63 priority)
Message: |
    1347 | chance we tried an important-looking door, and walked into a high Gothic
    1348 | library, panelled with carved English oak, and probably transported complete
         |          ^~~~~~~~ Did you mean to spell `panelled` this way?
Suggest:
  - Replace with: “paneled”
  - Replace with: “palled”
  - Replace with: “Janelle”



Lint:    Spelling (63 priority)
Message: |
    1373 | Taking our scepticism for granted, he rushed to the bookcases and returned with
         |            ^~~~~~~~~~ Did you mean to spell `scepticism` this way?
Suggest:
  - Replace with: “skepticism”
  - Replace with: “asceticism”



Lint:    Spelling (63 priority)
Message: |
    1373 | Taking our scepticism for granted, he rushed to the bookcases and returned with
    1374 | Volume One of the “Stoddard Lectures.”
         |                    ^~~~~~~~ Did you mean to spell `Stoddard` this way?
Suggest:
  - Replace with: “Stoppard”
  - Replace with: “Goddard”



Lint:    Spelling (63 priority)
Message: |
    1376 | “See!” he cried triumphantly. “It’s a bona-fide piece of printed matter. It
         |                                       ^~~~ Did you mean to spell `bona` this way?
Suggest:
  - Replace with: “boa”
  - Replace with: “bond”
  - Replace with: “bone”



Lint:    Spelling (63 priority)
Message: |
    1376 | “See!” he cried triumphantly. “It’s a bona-fide piece of printed matter. It
         |                                            ^~~~ Did you mean to spell `fide` this way?
Suggest:
  - Replace with: “fade”
  - Replace with: “fife”
  - Replace with: “file”



Lint:    Spelling (63 priority)
Message: |
    1377 | fooled me. This fella’s a regular Belasco. It’s a triumph. What thoroughness!
         |                 ^~~~~~~ Did you mean to spell `fella’s` this way?
Suggest:
  - Replace with: “fell's”
  - Replace with: “fellas”
  - Replace with: “Bella's”



Lint:    Spelling (63 priority)
Message: |
    1377 | fooled me. This fella’s a regular Belasco. It’s a triumph. What thoroughness!
         |                                   ^~~~~~~ Did you mean to spell `Belasco` this way?
Suggest:
  - Replace with: “Bela's”
  - Replace with: “Belau's”
  - Replace with: “Basho”



Lint:    Spelling (63 priority)
Message: |
    1389 | “I was brought by a woman named Roosevelt,” he continued. “Mrs. Claud Roosevelt.
         |                                                                 ^~~~~ Did you mean to spell `Claud` this way?
Suggest:
  - Replace with: “Clad”
  - Replace with: “Claude”
  - Replace with: “Claus”



Lint:    Readability (127 priority)
Message: |
    1402 | There was dancing now on the canvas in the garden; old men pushing young girls
         | ^~~~~~~~~~~~~~~~~~~~~~~~~~~~~~~~~~~~~~~~~~~~~~~~~~~~~~~~~~~~~~~~~~~~~~~~~~~~~~~
    1403 | backward in eternal graceless circles, superior couples holding each other
         | ~~~~~~~~~~~~~~~~~~~~~~~~~~~~~~~~~~~~~~~~~~~~~~~~~~~~~~~~~~~~~~~~~~~~~~~~~~~
    1404 | tortuously, fashionably, and keeping in the corners—and a great number of single
         | ~~~~~~~~~~~~~~~~~~~~~~~~~~~~~~~~~~~~~~~~~~~~~~~~~~~~~~~~~~~~~~~~~~~~~~~~~~~~~~~~~
    1405 | girls dancing individualistically or relieving the orchestra for a moment of the
         | ~~~~~~~~~~~~~~~~~~~~~~~~~~~~~~~~~~~~~~~~~~~~~~~~~~~~~~~~~~~~~~~~~~~~~~~~~~~~~~~~~
    1406 | burden of the banjo or the traps. By midnight the hilarity had increased. A
         | ~~~~~~~~~~~~~~~~~~~~~~~~~~~~~~~~~ This sentence is 57 words long.



Lint:    Formatting (255 priority)
Message: |
    1408 | jazz, and between the numbers people were doing ‘‘stunts” all over the garden,
         |                                                         ^ This quote has no termination.
    1409 | while happy, vacuous bursts of laughter rose toward the summer sky. A pair of



Lint:    Spelling (63 priority)
Message: |
    1413 | trembling a little to the stiff, tinny drip of the banjoes on the lawn.
         |                                                    ^~~~~~~ Did you mean to spell `banjoes` this way?
Suggest:
  - Replace with: “banjo's”
  - Replace with: “banjos”
  - Replace with: “bandies”



Lint:    WordChoice (127 priority)
Message: |
    1428 | “I was in the Sixteenth until June nineteen-eighteen. I knew I’d seen you
         |                                                                       ^~~ The possessive version of this word is more common in this context.
    1429 | somewhere before.”
Suggest:
  - Replace with: “your”
  - Replace with: “you're a”
  - Replace with: “you're an”



Lint:    Enhancement (31 priority)
Message: |
    1457 | “I thought you knew, old sport. I’m afraid I’m not a very good host.”
         |                                                      ^~~~~~~~~ Vocabulary enhancement: use `excellent` instead of `very good`
Suggest:
  - Replace with: “excellent”



Lint:    Readability (127 priority)
Message: |
    1463 | prejudice in your favor. It understood you just so far as you wanted to be
         |                          ^~~~~~~~~~~~~~~~~~~~~~~~~~~~~~~~~~~~~~~~~~~~~~~~~~
    1464 | understood, believed in you as you would like to believe in yourself, and
         | ~~~~~~~~~~~~~~~~~~~~~~~~~~~~~~~~~~~~~~~~~~~~~~~~~~~~~~~~~~~~~~~~~~~~~~~~~~
    1465 | assured you that it had precisely the impression of you that, at your best, you
         | ~~~~~~~~~~~~~~~~~~~~~~~~~~~~~~~~~~~~~~~~~~~~~~~~~~~~~~~~~~~~~~~~~~~~~~~~~~~~~~~~
    1466 | hoped to convey. Precisely at that point it vanished—and I was looking at an
         | ~~~~~~~~~~~~~~~~ This sentence is 42 words long.



Lint:    Style (31 priority)
Message: |
    1466 | hoped to convey. Precisely at that point it vanished—and I was looking at an
    1467 | elegant young rough-neck, a year or two over thirty, whose elaborate formality
         |                             ^~~~ An Oxford comma is necessary here.
Suggest:
  - Insert “,”



Lint:    WordChoice (127 priority)
Message: |
    1514 | “Ladies and gentlemen,” he cried. “At the request of Mr. Gatsby we are going to
    1515 | play for you Mr. Vladmir Tostoff’s latest work, which attracted so much
         |          ^~~ The possessive version of this word is more common in this context.
Suggest:
  - Replace with: “your”
  - Replace with: “you're a”
  - Replace with: “you're an”



Lint:    Spelling (63 priority)
Message: |
    1515 | play for you Mr. Vladmir Tostoff’s latest work, which attracted so much
         |                  ^~~~~~~ Did you mean `Vladimir`?
Suggest:
  - Replace with: “Vladimir”



Lint:    Spelling (63 priority)
Message: |
    1515 | play for you Mr. Vladmir Tostoff’s latest work, which attracted so much
         |                          ^~~~~~~~~ Did you mean `Castoff's`?
Suggest:
  - Replace with: “Castoff's”



Lint:    Spelling (63 priority)
Message: |
    1520 | “The piece is known,” he concluded lustily, “as ‘Vladmir Tostoff’s Jazz History
         |                                                  ^~~~~~~ Did you mean `Vladimir`?
    1521 | of the World.’”
Suggest:
  - Replace with: “Vladimir”



Lint:    Spelling (63 priority)
Message: |
    1520 | “The piece is known,” he concluded lustily, “as ‘Vladmir Tostoff’s Jazz History
         |                                                          ^~~~~~~~~ Did you mean `Castoff's`?
    1521 | of the World.’”
Suggest:
  - Replace with: “Castoff's”



Lint:    Spelling (63 priority)
Message: |
    1523 | The nature of Mr. Tostoff’s composition eluded me, because just as it began my
         |                   ^~~~~~~~~ Did you mean `Castoff's`?
Suggest:
  - Replace with: “Castoff's”



Lint:    Readability (127 priority)
Message: |
    1529 | more correct as the fraternal hilarity increased. When the “Jazz History of the
         |                                                   ^~~~~~~~~~~~~~~~~~~~~~~~~~~~~~
    1530 | World” was over, girls were putting their heads on men’s shoulders in a
         | ~~~~~~~~~~~~~~~~~~~~~~~~~~~~~~~~~~~~~~~~~~~~~~~~~~~~~~~~~~~~~~~~~~~~~~~~
    1531 | puppyish, convivial way, girls were swooning backward playfully into men’s arms,
         | ~~~~~~~~~~~~~~~~~~~~~~~~~~~~~~~~~~~~~~~~~~~~~~~~~~~~~~~~~~~~~~~~~~~~~~~~~~~~~~~~~
    1532 | even into groups, knowing that some one would arrest their falls—but no one
         | ~~~~~~~~~~~~~~~~~~~~~~~~~~~~~~~~~~~~~~~~~~~~~~~~~~~~~~~~~~~~~~~~~~~~~~~~~~~~
    1533 | swooned backward on Gatsby, and no French bob touched Gatsby’s shoulder, and no
         | ~~~~~~~~~~~~~~~~~~~~~~~~~~~~~~~~~~~~~~~~~~~~~~~~~~~~~~~~~~~~~~~~~~~~~~~~~~~~~~~~
    1534 | singing quartets were formed for Gatsby’s head for one link.
         | ~~~~~~~~~~~~~~~~~~~~~~~~~~~~~~~~~~~~~~~~~~~~~~~~~~~~~~~~~~~~ This sentence is 67 words long.



Lint:    Spelling (63 priority)
Message: |
    1530 | World” was over, girls were putting their heads on men’s shoulders in a
    1531 | puppyish, convivial way, girls were swooning backward playfully into men’s arms,
         | ^~~~~~~~ Did you mean to spell `puppyish` this way?
Suggest:
  - Replace with: “puppy's”
  - Replace with: “purplish”
  - Replace with: “uppish”



Lint:    Miscellaneous (31 priority)
Message: |
    1531 | puppyish, convivial way, girls were swooning backward playfully into men’s arms,
    1532 | even into groups, knowing that some one would arrest their falls—but no one
         |                                ^~~~~~~~ Did you mean the closed compound `someone`?
Suggest:
  - Replace with: “someone”



Lint:    Capitalization (127 priority)
Message: |
    1569 | “She had a fight with a man who says he’s her husband,” explained a girl at my
         |                                      ^~~~ The canonical dictionary spelling is `he's`.
    1570 | elbow.
Suggest:
  - Replace with: “he's”



Lint:    Readability (127 priority)
Message: |
    1574 | rent asunder by dissension. One of the men was talking with curious intensity to
         |                             ^~~~~~~~~~~~~~~~~~~~~~~~~~~~~~~~~~~~~~~~~~~~~~~~~~~~~
    1575 | a young actress, and his wife, after attempting to laugh at the situation in a
         | ~~~~~~~~~~~~~~~~~~~~~~~~~~~~~~~~~~~~~~~~~~~~~~~~~~~~~~~~~~~~~~~~~~~~~~~~~~~~~~~
    1576 | dignified and indifferent way, broke down entirely and resorted to flank
         | ~~~~~~~~~~~~~~~~~~~~~~~~~~~~~~~~~~~~~~~~~~~~~~~~~~~~~~~~~~~~~~~~~~~~~~~~~
    1577 | attacks—at intervals she appeared suddenly at his side like an angry diamond,
         | ~~~~~~~~~~~~~~~~~~~~~~~~~~~~~~~~~~~~~~~~~~~~~~~~~~~~~~~~~~~~~~~~~~~~~~~~~~~~~~
    1578 | and hissed: “You promised!” into his ear.
         | ~~~~~~~~~~~~~~~~~~~~~~~~~~ This sentence is 53 words long.



Lint:    Formatting (63 priority)
Message: |
    1612 | “It was . . . simply amazing,” she repeated abstractedly. “But I swore I
         |        ^ Unnecessary space at the end of the sentence.
Suggest:
  - Remove error



Lint:    Capitalization (31 priority)
Message: |
    1612 | “It was . . . simply amazing,” she repeated abstractedly. “But I swore I
         |               ^~~~~~ This sentence does not start with a capital letter
Suggest:
  - Replace with: “Simply”



Lint:    Spelling (63 priority)
Message: |
    1615 | Sigourney Howard. . . . My aunt. . . .” She was hurrying off as she talked—her
         | ^~~~~~~~~ Did you mean to spell `Sigourney` this way?
Suggest:
  - Replace with: “Gurney”
  - Replace with: “Journey”
  - Replace with: “Tourney”



Lint:    Spelling (63 priority)
Message: |
    1642 | scene. In the ditch beside the road, right side up, but violently shorn of one
         |                                                                   ^~~~~ Did you mean to spell `shorn` this way?
    1643 | wheel, rested a new coupé which had left Gatsby’s drive not two minutes before.
Suggest:
  - Replace with: “shore”
  - Replace with: “short”
  - Replace with: “shown”



Lint:    Spelling (63 priority)
Message: |
    1642 | scene. In the ditch beside the road, right side up, but violently shorn of one
    1643 | wheel, rested a new coupé which had left Gatsby’s drive not two minutes before.
         |                     ^~~~~ Did you mean to spell `coupé` this way?
Suggest:
  - Replace with: “coup”
  - Replace with: “coupe”
  - Replace with: “coups”



Lint:    WordChoice (127 priority)
Message: |
    1667 | “Don’t ask me,” said Owl Eyes, washing his hands of the whole matter. “I know
    1668 | very little about driving—next to nothing. It happened, and that’s all I know.”
         |                                ^~ Use `too` here to mean ‘also’ or an excessive degree.
Suggest:
  - Replace with: “too”



Lint:    Spelling (63 priority)
Message: |
    1683 | The shock that followed this declaration found voice in a sustained “Ah-h-h!” as
    1684 | the door of the coupé swung slowly open. The crowd—it was now a crowd—stepped
         |                 ^~~~~ Did you mean to spell `coupé` this way?
Suggest:
  - Replace with: “coup”
  - Replace with: “coupe”
  - Replace with: “coups”



Lint:    Spelling (63 priority)
Message: |
    1693 | “Wha’s matter?” he inquired calmly. “Did we run outa gas?”
         |  ^~~~~ Did you mean to spell `Wha’s` this way?
Suggest:
  - Replace with: “W12's”
  - Replace with: “WAL's”
  - Replace with: “WIP's”



Lint:    Spelling (63 priority)
Message: |
    1693 | “Wha’s matter?” he inquired calmly. “Did we run outa gas?”
         |                                                 ^~~~ Did you mean to spell `outa` this way?
Suggest:
  - Replace with: “outta”
  - Replace with: “out”
  - Replace with: “outs”



Lint:    Typo (31 priority)
Message: |
    1693 | “Wha’s matter?” he inquired calmly. “Did we run outa gas?”
         |                                                 ^~~~ `outa` should probably be written as `out a`.
Suggest:
  - Replace with: “out a”



Lint:    Miscellaneous (31 priority)
Message: |
    1701 | “It came off,” some one explained.
         |                ^~~~~~~~ Did you mean the closed compound `someone`?
Suggest:
  - Replace with: “someone”



Lint:    Spelling (63 priority)
Message: |
    1710 | “Wonder’ff tell me where there’s a gas’line station?”
         |  ^~~~~~~~~ Did you mean to spell `Wonder’ff` this way?
Suggest:
  - Replace with: “Wonder's”
  - Replace with: “Wonderbra”



Lint:    Spelling (63 priority)
Message: |
    1710 | “Wonder’ff tell me where there’s a gas’line station?”
         |                                    ^~~~~~~~ Did you mean to spell `gas’line` this way?
Suggest:
  - Replace with: “gasoline”
  - Replace with: “baseline”
  - Replace with: “Vaseline”



Lint:    Readability (127 priority)
Message: |
    1740 | potatoes and coffee. I even had a short affair with a girl who lived in Jersey
         |                      ^~~~~~~~~~~~~~~~~~~~~~~~~~~~~~~~~~~~~~~~~~~~~~~~~~~~~~~~~~
    1741 | City and worked in the accounting department, but her brother began throwing
         | ~~~~~~~~~~~~~~~~~~~~~~~~~~~~~~~~~~~~~~~~~~~~~~~~~~~~~~~~~~~~~~~~~~~~~~~~~~~~~
    1742 | mean looks in my direction, so when she went on her vacation in July I let it
         | ~~~~~~~~~~~~~~~~~~~~~~~~~~~~~~~~~~~~~~~~~~~~~~~~~~~~~~~~~~~~~~~~~~~~~~~~~~~~~~
    1743 | blow quietly away.
         | ~~~~~~~~~~~~~~~~~~ This sentence is 45 words long.



Lint:    Readability (127 priority)
Message: |
    1759 | darkness. At the enchanted metropolitan twilight I felt a haunting loneliness
         |           ^~~~~~~~~~~~~~~~~~~~~~~~~~~~~~~~~~~~~~~~~~~~~~~~~~~~~~~~~~~~~~~~~~~~
    1760 | sometimes, and felt it in others—poor young clerks who loitered in front of
         | ~~~~~~~~~~~~~~~~~~~~~~~~~~~~~~~~~~~~~~~~~~~~~~~~~~~~~~~~~~~~~~~~~~~~~~~~~~~~
    1761 | windows waiting until it was time for a solitary restaurant dinner—young clerks
         | ~~~~~~~~~~~~~~~~~~~~~~~~~~~~~~~~~~~~~~~~~~~~~~~~~~~~~~~~~~~~~~~~~~~~~~~~~~~~~~~~
    1762 | in the dusk, wasting the most poignant moments of night and life.
         | ~~~~~~~~~~~~~~~~~~~~~~~~~~~~~~~~~~~~~~~~~~~~~~~~~~~~~~~~~~~~~~~~~ This sentence is 49 words long.



Lint:    Spelling (63 priority)
Message: |
    1764 | Again at eight o’clock, when the dark lanes of the Forties were lined five deep
    1765 | with throbbing taxicabs, bound for the theatre district, I felt a sinking in my
         |                                        ^~~~~~~ Did you mean to spell `theatre` this way?
    1766 | heart. Forms leaned together in the taxis as they waited, and voices sang, and
Suggest:
  - Replace with: “theater”
  - Replace with: “there”
  - Replace with: “they're”



Lint:    Spelling (63 priority)
Message: |
    1768 | unintelligible circles inside. Imagining that I, too, was hurrying toward gayety
         |                                                                           ^~~~~~ Did you mean to spell `gayety` this way?
    1769 | and sharing their intimate excitement, I wished them well.
Suggest:
  - Replace with: “gaiety”
  - Replace with: “gamely”
  - Replace with: “gamete”



Lint:    Miscellaneous (31 priority)
Message: |
    1772 | again. At first I was flattered to go places with her, because she was a golf
    1773 | champion, and every one knew her name. Then it was something more. I wasn’t
         |               ^~~~~~~~~ Did you mean the closed compound `everyone`?
Suggest:
  - Replace with: “everyone”



Lint:    Readability (127 priority)
Message: |
    1777 | found what it was. When we were on a house-party together up in Warwick, she
         |                    ^~~~~~~~~~~~~~~~~~~~~~~~~~~~~~~~~~~~~~~~~~~~~~~~~~~~~~~~~~
    1778 | left a borrowed car out in the rain with the top down, and then lied about
         | ~~~~~~~~~~~~~~~~~~~~~~~~~~~~~~~~~~~~~~~~~~~~~~~~~~~~~~~~~~~~~~~~~~~~~~~~~~~
    1779 | it—and suddenly I remembered the story about her that had eluded me that night
         | ~~~~~~~~~~~~~~~~~~~~~~~~~~~~~~~~~~~~~~~~~~~~~~~~~~~~~~~~~~~~~~~~~~~~~~~~~~~~~~~
    1780 | at Daisy’s. At her first big golf tournament there was a row that nearly reached
         | ~~~~~~~~~~~ This sentence is 45 words long.



Lint:    Readability (127 priority)
Message: |
    1789 | thought impossible. She was incurably dishonest. She wasn’t able to endure being
         |                                                  ^~~~~~~~~~~~~~~~~~~~~~~~~~~~~~~~
    1790 | at a disadvantage and, given this unwillingness, I suppose she had begun dealing
         | ~~~~~~~~~~~~~~~~~~~~~~~~~~~~~~~~~~~~~~~~~~~~~~~~~~~~~~~~~~~~~~~~~~~~~~~~~~~~~~~~~
    1791 | in subterfuges when she was very young in order to keep that cool, insolent
         | ~~~~~~~~~~~~~~~~~~~~~~~~~~~~~~~~~~~~~~~~~~~~~~~~~~~~~~~~~~~~~~~~~~~~~~~~~~~~
    1792 | smile turned to the world and yet satisfy the demands of her hard, jaunty body.
         | ~~~~~~~~~~~~~~~~~~~~~~~~~~~~~~~~~~~~~~~~~~~~~~~~~~~~~~~~~~~~~~~~~~~~~~~~~~~~~~~ This sentence is 48 words long.



Lint:    Capitalization (127 priority)
Message: |
    1797 | passed so close to some workmen that our fender flicked a button on one man’s
         |                                                                         ^~~~~ The canonical dictionary spelling is `man's`.
    1798 | coat.
Suggest:
  - Replace with: “man's”



Lint:    Punctuation (31 priority)
Message: |
    1824 | perspiration appeared on her upper lip. Nevertheless there was a vague
         |                                         ^~~~~~~~~~~~ Discourse markers at the beginning of a sentence should be followed by a comma.
    1825 | understanding that had to be tactfully broken off before I was free.
Suggest:
  - Insert “,”



Lint:    Miscellaneous (31 priority)
Message: |
    1827 | Every one suspects himself of at least one of the cardinal virtues, and this is
         | ^~~~~~~~~ Did you mean the closed compound `everyone`?
Suggest:
  - Replace with: “Everyone”



Lint:    Spelling (63 priority)
Message: |
    1837 | cocktails and his flowers. “One time he killed a man who had found out that he
    1838 | was nephew to Von Hindenburg and second cousin to the devil. Reach me a rose,
         |               ^~~ Did you mean to spell `Von` this way?
Suggest:
  - Replace with: “Van”
  - Replace with: “Vol”
  - Replace with: “Yon”



Lint:    Spelling (63 priority)
Message: |
    1848 | From East Egg, then, came the Chester Beckers and the Leeches, and a man named
         |                                       ^~~~~~~ Did you mean to spell `Beckers` this way?
    1849 | Bunsen, whom I knew at Yale, and Doctor Webster Civet, who was drowned last
Suggest:
  - Replace with: “Becker's”
  - Replace with: “Backers”
  - Replace with: “Bickers”



Lint:    Spelling (63 priority)
Message: |
    1850 | summer up in Maine. And the Hornbeams and the Willie Voltaires, and a whole clan
         |                             ^~~~~~~~~ Did you mean to spell `Hornbeams` this way?
Suggest:
  - Replace with: “Hornbeam”
  - Replace with: “Moonbeams”



Lint:    Spelling (63 priority)
Message: |
    1850 | summer up in Maine. And the Hornbeams and the Willie Voltaires, and a whole clan
         |                                                      ^~~~~~~~~ Did you mean to spell `Voltaires` this way?
    1851 | named Blackbuck, who always gathered in a corner and flipped up their noses like
Suggest:
  - Replace with: “Voltaire's”
  - Replace with: “Voltaire”
  - Replace with: “Solitaires”



Lint:    Spelling (63 priority)
Message: |
    1850 | summer up in Maine. And the Hornbeams and the Willie Voltaires, and a whole clan
    1851 | named Blackbuck, who always gathered in a corner and flipped up their noses like
         |       ^~~~~~~~~ Did you mean `Blackburn`?
Suggest:
  - Replace with: “Blackburn”



Lint:    Spelling (63 priority)
Message: |
    1852 | goats at whosoever came near. And the Ismays and the Chrysties (or rather Hubert
         |                                       ^~~~~~ Did you mean to spell `Ismays` this way?
    1853 | Auerbach and Mr. Chrystie’s wife), and Edgar Beaver, whose hair, they say,
Suggest:
  - Replace with: “Irma's”
  - Replace with: “Dismays”
  - Replace with: “Islams”



Lint:    Spelling (63 priority)
Message: |
    1852 | goats at whosoever came near. And the Ismays and the Chrysties (or rather Hubert
         |                                                      ^~~~~~~~~ Did you mean to spell `Chrysties` this way?
    1853 | Auerbach and Mr. Chrystie’s wife), and Edgar Beaver, whose hair, they say,
Suggest:
  - Replace with: “Christi's”
  - Replace with: “Christie's”
  - Replace with: “Christie”



Lint:    Spelling (63 priority)
Message: |
    1852 | goats at whosoever came near. And the Ismays and the Chrysties (or rather Hubert
    1853 | Auerbach and Mr. Chrystie’s wife), and Edgar Beaver, whose hair, they say,
         | ^~~~~~~~ Did you mean to spell `Auerbach` this way?
Suggest:
  - Replace with: “Outreach”
  - Replace with: “Bernbach”



Lint:    Spelling (63 priority)
Message: |
    1853 | Auerbach and Mr. Chrystie’s wife), and Edgar Beaver, whose hair, they say,
         |                  ^~~~~~~~~~ Did you mean `Christi's`?
Suggest:
  - Replace with: “Christi's”



Lint:    Spelling (63 priority)
Message: |
    1857 | knickerbockers, and had a fight with a bum named Etty in the garden. From
         |                                                  ^~~~ Did you mean to spell `Etty` this way?
Suggest:
  - Replace with: “Etta”
  - Replace with: “Betty”
  - Replace with: “Getty”



Lint:    Spelling (63 priority)
Message: |
    1857 | knickerbockers, and had a fight with a bum named Etty in the garden. From
    1858 | farther out on the Island came the Cheadles and the O. R. P. Schraeders, and the
         |                                    ^~~~~~~~ Did you mean to spell `Cheadles` this way?
Suggest:
  - Replace with: “Charles”
  - Replace with: “Headless”
  - Replace with: “Beadles”



Lint:    Spelling (63 priority)
Message: |
    1858 | farther out on the Island came the Cheadles and the O. R. P. Schraeders, and the
         |                                                     ^~ Did you mean to spell `O.` this way?
Suggest:
  - Replace with: “Os”
  - Replace with: “O”
  - Replace with: “OD”



Lint:    Spelling (63 priority)
Message: |
    1858 | farther out on the Island came the Cheadles and the O. R. P. Schraeders, and the
         |                                                        ^~ Did you mean to spell `R.` this way?
Suggest:
  - Replace with: “R”
<<<<<<< HEAD
  - Replace with: “Re”
  - Replace with: “RC”
=======
  - Replace with: “Rd”
  - Replace with: “Re”
>>>>>>> 12f5788a



Lint:    Spelling (63 priority)
Message: |
    1858 | farther out on the Island came the Cheadles and the O. R. P. Schraeders, and the
         |                                                           ^~ Did you mean to spell `P.` this way?
Suggest:
  - Replace with: “Pt”
  - Replace with: “P”
  - Replace with: “Pd”



Lint:    Spelling (63 priority)
Message: |
    1858 | farther out on the Island came the Cheadles and the O. R. P. Schraeders, and the
         |                                                              ^~~~~~~~~~ Did you mean to spell `Schraeders` this way?
    1859 | Stonewall Jackson Abrams of Georgia, and the Fishguards and the Ripley Snells.
Suggest:
  - Replace with: “Schroeder's”
  - Replace with: “Schroeder”
  - Replace with: “Threaders”



Lint:    Spelling (63 priority)
Message: |
    1859 | Stonewall Jackson Abrams of Georgia, and the Fishguards and the Ripley Snells.
         |                                              ^~~~~~~~~~ Did you mean to spell `Fishguards` this way?
Suggest:
  - Replace with: “Fireguards”
  - Replace with: “Wireguards”



Lint:    Spelling (63 priority)
Message: |
    1859 | Stonewall Jackson Abrams of Georgia, and the Fishguards and the Ripley Snells.
         |                                                                        ^~~~~~ Did you mean to spell `Snells` this way?
Suggest:
  - Replace with: “Snell's”
  - Replace with: “Snell”
  - Replace with: “Knells”



Lint:    Spelling (63 priority)
Message: |
    1861 | the gravel drive that Mrs. Ulysses Swett’s automobile ran over his right hand.
         |                                    ^~~~~~~ Did you mean to spell `Swett’s` this way?
Suggest:
  - Replace with: “Scott's”
  - Replace with: “Sept's”
  - Replace with: “Seth's”



Lint:    Spelling (63 priority)
Message: |
    1862 | The Dancies came, too, and S. B. Whitebait, who was well over sixty, and Maurice
         |     ^~~~~~~ Did you mean to spell `Dancies` this way?
Suggest:
  - Replace with: “Dannie's”
  - Replace with: “Fancies”
  - Replace with: “Danes”



Lint:    Spelling (63 priority)
Message: |
    1862 | The Dancies came, too, and S. B. Whitebait, who was well over sixty, and Maurice
         |                            ^~ Did you mean to spell `S.` this way?
Suggest:
  - Replace with: “Sf”
  - Replace with: “Sh”
  - Replace with: “So”



Lint:    Spelling (63 priority)
Message: |
    1862 | The Dancies came, too, and S. B. Whitebait, who was well over sixty, and Maurice
         |                               ^~ Did you mean to spell `B.` this way?
Suggest:
  - Replace with: “Bu”
  - Replace with: “B”
  - Replace with: “Be”



Lint:    Spelling (63 priority)
Message: |
    1862 | The Dancies came, too, and S. B. Whitebait, who was well over sixty, and Maurice
    1863 | A. Flink, and the Hammerheads, and Beluga the tobacco importer, and Beluga’s
         | ^~ Did you mean to spell `A.` this way?
Suggest:
  - Replace with: “Ax”
  - Replace with: “A”
  - Replace with: “Ab”



Lint:    Spelling (63 priority)
Message: |
    1863 | A. Flink, and the Hammerheads, and Beluga the tobacco importer, and Beluga’s
         |    ^~~~~ Did you mean to spell `Flink` this way?
Suggest:
  - Replace with: “Flunk”
  - Replace with: “Blink”
  - Replace with: “Link”



Lint:    Readability (127 priority)
Message: |
    1866 | From West Egg came the Poles and the Mulreadys and Cecil Roebuck and Cecil
         | ^~~~~~~~~~~~~~~~~~~~~~~~~~~~~~~~~~~~~~~~~~~~~~~~~~~~~~~~~~~~~~~~~~~~~~~~~~~
    1867 | Schoen and Gulick the State senator and Newton Orchid, who controlled Films Par
         | ~~~~~~~~~~~~~~~~~~~~~~~~~~~~~~~~~~~~~~~~~~~~~~~~~~~~~~~~~~~~~~~~~~~~~~~~~~~~~~~~
    1868 | Excellence, and Eckhaust and Clyde Cohen and Don S. Schwartze (the son) and
         | ~~~~~~~~~~~~~~~~~~~~~~~~~~~~~~~~~~~~~~~~~~~~~~~~~~~~~~~~~~~~~~~~~~~~~~~~~~~~
    1869 | Arthur McCarty, all connected with the movies in one way or another. And the
         | ~~~~~~~~~~~~~~~~~~~~~~~~~~~~~~~~~~~~~~~~~~~~~~~~~~~~~~~~~~~~~~~~~~~~ This sentence is 52 words long.



Lint:    Spelling (63 priority)
Message: |
    1866 | From West Egg came the Poles and the Mulreadys and Cecil Roebuck and Cecil
         |                                      ^~~~~~~~~ Did you mean to spell `Mulreadys` this way?
    1867 | Schoen and Gulick the State senator and Newton Orchid, who controlled Films Par
Suggest:
  - Replace with: “Already”
  - Replace with: “Unready”



Lint:    Spelling (63 priority)
Message: |
    1866 | From West Egg came the Poles and the Mulreadys and Cecil Roebuck and Cecil
    1867 | Schoen and Gulick the State senator and Newton Orchid, who controlled Films Par
         | ^~~~~~ Did you mean to spell `Schoen` this way?
Suggest:
  - Replace with: “Chosen”
  - Replace with: “Echoes”
  - Replace with: “Echoed”



Lint:    Spelling (63 priority)
Message: |
    1866 | From West Egg came the Poles and the Mulreadys and Cecil Roebuck and Cecil
    1867 | Schoen and Gulick the State senator and Newton Orchid, who controlled Films Par
         |            ^~~~~~ Did you mean to spell `Gulick` this way?
Suggest:
  - Replace with: “Click”
  - Replace with: “Flick”
  - Replace with: “Lick”



Lint:    Spelling (63 priority)
Message: |
    1867 | Schoen and Gulick the State senator and Newton Orchid, who controlled Films Par
    1868 | Excellence, and Eckhaust and Clyde Cohen and Don S. Schwartze (the son) and
         |                 ^~~~~~~~ Did you mean `Exhaust`?
Suggest:
  - Replace with: “Exhaust”



Lint:    Spelling (63 priority)
Message: |
    1868 | Excellence, and Eckhaust and Clyde Cohen and Don S. Schwartze (the son) and
         |                                                  ^~ Did you mean to spell `S.` this way?
Suggest:
  - Replace with: “Sf”
  - Replace with: “Sh”
  - Replace with: “So”



Lint:    Spelling (63 priority)
Message: |
    1868 | Excellence, and Eckhaust and Clyde Cohen and Don S. Schwartze (the son) and
         |                                                     ^~~~~~~~~ Did you mean `Schwartz`?
    1869 | Arthur McCarty, all connected with the movies in one way or another. And the
Suggest:
  - Replace with: “Schwartz”



Lint:    Spelling (63 priority)
Message: |
    1869 | Arthur McCarty, all connected with the movies in one way or another. And the
    1870 | Catlips and the Bembergs and G. Earl Muldoon, brother to that Muldoon who
         | ^~~~~~~ Did you mean `Cali's`?
Suggest:
  - Replace with: “Cali's”



Lint:    Spelling (63 priority)
Message: |
    1869 | Arthur McCarty, all connected with the movies in one way or another. And the
    1870 | Catlips and the Bembergs and G. Earl Muldoon, brother to that Muldoon who
         |                 ^~~~~~~~ Did you mean to spell `Bembergs` this way?
Suggest:
  - Replace with: “Berber's”
  - Replace with: “Berbers”
  - Replace with: “Ember's”



Lint:    Spelling (63 priority)
Message: |
    1869 | Arthur McCarty, all connected with the movies in one way or another. And the
    1870 | Catlips and the Bembergs and G. Earl Muldoon, brother to that Muldoon who
         |                              ^~ Did you mean to spell `G.` this way?
Suggest:
  - Replace with: “Gt”
  - Replace with: “Gm”
  - Replace with: “Go”



Lint:    Spelling (63 priority)
Message: |
    1870 | Catlips and the Bembergs and G. Earl Muldoon, brother to that Muldoon who
         |                                      ^~~~~~~ Did you mean to spell `Muldoon` this way?
    1871 | afterward strangled his wife. Da Fontano the promoter came there, and Ed Legros
Suggest:
  - Replace with: “Mullion”
  - Replace with: “Mauldin”
  - Replace with: “Mellon”



Lint:    Spelling (63 priority)
Message: |
    1870 | Catlips and the Bembergs and G. Earl Muldoon, brother to that Muldoon who
         |                                                               ^~~~~~~ Did you mean to spell `Muldoon` this way?
    1871 | afterward strangled his wife. Da Fontano the promoter came there, and Ed Legros
Suggest:
  - Replace with: “Mullion”
  - Replace with: “Mauldin”
  - Replace with: “Mellon”



Lint:    Capitalization (127 priority)
Message: |
    1871 | afterward strangled his wife. Da Fontano the promoter came there, and Ed Legros
         |                               ^~ This word's canonical spelling is all-caps.
Suggest:
  - Replace with: “DA”



Lint:    Spelling (63 priority)
Message: |
    1871 | afterward strangled his wife. Da Fontano the promoter came there, and Ed Legros
         |                               ^~ Did you mean to spell `Da` this way?
Suggest:
  - Replace with: “Dad”
  - Replace with: “Dam”
  - Replace with: “Day”



Lint:    Readability (127 priority)
Message: |
    1871 | afterward strangled his wife. Da Fontano the promoter came there, and Ed Legros
         |                               ^~~~~~~~~~~~~~~~~~~~~~~~~~~~~~~~~~~~~~~~~~~~~~~~~~
    1872 | and James B. (“Rot-Gut”) Ferret and the De Jongs and Ernest Lilly—they came to
         | ~~~~~~~~~~~~~~~~~~~~~~~~~~~~~~~~~~~~~~~~~~~~~~~~~~~~~~~~~~~~~~~~~~~~~~~~~~~~~~~
    1873 | gamble, and when Ferret wandered into the garden it meant he was cleaned out and
         | ~~~~~~~~~~~~~~~~~~~~~~~~~~~~~~~~~~~~~~~~~~~~~~~~~~~~~~~~~~~~~~~~~~~~~~~~~~~~~~~~~
    1874 | Associated Traction would have to fluctuate profitably next day.
         | ~~~~~~~~~~~~~~~~~~~~~~~~~~~~~~~~~~~~~~~~~~~~~~~~~~~~~~~~~~~~~~~~ This sentence is 49 words long.



Lint:    Spelling (63 priority)
Message: |
    1871 | afterward strangled his wife. Da Fontano the promoter came there, and Ed Legros
         |                                  ^~~~~~~ Did you mean `Montana`?
Suggest:
  - Replace with: “Montana”



Lint:    Spelling (63 priority)
Message: |
    1871 | afterward strangled his wife. Da Fontano the promoter came there, and Ed Legros
         |                                                                          ^~~~~~ Did you mean to spell `Legros` this way?
    1872 | and James B. (“Rot-Gut”) Ferret and the De Jongs and Ernest Lilly—they came to
Suggest:
  - Replace with: “Lear's”
  - Replace with: “Negros”
  - Replace with: “Lagos”



Lint:    Spelling (63 priority)
Message: |
    1871 | afterward strangled his wife. Da Fontano the promoter came there, and Ed Legros
    1872 | and James B. (“Rot-Gut”) Ferret and the De Jongs and Ernest Lilly—they came to
         |           ^~ Did you mean to spell `B.` this way?
Suggest:
  - Replace with: “Bu”
  - Replace with: “B”
  - Replace with: “Be”
<<<<<<< HEAD
=======



Lint:    Capitalization (127 priority)
Message: |
    1872 | and James B. (“Rot-Gut”) Ferret and the De Jongs and Ernest Lilly—they came to
         |                                         ^~ This word's canonical spelling is all-caps.
    1873 | gamble, and when Ferret wandered into the garden it meant he was cleaned out and
Suggest:
  - Replace with: “DE”
>>>>>>> 12f5788a



Lint:    Spelling (63 priority)
Message: |
    1872 | and James B. (“Rot-Gut”) Ferret and the De Jongs and Ernest Lilly—they came to
         |                                         ^~ Did you mean to spell `De` this way?
    1873 | gamble, and when Ferret wandered into the garden it meant he was cleaned out and
Suggest:
  - Replace with: “Db”
  - Replace with: “Dc”
  - Replace with: “Dd”



Lint:    Spelling (63 priority)
Message: |
    1872 | and James B. (“Rot-Gut”) Ferret and the De Jongs and Ernest Lilly—they came to
         |                                            ^~~~~ Did you mean to spell `Jongs` this way?
    1873 | gamble, and when Ferret wandered into the garden it meant he was cleaned out and
Suggest:
  - Replace with: “Jon's”
  - Replace with: “Jonas”
  - Replace with: “Jogs”



Lint:    Spelling (63 priority)
Message: |
    1876 | A man named Klipspringer was there so often and so long that he became known as
         |             ^~~~~~~~~~~~ Did you mean to spell `Klipspringer` this way?



Lint:    Spelling (63 priority)
Message: |
    1877 | “the boarder”—I doubt if he had any other home. Of theatrical people there were
    1878 | Gus Waize and Horace O’Donavan and Lester Myer and George Duckweed and Francis
         |     ^~~~~ Did you mean to spell `Waize` this way?
Suggest:
  - Replace with: “Waite”
  - Replace with: “Maize”
  - Replace with: “Waive”



Lint:    Spelling (63 priority)
Message: |
    1877 | “the boarder”—I doubt if he had any other home. Of theatrical people there were
    1878 | Gus Waize and Horace O’Donavan and Lester Myer and George Duckweed and Francis
         |                      ^~~~~~~~~ Did you mean to spell `O’Donavan` this way?
Suggest:
  - Replace with: “O'Donnell”
  - Replace with: “Donovan”
  - Replace with: “Okinawan”



Lint:    Spelling (63 priority)
Message: |
    1878 | Gus Waize and Horace O’Donavan and Lester Myer and George Duckweed and Francis
         |                                           ^~~~ Did you mean to spell `Myer` this way?
    1879 | Bull. Also from New York were the Chromes and the Backhyssons and the Dennickers
Suggest:
  - Replace with: “Mayer”
  - Replace with: “Meyer”
  - Replace with: “Myers”



Lint:    Readability (127 priority)
Message: |
    1879 | Bull. Also from New York were the Chromes and the Backhyssons and the Dennickers
         |       ^~~~~~~~~~~~~~~~~~~~~~~~~~~~~~~~~~~~~~~~~~~~~~~~~~~~~~~~~~~~~~~~~~~~~~~~~~~
    1880 | and Russel Betty and the Corrigans and the Kellehers and the Dewars and the
         | ~~~~~~~~~~~~~~~~~~~~~~~~~~~~~~~~~~~~~~~~~~~~~~~~~~~~~~~~~~~~~~~~~~~~~~~~~~~~
    1881 | Scullys and S. W. Belcher and the Smirkes and the young Quinns, divorced now,
         | ~~~~~~~~~~~~~~~~~~~~~~~~~~~~~~~~~~~~~~~~~~~~~~~~~~~~~~~~~~~~~~~~~~~~~~~~~~~~~~
    1882 | and Henry L. Palmetto, who killed himself by jumping in front of a subway train
         | ~~~~~~~~~~~~~~~~~~~~~~~~~~~~~~~~~~~~~~~~~~~~~~~~~~~~~~~~~~~~~~~~~~~~~~~~~~~~~~~~
    1883 | in Times Square.
         | ~~~~~~~~~~~~~~~~ This sentence is 59 words long.



Lint:    Spelling (63 priority)
Message: |
    1879 | Bull. Also from New York were the Chromes and the Backhyssons and the Dennickers
         |                                                   ^~~~~~~~~~~ Did you mean `Jacksons`?
    1880 | and Russel Betty and the Corrigans and the Kellehers and the Dewars and the
Suggest:
  - Replace with: “Jacksons”



Lint:    Spelling (63 priority)
Message: |
    1879 | Bull. Also from New York were the Chromes and the Backhyssons and the Dennickers
         |                                                                       ^~~~~~~~~~ Did you mean to spell `Dennickers` this way?
    1880 | and Russel Betty and the Corrigans and the Kellehers and the Dewars and the
Suggest:
  - Replace with: “Knickers”
  - Replace with: “Nickers”
  - Replace with: “Picnickers”



Lint:    Spelling (63 priority)
Message: |
    1879 | Bull. Also from New York were the Chromes and the Backhyssons and the Dennickers
    1880 | and Russel Betty and the Corrigans and the Kellehers and the Dewars and the
         |                          ^~~~~~~~~ Did you mean to spell `Corrigans` this way?
Suggest:
  - Replace with: “Cardigans”
  - Replace with: “Corina's”
  - Replace with: “Corrine's”



Lint:    Spelling (63 priority)
Message: |
    1880 | and Russel Betty and the Corrigans and the Kellehers and the Dewars and the
         |                                            ^~~~~~~~~ Did you mean to spell `Kellehers` this way?
    1881 | Scullys and S. W. Belcher and the Smirkes and the young Quinns, divorced now,
Suggest:
  - Replace with: “Keller's”
  - Replace with: “Kelley's”
  - Replace with: “Kellie's”



Lint:    Spelling (63 priority)
Message: |
    1880 | and Russel Betty and the Corrigans and the Kellehers and the Dewars and the
         |                                                              ^~~~~~ Did you mean to spell `Dewars` this way?
    1881 | Scullys and S. W. Belcher and the Smirkes and the young Quinns, divorced now,
Suggest:
  - Replace with: “Dewar's”
  - Replace with: “Dewar”
  - Replace with: “Dena's”



Lint:    Spelling (63 priority)
Message: |
    1880 | and Russel Betty and the Corrigans and the Kellehers and the Dewars and the
    1881 | Scullys and S. W. Belcher and the Smirkes and the young Quinns, divorced now,
         | ^~~~~~~ Did you mean to spell `Scullys` this way?
Suggest:
  - Replace with: “Scull's”
  - Replace with: “Sculley's”
  - Replace with: “Sculls”



Lint:    Spelling (63 priority)
Message: |
    1880 | and Russel Betty and the Corrigans and the Kellehers and the Dewars and the
    1881 | Scullys and S. W. Belcher and the Smirkes and the young Quinns, divorced now,
         |             ^~ Did you mean to spell `S.` this way?
Suggest:
  - Replace with: “Sf”
  - Replace with: “Sh”
  - Replace with: “So”



Lint:    Spelling (63 priority)
Message: |
    1881 | Scullys and S. W. Belcher and the Smirkes and the young Quinns, divorced now,
         |                ^~ Did you mean to spell `W.` this way?
Suggest:
  - Replace with: “We”
  - Replace with: “WA”
  - Replace with: “WC”



Lint:    Spelling (63 priority)
Message: |
    1881 | Scullys and S. W. Belcher and the Smirkes and the young Quinns, divorced now,
         |                   ^~~~~~~ Did you mean to spell `Belcher` this way?
Suggest:
  - Replace with: “Beecher”
  - Replace with: “Becker”
  - Replace with: “Blucher”



Lint:    Spelling (63 priority)
Message: |
    1881 | Scullys and S. W. Belcher and the Smirkes and the young Quinns, divorced now,
         |                                   ^~~~~~~ Did you mean to spell `Smirkes` this way?
    1882 | and Henry L. Palmetto, who killed himself by jumping in front of a subway train
Suggest:
  - Replace with: “Smirk's”
  - Replace with: “Smirks”
  - Replace with: “Smirked”



Lint:    Spelling (63 priority)
Message: |
    1881 | Scullys and S. W. Belcher and the Smirkes and the young Quinns, divorced now,
         |                                                         ^~~~~~ Did you mean to spell `Quinns` this way?
    1882 | and Henry L. Palmetto, who killed himself by jumping in front of a subway train
Suggest:
  - Replace with: “Quinn's”
  - Replace with: “Quinn”
  - Replace with: “Qin's”



Lint:    Spelling (63 priority)
Message: |
    1881 | Scullys and S. W. Belcher and the Smirkes and the young Quinns, divorced now,
    1882 | and Henry L. Palmetto, who killed himself by jumping in front of a subway train
         |           ^~ Did you mean to spell `L.` this way?
Suggest:
  - Replace with: “L”
  - Replace with: “Lb”
  - Replace with: “Lo”



Lint:    Spelling (63 priority)
Message: |
    1885 | Benny McClenahan arrived always with four girls. They were never quite the same
         |       ^~~~~~~~~~ Did you mean `McClain`?
Suggest:
  - Replace with: “McClain”



Lint:    Readability (127 priority)
Message: |
    1887 | inevitably seemed they had been there before. I have forgotten their
         |                                               ^~~~~~~~~~~~~~~~~~~~~~~
    1888 | names—Jaqueline, I think, or else Consuela, or Gloria or Judy or June, and their
         | ~~~~~~~~~~~~~~~~~~~~~~~~~~~~~~~~~~~~~~~~~~~~~~~~~~~~~~~~~~~~~~~~~~~~~~~~~~~~~~~~~
    1889 | last names were either the melodious names of flowers and months or the sterner
         | ~~~~~~~~~~~~~~~~~~~~~~~~~~~~~~~~~~~~~~~~~~~~~~~~~~~~~~~~~~~~~~~~~~~~~~~~~~~~~~~~
    1890 | ones of the great American capitalists whose cousins, if pressed, they would
         | ~~~~~~~~~~~~~~~~~~~~~~~~~~~~~~~~~~~~~~~~~~~~~~~~~~~~~~~~~~~~~~~~~~~~~~~~~~~~~
    1891 | confess themselves to be.
         | ~~~~~~~~~~~~~~~~~~~~~~~~~ This sentence is 49 words long.



Lint:    Spelling (63 priority)
Message: |
    1887 | inevitably seemed they had been there before. I have forgotten their
    1888 | names—Jaqueline, I think, or else Consuela, or Gloria or Judy or June, and their
         |       ^~~~~~~~~ Did you mean to spell `Jaqueline` this way?
Suggest:
  - Replace with: “Jacqueline”
  - Replace with: “Aquiline”



Lint:    Spelling (63 priority)
Message: |
    1887 | inevitably seemed they had been there before. I have forgotten their
    1888 | names—Jaqueline, I think, or else Consuela, or Gloria or Judy or June, and their
         |                                   ^~~~~~~~ Did you mean `Consuelo`?
    1889 | last names were either the melodious names of flowers and months or the sterner
Suggest:
  - Replace with: “Consuelo”



Lint:    Spelling (63 priority)
Message: |
    1893 | In addition to all these I can remember that Faustina O’Brien came there at
         |                                              ^~~~~~~~ Did you mean to spell `Faustina` this way?
    1894 | least once and the Baedeker girls and young Brewer, who had his nose shot off in
Suggest:
  - Replace with: “Faustian”
  - Replace with: “Faustino”



Lint:    Spelling (63 priority)
Message: |
    1895 | the war, and Mr. Albrucksburger and Miss Haag, his fiancée, and Ardita
         |                  ^~~~~~~~~~~~~~ Did you mean to spell `Albrucksburger` this way?



Lint:    Spelling (63 priority)
Message: |
    1895 | the war, and Mr. Albrucksburger and Miss Haag, his fiancée, and Ardita
         |                                          ^~~~ Did you mean to spell `Haag` this way?
    1896 | Fitz-Peters and Mr. P. Jewett, once head of the American Legion, and Miss
Suggest:
  - Replace with: “Hag”
  - Replace with: “Haas”
  - Replace with: “Ha's”



Lint:    Spelling (63 priority)
Message: |
    1895 | the war, and Mr. Albrucksburger and Miss Haag, his fiancée, and Ardita
         |                                                    ^~~~~~~ Did you mean to spell `fiancée` this way?
    1896 | Fitz-Peters and Mr. P. Jewett, once head of the American Legion, and Miss
Suggest:
  - Replace with: “fiance”
  - Replace with: “fiancee”
  - Replace with: “finance”



Lint:    Spelling (63 priority)
Message: |
    1895 | the war, and Mr. Albrucksburger and Miss Haag, his fiancée, and Ardita
         |                                                                 ^~~~~~ Did you mean to spell `Ardita` this way?
    1896 | Fitz-Peters and Mr. P. Jewett, once head of the American Legion, and Miss
Suggest:
  - Replace with: “Akita”
  - Replace with: “Anita”



Lint:    Spelling (63 priority)
Message: |
    1895 | the war, and Mr. Albrucksburger and Miss Haag, his fiancée, and Ardita
    1896 | Fitz-Peters and Mr. P. Jewett, once head of the American Legion, and Miss
         | ^~~~ Did you mean to spell `Fitz` this way?
Suggest:
  - Replace with: “Fit”
  - Replace with: “Fritz”
  - Replace with: “Ditz”



Lint:    Spelling (63 priority)
Message: |
    1896 | Fitz-Peters and Mr. P. Jewett, once head of the American Legion, and Miss
         |                     ^~ Did you mean to spell `P.` this way?
Suggest:
  - Replace with: “Pt”
  - Replace with: “P”
  - Replace with: “Pd”



Lint:    Spelling (63 priority)
Message: |
    1896 | Fitz-Peters and Mr. P. Jewett, once head of the American Legion, and Miss
         |                        ^~~~~~ Did you mean to spell `Jewett` this way?
Suggest:
  - Replace with: “Jewell”
  - Replace with: “Jewess”
  - Replace with: “Dewitt”



Lint:    Readability (127 priority)
Message: |
    1911 | He was balancing himself on the dashboard of his car with that resourcefulness
         | ^~~~~~~~~~~~~~~~~~~~~~~~~~~~~~~~~~~~~~~~~~~~~~~~~~~~~~~~~~~~~~~~~~~~~~~~~~~~~~~
    1912 | of movement that is so peculiarly American—that comes, I suppose, with the
         | ~~~~~~~~~~~~~~~~~~~~~~~~~~~~~~~~~~~~~~~~~~~~~~~~~~~~~~~~~~~~~~~~~~~~~~~~~~~
    1913 | absence of lifting work in youth and, even more, with the formless grace of our
         | ~~~~~~~~~~~~~~~~~~~~~~~~~~~~~~~~~~~~~~~~~~~~~~~~~~~~~~~~~~~~~~~~~~~~~~~~~~~~~~~~
    1914 | nervous, sporadic games. This quality was continually breaking through his
         | ~~~~~~~~~~~~~~~~~~~~~~~~ This sentence is 44 words long.



Lint:    WordChoice (127 priority)
Message: |
    1951 | “I’ll tell you God’s truth.” His right hand suddenly ordered divine retribution
         |            ^~~ The possessive version of this word is more common in this context.
Suggest:
  - Replace with: “your”
  - Replace with: “you're a”
  - Replace with: “you're an”



Lint:    Readability (127 priority)
Message: |
    1974 | “After that I lived like a young rajah in all the capitals of Europe—Paris,
         |  ^~~~~~~~~~~~~~~~~~~~~~~~~~~~~~~~~~~~~~~~~~~~~~~~~~~~~~~~~~~~~~~~~~~~~~~~~~~
    1975 | Venice, Rome—collecting jewels, chiefly rubies, hunting big game, painting a
         | ~~~~~~~~~~~~~~~~~~~~~~~~~~~~~~~~~~~~~~~~~~~~~~~~~~~~~~~~~~~~~~~~~~~~~~~~~~~~~
    1976 | little, things for myself only, and trying to forget something very sad that had
         | ~~~~~~~~~~~~~~~~~~~~~~~~~~~~~~~~~~~~~~~~~~~~~~~~~~~~~~~~~~~~~~~~~~~~~~~~~~~~~~~~~
    1977 | happened to me long ago.”
         | ~~~~~~~~~~~~~~~~~~~~~~~~ This sentence is 45 words long.



Lint:    Spelling (63 priority)
Message: |
    1981 | “character” leaking sawdust at every pore as he pursued a tiger through the Bois
         |                                                                             ^~~~ Did you mean to spell `Bois` this way?
    1982 | de Boulogne.
Suggest:
  - Replace with: “Bogs”
  - Replace with: “Boris”
  - Replace with: “Bios”



Lint:    Capitalization (127 priority)
Message: |
    1981 | “character” leaking sawdust at every pore as he pursued a tiger through the Bois
    1982 | de Boulogne.
         | ^~ This word's canonical spelling is all-caps.
Suggest:
  - Replace with: “DE”



Lint:    Spelling (63 priority)
Message: |
    1981 | “character” leaking sawdust at every pore as he pursued a tiger through the Bois
    1982 | de Boulogne.
         | ^~ Did you mean to spell `de` this way?
Suggest:
  - Replace with: “db”
  - Replace with: “dc”
  - Replace with: “dd”



Lint:    Spelling (63 priority)
Message: |
    1981 | “character” leaking sawdust at every pore as he pursued a tiger through the Bois
    1982 | de Boulogne.
         |    ^~~~~~~~ Did you mean `Cologne`?
Suggest:
  - Replace with: “Cologne”



Lint:    Style (31 priority)
Message: |
    1988 | side of us where the infantry couldn’t advance. We stayed there two days and two
    1989 | nights, a hundred and thirty men with sixteen Lewis guns, and when the infantry
         |           ^~~~~~~ An Oxford comma is necessary here.
Suggest:
  - Insert “,”



Lint:    Spelling (63 priority)
Message: |
    2006 | To my astonishment, the thing had an authentic look. “Orderi di Danilo,” ran the
         |                                                       ^~~~~~ Did you mean to spell `Orderi` this way?
    2007 | circular legend, “Montenegro, Nicolas Rex.”
Suggest:
  - Replace with: “Order”
  - Replace with: “Oder”
  - Replace with: “Orders”



Lint:    Capitalization (127 priority)
Message: |
    2006 | To my astonishment, the thing had an authentic look. “Orderi di Danilo,” ran the
         |                                                              ^~ This word's canonical spelling is all-caps.
    2007 | circular legend, “Montenegro, Nicolas Rex.”
Suggest:
  - Replace with: “DI”



Lint:    Spelling (63 priority)
Message: |
    2006 | To my astonishment, the thing had an authentic look. “Orderi di Danilo,” ran the
         |                                                              ^~ Did you mean to spell `di` this way?
    2007 | circular legend, “Montenegro, Nicolas Rex.”
Suggest:
  - Replace with: “db”
  - Replace with: “dc”
  - Replace with: “dd”



Lint:    Spelling (63 priority)
Message: |
    2006 | To my astonishment, the thing had an authentic look. “Orderi di Danilo,” ran the
         |                                                                 ^~~~~~ Did you mean to spell `Danilo` this way?
    2007 | circular legend, “Montenegro, Nicolas Rex.”
Suggest:
  - Replace with: “Danial”
  - Replace with: “Daniel”
  - Replace with: “Daniels”



Lint:    Spelling (63 priority)
Message: |
    2011 | “Major Jay Gatsby,” I read, “For Valour Extraordinary.”
         |                                  ^~~~~~ Did you mean to spell `Valour` this way?
Suggest:
  - Replace with: “Valor”
  - Replace with: “Valium”
  - Replace with: “Valois”



Lint:    Spelling (63 priority)
Message: |
    2014 | Trinity Quad—the man on my left is now the Earl of Doncaster.”
         |                                                    ^~~~~~~~~ Did you mean to spell `Doncaster` this way?
Suggest:
  - Replace with: “Lancaster”
  - Replace with: “Podcaster”



Lint:    Spelling (63 priority)
Message: |
    2021 | Grand Canal; I saw him opening a chest of rubies to ease, with their
    2022 | crimson-lighted depths, the gnawings of his broken heart.
         |                             ^~~~~~~~ Did you mean to spell `gnawings` this way?
Suggest:
  - Replace with: “gnawing”
  - Replace with: “gearings”
  - Replace with: “gratings”



Lint:    Spelling (63 priority)
Message: |
    2047 | ships, and sped along a cobbled slum lined with the dark, undeserted saloons of
         |                                                           ^~~~~~~~~~ Did you mean to spell `undeserted` this way?
    2048 | the faded-gilt nineteen-hundreds. Then the valley of ashes opened out on both
Suggest:
  - Replace with: “undeserved”
  - Replace with: “undefeated”
  - Replace with: “undesired”



Lint:    Capitalization (127 priority)
Message: |
    2056 | “All right, old sport,” called Gatsby. We slowed down. Taking a white card from
    2057 | his wallet, he waved it before the man’s eyes.
         |                                    ^~~~~ The canonical dictionary spelling is `man's`.
Suggest:
  - Replace with: “man's”



Lint:    Readability (127 priority)
Message: |
    2067 | Over the great bridge, with the sunlight through the girders making a constant
         | ^~~~~~~~~~~~~~~~~~~~~~~~~~~~~~~~~~~~~~~~~~~~~~~~~~~~~~~~~~~~~~~~~~~~~~~~~~~~~~~
    2068 | flicker upon the moving cars, with the city rising up across the river in white
         | ~~~~~~~~~~~~~~~~~~~~~~~~~~~~~~~~~~~~~~~~~~~~~~~~~~~~~~~~~~~~~~~~~~~~~~~~~~~~~~~~
    2069 | heaps and sugar lumps all built with a wish out of non-olfactory money. The city
         | ~~~~~~~~~~~~~~~~~~~~~~~~~~~~~~~~~~~~~~~~~~~~~~~~~~~~~~~~~~~~~~~~~~~~~~~ This sentence is 42 words long.



Lint:    Spelling (63 priority)
Message: |
    2069 | heaps and sugar lumps all built with a wish out of non-olfactory money. The city
    2070 | seen from the Queensboro Bridge is always the city seen for the first time, in
         |               ^~~~~~~~~~ Did you mean `Greensboro`?
Suggest:
  - Replace with: “Greensboro”



Lint:    Spelling (63 priority)
Message: |
    2076 | Europe, and I was glad that the sight of Gatsby’s splendid car was included in
    2077 | their sombre holiday. As we crossed Blackwell’s Island a limousine passed us,
         |       ^~~~~~ Did you mean to spell `sombre` this way?
Suggest:
  - Replace with: “somber”
  - Replace with: “hombre”
  - Replace with: “sober”



Lint:    Capitalization (127 priority)
Message: |
    2078 | driven by a white chauffeur, in which sat three modish negroes, two bucks and a
         |                                                        ^~~~~~~ The canonical dictionary spelling is `Negroes`.
    2079 | girl. I laughed aloud as the yolks of their eyeballs rolled toward us in haughty
Suggest:
  - Replace with: “Negroes”



Lint:    Spelling (63 priority)
Message: |
    2078 | driven by a white chauffeur, in which sat three modish negroes, two bucks and a
         |                                                        ^~~~~~~ Did you mean to spell `negroes` this way?
    2079 | girl. I laughed aloud as the yolks of their eyeballs rolled toward us in haughty
Suggest:
  - Replace with: “Negroes”
  - Replace with: “Negro's”
  - Replace with: “Negros”



Lint:    Spelling (63 priority)
Message: |
    2091 | “Mr. Carraway, this is my friend Mr. Wolfshiem.”
         |      ^~~~~~~~ Did you mean to spell `Carraway` this way?
Suggest:
  - Replace with: “Caraway”
  - Replace with: “Faraway”



Lint:    Spelling (63 priority)
Message: |
    2091 | “Mr. Carraway, this is my friend Mr. Wolfshiem.”
         |                                      ^~~~~~~~~ Did you mean `Bolshie`?
Suggest:
  - Replace with: “Bolshie”



Lint:    Spelling (63 priority)
Message: |
    2097 | “So I took one look at him,” said Mr. Wolfshiem, shaking my hand earnestly, “and
         |                                       ^~~~~~~~~ Did you mean `Bolshie`?
    2098 | what do you think I did?”
Suggest:
  - Replace with: “Bolshie”



Lint:    Spelling (63 priority)
Message: |
    2105 | “I handed the money to Katspaugh and I sid: ‘All right, Katspaugh, don’t pay him
         |                        ^~~~~~~~~ Did you mean to spell `Katspaugh` this way?



Lint:    Capitalization (127 priority)
Message: |
    2105 | “I handed the money to Katspaugh and I sid: ‘All right, Katspaugh, don’t pay him
         |                                        ^~~ The canonical dictionary spelling is `Sid`.
Suggest:
  - Replace with: “Sid”



Lint:    Spelling (63 priority)
Message: |
    2105 | “I handed the money to Katspaugh and I sid: ‘All right, Katspaugh, don’t pay him
         |                                        ^~~ Did you mean to spell `sid` this way?
Suggest:
  - Replace with: “sad”
  - Replace with: “said”
  - Replace with: “sic”



Lint:    Spelling (63 priority)
Message: |
    2105 | “I handed the money to Katspaugh and I sid: ‘All right, Katspaugh, don’t pay him
         |                                                         ^~~~~~~~~ Did you mean to spell `Katspaugh` this way?
    2106 | a penny till he shuts his mouth.’ He shut it then and there.”



Lint:    Spelling (63 priority)
Message: |
    2109 | whereupon Mr. Wolfshiem swallowed a new sentence he was starting and lapsed into
         |               ^~~~~~~~~ Did you mean `Bolshie`?
Suggest:
  - Replace with: “Bolshie”



Lint:    Spelling (63 priority)
Message: |
    2109 | whereupon Mr. Wolfshiem swallowed a new sentence he was starting and lapsed into
    2110 | a somnambulatory abstraction.
         |   ^~~~~~~~~~~~~~ Did you mean `ambulatory`?
Suggest:
  - Replace with: “ambulatory”



Lint:    WordChoice (63 priority)
Message: |
    2112 | “Highballs?” asked the head waiter.
         |                        ^~~~~~~~~~~ Did you mean the closed compound noun “headwaiter”?
Suggest:
  - Replace with: “headwaiter”



Lint:    Spelling (63 priority)
Message: |
    2114 | “This is a nice restaurant here,” said Mr. Wolfshiem, looking at the
         |                                            ^~~~~~~~~ Did you mean `Bolshie`?
    2115 | Presbyterian nymphs on the ceiling. “But I like across the street better!”
Suggest:
  - Replace with: “Bolshie”



Lint:    Spelling (63 priority)
Message: |
    2117 | “Yes, highballs,” agreed Gatsby, and then to Mr. Wolfshiem: “It’s too hot over
         |                                                  ^~~~~~~~~ Did you mean `Bolshie`?
Suggest:
  - Replace with: “Bolshie”



Lint:    Spelling (63 priority)
Message: |
    2120 | “Hot and small—yes,” said Mr. Wolfshiem, “but full of memories.”
         |                               ^~~~~~~~~ Did you mean `Bolshie`?
Suggest:
  - Replace with: “Bolshie”



Lint:    Spelling (63 priority)
Message: |
    2124 | “The old Metropole.”
         |          ^~~~~~~~~ Did you mean to spell `Metropole` this way?
Suggest:
  - Replace with: “Metronome”
  - Replace with: “Metropolis”



Lint:    Spelling (63 priority)
Message: |
    2126 | “The old Metropole,” brooded Mr. Wolfshiem gloomily. “Filled with faces dead and
         |          ^~~~~~~~~ Did you mean to spell `Metropole` this way?
Suggest:
  - Replace with: “Metronome”
  - Replace with: “Metropolis”



Lint:    Spelling (63 priority)
Message: |
    2126 | “The old Metropole,” brooded Mr. Wolfshiem gloomily. “Filled with faces dead and
         |                                  ^~~~~~~~~ Did you mean `Bolshie`?
Suggest:
  - Replace with: “Bolshie”



Lint:    Formatting (255 priority)
Message: |
    2126 | “The old Metropole,” brooded Mr. Wolfshiem gloomily. “Filled with faces dead and
         |                                                      ^ This quote has no termination.
    2127 | gone. Filled with friends gone now forever. I can’t forget so long as I live the



Lint:    Formatting (255 priority)
Message: |
    2134 | “‘Let the bastards come in here if they want you, Rosy, but don’t you, so help
         | ^ This quote has no termination.



Lint:    Spelling (63 priority)
Message: |
    2142 | “Sure he went.” Mr. Wolfshiem’s nose flashed at me indignantly. “He turned
         |                     ^~~~~~~~~~~ Did you mean to spell `Wolfshiem’s` this way?
Suggest:
  - Replace with: “Waldheim's”
  - Replace with: “Welshmen's”
  - Replace with: “Wolfe's”



Lint:    Spelling (63 priority)
Message: |
    2150 | understand you’re looking for a business gonnegtion.”
         |                                          ^~~~~~~~~~ Did you mean `connection`?
Suggest:
  - Replace with: “connection”



Lint:    Formatting (255 priority)
Message: |
    2154 | “Oh, no,” he exclaimed, ‘‘this isn’t the man.”
         |                                              ^ This quote has no termination.



Lint:    Spelling (63 priority)
Message: |
    2156 | “No?” Mr. Wolfshiem seemed disappointed.
         |           ^~~~~~~~~ Did you mean `Bolshie`?
Suggest:
  - Replace with: “Bolshie”



Lint:    Spelling (63 priority)
Message: |
    2160 | “I beg your pardon,” said Mr. Wolfshiem, “I had a wrong man.”
         |                               ^~~~~~~~~ Did you mean `Bolshie`?
Suggest:
  - Replace with: “Bolshie”



Lint:    Spelling (63 priority)
Message: |
    2162 | A succulent hash arrived, and Mr. Wolfshiem, forgetting the more sentimental
         |                                   ^~~~~~~~~ Did you mean `Bolshie`?
    2163 | atmosphere of the old Metropole, began to eat with ferocious delicacy. His eyes,
Suggest:
  - Replace with: “Bolshie”



Lint:    Spelling (63 priority)
Message: |
    2162 | A succulent hash arrived, and Mr. Wolfshiem, forgetting the more sentimental
    2163 | atmosphere of the old Metropole, began to eat with ferocious delicacy. His eyes,
         |                       ^~~~~~~~~ Did you mean to spell `Metropole` this way?
Suggest:
  - Replace with: “Metronome”
  - Replace with: “Metropolis”



Lint:    Spelling (63 priority)
Message: |
    2181 | me with Mr. Wolfshiem at the table.
         |             ^~~~~~~~~ Did you mean `Bolshie`?
Suggest:
  - Replace with: “Bolshie”



Lint:    Spelling (63 priority)
Message: |
    2183 | “He has to telephone,” said Mr. Wolfshiem, following him with his eyes. “Fine
         |                                 ^~~~~~~~~ Did you mean `Bolshie`?
Suggest:
  - Replace with: “Bolshie”



Lint:    Spelling (63 priority)
Message: |
    2188 | “He’s an Oggsford man.”
         |          ^~~~~~~~ Did you mean to spell `Oggsford` this way?
Suggest:
  - Replace with: “Oxford”
  - Replace with: “Osborn”
  - Replace with: “Osgood”



Lint:    Spelling (63 priority)
Message: |
    2192 | “He went to Oggsford College in England. You know Oggsford College?”
         |             ^~~~~~~~ Did you mean to spell `Oggsford` this way?
Suggest:
  - Replace with: “Oxford”
  - Replace with: “Osborn”
  - Replace with: “Osgood”



Lint:    Spelling (63 priority)
Message: |
    2192 | “He went to Oggsford College in England. You know Oggsford College?”
         |                                                   ^~~~~~~~ Did you mean to spell `Oggsford` this way?
Suggest:
  - Replace with: “Oxford”
  - Replace with: “Osborn”
  - Replace with: “Osgood”



Lint:    Capitalization (127 priority)
Message: |
    2215 | about women. He would never so much as look at a friend’s wife.”
         |                                                  ^~~~~~~~ The canonical dictionary spelling is `friend's`.
Suggest:
  - Replace with: “friend's”



Lint:    Spelling (63 priority)
Message: |
    2218 | Mr. Wolfshiem drank his coffee with a jerk and got to his feet.
         |     ^~~~~~~~~ Did you mean `Bolshie`?
Suggest:
  - Replace with: “Bolshie”



Lint:    WordChoice (127 priority)
Message: |
    2220 | “I have enjoyed my lunch,” he said, “and I’m going to run off from you two young
         |                                                                    ^~~ The possessive version of this word is more common in this context.
    2221 | men before I outstay my welcome.”
Suggest:
  - Replace with: “your”
  - Replace with: “you're a”
  - Replace with: “you're an”



Lint:    Spelling (63 priority)
Message: |
    2223 | “Don’t hurry, Meyer,” said Gatsby, without enthusiasm. Mr. Wolfshiem raised his
         |                                                            ^~~~~~~~~ Did you mean `Bolshie`?
    2224 | hand in a sort of benediction.
Suggest:
  - Replace with: “Bolshie”



Lint:    Spelling (63 priority)
Message: |
    2243 | “Meyer Wolfshiem? No, he’s a gambler.” Gatsby hesitated, then added coolly:
         |        ^~~~~~~~~ Did you mean `Bolshie`?
Suggest:
  - Replace with: “Bolshie”



Lint:    Capitalization (127 priority)
Message: |
    2243 | “Meyer Wolfshiem? No, he’s a gambler.” Gatsby hesitated, then added coolly:
         |                       ^~~~ The canonical dictionary spelling is `he's`.
Suggest:
  - Replace with: “he's”



Lint:    Miscellaneous (31 priority)
Message: |
    2265 | “Come along with me for a minute,” I said; “I’ve got to say hello to some one.”
         |                                                                      ^~~~~~~~ Did you mean the closed compound `someone`?
Suggest:
  - Replace with: “someone”



Lint:    Spelling (63 priority)
Message: |
    2269 | “Where’ve you been?” he demanded eagerly. “Daisy’s furious because you haven’t
         |  ^~~~~~~~ Did you mean to spell `Where’ve` this way?
Suggest:
  - Replace with: “Where'd”
  - Replace with: “Where's”
  - Replace with: “Wherever”



Lint:    Spelling (63 priority)
Message: |
    2277 | “How’ve you been, anyhow?” demanded Tom of me. “How’d you happen to come up this
         |  ^~~~~~ Did you mean to spell `How’ve` this way?
Suggest:
  - Replace with: “How're”
  - Replace with: “Howe”



Lint:    Readability (127 priority)
Message: |
    2291 | with rubber nobs on the soles that bit into the soft ground. I had on a new
         |                                                              ^~~~~~~~~~~~~~~
    2292 | plaid skirt also that blew a little in the wind, and whenever this happened the
         | ~~~~~~~~~~~~~~~~~~~~~~~~~~~~~~~~~~~~~~~~~~~~~~~~~~~~~~~~~~~~~~~~~~~~~~~~~~~~~~~~
    2293 | red, white, and blue banners in front of all the houses stretched out stiff and
         | ~~~~~~~~~~~~~~~~~~~~~~~~~~~~~~~~~~~~~~~~~~~~~~~~~~~~~~~~~~~~~~~~~~~~~~~~~~~~~~~~
    2294 | said tut-tut-tut-tut, in a disapproving way.
         | ~~~~~~~~~~~~~~~~~~~~~~~~~~~~~~~~~~~~~~~~~~~~ This sentence is 44 words long.



Lint:    Repetition (63 priority)
Message: |
    2314 | girl wants to be looked at sometime, and because it seemed romantic to me I have
         |                                                                        ^~~~ There are too many personal pronouns in sequence here.
    2315 | remembered the incident ever since. His name was Jay Gatsby, and I didn’t lay
Suggest:
  - Replace with: “me”
  - Replace with: “I”



Lint:    Spelling (63 priority)
Message: |
    2319 | That was nineteen-seventeen. By the next year I had a few beaux myself, and I
         |                                                           ^~~~~ Did you mean to spell `beaux` this way?
    2320 | began to play in tournaments, so I didn’t see Daisy very often. She went with a
Suggest:
  - Replace with: “beau”
  - Replace with: “beaus”
  - Replace with: “beaut”



Lint:    Typo (31 priority)
Message: |
    2319 | That was nineteen-seventeen. By the next year I had a few beaux myself, and I
         |                                                           ^~~~~ `beaux` should probably be written as `be aux`.
    2320 | began to play in tournaments, so I didn’t see Daisy very often. She went with a
Suggest:
  - Replace with: “be aux”



Lint:    Spelling (63 priority)
Message: |
    2329 | By the next autumn she was gay again, gay as ever. She had a début after the
         |                                                              ^~~~~ Did you mean to spell `début` this way?
    2330 | armistice, and in February she was presumably engaged to a man from New Orleans.
Suggest:
  - Replace with: “debut”
  - Replace with: “debit”
  - Replace with: “debt”



Lint:    Readability (127 priority)
Message: |
    2332 | than Louisville ever knew before. He came down with a hundred people in four
         |                                   ^~~~~~~~~~~~~~~~~~~~~~~~~~~~~~~~~~~~~~~~~~~
    2333 | private cars, and hired a whole floor of the Muhlbach Hotel, and the day before
         | ~~~~~~~~~~~~~~~~~~~~~~~~~~~~~~~~~~~~~~~~~~~~~~~~~~~~~~~~~~~~~~~~~~~~~~~~~~~~~~~~
    2334 | the wedding he gave her a string of pearls valued at three hundred and fifty
         | ~~~~~~~~~~~~~~~~~~~~~~~~~~~~~~~~~~~~~~~~~~~~~~~~~~~~~~~~~~~~~~~~~~~~~~~~~~~~~
    2335 | thousand dollars.
         | ~~~~~~~~~~~~~~~~~ This sentence is 41 words long.



Lint:    Spelling (63 priority)
Message: |
    2333 | private cars, and hired a whole floor of the Muhlbach Hotel, and the day before
         |                                              ^~~~~~~~ Did you mean to spell `Muhlbach` this way?
    2334 | the wedding he gave her a string of pearls valued at three hundred and fifty
Suggest:
  - Replace with: “Fullback”
  - Replace with: “Pullback”



Lint:    Spelling (63 priority)
Message: |
    2339 | dress—and as drunk as a monkey. She had a bottle of Sauterne in one hand and a
         |                                                     ^~~~~~~~ Did you mean to spell `Sauterne` this way?
    2340 | letter in the other.
Suggest:
  - Replace with: “Sauternes”
  - Replace with: “Sterne”



Lint:    Spelling (63 priority)
Message: |
    2342 | “’Gratulate me,” she muttered. “Never had a drink before, but oh how I do enjoy
         |   ^~~~~~~~~ Did you mean `Granulate`?
Suggest:
  - Replace with: “Granulate”



Lint:    Spelling (63 priority)
Message: |
    2349 | “Here, deares’.” She groped around in a wastebasket she had with her on the bed
         |        ^~~~~~ Did you mean to spell `deares` this way?
Suggest:
  - Replace with: “dear's”
  - Replace with: “deaves”
  - Replace with: “dares”



Lint:    Repetition (63 priority)
Message: |
    2351 | whoever they belong to. Tell ’em all Daisy’s change’ her mine. Say: ‘Daisy’s
         |                                                      ^~~~~~~~ There are too many personal pronouns in sequence here.
Suggest:
  - Replace with: “her”
  - Replace with: “mine”



Lint:    Repetition (63 priority)
Message: |
    2351 | whoever they belong to. Tell ’em all Daisy’s change’ her mine. Say: ‘Daisy’s
    2352 | change’ her mine!’”
         |         ^~~~~~~~ There are too many personal pronouns in sequence here.
Suggest:
  - Replace with: “her”
  - Replace with: “mine”



Lint:    Formatting (255 priority)
Message: |
    2352 | change’ her mine!’”
         |                   ^ This quote has no termination.



Lint:    Readability (127 priority)
Message: |
    2360 | But she didn’t say another word. We gave her spirits of ammonia and put ice on
         |                                  ^~~~~~~~~~~~~~~~~~~~~~~~~~~~~~~~~~~~~~~~~~~~~~
    2361 | her forehead and hooked her back into her dress, and half an hour later, when we
         | ~~~~~~~~~~~~~~~~~~~~~~~~~~~~~~~~~~~~~~~~~~~~~~~~~~~~~~~~~~~~~~~~~~~~~~~~~~~~~~~~~
    2362 | walked out of the room, the pearls were around her neck and the incident was
         | ~~~~~~~~~~~~~~~~~~~~~~~~~~~~~~~~~~~~~~~~~~~~~~~~~~~~~~~~~~~~~~~~~~~~~~~~~~~~~
    2363 | over. Next day at five o’clock she married Tom Buchanan without so much as a
         | ~~~~~ This sentence is 42 words long.



Lint:    Formatting (255 priority)
Message: |
    2368 | around uneasily, and say: ‘‘Where’s Tom gone?” and wear the most abstracted
         |                                              ^ This quote has no termination.
    2369 | expression until she saw him coming in the door. She used to sit on the sand



Lint:    Spelling (63 priority)
Message: |
    2373 | week after I left Santa Barbara Tom ran into a wagon on the Ventura road one
         |                                                             ^~~~~~~ Did you mean to spell `Ventura` this way?
    2374 | night, and ripped a front wheel off his car. The girl who was with him got into
Suggest:
  - Replace with: “Venture”
  - Replace with: “Century”
  - Replace with: “Denture”



Lint:    Spelling (63 priority)
Message: |
    2379 | saw them one spring in Cannes, and later in Deauville, and then they came back
         |                                             ^~~~~~~~~ Did you mean to spell `Deauville` this way?
    2380 | to Chicago to settle down. Daisy was popular in Chicago, as you know. They moved
Suggest:
  - Replace with: “Danville”
  - Replace with: “Melville”
  - Replace with: “Neville”



Lint:    Capitalization (127 priority)
Message: |
    2395 | When Jordan Baker had finished telling all this we had left the Plaza for half
    2396 | an hour and were driving in a victoria through Central Park. The sun had gone
         |                               ^~~~~~~~ The canonical dictionary spelling is `Victoria`.
Suggest:
  - Replace with: “Victoria”



Lint:    Spelling (63 priority)
Message: |
    2395 | When Jordan Baker had finished telling all this we had left the Plaza for half
    2396 | an hour and were driving in a victoria through Central Park. The sun had gone
         |                               ^~~~~~~~ Did you mean to spell `victoria` this way?
Suggest:
  - Replace with: “Victoria”
  - Replace with: “victor”
  - Replace with: “victor's”



Lint:    Spelling (63 priority)
Message: |
    2401 | > “I’m the Sheik of Araby. Your love belongs to me. At night when you’re asleep
         |            ^~~~~ Did you mean to spell `Sheik` this way?
Suggest:
  - Replace with: “Sheikh”
  - Replace with: “Sabik”
  - Replace with: “Seiko”



Lint:    Capitalization (127 priority)
Message: |
    2425 | “He’s afraid, he’s waited so long. He thought you might be offended. You see,
         |               ^~~~ The canonical dictionary spelling is `he's`.
Suggest:
  - Replace with: “he's”



Lint:    Capitalization (127 priority)
Message: |
    2425 | “He’s afraid, he’s waited so long. He thought you might be offended. You see,
    2426 | he’s regular tough underneath it all.”
         | ^~~~ The canonical dictionary spelling is `he's`.
Suggest:
  - Replace with: “he's”



Lint:    Formatting (255 priority)
Message: |
    2437 | “I think he half expected her to wander into one of his parties, some night,”
    2438 | went on Jordan, “but she never did. Then he began asking people casually if they
         |                 ^ This quote has no termination.



Lint:    Formatting (255 priority)
Message: |
    2444 | “‘I don’t want to do anything out of the way!’ he kept saying. ‘I want to see
         | ^ This quote has no termination.



Lint:    Capitalization (127 priority)
Message: |
    2448 | whole idea. He doesn’t know very much about Tom, though he says he’s read a
         |                                                                 ^~~~ The canonical dictionary spelling is `he's`.
    2449 | Chicago paper for years just on the chance of catching a glimpse of Daisy’s
Suggest:
  - Replace with: “he's”



Lint:    Spelling (63 priority)
Message: |
    2455 | hard, limited person, who dealt in universal scepticism, and who leaned back
         |                                              ^~~~~~~~~~ Did you mean to spell `scepticism` this way?
    2456 | jauntily just within the circle of my arm. A phrase began to beat in my ears
Suggest:
  - Replace with: “skepticism”
  - Replace with: “asceticism”



Lint:    Formatting (255 priority)
Message: |
    2458 | busy and the tired.”
         |                    ^ This quote has no termination.



Lint:    Miscellaneous (55 priority)
Message: |
    2462 | “Does she want to see Gatsby?”
         |           ^~~~ Did you mean `wants`?
Suggest:
  - Replace with: “wants”



Lint:    Spelling (63 priority)
Message: |
    2467 | We passed a barrier of dark trees, and then the façade of Fifty-ninth Street, a
         |                                                 ^~~~~~ Did you mean to spell `façade` this way?
    2468 | block of delicate pale light, beamed down into the park. Unlike Gatsby and Tom
Suggest:
  - Replace with: “facade”
  - Replace with: “fade”
  - Replace with: “facades”



Lint:    Spelling (63 priority)
Message: |
    2492 | some of the rooms. Let’s go to Coney Island, old sport. In my car.”
         |                                ^~~~~ Did you mean to spell `Coney` this way?
Suggest:
  - Replace with: “Conley”
  - Replace with: “Corey”
  - Replace with: “Coley”



Lint:    Formatting (255 priority)
Message: |
    2530 | “Oh, it isn’t about that. At least—’’ He fumbled with a series of beginnings.
         | ^ This quote has no termination.



Lint:    Spelling (63 priority)
Message: |
    2555 | “You wouldn’t have to do any business with Wolfshiem.” Evidently he thought that
         |                                            ^~~~~~~~~ Did you mean `Bolshie`?
Suggest:
  - Replace with: “Bolshie”



Lint:    Spelling (63 priority)
Message: |
    2555 | “You wouldn’t have to do any business with Wolfshiem.” Evidently he thought that
    2556 | I was shying away from the “gonnegtion” mentioned at lunch, but I assured him he
         |                             ^~~~~~~~~~ Did you mean `connection`?
Suggest:
  - Replace with: “connection”



Lint:    Spelling (63 priority)
Message: |
    2561 | sleep as I entered my front door. So I don’t know whether or not Gatsby went to
    2562 | Coney Island, or for how many hours he “glanced into rooms” while his house
         | ^~~~~ Did you mean to spell `Coney` this way?
Suggest:
  - Replace with: “Conley”
  - Replace with: “Corey”
  - Replace with: “Coley”



Lint:    Enhancement (31 priority)
Message: |
    2594 | “Looks very good,” he remarked vaguely. “One of the papers said they thought the
         |        ^~~~~~~~~ Vocabulary enhancement: use `excellent` instead of `very good`
Suggest:
  - Replace with: “excellent”



Lint:    Capitalization (31 priority)
Message: |
    2603 | “Of course, of course! They’re fine!” and he added hollowly, “. . . old sport.”
         |                                                                     ^~~ This sentence does not start with a capital letter
Suggest:
  - Replace with: “Old”



Lint:    Readability (127 priority)
Message: |
    2606 | thin drops swam like dew. Gatsby looked with vacant eyes through a copy of
         |                           ^~~~~~~~~~~~~~~~~~~~~~~~~~~~~~~~~~~~~~~~~~~~~~~~~
    2607 | Clay’s “Economics,” starting at the Finnish tread that shook the kitchen floor,
         | ~~~~~~~~~~~~~~~~~~~~~~~~~~~~~~~~~~~~~~~~~~~~~~~~~~~~~~~~~~~~~~~~~~~~~~~~~~~~~~~~
    2608 | and peering toward the bleared windows from time to time as if a series of
         | ~~~~~~~~~~~~~~~~~~~~~~~~~~~~~~~~~~~~~~~~~~~~~~~~~~~~~~~~~~~~~~~~~~~~~~~~~~~
    2609 | invisible but alarming happenings were taking place outside. Finally he got up
         | ~~~~~~~~~~~~~~~~~~~~~~~~~~~~~~~~~~~~~~~~~~~~~~~~~~~~~~~~~~~~ This sentence is 44 words long.



Lint:    Spelling (63 priority)
Message: |
    2607 | Clay’s “Economics,” starting at the Finnish tread that shook the kitchen floor,
    2608 | and peering toward the bleared windows from time to time as if a series of
         |                        ^~~~~~~ Did you mean to spell `bleared` this way?
Suggest:
  - Replace with: “blared”
  - Replace with: “bleated”
  - Replace with: “blurred”



Lint:    Style (31 priority)
Message: |
    2629 | The exhilarating ripple of her voice was a wild tonic in the rain. I had to
    2630 | follow the sound of it for a moment, up and down, with my ear alone, before any
         |                                      ^~ An Oxford comma is necessary here.
Suggest:
  - Insert “,”



Lint:    Spelling (63 priority)
Message: |
    2638 | “That’s the secret of Castle Rackrent. Tell your chauffeur to go far away and
         |                              ^~~~~~~~ Did you mean `Backrest`?
Suggest:
  - Replace with: “Backrest”



Lint:    Spelling (63 priority)
Message: |
    2641 | “Come back in an hour, Ferdie.” Then in a grave murmur: “His name is Ferdie.”
         |                        ^~~~~~ Did you mean to spell `Ferdie` this way?
Suggest:
  - Replace with: “Fermi”
  - Replace with: “Ferris”
  - Replace with: “Freddie”



Lint:    Spelling (63 priority)
Message: |
    2641 | “Come back in an hour, Ferdie.” Then in a grave murmur: “His name is Ferdie.”
         |                                                                      ^~~~~~ Did you mean to spell `Ferdie` this way?
Suggest:
  - Replace with: “Fermi”
  - Replace with: “Ferris”
  - Replace with: “Freddie”



Lint:    Readability (127 priority)
Message: |
    2673 | a strained counterfeit of perfect ease, even of boredom. His head leaned back so
         |                                                          ^~~~~~~~~~~~~~~~~~~~~~~~
    2674 | far that it rested against the face of a defunct mantelpiece clock, and from
         | ~~~~~~~~~~~~~~~~~~~~~~~~~~~~~~~~~~~~~~~~~~~~~~~~~~~~~~~~~~~~~~~~~~~~~~~~~~~~~
    2675 | this position his distraught eyes stared down at Daisy, who was sitting,
         | ~~~~~~~~~~~~~~~~~~~~~~~~~~~~~~~~~~~~~~~~~~~~~~~~~~~~~~~~~~~~~~~~~~~~~~~~~
    2676 | frightened but graceful, on the edge of a stiff chair.
         | ~~~~~~~~~~~~~~~~~~~~~~~~~~~~~~~~~~~~~~~~~~~~~~~~~~~~~~ This sentence is 41 words long.



Lint:    Formatting (255 priority)
Message: |
    2720 | terrible, terrible mistake.”
         |                            ^ This quote has no termination.



Lint:    Readability (127 priority)
Message: |
    2737 | I walked out the back way—just as Gatsby had when he had made his nervous
         | ^~~~~~~~~~~~~~~~~~~~~~~~~~~~~~~~~~~~~~~~~~~~~~~~~~~~~~~~~~~~~~~~~~~~~~~~~~
    2738 | circuit of the house half an hour before—and ran for a huge black knotted tree,
         | ~~~~~~~~~~~~~~~~~~~~~~~~~~~~~~~~~~~~~~~~~~~~~~~~~~~~~~~~~~~~~~~~~~~~~~~~~~~~~~~~
    2739 | whose massed leaves made a fabric against the rain. Once more it was pouring,
         | ~~~~~~~~~~~~~~~~~~~~~~~~~~~~~~~~~~~~~~~~~~~~~~~~~~~ This sentence is 41 words long.



Lint:    WordChoice (63 priority)
Message: |
    2737 | I walked out the back way—just as Gatsby had when he had made his nervous
         |                  ^~~~~~~~ Did you mean the closed compound noun “backway”?
Suggest:
  - Replace with: “backway”



Lint:    Readability (127 priority)
Message: |
    2743 | steeple, for half an hour. A brewer had built it early in the “period” craze, a
         |                            ^~~~~~~~~~~~~~~~~~~~~~~~~~~~~~~~~~~~~~~~~~~~~~~~~~~~~
    2744 | decade before, and there was a story that he’d agreed to pay five years’ taxes
         | ~~~~~~~~~~~~~~~~~~~~~~~~~~~~~~~~~~~~~~~~~~~~~~~~~~~~~~~~~~~~~~~~~~~~~~~~~~~~~~~
    2745 | on all the neighboring cottages if the owners would have their roofs thatched
         | ~~~~~~~~~~~~~~~~~~~~~~~~~~~~~~~~~~~~~~~~~~~~~~~~~~~~~~~~~~~~~~~~~~~~~~~~~~~~~~
    2746 | with straw. Perhaps their refusal took the heart out of his plan to Found a
         | ~~~~~~~~~~~ This sentence is 41 words long.



Lint:    WordChoice (63 priority)
Message: |
    2775 | twinkle-bells of sunshine in the room, he smiled like a weather man, like an
         |                                                         ^~~~~~~~~~~ Did you mean the closed compound noun “weatherman”?
    2776 | ecstatic patron of recurrent light, and repeated the news to Daisy. “What do you
Suggest:
  - Replace with: “weatherman”



Lint:    Capitalization (127 priority)
Message: |
    2776 | ecstatic patron of recurrent light, and repeated the news to Daisy. “What do you
         |                                                      ^~~~ The canonical dictionary spelling is `news`.
Suggest:
  - Replace with: “news”



Lint:    Formatting (255 priority)
Message: |
    2806 | was in he answered: ‘‘That’s my affair,” before he realized that it wasn’t an
         |                                        ^ This quote has no termination.



Lint:    Style (31 priority)
Message: |
    2823 | “I keep it always full of interesting people, night and day. People who do
         |                                               ^~~~~ An Oxford comma is necessary here.
Suggest:
  - Insert “,”



Lint:    Spelling (63 priority)
Message: |
    2826 | Instead of taking the short cut along the Sound we went down to the road and
    2827 | entered by the big postern. With enchanting murmurs Daisy admired this aspect or
         |                    ^~~~~~~ Did you mean to spell `postern` this way?
Suggest:
  - Replace with: “poster”
  - Replace with: “posters”
  - Replace with: “pastern”



Lint:    Readability (127 priority)
Message: |
    2827 | entered by the big postern. With enchanting murmurs Daisy admired this aspect or
         |                             ^~~~~~~~~~~~~~~~~~~~~~~~~~~~~~~~~~~~~~~~~~~~~~~~~~~~~
    2828 | that of the feudal silhouette against the sky, admired the gardens, the
         | ~~~~~~~~~~~~~~~~~~~~~~~~~~~~~~~~~~~~~~~~~~~~~~~~~~~~~~~~~~~~~~~~~~~~~~~~
    2829 | sparkling odor of jonquils and the frothy odor of hawthorn and plum blossoms and
         | ~~~~~~~~~~~~~~~~~~~~~~~~~~~~~~~~~~~~~~~~~~~~~~~~~~~~~~~~~~~~~~~~~~~~~~~~~~~~~~~~~
    2830 | the pale gold odor of kiss-me-at-the-gate. It was strange to reach the marble
         | ~~~~~~~~~~~~~~~~~~~~~~~~~~~~~~~~~~~~~~~~~~ This sentence is 44 words long.



Lint:    Formatting (255 priority)
Message: |
    2837 | closed the door of ‘‘the Merton College Library” I could have sworn I heard the
         |                                                ^ This quote has no termination.
    2838 | owl-eyed man break into ghostly laughter.



Lint:    Readability (127 priority)
Message: |
    2840 | We went up-stairs, through period bedrooms swathed in rose and lavender silk and
         | ^~~~~~~~~~~~~~~~~~~~~~~~~~~~~~~~~~~~~~~~~~~~~~~~~~~~~~~~~~~~~~~~~~~~~~~~~~~~~~~~~
    2841 | vivid with new flowers, through dressing-rooms and poolrooms, and bathrooms with
         | ~~~~~~~~~~~~~~~~~~~~~~~~~~~~~~~~~~~~~~~~~~~~~~~~~~~~~~~~~~~~~~~~~~~~~~~~~~~~~~~~~
    2842 | sunken baths—intruding into one chamber where a dishevelled man in pajamas was
         | ~~~~~~~~~~~~~~~~~~~~~~~~~~~~~~~~~~~~~~~~~~~~~~~~~~~~~~~~~~~~~~~~~~~~~~~~~~~~~~~
    2843 | doing liver exercises on the floor. It was Mr. Klipspringer, the ‘‘boarder.” I
         | ~~~~~~~~~~~~~~~~~~~~~~~~~~~~~~~~~~~ This sentence is 45 words long.



Lint:    Spelling (63 priority)
Message: |
    2842 | sunken baths—intruding into one chamber where a dishevelled man in pajamas was
         |                                                 ^~~~~~~~~~~ Did you mean `disheveled`?
    2843 | doing liver exercises on the floor. It was Mr. Klipspringer, the ‘‘boarder.” I
Suggest:
  - Replace with: “disheveled”



Lint:    Spelling (63 priority)
Message: |
    2843 | doing liver exercises on the floor. It was Mr. Klipspringer, the ‘‘boarder.” I
         |                                                ^~~~~~~~~~~~ Did you mean to spell `Klipspringer` this way?



Lint:    Formatting (255 priority)
Message: |
    2843 | doing liver exercises on the floor. It was Mr. Klipspringer, the ‘‘boarder.” I
         |                                                                            ^ This quote has no termination.
    2844 | had seen him wandering hungrily about the beach that morning. Finally we came to



Lint:    Style (31 priority)
Message: |
    2844 | had seen him wandering hungrily about the beach that morning. Finally we came to
    2845 | Gatsby’s own apartment, a bedroom and a bath, and an Adam’s study, where we sat
         |                           ^~~~~~~ An Oxford comma is necessary here.
Suggest:
  - Insert “,”



Lint:    Spelling (63 priority)
Message: |
    2866 | intensity. Now, in the reaction, he was running down like an overwound clock.
         |                                                              ^~~~~~~~~ Did you mean to spell `overwound` this way?
Suggest:
  - Replace with: “overground”
  - Replace with: “overfond”
  - Replace with: “overfund”



Lint:    Typo (31 priority)
Message: |
    2866 | intensity. Now, in the reaction, he was running down like an overwound clock.
         |                                                              ^~~~~~~~~ `overwound` should probably be written as `over wound`.
Suggest:
  - Replace with: “over wound”



Lint:    Style (31 priority)
Message: |
    2872 | “I’ve got a man in England who buys me clothes. He sends over a selection of
    2873 | things at the beginning of each season, spring and fall.”
         |                                         ^~~~~~ An Oxford comma is necessary here.
Suggest:
  - Insert “,”



Lint:    Readability (127 priority)
Message: |
    2875 | He took out a pile of shirts and began throwing them, one by one, before us,
         | ^~~~~~~~~~~~~~~~~~~~~~~~~~~~~~~~~~~~~~~~~~~~~~~~~~~~~~~~~~~~~~~~~~~~~~~~~~~~~
    2876 | shirts of sheer linen and thick silk and fine flannel, which lost their folds as
         | ~~~~~~~~~~~~~~~~~~~~~~~~~~~~~~~~~~~~~~~~~~~~~~~~~~~~~~~~~~~~~~~~~~~~~~~~~~~~~~~~~
    2877 | they fell and covered the table in many colored disarray. While we admired he
         | ~~~~~~~~~~~~~~~~~~~~~~~~~~~~~~~~~~~~~~~~~~~~~~~~~~~~~~~~~ This sentence is 41 words long.



Lint:    Spelling (63 priority)
Message: |
    2878 | brought more and the soft rich heap mounted higher—shirts with stripes and
    2879 | scrolls and plaids in coral and applegreen and lavender and faint orange, with
         |                                 ^~~~~~~~~~ Did you mean to spell `applegreen` this way?
    2880 | monograms of Indian blue. Suddenly, with a strained sound, Daisy bent her head
Suggest:
  - Replace with: “Appleseed”
  - Replace with: “allergen”
  - Replace with: “appeared”



Lint:    Typo (31 priority)
Message: |
    2878 | brought more and the soft rich heap mounted higher—shirts with stripes and
    2879 | scrolls and plaids in coral and applegreen and lavender and faint orange, with
         |                                 ^~~~~~~~~~ `applegreen` should probably be written as `apple green`.
    2880 | monograms of Indian blue. Suddenly, with a strained sound, Daisy bent her head
Suggest:
  - Replace with: “apple green”



Lint:    Readability (127 priority)
Message: |
    2887 | After the house, we were to see the grounds and the swimming-pool, and the
         | ^~~~~~~~~~~~~~~~~~~~~~~~~~~~~~~~~~~~~~~~~~~~~~~~~~~~~~~~~~~~~~~~~~~~~~~~~~~
    2888 | hydroplane and the midsummer flowers—but outside Gatsby’s window it began to
         | ~~~~~~~~~~~~~~~~~~~~~~~~~~~~~~~~~~~~~~~~~~~~~~~~~~~~~~~~~~~~~~~~~~~~~~~~~~~~~
    2889 | rain again, so we stood in a row looking at the corrugated surface of the Sound.
         | ~~~~~~~~~~~~~~~~~~~~~~~~~~~~~~~~~~~~~~~~~~~~~~~~~~~~~~~~~~~~~~~~~~~~~~~~~~~~~~~~ This sentence is 43 words long.



Lint:    Capitalization (127 priority)
Message: |
    2905 | “Who’s this?”
         |  ^~~~~ The canonical dictionary spelling is `who's`.
Suggest:
  - Replace with: “who's”



Lint:    Capitalization (127 priority)
Message: |
    2926 | said a small town. . . . He must know what a small town is. . . . Well, he’s no
         |                                                                         ^~~~ The canonical dictionary spelling is `he's`.
    2927 | use to us if Detroit is his idea of a small town. . . .” He rang off.
Suggest:
  - Replace with: “he's”



Lint:    Spelling (63 priority)
Message: |
    2940 | “I know what we'll do,” said Gatsby, “we'll have Klipspringer play the piano.”
         |                                                  ^~~~~~~~~~~~ Did you mean to spell `Klipspringer` this way?



Lint:    Spelling (63 priority)
Message: |
    2949 | “I was asleep,” cried Mr. Klipspringer, in a spasm of embarrassment. “That is,
         |                           ^~~~~~~~~~~~ Did you mean to spell `Klipspringer` this way?



Lint:    Formatting (63 priority)
Message: |
    2950 | I’d been asleep. Then I got up . . .”
         |                               ^ Unnecessary space at the end of the sentence.
Suggest:
  - Remove error



Lint:    Spelling (63 priority)
Message: |
    2952 | “Klipspringer plays the piano,” said Gatsby, cutting him off. “Don’t you, Ewing,
         |  ^~~~~~~~~~~~ Did you mean to spell `Klipspringer` this way?



Lint:    Spelling (63 priority)
Message: |
    2955 | “I don’t play well. I don’t—I hardly play at all. I’m all out of prac———”
         |                                                                  ^~~~ Did you mean to spell `prac` this way?
Suggest:
  - Replace with: “pray”
  - Replace with: “prat”
  - Replace with: “pram”



Lint:    Spelling (63 priority)
Message: |
    2965 | When Klipspringer had played “The Love Nest” he turned around on the bench and
         |      ^~~~~~~~~~~~ Did you mean to spell `Klipspringer` this way?



Lint:    WordChoice (127 priority)
Message: |
    2968 | “I’m all out of practice, you see. I told you I couldn’t play. I’m all out of
         |                                           ^~~ The possessive version of this word is more common in this context.
Suggest:
  - Replace with: “your”
  - Replace with: “you're a”
  - Replace with: “you're an”



Lint:    Repetition (63 priority)
Message: |
    2968 | “I’m all out of practice, you see. I told you I couldn’t play. I’m all out of
         |                                           ^~~~~ There are too many personal pronouns in sequence here.
Suggest:
  - Replace with: “you”
  - Replace with: “I”



Lint:    Spelling (63 priority)
Message: |
    2968 | “I’m all out of practice, you see. I told you I couldn’t play. I’m all out of
    2969 | prac—”
         | ^~~~ Did you mean to spell `prac` this way?
Suggest:
  - Replace with: “pray”
  - Replace with: “prat”
  - Replace with: “pram”



Lint:    Capitalization (127 priority)
Message: |
    3019 | become authorities upon his past, had increased all summer until he fell just
    3020 | short of being news. Contemporary legends such as the “underground pipe-line to
         |                ^~~~ The canonical dictionary spelling is `news`.
Suggest:
  - Replace with: “news”



Lint:    Readability (127 priority)
Message: |
    3020 | short of being news. Contemporary legends such as the “underground pipe-line to
         |                      ^~~~~~~~~~~~~~~~~~~~~~~~~~~~~~~~~~~~~~~~~~~~~~~~~~~~~~~~~~~
    3021 | Canada” attached themselves to him, and there was one persistent story that he
         | ~~~~~~~~~~~~~~~~~~~~~~~~~~~~~~~~~~~~~~~~~~~~~~~~~~~~~~~~~~~~~~~~~~~~~~~~~~~~~~~
    3022 | didn’t live in a house at all, but in a boat that looked like a house and was
         | ~~~~~~~~~~~~~~~~~~~~~~~~~~~~~~~~~~~~~~~~~~~~~~~~~~~~~~~~~~~~~~~~~~~~~~~~~~~~~~
    3023 | moved secretly up and down the Long Island shore. Just why these inventions were
         | ~~~~~~~~~~~~~~~~~~~~~~~~~~~~~~~~~~~~~~~~~~~~~~~~~ This sentence is 49 words long.



Lint:    Spelling (63 priority)
Message: |
    3023 | moved secretly up and down the Long Island shore. Just why these inventions were
    3024 | a source of satisfaction to James Gatz of North Dakota, isn’t easy to say.
         |                                   ^~~~ Did you mean to spell `Gatz` this way?
Suggest:
  - Replace with: “Ga's”
  - Replace with: “Gate”
  - Replace with: “GHz”



Lint:    Spelling (63 priority)
Message: |
    3026 | James Gatz—that was really, or at least legally, his name. He had changed it at
         |       ^~~~ Did you mean to spell `Gatz` this way?
Suggest:
  - Replace with: “Ga's”
  - Replace with: “Gate”
  - Replace with: “GHz”



Lint:    Readability (127 priority)
Message: |
    3029 | on Lake Superior. It was James Gatz who had been loafing along the beach that
         |                   ^~~~~~~~~~~~~~~~~~~~~~~~~~~~~~~~~~~~~~~~~~~~~~~~~~~~~~~~~~~~
    3030 | afternoon in a torn green jersey and a pair of canvas pants, but it was already
         | ~~~~~~~~~~~~~~~~~~~~~~~~~~~~~~~~~~~~~~~~~~~~~~~~~~~~~~~~~~~~~~~~~~~~~~~~~~~~~~~~
    3031 | Jay Gatsby who borrowed a rowboat, pulled out to the Tuolomee, and informed Cody
         | ~~~~~~~~~~~~~~~~~~~~~~~~~~~~~~~~~~~~~~~~~~~~~~~~~~~~~~~~~~~~~~~~~~~~~~~~~~~~~~~~~
    3032 | that a wind might catch him and break him up in half an hour.
         | ~~~~~~~~~~~~~~~~~~~~~~~~~~~~~~~~~~~~~~~~~~~~~~~~~~~~~~~~~~~~~ This sentence is 56 words long.



Lint:    Spelling (63 priority)
Message: |
    3029 | on Lake Superior. It was James Gatz who had been loafing along the beach that
         |                                ^~~~ Did you mean to spell `Gatz` this way?
Suggest:
  - Replace with: “Ga's”
  - Replace with: “Gate”
  - Replace with: “GHz”



Lint:    Spelling (63 priority)
Message: |
    3031 | Jay Gatsby who borrowed a rowboat, pulled out to the Tuolomee, and informed Cody
         |                                                      ^~~~~~~~ Did you mean `Toulouse`?
    3032 | that a wind might catch him and break him up in half an hour.
Suggest:
  - Replace with: “Toulouse”



Lint:    Spelling (63 priority)
Message: |
    3048 | were ignorant, of the others because they were hysterical about things which in
    3049 | his overwhelming self-absorbtion he took for granted.
         |                       ^~~~~~~~~~ Did you mean to spell `absorbtion` this way?
Suggest:
  - Replace with: “absorption”
  - Replace with: “abortion”
  - Replace with: “adsorption”



Lint:    WordChoice (63 priority)
Message: |
    3073 | tried to separate him from his money. The none too savory ramifications by which
    3074 | Ella Kaye, the newspaper woman, played Madame de Maintenon to his weakness and
         |                ^~~~~~~~~~~~~~~ Did you mean the closed compound noun “newspaperwoman”?
Suggest:
  - Replace with: “newspaperwoman”



Lint:    Capitalization (127 priority)
Message: |
    3074 | Ella Kaye, the newspaper woman, played Madame de Maintenon to his weakness and
         |                                               ^~ This word's canonical spelling is all-caps.
    3075 | sent him to sea in a yacht, were common property of the turgid journalism
Suggest:
  - Replace with: “DE”



Lint:    Spelling (63 priority)
Message: |
    3074 | Ella Kaye, the newspaper woman, played Madame de Maintenon to his weakness and
         |                                               ^~ Did you mean to spell `de` this way?
    3075 | sent him to sea in a yacht, were common property of the turgid journalism
Suggest:
  - Replace with: “db”
  - Replace with: “dc”
  - Replace with: “dd”



Lint:    Spelling (63 priority)
Message: |
    3074 | Ella Kaye, the newspaper woman, played Madame de Maintenon to his weakness and
         |                                                  ^~~~~~~~~ Did you mean to spell `Maintenon` this way?
    3075 | sent him to sea in a yacht, were common property of the turgid journalism
Suggest:
  - Replace with: “Maintop”
  - Replace with: “Maine's”
  - Replace with: “Mainer's”



Lint:    Spelling (63 priority)
Message: |
    3076 | of 1902. He had been coasting along all too hospitable shores for five years
    3077 | when he turned up as James Gatz’s destiny in Little Girl Bay.
         |                            ^~~~~~ Did you mean to spell `Gatz’s` this way?
Suggest:
  - Replace with: “Ga's”
  - Replace with: “Gaea's”
  - Replace with: “Gael's”



Lint:    Spelling (63 priority)
Message: |
    3079 | To young Gatz, resting on his oars and looking up at the railed deck, that yacht
         |          ^~~~ Did you mean to spell `Gatz` this way?
Suggest:
  - Replace with: “Ga's”
  - Replace with: “Gate”
  - Replace with: “GHz”



Lint:    Spelling (63 priority)
Message: |
    3085 | and a yachting cap. And when the Tuolomee left for the West Indies and the
         |                                  ^~~~~~~~ Did you mean `Toulouse`?
    3086 | Barbary Coast Gatsby left too.
Suggest:
  - Replace with: “Toulouse”



Lint:    Readability (127 priority)
Message: |
    3088 | He was employed in a vague personal capacity—while he remained with Cody he was
         | ^~~~~~~~~~~~~~~~~~~~~~~~~~~~~~~~~~~~~~~~~~~~~~~~~~~~~~~~~~~~~~~~~~~~~~~~~~~~~~~~
    3089 | in turn steward, mate, skipper, secretary, and even jailor, for Dan Cody sober
         | ~~~~~~~~~~~~~~~~~~~~~~~~~~~~~~~~~~~~~~~~~~~~~~~~~~~~~~~~~~~~~~~~~~~~~~~~~~~~~~~
    3090 | knew what lavish doings Dan Cody drunk might soon be about, and he provided for
         | ~~~~~~~~~~~~~~~~~~~~~~~~~~~~~~~~~~~~~~~~~~~~~~~~~~~~~~~~~~~~~~~~~~~~~~~~~~~~~~~~
    3091 | such contingencies by reposing more and more trust in Gatsby. The arrangement
         | ~~~~~~~~~~~~~~~~~~~~~~~~~~~~~~~~~~~~~~~~~~~~~~~~~~~~~~~~~~~~~ This sentence is 53 words long.



Lint:    Spelling (63 priority)
Message: |
    3089 | in turn steward, mate, skipper, secretary, and even jailor, for Dan Cody sober
         |                                                     ^~~~~~ Did you mean to spell `jailor` this way?
    3090 | knew what lavish doings Dan Cody drunk might soon be about, and he provided for
Suggest:
  - Replace with: “jailer”
  - Replace with: “sailor”
  - Replace with: “tailor”



Lint:    Typo (31 priority)
Message: |
    3089 | in turn steward, mate, skipper, secretary, and even jailor, for Dan Cody sober
         |                                                     ^~~~~~ `jailor` should probably be written as `jail or`.
    3090 | knew what lavish doings Dan Cody drunk might soon be about, and he provided for
Suggest:
  - Replace with: “jail or”



Lint:    Readability (127 priority)
Message: |
    3096 | I remember the portrait of him up in Gatsby’s bedroom, a gray, florid man with a
         | ^~~~~~~~~~~~~~~~~~~~~~~~~~~~~~~~~~~~~~~~~~~~~~~~~~~~~~~~~~~~~~~~~~~~~~~~~~~~~~~~~
    3097 | hard, empty face—the pioneer debauchee, who during one phase of American life
         | ~~~~~~~~~~~~~~~~~~~~~~~~~~~~~~~~~~~~~~~~~~~~~~~~~~~~~~~~~~~~~~~~~~~~~~~~~~~~~~
    3098 | brought back to the Eastern seaboard the savage violence of the frontier brothel
         | ~~~~~~~~~~~~~~~~~~~~~~~~~~~~~~~~~~~~~~~~~~~~~~~~~~~~~~~~~~~~~~~~~~~~~~~~~~~~~~~~~
    3099 | and saloon. It was indirectly due to Cody that Gatsby drank so little. Sometimes
         | ~~~~~~~~~~~ This sentence is 44 words long.



Lint:    Spelling (63 priority)
Message: |
    3106 | left with his singularly appropriate education; the vague contour of Jay Gatsby
    3107 | had filled out to the substantiality of a man.
         |                       ^~~~~~~~~~~~~~ Did you mean `substantially`?
Suggest:
  - Replace with: “substantially”



Lint:    Punctuation (31 priority)
Message: |
    3111 | faintly true. Moreover he told it to me at a time of confusion, when I had
         |               ^~~~~~~~ Discourse markers at the beginning of a sentence should be followed by a comma.
Suggest:
  - Insert “,”



Lint:    Readability (127 priority)
Message: |
    3116 | It was a halt, too, in my association with his affairs. For several weeks I
         |                                                         ^~~~~~~~~~~~~~~~~~~~
    3117 | didn’t see him or hear his voice on the phone—mostly I was in New York, trotting
         | ~~~~~~~~~~~~~~~~~~~~~~~~~~~~~~~~~~~~~~~~~~~~~~~~~~~~~~~~~~~~~~~~~~~~~~~~~~~~~~~~~
    3118 | around with Jordan and trying to ingratiate myself with her senile aunt—but
         | ~~~~~~~~~~~~~~~~~~~~~~~~~~~~~~~~~~~~~~~~~~~~~~~~~~~~~~~~~~~~~~~~~~~~~~~~~~~~
    3119 | finally I went over to his house one Sunday afternoon. I hadn’t been there two
         | ~~~~~~~~~~~~~~~~~~~~~~~~~~~~~~~~~~~~~~~~~~~~~~~~~~~~~~ This sentence is 44 words long.



Lint:    Repetition (127 priority)
Message: |
    3135 | uneasy anyhow until he had given them something, realizing in a vague way that
         |                                                                           ^~~~~
    3136 | that was all they came for. Mr. Sloane wanted nothing. A lemonade? No, thanks. A
         | ~~~~ Did you mean to repeat this word?
Suggest:
  - Replace with: “that”



Lint:    Repetition (126 priority)
Message: |
    3135 | uneasy anyhow until he had given them something, realizing in a vague way that
         |                                                                           ^~~~~
    3136 | that was all they came for. Mr. Sloane wanted nothing. A lemonade? No, thanks. A
         | ~~~~ “that that” sometimes means “that which”, which is clearer.
Suggest:
  - Replace with: “that which”



Lint:    Enhancement (31 priority)
Message: |
    3141 | “Very good roads around here.”
         |  ^~~~~~~~~ Vocabulary enhancement: use `excellent` instead of `very good`
Suggest:
  - Replace with: “Excellent”



Lint:    Spelling (63 priority)
Message: |
    3180 | “Be ver’ nice,” said Mr. Sloane, without gratitude. “Well—think ought to be
         |     ^~~ Did you mean to spell `ver` this way?
Suggest:
  - Replace with: “var”
  - Replace with: “veer”
  - Replace with: “verb”



Lint:    Capitalization (127 priority)
Message: |
    3213 | “My God, I believe the man’s coming,” said Tom. “Doesn’t he know she doesn’t
         |                        ^~~~~ The canonical dictionary spelling is `man's`.
Suggest:
  - Replace with: “man's”



Lint:    Readability (127 priority)
Message: |
    3235 | in my memory from Gatsby’s other parties that summer. There were the same
         |                                                       ^~~~~~~~~~~~~~~~~~~~
    3236 | people, or at least the same sort of people, the same profusion of champagne,
         | ~~~~~~~~~~~~~~~~~~~~~~~~~~~~~~~~~~~~~~~~~~~~~~~~~~~~~~~~~~~~~~~~~~~~~~~~~~~~~~
    3237 | the same many-colored, many-keyed commotion, but I felt an unpleasantness in the
         | ~~~~~~~~~~~~~~~~~~~~~~~~~~~~~~~~~~~~~~~~~~~~~~~~~~~~~~~~~~~~~~~~~~~~~~~~~~~~~~~~~
    3238 | air, a pervading harshness that hadn’t been there before. Or perhaps I had
         | ~~~~~~~~~~~~~~~~~~~~~~~~~~~~~~~~~~~~~~~~~~~~~~~~~~~~~~~~~ This sentence is 41 words long.



Lint:    Readability (127 priority)
Message: |
    3238 | air, a pervading harshness that hadn’t been there before. Or perhaps I had
         |                                                           ^~~~~~~~~~~~~~~~~
    3239 | merely grown used to it, grown to accept West Egg as a world complete in itself,
         | ~~~~~~~~~~~~~~~~~~~~~~~~~~~~~~~~~~~~~~~~~~~~~~~~~~~~~~~~~~~~~~~~~~~~~~~~~~~~~~~~~
    3240 | with its own standards and its own great figures, second to nothing because it
         | ~~~~~~~~~~~~~~~~~~~~~~~~~~~~~~~~~~~~~~~~~~~~~~~~~~~~~~~~~~~~~~~~~~~~~~~~~~~~~~~
    3241 | had no consciousness of being so, and now I was looking at it again, through
         | ~~~~~~~~~~~~~~~~~~~~~~~~~~~~~~~~~~~~~~~~~~~~~~~~~~~~~~~~~~~~~~~~~~~~~~~~~~~~~
    3242 | Daisy’s eyes. It is invariably saddening to look through new eyes at things upon
         | ~~~~~~~~~~~~~ This sentence is 51 words long.



Lint:    Spelling (63 priority)
Message: |
    3254 | “I’m looking around. I’m having a marvellous—”
         |                                   ^~~~~~~~~~ Did you mean `marvelous`?
Suggest:
  - Replace with: “marvelous”



Lint:    Formatting (63 priority)
Message: |
    3274 | “Mrs. Buchanan . . . and Mr. Buchanan—” After an instant’s hesitation he added:
         |               ^ Unnecessary space at the end of the sentence.
Suggest:
  - Remove error



Lint:    Capitalization (31 priority)
Message: |
    3274 | “Mrs. Buchanan . . . and Mr. Buchanan—” After an instant’s hesitation he added:
         |                      ^~~ This sentence does not start with a capital letter
Suggest:
  - Replace with: “And”



Lint:    Formatting (255 priority)
Message: |
    3296 | explained, ‘‘or any act of God.”
         |                                ^ This quote has no termination.



Lint:    Spelling (63 priority)
Message: |
    3316 | “Wha’?”
         |  ^~~ Did you mean to spell `Wha` this way?
Suggest:
  - Replace with: “What”
  - Replace with: “Wham”
  - Replace with: “Aha”



Lint:    Spelling (63 priority)
Message: |
    3319 | at the local club to-morrow, spoke in Miss Baedeker’s defence:
         |                                                       ^~~~~~~ Did you mean to spell `defence` this way?
Suggest:
  - Replace with: “defense”
  - Replace with: “decency”
  - Replace with: “deface”



Lint:    WordChoice (63 priority)
Message: |
    3337 | “Speak for yourself!” cried Miss Baedeker violently. “Your hand shakes. I
         |                                                            ^~~~~~~~~~~ Did you mean the closed compound noun “handshakes”?
Suggest:
  - Replace with: “handshakes”



Lint:    Spelling (63 priority)
Message: |
    3349 | But the rest offended her—and inarguably, because it wasn’t a gesture but an
         |                               ^~~~~~~~~~ Did you mean to spell `inarguably` this way?
Suggest:
  - Replace with: “inarguable”
  - Replace with: “unarguably”
  - Replace with: “arguably”



Lint:    Typo (31 priority)
Message: |
    3349 | But the rest offended her—and inarguably, because it wasn’t a gesture but an
         |                               ^~~~~~~~~~ `inarguably` should probably be written as `in arguably`.
Suggest:
  - Replace with: “in arguably”



Lint:    Readability (127 priority)
Message: |
    3350 | emotion. She was appalled by West Egg, this unprecedented “place” that Broadway
         |          ^~~~~~~~~~~~~~~~~~~~~~~~~~~~~~~~~~~~~~~~~~~~~~~~~~~~~~~~~~~~~~~~~~~~~~~
    3351 | had begotten upon a Long Island fishing village—appalled by its raw vigor that
         | ~~~~~~~~~~~~~~~~~~~~~~~~~~~~~~~~~~~~~~~~~~~~~~~~~~~~~~~~~~~~~~~~~~~~~~~~~~~~~~~
    3352 | chafed under the old euphemisms and by the too obtrusive fate that herded its
         | ~~~~~~~~~~~~~~~~~~~~~~~~~~~~~~~~~~~~~~~~~~~~~~~~~~~~~~~~~~~~~~~~~~~~~~~~~~~~~~
    3353 | inhabitants along a short-cut from nothing to nothing. She saw something awful
         | ~~~~~~~~~~~~~~~~~~~~~~~~~~~~~~~~~~~~~~~~~~~~~~~~~~~~~~ This sentence is 48 words long.



Lint:    WordChoice (127 priority)
Message: |
    3353 | inhabitants along a short-cut from nothing to nothing. She saw something awful
         |                                            ^~ Use `too` here to mean ‘also’ or an excessive degree.
Suggest:
  - Replace with: “too”



Lint:    Spelling (63 priority)
Message: |
    3389 | Daisy began to sing with the music in a husky, rythmic whisper, bringing out a
         |                                                ^~~~~~~ Did you mean to spell `rythmic` this way?
    3390 | meaning in each word that it had never had before and would never have again.
Suggest:
  - Replace with: “rhythmic”
  - Replace with: “mythic”



Lint:    Capitalization (127 priority)
Message: |
    3396 | hadn’t been invited. They simply force their way in and he’s too polite to
         |                                                         ^~~~ The canonical dictionary spelling is `he's`.
    3397 | object.”
Suggest:
  - Replace with: “he's”



Lint:    Capitalization (127 priority)
Message: |
    3409 | Her glance left me and sought the lighted top of the steps, where “Three o’Clock
         |                                                                          ^~~~~~~ The canonical dictionary spelling is `o'clock`.
    3410 | in the Morning,” a neat, sad little waltz of that year, was drifting out the
Suggest:
  - Replace with: “o'clock”



Lint:    Readability (127 priority)
Message: |
    3414 | dim, incalculable hours? Perhaps some unbelievable guest would arrive, a person
         |                          ^~~~~~~~~~~~~~~~~~~~~~~~~~~~~~~~~~~~~~~~~~~~~~~~~~~~~~~
    3415 | infinitely rare and to be marvelled at, some authentically radiant young girl
         | ~~~~~~~~~~~~~~~~~~~~~~~~~~~~~~~~~~~~~~~~~~~~~~~~~~~~~~~~~~~~~~~~~~~~~~~~~~~~~~
    3416 | who with one fresh glance at Gatsby, one moment of magical encounter, would blot
         | ~~~~~~~~~~~~~~~~~~~~~~~~~~~~~~~~~~~~~~~~~~~~~~~~~~~~~~~~~~~~~~~~~~~~~~~~~~~~~~~~~
    3417 | out those five years of unwavering devotion.
         | ~~~~~~~~~~~~~~~~~~~~~~~~~~~~~~~~~~~~~~~~~~~~ This sentence is 41 words long.



Lint:    Spelling (63 priority)
Message: |
    3414 | dim, incalculable hours? Perhaps some unbelievable guest would arrive, a person
    3415 | infinitely rare and to be marvelled at, some authentically radiant young girl
         |                           ^~~~~~~~~ Did you mean `marveled`?
Suggest:
  - Replace with: “marveled”



Lint:    Readability (127 priority)
Message: |
    3419 | I stayed late that night, Gatsby asked me to wait until he was free, and I
         | ^~~~~~~~~~~~~~~~~~~~~~~~~~~~~~~~~~~~~~~~~~~~~~~~~~~~~~~~~~~~~~~~~~~~~~~~~~~
    3420 | lingered in the garden until the inevitable swimming party had run up, chilled
         | ~~~~~~~~~~~~~~~~~~~~~~~~~~~~~~~~~~~~~~~~~~~~~~~~~~~~~~~~~~~~~~~~~~~~~~~~~~~~~~~
    3421 | and exalted, from the black beach, until the lights were extinguished in the
         | ~~~~~~~~~~~~~~~~~~~~~~~~~~~~~~~~~~~~~~~~~~~~~~~~~~~~~~~~~~~~~~~~~~~~~~~~~~~~~
    3422 | guest-rooms overhead. When he came down the steps at last the tanned skin was
         | ~~~~~~~~~~~~~~~~~~~~~ This sentence is 45 words long.



Lint:    Readability (127 priority)
Message: |
    3474 | Out of the corner of his eye Gatsby saw that the blocks of the sidewalks really
         | ^~~~~~~~~~~~~~~~~~~~~~~~~~~~~~~~~~~~~~~~~~~~~~~~~~~~~~~~~~~~~~~~~~~~~~~~~~~~~~~~
    3475 | formed a ladder and mounted to a secret place above the trees—he could climb to
         | ~~~~~~~~~~~~~~~~~~~~~~~~~~~~~~~~~~~~~~~~~~~~~~~~~~~~~~~~~~~~~~~~~~~~~~~~~~~~~~~~
    3476 | it, if he climbed alone, and once there he could suck on the pap of life, gulp
         | ~~~~~~~~~~~~~~~~~~~~~~~~~~~~~~~~~~~~~~~~~~~~~~~~~~~~~~~~~~~~~~~~~~~~~~~~~~~~~~~
    3477 | down the incomparable milk of wonder.
         | ~~~~~~~~~~~~~~~~~~~~~~~~~~~~~~~~~~~~~ This sentence is 55 words long.



Lint:    WordChoice (63 priority)
Message: |
    3479 | His heart beat faster and faster as Daisy’s white face came up to his own. He
         |     ^~~~~~~~~~ Did you mean the closed compound noun “heartbeat”?
Suggest:
  - Replace with: “heartbeat”



Lint:    Capitalization (127 priority)
Message: |
    3488 | somewhere a long time ago. For a moment a phrase tried to take shape in my mouth
    3489 | and my lips parted like a dumb man’s, as though there was more struggling upon
         |                                ^~~~~ The canonical dictionary spelling is `man's`.
Suggest:
  - Replace with: “man's”



Lint:    Spelling (63 priority)
Message: |
    3490 | them than a wisp of startled air. But they made no sound, and what I had almost
    3491 | remembered was uncommunicable forever.
         |                ^~~~~~~~~~~~~~ Did you mean to spell `uncommunicable` this way?
Suggest:
  - Replace with: “incommunicable”
  - Replace with: “communicable”
  - Replace with: “noncommunicable”



Lint:    WordChoice (54 priority)
Message: |
    3495 | It was when curiosity about Gatsby was at its highest that the lights in his
         |                                           ^~~ Use `it's` (short for `it has` or `it is`) here, not the possessive `its`.
    3496 | house failed to go on one Saturday night—and, as obscurely as it had begun, his
Suggest:
  - Replace with: “it's”
  - Replace with: “it has”



Lint:    Spelling (63 priority)
Message: |
    3496 | house failed to go on one Saturday night—and, as obscurely as it had begun, his
    3497 | career as Trimalchio was over. Only gradually did I become aware that the
         |           ^~~~~~~~~~ Did you mean to spell `Trimalchio` this way?



Lint:    Formatting (255 priority)
Message: |
    3505 | “Nope.” After a pause he added “sir’’ in a dilatory, grudging way.
         |                                ^ This quote has no termination.



Lint:    Spelling (63 priority)
Message: |
    3507 | “I hadn’t seen him around, and I was rather worried. Tell him Mr. Carraway came
         |                                                                   ^~~~~~~~ Did you mean to spell `Carraway` this way?
    3508 | over.”
Suggest:
  - Replace with: “Caraway”
  - Replace with: “Faraway”



Lint:    Spelling (63 priority)
Message: |
    3512 | “Carraway.”
         |  ^~~~~~~~ Did you mean to spell `Carraway` this way?
Suggest:
  - Replace with: “Caraway”
  - Replace with: “Faraway”



Lint:    Spelling (63 priority)
Message: |
    3514 | “Carraway. All right, I'll tell him.”
         |  ^~~~~~~~ Did you mean to spell `Carraway` this way?
Suggest:
  - Replace with: “Caraway”
  - Replace with: “Faraway”



Lint:    Readability (127 priority)
Message: |
    3518 | My Finn informed me that Gatsby had dismissed every servant in his house a week
         | ^~~~~~~~~~~~~~~~~~~~~~~~~~~~~~~~~~~~~~~~~~~~~~~~~~~~~~~~~~~~~~~~~~~~~~~~~~~~~~~~
    3519 | ago and replaced them with half a dozen others, who never went into West Egg
         | ~~~~~~~~~~~~~~~~~~~~~~~~~~~~~~~~~~~~~~~~~~~~~~~~~~~~~~~~~~~~~~~~~~~~~~~~~~~~~
    3520 | Village to be bribed by the tradesmen, but ordered moderate supplies over the
         | ~~~~~~~~~~~~~~~~~~~~~~~~~~~~~~~~~~~~~~~~~~~~~~~~~~~~~~~~~~~~~~~~~~~~~~~~~~~~~~
    3521 | telephone. The grocery boy reported that the kitchen looked like a pigsty, and
         | ~~~~~~~~~~ This sentence is 44 words long.



Lint:    Spelling (63 priority)
Message: |
    3539 | “They’re some people Wolfshiem wanted to do something for. They’re all brothers
         |                      ^~~~~~~~~ Did you mean `Bolshie`?
Suggest:
  - Replace with: “Bolshie”



Lint:    Readability (127 priority)
Message: |
    3553 | of the National Biscuit Company broke the simmering hush at noon. The straw
         |                                                                   ^~~~~~~~~~
    3554 | seats of the car hovered on the edge of combustion; the woman next to me
         | ~~~~~~~~~~~~~~~~~~~~~~~~~~~~~~~~~~~~~~~~~~~~~~~~~~~~~~~~~~~~~~~~~~~~~~~~~
    3555 | perspired delicately for a while into her white shirtwaist, and then, as her
         | ~~~~~~~~~~~~~~~~~~~~~~~~~~~~~~~~~~~~~~~~~~~~~~~~~~~~~~~~~~~~~~~~~~~~~~~~~~~~~
    3556 | newspaper dampened under her fingers, lapsed despairingly into deep heat with a
         | ~~~~~~~~~~~~~~~~~~~~~~~~~~~~~~~~~~~~~~~~~~~~~~~~~~~~~~~~~~~~~~~~~~~~~~~~~~~~~~~~
    3557 | desolate cry. Her pocket-book slapped to the floor.
         | ~~~~~~~~~~~~~ This sentence is 44 words long.



Lint:    Readability (127 priority)
Message: |
    3561 | I picked it up with a weary bend and handed it back to her, holding it at arm’s
         | ^~~~~~~~~~~~~~~~~~~~~~~~~~~~~~~~~~~~~~~~~~~~~~~~~~~~~~~~~~~~~~~~~~~~~~~~~~~~~~~~
    3562 | length and by the extreme tip of the corners to indicate that I had no designs
         | ~~~~~~~~~~~~~~~~~~~~~~~~~~~~~~~~~~~~~~~~~~~~~~~~~~~~~~~~~~~~~~~~~~~~~~~~~~~~~~~
    3563 | upon it—but every one near by, including the woman, suspected me just the same.
         | ~~~~~~~~~~~~~~~~~~~~~~~~~~~~~~~~~~~~~~~~~~~~~~~~~~~~~~~~~~~~~~~~~~~~~~~~~~~~~~~ This sentence is 49 words long.



Lint:    Miscellaneous (31 priority)
Message: |
    3562 | length and by the extreme tip of the corners to indicate that I had no designs
    3563 | upon it—but every one near by, including the woman, suspected me just the same.
         |             ^~~~~~~~~ Did you mean the closed compound `everyone`?
Suggest:
  - Replace with: “everyone”



Lint:    Formatting (63 priority)
Message: |
    3566 | Hot! . . . Hot! . . . Is it hot enough for you? Is it hot? Is it . . .?”
         |                                                                 ^ Unnecessary space at the end of the sentence.
Suggest:
  - Remove error



Lint:    Spelling (63 priority)
Message: |
    3572 | . . . Through the hall of the Buchanans’ house blew a faint wind, carrying the
         |                               ^~~~~~~~~ Did you mean to spell `Buchanans` this way?
Suggest:
  - Replace with: “Buchanan's”
  - Replace with: “Buchanan”



Lint:    Formatting (63 priority)
Message: |
    3578 | What he really said was: “Yes . . . Yes . . . I’ll see.”
         |                              ^ Unnecessary space at the end of the sentence.
Suggest:
  - Remove error



Lint:    Formatting (63 priority)
Message: |
    3578 | What he really said was: “Yes . . . Yes . . . I’ll see.”
         |                                        ^ Unnecessary space at the end of the sentence.
Suggest:
  - Remove error



Lint:    Spelling (63 priority)
Message: |
    3599 | Gatsby stood in the centre of the crimson carpet and gazed around with
         |                     ^~~~~~ Did you mean to spell `centre` this way?
Suggest:
  - Replace with: “center”
  - Replace with: “central”
  - Replace with: “censure”



Lint:    Formatting (63 priority)
Message: |
    3606 | then, I won’t sell you the car at all. . . . I’m under no obligations to you at
    3607 | all . . . and as for your bothering me about it at lunch time, I won’t stand
         |    ^ Unnecessary space at the end of the sentence.
Suggest:
  - Remove error



Lint:    Capitalization (31 priority)
Message: |
    3607 | all . . . and as for your bothering me about it at lunch time, I won’t stand
         |           ^~~ This sentence does not start with a capital letter
Suggest:
  - Replace with: “And”



Lint:    Capitalization (127 priority)
Message: |
    3612 | “No, he’s not,” I assured her. “It’s a bona-fide deal. I happen to know about
         |      ^~~~ The canonical dictionary spelling is `he's`.
Suggest:
  - Replace with: “he's”



Lint:    Spelling (63 priority)
Message: |
    3612 | “No, he’s not,” I assured her. “It’s a bona-fide deal. I happen to know about
         |                                        ^~~~ Did you mean to spell `bona` this way?
Suggest:
  - Replace with: “boa”
  - Replace with: “bond”
  - Replace with: “bone”



Lint:    Spelling (63 priority)
Message: |
    3612 | “No, he’s not,” I assured her. “It’s a bona-fide deal. I happen to know about
         |                                             ^~~~ Did you mean to spell `fide` this way?
Suggest:
  - Replace with: “fade”
  - Replace with: “fife”
  - Replace with: “file”



Lint:    Spelling (63 priority)
Message: |
    3640 | “Bles-sed pre-cious,” she crooned, holding out her arms. “Come to your own
         |  ^~~~ Did you mean to spell `Bles` this way?
Suggest:
  - Replace with: “Bales”
  - Replace with: “Bees”
  - Replace with: “BC's”



Lint:    Spelling (63 priority)
Message: |
    3640 | “Bles-sed pre-cious,” she crooned, holding out her arms. “Come to your own
         |               ^~~~~ Did you mean to spell `cious` this way?
Suggest:
  - Replace with: “pious”
  - Replace with: “chorus”
  - Replace with: “circus”



Lint:    Spelling (63 priority)
Message: |
    3646 | “The bles-sed pre-cious! Did mother get powder on your old yellowy hair? Stand
         |      ^~~~ Did you mean to spell `bles` this way?
Suggest:
  - Replace with: “bless”
  - Replace with: “bales”
  - Replace with: “bees”



Lint:    Spelling (63 priority)
Message: |
    3646 | “The bles-sed pre-cious! Did mother get powder on your old yellowy hair? Stand
         |                   ^~~~~ Did you mean to spell `cious` this way?
Suggest:
  - Replace with: “pious”
  - Replace with: “chorus”
  - Replace with: “circus”



Lint:    Capitalization (127 priority)
Message: |
    3646 | “The bles-sed pre-cious! Did mother get powder on your old yellowy hair? Stand
    3647 | up now, and say—How-de-do.”
         |                     ^~ This word's canonical spelling is all-caps.
Suggest:
  - Replace with: “DE”



Lint:    Spelling (63 priority)
Message: |
    3646 | “The bles-sed pre-cious! Did mother get powder on your old yellowy hair? Stand
    3647 | up now, and say—How-de-do.”
         |                     ^~ Did you mean to spell `de` this way?
Suggest:
  - Replace with: “db”
  - Replace with: “dc”
  - Replace with: “dd”



Lint:    Spelling (63 priority)
Message: |
    3672 | “Come, Pammy.”
         |        ^~~~~ Did you mean to spell `Pammy` this way?
Suggest:
  - Replace with: “Mammy”
  - Replace with: “Sammy”
  - Replace with: “Tammy”



Lint:    Spelling (63 priority)
Message: |
    3677 | hand and was pulled out the door, just as Tom came back, preceding four gin
    3678 | rickeys that clicked full of ice.
         | ^~~~~~~ Did you mean to spell `rickeys` this way?
Suggest:
  - Replace with: “rickets”
  - Replace with: “Rickey's”
  - Replace with: “rice's”



Lint:    Capitalization (127 priority)
Message: |
    3686 | “I read somewhere that the sun’s getting hotter every year,” said Tom genially.
         |                            ^~~~~ The canonical dictionary spelling is `sun's`.
Suggest:
  - Replace with: “sun's”



Lint:    Formatting (255 priority)
Message: |
    3687 | “It seems that pretty soon the earth’s going to fall into the sun—or wait a
         | ^ This quote has no termination.



Lint:    Capitalization (127 priority)
Message: |
    3687 | “It seems that pretty soon the earth’s going to fall into the sun—or wait a
    3688 | minute—it’s just the opposite—the sun’s getting colder every year.
         |                                   ^~~~~ The canonical dictionary spelling is `sun's`.
Suggest:
  - Replace with: “sun's”



Lint:    Regionalism (63 priority)
Message: |
    3690 | “Come outside,” he suggested to Gatsby, “I’d like you to have a look at the
         |                                                          ^~~~ American English prefers `take a look` over `have a look`.
    3691 | place.”
Suggest:
  - Replace with: “take”



Lint:    Spelling (63 priority)
Message: |
    3709 | We had luncheon in the dining-room, darkened too against the heat, and drank
    3710 | down nervous gayety with the cold ale.
         |              ^~~~~~ Did you mean to spell `gayety` this way?
Suggest:
  - Replace with: “gaiety”
  - Replace with: “gamely”
  - Replace with: “gamete”



Lint:    Miscellaneous (31 priority)
Message: |
    3736 | mouth opened a little, and he looked at Gatsby, and then back at Daisy as if he
    3737 | had just recognized her as some one he knew a long time ago.
         |                            ^~~~~~~~ Did you mean the closed compound `someone`?
Suggest:
  - Replace with: “someone”



Lint:    Formatting (255 priority)
Message: |
    3739 | “You resemble the advertisement of the man,” she went on innocently. ‘You know
    3740 | the advertisement of the man—”
         |                              ^ This quote has no termination.



Lint:    Capitalization (127 priority)
Message: |
    3795 | song of it. . . . High in a white palace the king’s daughter, the golden girl. .
         |                                              ^~~~~~ The canonical dictionary spelling is `king's`.
Suggest:
  - Replace with: “king's”



Lint:    Spelling (63 priority)
Message: |
    3809 | “Well, you take my coupé and let me drive your car to town.”
         |                    ^~~~~ Did you mean to spell `coupé` this way?
Suggest:
  - Replace with: “coup”
  - Replace with: “coupe”
  - Replace with: “coups”



Lint:    Spelling (63 priority)
Message: |
    3828 | “You take Nick and Jordan. We’ll follow you in the coupé.”
         |                                                    ^~~~~ Did you mean to spell `coupé` this way?
Suggest:
  - Replace with: “coup”
  - Replace with: “coupe”
  - Replace with: “coups”



Lint:    Miscellaneous (31 priority)
Message: |
    3841 | “You think I’m pretty dumb, don’t you?” he suggested. “Perhaps I am, but I have
    3842 | a—almost a second sight, sometimes, that tells me what to do. Maybe you don’t
         | ^ Incorrect indefinite article.
Suggest:
  - Replace with: “an”



Lint:    Punctuation (31 priority)
Message: |
    3864 | “Nevertheless he’s an Oxford man.”
         |  ^~~~~~~~~~~~ Discourse markers at the beginning of a sentence should be followed by a comma.
Suggest:
  - Insert “,”



Lint:    Capitalization (127 priority)
Message: |
    3864 | “Nevertheless he’s an Oxford man.”
         |               ^~~~ The canonical dictionary spelling is `he's`.
Suggest:
  - Replace with: “he's”



Lint:    Spelling (63 priority)
Message: |
    3874 | while in silence. Then as Doctor T. J. Eckleburg’s faded eyes came into sight
         |                                  ^~ Did you mean to spell `T.` this way?
Suggest:
  - Replace with: “Ta”
  - Replace with: “Tb”
  - Replace with: “Tn”



Lint:    Spelling (63 priority)
Message: |
    3874 | while in silence. Then as Doctor T. J. Eckleburg’s faded eyes came into sight
         |                                     ^~ Did you mean to spell `J.` this way?
Suggest:
  - Replace with: “Jg”
  - Replace with: “J”
  - Replace with: “JD”



Lint:    Spelling (63 priority)
Message: |
    3874 | while in silence. Then as Doctor T. J. Eckleburg’s faded eyes came into sight
         |                                        ^~~~~~~~~~~ Did you mean to spell `Eckleburg’s` this way?
    3875 | down the road, I remembered Gatsby’s caution about gasoline.
Suggest:
  - Replace with: “Excalibur's”
  - Replace with: “Vicksburg's”
  - Replace with: “Iceberg's”



Lint:    Spelling (63 priority)
Message: |
    3923 | The coupé flashed by us with a flurry of dust and the flash of a waving hand.
         |     ^~~~~ Did you mean to spell `coupé` this way?
Suggest:
  - Replace with: “coup”
  - Replace with: “coupe”
  - Replace with: “coups”



Lint:    Readability (127 priority)
Message: |
    3937 | world, and the shock had made him physically sick. I stared at him and then at
         |                                                    ^~~~~~~~~~~~~~~~~~~~~~~~~~~~
    3938 | Tom, who had made a parallel discovery less than an hour before—and it occurred
         | ~~~~~~~~~~~~~~~~~~~~~~~~~~~~~~~~~~~~~~~~~~~~~~~~~~~~~~~~~~~~~~~~~~~~~~~~~~~~~~~~
    3939 | to me that there was no difference between men, in intelligence or race, so
         | ~~~~~~~~~~~~~~~~~~~~~~~~~~~~~~~~~~~~~~~~~~~~~~~~~~~~~~~~~~~~~~~~~~~~~~~~~~~~
    3940 | profound as the difference between the sick and the well. Wilson was so sick
         | ~~~~~~~~~~~~~~~~~~~~~~~~~~~~~~~~~~~~~~~~~~~~~~~~~~~~~~~~~ This sentence is 46 words long.



Lint:    Spelling (63 priority)
Message: |
    3948 | behind. Over the ashheaps the giant eyes of Doctor T. J. Eckleburg kept their
         |                  ^~~~~~~~ Did you mean to spell `ashheaps` this way?
Suggest:
  - Replace with: “asthma's”
  - Replace with: “airheads”
  - Replace with: “ashcans”



Lint:    Spelling (63 priority)
Message: |
    3948 | behind. Over the ashheaps the giant eyes of Doctor T. J. Eckleburg kept their
         |                                                    ^~ Did you mean to spell `T.` this way?
Suggest:
  - Replace with: “Ta”
  - Replace with: “Tb”
  - Replace with: “Tn”



Lint:    Spelling (63 priority)
Message: |
    3948 | behind. Over the ashheaps the giant eyes of Doctor T. J. Eckleburg kept their
         |                                                       ^~ Did you mean to spell `J.` this way?
Suggest:
  - Replace with: “Jg”
  - Replace with: “J”
  - Replace with: “JD”



Lint:    Spelling (63 priority)
Message: |
    3948 | behind. Over the ashheaps the giant eyes of Doctor T. J. Eckleburg kept their
         |                                                          ^~~~~~~~~ Did you mean to spell `Eckleburg` this way?
    3949 | vigil, but I perceived, after a moment, that other eyes were regarding us with
Suggest:
  - Replace with: “Excalibur”
  - Replace with: “Vicksburg”
  - Replace with: “Iceberg”



Lint:    Readability (127 priority)
Message: |
    3955 | into her face like objects into a slowly developing picture. Her expression was
         |                                                              ^~~~~~~~~~~~~~~~~~~
    3956 | curiously familiar—it was an expression I had often seen on women’s faces, but
         | ~~~~~~~~~~~~~~~~~~~~~~~~~~~~~~~~~~~~~~~~~~~~~~~~~~~~~~~~~~~~~~~~~~~~~~~~~~~~~~~
    3957 | on Myrtle Wilson’s face it seemed purposeless and inexplicable until I realized
         | ~~~~~~~~~~~~~~~~~~~~~~~~~~~~~~~~~~~~~~~~~~~~~~~~~~~~~~~~~~~~~~~~~~~~~~~~~~~~~~~~
    3958 | that her eyes, wide with jealous terror, were fixed not on Tom, but on Jordan
         | ~~~~~~~~~~~~~~~~~~~~~~~~~~~~~~~~~~~~~~~~~~~~~~~~~~~~~~~~~~~~~~~~~~~~~~~~~~~~~~
    3959 | Baker, whom she took to be his wife.
         | ~~~~~~~~~~~~~~~~~~~~~~~~~~~~~~~~~~~~ This sentence is 52 words long.



Lint:    Readability (127 priority)
Message: |
    3963 | ago secure and inviolate, were slipping precipitately from his control. Instinct
         |                                                                         ^~~~~~~~~
    3964 | made him step on the accelerator with the double purpose of overtaking Daisy and
         | ~~~~~~~~~~~~~~~~~~~~~~~~~~~~~~~~~~~~~~~~~~~~~~~~~~~~~~~~~~~~~~~~~~~~~~~~~~~~~~~~~
    3965 | leaving Wilson behind, and we sped along toward Astoria at fifty miles an hour,
         | ~~~~~~~~~~~~~~~~~~~~~~~~~~~~~~~~~~~~~~~~~~~~~~~~~~~~~~~~~~~~~~~~~~~~~~~~~~~~~~~~
    3966 | until, among the spidery girders of the elevated, we came in sight of the
         | ~~~~~~~~~~~~~~~~~~~~~~~~~~~~~~~~~~~~~~~~~~~~~~~~~~~~~~~~~~~~~~~~~~~~~~~~~~
    3967 | easy-going blue coupé.
         | ~~~~~~~~~~~~~~~~~~~~~~ This sentence is 47 words long.



Lint:    Spelling (63 priority)
Message: |
    3966 | until, among the spidery girders of the elevated, we came in sight of the
    3967 | easy-going blue coupé.
         |                 ^~~~~ Did you mean to spell `coupé` this way?
Suggest:
  - Replace with: “coup”
  - Replace with: “coupe”
  - Replace with: “coups”



Lint:    Spelling (63 priority)
Message: |
    3974 | The word “sensuous” had the effect of further disquieting Tom, but before he
    3975 | could invent a protest the coupé came to a stop, and Daisy signalled us to draw
         |                            ^~~~~ Did you mean to spell `coupé` this way?
Suggest:
  - Replace with: “coup”
  - Replace with: “coupe”
  - Replace with: “coups”



Lint:    Spelling (63 priority)
Message: |
    3975 | could invent a protest the coupé came to a stop, and Daisy signalled us to draw
         |                                                            ^~~~~~~~~ Did you mean to spell `signalled` this way?
    3976 | up alongside.
Suggest:
  - Replace with: “signaled”
  - Replace with: “signaler”
  - Replace with: “signalized”



Lint:    Readability (127 priority)
Message: |
    3997 | The prolonged and tumultuous argument that ended by herding us into that room
         | ^~~~~~~~~~~~~~~~~~~~~~~~~~~~~~~~~~~~~~~~~~~~~~~~~~~~~~~~~~~~~~~~~~~~~~~~~~~~~~
    3998 | eludes me, though I have a sharp physical memory that, in the course of it, my
         | ~~~~~~~~~~~~~~~~~~~~~~~~~~~~~~~~~~~~~~~~~~~~~~~~~~~~~~~~~~~~~~~~~~~~~~~~~~~~~~~
    3999 | underwear kept climbing like a damp snake around my legs and intermittent beads
         | ~~~~~~~~~~~~~~~~~~~~~~~~~~~~~~~~~~~~~~~~~~~~~~~~~~~~~~~~~~~~~~~~~~~~~~~~~~~~~~~~
    4000 | of sweat raced cool across my back. The notion originated with Daisy’s
         | ~~~~~~~~~~~~~~~~~~~~~~~~~~~~~~~~~~~ This sentence is 49 words long.



Lint:    Formatting (63 priority)
Message: |
    4004 | thought, or pretended to think, that we were being very funny . . .
         |                                                              ^ Unnecessary space at the end of the sentence.
Suggest:
  - Remove error



Lint:    Miscellaneous (31 priority)
Message: |
    4010 | “It’s a swell suite,” whispered Jordan respectfully, and every one laughed.
         |                                                          ^~~~~~~~~ Did you mean the closed compound `everyone`?
Suggest:
  - Replace with: “everyone”



Lint:    Spelling (63 priority)
Message: |
    4016 | “Well, we’d better telephone for an axe———”
         |                                     ^~~ Did you mean to spell `axe` this way?
Suggest:
  - Replace with: “aye”
  - Replace with: “ace”
  - Replace with: “age”



Lint:    Spelling (63 priority)
Message: |
    4054 | “Biloxi,” he answered shortly.
         |  ^~~~~~ Did you mean to spell `Biloxi` this way?
Suggest:
  - Replace with: “Biko's”
  - Replace with: “Bilbo's”
  - Replace with: “Biro's”



Lint:    Spelling (63 priority)
Message: |
    4056 | “A man named Biloxi. ‘Blocks’ Biloxi, and he made boxes—that’s a fact—and he was
         |              ^~~~~~ Did you mean to spell `Biloxi` this way?
Suggest:
  - Replace with: “Biko's”
  - Replace with: “Bilbo's”
  - Replace with: “Biro's”



Lint:    Spelling (63 priority)
Message: |
    4056 | “A man named Biloxi. ‘Blocks’ Biloxi, and he made boxes—that’s a fact—and he was
         |                               ^~~~~~ Did you mean to spell `Biloxi` this way?
Suggest:
  - Replace with: “Biko's”
  - Replace with: “Bilbo's”
  - Replace with: “Biro's”



Lint:    Spelling (63 priority)
Message: |
    4056 | “A man named Biloxi. ‘Blocks’ Biloxi, and he made boxes—that’s a fact—and he was
    4057 | from Biloxi, Tennessee.”
         |      ^~~~~~ Did you mean to spell `Biloxi` this way?
Suggest:
  - Replace with: “Biko's”
  - Replace with: “Bilbo's”
  - Replace with: “Biro's”



Lint:    Formatting (255 priority)
Message: |
    4062 | wasn’t any connection.”
         |                       ^ This quote has no termination.



Lint:    Spelling (63 priority)
Message: |
    4064 | “I used to know a Bill Biloxi from Memphis,” I remarked.
         |                        ^~~~~~ Did you mean to spell `Biloxi` this way?
Suggest:
  - Replace with: “Biko's”
  - Replace with: “Bilbo's”
  - Replace with: “Biro's”



Lint:    Spelling (63 priority)
Message: |
    4073 | “We're getting old,” said Daisy. “lf we were young we’d rise and dance.”
         |                                   ^~ Did you mean to spell `lf` this way?
Suggest:
  - Replace with: “l”
  - Replace with: “lb”
  - Replace with: “lg”



Lint:    Typo (31 priority)
Message: |
    4073 | “We're getting old,” said Daisy. “lf we were young we’d rise and dance.”
         |                                   ^~ `lf` should probably be written as `l f`.
Suggest:
  - Replace with: “l f”



Lint:    Spelling (63 priority)
Message: |
    4075 | “Remember Biloxi,” Jordan warned her. ‘‘Where’d you know him, Tom?”
         |           ^~~~~~ Did you mean to spell `Biloxi` this way?
Suggest:
  - Replace with: “Biko's”
  - Replace with: “Bilbo's”
  - Replace with: “Biro's”



Lint:    Formatting (255 priority)
Message: |
    4075 | “Remember Biloxi,” Jordan warned her. ‘‘Where’d you know him, Tom?”
         |                                                                   ^ This quote has no termination.



Lint:    Spelling (63 priority)
Message: |
    4077 | “Biloxi?” He concentrated with an effort. “I didn’t know him. He was a friend of
         |  ^~~~~~ Did you mean to spell `Biloxi` this way?
Suggest:
  - Replace with: “Biko's”
  - Replace with: “Bilbo's”
  - Replace with: “Biro's”



Lint:    Spelling (63 priority)
Message: |
    4083 | “Well, he said he knew you. He said he was raised in Louisville. Asa Bird
         |                                                                  ^~~ Did you mean to spell `Asa` this way?
    4084 | brought him around at the last minute and asked if we had room for him.”
Suggest:
  - Replace with: “As”
  - Replace with: “Asap”
  - Replace with: “Ada”



Lint:    Spelling (63 priority)
Message: |
    4093 | “Biloxi?”
         |  ^~~~~~ Did you mean to spell `Biloxi` this way?
Suggest:
  - Replace with: “Biko's”
  - Replace with: “Bilbo's”
  - Replace with: “Biro's”



Lint:    Spelling (63 priority)
Message: |
    4109 | “You must have gone there about the time Biloxi went to New Haven.”
         |                                          ^~~~~~ Did you mean to spell `Biloxi` this way?
Suggest:
  - Replace with: “Biko's”
  - Replace with: “Bilbo's”
  - Replace with: “Biro's”



Lint:    WordChoice (127 priority)
Message: |
    4115 | “I told you I went there,” said Gatsby.
         |         ^~~ The possessive version of this word is more common in this context.
Suggest:
  - Replace with: “your”
  - Replace with: “you're a”
  - Replace with: “you're an”



Lint:    Repetition (63 priority)
Message: |
    4115 | “I told you I went there,” said Gatsby.
         |         ^~~~~ There are too many personal pronouns in sequence here.
Suggest:
  - Replace with: “you”
  - Replace with: “I”



Lint:    Formatting (255 priority)
Message: |
    4134 | won’t seem so stupid to yourself. . . . Look at the mint!”
         |                                                          ^ This quote has no termination.



Lint:    Formatting (255 priority)
Message: |
    4175 | me.”
         |    ^ This quote has no termination.



Lint:    Readability (127 priority)
Message: |
    4185 | At this point Jordan and I tried to go, but Tom and Gatsby insisted with
         | ^~~~~~~~~~~~~~~~~~~~~~~~~~~~~~~~~~~~~~~~~~~~~~~~~~~~~~~~~~~~~~~~~~~~~~~~~
    4186 | competitive firmness that we remain—as though neither of them had anything to
         | ~~~~~~~~~~~~~~~~~~~~~~~~~~~~~~~~~~~~~~~~~~~~~~~~~~~~~~~~~~~~~~~~~~~~~~~~~~~~~~
    4187 | conceal and it would be a privilege to partake vicariously of their emotions.
         | ~~~~~~~~~~~~~~~~~~~~~~~~~~~~~~~~~~~~~~~~~~~~~~~~~~~~~~~~~~~~~~~~~~~~~~~~~~~~~ This sentence is 41 words long.



Lint:    WordChoice (127 priority)
Message: |
    4192 | “I told you what’s been going on,” said Gatsby. “Going on for five years—and you
         |         ^~~ The possessive version of this word is more common in this context.
Suggest:
  - Replace with: “your”
  - Replace with: “you're a”
  - Replace with: “you're an”



Lint:    Formatting (255 priority)
Message: |
    4201 | sometimes”—but there was no laughter in his eyes—“to think that you didn’t
         |                                                  ^ This quote has no termination.
    4202 | know.”



Lint:    Formatting (255 priority)
Message: |
    4202 | know.”
         |      ^ This quote has no termination.



Lint:    Spelling (63 priority)
Message: |
    4241 | “Not at Kapiolani?” demanded Tom suddenly.
         |         ^~~~~~~~~ Did you mean to spell `Kapiolani` this way?
Suggest:
  - Replace with: “Kaitlin”
  - Replace with: “Kaposi”
  - Replace with: “Capillary”



Lint:    Spelling (63 priority)
Message: |
    4265 | Why—there’re things between Daisy and me that you’ll never know, things that
         |     ^~~~~~~~ Did you mean to spell `there’re` this way?
Suggest:
  - Replace with: “there's”
  - Replace with: “there'd”
  - Replace with: “there'll”



Lint:    Spelling (63 priority)
Message: |
    4300 | “Who are you, anyhow?” broke out Tom. “You’re one of that bunch that hangs
    4301 | around with Meyer Wolfshiem—that much I happen to know. I’ve made a little
         |                   ^~~~~~~~~ Did you mean `Bolshie`?
Suggest:
  - Replace with: “Bolshie”



Lint:    Spelling (63 priority)
Message: |
    4307 | “He and this Wolfshiem bought up a lot of side-street drug-stores here and in
         |              ^~~~~~~~~ Did you mean `Bolshie`?
Suggest:
  - Replace with: “Bolshie”



Lint:    Spelling (63 priority)
Message: |
    4321 | have you up on the betting laws too, but Wolfshiem scared him into shutting his
         |                                          ^~~~~~~~~ Did you mean `Bolshie`?
    4322 | mouth.”
Suggest:
  - Replace with: “Bolshie”



Lint:    Readability (127 priority)
Message: |
    4337 | defending his name against accusations that had not been made. But with every
         |                                                                ^~~~~~~~~~~~~~~
    4338 | word she was drawing further and further into herself, so he gave that up, and
         | ~~~~~~~~~~~~~~~~~~~~~~~~~~~~~~~~~~~~~~~~~~~~~~~~~~~~~~~~~~~~~~~~~~~~~~~~~~~~~~~
    4339 | only the dead dream fought on as the afternoon slipped away, trying to touch
         | ~~~~~~~~~~~~~~~~~~~~~~~~~~~~~~~~~~~~~~~~~~~~~~~~~~~~~~~~~~~~~~~~~~~~~~~~~~~~~
    4340 | what was no longer tangible, struggling unhappily, undespairingly, toward that
         | ~~~~~~~~~~~~~~~~~~~~~~~~~~~~~~~~~~~~~~~~~~~~~~~~~~~~~~~~~~~~~~~~~~~~~~~~~~~~~~~
    4341 | lost voice across the room.
         | ~~~~~~~~~~~~~~~~~~~~~~~~~~~ This sentence is 47 words long.



Lint:    Spelling (63 priority)
Message: |
    4340 | what was no longer tangible, struggling unhappily, undespairingly, toward that
         |                                                    ^~~~~~~~~~~~~~ Did you mean `despairingly`?
    4341 | lost voice across the room.
Suggest:
  - Replace with: “despairingly”



Lint:    Repetition (127 priority)
Message: |
    4347 | Her frightened eyes told that whatever intentions, whatever courage she had had,
         |                                                                         ^~~~~~~ Did you mean to repeat this word?
    4348 | were definitely gone.
Suggest:
  - Replace with: “had”



Lint:    WordChoice (127 priority)
Message: |
    4350 | “You two start on home, Daisy,” said Tom. “In Mr. Gatsby’s car.”
         |  ^~~ The possessive version of this word is more common in this context.
Suggest:
  - Replace with: “Your”
  - Replace with: “You're a”
  - Replace with: “You're an”



Lint:    Formatting (63 priority)
Message: |
    4373 | “No . . . I just remembered that to-day’s my birthday.”
         |    ^ Unnecessary space at the end of the sentence.
Suggest:
  - Remove error



Lint:    Capitalization (127 priority)
Message: |
    4373 | “No . . . I just remembered that to-day’s my birthday.”
         |                                     ^~~~~ The canonical dictionary spelling is `day's`.
Suggest:
  - Replace with: “day's”



Lint:    Spelling (63 priority)
Message: |
    4377 | It was seven o’clock when we got into the coupé with him and started for Long
         |                                           ^~~~~ Did you mean to spell `coupé` this way?
    4378 | Island. Tom talked incessantly, exulting and laughing, but his voice was as
Suggest:
  - Replace with: “coup”
  - Replace with: “coupe”
  - Replace with: “coups”



Lint:    Spelling (63 priority)
Message: |
    4391 | The young Greek, Michaelis, who ran the coffee joint beside the ashheaps was the
         |                  ^~~~~~~~~ Did you mean `Michael`?
Suggest:
  - Replace with: “Michael”



Lint:    Spelling (63 priority)
Message: |
    4391 | The young Greek, Michaelis, who ran the coffee joint beside the ashheaps was the
         |                                                                 ^~~~~~~~ Did you mean to spell `ashheaps` this way?
    4392 | principal witness at the inquest. He had slept through the heat until after
Suggest:
  - Replace with: “asthma's”
  - Replace with: “airheads”
  - Replace with: “ashcans”



Lint:    Spelling (63 priority)
Message: |
    4394 | office—really sick, pale as his own pale hair and shaking all over. Michaelis
         |                                                                     ^~~~~~~~~ Did you mean `Michael`?
    4395 | advised him to go to bed, but Wilson refused, saying that he’d miss a lot of
Suggest:
  - Replace with: “Michael”



Lint:    Spelling (63 priority)
Message: |
    4402 | Michaelis was astonished; they had been neighbors for four years, and Wilson had
         | ^~~~~~~~~ Did you mean `Michael`?
Suggest:
  - Replace with: “Michael”



Lint:    Spelling (63 priority)
Message: |
    4409 | So naturally Michaelis tried to find out what had happened, but Wilson wouldn’t
         |              ^~~~~~~~~ Did you mean `Michael`?
Suggest:
  - Replace with: “Michael”



Lint:    Spelling (63 priority)
Message: |
    4412 | latter was getting uneasy, some workmen came past the door bound for his
    4413 | restaurant, and Michaelis took the opportunity to get away, intending to come
         |                 ^~~~~~~~~ Did you mean `Michael`?
Suggest:
  - Replace with: “Michael”



Lint:    Style (31 priority)
Message: |
    4416 | he heard Mrs. Wilson’s voice, loud and scolding, down-stairs in the garage.
         |                               ^~~~ An Oxford comma is necessary here.
Suggest:
  - Insert “,”



Lint:    Spelling (63 priority)
Message: |
    4426 | the next bend. Mavromichaelis wasn’t even sure of its color—he told the first
         |                ^~~~~~~~~~~~~~ Did you mean `Carmichael's`?
Suggest:
  - Replace with: “Carmichael's”



Lint:    Readability (127 priority)
Message: |
    4427 | policeman that it was light green. The other car, the one going toward New York,
         |                                    ^~~~~~~~~~~~~~~~~~~~~~~~~~~~~~~~~~~~~~~~~~~~~~
    4428 | came to rest a hundred yards beyond, and it’s driver hurried back to where
         | ~~~~~~~~~~~~~~~~~~~~~~~~~~~~~~~~~~~~~~~~~~~~~~~~~~~~~~~~~~~~~~~~~~~~~~~~~~~
    4429 | Myrtle Wilson, her life violently extinguished, knelt in the road and mingled
         | ~~~~~~~~~~~~~~~~~~~~~~~~~~~~~~~~~~~~~~~~~~~~~~~~~~~~~~~~~~~~~~~~~~~~~~~~~~~~~~
    4430 | her thick dark blood with the dust.
         | ~~~~~~~~~~~~~~~~~~~~~~~~~~~~~~~~~~~ This sentence is 42 words long.



Lint:    Agreement (31 priority)
Message: |
    4427 | policeman that it was light green. The other car, the one going toward New York,
         |                                                       ^~~~~~~~~ `going` is a mass noun.
    4428 | came to rest a hundred yards beyond, and it’s driver hurried back to where
Suggest:
  - Replace with: “one piece of going”



Lint:    Spelling (63 priority)
Message: |
    4432 | Michaelis and this man reached her first, but when they had torn open her
         | ^~~~~~~~~ Did you mean `Michael`?
Suggest:
  - Replace with: “Michael”



Lint:    Readability (127 priority)
Message: |
    4432 | Michaelis and this man reached her first, but when they had torn open her
         | ^~~~~~~~~~~~~~~~~~~~~~~~~~~~~~~~~~~~~~~~~~~~~~~~~~~~~~~~~~~~~~~~~~~~~~~~~~
    4433 | shirtwaist, still damp with perspiration, they saw that her left breast was
         | ~~~~~~~~~~~~~~~~~~~~~~~~~~~~~~~~~~~~~~~~~~~~~~~~~~~~~~~~~~~~~~~~~~~~~~~~~~~~
    4434 | swinging loose like a flap, and there was no need to listen for the heart
         | ~~~~~~~~~~~~~~~~~~~~~~~~~~~~~~~~~~~~~~~~~~~~~~~~~~~~~~~~~~~~~~~~~~~~~~~~~~
    4435 | beneath. The mouth was wide open and ripped a little at the corners, as though
         | ~~~~~~~~ This sentence is 42 words long.



Lint:    Spelling (63 priority)
Message: |
    4442 | “Wreck!” said Tom. “That’s good. Wilson’ll have a little business at last.”
         |                                  ^~~~~~~~~ Did you mean `Wilson`?
Suggest:
  - Replace with: “Wilson”



Lint:    Spelling (63 priority)
Message: |
    4451 | garage, a sound which as we got out of the coupé and walked toward the door
         |                                            ^~~~~ Did you mean to spell `coupé` this way?
    4452 | resolved itself into the words “Oh, my God!” uttered over and over in a gasping
Suggest:
  - Replace with: “coup”
  - Replace with: “coupe”
  - Replace with: “coups”



Lint:    Readability (127 priority)
Message: |
    4466 | Myrtle Wilson’s body, wrapped in a blanket, and then in another blanket, as
         | ^~~~~~~~~~~~~~~~~~~~~~~~~~~~~~~~~~~~~~~~~~~~~~~~~~~~~~~~~~~~~~~~~~~~~~~~~~~~
    4467 | though she suffered from a chill in the hot night, lay on a work-table by the
         | ~~~~~~~~~~~~~~~~~~~~~~~~~~~~~~~~~~~~~~~~~~~~~~~~~~~~~~~~~~~~~~~~~~~~~~~~~~~~~~
    4468 | wall, and Tom, with his back to us, was bending over it, motionless. Next to him
         | ~~~~~~~~~~~~~~~~~~~~~~~~~~~~~~~~~~~~~~~~~~~~~~~~~~~~~~~~~~~~~~~~~~~~ This sentence is 43 words long.



Lint:    Readability (127 priority)
Message: |
    4470 | a little book. At first I couldn’t find the source of the high, groaning words
         |                ^~~~~~~~~~~~~~~~~~~~~~~~~~~~~~~~~~~~~~~~~~~~~~~~~~~~~~~~~~~~~~~~
    4471 | that echoed clamorously through the bare garage—then I saw Wilson standing on
         | ~~~~~~~~~~~~~~~~~~~~~~~~~~~~~~~~~~~~~~~~~~~~~~~~~~~~~~~~~~~~~~~~~~~~~~~~~~~~~~
    4472 | the raised threshold of his office, swaying back and forth and holding to the
         | ~~~~~~~~~~~~~~~~~~~~~~~~~~~~~~~~~~~~~~~~~~~~~~~~~~~~~~~~~~~~~~~~~~~~~~~~~~~~~~
    4473 | doorposts with both hands. Some man was talking to him in a low voice and
         | ~~~~~~~~~~~~~~~~~~~~~~~~~~ This sentence is 43 words long.



Lint:    Spelling (63 priority)
Message: |
    4470 | a little book. At first I couldn’t find the source of the high, groaning words
    4471 | that echoed clamorously through the bare garage—then I saw Wilson standing on
         |             ^~~~~~~~~~~ Did you mean to spell `clamorously` this way?
Suggest:
  - Replace with: “glamorously”
  - Replace with: “clamorous”
  - Replace with: “clangorously”



Lint:    Capitalization (127 priority)
Message: |
    4479 | “Oh, my Ga-od! Oh, my Ga-od! Oh, Ga-od! Oh, my Ga-od!”
         |         ^~ This word's canonical spelling is all-caps.
Suggest:
  - Replace with: “GA”



Lint:    Capitalization (127 priority)
Message: |
    4479 | “Oh, my Ga-od! Oh, my Ga-od! Oh, Ga-od! Oh, my Ga-od!”
         |            ^~ This word's canonical spelling is all-caps.
Suggest:
  - Replace with: “OD”



Lint:    Spelling (63 priority)
Message: |
    4479 | “Oh, my Ga-od! Oh, my Ga-od! Oh, Ga-od! Oh, my Ga-od!”
         |            ^~ Did you mean to spell `od` this way?
Suggest:
  - Replace with: “odd”
  - Replace with: “ode”
  - Replace with: “of”



Lint:    Capitalization (127 priority)
Message: |
    4479 | “Oh, my Ga-od! Oh, my Ga-od! Oh, Ga-od! Oh, my Ga-od!”
         |                       ^~ This word's canonical spelling is all-caps.
Suggest:
  - Replace with: “GA”



Lint:    Capitalization (127 priority)
Message: |
    4479 | “Oh, my Ga-od! Oh, my Ga-od! Oh, Ga-od! Oh, my Ga-od!”
         |                          ^~ This word's canonical spelling is all-caps.
Suggest:
  - Replace with: “OD”



Lint:    Spelling (63 priority)
Message: |
    4479 | “Oh, my Ga-od! Oh, my Ga-od! Oh, Ga-od! Oh, my Ga-od!”
         |                          ^~ Did you mean to spell `od` this way?
Suggest:
  - Replace with: “odd”
  - Replace with: “ode”
  - Replace with: “of”



Lint:    Capitalization (127 priority)
Message: |
    4479 | “Oh, my Ga-od! Oh, my Ga-od! Oh, Ga-od! Oh, my Ga-od!”
         |                                  ^~ This word's canonical spelling is all-caps.
Suggest:
  - Replace with: “GA”



Lint:    Capitalization (127 priority)
Message: |
    4479 | “Oh, my Ga-od! Oh, my Ga-od! Oh, Ga-od! Oh, my Ga-od!”
         |                                     ^~ This word's canonical spelling is all-caps.
Suggest:
  - Replace with: “OD”



Lint:    Spelling (63 priority)
Message: |
    4479 | “Oh, my Ga-od! Oh, my Ga-od! Oh, Ga-od! Oh, my Ga-od!”
         |                                     ^~ Did you mean to spell `od` this way?
Suggest:
  - Replace with: “odd”
  - Replace with: “ode”
  - Replace with: “of”



Lint:    Capitalization (127 priority)
Message: |
    4479 | “Oh, my Ga-od! Oh, my Ga-od! Oh, Ga-od! Oh, my Ga-od!”
         |                                                ^~ This word's canonical spelling is all-caps.
Suggest:
  - Replace with: “GA”



Lint:    Capitalization (127 priority)
Message: |
    4479 | “Oh, my Ga-od! Oh, my Ga-od! Oh, Ga-od! Oh, my Ga-od!”
         |                                                   ^~ This word's canonical spelling is all-caps.
Suggest:
  - Replace with: “OD”



Lint:    Spelling (63 priority)
Message: |
    4479 | “Oh, my Ga-od! Oh, my Ga-od! Oh, Ga-od! Oh, my Ga-od!”
         |                                                   ^~ Did you mean to spell `od` this way?
Suggest:
  - Replace with: “odd”
  - Replace with: “ode”
  - Replace with: “of”



Lint:    Capitalization (127 priority)
Message: |
    4484 | “M-a-v—” the policeman was saying, “—o———”
         |                                      ^ This word's canonical spelling is all-caps.
Suggest:
  - Replace with: “O”



Lint:    Spelling (63 priority)
Message: |
    4484 | “M-a-v—” the policeman was saying, “—o———”
         |                                      ^ Did you mean to spell `o` this way?
Suggest:
  - Replace with: “of”
  - Replace with: “oh”
  - Replace with: “oi”



Lint:    Capitalization (127 priority)
Message: |
    4486 | “No, r—” corrected the man, “M-a-v-r-o———”
         |                                      ^ This word's canonical spelling is all-caps.
Suggest:
  - Replace with: “O”



Lint:    Spelling (63 priority)
Message: |
    4486 | “No, r—” corrected the man, “M-a-v-r-o———”
         |                                      ^ Did you mean to spell `o` this way?
Suggest:
  - Replace with: “of”
  - Replace with: “oh”
  - Replace with: “oi”



Lint:    Capitalization (127 priority)
Message: |
    4490 | “r—” said the policeman, “o———”
         |                           ^ This word's canonical spelling is all-caps.
Suggest:
  - Replace with: “O”



Lint:    Spelling (63 priority)
Message: |
    4490 | “r—” said the policeman, “o———”
         |                           ^ Did you mean to spell `o` this way?
Suggest:
  - Replace with: “of”
  - Replace with: “oh”
  - Replace with: “oi”



Lint:    Spelling (63 priority)
Message: |
    4499 | “Auto hit her. Ins’antly killed.”
         |                ^~~~~~~~~ Did you mean `Instantly`?
Suggest:
  - Replace with: “Instantly”



Lint:    Capitalization (127 priority)
Message: |
    4503 | “She ran out ina road. Son-of-a-bitch didn’t even stopus car.”
         |              ^~~ The canonical dictionary spelling is `Ina`.
Suggest:
  - Replace with: “Ina”



Lint:    Spelling (63 priority)
Message: |
    4503 | “She ran out ina road. Son-of-a-bitch didn’t even stopus car.”
         |              ^~~ Did you mean to spell `ina` this way?
Suggest:
  - Replace with: “int”
  - Replace with: “in”
  - Replace with: “inc”



Lint:    Spelling (63 priority)
Message: |
    4503 | “She ran out ina road. Son-of-a-bitch didn’t even stopus car.”
         |                                                   ^~~~~~ Did you mean to spell `stopus` this way?
Suggest:
  - Replace with: “stop's”
  - Replace with: “stoups”
  - Replace with: “stops”



Lint:    Typo (31 priority)
Message: |
    4503 | “She ran out ina road. Son-of-a-bitch didn’t even stopus car.”
         |                                                   ^~~~~~ `stopus` should probably be written as `st opus`.
Suggest:
  - Replace with: “st opus”



Lint:    Spelling (63 priority)
Message: |
    4505 | “There was two cars,” said Michaelis, “one comin’, one goin’, see?”
         |                            ^~~~~~~~~ Did you mean `Michael`?
Suggest:
  - Replace with: “Michael”



Lint:    Spelling (63 priority)
Message: |
    4505 | “There was two cars,” said Michaelis, “one comin’, one goin’, see?”
         |                                            ^~~~~ Did you mean to spell `comin` this way?
Suggest:
  - Replace with: “coin”
  - Replace with: “comic”
  - Replace with: “coming”



Lint:    Typo (31 priority)
Message: |
    4505 | “There was two cars,” said Michaelis, “one comin’, one goin’, see?”
         |                                            ^~~~~ `comin` should probably be written as `co min`.
Suggest:
  - Replace with: “co min”



Lint:    Spelling (63 priority)
Message: |
    4505 | “There was two cars,” said Michaelis, “one comin’, one goin’, see?”
         |                                                        ^~~~ Did you mean to spell `goin` this way?
Suggest:
  - Replace with: “gain”
  - Replace with: “gin”
  - Replace with: “going”



Lint:    Typo (31 priority)
Message: |
    4505 | “There was two cars,” said Michaelis, “one comin’, one goin’, see?”
         |                                                        ^~~~ `goin` should probably be written as `go in`.
Suggest:
  - Replace with: “go in”



Lint:    Spelling (63 priority)
Message: |
    4509 | “One goin’ each way. Well, she”—his hand rose toward the blankets but stopped
         |      ^~~~ Did you mean to spell `goin` this way?
Suggest:
  - Replace with: “gain”
  - Replace with: “gin”
  - Replace with: “going”



Lint:    Typo (31 priority)
Message: |
    4509 | “One goin’ each way. Well, she”—his hand rose toward the blankets but stopped
         |      ^~~~ `goin` should probably be written as `go in`.
Suggest:
  - Replace with: “go in”



Lint:    Formatting (255 priority)
Message: |
    4509 | “One goin’ each way. Well, she”—his hand rose toward the blankets but stopped
    4510 | half way and fell to his side—“she ran out there an’ the one comin’ from N’York
         |                               ^ This quote has no termination.



Lint:    Miscellaneous (31 priority)
Message: |
    4510 | half way and fell to his side—“she ran out there an’ the one comin’ from N’York
         |                                                  ^~ Incorrect indefinite article.
    4511 | knock right into her, goin’ thirty or forty miles an hour.”
Suggest:
  - Replace with: “a”



Lint:    Spelling (63 priority)
Message: |
    4510 | half way and fell to his side—“she ran out there an’ the one comin’ from N’York
         |                                                              ^~~~~ Did you mean to spell `comin` this way?
    4511 | knock right into her, goin’ thirty or forty miles an hour.”
Suggest:
  - Replace with: “coin”
  - Replace with: “comic”
  - Replace with: “coming”



Lint:    Typo (31 priority)
Message: |
    4510 | half way and fell to his side—“she ran out there an’ the one comin’ from N’York
         |                                                              ^~~~~ `comin` should probably be written as `co min`.
    4511 | knock right into her, goin’ thirty or forty miles an hour.”
Suggest:
  - Replace with: “co min”



Lint:    Spelling (63 priority)
Message: |
    4510 | half way and fell to his side—“she ran out there an’ the one comin’ from N’York
         |                                                                          ^~~~~~ Did you mean to spell `N’York` this way?
    4511 | knock right into her, goin’ thirty or forty miles an hour.”
Suggest:
  - Replace with: “York”
  - Replace with: “Nanook”
  - Replace with: “Newark”



Lint:    Spelling (63 priority)
Message: |
    4510 | half way and fell to his side—“she ran out there an’ the one comin’ from N’York
    4511 | knock right into her, goin’ thirty or forty miles an hour.”
         |                       ^~~~ Did you mean to spell `goin` this way?
Suggest:
  - Replace with: “gain”
  - Replace with: “gin”
  - Replace with: “going”



Lint:    Typo (31 priority)
Message: |
    4510 | half way and fell to his side—“she ran out there an’ the one comin’ from N’York
    4511 | knock right into her, goin’ thirty or forty miles an hour.”
         |                       ^~~~ `goin` should probably be written as `go in`.
Suggest:
  - Replace with: “go in”



Lint:    Formatting (255 priority)
Message: |
    4511 | knock right into her, goin’ thirty or forty miles an hour.”
         |                                                           ^ This quote has no termination.



Lint:    Spelling (63 priority)
Message: |
    4523 | “No, but the car passed me down the road, going faster’n forty. Going fifty,
         |                                                 ^~~~~~~~ Did you mean to spell `faster’n` this way?
Suggest:
  - Replace with: “falter's”
  - Replace with: “feaster's”
  - Replace with: “fester's”



Lint:    Spelling (63 priority)
Message: |
    4544 | New York. I was bringing you that coupé we’ve been talking about. That yellow
         |                                   ^~~~~ Did you mean to spell `coupé` this way?
Suggest:
  - Replace with: “coup”
  - Replace with: “coupe”
  - Replace with: “coups”



Lint:    Spelling (63 priority)
Message: |
    4560 | “It’s a blue car, a coupé.”
         |                     ^~~~~ Did you mean to spell `coupé` this way?
Suggest:
  - Replace with: “coup”
  - Replace with: “coupe”
  - Replace with: “coups”



Lint:    Miscellaneous (31 priority)
Message: |
    4564 | Some one who had been driving a little behind us confirmed this, and the
         | ^~~~~~~~ Did you mean the closed compound `someone`?
Suggest:
  - Replace with: “Someone”



Lint:    Spelling (63 priority)
Message: |
    4572 | “If somebody’ll come here and sit with him,” he snapped authoritatively. He
         |     ^~~~~~~~~~~ Did you mean `somebody's`?
Suggest:
  - Replace with: “somebody's”



Lint:    Spelling (63 priority)
Message: |
    4582 | Tom drove slowly until we were beyond the bend—then his foot came down hard, and
    4583 | the coupé raced along through the night. In a little while I heard a low husky
         |     ^~~~~ Did you mean to spell `coupé` this way?
Suggest:
  - Replace with: “coup”
  - Replace with: “coupe”
  - Replace with: “coups”



Lint:    Spelling (63 priority)
Message: |
    4588 | The Buchanans’ house floated suddenly toward us through the dark rustling trees.
         |     ^~~~~~~~~ Did you mean to spell `Buchanans` this way?
Suggest:
  - Replace with: “Buchanan's”
  - Replace with: “Buchanan”



Lint:    Capitalization (127 priority)
Message: |
    4622 | house. I sat down for a few minutes with my head in my hands, until I heard the
    4623 | phone taken up inside and the butler’s voice calling a taxi. Then I walked
         |                               ^~~~~~~~ The canonical dictionary spelling is `butler's`.
Suggest:
  - Replace with: “butler's”



Lint:    Spelling (63 priority)
Message: |
    4635 | the house in a moment; I wouldn’t have been surprised to see sinister faces, the
    4636 | faces of “Wolfshiem’s people,” behind him in the dark shrubbery.
         |           ^~~~~~~~~~~ Did you mean to spell `Wolfshiem’s` this way?
Suggest:
  - Replace with: “Waldheim's”
  - Replace with: “Welshmen's”
  - Replace with: “Wolfe's”



Lint:    Formatting (255 priority)
Message: |
    4679 | “Don’t tell me, old sport.” He winced. “Anyhow—Daisy stepped on it. I tried to
         |                                        ^ This quote has no termination.



Lint:    Readability (127 priority)
Message: |
    4739 | Toward dawn I heard a taxi go up Gatsby’s drive, and immediately I jumped out of
         | ^~~~~~~~~~~~~~~~~~~~~~~~~~~~~~~~~~~~~~~~~~~~~~~~~~~~~~~~~~~~~~~~~~~~~~~~~~~~~~~~~
    4740 | bed and began to dress—I felt that I had something to tell him, something to
         | ~~~~~~~~~~~~~~~~~~~~~~~~~~~~~~~~~~~~~~~~~~~~~~~~~~~~~~~~~~~~~~~~~~~~~~~~~~~~~
    4741 | warn him about, and morning would be too late.
         | ~~~~~~~~~~~~~~~~~~~~~~~~~~~~~~~~~~~~~~~~~~~~~~ This sentence is 41 words long.



Lint:    Readability (127 priority)
Message: |
    4768 | It was this night that he told me the strange story of his youth with Dan
         | ^~~~~~~~~~~~~~~~~~~~~~~~~~~~~~~~~~~~~~~~~~~~~~~~~~~~~~~~~~~~~~~~~~~~~~~~~~
    4769 | Cody—told it to me because “Jay Gatsby” had broken up like glass against Tom’s
         | ~~~~~~~~~~~~~~~~~~~~~~~~~~~~~~~~~~~~~~~~~~~~~~~~~~~~~~~~~~~~~~~~~~~~~~~~~~~~~~~
    4770 | hard malice, and the long secret extravaganza was played out. I think that he
         | ~~~~~~~~~~~~~~~~~~~~~~~~~~~~~~~~~~~~~~~~~~~~~~~~~~~~~~~~~~~~~ This sentence is 41 words long.



Lint:    Readability (127 priority)
Message: |
    4780 | her as his tent out at camp was to him. There was a ripe mystery about it, a
         |                                         ^~~~~~~~~~~~~~~~~~~~~~~~~~~~~~~~~~~~~
    4781 | hint of bedrooms up-stairs more beautiful and cool than other bedrooms, of gay
         | ~~~~~~~~~~~~~~~~~~~~~~~~~~~~~~~~~~~~~~~~~~~~~~~~~~~~~~~~~~~~~~~~~~~~~~~~~~~~~~~
    4782 | and radiant activities taking place through its corridors, and of romances that
         | ~~~~~~~~~~~~~~~~~~~~~~~~~~~~~~~~~~~~~~~~~~~~~~~~~~~~~~~~~~~~~~~~~~~~~~~~~~~~~~~~
    4783 | were not musty and laid away already in lavender but fresh and breathing and
         | ~~~~~~~~~~~~~~~~~~~~~~~~~~~~~~~~~~~~~~~~~~~~~~~~~~~~~~~~~~~~~~~~~~~~~~~~~~~~~
    4784 | redolent of this year’s shining motor-cars and of dances whose flowers were
         | ~~~~~~~~~~~~~~~~~~~~~~~~~~~~~~~~~~~~~~~~~~~~~~~~~~~~~~~~~~~~~~~~~~~~~~~~~~~~
    4785 | scarcely withered. It excited him, too, that many men had already loved Daisy—it
         | ~~~~~~~~~~~~~~~~~~ This sentence is 63 words long.



Lint:    Readability (127 priority)
Message: |
    4797 | pretenses. I don’t mean that he had traded on his phantom millions, but he had
         |            ^~~~~~~~~~~~~~~~~~~~~~~~~~~~~~~~~~~~~~~~~~~~~~~~~~~~~~~~~~~~~~~~~~~~
    4798 | deliberately given Daisy a sense of security; he let her believe that he was a
         | ~~~~~~~~~~~~~~~~~~~~~~~~~~~~~~~~~~~~~~~~~~~~~~~~~~~~~~~~~~~~~~~~~~~~~~~~~~~~~~~
    4799 | person from much the same strata as herself—that he was fully able to take care
         | ~~~~~~~~~~~~~~~~~~~~~~~~~~~~~~~~~~~~~~~~~~~~~~~~~~~~~~~~~~~~~~~~~~~~~~~~~~~~~~~~
    4800 | of her. As a matter of fact, he had no such facilities—he had no comfortable
         | ~~~~~~~ This sentence is 47 words long.



Lint:    Readability (127 priority)
Message: |
    4814 | kissed her curious and lovely mouth. She had caught a cold, and it made her
         |                                      ^~~~~~~~~~~~~~~~~~~~~~~~~~~~~~~~~~~~~~~
    4815 | voice huskier and more charming than ever, and Gatsby was overwhelmingly aware
         | ~~~~~~~~~~~~~~~~~~~~~~~~~~~~~~~~~~~~~~~~~~~~~~~~~~~~~~~~~~~~~~~~~~~~~~~~~~~~~~~
    4816 | of the youth and mystery that wealth imprisons and preserves, of the freshness
         | ~~~~~~~~~~~~~~~~~~~~~~~~~~~~~~~~~~~~~~~~~~~~~~~~~~~~~~~~~~~~~~~~~~~~~~~~~~~~~~~
    4817 | of many clothes, and of Daisy, gleaming like silver, safe and proud above the
         | ~~~~~~~~~~~~~~~~~~~~~~~~~~~~~~~~~~~~~~~~~~~~~~~~~~~~~~~~~~~~~~~~~~~~~~~~~~~~~~
    4818 | hot struggles of the poor.
         | ~~~~~~~~~~~~~~~~~~~~~~~~~~ This sentence is 53 words long.



Lint:    Formatting (63 priority)
Message: |
    4822 | was in love with me too. She thought I knew a lot because I knew different
    4823 | things from her . . . Well, there I was, ’way off my ambitions, getting deeper
         |                ^ Unnecessary space at the end of the sentence.
Suggest:
  - Remove error



Lint:    Readability (127 priority)
Message: |
    4833 | They had never been closer in their month of love, nor communicated more
         | ^~~~~~~~~~~~~~~~~~~~~~~~~~~~~~~~~~~~~~~~~~~~~~~~~~~~~~~~~~~~~~~~~~~~~~~~~
    4834 | profoundly one with another, than when she brushed silent lips against his
         | ~~~~~~~~~~~~~~~~~~~~~~~~~~~~~~~~~~~~~~~~~~~~~~~~~~~~~~~~~~~~~~~~~~~~~~~~~~~
    4835 | coat’s shoulder or when he touched the end of her fingers, gently, as though she
         | ~~~~~~~~~~~~~~~~~~~~~~~~~~~~~~~~~~~~~~~~~~~~~~~~~~~~~~~~~~~~~~~~~~~~~~~~~~~~~~~~~
    4836 | were asleep.
         | ~~~~~~~~~~~~ This sentence is 42 words long.



Lint:    Spelling (63 priority)
Message: |
    4850 | saxophones wailed the hopeless comment of the “Beale Street Blues” while a
         |                                                ^~~~~ Did you mean to spell `Beale` this way?
    4851 | hundred pairs of golden and silver slippers shuffled the shining dust. At the
Suggest:
  - Replace with: “Belle”
  - Replace with: “Berle”
  - Replace with: “Beadle”



Lint:    Readability (127 priority)
Message: |
    4856 | Through this twilight universe Daisy began to move again with the season;
         | ^~~~~~~~~~~~~~~~~~~~~~~~~~~~~~~~~~~~~~~~~~~~~~~~~~~~~~~~~~~~~~~~~~~~~~~~~~
    4857 | suddenly she was again keeping half a dozen dates a day with half a dozen men,
         | ~~~~~~~~~~~~~~~~~~~~~~~~~~~~~~~~~~~~~~~~~~~~~~~~~~~~~~~~~~~~~~~~~~~~~~~~~~~~~~~
    4858 | and drowsing asleep at dawn with the beads and chiffon of an evening dress
         | ~~~~~~~~~~~~~~~~~~~~~~~~~~~~~~~~~~~~~~~~~~~~~~~~~~~~~~~~~~~~~~~~~~~~~~~~~~~
    4859 | tangled among dying orchids on the floor beside her bed. And all the time
         | ~~~~~~~~~~~~~~~~~~~~~~~~~~~~~~~~~~~~~~~~~~~~~~~~~~~~~~~~ This sentence is 52 words long.



Lint:    Spelling (63 priority)
Message: |
    4875 | “I don’t think she ever loved him.” Gatsby turned around from a window and
    4876 | looked at me challengingly. “You must remember, old sport, she was very excited
         |              ^~~~~~~~~~~~~ Did you mean `challenging`?
Suggest:
  - Replace with: “challenging”



Lint:    Spelling (63 priority)
Message: |
    4921 | “I’m going to drain the pool to-day, Mr. Gatsby. Leaves’ll start falling pretty
         |                                                  ^~~~~~~~~ Did you mean to spell `Leaves’ll` this way?
    4922 | soon, and then there’s always trouble with the pipes.”
Suggest:
  - Replace with: “Leakey's”
  - Replace with: “Leave's”
  - Replace with: “Leaven's”



Lint:    Spelling (63 priority)
Message: |
    4943 | “I suppose Daisy’ll call too.” He looked at me anxiously, as if he hoped I’d
         |            ^~~~~~~~ Did you mean `Daisy's`?
Suggest:
  - Replace with: “Daisy's”



Lint:    Spelling (63 priority)
Message: |
    4980 | “I’ve left Daisy’s house,” she said. “I’m at Hempstead, and I’m going down to
         |                                              ^~~~~~~~~ Did you mean to spell `Hempstead` this way?
    4981 | Southampton this afternoon.”
Suggest:
  - Replace with: “Homestead”
  - Replace with: “Bedstead”
  - Replace with: “Demisted”



Lint:    Spelling (63 priority)
Message: |
    5015 | When I passed the ashheaps on the train that morning I had crossed deliberately
         |                   ^~~~~~~~ Did you mean to spell `ashheaps` this way?
Suggest:
  - Replace with: “asthma's”
  - Replace with: “airheads”
  - Replace with: “ashcans”



Lint:    Readability (127 priority)
Message: |
    5016 | to the other side of the car. I supposed there’d be a curious crowd around there
         |                               ^~~~~~~~~~~~~~~~~~~~~~~~~~~~~~~~~~~~~~~~~~~~~~~~~~~
    5017 | all day with little boys searching for dark spots in the dust, and some
         | ~~~~~~~~~~~~~~~~~~~~~~~~~~~~~~~~~~~~~~~~~~~~~~~~~~~~~~~~~~~~~~~~~~~~~~~~
    5018 | garrulous man telling over and over what had happened, until it became less and
         | ~~~~~~~~~~~~~~~~~~~~~~~~~~~~~~~~~~~~~~~~~~~~~~~~~~~~~~~~~~~~~~~~~~~~~~~~~~~~~~~~
    5019 | less real even to him and he could tell it no longer, and Myrtle Wilson’s tragic
         | ~~~~~~~~~~~~~~~~~~~~~~~~~~~~~~~~~~~~~~~~~~~~~~~~~~~~~~~~~~~~~~~~~~~~~~~~~~~~~~~~~
    5020 | achievement was forgotten. Now I want to go back a little and tell what happened
         | ~~~~~~~~~~~~~~~~~~~~~~~~~~ This sentence is 56 words long.



Lint:    Miscellaneous (31 priority)
Message: |
    5027 | intolerable part of the affair. Some one, kind or curious, took her in his car
         |                                 ^~~~~~~~ Did you mean the closed compound `someone`?
Suggest:
  - Replace with: “Someone”



Lint:    Miscellaneous (31 priority)
Message: |
    5032 | For a while the door of the office was open, and every one who came into the
         |                                                  ^~~~~~~~~ Did you mean the closed compound `everyone`?
    5033 | garage glanced irresistibly through it. Finally some one said it was a shame,
Suggest:
  - Replace with: “everyone”



Lint:    Miscellaneous (31 priority)
Message: |
    5033 | garage glanced irresistibly through it. Finally some one said it was a shame,
         |                                                 ^~~~~~~~ Did you mean the closed compound `someone`?
    5034 | and closed the door. Michaelis and several other men were with him; first, four
Suggest:
  - Replace with: “someone”



Lint:    Spelling (63 priority)
Message: |
    5034 | and closed the door. Michaelis and several other men were with him; first, four
         |                      ^~~~~~~~~ Did you mean `Michael`?
Suggest:
  - Replace with: “Michael”



Lint:    Style (31 priority)
Message: |
    5034 | and closed the door. Michaelis and several other men were with him; first, four
         |                                                                            ^~~~ An Oxford comma is necessary here.
    5035 | or five men, later two or three men. Still later Michaelis had to ask the last
Suggest:
  - Insert “,”



Lint:    Spelling (63 priority)
Message: |
    5035 | or five men, later two or three men. Still later Michaelis had to ask the last
         |                                                  ^~~~~~~~~ Did you mean `Michael`?
    5036 | stranger to wait there fifteen minutes longer, while he went back to his own
Suggest:
  - Replace with: “Michael”



Lint:    Readability (127 priority)
Message: |
    5041 | quieter and began to talk about the yellow car. He announced that he had a way
         |                                                 ^~~~~~~~~~~~~~~~~~~~~~~~~~~~~~~
    5042 | of finding out whom the yellow car belonged to, and then he blurted out that a
         | ~~~~~~~~~~~~~~~~~~~~~~~~~~~~~~~~~~~~~~~~~~~~~~~~~~~~~~~~~~~~~~~~~~~~~~~~~~~~~~~
    5043 | couple of months ago his wife had come from the city with her face bruised and
         | ~~~~~~~~~~~~~~~~~~~~~~~~~~~~~~~~~~~~~~~~~~~~~~~~~~~~~~~~~~~~~~~~~~~~~~~~~~~~~~~
    5044 | her nose swollen.
         | ~~~~~~~~~~~~~~~~~ This sentence is 42 words long.



Lint:    Spelling (63 priority)
Message: |
    5047 | again in his groaning voice. Michaelis made a clumsy attempt to distract him.
         |                              ^~~~~~~~~ Did you mean `Michael`?
Suggest:
  - Replace with: “Michael”



Lint:    Spelling (63 priority)
Message: |
    5057 | The hard brown beetles kept thudding against the dull light, and whenever
    5058 | Michaelis heard a car go tearing along the road outside it sounded to him like
         | ^~~~~~~~~ Did you mean `Michael`?
Suggest:
  - Replace with: “Michael”



Lint:    WordChoice (63 priority)
Message: |
    5057 | The hard brown beetles kept thudding against the dull light, and whenever
    5058 | Michaelis heard a car go tearing along the road outside it sounded to him like
         |                   ^~~~~~ Did you mean the closed compound noun “cargo”?
Suggest:
  - Replace with: “cargo”



Lint:    Readability (127 priority)
Message: |
    5059 | the car that hadn’t stopped a few hours before. He didn’t like to go into the
         |                                                 ^~~~~~~~~~~~~~~~~~~~~~~~~~~~~~
    5060 | garage, because the work bench was stained where the body had been lying, so he
         | ~~~~~~~~~~~~~~~~~~~~~~~~~~~~~~~~~~~~~~~~~~~~~~~~~~~~~~~~~~~~~~~~~~~~~~~~~~~~~~~~
    5061 | moved uncomfortably around the office—he knew every object in it before
         | ~~~~~~~~~~~~~~~~~~~~~~~~~~~~~~~~~~~~~~~~~~~~~~~~~~~~~~~~~~~~~~~~~~~~~~~~
    5062 | morning—and from time to time sat down beside Wilson trying to keep him more
         | ~~~~~~~~~~~~~~~~~~~~~~~~~~~~~~~~~~~~~~~~~~~~~~~~~~~~~~~~~~~~~~~~~~~~~~~~~~~~~
    5063 | quiet.
         | ~~~~~~ This sentence is 50 words long.



Lint:    WordChoice (63 priority)
Message: |
    5059 | the car that hadn’t stopped a few hours before. He didn’t like to go into the
    5060 | garage, because the work bench was stained where the body had been lying, so he
         |                     ^~~~~~~~~~ Did you mean the closed compound noun “workbench”?
Suggest:
  - Replace with: “workbench”



Lint:    WordChoice (127 priority)
Message: |
    5065 | “Have you got a church you go to sometimes, George? Maybe even if you haven’t
         |                               ^~ Use `too` here to mean ‘also’ or an excessive degree.
Suggest:
  - Replace with: “too”



Lint:    Spelling (63 priority)
Message: |
    5087 | Michaelis opened the drawer nearest his hand. There was nothing in it but a
         | ^~~~~~~~~ Did you mean `Michael`?
Suggest:
  - Replace with: “Michael”



Lint:    Spelling (63 priority)
Message: |
    5102 | Michaelis didn’t see anything odd in that, and he gave Wilson a dozen reasons
         | ^~~~~~~~~ Did you mean `Michael`?
Suggest:
  - Replace with: “Michael”



Lint:    Capitalization (127 priority)
Message: |
    5121 | Wilson shook his head. His eyes narrowed and his mouth widened slightly with the
    5122 | ghost of a superior “Hm!”
         |                      ^~ This word's canonical spelling is all-caps.
Suggest:
  - Replace with: “HM”



Lint:    Spelling (63 priority)
Message: |
    5121 | Wilson shook his head. His eyes narrowed and his mouth widened slightly with the
    5122 | ghost of a superior “Hm!”
         |                      ^~ Did you mean to spell `Hm` this way?
Suggest:
  - Replace with: “H”
  - Replace with: “H'm”
  - Replace with: “Hem”



Lint:    Spelling (63 priority)
Message: |
    5128 | Michaelis had seen this too, but it hadn’t occurred to him that there was any
         | ^~~~~~~~~ Did you mean `Michael`?
Suggest:
  - Replace with: “Michael”



Lint:    Spelling (63 priority)
Message: |
    5136 | He began to rock again, and Michaelis stood twisting the leash in his hand.
         |                             ^~~~~~~~~ Did you mean `Michael`?
Suggest:
  - Replace with: “Michael”



Lint:    Spelling (63 priority)
Message: |
    5146 | Wilson’s glazed eyes turned out to the ashheaps, where small gray clouds took on
         |                                        ^~~~~~~~ Did you mean to spell `ashheaps` this way?
    5147 | fantastic shapes and scurried here and there in the faint dawn wind.
Suggest:
  - Replace with: “asthma's”
  - Replace with: “airheads”
  - Replace with: “ashcans”



Lint:    Formatting (255 priority)
Message: |
    5151 | and walked to the rear window and leaned with his face pressed against it—“and I
         |                                                                           ^ This quote has no termination.
    5152 | said ‘God knows what you’ve been doing, everything you’ve been doing. You may



Lint:    Formatting (255 priority)
Message: |
    5153 | fool me, but you can’t fool God!’”
         |                                  ^ This quote has no termination.



Lint:    Spelling (63 priority)
Message: |
    5155 | Standing behind him, Michaelis saw with a shock that he was looking at the eyes
         |                      ^~~~~~~~~ Did you mean `Michael`?
Suggest:
  - Replace with: “Michael”



Lint:    Spelling (63 priority)
Message: |
    5155 | Standing behind him, Michaelis saw with a shock that he was looking at the eyes
    5156 | of Doctor T. J. Eckleburg, which had just emerged, pale and enormous, from the
         |           ^~ Did you mean to spell `T.` this way?
Suggest:
  - Replace with: “Ta”
  - Replace with: “Tb”
  - Replace with: “Tn”



Lint:    Spelling (63 priority)
Message: |
    5156 | of Doctor T. J. Eckleburg, which had just emerged, pale and enormous, from the
         |              ^~ Did you mean to spell `J.` this way?
Suggest:
  - Replace with: “Jg”
  - Replace with: “J”
  - Replace with: “JD”



Lint:    Spelling (63 priority)
Message: |
    5156 | of Doctor T. J. Eckleburg, which had just emerged, pale and enormous, from the
         |                 ^~~~~~~~~ Did you mean to spell `Eckleburg` this way?
Suggest:
  - Replace with: “Excalibur”
  - Replace with: “Vicksburg”
  - Replace with: “Iceberg”



Lint:    Spelling (63 priority)
Message: |
    5161 | “That’s an advertisement,” Michaelis assured him. Something made him turn away
         |                            ^~~~~~~~~ Did you mean `Michael`?
Suggest:
  - Replace with: “Michael”



Lint:    WordChoice (63 priority)
Message: |
    5162 | from the window and look back into the room. But Wilson stood there a long time,
    5163 | his face close to the window pane, nodding into the twilight.
         |                       ^~~~~~~~~~~ Did you mean the closed compound noun “windowpane”?
Suggest:
  - Replace with: “windowpane”



Lint:    Spelling (63 priority)
Message: |
    5165 | By six o’clock Michaelis was worn out, and grateful for the sound of a car
         |                ^~~~~~~~~ Did you mean `Michael`?
Suggest:
  - Replace with: “Michael”



Lint:    Spelling (63 priority)
Message: |
    5168 | man ate together. Wilson was quieter now, and Michaelis went home to sleep; when
         |                                               ^~~~~~~~~ Did you mean `Michael`?
Suggest:
  - Replace with: “Michael”



Lint:    Spelling (63 priority)
Message: |
    5171 | His movements—he was on foot all the time—were afterward traced to Port
    5172 | Roosevelt and then to Gad’s Hill, where he bought a sandwich that he didn’t eat,
         |                       ^~~~~ Did you mean to spell `Gad’s` this way?
Suggest:
  - Replace with: “Ga's”
  - Replace with: “Gd's”
  - Replace with: “Gab's”



Lint:    Spelling (63 priority)
Message: |
    5173 | and a cup of coffee. He must have been tired and walking slowly, for he didn’t
    5174 | reach Gad’s Hill until noon. Thus far there was no difficulty in accounting for
         |       ^~~~~ Did you mean to spell `Gad’s` this way?
Suggest:
  - Replace with: “Ga's”
  - Replace with: “Gd's”
  - Replace with: “Gab's”



Lint:    Spelling (63 priority)
Message: |
    5177 | hours he disappeared from view. The police, on the strength of what he said to
    5178 | Michaelis, that he “had a way of finding out,” supposed that he spent that time
         | ^~~~~~~~~ Did you mean `Michael`?
Suggest:
  - Replace with: “Michael”



Lint:    Miscellaneous (31 priority)
Message: |
    5181 | easier, surer way of finding out what he wanted to know. By half-past two he was
    5182 | in West Egg, where he asked some one the way to Gatsby’s house. So by that time
         |                             ^~~~~~~~ Did you mean the closed compound `someone`?
Suggest:
  - Replace with: “someone”



Lint:    Formatting (63 priority)
Message: |
    5204 | where poor ghosts, breathing dreams like air, drifted fortuitously about . . .
         |                                                                         ^ Unnecessary space at the end of the sentence.
Suggest:
  - Remove error



Lint:    Capitalization (31 priority)
Message: |
    5205 | like that ashen, fantastic figure gliding toward him through the amorphous
         | ^~~~ This sentence does not start with a capital letter
Suggest:
  - Replace with: “Like”



Lint:    Spelling (63 priority)
Message: |
    5208 | The chauffeur—he was one of Wolfshiem’s protégés—heard the shots—afterward he
         |                             ^~~~~~~~~~~ Did you mean to spell `Wolfshiem’s` this way?
Suggest:
  - Replace with: “Waldheim's”
  - Replace with: “Welshmen's”
  - Replace with: “Wolfe's”



Lint:    Spelling (63 priority)
Message: |
    5208 | The chauffeur—he was one of Wolfshiem’s protégés—heard the shots—afterward he
         |                                         ^~~~~~~~ Did you mean `proteges`?
    5209 | could only say that he hadn’t thought anything much about them. I drove from the
Suggest:
  - Replace with: “proteges”



Lint:    Readability (127 priority)
Message: |
    5230 | and out of Gatsby’s front door. A rope stretched across the main gate and a
         |                                 ^~~~~~~~~~~~~~~~~~~~~~~~~~~~~~~~~~~~~~~~~~~~
    5231 | policeman by it kept out the curious, but little boys soon discovered that they
         | ~~~~~~~~~~~~~~~~~~~~~~~~~~~~~~~~~~~~~~~~~~~~~~~~~~~~~~~~~~~~~~~~~~~~~~~~~~~~~~~~
    5232 | could enter through my yard, and there were always a few of them clustered
         | ~~~~~~~~~~~~~~~~~~~~~~~~~~~~~~~~~~~~~~~~~~~~~~~~~~~~~~~~~~~~~~~~~~~~~~~~~~~
    5233 | open-mouthed about the pool. Some one with a positive manner, perhaps a
         | ~~~~~~~~~~~~~~~~~~~~~~~~~~~~ This sentence is 42 words long.



Lint:    Miscellaneous (31 priority)
Message: |
    5233 | open-mouthed about the pool. Some one with a positive manner, perhaps a
         |                              ^~~~~~~~ Did you mean the closed compound `someone`?
Suggest:
  - Replace with: “Someone”



Lint:    Spelling (63 priority)
Message: |
    5239 | untrue. When Michaelis’s testimony at the inquest brought to light Wilson’s
         |              ^~~~~~~~~~~ Did you mean to spell `Michaelis’s` this way?
Suggest:
  - Replace with: “Michael's”
  - Replace with: “Michaela's”
  - Replace with: “Michaelmas's”



Lint:    Spelling (63 priority)
Message: |
    5240 | suspicions of his wife I thought the whole tale would shortly be served up in
    5241 | racy pasquinade—but Catherine, who might have said anything, didn’t say a word.
         |      ^~~~~~~~~~ Did you mean `masquerade`?
Suggest:
  - Replace with: “masquerade”



Lint:    Readability (127 priority)
Message: |
    5242 | She showed a surprising amount of character about it too—looked at the coroner
         | ^~~~~~~~~~~~~~~~~~~~~~~~~~~~~~~~~~~~~~~~~~~~~~~~~~~~~~~~~~~~~~~~~~~~~~~~~~~~~~~
    5243 | with determined eyes under that corrected brow of hers, and swore that her
         | ~~~~~~~~~~~~~~~~~~~~~~~~~~~~~~~~~~~~~~~~~~~~~~~~~~~~~~~~~~~~~~~~~~~~~~~~~~~
    5244 | sister had never seen Gatsby, that her sister was completely happy with her
         | ~~~~~~~~~~~~~~~~~~~~~~~~~~~~~~~~~~~~~~~~~~~~~~~~~~~~~~~~~~~~~~~~~~~~~~~~~~~~
    5245 | husband, that her sister had been into no mischief whatever. She convinced
         | ~~~~~~~~~~~~~~~~~~~~~~~~~~~~~~~~~~~~~~~~~~~~~~~~~~~~~~~~~~~~ This sentence is 50 words long.



Lint:    Capitalization (127 priority)
Message: |
    5251 | Gatsby’s side, and alone. From the moment I telephoned news of the catastrophe
         |                                                        ^~~~ The canonical dictionary spelling is `news`.
    5252 | to West Egg village, every surmise about him, and every practical question, was
Suggest:
  - Replace with: “news”



Lint:    Readability (127 priority)
Message: |
    5253 | referred to me. At first I was surprised and confused; then, as he lay in his
         |                 ^~~~~~~~~~~~~~~~~~~~~~~~~~~~~~~~~~~~~~~~~~~~~~~~~~~~~~~~~~~~~~
    5254 | house and didn’t move or breathe or speak, hour upon hour, it grew upon me that
         | ~~~~~~~~~~~~~~~~~~~~~~~~~~~~~~~~~~~~~~~~~~~~~~~~~~~~~~~~~~~~~~~~~~~~~~~~~~~~~~~~
    5255 | I was responsible, because no one else was interested—interested, I mean, with
         | ~~~~~~~~~~~~~~~~~~~~~~~~~~~~~~~~~~~~~~~~~~~~~~~~~~~~~~~~~~~~~~~~~~~~~~~~~~~~~~~
    5256 | that intense personal interest to which every one has some vague right at the
         | ~~~~~~~~~~~~~~~~~~~~~~~~~~~~~~~~~~~~~~~~~~~~~~~~~~~~~~~~~~~~~~~~~~~~~~~~~~~~~~
    5257 | end.
         | ~~~~ This sentence is 57 words long.



Lint:    Miscellaneous (31 priority)
Message: |
    5255 | I was responsible, because no one else was interested—interested, I mean, with
    5256 | that intense personal interest to which every one has some vague right at the
         |                                         ^~~~~~~~~ Did you mean the closed compound `everyone`?
    5257 | end.
Suggest:
  - Replace with: “everyone”



Lint:    Spelling (63 priority)
Message: |
    5279 | Meyer Wolfshiem’s name wasn’t in the phone book. The butler gave me his office
         |       ^~~~~~~~~~~ Did you mean to spell `Wolfshiem’s` this way?
Suggest:
  - Replace with: “Waldheim's”
  - Replace with: “Welshmen's”
  - Replace with: “Wolfe's”



Lint:    Miscellaneous (31 priority)
Message: |
    5299 | Some one started to ask me questions, but I broke away and going up-stairs
         | ^~~~~~~~ Did you mean the closed compound `someone`?
Suggest:
  - Replace with: “Someone”



Lint:    Spelling (63 priority)
Message: |
    5304 | Next morning I sent the butler to New York with a letter to Wolfshiem, which
         |                                                             ^~~~~~~~~ Did you mean `Bolshie`?
    5305 | asked for information and urged him to come out on the next train. That request
Suggest:
  - Replace with: “Bolshie”



Lint:    Spelling (63 priority)
Message: |
    5308 | neither a wire nor Mr. Wolfshiem arrived; no one arrived except more police and
         |                        ^~~~~~~~~ Did you mean `Bolshie`?
Suggest:
  - Replace with: “Bolshie”



Lint:    Spelling (63 priority)
Message: |
    5309 | photographers and newspaper men. When the butler brought back Wolfshiem’s answer
         |                                                               ^~~~~~~~~~~ Did you mean to spell `Wolfshiem’s` this way?
    5310 | I began to have a feeling of defiance, of scornful solidarity between Gatsby and
Suggest:
  - Replace with: “Waldheim's”
  - Replace with: “Welshmen's”
  - Replace with: “Wolfe's”



Lint:    Spelling (63 priority)
Message: |
    5313 | Dear Mr. Carraway. This has been one of the most terrible shocks of my life to
         |          ^~~~~~~~ Did you mean to spell `Carraway` this way?
Suggest:
  - Replace with: “Caraway”
  - Replace with: “Faraway”



Lint:    Repetition (63 priority)
Message: |
    5313 | Dear Mr. Carraway. This has been one of the most terrible shocks of my life to
    5314 | me I hardly can believe it that it is true at all. Such a mad act as that man
         | ^~~~ There are too many personal pronouns in sequence here.
Suggest:
  - Replace with: “me”
  - Replace with: “I”



Lint:    Spelling (63 priority)
Message: |
    5322 | >
    5323 | > Meyer Wolfshiem
         |         ^~~~~~~~~ Did you mean `Bolshie`?
Suggest:
  - Replace with: “Bolshie”



Lint:    Spelling (63 priority)
Message: |
    5327 | Let me know about the funeral etc do not know his family at all.
         |                               ^~~ Did you mean to spell `etc` this way?
Suggest:
  - Replace with: “eta”
  - Replace with: “etc.”
  - Replace with: “etch”



Lint:    Capitalization (127 priority)
Message: |
    5330 | thought this would be Daisy at last. But the connection came through as a man’s
         |                                                                           ^~~~~ The canonical dictionary spelling is `man's`.
    5331 | voice, very thin and far away.
Suggest:
  - Replace with: “man's”



Lint:    Spelling (63 priority)
Message: |
    5333 | “This is Slagle speaking . . .”
         |          ^~~~~~ Did you mean to spell `Slagle` this way?
Suggest:
  - Replace with: “Beagle”
  - Replace with: “Eagle”
  - Replace with: “Plague”



Lint:    Formatting (63 priority)
Message: |
    5333 | “This is Slagle speaking . . .”
         |                         ^ Unnecessary space at the end of the sentence.
Suggest:
  - Remove error



Lint:    Spelling (63 priority)
Message: |
    5341 | “Young Parke’s in trouble,” he said rapidly. “They picked him up when he handed
         |        ^~~~~~~ Did you mean to spell `Parke’s` this way?
Suggest:
  - Replace with: “Parks's”
  - Replace with: “Parker's”
  - Replace with: “Paige's”



Lint:    Spelling (63 priority)
Message: |
    5343 | numbers just five minutes before. What d’you know about that, hey? You never can
         |                                        ^~~~~ Did you mean to spell `d’you` this way?
Suggest:
  - Replace with: “bayou”
  - Replace with: “you”



Lint:    Formatting (63 priority)
Message: |
    5349 | There was a long silence on the other end of the wire, followed by an
    5350 | exclamation . . . then a quick squawk as the connection was broken.
         |            ^ Unnecessary space at the end of the sentence.
Suggest:
  - Remove error



Lint:    Capitalization (31 priority)
Message: |
    5350 | exclamation . . . then a quick squawk as the connection was broken.
         |                   ^~~~ This sentence does not start with a capital letter
Suggest:
  - Replace with: “Then”



Lint:    Spelling (63 priority)
Message: |
    5352 | I think it was on the third day that a telegram signed Henry C. Gatz arrived
         |                                                              ^~ Did you mean to spell `C.` this way?
Suggest:
  - Replace with: “Cw”
  - Replace with: “C”
  - Replace with: “Cc”



Lint:    Spelling (63 priority)
Message: |
    5352 | I think it was on the third day that a telegram signed Henry C. Gatz arrived
         |                                                                 ^~~~ Did you mean to spell `Gatz` this way?
    5353 | from a town in Minnesota. It said only that the sender was leaving immediately
Suggest:
  - Replace with: “Ga's”
  - Replace with: “Gate”
  - Replace with: “GHz”



Lint:    WordChoice (63 priority)
Message: |
    5359 | hands he began to pull so incessantly at his sparse gray beard that I had
         |                                                     ^~~~~~~~~~ Did you mean the closed compound noun “graybeard”?
    5360 | difficulty in getting off his coat. He was on the point of collapse, so I took
Suggest:
  - Replace with: “graybeard”



Lint:    Spelling (63 priority)
Message: |
    5377 | “Carraway.”
         |  ^~~~~~~~ Did you mean to spell `Carraway` this way?
Suggest:
  - Replace with: “Caraway”
  - Replace with: “Faraway”



Lint:    Spelling (63 priority)
Message: |
    5385 | After a little while Mr. Gatz opened the door and came out, his mouth ajar, his
         |                          ^~~~ Did you mean to spell `Gatz` this way?
Suggest:
  - Replace with: “Ga's”
  - Replace with: “Gate”
  - Replace with: “GHz”



Lint:    Spelling (63 priority)
Message: |
    5386 | face flushed slightly, his eyes leaking isolated and unpunctual tears. He had
         |                                                      ^~~~~~~~~~ Did you mean `punctual`?
Suggest:
  - Replace with: “punctual”



Lint:    Readability (127 priority)
Message: |
    5386 | face flushed slightly, his eyes leaking isolated and unpunctual tears. He had
         |                                                                        ^~~~~~~
    5387 | reached an age where death no longer has the quality of ghastly surprise, and
         | ~~~~~~~~~~~~~~~~~~~~~~~~~~~~~~~~~~~~~~~~~~~~~~~~~~~~~~~~~~~~~~~~~~~~~~~~~~~~~~
    5388 | when he looked around him now for the first time and saw the height and splendor
         | ~~~~~~~~~~~~~~~~~~~~~~~~~~~~~~~~~~~~~~~~~~~~~~~~~~~~~~~~~~~~~~~~~~~~~~~~~~~~~~~~~
    5389 | of the hall and the great rooms opening out from it into other rooms, his grief
         | ~~~~~~~~~~~~~~~~~~~~~~~~~~~~~~~~~~~~~~~~~~~~~~~~~~~~~~~~~~~~~~~~~~~~~~~~~~~~~~~~
    5390 | began to be mixed with an awed pride. I helped him to a bedroom up-stairs; while
         | ~~~~~~~~~~~~~~~~~~~~~~~~~~~~~~~~~~~~~ This sentence is 56 words long.



Lint:    Spelling (63 priority)
Message: |
    5396 | “Gatz is my name.”
         |  ^~~~ Did you mean to spell `Gatz` this way?
Suggest:
  - Replace with: “Ga's”
  - Replace with: “Gate”
  - Replace with: “GHz”



Lint:    Spelling (63 priority)
Message: |
    5398 | “—Mr. Gatz. I thought you might want to take the body West.”
         |       ^~~~ Did you mean to spell `Gatz` this way?
Suggest:
  - Replace with: “Ga's”
  - Replace with: “Gate”
  - Replace with: “GHz”



Lint:    Miscellaneous (31 priority)
Message: |
    5405 | “We were close friends.”
         |     ^~~~~ You may be missing a preposition here.



Lint:    Spelling (63 priority)
Message: |
    5412 | “If he’d of lived, he’d of been a great man. A man like James J. Hill. He’d of
         |                                                               ^~ Did you mean to spell `J.` this way?
Suggest:
  - Replace with: “Jg”
  - Replace with: “J”
  - Replace with: “JD”



Lint:    Spelling (63 priority)
Message: |
    5423 | “This is Mr. Carraway,” I said.
         |              ^~~~~~~~ Did you mean to spell `Carraway` this way?
Suggest:
  - Replace with: “Caraway”
  - Replace with: “Faraway”



Lint:    Spelling (63 priority)
Message: |
    5425 | “Oh!” He sounded relieved. “This is Klipspringer.”
         |                                     ^~~~~~~~~~~~ Did you mean to spell `Klipspringer` this way?



Lint:    Spelling (63 priority)
Message: |
    5455 | and I’m sort of helpless without them. My address is care of B. F.———”
         |                                                              ^~ Did you mean to spell `B.` this way?
Suggest:
  - Replace with: “Bu”
  - Replace with: “B”
  - Replace with: “Be”



Lint:    Spelling (63 priority)
Message: |
    5455 | and I’m sort of helpless without them. My address is care of B. F.———”
         |                                                                 ^~ Did you mean to spell `F.` this way?
Suggest:
  - Replace with: “Ft”
  - Replace with: “F”
  - Replace with: “Fa”



Lint:    Spelling (63 priority)
Message: |
    5464 | The morning of the funeral I went up to New York to see Meyer Wolfshiem; I
         |                                                               ^~~~~~~~~ Did you mean `Bolshie`?
Suggest:
  - Replace with: “Bolshie”



Lint:    Spelling (63 priority)
Message: |
    5472 | “Nobody’s in,” she said. “Mr. Wolfshiem’s gone to Chicago.”
         |                               ^~~~~~~~~~~ Did you mean to spell `Wolfshiem’s` this way?
Suggest:
  - Replace with: “Waldheim's”
  - Replace with: “Welshmen's”
  - Replace with: “Wolfe's”



Lint:    Miscellaneous (31 priority)
Message: |
    5474 | The first part of this was obviously untrue, for some one had begun to whistle
         |                                                  ^~~~~~~~ Did you mean the closed compound `someone`?
    5475 | “The Rosary,” tunelessly, inside.
Suggest:
  - Replace with: “someone”



Lint:    Spelling (63 priority)
Message: |
    5477 | “Please say that Mr. Carraway wants to see him.”
         |                      ^~~~~~~~ Did you mean to spell `Carraway` this way?
Suggest:
  - Replace with: “Caraway”
  - Replace with: “Faraway”



Lint:    Spelling (63 priority)
Message: |
    5481 | At this moment a voice, unmistakably Wolfshiem’s, called “Stella!” from the
         |                                      ^~~~~~~~~~~ Did you mean to spell `Wolfshiem’s` this way?
Suggest:
  - Replace with: “Waldheim's”
  - Replace with: “Welshmen's”
  - Replace with: “Wolfe's”



Lint:    Capitalization (127 priority)
Message: |
    5487 | “But I know he’s there.”
         |             ^~~~ The canonical dictionary spelling is `he's`.
Suggest:
  - Replace with: “he's”



Lint:    Capitalization (127 priority)
Message: |
    5493 | “We’re getting sick in tired of it. When I say he’s in Chicago, he’s in
         |                                                ^~~~ The canonical dictionary spelling is `he's`.
    5494 | Chicago.”
Suggest:
  - Replace with: “he's”



Lint:    Capitalization (127 priority)
Message: |
    5493 | “We’re getting sick in tired of it. When I say he’s in Chicago, he’s in
         |                                                                 ^~~~ The canonical dictionary spelling is `he's`.
    5494 | Chicago.”
Suggest:
  - Replace with: “he's”



Lint:    Formatting (255 priority)
Message: |
    5498 | “Oh-h!” She looked at me over again. ‘‘Will you just— What was your name?”
         |                                                                          ^ This quote has no termination.



Lint:    Spelling (63 priority)
Message: |
    5500 | She vanished. In a moment Meyer Wolfsheim stood solemnly in the doorway, holding
         |                                 ^~~~~~~~~ Did you mean `Florsheim`?
    5501 | out both hands. He drew me into his office, remarking in a reverent voice that
Suggest:
  - Replace with: “Florsheim”



Lint:    Spelling (63 priority)
Message: |
    5507 | First time I saw him was when he come into Winebrenner’s poolroom at Forty-third
         |                                            ^~~~~~~~~~~~~ Did you mean to spell `Winebrenner’s` this way?
    5508 | Street and asked for a job. He hadn’t eat anything for a couple of days. ‘Come
Suggest:
  - Replace with: “Windbreaker's”
  - Replace with: “Icebreaker's”
  - Replace with: “Tiebreaker's”



Lint:    Capitalization (127 priority)
Message: |
    5508 | Street and asked for a job. He hadn’t eat anything for a couple of days. ‘Come
    5509 | on have some lunch with me,’ I sid. He ate more than four dollars’ worth of food
         |                                ^~~ The canonical dictionary spelling is `Sid`.
Suggest:
  - Replace with: “Sid”



Lint:    Spelling (63 priority)
Message: |
    5508 | Street and asked for a job. He hadn’t eat anything for a couple of days. ‘Come
    5509 | on have some lunch with me,’ I sid. He ate more than four dollars’ worth of food
         |                                ^~~ Did you mean to spell `sid` this way?
Suggest:
  - Replace with: “sad”
  - Replace with: “said”
  - Replace with: “sic”



Lint:    Spelling (63 priority)
Message: |
    5519 | was a fine-appearing, gentlemanly young man, and when he told me he was an
    5520 | Oggsford I knew I could use him good. I got him to join up in the American
         | ^~~~~~~~ Did you mean to spell `Oggsford` this way?
Suggest:
  - Replace with: “Oxford”
  - Replace with: “Osborn”
  - Replace with: “Osgood”



Lint:    Formatting (255 priority)
Message: |
    5522 | of mine up to Albany. We were so thick like that in everything”—he held up two
    5523 | bulbous fingers—“always together.”
         |                 ^ This quote has no termination.



Lint:    Formatting (255 priority)
Message: |
    5523 | bulbous fingers—“always together.”
         |                                  ^ This quote has no termination.



Lint:    Capitalization (127 priority)
Message: |
    5528 | “Now he’s dead,” I said after a moment. “You were his closest friend, so I know
         |      ^~~~ The canonical dictionary spelling is `he's`.
Suggest:
  - Replace with: “he's”



Lint:    Spelling (63 priority)
Message: |
    5552 | For a moment I thought he was going to suggest a “gonnegtion,” but he only
         |                                                   ^~~~~~~~~~ Did you mean `connection`?
    5553 | nodded and shook my hand.
Suggest:
  - Replace with: “connection”



Lint:    Spelling (63 priority)
Message: |
    5559 | drizzle. After changing my clothes I went next door and found Mr. Gatz walking
         |                                                                   ^~~~ Did you mean to spell `Gatz` this way?
    5560 | up and down excitedly in the hall. His pride in his son and in his son’s
Suggest:
  - Replace with: “Ga's”
  - Replace with: “Gate”
  - Replace with: “GHz”



Lint:    Capitalization (127 priority)
Message: |
    5560 | up and down excitedly in the hall. His pride in his son and in his son’s
         |                                                                    ^~~~~ The canonical dictionary spelling is `son's`.
    5561 | possessions was continually increasing and now he had something to show me.
Suggest:
  - Replace with: “son's”



Lint:    Agreement (30 priority)
Message: |
    5575 | “He come out to see me two years ago and bought me the house I live in now. Of
    5576 | course we was broke up when he run off from home, but I see now there was a
         |           ^~~ Make the verb agree with its subject.
Suggest:
  - Replace with: “were”



Lint:    Grammar (127 priority)
Message: |
    5575 | “He come out to see me two years ago and bought me the house I live in now. Of
    5576 | course we was broke up when he run off from home, but I see now there was a
         |               ^~~~~ Use the past participle `broken` instead of `broke` when using compound tenses or passive voice.
Suggest:
  - Replace with: “broken”



Lint:    Spelling (63 priority)
Message: |
    5582 | pocket a ragged old copy of a book called “Hopalong Cassidy.”
         |                                            ^~~~~~~~ Did you mean to spell `Hopalong` this way?
Suggest:
  - Replace with: “Along”
  - Replace with: “Oblong”
  - Replace with: “Coaling”



Lint:    Spelling (63 priority)
Message: |
    5601 | >
    5602 | > No wasting time at Shafters or [a name, indecipherable] No more smokeing or
         |                      ^~~~~~~~ Did you mean to spell `Shafters` this way?
Suggest:
  - Replace with: “Shaffer's”
  - Replace with: “Shatters”
  - Replace with: “Shifters”



Lint:    Spelling (63 priority)
Message: |
    5602 | > No wasting time at Shafters or [a name, indecipherable] No more smokeing or
         |                                                                   ^~~~~~~~ Did you mean to spell `smokeing` this way?
    5603 | > chewing. Bath every other day Read one improving book or magazine per week
Suggest:
  - Replace with: “smoking”
  - Replace with: “shoeing”
  - Replace with: “smocking”



Lint:    Capitalization (127 priority)
Message: |
    5612 | something. Do you notice what he’s got about improving his mind? He was always
         |                               ^~~~ The canonical dictionary spelling is `he's`.
Suggest:
  - Replace with: “he's”



Lint:    Repetition (63 priority)
Message: |
    5613 | great for that. He told me I et like a hog once, and I beat him for it.”
         |                         ^~~~ There are too many personal pronouns in sequence here.
Suggest:
  - Replace with: “me”
  - Replace with: “I”



Lint:    Capitalization (127 priority)
Message: |
    5613 | great for that. He told me I et like a hog once, and I beat him for it.”
         |                              ^~ This word's canonical spelling is all-caps.
Suggest:
  - Replace with: “ET”



Lint:    Spelling (63 priority)
Message: |
    5613 | great for that. He told me I et like a hog once, and I beat him for it.”
         |                              ^~ Did you mean to spell `et` this way?
Suggest:
  - Replace with: “e”
  - Replace with: “ea”
  - Replace with: “eat”



Lint:    Spelling (63 priority)
Message: |
    5629 | then Mr. Gatz and the minister and I in the limousine, and a little later four
         |          ^~~~ Did you mean to spell `Gatz` this way?
Suggest:
  - Replace with: “Ga's”
  - Replace with: “Gate”
  - Replace with: “GHz”



Lint:    Miscellaneous (31 priority)
Message: |
    5631 | wet to the skin. As we started through the gate into the cemetery I heard a car
    5632 | stop and then the sound of some one splashing after us over the soggy ground. I
         |                            ^~~~~~~~ Did you mean the closed compound `someone`?
Suggest:
  - Replace with: “someone”



Lint:    Agreement (31 priority)
Message: |
    5631 | wet to the skin. As we started through the gate into the cemetery I heard a car
    5632 | stop and then the sound of some one splashing after us over the soggy ground. I
         |                                 ^~~~~~~~~~~~~ `splashing` is a mass noun.
Suggest:
  - Replace with: “one piece of splashing”



Lint:    Spelling (63 priority)
Message: |
    5633 | looked around. It was the man with owl-eyed glasses whom I had found marvelling
         |                                                                      ^~~~~~~~~~ Did you mean `marveling`?
    5634 | over Gatsby’s books in the library one night three months before.
Suggest:
  - Replace with: “marveling”



Lint:    Miscellaneous (31 priority)
Message: |
    5642 | message or a flower. Dimly I heard some one murmur “Blessed are the dead that
         |                                    ^~~~~~~~ Did you mean the closed compound `someone`?
    5643 | the rain falls on,” and then the owl-eyed man said “Amen to that,” in a brave
Suggest:
  - Replace with: “someone”



Lint:    WordChoice (63 priority)
Message: |
    5642 | message or a flower. Dimly I heard some one murmur “Blessed are the dead that
    5643 | the rain falls on,” and then the owl-eyed man said “Amen to that,” in a brave
         |     ^~~~~~~~~~ Did you mean the closed compound noun “rainfalls”?
Suggest:
  - Replace with: “rainfalls”



Lint:    Capitalization (31 priority)
Message: |
    5653 | “Go on!” He started. “Why, my God! they used to go there by the hundreds.”
         |                                    ^~~~ This sentence does not start with a capital letter
Suggest:
  - Replace with: “They”



Lint:    Readability (127 priority)
Message: |
    5660 | from college at Christmas time. Those who went farther than Chicago would gather
         |                                 ^~~~~~~~~~~~~~~~~~~~~~~~~~~~~~~~~~~~~~~~~~~~~~~~~
    5661 | in the old dim Union Street station at six o’clock of a December evening, with a
         | ~~~~~~~~~~~~~~~~~~~~~~~~~~~~~~~~~~~~~~~~~~~~~~~~~~~~~~~~~~~~~~~~~~~~~~~~~~~~~~~~~
    5662 | few Chicago friends, already caught up into their own holiday gayeties, to bid
         | ~~~~~~~~~~~~~~~~~~~~~~~~~~~~~~~~~~~~~~~~~~~~~~~~~~~~~~~~~~~~~~~~~~~~~~~~~~~~~~~
    5663 | them a hasty good-by. I remember the fur coats of the girls returning from Miss
         | ~~~~~~~~~~~~~~~~~~~~~ This sentence is 42 words long.



Lint:    Spelling (63 priority)
Message: |
    5662 | few Chicago friends, already caught up into their own holiday gayeties, to bid
         |                                                               ^~~~~~~~ Did you mean to spell `gayeties` this way?
    5663 | them a hasty good-by. I remember the fur coats of the girls returning from Miss
Suggest:
  - Replace with: “gametes”
  - Replace with: “gazettes”
  - Replace with: “layettes”



Lint:    Readability (127 priority)
Message: |
    5663 | them a hasty good-by. I remember the fur coats of the girls returning from Miss
         |                       ^~~~~~~~~~~~~~~~~~~~~~~~~~~~~~~~~~~~~~~~~~~~~~~~~~~~~~~~~~
    5664 | This-or-That’s and the chatter of frozen breath and the hands waving overhead as
         | ~~~~~~~~~~~~~~~~~~~~~~~~~~~~~~~~~~~~~~~~~~~~~~~~~~~~~~~~~~~~~~~~~~~~~~~~~~~~~~~~~
    5665 | we caught sight of old acquaintances, and the matchings of invitations: “Are you
         | ~~~~~~~~~~~~~~~~~~~~~~~~~~~~~~~~~~~~~~~~~~~~~~~~~~~~~~~~~~~~~~~~~~~~~~~~~~~~~~~~~
    5666 | going to the Ordways’? the Herseys’? the Schultzes’?” and the long green tickets
         | ~~~~~~~~~~~~~~~~~~~~~~ This sentence is 43 words long.



Lint:    Spelling (63 priority)
Message: |
    5665 | we caught sight of old acquaintances, and the matchings of invitations: “Are you
         |                                               ^~~~~~~~~ Did you mean to spell `matchings` this way?
Suggest:
  - Replace with: “matching”
  - Replace with: “catchings”
  - Replace with: “machines”



Lint:    Spelling (63 priority)
Message: |
    5665 | we caught sight of old acquaintances, and the matchings of invitations: “Are you
    5666 | going to the Ordways’? the Herseys’? the Schultzes’?” and the long green tickets
         |              ^~~~~~~ Did you mean to spell `Ordways` this way?
Suggest:
  - Replace with: “Endways”
  - Replace with: “Midways”



Lint:    Spelling (63 priority)
Message: |
    5666 | going to the Ordways’? the Herseys’? the Schultzes’?” and the long green tickets
         |                            ^~~~~~~ Did you mean to spell `Herseys` this way?
Suggest:
  - Replace with: “Hersey's”
  - Replace with: “Hersey”
  - Replace with: “Hershey's”



Lint:    Spelling (63 priority)
Message: |
    5666 | going to the Ordways’? the Herseys’? the Schultzes’?” and the long green tickets
         |                                          ^~~~~~~~~ Did you mean `Schultz`?
Suggest:
  - Replace with: “Schultz”



Lint:    Readability (127 priority)
Message: |
    5671 | When we pulled out into the winter night and the real snow, our snow, began to
         | ^~~~~~~~~~~~~~~~~~~~~~~~~~~~~~~~~~~~~~~~~~~~~~~~~~~~~~~~~~~~~~~~~~~~~~~~~~~~~~~
    5672 | stretch out beside us and twinkle against the windows, and the dim lights of
         | ~~~~~~~~~~~~~~~~~~~~~~~~~~~~~~~~~~~~~~~~~~~~~~~~~~~~~~~~~~~~~~~~~~~~~~~~~~~~~
    5673 | small Wisconsin stations moved by, a sharp wild brace came suddenly into the
         | ~~~~~~~~~~~~~~~~~~~~~~~~~~~~~~~~~~~~~~~~~~~~~~~~~~~~~~~~~~~~~~~~~~~~~~~~~~~~~
    5674 | air. We drew in deep breaths of it as we walked back from dinner through the
         | ~~~~ This sentence is 44 words long.



Lint:    Readability (127 priority)
Message: |
    5678 | That’s my Middle West—not the wheat or the prairies or the lost Swede towns, but
         | ^~~~~~~~~~~~~~~~~~~~~~~~~~~~~~~~~~~~~~~~~~~~~~~~~~~~~~~~~~~~~~~~~~~~~~~~~~~~~~~~~
    5679 | the thrilling returning trains of my youth, and the street lamps and sleigh
         | ~~~~~~~~~~~~~~~~~~~~~~~~~~~~~~~~~~~~~~~~~~~~~~~~~~~~~~~~~~~~~~~~~~~~~~~~~~~~
    5680 | bells in the frosty dark and the shadows of holly wreaths thrown by lighted
         | ~~~~~~~~~~~~~~~~~~~~~~~~~~~~~~~~~~~~~~~~~~~~~~~~~~~~~~~~~~~~~~~~~~~~~~~~~~~~
    5681 | windows on the snow. I am part of that, a little solemn with the feel of those
         | ~~~~~~~~~~~~~~~~~~~~ This sentence is 47 words long.



Lint:    WordChoice (63 priority)
Message: |
    5679 | the thrilling returning trains of my youth, and the street lamps and sleigh
         |                                                     ^~~~~~~~~~~~ Did you mean the closed compound noun “streetlamps”?
    5680 | bells in the frosty dark and the shadows of holly wreaths thrown by lighted
Suggest:
  - Replace with: “streetlamps”



Lint:    Spelling (63 priority)
Message: |
    5682 | long winters, a little complacent from growing up in the Carraway house in a
         |                                                          ^~~~~~~~ Did you mean to spell `Carraway` this way?
    5683 | city where dwellings are still called through decades by a family’s name. I see
Suggest:
  - Replace with: “Caraway”
  - Replace with: “Faraway”



Lint:    Readability (127 priority)
Message: |
    5683 | city where dwellings are still called through decades by a family’s name. I see
         |                                                                           ^~~~~~
    5684 | now that this has been a story of the West, after all—Tom and Gatsby, Daisy and
         | ~~~~~~~~~~~~~~~~~~~~~~~~~~~~~~~~~~~~~~~~~~~~~~~~~~~~~~~~~~~~~~~~~~~~~~~~~~~~~~~~
    5685 | Jordan and I, were all Westerners, and perhaps we possessed some deficiency in
         | ~~~~~~~~~~~~~~~~~~~~~~~~~~~~~~~~~~~~~~~~~~~~~~~~~~~~~~~~~~~~~~~~~~~~~~~~~~~~~~~
    5686 | common which made us subtly unadaptable to Eastern life.
         | ~~~~~~~~~~~~~~~~~~~~~~~~~~~~~~~~~~~~~~~~~~~~~~~~~~~~~~~~ This sentence is 41 words long.



Lint:    Style (31 priority)
Message: |
    5684 | now that this has been a story of the West, after all—Tom and Gatsby, Daisy and
         |                                                                       ^~~~~ An Oxford comma is necessary here.
    5685 | Jordan and I, were all Westerners, and perhaps we possessed some deficiency in
Suggest:
  - Insert “,”



Lint:    Spelling (63 priority)
Message: |
    5685 | Jordan and I, were all Westerners, and perhaps we possessed some deficiency in
    5686 | common which made us subtly unadaptable to Eastern life.
         |                             ^~~~~~~~~~~ Did you mean `adaptable`?
Suggest:
  - Replace with: “adaptable”



Lint:    Readability (127 priority)
Message: |
    5688 | Even when the East excited me most, even when I was most keenly aware of its
         | ^~~~~~~~~~~~~~~~~~~~~~~~~~~~~~~~~~~~~~~~~~~~~~~~~~~~~~~~~~~~~~~~~~~~~~~~~~~~~
    5689 | superiority to the bored, sprawling, swollen towns beyond the Ohio, with their
         | ~~~~~~~~~~~~~~~~~~~~~~~~~~~~~~~~~~~~~~~~~~~~~~~~~~~~~~~~~~~~~~~~~~~~~~~~~~~~~~~
    5690 | interminable inquisitions which spared only the children and the very old—even
         | ~~~~~~~~~~~~~~~~~~~~~~~~~~~~~~~~~~~~~~~~~~~~~~~~~~~~~~~~~~~~~~~~~~~~~~~~~~~~~~~
    5691 | then it had always for me a quality of distortion. West Egg, especially, still
         | ~~~~~~~~~~~~~~~~~~~~~~~~~~~~~~~~~~~~~~~~~~~~~~~~~~ This sentence is 50 words long.



Lint:    Spelling (63 priority)
Message: |
    5692 | figures in my more fantastic dreams. I see it as a night scene by El Greco: a
         |                                                                   ^~ Did you mean to spell `El` this way?
Suggest:
  - Replace with: “Ell”
  - Replace with: “E”
  - Replace with: “Ea”



Lint:    Spelling (63 priority)
Message: |
    5692 | figures in my more fantastic dreams. I see it as a night scene by El Greco: a
         |                                                                      ^~~~~ Did you mean to spell `Greco` this way?
Suggest:
  - Replace with: “Geo”
  - Replace with: “Greece”
  - Replace with: “Greek”



Lint:    Spelling (63 priority)
Message: |
    5693 | hundred houses, at once conventional and grotesque, crouching under a sullen,
    5694 | overhanging sky and a lustreless moon. In the foreground four solemn men in
         |                       ^~~~~~~~~~ Did you mean `lusterless`?
Suggest:
  - Replace with: “lusterless”



Lint:    Readability (127 priority)
Message: |
    5712 | She was dressed to play golf, and I remember thinking she looked like a good
         | ^~~~~~~~~~~~~~~~~~~~~~~~~~~~~~~~~~~~~~~~~~~~~~~~~~~~~~~~~~~~~~~~~~~~~~~~~~~~~
    5713 | illustration, her chin raised a little jauntily, her hair the color of an autumn
         | ~~~~~~~~~~~~~~~~~~~~~~~~~~~~~~~~~~~~~~~~~~~~~~~~~~~~~~~~~~~~~~~~~~~~~~~~~~~~~~~~~
    5714 | leaf, her face the same brown tint as the fingerless glove on her knee. When I
         | ~~~~~~~~~~~~~~~~~~~~~~~~~~~~~~~~~~~~~~~~~~~~~~~~~~~~~~~~~~~~~~~~~~~~~~~ This sentence is 43 words long.



Lint:    Spelling (63 priority)
Message: |
    5714 | leaf, her face the same brown tint as the fingerless glove on her knee. When I
         |                                           ^~~~~~~~~~ Did you mean `linerless`?
Suggest:
  - Replace with: “linerless”



Lint:    Typo (31 priority)
Message: |
    5714 | leaf, her face the same brown tint as the fingerless glove on her knee. When I
         |                                           ^~~~~~~~~~ `fingerless` should probably be written as `finger less`.
Suggest:
  - Replace with: “finger less”



Lint:    Punctuation (31 priority)
Message: |
    5721 | “Nevertheless you did throw me over,” said Jordan suddenly. ‘‘You threw me over
         |  ^~~~~~~~~~~~ Discourse markers at the beginning of a sentence should be followed by a comma.
Suggest:
  - Insert “,”



Lint:    Formatting (255 priority)
Message: |
    5723 | for me, and I felt a little dizzy for a while.”
         |                                               ^ This quote has no termination.



Lint:    Formatting (255 priority)
Message: |
    5727 | “Oh, and do you remember”—she added—“a conversation we had once about driving a
         |                                     ^ This quote has no termination.



Lint:    Formatting (255 priority)
Message: |
    5728 | car?”
         |     ^ This quote has no termination.



Lint:    Readability (127 priority)
Message: |
    5743 | One afternoon late in October I saw Tom Buchanan. He was walking ahead of me
         |                                                   ^~~~~~~~~~~~~~~~~~~~~~~~~~~
    5744 | along Fifth Avenue in his alert, aggressive way, his hands out a little from his
         | ~~~~~~~~~~~~~~~~~~~~~~~~~~~~~~~~~~~~~~~~~~~~~~~~~~~~~~~~~~~~~~~~~~~~~~~~~~~~~~~~~
    5745 | body as if to fight off interference, his head moving sharply here and there,
         | ~~~~~~~~~~~~~~~~~~~~~~~~~~~~~~~~~~~~~~~~~~~~~~~~~~~~~~~~~~~~~~~~~~~~~~~~~~~~~~
    5746 | adapting itself to his restless eyes. Just as I slowed up to avoid overtaking
         | ~~~~~~~~~~~~~~~~~~~~~~~~~~~~~~~~~~~~~ This sentence is 41 words long.



Lint:    Readability (127 priority)
Message: |
    5775 | “And if you think I didn’t have my share of suffering—look here, when I went to
         |  ^~~~~~~~~~~~~~~~~~~~~~~~~~~~~~~~~~~~~~~~~~~~~~~~~~~~~~~~~~~~~~~~~~~~~~~~~~~~~~~
    5776 | give up that flat and saw that damn box of dog biscuits sitting there on the
         | ~~~~~~~~~~~~~~~~~~~~~~~~~~~~~~~~~~~~~~~~~~~~~~~~~~~~~~~~~~~~~~~~~~~~~~~~~~~~~
    5777 | sideboard, I sat down and cried like a baby. By God it was awful—”
         | ~~~~~~~~~~~~~~~~~~~~~~~~~~~~~~~~~~~~~~~~~~~~ This sentence is 42 words long.



Lint:    Readability (127 priority)
Message: |
    5780 | entirely justified. It was all very careless and confused. They were careless
         |                                                            ^~~~~~~~~~~~~~~~~~~
    5781 | people, Tom and Daisy—they smashed up things and creatures and then retreated
         | ~~~~~~~~~~~~~~~~~~~~~~~~~~~~~~~~~~~~~~~~~~~~~~~~~~~~~~~~~~~~~~~~~~~~~~~~~~~~~~
    5782 | back into their money or their vast carelessness, or whatever it was that kept
         | ~~~~~~~~~~~~~~~~~~~~~~~~~~~~~~~~~~~~~~~~~~~~~~~~~~~~~~~~~~~~~~~~~~~~~~~~~~~~~~~
    5783 | them together, and let other people clean up the mess they had made. . . .
         | ~~~~~~~~~~~~~~~~~~~~~~~~~~~~~~~~~~~~~~~~~~~~~~~~~~~~~~~~~~~~~~~~~~~~ This sentence is 43 words long.



Lint:    Miscellaneous (31 priority)
Message: |
    5780 | entirely justified. It was all very careless and confused. They were careless
         |                                                                 ^~~~~ You may be missing a preposition here.
    5781 | people, Tom and Daisy—they smashed up things and creatures and then retreated



Lint:    Style (31 priority)
Message: |
    5780 | entirely justified. It was all very careless and confused. They were careless
    5781 | people, Tom and Daisy—they smashed up things and creatures and then retreated
         |         ^~~ An Oxford comma is necessary here.
Suggest:
  - Insert “,”



Lint:    Readability (127 priority)
Message: |
    5791 | long as mine. One of the taxi drivers in the village never took a fare past the
         |               ^~~~~~~~~~~~~~~~~~~~~~~~~~~~~~~~~~~~~~~~~~~~~~~~~~~~~~~~~~~~~~~~~~
    5792 | entrance gate without stopping for a minute and pointing inside; perhaps it was
         | ~~~~~~~~~~~~~~~~~~~~~~~~~~~~~~~~~~~~~~~~~~~~~~~~~~~~~~~~~~~~~~~~~~~~~~~~~~~~~~~~
    5793 | he who drove Daisy and Gatsby over to East Egg the night of the accident, and
         | ~~~~~~~~~~~~~~~~~~~~~~~~~~~~~~~~~~~~~~~~~~~~~~~~~~~~~~~~~~~~~~~~~~~~~~~~~~~~~~
    5794 | perhaps he had made a story about it all his own. I didn’t want to hear it and I
         | ~~~~~~~~~~~~~~~~~~~~~~~~~~~~~~~~~~~~~~~~~~~~~~~~~ This sentence is 54 words long.



Lint:    Readability (127 priority)
Message: |
    5797 | I spent my Saturday nights in New York because those gleaming, dazzling parties
         | ^~~~~~~~~~~~~~~~~~~~~~~~~~~~~~~~~~~~~~~~~~~~~~~~~~~~~~~~~~~~~~~~~~~~~~~~~~~~~~~~
    5798 | of his were with me so vividly that I could still hear the music and the
         | ~~~~~~~~~~~~~~~~~~~~~~~~~~~~~~~~~~~~~~~~~~~~~~~~~~~~~~~~~~~~~~~~~~~~~~~~~
    5799 | laughter, faint and incessant, from his garden, and the cars going up and down
         | ~~~~~~~~~~~~~~~~~~~~~~~~~~~~~~~~~~~~~~~~~~~~~~~~~~~~~~~~~~~~~~~~~~~~~~~~~~~~~~~
    5800 | his drive. One night I did hear a material car there, and saw its lights stop at
         | ~~~~~~~~~~ This sentence is 45 words long.



Lint:    Spelling (63 priority)
Message: |
    5807 | out clearly in the moonlight, and I erased it, drawing my shoe raspingly along
         |                                                                ^~~~~~~~~ Did you mean to spell `raspingly` this way?
    5808 | the stone. Then I wandered down to the beach and sprawled out on the sand.
Suggest:
  - Replace with: “ragingly”
  - Replace with: “rasping”
  - Replace with: “dashingly”



Lint:    Readability (127 priority)
Message: |
    5814 | green breast of the new world. Its vanished trees, the trees that had made way
         |                                ^~~~~~~~~~~~~~~~~~~~~~~~~~~~~~~~~~~~~~~~~~~~~~~~
    5815 | for Gatsby’s house, had once pandered in whispers to the last and greatest of
         | ~~~~~~~~~~~~~~~~~~~~~~~~~~~~~~~~~~~~~~~~~~~~~~~~~~~~~~~~~~~~~~~~~~~~~~~~~~~~~~
    5816 | all human dreams; for a transitory enchanted moment man must have held his
         | ~~~~~~~~~~~~~~~~~~~~~~~~~~~~~~~~~~~~~~~~~~~~~~~~~~~~~~~~~~~~~~~~~~~~~~~~~~~
    5817 | breath in the presence of this continent, compelled into an esthetic
         | ~~~~~~~~~~~~~~~~~~~~~~~~~~~~~~~~~~~~~~~~~~~~~~~~~~~~~~~~~~~~~~~~~~~~~
    5818 | contemplation he neither understood nor desired, face to face for the last time
         | ~~~~~~~~~~~~~~~~~~~~~~~~~~~~~~~~~~~~~~~~~~~~~~~~~~~~~~~~~~~~~~~~~~~~~~~~~~~~~~~~
    5819 | in history with something commensurate to his capacity for wonder.
         | ~~~~~~~~~~~~~~~~~~~~~~~~~~~~~~~~~~~~~~~~~~~~~~~~~~~~~~~~~~~~~~~~~~ This sentence is 70 words long.



Lint:    WordChoice (63 priority)
Message: |
    5817 | breath in the presence of this continent, compelled into an esthetic
         |                                                          ^~~~~~~~~~~ It seems these words would go better together.
    5818 | contemplation he neither understood nor desired, face to face for the last time
Suggest:
  - Replace with: “anesthetic”



Lint:    Spelling (63 priority)
Message: |
    5817 | breath in the presence of this continent, compelled into an esthetic
         |                                                             ^~~~~~~~ Did you mean to spell `esthetic` this way?
    5818 | contemplation he neither understood nor desired, face to face for the last time
Suggest:
  - Replace with: “aesthetic”
  - Replace with: “aesthetics”
  - Replace with: “pathetic”



Lint:    Spelling (63 priority)
Message: |
    5828 | Gatsby believed in the green light, the orgastic future that year by year
         |                                         ^~~~~~~~ Did you mean to spell `orgastic` this way?
    5829 | recedes before us. It eluded us then, but that’s no matter—to-morrow we will run
Suggest:
  - Replace with: “orgasmic”
  - Replace with: “orgiastic”
  - Replace with: “organic”


<|MERGE_RESOLUTION|>--- conflicted
+++ resolved
@@ -929,8 +929,8 @@
          |                        ^~ Did you mean to spell `B.` this way?
 Suggest:
   - Replace with: “Bu”
-  - Replace with: “B”
   - Replace with: “Be”
+  - Replace with: “Bf”
 
 
 
@@ -1055,15 +1055,9 @@
      784 | We backed up to a gray old man who bore an absurd resemblance to John D.
          |                                                                       ^~ Did you mean to spell `D.` this way?
 Suggest:
-<<<<<<< HEAD
-  - Replace with: “Do”
   - Replace with: “Dc”
-  - Replace with: “Dd”
-=======
-  - Replace with: “Db”
-  - Replace with: “Dc”
-  - Replace with: “Do”
->>>>>>> 12f5788a
+  - Replace with: “DA”
+  - Replace with: “DE”
 
 
 
@@ -1252,8 +1246,8 @@
          | ^~ Did you mean to spell `B.` this way?
 Suggest:
   - Replace with: “Bu”
-  - Replace with: “B”
   - Replace with: “Be”
+  - Replace with: “Bf”
 
 
 
@@ -2392,14 +2386,9 @@
     1858 | farther out on the Island came the Cheadles and the O. R. P. Schraeders, and the
          |                                                        ^~ Did you mean to spell `R.` this way?
 Suggest:
+  - Replace with: “Rd”
   - Replace with: “R”
-<<<<<<< HEAD
-  - Replace with: “Re”
   - Replace with: “RC”
-=======
-  - Replace with: “Rd”
-  - Replace with: “Re”
->>>>>>> 12f5788a
 
 
 
@@ -2486,8 +2475,8 @@
          |                               ^~ Did you mean to spell `B.` this way?
 Suggest:
   - Replace with: “Bu”
-  - Replace with: “B”
   - Replace with: “Be”
+  - Replace with: “Bf”
 
 
 
@@ -2498,8 +2487,8 @@
          | ^~ Did you mean to spell `A.` this way?
 Suggest:
   - Replace with: “Ax”
-  - Replace with: “A”
   - Replace with: “Ab”
+  - Replace with: “Ac”
 
 
 
@@ -2622,8 +2611,8 @@
          |                              ^~ Did you mean to spell `G.` this way?
 Suggest:
   - Replace with: “Gt”
-  - Replace with: “Gm”
   - Replace with: “Go”
+  - Replace with: “Gr”
 
 
 
@@ -2665,9 +2654,9 @@
     1871 | afterward strangled his wife. Da Fontano the promoter came there, and Ed Legros
          |                               ^~ Did you mean to spell `Da` this way?
 Suggest:
+  - Replace with: “Dab”
   - Replace with: “Dad”
   - Replace with: “Dam”
-  - Replace with: “Day”
 
 
 
@@ -2712,10 +2701,8 @@
          |           ^~ Did you mean to spell `B.` this way?
 Suggest:
   - Replace with: “Bu”
-  - Replace with: “B”
   - Replace with: “Be”
-<<<<<<< HEAD
-=======
+  - Replace with: “Bf”
 
 
 
@@ -2726,7 +2713,6 @@
     1873 | gamble, and when Ferret wandered into the garden it meant he was cleaned out and
 Suggest:
   - Replace with: “DE”
->>>>>>> 12f5788a
 
 
 
@@ -2738,7 +2724,7 @@
 Suggest:
   - Replace with: “Db”
   - Replace with: “Dc”
-  - Replace with: “Dd”
+  - Replace with: “Def”
 
 
 
@@ -7018,9 +7004,9 @@
     5122 | ghost of a superior “Hm!”
          |                      ^~ Did you mean to spell `Hm` this way?
 Suggest:
-  - Replace with: “H”
   - Replace with: “H'm”
-  - Replace with: “Hem”
+  - Replace with: “Ha”
+  - Replace with: “Ham”
 
 
 
@@ -7493,8 +7479,8 @@
          |                                                              ^~ Did you mean to spell `C.` this way?
 Suggest:
   - Replace with: “Cw”
-  - Replace with: “C”
   - Replace with: “Cc”
+  - Replace with: “Ch”
 
 
 
@@ -7628,8 +7614,8 @@
          |                                                              ^~ Did you mean to spell `B.` this way?
 Suggest:
   - Replace with: “Bu”
-  - Replace with: “B”
   - Replace with: “Be”
+  - Replace with: “Bf”
 
 
 
