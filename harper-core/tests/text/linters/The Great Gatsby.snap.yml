--- conflicted
+++ resolved
@@ -697,18 +697,6 @@
 
 Lint:    Spelling (63 priority)
 Message: |
-     487 | interested and a little deaf, I followed Daisy around a chain of connecting
-     488 | verandas to the porch in front. In its deep gloom we sat down side by side on a
-         | ^~~~~~~~ Did you mean to spell `verandas` this way?
-Suggest:
-  - Replace with: “vegan's”
-  - Replace with: “viand's”
-  - Replace with: “vandal”
-
-
-
-Lint:    Spelling (63 priority)
-Message: |
      529 | the whole evening had been a trick of some sort to exact a contributary emotion
          |                                                            ^~~~~~~~~~~~ Did you mean to spell `contributary` this way?
      530 | from me. I waited, and sure enough, in a moment she looked at me with an
@@ -762,18 +750,6 @@
 
 
 
-<<<<<<< HEAD
-Lint:    Spelling (63 priority)
-Message: |
-     592 | “Did you give Nick a little heart to heart talk on the veranda?” demanded Tom
-         |                                                        ^~~~~~~ Did you mean `Miranda`?
-Suggest:
-  - Replace with: “Miranda”
-
-
-
-=======
->>>>>>> 57de1b03
 Lint:    Readability (127 priority)
 Message: |
      628 | Already it was deep summer on roadhouse roofs and in front of wayside garages,
@@ -1089,6 +1065,16 @@
 
 
 
+Lint:    Spelling (63 priority)
+Message: |
+     730 | beauty, but there was an immediately perceptible vitality about her as if the
+     731 | nerves of her body were continually smouldering. She smiled slowly and, walking
+         |                                     ^~~~~~~~~~~ Did you mean `smoldering`?
+Suggest:
+  - Replace with: “smoldering”
+
+
+
 Lint:    WordChoice (31 priority)
 Message: |
      731 | nerves of her body were continually smouldering. She smiled slowly and, walking
@@ -1097,16 +1083,6 @@
 Suggest:
   - Replace with: “we're”
   - Replace with: “we are”
-
-
-
-Lint:    Spelling (63 priority)
-Message: |
-     730 | beauty, but there was an immediately perceptible vitality about her as if the
-     731 | nerves of her body were continually smouldering. She smiled slowly and, walking
-         |                                     ^~~~~~~~~~~ Did you mean `smoldering`?
-Suggest:
-  - Replace with: “smoldering”
 
 
 
@@ -1591,18 +1567,6 @@
          | ~~~~~~~~~~~~~~~~~~~~~~~~~~~~~~~~~~~~~~~~~~~~~~~~~~~~~~~~~~~~~~~~~~~~~~~~~~~~~
     1192 | Castile. The bar is in full swing, and floating rounds of cocktails permeate the
          | ~~~~~~~~ This sentence is 54 words long.
-
-
-
-Lint:    Spelling (63 priority)
-Message: |
-    1190 | the drive, and already the halls and salons and verandas are gaudy with primary
-         |                                                 ^~~~~~~~ Did you mean to spell `verandas` this way?
-    1191 | colors, and hair bobbed in strange new ways, and shawls beyond the dreams of
-Suggest:
-  - Replace with: “vegan's”
-  - Replace with: “viand's”
-  - Replace with: “vandal”
 
 
 
@@ -1772,18 +1736,6 @@
 
 Lint:    Spelling (63 priority)
 Message: |
-<<<<<<< HEAD
-    1346 | couldn’t find him from the top of the steps, and he wasn’t on the veranda. On a
-         |                                                                   ^~~~~~~ Did you mean `Miranda`?
-Suggest:
-  - Replace with: “Miranda”
-
-
-
-Lint:    Spelling (63 priority)
-Message: |
-=======
->>>>>>> 57de1b03
     1347 | chance we tried an important-looking door, and walked into a high Gothic
     1348 | library, panelled with carved English oak, and probably transported complete
          |          ^~~~~~~~ Did you mean `paneled`?
@@ -5000,18 +4952,6 @@
 
 Lint:    Spelling (63 priority)
 Message: |
-<<<<<<< HEAD
-    3693 | I went with them out to the veranda. On the green Sound, stagnant in the heat,
-         |                             ^~~~~~~ Did you mean `Miranda`?
-Suggest:
-  - Replace with: “Miranda”
-
-
-
-Lint:    Spelling (63 priority)
-Message: |
-=======
->>>>>>> 57de1b03
     3709 | We had luncheon in the dining-room, darkened too against the heat, and drank
     3710 | down nervous gayety with the cold ale.
          |              ^~~~~~ Did you mean to spell `gayety` this way?
@@ -5284,6 +5224,17 @@
 
 Lint:    Spelling (63 priority)
 Message: |
+    4016 | “Well, we’d better telephone for an axe———”
+         |                                     ^~~ Did you mean to spell `axe` this way?
+Suggest:
+  - Replace with: “aye”
+  - Replace with: “ace”
+  - Replace with: “age”
+
+
+
+Lint:    Spelling (63 priority)
+Message: |
     4054 | “Biloxi,” he answered shortly.
          |  ^~~~~~ Did you mean to spell `Biloxi` this way?
 Suggest:
@@ -5340,20 +5291,6 @@
 
 Lint:    Spelling (63 priority)
 Message: |
-<<<<<<< HEAD
-    4066 | “That was his cousin. I knew his whole family history before he left. He gave me
-    4067 | an aluminum putter that I use to-day.”
-         |    ^~~~~~~~ Did you mean to spell `aluminum` this way?
-Suggest:
-  - Replace with: “alumnus”
-  - Replace with: “alumina”
-
-
-
-Lint:    Spelling (63 priority)
-Message: |
-=======
->>>>>>> 57de1b03
     4073 | “We're getting old,” said Daisy. “lf we were young we’d rise and dance.”
          |                                   ^~ Did you mean to spell `lf` this way?
 Suggest:
@@ -6059,19 +5996,6 @@
 
 
 
-<<<<<<< HEAD
-Lint:    Spelling (63 priority)
-Message: |
-    4703 | I walked back along the border of the lawn, traversed the gravel softly, and
-    4704 | tiptoed up the veranda steps. The drawing-room curtains were open, and I saw
-         |                ^~~~~~~ Did you mean `Miranda`?
-Suggest:
-  - Replace with: “Miranda”
-
-
-
-=======
->>>>>>> 57de1b03
 Lint:    Readability (127 priority)
 Message: |
     4739 | Toward dawn I heard a taxi go up Gatsby’s drive, and immediately I jumped out of
