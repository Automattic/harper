--- conflicted
+++ resolved
@@ -4238,14 +4238,15 @@
 
 
 
-<<<<<<< HEAD
 Lint:    WordChoice (126 priority)
 Message: |
     2983 | As I went over to say good-by I saw that the expression of bewilderment had come
          |                               ^ Use the correct pronoun form after prepositions.
 Suggest:
   - Replace with: “ME”
-=======
+
+
+
 Lint:    WordChoice (54 priority)
 Message: |
     2995 | of emotion. I think that voice held him most, with its fluctuating, feverish
@@ -4254,7 +4255,6 @@
 Suggest:
   - Replace with: “it's”
   - Replace with: “it has”
->>>>>>> a2bc3743
 
 
 
