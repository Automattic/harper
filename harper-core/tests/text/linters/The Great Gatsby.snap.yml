--- conflicted
+++ resolved
@@ -3,14 +3,9 @@
        3 | BY F. SCOTT FITZGERALD
          |    ^~ Did you mean to spell `F.` this way?
 Suggest:
-  - Replace with: “Fa”
-<<<<<<< HEAD
   - Replace with: “Fe”
-  - Replace with: “Ft”
-=======
   - Replace with: “F”
-  - Replace with: “F1”
->>>>>>> 06384d8a
+  - Replace with: “Ff”
 
 
 
@@ -348,9 +343,9 @@
      120 | was a factual imitation of some Hôtel de Ville in Normandy, with a tower on one
          |                                       ^~ Did you mean to spell `de` this way?
 Suggest:
+  - Replace with: “den”
   - Replace with: “db”
   - Replace with: “dc”
-  - Replace with: “dd”
 
 
 
@@ -824,7 +819,7 @@
 Suggest:
   - Replace with: “Ta”
   - Replace with: “Ti”
-  - Replace with: “To”
+  - Replace with: “Th”
 
 
 
@@ -835,7 +830,7 @@
 Suggest:
   - Replace with: “Jo”
   - Replace with: “Jr”
-  - Replace with: “J”
+  - Replace with: “JD”
 
 
 
@@ -858,7 +853,7 @@
 Suggest:
   - Replace with: “Ta”
   - Replace with: “Ti”
-  - Replace with: “To”
+  - Replace with: “Th”
 
 
 
@@ -869,7 +864,7 @@
 Suggest:
   - Replace with: “Jo”
   - Replace with: “Jr”
-  - Replace with: “J”
+  - Replace with: “JD”
 
 
 
@@ -985,9 +980,9 @@
      729 | spotted dress of dark blue crêpe-de-chine, contained no facet or gleam of
          |                                  ^~ Did you mean to spell `de` this way?
 Suggest:
+  - Replace with: “den”
   - Replace with: “db”
   - Replace with: “dc”
-  - Replace with: “dd”
 
 
 
@@ -1060,9 +1055,9 @@
      784 | We backed up to a gray old man who bore an absurd resemblance to John D.
          |                                                                       ^~ Did you mean to spell `D.` this way?
 Suggest:
-  - Replace with: “Do”
   - Replace with: “DA”
   - Replace with: “DE”
+  - Replace with: “Di”
 
 
 
@@ -2391,15 +2386,9 @@
     1858 | farther out on the Island came the Cheadles and the O. R. P. Schraeders, and the
          |                                                        ^~ Did you mean to spell `R.` this way?
 Suggest:
-<<<<<<< HEAD
   - Replace with: “Re”
   - Replace with: “RI”
   - Replace with: “Ra”
-=======
-  - Replace with: “Rm”
-  - Replace with: “R”
-  - Replace with: “Rd”
->>>>>>> 06384d8a
 
 
 
@@ -2408,15 +2397,9 @@
     1858 | farther out on the Island came the Cheadles and the O. R. P. Schraeders, and the
          |                                                           ^~ Did you mean to spell `P.` this way?
 Suggest:
-<<<<<<< HEAD
   - Replace with: “Pa”
+  - Replace with: “Po”
   - Replace with: “PE”
-  - Replace with: “Po”
-=======
-  - Replace with: “Pm”
-  - Replace with: “P”
-  - Replace with: “Pd”
->>>>>>> 06384d8a
 
 
 
@@ -2480,15 +2463,9 @@
     1862 | The Dancies came, too, and S. B. Whitebait, who was well over sixty, and Maurice
          |                            ^~ Did you mean to spell `S.` this way?
 Suggest:
-<<<<<<< HEAD
   - Replace with: “So”
   - Replace with: “SA”
-  - Replace with: “Se”
-=======
-  - Replace with: “Sf”
-  - Replace with: “Sh”
-  - Replace with: “Sq”
->>>>>>> 06384d8a
+  - Replace with: “Si”
 
 
 
@@ -2589,15 +2566,9 @@
     1868 | Excellence, and Eckhaust and Clyde Cohen and Don S. Schwartze (the son) and
          |                                                  ^~ Did you mean to spell `S.` this way?
 Suggest:
-<<<<<<< HEAD
   - Replace with: “So”
   - Replace with: “SA”
-  - Replace with: “Se”
-=======
-  - Replace with: “Sf”
-  - Replace with: “Sh”
-  - Replace with: “Sq”
->>>>>>> 06384d8a
+  - Replace with: “Si”
 
 
 
@@ -2639,15 +2610,9 @@
     1870 | Catlips and the Bembergs and G. Earl Muldoon, brother to that Muldoon who
          |                              ^~ Did you mean to spell `G.` this way?
 Suggest:
-<<<<<<< HEAD
   - Replace with: “Go”
   - Replace with: “GI”
   - Replace with: “GU”
-=======
-  - Replace with: “Gr”
-  - Replace with: “Go”
-  - Replace with: “GB”
->>>>>>> 06384d8a
 
 
 
@@ -2909,15 +2874,9 @@
     1881 | Scullys and S. W. Belcher and the Smirkes and the young Quinns, divorced now,
          |             ^~ Did you mean to spell `S.` this way?
 Suggest:
-<<<<<<< HEAD
   - Replace with: “So”
   - Replace with: “SA”
-  - Replace with: “Se”
-=======
-  - Replace with: “Sf”
-  - Replace with: “Sh”
-  - Replace with: “Sq”
->>>>>>> 06384d8a
+  - Replace with: “Si”
 
 
 
@@ -2973,15 +2932,9 @@
     1882 | and Henry L. Palmetto, who killed himself by jumping in front of a subway train
          |           ^~ Did you mean to spell `L.` this way?
 Suggest:
-<<<<<<< HEAD
   - Replace with: “Le”
   - Replace with: “Li”
   - Replace with: “Lu”
-=======
-  - Replace with: “Lb”
-  - Replace with: “L”
-  - Replace with: “LC”
->>>>>>> 06384d8a
 
 
 
@@ -3093,10 +3046,6 @@
   - Replace with: “Fizz”
   - Replace with: “Fit”
   - Replace with: “Fritz”
-<<<<<<< HEAD
-  - Replace with: “With”
-=======
->>>>>>> 06384d8a
 
 
 
@@ -3105,15 +3054,9 @@
     1896 | Fitz-Peters and Mr. P. Jewett, once head of the American Legion, and Miss
          |                     ^~ Did you mean to spell `P.` this way?
 Suggest:
-<<<<<<< HEAD
   - Replace with: “Pa”
+  - Replace with: “Po”
   - Replace with: “PE”
-  - Replace with: “Po”
-=======
-  - Replace with: “Pm”
-  - Replace with: “P”
-  - Replace with: “Pd”
->>>>>>> 06384d8a
 
 
 
@@ -3193,9 +3136,9 @@
     1982 | de Boulogne.
          | ^~ Did you mean to spell `de` this way?
 Suggest:
+  - Replace with: “den”
   - Replace with: “db”
   - Replace with: “dc”
-  - Replace with: “dd”
 
 
 
@@ -4653,9 +4596,9 @@
          |                                               ^~ Did you mean to spell `de` this way?
     3075 | sent him to sea in a yacht, were common property of the turgid journalism
 Suggest:
+  - Replace with: “den”
   - Replace with: “db”
   - Replace with: “dc”
-  - Replace with: “dd”
 
 
 
@@ -4668,7 +4611,6 @@
   - Replace with: “Maintenance”
   - Replace with: “Maintop”
   - Replace with: “Matheson”
-  - Replace with: “Maine's”
 
 
 
@@ -4678,15 +4620,9 @@
     3077 | when he turned up as James Gatz’s destiny in Little Girl Bay.
          |                            ^~~~~~ Did you mean to spell `Gatz’s` this way?
 Suggest:
-<<<<<<< HEAD
+  - Replace with: “Gate's”
   - Replace with: “Garth's”
   - Replace with: “Goth's”
-  - Replace with: “Ga's”
-=======
-  - Replace with: “Gate's”
-  - Replace with: “Ga's”
-  - Replace with: “Gaea's”
->>>>>>> 06384d8a
 
 
 
@@ -5372,9 +5308,9 @@
     3647 | up now, and say—How-de-do.”
          |                     ^~ Did you mean to spell `de` this way?
 Suggest:
+  - Replace with: “den”
   - Replace with: “db”
   - Replace with: “dc”
-  - Replace with: “dd”
 
 
 
@@ -5533,7 +5469,7 @@
 Suggest:
   - Replace with: “Ta”
   - Replace with: “Ti”
-  - Replace with: “To”
+  - Replace with: “Th”
 
 
 
@@ -5544,7 +5480,7 @@
 Suggest:
   - Replace with: “Jo”
   - Replace with: “Jr”
-  - Replace with: “J”
+  - Replace with: “JD”
 
 
 
@@ -5602,7 +5538,7 @@
 Suggest:
   - Replace with: “Ta”
   - Replace with: “Ti”
-  - Replace with: “To”
+  - Replace with: “Th”
 
 
 
@@ -5613,7 +5549,7 @@
 Suggest:
   - Replace with: “Jo”
   - Replace with: “Jr”
-  - Replace with: “J”
+  - Replace with: “JD”
 
 
 
@@ -7090,15 +7026,9 @@
     5122 | ghost of a superior “Hm!”
          |                      ^~ Did you mean to spell `Hm` this way?
 Suggest:
-<<<<<<< HEAD
-  - Replace with: “Hem”
   - Replace with: “Him”
-  - Replace with: “Um”
-=======
-  - Replace with: “H'm”
-  - Replace with: “Ha”
-  - Replace with: “Hem”
->>>>>>> 06384d8a
+  - Replace with: “Ho”
+  - Replace with: “Am”
 
 
 
@@ -7164,7 +7094,7 @@
 Suggest:
   - Replace with: “Ta”
   - Replace with: “Ti”
-  - Replace with: “To”
+  - Replace with: “Th”
 
 
 
@@ -7175,7 +7105,7 @@
 Suggest:
   - Replace with: “Jo”
   - Replace with: “Jr”
-  - Replace with: “J”
+  - Replace with: “JD”
 
 
 
@@ -7679,7 +7609,7 @@
 Suggest:
   - Replace with: “Jo”
   - Replace with: “Jr”
-  - Replace with: “J”
+  - Replace with: “JD”
 
 
 
@@ -7716,14 +7646,9 @@
     5455 | and I’m sort of helpless without them. My address is care of B. F.———”
          |                                                                 ^~ Did you mean to spell `F.` this way?
 Suggest:
-  - Replace with: “Fa”
-<<<<<<< HEAD
   - Replace with: “Fe”
-  - Replace with: “Ft”
-=======
   - Replace with: “F”
-  - Replace with: “F1”
->>>>>>> 06384d8a
+  - Replace with: “Ff”
 
 
 
