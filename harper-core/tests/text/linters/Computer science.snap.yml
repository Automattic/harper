Lint:    Style (31 priority)
Message: |
      27 | problem-solving, decision-making, environmental adaptation, planning and
         |                                                             ^~~~~~~~ An Oxford comma is necessary here.
      28 | learning found in humans and animals. Within artificial intelligence, computer
Suggest:
  - Insert “,”



Lint:    Spelling (63 priority)
Message: |
      45 | Wilhelm Schickard designed and constructed the first working mechanical
         |         ^~~~~~~~~ Did you mean `Schick`?
Suggest:
  - Replace with: “Schick”



Lint:    Spelling (63 priority)
Message: |
      46 | calculator in 1623. In 1673, Gottfried Leibniz demonstrated a digital mechanical
         |                              ^~~~~~~~~ Did you mean to spell `Gottfried` this way?
Suggest:
  - Replace with: “Lotteries”
  - Replace with: “Notified”
  - Replace with: “Pottered”



Lint:    Spelling (63 priority)
Message: |
      46 | calculator in 1623. In 1673, Gottfried Leibniz demonstrated a digital mechanical
      47 | calculator, called the Stepped Reckoner. Leibniz may be considered the first
         |                                ^~~~~~~~ Did you mean to spell `Reckoner` this way?
Suggest:
  - Replace with: “Rickover”
  - Replace with: “Reckoned”
  - Replace with: “Beckoned”



Lint:    Capitalization (127 priority)
Message: |
      49 | including the fact that he documented the binary number system. In 1820, Thomas
      50 | de Colmar launched the mechanical calculator industry[note 1] when he invented
         | ^~ This word's canonical spelling is all-caps.
Suggest:
  - Replace with: “DE”



Lint:    Spelling (63 priority)
Message: |
      49 | including the fact that he documented the binary number system. In 1820, Thomas
      50 | de Colmar launched the mechanical calculator industry[note 1] when he invented
         | ^~ Did you mean to spell `de` this way?
Suggest:
  - Replace with: “db”
  - Replace with: “dc”
  - Replace with: “dd”



Lint:    Spelling (63 priority)
Message: |
      49 | including the fact that he documented the binary number system. In 1820, Thomas
      50 | de Colmar launched the mechanical calculator industry[note 1] when he invented
         |    ^~~~~~ Did you mean to spell `Colmar` this way?
Suggest:
  - Replace with: “Collar”
  - Replace with: “Colemak”
  - Replace with: “Coleman”



Lint:    Spelling (63 priority)
Message: |
      50 | de Colmar launched the mechanical calculator industry[note 1] when he invented
      51 | his simplified arithmometer, the first calculating machine strong enough and
         |                ^~~~~~~~~~~~ Did you mean to spell `arithmometer` this way?
Suggest:
  - Replace with: “arithmetic”
  - Replace with: “anemometer”



Lint:    Readability (127 priority)
Message: |
      59 | programmable.[note 2] In 1843, during the translation of a French article on the
         |               ^~~~~~~~~~~~~~~~~~~~~~~~~~~~~~~~~~~~~~~~~~~~~~~~~~~~~~~~~~~~~~~~~~~
      60 | Analytical Engine, Ada Lovelace wrote, in one of the many notes she included, an
         | ~~~~~~~~~~~~~~~~~~~~~~~~~~~~~~~~~~~~~~~~~~~~~~~~~~~~~~~~~~~~~~~~~~~~~~~~~~~~~~~~~
      61 | algorithm to compute the Bernoulli numbers, which is considered to be the first
         | ~~~~~~~~~~~~~~~~~~~~~~~~~~~~~~~~~~~~~~~~~~~~~~~~~~~~~~~~~~~~~~~~~~~~~~~~~~~~~~~~
      62 | published algorithm ever specifically tailored for implementation on a computer.
         | ~~~~~~~~~~~~~~~~~~~~~~~~~~~~~~~~~~~~~~~~~~~~~~~~~~~~~~~~~~~~~~~~~~~~~~~~~~~~~~~~ This sentence is 48 words long.



Lint:    Spelling (63 priority)
Message: |
      65 | Following Babbage, although unaware of his earlier work, Percy Ludgate in 1909
         |                                                                ^~~~~~~ Did you mean to spell `Ludgate` this way?
      66 | published the 2nd of the only two designs for mechanical analytical engines in
Suggest:
  - Replace with: “Luddite”
  - Replace with: “Vulgate”



Lint:    Spelling (63 priority)
Message: |
      67 | history. In 1914, the Spanish engineer Leonardo Torres Quevedo published his
         |                                                        ^~~~~~~ Did you mean `Acevedo`?
      68 | Essays on Automatics, and designed, inspired by Babbage, a theoretical
Suggest:
  - Replace with: “Acevedo”



Lint:    Spelling (63 priority)
Message: |
      71 | 1920, to celebrate the 100th anniversary of the invention of the arithmometer,
         |                                                                  ^~~~~~~~~~~~ Did you mean to spell `arithmometer` this way?
      72 | Torres presented in Paris the Electromechanical Arithmometer, a prototype that
Suggest:
  - Replace with: “arithmetic”
  - Replace with: “anemometer”



Lint:    Spelling (63 priority)
Message: |
      72 | Torres presented in Paris the Electromechanical Arithmometer, a prototype that
         |                                                 ^~~~~~~~~~~~ Did you mean to spell `Arithmometer` this way?
      73 | demonstrated the feasibility of an electromechanical analytical engine, on which



Lint:    Readability (127 priority)
Message: |
      74 | commands could be typed and the results printed automatically. In 1937, one
         |                                                                ^~~~~~~~~~~~~
      75 | hundred years after Babbage's impossible dream, Howard Aiken convinced IBM,
         | ~~~~~~~~~~~~~~~~~~~~~~~~~~~~~~~~~~~~~~~~~~~~~~~~~~~~~~~~~~~~~~~~~~~~~~~~~~~~
      76 | which was making all kinds of punched card equipment and was also in the
         | ~~~~~~~~~~~~~~~~~~~~~~~~~~~~~~~~~~~~~~~~~~~~~~~~~~~~~~~~~~~~~~~~~~~~~~~~~
      77 | calculator business to develop his giant programmable calculator, the
         | ~~~~~~~~~~~~~~~~~~~~~~~~~~~~~~~~~~~~~~~~~~~~~~~~~~~~~~~~~~~~~~~~~~~~~~
      78 | ASCC/Harvard Mark I, based on Babbage's Analytical Engine, which itself used
         | ~~~~~~~~~~~~~~~~~~~~~~~~~~~~~~~~~~~~~~~~~~~~~~~~~~~~~~~~~~~~~~~~~~~~~~~~~~~~~
      79 | cards and a central computing unit. When the machine was finished, some hailed
         | ~~~~~~~~~~~~~~~~~~~~~~~~~~~~~~~~~~~ This sentence is 53 words long.



Lint:    Spelling (63 priority)
Message: |
      77 | calculator business to develop his giant programmable calculator, the
      78 | ASCC/Harvard Mark I, based on Babbage's Analytical Engine, which itself used
         | ^~~~ Did you mean to spell `ASCC` this way?
Suggest:
  - Replace with: “AAC”
  - Replace with: “ABC”
  - Replace with: “ABCs”



Lint:    Spelling (63 priority)
Message: |
      82 | During the 1940s, with the development of new and more powerful computing
      83 | machines such as the Atanasoff–Berry computer and ENIAC, the term computer came
         |                      ^~~~~~~~~ Did you mean to spell `Atanasoff` this way?
Suggest:
  - Replace with: “Standoff”
  - Replace with: “Stand off”



Lint:    Spelling (63 priority)
Message: |
      83 | machines such as the Atanasoff–Berry computer and ENIAC, the term computer came
         |                                                   ^~~~~ Did you mean to spell `ENIAC` this way?
      84 | to refer to the machines rather than their human predecessors. As it became
Suggest:
  - Replace with: “ENE's”
  - Replace with: “Anzac”
  - Replace with: “Fenian”



Lint:    Capitalization (31 priority)
Message: |
      87 | 1945, IBM founded the Watson Scientific Computing Laboratory at Columbia
         |                                                                 ^~~~~~~~~
      88 | University in New York City. The renovated fraternity house on Manhattan's West
         | ~~~~~~~~~~ Ensure proper capitalization of major universities in the United States.
Suggest:
  - Replace with: “Columbia University”



Lint:    Capitalization (31 priority)
Message: |
      91 | around the world. Ultimately, the close relationship between IBM and Columbia
         |                                                                      ^~~~~~~~~
      92 | University was instrumental in the emergence of a new scientific discipline,
         | ~~~~~~~~~~ Ensure proper capitalization of major universities in the United States.
Suggest:
  - Replace with: “Columbia University”



Lint:    Readability (127 priority)
Message: |
     104 | Although first proposed in 1956, the term "computer science" appears in a 1959
         | ^~~~~~~~~~~~~~~~~~~~~~~~~~~~~~~~~~~~~~~~~~~~~~~~~~~~~~~~~~~~~~~~~~~~~~~~~~~~~~~
     105 | article in Communications of the ACM, in which Louis Fein argues for the
         | ~~~~~~~~~~~~~~~~~~~~~~~~~~~~~~~~~~~~~~~~~~~~~~~~~~~~~~~~~~~~~~~~~~~~~~~~~
     106 | creation of a Graduate School in Computer Sciences analogous to the creation of
         | ~~~~~~~~~~~~~~~~~~~~~~~~~~~~~~~~~~~~~~~~~~~~~~~~~~~~~~~~~~~~~~~~~~~~~~~~~~~~~~~~
     107 | Harvard Business School in 1921. Louis justifies the name by arguing that, like
         | ~~~~~~~~~~~~~~~~~~~~~~~~~~~~~~~~ This sentence is 41 words long.



Lint:    Spelling (63 priority)
Message: |
     105 | article in Communications of the ACM, in which Louis Fein argues for the
         |                                                      ^~~~ Did you mean to spell `Fein` this way?
     106 | creation of a Graduate School in Computer Sciences analogous to the creation of
Suggest:
  - Replace with: “Fern”
  - Replace with: “Vein”
  - Replace with: “Rein”



Lint:    Spelling (63 priority)
Message: |
     110 | and those of others such as numerical analyst George Forsythe, were rewarded:
         |                                                      ^~~~~~~~ Did you mean to spell `Forsythe` this way?
Suggest:
  - Replace with: “Forsythia”
  - Replace with: “Forster”
  - Replace with: “Porsche”



Lint:    Spelling (63 priority)
Message: |
     115 | computing science, to emphasize precisely that difference. Danish scientist
     116 | Peter Naur suggested the term datalogy, to reflect the fact that the scientific
         |       ^~~~ Did you mean to spell `Naur` this way?
Suggest:
  - Replace with: “Nauru”
  - Replace with: “Nair”
  - Replace with: “Na's”



Lint:    Spelling (63 priority)
Message: |
     115 | computing science, to emphasize precisely that difference. Danish scientist
     116 | Peter Naur suggested the term datalogy, to reflect the fact that the scientific
         |                               ^~~~~~~~ Did you mean to spell `datalogy` this way?
Suggest:
  - Replace with: “analogy”
  - Replace with: “catalog”
  - Replace with: “catalogs”



Lint:    Spelling (63 priority)
Message: |
     118 | involving computers. The first scientific institution to use the term was the
     119 | Department of Datalogy at the University of Copenhagen, founded in 1969, with
         |               ^~~~~~~~ Did you mean to spell `Datalogy` this way?
Suggest:
  - Replace with: “Analogy”
  - Replace with: “Catalog”
  - Replace with: “Catalogs”



Lint:    Spelling (63 priority)
Message: |
     119 | Department of Datalogy at the University of Copenhagen, founded in 1969, with
     120 | Peter Naur being the first professor in datalogy. The term is used mainly in the
         |       ^~~~ Did you mean to spell `Naur` this way?
Suggest:
  - Replace with: “Nauru”
  - Replace with: “Nair”
  - Replace with: “Na's”



Lint:    Spelling (63 priority)
Message: |
     119 | Department of Datalogy at the University of Copenhagen, founded in 1969, with
     120 | Peter Naur being the first professor in datalogy. The term is used mainly in the
         |                                         ^~~~~~~~ Did you mean to spell `datalogy` this way?
Suggest:
  - Replace with: “analogy”
  - Replace with: “catalog”
  - Replace with: “catalogs”



Lint:    Spelling (63 priority)
Message: |
     121 | Scandinavian countries. An alternative term, also proposed by Naur, is data
         |                                                               ^~~~ Did you mean to spell `Naur` this way?
     122 | science; this is now used for a multi-disciplinary field of data analysis,
Suggest:
  - Replace with: “Nauru”
  - Replace with: “Nair”
  - Replace with: “Na's”



Lint:    Spelling (63 priority)
Message: |
     126 | field of computing were suggested (albeit facetiously) in the Communications of
     127 | the ACM—turingineer, turologist, flow-charts-man, applied meta-mathematician,
         |         ^~~~~~~~~~~ Did you mean to spell `turingineer` this way?
Suggest:
  - Replace with: “engineer”
  - Replace with: “springier”
  - Replace with: “springiness”



Lint:    Spelling (63 priority)
Message: |
     126 | field of computing were suggested (albeit facetiously) in the Communications of
     127 | the ACM—turingineer, turologist, flow-charts-man, applied meta-mathematician,
         |                      ^~~~~~~~~~ Did you mean to spell `turologist` this way?
Suggest:
  - Replace with: “theologist”
  - Replace with: “urologist”
  - Replace with: “neurologist”



Lint:    Spelling (63 priority)
Message: |
     128 | and applied epistemologist. Three months later in the same journal, comptologist
         |                                                                     ^~~~~~~~~~~~ Did you mean `cosmetologist`?
     129 | was suggested, followed next year by hypologist. The term computics has also
Suggest:
  - Replace with: “cosmetologist”



Lint:    Spelling (63 priority)
Message: |
     128 | and applied epistemologist. Three months later in the same journal, comptologist
     129 | was suggested, followed next year by hypologist. The term computics has also
         |                                      ^~~~~~~~~~ Did you mean to spell `hypologist` this way?
Suggest:
  - Replace with: “horologist”
  - Replace with: “hydrologist”
  - Replace with: “apologist”



Lint:    Spelling (63 priority)
Message: |
     129 | was suggested, followed next year by hypologist. The term computics has also
         |                                                           ^~~~~~~~~ Did you mean to spell `computics` this way?
     130 | been suggested. In Europe, terms derived from contracted translations of the
Suggest:
  - Replace with: “computers”
  - Replace with: “computes”
  - Replace with: “computing”



Lint:    Readability (127 priority)
Message: |
     130 | been suggested. In Europe, terms derived from contracted translations of the
         |                 ^~~~~~~~~~~~~~~~~~~~~~~~~~~~~~~~~~~~~~~~~~~~~~~~~~~~~~~~~~~~~
     131 | expression "automatic information" (e.g. "informazione automatica" in Italian)
         | ~~~~~~~~~~~~~~~~~~~~~~~~~~~~~~~~~~~~~~~~~~~~~~~~~~~~~~~~~~~~~~~~~~~~~~~~~~~~~~~
     132 | or "information and mathematics" are often used, e.g. informatique (French),
         | ~~~~~~~~~~~~~~~~~~~~~~~~~~~~~~~~~~~~~~~~~~~~~~~~~~~~~~~~~~~~~~~~~~~~~~~~~~~~~
     133 | Informatik (German), informatica (Italian, Dutch), informática (Spanish,
         | ~~~~~~~~~~~~~~~~~~~~~~~~~~~~~~~~~~~~~~~~~~~~~~~~~~~~~~~~~~~~~~~~~~~~~~~~~
     134 | Portuguese), informatika (Slavic languages and Hungarian) or pliroforiki
         | ~~~~~~~~~~~~~~~~~~~~~~~~~~~~~~~~~~~~~~~~~~~~~~~~~~~~~~~~~~~~~~~~~~~~~~~~~
     135 | (πληροφορική, which means informatics) in Greek. Similar words have also been
         | ~~~~~~~~~~~~~~~~~~~~~~~~~~~~~~~~~~~~~~~~~~~~~~~~ This sentence is 47 words long.



Lint:    Spelling (63 priority)
Message: |
     131 | expression "automatic information" (e.g. "informazione automatica" in Italian)
         |                                           ^~~~~~~~~~~~ Did you mean `information`?
     132 | or "information and mathematics" are often used, e.g. informatique (French),
Suggest:
  - Replace with: “information”



Lint:    Spelling (63 priority)
Message: |
     131 | expression "automatic information" (e.g. "informazione automatica" in Italian)
         |                                                        ^~~~~~~~~~ Did you mean to spell `automatica` this way?
     132 | or "information and mathematics" are often used, e.g. informatique (French),
Suggest:
  - Replace with: “automatic”
  - Replace with: “automatics”
  - Replace with: “automata”



Lint:    Typo (31 priority)
Message: |
     131 | expression "automatic information" (e.g. "informazione automatica" in Italian)
         |                                                        ^~~~~~~~~~ `automatica` should probably be written as `automatic a`.
     132 | or "information and mathematics" are often used, e.g. informatique (French),
Suggest:
  - Replace with: “automatic a”



Lint:    Spelling (63 priority)
Message: |
     132 | or "information and mathematics" are often used, e.g. informatique (French),
         |                                                       ^~~~~~~~~~~~ Did you mean `informative`?
     133 | Informatik (German), informatica (Italian, Dutch), informática (Spanish,
Suggest:
  - Replace with: “informative”



Lint:    Spelling (63 priority)
Message: |
     132 | or "information and mathematics" are often used, e.g. informatique (French),
     133 | Informatik (German), informatica (Italian, Dutch), informática (Spanish,
         | ^~~~~~~~~~ Did you mean to spell `Informatik` this way?
Suggest:
  - Replace with: “Informatics”
  - Replace with: “Information”
  - Replace with: “Informative”



Lint:    Spelling (63 priority)
Message: |
     132 | or "information and mathematics" are often used, e.g. informatique (French),
     133 | Informatik (German), informatica (Italian, Dutch), informática (Spanish,
         |                      ^~~~~~~~~~~ Did you mean to spell `informatica` this way?
Suggest:
  - Replace with: “informatics”
  - Replace with: “information”
  - Replace with: “informative”



Lint:    Spelling (63 priority)
Message: |
     133 | Informatik (German), informatica (Italian, Dutch), informática (Spanish,
         |                                                    ^~~~~~~~~~~ Did you mean `informatics`?
     134 | Portuguese), informatika (Slavic languages and Hungarian) or pliroforiki
Suggest:
  - Replace with: “informatics”



Lint:    Spelling (63 priority)
Message: |
     133 | Informatik (German), informatica (Italian, Dutch), informática (Spanish,
     134 | Portuguese), informatika (Slavic languages and Hungarian) or pliroforiki
         |              ^~~~~~~~~~~ Did you mean to spell `informatika` this way?
Suggest:
  - Replace with: “informatics”
  - Replace with: “information”
  - Replace with: “informative”



Lint:    Spelling (63 priority)
Message: |
     134 | Portuguese), informatika (Slavic languages and Hungarian) or pliroforiki
         |                                                              ^~~~~~~~~~~ Did you mean to spell `pliroforiki` this way?
     135 | (πληροφορική, which means informatics) in Greek. Similar words have also been



Lint:    Spelling (63 priority)
Message: |
     137 | "In the U.S., however, informatics is linked with applied computing, or
         |         ^~~~ Did you mean to spell `U.S.` this way?
Suggest:
  - Replace with: “P.S.”
  - Replace with: “UBS”
  - Replace with: “USA”



Lint:    Spelling (63 priority)
Message: |
     140 | A folkloric quotation, often attributed to—but almost certainly not first
     141 | formulated by—Edsger Dijkstra, states that "computer science is no more about
         |               ^~~~~~ Did you mean to spell `Edsger` this way?
Suggest:
  - Replace with: “Edger”
  - Replace with: “Easter”
  - Replace with: “Edgar”



Lint:    Readability (127 priority)
Message: |
     154 | computing is a mathematical science. Early computer science was strongly
         |                                      ^~~~~~~~~~~~~~~~~~~~~~~~~~~~~~~~~~~~
     155 | influenced by the work of mathematicians such as Kurt Gödel, Alan Turing, John
         | ~~~~~~~~~~~~~~~~~~~~~~~~~~~~~~~~~~~~~~~~~~~~~~~~~~~~~~~~~~~~~~~~~~~~~~~~~~~~~~~
     156 | von Neumann, Rózsa Péter and Alonzo Church and there continues to be a useful
         | ~~~~~~~~~~~~~~~~~~~~~~~~~~~~~~~~~~~~~~~~~~~~~~~~~~~~~~~~~~~~~~~~~~~~~~~~~~~~~~
     157 | interchange of ideas between the two fields in areas such as mathematical logic,
         | ~~~~~~~~~~~~~~~~~~~~~~~~~~~~~~~~~~~~~~~~~~~~~~~~~~~~~~~~~~~~~~~~~~~~~~~~~~~~~~~~~
     158 | category theory, domain theory, and algebra.
         | ~~~~~~~~~~~~~~~~~~~~~~~~~~~~~~~~~~~~~~~~~~~~ This sentence is 51 words long.



Lint:    Spelling (63 priority)
Message: |
     155 | influenced by the work of mathematicians such as Kurt Gödel, Alan Turing, John
     156 | von Neumann, Rózsa Péter and Alonzo Church and there continues to be a useful
         | ^~~ Did you mean to spell `von` this way?
Suggest:
  - Replace with: “van”
  - Replace with: “vol”
  - Replace with: “vow”



Lint:    Spelling (63 priority)
Message: |
     155 | influenced by the work of mathematicians such as Kurt Gödel, Alan Turing, John
     156 | von Neumann, Rózsa Péter and Alonzo Church and there continues to be a useful
         |     ^~~~~~~ Did you mean to spell `Neumann` this way?
Suggest:
  - Replace with: “Newman”
  - Replace with: “Newman's”
  - Replace with: “Normans”



Lint:    Spelling (63 priority)
Message: |
     155 | influenced by the work of mathematicians such as Kurt Gödel, Alan Turing, John
     156 | von Neumann, Rózsa Péter and Alonzo Church and there continues to be a useful
         |              ^~~~~ Did you mean to spell `Rózsa` this way?
Suggest:
  - Replace with: “Rosa”
  - Replace with: “R's”
  - Replace with: “RV's”



Lint:    Spelling (63 priority)
Message: |
     155 | influenced by the work of mathematicians such as Kurt Gödel, Alan Turing, John
     156 | von Neumann, Rózsa Péter and Alonzo Church and there continues to be a useful
         |                    ^~~~~ Did you mean to spell `Péter` this way?
Suggest:
  - Replace with: “Peter”
  - Replace with: “Patel”
  - Replace with: “Pete”



Lint:    WordChoice (63 priority)
Message: |
     161 | contentious issue, which is further muddied by disputes over what the term
     162 | "software engineering" means, and how computer science is defined. David Parnas,
         |                                   ^~~~ Insert `to` after `how` (e.g., `how to clone`).
Suggest:
  - Insert “to ”



Lint:    Readability (127 priority)
Message: |
     162 | "software engineering" means, and how computer science is defined. David Parnas,
         |                                                                    ^~~~~~~~~~~~~~
     163 | taking a cue from the relationship between other engineering and science
         | ~~~~~~~~~~~~~~~~~~~~~~~~~~~~~~~~~~~~~~~~~~~~~~~~~~~~~~~~~~~~~~~~~~~~~~~~~
     164 | disciplines, has claimed that the principal focus of computer science is
         | ~~~~~~~~~~~~~~~~~~~~~~~~~~~~~~~~~~~~~~~~~~~~~~~~~~~~~~~~~~~~~~~~~~~~~~~~~
     165 | studying the properties of computation in general, while the principal focus of
         | ~~~~~~~~~~~~~~~~~~~~~~~~~~~~~~~~~~~~~~~~~~~~~~~~~~~~~~~~~~~~~~~~~~~~~~~~~~~~~~~~
     166 | software engineering is the design of specific computations to achieve practical
         | ~~~~~~~~~~~~~~~~~~~~~~~~~~~~~~~~~~~~~~~~~~~~~~~~~~~~~~~~~~~~~~~~~~~~~~~~~~~~~~~~~
     167 | goals, making the two separate but complementary disciplines.
         | ~~~~~~~~~~~~~~~~~~~~~~~~~~~~~~~~~~~~~~~~~~~~~~~~~~~~~~~~~~~~~ This sentence is 55 words long.



Lint:    Spelling (63 priority)
Message: |
     162 | "software engineering" means, and how computer science is defined. David Parnas,
         |                                                                          ^~~~~~ Did you mean to spell `Parnas` this way?
     163 | taking a cue from the relationship between other engineering and science
Suggest:
  - Replace with: “Parana's”
  - Replace with: “Parr's”
  - Replace with: “Patna's”



Lint:    Spelling (63 priority)
Message: |
     181 | computer science is a discipline of science, mathematics, or engineering. Allen
     182 | Newell and Herbert A. Simon argued in 1975,
         | ^~~~~~ Did you mean to spell `Newell` this way?
Suggest:
  - Replace with: “Newels”
  - Replace with: “Jewell”
  - Replace with: “Nell”



Lint:    Spelling (63 priority)
Message: |
     181 | computer science is a discipline of science, mathematics, or engineering. Allen
     182 | Newell and Herbert A. Simon argued in 1975,
         |                    ^~ Did you mean to spell `A.` this way?
Suggest:
  - Replace with: “Ax”
  - Replace with: “A”
  - Replace with: “Ab”



Lint:    Readability (127 priority)
Message: |
     192 | It has since been argued that computer science can be classified as an empirical
         | ^~~~~~~~~~~~~~~~~~~~~~~~~~~~~~~~~~~~~~~~~~~~~~~~~~~~~~~~~~~~~~~~~~~~~~~~~~~~~~~~~
     193 | science since it makes use of empirical testing to evaluate the correctness of
         | ~~~~~~~~~~~~~~~~~~~~~~~~~~~~~~~~~~~~~~~~~~~~~~~~~~~~~~~~~~~~~~~~~~~~~~~~~~~~~~~
     194 | programs, but a problem remains in defining the laws and theorems of computer
         | ~~~~~~~~~~~~~~~~~~~~~~~~~~~~~~~~~~~~~~~~~~~~~~~~~~~~~~~~~~~~~~~~~~~~~~~~~~~~~~
     195 | science (if any exist) and defining the nature of experiments in computer
         | ~~~~~~~~~~~~~~~~~~~~~~~~~~~~~~~~~~~~~~~~~~~~~~~~~~~~~~~~~~~~~~~~~~~~~~~~~~
     196 | science. Proponents of classifying computer science as an engineering discipline
         | ~~~~~~~~ This sentence is 53 words long.



Lint:    Readability (127 priority)
Message: |
     198 | way as bridges in civil engineering and airplanes in aerospace engineering. They
         |                                                                             ^~~~~
     199 | also argue that while empirical sciences observe what presently exists, computer
         | ~~~~~~~~~~~~~~~~~~~~~~~~~~~~~~~~~~~~~~~~~~~~~~~~~~~~~~~~~~~~~~~~~~~~~~~~~~~~~~~~~
     200 | science observes what is possible to exist and while scientists discover laws
         | ~~~~~~~~~~~~~~~~~~~~~~~~~~~~~~~~~~~~~~~~~~~~~~~~~~~~~~~~~~~~~~~~~~~~~~~~~~~~~~
     201 | from observation, no proper laws have been found in computer science and it is
         | ~~~~~~~~~~~~~~~~~~~~~~~~~~~~~~~~~~~~~~~~~~~~~~~~~~~~~~~~~~~~~~~~~~~~~~~~~~~~~~~
     202 | instead concerned with creating phenomena.
         | ~~~~~~~~~~~~~~~~~~~~~~~~~~~~~~~~~~~~~~~~~~ This sentence is 43 words long.



Lint:    Spelling (63 priority)
Message: |
     207 | Computer scientists Edsger W. Dijkstra and Tony Hoare regard instructions for
         |                     ^~~~~~ Did you mean to spell `Edsger` this way?
Suggest:
  - Replace with: “Edger”
  - Replace with: “Easter”
  - Replace with: “Edgar”



Lint:    Spelling (63 priority)
Message: |
     207 | Computer scientists Edsger W. Dijkstra and Tony Hoare regard instructions for
         |                            ^~ Did you mean to spell `W.` this way?
Suggest:
  - Replace with: “We”
  - Replace with: “WA”
  - Replace with: “WI”



Lint:    Spelling (63 priority)
Message: |
     207 | Computer scientists Edsger W. Dijkstra and Tony Hoare regard instructions for
         |                                                 ^~~~~ Did you mean to spell `Hoare` this way?
     208 | computer programs as mathematical sentences and interpret formal semantics for
Suggest:
  - Replace with: “Hare”
  - Replace with: “Hoard”
  - Replace with: “Hoary”



Lint:    Spelling (63 priority)
Message: |
     214 | separate paradigms in computer science. Peter Wegner argued that those paradigms
         |                                               ^~~~~~ Did you mean to spell `Wegner` this way?
     215 | are science, technology, and mathematics. Peter Denning's working group argued
Suggest:
  - Replace with: “Wagner”
  - Replace with: “Wigner”
  - Replace with: “Warner”



Lint:    Spelling (63 priority)
Message: |
     215 | are science, technology, and mathematics. Peter Denning's working group argued
         |                                                 ^~~~~~~~~ Did you mean to spell `Denning's` this way?
     216 | that they are theory, abstraction (modeling), and design. Amnon H. Eden
Suggest:
  - Replace with: “Deming's”
  - Replace with: “Dennis's”
  - Replace with: “Jennings's”



Lint:    Spelling (63 priority)
Message: |
     216 | that they are theory, abstraction (modeling), and design. Amnon H. Eden
         |                                                           ^~~~~ Did you mean to spell `Amnon` this way?
Suggest:
  - Replace with: “Amnion”
  - Replace with: “Anon”
  - Replace with: “Aaron”



Lint:    Readability (127 priority)
Message: |
     216 | that they are theory, abstraction (modeling), and design. Amnon H. Eden
         |                                                           ^~~~~~~~~~~~~~
     217 | described them as the "rationalist paradigm" (which treats computer science as a
         | ~~~~~~~~~~~~~~~~~~~~~~~~~~~~~~~~~~~~~~~~~~~~~~~~~~~~~~~~~~~~~~~~~~~~~~~~~~~~~~~~~
     218 | branch of mathematics, which is prevalent in theoretical computer science, and
         | ~~~~~~~~~~~~~~~~~~~~~~~~~~~~~~~~~~~~~~~~~~~~~~~~~~~~~~~~~~~~~~~~~~~~~~~~~~~~~~~
     219 | mainly employs deductive reasoning), the "technocratic paradigm" (which might be
         | ~~~~~~~~~~~~~~~~~~~~~~~~~~~~~~~~~~~~~~~~~~~~~~~~~~~~~~~~~~~~~~~~~~~~~~~~~~~~~~~~~
     220 | found in engineering approaches, most prominently in software engineering), and
         | ~~~~~~~~~~~~~~~~~~~~~~~~~~~~~~~~~~~~~~~~~~~~~~~~~~~~~~~~~~~~~~~~~~~~~~~~~~~~~~~~
     221 | the "scientific paradigm" (which approaches computer-related artifacts from the
         | ~~~~~~~~~~~~~~~~~~~~~~~~~~~~~~~~~~~~~~~~~~~~~~~~~~~~~~~~~~~~~~~~~~~~~~~~~~~~~~~~
     222 | empirical perspective of natural sciences, identifiable in some branches of
         | ~~~~~~~~~~~~~~~~~~~~~~~~~~~~~~~~~~~~~~~~~~~~~~~~~~~~~~~~~~~~~~~~~~~~~~~~~~~~
     223 | artificial intelligence). Computer science focuses on methods involved in
         | ~~~~~~~~~~~~~~~~~~~~~~~~~ This sentence is 68 words long.



Lint:    Spelling (63 priority)
Message: |
     216 | that they are theory, abstraction (modeling), and design. Amnon H. Eden
         |                                                                 ^~ Did you mean to spell `H.` this way?
Suggest:
  - Replace with: “He”
  - Replace with: “Hi”
  - Replace with: “Ht”



Lint:    Style (31 priority)
Message: |
     224 | design, specification, programming, verification, implementation and testing of
         |                                                   ^~~~~~~~~~~~~~ An Oxford comma is necessary here.
     225 | human-made computing systems.
Suggest:
  - Insert “,”



Lint:    Spelling (63 priority)
Message: |
     231 | implementing computing systems in hardware and software. CSAB, formerly called
         |                                                          ^~~~ Did you mean to spell `CSAB` this way?
     232 | Computing Sciences Accreditation Board—which is made up of representatives of
Suggest:
  - Replace with: “Cab”
  - Replace with: “CPA”
  - Replace with: “CSS”



Lint:    Readability (127 priority)
Message: |
     231 | implementing computing systems in hardware and software. CSAB, formerly called
         |                                                          ^~~~~~~~~~~~~~~~~~~~~~
     232 | Computing Sciences Accreditation Board—which is made up of representatives of
         | ~~~~~~~~~~~~~~~~~~~~~~~~~~~~~~~~~~~~~~~~~~~~~~~~~~~~~~~~~~~~~~~~~~~~~~~~~~~~~~
     233 | the Association for Computing Machinery (ACM), and the IEEE Computer Society
         | ~~~~~~~~~~~~~~~~~~~~~~~~~~~~~~~~~~~~~~~~~~~~~~~~~~~~~~~~~~~~~~~~~~~~~~~~~~~~~
     234 | (IEEE CS)—identifies four areas that it considers crucial to the discipline of
         | ~~~~~~~~~~~~~~~~~~~~~~~~~~~~~~~~~~~~~~~~~~~~~~~~~~~~~~~~~~~~~~~~~~~~~~~~~~~~~~~
     235 | computer science: theory of computation, algorithms and data structures,
         | ~~~~~~~~~~~~~~~~~~~~~~~~~~~~~~~~~~~~~~~~~~~~~~~~~~~~~~~~~~~~~~~~~~~~~~~~~
     236 | programming methodology and languages, and computer elements and architecture.
         | ~~~~~~~~~~~~~~~~~~~~~~~~~~~~~~~~~~~~~~~~~~~~~~~~~~~~~~~~~~~~~~~~~~~~~~~~~~~~~~ This sentence is 56 words long.



Lint:    Style (31 priority)
Message: |
     235 | computer science: theory of computation, algorithms and data structures,
         |                                          ^~~~~~~~~~ An Oxford comma is necessary here.
     236 | programming methodology and languages, and computer elements and architecture.
Suggest:
  - Insert “,”



Lint:    Readability (127 priority)
Message: |
     237 | In addition to these four areas, CSAB also identifies fields such as software
         | ^~~~~~~~~~~~~~~~~~~~~~~~~~~~~~~~~~~~~~~~~~~~~~~~~~~~~~~~~~~~~~~~~~~~~~~~~~~~~~
     238 | engineering, artificial intelligence, computer networking and communication,
         | ~~~~~~~~~~~~~~~~~~~~~~~~~~~~~~~~~~~~~~~~~~~~~~~~~~~~~~~~~~~~~~~~~~~~~~~~~~~~~
     239 | database systems, parallel computation, distributed computation, human–computer
         | ~~~~~~~~~~~~~~~~~~~~~~~~~~~~~~~~~~~~~~~~~~~~~~~~~~~~~~~~~~~~~~~~~~~~~~~~~~~~~~~~
     240 | interaction, computer graphics, operating systems, and numerical and symbolic
         | ~~~~~~~~~~~~~~~~~~~~~~~~~~~~~~~~~~~~~~~~~~~~~~~~~~~~~~~~~~~~~~~~~~~~~~~~~~~~~~
     241 | computation as being important areas of computer science.
         | ~~~~~~~~~~~~~~~~~~~~~~~~~~~~~~~~~~~~~~~~~~~~~~~~~~~~~~~~~ This sentence is 45 words long.



Lint:    Spelling (63 priority)
Message: |
     237 | In addition to these four areas, CSAB also identifies fields such as software
         |                                  ^~~~ Did you mean to spell `CSAB` this way?
Suggest:
  - Replace with: “Cab”
  - Replace with: “CPA”
  - Replace with: “CSS”



Lint:    Spelling (63 priority)
Message: |
     252 | According to Peter Denning, the fundamental question underlying computer science
         |                    ^~~~~~~ Did you mean to spell `Denning` this way?
Suggest:
  - Replace with: “Denying”
  - Replace with: “Penning”
  - Replace with: “Dunning”



Lint:    Spelling (63 priority)
Message: |
     262 | The famous P = NP? problem, one of the Millennium Prize Problems, is an open
         |                ^~ Did you mean to spell `NP` this way?
Suggest:
  - Replace with: “Nap”
  - Replace with: “Nip”
  - Replace with: “Nu”



Lint:    Capitalization (31 priority)
Message: |
     262 | The famous P = NP? problem, one of the Millennium Prize Problems, is an open
         |                    ^~~~~~~ This sentence does not start with a capital letter
Suggest:
  - Replace with: “Problem”



Lint:    Agreement (31 priority)
Message: |
     286 | programming languages and their individual features. It falls within the
     287 | discipline of computer science, both depending on and affecting mathematics,
         |                                 ^~~~~~~~~~~~~~ `depending` is a mass noun.
     288 | software engineering, and linguistics. It is an active research area, with
Suggest:
  - Replace with: “both pieces of depending”



Lint:    Style (31 priority)
Message: |
     291 | Formal methods are a particular kind of mathematically based technique for the
     292 | specification, development and verification of software and hardware systems.
         |                ^~~~~~~~~~~ An Oxford comma is necessary here.
Suggest:
  - Insert “,”



Lint:    Readability (127 priority)
Message: |
     302 | safety or security is of utmost importance. Formal methods are best described as
         |                                             ^~~~~~~~~~~~~~~~~~~~~~~~~~~~~~~~~~~~~
     303 | the application of a fairly broad variety of theoretical computer science
         | ~~~~~~~~~~~~~~~~~~~~~~~~~~~~~~~~~~~~~~~~~~~~~~~~~~~~~~~~~~~~~~~~~~~~~~~~~~
     304 | fundamentals, in particular logic calculi, formal languages, automata theory,
         | ~~~~~~~~~~~~~~~~~~~~~~~~~~~~~~~~~~~~~~~~~~~~~~~~~~~~~~~~~~~~~~~~~~~~~~~~~~~~~~
     305 | and program semantics, but also type systems and algebraic data types to
         | ~~~~~~~~~~~~~~~~~~~~~~~~~~~~~~~~~~~~~~~~~~~~~~~~~~~~~~~~~~~~~~~~~~~~~~~~~
     306 | problems in software and hardware specification and verification.
         | ~~~~~~~~~~~~~~~~~~~~~~~~~~~~~~~~~~~~~~~~~~~~~~~~~~~~~~~~~~~~~~~~~ This sentence is 46 words long.



Lint:    Style (31 priority)
Message: |
     320 | Information can take the form of images, sound, video or other multimedia. Bits
         |                                                 ^~~~~ An Oxford comma is necessary here.
Suggest:
  - Insert “,”



Lint:    Style (31 priority)
Message: |
     323 | processing algorithms independently of the type of information carrier – whether
     324 | it is electrical, mechanical or biological. This field plays important role in
         |                   ^~~~~~~~~~ An Oxford comma is necessary here.
Suggest:
  - Insert “,”



Lint:    Capitalization (31 priority)
Message: |
     327 | is the lower bound on the complexity of fast Fourier transform algorithms? is
         |                                                                            ^~ This sentence does not start with a capital letter
     328 | one of the unsolved problems in theoretical computer science.
Suggest:
  - Replace with: “Is”



Lint:    Style (31 priority)
Message: |
     330 | #### Computational science, finance and engineering
         |                             ^~~~~~~ An Oxford comma is necessary here.
Suggest:
  - Insert “,”



Lint:    Spelling (63 priority)
Message: |
     346 | Human–computer interaction (HCI) is the field of study and research concerned
         |                             ^~~ Did you mean to spell `HCI` this way?
Suggest:
  - Replace with: “Hi”
  - Replace with: “Chi”
  - Replace with: “CI”



Lint:    Spelling (63 priority)
Message: |
     348 | interaction between humans and computer interfaces. HCI has several subfields
         |                                                     ^~~ Did you mean to spell `HCI` this way?
     349 | that focus on the relationship between emotions, social behavior and brain
Suggest:
  - Replace with: “Hi”
  - Replace with: “Chi”
  - Replace with: “CI”



Lint:    Punctuation (31 priority)
Message: |
     360 | maintenance. For example software testing, systems engineering, technical debt
         |              ^~~~~~~~~~~ Discourse markers at the beginning of a sentence should be followed by a comma.
Suggest:
  - Insert “,”



Lint:    Spelling (63 priority)
Message: |
     393 | term "architecture" in computer literature can be traced to the work of Lyle R.
         |                                                                              ^~ Did you mean to spell `R.` this way?
Suggest:
<<<<<<< HEAD
  - Replace with: “Re”
  - Replace with: “RI”
  - Replace with: “Ra”
=======
  - Replace with: “Rm”
  - Replace with: “R”
  - Replace with: “Rd”
>>>>>>> 06384d8a



Lint:    Spelling (63 priority)
Message: |
     394 | Johnson and Frederick P. Brooks Jr., members of the Machine Organization
         |                       ^~ Did you mean to spell `P.` this way?
Suggest:
<<<<<<< HEAD
  - Replace with: “Pa”
  - Replace with: “PE”
  - Replace with: “Po”
=======
  - Replace with: “Pm”
  - Replace with: “P”
  - Replace with: “Pd”
>>>>>>> 06384d8a



Lint:    Spelling (63 priority)
Message: |
     401 | mathematical models have been developed for general concurrent computation
     402 | including Petri nets, process calculi and the parallel random access machine
         |           ^~~~~ Did you mean to spell `Petri` this way?
Suggest:
  - Replace with: “Petra”
<<<<<<< HEAD
  - Replace with: “Perth”
=======
  - Replace with: “Perry”
>>>>>>> 06384d8a
  - Replace with: “Patti”



Lint:    WordChoice (127 priority)
Message: |
     421 | Modern cryptography is the scientific study of problems relating to distributed
         |                                                                  ^~~~~~~~~~~~~~ The base form of the verb is needed here.
     422 | computations that can be attacked. Technologies studied in modern cryptography
Suggest:
  - Replace with: “to distribute”



Lint:    WordChoice (63 priority)
Message: |
     432 | languages. Data mining is a process of discovering patterns in large data sets.
         |                                                                      ^~~~~~~~~ Did you mean the closed compound noun “datasets”?
Suggest:
  - Replace with: “datasets”



Lint:    Spelling (63 priority)
Message: |
     436 | The philosopher of computing Bill Rapaport noted three Great Insights of
         |                                   ^~~~~~~~ Did you mean to spell `Rapaport` this way?
     437 | Computer Science:
Suggest:
  - Replace with: “Rapport”
  - Replace with: “Rappaport”



Lint:    Spelling (63 priority)
Message: |
     439 | - Gottfried Wilhelm Leibniz's, George Boole's, Alan Turing's, Claude Shannon's,
         |   ^~~~~~~~~ Did you mean to spell `Gottfried` this way?
Suggest:
  - Replace with: “Lotteries”
  - Replace with: “Notified”
  - Replace with: “Pottered”



Lint:    Capitalization (127 priority)
Message: |
     444 |   > easily distinguishable states, such as "on/off", "magnetized/de-magnetized",
         |                                                                  ^~ This word's canonical spelling is all-caps.
     445 |   > "high-voltage/low-voltage", etc.).
Suggest:
  - Replace with: “DE”



Lint:    Spelling (63 priority)
Message: |
     444 |   > easily distinguishable states, such as "on/off", "magnetized/de-magnetized",
         |                                                                  ^~ Did you mean to spell `de` this way?
     445 |   > "high-voltage/low-voltage", etc.).
Suggest:
  - Replace with: “db”
  - Replace with: “dc”
  - Replace with: “dd”



Lint:    Capitalization (31 priority)
Message: |
     456 |   - print 1 at current location.
         |     ^~~~~ This sentence does not start with a capital letter
Suggest:
  - Replace with: “Print”



Lint:    Spelling (63 priority)
Message: |
     458 | - Corrado Böhm and Giuseppe Jacopini's insight: there are only three ways of
         |   ^~~~~~~ Did you mean to spell `Corrado` this way?
Suggest:
  - Replace with: “Colorado”
  - Replace with: “Conrad”
  - Replace with: “Coronado”



Lint:    Spelling (63 priority)
Message: |
     458 | - Corrado Böhm and Giuseppe Jacopini's insight: there are only three ways of
         |           ^~~~ Did you mean to spell `Böhm` this way?
Suggest:
  - Replace with: “Baum”
  - Replace with: “Bohr”
  - Replace with: “Ohm”



Lint:    Spelling (63 priority)
Message: |
     458 | - Corrado Böhm and Giuseppe Jacopini's insight: there are only three ways of
         |                             ^~~~~~~~~~ Did you mean to spell `Jacopini's` this way?
Suggest:
  - Replace with: “Jacobin's”
  - Replace with: “Jacobi's”



Lint:    Capitalization (31 priority)
Message: |
     466 |   - selection: IF such-and-such is the case, THEN do this, ELSE do that;
         |     ^~~~~~~~~ This sentence does not start with a capital letter
Suggest:
  - Replace with: “Selection”



Lint:    Capitalization (31 priority)
Message: |
     467 |   - repetition: WHILE such-and-such is the case, DO this. The three rules of
         |     ^~~~~~~~~~ This sentence does not start with a capital letter
Suggest:
  - Replace with: “Repetition”



Lint:    Spelling (63 priority)
Message: |
     467 |   - repetition: WHILE such-and-such is the case, DO this. The three rules of
     468 |     Boehm's and Jacopini's insight can be further simplified with the use of
         |     ^~~~~~~ Did you mean to spell `Boehm's` this way?
Suggest:
  - Replace with: “Boer's”
  - Replace with: “Bohr's”
  - Replace with: “Ohm's”



Lint:    Spelling (63 priority)
Message: |
     467 |   - repetition: WHILE such-and-such is the case, DO this. The three rules of
     468 |     Boehm's and Jacopini's insight can be further simplified with the use of
         |                 ^~~~~~~~~~ Did you mean to spell `Jacopini's` this way?
Suggest:
  - Replace with: “Jacobin's”
  - Replace with: “Jacobi's”



Lint:    Spelling (63 priority)
Message: |
     468 |     Boehm's and Jacopini's insight can be further simplified with the use of
     469 |     goto (which means it is more elementary than structured programming).
         |     ^~~~ Did you mean to spell `goto` this way?
Suggest:
  - Replace with: “got”
  - Replace with: “goo”
  - Replace with: “goths”



Lint:    Typo (31 priority)
Message: |
     468 |     Boehm's and Jacopini's insight can be further simplified with the use of
     469 |     goto (which means it is more elementary than structured programming).
         |     ^~~~ `goto` should probably be written as `go to`.
Suggest:
  - Replace with: “go to”



Lint:    Punctuation (31 priority)
Message: |
     490 |   the data fields of the object with which they are associated. Thus
         |                                                                 ^~~~ Discourse markers at the beginning of a sentence should be followed by a comma.
     491 |   object-oriented computer programs are made out of objects that interact with
Suggest:
  - Insert “,”


<|MERGE_RESOLUTION|>--- conflicted
+++ resolved
@@ -56,9 +56,9 @@
       50 | de Colmar launched the mechanical calculator industry[note 1] when he invented
          | ^~ Did you mean to spell `de` this way?
 Suggest:
+  - Replace with: “den”
   - Replace with: “db”
   - Replace with: “dc”
-  - Replace with: “dd”
 
 
 
@@ -988,15 +988,9 @@
      393 | term "architecture" in computer literature can be traced to the work of Lyle R.
          |                                                                              ^~ Did you mean to spell `R.` this way?
 Suggest:
-<<<<<<< HEAD
   - Replace with: “Re”
   - Replace with: “RI”
   - Replace with: “Ra”
-=======
-  - Replace with: “Rm”
-  - Replace with: “R”
-  - Replace with: “Rd”
->>>>>>> 06384d8a
 
 
 
@@ -1005,15 +999,9 @@
      394 | Johnson and Frederick P. Brooks Jr., members of the Machine Organization
          |                       ^~ Did you mean to spell `P.` this way?
 Suggest:
-<<<<<<< HEAD
   - Replace with: “Pa”
+  - Replace with: “Po”
   - Replace with: “PE”
-  - Replace with: “Po”
-=======
-  - Replace with: “Pm”
-  - Replace with: “P”
-  - Replace with: “Pd”
->>>>>>> 06384d8a
 
 
 
@@ -1024,12 +1012,8 @@
          |           ^~~~~ Did you mean to spell `Petri` this way?
 Suggest:
   - Replace with: “Petra”
-<<<<<<< HEAD
   - Replace with: “Perth”
-=======
   - Replace with: “Perry”
->>>>>>> 06384d8a
-  - Replace with: “Patti”
 
 
 
@@ -1090,9 +1074,9 @@
          |                                                                  ^~ Did you mean to spell `de` this way?
      445 |   > "high-voltage/low-voltage", etc.).
 Suggest:
+  - Replace with: “den”
   - Replace with: “db”
   - Replace with: “dc”
-  - Replace with: “dd”
 
 
 
