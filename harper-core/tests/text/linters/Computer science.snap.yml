--- conflicted
+++ resolved
@@ -635,8 +635,8 @@
          |                    ^~ Did you mean to spell `A.` this way?
 Suggest:
   - Replace with: “Ax”
-  - Replace with: “A”
   - Replace with: “Ab”
+  - Replace with: “Ac”
 
 
 
@@ -988,14 +988,9 @@
      393 | term "architecture" in computer literature can be traced to the work of Lyle R.
          |                                                                              ^~ Did you mean to spell `R.` this way?
 Suggest:
+  - Replace with: “Rd”
   - Replace with: “R”
-<<<<<<< HEAD
-  - Replace with: “Re”
   - Replace with: “RC”
-=======
-  - Replace with: “Rd”
-  - Replace with: “Re”
->>>>>>> 12f5788a
 
 
 
