--- conflicted
+++ resolved
@@ -31,10 +31,6 @@
          |                              ^~~~~~ Did you mean `armor`?
 Suggest:
   - Replace with: “armor”
-<<<<<<< HEAD
-  - Replace with: “arbor”
-=======
->>>>>>> 1e2c6c33
 
 
 
@@ -93,11 +89,6 @@
          |           ^~~~~~~~~~ Did you mean `traveling`?
 Suggest:
   - Replace with: “traveling”
-<<<<<<< HEAD
-  - Replace with: “travailing”
-  - Replace with: “travelings”
-=======
->>>>>>> 1e2c6c33
 
 
 
@@ -145,28 +136,18 @@
 Lint:    Spelling (63 priority)
 Message: |
      258 | I need to keep in with the neighbours in case I ever need a favour from them.
-<<<<<<< HEAD
-         |                            ^~~~~~~~~~ Did you mean to spell `neighbours` this way?
+         |                            ^~~~~~~~~~ Did you mean `neighbors`?
 Suggest:
   - Replace with: “neighbors”
-  - Replace with: “neighbor's”
-  - Replace with: “neighbor”
 
 
 
 Lint:    Spelling (63 priority)
 Message: |
      258 | I need to keep in with the neighbours in case I ever need a favour from them.
-         |                                                             ^~~~~~ Did you mean to spell `favour` this way?
+         |                                                             ^~~~~~ Did you mean `favor`?
 Suggest:
   - Replace with: “favor”
-  - Replace with: “famous”
-  - Replace with: “flavor”
-=======
-         |                                                             ^~~~~~ Did you mean `favor`?
-Suggest:
-  - Replace with: “favor”
->>>>>>> 1e2c6c33
 
 
 
@@ -195,10 +176,6 @@
          |      ^~~~~~~~~ Did you mean `behavior`?
 Suggest:
   - Replace with: “behavior”
-<<<<<<< HEAD
-  - Replace with: “behaviors”
-=======
->>>>>>> 1e2c6c33
 
 
 
@@ -314,10 +291,6 @@
          |             ^~~~~~~~~ Did you mean `criticize`?
 Suggest:
   - Replace with: “criticize”
-<<<<<<< HEAD
-  - Replace with: “critic's”
-=======
->>>>>>> 1e2c6c33
 
 
 
