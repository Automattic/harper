--- conflicted
+++ resolved
@@ -28,11 +28,7 @@
 Lint:    Spelling (63 priority)
 Message: |
       56 | He was protected by his body armour.
-<<<<<<< HEAD
-         |                              ^~~~~~ Did you mean “armor”?
-=======
-         |                              ^~~~~~ Did you mean to spell `armour` this way?
->>>>>>> 19ebb991
+         |                              ^~~~~~ Did you mean `armor`?
 Suggest:
   - Replace with: “armor”
 
@@ -90,11 +86,7 @@
 Lint:    Spelling (63 priority)
 Message: |
      208 | My aim in travelling there was to find my missing friend.
-<<<<<<< HEAD
-         |           ^~~~~~~~~~ Did you mean “traveling”?
-=======
-         |           ^~~~~~~~~~ Did you mean to spell `travelling` this way?
->>>>>>> 19ebb991
+         |           ^~~~~~~~~~ Did you mean `traveling`?
 Suggest:
   - Replace with: “traveling”
 
@@ -133,11 +125,7 @@
 Lint:    Spelling (63 priority)
 Message: |
      258 | I need to keep in with the neighbours in case I ever need a favour from them.
-<<<<<<< HEAD
-         |                                                             ^~~~~~ Did you mean “favor”?
-=======
-         |                                                             ^~~~~~ Did you mean to spell `favour` this way?
->>>>>>> 19ebb991
+         |                                                             ^~~~~~ Did you mean `favor`?
 Suggest:
   - Replace with: “favor”
 
@@ -156,11 +144,7 @@
 Lint:    Spelling (63 priority)
 Message: |
      284 | This behaviour is typical of teenagers.
-<<<<<<< HEAD
-         |      ^~~~~~~~~ Did you mean “behavior”?
-=======
-         |      ^~~~~~~~~ Did you mean to spell `behaviour` this way?
->>>>>>> 19ebb991
+         |      ^~~~~~~~~ Did you mean `behavior`?
 Suggest:
   - Replace with: “behavior”
 
@@ -266,11 +250,7 @@
 Lint:    Spelling (63 priority)
 Message: |
      366 | He travelled on false documents.
-<<<<<<< HEAD
-         |    ^~~~~~~~~ Did you mean “traveled”?
-=======
-         |    ^~~~~~~~~ Did you mean to spell `travelled` this way?
->>>>>>> 19ebb991
+         |    ^~~~~~~~~ Did you mean `traveled`?
 Suggest:
   - Replace with: “traveled”
 
@@ -279,11 +259,7 @@
 Lint:    Spelling (63 priority)
 Message: |
      398 | Who am I to criticise? I've done worse things myself.
-<<<<<<< HEAD
-         |             ^~~~~~~~~ Did you mean “criticize”?
-=======
-         |             ^~~~~~~~~ Did you mean to spell `criticise` this way?
->>>>>>> 19ebb991
+         |             ^~~~~~~~~ Did you mean `criticize`?
 Suggest:
   - Replace with: “criticize”
 
