Lint:    Readability (127 priority)
Message: |
       5 | **We the People** of the United States, in Order to form a more perfect Union,
         |   ^~~~~~~~~~~~~~~~~~~~~~~~~~~~~~~~~~~~~~~~~~~~~~~~~~~~~~~~~~~~~~~~~~~~~~~~~~~~~
       6 | establish Justice, insure domestic Tranquility, provide for the common defence,
         | ~~~~~~~~~~~~~~~~~~~~~~~~~~~~~~~~~~~~~~~~~~~~~~~~~~~~~~~~~~~~~~~~~~~~~~~~~~~~~~~~
       7 | promote the general Welfare, and secure the Blessings of Liberty to ourselves
         | ~~~~~~~~~~~~~~~~~~~~~~~~~~~~~~~~~~~~~~~~~~~~~~~~~~~~~~~~~~~~~~~~~~~~~~~~~~~~~~
       8 | and our Posterity, do ordain and establish this Constitution for the United
         | ~~~~~~~~~~~~~~~~~~~~~~~~~~~~~~~~~~~~~~~~~~~~~~~~~~~~~~~~~~~~~~~~~~~~~~~~~~~~
       9 | States of America.
         | ~~~~~~~~~~~~~~~~~~ This sentence is 52 words long.



Lint:    Spelling (63 priority)
Message: |
       6 | establish Justice, insure domestic Tranquility, provide for the common defence,
         |                                                                        ^~~~~~~ Did you mean `defense`?
       7 | promote the general Welfare, and secure the Blessings of Liberty to ourselves
Suggest:
  - Replace with: “defense”



Lint:    Capitalization (31 priority)
Message: |
       8 | and our Posterity, do ordain and establish this Constitution for the United
         |                                                                      ^~~~~~~
       9 | States of America.
         | ~~~~~~ When referring to national or international organizations, make sure to treat them as a proper noun.
Suggest:
  - Replace with: “United States”



Lint:    Spelling (63 priority)
Message: |
      11 | ## Article. I.
         |             ^~ Did you mean to spell `I.` this way?
Suggest:
  - Replace with: “Ir”
  - Replace with: “IC”
  - Replace with: “IE”



Lint:    Readability (127 priority)
Message: |
      17 | Representatives. Congress shall make no law respecting an establishment of
         |                  ^~~~~~~~~~~~~~~~~~~~~~~~~~~~~~~~~~~~~~~~~~~~~~~~~~~~~~~~~~
      18 | religion, or prohibiting the free exercise thereof; or abridging the freedom of
         | ~~~~~~~~~~~~~~~~~~~~~~~~~~~~~~~~~~~~~~~~~~~~~~~~~~~~~~~~~~~~~~~~~~~~~~~~~~~~~~~~
      19 | speech, or of the press; or the right of the people peaceably to assemble, and
         | ~~~~~~~~~~~~~~~~~~~~~~~~~~~~~~~~~~~~~~~~~~~~~~~~~~~~~~~~~~~~~~~~~~~~~~~~~~~~~~~
      20 | to petition the government for a redress of grievances.
         | ~~~~~~~~~~~~~~~~~~~~~~~~~~~~~~~~~~~~~~~~~~~~~~~~~~~~~~~ This sentence is 45 words long.



Lint:    Readability (127 priority)
Message: |
      22 | No person shall be a Senator or Representative in Congress, or elector of
         | ^~~~~~~~~~~~~~~~~~~~~~~~~~~~~~~~~~~~~~~~~~~~~~~~~~~~~~~~~~~~~~~~~~~~~~~~~~
      23 | President and Vice President, or hold any office, civil or military, under the
         | ~~~~~~~~~~~~~~~~~~~~~~~~~~~~~~~~~~~~~~~~~~~~~~~~~~~~~~~~~~~~~~~~~~~~~~~~~~~~~~~
      24 | United States, or under any State, who, having previously taken an oath, as a
         | ~~~~~~~~~~~~~~~~~~~~~~~~~~~~~~~~~~~~~~~~~~~~~~~~~~~~~~~~~~~~~~~~~~~~~~~~~~~~~~
      25 | member of Congress, or as an officer of the United States, or as a member of
         | ~~~~~~~~~~~~~~~~~~~~~~~~~~~~~~~~~~~~~~~~~~~~~~~~~~~~~~~~~~~~~~~~~~~~~~~~~~~~~
      26 | any State legislature, or as an executive or judicial officer of any State, to
         | ~~~~~~~~~~~~~~~~~~~~~~~~~~~~~~~~~~~~~~~~~~~~~~~~~~~~~~~~~~~~~~~~~~~~~~~~~~~~~~~
      27 | support the Constitution of the United States, shall have engaged in
         | ~~~~~~~~~~~~~~~~~~~~~~~~~~~~~~~~~~~~~~~~~~~~~~~~~~~~~~~~~~~~~~~~~~~~~
      28 | insurrection or rebellion against the same, or given aid or comfort to the
         | ~~~~~~~~~~~~~~~~~~~~~~~~~~~~~~~~~~~~~~~~~~~~~~~~~~~~~~~~~~~~~~~~~~~~~~~~~~~
      29 | enemies thereof. But Congress may, by a vote of two-thirds of each House,
         | ~~~~~~~~~~~~~~~~ This sentence is 96 words long.



Lint:    Readability (127 priority)
Message: |
      38 | The House of Representatives shall be composed of Members
         | ^~~~~~~~~~~~~~~~~~~~~~~~~~~~~~~~~~~~~~~~~~~~~~~~~~~~~~~~~~
      39 | chosen every second Year by the People of the several States, and the Electors
         | ~~~~~~~~~~~~~~~~~~~~~~~~~~~~~~~~~~~~~~~~~~~~~~~~~~~~~~~~~~~~~~~~~~~~~~~~~~~~~~~
      40 | in each State shall have the Qualifications requisite for Electors of the most
         | ~~~~~~~~~~~~~~~~~~~~~~~~~~~~~~~~~~~~~~~~~~~~~~~~~~~~~~~~~~~~~~~~~~~~~~~~~~~~~~~
      41 | numerous Branch of the State Legislature.
         | ~~~~~~~~~~~~~~~~~~~~~~~~~~~~~~~~~~~~~~~~~ This sentence is 42 words long.



Lint:    Readability (127 priority)
Message: |
      43 | No Person shall be a Representative who shall not have attained to the Age of
         | ^~~~~~~~~~~~~~~~~~~~~~~~~~~~~~~~~~~~~~~~~~~~~~~~~~~~~~~~~~~~~~~~~~~~~~~~~~~~~~
      44 | twenty five Years, and been seven Years a Citizen of the United States, and who
         | ~~~~~~~~~~~~~~~~~~~~~~~~~~~~~~~~~~~~~~~~~~~~~~~~~~~~~~~~~~~~~~~~~~~~~~~~~~~~~~~~
      45 | shall not, when elected, be an Inhabitant of that State in which he shall be
         | ~~~~~~~~~~~~~~~~~~~~~~~~~~~~~~~~~~~~~~~~~~~~~~~~~~~~~~~~~~~~~~~~~~~~~~~~~~~~~
      46 | chosen.
         | ~~~~~~~ This sentence is 46 words long.



Lint:    Readability (127 priority)
Message: |
      50 | excluding Indians not taxed. But when the right to vote at any election for the
         |                              ^~~~~~~~~~~~~~~~~~~~~~~~~~~~~~~~~~~~~~~~~~~~~~~~~~~
      51 | choice of electors for President and Vice President of the United States,
         | ~~~~~~~~~~~~~~~~~~~~~~~~~~~~~~~~~~~~~~~~~~~~~~~~~~~~~~~~~~~~~~~~~~~~~~~~~~
      52 | Representatives in Congress, the Executive and Judicial officers of a State, or
         | ~~~~~~~~~~~~~~~~~~~~~~~~~~~~~~~~~~~~~~~~~~~~~~~~~~~~~~~~~~~~~~~~~~~~~~~~~~~~~~~~
      53 | the members of the Legislature thereof, is denied to any of the male
         | ~~~~~~~~~~~~~~~~~~~~~~~~~~~~~~~~~~~~~~~~~~~~~~~~~~~~~~~~~~~~~~~~~~~~~
      54 | inhabitants of such State, being twenty-one years of age, and citizens of the
         | ~~~~~~~~~~~~~~~~~~~~~~~~~~~~~~~~~~~~~~~~~~~~~~~~~~~~~~~~~~~~~~~~~~~~~~~~~~~~~~
      55 | United States, or in any way abridged, except for participation in rebellion,
         | ~~~~~~~~~~~~~~~~~~~~~~~~~~~~~~~~~~~~~~~~~~~~~~~~~~~~~~~~~~~~~~~~~~~~~~~~~~~~~~
      56 | or other crime, the basis of representation therein shall be reduced in the
         | ~~~~~~~~~~~~~~~~~~~~~~~~~~~~~~~~~~~~~~~~~~~~~~~~~~~~~~~~~~~~~~~~~~~~~~~~~~~~
      57 | proportion which the number of such male citizens shall bear to the whole
         | ~~~~~~~~~~~~~~~~~~~~~~~~~~~~~~~~~~~~~~~~~~~~~~~~~~~~~~~~~~~~~~~~~~~~~~~~~~
      58 | number of male citizens twenty-one years of age in such State. The actual
         | ~~~~~~~~~~~~~~~~~~~~~~~~~~~~~~~~~~~~~~~~~~~~~~~~~~~~~~~~~~~~~~ This sentence is 112 words long.



Lint:    Style (31 priority)
Message: |
      51 | choice of electors for President and Vice President of the United States,
      52 | Representatives in Congress, the Executive and Judicial officers of a State, or
         |                                  ^~~~~~~~~ An Oxford comma is necessary here.
      53 | the members of the Legislature thereof, is denied to any of the male
Suggest:
  - Insert “,”



Lint:    Readability (127 priority)
Message: |
      61 | in such Manner as they shall by Law direct. The Number of Representatives shall
         |                                             ^~~~~~~~~~~~~~~~~~~~~~~~~~~~~~~~~~~~
      62 | not exceed one for every thirty Thousand, but each State shall have at Least
         | ~~~~~~~~~~~~~~~~~~~~~~~~~~~~~~~~~~~~~~~~~~~~~~~~~~~~~~~~~~~~~~~~~~~~~~~~~~~~~
      63 | one Representative; and until such enumeration shall be made, the State of New
         | ~~~~~~~~~~~~~~~~~~~~~~~~~~~~~~~~~~~~~~~~~~~~~~~~~~~~~~~~~~~~~~~~~~~~~~~~~~~~~~~
      64 | Hampshire shall be entitled to chuse three, Massachusetts eight, Rhode-Island
         | ~~~~~~~~~~~~~~~~~~~~~~~~~~~~~~~~~~~~~~~~~~~~~~~~~~~~~~~~~~~~~~~~~~~~~~~~~~~~~~
      65 | and Providence Plantations one, Connecticut five, New-York six, New Jersey
         | ~~~~~~~~~~~~~~~~~~~~~~~~~~~~~~~~~~~~~~~~~~~~~~~~~~~~~~~~~~~~~~~~~~~~~~~~~~~
      66 | four, Pennsylvania eight, Delaware one, Maryland six, Virginia ten, North
         | ~~~~~~~~~~~~~~~~~~~~~~~~~~~~~~~~~~~~~~~~~~~~~~~~~~~~~~~~~~~~~~~~~~~~~~~~~~
      67 | Carolina five, South Carolina five, and Georgia three.
         | ~~~~~~~~~~~~~~~~~~~~~~~~~~~~~~~~~~~~~~~~~~~~~~~~~~~~~~ This sentence is 72 words long.



Lint:    Spelling (63 priority)
Message: |
      63 | one Representative; and until such enumeration shall be made, the State of New
      64 | Hampshire shall be entitled to chuse three, Massachusetts eight, Rhode-Island
         |                                ^~~~~ Did you mean to spell `chuse` this way?
Suggest:
  - Replace with: “cause”
  - Replace with: “chase”
  - Replace with: “chose”



Lint:    Spelling (63 priority)
Message: |
      72 | The House of Representatives shall chuse their Speaker and other Officers; and
         |                                    ^~~~~ Did you mean to spell `chuse` this way?
Suggest:
  - Replace with: “cause”
  - Replace with: “chase”
  - Replace with: “chose”



Lint:    Readability (127 priority)
Message: |
      86 | they shall be divided as equally as may be into three Classes. The Seats of the
         |                                                                ^~~~~~~~~~~~~~~~~
      87 | Senators of the first Class shall be vacated at the Expiration of the second
         | ~~~~~~~~~~~~~~~~~~~~~~~~~~~~~~~~~~~~~~~~~~~~~~~~~~~~~~~~~~~~~~~~~~~~~~~~~~~~~
      88 | Year, of the second Class at the Expiration of the fourth Year, and of the
         | ~~~~~~~~~~~~~~~~~~~~~~~~~~~~~~~~~~~~~~~~~~~~~~~~~~~~~~~~~~~~~~~~~~~~~~~~~~~
      89 | third Class at the Expiration of the sixth Year, so that one third may be
         | ~~~~~~~~~~~~~~~~~~~~~~~~~~~~~~~~~~~~~~~~~~~~~~~~~~~~~~~~~~~~~~~~~~~~~~~~~~
      90 | chosen every second Year; and when vacancies happen in the representation of
         | ~~~~~~~~~~~~~~~~~~~~~~~~~~~~~~~~~~~~~~~~~~~~~~~~~~~~~~~~~~~~~~~~~~~~~~~~~~~~~
      91 | any State in the Senate, the executive authority of such State shall issue
         | ~~~~~~~~~~~~~~~~~~~~~~~~~~~~~~~~~~~~~~~~~~~~~~~~~~~~~~~~~~~~~~~~~~~~~~~~~~~
      92 | writs of election to fill such vacancies: Provided, That the legislature of any
         | ~~~~~~~~~~~~~~~~~~~~~~~~~~~~~~~~~~~~~~~~~~~~~~~~~~~~~~~~~~~~~~~~~~~~~~~~~~~~~~~~
      93 | State may empower the executive thereof to make temporary appointments until
         | ~~~~~~~~~~~~~~~~~~~~~~~~~~~~~~~~~~~~~~~~~~~~~~~~~~~~~~~~~~~~~~~~~~~~~~~~~~~~~
      94 | the people fill the vacancies by election as the legislature may direct.
         | ~~~~~~~~~~~~~~~~~~~~~~~~~~~~~~~~~~~~~~~~~~~~~~~~~~~~~~~~~~~~~~~~~~~~~~~~ This sentence is 109 words long.



Lint:    Readability (127 priority)
Message: |
      96 | No Person shall be a Senator who shall not have attained to the Age of thirty
         | ^~~~~~~~~~~~~~~~~~~~~~~~~~~~~~~~~~~~~~~~~~~~~~~~~~~~~~~~~~~~~~~~~~~~~~~~~~~~~~
      97 | Years, and been nine Years a Citizen of the United States, and who shall not,
         | ~~~~~~~~~~~~~~~~~~~~~~~~~~~~~~~~~~~~~~~~~~~~~~~~~~~~~~~~~~~~~~~~~~~~~~~~~~~~~~
      98 | when elected, be an Inhabitant of that State for which he shall be chosen.
         | ~~~~~~~~~~~~~~~~~~~~~~~~~~~~~~~~~~~~~~~~~~~~~~~~~~~~~~~~~~~~~~~~~~~~~~~~~~ This sentence is 45 words long.



Lint:    Spelling (63 priority)
Message: |
     103 | The Senate shall chuse their other Officers, and also a President pro tempore,
         |                  ^~~~~ Did you mean to spell `chuse` this way?
Suggest:
  - Replace with: “cause”
  - Replace with: “chase”
  - Replace with: “chose”



Lint:    Miscellaneous (31 priority)
Message: |
     103 | The Senate shall chuse their other Officers, and also a President pro tempore,
         |                                              ^~~~~~~~ Consider using just `and`.
     104 | in the Absence of the Vice President, or when he shall exercise the Office of
Suggest:
  - Replace with: “and”



Lint:    Spelling (63 priority)
Message: |
     103 | The Senate shall chuse their other Officers, and also a President pro tempore,
         |                                                                       ^~~~~~~ Did you mean to spell `tempore` this way?
     104 | in the Absence of the Vice President, or when he shall exercise the Office of
Suggest:
  - Replace with: “temper”
  - Replace with: “temple”
  - Replace with: “tempo”



Lint:    Readability (127 priority)
Message: |
     112 | Judgment in Cases of impeachment shall not extend further than to removal from
         | ^~~~~~~~~~~~~~~~~~~~~~~~~~~~~~~~~~~~~~~~~~~~~~~~~~~~~~~~~~~~~~~~~~~~~~~~~~~~~~~
     113 | Office, and disqualification to hold and enjoy any Office of honor, Trust or
         | ~~~~~~~~~~~~~~~~~~~~~~~~~~~~~~~~~~~~~~~~~~~~~~~~~~~~~~~~~~~~~~~~~~~~~~~~~~~~~
     114 | Profit under the United States: but the Party convicted shall nevertheless be
         | ~~~~~~~~~~~~~~~~~~~~~~~~~~~~~~~~~~~~~~~~~~~~~~~~~~~~~~~~~~~~~~~~~~~~~~~~~~~~~~
     115 | liable and subject to Indictment, Trial, Judgment and Punishment, according to
         | ~~~~~~~~~~~~~~~~~~~~~~~~~~~~~~~~~~~~~~~~~~~~~~~~~~~~~~~~~~~~~~~~~~~~~~~~~~~~~~~
     116 | Law.
         | ~~~~ This sentence is 50 words long.



Lint:    Style (31 priority)
Message: |
     113 | Office, and disqualification to hold and enjoy any Office of honor, Trust or
         |                                                                     ^~~~~ An Oxford comma is necessary here.
     114 | Profit under the United States: but the Party convicted shall nevertheless be
Suggest:
  - Insert “,”



Lint:    Style (31 priority)
Message: |
     115 | liable and subject to Indictment, Trial, Judgment and Punishment, according to
         |                                          ^~~~~~~~ An Oxford comma is necessary here.
     116 | Law.
Suggest:
  - Insert “,”



Lint:    Readability (127 priority)
Message: |
     122 | The Times, Places and Manner of holding Elections for Senators
         | ^~~~~~~~~~~~~~~~~~~~~~~~~~~~~~~~~~~~~~~~~~~~~~~~~~~~~~~~~~~~~~~
     123 | and Representatives, shall be prescribed in each State by the Legislature
         | ~~~~~~~~~~~~~~~~~~~~~~~~~~~~~~~~~~~~~~~~~~~~~~~~~~~~~~~~~~~~~~~~~~~~~~~~~~
     124 | thereof; but the Congress may at any time by Law make or alter such
         | ~~~~~~~~~~~~~~~~~~~~~~~~~~~~~~~~~~~~~~~~~~~~~~~~~~~~~~~~~~~~~~~~~~~~
     125 | Regulations, except as to the Places of chusing Senators.
         | ~~~~~~~~~~~~~~~~~~~~~~~~~~~~~~~~~~~~~~~~~~~~~~~~~~~~~~~~~ This sentence is 44 words long.



Lint:    Style (31 priority)
Message: |
     122 | The Times, Places and Manner of holding Elections for Senators
         |            ^~~~~~ An Oxford comma is necessary here.
Suggest:
  - Insert “,”



Lint:    Spelling (63 priority)
Message: |
     124 | thereof; but the Congress may at any time by Law make or alter such
     125 | Regulations, except as to the Places of chusing Senators.
         |                                         ^~~~~~~ Did you mean to spell `chusing` this way?
Suggest:
  - Replace with: “chasing”
  - Replace with: “causing”
  - Replace with: “casing”



Lint:    Readability (127 priority)
Message: |
     133 | Each House shall be the Judge of the Elections, Returns and
         | ^~~~~~~~~~~~~~~~~~~~~~~~~~~~~~~~~~~~~~~~~~~~~~~~~~~~~~~~~~~~
     134 | Qualifications of its own Members, and a Majority of each shall constitute a
         | ~~~~~~~~~~~~~~~~~~~~~~~~~~~~~~~~~~~~~~~~~~~~~~~~~~~~~~~~~~~~~~~~~~~~~~~~~~~~~
     135 | Quorum to do Business; but a smaller Number may adjourn from day to day, and
         | ~~~~~~~~~~~~~~~~~~~~~~~~~~~~~~~~~~~~~~~~~~~~~~~~~~~~~~~~~~~~~~~~~~~~~~~~~~~~~
     136 | may be authorized to compel the Attendance of absent Members, in such Manner,
         | ~~~~~~~~~~~~~~~~~~~~~~~~~~~~~~~~~~~~~~~~~~~~~~~~~~~~~~~~~~~~~~~~~~~~~~~~~~~~~~
     137 | and under such Penalties as each House may provide.
         | ~~~~~~~~~~~~~~~~~~~~~~~~~~~~~~~~~~~~~~~~~~~~~~~~~~~ This sentence is 61 words long.



Lint:    Spelling (63 priority)
Message: |
     139 | Each House may determine the Rules of its Proceedings, punish its Members for
     140 | disorderly Behaviour, and, with the Concurrence of two thirds, expel a Member.
         |            ^~~~~~~~~ Did you mean `Behavior`?
Suggest:
  - Replace with: “Behavior”



Lint:    Readability (127 priority)
Message: |
     142 | Each House shall keep a Journal of its Proceedings, and from time to time
         | ^~~~~~~~~~~~~~~~~~~~~~~~~~~~~~~~~~~~~~~~~~~~~~~~~~~~~~~~~~~~~~~~~~~~~~~~~~
     143 | publish the same, excepting such Parts as may in their Judgment require
         | ~~~~~~~~~~~~~~~~~~~~~~~~~~~~~~~~~~~~~~~~~~~~~~~~~~~~~~~~~~~~~~~~~~~~~~~~
     144 | Secrecy; and the Yeas and Nays of the Members of either House on any question
         | ~~~~~~~~~~~~~~~~~~~~~~~~~~~~~~~~~~~~~~~~~~~~~~~~~~~~~~~~~~~~~~~~~~~~~~~~~~~~~~
     145 | shall, at the Desire of one fifth of those Present, be entered on the Journal.
         | ~~~~~~~~~~~~~~~~~~~~~~~~~~~~~~~~~~~~~~~~~~~~~~~~~~~~~~~~~~~~~~~~~~~~~~~~~~~~~~ This sentence is 56 words long.



Lint:    Readability (127 priority)
Message: |
     155 | the United States. They shall in all Cases, except Treason, Felony and Breach
         |                    ^~~~~~~~~~~~~~~~~~~~~~~~~~~~~~~~~~~~~~~~~~~~~~~~~~~~~~~~~~~
     156 | of the Peace, be privileged from Arrest during their Attendance at the Session
         | ~~~~~~~~~~~~~~~~~~~~~~~~~~~~~~~~~~~~~~~~~~~~~~~~~~~~~~~~~~~~~~~~~~~~~~~~~~~~~~~
     157 | of their respective Houses, and in going to and returning from the same; and
         | ~~~~~~~~~~~~~~~~~~~~~~~~~~~~~~~~~~~~~~~~~~~~~~~~~~~~~~~~~~~~~~~~~~~~~~~~~~~~~
     158 | for any Speech or Debate in either House, they shall not be questioned in any
         | ~~~~~~~~~~~~~~~~~~~~~~~~~~~~~~~~~~~~~~~~~~~~~~~~~~~~~~~~~~~~~~~~~~~~~~~~~~~~~~
     159 | other Place.
         | ~~~~~~~~~~~~ This sentence is 54 words long.



Lint:    Style (31 priority)
Message: |
     155 | the United States. They shall in all Cases, except Treason, Felony and Breach
         |                                                             ^~~~~~ An Oxford comma is necessary here.
     156 | of the Peace, be privileged from Arrest during their Attendance at the Session
Suggest:
  - Insert “,”



Lint:    Readability (127 priority)
Message: |
     161 | No Senator or Representative shall, during the Time for which he was elected,
         | ^~~~~~~~~~~~~~~~~~~~~~~~~~~~~~~~~~~~~~~~~~~~~~~~~~~~~~~~~~~~~~~~~~~~~~~~~~~~~~
     162 | be appointed to any civil Office under the Authority of the United States,
         | ~~~~~~~~~~~~~~~~~~~~~~~~~~~~~~~~~~~~~~~~~~~~~~~~~~~~~~~~~~~~~~~~~~~~~~~~~~~
     163 | which shall have been created, or the Emoluments whereof shall have been
         | ~~~~~~~~~~~~~~~~~~~~~~~~~~~~~~~~~~~~~~~~~~~~~~~~~~~~~~~~~~~~~~~~~~~~~~~~~
     164 | encreased during such time; and no Person holding any Office under the United
         | ~~~~~~~~~~~~~~~~~~~~~~~~~~~~~~~~~~~~~~~~~~~~~~~~~~~~~~~~~~~~~~~~~~~~~~~~~~~~~~
     165 | States, shall be a Member of either House during his Continuance in Office. No
         | ~~~~~~~~~~~~~~~~~~~~~~~~~~~~~~~~~~~~~~~~~~~~~~~~~~~~~~~~~~~~~~~~~~~~~~~~~~~ This sentence is 64 words long.



Lint:    Spelling (63 priority)
Message: |
     163 | which shall have been created, or the Emoluments whereof shall have been
     164 | encreased during such time; and no Person holding any Office under the United
         | ^~~~~~~~~ Did you mean to spell `encreased` this way?
Suggest:
  - Replace with: “increased”
  - Replace with: “encased”
  - Replace with: “entreated”



Lint:    Capitalization (31 priority)
Message: |
     164 | encreased during such time; and no Person holding any Office under the United
         |                                                                        ^~~~~~~
     165 | States, shall be a Member of either House during his Continuance in Office. No
         | ~~~~~~ When referring to national or international organizations, make sure to treat them as a proper noun.
Suggest:
  - Replace with: “United States”



Lint:    Readability (127 priority)
Message: |
     177 | Every Bill which shall have passed the House of Representatives and the Senate,
         | ^~~~~~~~~~~~~~~~~~~~~~~~~~~~~~~~~~~~~~~~~~~~~~~~~~~~~~~~~~~~~~~~~~~~~~~~~~~~~~~~
     178 | shall, before it become a Law, be presented to the President of the United
         | ~~~~~~~~~~~~~~~~~~~~~~~~~~~~~~~~~~~~~~~~~~~~~~~~~~~~~~~~~~~~~~~~~~~~~~~~~~~
     179 | States; If he approve he shall sign it, but if not he shall return it, with his
         | ~~~~~~~~~~~~~~~~~~~~~~~~~~~~~~~~~~~~~~~~~~~~~~~~~~~~~~~~~~~~~~~~~~~~~~~~~~~~~~~~
     180 | Objections to that House in which it shall have originated, who shall enter the
         | ~~~~~~~~~~~~~~~~~~~~~~~~~~~~~~~~~~~~~~~~~~~~~~~~~~~~~~~~~~~~~~~~~~~~~~~~~~~~~~~~
     181 | Objections at large on their Journal, and proceed to reconsider it. If after
         | ~~~~~~~~~~~~~~~~~~~~~~~~~~~~~~~~~~~~~~~~~~~~~~~~~~~~~~~~~~~~~~~~~~~ This sentence is 69 words long.



Lint:    Capitalization (31 priority)
Message: |
     178 | shall, before it become a Law, be presented to the President of the United
         |                                                                     ^~~~~~~
     179 | States; If he approve he shall sign it, but if not he shall return it, with his
         | ~~~~~~ When referring to national or international organizations, make sure to treat them as a proper noun.
Suggest:
  - Replace with: “United States”



Lint:    Readability (127 priority)
Message: |
     181 | Objections at large on their Journal, and proceed to reconsider it. If after
         |                                                                     ^~~~~~~~~
     182 | such Reconsideration two thirds of that House shall agree to pass the Bill, it
         | ~~~~~~~~~~~~~~~~~~~~~~~~~~~~~~~~~~~~~~~~~~~~~~~~~~~~~~~~~~~~~~~~~~~~~~~~~~~~~~~
     183 | shall be sent, together with the Objections, to the other House, by which it
         | ~~~~~~~~~~~~~~~~~~~~~~~~~~~~~~~~~~~~~~~~~~~~~~~~~~~~~~~~~~~~~~~~~~~~~~~~~~~~~
     184 | shall likewise be reconsidered, and if approved by two thirds of that House, it
         | ~~~~~~~~~~~~~~~~~~~~~~~~~~~~~~~~~~~~~~~~~~~~~~~~~~~~~~~~~~~~~~~~~~~~~~~~~~~~~~~~
     185 | shall become a Law. But in all such Cases the Votes of both Houses shall be
         | ~~~~~~~~~~~~~~~~~~~ This sentence is 48 words long.



Lint:    Readability (127 priority)
Message: |
     187 | against the Bill shall be entered on the Journal of each House respectively. If
         |                                                                              ^~~
     188 | any Bill shall not be returned by the President within ten Days (Sundays
         | ~~~~~~~~~~~~~~~~~~~~~~~~~~~~~~~~~~~~~~~~~~~~~~~~~~~~~~~~~~~~~~~~~~~~~~~~~
     189 | excepted) after it shall have been presented to him, the Same shall be a Law,
         | ~~~~~~~~~~~~~~~~~~~~~~~~~~~~~~~~~~~~~~~~~~~~~~~~~~~~~~~~~~~~~~~~~~~~~~~~~~~~~~
     190 | in like Manner as if he had signed it, unless the Congress by their Adjournment
         | ~~~~~~~~~~~~~~~~~~~~~~~~~~~~~~~~~~~~~~~~~~~~~~~~~~~~~~~~~~~~~~~~~~~~~~~~~~~~~~~~
     191 | prevent its Return, in which Case it shall not be a Law.
         | ~~~~~~~~~~~~~~~~~~~~~~~~~~~~~~~~~~~~~~~~~~~~~~~~~~~~~~~~ This sentence is 56 words long.



Lint:    Readability (127 priority)
Message: |
     193 | Every Order, Resolution, or Vote to which the Concurrence of the Senate and
         | ^~~~~~~~~~~~~~~~~~~~~~~~~~~~~~~~~~~~~~~~~~~~~~~~~~~~~~~~~~~~~~~~~~~~~~~~~~~~
     194 | House of Representatives may be necessary (except on a question of Adjournment)
         | ~~~~~~~~~~~~~~~~~~~~~~~~~~~~~~~~~~~~~~~~~~~~~~~~~~~~~~~~~~~~~~~~~~~~~~~~~~~~~~~~
     195 | shall be presented to the President of the United States; and before the Same
         | ~~~~~~~~~~~~~~~~~~~~~~~~~~~~~~~~~~~~~~~~~~~~~~~~~~~~~~~~~~~~~~~~~~~~~~~~~~~~~~
     196 | shall take Effect, shall be approved by him, or being disapproved by him, shall
         | ~~~~~~~~~~~~~~~~~~~~~~~~~~~~~~~~~~~~~~~~~~~~~~~~~~~~~~~~~~~~~~~~~~~~~~~~~~~~~~~~
     197 | be repassed by two thirds of the Senate and House of Representatives, according
         | ~~~~~~~~~~~~~~~~~~~~~~~~~~~~~~~~~~~~~~~~~~~~~~~~~~~~~~~~~~~~~~~~~~~~~~~~~~~~~~~~
     198 | to the Rules and Limitations prescribed in the Case of a Bill.
         | ~~~~~~~~~~~~~~~~~~~~~~~~~~~~~~~~~~~~~~~~~~~~~~~~~~~~~~~~~~~~~~ This sentence is 78 words long.



Lint:    Spelling (63 priority)
Message: |
     196 | shall take Effect, shall be approved by him, or being disapproved by him, shall
     197 | be repassed by two thirds of the Senate and House of Representatives, according
         |    ^~~~~~~~ Did you mean to spell `repassed` this way?
Suggest:
  - Replace with: “recessed”
  - Replace with: “rehashed”
  - Replace with: “relapsed”



Lint:    Readability (127 priority)
Message: |
     202 | The Congress shall have Power To lay and collect Taxes, Duties,
         | ^~~~~~~~~~~~~~~~~~~~~~~~~~~~~~~~~~~~~~~~~~~~~~~~~~~~~~~~~~~~~~~~
     203 | Imposts and Excises, to pay the Debts and provide for the common Defence and
         | ~~~~~~~~~~~~~~~~~~~~~~~~~~~~~~~~~~~~~~~~~~~~~~~~~~~~~~~~~~~~~~~~~~~~~~~~~~~~~
     204 | general Welfare of the United States; but all Duties, Imposts and Excises shall
         | ~~~~~~~~~~~~~~~~~~~~~~~~~~~~~~~~~~~~~~~~~~~~~~~~~~~~~~~~~~~~~~~~~~~~~~~~~~~~~~~~
     205 | be uniform throughout the United States;
         | ~~~~~~~~~~~~~~~~~~~~~~~~~~~~~~~~~~~~~~~~ This sentence is 44 words long.



Lint:    Style (31 priority)
Message: |
     202 | The Congress shall have Power To lay and collect Taxes, Duties,
     203 | Imposts and Excises, to pay the Debts and provide for the common Defence and
         | ^~~~~~~ An Oxford comma is necessary here.
Suggest:
  - Insert “,”



Lint:    Spelling (63 priority)
Message: |
     203 | Imposts and Excises, to pay the Debts and provide for the common Defence and
         |                                                                  ^~~~~~~ Did you mean `Defense`?
     204 | general Welfare of the United States; but all Duties, Imposts and Excises shall
Suggest:
  - Replace with: “Defense”



Lint:    Style (31 priority)
Message: |
     204 | general Welfare of the United States; but all Duties, Imposts and Excises shall
         |                                                       ^~~~~~~ An Oxford comma is necessary here.
     205 | be uniform throughout the United States;
Suggest:
  - Insert “,”



Lint:    Miscellaneous (31 priority)
Message: |
     212 | 3. To establish an uniform Rule of Naturalization, and uniform Laws on the subject
         |                 ^~ Incorrect indefinite article.
Suggest:
  - Replace with: “a”



Lint:    Spelling (63 priority)
Message: |
     229 | 9. To define and punish Piracies and Felonies committed on the high Seas, and
         |                         ^~~~~~~~ Did you mean to spell `Piracies` this way?
Suggest:
  - Replace with: “Curacies”
  - Replace with: “Miracles”



Lint:    Spelling (63 priority)
Message: |
     229 | 9. To define and punish Piracies and Felonies committed on the high Seas, and
     230 | Offences against the Law of Nations;
         | ^~~~~~~~ Did you mean to spell `Offences` this way?
Suggest:
  - Replace with: “Offenses”
  - Replace with: “Fences”



Lint:    Readability (127 priority)
Message: |
     245 | 15. To provide for organizing, arming, and disciplining, the Militia, and for
         |     ^~~~~~~~~~~~~~~~~~~~~~~~~~~~~~~~~~~~~~~~~~~~~~~~~~~~~~~~~~~~~~~~~~~~~~~~~~
     246 | governing such Part of them as may be employed in the Service of the United
         | ~~~~~~~~~~~~~~~~~~~~~~~~~~~~~~~~~~~~~~~~~~~~~~~~~~~~~~~~~~~~~~~~~~~~~~~~~~~~
     247 | States, reserving to the States respectively, the Appointment of the Officers,
         | ~~~~~~~~~~~~~~~~~~~~~~~~~~~~~~~~~~~~~~~~~~~~~~~~~~~~~~~~~~~~~~~~~~~~~~~~~~~~~~~
     248 | and the Authority of training the Militia according to the discipline
         | ~~~~~~~~~~~~~~~~~~~~~~~~~~~~~~~~~~~~~~~~~~~~~~~~~~~~~~~~~~~~~~~~~~~~~~
     249 | prescribed by Congress;
         | ~~~~~~~~~~~~~~~~~~~~~~~ This sentence is 51 words long.



Lint:    Capitalization (31 priority)
Message: |
     246 | governing such Part of them as may be employed in the Service of the United
         |                                                                      ^~~~~~~
     247 | States, reserving to the States respectively, the Appointment of the Officers,
         | ~~~~~~ When referring to national or international organizations, make sure to treat them as a proper noun.
Suggest:
  - Replace with: “United States”



Lint:    Readability (127 priority)
Message: |
     251 | 16. To exercise exclusive Legislation in all Cases whatsoever, over such District
         |     ^~~~~~~~~~~~~~~~~~~~~~~~~~~~~~~~~~~~~~~~~~~~~~~~~~~~~~~~~~~~~~~~~~~~~~~~~~~~~~
     252 | (not exceeding ten Miles square) as may, by Cession of particular States, and
         | ~~~~~~~~~~~~~~~~~~~~~~~~~~~~~~~~~~~~~~~~~~~~~~~~~~~~~~~~~~~~~~~~~~~~~~~~~~~~~~
     253 | the Acceptance of Congress, become the Seat of the Government of the United
         | ~~~~~~~~~~~~~~~~~~~~~~~~~~~~~~~~~~~~~~~~~~~~~~~~~~~~~~~~~~~~~~~~~~~~~~~~~~~~
     254 | States, and to exercise like Authority over all Places purchased by the Consent
         | ~~~~~~~~~~~~~~~~~~~~~~~~~~~~~~~~~~~~~~~~~~~~~~~~~~~~~~~~~~~~~~~~~~~~~~~~~~~~~~~~
     255 | of the Legislature of the State in which the Same shall be, for the Erection of
         | ~~~~~~~~~~~~~~~~~~~~~~~~~~~~~~~~~~~~~~~~~~~~~~~~~~~~~~~~~~~~~~~~~~~~~~~~~~~~~~~~
     256 | Forts, Magazines, Arsenals, dock-Yards, and other needful Buildings;—And
         | ~~~~~~~~~~~~~~~~~~~~~~~~~~~~~~~~~~~~~~~~~~~~~~~~~~~~~~~~~~~~~~~~~~~~~~~~ This sentence is 76 words long.



Lint:    Capitalization (31 priority)
Message: |
     253 | the Acceptance of Congress, become the Seat of the Government of the United
         |                                                                      ^~~~~~~
     254 | States, and to exercise like Authority over all Places purchased by the Consent
         | ~~~~~~ When referring to national or international organizations, make sure to treat them as a proper noun.
Suggest:
  - Replace with: “United States”



Lint:    Miscellaneous (31 priority)
Message: |
     253 | the Acceptance of Congress, become the Seat of the Government of the United
     254 | States, and to exercise like Authority over all Places purchased by the Consent
         |                                        ^~~~~~~~ Did you mean the closed compound `overall`?
     255 | of the Legislature of the State in which the Same shall be, for the Erection of
Suggest:
  - Replace with: “overall”



Lint:    Readability (127 priority)
Message: |
     265 | The Migration or Importation of such Persons as any of the
         | ^~~~~~~~~~~~~~~~~~~~~~~~~~~~~~~~~~~~~~~~~~~~~~~~~~~~~~~~~~~
     266 | States now existing shall think proper to admit, shall not be prohibited by the
         | ~~~~~~~~~~~~~~~~~~~~~~~~~~~~~~~~~~~~~~~~~~~~~~~~~~~~~~~~~~~~~~~~~~~~~~~~~~~~~~~~
     267 | Congress prior to the Year one thousand eight hundred and eight, but a Tax or
         | ~~~~~~~~~~~~~~~~~~~~~~~~~~~~~~~~~~~~~~~~~~~~~~~~~~~~~~~~~~~~~~~~~~~~~~~~~~~~~~
     268 | duty may be imposed on such Importation, not exceeding ten dollars for each
         | ~~~~~~~~~~~~~~~~~~~~~~~~~~~~~~~~~~~~~~~~~~~~~~~~~~~~~~~~~~~~~~~~~~~~~~~~~~~~
     269 | Person.
         | ~~~~~~~ This sentence is 54 words long.



Lint:    Spelling (63 priority)
Message: |
     271 | The Privilege of the Writ of Habeas Corpus shall not be suspended, unless when
         |                              ^~~~~~ Did you mean to spell `Habeas` this way?
Suggest:
  - Replace with: “Haber's”
  - Replace with: “Hale's”
  - Replace with: “Hebe's”



Lint:    Spelling (63 priority)
Message: |
     274 | No Bill of Attainder or ex post facto Law shall be passed.
         |                                 ^~~~~ Did you mean to spell `facto` this way?
Suggest:
  - Replace with: “fact”
  - Replace with: “factor”
  - Replace with: “facts”



Lint:    Readability (127 priority)
Message: |
     284 | No Preference shall be given by any Regulation of Commerce or Revenue to the
         | ^~~~~~~~~~~~~~~~~~~~~~~~~~~~~~~~~~~~~~~~~~~~~~~~~~~~~~~~~~~~~~~~~~~~~~~~~~~~~
     285 | Ports of one State over those of another: nor shall Vessels bound to, or from,
         | ~~~~~~~~~~~~~~~~~~~~~~~~~~~~~~~~~~~~~~~~~~~~~~~~~~~~~~~~~~~~~~~~~~~~~~~~~~~~~~~
     286 | one State, be obliged to enter, clear, or pay Duties in another.
         | ~~~~~~~~~~~~~~~~~~~~~~~~~~~~~~~~~~~~~~~~~~~~~~~~~~~~~~~~~~~~~~~~ This sentence is 41 words long.



Lint:    Readability (127 priority)
Message: |
     292 | No Title of Nobility shall be granted by the United States: And no Person
         | ^~~~~~~~~~~~~~~~~~~~~~~~~~~~~~~~~~~~~~~~~~~~~~~~~~~~~~~~~~~~~~~~~~~~~~~~~~
     293 | holding any Office of Profit or Trust under them, shall, without the Consent of
         | ~~~~~~~~~~~~~~~~~~~~~~~~~~~~~~~~~~~~~~~~~~~~~~~~~~~~~~~~~~~~~~~~~~~~~~~~~~~~~~~~
     294 | the Congress, accept of any present, Emolument, Office, or Title, of any kind
         | ~~~~~~~~~~~~~~~~~~~~~~~~~~~~~~~~~~~~~~~~~~~~~~~~~~~~~~~~~~~~~~~~~~~~~~~~~~~~~~
     295 | whatever, from any King, Prince, or foreign State.
         | ~~~~~~~~~~~~~~~~~~~~~~~~~~~~~~~~~~~~~~~~~~~~~~~~~~ This sentence is 49 words long.



Lint:    Readability (127 priority)
Message: |
     297 | The right of citizens of the United States to vote in any primary or other
         | ^~~~~~~~~~~~~~~~~~~~~~~~~~~~~~~~~~~~~~~~~~~~~~~~~~~~~~~~~~~~~~~~~~~~~~~~~~~
     298 | election for President or Vice President, for electors for President or Vice
         | ~~~~~~~~~~~~~~~~~~~~~~~~~~~~~~~~~~~~~~~~~~~~~~~~~~~~~~~~~~~~~~~~~~~~~~~~~~~~~
     299 | President, or for Senator or Representative in Congress, shall not be denied or
         | ~~~~~~~~~~~~~~~~~~~~~~~~~~~~~~~~~~~~~~~~~~~~~~~~~~~~~~~~~~~~~~~~~~~~~~~~~~~~~~~~
     300 | abridged by the United States or any State by reason of failure to pay any poll
         | ~~~~~~~~~~~~~~~~~~~~~~~~~~~~~~~~~~~~~~~~~~~~~~~~~~~~~~~~~~~~~~~~~~~~~~~~~~~~~~~~
     301 | tax or other tax.
         | ~~~~~~~~~~~~~~~~~ This sentence is 60 words long.



Lint:    Readability (127 priority)
Message: |
     305 | No State shall enter into any Treaty, Alliance, or
         | ^~~~~~~~~~~~~~~~~~~~~~~~~~~~~~~~~~~~~~~~~~~~~~~~~~~
     306 | Confederation; grant Letters of Marque and Reprisal; coin Money; emit Bills of
         | ~~~~~~~~~~~~~~~~~~~~~~~~~~~~~~~~~~~~~~~~~~~~~~~~~~~~~~~~~~~~~~~~~~~~~~~~~~~~~~~
     307 | Credit; make any Thing but gold and silver Coin a Tender in Payment of Debts;
         | ~~~~~~~~~~~~~~~~~~~~~~~~~~~~~~~~~~~~~~~~~~~~~~~~~~~~~~~~~~~~~~~~~~~~~~~~~~~~~~
     308 | pass any Bill of Attainder, ex post facto Law, or Law impairing the Obligation
         | ~~~~~~~~~~~~~~~~~~~~~~~~~~~~~~~~~~~~~~~~~~~~~~~~~~~~~~~~~~~~~~~~~~~~~~~~~~~~~~~
     309 | of Contracts, or grant any Title of Nobility.
         | ~~~~~~~~~~~~~~~~~~~~~~~~~~~~~~~~~~~~~~~~~~~~~ This sentence is 58 words long.



Lint:    Spelling (63 priority)
Message: |
     308 | pass any Bill of Attainder, ex post facto Law, or Law impairing the Obligation
         |                                     ^~~~~ Did you mean to spell `facto` this way?
     309 | of Contracts, or grant any Title of Nobility.
Suggest:
  - Replace with: “fact”
  - Replace with: “factor”
  - Replace with: “facts”



Lint:    Readability (127 priority)
Message: |
     311 | No State shall, without the Consent of the Congress, lay any Imposts or Duties
         | ^~~~~~~~~~~~~~~~~~~~~~~~~~~~~~~~~~~~~~~~~~~~~~~~~~~~~~~~~~~~~~~~~~~~~~~~~~~~~~~
     312 | on Imports or Exports, except what may be absolutely necessary for executing
         | ~~~~~~~~~~~~~~~~~~~~~~~~~~~~~~~~~~~~~~~~~~~~~~~~~~~~~~~~~~~~~~~~~~~~~~~~~~~~~
     313 | it's inspection Laws: and the net Produce of all Duties and Imposts, laid by
         | ~~~~~~~~~~~~~~~~~~~~~~~~~~~~~~~~~~~~~~~~~~~~~~~~~~~~~~~~~~~~~~~~~~~~~~~~~~~~~
     314 | any State on Imports or Exports, shall be for the Use of the Treasury of the
         | ~~~~~~~~~~~~~~~~~~~~~~~~~~~~~~~~~~~~~~~~~~~~~~~~~~~~~~~~~~~~~~~~~~~~~~~~~~~~~
     315 | United States; and all such Laws shall be subject to the Revision and Controul
         | ~~~~~~~~~~~~~~~~~~~~~~~~~~~~~~~~~~~~~~~~~~~~~~~~~~~~~~~~~~~~~~~~~~~~~~~~~~~~~~~
     316 | of the Congress.
         | ~~~~~~~~~~~~~~~~ This sentence is 73 words long.



Lint:    Spelling (63 priority)
Message: |
     315 | United States; and all such Laws shall be subject to the Revision and Controul
         |                                                                       ^~~~~~~~ Did you mean `Control`?
     316 | of the Congress.
Suggest:
  - Replace with: “Control”



Lint:    Readability (127 priority)
Message: |
     318 | No State shall, without the Consent of Congress, lay any Duty of Tonnage, keep
         | ^~~~~~~~~~~~~~~~~~~~~~~~~~~~~~~~~~~~~~~~~~~~~~~~~~~~~~~~~~~~~~~~~~~~~~~~~~~~~~~
     319 | Troops, or Ships of War in time of Peace, enter into any Agreement or Compact
         | ~~~~~~~~~~~~~~~~~~~~~~~~~~~~~~~~~~~~~~~~~~~~~~~~~~~~~~~~~~~~~~~~~~~~~~~~~~~~~~
     320 | with another State, or with a foreign Power, or engage in War, unless actually
         | ~~~~~~~~~~~~~~~~~~~~~~~~~~~~~~~~~~~~~~~~~~~~~~~~~~~~~~~~~~~~~~~~~~~~~~~~~~~~~~~
     321 | invaded, or in such imminent Danger as will not admit of delay.
         | ~~~~~~~~~~~~~~~~~~~~~~~~~~~~~~~~~~~~~~~~~~~~~~~~~~~~~~~~~~~~~~~ This sentence is 55 words long.



Lint:    Readability (127 priority)
Message: |
     332 | Each State shall appoint, in such Manner as the Legislature thereof may direct,
         | ^~~~~~~~~~~~~~~~~~~~~~~~~~~~~~~~~~~~~~~~~~~~~~~~~~~~~~~~~~~~~~~~~~~~~~~~~~~~~~~~
     333 | a Number of Electors, equal to the whole Number of Senators and Representatives
         | ~~~~~~~~~~~~~~~~~~~~~~~~~~~~~~~~~~~~~~~~~~~~~~~~~~~~~~~~~~~~~~~~~~~~~~~~~~~~~~~~
     334 | to which the State may be entitled in the Congress: but no Senator or
         | ~~~~~~~~~~~~~~~~~~~~~~~~~~~~~~~~~~~~~~~~~~~~~~~~~~~~~~~~~~~~~~~~~~~~~~
     335 | Representative, or Person holding an Office of Trust or Profit under the United
         | ~~~~~~~~~~~~~~~~~~~~~~~~~~~~~~~~~~~~~~~~~~~~~~~~~~~~~~~~~~~~~~~~~~~~~~~~~~~~~~~~
     336 | States, shall be appointed an Elector.
         | ~~~~~~~~~~~~~~~~~~~~~~~~~~~~~~~~~~~~~~ This sentence is 59 words long.



Lint:    Capitalization (31 priority)
Message: |
     335 | Representative, or Person holding an Office of Trust or Profit under the United
         |                                                                          ^~~~~~~
     336 | States, shall be appointed an Elector.
         | ~~~~~~ When referring to national or international organizations, make sure to treat them as a proper noun.
Suggest:
  - Replace with: “United States”



Lint:    Readability (127 priority)
Message: |
     340 | The Electors shall meet in their respective states, and vote
         | ^~~~~~~~~~~~~~~~~~~~~~~~~~~~~~~~~~~~~~~~~~~~~~~~~~~~~~~~~~~~~
     341 | by ballot for President and Vice-President, one of whom, at least, shall not be
         | ~~~~~~~~~~~~~~~~~~~~~~~~~~~~~~~~~~~~~~~~~~~~~~~~~~~~~~~~~~~~~~~~~~~~~~~~~~~~~~~~
     342 | an inhabitant of the same state with themselves; they shall name in their
         | ~~~~~~~~~~~~~~~~~~~~~~~~~~~~~~~~~~~~~~~~~~~~~~~~~~~~~~~~~~~~~~~~~~~~~~~~~~
     343 | ballots the person voted for as President, and in distinct ballots the person
         | ~~~~~~~~~~~~~~~~~~~~~~~~~~~~~~~~~~~~~~~~~~~~~~~~~~~~~~~~~~~~~~~~~~~~~~~~~~~~~~
     344 | voted for as Vice-President, and they shall make distinct lists of all persons
         | ~~~~~~~~~~~~~~~~~~~~~~~~~~~~~~~~~~~~~~~~~~~~~~~~~~~~~~~~~~~~~~~~~~~~~~~~~~~~~~~
     345 | voted for as President, and all persons voted for as Vice-President and of the
         | ~~~~~~~~~~~~~~~~~~~~~~~~~~~~~~~~~~~~~~~~~~~~~~~~~~~~~~~~~~~~~~~~~~~~~~~~~~~~~~~
     346 | number of votes for each, which lists they shall sign and certify, and transmit
         | ~~~~~~~~~~~~~~~~~~~~~~~~~~~~~~~~~~~~~~~~~~~~~~~~~~~~~~~~~~~~~~~~~~~~~~~~~~~~~~~~
     347 | sealed to the seat of the government of the United States, directed to the
         | ~~~~~~~~~~~~~~~~~~~~~~~~~~~~~~~~~~~~~~~~~~~~~~~~~~~~~~~~~~~~~~~~~~~~~~~~~~~
     348 | President of the Senate;—The President of the Senate shall, in the presence of
         | ~~~~~~~~~~~~~~~~~~~~~~~~~~~~~~~~~~~~~~~~~~~~~~~~~~~~~~~~~~~~~~~~~~~~~~~~~~~~~~~
     349 | the Senate and House of Representatives, open all the certificates and the
         | ~~~~~~~~~~~~~~~~~~~~~~~~~~~~~~~~~~~~~~~~~~~~~~~~~~~~~~~~~~~~~~~~~~~~~~~~~~~
     350 | votes shall then be counted;—The person having the greatest Number of votes for
         | ~~~~~~~~~~~~~~~~~~~~~~~~~~~~~~~~~~~~~~~~~~~~~~~~~~~~~~~~~~~~~~~~~~~~~~~~~~~~~~~~
     351 | President, shall be the President, if such number be a majority of the whole
         | ~~~~~~~~~~~~~~~~~~~~~~~~~~~~~~~~~~~~~~~~~~~~~~~~~~~~~~~~~~~~~~~~~~~~~~~~~~~~~
     352 | number of Electors appointed; and if no person have such majority, then from
         | ~~~~~~~~~~~~~~~~~~~~~~~~~~~~~~~~~~~~~~~~~~~~~~~~~~~~~~~~~~~~~~~~~~~~~~~~~~~~~
     353 | the persons having the highest numbers not exceeding three on the list of those
         | ~~~~~~~~~~~~~~~~~~~~~~~~~~~~~~~~~~~~~~~~~~~~~~~~~~~~~~~~~~~~~~~~~~~~~~~~~~~~~~~~
     354 | voted for as President, the House of Representatives shall choose immediately,
         | ~~~~~~~~~~~~~~~~~~~~~~~~~~~~~~~~~~~~~~~~~~~~~~~~~~~~~~~~~~~~~~~~~~~~~~~~~~~~~~~
     355 | by ballot, the President. But in choosing the President, the votes shall be
         | ~~~~~~~~~~~~~~~~~~~~~~~~~ This sentence is 204 words long.



Lint:    Readability (127 priority)
Message: |
     355 | by ballot, the President. But in choosing the President, the votes shall be
         |                           ^~~~~~~~~~~~~~~~~~~~~~~~~~~~~~~~~~~~~~~~~~~~~~~~~~
     356 | taken by states, the representation from each state having one vote; a quorum
         | ~~~~~~~~~~~~~~~~~~~~~~~~~~~~~~~~~~~~~~~~~~~~~~~~~~~~~~~~~~~~~~~~~~~~~~~~~~~~~~
     357 | for this purpose shall consist of a member or members from two-thirds of the
         | ~~~~~~~~~~~~~~~~~~~~~~~~~~~~~~~~~~~~~~~~~~~~~~~~~~~~~~~~~~~~~~~~~~~~~~~~~~~~~
     358 | states, and a majority of all the states shall be necessary to a choice. [If,
         | ~~~~~~~~~~~~~~~~~~~~~~~~~~~~~~~~~~~~~~~~~~~~~~~~~~~~~~~~~~~~~~~~~~~~~~~~ This sentence is 51 words long.



Lint:    Readability (127 priority)
Message: |
     360 | elect shall have died, the Vice President elect shall become President. If a
         |                                                                         ^~~~~
     361 | President shall not have been chosen before the time fixed for the beginning of
         | ~~~~~~~~~~~~~~~~~~~~~~~~~~~~~~~~~~~~~~~~~~~~~~~~~~~~~~~~~~~~~~~~~~~~~~~~~~~~~~~~
     362 | his term, or if the President elect shall have failed to qualify, then the Vice
         | ~~~~~~~~~~~~~~~~~~~~~~~~~~~~~~~~~~~~~~~~~~~~~~~~~~~~~~~~~~~~~~~~~~~~~~~~~~~~~~~~
     363 | President elect shall act as President until a President shall have qualified;
         | ~~~~~~~~~~~~~~~~~~~~~~~~~~~~~~~~~~~~~~~~~~~~~~~~~~~~~~~~~~~~~~~~~~~~~~~~~~~~~~~
     364 | and the Congress may by law provide for the case wherein neither a President
         | ~~~~~~~~~~~~~~~~~~~~~~~~~~~~~~~~~~~~~~~~~~~~~~~~~~~~~~~~~~~~~~~~~~~~~~~~~~~~~
     365 | elect nor a Vice President elect shall have qualified, declaring who shall then
         | ~~~~~~~~~~~~~~~~~~~~~~~~~~~~~~~~~~~~~~~~~~~~~~~~~~~~~~~~~~~~~~~~~~~~~~~~~~~~~~~~
     366 | act as President, or the manner in which one who is to act shall be selected,
         | ~~~~~~~~~~~~~~~~~~~~~~~~~~~~~~~~~~~~~~~~~~~~~~~~~~~~~~~~~~~~~~~~~~~~~~~~~~~~~~
     367 | and such person shall act accordingly until a President or Vice President shall
         | ~~~~~~~~~~~~~~~~~~~~~~~~~~~~~~~~~~~~~~~~~~~~~~~~~~~~~~~~~~~~~~~~~~~~~~~~~~~~~~~~
     368 | have qualified.The Congress may by law provide for the case of the death of any
         | ~~~~~~~~~~~~~~~~~~~~~~~~~~~~~~~~~~~~~~~~~~~~~~~~~~~~~~~~~~~~~~~~~~~~~~~~~~~~~~~~
     369 | of the persons from whom the House of Representatives may choose a President
         | ~~~~~~~~~~~~~~~~~~~~~~~~~~~~~~~~~~~~~~~~~~~~~~~~~~~~~~~~~~~~~~~~~~~~~~~~~~~~~
     370 | whenever the right of choice shall have devolved upon them, and for the case of
         | ~~~~~~~~~~~~~~~~~~~~~~~~~~~~~~~~~~~~~~~~~~~~~~~~~~~~~~~~~~~~~~~~~~~~~~~~~~~~~~~~
     371 | the death of any of the persons from whom the Senate may choose a Vice
         | ~~~~~~~~~~~~~~~~~~~~~~~~~~~~~~~~~~~~~~~~~~~~~~~~~~~~~~~~~~~~~~~~~~~~~~~
     372 | President whenever the right of choice shall have devolved upon them.]The
         | ~~~~~~~~~~~~~~~~~~~~~~~~~~~~~~~~~~~~~~~~~~~~~~~~~~~~~~~~~~~~~~~~~~~~~ This sentence is 167 words long.



Lint:    Readability (127 priority)
Message: |
     372 | President whenever the right of choice shall have devolved upon them.]The
         |                                                                       ^~~~
     373 | person having the greatest number of votes as Vice-President, shall be the
         | ~~~~~~~~~~~~~~~~~~~~~~~~~~~~~~~~~~~~~~~~~~~~~~~~~~~~~~~~~~~~~~~~~~~~~~~~~~~
     374 | Vice-President, if such number be a majority of the whole number of Electors
         | ~~~~~~~~~~~~~~~~~~~~~~~~~~~~~~~~~~~~~~~~~~~~~~~~~~~~~~~~~~~~~~~~~~~~~~~~~~~~~
     375 | appointed, and if no person have a majority, then from the two highest numbers
         | ~~~~~~~~~~~~~~~~~~~~~~~~~~~~~~~~~~~~~~~~~~~~~~~~~~~~~~~~~~~~~~~~~~~~~~~~~~~~~~~
     376 | on the list, the Senate shall choose the Vice-President; a quorum for the
         | ~~~~~~~~~~~~~~~~~~~~~~~~~~~~~~~~~~~~~~~~~~~~~~~~~~~~~~~~~~~~~~~~~~~~~~~~~~
     377 | purpose shall consist of two-thirds of the whole number of Senators, and a
         | ~~~~~~~~~~~~~~~~~~~~~~~~~~~~~~~~~~~~~~~~~~~~~~~~~~~~~~~~~~~~~~~~~~~~~~~~~~~
     378 | majority of the whole number shall be necessary to a choice. But no person
         | ~~~~~~~~~~~~~~~~~~~~~~~~~~~~~~~~~~~~~~~~~~~~~~~~~~~~~~~~~~~~ This sentence is 81 words long.



Lint:    Spelling (63 priority)
Message: |
     383 | The Congress may determine the Time of chusing the Electors, and the Day on
         |                                        ^~~~~~~ Did you mean to spell `chusing` this way?
     384 | which they shall give their Votes; which Day shall be the same throughout the
Suggest:
  - Replace with: “chasing”
  - Replace with: “causing”
  - Replace with: “casing”



Lint:    Readability (127 priority)
Message: |
     390 | No Person except a natural born Citizen, or a Citizen of the
         | ^~~~~~~~~~~~~~~~~~~~~~~~~~~~~~~~~~~~~~~~~~~~~~~~~~~~~~~~~~~~~
     391 | United States, at the time of the Adoption of this Constitution, shall be
         | ~~~~~~~~~~~~~~~~~~~~~~~~~~~~~~~~~~~~~~~~~~~~~~~~~~~~~~~~~~~~~~~~~~~~~~~~~~
     392 | eligible to the Office of President; neither shall any Person be eligible to
         | ~~~~~~~~~~~~~~~~~~~~~~~~~~~~~~~~~~~~~~~~~~~~~~~~~~~~~~~~~~~~~~~~~~~~~~~~~~~~~
     393 | that Office who shall not have attained to the Age of thirty five Years, and
         | ~~~~~~~~~~~~~~~~~~~~~~~~~~~~~~~~~~~~~~~~~~~~~~~~~~~~~~~~~~~~~~~~~~~~~~~~~~~~~
     394 | been fourteen Years a Resident within the United States.
         | ~~~~~~~~~~~~~~~~~~~~~~~~~~~~~~~~~~~~~~~~~~~~~~~~~~~~~~~~ This sentence is 62 words long.



Lint:    Readability (127 priority)
Message: |
     396 | No person shall be elected to the office of the President more than twice, and
         | ^~~~~~~~~~~~~~~~~~~~~~~~~~~~~~~~~~~~~~~~~~~~~~~~~~~~~~~~~~~~~~~~~~~~~~~~~~~~~~~
     397 | no person who has held the office of President, or acted as President, for more
         | ~~~~~~~~~~~~~~~~~~~~~~~~~~~~~~~~~~~~~~~~~~~~~~~~~~~~~~~~~~~~~~~~~~~~~~~~~~~~~~~~
     398 | than two years of a term to which some other person was elected President shall
         | ~~~~~~~~~~~~~~~~~~~~~~~~~~~~~~~~~~~~~~~~~~~~~~~~~~~~~~~~~~~~~~~~~~~~~~~~~~~~~~~~
     399 | be elected to the office of the President more than once. But this article
         | ~~~~~~~~~~~~~~~~~~~~~~~~~~~~~~~~~~~~~~~~~~~~~~~~~~~~~~~~~ This sentence is 56 words long.



Lint:    Readability (127 priority)
Message: |
     399 | be elected to the office of the President more than once. But this article
         |                                                           ^~~~~~~~~~~~~~~~~
     400 | shall not apply to any person holding the office of President when this article
         | ~~~~~~~~~~~~~~~~~~~~~~~~~~~~~~~~~~~~~~~~~~~~~~~~~~~~~~~~~~~~~~~~~~~~~~~~~~~~~~~~
     401 | was proposed by the Congress, and shall not prevent any person who may be
         | ~~~~~~~~~~~~~~~~~~~~~~~~~~~~~~~~~~~~~~~~~~~~~~~~~~~~~~~~~~~~~~~~~~~~~~~~~~
     402 | holding the office of President, or acting as President, during the term within
         | ~~~~~~~~~~~~~~~~~~~~~~~~~~~~~~~~~~~~~~~~~~~~~~~~~~~~~~~~~~~~~~~~~~~~~~~~~~~~~~~~
     403 | which this article becomes operative from holding the office of President or
         | ~~~~~~~~~~~~~~~~~~~~~~~~~~~~~~~~~~~~~~~~~~~~~~~~~~~~~~~~~~~~~~~~~~~~~~~~~~~~~
     404 | acting as President during the remainder of such term.
         | ~~~~~~~~~~~~~~~~~~~~~~~~~~~~~~~~~~~~~~~~~~~~~~~~~~~~~~ This sentence is 65 words long.



Lint:    Readability (127 priority)
Message: |
     415 | Whenever the President transmits to the President pro tempore of the Senate and
         | ^~~~~~~~~~~~~~~~~~~~~~~~~~~~~~~~~~~~~~~~~~~~~~~~~~~~~~~~~~~~~~~~~~~~~~~~~~~~~~~~
     416 | the Speaker of the House of Representatives his written declaration that he is
         | ~~~~~~~~~~~~~~~~~~~~~~~~~~~~~~~~~~~~~~~~~~~~~~~~~~~~~~~~~~~~~~~~~~~~~~~~~~~~~~~
     417 | unable to discharge the powers and duties of his office, and until he transmits
         | ~~~~~~~~~~~~~~~~~~~~~~~~~~~~~~~~~~~~~~~~~~~~~~~~~~~~~~~~~~~~~~~~~~~~~~~~~~~~~~~~
     418 | to them a written declaration to the contrary, such powers and duties shall be
         | ~~~~~~~~~~~~~~~~~~~~~~~~~~~~~~~~~~~~~~~~~~~~~~~~~~~~~~~~~~~~~~~~~~~~~~~~~~~~~~~
     419 | discharged by the Vice President as Acting President.
         | ~~~~~~~~~~~~~~~~~~~~~~~~~~~~~~~~~~~~~~~~~~~~~~~~~~~~~ This sentence is 62 words long.



Lint:    Spelling (63 priority)
Message: |
     415 | Whenever the President transmits to the President pro tempore of the Senate and
         |                                                       ^~~~~~~ Did you mean to spell `tempore` this way?
     416 | the Speaker of the House of Representatives his written declaration that he is
Suggest:
  - Replace with: “temper”
  - Replace with: “temple”
  - Replace with: “tempo”



Lint:    Readability (127 priority)
Message: |
     421 | Whenever the Vice President and a majority of either the principal officers of
         | ^~~~~~~~~~~~~~~~~~~~~~~~~~~~~~~~~~~~~~~~~~~~~~~~~~~~~~~~~~~~~~~~~~~~~~~~~~~~~~~
     422 | the executive departments or of such other body as Congress may by law provide,
         | ~~~~~~~~~~~~~~~~~~~~~~~~~~~~~~~~~~~~~~~~~~~~~~~~~~~~~~~~~~~~~~~~~~~~~~~~~~~~~~~~
     423 | transmit to the President pro tempore of the Senate and the Speaker of the
         | ~~~~~~~~~~~~~~~~~~~~~~~~~~~~~~~~~~~~~~~~~~~~~~~~~~~~~~~~~~~~~~~~~~~~~~~~~~~
     424 | House of Representatives their written declaration that the President is unable
         | ~~~~~~~~~~~~~~~~~~~~~~~~~~~~~~~~~~~~~~~~~~~~~~~~~~~~~~~~~~~~~~~~~~~~~~~~~~~~~~~~
     425 | to discharge the powers and duties of his office, the Vice President shall
         | ~~~~~~~~~~~~~~~~~~~~~~~~~~~~~~~~~~~~~~~~~~~~~~~~~~~~~~~~~~~~~~~~~~~~~~~~~~~
     426 | immediately assume the powers and duties of the office as Acting President.
         | ~~~~~~~~~~~~~~~~~~~~~~~~~~~~~~~~~~~~~~~~~~~~~~~~~~~~~~~~~~~~~~~~~~~~~~~~~~~ This sentence is 77 words long.



Lint:    Spelling (63 priority)
Message: |
     422 | the executive departments or of such other body as Congress may by law provide,
     423 | transmit to the President pro tempore of the Senate and the Speaker of the
         |                               ^~~~~~~ Did you mean to spell `tempore` this way?
Suggest:
  - Replace with: “temper”
  - Replace with: “temple”
  - Replace with: “tempo”



Lint:    Readability (127 priority)
Message: |
     428 | Thereafter, when the President transmits to the President pro tempore of the
         | ^~~~~~~~~~~~~~~~~~~~~~~~~~~~~~~~~~~~~~~~~~~~~~~~~~~~~~~~~~~~~~~~~~~~~~~~~~~~~
     429 | Senate and the Speaker of the House of Representatives his written declaration
         | ~~~~~~~~~~~~~~~~~~~~~~~~~~~~~~~~~~~~~~~~~~~~~~~~~~~~~~~~~~~~~~~~~~~~~~~~~~~~~~~
     430 | that no inability exists, he shall resume the powers and duties of his office
         | ~~~~~~~~~~~~~~~~~~~~~~~~~~~~~~~~~~~~~~~~~~~~~~~~~~~~~~~~~~~~~~~~~~~~~~~~~~~~~~
     431 | unless the Vice President and a majority of either the principal officers of
         | ~~~~~~~~~~~~~~~~~~~~~~~~~~~~~~~~~~~~~~~~~~~~~~~~~~~~~~~~~~~~~~~~~~~~~~~~~~~~~
     432 | the executive department or of such other body as Congress may by law provide,
         | ~~~~~~~~~~~~~~~~~~~~~~~~~~~~~~~~~~~~~~~~~~~~~~~~~~~~~~~~~~~~~~~~~~~~~~~~~~~~~~~
     433 | transmit within four days to the President pro tempore of the Senate and the
         | ~~~~~~~~~~~~~~~~~~~~~~~~~~~~~~~~~~~~~~~~~~~~~~~~~~~~~~~~~~~~~~~~~~~~~~~~~~~~~
     434 | Speaker of the House of Representatives their written declaration that the
         | ~~~~~~~~~~~~~~~~~~~~~~~~~~~~~~~~~~~~~~~~~~~~~~~~~~~~~~~~~~~~~~~~~~~~~~~~~~~
     435 | President is unable to discharge the powers and duties of his office. Thereupon
         | ~~~~~~~~~~~~~~~~~~~~~~~~~~~~~~~~~~~~~~~~~~~~~~~~~~~~~~~~~~~~~~~~~~~~~ This sentence is 102 words long.



Lint:    Spelling (63 priority)
Message: |
     428 | Thereafter, when the President transmits to the President pro tempore of the
         |                                                               ^~~~~~~ Did you mean to spell `tempore` this way?
     429 | Senate and the Speaker of the House of Representatives his written declaration
Suggest:
  - Replace with: “temper”
  - Replace with: “temple”
  - Replace with: “tempo”



Lint:    Spelling (63 priority)
Message: |
     433 | transmit within four days to the President pro tempore of the Senate and the
         |                                                ^~~~~~~ Did you mean to spell `tempore` this way?
     434 | Speaker of the House of Representatives their written declaration that the
Suggest:
  - Replace with: “temper”
  - Replace with: “temple”
  - Replace with: “tempo”



Lint:    Readability (127 priority)
Message: |
     437 | purpose if not in session. If the Congress, within twenty-one days after
         |                            ^~~~~~~~~~~~~~~~~~~~~~~~~~~~~~~~~~~~~~~~~~~~~~
     438 | receipt of the latter written declaration, or, if Congress is not in session,
         | ~~~~~~~~~~~~~~~~~~~~~~~~~~~~~~~~~~~~~~~~~~~~~~~~~~~~~~~~~~~~~~~~~~~~~~~~~~~~~~
     439 | within twenty-one days after Congress is required to assemble, determines by
         | ~~~~~~~~~~~~~~~~~~~~~~~~~~~~~~~~~~~~~~~~~~~~~~~~~~~~~~~~~~~~~~~~~~~~~~~~~~~~~
     440 | two-thirds vote of both Houses that the President is unable to discharge the
         | ~~~~~~~~~~~~~~~~~~~~~~~~~~~~~~~~~~~~~~~~~~~~~~~~~~~~~~~~~~~~~~~~~~~~~~~~~~~~~
     441 | powers and duties of his office, the Vice President shall continue to discharge
         | ~~~~~~~~~~~~~~~~~~~~~~~~~~~~~~~~~~~~~~~~~~~~~~~~~~~~~~~~~~~~~~~~~~~~~~~~~~~~~~~~
     442 | the same as Acting President; otherwise, the President shall resume the powers
         | ~~~~~~~~~~~~~~~~~~~~~~~~~~~~~~~~~~~~~~~~~~~~~~~~~~~~~~~~~~~~~~~~~~~~~~~~~~~~~~~
     443 | and duties of his office.
         | ~~~~~~~~~~~~~~~~~~~~~~~~~ This sentence is 77 words long.



Lint:    Readability (127 priority)
Message: |
     448 | The President shall, at stated Times, receive for his
         | ^~~~~~~~~~~~~~~~~~~~~~~~~~~~~~~~~~~~~~~~~~~~~~~~~~~~~~
     449 | Services, a Compensation, which shall neither be encreased nor diminished
         | ~~~~~~~~~~~~~~~~~~~~~~~~~~~~~~~~~~~~~~~~~~~~~~~~~~~~~~~~~~~~~~~~~~~~~~~~~~
     450 | during the Period for which he shall have been elected, and he shall not
         | ~~~~~~~~~~~~~~~~~~~~~~~~~~~~~~~~~~~~~~~~~~~~~~~~~~~~~~~~~~~~~~~~~~~~~~~~~
     451 | receive within that Period any other Emolument from the United States, or any
         | ~~~~~~~~~~~~~~~~~~~~~~~~~~~~~~~~~~~~~~~~~~~~~~~~~~~~~~~~~~~~~~~~~~~~~~~~~~~~~~
     452 | of them.
         | ~~~~~~~~ This sentence is 48 words long.



Lint:    Spelling (63 priority)
Message: |
     449 | Services, a Compensation, which shall neither be encreased nor diminished
         |                                                  ^~~~~~~~~ Did you mean to spell `encreased` this way?
     450 | during the Period for which he shall have been elected, and he shall not
Suggest:
  - Replace with: “increased”
  - Replace with: “encased”
  - Replace with: “entreated”



Lint:    Readability (127 priority)
Message: |
     454 | Before he enter on the Execution of his Office, he shall take the following
         | ^~~~~~~~~~~~~~~~~~~~~~~~~~~~~~~~~~~~~~~~~~~~~~~~~~~~~~~~~~~~~~~~~~~~~~~~~~~~
     455 | Oath or Affirmation:-- "I do solemnly swear (or affirm) that I will faithfully
         | ~~~~~~~~~~~~~~~~~~~~~~~~~~~~~~~~~~~~~~~~~~~~~~~~~~~~~~~~~~~~~~~~~~~~~~~~~~~~~~~
     456 | execute the Office of President of the United States, and will to the best of
         | ~~~~~~~~~~~~~~~~~~~~~~~~~~~~~~~~~~~~~~~~~~~~~~~~~~~~~~~~~~~~~~~~~~~~~~~~~~~~~~
     457 | my Ability, preserve, protect and defend the Constitution of the United
         | ~~~~~~~~~~~~~~~~~~~~~~~~~~~~~~~~~~~~~~~~~~~~~~~~~~~~~~~~~~~~~~~~~~~~~~~~
     458 | States."
         | ~~~~~~~ This sentence is 54 words long.



Lint:    Formatting (63 priority)
Message: |
     455 | Oath or Affirmation:-- "I do solemnly swear (or affirm) that I will faithfully
         |                     ^~ A sequence of hyphens is not an en dash.
Suggest:
  - Replace with: “–”



Lint:    Capitalization (31 priority)
Message: |
     457 | my Ability, preserve, protect and defend the Constitution of the United
         |                                                                  ^~~~~~~
     458 | States."
         | ~~~~~~ When referring to national or international organizations, make sure to treat them as a proper noun.
Suggest:
  - Replace with: “United States”



Lint:    Readability (127 priority)
Message: |
     465 | A number of electors of President and Vice President equal to the whole number
         | ^~~~~~~~~~~~~~~~~~~~~~~~~~~~~~~~~~~~~~~~~~~~~~~~~~~~~~~~~~~~~~~~~~~~~~~~~~~~~~~
     466 | of Senators and Representatives in Congress to which the District would be
         | ~~~~~~~~~~~~~~~~~~~~~~~~~~~~~~~~~~~~~~~~~~~~~~~~~~~~~~~~~~~~~~~~~~~~~~~~~~~
     467 | entitled if it were a State, but in no event more than the least populous
         | ~~~~~~~~~~~~~~~~~~~~~~~~~~~~~~~~~~~~~~~~~~~~~~~~~~~~~~~~~~~~~~~~~~~~~~~~~~
     468 | State; they shall be in addition to those appointed by the States, but they
         | ~~~~~~~~~~~~~~~~~~~~~~~~~~~~~~~~~~~~~~~~~~~~~~~~~~~~~~~~~~~~~~~~~~~~~~~~~~~~
     469 | shall be considered, for the purposes of the election of President and Vice
         | ~~~~~~~~~~~~~~~~~~~~~~~~~~~~~~~~~~~~~~~~~~~~~~~~~~~~~~~~~~~~~~~~~~~~~~~~~~~~
     470 | President, to be electors appointed by a State; and they shall meet in the
         | ~~~~~~~~~~~~~~~~~~~~~~~~~~~~~~~~~~~~~~~~~~~~~~~~~~~~~~~~~~~~~~~~~~~~~~~~~~~
     471 | District and perform such duties as provided by this article of the
         | ~~~~~~~~~~~~~~~~~~~~~~~~~~~~~~~~~~~~~~~~~~~~~~~~~~~~~~~~~~~~~~~~~~~~
     472 | Constitution.
         | ~~~~~~~~~~~~~ This sentence is 95 words long.



Lint:    Readability (127 priority)
Message: |
     476 | The President shall be Commander in Chief of the Army and Navy
         | ^~~~~~~~~~~~~~~~~~~~~~~~~~~~~~~~~~~~~~~~~~~~~~~~~~~~~~~~~~~~~~~
     477 | of the United States, and of the Militia of the several States, when called
         | ~~~~~~~~~~~~~~~~~~~~~~~~~~~~~~~~~~~~~~~~~~~~~~~~~~~~~~~~~~~~~~~~~~~~~~~~~~~~
     478 | into the actual Service of the United States; he may require the Opinion, in
         | ~~~~~~~~~~~~~~~~~~~~~~~~~~~~~~~~~~~~~~~~~~~~~~~~~~~~~~~~~~~~~~~~~~~~~~~~~~~~~
     479 | writing, of the principal Officer in each of the executive Departments, upon
         | ~~~~~~~~~~~~~~~~~~~~~~~~~~~~~~~~~~~~~~~~~~~~~~~~~~~~~~~~~~~~~~~~~~~~~~~~~~~~~
     480 | any Subject relating to the Duties of their respective Offices, and he shall
         | ~~~~~~~~~~~~~~~~~~~~~~~~~~~~~~~~~~~~~~~~~~~~~~~~~~~~~~~~~~~~~~~~~~~~~~~~~~~~~
     481 | have Power to grant Reprieves and Pardons for Offences against the United
         | ~~~~~~~~~~~~~~~~~~~~~~~~~~~~~~~~~~~~~~~~~~~~~~~~~~~~~~~~~~~~~~~~~~~~~~~~~~
     482 | States, except in Cases of Impeachment.
         | ~~~~~~~~~~~~~~~~~~~~~~~~~~~~~~~~~~~~~~~ This sentence is 83 words long.



Lint:    Spelling (63 priority)
Message: |
     481 | have Power to grant Reprieves and Pardons for Offences against the United
         |                                               ^~~~~~~~ Did you mean to spell `Offences` this way?
     482 | States, except in Cases of Impeachment.
Suggest:
  - Replace with: “Offenses”
  - Replace with: “Fences”



Lint:    Capitalization (31 priority)
Message: |
     481 | have Power to grant Reprieves and Pardons for Offences against the United
         |                                                                    ^~~~~~~
     482 | States, except in Cases of Impeachment.
         | ~~~~~~ When referring to national or international organizations, make sure to treat them as a proper noun.
Suggest:
  - Replace with: “United States”



Lint:    Readability (127 priority)
Message: |
     484 | He shall have Power, by and with the Advice and Consent of the Senate, to make
         | ^~~~~~~~~~~~~~~~~~~~~~~~~~~~~~~~~~~~~~~~~~~~~~~~~~~~~~~~~~~~~~~~~~~~~~~~~~~~~~~
     485 | Treaties, provided two thirds of the Senators present concur; and he shall
         | ~~~~~~~~~~~~~~~~~~~~~~~~~~~~~~~~~~~~~~~~~~~~~~~~~~~~~~~~~~~~~~~~~~~~~~~~~~~
     486 | nominate, and by and with the Advice and Consent of the Senate, shall appoint
         | ~~~~~~~~~~~~~~~~~~~~~~~~~~~~~~~~~~~~~~~~~~~~~~~~~~~~~~~~~~~~~~~~~~~~~~~~~~~~~~
     487 | Ambassadors, other public Ministers and Consuls, Judges of the supreme Court,
         | ~~~~~~~~~~~~~~~~~~~~~~~~~~~~~~~~~~~~~~~~~~~~~~~~~~~~~~~~~~~~~~~~~~~~~~~~~~~~~~
     488 | and all other Officers of the United States, whose Appointments are not herein
         | ~~~~~~~~~~~~~~~~~~~~~~~~~~~~~~~~~~~~~~~~~~~~~~~~~~~~~~~~~~~~~~~~~~~~~~~~~~~~~~~
     489 | otherwise provided for, and which shall be established by Law: but the Congress
         | ~~~~~~~~~~~~~~~~~~~~~~~~~~~~~~~~~~~~~~~~~~~~~~~~~~~~~~~~~~~~~~~~~~~~~~~~~~~~~~~~
     490 | may by Law vest the Appointment of such inferior Officers, as they think
         | ~~~~~~~~~~~~~~~~~~~~~~~~~~~~~~~~~~~~~~~~~~~~~~~~~~~~~~~~~~~~~~~~~~~~~~~~~
     491 | proper, in the President alone, in the Courts of Law, or in the Heads of
         | ~~~~~~~~~~~~~~~~~~~~~~~~~~~~~~~~~~~~~~~~~~~~~~~~~~~~~~~~~~~~~~~~~~~~~~~~~
     492 | Departments.
         | ~~~~~~~~~~~~ This sentence is 108 words long.



Lint:    Readability (127 priority)
Message: |
     504 | He shall from time to time give to the Congress Information of
         | ^~~~~~~~~~~~~~~~~~~~~~~~~~~~~~~~~~~~~~~~~~~~~~~~~~~~~~~~~~~~~~~
     505 | the State of the Union, and recommend to their Consideration such Measures as
         | ~~~~~~~~~~~~~~~~~~~~~~~~~~~~~~~~~~~~~~~~~~~~~~~~~~~~~~~~~~~~~~~~~~~~~~~~~~~~~~
     506 | he shall judge necessary and expedient; he may, on extraordinary Occasions,
         | ~~~~~~~~~~~~~~~~~~~~~~~~~~~~~~~~~~~~~~~~~~~~~~~~~~~~~~~~~~~~~~~~~~~~~~~~~~~~
     507 | convene both Houses, or either of them, and in Case of Disagreement between
         | ~~~~~~~~~~~~~~~~~~~~~~~~~~~~~~~~~~~~~~~~~~~~~~~~~~~~~~~~~~~~~~~~~~~~~~~~~~~~
     508 | them, with Respect to the Time of Adjournment, he may adjourn them to such Time
         | ~~~~~~~~~~~~~~~~~~~~~~~~~~~~~~~~~~~~~~~~~~~~~~~~~~~~~~~~~~~~~~~~~~~~~~~~~~~~~~~~
     509 | as he shall think proper; he shall receive Ambassadors and other public
         | ~~~~~~~~~~~~~~~~~~~~~~~~~~~~~~~~~~~~~~~~~~~~~~~~~~~~~~~~~~~~~~~~~~~~~~~~
     510 | Ministers; he shall take Care that the Laws be faithfully executed, and shall
         | ~~~~~~~~~~~~~~~~~~~~~~~~~~~~~~~~~~~~~~~~~~~~~~~~~~~~~~~~~~~~~~~~~~~~~~~~~~~~~~
     511 | Commission all the Officers of the United States.
         | ~~~~~~~~~~~~~~~~~~~~~~~~~~~~~~~~~~~~~~~~~~~~~~~~~ This sentence is 97 words long.



Lint:    Spelling (63 priority)
Message: |
     525 | time ordain and establish. The Judges, both of the supreme and inferior Courts,
     526 | shall hold their Offices during good Behaviour, and shall, at stated Times,
         |                                      ^~~~~~~~~ Did you mean `Behavior`?
     527 | receive for their Services, a Compensation, which shall not be diminished
Suggest:
  - Replace with: “Behavior”



Lint:    Readability (127 priority)
Message: |
     532 | The judicial Power shall extend to all Cases, in Law and
         | ^~~~~~~~~~~~~~~~~~~~~~~~~~~~~~~~~~~~~~~~~~~~~~~~~~~~~~~~~
     533 | Equity, arising under this Constitution, the Laws of the United States, and
         | ~~~~~~~~~~~~~~~~~~~~~~~~~~~~~~~~~~~~~~~~~~~~~~~~~~~~~~~~~~~~~~~~~~~~~~~~~~~~
     534 | Treaties made, or which shall be made, under their Authority;—to all Cases
         | ~~~~~~~~~~~~~~~~~~~~~~~~~~~~~~~~~~~~~~~~~~~~~~~~~~~~~~~~~~~~~~~~~~~~~~~~~~~
     535 | affecting Ambassadors, other public Ministers and Consuls;—to all Cases of
         | ~~~~~~~~~~~~~~~~~~~~~~~~~~~~~~~~~~~~~~~~~~~~~~~~~~~~~~~~~~~~~~~~~~~~~~~~~~~
     536 | admiralty and maritime Jurisdiction;—to Controversies to which the United
         | ~~~~~~~~~~~~~~~~~~~~~~~~~~~~~~~~~~~~~~~~~~~~~~~~~~~~~~~~~~~~~~~~~~~~~~~~~~
     537 | States shall be a Party;—to Controversies between two or more States;—between
         | ~~~~~~~~~~~~~~~~~~~~~~~~~~~~~~~~~~~~~~~~~~~~~~~~~~~~~~~~~~~~~~~~~~~~~~~~~~~~~~
     538 | Citizens of different States, —between Citizens of the same State claiming
         | ~~~~~~~~~~~~~~~~~~~~~~~~~~~~~~~~~~~~~~~~~~~~~~~~~~~~~~~~~~~~~~~~~~~~~~~~~~~
     539 | Lands under Grants of different States.
         | ~~~~~~~~~~~~~~~~~~~~~~~~~~~~~~~~~~~~~~~ This sentence is 87 words long.



Lint:    Capitalization (31 priority)
Message: |
     536 | admiralty and maritime Jurisdiction;—to Controversies to which the United
         |                                                                    ^~~~~~~
     537 | States shall be a Party;—to Controversies between two or more States;—between
         | ~~~~~~ When referring to national or international organizations, make sure to treat them as a proper noun.
Suggest:
  - Replace with: “United States”



Lint:    Readability (127 priority)
Message: |
     548 | The Trial of all Crimes, except in Cases of Impeachment, shall be by Jury; and
         | ^~~~~~~~~~~~~~~~~~~~~~~~~~~~~~~~~~~~~~~~~~~~~~~~~~~~~~~~~~~~~~~~~~~~~~~~~~~~~~~
     549 | such Trial shall be held in the State where the said Crimes shall have been
         | ~~~~~~~~~~~~~~~~~~~~~~~~~~~~~~~~~~~~~~~~~~~~~~~~~~~~~~~~~~~~~~~~~~~~~~~~~~~~
     550 | committed; but when not committed within any State, the Trial shall be at such
         | ~~~~~~~~~~~~~~~~~~~~~~~~~~~~~~~~~~~~~~~~~~~~~~~~~~~~~~~~~~~~~~~~~~~~~~~~~~~~~~~
     551 | Place or Places as the Congress may by Law have directed.
         | ~~~~~~~~~~~~~~~~~~~~~~~~~~~~~~~~~~~~~~~~~~~~~~~~~~~~~~~~~ This sentence is 55 words long.



Lint:    WordChoice (63 priority)
Message: |
     550 | committed; but when not committed within any State, the Trial shall be at such
     551 | Place or Places as the Congress may by Law have directed.
         |                                     ^~~~~~ The auxiliary verb “have” implies the existence of the closed compound noun “bylaw”.
Suggest:
  - Replace with: “byLaw”



Lint:    Spelling (63 priority)
Message: |
     561 | Attainder of Treason shall work Corruption of Blood, or Forfeiture except
     562 | during the Life of the Person attainted.
         |                               ^~~~~~~~~ Did you mean to spell `attainted` this way?
Suggest:
  - Replace with: “attained”
  - Replace with: “attainder”
  - Replace with: “tainted”



Lint:    Readability (127 priority)
Message: |
     566 | The right of the people to be secure in their persons, houses,
         | ^~~~~~~~~~~~~~~~~~~~~~~~~~~~~~~~~~~~~~~~~~~~~~~~~~~~~~~~~~~~~~~
     567 | papers, and effects, against unreasonable searches and seizures, shall not be
         | ~~~~~~~~~~~~~~~~~~~~~~~~~~~~~~~~~~~~~~~~~~~~~~~~~~~~~~~~~~~~~~~~~~~~~~~~~~~~~~
     568 | violated, and no warrants shall issue, but upon probable cause, supported by
         | ~~~~~~~~~~~~~~~~~~~~~~~~~~~~~~~~~~~~~~~~~~~~~~~~~~~~~~~~~~~~~~~~~~~~~~~~~~~~~
     569 | oath or affirmation, and particularly describing the place to be searched, and
         | ~~~~~~~~~~~~~~~~~~~~~~~~~~~~~~~~~~~~~~~~~~~~~~~~~~~~~~~~~~~~~~~~~~~~~~~~~~~~~~~
     570 | the persons or things to be seized.
         | ~~~~~~~~~~~~~~~~~~~~~~~~~~~~~~~~~~~ This sentence is 54 words long.



Lint:    Readability (127 priority)
Message: |
     572 | No person shall be held to answer for a capital, or otherwise infamous crime,
         | ^~~~~~~~~~~~~~~~~~~~~~~~~~~~~~~~~~~~~~~~~~~~~~~~~~~~~~~~~~~~~~~~~~~~~~~~~~~~~~
     573 | unless on a presentment or indictment of a grand jury, except in cases arising
         | ~~~~~~~~~~~~~~~~~~~~~~~~~~~~~~~~~~~~~~~~~~~~~~~~~~~~~~~~~~~~~~~~~~~~~~~~~~~~~~~
     574 | in the land or naval forces, or in the militia, when in actual service in time
         | ~~~~~~~~~~~~~~~~~~~~~~~~~~~~~~~~~~~~~~~~~~~~~~~~~~~~~~~~~~~~~~~~~~~~~~~~~~~~~~~
     575 | of war or public danger; nor shall any person be subject for the same offense
         | ~~~~~~~~~~~~~~~~~~~~~~~~~~~~~~~~~~~~~~~~~~~~~~~~~~~~~~~~~~~~~~~~~~~~~~~~~~~~~~
     576 | to be twice put in jeopardy of life or limb; nor shall be compelled in any
         | ~~~~~~~~~~~~~~~~~~~~~~~~~~~~~~~~~~~~~~~~~~~~~~~~~~~~~~~~~~~~~~~~~~~~~~~~~~~
     577 | criminal case to be a witness against himself, nor be deprived of life,
         | ~~~~~~~~~~~~~~~~~~~~~~~~~~~~~~~~~~~~~~~~~~~~~~~~~~~~~~~~~~~~~~~~~~~~~~~~
     578 | liberty, or property, without due process of law; nor shall private property be
         | ~~~~~~~~~~~~~~~~~~~~~~~~~~~~~~~~~~~~~~~~~~~~~~~~~~~~~~~~~~~~~~~~~~~~~~~~~~~~~~~~
     579 | taken for public use, without just compensation.
         | ~~~~~~~~~~~~~~~~~~~~~~~~~~~~~~~~~~~~~~~~~~~~~~~~ This sentence is 108 words long.



Lint:    Readability (127 priority)
Message: |
     581 | In all criminal prosecutions, the accused shall enjoy the right to a speedy and
         | ^~~~~~~~~~~~~~~~~~~~~~~~~~~~~~~~~~~~~~~~~~~~~~~~~~~~~~~~~~~~~~~~~~~~~~~~~~~~~~~~
     582 | public trial, by an impartial jury of the state and district wherein the crime
         | ~~~~~~~~~~~~~~~~~~~~~~~~~~~~~~~~~~~~~~~~~~~~~~~~~~~~~~~~~~~~~~~~~~~~~~~~~~~~~~~
     583 | shall have been committed, which district shall have been previously
         | ~~~~~~~~~~~~~~~~~~~~~~~~~~~~~~~~~~~~~~~~~~~~~~~~~~~~~~~~~~~~~~~~~~~~~
     584 | ascertained by law, and to be informed of the nature and cause of the
         | ~~~~~~~~~~~~~~~~~~~~~~~~~~~~~~~~~~~~~~~~~~~~~~~~~~~~~~~~~~~~~~~~~~~~~~
     585 | accusation; to be confronted with the witnesses against him; to have compulsory
         | ~~~~~~~~~~~~~~~~~~~~~~~~~~~~~~~~~~~~~~~~~~~~~~~~~~~~~~~~~~~~~~~~~~~~~~~~~~~~~~~~
     586 | process for obtaining witnesses in his favor, and to have the assistance of
         | ~~~~~~~~~~~~~~~~~~~~~~~~~~~~~~~~~~~~~~~~~~~~~~~~~~~~~~~~~~~~~~~~~~~~~~~~~~~~
     587 | counsel for his defense.
         | ~~~~~~~~~~~~~~~~~~~~~~~~ This sentence is 81 words long.



Lint:    Readability (127 priority)
Message: |
     589 | In suits at common law, where the value in controversy shall exceed twenty
         | ^~~~~~~~~~~~~~~~~~~~~~~~~~~~~~~~~~~~~~~~~~~~~~~~~~~~~~~~~~~~~~~~~~~~~~~~~~~
     590 | dollars, the right of trial by jury shall be preserved, and no fact tried by a
         | ~~~~~~~~~~~~~~~~~~~~~~~~~~~~~~~~~~~~~~~~~~~~~~~~~~~~~~~~~~~~~~~~~~~~~~~~~~~~~~~
     591 | jury, shall be otherwise reexamined in any court of the United States, than
         | ~~~~~~~~~~~~~~~~~~~~~~~~~~~~~~~~~~~~~~~~~~~~~~~~~~~~~~~~~~~~~~~~~~~~~~~~~~~~
     592 | according to the rules of the common law.
         | ~~~~~~~~~~~~~~~~~~~~~~~~~~~~~~~~~~~~~~~~~ This sentence is 50 words long.



Lint:    Readability (127 priority)
Message: |
     610 | the State wherein they reside. No State shall make or enforce any law which
         |                                ^~~~~~~~~~~~~~~~~~~~~~~~~~~~~~~~~~~~~~~~~~~~~
     611 | shall abridge the privileges or immunities of citizens of the United States;
         | ~~~~~~~~~~~~~~~~~~~~~~~~~~~~~~~~~~~~~~~~~~~~~~~~~~~~~~~~~~~~~~~~~~~~~~~~~~~~~
     612 | nor shall any State deprive any person of life, liberty, or property, without
         | ~~~~~~~~~~~~~~~~~~~~~~~~~~~~~~~~~~~~~~~~~~~~~~~~~~~~~~~~~~~~~~~~~~~~~~~~~~~~~~
     613 | due process of law; nor deny to any person within its jurisdiction the equal
         | ~~~~~~~~~~~~~~~~~~~~~~~~~~~~~~~~~~~~~~~~~~~~~~~~~~~~~~~~~~~~~~~~~~~~~~~~~~~~~
     614 | protection of the laws.
         | ~~~~~~~~~~~~~~~~~~~~~~~ This sentence is 52 words long.



Lint:    Spelling (63 priority)
Message: |
     610 | the State wherein they reside. No State shall make or enforce any law which
     611 | shall abridge the privileges or immunities of citizens of the United States;
         |                                 ^~~~~~~~~~ Did you mean to spell `immunities` this way?
Suggest:
  - Replace with: “immunity's”
  - Replace with: “immensities”
  - Replace with: “immunizes”



Lint:    Readability (127 priority)
Message: |
     616 | The right of citizens of the United States, who are eighteen years of age or
         | ^~~~~~~~~~~~~~~~~~~~~~~~~~~~~~~~~~~~~~~~~~~~~~~~~~~~~~~~~~~~~~~~~~~~~~~~~~~~~
     617 | older, to vote shall not be denied or abridged by the United States or by any
         | ~~~~~~~~~~~~~~~~~~~~~~~~~~~~~~~~~~~~~~~~~~~~~~~~~~~~~~~~~~~~~~~~~~~~~~~~~~~~~~
     618 | State on account of age, sex, race, color, or previous condition of servitude.
         | ~~~~~~~~~~~~~~~~~~~~~~~~~~~~~~~~~~~~~~~~~~~~~~~~~~~~~~~~~~~~~~~~~~~~~~~~~~~~~~ This sentence is 44 words long.



Lint:    Readability (127 priority)
Message: |
     620 | A Person charged in any State with Treason, Felony, or other Crime, who shall
         | ^~~~~~~~~~~~~~~~~~~~~~~~~~~~~~~~~~~~~~~~~~~~~~~~~~~~~~~~~~~~~~~~~~~~~~~~~~~~~~
     621 | flee from Justice, and be found in another State, shall on Demand of the
         | ~~~~~~~~~~~~~~~~~~~~~~~~~~~~~~~~~~~~~~~~~~~~~~~~~~~~~~~~~~~~~~~~~~~~~~~~~
     622 | executive Authority of the State from which he fled, be delivered up, to be
         | ~~~~~~~~~~~~~~~~~~~~~~~~~~~~~~~~~~~~~~~~~~~~~~~~~~~~~~~~~~~~~~~~~~~~~~~~~~~~
     623 | removed to the State having Jurisdiction of the Crime.
         | ~~~~~~~~~~~~~~~~~~~~~~~~~~~~~~~~~~~~~~~~~~~~~~~~~~~~~~ This sentence is 51 words long.



Lint:    Capitalization (31 priority)
Message: |
     626 | whereof the party shall have been duly convicted, shall exist within the United
         |                                                                          ^~~~~~~
     627 | States, or any place subject to their jurisdiction. No Person held to Service
         | ~~~~~~ When referring to national or international organizations, make sure to treat them as a proper noun.
Suggest:
  - Replace with: “United States”



Lint:    Readability (127 priority)
Message: |
     627 | States, or any place subject to their jurisdiction. No Person held to Service
         |                                                     ^~~~~~~~~~~~~~~~~~~~~~~~~~
     628 | or Labour in one State, under the Laws thereof, escaping into another, shall,
         | ~~~~~~~~~~~~~~~~~~~~~~~~~~~~~~~~~~~~~~~~~~~~~~~~~~~~~~~~~~~~~~~~~~~~~~~~~~~~~~
     629 | in Consequence of any Law or Regulation therein, be discharged from such
         | ~~~~~~~~~~~~~~~~~~~~~~~~~~~~~~~~~~~~~~~~~~~~~~~~~~~~~~~~~~~~~~~~~~~~~~~~~
     630 | Service or Labour, but shall be delivered up on Claim of the Party to whom such
         | ~~~~~~~~~~~~~~~~~~~~~~~~~~~~~~~~~~~~~~~~~~~~~~~~~~~~~~~~~~~~~~~~~~~~~~~~~~~~~~~~
     631 | Service or Labour may be due.
         | ~~~~~~~~~~~~~~~~~~~~~~~~~~~~~ This sentence is 52 words long.



Lint:    Spelling (63 priority)
Message: |
     627 | States, or any place subject to their jurisdiction. No Person held to Service
     628 | or Labour in one State, under the Laws thereof, escaping into another, shall,
         |    ^~~~~~ Did you mean `Labor`?
Suggest:
  - Replace with: “Labor”
<<<<<<< HEAD
  - Replace with: “About”
  - Replace with: “Amour”
=======
>>>>>>> 1e2c6c33



Lint:    Spelling (63 priority)
Message: |
     629 | in Consequence of any Law or Regulation therein, be discharged from such
     630 | Service or Labour, but shall be delivered up on Claim of the Party to whom such
         |            ^~~~~~ Did you mean `Labor`?
Suggest:
  - Replace with: “Labor”
<<<<<<< HEAD
  - Replace with: “About”
  - Replace with: “Amour”
=======
>>>>>>> 1e2c6c33



Lint:    Spelling (63 priority)
Message: |
     630 | Service or Labour, but shall be delivered up on Claim of the Party to whom such
     631 | Service or Labour may be due.
         |            ^~~~~~ Did you mean `Labor`?
Suggest:
  - Replace with: “Labor”
<<<<<<< HEAD
  - Replace with: “About”
  - Replace with: “Amour”
=======
>>>>>>> 1e2c6c33



Lint:    Readability (127 priority)
Message: |
     635 | New States may be admitted by the Congress into this Union; but
         | ^~~~~~~~~~~~~~~~~~~~~~~~~~~~~~~~~~~~~~~~~~~~~~~~~~~~~~~~~~~~~~~~
     636 | no new State shall be formed or erected within the Jurisdiction of any other
         | ~~~~~~~~~~~~~~~~~~~~~~~~~~~~~~~~~~~~~~~~~~~~~~~~~~~~~~~~~~~~~~~~~~~~~~~~~~~~~
     637 | State; nor any State be formed by the Junction of two or more States, or Parts
         | ~~~~~~~~~~~~~~~~~~~~~~~~~~~~~~~~~~~~~~~~~~~~~~~~~~~~~~~~~~~~~~~~~~~~~~~~~~~~~~~
     638 | of States, without the Consent of the Legislatures of the States concerned as
         | ~~~~~~~~~~~~~~~~~~~~~~~~~~~~~~~~~~~~~~~~~~~~~~~~~~~~~~~~~~~~~~~~~~~~~~~~~~~~~~
     639 | well as of the Congress.
         | ~~~~~~~~~~~~~~~~~~~~~~~~ This sentence is 60 words long.



Lint:    Readability (127 priority)
Message: |
     641 | The Congress shall have Power to dispose of and make all needful Rules and
         | ^~~~~~~~~~~~~~~~~~~~~~~~~~~~~~~~~~~~~~~~~~~~~~~~~~~~~~~~~~~~~~~~~~~~~~~~~~~
     642 | Regulations respecting the Territory or other Property belonging to the United
         | ~~~~~~~~~~~~~~~~~~~~~~~~~~~~~~~~~~~~~~~~~~~~~~~~~~~~~~~~~~~~~~~~~~~~~~~~~~~~~~~
     643 | States; and nothing in this Constitution shall be so construed as to Prejudice
         | ~~~~~~~~~~~~~~~~~~~~~~~~~~~~~~~~~~~~~~~~~~~~~~~~~~~~~~~~~~~~~~~~~~~~~~~~~~~~~~~
     644 | any Claims of the United States, or of any particular State.
         | ~~~~~~~~~~~~~~~~~~~~~~~~~~~~~~~~~~~~~~~~~~~~~~~~~~~~~~~~~~~~ This sentence is 49 words long.



Lint:    Capitalization (31 priority)
Message: |
     642 | Regulations respecting the Territory or other Property belonging to the United
         |                                                                         ^~~~~~~
     643 | States; and nothing in this Constitution shall be so construed as to Prejudice
         | ~~~~~~ When referring to national or international organizations, make sure to treat them as a proper noun.
Suggest:
  - Replace with: “United States”



Lint:    Readability (127 priority)
Message: |
     648 | The United States shall guarantee to every State in this Union
         | ^~~~~~~~~~~~~~~~~~~~~~~~~~~~~~~~~~~~~~~~~~~~~~~~~~~~~~~~~~~~~~~
     649 | a Republican Form of Government, and shall protect each of them against
         | ~~~~~~~~~~~~~~~~~~~~~~~~~~~~~~~~~~~~~~~~~~~~~~~~~~~~~~~~~~~~~~~~~~~~~~~~
     650 | Invasion; and on Application of the Legislature, or of the Executive (when the
         | ~~~~~~~~~~~~~~~~~~~~~~~~~~~~~~~~~~~~~~~~~~~~~~~~~~~~~~~~~~~~~~~~~~~~~~~~~~~~~~~
     651 | Legislature cannot be convened) against domestic Violence.
         | ~~~~~~~~~~~~~~~~~~~~~~~~~~~~~~~~~~~~~~~~~~~~~~~~~~~~~~~~~~ This sentence is 43 words long.



Lint:    Readability (127 priority)
Message: |
     658 | questioned. But neither the United States nor any State shall assume or pay any
         |             ^~~~~~~~~~~~~~~~~~~~~~~~~~~~~~~~~~~~~~~~~~~~~~~~~~~~~~~~~~~~~~~~~~~~
     659 | debt or obligation incurred in aid of insurrection or rebellion against the
         | ~~~~~~~~~~~~~~~~~~~~~~~~~~~~~~~~~~~~~~~~~~~~~~~~~~~~~~~~~~~~~~~~~~~~~~~~~~~~
     660 | United States, or any claim for the loss or emancipation of any slave; but all
         | ~~~~~~~~~~~~~~~~~~~~~~~~~~~~~~~~~~~~~~~~~~~~~~~~~~~~~~~~~~~~~~~~~~~~~~~~~~~~~~~
     661 | such debts, obligations and claims shall be held illegal and void.
         | ~~~~~~~~~~~~~~~~~~~~~~~~~~~~~~~~~~~~~~~~~~~~~~~~~~~~~~~~~~~~~~~~~~ This sentence is 51 words long.



Lint:    WordChoice (63 priority)
Message: |
     658 | questioned. But neither the United States nor any State shall assume or pay any
     659 | debt or obligation incurred in aid of insurrection or rebellion against the
         | ^~~~~~~ Did you mean the closed compound noun “debtor”?
Suggest:
  - Replace with: “debtor”



Lint:    Spelling (63 priority)
Message: |
     663 | ## Article. V.
         |             ^~ Did you mean to spell `V.` this way?
Suggest:
  - Replace with: “Vs.”
  - Replace with: “V”
  - Replace with: “Vb”



Lint:    Readability (127 priority)
Message: |
     665 | The Congress, whenever two thirds of both Houses shall deem it necessary, shall
         | ^~~~~~~~~~~~~~~~~~~~~~~~~~~~~~~~~~~~~~~~~~~~~~~~~~~~~~~~~~~~~~~~~~~~~~~~~~~~~~~~
     666 | propose Amendments to this Constitution, or, on the Application of the
         | ~~~~~~~~~~~~~~~~~~~~~~~~~~~~~~~~~~~~~~~~~~~~~~~~~~~~~~~~~~~~~~~~~~~~~~~
     667 | Legislatures of two thirds of the several States, shall call a Convention for
         | ~~~~~~~~~~~~~~~~~~~~~~~~~~~~~~~~~~~~~~~~~~~~~~~~~~~~~~~~~~~~~~~~~~~~~~~~~~~~~~
     668 | proposing Amendments, which, in either Case, shall be valid to all Intents and
         | ~~~~~~~~~~~~~~~~~~~~~~~~~~~~~~~~~~~~~~~~~~~~~~~~~~~~~~~~~~~~~~~~~~~~~~~~~~~~~~~
     669 | Purposes, as Part of this Constitution, when ratified by the Legislatures of
         | ~~~~~~~~~~~~~~~~~~~~~~~~~~~~~~~~~~~~~~~~~~~~~~~~~~~~~~~~~~~~~~~~~~~~~~~~~~~~~
     670 | three fourths of the several States, or by Conventions in three fourths
         | ~~~~~~~~~~~~~~~~~~~~~~~~~~~~~~~~~~~~~~~~~~~~~~~~~~~~~~~~~~~~~~~~~~~~~~~~
     671 | thereof, as the one or the other Mode of Ratification may be proposed by the
         | ~~~~~~~~~~~~~~~~~~~~~~~~~~~~~~~~~~~~~~~~~~~~~~~~~~~~~~~~~~~~~~~~~~~~~~~~~~~~~
     672 | Congress; Provided that no Amendment which may be made prior to the Year One
         | ~~~~~~~~~~~~~~~~~~~~~~~~~~~~~~~~~~~~~~~~~~~~~~~~~~~~~~~~~~~~~~~~~~~~~~~~~~~~~
     673 | thousand eight hundred and eight shall in any Manner affect the first and
         | ~~~~~~~~~~~~~~~~~~~~~~~~~~~~~~~~~~~~~~~~~~~~~~~~~~~~~~~~~~~~~~~~~~~~~~~~~~
     674 | fourth Clauses in the Ninth Section of the first Article; and that no State,
         | ~~~~~~~~~~~~~~~~~~~~~~~~~~~~~~~~~~~~~~~~~~~~~~~~~~~~~~~~~~~~~~~~~~~~~~~~~~~~~
     675 | without its Consent, shall be deprived of its equal Suffrage in the Senate.
         | ~~~~~~~~~~~~~~~~~~~~~~~~~~~~~~~~~~~~~~~~~~~~~~~~~~~~~~~~~~~~~~~~~~~~~~~~~~~ This sentence is 143 words long.



Lint:    Readability (127 priority)
Message: |
     683 | This Constitution, and the Laws of the United States which shall be made in
         | ^~~~~~~~~~~~~~~~~~~~~~~~~~~~~~~~~~~~~~~~~~~~~~~~~~~~~~~~~~~~~~~~~~~~~~~~~~~~
     684 | Pursuance thereof; and all Treaties made, or which shall be made, under the
         | ~~~~~~~~~~~~~~~~~~~~~~~~~~~~~~~~~~~~~~~~~~~~~~~~~~~~~~~~~~~~~~~~~~~~~~~~~~~~
     685 | Authority of the United States, shall be the supreme Law of the Land; and the
         | ~~~~~~~~~~~~~~~~~~~~~~~~~~~~~~~~~~~~~~~~~~~~~~~~~~~~~~~~~~~~~~~~~~~~~~~~~~~~~~
     686 | Judges in every State shall be bound thereby, any Thing in the Constitution or
         | ~~~~~~~~~~~~~~~~~~~~~~~~~~~~~~~~~~~~~~~~~~~~~~~~~~~~~~~~~~~~~~~~~~~~~~~~~~~~~~~
     687 | Laws of any State to the Contrary notwithstanding.
         | ~~~~~~~~~~~~~~~~~~~~~~~~~~~~~~~~~~~~~~~~~~~~~~~~~~ This sentence is 64 words long.



Lint:    Readability (127 priority)
Message: |
     689 | The Senators and Representatives before mentioned, and the Members of the
         | ^~~~~~~~~~~~~~~~~~~~~~~~~~~~~~~~~~~~~~~~~~~~~~~~~~~~~~~~~~~~~~~~~~~~~~~~~~
     690 | several State Legislatures, and all executive and judicial Officers, both of
         | ~~~~~~~~~~~~~~~~~~~~~~~~~~~~~~~~~~~~~~~~~~~~~~~~~~~~~~~~~~~~~~~~~~~~~~~~~~~~~
     691 | the United States and of the several States, shall be bound by Oath or
         | ~~~~~~~~~~~~~~~~~~~~~~~~~~~~~~~~~~~~~~~~~~~~~~~~~~~~~~~~~~~~~~~~~~~~~~~
     692 | Affirmation, to support this Constitution; but no religious Test shall ever be
         | ~~~~~~~~~~~~~~~~~~~~~~~~~~~~~~~~~~~~~~~~~~~~~~~~~~~~~~~~~~~~~~~~~~~~~~~~~~~~~~~
     693 | required as a Qualification to any Office or public Trust under the United
         | ~~~~~~~~~~~~~~~~~~~~~~~~~~~~~~~~~~~~~~~~~~~~~~~~~~~~~~~~~~~~~~~~~~~~~~~~~~~
     694 | States.
         | ~~~~~~~ This sentence is 62 words long.



Lint:    Capitalization (31 priority)
Message: |
     693 | required as a Qualification to any Office or public Trust under the United
         |                                                                     ^~~~~~~
     694 | States.
         | ~~~~~~ When referring to national or international organizations, make sure to treat them as a proper noun.
Suggest:
  - Replace with: “United States”



Lint:    Spelling (63 priority)
Message: |
     714 | first Page, The Word "Thirty" being partly written on an Erazure in the
         |                                                          ^~~~~~~ Did you mean `Erasure`?
     715 | fifteenth Line of the first Page. The Words "is tried" being interlined between
Suggest:
  - Replace with: “Erasure”



Lint:    Capitalization (31 priority)
Message: |
     721 | done in Convention by the Unanimous Consent of the States present the
         | ^ This sentence does not start with a capital letter
Suggest:
  - Replace with: “D”



Lint:    Readability (127 priority)
Message: |
     721 | done in Convention by the Unanimous Consent of the States present the
         | ^~~~~~~~~~~~~~~~~~~~~~~~~~~~~~~~~~~~~~~~~~~~~~~~~~~~~~~~~~~~~~~~~~~~~~
     722 | Seventeenth Day of September in the Year of our Lord one thousand seven hundred
         | ~~~~~~~~~~~~~~~~~~~~~~~~~~~~~~~~~~~~~~~~~~~~~~~~~~~~~~~~~~~~~~~~~~~~~~~~~~~~~~~~
     723 | and Eighty seven and of the Independence of the United States of America the
         | ~~~~~~~~~~~~~~~~~~~~~~~~~~~~~~~~~~~~~~~~~~~~~~~~~~~~~~~~~~~~~~~~~~~~~~~~~~~~~
     724 | Twelfth In witness whereof We have hereunto subscribed our Names,
         | ~~~~~~~~~~~~~~~~~~~~~~~~~~~~~~~~~~~~~~~~~~~~~~~~~~~~~~~~~~~~~~~~~ This sentence is 50 words long.


<|MERGE_RESOLUTION|>--- conflicted
+++ resolved
@@ -569,10 +569,9 @@
 Message: |
      229 | 9. To define and punish Piracies and Felonies committed on the high Seas, and
      230 | Offences against the Law of Nations;
-         | ^~~~~~~~ Did you mean to spell `Offences` this way?
+         | ^~~~~~~~ Did you mean `Offenses`?
 Suggest:
   - Replace with: “Offenses”
-  - Replace with: “Fences”
 
 
 
@@ -1192,11 +1191,10 @@
 Lint:    Spelling (63 priority)
 Message: |
      481 | have Power to grant Reprieves and Pardons for Offences against the United
-         |                                               ^~~~~~~~ Did you mean to spell `Offences` this way?
+         |                                               ^~~~~~~~ Did you mean `Offenses`?
      482 | States, except in Cases of Impeachment.
 Suggest:
   - Replace with: “Offenses”
-  - Replace with: “Fences”
 
 
 
@@ -1485,11 +1483,6 @@
          |    ^~~~~~ Did you mean `Labor`?
 Suggest:
   - Replace with: “Labor”
-<<<<<<< HEAD
-  - Replace with: “About”
-  - Replace with: “Amour”
-=======
->>>>>>> 1e2c6c33
 
 
 
@@ -1500,11 +1493,6 @@
          |            ^~~~~~ Did you mean `Labor`?
 Suggest:
   - Replace with: “Labor”
-<<<<<<< HEAD
-  - Replace with: “About”
-  - Replace with: “Amour”
-=======
->>>>>>> 1e2c6c33
 
 
 
@@ -1515,11 +1503,6 @@
          |            ^~~~~~ Did you mean `Labor`?
 Suggest:
   - Replace with: “Labor”
-<<<<<<< HEAD
-  - Replace with: “About”
-  - Replace with: “Amour”
-=======
->>>>>>> 1e2c6c33
 
 
 
