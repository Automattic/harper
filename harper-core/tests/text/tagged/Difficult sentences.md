--- conflicted
+++ resolved
@@ -302,13 +302,8 @@
 # C/P NSg/I/J/C/Dq+ ISg/D$+ J+        NSg+      . NPr/ISg+ V      V    J/R  NPr/V/J .
 > And now       for a    slap     - up        meal   !
 # V/C NPr/V/J/C C/P D/P+ NSg/V/J+ . NSg/V/J/P NSg/V+ .
-<<<<<<< HEAD
-> Go      scuba  diving   ? For one        thing , I    can't even    swim  .
-# NSg/V/J N🅪Sg/V NSg/V/J+ . C/P NSg/I/V/J+ NSg+  . ISg+ VX    NSg/V/J NSg/V .
-=======
-> Go       scuba  diving    ? For one        thing  , I    can't even    swim  .
-# NSg/VL/J N🅪Sg/V NSg/Vg/J+ . C/P NSg/I/V/J+ NSg/V+ . ISg+ VX    NSg/V/J NSg/V .
->>>>>>> 50ace25d
+> Go       scuba  diving    ? For one        thing , I    can't even    swim  .
+# NSg/VL/J N🅪Sg/V NSg/Vg/J+ . C/P NSg/I/V/J+ NSg+  . ISg+ VX    NSg/V/J NSg/V .
 > For another , we   don't have   any    equipment .
 # C/P I/D     . IPl+ V     NSg/VX I/R/Dq Nᴹ+       .
 > He       is  named for his     grandfather .
@@ -640,19 +635,11 @@
 > Put   on  your hat   and gloves  .
 # NSg/V J/P D$+  NSg/V V/C NPl/V3+ .
 > The policeman moved the tramp on  .
-<<<<<<< HEAD
-# D+  NSg+      V/J   D   NSg/V J/P .
-> Drive on  past       the railway station .
-# NSg/V J/P NSg/V/J/P+ D+  NSg+    NSg/V+  .
-> From now       on  things are going   to be     different .
-# P    NPr/V/J/C J/P NPl+   V   NSg/V/J P  NSg/VX NSg/J     .
-=======
 # D+  NSg+      VP/J  D   NSg/V J/P .
 > Drive  on  past       the railway station .
 # NSg/VL J/P NSg/V/J/P+ D+  NSg+    NSg/V+  .
-> From now       on  things  are going    to be      different .
-# P    NPr/V/J/C J/P NPl/V3+ V   NSg/Vg/J P  NSg/VXL NSg/J     .
->>>>>>> 50ace25d
+> From now       on  things are going    to be      different .
+# P    NPr/V/J/C J/P NPl+   V   NSg/Vg/J P  NSg/VXL NSg/J     .
 > and so        on  .
 # V/C NSg/I/J/C J/P .
 > He       rambled on  and on  .
@@ -800,23 +787,13 @@
 > I    want  to leave .
 # ISg+ NSg/V P  NSg/V .
 > He       asked me       what   to do     .
-<<<<<<< HEAD
-# NPr/ISg+ V/J   NPr/ISg+ NSg/I+ P  NSg/VX .
-> I    have   places to go      and people to see   .
-# ISg+ NSg/VX NPl/V+ P  NSg/V/J V/C NPl/V+ P  NSg/V .
-> To err is human   .
-# P  V   VL NSg/V/J .
-> Who    am      I    to criticise ? I've done    worse     things myself .
-# NPr/I+ NPr/V/J ISg+ P  V/Au/Br   . W?   NSg/V/J NSg/V/JC+ NPl+   ISg+   .
-=======
 # NPr/ISg+ VP/J  NPr/ISg+ NSg/I+ P  NSg/VX .
 > I    have   places  to go       and people to see   .
 # ISg+ NSg/VX NPl/V3+ P  NSg/VL/J V/C NPl/V+ P  NSg/V .
 > To err is  human   .
 # P  V   VL3 NSg/V/J .
-> Who    am      I    to criticise ? I've done      worse     things  myself .
-# NPr/I+ NPr/V/J ISg+ P  V/Au/Br   . W?   NSg/VPp/J NSg/V/JC+ NPl/V3+ ISg+   .
->>>>>>> 50ace25d
+> Who    am      I    to criticise ? I've done      worse     things myself .
+# NPr/I+ NPr/V/J ISg+ P  V/Au/Br   . W?   NSg/VPp/J NSg/V/JC+ NPl+   ISg+   .
 > Precisely to get   away from you    was why   I    did what   I    did .
 # R         P  NSg/V V/J  P    ISgPl+ VPt NSg/V ISg+ VPt NSg/I+ ISg+ VPt .
 > I    need    some     more           books   to read       and friends to go       partying with .
