> Difficult sentences
# V/J       NPl/V
>
#
> A   collection of difficult sentences to test  Harper's ability to correctly tag    unusual / uncommon but     correct  sentences .
# D/P NSg        P  V/J       NPl/V     P  NSg/V N$       NSg+    P  R         NSg/V+ NSg/J   . NSg/V/J  NSg/C/P NSg/V/J+ NPl/V+    .
>
#
> Note   that    some   word   may      not   be     tagged correctly right      now          .
# NSg/V+ N/I/C/D I/J/R+ NSg/V+ NPrSg/VX NSg/C NSg/VX V/J    R         NPrSg/V/J+ NPrSg/V/J/C+ .
>
#
> Most     example sentences are taken from https://en.wiktionary.org/. License : CC    BY      - SA         4.0 .
# NSg/I/J+ NSg/V   NPl/V+    V   V/J   P    Url                         NSg/V+  . NSg/V NSg/J/P . NPrSg/V/J+ #   .
>
#
> A
# D/P
>
#
> With one       attack  , he       was torn a    pieces .
# P    NSg/I/V/J NSg/V/J . NPr/ISg+ V   V/J+ D/P+ NPl/V+ .
> I    brush my teeth twice a   day    .
# ISg+ NSg/V D+ +     W?    D/P NPrSg+ .
>
#
> At
# NSg/P
>
#
> Preposition
# NSg/V
>
#
> Caesar was at    Rome ; a    climate treaty was signed at    Kyoto in        1997 .
# NPrSg+ V   NSg/P NPr+ . D/P+ NSg/V+  NSg/V+ V   V/J    NSg/P NPr+  NPrSg/J/P #    .
> I    was at    Jim’s house    at    the corner  of Fourth    Street  and  Vine .
# ISg+ V   NSg/P N$    NPrSg/V+ NSg/P D   NSg/V/J P  NPrSg/V/J NSg/V/J V/C+ NSg+ .
> at    the bottom  of the page     ; sitting at    the table  ; at    church   ; at    sea
# NSg/P D   NSg/V/J P  D+  NPrSg/V+ . NSg/V/J NSg/P D+  NSg/V+ . NSg/P NPrSg/V+ . NSg/P NSg+
> Target at    five miles  . Prepare torpedoes !
# NSg/V  NSg/P NSg+ NPrPl+ . NSg/V   NSg/V     .
> Look  out         ! UFO at    two o'clock !
# NSg/V NSg/V/J/R/P . NSg NSg/P NSg W?      .
> Don't pick  at    your food !
# V     NSg/V NSg/P D+   NSg+ .
> My cat      keeps scratching at    the furniture .
# D+ NSg/V/J+ NPl/V V          NSg/P D+  NSg+      .
> I    was working at    the problem all        day    .
# ISg+ V   V       NSg/P D+  NSg/J   NSg/I/J/C+ NPrSg+ .
> He       shouted at    her    .
# NPr/ISg+ V/J     NSg/P I/J/D+ .
> She  pointed at    the curious animal .
# ISg+ V/J     NSg/P D+  J+      NSg/J  .
> At    my request , they agreed to move  us     to another hotel .
# NSg/P D+ NSg/V+  . IPl+ V/J    P  NSg/V NPr/I+ P  I/D+    NSg+  .
> He       jumped at    the sudden noise  .
# NPr/ISg+ V/J    NSg/P D+  NSg/J+ NSg/V+ .
> We   laughed at    the joke   .
# IPl+ V/J     NSg/P D+  NSg/V+ .
> She  was mad   at    their comments .
# ISg+ V   N/V/J NSg/P D+    NPl/V+   .
> men at    work   ; children at    play
# NSg NSg/P NSg/V+ . NPl+     NSg/P NSg/V
> The two  countries are at    war    .
# D+  NSg+ NPl+      V   NSg/P NSg/V+ .
> She  is at    sixes and sevens with him .
# ISg+ VL NSg/P NPl   V/C NPl    P    I+  .
>
#
> Noun
# NSg/V
>
#
> The at     sign  .
# D+  NSg/P+ NSg/V .
>
#
> Verb
# NSg/V
>
#
> ( In        online chats  : ) Don't @ me       ! Don't at    me       !
# . NPrSg/J/P V/J    NPl/V+ . . V     . NPrSg/I+ . V     NSg/P NPrSg/I+ .
>
#
> By
# NSg/J/P
>
#
> Preposition
# NSg/V
>
#
> The mailbox is by      the bus    stop   .
# D+  NSg     VL NSg/J/P D+  NSg/V+ NSg/V+ .
> The stream runs  by      our back    door   .
# D+  NSg/V+ NPl/V NSg/J/P D+  NSg/V/J NSg/V+ .
> He       ran   straight by      me       .
# NPr/ISg+ NSg/V NSg/V/J+ NSg/J/P NPrSg/I+ .
> Be     back    by      ten  o'clock ! .
# NSg/VX NSg/V/J NSg/J/P NSg+ +       . .
> We'll find  someone by      the end   of March    .
# W?    NSg/V NSg/I   NSg/J/P D   NSg/V P  NPrSg/V+ .
> We   will     send  it         by      the first   week  of July .
# IPl+ NPrSg/VX NSg/V NPrSg/ISg+ NSg/J/P D   NSg/V/J NSg/J P  NPr+ .
> The matter   was decided by      the chairman .
# D+  NSg/V/J+ V   NSg/V/J NSg/J/P D+  NSg/V+   .
> The boat   was swamped by      the water  .
# D+  NSg/V+ V   V/J     NSg/J/P D+  NSg/V+ .
> He       was protected by      his    body   armour            .
# NPr/ISg+ V   V/J       NSg/J/P ISg/D+ NSg/V+ NPrSg/V/Ca/Au/Br+ .
> There was a   call  by      the unions for a   30 % pay     rise   .
# +     V   D/P NSg/V NSg/J/P D   NPl/V  C/P D/P #  . NSg/V/J NSg/V+ .
> I    was aghast by      what   I    saw    .
# ISg+ V   J      NSg/J/P NSg/I+ ISg+ NSg/V+ .
> There are many    well    - known   plays by      William Shakespeare .
# +     V   N/I/J/D NSg/V/J . NSg/V/J NPl/V NSg/J/P NPrSg+  NPrSg/V+    .
> I    avoided the guards by      moving  only when    they weren't looking .
# ISg+ V/J     D+  NPl/V+ NSg/J/P NSg/V/J W?   NSg/I/C IPl+ V+      V       .
> By      Pythagoras ' theorem , we   can      calculate the length of the hypotenuse .
# NSg/J/P NPr        . NSg/V   . IPl+ NPrSg/VX V         D   NSg/V  P  D+  NSg+       .
> We   went  by      bus   .
# IPl+ NSg/V NSg/J/P NSg/V .
> I    discovered it         by       chance     .
# ISg+ V/J        NPrSg/ISg+ NSg/J/P+ NPrSg/V/J+ .
> By      ' maybe   ' she  means ' no       ' .
# NSg/J/P . NSg/J/R . ISg+ NPl/V . NPrSg/P+ . .
> The electricity was cut     off       , so        we   had to read  by       candlelight .
# D+  NSg+        V   NSg/V/J NSg/V/J/P . NSg/I/J/C IPl+ V   P  NSg/V NSg/J/P+ NSg         .
> By      the power    vested in        me       , I    now         pronounce you  man       and  wife     .
# NSg/J/P D+  NSg/V/J+ V/J    NPrSg/J/P NPrSg/I+ . ISg+ NPrSg/V/J/C NSg/V     IPl+ NPrSg/V/J V/C+ NSg/V/J+ .
> By      Jove ! I    think she's got it         !
# NSg/J/P NPr+ . ISg+ NSg/V W?    V   NPrSg/ISg+ .
> By      all       that     is holy    , I'll put   an  end   to this .
# NSg/J/P NSg/I/J/C N/I/C/D+ VL NSg/J/R . W?   NSg/V D/P NSg/V P  I/D+ .
> I    sorted the items  by      category .
# ISg+ V/J    D+  NPl/V+ NSg/J/P NSg+     .
> Table  1 shows details of our employees broken down      by      sex   and age    .
# NSg/V+ # NPl/V NPl/V   P  D+  NPl+      V/J    NSg/V/J/P NSg/J/P NSg/V V/C NSg/V+ .
> Our stock    is up        by      ten  percent .
# D+  NSg/V/J+ VL NSg/V/J/P NSg/J/P NSg+ NSg+    .
> We   won   by      six goals  to three .
# IPl+ NSg/V NSg/J/P NSg NPl/V+ P+ NSg   .
> His    date  of birth    was wrong   by      ten  years .
# ISg/D+ NSg/V P  NSg/V/J+ V   NSg/V/J NSg/J/P NSg+ NPl+  .
> We   went  through the book   page    by      page     .
# IPl+ NSg/V NSg/J/P D   NSg/V+ NPrSg/V NSg/J/P NPrSg/V+ .
> We   crawled forward by      inches .
# IPl+ V/J     NSg/V/J NSg/J/P NPl/V+ .
> sold  by      the yard   ; cheaper if    bought by      the gross
# NSg/V NSg/J/P D+  NSg/V+ . J       NSg/C NSg/V  NSg/J/P D   NPrSg/V/J
> While     sitting listening to the radio by      the hour , she  can      drink  brandy  by      the bucketful !
# NSg/V/C/P NSg/V/J V         P  D   NSg/V NSg/J/P D+  NSg+ . ISg+ NPrSg/VX NSg/V+ NPrSg/V NSg/J/P D   NSg       .
> He       sits  listening to the radio by      the hour .
# NPr/ISg+ NPl/V V         P  D   NSg/V NSg/J/P D+  NSg+ .
> His    health was deteriorating by      the day    .
# ISg/D+ NSg+   V   V             NSg/J/P D+  NPrSg+ .
> The pickers are paid by      the bushel .
# D   W?      V   V/J  NSg/J/P D+  NSg/V+ .
> He       cheated by      his    own      admission .
# NPr/ISg+ V/J+    NSg/J/P ISg/D+ NSg/V/J+ NSg+      .
> By      my reckoning , we   should be     nearly there .
# NSg/J/P D+ NSg/V+    . IPl+ VX     NSg/VX R+     W?    .
> It         is easy    to invert  a   2 - by      - 2 matrix .
# NPrSg/ISg+ VL NSg/V/J P  NSg/V/J D/P # . NSg/J/P . # NSg    .
> The room     was about 4 foot   by      6 foot   .
# D+  NSg/V/J+ V   J/P   # NSg/V+ NSg/J/P # NSg/V+ .
> The bricks used to build the wall     measured 10 by      20 by      30 cm .
# D+  NPl/V+ V/J  P  NSg/V D+  NPrSg/V+ V/J      #  NSg/J/P #  NSg/J/P #  N+ .
> She's a   lovely little     filly , by      Big      Lad , out         of Damsel in        Distress .
# W?    D/P NSg/J  NPrSg/I/J+ NSg   . NSg/J/P NSg/V/J+ NSg . NSg/V/J/R/P P  NSg    NPrSg/J/P NSg/V+   .
> Are you  eating by      Rabbi Fischer ? ( at    the house   of )
# V   IPl+ V      NSg/J/P NSg+  NPr+    . . NSg/P D   NPrSg/V P  .
> By      Chabad , it's different . ( with , among )
# NSg/J/P ?      . +    NSg/J+    . . P    . P     .
>
#
> Adverb
# NSg/V
>
#
> I    watched the parade as    it         passed by      .
# ISg+ V/J     D   NSg/V+ NSg/R NPrSg/ISg+ V/J+   NSg/J/P .
> There was a   shepherd close   by       .
# +     V   D/P NPrSg/V+ NSg/V/J NSg/J/P+ .
> I'll stop  by      on  my way    home    from work   .
# W?   NSg/V NSg/J/P J/P D+ NSg/J+ NSg/V/J P    NSg/V+ .
> We're right     near      the lifeguard station . Come    by      before you  leave  .
# W?    NPrSg/V/J NSg/V/J/P D+  NSg+      NSg/V+  . NSg/V/P NSg/J/P C/P    IPl+ NSg/V+ .
> The women spent much  time    after harvest putting jams   by      for winter and spring .
# D+  NPl+  V/J   N/I/J NSg/V/J J/P   NSg/V+  NSg/V   NPl/V+ NSg/J/P C/P NSg/V  V/C NSg/V+ .
>
#
> Adjective
# NSg/V/J
>
#
> a   by      path  ; a   by      room     ( Out         of the way    , off       to one        side     . )
# D/P NSg/J/P NSg/V . D/P NSg/J/P NSg/V/J+ . NSg/V/J/R/P P  D   NSg/J+ . NSg/V/J/P P  NSg/I/V/J+ NSg/V/J+ . .
> by      catch ; a   by      issue ( Subsidiary , incidental . )
# NSg/J/P NSg/V . D/P NSg/J/P NSg/V . NSg/J+     . NSg/J      . .
>
#
> For
# C/P
>
#
> Conjunction
# NSg/V
>
#
> I    had to stay    with my wicked stepmother , for I    had nowhere else  to go       .
# ISg+ V   P  NSg/V/J P    D+ V/J+   NSg        . C/P ISg+ V   NSg/J   N/J/C P+ NSg/V/J+ .
>
#
> Preposition
# NSg/V
>
#
> The astronauts headed for the moon     .
# D+  NPl        V/J    C/P D+  NPrSg/V+ .
> Run   for the hills  !
# NSg/V C/P D+  NPl/V+ .
> He       was headed for the door   when    he       remembered .
# NPr/ISg+ V   V/J    C/P D+  NSg/V+ NSg/I/C NPr/ISg+ V/J+       .
> I    have   something  for you  .
# ISg+ NSg/VX NSg/I/V/J+ C/P IPl+ .
> Everything I    do     , I    do     for you  .
# N/I/V+     ISg+ NSg/VX . ISg+ NSg/VX C/P IPl+ .
> We're having a   birthday party   for Janet .
# W?    V      D/P NSg/V+   NSg/V/J C/P NPr+  .
> The mayor gave a   speech for the charity gala   .
# D+  NSg+  V    D/P NSg/V  C/P D+  NPrSg+  NSg/J+ .
> If    having to bag   the groceries correctly is more        than you  can      handle , then    this isn't the job     for you  .
# NSg/C V      P  NSg/V D+  NPl/V+    R         VL NPrSg/I/V/J C/P  IPl+ NPrSg/VX NSg/V  . NSg/J/C I/D+ NSg/V D   NPrSg/V C/P IPl+ .
> This is a   new     bell    for my bicycle .
# I/D+ VL D/P NSg/V/J NPrSg/V C/P D+ NSg/V+  .
> The cake   is for Tom      and Helen's anniversary .
# D+  NSg/V+ VL C/P NPrSg/V+ V/C N$      NSg+        .
> This medicine is for your cough  .
# I/D+ NSg/V+   VL C/P D+   NSg/V+ .
> He       wouldn't apologize ; and just for that     , she  refused to help  him .
# NPr/ISg+ VX       V         . V/C V/J  C/P N/I/C/D+ . ISg+ V/J     P  NSg/V I+  .
> He       looks better   for having lost weight . ( UK   usage )
# NPr/ISg+ NPl/V NSg/VX/J C/P V      V/J  NSg/V+ . . NPr+ NSg+  .
> She  was the worse   for drink  .
# ISg+ V   D   NSg/V/J C/P NSg/V+ .
> All       those for the motion , raise your hands  .
# NSg/I/J/C I/D   C/P D+  NSg/V+ . NSg/V D+   NPl/V+ .
> Who's for ice      - cream   ?
# N$    C/P NPrSg/V+ . NSg/V/J .
> I'm for going   by      train
# W?  C/P NSg/V/J NSg/J/P NSg/V+
> Ten voted for , and three against . ( with implied object )
# NSg V/J   C/P . V/C NSg   C/P     . . P    V/J     NSg/V+ .
> Make  way   for the president !
# NSg/V NSg/J C/P D+  NSg/V+    .
> Clear   the shelves for our new      Christmas  stock    !
# NSg/V/J D   NPl/V   C/P D+  NSg/V/J+ NPrSg/V/J+ NSg/V/J+ .
> Stand by      for your cue    .
# NSg/V NSg/J/P C/P D+   NSg/V+ .
> Prepare for battle     .
# NSg/V   C/P NPrSg/V/J+ .
> They swept the area for enemy  operatives .
# IPl+ V/J   D   NSg  C/P NSg/V+ NPl+       .
> Police combed his    flat     for clues  .
# NSg/V+ V/J    ISg/D+ NSg/V/J+ C/P NPl/V+ .
> I've lived here    for three years .
# W?   V/J   NSg/J/R C/P NSg+  NPl+  .
> They fought for days over      a    silly  pencil .
# IPl+ V      C/P NPl+ NSg/V/J/P D/P+ NSg/J+ NSg/V+ .
> The store  is closed for the day    .
# D+  NSg/V+ VL V/J    C/P D+  NPrSg+ .
> I    can      see   for miles  .
# ISg+ NPrSg/VX NSg/V C/P NPrPl+ .
> I    will     stand in        for him .
# ISg+ NPrSg/VX NSg/V NPrSg/J/P C/P I+  .
> I    speak for the Prime    Minister .
# ISg+ NSg/V C/P D+  NSg/V/J+ NSg/V+   .
> It         is unreasonable for our boss     to withhold our wages  .
# NPrSg/ISg+ VL J            C/P D+  NSg/V/J+ P  NSg/V    D+  NPl/V+ .
> I    don't think it's a   good      idea for you  and me       to meet    ever again .
# ISg+ V     NSg/V +    D/P NPrSg/V/J NSg  C/P IPl+ V/C NPrSg/I+ P  NSg/V/J J+   P     .
> I    am        aiming for completion by      the end   of business Thursday .
# ISg+ NPrSg/V/J V      C/P NSg+       NSg/J/P D   NSg/V P  NSg/J+   NSg+     .
> He's going   for his    doctorate .
# N$   NSg/V/J C/P ISg/D+ NSg/V+    .
> Do     you  want  to go      for coffee   ?
# NSg/VX IPl+ NSg/V P  NSg/V/J C/P NSg/V/J+ .
> I'm saving    up        for a    car  .
# W?  NSg/V/J/P NSg/V/J/P C/P D/P+ NSg+ .
> Don't wait  for an  answer .
<<<<<<< HEAD
# V     NSg/V C/P D/P NSg    .
> Fair    for its   day   .
# NSg/V/J C/P ISg/D NPrSg .
> She's spry for an  old   lady    .
# W?    J    C/P D/P NSg/J NPrSg/V .
> Don't take  me        for a   fool  .
# V     NSg/V NPrSg/ISg C/P D/P NSg/J .
> For all       his   expensive education , he      didn't seem very bright    .
# C/P NSg/I/J/C ISg/D J         NSg       . NPr/ISg V      V    J/R  NPrSg/V/J .
> And now         for a   slap  - up        meal  !
# V/C NPrSg/V/J/C C/P D/P NSg/J . NSg/V/J/P NSg/V .
> Go      scuba diving  ? For one       thing , I   can't even    swim  .
# NSg/V/J NSg/V NSg/V/J . C/P NSg/I/V/J NSg/V . ISg VX    NSg/V/J NSg/V .
> For another , we  don't have   any   equipment .
# C/P I/D     . IPl V     NSg/VX I/R/D NSg       .
> He      is named for his   grandfather .
# NPr/ISg VL V/J   C/P ISg/D NSg/J       .
> He      totally screwed up        that    project . Now         he's surely for the sack .
# NPr/ISg R       V/J     NSg/V/J/P N/I/C/D NSg/V   . NPrSg/V/J/C N$   R      C/P D   NSg  .
> In        term    of base    hits  , Jones   was three for four on the day
# NPrSg/J/P NSg/V/J P  NSg/V/J NPl/V . NPrSg/V V   NSg   C/P NSg  P  D   NPrSg
> At    close   of play  , England were  305 for 3 .
# NSg/P NSg/V/J P  NSg/V . NPr     NSg/V #   C/P # .
> He      took the swing shift for he      could  get   more        overtime .
# NPr/ISg V    D   NSg   NSg/V C/P NPr/ISg NSg/VX NSg/V NPrSg/I/V/J NSg/V    .
=======
# V     NSg/V C/P D/P NSg/V+ .
> Fair    for its    day    .
# NSg/V/J C/P ISg/D+ NPrSg+ .
> She's spry for an   old    lady     .
# W?    J    C/P D/P+ NSg/J+ NPrSg/V+ .
> Don't take  me       for a    fool     .
# V     NSg/V NPrSg/I+ C/P D/P+ NSg/V/J+ .
> For all        his    expensive education , he       didn't seem very bright     .
# C/P NSg/I/J/C+ ISg/D+ J+        NSg+      . NPr/ISg+ V      V    J+   NPrSg/V/J+ .
> And now         for a   slap     - up        meal  !
# V/C NPrSg/V/J/C C/P D/P NSg/V/J+ . NSg/V/J/P NSg/V .
> Go      scuba diving   ? For one        thing  , I    can't even     swim  .
# NSg/V/J NSg/V NSg/V/J+ . C/P NSg/I/V/J+ NSg/V+ . ISg+ VX    NSg/V/J+ NSg/V .
> For another , we   don't have   any    equipment .
# C/P I/D+    . IPl+ V     NSg/VX I/R/D+ NSg+      .
> He       is named for his    grandfather .
# NPr/ISg+ VL V/J   C/P ISg/D+ NSg/V/J+    .
> He       totally screwed up        that    project . Now         he's surely for the sack   .
# NPr/ISg+ R       V/J     NSg/V/J/P N/I/C/D NSg/V+  . NPrSg/V/J/C N$   R      C/P D+  NSg/V+ .
> In        term    of base     hits  , Jones    was three for four on  the day
# NPrSg/J/P NSg/V/J P  NSg/V/J+ NPl/V . NPrSg/V+ V   NSg   C/P NSg  J/P D+  NPrSg
> At    close   of play  , England were  305 for  3 .
# NSg/P NSg/V/J P  NSg/V . NPr+    NSg/V #   C/P+ # .
> He       took the swing  shift for he       could  get   more         overtime .
# NPr/ISg+ V    D+  NSg/V+ NSg/V C/P NPr/ISg+ NSg/VX NSg/V NPrSg/I/V/J+ NSg/V    .
>>>>>>> ead504e9
> to account for one's whereabouts .
# P  NSg/V   C/P N$+   NSg+        .
>
#
> From
# P
>
#
> Paul is from New     Zealand .
# NPr+ VL P    NSg/V/J NPr+    .
> I    got a   letter from my brother  .
# ISg+ V   D/P NSg/V  P    D+ NSg/V/J+ .
> You  can't get   all       your news   from the Internet .
# IPl+ VX    NSg/V NSg/I/J/C D+   NSg/V+ P    D+  NPrSg/V+ .
> He       had books  piled from floor  to ceiling .
# NPr/ISg+ V   NPl/V+ V/J   P    NSg/V+ P+ NSg/V   .
> He       departed yesterday from Chicago .
# NPr/ISg+ NSg/V/J  NSg+      P    NPr+    .
> This figure has been  changed from a   one       to a    seven .
# I/D+ NSg/V+ V   NSg/V V/J     P    D/P NSg/I/V/J P  D/P+ NSg+  .
> Face   away from the wall     !
# NSg/V+ V/J  P    D+  NPrSg/V+ .
> The working day    runs  from 9 am         to 5 pm     .
# D+  V+      NPrSg+ NPl/V P    # NPrSg/V/J+ P  # NSg/V+ .
> Tickets are available from 17th July .
# NPl/V+  V   J         P    #    NPr+ .
> Rate   your pain   from 1 to 10 .
# NSg/V+ D+   NSg/V+ P    # P+ #  .
> Start counting from 1 .
# NSg/V V        P+   # .
> You  can      study anything from math to literature .
# IPl+ NPrSg/VX NSg/V NSg/I/V  P    +    P+ NSg        .
> It's hard    to tell    from here    .
# +    NSg/V/J P  NPrSg/V P+   NSg/J/R .
> Try     to see   it         from his    point of view   .
# NSg/V/J P  NSg/V NPrSg/ISg+ P    ISg/D+ NSg/V P  NSg/V+ .
> The bomb     went  off       just 100 yards  from where they were   standing .
# D   NSg/V/J+ NSg/V NSg/V/J/P V/J  #   NPl/V+ P    NSg/C IPl+ NSg/V+ NSg/V/J  .
> From the top     of the lighthouse you  can      just see   the mainland .
# P    D   NSg/V/J P  D+  NSg+       IPl+ NPrSg/VX V/J  NSg/V D+  NSg+     .
> I’ve been  doing this from pickney .
# W?   NSg/V NSg/V I/D+ P+   ?       .
> Your opinions differ  from mine     .
# D+   +        NSg/V/J P    NSg/I/V+ .
> He       knows right      from wrong   .
# NPr/ISg+ NPl/V NPrSg/V/J+ P    NSg/V/J .
>
#
> In
# NPrSg/J/P
>
#
> Preposition
# NSg/V
>
#
> Who      lives in        a   pineapple under   the sea  ?
# NPrSg/I+ V     NPrSg/J/P D/P NSg       NSg/J/P D+  NSg+ .
> The dog      is in        the kennel .
# D+  NSg/V/J+ VL NPrSg/J/P D   NSg/V+ .
> There were  three pickles in        a    jar    .
# +     NSg/V NSg   NPl/V+  NPrSg/J/P D/P+ NSg/V+ .
> I    like        living  in        the city .
# ISg+ NSg/V/J/C/P NSg/V/J NPrSg/J/P D+  NSg+ .
> There are lots  of trees  in        the park     .
# +     V   NPl/V P  NPl/V+ NPrSg/J/P D+  NPrSg/V+ .
> We   are in        the enemy  camp     .
# IPl+ V   NPrSg/J/P D   NSg/V+ NSg/V/J+ .
> Her    plane    is in        the air    .
# I/J/D+ NSg/V/J+ VL NPrSg/J/P D   NSg/V+ .
> I    glanced over      at    the pretty  girl  in        the red    dress  .
# ISg+ V/J     NSg/V/J/P NSg/P D   NSg/V/J NSg/V NPrSg/J/P D+  NSg/J+ NSg/V+ .
> There wasn't much  of interest in        her    speech .
# +     V      N/I/J P  NSg/V    NPrSg/J/P I/J/D+ NSg/V+ .
> He       hasn't got an  original idea in        him .
# NPr/ISg+ V      V   D/P NSg/J    NSg  NPrSg/J/P I+  .
> You  are one       in        a    million .
# IPl+ V   NSg/I/V/J NPrSg/J/P D/P+ N+      .
> She's in        an   orchestra .
# W?    NPrSg/J/P D/P+ NSg+      .
> My birthday is in        the first   week  of December .
# D+ NSg/V+   VL NPrSg/J/P D   NSg/V/J NSg/J P  NPr+     .
> Easter     falls  in        the fourth     lunar  month  .
# NPrSg/V/J+ NPl/V+ NPrSg/J/P D+  NPrSg/V/J+ NSg/J+ NSg/J+ .
> Will     you  be     able    to finish this in        a    week   ?
# NPrSg/VX IPl+ NSg/VX NSg/V/J P  NSg/V  I/D+ NPrSg/J/P D/P+ NSg/J+ .
> They said they would  call  us     in        a   week   .
# IPl+ V/J  IPl+ NSg/VX NSg/V NPr/I+ NPrSg/J/P D/P NSg/J+ .
> Less    water  gets  in        your boots this way    .
# V/J/C/P NSg/V+ NPl/V NPrSg/J/P D+   NPl/V I/D+ NSg/J+ .
> She  stood there looking in        the window longingly .
# ISg+ V     W?    V       NPrSg/J/P D+  NSg/V+ R+        .
> In        replacing the faucet washers , he       felt    he       was making his    contribution to the environment .
# NPrSg/J/P V         D   NSg    W?      . NPr/ISg+ NSg/V/J NPr/ISg+ V   NSg/V  ISg/D+ NSg+         P  D+  NSg+        .
> In        trying  to make  amends , she  actually made  matters worse    .
# NPrSg/J/P NSg/V/J P  NSg/V NPl/V  . ISg+ R        NSg/V +       NSg/V/J+ .
> My aim    in        travelling       there was to find  my missing friend     .
# D+ NSg/V+ NPrSg/J/P NSg/V/J/Ca/Au/Br +     V   P  NSg/V D+ V       NPrSg/V/J+ .
> My fat      rolls around in        folds  .
# D+ NSg/V/J+ NPl/V J/P    NPrSg/J/P NPl/V+ .
> The planes flew    over      in        waves  .
# D+  NPl/V+ NSg/V/J NSg/V/J/P NPrSg/J/P NPl/V+ .
> Arrange the chairs in        a    circle .
# NSg/V   D+  NPl/V+ NPrSg/J/P D/P+ NSg/V+ .
> He       stalked away in        anger  .
# NPr/ISg+ V/J+    V/J  NPrSg/J/P NSg/V+ .
> John   is in        a   coma .
# NPrSg+ VL NPrSg/J/P D/P NSg+ .
> My fruit  trees  are in        bud     .
# D+ NSg/V+ NPl/V+ V   NPrSg/J/P NPrSg/V .
> The company is in        profit  .
# D+  NSg/V+  VL NPrSg/J/P NSg/V/J .
> You've got a   friend    in        me       .
# W?     V   D/P NPrSg/V/J NPrSg/J/P NPrSg/I+ .
> He's met his    match  in        her    .
# N$   V   ISg/D+ NSg/V+ NPrSg/J/P I/J/D+ .
> There has been  no      change in        his    condition .
# +     V   NSg/V NPrSg/P NSg/V  NPrSg/J/P ISg/D+ NSg/V+    .
> What   grade  did he       get   in        English    ?
# NSg/I+ NSg/V+ V   NPr/ISg+ NSg/V NPrSg/J/P NPrSg/V/J+ .
> Please pay     me       in        cash       — preferably in        tens and twenties .
# V      NSg/V/J NPrSg/I+ NPrSg/J/P NPrSg/V/J+ . R          NPrSg/J/P W?   V/C NPl+     .
> The deposit can      be     in        any   legal  tender  , even    in        gold     .
# D+  NSg/V+  NPrSg/VX NSg/VX NPrSg/J/P I/R/D NSg/J+ NSg/V/J . NSg/V/J NPrSg/J/P NSg/V/J+ .
> Beethoven's " Symphony No       . 5 " in        C          minor   is among his    most     popular .
# N$          . NSg+     NPrSg/P+ . # . NPrSg/J/P NPrSg/V/J+ NSg/V/J VL P     ISg/D+ NSg/I/J+ NSg/J+  .
> His    speech was in        French    , but     was simultaneously translated into eight languages .
# ISg/D+ NSg/V+ V   NPrSg/J/P NPrSg/V/J . NSg/C/P V   R              V/J        P    NSg/J NPl/V+    .
> When    you  write in        cursive , it's illegible .
# NSg/I/C IPl+ NSg/V NPrSg/J/P NSg/J   . +    J+        .
> Military letters should be     formal in        tone     , but     not   stilted .
# NSg/J    NPl/V+  VX     NSg/VX NSg/J  NPrSg/J/P NSg/I/V+ . NSg/C/P NSg/C V/J     .
>
#
> Verb
# NSg/V
>
#
> He       that     ears  my land     spares my team   and gives me       leave to in        the crop   .
# NPr/ISg+ N/I/C/D+ NPl/V D+ NPrSg/V+ NPl/V  D+ NSg/V+ V/C NPl/V NPrSg/I+ NSg/V P  NPrSg/J/P D+  NSg/V+ .
>
#
> Adverb
# NSg/V
>
#
> Suddenly a   strange man       walked in        .
# R        D/P NSg/V/J NPrSg/V/J V/J+   NPrSg/J/P .
> Would  you  like        that     to take  away or      eat   in        ?
# NSg/VX IPl+ NSg/V/J/C/P N/I/C/D+ P  NSg/V V/J  NPrSg/C NSg/V NPrSg/J/P .
> He       ran   to the edge  of the swimming pool   and dived in        .
# NPr/ISg+ NSg/V P  D   NSg/V P  D+  NSg/V+   NSg/V+ V/C V/J+  NPrSg/J/P .
> They flew    in        from London last     night  .
# IPl+ NSg/V/J NPrSg/J/P P    NPr+   NSg/V/J+ NSg/V+ .
> For six  hours the tide   flows in        , then    for another six hours it         flows  out         .
# C/P NSg+ NPl+  D+  NSg/V+ NPl/V NPrSg/J/P . NSg/J/C C/P I/D+    NSg NPl+  NPrSg/ISg+ NPl/V+ NSg/V/J/R/P .
> Bring the water to the boil   and drop  the vegetables in        .
# V     D   NSg/V P  D+  NSg/V+ V/C NSg/V D+  NPl+       NPrSg/J/P .
> The show  still   didn't become interesting 20 minutes in        .
# D   NSg/V NSg/V/J V      V      V/J         #  NPl/V   NPrSg/J/P .
>
#
> Noun
# NSg/V
>
#
> His    parents got him an  in        with the company .
# ISg/D+ NPl/V   V   I+  D/P NPrSg/J/P P    D+  NSg/V+  .
>
#
> Adjective
# NSg/V/J+
>
#
> Is  Mr  . Smith   in        ?
# VL+ NSg . NPrSg/V NPrSg/J/P .
> Little    by      little    I    pushed the snake   into the basket , until finally all       of it         was in        .
# NPrSg/I/J NSg/J/P NPrSg/I/J ISg+ V/J    D   NPrSg/V P    D+  NSg/V+ . C/P   R       NSg/I/J/C P  NPrSg/ISg+ V+  NPrSg/J/P .
> The bullet is about five centimetres   in        .
# D+  NSg/V+ VL J/P   NSg+ NPl/Ca/Au/Br+ NPrSg/J/P .
> If    the tennis ball     bounces on  the line   then    it's in        .
# NSg/C D+  NSg/V+ NPrSg/V+ NPl/V   J/P D+  NSg/V+ NSg/J/C W?   NPrSg/J/P .
> I've discovered why   the TV   wasn't working – the plug   wasn't in        !
# W?   V/J        NSg/V D+  NSg+ V      V       . D+  NSg/V+ V      NPrSg/J/P .
> The replies to the questionnaires are now         all       in        .
<<<<<<< HEAD
# D   NPl     P  D   NPl            V   NPrSg/V/J/C NSg/I/J/C NPrSg/J/P .
> Skirts are in this year .
# NPl/V  V   P  I/D  NSg  .
> the in        train ( incoming train )
# D   NPrSg/J/P NSg/V . V        NSg/V .
> You can't get   round     the headland when    the tide's in        .
# IPl VX    NSg/V NSg/V/J/P D   NSg      NSg/I/C D   N$     NPrSg/J/P .
> in        by      descent ;            in        by      purchase ;            in        of the seisin of her   husband
# NPrSg/J/P NSg/J/P NSg/V   . Unlintable NPrSg/J/P NSg/J/P NSg/V    . Unlintable NPrSg/J/P P  D   ?      P  I/J/D NSg/V
> He      is very in        with the Joneses .
# NPr/ISg VL J/R  NPrSg/J/P P    D   NPl     .
> I   need   to keep  in        with the neighbours in        case    I   ever need   a   favour from them .
# ISg NSg/VX P  NSg/V NPrSg/J/P P    D   NPl        NPrSg/J/P NPrSg/V ISg J    NSg/VX D/P NSg/Br P    N/I  .
> I   think that    bird      fancies you . You're in        there , mate  !
# ISg NSg/V N/I/C/D NPrSg/V/J NPl/V   IPl . W?     NPrSg/J/P W?    . NSg/V .
> I'm three drinks in        right     now         .
# W?  NSg   NPl/V  NPrSg/J/P NPrSg/V/J NPrSg/V/J/C .
> I   was 500 dollars in        when    the stock crashed .
# ISg V   #   NPl     NPrSg/J/P NSg/I/C D   NSg/J V/J     .
=======
# D   NPl/V   P  D+  NPl/V+         V   NPrSg/V/J/C NSg/I/J/C NPrSg/J/P .
> Skirts are in        this year .
# NPl/V+ V   NPrSg/J/P I/D  NSg+ .
> the in        train ( incoming train  )
# D   NPrSg/J/P NSg/V . V        NSg/V+ .
> You  can't get   round     the headland when    the tide's in        .
# IPl+ VX    NSg/V NSg/V/J/P D   NSg      NSg/I/C D+  N$+    NPrSg/J/P .
> in        by      descent ;            in        by      purchase ;            in        of the seisin of her    husband
# NPrSg/J/P NSg/J/P NSg/V+  . Unlintable NPrSg/J/P NSg/J/P NSg/V+   . Unlintable NPrSg/J/P P  D   ?      P  I/J/D+ NSg/V+
> He       is very in        with the Joneses .
# NPr/ISg+ VL J    NPrSg/J/P P    D+  NPl/V+  .
> I    need   to keep  in        with the neighbours      in        case     I    ever need   a   favour         from them .
# ISg+ NSg/VX P  NSg/V NPrSg/J/P P    D+  NPl/V/Ca/Au/Br+ NPrSg/J/P NPrSg/V+ ISg+ J    NSg/VX D/P NSg/V/Ca/Au/Br P    N/I+ .
> I    think that     bird       fancies you  . You're in        there , mate  !
# ISg+ NSg/V N/I/C/D+ NPrSg/V/J+ NPl/V   IPl+ . W?     NPrSg/J/P W?    . NSg/V .
> I'm three drinks in        right      now          .
# W?  NSg   NPl/V+ NPrSg/J/P NPrSg/V/J+ NPrSg/V/J/C+ .
> I    was 500 dollars in        when    the stock    crashed .
# ISg+ V   #   NPl+    NPrSg/J/P NSg/I/C D+  NSg/V/J+ V/J+    .
>>>>>>> ead504e9
>
#
> Unit
# NSg+
>
#
> The glass   is 8 inches .
# D+  NPrSg/V VL # NPl/V+ .
> The glass    is 8 in        .
# D+  NPrSg/V+ VL # NPrSg/J/P .
>
#
> Of
# P
>
#
> Take  the chicken  out         of the freezer .
# NSg/V D   NSg/V/J+ NSg/V/J/R/P P  D+  NSg+    .
> He       hasn't been  well    of late   .
# NPr/ISg+ V      NSg/V NSg/V/J P  NSg/J+ .
> Finally she  was relieved of the burden of caring  for her    sick     husband .
# R       ISg+ V   V/J      P  D   NSg/V  P  NSg/V/J C/P I/J/D+ NSg/V/J+ NSg/V+  .
> He       seemed devoid of human    feelings .
# NPr/ISg+ V/J    V/J    P  NSg/V/J+ +        .
> The word   is believed to be     of Japanese origin .
# D+  NSg/V+ VL V/J      P  NSg/VX P  NPrSg/J+ NSg+   .
> Jesus   of Nazareth
# NPrSg/V P  NPr+
> The invention was born      of necessity .
# D+  NSg+      V   NPrSg/V/J P  NSg+      .
> It         is said that    she  died of a    broken heart  .
# NPrSg/ISg+ VL V/J  N/I/C/D ISg+ V/J  P  D/P+ V/J+   NSg/V+ .
> What   a   lot     of nonsense !
# NSg/I+ D/P NPrSg/V P  NSg/V/J+ .
> I'll have   a   dozen of those apples , please .
# W?   NSg/VX D/P NSg   P  I/D+  NPl    . V      .
> Welcome to the historic town of Harwich .
# NSg/V/J P  D   NSg/J    NSg  P+ ?       .
> I'm not   driving this wreck of a    car  .
# W?  NSg/C V       I/D  NSg/V P  D/P+ NSg+ .
> I'm always thinking of you  .
# W?  W?     V        P  IPl+ .
> He       told us     the story of his    journey to India  .
# NPr/ISg+ V    NPr/I+ D   NSg/V P  ISg/D+ NSg/V+  P  NPrSg+ .
> This behaviour     is typical of teenagers .
# I/D+ NSg/Ca/Au/Br+ VL NSg/J   P  +         .
> He       is a   friend    of mine     .
# NPr/ISg+ VL D/P NPrSg/V/J P  NSg/I/V+ .
> We   want  a   larger slice   of the cake   .
# IPl+ NSg/V D/P J      NSg/V/J P  D+  NSg/V+ .
> The owner of the nightclub was arrested .
# D   NSg   P  D+  NSg/V+    V+  V/J      .
> My companion seemed affable and easy    of manner .
# D+ NSg/V+    V/J    J       V/C NSg/V/J P  NSg+   .
> It's not   that    big     of a    deal     .
# W?   NSg/C N/I/C/D NSg/V/J P  D/P+ NSg/V/J+ .
> I’ve not   taken her    out         of a   goodly long       while      .
# W?   NSg/C V/J   I/J/D+ NSg/V/J/R/P P  D/P J/R    NPrSg/V/J+ NSg/V/C/P+ .
> After a   delay   of three hours , the plane    finally took off       .
# J/P   D/P NSg/V/J P  NSg+  NPl+  . D+  NSg/V/J+ R       V    NSg/V/J/P .
>
#
> On
# J/P
>
#
> Adjective
# NSg/V/J
>
#
> All       the lights are on  , so        they must   be     home     .
# NSg/I/J/C D+  NPl/V  V   J/P . NSg/I/J/C IPl+ NSg/V+ NSg/VX NSg/V/J+ .
> We   had to ration our food because there was a   war    on  .
# IPl+ V   P  NSg/V  D+  NSg+ C/P     +     V   D/P NSg/V+ J/P .
> Some  of the cast    went  down      with flu  , but     the show's still    on  .
# I/J/R P  D   NSg/V/J NSg/V NSg/V/J/P P    NSg+ . NSg/C/P D   N$     NSg/V/J+ J/P .
> That     TV   programme    that     you  wanted to watch is on  now         .
# N/I/C/D+ NSg+ NSg/V/Au/Br+ N/I/C/D+ IPl+ V/J    P  NSg/V VL J/P NPrSg/V/J/C .
> This is her    last    song . You're on  next    !
# I/D+ VL I/J/D+ NSg/V/J NSg+ . W?     J/P NSg/J/P .
> Are we   still   on  for tonight ?
# V   IPl+ NSg/V/J J/P C/P NSg+    .
> Mike     just threw coffee   onto Paul's lap      . It's on  now         .
# NPrSg/V+ V/J  V     NSg/V/J+ J/P  N$     NSg/V/J+ . W?   J/P NPrSg/V/J/C .
> England need   a   hundred runs  , with twenty - five overs  remaining . Game    on  !
# NPr+    NSg/VX D/P NSg     NPl/V . P    NSg    . NSg+ NPl/V+ V+        . NSg/V/J J/P .
> Your feet will     soon warm    up        once  your socks  are on  .
# D+   NPl+ NPrSg/VX J/R  NSg/V/J NSg/V/J/P NSg/C D+   NPl/V+ V+  J/P .
> I    was trying  to drink out         of the bottle while     the top      was still   on  !
# ISg+ V   NSg/V/J P  NSg/V NSg/V/J/R/P P  D+  NSg/V+ NSg/V/C/P D+  NSg/V/J+ V   NSg/V/J J/P .
> Climbing up        that     steep   ridge  isn't  on  . We'll have   to find  another route  .
# NSg/V/J  NSg/V/J/P N/I/C/D+ NSg/V/J NSg/V+ NSg/V+ J/P . W?    NSg/VX P  NSg/V I/D+    NSg/V+ .
> He'd like        to play  the red   next    to the black    spot     , but     that     shot     isn't  on  .
# W?   NSg/V/J/C/P P  NSg/V D   NSg/J NSg/J/P P  D+  NSg/V/J+ NSg/V/J+ . NSg/C/P N/I/C/D+ NSg/V/J+ NSg/V+ J/P .
> The captain moved two fielders to the on   side     .
# D+  NSg/V+  V/J   NSg W?       P  D+  J/P+ NSg/V/J+ .
> Ponsonby - Smythe hit     a   thumping on   drive .
# ?        . ?      NSg/V/J D/P NSg/V/J  J/P+ NSg/V .
> If    the player fails to hit     the ball     on  , it's a    foul     .
# NSg/C D+  NSg+   NPl/V P  NSg/V/J D+  NPrSg/V+ J/P . +    D/P+ NSg/V/J+ .
> He       always has to be     on  , it's so         exhausting .
# NPr/ISg+ W?     V   P  NSg/VX J/P . +    NSg/I/J/C+ V          .
>
#
> Adverb
# NSg/V
>
#
> turn  the television on
# NSg/V D   NSg/V      J/P
> The lid    wasn't screwed on  properly .
# D+  NSg/V+ V      V/J     J/P R        .
> Put   on  your hat   and gloves .
# NSg/V J/P D+   NSg/V V/C NPl/V+ .
> The policeman moved the tramp  on  .
# D+  NSg+      V/J   D+  NSg/V+ J/P .
> Drive on  past      the railway station .
# NSg/V J/P NSg/V/J/P D+  NSg+    NSg/V+  .
> From now         on  things are going   to be      different .
# P    NPrSg/V/J/C J/P NPl/V+ V   NSg/V/J P+ NSg/VX+ NSg/J+    .
> and so         on  .
# V/C NSg/I/J/C+ J/P .
> He       rambled on  and  on   .
# NPr/ISg+ V/J     J/P V/C+ J/P+ .
> Ten years on  , nothing had changed in        the village .
# NSg NPl+  J/P . NSg/I/J V   V/J     NPrSg/J/P D+  NSg+    .
>
#
> Preposition
# NSg/V
>
#
> A   vase  of flowers  stood on  the table  .
# D/P NSg/V P  NPrPl/V+ V     J/P D+  NSg/V+ .
> Please lie     down      on  the couch  .
# V      NPrSg/V NSg/V/J/P J/P D+  NSg/V+ .
> The parrot was sitting on  Jim's shoulder .
# D+  NSg/V+ V   NSg/V/J J/P N$    NSg/V+   .
> He       had a   scar  on  the side    of his    face   .
# NPr/ISg+ V   D/P NSg/V J/P D   NSg/V/J P  ISg/D+ NSg/V+ .
> There is a   dirty smudge on  this window .
# +     VL D/P V/J   NSg/V  J/P I/D+ NSg/V+ .
> The painting hangs on  the wall     .
# D+  NSg/V+   NPl/V J/P D+  NPrSg/V+ .
> The fruit  ripened on  the trees  .
# D+  NSg/V+ V/J     J/P D+  NPl/V+ .
> Should there be     an  accent on  the " e        " ?
# VX     +     NSg/VX D/P NSg/V  J/P D   . NPrSg/I+ . .
> He       wore old   shoes on  his    feet .
# NPr/ISg+ V    NSg/J NPl/V J/P ISg/D+ NPl+ .
> The lighthouse that     you  can      see   is on  the mainland .
# D+  NSg+       N/I/C/D+ IPl+ NPrSg/VX NSg/V VL J/P D+  NSg+     .
> The suspect  is thought to still   be     on  the campus .
# D+  NSg/V/J+ VL NSg/V   P  NSg/V/J NSg/VX J/P D+  NSg/V+ .
> We   live on  the edge  of the city .
# IPl+ V/J  J/P D   NSg/V P  D+  NSg+ .
> on  the left       , on  the right     , on  the side     , on  the bottom   .
# J/P D+  NPrSg/V/J+ . J/P D   NPrSg/V/J . J/P D+  NSg/V/J+ . J/P D+  NSg/V/J+ .
> The fleet    is on  the American coast  .
# D+  NSg/V/J+ VL J/P D+  NPrSg/J+ NSg/V+ .
> on  a    bus    , on  a    train  , on  a    plane    , on  a    ferry  , on  a   yacht  .
# J/P D/P+ NSg/V+ . J/P D/P+ NSg/V+ . J/P D/P+ NSg/V/J+ . J/P D/P+ NSg/V+ . J/P D/P NSg/V+ .
> All       of the responsibility is on  him .
# NSg/I/J/C P  D+  NSg+           VL J/P I+  .
> I    put   a   bet     on  the winning  horse  .
# ISg+ NSg/V D/P NSg/V/P J/P D+  NSg/V/J+ NSg/V+ .
> tug   on  the rope   ; push  hard    on  the door   .
# NSg/V J/P D+  NSg/V+ . NSg/V NSg/V/J J/P D+  NSg/V+ .
> I    stubbed my toe    on  an   old    tree   stump  .
# ISg+ V/J     D+ NSg/V+ J/P D/P+ NSg/J+ NSg/V+ NSg/V+ .
> I    caught my fingernail on  the door   handle .
# ISg+ V/J    D+ NSg+       J/P D+  NSg/V+ NSg/V+ .
> The rope   snagged on  a    branch   .
# D+  NSg/V+ V/J     J/P D/P+ NPrSg/V+ .
> to play  on  a   violin or       piano    .
# P  NSg/V J/P D/P NSg/V  NPrSg/C+ NSg/V/J+ .
> A   table  can't stand on  two  legs   .
# D/P NSg/V+ VX    NSg/V J/P NSg+ NPl/V+ .
> After resting on  his    elbows , he       stood on  his    toes   , then    walked on  his    heels  .
# J/P   V+      J/P ISg/D+ NPl/V+ . NPr/ISg+ V     J/P ISg/D+ NPl/V+ . NSg/J/C V/J    J/P ISg/D+ NPl/V+ .
> The Tories are on  twenty - five percent in        this constituency .
# D   NPl    V   J/P NSg    . NSg  NSg     NPrSg/J/P I/D+ NSg+         .
> The blue     team   are on  six points and the red   team  on  five .
# D+  NSg/V/J+ NSg/V+ V   J/P NSg NPl/V  V/C D   NSg/J NSg/V J/P NSg  .
> I'm on  question four .
# W?  J/P NSg/V+   NSg+ .
> Born      on  the 4th of July .
# NPrSg/V/J J/P D   #   P  NPr+ .
> On  Sunday I'm busy     . I'll see   you  on  Monday .
# J/P NSg/V+ +   NSg/V/J+ . W?   NSg/V IPl+ J/P NSg+   .
> Can      I    see   you  on  a   different day    ?
# NPrSg/VX ISg+ NSg/V IPl+ J/P D/P NSg/J     NPrSg+ .
> Smith    scored again on  twelve minutes , doubling Mudchester Rovers ' lead    .
# NPrSg/V+ V/J    P     J/P NSg+   NPl/V+  . V        ?          W?     . NSg/V/J .
> I    was reading a   book  on  history .
# ISg+ V   NPrSg/V D/P NSg/V J/P NSg+    .
> The city hosted the World  Summit on  the Information Society
# D+  NSg+ V/J    D+  NSg/V+ NSg/V  J/P D+  NSg+        NSg+
> I    have   no      opinion on  this subject  .
# ISg+ NSg/VX NPrSg/P NSg/V   J/P I/D+ NSg/V/J+ .
> I    saw   it         on  television .
# ISg+ NSg/V NPrSg/ISg+ J/P NSg/V+     .
> Can't you  see   I'm on  the phone  ?
# VX    IPl+ NSg/V W?  J/P D+  NSg/V+ .
> My favorite shows  are on  BBC    America .
# D+ NSg/V/J+ NPl/V+ V   J/P NPrSg+ NPr+    .
> I'll pay     on  card   .
# W?   NSg/V/J J/P NSg/V+ .
> He       travelled    on  false    documents .
# NPr/ISg+ V/J/Ca/Au/Br J/P NSg/V/J+ NPl/V+    .
> They planned an  attack  on  London .
# IPl+ V/J     D/P NSg/V/J J/P NPr+   .
> The soldiers mutinied and turned their guns   on  their officers .
# D+  NPl/V+   V/J      V/C V/J    D+    NPl/V+ J/P D+    +        .
> Her    words  made  a   lasting  impression on  my mind   .
# I/J/D+ NPl/V+ NSg/V D/P NSg/V/J+ NSg/V      J/P D+ NSg/V+ .
> What   will     be     the effect on  morale ?
# NSg/I+ NPrSg/VX NSg/VX D   NSg/V  J/P NSg+   .
> I    haven't got any   money on  me       .
# ISg+ V       V   I/R/D NSg/J J/P NPrSg/I+ .
> On  Jack's entry , William got up        to leave .
# J/P N$+    NSg+  . NPrSg+  V   NSg/V/J/P P+ NSg/V .
> On  the addition of ammonia , a   chemical reaction begins .
# J/P D   NSg      P  NSg+    . D/P NSg/J+   NSg/V/J+ NPl/V+ .
> The drinks are on  me       tonight , boys   .
# D+  NPl/V+ V   J/P NPrSg/I+ NSg+    . NPl/V+ .
> The meal   is on  the house    .
# D+  NSg/V+ VL J/P D+  NPrSg/V+ .
> I    had a   terrible thirst on  me       .
# ISg+ V   D/P J        NSg/V  J/P NPrSg/I+ .
> Have   pity  or      compassion on  him .
# NSg/VX NSg/V NPrSg/C NSg/V+     J/P I+  .
> He's on  his    lunch  break  .
# N$   J/P ISg/D+ NSg/V+ NSg/V+ .
> I'm on  nights all       this week   .
# W?  J/P NPl/V+ NSg/I/J/C I/D+ NSg/J+ .
> You've been  on  these antidepressants far     too long       .
# W?     NSg/V J/P I/D+  NPl             NSg/V/J +   NPrSg/V/J+ .
> I    depended on  them for  assistance .
# ISg+ V/J      J/P N/I+ C/P+ NSg+       .
> He       will     promise on  certain conditions .
# NPr/ISg+ NPrSg/VX NSg/V   J/P I/J+    NPl/V+     .
> A   curse on  him !
# D/P NSg/V J/P I+  .
> Please don't tell    on  her    and get   her    in        trouble .
# V      V     NPrSg/V J/P I/J/D+ V/C NSg/V I/J/D+ NPrSg/J/P NSg/V+  .
>
#
> Verb
# NSg/V+
>
#
> Can       you  on  the light    ? ( switch  on  )
# NPrSg/VX+ IPl+ J/P D+  NSg/V/J+ . . NSg/V/J J/P .
>
#
> To
# P
>
#
> Particle
# NSg
>
#
> I    want  to leave .
# ISg+ NSg/V P  NSg/V .
> He       asked me       what   to do     .
# NPr/ISg+ V/J   NPrSg/I+ NSg/I+ P+ NSg/VX .
> I    have   places to go      and people to see   .
# ISg+ NSg/VX NPl/V+ P  NSg/V/J V/C NSg/V+ P+ NSg/V .
> To err is  human    .
# P  V+  VL+ NSg/V/J+ .
> Who      am        I    to criticise ? I've done    worse    things myself .
# NPrSg/I+ NPrSg/V/J ISg+ P  V/Au/Br   . W?   NSg/V/J NSg/V/J+ NPl/V  I+     .
> Precisely to get   away from you  was why   I    did what  I    did .
# R         P  NSg/V V/J  P    IPl+ V   NSg/V ISg+ V   NSg/I ISg+ V+  .
> I    need   some   more        books to read  and friends to go      partying with .
# ISg+ NSg/VX I/J/R+ NPrSg/I/V/J NPl/V P  NSg/V V/C NPl/V+  P  NSg/V/J V+       P    .
> If    he       hasn't read  it         yet     , he       ought     to .
# NSg/C NPr/ISg+ V      NSg/V NPrSg/ISg+ NSg/V/C . NPr/ISg+ NSg/I/VX+ P  .
> I    went  to the shops  to buy   some  bread  .
# ISg+ NSg/V P  D+  NPl/V+ P  NSg/V I/J/R NSg/V+ .
>
#
> Preposition
# NSg/V
>
#
<<<<<<< HEAD
> She looked to the heavens .
# ISg V/J    P  D   NSg     .
> We  are walking to the shop .
# IPl V   NSg/V/J P  D   NSg  .
> The water came    right     to the top   of this wall    .
# D   NSg   NSg/V/P NPrSg/V/J P  D   NSg/J P  I/D  NPrSg/V .
> The coconut fell    to the ground .
# D   NSg     NSg/V/J P  D   NSg/J  .
> I   gave the book to him .
# ISg V    D   NSg  P  I   .
> His   face was beaten to a   pulp  .
# ISg/D NSg  V   V/J    P  D/P NSg/J .
> I   sang    my baby  to sleep .
# ISg NPrSg/V D  NSg/J P  NSg/V .
> Whisk the mixture to a   smooth consistency .
# NSg/V D   NSg     P  D/P NSg/J  NSg         .
> He      made  several bad     - taste   jokes to groans from the audience .
# NPr/ISg NSg/V J/D     NSg/V/J . NSg/V/J NPl/V P  NPl/V  P    D   NSg      .
> I   tried complaining , but     it        was to no      effect .
# ISg V/J   V           . NSg/C/P NPrSg/ISg V   P  NPrSg/P NSg    .
> It        was to a   large extent true    .
# NPrSg/ISg V   P  D/P NSg/J NSg/J  NSg/V/J .
> We  manufacture these parts to a   very high    tolerance .
# IPl NSg/V       I/D   NPl/V P  D/P J/R  NSg/V/J NSg/V     .
> This gauge is accurate to a   second .
# I/D  NSg/V VL J        P  D/P NSg/J  .
> There's a   lot   of sense to what  he      says  .
# W?      D/P NPrSg P  NSg/V P  NSg/I NPr/ISg NPl/V .
> The name has a   nice    ring  to it        .
# D   NSg  V   D/P NPrSg/J NSg/V P  NPrSg/ISg .
> There are 100 pence to the pound .
# W?    V   #   NSg   P  D   NPrSg .
> It        takes 2 to 4 weeks to process typical applications .
# NPrSg/ISg NPl/V # P  # NPrPl P  NSg/V   NSg/J   W?           .
> Three to the power of two is nine .
# NSg   P  D   NSg/J P  NSg VL NSg  .
> Three to the second is nine .
# NSg   P  D   NSg/J  VL NSg  .
> Three squared or      three to the second power   is nine .
# NSg   V/J     NPrSg/C NSg   P  D   NSg/J  NSg/V/J VL NSg  .
> What's the time  ? – It's quarter to four in the afternoon ( or      3 : 45 pm    ) .
# N$     D   NSg/J . . W?   NSg/V/J P  NSg  P  D   NSg       . NPrSg/C # . #  NSg/V . .
=======
> She  looked to the heavens .
# ISg+ V/J    P  D+  NSg/V+  .
> We   are walking to the shop   .
# IPl+ V   NSg/V/J P  D+  NSg/V+ .
> The water  came    right     to the top     of this wall     .
# D+  NSg/V+ NSg/V/P NPrSg/V/J P  D   NSg/V/J P  I/D+ NPrSg/V+ .
> The coconut fell    to the ground   .
# D+  NSg+    NSg/V/J P  D+  NSg/V/J+ .
> I    gave the book   to him .
# ISg+ V    D+  NSg/V+ P  I+  .
> His    face   was beaten to a    pulp     .
# ISg/D+ NSg/V+ V   V/J    P  D/P+ NSg/V/J+ .
> I    sang    my baby     to sleep .
# ISg+ NPrSg/V D+ NSg/V/J+ P+ NSg/V .
> Whisk the mixture to a    smooth   consistency .
# NSg/V D+  NSg+    P  D/P+ NSg/V/J+ NSg+        .
> He       made  several bad     - taste   jokes to groans from the audience .
# NPr/ISg+ NSg/V J/D     NSg/V/J . NSg/V/J NPl/V P  NPl/V  P    D+  NSg+     .
> I    tried complaining , but     it         was to no       effect .
# ISg+ V/J   V           . NSg/C/P NPrSg/ISg+ V   P  NPrSg/P+ NSg/V+ .
> It         was to a   large  extent true     .
# NPrSg/ISg+ V   P  D/P NSg/J+ NSg/J+ NSg/V/J+ .
> We   manufacture these parts  to a   very high    tolerance .
# IPl+ NSg/V       I/D+  NPl/V+ P  D/P J    NSg/V/J NSg/V     .
> This gauge  is accurate to a    second   .
# I/D+ NSg/V+ VL J        P  D/P+ NSg/V/J+ .
> There's a   lot     of sense to what   he       says   .
# W?      D/P NPrSg/V P  NSg/V P  NSg/I+ NPr/ISg+ NPl/V+ .
> The name   has a   nice      ring  to it         .
# D+  NSg/V+ V   D/P NPrSg/V/J NSg/V P  NPrSg/ISg+ .
> There are 100 pence to the pound    .
# +     V   #   NSg   P  D+  NPrSg/V+ .
> It         takes 2 to 4 weeks  to process typical applications .
# NPrSg/ISg+ NPl/V # P  # NPrPl+ P  NSg/V   NSg/J+  +            .
> Three to the power   of two  is  nine .
# NSg   P  D   NSg/V/J P  NSg+ VL+ NSg+ .
> Three to the second   is  nine .
# NSg   P  D+  NSg/V/J+ VL+ NSg  .
> Three squared or      three to the second   power    is  nine .
# NSg   V/J     NPrSg/C NSg   P  D+  NSg/V/J+ NSg/V/J+ VL+ NSg  .
> What's the time     ? – It's quarter  to four in        the afternoon ( or      3 : 45 pm     ) .
# N$     D+  NSg/V/J+ . . +    NSg/V/J+ P  NSg  NPrSg/J/P D+  NSg+      . NPrSg/C # . #  NSg/V+ . .
>>>>>>> ead504e9
>
#
> Adverb
# NSg/V
>
#
> Please push  the door   to . ( close   )
# V      NSg/V D+  NSg/V+ P+ . . NSg/V/J .
>
#
> With
# P
>
#
> Preposition
# NSg/V
>
#
> He       picked a   fight with the class    bully    .
# NPr/ISg+ V/J    D/P NSg/V P    D+  NSg/V/J+ NSg/V/J+ .
> He       went  with his    friends .
# NPr/ISg+ NSg/V P    ISg/D+ NPl/V+  .
> She  owns  a   motorcycle with a    sidecar .
# ISg+ NPl/V D/P NSg/V      P    D/P+ NSg+    .
> Jim  was listening to Bach with his    eyes   closed .
# NPr+ V   V         P  NPr  P    ISg/D+ NPl/V+ V/J+   .
> The match  result was 10 - 5 , with John   scoring three goals  .
# D+  NSg/V+ NSg/V+ V   #  . # . P    NPrSg+ V+      NSg+  NPl/V+ .
> With a    heavy    sigh  , she  looked around the empty    room     .
# P    D/P+ NSg/V/J+ NSg/V . ISg+ V/J    J/P    D+  NSg/V/J+ NSg/V/J+ .
> Four people were  injured , with one       of them in        critical condition .
# NSg  NSg/V+ NSg/V V/J     . P    NSg/I/V/J P  N/I+ NPrSg/J/P NSg/J+   NSg/V+    .
> With their reputation on  the line   , they decided to fire    their PR   team   .
# P    D+    NSg+       J/P D+  NSg/V+ . IPl+ NSg/V/J P  NSg/V/J D+    NSg+ NSg/V+ .
> We   are with you  all       the way    .
# IPl+ V   P    IPl+ NSg/I/J/C D+  NSg/J+ .
> There are a   number  of problems with your plan   .
# +     V   D/P NSg/V/J P  NPl      P    D+   NSg/V+ .
> What  on  Earth    is wrong   with my keyboard ?
# NSg/I J/P NPrSg/V+ VL NSg/V/J P    D+ NSg/V+   .
> He       was pleased with the outcome .
# NPr/ISg+ V   V/J     P    D+  NSg+    .
> I’m upset   with my father   .
# W?  NSg/V/J P    D+ NPrSg/V+ .
> slain with robbers .
# NSg/V P+   NPl     .
> cut     with a    knife
# NSg/V/J P    D/P+ NSg/V+
> I    water my plants with this watering can       . This is the watering can      I    water my plants with .
# ISg+ NSg/V D+ NPl/V+ P    I/D+ V+       NPrSg/VX+ . I/D+ VL D   V        NPrSg/VX ISg+ NSg/V D+ NPl/V+ P+   .
> Find  what   you  want  instantly with our search engine .
# NSg/V NSg/I+ IPl+ NSg/V R         P    D+  NSg/V+ NSg/V+ .
> They dismissed the meeting with a   wave  of their hand   .
# IPl+ V/J       D+  NSg/V+  P    D/P NSg/V P  D+    NSg/V+ .
> Speak with a   confident voice  .
# NSg/V P    D/P NSg/J+    NSg/V+ .
> With what  / whose money  ? I    have   nothing left      to buy   groceries ( with ) .
# P    NSg/I . I+    NSg/J+ . ISg+ NSg/VX NSg/I/J NPrSg/V/J P  NSg/V NPl/V+    . P+   . .
> It         was small     and bumpy , with a   tinge of orange     .
# NPrSg/ISg+ V   NPrSg/V/J V/C J     . P    D/P NSg/V P  NPrSg/V/J+ .
> There are lots  of people with no      homes after the wildfire .
# +     V   NPl/V P  NSg/V  P    NPrSg/P NPl/V J/P   D+  NSg+     .
> Speak with confidence .
# NSg/V P    NSg+       .
> He       spoke with sadness in        his    voice  .
# NPr/ISg+ NSg/V P    NSg+    NPrSg/J/P ISg/D+ NSg/V+ .
> The sailors were  infected with malaria .
# D+  NPl+    NSg/V NSg/V/J  P    NSg+    .
> overcome with happiness
# NSg/V    P    NSg+
> green     with envy   ; flushed with success
# NPrSg/V/J P    NSg/V+ . V/J     P    NSg+
> She  was with Acme for twenty years before retiring last     fall   .
# ISg+ V   P    NSg  C/P NSg    NPl+  C/P    V        NSg/V/J+ NSg/V+ .
> With your kind  of body   size   , you  shouldn’t be     eating pizza at    all        .
# P    D+   NSg/J P  NSg/V+ NSg/V+ . IPl+ V         NSg/VX V      NSg+  NSg/P NSg/I/J/C+ .
> That     was a   lot     to explain ; are you  still   with me       ?
# N/I/C/D+ V   D/P NPrSg/V P  V       . V   IPl+ NSg/V/J P    NPrSg/I+ .
>
#
> Adverb
# NSg/V+
>
#
> Do      you  want  to come    with ?
# NSg/VX+ IPl+ NSg/V P  NSg/V/P P    .<|MERGE_RESOLUTION|>--- conflicted
+++ resolved
@@ -291,33 +291,6 @@
 > I'm saving    up        for a    car  .
 # W?  NSg/V/J/P NSg/V/J/P C/P D/P+ NSg+ .
 > Don't wait  for an  answer .
-<<<<<<< HEAD
-# V     NSg/V C/P D/P NSg    .
-> Fair    for its   day   .
-# NSg/V/J C/P ISg/D NPrSg .
-> She's spry for an  old   lady    .
-# W?    J    C/P D/P NSg/J NPrSg/V .
-> Don't take  me        for a   fool  .
-# V     NSg/V NPrSg/ISg C/P D/P NSg/J .
-> For all       his   expensive education , he      didn't seem very bright    .
-# C/P NSg/I/J/C ISg/D J         NSg       . NPr/ISg V      V    J/R  NPrSg/V/J .
-> And now         for a   slap  - up        meal  !
-# V/C NPrSg/V/J/C C/P D/P NSg/J . NSg/V/J/P NSg/V .
-> Go      scuba diving  ? For one       thing , I   can't even    swim  .
-# NSg/V/J NSg/V NSg/V/J . C/P NSg/I/V/J NSg/V . ISg VX    NSg/V/J NSg/V .
-> For another , we  don't have   any   equipment .
-# C/P I/D     . IPl V     NSg/VX I/R/D NSg       .
-> He      is named for his   grandfather .
-# NPr/ISg VL V/J   C/P ISg/D NSg/J       .
-> He      totally screwed up        that    project . Now         he's surely for the sack .
-# NPr/ISg R       V/J     NSg/V/J/P N/I/C/D NSg/V   . NPrSg/V/J/C N$   R      C/P D   NSg  .
-> In        term    of base    hits  , Jones   was three for four on the day
-# NPrSg/J/P NSg/V/J P  NSg/V/J NPl/V . NPrSg/V V   NSg   C/P NSg  P  D   NPrSg
-> At    close   of play  , England were  305 for 3 .
-# NSg/P NSg/V/J P  NSg/V . NPr     NSg/V #   C/P # .
-> He      took the swing shift for he      could  get   more        overtime .
-# NPr/ISg V    D   NSg   NSg/V C/P NPr/ISg NSg/VX NSg/V NPrSg/I/V/J NSg/V    .
-=======
 # V     NSg/V C/P D/P NSg/V+ .
 > Fair    for its    day    .
 # NSg/V/J C/P ISg/D+ NPrSg+ .
@@ -326,7 +299,7 @@
 > Don't take  me       for a    fool     .
 # V     NSg/V NPrSg/I+ C/P D/P+ NSg/V/J+ .
 > For all        his    expensive education , he       didn't seem very bright     .
-# C/P NSg/I/J/C+ ISg/D+ J+        NSg+      . NPr/ISg+ V      V    J+   NPrSg/V/J+ .
+# C/P NSg/I/J/C+ ISg/D+ J+        NSg+      . NPr/ISg+ V      V    J/R+ NPrSg/V/J+ .
 > And now         for a   slap     - up        meal  !
 # V/C NPrSg/V/J/C C/P D/P NSg/V/J+ . NSg/V/J/P NSg/V .
 > Go      scuba diving   ? For one        thing  , I    can't even     swim  .
@@ -343,7 +316,6 @@
 # NSg/P NSg/V/J P  NSg/V . NPr+    NSg/V #   C/P+ # .
 > He       took the swing  shift for he       could  get   more         overtime .
 # NPr/ISg+ V    D+  NSg/V+ NSg/V C/P NPr/ISg+ NSg/VX NSg/V NPrSg/I/V/J+ NSg/V    .
->>>>>>> ead504e9
 > to account for one's whereabouts .
 # P  NSg/V   C/P N$+   NSg+        .
 >
@@ -529,27 +501,6 @@
 > I've discovered why   the TV   wasn't working – the plug   wasn't in        !
 # W?   V/J        NSg/V D+  NSg+ V      V       . D+  NSg/V+ V      NPrSg/J/P .
 > The replies to the questionnaires are now         all       in        .
-<<<<<<< HEAD
-# D   NPl     P  D   NPl            V   NPrSg/V/J/C NSg/I/J/C NPrSg/J/P .
-> Skirts are in this year .
-# NPl/V  V   P  I/D  NSg  .
-> the in        train ( incoming train )
-# D   NPrSg/J/P NSg/V . V        NSg/V .
-> You can't get   round     the headland when    the tide's in        .
-# IPl VX    NSg/V NSg/V/J/P D   NSg      NSg/I/C D   N$     NPrSg/J/P .
-> in        by      descent ;            in        by      purchase ;            in        of the seisin of her   husband
-# NPrSg/J/P NSg/J/P NSg/V   . Unlintable NPrSg/J/P NSg/J/P NSg/V    . Unlintable NPrSg/J/P P  D   ?      P  I/J/D NSg/V
-> He      is very in        with the Joneses .
-# NPr/ISg VL J/R  NPrSg/J/P P    D   NPl     .
-> I   need   to keep  in        with the neighbours in        case    I   ever need   a   favour from them .
-# ISg NSg/VX P  NSg/V NPrSg/J/P P    D   NPl        NPrSg/J/P NPrSg/V ISg J    NSg/VX D/P NSg/Br P    N/I  .
-> I   think that    bird      fancies you . You're in        there , mate  !
-# ISg NSg/V N/I/C/D NPrSg/V/J NPl/V   IPl . W?     NPrSg/J/P W?    . NSg/V .
-> I'm three drinks in        right     now         .
-# W?  NSg   NPl/V  NPrSg/J/P NPrSg/V/J NPrSg/V/J/C .
-> I   was 500 dollars in        when    the stock crashed .
-# ISg V   #   NPl     NPrSg/J/P NSg/I/C D   NSg/J V/J     .
-=======
 # D   NPl/V   P  D+  NPl/V+         V   NPrSg/V/J/C NSg/I/J/C NPrSg/J/P .
 > Skirts are in        this year .
 # NPl/V+ V   NPrSg/J/P I/D  NSg+ .
@@ -560,7 +511,7 @@
 > in        by      descent ;            in        by      purchase ;            in        of the seisin of her    husband
 # NPrSg/J/P NSg/J/P NSg/V+  . Unlintable NPrSg/J/P NSg/J/P NSg/V+   . Unlintable NPrSg/J/P P  D   ?      P  I/J/D+ NSg/V+
 > He       is very in        with the Joneses .
-# NPr/ISg+ VL J    NPrSg/J/P P    D+  NPl/V+  .
+# NPr/ISg+ VL J/R  NPrSg/J/P P    D+  NPl/V+  .
 > I    need   to keep  in        with the neighbours      in        case     I    ever need   a   favour         from them .
 # ISg+ NSg/VX P  NSg/V NPrSg/J/P P    D+  NPl/V/Ca/Au/Br+ NPrSg/J/P NPrSg/V+ ISg+ J    NSg/VX D/P NSg/V/Ca/Au/Br P    N/I+ .
 > I    think that     bird       fancies you  . You're in        there , mate  !
@@ -569,7 +520,6 @@
 # W?  NSg   NPl/V+ NPrSg/J/P NPrSg/V/J+ NPrSg/V/J/C+ .
 > I    was 500 dollars in        when    the stock    crashed .
 # ISg+ V   #   NPl+    NPrSg/J/P NSg/I/C D+  NSg/V/J+ V/J+    .
->>>>>>> ead504e9
 >
 #
 > Unit
@@ -858,50 +808,6 @@
 # NSg/V
 >
 #
-<<<<<<< HEAD
-> She looked to the heavens .
-# ISg V/J    P  D   NSg     .
-> We  are walking to the shop .
-# IPl V   NSg/V/J P  D   NSg  .
-> The water came    right     to the top   of this wall    .
-# D   NSg   NSg/V/P NPrSg/V/J P  D   NSg/J P  I/D  NPrSg/V .
-> The coconut fell    to the ground .
-# D   NSg     NSg/V/J P  D   NSg/J  .
-> I   gave the book to him .
-# ISg V    D   NSg  P  I   .
-> His   face was beaten to a   pulp  .
-# ISg/D NSg  V   V/J    P  D/P NSg/J .
-> I   sang    my baby  to sleep .
-# ISg NPrSg/V D  NSg/J P  NSg/V .
-> Whisk the mixture to a   smooth consistency .
-# NSg/V D   NSg     P  D/P NSg/J  NSg         .
-> He      made  several bad     - taste   jokes to groans from the audience .
-# NPr/ISg NSg/V J/D     NSg/V/J . NSg/V/J NPl/V P  NPl/V  P    D   NSg      .
-> I   tried complaining , but     it        was to no      effect .
-# ISg V/J   V           . NSg/C/P NPrSg/ISg V   P  NPrSg/P NSg    .
-> It        was to a   large extent true    .
-# NPrSg/ISg V   P  D/P NSg/J NSg/J  NSg/V/J .
-> We  manufacture these parts to a   very high    tolerance .
-# IPl NSg/V       I/D   NPl/V P  D/P J/R  NSg/V/J NSg/V     .
-> This gauge is accurate to a   second .
-# I/D  NSg/V VL J        P  D/P NSg/J  .
-> There's a   lot   of sense to what  he      says  .
-# W?      D/P NPrSg P  NSg/V P  NSg/I NPr/ISg NPl/V .
-> The name has a   nice    ring  to it        .
-# D   NSg  V   D/P NPrSg/J NSg/V P  NPrSg/ISg .
-> There are 100 pence to the pound .
-# W?    V   #   NSg   P  D   NPrSg .
-> It        takes 2 to 4 weeks to process typical applications .
-# NPrSg/ISg NPl/V # P  # NPrPl P  NSg/V   NSg/J   W?           .
-> Three to the power of two is nine .
-# NSg   P  D   NSg/J P  NSg VL NSg  .
-> Three to the second is nine .
-# NSg   P  D   NSg/J  VL NSg  .
-> Three squared or      three to the second power   is nine .
-# NSg   V/J     NPrSg/C NSg   P  D   NSg/J  NSg/V/J VL NSg  .
-> What's the time  ? – It's quarter to four in the afternoon ( or      3 : 45 pm    ) .
-# N$     D   NSg/J . . W?   NSg/V/J P  NSg  P  D   NSg       . NPrSg/C # . #  NSg/V . .
-=======
 > She  looked to the heavens .
 # ISg+ V/J    P  D+  NSg/V+  .
 > We   are walking to the shop   .
@@ -925,7 +831,7 @@
 > It         was to a   large  extent true     .
 # NPrSg/ISg+ V   P  D/P NSg/J+ NSg/J+ NSg/V/J+ .
 > We   manufacture these parts  to a   very high    tolerance .
-# IPl+ NSg/V       I/D+  NPl/V+ P  D/P J    NSg/V/J NSg/V     .
+# IPl+ NSg/V       I/D+  NPl/V+ P  D/P J/R  NSg/V/J NSg/V     .
 > This gauge  is accurate to a    second   .
 # I/D+ NSg/V+ VL J        P  D/P+ NSg/V/J+ .
 > There's a   lot     of sense to what   he       says   .
@@ -944,7 +850,6 @@
 # NSg   V/J     NPrSg/C NSg   P  D+  NSg/V/J+ NSg/V/J+ VL+ NSg  .
 > What's the time     ? – It's quarter  to four in        the afternoon ( or      3 : 45 pm     ) .
 # N$     D+  NSg/V/J+ . . +    NSg/V/J+ P  NSg  NPrSg/J/P D+  NSg+      . NPrSg/C # . #  NSg/V+ . .
->>>>>>> ead504e9
 >
 #
 > Adverb
