--- conflicted
+++ resolved
@@ -911,11 +911,7 @@
 > It       was small   and bumpy , with a   tinge of orange    .
 # NPr/ISg+ V   NPr/V/J V/C J     . P    D/P NSg/V P  NPr🅪/V/J+ .
 > There are lots  of people with no    homes after the wildfire .
-<<<<<<< HEAD
-# +     V   NPl/V P  NPl/V  P    NPr/P NPl/V J/P   D+  NSg+     .
-=======
-# +     V   NPl/V P  NSg/V  P    NPr/P NPl/V JC/P  D+  NSg+     .
->>>>>>> cbb3df66
+# +     V   NPl/V P  NPl/V  P    NPr/P NPl/V JC/P  D+  NSg+     .
 > Speak with confidence .
 # NSg/V P    NSg+       .
 > He       spoke with sadness in      his     voice  .
