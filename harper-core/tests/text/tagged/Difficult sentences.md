--- conflicted
+++ resolved
@@ -3,11 +3,7 @@
 >
 #
 > A   collection of difficult sentences to test  Harper's ability to correctly tag    unusual / uncommon but     correct sentences .
-<<<<<<< HEAD
-# D/P NSg        P  V/J       NPl/V3+   P  NSg/V NSg$     N🅪Sg+   P  R         NSg/V+ NSg/J   . NSg/V/J  NSg/C/P NSg/V/J NPl/V3+   .
-=======
-# D/P N🅪Sg       P  V/J       NPl/V+    P  NSg/V NSg$     N🅪Sg+   P  R         NSg/V+ NSg/J   . NSg/V/J  NSg/C/P NSg/V/J NPl/V+    .
->>>>>>> e97670e5
+# D/P N🅪Sg       P  V/J       NPl/V3+   P  NSg/V NSg$     N🅪Sg+   P  R         NSg/V+ NSg/J   . NSg/V/J  NSg/C/P NSg/V/J NPl/V3+   .
 >
 #
 > Note   that         some      word   may    not   be      tagged correctly right   now       .
@@ -39,28 +35,17 @@
 > Caesar was at    Rome ; a   climate treaty was signed at    Kyoto in      1997 .
 # NPr    VPt NSg/P NPr+ . D/P N🅪Sg/V+ NSg/V+ VPt VP/J   NSg/P NPr+  NPr/J/P #    .
 > I    was at    Jim’s house  at    the corner of Fourth  Street  and Vine .
-<<<<<<< HEAD
 # ISg+ VPt NSg/P NSg$  NPr/V+ NSg/P D   NSg/V  P  NPr/V/J NSg/V/J V/C NSg+ .
-> at    the bottom  of the page   ; sitting at    the table  ; at    church ; at    sea
-# NSg/P D   NSg/V/J P  D+  NPr/V+ . NSg/V/J NSg/P D+  NSg/V+ . NSg/P NPr/V+ . NSg/P NSg+
-=======
-# ISg+ V   NSg/P NSg$  NPr/V+ NSg/P D   NSg/V  P  NPr/V/J NSg/V/J V/C NSg+ .
 > at    the bottom  of the page   ; sitting at    the table  ; at    church  ; at    sea
 # NSg/P D   NSg/V/J P  D+  NPr/V+ . NSg/V/J NSg/P D+  NSg/V+ . NSg/P NPr🅪/V+ . NSg/P NSg+
->>>>>>> e97670e5
 > Target at    five miles  . Prepare torpedoes !
 # NSg/V+ NSg/P NSg+ NPrPl+ . V       NPl/V     .
 > Look  out         ! UFO at    two o'clock !
 # NSg/V NSg/V/J/R/P . NSg NSg/P NSg W?      .
 > Don't pick  at    your food !
 # V     NSg/V NSg/P D$+  NSg+ .
-<<<<<<< HEAD
 > My  cat      keeps  scratching at    the furniture .
-# D$+ NSg/V/J+ NPl/V3 Vg         NSg/P D+  NᴹSg+     .
-=======
-> My  cat      keeps scratching at    the furniture .
-# D$+ NSg/V/J+ NPl/V V          NSg/P D+  Nᴹ+       .
->>>>>>> e97670e5
+# D$+ NSg/V/J+ NPl/V3 Vg         NSg/P D+  Nᴹ+       .
 > I    was working at    the problem all           day   .
 # ISg+ VPt Vg      NSg/P D+  NSg/J+  NSg/I/J/C/Dq+ NPr🅪+ .
 > He       shouted at    her     .
@@ -138,23 +123,13 @@
 > We   went    by      bus    .
 # IPl+ NSg/VPt NSg/J/P NSg/V+ .
 > I    discovered it       by      chance   .
-<<<<<<< HEAD
 # ISg+ VP/J       NPr/ISg+ NSg/J/P NPr/V/J+ .
 > By      ' maybe   ' she  means  ' no    ' .
 # NSg/J/P . NSg/J/R . ISg+ NPl/V3 . NPr/P . .
 > The electricity was cut     off       , so        we   had to read       by      candlelight .
-# D+  NᴹSg+       VPt NSg/V/J NSg/V/J/P . NSg/I/J/C IPl+ V   P  NSg/VLPtPp NSg/J/P NSg         .
-> By      the power    vested in      me       , I    now       pronounce you    man     and wife     .
-# NSg/J/P D+  NSg/V/J+ VP/J   NPr/J/P NPr/ISg+ . ISg+ NPr/V/J/C NSg/V     ISgPl+ NPr/V/J V/C NSg/V/J+ .
-=======
-# ISg+ V/J        NPr/ISg+ NSg/J/P NPr/V/J+ .
-> By      ' maybe   ' she  means ' no    ' .
-# NSg/J/P . NSg/J/R . ISg+ NPl/V . NPr/P . .
-> The electricity was cut     off       , so        we   had to read  by      candlelight .
-# D+  Nᴹ+         V   NSg/V/J NSg/V/J/P . NSg/I/J/C IPl+ V   P  NSg/V NSg/J/P NSg         .
+# D+  Nᴹ+         VPt NSg/V/J NSg/V/J/P . NSg/I/J/C IPl+ V   P  NSg/VLPtPp NSg/J/P NSg         .
 > By      the power     vested in      me       , I    now       pronounce you    man     and wife     .
-# NSg/J/P D+  N🅪Sg/V/J+ V/J    NPr/J/P NPr/ISg+ . ISg+ NPr/V/J/C NSg/V     ISgPl+ NPr/V/J V/C NSg/V/J+ .
->>>>>>> e97670e5
+# NSg/J/P D+  N🅪Sg/V/J+ VP/J   NPr/J/P NPr/ISg+ . ISg+ NPr/V/J/C NSg/V     ISgPl+ NPr/V/J V/C NSg/V/J+ .
 > By      Jove ! I    think she's got it       !
 # NSg/J/P NPr+ . ISg+ NSg/V W?    V   NPr/ISg+ .
 > By      all           that          is  holy    , I'll put   an  end    to this    .
@@ -180,15 +155,9 @@
 > He       sits   listening to the radio   by      the hour .
 # NPr/ISg+ NPl/V3 Vg        P  D+  N🅪Sg/V+ NSg/J/P D+  NSg+ .
 > His     health was deteriorating by      the day   .
-<<<<<<< HEAD
-# ISg/D$+ NᴹSg+  VPt Vg            NSg/J/P D+  NPr🅪+ .
+# ISg/D$+ Nᴹ+    VPt Vg            NSg/J/P D+  NPr🅪+ .
 > The pickers are paid    by      the bushel .
 # D   W?      V   VPtPp/J NSg/J/P D   NSg/V  .
-=======
-# ISg/D$+ Nᴹ+    V   V             NSg/J/P D+  NPr🅪+ .
-> The pickers are paid by      the bushel .
-# D   W?      V   V/J  NSg/J/P D   NSg/V  .
->>>>>>> e97670e5
 > He       cheated by      his     own      admission .
 # NPr/ISg+ VP/J    NSg/J/P ISg/D$+ NSg/V/J+ NSg+      .
 > By      my  reckoning , we   should be      nearly there .
@@ -295,13 +264,8 @@
 # V       C/P NPr/V/J+ .
 > They swept the area for enemy  operatives .
 # IPl+ V/J   D   N🅪Sg C/P NSg/V+ NPl+       .
-<<<<<<< HEAD
-> Police  combed his     flat    for clues   .
-# NᴹSg/V+ VP/J   ISg/D$+ NSg/V/J C/P NPl/V3+ .
-=======
-> Police combed his     flat    for clues  .
-# Nᴹ/V+  V/J    ISg/D$+ NSg/V/J C/P NPl/V+ .
->>>>>>> e97670e5
+> Police combed his     flat    for clues   .
+# Nᴹ/V+  VP/J   ISg/D$+ NSg/V/J C/P NPl/V3+ .
 > I've lived here    for three years .
 # W?   VP/J  NSg/J/R C/P NSg   NPl+  .
 > They fought for days over    a    silly  pencil .
@@ -341,15 +305,9 @@
 > Go       scuba  diving    ? For one        thing  , I    can't even    swim  .
 # NSg/VL/J N🅪Sg/V NSg/Vg/J+ . C/P NSg/I/V/J+ NSg/V+ . ISg+ VX    NSg/V/J NSg/V .
 > For another , we   don't have   any    equipment .
-<<<<<<< HEAD
-# C/P I/D     . IPl+ V     NSg/VX I/R/Dq NᴹSg+     .
+# C/P I/D     . IPl+ V     NSg/VX I/R/Dq Nᴹ+       .
 > He       is  named for his     grandfather .
 # NPr/ISg+ VL3 VP/J  C/P ISg/D$+ NSg/V/J+    .
-=======
-# C/P I/D     . IPl+ V     NSg/VX I/R/Dq Nᴹ+       .
-> He       is named for his     grandfather .
-# NPr/ISg+ VL V/J   C/P ISg/D$+ NSg/V/J+    .
->>>>>>> e97670e5
 > He       totally screwed up        that          project . Now       he's surely for the sack  .
 # NPr/ISg+ R       VP/J    NSg/V/J/P NSg/I/C/Ddem+ NSg/V+  . NPr/V/J/C NSg$ R      C/P D   NSg/V .
 > In      term    of base     hits   , Jones  was three for four on  the day
@@ -370,17 +328,10 @@
 # NPr+ VL3 P    NSg/V/J+ NPr+    .
 > I    got a   letter from my  brother  .
 # ISg+ V   D/P NSg/V+ P    D$+ NSg/V/J+ .
-<<<<<<< HEAD
-> You    can't get   all          your news     from the Internet .
-# ISgPl+ VX    NSg/V NSg/I/J/C/Dq D$+  NᴹPl/V3+ P    D   NPr/V+   .
+> You    can't get   all          your news   from the Internet .
+# ISgPl+ VX    NSg/V NSg/I/J/C/Dq D$+  Nᴹ/V3+ P    D   NPr/V+   .
 > He       had books   piled from floor  to ceiling .
 # NPr/ISg+ V   NPl/V3+ VP/J  P    NSg/V+ P  NSg/V   .
-=======
-> You    can't get   all          your news  from the Internet .
-# ISgPl+ VX    NSg/V NSg/I/J/C/Dq D$+  Nᴹ/V+ P    D   NPr/V+   .
-> He       had books  piled from floor  to ceiling .
-# NPr/ISg+ V   NPl/V+ V/J   P    NSg/V+ P  NSg/V   .
->>>>>>> e97670e5
 > He       departed yesterday from Chicago .
 # NPr/ISg+ NSg/VP/J NSg       P    NPr+    .
 > This    figure has been    changed from a    one        to a   seven .
@@ -396,15 +347,9 @@
 > Start counting from 1 .
 # NSg/V Vg       P    # .
 > You    can    study anything from math to literature .
-<<<<<<< HEAD
-# ISgPl+ NPr/VX NSg/V NSg/I/V+ P    +    P  NᴹSg       .
+# ISgPl+ NPr/VX NSg/V NSg/I/V+ P    +    P  Nᴹ         .
 > It's hard   to tell   from here    .
 # +    N🅪Sg/J P  NPr/VL P    NSg/J/R .
-=======
-# ISgPl+ NPr/VX NSg/V NSg/I/V+ P    +    P  Nᴹ         .
-> It's hard   to tell  from here    .
-# +    N🅪Sg/J P  NPr/V P    NSg/J/R .
->>>>>>> e97670e5
 > Try     to see   it       from his     point of view   .
 # NSg/V/J P  NSg/V NPr/ISg+ P    ISg/D$+ NSg/V P  NSg/V+ .
 > The bomb     went     off       just 100 yards   from where they were    standing .
@@ -464,8 +409,7 @@
 > She  stood there looking in      the window longingly .
 # ISg+ V     W?    Vg      NPr/J/P D+  NSg/V+ R         .
 > In      replacing the faucet washers , he       felt     he       was making his     contribution to the environment .
-<<<<<<< HEAD
-# NPr/J/P Vg        D   NSg    W?      . NPr/ISg+ N🅪Sg/V/J NPr/ISg+ VPt NSg/Vg ISg/D$+ NSg+         P  D   NSg+        .
+# NPr/J/P Vg        D   NSg    W?      . NPr/ISg+ N🅪Sg/V/J NPr/ISg+ VPt NSg/Vg ISg/D$+ NSg+         P  D   N🅪Sg+       .
 > In      trying   to make  amends , she  actually made matters worse    .
 # NPr/J/P NSg/Vg/J P  NSg/V NPl/V3 . ISg+ R        V    NPl/V3+ NSg/V/JC .
 > My  aim    in      travelling    there was to find  my  missing friend   .
@@ -476,61 +420,28 @@
 # D+  NPl/V3+ NSg/V/J NSg/J/P NPr/J/P NPl/V3+ .
 > Arrange the chairs  in      a    circle .
 # NSg/V   D   NPl/V3+ NPr/J/P D/P+ NSg/V+ .
-> He       stalked away in      anger   .
-# NPr/ISg+ VP/J    V/J  NPr/J/P NᴹSg/V+ .
+> He       stalked away in      anger .
+# NPr/ISg+ VP/J    V/J  NPr/J/P Nᴹ/V+ .
 > John is  in      a   coma .
 # NPr+ VL3 NPr/J/P D/P NSg  .
 > My  fruit   trees   are in      bud     .
 # D$+ N🅪Sg/V+ NPl/V3+ V   NPr/J/P NPr🅪/V+ .
 > The company is  in      profit    .
-# D+  NSg/V+  VL3 NPr/J/P N🅪Sg/V/J+ .
-=======
-# NPr/J/P V         D   NSg    W?      . NPr/ISg+ N🅪Sg/V/J NPr/ISg+ V   NSg/V  ISg/D$+ NSg+         P  D   N🅪Sg+       .
-> In      trying  to make  amends , she  actually made matters worse    .
-# NPr/J/P NSg/V/J P  NSg/V NPl/V  . ISg+ R        V    NPl/V+  NSg/V/JC .
-> My  aim    in      travelling   there was to find  my  missing friend   .
-# D$+ NSg/V+ NPr/J/P NSg/V/J/Comm +     V   P  NSg/V D$+ V       NPr/V/J+ .
-> My  fat      rolls  around in      folds  .
-# D$+ N🅪Sg/V/J NPl/V+ J/P    NPr/J/P NPl/V+ .
-> The planes flew    over    in      waves  .
-# D+  NPl/V+ NSg/V/J NSg/J/P NPr/J/P NPl/V+ .
-> Arrange the chairs in      a    circle .
-# NSg/V   D   NPl/V+ NPr/J/P D/P+ NSg/V+ .
-> He       stalked away in      anger .
-# NPr/ISg+ V/J     V/J  NPr/J/P Nᴹ/V+ .
-> John is in      a   coma .
-# NPr+ VL NPr/J/P D/P NSg  .
-> My  fruit   trees  are in      bud     .
-# D$+ N🅪Sg/V+ NPl/V+ V   NPr/J/P NPr🅪/V+ .
-> The company is in      profit    .
-# D+  N🅪Sg/V+ VL NPr/J/P N🅪Sg/V/J+ .
->>>>>>> e97670e5
+# D+  N🅪Sg/V+ VL3 NPr/J/P N🅪Sg/V/J+ .
 > You've got a   friend   in      me       .
 # W?     V   D/P NPr/V/J+ NPr/J/P NPr/ISg+ .
 > He's met his     match  in      her     .
 # NSg$ V   ISg/D$+ NSg/V+ NPr/J/P ISg/D$+ .
-<<<<<<< HEAD
 > There has been    no    change in      his     condition .
-# +     V3  NSg/VPp NPr/P N🅪Sg/V NPr/J/P ISg/D$+ NSg/V+    .
-=======
-> There has been  no    change in      his     condition .
-# +     V   NSg/V NPr/P N🅪Sg/V NPr/J/P ISg/D$+ N🅪Sg/V+   .
->>>>>>> e97670e5
+# +     V3  NSg/VPp NPr/P N🅪Sg/V NPr/J/P ISg/D$+ N🅪Sg/V+   .
 > What   grade  did he       get   in      English   ?
 # NSg/I+ NSg/V+ VPt NPr/ISg+ NSg/V NPr/J/P NPr🅪/V/J+ .
 > Please pay     me       in      cash      — preferably in      tens and twenties .
 # V      NSg/V/J NPr/ISg+ NPr/J/P NPrᴹ/V/J+ . R          NPr/J/P W?   V/C NPl+     .
-<<<<<<< HEAD
-> The deposit can    be      in      any    legal tender  , even    in      gold      .
-# D+  NSg/V+  NPr/VX NSg/VXL NPr/J/P I/R/Dq NSg/J NSg/V/J . NSg/V/J NPr/J/P NᴹSg/V/J+ .
+> The deposit can    be      in      any    legal tender  , even    in      gold    .
+# D+  NSg/V+  NPr/VX NSg/VXL NPr/J/P I/R/Dq NSg/J NSg/V/J . NSg/V/J NPr/J/P Nᴹ/V/J+ .
 > Beethoven's " Symphony No    . 5 " in      C        minor   is  among his     most         popular .
 # NSg$        . NSg+     NPr/P . # . NPr/J/P NPr/V/J+ NSg/V/J VL3 P     ISg/D$+ NSg/I/J/R/Dq NSg/J   .
-=======
-> The deposit can    be     in      any    legal tender  , even    in      gold    .
-# D+  NSg/V+  NPr/VX NSg/VX NPr/J/P I/R/Dq NSg/J NSg/V/J . NSg/V/J NPr/J/P Nᴹ/V/J+ .
-> Beethoven's " Symphony No    . 5 " in      C        minor   is among his     most         popular .
-# NSg$        . NSg+     NPr/P . # . NPr/J/P NPr/V/J+ NSg/V/J VL P     ISg/D$+ NSg/I/J/R/Dq NSg/J   .
->>>>>>> e97670e5
 > His     speech  was in      French   , but     was simultaneously translated into eight  languages .
 # ISg/D$+ N🅪Sg/V+ VPt NPr/J/P NPr🅪/V/J . NSg/C/P VPt R              VP/J       P    NSg/J+ NPl/V3+   .
 > When    you    write in      cursive , it's illegible .
@@ -572,11 +483,7 @@
 >
 #
 > His     parents got him  an  in      with the company .
-<<<<<<< HEAD
-# ISg/D$+ NPl/V3+ V   ISg+ D/P NPr/J/P P    D+  NSg/V+  .
-=======
-# ISg/D$+ NPl/V+  V   ISg+ D/P NPr/J/P P    D+  N🅪Sg/V+ .
->>>>>>> e97670e5
+# ISg/D$+ NPl/V3+ V   ISg+ D/P NPr/J/P P    D+  N🅪Sg/V+ .
 >
 #
 > Adjective
@@ -602,19 +509,11 @@
 > You    can't get   round     the headland when    the tide's in      .
 # ISgPl+ VX    NSg/V NSg/V/J/P D   NSg      NSg/I/C D   NSg$   NPr/J/P .
 > in      by      descent ;            in      by      purchase ;            in      of the seisin of her     husband
-<<<<<<< HEAD
-# NPr/J/P NSg/J/P NSg/V+  . Unlintable NPr/J/P NSg/J/P NSg/V+   . Unlintable NPr/J/P P  D   ?      P  ISg/D$+ NSg/V+
+# NPr/J/P NSg/J/P N🅪Sg/V+ . Unlintable NPr/J/P NSg/J/P NSg/V+   . Unlintable NPr/J/P P  D   ?      P  ISg/D$+ NSg/V+
 > He       is  very in      with the Joneses .
 # NPr/ISg+ VL3 J/R  NPr/J/P P    D   NPl/V3  .
-> I    need    to keep  in      with the neighbours   in      case   I    ever need    a    favour       from them     .
-# ISg+ N🅪Sg/VX P  NSg/V NPr/J/P P    D   NPl/V3/Comm+ NPr/J/P NPr/V+ ISg+ J    N🅪Sg/VX D/P+ N🅪Sg/V/Comm+ P    NSg/IPl+ .
-=======
-# NPr/J/P NSg/J/P N🅪Sg/V+ . Unlintable NPr/J/P NSg/J/P NSg/V+   . Unlintable NPr/J/P P  D   ?      P  ISg/D$+ NSg/V+
-> He       is very in      with the Joneses .
-# NPr/ISg+ VL J/R  NPr/J/P P    D   NPl/V   .
-> I    need    to keep  in      with the neighbours  in      case    I    ever need    a    favour       from them     .
-# ISg+ N🅪Sg/VX P  NSg/V NPr/J/P P    D   NPl/V/Comm+ NPr/J/P NPr🅪/V+ ISg+ J    N🅪Sg/VX D/P+ N🅪Sg/V/Comm+ P    NSg/IPl+ .
->>>>>>> e97670e5
+> I    need    to keep  in      with the neighbours   in      case    I    ever need    a    favour       from them     .
+# ISg+ N🅪Sg/VX P  NSg/V NPr/J/P P    D   NPl/V3/Comm+ NPr/J/P NPr🅪/V+ ISg+ J    N🅪Sg/VX D/P+ N🅪Sg/V/Comm+ P    NSg/IPl+ .
 > I    think that          bird     fancies you    . You're in      there , mate  !
 # ISg+ NSg/V NSg/I/C/Ddem+ NPr/V/J+ NPl/V3  ISgPl+ . +      NPr/J/P W?    . NSg/V .
 > I'm three drinks  in      right   now       .
@@ -650,19 +549,11 @@
 > Jesus of Nazareth
 # NPr/V P  NPr+
 > The invention was born    of necessity .
-<<<<<<< HEAD
 # D+  N🅪Sg+     VPt NPr/V/J P  NSg+      .
 > It       is  said    that         she  died of a    broken heart   .
 # NPr/ISg+ VL3 VPtPp/J NSg/I/C/Ddem ISg+ VP/J P  D/P+ VPp/J  N🅪Sg/V+ .
-> What   a   lot   of nonsense  !
-# NSg/I+ D/P NPr/V P  NᴹSg/V/J+ .
-=======
-# D+  N🅪Sg+     V   NPr/V/J P  NSg+      .
-> It       is said that         she  died of a    broken heart   .
-# NPr/ISg+ VL V/J  NSg/I/C/Ddem ISg+ V/J  P  D/P+ V/J    N🅪Sg/V+ .
 > What   a   lot   of nonsense !
 # NSg/I+ D/P NPr/V P  Nᴹ/V/J+  .
->>>>>>> e97670e5
 > I'll have   a   dozen of those  apples , please .
 # W?   NSg/VX D/P NSg   P  I/Ddem NPl    . V      .
 > Welcome to the historic town of Harwich .
@@ -826,11 +717,7 @@
 > I    was reading a   book  on  history .
 # ISg+ VPt NPr/Vg  D/P NSg/V J/P N🅪Sg+   .
 > The city hosted the World  Summit on  the Information Society
-<<<<<<< HEAD
-# D+  NSg+ VP/J   D+  NSg/V+ NSg/V+ J/P D+  NᴹSg+       N🅪Sg+
-=======
-# D+  NSg+ V/J    D+  NSg/V+ NSg/V+ J/P D+  Nᴹ+         N🅪Sg+
->>>>>>> e97670e5
+# D+  NSg+ VP/J   D+  NSg/V+ NSg/V+ J/P D+  Nᴹ+         N🅪Sg+
 > I    have   no    opinion on  this    subject  .
 # ISg+ NSg/VX NPr/P NSg+    J/P I/Ddem+ NSg/V/J+ .
 > I    saw     it       on  television .
@@ -855,21 +742,12 @@
 # ISg+ V       V   I/R/Dq N🅪Sg/J+ J/P NPr/ISg+ .
 > On  Jack's entry , William got up        to leave .
 # J/P NSg$   NSg+  . NPr+    V   NSg/V/J/P P  NSg/V .
-<<<<<<< HEAD
-> On  the addition of ammonia , a    chemical reaction begins .
-# J/P D   NSg      P  NSg+    . D/P+ NSg/J+   NSg/V/J+ NPl/V3 .
+> On  the addition of ammonia , a    chemical reaction  begins .
+# J/P D   NSg      P  NSg+    . D/P+ NSg/J+   N🅪Sg/V/J+ NPl/V3 .
 > The drinks  are on  me       tonight , boys    .
 # D+  NPl/V3+ V   J/P NPr/ISg+ NSg+    . NPl/V3+ .
 > The meal   is  on  the house  .
 # D+  NSg/V+ VL3 J/P D+  NPr/V+ .
-=======
-> On  the addition of ammonia , a    chemical reaction  begins .
-# J/P D   NSg      P  NSg+    . D/P+ NSg/J+   N🅪Sg/V/J+ NPl/V  .
-> The drinks are on  me       tonight , boys   .
-# D+  NPl/V+ V   J/P NPr/ISg+ NSg+    . NPl/V+ .
-> The meal   is on  the house  .
-# D+  NSg/V+ VL J/P D+  NPr/V+ .
->>>>>>> e97670e5
 > I    had a    terrible thirst on  me       .
 # ISg+ V   D/P+ J+       NSg/V+ J/P NPr/ISg+ .
 > Have   pity   or    compassion on  him  .
@@ -881,11 +759,7 @@
 > You've been    on  these  antidepressants far     too long    .
 # W?     NSg/VPp J/P I/Ddem NPl             NSg/V/J W?  NPr/V/J .
 > I    depended on  them     for assistance .
-<<<<<<< HEAD
-# ISg+ VP/J     J/P NSg/IPl+ C/P NᴹSg+      .
-=======
-# ISg+ V/J      J/P NSg/IPl+ C/P Nᴹ+        .
->>>>>>> e97670e5
+# ISg+ VP/J     J/P NSg/IPl+ C/P Nᴹ+        .
 > He       will   promise on  certain conditions .
 # NPr/ISg+ NPr/VX NSg/V   J/P I/J+    NPl/V3+    .
 > A    curse  on  him  !
@@ -935,23 +809,13 @@
 >
 #
 > She  looked to the heavens .
-<<<<<<< HEAD
 # ISg+ VP/J   P  D+  NPl/V3+ .
 > We   are walking  to the shop   .
 # IPl+ V   NSg/Vg/J P  D+  NSg/V+ .
 > The water   came      right   to the top     of this    wall   .
 # D+  N🅪Sg/V+ NSg/VPt/P NPr/V/J P  D   NSg/V/J P  I/Ddem+ NPr/V+ .
-> The coconut fell      to the ground   .
-# D+  NSg+    NSg/VPt/J P  D+  NSg/V/J+ .
-=======
-# ISg+ V/J    P  D+  NPl/V+  .
-> We   are walking to the shop   .
-# IPl+ V   NSg/V/J P  D+  NSg/V+ .
-> The water   came    right   to the top     of this    wall   .
-# D+  N🅪Sg/V+ NSg/V/P NPr/V/J P  D   NSg/V/J P  I/Ddem+ NPr/V+ .
-> The coconut fell    to the ground    .
-# D+  NSg+    NSg/V/J P  D+  N🅪Sg/V/J+ .
->>>>>>> e97670e5
+> The coconut fell      to the ground    .
+# D+  NSg+    NSg/VPt/J P  D+  N🅪Sg/V/J+ .
 > I    gave the book   to him  .
 # ISg+ V    D+  NSg/V+ P  ISg+ .
 > His     face   was beaten to a   pulp     .
@@ -976,25 +840,14 @@
 # D+  NSg/V+ V3  D/P+ NPr/V/J+ NSg/V+ P  NPr/ISg+ .
 > There are 100 pence to the pound  .
 # +     V   #   NSg   P  D+  NPr/V+ .
-<<<<<<< HEAD
 > It       takes  2 to 4 weeks  to process typical applications .
 # NPr/ISg+ NPl/V3 # P  # NPrPl+ P  NSg/V   NSg/J+  +            .
-> Three to the power   of two  is   nine .
-# NSg   P  D   NSg/V/J P  NSg+ VL3+ NSg  .
+> Three to the power    of two  is   nine .
+# NSg   P  D   N🅪Sg/V/J P  NSg+ VL3+ NSg  .
 > Three to the second  is  nine .
 # NSg   P  D   NSg/V/J VL3 NSg  .
-> Three squared or    three to the second   power    is  nine .
-# NSg   VP/J    NPr/C NSg   P  D+  NSg/V/J+ NSg/V/J+ VL3 NSg  .
-=======
-> It       takes 2 to 4 weeks  to process typical applications .
-# NPr/ISg+ NPl/V # P  # NPrPl+ P  NSg/V   NSg/J+  +            .
-> Three to the power    of two  is  nine .
-# NSg   P  D   N🅪Sg/V/J P  NSg+ VL+ NSg  .
-> Three to the second  is nine .
-# NSg   P  D   NSg/V/J VL NSg  .
-> Three squared or    three to the second   power     is nine .
-# NSg   V/J     NPr/C NSg   P  D+  NSg/V/J+ N🅪Sg/V/J+ VL NSg  .
->>>>>>> e97670e5
+> Three squared or    three to the second   power     is  nine .
+# NSg   VP/J    NPr/C NSg   P  D+  NSg/V/J+ N🅪Sg/V/J+ VL3 NSg  .
 > What's the time      ? – It's quarter  to four in      the afternoon ( or    3 : 45 pm     ) .
 # NSg$   D+  N🅪Sg/V/J+ . . +    NSg/V/J+ P  NSg  NPr/J/P D+  N🅪Sg+     . NPr/C # . #  NSg/V+ . .
 >
@@ -1026,31 +879,17 @@
 > The match  result was 10 - 5 , with John scoring three goals   .
 # D+  NSg/V+ NSg/V+ VPt #  . # . P    NPr+ Vg+     NSg+  NPl/V3+ .
 > With a   heavy   sigh  , she  looked around the empty    room     .
-<<<<<<< HEAD
 # P    D/P NSg/V/J NSg/V . ISg+ VP/J   J/P    D+  NSg/V/J+ NSg/V/J+ .
 > Four people were    injured , with one       of them     in      critical condition .
-# NSg+ NPl/V+ NSg/VPt VP/J    . P    NSg/I/V/J P  NSg/IPl+ NPr/J/P NSg/J+   NSg/V+    .
+# NSg+ NPl/V+ NSg/VPt VP/J    . P    NSg/I/V/J P  NSg/IPl+ NPr/J/P NSg/J+   N🅪Sg/V+   .
 > With their reputation on  the line   , they decided  to fire     their PR   team   .
 # P    D$+   NSg+       J/P D+  NSg/V+ . IPl+ NSg/VP/J P  N🅪Sg/V/J D$+   NSg+ NSg/V+ .
 > We   are with you    all          the way    .
 # IPl+ V   P    ISgPl+ NSg/I/J/C/Dq D+  NSg/J+ .
-> There are a   number   of problems with your plan  .
-# +     V   D/P NSg/V/JC P  NPl+     P    D$+  NSg/V .
+> There are a   number    of problems with your plan  .
+# +     V   D/P N🅪Sg/V/JC P  NPl+     P    D$+  NSg/V .
 > What   on  Earth   is  wrong   with my  keyboard ?
 # NSg/I+ J/P NPrᴹ/V+ VL3 NSg/V/J P    D$+ NSg/V+   .
-=======
-# P    D/P NSg/V/J NSg/V . ISg+ V/J    J/P    D+  NSg/V/J+ NSg/V/J+ .
-> Four people were  injured , with one       of them     in      critical condition .
-# NSg+ NPl/V+ NSg/V V/J     . P    NSg/I/V/J P  NSg/IPl+ NPr/J/P NSg/J+   N🅪Sg/V+   .
-> With their reputation on  the line   , they decided to fire     their PR   team   .
-# P    D$+   NSg+       J/P D+  NSg/V+ . IPl+ NSg/V/J P  N🅪Sg/V/J D$+   NSg+ NSg/V+ .
-> We   are with you    all          the way    .
-# IPl+ V   P    ISgPl+ NSg/I/J/C/Dq D+  NSg/J+ .
-> There are a   number    of problems with your plan  .
-# +     V   D/P N🅪Sg/V/JC P  NPl+     P    D$+  NSg/V .
-> What   on  Earth   is wrong   with my  keyboard ?
-# NSg/I+ J/P NPrᴹ/V+ VL NSg/V/J P    D$+ NSg/V+   .
->>>>>>> e97670e5
 > He       was pleased with the outcome .
 # NPr/ISg+ VPt VP/J    P    D+  NSg+    .
 > I’m upset   with my  father .
@@ -1074,19 +913,11 @@
 > There are lots   of people with no     homes   after the wildfire .
 # +     V   NPl/V3 P  NPl/V+ P    NPr/P+ NPl/V3+ P     D   NSg      .
 > Speak with confidence .
-<<<<<<< HEAD
-# NSg/V P    NᴹSg+      .
+# NSg/V P    Nᴹ+        .
 > He       spoke   with sadness in      his     voice  .
 # NPr/ISg+ NSg/VPt P    NSg+    NPr/J/P ISg/D$+ NSg/V+ .
 > The sailors were    infected with malaria .
 # D+  NPl+    NSg/VPt NSg/VP/J P    NSg+    .
-=======
-# NSg/V P    Nᴹ+        .
-> He       spoke with sadness in      his     voice  .
-# NPr/ISg+ NSg/V P    NSg+    NPr/J/P ISg/D$+ NSg/V+ .
-> The sailors were  infected with malaria .
-# D+  NPl+    NSg/V NSg/V/J  P    NSg+    .
->>>>>>> e97670e5
 > overcome with happiness
 # NSg/V    P    Nᴹ+
 > green    with envy   ; flushed with success
