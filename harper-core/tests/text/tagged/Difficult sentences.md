--- conflicted
+++ resolved
@@ -724,13 +724,8 @@
 # ISg+ NSg/V NPrSg/ISg+ J/P NSg/V+     .
 > Can't you  see   I'm on  the phone  ?
 # VX    IPl+ NSg/V W?  J/P D+  NSg/V+ .
-<<<<<<< HEAD
-> My favorite    shows  are on  BBC    America .
-# D+ NSg/V/J/Am+ NPl/V+ V   J/P NPrSg+ NPr+    .
-=======
-> My  favorite shows  are on  BBC    America .
-# D$+ NSg/V/J+ NPl/V+ V   J/P NPrSg+ NPr+    .
->>>>>>> b2aaffc7
+> My  favorite    shows  are on  BBC    America .
+# D$+ NSg/V/J/Am+ NPl/V+ V   J/P NPrSg+ NPr+    .
 > I'll pay     on  card   .
 # W?   NSg/V/J J/P NSg/V+ .
 > He       travelled    on  false    documents .
