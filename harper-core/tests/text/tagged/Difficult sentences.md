--- conflicted
+++ resolved
@@ -188,13 +188,8 @@
 # W?   NSg/V NSg/J/P J/P D$+ NSg/J+ NSg/V/J P    NSg/V+ .
 > We're right   near      the lifeguard station . Come    by      before you    leave  .
 # W?    NPr/V/J NSg/V/J/P D+  NSg+      NSg/V+  . NSg/V/P NSg/J/P C/P    ISgPl+ NSg/V+ .
-<<<<<<< HEAD
-> The women spent much       time     after    harvest putting jams   by      for winter and spring .
-# D+  NPl+  V/J   NSg/I/J/Dq N🅪Sg/V/J JC/R/C/P NSg/V+  NSg/V   NPl/V+ NSg/J/P C/P NSg/V  V/C NSg/V+ .
-=======
 > The women spent much       time     after harvest putting jams   by      for winter and spring .
 # D+  NPl+  V/J   NSg/I/J/Dq N🅪Sg/V/J P     NSg/V+  NSg/V   NPl/V+ NSg/J/P C/P NSg/V  V/C NSg/V+ .
->>>>>>> 88244550
 >
 #
 > Adjective
@@ -583,13 +578,8 @@
 # W?   NSg/C NSg/I/C/Ddem NSg/J P  D/P+ NSg/V/J+ .
 > I’ve not   taken her     out         of a   goodly long     while      .
 # W?   NSg/C V/J   ISg/D$+ NSg/V/J/R/P P  D/P J/R    NPr/V/J+ NSg/V/C/P+ .
-<<<<<<< HEAD
-> After    a   delay   of three hours , the plane    finally took off       .
-# JC/R/C/P D/P NSg/V/J P  NSg+  NPl+  . D+  NSg/V/J+ R       V    NSg/V/J/P .
-=======
 > After a   delay   of three hours , the plane    finally took off       .
 # P     D/P NSg/V/J P  NSg+  NPl+  . D+  NSg/V/J+ R       V    NSg/V/J/P .
->>>>>>> 88244550
 >
 #
 > On
@@ -708,13 +698,8 @@
 # P  NSg/V J/P D/P NSg/V  NPr/C+ NSg/V/J+ .
 > A   table  can't stand on  two  legs   .
 # D/P NSg/V+ VX    NSg/V J/P NSg+ NPl/V+ .
-<<<<<<< HEAD
-> After    resting on  his     elbows , he       stood on  his     toes   , then    walked on  his     heels  .
-# JC/R/C/P V+      J/P ISg/D$+ NPl/V+ . NPr/ISg+ V     J/P ISg/D$+ NPl/V+ . NSg/J/C V/J    J/P ISg/D$+ NPl/V+ .
-=======
 > After resting on  his     elbows , he       stood on  his     toes   , then    walked on  his     heels  .
 # P     V+      J/P ISg/D$+ NPl/V+ . NPr/ISg+ V     J/P ISg/D$+ NPl/V+ . NSg/J/C V/J    J/P ISg/D$+ NPl/V+ .
->>>>>>> 88244550
 > The Tories are on  twenty - five percent in      this    constituency .
 # D   NPl    V   J/P NSg    . NSg  NSg     NPr/J/P I/Ddem+ NSg+         .
 > The blue     team   are on  six points and the red   team  on  five .
@@ -925,13 +910,8 @@
 # P    NSg/I . I+    N🅪Sg/J+ . ISg+ NSg/VX NSg/I/J NPr/V/J P  NSg/V NPl/V+    . P+   . .
 > It       was small   and bumpy , with a   tinge of orange    .
 # NPr/ISg+ V   NPr/V/J V/C J     . P    D/P NSg/V P  NPr🅪/V/J+ .
-<<<<<<< HEAD
-> There are lots  of people with no    homes after    the wildfire .
-# +     V   NPl/V P  NPl/V  P    NPr/P NPl/V JC/R/C/P D+  NSg+     .
-=======
 > There are lots  of people with no    homes after the wildfire .
 # +     V   NPl/V P  NPl/V  P    NPr/P NPl/V P     D+  NSg+     .
->>>>>>> 88244550
 > Speak with confidence .
 # NSg/V P    NᴹSg+      .
 > He       spoke with sadness in      his     voice  .
