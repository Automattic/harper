--- conflicted
+++ resolved
@@ -312,17 +312,10 @@
 # NPr/ISg+ R       V/J     NSg/V/J/P NSg/I/C/Ddem+ NSg/V+  . NPr/V/J/C NSg$ R      C/P D   NSg/V .
 > In      term    of base     hits  , Jones  was three for four on  the day
 # NPr/J/P NSg/V/J P  NSg/V/J+ NPl/V . NPr/V+ V   NSg   C/P NSg  J/P D+  NPr🅪+
-<<<<<<< HEAD
 > At    close   of play   , England were  305 for 3 .
 # NSg/P NSg/V/J P  N🅪Sg/V . NPr+    NSg/V #   C/P # .
-> He       took the swing  shift  for he       could  get   more         overtime .
-# NPr/ISg+ V    D+  NSg/V+ NSg/V+ C/P NPr/ISg+ NSg/VX NSg/V NPr/I/V/J/Dq NSg/V    .
-=======
-> At    close   of play  , England were  305 for 3 .
-# NSg/P NSg/V/J P  NSg/V . NPr+    NSg/V #   C/P # .
 > He       took the swing  shift  for he       could  get   more           overtime .
 # NPr/ISg+ V    D+  NSg/V+ NSg/V+ C/P NPr/ISg+ NSg/VX NSg/V NPr/I/V/J/R/Dq NSg/V    .
->>>>>>> 7e6aec91
 > to account for one's whereabouts .
 # P  NSg/V   C/P NSg$+ NSg+        .
 >
