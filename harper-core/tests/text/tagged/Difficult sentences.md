--- conflicted
+++ resolved
@@ -180,13 +180,8 @@
 # HeadingStart NSg/VB+
 >
 #
-<<<<<<< HEAD
-> I       watched the parade  as        it       passed by      .
-# ISg/#r+ VP/J    D+  NSg/VB+ NSg/R/C/P NPr/ISg+ VP/J   NSg/J/P .
-=======
 > I       watched the parade  as    it       passed by      .
 # ISg/#r+ VP/J    D+  NSg/VB+ R/C/P NPr/ISg+ VP/J   NSg/J/P .
->>>>>>> 51e02866
 > There was a    shepherd close    by      .
 # R+    VPt D/P+ NPr/VB+  NSg/VB/J NSg/J/P .
 > I'll stop   by      on  my  way    home     from work     .
