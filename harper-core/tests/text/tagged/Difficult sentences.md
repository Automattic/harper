> Difficult sentences
# V/J+      NPl/V3+
>
#
> A   collection of difficult sentences to test  Harper's ability to correctly tag    unusual / uncommon but     correct sentences .
# D/P NSg        P  V/J       NPl/V3+   P  NSg/V NSg$     N🅪Sg+   P  R         NSg/V+ NSg/J   . NSg/V/J  NSg/C/P NSg/V/J NPl/V3+   .
>
#
> Note   that         some      word   may    not   be      tagged correctly right   now       .
# NSg/V+ NSg/I/C/Ddem I/J/R/Dq+ NSg/V+ NPr/VX NSg/C NSg/VXL V/J    R         NPr/V/J NPr/V/J/C .
>
#
> Most       example sentences are taken from https://en.wiktionary.org/. License : CC     BY      - SA       4.0 .
# NSg/I/J/Dq NSg/V+  NPl/V3+   V   V/J   P    Url                         NSg/V+  . NSg/V+ NSg/J/P . NPr/V/J+ #   .
>
#
> A
# D/P
>
#
> With one        attack   , he       was torn a   pieces .
# P    NSg/I/V/J+ NSg/V/J+ . NPr/ISg+ VPt V/J  D/P NPl/V3 .
> I    brush my  teeth twice a    day   .
# ISg+ NSg/V D$+ NPl+  W?    D/P+ NPr🅪+ .
>
#
> At
# NSg/P
>
#
> Preposition
# NSg/V
>
#
> Caesar was at    Rome ; a   climate treaty was signed at    Kyoto in      1997 .
# NPr    VPt NSg/P NPr+ . D/P N🅪Sg/V+ NSg/V+ VPt VP/J   NSg/P NPr+  NPr/J/P #    .
> I    was at    Jim’s house  at    the corner of Fourth  Street  and Vine .
# ISg+ VPt NSg/P NSg$  NPr/V+ NSg/P D   NSg/V  P  NPr/V/J NSg/V/J V/C NSg+ .
> at    the bottom  of the page   ; sitting at    the table  ; at    church ; at    sea
# NSg/P D   NSg/V/J P  D+  NPr/V+ . NSg/V/J NSg/P D+  NSg/V+ . NSg/P NPr/V+ . NSg/P NSg+
> Target at    five miles  . Prepare torpedoes !
# NSg/V+ NSg/P NSg+ NPrPl+ . V       NPl/V     .
> Look  out         ! UFO at    two o'clock !
# NSg/V NSg/V/J/R/P . NSg NSg/P NSg W?      .
> Don't pick  at    your food !
# V     NSg/V NSg/P D$+  NSg+ .
> My  cat      keeps  scratching at    the furniture .
# D$+ NSg/V/J+ NPl/V3 Vg         NSg/P D+  NᴹSg+     .
> I    was working at    the problem all           day   .
# ISg+ VPt Vg      NSg/P D+  NSg/J+  NSg/I/J/C/Dq+ NPr🅪+ .
> He       shouted at    her     .
# NPr/ISg+ VP/J    NSg/P ISg/D$+ .
> She  pointed at    the curious animal .
# ISg+ VP/J    NSg/P D+  J+      NSg/J+ .
> At    my  request , they agreed to move  us       to another hotel .
<<<<<<< HEAD
# NSg/P D$+ NSg/V+  . IPl+ VP/J   P  NSg/V NPr/IPl+ P  I/D+    NSg+  .
> He       jumped at    the sudden noise  .
# NPr/ISg+ VP/J   NSg/P D+  NSg/J+ NSg/V+ .
=======
# NSg/P D$+ NSg/V+  . IPl+ V/J    P  NSg/V NPr/IPl+ P  I/D+    NSg+  .
> He       jumped at    the sudden noise   .
# NPr/ISg+ V/J    NSg/P D+  NSg/J+ N🅪Sg/V+ .
>>>>>>> 90234093
> We   laughed at    the joke   .
# IPl+ VP/J    NSg/P D+  NSg/V+ .
> She  was mad     at    their comments .
<<<<<<< HEAD
# ISg+ VPt NSg/V/J NSg/P D$+   NPl/V3+  .
> men at    work   ; children at    play
# NSg NSg/P NSg/V+ . NPl+     NSg/P NSg/V
=======
# ISg+ V   NSg/V/J NSg/P D$+   NPl/V+   .
> men at    work    ; children at    play
# NSg NSg/P N🅪Sg/V+ . NPl+     NSg/P NSg/V
>>>>>>> 90234093
> The two  countries are at    war     .
# D+  NSg+ NPl+      V   NSg/P N🅪Sg/V+ .
> She  is  at    sixes and sevens with him  .
# ISg+ VL3 NSg/P NPl   V/C NPl    P    ISg+ .
>
#
> Noun
# NSg/V+
>
#
> The at    sign   .
# D   NSg/P NSg/V+ .
>
#
> Verb
# NSg/V+
>
#
> ( In      online chats   : ) Don't @ me       ! Don't at    me       !
# . NPr/J/P V/J+   NPl/V3+ . . V     . NPr/ISg+ . V     NSg/P NPr/ISg+ .
>
#
> By
# NSg/J/P
>
#
> Preposition
# NSg/V
>
#
> The mailbox is  by      the bus    stop  .
# D   NSg     VL3 NSg/J/P D   NSg/V+ NSg/V .
> The stream runs   by      our back    door   .
# D+  NSg/V+ NPl/V3 NSg/J/P D$+ NSg/V/J NSg/V+ .
> He       ran     straight by      me       .
# NPr/ISg+ NSg/VPt NSg/V/J  NSg/J/P NPr/ISg+ .
> Be      back    by      ten o'clock ! .
# NSg/VXL NSg/V/J NSg/J/P NSg W?      . .
> We'll find  someone by      the end   of March  .
# W?    NSg/V NSg/I+  NSg/J/P D   NSg/V P  NPr/V+ .
> We   will   send  it       by      the first   week  of July .
# IPl+ NPr/VX NSg/V NPr/ISg+ NSg/J/P D   NSg/V/J NSg/J P  NPr+ .
> The matter     was decided  by      the chairman .
# D+  N🅪Sg/V/JC+ VPt NSg/VP/J NSg/J/P D+  NSg/V+   .
> The boat   was swamped by      the water   .
# D+  NSg/V+ VPt VP/J    NSg/J/P D+  N🅪Sg/V+ .
> He       was protected by      his     body   armour      .
# NPr/ISg+ VPt VP/J      NSg/J/P ISg/D$+ NSg/V+ NPr/V/Comm+ .
> There was a    call   by      the unions for a   30 % pay     rise   .
# +     VPt D/P+ NSg/V+ NSg/J/P D   NPl/V3 C/P D/P #  . NSg/V/J NSg/V+ .
> I    was aghast by      what   I    saw     .
# ISg+ VPt J      NSg/J/P NSg/I+ ISg+ NSg/VPt .
> There are many       well    - known plays  by      William Shakespeare .
# +     V   NSg/I/J/Dq NSg/V/J . VPp/J NPl/V3 NSg/J/P NPr+    NPr/V+      .
> I    avoided the guards  by      moving   only  when    they weren't looking .
# ISg+ VP/J    D+  NPl/V3+ NSg/J/P NSg/Vg/J J/R/C NSg/I/C IPl+ V       Vg      .
> By      Pythagoras ' theorem , we   can    calculate the length of the hypotenuse .
# NSg/J/P NPr        . NSg/V   . IPl+ NPr/VX V         D   N🅪Sg/V P  D   NSg        .
> We   went    by      bus    .
# IPl+ NSg/VPt NSg/J/P NSg/V+ .
> I    discovered it       by      chance   .
# ISg+ VP/J       NPr/ISg+ NSg/J/P NPr/V/J+ .
> By      ' maybe   ' she  means  ' no    ' .
# NSg/J/P . NSg/J/R . ISg+ NPl/V3 . NPr/P . .
> The electricity was cut     off       , so        we   had to read       by      candlelight .
# D+  NᴹSg+       VPt NSg/V/J NSg/V/J/P . NSg/I/J/C IPl+ V   P  NSg/VLPtPp NSg/J/P NSg         .
> By      the power    vested in      me       , I    now       pronounce you    man     and wife     .
# NSg/J/P D+  NSg/V/J+ VP/J   NPr/J/P NPr/ISg+ . ISg+ NPr/V/J/C NSg/V     ISgPl+ NPr/V/J V/C NSg/V/J+ .
> By      Jove ! I    think she's got it       !
# NSg/J/P NPr+ . ISg+ NSg/V W?    V   NPr/ISg+ .
<<<<<<< HEAD
> By      all           that          is  holy    , I'll put   an  end    to this    .
# NSg/J/P NSg/I/J/C/Dq+ NSg/I/C/Ddem+ VL3 NSg/J/R . W?   NSg/V D/P NSg/V+ P  I/Ddem+ .
> I    sorted the items   by      category .
# ISg+ VP/J   D   NPl/V3+ NSg/J/P NSg+     .
> Table  1 shows  details of our employees broken down      by      sex   and age     .
# NSg/V+ # NPl/V3 NPl/V3  P  D$+ NPl+      VPp/J  NSg/V/J/P NSg/J/P NSg/V V/C N🅪Sg/V+ .
> Our stock     is  up        by      ten  percent .
# D$+ N🅪Sg/V/J+ VL3 NSg/V/J/P NSg/J/P NSg+ NSg+    .
> We   won         by      six  goals   to three .
# IPl+ NSgPl/VPtPp NSg/J/P NSg+ NPl/V3+ P  NSg   .
=======
> By      all           that          is holy    , I'll put   an  end    to this    .
# NSg/J/P NSg/I/J/C/Dq+ NSg/I/C/Ddem+ VL NSg/J/R . W?   NSg/V D/P NSg/V+ P  I/Ddem+ .
> I    sorted the items  by      category .
# ISg+ V/J    D   NPl/V+ NSg/J/P NSg+     .
> Table  1 shows details of our employees broken down       by      sex   and age     .
# NSg/V+ # NPl/V NPl/V   P  D$+ NPl+      V/J    N🅪Sg/V/J/P NSg/J/P NSg/V V/C N🅪Sg/V+ .
> Our stock     is up        by      ten  percent .
# D$+ N🅪Sg/V/J+ VL NSg/V/J/P NSg/J/P NSg+ NSg+    .
> We   won     by      six  goals  to three .
# IPl+ NSgPl/V NSg/J/P NSg+ NPl/V+ P  NSg   .
>>>>>>> 90234093
> His     date   of birth    was wrong   by      ten  years .
# ISg/D$+ N🅪Sg/V P  NSg/V/J+ VPt NSg/V/J NSg/J/P NSg+ NPl+  .
> We   went    through the book   page   by      page   .
# IPl+ NSg/VPt NSg/J/P D+  NSg/V+ NPr/V+ NSg/J/P NPr/V+ .
> We   crawled forward by      inches  .
# IPl+ VP/J    NSg/V/J NSg/J/P NPl/V3+ .
> sold      by      the yard   ; cheaper if    bought    by      the gross
# NSg/VPtPp NSg/J/P D+  NSg/V+ . NSg/JC  NSg/C NSg/VPtPp NSg/J/P D   NPr/V/J
> While     sitting listening to the radio   by      the hour , she  can    drink  brandy by      the bucketful !
# NSg/V/C/P NSg/V/J Vg        P  D+  N🅪Sg/V+ NSg/J/P D+  NSg+ . ISg+ NPr/VX NSg/V+ NPr/V+ NSg/J/P D   NSg       .
> He       sits   listening to the radio   by      the hour .
# NPr/ISg+ NPl/V3 Vg        P  D+  N🅪Sg/V+ NSg/J/P D+  NSg+ .
> His     health was deteriorating by      the day   .
# ISg/D$+ NᴹSg+  VPt Vg            NSg/J/P D+  NPr🅪+ .
> The pickers are paid    by      the bushel .
# D   W?      V   VPtPp/J NSg/J/P D   NSg/V  .
> He       cheated by      his     own      admission .
# NPr/ISg+ VP/J    NSg/J/P ISg/D$+ NSg/V/J+ NSg+      .
> By      my  reckoning , we   should be      nearly there .
# NSg/J/P D$+ NSg/Vg+   . IPl+ VX     NSg/VXL R      W?    .
> It       is  easy    to invert  a   2 - by      - 2 matrix .
# NPr/ISg+ VL3 NSg/V/J P  NSg/V/J D/P # . NSg/J/P . # NSg+   .
> The room     was about 4 foot  by      6 foot   .
# D+  NSg/V/J+ VPt J/P   # NSg/V NSg/J/P # NSg/V+ .
> The bricks  used     to build the wall   measured 10 by      20 by      30 cm   .
# D+  NPl/V3+ VPPtPp/J P  NSg/V D+  NPr/V+ VP/J     #  NSg/J/P #  NSg/J/P #  NSg+ .
> She's a   lovely little     filly , by      Big   Lad , out         of Damsel in      Distress .
# W?    D/P NSg/J  NPr/I/J/Dq NSg   . NSg/J/P NSg/J NSg . NSg/V/J/R/P P  NSg    NPr/J/P NSg/V+   .
> Are you    eating by      Rabbi Fischer ? ( at    the house of )
# V   ISgPl+ Vg     NSg/J/P NSg+  NPr+    . . NSg/P D   NPr/V P  .
> By      Chabad , it's different . ( with , among )
# NSg/J/P ?      . +    NSg/J     . . P    . P     .
>
#
> Adverb
# NSg/V+
>
#
> I    watched the parade as    it       passed by      .
# ISg+ VP/J    D+  NSg/V+ NSg/R NPr/ISg+ VP/J   NSg/J/P .
> There was a    shepherd close   by      .
<<<<<<< HEAD
# +     VPt D/P+ NPr/V+   NSg/V/J NSg/J/P .
> I'll stop  by      on  my  way    home    from work   .
# W?   NSg/V NSg/J/P J/P D$+ NSg/J+ NSg/V/J P    NSg/V+ .
> We're right   near      the lifeguard station . Come       by      before you    leave .
# W?    NPr/V/J NSg/V/J/P D   NSg+      NSg/V+  . NSg/VLPp/P NSg/J/P C/P    ISgPl+ NSg/V .
> The women spent much       time      after harvest putting jams    by      for winter and spring  .
# D+  NPl+  V/J   NSg/I/J/Dq N🅪Sg/V/J+ P     NSg/V+  NSg/Vg  NPl/V3+ NSg/J/P C/P NSg/V  V/C NSg/VL+ .
=======
# +     V   D/P+ NPr/V+   NSg/V/J NSg/J/P .
> I'll stop  by      on  my  way    home    from work    .
# W?   NSg/V NSg/J/P J/P D$+ NSg/J+ NSg/V/J P    N🅪Sg/V+ .
> We're right   near      the lifeguard station . Come    by      before you    leave .
# W?    NPr/V/J NSg/V/J/P D   NSg+      NSg/V+  . NSg/V/P NSg/J/P C/P    ISgPl+ NSg/V .
> The women spent much       time      after harvest putting jams   by      for winter and spring .
# D+  NPl+  V/J   NSg/I/J/Dq N🅪Sg/V/J+ P     NSg/V+  NSg/V   NPl/V+ NSg/J/P C/P NSg/V  V/C NSg/V+ .
>>>>>>> 90234093
>
#
> Adjective
# NSg/V/J+
>
#
> a   by      path   ; a   by      room     ( Out         of the way    , off       to one        side     . )
# D/P NSg/J/P NSg/V+ . D/P NSg/J/P NSg/V/J+ . NSg/V/J/R/P P  D+  NSg/J+ . NSg/V/J/P P  NSg/I/V/J+ NSg/V/J+ . .
> by      catch ; a   by      issue ( Subsidiary , incidental . )
# NSg/J/P NSg/V . D/P NSg/J/P NSg/V . NSg/J+     . NSg/J      . .
>
#
> For
# C/P
>
#
> Conjunction
# NSg/V+
>
#
> I    had to stay    with my  wicked stepmother , for I    had nowhere else    to go       .
# ISg+ V   P  NSg/V/J P    D$+ VP/J   NSg        . C/P ISg+ V   NSg/J   NSg/J/C P  NSg/VL/J .
>
#
> Preposition
# NSg/V
>
#
> The astronauts headed for the moon   .
# D+  NPl+       VP/J   C/P D+  NPr/V+ .
> Run      for the hills   !
# NSg/VLPp C/P D+  NPl/V3+ .
> He       was headed for the door   when    he       remembered .
# NPr/ISg+ VPt VP/J   C/P D+  NSg/V+ NSg/I/C NPr/ISg+ VP/J       .
> I    have   something  for you    .
# ISg+ NSg/VX NSg/I/V/J+ C/P ISgPl+ .
> Everything I    do     , I    do     for you    .
# NSg/I/V+   ISg+ NSg/VX . ISg+ NSg/VX C/P ISgPl+ .
> We're having a   birthday party   for Janet .
# W?    Vg     D/P NSg/V+   NSg/V/J C/P NPr+  .
> The mayor gave a   speech for the charity gala   .
# D+  NSg+  V    D/P N🅪Sg/V C/P D+  NPr+    NSg/J+ .
<<<<<<< HEAD
> If    having to bag   the groceries correctly is  more         than you    can    handle , then    this   isn't the job    for you    .
# NSg/C Vg     P  NSg/V D+  NPl/V3+   R         VL3 NPr/I/V/J/Dq C/P  ISgPl+ NPr/VX NSg/V  . NSg/J/C I/Ddem NSg/V D   NPr/V+ C/P ISgPl+ .
> This    is  a   new     bell  for my  bicycle .
# I/Ddem+ VL3 D/P NSg/V/J NPr/V C/P D$+ NSg/V+  .
> The cake    is  for Tom   and Helen's anniversary .
# D+  N🅪Sg/V+ VL3 C/P NPr/V V/C NSg$    NSg+        .
> This    medicine is  for your cough  .
# I/Ddem+ NSg/V+   VL3 C/P D$+  NSg/V+ .
=======
> If    having to bag   the groceries correctly is more         than you    can    handle , then    this   isn't the job    for you    .
# NSg/C V      P  NSg/V D+  NPl/V+    R         VL NPr/I/V/J/Dq C/P  ISgPl+ NPr/VX NSg/V  . NSg/J/C I/Ddem NSg/V D   NPr/V+ C/P ISgPl+ .
> This    is a   new     bell  for my  bicycle .
# I/Ddem+ VL D/P NSg/V/J NPr/V C/P D$+ NSg/V+  .
> The cake    is for Tom   and Helen's anniversary .
# D+  N🅪Sg/V+ VL C/P NPr/V V/C NSg$    NSg+        .
> This    medicine is for your cough  .
# I/Ddem+ N🅪Sg/V+  VL C/P D$+  NSg/V+ .
>>>>>>> 90234093
> He       wouldn't apologize ; and just for that          , she  refused to help  him  .
# NPr/ISg+ VX       V         . V/C V/J  C/P NSg/I/C/Ddem+ . ISg+ VP/J    P  NSg/V ISg+ .
> He       looks  better    for having lost    weight  . ( UK   usage )
# NPr/ISg+ NPl/V3 NSg/VX/JC C/P Vg     VPtPp/J N🅪Sg/V+ . . NPr+ N🅪Sg+ .
> She  was the worse    for drink  .
# ISg+ VPt D   NSg/V/JC C/P NSg/V+ .
> All          those  for the motion  , raise your hands   .
# NSg/I/J/C/Dq I/Ddem C/P D+  N🅪Sg/V+ . NSg/V D$+  NPl/V3+ .
> Who's for ice     - cream     ?
# NSg$+ C/P NPr🅪/V+ . N🅪Sg/V/J+ .
> I'm for going    by      train
# W?  C/P NSg/Vg/J NSg/J/P NSg/V+
> Ten voted for , and three against . ( with implied object )
# NSg VP/J  C/P . V/C NSg   C/P     . . P    VP/J    NSg/V+ .
> Make  way   for the president !
# NSg/V NSg/J C/P D+  NSg/V+    .
> Clear   the shelves for our new      Christmas stock     !
# NSg/V/J D   NPl/V3  C/P D$+ NSg/V/J+ NPr/V/J+  N🅪Sg/V/J+ .
> Stand by      for your cue    .
# NSg/V NSg/J/P C/P D$+  NSg/V+ .
> Prepare for battle   .
# V       C/P NPr/V/J+ .
> They swept the area for enemy  operatives .
# IPl+ V/J   D   N🅪Sg C/P NSg/V+ NPl+       .
> Police  combed his     flat    for clues   .
# NᴹSg/V+ VP/J   ISg/D$+ NSg/V/J C/P NPl/V3+ .
> I've lived here    for three years .
# W?   VP/J  NSg/J/R C/P NSg   NPl+  .
> They fought for days over    a    silly  pencil .
# IPl+ V      C/P NPl+ NSg/J/P D/P+ NSg/J+ NSg/V+ .
> The store  is  closed for the day   .
# D+  NSg/V+ VL3 VP/J   C/P D+  NPr🅪+ .
> I    can    see   for miles  .
# ISg+ NPr/VX NSg/V C/P NPrPl+ .
> I    will   stand in      for him  .
# ISg+ NPr/VX NSg/V NPr/J/P C/P ISg+ .
> I    speak for the Prime    Minister .
# ISg+ NSg/V C/P D+  NSg/V/J+ NSg/V+   .
> It       is  unreasonable for our boss     to withhold our wages   .
# NPr/ISg+ VL3 J            C/P D$+ NSg/V/J+ P  NSg/VL   D$+ NPl/V3+ .
> I    don't think it's a   good    idea for you    and me       to meet    ever again .
# ISg+ V     NSg/V +    D/P NPr/V/J NSg+ C/P ISgPl+ V/C NPr/ISg+ P  NSg/V/J J    P     .
> I    am      aiming for completion by      the end   of business Thursday .
# ISg+ NPr/V/J Vg     C/P NSg+       NSg/J/P D   NSg/V P  N🅪Sg/J+  NSg+     .
> He's going    for his     doctorate .
# NSg$ NSg/Vg/J C/P ISg/D$+ NSg/V+    .
> Do     you    want  to go       for coffee    ?
# NSg/VX ISgPl+ NSg/V P  NSg/VL/J C/P N🅪Sg/V/J+ .
> I'm saving      up        for a   car  .
# W?  N🅪Sg/Vg/J/P NSg/V/J/P C/P D/P NSg+ .
> Don't wait  for an  answer .
# V     NSg/V C/P D/P NSg/V+ .
> Fair    for its     day   .
# NSg/V/J C/P ISg/D$+ NPr🅪+ .
> She's spry for an  old   lady   .
# W?    J    C/P D/P NSg/J NPr/V+ .
> Don't take  me       for a   fool     .
# V     NSg/V NPr/ISg+ C/P D/P NSg/V/J+ .
> For all           his     expensive education , he       didn't seem very bright  .
# C/P NSg/I/J/C/Dq+ ISg/D$+ J+        NSg+      . NPr/ISg+ V      V    J/R  NPr/V/J .
> And now       for a    slap     - up        meal   !
# V/C NPr/V/J/C C/P D/P+ NSg/V/J+ . NSg/V/J/P NSg/V+ .
> Go       scuba  diving    ? For one        thing  , I    can't even    swim  .
# NSg/VL/J N🅪Sg/V NSg/Vg/J+ . C/P NSg/I/V/J+ NSg/V+ . ISg+ VX    NSg/V/J NSg/V .
> For another , we   don't have   any    equipment .
# C/P I/D     . IPl+ V     NSg/VX I/R/Dq NᴹSg+     .
> He       is  named for his     grandfather .
# NPr/ISg+ VL3 VP/J  C/P ISg/D$+ NSg/V/J+    .
> He       totally screwed up        that          project . Now       he's surely for the sack  .
# NPr/ISg+ R       VP/J    NSg/V/J/P NSg/I/C/Ddem+ NSg/V+  . NPr/V/J/C NSg$ R      C/P D   NSg/V .
> In      term    of base     hits   , Jones  was three for four on  the day
# NPr/J/P NSg/V/J P  NSg/V/J+ NPl/V3 . NPr/V+ VPt NSg   C/P NSg  J/P D+  NPr🅪+
> At    close   of play  , England were    305 for 3 .
# NSg/P NSg/V/J P  NSg/V . NPr+    NSg/VPt #   C/P # .
> He       took the swing  shift  for he       could  get   more         overtime .
# NPr/ISg+ V    D+  NSg/V+ NSg/V+ C/P NPr/ISg+ NSg/VX NSg/V NPr/I/V/J/Dq NSg/V    .
> to account for one's whereabouts .
# P  NSg/V   C/P NSg$+ NSg+        .
>
#
> From
# P
>
#
> Paul is  from New      Zealand .
# NPr+ VL3 P    NSg/V/J+ NPr+    .
> I    got a   letter from my  brother  .
# ISg+ V   D/P NSg/V+ P    D$+ NSg/V/J+ .
> You    can't get   all          your news     from the Internet .
# ISgPl+ VX    NSg/V NSg/I/J/C/Dq D$+  NᴹPl/V3+ P    D   NPr/V+   .
> He       had books   piled from floor  to ceiling .
# NPr/ISg+ V   NPl/V3+ VP/J  P    NSg/V+ P  NSg/V   .
> He       departed yesterday from Chicago .
# NPr/ISg+ NSg/VP/J NSg       P    NPr+    .
> This    figure has been    changed from a    one        to a   seven .
# I/Ddem+ NSg/V+ V3  NSg/VPp VP/J    P    D/P+ NSg/I/V/J+ P  D/P NSg   .
> Face   away from the wall   !
# NSg/V+ V/J  P    D+  NPr/V+ .
> The working day   runs   from 9 am       to 5 pm     .
# D   Vg      NPr🅪+ NPl/V3 P    # NPr/V/J+ P  # NSg/V+ .
> Tickets are available from 17th July .
# NPl/V3+ V   J         P    #    NPr+ .
> Rate   your pain    from 1 to 10 .
# NSg/V+ D$+  N🅪Sg/V+ P    # P  #  .
> Start counting from 1 .
# NSg/V Vg       P    # .
> You    can    study anything from math to literature .
<<<<<<< HEAD
# ISgPl+ NPr/VX NSg/V NSg/I/V+ P    +    P  NSg        .
> It's hard   to tell   from here    .
# +    N🅪Sg/J P  NPr/VL P    NSg/J/R .
=======
# ISgPl+ NPr/VX NSg/V NSg/I/V+ P    +    P  NᴹSg       .
> It's hard   to tell  from here    .
# +    N🅪Sg/J P  NPr/V P    NSg/J/R .
>>>>>>> 90234093
> Try     to see   it       from his     point of view   .
# NSg/V/J P  NSg/V NPr/ISg+ P    ISg/D$+ NSg/V P  NSg/V+ .
> The bomb     went     off       just 100 yards   from where they were    standing .
# D+  NSg/V/J+ NSg/VPt+ NSg/V/J/P V/J  #   NPl/V3+ P    NSg/C IPl+ NSg/VPt NSg/Vg/J .
> From the top     of the lighthouse you    can    just see   the mainland .
# P    D   NSg/V/J P  D+  NSg+       ISgPl+ NPr/VX V/J  NSg/V D+  NSg+     .
> I’ve been    doing  this    from pickney .
# W?   NSg/VPp NSg/Vg I/Ddem+ P    ?       .
> Your opinions differ   from mine     .
# D$+  NPl+     NSg/V/JC P    NSg/I/V+ .
> He       knows  right   from wrong   .
# NPr/ISg+ NPl/V3 NPr/V/J P    NSg/V/J .
>
#
> In
# NPr/J/P
>
#
> Preposition
# NSg/V
>
#
> Who    lives in      a   pineapple under   the sea  ?
# NPr/I+ V3+   NPr/J/P D/P NSg       NSg/J/P D   NSg+ .
> The dog      is  in      the kennel .
# D+  NSg/V/J+ VL3 NPr/J/P D   NSg/V  .
> There were    three pickles in      a    jar    .
# +     NSg/VPt NSg   NPl/V3  NPr/J/P D/P+ NSg/V+ .
> I    like        living   in      the city .
# ISg+ NSg/V/J/C/P NSg/Vg/J NPr/J/P D+  NSg+ .
> There are lots   of trees   in      the park   .
# +     V   NPl/V3 P  NPl/V3+ NPr/J/P D+  NPr/V+ .
> We   are in      the enemy  camp     .
# IPl+ V   NPr/J/P D+  NSg/V+ NSg/V/J+ .
<<<<<<< HEAD
> Her     plane    is  in      the air    .
# ISg/D$+ NSg/V/J+ VL3 NPr/J/P D+  NSg/V+ .
> I    glanced over    at    the pretty  girl   in      the red    dress  .
# ISg+ VP/J    NSg/J/P NSg/P D+  NSg/V/J NSg/V+ NPr/J/P D+  NSg/J+ NSg/V+ .
=======
> Her     plane    is in      the air     .
# ISg/D$+ NSg/V/J+ VL NPr/J/P D+  N🅪Sg/V+ .
> I    glanced over    at    the pretty  girl   in      the red     dress  .
# ISg+ V/J     NSg/J/P NSg/P D+  NSg/V/J NSg/V+ NPr/J/P D+  N🅪Sg/J+ NSg/V+ .
>>>>>>> 90234093
> There wasn't much       of interest in      her     speech  .
# +     V      NSg/I/J/Dq P  NSg/V+   NPr/J/P ISg/D$+ N🅪Sg/V+ .
> He       hasn't got an  original idea in      him  .
# NPr/ISg+ V3     V   D/P NSg/J    NSg+ NPr/J/P ISg+ .
> You    are one       in      a   million .
# ISgPl+ V   NSg/I/V/J NPr/J/P D/P NSg     .
> She's in      an  orchestra .
# W?    NPr/J/P D/P NSg+      .
> My  birthday is  in      the first   week  of December .
# D$+ NSg/V+   VL3 NPr/J/P D   NSg/V/J NSg/J P  NPr+     .
> Easter falls   in      the fourth   lunar  month  .
# NPr/V+ NPl/V3+ NPr/J/P D+  NPr/V/J+ NSg/J+ NSg/J+ .
> Will   you    be      able    to finish this    in      a    week   ?
# NPr/VX ISgPl+ NSg/VXL NSg/V/J P  NSg/V  I/Ddem+ NPr/J/P D/P+ NSg/J+ .
> They said    they would call  us       in      a    week   .
# IPl+ VPtPp/J IPl+ VX    NSg/V NPr/IPl+ NPr/J/P D/P+ NSg/J+ .
> Less    water   gets   in      your boots  this    way    .
# V/J/C/P N🅪Sg/V+ NPl/V3 NPr/J/P D$+  NPl/V3 I/Ddem+ NSg/J+ .
> She  stood there looking in      the window longingly .
# ISg+ V     W?    Vg      NPr/J/P D+  NSg/V+ R         .
> In      replacing the faucet washers , he       felt    he       was making his     contribution to the environment .
# NPr/J/P Vg        D   NSg    W?      . NPr/ISg+ NSg/V/J NPr/ISg+ VPt NSg/Vg ISg/D$+ NSg+         P  D   NSg+        .
> In      trying   to make  amends , she  actually made matters worse    .
# NPr/J/P NSg/Vg/J P  NSg/V NPl/V3 . ISg+ R        V    NPl/V3+ NSg/V/JC .
> My  aim    in      travelling    there was to find  my  missing friend   .
# D$+ NSg/V+ NPr/J/P NSg/Vg/J/Comm +     VPt P  NSg/V D$+ Vg      NPr/V/J+ .
> My  fat      rolls   around in      folds   .
# D$+ N🅪Sg/V/J NPl/V3+ J/P    NPr/J/P NPl/V3+ .
> The planes  flew    over    in      waves   .
# D+  NPl/V3+ NSg/V/J NSg/J/P NPr/J/P NPl/V3+ .
> Arrange the chairs  in      a    circle .
# NSg/V   D   NPl/V3+ NPr/J/P D/P+ NSg/V+ .
> He       stalked away in      anger   .
<<<<<<< HEAD
# NPr/ISg+ VP/J    V/J  NPr/J/P NᴹSg/V+ .
> John is  in      a   coma .
# NPr+ VL3 NPr/J/P D/P NSg  .
> My  fruit   trees   are in      bud    .
# D$+ N🅪Sg/V+ NPl/V3+ V   NPr/J/P NPr/V+ .
> The company is  in      profit    .
# D+  NSg/V+  VL3 NPr/J/P N🅪Sg/V/J+ .
=======
# NPr/ISg+ V/J     V/J  NPr/J/P NᴹSg/V+ .
> John is in      a   coma .
# NPr+ VL NPr/J/P D/P NSg  .
> My  fruit   trees  are in      bud     .
# D$+ N🅪Sg/V+ NPl/V+ V   NPr/J/P NPr🅪/V+ .
> The company is in      profit    .
# D+  NSg/V+  VL NPr/J/P N🅪Sg/V/J+ .
>>>>>>> 90234093
> You've got a   friend   in      me       .
# W?     V   D/P NPr/V/J+ NPr/J/P NPr/ISg+ .
> He's met his     match  in      her     .
# NSg$ V   ISg/D$+ NSg/V+ NPr/J/P ISg/D$+ .
> There has been    no    change in      his     condition .
# +     V3  NSg/VPp NPr/P N🅪Sg/V NPr/J/P ISg/D$+ NSg/V+    .
> What   grade  did he       get   in      English   ?
<<<<<<< HEAD
# NSg/I+ NSg/V+ VPt NPr/ISg+ NSg/V NPr/J/P NPr🅪/V/J+ .
> Please pay     me       in      cash     — preferably in      tens and twenties .
# V      NSg/V/J NPr/ISg+ NPr/J/P NPr/V/J+ . R          NPr/J/P W?   V/C NPl+     .
> The deposit can    be      in      any    legal tender  , even    in      gold      .
# D+  NSg/V+  NPr/VX NSg/VXL NPr/J/P I/R/Dq NSg/J NSg/V/J . NSg/V/J NPr/J/P NᴹSg/V/J+ .
> Beethoven's " Symphony No    . 5 " in      C        minor   is  among his     most       popular .
# NSg$        . NSg+     NPr/P . # . NPr/J/P NPr/V/J+ NSg/V/J VL3 P     ISg/D$+ NSg/I/J/Dq NSg/J   .
=======
# NSg/I+ NSg/V+ V   NPr/ISg+ NSg/V NPr/J/P NPr🅪/V/J+ .
> Please pay     me       in      cash      — preferably in      tens and twenties .
# V      NSg/V/J NPr/ISg+ NPr/J/P NPrᴹ/V/J+ . R          NPr/J/P W?   V/C NPl+     .
> The deposit can    be     in      any    legal tender  , even    in      gold      .
# D+  NSg/V+  NPr/VX NSg/VX NPr/J/P I/R/Dq NSg/J NSg/V/J . NSg/V/J NPr/J/P NᴹSg/V/J+ .
> Beethoven's " Symphony No    . 5 " in      C        minor   is among his     most       popular .
# NSg$        . NSg+     NPr/P . # . NPr/J/P NPr/V/J+ NSg/V/J VL P     ISg/D$+ NSg/I/J/Dq NSg/J   .
>>>>>>> 90234093
> His     speech  was in      French   , but     was simultaneously translated into eight  languages .
# ISg/D$+ N🅪Sg/V+ VPt NPr/J/P NPr🅪/V/J . NSg/C/P VPt R              VP/J       P    NSg/J+ NPl/V3+   .
> When    you    write in      cursive , it's illegible .
# NSg/I/C ISgPl+ NSg/V NPr/J/P NSg/J   . +    J         .
<<<<<<< HEAD
> Military letters should be      formal in      tone     , but     not   stilted .
# NSg/J+   NPl/V3+ VX     NSg/VXL NSg/J  NPr/J/P NSg/I/V+ . NSg/C/P NSg/C VP/J    .
=======
> Military letters should be     formal in      tone      , but     not   stilted .
# NSg/J+   NPl/V+  VX     NSg/VX NSg/J  NPr/J/P N🅪Sg/I/V+ . NSg/C/P NSg/C V/J     .
>>>>>>> 90234093
>
#
> Verb
# NSg/V+
>
#
> He       that          ears    my  land    spares my  team   and gives  me       leave to in      the crop   .
# NPr/ISg+ NSg/I/C/Ddem+ NPl/V3+ D$+ NPr🅪/V+ NPl/V3 D$+ NSg/V+ V/C NPl/V3 NPr/ISg+ NSg/V P  NPr/J/P D   NSg/V+ .
>
#
> Adverb
# NSg/V+
>
#
> Suddenly a    strange  man      walked in      .
# R        D/P+ NSg/V/J+ NPr/V/J+ VP/J   NPr/J/P .
> Would you    like        that          to take  away or    eat in      ?
# VX    ISgPl+ NSg/V/J/C/P NSg/I/C/Ddem+ P  NSg/V V/J  NPr/C V   NPr/J/P .
> He       ran     to the edge  of the swimming pool   and dived in      .
# NPr/ISg+ NSg/VPt P  D   NSg/V P  D+  NSg/V    NSg/V+ V/C VP/J  NPr/J/P .
> They flew    in      from London last     night   .
# IPl+ NSg/V/J NPr/J/P P    NPr+   NSg/V/J+ N🅪Sg/V+ .
> For six  hours the tide   flows  in      , then    for another six  hours it       flows  out         .
# C/P NSg+ NPl+  D+  NSg/V+ NPl/V3 NPr/J/P . NSg/J/C C/P I/D+    NSg+ NPl+  NPr/ISg+ NPl/V3 NSg/V/J/R/P .
> Bring the water   to the boil   and drop  the vegetables in      .
# VL    D+  N🅪Sg/V+ P  D+  NSg/V+ V/C NSg/V D+  NPl+       NPr/J/P .
> The show   still   didn't become interesting 20 minutes in      .
# D   NSg/VL NSg/V/J V      VL     V/J         #  NPl/V3+ NPr/J/P .
>
#
> Noun
# NSg/V+
>
#
> His     parents got him  an  in      with the company .
# ISg/D$+ NPl/V3+ V   ISg+ D/P NPr/J/P P    D+  NSg/V+  .
>
#
> Adjective
# NSg/V/J+
>
#
> Is  Mr   . Smith  in      ?
# VL3 NSg+ . NPr/V+ NPr/J/P .
> Little     by      little     I    pushed the snake  into the basket , until finally all          of it       was in      .
# NPr/I/J/Dq NSg/J/P NPr/I/J/Dq ISg+ VP/J   D+  NPr/V+ P    D+  NSg/V+ . C/P   R       NSg/I/J/C/Dq P  NPr/ISg+ VPt NPr/J/P .
> The bullet is  about five centimetres in      .
# D+  NSg/V+ VL3 J/P   NSg  NPl/Comm    NPr/J/P .
> If    the tennis ball   bounces on  the line   then    it's in      .
# NSg/C D+  NSg/V+ NPr/V+ NPl/V3  J/P D+  NSg/V+ NSg/J/C +    NPr/J/P .
> I've discovered why   the TV   wasn't working – the plug   wasn't in      !
# W?   VP/J       NSg/V D   NSg+ V      Vg      . D   NSg/V+ V      NPr/J/P .
> The replies to the questionnaires are now       all          in      .
# D   NPl/V3+ P  D+  NPl/V3+        V   NPr/V/J/C NSg/I/J/C/Dq NPr/J/P .
> Skirts  are in      this    year .
# NPl/V3+ V   NPr/J/P I/Ddem+ NSg+ .
> the in      train  ( incoming train  )
# D   NPr/J/P NSg/V+ . Vg       NSg/V+ .
> You    can't get   round     the headland when    the tide's in      .
# ISgPl+ VX    NSg/V NSg/V/J/P D   NSg      NSg/I/C D   NSg$   NPr/J/P .
> in      by      descent ;            in      by      purchase ;            in      of the seisin of her     husband
# NPr/J/P NSg/J/P NSg/V+  . Unlintable NPr/J/P NSg/J/P NSg/V+   . Unlintable NPr/J/P P  D   ?      P  ISg/D$+ NSg/V+
> He       is  very in      with the Joneses .
# NPr/ISg+ VL3 J/R  NPr/J/P P    D   NPl/V3  .
> I    need    to keep  in      with the neighbours   in      case   I    ever need    a    favour       from them     .
# ISg+ N🅪Sg/VX P  NSg/V NPr/J/P P    D   NPl/V3/Comm+ NPr/J/P NPr/V+ ISg+ J    N🅪Sg/VX D/P+ N🅪Sg/V/Comm+ P    NSg/IPl+ .
> I    think that          bird     fancies you    . You're in      there , mate  !
# ISg+ NSg/V NSg/I/C/Ddem+ NPr/V/J+ NPl/V3  ISgPl+ . +      NPr/J/P W?    . NSg/V .
> I'm three drinks  in      right   now       .
# W?  NSg+  NPl/V3+ NPr/J/P NPr/V/J NPr/V/J/C .
> I    was 500 dollars in      when    the stock     crashed .
# ISg+ VPt #   NPl     NPr/J/P NSg/I/C D+  N🅪Sg/V/J+ VP/J    .
>
#
> Unit
# NSg+
>
#
> The glass   is  8 inches  .
# D+  NPr🅪/V+ VL3 # NPl/V3+ .
> The glass   is  8 in      .
# D+  NPr🅪/V+ VL3 # NPr/J/P .
>
#
> Of
# P
>
#
> Take  the chicken   out         of the freezer .
# NSg/V D+  N🅪Sg/V/J+ NSg/V/J/R/P P  D+  NSg+    .
> He       hasn't been    well    of late  .
# NPr/ISg+ V3     NSg/VPp NSg/V/J P  NSg/J .
> Finally she  was relieved of the burden of caring   for her     sick     husband .
# R       ISg+ VPt VP/J     P  D   NSg/V  P  NSg/Vg/J C/P ISg/D$+ NSg/V/J+ NSg/V+  .
> He       seemed devoid of human    feelings .
# NPr/ISg+ VP/J   V/J    P  NSg/V/J+ +        .
> The word   is  believed to be      of Japanese origin .
# D+  NSg/V+ VL3 VP/J     P  NSg/VXL P  NPr🅪/J+  NSg+   .
> Jesus of Nazareth
# NPr/V P  NPr+
> The invention was born    of necessity .
<<<<<<< HEAD
# D+  NSg+      VPt NPr/V/J P  NSg+      .
> It       is  said    that         she  died of a    broken heart   .
# NPr/ISg+ VL3 VPtPp/J NSg/I/C/Ddem ISg+ VP/J P  D/P+ VPp/J  N🅪Sg/V+ .
=======
# D+  N🅪Sg+     V   NPr/V/J P  NSg+      .
> It       is said that         she  died of a    broken heart   .
# NPr/ISg+ VL V/J  NSg/I/C/Ddem ISg+ V/J  P  D/P+ V/J    N🅪Sg/V+ .
>>>>>>> 90234093
> What   a   lot   of nonsense  !
# NSg/I+ D/P NPr/V P  NᴹSg/V/J+ .
> I'll have   a   dozen of those  apples , please .
# W?   NSg/VX D/P NSg   P  I/Ddem NPl    . V      .
> Welcome to the historic town of Harwich .
# NSg/V/J P  D   NSg/J    NSg  P  ?       .
> I'm not   driving this   wreck of a   car  .
# W?  NSg/C Vg      I/Ddem NSg/V P  D/P NSg+ .
> I'm always thinking of you    .
# W?  R      Vg       P  ISgPl+ .
> He       told  us       the story of his     journey to India .
# NPr/ISg+ VPtPp NPr/IPl+ D   NSg/V P  ISg/D$+ NSg/V+  P  NPr+  .
> This    behaviour  is  typical of teenagers .
# I/Ddem+ N🅪Sg/Comm+ VL3 NSg/J   P  +         .
> He       is  a   friend  of mine     .
# NPr/ISg+ VL3 D/P NPr/V/J P  NSg/I/V+ .
> We   want  a   larger slice   of the cake    .
# IPl+ NSg/V D/P JC     NSg/V/J P  D+  N🅪Sg/V+ .
> The owner of the nightclub was arrested .
# D   NSg   P  D+  NSg/V+    VPt VP/J     .
> My  companion seemed affable and easy    of manner .
# D$+ NSg/V+    VP/J   J       V/C NSg/V/J P  NSg+   .
> It's not   that         big   of a    deal     .
# +    NSg/C NSg/I/C/Ddem NSg/J P  D/P+ NSg/V/J+ .
> I’ve not   taken her     out         of a   goodly long    while     .
# W?   NSg/C V/J   ISg/D$+ NSg/V/J/R/P P  D/P J/R    NPr/V/J NSg/V/C/P .
> After a   delay   of three hours , the plane    finally took off       .
# P     D/P NSg/V/J P  NSg+  NPl+  . D+  NSg/V/J+ R       V    NSg/V/J/P .
>
#
> On
# J/P
>
#
> Adjective
# NSg/V/J+
>
#
> All           the lights  are on  , so        they must  be      home     .
# NSg/I/J/C/Dq+ D+  NPl/V3+ V   J/P . NSg/I/J/C IPl+ NSg/V NSg/VXL NSg/V/J+ .
> We   had to ration our food because there was a    war     on  .
<<<<<<< HEAD
# IPl+ V   P  NSg/V  D$+ NSg+ C/P     +     VPt D/P+ N🅪Sg/V+ J/P .
> Some     of the cast    went    down      with flu  , but     the show's still   on  .
# I/J/R/Dq P  D   NSg/V/J NSg/VPt NSg/V/J/P P    NSg+ . NSg/C/P D   NSg$   NSg/V/J J/P .
> That          TV   programme    that          you    wanted   to watch is  on  now       .
# NSg/I/C/Ddem+ NSg+ NSg/V/Au/Br+ NSg/I/C/Ddem+ ISgPl+ VPPtPp/J P  NSg/V VL3 J/P NPr/V/J/C .
> This    is  her     last     song  . You're on  next    !
# I/Ddem+ VL3 ISg/D$+ NSg/V/J+ N🅪Sg+ . +      J/P NSg/J/P .
=======
# IPl+ V   P  NSg/V  D$+ NSg+ C/P     +     V   D/P+ N🅪Sg/V+ J/P .
> Some     of the cast    went  down       with flu  , but     the show's still   on  .
# I/J/R/Dq P  D   NSg/V/J NSg/V N🅪Sg/V/J/P P    NSg+ . NSg/C/P D   NSg$   NSg/V/J J/P .
> That          TV   programme    that          you    wanted to watch is on  now       .
# NSg/I/C/Ddem+ NSg+ NSg/V/Au/Br+ NSg/I/C/Ddem+ ISgPl+ V/J    P  NSg/V VL J/P NPr/V/J/C .
> This    is her     last     song  . You're on  next    !
# I/Ddem+ VL ISg/D$+ NSg/V/J+ N🅪Sg+ . +      J/P NSg/J/P .
>>>>>>> 90234093
> Are we   still   on  for tonight ?
# V   IPl+ NSg/V/J J/P C/P NSg+    .
> Mike   just threw coffee    onto Paul's lap      . It's on  now       .
# NPr/V+ V/J  V     N🅪Sg/V/J+ J/P  NSg$   NSg/V/J+ . +    J/P NPr/V/J/C .
> England need    a   hundred runs   , with twenty - five overs remaining . Game     on  !
# NPr+    N🅪Sg/VX D/P NSg     NPl/V3 . P    NSg    . NSg  NPl   Vg        . NSg/V/J+ J/P .
> Your feet will   soon warm    up        once  your socks   are on  .
# D$+  NPl+ NPr/VX J/R  NSg/V/J NSg/V/J/P NSg/C D$+  NPl/V3+ V   J/P .
> I    was trying   to drink out         of the bottle while     the top      was still   on  !
# ISg+ VPt NSg/Vg/J P  NSg/V NSg/V/J/R/P P  D+  NSg/V+ NSg/V/C/P D+  NSg/V/J+ VPt NSg/V/J J/P .
> Climbing up        that          steep    ridge  isn't on  . We'll have   to find  another route  .
<<<<<<< HEAD
# NSg/Vg/J NSg/V/J/P NSg/I/C/Ddem+ NSg/V/J+ NSg/V+ NSg/V J/P . W?    NSg/VX P  NSg/V I/D     NSg/V+ .
> He'd like        to play  the red   next    to the black   spot     , but     that         shot     isn't on  .
# W?   NSg/V/J/C/P P  NSg/V D   NSg/J NSg/J/P P  D   NSg/V/J NSg/V/J+ . NSg/C/P NSg/I/C/Ddem NSg/V/J+ NSg/V J/P .
=======
# NSg/V/J  NSg/V/J/P NSg/I/C/Ddem+ NSg/V/J+ NSg/V+ NSg/V J/P . W?    NSg/VX P  NSg/V I/D     NSg/V+ .
> He'd like        to play  the red    next    to the black    spot     , but     that         shot     isn't on  .
# W?   NSg/V/J/C/P P  NSg/V D   N🅪Sg/J NSg/J/P P  D   N🅪Sg/V/J NSg/V/J+ . NSg/C/P NSg/I/C/Ddem NSg/V/J+ NSg/V J/P .
>>>>>>> 90234093
> The captain moved two fielders to the on  side     .
# D+  NSg/V+  VP/J  NSg W?       P  D   J/P NSg/V/J+ .
> Ponsonby - Smythe hit     a   thumping on  drive  .
# ?        . ?      NSg/V/J D/P NSg/Vg/J J/P NSg/VL .
> If    the player fails  to hit     the ball   on  , it's a   foul    .
# NSg/C D+  NSg+   NPl/V3 P  NSg/V/J D+  NPr/V+ J/P . +    D/P NSg/V/J .
> He       always has to be      on  , it's so        exhausting .
# NPr/ISg+ R      V3  P  NSg/VXL J/P . +    NSg/I/J/C Vg         .
>
#
> Adverb
# NSg/V+
>
#
> turn  the television on
# NSg/V D+  N🅪Sg/V+    J/P
> The lid    wasn't screwed on  properly .
# D+  NSg/V+ V      VP/J    J/P R        .
> Put   on  your hat   and gloves  .
# NSg/V J/P D$+  NSg/V V/C NPl/V3+ .
> The policeman moved the tramp on  .
# D+  NSg+      VP/J  D   NSg/V J/P .
> Drive  on  past       the railway station .
# NSg/VL J/P NSg/V/J/P+ D+  NSg+    NSg/V+  .
> From now       on  things  are going    to be      different .
# P    NPr/V/J/C J/P NPl/V3+ V   NSg/Vg/J P  NSg/VXL NSg/J     .
> and so        on  .
# V/C NSg/I/J/C J/P .
> He       rambled on  and on  .
# NPr/ISg+ VP/J    J/P V/C J/P .
> Ten  years on  , nothing  had changed in      the village .
# NSg+ NPl+  J/P . NSg/I/J+ V   VP/J    NPr/J/P D+  NSg+    .
>
#
> Preposition
# NSg/V
>
#
<<<<<<< HEAD
> A   vase  of flowers   stood on  the table  .
# D/P NSg/V P  NPrPl/V3+ V     J/P D   NSg/V+ .
> Please lie   down      on  the couch  .
# V      NPr/V NSg/V/J/P J/P D+  NSg/V+ .
=======
> A   vase  of flowers  stood on  the table  .
# D/P NSg/V P  NPrPl/V+ V     J/P D   NSg/V+ .
> Please lie   down       on  the couch  .
# V      NPr/V N🅪Sg/V/J/P J/P D+  NSg/V+ .
>>>>>>> 90234093
> The parrot was sitting on  Jim's shoulder .
# D+  NSg/V+ VPt NSg/V/J J/P NSg$  NSg/V+   .
> He       had a   scar   on  the side    of his     face   .
# NPr/ISg+ V   D/P NSg/V+ J/P D   NSg/V/J P  ISg/D$+ NSg/V+ .
> There is  a   dirty smudge on  this    window .
# +     VL3 D/P V/J   NSg/V  J/P I/Ddem+ NSg/V+ .
> The painting hangs  on  the wall   .
# D+  N🅪Sg/Vg+ NPl/V3 J/P D+  NPr/V+ .
> The fruit   ripened on  the trees   .
# D+  N🅪Sg/V+ VP/J    J/P D   NPl/V3+ .
> Should there be      an  accent on  the " e      " ?
# VX     +     NSg/VXL D/P NSg/V+ J/P D   . NPr/I+ . .
> He       wore old   shoes   on  his     feet .
# NPr/ISg+ V    NSg/J NPl/V3+ J/P ISg/D$+ NPl+ .
> The lighthouse that          you    can    see   is  on  the mainland .
# D+  NSg+       NSg/I/C/Ddem+ ISgPl+ NPr/VX NSg/V VL3 J/P D+  NSg+     .
> The suspect  is  thought   to still   be      on  the campus .
# D+  NSg/V/J+ VL3 NSg/VPtPp P  NSg/V/J NSg/VXL J/P D+  NSg/V+ .
> We   live on  the edge  of the city .
# IPl+ V/J  J/P D   NSg/V P  D+  NSg+ .
> on  the left     , on  the right   , on  the side     , on  the bottom   .
# J/P D+  NPr/V/J+ . J/P D   NPr/V/J . J/P D+  NSg/V/J+ . J/P D+  NSg/V/J+ .
> The fleet    is  on  the American coast  .
# D+  NSg/V/J+ VL3 J/P D+  NPr/J+   NSg/V+ .
> on  a    bus    , on  a    train  , on  a    plane    , on  a    ferry  , on  a    yacht  .
# J/P D/P+ NSg/V+ . J/P D/P+ NSg/V+ . J/P D/P+ NSg/V/J+ . J/P D/P+ NSg/V+ . J/P D/P+ NSg/V+ .
> All          of the responsibility is  on  him  .
# NSg/I/J/C/Dq P  D+  N🅪Sg+          VL3 J/P ISg+ .
> I    put   a    bet      on  the winning horse  .
# ISg+ NSg/V D/P+ NSg/V/P+ J/P D+  NSg/V/J NSg/V+ .
> tug    on  the rope   ; push  hard   on  the door   .
# NSg/V+ J/P D+  NSg/V+ . NSg/V N🅪Sg/J J/P D+  NSg/V+ .
> I    stubbed my  toe    on  an  old   tree   stump .
# ISg+ V/J     D$+ NSg/V+ J/P D/P NSg/J NSg/V+ NSg/V .
> I    caught my  fingernail on  the door   handle .
# ISg+ V/J    D$+ NSg+       J/P D+  NSg/V+ NSg/V  .
> The rope   snagged on  a   branch .
# D+  NSg/V+ V/J     J/P D/P NPr/V+ .
> to play  on  a   violin or    piano    .
# P  NSg/V J/P D/P NSg/V  NPr/C NSg/V/J+ .
> A    table  can't stand on  two legs    .
# D/P+ NSg/V+ VX    NSg/V J/P NSg NPl/V3+ .
> After resting on  his     elbows  , he       stood on  his     toes    , then    walked on  his     heels   .
# P     Vg+     J/P ISg/D$+ NPl/V3+ . NPr/ISg+ V     J/P ISg/D$+ NPl/V3+ . NSg/J/C VP/J   J/P ISg/D$+ NPl/V3+ .
> The Tories are on  twenty - five percent in      this   constituency .
# D   NPl    V   J/P NSg    . NSg  NSg     NPr/J/P I/Ddem NSg+         .
<<<<<<< HEAD
> The blue     team   are on  six points and the red    team   on  five .
# D+  NSg/V/J+ NSg/V+ V   J/P NSg NPl/V3 V/C D+  NSg/J+ NSg/V+ J/P NSg  .
=======
> The blue      team   are on  six points and the red     team   on  five .
# D+  N🅪Sg/V/J+ NSg/V+ V   J/P NSg NPl/V  V/C D+  N🅪Sg/J+ NSg/V+ J/P NSg  .
>>>>>>> 90234093
> I'm on  question four .
# W?  J/P NSg/V+   NSg  .
> Born    on  the 4th of July .
# NPr/V/J J/P D   #   P  NPr+ .
> On  Sunday I'm busy    . I'll see   you    on  Monday .
# J/P NSg/V+ W?  NSg/V/J . W?   NSg/V ISgPl+ J/P NSg+   .
> Can    I    see   you    on  a    different day   ?
# NPr/VX ISg+ NSg/V ISgPl+ J/P D/P+ NSg/J+    NPr🅪+ .
> Smith  scored again on  twelve minutes , doubling Mudchester Rovers ' lead     .
# NPr/V+ VP/J   P     J/P NSg+   NPl/V3+ . Vg       ?          W?     . N🅪Sg/V/J .
> I    was reading a   book  on  history .
# ISg+ VPt NPr/Vg  D/P NSg/V J/P N🅪Sg+   .
> The city hosted the World  Summit on  the Information Society
# D+  NSg+ VP/J   D+  NSg/V+ NSg/V+ J/P D+  NᴹSg+       N🅪Sg+
> I    have   no    opinion on  this    subject  .
# ISg+ NSg/VX NPr/P NSg+    J/P I/Ddem+ NSg/V/J+ .
> I    saw     it       on  television .
# ISg+ NSg/VPt NPr/ISg+ J/P N🅪Sg/V+    .
> Can't you    see   I'm on  the phone  ?
# VX    ISgPl+ NSg/V W?  J/P D   NSg/V+ .
> My  favorite    shows   are on  BBC  America .
# D$+ NSg/V/J/Am+ NPl/V3+ V   J/P NPr+ NPr+    .
> I'll pay     on  card    .
# W?   NSg/V/J J/P N🅪Sg/V+ .
> He       travelled    on  false    documents .
# NPr/ISg+ VPtPp/J/Comm J/P NSg/V/J+ NPl/V3+   .
> They planned an  attack  on  London .
# IPl+ V/J     D/P NSg/V/J J/P NPr+   .
> The soldiers mutinied and turned their guns    on  their officers .
# D+  NPl/V3+  VP/J     V/C VP/J   D$+   NPl/V3+ J/P D$+   NPl/V3+  .
> Her     words   made a    lasting   impression on  my  mind   .
# ISg/D$+ NPl/V3+ V    D/P+ NSg/Vg/J+ NSg/V+     J/P D$+ NSg/V+ .
> What   will   be      the effect on  morale ?
# NSg/I+ NPr/VX NSg/VXL D   NSg/V  J/P NSg+   .
> I    haven't got any    money   on  me       .
# ISg+ V       V   I/R/Dq N🅪Sg/J+ J/P NPr/ISg+ .
> On  Jack's entry , William got up        to leave .
# J/P NSg$   NSg+  . NPr+    V   NSg/V/J/P P  NSg/V .
> On  the addition of ammonia , a    chemical reaction begins .
# J/P D   NSg      P  NSg+    . D/P+ NSg/J+   NSg/V/J+ NPl/V3 .
> The drinks  are on  me       tonight , boys    .
# D+  NPl/V3+ V   J/P NPr/ISg+ NSg+    . NPl/V3+ .
> The meal   is  on  the house  .
# D+  NSg/V+ VL3 J/P D+  NPr/V+ .
> I    had a    terrible thirst on  me       .
# ISg+ V   D/P+ J+       NSg/V+ J/P NPr/ISg+ .
> Have   pity   or    compassion on  him  .
# NSg/VX N🅪Sg/V NPr/C NSg/V+     J/P ISg+ .
<<<<<<< HEAD
> He's on  his     lunch  break   .
# NSg$ J/P ISg/D$+ NSg/V+ NSg/VL+ .
> I'm on  nights  all          this   week   .
# W?  J/P NPl/V3+ NSg/I/J/C/Dq I/Ddem NSg/J+ .
> You've been    on  these  antidepressants far     too long    .
# W?     NSg/VPp J/P I/Ddem NPl             NSg/V/J W?  NPr/V/J .
> I    depended on  them     for assistance .
# ISg+ VP/J     J/P NSg/IPl+ C/P NSg+       .
=======
> He's on  his     lunch   break  .
# NSg$ J/P ISg/D$+ N🅪Sg/V+ NSg/V+ .
> I'm on  nights all          this   week   .
# W?  J/P NPl/V+ NSg/I/J/C/Dq I/Ddem NSg/J+ .
> You've been  on  these  antidepressants far     too long    .
# W?     NSg/V J/P I/Ddem NPl             NSg/V/J W?  NPr/V/J .
> I    depended on  them     for assistance .
# ISg+ V/J      J/P NSg/IPl+ C/P NᴹSg+      .
>>>>>>> 90234093
> He       will   promise on  certain conditions .
# NPr/ISg+ NPr/VX NSg/V   J/P I/J+    NPl/V3+    .
> A    curse  on  him  !
# D/P+ NSg/V+ J/P ISg+ .
> Please don't tell   on  her     and get   her     in      trouble .
# V      V     NPr/VL J/P ISg/D$+ V/C NSg/V ISg/D$+ NPr/J/P NSg/V+  .
>
#
> Verb
# NSg/V+
>
#
> Can    you    on  the light     ? ( switch   on  )
# NPr/VX ISgPl+ J/P D+  N🅪Sg/V/J+ . . NSg/V/J+ J/P .
>
#
> To
# P
>
#
> Particle
# NSg+
>
#
> I    want  to leave .
# ISg+ NSg/V P  NSg/V .
> He       asked me       what   to do     .
# NPr/ISg+ VP/J  NPr/ISg+ NSg/I+ P  NSg/VX .
> I    have   places  to go       and people to see   .
# ISg+ NSg/VX NPl/V3+ P  NSg/VL/J V/C NPl/V+ P  NSg/V .
> To err is  human   .
# P  V   VL3 NSg/V/J .
> Who    am      I    to criticise ? I've done      worse     things  myself .
# NPr/I+ NPr/V/J ISg+ P  V/Au/Br   . W?   NSg/VPp/J NSg/V/JC+ NPl/V3+ ISg+   .
> Precisely to get   away from you    was why   I    did what   I    did .
<<<<<<< HEAD
# R         P  NSg/V V/J  P    ISgPl+ VPt NSg/V ISg+ VPt NSg/I+ ISg+ VPt .
> I    need    some     more         books   to read       and friends to go       partying with .
# ISg+ N🅪Sg/VX I/J/R/Dq NPr/I/V/J/Dq NPl/V3+ P  NSg/VLPtPp V/C NPl/V3+ P  NSg/VL/J Vg       P    .
> If    he       hasn't read       it       yet     , he       ought    to .
# NSg/C NPr/ISg+ V3     NSg/VLPtPp NPr/ISg+ NSg/V/C . NPr/ISg+ NSg/I/VX P  .
> I    went    to the shops   to buy   some      bread  .
# ISg+ NSg/VPt P  D+  NPl/V3+ P  NSg/V I/J/R/Dq+ NSg/V+ .
=======
# R         P  NSg/V V/J  P    ISgPl+ V   NSg/V ISg+ V   NSg/I+ ISg+ V   .
> I    need    some     more         books  to read  and friends to go      partying with .
# ISg+ N🅪Sg/VX I/J/R/Dq NPr/I/V/J/Dq NPl/V+ P  NSg/V V/C NPl/V+  P  NSg/V/J V        P    .
> If    he       hasn't read  it       yet     , he       ought    to .
# NSg/C NPr/ISg+ V      NSg/V NPr/ISg+ NSg/V/C . NPr/ISg+ NSg/I/VX P  .
> I    went  to the shops  to buy   some      bread   .
# ISg+ NSg/V P  D+  NPl/V+ P  NSg/V I/J/R/Dq+ N🅪Sg/V+ .
>>>>>>> 90234093
>
#
> Preposition
# NSg/V
>
#
> She  looked to the heavens .
# ISg+ VP/J   P  D+  NPl/V3+ .
> We   are walking  to the shop   .
# IPl+ V   NSg/Vg/J P  D+  NSg/V+ .
> The water   came      right   to the top     of this    wall   .
# D+  N🅪Sg/V+ NSg/VPt/P NPr/V/J P  D   NSg/V/J P  I/Ddem+ NPr/V+ .
> The coconut fell      to the ground   .
# D+  NSg+    NSg/VPt/J P  D+  NSg/V/J+ .
> I    gave the book   to him  .
# ISg+ V    D+  NSg/V+ P  ISg+ .
> His     face   was beaten to a   pulp     .
# ISg/D$+ NSg/V+ VPt V/J    P  D/P N🅪Sg/V/J .
> I    sang    my  baby     to sleep  .
# ISg+ NPr/VPt D$+ NSg/V/J+ P  N🅪Sg/V .
> Whisk the mixture to a    smooth   consistency .
<<<<<<< HEAD
# NSg/V D+  NSg+    P  D/P+ NSg/V/J+ NSg+        .
> He       made several bad     - taste   jokes  to groans from the audience .
# NPr/ISg+ V    J/Dq    NSg/V/J . NSg/V/J NPl/V3 P  NPl/V3 P    D+  NSg+     .
=======
# NSg/V D+  N🅪Sg+   P  D/P+ NSg/V/J+ NSg+        .
> He       made several bad     - taste   jokes to groans from the audience .
# NPr/ISg+ V    J/Dq    NSg/V/J . NSg/V/J NPl/V P  NPl/V  P    D+  NSg+     .
>>>>>>> 90234093
> I    tried complaining , but     it       was to no     effect .
# ISg+ VP/J  Vg          . NSg/C/P NPr/ISg+ VPt P  NPr/P+ NSg/V+ .
> It       was to a   large extent true    .
# NPr/ISg+ VPt P  D/P NSg/J NSg/J+ NSg/V/J .
> We   manufacture these   parts   to a   very high     tolerance .
# IPl+ NSg/V       I/Ddem+ NPl/V3+ P  D/P J/R  NSg/V/J+ NSg/V+    .
> This    gauge  is  accurate to a   second  .
# I/Ddem+ NSg/V+ VL3 J        P  D/P NSg/V/J .
> There's a   lot   of sense   to what   he       says   .
# W?      D/P NPr/V P  N🅪Sg/V+ P  NSg/I+ NPr/ISg+ NPl/V3 .
> The name   has a    nice     ring   to it       .
# D+  NSg/V+ V3  D/P+ NPr/V/J+ NSg/V+ P  NPr/ISg+ .
> There are 100 pence to the pound  .
# +     V   #   NSg   P  D+  NPr/V+ .
> It       takes  2 to 4 weeks  to process typical applications .
# NPr/ISg+ NPl/V3 # P  # NPrPl+ P  NSg/V   NSg/J+  +            .
> Three to the power   of two  is   nine .
# NSg   P  D   NSg/V/J P  NSg+ VL3+ NSg  .
> Three to the second  is  nine .
# NSg   P  D   NSg/V/J VL3 NSg  .
> Three squared or    three to the second   power    is  nine .
# NSg   VP/J    NPr/C NSg   P  D+  NSg/V/J+ NSg/V/J+ VL3 NSg  .
> What's the time      ? – It's quarter  to four in      the afternoon ( or    3 : 45 pm     ) .
# NSg$   D+  N🅪Sg/V/J+ . . +    NSg/V/J+ P  NSg  NPr/J/P D+  N🅪Sg+     . NPr/C # . #  NSg/V+ . .
>
#
> Adverb
# NSg/V+
>
#
> Please push  the door   to . ( close   )
# V      NSg/V D+  NSg/V+ P  . . NSg/V/J .
>
#
> With
# P
>
#
> Preposition
# NSg/V
>
#
> He       picked a   fight with the class    bully    .
# NPr/ISg+ VP/J   D/P NSg/V P    D+  NSg/V/J+ NSg/V/J+ .
> He       went    with his     friends .
# NPr/ISg+ NSg/VPt P    ISg/D$+ NPl/V3+ .
> She  owns   a    motorcycle with a   sidecar .
# ISg+ NPl/V3 D/P+ NSg/V+     P    D/P NSg     .
> Jim  was listening to Bach with his     eyes    closed .
# NPr+ VPt Vg        P  NPr  P    ISg/D$+ NPl/V3+ VP/J   .
> The match  result was 10 - 5 , with John scoring three goals   .
# D+  NSg/V+ NSg/V+ VPt #  . # . P    NPr+ Vg+     NSg+  NPl/V3+ .
> With a   heavy   sigh  , she  looked around the empty    room     .
# P    D/P NSg/V/J NSg/V . ISg+ VP/J   J/P    D+  NSg/V/J+ NSg/V/J+ .
> Four people were    injured , with one       of them     in      critical condition .
# NSg+ NPl/V+ NSg/VPt VP/J    . P    NSg/I/V/J P  NSg/IPl+ NPr/J/P NSg/J+   NSg/V+    .
> With their reputation on  the line   , they decided  to fire     their PR   team   .
# P    D$+   NSg+       J/P D+  NSg/V+ . IPl+ NSg/VP/J P  N🅪Sg/V/J D$+   NSg+ NSg/V+ .
> We   are with you    all          the way    .
# IPl+ V   P    ISgPl+ NSg/I/J/C/Dq D+  NSg/J+ .
> There are a   number   of problems with your plan  .
# +     V   D/P NSg/V/JC P  NPl+     P    D$+  NSg/V .
> What   on  Earth   is  wrong   with my  keyboard ?
# NSg/I+ J/P NPrᴹ/V+ VL3 NSg/V/J P    D$+ NSg/V+   .
> He       was pleased with the outcome .
# NPr/ISg+ VPt VP/J    P    D+  NSg+    .
> I’m upset   with my  father .
# W?  NSg/V/J P    D$+ NPr/V+ .
> slain with robbers .
# NSg/V P    NPl     .
> cut     with a    knife
# NSg/V/J P    D/P+ NSg/V+
<<<<<<< HEAD
> I    water  my  plants  with this    watering can    . This    is  the watering can    I    water  my  plants  with .
# ISg+ N🅪Sg/V D$+ NPl/V3+ P    I/Ddem+ Vg+      NPr/VX . I/Ddem+ VL3 D   Vg       NPr/VX ISg+ N🅪Sg/V D$+ NPl/V3+ P    .
> Find  what   you    want  instantly with our search engine .
# NSg/V NSg/I+ ISgPl+ NSg/V R         P    D$+ NSg/V+ NSg/V+ .
=======
> I    water  my  plants with this    watering can    . This    is the watering can    I    water  my  plants with .
# ISg+ N🅪Sg/V D$+ NPl/V+ P    I/Ddem+ V+       NPr/VX . I/Ddem+ VL D   V        NPr/VX ISg+ N🅪Sg/V D$+ NPl/V+ P    .
> Find  what   you    want  instantly with our search  engine .
# NSg/V NSg/I+ ISgPl+ NSg/V R         P    D$+ N🅪Sg/V+ NSg/V+ .
>>>>>>> 90234093
> They dismissed the meeting with a   wave  of their hand   .
# IPl+ VP/J      D+  NSg/Vg+ P    D/P NSg/V P  D$+   NSg/V+ .
> Speak with a    confident voice  .
# NSg/V P    D/P+ NSg/J+    NSg/V+ .
> With what   / whose money   ? I    have   nothing  left    to buy   groceries ( with ) .
# P    NSg/I+ . I+    N🅪Sg/J+ . ISg+ NSg/VX NSg/I/J+ NPr/V/J P  NSg/V NPl/V3+   . P    . .
> It       was small   and bumpy , with a   tinge of orange   .
# NPr/ISg+ VPt NPr/V/J V/C J     . P    D/P NSg/V P  NPr🅪/V/J .
> There are lots   of people with no     homes   after the wildfire .
# +     V   NPl/V3 P  NPl/V+ P    NPr/P+ NPl/V3+ P     D   NSg      .
> Speak with confidence .
# NSg/V P    NᴹSg+      .
> He       spoke   with sadness in      his     voice  .
# NPr/ISg+ NSg/VPt P    NSg+    NPr/J/P ISg/D$+ NSg/V+ .
> The sailors were    infected with malaria .
# D+  NPl+    NSg/VPt NSg/VP/J P    NSg+    .
> overcome with happiness
# NSg/V    P    NᴹSg+
<<<<<<< HEAD
> green   with envy   ; flushed with success
# NPr/V/J P    NSg/V+ . VP/J    P    NSg+
> She  was with Acme for twenty years before retiring last    fall    .
# ISg+ VPt P    NSg  C/P NSg    NPl+  C/P    Vg       NSg/V/J NSg/VL+ .
> With your kind  of body   size   , you    shouldn’t be      eating pizza at    all          .
# P    D$+  NSg/J P  NSg/V+ NSg/V+ . ISgPl+ V         NSg/VXL Vg     N🅪Sg+ NSg/P NSg/I/J/C/Dq .
=======
> green    with envy   ; flushed with success
# NPr🅪/V/J P    NSg/V+ . V/J     P    N🅪Sg+
> She  was with Acme for twenty years before retiring last    fall   .
# ISg+ V   P    NSg  C/P NSg    NPl+  C/P    V        NSg/V/J NSg/V+ .
> With your kind  of body   size    , you    shouldn’t be     eating pizza at    all          .
# P    D$+  NSg/J P  NSg/V+ N🅪Sg/V+ . ISgPl+ V         NSg/VX V      N🅪Sg+ NSg/P NSg/I/J/C/Dq .
>>>>>>> 90234093
> That          was a   lot   to explain ; are you    still   with me       ?
# NSg/I/C/Ddem+ VPt D/P NPr/V P  V       . V   ISgPl+ NSg/V/J P    NPr/ISg+ .
>
#
> Adverb
# NSg/V+
>
#
> Do     you    want  to come       with ?
# NSg/VX ISgPl+ NSg/V P  NSg/VLPp/P P    .<|MERGE_RESOLUTION|>--- conflicted
+++ resolved
@@ -53,27 +53,15 @@
 > She  pointed at    the curious animal .
 # ISg+ VP/J    NSg/P D+  J+      NSg/J+ .
 > At    my  request , they agreed to move  us       to another hotel .
-<<<<<<< HEAD
 # NSg/P D$+ NSg/V+  . IPl+ VP/J   P  NSg/V NPr/IPl+ P  I/D+    NSg+  .
-> He       jumped at    the sudden noise  .
-# NPr/ISg+ VP/J   NSg/P D+  NSg/J+ NSg/V+ .
-=======
-# NSg/P D$+ NSg/V+  . IPl+ V/J    P  NSg/V NPr/IPl+ P  I/D+    NSg+  .
 > He       jumped at    the sudden noise   .
-# NPr/ISg+ V/J    NSg/P D+  NSg/J+ N🅪Sg/V+ .
->>>>>>> 90234093
+# NPr/ISg+ VP/J   NSg/P D+  NSg/J+ N🅪Sg/V+ .
 > We   laughed at    the joke   .
 # IPl+ VP/J    NSg/P D+  NSg/V+ .
 > She  was mad     at    their comments .
-<<<<<<< HEAD
 # ISg+ VPt NSg/V/J NSg/P D$+   NPl/V3+  .
-> men at    work   ; children at    play
-# NSg NSg/P NSg/V+ . NPl+     NSg/P NSg/V
-=======
-# ISg+ V   NSg/V/J NSg/P D$+   NPl/V+   .
 > men at    work    ; children at    play
 # NSg NSg/P N🅪Sg/V+ . NPl+     NSg/P NSg/V
->>>>>>> 90234093
 > The two  countries are at    war     .
 # D+  NSg+ NPl+      V   NSg/P N🅪Sg/V+ .
 > She  is  at    sixes and sevens with him  .
@@ -144,29 +132,16 @@
 # NSg/J/P D+  NSg/V/J+ VP/J   NPr/J/P NPr/ISg+ . ISg+ NPr/V/J/C NSg/V     ISgPl+ NPr/V/J V/C NSg/V/J+ .
 > By      Jove ! I    think she's got it       !
 # NSg/J/P NPr+ . ISg+ NSg/V W?    V   NPr/ISg+ .
-<<<<<<< HEAD
 > By      all           that          is  holy    , I'll put   an  end    to this    .
 # NSg/J/P NSg/I/J/C/Dq+ NSg/I/C/Ddem+ VL3 NSg/J/R . W?   NSg/V D/P NSg/V+ P  I/Ddem+ .
 > I    sorted the items   by      category .
 # ISg+ VP/J   D   NPl/V3+ NSg/J/P NSg+     .
-> Table  1 shows  details of our employees broken down      by      sex   and age     .
-# NSg/V+ # NPl/V3 NPl/V3  P  D$+ NPl+      VPp/J  NSg/V/J/P NSg/J/P NSg/V V/C N🅪Sg/V+ .
+> Table  1 shows  details of our employees broken down       by      sex   and age     .
+# NSg/V+ # NPl/V3 NPl/V3  P  D$+ NPl+      VPp/J  N🅪Sg/V/J/P NSg/J/P NSg/V V/C N🅪Sg/V+ .
 > Our stock     is  up        by      ten  percent .
 # D$+ N🅪Sg/V/J+ VL3 NSg/V/J/P NSg/J/P NSg+ NSg+    .
 > We   won         by      six  goals   to three .
 # IPl+ NSgPl/VPtPp NSg/J/P NSg+ NPl/V3+ P  NSg   .
-=======
-> By      all           that          is holy    , I'll put   an  end    to this    .
-# NSg/J/P NSg/I/J/C/Dq+ NSg/I/C/Ddem+ VL NSg/J/R . W?   NSg/V D/P NSg/V+ P  I/Ddem+ .
-> I    sorted the items  by      category .
-# ISg+ V/J    D   NPl/V+ NSg/J/P NSg+     .
-> Table  1 shows details of our employees broken down       by      sex   and age     .
-# NSg/V+ # NPl/V NPl/V   P  D$+ NPl+      V/J    N🅪Sg/V/J/P NSg/J/P NSg/V V/C N🅪Sg/V+ .
-> Our stock     is up        by      ten  percent .
-# D$+ N🅪Sg/V/J+ VL NSg/V/J/P NSg/J/P NSg+ NSg+    .
-> We   won     by      six  goals  to three .
-# IPl+ NSgPl/V NSg/J/P NSg+ NPl/V+ P  NSg   .
->>>>>>> 90234093
 > His     date   of birth    was wrong   by      ten  years .
 # ISg/D$+ N🅪Sg/V P  NSg/V/J+ VPt NSg/V/J NSg/J/P NSg+ NPl+  .
 > We   went    through the book   page   by      page   .
@@ -208,23 +183,13 @@
 > I    watched the parade as    it       passed by      .
 # ISg+ VP/J    D+  NSg/V+ NSg/R NPr/ISg+ VP/J   NSg/J/P .
 > There was a    shepherd close   by      .
-<<<<<<< HEAD
 # +     VPt D/P+ NPr/V+   NSg/V/J NSg/J/P .
-> I'll stop  by      on  my  way    home    from work   .
-# W?   NSg/V NSg/J/P J/P D$+ NSg/J+ NSg/V/J P    NSg/V+ .
+> I'll stop  by      on  my  way    home    from work    .
+# W?   NSg/V NSg/J/P J/P D$+ NSg/J+ NSg/V/J P    N🅪Sg/V+ .
 > We're right   near      the lifeguard station . Come       by      before you    leave .
 # W?    NPr/V/J NSg/V/J/P D   NSg+      NSg/V+  . NSg/VLPp/P NSg/J/P C/P    ISgPl+ NSg/V .
 > The women spent much       time      after harvest putting jams    by      for winter and spring  .
 # D+  NPl+  V/J   NSg/I/J/Dq N🅪Sg/V/J+ P     NSg/V+  NSg/Vg  NPl/V3+ NSg/J/P C/P NSg/V  V/C NSg/VL+ .
-=======
-# +     V   D/P+ NPr/V+   NSg/V/J NSg/J/P .
-> I'll stop  by      on  my  way    home    from work    .
-# W?   NSg/V NSg/J/P J/P D$+ NSg/J+ NSg/V/J P    N🅪Sg/V+ .
-> We're right   near      the lifeguard station . Come    by      before you    leave .
-# W?    NPr/V/J NSg/V/J/P D   NSg+      NSg/V+  . NSg/V/P NSg/J/P C/P    ISgPl+ NSg/V .
-> The women spent much       time      after harvest putting jams   by      for winter and spring .
-# D+  NPl+  V/J   NSg/I/J/Dq N🅪Sg/V/J+ P     NSg/V+  NSg/V   NPl/V+ NSg/J/P C/P NSg/V  V/C NSg/V+ .
->>>>>>> 90234093
 >
 #
 > Adjective
@@ -267,7 +232,6 @@
 # W?    Vg     D/P NSg/V+   NSg/V/J C/P NPr+  .
 > The mayor gave a   speech for the charity gala   .
 # D+  NSg+  V    D/P N🅪Sg/V C/P D+  NPr+    NSg/J+ .
-<<<<<<< HEAD
 > If    having to bag   the groceries correctly is  more         than you    can    handle , then    this   isn't the job    for you    .
 # NSg/C Vg     P  NSg/V D+  NPl/V3+   R         VL3 NPr/I/V/J/Dq C/P  ISgPl+ NPr/VX NSg/V  . NSg/J/C I/Ddem NSg/V D   NPr/V+ C/P ISgPl+ .
 > This    is  a   new     bell  for my  bicycle .
@@ -275,17 +239,7 @@
 > The cake    is  for Tom   and Helen's anniversary .
 # D+  N🅪Sg/V+ VL3 C/P NPr/V V/C NSg$    NSg+        .
 > This    medicine is  for your cough  .
-# I/Ddem+ NSg/V+   VL3 C/P D$+  NSg/V+ .
-=======
-> If    having to bag   the groceries correctly is more         than you    can    handle , then    this   isn't the job    for you    .
-# NSg/C V      P  NSg/V D+  NPl/V+    R         VL NPr/I/V/J/Dq C/P  ISgPl+ NPr/VX NSg/V  . NSg/J/C I/Ddem NSg/V D   NPr/V+ C/P ISgPl+ .
-> This    is a   new     bell  for my  bicycle .
-# I/Ddem+ VL D/P NSg/V/J NPr/V C/P D$+ NSg/V+  .
-> The cake    is for Tom   and Helen's anniversary .
-# D+  N🅪Sg/V+ VL C/P NPr/V V/C NSg$    NSg+        .
-> This    medicine is for your cough  .
-# I/Ddem+ N🅪Sg/V+  VL C/P D$+  NSg/V+ .
->>>>>>> 90234093
+# I/Ddem+ N🅪Sg/V+  VL3 C/P D$+  NSg/V+ .
 > He       wouldn't apologize ; and just for that          , she  refused to help  him  .
 # NPr/ISg+ VX       V         . V/C V/J  C/P NSg/I/C/Ddem+ . ISg+ VP/J    P  NSg/V ISg+ .
 > He       looks  better    for having lost    weight  . ( UK   usage )
@@ -393,15 +347,9 @@
 > Start counting from 1 .
 # NSg/V Vg       P    # .
 > You    can    study anything from math to literature .
-<<<<<<< HEAD
-# ISgPl+ NPr/VX NSg/V NSg/I/V+ P    +    P  NSg        .
+# ISgPl+ NPr/VX NSg/V NSg/I/V+ P    +    P  NᴹSg       .
 > It's hard   to tell   from here    .
 # +    N🅪Sg/J P  NPr/VL P    NSg/J/R .
-=======
-# ISgPl+ NPr/VX NSg/V NSg/I/V+ P    +    P  NᴹSg       .
-> It's hard   to tell  from here    .
-# +    N🅪Sg/J P  NPr/V P    NSg/J/R .
->>>>>>> 90234093
 > Try     to see   it       from his     point of view   .
 # NSg/V/J P  NSg/V NPr/ISg+ P    ISg/D$+ NSg/V P  NSg/V+ .
 > The bomb     went     off       just 100 yards   from where they were    standing .
@@ -436,17 +384,10 @@
 # +     V   NPl/V3 P  NPl/V3+ NPr/J/P D+  NPr/V+ .
 > We   are in      the enemy  camp     .
 # IPl+ V   NPr/J/P D+  NSg/V+ NSg/V/J+ .
-<<<<<<< HEAD
-> Her     plane    is  in      the air    .
-# ISg/D$+ NSg/V/J+ VL3 NPr/J/P D+  NSg/V+ .
-> I    glanced over    at    the pretty  girl   in      the red    dress  .
-# ISg+ VP/J    NSg/J/P NSg/P D+  NSg/V/J NSg/V+ NPr/J/P D+  NSg/J+ NSg/V+ .
-=======
-> Her     plane    is in      the air     .
-# ISg/D$+ NSg/V/J+ VL NPr/J/P D+  N🅪Sg/V+ .
+> Her     plane    is  in      the air     .
+# ISg/D$+ NSg/V/J+ VL3 NPr/J/P D+  N🅪Sg/V+ .
 > I    glanced over    at    the pretty  girl   in      the red     dress  .
-# ISg+ V/J     NSg/J/P NSg/P D+  NSg/V/J NSg/V+ NPr/J/P D+  N🅪Sg/J+ NSg/V+ .
->>>>>>> 90234093
+# ISg+ VP/J    NSg/J/P NSg/P D+  NSg/V/J NSg/V+ NPr/J/P D+  N🅪Sg/J+ NSg/V+ .
 > There wasn't much       of interest in      her     speech  .
 # +     V      NSg/I/J/Dq P  NSg/V+   NPr/J/P ISg/D$+ N🅪Sg/V+ .
 > He       hasn't got an  original idea in      him  .
@@ -480,23 +421,13 @@
 > Arrange the chairs  in      a    circle .
 # NSg/V   D   NPl/V3+ NPr/J/P D/P+ NSg/V+ .
 > He       stalked away in      anger   .
-<<<<<<< HEAD
 # NPr/ISg+ VP/J    V/J  NPr/J/P NᴹSg/V+ .
 > John is  in      a   coma .
 # NPr+ VL3 NPr/J/P D/P NSg  .
-> My  fruit   trees   are in      bud    .
-# D$+ N🅪Sg/V+ NPl/V3+ V   NPr/J/P NPr/V+ .
+> My  fruit   trees   are in      bud     .
+# D$+ N🅪Sg/V+ NPl/V3+ V   NPr/J/P NPr🅪/V+ .
 > The company is  in      profit    .
 # D+  NSg/V+  VL3 NPr/J/P N🅪Sg/V/J+ .
-=======
-# NPr/ISg+ V/J     V/J  NPr/J/P NᴹSg/V+ .
-> John is in      a   coma .
-# NPr+ VL NPr/J/P D/P NSg  .
-> My  fruit   trees  are in      bud     .
-# D$+ N🅪Sg/V+ NPl/V+ V   NPr/J/P NPr🅪/V+ .
-> The company is in      profit    .
-# D+  NSg/V+  VL NPr/J/P N🅪Sg/V/J+ .
->>>>>>> 90234093
 > You've got a   friend   in      me       .
 # W?     V   D/P NPr/V/J+ NPr/J/P NPr/ISg+ .
 > He's met his     match  in      her     .
@@ -504,34 +435,19 @@
 > There has been    no    change in      his     condition .
 # +     V3  NSg/VPp NPr/P N🅪Sg/V NPr/J/P ISg/D$+ NSg/V+    .
 > What   grade  did he       get   in      English   ?
-<<<<<<< HEAD
 # NSg/I+ NSg/V+ VPt NPr/ISg+ NSg/V NPr/J/P NPr🅪/V/J+ .
-> Please pay     me       in      cash     — preferably in      tens and twenties .
-# V      NSg/V/J NPr/ISg+ NPr/J/P NPr/V/J+ . R          NPr/J/P W?   V/C NPl+     .
+> Please pay     me       in      cash      — preferably in      tens and twenties .
+# V      NSg/V/J NPr/ISg+ NPr/J/P NPrᴹ/V/J+ . R          NPr/J/P W?   V/C NPl+     .
 > The deposit can    be      in      any    legal tender  , even    in      gold      .
 # D+  NSg/V+  NPr/VX NSg/VXL NPr/J/P I/R/Dq NSg/J NSg/V/J . NSg/V/J NPr/J/P NᴹSg/V/J+ .
 > Beethoven's " Symphony No    . 5 " in      C        minor   is  among his     most       popular .
 # NSg$        . NSg+     NPr/P . # . NPr/J/P NPr/V/J+ NSg/V/J VL3 P     ISg/D$+ NSg/I/J/Dq NSg/J   .
-=======
-# NSg/I+ NSg/V+ V   NPr/ISg+ NSg/V NPr/J/P NPr🅪/V/J+ .
-> Please pay     me       in      cash      — preferably in      tens and twenties .
-# V      NSg/V/J NPr/ISg+ NPr/J/P NPrᴹ/V/J+ . R          NPr/J/P W?   V/C NPl+     .
-> The deposit can    be     in      any    legal tender  , even    in      gold      .
-# D+  NSg/V+  NPr/VX NSg/VX NPr/J/P I/R/Dq NSg/J NSg/V/J . NSg/V/J NPr/J/P NᴹSg/V/J+ .
-> Beethoven's " Symphony No    . 5 " in      C        minor   is among his     most       popular .
-# NSg$        . NSg+     NPr/P . # . NPr/J/P NPr/V/J+ NSg/V/J VL P     ISg/D$+ NSg/I/J/Dq NSg/J   .
->>>>>>> 90234093
 > His     speech  was in      French   , but     was simultaneously translated into eight  languages .
 # ISg/D$+ N🅪Sg/V+ VPt NPr/J/P NPr🅪/V/J . NSg/C/P VPt R              VP/J       P    NSg/J+ NPl/V3+   .
 > When    you    write in      cursive , it's illegible .
 # NSg/I/C ISgPl+ NSg/V NPr/J/P NSg/J   . +    J         .
-<<<<<<< HEAD
-> Military letters should be      formal in      tone     , but     not   stilted .
-# NSg/J+   NPl/V3+ VX     NSg/VXL NSg/J  NPr/J/P NSg/I/V+ . NSg/C/P NSg/C VP/J    .
-=======
-> Military letters should be     formal in      tone      , but     not   stilted .
-# NSg/J+   NPl/V+  VX     NSg/VX NSg/J  NPr/J/P N🅪Sg/I/V+ . NSg/C/P NSg/C V/J     .
->>>>>>> 90234093
+> Military letters should be      formal in      tone      , but     not   stilted .
+# NSg/J+   NPl/V3+ VX     NSg/VXL NSg/J  NPr/J/P N🅪Sg/I/V+ . NSg/C/P NSg/C VP/J    .
 >
 #
 > Verb
@@ -633,15 +549,9 @@
 > Jesus of Nazareth
 # NPr/V P  NPr+
 > The invention was born    of necessity .
-<<<<<<< HEAD
-# D+  NSg+      VPt NPr/V/J P  NSg+      .
+# D+  N🅪Sg+     VPt NPr/V/J P  NSg+      .
 > It       is  said    that         she  died of a    broken heart   .
 # NPr/ISg+ VL3 VPtPp/J NSg/I/C/Ddem ISg+ VP/J P  D/P+ VPp/J  N🅪Sg/V+ .
-=======
-# D+  N🅪Sg+     V   NPr/V/J P  NSg+      .
-> It       is said that         she  died of a    broken heart   .
-# NPr/ISg+ VL V/J  NSg/I/C/Ddem ISg+ V/J  P  D/P+ V/J    N🅪Sg/V+ .
->>>>>>> 90234093
 > What   a   lot   of nonsense  !
 # NSg/I+ D/P NPr/V P  NᴹSg/V/J+ .
 > I'll have   a   dozen of those  apples , please .
@@ -683,23 +593,13 @@
 > All           the lights  are on  , so        they must  be      home     .
 # NSg/I/J/C/Dq+ D+  NPl/V3+ V   J/P . NSg/I/J/C IPl+ NSg/V NSg/VXL NSg/V/J+ .
 > We   had to ration our food because there was a    war     on  .
-<<<<<<< HEAD
 # IPl+ V   P  NSg/V  D$+ NSg+ C/P     +     VPt D/P+ N🅪Sg/V+ J/P .
-> Some     of the cast    went    down      with flu  , but     the show's still   on  .
-# I/J/R/Dq P  D   NSg/V/J NSg/VPt NSg/V/J/P P    NSg+ . NSg/C/P D   NSg$   NSg/V/J J/P .
+> Some     of the cast    went    down       with flu  , but     the show's still   on  .
+# I/J/R/Dq P  D   NSg/V/J NSg/VPt N🅪Sg/V/J/P P    NSg+ . NSg/C/P D   NSg$   NSg/V/J J/P .
 > That          TV   programme    that          you    wanted   to watch is  on  now       .
 # NSg/I/C/Ddem+ NSg+ NSg/V/Au/Br+ NSg/I/C/Ddem+ ISgPl+ VPPtPp/J P  NSg/V VL3 J/P NPr/V/J/C .
 > This    is  her     last     song  . You're on  next    !
 # I/Ddem+ VL3 ISg/D$+ NSg/V/J+ N🅪Sg+ . +      J/P NSg/J/P .
-=======
-# IPl+ V   P  NSg/V  D$+ NSg+ C/P     +     V   D/P+ N🅪Sg/V+ J/P .
-> Some     of the cast    went  down       with flu  , but     the show's still   on  .
-# I/J/R/Dq P  D   NSg/V/J NSg/V N🅪Sg/V/J/P P    NSg+ . NSg/C/P D   NSg$   NSg/V/J J/P .
-> That          TV   programme    that          you    wanted to watch is on  now       .
-# NSg/I/C/Ddem+ NSg+ NSg/V/Au/Br+ NSg/I/C/Ddem+ ISgPl+ V/J    P  NSg/V VL J/P NPr/V/J/C .
-> This    is her     last     song  . You're on  next    !
-# I/Ddem+ VL ISg/D$+ NSg/V/J+ N🅪Sg+ . +      J/P NSg/J/P .
->>>>>>> 90234093
 > Are we   still   on  for tonight ?
 # V   IPl+ NSg/V/J J/P C/P NSg+    .
 > Mike   just threw coffee    onto Paul's lap      . It's on  now       .
@@ -711,15 +611,9 @@
 > I    was trying   to drink out         of the bottle while     the top      was still   on  !
 # ISg+ VPt NSg/Vg/J P  NSg/V NSg/V/J/R/P P  D+  NSg/V+ NSg/V/C/P D+  NSg/V/J+ VPt NSg/V/J J/P .
 > Climbing up        that          steep    ridge  isn't on  . We'll have   to find  another route  .
-<<<<<<< HEAD
 # NSg/Vg/J NSg/V/J/P NSg/I/C/Ddem+ NSg/V/J+ NSg/V+ NSg/V J/P . W?    NSg/VX P  NSg/V I/D     NSg/V+ .
-> He'd like        to play  the red   next    to the black   spot     , but     that         shot     isn't on  .
-# W?   NSg/V/J/C/P P  NSg/V D   NSg/J NSg/J/P P  D   NSg/V/J NSg/V/J+ . NSg/C/P NSg/I/C/Ddem NSg/V/J+ NSg/V J/P .
-=======
-# NSg/V/J  NSg/V/J/P NSg/I/C/Ddem+ NSg/V/J+ NSg/V+ NSg/V J/P . W?    NSg/VX P  NSg/V I/D     NSg/V+ .
 > He'd like        to play  the red    next    to the black    spot     , but     that         shot     isn't on  .
 # W?   NSg/V/J/C/P P  NSg/V D   N🅪Sg/J NSg/J/P P  D   N🅪Sg/V/J NSg/V/J+ . NSg/C/P NSg/I/C/Ddem NSg/V/J+ NSg/V J/P .
->>>>>>> 90234093
 > The captain moved two fielders to the on  side     .
 # D+  NSg/V+  VP/J  NSg W?       P  D   J/P NSg/V/J+ .
 > Ponsonby - Smythe hit     a   thumping on  drive  .
@@ -758,17 +652,10 @@
 # NSg/V
 >
 #
-<<<<<<< HEAD
 > A   vase  of flowers   stood on  the table  .
 # D/P NSg/V P  NPrPl/V3+ V     J/P D   NSg/V+ .
-> Please lie   down      on  the couch  .
-# V      NPr/V NSg/V/J/P J/P D+  NSg/V+ .
-=======
-> A   vase  of flowers  stood on  the table  .
-# D/P NSg/V P  NPrPl/V+ V     J/P D   NSg/V+ .
 > Please lie   down       on  the couch  .
 # V      NPr/V N🅪Sg/V/J/P J/P D+  NSg/V+ .
->>>>>>> 90234093
 > The parrot was sitting on  Jim's shoulder .
 # D+  NSg/V+ VPt NSg/V/J J/P NSg$  NSg/V+   .
 > He       had a   scar   on  the side    of his     face   .
@@ -815,13 +702,8 @@
 # P     Vg+     J/P ISg/D$+ NPl/V3+ . NPr/ISg+ V     J/P ISg/D$+ NPl/V3+ . NSg/J/C VP/J   J/P ISg/D$+ NPl/V3+ .
 > The Tories are on  twenty - five percent in      this   constituency .
 # D   NPl    V   J/P NSg    . NSg  NSg     NPr/J/P I/Ddem NSg+         .
-<<<<<<< HEAD
-> The blue     team   are on  six points and the red    team   on  five .
-# D+  NSg/V/J+ NSg/V+ V   J/P NSg NPl/V3 V/C D+  NSg/J+ NSg/V+ J/P NSg  .
-=======
 > The blue      team   are on  six points and the red     team   on  five .
-# D+  N🅪Sg/V/J+ NSg/V+ V   J/P NSg NPl/V  V/C D+  N🅪Sg/J+ NSg/V+ J/P NSg  .
->>>>>>> 90234093
+# D+  N🅪Sg/V/J+ NSg/V+ V   J/P NSg NPl/V3 V/C D+  N🅪Sg/J+ NSg/V+ J/P NSg  .
 > I'm on  question four .
 # W?  J/P NSg/V+   NSg  .
 > Born    on  the 4th of July .
@@ -870,25 +752,14 @@
 # ISg+ V   D/P+ J+       NSg/V+ J/P NPr/ISg+ .
 > Have   pity   or    compassion on  him  .
 # NSg/VX N🅪Sg/V NPr/C NSg/V+     J/P ISg+ .
-<<<<<<< HEAD
-> He's on  his     lunch  break   .
-# NSg$ J/P ISg/D$+ NSg/V+ NSg/VL+ .
+> He's on  his     lunch   break   .
+# NSg$ J/P ISg/D$+ N🅪Sg/V+ NSg/VL+ .
 > I'm on  nights  all          this   week   .
 # W?  J/P NPl/V3+ NSg/I/J/C/Dq I/Ddem NSg/J+ .
 > You've been    on  these  antidepressants far     too long    .
 # W?     NSg/VPp J/P I/Ddem NPl             NSg/V/J W?  NPr/V/J .
 > I    depended on  them     for assistance .
-# ISg+ VP/J     J/P NSg/IPl+ C/P NSg+       .
-=======
-> He's on  his     lunch   break  .
-# NSg$ J/P ISg/D$+ N🅪Sg/V+ NSg/V+ .
-> I'm on  nights all          this   week   .
-# W?  J/P NPl/V+ NSg/I/J/C/Dq I/Ddem NSg/J+ .
-> You've been  on  these  antidepressants far     too long    .
-# W?     NSg/V J/P I/Ddem NPl             NSg/V/J W?  NPr/V/J .
-> I    depended on  them     for assistance .
-# ISg+ V/J      J/P NSg/IPl+ C/P NᴹSg+      .
->>>>>>> 90234093
+# ISg+ VP/J     J/P NSg/IPl+ C/P NᴹSg+      .
 > He       will   promise on  certain conditions .
 # NPr/ISg+ NPr/VX NSg/V   J/P I/J+    NPl/V3+    .
 > A    curse  on  him  !
@@ -924,23 +795,13 @@
 > Who    am      I    to criticise ? I've done      worse     things  myself .
 # NPr/I+ NPr/V/J ISg+ P  V/Au/Br   . W?   NSg/VPp/J NSg/V/JC+ NPl/V3+ ISg+   .
 > Precisely to get   away from you    was why   I    did what   I    did .
-<<<<<<< HEAD
 # R         P  NSg/V V/J  P    ISgPl+ VPt NSg/V ISg+ VPt NSg/I+ ISg+ VPt .
 > I    need    some     more         books   to read       and friends to go       partying with .
 # ISg+ N🅪Sg/VX I/J/R/Dq NPr/I/V/J/Dq NPl/V3+ P  NSg/VLPtPp V/C NPl/V3+ P  NSg/VL/J Vg       P    .
 > If    he       hasn't read       it       yet     , he       ought    to .
 # NSg/C NPr/ISg+ V3     NSg/VLPtPp NPr/ISg+ NSg/V/C . NPr/ISg+ NSg/I/VX P  .
-> I    went    to the shops   to buy   some      bread  .
-# ISg+ NSg/VPt P  D+  NPl/V3+ P  NSg/V I/J/R/Dq+ NSg/V+ .
-=======
-# R         P  NSg/V V/J  P    ISgPl+ V   NSg/V ISg+ V   NSg/I+ ISg+ V   .
-> I    need    some     more         books  to read  and friends to go      partying with .
-# ISg+ N🅪Sg/VX I/J/R/Dq NPr/I/V/J/Dq NPl/V+ P  NSg/V V/C NPl/V+  P  NSg/V/J V        P    .
-> If    he       hasn't read  it       yet     , he       ought    to .
-# NSg/C NPr/ISg+ V      NSg/V NPr/ISg+ NSg/V/C . NPr/ISg+ NSg/I/VX P  .
-> I    went  to the shops  to buy   some      bread   .
-# ISg+ NSg/V P  D+  NPl/V+ P  NSg/V I/J/R/Dq+ N🅪Sg/V+ .
->>>>>>> 90234093
+> I    went    to the shops   to buy   some      bread   .
+# ISg+ NSg/VPt P  D+  NPl/V3+ P  NSg/V I/J/R/Dq+ N🅪Sg/V+ .
 >
 #
 > Preposition
@@ -962,15 +823,9 @@
 > I    sang    my  baby     to sleep  .
 # ISg+ NPr/VPt D$+ NSg/V/J+ P  N🅪Sg/V .
 > Whisk the mixture to a    smooth   consistency .
-<<<<<<< HEAD
-# NSg/V D+  NSg+    P  D/P+ NSg/V/J+ NSg+        .
+# NSg/V D+  N🅪Sg+   P  D/P+ NSg/V/J+ NSg+        .
 > He       made several bad     - taste   jokes  to groans from the audience .
 # NPr/ISg+ V    J/Dq    NSg/V/J . NSg/V/J NPl/V3 P  NPl/V3 P    D+  NSg+     .
-=======
-# NSg/V D+  N🅪Sg+   P  D/P+ NSg/V/J+ NSg+        .
-> He       made several bad     - taste   jokes to groans from the audience .
-# NPr/ISg+ V    J/Dq    NSg/V/J . NSg/V/J NPl/V P  NPl/V  P    D+  NSg+     .
->>>>>>> 90234093
 > I    tried complaining , but     it       was to no     effect .
 # ISg+ VP/J  Vg          . NSg/C/P NPr/ISg+ VPt P  NPr/P+ NSg/V+ .
 > It       was to a   large extent true    .
@@ -1043,17 +898,10 @@
 # NSg/V P    NPl     .
 > cut     with a    knife
 # NSg/V/J P    D/P+ NSg/V+
-<<<<<<< HEAD
 > I    water  my  plants  with this    watering can    . This    is  the watering can    I    water  my  plants  with .
 # ISg+ N🅪Sg/V D$+ NPl/V3+ P    I/Ddem+ Vg+      NPr/VX . I/Ddem+ VL3 D   Vg       NPr/VX ISg+ N🅪Sg/V D$+ NPl/V3+ P    .
-> Find  what   you    want  instantly with our search engine .
-# NSg/V NSg/I+ ISgPl+ NSg/V R         P    D$+ NSg/V+ NSg/V+ .
-=======
-> I    water  my  plants with this    watering can    . This    is the watering can    I    water  my  plants with .
-# ISg+ N🅪Sg/V D$+ NPl/V+ P    I/Ddem+ V+       NPr/VX . I/Ddem+ VL D   V        NPr/VX ISg+ N🅪Sg/V D$+ NPl/V+ P    .
 > Find  what   you    want  instantly with our search  engine .
 # NSg/V NSg/I+ ISgPl+ NSg/V R         P    D$+ N🅪Sg/V+ NSg/V+ .
->>>>>>> 90234093
 > They dismissed the meeting with a   wave  of their hand   .
 # IPl+ VP/J      D+  NSg/Vg+ P    D/P NSg/V P  D$+   NSg/V+ .
 > Speak with a    confident voice  .
@@ -1072,21 +920,12 @@
 # D+  NPl+    NSg/VPt NSg/VP/J P    NSg+    .
 > overcome with happiness
 # NSg/V    P    NᴹSg+
-<<<<<<< HEAD
-> green   with envy   ; flushed with success
-# NPr/V/J P    NSg/V+ . VP/J    P    NSg+
+> green    with envy   ; flushed with success
+# NPr🅪/V/J P    NSg/V+ . VP/J    P    N🅪Sg+
 > She  was with Acme for twenty years before retiring last    fall    .
 # ISg+ VPt P    NSg  C/P NSg    NPl+  C/P    Vg       NSg/V/J NSg/VL+ .
-> With your kind  of body   size   , you    shouldn’t be      eating pizza at    all          .
-# P    D$+  NSg/J P  NSg/V+ NSg/V+ . ISgPl+ V         NSg/VXL Vg     N🅪Sg+ NSg/P NSg/I/J/C/Dq .
-=======
-> green    with envy   ; flushed with success
-# NPr🅪/V/J P    NSg/V+ . V/J     P    N🅪Sg+
-> She  was with Acme for twenty years before retiring last    fall   .
-# ISg+ V   P    NSg  C/P NSg    NPl+  C/P    V        NSg/V/J NSg/V+ .
-> With your kind  of body   size    , you    shouldn’t be     eating pizza at    all          .
-# P    D$+  NSg/J P  NSg/V+ N🅪Sg/V+ . ISgPl+ V         NSg/VX V      N🅪Sg+ NSg/P NSg/I/J/C/Dq .
->>>>>>> 90234093
+> With your kind  of body   size    , you    shouldn’t be      eating pizza at    all          .
+# P    D$+  NSg/J P  NSg/V+ N🅪Sg/V+ . ISgPl+ V         NSg/VXL Vg     N🅪Sg+ NSg/P NSg/I/J/C/Dq .
 > That          was a   lot   to explain ; are you    still   with me       ?
 # NSg/I/C/Ddem+ VPt D/P NPr/V P  V       . V   ISgPl+ NSg/V/J P    NPr/ISg+ .
 >
