> Difficult sentences
# V/J       NPl/V
>
#
> A   collection of difficult sentences to test   Harper's ability to correctly tag    unusual / uncommon but     correct sentences .
# D/P NSg        P  V/J       NPl/V     P  NSg/V+ N$       NSg     P  R         NSg/V+ NSg/J   . NSg/V/J  NSg/C/P NSg/V/J NPl/V+    .
>
#
> Note  that    some  word   may      not   be     tagged correctly right      now          .
# NSg/V N/I/C/D I/J/R NSg/V+ NPrSg/VX NSg/C NSg/VX V/J    R         NPrSg/V/J+ NPrSg/V/J/C+ .
>
#
> Most     example sentences are taken from https://en.wiktionary.org/. License : CC    BY      - SA        4.0 .
# NSg/I/J+ NSg/V   NPl/V     V   V/J   P    Url                         NSg/V+  . NSg/V NSg/J/P . NPrSg/V/J #   .
>
#
> A
# D/P
>
#
> With one        attack  , he       was torn a    pieces .
# P    NSg/I/V/J+ NSg/V/J . NPr/ISg+ V   V/J  D/P+ NPl/V+ .
> I    brush my teeth twice a   day    .
# ISg+ NSg/V D+ +     W?    D/P NPrSg+ .
>
#
> At
# NSg/P
>
#
> Preposition
# NSg/V
>
#
> Caesar was at    Rome ; a    climate treaty was signed at    Kyoto in         1997 .
# NPrSg  V   NSg/P NPr+ . D/P+ NSg/V+  NSg/V+ V   V/J    NSg/P NPr+  NPrSg/J/P+ #    .
> I    was at    Jim’s house   at    the corner  of Fourth    Street  and Vine .
# ISg+ V   NSg/P N$    NPrSg/V NSg/P D   NSg/V/J P  NPrSg/V/J NSg/V/J V/C NSg+ .
> at    the bottom  of the page     ; sitting at    the table  ; at    church   ; at    sea
# NSg/P D   NSg/V/J P  D+  NPrSg/V+ . NSg/V/J NSg/P D+  NSg/V+ . NSg/P NPrSg/V+ . NSg/P NSg+
> Target at    five miles  . Prepare torpedoes !
# NSg/V  NSg/P NSg+ NPrPl+ . NSg/V   NSg/V     .
> Look  out         ! UFO at    two o'clock !
# NSg/V NSg/V/J/R/P . NSg NSg/P NSg W?      .
> Don't pick  at    your food !
# V     NSg/V NSg/P D+   NSg+ .
> My cat      keeps scratching at    the furniture .
# D+ NSg/V/J+ NPl/V V          NSg/P D+  NSg+      .
> I    was working at    the problem all        day    .
# ISg+ V   V       NSg/P D+  NSg/J+  NSg/I/J/C+ NPrSg+ .
> He       shouted at    her    .
# NPr/ISg+ V/J     NSg/P I/J/D+ .
> She  pointed at    the curious animal .
# ISg+ V/J     NSg/P D+  J+      NSg/J+ .
> At    my request , they agreed to move  us       to another hotel .
# NSg/P D+ NSg/V+  . IPl+ V/J    P  NSg/V NPr/ISg+ P  I/D+    NSg+  .
> He       jumped at    the sudden noise  .
# NPr/ISg+ V/J    NSg/P D+  NSg/J+ NSg/V+ .
> We   laughed at    the joke   .
# IPl+ V/J     NSg/P D+  NSg/V+ .
> She  was mad   at    their comments .
# ISg+ V   N/V/J NSg/P D+    NPl/V+   .
> men at    work   ; children at    play
# NSg NSg/P NSg/V+ . NPl+     NSg/P NSg/V
> The two  countries are at    war    .
# D+  NSg+ NPl+      V   NSg/P NSg/V+ .
> She  is at    sixes and sevens with him .
# ISg+ VL NSg/P NPl   V/C NPl    P    I+  .
>
#
> Noun
# NSg/V
>
#
> The at    sign  .
# D   NSg/P NSg/V .
>
#
> Verb
# NSg/V
>
#
> ( In        online chats : ) Don't @ me         ! Don't at    me         !
# . NPrSg/J/P V/J    NPl/V . . V     . NPrSg/ISg+ . V     NSg/P NPrSg/ISg+ .
>
#
> By
# NSg/J/P
>
#
> Preposition
# NSg/V
>
#
> The mailbox is by      the bus    stop   .
# D   NSg     VL NSg/J/P D   NSg/V+ NSg/V+ .
> The stream runs  by      our back     door   .
# D+  NSg/V+ NPl/V NSg/J/P D+  NSg/V/J+ NSg/V+ .
> He       ran   straight by      me         .
# NPr/ISg+ NSg/V NSg/V/J  NSg/J/P NPrSg/ISg+ .
> Be     back    by      ten o'clock ! .
# NSg/VX NSg/V/J NSg/J/P NSg W?      . .
<<<<<<< HEAD
> We'll find  someone by      the end   of March    .
# W?    NSg/V NSg/I+  NSg/J/P D   NSg/V P  NPrSg/V+ .
> We   will     send  it         by      the first   week  of July .
# IPl+ NPrSg/VX NSg/V NPrSg/ISg+ NSg/J/P D   NSg/V/J NSg/J P  NPr+ .
> The matter   was decided by      the chairman .
# D+  NSg/V/J+ V   NSg/V/J NSg/J/P D+  NSg/V+   .
> The boat   was swamped by      the water  .
# D+  NSg/V+ V   V/J     NSg/J/P D+  NSg/V+ .
> He       was protected by      his    body   armour      .
# NPr/ISg+ V   V/J       NSg/J/P ISg/D+ NSg/V+ NPrSg/V/Br+ .
> There was a   call  by      the unions for a   30 % pay      rise   .
# +     V   D/P NSg/V NSg/J/P D   NPl/V  C/P D/P #  . NSg/V/J+ NSg/V+ .
> I    was aghast by      what   I    saw    .
# ISg+ V   J      NSg/J/P NSg/I+ ISg+ NSg/V+ .
=======
> We'll find  someone by the end of March   .
# W?    NSg/V NSg/I   P  D   NSg P  NPrSg/V .
> We  will     send  it        by the first week  of July .
# IPl NPrSg/VX NSg/V NPrSg/ISg P  D   NSg/J NSg/J P  NPr  .
> The matter was decided by the chairman .
# D   NSg/J  V   NSg/V/J P  D   NSg      .
> The boat was swamped by the water .
# D   NSg  V   V/J     P  D   NSg   .
> He      was protected by his   body armour           .
# NPr/ISg V   V/J       P  ISg/D NSg  NPrSg/V/Ca/Au/Br .
> There was a   call by the unions for a   30 % pay     rise  .
# W?    V   D/P NSg  P  D   NPl    C/P D/P #  . NSg/V/J NSg/V .
> I   was aghast by      what  I   saw   .
# ISg V   J      NSg/J/P NSg/I ISg NSg/V .
>>>>>>> 93175e43
> There are many    well    - known   plays by      William Shakespeare .
# W?    V   N/I/J/D NSg/V/J . NSg/V/J NPl/V NSg/J/P NPrSg+  NPrSg/V+    .
> I    avoided the guards by      moving  only when    they weren't looking .
# ISg+ V/J     D   NPl/V+ NSg/J/P NSg/V/J W?   NSg/I/C IPl+ V+      V+      .
> By      Pythagoras ' theorem , we   can      calculate the length of the hypotenuse .
# NSg/J/P NPr        . NSg/V   . IPl+ NPrSg/VX V         D   NSg/V  P  D+  NSg+       .
> We   went  by      bus   .
# IPl+ NSg/V NSg/J/P NSg/V .
> I    discovered it         by      chance     .
# ISg+ V/J        NPrSg/ISg+ NSg/J/P NPrSg/V/J+ .
> By      ' maybe   ' she  means ' no      ' .
# NSg/J/P . NSg/J/R . ISg+ NPl/V . NPrSg/P . .
> The electricity was cut     off       , so        we   had to read  by      candlelight .
# D+  NSg+        V   NSg/V/J NSg/V/J/P . NSg/I/J/C IPl+ V   P  NSg/V NSg/J/P NSg+        .
> By      the power    vested in        me         , I    now         pronounce you man        and wife     .
# NSg/J/P D+  NSg/V/J+ V/J    NPrSg/J/P NPrSg/ISg+ . ISg+ NPrSg/V/J/C NSg/V     IPl NPrSg/V/J+ V/C NSg/V/J+ .
> By      Jove ! I    think she's got it         !
# NSg/J/P NPr  . ISg+ NSg/V W?    V   NPrSg/ISg+ .
> By      all       that     is holy    , I'll put   an  end   to this .
# NSg/J/P NSg/I/J/C N/I/C/D+ VL NSg/J/R . W?   NSg/V D/P NSg/V P  I/D+ .
> I    sorted the items by      category .
# ISg+ V/J    D   NPl/V NSg/J/P NSg+     .
> Table  1 shows details of our employees broken down      by      sex   and age    .
# NSg/V+ # NPl/V NPl/V   P  D+  NPl+      V/J    NSg/V/J/P NSg/J/P NSg/V V/C NSg/V+ .
> Our stock    is up        by      ten  percent .
# D+  NSg/V/J+ VL NSg/V/J/P NSg/J/P NSg+ NSg+    .
> We   won   by      six goals  to three .
# IPl+ NSg/V NSg/J/P NSg NPl/V+ P+ NSg+  .
> His    date  of birth    was wrong   by      ten  years .
# ISg/D+ NSg/V P  NSg/V/J+ V   NSg/V/J NSg/J/P NSg+ NPl+  .
> We   went  through the book   page    by      page     .
# IPl+ NSg/V NSg/J/P D   NSg/V+ NPrSg/V NSg/J/P NPrSg/V+ .
> We   crawled forward by      inches .
# IPl+ V/J     NSg/V/J NSg/J/P NPl/V+ .
> sold  by      the yard   ; cheaper if    bought by      the gross
# NSg/V NSg/J/P D+  NSg/V+ . J       NSg/C NSg/V  NSg/J/P D   NPrSg/V/J
> While     sitting listening to the radio by      the hour , she  can      drink brandy  by      the bucketful !
# NSg/V/C/P NSg/V/J V         P  D   NSg/V NSg/J/P D+  NSg+ . ISg+ NPrSg/VX NSg/V NPrSg/V NSg/J/P D   NSg       .
> He       sits  listening to the radio by      the hour .
# NPr/ISg+ NPl/V V         P  D   NSg/V NSg/J/P D+  NSg+ .
> His    health was deteriorating by      the day    .
# ISg/D+ NSg+   V   V             NSg/J/P D+  NPrSg+ .
> The pickers are paid by      the bushel .
# D   W?      V   V/J  NSg/J/P D+  NSg/V+ .
> He       cheated by      his    own      admission .
# NPr/ISg+ V/J     NSg/J/P ISg/D+ NSg/V/J+ NSg+      .
> By      my reckoning , we   should be     nearly there .
# NSg/J/P D+ NSg/V+    . IPl+ VX     NSg/VX R+     +     .
> It         is easy    to invert  a   2 - by      - 2 matrix .
# NPrSg/ISg+ VL NSg/V/J P  NSg/V/J D/P # . NSg/J/P . # NSg+   .
> The room     was about 4 foot   by      6 foot   .
# D+  NSg/V/J+ V   J/P   # NSg/V+ NSg/J/P # NSg/V+ .
> The bricks used to build the wall     measured 10 by      20 by      30 cm .
# D   NPl/V  V/J  P  NSg/V D+  NPrSg/V+ V/J      #  NSg/J/P #  NSg/J/P #  N+ .
> She's a   lovely little     filly , by      Big      Lad , out         of Damsel in        Distress .
# W?    D/P NSg/J  NPrSg/I/J+ NSg   . NSg/J/P NSg/V/J+ NSg . NSg/V/J/R/P P  NSg    NPrSg/J/P NSg/V+   .
> Are you  eating by      Rabbi Fischer ? ( at    the house   of )
# V   IPl+ V      NSg/J/P NSg+  NPr     . . NSg/P D   NPrSg/V P  .
> By      Chabad , it's different . ( with , among )
# NSg/J/P ?      . +    NSg/J+    . . P    . P     .
>
#
> Adverb
# NSg/V
>
#
> I    watched the parade as    it         passed by       .
# ISg+ V/J     D   NSg/V  NSg/R NPrSg/ISg+ V/J    NSg/J/P+ .
> There was a   shepherd close   by       .
# +     V   D/P NPrSg/V+ NSg/V/J NSg/J/P+ .
> I'll stop  by      on  my way    home    from work   .
# W?   NSg/V NSg/J/P J/P D+ NSg/J+ NSg/V/J P    NSg/V+ .
> We're right     near      the lifeguard station . Come    by      before you  leave  .
# W?    NPrSg/V/J NSg/V/J/P D+  NSg+      NSg/V+  . NSg/V/P NSg/J/P C/P    IPl+ NSg/V+ .
> The women spent much  time    after harvest putting jams   by      for winter and spring .
# D+  NPl+  V/J   N/I/J NSg/V/J J/P   NSg/V+  NSg/V   NPl/V+ NSg/J/P C/P NSg/V  V/C NSg/V+ .
>
#
> Adjective
# NSg/V/J
>
#
> a   by      path  ; a   by       room     ( Out         of the way    , off       to one        side     . )
# D/P NSg/J/P NSg/V . D/P NSg/J/P+ NSg/V/J+ . NSg/V/J/R/P P  D   NSg/J+ . NSg/V/J/P P  NSg/I/V/J+ NSg/V/J+ . .
> by      catch ; a   by       issue ( Subsidiary , incidental . )
# NSg/J/P NSg/V . D/P NSg/J/P+ NSg/V . NSg/J      . NSg/J+     . .
>
#
> For
# C/P
>
#
> Conjunction
# NSg/V
>
#
> I   had to stay    with my wicked stepmother , for I    had nowhere else  to go       .
# ISg V   P  NSg/V/J P    D+ V/J+   NSg        . C/P ISg+ V   NSg/J   N/J/C P+ NSg/V/J+ .
>
#
> Preposition
# NSg/V
>
#
> The astronauts headed for the moon     .
# D   NPl        V/J    C/P D+  NPrSg/V+ .
> Run   for the hills  !
# NSg/V C/P D+  NPl/V+ .
> He       was headed for the door   when    he       remembered .
# NPr/ISg+ V   V/J    C/P D+  NSg/V+ NSg/I/C NPr/ISg+ V/J+       .
> I    have   something  for you  .
# ISg+ NSg/VX NSg/I/V/J+ C/P IPl+ .
> Everything I    do     , I    do     for you  .
# N/I/V+     ISg+ NSg/VX . ISg+ NSg/VX C/P IPl+ .
> We're having a   birthday party   for Janet .
# W?    V      D/P NSg/V+   NSg/V/J C/P NPr+  .
> The mayor gave a   speech for the charity gala   .
# D+  NSg+  V    D/P NSg/V  C/P D+  NPrSg+  NSg/J+ .
> If    having to bag   the groceries correctly is more        than you  can      handle , then    this isn't the job     for you  .
# NSg/C V      P  NSg/V D+  NPl/V+    R         VL NPrSg/I/V/J C/P  IPl+ NPrSg/VX NSg/V  . NSg/J/C I/D  NSg/V D   NPrSg/V C/P IPl+ .
> This is a   new     bell    for my bicycle .
# I/D+ VL D/P NSg/V/J NPrSg/V C/P D+ NSg/V+  .
> The cake  is for Tom     and Helen's anniversary .
# D   NSg/V VL C/P NPrSg/V V/C N$      NSg+        .
> This medicine is for your cough  .
# I/D+ NSg/V+   VL C/P D+   NSg/V+ .
> He       wouldn't apologize ; and just for that     , she  refused to help  him .
# NPr/ISg+ VX       V         . V/C V/J  C/P N/I/C/D+ . ISg+ V/J     P  NSg/V I+  .
> He       looks better   for having lost weight . ( UK   usage )
# NPr/ISg+ NPl/V NSg/VX/J C/P V      V/J  NSg/V+ . . NPr+ NSg+  .
> She  was the worse   for  drink  .
# ISg+ V   D   NSg/V/J C/P+ NSg/V+ .
> All       those for the motion , raise your hands  .
# NSg/I/J/C I/D   C/P D+  NSg/V+ . NSg/V D+   NPl/V+ .
> Who's for ice      - cream   ?
# N$    C/P NPrSg/V+ . NSg/V/J .
> I'm for going   by      train
# W?  C/P NSg/V/J NSg/J/P NSg/V+
> Ten voted for , and three against . ( with implied object )
# NSg V/J   C/P . V/C NSg+  C/P+    . . P    V/J     NSg/V+ .
> Make  way   for the president !
# NSg/V NSg/J C/P D+  NSg/V+    .
> Clear   the shelves for our new      Christmas  stock    !
# NSg/V/J D   NPl/V   C/P D+  NSg/V/J+ NPrSg/V/J+ NSg/V/J+ .
> Stand by      for your cue    .
# NSg/V NSg/J/P C/P D+   NSg/V+ .
> Prepare for battle     .
# NSg/V   C/P NPrSg/V/J+ .
> They swept the area for enemy  operatives .
# IPl+ V/J   D   NSg  C/P NSg/V+ NPl+       .
> Police combed his    flat    for clues  .
# NSg/V+ V/J    ISg/D+ NSg/V/J C/P NPl/V+ .
> I've lived here    for three years .
# W?   V/J   NSg/J/R C/P NSg+  NPl+  .
> They fought for days over      a    silly  pencil .
# IPl+ V      C/P NPl+ NSg/V/J/P D/P+ NSg/J+ NSg/V+ .
> The store  is closed for the day    .
# D+  NSg/V+ VL V/J    C/P D+  NPrSg+ .
> I    can      see   for miles  .
# ISg+ NPrSg/VX NSg/V C/P NPrPl+ .
> I    will     stand in        for him .
# ISg+ NPrSg/VX NSg/V NPrSg/J/P C/P I+  .
> I    speak for the Prime    Minister .
# ISg+ NSg/V C/P D+  NSg/V/J+ NSg/V+   .
> It         is unreasonable for our boss    to withhold our wages  .
# NPrSg/ISg+ VL J            C/P D+  NSg/V/J P  NSg/V    D+  NPl/V+ .
> I    don't think it's a   good      idea for you and me         to meet    ever again .
# ISg+ V     NSg/V +    D/P NPrSg/V/J NSg  C/P IPl V/C NPrSg/ISg+ P  NSg/V/J J+   P+    .
> I    am        aiming for completion by      the end   of business Thursday .
# ISg+ NPrSg/V/J V      C/P NSg+       NSg/J/P D   NSg/V P  NSg/J+   NSg+     .
> He's going   for his    doctorate .
# N$   NSg/V/J C/P ISg/D+ NSg/V+    .
> Do     you  want  to go      for coffee   ?
# NSg/VX IPl+ NSg/V P  NSg/V/J C/P NSg/V/J+ .
> I'm saving    up        for a    car  .
# W?  NSg/V/J/P NSg/V/J/P C/P D/P+ NSg+ .
> Don't wait  for an   answer .
# V     NSg/V C/P D/P+ NSg/V+ .
> Fair    for its    day    .
# NSg/V/J C/P ISg/D+ NPrSg+ .
> She's spry for an   old    lady     .
# W?    J    C/P D/P+ NSg/J+ NPrSg/V+ .
> Don't take  me         for a   fool     .
# V     NSg/V NPrSg/ISg+ C/P D/P NSg/V/J+ .
> For all       his    expensive education , he       didn't seem very bright    .
# C/P NSg/I/J/C ISg/D+ J+        NSg+      . NPr/ISg+ V      V    J+   NPrSg/V/J .
> And now         for a   slap     - up        meal  !
# V/C NPrSg/V/J/C C/P D/P NSg/V/J+ . NSg/V/J/P NSg/V .
> Go      scuba diving   ? For one        thing  , I    can't even     swim   .
# NSg/V/J NSg/V NSg/V/J+ . C/P NSg/I/V/J+ NSg/V+ . ISg+ VX    NSg/V/J+ NSg/V+ .
> For another , we   don't have   any    equipment .
# C/P I/D     . IPl+ V     NSg/VX I/R/D+ NSg+      .
> He       is named for his    grandfather .
# NPr/ISg+ VL V/J   C/P ISg/D+ NSg/V/J+    .
> He       totally screwed up        that     project . Now         he's surely for the sack   .
# NPr/ISg+ R       V/J     NSg/V/J/P N/I/C/D+ NSg/V+  . NPrSg/V/J/C N$   R      C/P D+  NSg/V+ .
> In        term    of base     hits  , Jones    was three for four on  the day
# NPrSg/J/P NSg/V/J P  NSg/V/J+ NPl/V . NPrSg/V+ V   NSg   C/P NSg  J/P D   NPrSg
> At    close   of play  , England were  305 for  3 .
# NSg/P NSg/V/J P  NSg/V . NPr+    NSg/V #   C/P+ # .
> He       took the swing  shift for he       could  get   more        overtime .
# NPr/ISg+ V    D+  NSg/V+ NSg/V C/P NPr/ISg+ NSg/VX NSg/V NPrSg/I/V/J NSg/V+   .
> to account for one's whereabouts .
# P  NSg/V   C/P N$    NSg+        .
>
#
> From
# P
>
#
> Paul is from New      Zealand .
# NPr  VL P    NSg/V/J+ NPr+    .
> I    got a   letter from my brother  .
# ISg+ V   D/P NSg/V  P    D+ NSg/V/J+ .
> You  can't get   all       your news   from the Internet .
# IPl+ VX    NSg/V NSg/I/J/C D+   NSg/V+ P    D+  NPrSg/V+ .
> He       had books  piled from floor  to ceiling .
# NPr/ISg+ V   NPl/V+ V/J   P    NSg/V+ P  NSg/V+  .
> He       departed yesterday from Chicago .
# NPr/ISg+ NSg/V/J  NSg+      P    NPr+    .
> This figure has been  changed from a   one       to a    seven .
# I/D+ NSg/V+ V   NSg/V V/J     P    D/P NSg/I/V/J P  D/P+ NSg+  .
> Face   away from the wall     !
# NSg/V+ V/J  P    D+  NPrSg/V+ .
> The working day    runs  from 9 am        to 5 pm     .
# D+  V+      NPrSg+ NPl/V P    # NPrSg/V/J P  # NSg/V+ .
> Tickets are available from 17th July .
# NPl/V+  V   J         P    #    NPr+ .
> Rate   your pain   from 1 to 10 .
# NSg/V+ D+   NSg/V+ P    # P+ #  .
> Start counting from 1 .
# NSg/V V+       P+   # .
> You  can      study anything from math to literature .
# IPl+ NPrSg/VX NSg/V NSg/I/V  P    +    P  NSg+       .
> It's hard    to tell    from here     .
# +    NSg/V/J P  NPrSg/V P+   NSg/J/R+ .
> Try     to see   it         from his    point of view   .
# NSg/V/J P  NSg/V NPrSg/ISg+ P    ISg/D+ NSg/V P  NSg/V+ .
> The bomb     went  off       just 100 yards from where they were   standing .
# D   NSg/V/J+ NSg/V NSg/V/J/P V/J  #   NPl/V P    NSg/C IPl+ NSg/V+ NSg/V/J+ .
> From the top     of the lighthouse you  can      just see   the mainland .
# P    D   NSg/V/J P  D+  NSg+       IPl+ NPrSg/VX V/J  NSg/V D+  NSg+     .
> I’ve been  doing this from pickney .
# W?   NSg/V NSg/V I/D+ P    ?       .
> Your opinions differ  from mine     .
# D+   +        NSg/V/J P    NSg/I/V+ .
> He       knows right     from wrong   .
# NPr/ISg+ NPl/V NPrSg/V/J P+   NSg/V/J .
>
#
> In
# NPrSg/J/P
>
#
> Preposition
# NSg/V
>
#
<<<<<<< HEAD
> Who     lives in        a   pineapple under   the sea  ?
# NPrSg/I V     NPrSg/J/P D/P NSg       NSg/J/P D+  NSg+ .
> The dog      is in        the kennel .
# D+  NSg/V/J+ VL NPrSg/J/P D   NSg/V+ .
> There were  three pickles in        a    jar    .
# +     NSg/V NSg   NPl/V   NPrSg/J/P D/P+ NSg/V+ .
> I    like        living  in        the city .
# ISg+ NSg/V/J/C/P NSg/V/J NPrSg/J/P D+  NSg+ .
> There are lots  of trees  in        the park     .
# +     V   NPl/V P  NPl/V+ NPrSg/J/P D+  NPrSg/V+ .
> We   are in        the enemy  camp     .
# IPl+ V   NPrSg/J/P D   NSg/V+ NSg/V/J+ .
> Her    plane    is in        the air    .
# I/J/D+ NSg/V/J+ VL NPrSg/J/P D   NSg/V+ .
> I    glanced over      at    the pretty  girl  in        the red    dress  .
# ISg+ V/J     NSg/V/J/P NSg/P D   NSg/V/J NSg/V NPrSg/J/P D+  NSg/J+ NSg/V+ .
> There wasn't much  of interest in        her    speech .
# +     V      N/I/J P  NSg/V+   NPrSg/J/P I/J/D+ NSg/V+ .
> He       hasn't got an  original idea in        him .
# NPr/ISg+ V      V   D/P NSg/J    NSg  NPrSg/J/P I+  .
> You  are one       in        a    million .
# IPl+ V   NSg/I/V/J NPrSg/J/P D/P+ N+      .
> She's in        an   orchestra .
# W?    NPrSg/J/P D/P+ NSg+      .
> My birthday is in        the first   week  of December .
# D+ NSg/V+   VL NPrSg/J/P D   NSg/V/J NSg/J P  NPr+     .
> Easter     falls in        the fourth    lunar month  .
# NPrSg/V/J+ NPl/V NPrSg/J/P D   NPrSg/V/J NSg/J NSg/J+ .
> Will     you  be     able    to finish this in        a   week   ?
# NPrSg/VX IPl+ NSg/VX NSg/V/J P  NSg/V  I/D+ NPrSg/J/P D/P NSg/J+ .
> They said they would  call  us       in        a    week   .
# IPl+ V/J  IPl+ NSg/VX NSg/V NPr/ISg+ NPrSg/J/P D/P+ NSg/J+ .
> Less    water  gets  in        your boots  this way    .
# V/J/C/P NSg/V+ NPl/V NPrSg/J/P D+   NPl/V+ I/D+ NSg/J+ .
> She  stood there looking in        the window longingly .
# ISg+ V     +     V       NPrSg/J/P D+  NSg/V+ R+        .
> In        replacing the faucet washers , he       felt    he       was making his    contribution to the environment .
# NPrSg/J/P V         D   NSg    W?      . NPr/ISg+ NSg/V/J NPr/ISg+ V   NSg/V  ISg/D+ NSg+         P  D+  NSg+        .
> In        trying  to make  amends , she  actually made  matters worse    .
# NPrSg/J/P NSg/V/J P  NSg/V NPl/V  . ISg+ R        NSg/V +       NSg/V/J+ .
> My aim   in        travelling  there was to find  my missing friend     .
# D+ NSg/V NPrSg/J/P NSg/V/J/Br+ +     V   P  NSg/V D+ V       NPrSg/V/J+ .
> My fat     rolls around in        folds  .
# D+ NSg/V/J NPl/V J/P    NPrSg/J/P NPl/V+ .
> The planes flew    over      in        waves  .
# D   NPl/V  NSg/V/J NSg/V/J/P NPrSg/J/P NPl/V+ .
> Arrange the chairs in        a    circle .
# NSg/V   D   NPl/V  NPrSg/J/P D/P+ NSg/V+ .
> He       stalked away in        anger  .
# NPr/ISg+ V/J+    V/J  NPrSg/J/P NSg/V+ .
> John   is in        a    coma .
# NPrSg+ VL NPrSg/J/P D/P+ NSg+ .
> My fruit  trees  are in        bud      .
# D+ NSg/V+ NPl/V+ V   NPrSg/J/P NPrSg/V+ .
> The company is in        profit   .
# D+  NSg/V+  VL NPrSg/J/P NSg/V/J+ .
> You've got a   friend    in        me         .
# W?     V   D/P NPrSg/V/J NPrSg/J/P NPrSg/ISg+ .
> He's met his    match  in        her    .
# N$   V   ISg/D+ NSg/V+ NPrSg/J/P I/J/D+ .
> There has been  no      change in        his    condition .
# +     V   NSg/V NPrSg/P NSg/V  NPrSg/J/P ISg/D+ NSg/V+    .
> What   grade  did he       get   in        English    ?
# NSg/I+ NSg/V+ V   NPr/ISg+ NSg/V NPrSg/J/P NPrSg/V/J+ .
> Please pay     me         in        cash       — preferably in        tens and twenties .
# V      NSg/V/J NPrSg/ISg+ NPrSg/J/P NPrSg/V/J+ . R          NPrSg/J/P W?   V/C NPl+     .
> The deposit can      be     in        any   legal  tender  , even    in        gold     .
# D+  NSg/V+  NPrSg/VX NSg/VX NPrSg/J/P I/R/D NSg/J+ NSg/V/J . NSg/V/J NPrSg/J/P NSg/V/J+ .
> Beethoven's " Symphony No       . 5 " in        C          minor   is among his    most     popular .
# N$          . NSg      NPrSg/P+ . # . NPrSg/J/P NPrSg/V/J+ NSg/V/J VL P     ISg/D+ NSg/I/J+ NSg/J+  .
> His    speech was in        French    , but     was simultaneously translated into eight  languages .
# ISg/D+ NSg/V+ V   NPrSg/J/P NPrSg/V/J . NSg/C/P V   R              V/J        P    NSg/J+ NPl/V+    .
> When    you  write in        cursive , it's illegible .
# NSg/I/C IPl+ NSg/V NPrSg/J/P NSg/J   . +    J+        .
> Military letters should be     formal in        tone     , but     not   stilted .
# NSg/J    NPl/V+  VX     NSg/VX NSg/J  NPrSg/J/P NSg/I/V+ . NSg/C/P NSg/C V/J+    .
=======
> Who     lives in a   pineapple under   the sea ?
# NPrSg/I V     P  D/P NSg       NSg/J/P D   NSg .
> The dog   is in the kennel .
# D   NSg/J VL P  D   NSg    .
> There were  three pickles in a   jar .
# W?    NSg/V NSg   NPl/V   P  D/P NSg .
> I   like        living  in the city .
# ISg NSg/V/J/C/P NSg/V/J P  D   NSg  .
> There are lots  of trees in the park  .
# W?    V   NPl/V P  NPl/V P  D   NPrSg .
> We  are in the enemy camp    .
# IPl V   P  D   NSg   NSg/V/J .
> Her   plane   is in the air .
# I/J/D NSg/V/J VL P  D   NSg .
> I   glanced over      at the pretty girl  in the red   dress .
# ISg V/J     NSg/V/J/P P  D   NSg/J  NSg/V P  D   NSg/J NSg/V .
> There wasn't much  of interest in her   speech .
# W?    V      N/I/J P  NSg/V    P  I/J/D NSg/V  .
> He      hasn't got an  original idea in        him .
# NPr/ISg V      V   D/P NSg/J    NSg  NPrSg/J/P I   .
> You are one       in a   million .
# IPl V   NSg/I/V/J P  D/P N       .
> She's in an  orchestra .
# W?    P  D/P NSg       .
> My birthday is in the first week  of December .
# D  NSg      VL P  D   NSg/J NSg/J P  NPr      .
> Easter    falls in the fourth  lunar month .
# NPrSg/V/J NPl/V P  D   NPrSg/J NSg/J NSg/J .
> Will     you be     able    to finish this in a   week  ?
# NPrSg/VX IPl NSg/VX NSg/V/J P  NSg/V  I/D  P  D/P NSg/J .
> They said they would  call  us      in a   week  .
# IPl  V/J  IPl  NSg/VX NSg/V NPr/ISg P  D/P NSg/J .
> Less    water gets  in your boots this way   .
# V/J/C/P NSg/V NPl/V P  D    NPl   I/D  NSg/J .
> She stood there looking in the window longingly .
# ISg V     W?    V       P  D   NSg    R         .
> In        replacing the faucet washers , he      felt    he      was making his   contribution to the environment .
# NPrSg/J/P V         D   NSg    W?      . NPr/ISg NSg/V/J NPr/ISg V   NSg/V  ISg/D NSg          P  D   NSg         .
> In        trying  to make  amends , she actually made  matters worse   .
# NPrSg/J/P NSg/V/J P  NSg/V NPl/V  . ISg R        NSg/V W?      NSg/V/J .
> My aim in        travelling       there was to find  my missing friend    .
# D  NSg NPrSg/J/P NSg/V/J/Ca/Au/Br W?    V   P  NSg/V D  N/J     NPrSg/V/J .
> My fat   rolls around in        folds .
# D  NSg/J NPl/V J/P    NPrSg/J/P NPl/V .
> The planes flew    over      in        waves .
# D   NPl    NSg/V/J NSg/V/J/P NPrSg/J/P NPl/V .
> Arrange the chairs in a   circle .
# NSg/V   D   NPl    P  D/P NSg    .
> He      stalked away in        anger .
# NPr/ISg V/J     V/J  NPrSg/J/P NSg/V .
> John  is in a   coma .
# NPrSg VL P  D/P NSg  .
> My fruit trees are in        bud     .
# D  NSg   NPl/V V   NPrSg/J/P NPrSg/V .
> The company is in        profit  .
# D   NSg     VL NPrSg/J/P NSg/V/J .
> You've got a   friend  in        me        .
# W?     V   D/P NPrSg/J NPrSg/J/P NPrSg/ISg .
> He's met his   match in her   .
# N$   V   ISg/D NSg   P  I/J/D .
> There has been  no      change in his   condition .
# W?    V   NSg/V NPrSg/P NSg    P  ISg/D NSg       .
> What  grade did he      get   in        English   ?
# NSg/I NSg/V V   NPr/ISg NSg/V NPrSg/J/P NPrSg/V/J .
> Please pay     me        in        cash      — preferably in        tens and twenties .
# V      NSg/V/J NPrSg/ISg NPrSg/J/P NPrSg/V/J . R          NPrSg/J/P W?   V/C NPl      .
> The deposit can      be     in any   legal tender  , even    in        gold    .
# D   NSg     NPrSg/VX NSg/VX P  I/R/D NSg/J NSg/V/J . NSg/V/J NPrSg/J/P NSg/V/J .
> Beethoven's " Symphony No      . 5 " in        C         minor   is among his   most    popular .
# N$          . NSg      NPrSg/P . # . NPrSg/J/P NPrSg/V/J NSg/V/J VL P     ISg/D NSg/I/J NSg/J   .
> His   speech was in        French    , but     was simultaneously translated into eight languages .
# ISg/D NSg    V   NPrSg/J/P NPrSg/V/J . NSg/C/P V   R              V/J        P    NSg/J NPl/V     .
> When    you write in        cursive , it's illegible .
# NSg/I/C IPl NSg/V NPrSg/J/P NSg/J   . W?   J         .
> Military letters should be     formal in        tone    , but     not   stilted .
# NSg/J    NPl/V   VX     NSg/VX NSg/J  NPrSg/J/P NSg/I/V . NSg/C/P NSg/C V/J     .
>>>>>>> 93175e43
>
#
> Verb
# NSg/V
>
#
> He      that     ears  my land     spares my team  and gives me         leave to in        the crop   .
# NPr/ISg N/I/C/D+ NPl/V D+ NPrSg/V+ NPl/V  D+ NSg/V V/C NPl/V NPrSg/ISg+ NSg/V P  NPrSg/J/P D   NSg/V+ .
>
#
> Adverb
# NSg/V
>
#
> Suddenly a    strange man       walked in         .
# R        D/P+ NSg/V/J NPrSg/V/J V/J    NPrSg/J/P+ .
> Would  you  like        that     to take  away or      eat   in        ?
# NSg/VX IPl+ NSg/V/J/C/P N/I/C/D+ P  NSg/V V/J  NPrSg/C NSg/V NPrSg/J/P .
> He       ran   to the edge  of the swimming pool  and dived in         .
# NPr/ISg+ NSg/V P  D   NSg/V P  D   NSg/V    NSg/V V/C V/J   NPrSg/J/P+ .
> They flew    in        from London last     night  .
# IPl+ NSg/V/J NPrSg/J/P P    NPr+   NSg/V/J+ NSg/V+ .
> For six  hours the tide   flows in        , then    for another six hours it         flows  out          .
# C/P NSg+ NPl+  D+  NSg/V+ NPl/V NPrSg/J/P . NSg/J/C C/P I/D     NSg NPl+  NPrSg/ISg+ NPl/V+ NSg/V/J/R/P+ .
> Bring the water to the boil   and drop  the vegetables in         .
# V     D   NSg/V P  D+  NSg/V+ V/C NSg/V D   NPl+       NPrSg/J/P+ .
> The show  still   didn't become interesting 20 minutes in        .
# D   NSg/V NSg/V/J V      V      V/J         #  NPl/V+  NPrSg/J/P .
>
#
> Noun
# NSg/V
>
#
> His    parents got him an  in        with the company .
# ISg/D+ NPl/V   V   I+  D/P NPrSg/J/P P    D   NSg/V+  .
>
#
> Adjective
# NSg/V/J
>
#
> Is Mr  . Smith   in        ?
# VL NSg . NPrSg/V NPrSg/J/P .
<<<<<<< HEAD
> Little    by      little    I    pushed the snake   into the basket , until finally all       of it         was in         .
# NPrSg/I/J NSg/J/P NPrSg/I/J ISg+ V/J    D   NPrSg/V P    D+  NSg/V+ . C/P   R       NSg/I/J/C P  NPrSg/ISg+ V   NPrSg/J/P+ .
> The bullet is about five centimetres in         .
# D   NSg/V+ VL J/P   NSg  NPl         NPrSg/J/P+ .
> If    the tennis ball     bounces on  the line   then    it's in         .
# NSg/C D+  NSg/V+ NPrSg/V+ NPl/V   J/P D+  NSg/V+ NSg/J/C +    NPrSg/J/P+ .
> I've discovered why   the TV   wasn't working – the plug  wasn't in        !
# W?   V/J        NSg/V D+  NSg+ V      V       . D   NSg/V V      NPrSg/J/P .
> The replies to the questionnaires are now         all        in         .
# D   NPl/V   P  D+  NPl/V+         V   NPrSg/V/J/C NSg/I/J/C+ NPrSg/J/P+ .
> Skirts are in        this year .
# NPl/V+ V   NPrSg/J/P I/D+ NSg+ .
> the in        train  ( incoming train  )
# D   NPrSg/J/P NSg/V+ . V        NSg/V+ .
> You  can't get   round     the headland when    the tide's in         .
# IPl+ VX    NSg/V NSg/V/J/P D   NSg      NSg/I/C D   N$     NPrSg/J/P+ .
> in        by      descent ;            in        by      purchase ;            in        of the seisin of her    husband
# NPrSg/J/P NSg/J/P NSg/V+  . Unlintable NPrSg/J/P NSg/J/P NSg/V    . Unlintable NPrSg/J/P P  D   ?      P  I/J/D+ NSg/V+
> He       is very in        with the Joneses .
# NPr/ISg+ VL J    NPrSg/J/P P    D+  NPl/V+  .
> I    need   to keep  in        with the neighbours in        case     I    ever need   a   favour   from them .
# ISg+ NSg/VX P  NSg/V NPrSg/J/P P    D   NPl/V      NPrSg/J/P NPrSg/V+ ISg+ J    NSg/VX D/P NSg/V/Br P    N/I+ .
> I    think that    bird       fancies you  . You're in        there , mate  !
# ISg+ NSg/V N/I/C/D NPrSg/V/J+ NPl/V   IPl+ . W?     NPrSg/J/P W?    . NSg/V .
> I'm three drinks in        right      now          .
# W?  NSg   NPl/V+ NPrSg/J/P NPrSg/V/J+ NPrSg/V/J/C+ .
> I    was 500 dollars in        when    the stock    crashed .
# ISg+ V   #   NPl+    NPrSg/J/P NSg/I/C D+  NSg/V/J+ V/J+    .
=======
> Little    by      little    I   pushed the snake into the basket , until finally all       of it        was in        .
# NPrSg/I/J NSg/J/P NPrSg/I/J ISg V/J    D   NPrSg P    D   NSg    . C/P   R       NSg/I/J/C P  NPrSg/ISg V   NPrSg/J/P .
> The bullet is about five centimetres in        .
# D   NSg    VL J/P   NSg  NPl         NPrSg/J/P .
> If    the tennis ball    bounces on the line then    it's in        .
# NSg/C D   NSg    NPrSg/V NPl/V   P  D   NSg  NSg/J/C W?   NPrSg/J/P .
> I've discovered why   the TV  wasn't working – the plug wasn't in        !
# W?   V/J        NSg/V D   NSg V      V       . D   NSg  V      NPrSg/J/P .
> The replies to the questionnaires are now         all       in        .
# D   NPl     P  D   NPl            V   NPrSg/V/J/C NSg/I/J/C NPrSg/J/P .
> Skirts are in this year .
# NPl/V  V   P  I/D  NSg  .
> the in        train ( incoming train )
# D   NPrSg/J/P NSg/V . V        NSg/V .
> You can't get   round     the headland when    the tide's in        .
# IPl VX    NSg/V NSg/V/J/P D   NSg      NSg/I/C D   N$     NPrSg/J/P .
> in        by      descent ;            in        by      purchase ;            in        of the seisin of her   husband
# NPrSg/J/P NSg/J/P NSg/V   . Unlintable NPrSg/J/P NSg/J/P NSg/V    . Unlintable NPrSg/J/P P  D   ?      P  I/J/D NSg/V
> He      is very in        with the Joneses .
# NPr/ISg VL J    NPrSg/J/P P    D   NPl     .
> I   need   to keep  in        with the neighbours in        case    I   ever need   a   favour       from them .
# ISg NSg/VX P  NSg/V NPrSg/J/P P    D   NPl        NPrSg/J/P NPrSg/V ISg J    NSg/VX D/P NSg/Ca/Au/Br P    N/I  .
> I   think that    bird      fancies you . You're in        there , mate  !
# ISg NSg/V N/I/C/D NPrSg/V/J NPl/V   IPl . W?     NPrSg/J/P W?    . NSg/V .
> I'm three drinks in        right     now         .
# W?  NSg   NPl/V  NPrSg/J/P NPrSg/V/J NPrSg/V/J/C .
> I   was 500 dollars in        when    the stock crashed .
# ISg V   #   NPl     NPrSg/J/P NSg/I/C D   NSg/J V/J     .
>>>>>>> 93175e43
>
#
> Unit
# NSg
>
#
> The glass    is 8 inches .
# D   NPrSg/V+ VL # NPl/V+ .
> The glass    is 8 in        .
# D+  NPrSg/V+ VL # NPrSg/J/P .
>
#
> Of
# P
>
#
> Take  the chicken out         of the freezer .
# NSg/V D   NSg/V/J NSg/V/J/R/P P  D+  NSg+    .
> He       hasn't been  well    of late   .
# NPr/ISg+ V      NSg/V NSg/V/J P+ NSg/J+ .
> Finally she  was relieved of the burden of caring  for her    sick     husband .
# R       ISg+ V   V/J      P  D   NSg/V  P  NSg/V/J C/P I/J/D+ NSg/V/J+ NSg/V+  .
> He       seemed devoid of human    feelings .
# NPr/ISg+ V/J    V/J    P  NSg/V/J+ +        .
> The word   is believed to be     of Japanese origin .
# D+  NSg/V+ VL V/J      P  NSg/VX P  NPrSg/J  NSg+   .
> Jesus   of Nazareth
# NPrSg/V P  NPr
> The invention was born      of necessity .
# D+  NSg+      V   NPrSg/V/J P  NSg+      .
> It         is said that    she  died of a    broken heart  .
# NPrSg/ISg+ VL V/J  N/I/C/D ISg+ V/J  P  D/P+ V/J+   NSg/V+ .
> What   a   lot     of nonsense !
# NSg/I+ D/P NPrSg/V P  NSg/V/J+ .
> I'll have   a   dozen of those apples , please .
# W?   NSg/VX D/P NSg   P  I/D   NPl    . V+     .
> Welcome to the historic town of Harwich .
# NSg/V/J P  D   NSg/J    NSg  P  ?       .
<<<<<<< HEAD
> I'm not   driving this wreck of a    car  .
# W?  NSg/C V       I/D  NSg/V P  D/P+ NSg+ .
> I'm always thinking of you  .
# W?  W?     V        P  IPl+ .
> He       told us       the story of his    journey to India  .
# NPr/ISg+ V    NPr/ISg+ D   NSg/V P  ISg/D+ NSg/V+  P  NPrSg+ .
> This behaviour is typical of teenagers .
# I/D+ NSg/Br+   VL NSg/J   P  +         .
> He       is a   friend    of mine     .
# NPr/ISg+ VL D/P NPrSg/V/J P  NSg/I/V+ .
> We   want  a   larger slice   of the cake   .
# IPl+ NSg/V D/P J      NSg/V/J P  D+  NSg/V+ .
=======
> I'm not   driving this wreck of a   car .
# W?  NSg/C V       I/D  NSg/V P  D/P NSg .
> I'm always thinking of you .
# W?  W?     V        P  IPl .
> He      told us      the story of his   journey to India .
# NPr/ISg V    NPr/ISg D   NSg   P  ISg/D NSg     P  NPrSg .
> This behaviour    is typical of teenagers .
# I/D  NSg/Ca/Au/Br VL NSg/J   P  W?        .
> He      is a   friend  of mine    .
# NPr/ISg VL D/P NPrSg/J P  NSg/I/V .
> We  want  a   larger slice   of the cake .
# IPl NSg/V D/P J      NSg/V/J P  D   NSg  .
>>>>>>> 93175e43
> The owner of the nightclub was arrested .
# D   NSg   P  D+  NSg/V+    V+  V/J+     .
> My companion seemed affable and easy    of manner .
# D+ NSg/V+    V/J    J       V/C NSg/V/J P  NSg+   .
> It's not   that    big     of a    deal     .
# +    NSg/C N/I/C/D NSg/V/J P  D/P+ NSg/V/J+ .
> I’ve not   taken her    out         of a    goodly long       while      .
# W?   NSg/C V/J   I/J/D+ NSg/V/J/R/P P  D/P+ J/R+   NPrSg/V/J+ NSg/V/C/P+ .
> After a   delay   of three hours , the plane    finally took off       .
# J/P   D/P NSg/V/J P  NSg+  NPl+  . D+  NSg/V/J+ R       V    NSg/V/J/P .
>
#
> On
# J/P
>
#
> Adjective
# NSg/V/J
>
#
<<<<<<< HEAD
> All        the lights are on  , so        they must  be     home     .
# NSg/I/J/C+ D   NPl/V  V   J/P . NSg/I/J/C IPl+ NSg/V NSg/VX NSg/V/J+ .
> We   had to ration our food because there was a   war    on   .
# IPl+ V   P  NSg/V  D+  NSg+ C/P     +     V   D/P NSg/V+ J/P+ .
> Some  of the cast     went  down      with flu  , but     the show's still   on   .
# I/J/R P  D+  NSg/V/J+ NSg/V NSg/V/J/P P    NSg+ . NSg/C/P D   N$     NSg/V/J J/P+ .
> That     TV   programme that    you  wanted to watch is on   now          .
# N/I/C/D+ NSg+ NSg/V/Br  N/I/C/D IPl+ V/J    P  NSg/V VL J/P+ NPrSg/V/J/C+ .
> This is her    last     song . You're on  next    !
# I/D+ VL I/J/D+ NSg/V/J+ NSg+ . W?     J/P NSg/J/P .
> Are we   still   on  for tonight ?
# V   IPl+ NSg/V/J J/P C/P NSg+    .
> Mike     just threw coffee   onto Paul's lap      . It's on   now          .
# NPrSg/V+ V/J  V     NSg/V/J+ J/P  N$     NSg/V/J+ . W?   J/P+ NPrSg/V/J/C+ .
> England need   a   hundred runs  , with twenty - five overs  remaining . Game    on  !
# NPr+    NSg/VX D/P NSg     NPl/V . P    NSg    . NSg  NPl/V+ V+        . NSg/V/J J/P .
> Your feet will     soon warm    up        once  your socks  are on   .
# D+   NSg+ NPrSg/VX J/R  NSg/V/J NSg/V/J/P NSg/C D+   NPl/V+ V   J/P+ .
> I    was trying  to drink out         of the bottle while     the top      was still   on  !
# ISg+ V   NSg/V/J P  NSg/V NSg/V/J/R/P P  D   NSg/V+ NSg/V/C/P D+  NSg/V/J+ V   NSg/V/J J/P .
> Climbing up        that     steep   ridge  isn't on   . We'll have   to find  another route  .
# NSg/V/J  NSg/V/J/P N/I/C/D+ NSg/V/J NSg/V+ NSg/V J/P+ . W?    NSg/VX P  NSg/V I/D+    NSg/V+ .
> He'd like        to play  the red   next    to the black    spot     , but     that     shot     isn't on   .
# W?   NSg/V/J/C/P P  NSg/V D   NSg/J NSg/J/P P  D+  NSg/V/J+ NSg/V/J+ . NSg/C/P N/I/C/D+ NSg/V/J+ NSg/V J/P+ .
> The captain moved two fielders to the on  side     .
# D+  NSg/V+  V/J   NSg W?       P  D+  J/P NSg/V/J+ .
> Ponsonby - Smythe hit     a   thumping on   drive  .
# ?        . ?      NSg/V/J D/P NSg/V/J  J/P+ NSg/V+ .
> If    the player fails to hit     the ball    on  , it's a    foul     .
# NSg/C D+  NSg+   NPl/V P  NSg/V/J D   NPrSg/V J/P . +    D/P+ NSg/V/J+ .
> He       always has to be     on  , it's so         exhausting .
# NPr/ISg+ W?     V   P  NSg/VX J/P . +    NSg/I/J/C+ V          .
=======
> All       the lights are on  , so        they must  be     home    .
# NSg/I/J/C D   NPl    V   J/P . NSg/I/J/C IPl  NSg/V NSg/VX NSg/V/J .
> We  had to ration our food because there was a   war on  .
# IPl V   P  NSg/V  D   NSg  C/P     W?    V   D/P NSg J/P .
> Some  of the cast  went  down      with flu , but     the show's still   on  .
# I/J/R P  D   NSg/J NSg/V NSg/V/J/P P    NSg . NSg/C/P D   N$     NSg/V/J J/P .
> That    TV  programme   that    you wanted to watch is on  now         .
# N/I/C/D NSg NSg/V/Au/Br N/I/C/D IPl V/J    P  NSg/V VL J/P NPrSg/V/J/C .
> This is her   last    song . You're on  next    !
# I/D  VL I/J/D NSg/V/J NSg  . W?     J/P NSg/J/P .
> Are we  still   on  for tonight ?
# V   IPl NSg/V/J J/P C/P NSg     .
> Mike    just threw coffee  onto Paul's lap     . It's on  now         .
# NPrSg/V V/J  V     NSg/V/J J/P  N$     NSg/V/J . W?   J/P NPrSg/V/J/C .
> England need   a   hundred runs  , with twenty - five overs remaining . Game    on  !
# NPr     NSg/VX D/P NSg     NPl/V . P    NSg    . NSg  NPl/V V         . NSg/V/J J/P .
> Your feet will     soon warm    up        once  your socks are on  .
# D    NSg  NPrSg/VX J/R  NSg/V/J NSg/V/J/P NSg/C D    NPl   V   J/P .
> I   was trying  to drink out         of the bottle while     the top   was still   on  !
# ISg V   NSg/V/J P  NSg/V NSg/V/J/R/P P  D   NSg    NSg/V/C/P D   NSg/J V   NSg/V/J J/P .
> Climbing up        that    steep   ridge isn't on  . We'll have   to find  another route .
# NSg/V/J  NSg/V/J/P N/I/C/D NSg/V/J NSg/V NSg/V J/P . W?    NSg/VX P  NSg/V I/D     NSg/V .
> He'd like        to play  the red   next    to the black spot    , but     that    shot    isn't on  .
# W?   NSg/V/J/C/P P  NSg/V D   NSg/J NSg/J/P P  D   NSg/J NSg/V/J . NSg/C/P N/I/C/D NSg/V/J NSg/V J/P .
> The captain moved two fielders to the on  side    .
# D   NSg     V/J   NSg W?       P  D   J/P NSg/V/J .
> Ponsonby - Smythe hit     a   thumping on  drive .
# ?        . ?      NSg/V/J D/P NSg/J    J/P NSg/V .
> If    the player fails to hit     the ball  on  , it's a   foul  .
# NSg/C D   NSg    NPl/V P  NSg/V/J D   NPrSg J/P . W?   D/P NSg/J .
> He      always has to be     on  , it's so        exhausting .
# NPr/ISg W?     V   P  NSg/VX J/P . W?   NSg/I/J/C V          .
>>>>>>> 93175e43
>
#
> Adverb
# NSg/V
>
#
> turn   the television on
# NSg/V+ D   NSg/V      J/P
> The lid    wasn't screwed on   properly .
# D+  NSg/V+ V      V/J     J/P+ R+       .
> Put   on  your hat   and gloves .
# NSg/V J/P D+   NSg/V V/C NPl/V+ .
> The policeman moved the tramp on   .
# D+  NSg+      V/J   D   NSg/V J/P+ .
> Drive on  past      the railway station .
# NSg/V J/P NSg/V/J/P D+  NSg+    NSg/V+  .
> From now         on  things are going   to be      different .
# P    NPrSg/V/J/C J/P NPl/V+ V   NSg/V/J P  NSg/VX+ NSg/J     .
> and so         on   .
# V/C NSg/I/J/C+ J/P+ .
> He       rambled on  and on   .
# NPr/ISg+ V/J     J/P V/C J/P+ .
> Ten years on  , nothing  had changed in        the village .
# NSg NPl+  J/P . NSg/I/J+ V   V/J     NPrSg/J/P D   NSg+    .
>
#
> Preposition
# NSg/V
>
#
> A   vase  of flowers  stood on  the table  .
# D/P NSg/V P  NPrPl/V+ V     J/P D+  NSg/V+ .
> Please lie     down      on  the couch  .
# V      NPrSg/V NSg/V/J/P J/P D+  NSg/V+ .
> The parrot was sitting on  Jim's shoulder .
# D   NSg/V  V   NSg/V/J J/P N$    NSg/V+   .
> He       had a   scar  on  the side    of his    face   .
# NPr/ISg+ V   D/P NSg/V J/P D   NSg/V/J P  ISg/D+ NSg/V+ .
> There is a   dirty smudge on  this window .
# +     VL D/P V/J   NSg/V  J/P I/D+ NSg/V+ .
> The painting hangs on  the wall     .
# D+  NSg/V+   NPl/V J/P D+  NPrSg/V+ .
> The fruit  ripened on  the trees  .
# D+  NSg/V+ V/J     J/P D+  NPl/V+ .
> Should there be     an  accent on  the " e       " ?
# VX     +     NSg/VX D/P NSg/V  J/P D   . NPrSg/I . .
> He       wore old   shoes on  his    feet .
# NPr/ISg+ V    NSg/J NPl/V J/P ISg/D+ NSg+ .
> The lighthouse that    you  can      see   is on  the mainland .
# D   NSg        N/I/C/D IPl+ NPrSg/VX NSg/V VL J/P D   NSg+     .
> The suspect  is thought to still   be     on  the campus .
# D+  NSg/V/J+ VL NSg/V   P  NSg/V/J NSg/VX J/P D   NSg/V+ .
> We   live on  the edge  of the city .
# IPl+ V/J  J/P D   NSg/V P  D+  NSg+ .
> on  the left       , on  the right     , on  the side     , on  the bottom   .
# J/P D+  NPrSg/V/J+ . J/P D   NPrSg/V/J . J/P D+  NSg/V/J+ . J/P D+  NSg/V/J+ .
> The fleet   is on  the American coast  .
# D   NSg/V/J VL J/P D+  NPrSg/J+ NSg/V+ .
> on  a   bus    , on  a   train  , on  a   plane    , on  a   ferry  , on  a    yacht  .
# J/P D/P NSg/V+ . J/P D/P NSg/V+ . J/P D/P NSg/V/J+ . J/P D/P NSg/V+ . J/P D/P+ NSg/V+ .
> All       of the responsibility is on  him .
# NSg/I/J/C P  D+  NSg+           VL J/P I+  .
> I    put   a   bet     on  the winning  horse  .
# ISg+ NSg/V D/P NSg/V/P J/P D+  NSg/V/J+ NSg/V+ .
> tug   on  the rope   ; push  hard    on  the door   .
# NSg/V J/P D+  NSg/V+ . NSg/V NSg/V/J J/P D+  NSg/V+ .
> I    stubbed my toe   on  an   old    tree   stump  .
# ISg+ V/J     D+ NSg/V J/P D/P+ NSg/J+ NSg/V+ NSg/V+ .
> I    caught my fingernail on  the door   handle .
# ISg+ V/J    D+ NSg+       J/P D+  NSg/V+ NSg/V+ .
> The rope   snagged on  a    branch   .
# D+  NSg/V+ V/J     J/P D/P+ NPrSg/V+ .
> to play  on  a   violin or      piano    .
# P  NSg/V J/P D/P NSg/V  NPrSg/C NSg/V/J+ .
> A   table  can't stand on  two  legs   .
# D/P NSg/V+ VX    NSg/V J/P NSg+ NPl/V+ .
> After resting on  his    elbows , he       stood on  his    toes  , then    walked on  his    heels  .
# J/P   V+      J/P ISg/D+ NPl/V+ . NPr/ISg+ V     J/P ISg/D+ NPl/V . NSg/J/C V/J    J/P ISg/D+ NPl/V+ .
> The Tories are on  twenty - five percent in        this constituency .
# D   NPl    V   J/P NSg    . NSg  NSg     NPrSg/J/P I/D+ NSg+         .
> The blue     team   are on  six points and the red   team  on   five .
# D+  NSg/V/J+ NSg/V+ V   J/P NSg NPl/V  V/C D   NSg/J NSg/V J/P+ NSg+ .
> I'm on  question four .
<<<<<<< HEAD
# W?  J/P NSg/V+   NSg+ .
> Born      on  the 4th of July .
# NPrSg/V/J J/P D   #   P  NPr+ .
> On  Sunday I'm busy     . I'll see   you  on  Monday .
# J/P NSg/V+ +   NSg/V/J+ . W?   NSg/V IPl+ J/P NSg+   .
> Can      I    see   you  on  a    different day    ?
# NPrSg/VX ISg+ NSg/V IPl+ J/P D/P+ NSg/J+    NPrSg+ .
> Smith    scored again on  twelve minutes , doubling Mudchester Rovers ' lead     .
# NPrSg/V+ V/J    P     J/P NSg+   NPl/V+  . V        ?          W?     . NSg/V/J+ .
> I    was reading a   book  on  history .
# ISg+ V   NPrSg/V D/P NSg/V J/P NSg+    .
> The city hosted the World  Summit on  the Information Society
# D+  NSg+ V/J    D+  NSg/V+ NSg/V  J/P D+  NSg+        NSg+
> I    have   no      opinion on  this subject  .
# ISg+ NSg/VX NPrSg/P NSg/V   J/P I/D+ NSg/V/J+ .
> I    saw   it         on  television .
# ISg+ NSg/V NPrSg/ISg+ J/P NSg/V+     .
> Can't you  see   I'm on  the phone  ?
# VX    IPl+ NSg/V W?  J/P D+  NSg/V+ .
> My favorite shows  are on  BBC    America .
# D+ NSg/V/J  NPl/V+ V   J/P NPrSg+ NPr+    .
> I'll pay     on  card   .
# W?   NSg/V/J J/P NSg/V+ .
> He       travelled on  false    documents .
# NPr/ISg+ V/J/Br    J/P NSg/V/J+ NPl/V+    .
> They planned an  attack  on  London .
# IPl+ V/J     D/P NSg/V/J J/P NPr+   .
> The soldiers mutinied and turned their guns  on  their officers .
# D+  NPl/V+   V/J      V/C V/J    D+    NPl/V J/P D+    +        .
> Her    words  made  a   lasting impression on  my mind   .
# I/J/D+ NPl/V+ NSg/V D/P NSg/V/J NSg/V      J/P D+ NSg/V+ .
> What   will     be     the effect on  morale ?
# NSg/I+ NPrSg/VX NSg/VX D   NSg/V  J/P NSg    .
> I    haven't got any   money on  me         .
# ISg+ V       V   I/R/D NSg/J J/P NPrSg/ISg+ .
> On  Jack's entry , William got up        to leave  .
# J/P N$+    NSg+  . NPrSg+  V   NSg/V/J/P P+ NSg/V+ .
> On  the addition of ammonia , a    chemical reaction begins .
# J/P D   NSg      P  NSg     . D/P+ NSg/J+   NSg/V/J+ NPl/V+ .
> The drinks are on  me         tonight , boys   .
# D+  NPl/V+ V   J/P NPrSg/ISg+ NSg+    . NPl/V+ .
> The meal   is on  the house    .
# D+  NSg/V+ VL J/P D   NPrSg/V+ .
> I    had a   terrible thirst on  me         .
# ISg+ V   D/P J        NSg/V  J/P NPrSg/ISg+ .
=======
# W?  J/P NSg/V    NSg  .
> Born      on the 4th of July .
# NPrSg/V/J P  D   #   P  NPr  .
> On  Sunday I'm busy    . I'll see   you on  Monday .
# J/P NSg/V  W?  NSg/V/J . W?   NSg/V IPl J/P NSg    .
> Can      I   see   you on a   different day   ?
# NPrSg/VX ISg NSg/V IPl P  D/P NSg/J     NPrSg .
> Smith   scored again on  twelve minutes , doubling Mudchester Rovers ' lead    .
# NPrSg/V V/J    P     J/P NSg    NPl/V   . V        ?          W?     . NSg/V/J .
> I   was reading a   book on  history .
# ISg V   NPrSg/V D/P NSg  J/P NSg     .
> The city hosted the World Summit on the Information Society
# D   NSg  V/J    D   NSg   NSg/V  P  D   NSg         NSg
> I   have   no      opinion on this subject .
# ISg NSg/VX NPrSg/P NSg     P  I/D  NSg/V/J .
> I   saw   it        on  television .
# ISg NSg/V NPrSg/ISg J/P NSg/V      .
> Can't you see   I'm on the phone ?
# VX    IPl NSg/V W?  P  D   NSg   .
> My favorite shows are on  BBC   America .
# D  NSg/J    NPl/V V   J/P NPrSg NPr     .
> I'll pay     on  card  .
# W?   NSg/V/J J/P NSg/V .
> He      travelled    on  false   documents .
# NPr/ISg V/J/Ca/Au/Br J/P NSg/V/J NPl/V     .
> They planned an  attack on  London .
# IPl  V/J     D/P NSg/J  J/P NPr    .
> The soldiers mutinied and turned their guns on their officers .
# D   NPl      V/J      V/C V/J    D     NPl  P  D     W?       .
> Her   words made  a   lasting impression on my mind .
# I/J/D NPl/V NSg/V D/P NSg/J   NSg/V      P  D  NSg  .
> What  will     be     the effect on  morale ?
# NSg/I NPrSg/VX NSg/VX D   NSg    J/P NSg    .
> I   haven't got any   money on  me        .
# ISg V       V   I/R/D NSg/J J/P NPrSg/ISg .
> On  Jack's entry , William got up        to leave .
# J/P N$     NSg   . NPrSg   V   NSg/V/J/P P  NSg/V .
> On the addition of ammonia , a   chemical reaction begins .
# P  D   NSg      P  NSg     . D/P NSg/J    NSg/V/J  NPl/V  .
> The drinks are on  me        tonight , boys  .
# D   NPl    V   J/P NPrSg/ISg NSg     . NPl/V .
> The meal is on the house .
# D   NSg  VL P  D   NPrSg .
> I   had a   terrible thirst on  me        .
# ISg V   D/P J        NSg/V  J/P NPrSg/ISg .
>>>>>>> 93175e43
> Have   pity  or      compassion on  him .
# NSg/VX NSg/V NPrSg/C NSg/V      J/P I+  .
> He's on  his    lunch  break  .
# N$   J/P ISg/D+ NSg/V+ NSg/V+ .
> I'm on  nights all       this week   .
# W?  J/P NPl/V+ NSg/I/J/C I/D+ NSg/J+ .
> You've been  on  these antidepressants far     too long       .
# W?     NSg/V J/P I/D   NPl             NSg/V/J +   NPrSg/V/J+ .
> I    depended on  them for assistance .
# ISg+ V/J      J/P N/I+ C/P NSg+       .
> He       will     promise on  certain conditions .
# NPr/ISg+ NPrSg/VX NSg/V+  J/P I/J+    NPl/V+     .
> A   curse on  him !
# D/P NSg/V J/P I+  .
> Please don't tell    on  her   and get   her    in        trouble .
# V      V     NPrSg/V J/P I/J/D V/C NSg/V I/J/D+ NPrSg/J/P NSg/V+  .
>
#
> Verb
# NSg/V
>
#
> Can      you  on  the light    ? ( switch  on  )
# NPrSg/VX IPl+ J/P D+  NSg/V/J+ . . NSg/V/J J/P .
>
#
> To
# P
>
#
> Particle
# NSg
>
#
<<<<<<< HEAD
> I    want  to leave  .
# ISg+ NSg/V P  NSg/V+ .
> He       asked me         what   to do      .
# NPr/ISg+ V/J   NPrSg/ISg+ NSg/I+ P+ NSg/VX+ .
> I    have   places to go      and people to see    .
# ISg+ NSg/VX NPl/V+ P  NSg/V/J V/C NSg/V+ P+ NSg/V+ .
> To err is  human    .
# P  V   VL+ NSg/V/J+ .
> Who      am        I    to criticise ? I've done    worse   things myself .
# NPrSg/I+ NPrSg/V/J ISg+ P  V/Br      . W?   NSg/V/J NSg/V/J NPl/V+ I+     .
> Precisely to get   away from you  was why   I    did what   I    did .
# R         P  NSg/V V/J  P    IPl+ V   NSg/V ISg+ V   NSg/I+ ISg+ V+  .
=======
> I   want  to leave .
# ISg NSg/V P  NSg/V .
> He      asked me        what  to do     .
# NPr/ISg V/J   NPrSg/ISg NSg/I P  NSg/VX .
> I   have   places to go      and people to see   .
# ISg NSg/VX NPl/V  P  NSg/V/J V/C NSg/V  P  NSg/V .
> To err is human   .
# P  V   VL NSg/V/J .
> Who     am        I   to criticise ? I've done    worse   things myself .
# NPrSg/I NPrSg/V/J ISg P  V/Au/Br   . W?   NSg/V/J NSg/V/J NPl/V  I      .
> Precisely to get   away from you was why   I   did what  I   did .
# R         P  NSg/V V/J  P    IPl V   NSg/V ISg V   NSg/I ISg V   .
>>>>>>> 93175e43
> I   need   some  more        books to read  and friends to go      partying with .
# ISg NSg/VX I/J/R NPrSg/I/V/J NPl/V P  NSg/V V/C NPl/V+  P  NSg/V/J V        P+   .
> If    he       hasn't read  it         yet     , he       ought    to .
# NSg/C NPr/ISg+ V      NSg/V NPrSg/ISg+ NSg/V/C . NPr/ISg+ NSg/I/VX P+ .
> I    went  to the shops to buy   some  bread  .
# ISg+ NSg/V P  D+  NPl/V P  NSg/V I/J/R NSg/V+ .
>
#
> Preposition
# NSg/V
>
#
> She looked to the heavens .
# ISg V/J    P  D+  NSg/V+  .
> We   are walking to the shop   .
# IPl+ V   NSg/V/J P  D+  NSg/V+ .
> The water  came    right     to the top     of this wall     .
# D+  NSg/V+ NSg/V/P NPrSg/V/J P  D   NSg/V/J P  I/D+ NPrSg/V+ .
> The coconut fell    to the ground   .
# D+  NSg+    NSg/V/J P  D+  NSg/V/J+ .
> I    gave the book  to him .
# ISg+ V    D   NSg/V P  I+  .
> His    face   was beaten to a    pulp     .
# ISg/D+ NSg/V+ V   V/J    P  D/P+ NSg/V/J+ .
> I    sang    my baby     to sleep  .
# ISg+ NPrSg/V D+ NSg/V/J+ P  NSg/V+ .
> Whisk the mixture to a    smooth   consistency .
# NSg/V D   NSg     P  D/P+ NSg/V/J+ NSg+        .
> He       made  several bad     - taste   jokes to groans from the audience .
# NPr/ISg+ NSg/V J/D     NSg/V/J . NSg/V/J NPl/V P  NPl/V  P    D+  NSg+     .
> I    tried complaining , but     it         was to no       effect .
# ISg+ V/J   V           . NSg/C/P NPrSg/ISg+ V   P  NPrSg/P+ NSg/V  .
> It         was to a    large extent true     .
# NPrSg/ISg+ V   P  D/P+ NSg/J NSg/J+ NSg/V/J+ .
> We   manufacture these parts  to a    very high    tolerance .
# IPl+ NSg/V       I/D+  NPl/V+ P  D/P+ J+   NSg/V/J NSg/V+    .
> This gauge is accurate to a    second   .
# I/D+ NSg/V VL J        P  D/P+ NSg/V/J+ .
> There's a   lot     of sense  to what   he       says   .
# W?      D/P NPrSg/V P  NSg/V+ P  NSg/I+ NPr/ISg+ NPl/V+ .
> The name   has a   nice      ring  to it         .
# D+  NSg/V+ V   D/P NPrSg/V/J NSg/V P  NPrSg/ISg+ .
> There are 100 pence to the pound    .
# +     V   #   NSg   P  D+  NPrSg/V+ .
> It         takes 2 to 4 weeks  to process typical applications .
# NPrSg/ISg+ NPl/V # P  # NPrPl+ P  NSg/V   NSg/J+  +            .
> Three to the power    of two is  nine .
# NSg   P  D+  NSg/V/J+ P  NSg VL+ NSg+ .
> Three to the second   is  nine .
# NSg   P  D+  NSg/V/J+ VL+ NSg+ .
> Three squared or      three to the second   power    is  nine .
# NSg   V/J     NPrSg/C NSg   P  D+  NSg/V/J+ NSg/V/J+ VL+ NSg+ .
> What's the time     ? – It's quarter  to four in        the afternoon ( or      3 : 45 pm     ) .
# N$     D+  NSg/V/J+ . . +    NSg/V/J+ P  NSg  NPrSg/J/P D+  NSg+      . NPrSg/C # . #  NSg/V+ . .
>
#
> Adverb
# NSg/V
>
#
> Please push  the door   to . ( close   )
# V      NSg/V D   NSg/V+ P+ . . NSg/V/J .
>
#
> With
# P
>
#
> Preposition
# NSg/V
>
#
> He      picked a   fight with the class    bully    .
# NPr/ISg V/J    D/P NSg/V P    D+  NSg/V/J+ NSg/V/J+ .
> He       went  with his    friends .
# NPr/ISg+ NSg/V P    ISg/D+ NPl/V+  .
> She  owns  a   motorcycle with a    sidecar .
# ISg+ NPl/V D/P NSg/V      P    D/P+ NSg+    .
> Jim  was listening to Bach with his    eyes   closed .
# NPr+ V   V         P  NPr  P    ISg/D+ NPl/V+ V/J+   .
> The match  result was 10 - 5 , with John   scoring three goals  .
# D+  NSg/V+ NSg/V+ V   #  . # . P    NPrSg+ V+      NSg+  NPl/V+ .
> With a   heavy    sigh  , she  looked around the empty    room     .
# P    D/P NSg/V/J+ NSg/V . ISg+ V/J    J/P    D+  NSg/V/J+ NSg/V/J+ .
> Four people were  injured , with one       of them in        critical condition .
# NSg  NSg/V+ NSg/V V/J     . P    NSg/I/V/J P  N/I+ NPrSg/J/P NSg/J+   NSg/V+    .
> With their reputation on  the line   , they decided to fire    their PR  team   .
# P    D+    NSg+       J/P D+  NSg/V+ . IPl+ NSg/V/J P  NSg/V/J D+    NSg NSg/V+ .
> We   are with you  all       the way    .
# IPl+ V   P    IPl+ NSg/I/J/C D+  NSg/J+ .
> There are a   number  of problems with your plan   .
# +     V   D/P NSg/V/J P  NPl+     P    D+   NSg/V+ .
> What  on  Earth    is wrong   with my keyboard ?
# NSg/I J/P NPrSg/V+ VL NSg/V/J P    D+ NSg/V+   .
> He       was pleased with the outcome .
# NPr/ISg+ V   V/J     P    D+  NSg+    .
> I’m upset   with my father   .
# W?  NSg/V/J P    D+ NPrSg/V+ .
> slain with robbers .
# NSg/V P    NPl+    .
> cut     with a    knife
# NSg/V/J P    D/P+ NSg/V+
> I    water my plants with this watering can       . This is the watering can      I    water my plants with .
# ISg+ NSg/V D+ NPl/V+ P    I/D+ V+       NPrSg/VX+ . I/D+ VL D   V        NPrSg/VX ISg+ NSg/V D+ NPl/V+ P+   .
> Find  what   you  want  instantly with our search engine .
# NSg/V NSg/I+ IPl+ NSg/V R         P    D+  NSg/V+ NSg/V+ .
> They dismissed the meeting with a   wave  of their hand   .
# IPl+ V/J       D   NSg/V   P    D/P NSg/V P  D+    NSg/V+ .
> Speak with a    confident voice  .
# NSg/V P    D/P+ NSg/J+    NSg/V+ .
> With what  / whose money  ? I    have   nothing  left      to buy   groceries ( with ) .
# P    NSg/I . I+    NSg/J+ . ISg+ NSg/VX NSg/I/J+ NPrSg/V/J P  NSg/V NPl/V+    . P    . .
> It         was small     and bumpy , with a   tinge  of orange     .
# NPrSg/ISg+ V   NPrSg/V/J V/C J     . P    D/P NSg/V+ P+ NPrSg/V/J+ .
> There are lots  of people with no      homes after the wildfire .
# +     V   NPl/V P  NSg/V+ P    NPrSg/P NPl/V J/P   D+  NSg+     .
> Speak with confidence .
# NSg/V P    NSg+       .
> He       spoke with sadness in        his    voice  .
# NPr/ISg+ NSg/V P    NSg+    NPrSg/J/P ISg/D+ NSg/V+ .
> The sailors were  infected with malaria .
# D+  NPl+    NSg/V NSg/V/J  P    NSg+    .
> overcome with happiness
# NSg/V    P    NSg
> green     with envy  ; flushed with success
# NPrSg/V/J P    NSg/V . V/J     P    NSg+
> She  was with Acme for twenty years before retiring last     fall   .
# ISg+ V   P    NSg  C/P NSg    NPl+  C/P    V        NSg/V/J+ NSg/V+ .
> With your kind   of body   size   , you  shouldn’t be     eating pizza at     all        .
# P    D+   NSg/J+ P  NSg/V+ NSg/V+ . IPl+ V         NSg/VX V      NSg+  NSg/P+ NSg/I/J/C+ .
> That     was a   lot     to explain ; are you  still   with me         ?
# N/I/C/D+ V   D/P NPrSg/V P  V       . V   IPl+ NSg/V/J P    NPrSg/ISg+ .
>
#
> Adverb
# NSg/V
>
#
> Do     you  want  to come    with ?
# NSg/VX IPl+ NSg/V P  NSg/V/P P    .<|MERGE_RESOLUTION|>--- conflicted
+++ resolved
@@ -100,7 +100,6 @@
 # NPr/ISg+ NSg/V NSg/V/J  NSg/J/P NPrSg/ISg+ .
 > Be     back    by      ten o'clock ! .
 # NSg/VX NSg/V/J NSg/J/P NSg W?      . .
-<<<<<<< HEAD
 > We'll find  someone by      the end   of March    .
 # W?    NSg/V NSg/I+  NSg/J/P D   NSg/V P  NPrSg/V+ .
 > We   will     send  it         by      the first   week  of July .
@@ -109,28 +108,12 @@
 # D+  NSg/V/J+ V   NSg/V/J NSg/J/P D+  NSg/V+   .
 > The boat   was swamped by      the water  .
 # D+  NSg/V+ V   V/J     NSg/J/P D+  NSg/V+ .
-> He       was protected by      his    body   armour      .
-# NPr/ISg+ V   V/J       NSg/J/P ISg/D+ NSg/V+ NPrSg/V/Br+ .
+> He       was protected by      his    body   armour            .
+# NPr/ISg+ V   V/J       NSg/J/P ISg/D+ NSg/V+ NPrSg/V/Ca/Au/Br+ .
 > There was a   call  by      the unions for a   30 % pay      rise   .
 # +     V   D/P NSg/V NSg/J/P D   NPl/V  C/P D/P #  . NSg/V/J+ NSg/V+ .
 > I    was aghast by      what   I    saw    .
 # ISg+ V   J      NSg/J/P NSg/I+ ISg+ NSg/V+ .
-=======
-> We'll find  someone by the end of March   .
-# W?    NSg/V NSg/I   P  D   NSg P  NPrSg/V .
-> We  will     send  it        by the first week  of July .
-# IPl NPrSg/VX NSg/V NPrSg/ISg P  D   NSg/J NSg/J P  NPr  .
-> The matter was decided by the chairman .
-# D   NSg/J  V   NSg/V/J P  D   NSg      .
-> The boat was swamped by the water .
-# D   NSg  V   V/J     P  D   NSg   .
-> He      was protected by his   body armour           .
-# NPr/ISg V   V/J       P  ISg/D NSg  NPrSg/V/Ca/Au/Br .
-> There was a   call by the unions for a   30 % pay     rise  .
-# W?    V   D/P NSg  P  D   NPl    C/P D/P #  . NSg/V/J NSg/V .
-> I   was aghast by      what  I   saw   .
-# ISg V   J      NSg/J/P NSg/I ISg NSg/V .
->>>>>>> 93175e43
 > There are many    well    - known   plays by      William Shakespeare .
 # W?    V   N/I/J/D NSg/V/J . NSg/V/J NPl/V NSg/J/P NPrSg+  NPrSg/V+    .
 > I    avoided the guards by      moving  only when    they weren't looking .
@@ -389,7 +372,6 @@
 # NSg/V
 >
 #
-<<<<<<< HEAD
 > Who     lives in        a   pineapple under   the sea  ?
 # NPrSg/I V     NPrSg/J/P D/P NSg       NSg/J/P D+  NSg+ .
 > The dog      is in        the kennel .
@@ -430,8 +412,8 @@
 # NPrSg/J/P V         D   NSg    W?      . NPr/ISg+ NSg/V/J NPr/ISg+ V   NSg/V  ISg/D+ NSg+         P  D+  NSg+        .
 > In        trying  to make  amends , she  actually made  matters worse    .
 # NPrSg/J/P NSg/V/J P  NSg/V NPl/V  . ISg+ R        NSg/V +       NSg/V/J+ .
-> My aim   in        travelling  there was to find  my missing friend     .
-# D+ NSg/V NPrSg/J/P NSg/V/J/Br+ +     V   P  NSg/V D+ V       NPrSg/V/J+ .
+> My aim   in        travelling        there was to find  my missing friend     .
+# D+ NSg/V NPrSg/J/P NSg/V/J/Ca/Au/Br+ +     V   P  NSg/V D+ V       NPrSg/V/J+ .
 > My fat     rolls around in        folds  .
 # D+ NSg/V/J NPl/V J/P    NPrSg/J/P NPl/V+ .
 > The planes flew    over      in        waves  .
@@ -466,84 +448,6 @@
 # NSg/I/C IPl+ NSg/V NPrSg/J/P NSg/J   . +    J+        .
 > Military letters should be     formal in        tone     , but     not   stilted .
 # NSg/J    NPl/V+  VX     NSg/VX NSg/J  NPrSg/J/P NSg/I/V+ . NSg/C/P NSg/C V/J+    .
-=======
-> Who     lives in a   pineapple under   the sea ?
-# NPrSg/I V     P  D/P NSg       NSg/J/P D   NSg .
-> The dog   is in the kennel .
-# D   NSg/J VL P  D   NSg    .
-> There were  three pickles in a   jar .
-# W?    NSg/V NSg   NPl/V   P  D/P NSg .
-> I   like        living  in the city .
-# ISg NSg/V/J/C/P NSg/V/J P  D   NSg  .
-> There are lots  of trees in the park  .
-# W?    V   NPl/V P  NPl/V P  D   NPrSg .
-> We  are in the enemy camp    .
-# IPl V   P  D   NSg   NSg/V/J .
-> Her   plane   is in the air .
-# I/J/D NSg/V/J VL P  D   NSg .
-> I   glanced over      at the pretty girl  in the red   dress .
-# ISg V/J     NSg/V/J/P P  D   NSg/J  NSg/V P  D   NSg/J NSg/V .
-> There wasn't much  of interest in her   speech .
-# W?    V      N/I/J P  NSg/V    P  I/J/D NSg/V  .
-> He      hasn't got an  original idea in        him .
-# NPr/ISg V      V   D/P NSg/J    NSg  NPrSg/J/P I   .
-> You are one       in a   million .
-# IPl V   NSg/I/V/J P  D/P N       .
-> She's in an  orchestra .
-# W?    P  D/P NSg       .
-> My birthday is in the first week  of December .
-# D  NSg      VL P  D   NSg/J NSg/J P  NPr      .
-> Easter    falls in the fourth  lunar month .
-# NPrSg/V/J NPl/V P  D   NPrSg/J NSg/J NSg/J .
-> Will     you be     able    to finish this in a   week  ?
-# NPrSg/VX IPl NSg/VX NSg/V/J P  NSg/V  I/D  P  D/P NSg/J .
-> They said they would  call  us      in a   week  .
-# IPl  V/J  IPl  NSg/VX NSg/V NPr/ISg P  D/P NSg/J .
-> Less    water gets  in your boots this way   .
-# V/J/C/P NSg/V NPl/V P  D    NPl   I/D  NSg/J .
-> She stood there looking in the window longingly .
-# ISg V     W?    V       P  D   NSg    R         .
-> In        replacing the faucet washers , he      felt    he      was making his   contribution to the environment .
-# NPrSg/J/P V         D   NSg    W?      . NPr/ISg NSg/V/J NPr/ISg V   NSg/V  ISg/D NSg          P  D   NSg         .
-> In        trying  to make  amends , she actually made  matters worse   .
-# NPrSg/J/P NSg/V/J P  NSg/V NPl/V  . ISg R        NSg/V W?      NSg/V/J .
-> My aim in        travelling       there was to find  my missing friend    .
-# D  NSg NPrSg/J/P NSg/V/J/Ca/Au/Br W?    V   P  NSg/V D  N/J     NPrSg/V/J .
-> My fat   rolls around in        folds .
-# D  NSg/J NPl/V J/P    NPrSg/J/P NPl/V .
-> The planes flew    over      in        waves .
-# D   NPl    NSg/V/J NSg/V/J/P NPrSg/J/P NPl/V .
-> Arrange the chairs in a   circle .
-# NSg/V   D   NPl    P  D/P NSg    .
-> He      stalked away in        anger .
-# NPr/ISg V/J     V/J  NPrSg/J/P NSg/V .
-> John  is in a   coma .
-# NPrSg VL P  D/P NSg  .
-> My fruit trees are in        bud     .
-# D  NSg   NPl/V V   NPrSg/J/P NPrSg/V .
-> The company is in        profit  .
-# D   NSg     VL NPrSg/J/P NSg/V/J .
-> You've got a   friend  in        me        .
-# W?     V   D/P NPrSg/J NPrSg/J/P NPrSg/ISg .
-> He's met his   match in her   .
-# N$   V   ISg/D NSg   P  I/J/D .
-> There has been  no      change in his   condition .
-# W?    V   NSg/V NPrSg/P NSg    P  ISg/D NSg       .
-> What  grade did he      get   in        English   ?
-# NSg/I NSg/V V   NPr/ISg NSg/V NPrSg/J/P NPrSg/V/J .
-> Please pay     me        in        cash      — preferably in        tens and twenties .
-# V      NSg/V/J NPrSg/ISg NPrSg/J/P NPrSg/V/J . R          NPrSg/J/P W?   V/C NPl      .
-> The deposit can      be     in any   legal tender  , even    in        gold    .
-# D   NSg     NPrSg/VX NSg/VX P  I/R/D NSg/J NSg/V/J . NSg/V/J NPrSg/J/P NSg/V/J .
-> Beethoven's " Symphony No      . 5 " in        C         minor   is among his   most    popular .
-# N$          . NSg      NPrSg/P . # . NPrSg/J/P NPrSg/V/J NSg/V/J VL P     ISg/D NSg/I/J NSg/J   .
-> His   speech was in        French    , but     was simultaneously translated into eight languages .
-# ISg/D NSg    V   NPrSg/J/P NPrSg/V/J . NSg/C/P V   R              V/J        P    NSg/J NPl/V     .
-> When    you write in        cursive , it's illegible .
-# NSg/I/C IPl NSg/V NPrSg/J/P NSg/J   . W?   J         .
-> Military letters should be     formal in        tone    , but     not   stilted .
-# NSg/J    NPl/V   VX     NSg/VX NSg/J  NPrSg/J/P NSg/I/V . NSg/C/P NSg/C V/J     .
->>>>>>> 93175e43
 >
 #
 > Verb
@@ -588,7 +492,6 @@
 #
 > Is Mr  . Smith   in        ?
 # VL NSg . NPrSg/V NPrSg/J/P .
-<<<<<<< HEAD
 > Little    by      little    I    pushed the snake   into the basket , until finally all       of it         was in         .
 # NPrSg/I/J NSg/J/P NPrSg/I/J ISg+ V/J    D   NPrSg/V P    D+  NSg/V+ . C/P   R       NSg/I/J/C P  NPrSg/ISg+ V   NPrSg/J/P+ .
 > The bullet is about five centimetres in         .
@@ -609,44 +512,14 @@
 # NPrSg/J/P NSg/J/P NSg/V+  . Unlintable NPrSg/J/P NSg/J/P NSg/V    . Unlintable NPrSg/J/P P  D   ?      P  I/J/D+ NSg/V+
 > He       is very in        with the Joneses .
 # NPr/ISg+ VL J    NPrSg/J/P P    D+  NPl/V+  .
-> I    need   to keep  in        with the neighbours in        case     I    ever need   a   favour   from them .
-# ISg+ NSg/VX P  NSg/V NPrSg/J/P P    D   NPl/V      NPrSg/J/P NPrSg/V+ ISg+ J    NSg/VX D/P NSg/V/Br P    N/I+ .
+> I    need   to keep  in        with the neighbours in        case     I    ever need   a   favour         from them .
+# ISg+ NSg/VX P  NSg/V NPrSg/J/P P    D   NPl/V      NPrSg/J/P NPrSg/V+ ISg+ J    NSg/VX D/P NSg/V/Ca/Au/Br P    N/I+ .
 > I    think that    bird       fancies you  . You're in        there , mate  !
 # ISg+ NSg/V N/I/C/D NPrSg/V/J+ NPl/V   IPl+ . W?     NPrSg/J/P W?    . NSg/V .
 > I'm three drinks in        right      now          .
 # W?  NSg   NPl/V+ NPrSg/J/P NPrSg/V/J+ NPrSg/V/J/C+ .
 > I    was 500 dollars in        when    the stock    crashed .
 # ISg+ V   #   NPl+    NPrSg/J/P NSg/I/C D+  NSg/V/J+ V/J+    .
-=======
-> Little    by      little    I   pushed the snake into the basket , until finally all       of it        was in        .
-# NPrSg/I/J NSg/J/P NPrSg/I/J ISg V/J    D   NPrSg P    D   NSg    . C/P   R       NSg/I/J/C P  NPrSg/ISg V   NPrSg/J/P .
-> The bullet is about five centimetres in        .
-# D   NSg    VL J/P   NSg  NPl         NPrSg/J/P .
-> If    the tennis ball    bounces on the line then    it's in        .
-# NSg/C D   NSg    NPrSg/V NPl/V   P  D   NSg  NSg/J/C W?   NPrSg/J/P .
-> I've discovered why   the TV  wasn't working – the plug wasn't in        !
-# W?   V/J        NSg/V D   NSg V      V       . D   NSg  V      NPrSg/J/P .
-> The replies to the questionnaires are now         all       in        .
-# D   NPl     P  D   NPl            V   NPrSg/V/J/C NSg/I/J/C NPrSg/J/P .
-> Skirts are in this year .
-# NPl/V  V   P  I/D  NSg  .
-> the in        train ( incoming train )
-# D   NPrSg/J/P NSg/V . V        NSg/V .
-> You can't get   round     the headland when    the tide's in        .
-# IPl VX    NSg/V NSg/V/J/P D   NSg      NSg/I/C D   N$     NPrSg/J/P .
-> in        by      descent ;            in        by      purchase ;            in        of the seisin of her   husband
-# NPrSg/J/P NSg/J/P NSg/V   . Unlintable NPrSg/J/P NSg/J/P NSg/V    . Unlintable NPrSg/J/P P  D   ?      P  I/J/D NSg/V
-> He      is very in        with the Joneses .
-# NPr/ISg VL J    NPrSg/J/P P    D   NPl     .
-> I   need   to keep  in        with the neighbours in        case    I   ever need   a   favour       from them .
-# ISg NSg/VX P  NSg/V NPrSg/J/P P    D   NPl        NPrSg/J/P NPrSg/V ISg J    NSg/VX D/P NSg/Ca/Au/Br P    N/I  .
-> I   think that    bird      fancies you . You're in        there , mate  !
-# ISg NSg/V N/I/C/D NPrSg/V/J NPl/V   IPl . W?     NPrSg/J/P W?    . NSg/V .
-> I'm three drinks in        right     now         .
-# W?  NSg   NPl/V  NPrSg/J/P NPrSg/V/J NPrSg/V/J/C .
-> I   was 500 dollars in        when    the stock crashed .
-# ISg V   #   NPl     NPrSg/J/P NSg/I/C D   NSg/J V/J     .
->>>>>>> 93175e43
 >
 #
 > Unit
@@ -685,33 +558,18 @@
 # W?   NSg/VX D/P NSg   P  I/D   NPl    . V+     .
 > Welcome to the historic town of Harwich .
 # NSg/V/J P  D   NSg/J    NSg  P  ?       .
-<<<<<<< HEAD
 > I'm not   driving this wreck of a    car  .
 # W?  NSg/C V       I/D  NSg/V P  D/P+ NSg+ .
 > I'm always thinking of you  .
 # W?  W?     V        P  IPl+ .
 > He       told us       the story of his    journey to India  .
 # NPr/ISg+ V    NPr/ISg+ D   NSg/V P  ISg/D+ NSg/V+  P  NPrSg+ .
-> This behaviour is typical of teenagers .
-# I/D+ NSg/Br+   VL NSg/J   P  +         .
+> This behaviour     is typical of teenagers .
+# I/D+ NSg/Ca/Au/Br+ VL NSg/J   P  +         .
 > He       is a   friend    of mine     .
 # NPr/ISg+ VL D/P NPrSg/V/J P  NSg/I/V+ .
 > We   want  a   larger slice   of the cake   .
 # IPl+ NSg/V D/P J      NSg/V/J P  D+  NSg/V+ .
-=======
-> I'm not   driving this wreck of a   car .
-# W?  NSg/C V       I/D  NSg/V P  D/P NSg .
-> I'm always thinking of you .
-# W?  W?     V        P  IPl .
-> He      told us      the story of his   journey to India .
-# NPr/ISg V    NPr/ISg D   NSg   P  ISg/D NSg     P  NPrSg .
-> This behaviour    is typical of teenagers .
-# I/D  NSg/Ca/Au/Br VL NSg/J   P  W?        .
-> He      is a   friend  of mine    .
-# NPr/ISg VL D/P NPrSg/J P  NSg/I/V .
-> We  want  a   larger slice   of the cake .
-# IPl NSg/V D/P J      NSg/V/J P  D   NSg  .
->>>>>>> 93175e43
 > The owner of the nightclub was arrested .
 # D   NSg   P  D+  NSg/V+    V+  V/J+     .
 > My companion seemed affable and easy    of manner .
@@ -732,15 +590,14 @@
 # NSg/V/J
 >
 #
-<<<<<<< HEAD
 > All        the lights are on  , so        they must  be     home     .
 # NSg/I/J/C+ D   NPl/V  V   J/P . NSg/I/J/C IPl+ NSg/V NSg/VX NSg/V/J+ .
 > We   had to ration our food because there was a   war    on   .
 # IPl+ V   P  NSg/V  D+  NSg+ C/P     +     V   D/P NSg/V+ J/P+ .
 > Some  of the cast     went  down      with flu  , but     the show's still   on   .
 # I/J/R P  D+  NSg/V/J+ NSg/V NSg/V/J/P P    NSg+ . NSg/C/P D   N$     NSg/V/J J/P+ .
-> That     TV   programme that    you  wanted to watch is on   now          .
-# N/I/C/D+ NSg+ NSg/V/Br  N/I/C/D IPl+ V/J    P  NSg/V VL J/P+ NPrSg/V/J/C+ .
+> That     TV   programme   that    you  wanted to watch is on   now          .
+# N/I/C/D+ NSg+ NSg/V/Au/Br N/I/C/D IPl+ V/J    P  NSg/V VL J/P+ NPrSg/V/J/C+ .
 > This is her    last     song . You're on  next    !
 # I/D+ VL I/J/D+ NSg/V/J+ NSg+ . W?     J/P NSg/J/P .
 > Are we   still   on  for tonight ?
@@ -765,40 +622,6 @@
 # NSg/C D+  NSg+   NPl/V P  NSg/V/J D   NPrSg/V J/P . +    D/P+ NSg/V/J+ .
 > He       always has to be     on  , it's so         exhausting .
 # NPr/ISg+ W?     V   P  NSg/VX J/P . +    NSg/I/J/C+ V          .
-=======
-> All       the lights are on  , so        they must  be     home    .
-# NSg/I/J/C D   NPl    V   J/P . NSg/I/J/C IPl  NSg/V NSg/VX NSg/V/J .
-> We  had to ration our food because there was a   war on  .
-# IPl V   P  NSg/V  D   NSg  C/P     W?    V   D/P NSg J/P .
-> Some  of the cast  went  down      with flu , but     the show's still   on  .
-# I/J/R P  D   NSg/J NSg/V NSg/V/J/P P    NSg . NSg/C/P D   N$     NSg/V/J J/P .
-> That    TV  programme   that    you wanted to watch is on  now         .
-# N/I/C/D NSg NSg/V/Au/Br N/I/C/D IPl V/J    P  NSg/V VL J/P NPrSg/V/J/C .
-> This is her   last    song . You're on  next    !
-# I/D  VL I/J/D NSg/V/J NSg  . W?     J/P NSg/J/P .
-> Are we  still   on  for tonight ?
-# V   IPl NSg/V/J J/P C/P NSg     .
-> Mike    just threw coffee  onto Paul's lap     . It's on  now         .
-# NPrSg/V V/J  V     NSg/V/J J/P  N$     NSg/V/J . W?   J/P NPrSg/V/J/C .
-> England need   a   hundred runs  , with twenty - five overs remaining . Game    on  !
-# NPr     NSg/VX D/P NSg     NPl/V . P    NSg    . NSg  NPl/V V         . NSg/V/J J/P .
-> Your feet will     soon warm    up        once  your socks are on  .
-# D    NSg  NPrSg/VX J/R  NSg/V/J NSg/V/J/P NSg/C D    NPl   V   J/P .
-> I   was trying  to drink out         of the bottle while     the top   was still   on  !
-# ISg V   NSg/V/J P  NSg/V NSg/V/J/R/P P  D   NSg    NSg/V/C/P D   NSg/J V   NSg/V/J J/P .
-> Climbing up        that    steep   ridge isn't on  . We'll have   to find  another route .
-# NSg/V/J  NSg/V/J/P N/I/C/D NSg/V/J NSg/V NSg/V J/P . W?    NSg/VX P  NSg/V I/D     NSg/V .
-> He'd like        to play  the red   next    to the black spot    , but     that    shot    isn't on  .
-# W?   NSg/V/J/C/P P  NSg/V D   NSg/J NSg/J/P P  D   NSg/J NSg/V/J . NSg/C/P N/I/C/D NSg/V/J NSg/V J/P .
-> The captain moved two fielders to the on  side    .
-# D   NSg     V/J   NSg W?       P  D   J/P NSg/V/J .
-> Ponsonby - Smythe hit     a   thumping on  drive .
-# ?        . ?      NSg/V/J D/P NSg/J    J/P NSg/V .
-> If    the player fails to hit     the ball  on  , it's a   foul  .
-# NSg/C D   NSg    NPl/V P  NSg/V/J D   NPrSg J/P . W?   D/P NSg/J .
-> He      always has to be     on  , it's so        exhausting .
-# NPr/ISg W?     V   P  NSg/VX J/P . W?   NSg/I/J/C V          .
->>>>>>> 93175e43
 >
 #
 > Adverb
@@ -882,7 +705,6 @@
 > The blue     team   are on  six points and the red   team  on   five .
 # D+  NSg/V/J+ NSg/V+ V   J/P NSg NPl/V  V/C D   NSg/J NSg/V J/P+ NSg+ .
 > I'm on  question four .
-<<<<<<< HEAD
 # W?  J/P NSg/V+   NSg+ .
 > Born      on  the 4th of July .
 # NPrSg/V/J J/P D   #   P  NPr+ .
@@ -906,8 +728,8 @@
 # D+ NSg/V/J  NPl/V+ V   J/P NPrSg+ NPr+    .
 > I'll pay     on  card   .
 # W?   NSg/V/J J/P NSg/V+ .
-> He       travelled on  false    documents .
-# NPr/ISg+ V/J/Br    J/P NSg/V/J+ NPl/V+    .
+> He       travelled    on  false    documents .
+# NPr/ISg+ V/J/Ca/Au/Br J/P NSg/V/J+ NPl/V+    .
 > They planned an  attack  on  London .
 # IPl+ V/J     D/P NSg/V/J J/P NPr+   .
 > The soldiers mutinied and turned their guns  on  their officers .
@@ -928,53 +750,6 @@
 # D+  NSg/V+ VL J/P D   NPrSg/V+ .
 > I    had a   terrible thirst on  me         .
 # ISg+ V   D/P J        NSg/V  J/P NPrSg/ISg+ .
-=======
-# W?  J/P NSg/V    NSg  .
-> Born      on the 4th of July .
-# NPrSg/V/J P  D   #   P  NPr  .
-> On  Sunday I'm busy    . I'll see   you on  Monday .
-# J/P NSg/V  W?  NSg/V/J . W?   NSg/V IPl J/P NSg    .
-> Can      I   see   you on a   different day   ?
-# NPrSg/VX ISg NSg/V IPl P  D/P NSg/J     NPrSg .
-> Smith   scored again on  twelve minutes , doubling Mudchester Rovers ' lead    .
-# NPrSg/V V/J    P     J/P NSg    NPl/V   . V        ?          W?     . NSg/V/J .
-> I   was reading a   book on  history .
-# ISg V   NPrSg/V D/P NSg  J/P NSg     .
-> The city hosted the World Summit on the Information Society
-# D   NSg  V/J    D   NSg   NSg/V  P  D   NSg         NSg
-> I   have   no      opinion on this subject .
-# ISg NSg/VX NPrSg/P NSg     P  I/D  NSg/V/J .
-> I   saw   it        on  television .
-# ISg NSg/V NPrSg/ISg J/P NSg/V      .
-> Can't you see   I'm on the phone ?
-# VX    IPl NSg/V W?  P  D   NSg   .
-> My favorite shows are on  BBC   America .
-# D  NSg/J    NPl/V V   J/P NPrSg NPr     .
-> I'll pay     on  card  .
-# W?   NSg/V/J J/P NSg/V .
-> He      travelled    on  false   documents .
-# NPr/ISg V/J/Ca/Au/Br J/P NSg/V/J NPl/V     .
-> They planned an  attack on  London .
-# IPl  V/J     D/P NSg/J  J/P NPr    .
-> The soldiers mutinied and turned their guns on their officers .
-# D   NPl      V/J      V/C V/J    D     NPl  P  D     W?       .
-> Her   words made  a   lasting impression on my mind .
-# I/J/D NPl/V NSg/V D/P NSg/J   NSg/V      P  D  NSg  .
-> What  will     be     the effect on  morale ?
-# NSg/I NPrSg/VX NSg/VX D   NSg    J/P NSg    .
-> I   haven't got any   money on  me        .
-# ISg V       V   I/R/D NSg/J J/P NPrSg/ISg .
-> On  Jack's entry , William got up        to leave .
-# J/P N$     NSg   . NPrSg   V   NSg/V/J/P P  NSg/V .
-> On the addition of ammonia , a   chemical reaction begins .
-# P  D   NSg      P  NSg     . D/P NSg/J    NSg/V/J  NPl/V  .
-> The drinks are on  me        tonight , boys  .
-# D   NPl    V   J/P NPrSg/ISg NSg     . NPl/V .
-> The meal is on the house .
-# D   NSg  VL P  D   NPrSg .
-> I   had a   terrible thirst on  me        .
-# ISg V   D/P J        NSg/V  J/P NPrSg/ISg .
->>>>>>> 93175e43
 > Have   pity  or      compassion on  him .
 # NSg/VX NSg/V NPrSg/C NSg/V      J/P I+  .
 > He's on  his    lunch  break  .
@@ -1009,7 +784,6 @@
 # NSg
 >
 #
-<<<<<<< HEAD
 > I    want  to leave  .
 # ISg+ NSg/V P  NSg/V+ .
 > He       asked me         what   to do      .
@@ -1019,23 +793,9 @@
 > To err is  human    .
 # P  V   VL+ NSg/V/J+ .
 > Who      am        I    to criticise ? I've done    worse   things myself .
-# NPrSg/I+ NPrSg/V/J ISg+ P  V/Br      . W?   NSg/V/J NSg/V/J NPl/V+ I+     .
+# NPrSg/I+ NPrSg/V/J ISg+ P  V/Au/Br   . W?   NSg/V/J NSg/V/J NPl/V+ I+     .
 > Precisely to get   away from you  was why   I    did what   I    did .
 # R         P  NSg/V V/J  P    IPl+ V   NSg/V ISg+ V   NSg/I+ ISg+ V+  .
-=======
-> I   want  to leave .
-# ISg NSg/V P  NSg/V .
-> He      asked me        what  to do     .
-# NPr/ISg V/J   NPrSg/ISg NSg/I P  NSg/VX .
-> I   have   places to go      and people to see   .
-# ISg NSg/VX NPl/V  P  NSg/V/J V/C NSg/V  P  NSg/V .
-> To err is human   .
-# P  V   VL NSg/V/J .
-> Who     am        I   to criticise ? I've done    worse   things myself .
-# NPrSg/I NPrSg/V/J ISg P  V/Au/Br   . W?   NSg/V/J NSg/V/J NPl/V  I      .
-> Precisely to get   away from you was why   I   did what  I   did .
-# R         P  NSg/V V/J  P    IPl V   NSg/V ISg V   NSg/I ISg V   .
->>>>>>> 93175e43
 > I   need   some  more        books to read  and friends to go      partying with .
 # ISg NSg/VX I/J/R NPrSg/I/V/J NPl/V P  NSg/V V/C NPl/V+  P  NSg/V/J V        P+   .
 > If    he       hasn't read  it         yet     , he       ought    to .
