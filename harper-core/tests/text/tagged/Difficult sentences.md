> Difficult sentences
# V/J+      NPl/V+
>
#
> A   collection of difficult sentences to test  Harper's ability to correctly tag    unusual / uncommon but     correct sentences .
# D/P N🅪Sg       P  V/J       NPl/V+    P  NSg/V NSg$     N🅪Sg+   P  R         NSg/V+ NSg/J   . NSg/V/J  NSg/C/P NSg/V/J NPl/V+    .
>
#
> Note   that         some      word   may    not   be     tagged correctly right   now       .
# NSg/V+ NSg/I/C/Ddem I/J/R/Dq+ NSg/V+ NPr/VX NSg/C NSg/VX V/J    R         NPr/V/J NPr/V/J/C .
>
#
> Most         example sentences are taken from https://en.wiktionary.org/. License : CC     BY      - SA       4.0 .
# NSg/I/J/R/Dq NSg/V+  NPl/V+    V   V/J   P    Url                         NSg/V+  . NSg/V+ NSg/J/P . NPr/V/J+ #   .
>
#
> A
# D/P
>
#
> With one        attack   , he       was torn a   pieces .
# P    NSg/I/V/J+ NSg/V/J+ . NPr/ISg+ V   V/J  D/P NPl/V  .
> I    brush my  teeth twice a    day   .
# ISg+ NSg/V D$+ NPl+  W?    D/P+ NPr🅪+ .
>
#
> At
# NSg/P
>
#
> Preposition
# NSg/V
>
#
> Caesar was at    Rome ; a   climate treaty was signed at    Kyoto in      1997 .
# NPr    V   NSg/P NPr+ . D/P N🅪Sg/V+ NSg/V+ V   V/J    NSg/P NPr+  NPr/J/P #    .
> I    was at    Jim’s house  at    the corner of Fourth  Street  and Vine .
# ISg+ V   NSg/P NSg$  NPr/V+ NSg/P D   NSg/V  P  NPr/V/J NSg/V/J V/C NSg+ .
> at    the bottom  of the page   ; sitting at    the table  ; at    church  ; at    sea
# NSg/P D   NSg/V/J P  D+  NPr/V+ . NSg/V/J NSg/P D+  NSg/V+ . NSg/P NPr🅪/V+ . NSg/P NSg+
> Target at    five miles  . Prepare torpedoes !
# NSg/V+ NSg/P NSg+ NPrPl+ . V       NPl/V     .
> Look  out         ! UFO at    two o'clock !
# NSg/V NSg/V/J/R/P . NSg NSg/P NSg W?      .
> Don't pick  at    your food !
# V     NSg/V NSg/P D$+  NSg+ .
> My  cat      keeps scratching at    the furniture .
# D$+ NSg/V/J+ NPl/V V          NSg/P D+  Nᴹ+       .
> I    was working at    the problem all           day   .
# ISg+ V   V       NSg/P D+  NSg/J+  NSg/I/J/C/Dq+ NPr🅪+ .
> He       shouted at    her     .
# NPr/ISg+ V/J     NSg/P ISg/D$+ .
> She  pointed at    the curious animal .
# ISg+ V/J     NSg/P D+  J+      NSg/J+ .
> At    my  request , they agreed to move  us       to another hotel .
# NSg/P D$+ NSg/V+  . IPl+ V/J    P  NSg/V NPr/IPl+ P  I/D+    NSg+  .
> He       jumped at    the sudden noise   .
# NPr/ISg+ V/J    NSg/P D+  NSg/J+ N🅪Sg/V+ .
> We   laughed at    the joke   .
# IPl+ V/J     NSg/P D+  NSg/V+ .
> She  was mad     at    their comments .
# ISg+ V   NSg/V/J NSg/P D$+   NPl/V+   .
> men at    work    ; children at    play
# NSg NSg/P N🅪Sg/V+ . NPl+     NSg/P NSg/V
> The two  countries are at    war     .
# D+  NSg+ NPl+      V   NSg/P N🅪Sg/V+ .
> She  is at    sixes and sevens with him  .
# ISg+ VL NSg/P NPl   V/C NPl    P    ISg+ .
>
#
> Noun
# NSg/V+
>
#
> The at    sign   .
# D   NSg/P NSg/V+ .
>
#
> Verb
# NSg/V+
>
#
> ( In      online chats  : ) Don't @ me       ! Don't at    me       !
# . NPr/J/P V/J+   NPl/V+ . . V     . NPr/ISg+ . V     NSg/P NPr/ISg+ .
>
#
> By
# NSg/J/P
>
#
> Preposition
# NSg/V
>
#
> The mailbox is by      the bus    stop  .
# D   NSg     VL NSg/J/P D   NSg/V+ NSg/V .
> The stream runs  by      our back    door   .
# D+  NSg/V+ NPl/V NSg/J/P D$+ NSg/V/J NSg/V+ .
> He       ran   straight by      me       .
# NPr/ISg+ NSg/V NSg/V/J  NSg/J/P NPr/ISg+ .
> Be     back    by      ten o'clock ! .
# NSg/VX NSg/V/J NSg/J/P NSg W?      . .
> We'll find  someone by      the end   of March  .
# W?    NSg/V NSg/I+  NSg/J/P D   NSg/V P  NPr/V+ .
> We   will   send  it       by      the first   week  of July .
# IPl+ NPr/VX NSg/V NPr/ISg+ NSg/J/P D   NSg/V/J NSg/J P  NPr+ .
> The matter  was decided by      the chairman .
# D+  N🅪Sg/V+ V   NSg/V/J NSg/J/P D+  NSg/V+   .
> The boat   was swamped by      the water   .
# D+  NSg/V+ V   V/J     NSg/J/P D+  N🅪Sg/V+ .
> He       was protected by      his     body   armour      .
# NPr/ISg+ V   V/J       NSg/J/P ISg/D$+ NSg/V+ NPr/V/Comm+ .
> There was a    call   by      the unions for a   30 % pay     rise   .
# +     V   D/P+ NSg/V+ NSg/J/P D   NPl/V  C/P D/P #  . NSg/V/J NSg/V+ .
> I    was aghast by      what   I    saw   .
# ISg+ V   J      NSg/J/P NSg/I+ ISg+ NSg/V .
> There are many       well    - known plays by      William Shakespeare .
# +     V   NSg/I/J/Dq NSg/V/J . V/J   NPl/V NSg/J/P NPr+    NPr/V+      .
> I    avoided the guards by      moving  only  when    they weren't looking .
# ISg+ V/J     D+  NPl/V+ NSg/J/P NSg/V/J J/R/C NSg/I/C IPl+ V       V       .
> By      Pythagoras ' theorem , we   can    calculate the length of the hypotenuse .
# NSg/J/P NPr        . NSg/V   . IPl+ NPr/VX V         D   N🅪Sg/V P  D   NSg        .
> We   went  by      bus    .
# IPl+ NSg/V NSg/J/P NSg/V+ .
> I    discovered it       by      chance   .
# ISg+ V/J        NPr/ISg+ NSg/J/P NPr/V/J+ .
> By      ' maybe   ' she  means ' no    ' .
# NSg/J/P . NSg/J/R . ISg+ NPl/V . NPr/P . .
> The electricity was cut     off       , so        we   had to read  by      candlelight .
# D+  Nᴹ+         V   NSg/V/J NSg/V/J/P . NSg/I/J/C IPl+ V   P  NSg/V NSg/J/P NSg         .
> By      the power     vested in      me       , I    now       pronounce you    man     and wife     .
# NSg/J/P D+  N🅪Sg/V/J+ V/J    NPr/J/P NPr/ISg+ . ISg+ NPr/V/J/C NSg/V     ISgPl+ NPr/V/J V/C NSg/V/J+ .
> By      Jove ! I    think she's got it       !
# NSg/J/P NPr+ . ISg+ NSg/V W?    V   NPr/ISg+ .
> By      all           that          is holy    , I'll put   an  end    to this    .
# NSg/J/P NSg/I/J/C/Dq+ NSg/I/C/Ddem+ VL NSg/J/R . W?   NSg/V D/P NSg/V+ P  I/Ddem+ .
> I    sorted the items  by      category .
# ISg+ V/J    D   NPl/V+ NSg/J/P NSg+     .
> Table  1 shows details of our employees broken down       by      sex   and age     .
# NSg/V+ # NPl/V NPl/V   P  D$+ NPl+      V/J    N🅪Sg/V/J/P NSg/J/P NSg/V V/C N🅪Sg/V+ .
> Our stock     is up        by      ten  percent .
# D$+ N🅪Sg/V/J+ VL NSg/V/J/P NSg/J/P NSg+ NSg+    .
> We   won     by      six  goals  to three .
# IPl+ NSgPl/V NSg/J/P NSg+ NPl/V+ P  NSg   .
> His     date   of birth    was wrong   by      ten  years .
# ISg/D$+ N🅪Sg/V P  NSg/V/J+ V   NSg/V/J NSg/J/P NSg+ NPl+  .
> We   went  through the book   page   by      page   .
# IPl+ NSg/V NSg/J/P D+  NSg/V+ NPr/V+ NSg/J/P NPr/V+ .
> We   crawled forward by      inches .
# IPl+ V/J     NSg/V/J NSg/J/P NPl/V+ .
> sold  by      the yard   ; cheaper if    bought by      the gross
# NSg/V NSg/J/P D+  NSg/V+ . NSg/JC  NSg/C NSg/V  NSg/J/P D   NPr/V/J
> While     sitting listening to the radio   by      the hour , she  can    drink  brandy by      the bucketful !
# NSg/V/C/P NSg/V/J V         P  D+  N🅪Sg/V+ NSg/J/P D+  NSg+ . ISg+ NPr/VX NSg/V+ NPr/V+ NSg/J/P D   NSg       .
> He       sits  listening to the radio   by      the hour .
# NPr/ISg+ NPl/V V         P  D+  N🅪Sg/V+ NSg/J/P D+  NSg+ .
> His     health was deteriorating by      the day   .
# ISg/D$+ Nᴹ+    V   V             NSg/J/P D+  NPr🅪+ .
> The pickers are paid by      the bushel .
# D   W?      V   V/J  NSg/J/P D   NSg/V  .
> He       cheated by      his     own      admission .
# NPr/ISg+ V/J     NSg/J/P ISg/D$+ NSg/V/J+ NSg+      .
> By      my  reckoning , we   should be     nearly there .
# NSg/J/P D$+ NSg/V+    . IPl+ VX     NSg/VX R      W?    .
> It       is easy    to invert  a   2 - by      - 2 matrix .
# NPr/ISg+ VL NSg/V/J P  NSg/V/J D/P # . NSg/J/P . # NSg+   .
> The room     was about 4 foot  by      6 foot   .
# D+  NSg/V/J+ V   J/P   # NSg/V NSg/J/P # NSg/V+ .
> The bricks used to build the wall   measured 10 by      20 by      30 cm   .
# D+  NPl/V+ V/J  P  NSg/V D+  NPr/V+ V/J      #  NSg/J/P #  NSg/J/P #  NSg+ .
> She's a   lovely little     filly , by      Big   Lad , out         of Damsel in      Distress .
# W?    D/P NSg/J  NPr/I/J/Dq NSg   . NSg/J/P NSg/J NSg . NSg/V/J/R/P P  NSg    NPr/J/P NSg/V+   .
> Are you    eating by      Rabbi Fischer ? ( at    the house of )
# V   ISgPl+ V      NSg/J/P NSg+  NPr+    . . NSg/P D   NPr/V P  .
> By      Chabad , it's different . ( with , among )
# NSg/J/P ?      . +    NSg/J     . . P    . P     .
>
#
> Adverb
# NSg/V+
>
#
> I    watched the parade as    it       passed by      .
# ISg+ V/J     D+  NSg/V+ NSg/R NPr/ISg+ V/J    NSg/J/P .
> There was a    shepherd close   by      .
# +     V   D/P+ NPr/V+   NSg/V/J NSg/J/P .
> I'll stop  by      on  my  way    home    from work    .
# W?   NSg/V NSg/J/P J/P D$+ NSg/J+ NSg/V/J P    N🅪Sg/V+ .
> We're right   near      the lifeguard station . Come    by      before you    leave .
# W?    NPr/V/J NSg/V/J/P D   NSg+      NSg/V+  . NSg/V/P NSg/J/P C/P    ISgPl+ NSg/V .
> The women spent much         time      after harvest putting jams   by      for winter and spring .
# D+  NPl+  V/J   NSg/I/J/R/Dq N🅪Sg/V/J+ P     NSg/V+  NSg/V   NPl/V+ NSg/J/P C/P NSg/V  V/C NSg/V+ .
>
#
> Adjective
# NSg/V/J+
>
#
> a   by      path   ; a   by      room     ( Out         of the way    , off       to one        side     . )
# D/P NSg/J/P NSg/V+ . D/P NSg/J/P NSg/V/J+ . NSg/V/J/R/P P  D+  NSg/J+ . NSg/V/J/P P  NSg/I/V/J+ NSg/V/J+ . .
> by      catch ; a   by      issue ( Subsidiary , incidental . )
# NSg/J/P NSg/V . D/P NSg/J/P NSg/V . NSg/J+     . NSg/J      . .
>
#
> For
# C/P
>
#
> Conjunction
# NSg/V+
>
#
> I    had to stay    with my  wicked stepmother , for I    had nowhere else    to go      .
# ISg+ V   P  NSg/V/J P    D$+ V/J    NSg        . C/P ISg+ V   NSg/J   NSg/J/C P  NSg/V/J .
>
#
> Preposition
# NSg/V
>
#
> The astronauts headed for the moon   .
# D+  NPl+       V/J    C/P D+  NPr/V+ .
> Run   for the hills  !
# NSg/V C/P D+  NPl/V+ .
> He       was headed for the door   when    he       remembered .
# NPr/ISg+ V   V/J    C/P D+  NSg/V+ NSg/I/C NPr/ISg+ V/J        .
> I    have   something  for you    .
# ISg+ NSg/VX NSg/I/V/J+ C/P ISgPl+ .
> Everything I    do     , I    do     for you    .
# NSg/I/V+   ISg+ NSg/VX . ISg+ NSg/VX C/P ISgPl+ .
> We're having a   birthday party   for Janet .
# W?    V      D/P NSg/V+   NSg/V/J C/P NPr+  .
> The mayor gave a   speech for the charity gala   .
# D+  NSg+  V    D/P N🅪Sg/V C/P D+  NPr+    NSg/J+ .
> If    having to bag   the groceries correctly is more         than you    can    handle , then    this   isn't the job    for you    .
# NSg/C V      P  NSg/V D+  NPl/V+    R         VL NPr/I/V/J/Dq C/P  ISgPl+ NPr/VX NSg/V  . NSg/J/C I/Ddem NSg/V D   NPr/V+ C/P ISgPl+ .
> This    is a   new     bell  for my  bicycle .
# I/Ddem+ VL D/P NSg/V/J NPr/V C/P D$+ NSg/V+  .
> The cake    is for Tom   and Helen's anniversary .
# D+  N🅪Sg/V+ VL C/P NPr/V V/C NSg$    NSg+        .
> This    medicine is for your cough  .
# I/Ddem+ N🅪Sg/V+  VL C/P D$+  NSg/V+ .
> He       wouldn't apologize ; and just for that          , she  refused to help  him  .
# NPr/ISg+ VX       V         . V/C V/J  C/P NSg/I/C/Ddem+ . ISg+ V/J     P  NSg/V ISg+ .
> He       looks better    for having lost weight  . ( UK   usage )
# NPr/ISg+ NPl/V NSg/VX/JC C/P V      V/J  N🅪Sg/V+ . . NPr+ N🅪Sg+ .
> She  was the worse    for drink  .
# ISg+ V   D   NSg/V/JC C/P NSg/V+ .
> All          those  for the motion  , raise your hands  .
# NSg/I/J/C/Dq I/Ddem C/P D+  N🅪Sg/V+ . NSg/V D$+  NPl/V+ .
> Who's for ice     - cream     ?
# NSg$+ C/P NPr🅪/V+ . N🅪Sg/V/J+ .
> I'm for going   by      train
# W?  C/P NSg/V/J NSg/J/P NSg/V+
> Ten voted for , and three against . ( with implied object )
# NSg V/J   C/P . V/C NSg   C/P     . . P    V/J     NSg/V+ .
> Make  way   for the president !
# NSg/V NSg/J C/P D+  NSg/V+    .
> Clear   the shelves for our new      Christmas stock     !
# NSg/V/J D   NPl/V   C/P D$+ NSg/V/J+ NPr/V/J+  N🅪Sg/V/J+ .
> Stand by      for your cue    .
# NSg/V NSg/J/P C/P D$+  NSg/V+ .
> Prepare for battle   .
# V       C/P NPr/V/J+ .
> They swept the area for enemy  operatives .
# IPl+ V/J   D   N🅪Sg C/P NSg/V+ NPl+       .
> Police combed his     flat    for clues  .
# Nᴹ/V+  V/J    ISg/D$+ NSg/V/J C/P NPl/V+ .
> I've lived here    for three years .
# W?   V/J   NSg/J/R C/P NSg   NPl+  .
> They fought for days over    a    silly  pencil .
# IPl+ V      C/P NPl+ NSg/J/P D/P+ NSg/J+ NSg/V+ .
> The store  is closed for the day   .
# D+  NSg/V+ VL V/J    C/P D+  NPr🅪+ .
> I    can    see   for miles  .
# ISg+ NPr/VX NSg/V C/P NPrPl+ .
> I    will   stand in      for him  .
# ISg+ NPr/VX NSg/V NPr/J/P C/P ISg+ .
> I    speak for the Prime    Minister .
# ISg+ NSg/V C/P D+  NSg/V/J+ NSg/V+   .
> It       is unreasonable for our boss     to withhold our wages  .
# NPr/ISg+ VL J            C/P D$+ NSg/V/J+ P  NSg/V    D$+ NPl/V+ .
> I    don't think it's a   good    idea for you    and me       to meet    ever again .
# ISg+ V     NSg/V +    D/P NPr/V/J NSg+ C/P ISgPl+ V/C NPr/ISg+ P  NSg/V/J J    P     .
> I    am      aiming for completion by      the end   of business Thursday .
# ISg+ NPr/V/J V      C/P NSg+       NSg/J/P D   NSg/V P  N🅪Sg/J+  NSg+     .
> He's going   for his     doctorate .
# NSg$ NSg/V/J C/P ISg/D$+ NSg/V+    .
> Do     you    want  to go      for coffee    ?
# NSg/VX ISgPl+ NSg/V P  NSg/V/J C/P N🅪Sg/V/J+ .
> I'm saving     up        for a   car  .
# W?  N🅪Sg/V/J/P NSg/V/J/P C/P D/P NSg+ .
> Don't wait  for an  answer .
# V     NSg/V C/P D/P NSg/V+ .
> Fair    for its     day   .
# NSg/V/J C/P ISg/D$+ NPr🅪+ .
> She's spry for an  old   lady   .
# W?    J    C/P D/P NSg/J NPr/V+ .
> Don't take  me       for a   fool     .
# V     NSg/V NPr/ISg+ C/P D/P NSg/V/J+ .
> For all           his     expensive education , he       didn't seem very bright  .
# C/P NSg/I/J/C/Dq+ ISg/D$+ J+        NSg+      . NPr/ISg+ V      V    J/R  NPr/V/J .
> And now       for a    slap     - up        meal   !
# V/C NPr/V/J/C C/P D/P+ NSg/V/J+ . NSg/V/J/P NSg/V+ .
> Go      scuba  diving   ? For one        thing  , I    can't even    swim  .
# NSg/V/J N🅪Sg/V NSg/V/J+ . C/P NSg/I/V/J+ NSg/V+ . ISg+ VX    NSg/V/J NSg/V .
> For another , we   don't have   any    equipment .
# C/P I/D     . IPl+ V     NSg/VX I/R/Dq Nᴹ+       .
> He       is named for his     grandfather .
# NPr/ISg+ VL V/J   C/P ISg/D$+ NSg/V/J+    .
> He       totally screwed up        that          project . Now       he's surely for the sack  .
# NPr/ISg+ R       V/J     NSg/V/J/P NSg/I/C/Ddem+ NSg/V+  . NPr/V/J/C NSg$ R      C/P D   NSg/V .
> In      term    of base     hits  , Jones  was three for four on  the day
# NPr/J/P NSg/V/J P  NSg/V/J+ NPl/V . NPr/V+ V   NSg   C/P NSg  J/P D+  NPr🅪+
> At    close   of play  , England were  305 for 3 .
# NSg/P NSg/V/J P  NSg/V . NPr+    NSg/V #   C/P # .
> He       took the swing  shift  for he       could  get   more         overtime .
# NPr/ISg+ V    D+  NSg/V+ NSg/V+ C/P NPr/ISg+ NSg/VX NSg/V NPr/I/V/J/Dq NSg/V    .
> to account for one's whereabouts .
# P  NSg/V   C/P NSg$+ NSg+        .
>
#
> From
# P
>
#
> Paul is from New      Zealand .
# NPr+ VL P    NSg/V/J+ NPr+    .
> I    got a   letter from my  brother  .
# ISg+ V   D/P NSg/V+ P    D$+ NSg/V/J+ .
> You    can't get   all          your news  from the Internet .
# ISgPl+ VX    NSg/V NSg/I/J/C/Dq D$+  Nᴹ/V+ P    D   NPr/V+   .
> He       had books  piled from floor  to ceiling .
# NPr/ISg+ V   NPl/V+ V/J   P    NSg/V+ P  NSg/V   .
> He       departed yesterday from Chicago .
# NPr/ISg+ NSg/V/J  NSg       P    NPr+    .
> This    figure has been  changed from a    one        to a   seven .
# I/Ddem+ NSg/V+ V   NSg/V V/J     P    D/P+ NSg/I/V/J+ P  D/P NSg   .
> Face   away from the wall   !
# NSg/V+ V/J  P    D+  NPr/V+ .
> The working day   runs  from 9 am       to 5 pm     .
# D   V       NPr🅪+ NPl/V P    # NPr/V/J+ P  # NSg/V+ .
> Tickets are available from 17th July .
# NPl/V+  V   J         P    #    NPr+ .
> Rate   your pain    from 1 to 10 .
# NSg/V+ D$+  N🅪Sg/V+ P    # P  #  .
> Start counting from 1 .
# NSg/V V        P    # .
> You    can    study anything from math to literature .
# ISgPl+ NPr/VX NSg/V NSg/I/V+ P    +    P  Nᴹ         .
> It's hard   to tell  from here    .
# +    N🅪Sg/J P  NPr/V P    NSg/J/R .
> Try     to see   it       from his     point of view   .
# NSg/V/J P  NSg/V NPr/ISg+ P    ISg/D$+ NSg/V P  NSg/V+ .
> The bomb     went   off       just 100 yards  from where they were  standing .
# D+  NSg/V/J+ NSg/V+ NSg/V/J/P V/J  #   NPl/V+ P    NSg/C IPl+ NSg/V NSg/V/J  .
> From the top     of the lighthouse you    can    just see   the mainland .
# P    D   NSg/V/J P  D+  NSg+       ISgPl+ NPr/VX V/J  NSg/V D+  NSg+     .
> I’ve been  doing this    from pickney .
# W?   NSg/V NSg/V I/Ddem+ P    ?       .
> Your opinions differ   from mine     .
# D$+  NPl+     NSg/V/JC P    NSg/I/V+ .
> He       knows right   from wrong   .
# NPr/ISg+ NPl/V NPr/V/J P    NSg/V/J .
>
#
> In
# NPr/J/P
>
#
> Preposition
# NSg/V
>
#
> Who    lives in      a   pineapple under   the sea  ?
# NPr/I+ V+    NPr/J/P D/P NSg       NSg/J/P D   NSg+ .
> The dog      is in      the kennel .
# D+  NSg/V/J+ VL NPr/J/P D   NSg/V  .
> There were  three pickles in      a    jar    .
# +     NSg/V NSg   NPl/V   NPr/J/P D/P+ NSg/V+ .
> I    like        living  in      the city .
# ISg+ NSg/V/J/C/P NSg/V/J NPr/J/P D+  NSg+ .
> There are lots  of trees  in      the park   .
# +     V   NPl/V P  NPl/V+ NPr/J/P D+  NPr/V+ .
> We   are in      the enemy  camp     .
# IPl+ V   NPr/J/P D+  NSg/V+ NSg/V/J+ .
> Her     plane    is in      the air     .
# ISg/D$+ NSg/V/J+ VL NPr/J/P D+  N🅪Sg/V+ .
> I    glanced over    at    the pretty    girl   in      the red     dress  .
# ISg+ V/J     NSg/J/P NSg/P D+  NSg/V/J/R NSg/V+ NPr/J/P D+  N🅪Sg/J+ NSg/V+ .
> There wasn't much         of interest in      her     speech  .
# +     V      NSg/I/J/R/Dq P  NSg/V+   NPr/J/P ISg/D$+ N🅪Sg/V+ .
> He       hasn't got an  original idea in      him  .
# NPr/ISg+ V      V   D/P NSg/J    NSg+ NPr/J/P ISg+ .
> You    are one       in      a   million .
# ISgPl+ V   NSg/I/V/J NPr/J/P D/P NSg     .
> She's in      an  orchestra .
# W?    NPr/J/P D/P NSg+      .
> My  birthday is in      the first   week  of December .
# D$+ NSg/V+   VL NPr/J/P D   NSg/V/J NSg/J P  NPr+     .
> Easter falls  in      the fourth   lunar  month  .
# NPr/V+ NPl/V+ NPr/J/P D+  NPr/V/J+ NSg/J+ NSg/J+ .
> Will   you    be     able    to finish this    in      a    week   ?
# NPr/VX ISgPl+ NSg/VX NSg/V/J P  NSg/V  I/Ddem+ NPr/J/P D/P+ NSg/J+ .
> They said they would call  us       in      a    week   .
# IPl+ V/J  IPl+ VX    NSg/V NPr/IPl+ NPr/J/P D/P+ NSg/J+ .
> Less    water   gets  in      your boots this    way    .
# V/J/C/P N🅪Sg/V+ NPl/V NPr/J/P D$+  NPl/V I/Ddem+ NSg/J+ .
> She  stood there looking in      the window longingly .
# ISg+ V     W?    V       NPr/J/P D+  NSg/V+ R         .
> In      replacing the faucet washers , he       felt     he       was making his     contribution to the environment .
# NPr/J/P V         D   NSg    W?      . NPr/ISg+ N🅪Sg/V/J NPr/ISg+ V   NSg/V  ISg/D$+ NSg+         P  D   N🅪Sg+       .
> In      trying  to make  amends , she  actually made matters worse    .
# NPr/J/P NSg/V/J P  NSg/V NPl/V  . ISg+ R        V    NPl/V+  NSg/V/JC .
> My  aim    in      travelling   there was to find  my  missing friend   .
# D$+ NSg/V+ NPr/J/P NSg/V/J/Comm +     V   P  NSg/V D$+ V       NPr/V/J+ .
> My  fat      rolls  around in      folds  .
# D$+ N🅪Sg/V/J NPl/V+ J/P    NPr/J/P NPl/V+ .
> The planes flew    over    in      waves  .
# D+  NPl/V+ NSg/V/J NSg/J/P NPr/J/P NPl/V+ .
> Arrange the chairs in      a    circle .
# NSg/V   D   NPl/V+ NPr/J/P D/P+ NSg/V+ .
> He       stalked away in      anger .
# NPr/ISg+ V/J     V/J  NPr/J/P Nᴹ/V+ .
> John is in      a   coma .
# NPr+ VL NPr/J/P D/P NSg  .
> My  fruit   trees  are in      bud     .
# D$+ N🅪Sg/V+ NPl/V+ V   NPr/J/P NPr🅪/V+ .
> The company is in      profit    .
# D+  N🅪Sg/V+ VL NPr/J/P N🅪Sg/V/J+ .
> You've got a   friend   in      me       .
# W?     V   D/P NPr/V/J+ NPr/J/P NPr/ISg+ .
> He's met his     match  in      her     .
# NSg$ V   ISg/D$+ NSg/V+ NPr/J/P ISg/D$+ .
> There has been  no    change in      his     condition .
# +     V   NSg/V NPr/P N🅪Sg/V NPr/J/P ISg/D$+ N🅪Sg/V+   .
> What   grade  did he       get   in      English   ?
# NSg/I+ NSg/V+ V   NPr/ISg+ NSg/V NPr/J/P NPr🅪/V/J+ .
> Please pay     me       in      cash      — preferably in      tens and twenties .
# V      NSg/V/J NPr/ISg+ NPr/J/P NPrᴹ/V/J+ . R          NPr/J/P W?   V/C NPl+     .
<<<<<<< HEAD
> The deposit can    be     in      any    legal tender  , even    in      gold    .
# D+  NSg/V+  NPr/VX NSg/VX NPr/J/P I/R/Dq NSg/J NSg/V/J . NSg/V/J NPr/J/P Nᴹ/V/J+ .
> Beethoven's " Symphony No    . 5 " in      C        minor   is among his     most       popular .
# NSg$        . NSg+     NPr/P . # . NPr/J/P NPr/V/J+ NSg/V/J VL P     ISg/D$+ NSg/I/J/Dq NSg/J   .
=======
> The deposit can    be     in      any    legal tender  , even    in      gold      .
# D+  NSg/V+  NPr/VX NSg/VX NPr/J/P I/R/Dq NSg/J NSg/V/J . NSg/V/J NPr/J/P NᴹSg/V/J+ .
> Beethoven's " Symphony No    . 5 " in      C        minor   is among his     most         popular .
# NSg$        . NSg+     NPr/P . # . NPr/J/P NPr/V/J+ NSg/V/J VL P     ISg/D$+ NSg/I/J/R/Dq NSg/J   .
>>>>>>> 66a4c702
> His     speech  was in      French   , but     was simultaneously translated into eight  languages .
# ISg/D$+ N🅪Sg/V+ V   NPr/J/P NPr🅪/V/J . NSg/C/P V   R              V/J        P    NSg/J+ NPl/V+    .
> When    you    write in      cursive , it's illegible .
# NSg/I/C ISgPl+ NSg/V NPr/J/P NSg/J   . +    J         .
> Military letters should be     formal in      tone      , but     not   stilted .
# NSg/J+   NPl/V+  VX     NSg/VX NSg/J  NPr/J/P N🅪Sg/I/V+ . NSg/C/P NSg/C V/J     .
>
#
> Verb
# NSg/V+
>
#
> He       that          ears   my  land    spares my  team   and gives me       leave to in      the crop   .
# NPr/ISg+ NSg/I/C/Ddem+ NPl/V+ D$+ NPr🅪/V+ NPl/V  D$+ NSg/V+ V/C NPl/V NPr/ISg+ NSg/V P  NPr/J/P D   NSg/V+ .
>
#
> Adverb
# NSg/V+
>
#
> Suddenly a    strange  man      walked in      .
# R        D/P+ NSg/V/J+ NPr/V/J+ V/J    NPr/J/P .
> Would you    like        that          to take  away or    eat in      ?
# VX    ISgPl+ NSg/V/J/C/P NSg/I/C/Ddem+ P  NSg/V V/J  NPr/C V   NPr/J/P .
> He       ran   to the edge  of the swimming pool   and dived in      .
# NPr/ISg+ NSg/V P  D   NSg/V P  D+  NSg/V    NSg/V+ V/C V/J   NPr/J/P .
> They flew    in      from London last     night   .
# IPl+ NSg/V/J NPr/J/P P    NPr+   NSg/V/J+ N🅪Sg/V+ .
> For six  hours the tide   flows in      , then    for another six  hours it       flows out         .
# C/P NSg+ NPl+  D+  NSg/V+ NPl/V NPr/J/P . NSg/J/C C/P I/D+    NSg+ NPl+  NPr/ISg+ NPl/V NSg/V/J/R/P .
> Bring the water   to the boil   and drop  the vegetables in      .
# V     D+  N🅪Sg/V+ P  D+  NSg/V+ V/C NSg/V D+  NPl+       NPr/J/P .
> The show  still   didn't become interesting 20 minutes in      .
# D   NSg/V NSg/V/J V      V      V/J         #  NPl/V+  NPr/J/P .
>
#
> Noun
# NSg/V+
>
#
> His     parents got him  an  in      with the company .
# ISg/D$+ NPl/V+  V   ISg+ D/P NPr/J/P P    D+  N🅪Sg/V+ .
>
#
> Adjective
# NSg/V/J+
>
#
> Is Mr   . Smith  in      ?
# VL NSg+ . NPr/V+ NPr/J/P .
> Little     by      little     I    pushed the snake  into the basket , until finally all          of it       was in      .
# NPr/I/J/Dq NSg/J/P NPr/I/J/Dq ISg+ V/J    D+  NPr/V+ P    D+  NSg/V+ . C/P   R       NSg/I/J/C/Dq P  NPr/ISg+ V   NPr/J/P .
> The bullet is about five centimetres in      .
# D+  NSg/V+ VL J/P   NSg  NPl/Comm    NPr/J/P .
> If    the tennis ball   bounces on  the line   then    it's in      .
# NSg/C D+  NSg/V+ NPr/V+ NPl/V   J/P D+  NSg/V+ NSg/J/C +    NPr/J/P .
> I've discovered why   the TV   wasn't working – the plug   wasn't in      !
# W?   V/J        NSg/V D   NSg+ V      V       . D   NSg/V+ V      NPr/J/P .
> The replies to the questionnaires are now       all          in      .
# D   NPl/V+  P  D+  NPl/V+         V   NPr/V/J/C NSg/I/J/C/Dq NPr/J/P .
> Skirts are in      this    year .
# NPl/V+ V   NPr/J/P I/Ddem+ NSg+ .
> the in      train  ( incoming train  )
# D   NPr/J/P NSg/V+ . V        NSg/V+ .
> You    can't get   round     the headland when    the tide's in      .
# ISgPl+ VX    NSg/V NSg/V/J/P D   NSg      NSg/I/C D   NSg$   NPr/J/P .
> in      by      descent ;            in      by      purchase ;            in      of the seisin of her     husband
# NPr/J/P NSg/J/P N🅪Sg/V+ . Unlintable NPr/J/P NSg/J/P NSg/V+   . Unlintable NPr/J/P P  D   ?      P  ISg/D$+ NSg/V+
> He       is very in      with the Joneses .
# NPr/ISg+ VL J/R  NPr/J/P P    D   NPl/V   .
> I    need    to keep  in      with the neighbours  in      case    I    ever need    a    favour       from them     .
# ISg+ N🅪Sg/VX P  NSg/V NPr/J/P P    D   NPl/V/Comm+ NPr/J/P NPr🅪/V+ ISg+ J    N🅪Sg/VX D/P+ N🅪Sg/V/Comm+ P    NSg/IPl+ .
> I    think that          bird     fancies you    . You're in      there , mate  !
# ISg+ NSg/V NSg/I/C/Ddem+ NPr/V/J+ NPl/V   ISgPl+ . +      NPr/J/P W?    . NSg/V .
> I'm three drinks in      right   now       .
# W?  NSg+  NPl/V+ NPr/J/P NPr/V/J NPr/V/J/C .
> I    was 500 dollars in      when    the stock     crashed .
# ISg+ V   #   NPl     NPr/J/P NSg/I/C D+  N🅪Sg/V/J+ V/J     .
>
#
> Unit
# NSg+
>
#
> The glass   is 8 inches .
# D+  NPr🅪/V+ VL # NPl/V+ .
> The glass   is 8 in      .
# D+  NPr🅪/V+ VL # NPr/J/P .
>
#
> Of
# P
>
#
> Take  the chicken   out         of the freezer .
# NSg/V D+  N🅪Sg/V/J+ NSg/V/J/R/P P  D+  NSg+    .
> He       hasn't been  well    of late  .
# NPr/ISg+ V      NSg/V NSg/V/J P  NSg/J .
> Finally she  was relieved of the burden of caring  for her     sick     husband .
# R       ISg+ V   V/J      P  D   NSg/V  P  NSg/V/J C/P ISg/D$+ NSg/V/J+ NSg/V+  .
> He       seemed devoid of human    feelings .
# NPr/ISg+ V/J    V/J    P  NSg/V/J+ +        .
> The word   is believed to be     of Japanese origin .
# D+  NSg/V+ VL V/J      P  NSg/VX P  NPr🅪/J+  NSg+   .
> Jesus of Nazareth
# NPr/V P  NPr+
> The invention was born    of necessity .
# D+  N🅪Sg+     V   NPr/V/J P  NSg+      .
> It       is said that         she  died of a    broken heart   .
# NPr/ISg+ VL V/J  NSg/I/C/Ddem ISg+ V/J  P  D/P+ V/J    N🅪Sg/V+ .
> What   a   lot   of nonsense !
# NSg/I+ D/P NPr/V P  Nᴹ/V/J+  .
> I'll have   a   dozen of those  apples , please .
# W?   NSg/VX D/P NSg   P  I/Ddem NPl    . V      .
> Welcome to the historic town of Harwich .
# NSg/V/J P  D   NSg/J    NSg  P  ?       .
> I'm not   driving this   wreck of a   car  .
# W?  NSg/C V       I/Ddem NSg/V P  D/P NSg+ .
> I'm always thinking of you    .
# W?  R      V        P  ISgPl+ .
> He       told us       the story of his     journey to India .
# NPr/ISg+ V    NPr/IPl+ D   NSg/V P  ISg/D$+ NSg/V+  P  NPr+  .
> This    behaviour  is typical of teenagers .
# I/Ddem+ N🅪Sg/Comm+ VL NSg/J   P  +         .
> He       is a   friend  of mine     .
# NPr/ISg+ VL D/P NPr/V/J P  NSg/I/V+ .
> We   want  a   larger slice   of the cake    .
# IPl+ NSg/V D/P JC     NSg/V/J P  D+  N🅪Sg/V+ .
> The owner of the nightclub was arrested .
# D   NSg   P  D+  NSg/V+    V   V/J      .
> My  companion seemed affable and easy    of manner .
# D$+ NSg/V+    V/J    J       V/C NSg/V/J P  NSg+   .
> It's not   that         big   of a    deal     .
# +    NSg/C NSg/I/C/Ddem NSg/J P  D/P+ NSg/V/J+ .
> I’ve not   taken her     out         of a   goodly long    while     .
# W?   NSg/C V/J   ISg/D$+ NSg/V/J/R/P P  D/P J/R    NPr/V/J NSg/V/C/P .
> After a   delay   of three hours , the plane    finally took off       .
# P     D/P NSg/V/J P  NSg+  NPl+  . D+  NSg/V/J+ R       V    NSg/V/J/P .
>
#
> On
# J/P
>
#
> Adjective
# NSg/V/J+
>
#
> All           the lights are on  , so        they must  be     home     .
# NSg/I/J/C/Dq+ D+  NPl/V+ V   J/P . NSg/I/J/C IPl+ NSg/V NSg/VX NSg/V/J+ .
> We   had to ration our food because there was a    war     on  .
# IPl+ V   P  NSg/V  D$+ NSg+ C/P     +     V   D/P+ N🅪Sg/V+ J/P .
> Some     of the cast    went  down       with flu  , but     the show's still   on  .
# I/J/R/Dq P  D   NSg/V/J NSg/V N🅪Sg/V/J/P P    NSg+ . NSg/C/P D   NSg$   NSg/V/J J/P .
> That          TV   programme    that          you    wanted to watch is on  now       .
# NSg/I/C/Ddem+ NSg+ NSg/V/Au/Br+ NSg/I/C/Ddem+ ISgPl+ V/J    P  NSg/V VL J/P NPr/V/J/C .
> This    is her     last     song  . You're on  next    !
# I/Ddem+ VL ISg/D$+ NSg/V/J+ N🅪Sg+ . +      J/P NSg/J/P .
> Are we   still   on  for tonight ?
# V   IPl+ NSg/V/J J/P C/P NSg+    .
> Mike   just threw coffee    onto Paul's lap      . It's on  now       .
# NPr/V+ V/J  V     N🅪Sg/V/J+ J/P  NSg$   NSg/V/J+ . +    J/P NPr/V/J/C .
> England need    a   hundred runs  , with twenty - five overs remaining . Game     on  !
# NPr+    N🅪Sg/VX D/P NSg     NPl/V . P    NSg    . NSg  NPl   V         . NSg/V/J+ J/P .
> Your feet will   soon warm    up        once  your socks  are on  .
# D$+  NPl+ NPr/VX J/R  NSg/V/J NSg/V/J/P NSg/C D$+  NPl/V+ V   J/P .
> I    was trying  to drink out         of the bottle while     the top      was still   on  !
# ISg+ V   NSg/V/J P  NSg/V NSg/V/J/R/P P  D+  NSg/V+ NSg/V/C/P D+  NSg/V/J+ V   NSg/V/J J/P .
> Climbing up        that          steep    ridge  isn't on  . We'll have   to find  another route  .
# NSg/V/J  NSg/V/J/P NSg/I/C/Ddem+ NSg/V/J+ NSg/V+ NSg/V J/P . W?    NSg/VX P  NSg/V I/D     NSg/V+ .
> He'd like        to play  the red    next    to the black    spot     , but     that         shot     isn't on  .
# W?   NSg/V/J/C/P P  NSg/V D   N🅪Sg/J NSg/J/P P  D   N🅪Sg/V/J NSg/V/J+ . NSg/C/P NSg/I/C/Ddem NSg/V/J+ NSg/V J/P .
> The captain moved two fielders to the on  side     .
# D+  NSg/V+  V/J   NSg W?       P  D   J/P NSg/V/J+ .
> Ponsonby - Smythe hit     a   thumping on  drive .
# ?        . ?      NSg/V/J D/P NSg/V/J  J/P NSg/V .
> If    the player fails to hit     the ball   on  , it's a   foul    .
# NSg/C D+  NSg+   NPl/V P  NSg/V/J D+  NPr/V+ J/P . +    D/P NSg/V/J .
> He       always has to be     on  , it's so        exhausting .
# NPr/ISg+ R      V   P  NSg/VX J/P . +    NSg/I/J/C V          .
>
#
> Adverb
# NSg/V+
>
#
> turn  the television on
# NSg/V D+  N🅪Sg/V+    J/P
> The lid    wasn't screwed on  properly .
# D+  NSg/V+ V      V/J     J/P R        .
> Put   on  your hat   and gloves .
# NSg/V J/P D$+  NSg/V V/C NPl/V+ .
> The policeman moved the tramp on  .
# D+  NSg+      V/J   D   NSg/V J/P .
> Drive on  past       the railway station .
# NSg/V J/P NSg/V/J/P+ D+  NSg+    NSg/V+  .
> From now       on  things are going   to be     different .
# P    NPr/V/J/C J/P NPl/V+ V   NSg/V/J P  NSg/VX NSg/J     .
> and so        on  .
# V/C NSg/I/J/C J/P .
> He       rambled on  and on  .
# NPr/ISg+ V/J     J/P V/C J/P .
> Ten  years on  , nothing  had changed in      the village .
# NSg+ NPl+  J/P . NSg/I/J+ V   V/J     NPr/J/P D+  NSg+    .
>
#
> Preposition
# NSg/V
>
#
> A   vase  of flowers  stood on  the table  .
# D/P NSg/V P  NPrPl/V+ V     J/P D   NSg/V+ .
> Please lie   down       on  the couch  .
# V      NPr/V N🅪Sg/V/J/P J/P D+  NSg/V+ .
> The parrot was sitting on  Jim's shoulder .
# D+  NSg/V+ V   NSg/V/J J/P NSg$  NSg/V+   .
> He       had a   scar   on  the side    of his     face   .
# NPr/ISg+ V   D/P NSg/V+ J/P D   NSg/V/J P  ISg/D$+ NSg/V+ .
> There is a   dirty smudge on  this    window .
# +     VL D/P V/J   NSg/V  J/P I/Ddem+ NSg/V+ .
> The painting hangs on  the wall   .
# D+  N🅪Sg/V+  NPl/V J/P D+  NPr/V+ .
> The fruit   ripened on  the trees  .
# D+  N🅪Sg/V+ V/J     J/P D   NPl/V+ .
> Should there be     an  accent on  the " e      " ?
# VX     +     NSg/VX D/P NSg/V+ J/P D   . NPr/I+ . .
> He       wore old   shoes  on  his     feet .
# NPr/ISg+ V    NSg/J NPl/V+ J/P ISg/D$+ NPl+ .
> The lighthouse that          you    can    see   is on  the mainland .
# D+  NSg+       NSg/I/C/Ddem+ ISgPl+ NPr/VX NSg/V VL J/P D+  NSg+     .
> The suspect  is thought to still   be     on  the campus .
# D+  NSg/V/J+ VL NSg/V   P  NSg/V/J NSg/VX J/P D+  NSg/V+ .
> We   live on  the edge  of the city .
# IPl+ V/J  J/P D   NSg/V P  D+  NSg+ .
> on  the left     , on  the right   , on  the side     , on  the bottom   .
# J/P D+  NPr/V/J+ . J/P D   NPr/V/J . J/P D+  NSg/V/J+ . J/P D+  NSg/V/J+ .
> The fleet    is on  the American coast  .
# D+  NSg/V/J+ VL J/P D+  NPr/J+   NSg/V+ .
> on  a    bus    , on  a    train  , on  a    plane    , on  a    ferry  , on  a    yacht  .
# J/P D/P+ NSg/V+ . J/P D/P+ NSg/V+ . J/P D/P+ NSg/V/J+ . J/P D/P+ NSg/V+ . J/P D/P+ NSg/V+ .
> All          of the responsibility is on  him  .
# NSg/I/J/C/Dq P  D+  N🅪Sg+          VL J/P ISg+ .
> I    put   a    bet      on  the winning horse  .
# ISg+ NSg/V D/P+ NSg/V/P+ J/P D+  NSg/V/J NSg/V+ .
> tug    on  the rope   ; push  hard   on  the door   .
# NSg/V+ J/P D+  NSg/V+ . NSg/V N🅪Sg/J J/P D+  NSg/V+ .
> I    stubbed my  toe    on  an  old   tree   stump .
# ISg+ V/J     D$+ NSg/V+ J/P D/P NSg/J NSg/V+ NSg/V .
> I    caught my  fingernail on  the door   handle .
# ISg+ V/J    D$+ NSg+       J/P D+  NSg/V+ NSg/V  .
> The rope   snagged on  a   branch .
# D+  NSg/V+ V/J     J/P D/P NPr/V+ .
> to play  on  a   violin or    piano    .
# P  NSg/V J/P D/P NSg/V  NPr/C NSg/V/J+ .
> A    table  can't stand on  two legs   .
# D/P+ NSg/V+ VX    NSg/V J/P NSg NPl/V+ .
> After resting on  his     elbows , he       stood on  his     toes   , then    walked on  his     heels  .
# P     V+      J/P ISg/D$+ NPl/V+ . NPr/ISg+ V     J/P ISg/D$+ NPl/V+ . NSg/J/C V/J    J/P ISg/D$+ NPl/V+ .
> The Tories are on  twenty - five percent in      this   constituency .
# D   NPl    V   J/P NSg    . NSg  NSg     NPr/J/P I/Ddem NSg+         .
> The blue      team   are on  six points and the red     team   on  five .
# D+  N🅪Sg/V/J+ NSg/V+ V   J/P NSg NPl/V  V/C D+  N🅪Sg/J+ NSg/V+ J/P NSg  .
> I'm on  question four .
# W?  J/P NSg/V+   NSg  .
> Born    on  the 4th of July .
# NPr/V/J J/P D   #   P  NPr+ .
> On  Sunday I'm busy    . I'll see   you    on  Monday .
# J/P NSg/V+ W?  NSg/V/J . W?   NSg/V ISgPl+ J/P NSg+   .
> Can    I    see   you    on  a    different day   ?
# NPr/VX ISg+ NSg/V ISgPl+ J/P D/P+ NSg/J+    NPr🅪+ .
> Smith  scored again on  twelve minutes , doubling Mudchester Rovers ' lead     .
# NPr/V+ V/J    P     J/P NSg+   NPl/V+  . V        ?          W?     . N🅪Sg/V/J .
> I    was reading a   book  on  history .
# ISg+ V   NPr/V   D/P NSg/V J/P N🅪Sg+   .
> The city hosted the World  Summit on  the Information Society
# D+  NSg+ V/J    D+  NSg/V+ NSg/V+ J/P D+  Nᴹ+         N🅪Sg+
> I    have   no    opinion on  this    subject  .
# ISg+ NSg/VX NPr/P NSg+    J/P I/Ddem+ NSg/V/J+ .
> I    saw   it       on  television .
# ISg+ NSg/V NPr/ISg+ J/P N🅪Sg/V+    .
> Can't you    see   I'm on  the phone  ?
# VX    ISgPl+ NSg/V W?  J/P D   NSg/V+ .
> My  favorite    shows  are on  BBC  America .
# D$+ NSg/V/J/Am+ NPl/V+ V   J/P NPr+ NPr+    .
> I'll pay     on  card    .
# W?   NSg/V/J J/P N🅪Sg/V+ .
> He       travelled on  false    documents .
# NPr/ISg+ V/J/Comm  J/P NSg/V/J+ NPl/V+    .
> They planned an  attack  on  London .
# IPl+ V/J     D/P NSg/V/J J/P NPr+   .
> The soldiers mutinied and turned their guns   on  their officers .
# D+  NPl/V+   V/J      V/C V/J    D$+   NPl/V+ J/P D$+   NPl/V+   .
> Her     words  made a    lasting  impression on  my  mind   .
# ISg/D$+ NPl/V+ V    D/P+ NSg/V/J+ NSg/V+     J/P D$+ NSg/V+ .
> What   will   be     the effect on  morale ?
# NSg/I+ NPr/VX NSg/VX D   NSg/V  J/P NSg+   .
> I    haven't got any    money   on  me       .
# ISg+ V       V   I/R/Dq N🅪Sg/J+ J/P NPr/ISg+ .
> On  Jack's entry , William got up        to leave .
# J/P NSg$   NSg+  . NPr+    V   NSg/V/J/P P  NSg/V .
> On  the addition of ammonia , a    chemical reaction  begins .
# J/P D   NSg      P  NSg+    . D/P+ NSg/J+   N🅪Sg/V/J+ NPl/V  .
> The drinks are on  me       tonight , boys   .
# D+  NPl/V+ V   J/P NPr/ISg+ NSg+    . NPl/V+ .
> The meal   is on  the house  .
# D+  NSg/V+ VL J/P D+  NPr/V+ .
> I    had a    terrible thirst on  me       .
# ISg+ V   D/P+ J+       NSg/V+ J/P NPr/ISg+ .
> Have   pity   or    compassion on  him  .
# NSg/VX N🅪Sg/V NPr/C NSg/V+     J/P ISg+ .
> He's on  his     lunch   break  .
# NSg$ J/P ISg/D$+ N🅪Sg/V+ NSg/V+ .
> I'm on  nights all          this   week   .
# W?  J/P NPl/V+ NSg/I/J/C/Dq I/Ddem NSg/J+ .
> You've been  on  these  antidepressants far     too long    .
# W?     NSg/V J/P I/Ddem NPl             NSg/V/J W?  NPr/V/J .
> I    depended on  them     for assistance .
# ISg+ V/J      J/P NSg/IPl+ C/P Nᴹ+        .
> He       will   promise on  certain conditions .
# NPr/ISg+ NPr/VX NSg/V   J/P I/J+    NPl/V+     .
> A    curse  on  him  !
# D/P+ NSg/V+ J/P ISg+ .
> Please don't tell  on  her     and get   her     in      trouble .
# V      V     NPr/V J/P ISg/D$+ V/C NSg/V ISg/D$+ NPr/J/P NSg/V+  .
>
#
> Verb
# NSg/V+
>
#
> Can    you    on  the light     ? ( switch   on  )
# NPr/VX ISgPl+ J/P D+  N🅪Sg/V/J+ . . NSg/V/J+ J/P .
>
#
> To
# P
>
#
> Particle
# NSg+
>
#
> I    want  to leave .
# ISg+ NSg/V P  NSg/V .
> He       asked me       what   to do     .
# NPr/ISg+ V/J   NPr/ISg+ NSg/I+ P  NSg/VX .
> I    have   places to go      and people to see   .
# ISg+ NSg/VX NPl/V+ P  NSg/V/J V/C NPl/V+ P  NSg/V .
> To err is human   .
# P  V   VL NSg/V/J .
> Who    am      I    to criticise ? I've done    worse     things myself .
# NPr/I+ NPr/V/J ISg+ P  V/Au/Br   . W?   NSg/V/J NSg/V/JC+ NPl/V+ ISg+   .
> Precisely to get   away from you    was why   I    did what   I    did .
# R         P  NSg/V V/J  P    ISgPl+ V   NSg/V ISg+ V   NSg/I+ ISg+ V   .
> I    need    some     more         books  to read  and friends to go      partying with .
# ISg+ N🅪Sg/VX I/J/R/Dq NPr/I/V/J/Dq NPl/V+ P  NSg/V V/C NPl/V+  P  NSg/V/J V        P    .
> If    he       hasn't read  it       yet     , he       ought    to .
# NSg/C NPr/ISg+ V      NSg/V NPr/ISg+ NSg/V/C . NPr/ISg+ NSg/I/VX P  .
> I    went  to the shops  to buy   some      bread   .
# ISg+ NSg/V P  D+  NPl/V+ P  NSg/V I/J/R/Dq+ N🅪Sg/V+ .
>
#
> Preposition
# NSg/V
>
#
> She  looked to the heavens .
# ISg+ V/J    P  D+  NPl/V+  .
> We   are walking to the shop   .
# IPl+ V   NSg/V/J P  D+  NSg/V+ .
> The water   came    right   to the top     of this    wall   .
# D+  N🅪Sg/V+ NSg/V/P NPr/V/J P  D   NSg/V/J P  I/Ddem+ NPr/V+ .
> The coconut fell    to the ground    .
# D+  NSg+    NSg/V/J P  D+  N🅪Sg/V/J+ .
> I    gave the book   to him  .
# ISg+ V    D+  NSg/V+ P  ISg+ .
> His     face   was beaten to a   pulp     .
# ISg/D$+ NSg/V+ V   V/J    P  D/P N🅪Sg/V/J .
> I    sang  my  baby     to sleep  .
# ISg+ NPr/V D$+ NSg/V/J+ P  N🅪Sg/V .
> Whisk the mixture to a    smooth   consistency .
# NSg/V D+  N🅪Sg+   P  D/P+ NSg/V/J+ NSg+        .
> He       made several bad     - taste   jokes to groans from the audience .
# NPr/ISg+ V    J/Dq    NSg/V/J . NSg/V/J NPl/V P  NPl/V  P    D+  NSg+     .
> I    tried complaining , but     it       was to no     effect .
# ISg+ V/J   V           . NSg/C/P NPr/ISg+ V   P  NPr/P+ NSg/V+ .
> It       was to a   large extent true    .
# NPr/ISg+ V   P  D/P NSg/J NSg/J+ NSg/V/J .
> We   manufacture these   parts  to a   very high     tolerance .
# IPl+ NSg/V       I/Ddem+ NPl/V+ P  D/P J/R  NSg/V/J+ NSg/V+    .
> This    gauge  is accurate to a   second  .
# I/Ddem+ NSg/V+ VL J        P  D/P NSg/V/J .
> There's a   lot   of sense   to what   he       says  .
# W?      D/P NPr/V P  N🅪Sg/V+ P  NSg/I+ NPr/ISg+ NPl/V .
> The name   has a    nice     ring   to it       .
# D+  NSg/V+ V   D/P+ NPr/V/J+ NSg/V+ P  NPr/ISg+ .
> There are 100 pence to the pound  .
# +     V   #   NSg   P  D+  NPr/V+ .
> It       takes 2 to 4 weeks  to process typical applications .
# NPr/ISg+ NPl/V # P  # NPrPl+ P  NSg/V   NSg/J+  +            .
> Three to the power    of two  is  nine .
# NSg   P  D   N🅪Sg/V/J P  NSg+ VL+ NSg  .
> Three to the second  is nine .
# NSg   P  D   NSg/V/J VL NSg  .
> Three squared or    three to the second   power     is nine .
# NSg   V/J     NPr/C NSg   P  D+  NSg/V/J+ N🅪Sg/V/J+ VL NSg  .
> What's the time      ? – It's quarter  to four in      the afternoon ( or    3 : 45 pm     ) .
# NSg$   D+  N🅪Sg/V/J+ . . +    NSg/V/J+ P  NSg  NPr/J/P D+  N🅪Sg+     . NPr/C # . #  NSg/V+ . .
>
#
> Adverb
# NSg/V+
>
#
> Please push  the door   to . ( close   )
# V      NSg/V D+  NSg/V+ P  . . NSg/V/J .
>
#
> With
# P
>
#
> Preposition
# NSg/V
>
#
> He       picked a   fight with the class    bully    .
# NPr/ISg+ V/J    D/P NSg/V P    D+  NSg/V/J+ NSg/V/J+ .
> He       went  with his     friends .
# NPr/ISg+ NSg/V P    ISg/D$+ NPl/V+  .
> She  owns  a    motorcycle with a   sidecar .
# ISg+ NPl/V D/P+ NSg/V+     P    D/P NSg     .
> Jim  was listening to Bach with his     eyes   closed .
# NPr+ V   V         P  NPr  P    ISg/D$+ NPl/V+ V/J    .
> The match  result was 10 - 5 , with John scoring three goals  .
# D+  NSg/V+ NSg/V+ V   #  . # . P    NPr+ V+      NSg+  NPl/V+ .
> With a   heavy   sigh  , she  looked around the empty    room     .
# P    D/P NSg/V/J NSg/V . ISg+ V/J    J/P    D+  NSg/V/J+ NSg/V/J+ .
> Four people were  injured , with one       of them     in      critical condition .
# NSg+ NPl/V+ NSg/V V/J     . P    NSg/I/V/J P  NSg/IPl+ NPr/J/P NSg/J+   N🅪Sg/V+   .
> With their reputation on  the line   , they decided to fire     their PR   team   .
# P    D$+   NSg+       J/P D+  NSg/V+ . IPl+ NSg/V/J P  N🅪Sg/V/J D$+   NSg+ NSg/V+ .
> We   are with you    all          the way    .
# IPl+ V   P    ISgPl+ NSg/I/J/C/Dq D+  NSg/J+ .
> There are a   number    of problems with your plan  .
# +     V   D/P N🅪Sg/V/JC P  NPl+     P    D$+  NSg/V .
> What   on  Earth   is wrong   with my  keyboard ?
# NSg/I+ J/P NPrᴹ/V+ VL NSg/V/J P    D$+ NSg/V+   .
> He       was pleased with the outcome .
# NPr/ISg+ V   V/J     P    D+  NSg+    .
> I’m upset   with my  father .
# W?  NSg/V/J P    D$+ NPr/V+ .
> slain with robbers .
# NSg/V P    NPl     .
> cut     with a    knife
# NSg/V/J P    D/P+ NSg/V+
> I    water  my  plants with this    watering can    . This    is the watering can    I    water  my  plants with .
# ISg+ N🅪Sg/V D$+ NPl/V+ P    I/Ddem+ V+       NPr/VX . I/Ddem+ VL D   V        NPr/VX ISg+ N🅪Sg/V D$+ NPl/V+ P    .
> Find  what   you    want  instantly with our search  engine .
# NSg/V NSg/I+ ISgPl+ NSg/V R         P    D$+ N🅪Sg/V+ NSg/V+ .
> They dismissed the meeting with a   wave  of their hand   .
# IPl+ V/J       D+  NSg/V+  P    D/P NSg/V P  D$+   NSg/V+ .
> Speak with a    confident voice  .
# NSg/V P    D/P+ NSg/J+    NSg/V+ .
> With what   / whose money   ? I    have   nothing  left    to buy   groceries ( with ) .
# P    NSg/I+ . I+    N🅪Sg/J+ . ISg+ NSg/VX NSg/I/J+ NPr/V/J P  NSg/V NPl/V+    . P    . .
> It       was small   and bumpy , with a   tinge of orange   .
# NPr/ISg+ V   NPr/V/J V/C J     . P    D/P NSg/V P  NPr🅪/V/J .
> There are lots  of people with no     homes  after the wildfire .
# +     V   NPl/V P  NPl/V+ P    NPr/P+ NPl/V+ P     D   NSg      .
> Speak with confidence .
# NSg/V P    Nᴹ+        .
> He       spoke with sadness in      his     voice  .
# NPr/ISg+ NSg/V P    NSg+    NPr/J/P ISg/D$+ NSg/V+ .
> The sailors were  infected with malaria .
# D+  NPl+    NSg/V NSg/V/J  P    NSg+    .
> overcome with happiness
# NSg/V    P    Nᴹ+
> green    with envy   ; flushed with success
# NPr🅪/V/J P    NSg/V+ . V/J     P    N🅪Sg+
> She  was with Acme for twenty years before retiring last    fall   .
# ISg+ V   P    NSg  C/P NSg    NPl+  C/P    V        NSg/V/J NSg/V+ .
> With your kind  of body   size    , you    shouldn’t be     eating pizza at    all          .
# P    D$+  NSg/J P  NSg/V+ N🅪Sg/V+ . ISgPl+ V         NSg/VX V      N🅪Sg+ NSg/P NSg/I/J/C/Dq .
> That          was a   lot   to explain ; are you    still   with me       ?
# NSg/I/C/Ddem+ V   D/P NPr/V P  V       . V   ISgPl+ NSg/V/J P    NPr/ISg+ .
>
#
> Adverb
# NSg/V+
>
#
> Do     you    want  to come    with ?
# NSg/VX ISgPl+ NSg/V P  NSg/V/P P    .<|MERGE_RESOLUTION|>--- conflicted
+++ resolved
@@ -438,17 +438,10 @@
 # NSg/I+ NSg/V+ V   NPr/ISg+ NSg/V NPr/J/P NPr🅪/V/J+ .
 > Please pay     me       in      cash      — preferably in      tens and twenties .
 # V      NSg/V/J NPr/ISg+ NPr/J/P NPrᴹ/V/J+ . R          NPr/J/P W?   V/C NPl+     .
-<<<<<<< HEAD
 > The deposit can    be     in      any    legal tender  , even    in      gold    .
 # D+  NSg/V+  NPr/VX NSg/VX NPr/J/P I/R/Dq NSg/J NSg/V/J . NSg/V/J NPr/J/P Nᴹ/V/J+ .
-> Beethoven's " Symphony No    . 5 " in      C        minor   is among his     most       popular .
-# NSg$        . NSg+     NPr/P . # . NPr/J/P NPr/V/J+ NSg/V/J VL P     ISg/D$+ NSg/I/J/Dq NSg/J   .
-=======
-> The deposit can    be     in      any    legal tender  , even    in      gold      .
-# D+  NSg/V+  NPr/VX NSg/VX NPr/J/P I/R/Dq NSg/J NSg/V/J . NSg/V/J NPr/J/P NᴹSg/V/J+ .
 > Beethoven's " Symphony No    . 5 " in      C        minor   is among his     most         popular .
 # NSg$        . NSg+     NPr/P . # . NPr/J/P NPr/V/J+ NSg/V/J VL P     ISg/D$+ NSg/I/J/R/Dq NSg/J   .
->>>>>>> 66a4c702
 > His     speech  was in      French   , but     was simultaneously translated into eight  languages .
 # ISg/D$+ N🅪Sg/V+ V   NPr/J/P NPr🅪/V/J . NSg/C/P V   R              V/J        P    NSg/J+ NPl/V+    .
 > When    you    write in      cursive , it's illegible .
