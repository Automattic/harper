--- conflicted
+++ resolved
@@ -128,13 +128,8 @@
 # NSg/J/P . NSg/J/R . ISg NPl/V . NPrSg/P . .
 > The electricity was cut     off       , so        we  had to read  by      candlelight .
 # D   NSg         V   NSg/V/J NSg/V/J/P . NSg/I/J/C IPl V   P  NSg/V NSg/J/P NSg         .
-<<<<<<< HEAD
-> By the power vested in        me        , I   now         pronounce you man       and wife  .
-# P  D   NSg/J V/J    NPrSg/J/P NPrSg/ISg . ISg NPrSg/V/J/C NSg/V     IPl NPrSg/V/J V/C NSg/V .
-=======
-> By the power vested in        me        , I   now         pronounce you man         and wife    .
-# P  D   NSg/J V/J    NPrSg/J/P NPrSg/ISg . ISg NPrSg/V/J/C NSg/V     IPl NPrSg/I/V/J V/C NSg/V/J .
->>>>>>> e9f59473
+> By the power vested in        me        , I   now         pronounce you man       and wife    .
+# P  D   NSg/J V/J    NPrSg/J/P NPrSg/ISg . ISg NPrSg/V/J/C NSg/V     IPl NPrSg/V/J V/C NSg/V/J .
 > By      Jove ! I   think she's got it        !
 # NSg/J/P NPr  . ISg NSg/V W?    V   NPrSg/ISg .
 > By      all       that    is holy    , I'll put   an  end to this .
@@ -467,13 +462,8 @@
 # NSg/V
 >
 #
-<<<<<<< HEAD
 > Suddenly a   strange man       walked in        .
-# J/R      D/P NSg/J   NPrSg/V/J V/J    NPrSg/J/P .
-=======
-> Suddenly a   strange man         walked in        .
-# R        D/P NSg/J   NPrSg/I/V/J V/J    NPrSg/J/P .
->>>>>>> e9f59473
+# R        D/P NSg/J   NPrSg/V/J V/J    NPrSg/J/P .
 > Would  you like        that    to take  away or      eat   in        ?
 # NSg/VX IPl NSg/V/J/C/P N/I/C/D P  NSg/V V/J  NPrSg/C NSg/V NPrSg/J/P .
 > He      ran   to the edge of the swimming pool  and dived in        .
