> Difficult sentences
# V/J+      NPl/V+
>
#
> A   collection of difficult sentences to test  Harper's ability to correctly tag    unusual / uncommon but     correct sentences .
# D/P N🅪Sg       P  V/J       NPl/V+    P  NSg/V NSg$     N🅪Sg+   P  R         NSg/V+ NSg/J   . NSg/V/J  NSg/C/P NSg/V/J NPl/V+    .
>
#
> Note   that         some      word   may    not   be     tagged correctly right   now       .
# NSg/V+ NSg/I/C/Ddem I/J/R/Dq+ NSg/V+ NPr/VX NSg/C NSg/VX V/J    R         NPr/V/J NPr/V/J/C .
>
#
> Most         example sentences are taken from https://en.wiktionary.org/. License : CC        BY      - SA       4.0 .
# NSg/I/J/R/Dq NSg/V+  NPl/V+    V   V/J   P    Url                         NSg/V+  . NSg/V/#r+ NSg/J/P . NPr/V/J+ #   .
>
#
> A
# D/P
>
#
> With one        attack   , he       was torn a   pieces .
# P    NSg/I/V/J+ NSg/V/J+ . NPr/ISg+ V   V/J  D/P NPl/V  .
> I       brush my  teeth twice a    day   .
# ISg/#r+ NSg/V D$+ NPl+  W?    D/P+ NPr🅪+ .
>
#
> At
# NSg/P
>
#
> Preposition
# NSg/V
>
#
> Caesar was at    Rome ; a   climate treaty was signed at    Kyoto in      1997 .
# NPr    V   NSg/P NPr+ . D/P N🅪Sg/V+ NSg/V+ V   V/J    NSg/P NPr+  NPr/J/P #    .
> I       was at    Jim’s house  at    the corner of Fourth  Street  and Vine .
# ISg/#r+ V   NSg/P NSg$  NPr/V+ NSg/P D   NSg/V  P  NPr/V/J NSg/V/J V/C NSg+ .
> at    the bottom  of the page   ; sitting at    the table  ; at    church  ; at    sea
# NSg/P D   NSg/V/J P  D+  NPr/V+ . NSg/V/J NSg/P D+  NSg/V+ . NSg/P NPr🅪/V+ . NSg/P NSg+
> Target at    five miles  . Prepare torpedoes !
# NSg/V+ NSg/P NSg+ NPrPl+ . V       NPl/V     .
> Look  out         ! UFO at    two o'clock !
# NSg/V NSg/V/J/R/P . NSg NSg/P NSg W?      .
> Don't pick  at    your food !
# V     NSg/V NSg/P D$+  NSg+ .
> My  cat      keeps scratching at    the furniture .
# D$+ NSg/V/J+ NPl/V V          NSg/P D+  Nᴹ+       .
> I       was working at    the problem all           day   .
# ISg/#r+ V   V       NSg/P D+  NSg/J+  NSg/I/J/C/Dq+ NPr🅪+ .
> He       shouted at    her     .
# NPr/ISg+ V/J     NSg/P ISg/D$+ .
> She  pointed at    the curious animal .
# ISg+ V/J     NSg/P D+  J+      NSg/J+ .
> At    my  request , they agreed to move  us       to another hotel .
# NSg/P D$+ NSg/V+  . IPl+ V/J    P  NSg/V NPr/IPl+ P  I/D+    NSg+  .
> He       jumped at    the sudden noise   .
# NPr/ISg+ V/J    NSg/P D+  NSg/J+ N🅪Sg/V+ .
> We   laughed at    the joke   .
# IPl+ V/J     NSg/P D+  NSg/V+ .
> She  was mad     at    their comments .
# ISg+ V   NSg/V/J NSg/P D$+   NPl/V+   .
> men at    work    ; children at    play
# NSg NSg/P N🅪Sg/V+ . NPl+     NSg/P NSg/V
> The two  countries are at    war     .
# D+  NSg+ NPl+      V   NSg/P N🅪Sg/V+ .
> She  is at    sixes and sevens with him  .
# ISg+ VL NSg/P NPl   V/C NPl    P    ISg+ .
>
#
> Noun
# NSg/V+
>
#
> The at    sign   .
# D   NSg/P NSg/V+ .
>
#
> Verb
# NSg/V+
>
#
> ( In      online chats  : ) Don't @ me       ! Don't at    me       !
# . NPr/J/P V/J+   NPl/V+ . . V     . NPr/ISg+ . V     NSg/P NPr/ISg+ .
>
#
> By
# NSg/J/P
>
#
> Preposition
# NSg/V
>
#
> The mailbox is by      the bus    stop  .
# D   NSg     VL NSg/J/P D   NSg/V+ NSg/V .
> The stream runs  by      our back    door   .
# D+  NSg/V+ NPl/V NSg/J/P D$+ NSg/V/J NSg/V+ .
> He       ran   straight by      me       .
# NPr/ISg+ NSg/V NSg/V/J  NSg/J/P NPr/ISg+ .
> Be     back    by      ten o'clock ! .
# NSg/VX NSg/V/J NSg/J/P NSg W?      . .
> We'll find  someone by      the end   of March  .
# W?    NSg/V NSg/I+  NSg/J/P D   NSg/V P  NPr/V+ .
> We   will   send  it       by      the first   week  of July .
# IPl+ NPr/VX NSg/V NPr/ISg+ NSg/J/P D   NSg/V/J NSg/J P  NPr+ .
> The matter  was decided by      the chairman .
# D+  N🅪Sg/V+ V   NSg/V/J NSg/J/P D+  NSg/V+   .
> The boat   was swamped by      the water   .
# D+  NSg/V+ V   V/J     NSg/J/P D+  N🅪Sg/V+ .
> He       was protected by      his     body   armour      .
# NPr/ISg+ V   V/J       NSg/J/P ISg/D$+ NSg/V+ NPr/V/Comm+ .
> There was a    call   by      the unions for a   30 % pay     rise   .
# +     V   D/P+ NSg/V+ NSg/J/P D   NPl/V  C/P D/P #  . NSg/V/J NSg/V+ .
> I       was aghast by      what   I       saw   .
# ISg/#r+ V   J      NSg/J/P NSg/I+ ISg/#r+ NSg/V .
> There are many       well    - known plays by      William Shakespeare .
# +     V   NSg/I/J/Dq NSg/V/J . V/J   NPl/V NSg/J/P NPr+    NPr/V+      .
> I       avoided the guards by      moving  only  when    they weren't looking .
# ISg/#r+ V/J     D+  NPl/V+ NSg/J/P NSg/V/J J/R/C NSg/I/C IPl+ V       V       .
> By      Pythagoras ' theorem , we   can    calculate the length of the hypotenuse .
# NSg/J/P NPr        . NSg/V   . IPl+ NPr/VX V         D   N🅪Sg/V P  D   NSg        .
> We   went  by      bus    .
# IPl+ NSg/V NSg/J/P NSg/V+ .
> I       discovered it       by      chance   .
# ISg/#r+ V/J        NPr/ISg+ NSg/J/P NPr/V/J+ .
> By      ' maybe   ' she  means ' no    ' .
# NSg/J/P . NSg/J/R . ISg+ NPl/V . NPr/P . .
> The electricity was cut     off       , so        we   had to read  by      candlelight .
# D+  Nᴹ+         V   NSg/V/J NSg/V/J/P . NSg/I/J/C IPl+ V   P  NSg/V NSg/J/P NSg         .
> By      the power     vested in      me       , I       now       pronounce you    man     and wife     .
# NSg/J/P D+  N🅪Sg/V/J+ V/J    NPr/J/P NPr/ISg+ . ISg/#r+ NPr/V/J/C NSg/V     ISgPl+ NPr/V/J V/C NSg/V/J+ .
> By      Jove ! I       think she's got it       !
# NSg/J/P NPr+ . ISg/#r+ NSg/V W?    V   NPr/ISg+ .
> By      all           that          is holy    , I'll put   an  end    to this    .
# NSg/J/P NSg/I/J/C/Dq+ NSg/I/C/Ddem+ VL NSg/J/R . W?   NSg/V D/P NSg/V+ P  I/Ddem+ .
> I       sorted the items  by      category .
# ISg/#r+ V/J    D   NPl/V+ NSg/J/P NSg+     .
> Table  1 shows details of our employees broken down       by      sex   and age     .
# NSg/V+ # NPl/V NPl/V   P  D$+ NPl+      V/J    N🅪Sg/V/J/P NSg/J/P NSg/V V/C N🅪Sg/V+ .
> Our stock     is up        by      ten  percent .
# D$+ N🅪Sg/V/J+ VL NSg/V/J/P NSg/J/P NSg+ NSg+    .
> We   won     by      six  goals  to three .
# IPl+ NSgPl/V NSg/J/P NSg+ NPl/V+ P  NSg   .
> His     date   of birth    was wrong   by      ten  years .
# ISg/D$+ N🅪Sg/V P  NSg/V/J+ V   NSg/V/J NSg/J/P NSg+ NPl+  .
> We   went  through the book   page   by      page   .
# IPl+ NSg/V NSg/J/P D+  NSg/V+ NPr/V+ NSg/J/P NPr/V+ .
> We   crawled forward by      inches .
# IPl+ V/J     NSg/V/J NSg/J/P NPl/V+ .
> sold  by      the yard   ; cheaper if    bought by      the gross
# NSg/V NSg/J/P D+  NSg/V+ . NSg/JC  NSg/C NSg/V  NSg/J/P D   NPr/V/J
> While     sitting listening to the radio   by      the hour , she  can    drink  brandy by      the bucketful !
# NSg/V/C/P NSg/V/J V         P  D+  N🅪Sg/V+ NSg/J/P D+  NSg+ . ISg+ NPr/VX NSg/V+ NPr/V+ NSg/J/P D   NSg       .
> He       sits  listening to the radio   by      the hour .
# NPr/ISg+ NPl/V V         P  D+  N🅪Sg/V+ NSg/J/P D+  NSg+ .
> His     health was deteriorating by      the day   .
# ISg/D$+ Nᴹ+    V   V             NSg/J/P D+  NPr🅪+ .
> The pickers are paid by      the bushel .
# D   W?      V   V/J  NSg/J/P D   NSg/V  .
> He       cheated by      his     own      admission .
# NPr/ISg+ V/J     NSg/J/P ISg/D$+ NSg/V/J+ NSg+      .
> By      my  reckoning , we   should be     nearly there .
# NSg/J/P D$+ NSg/V+    . IPl+ VX     NSg/VX R      W?    .
> It       is easy    to invert  a   2 - by      - 2 matrix .
# NPr/ISg+ VL NSg/V/J P  NSg/V/J D/P # . NSg/J/P . # NSg+   .
> The room     was about 4 foot  by      6 foot   .
# D+  NSg/V/J+ V   J/P   # NSg/V NSg/J/P # NSg/V+ .
> The bricks used to build the wall   measured 10 by      20 by      30 cm      .
# D+  NPl/V+ V/J  P  NSg/V D+  NPr/V+ V/J      #  NSg/J/P #  NSg/J/P #  NSg/#r+ .
> She's a   lovely little     filly , by      Big   Lad , out         of Damsel in      Distress .
# W?    D/P NSg/J  NPr/I/J/Dq NSg   . NSg/J/P NSg/J NSg . NSg/V/J/R/P P  NSg    NPr/J/P NSg/V+   .
> Are you    eating by      Rabbi Fischer ? ( at    the house of )
# V   ISgPl+ V      NSg/J/P NSg+  NPr+    . . NSg/P D   NPr/V P  .
> By      Chabad , it's different . ( with , among )
# NSg/J/P ?      . +    NSg/J     . . P    . P     .
>
#
> Adverb
# NSg/V+
>
#
> I       watched the parade as    it       passed by      .
# ISg/#r+ V/J     D+  NSg/V+ NSg/R NPr/ISg+ V/J    NSg/J/P .
> There was a    shepherd close   by      .
# +     V   D/P+ NPr/V+   NSg/V/J NSg/J/P .
> I'll stop  by      on  my  way    home    from work    .
# W?   NSg/V NSg/J/P J/P D$+ NSg/J+ NSg/V/J P    N🅪Sg/V+ .
> We're right   near      the lifeguard station . Come    by      before you    leave .
# W?    NPr/V/J NSg/V/J/P D   NSg+      NSg/V+  . NSg/V/P NSg/J/P C/P    ISgPl+ NSg/V .
> The women spent much         time      after harvest putting jams   by      for winter and spring .
# D+  NPl+  V/J   NSg/I/J/R/Dq N🅪Sg/V/J+ P     NSg/V+  NSg/V   NPl/V+ NSg/J/P C/P NSg/V  V/C NSg/V+ .
>
#
> Adjective
# NSg/V/J+
>
#
> a   by      path   ; a   by      room     ( Out         of the way    , off       to one        side     . )
# D/P NSg/J/P NSg/V+ . D/P NSg/J/P NSg/V/J+ . NSg/V/J/R/P P  D+  NSg/J+ . NSg/V/J/P P  NSg/I/V/J+ NSg/V/J+ . .
> by      catch ; a   by      issue ( Subsidiary , incidental . )
# NSg/J/P NSg/V . D/P NSg/J/P NSg/V . NSg/J+     . NSg/J      . .
>
#
> For
# C/P
>
#
> Conjunction
# NSg/V+
>
#
> I       had to stay    with my  wicked stepmother , for I       had nowhere else    to go      .
# ISg/#r+ V   P  NSg/V/J P    D$+ V/J    NSg        . C/P ISg/#r+ V   NSg/J   NSg/J/C P  NSg/V/J .
>
#
> Preposition
# NSg/V
>
#
> The astronauts headed for the moon   .
# D+  NPl+       V/J    C/P D+  NPr/V+ .
> Run   for the hills  !
# NSg/V C/P D+  NPl/V+ .
> He       was headed for the door   when    he       remembered .
# NPr/ISg+ V   V/J    C/P D+  NSg/V+ NSg/I/C NPr/ISg+ V/J        .
> I       have   something  for you    .
# ISg/#r+ NSg/VX NSg/I/V/J+ C/P ISgPl+ .
> Everything I       do     , I       do     for you    .
# NSg/I/V+   ISg/#r+ NSg/VX . ISg/#r+ NSg/VX C/P ISgPl+ .
> We're having a   birthday party   for Janet .
# W?    V      D/P NSg/V+   NSg/V/J C/P NPr+  .
> The mayor gave a   speech for the charity gala   .
# D+  NSg+  V    D/P N🅪Sg/V C/P D+  NPr+    NSg/J+ .
> If    having to bag   the groceries correctly is more           than you    can    handle , then    this   isn't the job    for you    .
# NSg/C V      P  NSg/V D+  NPl/V+    R         VL NPr/I/V/J/R/Dq C/P  ISgPl+ NPr/VX NSg/V  . NSg/J/C I/Ddem NSg/V D   NPr/V+ C/P ISgPl+ .
> This    is a   new     bell  for my  bicycle .
# I/Ddem+ VL D/P NSg/V/J NPr/V C/P D$+ NSg/V+  .
> The cake    is for Tom   and Helen's anniversary .
# D+  N🅪Sg/V+ VL C/P NPr/V V/C NSg$    NSg+        .
> This    medicine is for your cough  .
# I/Ddem+ N🅪Sg/V+  VL C/P D$+  NSg/V+ .
> He       wouldn't apologize ; and just for that          , she  refused to help  him  .
# NPr/ISg+ VX       V         . V/C V/J  C/P NSg/I/C/Ddem+ . ISg+ V/J     P  NSg/V ISg+ .
> He       looks better    for having lost weight  . ( UK   usage )
# NPr/ISg+ NPl/V NSg/VX/JC C/P V      V/J  N🅪Sg/V+ . . NPr+ N🅪Sg+ .
> She  was the worse    for drink  .
# ISg+ V   D   NSg/V/JC C/P NSg/V+ .
> All          those  for the motion  , raise your hands  .
# NSg/I/J/C/Dq I/Ddem C/P D+  N🅪Sg/V+ . NSg/V D$+  NPl/V+ .
> Who's for ice     - cream     ?
# NSg$+ C/P NPr🅪/V+ . N🅪Sg/V/J+ .
> I'm for going   by      train
# W?  C/P NSg/V/J NSg/J/P NSg/V+
> Ten voted for , and three against . ( with implied object )
# NSg V/J   C/P . V/C NSg   C/P     . . P    V/J     NSg/V+ .
> Make  way   for the president !
# NSg/V NSg/J C/P D+  NSg/V+    .
> Clear   the shelves for our new      Christmas stock     !
# NSg/V/J D   NPl/V   C/P D$+ NSg/V/J+ NPr/V/J+  N🅪Sg/V/J+ .
> Stand by      for your cue    .
# NSg/V NSg/J/P C/P D$+  NSg/V+ .
> Prepare for battle   .
# V       C/P NPr/V/J+ .
> They swept the area for enemy  operatives .
# IPl+ V/J   D   N🅪Sg C/P NSg/V+ NPl+       .
> Police combed his     flat    for clues  .
# Nᴹ/V+  V/J    ISg/D$+ NSg/V/J C/P NPl/V+ .
> I've lived here    for three years .
# W?   V/J   NSg/J/R C/P NSg   NPl+  .
> They fought for days over    a    silly  pencil .
# IPl+ V      C/P NPl+ NSg/J/P D/P+ NSg/J+ NSg/V+ .
> The store  is closed for the day   .
# D+  NSg/V+ VL V/J    C/P D+  NPr🅪+ .
> I       can    see   for miles  .
# ISg/#r+ NPr/VX NSg/V C/P NPrPl+ .
> I       will   stand in      for him  .
# ISg/#r+ NPr/VX NSg/V NPr/J/P C/P ISg+ .
> I       speak for the Prime    Minister .
# ISg/#r+ NSg/V C/P D+  NSg/V/J+ NSg/V+   .
> It       is unreasonable for our boss     to withhold our wages  .
# NPr/ISg+ VL J            C/P D$+ NSg/V/J+ P  NSg/V    D$+ NPl/V+ .
> I       don't think it's a   good    idea for you    and me       to meet    ever again .
# ISg/#r+ V     NSg/V +    D/P NPr/V/J NSg+ C/P ISgPl+ V/C NPr/ISg+ P  NSg/V/J J    P     .
> I       am      aiming for completion by      the end   of business Thursday .
# ISg/#r+ NPr/V/J V      C/P NSg+       NSg/J/P D   NSg/V P  N🅪Sg/J+  NSg+     .
> He's going   for his     doctorate .
# NSg$ NSg/V/J C/P ISg/D$+ NSg/V+    .
> Do     you    want  to go      for coffee    ?
# NSg/VX ISgPl+ NSg/V P  NSg/V/J C/P N🅪Sg/V/J+ .
> I'm saving     up        for a   car  .
# W?  N🅪Sg/V/J/P NSg/V/J/P C/P D/P NSg+ .
> Don't wait  for an  answer .
# V     NSg/V C/P D/P NSg/V+ .
> Fair    for its     day   .
# NSg/V/J C/P ISg/D$+ NPr🅪+ .
> She's spry for an  old   lady   .
# W?    J    C/P D/P NSg/J NPr/V+ .
> Don't take  me       for a   fool     .
# V     NSg/V NPr/ISg+ C/P D/P NSg/V/J+ .
> For all           his     expensive education , he       didn't seem very bright  .
# C/P NSg/I/J/C/Dq+ ISg/D$+ J+        NSg+      . NPr/ISg+ V      V    J/R  NPr/V/J .
> And now       for a    slap     - up        meal   !
# V/C NPr/V/J/C C/P D/P+ NSg/V/J+ . NSg/V/J/P NSg/V+ .
> Go      scuba  diving   ? For one        thing  , I       can't even    swim  .
# NSg/V/J N🅪Sg/V NSg/V/J+ . C/P NSg/I/V/J+ NSg/V+ . ISg/#r+ VX    NSg/V/J NSg/V .
> For another , we   don't have   any    equipment .
# C/P I/D     . IPl+ V     NSg/VX I/R/Dq Nᴹ+       .
> He       is named for his     grandfather .
# NPr/ISg+ VL V/J   C/P ISg/D$+ NSg/V/J+    .
> He       totally screwed up        that          project . Now       he's surely for the sack  .
# NPr/ISg+ R       V/J     NSg/V/J/P NSg/I/C/Ddem+ NSg/V+  . NPr/V/J/C NSg$ R      C/P D   NSg/V .
> In      term    of base     hits  , Jones  was three for four on  the day
# NPr/J/P NSg/V/J P  NSg/V/J+ NPl/V . NPr/V+ V   NSg   C/P NSg  J/P D+  NPr🅪+
> At    close   of play  , England were  305 for 3 .
# NSg/P NSg/V/J P  NSg/V . NPr+    NSg/V #   C/P # .
> He       took the swing  shift  for he       could  get   more           overtime .
# NPr/ISg+ V    D+  NSg/V+ NSg/V+ C/P NPr/ISg+ NSg/VX NSg/V NPr/I/V/J/R/Dq NSg/V    .
> to account for one's whereabouts .
# P  NSg/V   C/P NSg$+ NSg+        .
>
#
> From
# P
>
#
> Paul is from New      Zealand .
# NPr+ VL P    NSg/V/J+ NPr+    .
> I       got a   letter from my  brother  .
# ISg/#r+ V   D/P NSg/V+ P    D$+ NSg/V/J+ .
> You    can't get   all          your news  from the Internet .
# ISgPl+ VX    NSg/V NSg/I/J/C/Dq D$+  Nᴹ/V+ P    D   NPr/V+   .
> He       had books  piled from floor  to ceiling .
# NPr/ISg+ V   NPl/V+ V/J   P    NSg/V+ P  NSg/V   .
> He       departed yesterday from Chicago .
# NPr/ISg+ NSg/V/J  NSg       P    NPr+    .
> This    figure has been  changed from a    one        to a   seven .
# I/Ddem+ NSg/V+ V   NSg/V V/J     P    D/P+ NSg/I/V/J+ P  D/P NSg   .
> Face   away from the wall   !
# NSg/V+ V/J  P    D+  NPr/V+ .
> The working day   runs  from 9 am       to 5 pm     .
# D   V       NPr🅪+ NPl/V P    # NPr/V/J+ P  # NSg/V+ .
> Tickets are available from 17th July .
# NPl/V+  V   J         P    #    NPr+ .
> Rate   your pain    from 1 to 10 .
# NSg/V+ D$+  N🅪Sg/V+ P    # P  #  .
> Start counting from 1 .
# NSg/V V        P    # .
> You    can    study anything from math to literature .
# ISgPl+ NPr/VX NSg/V NSg/I/V+ P    +    P  Nᴹ         .
> It's hard   to tell  from here    .
# +    N🅪Sg/J P  NPr/V P    NSg/J/R .
> Try     to see   it       from his     point of view   .
# NSg/V/J P  NSg/V NPr/ISg+ P    ISg/D$+ NSg/V P  NSg/V+ .
> The bomb     went   off       just 100 yards  from where they were  standing .
# D+  NSg/V/J+ NSg/V+ NSg/V/J/P V/J  #   NPl/V+ P    NSg/C IPl+ NSg/V NSg/V/J  .
> From the top     of the lighthouse you    can    just see   the mainland .
# P    D   NSg/V/J P  D+  NSg+       ISgPl+ NPr/VX V/J  NSg/V D+  NSg+     .
> I’ve been  doing this    from pickney .
# W?   NSg/V NSg/V I/Ddem+ P    ?       .
> Your opinions differ   from mine     .
# D$+  NPl+     NSg/V/JC P    NSg/I/V+ .
> He       knows right   from wrong   .
# NPr/ISg+ NPl/V NPr/V/J P    NSg/V/J .
>
#
> In
# NPr/J/P
>
#
> Preposition
# NSg/V
>
#
> Who    lives in      a   pineapple under   the sea  ?
# NPr/I+ V+    NPr/J/P D/P NSg       NSg/J/P D   NSg+ .
> The dog      is in      the kennel .
# D+  NSg/V/J+ VL NPr/J/P D   NSg/V  .
> There were  three pickles in      a    jar    .
# +     NSg/V NSg   NPl/V   NPr/J/P D/P+ NSg/V+ .
> I       like        living  in      the city .
# ISg/#r+ NSg/V/J/C/P NSg/V/J NPr/J/P D+  NSg+ .
> There are lots  of trees  in      the park   .
# +     V   NPl/V P  NPl/V+ NPr/J/P D+  NPr/V+ .
> We   are in      the enemy  camp     .
# IPl+ V   NPr/J/P D+  NSg/V+ NSg/V/J+ .
> Her     plane    is in      the air     .
# ISg/D$+ NSg/V/J+ VL NPr/J/P D+  N🅪Sg/V+ .
> I       glanced over    at    the pretty    girl   in      the red     dress  .
# ISg/#r+ V/J     NSg/J/P NSg/P D+  NSg/V/J/R NSg/V+ NPr/J/P D+  N🅪Sg/J+ NSg/V+ .
> There wasn't much         of interest in      her     speech  .
# +     V      NSg/I/J/R/Dq P  NSg/V+   NPr/J/P ISg/D$+ N🅪Sg/V+ .
> He       hasn't got an  original idea in      him  .
# NPr/ISg+ V      V   D/P NSg/J    NSg+ NPr/J/P ISg+ .
> You    are one       in      a   million .
# ISgPl+ V   NSg/I/V/J NPr/J/P D/P NSg     .
> She's in      an  orchestra .
# W?    NPr/J/P D/P NSg+      .
> My  birthday is in      the first   week  of December .
# D$+ NSg/V+   VL NPr/J/P D   NSg/V/J NSg/J P  NPr+     .
> Easter falls  in      the fourth   lunar  month  .
# NPr/V+ NPl/V+ NPr/J/P D+  NPr/V/J+ NSg/J+ NSg/J+ .
> Will   you    be     able    to finish this    in      a    week   ?
# NPr/VX ISgPl+ NSg/VX NSg/V/J P  NSg/V  I/Ddem+ NPr/J/P D/P+ NSg/J+ .
> They said they would call  us       in      a    week   .
# IPl+ V/J  IPl+ VX    NSg/V NPr/IPl+ NPr/J/P D/P+ NSg/J+ .
> Less      water   gets  in      your boots this    way    .
# V/J/R/C/P N🅪Sg/V+ NPl/V NPr/J/P D$+  NPl/V I/Ddem+ NSg/J+ .
> She  stood there looking in      the window longingly .
# ISg+ V     W?    V       NPr/J/P D+  NSg/V+ R         .
> In      replacing the faucet washers , he       felt     he       was making his     contribution to the environment .
# NPr/J/P V         D   NSg    W?      . NPr/ISg+ N🅪Sg/V/J NPr/ISg+ V   NSg/V  ISg/D$+ NSg+         P  D   N🅪Sg+       .
> In      trying  to make  amends , she  actually made matters worse    .
# NPr/J/P NSg/V/J P  NSg/V NPl/V  . ISg+ R        V    NPl/V+  NSg/V/JC .
> My  aim    in      travelling   there was to find  my  missing friend   .
# D$+ NSg/V+ NPr/J/P NSg/V/J/Comm +     V   P  NSg/V D$+ V       NPr/V/J+ .
> My  fat      rolls  around in      folds  .
# D$+ N🅪Sg/V/J NPl/V+ J/P    NPr/J/P NPl/V+ .
> The planes flew    over    in      waves  .
# D+  NPl/V+ NSg/V/J NSg/J/P NPr/J/P NPl/V+ .
> Arrange the chairs in      a    circle .
# NSg/V   D   NPl/V+ NPr/J/P D/P+ NSg/V+ .
> He       stalked away in      anger .
# NPr/ISg+ V/J     V/J  NPr/J/P Nᴹ/V+ .
> John is in      a   coma .
# NPr+ VL NPr/J/P D/P NSg  .
> My  fruit   trees  are in      bud     .
# D$+ N🅪Sg/V+ NPl/V+ V   NPr/J/P NPr🅪/V+ .
> The company is in      profit    .
# D+  N🅪Sg/V+ VL NPr/J/P N🅪Sg/V/J+ .
> You've got a   friend   in      me       .
# W?     V   D/P NPr/V/J+ NPr/J/P NPr/ISg+ .
> He's met his     match  in      her     .
# NSg$ V   ISg/D$+ NSg/V+ NPr/J/P ISg/D$+ .
> There has been  no    change in      his     condition .
# +     V   NSg/V NPr/P N🅪Sg/V NPr/J/P ISg/D$+ N🅪Sg/V+   .
> What   grade  did he       get   in      English   ?
# NSg/I+ NSg/V+ V   NPr/ISg+ NSg/V NPr/J/P NPr🅪/V/J+ .
> Please pay     me       in      cash      — preferably in      tens and twenties .
# V      NSg/V/J NPr/ISg+ NPr/J/P NPrᴹ/V/J+ . R          NPr/J/P W?   V/C NPl+     .
> The deposit can    be     in      any    legal tender  , even    in      gold    .
# D+  NSg/V+  NPr/VX NSg/VX NPr/J/P I/R/Dq NSg/J NSg/V/J . NSg/V/J NPr/J/P Nᴹ/V/J+ .
> Beethoven's " Symphony No    . 5 " in      C           minor   is among his     most         popular .
# NSg$        . NSg+     NPr/P . # . NPr/J/P NPr/V/J/#r+ NSg/V/J VL P     ISg/D$+ NSg/I/J/R/Dq NSg/J   .
> His     speech  was in      French   , but     was simultaneously translated into eight  languages .
# ISg/D$+ N🅪Sg/V+ V   NPr/J/P NPr🅪/V/J . NSg/C/P V   R              V/J        P    NSg/J+ NPl/V+    .
> When    you    write in      cursive , it's illegible .
# NSg/I/C ISgPl+ NSg/V NPr/J/P NSg/J   . +    J         .
> Military letters should be     formal in      tone      , but     not   stilted .
# NSg/J+   NPl/V+  VX     NSg/VX NSg/J  NPr/J/P N🅪Sg/I/V+ . NSg/C/P NSg/C V/J     .
>
#
> Verb
# NSg/V+
>
#
> He       that          ears   my  land    spares my  team   and gives me       leave to in      the crop   .
# NPr/ISg+ NSg/I/C/Ddem+ NPl/V+ D$+ NPr🅪/V+ NPl/V  D$+ NSg/V+ V/C NPl/V NPr/ISg+ NSg/V P  NPr/J/P D   NSg/V+ .
>
#
> Adverb
# NSg/V+
>
#
> Suddenly a    strange  man      walked in      .
# R        D/P+ NSg/V/J+ NPr/V/J+ V/J    NPr/J/P .
> Would you    like        that          to take  away or    eat in      ?
# VX    ISgPl+ NSg/V/J/C/P NSg/I/C/Ddem+ P  NSg/V V/J  NPr/C V   NPr/J/P .
> He       ran   to the edge  of the swimming pool   and dived in      .
# NPr/ISg+ NSg/V P  D   NSg/V P  D+  NSg/V    NSg/V+ V/C V/J   NPr/J/P .
> They flew    in      from London last     night   .
# IPl+ NSg/V/J NPr/J/P P    NPr+   NSg/V/J+ N🅪Sg/V+ .
> For six  hours the tide   flows in      , then    for another six  hours it       flows out         .
# C/P NSg+ NPl+  D+  NSg/V+ NPl/V NPr/J/P . NSg/J/C C/P I/D+    NSg+ NPl+  NPr/ISg+ NPl/V NSg/V/J/R/P .
> Bring the water   to the boil   and drop  the vegetables in      .
# V     D+  N🅪Sg/V+ P  D+  NSg/V+ V/C NSg/V D+  NPl+       NPr/J/P .
> The show  still   didn't become interesting 20 minutes in      .
# D   NSg/V NSg/V/J V      V      V/J         #  NPl/V+  NPr/J/P .
>
#
> Noun
# NSg/V+
>
#
> His     parents got him  an  in      with the company .
# ISg/D$+ NPl/V+  V   ISg+ D/P NPr/J/P P    D+  N🅪Sg/V+ .
>
#
> Adjective
# NSg/V/J+
>
#
> Is Mr   . Smith  in      ?
# VL NSg+ . NPr/V+ NPr/J/P .
> Little     by      little     I       pushed the snake  into the basket , until finally all          of it       was in      .
# NPr/I/J/Dq NSg/J/P NPr/I/J/Dq ISg/#r+ V/J    D+  NPr/V+ P    D+  NSg/V+ . C/P   R       NSg/I/J/C/Dq P  NPr/ISg+ V   NPr/J/P .
> The bullet is about five centimetres in      .
# D+  NSg/V+ VL J/P   NSg  NPl/Comm    NPr/J/P .
> If    the tennis ball   bounces on  the line   then    it's in      .
# NSg/C D+  NSg/V+ NPr/V+ NPl/V   J/P D+  NSg/V+ NSg/J/C +    NPr/J/P .
> I've discovered why   the TV   wasn't working – the plug   wasn't in      !
# W?   V/J        NSg/V D   NSg+ V      V       . D   NSg/V+ V      NPr/J/P .
> The replies to the questionnaires are now       all          in      .
# D   NPl/V+  P  D+  NPl/V+         V   NPr/V/J/C NSg/I/J/C/Dq NPr/J/P .
> Skirts are in      this    year .
# NPl/V+ V   NPr/J/P I/Ddem+ NSg+ .
> the in      train  ( incoming train  )
# D   NPr/J/P NSg/V+ . V        NSg/V+ .
> You    can't get   round     the headland when    the tide's in      .
# ISgPl+ VX    NSg/V NSg/V/J/P D   NSg      NSg/I/C D   NSg$   NPr/J/P .
> in      by      descent ;            in      by      purchase ;            in      of the seisin of her     husband
# NPr/J/P NSg/J/P N🅪Sg/V+ . Unlintable NPr/J/P NSg/J/P NSg/V+   . Unlintable NPr/J/P P  D   ?      P  ISg/D$+ NSg/V+
> He       is very in      with the Joneses .
# NPr/ISg+ VL J/R  NPr/J/P P    D   NPl/V   .
> I       need    to keep  in      with the neighbours  in      case    I       ever need    a    favour       from them     .
# ISg/#r+ N🅪Sg/VX P  NSg/V NPr/J/P P    D   NPl/V/Comm+ NPr/J/P NPr🅪/V+ ISg/#r+ J    N🅪Sg/VX D/P+ N🅪Sg/V/Comm+ P    NSg/IPl+ .
> I       think that          bird     fancies you    . You're in      there , mate  !
# ISg/#r+ NSg/V NSg/I/C/Ddem+ NPr/V/J+ NPl/V   ISgPl+ . +      NPr/J/P W?    . NSg/V .
> I'm three drinks in      right   now       .
# W?  NSg+  NPl/V+ NPr/J/P NPr/V/J NPr/V/J/C .
> I       was 500 dollars in      when    the stock     crashed .
# ISg/#r+ V   #   NPl     NPr/J/P NSg/I/C D+  N🅪Sg/V/J+ V/J     .
>
#
> Unit
# NSg+
>
#
> The glass   is 8 inches .
# D+  NPr🅪/V+ VL # NPl/V+ .
> The glass   is 8 in      .
# D+  NPr🅪/V+ VL # NPr/J/P .
>
#
> Of
# P
>
#
> Take  the chicken   out         of the freezer .
# NSg/V D+  N🅪Sg/V/J+ NSg/V/J/R/P P  D+  NSg+    .
> He       hasn't been  well    of late  .
# NPr/ISg+ V      NSg/V NSg/V/J P  NSg/J .
> Finally she  was relieved of the burden of caring  for her     sick     husband .
# R       ISg+ V   V/J      P  D   NSg/V  P  NSg/V/J C/P ISg/D$+ NSg/V/J+ NSg/V+  .
> He       seemed devoid of human    feelings .
# NPr/ISg+ V/J    V/J    P  NSg/V/J+ +        .
> The word   is believed to be     of Japanese origin .
# D+  NSg/V+ VL V/J      P  NSg/VX P  NPr🅪/J+  NSg+   .
> Jesus of Nazareth
# NPr/V P  NPr+
> The invention was born    of necessity .
# D+  N🅪Sg+     V   NPr/V/J P  NSg+      .
> It       is said that         she  died of a    broken heart   .
# NPr/ISg+ VL V/J  NSg/I/C/Ddem ISg+ V/J  P  D/P+ V/J    N🅪Sg/V+ .
> What   a   lot   of nonsense !
# NSg/I+ D/P NPr/V P  Nᴹ/V/J+  .
> I'll have   a   dozen of those  apples , please .
# W?   NSg/VX D/P NSg   P  I/Ddem NPl    . V      .
> Welcome to the historic town of Harwich .
# NSg/V/J P  D   NSg/J    NSg  P  ?       .
> I'm not   driving this   wreck of a   car  .
# W?  NSg/C V       I/Ddem NSg/V P  D/P NSg+ .
> I'm always thinking of you    .
# W?  R      V        P  ISgPl+ .
> He       told us       the story of his     journey to India .
# NPr/ISg+ V    NPr/IPl+ D   NSg/V P  ISg/D$+ NSg/V+  P  NPr+  .
> This    behaviour  is typical of teenagers .
# I/Ddem+ N🅪Sg/Comm+ VL NSg/J   P  +         .
> He       is a   friend  of mine     .
# NPr/ISg+ VL D/P NPr/V/J P  NSg/I/V+ .
> We   want  a   larger slice   of the cake    .
# IPl+ NSg/V D/P JC     NSg/V/J P  D+  N🅪Sg/V+ .
> The owner of the nightclub was arrested .
# D   NSg   P  D+  NSg/V+    V   V/J      .
> My  companion seemed affable and easy    of manner .
# D$+ NSg/V+    V/J    J       V/C NSg/V/J P  NSg+   .
> It's not   that         big   of a    deal     .
# +    NSg/C NSg/I/C/Ddem NSg/J P  D/P+ NSg/V/J+ .
> I’ve not   taken her     out         of a   goodly long    while     .
# W?   NSg/C V/J   ISg/D$+ NSg/V/J/R/P P  D/P J/R    NPr/V/J NSg/V/C/P .
> After a   delay   of three hours , the plane    finally took off       .
# P     D/P NSg/V/J P  NSg+  NPl+  . D+  NSg/V/J+ R       V    NSg/V/J/P .
>
#
> On
# J/P
>
#
> Adjective
# NSg/V/J+
>
#
> All           the lights are on  , so        they must  be     home     .
# NSg/I/J/C/Dq+ D+  NPl/V+ V   J/P . NSg/I/J/C IPl+ NSg/V NSg/VX NSg/V/J+ .
> We   had to ration our food because there was a    war     on  .
# IPl+ V   P  NSg/V  D$+ NSg+ C/P     +     V   D/P+ N🅪Sg/V+ J/P .
> Some     of the cast    went  down       with flu  , but     the show's still   on  .
# I/J/R/Dq P  D   NSg/V/J NSg/V N🅪Sg/V/J/P P    NSg+ . NSg/C/P D   NSg$   NSg/V/J J/P .
> That          TV   programme    that          you    wanted to watch is on  now       .
# NSg/I/C/Ddem+ NSg+ NSg/V/Au/Br+ NSg/I/C/Ddem+ ISgPl+ V/J    P  NSg/V VL J/P NPr/V/J/C .
> This    is her     last     song  . You're on  next    !
# I/Ddem+ VL ISg/D$+ NSg/V/J+ N🅪Sg+ . +      J/P NSg/J/P .
> Are we   still   on  for tonight ?
# V   IPl+ NSg/V/J J/P C/P NSg+    .
> Mike   just threw coffee    onto Paul's lap      . It's on  now       .
# NPr/V+ V/J  V     N🅪Sg/V/J+ J/P  NSg$   NSg/V/J+ . +    J/P NPr/V/J/C .
> England need    a   hundred runs  , with twenty - five overs remaining . Game     on  !
# NPr+    N🅪Sg/VX D/P NSg     NPl/V . P    NSg    . NSg  NPl   V         . NSg/V/J+ J/P .
> Your feet will   soon warm    up        once  your socks  are on  .
# D$+  NPl+ NPr/VX J/R  NSg/V/J NSg/V/J/P NSg/C D$+  NPl/V+ V   J/P .
> I       was trying  to drink out         of the bottle while     the top      was still   on  !
# ISg/#r+ V   NSg/V/J P  NSg/V NSg/V/J/R/P P  D+  NSg/V+ NSg/V/C/P D+  NSg/V/J+ V   NSg/V/J J/P .
> Climbing up        that          steep    ridge  isn't on  . We'll have   to find  another route  .
# NSg/V/J  NSg/V/J/P NSg/I/C/Ddem+ NSg/V/J+ NSg/V+ NSg/V J/P . W?    NSg/VX P  NSg/V I/D     NSg/V+ .
> He'd like        to play  the red    next    to the black    spot     , but     that         shot     isn't on  .
# W?   NSg/V/J/C/P P  NSg/V D   N🅪Sg/J NSg/J/P P  D   N🅪Sg/V/J NSg/V/J+ . NSg/C/P NSg/I/C/Ddem NSg/V/J+ NSg/V J/P .
> The captain moved two fielders to the on  side     .
# D+  NSg/V+  V/J   NSg W?       P  D   J/P NSg/V/J+ .
> Ponsonby - Smythe hit     a   thumping on  drive .
# ?        . ?      NSg/V/J D/P NSg/V/J  J/P NSg/V .
> If    the player fails to hit     the ball   on  , it's a   foul    .
# NSg/C D+  NSg+   NPl/V P  NSg/V/J D+  NPr/V+ J/P . +    D/P NSg/V/J .
> He       always has to be     on  , it's so        exhausting .
# NPr/ISg+ R      V   P  NSg/VX J/P . +    NSg/I/J/C V          .
>
#
> Adverb
# NSg/V+
>
#
> turn  the television on
# NSg/V D+  N🅪Sg/V+    J/P
> The lid    wasn't screwed on  properly .
# D+  NSg/V+ V      V/J     J/P R        .
> Put   on  your hat   and gloves .
# NSg/V J/P D$+  NSg/V V/C NPl/V+ .
> The policeman moved the tramp on  .
# D+  NSg+      V/J   D   NSg/V J/P .
> Drive on  past       the railway station .
# NSg/V J/P NSg/V/J/P+ D+  NSg+    NSg/V+  .
> From now       on  things are going   to be     different .
# P    NPr/V/J/C J/P NPl/V+ V   NSg/V/J P  NSg/VX NSg/J     .
> and so        on  .
# V/C NSg/I/J/C J/P .
> He       rambled on  and on  .
# NPr/ISg+ V/J     J/P V/C J/P .
> Ten  years on  , nothing  had changed in      the village .
# NSg+ NPl+  J/P . NSg/I/J+ V   V/J     NPr/J/P D+  NSg+    .
>
#
> Preposition
# NSg/V
>
#
> A   vase  of flowers  stood on  the table  .
# D/P NSg/V P  NPrPl/V+ V     J/P D   NSg/V+ .
> Please lie   down       on  the couch  .
# V      NPr/V N🅪Sg/V/J/P J/P D+  NSg/V+ .
> The parrot was sitting on  Jim's shoulder .
# D+  NSg/V+ V   NSg/V/J J/P NSg$  NSg/V+   .
> He       had a   scar   on  the side    of his     face   .
# NPr/ISg+ V   D/P NSg/V+ J/P D   NSg/V/J P  ISg/D$+ NSg/V+ .
> There is a   dirty smudge on  this    window .
# +     VL D/P V/J   NSg/V  J/P I/Ddem+ NSg/V+ .
> The painting hangs on  the wall   .
# D+  N🅪Sg/V+  NPl/V J/P D+  NPr/V+ .
> The fruit   ripened on  the trees  .
# D+  N🅪Sg/V+ V/J     J/P D   NPl/V+ .
> Should there be     an  accent on  the " e      " ?
# VX     +     NSg/VX D/P NSg/V+ J/P D   . NPr/I+ . .
> He       wore old   shoes  on  his     feet .
# NPr/ISg+ V    NSg/J NPl/V+ J/P ISg/D$+ NPl+ .
> The lighthouse that          you    can    see   is on  the mainland .
# D+  NSg+       NSg/I/C/Ddem+ ISgPl+ NPr/VX NSg/V VL J/P D+  NSg+     .
> The suspect  is thought to still   be     on  the campus .
# D+  NSg/V/J+ VL NSg/V   P  NSg/V/J NSg/VX J/P D+  NSg/V+ .
> We   live on  the edge  of the city .
# IPl+ V/J  J/P D   NSg/V P  D+  NSg+ .
> on  the left     , on  the right   , on  the side     , on  the bottom   .
# J/P D+  NPr/V/J+ . J/P D   NPr/V/J . J/P D+  NSg/V/J+ . J/P D+  NSg/V/J+ .
> The fleet    is on  the American coast  .
# D+  NSg/V/J+ VL J/P D+  NPr/J+   NSg/V+ .
> on  a    bus    , on  a    train  , on  a    plane    , on  a    ferry  , on  a    yacht  .
# J/P D/P+ NSg/V+ . J/P D/P+ NSg/V+ . J/P D/P+ NSg/V/J+ . J/P D/P+ NSg/V+ . J/P D/P+ NSg/V+ .
> All          of the responsibility is on  him  .
# NSg/I/J/C/Dq P  D+  N🅪Sg+          VL J/P ISg+ .
> I       put   a    bet      on  the winning horse  .
# ISg/#r+ NSg/V D/P+ NSg/V/P+ J/P D+  NSg/V/J NSg/V+ .
> tug    on  the rope   ; push  hard   on  the door   .
# NSg/V+ J/P D+  NSg/V+ . NSg/V N🅪Sg/J J/P D+  NSg/V+ .
> I       stubbed my  toe    on  an  old   tree   stump .
# ISg/#r+ V/J     D$+ NSg/V+ J/P D/P NSg/J NSg/V+ NSg/V .
> I       caught my  fingernail on  the door   handle .
# ISg/#r+ V/J    D$+ NSg+       J/P D+  NSg/V+ NSg/V  .
> The rope   snagged on  a   branch .
# D+  NSg/V+ V/J     J/P D/P NPr/V+ .
> to play  on  a   violin or    piano    .
# P  NSg/V J/P D/P NSg/V  NPr/C NSg/V/J+ .
> A    table  can't stand on  two legs   .
# D/P+ NSg/V+ VX    NSg/V J/P NSg NPl/V+ .
> After resting on  his     elbows , he       stood on  his     toes   , then    walked on  his     heels  .
# P     V+      J/P ISg/D$+ NPl/V+ . NPr/ISg+ V     J/P ISg/D$+ NPl/V+ . NSg/J/C V/J    J/P ISg/D$+ NPl/V+ .
> The Tories are on  twenty - five percent in      this   constituency .
# D   NPl    V   J/P NSg    . NSg  NSg     NPr/J/P I/Ddem NSg+         .
> The blue      team   are on  six points and the red     team   on  five .
# D+  N🅪Sg/V/J+ NSg/V+ V   J/P NSg NPl/V  V/C D+  N🅪Sg/J+ NSg/V+ J/P NSg  .
> I'm on  question four .
# W?  J/P NSg/V+   NSg  .
> Born    on  the 4th of July .
# NPr/V/J J/P D   #   P  NPr+ .
> On  Sunday I'm busy    . I'll see   you    on  Monday .
# J/P NSg/V+ W?  NSg/V/J . W?   NSg/V ISgPl+ J/P NSg+   .
> Can    I       see   you    on  a    different day   ?
# NPr/VX ISg/#r+ NSg/V ISgPl+ J/P D/P+ NSg/J+    NPr🅪+ .
> Smith  scored again on  twelve minutes , doubling Mudchester Rovers ' lead     .
# NPr/V+ V/J    P     J/P NSg+   NPl/V+  . V        ?          W?     . N🅪Sg/V/J .
> I       was reading a   book  on  history .
# ISg/#r+ V   NPr/V   D/P NSg/V J/P N🅪Sg+   .
> The city hosted the World  Summit on  the Information Society
# D+  NSg+ V/J    D+  NSg/V+ NSg/V+ J/P D+  Nᴹ+         N🅪Sg+
> I       have   no    opinion on  this    subject  .
# ISg/#r+ NSg/VX NPr/P NSg+    J/P I/Ddem+ NSg/V/J+ .
> I       saw   it       on  television .
# ISg/#r+ NSg/V NPr/ISg+ J/P N🅪Sg/V+    .
> Can't you    see   I'm on  the phone  ?
# VX    ISgPl+ NSg/V W?  J/P D   NSg/V+ .
> My  favorite    shows  are on  BBC  America .
# D$+ NSg/V/J/Am+ NPl/V+ V   J/P NPr+ NPr+    .
> I'll pay     on  card    .
# W?   NSg/V/J J/P N🅪Sg/V+ .
> He       travelled on  false    documents .
# NPr/ISg+ V/J/Comm  J/P NSg/V/J+ NPl/V+    .
> They planned an  attack  on  London .
# IPl+ V/J     D/P NSg/V/J J/P NPr+   .
> The soldiers mutinied and turned their guns   on  their officers .
# D+  NPl/V+   V/J      V/C V/J    D$+   NPl/V+ J/P D$+   NPl/V+   .
> Her     words  made a    lasting  impression on  my  mind   .
# ISg/D$+ NPl/V+ V    D/P+ NSg/V/J+ NSg/V+     J/P D$+ NSg/V+ .
> What   will   be     the effect on  morale ?
# NSg/I+ NPr/VX NSg/VX D   NSg/V  J/P NSg+   .
> I       haven't got any    money   on  me       .
# ISg/#r+ V       V   I/R/Dq N🅪Sg/J+ J/P NPr/ISg+ .
> On  Jack's entry , William got up        to leave .
# J/P NSg$   NSg+  . NPr+    V   NSg/V/J/P P  NSg/V .
> On  the addition of ammonia , a    chemical reaction  begins .
# J/P D   NSg      P  NSg+    . D/P+ NSg/J+   N🅪Sg/V/J+ NPl/V  .
> The drinks are on  me       tonight , boys   .
# D+  NPl/V+ V   J/P NPr/ISg+ NSg+    . NPl/V+ .
> The meal   is on  the house  .
# D+  NSg/V+ VL J/P D+  NPr/V+ .
> I       had a    terrible thirst on  me       .
# ISg/#r+ V   D/P+ J+       NSg/V+ J/P NPr/ISg+ .
> Have   pity   or    compassion on  him  .
# NSg/VX N🅪Sg/V NPr/C NSg/V+     J/P ISg+ .
> He's on  his     lunch   break  .
# NSg$ J/P ISg/D$+ N🅪Sg/V+ NSg/V+ .
> I'm on  nights all          this   week   .
# W?  J/P NPl/V+ NSg/I/J/C/Dq I/Ddem NSg/J+ .
> You've been  on  these  antidepressants far     too long    .
# W?     NSg/V J/P I/Ddem NPl             NSg/V/J W?  NPr/V/J .
> I       depended on  them     for assistance .
# ISg/#r+ V/J      J/P NSg/IPl+ C/P Nᴹ+        .
> He       will   promise on  certain conditions .
# NPr/ISg+ NPr/VX NSg/V   J/P I/J+    NPl/V+     .
> A    curse  on  him  !
# D/P+ NSg/V+ J/P ISg+ .
> Please don't tell  on  her     and get   her     in      trouble .
# V      V     NPr/V J/P ISg/D$+ V/C NSg/V ISg/D$+ NPr/J/P NSg/V+  .
>
#
> Verb
# NSg/V+
>
#
> Can    you    on  the light     ? ( switch   on  )
# NPr/VX ISgPl+ J/P D+  N🅪Sg/V/J+ . . NSg/V/J+ J/P .
>
#
> To
# P
>
#
> Particle
# NSg+
>
#
> I       want  to leave .
# ISg/#r+ NSg/V P  NSg/V .
> He       asked me       what   to do     .
# NPr/ISg+ V/J   NPr/ISg+ NSg/I+ P  NSg/VX .
> I       have   places to go      and people to see   .
# ISg/#r+ NSg/VX NPl/V+ P  NSg/V/J V/C NPl/V+ P  NSg/V .
> To err is human   .
# P  V   VL NSg/V/J .
<<<<<<< HEAD
> Who    am      I       to criticise ? I've done    worse     things myself .
# NPr/I+ NPr/V/J ISg/#r+ P  V/Au/Br   . W?   NSg/V/J NSg/V/JC+ NPl/V+ ISg+   .
> Precisely to get   away from you    was why   I       did what   I       did .
# R         P  NSg/V V/J  P    ISgPl+ V   NSg/V ISg/#r+ V   NSg/I+ ISg/#r+ V   .
> I       need    some     more         books  to read  and friends to go      partying with .
# ISg/#r+ N🅪Sg/VX I/J/R/Dq NPr/I/V/J/Dq NPl/V+ P  NSg/V V/C NPl/V+  P  NSg/V/J V        P    .
=======
> Who    am      I    to criticise ? I've done    worse     things myself .
# NPr/I+ NPr/V/J ISg+ P  V/Au/Br   . W?   NSg/V/J NSg/V/JC+ NPl/V+ ISg+   .
> Precisely to get   away from you    was why   I    did what   I    did .
# R         P  NSg/V V/J  P    ISgPl+ V   NSg/V ISg+ V   NSg/I+ ISg+ V   .
> I    need    some     more           books  to read  and friends to go      partying with .
# ISg+ N🅪Sg/VX I/J/R/Dq NPr/I/V/J/R/Dq NPl/V+ P  NSg/V V/C NPl/V+  P  NSg/V/J V        P    .
>>>>>>> 7e6aec91
> If    he       hasn't read  it       yet     , he       ought    to .
# NSg/C NPr/ISg+ V      NSg/V NPr/ISg+ NSg/V/C . NPr/ISg+ NSg/I/VX P  .
> I       went  to the shops  to buy   some      bread   .
# ISg/#r+ NSg/V P  D+  NPl/V+ P  NSg/V I/J/R/Dq+ N🅪Sg/V+ .
>
#
> Preposition
# NSg/V
>
#
> She  looked to the heavens .
# ISg+ V/J    P  D+  NPl/V+  .
> We   are walking to the shop   .
# IPl+ V   NSg/V/J P  D+  NSg/V+ .
> The water   came    right   to the top     of this    wall   .
# D+  N🅪Sg/V+ NSg/V/P NPr/V/J P  D   NSg/V/J P  I/Ddem+ NPr/V+ .
> The coconut fell    to the ground    .
# D+  NSg+    NSg/V/J P  D+  N🅪Sg/V/J+ .
> I       gave the book   to him  .
# ISg/#r+ V    D+  NSg/V+ P  ISg+ .
> His     face   was beaten to a   pulp     .
# ISg/D$+ NSg/V+ V   V/J    P  D/P N🅪Sg/V/J .
> I       sang  my  baby     to sleep  .
# ISg/#r+ NPr/V D$+ NSg/V/J+ P  N🅪Sg/V .
> Whisk the mixture to a    smooth   consistency .
# NSg/V D+  N🅪Sg+   P  D/P+ NSg/V/J+ NSg+        .
> He       made several bad     - taste   jokes to groans from the audience .
# NPr/ISg+ V    J/Dq    NSg/V/J . NSg/V/J NPl/V P  NPl/V  P    D+  NSg+     .
> I       tried complaining , but     it       was to no     effect .
# ISg/#r+ V/J   V           . NSg/C/P NPr/ISg+ V   P  NPr/P+ NSg/V+ .
> It       was to a   large extent true    .
# NPr/ISg+ V   P  D/P NSg/J NSg/J+ NSg/V/J .
> We   manufacture these   parts  to a   very high     tolerance .
# IPl+ NSg/V       I/Ddem+ NPl/V+ P  D/P J/R  NSg/V/J+ NSg/V+    .
> This    gauge  is accurate to a   second  .
# I/Ddem+ NSg/V+ VL J        P  D/P NSg/V/J .
> There's a   lot   of sense   to what   he       says  .
# W?      D/P NPr/V P  N🅪Sg/V+ P  NSg/I+ NPr/ISg+ NPl/V .
> The name   has a    nice     ring   to it       .
# D+  NSg/V+ V   D/P+ NPr/V/J+ NSg/V+ P  NPr/ISg+ .
> There are 100 pence to the pound  .
# +     V   #   NSg   P  D+  NPr/V+ .
> It       takes 2 to 4 weeks  to process typical applications .
# NPr/ISg+ NPl/V # P  # NPrPl+ P  NSg/V   NSg/J+  +            .
> Three to the power    of two  is  nine .
# NSg   P  D   N🅪Sg/V/J P  NSg+ VL+ NSg  .
> Three to the second  is nine .
# NSg   P  D   NSg/V/J VL NSg  .
> Three squared or    three to the second   power     is nine .
# NSg   V/J     NPr/C NSg   P  D+  NSg/V/J+ N🅪Sg/V/J+ VL NSg  .
> What's the time      ? – It's quarter  to four in      the afternoon ( or    3 : 45 pm     ) .
# NSg$   D+  N🅪Sg/V/J+ . . +    NSg/V/J+ P  NSg  NPr/J/P D+  N🅪Sg+     . NPr/C # . #  NSg/V+ . .
>
#
> Adverb
# NSg/V+
>
#
> Please push  the door   to . ( close   )
# V      NSg/V D+  NSg/V+ P  . . NSg/V/J .
>
#
> With
# P
>
#
> Preposition
# NSg/V
>
#
> He       picked a   fight with the class    bully    .
# NPr/ISg+ V/J    D/P NSg/V P    D+  NSg/V/J+ NSg/V/J+ .
> He       went  with his     friends .
# NPr/ISg+ NSg/V P    ISg/D$+ NPl/V+  .
> She  owns  a    motorcycle with a   sidecar .
# ISg+ NPl/V D/P+ NSg/V+     P    D/P NSg     .
> Jim  was listening to Bach with his     eyes   closed .
# NPr+ V   V         P  NPr  P    ISg/D$+ NPl/V+ V/J    .
> The match  result was 10 - 5 , with John scoring three goals  .
# D+  NSg/V+ NSg/V+ V   #  . # . P    NPr+ V+      NSg+  NPl/V+ .
> With a   heavy   sigh  , she  looked around the empty    room     .
# P    D/P NSg/V/J NSg/V . ISg+ V/J    J/P    D+  NSg/V/J+ NSg/V/J+ .
> Four people were  injured , with one       of them     in      critical condition .
# NSg+ NPl/V+ NSg/V V/J     . P    NSg/I/V/J P  NSg/IPl+ NPr/J/P NSg/J+   N🅪Sg/V+   .
> With their reputation on  the line   , they decided to fire     their PR   team   .
# P    D$+   NSg+       J/P D+  NSg/V+ . IPl+ NSg/V/J P  N🅪Sg/V/J D$+   NSg+ NSg/V+ .
> We   are with you    all          the way    .
# IPl+ V   P    ISgPl+ NSg/I/J/C/Dq D+  NSg/J+ .
> There are a   number    of problems with your plan  .
# +     V   D/P N🅪Sg/V/JC P  NPl+     P    D$+  NSg/V .
> What   on  Earth   is wrong   with my  keyboard ?
# NSg/I+ J/P NPrᴹ/V+ VL NSg/V/J P    D$+ NSg/V+   .
> He       was pleased with the outcome .
# NPr/ISg+ V   V/J     P    D+  NSg+    .
> I’m upset   with my  father .
# W?  NSg/V/J P    D$+ NPr/V+ .
> slain with robbers .
# NSg/V P    NPl     .
> cut     with a    knife
# NSg/V/J P    D/P+ NSg/V+
> I       water  my  plants with this    watering can    . This    is the watering can    I       water  my  plants with .
# ISg/#r+ N🅪Sg/V D$+ NPl/V+ P    I/Ddem+ V+       NPr/VX . I/Ddem+ VL D   V        NPr/VX ISg/#r+ N🅪Sg/V D$+ NPl/V+ P    .
> Find  what   you    want  instantly with our search  engine .
# NSg/V NSg/I+ ISgPl+ NSg/V R         P    D$+ N🅪Sg/V+ NSg/V+ .
> They dismissed the meeting with a   wave  of their hand   .
# IPl+ V/J       D+  NSg/V+  P    D/P NSg/V P  D$+   NSg/V+ .
> Speak with a    confident voice  .
# NSg/V P    D/P+ NSg/J+    NSg/V+ .
> With what   / whose money   ? I       have   nothing  left    to buy   groceries ( with ) .
# P    NSg/I+ . I+    N🅪Sg/J+ . ISg/#r+ NSg/VX NSg/I/J+ NPr/V/J P  NSg/V NPl/V+    . P    . .
> It       was small   and bumpy , with a   tinge of orange   .
# NPr/ISg+ V   NPr/V/J V/C J     . P    D/P NSg/V P  NPr🅪/V/J .
> There are lots  of people with no     homes  after the wildfire .
# +     V   NPl/V P  NPl/V+ P    NPr/P+ NPl/V+ P     D   NSg      .
> Speak with confidence .
# NSg/V P    Nᴹ+        .
> He       spoke with sadness in      his     voice  .
# NPr/ISg+ NSg/V P    NSg+    NPr/J/P ISg/D$+ NSg/V+ .
> The sailors were  infected with malaria .
# D+  NPl+    NSg/V NSg/V/J  P    NSg+    .
> overcome with happiness
# NSg/V    P    Nᴹ+
> green    with envy   ; flushed with success
# NPr🅪/V/J P    NSg/V+ . V/J     P    N🅪Sg+
> She  was with Acme for twenty years before retiring last    fall   .
# ISg+ V   P    NSg  C/P NSg    NPl+  C/P    V        NSg/V/J NSg/V+ .
> With your kind  of body   size    , you    shouldn’t be     eating pizza at    all          .
# P    D$+  NSg/J P  NSg/V+ N🅪Sg/V+ . ISgPl+ V         NSg/VX V      N🅪Sg+ NSg/P NSg/I/J/C/Dq .
> That          was a   lot   to explain ; are you    still   with me       ?
# NSg/I/C/Ddem+ V   D/P NPr/V P  V       . V   ISgPl+ NSg/V/J P    NPr/ISg+ .
>
#
> Adverb
# NSg/V+
>
#
> Do     you    want  to come    with ?
# NSg/VX ISgPl+ NSg/V P  NSg/V/P P    .<|MERGE_RESOLUTION|>--- conflicted
+++ resolved
@@ -792,21 +792,12 @@
 # ISg/#r+ NSg/VX NPl/V+ P  NSg/V/J V/C NPl/V+ P  NSg/V .
 > To err is human   .
 # P  V   VL NSg/V/J .
-<<<<<<< HEAD
 > Who    am      I       to criticise ? I've done    worse     things myself .
 # NPr/I+ NPr/V/J ISg/#r+ P  V/Au/Br   . W?   NSg/V/J NSg/V/JC+ NPl/V+ ISg+   .
 > Precisely to get   away from you    was why   I       did what   I       did .
 # R         P  NSg/V V/J  P    ISgPl+ V   NSg/V ISg/#r+ V   NSg/I+ ISg/#r+ V   .
-> I       need    some     more         books  to read  and friends to go      partying with .
-# ISg/#r+ N🅪Sg/VX I/J/R/Dq NPr/I/V/J/Dq NPl/V+ P  NSg/V V/C NPl/V+  P  NSg/V/J V        P    .
-=======
-> Who    am      I    to criticise ? I've done    worse     things myself .
-# NPr/I+ NPr/V/J ISg+ P  V/Au/Br   . W?   NSg/V/J NSg/V/JC+ NPl/V+ ISg+   .
-> Precisely to get   away from you    was why   I    did what   I    did .
-# R         P  NSg/V V/J  P    ISgPl+ V   NSg/V ISg+ V   NSg/I+ ISg+ V   .
-> I    need    some     more           books  to read  and friends to go      partying with .
-# ISg+ N🅪Sg/VX I/J/R/Dq NPr/I/V/J/R/Dq NPl/V+ P  NSg/V V/C NPl/V+  P  NSg/V/J V        P    .
->>>>>>> 7e6aec91
+> I       need    some     more           books  to read  and friends to go      partying with .
+# ISg/#r+ N🅪Sg/VX I/J/R/Dq NPr/I/V/J/R/Dq NPl/V+ P  NSg/V V/C NPl/V+  P  NSg/V/J V        P    .
 > If    he       hasn't read  it       yet     , he       ought    to .
 # NSg/C NPr/ISg+ V      NSg/V NPr/ISg+ NSg/V/C . NPr/ISg+ NSg/I/VX P  .
 > I       went  to the shops  to buy   some      bread   .
