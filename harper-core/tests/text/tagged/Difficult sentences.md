> Difficult sentences
# V/J+      NPl/V3+
>
#
> A   collection of difficult sentences to test  Harper's ability to correctly tag    unusual / uncommon but     correct sentences .
# D/P N🅪Sg       P  V/J       NPl/V3+   P  NSg/V NSg$     N🅪Sg+   P  R         NSg/V+ NSg/J   . NSg/V/J  NSg/C/P NSg/V/J NPl/V3+   .
>
#
> Note   that         some      word   may    not   be      tagged correctly right   now       .
# NSg/V+ NSg/I/C/Ddem I/J/R/Dq+ NSg/V+ NPr/VX NSg/C NSg/VXL V/J    R         NPr/V/J NPr/V/J/C .
>
#
> Most         example sentences are taken from https://en.wiktionary.org/. License : CC     BY      - SA       4.0 .
# NSg/I/J/R/Dq NSg/V+  NPl/V3+   V   V/J   P    Url                         NSg/V+  . NSg/V+ NSg/J/P . NPr/V/J+ #   .
>
#
> A
# D/P
>
#
> With one        attack   , he       was torn a   pieces .
# P    NSg/I/V/J+ NSg/V/J+ . NPr/ISg+ VPt V/J  D/P NPl/V3 .
> I    brush my  teeth twice a    day   .
# ISg+ NSg/V D$+ NPl+  W?    D/P+ NPr🅪+ .
>
#
> At
# NSg/P
>
#
> Preposition
# NSg/V
>
#
> Caesar was at    Rome ; a   climate treaty was signed at    Kyoto in      1997 .
# NPr    VPt NSg/P NPr+ . D/P N🅪Sg/V+ NSg/V+ VPt VP/J   NSg/P NPr+  NPr/J/P #    .
> I    was at    Jim’s house  at    the corner of Fourth  Street  and Vine .
# ISg+ VPt NSg/P NSg$  NPr/V+ NSg/P D   NSg/V  P  NPr/V/J NSg/V/J V/C NSg+ .
> at    the bottom  of the page   ; sitting at    the table  ; at    church  ; at    sea
# NSg/P D   NSg/V/J P  D+  NPr/V+ . NSg/V/J NSg/P D+  NSg/V+ . NSg/P NPr🅪/V+ . NSg/P NSg+
> Target at    five miles  . Prepare torpedoes !
# NSg/V+ NSg/P NSg+ NPrPl+ . V       NPl/V     .
> Look  out         ! UFO at    two o'clock !
# NSg/V NSg/V/J/R/P . NSg NSg/P NSg W?      .
> Don't pick  at    your food !
# V     NSg/V NSg/P D$+  NSg+ .
> My  cat      keeps  scratching at    the furniture .
# D$+ NSg/V/J+ NPl/V3 Vg         NSg/P D+  Nᴹ+       .
> I    was working at    the problem all           day   .
# ISg+ VPt Vg      NSg/P D+  NSg/J+  NSg/I/J/C/Dq+ NPr🅪+ .
> He       shouted at    her     .
# NPr/ISg+ VP/J    NSg/P ISg/D$+ .
> She  pointed at    the curious animal .
# ISg+ VP/J    NSg/P D+  J+      NSg/J+ .
> At    my  request , they agreed to move  us       to another hotel .
# NSg/P D$+ NSg/V+  . IPl+ VP/J   P  NSg/V NPr/IPl+ P  I/D+    NSg+  .
> He       jumped at    the sudden noise   .
# NPr/ISg+ VP/J   NSg/P D+  NSg/J+ N🅪Sg/V+ .
> We   laughed at    the joke   .
# IPl+ VP/J    NSg/P D+  NSg/V+ .
> She  was mad     at    their comments .
# ISg+ VPt NSg/V/J NSg/P D$+   NPl/V3+  .
> men at    work    ; children at    play
# NSg NSg/P N🅪Sg/V+ . NPl+     NSg/P NSg/V
> The two  countries are at    war     .
# D+  NSg+ NPl+      V   NSg/P N🅪Sg/V+ .
> She  is  at    sixes and sevens with him  .
# ISg+ VL3 NSg/P NPl   V/C NPl    P    ISg+ .
>
#
> Noun
# NSg/V+
>
#
> The at    sign   .
# D   NSg/P NSg/V+ .
>
#
> Verb
# NSg/V+
>
#
> ( In      online chats   : ) Don't @ me       ! Don't at    me       !
# . NPr/J/P V/J+   NPl/V3+ . . V     . NPr/ISg+ . V     NSg/P NPr/ISg+ .
>
#
> By
# NSg/J/P
>
#
> Preposition
# NSg/V
>
#
> The mailbox is  by      the bus    stop  .
# D   NSg     VL3 NSg/J/P D   NSg/V+ NSg/V .
> The stream runs   by      our back    door   .
# D+  NSg/V+ NPl/V3 NSg/J/P D$+ NSg/V/J NSg/V+ .
> He       ran     straight by      me       .
# NPr/ISg+ NSg/VPt NSg/V/J  NSg/J/P NPr/ISg+ .
> Be      back    by      ten o'clock ! .
# NSg/VXL NSg/V/J NSg/J/P NSg W?      . .
> We'll find  someone by      the end   of March  .
# W?    NSg/V NSg/I+  NSg/J/P D   NSg/V P  NPr/V+ .
> We   will   send  it       by      the first   week  of July .
# IPl+ NPr/VX NSg/V NPr/ISg+ NSg/J/P D   NSg/V/J NSg/J P  NPr+ .
> The matter  was decided  by      the chairman .
# D+  N🅪Sg/V+ VPt NSg/VP/J NSg/J/P D+  NSg/V+   .
> The boat   was swamped by      the water   .
# D+  NSg/V+ VPt VP/J    NSg/J/P D+  N🅪Sg/V+ .
> He       was protected by      his     body   armour      .
# NPr/ISg+ VPt VP/J      NSg/J/P ISg/D$+ NSg/V+ NPr/V/Comm+ .
> There was a    call   by      the unions for a   30 % pay     rise   .
# +     VPt D/P+ NSg/V+ NSg/J/P D   NPl/V3 C/P D/P #  . NSg/V/J NSg/V+ .
> I    was aghast by      what   I    saw     .
# ISg+ VPt J      NSg/J/P NSg/I+ ISg+ NSg/VPt .
> There are many       well    - known plays  by      William Shakespeare .
# +     V   NSg/I/J/Dq NSg/V/J . VPp/J NPl/V3 NSg/J/P NPr+    NPr/V+      .
> I    avoided the guards  by      moving   only  when    they weren't looking .
# ISg+ VP/J    D+  NPl/V3+ NSg/J/P NSg/Vg/J J/R/C NSg/I/C IPl+ V       Vg      .
> By      Pythagoras ' theorem , we   can    calculate the length of the hypotenuse .
# NSg/J/P NPr        . NSg/V   . IPl+ NPr/VX V         D   N🅪Sg/V P  D   NSg        .
> We   went    by      bus    .
# IPl+ NSg/VPt NSg/J/P NSg/V+ .
> I    discovered it       by      chance   .
# ISg+ VP/J       NPr/ISg+ NSg/J/P NPr/V/J+ .
> By      ' maybe   ' she  means  ' no    ' .
# NSg/J/P . NSg/J/R . ISg+ NPl/V3 . NPr/P . .
> The electricity was cut     off       , so        we   had to read       by      candlelight .
# D+  Nᴹ+         VPt NSg/V/J NSg/V/J/P . NSg/I/J/C IPl+ V   P  NSg/VLPtPp NSg/J/P NSg         .
> By      the power     vested in      me       , I    now       pronounce you    man     and wife     .
# NSg/J/P D+  N🅪Sg/V/J+ VP/J   NPr/J/P NPr/ISg+ . ISg+ NPr/V/J/C NSg/V     ISgPl+ NPr/V/J V/C NSg/V/J+ .
> By      Jove ! I    think she's got it       !
# NSg/J/P NPr+ . ISg+ NSg/V W?    V   NPr/ISg+ .
> By      all           that          is  holy    , I'll put   an  end    to this    .
# NSg/J/P NSg/I/J/C/Dq+ NSg/I/C/Ddem+ VL3 NSg/J/R . W?   NSg/V D/P NSg/V+ P  I/Ddem+ .
> I    sorted the items   by      category .
# ISg+ VP/J   D   NPl/V3+ NSg/J/P NSg+     .
> Table  1 shows  details of our employees broken down       by      sex   and age     .
# NSg/V+ # NPl/V3 NPl/V3  P  D$+ NPl+      VPp/J  N🅪Sg/V/J/P NSg/J/P NSg/V V/C N🅪Sg/V+ .
> Our stock     is  up        by      ten  percent .
# D$+ N🅪Sg/V/J+ VL3 NSg/V/J/P NSg/J/P NSg+ NSg+    .
> We   won         by      six  goals   to three .
# IPl+ NSgPl/VPtPp NSg/J/P NSg+ NPl/V3+ P  NSg   .
> His     date   of birth    was wrong   by      ten  years .
# ISg/D$+ N🅪Sg/V P  NSg/V/J+ VPt NSg/V/J NSg/J/P NSg+ NPl+  .
> We   went    through the book   page   by      page   .
# IPl+ NSg/VPt NSg/J/P D+  NSg/V+ NPr/V+ NSg/J/P NPr/V+ .
> We   crawled forward by      inches  .
# IPl+ VP/J    NSg/V/J NSg/J/P NPl/V3+ .
> sold      by      the yard   ; cheaper if    bought    by      the gross
# NSg/VPtPp NSg/J/P D+  NSg/V+ . NSg/JC  NSg/C NSg/VPtPp NSg/J/P D   NPr/V/J
> While     sitting listening to the radio   by      the hour , she  can    drink  brandy by      the bucketful !
# NSg/V/C/P NSg/V/J Vg        P  D+  N🅪Sg/V+ NSg/J/P D+  NSg+ . ISg+ NPr/VX NSg/V+ NPr/V+ NSg/J/P D   NSg       .
> He       sits   listening to the radio   by      the hour .
# NPr/ISg+ NPl/V3 Vg        P  D+  N🅪Sg/V+ NSg/J/P D+  NSg+ .
> His     health was deteriorating by      the day   .
# ISg/D$+ Nᴹ+    VPt Vg            NSg/J/P D+  NPr🅪+ .
> The pickers are paid    by      the bushel .
# D   W?      V   VPtPp/J NSg/J/P D   NSg/V  .
> He       cheated by      his     own      admission .
# NPr/ISg+ VP/J    NSg/J/P ISg/D$+ NSg/V/J+ NSg+      .
> By      my  reckoning , we   should be      nearly there .
# NSg/J/P D$+ NSg/Vg+   . IPl+ VX     NSg/VXL R      W?    .
> It       is  easy    to invert  a   2 - by      - 2 matrix .
# NPr/ISg+ VL3 NSg/V/J P  NSg/V/J D/P # . NSg/J/P . # NSg+   .
> The room     was about 4 foot  by      6 foot   .
# D+  NSg/V/J+ VPt J/P   # NSg/V NSg/J/P # NSg/V+ .
> The bricks  used     to build the wall   measured 10 by      20 by      30 cm   .
# D+  NPl/V3+ VPPtPp/J P  NSg/V D+  NPr/V+ VP/J     #  NSg/J/P #  NSg/J/P #  NSg+ .
> She's a   lovely little     filly , by      Big   Lad , out         of Damsel in      Distress .
# W?    D/P NSg/J  NPr/I/J/Dq NSg   . NSg/J/P NSg/J NSg . NSg/V/J/R/P P  NSg    NPr/J/P NSg/V+   .
> Are you    eating by      Rabbi Fischer ? ( at    the house of )
# V   ISgPl+ Vg     NSg/J/P NSg+  NPr+    . . NSg/P D   NPr/V P  .
> By      Chabad , it's different . ( with , among )
# NSg/J/P ?      . +    NSg/J     . . P    . P     .
>
#
> Adverb
# NSg/V+
>
#
> I    watched the parade as    it       passed by      .
# ISg+ VP/J    D+  NSg/V+ NSg/R NPr/ISg+ VP/J   NSg/J/P .
> There was a    shepherd close   by      .
# +     VPt D/P+ NPr/V+   NSg/V/J NSg/J/P .
> I'll stop  by      on  my  way    home    from work    .
# W?   NSg/V NSg/J/P J/P D$+ NSg/J+ NSg/V/J P    N🅪Sg/V+ .
> We're right   near      the lifeguard station . Come       by      before you    leave .
# W?    NPr/V/J NSg/V/J/P D   NSg+      NSg/V+  . NSg/VLPp/P NSg/J/P C/P    ISgPl+ NSg/V .
> The women spent much         time      after harvest putting jams    by      for winter and spring  .
# D+  NPl+  V/J   NSg/I/J/R/Dq N🅪Sg/V/J+ P     NSg/V+  NSg/Vg  NPl/V3+ NSg/J/P C/P NSg/V  V/C NSg/VL+ .
>
#
> Adjective
# NSg/V/J+
>
#
> a   by      path   ; a   by      room     ( Out         of the way    , off       to one        side     . )
# D/P NSg/J/P NSg/V+ . D/P NSg/J/P NSg/V/J+ . NSg/V/J/R/P P  D+  NSg/J+ . NSg/V/J/P P  NSg/I/V/J+ NSg/V/J+ . .
> by      catch ; a   by      issue ( Subsidiary , incidental . )
# NSg/J/P NSg/V . D/P NSg/J/P NSg/V . NSg/J+     . NSg/J      . .
>
#
> For
# C/P
>
#
> Conjunction
# NSg/V+
>
#
> I    had to stay    with my  wicked stepmother , for I    had nowhere else    to go       .
# ISg+ V   P  NSg/V/J P    D$+ VP/J   NSg        . C/P ISg+ V   NSg/J   NSg/J/C P  NSg/VL/J .
>
#
> Preposition
# NSg/V
>
#
> The astronauts headed for the moon   .
# D+  NPl+       VP/J   C/P D+  NPr/V+ .
> Run      for the hills   !
# NSg/VLPp C/P D+  NPl/V3+ .
> He       was headed for the door   when    he       remembered .
# NPr/ISg+ VPt VP/J   C/P D+  NSg/V+ NSg/I/C NPr/ISg+ VP/J       .
> I    have   something  for you    .
# ISg+ NSg/VX NSg/I/V/J+ C/P ISgPl+ .
> Everything I    do     , I    do     for you    .
# NSg/I/V+   ISg+ NSg/VX . ISg+ NSg/VX C/P ISgPl+ .
> We're having a   birthday party   for Janet .
# W?    Vg     D/P NSg/V+   NSg/V/J C/P NPr+  .
> The mayor gave a   speech for the charity gala   .
# D+  NSg+  V    D/P N🅪Sg/V C/P D+  NPr+    NSg/J+ .
<<<<<<< HEAD
> If    having to bag   the groceries correctly is  more         than you    can    handle , then    this   isn't the job    for you    .
# NSg/C Vg     P  NSg/V D+  NPl/V3+   R         VL3 NPr/I/V/J/Dq C/P  ISgPl+ NPr/VX NSg/V  . NSg/J/C I/Ddem NSg/V D   NPr/V+ C/P ISgPl+ .
> This    is  a   new     bell  for my  bicycle .
# I/Ddem+ VL3 D/P NSg/V/J NPr/V C/P D$+ NSg/V+  .
> The cake    is  for Tom   and Helen's anniversary .
# D+  N🅪Sg/V+ VL3 C/P NPr/V V/C NSg$    NSg+        .
> This    medicine is  for your cough  .
# I/Ddem+ N🅪Sg/V+  VL3 C/P D$+  NSg/V+ .
=======
> If    having to bag   the groceries correctly is more           than you    can    handle , then    this   isn't the job    for you    .
# NSg/C V      P  NSg/V D+  NPl/V+    R         VL NPr/I/V/J/R/Dq C/P  ISgPl+ NPr/VX NSg/V  . NSg/J/C I/Ddem NSg/V D   NPr/V+ C/P ISgPl+ .
> This    is a   new     bell  for my  bicycle .
# I/Ddem+ VL D/P NSg/V/J NPr/V C/P D$+ NSg/V+  .
> The cake    is for Tom   and Helen's anniversary .
# D+  N🅪Sg/V+ VL C/P NPr/V V/C NSg$    NSg+        .
> This    medicine is for your cough  .
# I/Ddem+ N🅪Sg/V+  VL C/P D$+  NSg/V+ .
>>>>>>> 7e6aec91
> He       wouldn't apologize ; and just for that          , she  refused to help  him  .
# NPr/ISg+ VX       V         . V/C V/J  C/P NSg/I/C/Ddem+ . ISg+ VP/J    P  NSg/V ISg+ .
> He       looks  better    for having lost    weight  . ( UK   usage )
# NPr/ISg+ NPl/V3 NSg/VX/JC C/P Vg     VPtPp/J N🅪Sg/V+ . . NPr+ N🅪Sg+ .
> She  was the worse    for drink  .
# ISg+ VPt D   NSg/V/JC C/P NSg/V+ .
> All          those  for the motion  , raise your hands   .
# NSg/I/J/C/Dq I/Ddem C/P D+  N🅪Sg/V+ . NSg/V D$+  NPl/V3+ .
> Who's for ice     - cream     ?
# NSg$+ C/P NPr🅪/V+ . N🅪Sg/V/J+ .
> I'm for going    by      train
# W?  C/P NSg/Vg/J NSg/J/P NSg/V+
> Ten voted for , and three against . ( with implied object )
# NSg VP/J  C/P . V/C NSg   C/P     . . P    VP/J    NSg/V+ .
> Make  way   for the president !
# NSg/V NSg/J C/P D+  NSg/V+    .
> Clear   the shelves for our new      Christmas stock     !
# NSg/V/J D   NPl/V3  C/P D$+ NSg/V/J+ NPr/V/J+  N🅪Sg/V/J+ .
> Stand by      for your cue    .
# NSg/V NSg/J/P C/P D$+  NSg/V+ .
> Prepare for battle   .
# V       C/P NPr/V/J+ .
> They swept the area for enemy  operatives .
# IPl+ V/J   D   N🅪Sg C/P NSg/V+ NPl+       .
> Police combed his     flat    for clues   .
# Nᴹ/V+  VP/J   ISg/D$+ NSg/V/J C/P NPl/V3+ .
> I've lived here    for three years .
# W?   VP/J  NSg/J/R C/P NSg   NPl+  .
> They fought for days over    a    silly  pencil .
# IPl+ V      C/P NPl+ NSg/J/P D/P+ NSg/J+ NSg/V+ .
> The store  is  closed for the day   .
# D+  NSg/V+ VL3 VP/J   C/P D+  NPr🅪+ .
> I    can    see   for miles  .
# ISg+ NPr/VX NSg/V C/P NPrPl+ .
> I    will   stand in      for him  .
# ISg+ NPr/VX NSg/V NPr/J/P C/P ISg+ .
> I    speak for the Prime    Minister .
# ISg+ NSg/V C/P D+  NSg/V/J+ NSg/V+   .
> It       is  unreasonable for our boss     to withhold our wages   .
# NPr/ISg+ VL3 J            C/P D$+ NSg/V/J+ P  NSg/VL   D$+ NPl/V3+ .
> I    don't think it's a   good    idea for you    and me       to meet    ever again .
# ISg+ V     NSg/V +    D/P NPr/V/J NSg+ C/P ISgPl+ V/C NPr/ISg+ P  NSg/V/J J    P     .
> I    am      aiming for completion by      the end   of business Thursday .
# ISg+ NPr/V/J Vg     C/P NSg+       NSg/J/P D   NSg/V P  N🅪Sg/J+  NSg+     .
> He's going    for his     doctorate .
# NSg$ NSg/Vg/J C/P ISg/D$+ NSg/V+    .
> Do     you    want  to go       for coffee    ?
# NSg/VX ISgPl+ NSg/V P  NSg/VL/J C/P N🅪Sg/V/J+ .
> I'm saving      up        for a   car  .
# W?  N🅪Sg/Vg/J/P NSg/V/J/P C/P D/P NSg+ .
> Don't wait  for an  answer .
# V     NSg/V C/P D/P NSg/V+ .
> Fair    for its     day   .
# NSg/V/J C/P ISg/D$+ NPr🅪+ .
> She's spry for an  old   lady   .
# W?    J    C/P D/P NSg/J NPr/V+ .
> Don't take  me       for a   fool     .
# V     NSg/V NPr/ISg+ C/P D/P NSg/V/J+ .
> For all           his     expensive education , he       didn't seem very bright  .
# C/P NSg/I/J/C/Dq+ ISg/D$+ J+        NSg+      . NPr/ISg+ V      V    J/R  NPr/V/J .
> And now       for a    slap     - up        meal   !
# V/C NPr/V/J/C C/P D/P+ NSg/V/J+ . NSg/V/J/P NSg/V+ .
> Go       scuba  diving    ? For one        thing  , I    can't even    swim  .
# NSg/VL/J N🅪Sg/V NSg/Vg/J+ . C/P NSg/I/V/J+ NSg/V+ . ISg+ VX    NSg/V/J NSg/V .
> For another , we   don't have   any    equipment .
# C/P I/D     . IPl+ V     NSg/VX I/R/Dq Nᴹ+       .
> He       is  named for his     grandfather .
# NPr/ISg+ VL3 VP/J  C/P ISg/D$+ NSg/V/J+    .
> He       totally screwed up        that          project . Now       he's surely for the sack  .
<<<<<<< HEAD
# NPr/ISg+ R       VP/J    NSg/V/J/P NSg/I/C/Ddem+ NSg/V+  . NPr/V/J/C NSg$ R      C/P D   NSg/V .
> In      term    of base     hits   , Jones  was three for four on  the day
# NPr/J/P NSg/V/J P  NSg/V/J+ NPl/V3 . NPr/V+ VPt NSg   C/P NSg  J/P D+  NPr🅪+
> At    close   of play  , England were    305 for 3 .
# NSg/P NSg/V/J P  NSg/V . NPr+    NSg/VPt #   C/P # .
> He       took the swing  shift  for he       could  get   more         overtime .
# NPr/ISg+ V    D+  NSg/V+ NSg/V+ C/P NPr/ISg+ NSg/VX NSg/V NPr/I/V/J/Dq NSg/V    .
=======
# NPr/ISg+ R       V/J     NSg/V/J/P NSg/I/C/Ddem+ NSg/V+  . NPr/V/J/C NSg$ R      C/P D   NSg/V .
> In      term    of base     hits  , Jones  was three for four on  the day
# NPr/J/P NSg/V/J P  NSg/V/J+ NPl/V . NPr/V+ V   NSg   C/P NSg  J/P D+  NPr🅪+
> At    close   of play  , England were  305 for 3 .
# NSg/P NSg/V/J P  NSg/V . NPr+    NSg/V #   C/P # .
> He       took the swing  shift  for he       could  get   more           overtime .
# NPr/ISg+ V    D+  NSg/V+ NSg/V+ C/P NPr/ISg+ NSg/VX NSg/V NPr/I/V/J/R/Dq NSg/V    .
>>>>>>> 7e6aec91
> to account for one's whereabouts .
# P  NSg/V   C/P NSg$+ NSg+        .
>
#
> From
# P
>
#
> Paul is  from New      Zealand .
# NPr+ VL3 P    NSg/V/J+ NPr+    .
> I    got a   letter from my  brother  .
# ISg+ V   D/P NSg/V+ P    D$+ NSg/V/J+ .
> You    can't get   all          your news   from the Internet .
# ISgPl+ VX    NSg/V NSg/I/J/C/Dq D$+  Nᴹ/V3+ P    D   NPr/V+   .
> He       had books   piled from floor  to ceiling .
# NPr/ISg+ V   NPl/V3+ VP/J  P    NSg/V+ P  NSg/V   .
> He       departed yesterday from Chicago .
# NPr/ISg+ NSg/VP/J NSg       P    NPr+    .
> This    figure has been    changed from a    one        to a   seven .
# I/Ddem+ NSg/V+ V3  NSg/VPp VP/J    P    D/P+ NSg/I/V/J+ P  D/P NSg   .
> Face   away from the wall   !
# NSg/V+ V/J  P    D+  NPr/V+ .
> The working day   runs   from 9 am       to 5 pm     .
# D   Vg      NPr🅪+ NPl/V3 P    # NPr/V/J+ P  # NSg/V+ .
> Tickets are available from 17th July .
# NPl/V3+ V   J         P    #    NPr+ .
> Rate   your pain    from 1 to 10 .
# NSg/V+ D$+  N🅪Sg/V+ P    # P  #  .
> Start counting from 1 .
# NSg/V Vg       P    # .
> You    can    study anything from math to literature .
# ISgPl+ NPr/VX NSg/V NSg/I/V+ P    +    P  Nᴹ         .
> It's hard   to tell   from here    .
# +    N🅪Sg/J P  NPr/VL P    NSg/J/R .
> Try     to see   it       from his     point of view   .
# NSg/V/J P  NSg/V NPr/ISg+ P    ISg/D$+ NSg/V P  NSg/V+ .
> The bomb     went     off       just 100 yards   from where they were    standing .
# D+  NSg/V/J+ NSg/VPt+ NSg/V/J/P V/J  #   NPl/V3+ P    NSg/C IPl+ NSg/VPt NSg/Vg/J .
> From the top     of the lighthouse you    can    just see   the mainland .
# P    D   NSg/V/J P  D+  NSg+       ISgPl+ NPr/VX V/J  NSg/V D+  NSg+     .
> I’ve been    doing  this    from pickney .
# W?   NSg/VPp NSg/Vg I/Ddem+ P    ?       .
> Your opinions differ   from mine     .
# D$+  NPl+     NSg/V/JC P    NSg/I/V+ .
> He       knows  right   from wrong   .
# NPr/ISg+ NPl/V3 NPr/V/J P    NSg/V/J .
>
#
> In
# NPr/J/P
>
#
> Preposition
# NSg/V
>
#
> Who    lives in      a   pineapple under   the sea  ?
# NPr/I+ V3+   NPr/J/P D/P NSg       NSg/J/P D   NSg+ .
> The dog      is  in      the kennel .
# D+  NSg/V/J+ VL3 NPr/J/P D   NSg/V  .
> There were    three pickles in      a    jar    .
# +     NSg/VPt NSg   NPl/V3  NPr/J/P D/P+ NSg/V+ .
> I    like        living   in      the city .
# ISg+ NSg/V/J/C/P NSg/Vg/J NPr/J/P D+  NSg+ .
> There are lots   of trees   in      the park   .
# +     V   NPl/V3 P  NPl/V3+ NPr/J/P D+  NPr/V+ .
> We   are in      the enemy  camp     .
# IPl+ V   NPr/J/P D+  NSg/V+ NSg/V/J+ .
> Her     plane    is  in      the air     .
# ISg/D$+ NSg/V/J+ VL3 NPr/J/P D+  N🅪Sg/V+ .
> I    glanced over    at    the pretty    girl   in      the red     dress  .
# ISg+ VP/J    NSg/J/P NSg/P D+  NSg/V/J/R NSg/V+ NPr/J/P D+  N🅪Sg/J+ NSg/V+ .
> There wasn't much         of interest in      her     speech  .
# +     V      NSg/I/J/R/Dq P  NSg/V+   NPr/J/P ISg/D$+ N🅪Sg/V+ .
> He       hasn't got an  original idea in      him  .
# NPr/ISg+ V3     V   D/P NSg/J    NSg+ NPr/J/P ISg+ .
> You    are one       in      a   million .
# ISgPl+ V   NSg/I/V/J NPr/J/P D/P NSg     .
> She's in      an  orchestra .
# W?    NPr/J/P D/P NSg+      .
<<<<<<< HEAD
> My  birthday is  in      the first   week  of December .
# D$+ NSg/V+   VL3 NPr/J/P D   NSg/V/J NSg/J P  NPr+     .
> Easter falls   in      the fourth   lunar  month  .
# NPr/V+ NPl/V3+ NPr/J/P D+  NPr/V/J+ NSg/J+ NSg/J+ .
> Will   you    be      able    to finish this    in      a    week   ?
# NPr/VX ISgPl+ NSg/VXL NSg/V/J P  NSg/V  I/Ddem+ NPr/J/P D/P+ NSg/J+ .
> They said    they would call  us       in      a    week   .
# IPl+ VPtPp/J IPl+ VX    NSg/V NPr/IPl+ NPr/J/P D/P+ NSg/J+ .
> Less    water   gets   in      your boots  this    way    .
# V/J/C/P N🅪Sg/V+ NPl/V3 NPr/J/P D$+  NPl/V3 I/Ddem+ NSg/J+ .
=======
> My  birthday is in      the first   week  of December .
# D$+ NSg/V+   VL NPr/J/P D   NSg/V/J NSg/J P  NPr+     .
> Easter falls  in      the fourth   lunar  month  .
# NPr/V+ NPl/V+ NPr/J/P D+  NPr/V/J+ NSg/J+ NSg/J+ .
> Will   you    be     able    to finish this    in      a    week   ?
# NPr/VX ISgPl+ NSg/VX NSg/V/J P  NSg/V  I/Ddem+ NPr/J/P D/P+ NSg/J+ .
> They said they would call  us       in      a    week   .
# IPl+ V/J  IPl+ VX    NSg/V NPr/IPl+ NPr/J/P D/P+ NSg/J+ .
> Less      water   gets  in      your boots this    way    .
# V/J/R/C/P N🅪Sg/V+ NPl/V NPr/J/P D$+  NPl/V I/Ddem+ NSg/J+ .
>>>>>>> 7e6aec91
> She  stood there looking in      the window longingly .
# ISg+ V     W?    Vg      NPr/J/P D+  NSg/V+ R         .
> In      replacing the faucet washers , he       felt     he       was making his     contribution to the environment .
# NPr/J/P Vg        D   NSg    W?      . NPr/ISg+ N🅪Sg/V/J NPr/ISg+ VPt NSg/Vg ISg/D$+ NSg+         P  D   N🅪Sg+       .
> In      trying   to make  amends , she  actually made matters worse    .
# NPr/J/P NSg/Vg/J P  NSg/V NPl/V3 . ISg+ R        V    NPl/V3+ NSg/V/JC .
> My  aim    in      travelling    there was to find  my  missing friend   .
# D$+ NSg/V+ NPr/J/P NSg/Vg/J/Comm +     VPt P  NSg/V D$+ Vg      NPr/V/J+ .
> My  fat      rolls   around in      folds   .
# D$+ N🅪Sg/V/J NPl/V3+ J/P    NPr/J/P NPl/V3+ .
> The planes  flew    over    in      waves   .
# D+  NPl/V3+ NSg/V/J NSg/J/P NPr/J/P NPl/V3+ .
> Arrange the chairs  in      a    circle .
# NSg/V   D   NPl/V3+ NPr/J/P D/P+ NSg/V+ .
> He       stalked away in      anger .
# NPr/ISg+ VP/J    V/J  NPr/J/P Nᴹ/V+ .
> John is  in      a   coma .
# NPr+ VL3 NPr/J/P D/P NSg  .
> My  fruit   trees   are in      bud     .
# D$+ N🅪Sg/V+ NPl/V3+ V   NPr/J/P NPr🅪/V+ .
> The company is  in      profit    .
# D+  N🅪Sg/V+ VL3 NPr/J/P N🅪Sg/V/J+ .
> You've got a   friend   in      me       .
# W?     V   D/P NPr/V/J+ NPr/J/P NPr/ISg+ .
> He's met his     match  in      her     .
# NSg$ V   ISg/D$+ NSg/V+ NPr/J/P ISg/D$+ .
> There has been    no    change in      his     condition .
# +     V3  NSg/VPp NPr/P N🅪Sg/V NPr/J/P ISg/D$+ N🅪Sg/V+   .
> What   grade  did he       get   in      English   ?
# NSg/I+ NSg/V+ VPt NPr/ISg+ NSg/V NPr/J/P NPr🅪/V/J+ .
> Please pay     me       in      cash      — preferably in      tens and twenties .
# V      NSg/V/J NPr/ISg+ NPr/J/P NPrᴹ/V/J+ . R          NPr/J/P W?   V/C NPl+     .
> The deposit can    be      in      any    legal tender  , even    in      gold    .
# D+  NSg/V+  NPr/VX NSg/VXL NPr/J/P I/R/Dq NSg/J NSg/V/J . NSg/V/J NPr/J/P Nᴹ/V/J+ .
> Beethoven's " Symphony No    . 5 " in      C        minor   is  among his     most         popular .
# NSg$        . NSg+     NPr/P . # . NPr/J/P NPr/V/J+ NSg/V/J VL3 P     ISg/D$+ NSg/I/J/R/Dq NSg/J   .
> His     speech  was in      French   , but     was simultaneously translated into eight  languages .
# ISg/D$+ N🅪Sg/V+ VPt NPr/J/P NPr🅪/V/J . NSg/C/P VPt R              VP/J       P    NSg/J+ NPl/V3+   .
> When    you    write in      cursive , it's illegible .
# NSg/I/C ISgPl+ NSg/V NPr/J/P NSg/J   . +    J         .
> Military letters should be      formal in      tone      , but     not   stilted .
# NSg/J+   NPl/V3+ VX     NSg/VXL NSg/J  NPr/J/P N🅪Sg/I/V+ . NSg/C/P NSg/C VP/J    .
>
#
> Verb
# NSg/V+
>
#
> He       that          ears    my  land    spares my  team   and gives  me       leave to in      the crop   .
# NPr/ISg+ NSg/I/C/Ddem+ NPl/V3+ D$+ NPr🅪/V+ NPl/V3 D$+ NSg/V+ V/C NPl/V3 NPr/ISg+ NSg/V P  NPr/J/P D   NSg/V+ .
>
#
> Adverb
# NSg/V+
>
#
> Suddenly a    strange  man      walked in      .
# R        D/P+ NSg/V/J+ NPr/V/J+ VP/J   NPr/J/P .
> Would you    like        that          to take  away or    eat in      ?
# VX    ISgPl+ NSg/V/J/C/P NSg/I/C/Ddem+ P  NSg/V V/J  NPr/C V   NPr/J/P .
> He       ran     to the edge  of the swimming pool   and dived in      .
# NPr/ISg+ NSg/VPt P  D   NSg/V P  D+  NSg/V    NSg/V+ V/C VP/J  NPr/J/P .
> They flew    in      from London last     night   .
# IPl+ NSg/V/J NPr/J/P P    NPr+   NSg/V/J+ N🅪Sg/V+ .
> For six  hours the tide   flows  in      , then    for another six  hours it       flows  out         .
# C/P NSg+ NPl+  D+  NSg/V+ NPl/V3 NPr/J/P . NSg/J/C C/P I/D+    NSg+ NPl+  NPr/ISg+ NPl/V3 NSg/V/J/R/P .
> Bring the water   to the boil   and drop  the vegetables in      .
# VL    D+  N🅪Sg/V+ P  D+  NSg/V+ V/C NSg/V D+  NPl+       NPr/J/P .
> The show   still   didn't become interesting 20 minutes in      .
# D   NSg/VL NSg/V/J V      VL     V/J         #  NPl/V3+ NPr/J/P .
>
#
> Noun
# NSg/V+
>
#
> His     parents got him  an  in      with the company .
# ISg/D$+ NPl/V3+ V   ISg+ D/P NPr/J/P P    D+  N🅪Sg/V+ .
>
#
> Adjective
# NSg/V/J+
>
#
> Is  Mr   . Smith  in      ?
# VL3 NSg+ . NPr/V+ NPr/J/P .
> Little     by      little     I    pushed the snake  into the basket , until finally all          of it       was in      .
# NPr/I/J/Dq NSg/J/P NPr/I/J/Dq ISg+ VP/J   D+  NPr/V+ P    D+  NSg/V+ . C/P   R       NSg/I/J/C/Dq P  NPr/ISg+ VPt NPr/J/P .
> The bullet is  about five centimetres in      .
# D+  NSg/V+ VL3 J/P   NSg  NPl/Comm    NPr/J/P .
> If    the tennis ball   bounces on  the line   then    it's in      .
# NSg/C D+  NSg/V+ NPr/V+ NPl/V3  J/P D+  NSg/V+ NSg/J/C +    NPr/J/P .
> I've discovered why   the TV   wasn't working – the plug   wasn't in      !
# W?   VP/J       NSg/V D   NSg+ V      Vg      . D   NSg/V+ V      NPr/J/P .
> The replies to the questionnaires are now       all          in      .
# D   NPl/V3+ P  D+  NPl/V3+        V   NPr/V/J/C NSg/I/J/C/Dq NPr/J/P .
> Skirts  are in      this    year .
# NPl/V3+ V   NPr/J/P I/Ddem+ NSg+ .
> the in      train  ( incoming train  )
# D   NPr/J/P NSg/V+ . Vg       NSg/V+ .
> You    can't get   round     the headland when    the tide's in      .
# ISgPl+ VX    NSg/V NSg/V/J/P D   NSg      NSg/I/C D   NSg$   NPr/J/P .
> in      by      descent ;            in      by      purchase ;            in      of the seisin of her     husband
# NPr/J/P NSg/J/P N🅪Sg/V+ . Unlintable NPr/J/P NSg/J/P NSg/V+   . Unlintable NPr/J/P P  D   ?      P  ISg/D$+ NSg/V+
> He       is  very in      with the Joneses .
# NPr/ISg+ VL3 J/R  NPr/J/P P    D   NPl/V3  .
> I    need    to keep  in      with the neighbours   in      case    I    ever need    a    favour       from them     .
# ISg+ N🅪Sg/VX P  NSg/V NPr/J/P P    D   NPl/V3/Comm+ NPr/J/P NPr🅪/V+ ISg+ J    N🅪Sg/VX D/P+ N🅪Sg/V/Comm+ P    NSg/IPl+ .
> I    think that          bird     fancies you    . You're in      there , mate  !
# ISg+ NSg/V NSg/I/C/Ddem+ NPr/V/J+ NPl/V3  ISgPl+ . +      NPr/J/P W?    . NSg/V .
> I'm three drinks  in      right   now       .
# W?  NSg+  NPl/V3+ NPr/J/P NPr/V/J NPr/V/J/C .
> I    was 500 dollars in      when    the stock     crashed .
# ISg+ VPt #   NPl     NPr/J/P NSg/I/C D+  N🅪Sg/V/J+ VP/J    .
>
#
> Unit
# NSg+
>
#
> The glass   is  8 inches  .
# D+  NPr🅪/V+ VL3 # NPl/V3+ .
> The glass   is  8 in      .
# D+  NPr🅪/V+ VL3 # NPr/J/P .
>
#
> Of
# P
>
#
> Take  the chicken   out         of the freezer .
# NSg/V D+  N🅪Sg/V/J+ NSg/V/J/R/P P  D+  NSg+    .
> He       hasn't been    well    of late  .
# NPr/ISg+ V3     NSg/VPp NSg/V/J P  NSg/J .
> Finally she  was relieved of the burden of caring   for her     sick     husband .
# R       ISg+ VPt VP/J     P  D   NSg/V  P  NSg/Vg/J C/P ISg/D$+ NSg/V/J+ NSg/V+  .
> He       seemed devoid of human    feelings .
# NPr/ISg+ VP/J   V/J    P  NSg/V/J+ +        .
> The word   is  believed to be      of Japanese origin .
# D+  NSg/V+ VL3 VP/J     P  NSg/VXL P  NPr🅪/J+  NSg+   .
> Jesus of Nazareth
# NPr/V P  NPr+
> The invention was born    of necessity .
# D+  N🅪Sg+     VPt NPr/V/J P  NSg+      .
> It       is  said    that         she  died of a    broken heart   .
# NPr/ISg+ VL3 VPtPp/J NSg/I/C/Ddem ISg+ VP/J P  D/P+ VPp/J  N🅪Sg/V+ .
> What   a   lot   of nonsense !
# NSg/I+ D/P NPr/V P  Nᴹ/V/J+  .
> I'll have   a   dozen of those  apples , please .
# W?   NSg/VX D/P NSg   P  I/Ddem NPl    . V      .
> Welcome to the historic town of Harwich .
# NSg/V/J P  D   NSg/J    NSg  P  ?       .
> I'm not   driving this   wreck of a   car  .
# W?  NSg/C Vg      I/Ddem NSg/V P  D/P NSg+ .
> I'm always thinking of you    .
# W?  R      Vg       P  ISgPl+ .
> He       told  us       the story of his     journey to India .
# NPr/ISg+ VPtPp NPr/IPl+ D   NSg/V P  ISg/D$+ NSg/V+  P  NPr+  .
> This    behaviour  is  typical of teenagers .
# I/Ddem+ N🅪Sg/Comm+ VL3 NSg/J   P  +         .
> He       is  a   friend  of mine     .
# NPr/ISg+ VL3 D/P NPr/V/J P  NSg/I/V+ .
> We   want  a   larger slice   of the cake    .
# IPl+ NSg/V D/P JC     NSg/V/J P  D+  N🅪Sg/V+ .
> The owner of the nightclub was arrested .
# D   NSg   P  D+  NSg/V+    VPt VP/J     .
> My  companion seemed affable and easy    of manner .
# D$+ NSg/V+    VP/J   J       V/C NSg/V/J P  NSg+   .
> It's not   that         big   of a    deal     .
# +    NSg/C NSg/I/C/Ddem NSg/J P  D/P+ NSg/V/J+ .
> I’ve not   taken her     out         of a   goodly long    while     .
# W?   NSg/C V/J   ISg/D$+ NSg/V/J/R/P P  D/P J/R    NPr/V/J NSg/V/C/P .
> After a   delay   of three hours , the plane    finally took off       .
# P     D/P NSg/V/J P  NSg+  NPl+  . D+  NSg/V/J+ R       V    NSg/V/J/P .
>
#
> On
# J/P
>
#
> Adjective
# NSg/V/J+
>
#
> All           the lights  are on  , so        they must  be      home     .
# NSg/I/J/C/Dq+ D+  NPl/V3+ V   J/P . NSg/I/J/C IPl+ NSg/V NSg/VXL NSg/V/J+ .
> We   had to ration our food because there was a    war     on  .
# IPl+ V   P  NSg/V  D$+ NSg+ C/P     +     VPt D/P+ N🅪Sg/V+ J/P .
> Some     of the cast    went    down       with flu  , but     the show's still   on  .
# I/J/R/Dq P  D   NSg/V/J NSg/VPt N🅪Sg/V/J/P P    NSg+ . NSg/C/P D   NSg$   NSg/V/J J/P .
> That          TV   programme    that          you    wanted   to watch is  on  now       .
# NSg/I/C/Ddem+ NSg+ NSg/V/Au/Br+ NSg/I/C/Ddem+ ISgPl+ VPPtPp/J P  NSg/V VL3 J/P NPr/V/J/C .
> This    is  her     last     song  . You're on  next    !
# I/Ddem+ VL3 ISg/D$+ NSg/V/J+ N🅪Sg+ . +      J/P NSg/J/P .
> Are we   still   on  for tonight ?
# V   IPl+ NSg/V/J J/P C/P NSg+    .
> Mike   just threw coffee    onto Paul's lap      . It's on  now       .
# NPr/V+ V/J  V     N🅪Sg/V/J+ J/P  NSg$   NSg/V/J+ . +    J/P NPr/V/J/C .
> England need    a   hundred runs   , with twenty - five overs remaining . Game     on  !
# NPr+    N🅪Sg/VX D/P NSg     NPl/V3 . P    NSg    . NSg  NPl   Vg        . NSg/V/J+ J/P .
> Your feet will   soon warm    up        once  your socks   are on  .
# D$+  NPl+ NPr/VX J/R  NSg/V/J NSg/V/J/P NSg/C D$+  NPl/V3+ V   J/P .
> I    was trying   to drink out         of the bottle while     the top      was still   on  !
# ISg+ VPt NSg/Vg/J P  NSg/V NSg/V/J/R/P P  D+  NSg/V+ NSg/V/C/P D+  NSg/V/J+ VPt NSg/V/J J/P .
> Climbing up        that          steep    ridge  isn't on  . We'll have   to find  another route  .
# NSg/Vg/J NSg/V/J/P NSg/I/C/Ddem+ NSg/V/J+ NSg/V+ NSg/V J/P . W?    NSg/VX P  NSg/V I/D     NSg/V+ .
> He'd like        to play  the red    next    to the black    spot     , but     that         shot     isn't on  .
# W?   NSg/V/J/C/P P  NSg/V D   N🅪Sg/J NSg/J/P P  D   N🅪Sg/V/J NSg/V/J+ . NSg/C/P NSg/I/C/Ddem NSg/V/J+ NSg/V J/P .
> The captain moved two fielders to the on  side     .
# D+  NSg/V+  VP/J  NSg W?       P  D   J/P NSg/V/J+ .
> Ponsonby - Smythe hit     a   thumping on  drive  .
# ?        . ?      NSg/V/J D/P NSg/Vg/J J/P NSg/VL .
> If    the player fails  to hit     the ball   on  , it's a   foul    .
# NSg/C D+  NSg+   NPl/V3 P  NSg/V/J D+  NPr/V+ J/P . +    D/P NSg/V/J .
> He       always has to be      on  , it's so        exhausting .
# NPr/ISg+ R      V3  P  NSg/VXL J/P . +    NSg/I/J/C Vg         .
>
#
> Adverb
# NSg/V+
>
#
> turn  the television on
# NSg/V D+  N🅪Sg/V+    J/P
> The lid    wasn't screwed on  properly .
# D+  NSg/V+ V      VP/J    J/P R        .
> Put   on  your hat   and gloves  .
# NSg/V J/P D$+  NSg/V V/C NPl/V3+ .
> The policeman moved the tramp on  .
# D+  NSg+      VP/J  D   NSg/V J/P .
> Drive  on  past       the railway station .
# NSg/VL J/P NSg/V/J/P+ D+  NSg+    NSg/V+  .
> From now       on  things  are going    to be      different .
# P    NPr/V/J/C J/P NPl/V3+ V   NSg/Vg/J P  NSg/VXL NSg/J     .
> and so        on  .
# V/C NSg/I/J/C J/P .
> He       rambled on  and on  .
# NPr/ISg+ VP/J    J/P V/C J/P .
> Ten  years on  , nothing  had changed in      the village .
# NSg+ NPl+  J/P . NSg/I/J+ V   VP/J    NPr/J/P D+  NSg+    .
>
#
> Preposition
# NSg/V
>
#
> A   vase  of flowers   stood on  the table  .
# D/P NSg/V P  NPrPl/V3+ V     J/P D   NSg/V+ .
> Please lie   down       on  the couch  .
# V      NPr/V N🅪Sg/V/J/P J/P D+  NSg/V+ .
> The parrot was sitting on  Jim's shoulder .
# D+  NSg/V+ VPt NSg/V/J J/P NSg$  NSg/V+   .
> He       had a   scar   on  the side    of his     face   .
# NPr/ISg+ V   D/P NSg/V+ J/P D   NSg/V/J P  ISg/D$+ NSg/V+ .
> There is  a   dirty smudge on  this    window .
# +     VL3 D/P V/J   NSg/V  J/P I/Ddem+ NSg/V+ .
> The painting hangs  on  the wall   .
# D+  N🅪Sg/Vg+ NPl/V3 J/P D+  NPr/V+ .
> The fruit   ripened on  the trees   .
# D+  N🅪Sg/V+ VP/J    J/P D   NPl/V3+ .
> Should there be      an  accent on  the " e      " ?
# VX     +     NSg/VXL D/P NSg/V+ J/P D   . NPr/I+ . .
> He       wore old   shoes   on  his     feet .
# NPr/ISg+ V    NSg/J NPl/V3+ J/P ISg/D$+ NPl+ .
> The lighthouse that          you    can    see   is  on  the mainland .
# D+  NSg+       NSg/I/C/Ddem+ ISgPl+ NPr/VX NSg/V VL3 J/P D+  NSg+     .
> The suspect  is  thought   to still   be      on  the campus .
# D+  NSg/V/J+ VL3 NSg/VPtPp P  NSg/V/J NSg/VXL J/P D+  NSg/V+ .
> We   live on  the edge  of the city .
# IPl+ V/J  J/P D   NSg/V P  D+  NSg+ .
> on  the left     , on  the right   , on  the side     , on  the bottom   .
# J/P D+  NPr/V/J+ . J/P D   NPr/V/J . J/P D+  NSg/V/J+ . J/P D+  NSg/V/J+ .
> The fleet    is  on  the American coast  .
# D+  NSg/V/J+ VL3 J/P D+  NPr/J+   NSg/V+ .
> on  a    bus    , on  a    train  , on  a    plane    , on  a    ferry  , on  a    yacht  .
# J/P D/P+ NSg/V+ . J/P D/P+ NSg/V+ . J/P D/P+ NSg/V/J+ . J/P D/P+ NSg/V+ . J/P D/P+ NSg/V+ .
> All          of the responsibility is  on  him  .
# NSg/I/J/C/Dq P  D+  N🅪Sg+          VL3 J/P ISg+ .
> I    put   a    bet      on  the winning horse  .
# ISg+ NSg/V D/P+ NSg/V/P+ J/P D+  NSg/V/J NSg/V+ .
> tug    on  the rope   ; push  hard   on  the door   .
# NSg/V+ J/P D+  NSg/V+ . NSg/V N🅪Sg/J J/P D+  NSg/V+ .
> I    stubbed my  toe    on  an  old   tree   stump .
# ISg+ V/J     D$+ NSg/V+ J/P D/P NSg/J NSg/V+ NSg/V .
> I    caught my  fingernail on  the door   handle .
# ISg+ V/J    D$+ NSg+       J/P D+  NSg/V+ NSg/V  .
> The rope   snagged on  a   branch .
# D+  NSg/V+ V/J     J/P D/P NPr/V+ .
> to play  on  a   violin or    piano    .
# P  NSg/V J/P D/P NSg/V  NPr/C NSg/V/J+ .
> A    table  can't stand on  two legs    .
# D/P+ NSg/V+ VX    NSg/V J/P NSg NPl/V3+ .
> After resting on  his     elbows  , he       stood on  his     toes    , then    walked on  his     heels   .
# P     Vg+     J/P ISg/D$+ NPl/V3+ . NPr/ISg+ V     J/P ISg/D$+ NPl/V3+ . NSg/J/C VP/J   J/P ISg/D$+ NPl/V3+ .
> The Tories are on  twenty - five percent in      this   constituency .
# D   NPl    V   J/P NSg    . NSg  NSg     NPr/J/P I/Ddem NSg+         .
> The blue      team   are on  six points and the red     team   on  five .
# D+  N🅪Sg/V/J+ NSg/V+ V   J/P NSg NPl/V3 V/C D+  N🅪Sg/J+ NSg/V+ J/P NSg  .
> I'm on  question four .
# W?  J/P NSg/V+   NSg  .
> Born    on  the 4th of July .
# NPr/V/J J/P D   #   P  NPr+ .
> On  Sunday I'm busy    . I'll see   you    on  Monday .
# J/P NSg/V+ W?  NSg/V/J . W?   NSg/V ISgPl+ J/P NSg+   .
> Can    I    see   you    on  a    different day   ?
# NPr/VX ISg+ NSg/V ISgPl+ J/P D/P+ NSg/J+    NPr🅪+ .
> Smith  scored again on  twelve minutes , doubling Mudchester Rovers ' lead     .
# NPr/V+ VP/J   P     J/P NSg+   NPl/V3+ . Vg       ?          W?     . N🅪Sg/V/J .
> I    was reading a   book  on  history .
# ISg+ VPt NPr/Vg  D/P NSg/V J/P N🅪Sg+   .
> The city hosted the World  Summit on  the Information Society
# D+  NSg+ VP/J   D+  NSg/V+ NSg/V+ J/P D+  Nᴹ+         N🅪Sg+
> I    have   no    opinion on  this    subject  .
# ISg+ NSg/VX NPr/P NSg+    J/P I/Ddem+ NSg/V/J+ .
> I    saw     it       on  television .
# ISg+ NSg/VPt NPr/ISg+ J/P N🅪Sg/V+    .
> Can't you    see   I'm on  the phone  ?
# VX    ISgPl+ NSg/V W?  J/P D   NSg/V+ .
> My  favorite    shows   are on  BBC  America .
# D$+ NSg/V/J/Am+ NPl/V3+ V   J/P NPr+ NPr+    .
> I'll pay     on  card    .
# W?   NSg/V/J J/P N🅪Sg/V+ .
> He       travelled    on  false    documents .
# NPr/ISg+ VPtPp/J/Comm J/P NSg/V/J+ NPl/V3+   .
> They planned an  attack  on  London .
# IPl+ V/J     D/P NSg/V/J J/P NPr+   .
> The soldiers mutinied and turned their guns    on  their officers .
# D+  NPl/V3+  VP/J     V/C VP/J   D$+   NPl/V3+ J/P D$+   NPl/V3+  .
> Her     words   made a    lasting   impression on  my  mind   .
# ISg/D$+ NPl/V3+ V    D/P+ NSg/Vg/J+ NSg/V+     J/P D$+ NSg/V+ .
> What   will   be      the effect on  morale ?
# NSg/I+ NPr/VX NSg/VXL D   NSg/V  J/P NSg+   .
> I    haven't got any    money   on  me       .
# ISg+ V       V   I/R/Dq N🅪Sg/J+ J/P NPr/ISg+ .
> On  Jack's entry , William got up        to leave .
# J/P NSg$   NSg+  . NPr+    V   NSg/V/J/P P  NSg/V .
> On  the addition of ammonia , a    chemical reaction  begins .
# J/P D   NSg      P  NSg+    . D/P+ NSg/J+   N🅪Sg/V/J+ NPl/V3 .
> The drinks  are on  me       tonight , boys    .
# D+  NPl/V3+ V   J/P NPr/ISg+ NSg+    . NPl/V3+ .
> The meal   is  on  the house  .
# D+  NSg/V+ VL3 J/P D+  NPr/V+ .
> I    had a    terrible thirst on  me       .
# ISg+ V   D/P+ J+       NSg/V+ J/P NPr/ISg+ .
> Have   pity   or    compassion on  him  .
# NSg/VX N🅪Sg/V NPr/C NSg/V+     J/P ISg+ .
> He's on  his     lunch   break   .
# NSg$ J/P ISg/D$+ N🅪Sg/V+ NSg/VL+ .
> I'm on  nights  all          this   week   .
# W?  J/P NPl/V3+ NSg/I/J/C/Dq I/Ddem NSg/J+ .
> You've been    on  these  antidepressants far     too long    .
# W?     NSg/VPp J/P I/Ddem NPl             NSg/V/J W?  NPr/V/J .
> I    depended on  them     for assistance .
# ISg+ VP/J     J/P NSg/IPl+ C/P Nᴹ+        .
> He       will   promise on  certain conditions .
# NPr/ISg+ NPr/VX NSg/V   J/P I/J+    NPl/V3+    .
> A    curse  on  him  !
# D/P+ NSg/V+ J/P ISg+ .
> Please don't tell   on  her     and get   her     in      trouble .
# V      V     NPr/VL J/P ISg/D$+ V/C NSg/V ISg/D$+ NPr/J/P NSg/V+  .
>
#
> Verb
# NSg/V+
>
#
> Can    you    on  the light     ? ( switch   on  )
# NPr/VX ISgPl+ J/P D+  N🅪Sg/V/J+ . . NSg/V/J+ J/P .
>
#
> To
# P
>
#
> Particle
# NSg+
>
#
> I    want  to leave .
# ISg+ NSg/V P  NSg/V .
> He       asked me       what   to do     .
# NPr/ISg+ VP/J  NPr/ISg+ NSg/I+ P  NSg/VX .
> I    have   places  to go       and people to see   .
# ISg+ NSg/VX NPl/V3+ P  NSg/VL/J V/C NPl/V+ P  NSg/V .
> To err is  human   .
# P  V   VL3 NSg/V/J .
> Who    am      I    to criticise ? I've done      worse     things  myself .
# NPr/I+ NPr/V/J ISg+ P  V/Au/Br   . W?   NSg/VPp/J NSg/V/JC+ NPl/V3+ ISg+   .
> Precisely to get   away from you    was why   I    did what   I    did .
<<<<<<< HEAD
# R         P  NSg/V V/J  P    ISgPl+ VPt NSg/V ISg+ VPt NSg/I+ ISg+ VPt .
> I    need    some     more         books   to read       and friends to go       partying with .
# ISg+ N🅪Sg/VX I/J/R/Dq NPr/I/V/J/Dq NPl/V3+ P  NSg/VLPtPp V/C NPl/V3+ P  NSg/VL/J Vg       P    .
> If    he       hasn't read       it       yet     , he       ought    to .
# NSg/C NPr/ISg+ V3     NSg/VLPtPp NPr/ISg+ NSg/V/C . NPr/ISg+ NSg/I/VX P  .
> I    went    to the shops   to buy   some      bread   .
# ISg+ NSg/VPt P  D+  NPl/V3+ P  NSg/V I/J/R/Dq+ N🅪Sg/V+ .
=======
# R         P  NSg/V V/J  P    ISgPl+ V   NSg/V ISg+ V   NSg/I+ ISg+ V   .
> I    need    some     more           books  to read  and friends to go      partying with .
# ISg+ N🅪Sg/VX I/J/R/Dq NPr/I/V/J/R/Dq NPl/V+ P  NSg/V V/C NPl/V+  P  NSg/V/J V        P    .
> If    he       hasn't read  it       yet     , he       ought    to .
# NSg/C NPr/ISg+ V      NSg/V NPr/ISg+ NSg/V/C . NPr/ISg+ NSg/I/VX P  .
> I    went  to the shops  to buy   some      bread   .
# ISg+ NSg/V P  D+  NPl/V+ P  NSg/V I/J/R/Dq+ N🅪Sg/V+ .
>>>>>>> 7e6aec91
>
#
> Preposition
# NSg/V
>
#
> She  looked to the heavens .
# ISg+ VP/J   P  D+  NPl/V3+ .
> We   are walking  to the shop   .
# IPl+ V   NSg/Vg/J P  D+  NSg/V+ .
> The water   came      right   to the top     of this    wall   .
# D+  N🅪Sg/V+ NSg/VPt/P NPr/V/J P  D   NSg/V/J P  I/Ddem+ NPr/V+ .
> The coconut fell      to the ground    .
# D+  NSg+    NSg/VPt/J P  D+  N🅪Sg/V/J+ .
> I    gave the book   to him  .
# ISg+ V    D+  NSg/V+ P  ISg+ .
> His     face   was beaten to a   pulp     .
# ISg/D$+ NSg/V+ VPt V/J    P  D/P N🅪Sg/V/J .
> I    sang    my  baby     to sleep  .
# ISg+ NPr/VPt D$+ NSg/V/J+ P  N🅪Sg/V .
> Whisk the mixture to a    smooth   consistency .
# NSg/V D+  N🅪Sg+   P  D/P+ NSg/V/J+ NSg+        .
> He       made several bad     - taste   jokes  to groans from the audience .
# NPr/ISg+ V    J/Dq    NSg/V/J . NSg/V/J NPl/V3 P  NPl/V3 P    D+  NSg+     .
> I    tried complaining , but     it       was to no     effect .
# ISg+ VP/J  Vg          . NSg/C/P NPr/ISg+ VPt P  NPr/P+ NSg/V+ .
> It       was to a   large extent true    .
# NPr/ISg+ VPt P  D/P NSg/J NSg/J+ NSg/V/J .
> We   manufacture these   parts   to a   very high     tolerance .
# IPl+ NSg/V       I/Ddem+ NPl/V3+ P  D/P J/R  NSg/V/J+ NSg/V+    .
> This    gauge  is  accurate to a   second  .
# I/Ddem+ NSg/V+ VL3 J        P  D/P NSg/V/J .
> There's a   lot   of sense   to what   he       says   .
# W?      D/P NPr/V P  N🅪Sg/V+ P  NSg/I+ NPr/ISg+ NPl/V3 .
> The name   has a    nice     ring   to it       .
# D+  NSg/V+ V3  D/P+ NPr/V/J+ NSg/V+ P  NPr/ISg+ .
> There are 100 pence to the pound  .
# +     V   #   NSg   P  D+  NPr/V+ .
> It       takes  2 to 4 weeks  to process typical applications .
# NPr/ISg+ NPl/V3 # P  # NPrPl+ P  NSg/V   NSg/J+  +            .
> Three to the power    of two  is   nine .
# NSg   P  D   N🅪Sg/V/J P  NSg+ VL3+ NSg  .
> Three to the second  is  nine .
# NSg   P  D   NSg/V/J VL3 NSg  .
> Three squared or    three to the second   power     is  nine .
# NSg   VP/J    NPr/C NSg   P  D+  NSg/V/J+ N🅪Sg/V/J+ VL3 NSg  .
> What's the time      ? – It's quarter  to four in      the afternoon ( or    3 : 45 pm     ) .
# NSg$   D+  N🅪Sg/V/J+ . . +    NSg/V/J+ P  NSg  NPr/J/P D+  N🅪Sg+     . NPr/C # . #  NSg/V+ . .
>
#
> Adverb
# NSg/V+
>
#
> Please push  the door   to . ( close   )
# V      NSg/V D+  NSg/V+ P  . . NSg/V/J .
>
#
> With
# P
>
#
> Preposition
# NSg/V
>
#
> He       picked a   fight with the class    bully    .
# NPr/ISg+ VP/J   D/P NSg/V P    D+  NSg/V/J+ NSg/V/J+ .
> He       went    with his     friends .
# NPr/ISg+ NSg/VPt P    ISg/D$+ NPl/V3+ .
> She  owns   a    motorcycle with a   sidecar .
# ISg+ NPl/V3 D/P+ NSg/V+     P    D/P NSg     .
> Jim  was listening to Bach with his     eyes    closed .
# NPr+ VPt Vg        P  NPr  P    ISg/D$+ NPl/V3+ VP/J   .
> The match  result was 10 - 5 , with John scoring three goals   .
# D+  NSg/V+ NSg/V+ VPt #  . # . P    NPr+ Vg+     NSg+  NPl/V3+ .
> With a   heavy   sigh  , she  looked around the empty    room     .
# P    D/P NSg/V/J NSg/V . ISg+ VP/J   J/P    D+  NSg/V/J+ NSg/V/J+ .
> Four people were    injured , with one       of them     in      critical condition .
# NSg+ NPl/V+ NSg/VPt VP/J    . P    NSg/I/V/J P  NSg/IPl+ NPr/J/P NSg/J+   N🅪Sg/V+   .
> With their reputation on  the line   , they decided  to fire     their PR   team   .
# P    D$+   NSg+       J/P D+  NSg/V+ . IPl+ NSg/VP/J P  N🅪Sg/V/J D$+   NSg+ NSg/V+ .
> We   are with you    all          the way    .
# IPl+ V   P    ISgPl+ NSg/I/J/C/Dq D+  NSg/J+ .
> There are a   number    of problems with your plan  .
# +     V   D/P N🅪Sg/V/JC P  NPl+     P    D$+  NSg/V .
> What   on  Earth   is  wrong   with my  keyboard ?
# NSg/I+ J/P NPrᴹ/V+ VL3 NSg/V/J P    D$+ NSg/V+   .
> He       was pleased with the outcome .
# NPr/ISg+ VPt VP/J    P    D+  NSg+    .
> I’m upset   with my  father .
# W?  NSg/V/J P    D$+ NPr/V+ .
> slain with robbers .
# NSg/V P    NPl     .
> cut     with a    knife
# NSg/V/J P    D/P+ NSg/V+
> I    water  my  plants  with this    watering can    . This    is  the watering can    I    water  my  plants  with .
# ISg+ N🅪Sg/V D$+ NPl/V3+ P    I/Ddem+ Vg+      NPr/VX . I/Ddem+ VL3 D   Vg       NPr/VX ISg+ N🅪Sg/V D$+ NPl/V3+ P    .
> Find  what   you    want  instantly with our search  engine .
# NSg/V NSg/I+ ISgPl+ NSg/V R         P    D$+ N🅪Sg/V+ NSg/V+ .
> They dismissed the meeting with a   wave  of their hand   .
# IPl+ VP/J      D+  NSg/Vg+ P    D/P NSg/V P  D$+   NSg/V+ .
> Speak with a    confident voice  .
# NSg/V P    D/P+ NSg/J+    NSg/V+ .
> With what   / whose money   ? I    have   nothing  left    to buy   groceries ( with ) .
# P    NSg/I+ . I+    N🅪Sg/J+ . ISg+ NSg/VX NSg/I/J+ NPr/V/J P  NSg/V NPl/V3+   . P    . .
> It       was small   and bumpy , with a   tinge of orange   .
# NPr/ISg+ VPt NPr/V/J V/C J     . P    D/P NSg/V P  NPr🅪/V/J .
> There are lots   of people with no     homes   after the wildfire .
# +     V   NPl/V3 P  NPl/V+ P    NPr/P+ NPl/V3+ P     D   NSg      .
> Speak with confidence .
# NSg/V P    Nᴹ+        .
> He       spoke   with sadness in      his     voice  .
# NPr/ISg+ NSg/VPt P    NSg+    NPr/J/P ISg/D$+ NSg/V+ .
> The sailors were    infected with malaria .
# D+  NPl+    NSg/VPt NSg/VP/J P    NSg+    .
> overcome with happiness
# NSg/V    P    Nᴹ+
> green    with envy   ; flushed with success
# NPr🅪/V/J P    NSg/V+ . VP/J    P    N🅪Sg+
> She  was with Acme for twenty years before retiring last    fall    .
# ISg+ VPt P    NSg  C/P NSg    NPl+  C/P    Vg       NSg/V/J NSg/VL+ .
> With your kind  of body   size    , you    shouldn’t be      eating pizza at    all          .
# P    D$+  NSg/J P  NSg/V+ N🅪Sg/V+ . ISgPl+ V         NSg/VXL Vg     N🅪Sg+ NSg/P NSg/I/J/C/Dq .
> That          was a   lot   to explain ; are you    still   with me       ?
# NSg/I/C/Ddem+ VPt D/P NPr/V P  V       . V   ISgPl+ NSg/V/J P    NPr/ISg+ .
>
#
> Adverb
# NSg/V+
>
#
> Do     you    want  to come       with ?
# NSg/VX ISgPl+ NSg/V P  NSg/VLPp/P P    .<|MERGE_RESOLUTION|>--- conflicted
+++ resolved
@@ -232,25 +232,14 @@
 # W?    Vg     D/P NSg/V+   NSg/V/J C/P NPr+  .
 > The mayor gave a   speech for the charity gala   .
 # D+  NSg+  V    D/P N🅪Sg/V C/P D+  NPr+    NSg/J+ .
-<<<<<<< HEAD
-> If    having to bag   the groceries correctly is  more         than you    can    handle , then    this   isn't the job    for you    .
-# NSg/C Vg     P  NSg/V D+  NPl/V3+   R         VL3 NPr/I/V/J/Dq C/P  ISgPl+ NPr/VX NSg/V  . NSg/J/C I/Ddem NSg/V D   NPr/V+ C/P ISgPl+ .
+> If    having to bag   the groceries correctly is  more           than you    can    handle , then    this   isn't the job    for you    .
+# NSg/C Vg     P  NSg/V D+  NPl/V3+   R         VL3 NPr/I/V/J/R/Dq C/P  ISgPl+ NPr/VX NSg/V  . NSg/J/C I/Ddem NSg/V D   NPr/V+ C/P ISgPl+ .
 > This    is  a   new     bell  for my  bicycle .
 # I/Ddem+ VL3 D/P NSg/V/J NPr/V C/P D$+ NSg/V+  .
 > The cake    is  for Tom   and Helen's anniversary .
 # D+  N🅪Sg/V+ VL3 C/P NPr/V V/C NSg$    NSg+        .
 > This    medicine is  for your cough  .
 # I/Ddem+ N🅪Sg/V+  VL3 C/P D$+  NSg/V+ .
-=======
-> If    having to bag   the groceries correctly is more           than you    can    handle , then    this   isn't the job    for you    .
-# NSg/C V      P  NSg/V D+  NPl/V+    R         VL NPr/I/V/J/R/Dq C/P  ISgPl+ NPr/VX NSg/V  . NSg/J/C I/Ddem NSg/V D   NPr/V+ C/P ISgPl+ .
-> This    is a   new     bell  for my  bicycle .
-# I/Ddem+ VL D/P NSg/V/J NPr/V C/P D$+ NSg/V+  .
-> The cake    is for Tom   and Helen's anniversary .
-# D+  N🅪Sg/V+ VL C/P NPr/V V/C NSg$    NSg+        .
-> This    medicine is for your cough  .
-# I/Ddem+ N🅪Sg/V+  VL C/P D$+  NSg/V+ .
->>>>>>> 7e6aec91
 > He       wouldn't apologize ; and just for that          , she  refused to help  him  .
 # NPr/ISg+ VX       V         . V/C V/J  C/P NSg/I/C/Ddem+ . ISg+ VP/J    P  NSg/V ISg+ .
 > He       looks  better    for having lost    weight  . ( UK   usage )
@@ -320,23 +309,13 @@
 > He       is  named for his     grandfather .
 # NPr/ISg+ VL3 VP/J  C/P ISg/D$+ NSg/V/J+    .
 > He       totally screwed up        that          project . Now       he's surely for the sack  .
-<<<<<<< HEAD
 # NPr/ISg+ R       VP/J    NSg/V/J/P NSg/I/C/Ddem+ NSg/V+  . NPr/V/J/C NSg$ R      C/P D   NSg/V .
 > In      term    of base     hits   , Jones  was three for four on  the day
 # NPr/J/P NSg/V/J P  NSg/V/J+ NPl/V3 . NPr/V+ VPt NSg   C/P NSg  J/P D+  NPr🅪+
 > At    close   of play  , England were    305 for 3 .
 # NSg/P NSg/V/J P  NSg/V . NPr+    NSg/VPt #   C/P # .
-> He       took the swing  shift  for he       could  get   more         overtime .
-# NPr/ISg+ V    D+  NSg/V+ NSg/V+ C/P NPr/ISg+ NSg/VX NSg/V NPr/I/V/J/Dq NSg/V    .
-=======
-# NPr/ISg+ R       V/J     NSg/V/J/P NSg/I/C/Ddem+ NSg/V+  . NPr/V/J/C NSg$ R      C/P D   NSg/V .
-> In      term    of base     hits  , Jones  was three for four on  the day
-# NPr/J/P NSg/V/J P  NSg/V/J+ NPl/V . NPr/V+ V   NSg   C/P NSg  J/P D+  NPr🅪+
-> At    close   of play  , England were  305 for 3 .
-# NSg/P NSg/V/J P  NSg/V . NPr+    NSg/V #   C/P # .
 > He       took the swing  shift  for he       could  get   more           overtime .
 # NPr/ISg+ V    D+  NSg/V+ NSg/V+ C/P NPr/ISg+ NSg/VX NSg/V NPr/I/V/J/R/Dq NSg/V    .
->>>>>>> 7e6aec91
 > to account for one's whereabouts .
 # P  NSg/V   C/P NSg$+ NSg+        .
 >
@@ -417,7 +396,6 @@
 # ISgPl+ V   NSg/I/V/J NPr/J/P D/P NSg     .
 > She's in      an  orchestra .
 # W?    NPr/J/P D/P NSg+      .
-<<<<<<< HEAD
 > My  birthday is  in      the first   week  of December .
 # D$+ NSg/V+   VL3 NPr/J/P D   NSg/V/J NSg/J P  NPr+     .
 > Easter falls   in      the fourth   lunar  month  .
@@ -426,20 +404,8 @@
 # NPr/VX ISgPl+ NSg/VXL NSg/V/J P  NSg/V  I/Ddem+ NPr/J/P D/P+ NSg/J+ .
 > They said    they would call  us       in      a    week   .
 # IPl+ VPtPp/J IPl+ VX    NSg/V NPr/IPl+ NPr/J/P D/P+ NSg/J+ .
-> Less    water   gets   in      your boots  this    way    .
-# V/J/C/P N🅪Sg/V+ NPl/V3 NPr/J/P D$+  NPl/V3 I/Ddem+ NSg/J+ .
-=======
-> My  birthday is in      the first   week  of December .
-# D$+ NSg/V+   VL NPr/J/P D   NSg/V/J NSg/J P  NPr+     .
-> Easter falls  in      the fourth   lunar  month  .
-# NPr/V+ NPl/V+ NPr/J/P D+  NPr/V/J+ NSg/J+ NSg/J+ .
-> Will   you    be     able    to finish this    in      a    week   ?
-# NPr/VX ISgPl+ NSg/VX NSg/V/J P  NSg/V  I/Ddem+ NPr/J/P D/P+ NSg/J+ .
-> They said they would call  us       in      a    week   .
-# IPl+ V/J  IPl+ VX    NSg/V NPr/IPl+ NPr/J/P D/P+ NSg/J+ .
-> Less      water   gets  in      your boots this    way    .
-# V/J/R/C/P N🅪Sg/V+ NPl/V NPr/J/P D$+  NPl/V I/Ddem+ NSg/J+ .
->>>>>>> 7e6aec91
+> Less      water   gets   in      your boots  this    way    .
+# V/J/R/C/P N🅪Sg/V+ NPl/V3 NPr/J/P D$+  NPl/V3 I/Ddem+ NSg/J+ .
 > She  stood there looking in      the window longingly .
 # ISg+ V     W?    Vg      NPr/J/P D+  NSg/V+ R         .
 > In      replacing the faucet washers , he       felt     he       was making his     contribution to the environment .
@@ -829,23 +795,13 @@
 > Who    am      I    to criticise ? I've done      worse     things  myself .
 # NPr/I+ NPr/V/J ISg+ P  V/Au/Br   . W?   NSg/VPp/J NSg/V/JC+ NPl/V3+ ISg+   .
 > Precisely to get   away from you    was why   I    did what   I    did .
-<<<<<<< HEAD
 # R         P  NSg/V V/J  P    ISgPl+ VPt NSg/V ISg+ VPt NSg/I+ ISg+ VPt .
-> I    need    some     more         books   to read       and friends to go       partying with .
-# ISg+ N🅪Sg/VX I/J/R/Dq NPr/I/V/J/Dq NPl/V3+ P  NSg/VLPtPp V/C NPl/V3+ P  NSg/VL/J Vg       P    .
+> I    need    some     more           books   to read       and friends to go       partying with .
+# ISg+ N🅪Sg/VX I/J/R/Dq NPr/I/V/J/R/Dq NPl/V3+ P  NSg/VLPtPp V/C NPl/V3+ P  NSg/VL/J Vg       P    .
 > If    he       hasn't read       it       yet     , he       ought    to .
 # NSg/C NPr/ISg+ V3     NSg/VLPtPp NPr/ISg+ NSg/V/C . NPr/ISg+ NSg/I/VX P  .
 > I    went    to the shops   to buy   some      bread   .
 # ISg+ NSg/VPt P  D+  NPl/V3+ P  NSg/V I/J/R/Dq+ N🅪Sg/V+ .
-=======
-# R         P  NSg/V V/J  P    ISgPl+ V   NSg/V ISg+ V   NSg/I+ ISg+ V   .
-> I    need    some     more           books  to read  and friends to go      partying with .
-# ISg+ N🅪Sg/VX I/J/R/Dq NPr/I/V/J/R/Dq NPl/V+ P  NSg/V V/C NPl/V+  P  NSg/V/J V        P    .
-> If    he       hasn't read  it       yet     , he       ought    to .
-# NSg/C NPr/ISg+ V      NSg/V NPr/ISg+ NSg/V/C . NPr/ISg+ NSg/I/VX P  .
-> I    went  to the shops  to buy   some      bread   .
-# ISg+ NSg/V P  D+  NPl/V+ P  NSg/V I/J/R/Dq+ N🅪Sg/V+ .
->>>>>>> 7e6aec91
 >
 #
 > Preposition
