> Difficult sentences
# V/J       NPl/V
>
#
> A   collection of difficult sentences to test  Harper's ability to correctly tag    unusual / uncommon but     correct  sentences .
# D/P NSg        P  V/J       NPl/V     P  NSg/V N$       NSg+    P  R         NSg/V+ NSg/J   . NSg/V/J  NSg/C/P NSg/V/J+ NPl/V+    .
>
#
> Note   that    some   word   may      not   be     tagged correctly right      now          .
# NSg/V+ N/I/C/D I/J/R+ NSg/V+ NPrSg/VX NSg/C NSg/VX V/J    R         NPrSg/V/J+ NPrSg/V/J/C+ .
>
#
> Most     example sentences are taken from https://en.wiktionary.org/. License : CC    BY      - SA         4.0 .
# NSg/I/J+ NSg/V   NPl/V+    V   V/J   P    Url                         NSg/V+  . NSg/V NSg/J/P . NPrSg/V/J+ #   .
>
#
> A
# D/P
>
#
> With one       attack  , he       was torn a    pieces .
# P    NSg/I/V/J NSg/V/J . NPr/ISg+ V   V/J+ D/P+ NPl/V+ .
> I    brush my teeth twice a   day    .
# ISg+ NSg/V D+ +     W?    D/P NPrSg+ .
>
#
> At
# NSg/P
>
#
> Preposition
# NSg/V
>
#
> Caesar was at    Rome ; a    climate treaty was signed at    Kyoto in        1997 .
# NPrSg+ V   NSg/P NPr+ . D/P+ NSg/V+  NSg/V+ V   V/J    NSg/P NPr+  NPrSg/J/P #    .
> I    was at    Jim’s house    at    the corner  of Fourth    Street  and  Vine .
# ISg+ V   NSg/P N$    NPrSg/V+ NSg/P D   NSg/V/J P  NPrSg/V/J NSg/V/J V/C+ NSg+ .
> at    the bottom  of the page     ; sitting at    the table  ; at    church   ; at    sea
# NSg/P D   NSg/V/J P  D+  NPrSg/V+ . NSg/V/J NSg/P D+  NSg/V+ . NSg/P NPrSg/V+ . NSg/P NSg+
> Target at    five miles  . Prepare torpedoes !
# NSg/V  NSg/P NSg+ NPrPl+ . NSg/V   NSg/V     .
> Look  out         ! UFO at    two o'clock !
# NSg/V NSg/V/J/R/P . NSg NSg/P NSg W?      .
> Don't pick  at    your food !
# V     NSg/V NSg/P D+   NSg+ .
> My cat      keeps scratching at    the furniture .
# D+ NSg/V/J+ NPl/V V          NSg/P D+  NSg+      .
> I    was working at    the problem all        day    .
# ISg+ V   V       NSg/P D+  NSg/J   NSg/I/J/C+ NPrSg+ .
> He       shouted at    her    .
# NPr/ISg+ V/J     NSg/P I/J/D+ .
> She  pointed at    the curious animal .
# ISg+ V/J     NSg/P D+  J+      NSg/J  .
> At    my request , they agreed to move  us       to another hotel .
# NSg/P D+ NSg/V+  . IPl+ V/J    P  NSg/V NPr/ISg+ P  I/D+    NSg+  .
> He       jumped at    the sudden noise  .
# NPr/ISg+ V/J    NSg/P D+  NSg/J+ NSg/V+ .
> We   laughed at    the joke   .
# IPl+ V/J     NSg/P D+  NSg/V+ .
> She  was mad   at    their comments .
# ISg+ V   N/V/J NSg/P D+    NPl/V+   .
> men at    work   ; children at    play
# NSg NSg/P NSg/V+ . NPl+     NSg/P NSg/V
> The two  countries are at    war    .
# D+  NSg+ NPl+      V   NSg/P NSg/V+ .
> She  is at    sixes and sevens with him .
# ISg+ VL NSg/P NPl   V/C NPl    P    I+  .
>
#
> Noun
# NSg/V
>
#
> The at     sign  .
# D+  NSg/P+ NSg/V .
>
#
> Verb
# NSg/V
>
#
> ( In        online chats  : ) Don't @ me         ! Don't at    me         !
# . NPrSg/J/P V/J    NPl/V+ . . V     . NPrSg/ISg+ . V     NSg/P NPrSg/ISg+ .
>
#
> By
# NSg/J/P
>
#
> Preposition
# NSg/V
>
#
> The mailbox is by      the bus    stop   .
# D+  NSg     VL NSg/J/P D+  NSg/V+ NSg/V+ .
> The stream runs  by      our back    door   .
# D+  NSg/V+ NPl/V NSg/J/P D+  NSg/V/J NSg/V+ .
> He       ran   straight by      me         .
# NPr/ISg+ NSg/V NSg/V/J+ NSg/J/P NPrSg/ISg+ .
> Be     back    by      ten  o'clock ! .
# NSg/VX NSg/V/J NSg/J/P NSg+ +       . .
> We'll find  someone by      the end   of March    .
# W?    NSg/V NSg/I   NSg/J/P D   NSg/V P  NPrSg/V+ .
> We   will     send  it         by      the first   week  of July .
# IPl+ NPrSg/VX NSg/V NPrSg/ISg+ NSg/J/P D   NSg/V/J NSg/J P  NPr+ .
> The matter   was decided by      the chairman .
# D+  NSg/V/J+ V   NSg/V/J NSg/J/P D+  NSg/V+   .
> The boat   was swamped by      the water  .
# D+  NSg/V+ V   V/J     NSg/J/P D+  NSg/V+ .
> He       was protected by      his    body   armour            .
# NPr/ISg+ V   V/J       NSg/J/P ISg/D+ NSg/V+ NPrSg/V/Ca/Au/Br+ .
> There was a   call  by      the unions for a   30 % pay     rise   .
# +     V   D/P NSg/V NSg/J/P D   NPl/V  C/P D/P #  . NSg/V/J NSg/V+ .
> I    was aghast by      what   I    saw    .
# ISg+ V   J      NSg/J/P NSg/I+ ISg+ NSg/V+ .
> There are many    well    - known   plays by      William Shakespeare .
# +     V   N/I/J/D NSg/V/J . NSg/V/J NPl/V NSg/J/P NPrSg+  NPrSg/V+    .
> I    avoided the guards by      moving  only when    they weren't looking .
# ISg+ V/J     D+  NPl/V+ NSg/J/P NSg/V/J W?   NSg/I/C IPl+ V+      V       .
> By      Pythagoras ' theorem , we   can      calculate the length of the hypotenuse .
# NSg/J/P NPr        . NSg/V   . IPl+ NPrSg/VX V         D   NSg/V  P  D+  NSg+       .
> We   went  by      bus   .
# IPl+ NSg/V NSg/J/P NSg/V .
> I    discovered it         by       chance     .
# ISg+ V/J        NPrSg/ISg+ NSg/J/P+ NPrSg/V/J+ .
> By      ' maybe   ' she  means ' no       ' .
# NSg/J/P . NSg/J/R . ISg+ NPl/V . NPrSg/P+ . .
> The electricity was cut     off       , so        we   had to read  by       candlelight .
# D+  NSg+        V   NSg/V/J NSg/V/J/P . NSg/I/J/C IPl+ V   P  NSg/V NSg/J/P+ NSg         .
> By      the power    vested in        me         , I    now         pronounce you  man       and  wife     .
# NSg/J/P D+  NSg/V/J+ V/J    NPrSg/J/P NPrSg/ISg+ . ISg+ NPrSg/V/J/C NSg/V     IPl+ NPrSg/V/J V/C+ NSg/V/J+ .
> By      Jove ! I    think she's got it         !
# NSg/J/P NPr+ . ISg+ NSg/V W?    V   NPrSg/ISg+ .
> By      all       that     is holy    , I'll put   an  end   to this .
# NSg/J/P NSg/I/J/C N/I/C/D+ VL NSg/J/R . W?   NSg/V D/P NSg/V P  I/D+ .
> I    sorted the items  by      category .
# ISg+ V/J    D+  NPl/V+ NSg/J/P NSg+     .
> Table  1 shows details of our employees broken down      by      sex   and age    .
# NSg/V+ # NPl/V NPl/V   P  D+  NPl+      V/J    NSg/V/J/P NSg/J/P NSg/V V/C NSg/V+ .
> Our stock    is up        by      ten  percent .
# D+  NSg/V/J+ VL NSg/V/J/P NSg/J/P NSg+ NSg+    .
> We   won   by      six goals  to three .
# IPl+ NSg/V NSg/J/P NSg NPl/V+ P+ NSg   .
> His    date  of birth    was wrong   by      ten  years .
# ISg/D+ NSg/V P  NSg/V/J+ V   NSg/V/J NSg/J/P NSg+ NPl+  .
> We   went  through the book   page    by      page     .
# IPl+ NSg/V NSg/J/P D   NSg/V+ NPrSg/V NSg/J/P NPrSg/V+ .
> We   crawled forward by      inches .
# IPl+ V/J     NSg/V/J NSg/J/P NPl/V+ .
> sold  by      the yard   ; cheaper if    bought by      the gross
# NSg/V NSg/J/P D+  NSg/V+ . J       NSg/C NSg/V  NSg/J/P D   NPrSg/V/J
> While     sitting listening to the radio by      the hour , she  can      drink  brandy  by      the bucketful !
# NSg/V/C/P NSg/V/J V         P  D   NSg/V NSg/J/P D+  NSg+ . ISg+ NPrSg/VX NSg/V+ NPrSg/V NSg/J/P D   NSg       .
> He       sits  listening to the radio by      the hour .
# NPr/ISg+ NPl/V V         P  D   NSg/V NSg/J/P D+  NSg+ .
> His    health was deteriorating by      the day    .
# ISg/D+ NSg+   V   V             NSg/J/P D+  NPrSg+ .
> The pickers are paid by      the bushel .
# D   W?      V   V/J  NSg/J/P D+  NSg/V+ .
> He       cheated by      his    own      admission .
# NPr/ISg+ V/J+    NSg/J/P ISg/D+ NSg/V/J+ NSg+      .
> By      my reckoning , we   should be     nearly there .
# NSg/J/P D+ NSg/V+    . IPl+ VX     NSg/VX R+     W?    .
> It         is easy    to invert  a   2 - by      - 2 matrix .
# NPrSg/ISg+ VL NSg/V/J P  NSg/V/J D/P # . NSg/J/P . # NSg    .
> The room     was about 4 foot   by      6 foot   .
# D+  NSg/V/J+ V   J/P   # NSg/V+ NSg/J/P # NSg/V+ .
> The bricks used to build the wall     measured 10 by      20 by      30 cm .
# D+  NPl/V+ V/J  P  NSg/V D+  NPrSg/V+ V/J      #  NSg/J/P #  NSg/J/P #  N+ .
> She's a   lovely little     filly , by      Big      Lad , out         of Damsel in        Distress .
# W?    D/P NSg/J  NPrSg/I/J+ NSg   . NSg/J/P NSg/V/J+ NSg . NSg/V/J/R/P P  NSg    NPrSg/J/P NSg/V+   .
> Are you  eating by      Rabbi Fischer ? ( at    the house   of )
# V   IPl+ V      NSg/J/P NSg+  NPr+    . . NSg/P D   NPrSg/V P  .
> By      Chabad , it's different . ( with , among )
# NSg/J/P ?      . +    NSg/J+    . . P    . P     .
>
#
> Adverb
# NSg/V
>
#
> I    watched the parade as    it         passed by      .
# ISg+ V/J     D   NSg/V+ NSg/R NPrSg/ISg+ V/J+   NSg/J/P .
> There was a   shepherd close   by       .
# +     V   D/P NPrSg/V+ NSg/V/J NSg/J/P+ .
> I'll stop  by      on  my way    home    from work   .
# W?   NSg/V NSg/J/P J/P D+ NSg/J+ NSg/V/J P    NSg/V+ .
> We're right     near      the lifeguard station . Come    by      before you  leave  .
# W?    NPrSg/V/J NSg/V/J/P D+  NSg+      NSg/V+  . NSg/V/P NSg/J/P C/P    IPl+ NSg/V+ .
> The women spent much  time    after harvest putting jams   by      for winter and spring .
# D+  NPl+  V/J   N/I/J NSg/V/J J/P   NSg/V+  NSg/V   NPl/V+ NSg/J/P C/P NSg/V  V/C NSg/V+ .
>
#
> Adjective
# NSg/V/J
>
#
> a   by      path  ; a   by      room     ( Out         of the way    , off       to one        side     . )
# D/P NSg/J/P NSg/V . D/P NSg/J/P NSg/V/J+ . NSg/V/J/R/P P  D   NSg/J+ . NSg/V/J/P P  NSg/I/V/J+ NSg/V/J+ . .
> by      catch ; a   by      issue ( Subsidiary , incidental . )
# NSg/J/P NSg/V . D/P NSg/J/P NSg/V . NSg/J+     . NSg/J      . .
>
#
> For
# C/P
>
#
> Conjunction
# NSg/V
>
#
> I    had to stay    with my wicked stepmother , for I    had nowhere else  to go       .
# ISg+ V   P  NSg/V/J P    D+ V/J+   NSg        . C/P ISg+ V   NSg/J   N/J/C P+ NSg/V/J+ .
>
#
> Preposition
# NSg/V
>
#
> The astronauts headed for the moon     .
# D+  NPl        V/J    C/P D+  NPrSg/V+ .
> Run   for the hills  !
# NSg/V C/P D+  NPl/V+ .
> He       was headed for the door   when    he       remembered .
# NPr/ISg+ V   V/J    C/P D+  NSg/V+ NSg/I/C NPr/ISg+ V/J+       .
> I    have   something  for you  .
# ISg+ NSg/VX NSg/I/V/J+ C/P IPl+ .
> Everything I    do     , I    do     for you  .
# N/I/V+     ISg+ NSg/VX . ISg+ NSg/VX C/P IPl+ .
> We're having a   birthday party   for Janet .
# W?    V      D/P NSg/V+   NSg/V/J C/P NPr+  .
> The mayor gave a   speech for the charity gala   .
# D+  NSg+  V    D/P NSg/V  C/P D+  NPrSg+  NSg/J+ .
> If    having to bag   the groceries correctly is more        than you  can      handle , then    this isn't the job     for you  .
# NSg/C V      P  NSg/V D+  NPl/V+    R         VL NPrSg/I/V/J C/P  IPl+ NPrSg/VX NSg/V  . NSg/J/C I/D+ NSg/V D   NPrSg/V C/P IPl+ .
> This is a   new     bell    for my bicycle .
# I/D+ VL D/P NSg/V/J NPrSg/V C/P D+ NSg/V+  .
> The cake   is for Tom      and Helen's anniversary .
# D+  NSg/V+ VL C/P NPrSg/V+ V/C N$      NSg+        .
> This medicine is for your cough  .
# I/D+ NSg/V+   VL C/P D+   NSg/V+ .
> He       wouldn't apologize ; and just for that     , she  refused to help  him .
# NPr/ISg+ VX       V         . V/C V/J  C/P N/I/C/D+ . ISg+ V/J     P  NSg/V I+  .
> He       looks better   for having lost weight . ( UK   usage )
# NPr/ISg+ NPl/V NSg/VX/J C/P V      V/J  NSg/V+ . . NPr+ NSg+  .
> She  was the worse   for drink  .
# ISg+ V   D   NSg/V/J C/P NSg/V+ .
> All       those for the motion , raise your hands  .
# NSg/I/J/C I/D   C/P D+  NSg/V+ . NSg/V D+   NPl/V+ .
> Who's for ice      - cream   ?
# N$    C/P NPrSg/V+ . NSg/V/J .
> I'm for going   by      train
# W?  C/P NSg/V/J NSg/J/P NSg/V+
> Ten voted for , and three against . ( with implied object )
# NSg V/J   C/P . V/C NSg   C/P     . . P    V/J     NSg/V+ .
> Make  way   for the president !
# NSg/V NSg/J C/P D+  NSg/V+    .
> Clear   the shelves for our new      Christmas  stock    !
# NSg/V/J D   NPl/V   C/P D+  NSg/V/J+ NPrSg/V/J+ NSg/V/J+ .
> Stand by      for your cue    .
# NSg/V NSg/J/P C/P D+   NSg/V+ .
> Prepare for battle     .
# NSg/V   C/P NPrSg/V/J+ .
> They swept the area for enemy  operatives .
# IPl+ V/J   D   NSg  C/P NSg/V+ NPl+       .
> Police combed his    flat     for clues  .
# NSg/V+ V/J    ISg/D+ NSg/V/J+ C/P NPl/V+ .
> I've lived here    for three years .
# W?   V/J   NSg/J/R C/P NSg+  NPl+  .
> They fought for days over      a    silly  pencil .
# IPl+ V      C/P NPl+ NSg/V/J/P D/P+ NSg/J+ NSg/V+ .
> The store  is closed for the day    .
# D+  NSg/V+ VL V/J    C/P D+  NPrSg+ .
> I    can      see   for miles  .
# ISg+ NPrSg/VX NSg/V C/P NPrPl+ .
> I    will     stand in        for him .
# ISg+ NPrSg/VX NSg/V NPrSg/J/P C/P I+  .
> I    speak for the Prime    Minister .
# ISg+ NSg/V C/P D+  NSg/V/J+ NSg/V+   .
> It         is unreasonable for our boss     to withhold our wages  .
# NPrSg/ISg+ VL J            C/P D+  NSg/V/J+ P  NSg/V    D+  NPl/V+ .
> I    don't think it's a   good      idea for you  and me         to meet    ever again .
# ISg+ V     NSg/V +    D/P NPrSg/V/J NSg  C/P IPl+ V/C NPrSg/ISg+ P  NSg/V/J J+   P     .
> I    am        aiming for completion by      the end   of business Thursday .
# ISg+ NPrSg/V/J V      C/P NSg+       NSg/J/P D   NSg/V P  NSg/J+   NSg+     .
> He's going   for his    doctorate .
# N$   NSg/V/J C/P ISg/D+ NSg/V+    .
> Do     you  want  to go      for coffee   ?
# NSg/VX IPl+ NSg/V P  NSg/V/J C/P NSg/V/J+ .
> I'm saving    up        for a    car  .
# W?  NSg/V/J/P NSg/V/J/P C/P D/P+ NSg+ .
> Don't wait  for an  answer .
# V     NSg/V C/P D/P NSg/V+ .
> Fair    for its    day    .
# NSg/V/J C/P ISg/D+ NPrSg+ .
> She's spry for an   old    lady     .
# W?    J    C/P D/P+ NSg/J+ NPrSg/V+ .
> Don't take  me         for a    fool     .
# V     NSg/V NPrSg/ISg+ C/P D/P+ NSg/V/J+ .
> For all        his    expensive education , he       didn't seem very bright     .
# C/P NSg/I/J/C+ ISg/D+ J+        NSg+      . NPr/ISg+ V      V    J+   NPrSg/V/J+ .
> And now         for a   slap     - up        meal  !
# V/C NPrSg/V/J/C C/P D/P NSg/V/J+ . NSg/V/J/P NSg/V .
> Go      scuba diving   ? For one        thing  , I    can't even     swim  .
# NSg/V/J NSg/V NSg/V/J+ . C/P NSg/I/V/J+ NSg/V+ . ISg+ VX    NSg/V/J+ NSg/V .
> For another , we   don't have   any    equipment .
# C/P I/D+    . IPl+ V     NSg/VX I/R/D+ NSg+      .
> He       is named for his    grandfather .
# NPr/ISg+ VL V/J   C/P ISg/D+ NSg/V/J+    .
> He       totally screwed up        that    project . Now         he's surely for the sack   .
# NPr/ISg+ R       V/J     NSg/V/J/P N/I/C/D NSg/V+  . NPrSg/V/J/C N$   R      C/P D+  NSg/V+ .
> In        term    of base     hits  , Jones    was three for four on  the day
# NPrSg/J/P NSg/V/J P  NSg/V/J+ NPl/V . NPrSg/V+ V   NSg   C/P NSg  J/P D+  NPrSg
> At    close   of play  , England were  305 for  3 .
# NSg/P NSg/V/J P  NSg/V . NPr+    NSg/V #   C/P+ # .
> He       took the swing  shift for he       could  get   more         overtime .
# NPr/ISg+ V    D+  NSg/V+ NSg/V C/P NPr/ISg+ NSg/VX NSg/V NPrSg/I/V/J+ NSg/V    .
> to account for one's whereabouts .
# P  NSg/V   C/P N$+   NSg+        .
>
#
> From
# P
>
#
> Paul is from New     Zealand .
# NPr+ VL P    NSg/V/J NPr+    .
> I    got a   letter from my brother  .
# ISg+ V   D/P NSg/V  P    D+ NSg/V/J+ .
> You  can't get   all       your news   from the Internet .
# IPl+ VX    NSg/V NSg/I/J/C D+   NSg/V+ P    D+  NPrSg/V+ .
> He       had books  piled from floor  to ceiling .
# NPr/ISg+ V   NPl/V+ V/J   P    NSg/V+ P+ NSg/V   .
> He       departed yesterday from Chicago .
# NPr/ISg+ NSg/V/J  NSg+      P    NPr+    .
> This figure has been  changed from a   one       to a    seven .
# I/D+ NSg/V+ V   NSg/V V/J     P    D/P NSg/I/V/J P  D/P+ NSg+  .
> Face   away from the wall     !
# NSg/V+ V/J  P    D+  NPrSg/V+ .
> The working day    runs  from 9 am         to 5 pm     .
# D+  V+      NPrSg+ NPl/V P    # NPrSg/V/J+ P  # NSg/V+ .
> Tickets are available from 17th July .
# NPl/V+  V   J         P    #    NPr+ .
> Rate   your pain   from 1 to 10 .
# NSg/V+ D+   NSg/V+ P    # P+ #  .
> Start counting from 1 .
# NSg/V V        P+   # .
> You  can      study anything from math to literature .
# IPl+ NPrSg/VX NSg/V NSg/I/V  P    +    P+ NSg        .
> It's hard    to tell    from here    .
# +    NSg/V/J P  NPrSg/V P+   NSg/J/R .
> Try     to see   it         from his    point of view   .
# NSg/V/J P  NSg/V NPrSg/ISg+ P    ISg/D+ NSg/V P  NSg/V+ .
> The bomb     went  off       just 100 yards  from where they were   standing .
# D   NSg/V/J+ NSg/V NSg/V/J/P V/J  #   NPl/V+ P    NSg/C IPl+ NSg/V+ NSg/V/J  .
> From the top     of the lighthouse you  can      just see   the mainland .
# P    D   NSg/V/J P  D+  NSg+       IPl+ NPrSg/VX V/J  NSg/V D+  NSg+     .
> I’ve been  doing this from pickney .
# W?   NSg/V NSg/V I/D+ P+   ?       .
> Your opinions differ  from mine     .
# D+   +        NSg/V/J P    NSg/I/V+ .
> He       knows right      from wrong   .
# NPr/ISg+ NPl/V NPrSg/V/J+ P    NSg/V/J .
>
#
> In
# NPrSg/J/P
>
#
> Preposition
# NSg/V
>
#
> Who      lives in        a   pineapple under   the sea  ?
# NPrSg/I+ V     NPrSg/J/P D/P NSg       NSg/J/P D+  NSg+ .
> The dog      is in        the kennel .
# D+  NSg/V/J+ VL NPrSg/J/P D   NSg/V+ .
> There were  three pickles in        a    jar    .
# +     NSg/V NSg   NPl/V+  NPrSg/J/P D/P+ NSg/V+ .
> I    like        living  in        the city .
# ISg+ NSg/V/J/C/P NSg/V/J NPrSg/J/P D+  NSg+ .
> There are lots  of trees  in        the park     .
# +     V   NPl/V P  NPl/V+ NPrSg/J/P D+  NPrSg/V+ .
> We   are in        the enemy  camp     .
# IPl+ V   NPrSg/J/P D   NSg/V+ NSg/V/J+ .
> Her    plane    is in        the air    .
# I/J/D+ NSg/V/J+ VL NPrSg/J/P D   NSg/V+ .
> I    glanced over      at    the pretty  girl  in        the red    dress  .
# ISg+ V/J     NSg/V/J/P NSg/P D   NSg/V/J NSg/V NPrSg/J/P D+  NSg/J+ NSg/V+ .
> There wasn't much  of interest in        her    speech .
# +     V      N/I/J P  NSg/V    NPrSg/J/P I/J/D+ NSg/V+ .
> He       hasn't got an  original idea in        him .
# NPr/ISg+ V      V   D/P NSg/J    NSg  NPrSg/J/P I+  .
> You  are one       in        a    million .
# IPl+ V   NSg/I/V/J NPrSg/J/P D/P+ N+      .
> She's in        an   orchestra .
# W?    NPrSg/J/P D/P+ NSg+      .
> My birthday is in        the first   week  of December .
# D+ NSg/V+   VL NPrSg/J/P D   NSg/V/J NSg/J P  NPr+     .
> Easter     falls  in        the fourth     lunar  month  .
# NPrSg/V/J+ NPl/V+ NPrSg/J/P D+  NPrSg/V/J+ NSg/J+ NSg/J+ .
> Will     you  be     able    to finish this in        a    week   ?
# NPrSg/VX IPl+ NSg/VX NSg/V/J P  NSg/V  I/D+ NPrSg/J/P D/P+ NSg/J+ .
> They said they would  call  us       in        a   week   .
# IPl+ V/J  IPl+ NSg/VX NSg/V NPr/ISg+ NPrSg/J/P D/P NSg/J+ .
> Less    water  gets  in        your boots this way    .
# V/J/C/P NSg/V+ NPl/V NPrSg/J/P D+   NPl/V I/D+ NSg/J+ .
> She  stood there looking in        the window longingly .
# ISg+ V     W?    V       NPrSg/J/P D+  NSg/V+ R+        .
> In        replacing the faucet washers , he       felt    he       was making his    contribution to the environment .
# NPrSg/J/P V         D   NSg    W?      . NPr/ISg+ NSg/V/J NPr/ISg+ V   NSg/V  ISg/D+ NSg+         P  D+  NSg+        .
> In        trying  to make  amends , she  actually made  matters worse    .
# NPrSg/J/P NSg/V/J P  NSg/V NPl/V  . ISg+ R        NSg/V +       NSg/V/J+ .
> My aim    in        travelling       there was to find  my missing friend     .
# D+ NSg/V+ NPrSg/J/P NSg/V/J/Ca/Au/Br +     V   P  NSg/V D+ V       NPrSg/V/J+ .
> My fat      rolls around in        folds  .
# D+ NSg/V/J+ NPl/V J/P    NPrSg/J/P NPl/V+ .
> The planes flew    over      in        waves  .
# D+  NPl/V+ NSg/V/J NSg/V/J/P NPrSg/J/P NPl/V+ .
> Arrange the chairs in        a    circle .
# NSg/V   D+  NPl/V+ NPrSg/J/P D/P+ NSg/V+ .
> He       stalked away in        anger  .
# NPr/ISg+ V/J+    V/J  NPrSg/J/P NSg/V+ .
> John   is in        a   coma .
# NPrSg+ VL NPrSg/J/P D/P NSg+ .
> My fruit  trees  are in        bud     .
# D+ NSg/V+ NPl/V+ V   NPrSg/J/P NPrSg/V .
> The company is in        profit  .
# D+  NSg/V+  VL NPrSg/J/P NSg/V/J .
> You've got a   friend    in        me         .
# W?     V   D/P NPrSg/V/J NPrSg/J/P NPrSg/ISg+ .
> He's met his    match  in        her    .
# N$   V   ISg/D+ NSg/V+ NPrSg/J/P I/J/D+ .
> There has been  no      change in        his    condition .
# +     V   NSg/V NPrSg/P NSg/V  NPrSg/J/P ISg/D+ NSg/V+    .
> What   grade  did he       get   in        English    ?
# NSg/I+ NSg/V+ V   NPr/ISg+ NSg/V NPrSg/J/P NPrSg/V/J+ .
> Please pay     me         in        cash       — preferably in        tens and twenties .
# V      NSg/V/J NPrSg/ISg+ NPrSg/J/P NPrSg/V/J+ . R          NPrSg/J/P W?   V/C NPl+     .
> The deposit can      be     in        any   legal  tender  , even    in        gold     .
# D+  NSg/V+  NPrSg/VX NSg/VX NPrSg/J/P I/R/D NSg/J+ NSg/V/J . NSg/V/J NPrSg/J/P NSg/V/J+ .
> Beethoven's " Symphony No       . 5 " in        C          minor   is among his    most     popular .
# N$          . NSg+     NPrSg/P+ . # . NPrSg/J/P NPrSg/V/J+ NSg/V/J VL P     ISg/D+ NSg/I/J+ NSg/J+  .
> His    speech was in        French    , but     was simultaneously translated into eight languages .
# ISg/D+ NSg/V+ V   NPrSg/J/P NPrSg/V/J . NSg/C/P V   R              V/J        P    NSg/J NPl/V+    .
> When    you  write in        cursive , it's illegible .
# NSg/I/C IPl+ NSg/V NPrSg/J/P NSg/J   . +    J+        .
> Military letters should be     formal in        tone     , but     not   stilted .
# NSg/J    NPl/V+  VX     NSg/VX NSg/J  NPrSg/J/P NSg/I/V+ . NSg/C/P NSg/C V/J     .
>
#
> Verb
# NSg/V
>
#
> He       that     ears  my land     spares my team   and gives me         leave to in        the crop   .
# NPr/ISg+ N/I/C/D+ NPl/V D+ NPrSg/V+ NPl/V  D+ NSg/V+ V/C NPl/V NPrSg/ISg+ NSg/V P  NPrSg/J/P D+  NSg/V+ .
>
#
> Adverb
# NSg/V
>
#
> Suddenly a   strange man       walked in        .
# R        D/P NSg/V/J NPrSg/V/J V/J+   NPrSg/J/P .
> Would  you  like        that     to take  away or      eat   in        ?
# NSg/VX IPl+ NSg/V/J/C/P N/I/C/D+ P  NSg/V V/J  NPrSg/C NSg/V NPrSg/J/P .
> He       ran   to the edge  of the swimming pool   and dived in        .
# NPr/ISg+ NSg/V P  D   NSg/V P  D+  NSg/V+   NSg/V+ V/C V/J+  NPrSg/J/P .
> They flew    in        from London last     night  .
# IPl+ NSg/V/J NPrSg/J/P P    NPr+   NSg/V/J+ NSg/V+ .
> For six  hours the tide   flows in        , then    for another six hours it         flows  out         .
# C/P NSg+ NPl+  D+  NSg/V+ NPl/V NPrSg/J/P . NSg/J/C C/P I/D+    NSg NPl+  NPrSg/ISg+ NPl/V+ NSg/V/J/R/P .
> Bring the water to the boil   and drop  the vegetables in        .
# V     D   NSg/V P  D+  NSg/V+ V/C NSg/V D+  NPl+       NPrSg/J/P .
> The show  still   didn't become interesting 20 minutes in        .
# D   NSg/V NSg/V/J V      V      V/J         #  NPl/V   NPrSg/J/P .
>
#
> Noun
# NSg/V
>
#
> His    parents got him an  in        with the company .
# ISg/D+ NPl/V   V   I+  D/P NPrSg/J/P P    D+  NSg/V+  .
>
#
> Adjective
<<<<<<< HEAD
# NSg/V/J
>
#
> Is Mr  . Smith   in          ?
# VL NSg . NPrSg/V NPrSg/V/J/P .
> Little    by      little    I   pushed the snake into the basket , until finally all       of it        was in          .
# NPrSg/I/J NSg/J/P NPrSg/I/J ISg V/J    D   NPrSg P    D   NSg    . C/P   J/R     NSg/I/J/C P  NPrSg/ISg V   NPrSg/V/J/P .
> The bullet is about five centimetres in          .
# D   NSg    VL J/P   NSg  NPl/Br      NPrSg/V/J/P .
> If    the tennis ball    bounces on the line then    it's in          .
# NSg/C D   NSg    NPrSg/V NPl/V   P  D   NSg  NSg/J/C W?   NPrSg/V/J/P .
> I've discovered why   the TV  wasn't working – the plug wasn't in          !
# W?   V/J        NSg/V D   NSg V      V       . D   NSg  V      NPrSg/V/J/P .
> The replies to the questionnaires are now         all       in          .
# D   NPl     P  D   NPl            V   NPrSg/V/J/C NSg/I/J/C NPrSg/V/J/P .
> Skirts are in this year .
# NPl/V  V   P  I/D  NSg  .
> the in        train ( incoming train )
# D   NPrSg/J/P NSg/V . V        NSg/V .
> You can't get   round     the headland when    the tide's in          .
# IPl VX    NSg/V NSg/V/J/P D   NSg      NSg/I/C D   N$     NPrSg/V/J/P .
> in          by      descent ;            in          by      purchase ;            in          of the seisin of her   husband
# NPrSg/V/J/P NSg/J/P NSg/V   . Unlintable NPrSg/V/J/P NSg/J/P NSg/V    . Unlintable NPrSg/V/J/P P  D   ?      P  I/J/D NSg/V
> He      is very in          with the Joneses .
# NPr/ISg VL J    NPrSg/V/J/P P    D   NPl     .
> I   need   to keep  in          with the neighbours in          case    I   ever need   a   favour from them .
# ISg NSg/VX P  NSg/V NPrSg/V/J/P P    D   NPl/Br     NPrSg/V/J/P NPrSg/V ISg J    NSg/VX D/P NSg/Br P    N/I  .
> I   think that    bird      fancies you . You're in          there , mate  !
# ISg NSg/V N/I/C/D NPrSg/V/J NPl/V   IPl . W?     NPrSg/V/J/P W?    . NSg/V .
> I'm three drinks in          right     now         .
# W?  NSg   NPl/V  NPrSg/V/J/P NPrSg/V/J NPrSg/V/J/C .
> I   was 500 dollars in          when    the stock crashed .
# ISg V   #   NPl     NPrSg/V/J/P NSg/I/C D   NSg/J V/J     .
=======
# NSg/V/J+
>
#
> Is  Mr  . Smith   in        ?
# VL+ NSg . NPrSg/V NPrSg/J/P .
> Little    by      little    I    pushed the snake   into the basket , until finally all       of it         was in        .
# NPrSg/I/J NSg/J/P NPrSg/I/J ISg+ V/J    D   NPrSg/V P    D+  NSg/V+ . C/P   R       NSg/I/J/C P  NPrSg/ISg+ V+  NPrSg/J/P .
> The bullet is about five centimetres in        .
# D+  NSg/V+ VL J/P   NSg+ NPl+        NPrSg/J/P .
> If    the tennis ball     bounces on  the line   then    it's in        .
# NSg/C D+  NSg/V+ NPrSg/V+ NPl/V   J/P D+  NSg/V+ NSg/J/C W?   NPrSg/J/P .
> I've discovered why   the TV   wasn't working – the plug   wasn't in        !
# W?   V/J        NSg/V D+  NSg+ V      V       . D+  NSg/V+ V      NPrSg/J/P .
> The replies to the questionnaires are now         all       in        .
# D   NPl/V   P  D+  NPl/V+         V   NPrSg/V/J/C NSg/I/J/C NPrSg/J/P .
> Skirts are in        this year .
# NPl/V+ V   NPrSg/J/P I/D  NSg+ .
> the in        train ( incoming train  )
# D   NPrSg/J/P NSg/V . V        NSg/V+ .
> You  can't get   round     the headland when    the tide's in        .
# IPl+ VX    NSg/V NSg/V/J/P D   NSg      NSg/I/C D+  N$+    NPrSg/J/P .
> in        by      descent ;            in        by      purchase ;            in        of the seisin of her    husband
# NPrSg/J/P NSg/J/P NSg/V+  . Unlintable NPrSg/J/P NSg/J/P NSg/V+   . Unlintable NPrSg/J/P P  D   ?      P  I/J/D+ NSg/V+
> He       is very in        with the Joneses .
# NPr/ISg+ VL J    NPrSg/J/P P    D+  NPl/V+  .
> I    need   to keep  in        with the neighbours in        case     I    ever need   a   favour         from them .
# ISg+ NSg/VX P  NSg/V NPrSg/J/P P    D+  NPl/V+     NPrSg/J/P NPrSg/V+ ISg+ J    NSg/VX D/P NSg/V/Ca/Au/Br P    N/I+ .
> I    think that     bird       fancies you  . You're in        there , mate  !
# ISg+ NSg/V N/I/C/D+ NPrSg/V/J+ NPl/V   IPl+ . W?     NPrSg/J/P W?    . NSg/V .
> I'm three drinks in        right      now          .
# W?  NSg   NPl/V+ NPrSg/J/P NPrSg/V/J+ NPrSg/V/J/C+ .
> I    was 500 dollars in        when    the stock    crashed .
# ISg+ V   #   NPl+    NPrSg/J/P NSg/I/C D+  NSg/V/J+ V/J+    .
>>>>>>> 57de1b03
>
#
> Unit
# NSg+
>
#
> The glass   is 8 inches .
# D+  NPrSg/V VL # NPl/V+ .
> The glass    is 8 in        .
# D+  NPrSg/V+ VL # NPrSg/J/P .
>
#
> Of
# P
>
#
> Take  the chicken  out         of the freezer .
# NSg/V D   NSg/V/J+ NSg/V/J/R/P P  D+  NSg+    .
> He       hasn't been  well    of late   .
# NPr/ISg+ V      NSg/V NSg/V/J P  NSg/J+ .
> Finally she  was relieved of the burden of caring  for her    sick     husband .
# R       ISg+ V   V/J      P  D   NSg/V  P  NSg/V/J C/P I/J/D+ NSg/V/J+ NSg/V+  .
> He       seemed devoid of human    feelings .
# NPr/ISg+ V/J    V/J    P  NSg/V/J+ +        .
> The word   is believed to be     of Japanese origin .
# D+  NSg/V+ VL V/J      P  NSg/VX P  NPrSg/J+ NSg+   .
> Jesus   of Nazareth
# NPrSg/V P  NPr+
> The invention was born      of necessity .
# D+  NSg+      V   NPrSg/V/J P  NSg+      .
> It         is said that    she  died of a    broken heart  .
# NPrSg/ISg+ VL V/J  N/I/C/D ISg+ V/J  P  D/P+ V/J+   NSg/V+ .
> What   a   lot     of nonsense !
# NSg/I+ D/P NPrSg/V P  NSg/V/J+ .
> I'll have   a   dozen of those apples , please .
# W?   NSg/VX D/P NSg   P  I/D+  NPl    . V      .
> Welcome to the historic town of Harwich .
# NSg/V/J P  D   NSg/J    NSg  P+ ?       .
> I'm not   driving this wreck of a    car  .
# W?  NSg/C V       I/D  NSg/V P  D/P+ NSg+ .
> I'm always thinking of you  .
# W?  W?     V        P  IPl+ .
> He       told us       the story of his    journey to India  .
# NPr/ISg+ V    NPr/ISg+ D   NSg/V P  ISg/D+ NSg/V+  P  NPrSg+ .
> This behaviour     is typical of teenagers .
# I/D+ NSg/Ca/Au/Br+ VL NSg/J   P  +         .
> He       is a   friend    of mine     .
# NPr/ISg+ VL D/P NPrSg/V/J P  NSg/I/V+ .
> We   want  a   larger slice   of the cake   .
# IPl+ NSg/V D/P J      NSg/V/J P  D+  NSg/V+ .
> The owner of the nightclub was arrested .
# D   NSg   P  D+  NSg/V+    V+  V/J      .
> My companion seemed affable and easy    of manner .
# D+ NSg/V+    V/J    J       V/C NSg/V/J P  NSg+   .
> It's not   that    big     of a    deal     .
# W?   NSg/C N/I/C/D NSg/V/J P  D/P+ NSg/V/J+ .
> I’ve not   taken her    out         of a   goodly long       while      .
# W?   NSg/C V/J   I/J/D+ NSg/V/J/R/P P  D/P J/R    NPrSg/V/J+ NSg/V/C/P+ .
> After a   delay   of three hours , the plane    finally took off       .
# J/P   D/P NSg/V/J P  NSg+  NPl+  . D+  NSg/V/J+ R       V    NSg/V/J/P .
>
#
> On
# J/P
>
#
> Adjective
# NSg/V/J
>
#
> All       the lights are on  , so        they must   be     home     .
# NSg/I/J/C D+  NPl/V  V   J/P . NSg/I/J/C IPl+ NSg/V+ NSg/VX NSg/V/J+ .
> We   had to ration our food because there was a   war    on  .
# IPl+ V   P  NSg/V  D+  NSg+ C/P     +     V   D/P NSg/V+ J/P .
> Some  of the cast    went  down      with flu  , but     the show's still    on  .
# I/J/R P  D   NSg/V/J NSg/V NSg/V/J/P P    NSg+ . NSg/C/P D   N$     NSg/V/J+ J/P .
> That     TV   programme    that     you  wanted to watch is on  now         .
# N/I/C/D+ NSg+ NSg/V/Au/Br+ N/I/C/D+ IPl+ V/J    P  NSg/V VL J/P NPrSg/V/J/C .
> This is her    last    song . You're on  next    !
# I/D+ VL I/J/D+ NSg/V/J NSg+ . W?     J/P NSg/J/P .
> Are we   still   on  for tonight ?
# V   IPl+ NSg/V/J J/P C/P NSg+    .
> Mike     just threw coffee   onto Paul's lap      . It's on  now         .
# NPrSg/V+ V/J  V     NSg/V/J+ J/P  N$     NSg/V/J+ . W?   J/P NPrSg/V/J/C .
> England need   a   hundred runs  , with twenty - five overs  remaining . Game    on  !
# NPr+    NSg/VX D/P NSg     NPl/V . P    NSg    . NSg+ NPl/V+ V+        . NSg/V/J J/P .
> Your feet will     soon warm    up        once  your socks  are on  .
# D+   NSg+ NPrSg/VX J/R  NSg/V/J NSg/V/J/P NSg/C D+   NPl/V+ V+  J/P .
> I    was trying  to drink out         of the bottle while     the top      was still   on  !
# ISg+ V   NSg/V/J P  NSg/V NSg/V/J/R/P P  D+  NSg/V+ NSg/V/C/P D+  NSg/V/J+ V   NSg/V/J J/P .
> Climbing up        that     steep   ridge  isn't  on  . We'll have   to find  another route  .
# NSg/V/J  NSg/V/J/P N/I/C/D+ NSg/V/J NSg/V+ NSg/V+ J/P . W?    NSg/VX P  NSg/V I/D+    NSg/V+ .
> He'd like        to play  the red   next    to the black    spot     , but     that     shot     isn't  on  .
# W?   NSg/V/J/C/P P  NSg/V D   NSg/J NSg/J/P P  D+  NSg/V/J+ NSg/V/J+ . NSg/C/P N/I/C/D+ NSg/V/J+ NSg/V+ J/P .
> The captain moved two fielders to the on   side     .
# D+  NSg/V+  V/J   NSg W?       P  D+  J/P+ NSg/V/J+ .
> Ponsonby - Smythe hit     a   thumping on   drive .
# ?        . ?      NSg/V/J D/P NSg/V/J  J/P+ NSg/V .
> If    the player fails to hit     the ball     on  , it's a    foul     .
# NSg/C D+  NSg+   NPl/V P  NSg/V/J D+  NPrSg/V+ J/P . +    D/P+ NSg/V/J+ .
> He       always has to be     on  , it's so         exhausting .
# NPr/ISg+ W?     V   P  NSg/VX J/P . +    NSg/I/J/C+ V          .
>
#
> Adverb
# NSg/V
>
#
> turn  the television on
# NSg/V D   NSg/V      J/P
> The lid    wasn't screwed on  properly .
# D+  NSg/V+ V      V/J     J/P R        .
> Put   on  your hat   and gloves .
# NSg/V J/P D+   NSg/V V/C NPl/V+ .
> The policeman moved the tramp  on  .
# D+  NSg+      V/J   D+  NSg/V+ J/P .
> Drive on  past      the railway station .
# NSg/V J/P NSg/V/J/P D+  NSg+    NSg/V+  .
> From now         on  things are going   to be      different .
# P    NPrSg/V/J/C J/P NPl/V+ V   NSg/V/J P+ NSg/VX+ NSg/J+    .
> and so         on  .
# V/C NSg/I/J/C+ J/P .
> He       rambled on  and  on   .
# NPr/ISg+ V/J     J/P V/C+ J/P+ .
> Ten years on  , nothing had changed in        the village .
# NSg NPl+  J/P . NSg/I/J V   V/J     NPrSg/J/P D+  NSg+    .
>
#
> Preposition
# NSg/V
>
#
> A   vase  of flowers  stood on  the table  .
# D/P NSg/V P  NPrPl/V+ V     J/P D+  NSg/V+ .
> Please lie     down      on  the couch  .
# V      NPrSg/V NSg/V/J/P J/P D+  NSg/V+ .
> The parrot was sitting on  Jim's shoulder .
# D+  NSg/V+ V   NSg/V/J J/P N$    NSg/V+   .
> He       had a   scar  on  the side    of his    face   .
# NPr/ISg+ V   D/P NSg/V J/P D   NSg/V/J P  ISg/D+ NSg/V+ .
> There is a   dirty smudge on  this window .
# +     VL D/P V/J   NSg/V  J/P I/D+ NSg/V+ .
> The painting hangs on  the wall     .
# D+  NSg/V+   NPl/V J/P D+  NPrSg/V+ .
> The fruit  ripened on  the trees  .
# D+  NSg/V+ V/J     J/P D+  NPl/V+ .
> Should there be     an  accent on  the " e        " ?
# VX     +     NSg/VX D/P NSg/V  J/P D   . NPrSg/I+ . .
> He       wore old   shoes on  his    feet .
# NPr/ISg+ V    NSg/J NPl/V J/P ISg/D+ NSg+ .
> The lighthouse that     you  can      see   is on  the mainland .
# D+  NSg+       N/I/C/D+ IPl+ NPrSg/VX NSg/V VL J/P D+  NSg+     .
> The suspect  is thought to still   be     on  the campus .
# D+  NSg/V/J+ VL NSg/V   P  NSg/V/J NSg/VX J/P D+  NSg/V+ .
> We   live on  the edge  of the city .
# IPl+ V/J  J/P D   NSg/V P  D+  NSg+ .
> on  the left       , on  the right     , on  the side     , on  the bottom   .
# J/P D+  NPrSg/V/J+ . J/P D   NPrSg/V/J . J/P D+  NSg/V/J+ . J/P D+  NSg/V/J+ .
> The fleet    is on  the American coast  .
# D+  NSg/V/J+ VL J/P D+  NPrSg/J+ NSg/V+ .
> on  a    bus    , on  a    train  , on  a    plane    , on  a    ferry  , on  a   yacht  .
# J/P D/P+ NSg/V+ . J/P D/P+ NSg/V+ . J/P D/P+ NSg/V/J+ . J/P D/P+ NSg/V+ . J/P D/P NSg/V+ .
> All       of the responsibility is on  him .
# NSg/I/J/C P  D+  NSg+           VL J/P I+  .
> I    put   a   bet     on  the winning  horse  .
# ISg+ NSg/V D/P NSg/V/P J/P D+  NSg/V/J+ NSg/V+ .
> tug   on  the rope   ; push  hard    on  the door   .
# NSg/V J/P D+  NSg/V+ . NSg/V NSg/V/J J/P D+  NSg/V+ .
> I    stubbed my toe    on  an   old    tree   stump  .
# ISg+ V/J     D+ NSg/V+ J/P D/P+ NSg/J+ NSg/V+ NSg/V+ .
> I    caught my fingernail on  the door   handle .
# ISg+ V/J    D+ NSg+       J/P D+  NSg/V+ NSg/V+ .
> The rope   snagged on  a    branch   .
# D+  NSg/V+ V/J     J/P D/P+ NPrSg/V+ .
> to play  on  a   violin or       piano    .
# P  NSg/V J/P D/P NSg/V  NPrSg/C+ NSg/V/J+ .
> A   table  can't stand on  two  legs   .
# D/P NSg/V+ VX    NSg/V J/P NSg+ NPl/V+ .
> After resting on  his    elbows , he       stood on  his    toes   , then    walked on  his    heels  .
# J/P   V+      J/P ISg/D+ NPl/V+ . NPr/ISg+ V     J/P ISg/D+ NPl/V+ . NSg/J/C V/J    J/P ISg/D+ NPl/V+ .
> The Tories are on  twenty - five percent in        this constituency .
# D   NPl    V   J/P NSg    . NSg  NSg     NPrSg/J/P I/D+ NSg+         .
> The blue     team   are on  six points and the red   team  on  five .
# D+  NSg/V/J+ NSg/V+ V   J/P NSg NPl/V  V/C D   NSg/J NSg/V J/P NSg  .
> I'm on  question four .
# W?  J/P NSg/V+   NSg+ .
> Born      on  the 4th of July .
# NPrSg/V/J J/P D   #   P  NPr+ .
> On  Sunday I'm busy     . I'll see   you  on  Monday .
# J/P NSg/V+ +   NSg/V/J+ . W?   NSg/V IPl+ J/P NSg+   .
> Can      I    see   you  on  a   different day    ?
# NPrSg/VX ISg+ NSg/V IPl+ J/P D/P NSg/J     NPrSg+ .
> Smith    scored again on  twelve minutes , doubling Mudchester Rovers ' lead    .
# NPrSg/V+ V/J    P     J/P NSg+   NPl/V+  . V        ?          W?     . NSg/V/J .
> I    was reading a   book  on  history .
# ISg+ V   NPrSg/V D/P NSg/V J/P NSg+    .
> The city hosted the World  Summit on  the Information Society
# D+  NSg+ V/J    D+  NSg/V+ NSg/V  J/P D+  NSg+        NSg+
> I    have   no      opinion on  this subject  .
# ISg+ NSg/VX NPrSg/P NSg/V   J/P I/D+ NSg/V/J+ .
> I    saw   it         on  television .
# ISg+ NSg/V NPrSg/ISg+ J/P NSg/V+     .
> Can't you  see   I'm on  the phone  ?
# VX    IPl+ NSg/V W?  J/P D+  NSg/V+ .
> My favorite shows  are on  BBC    America .
# D+ NSg/V/J+ NPl/V+ V   J/P NPrSg+ NPr+    .
> I'll pay     on  card   .
# W?   NSg/V/J J/P NSg/V+ .
> He       travelled    on  false    documents .
# NPr/ISg+ V/J/Ca/Au/Br J/P NSg/V/J+ NPl/V+    .
> They planned an  attack  on  London .
# IPl+ V/J     D/P NSg/V/J J/P NPr+   .
> The soldiers mutinied and turned their guns   on  their officers .
# D+  NPl/V+   V/J      V/C V/J    D+    NPl/V+ J/P D+    +        .
> Her    words  made  a   lasting  impression on  my mind   .
# I/J/D+ NPl/V+ NSg/V D/P NSg/V/J+ NSg/V      J/P D+ NSg/V+ .
> What   will     be     the effect on  morale ?
# NSg/I+ NPrSg/VX NSg/VX D   NSg/V  J/P NSg+   .
> I    haven't got any   money on  me         .
# ISg+ V       V   I/R/D NSg/J J/P NPrSg/ISg+ .
> On  Jack's entry , William got up        to leave .
# J/P N$+    NSg+  . NPrSg+  V   NSg/V/J/P P+ NSg/V .
> On  the addition of ammonia , a   chemical reaction begins .
# J/P D   NSg      P  NSg+    . D/P NSg/J+   NSg/V/J+ NPl/V+ .
> The drinks are on  me         tonight , boys   .
# D+  NPl/V+ V   J/P NPrSg/ISg+ NSg+    . NPl/V+ .
> The meal   is on  the house    .
# D+  NSg/V+ VL J/P D+  NPrSg/V+ .
> I    had a   terrible thirst on  me         .
# ISg+ V   D/P J        NSg/V  J/P NPrSg/ISg+ .
> Have   pity  or      compassion on  him .
# NSg/VX NSg/V NPrSg/C NSg/V+     J/P I+  .
> He's on  his    lunch  break  .
# N$   J/P ISg/D+ NSg/V+ NSg/V+ .
> I'm on  nights all       this week   .
# W?  J/P NPl/V+ NSg/I/J/C I/D+ NSg/J+ .
> You've been  on  these antidepressants far     too long       .
# W?     NSg/V J/P I/D+  NPl             NSg/V/J +   NPrSg/V/J+ .
> I    depended on  them for  assistance .
# ISg+ V/J      J/P N/I+ C/P+ NSg+       .
> He       will     promise on  certain conditions .
# NPr/ISg+ NPrSg/VX NSg/V   J/P I/J+    NPl/V+     .
> A   curse on  him !
# D/P NSg/V J/P I+  .
> Please don't tell    on  her    and get   her    in        trouble .
# V      V     NPrSg/V J/P I/J/D+ V/C NSg/V I/J/D+ NPrSg/J/P NSg/V+  .
>
#
> Verb
# NSg/V+
>
#
> Can       you  on  the light    ? ( switch  on  )
# NPrSg/VX+ IPl+ J/P D+  NSg/V/J+ . . NSg/V/J J/P .
>
#
> To
# P
>
#
> Particle
# NSg
>
#
> I    want  to leave .
# ISg+ NSg/V P  NSg/V .
> He       asked me         what   to do     .
# NPr/ISg+ V/J   NPrSg/ISg+ NSg/I+ P+ NSg/VX .
> I    have   places to go      and people to see   .
# ISg+ NSg/VX NPl/V+ P  NSg/V/J V/C NSg/V+ P+ NSg/V .
> To err is  human    .
# P  V+  VL+ NSg/V/J+ .
> Who      am        I    to criticise ? I've done    worse    things myself .
# NPrSg/I+ NPrSg/V/J ISg+ P  V/Au/Br   . W?   NSg/V/J NSg/V/J+ NPl/V  I+     .
> Precisely to get   away from you  was why   I    did what  I    did .
# R         P  NSg/V V/J  P    IPl+ V   NSg/V ISg+ V   NSg/I ISg+ V+  .
> I    need   some   more        books to read  and friends to go      partying with .
# ISg+ NSg/VX I/J/R+ NPrSg/I/V/J NPl/V P  NSg/V V/C NPl/V+  P  NSg/V/J V+       P    .
> If    he       hasn't read  it         yet     , he       ought     to .
# NSg/C NPr/ISg+ V      NSg/V NPrSg/ISg+ NSg/V/C . NPr/ISg+ NSg/I/VX+ P  .
> I    went  to the shops  to buy   some  bread  .
# ISg+ NSg/V P  D+  NPl/V+ P  NSg/V I/J/R NSg/V+ .
>
#
> Preposition
# NSg/V
>
#
> She  looked to the heavens .
# ISg+ V/J    P  D+  NSg/V+  .
> We   are walking to the shop   .
# IPl+ V   NSg/V/J P  D+  NSg/V+ .
> The water  came    right     to the top     of this wall     .
# D+  NSg/V+ NSg/V/P NPrSg/V/J P  D   NSg/V/J P  I/D+ NPrSg/V+ .
> The coconut fell    to the ground   .
# D+  NSg+    NSg/V/J P  D+  NSg/V/J+ .
> I    gave the book   to him .
# ISg+ V    D+  NSg/V+ P  I+  .
> His    face   was beaten to a    pulp     .
# ISg/D+ NSg/V+ V   V/J    P  D/P+ NSg/V/J+ .
> I    sang    my baby     to sleep .
# ISg+ NPrSg/V D+ NSg/V/J+ P+ NSg/V .
> Whisk the mixture to a    smooth   consistency .
# NSg/V D+  NSg+    P  D/P+ NSg/V/J+ NSg+        .
> He       made  several bad     - taste   jokes to groans from the audience .
# NPr/ISg+ NSg/V J/D     NSg/V/J . NSg/V/J NPl/V P  NPl/V  P    D+  NSg+     .
> I    tried complaining , but     it         was to no       effect .
# ISg+ V/J   V           . NSg/C/P NPrSg/ISg+ V   P  NPrSg/P+ NSg/V+ .
> It         was to a   large  extent true     .
# NPrSg/ISg+ V   P  D/P NSg/J+ NSg/J+ NSg/V/J+ .
> We   manufacture these parts  to a   very high    tolerance .
# IPl+ NSg/V       I/D+  NPl/V+ P  D/P J    NSg/V/J NSg/V     .
> This gauge  is accurate to a    second   .
# I/D+ NSg/V+ VL J        P  D/P+ NSg/V/J+ .
> There's a   lot     of sense to what   he       says   .
# W?      D/P NPrSg/V P  NSg/V P  NSg/I+ NPr/ISg+ NPl/V+ .
> The name   has a   nice      ring  to it         .
# D+  NSg/V+ V   D/P NPrSg/V/J NSg/V P  NPrSg/ISg+ .
> There are 100 pence to the pound    .
# +     V   #   NSg   P  D+  NPrSg/V+ .
> It         takes 2 to 4 weeks  to process typical applications .
# NPrSg/ISg+ NPl/V # P  # NPrPl+ P  NSg/V   NSg/J+  +            .
> Three to the power   of two  is  nine .
# NSg   P  D   NSg/V/J P  NSg+ VL+ NSg+ .
> Three to the second   is  nine .
# NSg   P  D+  NSg/V/J+ VL+ NSg  .
> Three squared or      three to the second   power    is  nine .
# NSg   V/J     NPrSg/C NSg   P  D+  NSg/V/J+ NSg/V/J+ VL+ NSg  .
> What's the time     ? – It's quarter  to four in        the afternoon ( or      3 : 45 pm     ) .
# N$     D+  NSg/V/J+ . . +    NSg/V/J+ P  NSg  NPrSg/J/P D+  NSg+      . NPrSg/C # . #  NSg/V+ . .
>
#
> Adverb
# NSg/V
>
#
> Please push  the door   to . ( close   )
# V      NSg/V D+  NSg/V+ P+ . . NSg/V/J .
>
#
> With
# P
>
#
> Preposition
# NSg/V
>
#
> He       picked a   fight with the class    bully    .
# NPr/ISg+ V/J    D/P NSg/V P    D+  NSg/V/J+ NSg/V/J+ .
> He       went  with his    friends .
# NPr/ISg+ NSg/V P    ISg/D+ NPl/V+  .
> She  owns  a   motorcycle with a    sidecar .
# ISg+ NPl/V D/P NSg/V      P    D/P+ NSg+    .
> Jim  was listening to Bach with his    eyes   closed .
# NPr+ V   V         P  NPr  P    ISg/D+ NPl/V+ V/J+   .
> The match  result was 10 - 5 , with John   scoring three goals  .
# D+  NSg/V+ NSg/V+ V   #  . # . P    NPrSg+ V+      NSg+  NPl/V+ .
> With a    heavy    sigh  , she  looked around the empty    room     .
# P    D/P+ NSg/V/J+ NSg/V . ISg+ V/J    J/P    D+  NSg/V/J+ NSg/V/J+ .
> Four people were  injured , with one       of them in        critical condition .
# NSg  NSg/V+ NSg/V V/J     . P    NSg/I/V/J P  N/I+ NPrSg/J/P NSg/J+   NSg/V+    .
> With their reputation on  the line   , they decided to fire    their PR   team   .
# P    D+    NSg+       J/P D+  NSg/V+ . IPl+ NSg/V/J P  NSg/V/J D+    NSg+ NSg/V+ .
> We   are with you  all       the way    .
# IPl+ V   P    IPl+ NSg/I/J/C D+  NSg/J+ .
> There are a   number  of problems with your plan   .
# +     V   D/P NSg/V/J P  NPl      P    D+   NSg/V+ .
> What  on  Earth    is wrong   with my keyboard ?
# NSg/I J/P NPrSg/V+ VL NSg/V/J P    D+ NSg/V+   .
> He       was pleased with the outcome .
# NPr/ISg+ V   V/J     P    D+  NSg+    .
> I’m upset   with my father   .
# W?  NSg/V/J P    D+ NPrSg/V+ .
> slain with robbers .
# NSg/V P+   NPl     .
> cut     with a    knife
# NSg/V/J P    D/P+ NSg/V+
> I    water my plants with this watering can       . This is the watering can      I    water my plants with .
# ISg+ NSg/V D+ NPl/V+ P    I/D+ V+       NPrSg/VX+ . I/D+ VL D   V        NPrSg/VX ISg+ NSg/V D+ NPl/V+ P+   .
> Find  what   you  want  instantly with our search engine .
# NSg/V NSg/I+ IPl+ NSg/V R         P    D+  NSg/V+ NSg/V+ .
> They dismissed the meeting with a   wave  of their hand   .
# IPl+ V/J       D+  NSg/V+  P    D/P NSg/V P  D+    NSg/V+ .
> Speak with a   confident voice  .
# NSg/V P    D/P NSg/J+    NSg/V+ .
> With what  / whose money  ? I    have   nothing left      to buy   groceries ( with ) .
# P    NSg/I . I+    NSg/J+ . ISg+ NSg/VX NSg/I/J NPrSg/V/J P  NSg/V NPl/V+    . P+   . .
> It         was small     and bumpy , with a   tinge of orange     .
# NPrSg/ISg+ V   NPrSg/V/J V/C J     . P    D/P NSg/V P  NPrSg/V/J+ .
> There are lots  of people with no      homes after the wildfire .
# +     V   NPl/V P  NSg/V  P    NPrSg/P NPl/V J/P   D+  NSg+     .
> Speak with confidence .
# NSg/V P    NSg+       .
> He       spoke with sadness in        his    voice  .
# NPr/ISg+ NSg/V P    NSg+    NPrSg/J/P ISg/D+ NSg/V+ .
> The sailors were  infected with malaria .
# D+  NPl+    NSg/V NSg/V/J  P    NSg+    .
> overcome with happiness
# NSg/V    P    NSg+
> green     with envy   ; flushed with success
# NPrSg/V/J P    NSg/V+ . V/J     P    NSg+
> She  was with Acme for twenty years before retiring last     fall   .
# ISg+ V   P    NSg  C/P NSg    NPl+  C/P    V        NSg/V/J+ NSg/V+ .
> With your kind  of body   size   , you  shouldn’t be     eating pizza at    all        .
# P    D+   NSg/J P  NSg/V+ NSg/V+ . IPl+ V         NSg/VX V      NSg+  NSg/P NSg/I/J/C+ .
> That     was a   lot     to explain ; are you  still   with me         ?
# N/I/C/D+ V   D/P NPrSg/V P  V       . V   IPl+ NSg/V/J P    NPrSg/ISg+ .
>
#
> Adverb
# NSg/V+
>
#
> Do      you  want  to come    with ?
# NSg/VX+ IPl+ NSg/V P  NSg/V/P P    .<|MERGE_RESOLUTION|>--- conflicted
+++ resolved
@@ -52,8 +52,8 @@
 # NPr/ISg+ V/J     NSg/P I/J/D+ .
 > She  pointed at    the curious animal .
 # ISg+ V/J     NSg/P D+  J+      NSg/J  .
-> At    my request , they agreed to move  us       to another hotel .
-# NSg/P D+ NSg/V+  . IPl+ V/J    P  NSg/V NPr/ISg+ P  I/D+    NSg+  .
+> At    my request , they agreed to move  us     to another hotel .
+# NSg/P D+ NSg/V+  . IPl+ V/J    P  NSg/V NPr/I+ P  I/D+    NSg+  .
 > He       jumped at    the sudden noise  .
 # NPr/ISg+ V/J    NSg/P D+  NSg/J+ NSg/V+ .
 > We   laughed at    the joke   .
@@ -80,8 +80,8 @@
 # NSg/V
 >
 #
-> ( In        online chats  : ) Don't @ me         ! Don't at    me         !
-# . NPrSg/J/P V/J    NPl/V+ . . V     . NPrSg/ISg+ . V     NSg/P NPrSg/ISg+ .
+> ( In        online chats  : ) Don't @ me       ! Don't at    me       !
+# . NPrSg/J/P V/J    NPl/V+ . . V     . NPrSg/I+ . V     NSg/P NPrSg/I+ .
 >
 #
 > By
@@ -96,8 +96,8 @@
 # D+  NSg     VL NSg/J/P D+  NSg/V+ NSg/V+ .
 > The stream runs  by      our back    door   .
 # D+  NSg/V+ NPl/V NSg/J/P D+  NSg/V/J NSg/V+ .
-> He       ran   straight by      me         .
-# NPr/ISg+ NSg/V NSg/V/J+ NSg/J/P NPrSg/ISg+ .
+> He       ran   straight by      me       .
+# NPr/ISg+ NSg/V NSg/V/J+ NSg/J/P NPrSg/I+ .
 > Be     back    by      ten  o'clock ! .
 # NSg/VX NSg/V/J NSg/J/P NSg+ +       . .
 > We'll find  someone by      the end   of March    .
@@ -128,8 +128,8 @@
 # NSg/J/P . NSg/J/R . ISg+ NPl/V . NPrSg/P+ . .
 > The electricity was cut     off       , so        we   had to read  by       candlelight .
 # D+  NSg+        V   NSg/V/J NSg/V/J/P . NSg/I/J/C IPl+ V   P  NSg/V NSg/J/P+ NSg         .
-> By      the power    vested in        me         , I    now         pronounce you  man       and  wife     .
-# NSg/J/P D+  NSg/V/J+ V/J    NPrSg/J/P NPrSg/ISg+ . ISg+ NPrSg/V/J/C NSg/V     IPl+ NPrSg/V/J V/C+ NSg/V/J+ .
+> By      the power    vested in        me       , I    now         pronounce you  man       and  wife     .
+# NSg/J/P D+  NSg/V/J+ V/J    NPrSg/J/P NPrSg/I+ . ISg+ NPrSg/V/J/C NSg/V     IPl+ NPrSg/V/J V/C+ NSg/V/J+ .
 > By      Jove ! I    think she's got it         !
 # NSg/J/P NPr+ . ISg+ NSg/V W?    V   NPrSg/ISg+ .
 > By      all       that     is holy    , I'll put   an  end   to this .
@@ -280,8 +280,8 @@
 # ISg+ NSg/V C/P D+  NSg/V/J+ NSg/V+   .
 > It         is unreasonable for our boss     to withhold our wages  .
 # NPrSg/ISg+ VL J            C/P D+  NSg/V/J+ P  NSg/V    D+  NPl/V+ .
-> I    don't think it's a   good      idea for you  and me         to meet    ever again .
-# ISg+ V     NSg/V +    D/P NPrSg/V/J NSg  C/P IPl+ V/C NPrSg/ISg+ P  NSg/V/J J+   P     .
+> I    don't think it's a   good      idea for you  and me       to meet    ever again .
+# ISg+ V     NSg/V +    D/P NPrSg/V/J NSg  C/P IPl+ V/C NPrSg/I+ P  NSg/V/J J+   P     .
 > I    am        aiming for completion by      the end   of business Thursday .
 # ISg+ NPrSg/V/J V      C/P NSg+       NSg/J/P D   NSg/V P  NSg/J+   NSg+     .
 > He's going   for his    doctorate .
@@ -296,8 +296,8 @@
 # NSg/V/J C/P ISg/D+ NPrSg+ .
 > She's spry for an   old    lady     .
 # W?    J    C/P D/P+ NSg/J+ NPrSg/V+ .
-> Don't take  me         for a    fool     .
-# V     NSg/V NPrSg/ISg+ C/P D/P+ NSg/V/J+ .
+> Don't take  me       for a    fool     .
+# V     NSg/V NPrSg/I+ C/P D/P+ NSg/V/J+ .
 > For all        his    expensive education , he       didn't seem very bright     .
 # C/P NSg/I/J/C+ ISg/D+ J+        NSg+      . NPr/ISg+ V      V    J+   NPrSg/V/J+ .
 > And now         for a   slap     - up        meal  !
@@ -402,8 +402,8 @@
 # NPrSg/V/J+ NPl/V+ NPrSg/J/P D+  NPrSg/V/J+ NSg/J+ NSg/J+ .
 > Will     you  be     able    to finish this in        a    week   ?
 # NPrSg/VX IPl+ NSg/VX NSg/V/J P  NSg/V  I/D+ NPrSg/J/P D/P+ NSg/J+ .
-> They said they would  call  us       in        a   week   .
-# IPl+ V/J  IPl+ NSg/VX NSg/V NPr/ISg+ NPrSg/J/P D/P NSg/J+ .
+> They said they would  call  us     in        a   week   .
+# IPl+ V/J  IPl+ NSg/VX NSg/V NPr/I+ NPrSg/J/P D/P NSg/J+ .
 > Less    water  gets  in        your boots this way    .
 # V/J/C/P NSg/V+ NPl/V NPrSg/J/P D+   NPl/V I/D+ NSg/J+ .
 > She  stood there looking in        the window longingly .
@@ -428,16 +428,16 @@
 # D+ NSg/V+ NPl/V+ V   NPrSg/J/P NPrSg/V .
 > The company is in        profit  .
 # D+  NSg/V+  VL NPrSg/J/P NSg/V/J .
-> You've got a   friend    in        me         .
-# W?     V   D/P NPrSg/V/J NPrSg/J/P NPrSg/ISg+ .
+> You've got a   friend    in        me       .
+# W?     V   D/P NPrSg/V/J NPrSg/J/P NPrSg/I+ .
 > He's met his    match  in        her    .
 # N$   V   ISg/D+ NSg/V+ NPrSg/J/P I/J/D+ .
 > There has been  no      change in        his    condition .
 # +     V   NSg/V NPrSg/P NSg/V  NPrSg/J/P ISg/D+ NSg/V+    .
 > What   grade  did he       get   in        English    ?
 # NSg/I+ NSg/V+ V   NPr/ISg+ NSg/V NPrSg/J/P NPrSg/V/J+ .
-> Please pay     me         in        cash       — preferably in        tens and twenties .
-# V      NSg/V/J NPrSg/ISg+ NPrSg/J/P NPrSg/V/J+ . R          NPrSg/J/P W?   V/C NPl+     .
+> Please pay     me       in        cash       — preferably in        tens and twenties .
+# V      NSg/V/J NPrSg/I+ NPrSg/J/P NPrSg/V/J+ . R          NPrSg/J/P W?   V/C NPl+     .
 > The deposit can      be     in        any   legal  tender  , even    in        gold     .
 # D+  NSg/V+  NPrSg/VX NSg/VX NPrSg/J/P I/R/D NSg/J+ NSg/V/J . NSg/V/J NPrSg/J/P NSg/V/J+ .
 > Beethoven's " Symphony No       . 5 " in        C          minor   is among his    most     popular .
@@ -454,8 +454,8 @@
 # NSg/V
 >
 #
-> He       that     ears  my land     spares my team   and gives me         leave to in        the crop   .
-# NPr/ISg+ N/I/C/D+ NPl/V D+ NPrSg/V+ NPl/V  D+ NSg/V+ V/C NPl/V NPrSg/ISg+ NSg/V P  NPrSg/J/P D+  NSg/V+ .
+> He       that     ears  my land     spares my team   and gives me       leave to in        the crop   .
+# NPr/ISg+ N/I/C/D+ NPl/V D+ NPrSg/V+ NPl/V  D+ NSg/V+ V/C NPl/V NPrSg/I+ NSg/V P  NPrSg/J/P D+  NSg/V+ .
 >
 #
 > Adverb
@@ -487,41 +487,6 @@
 >
 #
 > Adjective
-<<<<<<< HEAD
-# NSg/V/J
->
-#
-> Is Mr  . Smith   in          ?
-# VL NSg . NPrSg/V NPrSg/V/J/P .
-> Little    by      little    I   pushed the snake into the basket , until finally all       of it        was in          .
-# NPrSg/I/J NSg/J/P NPrSg/I/J ISg V/J    D   NPrSg P    D   NSg    . C/P   J/R     NSg/I/J/C P  NPrSg/ISg V   NPrSg/V/J/P .
-> The bullet is about five centimetres in          .
-# D   NSg    VL J/P   NSg  NPl/Br      NPrSg/V/J/P .
-> If    the tennis ball    bounces on the line then    it's in          .
-# NSg/C D   NSg    NPrSg/V NPl/V   P  D   NSg  NSg/J/C W?   NPrSg/V/J/P .
-> I've discovered why   the TV  wasn't working – the plug wasn't in          !
-# W?   V/J        NSg/V D   NSg V      V       . D   NSg  V      NPrSg/V/J/P .
-> The replies to the questionnaires are now         all       in          .
-# D   NPl     P  D   NPl            V   NPrSg/V/J/C NSg/I/J/C NPrSg/V/J/P .
-> Skirts are in this year .
-# NPl/V  V   P  I/D  NSg  .
-> the in        train ( incoming train )
-# D   NPrSg/J/P NSg/V . V        NSg/V .
-> You can't get   round     the headland when    the tide's in          .
-# IPl VX    NSg/V NSg/V/J/P D   NSg      NSg/I/C D   N$     NPrSg/V/J/P .
-> in          by      descent ;            in          by      purchase ;            in          of the seisin of her   husband
-# NPrSg/V/J/P NSg/J/P NSg/V   . Unlintable NPrSg/V/J/P NSg/J/P NSg/V    . Unlintable NPrSg/V/J/P P  D   ?      P  I/J/D NSg/V
-> He      is very in          with the Joneses .
-# NPr/ISg VL J    NPrSg/V/J/P P    D   NPl     .
-> I   need   to keep  in          with the neighbours in          case    I   ever need   a   favour from them .
-# ISg NSg/VX P  NSg/V NPrSg/V/J/P P    D   NPl/Br     NPrSg/V/J/P NPrSg/V ISg J    NSg/VX D/P NSg/Br P    N/I  .
-> I   think that    bird      fancies you . You're in          there , mate  !
-# ISg NSg/V N/I/C/D NPrSg/V/J NPl/V   IPl . W?     NPrSg/V/J/P W?    . NSg/V .
-> I'm three drinks in          right     now         .
-# W?  NSg   NPl/V  NPrSg/V/J/P NPrSg/V/J NPrSg/V/J/C .
-> I   was 500 dollars in          when    the stock crashed .
-# ISg V   #   NPl     NPrSg/V/J/P NSg/I/C D   NSg/J V/J     .
-=======
 # NSg/V/J+
 >
 #
@@ -529,8 +494,8 @@
 # VL+ NSg . NPrSg/V NPrSg/J/P .
 > Little    by      little    I    pushed the snake   into the basket , until finally all       of it         was in        .
 # NPrSg/I/J NSg/J/P NPrSg/I/J ISg+ V/J    D   NPrSg/V P    D+  NSg/V+ . C/P   R       NSg/I/J/C P  NPrSg/ISg+ V+  NPrSg/J/P .
-> The bullet is about five centimetres in        .
-# D+  NSg/V+ VL J/P   NSg+ NPl+        NPrSg/J/P .
+> The bullet is about five centimetres   in        .
+# D+  NSg/V+ VL J/P   NSg+ NPl/Ca/Au/Br+ NPrSg/J/P .
 > If    the tennis ball     bounces on  the line   then    it's in        .
 # NSg/C D+  NSg/V+ NPrSg/V+ NPl/V   J/P D+  NSg/V+ NSg/J/C W?   NPrSg/J/P .
 > I've discovered why   the TV   wasn't working – the plug   wasn't in        !
@@ -547,15 +512,14 @@
 # NPrSg/J/P NSg/J/P NSg/V+  . Unlintable NPrSg/J/P NSg/J/P NSg/V+   . Unlintable NPrSg/J/P P  D   ?      P  I/J/D+ NSg/V+
 > He       is very in        with the Joneses .
 # NPr/ISg+ VL J    NPrSg/J/P P    D+  NPl/V+  .
-> I    need   to keep  in        with the neighbours in        case     I    ever need   a   favour         from them .
-# ISg+ NSg/VX P  NSg/V NPrSg/J/P P    D+  NPl/V+     NPrSg/J/P NPrSg/V+ ISg+ J    NSg/VX D/P NSg/V/Ca/Au/Br P    N/I+ .
+> I    need   to keep  in        with the neighbours      in        case     I    ever need   a   favour         from them .
+# ISg+ NSg/VX P  NSg/V NPrSg/J/P P    D+  NPl/V/Ca/Au/Br+ NPrSg/J/P NPrSg/V+ ISg+ J    NSg/VX D/P NSg/V/Ca/Au/Br P    N/I+ .
 > I    think that     bird       fancies you  . You're in        there , mate  !
 # ISg+ NSg/V N/I/C/D+ NPrSg/V/J+ NPl/V   IPl+ . W?     NPrSg/J/P W?    . NSg/V .
 > I'm three drinks in        right      now          .
 # W?  NSg   NPl/V+ NPrSg/J/P NPrSg/V/J+ NPrSg/V/J/C+ .
 > I    was 500 dollars in        when    the stock    crashed .
 # ISg+ V   #   NPl+    NPrSg/J/P NSg/I/C D+  NSg/V/J+ V/J+    .
->>>>>>> 57de1b03
 >
 #
 > Unit
@@ -598,8 +562,8 @@
 # W?  NSg/C V       I/D  NSg/V P  D/P+ NSg+ .
 > I'm always thinking of you  .
 # W?  W?     V        P  IPl+ .
-> He       told us       the story of his    journey to India  .
-# NPr/ISg+ V    NPr/ISg+ D   NSg/V P  ISg/D+ NSg/V+  P  NPrSg+ .
+> He       told us     the story of his    journey to India  .
+# NPr/ISg+ V    NPr/I+ D   NSg/V P  ISg/D+ NSg/V+  P  NPrSg+ .
 > This behaviour     is typical of teenagers .
 # I/D+ NSg/Ca/Au/Br+ VL NSg/J   P  +         .
 > He       is a   friend    of mine     .
@@ -774,18 +738,18 @@
 # I/J/D+ NPl/V+ NSg/V D/P NSg/V/J+ NSg/V      J/P D+ NSg/V+ .
 > What   will     be     the effect on  morale ?
 # NSg/I+ NPrSg/VX NSg/VX D   NSg/V  J/P NSg+   .
-> I    haven't got any   money on  me         .
-# ISg+ V       V   I/R/D NSg/J J/P NPrSg/ISg+ .
+> I    haven't got any   money on  me       .
+# ISg+ V       V   I/R/D NSg/J J/P NPrSg/I+ .
 > On  Jack's entry , William got up        to leave .
 # J/P N$+    NSg+  . NPrSg+  V   NSg/V/J/P P+ NSg/V .
 > On  the addition of ammonia , a   chemical reaction begins .
 # J/P D   NSg      P  NSg+    . D/P NSg/J+   NSg/V/J+ NPl/V+ .
-> The drinks are on  me         tonight , boys   .
-# D+  NPl/V+ V   J/P NPrSg/ISg+ NSg+    . NPl/V+ .
+> The drinks are on  me       tonight , boys   .
+# D+  NPl/V+ V   J/P NPrSg/I+ NSg+    . NPl/V+ .
 > The meal   is on  the house    .
 # D+  NSg/V+ VL J/P D+  NPrSg/V+ .
-> I    had a   terrible thirst on  me         .
-# ISg+ V   D/P J        NSg/V  J/P NPrSg/ISg+ .
+> I    had a   terrible thirst on  me       .
+# ISg+ V   D/P J        NSg/V  J/P NPrSg/I+ .
 > Have   pity  or      compassion on  him .
 # NSg/VX NSg/V NPrSg/C NSg/V+     J/P I+  .
 > He's on  his    lunch  break  .
@@ -822,8 +786,8 @@
 #
 > I    want  to leave .
 # ISg+ NSg/V P  NSg/V .
-> He       asked me         what   to do     .
-# NPr/ISg+ V/J   NPrSg/ISg+ NSg/I+ P+ NSg/VX .
+> He       asked me       what   to do     .
+# NPr/ISg+ V/J   NPrSg/I+ NSg/I+ P+ NSg/VX .
 > I    have   places to go      and people to see   .
 # ISg+ NSg/VX NPl/V+ P  NSg/V/J V/C NSg/V+ P+ NSg/V .
 > To err is  human    .
@@ -962,8 +926,8 @@
 # ISg+ V   P    NSg  C/P NSg    NPl+  C/P    V        NSg/V/J+ NSg/V+ .
 > With your kind  of body   size   , you  shouldn’t be     eating pizza at    all        .
 # P    D+   NSg/J P  NSg/V+ NSg/V+ . IPl+ V         NSg/VX V      NSg+  NSg/P NSg/I/J/C+ .
-> That     was a   lot     to explain ; are you  still   with me         ?
-# N/I/C/D+ V   D/P NPrSg/V P  V       . V   IPl+ NSg/V/J P    NPrSg/ISg+ .
+> That     was a   lot     to explain ; are you  still   with me       ?
+# N/I/C/D+ V   D/P NPrSg/V P  V       . V   IPl+ NSg/V/J P    NPrSg/I+ .
 >
 #
 > Adverb
