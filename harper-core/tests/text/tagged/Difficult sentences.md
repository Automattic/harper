> Difficult sentences
# V/J       NPl/V
>
#
> A   collection of difficult sentences to test  Harper's ability to correctly tag    unusual / uncommon but     correct  sentences .
# D/P NSg        P  V/J       NPl/V     P  NSg/V NSg$     NSg+    P  R         NSg/V+ NSg/J   . NSg/V/J  NSg/C/P NSg/V/J+ NPl/V+    .
>
#
> Note   that         some   word   may    not   be     tagged correctly right    now        .
# NSg/V+ NSg/I/C/Ddem I/J/R+ NSg/V+ NPr/VX NSg/C NSg/VX V/J    R         NPr/V/J+ NPr/V/J/C+ .
>
#
> Most     example sentences are taken from https://en.wiktionary.org/. License : CC    BY      - SA       4.0 .
# NSg/I/J+ NSg/V   NPl/V+    V   V/J   P    Url                         NSg/V+  . NSg/V NSg/J/P . NPr/V/J+ #   .
>
#
> A
# D/P
>
#
> With one       attack  , he       was torn a    pieces .
# P    NSg/I/V/J NSg/V/J . NPr/ISg+ V   V/J+ D/P+ NPl/V+ .
> I    brush my  teeth twice a   day   .
# ISg+ NSg/V D$+ NPl+  W?    D/P NPr🅪+ .
>
#
> At
# NSg/P
>
#
> Preposition
# NSg/V
>
#
> Caesar was at    Rome ; a    climate treaty was signed at    Kyoto in      1997 .
# NPr+   V   NSg/P NPr+ . D/P+ NSg/V+  NSg/V+ V   V/J    NSg/P NPr+  NPr/J/P #    .
> I    was at    Jim’s house  at    the corner  of Fourth  Street  and  Vine .
# ISg+ V   NSg/P NSg$  NPr/V+ NSg/P D   NSg/V/J P  NPr/V/J NSg/V/J V/C+ NSg+ .
> at    the bottom  of the page   ; sitting at    the table  ; at    church ; at    sea
# NSg/P D   NSg/V/J P  D+  NPr/V+ . NSg/V/J NSg/P D+  NSg/V+ . NSg/P NPr/V+ . NSg/P NSg+
> Target at    five miles  . Prepare torpedoes !
# NSg/V  NSg/P NSg+ NPrPl+ . V       NSg/V     .
> Look  out         ! UFO at    two o'clock !
# NSg/V NSg/V/J/R/P . NSg NSg/P NSg W?      .
> Don't pick  at    your food !
# V     NSg/V NSg/P D$+  NSg+ .
> My  cat      keeps scratching at    the furniture .
# D$+ NSg/V/J+ NPl/V V          NSg/P D+  NᴹSg+     .
> I    was working at    the problem all        day   .
# ISg+ V   V       NSg/P D+  NSg/J   NSg/I/J/C+ NPr🅪+ .
> He       shouted at    her     .
# NPr/ISg+ V/J     NSg/P ISg/D$+ .
> She  pointed at    the curious animal .
# ISg+ V/J     NSg/P D+  J+      NSg/J  .
> At    my  request , they agreed to move  us       to another hotel .
# NSg/P D$+ NSg/V+  . IPl+ V/J    P  NSg/V NPr/IPl+ P  I/D+    NSg+  .
> He       jumped at    the sudden noise  .
# NPr/ISg+ V/J    NSg/P D+  NSg/J+ NSg/V+ .
> We   laughed at    the joke   .
# IPl+ V/J     NSg/P D+  NSg/V+ .
> She  was mad     at    their comments .
# ISg+ V   NSg/V/J NSg/P D$+   NPl/V+   .
> men at    work   ; children at    play
# NSg NSg/P NSg/V+ . NPl+     NSg/P NSg/V
> The two  countries are at    war    .
# D+  NSg+ NPl+      V   NSg/P NSg/V+ .
> She  is at    sixes and sevens with him  .
# ISg+ VL NSg/P NPl   V/C NPl    P    ISg+ .
>
#
> Noun
# NSg/V
>
#
> The at     sign  .
# D+  NSg/P+ NSg/V .
>
#
> Verb
# NSg/V
>
#
> ( In      online chats  : ) Don't @ me       ! Don't at    me       !
# . NPr/J/P V/J    NPl/V+ . . V     . NPr/ISg+ . V     NSg/P NPr/ISg+ .
>
#
> By
# NSg/J/P
>
#
> Preposition
# NSg/V
>
#
> The mailbox is by      the bus    stop   .
# D+  NSg     VL NSg/J/P D+  NSg/V+ NSg/V+ .
> The stream runs  by      our back    door   .
# D+  NSg/V+ NPl/V NSg/J/P D$+ NSg/V/J NSg/V+ .
> He       ran   straight by      me       .
# NPr/ISg+ NSg/V NSg/V/J+ NSg/J/P NPr/ISg+ .
> Be     back    by      ten  o'clock ! .
# NSg/VX NSg/V/J NSg/J/P NSg+ +       . .
> We'll find  someone by      the end   of March  .
# W?    NSg/V NSg/I   NSg/J/P D   NSg/V P  NPr/V+ .
> We   will   send  it       by      the first   week  of July .
# IPl+ NPr/VX NSg/V NPr/ISg+ NSg/J/P D   NSg/V/J NSg/J P  NPr+ .
> The matter    was decided by      the chairman .
# D+  N🅪Sg/V/J+ V   NSg/V/J NSg/J/P D+  NSg/V+   .
> The boat   was swamped by      the water   .
# D+  NSg/V+ V   V/J     NSg/J/P D+  N🅪Sg/V+ .
> He       was protected by      his     body   armour      .
# NPr/ISg+ V   V/J       NSg/J/P ISg/D$+ NSg/V+ NPr/V/Comm+ .
> There was a   call  by      the unions for a   30 % pay     rise   .
# +     V   D/P NSg/V NSg/J/P D   NPl/V  C/P D/P #  . NSg/V/J NSg/V+ .
> I    was aghast by      what   I    saw    .
# ISg+ V   J      NSg/J/P NSg/I+ ISg+ NSg/V+ .
> There are many      well    - known plays by      William Shakespeare .
# +     V   NSg/I/J/D NSg/V/J . V/J   NPl/V NSg/J/P NPr+    NPr/V+      .
> I    avoided the guards by      moving  only  when    they weren't looking .
# ISg+ V/J     D+  NPl/V+ NSg/J/P NSg/V/J J/R/C NSg/I/C IPl+ V+      V       .
> By      Pythagoras ' theorem , we   can    calculate the length of the hypotenuse .
# NSg/J/P NPr        . NSg/V   . IPl+ NPr/VX V         D   N🅪Sg/V P  D+  NSg+       .
> We   went  by      bus   .
# IPl+ NSg/V NSg/J/P NSg/V .
> I    discovered it       by       chance   .
# ISg+ V/J        NPr/ISg+ NSg/J/P+ NPr/V/J+ .
> By      ' maybe   ' she  means ' no     ' .
# NSg/J/P . NSg/J/R . ISg+ NPl/V . NPr/P+ . .
> The electricity was cut     off       , so        we   had to read  by       candlelight .
# D+  NᴹSg+       V   NSg/V/J NSg/V/J/P . NSg/I/J/C IPl+ V   P  NSg/V NSg/J/P+ NSg         .
> By      the power    vested in      me       , I    now       pronounce you    man     and  wife     .
# NSg/J/P D+  NSg/V/J+ V/J    NPr/J/P NPr/ISg+ . ISg+ NPr/V/J/C NSg/V     ISgPl+ NPr/V/J V/C+ NSg/V/J+ .
> By      Jove ! I    think she's got it       !
# NSg/J/P NPr+ . ISg+ NSg/V W?    V   NPr/ISg+ .
> By      all       that          is holy    , I'll put   an  end   to this    .
# NSg/J/P NSg/I/J/C NSg/I/C/Ddem+ VL NSg/J/R . W?   NSg/V D/P NSg/V P  I/Ddem+ .
> I    sorted the items  by      category .
# ISg+ V/J    D+  NPl/V+ NSg/J/P NSg+     .
> Table  1 shows details of our employees broken down      by      sex   and age     .
# NSg/V+ # NPl/V NPl/V   P  D$+ NPl+      V/J    NSg/V/J/P NSg/J/P NSg/V V/C N🅪Sg/V+ .
> Our stock     is up        by      ten  percent .
# D$+ N🅪Sg/V/J+ VL NSg/V/J/P NSg/J/P NSg+ NSg+    .
> We   won     by      six goals  to three .
# IPl+ NSgPl/V NSg/J/P NSg NPl/V+ P+ NSg   .
> His     date   of birth    was wrong   by      ten  years .
# ISg/D$+ N🅪Sg/V P  NSg/V/J+ V   NSg/V/J NSg/J/P NSg+ NPl+  .
> We   went  through the book   page  by      page   .
# IPl+ NSg/V NSg/J/P D   NSg/V+ NPr/V NSg/J/P NPr/V+ .
> We   crawled forward by      inches .
# IPl+ V/J     NSg/V/J NSg/J/P NPl/V+ .
> sold  by      the yard   ; cheaper if    bought by      the gross
# NSg/V NSg/J/P D+  NSg/V+ . J       NSg/C NSg/V  NSg/J/P D   NPr/V/J
> While     sitting listening to the radio  by      the hour , she  can    drink  brandy by      the bucketful !
# NSg/V/C/P NSg/V/J V         P  D   N🅪Sg/V NSg/J/P D+  NSg+ . ISg+ NPr/VX NSg/V+ NPr/V  NSg/J/P D   NSg       .
> He       sits  listening to the radio  by      the hour .
# NPr/ISg+ NPl/V V         P  D   N🅪Sg/V NSg/J/P D+  NSg+ .
> His     health was deteriorating by      the day   .
# ISg/D$+ NᴹSg+  V   V             NSg/J/P D+  NPr🅪+ .
> The pickers are paid by      the bushel .
# D   W?      V   V/J  NSg/J/P D+  NSg/V+ .
> He       cheated by      his     own      admission .
# NPr/ISg+ V/J+    NSg/J/P ISg/D$+ NSg/V/J+ NSg+      .
> By      my  reckoning , we   should be     nearly there .
# NSg/J/P D$+ NSg/V+    . IPl+ VX     NSg/VX R+     W?    .
> It       is easy    to invert  a   2 - by      - 2 matrix .
# NPr/ISg+ VL NSg/V/J P  NSg/V/J D/P # . NSg/J/P . # NSg    .
> The room     was about 4 foot   by      6 foot   .
# D+  NSg/V/J+ V   J/P   # NSg/V+ NSg/J/P # NSg/V+ .
> The bricks used to build the wall   measured 10 by      20 by      30 cm   .
# D+  NPl/V+ V/J  P  NSg/V D+  NPr/V+ V/J      #  NSg/J/P #  NSg/J/P #  NSg+ .
> She's a   lovely little   filly , by      Big      Lad , out         of Damsel in      Distress .
# W?    D/P NSg/J  NPr/I/J+ NSg   . NSg/J/P NSg/V/J+ NSg . NSg/V/J/R/P P  NSg    NPr/J/P NSg/V+   .
> Are you    eating by      Rabbi Fischer ? ( at    the house of )
# V   ISgPl+ V      NSg/J/P NSg+  NPr+    . . NSg/P D   NPr/V P  .
> By      Chabad , it's different . ( with , among )
# NSg/J/P ?      . +    NSg/J+    . . P    . P     .
>
#
> Adverb
# NSg/V
>
#
> I    watched the parade as    it       passed by      .
# ISg+ V/J     D   NSg/V+ NSg/R NPr/ISg+ V/J+   NSg/J/P .
> There was a   shepherd close   by       .
# +     V   D/P NPr/V+   NSg/V/J NSg/J/P+ .
> I'll stop  by      on  my  way    home    from work   .
# W?   NSg/V NSg/J/P J/P D$+ NSg/J+ NSg/V/J P    NSg/V+ .
> We're right   near      the lifeguard station . Come    by      before you    leave  .
# W?    NPr/V/J NSg/V/J/P D+  NSg+      NSg/V+  . NSg/V/P NSg/J/P C/P    ISgPl+ NSg/V+ .
> The women spent much    time     after harvest putting jams   by      for winter and spring .
# D+  NPl+  V/J   NSg/I/J N🅪Sg/V/J J/P   NSg/V+  NSg/V   NPl/V+ NSg/J/P C/P NSg/V  V/C NSg/V+ .
>
#
> Adjective
# NSg/V/J
>
#
> a   by      path  ; a   by      room     ( Out         of the way    , off       to one        side     . )
# D/P NSg/J/P NSg/V . D/P NSg/J/P NSg/V/J+ . NSg/V/J/R/P P  D   NSg/J+ . NSg/V/J/P P  NSg/I/V/J+ NSg/V/J+ . .
> by      catch ; a   by      issue ( Subsidiary , incidental . )
# NSg/J/P NSg/V . D/P NSg/J/P NSg/V . NSg/J+     . NSg/J      . .
>
#
> For
# C/P
>
#
> Conjunction
# NSg/V
>
#
> I    had to stay    with my  wicked stepmother , for I    had nowhere else    to go       .
# ISg+ V   P  NSg/V/J P    D$+ V/J+   NSg        . C/P ISg+ V   NSg/J   NSg/J/C P+ NSg/V/J+ .
>
#
> Preposition
# NSg/V
>
#
> The astronauts headed for the moon   .
# D+  NPl        V/J    C/P D+  NPr/V+ .
> Run   for the hills  !
# NSg/V C/P D+  NPl/V+ .
> He       was headed for the door   when    he       remembered .
# NPr/ISg+ V   V/J    C/P D+  NSg/V+ NSg/I/C NPr/ISg+ V/J+       .
> I    have   something  for you    .
# ISg+ NSg/VX NSg/I/V/J+ C/P ISgPl+ .
> Everything I    do     , I    do     for you    .
# NSg/I/V+   ISg+ NSg/VX . ISg+ NSg/VX C/P ISgPl+ .
> We're having a   birthday party   for Janet .
# W?    V      D/P NSg/V+   NSg/V/J C/P NPr+  .
> The mayor gave a   speech for the charity gala   .
# D+  NSg+  V    D/P N🅪Sg/V C/P D+  NPr+    NSg/J+ .
> If    having to bag   the groceries correctly is more      than you    can    handle , then    this    isn't the job   for you    .
# NSg/C V      P  NSg/V D+  NPl/V+    R         VL NPr/I/V/J C/P  ISgPl+ NPr/VX NSg/V  . NSg/J/C I/Ddem+ NSg/V D   NPr/V C/P ISgPl+ .
> This    is a   new     bell  for my  bicycle .
# I/Ddem+ VL D/P NSg/V/J NPr/V C/P D$+ NSg/V+  .
> The cake   is for Tom    and Helen's anniversary .
# D+  NSg/V+ VL C/P NPr/V+ V/C NSg$    NSg+        .
> This    medicine is for your cough  .
# I/Ddem+ NSg/V+   VL C/P D$+  NSg/V+ .
> He       wouldn't apologize ; and just for that          , she  refused to help  him  .
# NPr/ISg+ VX       V         . V/C V/J  C/P NSg/I/C/Ddem+ . ISg+ V/J     P  NSg/V ISg+ .
> He       looks better   for having lost weight . ( UK   usage )
# NPr/ISg+ NPl/V NSg/VX/J C/P V      V/J  NSg/V+ . . NPr+ N🅪Sg+ .
> She  was the worse   for drink  .
# ISg+ V   D   NSg/V/J C/P NSg/V+ .
> All       those  for the motion , raise your hands  .
# NSg/I/J/C I/Ddem C/P D+  NSg/V+ . NSg/V D$+  NPl/V+ .
> Who's for ice     - cream    ?
# NSg$  C/P NPr🅪/V+ . N🅪Sg/V/J .
> I'm for going   by      train
# W?  C/P NSg/V/J NSg/J/P NSg/V+
> Ten voted for , and three against . ( with implied object )
# NSg V/J   C/P . V/C NSg   C/P     . . P    V/J     NSg/V+ .
> Make  way   for the president !
# NSg/V NSg/J C/P D+  NSg/V+    .
> Clear   the shelves for our new      Christmas stock     !
# NSg/V/J D   NPl/V   C/P D$+ NSg/V/J+ NPr/V/J+  N🅪Sg/V/J+ .
> Stand by      for your cue    .
# NSg/V NSg/J/P C/P D$+  NSg/V+ .
> Prepare for battle   .
# V       C/P NPr/V/J+ .
> They swept the area for enemy  operatives .
# IPl+ V/J   D   N🅪Sg C/P NSg/V+ NPl+       .
> Police  combed his     flat     for clues  .
# NᴹSg/V+ V/J    ISg/D$+ NSg/V/J+ C/P NPl/V+ .
> I've lived here    for three years .
# W?   V/J   NSg/J/R C/P NSg+  NPl+  .
> They fought for days over      a    silly  pencil .
# IPl+ V      C/P NPl+ NSg/V/J/P D/P+ NSg/J+ NSg/V+ .
> The store  is closed for the day   .
# D+  NSg/V+ VL V/J    C/P D+  NPr🅪+ .
> I    can    see   for miles  .
# ISg+ NPr/VX NSg/V C/P NPrPl+ .
> I    will   stand in      for him  .
# ISg+ NPr/VX NSg/V NPr/J/P C/P ISg+ .
> I    speak for the Prime    Minister .
# ISg+ NSg/V C/P D+  NSg/V/J+ NSg/V+   .
> It       is unreasonable for our boss     to withhold our wages  .
# NPr/ISg+ VL J            C/P D$+ NSg/V/J+ P  NSg/V    D$+ NPl/V+ .
> I    don't think it's a   good    idea for you    and me       to meet    ever again .
# ISg+ V     NSg/V +    D/P NPr/V/J NSg  C/P ISgPl+ V/C NPr/ISg+ P  NSg/V/J J+   P     .
> I    am      aiming for completion by      the end   of business Thursday .
# ISg+ NPr/V/J V      C/P NSg+       NSg/J/P D   NSg/V P  N🅪Sg/J+  NSg+     .
> He's going   for his     doctorate .
# NSg$ NSg/V/J C/P ISg/D$+ NSg/V+    .
> Do     you    want  to go      for coffee    ?
# NSg/VX ISgPl+ NSg/V P  NSg/V/J C/P N🅪Sg/V/J+ .
> I'm saving     up        for a    car  .
# W?  N🅪Sg/V/J/P NSg/V/J/P C/P D/P+ NSg+ .
> Don't wait  for an  answer .
# V     NSg/V C/P D/P NSg/V+ .
> Fair    for its     day   .
# NSg/V/J C/P ISg/D$+ NPr🅪+ .
> She's spry for an   old    lady   .
# W?    J    C/P D/P+ NSg/J+ NPr/V+ .
> Don't take  me       for a    fool     .
# V     NSg/V NPr/ISg+ C/P D/P+ NSg/V/J+ .
> For all        his     expensive education , he       didn't seem very bright   .
# C/P NSg/I/J/C+ ISg/D$+ J+        NSg+      . NPr/ISg+ V      V    J/R+ NPr/V/J+ .
> And now       for a   slap     - up        meal  !
# V/C NPr/V/J/C C/P D/P NSg/V/J+ . NSg/V/J/P NSg/V .
> Go      scuba diving   ? For one        thing  , I    can't even     swim  .
# NSg/V/J NSg/V NSg/V/J+ . C/P NSg/I/V/J+ NSg/V+ . ISg+ VX    NSg/V/J+ NSg/V .
> For another , we   don't have   any    equipment .
# C/P I/D+    . IPl+ V     NSg/VX I/R/D+ NᴹSg+     .
> He       is named for his     grandfather .
# NPr/ISg+ VL V/J   C/P ISg/D$+ NSg/V/J+    .
> He       totally screwed up        that         project . Now       he's surely for the sack   .
# NPr/ISg+ R       V/J     NSg/V/J/P NSg/I/C/Ddem NSg/V+  . NPr/V/J/C NSg$ R      C/P D+  NSg/V+ .
> In      term    of base     hits  , Jones  was three for four on  the day
# NPr/J/P NSg/V/J P  NSg/V/J+ NPl/V . NPr/V+ V   NSg   C/P NSg  J/P D+  NPr🅪
> At    close   of play  , England were  305 for  3 .
# NSg/P NSg/V/J P  NSg/V . NPr+    NSg/V #   C/P+ # .
> He       took the swing  shift for he       could  get   more       overtime .
# NPr/ISg+ V    D+  NSg/V+ NSg/V C/P NPr/ISg+ NSg/VX NSg/V NPr/I/V/J+ NSg/V    .
> to account for one's whereabouts .
# P  NSg/V   C/P NSg$+ NSg+        .
>
#
> From
# P
>
#
> Paul is from New     Zealand .
# NPr+ VL P    NSg/V/J NPr+    .
> I    got a   letter from my  brother  .
# ISg+ V   D/P NSg/V  P    D$+ NSg/V/J+ .
> You    can't get   all       your news    from the Internet .
# ISgPl+ VX    NSg/V NSg/I/J/C D$+  NᴹPl/V+ P    D+  NPr/V+   .
> He       had books  piled from floor  to ceiling .
# NPr/ISg+ V   NPl/V+ V/J   P    NSg/V+ P+ NSg/V   .
> He       departed yesterday from Chicago .
# NPr/ISg+ NSg/V/J  NSg+      P    NPr+    .
> This    figure has been  changed from a   one       to a    seven .
# I/Ddem+ NSg/V+ V   NSg/V V/J     P    D/P NSg/I/V/J P  D/P+ NSg+  .
> Face   away from the wall   !
# NSg/V+ V/J  P    D+  NPr/V+ .
> The working day   runs  from 9 am       to 5 pm     .
# D+  V+      NPr🅪+ NPl/V P    # NPr/V/J+ P  # NSg/V+ .
> Tickets are available from 17th July .
# NPl/V+  V   J         P    #    NPr+ .
> Rate   your pain   from 1 to 10 .
# NSg/V+ D$+  NSg/V+ P    # P+ #  .
> Start counting from 1 .
# NSg/V V        P+   # .
> You    can    study anything from math to literature .
# ISgPl+ NPr/VX NSg/V NSg/I/V  P    +    P+ NSg        .
> It's hard    to tell  from here    .
# +    NSg/V/J P  NPr/V P+   NSg/J/R .
> Try     to see   it       from his     point of view   .
# NSg/V/J P  NSg/V NPr/ISg+ P    ISg/D$+ NSg/V P  NSg/V+ .
> The bomb     went  off       just 100 yards  from where they were   standing .
# D   NSg/V/J+ NSg/V NSg/V/J/P V/J  #   NPl/V+ P    NSg/C IPl+ NSg/V+ NSg/V/J  .
> From the top     of the lighthouse you    can    just see   the mainland .
# P    D   NSg/V/J P  D+  NSg+       ISgPl+ NPr/VX V/J  NSg/V D+  NSg+     .
> I’ve been  doing this    from pickney .
# W?   NSg/V NSg/V I/Ddem+ P+   ?       .
> Your opinions differ  from mine     .
# D$+  NPl+     NSg/V/J P    NSg/I/V+ .
> He       knows right    from wrong   .
# NPr/ISg+ NPl/V NPr/V/J+ P    NSg/V/J .
>
#
> In
# NPr/J/P
>
#
> Preposition
# NSg/V
>
#
> Who    lives in      a   pineapple under   the sea  ?
# NPr/I+ V     NPr/J/P D/P NSg       NSg/J/P D+  NSg+ .
> The dog      is in      the kennel .
# D+  NSg/V/J+ VL NPr/J/P D   NSg/V+ .
> There were  three pickles in      a    jar    .
# +     NSg/V NSg   NPl/V+  NPr/J/P D/P+ NSg/V+ .
> I    like        living  in      the city .
# ISg+ NSg/V/J/C/P NSg/V/J NPr/J/P D+  NSg+ .
> There are lots  of trees  in      the park   .
# +     V   NPl/V P  NPl/V+ NPr/J/P D+  NPr/V+ .
> We   are in      the enemy  camp     .
# IPl+ V   NPr/J/P D   NSg/V+ NSg/V/J+ .
> Her     plane    is in      the air    .
# ISg/D$+ NSg/V/J+ VL NPr/J/P D   NSg/V+ .
> I    glanced over      at    the pretty  girl  in      the red    dress  .
# ISg+ V/J     NSg/V/J/P NSg/P D   NSg/V/J NSg/V NPr/J/P D+  NSg/J+ NSg/V+ .
> There wasn't much    of interest in      her     speech  .
# +     V      NSg/I/J P  NSg/V    NPr/J/P ISg/D$+ N🅪Sg/V+ .
> He       hasn't got an  original idea in      him  .
# NPr/ISg+ V      V   D/P NSg/J    NSg  NPr/J/P ISg+ .
> You    are one       in      a    million .
# ISgPl+ V   NSg/I/V/J NPr/J/P D/P+ NSg+    .
> She's in      an   orchestra .
# W?    NPr/J/P D/P+ NSg+      .
> My  birthday is in      the first   week  of December .
# D$+ NSg/V+   VL NPr/J/P D   NSg/V/J NSg/J P  NPr+     .
> Easter   falls  in      the fourth   lunar  month  .
# NPr/V/J+ NPl/V+ NPr/J/P D+  NPr/V/J+ NSg/J+ NSg/J+ .
> Will   you    be     able    to finish this    in      a    week   ?
# NPr/VX ISgPl+ NSg/VX NSg/V/J P  NSg/V  I/Ddem+ NPr/J/P D/P+ NSg/J+ .
<<<<<<< HEAD
> They said they would call  us       in      a   week   .
# IPl+ V/J  IPl+ VX    NSg/V NPr/IPl+ NPr/J/P D/P NSg/J+ .
> Less    water  gets  in      your boots this    way    .
# V/J/C/P NSg/V+ NPl/V NPr/J/P D$+  NPl/V I/Ddem+ NSg/J+ .
=======
> They said they would  call  us       in      a   week   .
# IPl+ V/J  IPl+ NSg/VX NSg/V NPr/IPl+ NPr/J/P D/P NSg/J+ .
> Less    water   gets  in      your boots this    way    .
# V/J/C/P N🅪Sg/V+ NPl/V NPr/J/P D$+  NPl/V I/Ddem+ NSg/J+ .
>>>>>>> 274721ee
> She  stood there looking in      the window longingly .
# ISg+ V     W?    V       NPr/J/P D+  NSg/V+ R+        .
> In      replacing the faucet washers , he       felt    he       was making his     contribution to the environment .
# NPr/J/P V         D   NSg    W?      . NPr/ISg+ NSg/V/J NPr/ISg+ V   NSg/V  ISg/D$+ NSg+         P  D+  NSg+        .
<<<<<<< HEAD
> In      trying  to make  amends , she  actually made matters worse    .
# NPr/J/P NSg/V/J P  NSg/V NPl/V  . ISg+ R        V    +       NSg/V/J+ .
> My  aim    in      travelling       there was to find  my  missing friend   .
# D$+ NSg/V+ NPr/J/P NSg/V/J/Ca/Au/Br +     V   P  NSg/V D$+ V       NPr/V/J+ .
> My  fat      rolls around in      folds  .
# D$+ NSg/V/J+ NPl/V J/P    NPr/J/P NPl/V+ .
=======
> In      trying  to make  amends , she  actually made  matters worse    .
# NPr/J/P NSg/V/J P  NSg/V NPl/V  . ISg+ R        NSg/V NPl/V+  NSg/V/J+ .
> My  aim    in      travelling   there was to find  my  missing friend   .
# D$+ NSg/V+ NPr/J/P NSg/V/J/Comm +     V   P  NSg/V D$+ V       NPr/V/J+ .
> My  fat       rolls around in      folds  .
# D$+ N🅪Sg/V/J+ NPl/V J/P    NPr/J/P NPl/V+ .
>>>>>>> 274721ee
> The planes flew    over      in      waves  .
# D+  NPl/V+ NSg/V/J NSg/V/J/P NPr/J/P NPl/V+ .
> Arrange the chairs in      a    circle .
# NSg/V   D+  NPl/V+ NPr/J/P D/P+ NSg/V+ .
> He       stalked away in      anger  .
# NPr/ISg+ V/J+    V/J  NPr/J/P NSg/V+ .
> John is in      a   coma .
# NPr+ VL NPr/J/P D/P NSg+ .
> My  fruit   trees  are in      bud   .
# D$+ N🅪Sg/V+ NPl/V+ V   NPr/J/P NPr/V .
> The company is in      profit  .
# D+  NSg/V+  VL NPr/J/P NSg/V/J .
> You've got a   friend  in      me       .
# W?     V   D/P NPr/V/J NPr/J/P NPr/ISg+ .
> He's met his     match  in      her     .
# NSg$ V   ISg/D$+ NSg/V+ NPr/J/P ISg/D$+ .
> There has been  no    change in      his     condition .
# +     V   NSg/V NPr/P N🅪Sg/V NPr/J/P ISg/D$+ NSg/V+    .
> What   grade  did he       get   in      English  ?
# NSg/I+ NSg/V+ V   NPr/ISg+ NSg/V NPr/J/P NPr/V/J+ .
> Please pay     me       in      cash     — preferably in      tens and twenties .
# V      NSg/V/J NPr/ISg+ NPr/J/P NPr/V/J+ . R          NPr/J/P W?   V/C NPl+     .
> The deposit can    be     in      any   legal  tender  , even    in      gold      .
# D+  NSg/V+  NPr/VX NSg/VX NPr/J/P I/R/D NSg/J+ NSg/V/J . NSg/V/J NPr/J/P NᴹSg/V/J+ .
> Beethoven's " Symphony No     . 5 " in      C        minor   is among his     most     popular .
# NSg$        . NSg+     NPr/P+ . # . NPr/J/P NPr/V/J+ NSg/V/J VL P     ISg/D$+ NSg/I/J+ NSg/J+  .
> His     speech  was in      French  , but     was simultaneously translated into eight languages .
# ISg/D$+ N🅪Sg/V+ V   NPr/J/P NPr/V/J . NSg/C/P V   R              V/J        P    NSg/J NPl/V+    .
> When    you    write in      cursive , it's illegible .
# NSg/I/C ISgPl+ NSg/V NPr/J/P NSg/J   . +    J+        .
> Military letters should be     formal in      tone     , but     not   stilted .
# NSg/J    NPl/V+  VX     NSg/VX NSg/J  NPr/J/P NSg/I/V+ . NSg/C/P NSg/C V/J     .
>
#
> Verb
# NSg/V
>
#
> He       that          ears  my  land    spares my  team   and gives me       leave to in      the crop   .
# NPr/ISg+ NSg/I/C/Ddem+ NPl/V D$+ NPr🅪/V+ NPl/V  D$+ NSg/V+ V/C NPl/V NPr/ISg+ NSg/V P  NPr/J/P D+  NSg/V+ .
>
#
> Adverb
# NSg/V
>
#
> Suddenly a   strange man     walked in      .
# R        D/P NSg/V/J NPr/V/J V/J+   NPr/J/P .
> Would you    like        that          to take  away or    eat in      ?
# VX    ISgPl+ NSg/V/J/C/P NSg/I/C/Ddem+ P  NSg/V V/J  NPr/C V   NPr/J/P .
> He       ran   to the edge  of the swimming pool   and dived in      .
# NPr/ISg+ NSg/V P  D   NSg/V P  D+  NSg/V+   NSg/V+ V/C V/J+  NPr/J/P .
> They flew    in      from London last     night   .
# IPl+ NSg/V/J NPr/J/P P    NPr+   NSg/V/J+ N🅪Sg/V+ .
> For six  hours the tide   flows in      , then    for another six hours it       flows  out         .
# C/P NSg+ NPl+  D+  NSg/V+ NPl/V NPr/J/P . NSg/J/C C/P I/D+    NSg NPl+  NPr/ISg+ NPl/V+ NSg/V/J/R/P .
> Bring the water  to the boil   and drop  the vegetables in      .
# V     D   N🅪Sg/V P  D+  NSg/V+ V/C NSg/V D+  NPl+       NPr/J/P .
> The show  still   didn't become interesting 20 minutes in      .
# D   NSg/V NSg/V/J V      V      V/J         #  NPl/V   NPr/J/P .
>
#
> Noun
# NSg/V
>
#
> His     parents got him  an  in      with the company .
# ISg/D$+ NPl/V   V   ISg+ D/P NPr/J/P P    D+  NSg/V+  .
>
#
> Adjective
# NSg/V/J+
>
#
> Is  Mr  . Smith in      ?
# VL+ NSg . NPr/V NPr/J/P .
> Little  by      little  I    pushed the snake into the basket , until finally all       of it       was in      .
# NPr/I/J NSg/J/P NPr/I/J ISg+ V/J    D   NPr/V P    D+  NSg/V+ . C/P   R       NSg/I/J/C P  NPr/ISg+ V+  NPr/J/P .
> The bullet is about five centimetres in      .
# D+  NSg/V+ VL J/P   NSg+ NPl/Comm+   NPr/J/P .
> If    the tennis ball   bounces on  the line   then    it's in      .
# NSg/C D+  NSg/V+ NPr/V+ NPl/V   J/P D+  NSg/V+ NSg/J/C W?   NPr/J/P .
> I've discovered why   the TV   wasn't working – the plug   wasn't in      !
# W?   V/J        NSg/V D+  NSg+ V      V       . D+  NSg/V+ V      NPr/J/P .
> The replies to the questionnaires are now       all       in      .
# D   NPl/V   P  D+  NPl/V+         V   NPr/V/J/C NSg/I/J/C NPr/J/P .
> Skirts are in      this   year .
# NPl/V+ V   NPr/J/P I/Ddem NSg+ .
> the in      train ( incoming train  )
# D   NPr/J/P NSg/V . V        NSg/V+ .
> You    can't get   round     the headland when    the tide's in      .
# ISgPl+ VX    NSg/V NSg/V/J/P D   NSg      NSg/I/C D+  NSg$+  NPr/J/P .
> in      by      descent ;            in      by      purchase ;            in      of the seisin of her     husband
# NPr/J/P NSg/J/P NSg/V+  . Unlintable NPr/J/P NSg/J/P NSg/V+   . Unlintable NPr/J/P P  D   ?      P  ISg/D$+ NSg/V+
> He       is very in      with the Joneses .
# NPr/ISg+ VL J/R  NPr/J/P P    D+  NPl/V+  .
> I    need    to keep  in      with the neighbours  in      case   I    ever need    a   favour     from them     .
# ISg+ N🅪Sg/VX P  NSg/V NPr/J/P P    D+  NPl/V/Comm+ NPr/J/P NPr/V+ ISg+ J    N🅪Sg/VX D/P NSg/V/Comm P    NSg/IPl+ .
> I    think that          bird     fancies you    . You're in      there , mate  !
# ISg+ NSg/V NSg/I/C/Ddem+ NPr/V/J+ NPl/V   ISgPl+ . W?     NPr/J/P W?    . NSg/V .
> I'm three drinks in      right    now        .
# W?  NSg   NPl/V+ NPr/J/P NPr/V/J+ NPr/V/J/C+ .
> I    was 500 dollars in      when    the stock     crashed .
# ISg+ V   #   NPl+    NPr/J/P NSg/I/C D+  N🅪Sg/V/J+ V/J+    .
>
#
> Unit
# NSg+
>
#
> The glass  is 8 inches .
# D+  NPr🅪/V VL # NPl/V+ .
> The glass   is 8 in      .
# D+  NPr🅪/V+ VL # NPr/J/P .
>
#
> Of
# P
>
#
> Take  the chicken   out         of the freezer .
# NSg/V D   N🅪Sg/V/J+ NSg/V/J/R/P P  D+  NSg+    .
> He       hasn't been  well    of late   .
# NPr/ISg+ V      NSg/V NSg/V/J P  NSg/J+ .
> Finally she  was relieved of the burden of caring  for her     sick     husband .
# R       ISg+ V   V/J      P  D   NSg/V  P  NSg/V/J C/P ISg/D$+ NSg/V/J+ NSg/V+  .
> He       seemed devoid of human    feelings .
# NPr/ISg+ V/J    V/J    P  NSg/V/J+ +        .
> The word   is believed to be     of Japanese origin .
# D+  NSg/V+ VL V/J      P  NSg/VX P  NPr/J+   NSg+   .
> Jesus of Nazareth
# NPr/V P  NPr+
> The invention was born    of necessity .
# D+  NSg+      V   NPr/V/J P  NSg+      .
> It       is said that         she  died of a    broken heart   .
# NPr/ISg+ VL V/J  NSg/I/C/Ddem ISg+ V/J  P  D/P+ V/J+   N🅪Sg/V+ .
> What   a   lot   of nonsense !
# NSg/I+ D/P NPr/V P  NSg/V/J+ .
> I'll have   a   dozen of those   apples , please .
# W?   NSg/VX D/P NSg   P  I/Ddem+ NPl    . V      .
> Welcome to the historic town of Harwich .
# NSg/V/J P  D   NSg/J    NSg  P+ ?       .
> I'm not   driving this   wreck of a    car  .
# W?  NSg/C V       I/Ddem NSg/V P  D/P+ NSg+ .
> I'm always thinking of you    .
# W?  R      V        P  ISgPl+ .
> He       told us       the story of his     journey to India .
# NPr/ISg+ V    NPr/IPl+ D   NSg/V P  ISg/D$+ NSg/V+  P  NPr+  .
> This    behaviour  is typical of teenagers .
# I/Ddem+ N🅪Sg/Comm+ VL NSg/J   P  +         .
> He       is a   friend  of mine     .
# NPr/ISg+ VL D/P NPr/V/J P  NSg/I/V+ .
> We   want  a   larger slice   of the cake   .
# IPl+ NSg/V D/P J      NSg/V/J P  D+  NSg/V+ .
> The owner of the nightclub was arrested .
# D   NSg   P  D+  NSg/V+    V+  V/J      .
> My  companion seemed affable and easy    of manner .
# D$+ NSg/V+    V/J    J       V/C NSg/V/J P  NSg+   .
> It's not   that         big     of a    deal     .
# W?   NSg/C NSg/I/C/Ddem NSg/V/J P  D/P+ NSg/V/J+ .
> I’ve not   taken her     out         of a   goodly long     while      .
# W?   NSg/C V/J   ISg/D$+ NSg/V/J/R/P P  D/P J/R    NPr/V/J+ NSg/V/C/P+ .
> After a   delay   of three hours , the plane    finally took off       .
# J/P   D/P NSg/V/J P  NSg+  NPl+  . D+  NSg/V/J+ R       V    NSg/V/J/P .
>
#
> On
# J/P
>
#
> Adjective
# NSg/V/J
>
#
> All       the lights are on  , so        they must   be     home     .
# NSg/I/J/C D+  NPl/V  V   J/P . NSg/I/J/C IPl+ NSg/V+ NSg/VX NSg/V/J+ .
> We   had to ration our food because there was a   war    on  .
# IPl+ V   P  NSg/V  D$+ NSg+ C/P     +     V   D/P NSg/V+ J/P .
> Some  of the cast    went  down      with flu  , but     the show's still    on  .
# I/J/R P  D   NSg/V/J NSg/V NSg/V/J/P P    NSg+ . NSg/C/P D   NSg$   NSg/V/J+ J/P .
> That          TV   programme    that          you    wanted to watch is on  now       .
# NSg/I/C/Ddem+ NSg+ NSg/V/Au/Br+ NSg/I/C/Ddem+ ISgPl+ V/J    P  NSg/V VL J/P NPr/V/J/C .
> This    is her     last    song  . You're on  next    !
# I/Ddem+ VL ISg/D$+ NSg/V/J N🅪Sg+ . W?     J/P NSg/J/P .
> Are we   still   on  for tonight ?
# V   IPl+ NSg/V/J J/P C/P NSg+    .
> Mike   just threw coffee    onto Paul's lap      . It's on  now       .
# NPr/V+ V/J  V     N🅪Sg/V/J+ J/P  NSg$   NSg/V/J+ . W?   J/P NPr/V/J/C .
> England need    a   hundred runs  , with twenty - five overs  remaining . Game    on  !
# NPr+    N🅪Sg/VX D/P NSg     NPl/V . P    NSg    . NSg+ NPl/V+ V+        . NSg/V/J J/P .
> Your feet will   soon warm    up        once  your socks  are on  .
# D$+  NPl+ NPr/VX J/R  NSg/V/J NSg/V/J/P NSg/C D$+  NPl/V+ V+  J/P .
> I    was trying  to drink out         of the bottle while     the top      was still   on  !
# ISg+ V   NSg/V/J P  NSg/V NSg/V/J/R/P P  D+  NSg/V+ NSg/V/C/P D+  NSg/V/J+ V   NSg/V/J J/P .
> Climbing up        that          steep   ridge  isn't  on  . We'll have   to find  another route  .
# NSg/V/J  NSg/V/J/P NSg/I/C/Ddem+ NSg/V/J NSg/V+ NSg/V+ J/P . W?    NSg/VX P  NSg/V I/D+    NSg/V+ .
> He'd like        to play  the red   next    to the black    spot     , but     that          shot     isn't  on  .
# W?   NSg/V/J/C/P P  NSg/V D   NSg/J NSg/J/P P  D+  NSg/V/J+ NSg/V/J+ . NSg/C/P NSg/I/C/Ddem+ NSg/V/J+ NSg/V+ J/P .
> The captain moved two fielders to the on   side     .
# D+  NSg/V+  V/J   NSg W?       P  D+  J/P+ NSg/V/J+ .
> Ponsonby - Smythe hit     a   thumping on   drive .
# ?        . ?      NSg/V/J D/P NSg/V/J  J/P+ NSg/V .
> If    the player fails to hit     the ball   on  , it's a    foul     .
# NSg/C D+  NSg+   NPl/V P  NSg/V/J D+  NPr/V+ J/P . +    D/P+ NSg/V/J+ .
> He       always has to be     on  , it's so         exhausting .
# NPr/ISg+ R      V   P  NSg/VX J/P . +    NSg/I/J/C+ V          .
>
#
> Adverb
# NSg/V
>
#
> turn  the television on
# NSg/V D   N🅪Sg/V     J/P
> The lid    wasn't screwed on  properly .
# D+  NSg/V+ V      V/J     J/P R        .
> Put   on  your hat   and gloves .
# NSg/V J/P D$+  NSg/V V/C NPl/V+ .
> The policeman moved the tramp  on  .
# D+  NSg+      V/J   D+  NSg/V+ J/P .
> Drive on  past      the railway station .
# NSg/V J/P NSg/V/J/P D+  NSg+    NSg/V+  .
> From now       on  things are going   to be      different .
# P    NPr/V/J/C J/P NPl/V+ V   NSg/V/J P+ NSg/VX+ NSg/J+    .
> and so         on  .
# V/C NSg/I/J/C+ J/P .
> He       rambled on  and  on   .
# NPr/ISg+ V/J     J/P V/C+ J/P+ .
> Ten years on  , nothing had changed in      the village .
# NSg NPl+  J/P . NSg/I/J V   V/J     NPr/J/P D+  NSg+    .
>
#
> Preposition
# NSg/V
>
#
> A   vase  of flowers  stood on  the table  .
# D/P NSg/V P  NPrPl/V+ V     J/P D+  NSg/V+ .
> Please lie   down      on  the couch  .
# V      NPr/V NSg/V/J/P J/P D+  NSg/V+ .
> The parrot was sitting on  Jim's shoulder .
# D+  NSg/V+ V   NSg/V/J J/P NSg$  NSg/V+   .
> He       had a   scar  on  the side    of his     face   .
# NPr/ISg+ V   D/P NSg/V J/P D   NSg/V/J P  ISg/D$+ NSg/V+ .
> There is a   dirty smudge on  this    window .
# +     VL D/P V/J   NSg/V  J/P I/Ddem+ NSg/V+ .
> The painting hangs on  the wall   .
# D+  N🅪Sg/V+  NPl/V J/P D+  NPr/V+ .
> The fruit   ripened on  the trees  .
# D+  N🅪Sg/V+ V/J     J/P D+  NPl/V+ .
> Should there be     an  accent on  the " e      " ?
# VX     +     NSg/VX D/P NSg/V  J/P D   . NPr/I+ . .
> He       wore old   shoes on  his     feet .
# NPr/ISg+ V    NSg/J NPl/V J/P ISg/D$+ NPl+ .
> The lighthouse that          you    can    see   is on  the mainland .
# D+  NSg+       NSg/I/C/Ddem+ ISgPl+ NPr/VX NSg/V VL J/P D+  NSg+     .
> The suspect  is thought to still   be     on  the campus .
# D+  NSg/V/J+ VL NSg/V   P  NSg/V/J NSg/VX J/P D+  NSg/V+ .
> We   live on  the edge  of the city .
# IPl+ V/J  J/P D   NSg/V P  D+  NSg+ .
> on  the left     , on  the right   , on  the side     , on  the bottom   .
# J/P D+  NPr/V/J+ . J/P D   NPr/V/J . J/P D+  NSg/V/J+ . J/P D+  NSg/V/J+ .
> The fleet    is on  the American coast  .
# D+  NSg/V/J+ VL J/P D+  NPr/J+   NSg/V+ .
> on  a    bus    , on  a    train  , on  a    plane    , on  a    ferry  , on  a   yacht  .
# J/P D/P+ NSg/V+ . J/P D/P+ NSg/V+ . J/P D/P+ NSg/V/J+ . J/P D/P+ NSg/V+ . J/P D/P NSg/V+ .
> All       of the responsibility is on  him  .
# NSg/I/J/C P  D+  N🅪Sg+          VL J/P ISg+ .
> I    put   a   bet     on  the winning  horse  .
# ISg+ NSg/V D/P NSg/V/P J/P D+  NSg/V/J+ NSg/V+ .
> tug   on  the rope   ; push  hard    on  the door   .
# NSg/V J/P D+  NSg/V+ . NSg/V NSg/V/J J/P D+  NSg/V+ .
> I    stubbed my  toe    on  an   old    tree   stump  .
# ISg+ V/J     D$+ NSg/V+ J/P D/P+ NSg/J+ NSg/V+ NSg/V+ .
> I    caught my  fingernail on  the door   handle .
# ISg+ V/J    D$+ NSg+       J/P D+  NSg/V+ NSg/V+ .
> The rope   snagged on  a    branch .
# D+  NSg/V+ V/J     J/P D/P+ NPr/V+ .
> to play  on  a   violin or     piano    .
# P  NSg/V J/P D/P NSg/V  NPr/C+ NSg/V/J+ .
> A   table  can't stand on  two  legs   .
# D/P NSg/V+ VX    NSg/V J/P NSg+ NPl/V+ .
> After resting on  his     elbows , he       stood on  his     toes   , then    walked on  his     heels  .
# J/P   V+      J/P ISg/D$+ NPl/V+ . NPr/ISg+ V     J/P ISg/D$+ NPl/V+ . NSg/J/C V/J    J/P ISg/D$+ NPl/V+ .
> The Tories are on  twenty - five percent in      this    constituency .
# D   NPl    V   J/P NSg    . NSg  NSg     NPr/J/P I/Ddem+ NSg+         .
> The blue     team   are on  six points and the red   team  on  five .
# D+  NSg/V/J+ NSg/V+ V   J/P NSg NPl/V  V/C D   NSg/J NSg/V J/P NSg  .
> I'm on  question four .
# W?  J/P NSg/V+   NSg+ .
> Born    on  the 4th of July .
# NPr/V/J J/P D   #   P  NPr+ .
> On  Sunday I'm busy     . I'll see   you    on  Monday .
# J/P NSg/V+ +   NSg/V/J+ . W?   NSg/V ISgPl+ J/P NSg+   .
> Can    I    see   you    on  a   different day   ?
# NPr/VX ISg+ NSg/V ISgPl+ J/P D/P NSg/J     NPr🅪+ .
> Smith  scored again on  twelve minutes , doubling Mudchester Rovers ' lead     .
# NPr/V+ V/J    P     J/P NSg+   NPl/V+  . V        ?          W?     . N🅪Sg/V/J .
> I    was reading a   book  on  history .
# ISg+ V   NPr/V   D/P NSg/V J/P NSg+    .
> The city hosted the World  Summit on  the Information Society
# D+  NSg+ V/J    D+  NSg/V+ NSg/V  J/P D+  NᴹSg+       NSg+
> I    have   no    opinion on  this    subject  .
# ISg+ NSg/VX NPr/P NSg     J/P I/Ddem+ NSg/V/J+ .
> I    saw   it       on  television .
# ISg+ NSg/V NPr/ISg+ J/P N🅪Sg/V+    .
> Can't you    see   I'm on  the phone  ?
# VX    ISgPl+ NSg/V W?  J/P D+  NSg/V+ .
> My  favorite    shows  are on  BBC  America .
# D$+ NSg/V/J/Am+ NPl/V+ V   J/P NPr+ NPr+    .
> I'll pay     on  card    .
# W?   NSg/V/J J/P N🅪Sg/V+ .
> He       travelled on  false    documents .
# NPr/ISg+ V/J/Comm  J/P NSg/V/J+ NPl/V+    .
> They planned an  attack  on  London .
# IPl+ V/J     D/P NSg/V/J J/P NPr+   .
> The soldiers mutinied and turned their guns   on  their officers .
# D+  NPl/V+   V/J      V/C V/J    D$+   NPl/V+ J/P D$+   NPl/V+   .
> Her     words  made a   lasting  impression on  my  mind   .
# ISg/D$+ NPl/V+ V    D/P NSg/V/J+ NSg/V      J/P D$+ NSg/V+ .
> What   will   be     the effect on  morale ?
# NSg/I+ NPr/VX NSg/VX D   NSg/V  J/P NSg+   .
> I    haven't got any   money  on  me       .
# ISg+ V       V   I/R/D N🅪Sg/J J/P NPr/ISg+ .
> On  Jack's entry , William got up        to leave .
# J/P NSg$+  NSg+  . NPr+    V   NSg/V/J/P P+ NSg/V .
> On  the addition of ammonia , a   chemical reaction begins .
# J/P D   NSg      P  NSg+    . D/P NSg/J+   NSg/V/J+ NPl/V+ .
> The drinks are on  me       tonight , boys   .
# D+  NPl/V+ V   J/P NPr/ISg+ NSg+    . NPl/V+ .
> The meal   is on  the house  .
# D+  NSg/V+ VL J/P D+  NPr/V+ .
> I    had a   terrible thirst on  me       .
# ISg+ V   D/P J        NSg/V  J/P NPr/ISg+ .
> Have   pity   or    compassion on  him  .
# NSg/VX N🅪Sg/V NPr/C NSg/V+     J/P ISg+ .
> He's on  his     lunch  break  .
# NSg$ J/P ISg/D$+ NSg/V+ NSg/V+ .
> I'm on  nights all       this    week   .
# W?  J/P NPl/V+ NSg/I/J/C I/Ddem+ NSg/J+ .
> You've been  on  these   antidepressants far     too long     .
# W?     NSg/V J/P I/Ddem+ NPl             NSg/V/J +   NPr/V/J+ .
> I    depended on  them     for  assistance .
# ISg+ V/J      J/P NSg/IPl+ C/P+ NSg+       .
> He       will   promise on  certain conditions .
# NPr/ISg+ NPr/VX NSg/V   J/P I/J+    NPl/V+     .
> A   curse on  him  !
# D/P NSg/V J/P ISg+ .
> Please don't tell  on  her     and get   her     in      trouble .
# V      V     NPr/V J/P ISg/D$+ V/C NSg/V ISg/D$+ NPr/J/P NSg/V+  .
>
#
> Verb
# NSg/V+
>
#
> Can     you    on  the light    ? ( switch  on  )
# NPr/VX+ ISgPl+ J/P D+  NSg/V/J+ . . NSg/V/J J/P .
>
#
> To
# P
>
#
> Particle
# NSg
>
#
> I    want  to leave .
# ISg+ NSg/V P  NSg/V .
> He       asked me       what   to do     .
# NPr/ISg+ V/J   NPr/ISg+ NSg/I+ P+ NSg/VX .
> I    have   places to go      and people to see   .
# ISg+ NSg/VX NPl/V+ P  NSg/V/J V/C NSg/V+ P+ NSg/V .
> To err is  human    .
# P  V+  VL+ NSg/V/J+ .
> Who    am      I    to criticise ? I've done    worse    things myself .
# NPr/I+ NPr/V/J ISg+ P  V/Au/Br   . W?   NSg/V/J NSg/V/J+ NPl/V  ISg+   .
> Precisely to get   away from you    was why   I    did what  I    did .
# R         P  NSg/V V/J  P    ISgPl+ V   NSg/V ISg+ V   NSg/I ISg+ V+  .
> I    need    some   more      books to read  and friends to go      partying with .
# ISg+ N🅪Sg/VX I/J/R+ NPr/I/V/J NPl/V P  NSg/V V/C NPl/V+  P  NSg/V/J V+       P    .
> If    he       hasn't read  it       yet     , he       ought     to .
# NSg/C NPr/ISg+ V      NSg/V NPr/ISg+ NSg/V/C . NPr/ISg+ NSg/I/VX+ P  .
> I    went  to the shops  to buy   some  bread  .
# ISg+ NSg/V P  D+  NPl/V+ P  NSg/V I/J/R NSg/V+ .
>
#
> Preposition
# NSg/V
>
#
> She  looked to the heavens .
# ISg+ V/J    P  D+  NPl/V+  .
> We   are walking to the shop   .
# IPl+ V   NSg/V/J P  D+  NSg/V+ .
> The water   came    right   to the top     of this    wall   .
# D+  N🅪Sg/V+ NSg/V/P NPr/V/J P  D   NSg/V/J P  I/Ddem+ NPr/V+ .
> The coconut fell    to the ground   .
# D+  NSg+    NSg/V/J P  D+  NSg/V/J+ .
> I    gave the book   to him  .
# ISg+ V    D+  NSg/V+ P  ISg+ .
> His     face   was beaten to a    pulp     .
# ISg/D$+ NSg/V+ V   V/J    P  D/P+ NSg/V/J+ .
> I    sang  my  baby     to sleep  .
# ISg+ NPr/V D$+ NSg/V/J+ P+ N🅪Sg/V .
> Whisk the mixture to a    smooth   consistency .
# NSg/V D+  NSg+    P  D/P+ NSg/V/J+ NSg+        .
> He       made several bad     - taste   jokes to groans from the audience .
# NPr/ISg+ V    J/D     NSg/V/J . NSg/V/J NPl/V P  NPl/V  P    D+  NSg+     .
> I    tried complaining , but     it       was to no     effect .
# ISg+ V/J   V           . NSg/C/P NPr/ISg+ V   P  NPr/P+ NSg/V+ .
> It       was to a   large  extent true     .
# NPr/ISg+ V   P  D/P NSg/J+ NSg/J+ NSg/V/J+ .
> We   manufacture these   parts  to a   very high    tolerance .
# IPl+ NSg/V       I/Ddem+ NPl/V+ P  D/P J/R  NSg/V/J NSg/V     .
> This    gauge  is accurate to a    second   .
# I/Ddem+ NSg/V+ VL J        P  D/P+ NSg/V/J+ .
> There's a   lot   of sense to what   he       says   .
# W?      D/P NPr/V P  NSg/V P  NSg/I+ NPr/ISg+ NPl/V+ .
> The name   has a   nice    ring  to it       .
# D+  NSg/V+ V   D/P NPr/V/J NSg/V P  NPr/ISg+ .
> There are 100 pence to the pound  .
# +     V   #   NSg   P  D+  NPr/V+ .
> It       takes 2 to 4 weeks  to process typical applications .
# NPr/ISg+ NPl/V # P  # NPrPl+ P  NSg/V   NSg/J+  +            .
> Three to the power   of two  is  nine .
# NSg   P  D   NSg/V/J P  NSg+ VL+ NSg+ .
> Three to the second   is  nine .
# NSg   P  D+  NSg/V/J+ VL+ NSg  .
> Three squared or    three to the second   power    is  nine .
# NSg   V/J     NPr/C NSg   P  D+  NSg/V/J+ NSg/V/J+ VL+ NSg  .
> What's the time      ? – It's quarter  to four in      the afternoon ( or    3 : 45 pm     ) .
# NSg$   D+  N🅪Sg/V/J+ . . +    NSg/V/J+ P  NSg  NPr/J/P D+  N🅪Sg+     . NPr/C # . #  NSg/V+ . .
>
#
> Adverb
# NSg/V
>
#
> Please push  the door   to . ( close   )
# V      NSg/V D+  NSg/V+ P+ . . NSg/V/J .
>
#
> With
# P
>
#
> Preposition
# NSg/V
>
#
> He       picked a   fight with the class    bully    .
# NPr/ISg+ V/J    D/P NSg/V P    D+  NSg/V/J+ NSg/V/J+ .
> He       went  with his     friends .
# NPr/ISg+ NSg/V P    ISg/D$+ NPl/V+  .
> She  owns  a   motorcycle with a    sidecar .
# ISg+ NPl/V D/P NSg/V      P    D/P+ NSg+    .
> Jim  was listening to Bach with his     eyes   closed .
# NPr+ V   V         P  NPr  P    ISg/D$+ NPl/V+ V/J+   .
> The match  result was 10 - 5 , with John scoring three goals  .
# D+  NSg/V+ NSg/V+ V   #  . # . P    NPr+ V+      NSg+  NPl/V+ .
> With a    heavy    sigh  , she  looked around the empty    room     .
# P    D/P+ NSg/V/J+ NSg/V . ISg+ V/J    J/P    D+  NSg/V/J+ NSg/V/J+ .
> Four people were  injured , with one       of them     in      critical condition .
# NSg  NSg/V+ NSg/V V/J     . P    NSg/I/V/J P  NSg/IPl+ NPr/J/P NSg/J+   NSg/V+    .
> With their reputation on  the line   , they decided to fire     their PR   team   .
# P    D$+   NSg+       J/P D+  NSg/V+ . IPl+ NSg/V/J P  N🅪Sg/V/J D$+   NSg+ NSg/V+ .
> We   are with you    all       the way    .
# IPl+ V   P    ISgPl+ NSg/I/J/C D+  NSg/J+ .
> There are a   number  of problems with your plan   .
# +     V   D/P NSg/V/J P  NPl      P    D$+  NSg/V+ .
> What  on  Earth  is wrong   with my  keyboard ?
# NSg/I J/P NPr/V+ VL NSg/V/J P    D$+ NSg/V+   .
> He       was pleased with the outcome .
# NPr/ISg+ V   V/J     P    D+  NSg+    .
> I’m upset   with my  father .
# W?  NSg/V/J P    D$+ NPr/V+ .
> slain with robbers .
# NSg/V P+   NPl     .
> cut     with a    knife
# NSg/V/J P    D/P+ NSg/V+
> I    water  my  plants with this    watering can     . This    is the watering can    I    water  my  plants with .
# ISg+ N🅪Sg/V D$+ NPl/V+ P    I/Ddem+ V+       NPr/VX+ . I/Ddem+ VL D   V        NPr/VX ISg+ N🅪Sg/V D$+ NPl/V+ P+   .
> Find  what   you    want  instantly with our search engine .
# NSg/V NSg/I+ ISgPl+ NSg/V R         P    D$+ NSg/V+ NSg/V+ .
> They dismissed the meeting with a   wave  of their hand   .
# IPl+ V/J       D+  NSg/V+  P    D/P NSg/V P  D$+   NSg/V+ .
> Speak with a   confident voice  .
# NSg/V P    D/P NSg/J+    NSg/V+ .
> With what  / whose money   ? I    have   nothing left    to buy   groceries ( with ) .
# P    NSg/I . I+    N🅪Sg/J+ . ISg+ NSg/VX NSg/I/J NPr/V/J P  NSg/V NPl/V+    . P+   . .
> It       was small   and bumpy , with a   tinge of orange    .
# NPr/ISg+ V   NPr/V/J V/C J     . P    D/P NSg/V P  NPr🅪/V/J+ .
> There are lots  of people with no    homes after the wildfire .
# +     V   NPl/V P  NSg/V  P    NPr/P NPl/V J/P   D+  NSg+     .
> Speak with confidence .
# NSg/V P    NSg+       .
> He       spoke with sadness in      his     voice  .
# NPr/ISg+ NSg/V P    NSg+    NPr/J/P ISg/D$+ NSg/V+ .
> The sailors were  infected with malaria .
# D+  NPl+    NSg/V NSg/V/J  P    NSg+    .
> overcome with happiness
# NSg/V    P    NᴹSg+
> green   with envy   ; flushed with success
# NPr/V/J P    NSg/V+ . V/J     P    NSg+
> She  was with Acme for twenty years before retiring last     fall   .
# ISg+ V   P    NSg  C/P NSg    NPl+  C/P    V        NSg/V/J+ NSg/V+ .
> With your kind  of body   size   , you    shouldn’t be     eating pizza at    all        .
# P    D$+  NSg/J P  NSg/V+ NSg/V+ . ISgPl+ V         NSg/VX V      N🅪Sg+ NSg/P NSg/I/J/C+ .
> That          was a   lot   to explain ; are you    still   with me       ?
# NSg/I/C/Ddem+ V   D/P NPr/V P  V       . V   ISgPl+ NSg/V/J P    NPr/ISg+ .
>
#
> Adverb
# NSg/V+
>
#
> Do      you    want  to come    with ?
# NSg/VX+ ISgPl+ NSg/V P  NSg/V/P P    .<|MERGE_RESOLUTION|>--- conflicted
+++ resolved
@@ -402,36 +402,20 @@
 # NPr/V/J+ NPl/V+ NPr/J/P D+  NPr/V/J+ NSg/J+ NSg/J+ .
 > Will   you    be     able    to finish this    in      a    week   ?
 # NPr/VX ISgPl+ NSg/VX NSg/V/J P  NSg/V  I/Ddem+ NPr/J/P D/P+ NSg/J+ .
-<<<<<<< HEAD
 > They said they would call  us       in      a   week   .
 # IPl+ V/J  IPl+ VX    NSg/V NPr/IPl+ NPr/J/P D/P NSg/J+ .
-> Less    water  gets  in      your boots this    way    .
-# V/J/C/P NSg/V+ NPl/V NPr/J/P D$+  NPl/V I/Ddem+ NSg/J+ .
-=======
-> They said they would  call  us       in      a   week   .
-# IPl+ V/J  IPl+ NSg/VX NSg/V NPr/IPl+ NPr/J/P D/P NSg/J+ .
 > Less    water   gets  in      your boots this    way    .
 # V/J/C/P N🅪Sg/V+ NPl/V NPr/J/P D$+  NPl/V I/Ddem+ NSg/J+ .
->>>>>>> 274721ee
 > She  stood there looking in      the window longingly .
 # ISg+ V     W?    V       NPr/J/P D+  NSg/V+ R+        .
 > In      replacing the faucet washers , he       felt    he       was making his     contribution to the environment .
 # NPr/J/P V         D   NSg    W?      . NPr/ISg+ NSg/V/J NPr/ISg+ V   NSg/V  ISg/D$+ NSg+         P  D+  NSg+        .
-<<<<<<< HEAD
 > In      trying  to make  amends , she  actually made matters worse    .
-# NPr/J/P NSg/V/J P  NSg/V NPl/V  . ISg+ R        V    +       NSg/V/J+ .
-> My  aim    in      travelling       there was to find  my  missing friend   .
-# D$+ NSg/V+ NPr/J/P NSg/V/J/Ca/Au/Br +     V   P  NSg/V D$+ V       NPr/V/J+ .
-> My  fat      rolls around in      folds  .
-# D$+ NSg/V/J+ NPl/V J/P    NPr/J/P NPl/V+ .
-=======
-> In      trying  to make  amends , she  actually made  matters worse    .
-# NPr/J/P NSg/V/J P  NSg/V NPl/V  . ISg+ R        NSg/V NPl/V+  NSg/V/J+ .
+# NPr/J/P NSg/V/J P  NSg/V NPl/V  . ISg+ R        V    NPl/V+  NSg/V/J+ .
 > My  aim    in      travelling   there was to find  my  missing friend   .
 # D$+ NSg/V+ NPr/J/P NSg/V/J/Comm +     V   P  NSg/V D$+ V       NPr/V/J+ .
 > My  fat       rolls around in      folds  .
 # D$+ N🅪Sg/V/J+ NPl/V J/P    NPr/J/P NPl/V+ .
->>>>>>> 274721ee
 > The planes flew    over      in      waves  .
 # D+  NPl/V+ NSg/V/J NSg/V/J/P NPr/J/P NPl/V+ .
 > Arrange the chairs in      a    circle .
@@ -731,7 +715,7 @@
 > Smith  scored again on  twelve minutes , doubling Mudchester Rovers ' lead     .
 # NPr/V+ V/J    P     J/P NSg+   NPl/V+  . V        ?          W?     . N🅪Sg/V/J .
 > I    was reading a   book  on  history .
-# ISg+ V   NPr/V   D/P NSg/V J/P NSg+    .
+# ISg+ V   NPr/V   D/P NSg/V J/P N🅪Sg+   .
 > The city hosted the World  Summit on  the Information Society
 # D+  NSg+ V/J    D+  NSg/V+ NSg/V  J/P D+  NᴹSg+       NSg+
 > I    have   no    opinion on  this    subject  .
