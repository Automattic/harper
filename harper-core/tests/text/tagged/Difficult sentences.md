> Difficult sentences
# V/J       NPl/V
>
#
> A   collection of difficult sentences to test  Harper's ability to correctly tag    unusual / uncommon but     correct  sentences .
# D/P NSg        P  V/J       NPl/V     P  NSg/V NSg$     NSg+    P  R         NSg/V+ NSg/J   . NSg/V/J  NSg/C/P NSg/V/J+ NPl/V+    .
>
#
> Note   that         some   word   may    not   be     tagged correctly right    now        .
# NSg/V+ NSg/I/C/Ddem I/J/R+ NSg/V+ NPr/VX NSg/C NSg/VX V/J    R         NPr/V/J+ NPr/V/J/C+ .
>
#
> Most     example sentences are taken from https://en.wiktionary.org/. License : CC    BY      - SA       4.0 .
# NSg/I/J+ NSg/V   NPl/V+    V   V/J   P    Url                         NSg/V+  . NSg/V NSg/J/P . NPr/V/J+ #   .
>
#
> A
# D/P
>
#
> With one       attack  , he       was torn a    pieces .
# P    NSg/I/V/J NSg/V/J . NPr/ISg+ V   V/J+ D/P+ NPl/V+ .
> I    brush my  teeth twice a   day  .
# ISg+ NSg/V D$+ +     W?    D/P NPr+ .
>
#
> At
# NSg/P
>
#
> Preposition
# NSg/V
>
#
> Caesar was at    Rome ; a    climate treaty was signed at    Kyoto in      1997 .
# NPr+   V   NSg/P NPr+ . D/P+ NSg/V+  NSg/V+ V   V/J    NSg/P NPr+  NPr/J/P #    .
> I    was at    Jim’s house  at    the corner  of Fourth  Street  and  Vine .
# ISg+ V   NSg/P NSg$  NPr/V+ NSg/P D   NSg/V/J P  NPr/V/J NSg/V/J V/C+ NSg+ .
> at    the bottom  of the page   ; sitting at    the table  ; at    church ; at    sea
# NSg/P D   NSg/V/J P  D+  NPr/V+ . NSg/V/J NSg/P D+  NSg/V+ . NSg/P NPr/V+ . NSg/P NSg+
> Target at    five miles  . Prepare torpedoes !
# NSg/V  NSg/P NSg+ NPrPl+ . V       NSg/V     .
> Look  out         ! UFO at    two o'clock !
# NSg/V NSg/V/J/R/P . NSg NSg/P NSg W?      .
> Don't pick  at    your food !
# V     NSg/V NSg/P D$+  NSg+ .
> My  cat      keeps scratching at    the furniture .
# D$+ NSg/V/J+ NPl/V V          NSg/P D+  NSg+      .
> I    was working at    the problem all        day  .
# ISg+ V   V       NSg/P D+  NSg/J   NSg/I/J/C+ NPr+ .
> He       shouted at    her     .
# NPr/ISg+ V/J     NSg/P ISg/D$+ .
> She  pointed at    the curious animal .
# ISg+ V/J     NSg/P D+  J+      NSg/J  .
> At    my  request , they agreed to move  us       to another hotel .
# NSg/P D$+ NSg/V+  . IPl+ V/J    P  NSg/V NPr/IPl+ P  I/D+    NSg+  .
> He       jumped at    the sudden noise  .
# NPr/ISg+ V/J    NSg/P D+  NSg/J+ NSg/V+ .
> We   laughed at    the joke   .
# IPl+ V/J     NSg/P D+  NSg/V+ .
> She  was mad     at    their comments .
# ISg+ V   NSg/V/J NSg/P D$+   NPl/V+   .
> men at    work   ; children at    play
# NSg NSg/P NSg/V+ . NPl+     NSg/P NSg/V
> The two  countries are at    war    .
# D+  NSg+ NPl+      V   NSg/P NSg/V+ .
> She  is at    sixes and sevens with him  .
# ISg+ VL NSg/P NPl   V/C NPl    P    ISg+ .
>
#
> Noun
# NSg/V
>
#
> The at     sign  .
# D+  NSg/P+ NSg/V .
>
#
> Verb
# NSg/V
>
#
> ( In      online chats  : ) Don't @ me       ! Don't at    me       !
# . NPr/J/P V/J    NPl/V+ . . V     . NPr/ISg+ . V     NSg/P NPr/ISg+ .
>
#
> By
# NSg/J/P
>
#
> Preposition
# NSg/V
>
#
> The mailbox is by      the bus    stop   .
# D+  NSg     VL NSg/J/P D+  NSg/V+ NSg/V+ .
> The stream runs  by      our back    door   .
# D+  NSg/V+ NPl/V NSg/J/P D$+ NSg/V/J NSg/V+ .
> He       ran   straight by      me       .
# NPr/ISg+ NSg/V NSg/V/J+ NSg/J/P NPr/ISg+ .
> Be     back    by      ten  o'clock ! .
# NSg/VX NSg/V/J NSg/J/P NSg+ +       . .
> We'll find  someone by      the end   of March  .
# W?    NSg/V NSg/I   NSg/J/P D   NSg/V P  NPr/V+ .
> We   will   send  it       by      the first   week  of July .
# IPl+ NPr/VX NSg/V NPr/ISg+ NSg/J/P D   NSg/V/J NSg/J P  NPr+ .
> The matter   was decided by      the chairman .
# D+  NSg/V/J+ V   NSg/V/J NSg/J/P D+  NSg/V+   .
> The boat   was swamped by      the water  .
# D+  NSg/V+ V   V/J     NSg/J/P D+  NSg/V+ .
> He       was protected by      his     body   armour          .
# NPr/ISg+ V   V/J       NSg/J/P ISg/D$+ NSg/V+ NPr/V/Ca/Au/Br+ .
> There was a   call  by      the unions for a   30 % pay     rise   .
# +     V   D/P NSg/V NSg/J/P D   NPl/V  C/P D/P #  . NSg/V/J NSg/V+ .
> I    was aghast by      what   I    saw    .
# ISg+ V   J      NSg/J/P NSg/I+ ISg+ NSg/V+ .
> There are many      well    - known plays by      William Shakespeare .
# +     V   NSg/I/J/D NSg/V/J . V/J   NPl/V NSg/J/P NPr+    NPr/V+      .
> I    avoided the guards by      moving  only  when    they weren't looking .
# ISg+ V/J     D+  NPl/V+ NSg/J/P NSg/V/J J/R/C NSg/I/C IPl+ V+      V       .
> By      Pythagoras ' theorem , we   can    calculate the length of the hypotenuse .
# NSg/J/P NPr        . NSg/V   . IPl+ NPr/VX V         D   NSg/V  P  D+  NSg+       .
> We   went  by      bus   .
# IPl+ NSg/V NSg/J/P NSg/V .
> I    discovered it       by       chance   .
# ISg+ V/J        NPr/ISg+ NSg/J/P+ NPr/V/J+ .
> By      ' maybe   ' she  means ' no     ' .
# NSg/J/P . NSg/J/R . ISg+ NPl/V . NPr/P+ . .
> The electricity was cut     off       , so        we   had to read  by       candlelight .
# D+  NSg+        V   NSg/V/J NSg/V/J/P . NSg/I/J/C IPl+ V   P  NSg/V NSg/J/P+ NSg         .
> By      the power    vested in      me       , I    now       pronounce you    man     and  wife     .
# NSg/J/P D+  NSg/V/J+ V/J    NPr/J/P NPr/ISg+ . ISg+ NPr/V/J/C NSg/V     ISgPl+ NPr/V/J V/C+ NSg/V/J+ .
> By      Jove ! I    think she's got it       !
# NSg/J/P NPr+ . ISg+ NSg/V W?    V   NPr/ISg+ .
> By      all       that          is holy    , I'll put   an  end   to this    .
# NSg/J/P NSg/I/J/C NSg/I/C/Ddem+ VL NSg/J/R . W?   NSg/V D/P NSg/V P  I/Ddem+ .
> I    sorted the items  by      category .
# ISg+ V/J    D+  NPl/V+ NSg/J/P NSg+     .
> Table  1 shows details of our employees broken down      by      sex   and age    .
# NSg/V+ # NPl/V NPl/V   P  D$+ NPl+      V/J    NSg/V/J/P NSg/J/P NSg/V V/C NSg/V+ .
> Our stock    is up        by      ten  percent .
# D$+ NSg/V/J+ VL NSg/V/J/P NSg/J/P NSg+ NSg+    .
> We   won     by      six goals  to three .
# IPl+ NSgPl/V NSg/J/P NSg NPl/V+ P+ NSg   .
> His     date  of birth    was wrong   by      ten  years .
# ISg/D$+ NSg/V P  NSg/V/J+ V   NSg/V/J NSg/J/P NSg+ NPl+  .
> We   went  through the book   page  by      page   .
# IPl+ NSg/V NSg/J/P D   NSg/V+ NPr/V NSg/J/P NPr/V+ .
> We   crawled forward by      inches .
# IPl+ V/J     NSg/V/J NSg/J/P NPl/V+ .
> sold  by      the yard   ; cheaper if    bought by      the gross
# NSg/V NSg/J/P D+  NSg/V+ . J       NSg/C NSg/V  NSg/J/P D   NPr/V/J
> While     sitting listening to the radio by      the hour , she  can    drink  brandy by      the bucketful !
# NSg/V/C/P NSg/V/J V         P  D   NSg/V NSg/J/P D+  NSg+ . ISg+ NPr/VX NSg/V+ NPr/V  NSg/J/P D   NSg       .
> He       sits  listening to the radio by      the hour .
# NPr/ISg+ NPl/V V         P  D   NSg/V NSg/J/P D+  NSg+ .
> His     health was deteriorating by      the day  .
# ISg/D$+ NSg+   V   V             NSg/J/P D+  NPr+ .
> The pickers are paid by      the bushel .
# D   W?      V   V/J  NSg/J/P D+  NSg/V+ .
> He       cheated by      his     own      admission .
# NPr/ISg+ V/J+    NSg/J/P ISg/D$+ NSg/V/J+ NSg+      .
> By      my  reckoning , we   should be     nearly there .
# NSg/J/P D$+ NSg/V+    . IPl+ VX     NSg/VX R+     W?    .
> It       is easy    to invert  a   2 - by      - 2 matrix .
# NPr/ISg+ VL NSg/V/J P  NSg/V/J D/P # . NSg/J/P . # NSg    .
> The room     was about 4 foot   by      6 foot   .
# D+  NSg/V/J+ V   J/P   # NSg/V+ NSg/J/P # NSg/V+ .
> The bricks used to build the wall   measured 10 by      20 by      30 cm   .
# D+  NPl/V+ V/J  P  NSg/V D+  NPr/V+ V/J      #  NSg/J/P #  NSg/J/P #  NSg+ .
> She's a   lovely little   filly , by      Big      Lad , out         of Damsel in      Distress .
# W?    D/P NSg/J  NPr/I/J+ NSg   . NSg/J/P NSg/V/J+ NSg . NSg/V/J/R/P P  NSg    NPr/J/P NSg/V+   .
> Are you    eating by      Rabbi Fischer ? ( at    the house of )
# V   ISgPl+ V      NSg/J/P NSg+  NPr+    . . NSg/P D   NPr/V P  .
> By      Chabad , it's different . ( with , among )
# NSg/J/P ?      . +    NSg/J+    . . P    . P     .
>
#
> Adverb
# NSg/V
>
#
> I    watched the parade as    it       passed by      .
# ISg+ V/J     D   NSg/V+ NSg/R NPr/ISg+ V/J+   NSg/J/P .
> There was a   shepherd close   by       .
# +     V   D/P NPr/V+   NSg/V/J NSg/J/P+ .
> I'll stop  by      on  my  way    home    from work   .
# W?   NSg/V NSg/J/P J/P D$+ NSg/J+ NSg/V/J P    NSg/V+ .
> We're right   near      the lifeguard station . Come    by      before you    leave  .
# W?    NPr/V/J NSg/V/J/P D+  NSg+      NSg/V+  . NSg/V/P NSg/J/P C/P    ISgPl+ NSg/V+ .
> The women spent much    time    after harvest putting jams   by      for winter and spring .
# D+  NPl+  V/J   NSg/I/J NSg/V/J J/P   NSg/V+  NSg/V   NPl/V+ NSg/J/P C/P NSg/V  V/C NSg/V+ .
>
#
> Adjective
# NSg/V/J
>
#
> a   by      path  ; a   by      room     ( Out         of the way    , off       to one        side     . )
# D/P NSg/J/P NSg/V . D/P NSg/J/P NSg/V/J+ . NSg/V/J/R/P P  D   NSg/J+ . NSg/V/J/P P  NSg/I/V/J+ NSg/V/J+ . .
> by      catch ; a   by      issue ( Subsidiary , incidental . )
# NSg/J/P NSg/V . D/P NSg/J/P NSg/V . NSg/J+     . NSg/J      . .
>
#
> For
# C/P
>
#
> Conjunction
# NSg/V
>
#
> I    had to stay    with my  wicked stepmother , for I    had nowhere else    to go       .
# ISg+ V   P  NSg/V/J P    D$+ V/J+   NSg        . C/P ISg+ V   NSg/J   NSg/J/C P+ NSg/V/J+ .
>
#
> Preposition
# NSg/V
>
#
> The astronauts headed for the moon   .
# D+  NPl        V/J    C/P D+  NPr/V+ .
> Run   for the hills  !
# NSg/V C/P D+  NPl/V+ .
> He       was headed for the door   when    he       remembered .
# NPr/ISg+ V   V/J    C/P D+  NSg/V+ NSg/I/C NPr/ISg+ V/J+       .
> I    have   something  for you    .
# ISg+ NSg/VX NSg/I/V/J+ C/P ISgPl+ .
> Everything I    do     , I    do     for you    .
# NSg/I/V+   ISg+ NSg/VX . ISg+ NSg/VX C/P ISgPl+ .
> We're having a   birthday party   for Janet .
# W?    V      D/P NSg/V+   NSg/V/J C/P NPr+  .
> The mayor gave a   speech for the charity gala   .
# D+  NSg+  V    D/P NSg/V  C/P D+  NPr+    NSg/J+ .
> If    having to bag   the groceries correctly is more      than you    can    handle , then    this    isn't the job   for you    .
# NSg/C V      P  NSg/V D+  NPl/V+    R         VL NPr/I/V/J C/P  ISgPl+ NPr/VX NSg/V  . NSg/J/C I/Ddem+ NSg/V D   NPr/V C/P ISgPl+ .
> This    is a   new     bell  for my  bicycle .
# I/Ddem+ VL D/P NSg/V/J NPr/V C/P D$+ NSg/V+  .
> The cake   is for Tom    and Helen's anniversary .
# D+  NSg/V+ VL C/P NPr/V+ V/C NSg$    NSg+        .
> This    medicine is for your cough  .
# I/Ddem+ NSg/V+   VL C/P D$+  NSg/V+ .
> He       wouldn't apologize ; and just for that          , she  refused to help  him  .
# NPr/ISg+ VX       V         . V/C V/J  C/P NSg/I/C/Ddem+ . ISg+ V/J     P  NSg/V ISg+ .
> He       looks better   for having lost weight . ( UK   usage )
# NPr/ISg+ NPl/V NSg/VX/J C/P V      V/J  NSg/V+ . . NPr+ NSg+  .
> She  was the worse   for drink  .
# ISg+ V   D   NSg/V/J C/P NSg/V+ .
> All       those  for the motion , raise your hands  .
# NSg/I/J/C I/Ddem C/P D+  NSg/V+ . NSg/V D$+  NPl/V+ .
> Who's for ice    - cream   ?
# NSg$  C/P NPr/V+ . NSg/V/J .
> I'm for going   by      train
# W?  C/P NSg/V/J NSg/J/P NSg/V+
> Ten voted for , and three against . ( with implied object )
# NSg V/J   C/P . V/C NSg   C/P     . . P    V/J     NSg/V+ .
> Make  way   for the president !
# NSg/V NSg/J C/P D+  NSg/V+    .
> Clear   the shelves for our new      Christmas stock    !
# NSg/V/J D   NPl/V   C/P D$+ NSg/V/J+ NPr/V/J+  NSg/V/J+ .
> Stand by      for your cue    .
# NSg/V NSg/J/P C/P D$+  NSg/V+ .
> Prepare for battle   .
# V       C/P NPr/V/J+ .
> They swept the area for enemy  operatives .
# IPl+ V/J   D   NSg  C/P NSg/V+ NPl+       .
> Police combed his     flat     for clues  .
# NSg/V+ V/J    ISg/D$+ NSg/V/J+ C/P NPl/V+ .
> I've lived here    for three years .
# W?   V/J   NSg/J/R C/P NSg+  NPl+  .
> They fought for days over      a    silly  pencil .
# IPl+ V      C/P NPl+ NSg/V/J/P D/P+ NSg/J+ NSg/V+ .
> The store  is closed for the day  .
# D+  NSg/V+ VL V/J    C/P D+  NPr+ .
> I    can    see   for miles  .
# ISg+ NPr/VX NSg/V C/P NPrPl+ .
> I    will   stand in      for him  .
# ISg+ NPr/VX NSg/V NPr/J/P C/P ISg+ .
> I    speak for the Prime    Minister .
# ISg+ NSg/V C/P D+  NSg/V/J+ NSg/V+   .
> It       is unreasonable for our boss     to withhold our wages  .
# NPr/ISg+ VL J            C/P D$+ NSg/V/J+ P  NSg/V    D$+ NPl/V+ .
> I    don't think it's a   good    idea for you    and me       to meet    ever again .
# ISg+ V     NSg/V +    D/P NPr/V/J NSg  C/P ISgPl+ V/C NPr/ISg+ P  NSg/V/J J+   P     .
> I    am      aiming for completion by      the end   of business Thursday .
# ISg+ NPr/V/J V      C/P NSg+       NSg/J/P D   NSg/V P  NSg/J+   NSg+     .
> He's going   for his     doctorate .
# NSg$ NSg/V/J C/P ISg/D$+ NSg/V+    .
> Do     you    want  to go      for coffee   ?
# NSg/VX ISgPl+ NSg/V P  NSg/V/J C/P NSg/V/J+ .
> I'm saving    up        for a    car  .
# W?  NSg/V/J/P NSg/V/J/P C/P D/P+ NSg+ .
> Don't wait  for an  answer .
# V     NSg/V C/P D/P NSg/V+ .
> Fair    for its     day  .
# NSg/V/J C/P ISg/D$+ NPr+ .
> She's spry for an   old    lady   .
# W?    J    C/P D/P+ NSg/J+ NPr/V+ .
> Don't take  me       for a    fool     .
# V     NSg/V NPr/ISg+ C/P D/P+ NSg/V/J+ .
> For all        his     expensive education , he       didn't seem very bright   .
# C/P NSg/I/J/C+ ISg/D$+ J+        NSg+      . NPr/ISg+ V      V    J/R+ NPr/V/J+ .
> And now       for a   slap     - up        meal  !
# V/C NPr/V/J/C C/P D/P NSg/V/J+ . NSg/V/J/P NSg/V .
> Go      scuba diving   ? For one        thing  , I    can't even     swim  .
# NSg/V/J NSg/V NSg/V/J+ . C/P NSg/I/V/J+ NSg/V+ . ISg+ VX    NSg/V/J+ NSg/V .
> For another , we   don't have   any    equipment .
# C/P I/D+    . IPl+ V     NSg/VX I/R/D+ NSg+      .
> He       is named for his     grandfather .
# NPr/ISg+ VL V/J   C/P ISg/D$+ NSg/V/J+    .
> He       totally screwed up        that         project . Now       he's surely for the sack   .
# NPr/ISg+ R       V/J     NSg/V/J/P NSg/I/C/Ddem NSg/V+  . NPr/V/J/C NSg$ R      C/P D+  NSg/V+ .
> In      term    of base     hits  , Jones  was three for four on  the day
# NPr/J/P NSg/V/J P  NSg/V/J+ NPl/V . NPr/V+ V   NSg   C/P NSg  J/P D+  NPr
> At    close   of play  , England were  305 for  3 .
# NSg/P NSg/V/J P  NSg/V . NPr+    NSg/V #   C/P+ # .
> He       took the swing  shift for he       could  get   more       overtime .
# NPr/ISg+ V    D+  NSg/V+ NSg/V C/P NPr/ISg+ NSg/VX NSg/V NPr/I/V/J+ NSg/V    .
> to account for one's whereabouts .
# P  NSg/V   C/P NSg$+ NSg+        .
>
#
> From
# P
>
#
> Paul is from New     Zealand .
# NPr+ VL P    NSg/V/J NPr+    .
> I    got a   letter from my  brother  .
# ISg+ V   D/P NSg/V  P    D$+ NSg/V/J+ .
> You    can't get   all       your news   from the Internet .
# ISgPl+ VX    NSg/V NSg/I/J/C D$+  NPl/V+ P    D+  NPr/V+   .
> He       had books  piled from floor  to ceiling .
# NPr/ISg+ V   NPl/V+ V/J   P    NSg/V+ P+ NSg/V   .
> He       departed yesterday from Chicago .
# NPr/ISg+ NSg/V/J  NSg+      P    NPr+    .
> This    figure has been  changed from a   one       to a    seven .
# I/Ddem+ NSg/V+ V   NSg/V V/J     P    D/P NSg/I/V/J P  D/P+ NSg+  .
> Face   away from the wall   !
# NSg/V+ V/J  P    D+  NPr/V+ .
> The working day  runs  from 9 am       to 5 pm     .
# D+  V+      NPr+ NPl/V P    # NPr/V/J+ P  # NSg/V+ .
> Tickets are available from 17th July .
# NPl/V+  V   J         P    #    NPr+ .
> Rate   your pain   from 1 to 10 .
# NSg/V+ D$+  NSg/V+ P    # P+ #  .
> Start counting from 1 .
# NSg/V V        P+   # .
> You    can    study anything from math to literature .
# ISgPl+ NPr/VX NSg/V NSg/I/V  P    +    P+ NSg        .
> It's hard    to tell  from here    .
# +    NSg/V/J P  NPr/V P+   NSg/J/R .
> Try     to see   it       from his     point of view   .
# NSg/V/J P  NSg/V NPr/ISg+ P    ISg/D$+ NSg/V P  NSg/V+ .
> The bomb     went  off       just 100 yards  from where they were   standing .
# D   NSg/V/J+ NSg/V NSg/V/J/P V/J  #   NPl/V+ P    NSg/C IPl+ NSg/V+ NSg/V/J  .
> From the top     of the lighthouse you    can    just see   the mainland .
# P    D   NSg/V/J P  D+  NSg+       ISgPl+ NPr/VX V/J  NSg/V D+  NSg+     .
> I’ve been  doing this    from pickney .
# W?   NSg/V NSg/V I/Ddem+ P+   ?       .
> Your opinions differ  from mine     .
# D$+  NPl+     NSg/V/J P    NSg/I/V+ .
> He       knows right    from wrong   .
# NPr/ISg+ NPl/V NPr/V/J+ P    NSg/V/J .
>
#
> In
# NPr/J/P
>
#
> Preposition
# NSg/V
>
#
> Who    lives in      a   pineapple under   the sea  ?
# NPr/I+ V     NPr/J/P D/P NSg       NSg/J/P D+  NSg+ .
> The dog      is in      the kennel .
# D+  NSg/V/J+ VL NPr/J/P D   NSg/V+ .
> There were  three pickles in      a    jar    .
# +     NSg/V NSg   NPl/V+  NPr/J/P D/P+ NSg/V+ .
> I    like        living  in      the city .
# ISg+ NSg/V/J/C/P NSg/V/J NPr/J/P D+  NSg+ .
> There are lots  of trees  in      the park   .
# +     V   NPl/V P  NPl/V+ NPr/J/P D+  NPr/V+ .
> We   are in      the enemy  camp     .
# IPl+ V   NPr/J/P D   NSg/V+ NSg/V/J+ .
> Her     plane    is in      the air    .
# ISg/D$+ NSg/V/J+ VL NPr/J/P D   NSg/V+ .
> I    glanced over      at    the pretty  girl  in      the red    dress  .
# ISg+ V/J     NSg/V/J/P NSg/P D   NSg/V/J NSg/V NPr/J/P D+  NSg/J+ NSg/V+ .
> There wasn't much    of interest in      her     speech .
# +     V      NSg/I/J P  NSg/V    NPr/J/P ISg/D$+ NSg/V+ .
> He       hasn't got an  original idea in      him  .
# NPr/ISg+ V      V   D/P NSg/J    NSg  NPr/J/P ISg+ .
> You    are one       in      a    million .
# ISgPl+ V   NSg/I/V/J NPr/J/P D/P+ NSg+    .
> She's in      an   orchestra .
# W?    NPr/J/P D/P+ NSg+      .
> My  birthday is in      the first   week  of December .
# D$+ NSg/V+   VL NPr/J/P D   NSg/V/J NSg/J P  NPr+     .
> Easter   falls  in      the fourth   lunar  month  .
# NPr/V/J+ NPl/V+ NPr/J/P D+  NPr/V/J+ NSg/J+ NSg/J+ .
> Will   you    be     able    to finish this    in      a    week   ?
# NPr/VX ISgPl+ NSg/VX NSg/V/J P  NSg/V  I/Ddem+ NPr/J/P D/P+ NSg/J+ .
> They said they would call  us       in      a   week   .
# IPl+ V/J  IPl+ VX    NSg/V NPr/IPl+ NPr/J/P D/P NSg/J+ .
> Less    water  gets  in      your boots this    way    .
# V/J/C/P NSg/V+ NPl/V NPr/J/P D$+  NPl/V I/Ddem+ NSg/J+ .
> She  stood there looking in      the window longingly .
# ISg+ V     W?    V       NPr/J/P D+  NSg/V+ R+        .
> In      replacing the faucet washers , he       felt    he       was making his     contribution to the environment .
# NPr/J/P V         D   NSg    W?      . NPr/ISg+ NSg/V/J NPr/ISg+ V   NSg/V  ISg/D$+ NSg+         P  D+  NSg+        .
> In      trying  to make  amends , she  actually made matters worse    .
# NPr/J/P NSg/V/J P  NSg/V NPl/V  . ISg+ R        V    +       NSg/V/J+ .
> My  aim    in      travelling       there was to find  my  missing friend   .
# D$+ NSg/V+ NPr/J/P NSg/V/J/Ca/Au/Br +     V   P  NSg/V D$+ V       NPr/V/J+ .
> My  fat      rolls around in      folds  .
# D$+ NSg/V/J+ NPl/V J/P    NPr/J/P NPl/V+ .
> The planes flew    over      in      waves  .
# D+  NPl/V+ NSg/V/J NSg/V/J/P NPr/J/P NPl/V+ .
> Arrange the chairs in      a    circle .
# NSg/V   D+  NPl/V+ NPr/J/P D/P+ NSg/V+ .
> He       stalked away in      anger  .
# NPr/ISg+ V/J+    V/J  NPr/J/P NSg/V+ .
> John is in      a   coma .
# NPr+ VL NPr/J/P D/P NSg+ .
> My  fruit  trees  are in      bud   .
# D$+ NSg/V+ NPl/V+ V   NPr/J/P NPr/V .
> The company is in      profit  .
# D+  NSg/V+  VL NPr/J/P NSg/V/J .
> You've got a   friend  in      me       .
# W?     V   D/P NPr/V/J NPr/J/P NPr/ISg+ .
> He's met his     match  in      her     .
# NSg$ V   ISg/D$+ NSg/V+ NPr/J/P ISg/D$+ .
> There has been  no    change in      his     condition .
# +     V   NSg/V NPr/P NSg/V  NPr/J/P ISg/D$+ NSg/V+    .
> What   grade  did he       get   in      English  ?
# NSg/I+ NSg/V+ V   NPr/ISg+ NSg/V NPr/J/P NPr/V/J+ .
> Please pay     me       in      cash     — preferably in      tens and twenties .
# V      NSg/V/J NPr/ISg+ NPr/J/P NPr/V/J+ . R          NPr/J/P W?   V/C NPl+     .
> The deposit can    be     in      any   legal  tender  , even    in      gold     .
# D+  NSg/V+  NPr/VX NSg/VX NPr/J/P I/R/D NSg/J+ NSg/V/J . NSg/V/J NPr/J/P NSg/V/J+ .
> Beethoven's " Symphony No     . 5 " in      C        minor   is among his     most     popular .
# NSg$        . NSg+     NPr/P+ . # . NPr/J/P NPr/V/J+ NSg/V/J VL P     ISg/D$+ NSg/I/J+ NSg/J+  .
> His     speech was in      French  , but     was simultaneously translated into eight languages .
# ISg/D$+ NSg/V+ V   NPr/J/P NPr/V/J . NSg/C/P V   R              V/J        P    NSg/J NPl/V+    .
> When    you    write in      cursive , it's illegible .
# NSg/I/C ISgPl+ NSg/V NPr/J/P NSg/J   . +    J+        .
> Military letters should be     formal in      tone     , but     not   stilted .
# NSg/J    NPl/V+  VX     NSg/VX NSg/J  NPr/J/P NSg/I/V+ . NSg/C/P NSg/C V/J     .
>
#
> Verb
# NSg/V
>
#
> He       that          ears  my  land   spares my  team   and gives me       leave to in      the crop   .
# NPr/ISg+ NSg/I/C/Ddem+ NPl/V D$+ NPr/V+ NPl/V  D$+ NSg/V+ V/C NPl/V NPr/ISg+ NSg/V P  NPr/J/P D+  NSg/V+ .
>
#
> Adverb
# NSg/V
>
#
> Suddenly a   strange man     walked in      .
# R        D/P NSg/V/J NPr/V/J V/J+   NPr/J/P .
> Would you    like        that          to take  away or    eat in      ?
# VX    ISgPl+ NSg/V/J/C/P NSg/I/C/Ddem+ P  NSg/V V/J  NPr/C V   NPr/J/P .
> He       ran   to the edge  of the swimming pool   and dived in      .
# NPr/ISg+ NSg/V P  D   NSg/V P  D+  NSg/V+   NSg/V+ V/C V/J+  NPr/J/P .
> They flew    in      from London last     night  .
# IPl+ NSg/V/J NPr/J/P P    NPr+   NSg/V/J+ NSg/V+ .
> For six  hours the tide   flows in      , then    for another six hours it       flows  out         .
# C/P NSg+ NPl+  D+  NSg/V+ NPl/V NPr/J/P . NSg/J/C C/P I/D+    NSg NPl+  NPr/ISg+ NPl/V+ NSg/V/J/R/P .
> Bring the water to the boil   and drop  the vegetables in      .
# V     D   NSg/V P  D+  NSg/V+ V/C NSg/V D+  NPl+       NPr/J/P .
> The show  still   didn't become interesting 20 minutes in      .
# D   NSg/V NSg/V/J V      V      V/J         #  NPl/V   NPr/J/P .
>
#
> Noun
# NSg/V
>
#
> His     parents got him  an  in      with the company .
# ISg/D$+ NPl/V   V   ISg+ D/P NPr/J/P P    D+  NSg/V+  .
>
#
> Adjective
# NSg/V/J+
>
#
> Is  Mr  . Smith in      ?
# VL+ NSg . NPr/V NPr/J/P .
> Little  by      little  I    pushed the snake into the basket , until finally all       of it       was in      .
# NPr/I/J NSg/J/P NPr/I/J ISg+ V/J    D   NPr/V P    D+  NSg/V+ . C/P   R       NSg/I/J/C P  NPr/ISg+ V+  NPr/J/P .
> The bullet is about five centimetres   in      .
# D+  NSg/V+ VL J/P   NSg+ NPl/Ca/Au/Br+ NPr/J/P .
> If    the tennis ball   bounces on  the line   then    it's in      .
# NSg/C D+  NSg/V+ NPr/V+ NPl/V   J/P D+  NSg/V+ NSg/J/C W?   NPr/J/P .
> I've discovered why   the TV   wasn't working – the plug   wasn't in      !
# W?   V/J        NSg/V D+  NSg+ V      V       . D+  NSg/V+ V      NPr/J/P .
> The replies to the questionnaires are now       all       in      .
# D   NPl/V   P  D+  NPl/V+         V   NPr/V/J/C NSg/I/J/C NPr/J/P .
> Skirts are in      this   year .
# NPl/V+ V   NPr/J/P I/Ddem NSg+ .
> the in      train ( incoming train  )
# D   NPr/J/P NSg/V . V        NSg/V+ .
> You    can't get   round     the headland when    the tide's in      .
# ISgPl+ VX    NSg/V NSg/V/J/P D   NSg      NSg/I/C D+  NSg$+  NPr/J/P .
> in      by      descent ;            in      by      purchase ;            in      of the seisin of her     husband
# NPr/J/P NSg/J/P NSg/V+  . Unlintable NPr/J/P NSg/J/P NSg/V+   . Unlintable NPr/J/P P  D   ?      P  ISg/D$+ NSg/V+
> He       is very in      with the Joneses .
# NPr/ISg+ VL J/R  NPr/J/P P    D+  NPl/V+  .
> I    need   to keep  in      with the neighbours      in      case   I    ever need   a   favour         from them     .
# ISg+ NSg/VX P  NSg/V NPr/J/P P    D+  NPl/V/Ca/Au/Br+ NPr/J/P NPr/V+ ISg+ J    NSg/VX D/P NSg/V/Ca/Au/Br P    NSg/IPl+ .
> I    think that          bird     fancies you    . You're in      there , mate  !
# ISg+ NSg/V NSg/I/C/Ddem+ NPr/V/J+ NPl/V   ISgPl+ . W?     NPr/J/P W?    . NSg/V .
> I'm three drinks in      right    now        .
# W?  NSg   NPl/V+ NPr/J/P NPr/V/J+ NPr/V/J/C+ .
> I    was 500 dollars in      when    the stock    crashed .
# ISg+ V   #   NPl+    NPr/J/P NSg/I/C D+  NSg/V/J+ V/J+    .
>
#
> Unit
# NSg+
>
#
> The glass is 8 inches .
# D+  NPr/V VL # NPl/V+ .
> The glass  is 8 in      .
# D+  NPr/V+ VL # NPr/J/P .
>
#
> Of
# P
>
#
> Take  the chicken  out         of the freezer .
# NSg/V D   NSg/V/J+ NSg/V/J/R/P P  D+  NSg+    .
> He       hasn't been  well    of late   .
# NPr/ISg+ V      NSg/V NSg/V/J P  NSg/J+ .
> Finally she  was relieved of the burden of caring  for her     sick     husband .
# R       ISg+ V   V/J      P  D   NSg/V  P  NSg/V/J C/P ISg/D$+ NSg/V/J+ NSg/V+  .
> He       seemed devoid of human    feelings .
# NPr/ISg+ V/J    V/J    P  NSg/V/J+ +        .
> The word   is believed to be     of Japanese origin .
# D+  NSg/V+ VL V/J      P  NSg/VX P  NPr/J+   NSg+   .
> Jesus of Nazareth
# NPr/V P  NPr+
> The invention was born    of necessity .
# D+  NSg+      V   NPr/V/J P  NSg+      .
> It       is said that         she  died of a    broken heart  .
# NPr/ISg+ VL V/J  NSg/I/C/Ddem ISg+ V/J  P  D/P+ V/J+   NSg/V+ .
> What   a   lot   of nonsense !
# NSg/I+ D/P NPr/V P  NSg/V/J+ .
> I'll have   a   dozen of those   apples , please .
# W?   NSg/VX D/P NSg   P  I/Ddem+ NPl    . V      .
> Welcome to the historic town of Harwich .
# NSg/V/J P  D   NSg/J    NSg  P+ ?       .
> I'm not   driving this   wreck of a    car  .
# W?  NSg/C V       I/Ddem NSg/V P  D/P+ NSg+ .
> I'm always thinking of you    .
# W?  R      V        P  ISgPl+ .
> He       told us       the story of his     journey to India .
# NPr/ISg+ V    NPr/IPl+ D   NSg/V P  ISg/D$+ NSg/V+  P  NPr+  .
> This    behaviour     is typical of teenagers .
# I/Ddem+ NSg/Ca/Au/Br+ VL NSg/J   P  +         .
> He       is a   friend  of mine     .
# NPr/ISg+ VL D/P NPr/V/J P  NSg/I/V+ .
> We   want  a   larger slice   of the cake   .
# IPl+ NSg/V D/P J      NSg/V/J P  D+  NSg/V+ .
> The owner of the nightclub was arrested .
# D   NSg   P  D+  NSg/V+    V+  V/J      .
> My  companion seemed affable and easy    of manner .
# D$+ NSg/V+    V/J    J       V/C NSg/V/J P  NSg+   .
> It's not   that         big     of a    deal     .
# W?   NSg/C NSg/I/C/Ddem NSg/V/J P  D/P+ NSg/V/J+ .
> I’ve not   taken her     out         of a   goodly long     while      .
# W?   NSg/C V/J   ISg/D$+ NSg/V/J/R/P P  D/P J/R    NPr/V/J+ NSg/V/C/P+ .
> After a   delay   of three hours , the plane    finally took off       .
# J/P   D/P NSg/V/J P  NSg+  NPl+  . D+  NSg/V/J+ R       V    NSg/V/J/P .
>
#
> On
# J/P
>
#
> Adjective
# NSg/V/J
>
#
> All       the lights are on  , so        they must   be     home     .
# NSg/I/J/C D+  NPl/V  V   J/P . NSg/I/J/C IPl+ NSg/V+ NSg/VX NSg/V/J+ .
> We   had to ration our food because there was a   war    on  .
# IPl+ V   P  NSg/V  D$+ NSg+ C/P     +     V   D/P NSg/V+ J/P .
> Some  of the cast    went  down      with flu  , but     the show's still    on  .
# I/J/R P  D   NSg/V/J NSg/V NSg/V/J/P P    NSg+ . NSg/C/P D   NSg$   NSg/V/J+ J/P .
> That          TV   programme    that          you    wanted to watch is on  now       .
# NSg/I/C/Ddem+ NSg+ NSg/V/Au/Br+ NSg/I/C/Ddem+ ISgPl+ V/J    P  NSg/V VL J/P NPr/V/J/C .
> This    is her     last    song . You're on  next    !
# I/Ddem+ VL ISg/D$+ NSg/V/J NSg+ . W?     J/P NSg/J/P .
> Are we   still   on  for tonight ?
# V   IPl+ NSg/V/J J/P C/P NSg+    .
> Mike   just threw coffee   onto Paul's lap      . It's on  now       .
# NPr/V+ V/J  V     NSg/V/J+ J/P  NSg$   NSg/V/J+ . W?   J/P NPr/V/J/C .
> England need   a   hundred runs  , with twenty - five overs  remaining . Game    on  !
# NPr+    NSg/VX D/P NSg     NPl/V . P    NSg    . NSg+ NPl/V+ V+        . NSg/V/J J/P .
> Your feet will   soon warm    up        once  your socks  are on  .
# D$+  NPl+ NPr/VX J/R  NSg/V/J NSg/V/J/P NSg/C D$+  NPl/V+ V+  J/P .
> I    was trying  to drink out         of the bottle while     the top      was still   on  !
# ISg+ V   NSg/V/J P  NSg/V NSg/V/J/R/P P  D+  NSg/V+ NSg/V/C/P D+  NSg/V/J+ V   NSg/V/J J/P .
> Climbing up        that          steep   ridge  isn't  on  . We'll have   to find  another route  .
# NSg/V/J  NSg/V/J/P NSg/I/C/Ddem+ NSg/V/J NSg/V+ NSg/V+ J/P . W?    NSg/VX P  NSg/V I/D+    NSg/V+ .
> He'd like        to play  the red   next    to the black    spot     , but     that          shot     isn't  on  .
# W?   NSg/V/J/C/P P  NSg/V D   NSg/J NSg/J/P P  D+  NSg/V/J+ NSg/V/J+ . NSg/C/P NSg/I/C/Ddem+ NSg/V/J+ NSg/V+ J/P .
> The captain moved two fielders to the on   side     .
# D+  NSg/V+  V/J   NSg W?       P  D+  J/P+ NSg/V/J+ .
> Ponsonby - Smythe hit     a   thumping on   drive .
# ?        . ?      NSg/V/J D/P NSg/V/J  J/P+ NSg/V .
> If    the player fails to hit     the ball   on  , it's a    foul     .
# NSg/C D+  NSg+   NPl/V P  NSg/V/J D+  NPr/V+ J/P . +    D/P+ NSg/V/J+ .
> He       always has to be     on  , it's so         exhausting .
# NPr/ISg+ R      V   P  NSg/VX J/P . +    NSg/I/J/C+ V          .
>
#
> Adverb
# NSg/V
>
#
> turn  the television on
# NSg/V D   NSg/V      J/P
> The lid    wasn't screwed on  properly .
# D+  NSg/V+ V      V/J     J/P R        .
> Put   on  your hat   and gloves .
# NSg/V J/P D$+  NSg/V V/C NPl/V+ .
> The policeman moved the tramp  on  .
# D+  NSg+      V/J   D+  NSg/V+ J/P .
> Drive on  past      the railway station .
# NSg/V J/P NSg/V/J/P D+  NSg+    NSg/V+  .
> From now       on  things are going   to be      different .
# P    NPr/V/J/C J/P NPl/V+ V   NSg/V/J P+ NSg/VX+ NSg/J+    .
> and so         on  .
# V/C NSg/I/J/C+ J/P .
> He       rambled on  and  on   .
# NPr/ISg+ V/J     J/P V/C+ J/P+ .
> Ten years on  , nothing had changed in      the village .
# NSg NPl+  J/P . NSg/I/J V   V/J     NPr/J/P D+  NSg+    .
>
#
> Preposition
# NSg/V
>
#
> A   vase  of flowers  stood on  the table  .
# D/P NSg/V P  NPrPl/V+ V     J/P D+  NSg/V+ .
> Please lie   down      on  the couch  .
# V      NPr/V NSg/V/J/P J/P D+  NSg/V+ .
> The parrot was sitting on  Jim's shoulder .
# D+  NSg/V+ V   NSg/V/J J/P NSg$  NSg/V+   .
> He       had a   scar  on  the side    of his     face   .
# NPr/ISg+ V   D/P NSg/V J/P D   NSg/V/J P  ISg/D$+ NSg/V+ .
> There is a   dirty smudge on  this    window .
# +     VL D/P V/J   NSg/V  J/P I/Ddem+ NSg/V+ .
> The painting hangs on  the wall   .
# D+  NSg/V+   NPl/V J/P D+  NPr/V+ .
> The fruit  ripened on  the trees  .
# D+  NSg/V+ V/J     J/P D+  NPl/V+ .
> Should there be     an  accent on  the " e      " ?
# VX     +     NSg/VX D/P NSg/V  J/P D   . NPr/I+ . .
> He       wore old   shoes on  his     feet .
# NPr/ISg+ V    NSg/J NPl/V J/P ISg/D$+ NPl+ .
> The lighthouse that          you    can    see   is on  the mainland .
# D+  NSg+       NSg/I/C/Ddem+ ISgPl+ NPr/VX NSg/V VL J/P D+  NSg+     .
> The suspect  is thought to still   be     on  the campus .
# D+  NSg/V/J+ VL NSg/V   P  NSg/V/J NSg/VX J/P D+  NSg/V+ .
> We   live on  the edge  of the city .
# IPl+ V/J  J/P D   NSg/V P  D+  NSg+ .
> on  the left     , on  the right   , on  the side     , on  the bottom   .
# J/P D+  NPr/V/J+ . J/P D   NPr/V/J . J/P D+  NSg/V/J+ . J/P D+  NSg/V/J+ .
> The fleet    is on  the American coast  .
# D+  NSg/V/J+ VL J/P D+  NPr/J+   NSg/V+ .
> on  a    bus    , on  a    train  , on  a    plane    , on  a    ferry  , on  a   yacht  .
# J/P D/P+ NSg/V+ . J/P D/P+ NSg/V+ . J/P D/P+ NSg/V/J+ . J/P D/P+ NSg/V+ . J/P D/P NSg/V+ .
> All       of the responsibility is on  him  .
# NSg/I/J/C P  D+  NSg+           VL J/P ISg+ .
> I    put   a   bet     on  the winning  horse  .
# ISg+ NSg/V D/P NSg/V/P J/P D+  NSg/V/J+ NSg/V+ .
> tug   on  the rope   ; push  hard    on  the door   .
# NSg/V J/P D+  NSg/V+ . NSg/V NSg/V/J J/P D+  NSg/V+ .
> I    stubbed my  toe    on  an   old    tree   stump  .
# ISg+ V/J     D$+ NSg/V+ J/P D/P+ NSg/J+ NSg/V+ NSg/V+ .
> I    caught my  fingernail on  the door   handle .
# ISg+ V/J    D$+ NSg+       J/P D+  NSg/V+ NSg/V+ .
> The rope   snagged on  a    branch .
# D+  NSg/V+ V/J     J/P D/P+ NPr/V+ .
> to play  on  a   violin or     piano    .
# P  NSg/V J/P D/P NSg/V  NPr/C+ NSg/V/J+ .
> A   table  can't stand on  two  legs   .
# D/P NSg/V+ VX    NSg/V J/P NSg+ NPl/V+ .
> After resting on  his     elbows , he       stood on  his     toes   , then    walked on  his     heels  .
# J/P   V+      J/P ISg/D$+ NPl/V+ . NPr/ISg+ V     J/P ISg/D$+ NPl/V+ . NSg/J/C V/J    J/P ISg/D$+ NPl/V+ .
> The Tories are on  twenty - five percent in      this    constituency .
# D   NPl    V   J/P NSg    . NSg  NSg     NPr/J/P I/Ddem+ NSg+         .
> The blue     team   are on  six points and the red   team  on  five .
# D+  NSg/V/J+ NSg/V+ V   J/P NSg NPl/V  V/C D   NSg/J NSg/V J/P NSg  .
> I'm on  question four .
# W?  J/P NSg/V+   NSg+ .
> Born    on  the 4th of July .
# NPr/V/J J/P D   #   P  NPr+ .
> On  Sunday I'm busy     . I'll see   you    on  Monday .
# J/P NSg/V+ +   NSg/V/J+ . W?   NSg/V ISgPl+ J/P NSg+   .
> Can    I    see   you    on  a   different day  ?
# NPr/VX ISg+ NSg/V ISgPl+ J/P D/P NSg/J     NPr+ .
> Smith  scored again on  twelve minutes , doubling Mudchester Rovers ' lead    .
# NPr/V+ V/J    P     J/P NSg+   NPl/V+  . V        ?          W?     . NSg/V/J .
> I    was reading a   book  on  history .
# ISg+ V   NPr/V   D/P NSg/V J/P NSg+    .
> The city hosted the World  Summit on  the Information Society
# D+  NSg+ V/J    D+  NSg/V+ NSg/V  J/P D+  NSg+        NSg+
> I    have   no    opinion on  this    subject  .
# ISg+ NSg/VX NPr/P NSg     J/P I/Ddem+ NSg/V/J+ .
> I    saw   it       on  television .
# ISg+ NSg/V NPr/ISg+ J/P NSg/V+     .
> Can't you    see   I'm on  the phone  ?
# VX    ISgPl+ NSg/V W?  J/P D+  NSg/V+ .
> My  favorite    shows  are on  BBC  America .
# D$+ NSg/V/J/Am+ NPl/V+ V   J/P NPr+ NPr+    .
> I'll pay     on  card   .
# W?   NSg/V/J J/P NSg/V+ .
> He       travelled    on  false    documents .
# NPr/ISg+ V/J/Ca/Au/Br J/P NSg/V/J+ NPl/V+    .
> They planned an  attack  on  London .
# IPl+ V/J     D/P NSg/V/J J/P NPr+   .
> The soldiers mutinied and turned their guns   on  their officers .
<<<<<<< HEAD
# D+  NPl/V+   V/J      V/C V/J    D$+   NPl/V+ J/P D$+   +        .
> Her     words  made a   lasting  impression on  my  mind   .
# ISg/D$+ NPl/V+ V    D/P NSg/V/J+ NSg/V      J/P D$+ NSg/V+ .
=======
# D+  NPl/V+   V/J      V/C V/J    D$+   NPl/V+ J/P D$+   NPl/V+   .
> Her     words  made  a   lasting  impression on  my  mind   .
# ISg/D$+ NPl/V+ NSg/V D/P NSg/V/J+ NSg/V      J/P D$+ NSg/V+ .
>>>>>>> 21888aab
> What   will   be     the effect on  morale ?
# NSg/I+ NPr/VX NSg/VX D   NSg/V  J/P NSg+   .
> I    haven't got any   money on  me       .
# ISg+ V       V   I/R/D NSg/J J/P NPr/ISg+ .
> On  Jack's entry , William got up        to leave .
# J/P NSg$+  NSg+  . NPr+    V   NSg/V/J/P P+ NSg/V .
> On  the addition of ammonia , a   chemical reaction begins .
# J/P D   NSg      P  NSg+    . D/P NSg/J+   NSg/V/J+ NPl/V+ .
> The drinks are on  me       tonight , boys   .
# D+  NPl/V+ V   J/P NPr/ISg+ NSg+    . NPl/V+ .
> The meal   is on  the house  .
# D+  NSg/V+ VL J/P D+  NPr/V+ .
> I    had a   terrible thirst on  me       .
# ISg+ V   D/P J        NSg/V  J/P NPr/ISg+ .
> Have   pity  or    compassion on  him  .
# NSg/VX NSg/V NPr/C NSg/V+     J/P ISg+ .
> He's on  his     lunch  break  .
# NSg$ J/P ISg/D$+ NSg/V+ NSg/V+ .
> I'm on  nights all       this    week   .
# W?  J/P NPl/V+ NSg/I/J/C I/Ddem+ NSg/J+ .
> You've been  on  these   antidepressants far     too long     .
# W?     NSg/V J/P I/Ddem+ NPl             NSg/V/J +   NPr/V/J+ .
> I    depended on  them     for  assistance .
# ISg+ V/J      J/P NSg/IPl+ C/P+ NSg+       .
> He       will   promise on  certain conditions .
# NPr/ISg+ NPr/VX NSg/V   J/P I/J+    NPl/V+     .
> A   curse on  him  !
# D/P NSg/V J/P ISg+ .
> Please don't tell  on  her     and get   her     in      trouble .
# V      V     NPr/V J/P ISg/D$+ V/C NSg/V ISg/D$+ NPr/J/P NSg/V+  .
>
#
> Verb
# NSg/V+
>
#
> Can     you    on  the light    ? ( switch  on  )
# NPr/VX+ ISgPl+ J/P D+  NSg/V/J+ . . NSg/V/J J/P .
>
#
> To
# P
>
#
> Particle
# NSg
>
#
> I    want  to leave .
# ISg+ NSg/V P  NSg/V .
> He       asked me       what   to do     .
# NPr/ISg+ V/J   NPr/ISg+ NSg/I+ P+ NSg/VX .
> I    have   places to go      and people to see   .
# ISg+ NSg/VX NPl/V+ P  NSg/V/J V/C NSg/V+ P+ NSg/V .
> To err is  human    .
# P  V+  VL+ NSg/V/J+ .
> Who    am      I    to criticise ? I've done    worse    things myself .
# NPr/I+ NPr/V/J ISg+ P  V/Au/Br   . W?   NSg/V/J NSg/V/J+ NPl/V  ISg+   .
> Precisely to get   away from you    was why   I    did what  I    did .
# R         P  NSg/V V/J  P    ISgPl+ V   NSg/V ISg+ V   NSg/I ISg+ V+  .
> I    need   some   more      books to read  and friends to go      partying with .
# ISg+ NSg/VX I/J/R+ NPr/I/V/J NPl/V P  NSg/V V/C NPl/V+  P  NSg/V/J V+       P    .
> If    he       hasn't read  it       yet     , he       ought     to .
# NSg/C NPr/ISg+ V      NSg/V NPr/ISg+ NSg/V/C . NPr/ISg+ NSg/I/VX+ P  .
> I    went  to the shops  to buy   some  bread  .
# ISg+ NSg/V P  D+  NPl/V+ P  NSg/V I/J/R NSg/V+ .
>
#
> Preposition
# NSg/V
>
#
> She  looked to the heavens .
# ISg+ V/J    P  D+  NPl/V+  .
> We   are walking to the shop   .
# IPl+ V   NSg/V/J P  D+  NSg/V+ .
> The water  came    right   to the top     of this    wall   .
# D+  NSg/V+ NSg/V/P NPr/V/J P  D   NSg/V/J P  I/Ddem+ NPr/V+ .
> The coconut fell    to the ground   .
# D+  NSg+    NSg/V/J P  D+  NSg/V/J+ .
> I    gave the book   to him  .
# ISg+ V    D+  NSg/V+ P  ISg+ .
> His     face   was beaten to a    pulp     .
# ISg/D$+ NSg/V+ V   V/J    P  D/P+ NSg/V/J+ .
> I    sang  my  baby     to sleep .
# ISg+ NPr/V D$+ NSg/V/J+ P+ NSg/V .
> Whisk the mixture to a    smooth   consistency .
# NSg/V D+  NSg+    P  D/P+ NSg/V/J+ NSg+        .
> He       made several bad     - taste   jokes to groans from the audience .
# NPr/ISg+ V    J/D     NSg/V/J . NSg/V/J NPl/V P  NPl/V  P    D+  NSg+     .
> I    tried complaining , but     it       was to no     effect .
# ISg+ V/J   V           . NSg/C/P NPr/ISg+ V   P  NPr/P+ NSg/V+ .
> It       was to a   large  extent true     .
# NPr/ISg+ V   P  D/P NSg/J+ NSg/J+ NSg/V/J+ .
> We   manufacture these   parts  to a   very high    tolerance .
# IPl+ NSg/V       I/Ddem+ NPl/V+ P  D/P J/R  NSg/V/J NSg/V     .
> This    gauge  is accurate to a    second   .
# I/Ddem+ NSg/V+ VL J        P  D/P+ NSg/V/J+ .
> There's a   lot   of sense to what   he       says   .
# W?      D/P NPr/V P  NSg/V P  NSg/I+ NPr/ISg+ NPl/V+ .
> The name   has a   nice    ring  to it       .
# D+  NSg/V+ V   D/P NPr/V/J NSg/V P  NPr/ISg+ .
> There are 100 pence to the pound  .
# +     V   #   NSg   P  D+  NPr/V+ .
> It       takes 2 to 4 weeks  to process typical applications .
# NPr/ISg+ NPl/V # P  # NPrPl+ P  NSg/V   NSg/J+  +            .
> Three to the power   of two  is  nine .
# NSg   P  D   NSg/V/J P  NSg+ VL+ NSg+ .
> Three to the second   is  nine .
# NSg   P  D+  NSg/V/J+ VL+ NSg  .
> Three squared or    three to the second   power    is  nine .
# NSg   V/J     NPr/C NSg   P  D+  NSg/V/J+ NSg/V/J+ VL+ NSg  .
> What's the time     ? – It's quarter  to four in      the afternoon ( or    3 : 45 pm     ) .
# NSg$   D+  NSg/V/J+ . . +    NSg/V/J+ P  NSg  NPr/J/P D+  NSg+      . NPr/C # . #  NSg/V+ . .
>
#
> Adverb
# NSg/V
>
#
> Please push  the door   to . ( close   )
# V      NSg/V D+  NSg/V+ P+ . . NSg/V/J .
>
#
> With
# P
>
#
> Preposition
# NSg/V
>
#
> He       picked a   fight with the class    bully    .
# NPr/ISg+ V/J    D/P NSg/V P    D+  NSg/V/J+ NSg/V/J+ .
> He       went  with his     friends .
# NPr/ISg+ NSg/V P    ISg/D$+ NPl/V+  .
> She  owns  a   motorcycle with a    sidecar .
# ISg+ NPl/V D/P NSg/V      P    D/P+ NSg+    .
> Jim  was listening to Bach with his     eyes   closed .
# NPr+ V   V         P  NPr  P    ISg/D$+ NPl/V+ V/J+   .
> The match  result was 10 - 5 , with John scoring three goals  .
# D+  NSg/V+ NSg/V+ V   #  . # . P    NPr+ V+      NSg+  NPl/V+ .
> With a    heavy    sigh  , she  looked around the empty    room     .
# P    D/P+ NSg/V/J+ NSg/V . ISg+ V/J    J/P    D+  NSg/V/J+ NSg/V/J+ .
> Four people were  injured , with one       of them     in      critical condition .
# NSg  NSg/V+ NSg/V V/J     . P    NSg/I/V/J P  NSg/IPl+ NPr/J/P NSg/J+   NSg/V+    .
> With their reputation on  the line   , they decided to fire    their PR   team   .
# P    D$+   NSg+       J/P D+  NSg/V+ . IPl+ NSg/V/J P  NSg/V/J D$+   NSg+ NSg/V+ .
> We   are with you    all       the way    .
# IPl+ V   P    ISgPl+ NSg/I/J/C D+  NSg/J+ .
> There are a   number  of problems with your plan   .
# +     V   D/P NSg/V/J P  NPl      P    D$+  NSg/V+ .
> What  on  Earth  is wrong   with my  keyboard ?
# NSg/I J/P NPr/V+ VL NSg/V/J P    D$+ NSg/V+   .
> He       was pleased with the outcome .
# NPr/ISg+ V   V/J     P    D+  NSg+    .
> I’m upset   with my  father .
# W?  NSg/V/J P    D$+ NPr/V+ .
> slain with robbers .
# NSg/V P+   NPl     .
> cut     with a    knife
# NSg/V/J P    D/P+ NSg/V+
> I    water my  plants with this    watering can     . This    is the watering can    I    water my  plants with .
# ISg+ NSg/V D$+ NPl/V+ P    I/Ddem+ V+       NPr/VX+ . I/Ddem+ VL D   V        NPr/VX ISg+ NSg/V D$+ NPl/V+ P+   .
> Find  what   you    want  instantly with our search engine .
# NSg/V NSg/I+ ISgPl+ NSg/V R         P    D$+ NSg/V+ NSg/V+ .
> They dismissed the meeting with a   wave  of their hand   .
# IPl+ V/J       D+  NSg/V+  P    D/P NSg/V P  D$+   NSg/V+ .
> Speak with a   confident voice  .
# NSg/V P    D/P NSg/J+    NSg/V+ .
> With what  / whose money  ? I    have   nothing left    to buy   groceries ( with ) .
# P    NSg/I . I+    NSg/J+ . ISg+ NSg/VX NSg/I/J NPr/V/J P  NSg/V NPl/V+    . P+   . .
> It       was small   and bumpy , with a   tinge of orange   .
# NPr/ISg+ V   NPr/V/J V/C J     . P    D/P NSg/V P  NPr/V/J+ .
> There are lots  of people with no    homes after the wildfire .
# +     V   NPl/V P  NSg/V  P    NPr/P NPl/V J/P   D+  NSg+     .
> Speak with confidence .
# NSg/V P    NSg+       .
> He       spoke with sadness in      his     voice  .
# NPr/ISg+ NSg/V P    NSg+    NPr/J/P ISg/D$+ NSg/V+ .
> The sailors were  infected with malaria .
# D+  NPl+    NSg/V NSg/V/J  P    NSg+    .
> overcome with happiness
# NSg/V    P    NSg+
> green   with envy   ; flushed with success
# NPr/V/J P    NSg/V+ . V/J     P    NSg+
> She  was with Acme for twenty years before retiring last     fall   .
# ISg+ V   P    NSg  C/P NSg    NPl+  C/P    V        NSg/V/J+ NSg/V+ .
> With your kind  of body   size   , you    shouldn’t be     eating pizza at    all        .
# P    D$+  NSg/J P  NSg/V+ NSg/V+ . ISgPl+ V         NSg/VX V      NSg+  NSg/P NSg/I/J/C+ .
> That          was a   lot   to explain ; are you    still   with me       ?
# NSg/I/C/Ddem+ V   D/P NPr/V P  V       . V   ISgPl+ NSg/V/J P    NPr/ISg+ .
>
#
> Adverb
# NSg/V+
>
#
> Do      you    want  to come    with ?
# NSg/VX+ ISgPl+ NSg/V P  NSg/V/P P    .<|MERGE_RESOLUTION|>--- conflicted
+++ resolved
@@ -733,15 +733,9 @@
 > They planned an  attack  on  London .
 # IPl+ V/J     D/P NSg/V/J J/P NPr+   .
 > The soldiers mutinied and turned their guns   on  their officers .
-<<<<<<< HEAD
-# D+  NPl/V+   V/J      V/C V/J    D$+   NPl/V+ J/P D$+   +        .
-> Her     words  made a   lasting  impression on  my  mind   .
-# ISg/D$+ NPl/V+ V    D/P NSg/V/J+ NSg/V      J/P D$+ NSg/V+ .
-=======
 # D+  NPl/V+   V/J      V/C V/J    D$+   NPl/V+ J/P D$+   NPl/V+   .
 > Her     words  made  a   lasting  impression on  my  mind   .
 # ISg/D$+ NPl/V+ NSg/V D/P NSg/V/J+ NSg/V      J/P D$+ NSg/V+ .
->>>>>>> 21888aab
 > What   will   be     the effect on  morale ?
 # NSg/I+ NPr/VX NSg/VX D   NSg/V  J/P NSg+   .
 > I    haven't got any   money on  me       .
