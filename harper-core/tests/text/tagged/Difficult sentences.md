--- conflicted
+++ resolved
@@ -384,17 +384,10 @@
 # +     V   NPl/V P  NPl/V+ NPr/J/P D+  NPr/V+ .
 > We   are in      the enemy  camp     .
 # IPl+ V   NPr/J/P D+  NSg/V+ NSg/V/J+ .
-<<<<<<< HEAD
 > Her     plane    is in      the air     .
 # ISg/D$+ NSg/V/J+ VL NPr/J/P D+  N🅪Sg/V+ .
-> I    glanced over      at    the pretty  girl   in      the red     dress  .
-# ISg+ V/J     NSg/V/J/P NSg/P D+  NSg/V/J NSg/V+ NPr/J/P D+  N🅪Sg/J+ NSg/V+ .
-=======
-> Her     plane    is in      the air    .
-# ISg/D$+ NSg/V/J+ VL NPr/J/P D+  NSg/V+ .
-> I    glanced over    at    the pretty  girl   in      the red    dress  .
-# ISg+ V/J     NSg/J/P NSg/P D+  NSg/V/J NSg/V+ NPr/J/P D+  NSg/J+ NSg/V+ .
->>>>>>> c33753ba
+> I    glanced over    at    the pretty  girl   in      the red     dress  .
+# ISg+ V/J     NSg/J/P NSg/P D+  NSg/V/J NSg/V+ NPr/J/P D+  N🅪Sg/J+ NSg/V+ .
 > There wasn't much       of interest in      her     speech  .
 # +     V      NSg/I/J/Dq P  NSg/V+   NPr/J/P ISg/D$+ N🅪Sg/V+ .
 > He       hasn't got an  original idea in      him  .
