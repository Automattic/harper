> Difficult sentences
# V/J+      NPl/V3+
>
#
> A   collection of difficult sentences to test  Harper's ability to correctly tag    unusual / uncommon but     correct sentences .
# D/P N🅪Sg       P  V/J       NPl/V3+   P  NSg/V NSg$     N🅪Sg+   P  R         NSg/V+ NSg/J   . NSg/V/J  NSg/C/P NSg/V/J NPl/V3+   .
>
#
> Note   that         some      word   may    not   be      tagged correctly right   now       .
# NSg/V+ NSg/I/C/Ddem I/J/R/Dq+ NSg/V+ NPr/VX NSg/C NSg/VXB V/J    R         NPr/V/J NPr/V/J/C .
>
#
> Most         example sentences are taken from https://en.wiktionary.org/. License : CC        BY      - SA       4.0 .
# NSg/I/J/R/Dq NSg/V+  NPl/V3+   V   V/J   P    Url                         NSg/V+  . NSg/V/#r+ NSg/J/P . NPr/V/J+ #   .
>
#
> A
# D/P
>
#
> With one        attack   , he       was torn a   pieces .
# P    NSg/I/V/J+ NSg/V/J+ . NPr/ISg+ VPt V/J  D/P NPl/V3 .
> I       brush my  teeth twice a    day   .
# ISg/#r+ NSg/V D$+ NPl+  W?    D/P+ NPr🅪+ .
>
#
> At
# NSg/P
>
#
> Preposition
# NSg/V
>
#
> Caesar was at    Rome ; a   climate treaty was signed at    Kyoto in      1997 .
# NPr    VPt NSg/P NPr+ . D/P N🅪Sg/V+ NSg/V+ VPt VP/J   NSg/P NPr+  NPr/J/P #    .
> I       was at    Jim’s house  at    the corner of Fourth  Street  and Vine .
# ISg/#r+ VPt NSg/P NSg$  NPr/V+ NSg/P D   NSg/V  P  NPr/V/J NSg/V/J V/C NSg+ .
> at    the bottom  of the page   ; sitting at    the table  ; at    church  ; at    sea
# NSg/P D   NSg/V/J P  D+  NPr/V+ . NSg/V/J NSg/P D+  NSg/V+ . NSg/P NPr🅪/V+ . NSg/P NSg+
> Target at    five miles  . Prepare torpedoes !
# NSg/V+ NSg/P NSg+ NPrPl+ . V       NPl/V     .
> Look  out         ! UFO at    two o'clock !
# NSg/V NSg/V/J/R/P . NSg NSg/P NSg W?      .
> Don't pick  at    your food !
# V     NSg/V NSg/P D$+  NSg+ .
> My  cat      keeps  scratching at    the furniture .
# D$+ NSg/V/J+ NPl/V3 Nᴹ/Vg/J    NSg/P D+  Nᴹ+       .
> I       was working at    the problem all           day   .
# ISg/#r+ VPt Nᴹ/Vg/J NSg/P D+  NSg/J+  NSg/I/J/C/Dq+ NPr🅪+ .
> He       shouted at    her     .
# NPr/ISg+ VP/J    NSg/P ISg/D$+ .
> She  pointed at    the curious animal .
# ISg+ VP/J    NSg/P D+  J+      NSg/J+ .
> At    my  request , they agreed to move  us       to another hotel .
# NSg/P D$+ NSg/V+  . IPl+ VP/J   P  NSg/V NPr/IPl+ P  I/D+    NSg+  .
> He       jumped at    the sudden noise   .
# NPr/ISg+ VP/J   NSg/P D+  NSg/J+ N🅪Sg/V+ .
> We   laughed at    the joke   .
# IPl+ VP/J    NSg/P D+  NSg/V+ .
> She  was mad     at    their comments .
# ISg+ VPt NSg/V/J NSg/P D$+   NPl/V3+  .
> men at    work    ; children at    play
# NSg NSg/P N🅪Sg/V+ . NPl+     NSg/P N🅪Sg/V
> The two  countries are at    war     .
# D+  NSg+ NPl+      V   NSg/P N🅪Sg/V+ .
> She  is  at    sixes and sevens with him  .
# ISg+ VL3 NSg/P NPl   V/C NPl    P    ISg+ .
>
#
> Noun
# NSg/V+
>
#
> The at    sign   .
# D   NSg/P NSg/V+ .
>
#
> Verb
# NSg/V+
>
#
> ( In      online chats   : ) Don't @ me       ! Don't at    me       !
# . NPr/J/P V/J+   NPl/V3+ . . V     . NPr/ISg+ . V     NSg/P NPr/ISg+ .
>
#
> By
# NSg/J/P
>
#
> Preposition
# NSg/V
>
#
> The mailbox is  by      the bus    stop  .
# D   NSg     VL3 NSg/J/P D   NSg/V+ NSg/V .
> The stream runs   by      our back    door   .
# D+  NSg/V+ NPl/V3 NSg/J/P D$+ NSg/V/J NSg/V+ .
> He       ran     straight by      me       .
# NPr/ISg+ NSg/VPt NSg/V/J  NSg/J/P NPr/ISg+ .
> Be      back    by      ten o'clock ! .
# NSg/VXB NSg/V/J NSg/J/P NSg W?      . .
> We'll find  someone by      the end   of March  .
# W?    NSg/V NSg/I+  NSg/J/P D   NSg/V P  NPr/V+ .
> We   will   send  it       by      the first   week  of July .
# IPl+ NPr/VX NSg/V NPr/ISg+ NSg/J/P D   NSg/V/J NSg/J P  NPr+ .
> The matter  was decided  by      the chairman .
# D+  N🅪Sg/V+ VPt NSg/VP/J NSg/J/P D+  NSg/V+   .
> The boat   was swamped by      the water   .
# D+  NSg/V+ VPt VP/J    NSg/J/P D+  N🅪Sg/V+ .
> He       was protected by      his     body   armour      .
# NPr/ISg+ VPt VP/J      NSg/J/P ISg/D$+ NSg/V+ NPr/V/Comm+ .
> There was a    call   by      the unions for a   30 % pay     rise   .
# +     VPt D/P+ NSg/V+ NSg/J/P D   NPl/V3 C/P D/P #  . NSg/V/J NSg/V+ .
> I       was aghast by      what   I       saw     .
# ISg/#r+ VPt J      NSg/J/P NSg/I+ ISg/#r+ NSg/VPt .
> There are many       well    - known plays  by      William Shakespeare .
# +     V   NSg/I/J/Dq NSg/V/J . VPp/J NPl/V3 NSg/J/P NPr+    NPr/V+      .
> I       avoided the guards  by      moving  only  when    they weren't looking .
# ISg/#r+ VP/J    D+  NPl/V3+ NSg/J/P Nᴹ/Vg/J J/R/C NSg/I/C IPl+ V       Nᴹ/Vg/J .
> By      Pythagoras ' theorem , we   can    calculate the length of the hypotenuse .
# NSg/J/P NPr        . NSg/V   . IPl+ NPr/VX V         D   N🅪Sg/V P  D   NSg        .
> We   went    by      bus    .
# IPl+ NSg/VPt NSg/J/P NSg/V+ .
> I       discovered it       by      chance   .
# ISg/#r+ VP/J       NPr/ISg+ NSg/J/P NPr/V/J+ .
> By      ' maybe   ' she  means  ' no    ' .
# NSg/J/P . NSg/J/R . ISg+ NPl/V3 . NPr/P . .
> The electricity was cut     off       , so        we   had to read       by      candlelight .
<<<<<<< HEAD
# D+  Nᴹ+         VPt NSg/V/J NSg/V/J/P . NSg/I/J/C IPl+ V   P  NSg/VLPtPp NSg/J/P NSg         .
> By      the power     vested in      me       , I       now       pronounce you    man     and wife     .
# NSg/J/P D+  N🅪Sg/V/J+ VP/J   NPr/J/P NPr/ISg+ . ISg/#r+ NPr/V/J/C NSg/V     ISgPl+ NPr/V/J V/C NSg/V/J+ .
> By      Jove ! I       think she's got it       !
# NSg/J/P NPr+ . ISg/#r+ NSg/V W?    V   NPr/ISg+ .
=======
# D+  Nᴹ+         VPt NSg/V/J NSg/V/J/P . NSg/I/J/C IPl+ V   P  NSg/VBPtPp NSg/J/P NSg         .
> By      the power     vested in      me       , I    now       pronounce you    man     and wife     .
# NSg/J/P D+  N🅪Sg/V/J+ VP/J   NPr/J/P NPr/ISg+ . ISg+ NPr/V/J/C NSg/V     ISgPl+ NPr/V/J V/C NSg/V/J+ .
> By      Jove ! I    think she's got it       !
# NSg/J/P NPr+ . ISg+ NSg/V W?    V   NPr/ISg+ .
>>>>>>> c10b4c63
> By      all           that          is  holy    , I'll put   an  end    to this    .
# NSg/J/P NSg/I/J/C/Dq+ NSg/I/C/Ddem+ VL3 NSg/J/R . W?   NSg/V D/P NSg/V+ P  I/Ddem+ .
> I       sorted the items   by      category .
# ISg/#r+ VP/J   D   NPl/V3+ NSg/J/P NSg+     .
> Table  1 shows  details of our employees broken down       by      sex   and age     .
# NSg/V+ # NPl/V3 NPl/V3  P  D$+ NPl+      VPp/J  N🅪Sg/V/J/P NSg/J/P NSg/V V/C N🅪Sg/V+ .
> Our stock     is  up        by      ten  percent .
# D$+ N🅪Sg/V/J+ VL3 NSg/V/J/P NSg/J/P NSg+ NSg+    .
> We   won         by      six  goals   to three .
# IPl+ NSgPl/VPtPp NSg/J/P NSg+ NPl/V3+ P  NSg   .
> His     date   of birth    was wrong   by      ten  years .
# ISg/D$+ N🅪Sg/V P  NSg/V/J+ VPt NSg/V/J NSg/J/P NSg+ NPl+  .
> We   went    through the book   page   by      page   .
# IPl+ NSg/VPt NSg/J/P D+  NSg/V+ NPr/V+ NSg/J/P NPr/V+ .
> We   crawled forward by      inches  .
# IPl+ VP/J    NSg/V/J NSg/J/P NPl/V3+ .
> sold      by      the yard   ; cheaper if    bought    by      the gross
# NSg/VPtPp NSg/J/P D+  NSg/V+ . NSg/JC  NSg/C NSg/VPtPp NSg/J/P D   NPr/V/J
> While     sitting listening to the radio   by      the hour , she  can    drink  brandy by      the bucketful !
# NSg/V/C/P NSg/V/J Nᴹ/Vg/J   P  D+  N🅪Sg/V+ NSg/J/P D+  NSg+ . ISg+ NPr/VX NSg/V+ NPr/V+ NSg/J/P D   NSg       .
> He       sits   listening to the radio   by      the hour .
# NPr/ISg+ NPl/V3 Nᴹ/Vg/J   P  D+  N🅪Sg/V+ NSg/J/P D+  NSg+ .
> His     health was deteriorating by      the day   .
# ISg/D$+ Nᴹ+    VPt Nᴹ/Vg/J       NSg/J/P D+  NPr🅪+ .
> The pickers are paid    by      the bushel .
# D   W?      V   VPtPp/J NSg/J/P D   NSg/V  .
> He       cheated by      his     own      admission .
# NPr/ISg+ VP/J    NSg/J/P ISg/D$+ NSg/V/J+ NSg+      .
> By      my  reckoning , we   should be      nearly there .
# NSg/J/P D$+ Nᴹ/Vg/J+  . IPl+ VX     NSg/VXB R      W?    .
> It       is  easy    to invert  a   2 - by      - 2 matrix .
# NPr/ISg+ VL3 NSg/V/J P  NSg/V/J D/P # . NSg/J/P . # NSg+   .
<<<<<<< HEAD
> The room     was about 4 foot  by      6 foot   .
# D+  NSg/V/J+ VPt J/P   # NSg/V NSg/J/P # NSg/V+ .
> The bricks  used     to build the wall   measured 10 by      20 by      30 cm      .
# D+  NPl/V3+ VPPtPp/J P  NSg/V D+  NPr/V+ VP/J     #  NSg/J/P #  NSg/J/P #  NSg/#r+ .
=======
> The room      was about 4 foot  by      6 foot   .
# D+  N🅪Sg/V/J+ VPt J/P   # NSg/V NSg/J/P # NSg/V+ .
> The bricks  used     to build the wall   measured 10 by      20 by      30 cm   .
# D+  NPl/V3+ VPPtPp/J P  NSg/V D+  NPr/V+ VP/J     #  NSg/J/P #  NSg/J/P #  NSg+ .
>>>>>>> c10b4c63
> She's a   lovely little     filly , by      Big   Lad , out         of Damsel in      Distress .
# W?    D/P NSg/J  NPr/I/J/Dq NSg   . NSg/J/P NSg/J NSg . NSg/V/J/R/P P  NSg    NPr/J/P NSg/V+   .
> Are you    eating  by      Rabbi Fischer ? ( at    the house of )
# V   ISgPl+ Nᴹ/Vg/J NSg/J/P NSg+  NPr+    . . NSg/P D   NPr/V P  .
> By      Chabad , it's different . ( with , among )
# NSg/J/P ?      . +    NSg/J     . . P    . P     .
>
#
> Adverb
# NSg/V+
>
#
> I       watched the parade as    it       passed by      .
# ISg/#r+ VP/J    D+  NSg/V+ NSg/R NPr/ISg+ VP/J   NSg/J/P .
> There was a    shepherd close   by      .
# +     VPt D/P+ NPr/V+   NSg/V/J NSg/J/P .
> I'll stop  by      on  my  way    home    from work    .
# W?   NSg/V NSg/J/P J/P D$+ NSg/J+ NSg/V/J P    N🅪Sg/V+ .
> We're right   near      the lifeguard station . Come       by      before you    leave .
# W?    NPr/V/J NSg/V/J/P D   NSg+      NSg/V+  . NSg/VBPp/P NSg/J/P C/P    ISgPl+ NSg/V .
> The women spent much         time      after harvest putting jams    by      for winter and spring   .
# D+  NPl+  V/J   NSg/I/J/R/Dq N🅪Sg/V/J+ P     NSg/V+  Nᴹ/Vg/J NPl/V3+ NSg/J/P C/P N🅪Sg/V V/C N🅪Sg/VB+ .
>
#
> Adjective
# NSg/V/J+
>
#
> a   by      path   ; a   by      room      ( Out         of the way    , off       to one        side     . )
# D/P NSg/J/P NSg/V+ . D/P NSg/J/P N🅪Sg/V/J+ . NSg/V/J/R/P P  D+  NSg/J+ . NSg/V/J/P P  NSg/I/V/J+ NSg/V/J+ . .
> by      catch ; a   by      issue ( Subsidiary , incidental . )
# NSg/J/P NSg/V . D/P NSg/J/P NSg/V . NSg/J+     . NSg/J      . .
>
#
> For
# C/P
>
#
> Conjunction
# NSg/V+
>
#
<<<<<<< HEAD
> I       had to stay    with my  wicked stepmother , for I       had nowhere else    to go       .
# ISg/#r+ V   P  NSg/V/J P    D$+ VP/J   NSg        . C/P ISg/#r+ V   NSg/J   NSg/J/C P  NSg/VL/J .
=======
> I    had to stay    with my  wicked stepmother , for I    had nowhere else    to go       .
# ISg+ V   P  NSg/V/J P    D$+ VP/J   NSg        . C/P ISg+ V   NSg/J   NSg/J/C P  NSg/VB/J .
>>>>>>> c10b4c63
>
#
> Preposition
# NSg/V
>
#
> The astronauts headed for the moon   .
# D+  NPl+       VP/J   C/P D+  NPr/V+ .
> Run      for the hills   !
# NSg/VBPp C/P D+  NPl/V3+ .
> He       was headed for the door   when    he       remembered .
# NPr/ISg+ VPt VP/J   C/P D+  NSg/V+ NSg/I/C NPr/ISg+ VP/J       .
> I       have   something  for you    .
# ISg/#r+ NSg/VX NSg/I/V/J+ C/P ISgPl+ .
> Everything I       do     , I       do     for you    .
# NSg/I/V+   ISg/#r+ NSg/VX . ISg/#r+ NSg/VX C/P ISgPl+ .
> We're having  a   birthday party   for Janet .
# W?    Nᴹ/Vg/J D/P NSg/V+   NSg/V/J C/P NPr+  .
> The mayor gave a   speech for the charity gala   .
# D+  NSg+  V    D/P N🅪Sg/V C/P D+  NPr+    NSg/J+ .
> If    having  to bag   the groceries correctly is  more           than you    can    handle , then    this   isn't the job    for you    .
# NSg/C Nᴹ/Vg/J P  NSg/V D+  NPl/V3+   R         VL3 NPr/I/V/J/R/Dq C/P  ISgPl+ NPr/VX NSg/V  . NSg/J/C I/Ddem NSg/V D   NPr/V+ C/P ISgPl+ .
> This    is  a   new     bell  for my  bicycle .
# I/Ddem+ VL3 D/P NSg/V/J NPr/V C/P D$+ NSg/V+  .
> The cake    is  for Tom   and Helen's anniversary .
# D+  N🅪Sg/V+ VL3 C/P NPr/V V/C NSg$    NSg+        .
> This    medicine is  for your cough  .
# I/Ddem+ N🅪Sg/V+  VL3 C/P D$+  NSg/V+ .
> He       wouldn't apologize ; and just for that          , she  refused to help  him  .
# NPr/ISg+ VX       V         . V/C V/J  C/P NSg/I/C/Ddem+ . ISg+ VP/J    P  NSg/V ISg+ .
> He       looks  better    for having  lost    weight  . ( UK   usage )
# NPr/ISg+ NPl/V3 NSg/VX/JC C/P Nᴹ/Vg/J VPtPp/J N🅪Sg/V+ . . NPr+ N🅪Sg+ .
> She  was the worse    for drink  .
# ISg+ VPt D   NSg/V/JC C/P NSg/V+ .
> All          those  for the motion  , raise your hands   .
# NSg/I/J/C/Dq I/Ddem C/P D+  N🅪Sg/V+ . NSg/V D$+  NPl/V3+ .
> Who's for ice     - cream     ?
# NSg$+ C/P NPr🅪/V+ . N🅪Sg/V/J+ .
> I'm for going   by      train
# W?  C/P Nᴹ/Vg/J NSg/J/P NSg/V+
> Ten voted for , and three against . ( with implied object )
# NSg VP/J  C/P . V/C NSg   C/P     . . P    VP/J    NSg/V+ .
> Make  way   for the president !
# NSg/V NSg/J C/P D+  NSg/V+    .
> Clear   the shelves for our new      Christmas stock     !
# NSg/V/J D   NPl/V3  C/P D$+ NSg/V/J+ NPr/V/J+  N🅪Sg/V/J+ .
> Stand by      for your cue    .
# NSg/V NSg/J/P C/P D$+  NSg/V+ .
> Prepare for battle   .
# V       C/P NPr/V/J+ .
> They swept the area for enemy  operatives .
# IPl+ V/J   D   N🅪Sg C/P NSg/V+ NPl+       .
> Police combed his     flat    for clues   .
# Nᴹ/V+  VP/J   ISg/D$+ NSg/V/J C/P NPl/V3+ .
> I've lived here    for three years .
# W?   VP/J  NSg/J/R C/P NSg   NPl+  .
> They fought for days over    a    silly  pencil .
# IPl+ V      C/P NPl+ NSg/J/P D/P+ NSg/J+ NSg/V+ .
> The store  is  closed for the day   .
# D+  NSg/V+ VL3 VP/J   C/P D+  NPr🅪+ .
> I       can    see   for miles  .
# ISg/#r+ NPr/VX NSg/V C/P NPrPl+ .
> I       will   stand in      for him  .
# ISg/#r+ NPr/VX NSg/V NPr/J/P C/P ISg+ .
> I       speak for the Prime    Minister .
# ISg/#r+ NSg/V C/P D+  NSg/V/J+ NSg/V+   .
> It       is  unreasonable for our boss     to withhold our wages   .
<<<<<<< HEAD
# NPr/ISg+ VL3 J            C/P D$+ NSg/V/J+ P  NSg/VL   D$+ NPl/V3+ .
> I       don't think it's a   good    idea for you    and me       to meet    ever again .
# ISg/#r+ V     NSg/V +    D/P NPr/V/J NSg+ C/P ISgPl+ V/C NPr/ISg+ P  NSg/V/J J    P     .
> I       am      aiming  for completion by      the end   of business Thursday .
# ISg/#r+ NPr/V/J Nᴹ/Vg/J C/P NSg+       NSg/J/P D   NSg/V P  N🅪Sg/J+  NSg+     .
=======
# NPr/ISg+ VL3 J            C/P D$+ NSg/V/J+ P  NSg/VB   D$+ NPl/V3+ .
> I    don't think it's a   good    idea for you    and me       to meet    ever again .
# ISg+ V     NSg/V +    D/P NPr/V/J NSg+ C/P ISgPl+ V/C NPr/ISg+ P  NSg/V/J J    P     .
> I    am      aiming  for completion by      the end   of business Thursday .
# ISg+ NPr/V/J Nᴹ/Vg/J C/P NSg+       NSg/J/P D   NSg/V P  N🅪Sg/J+  NSg+     .
>>>>>>> c10b4c63
> He's going   for his     doctorate .
# NSg$ Nᴹ/Vg/J C/P ISg/D$+ NSg/V+    .
> Do     you    want  to go       for coffee    ?
# NSg/VX ISgPl+ NSg/V P  NSg/VB/J C/P N🅪Sg/V/J+ .
> I'm saving      up        for a   car  .
# W?  N🅪Sg/Vg/J/P NSg/V/J/P C/P D/P NSg+ .
> Don't wait  for an  answer .
# V     NSg/V C/P D/P NSg/V+ .
> Fair    for its     day   .
# NSg/V/J C/P ISg/D$+ NPr🅪+ .
> She's spry for an  old   lady   .
# W?    J    C/P D/P NSg/J NPr/V+ .
> Don't take  me       for a   fool     .
# V     NSg/V NPr/ISg+ C/P D/P NSg/V/J+ .
> For all           his     expensive education , he       didn't seem very bright  .
# C/P NSg/I/J/C/Dq+ ISg/D$+ J+        NSg+      . NPr/ISg+ V      V    J/R  NPr/V/J .
> And now       for a    slap     - up        meal   !
# V/C NPr/V/J/C C/P D/P+ NSg/V/J+ . NSg/V/J/P NSg/V+ .
<<<<<<< HEAD
> Go       scuba  diving   ? For one        thing , I       can't even    swim  .
# NSg/VL/J N🅪Sg/V Nᴹ/Vg/J+ . C/P NSg/I/V/J+ NSg+  . ISg/#r+ VX    NSg/V/J NSg/V .
=======
> Go       scuba  diving   ? For one        thing , I    can't even    swim  .
# NSg/VB/J N🅪Sg/V Nᴹ/Vg/J+ . C/P NSg/I/V/J+ NSg+  . ISg+ VX    NSg/V/J NSg/V .
>>>>>>> c10b4c63
> For another , we   don't have   any    equipment .
# C/P I/D     . IPl+ V     NSg/VX I/R/Dq Nᴹ+       .
> He       is  named for his     grandfather .
# NPr/ISg+ VL3 VP/J  C/P ISg/D$+ NSg/V/J+    .
> He       totally screwed up        that          project . Now       he's surely for the sack  .
# NPr/ISg+ R       VP/J    NSg/V/J/P NSg/I/C/Ddem+ NSg/V+  . NPr/V/J/C NSg$ R      C/P D   NSg/V .
> In      term    of base     hits   , Jones  was three for four on  the day
# NPr/J/P NSg/V/J P  NSg/V/J+ NPl/V3 . NPr/V+ VPt NSg   C/P NSg  J/P D+  NPr🅪+
> At    close   of play   , England were    305 for 3 .
# NSg/P NSg/V/J P  N🅪Sg/V . NPr+    NSg/VPt #   C/P # .
> He       took the swing  shift  for he       could  get   more           overtime .
# NPr/ISg+ V    D+  NSg/V+ NSg/V+ C/P NPr/ISg+ NSg/VX NSg/V NPr/I/V/J/R/Dq NSg/V    .
> to account for one's whereabouts .
# P  NSg/V   C/P NSg$+ NSg+        .
>
#
> From
# P
>
#
> Paul is  from New      Zealand .
# NPr+ VL3 P    NSg/V/J+ NPr+    .
> I       got a   letter from my  brother  .
# ISg/#r+ V   D/P NSg/V+ P    D$+ NSg/V/J+ .
> You    can't get   all          your news   from the Internet .
# ISgPl+ VX    NSg/V NSg/I/J/C/Dq D$+  Nᴹ/V3+ P    D   NPrᴹ/V+  .
> He       had books   piled from floor  to ceiling .
# NPr/ISg+ V   NPl/V3+ VP/J  P    NSg/V+ P  NSg/V   .
> He       departed yesterday from Chicago .
# NPr/ISg+ NSg/VP/J NSg       P    NPr+    .
> This    figure has been    changed from a    one        to a   seven .
# I/Ddem+ NSg/V+ V3  NSg/VPp VP/J    P    D/P+ NSg/I/V/J+ P  D/P NSg   .
> Face   away from the wall   !
# NSg/V+ V/J  P    D+  NPr/V+ .
> The working day   runs   from 9 am       to 5 pm     .
# D   Nᴹ/Vg/J NPr🅪+ NPl/V3 P    # NPr/V/J+ P  # NSg/V+ .
> Tickets are available from 17th July .
# NPl/V3+ V   J         P    #    NPr+ .
> Rate   your pain    from 1 to 10 .
# NSg/V+ D$+  N🅪Sg/V+ P    # P  #  .
> Start counting from 1 .
# NSg/V Nᴹ/Vg/J  P    # .
> You    can    study anything from math to literature .
# ISgPl+ NPr/VX NSg/V NSg/I/V+ P    +    P  Nᴹ         .
> It's hard   to tell   from here    .
# +    N🅪Sg/J P  NPr/VB P    NSg/J/R .
> Try     to see   it       from his     point of view   .
# NSg/V/J P  NSg/V NPr/ISg+ P    ISg/D$+ NSg/V P  NSg/V+ .
> The bomb     went     off       just 100 yards   from where they were    standing .
# D+  NSg/V/J+ NSg/VPt+ NSg/V/J/P V/J  #   NPl/V3+ P    NSg/C IPl+ NSg/VPt Nᴹ/Vg/J  .
> From the top     of the lighthouse you    can    just see   the mainland .
# P    D   NSg/V/J P  D+  NSg+       ISgPl+ NPr/VX V/J  NSg/V D+  NSg+     .
> I’ve been    doing   this    from pickney .
# W?   NSg/VPp Nᴹ/Vg/J I/Ddem+ P    ?       .
> Your opinions differ   from mine     .
# D$+  NPl+     NSg/V/JC P    NSg/I/V+ .
> He       knows  right   from wrong   .
# NPr/ISg+ NPl/V3 NPr/V/J P    NSg/V/J .
>
#
> In
# NPr/J/P
>
#
> Preposition
# NSg/V
>
#
> Who    lives in      a   pineapple under   the sea  ?
# NPr/I+ V3+   NPr/J/P D/P NSg       NSg/J/P D   NSg+ .
> The dog      is  in      the kennel .
# D+  NSg/V/J+ VL3 NPr/J/P D   NSg/V  .
> There were    three pickles in      a    jar    .
# +     NSg/VPt NSg   NPl/V3  NPr/J/P D/P+ NSg/V+ .
> I       like        living  in      the city .
# ISg/#r+ NSg/V/J/C/P Nᴹ/Vg/J NPr/J/P D+  NSg+ .
> There are lots   of trees   in      the park   .
# +     V   NPl/V3 P  NPl/V3+ NPr/J/P D+  NPr/V+ .
> We   are in      the enemy  camp     .
# IPl+ V   NPr/J/P D+  NSg/V+ NSg/V/J+ .
> Her     plane    is  in      the air     .
# ISg/D$+ NSg/V/J+ VL3 NPr/J/P D+  N🅪Sg/V+ .
> I       glanced over    at    the pretty    girl   in      the red     dress  .
# ISg/#r+ VP/J    NSg/J/P NSg/P D+  NSg/V/J/R NSg/V+ NPr/J/P D+  N🅪Sg/J+ NSg/V+ .
> There wasn't much         of interest in      her     speech  .
# +     V      NSg/I/J/R/Dq P  NSg/V+   NPr/J/P ISg/D$+ N🅪Sg/V+ .
> He       hasn't got an  original idea in      him  .
# NPr/ISg+ V3     V   D/P NSg/J    NSg+ NPr/J/P ISg+ .
> You    are one       in      a   million .
# ISgPl+ V   NSg/I/V/J NPr/J/P D/P NSg     .
> She's in      an  orchestra .
# W?    NPr/J/P D/P NSg+      .
> My  birthday is  in      the first   week  of December .
# D$+ NSg/V+   VL3 NPr/J/P D   NSg/V/J NSg/J P  NPr+     .
> Easter falls   in      the fourth   lunar  month  .
# NPr/V+ NPl/V3+ NPr/J/P D+  NPr/V/J+ NSg/J+ NSg/J+ .
> Will   you    be      able    to finish this    in      a    week   ?
# NPr/VX ISgPl+ NSg/VXB NSg/V/J P  NSg/V  I/Ddem+ NPr/J/P D/P+ NSg/J+ .
> They said    they would call  us       in      a    week   .
# IPl+ VPtPp/J IPl+ VX    NSg/V NPr/IPl+ NPr/J/P D/P+ NSg/J+ .
> Less      water   gets   in      your boots  this    way    .
# V/J/R/C/P N🅪Sg/V+ NPl/V3 NPr/J/P D$+  NPl/V3 I/Ddem+ NSg/J+ .
> She  stood there looking in      the window longingly .
# ISg+ V     W?    Nᴹ/Vg/J NPr/J/P D+  NSg/V+ R         .
> In      replacing the faucet washers , he       felt     he       was making  his     contribution to the environment .
# NPr/J/P Nᴹ/Vg/J   D   NSg    W?      . NPr/ISg+ N🅪Sg/V/J NPr/ISg+ VPt Nᴹ/Vg/J ISg/D$+ NSg+         P  D   N🅪Sg+       .
> In      trying  to make  amends , she  actually made matters worse    .
# NPr/J/P Nᴹ/Vg/J P  NSg/V NPl/V3 . ISg+ R        V    NPl/V3+ NSg/V/JC .
> My  aim    in      travelling    there was to find  my  missing friend   .
# D$+ NSg/V+ NPr/J/P NSg/Vg/J/Comm +     VPt P  NSg/V D$+ Nᴹ/Vg/J NPr/V/J+ .
> My  fat      rolls   around in      folds   .
# D$+ N🅪Sg/V/J NPl/V3+ J/P    NPr/J/P NPl/V3+ .
> The planes  flew    over    in      waves   .
# D+  NPl/V3+ NSg/V/J NSg/J/P NPr/J/P NPl/V3+ .
> Arrange the chairs  in      a    circle .
# NSg/V   D   NPl/V3+ NPr/J/P D/P+ NSg/V+ .
> He       stalked away in      anger .
# NPr/ISg+ VP/J    V/J  NPr/J/P Nᴹ/V+ .
> John is  in      a   coma .
# NPr+ VL3 NPr/J/P D/P NSg  .
> My  fruit   trees   are in      bud     .
# D$+ N🅪Sg/V+ NPl/V3+ V   NPr/J/P NPr🅪/V+ .
> The company is  in      profit    .
# D+  N🅪Sg/V+ VL3 NPr/J/P N🅪Sg/V/J+ .
> You've got a   friend   in      me       .
# W?     V   D/P NPr/V/J+ NPr/J/P NPr/ISg+ .
> He's met his     match  in      her     .
# NSg$ V   ISg/D$+ NSg/V+ NPr/J/P ISg/D$+ .
> There has been    no    change in      his     condition .
# +     V3  NSg/VPp NPr/P N🅪Sg/V NPr/J/P ISg/D$+ N🅪Sg/V+   .
> What   grade  did he       get   in      English   ?
# NSg/I+ NSg/V+ VPt NPr/ISg+ NSg/V NPr/J/P NPr🅪/V/J+ .
> Please pay     me       in      cash      — preferably in      tens and twenties .
# V      NSg/V/J NPr/ISg+ NPr/J/P NPrᴹ/V/J+ . R          NPr/J/P W?   V/C NPl+     .
> The deposit can    be      in      any    legal tender  , even    in      gold    .
<<<<<<< HEAD
# D+  NSg/V+  NPr/VX NSg/VXL NPr/J/P I/R/Dq NSg/J NSg/V/J . NSg/V/J NPr/J/P Nᴹ/V/J+ .
> Beethoven's " Symphony No    . 5 " in      C           minor   is  among his     most         popular .
# NSg$        . NSg+     NPr/P . # . NPr/J/P NPr/V/J/#r+ NSg/V/J VL3 P     ISg/D$+ NSg/I/J/R/Dq NSg/J   .
=======
# D+  NSg/V+  NPr/VX NSg/VXB NPr/J/P I/R/Dq NSg/J NSg/V/J . NSg/V/J NPr/J/P Nᴹ/V/J+ .
> Beethoven's " Symphony No    . 5 " in      C        minor   is  among his     most         popular .
# NSg$        . NSg+     NPr/P . # . NPr/J/P NPr/V/J+ NSg/V/J VL3 P     ISg/D$+ NSg/I/J/R/Dq NSg/J   .
>>>>>>> c10b4c63
> His     speech  was in      French   , but     was simultaneously translated into eight  languages .
# ISg/D$+ N🅪Sg/V+ VPt NPr/J/P NPr🅪/V/J . NSg/C/P VPt R              VP/J       P    NSg/J+ NPl/V3+   .
> When    you    write in      cursive , it's illegible .
# NSg/I/C ISgPl+ NSg/V NPr/J/P NSg/J   . +    J         .
> Military letters should be      formal in      tone      , but     not   stilted .
# NSg/J+   NPl/V3+ VX     NSg/VXB NSg/J  NPr/J/P N🅪Sg/I/V+ . NSg/C/P NSg/C VP/J    .
>
#
> Verb
# NSg/V+
>
#
> He       that          ears    my  land    spares my  team   and gives  me       leave to in      the crop   .
# NPr/ISg+ NSg/I/C/Ddem+ NPl/V3+ D$+ NPr🅪/V+ NPl/V3 D$+ NSg/V+ V/C NPl/V3 NPr/ISg+ NSg/V P  NPr/J/P D   NSg/V+ .
>
#
> Adverb
# NSg/V+
>
#
> Suddenly a    strange  man      walked in      .
# R        D/P+ NSg/V/J+ NPr/V/J+ VP/J   NPr/J/P .
> Would you    like        that          to take  away or    eat in      ?
# VX    ISgPl+ NSg/V/J/C/P NSg/I/C/Ddem+ P  NSg/V V/J  NPr/C V   NPr/J/P .
> He       ran     to the edge  of the swimming pool   and dived in      .
# NPr/ISg+ NSg/VPt P  D   NSg/V P  D+  NSg/V    NSg/V+ V/C VP/J  NPr/J/P .
> They flew    in      from London last     night   .
# IPl+ NSg/V/J NPr/J/P P    NPr+   NSg/V/J+ N🅪Sg/V+ .
> For six  hours the tide   flows  in      , then    for another six  hours it       flows  out         .
# C/P NSg+ NPl+  D+  NSg/V+ NPl/V3 NPr/J/P . NSg/J/C C/P I/D+    NSg+ NPl+  NPr/ISg+ NPl/V3 NSg/V/J/R/P .
> Bring the water   to the boil   and drop  the vegetables in      .
# VB    D+  N🅪Sg/V+ P  D+  NSg/V+ V/C NSg/V D+  NPl+       NPr/J/P .
> The show   still   didn't become interesting 20 minutes in      .
# D   NSg/VB NSg/V/J V      VBPp   V/J         #  NPl/V3+ NPr/J/P .
>
#
> Noun
# NSg/V+
>
#
> His     parents got him  an  in      with the company .
# ISg/D$+ NPl/V3+ V   ISg+ D/P NPr/J/P P    D+  N🅪Sg/V+ .
>
#
> Adjective
# NSg/V/J+
>
#
> Is  Mr   . Smith  in      ?
# VL3 NSg+ . NPr/V+ NPr/J/P .
> Little     by      little     I       pushed the snake  into the basket , until finally all          of it       was in      .
# NPr/I/J/Dq NSg/J/P NPr/I/J/Dq ISg/#r+ VP/J   D+  NPr/V+ P    D+  NSg/V+ . C/P   R       NSg/I/J/C/Dq P  NPr/ISg+ VPt NPr/J/P .
> The bullet is  about five centimetres in      .
# D+  NSg/V+ VL3 J/P   NSg  NPl/Comm    NPr/J/P .
> If    the tennis ball   bounces on  the line   then    it's in      .
# NSg/C D+  NSg/V+ NPr/V+ NPl/V3  J/P D+  NSg/V+ NSg/J/C +    NPr/J/P .
> I've discovered why   the TV   wasn't working – the plug   wasn't in      !
# W?   VP/J       NSg/V D   NSg+ V      Nᴹ/Vg/J . D   NSg/V+ V      NPr/J/P .
> The replies to the questionnaires are now       all          in      .
# D   NPl/V3+ P  D+  NPl/V3+        V   NPr/V/J/C NSg/I/J/C/Dq NPr/J/P .
> Skirts  are in      this    year .
# NPl/V3+ V   NPr/J/P I/Ddem+ NSg+ .
> the in      train  ( incoming train  )
# D   NPr/J/P NSg/V+ . Nᴹ/Vg/J  NSg/V+ .
> You    can't get   round     the headland when    the tide's in      .
# ISgPl+ VX    NSg/V NSg/V/J/P D   NSg      NSg/I/C D   NSg$   NPr/J/P .
> in      by      descent ;            in      by      purchase ;            in      of the seisin of her     husband
# NPr/J/P NSg/J/P N🅪Sg/V+ . Unlintable NPr/J/P NSg/J/P NSg/V+   . Unlintable NPr/J/P P  D   ?      P  ISg/D$+ NSg/V+
> He       is  very in      with the Joneses .
# NPr/ISg+ VL3 J/R  NPr/J/P P    D   NPl/V3  .
> I       need    to keep  in      with the neighbours   in      case    I       ever need    a    favour       from them     .
# ISg/#r+ N🅪Sg/VX P  NSg/V NPr/J/P P    D   NPl/V3/Comm+ NPr/J/P NPr🅪/V+ ISg/#r+ J    N🅪Sg/VX D/P+ N🅪Sg/V/Comm+ P    NSg/IPl+ .
> I       think that          bird     fancies you    . You're in      there , mate  !
# ISg/#r+ NSg/V NSg/I/C/Ddem+ NPr/V/J+ NPl/V3  ISgPl+ . +      NPr/J/P W?    . NSg/V .
> I'm three drinks  in      right   now       .
# W?  NSg+  NPl/V3+ NPr/J/P NPr/V/J NPr/V/J/C .
> I       was 500 dollars in      when    the stock     crashed .
# ISg/#r+ VPt #   NPl     NPr/J/P NSg/I/C D+  N🅪Sg/V/J+ VP/J    .
>
#
> Unit
# NSg+
>
#
> The glass   is  8 inches  .
# D+  NPr🅪/V+ VL3 # NPl/V3+ .
> The glass   is  8 in      .
# D+  NPr🅪/V+ VL3 # NPr/J/P .
>
#
> Of
# P
>
#
> Take  the chicken   out         of the freezer .
# NSg/V D+  N🅪Sg/V/J+ NSg/V/J/R/P P  D+  NSg+    .
> He       hasn't been    well    of late  .
# NPr/ISg+ V3     NSg/VPp NSg/V/J P  NSg/J .
> Finally she  was relieved of the burden of caring  for her     sick     husband .
# R       ISg+ VPt VP/J     P  D   NSg/V  P  Nᴹ/Vg/J C/P ISg/D$+ NSg/V/J+ NSg/V+  .
> He       seemed devoid of human    feelings .
# NPr/ISg+ VP/J   V/J    P  NSg/V/J+ NPl/V3+  .
> The word   is  believed to be      of Japanese origin .
# D+  NSg/V+ VL3 VP/J     P  NSg/VXB P  NPr🅪/J+  NSg+   .
> Jesus of Nazareth
# NPr/V P  NPr+
> The invention was born    of necessity .
# D+  N🅪Sg+     VPt NPr/V/J P  NSg+      .
> It       is  said    that         she  died of a    broken heart   .
# NPr/ISg+ VL3 VPtPp/J NSg/I/C/Ddem ISg+ VP/J P  D/P+ VPp/J  N🅪Sg/V+ .
> What   a   lot   of nonsense !
# NSg/I+ D/P NPr/V P  Nᴹ/V/J+  .
> I'll have   a   dozen of those  apples , please .
# W?   NSg/VX D/P NSg   P  I/Ddem NPl    . V      .
> Welcome to the historic town of Harwich .
# NSg/V/J P  D   NSg/J    NSg  P  ?       .
> I'm not   driving this   wreck of a   car  .
# W?  NSg/C Nᴹ/Vg/J I/Ddem NSg/V P  D/P NSg+ .
> I'm always thinking of you    .
# W?  R      Nᴹ/Vg/J  P  ISgPl+ .
> He       told  us       the story of his     journey to India .
# NPr/ISg+ VPtPp NPr/IPl+ D   NSg/V P  ISg/D$+ NSg/V+  P  NPr+  .
> This    behaviour  is  typical of teenagers .
# I/Ddem+ N🅪Sg/Comm+ VL3 NSg/J   P  +         .
> He       is  a   friend  of mine     .
# NPr/ISg+ VL3 D/P NPr/V/J P  NSg/I/V+ .
> We   want  a   larger slice   of the cake    .
# IPl+ NSg/V D/P JC     NSg/V/J P  D+  N🅪Sg/V+ .
> The owner of the nightclub was arrested .
# D   NSg   P  D+  NSg/V+    VPt VP/J     .
> My  companion seemed affable and easy    of manner .
# D$+ NSg/V+    VP/J   J       V/C NSg/V/J P  NSg+   .
> It's not   that         big   of a    deal     .
# +    NSg/C NSg/I/C/Ddem NSg/J P  D/P+ NSg/V/J+ .
> I’ve not   taken her     out         of a   goodly long    while     .
# W?   NSg/C V/J   ISg/D$+ NSg/V/J/R/P P  D/P J/R    NPr/V/J NSg/V/C/P .
> After a   delay   of three hours , the plane    finally took off       .
# P     D/P NSg/V/J P  NSg+  NPl+  . D+  NSg/V/J+ R       V    NSg/V/J/P .
>
#
> On
# J/P
>
#
> Adjective
# NSg/V/J+
>
#
> All           the lights  are on  , so        they must  be      home     .
# NSg/I/J/C/Dq+ D+  NPl/V3+ V   J/P . NSg/I/J/C IPl+ NSg/V NSg/VXB NSg/V/J+ .
> We   had to ration our food because there was a    war     on  .
# IPl+ V   P  NSg/V  D$+ NSg+ C/P     +     VPt D/P+ N🅪Sg/V+ J/P .
> Some     of the cast    went    down       with flu  , but     the show's still   on  .
# I/J/R/Dq P  D   NSg/V/J NSg/VPt N🅪Sg/V/J/P P    NSg+ . NSg/C/P D   NSg$   NSg/V/J J/P .
> That          TV   programme    that          you    wanted   to watch is  on  now       .
# NSg/I/C/Ddem+ NSg+ NSg/V/Au/Br+ NSg/I/C/Ddem+ ISgPl+ VPPtPp/J P  NSg/V VL3 J/P NPr/V/J/C .
> This    is  her     last     song  . You're on  next    !
# I/Ddem+ VL3 ISg/D$+ NSg/V/J+ N🅪Sg+ . +      J/P NSg/J/P .
> Are we   still   on  for tonight ?
# V   IPl+ NSg/V/J J/P C/P NSg+    .
> Mike   just threw coffee    onto Paul's lap      . It's on  now       .
# NPr/V+ V/J  V     N🅪Sg/V/J+ J/P  NSg$   NSg/V/J+ . +    J/P NPr/V/J/C .
> England need    a   hundred runs   , with twenty - five overs remaining . Game     on  !
# NPr+    N🅪Sg/VX D/P NSg     NPl/V3 . P    NSg    . NSg  NPl   Nᴹ/Vg/J   . NSg/V/J+ J/P .
> Your feet will   soon warm    up        once  your socks   are on  .
# D$+  NPl+ NPr/VX J/R  NSg/V/J NSg/V/J/P NSg/C D$+  NPl/V3+ V   J/P .
> I       was trying  to drink out         of the bottle while     the top      was still   on  !
# ISg/#r+ VPt Nᴹ/Vg/J P  NSg/V NSg/V/J/R/P P  D+  NSg/V+ NSg/V/C/P D+  NSg/V/J+ VPt NSg/V/J J/P .
> Climbing up        that          steep    ridge  isn't on  . We'll have   to find  another route  .
# Nᴹ/Vg/J  NSg/V/J/P NSg/I/C/Ddem+ NSg/V/J+ NSg/V+ NSg/V J/P . W?    NSg/VX P  NSg/V I/D     NSg/V+ .
> He'd like        to play   the red    next    to the black    spot     , but     that         shot     isn't on  .
# W?   NSg/V/J/C/P P  N🅪Sg/V D   N🅪Sg/J NSg/J/P P  D   N🅪Sg/V/J NSg/V/J+ . NSg/C/P NSg/I/C/Ddem NSg/V/J+ NSg/V J/P .
> The captain moved two fielders to the on  side     .
# D+  NSg/V+  VP/J  NSg W?       P  D   J/P NSg/V/J+ .
> Ponsonby - Smythe hit     a   thumping on  drive   .
# ?        . ?      NSg/V/J D/P Nᴹ/Vg/J  J/P N🅪Sg/VB .
> If    the player fails  to hit     the ball   on  , it's a   foul    .
# NSg/C D+  NSg+   NPl/V3 P  NSg/V/J D+  NPr/V+ J/P . +    D/P NSg/V/J .
> He       always has to be      on  , it's so        exhausting .
# NPr/ISg+ R      V3  P  NSg/VXB J/P . +    NSg/I/J/C Nᴹ/Vg/J    .
>
#
> Adverb
# NSg/V+
>
#
> turn  the television on
# NSg/V D+  N🅪Sg/V+    J/P
> The lid    wasn't screwed on  properly .
# D+  NSg/V+ V      VP/J    J/P R        .
> Put   on  your hat   and gloves  .
# NSg/V J/P D$+  NSg/V V/C NPl/V3+ .
> The policeman moved the tramp on  .
# D+  NSg+      VP/J  D   NSg/V J/P .
> Drive   on  past       the railway station .
# N🅪Sg/VB J/P NSg/V/J/P+ D+  NSg+    NSg/V+  .
> From now       on  things are going   to be      different .
# P    NPr/V/J/C J/P NPl+   V   Nᴹ/Vg/J P  NSg/VXB NSg/J     .
> and so        on  .
# V/C NSg/I/J/C J/P .
> He       rambled on  and on  .
# NPr/ISg+ VP/J    J/P V/C J/P .
> Ten  years on  , nothing  had changed in      the village .
# NSg+ NPl+  J/P . NSg/I/J+ V   VP/J    NPr/J/P D+  NSg+    .
>
#
> Preposition
# NSg/V
>
#
> A   vase  of flowers   stood on  the table  .
# D/P NSg/V P  NPrPl/V3+ V     J/P D   NSg/V+ .
> Please lie   down       on  the couch  .
# V      NPr/V N🅪Sg/V/J/P J/P D+  NSg/V+ .
> The parrot was sitting on  Jim's shoulder .
# D+  NSg/V+ VPt NSg/V/J J/P NSg$  NSg/V+   .
> He       had a   scar   on  the side    of his     face   .
# NPr/ISg+ V   D/P NSg/V+ J/P D   NSg/V/J P  ISg/D$+ NSg/V+ .
> There is  a   dirty smudge on  this    window .
# +     VL3 D/P V/J   NSg/V  J/P I/Ddem+ NSg/V+ .
> The painting   hangs  on  the wall   .
# D+  N🅪Sg/Vg/J+ NPl/V3 J/P D+  NPr/V+ .
> The fruit   ripened on  the trees   .
# D+  N🅪Sg/V+ VP/J    J/P D   NPl/V3+ .
> Should there be      an  accent on  the " e      " ?
# VX     +     NSg/VXB D/P NSg/V+ J/P D   . NPr/I+ . .
> He       wore old   shoes   on  his     feet .
# NPr/ISg+ V    NSg/J NPl/V3+ J/P ISg/D$+ NPl+ .
> The lighthouse that          you    can    see   is  on  the mainland .
# D+  NSg+       NSg/I/C/Ddem+ ISgPl+ NPr/VX NSg/V VL3 J/P D+  NSg+     .
> The suspect  is  thought    to still   be      on  the campus .
# D+  NSg/V/J+ VL3 N🅪Sg/VPtPp P  NSg/V/J NSg/VXB J/P D+  NSg/V+ .
> We   live on  the edge  of the city .
# IPl+ V/J  J/P D   NSg/V P  D+  NSg+ .
> on  the left     , on  the right   , on  the side     , on  the bottom   .
# J/P D+  NPr/V/J+ . J/P D   NPr/V/J . J/P D+  NSg/V/J+ . J/P D+  NSg/V/J+ .
> The fleet    is  on  the American coast  .
# D+  NSg/V/J+ VL3 J/P D+  NPr/J+   NSg/V+ .
> on  a    bus    , on  a    train  , on  a    plane    , on  a    ferry  , on  a    yacht  .
# J/P D/P+ NSg/V+ . J/P D/P+ NSg/V+ . J/P D/P+ NSg/V/J+ . J/P D/P+ NSg/V+ . J/P D/P+ NSg/V+ .
> All          of the responsibility is  on  him  .
# NSg/I/J/C/Dq P  D+  N🅪Sg+          VL3 J/P ISg+ .
> I       put   a    bet      on  the winning horse  .
# ISg/#r+ NSg/V D/P+ NSg/V/P+ J/P D+  NSg/V/J NSg/V+ .
> tug    on  the rope   ; push  hard   on  the door   .
# NSg/V+ J/P D+  NSg/V+ . NSg/V N🅪Sg/J J/P D+  NSg/V+ .
> I       stubbed my  toe    on  an  old   tree   stump .
# ISg/#r+ V/J     D$+ NSg/V+ J/P D/P NSg/J NSg/V+ NSg/V .
> I       caught my  fingernail on  the door   handle .
# ISg/#r+ V/J    D$+ NSg+       J/P D+  NSg/V+ NSg/V  .
> The rope   snagged on  a   branch .
# D+  NSg/V+ V/J     J/P D/P NPr/V+ .
> to play   on  a   violin or    piano    .
# P  N🅪Sg/V J/P D/P NSg/V  NPr/C NSg/V/J+ .
> A    table  can't stand on  two legs    .
# D/P+ NSg/V+ VX    NSg/V J/P NSg NPl/V3+ .
> After resting  on  his     elbows  , he       stood on  his     toes    , then    walked on  his     heels   .
# P     Nᴹ/Vg/J+ J/P ISg/D$+ NPl/V3+ . NPr/ISg+ V     J/P ISg/D$+ NPl/V3+ . NSg/J/C VP/J   J/P ISg/D$+ NPl/V3+ .
> The Tories are on  twenty - five percent in      this   constituency .
# D   NPl    V   J/P NSg    . NSg  NSg     NPr/J/P I/Ddem NSg+         .
> The blue      team   are on  six points and the red     team   on  five .
# D+  N🅪Sg/V/J+ NSg/V+ V   J/P NSg NPl/V3 V/C D+  N🅪Sg/J+ NSg/V+ J/P NSg  .
> I'm on  question four .
# W?  J/P NSg/V+   NSg  .
> Born    on  the 4th of July .
# NPr/V/J J/P D   #   P  NPr+ .
> On  Sunday I'm busy    . I'll see   you    on  Monday .
# J/P NSg/V+ W?  NSg/V/J . W?   NSg/V ISgPl+ J/P NSg+   .
> Can    I       see   you    on  a    different day   ?
# NPr/VX ISg/#r+ NSg/V ISgPl+ J/P D/P+ NSg/J+    NPr🅪+ .
> Smith  scored again on  twelve minutes , doubling Mudchester Rovers ' lead     .
# NPr/V+ VP/J   P     J/P NSg+   NPl/V3+ . Nᴹ/Vg/J  ?          W?     . N🅪Sg/V/J .
> I       was reading   a   book  on  history .
# ISg/#r+ VPt NPrᴹ/Vg/J D/P NSg/V J/P N🅪Sg+   .
> The city hosted the World  Summit on  the Information Society
# D+  NSg+ VP/J   D+  NSg/V+ NSg/V+ J/P D+  Nᴹ+         N🅪Sg+
> I       have   no    opinion on  this    subject  .
# ISg/#r+ NSg/VX NPr/P NSg+    J/P I/Ddem+ NSg/V/J+ .
> I       saw     it       on  television .
# ISg/#r+ NSg/VPt NPr/ISg+ J/P N🅪Sg/V+    .
> Can't you    see   I'm on  the phone  ?
# VX    ISgPl+ NSg/V W?  J/P D   NSg/V+ .
> My  favorite    shows   are on  BBC  America .
# D$+ NSg/V/J/Am+ NPl/V3+ V   J/P NPr+ NPr+    .
> I'll pay     on  card    .
# W?   NSg/V/J J/P N🅪Sg/V+ .
> He       travelled    on  false    documents .
# NPr/ISg+ VPtPp/J/Comm J/P NSg/V/J+ NPl/V3+   .
> They planned an  attack  on  London .
# IPl+ V/J     D/P NSg/V/J J/P NPr+   .
> The soldiers mutinied and turned their guns    on  their officers .
# D+  NPl/V3+  VP/J     V/C VP/J   D$+   NPl/V3+ J/P D$+   NPl/V3+  .
> Her     words   made a    lasting  impression on  my  mind   .
# ISg/D$+ NPl/V3+ V    D/P+ Nᴹ/Vg/J+ NSg/V+     J/P D$+ NSg/V+ .
> What   will   be      the effect on  morale ?
<<<<<<< HEAD
# NSg/I+ NPr/VX NSg/VXL D   NSg/V  J/P NSg+   .
> I       haven't got any    money   on  me       .
# ISg/#r+ V       V   I/R/Dq N🅪Sg/J+ J/P NPr/ISg+ .
=======
# NSg/I+ NPr/VX NSg/VXB D   NSg/V  J/P Nᴹ+    .
> I    haven't got any    money   on  me       .
# ISg+ V       V   I/R/Dq N🅪Sg/J+ J/P NPr/ISg+ .
>>>>>>> c10b4c63
> On  Jack's entry , William got up        to leave .
# J/P NSg$   NSg+  . NPr+    V   NSg/V/J/P P  NSg/V .
> On  the addition of ammonia , a    chemical reaction  begins .
# J/P D   NSg      P  Nᴹ+     . D/P+ NSg/J+   N🅪Sg/V/J+ NPl/V3 .
> The drinks  are on  me       tonight , boys    .
# D+  NPl/V3+ V   J/P NPr/ISg+ NSg+    . NPl/V3+ .
> The meal   is  on  the house  .
# D+  NSg/V+ VL3 J/P D+  NPr/V+ .
<<<<<<< HEAD
> I       had a    terrible thirst on  me       .
# ISg/#r+ V   D/P+ J+       NSg/V+ J/P NPr/ISg+ .
=======
> I    had a    terrible thirst on  me       .
# ISg+ V   D/P+ J+       Nᴹ/V+  J/P NPr/ISg+ .
>>>>>>> c10b4c63
> Have   pity   or    compassion on  him  .
# NSg/VX N🅪Sg/V NPr/C NSg/V+     J/P ISg+ .
> He's on  his     lunch   break   .
# NSg$ J/P ISg/D$+ N🅪Sg/V+ NSg/VB+ .
> I'm on  nights  all          this   week   .
# W?  J/P NPl/V3+ NSg/I/J/C/Dq I/Ddem NSg/J+ .
> You've been    on  these  antidepressants far     too long    .
# W?     NSg/VPp J/P I/Ddem NPl             NSg/V/J W?  NPr/V/J .
> I       depended on  them     for assistance .
# ISg/#r+ VP/J     J/P NSg/IPl+ C/P Nᴹ+        .
> He       will   promise on  certain conditions .
# NPr/ISg+ NPr/VX NSg/V   J/P I/J+    NPl/V3+    .
> A    curse  on  him  !
# D/P+ NSg/V+ J/P ISg+ .
> Please don't tell   on  her     and get   her     in      trouble .
# V      V     NPr/VB J/P ISg/D$+ V/C NSg/V ISg/D$+ NPr/J/P NSg/V+  .
>
#
> Verb
# NSg/V+
>
#
> Can    you    on  the light     ? ( switch   on  )
# NPr/VX ISgPl+ J/P D+  N🅪Sg/V/J+ . . NSg/V/J+ J/P .
>
#
> To
# P
>
#
> Particle
# NSg+
>
#
> I       want  to leave .
# ISg/#r+ NSg/V P  NSg/V .
> He       asked me       what   to do     .
# NPr/ISg+ VP/J  NPr/ISg+ NSg/I+ P  NSg/VX .
<<<<<<< HEAD
> I       have   places  to go       and people to see   .
# ISg/#r+ NSg/VX NPl/V3+ P  NSg/VL/J V/C NPl/V+ P  NSg/V .
> To err is  human   .
# P  V   VL3 NSg/V/J .
> Who    am      I       to criticise ? I've done      worse     things myself .
# NPr/I+ NPr/V/J ISg/#r+ P  V/Au/Br   . W?   NSg/VPp/J NSg/V/JC+ NPl+   ISg+   .
> Precisely to get   away from you    was why   I       did what   I       did .
# R         P  NSg/V V/J  P    ISgPl+ VPt NSg/V ISg/#r+ VPt NSg/I+ ISg/#r+ VPt .
> I       need    some     more           books   to read       and friends to go       partying with .
# ISg/#r+ N🅪Sg/VX I/J/R/Dq NPr/I/V/J/R/Dq NPl/V3+ P  NSg/VLPtPp V/C NPl/V3+ P  NSg/VL/J Nᴹ/Vg/J  P    .
> If    he       hasn't read       it       yet     , he       ought    to .
# NSg/C NPr/ISg+ V3     NSg/VLPtPp NPr/ISg+ NSg/V/C . NPr/ISg+ NSg/I/VX P  .
> I       went    to the shops   to buy   some      bread   .
# ISg/#r+ NSg/VPt P  D+  NPl/V3+ P  NSg/V I/J/R/Dq+ N🅪Sg/V+ .
=======
> I    have   places  to go       and people to see   .
# ISg+ NSg/VX NPl/V3+ P  NSg/VB/J V/C NPl/V+ P  NSg/V .
> To err is  human   .
# P  V   VL3 NSg/V/J .
> Who    am      I    to criticise ? I've done      worse     things myself .
# NPr/I+ NPr/V/J ISg+ P  V/Au/Br   . W?   NSg/VPp/J NSg/V/JC+ NPl+   ISg+   .
> Precisely to get   away from you    was why   I    did what   I    did .
# R         P  NSg/V V/J  P    ISgPl+ VPt NSg/V ISg+ VPt NSg/I+ ISg+ VPt .
> I    need    some     more           books   to read       and friends to go       partying with .
# ISg+ N🅪Sg/VX I/J/R/Dq NPr/I/V/J/R/Dq NPl/V3+ P  NSg/VBPtPp V/C NPl/V3+ P  NSg/VB/J Nᴹ/Vg/J  P    .
> If    he       hasn't read       it       yet     , he       ought    to .
# NSg/C NPr/ISg+ V3     NSg/VBPtPp NPr/ISg+ NSg/V/C . NPr/ISg+ NSg/I/VX P  .
> I    went    to the shops   to buy   some      bread   .
# ISg+ NSg/VPt P  D+  NPl/V3+ P  NSg/V I/J/R/Dq+ N🅪Sg/V+ .
>>>>>>> c10b4c63
>
#
> Preposition
# NSg/V
>
#
> She  looked to the heavens .
# ISg+ VP/J   P  D+  NPl/V3+ .
> We   are walking to the shop   .
# IPl+ V   Nᴹ/Vg/J P  D+  NSg/V+ .
> The water   came      right   to the top     of this    wall   .
# D+  N🅪Sg/V+ NSg/VPt/P NPr/V/J P  D   NSg/V/J P  I/Ddem+ NPr/V+ .
> The coconut fell      to the ground    .
# D+  NSg+    NSg/VPt/J P  D+  N🅪Sg/V/J+ .
> I       gave the book   to him  .
# ISg/#r+ V    D+  NSg/V+ P  ISg+ .
> His     face   was beaten to a   pulp     .
# ISg/D$+ NSg/V+ VPt V/J    P  D/P N🅪Sg/V/J .
> I       sang    my  baby     to sleep  .
# ISg/#r+ NPr/VPt D$+ NSg/V/J+ P  N🅪Sg/V .
> Whisk the mixture to a    smooth   consistency .
# NSg/V D+  N🅪Sg+   P  D/P+ NSg/V/J+ NSg+        .
> He       made several bad     - taste   jokes  to groans from the audience .
# NPr/ISg+ V    J/Dq    NSg/V/J . NSg/V/J NPl/V3 P  NPl/V3 P    D+  NSg+     .
> I       tried complaining , but     it       was to no     effect .
# ISg/#r+ VP/J  Nᴹ/Vg/J     . NSg/C/P NPr/ISg+ VPt P  NPr/P+ NSg/V+ .
> It       was to a   large extent true    .
# NPr/ISg+ VPt P  D/P NSg/J NSg/J+ NSg/V/J .
> We   manufacture these   parts   to a   very high     tolerance .
# IPl+ NSg/V       I/Ddem+ NPl/V3+ P  D/P J/R  NSg/V/J+ NSg/V+    .
> This    gauge  is  accurate to a   second  .
# I/Ddem+ NSg/V+ VL3 J        P  D/P NSg/V/J .
> There's a   lot   of sense   to what   he       says   .
# W?      D/P NPr/V P  N🅪Sg/V+ P  NSg/I+ NPr/ISg+ NPl/V3 .
> The name   has a    nice     ring   to it       .
# D+  NSg/V+ V3  D/P+ NPr/V/J+ NSg/V+ P  NPr/ISg+ .
> There are 100 pence to the pound  .
# +     V   #   NSg   P  D+  NPr/V+ .
> It       takes  2 to 4 weeks  to process typical applications .
# NPr/ISg+ NPl/V3 # P  # NPrPl+ P  NSg/V   NSg/J+  +            .
> Three to the power    of two  is   nine .
# NSg   P  D   N🅪Sg/V/J P  NSg+ VL3+ NSg  .
> Three to the second  is  nine .
# NSg   P  D   NSg/V/J VL3 NSg  .
> Three squared or    three to the second   power     is  nine .
# NSg   VP/J    NPr/C NSg   P  D+  NSg/V/J+ N🅪Sg/V/J+ VL3 NSg  .
> What's the time      ? – It's quarter  to four in      the afternoon ( or    3 : 45 pm     ) .
# NSg$   D+  N🅪Sg/V/J+ . . +    NSg/V/J+ P  NSg  NPr/J/P D+  N🅪Sg+     . NPr/C # . #  NSg/V+ . .
>
#
> Adverb
# NSg/V+
>
#
> Please push  the door   to . ( close   )
# V      NSg/V D+  NSg/V+ P  . . NSg/V/J .
>
#
> With
# P
>
#
> Preposition
# NSg/V
>
#
> He       picked a   fight with the class    bully    .
# NPr/ISg+ VP/J   D/P NSg/V P    D+  NSg/V/J+ NSg/V/J+ .
> He       went    with his     friends .
# NPr/ISg+ NSg/VPt P    ISg/D$+ NPl/V3+ .
> She  owns   a    motorcycle with a   sidecar .
# ISg+ NPl/V3 D/P+ NSg/V+     P    D/P NSg     .
> Jim  was listening to Bach with his     eyes    closed .
# NPr+ VPt Nᴹ/Vg/J   P  NPr  P    ISg/D$+ NPl/V3+ VP/J   .
> The match  result was 10 - 5 , with John scoring  three goals   .
# D+  NSg/V+ NSg/V+ VPt #  . # . P    NPr+ Nᴹ/Vg/J+ NSg+  NPl/V3+ .
> With a   heavy   sigh  , she  looked around the empty    room      .
# P    D/P NSg/V/J NSg/V . ISg+ VP/J   J/P    D+  NSg/V/J+ N🅪Sg/V/J+ .
> Four people were    injured , with one       of them     in      critical condition .
# NSg+ NPl/V+ NSg/VPt VP/J    . P    NSg/I/V/J P  NSg/IPl+ NPr/J/P NSg/J+   N🅪Sg/V+   .
> With their reputation on  the line   , they decided  to fire     their PR   team   .
# P    D$+   NSg+       J/P D+  NSg/V+ . IPl+ NSg/VP/J P  N🅪Sg/V/J D$+   NSg+ NSg/V+ .
> We   are with you    all          the way    .
# IPl+ V   P    ISgPl+ NSg/I/J/C/Dq D+  NSg/J+ .
> There are a   number    of problems with your plan  .
# +     V   D/P N🅪Sg/V/JC P  NPl+     P    D$+  NSg/V .
> What   on  Earth   is  wrong   with my  keyboard ?
# NSg/I+ J/P NPrᴹ/V+ VL3 NSg/V/J P    D$+ NSg/V+   .
> He       was pleased with the outcome .
# NPr/ISg+ VPt VP/J    P    D+  NSg+    .
> I’m upset   with my  father .
# W?  NSg/V/J P    D$+ NPr/V+ .
> slain with robbers .
# NSg/V P    NPl     .
> cut     with a    knife
# NSg/V/J P    D/P+ NSg/V+
> I       water  my  plants  with this    watering can    . This    is  the watering can    I       water  my  plants  with .
# ISg/#r+ N🅪Sg/V D$+ NPl/V3+ P    I/Ddem+ Nᴹ/Vg/J+ NPr/VX . I/Ddem+ VL3 D   Nᴹ/Vg/J  NPr/VX ISg/#r+ N🅪Sg/V D$+ NPl/V3+ P    .
> Find  what   you    want  instantly with our search  engine .
# NSg/V NSg/I+ ISgPl+ NSg/V R         P    D$+ N🅪Sg/V+ NSg/V+ .
> They dismissed the meeting    with a   wave  of their hand   .
# IPl+ VP/J      D+  N🅪Sg/Vg/J+ P    D/P NSg/V P  D$+   NSg/V+ .
> Speak with a    confident voice  .
# NSg/V P    D/P+ NSg/J+    NSg/V+ .
> With what   / whose money   ? I       have   nothing  left    to buy   groceries ( with ) .
# P    NSg/I+ . I+    N🅪Sg/J+ . ISg/#r+ NSg/VX NSg/I/J+ NPr/V/J P  NSg/V NPl/V3+   . P    . .
> It       was small   and bumpy , with a   tinge of orange   .
# NPr/ISg+ VPt NPr/V/J V/C J     . P    D/P NSg/V P  NPr🅪/V/J .
> There are lots   of people with no     homes   after the wildfire .
# +     V   NPl/V3 P  NPl/V+ P    NPr/P+ NPl/V3+ P     D   NSg      .
> Speak with confidence .
# NSg/V P    Nᴹ+        .
> He       spoke   with sadness in      his     voice  .
# NPr/ISg+ NSg/VPt P    NSg+    NPr/J/P ISg/D$+ NSg/V+ .
> The sailors were    infected with malaria .
# D+  NPl+    NSg/VPt NSg/VP/J P    NSg+    .
> overcome with happiness
# NSg/V    P    Nᴹ+
> green    with envy   ; flushed with success
# NPr🅪/V/J P    NSg/V+ . VP/J    P    N🅪Sg+
> She  was with Acme for twenty years before retiring last    fall     .
# ISg+ VPt P    NSg  C/P NSg    NPl+  C/P    Nᴹ/Vg/J  NSg/V/J N🅪Sg/VB+ .
> With your kind  of body   size    , you    shouldn’t be      eating  pizza at    all          .
# P    D$+  NSg/J P  NSg/V+ N🅪Sg/V+ . ISgPl+ V         NSg/VXB Nᴹ/Vg/J N🅪Sg+ NSg/P NSg/I/J/C/Dq .
> That          was a   lot   to explain ; are you    still   with me       ?
# NSg/I/C/Ddem+ VPt D/P NPr/V P  V       . V   ISgPl+ NSg/V/J P    NPr/ISg+ .
>
#
> Adverb
# NSg/V+
>
#
> Do     you    want  to come       with ?
# NSg/VX ISgPl+ NSg/V P  NSg/VBPp/P P    .<|MERGE_RESOLUTION|>--- conflicted
+++ resolved
@@ -127,19 +127,11 @@
 > By      ' maybe   ' she  means  ' no    ' .
 # NSg/J/P . NSg/J/R . ISg+ NPl/V3 . NPr/P . .
 > The electricity was cut     off       , so        we   had to read       by      candlelight .
-<<<<<<< HEAD
-# D+  Nᴹ+         VPt NSg/V/J NSg/V/J/P . NSg/I/J/C IPl+ V   P  NSg/VLPtPp NSg/J/P NSg         .
+# D+  Nᴹ+         VPt NSg/V/J NSg/V/J/P . NSg/I/J/C IPl+ V   P  NSg/VBPtPp NSg/J/P NSg         .
 > By      the power     vested in      me       , I       now       pronounce you    man     and wife     .
 # NSg/J/P D+  N🅪Sg/V/J+ VP/J   NPr/J/P NPr/ISg+ . ISg/#r+ NPr/V/J/C NSg/V     ISgPl+ NPr/V/J V/C NSg/V/J+ .
 > By      Jove ! I       think she's got it       !
 # NSg/J/P NPr+ . ISg/#r+ NSg/V W?    V   NPr/ISg+ .
-=======
-# D+  Nᴹ+         VPt NSg/V/J NSg/V/J/P . NSg/I/J/C IPl+ V   P  NSg/VBPtPp NSg/J/P NSg         .
-> By      the power     vested in      me       , I    now       pronounce you    man     and wife     .
-# NSg/J/P D+  N🅪Sg/V/J+ VP/J   NPr/J/P NPr/ISg+ . ISg+ NPr/V/J/C NSg/V     ISgPl+ NPr/V/J V/C NSg/V/J+ .
-> By      Jove ! I    think she's got it       !
-# NSg/J/P NPr+ . ISg+ NSg/V W?    V   NPr/ISg+ .
->>>>>>> c10b4c63
 > By      all           that          is  holy    , I'll put   an  end    to this    .
 # NSg/J/P NSg/I/J/C/Dq+ NSg/I/C/Ddem+ VL3 NSg/J/R . W?   NSg/V D/P NSg/V+ P  I/Ddem+ .
 > I       sorted the items   by      category .
@@ -172,17 +164,10 @@
 # NSg/J/P D$+ Nᴹ/Vg/J+  . IPl+ VX     NSg/VXB R      W?    .
 > It       is  easy    to invert  a   2 - by      - 2 matrix .
 # NPr/ISg+ VL3 NSg/V/J P  NSg/V/J D/P # . NSg/J/P . # NSg+   .
-<<<<<<< HEAD
-> The room     was about 4 foot  by      6 foot   .
-# D+  NSg/V/J+ VPt J/P   # NSg/V NSg/J/P # NSg/V+ .
+> The room      was about 4 foot  by      6 foot   .
+# D+  N🅪Sg/V/J+ VPt J/P   # NSg/V NSg/J/P # NSg/V+ .
 > The bricks  used     to build the wall   measured 10 by      20 by      30 cm      .
 # D+  NPl/V3+ VPPtPp/J P  NSg/V D+  NPr/V+ VP/J     #  NSg/J/P #  NSg/J/P #  NSg/#r+ .
-=======
-> The room      was about 4 foot  by      6 foot   .
-# D+  N🅪Sg/V/J+ VPt J/P   # NSg/V NSg/J/P # NSg/V+ .
-> The bricks  used     to build the wall   measured 10 by      20 by      30 cm   .
-# D+  NPl/V3+ VPPtPp/J P  NSg/V D+  NPr/V+ VP/J     #  NSg/J/P #  NSg/J/P #  NSg+ .
->>>>>>> c10b4c63
 > She's a   lovely little     filly , by      Big   Lad , out         of Damsel in      Distress .
 # W?    D/P NSg/J  NPr/I/J/Dq NSg   . NSg/J/P NSg/J NSg . NSg/V/J/R/P P  NSg    NPr/J/P NSg/V+   .
 > Are you    eating  by      Rabbi Fischer ? ( at    the house of )
@@ -225,13 +210,8 @@
 # NSg/V+
 >
 #
-<<<<<<< HEAD
 > I       had to stay    with my  wicked stepmother , for I       had nowhere else    to go       .
-# ISg/#r+ V   P  NSg/V/J P    D$+ VP/J   NSg        . C/P ISg/#r+ V   NSg/J   NSg/J/C P  NSg/VL/J .
-=======
-> I    had to stay    with my  wicked stepmother , for I    had nowhere else    to go       .
-# ISg+ V   P  NSg/V/J P    D$+ VP/J   NSg        . C/P ISg+ V   NSg/J   NSg/J/C P  NSg/VB/J .
->>>>>>> c10b4c63
+# ISg/#r+ V   P  NSg/V/J P    D$+ VP/J   NSg        . C/P ISg/#r+ V   NSg/J   NSg/J/C P  NSg/VB/J .
 >
 #
 > Preposition
@@ -299,19 +279,11 @@
 > I       speak for the Prime    Minister .
 # ISg/#r+ NSg/V C/P D+  NSg/V/J+ NSg/V+   .
 > It       is  unreasonable for our boss     to withhold our wages   .
-<<<<<<< HEAD
-# NPr/ISg+ VL3 J            C/P D$+ NSg/V/J+ P  NSg/VL   D$+ NPl/V3+ .
+# NPr/ISg+ VL3 J            C/P D$+ NSg/V/J+ P  NSg/VB   D$+ NPl/V3+ .
 > I       don't think it's a   good    idea for you    and me       to meet    ever again .
 # ISg/#r+ V     NSg/V +    D/P NPr/V/J NSg+ C/P ISgPl+ V/C NPr/ISg+ P  NSg/V/J J    P     .
 > I       am      aiming  for completion by      the end   of business Thursday .
 # ISg/#r+ NPr/V/J Nᴹ/Vg/J C/P NSg+       NSg/J/P D   NSg/V P  N🅪Sg/J+  NSg+     .
-=======
-# NPr/ISg+ VL3 J            C/P D$+ NSg/V/J+ P  NSg/VB   D$+ NPl/V3+ .
-> I    don't think it's a   good    idea for you    and me       to meet    ever again .
-# ISg+ V     NSg/V +    D/P NPr/V/J NSg+ C/P ISgPl+ V/C NPr/ISg+ P  NSg/V/J J    P     .
-> I    am      aiming  for completion by      the end   of business Thursday .
-# ISg+ NPr/V/J Nᴹ/Vg/J C/P NSg+       NSg/J/P D   NSg/V P  N🅪Sg/J+  NSg+     .
->>>>>>> c10b4c63
 > He's going   for his     doctorate .
 # NSg$ Nᴹ/Vg/J C/P ISg/D$+ NSg/V+    .
 > Do     you    want  to go       for coffee    ?
@@ -330,13 +302,8 @@
 # C/P NSg/I/J/C/Dq+ ISg/D$+ J+        NSg+      . NPr/ISg+ V      V    J/R  NPr/V/J .
 > And now       for a    slap     - up        meal   !
 # V/C NPr/V/J/C C/P D/P+ NSg/V/J+ . NSg/V/J/P NSg/V+ .
-<<<<<<< HEAD
 > Go       scuba  diving   ? For one        thing , I       can't even    swim  .
-# NSg/VL/J N🅪Sg/V Nᴹ/Vg/J+ . C/P NSg/I/V/J+ NSg+  . ISg/#r+ VX    NSg/V/J NSg/V .
-=======
-> Go       scuba  diving   ? For one        thing , I    can't even    swim  .
-# NSg/VB/J N🅪Sg/V Nᴹ/Vg/J+ . C/P NSg/I/V/J+ NSg+  . ISg+ VX    NSg/V/J NSg/V .
->>>>>>> c10b4c63
+# NSg/VB/J N🅪Sg/V Nᴹ/Vg/J+ . C/P NSg/I/V/J+ NSg+  . ISg/#r+ VX    NSg/V/J NSg/V .
 > For another , we   don't have   any    equipment .
 # C/P I/D     . IPl+ V     NSg/VX I/R/Dq Nᴹ+       .
 > He       is  named for his     grandfather .
@@ -472,15 +439,9 @@
 > Please pay     me       in      cash      — preferably in      tens and twenties .
 # V      NSg/V/J NPr/ISg+ NPr/J/P NPrᴹ/V/J+ . R          NPr/J/P W?   V/C NPl+     .
 > The deposit can    be      in      any    legal tender  , even    in      gold    .
-<<<<<<< HEAD
-# D+  NSg/V+  NPr/VX NSg/VXL NPr/J/P I/R/Dq NSg/J NSg/V/J . NSg/V/J NPr/J/P Nᴹ/V/J+ .
+# D+  NSg/V+  NPr/VX NSg/VXB NPr/J/P I/R/Dq NSg/J NSg/V/J . NSg/V/J NPr/J/P Nᴹ/V/J+ .
 > Beethoven's " Symphony No    . 5 " in      C           minor   is  among his     most         popular .
 # NSg$        . NSg+     NPr/P . # . NPr/J/P NPr/V/J/#r+ NSg/V/J VL3 P     ISg/D$+ NSg/I/J/R/Dq NSg/J   .
-=======
-# D+  NSg/V+  NPr/VX NSg/VXB NPr/J/P I/R/Dq NSg/J NSg/V/J . NSg/V/J NPr/J/P Nᴹ/V/J+ .
-> Beethoven's " Symphony No    . 5 " in      C        minor   is  among his     most         popular .
-# NSg$        . NSg+     NPr/P . # . NPr/J/P NPr/V/J+ NSg/V/J VL3 P     ISg/D$+ NSg/I/J/R/Dq NSg/J   .
->>>>>>> c10b4c63
 > His     speech  was in      French   , but     was simultaneously translated into eight  languages .
 # ISg/D$+ N🅪Sg/V+ VPt NPr/J/P NPr🅪/V/J . NSg/C/P VPt R              VP/J       P    NSg/J+ NPl/V3+   .
 > When    you    write in      cursive , it's illegible .
@@ -776,15 +737,9 @@
 > Her     words   made a    lasting  impression on  my  mind   .
 # ISg/D$+ NPl/V3+ V    D/P+ Nᴹ/Vg/J+ NSg/V+     J/P D$+ NSg/V+ .
 > What   will   be      the effect on  morale ?
-<<<<<<< HEAD
-# NSg/I+ NPr/VX NSg/VXL D   NSg/V  J/P NSg+   .
+# NSg/I+ NPr/VX NSg/VXB D   NSg/V  J/P Nᴹ+    .
 > I       haven't got any    money   on  me       .
 # ISg/#r+ V       V   I/R/Dq N🅪Sg/J+ J/P NPr/ISg+ .
-=======
-# NSg/I+ NPr/VX NSg/VXB D   NSg/V  J/P Nᴹ+    .
-> I    haven't got any    money   on  me       .
-# ISg+ V       V   I/R/Dq N🅪Sg/J+ J/P NPr/ISg+ .
->>>>>>> c10b4c63
 > On  Jack's entry , William got up        to leave .
 # J/P NSg$   NSg+  . NPr+    V   NSg/V/J/P P  NSg/V .
 > On  the addition of ammonia , a    chemical reaction  begins .
@@ -793,13 +748,8 @@
 # D+  NPl/V3+ V   J/P NPr/ISg+ NSg+    . NPl/V3+ .
 > The meal   is  on  the house  .
 # D+  NSg/V+ VL3 J/P D+  NPr/V+ .
-<<<<<<< HEAD
 > I       had a    terrible thirst on  me       .
-# ISg/#r+ V   D/P+ J+       NSg/V+ J/P NPr/ISg+ .
-=======
-> I    had a    terrible thirst on  me       .
-# ISg+ V   D/P+ J+       Nᴹ/V+  J/P NPr/ISg+ .
->>>>>>> c10b4c63
+# ISg/#r+ V   D/P+ J+       Nᴹ/V+  J/P NPr/ISg+ .
 > Have   pity   or    compassion on  him  .
 # NSg/VX N🅪Sg/V NPr/C NSg/V+     J/P ISg+ .
 > He's on  his     lunch   break   .
@@ -838,9 +788,8 @@
 # ISg/#r+ NSg/V P  NSg/V .
 > He       asked me       what   to do     .
 # NPr/ISg+ VP/J  NPr/ISg+ NSg/I+ P  NSg/VX .
-<<<<<<< HEAD
 > I       have   places  to go       and people to see   .
-# ISg/#r+ NSg/VX NPl/V3+ P  NSg/VL/J V/C NPl/V+ P  NSg/V .
+# ISg/#r+ NSg/VX NPl/V3+ P  NSg/VB/J V/C NPl/V+ P  NSg/V .
 > To err is  human   .
 # P  V   VL3 NSg/V/J .
 > Who    am      I       to criticise ? I've done      worse     things myself .
@@ -848,27 +797,11 @@
 > Precisely to get   away from you    was why   I       did what   I       did .
 # R         P  NSg/V V/J  P    ISgPl+ VPt NSg/V ISg/#r+ VPt NSg/I+ ISg/#r+ VPt .
 > I       need    some     more           books   to read       and friends to go       partying with .
-# ISg/#r+ N🅪Sg/VX I/J/R/Dq NPr/I/V/J/R/Dq NPl/V3+ P  NSg/VLPtPp V/C NPl/V3+ P  NSg/VL/J Nᴹ/Vg/J  P    .
+# ISg/#r+ N🅪Sg/VX I/J/R/Dq NPr/I/V/J/R/Dq NPl/V3+ P  NSg/VBPtPp V/C NPl/V3+ P  NSg/VB/J Nᴹ/Vg/J  P    .
 > If    he       hasn't read       it       yet     , he       ought    to .
-# NSg/C NPr/ISg+ V3     NSg/VLPtPp NPr/ISg+ NSg/V/C . NPr/ISg+ NSg/I/VX P  .
+# NSg/C NPr/ISg+ V3     NSg/VBPtPp NPr/ISg+ NSg/V/C . NPr/ISg+ NSg/I/VX P  .
 > I       went    to the shops   to buy   some      bread   .
 # ISg/#r+ NSg/VPt P  D+  NPl/V3+ P  NSg/V I/J/R/Dq+ N🅪Sg/V+ .
-=======
-> I    have   places  to go       and people to see   .
-# ISg+ NSg/VX NPl/V3+ P  NSg/VB/J V/C NPl/V+ P  NSg/V .
-> To err is  human   .
-# P  V   VL3 NSg/V/J .
-> Who    am      I    to criticise ? I've done      worse     things myself .
-# NPr/I+ NPr/V/J ISg+ P  V/Au/Br   . W?   NSg/VPp/J NSg/V/JC+ NPl+   ISg+   .
-> Precisely to get   away from you    was why   I    did what   I    did .
-# R         P  NSg/V V/J  P    ISgPl+ VPt NSg/V ISg+ VPt NSg/I+ ISg+ VPt .
-> I    need    some     more           books   to read       and friends to go       partying with .
-# ISg+ N🅪Sg/VX I/J/R/Dq NPr/I/V/J/R/Dq NPl/V3+ P  NSg/VBPtPp V/C NPl/V3+ P  NSg/VB/J Nᴹ/Vg/J  P    .
-> If    he       hasn't read       it       yet     , he       ought    to .
-# NSg/C NPr/ISg+ V3     NSg/VBPtPp NPr/ISg+ NSg/V/C . NPr/ISg+ NSg/I/VX P  .
-> I    went    to the shops   to buy   some      bread   .
-# ISg+ NSg/VPt P  D+  NPl/V3+ P  NSg/V I/J/R/Dq+ N🅪Sg/V+ .
->>>>>>> c10b4c63
 >
 #
 > Preposition
