> Difficult sentences
# V/J+      NPl/V3+
>
#
> A   collection of difficult sentences to test  Harper's ability to correctly tag    unusual / uncommon but     correct sentences .
# D/P N🅪Sg       P  V/J       NPl/V3+   P  NSg/V NSg$     N🅪Sg+   P  R         NSg/V+ NSg/J   . NSg/V/J  NSg/C/P NSg/V/J NPl/V3+   .
>
#
> Note   that         some      word   may    not   be      tagged correctly right   now       .
# NSg/V+ NSg/I/C/Ddem I/J/R/Dq+ NSg/V+ NPr/VX NSg/C NSg/VXL V/J    R         NPr/V/J NPr/V/J/C .
>
#
> Most         example sentences are taken from https://en.wiktionary.org/. License : CC     BY      - SA       4.0 .
# NSg/I/J/R/Dq NSg/V+  NPl/V3+   V   V/J   P    Url                         NSg/V+  . NSg/V+ NSg/J/P . NPr/V/J+ #   .
>
#
> A
# D/P
>
#
> With one        attack   , he       was torn a   pieces .
# P    NSg/I/V/J+ NSg/V/J+ . NPr/ISg+ VPt V/J  D/P NPl/V3 .
> I    brush my  teeth twice a    day   .
# ISg+ NSg/V D$+ NPl+  W?    D/P+ NPr🅪+ .
>
#
> At
# NSg/P
>
#
> Preposition
# NSg/V
>
#
> Caesar was at    Rome ; a   climate treaty was signed at    Kyoto in      1997 .
# NPr    VPt NSg/P NPr+ . D/P N🅪Sg/V+ NSg/V+ VPt VP/J   NSg/P NPr+  NPr/J/P #    .
> I    was at    Jim’s house  at    the corner of Fourth  Street  and Vine .
# ISg+ VPt NSg/P NSg$  NPr/V+ NSg/P D   NSg/V  P  NPr/V/J NSg/V/J V/C NSg+ .
> at    the bottom  of the page   ; sitting at    the table  ; at    church  ; at    sea
# NSg/P D   NSg/V/J P  D+  NPr/V+ . NSg/V/J NSg/P D+  NSg/V+ . NSg/P NPr🅪/V+ . NSg/P NSg+
> Target at    five miles  . Prepare torpedoes !
# NSg/V+ NSg/P NSg+ NPrPl+ . V       NPl/V     .
> Look  out         ! UFO at    two o'clock !
# NSg/V NSg/V/J/R/P . NSg NSg/P NSg W?      .
> Don't pick  at    your food !
# V     NSg/V NSg/P D$+  NSg+ .
> My  cat      keeps  scratching at    the furniture .
# D$+ NSg/V/J+ NPl/V3 Vg         NSg/P D+  Nᴹ+       .
> I    was working at    the problem all           day   .
# ISg+ VPt Vg      NSg/P D+  NSg/J+  NSg/I/J/C/Dq+ NPr🅪+ .
> He       shouted at    her     .
# NPr/ISg+ VP/J    NSg/P ISg/D$+ .
> She  pointed at    the curious animal .
# ISg+ VP/J    NSg/P D+  J+      NSg/J+ .
> At    my  request , they agreed to move  us       to another hotel .
# NSg/P D$+ NSg/V+  . IPl+ VP/J   P  NSg/V NPr/IPl+ P  I/D+    NSg+  .
> He       jumped at    the sudden noise   .
# NPr/ISg+ VP/J   NSg/P D+  NSg/J+ N🅪Sg/V+ .
> We   laughed at    the joke   .
# IPl+ VP/J    NSg/P D+  NSg/V+ .
> She  was mad     at    their comments .
# ISg+ VPt NSg/V/J NSg/P D$+   NPl/V3+  .
> men at    work    ; children at    play
# NSg NSg/P N🅪Sg/V+ . NPl+     NSg/P NSg/V
> The two  countries are at    war     .
# D+  NSg+ NPl+      V   NSg/P N🅪Sg/V+ .
> She  is  at    sixes and sevens with him  .
# ISg+ VL3 NSg/P NPl   V/C NPl    P    ISg+ .
>
#
> Noun
# NSg/V+
>
#
> The at    sign   .
# D   NSg/P NSg/V+ .
>
#
> Verb
# NSg/V+
>
#
> ( In      online chats   : ) Don't @ me       ! Don't at    me       !
# . NPr/J/P V/J+   NPl/V3+ . . V     . NPr/ISg+ . V     NSg/P NPr/ISg+ .
>
#
> By
# NSg/J/P
>
#
> Preposition
# NSg/V
>
#
> The mailbox is  by      the bus    stop  .
# D   NSg     VL3 NSg/J/P D   NSg/V+ NSg/V .
> The stream runs   by      our back    door   .
# D+  NSg/V+ NPl/V3 NSg/J/P D$+ NSg/V/J NSg/V+ .
> He       ran     straight by      me       .
# NPr/ISg+ NSg/VPt NSg/V/J  NSg/J/P NPr/ISg+ .
> Be      back    by      ten o'clock ! .
# NSg/VXL NSg/V/J NSg/J/P NSg W?      . .
> We'll find  someone by      the end   of March  .
# W?    NSg/V NSg/I+  NSg/J/P D   NSg/V P  NPr/V+ .
> We   will   send  it       by      the first   week  of July .
# IPl+ NPr/VX NSg/V NPr/ISg+ NSg/J/P D   NSg/V/J NSg/J P  NPr+ .
> The matter  was decided  by      the chairman .
# D+  N🅪Sg/V+ VPt NSg/VP/J NSg/J/P D+  NSg/V+   .
> The boat   was swamped by      the water   .
# D+  NSg/V+ VPt VP/J    NSg/J/P D+  N🅪Sg/V+ .
> He       was protected by      his     body   armour      .
# NPr/ISg+ VPt VP/J      NSg/J/P ISg/D$+ NSg/V+ NPr/V/Comm+ .
> There was a    call   by      the unions for a   30 % pay     rise   .
# +     VPt D/P+ NSg/V+ NSg/J/P D   NPl/V3 C/P D/P #  . NSg/V/J NSg/V+ .
> I    was aghast by      what   I    saw     .
# ISg+ VPt J      NSg/J/P NSg/I+ ISg+ NSg/VPt .
> There are many       well    - known plays  by      William Shakespeare .
# +     V   NSg/I/J/Dq NSg/V/J . VPp/J NPl/V3 NSg/J/P NPr+    NPr/V+      .
> I    avoided the guards  by      moving   only  when    they weren't looking .
# ISg+ VP/J    D+  NPl/V3+ NSg/J/P NSg/Vg/J J/R/C NSg/I/C IPl+ V       Vg      .
> By      Pythagoras ' theorem , we   can    calculate the length of the hypotenuse .
# NSg/J/P NPr        . NSg/V   . IPl+ NPr/VX V         D   N🅪Sg/V P  D   NSg        .
> We   went    by      bus    .
# IPl+ NSg/VPt NSg/J/P NSg/V+ .
> I    discovered it       by      chance   .
# ISg+ VP/J       NPr/ISg+ NSg/J/P NPr/V/J+ .
> By      ' maybe   ' she  means  ' no    ' .
# NSg/J/P . NSg/J/R . ISg+ NPl/V3 . NPr/P . .
> The electricity was cut     off       , so        we   had to read       by      candlelight .
# D+  Nᴹ+         VPt NSg/V/J NSg/V/J/P . NSg/I/J/C IPl+ V   P  NSg/VLPtPp NSg/J/P NSg         .
> By      the power     vested in      me       , I    now       pronounce you    man     and wife     .
# NSg/J/P D+  N🅪Sg/V/J+ VP/J   NPr/J/P NPr/ISg+ . ISg+ NPr/V/J/C NSg/V     ISgPl+ NPr/V/J V/C NSg/V/J+ .
> By      Jove ! I    think she's got it       !
# NSg/J/P NPr+ . ISg+ NSg/V W?    V   NPr/ISg+ .
> By      all           that          is  holy    , I'll put   an  end    to this    .
# NSg/J/P NSg/I/J/C/Dq+ NSg/I/C/Ddem+ VL3 NSg/J/R . W?   NSg/V D/P NSg/V+ P  I/Ddem+ .
> I    sorted the items   by      category .
# ISg+ VP/J   D   NPl/V3+ NSg/J/P NSg+     .
> Table  1 shows  details of our employees broken down       by      sex   and age     .
# NSg/V+ # NPl/V3 NPl/V3  P  D$+ NPl+      VPp/J  N🅪Sg/V/J/P NSg/J/P NSg/V V/C N🅪Sg/V+ .
> Our stock     is  up        by      ten  percent .
# D$+ N🅪Sg/V/J+ VL3 NSg/V/J/P NSg/J/P NSg+ NSg+    .
> We   won         by      six  goals   to three .
# IPl+ NSgPl/VPtPp NSg/J/P NSg+ NPl/V3+ P  NSg   .
> His     date   of birth    was wrong   by      ten  years .
# ISg/D$+ N🅪Sg/V P  NSg/V/J+ VPt NSg/V/J NSg/J/P NSg+ NPl+  .
> We   went    through the book   page   by      page   .
# IPl+ NSg/VPt NSg/J/P D+  NSg/V+ NPr/V+ NSg/J/P NPr/V+ .
> We   crawled forward by      inches  .
# IPl+ VP/J    NSg/V/J NSg/J/P NPl/V3+ .
> sold      by      the yard   ; cheaper if    bought    by      the gross
# NSg/VPtPp NSg/J/P D+  NSg/V+ . NSg/JC  NSg/C NSg/VPtPp NSg/J/P D   NPr/V/J
> While     sitting listening to the radio   by      the hour , she  can    drink  brandy by      the bucketful !
# NSg/V/C/P NSg/V/J Vg        P  D+  N🅪Sg/V+ NSg/J/P D+  NSg+ . ISg+ NPr/VX NSg/V+ NPr/V+ NSg/J/P D   NSg       .
> He       sits   listening to the radio   by      the hour .
# NPr/ISg+ NPl/V3 Vg        P  D+  N🅪Sg/V+ NSg/J/P D+  NSg+ .
> His     health was deteriorating by      the day   .
# ISg/D$+ Nᴹ+    VPt Vg            NSg/J/P D+  NPr🅪+ .
> The pickers are paid    by      the bushel .
# D   W?      V   VPtPp/J NSg/J/P D   NSg/V  .
> He       cheated by      his     own      admission .
# NPr/ISg+ VP/J    NSg/J/P ISg/D$+ NSg/V/J+ NSg+      .
> By      my  reckoning , we   should be      nearly there .
# NSg/J/P D$+ NSg/Vg+   . IPl+ VX     NSg/VXL R      W?    .
> It       is  easy    to invert  a   2 - by      - 2 matrix .
# NPr/ISg+ VL3 NSg/V/J P  NSg/V/J D/P # . NSg/J/P . # NSg+   .
> The room     was about 4 foot  by      6 foot   .
# D+  NSg/V/J+ VPt J/P   # NSg/V NSg/J/P # NSg/V+ .
> The bricks  used     to build the wall   measured 10 by      20 by      30 cm   .
# D+  NPl/V3+ VPPtPp/J P  NSg/V D+  NPr/V+ VP/J     #  NSg/J/P #  NSg/J/P #  NSg+ .
> She's a   lovely little     filly , by      Big   Lad , out         of Damsel in      Distress .
# W?    D/P NSg/J  NPr/I/J/Dq NSg   . NSg/J/P NSg/J NSg . NSg/V/J/R/P P  NSg    NPr/J/P NSg/V+   .
> Are you    eating by      Rabbi Fischer ? ( at    the house of )
# V   ISgPl+ Vg     NSg/J/P NSg+  NPr+    . . NSg/P D   NPr/V P  .
> By      Chabad , it's different . ( with , among )
# NSg/J/P ?      . +    NSg/J     . . P    . P     .
>
#
> Adverb
# NSg/V+
>
#
> I    watched the parade as    it       passed by      .
# ISg+ VP/J    D+  NSg/V+ NSg/R NPr/ISg+ VP/J   NSg/J/P .
> There was a    shepherd close   by      .
# +     VPt D/P+ NPr/V+   NSg/V/J NSg/J/P .
> I'll stop  by      on  my  way    home    from work    .
# W?   NSg/V NSg/J/P J/P D$+ NSg/J+ NSg/V/J P    N🅪Sg/V+ .
> We're right   near      the lifeguard station . Come       by      before you    leave .
# W?    NPr/V/J NSg/V/J/P D   NSg+      NSg/V+  . NSg/VLPp/P NSg/J/P C/P    ISgPl+ NSg/V .
> The women spent much         time      after harvest putting jams    by      for winter and spring  .
# D+  NPl+  V/J   NSg/I/J/R/Dq N🅪Sg/V/J+ P     NSg/V+  NSg/Vg  NPl/V3+ NSg/J/P C/P NSg/V  V/C NSg/VL+ .
>
#
> Adjective
# NSg/V/J+
>
#
> a   by      path   ; a   by      room     ( Out         of the way    , off       to one        side     . )
# D/P NSg/J/P NSg/V+ . D/P NSg/J/P NSg/V/J+ . NSg/V/J/R/P P  D+  NSg/J+ . NSg/V/J/P P  NSg/I/V/J+ NSg/V/J+ . .
> by      catch ; a   by      issue ( Subsidiary , incidental . )
# NSg/J/P NSg/V . D/P NSg/J/P NSg/V . NSg/J+     . NSg/J      . .
>
#
> For
# C/P
>
#
> Conjunction
# NSg/V+
>
#
> I    had to stay    with my  wicked stepmother , for I    had nowhere else    to go       .
# ISg+ V   P  NSg/V/J P    D$+ VP/J   NSg        . C/P ISg+ V   NSg/J   NSg/J/C P  NSg/VL/J .
>
#
> Preposition
# NSg/V
>
#
> The astronauts headed for the moon   .
# D+  NPl+       VP/J   C/P D+  NPr/V+ .
> Run      for the hills   !
# NSg/VLPp C/P D+  NPl/V3+ .
> He       was headed for the door   when    he       remembered .
# NPr/ISg+ VPt VP/J   C/P D+  NSg/V+ NSg/I/C NPr/ISg+ VP/J       .
> I    have   something  for you    .
# ISg+ NSg/VX NSg/I/V/J+ C/P ISgPl+ .
> Everything I    do     , I    do     for you    .
# NSg/I/V+   ISg+ NSg/VX . ISg+ NSg/VX C/P ISgPl+ .
> We're having a   birthday party   for Janet .
# W?    Vg     D/P NSg/V+   NSg/V/J C/P NPr+  .
> The mayor gave a   speech for the charity gala   .
# D+  NSg+  V    D/P N🅪Sg/V C/P D+  NPr+    NSg/J+ .
> If    having to bag   the groceries correctly is  more           than you    can    handle , then    this   isn't the job    for you    .
# NSg/C Vg     P  NSg/V D+  NPl/V3+   R         VL3 NPr/I/V/J/R/Dq C/P  ISgPl+ NPr/VX NSg/V  . NSg/J/C I/Ddem NSg/V D   NPr/V+ C/P ISgPl+ .
> This    is  a   new     bell  for my  bicycle .
# I/Ddem+ VL3 D/P NSg/V/J NPr/V C/P D$+ NSg/V+  .
> The cake    is  for Tom   and Helen's anniversary .
# D+  N🅪Sg/V+ VL3 C/P NPr/V V/C NSg$    NSg+        .
> This    medicine is  for your cough  .
# I/Ddem+ N🅪Sg/V+  VL3 C/P D$+  NSg/V+ .
> He       wouldn't apologize ; and just for that          , she  refused to help  him  .
# NPr/ISg+ VX       V         . V/C V/J  C/P NSg/I/C/Ddem+ . ISg+ VP/J    P  NSg/V ISg+ .
> He       looks  better    for having lost    weight  . ( UK   usage )
# NPr/ISg+ NPl/V3 NSg/VX/JC C/P Vg     VPtPp/J N🅪Sg/V+ . . NPr+ N🅪Sg+ .
> She  was the worse    for drink  .
# ISg+ VPt D   NSg/V/JC C/P NSg/V+ .
> All          those  for the motion  , raise your hands   .
# NSg/I/J/C/Dq I/Ddem C/P D+  N🅪Sg/V+ . NSg/V D$+  NPl/V3+ .
> Who's for ice     - cream     ?
# NSg$+ C/P NPr🅪/V+ . N🅪Sg/V/J+ .
> I'm for going    by      train
# W?  C/P NSg/Vg/J NSg/J/P NSg/V+
> Ten voted for , and three against . ( with implied object )
# NSg VP/J  C/P . V/C NSg   C/P     . . P    VP/J    NSg/V+ .
> Make  way   for the president !
# NSg/V NSg/J C/P D+  NSg/V+    .
> Clear   the shelves for our new      Christmas stock     !
# NSg/V/J D   NPl/V3  C/P D$+ NSg/V/J+ NPr/V/J+  N🅪Sg/V/J+ .
> Stand by      for your cue    .
# NSg/V NSg/J/P C/P D$+  NSg/V+ .
> Prepare for battle   .
# V       C/P NPr/V/J+ .
> They swept the area for enemy  operatives .
# IPl+ V/J   D   N🅪Sg C/P NSg/V+ NPl+       .
> Police combed his     flat    for clues   .
# Nᴹ/V+  VP/J   ISg/D$+ NSg/V/J C/P NPl/V3+ .
> I've lived here    for three years .
# W?   VP/J  NSg/J/R C/P NSg   NPl+  .
> They fought for days over    a    silly  pencil .
# IPl+ V      C/P NPl+ NSg/J/P D/P+ NSg/J+ NSg/V+ .
> The store  is  closed for the day   .
# D+  NSg/V+ VL3 VP/J   C/P D+  NPr🅪+ .
> I    can    see   for miles  .
# ISg+ NPr/VX NSg/V C/P NPrPl+ .
> I    will   stand in      for him  .
# ISg+ NPr/VX NSg/V NPr/J/P C/P ISg+ .
> I    speak for the Prime    Minister .
# ISg+ NSg/V C/P D+  NSg/V/J+ NSg/V+   .
> It       is  unreasonable for our boss     to withhold our wages   .
# NPr/ISg+ VL3 J            C/P D$+ NSg/V/J+ P  NSg/VL   D$+ NPl/V3+ .
> I    don't think it's a   good    idea for you    and me       to meet    ever again .
# ISg+ V     NSg/V +    D/P NPr/V/J NSg+ C/P ISgPl+ V/C NPr/ISg+ P  NSg/V/J J    R     .
> I    am      aiming for completion by      the end   of business Thursday .
# ISg+ NPr/V/J Vg     C/P NSg+       NSg/J/P D   NSg/V P  N🅪Sg/J+  NSg+     .
> He's going    for his     doctorate .
# NSg$ NSg/Vg/J C/P ISg/D$+ NSg/V+    .
> Do     you    want  to go       for coffee    ?
# NSg/VX ISgPl+ NSg/V P  NSg/VL/J C/P N🅪Sg/V/J+ .
> I'm saving      up        for a   car  .
# W?  N🅪Sg/Vg/J/P NSg/V/J/P C/P D/P NSg+ .
> Don't wait  for an  answer .
# V     NSg/V C/P D/P NSg/V+ .
> Fair    for its     day   .
# NSg/V/J C/P ISg/D$+ NPr🅪+ .
> She's spry for an  old   lady   .
# W?    J    C/P D/P NSg/J NPr/V+ .
> Don't take  me       for a   fool     .
# V     NSg/V NPr/ISg+ C/P D/P NSg/V/J+ .
> For all           his     expensive education , he       didn't seem very bright  .
# C/P NSg/I/J/C/Dq+ ISg/D$+ J+        NSg+      . NPr/ISg+ V      V    J/R  NPr/V/J .
> And now       for a    slap     - up        meal   !
# V/C NPr/V/J/C C/P D/P+ NSg/V/J+ . NSg/V/J/P NSg/V+ .
> Go       scuba  diving    ? For one        thing  , I    can't even    swim  .
# NSg/VL/J N🅪Sg/V NSg/Vg/J+ . C/P NSg/I/V/J+ NSg/V+ . ISg+ VX    NSg/V/J NSg/V .
> For another , we   don't have   any    equipment .
# C/P I/D     . IPl+ V     NSg/VX I/R/Dq Nᴹ+       .
> He       is  named for his     grandfather .
# NPr/ISg+ VL3 VP/J  C/P ISg/D$+ NSg/V/J+    .
> He       totally screwed up        that          project . Now       he's surely for the sack  .
# NPr/ISg+ R       VP/J    NSg/V/J/P NSg/I/C/Ddem+ NSg/V+  . NPr/V/J/C NSg$ R      C/P D   NSg/V .
> In      term    of base     hits   , Jones  was three for four on  the day
# NPr/J/P NSg/V/J P  NSg/V/J+ NPl/V3 . NPr/V+ VPt NSg   C/P NSg  J/P D+  NPr🅪+
> At    close   of play  , England were    305 for 3 .
# NSg/P NSg/V/J P  NSg/V . NPr+    NSg/VPt #   C/P # .
> He       took the swing  shift  for he       could  get   more           overtime .
# NPr/ISg+ V    D+  NSg/V+ NSg/V+ C/P NPr/ISg+ NSg/VX NSg/V NPr/I/V/J/R/Dq NSg/V    .
> to account for one's whereabouts .
# P  NSg/V   C/P NSg$+ NSg+        .
>
#
> From
# P
>
#
> Paul is  from New      Zealand .
# NPr+ VL3 P    NSg/V/J+ NPr+    .
> I    got a   letter from my  brother  .
# ISg+ V   D/P NSg/V+ P    D$+ NSg/V/J+ .
> You    can't get   all          your news   from the Internet .
# ISgPl+ VX    NSg/V NSg/I/J/C/Dq D$+  Nᴹ/V3+ P    D   NPr/V+   .
> He       had books   piled from floor  to ceiling .
# NPr/ISg+ V   NPl/V3+ VP/J  P    NSg/V+ P  NSg/V   .
> He       departed yesterday from Chicago .
# NPr/ISg+ NSg/VP/J NSg       P    NPr+    .
> This    figure has been    changed from a    one        to a   seven .
# I/Ddem+ NSg/V+ V3  NSg/VPp VP/J    P    D/P+ NSg/I/V/J+ P  D/P NSg   .
> Face   away from the wall   !
# NSg/V+ V/J  P    D+  NPr/V+ .
> The working day   runs   from 9 am       to 5 pm     .
# D   Vg      NPr🅪+ NPl/V3 P    # NPr/V/J+ P  # NSg/V+ .
> Tickets are available from 17th July .
# NPl/V3+ V   J         P    #    NPr+ .
> Rate   your pain    from 1 to 10 .
# NSg/V+ D$+  N🅪Sg/V+ P    # P  #  .
> Start counting from 1 .
# NSg/V Vg       P    # .
> You    can    study anything from math to literature .
# ISgPl+ NPr/VX NSg/V NSg/I/V+ P    +    P  Nᴹ         .
> It's hard   to tell   from here    .
# +    N🅪Sg/J P  NPr/VL P    NSg/J/R .
> Try     to see   it       from his     point of view   .
# NSg/V/J P  NSg/V NPr/ISg+ P    ISg/D$+ NSg/V P  NSg/V+ .
> The bomb     went     off       just 100 yards   from where they were    standing .
# D+  NSg/V/J+ NSg/VPt+ NSg/V/J/P V/J  #   NPl/V3+ P    NSg/C IPl+ NSg/VPt NSg/Vg/J .
> From the top     of the lighthouse you    can    just see   the mainland .
# P    D   NSg/V/J P  D+  NSg+       ISgPl+ NPr/VX V/J  NSg/V D+  NSg+     .
> I’ve been    doing  this    from pickney .
# W?   NSg/VPp NSg/Vg I/Ddem+ P    ?       .
> Your opinions differ   from mine     .
# D$+  NPl+     NSg/V/JC P    NSg/I/V+ .
> He       knows  right   from wrong   .
# NPr/ISg+ NPl/V3 NPr/V/J P    NSg/V/J .
>
#
> In
# NPr/J/P
>
#
> Preposition
# NSg/V
>
#
> Who    lives in      a   pineapple under   the sea  ?
# NPr/I+ V3+   NPr/J/P D/P NSg       NSg/J/P D   NSg+ .
> The dog      is  in      the kennel .
# D+  NSg/V/J+ VL3 NPr/J/P D   NSg/V  .
> There were    three pickles in      a    jar    .
# +     NSg/VPt NSg   NPl/V3  NPr/J/P D/P+ NSg/V+ .
> I    like        living   in      the city .
# ISg+ NSg/V/J/C/P NSg/Vg/J NPr/J/P D+  NSg+ .
> There are lots   of trees   in      the park   .
# +     V   NPl/V3 P  NPl/V3+ NPr/J/P D+  NPr/V+ .
> We   are in      the enemy  camp     .
# IPl+ V   NPr/J/P D+  NSg/V+ NSg/V/J+ .
> Her     plane    is  in      the air     .
# ISg/D$+ NSg/V/J+ VL3 NPr/J/P D+  N🅪Sg/V+ .
> I    glanced over    at    the pretty    girl   in      the red     dress  .
# ISg+ VP/J    NSg/J/P NSg/P D+  NSg/V/J/R NSg/V+ NPr/J/P D+  N🅪Sg/J+ NSg/V+ .
> There wasn't much         of interest in      her     speech  .
# +     V      NSg/I/J/R/Dq P  NSg/V+   NPr/J/P ISg/D$+ N🅪Sg/V+ .
> He       hasn't got an  original idea in      him  .
# NPr/ISg+ V3     V   D/P NSg/J    NSg+ NPr/J/P ISg+ .
> You    are one       in      a   million .
# ISgPl+ V   NSg/I/V/J NPr/J/P D/P NSg     .
> She's in      an  orchestra .
# W?    NPr/J/P D/P NSg+      .
> My  birthday is  in      the first   week  of December .
# D$+ NSg/V+   VL3 NPr/J/P D   NSg/V/J NSg/J P  NPr+     .
> Easter falls   in      the fourth   lunar  month  .
# NPr/V+ NPl/V3+ NPr/J/P D+  NPr/V/J+ NSg/J+ NSg/J+ .
> Will   you    be      able    to finish this    in      a    week   ?
# NPr/VX ISgPl+ NSg/VXL NSg/V/J P  NSg/V  I/Ddem+ NPr/J/P D/P+ NSg/J+ .
> They said    they would call  us       in      a    week   .
# IPl+ VPtPp/J IPl+ VX    NSg/V NPr/IPl+ NPr/J/P D/P+ NSg/J+ .
> Less      water   gets   in      your boots  this    way    .
# V/J/R/C/P N🅪Sg/V+ NPl/V3 NPr/J/P D$+  NPl/V3 I/Ddem+ NSg/J+ .
> She  stood there looking in      the window longingly .
# ISg+ V     W?    Vg      NPr/J/P D+  NSg/V+ R         .
> In      replacing the faucet washers , he       felt     he       was making his     contribution to the environment .
# NPr/J/P Vg        D   NSg    W?      . NPr/ISg+ N🅪Sg/V/J NPr/ISg+ VPt NSg/Vg ISg/D$+ NSg+         P  D   N🅪Sg+       .
> In      trying   to make  amends , she  actually made matters worse    .
# NPr/J/P NSg/Vg/J P  NSg/V NPl/V3 . ISg+ R        V    NPl/V3+ NSg/V/JC .
> My  aim    in      travelling    there was to find  my  missing friend   .
# D$+ NSg/V+ NPr/J/P NSg/Vg/J/Comm +     VPt P  NSg/V D$+ Vg      NPr/V/J+ .
> My  fat      rolls   around in      folds   .
# D$+ N🅪Sg/V/J NPl/V3+ J/P    NPr/J/P NPl/V3+ .
> The planes  flew    over    in      waves   .
# D+  NPl/V3+ NSg/V/J NSg/J/P NPr/J/P NPl/V3+ .
> Arrange the chairs  in      a    circle .
# NSg/V   D   NPl/V3+ NPr/J/P D/P+ NSg/V+ .
> He       stalked away in      anger .
# NPr/ISg+ VP/J    V/J  NPr/J/P Nᴹ/V+ .
> John is  in      a   coma .
# NPr+ VL3 NPr/J/P D/P NSg  .
> My  fruit   trees   are in      bud     .
# D$+ N🅪Sg/V+ NPl/V3+ V   NPr/J/P NPr🅪/V+ .
> The company is  in      profit    .
# D+  N🅪Sg/V+ VL3 NPr/J/P N🅪Sg/V/J+ .
> You've got a   friend   in      me       .
# W?     V   D/P NPr/V/J+ NPr/J/P NPr/ISg+ .
> He's met his     match  in      her     .
# NSg$ V   ISg/D$+ NSg/V+ NPr/J/P ISg/D$+ .
> There has been    no    change in      his     condition .
# +     V3  NSg/VPp NPr/P N🅪Sg/V NPr/J/P ISg/D$+ N🅪Sg/V+   .
> What   grade  did he       get   in      English   ?
# NSg/I+ NSg/V+ VPt NPr/ISg+ NSg/V NPr/J/P NPr🅪/V/J+ .
> Please pay     me       in      cash      — preferably in      tens and twenties .
# V      NSg/V/J NPr/ISg+ NPr/J/P NPrᴹ/V/J+ . R          NPr/J/P W?   V/C NPl+     .
> The deposit can    be      in      any    legal tender  , even    in      gold    .
# D+  NSg/V+  NPr/VX NSg/VXL NPr/J/P I/R/Dq NSg/J NSg/V/J . NSg/V/J NPr/J/P Nᴹ/V/J+ .
> Beethoven's " Symphony No    . 5 " in      C        minor   is  among his     most         popular .
# NSg$        . NSg+     NPr/P . # . NPr/J/P NPr/V/J+ NSg/V/J VL3 P     ISg/D$+ NSg/I/J/R/Dq NSg/J   .
> His     speech  was in      French   , but     was simultaneously translated into eight  languages .
# ISg/D$+ N🅪Sg/V+ VPt NPr/J/P NPr🅪/V/J . NSg/C/P VPt R              VP/J       P    NSg/J+ NPl/V3+   .
> When    you    write in      cursive , it's illegible .
# NSg/I/C ISgPl+ NSg/V NPr/J/P NSg/J   . +    J         .
> Military letters should be      formal in      tone      , but     not   stilted .
# NSg/J+   NPl/V3+ VX     NSg/VXL NSg/J  NPr/J/P N🅪Sg/I/V+ . NSg/C/P NSg/C VP/J    .
>
#
> Verb
# NSg/V+
>
#
> He       that          ears    my  land    spares my  team   and gives  me       leave to in      the crop   .
# NPr/ISg+ NSg/I/C/Ddem+ NPl/V3+ D$+ NPr🅪/V+ NPl/V3 D$+ NSg/V+ V/C NPl/V3 NPr/ISg+ NSg/V P  NPr/J/P D   NSg/V+ .
>
#
> Adverb
# NSg/V+
>
#
> Suddenly a    strange  man      walked in      .
# R        D/P+ NSg/V/J+ NPr/V/J+ VP/J   NPr/J/P .
> Would you    like        that          to take  away or    eat in      ?
# VX    ISgPl+ NSg/V/J/C/P NSg/I/C/Ddem+ P  NSg/V V/J  NPr/C V   NPr/J/P .
> He       ran     to the edge  of the swimming pool   and dived in      .
# NPr/ISg+ NSg/VPt P  D   NSg/V P  D+  NSg/V    NSg/V+ V/C VP/J  NPr/J/P .
> They flew    in      from London last     night   .
# IPl+ NSg/V/J NPr/J/P P    NPr+   NSg/V/J+ N🅪Sg/V+ .
> For six  hours the tide   flows  in      , then    for another six  hours it       flows  out         .
# C/P NSg+ NPl+  D+  NSg/V+ NPl/V3 NPr/J/P . NSg/J/C C/P I/D+    NSg+ NPl+  NPr/ISg+ NPl/V3 NSg/V/J/R/P .
> Bring the water   to the boil   and drop  the vegetables in      .
# VL    D+  N🅪Sg/V+ P  D+  NSg/V+ V/C NSg/V D+  NPl+       NPr/J/P .
> The show   still   didn't become interesting 20 minutes in      .
# D   NSg/VL NSg/V/J V      VL     V/J         #  NPl/V3+ NPr/J/P .
>
#
> Noun
# NSg/V+
>
#
> His     parents got him  an  in      with the company .
# ISg/D$+ NPl/V3+ V   ISg+ D/P NPr/J/P P    D+  N🅪Sg/V+ .
>
#
> Adjective
# NSg/V/J+
>
#
> Is  Mr   . Smith  in      ?
# VL3 NSg+ . NPr/V+ NPr/J/P .
> Little     by      little     I    pushed the snake  into the basket , until finally all          of it       was in      .
# NPr/I/J/Dq NSg/J/P NPr/I/J/Dq ISg+ VP/J   D+  NPr/V+ P    D+  NSg/V+ . C/P   R       NSg/I/J/C/Dq P  NPr/ISg+ VPt NPr/J/P .
> The bullet is  about five centimetres in      .
# D+  NSg/V+ VL3 J/P   NSg  NPl/Comm    NPr/J/P .
> If    the tennis ball   bounces on  the line   then    it's in      .
# NSg/C D+  NSg/V+ NPr/V+ NPl/V3  J/P D+  NSg/V+ NSg/J/C +    NPr/J/P .
> I've discovered why   the TV   wasn't working – the plug   wasn't in      !
# W?   VP/J       NSg/V D   NSg+ V      Vg      . D   NSg/V+ V      NPr/J/P .
> The replies to the questionnaires are now       all          in      .
# D   NPl/V3+ P  D+  NPl/V3+        V   NPr/V/J/C NSg/I/J/C/Dq NPr/J/P .
> Skirts  are in      this    year .
# NPl/V3+ V   NPr/J/P I/Ddem+ NSg+ .
> the in      train  ( incoming train  )
# D   NPr/J/P NSg/V+ . Vg       NSg/V+ .
> You    can't get   round     the headland when    the tide's in      .
# ISgPl+ VX    NSg/V NSg/V/J/P D   NSg      NSg/I/C D   NSg$   NPr/J/P .
> in      by      descent ;            in      by      purchase ;            in      of the seisin of her     husband
# NPr/J/P NSg/J/P N🅪Sg/V+ . Unlintable NPr/J/P NSg/J/P NSg/V+   . Unlintable NPr/J/P P  D   ?      P  ISg/D$+ NSg/V+
> He       is  very in      with the Joneses .
# NPr/ISg+ VL3 J/R  NPr/J/P P    D   NPl/V3  .
> I    need    to keep  in      with the neighbours   in      case    I    ever need    a    favour       from them     .
# ISg+ N🅪Sg/VX P  NSg/V NPr/J/P P    D   NPl/V3/Comm+ NPr/J/P NPr🅪/V+ ISg+ J    N🅪Sg/VX D/P+ N🅪Sg/V/Comm+ P    NSg/IPl+ .
> I    think that          bird     fancies you    . You're in      there , mate  !
# ISg+ NSg/V NSg/I/C/Ddem+ NPr/V/J+ NPl/V3  ISgPl+ . +      NPr/J/P W?    . NSg/V .
> I'm three drinks  in      right   now       .
# W?  NSg+  NPl/V3+ NPr/J/P NPr/V/J NPr/V/J/C .
> I    was 500 dollars in      when    the stock     crashed .
# ISg+ VPt #   NPl     NPr/J/P NSg/I/C D+  N🅪Sg/V/J+ VP/J    .
>
#
> Unit
# NSg+
>
#
> The glass   is  8 inches  .
# D+  NPr🅪/V+ VL3 # NPl/V3+ .
> The glass   is  8 in      .
# D+  NPr🅪/V+ VL3 # NPr/J/P .
>
#
> Of
# P
>
#
> Take  the chicken   out         of the freezer .
# NSg/V D+  N🅪Sg/V/J+ NSg/V/J/R/P P  D+  NSg+    .
> He       hasn't been    well    of late  .
# NPr/ISg+ V3     NSg/VPp NSg/V/J P  NSg/J .
> Finally she  was relieved of the burden of caring   for her     sick     husband .
# R       ISg+ VPt VP/J     P  D   NSg/V  P  NSg/Vg/J C/P ISg/D$+ NSg/V/J+ NSg/V+  .
> He       seemed devoid of human    feelings .
# NPr/ISg+ VP/J   V/J    P  NSg/V/J+ +        .
> The word   is  believed to be      of Japanese origin .
# D+  NSg/V+ VL3 VP/J     P  NSg/VXL P  NPr🅪/J+  NSg+   .
> Jesus of Nazareth
# NPr/V P  NPr+
> The invention was born    of necessity .
# D+  N🅪Sg+     VPt NPr/V/J P  NSg+      .
> It       is  said    that         she  died of a    broken heart   .
# NPr/ISg+ VL3 VPtPp/J NSg/I/C/Ddem ISg+ VP/J P  D/P+ VPp/J  N🅪Sg/V+ .
> What   a   lot   of nonsense !
# NSg/I+ D/P NPr/V P  Nᴹ/V/J+  .
> I'll have   a   dozen of those  apples , please .
# W?   NSg/VX D/P NSg   P  I/Ddem NPl    . V      .
> Welcome to the historic town of Harwich .
# NSg/V/J P  D   NSg/J    NSg  P  ?       .
> I'm not   driving this   wreck of a   car  .
# W?  NSg/C Vg      I/Ddem NSg/V P  D/P NSg+ .
> I'm always thinking of you    .
# W?  R      Vg       P  ISgPl+ .
> He       told  us       the story of his     journey to India .
# NPr/ISg+ VPtPp NPr/IPl+ D   NSg/V P  ISg/D$+ NSg/V+  P  NPr+  .
> This    behaviour  is  typical of teenagers .
# I/Ddem+ N🅪Sg/Comm+ VL3 NSg/J   P  +         .
> He       is  a   friend  of mine     .
# NPr/ISg+ VL3 D/P NPr/V/J P  NSg/I/V+ .
> We   want  a   larger slice   of the cake    .
# IPl+ NSg/V D/P JC     NSg/V/J P  D+  N🅪Sg/V+ .
> The owner of the nightclub was arrested .
# D   NSg   P  D+  NSg/V+    VPt VP/J     .
> My  companion seemed affable and easy    of manner .
# D$+ NSg/V+    VP/J   J       V/C NSg/V/J P  NSg+   .
> It's not   that         big   of a    deal     .
# +    NSg/C NSg/I/C/Ddem NSg/J P  D/P+ NSg/V/J+ .
> I’ve not   taken her     out         of a   goodly long    while     .
# W?   NSg/C V/J   ISg/D$+ NSg/V/J/R/P P  D/P J/R    NPr/V/J NSg/V/C/P .
> After a   delay   of three hours , the plane    finally took off       .
# P     D/P NSg/V/J P  NSg+  NPl+  . D+  NSg/V/J+ R       V    NSg/V/J/P .
>
#
> On
# J/P
>
#
> Adjective
# NSg/V/J+
>
#
> All           the lights  are on  , so        they must  be      home     .
# NSg/I/J/C/Dq+ D+  NPl/V3+ V   J/P . NSg/I/J/C IPl+ NSg/V NSg/VXL NSg/V/J+ .
> We   had to ration our food because there was a    war     on  .
# IPl+ V   P  NSg/V  D$+ NSg+ C/P     +     VPt D/P+ N🅪Sg/V+ J/P .
> Some     of the cast    went    down       with flu  , but     the show's still   on  .
# I/J/R/Dq P  D   NSg/V/J NSg/VPt N🅪Sg/V/J/P P    NSg+ . NSg/C/P D   NSg$   NSg/V/J J/P .
> That          TV   programme    that          you    wanted   to watch is  on  now       .
# NSg/I/C/Ddem+ NSg+ NSg/V/Au/Br+ NSg/I/C/Ddem+ ISgPl+ VPPtPp/J P  NSg/V VL3 J/P NPr/V/J/C .
> This    is  her     last     song  . You're on  next    !
# I/Ddem+ VL3 ISg/D$+ NSg/V/J+ N🅪Sg+ . +      J/P NSg/J/P .
> Are we   still   on  for tonight ?
# V   IPl+ NSg/V/J J/P C/P NSg+    .
> Mike   just threw coffee    onto Paul's lap      . It's on  now       .
# NPr/V+ V/J  V     N🅪Sg/V/J+ J/P  NSg$   NSg/V/J+ . +    J/P NPr/V/J/C .
> England need    a   hundred runs   , with twenty - five overs remaining . Game     on  !
# NPr+    N🅪Sg/VX D/P NSg     NPl/V3 . P    NSg    . NSg  NPl   Vg        . NSg/V/J+ J/P .
> Your feet will   soon warm    up        once  your socks   are on  .
# D$+  NPl+ NPr/VX J/R  NSg/V/J NSg/V/J/P NSg/C D$+  NPl/V3+ V   J/P .
> I    was trying   to drink out         of the bottle while     the top      was still   on  !
# ISg+ VPt NSg/Vg/J P  NSg/V NSg/V/J/R/P P  D+  NSg/V+ NSg/V/C/P D+  NSg/V/J+ VPt NSg/V/J J/P .
> Climbing up        that          steep    ridge  isn't on  . We'll have   to find  another route  .
# NSg/Vg/J NSg/V/J/P NSg/I/C/Ddem+ NSg/V/J+ NSg/V+ NSg/V J/P . W?    NSg/VX P  NSg/V I/D     NSg/V+ .
> He'd like        to play  the red    next    to the black    spot     , but     that         shot     isn't on  .
# W?   NSg/V/J/C/P P  NSg/V D   N🅪Sg/J NSg/J/P P  D   N🅪Sg/V/J NSg/V/J+ . NSg/C/P NSg/I/C/Ddem NSg/V/J+ NSg/V J/P .
> The captain moved two fielders to the on  side     .
# D+  NSg/V+  VP/J  NSg W?       P  D   J/P NSg/V/J+ .
> Ponsonby - Smythe hit     a   thumping on  drive  .
# ?        . ?      NSg/V/J D/P NSg/Vg/J J/P NSg/VL .
> If    the player fails  to hit     the ball   on  , it's a   foul    .
# NSg/C D+  NSg+   NPl/V3 P  NSg/V/J D+  NPr/V+ J/P . +    D/P NSg/V/J .
> He       always has to be      on  , it's so        exhausting .
# NPr/ISg+ R      V3  P  NSg/VXL J/P . +    NSg/I/J/C Vg         .
>
#
> Adverb
# NSg/V+
>
#
> turn  the television on
# NSg/V D+  N🅪Sg/V+    J/P
> The lid    wasn't screwed on  properly .
# D+  NSg/V+ V      VP/J    J/P R        .
> Put   on  your hat   and gloves  .
# NSg/V J/P D$+  NSg/V V/C NPl/V3+ .
> The policeman moved the tramp on  .
# D+  NSg+      VP/J  D   NSg/V J/P .
> Drive  on  past       the railway station .
# NSg/VL J/P NSg/V/J/P+ D+  NSg+    NSg/V+  .
> From now       on  things  are going    to be      different .
# P    NPr/V/J/C J/P NPl/V3+ V   NSg/Vg/J P  NSg/VXL NSg/J     .
> and so        on  .
# V/C NSg/I/J/C J/P .
> He       rambled on  and on  .
# NPr/ISg+ VP/J    J/P V/C J/P .
> Ten  years on  , nothing  had changed in      the village .
# NSg+ NPl+  J/P . NSg/I/J+ V   VP/J    NPr/J/P D+  NSg+    .
>
#
> Preposition
# NSg/V
>
#
> A   vase  of flowers   stood on  the table  .
# D/P NSg/V P  NPrPl/V3+ V     J/P D   NSg/V+ .
> Please lie   down       on  the couch  .
# V      NPr/V N🅪Sg/V/J/P J/P D+  NSg/V+ .
> The parrot was sitting on  Jim's shoulder .
# D+  NSg/V+ VPt NSg/V/J J/P NSg$  NSg/V+   .
> He       had a   scar   on  the side    of his     face   .
# NPr/ISg+ V   D/P NSg/V+ J/P D   NSg/V/J P  ISg/D$+ NSg/V+ .
> There is  a   dirty smudge on  this    window .
# +     VL3 D/P V/J   NSg/V  J/P I/Ddem+ NSg/V+ .
> The painting hangs  on  the wall   .
# D+  N🅪Sg/Vg+ NPl/V3 J/P D+  NPr/V+ .
> The fruit   ripened on  the trees   .
# D+  N🅪Sg/V+ VP/J    J/P D   NPl/V3+ .
> Should there be      an  accent on  the " e      " ?
# VX     +     NSg/VXL D/P NSg/V+ J/P D   . NPr/I+ . .
> He       wore old   shoes   on  his     feet .
# NPr/ISg+ V    NSg/J NPl/V3+ J/P ISg/D$+ NPl+ .
> The lighthouse that          you    can    see   is  on  the mainland .
# D+  NSg+       NSg/I/C/Ddem+ ISgPl+ NPr/VX NSg/V VL3 J/P D+  NSg+     .
> The suspect  is  thought   to still   be      on  the campus .
# D+  NSg/V/J+ VL3 NSg/VPtPp P  NSg/V/J NSg/VXL J/P D+  NSg/V+ .
> We   live on  the edge  of the city .
# IPl+ V/J  J/P D   NSg/V P  D+  NSg+ .
> on  the left     , on  the right   , on  the side     , on  the bottom   .
# J/P D+  NPr/V/J+ . J/P D   NPr/V/J . J/P D+  NSg/V/J+ . J/P D+  NSg/V/J+ .
> The fleet    is  on  the American coast  .
# D+  NSg/V/J+ VL3 J/P D+  NPr/J+   NSg/V+ .
> on  a    bus    , on  a    train  , on  a    plane    , on  a    ferry  , on  a    yacht  .
# J/P D/P+ NSg/V+ . J/P D/P+ NSg/V+ . J/P D/P+ NSg/V/J+ . J/P D/P+ NSg/V+ . J/P D/P+ NSg/V+ .
<<<<<<< HEAD
> All          of the responsibility is on  him  .
# NSg/I/J/C/Dq P  D+  N🅪Sg+          VL J/P ISg+ .
> I    put   a    bet    on  the winning horse  .
# ISg+ NSg/V D/P+ NSg/V+ J/P D+  NSg/V/J NSg/V+ .
=======
> All          of the responsibility is  on  him  .
# NSg/I/J/C/Dq P  D+  N🅪Sg+          VL3 J/P ISg+ .
> I    put   a    bet      on  the winning horse  .
# ISg+ NSg/V D/P+ NSg/V/P+ J/P D+  NSg/V/J NSg/V+ .
>>>>>>> 9f3fca1d
> tug    on  the rope   ; push  hard   on  the door   .
# NSg/V+ J/P D+  NSg/V+ . NSg/V N🅪Sg/J J/P D+  NSg/V+ .
> I    stubbed my  toe    on  an  old   tree   stump .
# ISg+ V/J     D$+ NSg/V+ J/P D/P NSg/J NSg/V+ NSg/V .
> I    caught my  fingernail on  the door   handle .
# ISg+ V/J    D$+ NSg+       J/P D+  NSg/V+ NSg/V  .
> The rope   snagged on  a   branch .
# D+  NSg/V+ V/J     J/P D/P NPr/V+ .
> to play  on  a   violin or    piano    .
# P  NSg/V J/P D/P NSg/V  NPr/C NSg/V/J+ .
> A    table  can't stand on  two legs    .
# D/P+ NSg/V+ VX    NSg/V J/P NSg NPl/V3+ .
> After resting on  his     elbows  , he       stood on  his     toes    , then    walked on  his     heels   .
# P     Vg+     J/P ISg/D$+ NPl/V3+ . NPr/ISg+ V     J/P ISg/D$+ NPl/V3+ . NSg/J/C VP/J   J/P ISg/D$+ NPl/V3+ .
> The Tories are on  twenty - five percent in      this   constituency .
# D   NPl    V   J/P NSg    . NSg  NSg     NPr/J/P I/Ddem NSg+         .
> The blue      team   are on  six points and the red     team   on  five .
# D+  N🅪Sg/V/J+ NSg/V+ V   J/P NSg NPl/V3 V/C D+  N🅪Sg/J+ NSg/V+ J/P NSg  .
> I'm on  question four .
# W?  J/P NSg/V+   NSg  .
> Born    on  the 4th of July .
# NPr/V/J J/P D   #   P  NPr+ .
> On  Sunday I'm busy    . I'll see   you    on  Monday .
# J/P NSg/V+ W?  NSg/V/J . W?   NSg/V ISgPl+ J/P NSg+   .
> Can    I    see   you    on  a    different day   ?
# NPr/VX ISg+ NSg/V ISgPl+ J/P D/P+ NSg/J+    NPr🅪+ .
> Smith  scored again on  twelve minutes , doubling Mudchester Rovers ' lead     .
<<<<<<< HEAD
# NPr/V+ V/J    R     J/P NSg+   NPl/V+  . V        ?          W?     . N🅪Sg/V/J .
=======
# NPr/V+ VP/J   P     J/P NSg+   NPl/V3+ . Vg       ?          W?     . N🅪Sg/V/J .
>>>>>>> 9f3fca1d
> I    was reading a   book  on  history .
# ISg+ VPt NPr/Vg  D/P NSg/V J/P N🅪Sg+   .
> The city hosted the World  Summit on  the Information Society
# D+  NSg+ VP/J   D+  NSg/V+ NSg/V+ J/P D+  Nᴹ+         N🅪Sg+
> I    have   no    opinion on  this    subject  .
# ISg+ NSg/VX NPr/P NSg+    J/P I/Ddem+ NSg/V/J+ .
> I    saw     it       on  television .
# ISg+ NSg/VPt NPr/ISg+ J/P N🅪Sg/V+    .
> Can't you    see   I'm on  the phone  ?
# VX    ISgPl+ NSg/V W?  J/P D   NSg/V+ .
> My  favorite    shows   are on  BBC  America .
# D$+ NSg/V/J/Am+ NPl/V3+ V   J/P NPr+ NPr+    .
> I'll pay     on  card    .
# W?   NSg/V/J J/P N🅪Sg/V+ .
> He       travelled    on  false    documents .
# NPr/ISg+ VPtPp/J/Comm J/P NSg/V/J+ NPl/V3+   .
> They planned an  attack  on  London .
# IPl+ V/J     D/P NSg/V/J J/P NPr+   .
> The soldiers mutinied and turned their guns    on  their officers .
# D+  NPl/V3+  VP/J     V/C VP/J   D$+   NPl/V3+ J/P D$+   NPl/V3+  .
> Her     words   made a    lasting   impression on  my  mind   .
# ISg/D$+ NPl/V3+ V    D/P+ NSg/Vg/J+ NSg/V+     J/P D$+ NSg/V+ .
> What   will   be      the effect on  morale ?
# NSg/I+ NPr/VX NSg/VXL D   NSg/V  J/P NSg+   .
> I    haven't got any    money   on  me       .
# ISg+ V       V   I/R/Dq N🅪Sg/J+ J/P NPr/ISg+ .
> On  Jack's entry , William got up        to leave .
# J/P NSg$   NSg+  . NPr+    V   NSg/V/J/P P  NSg/V .
> On  the addition of ammonia , a    chemical reaction  begins .
# J/P D   NSg      P  NSg+    . D/P+ NSg/J+   N🅪Sg/V/J+ NPl/V3 .
> The drinks  are on  me       tonight , boys    .
# D+  NPl/V3+ V   J/P NPr/ISg+ NSg+    . NPl/V3+ .
> The meal   is  on  the house  .
# D+  NSg/V+ VL3 J/P D+  NPr/V+ .
> I    had a    terrible thirst on  me       .
# ISg+ V   D/P+ J+       NSg/V+ J/P NPr/ISg+ .
> Have   pity   or    compassion on  him  .
# NSg/VX N🅪Sg/V NPr/C NSg/V+     J/P ISg+ .
> He's on  his     lunch   break   .
# NSg$ J/P ISg/D$+ N🅪Sg/V+ NSg/VL+ .
> I'm on  nights  all          this   week   .
# W?  J/P NPl/V3+ NSg/I/J/C/Dq I/Ddem NSg/J+ .
> You've been    on  these  antidepressants far     too long    .
# W?     NSg/VPp J/P I/Ddem NPl             NSg/V/J W?  NPr/V/J .
> I    depended on  them     for assistance .
# ISg+ VP/J     J/P NSg/IPl+ C/P Nᴹ+        .
> He       will   promise on  certain conditions .
# NPr/ISg+ NPr/VX NSg/V   J/P I/J+    NPl/V3+    .
> A    curse  on  him  !
# D/P+ NSg/V+ J/P ISg+ .
> Please don't tell   on  her     and get   her     in      trouble .
# V      V     NPr/VL J/P ISg/D$+ V/C NSg/V ISg/D$+ NPr/J/P NSg/V+  .
>
#
> Verb
# NSg/V+
>
#
> Can    you    on  the light     ? ( switch   on  )
# NPr/VX ISgPl+ J/P D+  N🅪Sg/V/J+ . . NSg/V/J+ J/P .
>
#
> To
# P
>
#
> Particle
# NSg+
>
#
> I    want  to leave .
# ISg+ NSg/V P  NSg/V .
> He       asked me       what   to do     .
# NPr/ISg+ VP/J  NPr/ISg+ NSg/I+ P  NSg/VX .
> I    have   places  to go       and people to see   .
# ISg+ NSg/VX NPl/V3+ P  NSg/VL/J V/C NPl/V+ P  NSg/V .
> To err is  human   .
# P  V   VL3 NSg/V/J .
> Who    am      I    to criticise ? I've done      worse     things  myself .
# NPr/I+ NPr/V/J ISg+ P  V/Au/Br   . W?   NSg/VPp/J NSg/V/JC+ NPl/V3+ ISg+   .
> Precisely to get   away from you    was why   I    did what   I    did .
# R         P  NSg/V V/J  P    ISgPl+ VPt NSg/V ISg+ VPt NSg/I+ ISg+ VPt .
> I    need    some     more           books   to read       and friends to go       partying with .
# ISg+ N🅪Sg/VX I/J/R/Dq NPr/I/V/J/R/Dq NPl/V3+ P  NSg/VLPtPp V/C NPl/V3+ P  NSg/VL/J Vg       P    .
> If    he       hasn't read       it       yet     , he       ought    to .
# NSg/C NPr/ISg+ V3     NSg/VLPtPp NPr/ISg+ NSg/V/C . NPr/ISg+ NSg/I/VX P  .
> I    went    to the shops   to buy   some      bread   .
# ISg+ NSg/VPt P  D+  NPl/V3+ P  NSg/V I/J/R/Dq+ N🅪Sg/V+ .
>
#
> Preposition
# NSg/V
>
#
> She  looked to the heavens .
# ISg+ VP/J   P  D+  NPl/V3+ .
> We   are walking  to the shop   .
# IPl+ V   NSg/Vg/J P  D+  NSg/V+ .
> The water   came      right   to the top     of this    wall   .
# D+  N🅪Sg/V+ NSg/VPt/P NPr/V/J P  D   NSg/V/J P  I/Ddem+ NPr/V+ .
> The coconut fell      to the ground    .
# D+  NSg+    NSg/VPt/J P  D+  N🅪Sg/V/J+ .
> I    gave the book   to him  .
# ISg+ V    D+  NSg/V+ P  ISg+ .
> His     face   was beaten to a   pulp     .
# ISg/D$+ NSg/V+ VPt V/J    P  D/P N🅪Sg/V/J .
> I    sang    my  baby     to sleep  .
# ISg+ NPr/VPt D$+ NSg/V/J+ P  N🅪Sg/V .
> Whisk the mixture to a    smooth   consistency .
# NSg/V D+  N🅪Sg+   P  D/P+ NSg/V/J+ NSg+        .
> He       made several bad     - taste   jokes  to groans from the audience .
# NPr/ISg+ V    J/Dq    NSg/V/J . NSg/V/J NPl/V3 P  NPl/V3 P    D+  NSg+     .
> I    tried complaining , but     it       was to no     effect .
# ISg+ VP/J  Vg          . NSg/C/P NPr/ISg+ VPt P  NPr/P+ NSg/V+ .
> It       was to a   large extent true    .
# NPr/ISg+ VPt P  D/P NSg/J NSg/J+ NSg/V/J .
> We   manufacture these   parts   to a   very high     tolerance .
# IPl+ NSg/V       I/Ddem+ NPl/V3+ P  D/P J/R  NSg/V/J+ NSg/V+    .
> This    gauge  is  accurate to a   second  .
# I/Ddem+ NSg/V+ VL3 J        P  D/P NSg/V/J .
> There's a   lot   of sense   to what   he       says   .
# W?      D/P NPr/V P  N🅪Sg/V+ P  NSg/I+ NPr/ISg+ NPl/V3 .
> The name   has a    nice     ring   to it       .
# D+  NSg/V+ V3  D/P+ NPr/V/J+ NSg/V+ P  NPr/ISg+ .
> There are 100 pence to the pound  .
# +     V   #   NSg   P  D+  NPr/V+ .
> It       takes  2 to 4 weeks  to process typical applications .
# NPr/ISg+ NPl/V3 # P  # NPrPl+ P  NSg/V   NSg/J+  +            .
> Three to the power    of two  is   nine .
# NSg   P  D   N🅪Sg/V/J P  NSg+ VL3+ NSg  .
> Three to the second  is  nine .
# NSg   P  D   NSg/V/J VL3 NSg  .
> Three squared or    three to the second   power     is  nine .
# NSg   VP/J    NPr/C NSg   P  D+  NSg/V/J+ N🅪Sg/V/J+ VL3 NSg  .
> What's the time      ? – It's quarter  to four in      the afternoon ( or    3 : 45 pm     ) .
# NSg$   D+  N🅪Sg/V/J+ . . +    NSg/V/J+ P  NSg  NPr/J/P D+  N🅪Sg+     . NPr/C # . #  NSg/V+ . .
>
#
> Adverb
# NSg/V+
>
#
> Please push  the door   to . ( close   )
# V      NSg/V D+  NSg/V+ P  . . NSg/V/J .
>
#
> With
# P
>
#
> Preposition
# NSg/V
>
#
> He       picked a   fight with the class    bully    .
# NPr/ISg+ VP/J   D/P NSg/V P    D+  NSg/V/J+ NSg/V/J+ .
> He       went    with his     friends .
# NPr/ISg+ NSg/VPt P    ISg/D$+ NPl/V3+ .
> She  owns   a    motorcycle with a   sidecar .
# ISg+ NPl/V3 D/P+ NSg/V+     P    D/P NSg     .
> Jim  was listening to Bach with his     eyes    closed .
# NPr+ VPt Vg        P  NPr  P    ISg/D$+ NPl/V3+ VP/J   .
> The match  result was 10 - 5 , with John scoring three goals   .
# D+  NSg/V+ NSg/V+ VPt #  . # . P    NPr+ Vg+     NSg+  NPl/V3+ .
> With a   heavy   sigh  , she  looked around the empty    room     .
# P    D/P NSg/V/J NSg/V . ISg+ VP/J   J/P    D+  NSg/V/J+ NSg/V/J+ .
> Four people were    injured , with one       of them     in      critical condition .
# NSg+ NPl/V+ NSg/VPt VP/J    . P    NSg/I/V/J P  NSg/IPl+ NPr/J/P NSg/J+   N🅪Sg/V+   .
> With their reputation on  the line   , they decided  to fire     their PR   team   .
# P    D$+   NSg+       J/P D+  NSg/V+ . IPl+ NSg/VP/J P  N🅪Sg/V/J D$+   NSg+ NSg/V+ .
> We   are with you    all          the way    .
# IPl+ V   P    ISgPl+ NSg/I/J/C/Dq D+  NSg/J+ .
> There are a   number    of problems with your plan  .
# +     V   D/P N🅪Sg/V/JC P  NPl+     P    D$+  NSg/V .
> What   on  Earth   is  wrong   with my  keyboard ?
# NSg/I+ J/P NPrᴹ/V+ VL3 NSg/V/J P    D$+ NSg/V+   .
> He       was pleased with the outcome .
# NPr/ISg+ VPt VP/J    P    D+  NSg+    .
> I’m upset   with my  father .
# W?  NSg/V/J P    D$+ NPr/V+ .
> slain with robbers .
# NSg/V P    NPl     .
> cut     with a    knife
# NSg/V/J P    D/P+ NSg/V+
> I    water  my  plants  with this    watering can    . This    is  the watering can    I    water  my  plants  with .
# ISg+ N🅪Sg/V D$+ NPl/V3+ P    I/Ddem+ Vg+      NPr/VX . I/Ddem+ VL3 D   Vg       NPr/VX ISg+ N🅪Sg/V D$+ NPl/V3+ P    .
> Find  what   you    want  instantly with our search  engine .
# NSg/V NSg/I+ ISgPl+ NSg/V R         P    D$+ N🅪Sg/V+ NSg/V+ .
> They dismissed the meeting with a   wave  of their hand   .
# IPl+ VP/J      D+  NSg/Vg+ P    D/P NSg/V P  D$+   NSg/V+ .
> Speak with a    confident voice  .
# NSg/V P    D/P+ NSg/J+    NSg/V+ .
> With what   / whose money   ? I    have   nothing  left    to buy   groceries ( with ) .
# P    NSg/I+ . I+    N🅪Sg/J+ . ISg+ NSg/VX NSg/I/J+ NPr/V/J P  NSg/V NPl/V3+   . P    . .
> It       was small   and bumpy , with a   tinge of orange   .
# NPr/ISg+ VPt NPr/V/J V/C J     . P    D/P NSg/V P  NPr🅪/V/J .
> There are lots   of people with no     homes   after the wildfire .
# +     V   NPl/V3 P  NPl/V+ P    NPr/P+ NPl/V3+ P     D   NSg      .
> Speak with confidence .
# NSg/V P    Nᴹ+        .
> He       spoke   with sadness in      his     voice  .
# NPr/ISg+ NSg/VPt P    NSg+    NPr/J/P ISg/D$+ NSg/V+ .
> The sailors were    infected with malaria .
# D+  NPl+    NSg/VPt NSg/VP/J P    NSg+    .
> overcome with happiness
# NSg/V    P    Nᴹ+
> green    with envy   ; flushed with success
# NPr🅪/V/J P    NSg/V+ . VP/J    P    N🅪Sg+
> She  was with Acme for twenty years before retiring last    fall    .
# ISg+ VPt P    NSg  C/P NSg    NPl+  C/P    Vg       NSg/V/J NSg/VL+ .
> With your kind  of body   size    , you    shouldn’t be      eating pizza at    all          .
# P    D$+  NSg/J P  NSg/V+ N🅪Sg/V+ . ISgPl+ V         NSg/VXL Vg     N🅪Sg+ NSg/P NSg/I/J/C/Dq .
> That          was a   lot   to explain ; are you    still   with me       ?
# NSg/I/C/Ddem+ VPt D/P NPr/V P  V       . V   ISgPl+ NSg/V/J P    NPr/ISg+ .
>
#
> Adverb
# NSg/V+
>
#
> Do     you    want  to come       with ?
# NSg/VX ISgPl+ NSg/V P  NSg/VLPp/P P    .<|MERGE_RESOLUTION|>--- conflicted
+++ resolved
@@ -682,17 +682,10 @@
 # D+  NSg/V/J+ VL3 J/P D+  NPr/J+   NSg/V+ .
 > on  a    bus    , on  a    train  , on  a    plane    , on  a    ferry  , on  a    yacht  .
 # J/P D/P+ NSg/V+ . J/P D/P+ NSg/V+ . J/P D/P+ NSg/V/J+ . J/P D/P+ NSg/V+ . J/P D/P+ NSg/V+ .
-<<<<<<< HEAD
-> All          of the responsibility is on  him  .
-# NSg/I/J/C/Dq P  D+  N🅪Sg+          VL J/P ISg+ .
+> All          of the responsibility is  on  him  .
+# NSg/I/J/C/Dq P  D+  N🅪Sg+          VL3 J/P ISg+ .
 > I    put   a    bet    on  the winning horse  .
 # ISg+ NSg/V D/P+ NSg/V+ J/P D+  NSg/V/J NSg/V+ .
-=======
-> All          of the responsibility is  on  him  .
-# NSg/I/J/C/Dq P  D+  N🅪Sg+          VL3 J/P ISg+ .
-> I    put   a    bet      on  the winning horse  .
-# ISg+ NSg/V D/P+ NSg/V/P+ J/P D+  NSg/V/J NSg/V+ .
->>>>>>> 9f3fca1d
 > tug    on  the rope   ; push  hard   on  the door   .
 # NSg/V+ J/P D+  NSg/V+ . NSg/V N🅪Sg/J J/P D+  NSg/V+ .
 > I    stubbed my  toe    on  an  old   tree   stump .
@@ -720,11 +713,7 @@
 > Can    I    see   you    on  a    different day   ?
 # NPr/VX ISg+ NSg/V ISgPl+ J/P D/P+ NSg/J+    NPr🅪+ .
 > Smith  scored again on  twelve minutes , doubling Mudchester Rovers ' lead     .
-<<<<<<< HEAD
-# NPr/V+ V/J    R     J/P NSg+   NPl/V+  . V        ?          W?     . N🅪Sg/V/J .
-=======
-# NPr/V+ VP/J   P     J/P NSg+   NPl/V3+ . Vg       ?          W?     . N🅪Sg/V/J .
->>>>>>> 9f3fca1d
+# NPr/V+ VP/J   R     J/P NSg+   NPl/V3+ . Vg       ?          W?     . N🅪Sg/V/J .
 > I    was reading a   book  on  history .
 # ISg+ VPt NPr/Vg  D/P NSg/V J/P N🅪Sg+   .
 > The city hosted the World  Summit on  the Information Society
