--- conflicted
+++ resolved
@@ -590,40 +590,6 @@
 # NSg/V/J
 >
 #
-<<<<<<< HEAD
-> All       the lights are on  , so        they must  be     home    .
-# NSg/I/J/C D   NPl    V   J/P . NSg/I/J/C IPl  NSg/V NSg/VX NSg/V/J .
-> We  had to ration our food because there was a   war on  .
-# IPl V   P  NSg/V  D   NSg  C/P     W?    V   D/P NSg J/P .
-> Some  of the cast  went  down      with flu , but     the show's still   on  .
-# I/J/R P  D   NSg/J NSg/V NSg/V/J/P P    NSg . NSg/C/P D   N$     NSg/V/J J/P .
-> That    TV  programme   that    you wanted to watch is on  now         .
-# N/I/C/D NSg NSg/V/Au/Br N/I/C/D IPl V/J    P  NSg/V VL J/P NPrSg/V/J/C .
-> This is her   last    song . You're on  next    !
-# I/D  VL I/J/D NSg/V/J NSg  . W?     J/P NSg/J/P .
-> Are we  still   on  for tonight ?
-# V   IPl NSg/V/J J/P C/P NSg     .
-> Mike    just threw coffee  onto Paul's lap     . It's on  now         .
-# NPrSg/V V/J  V     NSg/V/J J/P  N$     NSg/V/J . W?   J/P NPrSg/V/J/C .
-> England need   a   hundred runs  , with twenty - five overs remaining . Game    on  !
-# NPr     NSg/VX D/P NSg     NPl/V . P    NSg    . NSg  NPl/V V         . NSg/V/J J/P .
-> Your feet will     soon warm    up        once  your socks are on  .
-# D    NPl  NPrSg/VX J/R  NSg/V/J NSg/V/J/P NSg/C D    NPl   V   J/P .
-> I   was trying  to drink out         of the bottle while     the top   was still   on  !
-# ISg V   NSg/V/J P  NSg/V NSg/V/J/R/P P  D   NSg    NSg/V/C/P D   NSg/J V   NSg/V/J J/P .
-> Climbing up        that    steep   ridge isn't on  . We'll have   to find  another route .
-# NSg/V/J  NSg/V/J/P N/I/C/D NSg/V/J NSg/V NSg/V J/P . W?    NSg/VX P  NSg/V I/D     NSg/V .
-> He'd like        to play  the red   next    to the black spot    , but     that    shot    isn't on  .
-# W?   NSg/V/J/C/P P  NSg/V D   NSg/J NSg/J/P P  D   NSg/J NSg/V/J . NSg/C/P N/I/C/D NSg/V/J NSg/V J/P .
-> The captain moved two fielders to the on  side    .
-# D   NSg     V/J   NSg W?       P  D   J/P NSg/V/J .
-> Ponsonby - Smythe hit     a   thumping on  drive .
-# ?        . ?      NSg/V/J D/P NSg/J    J/P NSg/V .
-> If    the player fails to hit     the ball  on  , it's a   foul  .
-# NSg/C D   NSg    NPl/V P  NSg/V/J D   NPrSg J/P . W?   D/P NSg/J .
-> He      always has to be     on  , it's so        exhausting .
-# NPr/ISg W?     V   P  NSg/VX J/P . W?   NSg/I/J/C V          .
-=======
 > All       the lights are on  , so        they must   be     home     .
 # NSg/I/J/C D+  NPl/V  V   J/P . NSg/I/J/C IPl+ NSg/V+ NSg/VX NSg/V/J+ .
 > We   had to ration our food because there was a   war    on  .
@@ -656,7 +622,6 @@
 # NSg/C D+  NSg+   NPl/V P  NSg/V/J D+  NPrSg/V+ J/P . +    D/P+ NSg/V/J+ .
 > He       always has to be     on  , it's so         exhausting .
 # NPr/ISg+ W?     V   P  NSg/VX J/P . +    NSg/I/J/C+ V          .
->>>>>>> 0fb45f57
 >
 #
 > Adverb
@@ -692,33 +657,6 @@
 > Please lie     down      on  the couch  .
 # V      NPrSg/V NSg/V/J/P J/P D+  NSg/V+ .
 > The parrot was sitting on  Jim's shoulder .
-<<<<<<< HEAD
-# D   NSg    V   NSg/V/J J/P N$    NSg/V    .
-> He      had a   scar on the side  of his   face .
-# NPr/ISg V   D/P NSg  P  D   NSg/J P  ISg/D NSg  .
-> There is a   dirty smudge on this window .
-# W?    VL D/P J     NSg/V  P  I/D  NSg/V  .
-> The painting hangs on the wall  .
-# D   NSg      NPl/V P  D   NPrSg .
-> The fruit ripened on the trees .
-# D   NSg   V/J     P  D   NPl   .
-> Should there be     an  accent on the " e       " ?
-# VX     W?    NSg/VX D/P NSg    P  D   . NPrSg/I . .
-> He      wore old   shoes on his   feet .
-# NPr/ISg V    NSg/J NPl/V P  ISg/D NPl  .
-> The lighthouse that    you can      see   is on the mainland .
-# D   NSg        N/I/C/D IPl NPrSg/VX NSg/V VL P  D   NSg      .
-> The suspect is thought to still   be     on the campus .
-# D   NSg/J   VL NSg/V   P  NSg/V/J NSg/VX P  D   NSg    .
-> We  live on the edge of the city .
-# IPl V/J  P  D   NSg  P  D   NSg  .
-> on the left    , on the right   , on the side  , on the bottom .
-# P  D   NPrSg/J . P  D   NPrSg/J . P  D   NSg/J . P  D   NSg/J  .
-> The fleet is on the American coast .
-# D   NSg/J VL P  D   NPrSg/J  NSg/V .
-> on a   bus , on a   train , on a   plane , on a   ferry , on a   yacht .
-# P  D/P NSg . P  D/P NSg   . P  D/P NSg/J . P  D/P NSg   . P  D/P NSg   .
-=======
 # D+  NSg/V+ V   NSg/V/J J/P N$    NSg/V+   .
 > He       had a   scar  on  the side    of his    face   .
 # NPr/ISg+ V   D/P NSg/V J/P D   NSg/V/J P  ISg/D+ NSg/V+ .
@@ -744,7 +682,6 @@
 # D+  NSg/V/J+ VL J/P D+  NPrSg/J+ NSg/V+ .
 > on  a    bus    , on  a    train  , on  a    plane    , on  a    ferry  , on  a   yacht  .
 # J/P D/P+ NSg/V+ . J/P D/P+ NSg/V+ . J/P D/P+ NSg/V/J+ . J/P D/P+ NSg/V+ . J/P D/P NSg/V+ .
->>>>>>> 0fb45f57
 > All       of the responsibility is on  him .
 # NSg/I/J/C P  D+  NSg+           VL J/P I+  .
 > I    put   a   bet     on  the winning  horse  .
