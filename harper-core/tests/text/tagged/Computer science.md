--- conflicted
+++ resolved
@@ -29,11 +29,7 @@
 > security involve studying the means for secure communication and preventing
 # NᴹSg+    V       V        D   NPl/V C/P V/J    N🅪Sg+         V/C V
 > security vulnerabilities . Computer graphics and computational geometry address
-<<<<<<< HEAD
-# NSg+     NSg+            . NSg/V+   NPl      V/C J+            N🅪Sg+    NSg/V+
-=======
-# NᴹSg+    NSg+            . NSg/V+   NPl+     V/C J             N🅪Sg+    NSg/V+
->>>>>>> 275be542
+# NᴹSg+    NSg+            . NSg/V+   NPl      V/C J+            N🅪Sg+    NSg/V+
 > the generation of images . Programming language theory considers different ways
 # D   NSg        P  NPl/V+ . NᴹSg/V+     N🅪Sg/V+  NSg+   V         NSg/J     NPl+
 > to describe computational processes , and database theory concerns the management
@@ -149,11 +145,7 @@
 > commands could  be     typed and the results printed automatically . In      1937 , one
 # NPl/V+   NSg/VX NSg/VX V/J   V/C D   NPl/V+  V/J     W?            . NPr/J/P #    . NSg/I/V/J
 > hundred years after Babbage's impossible dream    , Howard Aiken convinced IBM  ,
-<<<<<<< HEAD
-# NSg     NPl+  JC/P  NSg$      NSg/J      NSg/V/J+ . NPr+   NPr   V/J       NPr+ .
-=======
-# NSg     NPl+  P     NSg$      NSg/J+     NSg/V/J+ . NPr+   NPr   V/J       NPr+ .
->>>>>>> 275be542
+# NSg     NPl+  P     NSg$      NSg/J      NSg/V/J+ . NPr+   NPr   V/J       NPr+ .
 > which was making all          kinds of punched card    equipment and was also in      the
 # I/C+  V   NSg/V  NSg/I/J/C/Dq NSg   P  V/J     N🅪Sg/V+ NᴹSg+     V/C V   W?   NPr/J/P D
 > calculator business to develop his     giant programmable calculator , the
@@ -287,11 +279,7 @@
 > formulated by      — Edsger Dijkstra , states   that          " computer science is no    more         about
 # V/J        NSg/J/P . ?      NSg      . NPrPl/V+ NSg/I/C/Ddem+ . NSg/V+   N🅪Sg/V+ VL NPr/P NPr/I/V/J/Dq J/P
 > computers than astronomy is about telescopes . " [ note   3 ] The design and deployment
-<<<<<<< HEAD
-# NPl/V+    C/P  NSg+      VL J/P   NPl/V      . . . NSg/V+ # . D   N🅪Sg/V V/C NSg
-=======
-# NPl/V+    C/P  N🅪Sg+     VL J/P+  NPl/V      . . . NSg/V+ # . D+  N🅪Sg/V V/C NSg
->>>>>>> 275be542
+# NPl/V+    C/P  N🅪Sg+     VL J/P   NPl/V      . . . NSg/V+ # . D   N🅪Sg/V V/C NSg
 > of computers and computer systems is generally considered the province of
 # P  NPl/V     V/C NSg/V+   NPl+    VL R         V/J        D   NSg      P
 > disciplines other   than computer science . For example , the study of computer
@@ -366,13 +354,8 @@
 # NSg          P  NSg/V+   N🅪Sg/V+
 >
 #
-<<<<<<< HEAD
-> Despite the word   science in      its     name   , there is debate over      whether or    not
-# NSg/V/P D+  NSg/V+ N🅪Sg/V+ NPr/J/P ISg/D$+ NSg/V+ . +     VL NSg/V+ NSg/V/J/P I/C     NPr/C NSg/C
-=======
 > Despite the word   science in      its     name   , there is debate  over      whether or    not
-# NSg/V/P D+  NSg/V+ N🅪Sg/V  NPr/J/P ISg/D$+ NSg/V+ . +     VL N🅪Sg/V+ NSg/V/J/P I/C     NPr/C NSg/C
->>>>>>> 275be542
+# NSg/V/P D+  NSg/V+ N🅪Sg/V+ NPr/J/P ISg/D$+ NSg/V+ . +     VL N🅪Sg/V+ NSg/V/J/P I/C     NPr/C NSg/C
 > computer science is a   discipline of science , mathematics , or    engineering . Allen
 # NSg/V+   N🅪Sg/V+ VL D/P NSg/V      P  N🅪Sg/V+ . NᴹSg+       . NPr/C NSg/V+      . NPr+
 > Newell and Herbert A. Simon argued in      1975 ,
@@ -382,11 +365,7 @@
 > Computer science is an  empirical discipline . We   would have   called it       an
 # NSg/V+   N🅪Sg/V+ VL D/P NSg/J     NSg/V      . IPl+ VX    NSg/VX V/J    NPr/ISg+ D/P+
 > experimental science , but     like        astronomy , economics , and geology , some     of its
-<<<<<<< HEAD
-# NSg/J+       N🅪Sg/V+ . NSg/C/P NSg/V/J/C/P NSg+      . NSg+      . V/C NSg     . I/J/R/Dq P  ISg/D$+
-=======
-# NSg/J+       N🅪Sg/V+ . NSg/C/P NSg/V/J/C/P N🅪Sg      . NSg+      . V/C NSg     . I/J/R/Dq P  ISg/D$+
->>>>>>> 275be542
+# NSg/J+       N🅪Sg/V+ . NSg/C/P NSg/V/J/C/P N🅪Sg+     . NSg+      . V/C NSg     . I/J/R/Dq P  ISg/D$+
 > unique forms of observation and experience do     not   fit     a   narrow  stereotype of
 # NSg/J  NPl/V P  NSg         V/C NSg/V+     NSg/VX NSg/C NSg/V/J D/P NSg/V/J NSg/V      P
 > the experimental method . Nonetheless , they are experiments . Each new      machine
@@ -508,11 +487,7 @@
 > Theoretical computer science is mathematical and abstract in      spirit , but     it
 # J+          NSg/V+   N🅪Sg/V+ VL J            V/C NSg/V/J  NPr/J/P NSg/V+ . NSg/C/P NPr/ISg+
 > derives its     motivation from practical and everyday computation . It       aims  to
-<<<<<<< HEAD
-# NPl/V   ISg/D$+ NSg+       P    NSg/J     V/C NSg/J    NSg         . NPr/ISg+ NPl/V P
-=======
-# NPl/V   ISg/D$+ N🅪Sg+      P    NSg/J     V/C NSg/J+   NSg+        . NPr/ISg+ NPl/V P
->>>>>>> 275be542
+# NPl/V   ISg/D$+ N🅪Sg+      P    NSg/J     V/C NSg/J    NSg         . NPr/ISg+ NPl/V P
 > understand the nature of computation and , as    a   consequence of this
 # V          D   NSg/V  P  NSg         V/C . NSg/R D/P NSg/V       P  I/Ddem
 > understanding , provide more         efficient methodologies .
@@ -613,13 +588,8 @@
 # J+           N🅪Sg+    NPr/VX NSg/V      P  D+  NSg+        V/C NSg        P  D/P
 > design  . They form  an  important theoretical underpinning for software
 # N🅪Sg/V+ . IPl+ NSg/V D/P J         J           NSg/V        C/P NᴹSg+
-<<<<<<< HEAD
 > engineering , especially where safety or    security is involved . Formal methods are
-# NSg/V+      . R          NSg/C N🅪Sg/V NPr/C NSg+     VL V/J      . NSg/J+ NPl/V+  V
-=======
-> engineering , especially where safety or    security is  involved . Formal methods are
-# NSg/V+      . R          NSg/C N🅪Sg/V NPr/C NᴹSg+    VL+ V/J      . NSg/J  NPl/V+  V
->>>>>>> 275be542
+# NSg/V+      . R          NSg/C N🅪Sg/V NPr/C NᴹSg+    VL V/J      . NSg/J+ NPl/V+  V
 > a   useful adjunct to software testing since they help  avoid errors and can    also
 # D/P J      NSg/V/J P  NᴹSg     V+      C/P   IPl+ NSg/V V     NPl/V+ V/C NPr/VX W?
 > give  a   framework for testing . For industrial use    , tool   support is required .
@@ -629,11 +599,7 @@
 > used in      the development of high    - integrity and life   - critical systems , where
 # V/J  NPr/J/P D   N🅪Sg        P  NSg/V/J . NᴹSg      V/C NSg/V+ . NSg/J    NPl     . NSg/C
 > safety or    security is of utmost importance . Formal methods are best      described as
-<<<<<<< HEAD
-# N🅪Sg/V NPr/C NSg+     VL P  NSg/J+ NᴹSg+      . NSg/J+ NPl/V+  V   NPr/VX/JS V/J       NSg/R
-=======
-# N🅪Sg/V NPr/C NᴹSg+    VL P  NSg/J  NᴹSg+      . NSg/J  NPl/V+  V   NPr/VX/JS V/J       NSg/R
->>>>>>> 275be542
+# N🅪Sg/V NPr/C NᴹSg+    VL P  NSg/J+ NᴹSg+      . NSg/J+ NPl/V+  V   NPr/VX/JS V/J       NSg/R
 > the application of a   fairly broad variety of theoretical computer science
 # D   NSg         P  D/P R      NSg/J NSg     P  J+          NSg/V+   N🅪Sg/V+
 > fundamentals , in      particular logic    calculi , formal languages , automata theory ,
@@ -855,23 +821,13 @@
 >
 #
 > Computer security and cryptography
-<<<<<<< HEAD
-# NSg/V+   NSg+     V/C NSg
+# NSg/V+   NᴹSg+    V/C NSg
 >
 #
 > Computer security is a   branch of computer technology with the objective of
-# NSg/V+   NSg+     VL D/P NPr/V  P  NSg/V+   N🅪Sg+      P    D   NSg/J     P
+# NSg/V+   NᴹSg+    VL D/P NPr/V  P  NSg/V+   N🅪Sg+      P    D   NSg/J     P
 > protecting information from unauthorized access , disruption , or    modification
-# V          NᴹSg+       P    V/J          NSg/V+ . NSg+       . NPr/C NSg+
-=======
-# NSg/V+   NᴹSg     V/C NSg
->
-#
-> Computer security is a   branch of computer technology with the objective of
-# NSg/V+   NᴹSg     VL D/P NPr/V  P  NSg/V+   N🅪Sg       P    D   NSg/J     P
-> protecting information from unauthorized access , disruption , or    modification
-# V          NᴹSg        P    V/J+         NSg/V+ . N🅪Sg+      . NPr/C NSg+
->>>>>>> 275be542
+# V          NᴹSg+       P    V/J          NSg/V+ . N🅪Sg+      . NPr/C NSg+
 > while     maintaining the accessibility and usability of the system for its     intended
 # NSg/V/C/P V           D   NSg+          V/C NᴹSg      P  D   NSg+   C/P ISg/D$+ NSg/V/J
 > users .
@@ -887,11 +843,7 @@
 > include symmetric and asymmetric encryption , digital signatures , cryptographic
 # NSg/V   J         V/C J          NSg        . NSg/J   NPl+       . J
 > hash   functions , key     - agreement protocols , blockchain , zero    - knowledge proofs , and
-<<<<<<< HEAD
-# NSg/V+ NPl/V+    . NPr/V/J . NSg+      NPl/V     . NSg        . NSg/V/J . NᴹSg+     NPl/V  . V/C
-=======
-# NSg/V+ NPl/V+    . NPr/V/J . N🅪Sg      NPl/V     . NSg        . NSg/V/J . NᴹSg      NPl/V  . V/C
->>>>>>> 275be542
+# NSg/V+ NPl/V+    . NPr/V/J . N🅪Sg+     NPl/V     . NSg        . NSg/V/J . NᴹSg+     NPl/V  . V/C
 > garbled circuits .
 # V/J     NPl/V    .
 >
