--- conflicted
+++ resolved
@@ -15,11 +15,7 @@
 > Computer science spans  theoretical disciplines ( such  as    algorithms , theory of
 # NSg/V+   N🅪Sg/V+ NPl/V3 J           NPl/V3+     . NSg/I NSg/R NPl+       . N🅪Sg   P
 > computation , and information theory ) to applied disciplines ( including the
-<<<<<<< HEAD
-# NSg         . V/C Nᴹ+         N🅪Sg+  . P  V/J     NPl/V+      . Nᴹ/V/J    D
-=======
-# NSg         . V/C Nᴹ+         N🅪Sg+  . P  VP/J    NPl/V3+     . Vg        D
->>>>>>> 9f3fca1d
+# NSg         . V/C Nᴹ+         N🅪Sg+  . P  VP/J    NPl/V3+     . Nᴹ/Vg/J   D
 > design  and implementation of hardware and software ) .
 # N🅪Sg/V+ V/C NSg            P  Nᴹ       V/C Nᴹ+      . .
 >
@@ -27,41 +23,23 @@
 > Algorithms and data  structures are central to computer science . The theory of
 # NPl        V/C N🅪Pl+ NPl/V3+    V   NPr/J   P  NSg/V    N🅪Sg/V+ . D   N🅪Sg   P
 > computation concerns abstract models of computation and general classes of
-<<<<<<< HEAD
-# NSg         NSg/V+   NSg/V/J  NPl/V  P  NSg         V/C NSg/V/J NPl/V   P
-> problems that          can    be     solved using  them     . The fields  of cryptography and computer
-# NPl+     NSg/I/C/Ddem+ NPr/VX NSg/VX V/J    Nᴹ/V/J NSg/IPl+ . D   NPrPl/V P  NSg          V/C NSg/V+
-> security involve studying the means for secure communication and preventing
-# Nᴹ+      V       Nᴹ/V/J   D   NPl/V C/P V/J    N🅪Sg+         V/C Nᴹ/V/J
-> security vulnerabilities . Computer graphics and computational geometry address
-# Nᴹ+      NSg+            . NSg/V+   NPl      V/C J+            N🅪Sg+    NSg/V+
-> the generation of images . Programming language theory considers different ways
-# D   NSg        P  NPl/V+ . Nᴹ/V/J+     N🅪Sg/V+  N🅪Sg+  V         NSg/J     NPl+
-=======
 # NSg         NSg/V+   NSg/V/J  NPl/V3 P  NSg         V/C NSg/V/J NPl/V3  P
-> problems that          can    be      solved using them     . The fields   of cryptography and computer
-# NPl+     NSg/I/C/Ddem+ NPr/VX NSg/VXL VP/J   Vg    NSg/IPl+ . D   NPrPl/V3 P  NSg          V/C NSg/V+
+> problems that          can    be      solved using   them     . The fields   of cryptography and computer
+# NPl+     NSg/I/C/Ddem+ NPr/VX NSg/VXL VP/J   Nᴹ/Vg/J NSg/IPl+ . D   NPrPl/V3 P  NSg          V/C NSg/V+
 > security involve studying the means  for secure communication and preventing
-# Nᴹ+      V       Vg       D   NPl/V3 C/P V/J    N🅪Sg+         V/C Vg
+# Nᴹ+      V       Nᴹ/Vg/J  D   NPl/V3 C/P V/J    N🅪Sg+         V/C Nᴹ/Vg/J
 > security vulnerabilities . Computer graphics and computational geometry address
 # Nᴹ+      NSg+            . NSg/V+   NPl      V/C J+            N🅪Sg+    NSg/V+
 > the generation of images  . Programming language theory considers different ways
-# D   NSg        P  NPl/V3+ . Nᴹ/Vg+      N🅪Sg/V+  N🅪Sg+  V3        NSg/J     NPl+
->>>>>>> 9f3fca1d
+# D   NSg        P  NPl/V3+ . Nᴹ/Vg/J+    N🅪Sg/V+  N🅪Sg+  V3        NSg/J     NPl+
 > to describe computational processes , and database theory concerns the management
 # P  V        J+            NPl/V3+   . V/C NSg/V+   N🅪Sg+  NSg/V+   D   NSg
 > of repositories of data  . Human   – computer interaction investigates the interfaces
 # P  NPl          P  N🅪Pl+ . NSg/V/J . NSg/V+   NSg+        V3           D+  NPl/V3+
 > through which humans and computers interact , and software engineering focuses on
-<<<<<<< HEAD
-# NSg/J/P I/C+  NPl/V  V/C NPl/V+    NSg/V    . V/C Nᴹ+      Nᴹ/V/J+     NPl/V   J/P
+# NSg/J/P I/C+  NPl/V3 V/C NPl/V3+   NSg/V    . V/C Nᴹ+      Nᴹ/Vg/J+    NPl/V3  J/P
 > the design  and principles behind  developing software . Areas such  as    operating
-# D   N🅪Sg/V+ V/C NPl/V+     NSg/J/P Nᴹ/V/J     Nᴹ+      . NPl+  NSg/I NSg/R Nᴹ/V/J
-=======
-# NSg/J/P I/C+  NPl/V3 V/C NPl/V3+   NSg/V    . V/C Nᴹ+      NSg/Vg+     NPl/V3  J/P
-> the design  and principles behind  developing software . Areas such  as    operating
-# D   N🅪Sg/V+ V/C NPl/V3+    NSg/J/P Vg         Nᴹ+      . NPl+  NSg/I NSg/R Vg
->>>>>>> 9f3fca1d
+# D   N🅪Sg/V+ V/C NPl/V3+    NSg/J/P Nᴹ/Vg/J    Nᴹ+      . NPl+  NSg/I NSg/R Nᴹ/Vg/J
 > systems , networks and embedded systems investigate the principles and design
 # NPl+    . NPl/V3+  V/C V/J      NPl+    V           D   NPl/V3     V/C N🅪Sg/V+
 > behind  complex  systems . Computer architecture describes the construction of
@@ -69,39 +47,21 @@
 > computer components and computer - operated equipment . Artificial intelligence and
 # NSg/V+   NPl        V/C NSg/V+   . VP/J     Nᴹ+       . J          N🅪Sg         V/C
 > machine learning aim   to synthesize goal   - orientated processes such  as
-<<<<<<< HEAD
-# NSg/V+  Nᴹ/V/J+  NSg/V P  V          NSg/V+ . V/J        NPl/V     NSg/I NSg/R
-> problem - solving , decision - making , environmental adaptation , planning and
-# NSg/J+  . Nᴹ/V/J  . NSg/V+   . Nᴹ/V/J . NSg/J         NSg+       . NSg/V    V/C
+# NSg/V+  Nᴹ/Vg/J+ NSg/V P  V          NSg/V+ . VP/J       NPl/V3    NSg/I NSg/R
+> problem - solving , decision - making  , environmental adaptation , planning and
+# NSg/J+  . Nᴹ/Vg/J . NSg/V+   . Nᴹ/Vg/J . NSg/J         NSg+       . NSg/V    V/C
 > learning found in      humans and animals . Within  artificial intelligence , computer
-# Nᴹ/V/J+  NSg/V NPr/J/P NPl/V  V/C NPl+    . NSg/J/P J+         N🅪Sg+        . NSg/V+
-> vision  aims  to understand and process image and video   data  , while     natural
-# N🅪Sg/V+ NPl/V P  V          V/C NSg/V+  NSg/V V/C N🅪Sg/V+ N🅪Pl+ . NSg/V/C/P NSg/J+
-> language processing aims  to understand and process textual and linguistic data  .
-# N🅪Sg/V+  Nᴹ/V/J+    NPl/V P  V          V/C NSg/V+  J       V/C J          N🅪Pl+ .
->
-#
-> The fundamental concern of computer science is determining what   can    and cannot
-# D   NSg/J       NSg/V   P  NSg/V+   N🅪Sg/V+ VL Nᴹ/V/J      NSg/I+ NPr/VX V/C NSg/V
-> be     automated . The Turing Award  is generally recognized as    the highest
-# NSg/VX V/J       . D   NPr    NSg/V+ VL R         V/J        NSg/R D   JS
-=======
-# NSg/V+  Vg+      NSg/V P  V          NSg/V+ . VP/J       NPl/V3    NSg/I NSg/R
-> problem - solving , decision - making , environmental adaptation , planning and
-# NSg/J+  . Vg      . NSg/V+   . NSg/Vg . NSg/J         NSg+       . NSg/V    V/C
-> learning found in      humans and animals . Within  artificial intelligence , computer
-# Vg+      NSg/V NPr/J/P NPl/V3 V/C NPl+    . NSg/J/P J+         N🅪Sg+        . NSg/V+
+# Nᴹ/Vg/J+ NSg/V NPr/J/P NPl/V3 V/C NPl+    . NSg/J/P J+         N🅪Sg+        . NSg/V+
 > vision  aims   to understand and process image and video   data  , while     natural
 # N🅪Sg/V+ NPl/V3 P  VL         V/C NSg/V+  NSg/V V/C N🅪Sg/V+ N🅪Pl+ . NSg/V/C/P NSg/J+
 > language processing aims   to understand and process textual and linguistic data  .
-# N🅪Sg/V+  Vg+        NPl/V3 P  VL         V/C NSg/V+  J       V/C J          N🅪Pl+ .
+# N🅪Sg/V+  Nᴹ/Vg/J+   NPl/V3 P  VL         V/C NSg/V+  J       V/C J          N🅪Pl+ .
 >
 #
 > The fundamental concern of computer science is  determining what   can    and cannot
-# D   NSg/J       NSg/V   P  NSg/V+   N🅪Sg/V+ VL3 Vg          NSg/I+ NPr/VX V/C NSg/V
+# D   NSg/J       NSg/V   P  NSg/V+   N🅪Sg/V+ VL3 Nᴹ/Vg/J     NSg/I+ NPr/VX V/C NSg/V
 > be      automated . The Turing Award  is  generally recognized as    the highest
 # NSg/VXL VP/J      . D   NPr    NSg/V+ VL3 R         VP/J       NSg/R D   JS
->>>>>>> 9f3fca1d
 > distinction in      computer science .
 # NSg         NPr/J/P NSg/V+   N🅪Sg/V+ .
 >
@@ -113,35 +73,19 @@
 > The earliest foundations of what   would become computer science predate the
 # D   JS       NPl         P  NSg/I+ VX    VL     NSg/V+   N🅪Sg/V+ NSg/V   D
 > invention of the modern digital computer . Machines for calculating fixed
-<<<<<<< HEAD
-# N🅪Sg      P  D   NSg/J  NSg/J   NSg/V+   . NPl/V+   C/P Nᴹ/V/J      V/J
-> numerical tasks  such  as    the abacus have   existed since antiquity , aiding in
-# J+        NPl/V+ NSg/I NSg/R D   NSg    NSg/VX V/J     C/P   NSg+      . Nᴹ/V/J NPr/J/P
+# N🅪Sg      P  D   NSg/J  NSg/J   NSg/V+   . NPl/V3+  C/P Nᴹ/Vg/J     VP/J
+> numerical tasks   such  as    the abacus have   existed since antiquity , aiding  in
+# J+        NPl/V3+ NSg/I NSg/R D   NSg    NSg/VX VP/J    C/P   NSg+      . Nᴹ/Vg/J NPr/J/P
 > computations such  as    multiplication and division . Algorithms for performing
-# NPl          NSg/I NSg/R Nᴹ             V/C NSg+     . NPl+       C/P Nᴹ/V/J
-=======
-# N🅪Sg      P  D   NSg/J  NSg/J   NSg/V+   . NPl/V3+  C/P Vg/J        VP/J
-> numerical tasks   such  as    the abacus have   existed since antiquity , aiding in
-# J+        NPl/V3+ NSg/I NSg/R D   NSg    NSg/VX VP/J    C/P   NSg+      . Vg     NPr/J/P
-> computations such  as    multiplication and division . Algorithms for performing
-# NPl          NSg/I NSg/R Nᴹ             V/C NSg+     . NPl+       C/P Vg
->>>>>>> 9f3fca1d
+# NPl          NSg/I NSg/R Nᴹ             V/C NSg+     . NPl+       C/P Nᴹ/Vg/J
 > computations have   existed since antiquity , even    before the development of
 # NPl          NSg/VX VP/J    C/P   NSg+      . NSg/V/J C/P    D   N🅪Sg        P
 > sophisticated computing equipment .
-<<<<<<< HEAD
-# V/J           Nᴹ/V/J+   Nᴹ+       .
+# VP/J          Nᴹ/Vg/J+  Nᴹ+       .
 >
 #
 > Wilhelm Schickard designed and constructed the first   working mechanical
-# NPr     ?         V/J      V/C V/J         D   NSg/V/J Nᴹ/V/J  NSg/J
-=======
-# VP/J          Nᴹ/Vg+    Nᴹ+       .
->
-#
-> Wilhelm Schickard designed and constructed the first   working mechanical
-# NPr     ?         VP/J     V/C VP/J        D   NSg/V/J Vg      NSg/J
->>>>>>> 9f3fca1d
+# NPr     ?         VP/J     V/C VP/J        D   NSg/V/J Nᴹ/Vg/J NSg/J
 > calculator in      1623 . In      1673 , Gottfried Leibniz demonstrated a   digital mechanical
 # NSg+       NPr/J/P #    . NPr/J/P #    . ?         NPr     VP/J         D/P NSg/J   NSg/J
 > calculator , called the Stepped Reckoner . Leibniz may    be      considered the first
@@ -149,43 +93,25 @@
 > computer scientist and information theorist , because of various reasons ,
 # NSg/V+   NSg       V/C Nᴹ+         NSg      . C/P     P  J       NPl/V3+ .
 > including the fact that          he       documented the binary number     system . In      1820 , Thomas
-<<<<<<< HEAD
-# Nᴹ/V/J    D   NSg+ NSg/I/C/Ddem+ NPr/ISg+ V/J        D   NSg/J+ N🅪Sg/V/JC+ NSg+   . NPr/J/P #    . NPr+
-=======
-# Vg        D   NSg+ NSg/I/C/Ddem+ NPr/ISg+ VP/J       D   NSg/J+ N🅪Sg/V/JC+ NSg+   . NPr/J/P #    . NPr+
->>>>>>> 9f3fca1d
+# Nᴹ/Vg/J   D   NSg+ NSg/I/C/Ddem+ NPr/ISg+ VP/J       D   NSg/J+ N🅪Sg/V/JC+ NSg+   . NPr/J/P #    . NPr+
 > de   Colmar launched the mechanical calculator industry [ note   1 ] when    he       invented
 # NPr+ ?      VP/J     D   NSg/J      NSg+       N🅪Sg+    . NSg/V+ # . NSg/I/C NPr/ISg+ VP/J
 > his     simplified arithmometer , the first   calculating machine strong enough and
-<<<<<<< HEAD
-# ISg/D$+ V/J        ?            . D   NSg/V/J Nᴹ/V/J      NSg/V+  NPr/J  NSg/I  V/C
-> reliable enough to be     used daily   in      an  office environment . Charles Babbage
-# NSg/J    NSg/I  P  NSg/VX V/J  NSg/V/J NPr/J/P D/P NSg/V+ N🅪Sg+       . NPr+    NPr
-=======
-# ISg/D$+ VP/J       ?            . D   NSg/V/J Vg/J        NSg/V+  NPr/J  NSg/I  V/C
+# ISg/D$+ VP/J       ?            . D   NSg/V/J Nᴹ/Vg/J     NSg/V+  NPr/J  NSg/I  V/C
 > reliable enough to be      used     daily   in      an  office environment . Charles Babbage
 # NSg/J    NSg/I  P  NSg/VXL VPPtPp/J NSg/V/J NPr/J/P D/P NSg/V+ N🅪Sg+       . NPr+    NPr
->>>>>>> 9f3fca1d
 > started the design of the first   automatic mechanical calculator , his     Difference
 # VP/J    D   N🅪Sg/V P  D   NSg/V/J NSg/J     NSg/J      NSg+       . ISg/D$+ N🅪Sg/V+
 > Engine , in      1822 , which eventually gave him  the idea of the first   programmable
 # NSg/V+ . NPr/J/P #    . I/C+  R          V    ISg+ D   NSg  P  D   NSg/V/J NSg/J
 > mechanical calculator , his     Analytical Engine . He       started developing this    machine
-<<<<<<< HEAD
-# NSg/J      NSg+       . ISg/D$+ J          NSg/V+ . NPr/ISg+ V/J     Nᴹ/V/J     I/Ddem+ NSg/V+
-=======
-# NSg/J      NSg+       . ISg/D$+ J          NSg/V+ . NPr/ISg+ VP/J    Vg         I/Ddem+ NSg/V+
->>>>>>> 9f3fca1d
+# NSg/J      NSg+       . ISg/D$+ J          NSg/V+ . NPr/ISg+ VP/J    Nᴹ/Vg/J    I/Ddem+ NSg/V+
 > in      1834 , and " in      less      than two  years , he       had sketched out         many       of the salient
 # NPr/J/P #    . V/C . NPr/J/P V/J/R/C/P C/P  NSg+ NPl+  . NPr/ISg+ V   VP/J     NSg/V/J/R/P NSg/I/J/Dq P  D   NSg/J
 > features of the modern computer " . " A    crucial step   was the adoption of a   punched
 # NPl/V3   P  D   NSg/J  NSg/V+   . . . D/P+ J+      NSg/V+ VPt D   NSg      P  D/P VP/J
-> card    system derived from the Jacquard loom  " making it       infinitely
-<<<<<<< HEAD
-# N🅪Sg/V+ NSg+   V/J     P    D   NPr      NSg/V . Nᴹ/V/J NPr/ISg+ R
-=======
-# N🅪Sg/V+ NSg+   VP/J    P    D   NPr      NSg/V . NSg/Vg NPr/ISg+ R
->>>>>>> 9f3fca1d
+> card    system derived from the Jacquard loom  " making  it       infinitely
+# N🅪Sg/V+ NSg+   VP/J    P    D   NPr      NSg/V . Nᴹ/Vg/J NPr/ISg+ R
 > programmable . [ note   2 ] In      1843 , during the translation of a   French   article on  the
 # NSg/J        . . NSg/V+ # . NPr/J/P #    . V/P    D   N🅪Sg        P  D/P NPr🅪/V/J NSg/V+  J/P D
 > Analytical Engine , Ada  Lovelace wrote , in      one       of the many       notes   she  included , an
@@ -197,35 +123,19 @@
 > Around 1885 , Herman Hollerith invented the tabulator , which used     punched cards
 # J/P    #    . NPr+   NPr       VP/J     D   NSg       . I/C+  VPPtPp/J VP/J    NPl/V3+
 > to process statistical information ; eventually his     company became part    of IBM  .
-<<<<<<< HEAD
-# P  NSg/V   J           Nᴹ+         . R          ISg/D$+ N🅪Sg/V+ V      NSg/V/J P  NPr+ .
+# P  NSg/V   J           Nᴹ+         . R          ISg/D$+ N🅪Sg/V+ VPtPp  NSg/V/J P  NPr+ .
 > Following Babbage , although unaware of his     earlier work    , Percy Ludgate in      1909
-# Nᴹ/V/J/P  NPr     . C        V/J     P  ISg/D$+ JC      N🅪Sg/V+ . NPr+  ?       NPr/J/P #
-=======
-# P  NSg/V   J           Nᴹ+         . R          ISg/D$+ N🅪Sg/V+ VPtPp  NSg/V/J P  NPr+ .
-> Following  Babbage , although unaware of his     earlier work    , Percy Ludgate in      1909
-# NSg/Vg/J/P NPr     . C        V/J     P  ISg/D$+ JC      N🅪Sg/V+ . NPr+  ?       NPr/J/P #
->>>>>>> 9f3fca1d
+# Nᴹ/Vg/J/P NPr     . C        V/J     P  ISg/D$+ JC      N🅪Sg/V+ . NPr+  ?       NPr/J/P #
 > published the 2nd of the only  two designs for mechanical analytical engines in
 # VP/J      D   #   P  D   J/R/C NSg NPl/V3+ C/P NSg/J      J          NPl/V3  NPr/J/P
 > history . In      1914 , the Spanish engineer Leonardo Torres Quevedo published his
-<<<<<<< HEAD
-# N🅪Sg+   . NPr/J/P #    . D+  NPrᴹ/J+ NSg/V+   NPr+     NPr    ?       V/J       ISg/D$+
-> Essays on  Automatics , and designed , inspired by      Babbage , a   theoretical
-# NPl/V+ J/P NPl        . V/C V/J      . V/J      NSg/J/P NPr     . D/P J
-> electromechanical calculating machine which was to be     controlled by      a   read   - only
-# ?                 Nᴹ/V/J      NSg/V+  I/C+  V   P  NSg/VX V/J        NSg/J/P D/P NSg/V+ . J/R/C
-> program . The paper     also introduced the idea of floating - point  arithmetic . In
-# NPr/V+  . D+  N🅪Sg/V/J+ W?   V/J        D   NSg  P  Nᴹ/V/J+  . NSg/V+ Nᴹ/J       . NPr/J/P
-=======
 # N🅪Sg+   . NPr/J/P #    . D+  NPrᴹ/J+ NSg/V+   NPr+     NPr    ?       VP/J      ISg/D$+
 > Essays  on  Automatics , and designed , inspired by      Babbage , a   theoretical
 # NPl/V3+ J/P NPl        . V/C VP/J     . V/J      NSg/J/P NPr     . D/P J
 > electromechanical calculating machine which was to be      controlled by      a   read        - only
-# ?                 Vg/J        NSg/V+  I/C+  VPt P  NSg/VXL V/J        NSg/J/P D/P NSg/VLPtPp+ . J/R/C
+# ?                 Nᴹ/Vg/J     NSg/V+  I/C+  VPt P  NSg/VXL V/J        NSg/J/P D/P NSg/VLPtPp+ . J/R/C
 > program . The paper     also introduced the idea of floating - point  arithmetic . In
-# NPr/V+  . D+  N🅪Sg/V/J+ W?   VP/J       D   NSg  P  Vg+      . NSg/V+ Nᴹ/J       . NPr/J/P
->>>>>>> 9f3fca1d
+# NPr/V+  . D+  N🅪Sg/V/J+ W?   VP/J       D   NSg  P  Nᴹ/Vg/J+ . NSg/V+ Nᴹ/J       . NPr/J/P
 > 1920 , to celebrate the 100th anniversary of the invention of the arithmometer ,
 # #    . P  V         D   #     NSg         P  D   N🅪Sg      P  D   ?            .
 > Torres presented in      Paris the Electromechanical Arithmometer , a   prototype that
@@ -236,36 +146,20 @@
 # NPl/V3+  NSg/VX NSg/VXL VP/J  V/C D   NPl/V3+ VP/J    W?            . NPr/J/P #    . NSg/I/V/J
 > hundred years after Babbage's impossible dream    , Howard Aiken convinced IBM  ,
 # NSg     NPl+  P     NSg$      NSg/J      NSg/V/J+ . NPr+   NPr   VP/J      NPr+ .
-> which was making all          kinds of punched card    equipment and was also in      the
-<<<<<<< HEAD
-# I/C+  V   Nᴹ/V/J NSg/I/J/C/Dq NSg   P  V/J     N🅪Sg/V+ Nᴹ+       V/C V   W?   NPr/J/P D
-> calculator business to develop his     giant programmable calculator , the
-# NSg+       N🅪Sg/J+  P  V       ISg/D$+ NSg/J NSg/J        NSg+       . D
-> ASCC / Harvard Mark   I    , based on  Babbage's Analytical Engine , which itself used
-# ?    . NPr+    NPr/V+ ISg+ . V/J   J/P NSg$      J          NSg/V+ . I/C+  ISg+   V/J
-> cards and a   central computing unit . When    the machine was finished , some     hailed
-# NPl/V V/C D/P NPr/J   Nᴹ/V/J+   NSg+ . NSg/I/C D+  NSg/V+  V   V/J      . I/J/R/Dq V/J
-> it       as    " Babbage's dream    come    true    " .
-# NPr/ISg+ NSg/R . NSg$      NSg/V/J+ NSg/V/P NSg/V/J . .
->
-#
-> During the 1940s , with the development of new     and more           powerful computing
-# V/P    D+  #d    . P    D   N🅪Sg        P  NSg/V/J V/C NPr/I/V/J/R/Dq J        Nᴹ/V/J+
-=======
-# I/C+  VPt NSg/Vg NSg/I/J/C/Dq NSg   P  VP/J    N🅪Sg/V+ Nᴹ+       V/C VPt W?   NPr/J/P D
+> which was making  all          kinds of punched card    equipment and was also in      the
+# I/C+  VPt Nᴹ/Vg/J NSg/I/J/C/Dq NSg   P  VP/J    N🅪Sg/V+ Nᴹ+       V/C VPt W?   NPr/J/P D
 > calculator business to develop his     giant programmable calculator , the
 # NSg+       N🅪Sg/J+  P  V       ISg/D$+ NSg/J NSg/J        NSg+       . D
 > ASCC / Harvard Mark   I    , based on  Babbage's Analytical Engine , which itself used
 # ?    . NPr+    NPr/V+ ISg+ . VP/J  J/P NSg$      J          NSg/V+ . I/C+  ISg+   VPPtPp/J
 > cards  and a   central computing unit . When    the machine was finished , some     hailed
-# NPl/V3 V/C D/P NPr/J   Nᴹ/Vg+    NSg+ . NSg/I/C D+  NSg/V+  VPt VP/J     . I/J/R/Dq VP/J
+# NPl/V3 V/C D/P NPr/J   Nᴹ/Vg/J+  NSg+ . NSg/I/C D+  NSg/V+  VPt VP/J     . I/J/R/Dq VP/J
 > it       as    " Babbage's dream    come       true    " .
 # NPr/ISg+ NSg/R . NSg$      NSg/V/J+ NSg/VLPp/P NSg/V/J . .
 >
 #
 > During the 1940s , with the development of new     and more           powerful computing
-# V/P    D+  #d    . P    D   N🅪Sg        P  NSg/V/J V/C NPr/I/V/J/R/Dq J        Nᴹ/Vg+
->>>>>>> 9f3fca1d
+# V/P    D+  #d    . P    D   N🅪Sg        P  NSg/V/J V/C NPr/I/V/J/R/Dq J        Nᴹ/Vg/J+
 > machines such  as    the Atanasoff – Berry   computer and ENIAC , the term     computer came
 # NPl/V3   NSg/I NSg/R D   ?         . NPr🅪/V+ NSg/V+   V/C ?     . D   NSg/V/J+ NSg/V+   NSg/VPt/P
 > to refer to the machines rather    than their human   predecessors . As    it       became
@@ -275,11 +169,7 @@
 > the field of computer science broadened to study computation in      general . In
 # D   NSg/V P  NSg/V+   N🅪Sg/V+ VP/J      P  NSg/V NSg         NPr/J/P NSg/V/J . NPr/J/P
 > 1945 , IBM  founded the Watson Scientific Computing Laboratory at    Columbia
-<<<<<<< HEAD
-# #    . NPr+ V/J     D+  NPr+   J+         Nᴹ/V/J+   NSg+       NSg/P NPr+
-=======
-# #    . NPr+ VP/J    D+  NPr+   J+         Nᴹ/Vg+    NSg+       NSg/P NPr+
->>>>>>> 9f3fca1d
+# #    . NPr+ VP/J    D+  NPr+   J+         Nᴹ/Vg/J+  NSg+       NSg/P NPr+
 > University in      New      York City . The renovated fraternity house on  Manhattan's West
 # NSg        NPr/J/P NSg/V/J+ NPr+ NSg+ . D   VP/J      NSg+       NPr/V J/P NSg$        NPr/V/J+
 > Side     was IBM's first   laboratory devoted to pure    science . The lab  is  the
@@ -290,16 +180,10 @@
 # J/P    D   NSg/V+ . R          . D   NSg/V/J NSg          NSg/P   NPr V/C NPr+
 > University was instrumental in      the emergence of a   new     scientific discipline ,
 # NSg+       VPt NSg/J        NPr/J/P D   Nᴹ        P  D/P NSg/V/J J          NSg/V+     .
-> with Columbia offering one       of the first   academic - credit courses in      computer
-<<<<<<< HEAD
-# P    NPr+     N🅪Sg/V/J NSg/I/V/J P  D   NSg/V/J NSg/J    . NSg/V+ NPl/V   NPr/J/P NSg/V+
-> science in      1946 . Computer science began to be     established as    a   distinct academic
-# N🅪Sg/V+ NPr/J/P #    . NSg/V+   N🅪Sg/V+ V     P  NSg/VX V/J         NSg/R D/P V/J      NSg/J
-=======
-# P    NPr+     N🅪Sg/Vg  NSg/I/V/J P  D   NSg/V/J NSg/J    . NSg/V+ NPl/V3  NPr/J/P NSg/V+
+> with Columbia offering  one       of the first   academic - credit courses in      computer
+# P    NPr+     N🅪Sg/Vg/J NSg/I/V/J P  D   NSg/V/J NSg/J    . NSg/V+ NPl/V3  NPr/J/P NSg/V+
 > science in      1946 . Computer science began to be      established as    a   distinct academic
 # N🅪Sg/V+ NPr/J/P #    . NSg/V+   N🅪Sg/V+ VPt   P  NSg/VXL VP/J        NSg/R D/P V/J      NSg/J
->>>>>>> 9f3fca1d
 > discipline in      the 1950s and early    1960s . The world's first   computer science
 # NSg/V+     NPr/J/P D   #d    V/C NSg/J/R+ #d    . D   NSg$    NSg/V/J NSg/V+   N🅪Sg/V+
 > degree program , the Cambridge Diploma in      Computer Science , began at    the
@@ -309,15 +193,9 @@
 > department in      the United States    was formed at    Purdue University in      1962 . Since
 # NSg+       NPr/J/P D+  VP/J   NPrPl/V3+ VPt VP/J   NSg/P NPr    NSg+       NPr/J/P #    . C/P
 > practical computers became available , many       applications of computing have   become
-<<<<<<< HEAD
-# NSg/J+    NPl/V+    V      J         . NSg/I/J/Dq W?           P  Nᴹ/V/J+   NSg/VX V
-> distinct areas of study  in      their own      rights .
-# V/J      NPl   P  NSg/V+ NPr/J/P D$+   NSg/V/J+ NPl/V+ .
-=======
-# NSg/J+    NPl/V3+   VPtPp  J         . NSg/I/J/Dq W?           P  Nᴹ/Vg+    NSg/VX VL
+# NSg/J+    NPl/V3+   VPtPp  J         . NSg/I/J/Dq W?           P  Nᴹ/Vg/J+  NSg/VX VL
 > distinct areas of study  in      their own      rights  .
 # V/J      NPl   P  NSg/V+ NPr/J/P D$+   NSg/V/J+ NPl/V3+ .
->>>>>>> 9f3fca1d
 >
 #
 > Etymology and scope
@@ -331,34 +209,15 @@
 > creation of a   Graduate School in      Computer Sciences analogous to the creation of
 # NSg      P  D/P NSg/V/J+ NSg/V+ NPr/J/P NSg/V+   NPl/V3+  J         P  D   NSg      P
 > Harvard Business School in      1921 . Louis justifies the name   by      arguing that          , like
-<<<<<<< HEAD
-# NPr+    N🅪Sg/J+  NSg/V+ NPr/J/P #    . NPr+  V         D+  NSg/V+ NSg/J/P Nᴹ/V/J  NSg/I/C/Ddem+ . NSg/V/J/C/P
-> management science , the subject  is applied and interdisciplinary in      nature ,
-# NSg+       N🅪Sg/V+ . D+  NSg/V/J+ VL V/J     V/C J                 NPr/J/P NSg/V+ .
-> while     having the characteristics typical of an  academic discipline . His     efforts ,
-# NSg/V/C/P Nᴹ/V/J D   NPl+            NSg/J   P  D/P NSg/J    NSg/V+     . ISg/D$+ NPl/V+  .
-> and those  of others such  as    numerical analyst George Forsythe , were  rewarded :
-# V/C I/Ddem P  NPl/V+ NSg/I NSg/R J+        NSg+    NPr+   ?        . NSg/V V/J      .
-> universities went  on  to create such  departments , starting with Purdue in      1962 .
-# NPl+         NSg/V J/P P  V/J    NSg/I NPl+        . Nᴹ/V/J   P    NPr    NPr/J/P #    .
-> Despite its     name   , a   significant amount of computer science does  not   involve the
-# NSg/V/P ISg/D$+ NSg/V+ . D/P NSg/J       NSg/V  P  NSg/V+   N🅪Sg/V+ NPl/V NSg/C V       D
-> study of computers themselves . Because of this    , several alternative names  have
-# NSg/V P  NPl/V+    IPl+       . C/P     P  I/Ddem+ . J/Dq+   NSg/J+      NPl/V+ NSg/VX
-> been  proposed . Certain departments of major    universities prefer the term
-# NSg/V V/J      . I/J     NPl         P  NPr/V/J+ NPl+         V      D+  NSg/V/J+
-> computing science , to emphasize precisely that          difference . Danish  scientist
-# Nᴹ/V/J+   N🅪Sg/V+ . P  V         R         NSg/I/C/Ddem+ N🅪Sg/V+    . NPrᴹ/J+ NSg+
-=======
-# NPr+    N🅪Sg/J+  NSg/V+ NPr/J/P #    . NPr+  V3        D+  NSg/V+ NSg/J/P Vg      NSg/I/C/Ddem+ . NSg/V/J/C/P
+# NPr+    N🅪Sg/J+  NSg/V+ NPr/J/P #    . NPr+  V3        D+  NSg/V+ NSg/J/P Nᴹ/Vg/J NSg/I/C/Ddem+ . NSg/V/J/C/P
 > management science , the subject  is  applied and interdisciplinary in      nature ,
 # NSg+       N🅪Sg/V+ . D+  NSg/V/J+ VL3 VP/J    V/C J                 NPr/J/P NSg/V+ .
-> while     having the characteristics typical of an  academic discipline . His     efforts ,
-# NSg/V/C/P Vg     D   NPl+            NSg/J   P  D/P NSg/J    NSg/V+     . ISg/D$+ NPl/V3+ .
+> while     having  the characteristics typical of an  academic discipline . His     efforts ,
+# NSg/V/C/P Nᴹ/Vg/J D   NPl+            NSg/J   P  D/P NSg/J    NSg/V+     . ISg/D$+ NPl/V3+ .
 > and those  of others  such  as    numerical analyst George Forsythe , were    rewarded :
 # V/C I/Ddem P  NPl/V3+ NSg/I NSg/R J+        NSg+    NPr+   ?        . NSg/VPt VP/J     .
 > universities went    on  to create such  departments , starting with Purdue in      1962 .
-# NPl+         NSg/VPt J/P P  V/J    NSg/I NPl+        . Vg       P    NPr    NPr/J/P #    .
+# NPl+         NSg/VPt J/P P  V/J    NSg/I NPl+        . Nᴹ/Vg/J  P    NPr    NPr/J/P #    .
 > Despite its     name   , a   significant amount of computer science does   not   involve the
 # NSg/V/P ISg/D$+ NSg/V+ . D/P NSg/J       NSg/V  P  NSg/V+   N🅪Sg/V+ NPl/V3 NSg/C V       D
 > study of computers themselves . Because of this    , several alternative names   have
@@ -366,54 +225,31 @@
 > been    proposed . Certain departments of major    universities prefer the term
 # NSg/VPp VP/J     . I/J     NPl         P  NPr/V/J+ NPl+         V      D+  NSg/V/J+
 > computing science , to emphasize precisely that          difference . Danish  scientist
-# Nᴹ/Vg+    N🅪Sg/V+ . P  V         R         NSg/I/C/Ddem+ N🅪Sg/V+    . NPrᴹ/J+ NSg+
->>>>>>> 9f3fca1d
+# Nᴹ/Vg/J+  N🅪Sg/V+ . P  V         R         NSg/I/C/Ddem+ N🅪Sg/V+    . NPrᴹ/J+ NSg+
 > Peter     Naur suggested the term     datalogy , to reflect the fact that         the scientific
 # NPr/V/JC+ ?    VP/J      D   NSg/V/J+ ?        . P  V       D   NSg+ NSg/I/C/Ddem D   J
 > discipline revolves around data and data  treatment , while     not   necessarily
 # NSg/V+     NPl/V3   J/P    N🅪Pl V/C N🅪Pl+ NSg+      . NSg/V/C/P NSg/C R
 > involving computers . The first   scientific institution to use   the term     was the
-<<<<<<< HEAD
-# Nᴹ/V/J    NPl/V+    . D   NSg/V/J J          NSg+        P  NSg/V D+  NSg/V/J+ V   D
-> Department of Datalogy at    the University of Copenhagen , founded in      1969 , with
-# NSg        P  ?        NSg/P D   NSg        P  NPr+       . V/J     NPr/J/P #    . P
-> Peter     Naur being      the first   professor in      datalogy . The term     is used mainly in      the
-# NPr/V/JC+ ?    N🅪Sg/V/J/C D   NSg/V/J NSg+      NPr/J/P ?        . D+  NSg/V/J+ VL V/J  R      NPr/J/P D
-> Scandinavian countries . An   alternative term     , also proposed by      Naur , is data
-# NSg/J        NPl+      . D/P+ NSg/J+      NSg/V/J+ . W?   V/J      NSg/J/P ?    . VL N🅪Pl+
-> science ; this    is now       used for a   multi - disciplinary field of data  analysis ,
-# N🅪Sg/V+ . I/Ddem+ VL NPr/V/J/C V/J  C/P D/P NSg   . NSg/J        NSg/V P  N🅪Pl+ N🅪Sg+    .
-> including statistics and databases .
-# Nᴹ/V/J    NPl/V      V/C NPl/V+    .
->
-#
-> In      the early   days of computing , a   number    of terms  for the practitioners of the
-# NPr/J/P D   NSg/J/R NPl  P  Nᴹ/V/J+   . D/P N🅪Sg/V/JC P  NPl/V+ C/P D   NPl           P  D
-> field of computing were  suggested ( albeit facetiously ) in      the Communications of
-# NSg/V P  Nᴹ/V/J+   NSg/V V/J       . C      R           . NPr/J/P D   NPl            P
-> the ACM — turingineer , turologist , flow   - charts - man      , applied meta  - mathematician ,
-# D   NSg . ?           . ?          . NSg/V+ . NPl/V+ . NPr/V/J+ . V/J     NSg/J . NSg+          .
-=======
-# Vg        NPl/V3+   . D   NSg/V/J J          NSg+        P  NSg/V D+  NSg/V/J+ VPt D
+# Nᴹ/Vg/J   NPl/V3+   . D   NSg/V/J J          NSg+        P  NSg/V D+  NSg/V/J+ VPt D
 > Department of Datalogy at    the University of Copenhagen , founded in      1969 , with
 # NSg        P  ?        NSg/P D   NSg        P  NPr+       . VP/J    NPr/J/P #    . P
-> Peter     Naur being     the first   professor in      datalogy . The term     is  used     mainly in      the
-# NPr/V/JC+ ?    N🅪Sg/Vg/C D   NSg/V/J NSg+      NPr/J/P ?        . D+  NSg/V/J+ VL3 VPPtPp/J R      NPr/J/P D
+> Peter     Naur being       the first   professor in      datalogy . The term     is  used     mainly in      the
+# NPr/V/JC+ ?    N🅪Sg/Vg/J/C D   NSg/V/J NSg+      NPr/J/P ?        . D+  NSg/V/J+ VL3 VPPtPp/J R      NPr/J/P D
 > Scandinavian countries . An   alternative term     , also proposed by      Naur , is  data
 # NSg/J        NPl+      . D/P+ NSg/J+      NSg/V/J+ . W?   VP/J     NSg/J/P ?    . VL3 N🅪Pl+
 > science ; this    is  now       used     for a   multi - disciplinary field of data  analysis ,
 # N🅪Sg/V+ . I/Ddem+ VL3 NPr/V/J/C VPPtPp/J C/P D/P NSg   . NSg/J        NSg/V P  N🅪Pl+ N🅪Sg+    .
 > including statistics and databases .
-# Vg        NPl/V3     V/C NPl/V3+   .
+# Nᴹ/Vg/J   NPl/V3     V/C NPl/V3+   .
 >
 #
 > In      the early   days of computing , a   number    of terms   for the practitioners of the
-# NPr/J/P D   NSg/J/R NPl  P  Nᴹ/Vg+    . D/P N🅪Sg/V/JC P  NPl/V3+ C/P D   NPl           P  D
+# NPr/J/P D   NSg/J/R NPl  P  Nᴹ/Vg/J+  . D/P N🅪Sg/V/JC P  NPl/V3+ C/P D   NPl           P  D
 > field of computing were    suggested ( albeit facetiously ) in      the Communications of
-# NSg/V P  Nᴹ/Vg+    NSg/VPt VP/J      . C      R           . NPr/J/P D   NPl            P
+# NSg/V P  Nᴹ/Vg/J+  NSg/VPt VP/J      . C      R           . NPr/J/P D   NPl            P
 > the ACM — turingineer , turologist , flow   - charts  - man      , applied meta  - mathematician ,
 # D   NSg . ?           . ?          . NSg/V+ . NPl/V3+ . NPr/V/J+ . VP/J    NSg/J . NSg+          .
->>>>>>> 9f3fca1d
 > and applied epistemologist . Three months later in      the same journal  , comptologist
 # V/C VP/J    ?              . NSg+  NPl+   JC    NPr/J/P D+  I/J+ NSg/V/J+ . ?
 > was suggested , followed next    year by      hypologist . The term     computics has also
@@ -431,19 +267,11 @@
 > ( π          λ          η          ρ          ο          φ          ο          ρ          ι          κ          ή          , which means  informatics ) in      Greek   . Similar words   have   also been
 # . Unlintable Unlintable Unlintable Unlintable Unlintable Unlintable Unlintable Unlintable Unlintable Unlintable Unlintable . I/C+  NPl/V3 Nᴹ          . NPr/J/P NPr/V/J . NSg/J+  NPl/V3+ NSg/VX W?   NSg/VPp
 > adopted in      the UK   ( as    in      the School of Informatics , University of Edinburgh ) .
-<<<<<<< HEAD
-# V/J     NPr/J/P D+  NPr+ . NSg/R NPr/J/P D   NSg/V  P  Nᴹ          . NSg        P  NPr+      . .
-> " In      the U.S. , however , informatics is linked with applied computing , or
-# . NPr/J/P D+  ?    . C       . Nᴹ          VL V/J    P    V/J     Nᴹ/V/J+   . NPr/C
-> computing in      the context of another domain . "
-# Nᴹ/V/J+   NPr/J/P D   N🅪Sg/V  P  I/D     NSg+   . .
-=======
 # VP/J    NPr/J/P D+  NPr+ . NSg/R NPr/J/P D   NSg/V  P  Nᴹ          . NSg        P  NPr+      . .
 > " In      the U.S. , however , informatics is  linked with applied computing , or
-# . NPr/J/P D+  ?    . C       . Nᴹ          VL3 VP/J   P    VP/J    Nᴹ/Vg+    . NPr/C
+# . NPr/J/P D+  ?    . C       . Nᴹ          VL3 VP/J   P    VP/J    Nᴹ/Vg/J+  . NPr/C
 > computing in      the context of another domain . "
-# Nᴹ/Vg+    NPr/J/P D   N🅪Sg/V  P  I/D     NSg+   . .
->>>>>>> 9f3fca1d
+# Nᴹ/Vg/J+  NPr/J/P D   N🅪Sg/V  P  I/D     NSg+   . .
 >
 #
 > A   folkloric quotation , often attributed to — but     almost certainly not   first
@@ -455,23 +283,13 @@
 > of computers and computer systems is  generally considered the province of
 # P  NPl/V3    V/C NSg/V+   NPl+    VL3 R         VP/J       D   NSg      P
 > disciplines other   than computer science . For example , the study of computer
-<<<<<<< HEAD
-# NPl/V+      NSg/V/J C/P  NSg/V+   N🅪Sg/V+ . C/P NSg/V+  . D   NSg/V P  NSg/V+
-> hardware is usually considered part    of computer engineering , while     the study of
-# Nᴹ+      VL R       V/J        NSg/V/J P  NSg/V+   Nᴹ/V/J+     . NSg/V/C/P D   NSg/V P
-> commercial computer systems and their deployment is often called information
-# NSg/J+     NSg/V+   NPl+    V/C D$+   NSg+       VL R     V/J    Nᴹ+
-> technology or    information systems . However , there has been  exchange of ideas
-# N🅪Sg       NPr/C Nᴹ+         NPl+    . C       . +     V   NSg/V NSg/V    P  NPl+
-=======
 # NPl/V3+     NSg/V/J C/P  NSg/V+   N🅪Sg/V+ . C/P NSg/V+  . D   NSg/V P  NSg/V+
 > hardware is  usually considered part    of computer engineering , while     the study of
-# Nᴹ+      VL3 R       VP/J       NSg/V/J P  NSg/V+   NSg/Vg+     . NSg/V/C/P D   NSg/V P
+# Nᴹ+      VL3 R       VP/J       NSg/V/J P  NSg/V+   Nᴹ/Vg/J+    . NSg/V/C/P D   NSg/V P
 > commercial computer systems and their deployment is  often called information
 # NSg/J+     NSg/V+   NPl+    V/C D$+   NSg+       VL3 R     VP/J   Nᴹ+
 > technology or    information systems . However , there has been    exchange of ideas
 # N🅪Sg       NPr/C Nᴹ+         NPl+    . C       . +     V3  NSg/VPp NSg/V    P  NPl+
->>>>>>> 9f3fca1d
 > between the various computer - related disciplines . Computer science research also
 # NSg/P   D   J       NSg/V+   . J+      NPl/V3+     . NSg/V+   N🅪Sg/V+ Nᴹ/V+    W?
 > often intersects other   disciplines , such  as    cognitive science , linguistics ,
@@ -482,16 +300,10 @@
 #
 > Computer science is  considered by      some     to have   a   much         closer relationship with
 # NSg/V+   N🅪Sg/V+ VL3 VP/J       NSg/J/P I/J/R/Dq P  NSg/VX D/P NSg/I/J/R/Dq NSg/JC NSg          P
-> mathematics than many        scientific disciplines , with some      observers saying that
-<<<<<<< HEAD
-# Nᴹ+         C/P  NSg/I/J/Dq+ J+         NPl/V+      . P    I/J/R/Dq+ NPl+      Nᴹ/V/J NSg/I/C/Ddem
-> computing is a   mathematical science . Early    computer science was strongly
-# Nᴹ/V/J+   VL D/P J            N🅪Sg/V  . NSg/J/R+ NSg/V+   N🅪Sg/V+ V   R
-=======
-# Nᴹ+         C/P  NSg/I/J/Dq+ J+         NPl/V3+     . P    I/J/R/Dq+ NPl+      NSg/Vg NSg/I/C/Ddem
+> mathematics than many        scientific disciplines , with some      observers saying  that
+# Nᴹ+         C/P  NSg/I/J/Dq+ J+         NPl/V3+     . P    I/J/R/Dq+ NPl+      Nᴹ/Vg/J NSg/I/C/Ddem
 > computing is  a   mathematical science . Early    computer science was strongly
-# Nᴹ/Vg+    VL3 D/P J            N🅪Sg/V  . NSg/J/R+ NSg/V+   N🅪Sg/V+ VPt R
->>>>>>> 9f3fca1d
+# Nᴹ/Vg/J+  VL3 D/P J            N🅪Sg/V  . NSg/J/R+ NSg/V+   N🅪Sg/V+ VPt R
 > influenced by      the work   of mathematicians such  as    Kurt Gödel , Alan Turing , John
 # VP/J       NSg/J/P D   N🅪Sg/V P  NPl+           NSg/I NSg/R NPr  NPr   . NPr+ NPr    . NPr+
 > von Neumann , Rózsa Péter and Alonzo Church  and there continues to be      a   useful
@@ -502,57 +314,30 @@
 # NSg+     N🅪Sg+  . NSg+   N🅪Sg+  . V/C NSg+    .
 >
 #
-<<<<<<< HEAD
-> The relationship between computer science and software engineering is a
-# D   NSg          NSg/P   NSg/V+   N🅪Sg/V  V/C Nᴹ+      Nᴹ/V/J+     VL D/P
-> contentious issue , which is further muddied by      disputes over    what   the term
-# J           NSg/V . I/C+  VL V/J     V/J     NSg/J/P NPl/V+   NSg/J/P NSg/I+ D   NSg/V/J+
-> " software engineering " means , and how   computer science is defined . David Parnas ,
-# . Nᴹ+      Nᴹ/V/J+     . NPl/V . V/C NSg/C NSg/V+   N🅪Sg/V+ VL V/J     . NPr+  ?      .
-> taking  a   cue    from the relationship between other   engineering and science
-# NSg/V/J D/P NSg/V+ P    D   NSg+         NSg/P   NSg/V/J Nᴹ/V/J      V/C N🅪Sg/V+
-=======
 > The relationship between computer science and software engineering is  a
-# D   NSg          NSg/P   NSg/V+   N🅪Sg/V  V/C Nᴹ+      NSg/Vg+     VL3 D/P
+# D   NSg          NSg/P   NSg/V+   N🅪Sg/V  V/C Nᴹ+      Nᴹ/Vg/J+    VL3 D/P
 > contentious issue , which is  further muddied by      disputes over    what   the term
 # J           NSg/V . I/C+  VL3 V/J     VP/J    NSg/J/P NPl/V3+  NSg/J/P NSg/I+ D   NSg/V/J+
 > " software engineering " means  , and how   computer science is  defined . David Parnas ,
-# . Nᴹ+      NSg/Vg+     . NPl/V3 . V/C NSg/C NSg/V+   N🅪Sg/V+ VL3 VP/J    . NPr+  ?      .
+# . Nᴹ+      Nᴹ/Vg/J+    . NPl/V3 . V/C NSg/C NSg/V+   N🅪Sg/V+ VL3 VP/J    . NPr+  ?      .
 > taking   a   cue    from the relationship between other   engineering and science
-# NSg/Vg/J D/P NSg/V+ P    D   NSg+         NSg/P   NSg/V/J NSg/Vg      V/C N🅪Sg/V+
->>>>>>> 9f3fca1d
+# NSg/Vg/J D/P NSg/V+ P    D   NSg+         NSg/P   NSg/V/J Nᴹ/Vg/J     V/C N🅪Sg/V+
 > disciplines , has claimed that         the principal focus of computer science is
 # NPl/V3+     . V3  VP/J    NSg/I/C/Ddem D   NSg/J     NSg/V P  NSg/V+   N🅪Sg/V+ VL3
 > studying the properties of computation in      general , while     the principal focus of
-<<<<<<< HEAD
-# Nᴹ/V/J   D   NPl/V+     P  NSg         NPr/J/P NSg/V/J . NSg/V/C/P D   NSg/J     NSg/V P
-> software engineering is the design of specific computations to achieve practical
-# Nᴹ+      Nᴹ/V/J+     VL D   N🅪Sg/V P  NSg/J    NPl          P  V       NSg/J
-> goals  , making the two separate but     complementary disciplines .
-# NPl/V+ . Nᴹ/V/J D   NSg NSg/V/J  NSg/C/P NSg/J         NPl/V+      .
->
-#
-> The academic , political , and funding aspects of computer science tend to depend
-# D   NSg/J    . NSg/J     . V/C Nᴹ/V/J+ NPl/V   P  NSg/V+   N🅪Sg/V+ V    P  NSg/V
-> on  whether a    department is formed with a   mathematical emphasis or    with an
-# J/P I/C     D/P+ NSg+       VL V/J    P    D/P J            NSg      NPr/C P    D/P+
-> engineering emphasis . Computer science departments with a    mathematics emphasis
-# Nᴹ/V/J+     NSg+     . NSg/V+   N🅪Sg/V+ NPl+        P    D/P+ Nᴹ+         NSg+
-=======
-# Vg       D   NPl/V3+    P  NSg         NPr/J/P NSg/V/J . NSg/V/C/P D   NSg/J     NSg/V P
+# Nᴹ/Vg/J  D   NPl/V3+    P  NSg         NPr/J/P NSg/V/J . NSg/V/C/P D   NSg/J     NSg/V P
 > software engineering is  the design of specific computations to achieve practical
-# Nᴹ+      NSg/Vg+     VL3 D   N🅪Sg/V P  NSg/J    NPl          P  V       NSg/J
-> goals   , making the two separate but     complementary disciplines .
-# NPl/V3+ . NSg/Vg D   NSg NSg/V/J  NSg/C/P NSg/J         NPl/V3+     .
->
-#
-> The academic , political , and funding aspects of computer science tend to depend
-# D   NSg/J    . NSg/J     . V/C NSg/Vg+ NPl/V3  P  NSg/V+   N🅪Sg/V+ V    P  NSg/V
+# Nᴹ+      Nᴹ/Vg/J+    VL3 D   N🅪Sg/V P  NSg/J    NPl          P  V       NSg/J
+> goals   , making  the two separate but     complementary disciplines .
+# NPl/V3+ . Nᴹ/Vg/J D   NSg NSg/V/J  NSg/C/P NSg/J         NPl/V3+     .
+>
+#
+> The academic , political , and funding  aspects of computer science tend to depend
+# D   NSg/J    . NSg/J     . V/C Nᴹ/Vg/J+ NPl/V3  P  NSg/V+   N🅪Sg/V+ V    P  NSg/V
 > on  whether a    department is  formed with a   mathematical emphasis or    with an
 # J/P I/C     D/P+ NSg+       VL3 VP/J   P    D/P J            NSg      NPr/C P    D/P+
 > engineering emphasis . Computer science departments with a    mathematics emphasis
-# NSg/Vg+     NSg+     . NSg/V+   N🅪Sg/V+ NPl+        P    D/P+ Nᴹ+         NSg+
->>>>>>> 9f3fca1d
+# Nᴹ/Vg/J+    NSg+     . NSg/V+   N🅪Sg/V+ NPl+        P    D/P+ Nᴹ+         NSg+
 > and with a    numerical orientation consider alignment with computational science .
 # V/C P    D/P+ J+        N🅪Sg+       V        N🅪Sg      P    J+            N🅪Sg/V+ .
 > Both   types  of departments tend to make  efforts to bridge the field  educationally
@@ -569,17 +354,10 @@
 # NSg          P  NSg/V+   N🅪Sg/V+
 >
 #
-<<<<<<< HEAD
-> Despite the word   science in      its     name   , there is debate  over    whether or    not
-# NSg/V/P D+  NSg/V+ N🅪Sg/V+ NPr/J/P ISg/D$+ NSg/V+ . +     VL N🅪Sg/V+ NSg/J/P I/C     NPr/C NSg/C
-> computer science is a   discipline of science , mathematics , or    engineering . Allen
-# NSg/V+   N🅪Sg/V+ VL D/P NSg/V      P  N🅪Sg/V+ . Nᴹ+         . NPr/C Nᴹ/V/J+     . NPr+
-=======
 > Despite the word   science in      its     name   , there is  debate  over    whether or    not
 # NSg/V/P D+  NSg/V+ N🅪Sg/V+ NPr/J/P ISg/D$+ NSg/V+ . +     VL3 N🅪Sg/V+ NSg/J/P I/C     NPr/C NSg/C
 > computer science is  a   discipline of science , mathematics , or    engineering . Allen
-# NSg/V+   N🅪Sg/V+ VL3 D/P NSg/V      P  N🅪Sg/V+ . Nᴹ+         . NPr/C NSg/Vg+     . NPr+
->>>>>>> 9f3fca1d
+# NSg/V+   N🅪Sg/V+ VL3 D/P NSg/V      P  N🅪Sg/V+ . Nᴹ+         . NPr/C Nᴹ/Vg/J+    . NPr+
 > Newell and Herbert A. Simon argued in      1975 ,
 # ?      V/C NPr+    ?  NPr+  VP/J   NPr/J/P #    .
 >
@@ -591,55 +369,29 @@
 > unique forms  of observation and experience do     not   fit     a   narrow  stereotype of
 # NSg/J  NPl/V3 P  N🅪Sg        V/C NSg/V+     NSg/VX NSg/C NSg/V/J D/P NSg/V/J NSg/V      P
 > the experimental method . Nonetheless , they are experiments . Each new      machine
-<<<<<<< HEAD
-# D   NSg/J        NSg/V+ . W?          . IPl+ V   NPl/V+      . Dq+  NSg/V/J+ NSg/V+
-> that          is built   is an   experiment . Actually constructing the machine poses  a
-# NSg/I/C/Ddem+ VL NSg/V/J VL D/P+ NSg/V+     . R        Nᴹ/V/J       D+  NSg/V+  NPl/V+ D/P+
-> question to nature ; and we   listen for the answer by      observing the machine in
-# NSg/V+   P  NSg/V  . V/C IPl+ NSg/V  C/P D+  NSg/V+ NSg/J/P Nᴹ/V/J    D   NSg/V+  NPr/J/P
-> operation and analyzing it       by      all          analytical and measurement means available .
-# N🅪Sg+     V/C Nᴹ/V/J    NPr/ISg+ NSg/J/P NSg/I/J/C/Dq J          V/C NSg+        NPl/V J         .
->
-#
-> It       has since been  argued that         computer science can    be     classified as    an   empirical
-# NPr/ISg+ V   C/P+  NSg/V V/J    NSg/I/C/Ddem NSg/V+   N🅪Sg/V+ NPr/VX NSg/VX NSg/V/J    NSg/R D/P+ NSg/J+
-> science since it       makes use   of empirical testing to evaluate the correctness of
-# N🅪Sg/V+ C/P   NPr/ISg+ NPl/V NSg/V P  NSg/J     Nᴹ/V/J+ P  V        D   NSg         P
-> programs , but     a    problem remains in      defining the laws   and theorems of computer
-# NPl/V+   . NSg/C/P D/P+ NSg/J+  NPl/V   NPr/J/P Nᴹ/V/J   D+  NPl/V+ V/C NPl/V    P  NSg/V+
-> science ( if    any    exist ) and defining the nature of experiments in      computer
-# N🅪Sg/V+ . NSg/C I/R/Dq V+    . V/C Nᴹ/V/J   D   NSg/V  P  NPl/V+      NPr/J/P NSg/V+
-> science . Proponents of classifying computer science as    an  engineering discipline
-# N🅪Sg/V+ . NPl        P  Nᴹ/V/J      NSg/V+   N🅪Sg/V+ NSg/R D/P Nᴹ/V/J+     NSg/V+
-> argue that         the reliability of computational systems is investigated in      the same
-# V     NSg/I/C/Ddem D   NSg         P  J             NPl+    VL V/J          NPr/J/P D   I/J
-> way    as    bridges  in      civil engineering and airplanes in      aerospace engineering . They
-# NSg/J+ NSg/R NPrPl/V+ NPr/J/P J     Nᴹ/V/J+     V/C NPl/V     NPr/J/P NSg/J+    Nᴹ/V/J+     . IPl+
-=======
 # D   NSg/J        NSg/V+ . W?          . IPl+ V   NPl/V3+     . Dq+  NSg/V/J+ NSg/V+
 > that          is  built   is  an   experiment . Actually constructing the machine poses   a
-# NSg/I/C/Ddem+ VL3 NSg/V/J VL3 D/P+ NSg/V+     . R        Vg           D+  NSg/V+  NPl/V3+ D/P+
+# NSg/I/C/Ddem+ VL3 NSg/V/J VL3 D/P+ NSg/V+     . R        Nᴹ/Vg/J      D+  NSg/V+  NPl/V3+ D/P+
 > question to nature ; and we   listen for the answer by      observing the machine in
-# NSg/V+   P  NSg/V  . V/C IPl+ NSg/V  C/P D+  NSg/V+ NSg/J/P Vg        D   NSg/V+  NPr/J/P
+# NSg/V+   P  NSg/V  . V/C IPl+ NSg/V  C/P D+  NSg/V+ NSg/J/P Nᴹ/Vg/J   D   NSg/V+  NPr/J/P
 > operation and analyzing it       by      all          analytical and measurement means  available .
-# N🅪Sg+     V/C Vg        NPr/ISg+ NSg/J/P NSg/I/J/C/Dq J          V/C NSg+        NPl/V3 J         .
+# N🅪Sg+     V/C Nᴹ/Vg/J   NPr/ISg+ NSg/J/P NSg/I/J/C/Dq J          V/C NSg+        NPl/V3 J         .
 >
 #
 > It       has since been    argued that         computer science can    be      classified as    an   empirical
 # NPr/ISg+ V3  C/P+  NSg/VPp VP/J   NSg/I/C/Ddem NSg/V+   N🅪Sg/V+ NPr/VX NSg/VXL NSg/VP/J   NSg/R D/P+ NSg/J+
-> science since it       makes  use   of empirical testing to evaluate the correctness of
-# N🅪Sg/V+ C/P   NPr/ISg+ NPl/V3 NSg/V P  NSg/J     Vg+     P  V        D   NSg         P
+> science since it       makes  use   of empirical testing  to evaluate the correctness of
+# N🅪Sg/V+ C/P   NPr/ISg+ NPl/V3 NSg/V P  NSg/J     Nᴹ/Vg/J+ P  V        D   NSg         P
 > programs , but     a    problem remains in      defining the laws    and theorems of computer
-# NPl/V3+  . NSg/C/P D/P+ NSg/J+  NPl/V3  NPr/J/P Vg       D+  NPl/V3+ V/C NPl/V3   P  NSg/V+
+# NPl/V3+  . NSg/C/P D/P+ NSg/J+  NPl/V3  NPr/J/P Nᴹ/Vg/J  D+  NPl/V3+ V/C NPl/V3   P  NSg/V+
 > science ( if    any    exist ) and defining the nature of experiments in      computer
-# N🅪Sg/V+ . NSg/C I/R/Dq V+    . V/C Vg       D   NSg/V  P  NPl/V3+     NPr/J/P NSg/V+
+# N🅪Sg/V+ . NSg/C I/R/Dq V+    . V/C Nᴹ/Vg/J  D   NSg/V  P  NPl/V3+     NPr/J/P NSg/V+
 > science . Proponents of classifying computer science as    an  engineering discipline
-# N🅪Sg/V+ . NPl        P  Vg          NSg/V+   N🅪Sg/V+ NSg/R D/P NSg/Vg+     NSg/V+
+# N🅪Sg/V+ . NPl        P  Nᴹ/Vg/J     NSg/V+   N🅪Sg/V+ NSg/R D/P Nᴹ/Vg/J+    NSg/V+
 > argue that         the reliability of computational systems is  investigated in      the same
 # V     NSg/I/C/Ddem D   NSg         P  J             NPl+    VL3 VP/J         NPr/J/P D   I/J
 > way    as    bridges   in      civil engineering and airplanes in      aerospace engineering . They
-# NSg/J+ NSg/R NPrPl/V3+ NPr/J/P J     NSg/Vg+     V/C NPl/V3    NPr/J/P NSg/J+    NSg/Vg+     . IPl+
->>>>>>> 9f3fca1d
+# NSg/J+ NSg/R NPrPl/V3+ NPr/J/P J     Nᴹ/Vg/J+    V/C NPl/V3    NPr/J/P NSg/J+    Nᴹ/Vg/J+    . IPl+
 > also argue that         while     empirical sciences observe what   presently exists , computer
 # W?   V     NSg/I/C/Ddem NSg/V/C/P NSg/J+    NPl/V3+  NSg/V   NSg/I+ R         V3     . NSg/V+
 > science observes what   is  possible to exist and while     scientists discover laws
@@ -647,19 +399,11 @@
 > from observation , no     proper laws    have   been    found in      computer science and it       is
 # P    N🅪Sg+       . NPr/P+ NSg/J+ NPl/V3+ NSg/VX NSg/VPp NSg/V NPr/J/P NSg/V+   N🅪Sg/V+ V/C NPr/ISg+ VL3
 > instead concerned with creating phenomena .
-<<<<<<< HEAD
-# W?      V/J       P    Nᴹ/V/J   NSg+      .
+# W?      VP/J      P    Nᴹ/Vg/J  NSg+      .
 >
 #
 > Proponents of classifying computer science as    a   mathematical discipline argue
-# NPl        P  Nᴹ/V/J      NSg/V+   N🅪Sg/V+ NSg/R D/P J            NSg/V+     V
-=======
-# W?      VP/J      P    Vg       NSg+      .
->
-#
-> Proponents of classifying computer science as    a   mathematical discipline argue
-# NPl        P  Vg          NSg/V+   N🅪Sg/V+ NSg/R D/P J            NSg/V+     V
->>>>>>> 9f3fca1d
+# NPl        P  Nᴹ/Vg/J     NSg/V+   N🅪Sg/V+ NSg/R D/P J            NSg/V+     V
 > that         computer programs are physical realizations of mathematical entities and
 # NSg/I/C/Ddem NSg/V+   NPl/V3+  V   NSg/J    NPl/NoAm     P  J            NPl      V/C
 > programs that          can    be      deductively reasoned through mathematical formal methods .
@@ -669,11 +413,7 @@
 > computer programs as    mathematical sentences and interpret formal semantics for
 # NSg/V+   NPl/V3+  NSg/R J            NPl/V3+   V/C V         NSg/J  NPl       C/P
 > programming languages as    mathematical axiomatic systems .
-<<<<<<< HEAD
-# Nᴹ/V/J+     NPl/V+    NSg/R J            J         NPl+    .
-=======
-# Nᴹ/Vg+      NPl/V3+   NSg/R J            J         NPl+    .
->>>>>>> 9f3fca1d
+# Nᴹ/Vg/J+    NPl/V3+   NSg/R J            J         NPl+    .
 >
 #
 > Paradigms of computer science
@@ -685,31 +425,17 @@
 > separate paradigms in      computer science . Peter     Wegner argued that         those  paradigms
 # NSg/V/J  NPl       NPr/J/P NSg/V+   N🅪Sg/V+ . NPr/V/JC+ ?      VP/J   NSg/I/C/Ddem I/Ddem NPl+
 > are science , technology , and mathematics . Peter     Denning's working group  argued
-<<<<<<< HEAD
-# V   N🅪Sg/V  . N🅪Sg+      . V/C Nᴹ+         . NPr/V/JC+ ?         Nᴹ/V/J  NSg/V+ V/J
+# V   N🅪Sg/V  . N🅪Sg+      . V/C Nᴹ+         . NPr/V/JC+ ?         Nᴹ/Vg/J NSg/V+ VP/J
 > that         they are theory , abstraction ( modeling ) , and design  . Amnon H. Eden
-# NSg/I/C/Ddem IPl+ V   N🅪Sg   . N🅪Sg        . Nᴹ/V/J+  . . V/C N🅪Sg/V+ . ?     ?  NPr+
-> described them     as    the " rationalist paradigm " ( which treats computer science as    a
-# V/J       NSg/IPl+ NSg/R D   . NSg+        NSg+     . . I/C+  NPl/V+ NSg/V+   N🅪Sg/V+ NSg/R D/P
-> branch of mathematics , which is prevalent in      theoretical computer science , and
-# NPr/V  P  Nᴹ+         . I/C+  VL J         NPr/J/P J           NSg/V+   N🅪Sg/V+ . V/C
-> mainly employs deductive reasoning ) , the " technocratic paradigm " ( which might   be
-# R      NPl/V   J         Nᴹ/V/J    . . D   . J            NSg+     . . I/C+  Nᴹ/VX/J NSg/VX
-> found in      engineering approaches , most         prominently in      software engineering ) , and
-# NSg/V NPr/J/P Nᴹ/V/J+     NPl/V+     . NSg/I/J/R/Dq R           NPr/J/P Nᴹ+      Nᴹ/V/J+     . . V/C
-=======
-# V   N🅪Sg/V  . N🅪Sg+      . V/C Nᴹ+         . NPr/V/JC+ ?         Vg      NSg/V+ VP/J
-> that         they are theory , abstraction ( modeling ) , and design  . Amnon H. Eden
-# NSg/I/C/Ddem IPl+ V   N🅪Sg   . N🅪Sg        . NSg/Vg+  . . V/C N🅪Sg/V+ . ?     ?  NPr+
+# NSg/I/C/Ddem IPl+ V   N🅪Sg   . N🅪Sg        . Nᴹ/Vg/J+ . . V/C N🅪Sg/V+ . ?     ?  NPr+
 > described them     as    the " rationalist paradigm " ( which treats  computer science as    a
 # VP/J      NSg/IPl+ NSg/R D   . NSg+        NSg+     . . I/C+  NPl/V3+ NSg/V+   N🅪Sg/V+ NSg/R D/P
 > branch of mathematics , which is  prevalent in      theoretical computer science , and
 # NPr/V  P  Nᴹ+         . I/C+  VL3 J         NPr/J/P J           NSg/V+   N🅪Sg/V+ . V/C
 > mainly employs deductive reasoning ) , the " technocratic paradigm " ( which might   be
-# R      NPl/V3  J         NSg/Vg    . . D   . J            NSg+     . . I/C+  Nᴹ/VX/J NSg/VXL
+# R      NPl/V3  J         Nᴹ/Vg/J   . . D   . J            NSg+     . . I/C+  Nᴹ/VX/J NSg/VXL
 > found in      engineering approaches , most         prominently in      software engineering ) , and
-# NSg/V NPr/J/P NSg/Vg+     NPl/V3+    . NSg/I/J/R/Dq R           NPr/J/P Nᴹ+      NSg/Vg+     . . V/C
->>>>>>> 9f3fca1d
+# NSg/V NPr/J/P Nᴹ/Vg/J+    NPl/V3+    . NSg/I/J/R/Dq R           NPr/J/P Nᴹ+      Nᴹ/Vg/J+    . . V/C
 > the " scientific paradigm " ( which approaches computer - related artifacts from the
 # D   . J          NSg+     . . I/C+  NPl/V3+    NSg/V+   . J       NPl+      P    D
 > empirical perspective of natural sciences , identifiable in      some     branches of
@@ -717,15 +443,9 @@
 > artificial intelligence ) . Computer science focuses on  methods involved in
 # J          N🅪Sg+        . . NSg/V+   N🅪Sg/V+ NPl/V3  J/P NPl/V3+ VP/J     NPr/J/P
 > design  , specification , programming , verification , implementation and testing of
-<<<<<<< HEAD
-# N🅪Sg/V+ . NSg+          . Nᴹ/V/J      . N🅪Sg+        . NSg            V/C Nᴹ/V/J  P
+# N🅪Sg/V+ . NSg+          . Nᴹ/Vg/J     . N🅪Sg+        . NSg            V/C Nᴹ/Vg/J P
 > human   - made computing systems .
-# NSg/V/J . V    Nᴹ/V/J+   NPl+    .
-=======
-# N🅪Sg/V+ . NSg+          . Nᴹ/Vg       . N🅪Sg+        . NSg            V/C Vg      P
-> human   - made computing systems .
-# NSg/V/J . V    Nᴹ/Vg+    NPl+    .
->>>>>>> 9f3fca1d
+# NSg/V/J . V    Nᴹ/Vg/J+  NPl+    .
 >
 #
 > Fields
@@ -737,51 +457,27 @@
 > studies of algorithms and the limits of computation to the practical issues of
 # NPl/V3  P  NPl+       V/C D   NPl/V3 P  NSg         P  D   NSg/J     NPl/V3 P
 > implementing computing systems in      hardware and software . CSAB , formerly called
-<<<<<<< HEAD
-# Nᴹ/V/J       Nᴹ/V/J+   NPl     NPr/J/P Nᴹ       V/C Nᴹ+      . ?    . R        V/J
-> Computing Sciences Accreditation Board   — which is made up        of representatives of
-# Nᴹ/V/J+   NPl/V+   N🅪Sg          N🅪Sg/V+ . I/C+  VL V    NSg/V/J/P P  NPl             P
+# Nᴹ/Vg/J      Nᴹ/Vg/J+  NPl     NPr/J/P Nᴹ       V/C Nᴹ+      . ?    . R        VP/J
+> Computing Sciences Accreditation Board   — which is  made up        of representatives of
+# Nᴹ/Vg/J+  NPl/V3+  N🅪Sg          N🅪Sg/V+ . I/C+  VL3 V    NSg/V/J/P P  NPl             P
 > the Association for Computing Machinery ( ACM ) , and the IEEE Computer Society
-# D   N🅪Sg+       C/P Nᴹ/V/J+   Nᴹ+       . NSg . . V/C D   NPr  NSg/V+   N🅪Sg+
-> ( IEEE CS    ) — identifies four areas that          it       considers crucial to the discipline of
-# . NPr  NPl/V . . V          NSg  NPl+  NSg/I/C/Ddem+ NPr/ISg+ V         J       P  D   NSg/V      P
-=======
-# Vg           Nᴹ/Vg+    NPl     NPr/J/P Nᴹ       V/C Nᴹ+      . ?    . R        VP/J
-> Computing Sciences Accreditation Board   — which is  made up        of representatives of
-# Nᴹ/Vg+    NPl/V3+  N🅪Sg          N🅪Sg/V+ . I/C+  VL3 V    NSg/V/J/P P  NPl             P
-> the Association for Computing Machinery ( ACM ) , and the IEEE Computer Society
-# D   N🅪Sg+       C/P Nᴹ/Vg+    Nᴹ+       . NSg . . V/C D   NPr  NSg/V+   N🅪Sg+
+# D   N🅪Sg+       C/P Nᴹ/Vg/J+  Nᴹ+       . NSg . . V/C D   NPr  NSg/V+   N🅪Sg+
 > ( IEEE CS     ) — identifies four areas that          it       considers crucial to the discipline of
 # . NPr  NPl/V3 . . V3         NSg  NPl+  NSg/I/C/Ddem+ NPr/ISg+ V3        J       P  D   NSg/V      P
->>>>>>> 9f3fca1d
 > computer science : theory of computation , algorithms and data  structures ,
 # NSg/V+   N🅪Sg/V+ . N🅪Sg   P  NSg         . NPl        V/C N🅪Pl+ NPl/V3+    .
 > programming methodology and languages , and computer elements and architecture .
-<<<<<<< HEAD
-# Nᴹ/V/J+     NSg         V/C NPl/V+    . V/C NSg/V+   NPl/V    V/C N🅪Sg+        .
-> In      addition to these   four areas , CSAB also identifies fields   such  as    software
-# NPr/J/P NSg+     P  I/Ddem+ NSg+ NPl+  . ?    W?   V          NPrPl/V+ NSg/I NSg/R Nᴹ+
-> engineering , artificial intelligence , computer networking and communication ,
-# Nᴹ/V/J+     . J          N🅪Sg+        . NSg/V+   Nᴹ/V/J     V/C N🅪Sg+         .
-=======
-# Nᴹ/Vg+      NSg         V/C NPl/V3+   . V/C NSg/V+   NPl/V3   V/C N🅪Sg+        .
+# Nᴹ/Vg/J+    NSg         V/C NPl/V3+   . V/C NSg/V+   NPl/V3   V/C N🅪Sg+        .
 > In      addition to these   four areas , CSAB also identifies fields    such  as    software
 # NPr/J/P NSg+     P  I/Ddem+ NSg+ NPl+  . ?    W?   V3         NPrPl/V3+ NSg/I NSg/R Nᴹ+
 > engineering , artificial intelligence , computer networking and communication ,
-# NSg/Vg+     . J          N🅪Sg+        . NSg/V+   Nᴹ/Vg      V/C N🅪Sg+         .
->>>>>>> 9f3fca1d
+# Nᴹ/Vg/J+    . J          N🅪Sg+        . NSg/V+   Nᴹ/Vg/J    V/C N🅪Sg+         .
 > database systems , parallel computation , distributed computation , human   – computer
 # NSg/V+   NPl+    . NSg/V/J  NSg         . VP/J        NSg         . NSg/V/J . NSg/V+
 > interaction , computer graphics , operating systems , and numerical and symbolic
-<<<<<<< HEAD
-# NSg+        . NSg/V+   NPl+     . Nᴹ/V/J    NPl+    . V/C J         V/C J
-> computation as    being      important areas of computer science .
-# NSg         NSg/R N🅪Sg/V/J/C J         NPl   P  NSg/V+   N🅪Sg/V+ .
-=======
-# NSg+        . NSg/V+   NPl+     . Vg        NPl+    . V/C J         V/C J
-> computation as    being     important areas of computer science .
-# NSg         NSg/R N🅪Sg/Vg/C J         NPl   P  NSg/V+   N🅪Sg/V+ .
->>>>>>> 9f3fca1d
+# NSg+        . NSg/V+   NPl+     . Nᴹ/Vg/J   NPl+    . V/C J         V/C J
+> computation as    being       important areas of computer science .
+# NSg         NSg/R N🅪Sg/Vg/J/C J         NPl   P  NSg/V+   N🅪Sg/V+ .
 >
 #
 > Theoretical computer science
@@ -803,19 +499,11 @@
 >
 #
 > According to Peter     Denning , the fundamental question underlying computer science
-<<<<<<< HEAD
-# Nᴹ/V/J    P  NPr/V/JC+ ?       . D+  NSg/J+      NSg/V+   NSg/V/J+   NSg/V+   N🅪Sg/V+
-> is , " What   can    be     automated ? " Theory of computation is focused on  answering
-# VL . . NSg/I+ NPr/VX NSg/VX V/J       . . N🅪Sg   P  NSg         VL V/J     J/P Nᴹ/V/J
-> fundamental questions about what   can    be     computed and what   amount of resources
-# NSg/J       NPl/V+    J/P   NSg/I+ NPr/VX NSg/VX V/J      V/C NSg/I+ NSg/V  P  NPl/V+
-=======
-# Vg/J      P  NPr/V/JC+ ?       . D+  NSg/J+      NSg/V+   NSg/V/J+   NSg/V+   N🅪Sg/V+
+# Nᴹ/Vg/J   P  NPr/V/JC+ ?       . D+  NSg/J+      NSg/V+   NSg/V/J+   NSg/V+   N🅪Sg/V+
 > is  , " What   can    be      automated ? " Theory of computation is  focused on  answering
-# VL3 . . NSg/I+ NPr/VX NSg/VXL VP/J      . . N🅪Sg   P  NSg         VL3 VP/J    J/P Vg
+# VL3 . . NSg/I+ NPr/VX NSg/VXL VP/J      . . N🅪Sg   P  NSg         VL3 VP/J    J/P Nᴹ/Vg/J
 > fundamental questions about what   can    be      computed and what   amount of resources
 # NSg/J       NPl/V3+   J/P   NSg/I+ NPr/VX NSg/VXL VP/J     V/C NSg/I+ NSg/V  P  NPl/V3+
->>>>>>> 9f3fca1d
 > are required to perform those  computations . In      an  effort to answer the first
 # V   VP/J     P  V       I/Ddem NPl          . NPr/J/P D/P NSg/V+ P  NSg/V  D+  NSg/V/J+
 > question , computability theory examines which computational problems are
@@ -823,15 +511,9 @@
 > solvable on  various theoretical models of computation . The second   question is
 # J        J/P J       J           NPl/V3 P  NSg         . D+  NSg/V/J+ NSg/V+   VL3
 > addressed by      computational complexity theory , which studies the time     and space
-<<<<<<< HEAD
-# V/J       NSg/J/P J             NSg        N🅪Sg+  . I/C+  NPl/V   D   N🅪Sg/V/J V/C N🅪Sg/V+
-> costs  associated with different approaches to solving a   multitude of
-# NPl/V+ V/J        P    NSg/J     NPl/V+     P  Nᴹ/V/J  D/P NSg       P
-=======
 # VP/J      NSg/J/P J             NSg        N🅪Sg+  . I/C+  NPl/V3  D   N🅪Sg/V/J V/C N🅪Sg/V+
 > costs   associated with different approaches to solving a   multitude of
-# NPl/V3+ VP/J       P    NSg/J     NPl/V3+    P  Vg      D/P NSg       P
->>>>>>> 9f3fca1d
+# NPl/V3+ VP/J       P    NSg/J     NPl/V3+    P  Nᴹ/Vg/J D/P NSg       P
 > computational problems .
 # J             NPl+     .
 >
@@ -842,13 +524,8 @@
 # NSg/J   NPr/J/P D   N🅪Sg   P  NSg         .
 >
 #
-<<<<<<< HEAD
-> Information and coding  theory
-# Nᴹ          V/C Nᴹ/V/J+ N🅪Sg+
-=======
-> Information and coding theory
-# Nᴹ          V/C Vg+    N🅪Sg+
->>>>>>> 9f3fca1d
+> Information and coding   theory
+# Nᴹ          V/C Nᴹ/Vg/J+ N🅪Sg+
 >
 #
 > Information theory , closely related to probability and statistics , is  related to
@@ -856,31 +533,17 @@
 > the quantification of information . This    was developed by      Claude Shannon to find
 # D   NSg            P  Nᴹ+         . I/Ddem+ VPt VP/J      NSg/J/P NPr+   NPr+    P  NSg/V
 > fundamental limits on  signal   processing operations such  as    compressing data  and
-<<<<<<< HEAD
-# NSg/J       NPl/V  J/P NSg/V/J+ Nᴹ/V/J+    NPl+       NSg/I NSg/R Nᴹ/V/J      N🅪Pl+ V/C
-> on  reliably storing and communicating data  . Coding  theory is the study of the
-# J/P R        Nᴹ/V/J  V/C Nᴹ/V/J        N🅪Pl+ . Nᴹ/V/J+ N🅪Sg+  VL D   NSg/V P  D
-> properties of codes  ( systems for converting information from one       form   to
-# NPl/V      P  NPl/V+ . NPl+    C/P Nᴹ/V/J     Nᴹ+         P    NSg/I/V/J NSg/V+ P
-> another ) and their fitness for a    specific application . Codes  are used for data
-# I/D     . V/C D$+   NSg     C/P D/P+ NSg/J+   NSg+        . NPl/V+ V   V/J  C/P N🅪Pl+
-> compression , cryptography , error  detection and correction , and more           recently
-# NSg+        . NSg          . NSg/V+ N🅪Sg      V/C NSg+       . V/C NPr/I/V/J/R/Dq R
-> also for network coding  . Codes  are studied for the purpose of designing
-# W?   C/P NSg/V+  Nᴹ/V/J+ . NPl/V+ V   V/J     C/P D   N🅪Sg/V  P  Nᴹ/V/J
-=======
-# NSg/J       NPl/V3 J/P NSg/V/J+ Vg+        NPl+       NSg/I NSg/R Vg          N🅪Pl+ V/C
-> on  reliably storing and communicating data  . Coding theory is  the study of the
-# J/P R        Vg      V/C Vg            N🅪Pl+ . Vg+    N🅪Sg+  VL3 D   NSg/V P  D
+# NSg/J       NPl/V3 J/P NSg/V/J+ Nᴹ/Vg/J+   NPl+       NSg/I NSg/R Nᴹ/Vg/J     N🅪Pl+ V/C
+> on  reliably storing and communicating data  . Coding   theory is  the study of the
+# J/P R        Nᴹ/Vg/J V/C Nᴹ/Vg/J       N🅪Pl+ . Nᴹ/Vg/J+ N🅪Sg+  VL3 D   NSg/V P  D
 > properties of codes   ( systems for converting information from one       form   to
-# NPl/V3     P  NPl/V3+ . NPl+    C/P Vg         Nᴹ+         P    NSg/I/V/J NSg/V+ P
+# NPl/V3     P  NPl/V3+ . NPl+    C/P Nᴹ/Vg/J    Nᴹ+         P    NSg/I/V/J NSg/V+ P
 > another ) and their fitness for a    specific application . Codes   are used     for data
 # I/D     . V/C D$+   NSg     C/P D/P+ NSg/J+   NSg+        . NPl/V3+ V   VPPtPp/J C/P N🅪Pl+
 > compression , cryptography , error  detection and correction , and more           recently
 # NSg+        . NSg          . NSg/V+ N🅪Sg      V/C NSg+       . V/C NPr/I/V/J/R/Dq R
-> also for network coding . Codes   are studied for the purpose of designing
-# W?   C/P NSg/V+  Vg+    . NPl/V3+ V   VP/J    C/P D   N🅪Sg/V  P  Vg
->>>>>>> 9f3fca1d
+> also for network coding   . Codes   are studied for the purpose of designing
+# W?   C/P NSg/V+  Nᴹ/Vg/J+ . NPl/V3+ V   VP/J    C/P D   N🅪Sg/V  P  Nᴹ/Vg/J
 > efficient and reliable data  transmission methods .
 # NSg/J     V/C NSg/J+   N🅪Pl+ N🅪Sg+        NPl/V3+ .
 >
@@ -896,35 +559,19 @@
 >
 #
 > Programming language theory and formal methods
-<<<<<<< HEAD
-# Nᴹ/V/J+     N🅪Sg/V+  N🅪Sg   V/C NSg/J+ NPl/V+
->
-#
-> Programming language theory is a   branch of computer science that          deals with the
-# Nᴹ/V/J+     N🅪Sg/V+  N🅪Sg+  VL D/P NPr/V  P  NSg/V+   N🅪Sg/V+ NSg/I/C/Ddem+ NPl/V P    D
-> design  , implementation , analysis , characterization , and classification of
-# N🅪Sg/V+ . NSg+           . N🅪Sg+    . N🅪Sg             . V/C N🅪Sg           P
-> programming languages and their individual features . It       falls  within  the
-# Nᴹ/V/J+     NPl/V     V/C D$+   NSg/J+     NPl/V+   . NPr/ISg+ NPl/V+ NSg/J/P D
-> discipline of computer science , both   depending on  and affecting mathematics ,
-# NSg/V      P  NSg/V+   N🅪Sg/V+ . I/C/Dq Nᴹ/V/J    J/P V/C Nᴹ/V/J    Nᴹ+         .
-> software engineering , and linguistics . It       is an  active research area , with
-# Nᴹ+      Nᴹ/V/J+     . V/C Nᴹ+         . NPr/ISg+ VL D/P NSg/J  Nᴹ/V     N🅪Sg . P
-=======
-# Nᴹ/Vg+      N🅪Sg/V+  N🅪Sg   V/C NSg/J+ NPl/V3+
+# Nᴹ/Vg/J+    N🅪Sg/V+  N🅪Sg   V/C NSg/J+ NPl/V3+
 >
 #
 > Programming language theory is  a   branch of computer science that          deals  with the
-# Nᴹ/Vg+      N🅪Sg/V+  N🅪Sg+  VL3 D/P NPr/V  P  NSg/V+   N🅪Sg/V+ NSg/I/C/Ddem+ NPl/V3 P    D
+# Nᴹ/Vg/J+    N🅪Sg/V+  N🅪Sg+  VL3 D/P NPr/V  P  NSg/V+   N🅪Sg/V+ NSg/I/C/Ddem+ NPl/V3 P    D
 > design  , implementation , analysis , characterization , and classification of
 # N🅪Sg/V+ . NSg+           . N🅪Sg+    . N🅪Sg             . V/C N🅪Sg           P
 > programming languages and their individual features . It       falls   within  the
-# Nᴹ/Vg+      NPl/V3    V/C D$+   NSg/J+     NPl/V3+  . NPr/ISg+ NPl/V3+ NSg/J/P D
+# Nᴹ/Vg/J+    NPl/V3    V/C D$+   NSg/J+     NPl/V3+  . NPr/ISg+ NPl/V3+ NSg/J/P D
 > discipline of computer science , both   depending on  and affecting mathematics ,
-# NSg/V      P  NSg/V+   N🅪Sg/V+ . I/C/Dq Vg        J/P V/C Vg/J      Nᴹ+         .
+# NSg/V      P  NSg/V+   N🅪Sg/V+ . I/C/Dq Nᴹ/Vg/J   J/P V/C Nᴹ/Vg/J   Nᴹ+         .
 > software engineering , and linguistics . It       is  an  active research area , with
-# Nᴹ+      NSg/Vg+     . V/C Nᴹ+         . NPr/ISg+ VL3 D/P NSg/J  Nᴹ/V     N🅪Sg . P
->>>>>>> 9f3fca1d
+# Nᴹ+      Nᴹ/Vg/J+    . V/C Nᴹ+         . NPr/ISg+ VL3 D/P NSg/J  Nᴹ/V     N🅪Sg . P
 > numerous dedicated academic journals .
 # J+       VP/J+     NSg/J+   NPl/V3+  .
 >
@@ -936,42 +583,23 @@
 > The use   of formal methods for software and hardware design  is  motivated by      the
 # D   NSg/V P  NSg/J  NPl/V3  C/P Nᴹ       V/C Nᴹ+      N🅪Sg/V+ VL3 VP/J      NSg/J/P D+
 > expectation that          , as    in      other    engineering disciplines , performing appropriate
-<<<<<<< HEAD
-# NSg+        NSg/I/C/Ddem+ . NSg/R NPr/J/P NSg/V/J+ Nᴹ/V/J+     NPl/V+      . Nᴹ/V/J     V/J+
-=======
-# NSg+        NSg/I/C/Ddem+ . NSg/R NPr/J/P NSg/V/J+ NSg/Vg+     NPl/V3+     . Vg         V/J+
->>>>>>> 9f3fca1d
+# NSg+        NSg/I/C/Ddem+ . NSg/R NPr/J/P NSg/V/J+ Nᴹ/Vg/J+    NPl/V3+     . Nᴹ/Vg/J    V/J+
 > mathematical analysis can    contribute to the reliability and robustness of a
 # J+           N🅪Sg+    NPr/VX NSg/V      P  D+  NSg+        V/C NSg        P  D/P
 > design  . They form  an  important theoretical underpinning for software
 # N🅪Sg/V+ . IPl+ NSg/V D/P J         J           NSg/V        C/P Nᴹ+
-<<<<<<< HEAD
-> engineering , especially where safety or    security is involved . Formal methods are
-# Nᴹ/V/J+     . R          NSg/C N🅪Sg/V NPr/C Nᴹ+      VL V/J      . NSg/J+ NPl/V+  V
-> a   useful adjunct to software testing since they help  avoid errors and can    also
-# D/P J      NSg/V/J P  Nᴹ       Nᴹ/V/J+ C/P   IPl+ NSg/V V     NPl/V+ V/C NPr/VX W?
-> give  a   framework for testing . For industrial use    , tool   support is required .
-# NSg/V D/P NSg       C/P Nᴹ/V/J+ . C/P NSg/J      NSg/V+ . NSg/V+ N🅪Sg/V+ VL V/J      .
-> However , the high    cost     of using  formal methods means that         they are usually only
-# C       . D   NSg/V/J N🅪Sg/V/J P  Nᴹ/V/J NSg/J+ NPl/V+  NPl/V NSg/I/C/Ddem IPl+ V   R       J/R/C
-> used in      the development of high    - integrity and life    - critical systems , where
-# V/J  NPr/J/P D   N🅪Sg        P  NSg/V/J . Nᴹ        V/C N🅪Sg/V+ . NSg/J    NPl     . NSg/C
-> safety or    security is of utmost importance . Formal methods are best      described as
-# N🅪Sg/V NPr/C Nᴹ+      VL P  NSg/J+ Nᴹ+        . NSg/J+ NPl/V+  V   NPr/VX/JS V/J       NSg/R
-=======
 > engineering , especially where safety or    security is  involved . Formal methods are
-# NSg/Vg+     . R          NSg/C N🅪Sg/V NPr/C Nᴹ+      VL3 VP/J     . NSg/J+ NPl/V3+ V
-> a   useful adjunct to software testing since they help  avoid errors  and can    also
-# D/P J      NSg/V/J P  Nᴹ       Vg+     C/P   IPl+ NSg/V V     NPl/V3+ V/C NPr/VX W?
-> give  a   framework for testing . For industrial use    , tool   support is  required .
-# NSg/V D/P NSg       C/P Vg+     . C/P NSg/J      NSg/V+ . NSg/V+ N🅪Sg/V+ VL3 VP/J     .
-> However , the high    cost     of using formal methods means  that         they are usually only
-# C       . D   NSg/V/J N🅪Sg/V/J P  Vg    NSg/J+ NPl/V3+ NPl/V3 NSg/I/C/Ddem IPl+ V   R       J/R/C
+# Nᴹ/Vg/J+    . R          NSg/C N🅪Sg/V NPr/C Nᴹ+      VL3 VP/J     . NSg/J+ NPl/V3+ V
+> a   useful adjunct to software testing  since they help  avoid errors  and can    also
+# D/P J      NSg/V/J P  Nᴹ       Nᴹ/Vg/J+ C/P   IPl+ NSg/V V     NPl/V3+ V/C NPr/VX W?
+> give  a   framework for testing  . For industrial use    , tool   support is  required .
+# NSg/V D/P NSg       C/P Nᴹ/Vg/J+ . C/P NSg/J      NSg/V+ . NSg/V+ N🅪Sg/V+ VL3 VP/J     .
+> However , the high    cost     of using   formal methods means  that         they are usually only
+# C       . D   NSg/V/J N🅪Sg/V/J P  Nᴹ/Vg/J NSg/J+ NPl/V3+ NPl/V3 NSg/I/C/Ddem IPl+ V   R       J/R/C
 > used     in      the development of high    - integrity and life    - critical systems , where
 # VPPtPp/J NPr/J/P D   N🅪Sg        P  NSg/V/J . Nᴹ        V/C N🅪Sg/V+ . NSg/J    NPl     . NSg/C
 > safety or    security is  of utmost importance . Formal methods are best      described as
 # N🅪Sg/V NPr/C Nᴹ+      VL3 P  NSg/J+ Nᴹ+        . NSg/J+ NPl/V3+ V   NPr/VX/JS VP/J      NSg/R
->>>>>>> 9f3fca1d
 > the application of a   fairly broad variety of theoretical computer science
 # D   NSg         P  D/P R      NSg/J NSg     P  J+          NSg/V+   N🅪Sg/V+
 > fundamentals , in      particular logic    calculi , formal languages , automata theory ,
@@ -990,46 +618,12 @@
 # NSg/V+   NPl      V/C NSg+
 >
 #
-<<<<<<< HEAD
-> Computer graphics is the study of digital visual contents and involves the
-# NSg/V+   NPl+     VL D   NSg/V P  NSg/J+  NSg/J+ NPl/V+   V/C V        D
-> synthesis and manipulation of image  data  . The study  is connected to many       other
-# Nᴹ        V/C N🅪Sg         P  NSg/V+ N🅪Pl+ . D+  NSg/V+ VL V/J       P  NSg/I/J/Dq NSg/V/J
-> fields  in      computer science , including computer vision , image  processing , and
-# NPrPl/V NPr/J/P NSg/V+   N🅪Sg/V+ . Nᴹ/V/J    NSg/V+   N🅪Sg/V . NSg/V+ Nᴹ/V/J+    . V/C
-> computational geometry , and is heavily applied in      the fields  of special effects
-# J+            N🅪Sg+    . V/C VL R       V/J     NPr/J/P D   NPrPl/V P  NSg/V/J NPl/V
-> and video   games  .
-# V/C N🅪Sg/V+ NPl/V+ .
->
-#
-> Image and sound     processing
-# NSg/V V/C N🅪Sg/V/J+ Nᴹ/V/J+
->
-#
-> Information can    take  the form  of images , sound     , video   or    other   multimedia . Bits
-# Nᴹ+         NPr/VX NSg/V D   NSg/V P  NPl/V+ . N🅪Sg/V/J+ . N🅪Sg/V+ NPr/C NSg/V/J Nᴹ/J       . NPl/V
-> of information can    be     streamed via   signals . Its     processing is the central notion
-# P  Nᴹ+         NPr/VX NSg/VX V/J      NSg/P NPl/V   . ISg/D$+ Nᴹ/V/J+    VL D   NPr/J   NSg
-> of informatics , the European view   on  computing , which studies information
-# P  Nᴹ          . D   NSg/J    NSg/V+ J/P Nᴹ/V/J+   . I/C+  NPl/V+  Nᴹ+
-> processing algorithms independently of the type  of information carrier – whether
-# Nᴹ/V/J+    NPl+       R             P  D   NSg/V P  Nᴹ+         NPr+    . I/C
-> it       is electrical , mechanical or    biological . This    field  plays important role in
-# NPr/ISg+ VL NSg/J      . NSg/J      NPr/C NSg/J      . I/Ddem+ NSg/V+ NPl/V J         NSg  NPr/J/P
-> information theory , telecommunications , information engineering and has
-# Nᴹ+         N🅪Sg+  . NPl+               . Nᴹ+         Nᴹ/V/J+     V/C V
-> applications in      medical image  computing and speech  synthesis , among others . What
-# W?           NPr/J/P NSg/J   NSg/V+ Nᴹ/V/J    V/C N🅪Sg/V+ Nᴹ+       . P     NPl/V+ . NSg/I+
-> is the lower    bound   on  the complexity of fast    Fourier transform algorithms ? is
-# VL D   NSg/V/JC NSg/V/J J/P D   NSg        P  NSg/V/J NPr     NSg/V     NPl+       . VL
-=======
 > Computer graphics is  the study of digital visual contents and involves the
 # NSg/V+   NPl+     VL3 D   NSg/V P  NSg/J+  NSg/J+ NPl/V3+  V/C V3       D
 > synthesis and manipulation of image  data  . The study  is  connected to many       other
 # Nᴹ        V/C N🅪Sg         P  NSg/V+ N🅪Pl+ . D+  NSg/V+ VL3 VP/J      P  NSg/I/J/Dq NSg/V/J
 > fields   in      computer science , including computer vision , image  processing , and
-# NPrPl/V3 NPr/J/P NSg/V+   N🅪Sg/V+ . Vg        NSg/V+   N🅪Sg/V . NSg/V+ Vg+        . V/C
+# NPrPl/V3 NPr/J/P NSg/V+   N🅪Sg/V+ . Nᴹ/Vg/J   NSg/V+   N🅪Sg/V . NSg/V+ Nᴹ/Vg/J+   . V/C
 > computational geometry , and is  heavily applied in      the fields   of special effects
 # J+            N🅪Sg+    . V/C VL3 R       VP/J    NPr/J/P D   NPrPl/V3 P  NSg/V/J NPl/V3
 > and video   games   .
@@ -1037,56 +631,41 @@
 >
 #
 > Image and sound     processing
-# NSg/V V/C N🅪Sg/V/J+ Vg+
+# NSg/V V/C N🅪Sg/V/J+ Nᴹ/Vg/J+
 >
 #
 > Information can    take  the form  of images  , sound     , video   or    other   multimedia . Bits
 # Nᴹ+         NPr/VX NSg/V D   NSg/V P  NPl/V3+ . N🅪Sg/V/J+ . N🅪Sg/V+ NPr/C NSg/V/J Nᴹ/J       . NPl/V3
 > of information can    be      streamed via   signals . Its     processing is  the central notion
-# P  Nᴹ+         NPr/VX NSg/VXL VP/J     NSg/P NPl/V3  . ISg/D$+ Vg+        VL3 D   NPr/J   NSg
+# P  Nᴹ+         NPr/VX NSg/VXL VP/J     NSg/P NPl/V3  . ISg/D$+ Nᴹ/Vg/J+   VL3 D   NPr/J   NSg
 > of informatics , the European view   on  computing , which studies information
-# P  Nᴹ          . D   NSg/J    NSg/V+ J/P Nᴹ/Vg+    . I/C+  NPl/V3+ Nᴹ+
+# P  Nᴹ          . D   NSg/J    NSg/V+ J/P Nᴹ/Vg/J+  . I/C+  NPl/V3+ Nᴹ+
 > processing algorithms independently of the type  of information carrier – whether
-# Vg+        NPl+       R             P  D   NSg/V P  Nᴹ+         NPr+    . I/C
+# Nᴹ/Vg/J+   NPl+       R             P  D   NSg/V P  Nᴹ+         NPr+    . I/C
 > it       is  electrical , mechanical or    biological . This    field  plays  important role in
 # NPr/ISg+ VL3 NSg/J      . NSg/J      NPr/C NSg/J      . I/Ddem+ NSg/V+ NPl/V3 J         NSg  NPr/J/P
 > information theory , telecommunications , information engineering and has
-# Nᴹ+         N🅪Sg+  . NPl+               . Nᴹ+         NSg/Vg+     V/C V3
+# Nᴹ+         N🅪Sg+  . NPl+               . Nᴹ+         Nᴹ/Vg/J+    V/C V3
 > applications in      medical image  computing and speech  synthesis , among others  . What
-# W?           NPr/J/P NSg/J   NSg/V+ Nᴹ/Vg     V/C N🅪Sg/V+ Nᴹ+       . P     NPl/V3+ . NSg/I+
+# W?           NPr/J/P NSg/J   NSg/V+ Nᴹ/Vg/J   V/C N🅪Sg/V+ Nᴹ+       . P     NPl/V3+ . NSg/I+
 > is  the lower    bound       on  the complexity of fast    Fourier transform algorithms ? is
 # VL3 D   NSg/V/JC NSg/VPtPp/J J/P D   NSg        P  NSg/V/J NPr     NSg/V     NPl+       . VL3
->>>>>>> 9f3fca1d
 > one       of the unsolved problems in      theoretical computer science .
 # NSg/I/V/J P  D   V/J      NPl      NPr/J/P J+          NSg/V+   N🅪Sg/V+ .
 >
 #
 > Computational science , finance and engineering
-<<<<<<< HEAD
-# J             N🅪Sg/V+ . N🅪Sg/V  V/C Nᴹ/V/J+
->
-#
-> Scientific computing ( or    computational science ) is the field of study  concerned
-# J          Nᴹ/V/J    . NPr/C J+            N🅪Sg/V+ . VL D   NSg/V P  NSg/V+ V/J
+# J             N🅪Sg/V+ . N🅪Sg/V  V/C Nᴹ/Vg/J+
+>
+#
+> Scientific computing ( or    computational science ) is  the field of study  concerned
+# J          Nᴹ/Vg/J   . NPr/C J+            N🅪Sg/V+ . VL3 D   NSg/V P  NSg/V+ VP/J
 > with constructing mathematical models and quantitative analysis techniques and
-# P    Nᴹ/V/J       J            NPl/V  V/C J+           N🅪Sg+    NPl+       V/C
-> using  computers to analyze and solve scientific problems . A   major   usage of
-# Nᴹ/V/J NPl/V+    P  V       V/C NSg/V J+         NPl+     . D/P NPr/V/J N🅪Sg  P
-> scientific computing is simulation of various processes , including computational
-# J+         Nᴹ/V/J+   VL N🅪Sg       P  J+      NPl/V+    . Nᴹ/V/J    J+
-=======
-# J             N🅪Sg/V+ . N🅪Sg/V  V/C NSg/Vg+
->
-#
-> Scientific computing ( or    computational science ) is  the field of study  concerned
-# J          Nᴹ/Vg     . NPr/C J+            N🅪Sg/V+ . VL3 D   NSg/V P  NSg/V+ VP/J
-> with constructing mathematical models and quantitative analysis techniques and
-# P    Vg           J            NPl/V3 V/C J+           N🅪Sg+    NPl+       V/C
-> using computers to analyze and solve scientific problems . A   major   usage of
-# Vg    NPl/V3+   P  V       V/C NSg/V J+         NPl+     . D/P NPr/V/J N🅪Sg  P
+# P    Nᴹ/Vg/J      J            NPl/V3 V/C J+           N🅪Sg+    NPl+       V/C
+> using   computers to analyze and solve scientific problems . A   major   usage of
+# Nᴹ/Vg/J NPl/V3+   P  V       V/C NSg/V J+         NPl+     . D/P NPr/V/J N🅪Sg  P
 > scientific computing is  simulation of various processes , including computational
-# J+         Nᴹ/Vg+    VL3 N🅪Sg       P  J+      NPl/V3+   . Vg        J+
->>>>>>> 9f3fca1d
+# J+         Nᴹ/Vg/J+  VL3 N🅪Sg       P  J+      NPl/V3+   . Nᴹ/Vg/J   J+
 > fluid   dynamics , physical , electrical , and electronic systems and circuits , as
 # N🅪Sg/J+ NSgPl+   . NSg/J    . NSg/J      . V/C J+         NPl+    V/C NPl/V3   . NSg/R
 > well    as    societies and social situations ( notably war     games   ) along with their
@@ -1120,43 +699,23 @@
 >
 #
 > Software engineering
-<<<<<<< HEAD
-# Nᴹ+      Nᴹ/V/J+
->
-#
-> Software engineering is the study of designing , implementing , and modifying the
-# Nᴹ+      Nᴹ/V/J+     VL D   NSg/V P  Nᴹ/V/J+   . Nᴹ/V/J       . V/C Nᴹ/V/J    D
-> software in      order  to ensure it       is of high     quality , affordable , maintainable , and
-# Nᴹ+      NPr/J/P NSg/V+ P  V      NPr/ISg+ VL P  NSg/V/J+ NSg/J+  . W?         . J            . V/C
-> fast    to build . It       is a   systematic approach to software design  , involving the
-# NSg/V/J P  NSg/V . NPr/ISg+ VL D/P J          NSg/V    P  Nᴹ       N🅪Sg/V+ . Nᴹ/V/J    D
-> application of engineering practices to software . Software engineering deals
-# NSg         P  Nᴹ/V/J+     NPl/V+    P  Nᴹ       . Nᴹ+      Nᴹ/V/J+     NPl/V+
-> with the organizing and analyzing of software — it       does  not   just deal    with the
-# P    D   Nᴹ/V/J     V/C Nᴹ/V/J    P  Nᴹ+      . NPr/ISg+ NPl/V NSg/C V/J  NSg/V/J P    D+
-> creation or    manufacture of new      software , but     its     internal arrangement and
-# NSg+     NPr/C NSg/V       P  NSg/V/J+ Nᴹ+      . NSg/C/P ISg/D$+ J        NSg         V/C
-> maintenance . For example software testing , systems engineering , technical debt
-# NSg+        . C/P NSg/V+  Nᴹ+      Nᴹ/V/J+ . NPl+    Nᴹ/V/J+     . NSg/J     N🅪Sg
-=======
-# Nᴹ+      NSg/Vg+
+# Nᴹ+      Nᴹ/Vg/J+
 >
 #
 > Software engineering is  the study of designing , implementing , and modifying the
-# Nᴹ+      NSg/Vg+     VL3 D   NSg/V P  Vg+       . Vg           . V/C Vg        D
+# Nᴹ+      Nᴹ/Vg/J+    VL3 D   NSg/V P  Nᴹ/Vg/J+  . Nᴹ/Vg/J      . V/C Nᴹ/Vg/J   D
 > software in      order  to ensure it       is  of high     quality , affordable , maintainable , and
 # Nᴹ+      NPr/J/P NSg/V+ P  V      NPr/ISg+ VL3 P  NSg/V/J+ NSg/J+  . W?         . J            . V/C
 > fast    to build . It       is  a   systematic approach to software design  , involving the
-# NSg/V/J P  NSg/V . NPr/ISg+ VL3 D/P J          NSg/V    P  Nᴹ       N🅪Sg/V+ . Vg        D
+# NSg/V/J P  NSg/V . NPr/ISg+ VL3 D/P J          NSg/V    P  Nᴹ       N🅪Sg/V+ . Nᴹ/Vg/J   D
 > application of engineering practices to software . Software engineering deals
-# NSg         P  NSg/Vg+     NPl/V3+   P  Nᴹ       . Nᴹ+      NSg/Vg+     NPl/V3+
+# NSg         P  Nᴹ/Vg/J+    NPl/V3+   P  Nᴹ       . Nᴹ+      Nᴹ/Vg/J+    NPl/V3+
 > with the organizing and analyzing of software — it       does   not   just deal    with the
-# P    D   Vg         V/C Vg        P  Nᴹ+      . NPr/ISg+ NPl/V3 NSg/C V/J  NSg/V/J P    D+
+# P    D   Nᴹ/Vg/J    V/C Nᴹ/Vg/J   P  Nᴹ+      . NPr/ISg+ NPl/V3 NSg/C V/J  NSg/V/J P    D+
 > creation or    manufacture of new      software , but     its     internal arrangement and
 # NSg+     NPr/C NSg/V       P  NSg/V/J+ Nᴹ+      . NSg/C/P ISg/D$+ J        NSg         V/C
-> maintenance . For example software testing , systems engineering , technical debt
-# NSg+        . C/P NSg/V+  Nᴹ+      Vg+     . NPl+    NSg/Vg+     . NSg/J     N🅪Sg
->>>>>>> 9f3fca1d
+> maintenance . For example software testing  , systems engineering , technical debt
+# NSg+        . C/P NSg/V+  Nᴹ+      Nᴹ/Vg/J+ . NPl+    Nᴹ/Vg/J+    . NSg/J     N🅪Sg
 > and software development processes .
 # V/C Nᴹ+      N🅪Sg+       NPl/V3+   .
 >
@@ -1167,49 +726,18 @@
 #
 > Artificial intelligence ( AI    ) aims   to or    is  required to synthesize
 # J          N🅪Sg         . NPr🅪+ . NPl/V3 P  NPr/C VL3 VP/J     P  V
-> goal   - orientated processes such  as    problem - solving , decision - making ,
-<<<<<<< HEAD
-# NSg/V+ . V/J        NPl/V     NSg/I NSg/R NSg/J+  . Nᴹ/V/J  . NSg/V+   . Nᴹ/V/J .
+> goal   - orientated processes such  as    problem - solving , decision - making  ,
+# NSg/V+ . VP/J       NPl/V3    NSg/I NSg/R NSg/J+  . Nᴹ/Vg/J . NSg/V+   . Nᴹ/Vg/J .
 > environmental adaptation , learning , and communication found in      humans and
-# NSg/J         NSg+       . Nᴹ/V/J+  . V/C N🅪Sg+         NSg/V NPr/J/P NPl/V  V/C
-> animals . From its     origins in      cybernetics and in      the Dartmouth Conference ( 1956 ) ,
-# NPl+    . P    ISg/D$+ NPl+    NPr/J/P NSg         V/C NPr/J/P D   NPr+      NSg/V+     . #    . .
-> artificial intelligence research has been  necessarily cross      - disciplinary ,
-# J          N🅪Sg+        Nᴹ/V+    V   NSg/V R           NPr/V/J/P+ . NSg/J        .
-> drawing  on  areas of expertise such  as    applied mathematics , symbolic logic    ,
-# N🅪Sg/V/J J/P NPl   P  Nᴹ/V+     NSg/I NSg/R V/J     Nᴹ+         . J        NSg/V/J+ .
-> semiotics , electrical engineering , philosophy of mind   , neurophysiology , and
-# Nᴹ        . NSg/J      Nᴹ/V/J+     . N🅪Sg/V     P  NSg/V+ . ?               . V/C
-> social intelligence . AI    is associated in      the popular mind   with robotic
-# NSg/J  N🅪Sg+        . NPr🅪+ VL V/J        NPr/J/P D   NSg/J   NSg/V+ P    J+
-> development , but     the main    field of practical application has been  as    an  embedded
-# N🅪Sg+       . NSg/C/P D   NSg/V/J NSg/V P  NSg/J+    NSg+        V   NSg/V NSg/R D/P V/J
-> component in      areas of software development , which require computational
-# NSg/J     NPr/J/P NPl   P  Nᴹ+      N🅪Sg+       . I/C+  NSg/V   J+
-> understanding . The starting point  in      the late   1940s was Alan Turing's question
-# N🅪Sg/V/J+     . D   Nᴹ/V/J   NSg/V+ NPr/J/P D+  NSg/J+ #d    V   NPr  NSg$     NSg/V+
-> " Can    computers think ? " , and the question remains effectively unanswered ,
-# . NPr/VX NPl/V+    NSg/V . . . V/C D+  NSg/V+   NPl/V   R           V/J        .
-> although the Turing test   is still   used to assess computer output on  the scale  of
-# C        D   NPr    NSg/V+ VL NSg/V/J V/J  P  V      NSg/V+   NSg/V+ J/P D   N🅪Sg/V P
-> human   intelligence . But     the automation of evaluative and predictive tasks  has
-# NSg/V/J N🅪Sg+        . NSg/C/P D   N🅪Sg       P  W?         V/C W?         NPl/V+ V
-> been  increasingly successful as    a   substitute for human   monitoring and
-# NSg/V R            J          NSg/R D/P NSg/V+     C/P NSg/V/J Nᴹ/V/J     V/C
-> intervention in      domains of computer application involving complex real  - world
-# NSg+         NPr/J/P NPl     P  NSg/V+   NSg+        Nᴹ/V/J    NSg/V/J NSg/J . NSg/V+
-=======
-# NSg/V+ . VP/J       NPl/V3    NSg/I NSg/R NSg/J+  . Vg      . NSg/V+   . NSg/Vg .
-> environmental adaptation , learning , and communication found in      humans and
-# NSg/J         NSg+       . Vg+      . V/C N🅪Sg+         NSg/V NPr/J/P NPl/V3 V/C
+# NSg/J         NSg+       . Nᴹ/Vg/J+ . V/C N🅪Sg+         NSg/V NPr/J/P NPl/V3 V/C
 > animals . From its     origins in      cybernetics and in      the Dartmouth Conference ( 1956 ) ,
 # NPl+    . P    ISg/D$+ NPl+    NPr/J/P NSg         V/C NPr/J/P D   NPr+      NSg/V+     . #    . .
 > artificial intelligence research has been    necessarily cross      - disciplinary ,
 # J          N🅪Sg+        Nᴹ/V+    V3  NSg/VPp R           NPr/V/J/P+ . NSg/J        .
-> drawing on  areas of expertise such  as    applied mathematics , symbolic logic    ,
-# NSg/Vg  J/P NPl   P  Nᴹ/V+     NSg/I NSg/R VP/J    Nᴹ+         . J        NSg/V/J+ .
+> drawing   on  areas of expertise such  as    applied mathematics , symbolic logic    ,
+# N🅪Sg/Vg/J J/P NPl   P  Nᴹ/V+     NSg/I NSg/R VP/J    Nᴹ+         . J        NSg/V/J+ .
 > semiotics , electrical engineering , philosophy of mind   , neurophysiology , and
-# Nᴹ        . NSg/J      NSg/Vg+     . N🅪Sg/V     P  NSg/V+ . ?               . V/C
+# Nᴹ        . NSg/J      Nᴹ/Vg/J+    . N🅪Sg/V     P  NSg/V+ . ?               . V/C
 > social intelligence . AI    is  associated in      the popular mind   with robotic
 # NSg/J  N🅪Sg+        . NPr🅪+ VL3 VP/J       NPr/J/P D   NSg/J   NSg/V+ P    J+
 > development , but     the main    field of practical application has been    as    an  embedded
@@ -1217,7 +745,7 @@
 > component in      areas of software development , which require computational
 # NSg/J     NPr/J/P NPl   P  Nᴹ+      N🅪Sg+       . I/C+  NSg/V   J+
 > understanding . The starting point  in      the late   1940s was Alan Turing's question
-# N🅪Sg/Vg/J+    . D   Vg       NSg/V+ NPr/J/P D+  NSg/J+ #d    VPt NPr  NSg$     NSg/V+
+# N🅪Sg/Vg/J+    . D   Nᴹ/Vg/J  NSg/V+ NPr/J/P D+  NSg/J+ #d    VPt NPr  NSg$     NSg/V+
 > " Can    computers think ? " , and the question remains effectively unanswered ,
 # . NPr/VX NPl/V3+   NSg/V . . . V/C D+  NSg/V+   NPl/V3  R           V/J        .
 > although the Turing test   is  still   used     to assess computer output    on  the scale  of
@@ -1225,10 +753,9 @@
 > human   intelligence . But     the automation of evaluative and predictive tasks   has
 # NSg/V/J N🅪Sg+        . NSg/C/P D   N🅪Sg       P  W?         V/C W?         NPl/V3+ V3
 > been    increasingly successful as    a   substitute for human   monitoring and
-# NSg/VPp R            J          NSg/R D/P NSg/V+     C/P NSg/V/J Vg         V/C
+# NSg/VPp R            J          NSg/R D/P NSg/V+     C/P NSg/V/J Nᴹ/Vg/J    V/C
 > intervention in      domains of computer application involving complex real  - world
-# NSg+         NPr/J/P NPl     P  NSg/V+   NSg+        Vg        NSg/V/J NSg/J . NSg/V+
->>>>>>> 9f3fca1d
+# NSg+         NPr/J/P NPl     P  NSg/V+   NSg+        Nᴹ/Vg/J   NSg/V/J NSg/J . NSg/V+
 > data  .
 # N🅪Pl+ .
 >
@@ -1246,11 +773,7 @@
 > design  and fundamental operational structure of a    computer system . It       focuses
 # N🅪Sg/V+ V/C NSg/J       J           N🅪Sg/V    P  D/P+ NSg/V+   NSg+   . NPr/ISg+ NPl/V3
 > largely on  the way    by      which the central processing unit performs internally and
-<<<<<<< HEAD
-# R       J/P D+  NSg/J+ NSg/J/P I/C+  D+  NPr/J+  Nᴹ/V/J+    NSg+ V        R          V/C
-=======
-# R       J/P D+  NSg/J+ NSg/J/P I/C+  D+  NPr/J+  Vg+        NSg+ V3       R          V/C
->>>>>>> 9f3fca1d
+# R       J/P D+  NSg/J+ NSg/J/P I/C+  D+  NPr/J+  Nᴹ/Vg/J+   NSg+ V3       R          V/C
 > accesses addresses in      memory . Computer engineers study  computational logic   and
 # NPl/V3   NPl/V3    NPr/J/P N🅪Sg+  . NSg/V+   NPl/V3+   NSg/V+ J             NSg/V/J V/C
 > design of computer hardware , from individual processor components ,
@@ -1266,39 +789,21 @@
 >
 #
 > Concurrent , parallel and distributed computing
-<<<<<<< HEAD
-# NSg/J      . NSg/V/J  V/C V/J         Nᴹ/V/J+
->
-#
-> Concurrency is a   property of systems in      which several computations are executing
-# N🅪Sg        VL D/P NSg/V    P  NPl+    NPr/J/P I/C+  J/Dq    NPl          V   Nᴹ/V/J
+# NSg/J      . NSg/V/J  V/C VP/J        Nᴹ/Vg/J+
+>
+#
+> Concurrency is  a   property of systems in      which several computations are executing
+# N🅪Sg        VL3 D/P NSg/V    P  NPl+    NPr/J/P I/C+  J/Dq    NPl          V   Nᴹ/Vg/J
 > simultaneously , and potentially interacting with each other   . A   number    of
-# R              . V/C R           Nᴹ/V/J      P    Dq   NSg/V/J . D/P N🅪Sg/V/JC P
-> mathematical models have   been  developed for general concurrent computation
-# J+           NPl/V+ NSg/VX NSg/V V/J       C/P NSg/V/J NSg/J      NSg
-> including Petri nets  , process calculi and the parallel random  access machine
-# Nᴹ/V/J    ?     NPl/V . NSg/V+  NSg     V/C D   NSg/V/J  NSg/V/J NSg/V+ NSg/V+
-> model    . When    multiple  computers are connected in      a    network while     using
-# NSg/V/J+ . NSg/I/C NSg/J/Dq+ NPl/V+    V   V/J       NPr/J/P D/P+ NSg/V+  NSg/V/C/P Nᴹ/V/J
-> concurrency , this    is known as    a   distributed system . Computers within  that
-# N🅪Sg        . I/Ddem+ VL V/J   NSg/R D/P V/J+        NSg+   . NPl/V     NSg/J/P NSg/I/C/Ddem+
-=======
-# NSg/J      . NSg/V/J  V/C VP/J        Nᴹ/Vg+
->
-#
-> Concurrency is  a   property of systems in      which several computations are executing
-# N🅪Sg        VL3 D/P NSg/V    P  NPl+    NPr/J/P I/C+  J/Dq    NPl          V   Vg
-> simultaneously , and potentially interacting with each other   . A   number    of
-# R              . V/C R           Vg          P    Dq   NSg/V/J . D/P N🅪Sg/V/JC P
+# R              . V/C R           Nᴹ/Vg/J     P    Dq   NSg/V/J . D/P N🅪Sg/V/JC P
 > mathematical models  have   been    developed for general concurrent computation
 # J+           NPl/V3+ NSg/VX NSg/VPp VP/J      C/P NSg/V/J NSg/J      NSg
 > including Petri nets   , process calculi and the parallel random  access machine
-# Vg        ?     NPl/V3 . NSg/V+  NSg     V/C D   NSg/V/J  NSg/V/J NSg/V+ NSg/V+
+# Nᴹ/Vg/J   ?     NPl/V3 . NSg/V+  NSg     V/C D   NSg/V/J  NSg/V/J NSg/V+ NSg/V+
 > model    . When    multiple  computers are connected in      a    network while     using
-# NSg/V/J+ . NSg/I/C NSg/J/Dq+ NPl/V3+   V   VP/J      NPr/J/P D/P+ NSg/V+  NSg/V/C/P Vg
+# NSg/V/J+ . NSg/I/C NSg/J/Dq+ NPl/V3+   V   VP/J      NPr/J/P D/P+ NSg/V+  NSg/V/C/P Nᴹ/Vg/J
 > concurrency , this    is  known as    a   distributed system . Computers within  that
 # N🅪Sg        . I/Ddem+ VL3 VPp/J NSg/R D/P VP/J+       NSg+   . NPl/V3    NSg/J/P NSg/I/C/Ddem+
->>>>>>> 9f3fca1d
 > distributed system have   their own      private  memory , and information can    be
 # VP/J        NSg+   NSg/VX D$+   NSg/V/J+ NSg/V/J+ N🅪Sg+  . V/C Nᴹ+         NPr/VX NSg/VXL
 > exchanged to achieve common   goals   .
@@ -1322,34 +827,19 @@
 > Computer security is  a   branch of computer technology with the objective of
 # NSg/V+   Nᴹ+      VL3 D/P NPr/V  P  NSg/V+   N🅪Sg+      P    D   NSg/J     P
 > protecting information from unauthorized access , disruption , or    modification
-<<<<<<< HEAD
-# Nᴹ/V/J     Nᴹ+         P    V/J          NSg/V+ . N🅪Sg+      . NPr/C NSg+
+# Nᴹ/Vg/J    Nᴹ+         P    V/J          NSg/V+ . N🅪Sg+      . NPr/C NSg+
 > while     maintaining the accessibility and usability of the system for its     intended
-# NSg/V/C/P Nᴹ/V/J      D   NSg+          V/C Nᴹ        P  D   NSg+   C/P ISg/D$+ NSg/V/J
-=======
-# Vg         Nᴹ+         P    V/J          NSg/V+ . N🅪Sg+      . NPr/C NSg+
-> while     maintaining the accessibility and usability of the system for its     intended
-# NSg/V/C/P Vg          D   NSg+          V/C Nᴹ        P  D   NSg+   C/P ISg/D$+ NSg/VP/J
->>>>>>> 9f3fca1d
+# NSg/V/C/P Nᴹ/Vg/J     D   NSg+          V/C Nᴹ        P  D   NSg+   C/P ISg/D$+ NSg/VP/J
 > users .
 # NPl+  .
 >
 #
-<<<<<<< HEAD
-> Historical cryptography is the art    of writing and deciphering secret  messages .
-# NSg/J      NSg          VL D   NPr🅪/V P  Nᴹ/V/J  V/C Nᴹ/V/J      NSg/V/J NPl/V+   .
-> Modern cryptography is the scientific study of problems relating to distributed
-# NSg/J  NSg          VL D   J          NSg/V P  NPl+     Nᴹ/V/J   P  V/J
-> computations that          can    be     attacked . Technologies studied in      modern cryptography
-# NPl          NSg/I/C/Ddem+ NPr/VX NSg/VX V/J      . NPl+         V/J     NPr/J/P NSg/J  NSg
-=======
 > Historical cryptography is  the art    of writing and deciphering secret  messages .
-# NSg/J      NSg          VL3 D   NPr🅪/V P  NSg/Vg  V/C Vg          NSg/V/J NPl/V3+  .
+# NSg/J      NSg          VL3 D   NPr🅪/V P  Nᴹ/Vg/J V/C Nᴹ/Vg/J     NSg/V/J NPl/V3+  .
 > Modern cryptography is  the scientific study of problems relating to distributed
-# NSg/J  NSg          VL3 D   J          NSg/V P  NPl+     Vg       P  VP/J
+# NSg/J  NSg          VL3 D   J          NSg/V P  NPl+     Nᴹ/Vg/J  P  VP/J
 > computations that          can    be      attacked . Technologies studied in      modern cryptography
 # NPl          NSg/I/C/Ddem+ NPr/VX NSg/VXL VP/J     . NPl+         VP/J    NPr/J/P NSg/J  NSg
->>>>>>> 9f3fca1d
 > include symmetric and asymmetric encryption , digital signatures , cryptographic
 # NSg/V   J         V/C J          N🅪Sg       . NSg/J   NPl+       . J
 > hash   functions , key     - agreement protocols , blockchain , zero    - knowledge proofs , and
@@ -1359,31 +849,17 @@
 >
 #
 > Databases and data  mining
-<<<<<<< HEAD
-# NPl/V     V/C N🅪Pl+ Nᴹ/V/J+
->
-#
-> A    database is intended to organize , store  , and retrieve large amounts of data
-# D/P+ NSg/V+   VL NSg/V/J  P  V        . NSg/V+ . V/C NSg/V    NSg/J NPl/V   P  N🅪Pl+
-> easily . Digital databases are managed using  database management systems to
-# R      . NSg/J+  NPl/V+    V   V/J     Nᴹ/V/J NSg/V+   NSg+       NPl+    P
-> store , create , maintain , and search  data  , through database models and query
-# NSg/V . V/J    . V        . V/C N🅪Sg/V+ N🅪Pl+ . NSg/J/P NSg/V+   NPl/V  V/C NSg/V+
-> languages . Data  mining  is a   process of discovering patterns in      large data  sets  .
-# NPl/V+    . N🅪Pl+ Nᴹ/V/J+ VL D/P NSg/V   P  Nᴹ/V/J      NPl/V+   NPr/J/P NSg/J N🅪Pl+ NPl/V .
-=======
-# NPl/V3    V/C N🅪Pl+ Nᴹ/Vg+
+# NPl/V3    V/C N🅪Pl+ Nᴹ/Vg/J+
 >
 #
 > A    database is  intended to organize , store  , and retrieve large amounts of data
 # D/P+ NSg/V+   VL3 NSg/VP/J P  V        . NSg/V+ . V/C NSg/V    NSg/J NPl/V3  P  N🅪Pl+
-> easily . Digital databases are managed using database management systems to
-# R      . NSg/J+  NPl/V3+   V   VP/J    Vg    NSg/V+   NSg+       NPl+    P
+> easily . Digital databases are managed using   database management systems to
+# R      . NSg/J+  NPl/V3+   V   VP/J    Nᴹ/Vg/J NSg/V+   NSg+       NPl+    P
 > store , create , maintain , and search  data  , through database models and query
 # NSg/V . V/J    . V        . V/C N🅪Sg/V+ N🅪Pl+ . NSg/J/P NSg/V+   NPl/V3 V/C NSg/V+
-> languages . Data  mining is  a   process of discovering patterns in      large data  sets   .
-# NPl/V3+   . N🅪Pl+ Nᴹ/Vg+ VL3 D/P NSg/V   P  Vg          NPl/V3+  NPr/J/P NSg/J N🅪Pl+ NPl/V3 .
->>>>>>> 9f3fca1d
+> languages . Data  mining   is  a   process of discovering patterns in      large data  sets   .
+# NPl/V3+   . N🅪Pl+ Nᴹ/Vg/J+ VL3 D/P NSg/V   P  Nᴹ/Vg/J     NPl/V3+  NPr/J/P NSg/J N🅪Pl+ NPl/V3 .
 >
 #
 > Discoveries
@@ -1391,11 +867,7 @@
 >
 #
 > The philosopher of computing Bill   Rapaport noted three Great Insights of
-<<<<<<< HEAD
-# D   NSg         P  Nᴹ/V/J+   NPr/V+ ?        V/J   NSg   NSg/J NPl      P
-=======
-# D   NSg         P  Nᴹ/Vg+    NPr/V+ ?        VP/J  NSg   NSg/J NPl      P
->>>>>>> 9f3fca1d
+# D   NSg         P  Nᴹ/Vg/J+  NPr/V+ ?        VP/J  NSg   NSg/J NPl      P
 > Computer Science :
 # NSg/V+   N🅪Sg/V+ .
 >
@@ -1412,13 +884,8 @@
 # NSg/V/J P    NPr/J/P NSg/V+ P  V         . NSg/I/V+ . . . NSg/V+ # .
 >
 #
-<<<<<<< HEAD
-> All          the information about any    computable problem can    be     represented using
-# NSg/I/J/C/Dq D   Nᴹ+         J/P   I/R/Dq J          NSg/J+  NPr/VX NSg/VX V/J         Nᴹ/V/J
-=======
 > All          the information about any    computable problem can    be      represented using
-# NSg/I/J/C/Dq D   Nᴹ+         J/P   I/R/Dq J          NSg/J+  NPr/VX NSg/VXL VP/J        Vg
->>>>>>> 9f3fca1d
+# NSg/I/J/C/Dq D   Nᴹ+         J/P   I/R/Dq J          NSg/J+  NPr/VX NSg/VXL VP/J        Nᴹ/Vg/J
 > only  0 and 1 ( or    any    other   bistable pair   that          can    flip    - flop   between two
 # J/R/C # V/C # . NPr/C I/R/Dq NSg/V/J ?        NSg/V+ NSg/I/C/Ddem+ NPr/VX NSg/V/J . NSg/V+ NSg/P   NSg
 > easily distinguishable states    , such  as    " on  / off       " , " magnetized / de   - magnetized " ,
@@ -1437,13 +904,8 @@
 # V       NPr/J/P NSg/V+ P  NSg/VX . NSg/I/V+ . .
 >
 #
-<<<<<<< HEAD
-> Every algorithm can    be     expressed in      a   language for a   computer consisting of
-# Dq    NSg       NPr/VX NSg/VX V/J       NPr/J/P D/P N🅪Sg/V+  C/P D/P NSg/V+   Nᴹ/V/J     P
-=======
 > Every algorithm can    be      expressed in      a   language for a   computer consisting of
-# Dq    NSg       NPr/VX NSg/VXL VP/J      NPr/J/P D/P N🅪Sg/V+  C/P D/P NSg/V+   Vg         P
->>>>>>> 9f3fca1d
+# Dq    NSg       NPr/VX NSg/VXL VP/J      NPr/J/P D/P N🅪Sg/V+  C/P D/P NSg/V+   Nᴹ/Vg/J    P
 > only  five basic instructions :
 # J/R/C NSg  NPr/J NPl+         .
 >
@@ -1478,13 +940,8 @@
 #
 > Corrado Böhm and Giuseppe Jacopini's insight : there are only  three ways of
 # ?       ?    V/C NSg      ?          NSg+    . +     V   J/R/C NSg   NPl  P
-<<<<<<< HEAD
-> combining these  actions ( into more           complex ones   ) that          are needed in      order  for
-# Nᴹ/V/J    I/Ddem NPl/V+  . P    NPr/I/V/J/R/Dq NSg/V/J NPl/V+ . NSg/I/C/Ddem+ V   V/J    NPr/J/P NSg/V+ C/P
-=======
 > combining these  actions ( into more           complex ones    ) that          are needed in      order  for
-# Vg        I/Ddem NPl/V3+ . P    NPr/I/V/J/R/Dq NSg/V/J NPl/V3+ . NSg/I/C/Ddem+ V   VP/J   NPr/J/P NSg/V+ C/P
->>>>>>> 9f3fca1d
+# Nᴹ/Vg/J   I/Ddem NPl/V3+ . P    NPr/I/V/J/R/Dq NSg/V/J NPl/V3+ . NSg/I/C/Ddem+ V   VP/J   NPr/J/P NSg/V+ C/P
 > a   computer to do     " anything " .
 # D/P NSg/V+   P  NSg/VX . NSg/I/V+ . .
 >
@@ -1507,21 +964,12 @@
 # NSg+      . NSg/C NSg/I . V/C . NSg/I VL3 D   NPr🅪/V . NSg/J/C NSg/VX I/Ddem+ . NSg/J/C NSg/VX NSg/I/C/Ddem+ .
 >
 #
-<<<<<<< HEAD
-> repetition : WHILE     such  - and - such  is the case   , DO     this    . The three rules of
-# NSg/V+     . NSg/V/C/P NSg/I . V/C . NSg/I VL D   NPr🅪/V . NSg/VX I/Ddem+ . D   NSg   NPl/V P
-> Boehm's and Jacopini's insight can    be     further simplified with the use    of
-# ?       V/C ?          NSg+    NPr/VX NSg/VX V/J     V/J        P    D   NSg/V+ P
-> goto ( which means it       is more           elementary than structured programming ) .
-# ?    . I/C+  NPl/V NPr/ISg+ VL NPr/I/V/J/R/Dq NSg/J      C/P  V/J        Nᴹ/V/J+     . .
-=======
 > repetition : WHILE     such  - and - such  is  the case   , DO     this    . The three rules  of
 # NSg/V+     . NSg/V/C/P NSg/I . V/C . NSg/I VL3 D   NPr🅪/V . NSg/VX I/Ddem+ . D   NSg   NPl/V3 P
 > Boehm's and Jacopini's insight can    be      further simplified with the use    of
 # ?       V/C ?          NSg+    NPr/VX NSg/VXL V/J     VP/J       P    D   NSg/V+ P
 > goto ( which means  it       is  more           elementary than structured programming ) .
-# ?    . I/C+  NPl/V3 NPr/ISg+ VL3 NPr/I/V/J/R/Dq NSg/J      C/P  VP/J       Nᴹ/Vg+      . .
->>>>>>> 9f3fca1d
+# ?    . I/C+  NPl/V3 NPr/ISg+ VL3 NPr/I/V/J/R/Dq NSg/J      C/P  VP/J       Nᴹ/Vg/J+    . .
 >
 #
 >
@@ -1529,88 +977,47 @@
 >
 #
 > Programming paradigms
-<<<<<<< HEAD
-# Nᴹ/V/J+     NPl+
->
-#
-> Programming languages can    be     used to accomplish different tasks  in      different
-# Nᴹ/V/J+     NPl/V+    NPr/VX NSg/VX V/J  P  V          NSg/J     NPl/V+ NPr/J/P NSg/J+
+# Nᴹ/Vg/J+    NPl+
+>
+#
+> Programming languages can    be      used     to accomplish different tasks   in      different
+# Nᴹ/Vg/J+    NPl/V3+   NPr/VX NSg/VXL VPPtPp/J P  V          NSg/J     NPl/V3+ NPr/J/P NSg/J+
 > ways . Common   programming paradigms include :
-# NPl+ . NSg/V/J+ Nᴹ/V/J+     NPl+      NSg/V   .
->
-#
->
-#
->
-#
-> Functional programming , a   style of building  the structure and elements of
-# NSg/J+     Nᴹ/V/J+     . D/P NSg/V P  N🅪Sg/V/J+ D   N🅪Sg/V    V/C NPl/V    P
-> computer programs that          treats computation as    the evaluation of mathematical
-# NSg/V+   NPl/V+   NSg/I/C/Ddem+ NPl/V+ NSg         NSg/R D   NSg        P  J
-> functions and avoids state   and mutable data  . It       is a   declarative programming
-# NPl/V+    V/C V      N🅪Sg/V+ V/C W?      N🅪Pl+ . NPr/ISg+ VL D/P NSg/J       Nᴹ/V/J+
-> paradigm , which means programming is done    with expressions or    declarations
-# NSg+     . I/C+  NPl/V Nᴹ/V/J+     VL NSg/V/J P    NPl         NPr/C NPl+
-=======
-# Nᴹ/Vg+      NPl+
->
-#
-> Programming languages can    be      used     to accomplish different tasks   in      different
-# Nᴹ/Vg+      NPl/V3+   NPr/VX NSg/VXL VPPtPp/J P  V          NSg/J     NPl/V3+ NPr/J/P NSg/J+
-> ways . Common   programming paradigms include :
-# NPl+ . NSg/V/J+ Nᴹ/Vg+      NPl+      NSg/V   .
->
-#
->
-#
->
-#
-> Functional programming , a   style of building the structure and elements of
-# NSg/J+     Nᴹ/Vg+      . D/P NSg/V P  NSg/Vg+  D   N🅪Sg/V    V/C NPl/V3   P
+# NPl+ . NSg/V/J+ Nᴹ/Vg/J+    NPl+      NSg/V   .
+>
+#
+>
+#
+>
+#
+> Functional programming , a   style of building   the structure and elements of
+# NSg/J+     Nᴹ/Vg/J+    . D/P NSg/V P  N🅪Sg/Vg/J+ D   N🅪Sg/V    V/C NPl/V3   P
 > computer programs that          treats  computation as    the evaluation of mathematical
 # NSg/V+   NPl/V3+  NSg/I/C/Ddem+ NPl/V3+ NSg         NSg/R D   NSg        P  J
 > functions and avoids state   and mutable data  . It       is  a   declarative programming
-# NPl/V3+   V/C V3     N🅪Sg/V+ V/C W?      N🅪Pl+ . NPr/ISg+ VL3 D/P NSg/J       Nᴹ/Vg+
+# NPl/V3+   V/C V3     N🅪Sg/V+ V/C W?      N🅪Pl+ . NPr/ISg+ VL3 D/P NSg/J       Nᴹ/Vg/J+
 > paradigm , which means  programming is  done      with expressions or    declarations
-# NSg+     . I/C+  NPl/V3 Nᴹ/Vg+      VL3 NSg/VPp/J P    NPl         NPr/C NPl+
->>>>>>> 9f3fca1d
+# NSg+     . I/C+  NPl/V3 Nᴹ/Vg/J+    VL3 NSg/VPp/J P    NPl         NPr/C NPl+
 > instead of statements .
 # W?      P  NPl/V3+    .
 >
 #
-<<<<<<< HEAD
-> Imperative programming , a    programming paradigm that          uses  statements that
-# NSg/J+     Nᴹ/V/J+     . D/P+ Nᴹ/V/J+     NSg+     NSg/I/C/Ddem+ NPl/V NPl/V+     NSg/I/C/Ddem+
-=======
 > Imperative programming , a    programming paradigm that          uses   statements that
-# NSg/J+     Nᴹ/Vg+      . D/P+ Nᴹ/Vg+      NSg+     NSg/I/C/Ddem+ NPl/V3 NPl/V3+    NSg/I/C/Ddem+
->>>>>>> 9f3fca1d
+# NSg/J+     Nᴹ/Vg/J+    . D/P+ Nᴹ/Vg/J+    NSg+     NSg/I/C/Ddem+ NPl/V3 NPl/V3+    NSg/I/C/Ddem+
 > change a   program's state   . In      much         the same way    that         the imperative mood in
 # N🅪Sg/V D/P NSg$      N🅪Sg/V+ . NPr/J/P NSg/I/J/R/Dq D   I/J  NSg/J+ NSg/I/C/Ddem D   NSg/J      NSg  NPr/J/P
 > natural languages expresses commands , an   imperative program consists of
 # NSg/J+  NPl/V3+   NPl/V3    NPl/V3+  . D/P+ NSg/J+     NPr/V+  NPl/V3   P
 > commands for the computer to perform . Imperative programming focuses on
-<<<<<<< HEAD
-# NPl/V+   C/P D+  NSg/V+   P  V       . NSg/J+     Nᴹ/V/J+     NPl/V   J/P
+# NPl/V3+  C/P D+  NSg/V+   P  V       . NSg/J+     Nᴹ/Vg/J+    NPl/V3  J/P
 > describing how   a    program operates .
-# Nᴹ/V/J     NSg/C D/P+ NPr/V+  V        .
+# Nᴹ/Vg/J    NSg/C D/P+ NPr/V+  V3       .
 >
 #
 > Object - oriented programming , a    programming paradigm based on  the concept of
-# NSg/V+ . V/J      Nᴹ/V/J+     . D/P+ Nᴹ/V/J+     NSg+     V/J   J/P D   NSg/V   P
-> " objects " , which may    contain data  , in      the form  of fields   , often known as
-# . NPl/V+  . . I/C+  NPr/VX V       N🅪Pl+ . NPr/J/P D   NSg/V P  NPrPl/V+ . R     V/J   NSg/R
-=======
-# NPl/V3+  C/P D+  NSg/V+   P  V       . NSg/J+     Nᴹ/Vg+      NPl/V3  J/P
-> describing how   a    program operates .
-# Vg         NSg/C D/P+ NPr/V+  V3       .
->
-#
-> Object - oriented programming , a    programming paradigm based on  the concept of
-# NSg/V+ . VP/J     Nᴹ/Vg+      . D/P+ Nᴹ/Vg+      NSg+     VP/J  J/P D   NSg/V   P
+# NSg/V+ . VP/J     Nᴹ/Vg/J+    . D/P+ Nᴹ/Vg/J+    NSg+     VP/J  J/P D   NSg/V   P
 > " objects " , which may    contain data  , in      the form  of fields    , often known as
 # . NPl/V3+ . . I/C+  NPr/VX V       N🅪Pl+ . NPr/J/P D   NSg/V P  NPrPl/V3+ . R     VPp/J NSg/R
->>>>>>> 9f3fca1d
 > attributes ; and code    , in      the form  of procedures , often known as    methods . A
 # NPl/V3+    . V/C N🅪Sg/V+ . NPr/J/P D   NSg/V P  NPl+       . R     VPp/J NSg/R NPl/V3+ . D/P
 > feature of objects is  that         an  object's procedures can    access and often modify
@@ -1623,25 +1030,16 @@
 # NSg/I/V/J I/D     .
 >
 #
-<<<<<<< HEAD
-> Service - oriented programming , a    programming paradigm that          uses  " services " as
-# NSg/V+  . V/J      Nᴹ/V/J+     . D/P+ Nᴹ/V/J+     NSg+     NSg/I/C/Ddem+ NPl/V . NPl/V+   . NSg/R
-=======
 > Service - oriented programming , a    programming paradigm that          uses   " services " as
-# NSg/V+  . VP/J     Nᴹ/Vg+      . D/P+ Nᴹ/Vg+      NSg+     NSg/I/C/Ddem+ NPl/V3 . NPl/V3+  . NSg/R
->>>>>>> 9f3fca1d
+# NSg/V+  . VP/J     Nᴹ/Vg/J+    . D/P+ Nᴹ/Vg/J+    NSg+     NSg/I/C/Ddem+ NPl/V3 . NPl/V3+  . NSg/R
 > the unit of computer work    , to design and implement integrated business
 # D   NSg  P  NSg/V+   N🅪Sg/V+ . P  N🅪Sg/V V/C NSg/V     VP/J       N🅪Sg/J+
 > applications and mission critical software programs .
 # W?           V/C NSg/V+  NSg/J+   Nᴹ+      NPl/V3+  .
 >
 #
-> Many        languages offer    support for multiple  paradigms , making the distinction more
-<<<<<<< HEAD
-# NSg/I/J/Dq+ NPl/V+    NSg/V/JC N🅪Sg/V  C/P NSg/J/Dq+ NPl+      . Nᴹ/V/J D+  NSg+        NPr/I/V/J/R/Dq
-=======
-# NSg/I/J/Dq+ NPl/V3+   NSg/V/JC N🅪Sg/V  C/P NSg/J/Dq+ NPl+      . NSg/Vg D+  NSg+        NPr/I/V/J/R/Dq
->>>>>>> 9f3fca1d
+> Many        languages offer    support for multiple  paradigms , making  the distinction more
+# NSg/I/J/Dq+ NPl/V3+   NSg/V/JC N🅪Sg/V  C/P NSg/J/Dq+ NPl+      . Nᴹ/Vg/J D+  NSg+        NPr/I/V/J/R/Dq
 > a   matter of style  than of technical capabilities .
 # D/P N🅪Sg/V P  NSg/V+ C/P  P  NSg/J+    NPl+         .
 >
