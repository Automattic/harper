--- conflicted
+++ resolved
@@ -674,13 +674,8 @@
 # NPl      . P     NSg/I/J/Dq NPl/V3+ . NSg/J  NPl/V3+   VB     N🅪Sg         P  NSg/I
 > designs as    complete  aircraft . Notable in      electrical and  electronic circuit
 # NPl/V3+ NSg/R NSg/VB/J+ NSgPl+   . J       NPr/J/P NSg/J      VB/C J+         NSg/VB+
-<<<<<<< HEAD
-> design   are SPICE    , as    well     as    software for physical realization of new   ( or
-# N🅪Sg/VB+ VB  N🅪Sg/VB+ . NSg/R NSg/VB/J NSg/R Nᴹ       C/P NSg/J    NSg/NoAm    P  NSg/J . NPr/C
-=======
-> design   are SPICE    , as    well       as    software for physical realization of new      ( or
-# N🅪Sg/VB+ VB  N🅪Sg/VB+ . NSg/R NSg/VB/J/R NSg/R Nᴹ       C/P NSg/J    NSg/NoAm    P  NSg/VB/J . NPr/C
->>>>>>> 06384d8a
+> design   are SPICE    , as    well       as    software for physical realization of new   ( or
+# N🅪Sg/VB+ VB  N🅪Sg/VB+ . NSg/R NSg/VB/J/R NSg/R Nᴹ       C/P NSg/J    NSg/NoAm    P  NSg/J . NPr/C
 > modified ) designs . The latter includes essential design   software for integrated
 # NSg/VP/J . NPl/V3+ . D   NSg/J  NPl/V3   NSg/J+    N🅪Sg/VB+ Nᴹ+      C/P VP/J
 > circuits .
