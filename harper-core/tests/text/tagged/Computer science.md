--- conflicted
+++ resolved
@@ -119,15 +119,9 @@
 > algorithm to compute the Bernoulli numbers   , which is  considered to be      the first
 # NSg       P  NSg/V   D   NPr+      NPrPl/V3+ . I/C+  VL3 VP/J       P  NSg/VXB D   NSg/V/J
 > published algorithm ever specifically tailored for implementation on  a   computer .
-<<<<<<< HEAD
-# V/J       NSg       J    R            V/J      C/P NSg+           J/P D/P NSg/V+   .
-> Around 1885 , Herman Hollerith invented the tabulator , which used punched cards
-# J/P    #    . NPr+   NPr       V/J      D   NSg       . I/C+  V/J  V/J     NPl/V+
-=======
-# VP/J      NSg       J    W?           VP/J     C/P NSg+           J/P D/P NSg/V+   .
+# VP/J      NSg       J    R            VP/J     C/P NSg+           J/P D/P NSg/V+   .
 > Around 1885 , Herman Hollerith invented the tabulator , which used     punched cards
 # J/P    #    . NPr+   NPr       VP/J     D   NSg       . I/C+  VPPtPp/J VP/J    NPl/V3+
->>>>>>> c10b4c63
 > to process statistical information ; eventually his     company became part    of IBM  .
 # P  NSg/V   J           Nᴹ+         . R          ISg/D$+ N🅪Sg/V+ VPt    NSg/V/J P  NPr+ .
 > Following Babbage , although unaware of his     earlier work    , Percy Ludgate in      1909
@@ -147,15 +141,9 @@
 > Torres presented in      Paris the Electromechanical Arithmometer , a   prototype that
 # NPr    VP/J      NPr/J/P NPr+  D   ?                 ?            . D/P NSg/V+    NSg/I/C/Ddem+
 > demonstrated the feasibility of an  electromechanical analytical engine , on  which
-<<<<<<< HEAD
-# V/J          D   NSg         P  D/P ?                 J          NSg/V+ . J/P I/C+
-> commands could  be     typed and the results printed automatically . In      1937 , one
-# NPl/V+   NSg/VX NSg/VX V/J   V/C D   NPl/V+  V/J     R             . NPr/J/P #    . NSg/I/V/J
-=======
 # VP/J         D   Nᴹ          P  D/P ?                 J          NSg/V+ . J/P I/C+
 > commands could  be      typed and the results printed automatically . In      1937 , one
-# NPl/V3+  NSg/VX NSg/VXB VP/J  V/C D   NPl/V3+ VP/J    W?            . NPr/J/P #    . NSg/I/V/J
->>>>>>> c10b4c63
+# NPl/V3+  NSg/VX NSg/VXB VP/J  V/C D   NPl/V3+ VP/J    R             . NPr/J/P #    . NSg/I/V/J
 > hundred years after Babbage's impossible dream    , Howard Aiken convinced IBM  ,
 # NSg     NPl+  P     NSg$      NSg/J      NSg/V/J+ . NPr+   NPr   VP/J      NPr+ .
 > which was making  all          kinds of punched card    equipment and was also in      the
