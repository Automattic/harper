> <!--
# Unlintable
>            source: https://en.wikipedia.org/w/index.php?title=Computer_science&oldid=1286173304
# Unlintable Unlintable
>            license: CC BY-SA 4.0
# Unlintable Unlintable
>            -->
# Unlintable Unlintable
>            Computer science
# Unlintable NSg/V    NSg/V
>
#
> Computer science is the study of  computation , information , and automation .
# NSg/V    NSg/V   VL D   NSg/V V/P NSg         . NSg         . V/C NSg        .
> Computer science spans theoretical disciplines ( such  as    algorithms , theory of
# NSg/V    NSg/V   NPl   J           NPl         . NSg/I NSg/R NPl        . NSg    V/P
> computation , and information theory ) to applied disciplines ( including the
# NSg         . V/C NSg         NSg    . P  W?      NPl         . V         D
> design and implementation of  hardware and software ) .
# NSg/V  V/C NSg            V/P NSg      V/C NSg      . .
>
#
> Algorithms and data structures are central to computer science . The theory of
# NPl        V/C NSg  NPl        V   NPrSg/J P  NSg/V    NSg/V   . D   NSg    V/P
> computation concerns abstract models of  computation and general classes of
# NSg         NSg/V    NSg/V/J  NPl    V/P NSg         V/C NSg/V/J NPl     V/P
> problems that    can      be     solved using them . The fields of  cryptography and computer
# NPl      N/I/C/D NPrSg/VX NSg/VX V/J    V     N/I  . D   NPrPl  V/P NSg          V/C NSg/V
> security involve studying the means for secure communication and preventing
# NSg      V       V        D   NPl   C/P V/J    NSg           V/C V
> security vulnerabilities . Computer graphics and computational geometry address
# NSg      NSg             . NSg/V    NPl      V/C J             NSg      NSg/V
> the generation of  images . Programming language theory considers different ways
# D   NSg        V/P NPl    . NSg/V       NSg/V    NSg    NPl       NSg/J     NPl
> to describe computational processes , and database theory concerns the management
# P  NSg/V    J             NPl       . V/C NSg/V    NSg    NSg/V    D   NSg
> of  repositories of  data . Human   – computer interaction investigates the interfaces
# V/P NPl          V/P NSg  . NSg/V/J . NSg/V    NSg         NPl          D   NPl
> through which humans and computers interact , and software engineering focuses on
# NSg/J/P I/C   NPl    V/C NPl       NSg/V    . V/C NSg      NSg/V       NPl     P
> the design and principles behind  developing software . Areas such  as    operating
# D   NSg/V  V/C NPl        NSg/J/P V          NSg      . NPl   NSg/I NSg/R V
> systems , networks and embedded systems investigate the principles and design
# NPl     . NPl      V/C V/J      NPl     V           D   NPl        V/C NSg/V
> behind  complex systems . Computer architecture describes the construction of
# NSg/J/P NSg/V/J NPl     . NSg/V    NSg          NPl       D   NSg          V/P
> computer components and computer - operated equipment . Artificial intelligence and
# NSg/V    NPl        V/C NSg/V    . W?       NSg       . J          NSg          V/C
> machine learning aim   to synthesize goal  - orientated processes such  as
# NSg/V   V        NSg/V P  V          NSg/V . W?         NPl       NSg/I NSg/R
> problem - solving , decision - making , environmental adaptation , planning and
# NSg/J   . V       . NSg/V    . NSg/V  . NSg/J         NSg        . NSg/V    V/C
> learning found in          humans and animals . Within artificial intelligence , computer
# V        NSg/V NPrSg/V/J/P NPl    V/C NPl     . N/J/P  J          NSg          . NSg/V
> vision aims to understand and process image and video data , while     natural
# NSg/V  NPl  P  V          V/C NSg/V   NSg/V V/C NSg/V NSg  . NSg/V/C/P NSg/J
> language processing aims to understand and process textual and linguistic data .
# NSg/V    V          NPl  P  V          V/C NSg/V   J       V/C J          NSg  .
>
#
> The fundamental concern of  computer science is determining what  can      and cannot
# D   NSg/J       NSg/V   V/P NSg/V    NSg/V   VL V           NSg/I NPrSg/VX V/C NSg/V
> be     automated . The Turing Award is generally recognized as    the highest
# NSg/VX W?        . D   NPr    NSg/V VL J/R       V/J        NSg/R D   W?
> distinction in          computer science .
# NSg         NPrSg/V/J/P NSg/V    NSg/V   .
>
#
> History
# NSg
>
#
> The earliest foundations of  what  would  become computer science predate the
# D   W?       NPl         V/P NSg/I NSg/VX V      NSg/V    NSg/V   NSg/V   D
> invention of the modern digital computer . Machines for calculating fixed
# NSg       P  D   NSg/J  NSg/J   NSg/V    . NPl      C/P V/J         V/J
> numerical tasks such  as    the abacus have   existed since antiquity , aiding in
# J         NPl   NSg/I NSg/R D   NSg    NSg/VX W?      C/P   NSg       . V      NPrSg/V/J/P
> computations such  as    multiplication and division . Algorithms for performing
# NPl          NSg/I NSg/R NSg            V/C NSg      . NPl        C/P V
> computations have   existed since antiquity , even    before the development of
# NPl          NSg/VX W?      C/P   NSg       . NSg/V/J C/P    D   NSg         V/P
> sophisticated computing equipment .
# V/J           NSg/V     NSg       .
>
#
> Wilhelm Schickard designed and constructed the first   working mechanical
# NPr     ?         W?       V/C W?          D   NSg/V/J V       NSg/J
> calculator in 1623 . In 1673 , Gottfried Leibniz demonstrated a   digital mechanical
# NSg        P  #    . P  #    . ?         NPr     W?           D/P NSg/J   NSg/J
> calculator , called the Stepped Reckoner . Leibniz may      be     considered the first
# NSg        . V/J    D   W?      ?        . NPr     NPrSg/VX NSg/VX V/J        D   NSg/V/J
> computer scientist and information theorist , because of  various reasons ,
# NSg/V    NSg       V/C NSg         NSg      . C/P     V/P J       NPl     .
> including the fact that    he      documented the binary number  system . In 1820 , Thomas
# V         D   NSg  N/I/C/D NPr/ISg V          D   NSg/J  NSg/V/J NSg    . P  #    . NPrSg
> de    Colmar launched the mechanical calculator industry [ note  1 ] when    he      invented
# NPrSg ?      W?       D   NSg/J      NSg        NSg      . NSg/V # . NSg/I/C NPr/ISg W?
> his   simplified arithmometer , the first   calculating machine strong enough and
# ISg/D W?         ?            . D   NSg/V/J V/J         NSg/V   NPr/J  NSg/I  V/C
> reliable enough to be     used daily   in an  office environment . Charles Babbage
# NSg/J    NSg/I  P  NSg/VX V/J  NSg/V/J P  D/P NSg/V  NSg         . NPr     NPr
> started the design of the first   automatic mechanical calculator , his   Difference
# W?      D   NSg/V  P  D   NSg/V/J NSg/J     NSg/J      NSg        . ISg/D NSg/V
> Engine , in 1822 , which eventually gave him the idea of the first   programmable
# NSg/V  . P  #    . I/C   J/R        V    I   D   NSg  P  D   NSg/V/J NSg/J
> mechanical calculator , his   Analytical Engine . He      started developing this machine
# NSg/J      NSg        . ISg/D J          NSg/V  . NPr/ISg W?      V          I/D  NSg/V
> in 1834 , and " in          less    than two years , he      had sketched out         many    of the salient
# P  #    . V/C . NPrSg/V/J/P V/J/C/P C/P  NSg NPl   . NPr/ISg V   W?       NSg/V/J/R/P N/I/J/D P  D   NSg/J
> features of the modern computer " . " A   crucial step  was the adoption of a   punched
# NPl      P  D   NSg/J  NSg/V    . . . D/P J       NSg/V V   D   NSg      P  D/P W?
> card  system derived from the Jacquard loom  " making it        infinitely
# NSg/V NSg    W?      P    D   NPrSg    NSg/V . NSg/V  NPrSg/ISg J/R
> programmable . [ note  2 ] In 1843 , during the translation of a   French    article on the
# NSg/J        . . NSg/V # . P  #    . V/P    D   NSg         P  D/P NPrSg/V/J NSg/V   P  D
> Analytical Engine , Ada Lovelace wrote , in          one       of the many    notes she included , an
# J          NSg/V  . NPr NPrSg    V     . NPrSg/V/J/P NSg/I/V/J P  D   N/I/J/D NPl   ISg W?       . D/P
> algorithm to compute the Bernoulli numbers , which is considered to be     the first
# NSg       P  NSg/V   D   NPr       NPrPl   . I/C   VL V/J        P  NSg/VX D   NSg/V/J
> published algorithm ever specifically tailored for implementation on a   computer .
# V/J       NSg       J    W?           W?       C/P NSg            P  D/P NSg/V    .
> Around 1885 , Herman Hollerith invented the tabulator , which used punched cards
# J/P    #    . NPr    NPr       W?       D   NSg       . I/C   V/J  W?      NPl
> to process statistical information ; eventually his   company became part    of  IBM   .
# P  NSg/V   J           NSg         . J/R        ISg/D NSg/V   V      NSg/V/J V/P NPrSg .
<<<<<<< HEAD
> Following Babbage , although unaware of his   earlier work  , Percy Ludgate in 1909
# NSg/V/J/P NPr     . C        V/J     P  ISg/D J       NSg/V . NPr   ?       P  #
> published the 2nd of the only two designs for mechanical analytical engines in
# V/J       D   #   P  D   W?   NSg NPl     C/P NSg/J      J          NPl     NPrSg/V/J/P
> history . In 1914 , the Spanish engineer Leonardo Torres Quevedo published his
# NSg/V   . P  #    . D   NPrSg/J NSg/V    NPrSg    NPr    ?       V/J       ISg/D
=======
> Following Babbage , although unaware of  his   earlier work  , Percy Ludgate in          1909
# NSg/V/J/P NPr     . C        V/J     V/P ISg/D J       NSg/V . NPr   ?       NPrSg/V/J/P #
> published the 2nd of  the only two designs for mechanical analytical engines in
# V/J       D   #   V/P D   W?   NSg NPl     C/P NSg/J      J          NPl     NPrSg/V/J/P
> history . In          1914 , the Spanish engineer Leonardo Torres Quevedo published his
# NSg     . NPrSg/V/J/P #    . D   NPrSg/J NSg/V    NPrSg    NPr    ?       V/J       ISg/D
>>>>>>> d04fe0e5
> Essays on  Automatics , and designed , inspired by      Babbage , a   theoretical
# NPl    J/P NPl        . V/C W?       . V/J      NSg/J/P NPr     . D/P J
> electromechanical calculating machine which was to be     controlled by a   read  - only
# ?                 V/J         NSg/V   I/C   V   P  NSg/VX V/J        P  D/P NSg/V . W?
> program . The paper   also introduced the idea of  floating - point arithmetic . In
# NPrSg/V . D   NSg/V/J W?   W?         D   NSg  V/P V        . NSg/V NSg/J      . P
> 1920 , to celebrate the 100th anniversary of the invention of the arithmometer ,
# #    . P  V         D   #     NSg         P  D   NSg       P  D   ?            .
> Torres presented in          Paris the Electromechanical Arithmometer , a   prototype that
# NPr    W?        NPrSg/V/J/P NPr   D   ?                 ?            . D/P NSg/V     N/I/C/D
> demonstrated the feasibility of an  electromechanical analytical engine , on  which
# W?           D   NSg         P  D/P ?                 J          NSg/V  . J/P I/C
> commands could  be     typed and the results printed automatically . In 1937 , one
# NPl      NSg/VX NSg/VX W?    V/C D   NPl     W?      W?            . P  #    . NSg/I/V/J
> hundred years after Babbage's impossible dream   , Howard Aiken convinced IBM   ,
# NSg     NPl   J/P   N$        NSg/J      NSg/V/J . NPr    NPr   V/J       NPrSg .
> which was making all       kinds of  punched card  equipment and was also in the
# I/C   V   NSg/V  NSg/I/J/C NSg   V/P W?      NSg/V NSg       V/C V   W?   P  D
> calculator business to develop his   giant programmable calculator , the
# NSg        NSg/J    P  V       ISg/D NSg/J NSg/J        NSg        . D
> ASCC / Harvard Mark    I   , based on  Babbage's Analytical Engine , which itself used
# ?    . NPr     NPrSg/V ISg . W?    J/P N$        J          NSg/V  . I/C   I      V/J
> cards and a   central computing unit . When    the machine was finished , some  hailed
# NPl   V/C D/P NPrSg/J NSg/V     NSg  . NSg/I/C D   NSg/V   V   V/J      . I/J/R W?
> it        as    " Babbage's dream   come    true    " .
# NPrSg/ISg NSg/R . N$        NSg/V/J NSg/V/P NSg/V/J . .
>
#
> During the 1940s , with the development of  new     and more        powerful computing
# V/P    D   #d    . P    D   NSg         V/P NSg/V/J V/C NPrSg/I/V/J J        NSg/V
> machines such  as    the Atanasoff – Berry   computer and ENIAC , the term    computer came
# NPl      NSg/I NSg/R D   ?         . NPrSg/V NSg/V    V/C ?     . D   NSg/V/J NSg/V    NSg/V/P
> to refer   to the machines rather    than their human   predecessors . As    it        became
# P  NSg/V/J P  D   NPl      NPrSg/V/J C/P  D     NSg/V/J NPl          . NSg/R NPrSg/ISg V
> clear   that    computers could  be     used for more        than just mathematical calculations ,
# NSg/V/J N/I/C/D NPl       NSg/VX NSg/VX V/J  C/P NPrSg/I/V/J C/P  V/J  J            W?           .
> the field of  computer science broadened to study computation in          general . In
# D   NSg/V V/P NSg/V    NSg/V   W?        P  NSg/V NSg         NPrSg/V/J/P NSg/V/J . P
> 1945 , IBM   founded the Watson Scientific Computing Laboratory at        Columbia
# #    . NPrSg V/J     D   NPr    J          NSg/V     NSg        NSg/I/V/P NPr
> University in          New     York City . The renovated fraternity house   on  Manhattan's West
# NSg        NPrSg/V/J/P NSg/V/J NPr  NSg  . D   W?        NSg        NPrSg/V J/P N$          NPrSg/V/J
> Side    was IBM's first   laboratory devoted to pure    science . The lab   is the
# NSg/V/J V   N$    NSg/V/J NSg        V/J     P  NSg/V/J NSg/V   . D   NPrSg VL D
> forerunner of  IBM's Research Division , which today operates research facilities
# NSg        V/P N$    NSg/V    NSg      . I/C   NSg/J NPl      NSg/V    NPl
> around the world . Ultimately , the close   relationship between IBM   and Columbia
# J/P    D   NSg/V . J/R        . D   NSg/V/J NSg          NSg/P   NPrSg V/C NPr
> University was instrumental in the emergence of a   new     scientific discipline ,
# NSg        V   NSg/J        P  D   NSg       P  D/P NSg/V/J J          NSg/V      .
> with Columbia offering one       of the first   academic - credit courses in          computer
# P    NPr      NSg/V    NSg/I/V/J P  D   NSg/V/J NSg/J    . NSg/V  NPl     NPrSg/V/J/P NSg/V
> science in 1946 . Computer science began to be     established as    a   distinct academic
# NSg/V   P  #    . NSg/V    NSg/V   V     P  NSg/VX W?          NSg/R D/P V/J      NSg/J
> discipline in the 1950s and early   1960s . The world's first   computer science
# NSg/V      P  D   #d    V/C NSg/J/R #d    . D   N$      NSg/V/J NSg/V    NSg/V
> degree program , the Cambridge Diploma in          Computer Science , began at the
# NSg    NPrSg/V . D   NPr       NSg     NPrSg/V/J/P NSg/V    NSg/V   . V     P  D
> University of  Cambridge Computer Laboratory in 1953 . The first   computer science
# NSg        V/P NPr       NSg/V    NSg        P  #    . D   NSg/V/J NSg/V    NSg/V
> department in the United States was formed at        Purdue University in 1962 . Since
# NSg        P  D   W?     NPrSg  V   V      NSg/I/V/P NPr    NSg        P  #    . C/P
> practical computers became available , many    applications of  computing have   become
# NSg/J     NPl       V      J         . N/I/J/D W?           V/P NSg/V     NSg/VX V
> distinct areas of  study in their own     rights .
# V/J      NPl   V/P NSg/V P  D     NSg/V/J NPl    .
>
#
> Etymology and scope
# NSg       V/C NSg/V
>
#
> Although first   proposed in 1956 , the term    " computer science " appears in a   1959
# C        NSg/V/J W?       P  #    . D   NSg/V/J . NSg/V    NSg/V   . NPl     P  D/P #
> article in          Communications of the ACM , in          which Louis Fein argues for the
# NSg/V   NPrSg/V/J/P W?             P  D   NSg . NPrSg/V/J/P I/C   NPrSg ?    NPl    C/P D
> creation of a   Graduate School in          Computer Sciences analogous to the creation of
# NSg      P  D/P NSg/V/J  NSg/V  NPrSg/V/J/P NSg/V    NPl      J         P  D   NSg      V/P
> Harvard Business School in 1921 . Louis justifies the name  by      arguing that    , like
# NPr     NSg/J    NSg/V  P  #    . NPrSg NPl       D   NSg/V NSg/J/P V       N/I/C/D . NSg/V/J/C/P
> management science , the subject is applied and interdisciplinary in          nature ,
# NSg        NSg/V   . D   NSg/V/J VL W?      V/C J                 NPrSg/V/J/P NSg/V  .
> while     having the characteristics typical of an  academic discipline . His   efforts ,
# NSg/V/C/P V      D   NPl             NSg/J   P  D/P NSg/J    NSg/V      . ISg/D NPl     .
> and those of  others such  as    numerical analyst George Forsythe , were  rewarded :
# V/C I/D   V/P NPl    NSg/I NSg/R J         NSg     NPrSg  ?        . NSg/V V        .
> universities went  on  to create such  departments , starting with Purdue in 1962 .
# NPl          NSg/V J/P P  V/J    NSg/I NPl         . V        P    NPr    P  #    .
> Despite its   name  , a   significant amount of  computer science does  not   involve the
# NSg/V/P ISg/D NSg/V . D/P NSg/J       NSg/V  V/P NSg/V    NSg/V   NSg/V NSg/C V       D
> study of  computers themselves . Because of this , several alternative names have
# NSg/V V/P NPl       I          . C/P     P  I/D  . J/D     NSg/J       NPl   NSg/VX
> been  proposed . Certain departments of  major     universities prefer the term
# NSg/V W?       . I/J     NPl         V/P NPrSg/V/J NPl          V      D   NSg/V/J
> computing science , to emphasize precisely that    difference . Danish  scientist
# NSg/V     NSg/V   . P  V         J/R       N/I/C/D NSg/V      . NPrSg/J NSg
> Peter     Naur suggested the term    datalogy , to reflect the fact that    the scientific
# NPrSg/V/J ?    W?        D   NSg/V/J ?        . P  V       D   NSg  N/I/C/D D   J
> discipline revolves around data and data treatment , while     not   necessarily
# NSg/V      NPl      J/P    NSg  V/C NSg  NSg       . NSg/V/C/P NSg/C R
> involving computers . The first   scientific institution to use   the term    was the
# V         NPl       . D   NSg/V/J J          NSg         P  NSg/V D   NSg/V/J V   D
> Department of  Datalogy at the University of  Copenhagen , founded in 1969 , with
# NSg        V/P ?        P  D   NSg        V/P NPrSg      . V/J     P  #    . P
> Peter     Naur being   the first   professor in          datalogy . The term    is used mainly in the
# NPrSg/V/J ?    NSg/V/C D   NSg/V/J NSg       NPrSg/V/J/P ?        . D   NSg/V/J VL V/J  J/R    P  D
> Scandinavian countries . An  alternative term    , also proposed by      Naur , is data
# NSg/J        NPl       . D/P NSg/J       NSg/V/J . W?   W?       NSg/J/P ?    . VL NSg
> science ; this is now         used for a   multi - disciplinary field of  data analysis ,
# NSg/V   . I/D  VL NPrSg/V/J/C V/J  C/P D/P NSg   . NSg/J        NSg/V V/P NSg  NSg      .
> including statistics and databases .
# V         NPl        V/C NPl       .
>
#
> In the early   days of  computing , a   number  of  terms for the practitioners of the
# P  D   NSg/J/R NPl  V/P NSg/V     . D/P NSg/V/J V/P NPl   C/P D   NPl           P  D
> field of  computing were  suggested ( albeit facetiously ) in the Communications of
# NSg/V V/P NSg/V     NSg/V W?        . C      J/R         . P  D   W?             P
> the ACM — turingineer , turologist , flow  - charts - man         , applied meta  - mathematician ,
# D   NSg . ?           . ?          . NSg/V . NPl    . NPrSg/I/V/J . W?      NSg/J . NSg           .
> and applied epistemologist . Three months later in the same journal , comptologist
# V/C W?      ?              . NSg   NSg    J     P  D   I/J  NSg/V/J . ?
> was suggested , followed next    year by      hypologist . The term    computics has also
# V   W?        . W?       NSg/J/P NSg  NSg/J/P ?          . D   NSg/V/J ?         V   W?
> been  suggested . In          Europe , terms derived from contracted translations of the
# NSg/V W?        . NPrSg/V/J/P NPr    . NPl   W?      P    W?         W?           P  D
> expression " automatic information " ( e.g. " informazione automatica " in          Italian )
# NSg        . NSg/J     NSg         . . NSg  . ?            ?          . NPrSg/V/J/P NSg/J   .
> or      " information and mathematics " are often used , e.g. informatique ( French    ) ,
# NPrSg/C . NSg         V/C NSg         . V   J     V/J  . NSg  ?            . NPrSg/V/J . .
> Informatik ( German  ) , informatica ( Italian , Dutch     ) , informática ( Spanish ,
# ?          . NPrSg/J . . ?           . NSg/J   . NPrSg/V/J . . ?           . NPrSg/J .
> Portuguese ) , informatika ( Slavic languages and Hungarian ) or      pliroforiki
# NPrSg/J    . . ?           . NSg/J  NPl       V/C NSg/J     . NPrSg/C ?
> ( π          λ          η          ρ          ο          φ          ο          ρ          ι          κ          ή          , which means informatics ) in          Greek     . Similar words have   also been
# . Unlintable Unlintable Unlintable Unlintable Unlintable Unlintable Unlintable Unlintable Unlintable Unlintable Unlintable . I/C   NPl   NSg         . NPrSg/V/J/P NPrSg/V/J . NSg/J   NPl   NSg/VX W?   NSg/V
> adopted in the UK  ( as    in the School of  Informatics , University of  Edinburgh ) .
# W?      P  D   NPr . NSg/R P  D   NSg/V  V/P NSg         . NSg        V/P NPr       . .
> " In the U.S. , however , informatics is linked with applied computing , or
# . P  D   ?    . C       . NSg         VL W?     P    W?      NSg/V     . NPrSg/C
> computing in the context of another domain . "
# NSg/V     P  D   NSg/V   P  I/D     NSg    . .
>
#
> A   folkloric quotation , often attributed to — but     almost certainly not   first
# D/P J         NSg       . J     V/J        P  . NSg/C/P NSg    J/R       NSg/C NSg/V/J
> formulated by      — Edsger Dijkstra , states that    " computer science is no      more        about
# V          NSg/J/P . ?      N        . NPrSg  N/I/C/D . NSg/V    NSg/V   VL NPrSg/P NPrSg/I/V/J J/P
> computers than astronomy is about telescopes . " [ note  3 ] The design and deployment
# NPl       C/P  NSg       VL J/P   NPl        . . . NSg/V # . D   NSg/V  V/C NSg
> of  computers and computer systems is generally considered the province of
# V/P NPl       V/C NSg/V    NPl     VL J/R       V/J        D   NSg      V/P
> disciplines other   than computer science . For example , the study of  computer
# NPl         NSg/V/J C/P  NSg/V    NSg/V   . C/P NSg/V   . D   NSg/V V/P NSg/V
> hardware is usually considered part    of  computer engineering , while     the study of
# NSg      VL J/R     V/J        NSg/V/J V/P NSg/V    NSg/V       . NSg/V/C/P D   NSg/V V/P
> commercial computer systems and their deployment is often called information
# NSg/J      NSg/V    NPl     V/C D     NSg        VL J     V/J    NSg
> technology or      information systems . However , there has been  exchange of  ideas
# NSg        NPrSg/C NSg         NPl     . C       . W?    V   NSg/V NSg/V    V/P NPl
> between the various computer - related disciplines . Computer science research also
# NSg/P   D   J       NSg/V    . J       NPl         . NSg/V    NSg/V   NSg/V    W?
> often intersects other   disciplines , such  as    cognitive science , linguistics ,
# J     NPl        NSg/V/J NPl         . NSg/I NSg/R NSg/J     NSg/V   . NSg         .
> mathematics , physics , biology , Earth   science , statistics , philosophy , and logic   .
# NSg         . NSg/V   . NSg     . NPrSg/V NSg/V   . NPl        . NSg/V      . V/C NSg/V/J .
>
#
> Computer science is considered by      some  to have   a   much  closer relationship with
# NSg/V    NSg/V   VL V/J        NSg/J/P I/J/R P  NSg/VX D/P N/I/J NSg/J  NSg          P
> mathematics than many    scientific disciplines , with some  observers saying that
# NSg         C/P  N/I/J/D J          NPl         . P    I/J/R W?        NSg/V  N/I/C/D
> computing is a   mathematical science . Early   computer science was strongly
# NSg/V     VL D/P J            NSg/V   . NSg/J/R NSg/V    NSg/V   V   J/R
> influenced by the work  of  mathematicians such  as    Kurt Gödel , Alan  Turing , John
# V/J        P  D   NSg/V V/P NPl            NSg/I NSg/R NPr  ?     . NPrSg NPr    . NPrSg
> von Neumann , Rózsa Péter and Alonzo Church  and there continues to be     a   useful
# ?   ?       . ?     ?     V/C NPr    NPrSg/V V/C W?    NPl       P  NSg/VX D/P J
> interchange of  ideas between the two fields in          areas such  as    mathematical logic   ,
# NSg/V       V/P NPl   NSg/P   D   NSg NPrPl  NPrSg/V/J/P NPl   NSg/I NSg/R J            NSg/V/J .
> category theory , domain theory , and algebra .
# NSg      NSg    . NSg    NSg    . V/C NSg     .
>
#
> The relationship between computer science and software engineering is a
# D   NSg          NSg/P   NSg/V    NSg/V   V/C NSg      NSg/V       VL D/P
> contentious issue , which is further muddied by      disputes over      what  the term
# J           NSg/V . I/C   VL V/J     W?      NSg/J/P NPl      NSg/V/J/P NSg/I D   NSg/V/J
> " software engineering " means , and how   computer science is defined . David Parnas ,
# . NSg      NSg/V       . NPl   . V/C NSg/C NSg/V    NSg/V   VL V/J     . NPr   ?      .
> taking  a   cue   from the relationship between other   engineering and science
# NSg/V/J D/P NSg/V P    D   NSg          NSg/P   NSg/V/J NSg/V       V/C NSg/V
> disciplines , has claimed that    the principal focus of  computer science is
# NPl         . V   V       N/I/C/D D   NSg/J     NSg/V V/P NSg/V    NSg/V   VL
> studying the properties of  computation in          general , while     the principal focus of
# V        D   NPl        V/P NSg         NPrSg/V/J/P NSg/V/J . NSg/V/C/P D   NSg/J     NSg/V V/P
> software engineering is the design of  specific computations to achieve practical
# NSg      NSg/V       VL D   NSg/V  V/P NSg/J    NPl          P  V       NSg/J
> goals , making the two separate but     complementary disciplines .
# NPl   . NSg/V  D   NSg NSg/V/J  NSg/C/P NSg/J         NPl         .
>
#
> The academic , political , and funding aspects of  computer science tend to depend
# D   NSg/J    . NSg/J     . V/C NSg/V   NPl     V/P NSg/V    NSg/V   V    P  NSg/V
> on  whether a   department is formed with a   mathematical emphasis or      with an
# J/P I/C     D/P NSg        VL V      P    D/P J            NSg      NPrSg/C P    D/P
> engineering emphasis . Computer science departments with a   mathematics emphasis
# NSg/V       NSg      . NSg/V    NSg/V   NPl         P    D/P NSg         NSg
> and with a   numerical orientation consider alignment with computational science .
# V/C P    D/P J         NSg         V        NSg       P    J             NSg/V   .
> Both types of  departments tend to make  efforts to bridge the field educationally
# I/C  NPl   V/P NPl         V    P  NSg/V NPl     P  NSg/V  D   NSg/V J/R
> if    not   across all       research .
# NSg/C NSg/C NSg/P  NSg/I/J/C NSg/V    .
>
#
> Philosophy
# NSg/V
>
#
> Epistemology of  computer science
# NSg          V/P NSg/V    NSg/V
>
#
> Despite the word  science in its   name  , there is debate over      whether or      not
# NSg/V/P D   NSg/V NSg/V   P  ISg/D NSg/V . W?    VL NSg/V  NSg/V/J/P I/C     NPrSg/C NSg/C
> computer science is a   discipline of  science , mathematics , or      engineering . Allen
# NSg/V    NSg/V   VL D/P NSg/V      V/P NSg/V   . NSg         . NPrSg/C NSg/V       . NPrSg
> Newell and Herbert A. Simon argued in 1975 ,
# ?      V/C NPr     ?  NPrSg W?     P  #    .
>
#
> Computer science is an  empirical discipline . We  would  have   called it        an
# NSg/V    NSg/V   VL D/P NSg/J     NSg/V      . IPl NSg/VX NSg/VX V/J    NPrSg/ISg D/P
> experimental science , but     like        astronomy , economics , and geology , some  of its
# NSg/J        NSg/V   . NSg/C/P NSg/V/J/C/P NSg       . NSg       . V/C NSg     . I/J/R P  ISg/D
> unique forms of  observation and experience do     not   fit     a   narrow  stereotype of
# NSg/J  NPl   V/P NSg         V/C NSg/V      NSg/VX NSg/C NSg/V/J D/P NSg/V/J NSg/V      P
> the experimental method . Nonetheless , they are experiments . Each new     machine
# D   NSg/J        NSg/V  . W?          . IPl  V   NPl         . D    NSg/V/J NSg/V
> that    is built   is an  experiment . Actually constructing the machine poses a
# N/I/C/D VL NSg/V/J VL D/P NSg/V      . J/R      V            D   NSg/V   NPl   D/P
> question to nature ; and we  listen for the answer by      observing the machine in
# NSg/V    P  NSg/V  . V/C IPl NSg/V  C/P D   NSg/V  NSg/J/P V         D   NSg/V   NPrSg/V/J/P
> operation and analyzing it        by      all       analytical and measurement means available .
# NSg       V/C V         NPrSg/ISg NSg/J/P NSg/I/J/C J          V/C NSg         NPl   J         .
>
#
> It        has since been  argued that    computer science can      be     classified as    an  empirical
# NPrSg/ISg V   C/P   NSg/V W?     N/I/C/D NSg/V    NSg/V   NPrSg/VX NSg/VX NSg/V/J    NSg/R D/P NSg/J
> science since it        makes use   of  empirical testing to evaluate the correctness of
# NSg/V   C/P   NPrSg/ISg NPl   NSg/V V/P NSg/J     V       P  V        D   NSg         V/P
> programs , but     a   problem remains in          defining the laws and theorems of  computer
# NPl      . NSg/C/P D/P NSg/J   NPl     NPrSg/V/J/P V        D   NPl  V/C NPl      V/P NSg/V
> science ( if    any   exist ) and defining the nature of  experiments in          computer
# NSg/V   . NSg/C I/R/D V     . V/C V        D   NSg/V  V/P NPl         NPrSg/V/J/P NSg/V
> science . Proponents of  classifying computer science as    an  engineering discipline
# NSg/V   . NPl        V/P V           NSg/V    NSg/V   NSg/R D/P NSg/V       NSg/V
> argue that    the reliability of  computational systems is investigated in the same
# V     N/I/C/D D   NSg         V/P J             NPl     VL W?           P  D   I/J
> way   as    bridges in          civil engineering and airplanes in          aerospace engineering . They
# NSg/J NSg/R NPrPl   NPrSg/V/J/P J     NSg/V       V/C NPl       NPrSg/V/J/P NSg/J     NSg/V       . IPl
> also argue that    while     empirical sciences observe what  presently exists , computer
# W?   V     N/I/C/D NSg/V/C/P NSg/J     NPl      NSg/V   NSg/I J/R       NPl    . NSg/V
> science observes what  is possible to exist and while     scientists discover laws
# NSg/V   NPl      NSg/I VL NSg/J    P  V     V/C NSg/V/C/P NPl        NSg/V/J  NPl
> from observation , no      proper laws have   been  found in          computer science and it        is
# P    NSg         . NPrSg/P NSg/J  NPl  NSg/VX NSg/V NSg/V NPrSg/V/J/P NSg/V    NSg/V   V/C NPrSg/ISg VL
> instead concerned with creating phenomena .
# W?      V/J       P    V        NSg       .
>
#
> Proponents of  classifying computer science as    a   mathematical discipline argue
# NPl        V/P V           NSg/V    NSg/V   NSg/R D/P J            NSg/V      V
> that    computer programs are physical realizations of  mathematical entities and
# N/I/C/D NSg/V    NPl      V   NSg/J    NPl          V/P J            NPl      V/C
> programs that    can      be     deductively reasoned through mathematical formal methods .
# NPl      N/I/C/D NPrSg/VX NSg/VX J/R         W?       NSg/J/P J            NSg/J  NPl     .
> Computer scientists Edsger W. Dijkstra and Tony    Hoare regard instructions for
# NSg/V    NPl        ?      ?  N        V/C NPrSg/J ?     NSg/V  NPl          C/P
> computer programs as    mathematical sentences and interpret formal semantics for
# NSg/V    NPl      NSg/R J            NPl       V/C V         NSg/J  NSg       C/P
> programming languages as    mathematical axiomatic systems .
# NSg/V       NPl       NSg/R J            J         NPl     .
>
#
> Paradigms of  computer science
# NPl       V/P NSg/V    NSg/V
>
#
> A   number  of  computer scientists have   argued for the distinction of  three
# D/P NSg/V/J V/P NSg/V    NPl        NSg/VX W?     C/P D   NSg         V/P NSg
> separate paradigms in          computer science . Peter     Wegner argued that    those paradigms
# NSg/V/J  NPl       NPrSg/V/J/P NSg/V    NSg/V   . NPrSg/V/J ?      W?     N/I/C/D I/D   NPl
> are science , technology , and mathematics . Peter     Denning's working group argued
# V   NSg/V   . NSg        . V/C NSg         . NPrSg/V/J ?         V       NSg/V W?
> that    they are theory , abstraction ( modeling ) , and design . Amnon H. Eden
# N/I/C/D IPl  V   NSg    . NSg         . NSg/V    . . V/C NSg/V  . ?     ?  NPrSg
> described them as    the " rationalist paradigm " ( which treats computer science as    a
# W?        N/I  NSg/R D   . NSg         NSg      . . I/C   NPl    NSg/V    NSg/V   NSg/R D/P
> branch  of  mathematics , which is prevalent in          theoretical computer science , and
# NPrSg/V V/P NSg         . I/C   VL NSg/J     NPrSg/V/J/P J           NSg/V    NSg/V   . V/C
> mainly employs deductive reasoning ) , the " technocratic paradigm " ( which might    be
# J/R    NPl     J         NSg/V     . . D   . J            NSg      . . I/C   NSg/VX/J NSg/VX
> found in          engineering approaches , most    prominently in          software engineering ) , and
# NSg/V NPrSg/V/J/P NSg/V       NPl        . NSg/I/J J/R         NPrSg/V/J/P NSg      NSg/V       . . V/C
> the " scientific paradigm " ( which approaches computer - related artifacts from the
# D   . J          NSg      . . I/C   NPl        NSg/V    . J       NPl       P    D
> empirical perspective of  natural sciences , identifiable in          some  branches of
# NSg/J     NSg/J       V/P NSg/J   NPl      . J            NPrSg/V/J/P I/J/R NPl      V/P
> artificial intelligence ) . Computer science focuses on  methods involved in
# J          NSg          . . NSg/V    NSg/V   NPl     J/P NPl     V/J      NPrSg/V/J/P
> design , specification , programming , verification , implementation and testing of
# NSg/V  . NSg           . NSg/V       . NSg          . NSg            V/C V       V/P
> human   - made  computing systems .
# NSg/V/J . NSg/V NSg/V     NPl     .
>
#
> Fields
# NPrPl
>
#
> As    a   discipline , computer science spans a   range of  topics from theoretical
# NSg/R D/P NSg/V      . NSg/V    NSg/V   NPl   D/P NSg/V V/P NPl    P    J
> studies of  algorithms and the limits of  computation to the practical issues of
# NPl     V/P NPl        V/C D   NPl    V/P NSg         P  D   NSg/J     NPl    V/P
> implementing computing systems in          hardware and software . CSAB , formerly called
# V            NSg/V     NPl     NPrSg/V/J/P NSg      V/C NSg      . ?    . R        V/J
> Computing Sciences Accreditation Board — which is made  up        of  representatives of
# NSg/V     NPl      NSg           NSg/V . I/C   VL NSg/V NSg/V/J/P V/P NPl             P
> the Association for Computing Machinery ( ACM ) , and the IEEE Computer Society
# D   NSg         C/P NSg/V     NSg       . NSg . . V/C D   NPr  NSg/V    NSg
> ( IEEE CS  ) — identifies four areas that    it        considers crucial to the discipline of
# . NPr  NPl . . NPl        NSg  NPl   N/I/C/D NPrSg/ISg NPl       J       P  D   NSg/V      V/P
> computer science : theory of  computation , algorithms and data structures ,
# NSg/V    NSg/V   . NSg    V/P NSg         . NPl        V/C NSg  NPl        .
> programming methodology and languages , and computer elements and architecture .
# NSg/V       NSg         V/C NPl       . V/C NSg/V    NPl      V/C NSg          .
> In          addition to these four areas , CSAB also identifies fields such  as    software
# NPrSg/V/J/P NSg      P  I/D   NSg  NPl   . ?    W?   NPl        NPrPl  NSg/I NSg/R NSg
> engineering , artificial intelligence , computer networking and communication ,
# NSg/V       . J          NSg          . NSg/V    NSg/V      V/C NSg           .
> database systems , parallel computation , distributed computation , human   – computer
# NSg/V    NPl     . NSg/V/J  NSg         . V/J         NSg         . NSg/V/J . NSg/V
> interaction , computer graphics , operating systems , and numerical and symbolic
# NSg         . NSg/V    NPl      . V         NPl     . V/C J         V/C J
> computation as    being   important areas of  computer science .
# NSg         NSg/R NSg/V/C J         NPl   V/P NSg/V    NSg/V   .
>
#
> Theoretical computer science
# J           NSg/V    NSg/V
>
#
> Theoretical computer science is mathematical and abstract in          spirit , but     it
# J           NSg/V    NSg/V   VL J            V/C NSg/V/J  NPrSg/V/J/P NSg/V  . NSg/C/P NPrSg/ISg
> derives its   motivation from practical and everyday computation . It        aims to
# NPl     ISg/D NSg        P    NSg/J     V/C NSg/J    NSg         . NPrSg/ISg NPl  P
> understand the nature of  computation and , as    a   consequence of this
# V          D   NSg/V  V/P NSg         V/C . NSg/R D/P NSg/V       P  I/D
> understanding , provide more        efficient methodologies .
# NSg/V/J       . V       NPrSg/I/V/J NSg/J     NPl           .
>
#
> Theory of  computation
# NSg    V/P NSg
>
#
> According to Peter     Denning , the fundamental question underlying computer science
# V/J       P  NPrSg/V/J ?       . D   NSg/J       NSg/V    NSg/V/J    NSg/V    NSg/V
> is , " What  can      be     automated ? " Theory of  computation is focused on  answering
# VL . . NSg/I NPrSg/VX NSg/VX W?        . . NSg    V/P NSg         VL V/J     J/P V
> fundamental questions about what  can      be     computed and what  amount of  resources
# NSg/J       NPl       J/P   NSg/I NPrSg/VX NSg/VX W?       V/C NSg/I NSg/V  V/P NPl
> are required to perform those computations . In an  effort to answer the first
# V   W?       P  V       I/D   NPl          . P  D/P NSg/V  P  NSg/V  D   NSg/V/J
> question , computability theory examines which computational problems are
# NSg/V    . ?             NSg    NPl      I/C   J             NPl      V
> solvable on  various theoretical models of  computation . The second  question is
# J        J/P J       J           NPl    V/P NSg         . D   NSg/V/J NSg/V    VL
> addressed by      computational complexity theory , which studies the time  and space
# V/J       NSg/J/P J             NSg        NSg    . I/C   NPl     D   NSg/V V/C NSg/V
> costs associated with different approaches to solving a   multitude of
# NPl   W?         P    NSg/J     NPl        P  V       D/P NSg       V/P
> computational problems .
# J             NPl      .
>
#
> The famous P           = NP    ? problem , one       of the Millennium Prize   Problems , is an  open
# D   V/J    NPrSg/V/J/P . NPrSg . NSg/J   . NSg/I/V/J P  D   NSg        NSg/V/J NPl      . VL D/P NSg/V/J
> problem in the theory of  computation .
# NSg/J   P  D   NSg    V/P NSg         .
>
#
> Information and coding theory
# NSg         V/C V      NSg
>
#
> Information theory , closely related to probability and statistics , is related to
# NSg         NSg    . J/R     J       P  NSg         V/C NPl        . VL J       P
> the quantification of  information . This was developed by      Claude Shannon to find
# D   NSg            V/P NSg         . I/D  V   V/J       NSg/J/P NPr    NPr     P  NSg/V
> fundamental limits on  signal  processing operations such  as    compressing data and
# NSg/J       NPl    J/P NSg/V/J V          W?         NSg/I NSg/R V           NSg  V/C
> on  reliably storing and communicating data . Coding theory is the study of the
# J/P R        V       V/C V             NSg  . V      NSg    VL D   NSg/V P  D
> properties of  codes ( systems for converting information from one       form  to
# NPl        V/P NPl   . NPl     C/P V          NSg         P    NSg/I/V/J NSg/V P
> another ) and their fitness for a   specific application . Codes are used for data
# I/D     . V/C D     NSg     C/P D/P NSg/J    NSg         . NPl   V   V/J  C/P NSg
> compression , cryptography , error detection and correction , and more        recently
# NSg         . NSg          . NSg/V NSg       V/C NSg        . V/C NPrSg/I/V/J J/R
> also for network coding . Codes are studied for the purpose of  designing
# W?   C/P NSg/V   V      . NPl   V   V/J     C/P D   NSg/V   V/P V
> efficient and reliable data transmission methods .
# NSg/J     V/C NSg/J    NSg  NSg          NPl     .
>
#
> Data structures and algorithms
# NSg  NPl        V/C NPl
>
#
> Data structures and algorithms are the studies of  commonly used computational
# NSg  NPl        V/C NPl        V   D   NPl     V/P J/R      V/J  J
> methods and their computational efficiency .
# NPl     V/C D     J             NSg        .
>
#
> Programming language theory and formal methods
# NSg/V       NSg/V    NSg    V/C NSg/J  NPl
>
#
> Programming language theory is a   branch  of  computer science that    deals with the
# NSg/V       NSg/V    NSg    VL D/P NPrSg/V V/P NSg/V    NSg/V   N/I/C/D NPl   P    D
> design , implementation , analysis , characterization , and classification of
# NSg/V  . NSg            . NSg      . NSg              . V/C NSg            V/P
> programming languages and their individual features . It        falls within the
# NSg/V       NPl       V/C D     NSg/J      NPl      . NPrSg/ISg NPl   N/J/P  D
> discipline of  computer science , both depending on  and affecting mathematics ,
# NSg/V      V/P NSg/V    NSg/V   . I/C  V         J/P V/C V/J       NSg         .
> software engineering , and linguistics . It        is an  active research area , with
# NSg      NSg/V       . V/C NSg         . NPrSg/ISg VL D/P NSg/J  NSg/V    NSg  . P
> numerous dedicated academic journals .
# J        W?        NSg/J    NPl      .
>
#
> Formal methods are a   particular kind  of  mathematically based technique for the
# NSg/J  NPl     V   D/P NSg/J      NSg/J V/P J/R            W?    NSg       C/P D
> specification , development and verification of  software and hardware systems .
# NSg           . NSg         V/C NSg          V/P NSg      V/C NSg      NPl     .
> The use   of  formal methods for software and hardware design is motivated by the
# D   NSg/V V/P NSg/J  NPl     C/P NSg      V/C NSg      NSg/V  VL V/J       P  D
> expectation that    , as    in          other   engineering disciplines , performing appropriate
# NSg         N/I/C/D . NSg/R NPrSg/V/J/P NSg/V/J NSg/V       NPl         . V          V/J
> mathematical analysis can      contribute to the reliability and robustness of a
# J            NSg      NPrSg/VX NSg/V      P  D   NSg         V/C NSg        P  D/P
> design . They form  an  important theoretical underpinning for software
# NSg/V  . IPl  NSg/V D/P J         J           NSg/V        C/P NSg
> engineering , especially where safety or      security is involved . Formal methods are
# NSg/V       . J/R        NSg/C NSg/V  NPrSg/C NSg      VL V/J      . NSg/J  NPl     V
> a   useful adjunct to software testing since they help  avoid errors and can      also
# D/P J      NSg/V/J P  NSg      V       C/P   IPl  NSg/V V     NPl    V/C NPrSg/VX W?
> give  a   framework for testing . For industrial use   , tool  support is required .
# NSg/V D/P NSg       C/P V       . C/P NSg/J      NSg/V . NSg/V NSg/V   VL W?       .
> However , the high    cost  of  using formal methods means that    they are usually only
# C       . D   NSg/V/J NSg/V V/P V     NSg/J  NPl     NPl   N/I/C/D IPl  V   J/R     W?
> used in the development of  high    - integrity and life  - critical systems , where
# V/J  P  D   NSg         V/P NSg/V/J . NSg       V/C NSg/V . NSg/J    NPl     . NSg/C
> safety or      security is of  utmost importance . Formal methods are best       described as
# NSg/V  NPrSg/C NSg      VL V/P NSg/J  NSg        . NSg/J  NPl     V   NPrSg/VX/J W?        NSg/R
> the application of a   fairly broad variety of  theoretical computer science
# D   NSg         P  D/P J/R    NSg/J NSg     V/P J           NSg/V    NSg/V
> fundamentals , in          particular logic   calculi , formal languages , automata theory ,
# NPl          . NPrSg/V/J/P NSg/J      NSg/V/J NSg     . NSg/J  NPl       . NSg      NSg    .
> and program semantics , but     also type  systems and algebraic data types to
# V/C NPrSg/V NSg       . NSg/C/P W?   NSg/V NPl     V/C J         NSg  NPl   P
> problems in          software and hardware specification and verification .
# NPl      NPrSg/V/J/P NSg      V/C NSg      NSg           V/C NSg          .
>
#
> Applied computer science
# W?      NSg/V    NSg/V
>
#
> Computer graphics and visualization
# NSg/V    NPl      V/C NSg
>
#
> Computer graphics is the study of  digital visual contents and involves the
# NSg/V    NPl      VL D   NSg/V V/P NSg/J   NSg/J  NPl      V/C NPl      D
> synthesis and manipulation of  image data . The study is connected to many    other
# NSg       V/C NSg          V/P NSg/V NSg  . D   NSg/V VL V/J       P  N/I/J/D NSg/V/J
> fields in          computer science , including computer vision , image processing , and
# NPrPl  NPrSg/V/J/P NSg/V    NSg/V   . V         NSg/V    NSg/V  . NSg/V V          . V/C
> computational geometry , and is heavily applied in the fields of  special effects
# J             NSg      . V/C VL R       W?      P  D   NPrPl  V/P NSg/V/J NPl
> and video games .
# V/C NSg/V NPl   .
>
#
> Image and sound   processing
# NSg/V V/C NSg/V/J V
>
#
> Information can      take  the form  of  images , sound   , video or      other   multimedia . Bits
# NSg         NPrSg/VX NSg/V D   NSg/V V/P NPl    . NSg/V/J . NSg/V NPrSg/C NSg/V/J NSg/J      . NPl
> of  information can      be     streamed via   signals . Its   processing is the central notion
# V/P NSg         NPrSg/VX NSg/VX W?       NSg/P NPl     . ISg/D V          VL D   NPrSg/J NSg
> of  informatics , the European view  on  computing , which studies information
# V/P NSg         . D   NSg/J    NSg/V J/P NSg/V     . I/C   NPl     NSg
> processing algorithms independently of the type  of  information carrier – whether
# V          NPl        J/R           P  D   NSg/V V/P NSg         NPrSg/J . I/C
> it        is electrical , mechanical or      biological . This field plays important role in
# NPrSg/ISg VL NSg/J      . NSg/J      NPrSg/C NSg/J      . I/D  NSg/V NPl   J         NSg  NPrSg/V/J/P
> information theory , telecommunications , information engineering and has
# NSg         NSg    . NSg                . NSg         NSg/V       V/C V
> applications in          medical image computing and speech synthesis , among others . What
# W?           NPrSg/V/J/P NSg/J   NSg/V NSg/V     V/C NSg/V  NSg       . P     NPl    . NSg/I
> is the lower bound   on the complexity of  fast    Fourier transform algorithms ? is
# VL D   V/J   NSg/V/J P  D   NSg        V/P NSg/V/J NPr     NSg/V     NPl        . VL
> one       of the unsolved problems in          theoretical computer science .
# NSg/I/V/J P  D   V/J      NPl      NPrSg/V/J/P J           NSg/V    NSg/V   .
>
#
> Computational science , finance and engineering
# J             NSg/V   . NSg/V   V/C NSg/V
>
#
> Scientific computing ( or      computational science ) is the field of  study concerned
# J          NSg/V     . NPrSg/C J             NSg/V   . VL D   NSg/V V/P NSg/V V/J
> with constructing mathematical models and quantitative analysis techniques and
# P    V            J            NPl    V/C J            NSg      NPl        V/C
> using computers to analyze and solve scientific problems . A   major     usage of
# V     NPl       P  V       V/C NSg/V J          NPl      . D/P NPrSg/V/J NSg   V/P
> scientific computing is simulation of  various processes , including computational
# J          NSg/V     VL NSg        V/P J       NPl       . V         J
> fluid dynamics , physical , electrical , and electronic systems and circuits , as
# NSg/J NSg      . NSg/J    . NSg/J      . V/C J          NPl     V/C NPl      . NSg/R
> well    as    societies and social situations ( notably war   games ) along with their
# NSg/V/J NSg/R NPl       V/C NSg/J  W?         . R       NSg/V NPl   . P     P    D
> habitats , among many    others . Modern computers enable optimization of  such
# NPl      . P     N/I/J/D NPl    . NSg/J  NPl       V      NSg          V/P NSg/I
> designs as    complete aircraft . Notable in          electrical and electronic circuit
# NPl     NSg/R NSg/V/J  NSg      . NSg/J   NPrSg/V/J/P NSg/J      V/C J          NSg/V
> design are SPICE , as    well    as    software for physical realization of  new     ( or
# NSg/V  V   NSg/V . NSg/R NSg/V/J NSg/R NSg      C/P NSg/J    NSg         V/P NSg/V/J . NPrSg/C
> modified ) designs . The latter includes essential design software for integrated
# NSg/V/J  . NPl     . D   N/J    NPl      NSg/J     NSg/V  NSg      C/P W?
> circuits .
# NPl      .
>
#
> Human   – computer interaction
# NSg/V/J . NSg/V    NSg
>
#
> Human   – computer interaction ( HCI ) is the field of  study and research concerned
# NSg/V/J . NSg/V    NSg         . ?   . VL D   NSg/V V/P NSg/V V/C NSg/V    V/J
> with the design and use   of  computer systems , mainly based on the analysis of the
# P    D   NSg/V  V/C NSg/V V/P NSg/V    NPl     . J/R    W?    P  D   NSg      P  D
> interaction between humans and computer interfaces . HCI has several subfields
# NSg         NSg/P   NPl    V/C NSg/V    NPl        . ?   V   J/D     NPl
> that    focus on the relationship between emotions , social behavior and brain
# N/I/C/D NSg/V P  D   NSg          NSg/P   W?       . NSg/J  NSg      V/C NPrSg/V
> activity with computers .
# NSg      P    NPl       .
>
#
> Software engineering
# NSg      NSg/V
>
#
> Software engineering is the study of  designing , implementing , and modifying the
# NSg      NSg/V       VL D   NSg/V V/P V         . V            . V/C V         D
> software in          order to ensure it        is of  high    quality , affordable , maintainable , and
# NSg      NPrSg/V/J/P NSg/V P  V      NPrSg/ISg VL V/P NSg/V/J NSg/J   . W?         . J            . V/C
> fast    to build . It        is a   systematic approach to software design , involving the
# NSg/V/J P  NSg/V . NPrSg/ISg VL D/P J          NSg/V    P  NSg      NSg/V  . V         D
> application of  engineering practices to software . Software engineering deals
# NSg         V/P NSg/V       NPl       P  NSg      . NSg      NSg/V       NPl
> with the organizing and analyzing of  software — it        does  not   just deal    with the
# P    D   V          V/C V         V/P NSg      . NPrSg/ISg NSg/V NSg/C V/J  NSg/V/J P    D
> creation or      manufacture of  new     software , but     its   internal arrangement and
# NSg      NPrSg/C NSg/V       V/P NSg/V/J NSg      . NSg/C/P ISg/D J        NSg         V/C
> maintenance . For example software testing , systems engineering , technical debt
# NSg         . C/P NSg/V   NSg      V       . NPl     NSg/V       . NSg/J     NSg
> and software development processes .
# V/C NSg      NSg         NPl       .
>
#
> Artificial intelligence
# J          NSg
>
#
> Artificial intelligence ( AI    ) aims to or      is required to synthesize
# J          NSg          . NPrSg . NPl  P  NPrSg/C VL W?       P  V
> goal  - orientated processes such  as    problem - solving , decision - making ,
# NSg/V . W?         NPl       NSg/I NSg/R NSg/J   . V       . NSg/V    . NSg/V  .
> environmental adaptation , learning , and communication found in          humans and
# NSg/J         NSg        . V        . V/C NSg           NSg/V NPrSg/V/J/P NPl    V/C
> animals . From its   origins in          cybernetics and in the Dartmouth Conference ( 1956 ) ,
# NPl     . P    ISg/D NPl     NPrSg/V/J/P NSg         V/C P  D   NPr       NSg/V      . #    . .
> artificial intelligence research has been  necessarily cross       - disciplinary ,
# J          NSg          NSg/V    V   NSg/V R           NPrSg/V/J/P . NSg/J        .
> drawing on  areas of  expertise such  as    applied mathematics , symbolic logic   ,
# NSg/V   J/P NPl   V/P NSg/V     NSg/I NSg/R W?      NSg         . J        NSg/V/J .
> semiotics , electrical engineering , philosophy of  mind  , neurophysiology , and
# NSg       . NSg/J      NSg/V       . NSg/V      V/P NSg/V . ?               . V/C
> social intelligence . AI    is associated in the popular mind  with robotic
# NSg/J  NSg          . NPrSg VL W?         P  D   NSg/J   NSg/V P    J
> development , but     the main    field of  practical application has been  as    an  embedded
# NSg         . NSg/C/P D   NSg/V/J NSg/V V/P NSg/J     NSg         V   NSg/V NSg/R D/P V/J
> component in          areas of  software development , which require computational
# NSg/J     NPrSg/V/J/P NPl   V/P NSg      NSg         . I/C   NSg/V   J
> understanding . The starting point in the late  1940s was Alan  Turing's question
# NSg/V/J       . D   V        NSg/V P  D   NSg/J #d    V   NPrSg N$       NSg/V
> " Can      computers think ? " , and the question remains effectively unanswered ,
# . NPrSg/VX NPl       NSg/V . . . V/C D   NSg/V    NPl     J/R         V/J        .
> although the Turing test  is still   used to assess computer output on the scale of
# C        D   NPr    NSg/V VL NSg/V/J V/J  P  V      NSg/V    NSg/V  P  D   NSg/V V/P
> human   intelligence . But     the automation of  evaluative and predictive tasks has
# NSg/V/J NSg          . NSg/C/P D   NSg        V/P W?         V/C W?         NPl   V
> been  increasingly successful as    a   substitute for human   monitoring and
# NSg/V J/R          J          NSg/R D/P NSg/V      C/P NSg/V/J V          V/C
> intervention in          domains of  computer application involving complex real  - world
# NSg          NPrSg/V/J/P NPl     V/P NSg/V    NSg         V         NSg/V/J NSg/J . NSg/V
> data .
# NSg  .
>
#
> Computer systems
# NSg/V    NPl
>
#
> Computer architecture and microarchitecture
# NSg/V    NSg          V/C NSg
>
#
> Computer architecture , or      digital computer organization , is the conceptual
# NSg/V    NSg          . NPrSg/C NSg/J   NSg/V    NSg          . VL D   J
> design and fundamental operational structure of a   computer system . It        focuses
# NSg/V  V/C NSg/J       J           NSg/V     P  D/P NSg/V    NSg    . NPrSg/ISg NPl
> largely on the way   by      which the central processing unit performs internally and
# J/R     P  D   NSg/J NSg/J/P I/C   D   NPrSg/J V          NSg  NPl      J/R        V/C
> accesses addresses in          memory . Computer engineers study computational logic   and
# NPl      NPl       NPrSg/V/J/P NSg    . NSg/V    NPl       NSg/V J             NSg/V/J V/C
> design of  computer hardware , from individual processor components ,
# NSg/V  V/P NSg/V    NSg      . P    NSg/J      NSg       NPl        .
> microcontrollers , personal computers to supercomputers and embedded systems . The
# NPl              . NSg/J    NPl       P  NPl            V/C V/J      NPl     . D
> term    " architecture " in          computer literature can      be     traced to the work  of  Lyle R.
# NSg/V/J . NSg          . NPrSg/V/J/P NSg/V    NSg        NPrSg/VX NSg/VX W?     P  D   NSg/V V/P NPr  ?
> Johnson and Frederick P. Brooks Jr  . , members of the Machine Organization
# NPrSg   V/C NPr       ?  NPrPl  N/J . . NPl     P  D   NSg/V   NSg
> department in          IBM's main    research center  in 1959 .
# NSg        NPrSg/V/J/P N$    NSg/V/J NSg/V    NSg/V/J P  #    .
>
#
> Concurrent , parallel and distributed computing
# NSg/J      . NSg/V/J  V/C V/J         NSg/V
>
#
> Concurrency is a   property of  systems in          which several computations are executing
# NSg         VL D/P NSg/V    V/P NPl     NPrSg/V/J/P I/C   J/D     NPl          V   V
> simultaneously , and potentially interacting with each other   . A   number  of
# J/R            . V/C J/R         V           P    D    NSg/V/J . D/P NSg/V/J V/P
> mathematical models have   been  developed for general concurrent computation
# J            NPl    NSg/VX NSg/V V/J       C/P NSg/V/J NSg/J      NSg
> including Petri nets , process calculi and the parallel random  access machine
# V         ?     NPl  . NSg/V   NSg     V/C D   NSg/V/J  NSg/V/J NSg/V  NSg/V
> model   . When    multiple computers are connected in a   network while     using
# NSg/V/J . NSg/I/C NSg/J    NPl       V   V/J       P  D/P NSg/V   NSg/V/C/P V
> concurrency , this is known   as    a   distributed system . Computers within that
# NSg         . I/D  VL NSg/V/J NSg/R D/P V/J         NSg    . NPl       N/J/P  N/I/C/D
> distributed system have   their own     private memory , and information can      be
# V/J         NSg    NSg/VX D     NSg/V/J NSg/V/J NSg    . V/C NSg         NPrSg/VX NSg/VX
> exchanged to achieve common  goals .
# W?        P  V       NSg/V/J NPl   .
>
#
> Computer networks
# NSg/V    NPl
>
#
> This branch  of  computer science aims to manage networks between computers
# I/D  NPrSg/V V/P NSg/V    NSg/V   NPl  P  NSg/V  NPl      NSg/P   NPl
> worldwide .
# J         .
>
#
> Computer security and cryptography
# NSg/V    NSg      V/C NSg
>
#
> Computer security is a   branch  of  computer technology with the objective of
# NSg/V    NSg      VL D/P NPrSg/V V/P NSg/V    NSg        P    D   NSg/J     V/P
> protecting information from unauthorized access , disruption , or      modification
# V          NSg         P    V/J          NSg/V  . NSg        . NPrSg/C NSg
> while     maintaining the accessibility and usability of the system for its   intended
# NSg/V/C/P V           D   NSg           V/C NSg       P  D   NSg    C/P ISg/D NSg/V/J
> users .
# NPl   .
>
#
> Historical cryptography is the art     of  writing and deciphering secret  messages .
# NSg/J      NSg          VL D   NPrSg/V V/P NSg/V   V/C V           NSg/V/J NPl      .
> Modern cryptography is the scientific study of  problems relating to distributed
# NSg/J  NSg          VL D   J          NSg/V V/P NPl      V        P  V/J
> computations that    can      be     attacked . Technologies studied in          modern cryptography
# NPl          N/I/C/D NPrSg/VX NSg/VX W?       . NPl          V/J     NPrSg/V/J/P NSg/J  NSg
> include symmetric and asymmetric encryption , digital signatures , cryptographic
# NSg/V   J         V/C J          NSg        . NSg/J   NPl        . J
> hash  functions , key       - agreement protocols , blockchain , zero    - knowledge proofs , and
# NSg/V NPl       . NPrSg/V/J . NSg       NPl       . NSg        . NSg/V/J . NSg/V     NPl    . V/C
> garbled circuits .
# W?      NPl      .
>
#
> Databases and data mining
# NPl       V/C NSg  NSg/V
>
#
> A   database is intended to organize , store , and retrieve large amounts of  data
# D/P NSg/V    VL NSg/V/J  P  V        . NSg/V . V/C NSg/V    NSg/J NPl     V/P NSg
> easily . Digital databases are managed using database management systems to
# R      . NSg/J   NPl       V   W?      V     NSg/V    NSg        NPl     P
> store , create , maintain , and search data , through database models and query
# NSg/V . V/J    . V        . V/C NSg/V  NSg  . NSg/J/P NSg/V    NPl    V/C NSg/V
> languages . Data mining is a   process of  discovering patterns in          large data sets .
# NPl       . NSg  NSg/V  VL D/P NSg/V   V/P V           NPl      NPrSg/V/J/P NSg/J NSg  NPl  .
>
#
> Discoveries
# NPl
>
#
> The philosopher of  computing Bill    Rapaport noted three Great Insights of
# D   NSg         V/P NSg/V     NPrSg/V ?        W?    NSg   NSg/J NPl      V/P
> Computer Science :
# NSg/V    NSg/V   .
>
#
>
#
>
#
> Gottfried Wilhelm Leibniz's , George Boole's , Alan  Turing's , Claude Shannon's ,
# ?         NPr     N$        . NPrSg  N$      . NPrSg N$       . NPr    N$        .
> and Samuel Morse's insight : there are only two objects that    a   computer has to
# V/C NPr    N$      NSg     . W?    V   W?   NSg NPl     N/I/C/D D/P NSg/V    V   P
> deal    with in          order to represent " anything " . [ note  4 ]
# NSg/V/J P    NPrSg/V/J/P NSg/V P  V         . NSg/I/V  . . . NSg/V # .
>
#
> All       the information about any   computable problem can      be     represented using
# NSg/I/J/C D   NSg         J/P   I/R/D ?          NSg/J   NPrSg/VX NSg/VX V           V
> only 0 and 1 ( or      any   other   bistable pair  that    can      flip    - flop  between two
# W?   # V/C # . NPrSg/C I/R/D NSg/V/J ?        NSg/V N/I/C/D NPrSg/VX NSg/V/J . NSg/V NSg/P   NSg
> easily distinguishable states , such  as    " on  / off       " , " magnetized / de    - magnetized " ,
# R      J               NPrSg  . NSg/I NSg/R . J/P . NSg/V/J/P . . . W?         . NPrSg . W?         . .
> " high    - voltage / low     - voltage " , etc. ) .
# . NSg/V/J . NSg     . NSg/V/J . NSg     . . W?   . .
>
#
>
#
>
#
> Alan  Turing's insight : there are only five actions that    a   computer has to
# NPrSg N$       NSg     . W?    V   W?   NSg  NPl     N/I/C/D D/P NSg/V    V   P
> perform in          order to do     " anything " .
# V       NPrSg/V/J/P NSg/V P  NSg/VX . NSg/I/V  . .
>
#
> Every algorithm can      be     expressed in a   language for a   computer consisting of
# D     NSg       NPrSg/VX NSg/VX V/J       P  D/P NSg/V    C/P D/P NSg/V    V          V/P
> only five basic   instructions :
# W?   NSg  NPrSg/J NPl          .
>
#
>
#
>
#
> move  left      one       location ;
# NSg/V NPrSg/V/J NSg/I/V/J NSg      .
>
#
> move  right     one       location ;
# NSg/V NPrSg/V/J NSg/I/V/J NSg      .
>
#
> read  symbol at        current location ;
# NSg/V NSg/V  NSg/I/V/P NSg/J   NSg      .
>
#
> print   0 at        current location ;
# NSg/V/J # NSg/I/V/P NSg/J   NSg      .
>
#
> print   1 at        current location .
# NSg/V/J # NSg/I/V/P NSg/J   NSg      .
>
#
>
#
>
#
> Corrado Böhm and Giuseppe Jacopini's insight : there are only three ways of
# ?       ?    V/C N        ?          NSg     . W?    V   W?   NSg   NPl  V/P
> combining these actions ( into more        complex ones ) that    are needed in          order for
# V         I/D   NPl     . P    NPrSg/I/V/J NSg/V/J NPl  . N/I/C/D V   V/J    NPrSg/V/J/P NSg/V C/P
> a   computer to do     " anything " .
# D/P NSg/V    P  NSg/VX . NSg/I/V  . .
>
#
> Only three rules are needed to combine any   set       of  basic   instructions into more
# W?   NSg   NPl   V   V/J    P  NSg/V   I/R/D NPrSg/V/J V/P NPrSg/J NPl          P    NPrSg/I/V/J
> complex ones :
# NSg/V/J NPl  .
>
#
>
#
>
#
> sequence : first   do     this , then    do     that    ;
# NSg/V    . NSg/V/J NSg/VX I/D  . NSg/J/C NSg/VX N/I/C/D .
>
#
> selection : IF    such  - and - such  is the case    , THEN    do     this , ELSE  do     that    ;
# NSg       . NSg/C NSg/I . V/C . NSg/I VL D   NPrSg/V . NSg/J/C NSg/VX I/D  . N/J/C NSg/VX N/I/C/D .
>
#
> repetition : WHILE     such  - and - such  is the case    , DO     this . The three rules of
# NSg/V      . NSg/V/C/P NSg/I . V/C . NSg/I VL D   NPrSg/V . NSg/VX I/D  . D   NSg   NPl   V/P
> Boehm's and Jacopini's insight can      be     further simplified with the use   of
# ?       V/C ?          NSg     NPrSg/VX NSg/VX V/J     W?         P    D   NSg/V V/P
> goto ( which means it        is more        elementary than structured programming ) .
# ?    . I/C   NPl   NPrSg/ISg VL NPrSg/I/V/J NSg/J      C/P  V/J        NSg/V       . .
>
#
>
#
>
#
> Programming paradigms
# NSg/V       NPl
>
#
> Programming languages can      be     used to accomplish different tasks in          different
# NSg/V       NPl       NPrSg/VX NSg/VX V/J  P  V          NSg/J     NPl   NPrSg/V/J/P NSg/J
> ways . Common  programming paradigms include :
# NPl  . NSg/V/J NSg/V       NPl       NSg/V   .
>
#
>
#
>
#
> Functional programming , a   style of  building the structure and elements of
# NSg/J      NSg/V       . D/P NSg/V V/P NSg/V    D   NSg/V     V/C NPl      V/P
> computer programs that    treats computation as    the evaluation of  mathematical
# NSg/V    NPl      N/I/C/D NPl    NSg         NSg/R D   NSg        V/P J
> functions and avoids state and mutable data . It        is a   declarative programming
# NPl       V/C NPl    NSg/V V/C W?      NSg  . NPrSg/ISg VL D/P NSg/J       NSg/V
> paradigm , which means programming is done    with expressions or      declarations
# NSg      . I/C   NPl   NSg/V       VL NSg/V/J P    NPl         NPrSg/C NPl
> instead of  statements .
# W?      V/P NPl        .
>
#
> Imperative programming , a   programming paradigm that    uses statements that
# NSg/J      NSg/V       . D/P NSg/V       NSg      N/I/C/D NPl  NPl        N/I/C/D
> change a   program's state . In          much  the same way   that    the imperative mood in
# NSg/V  D/P N$        NSg/V . NPrSg/V/J/P N/I/J D   I/J  NSg/J N/I/C/D D   NSg/J      NSg  NPrSg/V/J/P
> natural languages expresses commands , an  imperative program consists of
# NSg/J   NPl       NPl       NPl      . D/P NSg/J      NPrSg/V NPl      V/P
> commands for the computer to perform . Imperative programming focuses on
# NPl      C/P D   NSg/V    P  V       . NSg/J      NSg/V       NPl     J/P
> describing how   a   program operates .
# V          NSg/C D/P NPrSg/V NPl      .
>
#
> Object - oriented programming , a   programming paradigm based on the concept of
# NSg/V  . W?       NSg/V       . D/P NSg/V       NSg      W?    P  D   NSg/V   V/P
> " objects " , which may      contain data , in the form  of  fields , often known   as
# . NPl     . . I/C   NPrSg/VX V       NSg  . P  D   NSg/V V/P NPrPl  . J     NSg/V/J NSg/R
> attributes ; and code  , in the form  of  procedures , often known   as    methods . A
# NPl        . V/C NSg/V . P  D   NSg/V V/P NPl        . J     NSg/V/J NSg/R NPl     . D/P
> feature of  objects is that    an  object's procedures can      access and often modify
# NSg/V   V/P NPl     VL N/I/C/D D/P N$       NPl        NPrSg/VX NSg/V  V/C J     V
> the data fields of the object with which they are associated . Thus
# D   NSg  NPrPl  P  D   NSg/V  P    I/C   IPl  V   W?         . NSg
> object - oriented computer programs are made  out         of  objects that    interact with
# NSg/V  . W?       NSg/V    NPl      V   NSg/V NSg/V/J/R/P V/P NPl     N/I/C/D NSg/V    P
> one       another .
# NSg/I/V/J I/D     .
>
#
> Service - oriented programming , a   programming paradigm that    uses " services " as
# NSg/V   . W?       NSg/V       . D/P NSg/V       NSg      N/I/C/D NPl  . NPl      . NSg/R
> the unit of  computer work  , to design and implement integrated business
# D   NSg  V/P NSg/V    NSg/V . P  NSg/V  V/C NSg/V     W?         NSg/J
> applications and mission critical software programs .
# W?           V/C NSg/V   NSg/J    NSg      NPl      .
>
#
> Many    languages offer   support for multiple paradigms , making the distinction more
# N/I/J/D NPl       NSg/V/J NSg/V   C/P NSg/J    NPl       . NSg/V  D   NSg         NPrSg/I/V/J
> a   matter  of  style than of  technical capabilities .
# D/P NSg/V/J V/P NSg/V C/P  V/P NSg/J     NSg          .
>
#
> Research
# NSg/V
>
#
> Conferences are important events for computer science research . During these
# NPl         V   J         NPl    C/P NSg/V    NSg/V   NSg/V    . V/P    I/D
> conferences , researchers from the public  and private sectors present their
# NPl         . W?          P    D   NSg/V/J V/C NSg/V/J NPl     NSg/V/J D
> recent work  and meet    . Unlike    in          most    other   academic fields , in          computer science ,
# NSg/J  NSg/V V/C NSg/V/J . NSg/V/J/P NPrSg/V/J/P NSg/I/J NSg/V/J NSg/J    NPrPl  . NPrSg/V/J/P NSg/V    NSg/V   .
> the prestige of  conference papers is greater than that    of  journal publications .
# D   NSg/V/J  V/P NSg/V      NPl    VL J       C/P  N/I/C/D V/P NSg/V/J NPl          .
> One       proposed explanation for this is the quick   development of this relatively
# NSg/I/V/J W?       NSg         C/P I/D  VL D   NSg/V/J NSg         P  I/D  J/R
> new     field requires rapid review and distribution of  results , a   task  better
# NSg/V/J NSg/V NPl      NSg/J NSg/V  V/C NSg          V/P NPl     . D/P NSg/V NSg/VX/J
> handled by      conferences than by      journals .
# W?      NSg/J/P NPl         C/P  NSg/J/P NPl      .<|MERGE_RESOLUTION|>--- conflicted
+++ resolved
@@ -124,21 +124,12 @@
 # J/P    #    . NPr    NPr       W?       D   NSg       . I/C   V/J  W?      NPl
 > to process statistical information ; eventually his   company became part    of  IBM   .
 # P  NSg/V   J           NSg         . J/R        ISg/D NSg/V   V      NSg/V/J V/P NPrSg .
-<<<<<<< HEAD
 > Following Babbage , although unaware of his   earlier work  , Percy Ludgate in 1909
 # NSg/V/J/P NPr     . C        V/J     P  ISg/D J       NSg/V . NPr   ?       P  #
 > published the 2nd of the only two designs for mechanical analytical engines in
 # V/J       D   #   P  D   W?   NSg NPl     C/P NSg/J      J          NPl     NPrSg/V/J/P
 > history . In 1914 , the Spanish engineer Leonardo Torres Quevedo published his
-# NSg/V   . P  #    . D   NPrSg/J NSg/V    NPrSg    NPr    ?       V/J       ISg/D
-=======
-> Following Babbage , although unaware of  his   earlier work  , Percy Ludgate in          1909
-# NSg/V/J/P NPr     . C        V/J     V/P ISg/D J       NSg/V . NPr   ?       NPrSg/V/J/P #
-> published the 2nd of  the only two designs for mechanical analytical engines in
-# V/J       D   #   V/P D   W?   NSg NPl     C/P NSg/J      J          NPl     NPrSg/V/J/P
-> history . In          1914 , the Spanish engineer Leonardo Torres Quevedo published his
-# NSg     . NPrSg/V/J/P #    . D   NPrSg/J NSg/V    NPrSg    NPr    ?       V/J       ISg/D
->>>>>>> d04fe0e5
+# NSg     . P  #    . D   NPrSg/J NSg/V    NPrSg    NPr    ?       V/J       ISg/D
 > Essays on  Automatics , and designed , inspired by      Babbage , a   theoretical
 # NPl    J/P NPl        . V/C W?       . V/J      NSg/J/P NPr     . D/P J
 > electromechanical calculating machine which was to be     controlled by a   read  - only
