--- conflicted
+++ resolved
@@ -404,17 +404,10 @@
 #
 > Proponents of classifying computer science as    a   mathematical discipline argue
 # NPl        P  V           NSg/V+   NSg/V   NSg/R D/P J            NSg/V+     V
-<<<<<<< HEAD
-> that    computer programs are physical realizations of mathematical entities and
-# N/I/C/D NSg/V+   NPl/V+   V   NSg/J    NPl/Am/Ca    P  J            NPl      V/C
-> programs that     can      be     deductively reasoned through mathematical formal methods .
-# NPl/V+   N/I/C/D+ NPrSg/VX NSg/VX R           V/J      NSg/J/P J+           NSg/J+ NPl/V+  .
-=======
 > that       computer programs are physical realizations of mathematical entities and
-# N/I/C/Ddem NSg/V+   NPl/V+   V   NSg/J    NPl          P  J            NPl      V/C
+# N/I/C/Ddem NSg/V+   NPl/V+   V   NSg/J    NPl/Am/Ca    P  J            NPl      V/C
 > programs that        can      be     deductively reasoned through mathematical formal methods .
 # NPl/V+   N/I/C/Ddem+ NPrSg/VX NSg/VX R           V/J      NSg/J/P J+           NSg/J+ NPl/V+  .
->>>>>>> b2aaffc7
 > Computer scientists Edsger W. Dijkstra and Tony    Hoare regard instructions for
 # NSg/V+   NPl+       ?      ?  N        V/C NPrSg/J ?     NSg/V+ NPl          C/P
 > computer programs as    mathematical sentences and interpret formal semantics for
@@ -699,13 +692,8 @@
 # P    D+  NSg/V  V/C NSg/V P  NSg/V+   NPl+    . R      V/J   J/P D   NSg      P  D
 > interaction between humans and computer interfaces . HCI has several subfields
 # NSg         NSg/P   NPl/V  V/C NSg/V+   NPl/V+     . ?   V   J/D     NPl
-<<<<<<< HEAD
-> that     focus on  the relationship between emotions , social behavior and brain
-# N/I/C/D+ NSg/V J/P D+  NSg+         NSg/P   +        . NSg/J  NSg/Am   V/C NPrSg/V+
-=======
 > that        focus on  the relationship between emotions , social behavior and brain
-# N/I/C/Ddem+ NSg/V J/P D+  NSg+         NSg/P   +        . NSg/J  NSg      V/C NPrSg/V+
->>>>>>> b2aaffc7
+# N/I/C/Ddem+ NSg/V J/P D+  NSg+         NSg/P   +        . NSg/J  NSg/Am   V/C NPrSg/V+
 > activity with computers .
 # NSg      P    NPl/V+    .
 >
