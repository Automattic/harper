--- conflicted
+++ resolved
@@ -10,17 +10,10 @@
 # Unlintable NSg/V+   N🅪Sg/V+
 >
 #
-<<<<<<< HEAD
 > Computer science is  the study of computation , information , and automation .
-# NSg/V+   N🅪Sg/V+ VL3 D   NSg/V P  NSg         . NᴹSg+       . V/C NSg        .
+# NSg/V+   N🅪Sg/V+ VL3 D   NSg/V P  NSg         . NᴹSg+       . V/C N🅪Sg       .
 > Computer science spans  theoretical disciplines ( such  as    algorithms , theory of
 # NSg/V+   N🅪Sg/V+ NPl/V3 J           NPl/V3+     . NSg/I NSg/R NPl+       . NSg    P
-=======
-> Computer science is the study of computation , information , and automation .
-# NSg/V+   N🅪Sg/V+ VL D   NSg/V P  NSg         . NᴹSg+       . V/C N🅪Sg       .
-> Computer science spans theoretical disciplines ( such  as    algorithms , theory of
-# NSg/V+   N🅪Sg/V+ NPl/V J           NPl/V+      . NSg/I NSg/R NPl+       . NSg    P
->>>>>>> 90234093
 > computation , and information theory ) to applied disciplines ( including the
 # NSg         . V/C NᴹSg+       NSg+   . P  VP/J    NPl/V3+     . Vg        D
 > design  and implementation of hardware and software ) .
@@ -50,11 +43,7 @@
 > systems , networks and embedded systems investigate the principles and design
 # NPl+    . NPl/V3+  V/C V/J      NPl+    V           D   NPl/V3     V/C N🅪Sg/V+
 > behind  complex  systems . Computer architecture describes the construction of
-<<<<<<< HEAD
-# NSg/J/P NSg/V/J+ NPl+    . NSg/V+   NSg+         V3        D   NSg          P
-=======
-# NSg/J/P NSg/V/J+ NPl+    . NSg/V+   NᴹSg+        V         D   NSg          P
->>>>>>> 90234093
+# NSg/J/P NSg/V/J+ NPl+    . NSg/V+   NᴹSg+        V3        D   NSg          P
 > computer components and computer - operated equipment . Artificial intelligence and
 # NSg/V+   NPl        V/C NSg/V+   . VP/J     NᴹSg+     . J          N🅪Sg         V/C
 > machine learning aim   to synthesize goal   - orientated processes such  as
@@ -84,15 +73,9 @@
 > The earliest foundations of what   would become computer science predate the
 # D   JS       NPl         P  NSg/I+ VX    VL     NSg/V+   N🅪Sg/V+ NSg/V   D
 > invention of the modern digital computer . Machines for calculating fixed
-<<<<<<< HEAD
-# NSg       P  D   NSg/J  NSg/J   NSg/V+   . NPl/V3+  C/P Vg/J        VP/J
+# N🅪Sg      P  D   NSg/J  NSg/J   NSg/V+   . NPl/V3+  C/P Vg/J        VP/J
 > numerical tasks   such  as    the abacus have   existed since antiquity , aiding in
 # J+        NPl/V3+ NSg/I NSg/R D   NSg    NSg/VX VP/J    C/P   NSg+      . Vg     NPr/J/P
-=======
-# N🅪Sg      P  D   NSg/J  NSg/J   NSg/V+   . NPl/V+   C/P V/J         V/J
-> numerical tasks  such  as    the abacus have   existed since antiquity , aiding in
-# J+        NPl/V+ NSg/I NSg/R D   NSg    NSg/VX V/J     C/P   NSg+      . V      NPr/J/P
->>>>>>> 90234093
 > computations such  as    multiplication and division . Algorithms for performing
 # NPl          NSg/I NSg/R NᴹSg           V/C NSg+     . NPl+       C/P Vg
 > computations have   existed since antiquity , even    before the development of
@@ -140,15 +123,9 @@
 > Around 1885 , Herman Hollerith invented the tabulator , which used     punched cards
 # J/P    #    . NPr+   NPr       VP/J     D   NSg       . I/C+  VPPtPp/J VP/J    NPl/V3+
 > to process statistical information ; eventually his     company became part    of IBM  .
-<<<<<<< HEAD
 # P  NSg/V   J           NᴹSg+       . R          ISg/D$+ NSg/V+  VPtPp  NSg/V/J P  NPr+ .
-> Following  Babbage , although unaware of his     earlier work   , Percy Ludgate in      1909
-# NSg/Vg/J/P NPr     . C        V/J     P  ISg/D$+ JC      NSg/V+ . NPr+  ?       NPr/J/P #
-=======
-# P  NSg/V   J           NᴹSg+       . R          ISg/D$+ NSg/V+  V      NSg/V/J P  NPr+ .
-> Following Babbage , although unaware of his     earlier work    , Percy Ludgate in      1909
-# NSg/V/J/P NPr     . C        V/J     P  ISg/D$+ JC      N🅪Sg/V+ . NPr+  ?       NPr/J/P #
->>>>>>> 90234093
+> Following  Babbage , although unaware of his     earlier work    , Percy Ludgate in      1909
+# NSg/Vg/J/P NPr     . C        V/J     P  ISg/D$+ JC      N🅪Sg/V+ . NPr+  ?       NPr/J/P #
 > published the 2nd of the only  two designs for mechanical analytical engines in
 # VP/J      D   #   P  D   J/R/C NSg NPl/V3+ C/P NSg/J      J          NPl/V3  NPr/J/P
 > history . In      1914 , the Spanish engineer Leonardo Torres Quevedo published his
@@ -256,23 +233,13 @@
 > involving computers . The first   scientific institution to use   the term     was the
 # Vg        NPl/V3+   . D   NSg/V/J J          NSg+        P  NSg/V D+  NSg/V/J+ VPt D
 > Department of Datalogy at    the University of Copenhagen , founded in      1969 , with
-<<<<<<< HEAD
 # NSg        P  ?        NSg/P D   NSg        P  NPr+       . VP/J    NPr/J/P #    . P
-> Peter     Naur being    the first   professor in      datalogy . The term     is  used     mainly in      the
-# NPr/V/JC+ ?    NSg/Vg/C D   NSg/V/J NSg+      NPr/J/P ?        . D+  NSg/V/J+ VL3 VPPtPp/J R      NPr/J/P D
+> Peter     Naur being     the first   professor in      datalogy . The term     is  used     mainly in      the
+# NPr/V/JC+ ?    N🅪Sg/Vg/C D   NSg/V/J NSg+      NPr/J/P ?        . D+  NSg/V/J+ VL3 VPPtPp/J R      NPr/J/P D
 > Scandinavian countries . An   alternative term     , also proposed by      Naur , is  data
 # NSg/J        NPl+      . D/P+ NSg/J+      NSg/V/J+ . W?   VP/J     NSg/J/P ?    . VL3 N🅪Pl+
 > science ; this    is  now       used     for a   multi - disciplinary field of data  analysis ,
 # N🅪Sg/V+ . I/Ddem+ VL3 NPr/V/J/C VPPtPp/J C/P D/P NSg   . NSg/J        NSg/V P  N🅪Pl+ N🅪Sg+    .
-=======
-# NSg        P  ?        NSg/P D   NSg        P  NPr+       . V/J     NPr/J/P #    . P
-> Peter     Naur being    the first   professor in      datalogy . The term     is used mainly in      the
-# NPr/V/JC+ ?    N🅪Sg/V/C D   NSg/V/J NSg+      NPr/J/P ?        . D+  NSg/V/J+ VL V/J  R      NPr/J/P D
-> Scandinavian countries . An   alternative term     , also proposed by      Naur , is data
-# NSg/J        NPl+      . D/P+ NSg/J+      NSg/V/J+ . W?   V/J      NSg/J/P ?    . VL N🅪Pl+
-> science ; this    is now       used for a   multi - disciplinary field of data  analysis ,
-# N🅪Sg/V+ . I/Ddem+ VL NPr/V/J/C V/J  C/P D/P NSg   . NSg/J        NSg/V P  N🅪Pl+ N🅪Sg+    .
->>>>>>> 90234093
 > including statistics and databases .
 # Vg        NPl/V3     V/C NPl/V3+   .
 >
@@ -284,25 +251,15 @@
 > the ACM — turingineer , turologist , flow   - charts  - man      , applied meta  - mathematician ,
 # D   NSg . ?           . ?          . NSg/V+ . NPl/V3+ . NPr/V/J+ . VP/J    NSg/J . NSg+          .
 > and applied epistemologist . Three months later in      the same journal  , comptologist
-<<<<<<< HEAD
-# V/C VP/J    ?              . NSg+  NSg+   JC    NPr/J/P D+  I/J+ NSg/V/J+ . ?
-=======
-# V/C V/J     ?              . NSg+  NPl+   JC    NPr/J/P D+  I/J+ NSg/V/J+ . ?
->>>>>>> 90234093
+# V/C VP/J    ?              . NSg+  NPl+   JC    NPr/J/P D+  I/J+ NSg/V/J+ . ?
 > was suggested , followed next    year by      hypologist . The term     computics has also
 # VPt VP/J      . VP/J     NSg/J/P NSg+ NSg/J/P ?          . D+  NSg/V/J+ ?         V3  W?
 > been    suggested . In      Europe , terms   derived from contracted translations of the
 # NSg/VPp VP/J      . NPr/J/P NPr+   . NPl/V3+ VP/J    P    VP/J       W?           P  D+
 > expression " automatic information " ( e.g. " informazione automatica " in      Italian )
-<<<<<<< HEAD
-# NSg+       . NSg/J+    NᴹSg+       . . NSg  . ?            ?          . NPr/J/P N🅪Sg/J  .
+# N🅪Sg+      . NSg/J+    NᴹSg+       . . NSg  . ?            ?          . NPr/J/P N🅪Sg/J  .
 > or    " information and mathematics " are often used     , e.g. informatique ( French   ) ,
 # NPr/C . NᴹSg        V/C NᴹSg+       . V   R     VPPtPp/J . NSg  ?            . NPr🅪/V/J . .
-=======
-# N🅪Sg+      . NSg/J+    NᴹSg+       . . NSg  . ?            ?          . NPr/J/P N🅪Sg/J  .
-> or    " information and mathematics " are often used , e.g. informatique ( French   ) ,
-# NPr/C . NᴹSg        V/C NᴹSg+       . V   R     V/J  . NSg  ?            . NPr🅪/V/J . .
->>>>>>> 90234093
 > Informatik ( German ) , informatica ( Italian , Dutch    ) , informática ( Spanish ,
 # ?          . NPr🅪/J . . ?           . N🅪Sg/J  . NPrᴹ/V/J . . ?           . NPrᴹ/J  .
 > Portuguese ) , informatika ( Slavic languages and Hungarian ) or    pliroforiki
@@ -318,23 +275,13 @@
 >
 #
 > A   folkloric quotation , often attributed to — but     almost certainly not   first
-<<<<<<< HEAD
 # D/P J         NSg       . R     VP/J       P  . NSg/C/P R      R         NSg/C NSg/V/J
 > formulated by      — Edsger Dijkstra , states    that          " computer science is  no    more         about
 # VP/J       NSg/J/P . ?      NSg      . NPrPl/V3+ NSg/I/C/Ddem+ . NSg/V+   N🅪Sg/V+ VL3 NPr/P NPr/I/V/J/Dq J/P
 > computers than astronomy is  about telescopes . " [ note   3 ] The design and deployment
-# NPl/V3+   C/P  N🅪Sg+     VL3 J/P   NPl/V3     . . . NSg/V+ # . D   N🅪Sg/V V/C NSg
+# NPl/V3+   C/P  NᴹSg+     VL3 J/P   NPl/V3     . . . NSg/V+ # . D   N🅪Sg/V V/C NSg
 > of computers and computer systems is  generally considered the province of
 # P  NPl/V3    V/C NSg/V+   NPl+    VL3 R         VP/J       D   NSg      P
-=======
-# D/P J         NSg       . R     V/J        P  . NSg/C/P R      R         NSg/C NSg/V/J
-> formulated by      — Edsger Dijkstra , states   that          " computer science is no    more         about
-# V/J        NSg/J/P . ?      NSg      . NPrPl/V+ NSg/I/C/Ddem+ . NSg/V+   N🅪Sg/V+ VL NPr/P NPr/I/V/J/Dq J/P
-> computers than astronomy is about telescopes . " [ note   3 ] The design and deployment
-# NPl/V+    C/P  NᴹSg+     VL J/P   NPl/V      . . . NSg/V+ # . D   N🅪Sg/V V/C NSg
-> of computers and computer systems is generally considered the province of
-# P  NPl/V     V/C NSg/V+   NPl+    VL R         V/J        D   NSg      P
->>>>>>> 90234093
 > disciplines other   than computer science . For example , the study of computer
 # NPl/V3+     NSg/V/J C/P  NSg/V+   N🅪Sg/V+ . C/P NSg/V+  . D   NSg/V P  NSg/V+
 > hardware is  usually considered part    of computer engineering , while     the study of
@@ -354,27 +301,15 @@
 > Computer science is  considered by      some     to have   a   much       closer relationship with
 # NSg/V+   N🅪Sg/V+ VL3 VP/J       NSg/J/P I/J/R/Dq P  NSg/VX D/P NSg/I/J/Dq NSg/JC NSg          P
 > mathematics than many        scientific disciplines , with some      observers saying that
-<<<<<<< HEAD
 # NᴹSg+       C/P  NSg/I/J/Dq+ J+         NPl/V3+     . P    I/J/R/Dq+ NPl+      NSg/Vg NSg/I/C/Ddem
 > computing is  a   mathematical science . Early    computer science was strongly
 # NᴹSg/Vg+  VL3 D/P J            N🅪Sg/V  . NSg/J/R+ NSg/V+   N🅪Sg/V+ VPt R
-> influenced by      the work  of mathematicians such  as    Kurt Gödel , Alan Turing , John
-# VP/J       NSg/J/P D   NSg/V P  NPl+           NSg/I NSg/R NPr  NPr   . NPr+ NPr    . NPr+
+> influenced by      the work   of mathematicians such  as    Kurt Gödel , Alan Turing , John
+# VP/J       NSg/J/P D   N🅪Sg/V P  NPl+           NSg/I NSg/R NPr  NPr   . NPr+ NPr    . NPr+
 > von Neumann , Rózsa Péter and Alonzo Church and there continues to be      a   useful
 # ?   ?       . ?     ?     V/C NPr    NPr/V+ V/C +     NPl/V3    P  NSg/VXL D/P J
 > interchange of ideas between the two fields    in      areas such  as    mathematical logic    ,
 # NSg/V       P  NPl+  NSg/P   D   NSg NPrPl/V3+ NPr/J/P NPl+  NSg/I NSg/R J            NSg/V/J+ .
-=======
-# NᴹSg+       C/P  NSg/I/J/Dq+ J+         NPl/V+      . P    I/J/R/Dq+ NPl+      NSg/V  NSg/I/C/Ddem
-> computing is a   mathematical science . Early    computer science was strongly
-# NᴹSg/V+   VL D/P J            N🅪Sg/V  . NSg/J/R+ NSg/V+   N🅪Sg/V+ V   R
-> influenced by      the work   of mathematicians such  as    Kurt Gödel , Alan Turing , John
-# V/J        NSg/J/P D   N🅪Sg/V P  NPl+           NSg/I NSg/R NPr  NPr   . NPr+ NPr    . NPr+
-> von Neumann , Rózsa Péter and Alonzo Church and there continues to be     a   useful
-# ?   ?       . ?     ?     V/C NPr    NPr/V+ V/C +     NPl/V     P  NSg/VX D/P J
-> interchange of ideas between the two fields   in      areas such  as    mathematical logic    ,
-# NSg/V       P  NPl+  NSg/P   D   NSg NPrPl/V+ NPr/J/P NPl+  NSg/I NSg/R J            NSg/V/J+ .
->>>>>>> 90234093
 > category theory , domain theory , and algebra .
 # NSg+     NSg+   . NSg+   NSg+   . V/C NSg+    .
 >
@@ -405,13 +340,8 @@
 # NSg/Vg+     NSg+     . NSg/V+   N🅪Sg/V+ NPl+        P    D/P+ NᴹSg+       NSg+
 > and with a    numerical orientation consider alignment with computational science .
 # V/C P    D/P+ J+        N🅪Sg+       V        N🅪Sg      P    J+            N🅪Sg/V+ .
-<<<<<<< HEAD
 > Both   types  of departments tend to make  efforts to bridge the field  educationally
-# I/C/Dq NPl/V3 P  NPl+        V    P  NSg/V NPl/V3+ P  NSg/V  D+  NSg/V+ R
-=======
-> Both   types of departments tend to make  efforts to bridge the field  educationally
-# I/C/Dq NPl/V P  NPl+        V    P  NSg/V NPl/V+  P  N🅪Sg/V D+  NSg/V+ R
->>>>>>> 90234093
+# I/C/Dq NPl/V3 P  NPl+        V    P  NSg/V NPl/V3+ P  N🅪Sg/V D+  NSg/V+ R
 > if    not   across all          research .
 # NSg/C NSg/C NSg/P  NSg/I/J/C/Dq NᴹSg/V+  .
 >
@@ -435,15 +365,9 @@
 > Computer science is  an  empirical discipline . We   would have   called it       an
 # NSg/V+   N🅪Sg/V+ VL3 D/P NSg/J     NSg/V      . IPl+ VX    NSg/VX VP/J   NPr/ISg+ D/P+
 > experimental science , but     like        astronomy , economics , and geology , some     of its
-<<<<<<< HEAD
-# NSg/J+       N🅪Sg/V+ . NSg/C/P NSg/V/J/C/P N🅪Sg+     . NSg+      . V/C NSg     . I/J/R/Dq P  ISg/D$+
+# NSg/J+       N🅪Sg/V+ . NSg/C/P NSg/V/J/C/P NᴹSg+     . NSg+      . V/C NSg     . I/J/R/Dq P  ISg/D$+
 > unique forms  of observation and experience do     not   fit     a   narrow  stereotype of
-# NSg/J  NPl/V3 P  NSg         V/C NSg/V+     NSg/VX NSg/C NSg/V/J D/P NSg/V/J NSg/V      P
-=======
-# NSg/J+       N🅪Sg/V+ . NSg/C/P NSg/V/J/C/P NᴹSg+     . NSg+      . V/C NSg     . I/J/R/Dq P  ISg/D$+
-> unique forms of observation and experience do     not   fit     a   narrow  stereotype of
-# NSg/J  NPl/V P  N🅪Sg        V/C NSg/V+     NSg/VX NSg/C NSg/V/J D/P NSg/V/J NSg/V      P
->>>>>>> 90234093
+# NSg/J  NPl/V3 P  N🅪Sg        V/C NSg/V+     NSg/VX NSg/C NSg/V/J D/P NSg/V/J NSg/V      P
 > the experimental method . Nonetheless , they are experiments . Each new      machine
 # D   NSg/J        NSg/V+ . W?          . IPl+ V   NPl/V3+     . Dq+  NSg/V/J+ NSg/V+
 > that          is  built   is  an   experiment . Actually constructing the machine poses   a
@@ -469,19 +393,11 @@
 > way    as    bridges   in      civil engineering and airplanes in      aerospace engineering . They
 # NSg/J+ NSg/R NPrPl/V3+ NPr/J/P J     NSg/Vg+     V/C NPl/V3    NPr/J/P NSg/J+    NSg/Vg+     . IPl+
 > also argue that         while     empirical sciences observe what   presently exists , computer
-<<<<<<< HEAD
 # W?   V     NSg/I/C/Ddem NSg/V/C/P NSg/J+    NPl/V3+  NSg/V   NSg/I+ R         V3     . NSg/V+
 > science observes what   is  possible to exist and while     scientists discover laws
 # N🅪Sg/V+ NPl/V3   NSg/I+ VL3 NSg/J    P  V     V/C NSg/V/C/P NPl+       NSg/V/J  NPl/V3
 > from observation , no     proper laws    have   been    found in      computer science and it       is
-# P    NSg+        . NPr/P+ NSg/J+ NPl/V3+ NSg/VX NSg/VPp NSg/V NPr/J/P NSg/V+   N🅪Sg/V+ V/C NPr/ISg+ VL3
-=======
-# W?   V     NSg/I/C/Ddem NSg/V/C/P NSg/J+    NPl/V+   NSg/V   NSg/I+ R         V      . NSg/V+
-> science observes what   is possible to exist and while     scientists discover laws
-# N🅪Sg/V+ NPl/V    NSg/I+ VL NSg/J    P  V     V/C NSg/V/C/P NPl+       NSg/V/J  NPl/V
-> from observation , no     proper laws   have   been  found in      computer science and it       is
-# P    N🅪Sg+       . NPr/P+ NSg/J+ NPl/V+ NSg/VX NSg/V NSg/V NPr/J/P NSg/V+   N🅪Sg/V+ V/C NPr/ISg+ VL
->>>>>>> 90234093
+# P    N🅪Sg+       . NPr/P+ NSg/J+ NPl/V3+ NSg/VX NSg/VPp NSg/V NPr/J/P NSg/V+   N🅪Sg/V+ V/C NPr/ISg+ VL3
 > instead concerned with creating phenomena .
 # W?      VP/J      P    Vg       NSg+      .
 >
@@ -541,49 +457,27 @@
 > studies of algorithms and the limits of computation to the practical issues of
 # NPl/V3  P  NPl+       V/C D   NPl/V3 P  NSg         P  D   NSg/J     NPl/V3 P
 > implementing computing systems in      hardware and software . CSAB , formerly called
-<<<<<<< HEAD
 # Vg           NᴹSg/Vg+  NPl     NPr/J/P NᴹSg     V/C NᴹSg+    . ?    . R        VP/J
-> Computing Sciences Accreditation Board  — which is  made up        of representatives of
-# NᴹSg/Vg+  NPl/V3+  N🅪Sg          NSg/V+ . I/C+  VL3 V    NSg/V/J/P P  NPl             P
+> Computing Sciences Accreditation Board   — which is  made up        of representatives of
+# NᴹSg/Vg+  NPl/V3+  N🅪Sg          N🅪Sg/V+ . I/C+  VL3 V    NSg/V/J/P P  NPl             P
 > the Association for Computing Machinery ( ACM ) , and the IEEE Computer Society
-# D   NSg+        C/P NᴹSg/Vg+  NᴹSg+     . NSg . . V/C D   NPr  NSg/V+   N🅪Sg+
+# D   N🅪Sg+       C/P NᴹSg/Vg+  NᴹSg+     . NSg . . V/C D   NPr  NSg/V+   N🅪Sg+
 > ( IEEE CS     ) — identifies four areas that          it       considers crucial to the discipline of
 # . NPr  NPl/V3 . . V3         NSg  NPl+  NSg/I/C/Ddem+ NPr/ISg+ V3        J       P  D   NSg/V      P
-=======
-# V            NᴹSg/V+   NPl     NPr/J/P NᴹSg     V/C NᴹSg+    . ?    . R        V/J
-> Computing Sciences Accreditation Board   — which is made up        of representatives of
-# NᴹSg/V+   NPl/V+   N🅪Sg          N🅪Sg/V+ . I/C+  VL V    NSg/V/J/P P  NPl             P
-> the Association for Computing Machinery ( ACM ) , and the IEEE Computer Society
-# D   N🅪Sg+       C/P NᴹSg/V+   NᴹSg+     . NSg . . V/C D   NPr  NSg/V+   N🅪Sg+
-> ( IEEE CS    ) — identifies four areas that          it       considers crucial to the discipline of
-# . NPr  NPl/V . . V          NSg  NPl+  NSg/I/C/Ddem+ NPr/ISg+ V         J       P  D   NSg/V      P
->>>>>>> 90234093
 > computer science : theory of computation , algorithms and data  structures ,
 # NSg/V+   N🅪Sg/V+ . NSg    P  NSg         . NPl        V/C N🅪Pl+ NPl/V3+    .
 > programming methodology and languages , and computer elements and architecture .
-<<<<<<< HEAD
-# NᴹSg/Vg+    NSg         V/C NPl/V3+   . V/C NSg/V+   NPl/V3   V/C NSg+         .
+# NᴹSg/Vg+    NSg         V/C NPl/V3+   . V/C NSg/V+   NPl/V3   V/C NᴹSg+        .
 > In      addition to these   four areas , CSAB also identifies fields    such  as    software
 # NPr/J/P NSg+     P  I/Ddem+ NSg+ NPl+  . ?    W?   V3         NPrPl/V3+ NSg/I NSg/R NᴹSg+
-=======
-# NᴹSg/V+     NSg         V/C NPl/V+    . V/C NSg/V+   NPl/V    V/C NᴹSg+        .
-> In      addition to these   four areas , CSAB also identifies fields   such  as    software
-# NPr/J/P NSg+     P  I/Ddem+ NSg+ NPl+  . ?    W?   V          NPrPl/V+ NSg/I NSg/R NᴹSg+
->>>>>>> 90234093
 > engineering , artificial intelligence , computer networking and communication ,
 # NSg/Vg+     . J          N🅪Sg+        . NSg/V+   NᴹSg/Vg    V/C N🅪Sg+         .
 > database systems , parallel computation , distributed computation , human   – computer
 # NSg/V+   NPl+    . NSg/V/J  NSg         . VP/J        NSg         . NSg/V/J . NSg/V+
 > interaction , computer graphics , operating systems , and numerical and symbolic
-<<<<<<< HEAD
 # NSg+        . NSg/V+   NPl+     . Vg        NPl+    . V/C J         V/C J
-> computation as    being    important areas of computer science .
-# NSg         NSg/R NSg/Vg/C J         NPl   P  NSg/V+   N🅪Sg/V+ .
-=======
-# NSg+        . NSg/V+   NPl+     . V         NPl+    . V/C J         V/C J
-> computation as    being    important areas of computer science .
-# NSg         NSg/R N🅪Sg/V/C J         NPl   P  NSg/V+   N🅪Sg/V+ .
->>>>>>> 90234093
+> computation as    being     important areas of computer science .
+# NSg         NSg/R N🅪Sg/Vg/C J         NPl   P  NSg/V+   N🅪Sg/V+ .
 >
 #
 > Theoretical computer science
@@ -671,15 +565,9 @@
 > Programming language theory is  a   branch of computer science that          deals  with the
 # NᴹSg/Vg+    N🅪Sg/V+  NSg+   VL3 D/P NPr/V  P  NSg/V+   N🅪Sg/V+ NSg/I/C/Ddem+ NPl/V3 P    D
 > design  , implementation , analysis , characterization , and classification of
-<<<<<<< HEAD
-# N🅪Sg/V+ . NSg+           . N🅪Sg+    . NSg              . V/C NSg            P
+# N🅪Sg/V+ . NSg+           . N🅪Sg+    . N🅪Sg             . V/C N🅪Sg           P
 > programming languages and their individual features . It       falls   within  the
 # NᴹSg/Vg+    NPl/V3    V/C D$+   NSg/J+     NPl/V3+  . NPr/ISg+ NPl/V3+ NSg/J/P D
-=======
-# N🅪Sg/V+ . NSg+           . N🅪Sg+    . N🅪Sg             . V/C N🅪Sg           P
-> programming languages and their individual features . It       falls  within  the
-# NᴹSg/V+     NPl/V     V/C D$+   NSg/J+     NPl/V+   . NPr/ISg+ NPl/V+ NSg/J/P D
->>>>>>> 90234093
 > discipline of computer science , both   depending on  and affecting mathematics ,
 # NSg/V      P  NSg/V+   N🅪Sg/V+ . I/C/Dq Vg        J/P V/C Vg/J      NᴹSg+       .
 > software engineering , and linguistics . It       is  an  active research area , with
@@ -689,11 +577,7 @@
 >
 #
 > Formal methods are a   particular kind  of mathematically based technique for the
-<<<<<<< HEAD
-# NSg/J+ NPl/V3+ V   D/P NSg/J      NSg/J P  R              VP/J  NSg+      C/P D+
-=======
-# NSg/J+ NPl/V+  V   D/P NSg/J      NSg/J P  R              V/J   N🅪Sg+     C/P D+
->>>>>>> 90234093
+# NSg/J+ NPl/V3+ V   D/P NSg/J      NSg/J P  R              VP/J  N🅪Sg+     C/P D+
 > specification , development and verification of software and hardware systems .
 # NSg+          . N🅪Sg        V/C NSg          P  NᴹSg     V/C NᴹSg+    NPl+    .
 > The use   of formal methods for software and hardware design  is  motivated by      the
@@ -704,7 +588,6 @@
 # J+           N🅪Sg+    NPr/VX NSg/V      P  D+  NSg+        V/C NSg        P  D/P
 > design  . They form  an  important theoretical underpinning for software
 # N🅪Sg/V+ . IPl+ NSg/V D/P J         J           NSg/V        C/P NᴹSg+
-<<<<<<< HEAD
 > engineering , especially where safety or    security is  involved . Formal methods are
 # NSg/Vg+     . R          NSg/C N🅪Sg/V NPr/C NᴹSg+    VL3 VP/J     . NSg/J+ NPl/V3+ V
 > a   useful adjunct to software testing since they help  avoid errors  and can    also
@@ -713,24 +596,10 @@
 # NSg/V D/P NSg       C/P Vg+     . C/P NSg/J      NSg/V+ . NSg/V+ N🅪Sg/V+ VL3 VP/J     .
 > However , the high    cost    of using formal methods means  that         they are usually only
 # C       . D   NSg/V/J NSg/V/J P  Vg    NSg/J+ NPl/V3+ NPl/V3 NSg/I/C/Ddem IPl+ V   R       J/R/C
-> used     in      the development of high    - integrity and life   - critical systems , where
-# VPPtPp/J NPr/J/P D   N🅪Sg        P  NSg/V/J . NᴹSg      V/C NSg/V+ . NSg/J    NPl     . NSg/C
+> used     in      the development of high    - integrity and life    - critical systems , where
+# VPPtPp/J NPr/J/P D   N🅪Sg        P  NSg/V/J . NᴹSg      V/C N🅪Sg/V+ . NSg/J    NPl     . NSg/C
 > safety or    security is  of utmost importance . Formal methods are best      described as
 # N🅪Sg/V NPr/C NᴹSg+    VL3 P  NSg/J+ NᴹSg+      . NSg/J+ NPl/V3+ V   NPr/VX/JS VP/J      NSg/R
-=======
-> engineering , especially where safety or    security is involved . Formal methods are
-# NSg/V+      . R          NSg/C N🅪Sg/V NPr/C NᴹSg+    VL V/J      . NSg/J+ NPl/V+  V
-> a   useful adjunct to software testing since they help  avoid errors and can    also
-# D/P J      NSg/V/J P  NᴹSg     V+      C/P   IPl+ NSg/V V     NPl/V+ V/C NPr/VX W?
-> give  a   framework for testing . For industrial use    , tool   support is required .
-# NSg/V D/P NSg       C/P V+      . C/P NSg/J      NSg/V+ . NSg/V+ N🅪Sg/V+ VL V/J      .
-> However , the high    cost    of using formal methods means that         they are usually only
-# C       . D   NSg/V/J NSg/V/J P  V     NSg/J+ NPl/V+  NPl/V NSg/I/C/Ddem IPl+ V   R       J/R/C
-> used in      the development of high    - integrity and life    - critical systems , where
-# V/J  NPr/J/P D   N🅪Sg        P  NSg/V/J . NᴹSg      V/C N🅪Sg/V+ . NSg/J    NPl     . NSg/C
-> safety or    security is of utmost importance . Formal methods are best      described as
-# N🅪Sg/V NPr/C NᴹSg+    VL P  NSg/J+ NᴹSg+      . NSg/J+ NPl/V+  V   NPr/VX/JS V/J       NSg/R
->>>>>>> 90234093
 > the application of a   fairly broad variety of theoretical computer science
 # D   NSg         P  D/P R      NSg/J NSg     P  J+          NSg/V+   N🅪Sg/V+
 > fundamentals , in      particular logic    calculi , formal languages , automata theory ,
@@ -794,15 +663,9 @@
 > with constructing mathematical models and quantitative analysis techniques and
 # P    Vg           J            NPl/V3 V/C J+           N🅪Sg+    NPl+       V/C
 > using computers to analyze and solve scientific problems . A   major   usage of
-<<<<<<< HEAD
 # Vg    NPl/V3+   P  V       V/C NSg/V J+         NPl+     . D/P NPr/V/J N🅪Sg  P
 > scientific computing is  simulation of various processes , including computational
-# J+         NᴹSg/Vg+  VL3 NSg        P  J+      NPl/V3+   . Vg        J+
-=======
-# V     NPl/V+    P  V       V/C NSg/V J+         NPl+     . D/P NPr/V/J N🅪Sg  P
-> scientific computing is simulation of various processes , including computational
-# J+         NᴹSg/V+   VL N🅪Sg       P  J+      NPl/V+    . V         J+
->>>>>>> 90234093
+# J+         NᴹSg/Vg+  VL3 N🅪Sg       P  J+      NPl/V3+   . Vg        J+
 > fluid   dynamics , physical , electrical , and electronic systems and circuits , as
 # N🅪Sg/J+ NSgPl+   . NSg/J    . NSg/J      . V/C J+         NPl+    V/C NPl/V3   . NSg/R
 > well    as    societies and social situations ( notably war     games   ) along with their
@@ -861,13 +724,8 @@
 # J+         N🅪Sg+
 >
 #
-<<<<<<< HEAD
-> Artificial intelligence ( AI   ) aims   to or    is  required to synthesize
-# J          N🅪Sg         . NPr+ . NPl/V3 P  NPr/C VL3 VP/J     P  V
-=======
-> Artificial intelligence ( AI    ) aims  to or    is required to synthesize
-# J          N🅪Sg         . NPr🅪+ . NPl/V P  NPr/C VL V/J      P  V
->>>>>>> 90234093
+> Artificial intelligence ( AI    ) aims   to or    is  required to synthesize
+# J          N🅪Sg         . NPr🅪+ . NPl/V3 P  NPr/C VL3 VP/J     P  V
 > goal   - orientated processes such  as    problem - solving , decision - making ,
 # NSg/V+ . VP/J       NPl/V3    NSg/I NSg/R NSg/J+  . Vg      . NSg/V+   . NSg/Vg .
 > environmental adaptation , learning , and communication found in      humans and
@@ -879,41 +737,23 @@
 > drawing on  areas of expertise such  as    applied mathematics , symbolic logic    ,
 # NSg/Vg  J/P NPl   P  NSg/V+    NSg/I NSg/R VP/J    NᴹSg+       . J        NSg/V/J+ .
 > semiotics , electrical engineering , philosophy of mind   , neurophysiology , and
-<<<<<<< HEAD
 # NSg       . NSg/J      NSg/Vg+     . NSg/V      P  NSg/V+ . ?               . V/C
-> social intelligence . AI   is  associated in      the popular mind   with robotic
-# NSg/J  N🅪Sg+        . NPr+ VL3 VP/J       NPr/J/P D   NSg/J   NSg/V+ P    J+
+> social intelligence . AI    is  associated in      the popular mind   with robotic
+# NSg/J  N🅪Sg+        . NPr🅪+ VL3 VP/J       NPr/J/P D   NSg/J   NSg/V+ P    J+
 > development , but     the main    field of practical application has been    as    an  embedded
 # N🅪Sg+       . NSg/C/P D   NSg/V/J NSg/V P  NSg/J+    NSg+        V3  NSg/VPp NSg/R D/P V/J
-=======
-# NSg       . NSg/J      NSg/V+      . NSg/V      P  NSg/V+ . ?               . V/C
-> social intelligence . AI    is associated in      the popular mind   with robotic
-# NSg/J  N🅪Sg+        . NPr🅪+ VL V/J        NPr/J/P D   NSg/J   NSg/V+ P    J+
-> development , but     the main    field of practical application has been  as    an  embedded
-# N🅪Sg+       . NSg/C/P D   NSg/V/J NSg/V P  NSg/J+    NSg+        V   NSg/V NSg/R D/P V/J
->>>>>>> 90234093
 > component in      areas of software development , which require computational
 # NSg/J     NPr/J/P NPl   P  NᴹSg+    N🅪Sg+       . I/C+  NSg/V   J+
 > understanding . The starting point  in      the late   1940s was Alan Turing's question
 # NᴹSg/Vg/J+    . D   Vg       NSg/V+ NPr/J/P D+  NSg/J+ #d    VPt NPr  NSg$     NSg/V+
 > " Can    computers think ? " , and the question remains effectively unanswered ,
-<<<<<<< HEAD
 # . NPr/VX NPl/V3+   NSg/V . . . V/C D+  NSg/V+   NPl/V3  R           V/J        .
-> although the Turing test   is  still   used     to assess computer output    on  the scale of
-# C        D   NPr    NSg/V+ VL3 NSg/V/J VPPtPp/J P  V      NSg/V+   NSg/VLPt+ J/P D   NSg/V P
+> although the Turing test   is  still   used     to assess computer output    on  the scale  of
+# C        D   NPr    NSg/V+ VL3 NSg/V/J VPPtPp/J P  V      NSg/V+   NSg/VLPt+ J/P D   N🅪Sg/V P
 > human   intelligence . But     the automation of evaluative and predictive tasks   has
-# NSg/V/J N🅪Sg+        . NSg/C/P D   NSg        P  W?         V/C W?         NPl/V3+ V3
+# NSg/V/J N🅪Sg+        . NSg/C/P D   N🅪Sg       P  W?         V/C W?         NPl/V3+ V3
 > been    increasingly successful as    a   substitute for human   monitoring and
 # NSg/VPp R            J          NSg/R D/P NSg/V+     C/P NSg/V/J Vg         V/C
-=======
-# . NPr/VX NPl/V+    NSg/V . . . V/C D+  NSg/V+   NPl/V   R           V/J        .
-> although the Turing test   is still   used to assess computer output on  the scale  of
-# C        D   NPr    NSg/V+ VL NSg/V/J V/J  P  V      NSg/V+   NSg/V+ J/P D   N🅪Sg/V P
-> human   intelligence . But     the automation of evaluative and predictive tasks  has
-# NSg/V/J N🅪Sg+        . NSg/C/P D   N🅪Sg       P  W?         V/C W?         NPl/V+ V
-> been  increasingly successful as    a   substitute for human   monitoring and
-# NSg/V R            J          NSg/R D/P NSg/V+     C/P NSg/V/J V          V/C
->>>>>>> 90234093
 > intervention in      domains of computer application involving complex real  - world
 # NSg+         NPr/J/P NPl     P  NSg/V+   NSg+        Vg        NSg/V/J NSg/J . NSg/V+
 > data  .
@@ -928,17 +768,10 @@
 # NSg/V+   NᴹSg+        V/C NSg
 >
 #
-<<<<<<< HEAD
 > Computer architecture , or    digital computer organization , is  the conceptual
-# NSg/V+   NSg+         . NPr/C NSg/J+  NSg/V+   NSg+         . VL3 D   J
+# NSg/V+   NᴹSg+        . NPr/C NSg/J+  NSg/V+   NSg+         . VL3 D   J
 > design  and fundamental operational structure of a    computer system . It       focuses
-# N🅪Sg/V+ V/C NSg/J       J           NSg/V     P  D/P+ NSg/V+   NSg+   . NPr/ISg+ NPl/V3
-=======
-> Computer architecture , or    digital computer organization , is the conceptual
-# NSg/V+   NᴹSg+        . NPr/C NSg/J+  NSg/V+   NSg+         . VL D   J
-> design  and fundamental operational structure of a    computer system . It       focuses
-# N🅪Sg/V+ V/C NSg/J       J           N🅪Sg/V    P  D/P+ NSg/V+   NSg+   . NPr/ISg+ NPl/V
->>>>>>> 90234093
+# N🅪Sg/V+ V/C NSg/J       J           N🅪Sg/V    P  D/P+ NSg/V+   NSg+   . NPr/ISg+ NPl/V3
 > largely on  the way    by      which the central processing unit performs internally and
 # R       J/P D+  NSg/J+ NSg/J/P I/C+  D+  NPr/J+  Vg+        NSg+ V3       R          V/C
 > accesses addresses in      memory . Computer engineers study  computational logic   and
@@ -946,19 +779,11 @@
 > design of computer hardware , from individual processor components ,
 # N🅪Sg/V P  NSg/V+   NᴹSg+    . P    NSg/J+     NSg+      NPl+       .
 > microcontrollers , personal computers to supercomputers and embedded systems . The
-<<<<<<< HEAD
 # NPl              . NSg/J    NPl/V3+   P  NPl            V/C V/J      NPl+    . D
-> term    " architecture " in      computer literature can    be      traced to the work  of Lyle R.
-# NSg/V/J . NSg+         . NPr/J/P NSg/V+   NSg+       NPr/VX NSg/VXL VP/J   P  D   NSg/V P  NPr  ?
+> term    " architecture " in      computer literature can    be      traced to the work   of Lyle R.
+# NSg/V/J . NᴹSg+        . NPr/J/P NSg/V+   NᴹSg+      NPr/VX NSg/VXL VP/J   P  D   N🅪Sg/V P  NPr  ?
 > Johnson and Frederick P. Brooks   Jr     . , members of the Machine Organization
 # NPr     V/C NPr+      ?  NPrPl/V3 NSg/J+ . . NPl/V3  P  D+  NSg/V+  NSg+
-=======
-# NPl              . NSg/J    NPl/V+    P  NPl            V/C V/J      NPl+    . D
-> term    " architecture " in      computer literature can    be     traced to the work   of Lyle R.
-# NSg/V/J . NᴹSg+        . NPr/J/P NSg/V+   NᴹSg+      NPr/VX NSg/VX V/J    P  D   N🅪Sg/V P  NPr  ?
-> Johnson and Frederick P. Brooks  Jr     . , members of the Machine Organization
-# NPr     V/C NPr+      ?  NPrPl/V NSg/J+ . . NPl/V   P  D+  NSg/V+  NSg+
->>>>>>> 90234093
 > department in      IBM's main     research center   in      1959 .
 # NSg+       NPr/J/P NSg$  NSg/V/J+ NᴹSg/V+  NSg/V/J+ NPr/J/P #    .
 >
@@ -1009,21 +834,12 @@
 # NPl+  .
 >
 #
-<<<<<<< HEAD
-> Historical cryptography is  the art   of writing and deciphering secret  messages .
-# NSg/J      NSg          VL3 D   NPr/V P  NSg/Vg  V/C Vg          NSg/V/J NPl/V3+  .
+> Historical cryptography is  the art    of writing and deciphering secret  messages .
+# NSg/J      NSg          VL3 D   NPr🅪/V P  NSg/Vg  V/C Vg          NSg/V/J NPl/V3+  .
 > Modern cryptography is  the scientific study of problems relating to distributed
 # NSg/J  NSg          VL3 D   J          NSg/V P  NPl+     Vg       P  VP/J
 > computations that          can    be      attacked . Technologies studied in      modern cryptography
 # NPl          NSg/I/C/Ddem+ NPr/VX NSg/VXL VP/J     . NPl+         VP/J    NPr/J/P NSg/J  NSg
-=======
-> Historical cryptography is the art    of writing and deciphering secret  messages .
-# NSg/J      NSg          VL D   NPr🅪/V P  NSg/V   V/C V           NSg/V/J NPl/V+   .
-> Modern cryptography is the scientific study of problems relating to distributed
-# NSg/J  NSg          VL D   J          NSg/V P  NPl+     V        P  V/J
-> computations that          can    be     attacked . Technologies studied in      modern cryptography
-# NPl          NSg/I/C/Ddem+ NPr/VX NSg/VX V/J      . NPl+         V/J     NPr/J/P NSg/J  NSg
->>>>>>> 90234093
 > include symmetric and asymmetric encryption , digital signatures , cryptographic
 # NSg/V   J         V/C J          NSg        . NSg/J   NPl+       . J
 > hash   functions , key     - agreement protocols , blockchain , zero    - knowledge proofs , and
@@ -1039,19 +855,11 @@
 > A    database is  intended to organize , store  , and retrieve large amounts of data
 # D/P+ NSg/V+   VL3 NSg/VP/J P  V        . NSg/V+ . V/C NSg/V    NSg/J NPl/V3  P  N🅪Pl+
 > easily . Digital databases are managed using database management systems to
-<<<<<<< HEAD
 # R      . NSg/J+  NPl/V3+   V   VP/J    Vg    NSg/V+   NSg+       NPl+    P
-> store , create , maintain , and search data  , through database models and query
-# NSg/V . V/J    . V        . V/C NSg/V+ N🅪Pl+ . NSg/J/P NSg/V+   NPl/V3 V/C NSg/V+
+> store , create , maintain , and search  data  , through database models and query
+# NSg/V . V/J    . V        . V/C N🅪Sg/V+ N🅪Pl+ . NSg/J/P NSg/V+   NPl/V3 V/C NSg/V+
 > languages . Data  mining  is  a   process of discovering patterns in      large data  sets   .
 # NPl/V3+   . N🅪Pl+ NSg/Vg+ VL3 D/P NSg/V   P  Vg          NPl/V3+  NPr/J/P NSg/J N🅪Pl+ NPl/V3 .
-=======
-# R      . NSg/J+  NPl/V+    V   V/J     V     NSg/V+   NSg+       NPl+    P
-> store , create , maintain , and search  data  , through database models and query
-# NSg/V . V/J    . V        . V/C N🅪Sg/V+ N🅪Pl+ . NSg/J/P NSg/V+   NPl/V  V/C NSg/V+
-> languages . Data  mining is a   process of discovering patterns in      large data  sets  .
-# NPl/V+    . N🅪Pl+ NSg/V+ VL D/P NSg/V   P  V           NPl/V+   NPr/J/P NSg/J N🅪Pl+ NPl/V .
->>>>>>> 90234093
 >
 #
 > Discoveries
@@ -1183,23 +991,13 @@
 >
 #
 > Functional programming , a   style of building the structure and elements of
-<<<<<<< HEAD
-# NSg/J+     NᴹSg/Vg+    . D/P NSg/V P  NSg/Vg+  D   NSg/V     V/C NPl/V3   P
+# NSg/J+     NᴹSg/Vg+    . D/P NSg/V P  NSg/Vg+  D   N🅪Sg/V    V/C NPl/V3   P
 > computer programs that          treats  computation as    the evaluation of mathematical
 # NSg/V+   NPl/V3+  NSg/I/C/Ddem+ NPl/V3+ NSg         NSg/R D   NSg        P  J
 > functions and avoids state  and mutable data  . It       is  a   declarative programming
 # NPl/V3+   V/C V3     NSg/V+ V/C W?      N🅪Pl+ . NPr/ISg+ VL3 D/P NSg/J       NᴹSg/Vg+
 > paradigm , which means  programming is  done      with expressions or    declarations
 # NSg+     . I/C+  NPl/V3 NᴹSg/Vg+    VL3 NSg/VPp/J P    NPl         NPr/C NPl+
-=======
-# NSg/J+     NᴹSg/V+     . D/P NSg/V P  NSg/V+   D   N🅪Sg/V    V/C NPl/V    P
-> computer programs that          treats computation as    the evaluation of mathematical
-# NSg/V+   NPl/V+   NSg/I/C/Ddem+ NPl/V+ NSg         NSg/R D   NSg        P  J
-> functions and avoids state  and mutable data  . It       is a   declarative programming
-# NPl/V+    V/C V      NSg/V+ V/C W?      N🅪Pl+ . NPr/ISg+ VL D/P NSg/J       NᴹSg/V+
-> paradigm , which means programming is done    with expressions or    declarations
-# NSg+     . I/C+  NPl/V NᴹSg/V+     VL NSg/V/J P    NPl         NPr/C NPl+
->>>>>>> 90234093
 > instead of statements .
 # W?      P  NPl/V3+    .
 >
@@ -1232,17 +1030,10 @@
 # NSg/I/V/J I/D     .
 >
 #
-<<<<<<< HEAD
 > Service - oriented programming , a    programming paradigm that          uses   " services " as
 # NSg/V+  . VP/J     NᴹSg/Vg+    . D/P+ NᴹSg/Vg+    NSg+     NSg/I/C/Ddem+ NPl/V3 . NPl/V3+  . NSg/R
-> the unit of computer work   , to design and implement integrated business
-# D   NSg  P  NSg/V+   NSg/V+ . P  N🅪Sg/V V/C NSg/V     VP/J       N🅪Sg/J+
-=======
-> Service - oriented programming , a    programming paradigm that          uses  " services " as
-# NSg/V+  . V/J      NᴹSg/V+     . D/P+ NᴹSg/V+     NSg+     NSg/I/C/Ddem+ NPl/V . NPl/V+   . NSg/R
 > the unit of computer work    , to design and implement integrated business
-# D   NSg  P  NSg/V+   N🅪Sg/V+ . P  N🅪Sg/V V/C NSg/V     V/J        N🅪Sg/J+
->>>>>>> 90234093
+# D   NSg  P  NSg/V+   N🅪Sg/V+ . P  N🅪Sg/V V/C NSg/V     VP/J       N🅪Sg/J+
 > applications and mission critical software programs .
 # W?           V/C NSg/V+  NSg/J+   NᴹSg+    NPl/V3+  .
 >
@@ -1260,23 +1051,13 @@
 > Conferences are important events for computer science research . During these
 # NPl/V3+     V   J         NPl/V3 C/P NSg/V+   N🅪Sg/V+ NᴹSg/V+  . V/P    I/Ddem+
 > conferences , researchers from the public  and private sectors present their
-<<<<<<< HEAD
 # NPl/V3+     . NPl+        P    D   NSg/V/J V/C NSg/V/J NPl+    NSg/V/J D$+
-> recent work   and meet    . Unlike    in      most       other   academic fields    , in      computer science ,
-# NSg/J+ NSg/V+ V/C NSg/V/J . NSg/V/J/P NPr/J/P NSg/I/J/Dq NSg/V/J NSg/J+   NPrPl/V3+ . NPr/J/P NSg/V+   N🅪Sg/V+ .
+> recent work    and meet    . Unlike    in      most       other   academic fields    , in      computer science ,
+# NSg/J+ N🅪Sg/V+ V/C NSg/V/J . NSg/V/J/P NPr/J/P NSg/I/J/Dq NSg/V/J NSg/J+   NPrPl/V3+ . NPr/J/P NSg/V+   N🅪Sg/V+ .
 > the prestige of conference papers  is  greater than that         of journal  publications .
 # D   NSg/V/J  P  NSg/V+     NPl/V3+ VL3 JC      C/P  NSg/I/C/Ddem P  NSg/V/J+ NPl+         .
 > One       proposed explanation for this    is  the quick   development of this   relatively
 # NSg/I/V/J VP/J     N🅪Sg+       C/P I/Ddem+ VL3 D   NSg/V/J N🅪Sg        P  I/Ddem R
-=======
-# NPl/V+      . NPl+        P    D   NSg/V/J V/C NSg/V/J NPl+    NSg/V/J D$+
-> recent work    and meet    . Unlike    in      most       other   academic fields   , in      computer science ,
-# NSg/J+ N🅪Sg/V+ V/C NSg/V/J . NSg/V/J/P NPr/J/P NSg/I/J/Dq NSg/V/J NSg/J+   NPrPl/V+ . NPr/J/P NSg/V+   N🅪Sg/V+ .
-> the prestige of conference papers is greater than that         of journal  publications .
-# D   NSg/V/J  P  NSg/V+     NPl/V+ VL JC      C/P  NSg/I/C/Ddem P  NSg/V/J+ NPl+         .
-> One       proposed explanation for this    is the quick   development of this   relatively
-# NSg/I/V/J V/J      N🅪Sg+       C/P I/Ddem+ VL D   NSg/V/J N🅪Sg        P  I/Ddem R
->>>>>>> 90234093
 > new     field  requires rapid review and distribution of results , a    task   better
 # NSg/V/J NSg/V+ NPl/V3   NSg/J NSg/V  V/C NSg          P  NPl/V3+ . D/P+ NSg/V+ NSg/VX/JC
 > handled by      conferences than by      journals .
