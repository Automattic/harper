> <!--
# Unlintable
>            source: https://en.wikipedia.org/w/index.php?title=Computer_science&oldid=1286173304
# Unlintable Unlintable
>            license: CC BY-SA 4.0
# Unlintable Unlintable
>            -->
# Unlintable Unlintable
>            Computer science
<<<<<<< HEAD
# Unlintable NSg/V+   NSg/V+
>
#
> Computer science is the study of computation , information , and automation .
# NSg/V+   NSg/V+  VL D   NSg/V P  NSg         . NᴹSg+       . V/C NSg        .
> Computer science spans theoretical disciplines ( such  as    algorithms , theory of
# NSg/V+   NSg/V+  NPl/V J           NPl/V+      . NSg/I NSg/R NPl+       . NSg    P
=======
# Unlintable NSg/V+   N🅪Sg/V
>
#
> Computer science is the study of computation , information , and  automation .
# NSg/V+   N🅪Sg/V  VL D   NSg/V P  NSg         . NᴹSg+       . V/C+ NSg+       .
> Computer science spans theoretical disciplines ( such  as    algorithms , theory of
# NSg/V+   N🅪Sg/V+ NPl/V J           NPl/V       . NSg/I NSg/R NPl+       . NSg    P
>>>>>>> 90a66a9c
> computation , and information theory ) to applied disciplines ( including the
# NSg         . V/C NᴹSg+       NSg+   . P  V/J     NPl/V+      . V         D
> design and implementation of hardware and software ) .
<<<<<<< HEAD
# NSg/V+ V/C NSg            P  NᴹSg     V/C NᴹSg+    . .
>
#
> Algorithms and data  structures are central to computer science . The theory of
# NPl        V/C N🅪Pl+ NPl/V+     V   NPr/J   P  NSg/V    NSg/V+  . D   NSg    P
=======
# N🅪Sg/V V/C NSg            P  NᴹSg     V/C NᴹSg+    . .
>
#
> Algorithms and data  structures are central to computer science . The theory of
# NPl+       V/C N🅪Pl+ NPl/V+     V   NPr/J   P  NSg/V    N🅪Sg/V+ . D   NSg    P
>>>>>>> 90a66a9c
> computation concerns abstract models of computation and general classes of
# NSg         NSg/V+   NSg/V/J  NPl/V  P  NSg         V/C NSg/V/J NPl/V   P
> problems that          can    be     solved using them     . The fields  of cryptography and computer
# NPl+     NSg/I/C/Ddem+ NPr/VX NSg/VX V/J    V     NSg/IPl+ . D   NPrPl/V P  NSg          V/C NSg/V+
> security involve studying the means for secure communication and preventing
# NSg+     V       V        D   NPl/V C/P V/J    N🅪Sg+         V/C V
> security vulnerabilities . Computer graphics and computational geometry address
# NSg+     NSg+            . NSg/V+   NPl      V/C J+            N🅪Sg+    NSg/V+
> the generation of images . Programming language theory considers different ways
<<<<<<< HEAD
# D   NSg        P  NPl/V+ . NSg/V+      N🅪Sg/V+  NSg+   V         NSg/J     NPl+
=======
# D   NSg        P  NPl/V+ . NᴹSg/V+     N🅪Sg/V+  NSg+   V         NSg/J     NPl
>>>>>>> 90a66a9c
> to describe computational processes , and database theory concerns the management
# P  V        J+            NPl/V+    . V/C NSg/V+   NSg+   NSg/V+   D   NSg
> of repositories of data  . Human   – computer interaction investigates the interfaces
# P  NPl          P  N🅪Pl+ . NSg/V/J . NSg/V+   NSg+        V            D+  NPl/V+
> through which humans and computers interact , and software engineering focuses on
# NSg/J/P I/C+  NPl/V  V/C NPl/V+    NSg/V    . V/C NᴹSg+    NSg/V+      NPl/V   J/P
> the design and principles behind  developing software . Areas such  as    operating
<<<<<<< HEAD
# D   NSg/V+ V/C NPl/V+     NSg/J/P V          NᴹSg+    . NPl+  NSg/I NSg/R V
> systems , networks and embedded systems investigate the principles and design
# NPl+    . NPl/V+   V/C V/J      NPl+    V           D   NPl/V      V/C NSg/V+
=======
# D   N🅪Sg/V V/C NPl/V+     NSg/J/P V          NᴹSg+    . NPl+  NSg/I NSg/R V
> systems , networks and embedded systems investigate the principles and design
# NPl     . NPl/V+   V/C V/J      NPl+    V           D   NPl/V      V/C N🅪Sg/V+
>>>>>>> 90a66a9c
> behind  complex  systems . Computer architecture describes the construction of
# NSg/J/P NSg/V/J+ NPl+    . NSg/V+   NSg+         V         D   NSg          P
> computer components and computer - operated equipment . Artificial intelligence and
# NSg/V+   NPl        V/C NSg/V+   . V/J      NᴹSg+     . J          N🅪Sg         V/C
> machine learning aim   to synthesize goal   - orientated processes such  as
# NSg/V+  V+       NSg/V P  V          NSg/V+ . V/J        NPl/V     NSg/I NSg/R
> problem - solving , decision - making , environmental adaptation , planning and
<<<<<<< HEAD
# NSg/J+  . V       . NSg/V+   . NSg/V  . NSg/J         NSg+       . NSg/V    V/C
> learning found in      humans and animals . Within  artificial intelligence , computer
# V+       NSg/V NPr/J/P NPl/V  V/C NPl+    . NSg/J/P J+         N🅪Sg+        . NSg/V+
> vision aims  to understand and process image and video   data  , while     natural
# NSg/V+ NPl/V P  V          V/C NSg/V+  NSg/V V/C N🅪Sg/V+ N🅪Pl+ . NSg/V/C/P NSg/J+
=======
# NSg/J   . V       . NSg/V+   . NSg/V  . NSg/J+        NSg        . NSg/V    V/C
> learning found in      humans and  animals . Within  artificial intelligence , computer
# V+       NSg/V NPr/J/P NPl/V  V/C+ NPl+    . NSg/J/P J+         N🅪Sg+        . NSg/V+
> vision  aims  to understand and process image and video   data  , while     natural
# N🅪Sg/V+ NPl/V P  V          V/C NSg/V+  NSg/V V/C N🅪Sg/V+ N🅪Pl+ . NSg/V/C/P NSg/J
>>>>>>> 90a66a9c
> language processing aims  to understand and process textual and linguistic data  .
# N🅪Sg/V+  V+         NPl/V P  V          V/C NSg/V+  J       V/C J          N🅪Pl+ .
>
#
<<<<<<< HEAD
> The fundamental concern of computer science is determining what   can    and cannot
# D   NSg/J       NSg/V   P  NSg/V+   NSg/V+  VL V           NSg/I+ NPr/VX V/C NSg/V
> be     automated . The Turing Award  is generally recognized as    the highest
# NSg/VX V/J       . D   NPr    NSg/V+ VL R         V/J        NSg/R D   W?
=======
> The fundamental concern of computer science is determining what  can    and cannot
# D   NSg/J       NSg/V   P  NSg/V+   N🅪Sg/V+ VL V           NSg/I NPr/VX V/C NSg/V+
> be      automated . The Turing Award  is generally recognized as    the highest
# NSg/VX+ V/J+      . D+  NPr+   NSg/V+ VL R         V/J        NSg/R D   JS
>>>>>>> 90a66a9c
> distinction in      computer science .
# NSg         NPr/J/P NSg/V+   N🅪Sg/V+ .
>
#
> History
# N🅪Sg+
>
#
> The earliest foundations of what   would become computer science predate the
# D   JS       NPl         P  NSg/I+ VX    V      NSg/V+   N🅪Sg/V+ NSg/V   D
> invention of the modern digital computer . Machines for calculating fixed
# NSg       P  D   NSg/J  NSg/J   NSg/V+   . NPl/V+   C/P V/J         V/J
> numerical tasks  such  as    the abacus have   existed since antiquity , aiding in
# J+        NPl/V+ NSg/I NSg/R D   NSg    NSg/VX V/J     C/P   NSg+      . V      NPr/J/P
> computations such  as    multiplication and division . Algorithms for performing
<<<<<<< HEAD
# NPl          NSg/I NSg/R NSg            V/C NSg+     . NPl+       C/P V
> computations have   existed since antiquity , even    before the development of
# NPl          NSg/VX V/J     C/P   NSg+      . NSg/V/J C/P    D   N🅪Sg        P
> sophisticated computing equipment .
# V/J           NSg/V+    NᴹSg+     .
=======
# NPl          NSg/I NSg/R NᴹSg           V/C NSg+     . NPl        C/P V
> computations have   existed since antiquity , even    before the development of
# NPl          NSg/VX V/J     C/P   NSg+      . NSg/V/J C/P    D   N🅪Sg        P
> sophisticated computing equipment .
# V/J+          NᴹSg/V+   NᴹSg+     .
>>>>>>> 90a66a9c
>
#
> Wilhelm Schickard designed and constructed the first   working mechanical
# NPr     ?         V/J      V/C V/J         D   NSg/V/J V       NSg/J
> calculator in      1623 . In      1673 , Gottfried Leibniz demonstrated a   digital mechanical
# NSg+       NPr/J/P #    . NPr/J/P #    . ?         NPr     V/J          D/P NSg/J   NSg/J
> calculator , called the Stepped Reckoner . Leibniz may    be     considered the first
# NSg+       . V/J    D   J       ?        . NPr     NPr/VX NSg/VX V/J        D   NSg/V/J
> computer scientist and information theorist , because of various reasons ,
<<<<<<< HEAD
# NSg/V+   NSg       V/C NᴹSg+       NSg      . C/P     P  J       NPl/V+  .
> including the fact that          he       documented the binary number   system . In      1820 , Thomas
# V         D   NSg+ NSg/I/C/Ddem+ NPr/ISg+ V/J        D   NSg/J+ NSg/V/J+ NSg+   . NPr/J/P #    . NPr+
=======
# NSg/V+   NSg       V/C NᴹSg+       NSg      . C/P     P  J+      NPl/V+  .
> including the fact that          he       documented the binary number    system . In      1820 , Thomas
# V         D+  NSg+ NSg/I/C/Ddem+ NPr/ISg+ V/J        D+  NSg/J+ NSg/V/JC+ NSg+   . NPr/J/P #    . NPr+
>>>>>>> 90a66a9c
> de   Colmar launched the mechanical calculator industry [ note   1 ] when    he       invented
# NPr+ ?      V/J      D   NSg/J      NSg+       N🅪Sg+    . NSg/V+ # . NSg/I/C NPr/ISg+ V/J
> his     simplified arithmometer , the first   calculating machine strong enough and
# ISg/D$+ V/J        ?            . D   NSg/V/J V/J         NSg/V+  NPr/J  NSg/I  V/C
> reliable enough to be     used daily   in      an  office environment . Charles Babbage
# NSg/J    NSg/I  P  NSg/VX V/J  NSg/V/J NPr/J/P D/P NSg/V+ NSg+        . NPr+    NPr
> started the design of the first   automatic mechanical calculator , his     Difference
<<<<<<< HEAD
# V/J     D   NSg/V  P  D   NSg/V/J NSg/J     NSg/J      NSg+       . ISg/D$+ N🅪Sg/V+
=======
# V/J     D   N🅪Sg/V P  D   NSg/V/J NSg/J     NSg/J+     NSg+       . ISg/D$+ N🅪Sg/V+
>>>>>>> 90a66a9c
> Engine , in      1822 , which eventually gave him  the idea of the first   programmable
# NSg/V+ . NPr/J/P #    . I/C+  R          V    ISg+ D   NSg  P  D   NSg/V/J NSg/J
> mechanical calculator , his     Analytical Engine . He       started developing this    machine
# NSg/J      NSg+       . ISg/D$+ J          NSg/V+ . NPr/ISg+ V/J     V          I/Ddem+ NSg/V+
> in      1834 , and " in      less    than two  years , he       had sketched out         many       of the salient
# NPr/J/P #    . V/C . NPr/J/P V/J/C/P C/P  NSg+ NPl+  . NPr/ISg+ V   V/J      NSg/V/J/R/P NSg/I/J/Dq P  D   NSg/J
> features of the modern computer " . " A    crucial step   was the adoption of a   punched
# NPl/V    P  D   NSg/J  NSg/V+   . . . D/P+ J+      NSg/V+ V   D   NSg      P  D/P V/J
> card    system derived from the Jacquard loom  " making it       infinitely
<<<<<<< HEAD
# N🅪Sg/V+ NSg+   V/J     P    D   NPr      NSg/V . NSg/V  NPr/ISg+ R
> programmable . [ note   2 ] In      1843 , during the translation of a   French  article on  the
# NSg/J        . . NSg/V+ # . NPr/J/P #    . V/P    D   NSg         P  D/P NPr/V/J NSg/V+  J/P D
> Analytical Engine , Ada  Lovelace wrote , in      one       of the many       notes  she  included , an
# J          NSg/V+ . NPr+ NPr      V     . NPr/J/P NSg/I/V/J P  D   NSg/I/J/Dq NPl/V+ ISg+ V/J      . D/P
=======
# N🅪Sg/V+ NSg+   V/J     P    D   NPr      NSg/V . NSg/V  NPr/ISg+ R+
> programmable . [ note  2 ] In      1843 , during the translation of a   French   article on  the
# NSg/J        . . NSg/V # . NPr/J/P #    . V/P    D   NSg         P  D/P NPr🅪/V/J NSg/V   J/P D+
> Analytical Engine , Ada  Lovelace wrote , in      one       of the many        notes  she  included , an
# J+         NSg/V+ . NPr+ NPr      V     . NPr/J/P NSg/I/V/J P  D+  NSg/I/J/Dq+ NPl/V+ ISg+ V/J      . D/P
>>>>>>> 90a66a9c
> algorithm to compute the Bernoulli numbers  , which is considered to be     the first
# NSg       P  NSg/V   D   NPr+      NPrPl/V+ . I/C+  VL V/J        P  NSg/VX D   NSg/V/J
> published algorithm ever specifically tailored for implementation on  a   computer .
# V/J       NSg       J    W?           V/J      C/P NSg+           J/P D/P NSg/V+   .
> Around 1885 , Herman Hollerith invented the tabulator , which used punched cards
# J/P    #    . NPr+   NPr       V/J      D   NSg       . I/C+  V/J  V/J     NPl/V+
> to process statistical information ; eventually his     company became part    of IBM  .
# P  NSg/V   J           NᴹSg+       . R          ISg/D$+ NSg/V+  V      NSg/V/J P  NPr+ .
> Following Babbage , although unaware of his     earlier work   , Percy Ludgate in      1909
# NSg/V/J/P NPr     . C        V/J     P  ISg/D$+ JC      NSg/V+ . NPr+  ?       NPr/J/P #
> published the 2nd of the only  two designs for mechanical analytical engines in
# V/J       D   #   P  D   J/R/C NSg NPl/V+  C/P NSg/J      J          NPl/V   NPr/J/P
> history . In      1914 , the Spanish engineer Leonardo Torres Quevedo published his
# N🅪Sg+   . NPr/J/P #    . D+  NPrᴹ/J+ NSg/V+   NPr+     NPr    ?       V/J       ISg/D$+
> Essays on  Automatics , and designed , inspired by      Babbage , a   theoretical
# NPl/V+ J/P NPl        . V/C V/J      . V/J      NSg/J/P NPr     . D/P J
> electromechanical calculating machine which was to be     controlled by      a   read   - only
# ?                 V/J         NSg/V+  I/C+  V   P  NSg/VX V/J        NSg/J/P D/P NSg/V+ . J/R/C
> program . The paper     also introduced the idea of floating - point  arithmetic . In
<<<<<<< HEAD
# NPr/V+  . D+  N🅪Sg/V/J+ W?   V/J        D   NSg  P  V+       . NSg/V+ NSg/J      . NPr/J/P
=======
# NPr/V   . D+  N🅪Sg/V/J+ W?   V/J        D   NSg  P  V+       . NSg/V+ NᴹSg/J+    . NPr/J/P
>>>>>>> 90a66a9c
> 1920 , to celebrate the 100th anniversary of the invention of the arithmometer ,
# #    . P  V         D   #     NSg         P  D   NSg       P  D   ?            .
> Torres presented in      Paris the Electromechanical Arithmometer , a   prototype that
# NPr    V/J       NPr/J/P NPr+  D   ?                 ?            . D/P NSg/V+    NSg/I/C/Ddem+
> demonstrated the feasibility of an  electromechanical analytical engine , on  which
# V/J          D   NSg         P  D/P ?                 J          NSg/V+ . J/P I/C+
> commands could  be     typed and the results printed automatically . In      1937 , one
# NPl/V+   NSg/VX NSg/VX V/J   V/C D   NPl/V+  V/J     W?            . NPr/J/P #    . NSg/I/V/J
> hundred years after Babbage's impossible dream    , Howard Aiken convinced IBM  ,
<<<<<<< HEAD
# NSg     NPl+  J/P   NSg$      NSg/J      NSg/V/J+ . NPr+   NPr   V/J       NPr+ .
=======
# NSg     NPl+  JC/P  NSg$      NSg/J+     NSg/V/J+ . NPr+   NPr   V/J       NPr+ .
>>>>>>> 90a66a9c
> which was making all          kinds of punched card    equipment and was also in      the
# I/C+  V   NSg/V  NSg/I/J/C/Dq NSg   P  V/J     N🅪Sg/V+ NᴹSg+     V/C V   W?   NPr/J/P D
> calculator business to develop his     giant programmable calculator , the
# NSg+       N🅪Sg/J+  P  V       ISg/D$+ NSg/J NSg/J        NSg+       . D
> ASCC / Harvard Mark   I    , based on  Babbage's Analytical Engine , which itself used
# ?    . NPr+    NPr/V+ ISg+ . V/J   J/P NSg$      J          NSg/V+ . I/C+  ISg+   V/J
> cards and a   central computing unit . When    the machine was finished , some     hailed
<<<<<<< HEAD
# NPl/V V/C D/P NPr/J   NSg/V+    NSg+ . NSg/I/C D+  NSg/V+  V   V/J      . I/J/R/Dq V/J
=======
# NPl/V V/C D/P NPr/J+  NᴹSg/V    NSg+ . NSg/I/C D+  NSg/V+  V   V/J      . I/J/R/Dq V/J
>>>>>>> 90a66a9c
> it       as    " Babbage's dream    come    true    " .
# NPr/ISg+ NSg/R . NSg$      NSg/V/J+ NSg/V/P NSg/V/J . .
>
#
> During the 1940s , with the development of new     and more         powerful computing
# V/P    D+  #d    . P    D   N🅪Sg        P  NSg/V/J V/C NPr/I/V/J/Dq J        NᴹSg/V+
> machines such  as    the Atanasoff – Berry   computer and ENIAC , the term     computer came
<<<<<<< HEAD
# NPl/V    NSg/I NSg/R D   ?         . NPr🅪/V+ NSg/V+   V/C ?     . D   NSg/V/J+ NSg/V+   NSg/V/P
> to refer   to the machines rather  than their human   predecessors . As    it       became
# P  NSg/V/J P  D   NPl/V+   NPr/V/J C/P  D$+   NSg/V/J NPl+         . NSg/R NPr/ISg+ V
> clear   that         computers could  be     used for more         than just mathematical calculations ,
# NSg/V/J NSg/I/C/Ddem NPl/V+    NSg/VX NSg/VX V/J  C/P NPr/I/V/J/Dq C/P  V/J  J+           +            .
> the field of computer science broadened to study computation in      general . In
# D   NSg/V P  NSg/V+   NSg/V+  V/J       P  NSg/V NSg         NPr/J/P NSg/V/J . NPr/J/P
> 1945 , IBM  founded the Watson Scientific Computing Laboratory at    Columbia
# #    . NPr+ V/J     D+  NPr+   J+         NSg/V+    NSg+       NSg/P NPr+
> University in      New      York City . The renovated fraternity house on  Manhattan's West
# NSg        NPr/J/P NSg/V/J+ NPr+ NSg+ . D   V/J       NSg+       NPr/V J/P NSg$        NPr/V/J+
> Side     was IBM's first   laboratory devoted to pure    science . The lab  is the
# NSg/V/J+ V   NSg$  NSg/V/J NSg+       V/J     P  NSg/V/J NSg/V+  . D+  NPr+ VL D
> forerunner of IBM's Research Division , which today  operates research facilities
# NSg        P  NSg$  NSg/V+   NSg+     . I/C+  NSg/J+ V        NSg/V+   NPl+
=======
# NPl/V+   NSg/I NSg/R D   ?         . NPr🅪/V+ NSg/V+   V/C ?     . D+  NSg/V/J+ NSg/V+   NSg/V/P
> to refer to the machines rather  than their human    predecessors . As    it       became
# P  NSg/V P  D+  NPl/V+   NPr/V/J C/P  D$+   NSg/V/J+ NPl+         . NSg/R NPr/ISg+ V
> clear   that         computers could  be     used for more         than just mathematical calculations ,
# NSg/V/J NSg/I/C/Ddem NPl/V+    NSg/VX NSg/VX V/J  C/P NPr/I/V/J/Dq C/P  V/J  J+           +            .
> the field of computer science broadened to study computation in      general  . In
# D   NSg/V P  NSg/V+   N🅪Sg/V+ V/J       P  NSg/V NSg         NPr/J/P NSg/V/J+ . NPr/J/P
> 1945 , IBM  founded the Watson Scientific Computing Laboratory at    Columbia
# #    . NPr+ V/J     D+  NPr+   J          NᴹSg/V+   NSg+       NSg/P NPr+
> University in      New      York City . The renovated fraternity house on  Manhattan's West
# NSg+       NPr/J/P NSg/V/J+ NPr+ NSg+ . D+  V/J+      NSg+       NPr/V J/P NSg$        NPr/V/J+
> Side     was IBM's first   laboratory devoted to pure     science . The lab  is the
# NSg/V/J+ V   NSg$  NSg/V/J NSg        V/J     P  NSg/V/J+ N🅪Sg/V+ . D+  NPr+ VL D
> forerunner of IBM's Research Division , which today  operates research facilities
# NSg        P  NSg$+ NᴹSg/V+  NSg+     . I/C+  NSg/J+ V        NᴹSg/V+  NPl
>>>>>>> 90a66a9c
> around the world  . Ultimately , the close   relationship between IBM and Columbia
# J/P    D   NSg/V+ . R          . D   NSg/V/J NSg          NSg/P   NPr V/C NPr+
> University was instrumental in      the emergence of a   new     scientific discipline ,
# NSg+       V   NSg/J        NPr/J/P D   NSg       P  D/P NSg/V/J J          NSg/V+     .
> with Columbia offering one       of the first   academic - credit courses in      computer
# P    NPr+     N🅪Sg/V   NSg/I/V/J P  D   NSg/V/J NSg/J    . NSg/V+ NPl/V   NPr/J/P NSg/V+
> science in      1946 . Computer science began to be     established as    a   distinct academic
<<<<<<< HEAD
# NSg/V+  NPr/J/P #    . NSg/V+   NSg/V+  V     P  NSg/VX V/J         NSg/R D/P V/J      NSg/J
> discipline in      the 1950s and early    1960s . The world's first   computer science
# NSg/V+     NPr/J/P D   #d    V/C NSg/J/R+ #d    . D   NSg$    NSg/V/J NSg/V+   NSg/V+
> degree program , the Cambridge Diploma in      Computer Science , began at    the
# NSg+   NPr/V+  . D   NPr+      NSg     NPr/J/P NSg/V+   NSg/V+  . V     NSg/P D
=======
# N🅪Sg/V  NPr/J/P #    . NSg/V+   N🅪Sg/V+ V     P  NSg/VX V/J         NSg/R D/P V/J      NSg/J
> discipline in      the 1950s and early    1960s . The world's first   computer science
# NSg/V      NPr/J/P D   #d    V/C NSg/J/R+ #d    . D   NSg$    NSg/V/J NSg/V+   N🅪Sg/V+
> degree program , the Cambridge Diploma in      Computer Science , began at    the
# NSg+   NPr/V+  . D+  NPr+      NSg     NPr/J/P NSg/V+   N🅪Sg/V+ . V     NSg/P D
>>>>>>> 90a66a9c
> University of Cambridge Computer Laboratory in      1953 . The first    computer science
# NSg        P  NPr+      NSg/V+   NSg+       NPr/J/P #    . D+  NSg/V/J+ NSg/V+   N🅪Sg/V+
> department in      the United States   was formed at    Purdue University in      1962 . Since
# NSg+       NPr/J/P D+  V/J    NPrPl/V+ V   V/J    NSg/P NPr    NSg+       NPr/J/P #    . C/P
> practical computers became available , many       applications of computing have   become
<<<<<<< HEAD
# NSg/J+    NPl/V+    V      J         . NSg/I/J/Dq W?           P  NSg/V+    NSg/VX V
> distinct areas of study  in      their own      rights .
# V/J      NPl   P  NSg/V+ NPr/J/P D$+   NSg/V/J+ NPl/V+ .
=======
# NSg/J     NPl/V+    V      J         . NSg/I/J/Dq W?           P  NᴹSg/V+   NSg/VX V
> distinct areas of study in      their own      rights .
# V/J      NPl   P  NSg/V NPr/J/P D$+   NSg/V/J+ NPl/V+ .
>>>>>>> 90a66a9c
>
#
> Etymology and scope
# NSg       V/C NSg/V+
>
#
<<<<<<< HEAD
> Although first   proposed in      1956 , the term    " computer science " appears in      a   1959
# C        NSg/V/J V/J      NPr/J/P #    . D   NSg/V/J . NSg/V+   NSg/V+  . V       NPr/J/P D/P #
=======
> Although first   proposed in      1956 , the term     " computer science " appears in      a   1959
# C        NSg/V/J V/J      NPr/J/P #    . D   NSg/V/J+ . NSg/V+   N🅪Sg/V+ . V       NPr/J/P D/P #
>>>>>>> 90a66a9c
> article in      Communications of the ACM , in      which Louis Fein argues for the
# NSg/V   NPr/J/P NPl            P  D   NSg . NPr/J/P I/C+  NPr+  ?    V      C/P D
> creation of a   Graduate School in      Computer Sciences analogous to the creation of
# NSg      P  D/P NSg/V/J+ NSg/V+ NPr/J/P NSg/V+   NPl/V+   J         P  D   NSg      P
> Harvard Business School in      1921 . Louis justifies the name   by      arguing that          , like
# NPr+    N🅪Sg/J+  NSg/V+ NPr/J/P #    . NPr+  V         D+  NSg/V+ NSg/J/P V       NSg/I/C/Ddem+ . NSg/V/J/C/P
> management science , the subject  is applied and interdisciplinary in      nature ,
<<<<<<< HEAD
# NSg+       NSg/V+  . D+  NSg/V/J+ VL V/J     V/C J                 NPr/J/P NSg/V+ .
> while     having the characteristics typical of an  academic discipline . His     efforts ,
# NSg/V/C/P V      D   NPl+            NSg/J   P  D/P NSg/J    NSg/V+     . ISg/D$+ NPl/V+  .
=======
# NSg+       N🅪Sg/V+ . D+  NSg/V/J+ VL V/J     V/C J                 NPr/J/P NSg/V+ .
> while     having the characteristics typical of an   academic discipline . His     efforts ,
# NSg/V/C/P V      D   NPl+            NSg/J   P  D/P+ NSg/J+   NSg/V+     . ISg/D$+ NPl/V+  .
>>>>>>> 90a66a9c
> and those  of others such  as    numerical analyst George Forsythe , were  rewarded :
# V/C I/Ddem P  NPl/V+ NSg/I NSg/R J+        NSg+    NPr+   ?        . NSg/V V/J      .
> universities went  on  to create such  departments , starting with Purdue in      1962 .
# NPl+         NSg/V J/P P  V/J    NSg/I NPl+        . V        P    NPr    NPr/J/P #    .
> Despite its     name   , a   significant amount of computer science does  not   involve the
# NSg/V/P ISg/D$+ NSg/V+ . D/P NSg/J       NSg/V  P  NSg/V+   N🅪Sg/V+ NPl/V NSg/C V       D
> study of computers themselves . Because of this    , several alternative names  have
# NSg/V P  NPl/V+    IPl+       . C/P     P  I/Ddem+ . J/Dq+   NSg/J+      NPl/V+ NSg/VX
> been  proposed . Certain departments of major    universities prefer the term
# NSg/V V/J      . I/J     NPl         P  NPr/V/J+ NPl+         V      D+  NSg/V/J+
> computing science , to emphasize precisely that          difference . Danish scientist
<<<<<<< HEAD
# NSg/V+    NSg/V+  . P  V         R         NSg/I/C/Ddem+ N🅪Sg/V+    . NPr/J+ NSg+
> Peter    Naur suggested the term     datalogy , to reflect the fact that         the scientific
# NPr/V/J+ ?    V/J       D   NSg/V/J+ ?        . P  V       D   NSg+ NSg/I/C/Ddem D   J
=======
# NᴹSg/V+   N🅪Sg/V+ . P  V         R         NSg/I/C/Ddem+ N🅪Sg/V+    . NPrᴹ/J NSg+
> Peter     Naur suggested the term     datalogy , to reflect the fact that         the scientific
# NPr/V/JC+ ?    V/J       D+  NSg/V/J+ ?        . P  V       D+  NSg  NSg/I/C/Ddem D+  J+
>>>>>>> 90a66a9c
> discipline revolves around data and data  treatment , while     not   necessarily
# NSg/V+     NPl/V    J/P    N🅪Pl V/C N🅪Pl+ NSg+      . NSg/V/C/P NSg/C R
> involving computers . The first   scientific institution to use   the term     was the
# V         NPl/V+    . D   NSg/V/J J          NSg+        P  NSg/V D+  NSg/V/J+ V   D
> Department of Datalogy at    the University of Copenhagen , founded in      1969 , with
# NSg        P  ?        NSg/P D   NSg        P  NPr+       . V/J     NPr/J/P #    . P
<<<<<<< HEAD
> Peter    Naur being   the first   professor in      datalogy . The term     is used mainly in      the
# NPr/V/J+ ?    NSg/V/C D   NSg/V/J NSg+      NPr/J/P ?        . D+  NSg/V/J+ VL V/J  R      NPr/J/P D
=======
> Peter     Naur being   the first   professor in      datalogy . The term     is used mainly in      the
# NPr/V/JC+ ?    NSg/V/C D   NSg/V/J NSg       NPr/J/P ?        . D+  NSg/V/J+ VL V/J  R      NPr/J/P D+
>>>>>>> 90a66a9c
> Scandinavian countries . An   alternative term     , also proposed by      Naur , is data
# NSg/J        NPl+      . D/P+ NSg/J+      NSg/V/J+ . W?   V/J      NSg/J/P ?    . VL N🅪Pl+
> science ; this    is now       used for a   multi - disciplinary field of data  analysis ,
# N🅪Sg/V+ . I/Ddem+ VL NPr/V/J/C V/J  C/P D/P NSg   . NSg/J        NSg/V P  N🅪Pl+ N🅪Sg+    .
> including statistics and databases .
# V         NPl/V      V/C NPl/V+    .
>
#
<<<<<<< HEAD
> In      the early   days of computing , a   number  of terms  for the practitioners of the
# NPr/J/P D   NSg/J/R NPl  P  NSg/V+    . D/P NSg/V/J P  NPl/V+ C/P D   NPl           P  D
> field of computing were  suggested ( albeit facetiously ) in      the Communications of
# NSg/V P  NSg/V+    NSg/V V/J       . C      R           . NPr/J/P D   W?             P
> the ACM — turingineer , turologist , flow   - charts - man      , applied meta  - mathematician ,
# D   NSg . ?           . ?          . NSg/V+ . NPl/V+ . NPr/V/J+ . V/J     NSg/J . NSg+          .
> and applied epistemologist . Three months later in      the same journal  , comptologist
# V/C V/J     ?              . NSg+  NSg+   J     NPr/J/P D+  I/J+ NSg/V/J+ . ?
> was suggested , followed next    year by      hypologist . The term     computics has also
# V   V/J       . V/J      NSg/J/P NSg+ NSg/J/P ?          . D+  NSg/V/J+ ?         V   W?
> been  suggested . In      Europe , terms  derived from contracted translations of the
# NSg/V V/J       . NPr/J/P NPr+   . NPl/V+ V/J     P    V/J        W?           P  D+
> expression " automatic information " ( e.g. " informazione automatica " in      Italian )
# NSg+       . NSg/J+    NᴹSg+       . . NSg  . ?            ?          . NPr/J/P NSg/J   .
> or    " information and mathematics " are often used , e.g. informatique ( French  ) ,
# NPr/C . NᴹSg        V/C NᴹSg+       . V   R     V/J  . NSg  ?            . NPr/V/J . .
> Informatik ( German ) , informatica ( Italian , Dutch   ) , informática ( Spanish ,
# ?          . NPr/J  . . ?           . NSg/J   . NPr/V/J . . ?           . NPr/J   .
=======
> In      the early   days of computing , a   number   of terms for the practitioners of the
# NPr/J/P D   NSg/J/R NPl  P  NᴹSg/V+   . D/P NSg/V/JC P  NPl/V C/P D   NPl           P  D
> field of computing were  suggested ( albeit facetiously ) in      the Communications of
# NSg/V P  NᴹSg/V+   NSg/V V/J       . C      R           . NPr/J/P D   NPl            P
> the ACM — turingineer , turologist , flow   - charts - man     , applied meta  - mathematician ,
# D   NSg . ?           . ?          . NSg/V+ . NPl/V  . NPr/V/J . V/J     NSg/J . NSg           .
> and applied epistemologist . Three months later in      the same journal  , comptologist
# V/C V/J+    ?              . NSg   NSg+   JC    NPr/J/P D+  I/J+ NSg/V/J+ . ?
> was suggested , followed next    year by       hypologist . The term     computics has also
# V   V/J       . V/J      NSg/J/P NSg  NSg/J/P+ ?          . D+  NSg/V/J+ ?         V   +
> been   suggested . In      Europe , terms  derived from contracted translations of the
# NSg/V+ V/J       . NPr/J/P NPr+   . NPl/V+ V/J     P    V/J        W?           P  D
> expression " automatic information " ( e.g. " informazione automatica " in      Italian )
# NSg+       . NSg/J     NᴹSg+       . . NSg  . ?            ?          . NPr/J/P N🅪Sg/J  .
> or    " information and mathematics " are often used , e.g. informatique ( French    ) ,
# NPr/C . NᴹSg        V/C NᴹSg+       . V   R     V/J  . NSg  ?            . NPr🅪/V/J+ . .
> Informatik ( German  ) , informatica ( Italian , Dutch    ) , informática ( Spanish ,
# ?          . NPr🅪/J+ . . ?           . N🅪Sg/J  . NPrᴹ/V/J . . ?           . NPrᴹ/J  .
>>>>>>> 90a66a9c
> Portuguese ) , informatika ( Slavic languages and Hungarian ) or    pliroforiki
# NPr/J      . . ?           . NSg/J  NPl/V+    V/C NSg/J     . NPr/C ?
> ( π          λ          η          ρ          ο          φ          ο          ρ          ι          κ          ή          , which means informatics ) in      Greek   . Similar words  have   also been
# . Unlintable Unlintable Unlintable Unlintable Unlintable Unlintable Unlintable Unlintable Unlintable Unlintable Unlintable . I/C+  NPl/V NᴹSg        . NPr/J/P NPr/V/J . NSg/J+  NPl/V+ NSg/VX W?   NSg/V
> adopted in      the UK   ( as    in      the School of Informatics , University of Edinburgh ) .
# V/J     NPr/J/P D+  NPr+ . NSg/R NPr/J/P D   NSg/V  P  NᴹSg        . NSg        P  NPr+      . .
> " In      the U.S. , however , informatics is linked with applied computing , or
# . NPr/J/P D+  ?    . C       . NᴹSg        VL V/J    P    V/J     NᴹSg/V+   . NPr/C
> computing in      the context of another domain . "
<<<<<<< HEAD
# NSg/V+    NPr/J/P D   NᴹSg/V  P  I/D     NSg+   . .
=======
# NᴹSg/V+   NPr/J/P D   N🅪Sg/V  P  I/D+    NSg+   . .
>>>>>>> 90a66a9c
>
#
> A   folkloric quotation , often attributed to — but     almost certainly not   first
# D/P J         NSg       . R     V/J        P  . NSg/C/P R      R         NSg/C NSg/V/J
> formulated by      — Edsger Dijkstra , states   that          " computer science is no    more         about
# V/J        NSg/J/P . ?      NSg      . NPrPl/V+ NSg/I/C/Ddem+ . NSg/V+   N🅪Sg/V+ VL NPr/P NPr/I/V/J/Dq J/P
> computers than astronomy is about telescopes . " [ note   3 ] The design and deployment
<<<<<<< HEAD
# NPl/V+    C/P  NSg+      VL J/P   NPl/V      . . . NSg/V+ # . D   NSg/V  V/C NSg
> of computers and computer systems is generally considered the province of
# P  NPl/V     V/C NSg/V+   NPl+    VL R         V/J        D   NSg      P
> disciplines other   than computer science . For example , the study of computer
# NPl/V+      NSg/V/J C/P  NSg/V+   NSg/V+  . C/P NSg/V+  . D   NSg/V P  NSg/V+
=======
# NPl/V+    C/P  NSg+      VL J/P+  NPl/V      . . . NSg/V+ # . D+  N🅪Sg/V V/C NSg
> of computers and computer systems is generally considered the province of
# P  NPl/V     V/C NSg/V+   NPl+    VL R         V/J        D   NSg      P
> disciplines other   than computer science . For example , the study of computer
# NPl/V       NSg/V/J C/P  NSg/V+   N🅪Sg/V+ . C/P NSg/V+  . D   NSg/V P  NSg/V+
>>>>>>> 90a66a9c
> hardware is usually considered part    of computer engineering , while     the study of
# NᴹSg+    VL R       V/J        NSg/V/J P  NSg/V+   NSg/V+      . NSg/V/C/P D   NSg/V P
> commercial computer systems and their deployment is often called information
# NSg/J+     NSg/V+   NPl+    V/C D$+   NSg+       VL R     V/J    NᴹSg+
> technology or    information systems . However , there has been  exchange of ideas
# N🅪Sg       NPr/C NᴹSg+       NPl+    . C       . +     V   NSg/V NSg/V    P  NPl+
> between the various computer - related disciplines . Computer science research also
<<<<<<< HEAD
# NSg/P   D   J       NSg/V+   . J+      NPl/V+      . NSg/V+   NSg/V+  NSg/V+   W?
> often intersects other   disciplines , such  as    cognitive science , linguistics ,
# R     V+         NSg/V/J NPl/V+      . NSg/I NSg/R NSg/J     NSg/V   . NSg+        .
> mathematics , physics , biology , Earth  science , statistics , philosophy , and logic    .
# NᴹSg+       . NPl/V+  . NSg+    . NPr/V+ NSg/V+  . NPl/V+     . NSg/V+     . V/C NSg/V/J+ .
>
#
> Computer science is considered by      some     to have   a   much       closer relationship with
# NSg/V+   NSg/V+  VL V/J        NSg/J/P I/J/R/Dq P  NSg/VX D/P NSg/I/J/Dq NSg/J  NSg          P
> mathematics than many        scientific disciplines , with some      observers saying that
# NᴹSg+       C/P  NSg/I/J/Dq+ J+         NPl/V+      . P    I/J/R/Dq+ NPl+      NSg/V  NSg/I/C/Ddem
> computing is a   mathematical science . Early    computer science was strongly
# NSg/V+    VL D/P J            NSg/V   . NSg/J/R+ NSg/V+   NSg/V+  V   R
=======
# NSg/P   D   J+      NSg/V+   . J       NPl/V       . NSg/V+   N🅪Sg/V+ NᴹSg/V+  W?
> often intersects other    disciplines , such  as    cognitive science , linguistics ,
# R     V+         NSg/V/J+ NPl/V+      . NSg/I NSg/R NSg/J+    N🅪Sg/V+ . NᴹSg+       .
> mathematics , physics , biology , Earth   science , statistics , philosophy , and logic    .
# NᴹSg+       . NPl/V+  . NSg+    . NPrᴹ/V+ N🅪Sg/V+ . NPl/V+     . NSg/V+     . V/C NSg/V/J+ .
>
#
> Computer science is considered by      some      to have   a   much       closer relationship with
# NSg/V+   N🅪Sg/V  VL V/J        NSg/J/P I/J/R/Dq+ P  NSg/VX D/P NSg/I/J/Dq NSg/JC NSg          P
> mathematics than many        scientific disciplines , with some      observers saying that
# NᴹSg+       C/P  NSg/I/J/Dq+ J+         NPl/V+      . P    I/J/R/Dq+ NPl+      NSg/V  NSg/I/C/Ddem
> computing is a   mathematical science . Early   computer science was strongly
# NᴹSg/V+   VL D/P J+           N🅪Sg/V+ . NSg/J/R NSg/V+   N🅪Sg/V+ V   R
>>>>>>> 90a66a9c
> influenced by      the work  of mathematicians such  as    Kurt Gödel , Alan Turing , John
# V/J        NSg/J/P D   NSg/V P  NPl+           NSg/I NSg/R NPr  NPr   . NPr+ NPr    . NPr+
> von Neumann , Rózsa Péter and Alonzo Church and there continues to be     a   useful
# ?   ?       . ?     ?     V/C NPr    NPr/V+ V/C +     NPl/V     P  NSg/VX D/P J
> interchange of ideas between the two fields   in      areas such  as    mathematical logic    ,
# NSg/V       P  NPl+  NSg/P   D   NSg NPrPl/V+ NPr/J/P NPl+  NSg/I NSg/R J            NSg/V/J+ .
> category theory , domain theory , and algebra .
# NSg+     NSg+   . NSg+   NSg+   . V/C NSg+    .
>
#
> The relationship between computer science and software engineering is a
<<<<<<< HEAD
# D   NSg          NSg/P   NSg/V+   NSg/V   V/C NᴹSg+    NSg/V+      VL D/P
> contentious issue , which is further muddied by      disputes over      what   the term
# J           NSg/V . I/C+  VL V/J     V/J     NSg/J/P NPl/V+   NSg/V/J/P NSg/I+ D   NSg/V/J+
> " software engineering " means , and how   computer science is defined . David Parnas ,
# . NᴹSg+    NSg/V+      . NPl/V . V/C NSg/C NSg/V+   NSg/V+  VL V/J     . NPr+  ?      .
> taking  a   cue    from the relationship between other   engineering and science
# NSg/V/J D/P NSg/V+ P    D   NSg+         NSg/P   NSg/V/J NSg/V       V/C NSg/V+
=======
# D+  NSg          NSg/P   NSg/V+   N🅪Sg/V  V/C NᴹSg+    NSg/V+      VL D/P
> contentious issue  , which is further muddied by      disputes over      what   the term
# J           NSg/V+ . I/C+  VL V/J     V/J     NSg/J/P NPl/V+   NSg/V/J/P NSg/I+ D   NSg/V/J+
> " software engineering " means , and how   computer science is  defined . David Parnas ,
# . NᴹSg+    NSg/V+      . NPl/V . V/C NSg/C NSg/V+   N🅪Sg/V+ VL+ V/J     . NPr+  ?      .
> taking  a   cue   from the relationship between other   engineering and science
# NSg/V/J D/P NSg/V P    D+  NSg+         NSg/P   NSg/V/J NSg/V       V/C N🅪Sg/V+
>>>>>>> 90a66a9c
> disciplines , has claimed that         the principal focus of computer science is
# NPl/V+      . V   V/J     NSg/I/C/Ddem D   NSg/J     NSg/V P  NSg/V+   N🅪Sg/V+ VL
> studying the properties of computation in      general , while     the principal focus of
# V        D   NPl/V+     P  NSg         NPr/J/P NSg/V/J . NSg/V/C/P D   NSg/J     NSg/V P
> software engineering is the design of specific computations to achieve practical
<<<<<<< HEAD
# NᴹSg+    NSg/V+      VL D   NSg/V  P  NSg/J    NPl          P  V       NSg/J
=======
# NᴹSg+    NSg/V+      VL D   N🅪Sg/V P  NSg/J    NPl          P  V       NSg/J+
>>>>>>> 90a66a9c
> goals  , making the two separate but     complementary disciplines .
# NPl/V+ . NSg/V  D   NSg NSg/V/J  NSg/C/P NSg/J         NPl/V+      .
>
#
> The academic , political , and funding aspects of computer science tend to depend
# D   NSg/J    . NSg/J     . V/C NSg/V+  NPl/V   P  NSg/V+   N🅪Sg/V+ V    P  NSg/V
> on  whether a    department is formed with a   mathematical emphasis or    with an
# J/P I/C     D/P+ NSg+       VL V/J    P    D/P J            NSg      NPr/C P    D/P+
<<<<<<< HEAD
> engineering emphasis . Computer science departments with a    mathematics emphasis
# NSg/V+      NSg+     . NSg/V+   NSg/V+  NPl+        P    D/P+ NᴹSg+       NSg+
> and with a    numerical orientation consider alignment with computational science .
# V/C P    D/P+ J+        N🅪Sg+       V        NSg       P    J+            NSg/V+  .
> Both   types of departments tend to make  efforts to bridge the field  educationally
# I/C/Dq NPl/V P  NPl+        V    P  NSg/V NPl/V+  P  NSg/V  D+  NSg/V+ R
> if    not   across all          research .
# NSg/C NSg/C NSg/P  NSg/I/J/C/Dq NSg/V+   .
=======
> engineering emphasis . Computer science departments with a   mathematics emphasis
# NSg/V+      NSg+     . NSg/V+   N🅪Sg/V+ NPl         P    D/P NᴹSg+       NSg
> and with a   numerical orientation consider alignment with computational science .
# V/C P    D/P J         N🅪Sg+       V        N🅪Sg+     P    J+            N🅪Sg/V+ .
> Both   types of departments tend to make  efforts to bridge the field  educationally
# I/C/Dq NPl/V P  NPl+        V    P  NSg/V NPl/V+  P  NSg/V  D+  NSg/V+ R
> if    not   across all           research .
# NSg/C NSg/C NSg/P  NSg/I/J/C/Dq+ NᴹSg/V+  .
>>>>>>> 90a66a9c
>
#
> Philosophy
# NSg/V+
>
#
> Epistemology of computer science
<<<<<<< HEAD
# NSg          P  NSg/V+   NSg/V+
>
#
> Despite the word   science in      its     name   , there is debate over      whether or    not
# NSg/V/P D+  NSg/V+ NSg/V+  NPr/J/P ISg/D$+ NSg/V+ . +     VL NSg/V+ NSg/V/J/P I/C     NPr/C NSg/C
> computer science is a   discipline of science , mathematics , or    engineering . Allen
# NSg/V+   NSg/V+  VL D/P NSg/V      P  NSg/V+  . NᴹSg+       . NPr/C NSg/V+      . NPr+
=======
# NSg          P  NSg/V+   N🅪Sg/V
>
#
> Despite the word   science in      its     name   , there is debate over      whether or    not
# NSg/V/P D+  NSg/V+ N🅪Sg/V  NPr/J/P ISg/D$+ NSg/V+ . +     VL NSg/V+ NSg/V/J/P I/C     NPr/C NSg/C
> computer science is a   discipline of science , mathematics , or    engineering . Allen
# NSg/V    N🅪Sg/V+ VL D/P NSg/V      P  N🅪Sg/V  . NᴹSg+       . NPr/C NSg/V+      . NPr+
>>>>>>> 90a66a9c
> Newell and Herbert A. Simon argued in      1975 ,
# ?      V/C NPr+    ?  NPr+  V/J    NPr/J/P #    .
>
#
> Computer science is an  empirical discipline . We   would have   called it       an
<<<<<<< HEAD
# NSg/V+   NSg/V+  VL D/P NSg/J     NSg/V      . IPl+ VX    NSg/VX V/J    NPr/ISg+ D/P+
> experimental science , but     like        astronomy , economics , and geology , some     of its
# NSg/J+       NSg/V+  . NSg/C/P NSg/V/J/C/P NSg+      . NSg+      . V/C NSg     . I/J/R/Dq P  ISg/D$+
=======
# NSg/V+   N🅪Sg/V  VL D/P NSg/J+    NSg/V+     . IPl+ VX    NSg/VX V/J    NPr/ISg+ D/P+
> experimental science , but     like        astronomy , economics , and geology , some     of its
# NSg/J+       N🅪Sg/V+ . NSg/C/P NSg/V/J/C/P NSg       . NSg+      . V/C NSg     . I/J/R/Dq P  ISg/D$+
>>>>>>> 90a66a9c
> unique forms of observation and experience do     not   fit     a   narrow  stereotype of
# NSg/J  NPl/V P  NSg         V/C NSg/V+     NSg/VX NSg/C NSg/V/J D/P NSg/V/J NSg/V      P
> the experimental method . Nonetheless , they are experiments . Each new      machine
# D   NSg/J        NSg/V+ . W?          . IPl+ V   NPl/V+      . Dq+  NSg/V/J+ NSg/V+
> that          is built   is an   experiment . Actually constructing the machine poses  a
# NSg/I/C/Ddem+ VL NSg/V/J VL D/P+ NSg/V+     . R        V            D+  NSg/V+  NPl/V+ D/P+
> question to nature ; and we   listen for the answer by      observing the machine in
# NSg/V+   P  NSg/V  . V/C IPl+ NSg/V  C/P D+  NSg/V+ NSg/J/P V         D   NSg/V+  NPr/J/P
> operation and analyzing it       by      all          analytical and measurement means available .
# N🅪Sg+     V/C V         NPr/ISg+ NSg/J/P NSg/I/J/C/Dq J          V/C NSg+        NPl/V J         .
>
#
<<<<<<< HEAD
> It       has since been  argued that         computer science can    be     classified as    an   empirical
# NPr/ISg+ V   C/P+  NSg/V V/J    NSg/I/C/Ddem NSg/V+   NSg/V+  NPr/VX NSg/VX NSg/V/J    NSg/R D/P+ NSg/J+
> science since it       makes use   of empirical testing to evaluate the correctness of
# NSg/V+  C/P   NPr/ISg+ NPl/V NSg/V P  NSg/J     V+      P  V        D   NSg         P
> programs , but     a    problem remains in      defining the laws   and theorems of computer
# NPl/V+   . NSg/C/P D/P+ NSg/J+  NPl/V   NPr/J/P V        D+  NPl/V+ V/C NPl/V    P  NSg/V+
> science ( if    any    exist ) and defining the nature of experiments in      computer
# NSg/V+  . NSg/C I/R/Dq V+    . V/C V        D   NSg/V  P  NPl/V+      NPr/J/P NSg/V+
> science . Proponents of classifying computer science as    an  engineering discipline
# NSg/V+  . NPl        P  V           NSg/V+   NSg/V+  NSg/R D/P NSg/V+      NSg/V+
=======
> It       has since been  argued that         computer science can    be     classified as    an  empirical
# NPr/ISg+ V   C/P   NSg/V V/J    NSg/I/C/Ddem NSg/V+   N🅪Sg/V+ NPr/VX NSg/VX NSg/V/J    NSg/R D/P NSg/J
> science since it       makes use   of empirical testing to evaluate the correctness of
# N🅪Sg/V+ C/P   NPr/ISg+ NPl/V NSg/V P  NSg/J     V       P  V        D   NSg         P
> programs , but     a   problem remains in      defining the laws  and theorems of computer
# NPl/V+   . NSg/C/P D/P NSg/J+  NPl/V   NPr/J/P V        D+  NPl/V V/C NPl/V    P  NSg/V+
> science ( if    any     exist ) and defining the nature of experiments in      computer
# N🅪Sg/V+ . NSg/C I/R/Dq+ V+    . V/C V        D   NSg/V  P  NPl/V+      NPr/J/P NSg/V+
> science . Proponents of classifying computer science as    an   engineering discipline
# N🅪Sg/V+ . NPl        P  V           NSg/V+   N🅪Sg/V  NSg/R D/P+ NSg/V+      NSg/V+
>>>>>>> 90a66a9c
> argue that         the reliability of computational systems is investigated in      the same
# V     NSg/I/C/Ddem D   NSg         P  J             NPl+    VL V/J          NPr/J/P D   I/J
> way    as    bridges  in      civil engineering and airplanes in      aerospace engineering . They
# NSg/J+ NSg/R NPrPl/V+ NPr/J/P J     NSg/V+      V/C NPl/V     NPr/J/P NSg/J+    NSg/V+      . IPl+
> also argue that         while     empirical sciences observe what   presently exists , computer
# W?   V     NSg/I/C/Ddem NSg/V/C/P NSg/J+    NPl/V+   NSg/V   NSg/I+ R         V      . NSg/V+
> science observes what   is possible to exist and while     scientists discover laws
<<<<<<< HEAD
# NSg/V+  NPl/V    NSg/I+ VL NSg/J    P  V     V/C NSg/V/C/P NPl+       NSg/V/J  NPl/V
> from observation , no     proper laws   have   been  found in      computer science and it       is
# P    NSg+        . NPr/P+ NSg/J+ NPl/V+ NSg/VX NSg/V NSg/V NPr/J/P NSg/V+   NSg/V+  V/C NPr/ISg+ VL
=======
# N🅪Sg/V+ NPl/V    NSg/I+ VL NSg/J    P  V     V/C NSg/V/C/P NPl+       NSg/V/J  NPl/V+
> from observation , no     proper laws   have   been  found in      computer science and it       is
# P    NSg+        . NPr/P+ NSg/J  NPl/V+ NSg/VX NSg/V NSg/V NPr/J/P NSg/V+   N🅪Sg/V  V/C NPr/ISg+ VL
>>>>>>> 90a66a9c
> instead concerned with creating phenomena .
# W?      V/J       P    V        NSg+      .
>
#
> Proponents of classifying computer science as    a   mathematical discipline argue
<<<<<<< HEAD
# NPl        P  V           NSg/V+   NSg/V+  NSg/R D/P J            NSg/V+     V
=======
# NPl        P  V           NSg/V+   N🅪Sg/V  NSg/R D/P J            NSg/V+     V
>>>>>>> 90a66a9c
> that         computer programs are physical realizations of mathematical entities and
# NSg/I/C/Ddem NSg/V+   NPl/V+   V   NSg/J    NPl/NoAm     P  J            NPl      V/C
> programs that          can    be     deductively reasoned through mathematical formal methods .
# NPl/V+   NSg/I/C/Ddem+ NPr/VX NSg/VX R           V/J      NSg/J/P J            NSg/J  NPl/V+  .
> Computer scientists Edsger W. Dijkstra and Tony  Hoare regard instructions for
# NSg/V+   NPl+       ?      ?  NSg      V/C NPr/J ?     NSg/V+ NPl          C/P
> computer programs as    mathematical sentences and interpret formal semantics for
# NSg/V+   NPl/V+   NSg/R J            NPl/V+    V/C V         NSg/J  NPl       C/P
> programming languages as    mathematical axiomatic systems .
<<<<<<< HEAD
# NSg/V+      NPl/V+    NSg/R J            J         NPl+    .
=======
# NᴹSg/V+     NPl/V     NSg/R J+           J         NPl+    .
>>>>>>> 90a66a9c
>
#
> Paradigms of computer science
# NPl       P  NSg/V+   N🅪Sg/V+
>
#
<<<<<<< HEAD
> A   number  of computer scientists have   argued for the distinction of three
# D/P NSg/V/J P  NSg/V+   NPl+       NSg/VX V/J    C/P D   NSg         P  NSg
> separate paradigms in      computer science . Peter    Wegner argued that         those  paradigms
# NSg/V/J  NPl       NPr/J/P NSg/V+   NSg/V+  . NPr/V/J+ ?      V/J    NSg/I/C/Ddem I/Ddem NPl+
> are science , technology , and mathematics . Peter    Denning's working group  argued
# V   NSg/V   . N🅪Sg+      . V/C NᴹSg+       . NPr/V/J+ ?         V       NSg/V+ V/J
> that         they are theory , abstraction ( modeling ) , and design . Amnon H. Eden
# NSg/I/C/Ddem IPl+ V   NSg    . NSg         . NSg/V+   . . V/C NSg/V+ . ?     ?  NPr+
> described them     as    the " rationalist paradigm " ( which treats computer science as    a
# V/J       NSg/IPl+ NSg/R D   . NSg+        NSg+     . . I/C+  NPl/V+ NSg/V+   NSg/V+  NSg/R D/P
> branch of mathematics , which is prevalent in      theoretical computer science , and
# NPr/V  P  NᴹSg+       . I/C+  VL NSg/J     NPr/J/P J           NSg/V+   NSg/V+  . V/C
=======
> A   number   of computer scientists have   argued for the distinction of three
# D/P NSg/V/JC P  NSg/V+   NPl+       NSg/VX V/J    C/P D   NSg         P  NSg
> separate paradigms in      computer science . Peter     Wegner argued that         those   paradigms
# NSg/V/J  NPl       NPr/J/P NSg/V+   N🅪Sg/V+ . NPr/V/JC+ ?      V/J    NSg/I/C/Ddem I/Ddem+ NPl+
> are science , technology , and mathematics . Peter     Denning's working group  argued
# V   N🅪Sg/V  . N🅪Sg+      . V/C NᴹSg+       . NPr/V/JC+ ?         V       NSg/V+ V/J
> that         they are theory , abstraction ( modeling ) , and design  . Amnon H. Eden
# NSg/I/C/Ddem IPl+ V   NSg    . NSg         . NSg/V+   . . V/C N🅪Sg/V+ . ?     ?  NPr+
> described them     as    the " rationalist paradigm " ( which treats computer science as    a
# V/J       NSg/IPl+ NSg/R D   . NSg+        NSg+     . . I/C+  NPl/V+ NSg/V+   N🅪Sg/V  NSg/R D/P
> branch of mathematics , which is prevalent in      theoretical computer science , and
# NPr/V  P  NᴹSg+       . I/C+  VL J         NPr/J/P J+          NSg/V+   N🅪Sg/V+ . V/C
>>>>>>> 90a66a9c
> mainly employs deductive reasoning ) , the " technocratic paradigm " ( which might     be
# R      NPl/V   J         NSg/V     . . D   . J            NSg+     . . I/C+  NᴹSg/VX/J NSg/VX
> found in      engineering approaches , most       prominently in      software engineering ) , and
# NSg/V NPr/J/P NSg/V+      NPl/V+     . NSg/I/J/Dq R           NPr/J/P NᴹSg+    NSg/V+      . . V/C
> the " scientific paradigm " ( which approaches computer - related artifacts from the
# D   . J          NSg+     . . I/C+  NPl/V+     NSg/V+   . J       NPl+      P    D
> empirical perspective of natural sciences , identifiable in      some     branches of
# NSg/J     NSg/J       P  NSg/J   NPl/V+   . J            NPr/J/P I/J/R/Dq NPl/V    P
> artificial intelligence ) . Computer science focuses on  methods involved in
<<<<<<< HEAD
# J          N🅪Sg+        . . NSg/V+   NSg/V+  NPl/V   J/P NPl/V+  V/J      NPr/J/P
> design , specification , programming , verification , implementation and testing of
# NSg/V+ . NSg+          . NSg/V       . NSg+         . NSg            V/C V       P
=======
# J+         N🅪Sg+        . . NSg/V+   N🅪Sg/V+ NPl/V   J/P NPl/V+  V/J      NPr/J/P
> design , specification , programming , verification , implementation and testing of
# N🅪Sg/V . NSg+          . NᴹSg/V+     . NSg          . NSg            V/C V       P
>>>>>>> 90a66a9c
> human   - made computing systems .
# NSg/V/J . V    NᴹSg/V+   NPl+    .
>
#
> Fields
# NPrPl/V+
>
#
> As    a    discipline , computer science spans a   range of topics from theoretical
<<<<<<< HEAD
# NSg/R D/P+ NSg/V+     . NSg/V+   NSg/V+  NPl/V D/P NSg/V P  NPl+   P    J
=======
# NSg/R D/P+ NSg/V      . NSg/V+   N🅪Sg/V+ NPl/V D/P NSg/V P  NPl+   P    J
>>>>>>> 90a66a9c
> studies of algorithms and the limits of computation to the practical issues of
# NPl/V   P  NPl+       V/C D   NPl/V  P  NSg         P  D   NSg/J     NPl/V  P
> implementing computing systems in      hardware and software . CSAB , formerly called
# V            NᴹSg/V+   NPl     NPr/J/P NᴹSg     V/C NᴹSg+    . ?    . R        V/J
> Computing Sciences Accreditation Board  — which is made up        of representatives of
# NᴹSg/V+   NPl/V+   N🅪Sg          NSg/V+ . I/C+  VL V    NSg/V/J/P P  NPl             P
> the Association for Computing Machinery ( ACM ) , and the IEEE Computer Society
<<<<<<< HEAD
# D   NSg+        C/P NSg/V+    NᴹSg+     . NSg . . V/C D   NPr  NSg/V+   NSg+
> ( IEEE CS    ) — identifies four areas that          it       considers crucial to the discipline of
# . NPr  NPl/V . . V          NSg  NPl+  NSg/I/C/Ddem+ NPr/ISg+ V         J       P  D   NSg/V      P
> computer science : theory of computation , algorithms and data  structures ,
# NSg/V+   NSg/V+  . NSg    P  NSg         . NPl        V/C N🅪Pl+ NPl/V+     .
> programming methodology and languages , and computer elements and architecture .
# NSg/V+      NSg         V/C NPl/V+    . V/C NSg/V+   NPl/V    V/C NSg+         .
=======
# D+  NSg         C/P NᴹSg/V+   NᴹSg+     . NSg . . V/C D+  NPr+ NSg/V+   N🅪Sg+
> ( IEEE CS    ) — identifies four areas that          it       considers crucial to the discipline of
# . NPr  NPl/V . . V          NSg  NPl+  NSg/I/C/Ddem+ NPr/ISg+ V         J       P  D   NSg/V      P
> computer science : theory of computation , algorithms and data  structures ,
# NSg/V+   N🅪Sg/V+ . NSg    P  NSg         . NPl        V/C N🅪Pl+ NPl/V+     .
> programming methodology and languages , and computer elements and  architecture .
# NᴹSg/V+     NSg         V/C NPl/V+    . V/C NSg/V+   NPl/V    V/C+ NSg+         .
>>>>>>> 90a66a9c
> In      addition to these   four areas , CSAB also identifies fields   such  as    software
# NPr/J/P NSg+     P  I/Ddem+ NSg+ NPl+  . ?    W?   V          NPrPl/V+ NSg/I NSg/R NᴹSg+
> engineering , artificial intelligence , computer networking and communication ,
<<<<<<< HEAD
# NSg/V+      . J          N🅪Sg+        . NSg/V+   NᴹSg/V     V/C NSg+          .
=======
# NSg/V+      . J+         N🅪Sg+        . NSg/V+   NᴹSg/V     V/C N🅪Sg+         .
>>>>>>> 90a66a9c
> database systems , parallel computation , distributed computation , human   – computer
# NSg/V+   NPl+    . NSg/V/J  NSg         . V/J         NSg         . NSg/V/J . NSg/V+
> interaction , computer graphics , operating systems , and numerical and symbolic
# NSg+        . NSg/V+   NPl+     . V         NPl+    . V/C J         V/C J
> computation as    being   important areas of computer science .
# NSg         NSg/R NSg/V/C J         NPl   P  NSg/V+   N🅪Sg/V+ .
>
#
> Theoretical computer science
<<<<<<< HEAD
# J+          NSg/V+   NSg/V+
>
#
> Theoretical computer science is mathematical and abstract in      spirit , but     it
# J+          NSg/V+   NSg/V+  VL J            V/C NSg/V/J  NPr/J/P NSg/V+ . NSg/C/P NPr/ISg+
=======
# J+          NSg/V+   N🅪Sg/V
>
#
> Theoretical computer science is mathematical and abstract in      spirit , but     it
# J+          NSg/V+   N🅪Sg/V  VL J            V/C NSg/V/J  NPr/J/P NSg/V+ . NSg/C/P NPr/ISg+
>>>>>>> 90a66a9c
> derives its     motivation from practical and everyday computation . It       aims  to
# NPl/V   ISg/D$+ NSg+       P    NSg/J     V/C NSg/J    NSg         . NPr/ISg+ NPl/V P
> understand the nature of computation and , as    a   consequence of this
# V          D   NSg/V  P  NSg         V/C . NSg/R D/P NSg/V       P  I/Ddem
> understanding , provide more         efficient methodologies .
# NᴹSg/V/J+     . V       NPr/I/V/J/Dq NSg/J     NPl           .
>
#
> Theory of computation
# NSg    P  NSg
>
#
<<<<<<< HEAD
> According to Peter    Denning , the fundamental question underlying computer science
# V/J       P  NPr/V/J+ ?       . D+  NSg/J+      NSg/V+   NSg/V/J+   NSg/V+   NSg/V+
=======
> According to Peter     Denning , the fundamental question underlying computer science
# V/J       P  NPr/V/JC+ ?       . D+  NSg/J+      NSg/V+   NSg/V/J    NSg/V+   N🅪Sg/V+
>>>>>>> 90a66a9c
> is , " What   can    be     automated ? " Theory of computation is focused on  answering
# VL . . NSg/I+ NPr/VX NSg/VX V/J       . . NSg    P  NSg         VL V/J     J/P V
> fundamental questions about what   can    be     computed and what   amount of resources
# NSg/J       NPl/V+    J/P   NSg/I+ NPr/VX NSg/VX V/J      V/C NSg/I+ NSg/V  P  NPl/V+
> are required to perform those  computations . In      an  effort to answer the first
# V   V/J      P  V       I/Ddem NPl          . NPr/J/P D/P NSg/V+ P  NSg/V  D+  NSg/V/J+
> question , computability theory examines which computational problems are
<<<<<<< HEAD
# NSg/V+   . ?             NSg+   NPl/V    I/C+  J+            NPl+     V
=======
# NSg/V+   . NᴹSg          NSg+   NPl/V    I/C+  J             NPl+     V
>>>>>>> 90a66a9c
> solvable on  various theoretical models of computation . The second   question is
# J        J/P J       J           NPl/V  P  NSg         . D+  NSg/V/J+ NSg/V+   VL
> addressed by      computational complexity theory , which studies the time     and space
# V/J       NSg/J/P J             NSg        NSg+   . I/C+  NPl/V   D   N🅪Sg/V/J V/C N🅪Sg/V+
> costs  associated with different approaches to solving a   multitude of
# NPl/V+ V/J        P    NSg/J     NPl/V+     P  V       D/P NSg       P
> computational problems .
# J             NPl+     .
>
#
> The famous P          = NP  ? problem , one       of the Millennium Prize    Problems , is an  open
# D+  V/J+   NPr/V/J/P+ . NPr . NSg/J+  . NSg/I/V/J P  D+  NSg+       NSg/V/J+ NPl+     . VL D/P NSg/V/J
> problem in      the theory of computation .
# NSg/J   NPr/J/P D   NSg    P  NSg         .
>
#
> Information and coding theory
# NᴹSg        V/C V+     NSg+
>
#
> Information theory , closely related to probability and statistics , is related to
# NᴹSg+       NSg+   . R       J       P  NSg         V/C NPl/V+     . VL J       P
> the quantification of information . This    was developed by      Claude Shannon to find
# D   NSg            P  NᴹSg+       . I/Ddem+ V   V/J       NSg/J/P NPr+   NPr+    P  NSg/V
<<<<<<< HEAD
> fundamental limits on  signal   processing operations such  as    compressing data  and
# NSg/J       NPl/V  J/P NSg/V/J+ V+         +          NSg/I NSg/R V           N🅪Pl+ V/C
=======
> fundamental limits on  signal   processing operations such  as    compressing data and
# NSg/J       NPl/V  J/P NSg/V/J+ V+         NPl+       NSg/I NSg/R V           N🅪Pl V/C
>>>>>>> 90a66a9c
> on  reliably storing and communicating data  . Coding theory is the study of the
# J/P R        V       V/C V             N🅪Pl+ . V+     NSg+   VL D   NSg/V P  D
> properties of codes  ( systems for converting information from one       form   to
# NPl/V      P  NPl/V+ . NPl+    C/P V          NᴹSg+       P    NSg/I/V/J NSg/V+ P
> another ) and their fitness for a    specific application . Codes  are used for data
# I/D     . V/C D$+   NSg     C/P D/P+ NSg/J+   NSg+        . NPl/V+ V   V/J  C/P N🅪Pl+
> compression , cryptography , error  detection and correction , and more         recently
# NSg+        . NSg          . NSg/V+ N🅪Sg      V/C NSg+       . V/C NPr/I/V/J/Dq R
> also for network coding . Codes  are studied for the purpose of designing
# W?   C/P NSg/V+  V+     . NPl/V+ V   V/J     C/P D   NSg/V   P  V
> efficient and reliable data  transmission methods .
# NSg/J     V/C NSg/J+   N🅪Pl+ NSg+         NPl/V+  .
>
#
> Data  structures and algorithms
# N🅪Pl+ NPl/V      V/C NPl+
>
#
> Data  structures and algorithms are the studies of commonly used computational
# N🅪Pl+ NPl/V      V/C NPl+       V   D   NPl/V   P  R        V/J  J
> methods and their computational efficiency .
# NPl/V   V/C D$+   J+            NSg+       .
>
#
> Programming language theory and formal methods
<<<<<<< HEAD
# NSg/V+      N🅪Sg/V+  NSg    V/C NSg/J+ NPl/V+
>
#
> Programming language theory is a   branch of computer science that          deals with the
# NSg/V+      N🅪Sg/V+  NSg+   VL D/P NPr/V  P  NSg/V+   NSg/V+  NSg/I/C/Ddem+ NPl/V P    D
> design , implementation , analysis , characterization , and classification of
# NSg/V+ . NSg+           . N🅪Sg+    . NSg              . V/C NSg            P
=======
# NᴹSg/V+     N🅪Sg/V   NSg    V/C NSg/J  NPl/V
>
#
> Programming language theory is a   branch of computer science that          deals with the
# NᴹSg/V+     N🅪Sg/V   NSg+   VL D/P NPr/V  P  NSg/V+   N🅪Sg/V+ NSg/I/C/Ddem+ NPl/V P    D+
> design  , implementation , analysis , characterization , and classification of
# N🅪Sg/V+ . NSg+           . N🅪Sg+    . NSg              . V/C NSg            P
>>>>>>> 90a66a9c
> programming languages and their individual features . It       falls  within  the
# NᴹSg/V+     NPl/V     V/C D$+   NSg/J+     NPl/V+   . NPr/ISg+ NPl/V+ NSg/J/P D
> discipline of computer science , both   depending on  and affecting mathematics ,
<<<<<<< HEAD
# NSg/V      P  NSg/V+   NSg/V+  . I/C/Dq V         J/P V/C V/J       NᴹSg+       .
> software engineering , and linguistics . It       is an  active research area , with
# NᴹSg+    NSg/V+      . V/C NSg+        . NPr/ISg+ VL D/P NSg/J  NSg/V    N🅪Sg . P
=======
# NSg/V      P  NSg/V+   N🅪Sg/V+ . I/C/Dq V         J/P V/C V/J       NᴹSg+       .
> software engineering , and linguistics . It       is an  active research area  , with
# NᴹSg+    NSg/V+      . V/C NᴹSg+       . NPr/ISg+ VL D/P NSg/J  NᴹSg/V+  N🅪Sg+ . P
>>>>>>> 90a66a9c
> numerous dedicated academic journals .
# J+       V/J+      NSg/J+   NPl/V+   .
>
#
> Formal methods are a   particular kind  of mathematically based technique for the
# NSg/J+ NPl/V+  V   D/P NSg/J      NSg/J P  R              V/J   NSg+      C/P D+
> specification , development and verification of software and hardware systems .
<<<<<<< HEAD
# NSg+          . N🅪Sg        V/C NSg          P  NᴹSg     V/C NᴹSg+    NPl+    .
> The use   of formal methods for software and hardware design is motivated by      the
# D   NSg/V P  NSg/J  NPl/V   C/P NᴹSg     V/C NᴹSg+    NSg/V+ VL V/J       NSg/J/P D+
=======
# NSg           . N🅪Sg        V/C NSg          P  NᴹSg     V/C NᴹSg+    NPl+    .
> The use   of formal methods for software and hardware design  is motivated by      the
# D   NSg/V P  NSg/J  NPl/V   C/P NᴹSg     V/C NᴹSg+    N🅪Sg/V+ VL V/J       NSg/J/P D+
>>>>>>> 90a66a9c
> expectation that          , as    in      other    engineering disciplines , performing appropriate
# NSg+        NSg/I/C/Ddem+ . NSg/R NPr/J/P NSg/V/J+ NSg/V+      NPl/V+      . V          V/J+
> mathematical analysis can    contribute to the reliability and robustness of a
<<<<<<< HEAD
# J+           N🅪Sg+    NPr/VX NSg/V      P  D+  NSg+        V/C NSg        P  D/P
> design . They form  an  important theoretical underpinning for software
# NSg/V+ . IPl+ NSg/V D/P J         J           NSg/V        C/P NᴹSg+
> engineering , especially where safety or    security is involved . Formal methods are
# NSg/V+      . R          NSg/C N🅪Sg/V NPr/C NSg+     VL V/J      . NSg/J+ NPl/V+  V
> a   useful adjunct to software testing since they help  avoid errors and can    also
# D/P J      NSg/V/J P  NᴹSg     V+      C/P   IPl+ NSg/V V     NPl/V+ V/C NPr/VX W?
> give  a   framework for testing . For industrial use    , tool   support is required .
# NSg/V D/P NSg       C/P V+      . C/P NSg/J      NSg/V+ . NSg/V+ NSg/V+  VL V/J      .
=======
# J            N🅪Sg+    NPr/VX NSg/V      P  D+  NSg         V/C NSg        P  D/P+
> design  . They form  an  important theoretical underpinning for software
# N🅪Sg/V+ . IPl+ NSg/V D/P J         J           NSg/V        C/P NᴹSg+
> engineering , especially where safety or    security is  involved . Formal methods are
# NSg/V+      . R          NSg/C N🅪Sg/V NPr/C NSg+     VL+ V/J      . NSg/J  NPl/V+  V
> a   useful adjunct to software testing since they help  avoid errors and can    also
# D/P J      NSg/V/J P  NᴹSg     V+      C/P   IPl+ NSg/V V     NPl/V+ V/C NPr/VX W?
> give  a   framework for testing . For industrial use    , tool   support is required .
# NSg/V D/P NSg       C/P V+      . C/P NSg/J+     NSg/V+ . NSg/V+ N🅪Sg/V+ VL V/J      .
>>>>>>> 90a66a9c
> However , the high    cost    of using formal methods means that         they are usually only
# C       . D   NSg/V/J NSg/V/J P  V     NSg/J+ NPl/V+  NPl/V NSg/I/C/Ddem IPl+ V   R       J/R/C
> used in      the development of high    - integrity and life   - critical systems , where
# V/J  NPr/J/P D   N🅪Sg        P  NSg/V/J . NᴹSg      V/C NSg/V+ . NSg/J    NPl     . NSg/C
<<<<<<< HEAD
> safety or    security is of utmost importance . Formal methods are best     described as
# N🅪Sg/V NPr/C NSg+     VL P  NSg/J+ NᴹSg+      . NSg/J+ NPl/V+  V   NPr/VX/J V/J       NSg/R
> the application of a   fairly broad variety of theoretical computer science
# D   NSg         P  D/P R      NSg/J NSg     P  J+          NSg/V+   NSg/V+
=======
> safety or    security is of utmost importance . Formal methods are best      described as
# N🅪Sg/V NPr/C NSg+     VL P  NSg/J  NᴹSg+      . NSg/J  NPl/V+  V   NPr/VX/JS V/J       NSg/R
> the application of a   fairly broad variety of theoretical computer science
# D   NSg         P  D/P R      NSg/J NSg     P  J           NSg/V+   N🅪Sg/V+
>>>>>>> 90a66a9c
> fundamentals , in      particular logic    calculi , formal languages , automata theory ,
# NPl+         . NPr/J/P NSg/J+     NSg/V/J+ NSg     . NSg/J  NPl/V+    . NSg      NSg+   .
> and program semantics , but     also type   systems and algebraic data  types  to
# V/C NPr/V+  NPl+      . NSg/C/P W?   NSg/V+ NPl     V/C J         N🅪Pl+ NPl/V+ P
> problems in      software and hardware specification and verification .
# NPl      NPr/J/P NᴹSg     V/C NᴹSg+    NSg           V/C NSg+         .
>
#
> Applied computer science
<<<<<<< HEAD
# V/J     NSg/V+   NSg/V+
=======
# V/J     NSg/V+   N🅪Sg/V
>>>>>>> 90a66a9c
>
#
> Computer graphics and visualization
# NSg/V+   NPl      V/C NSg+
>
#
> Computer graphics is the study of digital visual contents and involves the
# NSg/V+   NPl+     VL D   NSg/V P  NSg/J+  NSg/J+ NPl/V+   V/C V        D
> synthesis and manipulation of image  data  . The study  is connected to many       other
<<<<<<< HEAD
# NSg       V/C N🅪Sg         P  NSg/V+ N🅪Pl+ . D+  NSg/V+ VL V/J       P  NSg/I/J/Dq NSg/V/J
> fields  in      computer science , including computer vision , image  processing , and
# NPrPl/V NPr/J/P NSg/V+   NSg/V+  . V         NSg/V+   NSg/V  . NSg/V+ V+         . V/C
=======
# NᴹSg      V/C N🅪Sg         P  NSg/V+ N🅪Pl+ . D+  NSg/V+ VL V/J       P  NSg/I/J/Dq NSg/V/J
> fields  in      computer science , including computer vision  , image  processing , and
# NPrPl/V NPr/J/P NSg/V+   N🅪Sg/V+ . V         NSg/V+   N🅪Sg/V+ . NSg/V+ V+         . V/C
>>>>>>> 90a66a9c
> computational geometry , and is heavily applied in      the fields  of special effects
# J+            N🅪Sg+    . V/C VL R       V/J     NPr/J/P D   NPrPl/V P  NSg/V/J NPl/V
> and video   games  .
# V/C N🅪Sg/V+ NPl/V+ .
>
#
> Image and sound    processing
# NSg/V V/C NSg/V/J+ V+
>
#
<<<<<<< HEAD
> Information can    take  the form  of images , sound    , video   or    other   multimedia . Bits
# NᴹSg+       NPr/VX NSg/V D   NSg/V P  NPl/V+ . NSg/V/J+ . N🅪Sg/V+ NPr/C NSg/V/J NSg/J      . NPl/V
> of information can    be     streamed via   signals . Its     processing is the central notion
# P  NᴹSg+       NPr/VX NSg/VX V/J      NSg/P NPl/V   . ISg/D$+ V+         VL D   NPr/J   NSg
> of informatics , the European view   on  computing , which studies information
# P  NᴹSg        . D   NSg/J    NSg/V+ J/P NSg/V+    . I/C+  NPl/V+  NᴹSg+
> processing algorithms independently of the type  of information carrier – whether
# V+         NPl+       R             P  D   NSg/V P  NᴹSg+       NPr/J+  . I/C
> it       is electrical , mechanical or    biological . This    field  plays important role in
# NPr/ISg+ VL NSg/J      . NSg/J      NPr/C NSg/J      . I/Ddem+ NSg/V+ NPl/V J         NSg  NPr/J/P
> information theory , telecommunications , information engineering and has
# NᴹSg+       NSg+   . NPl+               . NᴹSg+       NSg/V+      V/C V
> applications in      medical image  computing and speech  synthesis , among others . What
# W?           NPr/J/P NSg/J   NSg/V+ NSg/V     V/C N🅪Sg/V+ NSg+      . P     NPl/V+ . NSg/I+
> is the lower bound   on  the complexity of fast    Fourier transform algorithms ? is
# VL D   V/J   NSg/V/J J/P D   NSg        P  NSg/V/J NPr     NSg/V     NPl+       . VL
=======
> Information can    take  the form  of images , sound   , video  or    other    multimedia . Bits
# NᴹSg+       NPr/VX NSg/V D   NSg/V P  NPl/V  . NSg/V/J . N🅪Sg/V NPr/C NSg/V/J+ NᴹSg/J+    . NPl/V
> of information can    be     streamed via    signals . Its     processing is the central notion
# P  NᴹSg+       NPr/VX NSg/VX V/J      NSg/P+ NPl/V   . ISg/D$+ V+         VL D   NPr/J   NSg
> of informatics , the European view  on  computing , which studies information
# P  NᴹSg        . D   NSg/J    NSg/V J/P NᴹSg/V+   . I/C+  NPl/V+  NᴹSg+
> processing algorithms independently of the type  of information carrier – whether
# V+         NPl+       R             P  D   NSg/V P  NᴹSg+       NPr+    . I/C
> it       is electrical , mechanical or     biological . This    field  plays important role in
# NPr/ISg+ VL NSg/J      . NSg/J+     NPr/C+ NSg/J+     . I/Ddem+ NSg/V+ NPl/V J         NSg  NPr/J/P
> information theory , telecommunications , information engineering and has
# NᴹSg+       NSg+   . NPl+               . NᴹSg+       NSg/V+      V/C V
> applications in      medical image  computing and speech  synthesis , among others . What
# W?           NPr/J/P NSg/J   NSg/V+ NᴹSg/V    V/C N🅪Sg/V+ NᴹSg+     . P     NPl/V+ . NSg/I+
> is the lower    bound   on  the complexity of fast    Fourier transform algorithms ? is
# VL D   NSg/V/JC NSg/V/J J/P D   NSg        P  NSg/V/J NPr     NSg/V     NPl+       . VL+
>>>>>>> 90a66a9c
> one       of the unsolved problems in      theoretical computer science .
# NSg/I/V/J P  D   V/J      NPl      NPr/J/P J+          NSg/V+   N🅪Sg/V+ .
>
#
> Computational science , finance and engineering
<<<<<<< HEAD
# J             NSg/V+  . N🅪Sg/V  V/C NSg/V+
>
#
> Scientific computing ( or    computational science ) is the field of study  concerned
# J          NSg/V     . NPr/C J+            NSg/V+  . VL D   NSg/V P  NSg/V+ V/J
=======
# J+            N🅪Sg/V  . N🅪Sg/V+ V/C NSg/V
>
#
> Scientific computing ( or    computational science ) is the field of study  concerned
# J+         NᴹSg/V    . NPr/C J             N🅪Sg/V+ . VL D   NSg/V P  NSg/V+ V/J
>>>>>>> 90a66a9c
> with constructing mathematical models and quantitative analysis techniques and
# P    V            J            NPl/V  V/C J+           N🅪Sg+    NPl+       V/C
> using computers to analyze and solve scientific problems . A   major   usage of
# V     NPl/V+    P  V       V/C NSg/V J+         NPl+     . D/P NPr/V/J N🅪Sg  P
> scientific computing is simulation of various processes , including computational
<<<<<<< HEAD
# J+         NSg/V+    VL NSg        P  J+      NPl/V+    . V         J+
> fluid   dynamics , physical , electrical , and electronic systems and circuits , as
# N🅪Sg/J+ NSgPl+   . NSg/J    . NSg/J      . V/C J+         NPl+    V/C NPl/V    . NSg/R
> well    as    societies and social situations ( notably war    games  ) along with their
# NSg/V/J NSg/R NPl       V/C NSg/J  +          . R       NSg/V+ NPl/V+ . P     P    D$+
> habitats , among many       others . Modern computers enable optimization of such
# NPl      . P     NSg/I/J/Dq NPl/V+ . NSg/J  NPl/V+    V      NSg          P  NSg/I
> designs as    complete aircraft . Notable in      electrical and electronic circuit
# NPl/V+  NSg/R NSg/V/J+ NSgPl+   . NSg/J   NPr/J/P NSg/J      V/C J+         NSg/V+
> design are SPICE   , as    well    as    software for physical realization of new     ( or
# NSg/V+ V   N🅪Sg/V+ . NSg/R NSg/V/J NSg/R NᴹSg     C/P NSg/J    NSg/NoAm    P  NSg/V/J . NPr/C
> modified ) designs . The latter includes essential design software for integrated
# NSg/V/J  . NPl/V+  . D   NSg/J  NPl/V    NSg/J+    NSg/V+ NᴹSg+    C/P V/J
=======
# J+         NᴹSg/V+   VL NSg        P  J+      NPl/V+    . V         J
> fluid   dynamics , physical , electrical , and electronic systems and circuits , as
# N🅪Sg/J+ NSgPl+   . NSg/J    . NSg/J      . V/C J          NPl+    V/C NPl/V    . NSg/R
> well    as    societies and social situations ( notably war     games  ) along with their
# NSg/V/J NSg/R NPl+      V/C NSg/J  W?         . R       N🅪Sg/V+ NPl/V+ . P     P    D$+
> habitats , among many        others . Modern computers enable optimization of such
# NPl      . P     NSg/I/J/Dq+ NPl/V+ . NSg/J  NPl/V+    V      N🅪Sg         P  NSg/I
> designs as    complete aircraft . Notable in      electrical and electronic circuit
# NPl/V   NSg/R NSg/V/J+ NSgPl+   . J       NPr/J/P NSg/J      V/C J          NSg/V+
> design  are SPICE  , as    well    as    software for physical realization of new     ( or
# N🅪Sg/V+ V   N🅪Sg/V . NSg/R NSg/V/J NSg/R NᴹSg     C/P NSg/J    NSg/NoAm    P  NSg/V/J . NPr/C
> modified ) designs . The latter includes essential design  software for integrated
# NSg/V/J  . NPl/V+  . D   NSg/J  NPl/V    NSg/J     N🅪Sg/V+ NᴹSg     C/P V/J+
>>>>>>> 90a66a9c
> circuits .
# NPl/V    .
>
#
> Human   – computer interaction
# NSg/V/J . NSg/V+   NSg+
>
#
<<<<<<< HEAD
> Human   – computer interaction ( HCI ) is the field of study and research concerned
# NSg/V/J . NSg/V+   NSg+        . ?   . VL D   NSg/V P  NSg/V V/C NSg/V+   V/J
> with the design and use   of computer systems , mainly based on  the analysis of the
# P    D   NSg/V+ V/C NSg/V P  NSg/V+   NPl+    . R      V/J   J/P D   N🅪Sg     P  D
=======
> Human    – computer interaction ( HCI ) is the field of study and research concerned
# NSg/V/J+ . NSg/V+   NSg+        . ?   . VL D   NSg/V P  NSg/V V/C NᴹSg/V+  V/J
> with the design and use   of computer systems , mainly based on  the analysis of the
# P    D+  N🅪Sg/V V/C NSg/V P  NSg/V+   NPl+    . R      V/J   J/P D   N🅪Sg     P  D
>>>>>>> 90a66a9c
> interaction between humans and computer interfaces . HCI has several subfields
# NSg         NSg/P   NPl/V  V/C NSg/V+   NPl/V+     . ?   V   J/Dq    NPl
> that         focus  on  the relationship between emotions , social behavior and brain
# NSg/I/C/Ddem NSg/V+ J/P D   NSg          NSg/P   NPl+     . NSg/J  N🅪Sg/Am  V/C NPr🅪/V+
> activity with computers .
# NSg      P    NPl/V+    .
>
#
> Software engineering
# NᴹSg+    NSg/V+
>
#
> Software engineering is the study of designing , implementing , and modifying the
<<<<<<< HEAD
# NᴹSg+    NSg/V+      VL D   NSg/V P  V+        . V            . V/C V         D
> software in      order  to ensure it       is of high     quality , affordable , maintainable , and
# NᴹSg+    NPr/J/P NSg/V+ P  V      NPr/ISg+ VL P  NSg/V/J+ NSg/J+  . W?         . J            . V/C
> fast    to build . It       is a   systematic approach to software design , involving the
# NSg/V/J P  NSg/V . NPr/ISg+ VL D/P J          NSg/V    P  NᴹSg     NSg/V+ . V         D
=======
# NᴹSg+    NSg/V       VL D   NSg/V P  V         . V            . V/C V         D+
> software in      order  to ensure it       is of high    quality , affordable , maintainable , and
# NᴹSg+    NPr/J/P NSg/V+ P  V      NPr/ISg+ VL P  NSg/V/J NSg/J+  . W?         . J            . V/C
> fast     to build . It       is a   systematic approach to software design  , involving the
# NSg/V/J+ P+ NSg/V . NPr/ISg+ VL D/P J          NSg/V    P  NᴹSg     N🅪Sg/V+ . V         D
>>>>>>> 90a66a9c
> application of engineering practices to software . Software engineering deals
# NSg         P  NSg/V+      NPl/V+    P  NᴹSg     . NᴹSg+    NSg/V+      NPl/V+
> with the organizing and analyzing of software — it       does  not   just deal    with the
# P    D   V          V/C V         P  NᴹSg+    . NPr/ISg+ NPl/V NSg/C V/J  NSg/V/J P    D+
> creation or    manufacture of new      software , but     its     internal arrangement and
# NSg+     NPr/C NSg/V       P  NSg/V/J+ NᴹSg+    . NSg/C/P ISg/D$+ J        NSg         V/C
> maintenance . For example software testing , systems engineering , technical debt
# NSg+        . C/P NSg/V+  NᴹSg+    V+      . NPl+    NSg/V+      . NSg/J     N🅪Sg
> and software development processes .
# V/C NᴹSg+    N🅪Sg+       NPl/V+    .
>
#
> Artificial intelligence
# J+         N🅪Sg+
>
#
> Artificial intelligence ( AI   ) aims  to or    is required to synthesize
# J          N🅪Sg         . NPr+ . NPl/V P  NPr/C VL V/J      P  V
> goal   - orientated processes such  as    problem - solving , decision - making ,
# NSg/V+ . V/J        NPl/V     NSg/I NSg/R NSg/J+  . V       . NSg/V+   . NSg/V  .
> environmental adaptation , learning , and communication found in      humans and
<<<<<<< HEAD
# NSg/J         NSg+       . V+       . V/C NSg+          NSg/V NPr/J/P NPl/V  V/C
=======
# NSg/J+        NSg+       . V+       . V/C N🅪Sg+         NSg/V NPr/J/P NPl/V  V/C+
>>>>>>> 90a66a9c
> animals . From its     origins in      cybernetics and in      the Dartmouth Conference ( 1956 ) ,
# NPl+    . P    ISg/D$+ NPl+    NPr/J/P NSg         V/C NPr/J/P D   NPr+      NSg/V+     . #    . .
> artificial intelligence research has been  necessarily cross      - disciplinary ,
# J          N🅪Sg+        NᴹSg/V+  V   NSg/V R           NPr/V/J/P+ . NSg/J        .
> drawing on  areas of expertise such  as    applied mathematics , symbolic logic    ,
# NSg/V   J/P NPl   P  NSg/V+    NSg/I NSg/R V/J     NᴹSg+       . J        NSg/V/J+ .
> semiotics , electrical engineering , philosophy of mind   , neurophysiology , and
# NSg       . NSg/J      NSg/V+      . NSg/V      P  NSg/V+ . ?               . V/C
> social intelligence . AI   is associated in      the popular mind   with robotic
# NSg/J  N🅪Sg+        . NPr+ VL V/J        NPr/J/P D   NSg/J   NSg/V+ P    J+
> development , but     the main    field of practical application has been  as    an  embedded
# N🅪Sg+       . NSg/C/P D   NSg/V/J NSg/V P  NSg/J+    NSg+        V   NSg/V NSg/R D/P V/J
> component in      areas of software development , which require computational
# NSg/J     NPr/J/P NPl   P  NᴹSg+    N🅪Sg+       . I/C+  NSg/V   J+
> understanding . The starting point  in      the late   1940s was Alan Turing's question
# NᴹSg/V/J+     . D   V        NSg/V+ NPr/J/P D+  NSg/J+ #d    V   NPr  NSg$     NSg/V+
> " Can    computers think ? " , and the question remains effectively unanswered ,
# . NPr/VX NPl/V+    NSg/V . . . V/C D+  NSg/V+   NPl/V   R           V/J        .
> although the Turing test   is still   used to assess computer output on  the scale of
# C        D   NPr    NSg/V+ VL NSg/V/J V/J  P  V      NSg/V+   NSg/V+ J/P D   NSg/V P
> human   intelligence . But     the automation of evaluative and predictive tasks  has
# NSg/V/J N🅪Sg+        . NSg/C/P D   NSg        P  W?         V/C W?         NPl/V+ V
> been  increasingly successful as    a   substitute for human   monitoring and
# NSg/V R            J          NSg/R D/P NSg/V+     C/P NSg/V/J V          V/C
> intervention in      domains of computer application involving complex real  - world
# NSg+         NPr/J/P NPl     P  NSg/V+   NSg+        V         NSg/V/J NSg/J . NSg/V+
> data  .
# N🅪Pl+ .
>
#
> Computer systems
# NSg/V+   NPl+
>
#
> Computer architecture and microarchitecture
# NSg/V+   NSg+         V/C NSg
>
#
> Computer architecture , or    digital computer organization , is the conceptual
<<<<<<< HEAD
# NSg/V+   NSg+         . NPr/C NSg/J+  NSg/V+   NSg+         . VL D   J
> design and fundamental operational structure of a    computer system . It       focuses
# NSg/V+ V/C NSg/J       J           NSg/V     P  D/P+ NSg/V+   NSg+   . NPr/ISg+ NPl/V
=======
# NSg/V+   NSg          . NPr/C NSg/J   NSg/V+   NSg+         . VL D   J
> design  and fundamental operational structure of a    computer system . It       focuses
# N🅪Sg/V+ V/C NSg/J       J           NSg/V     P  D/P+ NSg/V+   NSg+   . NPr/ISg+ NPl/V
>>>>>>> 90a66a9c
> largely on  the way    by      which the central processing unit performs internally and
# R       J/P D+  NSg/J+ NSg/J/P I/C+  D+  NPr/J+  V+         NSg+ V        R          V/C
> accesses addresses in      memory . Computer engineers study  computational logic   and
# NPl/V    NPl/V     NPr/J/P N🅪Sg+  . NSg/V+   NPl/V+    NSg/V+ J             NSg/V/J V/C
> design of computer hardware , from individual processor components ,
# N🅪Sg/V P  NSg/V+   NᴹSg+    . P    NSg/J+     NSg+      NPl+       .
> microcontrollers , personal computers to supercomputers and embedded systems . The
# NPl              . NSg/J    NPl/V+    P  NPl            V/C V/J      NPl+    . D
> term    " architecture " in      computer literature can    be     traced to the work  of Lyle R.
# NSg/V/J . NSg+         . NPr/J/P NSg/V+   NSg+       NPr/VX NSg/VX V/J    P  D   NSg/V P  NPr  ?
> Johnson and Frederick P. Brooks  Jr     . , members of the Machine Organization
# NPr     V/C NPr+      ?  NPrPl/V NSg/J+ . . NPl/V   P  D+  NSg/V+  NSg+
<<<<<<< HEAD
> department in      IBM's main     research center   in      1959 .
# NSg+       NPr/J/P NSg$  NSg/V/J+ NSg/V+   NSg/V/J+ NPr/J/P #    .
>
#
> Concurrent , parallel and distributed computing
# NSg/J      . NSg/V/J  V/C V/J         NSg/V+
>
#
> Concurrency is a   property of systems in      which several computations are executing
# NSg         VL D/P NSg/V    P  NPl+    NPr/J/P I/C+  J/Dq    NPl          V   V
> simultaneously , and potentially interacting with each other   . A   number  of
# R              . V/C R           V           P    Dq   NSg/V/J . D/P NSg/V/J P
=======
> department in      IBM's main    research center  in      1959 .
# NSg        NPr/J/P NSg$  NSg/V/J NᴹSg/V   NSg/V/J NPr/J/P #    .
>
#
> Concurrent , parallel and distributed computing
# NSg/J      . NSg/V/J  V/C V/J+        NᴹSg/V+
>
#
> Concurrency is a   property of systems in      which several computations are executing
# NSg+        VL D/P NSg/V    P  NPl+    NPr/J/P I/C+  J/Dq    NPl          V   V
> simultaneously , and potentially interacting with each other    . A   number   of
# R              . V/C R           V           P    Dq+  NSg/V/J+ . D/P NSg/V/JC P
>>>>>>> 90a66a9c
> mathematical models have   been  developed for general concurrent computation
# J+           NPl/V+ NSg/VX NSg/V V/J       C/P NSg/V/J NSg/J      NSg
> including Petri nets  , process calculi and the parallel random  access machine
# V         ?     NPl/V . NSg/V+  NSg     V/C D   NSg/V/J  NSg/V/J NSg/V+ NSg/V+
> model    . When    multiple  computers are connected in      a    network while     using
# NSg/V/J+ . NSg/I/C NSg/J/Dq+ NPl/V+    V   V/J       NPr/J/P D/P+ NSg/V+  NSg/V/C/P V
> concurrency , this    is known as    a   distributed system . Computers within  that
# NSg         . I/Ddem+ VL V/J   NSg/R D/P V/J+        NSg+   . NPl/V     NSg/J/P NSg/I/C/Ddem+
> distributed system have   their own      private  memory , and information can    be
# V/J         NSg+   NSg/VX D$+   NSg/V/J+ NSg/V/J+ N🅪Sg+  . V/C NᴹSg+       NPr/VX NSg/VX
> exchanged to achieve common   goals  .
# V/J       P  V       NSg/V/J+ NPl/V+ .
>
#
> Computer networks
# NSg/V+   NPl/V+
>
#
> This   branch of computer science aims  to manage networks between computers
<<<<<<< HEAD
# I/Ddem NPr/V  P  NSg/V+   NSg/V+  NPl/V P  NSg/V  NPl/V    NSg/P   NPl/V+
=======
# I/Ddem NPr/V  P  NSg/V+   N🅪Sg/V+ NPl/V P  NSg/V  NPl/V+   NSg/P   NPl/V+
>>>>>>> 90a66a9c
> worldwide .
# J         .
>
#
> Computer security and cryptography
# NSg/V+   NSg+     V/C NSg
>
#
> Computer security is a   branch of computer technology with the objective of
# NSg/V+   NSg+     VL D/P NPr/V  P  NSg/V+   N🅪Sg+      P    D   NSg/J     P
> protecting information from unauthorized access , disruption , or    modification
# V          NᴹSg+       P    V/J          NSg/V+ . NSg+       . NPr/C NSg+
> while     maintaining the accessibility and usability of the system for its     intended
# NSg/V/C/P V           D   NSg+          V/C NᴹSg      P  D   NSg+   C/P ISg/D$+ NSg/V/J
> users .
# NPl+  .
>
#
> Historical cryptography is the art   of writing and deciphering secret  messages .
# NSg/J      NSg          VL D   NPr/V P  NSg/V   V/C V           NSg/V/J NPl/V+   .
> Modern cryptography is the scientific study of problems relating to distributed
# NSg/J  NSg          VL D   J          NSg/V P  NPl+     V        P  V/J
> computations that          can    be     attacked . Technologies studied in      modern cryptography
# NPl          NSg/I/C/Ddem+ NPr/VX NSg/VX V/J      . NPl+         V/J     NPr/J/P NSg/J  NSg
> include symmetric and asymmetric encryption , digital signatures , cryptographic
# NSg/V   J         V/C J          NSg        . NSg/J   NPl+       . J
> hash   functions , key     - agreement protocols , blockchain , zero    - knowledge proofs , and
# NSg/V+ NPl/V+    . NPr/V/J . NSg+      NPl/V     . NSg        . NSg/V/J . NᴹSg+     NPl/V  . V/C
> garbled circuits .
# V/J     NPl/V    .
>
#
> Databases and data  mining
# NPl/V     V/C N🅪Pl+ NSg/V+
>
#
> A    database is intended to organize , store  , and retrieve large amounts of data
# D/P+ NSg/V+   VL NSg/V/J  P  V        . NSg/V+ . V/C NSg/V    NSg/J NPl/V   P  N🅪Pl+
> easily . Digital databases are managed using database management systems to
# R      . NSg/J+  NPl/V+    V   V/J     V     NSg/V+   NSg+       NPl+    P
> store , create , maintain , and search data  , through database models and query
# NSg/V . V/J    . V        . V/C NSg/V+ N🅪Pl+ . NSg/J/P NSg/V+   NPl/V  V/C NSg/V+
> languages . Data  mining is a   process of discovering patterns in      large data  sets  .
# NPl/V+    . N🅪Pl+ NSg/V+ VL D/P NSg/V   P  V           NPl/V+   NPr/J/P NSg/J N🅪Pl+ NPl/V .
>
#
> Discoveries
# NPl+
>
#
> The philosopher of computing Bill   Rapaport noted three Great Insights of
# D   NSg         P  NᴹSg/V+   NPr/V+ ?        V/J   NSg   NSg/J NPl      P
> Computer Science :
# NSg/V+   N🅪Sg/V+ .
>
#
>
#
>
#
> Gottfried Wilhelm Leibniz's , George Boole's , Alan Turing's , Claude Shannon's ,
# ?         NPr     NSg$      . NPr+   NSg$    . NPr+ NSg$     . NPr+   NSg$      .
> and Samuel Morse's insight : there are only  two objects that         a   computer has to
# V/C NPr+   NSg$    NSg+    . +     V   J/R/C NSg NPl/V+  NSg/I/C/Ddem D/P NSg/V+   V   P
> deal    with in      order  to represent " anything " . [ note   4 ]
# NSg/V/J P    NPr/J/P NSg/V+ P  V         . NSg/I/V+ . . . NSg/V+ # .
>
#
<<<<<<< HEAD
> All          the information about any    computable problem can    be     represented using
# NSg/I/J/C/Dq D   NᴹSg+       J/P   I/R/Dq ?          NSg/J+  NPr/VX NSg/VX V/J         V
> only  0 and 1 ( or    any    other   bistable pair   that          can    flip    - flop   between two
# J/R/C # V/C # . NPr/C I/R/Dq NSg/V/J ?        NSg/V+ NSg/I/C/Ddem+ NPr/VX NSg/V/J . NSg/V+ NSg/P   NSg
=======
> All          the information about any     computable problem can    be     represented using
# NSg/I/J/C/Dq D   NᴹSg        J/P   I/R/Dq+ J          NSg/J+  NPr/VX NSg/VX V/J         V
> only  0 and 1 ( or    any    other   bistable pair   that          can    flip    - flop  between two
# J/R/C # V/C # . NPr/C I/R/Dq NSg/V/J ?        NSg/V+ NSg/I/C/Ddem+ NPr/VX NSg/V/J . NSg/V NSg/P   NSg
>>>>>>> 90a66a9c
> easily distinguishable states   , such  as    " on  / off       " , " magnetized / de   - magnetized " ,
# R      J               NPrPl/V+ . NSg/I NSg/R . J/P . NSg/V/J/P . . . V/J        . NPr+ . V/J        . .
> " high    - voltage / low     - voltage " , etc. ) .
# . NSg/V/J . NSg     . NSg/V/J . NSg+    . . +    . .
>
#
>
#
>
#
> Alan Turing's insight : there are only  five actions that         a   computer has to
# NPr+ NSg$     NSg+    . +     V   J/R/C NSg  NPl/V+  NSg/I/C/Ddem D/P NSg/V+   V   P
> perform in      order  to do     " anything " .
# V       NPr/J/P NSg/V+ P  NSg/VX . NSg/I/V+ . .
>
#
> Every algorithm can    be     expressed in      a   language for a   computer consisting of
# Dq    NSg       NPr/VX NSg/VX V/J       NPr/J/P D/P N🅪Sg/V+  C/P D/P NSg/V+   V          P
> only  five basic instructions :
# J/R/C NSg  NPr/J NPl+         .
>
#
>
#
>
#
> move  left    one        location ;
# NSg/V NPr/V/J NSg/I/V/J+ N🅪Sg+    .
>
#
> move  right    one        location ;
# NSg/V NPr/V/J+ NSg/I/V/J+ N🅪Sg+    .
>
#
> read  symbol at    current location ;
# NSg/V NSg/V+ NSg/P NSg/J+  N🅪Sg+    .
>
#
> print    0 at    current location ;
# N🅪Sg/V/J # NSg/P NSg/J+  N🅪Sg+    .
>
#
> print    1 at    current location .
# N🅪Sg/V/J # NSg/P NSg/J+  N🅪Sg+    .
>
#
>
#
>
#
> Corrado Böhm and Giuseppe Jacopini's insight : there are only  three ways of
# ?       ?    V/C NSg      ?          NSg+    . +     V   J/R/C NSg   NPl  P
> combining these  actions ( into more         complex ones   ) that          are needed in      order  for
# V         I/Ddem NPl/V+  . P    NPr/I/V/J/Dq NSg/V/J NPl/V+ . NSg/I/C/Ddem+ V   V/J    NPr/J/P NSg/V+ C/P
> a   computer to do     " anything " .
# D/P NSg/V+   P  NSg/VX . NSg/I/V+ . .
>
#
> Only  three rules  are needed to combine any    set     of basic  instructions into more
# J/R/C NSg+  NPl/V+ V   V/J    P  NSg/V   I/R/Dq NPr/V/J P  NPr/J+ NPl+         P    NPr/I/V/J/Dq
> complex  ones   :
# NSg/V/J+ NPl/V+ .
>
#
>
#
>
#
> sequence : first   do     this    , then    do     that          ;
# NSg/V+   . NSg/V/J NSg/VX I/Ddem+ . NSg/J/C NSg/VX NSg/I/C/Ddem+ .
>
#
> selection : IF    such  - and - such  is the case  , THEN    do     this    , ELSE    do     that          ;
# NSg+      . NSg/C NSg/I . V/C . NSg/I VL D   NPr/V . NSg/J/C NSg/VX I/Ddem+ . NSg/J/C NSg/VX NSg/I/C/Ddem+ .
>
#
> repetition : WHILE     such  - and - such  is the case  , DO     this    . The three rules of
# NSg/V+     . NSg/V/C/P NSg/I . V/C . NSg/I VL D   NPr/V . NSg/VX I/Ddem+ . D   NSg   NPl/V P
> Boehm's and Jacopini's insight can    be     further simplified with the use    of
# ?       V/C ?          NSg+    NPr/VX NSg/VX V/J     V/J        P    D   NSg/V+ P
> goto ( which means it       is more         elementary than structured programming ) .
<<<<<<< HEAD
# ?    . I/C+  NPl/V NPr/ISg+ VL NPr/I/V/J/Dq NSg/J      C/P  V/J        NSg/V+      . .
=======
# ?    . I/C+  NPl/V NPr/ISg+ VL NPr/I/V/J/Dq NSg/J      C/P  V/J        NᴹSg/V      . .
>>>>>>> 90a66a9c
>
#
>
#
>
#
> Programming paradigms
<<<<<<< HEAD
# NSg/V+      NPl+
>
#
> Programming languages can    be     used to accomplish different tasks  in      different
# NSg/V+      NPl/V+    NPr/VX NSg/VX V/J  P  V          NSg/J     NPl/V+ NPr/J/P NSg/J+
> ways . Common   programming paradigms include :
# NPl+ . NSg/V/J+ NSg/V+      NPl+      NSg/V   .
=======
# NᴹSg/V      NPl
>
#
> Programming languages can    be     used to accomplish different tasks in      different
# NᴹSg/V+     NPl/V     NPr/VX NSg/VX V/J  P  V          NSg/J     NPl/V NPr/J/P NSg/J+
> ways . Common  programming paradigms include :
# NPl+ . NSg/V/J NᴹSg/V+     NPl+      NSg/V+  .
>>>>>>> 90a66a9c
>
#
>
#
>
#
> Functional programming , a   style of building the structure and elements of
<<<<<<< HEAD
# NSg/J+     NSg/V+      . D/P NSg/V P  NSg/V+   D   NSg/V     V/C NPl/V    P
> computer programs that          treats computation as    the evaluation of mathematical
# NSg/V+   NPl/V+   NSg/I/C/Ddem+ NPl/V+ NSg         NSg/R D   NSg        P  J
> functions and avoids state  and mutable data  . It       is a   declarative programming
# NPl/V+    V/C V      NSg/V+ V/C W?      N🅪Pl+ . NPr/ISg+ VL D/P NSg/J       NSg/V+
=======
# NSg/J      NᴹSg/V      . D/P NSg/V P  NSg/V+   D+  NSg/V     V/C NPl/V    P
> computer programs that          treats computation as    the evaluation of mathematical
# NSg/V+   NPl/V+   NSg/I/C/Ddem+ NPl/V+ NSg         NSg/R D   NSg        P  J
> functions and avoids state  and mutable data  . It       is a   declarative programming
# NPl/V+    V/C V      NSg/V+ V/C W?      N🅪Pl+ . NPr/ISg+ VL D/P NSg/J+      NᴹSg/V+
>>>>>>> 90a66a9c
> paradigm , which means programming is done    with expressions or    declarations
# NSg+     . I/C+  NPl/V NᴹSg/V+     VL NSg/V/J P    NPl         NPr/C NPl+
> instead of statements .
# W?      P  NPl/V+     .
>
#
> Imperative programming , a    programming paradigm that          uses  statements that
<<<<<<< HEAD
# NSg/J+     NSg/V+      . D/P+ NSg/V+      NSg+     NSg/I/C/Ddem+ NPl/V NPl/V+     NSg/I/C/Ddem+
=======
# NSg/J+     NᴹSg/V      . D/P+ NᴹSg/V+     NSg+     NSg/I/C/Ddem+ NPl/V NPl/V+     NSg/I/C/Ddem+
>>>>>>> 90a66a9c
> change a   program's state  . In      much       the same way    that         the imperative mood in
# N🅪Sg/V D/P NSg$      NSg/V+ . NPr/J/P NSg/I/J/Dq D   I/J  NSg/J+ NSg/I/C/Ddem D   NSg/J      NSg  NPr/J/P
> natural languages expresses commands , an   imperative program consists of
# NSg/J+  NPl/V+    NPl/V     NPl/V+   . D/P+ NSg/J+     NPr/V+  NPl/V    P
> commands for the computer to perform . Imperative programming focuses on
<<<<<<< HEAD
# NPl/V+   C/P D+  NSg/V+   P  V       . NSg/J+     NSg/V+      NPl/V   J/P
=======
# NPl/V    C/P D+  NSg/V+   P+ V       . NSg/J      NᴹSg/V+     NPl/V   J/P
>>>>>>> 90a66a9c
> describing how   a    program operates .
# V          NSg/C D/P+ NPr/V+  V        .
>
#
<<<<<<< HEAD
> Object - oriented programming , a    programming paradigm based on  the concept of
# NSg/V+ . V/J      NSg/V+      . D/P+ NSg/V+      NSg+     V/J   J/P D   NSg/V   P
> " objects " , which may    contain data  , in      the form  of fields   , often known as
# . NPl/V+  . . I/C+  NPr/VX V       N🅪Pl+ . NPr/J/P D   NSg/V P  NPrPl/V+ . R     V/J   NSg/R
=======
> Object - oriented programming , a   programming paradigm based on  the concept of
# NSg/V+ . V/J      NᴹSg/V      . D/P NᴹSg/V+     NSg+     V/J   J/P D   NSg/V   P
> " objects " , which may    contain data , in      the form  of fields   , often known as
# . NPl/V+  . . I/C+  NPr/VX V       N🅪Pl . NPr/J/P D   NSg/V P  NPrPl/V+ . R     V/J   NSg/R
>>>>>>> 90a66a9c
> attributes ; and code    , in      the form  of procedures , often known as    methods . A
# NPl/V+     . V/C N🅪Sg/V+ . NPr/J/P D   NSg/V P  NPl+       . R     V/J   NSg/R NPl/V+  . D/P
> feature of objects is that         an  object's procedures can    access and often modify
# NSg/V   P  NPl/V+  VL NSg/I/C/Ddem D/P NSg$     NPl+       NPr/VX NSg/V+ V/C R     V
> the data  fields  of the object with which they are associated . Thus
# D   N🅪Pl+ NPrPl/V P  D   NSg/V+ P    I/C+  IPl+ V   V/J        . NSg
> object - oriented computer programs are made out         of objects that          interact with
# NSg/V+ . V/J      NSg/V+   NPl/V+   V   V    NSg/V/J/R/P P  NPl/V+  NSg/I/C/Ddem+ NSg/V    P
> one       another .
# NSg/I/V/J I/D     .
>
#
> Service - oriented programming , a    programming paradigm that          uses  " services " as
<<<<<<< HEAD
# NSg/V+  . V/J      NSg/V+      . D/P+ NSg/V+      NSg+     NSg/I/C/Ddem+ NPl/V . NPl/V+   . NSg/R
=======
# NSg/V+  . V/J      NᴹSg/V      . D/P+ NᴹSg/V+     NSg+     NSg/I/C/Ddem+ NPl/V . NPl/V    . NSg/R
>>>>>>> 90a66a9c
> the unit of computer work   , to design and implement integrated business
# D   NSg  P  NSg/V+   NSg/V+ . P  N🅪Sg/V V/C NSg/V     V/J        N🅪Sg/J+
> applications and mission critical software programs .
# W?           V/C NSg/V+  NSg/J+   NᴹSg+    NPl/V+   .
>
#
<<<<<<< HEAD
> Many        languages offer   support for multiple  paradigms , making the distinction more
# NSg/I/J/Dq+ NPl/V+    NSg/V/J NSg/V   C/P NSg/J/Dq+ NPl+      . NSg/V  D+  NSg+        NPr/I/V/J/Dq
> a   matter   of style  than of technical capabilities .
# D/P N🅪Sg/V/J P  NSg/V+ C/P  P  NSg/J+    NSg+         .
>
#
> Research
# NSg/V+
=======
> Many        languages offer    support for multiple  paradigms , making the distinction more
# NSg/I/J/Dq+ NPl/V     NSg/V/JC N🅪Sg/V  C/P NSg/J/Dq+ NPl+      . NSg/V  D+  NSg+        NPr/I/V/J/Dq
> a   matter    of style  than of technical capabilities .
# D/P N🅪Sg/V/JC P  NSg/V+ C/P  P  NSg/J+    NSg+         .
>
#
> Research
# NᴹSg/V
>>>>>>> 90a66a9c
>
#
> Conferences are important events for computer science research . During these
# NPl/V+      V   J         NPl/V  C/P NSg/V+   N🅪Sg/V+ NᴹSg/V+  . V/P    I/Ddem+
> conferences , researchers from the public  and private sectors present their
<<<<<<< HEAD
# NPl/V+      . +           P    D   NSg/V/J V/C NSg/V/J NPl+    NSg/V/J D$+
> recent work   and meet    . Unlike    in      most       other   academic fields   , in      computer science ,
# NSg/J+ NSg/V+ V/C NSg/V/J . NSg/V/J/P NPr/J/P NSg/I/J/Dq NSg/V/J NSg/J+   NPrPl/V+ . NPr/J/P NSg/V+   NSg/V+  .
> the prestige of conference papers is greater than that         of journal  publications .
# D   NSg/V/J  P  NSg/V+     NPl/V+ VL J       C/P  NSg/I/C/Ddem P  NSg/V/J+ NPl+         .
> One       proposed explanation for this    is the quick   development of this   relatively
# NSg/I/V/J V/J      NSg+        C/P I/Ddem+ VL D   NSg/V/J N🅪Sg        P  I/Ddem R
> new     field  requires rapid review and distribution of results , a    task   better
# NSg/V/J NSg/V+ NPl/V    NSg/J NSg/V  V/C NSg          P  NPl/V+  . D/P+ NSg/V+ NSg/VX/J
=======
# NPl/V+      . NPl         P    D   NSg/V/J V/C NSg/V/J NPl+    NSg/V/J D$+
> recent work   and  meet     . Unlike    in      most       other    academic fields   , in      computer science ,
# NSg/J  NSg/V+ V/C+ NSg/V/J+ . NSg/V/J/P NPr/J/P NSg/I/J/Dq NSg/V/J+ NSg/J+   NPrPl/V+ . NPr/J/P NSg/V+   N🅪Sg/V+ .
> the prestige of conference papers is greater than that         of journal  publications .
# D   NSg/V/J  P  NSg/V+     NPl/V+ VL JC      C/P  NSg/I/C/Ddem P  NSg/V/J+ NPl+         .
> One       proposed explanation for this    is the quick   development of this    relatively
# NSg/I/V/J V/J      N🅪Sg        C/P I/Ddem+ VL D   NSg/V/J N🅪Sg        P  I/Ddem+ R
> new      field  requires rapid review and distribution of results , a   task   better
# NSg/V/J+ NSg/V+ NPl/V    NSg/J NSg/V  V/C NSg          P  NPl/V+  . D/P NSg/V+ NSg/VX/JC
>>>>>>> 90a66a9c
> handled by      conferences than by      journals .
# V/J     NSg/J/P NPl/V+      C/P  NSg/J/P NPl/V+   .<|MERGE_RESOLUTION|>--- conflicted
+++ resolved
@@ -7,39 +7,21 @@
 >            -->
 # Unlintable Unlintable
 >            Computer science
-<<<<<<< HEAD
-# Unlintable NSg/V+   NSg/V+
+# Unlintable NSg/V+   N🅪Sg/V+
 >
 #
 > Computer science is the study of computation , information , and automation .
-# NSg/V+   NSg/V+  VL D   NSg/V P  NSg         . NᴹSg+       . V/C NSg        .
+# NSg/V+   N🅪Sg/V+ VL D   NSg/V P  NSg         . NᴹSg+       . V/C NSg        .
 > Computer science spans theoretical disciplines ( such  as    algorithms , theory of
-# NSg/V+   NSg/V+  NPl/V J           NPl/V+      . NSg/I NSg/R NPl+       . NSg    P
-=======
-# Unlintable NSg/V+   N🅪Sg/V
->
-#
-> Computer science is the study of computation , information , and  automation .
-# NSg/V+   N🅪Sg/V  VL D   NSg/V P  NSg         . NᴹSg+       . V/C+ NSg+       .
-> Computer science spans theoretical disciplines ( such  as    algorithms , theory of
-# NSg/V+   N🅪Sg/V+ NPl/V J           NPl/V       . NSg/I NSg/R NPl+       . NSg    P
->>>>>>> 90a66a9c
+# NSg/V+   N🅪Sg/V+ NPl/V J           NPl/V+      . NSg/I NSg/R NPl+       . NSg    P
 > computation , and information theory ) to applied disciplines ( including the
 # NSg         . V/C NᴹSg+       NSg+   . P  V/J     NPl/V+      . V         D
-> design and implementation of hardware and software ) .
-<<<<<<< HEAD
-# NSg/V+ V/C NSg            P  NᴹSg     V/C NᴹSg+    . .
+> design  and implementation of hardware and software ) .
+# N🅪Sg/V+ V/C NSg            P  NᴹSg     V/C NᴹSg+    . .
 >
 #
 > Algorithms and data  structures are central to computer science . The theory of
-# NPl        V/C N🅪Pl+ NPl/V+     V   NPr/J   P  NSg/V    NSg/V+  . D   NSg    P
-=======
-# N🅪Sg/V V/C NSg            P  NᴹSg     V/C NᴹSg+    . .
->
-#
-> Algorithms and data  structures are central to computer science . The theory of
-# NPl+       V/C N🅪Pl+ NPl/V+     V   NPr/J   P  NSg/V    N🅪Sg/V+ . D   NSg    P
->>>>>>> 90a66a9c
+# NPl        V/C N🅪Pl+ NPl/V+     V   NPr/J   P  NSg/V    N🅪Sg/V+ . D   NSg    P
 > computation concerns abstract models of computation and general classes of
 # NSg         NSg/V+   NSg/V/J  NPl/V  P  NSg         V/C NSg/V/J NPl/V   P
 > problems that          can    be     solved using them     . The fields  of cryptography and computer
@@ -49,27 +31,17 @@
 > security vulnerabilities . Computer graphics and computational geometry address
 # NSg+     NSg+            . NSg/V+   NPl      V/C J+            N🅪Sg+    NSg/V+
 > the generation of images . Programming language theory considers different ways
-<<<<<<< HEAD
-# D   NSg        P  NPl/V+ . NSg/V+      N🅪Sg/V+  NSg+   V         NSg/J     NPl+
-=======
-# D   NSg        P  NPl/V+ . NᴹSg/V+     N🅪Sg/V+  NSg+   V         NSg/J     NPl
->>>>>>> 90a66a9c
+# D   NSg        P  NPl/V+ . NᴹSg/V+     N🅪Sg/V+  NSg+   V         NSg/J     NPl+
 > to describe computational processes , and database theory concerns the management
 # P  V        J+            NPl/V+    . V/C NSg/V+   NSg+   NSg/V+   D   NSg
 > of repositories of data  . Human   – computer interaction investigates the interfaces
 # P  NPl          P  N🅪Pl+ . NSg/V/J . NSg/V+   NSg+        V            D+  NPl/V+
 > through which humans and computers interact , and software engineering focuses on
 # NSg/J/P I/C+  NPl/V  V/C NPl/V+    NSg/V    . V/C NᴹSg+    NSg/V+      NPl/V   J/P
-> the design and principles behind  developing software . Areas such  as    operating
-<<<<<<< HEAD
-# D   NSg/V+ V/C NPl/V+     NSg/J/P V          NᴹSg+    . NPl+  NSg/I NSg/R V
+> the design  and principles behind  developing software . Areas such  as    operating
+# D   N🅪Sg/V+ V/C NPl/V+     NSg/J/P V          NᴹSg+    . NPl+  NSg/I NSg/R V
 > systems , networks and embedded systems investigate the principles and design
-# NPl+    . NPl/V+   V/C V/J      NPl+    V           D   NPl/V      V/C NSg/V+
-=======
-# D   N🅪Sg/V V/C NPl/V+     NSg/J/P V          NᴹSg+    . NPl+  NSg/I NSg/R V
-> systems , networks and embedded systems investigate the principles and design
-# NPl     . NPl/V+   V/C V/J      NPl+    V           D   NPl/V      V/C N🅪Sg/V+
->>>>>>> 90a66a9c
+# NPl+    . NPl/V+   V/C V/J      NPl+    V           D   NPl/V      V/C N🅪Sg/V+
 > behind  complex  systems . Computer architecture describes the construction of
 # NSg/J/P NSg/V/J+ NPl+    . NSg/V+   NSg+         V         D   NSg          P
 > computer components and computer - operated equipment . Artificial intelligence and
@@ -77,34 +49,19 @@
 > machine learning aim   to synthesize goal   - orientated processes such  as
 # NSg/V+  V+       NSg/V P  V          NSg/V+ . V/J        NPl/V     NSg/I NSg/R
 > problem - solving , decision - making , environmental adaptation , planning and
-<<<<<<< HEAD
 # NSg/J+  . V       . NSg/V+   . NSg/V  . NSg/J         NSg+       . NSg/V    V/C
 > learning found in      humans and animals . Within  artificial intelligence , computer
 # V+       NSg/V NPr/J/P NPl/V  V/C NPl+    . NSg/J/P J+         N🅪Sg+        . NSg/V+
-> vision aims  to understand and process image and video   data  , while     natural
-# NSg/V+ NPl/V P  V          V/C NSg/V+  NSg/V V/C N🅪Sg/V+ N🅪Pl+ . NSg/V/C/P NSg/J+
-=======
-# NSg/J   . V       . NSg/V+   . NSg/V  . NSg/J+        NSg        . NSg/V    V/C
-> learning found in      humans and  animals . Within  artificial intelligence , computer
-# V+       NSg/V NPr/J/P NPl/V  V/C+ NPl+    . NSg/J/P J+         N🅪Sg+        . NSg/V+
 > vision  aims  to understand and process image and video   data  , while     natural
-# N🅪Sg/V+ NPl/V P  V          V/C NSg/V+  NSg/V V/C N🅪Sg/V+ N🅪Pl+ . NSg/V/C/P NSg/J
->>>>>>> 90a66a9c
+# N🅪Sg/V+ NPl/V P  V          V/C NSg/V+  NSg/V V/C N🅪Sg/V+ N🅪Pl+ . NSg/V/C/P NSg/J+
 > language processing aims  to understand and process textual and linguistic data  .
 # N🅪Sg/V+  V+         NPl/V P  V          V/C NSg/V+  J       V/C J          N🅪Pl+ .
 >
 #
-<<<<<<< HEAD
 > The fundamental concern of computer science is determining what   can    and cannot
-# D   NSg/J       NSg/V   P  NSg/V+   NSg/V+  VL V           NSg/I+ NPr/VX V/C NSg/V
+# D   NSg/J       NSg/V   P  NSg/V+   N🅪Sg/V+ VL V           NSg/I+ NPr/VX V/C NSg/V
 > be     automated . The Turing Award  is generally recognized as    the highest
-# NSg/VX V/J       . D   NPr    NSg/V+ VL R         V/J        NSg/R D   W?
-=======
-> The fundamental concern of computer science is determining what  can    and cannot
-# D   NSg/J       NSg/V   P  NSg/V+   N🅪Sg/V+ VL V           NSg/I NPr/VX V/C NSg/V+
-> be      automated . The Turing Award  is generally recognized as    the highest
-# NSg/VX+ V/J+      . D+  NPr+   NSg/V+ VL R         V/J        NSg/R D   JS
->>>>>>> 90a66a9c
+# NSg/VX V/J       . D   NPr    NSg/V+ VL R         V/J        NSg/R D   JS
 > distinction in      computer science .
 # NSg         NPr/J/P NSg/V+   N🅪Sg/V+ .
 >
@@ -120,19 +77,11 @@
 > numerical tasks  such  as    the abacus have   existed since antiquity , aiding in
 # J+        NPl/V+ NSg/I NSg/R D   NSg    NSg/VX V/J     C/P   NSg+      . V      NPr/J/P
 > computations such  as    multiplication and division . Algorithms for performing
-<<<<<<< HEAD
-# NPl          NSg/I NSg/R NSg            V/C NSg+     . NPl+       C/P V
+# NPl          NSg/I NSg/R NᴹSg           V/C NSg+     . NPl+       C/P V
 > computations have   existed since antiquity , even    before the development of
 # NPl          NSg/VX V/J     C/P   NSg+      . NSg/V/J C/P    D   N🅪Sg        P
 > sophisticated computing equipment .
-# V/J           NSg/V+    NᴹSg+     .
-=======
-# NPl          NSg/I NSg/R NᴹSg           V/C NSg+     . NPl        C/P V
-> computations have   existed since antiquity , even    before the development of
-# NPl          NSg/VX V/J     C/P   NSg+      . NSg/V/J C/P    D   N🅪Sg        P
-> sophisticated computing equipment .
-# V/J+          NᴹSg/V+   NᴹSg+     .
->>>>>>> 90a66a9c
+# V/J           NᴹSg/V+   NᴹSg+     .
 >
 #
 > Wilhelm Schickard designed and constructed the first   working mechanical
@@ -142,15 +91,9 @@
 > calculator , called the Stepped Reckoner . Leibniz may    be     considered the first
 # NSg+       . V/J    D   J       ?        . NPr     NPr/VX NSg/VX V/J        D   NSg/V/J
 > computer scientist and information theorist , because of various reasons ,
-<<<<<<< HEAD
 # NSg/V+   NSg       V/C NᴹSg+       NSg      . C/P     P  J       NPl/V+  .
-> including the fact that          he       documented the binary number   system . In      1820 , Thomas
-# V         D   NSg+ NSg/I/C/Ddem+ NPr/ISg+ V/J        D   NSg/J+ NSg/V/J+ NSg+   . NPr/J/P #    . NPr+
-=======
-# NSg/V+   NSg       V/C NᴹSg+       NSg      . C/P     P  J+      NPl/V+  .
 > including the fact that          he       documented the binary number    system . In      1820 , Thomas
-# V         D+  NSg+ NSg/I/C/Ddem+ NPr/ISg+ V/J        D+  NSg/J+ NSg/V/JC+ NSg+   . NPr/J/P #    . NPr+
->>>>>>> 90a66a9c
+# V         D   NSg+ NSg/I/C/Ddem+ NPr/ISg+ V/J        D   NSg/J+ NSg/V/JC+ NSg+   . NPr/J/P #    . NPr+
 > de   Colmar launched the mechanical calculator industry [ note   1 ] when    he       invented
 # NPr+ ?      V/J      D   NSg/J      NSg+       N🅪Sg+    . NSg/V+ # . NSg/I/C NPr/ISg+ V/J
 > his     simplified arithmometer , the first   calculating machine strong enough and
@@ -158,11 +101,7 @@
 > reliable enough to be     used daily   in      an  office environment . Charles Babbage
 # NSg/J    NSg/I  P  NSg/VX V/J  NSg/V/J NPr/J/P D/P NSg/V+ NSg+        . NPr+    NPr
 > started the design of the first   automatic mechanical calculator , his     Difference
-<<<<<<< HEAD
-# V/J     D   NSg/V  P  D   NSg/V/J NSg/J     NSg/J      NSg+       . ISg/D$+ N🅪Sg/V+
-=======
-# V/J     D   N🅪Sg/V P  D   NSg/V/J NSg/J     NSg/J+     NSg+       . ISg/D$+ N🅪Sg/V+
->>>>>>> 90a66a9c
+# V/J     D   N🅪Sg/V P  D   NSg/V/J NSg/J     NSg/J      NSg+       . ISg/D$+ N🅪Sg/V+
 > Engine , in      1822 , which eventually gave him  the idea of the first   programmable
 # NSg/V+ . NPr/J/P #    . I/C+  R          V    ISg+ D   NSg  P  D   NSg/V/J NSg/J
 > mechanical calculator , his     Analytical Engine . He       started developing this    machine
@@ -172,19 +111,11 @@
 > features of the modern computer " . " A    crucial step   was the adoption of a   punched
 # NPl/V    P  D   NSg/J  NSg/V+   . . . D/P+ J+      NSg/V+ V   D   NSg      P  D/P V/J
 > card    system derived from the Jacquard loom  " making it       infinitely
-<<<<<<< HEAD
 # N🅪Sg/V+ NSg+   V/J     P    D   NPr      NSg/V . NSg/V  NPr/ISg+ R
-> programmable . [ note   2 ] In      1843 , during the translation of a   French  article on  the
-# NSg/J        . . NSg/V+ # . NPr/J/P #    . V/P    D   NSg         P  D/P NPr/V/J NSg/V+  J/P D
+> programmable . [ note   2 ] In      1843 , during the translation of a   French   article on  the
+# NSg/J        . . NSg/V+ # . NPr/J/P #    . V/P    D   NSg         P  D/P NPr🅪/V/J NSg/V+  J/P D
 > Analytical Engine , Ada  Lovelace wrote , in      one       of the many       notes  she  included , an
 # J          NSg/V+ . NPr+ NPr      V     . NPr/J/P NSg/I/V/J P  D   NSg/I/J/Dq NPl/V+ ISg+ V/J      . D/P
-=======
-# N🅪Sg/V+ NSg+   V/J     P    D   NPr      NSg/V . NSg/V  NPr/ISg+ R+
-> programmable . [ note  2 ] In      1843 , during the translation of a   French   article on  the
-# NSg/J        . . NSg/V # . NPr/J/P #    . V/P    D   NSg         P  D/P NPr🅪/V/J NSg/V   J/P D+
-> Analytical Engine , Ada  Lovelace wrote , in      one       of the many        notes  she  included , an
-# J+         NSg/V+ . NPr+ NPr      V     . NPr/J/P NSg/I/V/J P  D+  NSg/I/J/Dq+ NPl/V+ ISg+ V/J      . D/P
->>>>>>> 90a66a9c
 > algorithm to compute the Bernoulli numbers  , which is considered to be     the first
 # NSg       P  NSg/V   D   NPr+      NPrPl/V+ . I/C+  VL V/J        P  NSg/VX D   NSg/V/J
 > published algorithm ever specifically tailored for implementation on  a   computer .
@@ -204,11 +135,7 @@
 > electromechanical calculating machine which was to be     controlled by      a   read   - only
 # ?                 V/J         NSg/V+  I/C+  V   P  NSg/VX V/J        NSg/J/P D/P NSg/V+ . J/R/C
 > program . The paper     also introduced the idea of floating - point  arithmetic . In
-<<<<<<< HEAD
-# NPr/V+  . D+  N🅪Sg/V/J+ W?   V/J        D   NSg  P  V+       . NSg/V+ NSg/J      . NPr/J/P
-=======
-# NPr/V   . D+  N🅪Sg/V/J+ W?   V/J        D   NSg  P  V+       . NSg/V+ NᴹSg/J+    . NPr/J/P
->>>>>>> 90a66a9c
+# NPr/V+  . D+  N🅪Sg/V/J+ W?   V/J        D   NSg  P  V+       . NSg/V+ NᴹSg/J     . NPr/J/P
 > 1920 , to celebrate the 100th anniversary of the invention of the arithmometer ,
 # #    . P  V         D   #     NSg         P  D   NSg       P  D   ?            .
 > Torres presented in      Paris the Electromechanical Arithmometer , a   prototype that
@@ -218,11 +145,7 @@
 > commands could  be     typed and the results printed automatically . In      1937 , one
 # NPl/V+   NSg/VX NSg/VX V/J   V/C D   NPl/V+  V/J     W?            . NPr/J/P #    . NSg/I/V/J
 > hundred years after Babbage's impossible dream    , Howard Aiken convinced IBM  ,
-<<<<<<< HEAD
-# NSg     NPl+  J/P   NSg$      NSg/J      NSg/V/J+ . NPr+   NPr   V/J       NPr+ .
-=======
-# NSg     NPl+  JC/P  NSg$      NSg/J+     NSg/V/J+ . NPr+   NPr   V/J       NPr+ .
->>>>>>> 90a66a9c
+# NSg     NPl+  JC/P  NSg$      NSg/J      NSg/V/J+ . NPr+   NPr   V/J       NPr+ .
 > which was making all          kinds of punched card    equipment and was also in      the
 # I/C+  V   NSg/V  NSg/I/J/C/Dq NSg   P  V/J     N🅪Sg/V+ NᴹSg+     V/C V   W?   NPr/J/P D
 > calculator business to develop his     giant programmable calculator , the
@@ -230,11 +153,7 @@
 > ASCC / Harvard Mark   I    , based on  Babbage's Analytical Engine , which itself used
 # ?    . NPr+    NPr/V+ ISg+ . V/J   J/P NSg$      J          NSg/V+ . I/C+  ISg+   V/J
 > cards and a   central computing unit . When    the machine was finished , some     hailed
-<<<<<<< HEAD
-# NPl/V V/C D/P NPr/J   NSg/V+    NSg+ . NSg/I/C D+  NSg/V+  V   V/J      . I/J/R/Dq V/J
-=======
-# NPl/V V/C D/P NPr/J+  NᴹSg/V    NSg+ . NSg/I/C D+  NSg/V+  V   V/J      . I/J/R/Dq V/J
->>>>>>> 90a66a9c
+# NPl/V V/C D/P NPr/J   NᴹSg/V+   NSg+ . NSg/I/C D+  NSg/V+  V   V/J      . I/J/R/Dq V/J
 > it       as    " Babbage's dream    come    true    " .
 # NPr/ISg+ NSg/R . NSg$      NSg/V/J+ NSg/V/P NSg/V/J . .
 >
@@ -242,39 +161,21 @@
 > During the 1940s , with the development of new     and more         powerful computing
 # V/P    D+  #d    . P    D   N🅪Sg        P  NSg/V/J V/C NPr/I/V/J/Dq J        NᴹSg/V+
 > machines such  as    the Atanasoff – Berry   computer and ENIAC , the term     computer came
-<<<<<<< HEAD
 # NPl/V    NSg/I NSg/R D   ?         . NPr🅪/V+ NSg/V+   V/C ?     . D   NSg/V/J+ NSg/V+   NSg/V/P
-> to refer   to the machines rather  than their human   predecessors . As    it       became
-# P  NSg/V/J P  D   NPl/V+   NPr/V/J C/P  D$+   NSg/V/J NPl+         . NSg/R NPr/ISg+ V
+> to refer to the machines rather  than their human   predecessors . As    it       became
+# P  NSg/V P  D   NPl/V+   NPr/V/J C/P  D$+   NSg/V/J NPl+         . NSg/R NPr/ISg+ V
 > clear   that         computers could  be     used for more         than just mathematical calculations ,
 # NSg/V/J NSg/I/C/Ddem NPl/V+    NSg/VX NSg/VX V/J  C/P NPr/I/V/J/Dq C/P  V/J  J+           +            .
 > the field of computer science broadened to study computation in      general . In
-# D   NSg/V P  NSg/V+   NSg/V+  V/J       P  NSg/V NSg         NPr/J/P NSg/V/J . NPr/J/P
+# D   NSg/V P  NSg/V+   N🅪Sg/V+ V/J       P  NSg/V NSg         NPr/J/P NSg/V/J . NPr/J/P
 > 1945 , IBM  founded the Watson Scientific Computing Laboratory at    Columbia
-# #    . NPr+ V/J     D+  NPr+   J+         NSg/V+    NSg+       NSg/P NPr+
+# #    . NPr+ V/J     D+  NPr+   J+         NᴹSg/V+   NSg+       NSg/P NPr+
 > University in      New      York City . The renovated fraternity house on  Manhattan's West
 # NSg        NPr/J/P NSg/V/J+ NPr+ NSg+ . D   V/J       NSg+       NPr/V J/P NSg$        NPr/V/J+
 > Side     was IBM's first   laboratory devoted to pure    science . The lab  is the
-# NSg/V/J+ V   NSg$  NSg/V/J NSg+       V/J     P  NSg/V/J NSg/V+  . D+  NPr+ VL D
+# NSg/V/J+ V   NSg$  NSg/V/J NSg+       V/J     P  NSg/V/J N🅪Sg/V+ . D+  NPr+ VL D
 > forerunner of IBM's Research Division , which today  operates research facilities
-# NSg        P  NSg$  NSg/V+   NSg+     . I/C+  NSg/J+ V        NSg/V+   NPl+
-=======
-# NPl/V+   NSg/I NSg/R D   ?         . NPr🅪/V+ NSg/V+   V/C ?     . D+  NSg/V/J+ NSg/V+   NSg/V/P
-> to refer to the machines rather  than their human    predecessors . As    it       became
-# P  NSg/V P  D+  NPl/V+   NPr/V/J C/P  D$+   NSg/V/J+ NPl+         . NSg/R NPr/ISg+ V
-> clear   that         computers could  be     used for more         than just mathematical calculations ,
-# NSg/V/J NSg/I/C/Ddem NPl/V+    NSg/VX NSg/VX V/J  C/P NPr/I/V/J/Dq C/P  V/J  J+           +            .
-> the field of computer science broadened to study computation in      general  . In
-# D   NSg/V P  NSg/V+   N🅪Sg/V+ V/J       P  NSg/V NSg         NPr/J/P NSg/V/J+ . NPr/J/P
-> 1945 , IBM  founded the Watson Scientific Computing Laboratory at    Columbia
-# #    . NPr+ V/J     D+  NPr+   J          NᴹSg/V+   NSg+       NSg/P NPr+
-> University in      New      York City . The renovated fraternity house on  Manhattan's West
-# NSg+       NPr/J/P NSg/V/J+ NPr+ NSg+ . D+  V/J+      NSg+       NPr/V J/P NSg$        NPr/V/J+
-> Side     was IBM's first   laboratory devoted to pure     science . The lab  is the
-# NSg/V/J+ V   NSg$  NSg/V/J NSg        V/J     P  NSg/V/J+ N🅪Sg/V+ . D+  NPr+ VL D
-> forerunner of IBM's Research Division , which today  operates research facilities
-# NSg        P  NSg$+ NᴹSg/V+  NSg+     . I/C+  NSg/J+ V        NᴹSg/V+  NPl
->>>>>>> 90a66a9c
+# NSg        P  NSg$  NᴹSg/V+  NSg+     . I/C+  NSg/J+ V        NᴹSg/V+  NPl+
 > around the world  . Ultimately , the close   relationship between IBM and Columbia
 # J/P    D   NSg/V+ . R          . D   NSg/V/J NSg          NSg/P   NPr V/C NPr+
 > University was instrumental in      the emergence of a   new     scientific discipline ,
@@ -282,46 +183,27 @@
 > with Columbia offering one       of the first   academic - credit courses in      computer
 # P    NPr+     N🅪Sg/V   NSg/I/V/J P  D   NSg/V/J NSg/J    . NSg/V+ NPl/V   NPr/J/P NSg/V+
 > science in      1946 . Computer science began to be     established as    a   distinct academic
-<<<<<<< HEAD
-# NSg/V+  NPr/J/P #    . NSg/V+   NSg/V+  V     P  NSg/VX V/J         NSg/R D/P V/J      NSg/J
+# N🅪Sg/V+ NPr/J/P #    . NSg/V+   N🅪Sg/V+ V     P  NSg/VX V/J         NSg/R D/P V/J      NSg/J
 > discipline in      the 1950s and early    1960s . The world's first   computer science
-# NSg/V+     NPr/J/P D   #d    V/C NSg/J/R+ #d    . D   NSg$    NSg/V/J NSg/V+   NSg/V+
+# NSg/V+     NPr/J/P D   #d    V/C NSg/J/R+ #d    . D   NSg$    NSg/V/J NSg/V+   N🅪Sg/V+
 > degree program , the Cambridge Diploma in      Computer Science , began at    the
-# NSg+   NPr/V+  . D   NPr+      NSg     NPr/J/P NSg/V+   NSg/V+  . V     NSg/P D
-=======
-# N🅪Sg/V  NPr/J/P #    . NSg/V+   N🅪Sg/V+ V     P  NSg/VX V/J         NSg/R D/P V/J      NSg/J
-> discipline in      the 1950s and early    1960s . The world's first   computer science
-# NSg/V      NPr/J/P D   #d    V/C NSg/J/R+ #d    . D   NSg$    NSg/V/J NSg/V+   N🅪Sg/V+
-> degree program , the Cambridge Diploma in      Computer Science , began at    the
-# NSg+   NPr/V+  . D+  NPr+      NSg     NPr/J/P NSg/V+   N🅪Sg/V+ . V     NSg/P D
->>>>>>> 90a66a9c
+# NSg+   NPr/V+  . D   NPr+      NSg     NPr/J/P NSg/V+   N🅪Sg/V+ . V     NSg/P D
 > University of Cambridge Computer Laboratory in      1953 . The first    computer science
 # NSg        P  NPr+      NSg/V+   NSg+       NPr/J/P #    . D+  NSg/V/J+ NSg/V+   N🅪Sg/V+
 > department in      the United States   was formed at    Purdue University in      1962 . Since
 # NSg+       NPr/J/P D+  V/J    NPrPl/V+ V   V/J    NSg/P NPr    NSg+       NPr/J/P #    . C/P
 > practical computers became available , many       applications of computing have   become
-<<<<<<< HEAD
-# NSg/J+    NPl/V+    V      J         . NSg/I/J/Dq W?           P  NSg/V+    NSg/VX V
+# NSg/J+    NPl/V+    V      J         . NSg/I/J/Dq W?           P  NᴹSg/V+   NSg/VX V
 > distinct areas of study  in      their own      rights .
 # V/J      NPl   P  NSg/V+ NPr/J/P D$+   NSg/V/J+ NPl/V+ .
-=======
-# NSg/J     NPl/V+    V      J         . NSg/I/J/Dq W?           P  NᴹSg/V+   NSg/VX V
-> distinct areas of study in      their own      rights .
-# V/J      NPl   P  NSg/V NPr/J/P D$+   NSg/V/J+ NPl/V+ .
->>>>>>> 90a66a9c
 >
 #
 > Etymology and scope
 # NSg       V/C NSg/V+
 >
 #
-<<<<<<< HEAD
 > Although first   proposed in      1956 , the term    " computer science " appears in      a   1959
-# C        NSg/V/J V/J      NPr/J/P #    . D   NSg/V/J . NSg/V+   NSg/V+  . V       NPr/J/P D/P #
-=======
-> Although first   proposed in      1956 , the term     " computer science " appears in      a   1959
-# C        NSg/V/J V/J      NPr/J/P #    . D   NSg/V/J+ . NSg/V+   N🅪Sg/V+ . V       NPr/J/P D/P #
->>>>>>> 90a66a9c
+# C        NSg/V/J V/J      NPr/J/P #    . D   NSg/V/J . NSg/V+   N🅪Sg/V+ . V       NPr/J/P D/P #
 > article in      Communications of the ACM , in      which Louis Fein argues for the
 # NSg/V   NPr/J/P NPl            P  D   NSg . NPr/J/P I/C+  NPr+  ?    V      C/P D
 > creation of a   Graduate School in      Computer Sciences analogous to the creation of
@@ -329,15 +211,9 @@
 > Harvard Business School in      1921 . Louis justifies the name   by      arguing that          , like
 # NPr+    N🅪Sg/J+  NSg/V+ NPr/J/P #    . NPr+  V         D+  NSg/V+ NSg/J/P V       NSg/I/C/Ddem+ . NSg/V/J/C/P
 > management science , the subject  is applied and interdisciplinary in      nature ,
-<<<<<<< HEAD
-# NSg+       NSg/V+  . D+  NSg/V/J+ VL V/J     V/C J                 NPr/J/P NSg/V+ .
+# NSg+       N🅪Sg/V+ . D+  NSg/V/J+ VL V/J     V/C J                 NPr/J/P NSg/V+ .
 > while     having the characteristics typical of an  academic discipline . His     efforts ,
 # NSg/V/C/P V      D   NPl+            NSg/J   P  D/P NSg/J    NSg/V+     . ISg/D$+ NPl/V+  .
-=======
-# NSg+       N🅪Sg/V+ . D+  NSg/V/J+ VL V/J     V/C J                 NPr/J/P NSg/V+ .
-> while     having the characteristics typical of an   academic discipline . His     efforts ,
-# NSg/V/C/P V      D   NPl+            NSg/J   P  D/P+ NSg/J+   NSg/V+     . ISg/D$+ NPl/V+  .
->>>>>>> 90a66a9c
 > and those  of others such  as    numerical analyst George Forsythe , were  rewarded :
 # V/C I/Ddem P  NPl/V+ NSg/I NSg/R J+        NSg+    NPr+   ?        . NSg/V V/J      .
 > universities went  on  to create such  departments , starting with Purdue in      1962 .
@@ -348,29 +224,18 @@
 # NSg/V P  NPl/V+    IPl+       . C/P     P  I/Ddem+ . J/Dq+   NSg/J+      NPl/V+ NSg/VX
 > been  proposed . Certain departments of major    universities prefer the term
 # NSg/V V/J      . I/J     NPl         P  NPr/V/J+ NPl+         V      D+  NSg/V/J+
-> computing science , to emphasize precisely that          difference . Danish scientist
-<<<<<<< HEAD
-# NSg/V+    NSg/V+  . P  V         R         NSg/I/C/Ddem+ N🅪Sg/V+    . NPr/J+ NSg+
-> Peter    Naur suggested the term     datalogy , to reflect the fact that         the scientific
-# NPr/V/J+ ?    V/J       D   NSg/V/J+ ?        . P  V       D   NSg+ NSg/I/C/Ddem D   J
-=======
-# NᴹSg/V+   N🅪Sg/V+ . P  V         R         NSg/I/C/Ddem+ N🅪Sg/V+    . NPrᴹ/J NSg+
+> computing science , to emphasize precisely that          difference . Danish  scientist
+# NᴹSg/V+   N🅪Sg/V+ . P  V         R         NSg/I/C/Ddem+ N🅪Sg/V+    . NPrᴹ/J+ NSg+
 > Peter     Naur suggested the term     datalogy , to reflect the fact that         the scientific
-# NPr/V/JC+ ?    V/J       D+  NSg/V/J+ ?        . P  V       D+  NSg  NSg/I/C/Ddem D+  J+
->>>>>>> 90a66a9c
+# NPr/V/JC+ ?    V/J       D   NSg/V/J+ ?        . P  V       D   NSg+ NSg/I/C/Ddem D   J
 > discipline revolves around data and data  treatment , while     not   necessarily
 # NSg/V+     NPl/V    J/P    N🅪Pl V/C N🅪Pl+ NSg+      . NSg/V/C/P NSg/C R
 > involving computers . The first   scientific institution to use   the term     was the
 # V         NPl/V+    . D   NSg/V/J J          NSg+        P  NSg/V D+  NSg/V/J+ V   D
 > Department of Datalogy at    the University of Copenhagen , founded in      1969 , with
 # NSg        P  ?        NSg/P D   NSg        P  NPr+       . V/J     NPr/J/P #    . P
-<<<<<<< HEAD
-> Peter    Naur being   the first   professor in      datalogy . The term     is used mainly in      the
-# NPr/V/J+ ?    NSg/V/C D   NSg/V/J NSg+      NPr/J/P ?        . D+  NSg/V/J+ VL V/J  R      NPr/J/P D
-=======
 > Peter     Naur being   the first   professor in      datalogy . The term     is used mainly in      the
-# NPr/V/JC+ ?    NSg/V/C D   NSg/V/J NSg       NPr/J/P ?        . D+  NSg/V/J+ VL V/J  R      NPr/J/P D+
->>>>>>> 90a66a9c
+# NPr/V/JC+ ?    NSg/V/C D   NSg/V/J NSg+      NPr/J/P ?        . D+  NSg/V/J+ VL V/J  R      NPr/J/P D
 > Scandinavian countries . An   alternative term     , also proposed by      Naur , is data
 # NSg/J        NPl+      . D/P+ NSg/J+      NSg/V/J+ . W?   V/J      NSg/J/P ?    . VL N🅪Pl+
 > science ; this    is now       used for a   multi - disciplinary field of data  analysis ,
@@ -379,45 +244,24 @@
 # V         NPl/V      V/C NPl/V+    .
 >
 #
-<<<<<<< HEAD
-> In      the early   days of computing , a   number  of terms  for the practitioners of the
-# NPr/J/P D   NSg/J/R NPl  P  NSg/V+    . D/P NSg/V/J P  NPl/V+ C/P D   NPl           P  D
+> In      the early   days of computing , a   number   of terms  for the practitioners of the
+# NPr/J/P D   NSg/J/R NPl  P  NᴹSg/V+   . D/P NSg/V/JC P  NPl/V+ C/P D   NPl           P  D
 > field of computing were  suggested ( albeit facetiously ) in      the Communications of
-# NSg/V P  NSg/V+    NSg/V V/J       . C      R           . NPr/J/P D   W?             P
+# NSg/V P  NᴹSg/V+   NSg/V V/J       . C      R           . NPr/J/P D   NPl            P
 > the ACM — turingineer , turologist , flow   - charts - man      , applied meta  - mathematician ,
 # D   NSg . ?           . ?          . NSg/V+ . NPl/V+ . NPr/V/J+ . V/J     NSg/J . NSg+          .
 > and applied epistemologist . Three months later in      the same journal  , comptologist
-# V/C V/J     ?              . NSg+  NSg+   J     NPr/J/P D+  I/J+ NSg/V/J+ . ?
+# V/C V/J     ?              . NSg+  NSg+   JC    NPr/J/P D+  I/J+ NSg/V/J+ . ?
 > was suggested , followed next    year by      hypologist . The term     computics has also
 # V   V/J       . V/J      NSg/J/P NSg+ NSg/J/P ?          . D+  NSg/V/J+ ?         V   W?
 > been  suggested . In      Europe , terms  derived from contracted translations of the
 # NSg/V V/J       . NPr/J/P NPr+   . NPl/V+ V/J     P    V/J        W?           P  D+
 > expression " automatic information " ( e.g. " informazione automatica " in      Italian )
-# NSg+       . NSg/J+    NᴹSg+       . . NSg  . ?            ?          . NPr/J/P NSg/J   .
-> or    " information and mathematics " are often used , e.g. informatique ( French  ) ,
-# NPr/C . NᴹSg        V/C NᴹSg+       . V   R     V/J  . NSg  ?            . NPr/V/J . .
-> Informatik ( German ) , informatica ( Italian , Dutch   ) , informática ( Spanish ,
-# ?          . NPr/J  . . ?           . NSg/J   . NPr/V/J . . ?           . NPr/J   .
-=======
-> In      the early   days of computing , a   number   of terms for the practitioners of the
-# NPr/J/P D   NSg/J/R NPl  P  NᴹSg/V+   . D/P NSg/V/JC P  NPl/V C/P D   NPl           P  D
-> field of computing were  suggested ( albeit facetiously ) in      the Communications of
-# NSg/V P  NᴹSg/V+   NSg/V V/J       . C      R           . NPr/J/P D   NPl            P
-> the ACM — turingineer , turologist , flow   - charts - man     , applied meta  - mathematician ,
-# D   NSg . ?           . ?          . NSg/V+ . NPl/V  . NPr/V/J . V/J     NSg/J . NSg           .
-> and applied epistemologist . Three months later in      the same journal  , comptologist
-# V/C V/J+    ?              . NSg   NSg+   JC    NPr/J/P D+  I/J+ NSg/V/J+ . ?
-> was suggested , followed next    year by       hypologist . The term     computics has also
-# V   V/J       . V/J      NSg/J/P NSg  NSg/J/P+ ?          . D+  NSg/V/J+ ?         V   +
-> been   suggested . In      Europe , terms  derived from contracted translations of the
-# NSg/V+ V/J       . NPr/J/P NPr+   . NPl/V+ V/J     P    V/J        W?           P  D
-> expression " automatic information " ( e.g. " informazione automatica " in      Italian )
-# NSg+       . NSg/J     NᴹSg+       . . NSg  . ?            ?          . NPr/J/P N🅪Sg/J  .
-> or    " information and mathematics " are often used , e.g. informatique ( French    ) ,
-# NPr/C . NᴹSg        V/C NᴹSg+       . V   R     V/J  . NSg  ?            . NPr🅪/V/J+ . .
-> Informatik ( German  ) , informatica ( Italian , Dutch    ) , informática ( Spanish ,
-# ?          . NPr🅪/J+ . . ?           . N🅪Sg/J  . NPrᴹ/V/J . . ?           . NPrᴹ/J  .
->>>>>>> 90a66a9c
+# NSg+       . NSg/J+    NᴹSg+       . . NSg  . ?            ?          . NPr/J/P N🅪Sg/J  .
+> or    " information and mathematics " are often used , e.g. informatique ( French   ) ,
+# NPr/C . NᴹSg        V/C NᴹSg+       . V   R     V/J  . NSg  ?            . NPr🅪/V/J . .
+> Informatik ( German ) , informatica ( Italian , Dutch    ) , informática ( Spanish ,
+# ?          . NPr🅪/J . . ?           . N🅪Sg/J  . NPrᴹ/V/J . . ?           . NPrᴹ/J  .
 > Portuguese ) , informatika ( Slavic languages and Hungarian ) or    pliroforiki
 # NPr/J      . . ?           . NSg/J  NPl/V+    V/C NSg/J     . NPr/C ?
 > ( π          λ          η          ρ          ο          φ          ο          ρ          ι          κ          ή          , which means informatics ) in      Greek   . Similar words  have   also been
@@ -427,11 +271,7 @@
 > " In      the U.S. , however , informatics is linked with applied computing , or
 # . NPr/J/P D+  ?    . C       . NᴹSg        VL V/J    P    V/J     NᴹSg/V+   . NPr/C
 > computing in      the context of another domain . "
-<<<<<<< HEAD
-# NSg/V+    NPr/J/P D   NᴹSg/V  P  I/D     NSg+   . .
-=======
-# NᴹSg/V+   NPr/J/P D   N🅪Sg/V  P  I/D+    NSg+   . .
->>>>>>> 90a66a9c
+# NᴹSg/V+   NPr/J/P D   N🅪Sg/V  P  I/D     NSg+   . .
 >
 #
 > A   folkloric quotation , often attributed to — but     almost certainly not   first
@@ -439,19 +279,11 @@
 > formulated by      — Edsger Dijkstra , states   that          " computer science is no    more         about
 # V/J        NSg/J/P . ?      NSg      . NPrPl/V+ NSg/I/C/Ddem+ . NSg/V+   N🅪Sg/V+ VL NPr/P NPr/I/V/J/Dq J/P
 > computers than astronomy is about telescopes . " [ note   3 ] The design and deployment
-<<<<<<< HEAD
-# NPl/V+    C/P  NSg+      VL J/P   NPl/V      . . . NSg/V+ # . D   NSg/V  V/C NSg
+# NPl/V+    C/P  NSg+      VL J/P   NPl/V      . . . NSg/V+ # . D   N🅪Sg/V V/C NSg
 > of computers and computer systems is generally considered the province of
 # P  NPl/V     V/C NSg/V+   NPl+    VL R         V/J        D   NSg      P
 > disciplines other   than computer science . For example , the study of computer
-# NPl/V+      NSg/V/J C/P  NSg/V+   NSg/V+  . C/P NSg/V+  . D   NSg/V P  NSg/V+
-=======
-# NPl/V+    C/P  NSg+      VL J/P+  NPl/V      . . . NSg/V+ # . D+  N🅪Sg/V V/C NSg
-> of computers and computer systems is generally considered the province of
-# P  NPl/V     V/C NSg/V+   NPl+    VL R         V/J        D   NSg      P
-> disciplines other   than computer science . For example , the study of computer
-# NPl/V       NSg/V/J C/P  NSg/V+   N🅪Sg/V+ . C/P NSg/V+  . D   NSg/V P  NSg/V+
->>>>>>> 90a66a9c
+# NPl/V+      NSg/V/J C/P  NSg/V+   N🅪Sg/V+ . C/P NSg/V+  . D   NSg/V P  NSg/V+
 > hardware is usually considered part    of computer engineering , while     the study of
 # NᴹSg+    VL R       V/J        NSg/V/J P  NSg/V+   NSg/V+      . NSg/V/C/P D   NSg/V P
 > commercial computer systems and their deployment is often called information
@@ -459,35 +291,19 @@
 > technology or    information systems . However , there has been  exchange of ideas
 # N🅪Sg       NPr/C NᴹSg+       NPl+    . C       . +     V   NSg/V NSg/V    P  NPl+
 > between the various computer - related disciplines . Computer science research also
-<<<<<<< HEAD
-# NSg/P   D   J       NSg/V+   . J+      NPl/V+      . NSg/V+   NSg/V+  NSg/V+   W?
+# NSg/P   D   J       NSg/V+   . J+      NPl/V+      . NSg/V+   N🅪Sg/V+ NᴹSg/V+  W?
 > often intersects other   disciplines , such  as    cognitive science , linguistics ,
-# R     V+         NSg/V/J NPl/V+      . NSg/I NSg/R NSg/J     NSg/V   . NSg+        .
-> mathematics , physics , biology , Earth  science , statistics , philosophy , and logic    .
-# NᴹSg+       . NPl/V+  . NSg+    . NPr/V+ NSg/V+  . NPl/V+     . NSg/V+     . V/C NSg/V/J+ .
+# R     V+         NSg/V/J NPl/V+      . NSg/I NSg/R NSg/J     N🅪Sg/V  . NᴹSg+       .
+> mathematics , physics , biology , Earth   science , statistics , philosophy , and logic    .
+# NᴹSg+       . NPl/V+  . NSg+    . NPrᴹ/V+ N🅪Sg/V+ . NPl/V+     . NSg/V+     . V/C NSg/V/J+ .
 >
 #
 > Computer science is considered by      some     to have   a   much       closer relationship with
-# NSg/V+   NSg/V+  VL V/J        NSg/J/P I/J/R/Dq P  NSg/VX D/P NSg/I/J/Dq NSg/J  NSg          P
+# NSg/V+   N🅪Sg/V+ VL V/J        NSg/J/P I/J/R/Dq P  NSg/VX D/P NSg/I/J/Dq NSg/JC NSg          P
 > mathematics than many        scientific disciplines , with some      observers saying that
 # NᴹSg+       C/P  NSg/I/J/Dq+ J+         NPl/V+      . P    I/J/R/Dq+ NPl+      NSg/V  NSg/I/C/Ddem
 > computing is a   mathematical science . Early    computer science was strongly
-# NSg/V+    VL D/P J            NSg/V   . NSg/J/R+ NSg/V+   NSg/V+  V   R
-=======
-# NSg/P   D   J+      NSg/V+   . J       NPl/V       . NSg/V+   N🅪Sg/V+ NᴹSg/V+  W?
-> often intersects other    disciplines , such  as    cognitive science , linguistics ,
-# R     V+         NSg/V/J+ NPl/V+      . NSg/I NSg/R NSg/J+    N🅪Sg/V+ . NᴹSg+       .
-> mathematics , physics , biology , Earth   science , statistics , philosophy , and logic    .
-# NᴹSg+       . NPl/V+  . NSg+    . NPrᴹ/V+ N🅪Sg/V+ . NPl/V+     . NSg/V+     . V/C NSg/V/J+ .
->
-#
-> Computer science is considered by      some      to have   a   much       closer relationship with
-# NSg/V+   N🅪Sg/V  VL V/J        NSg/J/P I/J/R/Dq+ P  NSg/VX D/P NSg/I/J/Dq NSg/JC NSg          P
-> mathematics than many        scientific disciplines , with some      observers saying that
-# NᴹSg+       C/P  NSg/I/J/Dq+ J+         NPl/V+      . P    I/J/R/Dq+ NPl+      NSg/V  NSg/I/C/Ddem
-> computing is a   mathematical science . Early   computer science was strongly
-# NᴹSg/V+   VL D/P J+           N🅪Sg/V+ . NSg/J/R NSg/V+   N🅪Sg/V+ V   R
->>>>>>> 90a66a9c
+# NᴹSg/V+   VL D/P J            N🅪Sg/V  . NSg/J/R+ NSg/V+   N🅪Sg/V+ V   R
 > influenced by      the work  of mathematicians such  as    Kurt Gödel , Alan Turing , John
 # V/J        NSg/J/P D   NSg/V P  NPl+           NSg/I NSg/R NPr  NPr   . NPr+ NPr    . NPr+
 > von Neumann , Rózsa Péter and Alonzo Church and there continues to be     a   useful
@@ -499,33 +315,19 @@
 >
 #
 > The relationship between computer science and software engineering is a
-<<<<<<< HEAD
-# D   NSg          NSg/P   NSg/V+   NSg/V   V/C NᴹSg+    NSg/V+      VL D/P
+# D   NSg          NSg/P   NSg/V+   N🅪Sg/V  V/C NᴹSg+    NSg/V+      VL D/P
 > contentious issue , which is further muddied by      disputes over      what   the term
 # J           NSg/V . I/C+  VL V/J     V/J     NSg/J/P NPl/V+   NSg/V/J/P NSg/I+ D   NSg/V/J+
 > " software engineering " means , and how   computer science is defined . David Parnas ,
-# . NᴹSg+    NSg/V+      . NPl/V . V/C NSg/C NSg/V+   NSg/V+  VL V/J     . NPr+  ?      .
+# . NᴹSg+    NSg/V+      . NPl/V . V/C NSg/C NSg/V+   N🅪Sg/V+ VL V/J     . NPr+  ?      .
 > taking  a   cue    from the relationship between other   engineering and science
-# NSg/V/J D/P NSg/V+ P    D   NSg+         NSg/P   NSg/V/J NSg/V       V/C NSg/V+
-=======
-# D+  NSg          NSg/P   NSg/V+   N🅪Sg/V  V/C NᴹSg+    NSg/V+      VL D/P
-> contentious issue  , which is further muddied by      disputes over      what   the term
-# J           NSg/V+ . I/C+  VL V/J     V/J     NSg/J/P NPl/V+   NSg/V/J/P NSg/I+ D   NSg/V/J+
-> " software engineering " means , and how   computer science is  defined . David Parnas ,
-# . NᴹSg+    NSg/V+      . NPl/V . V/C NSg/C NSg/V+   N🅪Sg/V+ VL+ V/J     . NPr+  ?      .
-> taking  a   cue   from the relationship between other   engineering and science
-# NSg/V/J D/P NSg/V P    D+  NSg+         NSg/P   NSg/V/J NSg/V       V/C N🅪Sg/V+
->>>>>>> 90a66a9c
+# NSg/V/J D/P NSg/V+ P    D   NSg+         NSg/P   NSg/V/J NSg/V       V/C N🅪Sg/V+
 > disciplines , has claimed that         the principal focus of computer science is
 # NPl/V+      . V   V/J     NSg/I/C/Ddem D   NSg/J     NSg/V P  NSg/V+   N🅪Sg/V+ VL
 > studying the properties of computation in      general , while     the principal focus of
 # V        D   NPl/V+     P  NSg         NPr/J/P NSg/V/J . NSg/V/C/P D   NSg/J     NSg/V P
 > software engineering is the design of specific computations to achieve practical
-<<<<<<< HEAD
-# NᴹSg+    NSg/V+      VL D   NSg/V  P  NSg/J    NPl          P  V       NSg/J
-=======
-# NᴹSg+    NSg/V+      VL D   N🅪Sg/V P  NSg/J    NPl          P  V       NSg/J+
->>>>>>> 90a66a9c
+# NᴹSg+    NSg/V+      VL D   N🅪Sg/V P  NSg/J    NPl          P  V       NSg/J
 > goals  , making the two separate but     complementary disciplines .
 # NPl/V+ . NSg/V  D   NSg NSg/V/J  NSg/C/P NSg/J         NPl/V+      .
 >
@@ -534,25 +336,14 @@
 # D   NSg/J    . NSg/J     . V/C NSg/V+  NPl/V   P  NSg/V+   N🅪Sg/V+ V    P  NSg/V
 > on  whether a    department is formed with a   mathematical emphasis or    with an
 # J/P I/C     D/P+ NSg+       VL V/J    P    D/P J            NSg      NPr/C P    D/P+
-<<<<<<< HEAD
 > engineering emphasis . Computer science departments with a    mathematics emphasis
-# NSg/V+      NSg+     . NSg/V+   NSg/V+  NPl+        P    D/P+ NᴹSg+       NSg+
+# NSg/V+      NSg+     . NSg/V+   N🅪Sg/V+ NPl+        P    D/P+ NᴹSg+       NSg+
 > and with a    numerical orientation consider alignment with computational science .
-# V/C P    D/P+ J+        N🅪Sg+       V        NSg       P    J+            NSg/V+  .
+# V/C P    D/P+ J+        N🅪Sg+       V        N🅪Sg      P    J+            N🅪Sg/V+ .
 > Both   types of departments tend to make  efforts to bridge the field  educationally
 # I/C/Dq NPl/V P  NPl+        V    P  NSg/V NPl/V+  P  NSg/V  D+  NSg/V+ R
 > if    not   across all          research .
-# NSg/C NSg/C NSg/P  NSg/I/J/C/Dq NSg/V+   .
-=======
-> engineering emphasis . Computer science departments with a   mathematics emphasis
-# NSg/V+      NSg+     . NSg/V+   N🅪Sg/V+ NPl         P    D/P NᴹSg+       NSg
-> and with a   numerical orientation consider alignment with computational science .
-# V/C P    D/P J         N🅪Sg+       V        N🅪Sg+     P    J+            N🅪Sg/V+ .
-> Both   types of departments tend to make  efforts to bridge the field  educationally
-# I/C/Dq NPl/V P  NPl+        V    P  NSg/V NPl/V+  P  NSg/V  D+  NSg/V+ R
-> if    not   across all           research .
-# NSg/C NSg/C NSg/P  NSg/I/J/C/Dq+ NᴹSg/V+  .
->>>>>>> 90a66a9c
+# NSg/C NSg/C NSg/P  NSg/I/J/C/Dq NᴹSg/V+  .
 >
 #
 > Philosophy
@@ -560,37 +351,21 @@
 >
 #
 > Epistemology of computer science
-<<<<<<< HEAD
-# NSg          P  NSg/V+   NSg/V+
+# NSg          P  NSg/V+   N🅪Sg/V+
 >
 #
 > Despite the word   science in      its     name   , there is debate over      whether or    not
-# NSg/V/P D+  NSg/V+ NSg/V+  NPr/J/P ISg/D$+ NSg/V+ . +     VL NSg/V+ NSg/V/J/P I/C     NPr/C NSg/C
+# NSg/V/P D+  NSg/V+ N🅪Sg/V+ NPr/J/P ISg/D$+ NSg/V+ . +     VL NSg/V+ NSg/V/J/P I/C     NPr/C NSg/C
 > computer science is a   discipline of science , mathematics , or    engineering . Allen
-# NSg/V+   NSg/V+  VL D/P NSg/V      P  NSg/V+  . NᴹSg+       . NPr/C NSg/V+      . NPr+
-=======
-# NSg          P  NSg/V+   N🅪Sg/V
->
-#
-> Despite the word   science in      its     name   , there is debate over      whether or    not
-# NSg/V/P D+  NSg/V+ N🅪Sg/V  NPr/J/P ISg/D$+ NSg/V+ . +     VL NSg/V+ NSg/V/J/P I/C     NPr/C NSg/C
-> computer science is a   discipline of science , mathematics , or    engineering . Allen
-# NSg/V    N🅪Sg/V+ VL D/P NSg/V      P  N🅪Sg/V  . NᴹSg+       . NPr/C NSg/V+      . NPr+
->>>>>>> 90a66a9c
+# NSg/V+   N🅪Sg/V+ VL D/P NSg/V      P  N🅪Sg/V+ . NᴹSg+       . NPr/C NSg/V+      . NPr+
 > Newell and Herbert A. Simon argued in      1975 ,
 # ?      V/C NPr+    ?  NPr+  V/J    NPr/J/P #    .
 >
 #
 > Computer science is an  empirical discipline . We   would have   called it       an
-<<<<<<< HEAD
-# NSg/V+   NSg/V+  VL D/P NSg/J     NSg/V      . IPl+ VX    NSg/VX V/J    NPr/ISg+ D/P+
+# NSg/V+   N🅪Sg/V+ VL D/P NSg/J     NSg/V      . IPl+ VX    NSg/VX V/J    NPr/ISg+ D/P+
 > experimental science , but     like        astronomy , economics , and geology , some     of its
-# NSg/J+       NSg/V+  . NSg/C/P NSg/V/J/C/P NSg+      . NSg+      . V/C NSg     . I/J/R/Dq P  ISg/D$+
-=======
-# NSg/V+   N🅪Sg/V  VL D/P NSg/J+    NSg/V+     . IPl+ VX    NSg/VX V/J    NPr/ISg+ D/P+
-> experimental science , but     like        astronomy , economics , and geology , some     of its
-# NSg/J+       N🅪Sg/V+ . NSg/C/P NSg/V/J/C/P NSg       . NSg+      . V/C NSg     . I/J/R/Dq P  ISg/D$+
->>>>>>> 90a66a9c
+# NSg/J+       N🅪Sg/V+ . NSg/C/P NSg/V/J/C/P NSg+      . NSg+      . V/C NSg     . I/J/R/Dq P  ISg/D$+
 > unique forms of observation and experience do     not   fit     a   narrow  stereotype of
 # NSg/J  NPl/V P  NSg         V/C NSg/V+     NSg/VX NSg/C NSg/V/J D/P NSg/V/J NSg/V      P
 > the experimental method . Nonetheless , they are experiments . Each new      machine
@@ -603,29 +378,16 @@
 # N🅪Sg+     V/C V         NPr/ISg+ NSg/J/P NSg/I/J/C/Dq J          V/C NSg+        NPl/V J         .
 >
 #
-<<<<<<< HEAD
 > It       has since been  argued that         computer science can    be     classified as    an   empirical
-# NPr/ISg+ V   C/P+  NSg/V V/J    NSg/I/C/Ddem NSg/V+   NSg/V+  NPr/VX NSg/VX NSg/V/J    NSg/R D/P+ NSg/J+
+# NPr/ISg+ V   C/P+  NSg/V V/J    NSg/I/C/Ddem NSg/V+   N🅪Sg/V+ NPr/VX NSg/VX NSg/V/J    NSg/R D/P+ NSg/J+
 > science since it       makes use   of empirical testing to evaluate the correctness of
-# NSg/V+  C/P   NPr/ISg+ NPl/V NSg/V P  NSg/J     V+      P  V        D   NSg         P
+# N🅪Sg/V+ C/P   NPr/ISg+ NPl/V NSg/V P  NSg/J     V+      P  V        D   NSg         P
 > programs , but     a    problem remains in      defining the laws   and theorems of computer
 # NPl/V+   . NSg/C/P D/P+ NSg/J+  NPl/V   NPr/J/P V        D+  NPl/V+ V/C NPl/V    P  NSg/V+
 > science ( if    any    exist ) and defining the nature of experiments in      computer
-# NSg/V+  . NSg/C I/R/Dq V+    . V/C V        D   NSg/V  P  NPl/V+      NPr/J/P NSg/V+
+# N🅪Sg/V+ . NSg/C I/R/Dq V+    . V/C V        D   NSg/V  P  NPl/V+      NPr/J/P NSg/V+
 > science . Proponents of classifying computer science as    an  engineering discipline
-# NSg/V+  . NPl        P  V           NSg/V+   NSg/V+  NSg/R D/P NSg/V+      NSg/V+
-=======
-> It       has since been  argued that         computer science can    be     classified as    an  empirical
-# NPr/ISg+ V   C/P   NSg/V V/J    NSg/I/C/Ddem NSg/V+   N🅪Sg/V+ NPr/VX NSg/VX NSg/V/J    NSg/R D/P NSg/J
-> science since it       makes use   of empirical testing to evaluate the correctness of
-# N🅪Sg/V+ C/P   NPr/ISg+ NPl/V NSg/V P  NSg/J     V       P  V        D   NSg         P
-> programs , but     a   problem remains in      defining the laws  and theorems of computer
-# NPl/V+   . NSg/C/P D/P NSg/J+  NPl/V   NPr/J/P V        D+  NPl/V V/C NPl/V    P  NSg/V+
-> science ( if    any     exist ) and defining the nature of experiments in      computer
-# N🅪Sg/V+ . NSg/C I/R/Dq+ V+    . V/C V        D   NSg/V  P  NPl/V+      NPr/J/P NSg/V+
-> science . Proponents of classifying computer science as    an   engineering discipline
-# N🅪Sg/V+ . NPl        P  V           NSg/V+   N🅪Sg/V  NSg/R D/P+ NSg/V+      NSg/V+
->>>>>>> 90a66a9c
+# N🅪Sg/V+ . NPl        P  V           NSg/V+   N🅪Sg/V+ NSg/R D/P NSg/V+      NSg/V+
 > argue that         the reliability of computational systems is investigated in      the same
 # V     NSg/I/C/Ddem D   NSg         P  J             NPl+    VL V/J          NPr/J/P D   I/J
 > way    as    bridges  in      civil engineering and airplanes in      aerospace engineering . They
@@ -633,25 +395,15 @@
 > also argue that         while     empirical sciences observe what   presently exists , computer
 # W?   V     NSg/I/C/Ddem NSg/V/C/P NSg/J+    NPl/V+   NSg/V   NSg/I+ R         V      . NSg/V+
 > science observes what   is possible to exist and while     scientists discover laws
-<<<<<<< HEAD
-# NSg/V+  NPl/V    NSg/I+ VL NSg/J    P  V     V/C NSg/V/C/P NPl+       NSg/V/J  NPl/V
+# N🅪Sg/V+ NPl/V    NSg/I+ VL NSg/J    P  V     V/C NSg/V/C/P NPl+       NSg/V/J  NPl/V
 > from observation , no     proper laws   have   been  found in      computer science and it       is
-# P    NSg+        . NPr/P+ NSg/J+ NPl/V+ NSg/VX NSg/V NSg/V NPr/J/P NSg/V+   NSg/V+  V/C NPr/ISg+ VL
-=======
-# N🅪Sg/V+ NPl/V    NSg/I+ VL NSg/J    P  V     V/C NSg/V/C/P NPl+       NSg/V/J  NPl/V+
-> from observation , no     proper laws   have   been  found in      computer science and it       is
-# P    NSg+        . NPr/P+ NSg/J  NPl/V+ NSg/VX NSg/V NSg/V NPr/J/P NSg/V+   N🅪Sg/V  V/C NPr/ISg+ VL
->>>>>>> 90a66a9c
+# P    NSg+        . NPr/P+ NSg/J+ NPl/V+ NSg/VX NSg/V NSg/V NPr/J/P NSg/V+   N🅪Sg/V+ V/C NPr/ISg+ VL
 > instead concerned with creating phenomena .
 # W?      V/J       P    V        NSg+      .
 >
 #
 > Proponents of classifying computer science as    a   mathematical discipline argue
-<<<<<<< HEAD
-# NPl        P  V           NSg/V+   NSg/V+  NSg/R D/P J            NSg/V+     V
-=======
-# NPl        P  V           NSg/V+   N🅪Sg/V  NSg/R D/P J            NSg/V+     V
->>>>>>> 90a66a9c
+# NPl        P  V           NSg/V+   N🅪Sg/V+ NSg/R D/P J            NSg/V+     V
 > that         computer programs are physical realizations of mathematical entities and
 # NSg/I/C/Ddem NSg/V+   NPl/V+   V   NSg/J    NPl/NoAm     P  J            NPl      V/C
 > programs that          can    be     deductively reasoned through mathematical formal methods .
@@ -661,44 +413,25 @@
 > computer programs as    mathematical sentences and interpret formal semantics for
 # NSg/V+   NPl/V+   NSg/R J            NPl/V+    V/C V         NSg/J  NPl       C/P
 > programming languages as    mathematical axiomatic systems .
-<<<<<<< HEAD
-# NSg/V+      NPl/V+    NSg/R J            J         NPl+    .
-=======
-# NᴹSg/V+     NPl/V     NSg/R J+           J         NPl+    .
->>>>>>> 90a66a9c
+# NᴹSg/V+     NPl/V+    NSg/R J            J         NPl+    .
 >
 #
 > Paradigms of computer science
 # NPl       P  NSg/V+   N🅪Sg/V+
 >
 #
-<<<<<<< HEAD
-> A   number  of computer scientists have   argued for the distinction of three
-# D/P NSg/V/J P  NSg/V+   NPl+       NSg/VX V/J    C/P D   NSg         P  NSg
-> separate paradigms in      computer science . Peter    Wegner argued that         those  paradigms
-# NSg/V/J  NPl       NPr/J/P NSg/V+   NSg/V+  . NPr/V/J+ ?      V/J    NSg/I/C/Ddem I/Ddem NPl+
-> are science , technology , and mathematics . Peter    Denning's working group  argued
-# V   NSg/V   . N🅪Sg+      . V/C NᴹSg+       . NPr/V/J+ ?         V       NSg/V+ V/J
-> that         they are theory , abstraction ( modeling ) , and design . Amnon H. Eden
-# NSg/I/C/Ddem IPl+ V   NSg    . NSg         . NSg/V+   . . V/C NSg/V+ . ?     ?  NPr+
-> described them     as    the " rationalist paradigm " ( which treats computer science as    a
-# V/J       NSg/IPl+ NSg/R D   . NSg+        NSg+     . . I/C+  NPl/V+ NSg/V+   NSg/V+  NSg/R D/P
-> branch of mathematics , which is prevalent in      theoretical computer science , and
-# NPr/V  P  NᴹSg+       . I/C+  VL NSg/J     NPr/J/P J           NSg/V+   NSg/V+  . V/C
-=======
 > A   number   of computer scientists have   argued for the distinction of three
 # D/P NSg/V/JC P  NSg/V+   NPl+       NSg/VX V/J    C/P D   NSg         P  NSg
-> separate paradigms in      computer science . Peter     Wegner argued that         those   paradigms
-# NSg/V/J  NPl       NPr/J/P NSg/V+   N🅪Sg/V+ . NPr/V/JC+ ?      V/J    NSg/I/C/Ddem I/Ddem+ NPl+
+> separate paradigms in      computer science . Peter     Wegner argued that         those  paradigms
+# NSg/V/J  NPl       NPr/J/P NSg/V+   N🅪Sg/V+ . NPr/V/JC+ ?      V/J    NSg/I/C/Ddem I/Ddem NPl+
 > are science , technology , and mathematics . Peter     Denning's working group  argued
 # V   N🅪Sg/V  . N🅪Sg+      . V/C NᴹSg+       . NPr/V/JC+ ?         V       NSg/V+ V/J
 > that         they are theory , abstraction ( modeling ) , and design  . Amnon H. Eden
 # NSg/I/C/Ddem IPl+ V   NSg    . NSg         . NSg/V+   . . V/C N🅪Sg/V+ . ?     ?  NPr+
 > described them     as    the " rationalist paradigm " ( which treats computer science as    a
-# V/J       NSg/IPl+ NSg/R D   . NSg+        NSg+     . . I/C+  NPl/V+ NSg/V+   N🅪Sg/V  NSg/R D/P
+# V/J       NSg/IPl+ NSg/R D   . NSg+        NSg+     . . I/C+  NPl/V+ NSg/V+   N🅪Sg/V+ NSg/R D/P
 > branch of mathematics , which is prevalent in      theoretical computer science , and
-# NPr/V  P  NᴹSg+       . I/C+  VL J         NPr/J/P J+          NSg/V+   N🅪Sg/V+ . V/C
->>>>>>> 90a66a9c
+# NPr/V  P  NᴹSg+       . I/C+  VL J         NPr/J/P J           NSg/V+   N🅪Sg/V+ . V/C
 > mainly employs deductive reasoning ) , the " technocratic paradigm " ( which might     be
 # R      NPl/V   J         NSg/V     . . D   . J            NSg+     . . I/C+  NᴹSg/VX/J NSg/VX
 > found in      engineering approaches , most       prominently in      software engineering ) , and
@@ -708,15 +441,9 @@
 > empirical perspective of natural sciences , identifiable in      some     branches of
 # NSg/J     NSg/J       P  NSg/J   NPl/V+   . J            NPr/J/P I/J/R/Dq NPl/V    P
 > artificial intelligence ) . Computer science focuses on  methods involved in
-<<<<<<< HEAD
-# J          N🅪Sg+        . . NSg/V+   NSg/V+  NPl/V   J/P NPl/V+  V/J      NPr/J/P
-> design , specification , programming , verification , implementation and testing of
-# NSg/V+ . NSg+          . NSg/V       . NSg+         . NSg            V/C V       P
-=======
-# J+         N🅪Sg+        . . NSg/V+   N🅪Sg/V+ NPl/V   J/P NPl/V+  V/J      NPr/J/P
-> design , specification , programming , verification , implementation and testing of
-# N🅪Sg/V . NSg+          . NᴹSg/V+     . NSg          . NSg            V/C V       P
->>>>>>> 90a66a9c
+# J          N🅪Sg+        . . NSg/V+   N🅪Sg/V+ NPl/V   J/P NPl/V+  V/J      NPr/J/P
+> design  , specification , programming , verification , implementation and testing of
+# N🅪Sg/V+ . NSg+          . NᴹSg/V      . NSg+         . NSg            V/C V       P
 > human   - made computing systems .
 # NSg/V/J . V    NᴹSg/V+   NPl+    .
 >
@@ -726,11 +453,7 @@
 >
 #
 > As    a    discipline , computer science spans a   range of topics from theoretical
-<<<<<<< HEAD
-# NSg/R D/P+ NSg/V+     . NSg/V+   NSg/V+  NPl/V D/P NSg/V P  NPl+   P    J
-=======
-# NSg/R D/P+ NSg/V      . NSg/V+   N🅪Sg/V+ NPl/V D/P NSg/V P  NPl+   P    J
->>>>>>> 90a66a9c
+# NSg/R D/P+ NSg/V+     . NSg/V+   N🅪Sg/V+ NPl/V D/P NSg/V P  NPl+   P    J
 > studies of algorithms and the limits of computation to the practical issues of
 # NPl/V   P  NPl+       V/C D   NPl/V  P  NSg         P  D   NSg/J     NPl/V  P
 > implementing computing systems in      hardware and software . CSAB , formerly called
@@ -738,31 +461,17 @@
 > Computing Sciences Accreditation Board  — which is made up        of representatives of
 # NᴹSg/V+   NPl/V+   N🅪Sg          NSg/V+ . I/C+  VL V    NSg/V/J/P P  NPl             P
 > the Association for Computing Machinery ( ACM ) , and the IEEE Computer Society
-<<<<<<< HEAD
-# D   NSg+        C/P NSg/V+    NᴹSg+     . NSg . . V/C D   NPr  NSg/V+   NSg+
-> ( IEEE CS    ) — identifies four areas that          it       considers crucial to the discipline of
-# . NPr  NPl/V . . V          NSg  NPl+  NSg/I/C/Ddem+ NPr/ISg+ V         J       P  D   NSg/V      P
-> computer science : theory of computation , algorithms and data  structures ,
-# NSg/V+   NSg/V+  . NSg    P  NSg         . NPl        V/C N🅪Pl+ NPl/V+     .
-> programming methodology and languages , and computer elements and architecture .
-# NSg/V+      NSg         V/C NPl/V+    . V/C NSg/V+   NPl/V    V/C NSg+         .
-=======
-# D+  NSg         C/P NᴹSg/V+   NᴹSg+     . NSg . . V/C D+  NPr+ NSg/V+   N🅪Sg+
+# D   NSg+        C/P NᴹSg/V+   NᴹSg+     . NSg . . V/C D   NPr  NSg/V+   N🅪Sg+
 > ( IEEE CS    ) — identifies four areas that          it       considers crucial to the discipline of
 # . NPr  NPl/V . . V          NSg  NPl+  NSg/I/C/Ddem+ NPr/ISg+ V         J       P  D   NSg/V      P
 > computer science : theory of computation , algorithms and data  structures ,
 # NSg/V+   N🅪Sg/V+ . NSg    P  NSg         . NPl        V/C N🅪Pl+ NPl/V+     .
-> programming methodology and languages , and computer elements and  architecture .
-# NᴹSg/V+     NSg         V/C NPl/V+    . V/C NSg/V+   NPl/V    V/C+ NSg+         .
->>>>>>> 90a66a9c
+> programming methodology and languages , and computer elements and architecture .
+# NᴹSg/V+     NSg         V/C NPl/V+    . V/C NSg/V+   NPl/V    V/C NSg+         .
 > In      addition to these   four areas , CSAB also identifies fields   such  as    software
 # NPr/J/P NSg+     P  I/Ddem+ NSg+ NPl+  . ?    W?   V          NPrPl/V+ NSg/I NSg/R NᴹSg+
 > engineering , artificial intelligence , computer networking and communication ,
-<<<<<<< HEAD
-# NSg/V+      . J          N🅪Sg+        . NSg/V+   NᴹSg/V     V/C NSg+          .
-=======
-# NSg/V+      . J+         N🅪Sg+        . NSg/V+   NᴹSg/V     V/C N🅪Sg+         .
->>>>>>> 90a66a9c
+# NSg/V+      . J          N🅪Sg+        . NSg/V+   NᴹSg/V     V/C N🅪Sg+         .
 > database systems , parallel computation , distributed computation , human   – computer
 # NSg/V+   NPl+    . NSg/V/J  NSg         . V/J         NSg         . NSg/V/J . NSg/V+
 > interaction , computer graphics , operating systems , and numerical and symbolic
@@ -772,19 +481,11 @@
 >
 #
 > Theoretical computer science
-<<<<<<< HEAD
-# J+          NSg/V+   NSg/V+
+# J+          NSg/V+   N🅪Sg/V+
 >
 #
 > Theoretical computer science is mathematical and abstract in      spirit , but     it
-# J+          NSg/V+   NSg/V+  VL J            V/C NSg/V/J  NPr/J/P NSg/V+ . NSg/C/P NPr/ISg+
-=======
-# J+          NSg/V+   N🅪Sg/V
->
-#
-> Theoretical computer science is mathematical and abstract in      spirit , but     it
-# J+          NSg/V+   N🅪Sg/V  VL J            V/C NSg/V/J  NPr/J/P NSg/V+ . NSg/C/P NPr/ISg+
->>>>>>> 90a66a9c
+# J+          NSg/V+   N🅪Sg/V+ VL J            V/C NSg/V/J  NPr/J/P NSg/V+ . NSg/C/P NPr/ISg+
 > derives its     motivation from practical and everyday computation . It       aims  to
 # NPl/V   ISg/D$+ NSg+       P    NSg/J     V/C NSg/J    NSg         . NPr/ISg+ NPl/V P
 > understand the nature of computation and , as    a   consequence of this
@@ -797,13 +498,8 @@
 # NSg    P  NSg
 >
 #
-<<<<<<< HEAD
-> According to Peter    Denning , the fundamental question underlying computer science
-# V/J       P  NPr/V/J+ ?       . D+  NSg/J+      NSg/V+   NSg/V/J+   NSg/V+   NSg/V+
-=======
 > According to Peter     Denning , the fundamental question underlying computer science
-# V/J       P  NPr/V/JC+ ?       . D+  NSg/J+      NSg/V+   NSg/V/J    NSg/V+   N🅪Sg/V+
->>>>>>> 90a66a9c
+# V/J       P  NPr/V/JC+ ?       . D+  NSg/J+      NSg/V+   NSg/V/J+   NSg/V+   N🅪Sg/V+
 > is , " What   can    be     automated ? " Theory of computation is focused on  answering
 # VL . . NSg/I+ NPr/VX NSg/VX V/J       . . NSg    P  NSg         VL V/J     J/P V
 > fundamental questions about what   can    be     computed and what   amount of resources
@@ -811,11 +507,7 @@
 > are required to perform those  computations . In      an  effort to answer the first
 # V   V/J      P  V       I/Ddem NPl          . NPr/J/P D/P NSg/V+ P  NSg/V  D+  NSg/V/J+
 > question , computability theory examines which computational problems are
-<<<<<<< HEAD
-# NSg/V+   . ?             NSg+   NPl/V    I/C+  J+            NPl+     V
-=======
-# NSg/V+   . NᴹSg          NSg+   NPl/V    I/C+  J             NPl+     V
->>>>>>> 90a66a9c
+# NSg/V+   . NᴹSg          NSg+   NPl/V    I/C+  J+            NPl+     V
 > solvable on  various theoretical models of computation . The second   question is
 # J        J/P J       J           NPl/V  P  NSg         . D+  NSg/V/J+ NSg/V+   VL
 > addressed by      computational complexity theory , which studies the time     and space
@@ -840,13 +532,8 @@
 # NᴹSg+       NSg+   . R       J       P  NSg         V/C NPl/V+     . VL J       P
 > the quantification of information . This    was developed by      Claude Shannon to find
 # D   NSg            P  NᴹSg+       . I/Ddem+ V   V/J       NSg/J/P NPr+   NPr+    P  NSg/V
-<<<<<<< HEAD
 > fundamental limits on  signal   processing operations such  as    compressing data  and
-# NSg/J       NPl/V  J/P NSg/V/J+ V+         +          NSg/I NSg/R V           N🅪Pl+ V/C
-=======
-> fundamental limits on  signal   processing operations such  as    compressing data and
-# NSg/J       NPl/V  J/P NSg/V/J+ V+         NPl+       NSg/I NSg/R V           N🅪Pl V/C
->>>>>>> 90a66a9c
+# NSg/J       NPl/V  J/P NSg/V/J+ V+         NPl+       NSg/I NSg/R V           N🅪Pl+ V/C
 > on  reliably storing and communicating data  . Coding theory is the study of the
 # J/P R        V       V/C V             N🅪Pl+ . V+     NSg+   VL D   NSg/V P  D
 > properties of codes  ( systems for converting information from one       form   to
@@ -872,35 +559,19 @@
 >
 #
 > Programming language theory and formal methods
-<<<<<<< HEAD
-# NSg/V+      N🅪Sg/V+  NSg    V/C NSg/J+ NPl/V+
+# NᴹSg/V+     N🅪Sg/V+  NSg    V/C NSg/J+ NPl/V+
 >
 #
 > Programming language theory is a   branch of computer science that          deals with the
-# NSg/V+      N🅪Sg/V+  NSg+   VL D/P NPr/V  P  NSg/V+   NSg/V+  NSg/I/C/Ddem+ NPl/V P    D
-> design , implementation , analysis , characterization , and classification of
-# NSg/V+ . NSg+           . N🅪Sg+    . NSg              . V/C NSg            P
-=======
-# NᴹSg/V+     N🅪Sg/V   NSg    V/C NSg/J  NPl/V
->
-#
-> Programming language theory is a   branch of computer science that          deals with the
-# NᴹSg/V+     N🅪Sg/V   NSg+   VL D/P NPr/V  P  NSg/V+   N🅪Sg/V+ NSg/I/C/Ddem+ NPl/V P    D+
+# NᴹSg/V+     N🅪Sg/V+  NSg+   VL D/P NPr/V  P  NSg/V+   N🅪Sg/V+ NSg/I/C/Ddem+ NPl/V P    D
 > design  , implementation , analysis , characterization , and classification of
 # N🅪Sg/V+ . NSg+           . N🅪Sg+    . NSg              . V/C NSg            P
->>>>>>> 90a66a9c
 > programming languages and their individual features . It       falls  within  the
 # NᴹSg/V+     NPl/V     V/C D$+   NSg/J+     NPl/V+   . NPr/ISg+ NPl/V+ NSg/J/P D
 > discipline of computer science , both   depending on  and affecting mathematics ,
-<<<<<<< HEAD
-# NSg/V      P  NSg/V+   NSg/V+  . I/C/Dq V         J/P V/C V/J       NᴹSg+       .
+# NSg/V      P  NSg/V+   N🅪Sg/V+ . I/C/Dq V         J/P V/C V/J       NᴹSg+       .
 > software engineering , and linguistics . It       is an  active research area , with
-# NᴹSg+    NSg/V+      . V/C NSg+        . NPr/ISg+ VL D/P NSg/J  NSg/V    N🅪Sg . P
-=======
-# NSg/V      P  NSg/V+   N🅪Sg/V+ . I/C/Dq V         J/P V/C V/J       NᴹSg+       .
-> software engineering , and linguistics . It       is an  active research area  , with
-# NᴹSg+    NSg/V+      . V/C NᴹSg+       . NPr/ISg+ VL D/P NSg/J  NᴹSg/V+  N🅪Sg+ . P
->>>>>>> 90a66a9c
+# NᴹSg+    NSg/V+      . V/C NᴹSg+       . NPr/ISg+ VL D/P NSg/J  NᴹSg/V   N🅪Sg . P
 > numerous dedicated academic journals .
 # J+       V/J+      NSg/J+   NPl/V+   .
 >
@@ -908,54 +579,29 @@
 > Formal methods are a   particular kind  of mathematically based technique for the
 # NSg/J+ NPl/V+  V   D/P NSg/J      NSg/J P  R              V/J   NSg+      C/P D+
 > specification , development and verification of software and hardware systems .
-<<<<<<< HEAD
 # NSg+          . N🅪Sg        V/C NSg          P  NᴹSg     V/C NᴹSg+    NPl+    .
-> The use   of formal methods for software and hardware design is motivated by      the
-# D   NSg/V P  NSg/J  NPl/V   C/P NᴹSg     V/C NᴹSg+    NSg/V+ VL V/J       NSg/J/P D+
-=======
-# NSg           . N🅪Sg        V/C NSg          P  NᴹSg     V/C NᴹSg+    NPl+    .
 > The use   of formal methods for software and hardware design  is motivated by      the
 # D   NSg/V P  NSg/J  NPl/V   C/P NᴹSg     V/C NᴹSg+    N🅪Sg/V+ VL V/J       NSg/J/P D+
->>>>>>> 90a66a9c
 > expectation that          , as    in      other    engineering disciplines , performing appropriate
 # NSg+        NSg/I/C/Ddem+ . NSg/R NPr/J/P NSg/V/J+ NSg/V+      NPl/V+      . V          V/J+
 > mathematical analysis can    contribute to the reliability and robustness of a
-<<<<<<< HEAD
 # J+           N🅪Sg+    NPr/VX NSg/V      P  D+  NSg+        V/C NSg        P  D/P
-> design . They form  an  important theoretical underpinning for software
-# NSg/V+ . IPl+ NSg/V D/P J         J           NSg/V        C/P NᴹSg+
+> design  . They form  an  important theoretical underpinning for software
+# N🅪Sg/V+ . IPl+ NSg/V D/P J         J           NSg/V        C/P NᴹSg+
 > engineering , especially where safety or    security is involved . Formal methods are
 # NSg/V+      . R          NSg/C N🅪Sg/V NPr/C NSg+     VL V/J      . NSg/J+ NPl/V+  V
 > a   useful adjunct to software testing since they help  avoid errors and can    also
 # D/P J      NSg/V/J P  NᴹSg     V+      C/P   IPl+ NSg/V V     NPl/V+ V/C NPr/VX W?
 > give  a   framework for testing . For industrial use    , tool   support is required .
-# NSg/V D/P NSg       C/P V+      . C/P NSg/J      NSg/V+ . NSg/V+ NSg/V+  VL V/J      .
-=======
-# J            N🅪Sg+    NPr/VX NSg/V      P  D+  NSg         V/C NSg        P  D/P+
-> design  . They form  an  important theoretical underpinning for software
-# N🅪Sg/V+ . IPl+ NSg/V D/P J         J           NSg/V        C/P NᴹSg+
-> engineering , especially where safety or    security is  involved . Formal methods are
-# NSg/V+      . R          NSg/C N🅪Sg/V NPr/C NSg+     VL+ V/J      . NSg/J  NPl/V+  V
-> a   useful adjunct to software testing since they help  avoid errors and can    also
-# D/P J      NSg/V/J P  NᴹSg     V+      C/P   IPl+ NSg/V V     NPl/V+ V/C NPr/VX W?
-> give  a   framework for testing . For industrial use    , tool   support is required .
-# NSg/V D/P NSg       C/P V+      . C/P NSg/J+     NSg/V+ . NSg/V+ N🅪Sg/V+ VL V/J      .
->>>>>>> 90a66a9c
+# NSg/V D/P NSg       C/P V+      . C/P NSg/J      NSg/V+ . NSg/V+ N🅪Sg/V+ VL V/J      .
 > However , the high    cost    of using formal methods means that         they are usually only
 # C       . D   NSg/V/J NSg/V/J P  V     NSg/J+ NPl/V+  NPl/V NSg/I/C/Ddem IPl+ V   R       J/R/C
 > used in      the development of high    - integrity and life   - critical systems , where
 # V/J  NPr/J/P D   N🅪Sg        P  NSg/V/J . NᴹSg      V/C NSg/V+ . NSg/J    NPl     . NSg/C
-<<<<<<< HEAD
-> safety or    security is of utmost importance . Formal methods are best     described as
-# N🅪Sg/V NPr/C NSg+     VL P  NSg/J+ NᴹSg+      . NSg/J+ NPl/V+  V   NPr/VX/J V/J       NSg/R
+> safety or    security is of utmost importance . Formal methods are best      described as
+# N🅪Sg/V NPr/C NSg+     VL P  NSg/J+ NᴹSg+      . NSg/J+ NPl/V+  V   NPr/VX/JS V/J       NSg/R
 > the application of a   fairly broad variety of theoretical computer science
-# D   NSg         P  D/P R      NSg/J NSg     P  J+          NSg/V+   NSg/V+
-=======
-> safety or    security is of utmost importance . Formal methods are best      described as
-# N🅪Sg/V NPr/C NSg+     VL P  NSg/J  NᴹSg+      . NSg/J  NPl/V+  V   NPr/VX/JS V/J       NSg/R
-> the application of a   fairly broad variety of theoretical computer science
-# D   NSg         P  D/P R      NSg/J NSg     P  J           NSg/V+   N🅪Sg/V+
->>>>>>> 90a66a9c
+# D   NSg         P  D/P R      NSg/J NSg     P  J+          NSg/V+   N🅪Sg/V+
 > fundamentals , in      particular logic    calculi , formal languages , automata theory ,
 # NPl+         . NPr/J/P NSg/J+     NSg/V/J+ NSg     . NSg/J  NPl/V+    . NSg      NSg+   .
 > and program semantics , but     also type   systems and algebraic data  types  to
@@ -965,11 +611,7 @@
 >
 #
 > Applied computer science
-<<<<<<< HEAD
-# V/J     NSg/V+   NSg/V+
-=======
-# V/J     NSg/V+   N🅪Sg/V
->>>>>>> 90a66a9c
+# V/J     NSg/V+   N🅪Sg/V+
 >
 #
 > Computer graphics and visualization
@@ -979,15 +621,9 @@
 > Computer graphics is the study of digital visual contents and involves the
 # NSg/V+   NPl+     VL D   NSg/V P  NSg/J+  NSg/J+ NPl/V+   V/C V        D
 > synthesis and manipulation of image  data  . The study  is connected to many       other
-<<<<<<< HEAD
-# NSg       V/C N🅪Sg         P  NSg/V+ N🅪Pl+ . D+  NSg/V+ VL V/J       P  NSg/I/J/Dq NSg/V/J
+# NᴹSg      V/C N🅪Sg         P  NSg/V+ N🅪Pl+ . D+  NSg/V+ VL V/J       P  NSg/I/J/Dq NSg/V/J
 > fields  in      computer science , including computer vision , image  processing , and
-# NPrPl/V NPr/J/P NSg/V+   NSg/V+  . V         NSg/V+   NSg/V  . NSg/V+ V+         . V/C
-=======
-# NᴹSg      V/C N🅪Sg         P  NSg/V+ N🅪Pl+ . D+  NSg/V+ VL V/J       P  NSg/I/J/Dq NSg/V/J
-> fields  in      computer science , including computer vision  , image  processing , and
-# NPrPl/V NPr/J/P NSg/V+   N🅪Sg/V+ . V         NSg/V+   N🅪Sg/V+ . NSg/V+ V+         . V/C
->>>>>>> 90a66a9c
+# NPrPl/V NPr/J/P NSg/V+   N🅪Sg/V+ . V         NSg/V+   N🅪Sg/V . NSg/V+ V+         . V/C
 > computational geometry , and is heavily applied in      the fields  of special effects
 # J+            N🅪Sg+    . V/C VL R       V/J     NPr/J/P D   NPrPl/V P  NSg/V/J NPl/V
 > and video   games  .
@@ -998,93 +634,50 @@
 # NSg/V V/C NSg/V/J+ V+
 >
 #
-<<<<<<< HEAD
 > Information can    take  the form  of images , sound    , video   or    other   multimedia . Bits
-# NᴹSg+       NPr/VX NSg/V D   NSg/V P  NPl/V+ . NSg/V/J+ . N🅪Sg/V+ NPr/C NSg/V/J NSg/J      . NPl/V
+# NᴹSg+       NPr/VX NSg/V D   NSg/V P  NPl/V+ . NSg/V/J+ . N🅪Sg/V+ NPr/C NSg/V/J NᴹSg/J     . NPl/V
 > of information can    be     streamed via   signals . Its     processing is the central notion
 # P  NᴹSg+       NPr/VX NSg/VX V/J      NSg/P NPl/V   . ISg/D$+ V+         VL D   NPr/J   NSg
 > of informatics , the European view   on  computing , which studies information
-# P  NᴹSg        . D   NSg/J    NSg/V+ J/P NSg/V+    . I/C+  NPl/V+  NᴹSg+
+# P  NᴹSg        . D   NSg/J    NSg/V+ J/P NᴹSg/V+   . I/C+  NPl/V+  NᴹSg+
 > processing algorithms independently of the type  of information carrier – whether
-# V+         NPl+       R             P  D   NSg/V P  NᴹSg+       NPr/J+  . I/C
+# V+         NPl+       R             P  D   NSg/V P  NᴹSg+       NPr+    . I/C
 > it       is electrical , mechanical or    biological . This    field  plays important role in
 # NPr/ISg+ VL NSg/J      . NSg/J      NPr/C NSg/J      . I/Ddem+ NSg/V+ NPl/V J         NSg  NPr/J/P
 > information theory , telecommunications , information engineering and has
 # NᴹSg+       NSg+   . NPl+               . NᴹSg+       NSg/V+      V/C V
 > applications in      medical image  computing and speech  synthesis , among others . What
-# W?           NPr/J/P NSg/J   NSg/V+ NSg/V     V/C N🅪Sg/V+ NSg+      . P     NPl/V+ . NSg/I+
-> is the lower bound   on  the complexity of fast    Fourier transform algorithms ? is
-# VL D   V/J   NSg/V/J J/P D   NSg        P  NSg/V/J NPr     NSg/V     NPl+       . VL
-=======
-> Information can    take  the form  of images , sound   , video  or    other    multimedia . Bits
-# NᴹSg+       NPr/VX NSg/V D   NSg/V P  NPl/V  . NSg/V/J . N🅪Sg/V NPr/C NSg/V/J+ NᴹSg/J+    . NPl/V
-> of information can    be     streamed via    signals . Its     processing is the central notion
-# P  NᴹSg+       NPr/VX NSg/VX V/J      NSg/P+ NPl/V   . ISg/D$+ V+         VL D   NPr/J   NSg
-> of informatics , the European view  on  computing , which studies information
-# P  NᴹSg        . D   NSg/J    NSg/V J/P NᴹSg/V+   . I/C+  NPl/V+  NᴹSg+
-> processing algorithms independently of the type  of information carrier – whether
-# V+         NPl+       R             P  D   NSg/V P  NᴹSg+       NPr+    . I/C
-> it       is electrical , mechanical or     biological . This    field  plays important role in
-# NPr/ISg+ VL NSg/J      . NSg/J+     NPr/C+ NSg/J+     . I/Ddem+ NSg/V+ NPl/V J         NSg  NPr/J/P
-> information theory , telecommunications , information engineering and has
-# NᴹSg+       NSg+   . NPl+               . NᴹSg+       NSg/V+      V/C V
-> applications in      medical image  computing and speech  synthesis , among others . What
 # W?           NPr/J/P NSg/J   NSg/V+ NᴹSg/V    V/C N🅪Sg/V+ NᴹSg+     . P     NPl/V+ . NSg/I+
 > is the lower    bound   on  the complexity of fast    Fourier transform algorithms ? is
-# VL D   NSg/V/JC NSg/V/J J/P D   NSg        P  NSg/V/J NPr     NSg/V     NPl+       . VL+
->>>>>>> 90a66a9c
+# VL D   NSg/V/JC NSg/V/J J/P D   NSg        P  NSg/V/J NPr     NSg/V     NPl+       . VL
 > one       of the unsolved problems in      theoretical computer science .
 # NSg/I/V/J P  D   V/J      NPl      NPr/J/P J+          NSg/V+   N🅪Sg/V+ .
 >
 #
 > Computational science , finance and engineering
-<<<<<<< HEAD
-# J             NSg/V+  . N🅪Sg/V  V/C NSg/V+
+# J             N🅪Sg/V+ . N🅪Sg/V  V/C NSg/V+
 >
 #
 > Scientific computing ( or    computational science ) is the field of study  concerned
-# J          NSg/V     . NPr/C J+            NSg/V+  . VL D   NSg/V P  NSg/V+ V/J
-=======
-# J+            N🅪Sg/V  . N🅪Sg/V+ V/C NSg/V
->
-#
-> Scientific computing ( or    computational science ) is the field of study  concerned
-# J+         NᴹSg/V    . NPr/C J             N🅪Sg/V+ . VL D   NSg/V P  NSg/V+ V/J
->>>>>>> 90a66a9c
+# J          NᴹSg/V    . NPr/C J+            N🅪Sg/V+ . VL D   NSg/V P  NSg/V+ V/J
 > with constructing mathematical models and quantitative analysis techniques and
 # P    V            J            NPl/V  V/C J+           N🅪Sg+    NPl+       V/C
 > using computers to analyze and solve scientific problems . A   major   usage of
 # V     NPl/V+    P  V       V/C NSg/V J+         NPl+     . D/P NPr/V/J N🅪Sg  P
 > scientific computing is simulation of various processes , including computational
-<<<<<<< HEAD
-# J+         NSg/V+    VL NSg        P  J+      NPl/V+    . V         J+
+# J+         NᴹSg/V+   VL NSg        P  J+      NPl/V+    . V         J+
 > fluid   dynamics , physical , electrical , and electronic systems and circuits , as
 # N🅪Sg/J+ NSgPl+   . NSg/J    . NSg/J      . V/C J+         NPl+    V/C NPl/V    . NSg/R
-> well    as    societies and social situations ( notably war    games  ) along with their
-# NSg/V/J NSg/R NPl       V/C NSg/J  +          . R       NSg/V+ NPl/V+ . P     P    D$+
+> well    as    societies and social situations ( notably war     games  ) along with their
+# NSg/V/J NSg/R NPl       V/C NSg/J  +          . R       N🅪Sg/V+ NPl/V+ . P     P    D$+
 > habitats , among many       others . Modern computers enable optimization of such
-# NPl      . P     NSg/I/J/Dq NPl/V+ . NSg/J  NPl/V+    V      NSg          P  NSg/I
+# NPl      . P     NSg/I/J/Dq NPl/V+ . NSg/J  NPl/V+    V      N🅪Sg         P  NSg/I
 > designs as    complete aircraft . Notable in      electrical and electronic circuit
-# NPl/V+  NSg/R NSg/V/J+ NSgPl+   . NSg/J   NPr/J/P NSg/J      V/C J+         NSg/V+
-> design are SPICE   , as    well    as    software for physical realization of new     ( or
-# NSg/V+ V   N🅪Sg/V+ . NSg/R NSg/V/J NSg/R NᴹSg     C/P NSg/J    NSg/NoAm    P  NSg/V/J . NPr/C
-> modified ) designs . The latter includes essential design software for integrated
-# NSg/V/J  . NPl/V+  . D   NSg/J  NPl/V    NSg/J+    NSg/V+ NᴹSg+    C/P V/J
-=======
-# J+         NᴹSg/V+   VL NSg        P  J+      NPl/V+    . V         J
-> fluid   dynamics , physical , electrical , and electronic systems and circuits , as
-# N🅪Sg/J+ NSgPl+   . NSg/J    . NSg/J      . V/C J          NPl+    V/C NPl/V    . NSg/R
-> well    as    societies and social situations ( notably war     games  ) along with their
-# NSg/V/J NSg/R NPl+      V/C NSg/J  W?         . R       N🅪Sg/V+ NPl/V+ . P     P    D$+
-> habitats , among many        others . Modern computers enable optimization of such
-# NPl      . P     NSg/I/J/Dq+ NPl/V+ . NSg/J  NPl/V+    V      N🅪Sg         P  NSg/I
-> designs as    complete aircraft . Notable in      electrical and electronic circuit
-# NPl/V   NSg/R NSg/V/J+ NSgPl+   . J       NPr/J/P NSg/J      V/C J          NSg/V+
-> design  are SPICE  , as    well    as    software for physical realization of new     ( or
-# N🅪Sg/V+ V   N🅪Sg/V . NSg/R NSg/V/J NSg/R NᴹSg     C/P NSg/J    NSg/NoAm    P  NSg/V/J . NPr/C
+# NPl/V+  NSg/R NSg/V/J+ NSgPl+   . J       NPr/J/P NSg/J      V/C J+         NSg/V+
+> design  are SPICE   , as    well    as    software for physical realization of new     ( or
+# N🅪Sg/V+ V   N🅪Sg/V+ . NSg/R NSg/V/J NSg/R NᴹSg     C/P NSg/J    NSg/NoAm    P  NSg/V/J . NPr/C
 > modified ) designs . The latter includes essential design  software for integrated
-# NSg/V/J  . NPl/V+  . D   NSg/J  NPl/V    NSg/J     N🅪Sg/V+ NᴹSg     C/P V/J+
->>>>>>> 90a66a9c
+# NSg/V/J  . NPl/V+  . D   NSg/J  NPl/V    NSg/J+    N🅪Sg/V+ NᴹSg+    C/P V/J
 > circuits .
 # NPl/V    .
 >
@@ -1093,17 +686,10 @@
 # NSg/V/J . NSg/V+   NSg+
 >
 #
-<<<<<<< HEAD
 > Human   – computer interaction ( HCI ) is the field of study and research concerned
-# NSg/V/J . NSg/V+   NSg+        . ?   . VL D   NSg/V P  NSg/V V/C NSg/V+   V/J
-> with the design and use   of computer systems , mainly based on  the analysis of the
-# P    D   NSg/V+ V/C NSg/V P  NSg/V+   NPl+    . R      V/J   J/P D   N🅪Sg     P  D
-=======
-> Human    – computer interaction ( HCI ) is the field of study and research concerned
-# NSg/V/J+ . NSg/V+   NSg+        . ?   . VL D   NSg/V P  NSg/V V/C NᴹSg/V+  V/J
-> with the design and use   of computer systems , mainly based on  the analysis of the
-# P    D+  N🅪Sg/V V/C NSg/V P  NSg/V+   NPl+    . R      V/J   J/P D   N🅪Sg     P  D
->>>>>>> 90a66a9c
+# NSg/V/J . NSg/V+   NSg+        . ?   . VL D   NSg/V P  NSg/V V/C NᴹSg/V+  V/J
+> with the design  and use   of computer systems , mainly based on  the analysis of the
+# P    D   N🅪Sg/V+ V/C NSg/V P  NSg/V+   NPl+    . R      V/J   J/P D   N🅪Sg     P  D
 > interaction between humans and computer interfaces . HCI has several subfields
 # NSg         NSg/P   NPl/V  V/C NSg/V+   NPl/V+     . ?   V   J/Dq    NPl
 > that         focus  on  the relationship between emotions , social behavior and brain
@@ -1117,19 +703,11 @@
 >
 #
 > Software engineering is the study of designing , implementing , and modifying the
-<<<<<<< HEAD
 # NᴹSg+    NSg/V+      VL D   NSg/V P  V+        . V            . V/C V         D
 > software in      order  to ensure it       is of high     quality , affordable , maintainable , and
 # NᴹSg+    NPr/J/P NSg/V+ P  V      NPr/ISg+ VL P  NSg/V/J+ NSg/J+  . W?         . J            . V/C
-> fast    to build . It       is a   systematic approach to software design , involving the
-# NSg/V/J P  NSg/V . NPr/ISg+ VL D/P J          NSg/V    P  NᴹSg     NSg/V+ . V         D
-=======
-# NᴹSg+    NSg/V       VL D   NSg/V P  V         . V            . V/C V         D+
-> software in      order  to ensure it       is of high    quality , affordable , maintainable , and
-# NᴹSg+    NPr/J/P NSg/V+ P  V      NPr/ISg+ VL P  NSg/V/J NSg/J+  . W?         . J            . V/C
-> fast     to build . It       is a   systematic approach to software design  , involving the
-# NSg/V/J+ P+ NSg/V . NPr/ISg+ VL D/P J          NSg/V    P  NᴹSg     N🅪Sg/V+ . V         D
->>>>>>> 90a66a9c
+> fast    to build . It       is a   systematic approach to software design  , involving the
+# NSg/V/J P  NSg/V . NPr/ISg+ VL D/P J          NSg/V    P  NᴹSg     N🅪Sg/V+ . V         D
 > application of engineering practices to software . Software engineering deals
 # NSg         P  NSg/V+      NPl/V+    P  NᴹSg     . NᴹSg+    NSg/V+      NPl/V+
 > with the organizing and analyzing of software — it       does  not   just deal    with the
@@ -1151,11 +729,7 @@
 > goal   - orientated processes such  as    problem - solving , decision - making ,
 # NSg/V+ . V/J        NPl/V     NSg/I NSg/R NSg/J+  . V       . NSg/V+   . NSg/V  .
 > environmental adaptation , learning , and communication found in      humans and
-<<<<<<< HEAD
-# NSg/J         NSg+       . V+       . V/C NSg+          NSg/V NPr/J/P NPl/V  V/C
-=======
-# NSg/J+        NSg+       . V+       . V/C N🅪Sg+         NSg/V NPr/J/P NPl/V  V/C+
->>>>>>> 90a66a9c
+# NSg/J         NSg+       . V+       . V/C N🅪Sg+         NSg/V NPr/J/P NPl/V  V/C
 > animals . From its     origins in      cybernetics and in      the Dartmouth Conference ( 1956 ) ,
 # NPl+    . P    ISg/D$+ NPl+    NPr/J/P NSg         V/C NPr/J/P D   NPr+      NSg/V+     . #    . .
 > artificial intelligence research has been  necessarily cross      - disciplinary ,
@@ -1195,15 +769,9 @@
 >
 #
 > Computer architecture , or    digital computer organization , is the conceptual
-<<<<<<< HEAD
 # NSg/V+   NSg+         . NPr/C NSg/J+  NSg/V+   NSg+         . VL D   J
-> design and fundamental operational structure of a    computer system . It       focuses
-# NSg/V+ V/C NSg/J       J           NSg/V     P  D/P+ NSg/V+   NSg+   . NPr/ISg+ NPl/V
-=======
-# NSg/V+   NSg          . NPr/C NSg/J   NSg/V+   NSg+         . VL D   J
 > design  and fundamental operational structure of a    computer system . It       focuses
 # N🅪Sg/V+ V/C NSg/J       J           NSg/V     P  D/P+ NSg/V+   NSg+   . NPr/ISg+ NPl/V
->>>>>>> 90a66a9c
 > largely on  the way    by      which the central processing unit performs internally and
 # R       J/P D+  NSg/J+ NSg/J/P I/C+  D+  NPr/J+  V+         NSg+ V        R          V/C
 > accesses addresses in      memory . Computer engineers study  computational logic   and
@@ -1216,33 +784,18 @@
 # NSg/V/J . NSg+         . NPr/J/P NSg/V+   NSg+       NPr/VX NSg/VX V/J    P  D   NSg/V P  NPr  ?
 > Johnson and Frederick P. Brooks  Jr     . , members of the Machine Organization
 # NPr     V/C NPr+      ?  NPrPl/V NSg/J+ . . NPl/V   P  D+  NSg/V+  NSg+
-<<<<<<< HEAD
 > department in      IBM's main     research center   in      1959 .
-# NSg+       NPr/J/P NSg$  NSg/V/J+ NSg/V+   NSg/V/J+ NPr/J/P #    .
+# NSg+       NPr/J/P NSg$  NSg/V/J+ NᴹSg/V+  NSg/V/J+ NPr/J/P #    .
 >
 #
 > Concurrent , parallel and distributed computing
-# NSg/J      . NSg/V/J  V/C V/J         NSg/V+
+# NSg/J      . NSg/V/J  V/C V/J         NᴹSg/V+
 >
 #
 > Concurrency is a   property of systems in      which several computations are executing
 # NSg         VL D/P NSg/V    P  NPl+    NPr/J/P I/C+  J/Dq    NPl          V   V
-> simultaneously , and potentially interacting with each other   . A   number  of
-# R              . V/C R           V           P    Dq   NSg/V/J . D/P NSg/V/J P
-=======
-> department in      IBM's main    research center  in      1959 .
-# NSg        NPr/J/P NSg$  NSg/V/J NᴹSg/V   NSg/V/J NPr/J/P #    .
->
-#
-> Concurrent , parallel and distributed computing
-# NSg/J      . NSg/V/J  V/C V/J+        NᴹSg/V+
->
-#
-> Concurrency is a   property of systems in      which several computations are executing
-# NSg+        VL D/P NSg/V    P  NPl+    NPr/J/P I/C+  J/Dq    NPl          V   V
-> simultaneously , and potentially interacting with each other    . A   number   of
-# R              . V/C R           V           P    Dq+  NSg/V/J+ . D/P NSg/V/JC P
->>>>>>> 90a66a9c
+> simultaneously , and potentially interacting with each other   . A   number   of
+# R              . V/C R           V           P    Dq   NSg/V/J . D/P NSg/V/JC P
 > mathematical models have   been  developed for general concurrent computation
 # J+           NPl/V+ NSg/VX NSg/V V/J       C/P NSg/V/J NSg/J      NSg
 > including Petri nets  , process calculi and the parallel random  access machine
@@ -1262,11 +815,7 @@
 >
 #
 > This   branch of computer science aims  to manage networks between computers
-<<<<<<< HEAD
-# I/Ddem NPr/V  P  NSg/V+   NSg/V+  NPl/V P  NSg/V  NPl/V    NSg/P   NPl/V+
-=======
-# I/Ddem NPr/V  P  NSg/V+   N🅪Sg/V+ NPl/V P  NSg/V  NPl/V+   NSg/P   NPl/V+
->>>>>>> 90a66a9c
+# I/Ddem NPr/V  P  NSg/V+   N🅪Sg/V+ NPl/V P  NSg/V  NPl/V    NSg/P   NPl/V+
 > worldwide .
 # J         .
 >
@@ -1335,17 +884,10 @@
 # NSg/V/J P    NPr/J/P NSg/V+ P  V         . NSg/I/V+ . . . NSg/V+ # .
 >
 #
-<<<<<<< HEAD
 > All          the information about any    computable problem can    be     represented using
-# NSg/I/J/C/Dq D   NᴹSg+       J/P   I/R/Dq ?          NSg/J+  NPr/VX NSg/VX V/J         V
+# NSg/I/J/C/Dq D   NᴹSg+       J/P   I/R/Dq J          NSg/J+  NPr/VX NSg/VX V/J         V
 > only  0 and 1 ( or    any    other   bistable pair   that          can    flip    - flop   between two
 # J/R/C # V/C # . NPr/C I/R/Dq NSg/V/J ?        NSg/V+ NSg/I/C/Ddem+ NPr/VX NSg/V/J . NSg/V+ NSg/P   NSg
-=======
-> All          the information about any     computable problem can    be     represented using
-# NSg/I/J/C/Dq D   NᴹSg        J/P   I/R/Dq+ J          NSg/J+  NPr/VX NSg/VX V/J         V
-> only  0 and 1 ( or    any    other   bistable pair   that          can    flip    - flop  between two
-# J/R/C # V/C # . NPr/C I/R/Dq NSg/V/J ?        NSg/V+ NSg/I/C/Ddem+ NPr/VX NSg/V/J . NSg/V NSg/P   NSg
->>>>>>> 90a66a9c
 > easily distinguishable states   , such  as    " on  / off       " , " magnetized / de   - magnetized " ,
 # R      J               NPrPl/V+ . NSg/I NSg/R . J/P . NSg/V/J/P . . . V/J        . NPr+ . V/J        . .
 > " high    - voltage / low     - voltage " , etc. ) .
@@ -1427,11 +969,7 @@
 > Boehm's and Jacopini's insight can    be     further simplified with the use    of
 # ?       V/C ?          NSg+    NPr/VX NSg/VX V/J     V/J        P    D   NSg/V+ P
 > goto ( which means it       is more         elementary than structured programming ) .
-<<<<<<< HEAD
-# ?    . I/C+  NPl/V NPr/ISg+ VL NPr/I/V/J/Dq NSg/J      C/P  V/J        NSg/V+      . .
-=======
-# ?    . I/C+  NPl/V NPr/ISg+ VL NPr/I/V/J/Dq NSg/J      C/P  V/J        NᴹSg/V      . .
->>>>>>> 90a66a9c
+# ?    . I/C+  NPl/V NPr/ISg+ VL NPr/I/V/J/Dq NSg/J      C/P  V/J        NᴹSg/V+     . .
 >
 #
 >
@@ -1439,23 +977,13 @@
 >
 #
 > Programming paradigms
-<<<<<<< HEAD
-# NSg/V+      NPl+
+# NᴹSg/V+     NPl+
 >
 #
 > Programming languages can    be     used to accomplish different tasks  in      different
-# NSg/V+      NPl/V+    NPr/VX NSg/VX V/J  P  V          NSg/J     NPl/V+ NPr/J/P NSg/J+
+# NᴹSg/V+     NPl/V+    NPr/VX NSg/VX V/J  P  V          NSg/J     NPl/V+ NPr/J/P NSg/J+
 > ways . Common   programming paradigms include :
-# NPl+ . NSg/V/J+ NSg/V+      NPl+      NSg/V   .
-=======
-# NᴹSg/V      NPl
->
-#
-> Programming languages can    be     used to accomplish different tasks in      different
-# NᴹSg/V+     NPl/V     NPr/VX NSg/VX V/J  P  V          NSg/J     NPl/V NPr/J/P NSg/J+
-> ways . Common  programming paradigms include :
-# NPl+ . NSg/V/J NᴹSg/V+     NPl+      NSg/V+  .
->>>>>>> 90a66a9c
+# NPl+ . NSg/V/J+ NᴹSg/V+     NPl+      NSg/V   .
 >
 #
 >
@@ -1463,19 +991,11 @@
 >
 #
 > Functional programming , a   style of building the structure and elements of
-<<<<<<< HEAD
-# NSg/J+     NSg/V+      . D/P NSg/V P  NSg/V+   D   NSg/V     V/C NPl/V    P
+# NSg/J+     NᴹSg/V+     . D/P NSg/V P  NSg/V+   D   NSg/V     V/C NPl/V    P
 > computer programs that          treats computation as    the evaluation of mathematical
 # NSg/V+   NPl/V+   NSg/I/C/Ddem+ NPl/V+ NSg         NSg/R D   NSg        P  J
 > functions and avoids state  and mutable data  . It       is a   declarative programming
-# NPl/V+    V/C V      NSg/V+ V/C W?      N🅪Pl+ . NPr/ISg+ VL D/P NSg/J       NSg/V+
-=======
-# NSg/J      NᴹSg/V      . D/P NSg/V P  NSg/V+   D+  NSg/V     V/C NPl/V    P
-> computer programs that          treats computation as    the evaluation of mathematical
-# NSg/V+   NPl/V+   NSg/I/C/Ddem+ NPl/V+ NSg         NSg/R D   NSg        P  J
-> functions and avoids state  and mutable data  . It       is a   declarative programming
-# NPl/V+    V/C V      NSg/V+ V/C W?      N🅪Pl+ . NPr/ISg+ VL D/P NSg/J+      NᴹSg/V+
->>>>>>> 90a66a9c
+# NPl/V+    V/C V      NSg/V+ V/C W?      N🅪Pl+ . NPr/ISg+ VL D/P NSg/J       NᴹSg/V+
 > paradigm , which means programming is done    with expressions or    declarations
 # NSg+     . I/C+  NPl/V NᴹSg/V+     VL NSg/V/J P    NPl         NPr/C NPl+
 > instead of statements .
@@ -1483,36 +1003,21 @@
 >
 #
 > Imperative programming , a    programming paradigm that          uses  statements that
-<<<<<<< HEAD
-# NSg/J+     NSg/V+      . D/P+ NSg/V+      NSg+     NSg/I/C/Ddem+ NPl/V NPl/V+     NSg/I/C/Ddem+
-=======
-# NSg/J+     NᴹSg/V      . D/P+ NᴹSg/V+     NSg+     NSg/I/C/Ddem+ NPl/V NPl/V+     NSg/I/C/Ddem+
->>>>>>> 90a66a9c
+# NSg/J+     NᴹSg/V+     . D/P+ NᴹSg/V+     NSg+     NSg/I/C/Ddem+ NPl/V NPl/V+     NSg/I/C/Ddem+
 > change a   program's state  . In      much       the same way    that         the imperative mood in
 # N🅪Sg/V D/P NSg$      NSg/V+ . NPr/J/P NSg/I/J/Dq D   I/J  NSg/J+ NSg/I/C/Ddem D   NSg/J      NSg  NPr/J/P
 > natural languages expresses commands , an   imperative program consists of
 # NSg/J+  NPl/V+    NPl/V     NPl/V+   . D/P+ NSg/J+     NPr/V+  NPl/V    P
 > commands for the computer to perform . Imperative programming focuses on
-<<<<<<< HEAD
-# NPl/V+   C/P D+  NSg/V+   P  V       . NSg/J+     NSg/V+      NPl/V   J/P
-=======
-# NPl/V    C/P D+  NSg/V+   P+ V       . NSg/J      NᴹSg/V+     NPl/V   J/P
->>>>>>> 90a66a9c
+# NPl/V+   C/P D+  NSg/V+   P  V       . NSg/J+     NᴹSg/V+     NPl/V   J/P
 > describing how   a    program operates .
 # V          NSg/C D/P+ NPr/V+  V        .
 >
 #
-<<<<<<< HEAD
 > Object - oriented programming , a    programming paradigm based on  the concept of
-# NSg/V+ . V/J      NSg/V+      . D/P+ NSg/V+      NSg+     V/J   J/P D   NSg/V   P
+# NSg/V+ . V/J      NᴹSg/V+     . D/P+ NᴹSg/V+     NSg+     V/J   J/P D   NSg/V   P
 > " objects " , which may    contain data  , in      the form  of fields   , often known as
 # . NPl/V+  . . I/C+  NPr/VX V       N🅪Pl+ . NPr/J/P D   NSg/V P  NPrPl/V+ . R     V/J   NSg/R
-=======
-> Object - oriented programming , a   programming paradigm based on  the concept of
-# NSg/V+ . V/J      NᴹSg/V      . D/P NᴹSg/V+     NSg+     V/J   J/P D   NSg/V   P
-> " objects " , which may    contain data , in      the form  of fields   , often known as
-# . NPl/V+  . . I/C+  NPr/VX V       N🅪Pl . NPr/J/P D   NSg/V P  NPrPl/V+ . R     V/J   NSg/R
->>>>>>> 90a66a9c
 > attributes ; and code    , in      the form  of procedures , often known as    methods . A
 # NPl/V+     . V/C N🅪Sg/V+ . NPr/J/P D   NSg/V P  NPl+       . R     V/J   NSg/R NPl/V+  . D/P
 > feature of objects is that         an  object's procedures can    access and often modify
@@ -1526,61 +1031,34 @@
 >
 #
 > Service - oriented programming , a    programming paradigm that          uses  " services " as
-<<<<<<< HEAD
-# NSg/V+  . V/J      NSg/V+      . D/P+ NSg/V+      NSg+     NSg/I/C/Ddem+ NPl/V . NPl/V+   . NSg/R
-=======
-# NSg/V+  . V/J      NᴹSg/V      . D/P+ NᴹSg/V+     NSg+     NSg/I/C/Ddem+ NPl/V . NPl/V    . NSg/R
->>>>>>> 90a66a9c
+# NSg/V+  . V/J      NᴹSg/V+     . D/P+ NᴹSg/V+     NSg+     NSg/I/C/Ddem+ NPl/V . NPl/V+   . NSg/R
 > the unit of computer work   , to design and implement integrated business
 # D   NSg  P  NSg/V+   NSg/V+ . P  N🅪Sg/V V/C NSg/V     V/J        N🅪Sg/J+
 > applications and mission critical software programs .
 # W?           V/C NSg/V+  NSg/J+   NᴹSg+    NPl/V+   .
 >
 #
-<<<<<<< HEAD
-> Many        languages offer   support for multiple  paradigms , making the distinction more
-# NSg/I/J/Dq+ NPl/V+    NSg/V/J NSg/V   C/P NSg/J/Dq+ NPl+      . NSg/V  D+  NSg+        NPr/I/V/J/Dq
-> a   matter   of style  than of technical capabilities .
-# D/P N🅪Sg/V/J P  NSg/V+ C/P  P  NSg/J+    NSg+         .
->
-#
-> Research
-# NSg/V+
-=======
 > Many        languages offer    support for multiple  paradigms , making the distinction more
-# NSg/I/J/Dq+ NPl/V     NSg/V/JC N🅪Sg/V  C/P NSg/J/Dq+ NPl+      . NSg/V  D+  NSg+        NPr/I/V/J/Dq
+# NSg/I/J/Dq+ NPl/V+    NSg/V/JC N🅪Sg/V  C/P NSg/J/Dq+ NPl+      . NSg/V  D+  NSg+        NPr/I/V/J/Dq
 > a   matter    of style  than of technical capabilities .
 # D/P N🅪Sg/V/JC P  NSg/V+ C/P  P  NSg/J+    NSg+         .
 >
 #
 > Research
-# NᴹSg/V
->>>>>>> 90a66a9c
+# NᴹSg/V+
 >
 #
 > Conferences are important events for computer science research . During these
 # NPl/V+      V   J         NPl/V  C/P NSg/V+   N🅪Sg/V+ NᴹSg/V+  . V/P    I/Ddem+
 > conferences , researchers from the public  and private sectors present their
-<<<<<<< HEAD
-# NPl/V+      . +           P    D   NSg/V/J V/C NSg/V/J NPl+    NSg/V/J D$+
+# NPl/V+      . NPl+        P    D   NSg/V/J V/C NSg/V/J NPl+    NSg/V/J D$+
 > recent work   and meet    . Unlike    in      most       other   academic fields   , in      computer science ,
-# NSg/J+ NSg/V+ V/C NSg/V/J . NSg/V/J/P NPr/J/P NSg/I/J/Dq NSg/V/J NSg/J+   NPrPl/V+ . NPr/J/P NSg/V+   NSg/V+  .
-> the prestige of conference papers is greater than that         of journal  publications .
-# D   NSg/V/J  P  NSg/V+     NPl/V+ VL J       C/P  NSg/I/C/Ddem P  NSg/V/J+ NPl+         .
-> One       proposed explanation for this    is the quick   development of this   relatively
-# NSg/I/V/J V/J      NSg+        C/P I/Ddem+ VL D   NSg/V/J N🅪Sg        P  I/Ddem R
-> new     field  requires rapid review and distribution of results , a    task   better
-# NSg/V/J NSg/V+ NPl/V    NSg/J NSg/V  V/C NSg          P  NPl/V+  . D/P+ NSg/V+ NSg/VX/J
-=======
-# NPl/V+      . NPl         P    D   NSg/V/J V/C NSg/V/J NPl+    NSg/V/J D$+
-> recent work   and  meet     . Unlike    in      most       other    academic fields   , in      computer science ,
-# NSg/J  NSg/V+ V/C+ NSg/V/J+ . NSg/V/J/P NPr/J/P NSg/I/J/Dq NSg/V/J+ NSg/J+   NPrPl/V+ . NPr/J/P NSg/V+   N🅪Sg/V+ .
+# NSg/J+ NSg/V+ V/C NSg/V/J . NSg/V/J/P NPr/J/P NSg/I/J/Dq NSg/V/J NSg/J+   NPrPl/V+ . NPr/J/P NSg/V+   N🅪Sg/V+ .
 > the prestige of conference papers is greater than that         of journal  publications .
 # D   NSg/V/J  P  NSg/V+     NPl/V+ VL JC      C/P  NSg/I/C/Ddem P  NSg/V/J+ NPl+         .
-> One       proposed explanation for this    is the quick   development of this    relatively
-# NSg/I/V/J V/J      N🅪Sg        C/P I/Ddem+ VL D   NSg/V/J N🅪Sg        P  I/Ddem+ R
-> new      field  requires rapid review and distribution of results , a   task   better
-# NSg/V/J+ NSg/V+ NPl/V    NSg/J NSg/V  V/C NSg          P  NPl/V+  . D/P NSg/V+ NSg/VX/JC
->>>>>>> 90a66a9c
+> One       proposed explanation for this    is the quick   development of this   relatively
+# NSg/I/V/J V/J      N🅪Sg+       C/P I/Ddem+ VL D   NSg/V/J N🅪Sg        P  I/Ddem R
+> new     field  requires rapid review and distribution of results , a    task   better
+# NSg/V/J NSg/V+ NPl/V    NSg/J NSg/V  V/C NSg          P  NPl/V+  . D/P+ NSg/V+ NSg/VX/JC
 > handled by      conferences than by      journals .
 # V/J     NSg/J/P NPl/V+      C/P  NSg/J/P NPl/V+   .