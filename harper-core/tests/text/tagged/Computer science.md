--- conflicted
+++ resolved
@@ -247,15 +247,9 @@
 > In the early   days of computing , a   number of terms for the practitioners of the
 # P  D   NSg/J/R NPl  P  NSg/V     . D/P NSg/J  P  NPl/V C/P D   NPl           P  D
 > field of computing were  suggested ( albeit facetiously ) in the Communications of
-<<<<<<< HEAD
-# NSg   P  NSg/V     NSg/V V/J       . C      J/R         . P  D   W?             P
+# NSg   P  NSg/V     NSg/V V/J       . C      R           . P  D   W?             P
 > the ACM — turingineer , turologist , flow  - charts - man       , applied meta  - mathematician ,
 # D   NSg . ?           . ?          . NSg/V . NPl/V  . NPrSg/V/J . V/J     NSg/J . NSg           .
-=======
-# NSg   P  NSg/V     NSg/V V/J       . C      R           . P  D   W?             P
-> the ACM — turingineer , turologist , flow  - charts - man         , applied meta  - mathematician ,
-# D   NSg . ?           . ?          . NSg/V . NPl/V  . NPrSg/I/V/J . V/J     NSg/J . NSg           .
->>>>>>> e9f59473
 > and applied epistemologist . Three months later in the same journal , comptologist
 # V/C V/J     ?              . NSg   NSg    J     P  D   I/J  NSg/V/J . ?
 > was suggested , followed next    year by      hypologist . The term  computics has also
