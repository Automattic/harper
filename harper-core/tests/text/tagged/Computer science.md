--- conflicted
+++ resolved
@@ -10,79 +10,42 @@
 # Unlintable NSg/V+   N🅪Sg/V+
 >
 #
-<<<<<<< HEAD
 > Computer science is  the study of computation , information , and automation .
-# NSg/V+   N🅪Sg/V+ VL3 D   NSg/V P  NSg         . NᴹSg+       . V/C N🅪Sg       .
+# NSg/V+   N🅪Sg/V+ VL3 D   NSg/V P  NSg         . Nᴹ+         . V/C N🅪Sg       .
 > Computer science spans  theoretical disciplines ( such  as    algorithms , theory of
-# NSg/V+   N🅪Sg/V+ NPl/V3 J           NPl/V3+     . NSg/I NSg/R NPl+       . NSg    P
+# NSg/V+   N🅪Sg/V+ NPl/V3 J           NPl/V3+     . NSg/I NSg/R NPl+       . N🅪Sg   P
 > computation , and information theory ) to applied disciplines ( including the
-# NSg         . V/C NᴹSg+       NSg+   . P  VP/J    NPl/V3+     . Vg        D
-=======
-> Computer science is the study of computation , information , and automation .
-# NSg/V+   N🅪Sg/V+ VL D   NSg/V P  NSg         . Nᴹ+         . V/C N🅪Sg       .
-> Computer science spans theoretical disciplines ( such  as    algorithms , theory of
-# NSg/V+   N🅪Sg/V+ NPl/V J           NPl/V+      . NSg/I NSg/R NPl+       . N🅪Sg   P
-> computation , and information theory ) to applied disciplines ( including the
-# NSg         . V/C Nᴹ+         N🅪Sg+  . P  V/J     NPl/V+      . V         D
->>>>>>> e97670e5
+# NSg         . V/C Nᴹ+         N🅪Sg+  . P  VP/J    NPl/V3+     . Vg        D
 > design  and implementation of hardware and software ) .
 # N🅪Sg/V+ V/C NSg            P  Nᴹ       V/C Nᴹ+      . .
 >
 #
 > Algorithms and data  structures are central to computer science . The theory of
-<<<<<<< HEAD
-# NPl        V/C N🅪Pl+ NPl/V3+    V   NPr/J   P  NSg/V    N🅪Sg/V+ . D   NSg    P
+# NPl        V/C N🅪Pl+ NPl/V3+    V   NPr/J   P  NSg/V    N🅪Sg/V+ . D   N🅪Sg   P
 > computation concerns abstract models of computation and general classes of
 # NSg         NSg/V+   NSg/V/J  NPl/V3 P  NSg         V/C NSg/V/J NPl/V3  P
 > problems that          can    be      solved using them     . The fields   of cryptography and computer
 # NPl+     NSg/I/C/Ddem+ NPr/VX NSg/VXL VP/J   Vg    NSg/IPl+ . D   NPrPl/V3 P  NSg          V/C NSg/V+
 > security involve studying the means  for secure communication and preventing
-# NᴹSg+    V       Vg       D   NPl/V3 C/P V/J    N🅪Sg+         V/C Vg
-> security vulnerabilities . Computer graphics and computational geometry address
-# NᴹSg+    NSg+            . NSg/V+   NPl      V/C J+            N🅪Sg+    NSg/V+
-> the generation of images  . Programming language theory considers different ways
-# D   NSg        P  NPl/V3+ . NᴹSg/Vg+    N🅪Sg/V+  NSg+   V3        NSg/J     NPl+
-> to describe computational processes , and database theory concerns the management
-# P  V        J+            NPl/V3+   . V/C NSg/V+   NSg+   NSg/V+   D   NSg
-=======
-# NPl        V/C N🅪Pl+ NPl/V+     V   NPr/J   P  NSg/V    N🅪Sg/V+ . D   N🅪Sg   P
-> computation concerns abstract models of computation and general classes of
-# NSg         NSg/V+   NSg/V/J  NPl/V  P  NSg         V/C NSg/V/J NPl/V   P
-> problems that          can    be     solved using them     . The fields  of cryptography and computer
-# NPl+     NSg/I/C/Ddem+ NPr/VX NSg/VX V/J    V     NSg/IPl+ . D   NPrPl/V P  NSg          V/C NSg/V+
-> security involve studying the means for secure communication and preventing
-# Nᴹ+      V       V        D   NPl/V C/P V/J    N🅪Sg+         V/C V
+# Nᴹ+      V       Vg       D   NPl/V3 C/P V/J    N🅪Sg+         V/C Vg
 > security vulnerabilities . Computer graphics and computational geometry address
 # Nᴹ+      NSg+            . NSg/V+   NPl      V/C J+            N🅪Sg+    NSg/V+
-> the generation of images . Programming language theory considers different ways
-# D   NSg        P  NPl/V+ . Nᴹ/V+       N🅪Sg/V+  N🅪Sg+  V         NSg/J     NPl+
+> the generation of images  . Programming language theory considers different ways
+# D   NSg        P  NPl/V3+ . Nᴹ/Vg+      N🅪Sg/V+  N🅪Sg+  V3        NSg/J     NPl+
 > to describe computational processes , and database theory concerns the management
-# P  V        J+            NPl/V+    . V/C NSg/V+   N🅪Sg+  NSg/V+   D   NSg
->>>>>>> e97670e5
+# P  V        J+            NPl/V3+   . V/C NSg/V+   N🅪Sg+  NSg/V+   D   NSg
 > of repositories of data  . Human   – computer interaction investigates the interfaces
 # P  NPl          P  N🅪Pl+ . NSg/V/J . NSg/V+   NSg+        V3           D+  NPl/V3+
 > through which humans and computers interact , and software engineering focuses on
-<<<<<<< HEAD
-# NSg/J/P I/C+  NPl/V3 V/C NPl/V3+   NSg/V    . V/C NᴹSg+    NSg/Vg+     NPl/V3  J/P
+# NSg/J/P I/C+  NPl/V3 V/C NPl/V3+   NSg/V    . V/C Nᴹ+      NSg/Vg+     NPl/V3  J/P
 > the design  and principles behind  developing software . Areas such  as    operating
-# D   N🅪Sg/V+ V/C NPl/V3+    NSg/J/P Vg         NᴹSg+    . NPl+  NSg/I NSg/R Vg
-=======
-# NSg/J/P I/C+  NPl/V  V/C NPl/V+    NSg/V    . V/C Nᴹ+      NSg/V+      NPl/V   J/P
-> the design  and principles behind  developing software . Areas such  as    operating
-# D   N🅪Sg/V+ V/C NPl/V+     NSg/J/P V          Nᴹ+      . NPl+  NSg/I NSg/R V
->>>>>>> e97670e5
+# D   N🅪Sg/V+ V/C NPl/V3+    NSg/J/P Vg         Nᴹ+      . NPl+  NSg/I NSg/R Vg
 > systems , networks and embedded systems investigate the principles and design
 # NPl+    . NPl/V3+  V/C V/J      NPl+    V           D   NPl/V3     V/C N🅪Sg/V+
 > behind  complex  systems . Computer architecture describes the construction of
-<<<<<<< HEAD
-# NSg/J/P NSg/V/J+ NPl+    . NSg/V+   NᴹSg+        V3        D   NSg          P
+# NSg/J/P NSg/V/J+ NPl+    . NSg/V+   N🅪Sg+        V3        D   NSg          P
 > computer components and computer - operated equipment . Artificial intelligence and
-# NSg/V+   NPl        V/C NSg/V+   . VP/J     NᴹSg+     . J          N🅪Sg         V/C
-=======
-# NSg/J/P NSg/V/J+ NPl+    . NSg/V+   N🅪Sg+        V         D   NSg          P
-> computer components and computer - operated equipment . Artificial intelligence and
-# NSg/V+   NPl        V/C NSg/V+   . V/J      Nᴹ+       . J          N🅪Sg         V/C
->>>>>>> e97670e5
+# NSg/V+   NPl        V/C NSg/V+   . VP/J     Nᴹ+       . J          N🅪Sg         V/C
 > machine learning aim   to synthesize goal   - orientated processes such  as
 # NSg/V+  Vg+      NSg/V P  V          NSg/V+ . VP/J       NPl/V3    NSg/I NSg/R
 > problem - solving , decision - making , environmental adaptation , planning and
@@ -114,19 +77,11 @@
 > numerical tasks   such  as    the abacus have   existed since antiquity , aiding in
 # J+        NPl/V3+ NSg/I NSg/R D   NSg    NSg/VX VP/J    C/P   NSg+      . Vg     NPr/J/P
 > computations such  as    multiplication and division . Algorithms for performing
-<<<<<<< HEAD
-# NPl          NSg/I NSg/R NᴹSg           V/C NSg+     . NPl+       C/P Vg
-=======
-# NPl          NSg/I NSg/R Nᴹ             V/C NSg+     . NPl+       C/P V
->>>>>>> e97670e5
+# NPl          NSg/I NSg/R Nᴹ             V/C NSg+     . NPl+       C/P Vg
 > computations have   existed since antiquity , even    before the development of
 # NPl          NSg/VX VP/J    C/P   NSg+      . NSg/V/J C/P    D   N🅪Sg        P
 > sophisticated computing equipment .
-<<<<<<< HEAD
-# VP/J          NᴹSg/Vg+  NᴹSg+     .
-=======
-# V/J           Nᴹ/V+     Nᴹ+       .
->>>>>>> e97670e5
+# VP/J          Nᴹ/Vg+    Nᴹ+       .
 >
 #
 > Wilhelm Schickard designed and constructed the first   working mechanical
@@ -136,27 +91,15 @@
 > calculator , called the Stepped Reckoner . Leibniz may    be      considered the first
 # NSg+       . VP/J   D   J       ?        . NPr     NPr/VX NSg/VXL VP/J       D   NSg/V/J
 > computer scientist and information theorist , because of various reasons ,
-<<<<<<< HEAD
-# NSg/V+   NSg       V/C NᴹSg+       NSg      . C/P     P  J       NPl/V3+ .
-> including the fact that          he       documented the binary number    system . In      1820 , Thomas
-# Vg        D   NSg+ NSg/I/C/Ddem+ NPr/ISg+ VP/J       D   NSg/J+ NSg/V/JC+ NSg+   . NPr/J/P #    . NPr+
-=======
-# NSg/V+   NSg       V/C Nᴹ+         NSg      . C/P     P  J       NPl/V+  .
+# NSg/V+   NSg       V/C Nᴹ+         NSg      . C/P     P  J       NPl/V3+ .
 > including the fact that          he       documented the binary number     system . In      1820 , Thomas
-# V         D   NSg+ NSg/I/C/Ddem+ NPr/ISg+ V/J        D   NSg/J+ N🅪Sg/V/JC+ NSg+   . NPr/J/P #    . NPr+
->>>>>>> e97670e5
+# Vg        D   NSg+ NSg/I/C/Ddem+ NPr/ISg+ VP/J       D   NSg/J+ N🅪Sg/V/JC+ NSg+   . NPr/J/P #    . NPr+
 > de   Colmar launched the mechanical calculator industry [ note   1 ] when    he       invented
 # NPr+ ?      VP/J     D   NSg/J      NSg+       N🅪Sg+    . NSg/V+ # . NSg/I/C NPr/ISg+ VP/J
 > his     simplified arithmometer , the first   calculating machine strong enough and
-<<<<<<< HEAD
 # ISg/D$+ VP/J       ?            . D   NSg/V/J Vg/J        NSg/V+  NPr/J  NSg/I  V/C
 > reliable enough to be      used     daily   in      an  office environment . Charles Babbage
-# NSg/J    NSg/I  P  NSg/VXL VPPtPp/J NSg/V/J NPr/J/P D/P NSg/V+ NSg+        . NPr+    NPr
-=======
-# ISg/D$+ V/J        ?            . D   NSg/V/J V/J         NSg/V+  NPr/J  NSg/I  V/C
-> reliable enough to be     used daily   in      an  office environment . Charles Babbage
-# NSg/J    NSg/I  P  NSg/VX V/J  NSg/V/J NPr/J/P D/P NSg/V+ N🅪Sg+       . NPr+    NPr
->>>>>>> e97670e5
+# NSg/J    NSg/I  P  NSg/VXL VPPtPp/J NSg/V/J NPr/J/P D/P NSg/V+ N🅪Sg+       . NPr+    NPr
 > started the design of the first   automatic mechanical calculator , his     Difference
 # VP/J    D   N🅪Sg/V P  D   NSg/V/J NSg/J     NSg/J      NSg+       . ISg/D$+ N🅪Sg/V+
 > Engine , in      1822 , which eventually gave him  the idea of the first   programmable
@@ -170,33 +113,19 @@
 > card    system derived from the Jacquard loom  " making it       infinitely
 # N🅪Sg/V+ NSg+   VP/J    P    D   NPr      NSg/V . NSg/Vg NPr/ISg+ R
 > programmable . [ note   2 ] In      1843 , during the translation of a   French   article on  the
-<<<<<<< HEAD
-# NSg/J        . . NSg/V+ # . NPr/J/P #    . V/P    D   NSg         P  D/P NPr🅪/V/J NSg/V+  J/P D
+# NSg/J        . . NSg/V+ # . NPr/J/P #    . V/P    D   N🅪Sg        P  D/P NPr🅪/V/J NSg/V+  J/P D
 > Analytical Engine , Ada  Lovelace wrote , in      one       of the many       notes   she  included , an
 # J          NSg/V+ . NPr+ NPr      V     . NPr/J/P NSg/I/V/J P  D   NSg/I/J/Dq NPl/V3+ ISg+ VP/J     . D/P
 > algorithm to compute the Bernoulli numbers   , which is  considered to be      the first
 # NSg       P  NSg/V   D   NPr+      NPrPl/V3+ . I/C+  VL3 VP/J       P  NSg/VXL D   NSg/V/J
-=======
-# NSg/J        . . NSg/V+ # . NPr/J/P #    . V/P    D   N🅪Sg        P  D/P NPr🅪/V/J NSg/V+  J/P D
-> Analytical Engine , Ada  Lovelace wrote , in      one       of the many       notes  she  included , an
-# J          NSg/V+ . NPr+ NPr      V     . NPr/J/P NSg/I/V/J P  D   NSg/I/J/Dq NPl/V+ ISg+ V/J      . D/P
-> algorithm to compute the Bernoulli numbers  , which is considered to be     the first
-# NSg       P  NSg/V   D   NPr+      NPrPl/V+ . I/C+  VL V/J        P  NSg/VX D   NSg/V/J
->>>>>>> e97670e5
 > published algorithm ever specifically tailored for implementation on  a   computer .
 # VP/J      NSg       J    W?           VP/J     C/P NSg+           J/P D/P NSg/V+   .
 > Around 1885 , Herman Hollerith invented the tabulator , which used     punched cards
 # J/P    #    . NPr+   NPr       VP/J     D   NSg       . I/C+  VPPtPp/J VP/J    NPl/V3+
 > to process statistical information ; eventually his     company became part    of IBM  .
-<<<<<<< HEAD
-# P  NSg/V   J           NᴹSg+       . R          ISg/D$+ NSg/V+  VPtPp  NSg/V/J P  NPr+ .
+# P  NSg/V   J           Nᴹ+         . R          ISg/D$+ N🅪Sg/V+ VPtPp  NSg/V/J P  NPr+ .
 > Following  Babbage , although unaware of his     earlier work    , Percy Ludgate in      1909
 # NSg/Vg/J/P NPr     . C        V/J     P  ISg/D$+ JC      N🅪Sg/V+ . NPr+  ?       NPr/J/P #
-=======
-# P  NSg/V   J           Nᴹ+         . R          ISg/D$+ N🅪Sg/V+ V      NSg/V/J P  NPr+ .
-> Following Babbage , although unaware of his     earlier work    , Percy Ludgate in      1909
-# NSg/V/J/P NPr     . C        V/J     P  ISg/D$+ JC      N🅪Sg/V+ . NPr+  ?       NPr/J/P #
->>>>>>> e97670e5
 > published the 2nd of the only  two designs for mechanical analytical engines in
 # VP/J      D   #   P  D   J/R/C NSg NPl/V3+ C/P NSg/J      J          NPl/V3  NPr/J/P
 > history . In      1914 , the Spanish engineer Leonardo Torres Quevedo published his
@@ -206,57 +135,31 @@
 > electromechanical calculating machine which was to be      controlled by      a   read        - only
 # ?                 Vg/J        NSg/V+  I/C+  VPt P  NSg/VXL V/J        NSg/J/P D/P NSg/VLPtPp+ . J/R/C
 > program . The paper     also introduced the idea of floating - point  arithmetic . In
-<<<<<<< HEAD
-# NPr/V+  . D+  N🅪Sg/V/J+ W?   VP/J       D   NSg  P  Vg+      . NSg/V+ NᴹSg/J     . NPr/J/P
-=======
-# NPr/V+  . D+  N🅪Sg/V/J+ W?   V/J        D   NSg  P  V+       . NSg/V+ Nᴹ/J       . NPr/J/P
->>>>>>> e97670e5
+# NPr/V+  . D+  N🅪Sg/V/J+ W?   VP/J       D   NSg  P  Vg+      . NSg/V+ Nᴹ/J       . NPr/J/P
 > 1920 , to celebrate the 100th anniversary of the invention of the arithmometer ,
 # #    . P  V         D   #     NSg         P  D   N🅪Sg      P  D   ?            .
 > Torres presented in      Paris the Electromechanical Arithmometer , a   prototype that
 # NPr    VP/J      NPr/J/P NPr+  D   ?                 ?            . D/P NSg/V+    NSg/I/C/Ddem+
 > demonstrated the feasibility of an  electromechanical analytical engine , on  which
-<<<<<<< HEAD
-# VP/J         D   NSg         P  D/P ?                 J          NSg/V+ . J/P I/C+
+# VP/J         D   Nᴹ          P  D/P ?                 J          NSg/V+ . J/P I/C+
 > commands could  be      typed and the results printed automatically . In      1937 , one
 # NPl/V3+  NSg/VX NSg/VXL VP/J  V/C D   NPl/V3+ VP/J    W?            . NPr/J/P #    . NSg/I/V/J
-=======
-# V/J          D   Nᴹ          P  D/P ?                 J          NSg/V+ . J/P I/C+
-> commands could  be     typed and the results printed automatically . In      1937 , one
-# NPl/V+   NSg/VX NSg/VX V/J   V/C D   NPl/V+  V/J     W?            . NPr/J/P #    . NSg/I/V/J
->>>>>>> e97670e5
 > hundred years after Babbage's impossible dream    , Howard Aiken convinced IBM  ,
 # NSg     NPl+  P     NSg$      NSg/J      NSg/V/J+ . NPr+   NPr   VP/J      NPr+ .
 > which was making all          kinds of punched card    equipment and was also in      the
-<<<<<<< HEAD
-# I/C+  VPt NSg/Vg NSg/I/J/C/Dq NSg   P  VP/J    N🅪Sg/V+ NᴹSg+     V/C VPt W?   NPr/J/P D
+# I/C+  VPt NSg/Vg NSg/I/J/C/Dq NSg   P  VP/J    N🅪Sg/V+ Nᴹ+       V/C VPt W?   NPr/J/P D
 > calculator business to develop his     giant programmable calculator , the
 # NSg+       N🅪Sg/J+  P  V       ISg/D$+ NSg/J NSg/J        NSg+       . D
 > ASCC / Harvard Mark   I    , based on  Babbage's Analytical Engine , which itself used
 # ?    . NPr+    NPr/V+ ISg+ . VP/J  J/P NSg$      J          NSg/V+ . I/C+  ISg+   VPPtPp/J
 > cards  and a   central computing unit . When    the machine was finished , some     hailed
-# NPl/V3 V/C D/P NPr/J   NᴹSg/Vg+  NSg+ . NSg/I/C D+  NSg/V+  VPt VP/J     . I/J/R/Dq VP/J
+# NPl/V3 V/C D/P NPr/J   Nᴹ/Vg+    NSg+ . NSg/I/C D+  NSg/V+  VPt VP/J     . I/J/R/Dq VP/J
 > it       as    " Babbage's dream    come       true    " .
 # NPr/ISg+ NSg/R . NSg$      NSg/V/J+ NSg/VLPp/P NSg/V/J . .
 >
 #
 > During the 1940s , with the development of new     and more         powerful computing
-# V/P    D+  #d    . P    D   N🅪Sg        P  NSg/V/J V/C NPr/I/V/J/Dq J        NᴹSg/Vg+
-=======
-# I/C+  V   NSg/V  NSg/I/J/C/Dq NSg   P  V/J     N🅪Sg/V+ Nᴹ+       V/C V   W?   NPr/J/P D
-> calculator business to develop his     giant programmable calculator , the
-# NSg+       N🅪Sg/J+  P  V       ISg/D$+ NSg/J NSg/J        NSg+       . D
-> ASCC / Harvard Mark   I    , based on  Babbage's Analytical Engine , which itself used
-# ?    . NPr+    NPr/V+ ISg+ . V/J   J/P NSg$      J          NSg/V+ . I/C+  ISg+   V/J
-> cards and a   central computing unit . When    the machine was finished , some     hailed
-# NPl/V V/C D/P NPr/J   Nᴹ/V+     NSg+ . NSg/I/C D+  NSg/V+  V   V/J      . I/J/R/Dq V/J
-> it       as    " Babbage's dream    come    true    " .
-# NPr/ISg+ NSg/R . NSg$      NSg/V/J+ NSg/V/P NSg/V/J . .
->
-#
-> During the 1940s , with the development of new     and more         powerful computing
-# V/P    D+  #d    . P    D   N🅪Sg        P  NSg/V/J V/C NPr/I/V/J/Dq J        Nᴹ/V+
->>>>>>> e97670e5
+# V/P    D+  #d    . P    D   N🅪Sg        P  NSg/V/J V/C NPr/I/V/J/Dq J        Nᴹ/Vg+
 > machines such  as    the Atanasoff – Berry   computer and ENIAC , the term     computer came
 # NPl/V3   NSg/I NSg/R D   ?         . NPr🅪/V+ NSg/V+   V/C ?     . D   NSg/V/J+ NSg/V+   NSg/VPt/P
 > to refer to the machines rather    than their human   predecessors . As    it       became
@@ -266,29 +169,17 @@
 > the field of computer science broadened to study computation in      general . In
 # D   NSg/V P  NSg/V+   N🅪Sg/V+ VP/J      P  NSg/V NSg         NPr/J/P NSg/V/J . NPr/J/P
 > 1945 , IBM  founded the Watson Scientific Computing Laboratory at    Columbia
-<<<<<<< HEAD
-# #    . NPr+ VP/J    D+  NPr+   J+         NᴹSg/Vg+  NSg+       NSg/P NPr+
-=======
-# #    . NPr+ V/J     D+  NPr+   J+         Nᴹ/V+     NSg+       NSg/P NPr+
->>>>>>> e97670e5
+# #    . NPr+ VP/J    D+  NPr+   J+         Nᴹ/Vg+    NSg+       NSg/P NPr+
 > University in      New      York City . The renovated fraternity house on  Manhattan's West
 # NSg        NPr/J/P NSg/V/J+ NPr+ NSg+ . D   VP/J      NSg+       NPr/V J/P NSg$        NPr/V/J+
 > Side     was IBM's first   laboratory devoted to pure    science . The lab  is  the
 # NSg/V/J+ VPt NSg$  NSg/V/J NSg+       VP/J    P  NSg/V/J N🅪Sg/V+ . D+  NPr+ VL3 D
 > forerunner of IBM's Research Division , which today  operates research facilities
-<<<<<<< HEAD
-# NSg        P  NSg$  NᴹSg/V+  NSg+     . I/C+  NSg/J+ V3       NᴹSg/V+  NPl+
+# NSg        P  NSg$  Nᴹ/V+    NSg+     . I/C+  NSg/J+ V3       Nᴹ/V+    NPl+
 > around the world  . Ultimately , the close   relationship between IBM and Columbia
 # J/P    D   NSg/V+ . R          . D   NSg/V/J NSg          NSg/P   NPr V/C NPr+
 > University was instrumental in      the emergence of a   new     scientific discipline ,
-# NSg+       VPt NSg/J        NPr/J/P D   NSg       P  D/P NSg/V/J J          NSg/V+     .
-=======
-# NSg        P  NSg$  Nᴹ/V+    NSg+     . I/C+  NSg/J+ V        Nᴹ/V+    NPl+
-> around the world  . Ultimately , the close   relationship between IBM and Columbia
-# J/P    D   NSg/V+ . R          . D   NSg/V/J NSg          NSg/P   NPr V/C NPr+
-> University was instrumental in      the emergence of a   new     scientific discipline ,
-# NSg+       V   NSg/J        NPr/J/P D   Nᴹ        P  D/P NSg/V/J J          NSg/V+     .
->>>>>>> e97670e5
+# NSg+       VPt NSg/J        NPr/J/P D   Nᴹ        P  D/P NSg/V/J J          NSg/V+     .
 > with Columbia offering one       of the first   academic - credit courses in      computer
 # P    NPr+     N🅪Sg/Vg  NSg/I/V/J P  D   NSg/V/J NSg/J    . NSg/V+ NPl/V3  NPr/J/P NSg/V+
 > science in      1946 . Computer science began to be      established as    a   distinct academic
@@ -302,15 +193,9 @@
 > department in      the United States    was formed at    Purdue University in      1962 . Since
 # NSg+       NPr/J/P D+  VP/J   NPrPl/V3+ VPt VP/J   NSg/P NPr    NSg+       NPr/J/P #    . C/P
 > practical computers became available , many       applications of computing have   become
-<<<<<<< HEAD
-# NSg/J+    NPl/V3+   VPtPp  J         . NSg/I/J/Dq W?           P  NᴹSg/Vg+  NSg/VX VL
+# NSg/J+    NPl/V3+   VPtPp  J         . NSg/I/J/Dq W?           P  Nᴹ/Vg+    NSg/VX VL
 > distinct areas of study  in      their own      rights  .
 # V/J      NPl   P  NSg/V+ NPr/J/P D$+   NSg/V/J+ NPl/V3+ .
-=======
-# NSg/J+    NPl/V+    V      J         . NSg/I/J/Dq W?           P  Nᴹ/V+     NSg/VX V
-> distinct areas of study  in      their own      rights .
-# V/J      NPl   P  NSg/V+ NPr/J/P D$+   NSg/V/J+ NPl/V+ .
->>>>>>> e97670e5
 >
 #
 > Etymology and scope
@@ -340,11 +225,7 @@
 > been    proposed . Certain departments of major    universities prefer the term
 # NSg/VPp VP/J     . I/J     NPl         P  NPr/V/J+ NPl+         V      D+  NSg/V/J+
 > computing science , to emphasize precisely that          difference . Danish  scientist
-<<<<<<< HEAD
-# NᴹSg/Vg+  N🅪Sg/V+ . P  V         R         NSg/I/C/Ddem+ N🅪Sg/V+    . NPrᴹ/J+ NSg+
-=======
-# Nᴹ/V+     N🅪Sg/V+ . P  V         R         NSg/I/C/Ddem+ N🅪Sg/V+    . NPrᴹ/J+ NSg+
->>>>>>> e97670e5
+# Nᴹ/Vg+    N🅪Sg/V+ . P  V         R         NSg/I/C/Ddem+ N🅪Sg/V+    . NPrᴹ/J+ NSg+
 > Peter     Naur suggested the term     datalogy , to reflect the fact that         the scientific
 # NPr/V/JC+ ?    VP/J      D   NSg/V/J+ ?        . P  V       D   NSg+ NSg/I/C/Ddem D   J
 > discipline revolves around data and data  treatment , while     not   necessarily
@@ -363,44 +244,34 @@
 # Vg        NPl/V3     V/C NPl/V3+   .
 >
 #
-<<<<<<< HEAD
-> In      the early   days of computing , a   number   of terms   for the practitioners of the
-# NPr/J/P D   NSg/J/R NPl  P  NᴹSg/Vg+  . D/P NSg/V/JC P  NPl/V3+ C/P D   NPl           P  D
+> In      the early   days of computing , a   number    of terms   for the practitioners of the
+# NPr/J/P D   NSg/J/R NPl  P  Nᴹ/Vg+    . D/P N🅪Sg/V/JC P  NPl/V3+ C/P D   NPl           P  D
 > field of computing were    suggested ( albeit facetiously ) in      the Communications of
-# NSg/V P  NᴹSg/Vg+  NSg/VPt VP/J      . C      R           . NPr/J/P D   NPl            P
+# NSg/V P  Nᴹ/Vg+    NSg/VPt VP/J      . C      R           . NPr/J/P D   NPl            P
 > the ACM — turingineer , turologist , flow   - charts  - man      , applied meta  - mathematician ,
 # D   NSg . ?           . ?          . NSg/V+ . NPl/V3+ . NPr/V/J+ . VP/J    NSg/J . NSg+          .
-=======
-> In      the early   days of computing , a   number    of terms  for the practitioners of the
-# NPr/J/P D   NSg/J/R NPl  P  Nᴹ/V+     . D/P N🅪Sg/V/JC P  NPl/V+ C/P D   NPl           P  D
-> field of computing were  suggested ( albeit facetiously ) in      the Communications of
-# NSg/V P  Nᴹ/V+     NSg/V V/J       . C      R           . NPr/J/P D   NPl            P
-> the ACM — turingineer , turologist , flow   - charts - man      , applied meta  - mathematician ,
-# D   NSg . ?           . ?          . NSg/V+ . NPl/V+ . NPr/V/J+ . V/J     NSg/J . NSg+          .
->>>>>>> e97670e5
 > and applied epistemologist . Three months later in      the same journal  , comptologist
 # V/C VP/J    ?              . NSg+  NPl+   JC    NPr/J/P D+  I/J+ NSg/V/J+ . ?
 > was suggested , followed next    year by      hypologist . The term     computics has also
-<<<<<<< HEAD
 # VPt VP/J      . VP/J     NSg/J/P NSg+ NSg/J/P ?          . D+  NSg/V/J+ ?         V3  W?
 > been    suggested . In      Europe , terms   derived from contracted translations of the
-# NSg/VPp VP/J      . NPr/J/P NPr+   . NPl/V3+ VP/J    P    VP/J       W?           P  D+
+# NSg/VPp VP/J      . NPr/J/P NPr+   . NPl/V3+ VP/J    P    VP/J       NPl          P  D+
 > expression " automatic information " ( e.g. " informazione automatica " in      Italian )
-# N🅪Sg+      . NSg/J+    NᴹSg+       . . NSg  . ?            ?          . NPr/J/P N🅪Sg/J  .
+# N🅪Sg+      . NSg/J+    Nᴹ+         . . NSg  . ?            ?          . NPr/J/P N🅪Sg/J  .
 > or    " information and mathematics " are often used     , e.g. informatique ( French   ) ,
-# NPr/C . NᴹSg        V/C NᴹSg+       . V   R     VPPtPp/J . NSg  ?            . NPr🅪/V/J . .
+# NPr/C . Nᴹ          V/C Nᴹ+         . V   R     VPPtPp/J . NSg  ?            . NPr🅪/V/J . .
 > Informatik ( German ) , informatica ( Italian , Dutch    ) , informática ( Spanish ,
 # ?          . NPr🅪/J . . ?           . N🅪Sg/J  . NPrᴹ/V/J . . ?           . NPrᴹ/J  .
 > Portuguese ) , informatika ( Slavic languages and Hungarian ) or    pliroforiki
 # NPr/J      . . ?           . NSg/J  NPl/V3+   V/C NSg/J     . NPr/C ?
 > ( π          λ          η          ρ          ο          φ          ο          ρ          ι          κ          ή          , which means  informatics ) in      Greek   . Similar words   have   also been
-# . Unlintable Unlintable Unlintable Unlintable Unlintable Unlintable Unlintable Unlintable Unlintable Unlintable Unlintable . I/C+  NPl/V3 NᴹSg        . NPr/J/P NPr/V/J . NSg/J+  NPl/V3+ NSg/VX W?   NSg/VPp
+# . Unlintable Unlintable Unlintable Unlintable Unlintable Unlintable Unlintable Unlintable Unlintable Unlintable Unlintable . I/C+  NPl/V3 Nᴹ          . NPr/J/P NPr/V/J . NSg/J+  NPl/V3+ NSg/VX W?   NSg/VPp
 > adopted in      the UK   ( as    in      the School of Informatics , University of Edinburgh ) .
-# VP/J    NPr/J/P D+  NPr+ . NSg/R NPr/J/P D   NSg/V  P  NᴹSg        . NSg        P  NPr+      . .
+# VP/J    NPr/J/P D+  NPr+ . NSg/R NPr/J/P D   NSg/V  P  Nᴹ          . NSg        P  NPr+      . .
 > " In      the U.S. , however , informatics is  linked with applied computing , or
-# . NPr/J/P D+  ?    . C       . NᴹSg        VL3 VP/J   P    VP/J    NᴹSg/Vg+  . NPr/C
+# . NPr/J/P D+  ?    . C       . Nᴹ          VL3 VP/J   P    VP/J    Nᴹ/Vg+    . NPr/C
 > computing in      the context of another domain . "
-# NᴹSg/Vg+  NPr/J/P D   N🅪Sg/V  P  I/D     NSg+   . .
+# Nᴹ/Vg+    NPr/J/P D   N🅪Sg/V  P  I/D     NSg+   . .
 >
 #
 > A   folkloric quotation , often attributed to — but     almost certainly not   first
@@ -408,133 +279,57 @@
 > formulated by      — Edsger Dijkstra , states    that          " computer science is  no    more         about
 # VP/J       NSg/J/P . ?      NSg      . NPrPl/V3+ NSg/I/C/Ddem+ . NSg/V+   N🅪Sg/V+ VL3 NPr/P NPr/I/V/J/Dq J/P
 > computers than astronomy is  about telescopes . " [ note   3 ] The design and deployment
-# NPl/V3+   C/P  NᴹSg+     VL3 J/P   NPl/V3     . . . NSg/V+ # . D   N🅪Sg/V V/C NSg
+# NPl/V3+   C/P  Nᴹ+       VL3 J/P   NPl/V3     . . . NSg/V+ # . D   N🅪Sg/V V/C NSg
 > of computers and computer systems is  generally considered the province of
 # P  NPl/V3    V/C NSg/V+   NPl+    VL3 R         VP/J       D   NSg      P
 > disciplines other   than computer science . For example , the study of computer
 # NPl/V3+     NSg/V/J C/P  NSg/V+   N🅪Sg/V+ . C/P NSg/V+  . D   NSg/V P  NSg/V+
 > hardware is  usually considered part    of computer engineering , while     the study of
-# NᴹSg+    VL3 R       VP/J       NSg/V/J P  NSg/V+   NSg/Vg+     . NSg/V/C/P D   NSg/V P
+# Nᴹ+      VL3 R       VP/J       NSg/V/J P  NSg/V+   NSg/Vg+     . NSg/V/C/P D   NSg/V P
 > commercial computer systems and their deployment is  often called information
-# NSg/J+     NSg/V+   NPl+    V/C D$+   NSg+       VL3 R     VP/J   NᴹSg+
+# NSg/J+     NSg/V+   NPl+    V/C D$+   NSg+       VL3 R     VP/J   Nᴹ+
 > technology or    information systems . However , there has been    exchange of ideas
-# N🅪Sg       NPr/C NᴹSg+       NPl+    . C       . +     V3  NSg/VPp NSg/V    P  NPl+
+# N🅪Sg       NPr/C Nᴹ+         NPl+    . C       . +     V3  NSg/VPp NSg/V    P  NPl+
 > between the various computer - related disciplines . Computer science research also
-# NSg/P   D   J       NSg/V+   . J+      NPl/V3+     . NSg/V+   N🅪Sg/V+ NᴹSg/V+  W?
+# NSg/P   D   J       NSg/V+   . J+      NPl/V3+     . NSg/V+   N🅪Sg/V+ Nᴹ/V+    W?
 > often intersects other   disciplines , such  as    cognitive science , linguistics ,
-# R     V3+        NSg/V/J NPl/V3+     . NSg/I NSg/R NSg/J     N🅪Sg/V  . NᴹSg+       .
+# R     V3+        NSg/V/J NPl/V3+     . NSg/I NSg/R NSg/J     N🅪Sg/V  . Nᴹ+         .
 > mathematics , physics , biology , Earth   science , statistics , philosophy , and logic    .
-# NᴹSg+       . NPl/V3+ . NSg+    . NPrᴹ/V+ N🅪Sg/V+ . NPl/V3+    . NSg/V+     . V/C NSg/V/J+ .
-=======
-# V   V/J       . V/J      NSg/J/P NSg+ NSg/J/P ?          . D+  NSg/V/J+ ?         V   W?
-> been  suggested . In      Europe , terms  derived from contracted translations of the
-# NSg/V V/J       . NPr/J/P NPr+   . NPl/V+ V/J     P    V/J        NPl          P  D+
-> expression " automatic information " ( e.g. " informazione automatica " in      Italian )
-# N🅪Sg+      . NSg/J+    Nᴹ+         . . NSg  . ?            ?          . NPr/J/P N🅪Sg/J  .
-> or    " information and mathematics " are often used , e.g. informatique ( French   ) ,
-# NPr/C . Nᴹ          V/C Nᴹ+         . V   R     V/J  . NSg  ?            . NPr🅪/V/J . .
-> Informatik ( German ) , informatica ( Italian , Dutch    ) , informática ( Spanish ,
-# ?          . NPr🅪/J . . ?           . N🅪Sg/J  . NPrᴹ/V/J . . ?           . NPrᴹ/J  .
-> Portuguese ) , informatika ( Slavic languages and Hungarian ) or    pliroforiki
-# NPr/J      . . ?           . NSg/J  NPl/V+    V/C NSg/J     . NPr/C ?
-> ( π          λ          η          ρ          ο          φ          ο          ρ          ι          κ          ή          , which means informatics ) in      Greek   . Similar words  have   also been
-# . Unlintable Unlintable Unlintable Unlintable Unlintable Unlintable Unlintable Unlintable Unlintable Unlintable Unlintable . I/C+  NPl/V Nᴹ          . NPr/J/P NPr/V/J . NSg/J+  NPl/V+ NSg/VX W?   NSg/V
-> adopted in      the UK   ( as    in      the School of Informatics , University of Edinburgh ) .
-# V/J     NPr/J/P D+  NPr+ . NSg/R NPr/J/P D   NSg/V  P  Nᴹ          . NSg        P  NPr+      . .
-> " In      the U.S. , however , informatics is linked with applied computing , or
-# . NPr/J/P D+  ?    . C       . Nᴹ          VL V/J    P    V/J     Nᴹ/V+     . NPr/C
-> computing in      the context of another domain . "
-# Nᴹ/V+     NPr/J/P D   N🅪Sg/V  P  I/D     NSg+   . .
->
-#
-> A   folkloric quotation , often attributed to — but     almost certainly not   first
-# D/P J         NSg       . R     V/J        P  . NSg/C/P R      R         NSg/C NSg/V/J
-> formulated by      — Edsger Dijkstra , states   that          " computer science is no    more         about
-# V/J        NSg/J/P . ?      NSg      . NPrPl/V+ NSg/I/C/Ddem+ . NSg/V+   N🅪Sg/V+ VL NPr/P NPr/I/V/J/Dq J/P
-> computers than astronomy is about telescopes . " [ note   3 ] The design and deployment
-# NPl/V+    C/P  Nᴹ+       VL J/P   NPl/V      . . . NSg/V+ # . D   N🅪Sg/V V/C NSg
-> of computers and computer systems is generally considered the province of
-# P  NPl/V     V/C NSg/V+   NPl+    VL R         V/J        D   NSg      P
-> disciplines other   than computer science . For example , the study of computer
-# NPl/V+      NSg/V/J C/P  NSg/V+   N🅪Sg/V+ . C/P NSg/V+  . D   NSg/V P  NSg/V+
-> hardware is usually considered part    of computer engineering , while     the study of
-# Nᴹ+      VL R       V/J        NSg/V/J P  NSg/V+   NSg/V+      . NSg/V/C/P D   NSg/V P
-> commercial computer systems and their deployment is often called information
-# NSg/J+     NSg/V+   NPl+    V/C D$+   NSg+       VL R     V/J    Nᴹ+
-> technology or    information systems . However , there has been  exchange of ideas
-# N🅪Sg       NPr/C Nᴹ+         NPl+    . C       . +     V   NSg/V NSg/V    P  NPl+
-> between the various computer - related disciplines . Computer science research also
-# NSg/P   D   J       NSg/V+   . J+      NPl/V+      . NSg/V+   N🅪Sg/V+ Nᴹ/V+    W?
-> often intersects other   disciplines , such  as    cognitive science , linguistics ,
-# R     V+         NSg/V/J NPl/V+      . NSg/I NSg/R NSg/J     N🅪Sg/V  . Nᴹ+         .
-> mathematics , physics , biology , Earth   science , statistics , philosophy , and logic    .
-# Nᴹ+         . NPl/V+  . NSg+    . NPrᴹ/V+ N🅪Sg/V+ . NPl/V+     . N🅪Sg/V+    . V/C NSg/V/J+ .
->>>>>>> e97670e5
+# Nᴹ+         . NPl/V3+ . NSg+    . NPrᴹ/V+ N🅪Sg/V+ . NPl/V3+    . N🅪Sg/V+    . V/C NSg/V/J+ .
 >
 #
 > Computer science is  considered by      some     to have   a   much         closer relationship with
 # NSg/V+   N🅪Sg/V+ VL3 VP/J       NSg/J/P I/J/R/Dq P  NSg/VX D/P NSg/I/J/R/Dq NSg/JC NSg          P
 > mathematics than many        scientific disciplines , with some      observers saying that
-<<<<<<< HEAD
-# NᴹSg+       C/P  NSg/I/J/Dq+ J+         NPl/V3+     . P    I/J/R/Dq+ NPl+      NSg/Vg NSg/I/C/Ddem
+# Nᴹ+         C/P  NSg/I/J/Dq+ J+         NPl/V3+     . P    I/J/R/Dq+ NPl+      NSg/Vg NSg/I/C/Ddem
 > computing is  a   mathematical science . Early    computer science was strongly
-# NᴹSg/Vg+  VL3 D/P J            N🅪Sg/V  . NSg/J/R+ NSg/V+   N🅪Sg/V+ VPt R
+# Nᴹ/Vg+    VL3 D/P J            N🅪Sg/V  . NSg/J/R+ NSg/V+   N🅪Sg/V+ VPt R
 > influenced by      the work   of mathematicians such  as    Kurt Gödel , Alan Turing , John
 # VP/J       NSg/J/P D   N🅪Sg/V P  NPl+           NSg/I NSg/R NPr  NPr   . NPr+ NPr    . NPr+
-> von Neumann , Rózsa Péter and Alonzo Church and there continues to be      a   useful
-# ?   ?       . ?     ?     V/C NPr    NPr/V+ V/C +     NPl/V3    P  NSg/VXL D/P J
+> von Neumann , Rózsa Péter and Alonzo Church  and there continues to be      a   useful
+# ?   ?       . ?     ?     V/C NPr    NPr🅪/V+ V/C +     NPl/V3    P  NSg/VXL D/P J
 > interchange of ideas between the two fields    in      areas such  as    mathematical logic    ,
 # NSg/V       P  NPl+  NSg/P   D   NSg NPrPl/V3+ NPr/J/P NPl+  NSg/I NSg/R J            NSg/V/J+ .
-=======
-# Nᴹ+         C/P  NSg/I/J/Dq+ J+         NPl/V+      . P    I/J/R/Dq+ NPl+      NSg/V  NSg/I/C/Ddem
-> computing is a   mathematical science . Early    computer science was strongly
-# Nᴹ/V+     VL D/P J            N🅪Sg/V  . NSg/J/R+ NSg/V+   N🅪Sg/V+ V   R
-> influenced by      the work   of mathematicians such  as    Kurt Gödel , Alan Turing , John
-# V/J        NSg/J/P D   N🅪Sg/V P  NPl+           NSg/I NSg/R NPr  NPr   . NPr+ NPr    . NPr+
-> von Neumann , Rózsa Péter and Alonzo Church  and there continues to be     a   useful
-# ?   ?       . ?     ?     V/C NPr    NPr🅪/V+ V/C +     NPl/V     P  NSg/VX D/P J
-> interchange of ideas between the two fields   in      areas such  as    mathematical logic    ,
-# NSg/V       P  NPl+  NSg/P   D   NSg NPrPl/V+ NPr/J/P NPl+  NSg/I NSg/R J            NSg/V/J+ .
->>>>>>> e97670e5
 > category theory , domain theory , and algebra .
 # NSg+     N🅪Sg+  . NSg+   N🅪Sg+  . V/C NSg+    .
 >
 #
-<<<<<<< HEAD
 > The relationship between computer science and software engineering is  a
-# D   NSg          NSg/P   NSg/V+   N🅪Sg/V  V/C NᴹSg+    NSg/Vg+     VL3 D/P
+# D   NSg          NSg/P   NSg/V+   N🅪Sg/V  V/C Nᴹ+      NSg/Vg+     VL3 D/P
 > contentious issue , which is  further muddied by      disputes over    what   the term
 # J           NSg/V . I/C+  VL3 V/J     VP/J    NSg/J/P NPl/V3+  NSg/J/P NSg/I+ D   NSg/V/J+
 > " software engineering " means  , and how   computer science is  defined . David Parnas ,
-# . NᴹSg+    NSg/Vg+     . NPl/V3 . V/C NSg/C NSg/V+   N🅪Sg/V+ VL3 VP/J    . NPr+  ?      .
+# . Nᴹ+      NSg/Vg+     . NPl/V3 . V/C NSg/C NSg/V+   N🅪Sg/V+ VL3 VP/J    . NPr+  ?      .
 > taking   a   cue    from the relationship between other   engineering and science
 # NSg/Vg/J D/P NSg/V+ P    D   NSg+         NSg/P   NSg/V/J NSg/Vg      V/C N🅪Sg/V+
-=======
-> The relationship between computer science and software engineering is a
-# D   NSg          NSg/P   NSg/V+   N🅪Sg/V  V/C Nᴹ+      NSg/V+      VL D/P
-> contentious issue , which is further muddied by      disputes over    what   the term
-# J           NSg/V . I/C+  VL V/J     V/J     NSg/J/P NPl/V+   NSg/J/P NSg/I+ D   NSg/V/J+
-> " software engineering " means , and how   computer science is defined . David Parnas ,
-# . Nᴹ+      NSg/V+      . NPl/V . V/C NSg/C NSg/V+   N🅪Sg/V+ VL V/J     . NPr+  ?      .
-> taking  a   cue    from the relationship between other   engineering and science
-# NSg/V/J D/P NSg/V+ P    D   NSg+         NSg/P   NSg/V/J NSg/V       V/C N🅪Sg/V+
->>>>>>> e97670e5
 > disciplines , has claimed that         the principal focus of computer science is
 # NPl/V3+     . V3  VP/J    NSg/I/C/Ddem D   NSg/J     NSg/V P  NSg/V+   N🅪Sg/V+ VL3
 > studying the properties of computation in      general , while     the principal focus of
-<<<<<<< HEAD
 # Vg       D   NPl/V3+    P  NSg         NPr/J/P NSg/V/J . NSg/V/C/P D   NSg/J     NSg/V P
 > software engineering is  the design of specific computations to achieve practical
-# NᴹSg+    NSg/Vg+     VL3 D   N🅪Sg/V P  NSg/J    NPl          P  V       NSg/J
+# Nᴹ+      NSg/Vg+     VL3 D   N🅪Sg/V P  NSg/J    NPl          P  V       NSg/J
 > goals   , making the two separate but     complementary disciplines .
 # NPl/V3+ . NSg/Vg D   NSg NSg/V/J  NSg/C/P NSg/J         NPl/V3+     .
-=======
-# V        D   NPl/V+     P  NSg         NPr/J/P NSg/V/J . NSg/V/C/P D   NSg/J     NSg/V P
-> software engineering is the design of specific computations to achieve practical
-# Nᴹ+      NSg/V+      VL D   N🅪Sg/V P  NSg/J    NPl          P  V       NSg/J
-> goals  , making the two separate but     complementary disciplines .
-# NPl/V+ . NSg/V  D   NSg NSg/V/J  NSg/C/P NSg/J         NPl/V+      .
->>>>>>> e97670e5
 >
 #
 > The academic , political , and funding aspects of computer science tend to depend
@@ -542,11 +337,7 @@
 > on  whether a    department is  formed with a   mathematical emphasis or    with an
 # J/P I/C     D/P+ NSg+       VL3 VP/J   P    D/P J            NSg      NPr/C P    D/P+
 > engineering emphasis . Computer science departments with a    mathematics emphasis
-<<<<<<< HEAD
-# NSg/Vg+     NSg+     . NSg/V+   N🅪Sg/V+ NPl+        P    D/P+ NᴹSg+       NSg+
-=======
-# NSg/V+      NSg+     . NSg/V+   N🅪Sg/V+ NPl+        P    D/P+ Nᴹ+         NSg+
->>>>>>> e97670e5
+# NSg/Vg+     NSg+     . NSg/V+   N🅪Sg/V+ NPl+        P    D/P+ Nᴹ+         NSg+
 > and with a    numerical orientation consider alignment with computational science .
 # V/C P    D/P+ J+        N🅪Sg+       V        N🅪Sg      P    J+            N🅪Sg/V+ .
 > Both   types  of departments tend to make  efforts to bridge the field  educationally
@@ -563,17 +354,10 @@
 # NSg          P  NSg/V+   N🅪Sg/V+
 >
 #
-<<<<<<< HEAD
 > Despite the word   science in      its     name   , there is  debate  over    whether or    not
 # NSg/V/P D+  NSg/V+ N🅪Sg/V+ NPr/J/P ISg/D$+ NSg/V+ . +     VL3 N🅪Sg/V+ NSg/J/P I/C     NPr/C NSg/C
 > computer science is  a   discipline of science , mathematics , or    engineering . Allen
-# NSg/V+   N🅪Sg/V+ VL3 D/P NSg/V      P  N🅪Sg/V+ . NᴹSg+       . NPr/C NSg/Vg+     . NPr+
-=======
-> Despite the word   science in      its     name   , there is debate  over    whether or    not
-# NSg/V/P D+  NSg/V+ N🅪Sg/V+ NPr/J/P ISg/D$+ NSg/V+ . +     VL N🅪Sg/V+ NSg/J/P I/C     NPr/C NSg/C
-> computer science is a   discipline of science , mathematics , or    engineering . Allen
-# NSg/V+   N🅪Sg/V+ VL D/P NSg/V      P  N🅪Sg/V+ . Nᴹ+         . NPr/C NSg/V+      . NPr+
->>>>>>> e97670e5
+# NSg/V+   N🅪Sg/V+ VL3 D/P NSg/V      P  N🅪Sg/V+ . Nᴹ+         . NPr/C NSg/Vg+     . NPr+
 > Newell and Herbert A. Simon argued in      1975 ,
 # ?      V/C NPr+    ?  NPr+  VP/J   NPr/J/P #    .
 >
@@ -581,15 +365,9 @@
 > Computer science is  an  empirical discipline . We   would have   called it       an
 # NSg/V+   N🅪Sg/V+ VL3 D/P NSg/J     NSg/V      . IPl+ VX    NSg/VX VP/J   NPr/ISg+ D/P+
 > experimental science , but     like        astronomy , economics , and geology , some     of its
-<<<<<<< HEAD
-# NSg/J+       N🅪Sg/V+ . NSg/C/P NSg/V/J/C/P NᴹSg+     . NSg+      . V/C NSg     . I/J/R/Dq P  ISg/D$+
+# NSg/J+       N🅪Sg/V+ . NSg/C/P NSg/V/J/C/P Nᴹ+       . NSg+      . V/C NSg     . I/J/R/Dq P  ISg/D$+
 > unique forms  of observation and experience do     not   fit     a   narrow  stereotype of
 # NSg/J  NPl/V3 P  N🅪Sg        V/C NSg/V+     NSg/VX NSg/C NSg/V/J D/P NSg/V/J NSg/V      P
-=======
-# NSg/J+       N🅪Sg/V+ . NSg/C/P NSg/V/J/C/P Nᴹ+       . NSg+      . V/C NSg     . I/J/R/Dq P  ISg/D$+
-> unique forms of observation and experience do     not   fit     a   narrow  stereotype of
-# NSg/J  NPl/V P  N🅪Sg        V/C NSg/V+     NSg/VX NSg/C NSg/V/J D/P NSg/V/J NSg/V      P
->>>>>>> e97670e5
 > the experimental method . Nonetheless , they are experiments . Each new      machine
 # D   NSg/J        NSg/V+ . W?          . IPl+ V   NPl/V3+     . Dq+  NSg/V/J+ NSg/V+
 > that          is  built   is  an   experiment . Actually constructing the machine poses   a
@@ -635,52 +413,29 @@
 > computer programs as    mathematical sentences and interpret formal semantics for
 # NSg/V+   NPl/V3+  NSg/R J            NPl/V3+   V/C V         NSg/J  NPl       C/P
 > programming languages as    mathematical axiomatic systems .
-<<<<<<< HEAD
-# NᴹSg/Vg+    NPl/V3+   NSg/R J            J         NPl+    .
-=======
-# Nᴹ/V+       NPl/V+    NSg/R J            J         NPl+    .
->>>>>>> e97670e5
+# Nᴹ/Vg+      NPl/V3+   NSg/R J            J         NPl+    .
 >
 #
 > Paradigms of computer science
 # NPl       P  NSg/V+   N🅪Sg/V+
 >
 #
-<<<<<<< HEAD
-> A   number   of computer scientists have   argued for the distinction of three
-# D/P NSg/V/JC P  NSg/V+   NPl+       NSg/VX VP/J   C/P D   NSg         P  NSg
-=======
 > A   number    of computer scientists have   argued for the distinction of three
-# D/P N🅪Sg/V/JC P  NSg/V+   NPl+       NSg/VX V/J    C/P D   NSg         P  NSg
->>>>>>> e97670e5
+# D/P N🅪Sg/V/JC P  NSg/V+   NPl+       NSg/VX VP/J   C/P D   NSg         P  NSg
 > separate paradigms in      computer science . Peter     Wegner argued that         those  paradigms
 # NSg/V/J  NPl       NPr/J/P NSg/V+   N🅪Sg/V+ . NPr/V/JC+ ?      VP/J   NSg/I/C/Ddem I/Ddem NPl+
 > are science , technology , and mathematics . Peter     Denning's working group  argued
-<<<<<<< HEAD
-# V   N🅪Sg/V  . N🅪Sg+      . V/C NᴹSg+       . NPr/V/JC+ ?         Vg      NSg/V+ VP/J
+# V   N🅪Sg/V  . N🅪Sg+      . V/C Nᴹ+         . NPr/V/JC+ ?         Vg      NSg/V+ VP/J
 > that         they are theory , abstraction ( modeling ) , and design  . Amnon H. Eden
-# NSg/I/C/Ddem IPl+ V   NSg    . NSg         . NSg/Vg+  . . V/C N🅪Sg/V+ . ?     ?  NPr+
+# NSg/I/C/Ddem IPl+ V   N🅪Sg   . N🅪Sg        . NSg/Vg+  . . V/C N🅪Sg/V+ . ?     ?  NPr+
 > described them     as    the " rationalist paradigm " ( which treats  computer science as    a
 # VP/J      NSg/IPl+ NSg/R D   . NSg+        NSg+     . . I/C+  NPl/V3+ NSg/V+   N🅪Sg/V+ NSg/R D/P
 > branch of mathematics , which is  prevalent in      theoretical computer science , and
-# NPr/V  P  NᴹSg+       . I/C+  VL3 J         NPr/J/P J           NSg/V+   N🅪Sg/V+ . V/C
-> mainly employs deductive reasoning ) , the " technocratic paradigm " ( which might     be
-# R      NPl/V3  J         NSg/Vg    . . D   . J            NSg+     . . I/C+  NᴹSg/VX/J NSg/VXL
+# NPr/V  P  Nᴹ+         . I/C+  VL3 J         NPr/J/P J           NSg/V+   N🅪Sg/V+ . V/C
+> mainly employs deductive reasoning ) , the " technocratic paradigm " ( which might   be
+# R      NPl/V3  J         NSg/Vg    . . D   . J            NSg+     . . I/C+  Nᴹ/VX/J NSg/VXL
 > found in      engineering approaches , most         prominently in      software engineering ) , and
-# NSg/V NPr/J/P NSg/Vg+     NPl/V3+    . NSg/I/J/R/Dq R           NPr/J/P NᴹSg+    NSg/Vg+     . . V/C
-=======
-# V   N🅪Sg/V  . N🅪Sg+      . V/C Nᴹ+         . NPr/V/JC+ ?         V       NSg/V+ V/J
-> that         they are theory , abstraction ( modeling ) , and design  . Amnon H. Eden
-# NSg/I/C/Ddem IPl+ V   N🅪Sg   . N🅪Sg        . NSg/V+   . . V/C N🅪Sg/V+ . ?     ?  NPr+
-> described them     as    the " rationalist paradigm " ( which treats computer science as    a
-# V/J       NSg/IPl+ NSg/R D   . NSg+        NSg+     . . I/C+  NPl/V+ NSg/V+   N🅪Sg/V+ NSg/R D/P
-> branch of mathematics , which is prevalent in      theoretical computer science , and
-# NPr/V  P  Nᴹ+         . I/C+  VL J         NPr/J/P J           NSg/V+   N🅪Sg/V+ . V/C
-> mainly employs deductive reasoning ) , the " technocratic paradigm " ( which might   be
-# R      NPl/V   J         NSg/V     . . D   . J            NSg+     . . I/C+  Nᴹ/VX/J NSg/VX
-> found in      engineering approaches , most         prominently in      software engineering ) , and
-# NSg/V NPr/J/P NSg/V+      NPl/V+     . NSg/I/J/R/Dq R           NPr/J/P Nᴹ+      NSg/V+      . . V/C
->>>>>>> e97670e5
+# NSg/V NPr/J/P NSg/Vg+     NPl/V3+    . NSg/I/J/R/Dq R           NPr/J/P Nᴹ+      NSg/Vg+     . . V/C
 > the " scientific paradigm " ( which approaches computer - related artifacts from the
 # D   . J          NSg+     . . I/C+  NPl/V3+    NSg/V+   . J       NPl+      P    D
 > empirical perspective of natural sciences , identifiable in      some     branches of
@@ -688,64 +443,35 @@
 > artificial intelligence ) . Computer science focuses on  methods involved in
 # J          N🅪Sg+        . . NSg/V+   N🅪Sg/V+ NPl/V3  J/P NPl/V3+ VP/J     NPr/J/P
 > design  , specification , programming , verification , implementation and testing of
-<<<<<<< HEAD
-# N🅪Sg/V+ . NSg+          . NᴹSg/Vg     . NSg+         . NSg            V/C Vg      P
+# N🅪Sg/V+ . NSg+          . Nᴹ/Vg       . N🅪Sg+        . NSg            V/C Vg      P
 > human   - made computing systems .
-# NSg/V/J . V    NᴹSg/Vg+  NPl+    .
-=======
-# N🅪Sg/V+ . NSg+          . Nᴹ/V        . N🅪Sg+        . NSg            V/C V       P
-> human   - made computing systems .
-# NSg/V/J . V    Nᴹ/V+     NPl+    .
->>>>>>> e97670e5
+# NSg/V/J . V    Nᴹ/Vg+    NPl+    .
 >
 #
 > Fields
 # NPrPl/V3+
 >
 #
-<<<<<<< HEAD
-> As    a    discipline , computer science spans  a   range of topics from theoretical
-# NSg/R D/P+ NSg/V+     . NSg/V+   N🅪Sg/V+ NPl/V3 D/P NSg/V P  NPl+   P    J
-=======
-> As    a    discipline , computer science spans a   range  of topics from theoretical
-# NSg/R D/P+ NSg/V+     . NSg/V+   N🅪Sg/V+ NPl/V D/P N🅪Sg/V P  NPl+   P    J
->>>>>>> e97670e5
+> As    a    discipline , computer science spans  a   range  of topics from theoretical
+# NSg/R D/P+ NSg/V+     . NSg/V+   N🅪Sg/V+ NPl/V3 D/P N🅪Sg/V P  NPl+   P    J
 > studies of algorithms and the limits of computation to the practical issues of
 # NPl/V3  P  NPl+       V/C D   NPl/V3 P  NSg         P  D   NSg/J     NPl/V3 P
 > implementing computing systems in      hardware and software . CSAB , formerly called
-<<<<<<< HEAD
-# Vg           NᴹSg/Vg+  NPl     NPr/J/P NᴹSg     V/C NᴹSg+    . ?    . R        VP/J
+# Vg           Nᴹ/Vg+    NPl     NPr/J/P Nᴹ       V/C Nᴹ+      . ?    . R        VP/J
 > Computing Sciences Accreditation Board   — which is  made up        of representatives of
-# NᴹSg/Vg+  NPl/V3+  N🅪Sg          N🅪Sg/V+ . I/C+  VL3 V    NSg/V/J/P P  NPl             P
+# Nᴹ/Vg+    NPl/V3+  N🅪Sg          N🅪Sg/V+ . I/C+  VL3 V    NSg/V/J/P P  NPl             P
 > the Association for Computing Machinery ( ACM ) , and the IEEE Computer Society
-# D   N🅪Sg+       C/P NᴹSg/Vg+  NᴹSg+     . NSg . . V/C D   NPr  NSg/V+   N🅪Sg+
+# D   N🅪Sg+       C/P Nᴹ/Vg+    Nᴹ+       . NSg . . V/C D   NPr  NSg/V+   N🅪Sg+
 > ( IEEE CS     ) — identifies four areas that          it       considers crucial to the discipline of
 # . NPr  NPl/V3 . . V3         NSg  NPl+  NSg/I/C/Ddem+ NPr/ISg+ V3        J       P  D   NSg/V      P
 > computer science : theory of computation , algorithms and data  structures ,
-# NSg/V+   N🅪Sg/V+ . NSg    P  NSg         . NPl        V/C N🅪Pl+ NPl/V3+    .
+# NSg/V+   N🅪Sg/V+ . N🅪Sg   P  NSg         . NPl        V/C N🅪Pl+ NPl/V3+    .
 > programming methodology and languages , and computer elements and architecture .
-# NᴹSg/Vg+    NSg         V/C NPl/V3+   . V/C NSg/V+   NPl/V3   V/C NᴹSg+        .
+# Nᴹ/Vg+      NSg         V/C NPl/V3+   . V/C NSg/V+   NPl/V3   V/C N🅪Sg+        .
 > In      addition to these   four areas , CSAB also identifies fields    such  as    software
-# NPr/J/P NSg+     P  I/Ddem+ NSg+ NPl+  . ?    W?   V3         NPrPl/V3+ NSg/I NSg/R NᴹSg+
+# NPr/J/P NSg+     P  I/Ddem+ NSg+ NPl+  . ?    W?   V3         NPrPl/V3+ NSg/I NSg/R Nᴹ+
 > engineering , artificial intelligence , computer networking and communication ,
-# NSg/Vg+     . J          N🅪Sg+        . NSg/V+   NᴹSg/Vg    V/C N🅪Sg+         .
-=======
-# V            Nᴹ/V+     NPl     NPr/J/P Nᴹ       V/C Nᴹ+      . ?    . R        V/J
-> Computing Sciences Accreditation Board   — which is made up        of representatives of
-# Nᴹ/V+     NPl/V+   N🅪Sg          N🅪Sg/V+ . I/C+  VL V    NSg/V/J/P P  NPl             P
-> the Association for Computing Machinery ( ACM ) , and the IEEE Computer Society
-# D   N🅪Sg+       C/P Nᴹ/V+     Nᴹ+       . NSg . . V/C D   NPr  NSg/V+   N🅪Sg+
-> ( IEEE CS    ) — identifies four areas that          it       considers crucial to the discipline of
-# . NPr  NPl/V . . V          NSg  NPl+  NSg/I/C/Ddem+ NPr/ISg+ V         J       P  D   NSg/V      P
-> computer science : theory of computation , algorithms and data  structures ,
-# NSg/V+   N🅪Sg/V+ . N🅪Sg   P  NSg         . NPl        V/C N🅪Pl+ NPl/V+     .
-> programming methodology and languages , and computer elements and architecture .
-# Nᴹ/V+       NSg         V/C NPl/V+    . V/C NSg/V+   NPl/V    V/C N🅪Sg+        .
-> In      addition to these   four areas , CSAB also identifies fields   such  as    software
-# NPr/J/P NSg+     P  I/Ddem+ NSg+ NPl+  . ?    W?   V          NPrPl/V+ NSg/I NSg/R Nᴹ+
-> engineering , artificial intelligence , computer networking and communication ,
-# NSg/V+      . J          N🅪Sg+        . NSg/V+   Nᴹ/V       V/C N🅪Sg+         .
->>>>>>> e97670e5
+# NSg/Vg+     . J          N🅪Sg+        . NSg/V+   Nᴹ/Vg      V/C N🅪Sg+         .
 > database systems , parallel computation , distributed computation , human   – computer
 # NSg/V+   NPl+    . NSg/V/J  NSg         . VP/J        NSg         . NSg/V/J . NSg/V+
 > interaction , computer graphics , operating systems , and numerical and symbolic
@@ -773,39 +499,21 @@
 >
 #
 > According to Peter     Denning , the fundamental question underlying computer science
-<<<<<<< HEAD
 # Vg/J      P  NPr/V/JC+ ?       . D+  NSg/J+      NSg/V+   NSg/V/J+   NSg/V+   N🅪Sg/V+
 > is  , " What   can    be      automated ? " Theory of computation is  focused on  answering
-# VL3 . . NSg/I+ NPr/VX NSg/VXL VP/J      . . NSg    P  NSg         VL3 VP/J    J/P Vg
+# VL3 . . NSg/I+ NPr/VX NSg/VXL VP/J      . . N🅪Sg   P  NSg         VL3 VP/J    J/P Vg
 > fundamental questions about what   can    be      computed and what   amount of resources
 # NSg/J       NPl/V3+   J/P   NSg/I+ NPr/VX NSg/VXL VP/J     V/C NSg/I+ NSg/V  P  NPl/V3+
-=======
-# V/J       P  NPr/V/JC+ ?       . D+  NSg/J+      NSg/V+   NSg/V/J+   NSg/V+   N🅪Sg/V+
-> is , " What   can    be     automated ? " Theory of computation is focused on  answering
-# VL . . NSg/I+ NPr/VX NSg/VX V/J       . . N🅪Sg   P  NSg         VL V/J     J/P V
-> fundamental questions about what   can    be     computed and what   amount of resources
-# NSg/J       NPl/V+    J/P   NSg/I+ NPr/VX NSg/VX V/J      V/C NSg/I+ NSg/V  P  NPl/V+
->>>>>>> e97670e5
 > are required to perform those  computations . In      an  effort to answer the first
 # V   VP/J     P  V       I/Ddem NPl          . NPr/J/P D/P NSg/V+ P  NSg/V  D+  NSg/V/J+
 > question , computability theory examines which computational problems are
-<<<<<<< HEAD
-# NSg/V+   . NᴹSg          NSg+   NPl/V3   I/C+  J+            NPl+     V
-=======
-# NSg/V+   . Nᴹ            N🅪Sg+  NPl/V    I/C+  J+            NPl+     V
->>>>>>> e97670e5
+# NSg/V+   . Nᴹ            N🅪Sg+  NPl/V3   I/C+  J+            NPl+     V
 > solvable on  various theoretical models of computation . The second   question is
 # J        J/P J       J           NPl/V3 P  NSg         . D+  NSg/V/J+ NSg/V+   VL3
 > addressed by      computational complexity theory , which studies the time     and space
-<<<<<<< HEAD
-# VP/J      NSg/J/P J             NSg        NSg+   . I/C+  NPl/V3  D   N🅪Sg/V/J V/C N🅪Sg/V+
+# VP/J      NSg/J/P J             NSg        N🅪Sg+  . I/C+  NPl/V3  D   N🅪Sg/V/J V/C N🅪Sg/V+
 > costs   associated with different approaches to solving a   multitude of
 # NPl/V3+ VP/J       P    NSg/J     NPl/V3+    P  Vg      D/P NSg       P
-=======
-# V/J       NSg/J/P J             NSg        N🅪Sg+  . I/C+  NPl/V   D   N🅪Sg/V/J V/C N🅪Sg/V+
-> costs  associated with different approaches to solving a   multitude of
-# NPl/V+ V/J        P    NSg/J     NPl/V+     P  V       D/P NSg       P
->>>>>>> e97670e5
 > computational problems .
 # J             NPl+     .
 >
@@ -817,49 +525,27 @@
 >
 #
 > Information and coding theory
-<<<<<<< HEAD
-# NᴹSg        V/C Vg+    NSg+
+# Nᴹ          V/C Vg+    N🅪Sg+
 >
 #
 > Information theory , closely related to probability and statistics , is  related to
-# NᴹSg+       NSg+   . R       J       P  NSg         V/C NPl/V3+    . VL3 J       P
+# Nᴹ+         N🅪Sg+  . R       J       P  NSg         V/C NPl/V3+    . VL3 J       P
 > the quantification of information . This    was developed by      Claude Shannon to find
-# D   NSg            P  NᴹSg+       . I/Ddem+ VPt VP/J      NSg/J/P NPr+   NPr+    P  NSg/V
+# D   NSg            P  Nᴹ+         . I/Ddem+ VPt VP/J      NSg/J/P NPr+   NPr+    P  NSg/V
 > fundamental limits on  signal   processing operations such  as    compressing data  and
 # NSg/J       NPl/V3 J/P NSg/V/J+ Vg+        NPl+       NSg/I NSg/R Vg          N🅪Pl+ V/C
 > on  reliably storing and communicating data  . Coding theory is  the study of the
-# J/P R        Vg      V/C Vg            N🅪Pl+ . Vg+    NSg+   VL3 D   NSg/V P  D
+# J/P R        Vg      V/C Vg            N🅪Pl+ . Vg+    N🅪Sg+  VL3 D   NSg/V P  D
 > properties of codes   ( systems for converting information from one       form   to
-# NPl/V3     P  NPl/V3+ . NPl+    C/P Vg         NᴹSg+       P    NSg/I/V/J NSg/V+ P
+# NPl/V3     P  NPl/V3+ . NPl+    C/P Vg         Nᴹ+         P    NSg/I/V/J NSg/V+ P
 > another ) and their fitness for a    specific application . Codes   are used     for data
 # I/D     . V/C D$+   NSg     C/P D/P+ NSg/J+   NSg+        . NPl/V3+ V   VPPtPp/J C/P N🅪Pl+
-=======
-# Nᴹ          V/C V+     N🅪Sg+
->
-#
-> Information theory , closely related to probability and statistics , is related to
-# Nᴹ+         N🅪Sg+  . R       J       P  NSg         V/C NPl/V+     . VL J       P
-> the quantification of information . This    was developed by      Claude Shannon to find
-# D   NSg            P  Nᴹ+         . I/Ddem+ V   V/J       NSg/J/P NPr+   NPr+    P  NSg/V
-> fundamental limits on  signal   processing operations such  as    compressing data  and
-# NSg/J       NPl/V  J/P NSg/V/J+ V+         NPl+       NSg/I NSg/R V           N🅪Pl+ V/C
-> on  reliably storing and communicating data  . Coding theory is the study of the
-# J/P R        V       V/C V             N🅪Pl+ . V+     N🅪Sg+  VL D   NSg/V P  D
-> properties of codes  ( systems for converting information from one       form   to
-# NPl/V      P  NPl/V+ . NPl+    C/P V          Nᴹ+         P    NSg/I/V/J NSg/V+ P
-> another ) and their fitness for a    specific application . Codes  are used for data
-# I/D     . V/C D$+   NSg     C/P D/P+ NSg/J+   NSg+        . NPl/V+ V   V/J  C/P N🅪Pl+
->>>>>>> e97670e5
 > compression , cryptography , error  detection and correction , and more         recently
 # NSg+        . NSg          . NSg/V+ N🅪Sg      V/C NSg+       . V/C NPr/I/V/J/Dq R
 > also for network coding . Codes   are studied for the purpose of designing
 # W?   C/P NSg/V+  Vg+    . NPl/V3+ V   VP/J    C/P D   N🅪Sg/V  P  Vg
 > efficient and reliable data  transmission methods .
-<<<<<<< HEAD
-# NSg/J     V/C NSg/J+   N🅪Pl+ NSg+         NPl/V3+ .
-=======
-# NSg/J     V/C NSg/J+   N🅪Pl+ N🅪Sg+        NPl/V+  .
->>>>>>> e97670e5
+# NSg/J     V/C NSg/J+   N🅪Pl+ N🅪Sg+        NPl/V3+ .
 >
 #
 > Data  structures and algorithms
@@ -873,35 +559,19 @@
 >
 #
 > Programming language theory and formal methods
-<<<<<<< HEAD
-# NᴹSg/Vg+    N🅪Sg/V+  NSg    V/C NSg/J+ NPl/V3+
+# Nᴹ/Vg+      N🅪Sg/V+  N🅪Sg   V/C NSg/J+ NPl/V3+
 >
 #
 > Programming language theory is  a   branch of computer science that          deals  with the
-# NᴹSg/Vg+    N🅪Sg/V+  NSg+   VL3 D/P NPr/V  P  NSg/V+   N🅪Sg/V+ NSg/I/C/Ddem+ NPl/V3 P    D
+# Nᴹ/Vg+      N🅪Sg/V+  N🅪Sg+  VL3 D/P NPr/V  P  NSg/V+   N🅪Sg/V+ NSg/I/C/Ddem+ NPl/V3 P    D
 > design  , implementation , analysis , characterization , and classification of
 # N🅪Sg/V+ . NSg+           . N🅪Sg+    . N🅪Sg             . V/C N🅪Sg           P
 > programming languages and their individual features . It       falls   within  the
-# NᴹSg/Vg+    NPl/V3    V/C D$+   NSg/J+     NPl/V3+  . NPr/ISg+ NPl/V3+ NSg/J/P D
+# Nᴹ/Vg+      NPl/V3    V/C D$+   NSg/J+     NPl/V3+  . NPr/ISg+ NPl/V3+ NSg/J/P D
 > discipline of computer science , both   depending on  and affecting mathematics ,
-# NSg/V      P  NSg/V+   N🅪Sg/V+ . I/C/Dq Vg        J/P V/C Vg/J      NᴹSg+       .
+# NSg/V      P  NSg/V+   N🅪Sg/V+ . I/C/Dq Vg        J/P V/C Vg/J      Nᴹ+         .
 > software engineering , and linguistics . It       is  an  active research area , with
-# NᴹSg+    NSg/Vg+     . V/C NᴹSg+       . NPr/ISg+ VL3 D/P NSg/J  NᴹSg/V   N🅪Sg . P
-=======
-# Nᴹ/V+       N🅪Sg/V+  N🅪Sg   V/C NSg/J+ NPl/V+
->
-#
-> Programming language theory is a   branch of computer science that          deals with the
-# Nᴹ/V+       N🅪Sg/V+  N🅪Sg+  VL D/P NPr/V  P  NSg/V+   N🅪Sg/V+ NSg/I/C/Ddem+ NPl/V P    D
-> design  , implementation , analysis , characterization , and classification of
-# N🅪Sg/V+ . NSg+           . N🅪Sg+    . N🅪Sg             . V/C N🅪Sg           P
-> programming languages and their individual features . It       falls  within  the
-# Nᴹ/V+       NPl/V     V/C D$+   NSg/J+     NPl/V+   . NPr/ISg+ NPl/V+ NSg/J/P D
-> discipline of computer science , both   depending on  and affecting mathematics ,
-# NSg/V      P  NSg/V+   N🅪Sg/V+ . I/C/Dq V         J/P V/C V/J       Nᴹ+         .
-> software engineering , and linguistics . It       is an  active research area , with
-# Nᴹ+      NSg/V+      . V/C Nᴹ+         . NPr/ISg+ VL D/P NSg/J  Nᴹ/V     N🅪Sg . P
->>>>>>> e97670e5
+# Nᴹ+      NSg/Vg+     . V/C Nᴹ+         . NPr/ISg+ VL3 D/P NSg/J  Nᴹ/V     N🅪Sg . P
 > numerous dedicated academic journals .
 # J+       VP/J+     NSg/J+   NPl/V3+  .
 >
@@ -909,61 +579,33 @@
 > Formal methods are a   particular kind  of mathematically based technique for the
 # NSg/J+ NPl/V3+ V   D/P NSg/J      NSg/J P  R              VP/J  N🅪Sg+     C/P D+
 > specification , development and verification of software and hardware systems .
-<<<<<<< HEAD
-# NSg+          . N🅪Sg        V/C NSg          P  NᴹSg     V/C NᴹSg+    NPl+    .
+# NSg+          . N🅪Sg        V/C N🅪Sg         P  Nᴹ       V/C Nᴹ+      NPl+    .
 > The use   of formal methods for software and hardware design  is  motivated by      the
-# D   NSg/V P  NSg/J  NPl/V3  C/P NᴹSg     V/C NᴹSg+    N🅪Sg/V+ VL3 VP/J      NSg/J/P D+
-=======
-# NSg+          . N🅪Sg        V/C N🅪Sg         P  Nᴹ       V/C Nᴹ+      NPl+    .
-> The use   of formal methods for software and hardware design  is motivated by      the
-# D   NSg/V P  NSg/J  NPl/V   C/P Nᴹ       V/C Nᴹ+      N🅪Sg/V+ VL V/J       NSg/J/P D+
->>>>>>> e97670e5
+# D   NSg/V P  NSg/J  NPl/V3  C/P Nᴹ       V/C Nᴹ+      N🅪Sg/V+ VL3 VP/J      NSg/J/P D+
 > expectation that          , as    in      other    engineering disciplines , performing appropriate
 # NSg+        NSg/I/C/Ddem+ . NSg/R NPr/J/P NSg/V/J+ NSg/Vg+     NPl/V3+     . Vg         V/J+
 > mathematical analysis can    contribute to the reliability and robustness of a
 # J+           N🅪Sg+    NPr/VX NSg/V      P  D+  NSg+        V/C NSg        P  D/P
 > design  . They form  an  important theoretical underpinning for software
-<<<<<<< HEAD
-# N🅪Sg/V+ . IPl+ NSg/V D/P J         J           NSg/V        C/P NᴹSg+
+# N🅪Sg/V+ . IPl+ NSg/V D/P J         J           NSg/V        C/P Nᴹ+
 > engineering , especially where safety or    security is  involved . Formal methods are
-# NSg/Vg+     . R          NSg/C N🅪Sg/V NPr/C NᴹSg+    VL3 VP/J     . NSg/J+ NPl/V3+ V
+# NSg/Vg+     . R          NSg/C N🅪Sg/V NPr/C Nᴹ+      VL3 VP/J     . NSg/J+ NPl/V3+ V
 > a   useful adjunct to software testing since they help  avoid errors  and can    also
-# D/P J      NSg/V/J P  NᴹSg     Vg+     C/P   IPl+ NSg/V V     NPl/V3+ V/C NPr/VX W?
+# D/P J      NSg/V/J P  Nᴹ       Vg+     C/P   IPl+ NSg/V V     NPl/V3+ V/C NPr/VX W?
 > give  a   framework for testing . For industrial use    , tool   support is  required .
 # NSg/V D/P NSg       C/P Vg+     . C/P NSg/J      NSg/V+ . NSg/V+ N🅪Sg/V+ VL3 VP/J     .
-> However , the high    cost    of using formal methods means  that         they are usually only
-# C       . D   NSg/V/J NSg/V/J P  Vg    NSg/J+ NPl/V3+ NPl/V3 NSg/I/C/Ddem IPl+ V   R       J/R/C
+> However , the high    cost     of using formal methods means  that         they are usually only
+# C       . D   NSg/V/J N🅪Sg/V/J P  Vg    NSg/J+ NPl/V3+ NPl/V3 NSg/I/C/Ddem IPl+ V   R       J/R/C
 > used     in      the development of high    - integrity and life    - critical systems , where
-# VPPtPp/J NPr/J/P D   N🅪Sg        P  NSg/V/J . NᴹSg      V/C N🅪Sg/V+ . NSg/J    NPl     . NSg/C
+# VPPtPp/J NPr/J/P D   N🅪Sg        P  NSg/V/J . Nᴹ        V/C N🅪Sg/V+ . NSg/J    NPl     . NSg/C
 > safety or    security is  of utmost importance . Formal methods are best      described as
-# N🅪Sg/V NPr/C NᴹSg+    VL3 P  NSg/J+ NᴹSg+      . NSg/J+ NPl/V3+ V   NPr/VX/JS VP/J      NSg/R
+# N🅪Sg/V NPr/C Nᴹ+      VL3 P  NSg/J+ Nᴹ+        . NSg/J+ NPl/V3+ V   NPr/VX/JS VP/J      NSg/R
 > the application of a   fairly broad variety of theoretical computer science
 # D   NSg         P  D/P R      NSg/J NSg     P  J+          NSg/V+   N🅪Sg/V+
 > fundamentals , in      particular logic    calculi , formal languages , automata theory ,
-# NPl+         . NPr/J/P NSg/J+     NSg/V/J+ NSg     . NSg/J  NPl/V3+   . NSg      NSg+   .
+# NPl+         . NPr/J/P NSg/J+     NSg/V/J+ NSg     . NSg/J  NPl/V3+   . NSg      N🅪Sg+  .
 > and program semantics , but     also type   systems and algebraic data  types   to
 # V/C NPr/V+  NPl+      . NSg/C/P W?   NSg/V+ NPl     V/C J         N🅪Pl+ NPl/V3+ P
-=======
-# N🅪Sg/V+ . IPl+ NSg/V D/P J         J           NSg/V        C/P Nᴹ+
-> engineering , especially where safety or    security is involved . Formal methods are
-# NSg/V+      . R          NSg/C N🅪Sg/V NPr/C Nᴹ+      VL V/J      . NSg/J+ NPl/V+  V
-> a   useful adjunct to software testing since they help  avoid errors and can    also
-# D/P J      NSg/V/J P  Nᴹ       V+      C/P   IPl+ NSg/V V     NPl/V+ V/C NPr/VX W?
-> give  a   framework for testing . For industrial use    , tool   support is required .
-# NSg/V D/P NSg       C/P V+      . C/P NSg/J      NSg/V+ . NSg/V+ N🅪Sg/V+ VL V/J      .
-> However , the high    cost     of using formal methods means that         they are usually only
-# C       . D   NSg/V/J N🅪Sg/V/J P  V     NSg/J+ NPl/V+  NPl/V NSg/I/C/Ddem IPl+ V   R       J/R/C
-> used in      the development of high    - integrity and life    - critical systems , where
-# V/J  NPr/J/P D   N🅪Sg        P  NSg/V/J . Nᴹ        V/C N🅪Sg/V+ . NSg/J    NPl     . NSg/C
-> safety or    security is of utmost importance . Formal methods are best      described as
-# N🅪Sg/V NPr/C Nᴹ+      VL P  NSg/J+ Nᴹ+        . NSg/J+ NPl/V+  V   NPr/VX/JS V/J       NSg/R
-> the application of a   fairly broad variety of theoretical computer science
-# D   NSg         P  D/P R      NSg/J NSg     P  J+          NSg/V+   N🅪Sg/V+
-> fundamentals , in      particular logic    calculi , formal languages , automata theory ,
-# NPl+         . NPr/J/P NSg/J+     NSg/V/J+ NSg     . NSg/J  NPl/V+    . NSg      N🅪Sg+  .
-> and program semantics , but     also type   systems and algebraic data  types  to
-# V/C NPr/V+  NPl+      . NSg/C/P W?   NSg/V+ NPl     V/C J         N🅪Pl+ NPl/V+ P
->>>>>>> e97670e5
 > problems in      software and hardware specification and verification .
 # NPl      NPr/J/P Nᴹ       V/C Nᴹ+      NSg           V/C N🅪Sg+        .
 >
@@ -976,11 +618,10 @@
 # NSg/V+   NPl      V/C NSg+
 >
 #
-<<<<<<< HEAD
 > Computer graphics is  the study of digital visual contents and involves the
 # NSg/V+   NPl+     VL3 D   NSg/V P  NSg/J+  NSg/J+ NPl/V3+  V/C V3       D
 > synthesis and manipulation of image  data  . The study  is  connected to many       other
-# NᴹSg      V/C N🅪Sg         P  NSg/V+ N🅪Pl+ . D+  NSg/V+ VL3 VP/J      P  NSg/I/J/Dq NSg/V/J
+# Nᴹ        V/C N🅪Sg         P  NSg/V+ N🅪Pl+ . D+  NSg/V+ VL3 VP/J      P  NSg/I/J/Dq NSg/V/J
 > fields   in      computer science , including computer vision , image  processing , and
 # NPrPl/V3 NPr/J/P NSg/V+   N🅪Sg/V+ . Vg        NSg/V+   N🅪Sg/V . NSg/V+ Vg+        . V/C
 > computational geometry , and is  heavily applied in      the fields   of special effects
@@ -989,60 +630,26 @@
 # V/C N🅪Sg/V+ NPl/V3+ .
 >
 #
-> Image and sound    processing
-# NSg/V V/C NSg/V/J+ Vg+
->
-#
-> Information can    take  the form  of images  , sound    , video   or    other   multimedia . Bits
-# NᴹSg+       NPr/VX NSg/V D   NSg/V P  NPl/V3+ . NSg/V/J+ . N🅪Sg/V+ NPr/C NSg/V/J NᴹSg/J     . NPl/V3
+> Image and sound     processing
+# NSg/V V/C N🅪Sg/V/J+ Vg+
+>
+#
+> Information can    take  the form  of images  , sound     , video   or    other   multimedia . Bits
+# Nᴹ+         NPr/VX NSg/V D   NSg/V P  NPl/V3+ . N🅪Sg/V/J+ . N🅪Sg/V+ NPr/C NSg/V/J Nᴹ/J       . NPl/V3
 > of information can    be      streamed via   signals . Its     processing is  the central notion
-# P  NᴹSg+       NPr/VX NSg/VXL VP/J     NSg/P NPl/V3  . ISg/D$+ Vg+        VL3 D   NPr/J   NSg
+# P  Nᴹ+         NPr/VX NSg/VXL VP/J     NSg/P NPl/V3  . ISg/D$+ Vg+        VL3 D   NPr/J   NSg
 > of informatics , the European view   on  computing , which studies information
-# P  NᴹSg        . D   NSg/J    NSg/V+ J/P NᴹSg/Vg+  . I/C+  NPl/V3+ NᴹSg+
+# P  Nᴹ          . D   NSg/J    NSg/V+ J/P Nᴹ/Vg+    . I/C+  NPl/V3+ Nᴹ+
 > processing algorithms independently of the type  of information carrier – whether
-# Vg+        NPl+       R             P  D   NSg/V P  NᴹSg+       NPr+    . I/C
+# Vg+        NPl+       R             P  D   NSg/V P  Nᴹ+         NPr+    . I/C
 > it       is  electrical , mechanical or    biological . This    field  plays  important role in
 # NPr/ISg+ VL3 NSg/J      . NSg/J      NPr/C NSg/J      . I/Ddem+ NSg/V+ NPl/V3 J         NSg  NPr/J/P
 > information theory , telecommunications , information engineering and has
-# NᴹSg+       NSg+   . NPl+               . NᴹSg+       NSg/Vg+     V/C V3
+# Nᴹ+         N🅪Sg+  . NPl+               . Nᴹ+         NSg/Vg+     V/C V3
 > applications in      medical image  computing and speech  synthesis , among others  . What
-# W?           NPr/J/P NSg/J   NSg/V+ NᴹSg/Vg   V/C N🅪Sg/V+ NᴹSg+     . P     NPl/V3+ . NSg/I+
+# W?           NPr/J/P NSg/J   NSg/V+ Nᴹ/Vg     V/C N🅪Sg/V+ Nᴹ+       . P     NPl/V3+ . NSg/I+
 > is  the lower    bound       on  the complexity of fast    Fourier transform algorithms ? is
 # VL3 D   NSg/V/JC NSg/VPtPp/J J/P D   NSg        P  NSg/V/J NPr     NSg/V     NPl+       . VL3
-=======
-> Computer graphics is the study of digital visual contents and involves the
-# NSg/V+   NPl+     VL D   NSg/V P  NSg/J+  NSg/J+ NPl/V+   V/C V        D
-> synthesis and manipulation of image  data  . The study  is connected to many       other
-# Nᴹ        V/C N🅪Sg         P  NSg/V+ N🅪Pl+ . D+  NSg/V+ VL V/J       P  NSg/I/J/Dq NSg/V/J
-> fields  in      computer science , including computer vision , image  processing , and
-# NPrPl/V NPr/J/P NSg/V+   N🅪Sg/V+ . V         NSg/V+   N🅪Sg/V . NSg/V+ V+         . V/C
-> computational geometry , and is heavily applied in      the fields  of special effects
-# J+            N🅪Sg+    . V/C VL R       V/J     NPr/J/P D   NPrPl/V P  NSg/V/J NPl/V
-> and video   games  .
-# V/C N🅪Sg/V+ NPl/V+ .
->
-#
-> Image and sound     processing
-# NSg/V V/C N🅪Sg/V/J+ V+
->
-#
-> Information can    take  the form  of images , sound     , video   or    other   multimedia . Bits
-# Nᴹ+         NPr/VX NSg/V D   NSg/V P  NPl/V+ . N🅪Sg/V/J+ . N🅪Sg/V+ NPr/C NSg/V/J Nᴹ/J       . NPl/V
-> of information can    be     streamed via   signals . Its     processing is the central notion
-# P  Nᴹ+         NPr/VX NSg/VX V/J      NSg/P NPl/V   . ISg/D$+ V+         VL D   NPr/J   NSg
-> of informatics , the European view   on  computing , which studies information
-# P  Nᴹ          . D   NSg/J    NSg/V+ J/P Nᴹ/V+     . I/C+  NPl/V+  Nᴹ+
-> processing algorithms independently of the type  of information carrier – whether
-# V+         NPl+       R             P  D   NSg/V P  Nᴹ+         NPr+    . I/C
-> it       is electrical , mechanical or    biological . This    field  plays important role in
-# NPr/ISg+ VL NSg/J      . NSg/J      NPr/C NSg/J      . I/Ddem+ NSg/V+ NPl/V J         NSg  NPr/J/P
-> information theory , telecommunications , information engineering and has
-# Nᴹ+         N🅪Sg+  . NPl+               . Nᴹ+         NSg/V+      V/C V
-> applications in      medical image  computing and speech  synthesis , among others . What
-# W?           NPr/J/P NSg/J   NSg/V+ Nᴹ/V      V/C N🅪Sg/V+ Nᴹ+       . P     NPl/V+ . NSg/I+
-> is the lower    bound   on  the complexity of fast    Fourier transform algorithms ? is
-# VL D   NSg/V/JC NSg/V/J J/P D   NSg        P  NSg/V/J NPr     NSg/V     NPl+       . VL
->>>>>>> e97670e5
 > one       of the unsolved problems in      theoretical computer science .
 # NSg/I/V/J P  D   V/J      NPl      NPr/J/P J+          NSg/V+   N🅪Sg/V+ .
 >
@@ -1051,25 +658,14 @@
 # J             N🅪Sg/V+ . N🅪Sg/V  V/C NSg/Vg+
 >
 #
-<<<<<<< HEAD
 > Scientific computing ( or    computational science ) is  the field of study  concerned
-# J          NᴹSg/Vg   . NPr/C J+            N🅪Sg/V+ . VL3 D   NSg/V P  NSg/V+ VP/J
-=======
-> Scientific computing ( or    computational science ) is the field of study  concerned
-# J          Nᴹ/V      . NPr/C J+            N🅪Sg/V+ . VL D   NSg/V P  NSg/V+ V/J
->>>>>>> e97670e5
+# J          Nᴹ/Vg     . NPr/C J+            N🅪Sg/V+ . VL3 D   NSg/V P  NSg/V+ VP/J
 > with constructing mathematical models and quantitative analysis techniques and
 # P    Vg           J            NPl/V3 V/C J+           N🅪Sg+    NPl+       V/C
 > using computers to analyze and solve scientific problems . A   major   usage of
-<<<<<<< HEAD
 # Vg    NPl/V3+   P  V       V/C NSg/V J+         NPl+     . D/P NPr/V/J N🅪Sg  P
 > scientific computing is  simulation of various processes , including computational
-# J+         NᴹSg/Vg+  VL3 N🅪Sg       P  J+      NPl/V3+   . Vg        J+
-=======
-# V     NPl/V+    P  V       V/C NSg/V J+         NPl+     . D/P NPr/V/J N🅪Sg  P
-> scientific computing is simulation of various processes , including computational
-# J+         Nᴹ/V+     VL N🅪Sg       P  J+      NPl/V+    . V         J+
->>>>>>> e97670e5
+# J+         Nᴹ/Vg+    VL3 N🅪Sg       P  J+      NPl/V3+   . Vg        J+
 > fluid   dynamics , physical , electrical , and electronic systems and circuits , as
 # N🅪Sg/J+ NSgPl+   . NSg/J    . NSg/J      . V/C J+         NPl+    V/C NPl/V3   . NSg/R
 > well    as    societies and social situations ( notably war     games   ) along with their
@@ -1081,11 +677,7 @@
 > design  are SPICE   , as    well    as    software for physical realization of new     ( or
 # N🅪Sg/V+ V   N🅪Sg/V+ . NSg/R NSg/V/J NSg/R Nᴹ       C/P NSg/J    NSg/NoAm    P  NSg/V/J . NPr/C
 > modified ) designs . The latter includes essential design  software for integrated
-<<<<<<< HEAD
-# NSg/VP/J . NPl/V3+ . D   NSg/J  NPl/V3   NSg/J+    N🅪Sg/V+ NᴹSg+    C/P VP/J
-=======
-# NSg/V/J  . NPl/V+  . D   NSg/J  NPl/V    NSg/J+    N🅪Sg/V+ Nᴹ+      C/P V/J
->>>>>>> e97670e5
+# NSg/VP/J . NPl/V3+ . D   NSg/J  NPl/V3   NSg/J+    N🅪Sg/V+ Nᴹ+      C/P VP/J
 > circuits .
 # NPl/V3   .
 >
@@ -1094,13 +686,8 @@
 # NSg/V/J . NSg/V+   NSg+
 >
 #
-<<<<<<< HEAD
 > Human   – computer interaction ( HCI ) is  the field of study and research concerned
-# NSg/V/J . NSg/V+   NSg+        . ?   . VL3 D   NSg/V P  NSg/V V/C NᴹSg/V+  VP/J
-=======
-> Human   – computer interaction ( HCI ) is the field of study and research concerned
-# NSg/V/J . NSg/V+   NSg+        . ?   . VL D   NSg/V P  NSg/V V/C Nᴹ/V+    V/J
->>>>>>> e97670e5
+# NSg/V/J . NSg/V+   NSg+        . ?   . VL3 D   NSg/V P  NSg/V V/C Nᴹ/V+    VP/J
 > with the design  and use   of computer systems , mainly based on  the analysis of the
 # P    D   N🅪Sg/V+ V/C NSg/V P  NSg/V+   NPl+    . R      VP/J  J/P D   N🅪Sg     P  D
 > interaction between humans and computer interfaces . HCI has several subfields
@@ -1112,47 +699,25 @@
 >
 #
 > Software engineering
-<<<<<<< HEAD
-# NᴹSg+    NSg/Vg+
+# Nᴹ+      NSg/Vg+
 >
 #
 > Software engineering is  the study of designing , implementing , and modifying the
-# NᴹSg+    NSg/Vg+     VL3 D   NSg/V P  Vg+       . Vg           . V/C Vg        D
+# Nᴹ+      NSg/Vg+     VL3 D   NSg/V P  Vg+       . Vg           . V/C Vg        D
 > software in      order  to ensure it       is  of high     quality , affordable , maintainable , and
-# NᴹSg+    NPr/J/P NSg/V+ P  V      NPr/ISg+ VL3 P  NSg/V/J+ NSg/J+  . W?         . J            . V/C
+# Nᴹ+      NPr/J/P NSg/V+ P  V      NPr/ISg+ VL3 P  NSg/V/J+ NSg/J+  . W?         . J            . V/C
 > fast    to build . It       is  a   systematic approach to software design  , involving the
-# NSg/V/J P  NSg/V . NPr/ISg+ VL3 D/P J          NSg/V    P  NᴹSg     N🅪Sg/V+ . Vg        D
+# NSg/V/J P  NSg/V . NPr/ISg+ VL3 D/P J          NSg/V    P  Nᴹ       N🅪Sg/V+ . Vg        D
 > application of engineering practices to software . Software engineering deals
-# NSg         P  NSg/Vg+     NPl/V3+   P  NᴹSg     . NᴹSg+    NSg/Vg+     NPl/V3+
+# NSg         P  NSg/Vg+     NPl/V3+   P  Nᴹ       . Nᴹ+      NSg/Vg+     NPl/V3+
 > with the organizing and analyzing of software — it       does   not   just deal    with the
-# P    D   Vg         V/C Vg        P  NᴹSg+    . NPr/ISg+ NPl/V3 NSg/C V/J  NSg/V/J P    D+
-=======
-# Nᴹ+      NSg/V+
->
-#
-> Software engineering is the study of designing , implementing , and modifying the
-# Nᴹ+      NSg/V+      VL D   NSg/V P  V+        . V            . V/C V         D
-> software in      order  to ensure it       is of high     quality , affordable , maintainable , and
-# Nᴹ+      NPr/J/P NSg/V+ P  V      NPr/ISg+ VL P  NSg/V/J+ NSg/J+  . W?         . J            . V/C
-> fast    to build . It       is a   systematic approach to software design  , involving the
-# NSg/V/J P  NSg/V . NPr/ISg+ VL D/P J          NSg/V    P  Nᴹ       N🅪Sg/V+ . V         D
-> application of engineering practices to software . Software engineering deals
-# NSg         P  NSg/V+      NPl/V+    P  Nᴹ       . Nᴹ+      NSg/V+      NPl/V+
-> with the organizing and analyzing of software — it       does  not   just deal    with the
-# P    D   V          V/C V         P  Nᴹ+      . NPr/ISg+ NPl/V NSg/C V/J  NSg/V/J P    D+
->>>>>>> e97670e5
+# P    D   Vg         V/C Vg        P  Nᴹ+      . NPr/ISg+ NPl/V3 NSg/C V/J  NSg/V/J P    D+
 > creation or    manufacture of new      software , but     its     internal arrangement and
 # NSg+     NPr/C NSg/V       P  NSg/V/J+ Nᴹ+      . NSg/C/P ISg/D$+ J        NSg         V/C
 > maintenance . For example software testing , systems engineering , technical debt
-<<<<<<< HEAD
-# NSg+        . C/P NSg/V+  NᴹSg+    Vg+     . NPl+    NSg/Vg+     . NSg/J     N🅪Sg
+# NSg+        . C/P NSg/V+  Nᴹ+      Vg+     . NPl+    NSg/Vg+     . NSg/J     N🅪Sg
 > and software development processes .
-# V/C NᴹSg+    N🅪Sg+       NPl/V3+   .
-=======
-# NSg+        . C/P NSg/V+  Nᴹ+      V+      . NPl+    NSg/V+      . NSg/J     N🅪Sg
-> and software development processes .
-# V/C Nᴹ+      N🅪Sg+       NPl/V+    .
->>>>>>> e97670e5
+# V/C Nᴹ+      N🅪Sg+       NPl/V3+   .
 >
 #
 > Artificial intelligence
@@ -1167,29 +732,16 @@
 # NSg/J         NSg+       . Vg+      . V/C N🅪Sg+         NSg/V NPr/J/P NPl/V3 V/C
 > animals . From its     origins in      cybernetics and in      the Dartmouth Conference ( 1956 ) ,
 # NPl+    . P    ISg/D$+ NPl+    NPr/J/P NSg         V/C NPr/J/P D   NPr+      NSg/V+     . #    . .
-<<<<<<< HEAD
 > artificial intelligence research has been    necessarily cross      - disciplinary ,
-# J          N🅪Sg+        NᴹSg/V+  V3  NSg/VPp R           NPr/V/J/P+ . NSg/J        .
+# J          N🅪Sg+        Nᴹ/V+    V3  NSg/VPp R           NPr/V/J/P+ . NSg/J        .
 > drawing on  areas of expertise such  as    applied mathematics , symbolic logic    ,
-# NSg/Vg  J/P NPl   P  NSg/V+    NSg/I NSg/R VP/J    NᴹSg+       . J        NSg/V/J+ .
+# NSg/Vg  J/P NPl   P  Nᴹ/V+     NSg/I NSg/R VP/J    Nᴹ+         . J        NSg/V/J+ .
 > semiotics , electrical engineering , philosophy of mind   , neurophysiology , and
-# NSg       . NSg/J      NSg/Vg+     . NSg/V      P  NSg/V+ . ?               . V/C
+# Nᴹ        . NSg/J      NSg/Vg+     . N🅪Sg/V     P  NSg/V+ . ?               . V/C
 > social intelligence . AI    is  associated in      the popular mind   with robotic
 # NSg/J  N🅪Sg+        . NPr🅪+ VL3 VP/J       NPr/J/P D   NSg/J   NSg/V+ P    J+
 > development , but     the main    field of practical application has been    as    an  embedded
 # N🅪Sg+       . NSg/C/P D   NSg/V/J NSg/V P  NSg/J+    NSg+        V3  NSg/VPp NSg/R D/P V/J
-=======
-> artificial intelligence research has been  necessarily cross      - disciplinary ,
-# J          N🅪Sg+        Nᴹ/V+    V   NSg/V R           NPr/V/J/P+ . NSg/J        .
-> drawing on  areas of expertise such  as    applied mathematics , symbolic logic    ,
-# NSg/V   J/P NPl   P  Nᴹ/V+     NSg/I NSg/R V/J     Nᴹ+         . J        NSg/V/J+ .
-> semiotics , electrical engineering , philosophy of mind   , neurophysiology , and
-# Nᴹ        . NSg/J      NSg/V+      . N🅪Sg/V     P  NSg/V+ . ?               . V/C
-> social intelligence . AI    is associated in      the popular mind   with robotic
-# NSg/J  N🅪Sg+        . NPr🅪+ VL V/J        NPr/J/P D   NSg/J   NSg/V+ P    J+
-> development , but     the main    field of practical application has been  as    an  embedded
-# N🅪Sg+       . NSg/C/P D   NSg/V/J NSg/V P  NSg/J+    NSg+        V   NSg/V NSg/R D/P V/J
->>>>>>> e97670e5
 > component in      areas of software development , which require computational
 # NSg/J     NPr/J/P NPl   P  Nᴹ+      N🅪Sg+       . I/C+  NSg/V   J+
 > understanding . The starting point  in      the late   1940s was Alan Turing's question
@@ -1216,13 +768,8 @@
 # NSg/V+   N🅪Sg+        V/C NSg
 >
 #
-<<<<<<< HEAD
 > Computer architecture , or    digital computer organization , is  the conceptual
-# NSg/V+   NᴹSg+        . NPr/C NSg/J+  NSg/V+   N🅪Sg+        . VL3 D   J
-=======
-> Computer architecture , or    digital computer organization , is the conceptual
-# NSg/V+   N🅪Sg+        . NPr/C NSg/J+  NSg/V+   N🅪Sg+        . VL D   J
->>>>>>> e97670e5
+# NSg/V+   N🅪Sg+        . NPr/C NSg/J+  NSg/V+   N🅪Sg+        . VL3 D   J
 > design  and fundamental operational structure of a    computer system . It       focuses
 # N🅪Sg/V+ V/C NSg/J       J           N🅪Sg/V    P  D/P+ NSg/V+   NSg+   . NPr/ISg+ NPl/V3
 > largely on  the way    by      which the central processing unit performs internally and
@@ -1232,32 +779,23 @@
 > design of computer hardware , from individual processor components ,
 # N🅪Sg/V P  NSg/V+   Nᴹ+      . P    NSg/J+     NSg+      NPl+       .
 > microcontrollers , personal computers to supercomputers and embedded systems . The
-<<<<<<< HEAD
 # NPl              . NSg/J    NPl/V3+   P  NPl            V/C V/J      NPl+    . D
 > term    " architecture " in      computer literature can    be      traced to the work   of Lyle R.
-# NSg/V/J . NᴹSg+        . NPr/J/P NSg/V+   NᴹSg+      NPr/VX NSg/VXL VP/J   P  D   N🅪Sg/V P  NPr  ?
+# NSg/V/J . N🅪Sg+        . NPr/J/P NSg/V+   Nᴹ+        NPr/VX NSg/VXL VP/J   P  D   N🅪Sg/V P  NPr  ?
 > Johnson and Frederick P. Brooks   Jr     . , members of the Machine Organization
 # NPr     V/C NPr+      ?  NPrPl/V3 NSg/J+ . . NPl/V3  P  D+  NSg/V+  N🅪Sg+
-=======
-# NPl              . NSg/J    NPl/V+    P  NPl            V/C V/J      NPl+    . D
-> term    " architecture " in      computer literature can    be     traced to the work   of Lyle R.
-# NSg/V/J . N🅪Sg+        . NPr/J/P NSg/V+   Nᴹ+        NPr/VX NSg/VX V/J    P  D   N🅪Sg/V P  NPr  ?
-> Johnson and Frederick P. Brooks  Jr     . , members of the Machine Organization
-# NPr     V/C NPr+      ?  NPrPl/V NSg/J+ . . NPl/V   P  D+  NSg/V+  N🅪Sg+
->>>>>>> e97670e5
 > department in      IBM's main     research center   in      1959 .
 # NSg+       NPr/J/P NSg$  NSg/V/J+ Nᴹ/V+    NSg/V/J+ NPr/J/P #    .
 >
 #
 > Concurrent , parallel and distributed computing
-<<<<<<< HEAD
-# NSg/J      . NSg/V/J  V/C VP/J        NᴹSg/Vg+
+# NSg/J      . NSg/V/J  V/C VP/J        Nᴹ/Vg+
 >
 #
 > Concurrency is  a   property of systems in      which several computations are executing
-# NSg         VL3 D/P NSg/V    P  NPl+    NPr/J/P I/C+  J/Dq    NPl          V   Vg
-> simultaneously , and potentially interacting with each other   . A   number   of
-# R              . V/C R           Vg          P    Dq   NSg/V/J . D/P NSg/V/JC P
+# N🅪Sg        VL3 D/P NSg/V    P  NPl+    NPr/J/P I/C+  J/Dq    NPl          V   Vg
+> simultaneously , and potentially interacting with each other   . A   number    of
+# R              . V/C R           Vg          P    Dq   NSg/V/J . D/P N🅪Sg/V/JC P
 > mathematical models  have   been    developed for general concurrent computation
 # J+           NPl/V3+ NSg/VX NSg/VPp VP/J      C/P NSg/V/J NSg/J      NSg
 > including Petri nets   , process calculi and the parallel random  access machine
@@ -1265,32 +803,11 @@
 > model    . When    multiple  computers are connected in      a    network while     using
 # NSg/V/J+ . NSg/I/C NSg/J/Dq+ NPl/V3+   V   VP/J      NPr/J/P D/P+ NSg/V+  NSg/V/C/P Vg
 > concurrency , this    is  known as    a   distributed system . Computers within  that
-# NSg         . I/Ddem+ VL3 VPp/J NSg/R D/P VP/J+       NSg+   . NPl/V3    NSg/J/P NSg/I/C/Ddem+
+# N🅪Sg        . I/Ddem+ VL3 VPp/J NSg/R D/P VP/J+       NSg+   . NPl/V3    NSg/J/P NSg/I/C/Ddem+
 > distributed system have   their own      private  memory , and information can    be
-# VP/J        NSg+   NSg/VX D$+   NSg/V/J+ NSg/V/J+ N🅪Sg+  . V/C NᴹSg+       NPr/VX NSg/VXL
+# VP/J        NSg+   NSg/VX D$+   NSg/V/J+ NSg/V/J+ N🅪Sg+  . V/C Nᴹ+         NPr/VX NSg/VXL
 > exchanged to achieve common   goals   .
 # VP/J      P  V       NSg/V/J+ NPl/V3+ .
-=======
-# NSg/J      . NSg/V/J  V/C V/J         Nᴹ/V+
->
-#
-> Concurrency is a   property of systems in      which several computations are executing
-# N🅪Sg        VL D/P NSg/V    P  NPl+    NPr/J/P I/C+  J/Dq    NPl          V   V
-> simultaneously , and potentially interacting with each other   . A   number    of
-# R              . V/C R           V           P    Dq   NSg/V/J . D/P N🅪Sg/V/JC P
-> mathematical models have   been  developed for general concurrent computation
-# J+           NPl/V+ NSg/VX NSg/V V/J       C/P NSg/V/J NSg/J      NSg
-> including Petri nets  , process calculi and the parallel random  access machine
-# V         ?     NPl/V . NSg/V+  NSg     V/C D   NSg/V/J  NSg/V/J NSg/V+ NSg/V+
-> model    . When    multiple  computers are connected in      a    network while     using
-# NSg/V/J+ . NSg/I/C NSg/J/Dq+ NPl/V+    V   V/J       NPr/J/P D/P+ NSg/V+  NSg/V/C/P V
-> concurrency , this    is known as    a   distributed system . Computers within  that
-# N🅪Sg        . I/Ddem+ VL V/J   NSg/R D/P V/J+        NSg+   . NPl/V     NSg/J/P NSg/I/C/Ddem+
-> distributed system have   their own      private  memory , and information can    be
-# V/J         NSg+   NSg/VX D$+   NSg/V/J+ NSg/V/J+ N🅪Sg+  . V/C Nᴹ+         NPr/VX NSg/VX
-> exchanged to achieve common   goals  .
-# V/J       P  V       NSg/V/J+ NPl/V+ .
->>>>>>> e97670e5
 >
 #
 > Computer networks
@@ -1307,21 +824,12 @@
 # NSg/V+   Nᴹ+      V/C NSg
 >
 #
-<<<<<<< HEAD
 > Computer security is  a   branch of computer technology with the objective of
-# NSg/V+   NᴹSg+    VL3 D/P NPr/V  P  NSg/V+   N🅪Sg+      P    D   NSg/J     P
+# NSg/V+   Nᴹ+      VL3 D/P NPr/V  P  NSg/V+   N🅪Sg+      P    D   NSg/J     P
 > protecting information from unauthorized access , disruption , or    modification
-# Vg         NᴹSg+       P    V/J          NSg/V+ . N🅪Sg+      . NPr/C NSg+
+# Vg         Nᴹ+         P    V/J          NSg/V+ . N🅪Sg+      . NPr/C NSg+
 > while     maintaining the accessibility and usability of the system for its     intended
-# NSg/V/C/P Vg          D   NSg+          V/C NᴹSg      P  D   NSg+   C/P ISg/D$+ NSg/VP/J
-=======
-> Computer security is a   branch of computer technology with the objective of
-# NSg/V+   Nᴹ+      VL D/P NPr/V  P  NSg/V+   N🅪Sg+      P    D   NSg/J     P
-> protecting information from unauthorized access , disruption , or    modification
-# V          Nᴹ+         P    V/J          NSg/V+ . N🅪Sg+      . NPr/C NSg+
-> while     maintaining the accessibility and usability of the system for its     intended
-# NSg/V/C/P V           D   NSg+          V/C Nᴹ        P  D   NSg+   C/P ISg/D$+ NSg/V/J
->>>>>>> e97670e5
+# NSg/V/C/P Vg          D   NSg+          V/C Nᴹ        P  D   NSg+   C/P ISg/D$+ NSg/VP/J
 > users .
 # NPl+  .
 >
@@ -1335,21 +843,13 @@
 > include symmetric and asymmetric encryption , digital signatures , cryptographic
 # NSg/V   J         V/C J          N🅪Sg       . NSg/J   NPl+       . J
 > hash   functions , key     - agreement protocols , blockchain , zero    - knowledge proofs , and
-<<<<<<< HEAD
-# NSg/V+ NPl/V3+   . NPr/V/J . N🅪Sg+     NPl/V3    . NSg        . NSg/V/J . NᴹSg+     NPl/V3 . V/C
-=======
-# NSg/V+ NPl/V+    . NPr/V/J . N🅪Sg+     NPl/V     . NSg        . NSg/V/J . Nᴹ+       NPl/V  . V/C
->>>>>>> e97670e5
+# NSg/V+ NPl/V3+   . NPr/V/J . N🅪Sg+     NPl/V3    . NSg        . NSg/V/J . Nᴹ+       NPl/V3 . V/C
 > garbled circuits .
 # VP/J    NPl/V3   .
 >
 #
 > Databases and data  mining
-<<<<<<< HEAD
-# NPl/V3    V/C N🅪Pl+ NSg/Vg+
-=======
-# NPl/V     V/C N🅪Pl+ Nᴹ/V+
->>>>>>> e97670e5
+# NPl/V3    V/C N🅪Pl+ Nᴹ/Vg+
 >
 #
 > A    database is  intended to organize , store  , and retrieve large amounts of data
@@ -1357,15 +857,9 @@
 > easily . Digital databases are managed using database management systems to
 # R      . NSg/J+  NPl/V3+   V   VP/J    Vg    NSg/V+   NSg+       NPl+    P
 > store , create , maintain , and search  data  , through database models and query
-<<<<<<< HEAD
 # NSg/V . V/J    . V        . V/C N🅪Sg/V+ N🅪Pl+ . NSg/J/P NSg/V+   NPl/V3 V/C NSg/V+
-> languages . Data  mining  is  a   process of discovering patterns in      large data  sets   .
-# NPl/V3+   . N🅪Pl+ NSg/Vg+ VL3 D/P NSg/V   P  Vg          NPl/V3+  NPr/J/P NSg/J N🅪Pl+ NPl/V3 .
-=======
-# NSg/V . V/J    . V        . V/C N🅪Sg/V+ N🅪Pl+ . NSg/J/P NSg/V+   NPl/V  V/C NSg/V+
-> languages . Data  mining is a   process of discovering patterns in      large data  sets  .
-# NPl/V+    . N🅪Pl+ Nᴹ/V+  VL D/P NSg/V   P  V           NPl/V+   NPr/J/P NSg/J N🅪Pl+ NPl/V .
->>>>>>> e97670e5
+> languages . Data  mining is  a   process of discovering patterns in      large data  sets   .
+# NPl/V3+   . N🅪Pl+ Nᴹ/Vg+ VL3 D/P NSg/V   P  Vg          NPl/V3+  NPr/J/P NSg/J N🅪Pl+ NPl/V3 .
 >
 #
 > Discoveries
@@ -1373,11 +867,7 @@
 >
 #
 > The philosopher of computing Bill   Rapaport noted three Great Insights of
-<<<<<<< HEAD
-# D   NSg         P  NᴹSg/Vg+  NPr/V+ ?        VP/J  NSg   NSg/J NPl      P
-=======
-# D   NSg         P  Nᴹ/V+     NPr/V+ ?        V/J   NSg   NSg/J NPl      P
->>>>>>> e97670e5
+# D   NSg         P  Nᴹ/Vg+    NPr/V+ ?        VP/J  NSg   NSg/J NPl      P
 > Computer Science :
 # NSg/V+   N🅪Sg/V+ .
 >
@@ -1394,13 +884,8 @@
 # NSg/V/J P    NPr/J/P NSg/V+ P  V         . NSg/I/V+ . . . NSg/V+ # .
 >
 #
-<<<<<<< HEAD
 > All          the information about any    computable problem can    be      represented using
-# NSg/I/J/C/Dq D   NᴹSg+       J/P   I/R/Dq J          NSg/J+  NPr/VX NSg/VXL VP/J        Vg
-=======
-> All          the information about any    computable problem can    be     represented using
-# NSg/I/J/C/Dq D   Nᴹ+         J/P   I/R/Dq J          NSg/J+  NPr/VX NSg/VX V/J         V
->>>>>>> e97670e5
+# NSg/I/J/C/Dq D   Nᴹ+         J/P   I/R/Dq J          NSg/J+  NPr/VX NSg/VXL VP/J        Vg
 > only  0 and 1 ( or    any    other   bistable pair   that          can    flip    - flop   between two
 # J/R/C # V/C # . NPr/C I/R/Dq NSg/V/J ?        NSg/V+ NSg/I/C/Ddem+ NPr/VX NSg/V/J . NSg/V+ NSg/P   NSg
 > easily distinguishable states    , such  as    " on  / off       " , " magnetized / de   - magnetized " ,
@@ -1475,29 +960,16 @@
 # NSg/V+   . NSg/V/J NSg/VX I/Ddem+ . NSg/J/C NSg/VX NSg/I/C/Ddem+ .
 >
 #
-<<<<<<< HEAD
-> selection : IF    such  - and - such  is  the case  , THEN    do     this    , ELSE    do     that          ;
-# NSg+      . NSg/C NSg/I . V/C . NSg/I VL3 D   NPr/V . NSg/J/C NSg/VX I/Ddem+ . NSg/J/C NSg/VX NSg/I/C/Ddem+ .
->
-#
-> repetition : WHILE     such  - and - such  is  the case  , DO     this    . The three rules  of
-# NSg/V+     . NSg/V/C/P NSg/I . V/C . NSg/I VL3 D   NPr/V . NSg/VX I/Ddem+ . D   NSg   NPl/V3 P
+> selection : IF    such  - and - such  is  the case   , THEN    do     this    , ELSE    do     that          ;
+# NSg+      . NSg/C NSg/I . V/C . NSg/I VL3 D   NPr🅪/V . NSg/J/C NSg/VX I/Ddem+ . NSg/J/C NSg/VX NSg/I/C/Ddem+ .
+>
+#
+> repetition : WHILE     such  - and - such  is  the case   , DO     this    . The three rules  of
+# NSg/V+     . NSg/V/C/P NSg/I . V/C . NSg/I VL3 D   NPr🅪/V . NSg/VX I/Ddem+ . D   NSg   NPl/V3 P
 > Boehm's and Jacopini's insight can    be      further simplified with the use    of
 # ?       V/C ?          NSg+    NPr/VX NSg/VXL V/J     VP/J       P    D   NSg/V+ P
 > goto ( which means  it       is  more         elementary than structured programming ) .
-# ?    . I/C+  NPl/V3 NPr/ISg+ VL3 NPr/I/V/J/Dq NSg/J      C/P  VP/J       NᴹSg/Vg+    . .
-=======
-> selection : IF    such  - and - such  is the case   , THEN    do     this    , ELSE    do     that          ;
-# NSg+      . NSg/C NSg/I . V/C . NSg/I VL D   NPr🅪/V . NSg/J/C NSg/VX I/Ddem+ . NSg/J/C NSg/VX NSg/I/C/Ddem+ .
->
-#
-> repetition : WHILE     such  - and - such  is the case   , DO     this    . The three rules of
-# NSg/V+     . NSg/V/C/P NSg/I . V/C . NSg/I VL D   NPr🅪/V . NSg/VX I/Ddem+ . D   NSg   NPl/V P
-> Boehm's and Jacopini's insight can    be     further simplified with the use    of
-# ?       V/C ?          NSg+    NPr/VX NSg/VX V/J     V/J        P    D   NSg/V+ P
-> goto ( which means it       is more         elementary than structured programming ) .
-# ?    . I/C+  NPl/V NPr/ISg+ VL NPr/I/V/J/Dq NSg/J      C/P  V/J        Nᴹ/V+       . .
->>>>>>> e97670e5
+# ?    . I/C+  NPl/V3 NPr/ISg+ VL3 NPr/I/V/J/Dq NSg/J      C/P  VP/J       Nᴹ/Vg+      . .
 >
 #
 >
@@ -1505,23 +977,13 @@
 >
 #
 > Programming paradigms
-<<<<<<< HEAD
-# NᴹSg/Vg+    NPl+
+# Nᴹ/Vg+      NPl+
 >
 #
 > Programming languages can    be      used     to accomplish different tasks   in      different
-# NᴹSg/Vg+    NPl/V3+   NPr/VX NSg/VXL VPPtPp/J P  V          NSg/J     NPl/V3+ NPr/J/P NSg/J+
+# Nᴹ/Vg+      NPl/V3+   NPr/VX NSg/VXL VPPtPp/J P  V          NSg/J     NPl/V3+ NPr/J/P NSg/J+
 > ways . Common   programming paradigms include :
-# NPl+ . NSg/V/J+ NᴹSg/Vg+    NPl+      NSg/V   .
-=======
-# Nᴹ/V+       NPl+
->
-#
-> Programming languages can    be     used to accomplish different tasks  in      different
-# Nᴹ/V+       NPl/V+    NPr/VX NSg/VX V/J  P  V          NSg/J     NPl/V+ NPr/J/P NSg/J+
-> ways . Common   programming paradigms include :
-# NPl+ . NSg/V/J+ Nᴹ/V+       NPl+      NSg/V   .
->>>>>>> e97670e5
+# NPl+ . NSg/V/J+ Nᴹ/Vg+      NPl+      NSg/V   .
 >
 #
 >
@@ -1529,60 +991,33 @@
 >
 #
 > Functional programming , a   style of building the structure and elements of
-<<<<<<< HEAD
-# NSg/J+     NᴹSg/Vg+    . D/P NSg/V P  NSg/Vg+  D   N🅪Sg/V    V/C NPl/V3   P
+# NSg/J+     Nᴹ/Vg+      . D/P NSg/V P  NSg/Vg+  D   N🅪Sg/V    V/C NPl/V3   P
 > computer programs that          treats  computation as    the evaluation of mathematical
 # NSg/V+   NPl/V3+  NSg/I/C/Ddem+ NPl/V3+ NSg         NSg/R D   NSg        P  J
-> functions and avoids state  and mutable data  . It       is  a   declarative programming
-# NPl/V3+   V/C V3     NSg/V+ V/C W?      N🅪Pl+ . NPr/ISg+ VL3 D/P NSg/J       NᴹSg/Vg+
+> functions and avoids state   and mutable data  . It       is  a   declarative programming
+# NPl/V3+   V/C V3     N🅪Sg/V+ V/C W?      N🅪Pl+ . NPr/ISg+ VL3 D/P NSg/J       Nᴹ/Vg+
 > paradigm , which means  programming is  done      with expressions or    declarations
-# NSg+     . I/C+  NPl/V3 NᴹSg/Vg+    VL3 NSg/VPp/J P    NPl         NPr/C NPl+
-=======
-# NSg/J+     Nᴹ/V+       . D/P NSg/V P  NSg/V+   D   N🅪Sg/V    V/C NPl/V    P
-> computer programs that          treats computation as    the evaluation of mathematical
-# NSg/V+   NPl/V+   NSg/I/C/Ddem+ NPl/V+ NSg         NSg/R D   NSg        P  J
-> functions and avoids state   and mutable data  . It       is a   declarative programming
-# NPl/V+    V/C V      N🅪Sg/V+ V/C W?      N🅪Pl+ . NPr/ISg+ VL D/P NSg/J       Nᴹ/V+
-> paradigm , which means programming is done    with expressions or    declarations
-# NSg+     . I/C+  NPl/V Nᴹ/V+       VL NSg/V/J P    NPl         NPr/C NPl+
->>>>>>> e97670e5
+# NSg+     . I/C+  NPl/V3 Nᴹ/Vg+      VL3 NSg/VPp/J P    NPl         NPr/C NPl+
 > instead of statements .
 # W?      P  NPl/V3+    .
 >
 #
-<<<<<<< HEAD
 > Imperative programming , a    programming paradigm that          uses   statements that
-# NSg/J+     NᴹSg/Vg+    . D/P+ NᴹSg/Vg+    NSg+     NSg/I/C/Ddem+ NPl/V3 NPl/V3+    NSg/I/C/Ddem+
-> change a   program's state  . In      much         the same way    that         the imperative mood in
-# N🅪Sg/V D/P NSg$      NSg/V+ . NPr/J/P NSg/I/J/R/Dq D   I/J  NSg/J+ NSg/I/C/Ddem D   NSg/J      NSg  NPr/J/P
-=======
-> Imperative programming , a    programming paradigm that          uses  statements that
-# NSg/J+     Nᴹ/V+       . D/P+ Nᴹ/V+       NSg+     NSg/I/C/Ddem+ NPl/V NPl/V+     NSg/I/C/Ddem+
+# NSg/J+     Nᴹ/Vg+      . D/P+ Nᴹ/Vg+      NSg+     NSg/I/C/Ddem+ NPl/V3 NPl/V3+    NSg/I/C/Ddem+
 > change a   program's state   . In      much         the same way    that         the imperative mood in
 # N🅪Sg/V D/P NSg$      N🅪Sg/V+ . NPr/J/P NSg/I/J/R/Dq D   I/J  NSg/J+ NSg/I/C/Ddem D   NSg/J      NSg  NPr/J/P
->>>>>>> e97670e5
 > natural languages expresses commands , an   imperative program consists of
 # NSg/J+  NPl/V3+   NPl/V3    NPl/V3+  . D/P+ NSg/J+     NPr/V+  NPl/V3   P
 > commands for the computer to perform . Imperative programming focuses on
-<<<<<<< HEAD
-# NPl/V3+  C/P D+  NSg/V+   P  V       . NSg/J+     NᴹSg/Vg+    NPl/V3  J/P
-=======
-# NPl/V+   C/P D+  NSg/V+   P  V       . NSg/J+     Nᴹ/V+       NPl/V   J/P
->>>>>>> e97670e5
+# NPl/V3+  C/P D+  NSg/V+   P  V       . NSg/J+     Nᴹ/Vg+      NPl/V3  J/P
 > describing how   a    program operates .
 # Vg         NSg/C D/P+ NPr/V+  V3       .
 >
 #
 > Object - oriented programming , a    programming paradigm based on  the concept of
-<<<<<<< HEAD
-# NSg/V+ . VP/J     NᴹSg/Vg+    . D/P+ NᴹSg/Vg+    NSg+     VP/J  J/P D   NSg/V   P
+# NSg/V+ . VP/J     Nᴹ/Vg+      . D/P+ Nᴹ/Vg+      NSg+     VP/J  J/P D   NSg/V   P
 > " objects " , which may    contain data  , in      the form  of fields    , often known as
 # . NPl/V3+ . . I/C+  NPr/VX V       N🅪Pl+ . NPr/J/P D   NSg/V P  NPrPl/V3+ . R     VPp/J NSg/R
-=======
-# NSg/V+ . V/J      Nᴹ/V+       . D/P+ Nᴹ/V+       NSg+     V/J   J/P D   NSg/V   P
-> " objects " , which may    contain data  , in      the form  of fields   , often known as
-# . NPl/V+  . . I/C+  NPr/VX V       N🅪Pl+ . NPr/J/P D   NSg/V P  NPrPl/V+ . R     V/J   NSg/R
->>>>>>> e97670e5
 > attributes ; and code    , in      the form  of procedures , often known as    methods . A
 # NPl/V3+    . V/C N🅪Sg/V+ . NPr/J/P D   NSg/V P  NPl+       . R     VPp/J NSg/R NPl/V3+ . D/P
 > feature of objects is  that         an  object's procedures can    access and often modify
@@ -1595,21 +1030,12 @@
 # NSg/I/V/J I/D     .
 >
 #
-<<<<<<< HEAD
 > Service - oriented programming , a    programming paradigm that          uses   " services " as
-# NSg/V+  . VP/J     NᴹSg/Vg+    . D/P+ NᴹSg/Vg+    NSg+     NSg/I/C/Ddem+ NPl/V3 . NPl/V3+  . NSg/R
-=======
-> Service - oriented programming , a    programming paradigm that          uses  " services " as
-# NSg/V+  . V/J      Nᴹ/V+       . D/P+ Nᴹ/V+       NSg+     NSg/I/C/Ddem+ NPl/V . NPl/V+   . NSg/R
->>>>>>> e97670e5
+# NSg/V+  . VP/J     Nᴹ/Vg+      . D/P+ Nᴹ/Vg+      NSg+     NSg/I/C/Ddem+ NPl/V3 . NPl/V3+  . NSg/R
 > the unit of computer work    , to design and implement integrated business
 # D   NSg  P  NSg/V+   N🅪Sg/V+ . P  N🅪Sg/V V/C NSg/V     VP/J       N🅪Sg/J+
 > applications and mission critical software programs .
-<<<<<<< HEAD
-# W?           V/C NSg/V+  NSg/J+   NᴹSg+    NPl/V3+  .
-=======
-# W?           V/C NSg/V+  NSg/J+   Nᴹ+      NPl/V+   .
->>>>>>> e97670e5
+# W?           V/C NSg/V+  NSg/J+   Nᴹ+      NPl/V3+  .
 >
 #
 > Many        languages offer    support for multiple  paradigms , making the distinction more
@@ -1623,27 +1049,15 @@
 >
 #
 > Conferences are important events for computer science research . During these
-<<<<<<< HEAD
-# NPl/V3+     V   J         NPl/V3 C/P NSg/V+   N🅪Sg/V+ NᴹSg/V+  . V/P    I/Ddem+
-> conferences , researchers from the public  and private sectors present their
-# NPl/V3+     . NPl+        P    D   NSg/V/J V/C NSg/V/J NPl+    NSg/V/J D$+
+# NPl/V3+     V   J         NPl/V3 C/P NSg/V+   N🅪Sg/V+ Nᴹ/V+    . V/P    I/Ddem+
+> conferences , researchers from the public and private sectors present their
+# NPl/V3+     . NPl+        P    D   Nᴹ/V/J V/C NSg/V/J NPl+    NSg/V/J D$+
 > recent work    and meet    . Unlike    in      most         other   academic fields    , in      computer science ,
 # NSg/J+ N🅪Sg/V+ V/C NSg/V/J . NSg/V/J/P NPr/J/P NSg/I/J/R/Dq NSg/V/J NSg/J+   NPrPl/V3+ . NPr/J/P NSg/V+   N🅪Sg/V+ .
 > the prestige of conference papers  is  greater than that         of journal  publications .
 # D   NSg/V/J  P  NSg/V+     NPl/V3+ VL3 JC      C/P  NSg/I/C/Ddem P  NSg/V/J+ NPl+         .
 > One       proposed explanation for this    is  the quick   development of this   relatively
 # NSg/I/V/J VP/J     N🅪Sg+       C/P I/Ddem+ VL3 D   NSg/V/J N🅪Sg        P  I/Ddem R
-=======
-# NPl/V+      V   J         NPl/V  C/P NSg/V+   N🅪Sg/V+ Nᴹ/V+    . V/P    I/Ddem+
-> conferences , researchers from the public and private sectors present their
-# NPl/V+      . NPl+        P    D   Nᴹ/V/J V/C NSg/V/J NPl+    NSg/V/J D$+
-> recent work    and meet    . Unlike    in      most         other   academic fields   , in      computer science ,
-# NSg/J+ N🅪Sg/V+ V/C NSg/V/J . NSg/V/J/P NPr/J/P NSg/I/J/R/Dq NSg/V/J NSg/J+   NPrPl/V+ . NPr/J/P NSg/V+   N🅪Sg/V+ .
-> the prestige of conference papers is greater than that         of journal  publications .
-# D   NSg/V/J  P  NSg/V+     NPl/V+ VL JC      C/P  NSg/I/C/Ddem P  NSg/V/J+ NPl+         .
-> One       proposed explanation for this    is the quick   development of this   relatively
-# NSg/I/V/J V/J      N🅪Sg+       C/P I/Ddem+ VL D   NSg/V/J N🅪Sg        P  I/Ddem R
->>>>>>> e97670e5
 > new     field  requires rapid review and distribution of results , a    task   better
 # NSg/V/J NSg/V+ NPl/V3   NSg/J NSg/V  V/C NSg          P  NPl/V3+ . D/P+ NSg/V+ NSg/VX/JC
 > handled by      conferences than by      journals .
