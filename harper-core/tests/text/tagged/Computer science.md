--- conflicted
+++ resolved
@@ -70,13 +70,8 @@
 # N🅪Sg
 >
 #
-<<<<<<< HEAD
-> The earliest foundations of what   would  become computer science predate the
-# D   JS       NPl         P  NSg/I+ NSg/VX V      NSg/V+   NSg/V+  NSg/V   D
-=======
 > The earliest foundations of what   would become computer science predate the
-# D   W?       NPl         P  NSg/I+ VX    V      NSg/V+   NSg/V+  NSg/V   D
->>>>>>> 23054e6b
+# D   JS       NPl         P  NSg/I+ VX    V      NSg/V+   NSg/V+  NSg/V   D
 > invention of the modern digital computer . Machines for calculating fixed
 # NSg       P  D+  NSg/J+ NSg/J+  NSg/V+   . NPl/V    C/P V/J         V/J
 > numerical tasks  such  as    the abacus have   existed since antiquity , aiding in
@@ -150,15 +145,9 @@
 > commands could  be     typed and the results printed automatically . In      1937 , one
 # NPl/V+   NSg/VX NSg/VX V/J   V/C D+  NPl/V+  V/J+    W?            . NPr/J/P #    . NSg/I/V/J
 > hundred years after Babbage's impossible dream    , Howard Aiken convinced IBM  ,
-<<<<<<< HEAD
 # NSg     NPl+  JC/P  NSg$      NSg/J+     NSg/V/J+ . NPr+   NPr   V/J       NPr+ .
-> which was making all       kinds of punched card    equipment and was also in      the
-# I/C+  V   NSg/V  NSg/I/J/C NSg   P  V/J     N🅪Sg/V+ NᴹSg+     V/C V   W?   NPr/J/P D+
-=======
-# NSg     NPl+  J/P   NSg$      NSg/J+     NSg/V/J+ . NPr+   NPr   V/J       NPr+ .
 > which was making all          kinds of punched card    equipment and was also in      the
 # I/C+  V   NSg/V  NSg/I/J/C/Dq NSg   P  V/J     N🅪Sg/V+ NᴹSg+     V/C V   W?   NPr/J/P D+
->>>>>>> 23054e6b
 > calculator business to develop his     giant  programmable calculator , the
 # NSg+       N🅪Sg/J+  P  V       ISg/D$+ NSg/J+ NSg/J        NSg+       . D
 > ASCC / Harvard Mark   I    , based on  Babbage's Analytical Engine , which itself used
@@ -173,17 +162,10 @@
 # V/P    D+  #d    . P    D   N🅪Sg        P  NSg/V/J V/C NPr/I/V/J/Dq J        NSg/V+
 > machines such  as    the Atanasoff – Berry   computer and ENIAC , the term     computer came
 # NPl/V+   NSg/I NSg/R D   ?         . NPr🅪/V+ NSg/V+   V/C ?     . D+  NSg/V/J+ NSg/V+   NSg/V/P
-<<<<<<< HEAD
 > to refer to the machines rather  than their human    predecessors . As    it       became
 # P  NSg/V P  D+  NPl/V+   NPr/V/J C/P  D$+   NSg/V/J+ NPl+         . NSg/R NPr/ISg+ V
-> clear   that         computers could  be     used for more      than just mathematical calculations ,
-# NSg/V/J NSg/I/C/Ddem NPl/V+    NSg/VX NSg/VX V/J  C/P NPr/I/V/J C/P  V/J  J+           +            .
-=======
-> to refer   to the machines rather  than their human    predecessors . As    it       became
-# P  NSg/V/J P  D+  NPl/V+   NPr/V/J C/P  D$+   NSg/V/J+ NPl+         . NSg/R NPr/ISg+ V
 > clear   that         computers could  be     used for more         than just mathematical calculations ,
 # NSg/V/J NSg/I/C/Ddem NPl/V+    NSg/VX NSg/VX V/J  C/P NPr/I/V/J/Dq C/P  V/J  J+           +            .
->>>>>>> 23054e6b
 > the field of computer science broadened to study computation in      general  . In
 # D   NSg/V P  NSg/V+   NSg/V+  V/J       P  NSg/V NSg         NPr/J/P NSg/V/J+ . NPr/J/P
 > 1945 , IBM  founded the Watson Scientific Computing Laboratory at    Columbia
@@ -316,17 +298,10 @@
 # NᴹSg+       . NPl/V+  . NSg+    . NPr/V+ NSg/V+  . NPl/V+     . NSg/V+     . V/C NSg/V/J+ .
 >
 #
-<<<<<<< HEAD
-> Computer science is considered by      some   to have   a   much    closer relationship with
-# NSg/V+   NSg/V   VL V/J        NSg/J/P I/J/R+ P  NSg/VX D/P NSg/I/J NSg/JC NSg          P
-> mathematics than many       scientific disciplines , with some   observers saying that
-# NᴹSg+       C/P  NSg/I/J/D+ J+         NPl/V+      . P    I/J/R+ NPl+      NSg/V  NSg/I/C/Ddem
-=======
 > Computer science is considered by      some      to have   a   much       closer relationship with
-# NSg/V+   NSg/V   VL V/J        NSg/J/P I/J/R/Dq+ P  NSg/VX D/P NSg/I/J/Dq NSg/J  NSg          P
+# NSg/V+   NSg/V   VL V/J        NSg/J/P I/J/R/Dq+ P  NSg/VX D/P NSg/I/J/Dq NSg/JC NSg          P
 > mathematics than many        scientific disciplines , with some      observers saying that
 # NᴹSg+       C/P  NSg/I/J/Dq+ J+         NPl/V+      . P    I/J/R/Dq+ NPl+      NSg/V  NSg/I/C/Ddem
->>>>>>> 23054e6b
 > computing is a   mathematical science . Early   computer science was strongly
 # NSg/V+    VL D/P J+           NSg/V+  . NSg/J/R NSg/V+   NSg/V+  V   R
 > influenced by      the work  of mathematicians such  as    Kurt Gödel , Alan Turing , John
@@ -445,21 +420,12 @@
 # NPl       P  NSg/V+   NSg/V+
 >
 #
-<<<<<<< HEAD
 > A   number   of computer scientists have   argued for the distinction of three
 # D/P NSg/V/JC P  NSg/V+   NPl+       NSg/VX V/J    C/P D   NSg         P  NSg
 > separate paradigms in      computer science . Peter     Wegner argued that         those   paradigms
 # NSg/V/J  NPl       NPr/J/P NSg/V+   NSg/V+  . NPr/V/JC+ ?      V/J    NSg/I/C/Ddem I/Ddem+ NPl+
 > are science , technology , and mathematics . Peter     Denning's working group  argued
-# V   NSg/V   . NSg+       . V/C NᴹSg+       . NPr/V/JC+ ?         V       NSg/V+ V/J
-=======
-> A   number  of computer scientists have   argued for the distinction of three
-# D/P NSg/V/J P  NSg/V+   NPl+       NSg/VX V/J    C/P D   NSg         P  NSg
-> separate paradigms in      computer science . Peter    Wegner argued that         those   paradigms
-# NSg/V/J  NPl       NPr/J/P NSg/V+   NSg/V+  . NPr/V/J+ ?      V/J    NSg/I/C/Ddem I/Ddem+ NPl+
-> are science , technology , and mathematics . Peter    Denning's working group  argued
-# V   NSg/V   . N🅪Sg+      . V/C NᴹSg+       . NPr/V/J+ ?         V       NSg/V+ V/J
->>>>>>> 23054e6b
+# V   NSg/V   . N🅪Sg+      . V/C NᴹSg+       . NPr/V/JC+ ?         V       NSg/V+ V/J
 > that         they are theory , abstraction ( modeling ) , and design . Amnon H. Eden
 # NSg/I/C/Ddem IPl+ V   NSg    . NSg         . NSg/V+   . . V/C NSg/V+ . ?     ?  NPr+
 > described them     as    the " rationalist paradigm " ( which treats computer science as    a
@@ -827,15 +793,9 @@
 >
 #
 > Concurrency is a   property of systems in      which several computations are executing
-<<<<<<< HEAD
-# NSg+        VL D/P NSg/V    P  NPl+    NPr/J/P I/C+  J/D     NPl          V   V
+# NSg+        VL D/P NSg/V    P  NPl+    NPr/J/P I/C+  J/Dq    NPl          V   V
 > simultaneously , and potentially interacting with each other    . A   number   of
-# R              . V/C R           V           P    D+   NSg/V/J+ . D/P NSg/V/JC P
-=======
-# NSg+        VL D/P NSg/V    P  NPl+    NPr/J/P I/C+  J/Dq    NPl          V   V
-> simultaneously , and potentially interacting with each other    . A   number  of
-# R              . V/C R           V           P    Dq+  NSg/V/J+ . D/P NSg/V/J P
->>>>>>> 23054e6b
+# R              . V/C R           V           P    Dq+  NSg/V/J+ . D/P NSg/V/JC P
 > mathematical models have   been  developed for general concurrent computation
 # J            NPl/V+ NSg/VX NSg/V V/J       C/P NSg/V/J NSg/J      NSg
 > including Petri nets   , process calculi and the parallel random  access machine
@@ -1078,17 +1038,10 @@
 # W?           V/C NSg/V+  NSg/J+   NᴹSg+    NPl/V+   .
 >
 #
-<<<<<<< HEAD
-> Many       languages offer    support for multiple paradigms , making the distinction more
-# NSg/I/J/D+ NPl/V     NSg/V/JC NSg/V   C/P NSg/J+   NPl+      . NSg/V  D+  NSg+        NPr/I/V/J
+> Many        languages offer    support for multiple  paradigms , making the distinction more
+# NSg/I/J/Dq+ NPl/V     NSg/V/JC NSg/V   C/P NSg/J/Dq+ NPl+      . NSg/V  D+  NSg+        NPr/I/V/J/Dq
 > a   matter    of style  than of technical capabilities .
 # D/P N🅪Sg/V/JC P  NSg/V+ C/P  P  NSg/J+    NSg+         .
-=======
-> Many        languages offer   support for multiple  paradigms , making the distinction more
-# NSg/I/J/Dq+ NPl/V     NSg/V/J NSg/V   C/P NSg/J/Dq+ NPl+      . NSg/V  D+  NSg+        NPr/I/V/J/Dq
-> a   matter   of style  than of technical capabilities .
-# D/P N🅪Sg/V/J P  NSg/V+ C/P  P  NSg/J+    NSg+         .
->>>>>>> 23054e6b
 >
 #
 > Research
