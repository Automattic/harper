> <!--
# Unlintable
>            source: https://en.wikipedia.org/w/index.php?title=Computer_science&oldid=1286173304
# Unlintable Unlintable
>            license: CC BY-SA 4.0
# Unlintable Unlintable
>            -->
# Unlintable Unlintable
>            Computer science
# Unlintable NSg/V    NSg/V
>
#
> Computer science is the study of computation , information , and automation .
# NSg/V    NSg/V   VL D   NSg   P  NSg         . NSg         . V/C NSg        .
> Computer science spans theoretical disciplines ( such  as    algorithms , theory of
# NSg/V    NSg/V   NPl/V J           NPl/V       . NSg/I NSg/R NPl        . NSg    P
> computation , and information theory ) to applied disciplines ( including the
# NSg         . V/C NSg         NSg    . P  V/J     NPl/V       . V         D
> design and implementation of hardware and software ) .
# NSg    V/C NSg            P  NSg      V/C NSg      . .
>
#
> Algorithms and data structures are central to computer science . The theory of
# NPl        V/C NSg  NPl/V      V   NPrSg/J P  NSg/V    NSg/V   . D   NSg    P
> computation concerns abstract models of computation and general classes of
# NSg         NSg/V    NSg/V/J  NPl/V  P  NSg         V/C NSg/V/J NPl/V   P
> problems that    can      be     solved using them . The fields of cryptography and computer
# NPl      N/I/C/D NPrSg/VX NSg/VX V/J    V     N/I  . D   NPrPl  P  NSg          V/C NSg/V
> security involve studying the means for secure communication and preventing
# NSg      V       V        D   NPl   C/P V/J    NSg           V/C V
> security vulnerabilities . Computer graphics and computational geometry address
# NSg      NSg             . NSg/V    NPl      V/C J             NSg      NSg/V
> the generation of images . Programming language theory considers different ways
# D   NSg        P  NPl/V  . NSg/V       NSg/V    NSg    V         NSg/J     NPl
> to describe computational processes , and database theory concerns the management
# P  NSg/V    J             NPl/V     . V/C NSg/V    NSg    NSg/V    D   NSg
> of repositories of data . Human   – computer interaction investigates the interfaces
# P  NPl          P  NSg  . NSg/V/J . NSg/V    NSg         V            D   NPl
> through which humans and computers interact , and software engineering focuses on
<<<<<<< HEAD
# NSg/J/P I/C   NPl/V  V/C NPl/V     NSg/V    . V/C NSg      NSg/V       NPl/V   J/P
=======
# NSg/J/P I/C   NPl    V/C NPl       NSg/V    . V/C NSg      NSg/V       NPl     P
>>>>>>> d086cac1
> the design and principles behind  developing software . Areas such  as    operating
# D   NSg    V/C NPl/V      NSg/J/P V          NSg      . NPl   NSg/I NSg/R V
> systems , networks and embedded systems investigate the principles and design
# NPl     . NPl/V    V/C V/J      NPl     V           D   NPl        V/C NSg/V
> behind  complex systems . Computer architecture describes the construction of
# NSg/J/P NSg/V/J NPl     . NSg/V    NSg          NPl/V     D   NSg          P
> computer components and computer - operated equipment . Artificial intelligence and
# NSg/V    NPl        V/C NSg/V    . V/J      NSg       . J          NSg          V/C
> machine learning aim   to synthesize goal  - orientated processes such  as
# NSg/V   V        NSg/V P  V          NSg/V . V/J        NPl/V     NSg/I NSg/R
> problem - solving , decision - making , environmental adaptation , planning and
# NSg/J   . V       . NSg/V    . NSg/V  . NSg/J         NSg        . NSg/V    V/C
> learning found in          humans and animals . Within artificial intelligence , computer
# V        NSg/V NPrSg/V/J/P NPl/V  V/C NPl     . N/J/P  J          NSg          . NSg/V
> vision aims  to understand and process image and video data , while     natural
# NSg/V  NPl/V P  V          V/C NSg/V   NSg/V V/C NSg/V NSg  . NSg/V/C/P NSg/J
> language processing aims  to understand and process textual and linguistic data .
# NSg/V    V          NPl/V P  V          V/C NSg/V   J       V/C J          NSg  .
>
#
> The fundamental concern of computer science is determining what  can      and cannot
# D   NSg/J       NSg/V   P  NSg/V    NSg/V   VL V           NSg/I NPrSg/VX V/C NSg/V
> be     automated . The Turing Award is generally recognized as    the highest
# NSg/VX V/J       . D   NPr    NSg/V VL J/R       V/J        NSg/R D   W?
> distinction in          computer science .
# NSg         NPrSg/V/J/P NSg/V    NSg/V   .
>
#
> History
# NSg
>
#
> The earliest foundations of what  would  become computer science predate the
# D   W?       NPl         P  NSg/I NSg/VX V      NSg/V    NSg/V   NSg/V   D
> invention of the modern digital computer . Machines for calculating fixed
# NSg       P  D   NSg/J  NSg/J   NSg/V    . NPl/V    C/P V/J         V/J
> numerical tasks such  as    the abacus have   existed since antiquity , aiding in
# J         NPl/V NSg/I NSg/R D   NSg    NSg/VX V/J     C/P   NSg       . V      NPrSg/V/J/P
> computations such  as    multiplication and division . Algorithms for performing
# NPl          NSg/I NSg/R NSg            V/C NSg      . NPl        C/P V
> computations have   existed since antiquity , even    before the development of
# NPl          NSg/VX V/J     C/P   NSg       . NSg/V/J C/P    D   NSg         P
> sophisticated computing equipment .
# V/J           NSg/V     NSg       .
>
#
> Wilhelm Schickard designed and constructed the first working mechanical
<<<<<<< HEAD
# NPr     ?         V/J      V/C V/J         D   NSg/J V       NSg/J
> calculator in          1623 . In          1673 , Gottfried Leibniz demonstrated a   digital mechanical
# NSg        NPrSg/V/J/P #    . NPrSg/V/J/P #    . ?         NPr     V/J          D/P NSg/J   NSg/J
=======
# NPr     ?         W?       V/C W?          D   NSg/J V       NSg/J
> calculator in 1623 . In 1673 , Gottfried Leibniz demonstrated a   digital mechanical
# NSg        P  #    . P  #    . ?         NPr     W?           D/P NSg/J   NSg/J
>>>>>>> d086cac1
> calculator , called the Stepped Reckoner . Leibniz may      be     considered the first
# NSg        . V/J    D   J       ?        . NPr     NPrSg/VX NSg/VX V/J        D   NSg/J
> computer scientist and information theorist , because of various reasons ,
<<<<<<< HEAD
# NSg/V    NSg       V/C NSg         NSg      . C/P     P  J       NPl/V   .
> including the fact that    he      documented the binary number  system . In          1820 , Thomas
# V         D   NSg  N/I/C/D NPr/ISg V/J        D   NSg/J  NSg/V/J NSg    . NPrSg/V/J/P #    . NPrSg
=======
# NSg/V    NSg       V/C NSg         NSg      . C/P     P  J       NPl     .
> including the fact that    he      documented the binary number  system . In 1820 , Thomas
# V         D   NSg  N/I/C/D NPr/ISg V          D   NSg/J  NSg/V/J NSg    . P  #    . NPrSg
>>>>>>> d086cac1
> de    Colmar launched the mechanical calculator industry [ note  1 ] when    he      invented
# NPrSg ?      V/J      D   NSg/J      NSg        NSg      . NSg/V # . NSg/I/C NPr/ISg V/J
> his   simplified arithmometer , the first calculating machine strong enough and
<<<<<<< HEAD
# ISg/D J          ?            . D   NSg/J V/J         NSg/V   NPr/J  NSg/I  V/C
> reliable enough to be     used daily   in          an  office environment . Charles Babbage
# NSg/J    NSg/I  P  NSg/VX V/J  NSg/V/J NPrSg/V/J/P D/P NSg    NSg         . NPr     NPr
> started the design of the first automatic mechanical calculator , his   Difference
# V/J     D   NSg    P  D   NSg/J NSg/J     NSg/J      NSg        . ISg/D NSg
> Engine , in          1822 , which eventually gave him the idea of the first programmable
# NSg/V  . NPrSg/V/J/P #    . I/C   J/R        V    I   D   NSg  P  D   NSg/J NSg/J
> mechanical calculator , his   Analytical Engine . He      started developing this machine
# NSg/J      NSg        . ISg/D J          NSg/V  . NPr/ISg V/J     V          I/D  NSg/V
> in          1834 , and " in          less    than two years , he      had sketched out         many    of the salient
# NPrSg/V/J/P #    . V/C . NPrSg/V/J/P V/J/C/P C/P  NSg NPl   . NPr/ISg V   V/J      NSg/V/J/R/P N/I/J/D P  D   NSg/J
=======
# ISg/D W?         ?            . D   NSg/J V/J         NSg/V   NPr/J  NSg/I  V/C
> reliable enough to be     used daily   in an  office environment . Charles Babbage
# NSg/J    NSg/I  P  NSg/VX V/J  NSg/V/J P  D/P NSg    NSg         . NPr     NPr
> started the design of the first automatic mechanical calculator , his   Difference
# W?      D   NSg    P  D   NSg/J NSg/J     NSg/J      NSg        . ISg/D NSg
> Engine , in 1822 , which eventually gave him the idea of the first programmable
# NSg/V  . P  #    . I/C   J/R        V    I   D   NSg  P  D   NSg/J NSg/J
> mechanical calculator , his   Analytical Engine . He      started developing this machine
# NSg/J      NSg        . ISg/D J          NSg/V  . NPr/ISg W?      V          I/D  NSg/V
> in 1834 , and " in          less    than two years , he      had sketched out         many    of the salient
# P  #    . V/C . NPrSg/V/J/P V/J/C/P C/P  NSg NPl   . NPr/ISg V   W?       NSg/V/J/R/P N/I/J/D P  D   NSg/J
>>>>>>> d086cac1
> features of the modern computer " . " A   crucial step  was the adoption of a   punched
# NPl/V    P  D   NSg/J  NSg/V    . . . D/P J       NSg/V V   D   NSg      P  D/P J
> card  system derived from the Jacquard loom  " making it        infinitely
<<<<<<< HEAD
# NSg/V NSg    V/J     P    D   NPrSg    NSg/V . NSg/V  NPrSg/ISg J/R
> programmable . [ note  2 ] In          1843 , during the translation of a   French  article on  the
# NSg/J        . . NSg/V # . NPrSg/V/J/P #    . V/P    D   NSg         P  D/P NPrSg/J NSg/V   J/P D
=======
# NSg/V NSg    W?      P    D   NPrSg    NSg/V . NSg/V  NPrSg/ISg J/R
> programmable . [ note  2 ] In 1843 , during the translation of a   French  article on the
# NSg/J        . . NSg/V # . P  #    . V/P    D   NSg         P  D/P NPrSg/J NSg/V   P  D
>>>>>>> d086cac1
> Analytical Engine , Ada Lovelace wrote , in          one       of the many    notes she included , an
# J          NSg/V  . NPr NPrSg    V     . NPrSg/V/J/P NSg/I/V/J P  D   N/I/J/D NPl/V ISg V/J      . D/P
> algorithm to compute the Bernoulli numbers , which is considered to be     the first
<<<<<<< HEAD
# NSg       P  NSg/V   D   NPr       NPrPl/V . I/C   VL V/J        P  NSg/VX D   NSg/J
> published algorithm ever specifically tailored for implementation on  a   computer .
# V/J       NSg       J    W?           V/J      C/P NSg            J/P D/P NSg      .
=======
# NSg       P  NSg/V   D   NPr       NPrPl   . I/C   VL V/J        P  NSg/VX D   NSg/J
> published algorithm ever specifically tailored for implementation on a   computer .
# V/J       NSg       J    W?           W?       C/P NSg            P  D/P NSg      .
>>>>>>> d086cac1
> Around 1885 , Herman Hollerith invented the tabulator , which used punched cards
# J/P    #    . NPr    NPr       V/J      D   NSg       . I/C   V/J  V/J     NPl/V
> to process statistical information ; eventually his   company became part    of IBM   .
# P  NSg/V   J           NSg         . J/R        ISg/D NSg     V      NSg/V/J P  NPrSg .
> Following Babbage , although unaware of his   earlier work  , Percy Ludgate in 1909
# NSg/V/J/P NPr     . C        V/J     P  ISg/D J       NSg/V . NPr   ?       P  #
> published the 2nd of the only two designs for mechanical analytical engines in
<<<<<<< HEAD
# V/J       D   #   P  D   W?   NSg NPl/V   C/P NSg/J      J          NPl/V   NPrSg/V/J/P
> history . In          1914 , the Spanish engineer Leonardo Torres Quevedo published his
# NSg     . NPrSg/V/J/P #    . D   NPrSg/J NSg/V    NPrSg    NPr    ?       V/J       ISg/D
> Essays on  Automatics , and designed , inspired by      Babbage , a   theoretical
# NPl    J/P NPl        . V/C V/J      . V/J      NSg/J/P NPr     . D/P J
> electromechanical calculating machine which was to be     controlled by      a   read - only
# ?                 V/J         NSg/V   I/C   V   P  NSg/VX V/J        NSg/J/P D/P NSg  . W?
> program . The paper also introduced the idea of floating - point arithmetic . In
# NPrSg/V . D   NSg/J W?   V/J        D   NSg  P  V        . NSg/V NSg/J      . NPrSg/V/J/P
=======
# V/J       D   #   P  D   W?   NSg NPl     C/P NSg/J      J          NPl     NPrSg/V/J/P
> history . In 1914 , the Spanish engineer Leonardo Torres Quevedo published his
# NSg     . P  #    . D   NPrSg/J NSg/V    NPrSg    NPr    ?       V/J       ISg/D
> Essays on  Automatics , and designed , inspired by      Babbage , a   theoretical
# NPl    J/P NPl        . V/C W?       . V/J      NSg/J/P NPr     . D/P J
> electromechanical calculating machine which was to be     controlled by a   read - only
# ?                 V/J         NSg/V   I/C   V   P  NSg/VX V/J        P  D/P NSg  . W?
> program . The paper also introduced the idea of floating - point arithmetic . In
# NPrSg/V . D   NSg/J W?   W?         D   NSg  P  V        . NSg/V NSg/J      . P
>>>>>>> d086cac1
> 1920 , to celebrate the 100th anniversary of the invention of the arithmometer ,
# #    . P  V         D   #     NSg         P  D   NSg       P  D   ?            .
> Torres presented in          Paris the Electromechanical Arithmometer , a   prototype that
# NPr    V/J       NPrSg/V/J/P NPr   D   ?                 ?            . D/P NSg       N/I/C/D
> demonstrated the feasibility of an  electromechanical analytical engine , on  which
<<<<<<< HEAD
# V/J          D   NSg         P  D/P ?                 J          NSg/V  . J/P I/C
> commands could  be     typed and the results printed automatically . In          1937 , one
# NPl/V    NSg/VX NSg/VX V/J   V/C D   NPl     V/J     W?            . NPrSg/V/J/P #    . NSg/I/V/J
> hundred years after Babbage's impossible dream   , Howard Aiken convinced IBM   ,
# NSg     NPl   J/P   N$        NSg/J      NSg/V/J . NPr    NPr   V/J       NPrSg .
> which was making all       kinds of punched card  equipment and was also in          the
# I/C   V   NSg/V  NSg/I/J/C NSg   P  V/J     NSg/V NSg       V/C V   W?   NPrSg/V/J/P D
=======
# W?           D   NSg         P  D/P ?                 J          NSg/V  . J/P I/C
> commands could  be     typed and the results printed automatically . In 1937 , one
# NPl      NSg/VX NSg/VX W?    V/C D   NPl     W?      W?            . P  #    . NSg/I/V/J
> hundred years after Babbage's impossible dream   , Howard Aiken convinced IBM   ,
# NSg     NPl   J/P   N$        NSg/J      NSg/V/J . NPr    NPr   V/J       NPrSg .
> which was making all       kinds of punched card  equipment and was also in the
# I/C   V   NSg/V  NSg/I/J/C NSg   P  W?      NSg/V NSg       V/C V   W?   P  D
>>>>>>> d086cac1
> calculator business to develop his   giant programmable calculator , the
# NSg        NSg/J    P  V       ISg/D NSg/J NSg/J        NSg        . D
> ASCC / Harvard Mark    I   , based on  Babbage's Analytical Engine , which itself used
# ?    . NPr     NPrSg/V ISg . V/J   J/P N$        J          NSg/V  . I/C   I      V/J
> cards and a   central computing unit . When    the machine was finished , some  hailed
# NPl/V V/C D/P NPrSg/J NSg/V     NSg  . NSg/I/C D   NSg     V   V/J      . I/J/R V/J
> it        as    " Babbage's dream   come    true    " .
# NPrSg/ISg NSg/R . N$        NSg/V/J NSg/V/P NSg/V/J . .
>
#
> During the 1940s , with the development of new     and more        powerful computing
# V/P    D   #d    . P    D   NSg         P  NSg/V/J V/C NPrSg/I/V/J J        NSg/V
> machines such  as    the Atanasoff – Berry   computer and ENIAC , the term  computer came
# NPl/V    NSg/I NSg/R D   ?         . NPrSg/V NSg/V    V/C ?     . D   NSg/J NSg/V    NSg/V/P
> to refer   to the machines rather    than their human predecessors . As    it        became
# P  NSg/V/J P  D   NPl      NPrSg/V/J C/P  D     NSg/J NPl          . NSg/R NPrSg/ISg V
> clear   that    computers could  be     used for more        than just mathematical calculations ,
# NSg/V/J N/I/C/D NPl/V     NSg/VX NSg/VX V/J  C/P NPrSg/I/V/J C/P  V/J  J            W?           .
> the field of computer science broadened to study computation in          general . In
<<<<<<< HEAD
# D   NSg   P  NSg/V    NSg/V   V/J       P  NSg/V NSg         NPrSg/V/J/P NSg/V/J . NPrSg/V/J/P
=======
# D   NSg   P  NSg/V    NSg/V   W?        P  NSg/V NSg         NPrSg/V/J/P NSg/V/J . P
>>>>>>> d086cac1
> 1945 , IBM   founded the Watson Scientific Computing Laboratory at        Columbia
# #    . NPrSg V/J     D   NPr    J          NSg/V     NSg        NSg/I/V/P NPr
> University in          New     York City . The renovated fraternity house   on  Manhattan's West
# NSg        NPrSg/V/J/P NSg/V/J NPr  NSg  . D   J         NSg        NPrSg/V J/P N$          NPrSg/V/J
> Side    was IBM's first   laboratory devoted to pure    science . The lab   is the
# NSg/V/J V   N$    NSg/V/J NSg        V/J     P  NSg/V/J NSg/V   . D   NPrSg VL D
> forerunner of IBM's Research Division , which today operates research facilities
# NSg        P  N$    NSg/V    NSg      . I/C   NSg/J V        NSg/V    NPl
> around the world . Ultimately , the close relationship between IBM   and Columbia
# J/P    D   NSg   . J/R        . D   NSg/J NSg          NSg/P   NPrSg V/C NPr
> University was instrumental in the emergence of a   new   scientific discipline ,
# NSg        V   NSg/J        P  D   NSg       P  D/P NSg/J J          NSg/V      .
> with Columbia offering one       of the first academic - credit courses in          computer
<<<<<<< HEAD
# P    NPr      NSg/V    NSg/I/V/J P  D   NSg/J NSg/J    . NSg/V  NPl/V   NPrSg/V/J/P NSg/V
> science in          1946 . Computer science began to be     established as    a   distinct academic
# NSg/V   NPrSg/V/J/P #    . NSg/V    NSg/V   V     P  NSg/VX V/J         NSg/R D/P J        NSg/J
> discipline in          the 1950s and early   1960s . The world's first   computer science
# NSg/V      NPrSg/V/J/P D   #d    V/C NSg/J/R #d    . D   N$      NSg/V/J NSg/V    NSg/V
> degree program , the Cambridge Diploma in          Computer Science , began at        the
# NSg    NPrSg/V . D   NPr       NSg     NPrSg/V/J/P NSg/V    NSg/V   . V     NSg/I/V/P D
> University of Cambridge Computer Laboratory in          1953 . The first computer science
# NSg        P  NPr       NSg/V    NSg        NPrSg/V/J/P #    . D   NSg/J NSg/V    NSg/V
> department in          the United States  was formed at        Purdue University in          1962 . Since
# NSg        NPrSg/V/J/P D   J      NPrSg/V V   V/J    NSg/I/V/P NPr    NSg        NPrSg/V/J/P #    . C/P
> practical computers became available , many    applications of computing have   become
# NSg/J     NPl/V     V      J         . N/I/J/D W?           P  NSg/V     NSg/VX V
> distinct areas of study in          their own   rights .
# V/J      NPl   P  NSg/V NPrSg/V/J/P D     NSg/J NPl/V  .
=======
# P    NPr      NSg/V    NSg/I/V/J P  D   NSg/J NSg/J    . NSg/V  NPl     NPrSg/V/J/P NSg/V
> science in 1946 . Computer science began to be     established as    a   distinct academic
# NSg/V   P  #    . NSg/V    NSg/V   V     P  NSg/VX W?          NSg/R D/P J        NSg/J
> discipline in the 1950s and early   1960s . The world's first   computer science
# NSg/V      P  D   #d    V/C NSg/J/R #d    . D   N$      NSg/V/J NSg/V    NSg/V
> degree program , the Cambridge Diploma in          Computer Science , began at the
# NSg    NPrSg/V . D   NPr       NSg     NPrSg/V/J/P NSg/V    NSg/V   . V     P  D
> University of Cambridge Computer Laboratory in 1953 . The first computer science
# NSg        P  NPr       NSg/V    NSg        P  #    . D   NSg/J NSg/V    NSg/V
> department in the United States was formed at        Purdue University in 1962 . Since
# NSg        P  D   W?     NPrSg  V   V      NSg/I/V/P NPr    NSg        P  #    . C/P
> practical computers became available , many    applications of computing have   become
# NSg/J     NPl       V      J         . N/I/J/D W?           P  NSg/V     NSg/VX V
> distinct areas of study in their own   rights .
# V/J      NPl   P  NSg/V P  D     NSg/J NPl    .
>>>>>>> d086cac1
>
#
> Etymology and scope
# NSg       V/C NSg/V
>
#
<<<<<<< HEAD
> Although first   proposed in          1956 , the term  " computer science " appears in          a   1959
# C        NSg/V/J V/J      NPrSg/V/J/P #    . D   NSg/J . NSg/V    NSg/V   . V       NPrSg/V/J/P D/P #
=======
> Although first   proposed in 1956 , the term  " computer science " appears in a   1959
# C        NSg/V/J W?       P  #    . D   NSg/J . NSg/V    NSg/V   . NPl     P  D/P #
>>>>>>> d086cac1
> article in          Communications of the ACM , in          which Louis Fein argues for the
# NSg/V   NPrSg/V/J/P W?             P  D   NSg . NPrSg/V/J/P I/C   NPrSg ?    V      C/P D
> creation of a   Graduate School in          Computer Sciences analogous to the creation of
<<<<<<< HEAD
# NSg      P  D/P NSg/J    NSg/V  NPrSg/V/J/P NSg/V    NPl/V    J         P  D   NSg      P
> Harvard Business School in          1921 . Louis justifies the name by      arguing that    , like
# NPr     NSg/J    NSg/V  NPrSg/V/J/P #    . NPrSg V         D   NSg  NSg/J/P V       N/I/C/D . NSg/V/J/C/P
=======
# NSg      P  D/P NSg/J    NSg/V  NPrSg/V/J/P NSg/V    NPl      J         P  D   NSg      P
> Harvard Business School in 1921 . Louis justifies the name by      arguing that    , like
# NPr     NSg/J    NSg/V  P  #    . NPrSg NPl       D   NSg  NSg/J/P V       N/I/C/D . NSg/V/J/C/P
>>>>>>> d086cac1
> management science , the subject is applied and interdisciplinary in          nature ,
# NSg        NSg/V   . D   NSg/J   VL V/J     V/C J                 NPrSg/V/J/P NSg/V  .
> while     having the characteristics typical of an  academic discipline . His   efforts ,
# NSg/V/C/P V      D   NPl             NSg/J   P  D/P NSg/J    NSg/V      . ISg/D NPl     .
> and those of others such  as    numerical analyst George Forsythe , were  rewarded :
<<<<<<< HEAD
# V/C I/D   P  NPl/V  NSg/I NSg/R J         NSg     NPrSg  ?        . NSg/V V/J      .
> universities went  on  to create such  departments , starting with Purdue in          1962 .
# NPl          NSg/V J/P P  V/J    NSg/I NPl         . V        P    NPr    NPrSg/V/J/P #    .
=======
# V/C I/D   P  NPl    NSg/I NSg/R J         NSg     NPrSg  ?        . NSg/V V        .
> universities went  on  to create such  departments , starting with Purdue in 1962 .
# NPl          NSg/V J/P P  V/J    NSg/I NPl         . V        P    NPr    P  #    .
>>>>>>> d086cac1
> Despite its   name , a   significant amount of computer science does  not   involve the
# NSg/V/P ISg/D NSg  . D/P NSg/J       NSg/V  P  NSg/V    NSg/V   NSg/V NSg/C V       D
> study of computers themselves . Because of this , several alternative names have
# NSg   P  NPl/V     I          . C/P     P  I/D  . J/D     NSg/J       NPl/V NSg/VX
> been  proposed . Certain departments of major     universities prefer the term
# NSg/V V/J      . I/J     NPl         P  NPrSg/V/J NPl          V      D   NSg/J
> computing science , to emphasize precisely that    difference . Danish  scientist
# NSg/V     NSg/V   . P  V         J/R       N/I/C/D NSg/V      . NPrSg/J NSg
> Peter     Naur suggested the term  datalogy , to reflect the fact that    the scientific
# NPrSg/V/J ?    V/J       D   NSg/J ?        . P  V       D   NSg  N/I/C/D D   J
> discipline revolves around data and data treatment , while     not   necessarily
# NSg/V      NPl/V    J/P    NSg  V/C NSg  NSg       . NSg/V/C/P NSg/C R
> involving computers . The first scientific institution to use   the term  was the
<<<<<<< HEAD
# V         NPl/V     . D   NSg/J J          NSg         P  NSg/V D   NSg/J V   D
> Department of Datalogy at        the University of Copenhagen , founded in          1969 , with
# NSg        P  ?        NSg/I/V/P D   NSg        P  NPrSg      . V/J     NPrSg/V/J/P #    . P
> Peter     Naur being   the first professor in          datalogy . The term  is used mainly in          the
# NPrSg/V/J ?    NSg/V/C D   NSg/J NSg       NPrSg/V/J/P ?        . D   NSg/J VL V/J  J/R    NPrSg/V/J/P D
=======
# V         NPl       . D   NSg/J J          NSg         P  NSg/V D   NSg/J V   D
> Department of Datalogy at the University of Copenhagen , founded in 1969 , with
# NSg        P  ?        P  D   NSg        P  NPrSg      . V/J     P  #    . P
> Peter     Naur being   the first professor in          datalogy . The term  is used mainly in the
# NPrSg/V/J ?    NSg/V/C D   NSg/J NSg       NPrSg/V/J/P ?        . D   NSg/J VL V/J  J/R    P  D
>>>>>>> d086cac1
> Scandinavian countries . An  alternative term    , also proposed by      Naur , is data
# NSg/J        NPl       . D/P NSg/J       NSg/V/J . W?   V/J      NSg/J/P ?    . VL NSg
> science ; this is now         used for a   multi - disciplinary field of data analysis ,
# NSg/V   . I/D  VL NPrSg/V/J/C V/J  C/P D/P NSg   . NSg/J        NSg/V P  NSg  NSg      .
> including statistics and databases .
# V         NPl/V      V/C NPl/V     .
>
#
<<<<<<< HEAD
> In          the early   days of computing , a   number of terms for the practitioners of the
# NPrSg/V/J/P D   NSg/J/R NPl  P  NSg/V     . D/P NSg/J  P  NPl/V C/P D   NPl           P  D
> field of computing were  suggested ( albeit facetiously ) in          the Communications of
# NSg   P  NSg/V     NSg/V V/J       . C      J/R         . NPrSg/V/J/P D   W?             P
> the ACM — turingineer , turologist , flow  - charts - man         , applied meta  - mathematician ,
# D   NSg . ?           . ?          . NSg/V . NPl/V  . NPrSg/I/V/J . V/J     NSg/J . NSg           .
> and applied epistemologist . Three months later in          the same journal , comptologist
# V/C V/J     ?              . NSg   NSg    J     NPrSg/V/J/P D   I/J  NSg/V/J . ?
=======
> In the early   days of computing , a   number of terms for the practitioners of the
# P  D   NSg/J/R NPl  P  NSg/V     . D/P NSg/J  P  NPl   C/P D   NPl           P  D
> field of computing were  suggested ( albeit facetiously ) in the Communications of
# NSg   P  NSg/V     NSg/V W?        . C      J/R         . P  D   W?             P
> the ACM — turingineer , turologist , flow  - charts - man         , applied meta  - mathematician ,
# D   NSg . ?           . ?          . NSg/V . NPl    . NPrSg/I/V/J . W?      NSg/J . NSg           .
> and applied epistemologist . Three months later in the same journal , comptologist
# V/C W?      ?              . NSg   NSg    J     P  D   I/J  NSg/V/J . ?
>>>>>>> d086cac1
> was suggested , followed next    year by      hypologist . The term  computics has also
# V   V/J       . V/J      NSg/J/P NSg  NSg/J/P ?          . D   NSg/J ?         V   W?
> been  suggested . In          Europe , terms derived from contracted translations of the
# NSg/V V/J       . NPrSg/V/J/P NPr    . NPl/V V/J     P    V/J        W?           P  D
> expression " automatic information " ( e.g. " informazione automatica " in          Italian )
# NSg        . NSg/J     NSg         . . NSg  . ?            ?          . NPrSg/V/J/P NSg/J   .
> or      " information and mathematics " are often used , e.g. informatique ( French    ) ,
# NPrSg/C . NSg         V/C NSg         . V   J     V/J  . NSg  ?            . NPrSg/V/J . .
> Informatik ( German  ) , informatica ( Italian , Dutch     ) , informática ( Spanish ,
# ?          . NPrSg/J . . ?           . NSg/J   . NPrSg/V/J . . ?           . NPrSg/J .
> Portuguese ) , informatika ( Slavic languages and Hungarian ) or      pliroforiki
# NPrSg/J    . . ?           . NSg/J  NPl/V     V/C NSg/J     . NPrSg/C ?
> ( π          λ          η          ρ          ο          φ          ο          ρ          ι          κ          ή          , which means informatics ) in          Greek     . Similar words have   also been
<<<<<<< HEAD
# . Unlintable Unlintable Unlintable Unlintable Unlintable Unlintable Unlintable Unlintable Unlintable Unlintable Unlintable . I/C   NPl/V NSg         . NPrSg/V/J/P NPrSg/V/J . NSg/J   NPl/V NSg/VX W?   NSg/V
> adopted in          the UK  ( as    in          the School of Informatics , University of Edinburgh ) .
# V/J     NPrSg/V/J/P D   NPr . NSg/R NPrSg/V/J/P D   NSg    P  NSg         . NSg        P  NPr       . .
> " In          the U.S. , however , informatics is linked with applied computing , or
# . NPrSg/V/J/P D   ?    . C       . NSg         VL V/J    P    V/J     NSg/V     . NPrSg/C
> computing in          the context of another domain . "
# NSg/V     NPrSg/V/J/P D   NSg     P  I/D     NSg    . .
=======
# . Unlintable Unlintable Unlintable Unlintable Unlintable Unlintable Unlintable Unlintable Unlintable Unlintable Unlintable . I/C   NPl   NSg         . NPrSg/V/J/P NPrSg/V/J . NSg/J   NPl   NSg/VX W?   NSg/V
> adopted in the UK  ( as    in the School of Informatics , University of Edinburgh ) .
# W?      P  D   NPr . NSg/R P  D   NSg    P  NSg         . NSg        P  NPr       . .
> " In the U.S. , however , informatics is linked with applied computing , or
# . P  D   ?    . C       . NSg         VL W?     P    W?      NSg/V     . NPrSg/C
> computing in the context of another domain . "
# NSg/V     P  D   NSg     P  I/D     NSg    . .
>>>>>>> d086cac1
>
#
> A   folkloric quotation , often attributed to — but     almost certainly not   first
# D/P J         NSg       . J     V/J        P  . NSg/C/P NSg    J/R       NSg/C NSg/V/J
> formulated by      — Edsger Dijkstra , states  that    " computer science is no      more      about
# V/J        NSg/J/P . ?      N        . NPrSg/V N/I/C/D . NSg/V    NSg/V   VL NPrSg/P NPrSg/I/J J/P
> computers than astronomy is about telescopes . " [ note  3 ] The design and deployment
# NPl/V     C/P  NSg       VL J/P   NPl/V      . . . NSg/V # . D   NSg    V/C NSg
> of computers and computer systems is generally considered the province of
# P  NPl/V     V/C NSg/V    NPl     VL J/R       V/J        D   NSg      P
> disciplines other   than computer science . For example , the study of computer
# NPl/V       NSg/V/J C/P  NSg/V    NSg/V   . C/P NSg/V   . D   NSg   P  NSg/V
> hardware is usually considered part    of computer engineering , while     the study of
# NSg      VL J/R     V/J        NSg/V/J P  NSg/V    NSg/V       . NSg/V/C/P D   NSg   P
> commercial computer systems and their deployment is often called information
# NSg/J      NSg/V    NPl     V/C D     NSg        VL J     V/J    NSg
> technology or      information systems . However , there has been  exchange of ideas
# NSg        NPrSg/C NSg         NPl     . C       . W?    V   NSg/V NSg/V    P  NPl
> between the various computer - related disciplines . Computer science research also
# NSg/P   D   J       NSg/V    . J       NPl/V       . NSg/V    NSg/V   NSg/V    W?
> often intersects other   disciplines , such  as    cognitive science , linguistics ,
# J     V          NSg/V/J NPl/V       . NSg/I NSg/R NSg/J     NSg/V   . NSg         .
> mathematics , physics , biology , Earth   science , statistics , philosophy , and logic   .
# NSg         . NSg/V   . NSg     . NPrSg/V NSg/V   . NPl/V      . NSg/V      . V/C NSg/V/J .
>
#
> Computer science is considered by      some  to have   a   much  closer relationship with
# NSg/V    NSg/V   VL V/J        NSg/J/P I/J/R P  NSg/VX D/P N/I/J NSg/J  NSg          P
> mathematics than many    scientific disciplines , with some  observers saying that
# NSg         C/P  N/I/J/D J          NPl/V       . P    I/J/R W?        NSg/V  N/I/C/D
> computing is a   mathematical science . Early   computer science was strongly
# NSg/V     VL D/P J            NSg/V   . NSg/J/R NSg/V    NSg/V   V   J/R
> influenced by the work of mathematicians such  as    Kurt Gödel , Alan  Turing , John
# V/J        P  D   NSg  P  NPl            NSg/I NSg/R NPr  ?     . NPrSg NPr    . NPrSg
> von Neumann , Rózsa Péter and Alonzo Church  and there continues to be     a   useful
# ?   ?       . ?     ?     V/C NPr    NPrSg/V V/C W?    NPl/V     P  NSg/VX D/P J
> interchange of ideas between the two fields  in          areas such  as    mathematical logic   ,
# NSg/V       P  NPl   NSg/P   D   NSg NPrPl/V NPrSg/V/J/P NPl   NSg/I NSg/R J            NSg/V/J .
> category theory , domain theory , and algebra .
# NSg      NSg    . NSg    NSg    . V/C NSg     .
>
#
> The relationship between computer science and software engineering is a
# D   NSg          NSg/P   NSg/V    NSg/V   V/C NSg      NSg/V       VL D/P
> contentious issue , which is further muddied by      disputes over      what  the term
# J           NSg/V . I/C   VL V/J     V/J     NSg/J/P NPl/V    NSg/V/J/P NSg/I D   NSg/J
> " software engineering " means , and how   computer science is defined . David Parnas ,
# . NSg      NSg/V       . NPl/V . V/C NSg/C NSg/V    NSg/V   VL V/J     . NPr   ?      .
> taking  a   cue from the relationship between other   engineering and science
# NSg/V/J D/P NSg P    D   NSg          NSg/P   NSg/V/J NSg/V       V/C NSg/V
> disciplines , has claimed that    the principal focus of computer science is
# NPl/V       . V   V/J     N/I/C/D D   NSg/J     NSg/V P  NSg/V    NSg/V   VL
> studying the properties of computation in          general , while     the principal focus of
# V        D   NPl        P  NSg         NPrSg/V/J/P NSg/V/J . NSg/V/C/P D   NSg/J     NSg/V P
> software engineering is the design of specific computations to achieve practical
# NSg      NSg/V       VL D   NSg    P  NSg/J    NPl          P  V       NSg/J
> goals , making the two separate but     complementary disciplines .
# NPl/V . NSg/V  D   NSg NSg/V/J  NSg/C/P NSg/J         NPl/V       .
>
#
> The academic , political , and funding aspects of computer science tend to depend
# D   NSg/J    . NSg/J     . V/C NSg/V   NPl/V   P  NSg/V    NSg/V   V    P  NSg/V
> on  whether a   department is formed with a   mathematical emphasis or      with an
# J/P I/C     D/P NSg        VL V/J    P    D/P J            NSg      NPrSg/C P    D/P
> engineering emphasis . Computer science departments with a   mathematics emphasis
# NSg         NSg      . NSg/V    NSg/V   NPl         P    D/P NSg         NSg
> and with a   numerical orientation consider alignment with computational science .
# V/C P    D/P J         NSg         V        NSg       P    J             NSg/V   .
> Both types of departments tend to make  efforts to bridge the field educationally
# I/C  NPl/V P  NPl         V    P  NSg/V NPl/V   P  NSg/V  D   NSg   J/R
> if    not   across all       research .
# NSg/C NSg/C NSg/P  NSg/I/J/C NSg/V    .
>
#
> Philosophy
# NSg/V
>
#
> Epistemology of computer science
# NSg          P  NSg/V    NSg/V
>
#
> Despite the word science in its   name , there is debate over      whether or      not
# NSg/V/P D   NSg  NSg/V   P  ISg/D NSg  . W?    VL NSg/V  NSg/V/J/P I/C     NPrSg/C NSg/C
> computer science is a   discipline of science , mathematics , or      engineering . Allen
# NSg/V    NSg/V   VL D/P NSg        P  NSg/V   . NSg         . NPrSg/C NSg/V       . NPrSg
<<<<<<< HEAD
> Newell and Herbert A. Simon argued in          1975 ,
# ?      V/C NPr     ?  NPrSg V/J    NPrSg/V/J/P #    .
=======
> Newell and Herbert A. Simon argued in 1975 ,
# ?      V/C NPr     ?  NPrSg W?     P  #    .
>>>>>>> d086cac1
>
#
> Computer science is an  empirical discipline . We  would  have   called it        an
# NSg/V    NSg/V   VL D/P NSg/J     NSg/V      . IPl NSg/VX NSg/VX V/J    NPrSg/ISg D/P
> experimental science , but     like        astronomy , economics , and geology , some  of its
# NSg/J        NSg/V   . NSg/C/P NSg/V/J/C/P NSg       . NSg       . V/C NSg     . I/J/R P  ISg/D
> unique forms of observation and experience do     not   fit     a   narrow stereotype of
# NSg/J  NPl/V P  NSg         V/C NSg/V      NSg/VX NSg/C NSg/V/J D/P NSg/J  NSg/V      P
> the experimental method . Nonetheless , they are experiments . Each new     machine
# D   NSg/J        NSg/V  . W?          . IPl  V   NPl/V       . D    NSg/V/J NSg/V
> that    is built   is an  experiment . Actually constructing the machine poses a
# N/I/C/D VL NSg/V/J VL D/P NSg        . J/R      V            D   NSg     NPl/V D/P
> question to nature ; and we  listen for the answer by      observing the machine in
# NSg      P  NSg/V  . V/C IPl NSg/V  C/P D   NSg    NSg/J/P V         D   NSg     NPrSg/V/J/P
> operation and analyzing it        by      all       analytical and measurement means available .
# NSg       V/C V         NPrSg/ISg NSg/J/P NSg/I/J/C J          V/C NSg         NPl/V J         .
>
#
> It        has since been  argued that    computer science can      be     classified as    an  empirical
# NPrSg/ISg V   C/P   NSg/V V/J    N/I/C/D NSg/V    NSg/V   NPrSg/VX NSg/VX NSg/V/J    NSg/R D/P NSg/J
> science since it        makes use   of empirical testing to evaluate the correctness of
# NSg/V   C/P   NPrSg/ISg NPl/V NSg/V P  NSg/J     V       P  V        D   NSg         P
> programs , but     a   problem remains in          defining the laws and theorems of computer
# NPl/V    . NSg/C/P D/P NSg/J   NPl/V   NPrSg/V/J/P V        D   NPl  V/C NPl/V    P  NSg/V
> science ( if    any   exist ) and defining the nature of experiments in          computer
# NSg/V   . NSg/C I/R/D V     . V/C V        D   NSg    P  NPl/V       NPrSg/V/J/P NSg/V
> science . Proponents of classifying computer science as    an  engineering discipline
# NSg/V   . NPl        P  V           NSg/V    NSg/V   NSg/R D/P NSg         NSg/V
<<<<<<< HEAD
> argue that    the reliability of computational systems is investigated in          the same
# V     N/I/C/D D   NSg         P  J             NPl     VL V/J          NPrSg/V/J/P D   I/J
=======
> argue that    the reliability of computational systems is investigated in the same
# V     N/I/C/D D   NSg         P  J             NPl     VL W?           P  D   I/J
>>>>>>> d086cac1
> way   as    bridges in          civil engineering and airplanes in          aerospace engineering . They
# NSg/J NSg/R NPrPl/V NPrSg/V/J/P J     NSg/V       V/C NPl/V     NPrSg/V/J/P NSg/J     NSg/V       . IPl
> also argue that    while     empirical sciences observe what  presently exists , computer
# W?   V     N/I/C/D NSg/V/C/P NSg/J     NPl/V    NSg/V   NSg/I J/R       V      . NSg/V
> science observes what  is possible to exist and while     scientists discover laws
# NSg/V   NPl/V    NSg/I VL NSg/J    P  V     V/C NSg/V/C/P NPl        NSg/V/J  NPl/V
> from observation , no      proper laws  have   been  found in          computer science and it        is
# P    NSg         . NPrSg/P NSg/J  NPl/V NSg/VX NSg/V NSg/V NPrSg/V/J/P NSg/V    NSg/V   V/C NPrSg/ISg VL
> instead concerned with creating phenomena .
# W?      V/J       P    V        NSg       .
>
#
> Proponents of classifying computer science as    a   mathematical discipline argue
# NPl        P  V           NSg/V    NSg/V   NSg/R D/P J            NSg/V      V
> that    computer programs are physical realizations of mathematical entities and
# N/I/C/D NSg/V    NPl/V    V   NSg/J    NPl          P  J            NPl      V/C
> programs that    can      be     deductively reasoned through mathematical formal methods .
# NPl/V    N/I/C/D NPrSg/VX NSg/VX J/R         V/J      NSg/J/P J            NSg/J  NPl/V   .
> Computer scientists Edsger W. Dijkstra and Tony    Hoare regard instructions for
# NSg/V    NPl        ?      ?  N        V/C NPrSg/J ?     NSg/V  NPl          C/P
> computer programs as    mathematical sentences and interpret formal semantics for
# NSg/V    NPl/V    NSg/R J            NPl/V     V/C V         NSg/J  NSg       C/P
> programming languages as    mathematical axiomatic systems .
# NSg/V       NPl/V     NSg/R J            J         NPl     .
>
#
> Paradigms of computer science
# NPl       P  NSg/V    NSg/V
>
#
> A   number of computer scientists have   argued for the distinction of three
# D/P NSg/J  P  NSg/V    NPl        NSg/VX V/J    C/P D   NSg         P  NSg
> separate paradigms in          computer science . Peter     Wegner argued that    those paradigms
# NSg/V/J  NPl       NPrSg/V/J/P NSg/V    NSg/V   . NPrSg/V/J ?      V/J    N/I/C/D I/D   NPl
> are science , technology , and mathematics . Peter     Denning's working group argued
# V   NSg/V   . NSg        . V/C NSg         . NPrSg/V/J ?         V       NSg/V V/J
> that    they are theory , abstraction ( modeling ) , and design . Amnon H. Eden
# N/I/C/D IPl  V   NSg    . NSg         . NSg/V    . . V/C NSg/V  . ?     ?  NPrSg
> described them as    the " rationalist paradigm " ( which treats computer science as    a
# V/J       N/I  NSg/R D   . NSg         NSg      . . I/C   NPl/V  NSg/V    NSg/V   NSg/R D/P
> branch of mathematics , which is prevalent in          theoretical computer science , and
# NPrSg  P  NSg         . I/C   VL NSg/J     NPrSg/V/J/P J           NSg/V    NSg/V   . V/C
> mainly employs deductive reasoning ) , the " technocratic paradigm " ( which might    be
# J/R    NPl/V   J         NSg/V     . . D   . J            NSg      . . I/C   NSg/VX/J NSg/VX
> found in          engineering approaches , most    prominently in          software engineering ) , and
# NSg/V NPrSg/V/J/P NSg/V       NPl/V      . NSg/I/J J/R         NPrSg/V/J/P NSg      NSg/V       . . V/C
> the " scientific paradigm " ( which approaches computer - related artifacts from the
# D   . J          NSg      . . I/C   NPl/V      NSg/V    . J       NPl       P    D
> empirical perspective of natural sciences , identifiable in          some  branches of
# NSg/J     NSg/J       P  NSg/J   NPl/V    . J            NPrSg/V/J/P I/J/R NPl/V    P
> artificial intelligence ) . Computer science focuses on  methods involved in
# J          NSg          . . NSg/V    NSg/V   NPl/V   J/P NPl/V   V/J      NPrSg/V/J/P
> design , specification , programming , verification , implementation and testing of
# NSg/V  . NSg           . NSg/V       . NSg          . NSg            V/C V       P
> human   - made  computing systems .
# NSg/V/J . NSg/V NSg/V     NPl     .
>
#
> Fields
# NPrPl/V
>
#
> As    a   discipline , computer science spans a   range of topics from theoretical
# NSg/R D/P NSg        . NSg/V    NSg/V   NPl/V D/P NSg   P  NPl    P    J
> studies of algorithms and the limits of computation to the practical issues of
# NPl/V   P  NPl        V/C D   NPl    P  NSg         P  D   NSg/J     NPl/V  P
> implementing computing systems in          hardware and software . CSAB , formerly called
# V            NSg/V     NPl     NPrSg/V/J/P NSg      V/C NSg      . ?    . R        V/J
> Computing Sciences Accreditation Board — which is made  up        of representatives of
# NSg/V     NPl/V    NSg           NSg/V . I/C   VL NSg/V NSg/V/J/P P  NPl             P
> the Association for Computing Machinery ( ACM ) , and the IEEE Computer Society
# D   NSg         C/P NSg/V     NSg       . NSg . . V/C D   NPr  NSg/V    NSg
> ( IEEE CS    ) — identifies four areas that    it        considers crucial to the discipline of
# . NPr  NPl/V . . V          NSg  NPl   N/I/C/D NPrSg/ISg V         J       P  D   NSg        P
> computer science : theory of computation , algorithms and data structures ,
# NSg/V    NSg/V   . NSg    P  NSg         . NPl        V/C NSg  NPl/V      .
> programming methodology and languages , and computer elements and architecture .
# NSg/V       NSg         V/C NPl/V     . V/C NSg/V    NPl/V    V/C NSg          .
> In          addition to these four areas , CSAB also identifies fields  such  as    software
# NPrSg/V/J/P NSg      P  I/D   NSg  NPl   . ?    W?   V          NPrPl/V NSg/I NSg/R NSg
> engineering , artificial intelligence , computer networking and communication ,
# NSg/V       . J          NSg          . NSg/V    NSg/V      V/C NSg           .
> database systems , parallel computation , distributed computation , human   – computer
# NSg/V    NPl     . NSg/V/J  NSg         . V/J         NSg         . NSg/V/J . NSg/V
> interaction , computer graphics , operating systems , and numerical and symbolic
# NSg         . NSg/V    NPl      . V         NPl     . V/C J         V/C J
> computation as    being   important areas of computer science .
# NSg         NSg/R NSg/V/C J         NPl   P  NSg/V    NSg/V   .
>
#
> Theoretical computer science
# J           NSg/V    NSg/V
>
#
> Theoretical computer science is mathematical and abstract in          spirit , but     it
# J           NSg/V    NSg/V   VL J            V/C NSg/V/J  NPrSg/V/J/P NSg/V  . NSg/C/P NPrSg/ISg
> derives its   motivation from practical and everyday computation . It        aims  to
# NPl/V   ISg/D NSg        P    NSg/J     V/C NSg/J    NSg         . NPrSg/ISg NPl/V P
> understand the nature of computation and , as    a   consequence of this
# V          D   NSg    P  NSg         V/C . NSg/R D/P NSg         P  I/D
> understanding , provide more        efficient methodologies .
# NSg/V/J       . V       NPrSg/I/V/J NSg/J     NPl           .
>
#
> Theory of computation
# NSg    P  NSg
>
#
> According to Peter     Denning , the fundamental question underlying computer science
# V/J       P  NPrSg/V/J ?       . D   NSg/J       NSg/V    NSg/V/J    NSg/V    NSg/V
> is , " What  can      be     automated ? " Theory of computation is focused on  answering
# VL . . NSg/I NPrSg/VX NSg/VX V/J       . . NSg    P  NSg         VL V/J     J/P V
> fundamental questions about what  can      be     computed and what  amount of resources
<<<<<<< HEAD
# NSg/J       NPl/V     J/P   NSg/I NPrSg/VX NSg/VX V/J      V/C NSg/I NSg/V  P  NPl/V
> are required to perform those computations . In          an  effort to answer the first
# V   V/J      P  V       I/D   NPl          . NPrSg/V/J/P D/P NSg    P  NSg/V  D   NSg/J
=======
# NSg/J       NPl       J/P   NSg/I NPrSg/VX NSg/VX W?       V/C NSg/I NSg/V  P  NPl
> are required to perform those computations . In an  effort to answer the first
# V   W?       P  V       I/D   NPl          . P  D/P NSg    P  NSg/V  D   NSg/J
>>>>>>> d086cac1
> question , computability theory examines which computational problems are
# NSg/V    . ?             NSg    NPl/V    I/C   J             NPl      V
> solvable on  various theoretical models of computation . The second question is
# J        J/P J       J           NPl/V  P  NSg         . D   NSg/J  NSg/V    VL
> addressed by      computational complexity theory , which studies the time and space
# V/J       NSg/J/P J             NSg        NSg    . I/C   NPl/V   D   NSg  V/C NSg/V
> costs associated with different approaches to solving a   multitude of
# NPl/V V/J        P    NSg/J     NPl/V      P  V       D/P NSg       P
> computational problems .
# J             NPl      .
>
#
> The famous P           = NP    ? problem , one       of the Millennium Prize   Problems , is an  open
# D   J      NPrSg/V/J/P . NPrSg . NSg/J   . NSg/I/V/J P  D   NSg        NSg/V/J NPl      . VL D/P NSg/J
> problem in the theory of computation .
# NSg/J   P  D   NSg    P  NSg         .
>
#
> Information and coding theory
# NSg         V/C V      NSg
>
#
> Information theory , closely related to probability and statistics , is related to
# NSg         NSg    . J/R     J       P  NSg         V/C NPl/V      . VL J       P
> the quantification of information . This was developed by      Claude Shannon to find
# D   NSg            P  NSg         . I/D  V   V/J       NSg/J/P NPr    NPr     P  NSg/V
> fundamental limits on  signal  processing operations such  as    compressing data and
# NSg/J       NPl/V  J/P NSg/V/J V          W?         NSg/I NSg/R V           NSg  V/C
> on  reliably storing and communicating data . Coding theory is the study of the
# J/P R        V       V/C V             NSg  . V      NSg    VL D   NSg   P  D
> properties of codes ( systems for converting information from one       form  to
# NPl        P  NPl/V . NPl     C/P V          NSg         P    NSg/I/V/J NSg/V P
> another ) and their fitness for a   specific application . Codes are used for data
# I/D     . V/C D     NSg     C/P D/P NSg/J    NSg         . NPl/V V   V/J  C/P NSg
> compression , cryptography , error detection and correction , and more        recently
# NSg         . NSg          . NSg/V NSg       V/C NSg        . V/C NPrSg/I/V/J J/R
> also for network coding . Codes are studied for the purpose of designing
# W?   C/P NSg/V   V      . NPl/V V   V/J     C/P D   NSg     P  V
> efficient and reliable data transmission methods .
# NSg/J     V/C NSg/J    NSg  NSg          NPl/V   .
>
#
> Data structures and algorithms
# NSg  NPl/V      V/C NPl
>
#
> Data structures and algorithms are the studies of commonly used computational
# NSg  NPl/V      V/C NPl        V   D   NPl     P  J/R      V/J  J
> methods and their computational efficiency .
# NPl/V   V/C D     J             NSg        .
>
#
> Programming language theory and formal methods
# NSg/V       NSg/V    NSg    V/C NSg/J  NPl/V
>
#
> Programming language theory is a   branch of computer science that    deals with the
# NSg/V       NSg/V    NSg    VL D/P NPrSg  P  NSg/V    NSg/V   N/I/C/D NPl/V P    D
> design , implementation , analysis , characterization , and classification of
# NSg    . NSg            . NSg      . NSg              . V/C NSg            P
> programming languages and their individual features . It        falls within the
# NSg/V       NPl/V     V/C D     NSg/J      NPl/V    . NPrSg/ISg NPl/V N/J/P  D
> discipline of computer science , both depending on  and affecting mathematics ,
# NSg        P  NSg/V    NSg/V   . I/C  V         J/P V/C V/J       NSg         .
> software engineering , and linguistics . It        is an  active research area , with
# NSg      NSg/V       . V/C NSg         . NPrSg/ISg VL D/P NSg/J  NSg/V    NSg  . P
> numerous dedicated academic journals .
# J        V/J       NSg/J    NPl/V    .
>
#
> Formal methods are a   particular kind  of mathematically based technique for the
# NSg/J  NPl/V   V   D/P NSg/J      NSg/J P  J/R            V/J   NSg       C/P D
> specification , development and verification of software and hardware systems .
# NSg           . NSg         V/C NSg          P  NSg      V/C NSg      NPl     .
<<<<<<< HEAD
> The use of formal methods for software and hardware design is motivated by      the
# D   NSg P  NSg/J  NPl/V   C/P NSg      V/C NSg      NSg/V  VL V/J       NSg/J/P D
=======
> The use of formal methods for software and hardware design is motivated by the
# D   NSg P  NSg/J  NPl     C/P NSg      V/C NSg      NSg/V  VL V/J       P  D
>>>>>>> d086cac1
> expectation that    , as    in          other   engineering disciplines , performing appropriate
# NSg         N/I/C/D . NSg/R NPrSg/V/J/P NSg/V/J NSg/V       NPl/V       . V          V/J
> mathematical analysis can      contribute to the reliability and robustness of a
# J            NSg      NPrSg/VX NSg/V      P  D   NSg         V/C NSg        P  D/P
> design . They form  an  important theoretical underpinning for software
# NSg    . IPl  NSg/V D/P J         J           NSg/V        C/P NSg
> engineering , especially where safety or      security is involved . Formal methods are
# NSg/V       . J/R        NSg/C NSg/V  NPrSg/C NSg      VL V/J      . NSg/J  NPl/V   V
> a   useful adjunct to software testing since they help  avoid errors and can      also
# D/P J      NSg/V/J P  NSg      V       C/P   IPl  NSg/V V     NPl/V  V/C NPrSg/VX W?
> give  a   framework for testing . For industrial use   , tool  support is required .
# NSg/V D/P NSg       C/P V       . C/P NSg/J      NSg/V . NSg/V NSg/V   VL V/J      .
> However , the high  cost  of using formal methods means that    they are usually only
<<<<<<< HEAD
# C       . D   NSg/J NSg/V P  V     NSg/J  NPl/V   NPl/V N/I/C/D IPl  V   J/R     W?
> used in          the development of high    - integrity and life  - critical systems , where
# V/J  NPrSg/V/J/P D   NSg         P  NSg/V/J . NSg       V/C NSg/V . NSg/J    NPl     . NSg/C
=======
# C       . D   NSg/J NSg/V P  V     NSg/J  NPl     NPl   N/I/C/D IPl  V   J/R     W?
> used in the development of high    - integrity and life  - critical systems , where
# V/J  P  D   NSg         P  NSg/V/J . NSg       V/C NSg/V . NSg/J    NPl     . NSg/C
>>>>>>> d086cac1
> safety or      security is of utmost importance . Formal methods are best       described as
# NSg/V  NPrSg/C NSg      VL P  NSg/J  NSg        . NSg/J  NPl/V   V   NPrSg/VX/J V/J       NSg/R
> the application of a   fairly broad variety of theoretical computer science
# D   NSg         P  D/P J/R    NSg/J NSg     P  J           NSg/V    NSg/V
> fundamentals , in          particular logic   calculi , formal languages , automata theory ,
# NPl          . NPrSg/V/J/P NSg/J      NSg/V/J NSg     . NSg/J  NPl/V     . NSg      NSg    .
> and program semantics , but     also type  systems and algebraic data types to
# V/C NPrSg/V NSg       . NSg/C/P W?   NSg/V NPl     V/C J         NSg  NPl/V P
> problems in          software and hardware specification and verification .
# NPl      NPrSg/V/J/P NSg      V/C NSg      NSg           V/C NSg          .
>
#
> Applied computer science
# V/J     NSg/V    NSg/V
>
#
> Computer graphics and visualization
# NSg/V    NPl      V/C NSg
>
#
> Computer graphics is the study of digital visual contents and involves the
# NSg/V    NPl      VL D   NSg   P  NSg/J   NSg/J  NPl/V    V/C V        D
> synthesis and manipulation of image data . The study is connected to many    other
# NSg       V/C NSg          P  NSg/V NSg  . D   NSg   VL V/J       P  N/I/J/D NSg/V/J
<<<<<<< HEAD
> fields  in          computer science , including computer vision , image processing , and
# NPrPl/V NPrSg/V/J/P NSg/V    NSg/V   . V         NSg/V    NSg/V  . NSg/V V          . V/C
> computational geometry , and is heavily applied in          the fields of special effects
# J             NSg      . V/C VL R       V/J     NPrSg/V/J/P D   NPrPl  P  NSg/V/J NPl/V
=======
> fields in          computer science , including computer vision , image processing , and
# NPrPl  NPrSg/V/J/P NSg/V    NSg/V   . V         NSg/V    NSg/V  . NSg/V V          . V/C
> computational geometry , and is heavily applied in the fields of special effects
# J             NSg      . V/C VL R       W?      P  D   NPrPl  P  NSg/V/J NPl
>>>>>>> d086cac1
> and video games .
# V/C NSg/V NPl/V .
>
#
> Image and sound   processing
# NSg/V V/C NSg/V/J V
>
#
> Information can      take  the form of images , sound   , video or      other   multimedia . Bits
# NSg         NPrSg/VX NSg/V D   NSg  P  NPl/V  . NSg/V/J . NSg/V NPrSg/C NSg/V/J NSg/J      . NPl/V
> of information can      be     streamed via   signals . Its   processing is the central notion
# P  NSg         NPrSg/VX NSg/VX V/J      NSg/P NPl/V   . ISg/D N/J        VL D   NPrSg/J NSg
> of informatics , the European view  on  computing , which studies information
# P  NSg         . D   NSg/J    NSg/V J/P NSg/V     . I/C   NPl/V   NSg
> processing algorithms independently of the type of information carrier – whether
# V          NPl        J/R           P  D   NSg  P  NSg         NPrSg/J . I/C
> it        is electrical , mechanical or      biological . This field plays important role in
# NPrSg/ISg VL NSg/J      . NSg/J      NPrSg/C NSg/J      . I/D  NSg/V NPl/V J         NSg  NPrSg/V/J/P
> information theory , telecommunications , information engineering and has
# NSg         NSg    . NSg                . NSg         NSg/V       V/C V
> applications in          medical image computing and speech synthesis , among others . What
<<<<<<< HEAD
# W?           NPrSg/V/J/P NSg/J   NSg/V NSg/V     V/C NSg/V  NSg       . P     NPl/V  . NSg/I
> is the lower bound   on  the complexity of fast    Fourier transform algorithms ? is
# VL D   J     NSg/V/J J/P D   NSg        P  NSg/V/J NPr     NSg/V     NPl        . VL
=======
# W?           NPrSg/V/J/P NSg/J   NSg/V NSg/V     V/C NSg/V  NSg       . P     NPl    . NSg/I
> is the lower bound   on the complexity of fast    Fourier transform algorithms ? is
# VL D   J     NSg/V/J P  D   NSg        P  NSg/V/J NPr     NSg/V     NPl        . VL
>>>>>>> d086cac1
> one       of the unsolved problems in          theoretical computer science .
# NSg/I/V/J P  D   J        NPl      NPrSg/V/J/P J           NSg/V    NSg/V   .
>
#
> Computational science , finance and engineering
# J             NSg/V   . NSg/V   V/C NSg/V
>
#
> Scientific computing ( or      computational science ) is the field of study concerned
# J          NSg/V     . NPrSg/C J             NSg/V   . VL D   NSg   P  NSg/V V/J
> with constructing mathematical models and quantitative analysis techniques and
# P    V            J            NPl/V  V/C J            NSg      NPl        V/C
> using computers to analyze and solve scientific problems . A   major   usage of
# V     NPl/V     P  V       V/C NSg/V J          NPl      . D/P NPrSg/J NSg   P
> scientific computing is simulation of various processes , including computational
# J          NSg/V     VL NSg        P  J       NPl/V     . V         J
> fluid dynamics , physical , electrical , and electronic systems and circuits , as
# NSg/J NSg      . NSg/J    . NSg/J      . V/C J          NPl     V/C NPl/V    . NSg/R
> well    as    societies and social situations ( notably war   games ) along with their
# NSg/V/J NSg/R NPl       V/C NSg/J  W?         . R       NSg/V NPl/V . P     P    D
> habitats , among many    others . Modern computers enable optimization of such
# NPl      . P     N/I/J/D NPl/V  . NSg/J  NPl/V     V      NSg          P  NSg/I
> designs as    complete aircraft . Notable in          electrical and electronic circuit
# NPl/V   NSg/R NSg/V/J  NSg      . NSg/J   NPrSg/V/J/P NSg/J      V/C J          NSg/V
> design are SPICE , as    well    as    software for physical realization of new     ( or
# NSg/V  V   NSg/V . NSg/R NSg/V/J NSg/R NSg      C/P NSg/J    NSg         P  NSg/V/J . NPrSg/C
> modified ) designs . The latter includes essential design software for integrated
# NSg/V/J  . NPl/V   . D   N/J    NPl/V    NSg/J     NSg/V  NSg      C/P V/J
> circuits .
# NPl/V    .
>
#
> Human   – computer interaction
# NSg/V/J . NSg/V    NSg
>
#
> Human   – computer interaction ( HCI ) is the field of study and research concerned
# NSg/V/J . NSg/V    NSg         . ?   . VL D   NSg   P  NSg/V V/C NSg/V    V/J
<<<<<<< HEAD
> with the design and use   of computer systems , mainly based on  the analysis of the
# P    D   NSg    V/C NSg/V P  NSg/V    NPl     . J/R    V/J   J/P D   NSg      P  D
> interaction between humans and computer interfaces . HCI has several subfields
# NSg         NSg/P   NPl/V  V/C NSg/V    NPl/V      . ?   V   J/D     NPl
> that    focus on  the relationship between emotions , social behavior and brain
# N/I/C/D NSg/V J/P D   NSg          NSg/P   W?       . NSg/J  NSg      V/C NPrSg/V
=======
> with the design and use   of computer systems , mainly based on the analysis of the
# P    D   NSg    V/C NSg/V P  NSg/V    NPl     . J/R    W?    P  D   NSg      P  D
> interaction between humans and computer interfaces . HCI has several subfields
# NSg         NSg/P   NPl    V/C NSg/V    NPl        . ?   V   J/D     NPl
> that    focus on the relationship between emotions , social behavior and brain
# N/I/C/D NSg/V P  D   NSg          NSg/P   W?       . NSg/J  NSg      V/C NPrSg/V
>>>>>>> d086cac1
> activity with computers .
# NSg      P    NPl/V     .
>
#
> Software engineering
# NSg      NSg/V
>
#
> Software engineering is the study of designing , implementing , and modifying the
# NSg      NSg/V       VL D   NSg   P  V         . V            . V/C V         D
> software in          order to ensure it        is of high    quality , affordable , maintainable , and
# NSg      NPrSg/V/J/P NSg/V P  V      NPrSg/ISg VL P  NSg/V/J NSg/J   . W?         . J            . V/C
> fast    to build . It        is a   systematic approach to software design , involving the
# NSg/V/J P  NSg/V . NPrSg/ISg VL D/P J          NSg/V    P  NSg      NSg/V  . V         D
> application of engineering practices to software . Software engineering deals
# NSg         P  NSg/V       NPl/V     P  NSg      . NSg      NSg/V       NPl/V
> with the organizing and analyzing of software — it        does  not   just deal    with the
# P    D   N/J        V/C V         P  NSg      . NPrSg/ISg NSg/V NSg/C V/J  NSg/V/J P    D
> creation or      manufacture of new     software , but     its   internal arrangement and
# NSg      NPrSg/C NSg/V       P  NSg/V/J NSg      . NSg/C/P ISg/D J        NSg         V/C
> maintenance . For example software testing , systems engineering , technical debt
# NSg         . C/P NSg/V   NSg      V       . NPl     NSg/V       . NSg/J     NSg
> and software development processes .
# V/C NSg      NSg         NPl/V     .
>
#
> Artificial intelligence
# J          NSg
>
#
> Artificial intelligence ( AI    ) aims  to or      is required to synthesize
# J          NSg          . NPrSg . NPl/V P  NPrSg/C VL V/J      P  V
> goal  - orientated processes such  as    problem - solving , decision - making ,
# NSg/V . V/J        NPl/V     NSg/I NSg/R NSg/J   . V       . NSg/V    . NSg/V  .
> environmental adaptation , learning , and communication found in          humans and
<<<<<<< HEAD
# NSg/J         NSg        . V        . V/C NSg           NSg/V NPrSg/V/J/P NPl/V  V/C
> animals . From its   origins in          cybernetics and in          the Dartmouth Conference ( 1956 ) ,
# NPl     . P    ISg/D NPl     NPrSg/V/J/P NSg         V/C NPrSg/V/J/P D   NPr       NSg/V      . #    . .
=======
# NSg/J         NSg        . V        . V/C NSg           NSg/V NPrSg/V/J/P NPl    V/C
> animals . From its   origins in          cybernetics and in the Dartmouth Conference ( 1956 ) ,
# NPl     . P    ISg/D NPl     NPrSg/V/J/P NSg         V/C P  D   NPr       NSg/V      . #    . .
>>>>>>> d086cac1
> artificial intelligence research has been  necessarily cross       - disciplinary ,
# J          NSg          NSg/V    V   NSg/V R           NPrSg/V/J/P . NSg/J        .
> drawing on  areas of expertise such  as    applied mathematics , symbolic logic   ,
# NSg/V   J/P NPl   P  NSg/V     NSg/I NSg/R V/J     NSg         . J        NSg/V/J .
> semiotics , electrical engineering , philosophy of mind  , neurophysiology , and
# NSg       . NSg/J      NSg/V       . NSg/V      P  NSg/V . ?               . V/C
<<<<<<< HEAD
> social intelligence . AI    is associated in          the popular mind  with robotic
# NSg/J  NSg          . NPrSg VL V/J        NPrSg/V/J/P D   NSg/J   NSg/V P    J
=======
> social intelligence . AI    is associated in the popular mind  with robotic
# NSg/J  NSg          . NPrSg VL W?         P  D   NSg/J   NSg/V P    J
>>>>>>> d086cac1
> development , but     the main  field of practical application has been  as    an  embedded
# NSg         . NSg/C/P D   NSg/J NSg/V P  NSg/J     NSg         V   NSg/V NSg/R D/P J
> component in          areas of software development , which require computational
# NSg/J     NPrSg/V/J/P NPl   P  NSg      NSg         . I/C   NSg/V   J
> understanding . The starting point in the late  1940s was Alan  Turing's question
# NSg/V/J       . D   N/J      NSg/V P  D   NSg/J #d    V   NPrSg N$       NSg/V
> " Can      computers think ? " , and the question remains effectively unanswered ,
<<<<<<< HEAD
# . NPrSg/VX NPl/V     NSg/V . . . V/C D   NSg      NPl/V   J/R         V/J        .
> although the Turing test  is still   used to assess computer output on  the scale of
# C        D   NPr    NSg/V VL NSg/V/J V/J  P  V      NSg/V    NSg/V  J/P D   NSg   P
=======
# . NPrSg/VX NPl       NSg/V . . . V/C D   NSg      NPl     J/R         V/J        .
> although the Turing test  is still   used to assess computer output on the scale of
# C        D   NPr    NSg/V VL NSg/V/J V/J  P  V      NSg/V    NSg/V  P  D   NSg   P
>>>>>>> d086cac1
> human   intelligence . But     the automation of evaluative and predictive tasks has
# NSg/V/J NSg          . NSg/C/P D   NSg        P  W?         V/C W?         NPl/V V
> been  increasingly successful as    a   substitute for human   monitoring and
# NSg/V J/R          J          NSg/R D/P NSg        C/P NSg/V/J V          V/C
> intervention in          domains of computer application involving complex real  - world
# NSg          NPrSg/V/J/P NPl     P  NSg/V    NSg         V         NSg/V/J NSg/J . NSg/V
> data .
# NSg  .
>
#
> Computer systems
# NSg/V    NPl
>
#
> Computer architecture and microarchitecture
# NSg/V    NSg          V/C NSg
>
#
> Computer architecture , or      digital computer organization , is the conceptual
# NSg/V    NSg          . NPrSg/C NSg/J   NSg/V    NSg          . VL D   J
> design and fundamental operational structure of a   computer system . It        focuses
<<<<<<< HEAD
# NSg/V  V/C NSg/J       J           NSg/V     P  D/P NSg      NSg    . NPrSg/ISg NPl/V
> largely on  the way   by      which the central processing unit performs internally and
# J/R     J/P D   NSg/J NSg/J/P I/C   D   NPrSg/J V          NSg  V        J/R        V/C
=======
# NSg/V  V/C NSg/J       J           NSg/V     P  D/P NSg      NSg    . NPrSg/ISg NPl
> largely on the way   by      which the central processing unit performs internally and
# J/R     P  D   NSg/J NSg/J/P I/C   D   NPrSg/J V          NSg  NPl      J/R        V/C
>>>>>>> d086cac1
> accesses addresses in          memory . Computer engineers study computational logic   and
# NPl/V    NPl/V     NPrSg/V/J/P NSg    . NSg/V    NPl/V     NSg/V J             NSg/V/J V/C
> design of computer hardware , from individual processor components ,
# NSg/V  P  NSg/V    NSg      . P    NSg/J      NSg       NPl        .
> microcontrollers , personal computers to supercomputers and embedded systems . The
# NPl              . NSg/J    NPl/V     P  NPl            V/C V/J      NPl     . D
> term  " architecture " in          computer literature can      be     traced to the work of Lyle R.
<<<<<<< HEAD
# NSg/J . NSg          . NPrSg/V/J/P NSg/V    NSg        NPrSg/VX NSg/VX V/J    P  D   NSg  P  NPr  ?
> Johnson and Frederick P. Brooks  Jr  . , members of the Machine Organization
# NPrSg   V/C NPr       ?  NPrPl/V N/J . . NPl/V   P  D   NSg     NSg
> department in          IBM's main    research center  in          1959 .
# NSg        NPrSg/V/J/P N$    NSg/V/J NSg/V    NSg/V/J NPrSg/V/J/P #    .
=======
# NSg/J . NSg          . NPrSg/V/J/P NSg/V    NSg        NPrSg/VX NSg/VX W?     P  D   NSg  P  NPr  ?
> Johnson and Frederick P. Brooks Jr  . , members of the Machine Organization
# NPrSg   V/C NPr       ?  NPrPl  N/J . . NPl     P  D   NSg     NSg
> department in          IBM's main    research center  in 1959 .
# NSg        NPrSg/V/J/P N$    NSg/V/J NSg/V    NSg/V/J P  #    .
>>>>>>> d086cac1
>
#
> Concurrent , parallel and distributed computing
# NSg/J      . NSg/V/J  V/C V/J         NSg/V
>
#
> Concurrency is a   property of systems in          which several computations are executing
# NSg         VL D/P NSg      P  NPl     NPrSg/V/J/P I/C   J/D     NPl          V   V
> simultaneously , and potentially interacting with each other   . A   number of
# J/R            . V/C J/R         V           P    D    NSg/V/J . D/P NSg/J  P
> mathematical models have   been  developed for general concurrent computation
<<<<<<< HEAD
# J            NPl/V  NSg/VX NSg/V V/J       C/P NSg/V/J NSg/J      NSg
> including Petri nets  , process calculi and the parallel random  access machine
# V         ?     NPl/V . NSg/V   NSg     V/C D   NSg/J    NSg/V/J NSg/V  NSg/V
> model   . When    multiple computers are connected in          a   network while     using
# NSg/V/J . NSg/I/C NSg/J    NPl/V     V   V/J       NPrSg/V/J/P D/P NSg     NSg/V/C/P V
=======
# J            NPl    NSg/VX NSg/V V/J       C/P NSg/V/J NSg/J      NSg
> including Petri nets , process calculi and the parallel random  access machine
# V         ?     NPl  . NSg/V   NSg     V/C D   NSg/J    NSg/V/J NSg/V  NSg/V
> model   . When    multiple computers are connected in a   network while     using
# NSg/V/J . NSg/I/C NSg/J    NPl       V   V/J       P  D/P NSg     NSg/V/C/P V
>>>>>>> d086cac1
> concurrency , this is known   as    a   distributed system . Computers within that
# NSg         . I/D  VL NSg/V/J NSg/R D/P J           NSg    . NPl/V     N/J/P  N/I/C/D
> distributed system have   their own   private memory , and information can      be
# V/J         NSg    NSg/VX D     NSg/J NSg/V/J NSg    . V/C NSg         NPrSg/VX NSg/VX
> exchanged to achieve common  goals .
# V/J       P  V       NSg/V/J NPl/V .
>
#
> Computer networks
# NSg/V    NPl/V
>
#
> This branch  of computer science aims  to manage networks between computers
# I/D  NPrSg/V P  NSg/V    NSg/V   NPl/V P  NSg/V  NPl/V    NSg/P   NPl/V
> worldwide .
# J         .
>
#
> Computer security and cryptography
# NSg/V    NSg      V/C NSg
>
#
> Computer security is a   branch of computer technology with the objective of
# NSg/V    NSg      VL D/P NPrSg  P  NSg/V    NSg        P    D   NSg/J     P
> protecting information from unauthorized access , disruption , or      modification
# V          NSg         P    V/J          NSg/V  . NSg        . NPrSg/C NSg
> while     maintaining the accessibility and usability of the system for its   intended
# NSg/V/C/P V           D   NSg           V/C NSg       P  D   NSg    C/P ISg/D NSg/J
> users .
# NPl   .
>
#
> Historical cryptography is the art   of writing and deciphering secret  messages .
# NSg/J      NSg          VL D   NPrSg P  NSg/V   V/C V           NSg/V/J NPl/V    .
> Modern cryptography is the scientific study of problems relating to distributed
# NSg/J  NSg          VL D   J          NSg/V P  NPl      V        P  V/J
> computations that    can      be     attacked . Technologies studied in          modern cryptography
# NPl          N/I/C/D NPrSg/VX NSg/VX V/J      . NPl          V/J     NPrSg/V/J/P NSg/J  NSg
> include symmetric and asymmetric encryption , digital signatures , cryptographic
# NSg/V   J         V/C J          NSg        . NSg/J   NPl        . J
> hash  functions , key       - agreement protocols , blockchain , zero    - knowledge proofs , and
# NSg/V NPl/V     . NPrSg/V/J . NSg       NPl/V     . NSg        . NSg/V/J . NSg/V     NPl/V  . V/C
> garbled circuits .
# V/J     NPl/V    .
>
#
> Databases and data mining
# NPl/V     V/C NSg  NSg/V
>
#
> A   database is intended to organize , store , and retrieve large amounts of data
# D/P NSg      VL NSg/V/J  P  V        . NSg/V . V/C NSg/V    NSg/J NPl/V   P  NSg
> easily . Digital databases are managed using database management systems to
# R      . NSg/J   NPl/V     V   V/J     V     NSg/V    NSg        NPl     P
> store , create , maintain , and search data , through database models and query
# NSg/V . V/J    . V        . V/C NSg/V  NSg  . NSg/J/P NSg/V    NPl/V  V/C NSg/V
> languages . Data mining is a   process of discovering patterns in          large data sets  .
# NPl/V     . NSg  NSg/V  VL D/P NSg     P  V           NPl/V    NPrSg/V/J/P NSg/J NSg  NPl/V .
>
#
> Discoveries
# NPl
>
#
> The philosopher of computing Bill    Rapaport noted three Great Insights of
# D   NSg         P  NSg/V     NPrSg/V ?        V/J   NSg   NSg/J NPl      P
> Computer Science :
# NSg/V    NSg/V   .
>
#
>
#
>
#
> Gottfried Wilhelm Leibniz's , George Boole's , Alan  Turing's , Claude Shannon's ,
# ?         NPr     N$        . NPrSg  N$      . NPrSg N$       . NPr    N$        .
> and Samuel Morse's insight : there are only two objects that    a   computer has to
# V/C NPr    N$      NSg     . W?    V   W?   NSg NPl/V   N/I/C/D D/P NSg      V   P
> deal    with in          order to represent " anything " . [ note  4 ]
# NSg/V/J P    NPrSg/V/J/P NSg/V P  V         . NSg/I/V  . . . NSg/V # .
>
#
> All       the information about any   computable problem can      be     represented using
# NSg/I/J/C D   NSg         J/P   I/R/D ?          NSg/J   NPrSg/VX NSg/VX V/J         V
> only 0 and 1 ( or      any   other   bistable pair  that    can      flip    - flop  between two
# W?   # V/C # . NPrSg/C I/R/D NSg/V/J ?        NSg/V N/I/C/D NPrSg/VX NSg/V/J . NSg/V NSg/P   NSg
> easily distinguishable states  , such  as    " on  / off       " , " magnetized / de    - magnetized " ,
# R      J               NPrSg/V . NSg/I NSg/R . J/P . NSg/V/J/P . . . V/J        . NPrSg . V/J        . .
> " high    - voltage / low     - voltage " , etc. ) .
# . NSg/V/J . NSg     . NSg/V/J . NSg     . . W?   . .
>
#
>
#
>
#
> Alan  Turing's insight : there are only five actions that    a   computer has to
# NPrSg N$       NSg     . W?    V   W?   NSg  NPl/V   N/I/C/D D/P NSg      V   P
> perform in          order to do     " anything " .
# V       NPrSg/V/J/P NSg/V P  NSg/VX . NSg/I/V  . .
>
#
> Every algorithm can      be     expressed in a   language for a   computer consisting of
# D     NSg       NPrSg/VX NSg/VX V/J       P  D/P NSg      C/P D/P NSg      V          P
> only five basic   instructions :
# W?   NSg  NPrSg/J NPl          .
>
#
>
#
>
#
> move  left      one       location ;
# NSg/V NPrSg/V/J NSg/I/V/J NSg      .
>
#
> move  right     one       location ;
# NSg/V NPrSg/V/J NSg/I/V/J NSg      .
>
#
> read  symbol at        current location ;
# NSg/V NSg/V  NSg/I/V/P NSg/J   NSg      .
>
#
> print   0 at        current location ;
# NSg/V/J # NSg/I/V/P NSg/J   NSg      .
>
#
> print   1 at        current location .
# NSg/V/J # NSg/I/V/P NSg/J   NSg      .
>
#
>
#
>
#
> Corrado Böhm and Giuseppe Jacopini's insight : there are only three ways of
# ?       ?    V/C N        ?          NSg     . W?    V   W?   NSg   NPl  P
> combining these actions ( into more        complex ones  ) that    are needed in          order for
# V         I/D   NPl/V   . P    NPrSg/I/V/J NSg/V/J NPl/V . N/I/C/D V   V/J    NPrSg/V/J/P NSg/V C/P
> a   computer to do     " anything " .
# D/P NSg      P  NSg/VX . NSg/I/V  . .
>
#
> Only three rules are needed to combine any   set       of basic   instructions into more
# W?   NSg   NPl/V V   V/J    P  NSg/V   I/R/D NPrSg/V/J P  NPrSg/J NPl          P    NPrSg/I/V/J
> complex ones  :
# NSg/V/J NPl/V .
>
#
>
#
>
#
> sequence : first   do     this , then    do     that    ;
# NSg/V    . NSg/V/J NSg/VX I/D  . NSg/J/C NSg/VX N/I/C/D .
>
#
> selection : IF    such  - and - such  is the case  , THEN    do     this , ELSE  do     that    ;
# NSg       . NSg/C NSg/I . V/C . NSg/I VL D   NPrSg . NSg/J/C NSg/VX I/D  . N/J/C NSg/VX N/I/C/D .
>
#
> repetition : WHILE     such  - and - such  is the case  , DO     this . The three rules of
# NSg/V      . NSg/V/C/P NSg/I . V/C . NSg/I VL D   NPrSg . NSg/VX I/D  . D   NSg   NPl/V P
> Boehm's and Jacopini's insight can      be     further simplified with the use of
# ?       V/C ?          NSg     NPrSg/VX NSg/VX V/J     V/J        P    D   NSg P
> goto ( which means it        is more        elementary than structured programming ) .
# ?    . I/C   NPl/V NPrSg/ISg VL NPrSg/I/V/J NSg/J      C/P  V/J        NSg/V       . .
>
#
>
#
>
#
> Programming paradigms
# NSg/V       NPl
>
#
> Programming languages can      be     used to accomplish different tasks in          different
# NSg/V       NPl/V     NPrSg/VX NSg/VX V/J  P  V          NSg/J     NPl/V NPrSg/V/J/P NSg/J
> ways . Common  programming paradigms include :
# NPl  . NSg/V/J NSg/V       NPl       NSg/V   .
>
#
>
#
>
#
> Functional programming , a   style of building the structure and elements of
# NSg/J      NSg/V       . D/P NSg   P  NSg/V    D   NSg       V/C NPl/V    P
> computer programs that    treats computation as    the evaluation of mathematical
# NSg/V    NPl/V    N/I/C/D NPl/V  NSg         NSg/R D   NSg        P  J
> functions and avoids state and mutable data . It        is a   declarative programming
# NPl/V     V/C V      NSg/V V/C W?      NSg  . NPrSg/ISg VL D/P NSg/J       NSg/V
> paradigm , which means programming is done    with expressions or      declarations
# NSg      . I/C   NPl/V NSg/V       VL NSg/V/J P    NPl         NPrSg/C NPl
> instead of statements .
# W?      P  NPl/V      .
>
#
> Imperative programming , a   programming paradigm that    uses  statements that
# NSg/J      NSg/V       . D/P NSg         NSg      N/I/C/D NPl/V NPl/V      N/I/C/D
> change a   program's state . In          much  the same way   that    the imperative mood in
# NSg/V  D/P N$        NSg/V . NPrSg/V/J/P N/I/J D   I/J  NSg/J N/I/C/D D   NSg/J      NSg  NPrSg/V/J/P
> natural languages expresses commands , an  imperative program consists of
# NSg/J   NPl/V     NPl/V     NPl/V    . D/P NSg/J      NPrSg/V NPl/V    P
> commands for the computer to perform . Imperative programming focuses on
# NPl/V    C/P D   NSg      P  V       . NSg/J      NSg/V       NPl/V   J/P
> describing how   a   program operates .
# V          NSg/C D/P NPrSg   V        .
>
#
<<<<<<< HEAD
> Object - oriented programming , a   programming paradigm based on  the concept of
# NSg/V  . V/J      NSg/V       . D/P NSg         NSg      V/J   J/P D   NSg     P
> " objects " , which may      contain data , in          the form of fields  , often known   as
# . NPl/V   . . I/C   NPrSg/VX V       NSg  . NPrSg/V/J/P D   NSg  P  NPrPl/V . J     NSg/V/J NSg/R
> attributes ; and code  , in          the form of procedures , often known   as    methods . A
# NPl/V      . V/C NSg/V . NPrSg/V/J/P D   NSg  P  NPl        . J     NSg/V/J NSg/R NPl/V   . D/P
=======
> Object - oriented programming , a   programming paradigm based on the concept of
# NSg/V  . W?       NSg/V       . D/P NSg         NSg      W?    P  D   NSg     P
> " objects " , which may      contain data , in the form of fields , often known   as
# . NPl     . . I/C   NPrSg/VX V       NSg  . P  D   NSg  P  NPrPl  . J     NSg/V/J NSg/R
> attributes ; and code  , in the form of procedures , often known   as    methods . A
# NPl        . V/C NSg/V . P  D   NSg  P  NPl        . J     NSg/V/J NSg/R NPl     . D/P
>>>>>>> d086cac1
> feature of objects is that    an  object's procedures can      access and often modify
# NSg     P  NPl/V   VL N/I/C/D D/P N$       NPl        NPrSg/VX NSg/V  V/C J     V
> the data fields  of the object with which they are associated . Thus
# D   NSg  NPrPl/V P  D   NSg    P    I/C   IPl  V   V/J        . NSg
> object - oriented computer programs are made  out         of objects that    interact with
# NSg/V  . V/J      NSg/V    NPl/V    V   NSg/V NSg/V/J/R/P P  NPl/V   N/I/C/D NSg/V    P
> one       another .
# NSg/I/V/J I/D     .
>
#
> Service - oriented programming , a   programming paradigm that    uses  " services " as
# NSg/V   . V/J      NSg/V       . D/P NSg         NSg      N/I/C/D NPl/V . NPl/V    . NSg/R
> the unit of computer work  , to design and implement integrated business
# D   NSg  P  NSg/V    NSg/V . P  NSg/V  V/C NSg/V     V/J        NSg/J
> applications and mission critical software programs .
# W?           V/C NSg/V   NSg/J    NSg      NPl/V    .
>
#
> Many    languages offer   support for multiple paradigms , making the distinction more
# N/I/J/D NPl/V     NSg/V/J NSg/V   C/P NSg/J    NPl       . NSg/V  D   NSg         NPrSg/I/V/J
> a   matter of style than of technical capabilities .
# D/P NSg/J  P  NSg/V C/P  P  NSg/J     NSg          .
>
#
> Research
# NSg/V
>
#
> Conferences are important events for computer science research . During these
# NPl/V       V   J         NPl/V  C/P NSg/V    NSg/V   NSg/V    . V/P    I/D
> conferences , researchers from the public and private sectors present their
# NPl/V       . W?          P    D   NSg/J  V/C NSg/V/J NPl     NSg/V/J D
> recent work  and meet    . Unlike    in          most    other   academic fields  , in          computer science ,
# NSg/J  NSg/V V/C NSg/V/J . NSg/V/J/P NPrSg/V/J/P NSg/I/J NSg/V/J NSg/J    NPrPl/V . NPrSg/V/J/P NSg/V    NSg/V   .
> the prestige of conference papers is greater than that    of journal publications .
# D   NSg/J    P  NSg/V      NPl/V  VL J       C/P  N/I/C/D P  NSg/V/J NPl          .
> One       proposed explanation for this is the quick development of this relatively
# NSg/I/V/J V/J      NSg         C/P I/D  VL D   NSg/J NSg         P  I/D  J/R
> new     field requires rapid review and distribution of results , a   task better
# NSg/V/J NSg/V NPl/V    NSg/J NSg/V  V/C NSg          P  NPl/V   . D/P NSg  NSg/VX/J
> handled by      conferences than by      journals .
# V/J     NSg/J/P NPl/V       C/P  NSg/J/P NPl/V    .<|MERGE_RESOLUTION|>--- conflicted
+++ resolved
@@ -37,11 +37,7 @@
 > of repositories of data . Human   – computer interaction investigates the interfaces
 # P  NPl          P  NSg  . NSg/V/J . NSg/V    NSg         V            D   NPl
 > through which humans and computers interact , and software engineering focuses on
-<<<<<<< HEAD
-# NSg/J/P I/C   NPl/V  V/C NPl/V     NSg/V    . V/C NSg      NSg/V       NPl/V   J/P
-=======
-# NSg/J/P I/C   NPl    V/C NPl       NSg/V    . V/C NSg      NSg/V       NPl     P
->>>>>>> d086cac1
+# NSg/J/P I/C   NPl/V  V/C NPl/V     NSg/V    . V/C NSg      NSg/V       NPl/V   P
 > the design and principles behind  developing software . Areas such  as    operating
 # D   NSg    V/C NPl/V      NSg/J/P V          NSg      . NPl   NSg/I NSg/R V
 > systems , networks and embedded systems investigate the principles and design
@@ -89,79 +85,41 @@
 >
 #
 > Wilhelm Schickard designed and constructed the first working mechanical
-<<<<<<< HEAD
 # NPr     ?         V/J      V/C V/J         D   NSg/J V       NSg/J
-> calculator in          1623 . In          1673 , Gottfried Leibniz demonstrated a   digital mechanical
-# NSg        NPrSg/V/J/P #    . NPrSg/V/J/P #    . ?         NPr     V/J          D/P NSg/J   NSg/J
-=======
-# NPr     ?         W?       V/C W?          D   NSg/J V       NSg/J
 > calculator in 1623 . In 1673 , Gottfried Leibniz demonstrated a   digital mechanical
-# NSg        P  #    . P  #    . ?         NPr     W?           D/P NSg/J   NSg/J
->>>>>>> d086cac1
+# NSg        P  #    . P  #    . ?         NPr     V/J          D/P NSg/J   NSg/J
 > calculator , called the Stepped Reckoner . Leibniz may      be     considered the first
 # NSg        . V/J    D   J       ?        . NPr     NPrSg/VX NSg/VX V/J        D   NSg/J
 > computer scientist and information theorist , because of various reasons ,
-<<<<<<< HEAD
 # NSg/V    NSg       V/C NSg         NSg      . C/P     P  J       NPl/V   .
-> including the fact that    he      documented the binary number  system . In          1820 , Thomas
-# V         D   NSg  N/I/C/D NPr/ISg V/J        D   NSg/J  NSg/V/J NSg    . NPrSg/V/J/P #    . NPrSg
-=======
-# NSg/V    NSg       V/C NSg         NSg      . C/P     P  J       NPl     .
 > including the fact that    he      documented the binary number  system . In 1820 , Thomas
-# V         D   NSg  N/I/C/D NPr/ISg V          D   NSg/J  NSg/V/J NSg    . P  #    . NPrSg
->>>>>>> d086cac1
+# V         D   NSg  N/I/C/D NPr/ISg V/J        D   NSg/J  NSg/V/J NSg    . P  #    . NPrSg
 > de    Colmar launched the mechanical calculator industry [ note  1 ] when    he      invented
 # NPrSg ?      V/J      D   NSg/J      NSg        NSg      . NSg/V # . NSg/I/C NPr/ISg V/J
 > his   simplified arithmometer , the first calculating machine strong enough and
-<<<<<<< HEAD
 # ISg/D J          ?            . D   NSg/J V/J         NSg/V   NPr/J  NSg/I  V/C
-> reliable enough to be     used daily   in          an  office environment . Charles Babbage
-# NSg/J    NSg/I  P  NSg/VX V/J  NSg/V/J NPrSg/V/J/P D/P NSg    NSg         . NPr     NPr
-> started the design of the first automatic mechanical calculator , his   Difference
-# V/J     D   NSg    P  D   NSg/J NSg/J     NSg/J      NSg        . ISg/D NSg
-> Engine , in          1822 , which eventually gave him the idea of the first programmable
-# NSg/V  . NPrSg/V/J/P #    . I/C   J/R        V    I   D   NSg  P  D   NSg/J NSg/J
-> mechanical calculator , his   Analytical Engine . He      started developing this machine
-# NSg/J      NSg        . ISg/D J          NSg/V  . NPr/ISg V/J     V          I/D  NSg/V
-> in          1834 , and " in          less    than two years , he      had sketched out         many    of the salient
-# NPrSg/V/J/P #    . V/C . NPrSg/V/J/P V/J/C/P C/P  NSg NPl   . NPr/ISg V   V/J      NSg/V/J/R/P N/I/J/D P  D   NSg/J
-=======
-# ISg/D W?         ?            . D   NSg/J V/J         NSg/V   NPr/J  NSg/I  V/C
 > reliable enough to be     used daily   in an  office environment . Charles Babbage
 # NSg/J    NSg/I  P  NSg/VX V/J  NSg/V/J P  D/P NSg    NSg         . NPr     NPr
 > started the design of the first automatic mechanical calculator , his   Difference
-# W?      D   NSg    P  D   NSg/J NSg/J     NSg/J      NSg        . ISg/D NSg
+# V/J     D   NSg    P  D   NSg/J NSg/J     NSg/J      NSg        . ISg/D NSg
 > Engine , in 1822 , which eventually gave him the idea of the first programmable
 # NSg/V  . P  #    . I/C   J/R        V    I   D   NSg  P  D   NSg/J NSg/J
 > mechanical calculator , his   Analytical Engine . He      started developing this machine
-# NSg/J      NSg        . ISg/D J          NSg/V  . NPr/ISg W?      V          I/D  NSg/V
+# NSg/J      NSg        . ISg/D J          NSg/V  . NPr/ISg V/J     V          I/D  NSg/V
 > in 1834 , and " in          less    than two years , he      had sketched out         many    of the salient
-# P  #    . V/C . NPrSg/V/J/P V/J/C/P C/P  NSg NPl   . NPr/ISg V   W?       NSg/V/J/R/P N/I/J/D P  D   NSg/J
->>>>>>> d086cac1
+# P  #    . V/C . NPrSg/V/J/P V/J/C/P C/P  NSg NPl   . NPr/ISg V   V/J      NSg/V/J/R/P N/I/J/D P  D   NSg/J
 > features of the modern computer " . " A   crucial step  was the adoption of a   punched
 # NPl/V    P  D   NSg/J  NSg/V    . . . D/P J       NSg/V V   D   NSg      P  D/P J
 > card  system derived from the Jacquard loom  " making it        infinitely
-<<<<<<< HEAD
 # NSg/V NSg    V/J     P    D   NPrSg    NSg/V . NSg/V  NPrSg/ISg J/R
-> programmable . [ note  2 ] In          1843 , during the translation of a   French  article on  the
-# NSg/J        . . NSg/V # . NPrSg/V/J/P #    . V/P    D   NSg         P  D/P NPrSg/J NSg/V   J/P D
-=======
-# NSg/V NSg    W?      P    D   NPrSg    NSg/V . NSg/V  NPrSg/ISg J/R
 > programmable . [ note  2 ] In 1843 , during the translation of a   French  article on the
 # NSg/J        . . NSg/V # . P  #    . V/P    D   NSg         P  D/P NPrSg/J NSg/V   P  D
->>>>>>> d086cac1
 > Analytical Engine , Ada Lovelace wrote , in          one       of the many    notes she included , an
 # J          NSg/V  . NPr NPrSg    V     . NPrSg/V/J/P NSg/I/V/J P  D   N/I/J/D NPl/V ISg V/J      . D/P
 > algorithm to compute the Bernoulli numbers , which is considered to be     the first
-<<<<<<< HEAD
 # NSg       P  NSg/V   D   NPr       NPrPl/V . I/C   VL V/J        P  NSg/VX D   NSg/J
-> published algorithm ever specifically tailored for implementation on  a   computer .
-# V/J       NSg       J    W?           V/J      C/P NSg            J/P D/P NSg      .
-=======
-# NSg       P  NSg/V   D   NPr       NPrPl   . I/C   VL V/J        P  NSg/VX D   NSg/J
 > published algorithm ever specifically tailored for implementation on a   computer .
-# V/J       NSg       J    W?           W?       C/P NSg            P  D/P NSg      .
->>>>>>> d086cac1
+# V/J       NSg       J    W?           V/J      C/P NSg            P  D/P NSg      .
 > Around 1885 , Herman Hollerith invented the tabulator , which used punched cards
 # J/P    #    . NPr    NPr       V/J      D   NSg       . I/C   V/J  V/J     NPl/V
 > to process statistical information ; eventually his   company became part    of IBM   .
@@ -169,49 +127,27 @@
 > Following Babbage , although unaware of his   earlier work  , Percy Ludgate in 1909
 # NSg/V/J/P NPr     . C        V/J     P  ISg/D J       NSg/V . NPr   ?       P  #
 > published the 2nd of the only two designs for mechanical analytical engines in
-<<<<<<< HEAD
 # V/J       D   #   P  D   W?   NSg NPl/V   C/P NSg/J      J          NPl/V   NPrSg/V/J/P
-> history . In          1914 , the Spanish engineer Leonardo Torres Quevedo published his
-# NSg     . NPrSg/V/J/P #    . D   NPrSg/J NSg/V    NPrSg    NPr    ?       V/J       ISg/D
-> Essays on  Automatics , and designed , inspired by      Babbage , a   theoretical
-# NPl    J/P NPl        . V/C V/J      . V/J      NSg/J/P NPr     . D/P J
-> electromechanical calculating machine which was to be     controlled by      a   read - only
-# ?                 V/J         NSg/V   I/C   V   P  NSg/VX V/J        NSg/J/P D/P NSg  . W?
-> program . The paper also introduced the idea of floating - point arithmetic . In
-# NPrSg/V . D   NSg/J W?   V/J        D   NSg  P  V        . NSg/V NSg/J      . NPrSg/V/J/P
-=======
-# V/J       D   #   P  D   W?   NSg NPl     C/P NSg/J      J          NPl     NPrSg/V/J/P
 > history . In 1914 , the Spanish engineer Leonardo Torres Quevedo published his
 # NSg     . P  #    . D   NPrSg/J NSg/V    NPrSg    NPr    ?       V/J       ISg/D
 > Essays on  Automatics , and designed , inspired by      Babbage , a   theoretical
-# NPl    J/P NPl        . V/C W?       . V/J      NSg/J/P NPr     . D/P J
+# NPl    J/P NPl        . V/C V/J      . V/J      NSg/J/P NPr     . D/P J
 > electromechanical calculating machine which was to be     controlled by a   read - only
 # ?                 V/J         NSg/V   I/C   V   P  NSg/VX V/J        P  D/P NSg  . W?
 > program . The paper also introduced the idea of floating - point arithmetic . In
-# NPrSg/V . D   NSg/J W?   W?         D   NSg  P  V        . NSg/V NSg/J      . P
->>>>>>> d086cac1
+# NPrSg/V . D   NSg/J W?   V/J        D   NSg  P  V        . NSg/V NSg/J      . P
 > 1920 , to celebrate the 100th anniversary of the invention of the arithmometer ,
 # #    . P  V         D   #     NSg         P  D   NSg       P  D   ?            .
 > Torres presented in          Paris the Electromechanical Arithmometer , a   prototype that
 # NPr    V/J       NPrSg/V/J/P NPr   D   ?                 ?            . D/P NSg       N/I/C/D
 > demonstrated the feasibility of an  electromechanical analytical engine , on  which
-<<<<<<< HEAD
 # V/J          D   NSg         P  D/P ?                 J          NSg/V  . J/P I/C
-> commands could  be     typed and the results printed automatically . In          1937 , one
-# NPl/V    NSg/VX NSg/VX V/J   V/C D   NPl     V/J     W?            . NPrSg/V/J/P #    . NSg/I/V/J
-> hundred years after Babbage's impossible dream   , Howard Aiken convinced IBM   ,
-# NSg     NPl   J/P   N$        NSg/J      NSg/V/J . NPr    NPr   V/J       NPrSg .
-> which was making all       kinds of punched card  equipment and was also in          the
-# I/C   V   NSg/V  NSg/I/J/C NSg   P  V/J     NSg/V NSg       V/C V   W?   NPrSg/V/J/P D
-=======
-# W?           D   NSg         P  D/P ?                 J          NSg/V  . J/P I/C
 > commands could  be     typed and the results printed automatically . In 1937 , one
-# NPl      NSg/VX NSg/VX W?    V/C D   NPl     W?      W?            . P  #    . NSg/I/V/J
+# NPl/V    NSg/VX NSg/VX V/J   V/C D   NPl     V/J     W?            . P  #    . NSg/I/V/J
 > hundred years after Babbage's impossible dream   , Howard Aiken convinced IBM   ,
 # NSg     NPl   J/P   N$        NSg/J      NSg/V/J . NPr    NPr   V/J       NPrSg .
 > which was making all       kinds of punched card  equipment and was also in the
-# I/C   V   NSg/V  NSg/I/J/C NSg   P  W?      NSg/V NSg       V/C V   W?   P  D
->>>>>>> d086cac1
+# I/C   V   NSg/V  NSg/I/J/C NSg   P  V/J     NSg/V NSg       V/C V   W?   P  D
 > calculator business to develop his   giant programmable calculator , the
 # NSg        NSg/J    P  V       ISg/D NSg/J NSg/J        NSg        . D
 > ASCC / Harvard Mark    I   , based on  Babbage's Analytical Engine , which itself used
@@ -231,11 +167,7 @@
 > clear   that    computers could  be     used for more        than just mathematical calculations ,
 # NSg/V/J N/I/C/D NPl/V     NSg/VX NSg/VX V/J  C/P NPrSg/I/V/J C/P  V/J  J            W?           .
 > the field of computer science broadened to study computation in          general . In
-<<<<<<< HEAD
-# D   NSg   P  NSg/V    NSg/V   V/J       P  NSg/V NSg         NPrSg/V/J/P NSg/V/J . NPrSg/V/J/P
-=======
-# D   NSg   P  NSg/V    NSg/V   W?        P  NSg/V NSg         NPrSg/V/J/P NSg/V/J . P
->>>>>>> d086cac1
+# D   NSg   P  NSg/V    NSg/V   V/J       P  NSg/V NSg         NPrSg/V/J/P NSg/V/J . P
 > 1945 , IBM   founded the Watson Scientific Computing Laboratory at        Columbia
 # #    . NPrSg V/J     D   NPr    J          NSg/V     NSg        NSg/I/V/P NPr
 > University in          New     York City . The renovated fraternity house   on  Manhattan's West
@@ -249,78 +181,43 @@
 > University was instrumental in the emergence of a   new   scientific discipline ,
 # NSg        V   NSg/J        P  D   NSg       P  D/P NSg/J J          NSg/V      .
 > with Columbia offering one       of the first academic - credit courses in          computer
-<<<<<<< HEAD
 # P    NPr      NSg/V    NSg/I/V/J P  D   NSg/J NSg/J    . NSg/V  NPl/V   NPrSg/V/J/P NSg/V
-> science in          1946 . Computer science began to be     established as    a   distinct academic
-# NSg/V   NPrSg/V/J/P #    . NSg/V    NSg/V   V     P  NSg/VX V/J         NSg/R D/P J        NSg/J
-> discipline in          the 1950s and early   1960s . The world's first   computer science
-# NSg/V      NPrSg/V/J/P D   #d    V/C NSg/J/R #d    . D   N$      NSg/V/J NSg/V    NSg/V
-> degree program , the Cambridge Diploma in          Computer Science , began at        the
-# NSg    NPrSg/V . D   NPr       NSg     NPrSg/V/J/P NSg/V    NSg/V   . V     NSg/I/V/P D
-> University of Cambridge Computer Laboratory in          1953 . The first computer science
-# NSg        P  NPr       NSg/V    NSg        NPrSg/V/J/P #    . D   NSg/J NSg/V    NSg/V
-> department in          the United States  was formed at        Purdue University in          1962 . Since
-# NSg        NPrSg/V/J/P D   J      NPrSg/V V   V/J    NSg/I/V/P NPr    NSg        NPrSg/V/J/P #    . C/P
-> practical computers became available , many    applications of computing have   become
-# NSg/J     NPl/V     V      J         . N/I/J/D W?           P  NSg/V     NSg/VX V
-> distinct areas of study in          their own   rights .
-# V/J      NPl   P  NSg/V NPrSg/V/J/P D     NSg/J NPl/V  .
-=======
-# P    NPr      NSg/V    NSg/I/V/J P  D   NSg/J NSg/J    . NSg/V  NPl     NPrSg/V/J/P NSg/V
 > science in 1946 . Computer science began to be     established as    a   distinct academic
-# NSg/V   P  #    . NSg/V    NSg/V   V     P  NSg/VX W?          NSg/R D/P J        NSg/J
+# NSg/V   P  #    . NSg/V    NSg/V   V     P  NSg/VX V/J         NSg/R D/P J        NSg/J
 > discipline in the 1950s and early   1960s . The world's first   computer science
 # NSg/V      P  D   #d    V/C NSg/J/R #d    . D   N$      NSg/V/J NSg/V    NSg/V
 > degree program , the Cambridge Diploma in          Computer Science , began at the
 # NSg    NPrSg/V . D   NPr       NSg     NPrSg/V/J/P NSg/V    NSg/V   . V     P  D
 > University of Cambridge Computer Laboratory in 1953 . The first computer science
 # NSg        P  NPr       NSg/V    NSg        P  #    . D   NSg/J NSg/V    NSg/V
-> department in the United States was formed at        Purdue University in 1962 . Since
-# NSg        P  D   W?     NPrSg  V   V      NSg/I/V/P NPr    NSg        P  #    . C/P
+> department in the United States  was formed at        Purdue University in 1962 . Since
+# NSg        P  D   J      NPrSg/V V   V/J    NSg/I/V/P NPr    NSg        P  #    . C/P
 > practical computers became available , many    applications of computing have   become
-# NSg/J     NPl       V      J         . N/I/J/D W?           P  NSg/V     NSg/VX V
+# NSg/J     NPl/V     V      J         . N/I/J/D W?           P  NSg/V     NSg/VX V
 > distinct areas of study in their own   rights .
-# V/J      NPl   P  NSg/V P  D     NSg/J NPl    .
->>>>>>> d086cac1
+# V/J      NPl   P  NSg/V P  D     NSg/J NPl/V  .
 >
 #
 > Etymology and scope
 # NSg       V/C NSg/V
 >
 #
-<<<<<<< HEAD
-> Although first   proposed in          1956 , the term  " computer science " appears in          a   1959
-# C        NSg/V/J V/J      NPrSg/V/J/P #    . D   NSg/J . NSg/V    NSg/V   . V       NPrSg/V/J/P D/P #
-=======
 > Although first   proposed in 1956 , the term  " computer science " appears in a   1959
-# C        NSg/V/J W?       P  #    . D   NSg/J . NSg/V    NSg/V   . NPl     P  D/P #
->>>>>>> d086cac1
+# C        NSg/V/J V/J      P  #    . D   NSg/J . NSg/V    NSg/V   . V       P  D/P #
 > article in          Communications of the ACM , in          which Louis Fein argues for the
 # NSg/V   NPrSg/V/J/P W?             P  D   NSg . NPrSg/V/J/P I/C   NPrSg ?    V      C/P D
 > creation of a   Graduate School in          Computer Sciences analogous to the creation of
-<<<<<<< HEAD
 # NSg      P  D/P NSg/J    NSg/V  NPrSg/V/J/P NSg/V    NPl/V    J         P  D   NSg      P
-> Harvard Business School in          1921 . Louis justifies the name by      arguing that    , like
-# NPr     NSg/J    NSg/V  NPrSg/V/J/P #    . NPrSg V         D   NSg  NSg/J/P V       N/I/C/D . NSg/V/J/C/P
-=======
-# NSg      P  D/P NSg/J    NSg/V  NPrSg/V/J/P NSg/V    NPl      J         P  D   NSg      P
 > Harvard Business School in 1921 . Louis justifies the name by      arguing that    , like
-# NPr     NSg/J    NSg/V  P  #    . NPrSg NPl       D   NSg  NSg/J/P V       N/I/C/D . NSg/V/J/C/P
->>>>>>> d086cac1
+# NPr     NSg/J    NSg/V  P  #    . NPrSg V         D   NSg  NSg/J/P V       N/I/C/D . NSg/V/J/C/P
 > management science , the subject is applied and interdisciplinary in          nature ,
 # NSg        NSg/V   . D   NSg/J   VL V/J     V/C J                 NPrSg/V/J/P NSg/V  .
 > while     having the characteristics typical of an  academic discipline . His   efforts ,
 # NSg/V/C/P V      D   NPl             NSg/J   P  D/P NSg/J    NSg/V      . ISg/D NPl     .
 > and those of others such  as    numerical analyst George Forsythe , were  rewarded :
-<<<<<<< HEAD
 # V/C I/D   P  NPl/V  NSg/I NSg/R J         NSg     NPrSg  ?        . NSg/V V/J      .
-> universities went  on  to create such  departments , starting with Purdue in          1962 .
-# NPl          NSg/V J/P P  V/J    NSg/I NPl         . V        P    NPr    NPrSg/V/J/P #    .
-=======
-# V/C I/D   P  NPl    NSg/I NSg/R J         NSg     NPrSg  ?        . NSg/V V        .
 > universities went  on  to create such  departments , starting with Purdue in 1962 .
 # NPl          NSg/V J/P P  V/J    NSg/I NPl         . V        P    NPr    P  #    .
->>>>>>> d086cac1
 > Despite its   name , a   significant amount of computer science does  not   involve the
 # NSg/V/P ISg/D NSg  . D/P NSg/J       NSg/V  P  NSg/V    NSg/V   NSg/V NSg/C V       D
 > study of computers themselves . Because of this , several alternative names have
@@ -334,19 +231,11 @@
 > discipline revolves around data and data treatment , while     not   necessarily
 # NSg/V      NPl/V    J/P    NSg  V/C NSg  NSg       . NSg/V/C/P NSg/C R
 > involving computers . The first scientific institution to use   the term  was the
-<<<<<<< HEAD
 # V         NPl/V     . D   NSg/J J          NSg         P  NSg/V D   NSg/J V   D
-> Department of Datalogy at        the University of Copenhagen , founded in          1969 , with
-# NSg        P  ?        NSg/I/V/P D   NSg        P  NPrSg      . V/J     NPrSg/V/J/P #    . P
-> Peter     Naur being   the first professor in          datalogy . The term  is used mainly in          the
-# NPrSg/V/J ?    NSg/V/C D   NSg/J NSg       NPrSg/V/J/P ?        . D   NSg/J VL V/J  J/R    NPrSg/V/J/P D
-=======
-# V         NPl       . D   NSg/J J          NSg         P  NSg/V D   NSg/J V   D
 > Department of Datalogy at the University of Copenhagen , founded in 1969 , with
 # NSg        P  ?        P  D   NSg        P  NPrSg      . V/J     P  #    . P
 > Peter     Naur being   the first professor in          datalogy . The term  is used mainly in the
 # NPrSg/V/J ?    NSg/V/C D   NSg/J NSg       NPrSg/V/J/P ?        . D   NSg/J VL V/J  J/R    P  D
->>>>>>> d086cac1
 > Scandinavian countries . An  alternative term    , also proposed by      Naur , is data
 # NSg/J        NPl       . D/P NSg/J       NSg/V/J . W?   V/J      NSg/J/P ?    . VL NSg
 > science ; this is now         used for a   multi - disciplinary field of data analysis ,
@@ -355,25 +244,14 @@
 # V         NPl/V      V/C NPl/V     .
 >
 #
-<<<<<<< HEAD
-> In          the early   days of computing , a   number of terms for the practitioners of the
-# NPrSg/V/J/P D   NSg/J/R NPl  P  NSg/V     . D/P NSg/J  P  NPl/V C/P D   NPl           P  D
-> field of computing were  suggested ( albeit facetiously ) in          the Communications of
-# NSg   P  NSg/V     NSg/V V/J       . C      J/R         . NPrSg/V/J/P D   W?             P
+> In the early   days of computing , a   number of terms for the practitioners of the
+# P  D   NSg/J/R NPl  P  NSg/V     . D/P NSg/J  P  NPl/V C/P D   NPl           P  D
+> field of computing were  suggested ( albeit facetiously ) in the Communications of
+# NSg   P  NSg/V     NSg/V V/J       . C      J/R         . P  D   W?             P
 > the ACM — turingineer , turologist , flow  - charts - man         , applied meta  - mathematician ,
 # D   NSg . ?           . ?          . NSg/V . NPl/V  . NPrSg/I/V/J . V/J     NSg/J . NSg           .
-> and applied epistemologist . Three months later in          the same journal , comptologist
-# V/C V/J     ?              . NSg   NSg    J     NPrSg/V/J/P D   I/J  NSg/V/J . ?
-=======
-> In the early   days of computing , a   number of terms for the practitioners of the
-# P  D   NSg/J/R NPl  P  NSg/V     . D/P NSg/J  P  NPl   C/P D   NPl           P  D
-> field of computing were  suggested ( albeit facetiously ) in the Communications of
-# NSg   P  NSg/V     NSg/V W?        . C      J/R         . P  D   W?             P
-> the ACM — turingineer , turologist , flow  - charts - man         , applied meta  - mathematician ,
-# D   NSg . ?           . ?          . NSg/V . NPl    . NPrSg/I/V/J . W?      NSg/J . NSg           .
 > and applied epistemologist . Three months later in the same journal , comptologist
-# V/C W?      ?              . NSg   NSg    J     P  D   I/J  NSg/V/J . ?
->>>>>>> d086cac1
+# V/C V/J     ?              . NSg   NSg    J     P  D   I/J  NSg/V/J . ?
 > was suggested , followed next    year by      hypologist . The term  computics has also
 # V   V/J       . V/J      NSg/J/P NSg  NSg/J/P ?          . D   NSg/J ?         V   W?
 > been  suggested . In          Europe , terms derived from contracted translations of the
@@ -387,23 +265,13 @@
 > Portuguese ) , informatika ( Slavic languages and Hungarian ) or      pliroforiki
 # NPrSg/J    . . ?           . NSg/J  NPl/V     V/C NSg/J     . NPrSg/C ?
 > ( π          λ          η          ρ          ο          φ          ο          ρ          ι          κ          ή          , which means informatics ) in          Greek     . Similar words have   also been
-<<<<<<< HEAD
 # . Unlintable Unlintable Unlintable Unlintable Unlintable Unlintable Unlintable Unlintable Unlintable Unlintable Unlintable . I/C   NPl/V NSg         . NPrSg/V/J/P NPrSg/V/J . NSg/J   NPl/V NSg/VX W?   NSg/V
-> adopted in          the UK  ( as    in          the School of Informatics , University of Edinburgh ) .
-# V/J     NPrSg/V/J/P D   NPr . NSg/R NPrSg/V/J/P D   NSg    P  NSg         . NSg        P  NPr       . .
-> " In          the U.S. , however , informatics is linked with applied computing , or
-# . NPrSg/V/J/P D   ?    . C       . NSg         VL V/J    P    V/J     NSg/V     . NPrSg/C
-> computing in          the context of another domain . "
-# NSg/V     NPrSg/V/J/P D   NSg     P  I/D     NSg    . .
-=======
-# . Unlintable Unlintable Unlintable Unlintable Unlintable Unlintable Unlintable Unlintable Unlintable Unlintable Unlintable . I/C   NPl   NSg         . NPrSg/V/J/P NPrSg/V/J . NSg/J   NPl   NSg/VX W?   NSg/V
 > adopted in the UK  ( as    in the School of Informatics , University of Edinburgh ) .
-# W?      P  D   NPr . NSg/R P  D   NSg    P  NSg         . NSg        P  NPr       . .
+# V/J     P  D   NPr . NSg/R P  D   NSg    P  NSg         . NSg        P  NPr       . .
 > " In the U.S. , however , informatics is linked with applied computing , or
-# . P  D   ?    . C       . NSg         VL W?     P    W?      NSg/V     . NPrSg/C
+# . P  D   ?    . C       . NSg         VL V/J    P    V/J     NSg/V     . NPrSg/C
 > computing in the context of another domain . "
 # NSg/V     P  D   NSg     P  I/D     NSg    . .
->>>>>>> d086cac1
 >
 #
 > A   folkloric quotation , often attributed to — but     almost certainly not   first
@@ -490,13 +358,8 @@
 # NSg/V/P D   NSg  NSg/V   P  ISg/D NSg  . W?    VL NSg/V  NSg/V/J/P I/C     NPrSg/C NSg/C
 > computer science is a   discipline of science , mathematics , or      engineering . Allen
 # NSg/V    NSg/V   VL D/P NSg        P  NSg/V   . NSg         . NPrSg/C NSg/V       . NPrSg
-<<<<<<< HEAD
-> Newell and Herbert A. Simon argued in          1975 ,
-# ?      V/C NPr     ?  NPrSg V/J    NPrSg/V/J/P #    .
-=======
 > Newell and Herbert A. Simon argued in 1975 ,
-# ?      V/C NPr     ?  NPrSg W?     P  #    .
->>>>>>> d086cac1
+# ?      V/C NPr     ?  NPrSg V/J    P  #    .
 >
 #
 > Computer science is an  empirical discipline . We  would  have   called it        an
@@ -525,13 +388,8 @@
 # NSg/V   . NSg/C I/R/D V     . V/C V        D   NSg    P  NPl/V       NPrSg/V/J/P NSg/V
 > science . Proponents of classifying computer science as    an  engineering discipline
 # NSg/V   . NPl        P  V           NSg/V    NSg/V   NSg/R D/P NSg         NSg/V
-<<<<<<< HEAD
-> argue that    the reliability of computational systems is investigated in          the same
-# V     N/I/C/D D   NSg         P  J             NPl     VL V/J          NPrSg/V/J/P D   I/J
-=======
 > argue that    the reliability of computational systems is investigated in the same
-# V     N/I/C/D D   NSg         P  J             NPl     VL W?           P  D   I/J
->>>>>>> d086cac1
+# V     N/I/C/D D   NSg         P  J             NPl     VL V/J          P  D   I/J
 > way   as    bridges in          civil engineering and airplanes in          aerospace engineering . They
 # NSg/J NSg/R NPrPl/V NPrSg/V/J/P J     NSg/V       V/C NPl/V     NPrSg/V/J/P NSg/J     NSg/V       . IPl
 > also argue that    while     empirical sciences observe what  presently exists , computer
@@ -645,15 +503,9 @@
 > is , " What  can      be     automated ? " Theory of computation is focused on  answering
 # VL . . NSg/I NPrSg/VX NSg/VX V/J       . . NSg    P  NSg         VL V/J     J/P V
 > fundamental questions about what  can      be     computed and what  amount of resources
-<<<<<<< HEAD
 # NSg/J       NPl/V     J/P   NSg/I NPrSg/VX NSg/VX V/J      V/C NSg/I NSg/V  P  NPl/V
-> are required to perform those computations . In          an  effort to answer the first
-# V   V/J      P  V       I/D   NPl          . NPrSg/V/J/P D/P NSg    P  NSg/V  D   NSg/J
-=======
-# NSg/J       NPl       J/P   NSg/I NPrSg/VX NSg/VX W?       V/C NSg/I NSg/V  P  NPl
 > are required to perform those computations . In an  effort to answer the first
-# V   W?       P  V       I/D   NPl          . P  D/P NSg    P  NSg/V  D   NSg/J
->>>>>>> d086cac1
+# V   V/J      P  V       I/D   NPl          . P  D/P NSg    P  NSg/V  D   NSg/J
 > question , computability theory examines which computational problems are
 # NSg/V    . ?             NSg    NPl/V    I/C   J             NPl      V
 > solvable on  various theoretical models of computation . The second question is
@@ -728,13 +580,8 @@
 # NSg/J  NPl/V   V   D/P NSg/J      NSg/J P  J/R            V/J   NSg       C/P D
 > specification , development and verification of software and hardware systems .
 # NSg           . NSg         V/C NSg          P  NSg      V/C NSg      NPl     .
-<<<<<<< HEAD
-> The use of formal methods for software and hardware design is motivated by      the
-# D   NSg P  NSg/J  NPl/V   C/P NSg      V/C NSg      NSg/V  VL V/J       NSg/J/P D
-=======
 > The use of formal methods for software and hardware design is motivated by the
-# D   NSg P  NSg/J  NPl     C/P NSg      V/C NSg      NSg/V  VL V/J       P  D
->>>>>>> d086cac1
+# D   NSg P  NSg/J  NPl/V   C/P NSg      V/C NSg      NSg/V  VL V/J       P  D
 > expectation that    , as    in          other   engineering disciplines , performing appropriate
 # NSg         N/I/C/D . NSg/R NPrSg/V/J/P NSg/V/J NSg/V       NPl/V       . V          V/J
 > mathematical analysis can      contribute to the reliability and robustness of a
@@ -748,15 +595,9 @@
 > give  a   framework for testing . For industrial use   , tool  support is required .
 # NSg/V D/P NSg       C/P V       . C/P NSg/J      NSg/V . NSg/V NSg/V   VL V/J      .
 > However , the high  cost  of using formal methods means that    they are usually only
-<<<<<<< HEAD
 # C       . D   NSg/J NSg/V P  V     NSg/J  NPl/V   NPl/V N/I/C/D IPl  V   J/R     W?
-> used in          the development of high    - integrity and life  - critical systems , where
-# V/J  NPrSg/V/J/P D   NSg         P  NSg/V/J . NSg       V/C NSg/V . NSg/J    NPl     . NSg/C
-=======
-# C       . D   NSg/J NSg/V P  V     NSg/J  NPl     NPl   N/I/C/D IPl  V   J/R     W?
 > used in the development of high    - integrity and life  - critical systems , where
 # V/J  P  D   NSg         P  NSg/V/J . NSg       V/C NSg/V . NSg/J    NPl     . NSg/C
->>>>>>> d086cac1
 > safety or      security is of utmost importance . Formal methods are best       described as
 # NSg/V  NPrSg/C NSg      VL P  NSg/J  NSg        . NSg/J  NPl/V   V   NPrSg/VX/J V/J       NSg/R
 > the application of a   fairly broad variety of theoretical computer science
@@ -781,17 +622,10 @@
 # NSg/V    NPl      VL D   NSg   P  NSg/J   NSg/J  NPl/V    V/C V        D
 > synthesis and manipulation of image data . The study is connected to many    other
 # NSg       V/C NSg          P  NSg/V NSg  . D   NSg   VL V/J       P  N/I/J/D NSg/V/J
-<<<<<<< HEAD
 > fields  in          computer science , including computer vision , image processing , and
 # NPrPl/V NPrSg/V/J/P NSg/V    NSg/V   . V         NSg/V    NSg/V  . NSg/V V          . V/C
-> computational geometry , and is heavily applied in          the fields of special effects
-# J             NSg      . V/C VL R       V/J     NPrSg/V/J/P D   NPrPl  P  NSg/V/J NPl/V
-=======
-> fields in          computer science , including computer vision , image processing , and
-# NPrPl  NPrSg/V/J/P NSg/V    NSg/V   . V         NSg/V    NSg/V  . NSg/V V          . V/C
 > computational geometry , and is heavily applied in the fields of special effects
-# J             NSg      . V/C VL R       W?      P  D   NPrPl  P  NSg/V/J NPl
->>>>>>> d086cac1
+# J             NSg      . V/C VL R       V/J     P  D   NPrPl  P  NSg/V/J NPl/V
 > and video games .
 # V/C NSg/V NPl/V .
 >
@@ -813,15 +647,9 @@
 > information theory , telecommunications , information engineering and has
 # NSg         NSg    . NSg                . NSg         NSg/V       V/C V
 > applications in          medical image computing and speech synthesis , among others . What
-<<<<<<< HEAD
 # W?           NPrSg/V/J/P NSg/J   NSg/V NSg/V     V/C NSg/V  NSg       . P     NPl/V  . NSg/I
-> is the lower bound   on  the complexity of fast    Fourier transform algorithms ? is
-# VL D   J     NSg/V/J J/P D   NSg        P  NSg/V/J NPr     NSg/V     NPl        . VL
-=======
-# W?           NPrSg/V/J/P NSg/J   NSg/V NSg/V     V/C NSg/V  NSg       . P     NPl    . NSg/I
 > is the lower bound   on the complexity of fast    Fourier transform algorithms ? is
 # VL D   J     NSg/V/J P  D   NSg        P  NSg/V/J NPr     NSg/V     NPl        . VL
->>>>>>> d086cac1
 > one       of the unsolved problems in          theoretical computer science .
 # NSg/I/V/J P  D   J        NPl      NPrSg/V/J/P J           NSg/V    NSg/V   .
 >
@@ -860,21 +688,12 @@
 #
 > Human   – computer interaction ( HCI ) is the field of study and research concerned
 # NSg/V/J . NSg/V    NSg         . ?   . VL D   NSg   P  NSg/V V/C NSg/V    V/J
-<<<<<<< HEAD
-> with the design and use   of computer systems , mainly based on  the analysis of the
-# P    D   NSg    V/C NSg/V P  NSg/V    NPl     . J/R    V/J   J/P D   NSg      P  D
+> with the design and use   of computer systems , mainly based on the analysis of the
+# P    D   NSg    V/C NSg/V P  NSg/V    NPl     . J/R    V/J   P  D   NSg      P  D
 > interaction between humans and computer interfaces . HCI has several subfields
 # NSg         NSg/P   NPl/V  V/C NSg/V    NPl/V      . ?   V   J/D     NPl
-> that    focus on  the relationship between emotions , social behavior and brain
-# N/I/C/D NSg/V J/P D   NSg          NSg/P   W?       . NSg/J  NSg      V/C NPrSg/V
-=======
-> with the design and use   of computer systems , mainly based on the analysis of the
-# P    D   NSg    V/C NSg/V P  NSg/V    NPl     . J/R    W?    P  D   NSg      P  D
-> interaction between humans and computer interfaces . HCI has several subfields
-# NSg         NSg/P   NPl    V/C NSg/V    NPl        . ?   V   J/D     NPl
 > that    focus on the relationship between emotions , social behavior and brain
 # N/I/C/D NSg/V P  D   NSg          NSg/P   W?       . NSg/J  NSg      V/C NPrSg/V
->>>>>>> d086cac1
 > activity with computers .
 # NSg      P    NPl/V     .
 >
@@ -910,28 +729,17 @@
 > goal  - orientated processes such  as    problem - solving , decision - making ,
 # NSg/V . V/J        NPl/V     NSg/I NSg/R NSg/J   . V       . NSg/V    . NSg/V  .
 > environmental adaptation , learning , and communication found in          humans and
-<<<<<<< HEAD
 # NSg/J         NSg        . V        . V/C NSg           NSg/V NPrSg/V/J/P NPl/V  V/C
-> animals . From its   origins in          cybernetics and in          the Dartmouth Conference ( 1956 ) ,
-# NPl     . P    ISg/D NPl     NPrSg/V/J/P NSg         V/C NPrSg/V/J/P D   NPr       NSg/V      . #    . .
-=======
-# NSg/J         NSg        . V        . V/C NSg           NSg/V NPrSg/V/J/P NPl    V/C
 > animals . From its   origins in          cybernetics and in the Dartmouth Conference ( 1956 ) ,
 # NPl     . P    ISg/D NPl     NPrSg/V/J/P NSg         V/C P  D   NPr       NSg/V      . #    . .
->>>>>>> d086cac1
 > artificial intelligence research has been  necessarily cross       - disciplinary ,
 # J          NSg          NSg/V    V   NSg/V R           NPrSg/V/J/P . NSg/J        .
 > drawing on  areas of expertise such  as    applied mathematics , symbolic logic   ,
 # NSg/V   J/P NPl   P  NSg/V     NSg/I NSg/R V/J     NSg         . J        NSg/V/J .
 > semiotics , electrical engineering , philosophy of mind  , neurophysiology , and
 # NSg       . NSg/J      NSg/V       . NSg/V      P  NSg/V . ?               . V/C
-<<<<<<< HEAD
-> social intelligence . AI    is associated in          the popular mind  with robotic
-# NSg/J  NSg          . NPrSg VL V/J        NPrSg/V/J/P D   NSg/J   NSg/V P    J
-=======
 > social intelligence . AI    is associated in the popular mind  with robotic
-# NSg/J  NSg          . NPrSg VL W?         P  D   NSg/J   NSg/V P    J
->>>>>>> d086cac1
+# NSg/J  NSg          . NPrSg VL V/J        P  D   NSg/J   NSg/V P    J
 > development , but     the main  field of practical application has been  as    an  embedded
 # NSg         . NSg/C/P D   NSg/J NSg/V P  NSg/J     NSg         V   NSg/V NSg/R D/P J
 > component in          areas of software development , which require computational
@@ -939,15 +747,9 @@
 > understanding . The starting point in the late  1940s was Alan  Turing's question
 # NSg/V/J       . D   N/J      NSg/V P  D   NSg/J #d    V   NPrSg N$       NSg/V
 > " Can      computers think ? " , and the question remains effectively unanswered ,
-<<<<<<< HEAD
 # . NPrSg/VX NPl/V     NSg/V . . . V/C D   NSg      NPl/V   J/R         V/J        .
-> although the Turing test  is still   used to assess computer output on  the scale of
-# C        D   NPr    NSg/V VL NSg/V/J V/J  P  V      NSg/V    NSg/V  J/P D   NSg   P
-=======
-# . NPrSg/VX NPl       NSg/V . . . V/C D   NSg      NPl     J/R         V/J        .
 > although the Turing test  is still   used to assess computer output on the scale of
 # C        D   NPr    NSg/V VL NSg/V/J V/J  P  V      NSg/V    NSg/V  P  D   NSg   P
->>>>>>> d086cac1
 > human   intelligence . But     the automation of evaluative and predictive tasks has
 # NSg/V/J NSg          . NSg/C/P D   NSg        P  W?         V/C W?         NPl/V V
 > been  increasingly successful as    a   substitute for human   monitoring and
@@ -969,15 +771,9 @@
 > Computer architecture , or      digital computer organization , is the conceptual
 # NSg/V    NSg          . NPrSg/C NSg/J   NSg/V    NSg          . VL D   J
 > design and fundamental operational structure of a   computer system . It        focuses
-<<<<<<< HEAD
 # NSg/V  V/C NSg/J       J           NSg/V     P  D/P NSg      NSg    . NPrSg/ISg NPl/V
-> largely on  the way   by      which the central processing unit performs internally and
-# J/R     J/P D   NSg/J NSg/J/P I/C   D   NPrSg/J V          NSg  V        J/R        V/C
-=======
-# NSg/V  V/C NSg/J       J           NSg/V     P  D/P NSg      NSg    . NPrSg/ISg NPl
 > largely on the way   by      which the central processing unit performs internally and
-# J/R     P  D   NSg/J NSg/J/P I/C   D   NPrSg/J V          NSg  NPl      J/R        V/C
->>>>>>> d086cac1
+# J/R     P  D   NSg/J NSg/J/P I/C   D   NPrSg/J V          NSg  V        J/R        V/C
 > accesses addresses in          memory . Computer engineers study computational logic   and
 # NPl/V    NPl/V     NPrSg/V/J/P NSg    . NSg/V    NPl/V     NSg/V J             NSg/V/J V/C
 > design of computer hardware , from individual processor components ,
@@ -985,19 +781,11 @@
 > microcontrollers , personal computers to supercomputers and embedded systems . The
 # NPl              . NSg/J    NPl/V     P  NPl            V/C V/J      NPl     . D
 > term  " architecture " in          computer literature can      be     traced to the work of Lyle R.
-<<<<<<< HEAD
 # NSg/J . NSg          . NPrSg/V/J/P NSg/V    NSg        NPrSg/VX NSg/VX V/J    P  D   NSg  P  NPr  ?
 > Johnson and Frederick P. Brooks  Jr  . , members of the Machine Organization
 # NPrSg   V/C NPr       ?  NPrPl/V N/J . . NPl/V   P  D   NSg     NSg
-> department in          IBM's main    research center  in          1959 .
-# NSg        NPrSg/V/J/P N$    NSg/V/J NSg/V    NSg/V/J NPrSg/V/J/P #    .
-=======
-# NSg/J . NSg          . NPrSg/V/J/P NSg/V    NSg        NPrSg/VX NSg/VX W?     P  D   NSg  P  NPr  ?
-> Johnson and Frederick P. Brooks Jr  . , members of the Machine Organization
-# NPrSg   V/C NPr       ?  NPrPl  N/J . . NPl     P  D   NSg     NSg
 > department in          IBM's main    research center  in 1959 .
 # NSg        NPrSg/V/J/P N$    NSg/V/J NSg/V    NSg/V/J P  #    .
->>>>>>> d086cac1
 >
 #
 > Concurrent , parallel and distributed computing
@@ -1009,19 +797,11 @@
 > simultaneously , and potentially interacting with each other   . A   number of
 # J/R            . V/C J/R         V           P    D    NSg/V/J . D/P NSg/J  P
 > mathematical models have   been  developed for general concurrent computation
-<<<<<<< HEAD
 # J            NPl/V  NSg/VX NSg/V V/J       C/P NSg/V/J NSg/J      NSg
 > including Petri nets  , process calculi and the parallel random  access machine
 # V         ?     NPl/V . NSg/V   NSg     V/C D   NSg/J    NSg/V/J NSg/V  NSg/V
-> model   . When    multiple computers are connected in          a   network while     using
-# NSg/V/J . NSg/I/C NSg/J    NPl/V     V   V/J       NPrSg/V/J/P D/P NSg     NSg/V/C/P V
-=======
-# J            NPl    NSg/VX NSg/V V/J       C/P NSg/V/J NSg/J      NSg
-> including Petri nets , process calculi and the parallel random  access machine
-# V         ?     NPl  . NSg/V   NSg     V/C D   NSg/J    NSg/V/J NSg/V  NSg/V
 > model   . When    multiple computers are connected in a   network while     using
-# NSg/V/J . NSg/I/C NSg/J    NPl       V   V/J       P  D/P NSg     NSg/V/C/P V
->>>>>>> d086cac1
+# NSg/V/J . NSg/I/C NSg/J    NPl/V     V   V/J       P  D/P NSg     NSg/V/C/P V
 > concurrency , this is known   as    a   distributed system . Computers within that
 # NSg         . I/D  VL NSg/V/J NSg/R D/P J           NSg    . NPl/V     N/J/P  N/I/C/D
 > distributed system have   their own   private memory , and information can      be
@@ -1234,21 +1014,12 @@
 # V          NSg/C D/P NPrSg   V        .
 >
 #
-<<<<<<< HEAD
-> Object - oriented programming , a   programming paradigm based on  the concept of
-# NSg/V  . V/J      NSg/V       . D/P NSg         NSg      V/J   J/P D   NSg     P
-> " objects " , which may      contain data , in          the form of fields  , often known   as
-# . NPl/V   . . I/C   NPrSg/VX V       NSg  . NPrSg/V/J/P D   NSg  P  NPrPl/V . J     NSg/V/J NSg/R
-> attributes ; and code  , in          the form of procedures , often known   as    methods . A
-# NPl/V      . V/C NSg/V . NPrSg/V/J/P D   NSg  P  NPl        . J     NSg/V/J NSg/R NPl/V   . D/P
-=======
 > Object - oriented programming , a   programming paradigm based on the concept of
-# NSg/V  . W?       NSg/V       . D/P NSg         NSg      W?    P  D   NSg     P
-> " objects " , which may      contain data , in the form of fields , often known   as
-# . NPl     . . I/C   NPrSg/VX V       NSg  . P  D   NSg  P  NPrPl  . J     NSg/V/J NSg/R
+# NSg/V  . V/J      NSg/V       . D/P NSg         NSg      V/J   P  D   NSg     P
+> " objects " , which may      contain data , in the form of fields  , often known   as
+# . NPl/V   . . I/C   NPrSg/VX V       NSg  . P  D   NSg  P  NPrPl/V . J     NSg/V/J NSg/R
 > attributes ; and code  , in the form of procedures , often known   as    methods . A
-# NPl        . V/C NSg/V . P  D   NSg  P  NPl        . J     NSg/V/J NSg/R NPl     . D/P
->>>>>>> d086cac1
+# NPl/V      . V/C NSg/V . P  D   NSg  P  NPl        . J     NSg/V/J NSg/R NPl/V   . D/P
 > feature of objects is that    an  object's procedures can      access and often modify
 # NSg     P  NPl/V   VL N/I/C/D D/P N$       NPl        NPrSg/VX NSg/V  V/C J     V
 > the data fields  of the object with which they are associated . Thus
