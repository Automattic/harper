--- conflicted
+++ resolved
@@ -112,17 +112,10 @@
 # NPl/V3   P  D   NSg/J  NSg/VB+  . . . D/P+ J+      NSg/VB+ VPt D   N🅪Sg     P  D/P VP/J
 > card     system derived from the Jacquard loom   " making  it       infinitely
 # N🅪Sg/VB+ NSg+   VP/J    P    D   NPr      NSg/VB . Nᴹ/Vg/J NPr/ISg+ R
-<<<<<<< HEAD
-> programmable . [ note    2 ] In      1843 , during the translation of a   French      article on  the
-# NSg/J        . . NSg/VB+ # . NPr/J/P #    . VB/P   D   N🅪Sg        P  D/P NPr🅪Sg/VB/J NSg/VB+ J/P D
-> Analytical Engine  , Ada  Lovelace wrote , in      one     of the many       notes   she  included , an
-# J          NSg/VB+ . NPr+ NPr      VPt   . NPr/J/P NSg/I/J P  D   NSg/I/J/Dq NPl/V3+ ISg+ VP/J     . D/P
-=======
 > programmable . [ note    2 ] In        1843 , during the translation of a   French      article on  the
 # NSg/J        . . NSg/VB+ # . NPr/J/R/P #    . VB/P   D   N🅪Sg        P  D/P NPr🅪Sg/VB/J NSg/VB+ J/P D
-> Analytical Engine  , Ada  Lovelace wrote , in        one        of the many       notes   she  included , an
-# J          NSg/VB+ . NPr+ NPr      VPt   . NPr/J/R/P NSg/I/VB/J P  D   NSg/I/J/Dq NPl/V3+ ISg+ VP/J     . D/P
->>>>>>> 56a81b8d
+> Analytical Engine  , Ada  Lovelace wrote , in        one     of the many       notes   she  included , an
+# J          NSg/VB+ . NPr+ NPr      VPt   . NPr/J/R/P NSg/I/J P  D   NSg/I/J/Dq NPl/V3+ ISg+ VP/J     . D/P
 > algorithm to compute the Bernoulli numbers   , which is  considered to be      the first
 # NSg       P  NSg/VB  D   NPr+      NPrPl/V3+ . I/C+  VL3 VP/J       P  NSg/VXB D   NSg/VB/J
 > published algorithm ever specifically tailored for   implementation on  a   computer .
@@ -149,13 +142,8 @@
 # NPr    VP/J      NPr/J/R/P NPr+  D   J                 ?            . D/P NSg/VB+   NSg/I/C/Ddem+
 > demonstrated the feasibility of an  electromechanical analytical engine  , on  which
 # VP/J         D   Nᴹ          P  D/P J                 J          NSg/VB+ . J/P I/C+
-<<<<<<< HEAD
-> commands could   be      typed and  the results printed automatically . In      1937 , one
-# NPl/V3+  NSg/VXB NSg/VXB VP/J  VB/C D   NPl/V3+ VP/J    R             . NPr/J/P #    . NSg/I/J
-=======
 > commands could   be      typed and  the results printed automatically . In        1937 , one
-# NPl/V3+  NSg/VXB NSg/VXB VP/J  VB/C D   NPl/V3+ VP/J    R             . NPr/J/R/P #    . NSg/I/VB/J
->>>>>>> 56a81b8d
+# NPl/V3+  NSg/VXB NSg/VXB VP/J  VB/C D   NPl/V3+ VP/J    R             . NPr/J/R/P #    . NSg/I/J
 > hundred years after Babbage's impossible dream     , Howard Aiken convinced IBM  ,
 # NSg     NPl+  P     NSg$      NSg/J      NSg/VB/J+ . NPr+   NPr   VP/J      NPr+ .
 > which was making  all          kinds of punched card     equipment and  was also in        the
@@ -176,17 +164,10 @@
 # NPl/V3   NSg/I NSg/R D   ?         . NPr🅪Sg/VB+ NSg/VB+  VB/C ?     . D   NSg/VB/J+ NSg/VB+  NSg/VPt/P
 > to refer  to the machines rather     than their human    predecessors . As    it       became
 # P  NSg/VB P  D   NPl/V3+  NPr/VB/J/R C/P  D$+   NSg/VB/J NPl+         . NSg/R NPr/ISg+ VPt
-<<<<<<< HEAD
-> clear    that         computers could   be      used for more         than just mathematical calculations ,
-# NSg/VB/J NSg/I/C/Ddem NPl/V3+   NSg/VXB NSg/VXB VP/J C/P NPr/I/J/R/Dq C/P  J    J+           +            .
-> the field  of computer science  broadened to study  computation in      general  . In
-# D   NSg/VB P  NSg/VB+  N🅪Sg/VB+ VP/J      P  NSg/VB NSg         NPr/J/P NSg/VB/J . NPr/J/P
-=======
-> clear    that         computers could   be      used for   more            than just mathematical calculations ,
-# NSg/VB/J NSg/I/C/Ddem NPl/V3+   NSg/VXB NSg/VXB VP/J R/C/P NPr/I/VB/J/R/Dq C/P  VB/J J+           +            .
+> clear    that         computers could   be      used for   more         than just mathematical calculations ,
+# NSg/VB/J NSg/I/C/Ddem NPl/V3+   NSg/VXB NSg/VXB VP/J R/C/P NPr/I/J/R/Dq C/P  J    J+           +            .
 > the field  of computer science  broadened to study  computation in        general  . In
 # D   NSg/VB P  NSg/VB+  N🅪Sg/VB+ VP/J      P  NSg/VB NSg         NPr/J/R/P NSg/VB/J . NPr/J/R/P
->>>>>>> 56a81b8d
 > 1945 , IBM  founded the Watson Scientific Computing Laboratory at    Columbia
 # #    . NPr+ VP/J    D+  NPr+   J+         Nᴹ/Vg/J+  NSg+       NSg/P NPr+
 > University in        New    York City . The renovated fraternity house  on  Manhattan's West
@@ -197,26 +178,10 @@
 # NSg        P  NSg$  Nᴹ/VB+   NSg+     . I/C+  NSg/J+ V3       Nᴹ/VB+   NPl+
 > around the world   . Ultimately , the close    relationship between IBM and  Columbia
 # J/P    D   NSg/VB+ . R          . D   NSg/VB/J NSg          NSg/P   NPr VB/C NPr+
-<<<<<<< HEAD
-> University was instrumental in      the emergence of a   new   scientific discipline ,
-# NSg+       VPt NSg/J        NPr/J/P D   Nᴹ        P  D/P NSg/J J          NSg/VB+    .
-> with Columbia offering  one     of the first    academic - credit  courses in      computer
-# P    NPr+     N🅪Sg/Vg/J NSg/I/J P  D   NSg/VB/J NSg/J    . NSg/VB+ NPl/V3  NPr/J/P NSg/VB+
-> science  in      1946 . Computer science  began to be      established as    a   distinct academic
-# N🅪Sg/VB+ NPr/J/P #    . NSg/VB+  N🅪Sg/VB+ VPt   P  NSg/VXB VP/J        NSg/R D/P VB/J     NSg/J
-> discipline in      the 1950s and  early    1960s . The world's first    computer science
-# NSg/VB+    NPr/J/P D   #d    VB/C NSg/J/R+ #d    . D   NSg$    NSg/VB/J NSg/VB+  N🅪Sg/VB+
-> degree program , the Cambridge Diploma in      Computer Science  , began at    the
-# NSg+   NPr/VB+ . D   NPr+      NSg     NPr/J/P NSg/VB+  N🅪Sg/VB+ . VPt   NSg/P D
-> University of Cambridge Computer Laboratory in      1953 . The first     computer science
-# NSg        P  NPr+      NSg/VB+  NSg+       NPr/J/P #    . D+  NSg/VB/J+ NSg/VB+  N🅪Sg/VB+
-> department in      the United States    was formed at    Purdue University in      1962 . Since
-# NSg+       NPr/J/P D+  VP/J   NPrPl/V3+ VPt VP/J   NSg/P NPr    NSg+       NPr/J/P #    . C/P
-=======
 > University was instrumental in        the emergence of a   new   scientific discipline ,
 # NSg+       VPt NSg/J        NPr/J/R/P D   Nᴹ        P  D/P NSg/J J          NSg/VB+    .
-> with Columbia offering  one        of the first    academic - credit  courses in        computer
-# P    NPr+     N🅪Sg/Vg/J NSg/I/VB/J P  D   NSg/VB/J NSg/J    . NSg/VB+ NPl/V3  NPr/J/R/P NSg/VB+
+> with Columbia offering  one     of the first    academic - credit  courses in        computer
+# P    NPr+     N🅪Sg/Vg/J NSg/I/J P  D   NSg/VB/J NSg/J    . NSg/VB+ NPl/V3  NPr/J/R/P NSg/VB+
 > science  in        1946 . Computer science  began to be      established as    a   distinct academic
 # N🅪Sg/VB+ NPr/J/R/P #    . NSg/VB+  N🅪Sg/VB+ VPt   P  NSg/VXB VP/J        NSg/R D/P VB/J     NSg/J
 > discipline in        the 1950s and  early    1960s . The world's first    computer science
@@ -227,7 +192,6 @@
 # NSg        P  NPr+      NSg/VB+  NSg+       NPr/J/R/P #    . D+  NSg/VB/J+ NSg/VB+  N🅪Sg/VB+
 > department in        the United States    was formed at    Purdue University in        1962 . Since
 # NSg+       NPr/J/R/P D+  VP/J   NPrPl/V3+ VPt VP/J   NSg/P NPr    NSg+       NPr/J/R/P #    . C/P
->>>>>>> 56a81b8d
 > practical computers became available , many       applications of computing have    become
 # NSg/J+    NPl/V3+   VPt    J         . NSg/I/J/Dq NPl          P  Nᴹ/Vg/J+  NSg/VXB VBPp
 > distinct areas of study   in        their own       rights  .
@@ -274,13 +238,8 @@
 # NPr/VB/JC+ ?    N🅪Sg/Vg/J/C D   NSg/VB/J NSg+      NPr/J/R/P ?        . D+  NSg/VB/J+ VL3 VP/J R      NPr/J/R/P D
 > Scandinavian countries . An   alternative term      , also proposed by      Naur , is  data
 # NSg/J        NPl+      . D/P+ NSg/J+      NSg/VB/J+ . R/C  VP/J     NSg/J/P ?    . VL3 N🅪Pl+
-<<<<<<< HEAD
-> science  ; this    is  now     used for a   multi - disciplinary field  of data  analysis ,
-# N🅪Sg/VB+ . I/Ddem+ VL3 NPr/J/C VP/J C/P D/P NSg   . NSg/J        NSg/VB P  N🅪Pl+ N🅪Sg+    .
-=======
-> science  ; this    is  now          used for   a   multi - disciplinary field  of data  analysis ,
-# N🅪Sg/VB+ . I/Ddem+ VL3 NSg/VB/J/R/C VP/J R/C/P D/P NSg   . NSg/J        NSg/VB P  N🅪Pl+ N🅪Sg+    .
->>>>>>> 56a81b8d
+> science  ; this    is  now       used for   a   multi - disciplinary field  of data  analysis ,
+# N🅪Sg/VB+ . I/Ddem+ VL3 NSg/J/R/C VP/J R/C/P D/P NSg   . NSg/J        NSg/VB P  N🅪Pl+ N🅪Sg+    .
 > including statistics and  databases .
 # Nᴹ/Vg/J   NPl/V3     VB/C NPl/V3+   .
 >
@@ -559,17 +518,10 @@
 # J             NPl+     .
 >
 #
-<<<<<<< HEAD
 > The famous P           = NP  ? problem , one     of the Millennium Prize     Problems , is  an  open
 # D+  VB/J+  NPr/VB/J/P+ . NPr . NSg/J+  . NSg/I/J P  D+  NSg+       NSg/VB/J+ NPl+     . VL3 D/P NSg/VB/J
-> problem in      the theory of computation .
-# NSg/J   NPr/J/P D   N🅪Sg   P  NSg         .
-=======
-> The famous P           = NP  ? problem , one        of the Millennium Prize     Problems , is  an  open
-# D+  VB/J+  NPr/VB/J/P+ . NPr . NSg/J+  . NSg/I/VB/J P  D+  NSg+       NSg/VB/J+ NPl+     . VL3 D/P NSg/VB/J
 > problem in        the theory of computation .
 # NSg/J   NPr/J/R/P D   N🅪Sg   P  NSg         .
->>>>>>> 56a81b8d
 >
 #
 > Information and  coding   theory
@@ -584,25 +536,14 @@
 # NSg/J       NPl/V3 J/P NSg/VB/J+ Nᴹ/Vg/J+   NPl+       NSg/I NSg/R Nᴹ/Vg/J     N🅪Pl+ VB/C
 > on  reliably storing and  communicating data  . Coding   theory is  the study  of the
 # J/P R        Nᴹ/Vg/J VB/C Nᴹ/Vg/J       N🅪Pl+ . Nᴹ/Vg/J+ N🅪Sg+  VL3 D   NSg/VB P  D
-<<<<<<< HEAD
-> properties of codes   ( systems for converting information from one     form     to
-# NPl/V3     P  NPl/V3+ . NPl+    C/P Nᴹ/Vg/J    Nᴹ+         P    NSg/I/J N🅪Sg/VB+ P
-> another ) and  their fitness for a    specific application . Codes   are used for data
-# I/D     . VB/C D$+   Nᴹ      C/P D/P+ NSg/J+   NSg+        . NPl/V3+ VB  VP/J C/P N🅪Pl+
+> properties of codes   ( systems for   converting information from one     form     to
+# NPl/V3     P  NPl/V3+ . NPl+    R/C/P Nᴹ/Vg/J    Nᴹ+         P    NSg/I/J N🅪Sg/VB+ P
+> another ) and  their fitness for   a    specific application . Codes   are used for   data
+# I/D     . VB/C D$+   Nᴹ      R/C/P D/P+ NSg/J+   NSg+        . NPl/V3+ VB  VP/J R/C/P N🅪Pl+
 > compression , cryptography , error   detection and  correction , and  more         recently
 # NSg+        . Nᴹ           . NSg/VB+ N🅪Sg      VB/C NSg+       . VB/C NPr/I/J/R/Dq R
-> also for network coding   . Codes   are studied for the purpose of designing
-# R/C  C/P NSg/VB+ Nᴹ/Vg/J+ . NPl/V3+ VB  VP/J    C/P D   N🅪Sg/VB P  Nᴹ/Vg/J
-=======
-> properties of codes   ( systems for   converting information from one        form     to
-# NPl/V3     P  NPl/V3+ . NPl+    R/C/P Nᴹ/Vg/J    Nᴹ+         P    NSg/I/VB/J N🅪Sg/VB+ P
-> another ) and  their fitness for   a    specific application . Codes   are used for   data
-# I/D     . VB/C D$+   Nᴹ      R/C/P D/P+ NSg/J+   NSg+        . NPl/V3+ VB  VP/J R/C/P N🅪Pl+
-> compression , cryptography , error   detection and  correction , and  more            recently
-# NSg+        . Nᴹ           . NSg/VB+ N🅪Sg      VB/C NSg+       . VB/C NPr/I/VB/J/R/Dq R
 > also for   network coding   . Codes   are studied for   the purpose of designing
 # R/C  R/C/P NSg/VB+ Nᴹ/Vg/J+ . NPl/V3+ VB  VP/J    R/C/P D   N🅪Sg/VB P  Nᴹ/Vg/J
->>>>>>> 56a81b8d
 > efficient and  reliable data  transmission methods .
 # NSg/J     VB/C NSg/J+   N🅪Pl+ N🅪Sg+        NPl/V3+ .
 >
@@ -709,13 +650,8 @@
 # NPl          NPr/J/R/P NSg/J   N🅪Sg/VB+ Nᴹ/Vg/J   VB/C N🅪Sg/VB+ N🅪Sg+     . P     NPl/V3+ . NSg/I+
 > is  the lower     bound    on  the complexity of fast       Fourier transform algorithms ? is
 # VL3 D   NSg/VB/JC NSg/VP/J J/P D   NSg        P  NSg/VB/J/R NPr     NSg/VB    NPl+       . VL3
-<<<<<<< HEAD
-> one     of the unsolved problems in      theoretical computer science  .
-# NSg/I/J P  D   VP/J     NPl      NPr/J/P J+          NSg/VB+  N🅪Sg/VB+ .
-=======
-> one        of the unsolved problems in        theoretical computer science  .
-# NSg/I/VB/J P  D   VP/J     NPl      NPr/J/R/P J+          NSg/VB+  N🅪Sg/VB+ .
->>>>>>> 56a81b8d
+> one     of the unsolved problems in        theoretical computer science  .
+# NSg/I/J P  D   VP/J     NPl      NPr/J/R/P J+          NSg/VB+  N🅪Sg/VB+ .
 >
 #
 > Computational science  , finance and  engineering
@@ -1004,13 +940,8 @@
 #
 > Corrado Böhm and  Giuseppe Jacopini's insight : there are only  three ways of
 # ?       ?    VB/C NSg      ?          N🅪Sg+   . R+    VB  J/R/C NSg   NPl  P
-<<<<<<< HEAD
-> combining these  actions ( into more         complex  ones ) that          are needed in      order    for
-# Nᴹ/Vg/J   I/Ddem NPl/V3+ . P    NPr/I/J/R/Dq NSg/VB/J NPl+ . NSg/I/C/Ddem+ VB  VP/J   NPr/J/P N🅪Sg/VB+ C/P
-=======
-> combining these  actions ( into more            complex  ones    ) that          are needed in        order    for
-# Nᴹ/Vg/J   I/Ddem NPl/V3+ . P    NPr/I/VB/J/R/Dq NSg/VB/J NPl/V3+ . NSg/I/C/Ddem+ VB  VP/J   NPr/J/R/P N🅪Sg/VB+ R/C/P
->>>>>>> 56a81b8d
+> combining these  actions ( into more         complex  ones ) that          are needed in        order    for
+# Nᴹ/Vg/J   I/Ddem NPl/V3+ . P    NPr/I/J/R/Dq NSg/VB/J NPl+ . NSg/I/C/Ddem+ VB  VP/J   NPr/J/R/P N🅪Sg/VB+ R/C/P
 > a   computer to do      " anything  " .
 # D/P NSg/VB+  P  NSg/VXB . NSg/I/VB+ . .
 >
@@ -1107,13 +1038,8 @@
 # NPl          VB/C NSg/VB+ NSg/J+   Nᴹ+      NPl/V3+  .
 >
 #
-<<<<<<< HEAD
-> Many        languages offer     support for multiple  paradigms , making  the distinction more
-# NSg/I/J/Dq+ NPl/V3+   NSg/VB/JC N🅪Sg/VB C/P NSg/J/Dq+ NPl+      . Nᴹ/Vg/J D+  N🅪Sg+       NPr/I/J/R/Dq
-=======
 > Many        languages offer     support for   multiple  paradigms , making  the distinction more
-# NSg/I/J/Dq+ NPl/V3+   NSg/VB/JC N🅪Sg/VB R/C/P NSg/J/Dq+ NPl+      . Nᴹ/Vg/J D+  N🅪Sg+       NPr/I/VB/J/R/Dq
->>>>>>> 56a81b8d
+# NSg/I/J/Dq+ NPl/V3+   NSg/VB/JC N🅪Sg/VB R/C/P NSg/J/Dq+ NPl+      . Nᴹ/Vg/J D+  N🅪Sg+       NPr/I/J/R/Dq
 > a   matter  of style   than of technical capabilities .
 # D/P N🅪Sg/VB P  NSg/VB+ C/P  P  NSg/J+    NPl+         .
 >
@@ -1130,13 +1056,8 @@
 # NSg/J+ N🅪Sg/VB+ VB/C NSg/VB/J . NSg/VB/J/P NPr/J/R/P NSg/I/J/R/Dq NSg/VB/J NSg/J+   NPrPl/V3+ . NPr/J/R/P NSg/VB+  N🅪Sg/VB+ .
 > the prestige of conference papers  is  greater than that         of journal   publications .
 # D   Nᴹ/VB/J  P  NSg/VB+    NPl/V3+ VL3 JC      C/P  NSg/I/C/Ddem P  NSg/VB/J+ NPl+         .
-<<<<<<< HEAD
-> One     proposed explanation for this    is  the quick    development of this   relatively
-# NSg/I/J VP/J     N🅪Sg+       C/P I/Ddem+ VL3 D   NSg/VB/J N🅪Sg        P  I/Ddem R
-=======
-> One        proposed explanation for   this    is  the quick    development of this   relatively
-# NSg/I/VB/J VP/J     N🅪Sg+       R/C/P I/Ddem+ VL3 D   NSg/VB/J N🅪Sg        P  I/Ddem R
->>>>>>> 56a81b8d
+> One     proposed explanation for   this    is  the quick    development of this   relatively
+# NSg/I/J VP/J     N🅪Sg+       R/C/P I/Ddem+ VL3 D   NSg/VB/J N🅪Sg        P  I/Ddem R
 > new   field   requires rapid review and  distribution of results , a    task    better
 # NSg/J NSg/VB+ NPl/V3   NSg/J NSg/VB VB/C NSg          P  NPl/V3+ . D/P+ NSg/VB+ NSg/VXB/JC
 > handled by      conferences than by      journals .
