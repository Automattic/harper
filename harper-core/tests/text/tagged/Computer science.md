> <!--
# Unlintable
>            source: https://en.wikipedia.org/w/index.php?title=Computer_science&oldid=1286173304
# Unlintable Unlintable
>            license: CC BY-SA 4.0
# Unlintable Unlintable
>            -->
# Unlintable Unlintable
>            Computer science
# Unlintable NSg/V+   NSg/V
>
#
> Computer science is the study of computation , information , and  automation .
# NSg/V+   NSg/V   VL D   NSg/V P  NSg         . NᴹSg+       . V/C+ NSg+       .
> Computer science spans theoretical disciplines ( such  as    algorithms , theory of
# NSg/V+   NSg/V+  NPl/V J           NPl/V       . NSg/I NSg/R NPl+       . NSg    P
> computation , and information theory ) to applied disciplines ( including the
# NSg         . V/C NᴹSg+       NSg+   . P  V/J     NPl/V+      . V         D+
> design and implementation of hardware and software ) .
# NSg/V  V/C NSg            P  NSg      V/C NSg+     . .
>
#
> Algorithms and data  structures are central to computer science . The theory of
# NPl+       V/C N🅪Pl+ NPl/V+     V   NPr/J   P  NSg/V    NSg/V+  . D   NSg    P
> computation concerns abstract models of computation and general classes of
# NSg         NSg/V+   NSg/V/J  NPl/V  P  NSg         V/C NSg/V/J NPl/V   P
> problems that          can    be     solved using them     . The fields  of cryptography and computer
# NPl+     NSg/I/C/Ddem+ NPr/VX NSg/VX V/J    V     NSg/IPl+ . D   NPrPl/V P  NSg          V/C NSg/V+
> security involve studying the means for secure communication and preventing
# NSg+     V       V        D   NPl/V C/P V/J    NSg+          V/C V
> security vulnerabilities . Computer graphics and computational geometry address
# NSg+     NSg+            . NSg/V+   NPl+     V/C J             N🅪Sg+    NSg/V+
> the generation of images . Programming language theory considers different ways
# D   NSg        P  NPl/V+ . NSg/V+      N🅪Sg/V+  NSg+   V         NSg/J     NPl
> to describe computational processes , and database theory concerns the management
# P  V        J+            NPl/V+    . V/C NSg/V+   NSg+   NSg/V+   D   NSg
> of repositories of data  . Human   – computer interaction investigates the interfaces
# P  NPl          P  N🅪Pl+ . NSg/V/J . NSg/V+   NSg+        V            D   NPl/V
> through which humans and computers interact , and software engineering focuses on
# NSg/J/P I/C+  NPl/V  V/C NPl/V+    NSg/V    . V/C NSg+     NSg/V+      NPl/V   J/P
> the design and principles behind  developing software . Areas such  as    operating
# D   NSg/V  V/C NPl/V+     NSg/J/P V          NSg+     . NPl+  NSg/I NSg/R V
> systems , networks and embedded systems investigate the principles and design
# NPl     . NPl/V+   V/C V/J      NPl+    V           D   NPl/V      V/C NSg/V+
> behind  complex  systems . Computer architecture describes the construction of
# NSg/J/P NSg/V/J+ NPl+    . NSg/V+   NSg+         V         D   NSg          P
> computer components and computer - operated equipment . Artificial intelligence and
# NSg/V+   NPl        V/C NSg/V+   . V/J      NᴹSg      . J          N🅪Sg         V/C
> machine learning aim    to synthesize goal   - orientated processes such  as
# NSg/V+  V+       NSg/V+ P  V          NSg/V+ . V/J        NPl/V     NSg/I NSg/R
> problem - solving , decision - making , environmental adaptation , planning and
# NSg/J   . V       . NSg/V+   . NSg/V  . NSg/J+        NSg        . NSg/V    V/C
> learning found in      humans and  animals . Within  artificial intelligence , computer
# V+       NSg/V NPr/J/P NPl/V  V/C+ NPl+    . NSg/J/P J+         N🅪Sg+        . NSg/V+
> vision aims  to understand and process image and video   data  , while     natural
# NSg/V+ NPl/V P  V          V/C NSg/V+  NSg/V V/C N🅪Sg/V+ N🅪Pl+ . NSg/V/C/P NSg/J
> language processing aims  to understand and process textual and linguistic data  .
# N🅪Sg/V+  V+         NPl/V P  V          V/C NSg/V+  J       V/C J+         N🅪Pl+ .
>
#
> The fundamental concern of computer science is determining what  can    and cannot
# D   NSg/J       NSg/V   P  NSg/V+   NSg/V+  VL V           NSg/I NPr/VX V/C NSg/V+
> be      automated . The Turing Award  is generally recognized as    the highest
# NSg/VX+ V/J+      . D+  NPr+   NSg/V+ VL R         V/J        NSg/R D   W?
> distinction in      computer science .
# NSg         NPr/J/P NSg/V+   NSg/V+  .
>
#
> History
# NSg
>
#
> The earliest foundations of what   would become computer science predate the
# D   W?       NPl         P  NSg/I+ VX    V      NSg/V+   NSg/V+  NSg/V   D
> invention of the modern digital computer . Machines for calculating fixed
# NSg       P  D+  NSg/J+ NSg/J+  NSg/V+   . NPl/V    C/P V/J         V/J
> numerical tasks  such  as    the abacus have   existed since antiquity , aiding in
# J         NPl/V+ NSg/I NSg/R D   NSg    NSg/VX V/J     C/P   NSg+      . V      NPr/J/P
> computations such  as    multiplication and division . Algorithms for performing
# NPl          NSg/I NSg/R NSg            V/C NSg+     . NPl        C/P V
> computations have   existed since antiquity , even    before the development of
# NPl          NSg/VX V/J     C/P   NSg+      . NSg/V/J C/P    D   N🅪Sg        P
> sophisticated computing equipment .
# V/J+          NSg/V+    NᴹSg+     .
>
#
> Wilhelm Schickard designed and constructed the first   working mechanical
# NPr     ?         V/J      V/C V/J         D   NSg/V/J V       NSg/J
> calculator in      1623 . In      1673 , Gottfried Leibniz demonstrated a   digital mechanical
# NSg        NPr/J/P #    . NPr/J/P #    . ?         NPr     V/J          D/P NSg/J   NSg/J+
> calculator , called the Stepped Reckoner . Leibniz may    be     considered the first
# NSg+       . V/J    D+  J+      ?        . NPr     NPr/VX NSg/VX V/J        D+  NSg/V/J+
> computer scientist and information theorist , because of various reasons ,
# NSg/V+   NSg       V/C NᴹSg+       NSg      . C/P     P  J+      NPl/V+  .
> including the fact that          he       documented the binary number   system . In      1820 , Thomas
# V         D+  NSg+ NSg/I/C/Ddem+ NPr/ISg+ V/J        D+  NSg/J+ NSg/V/J+ NSg+   . NPr/J/P #    . NPr+
> de   Colmar launched the mechanical calculator industry [ note   1 ] when    he       invented
# NPr+ ?      V/J      D+  NSg/J+     NSg+       N🅪Sg+    . NSg/V+ # . NSg/I/C NPr/ISg+ V/J
> his     simplified arithmometer , the first   calculating machine strong enough and
# ISg/D$+ V/J        ?            . D   NSg/V/J V/J         NSg/V+  NPr/J  NSg/I  V/C
> reliable enough to be     used daily   in      an   office environment . Charles Babbage
# NSg/J    NSg/I  P  NSg/VX V/J  NSg/V/J NPr/J/P D/P+ NSg/V+ NSg+        . NPr+    NPr
> started the design of the first   automatic mechanical calculator , his     Difference
# V/J     D   NSg/V  P  D   NSg/V/J NSg/J     NSg/J+     NSg+       . ISg/D$+ N🅪Sg/V+
> Engine , in      1822 , which eventually gave him  the idea of the first   programmable
# NSg/V+ . NPr/J/P #    . I/C+  R          V    ISg+ D   NSg  P  D   NSg/V/J NSg/J
> mechanical calculator , his     Analytical Engine . He       started developing this    machine
# NSg/J+     NSg+       . ISg/D$+ J+         NSg/V+ . NPr/ISg+ V/J     V          I/Ddem+ NSg/V+
> in      1834 , and " in      less    than two  years , he       had sketched out         many      of the salient
# NPr/J/P #    . V/C . NPr/J/P V/J/C/P C/P  NSg+ NPl+  . NPr/ISg+ V   V/J      NSg/V/J/R/P NSg/I/J/D P  D   NSg/J
> features of the modern computer " . " A    crucial step   was the adoption of a   punched
# NPl/V    P  D+  NSg/J+ NSg/V+   . . . D/P+ J+      NSg/V+ V   D   NSg      P  D/P V/J
> card    system derived from the Jacquard loom  " making it       infinitely
# N🅪Sg/V+ NSg+   V/J     P    D   NPr      NSg/V . NSg/V  NPr/ISg+ R+
> programmable . [ note  2 ] In      1843 , during the translation of a   French  article on  the
# NSg/J        . . NSg/V # . NPr/J/P #    . V/P    D   NSg         P  D/P NPr/V/J NSg/V   J/P D+
> Analytical Engine , Ada  Lovelace wrote , in      one       of the many       notes  she  included , an
# J+         NSg/V+ . NPr+ NPr      V     . NPr/J/P NSg/I/V/J P  D+  NSg/I/J/D+ NPl/V+ ISg+ V/J      . D/P
> algorithm to compute the Bernoulli numbers  , which is considered to be     the first
# NSg       P  NSg/V   D+  NPr+      NPrPl/V+ . I/C+  VL V/J        P  NSg/VX D   NSg/V/J
> published algorithm ever specifically tailored for implementation on  a    computer .
# V/J       NSg       J    W?           V/J      C/P NSg+           J/P D/P+ NSg/V+   .
> Around 1885 , Herman Hollerith invented the tabulator , which used punched cards
# J/P    #    . NPr+   NPr       V/J      D   NSg       . I/C+  V/J  V/J     NPl/V+
> to process statistical information ; eventually his     company became part    of IBM  .
# P  NSg/V   J           NᴹSg+       . R          ISg/D$+ NSg/V+  V      NSg/V/J P  NPr+ .
> Following Babbage , although unaware of his     earlier work   , Percy Ludgate in      1909
# NSg/V/J/P NPr     . C        V/J     P  ISg/D$+ J       NSg/V+ . NPr+  ?       NPr/J/P #
> published the 2nd of the only  two designs for mechanical analytical engines in
# V/J       D   #   P  D   J/R/C NSg NPl/V   C/P NSg/J      J          NPl/V   NPr/J/P
> history . In      1914 , the Spanish engineer Leonardo Torres Quevedo published his
# NSg+    . NPr/J/P #    . D+  NPr/J+  NSg/V+   NPr+     NPr    ?       V/J       ISg/D$+
> Essays on  Automatics , and designed , inspired by      Babbage , a   theoretical
# NPl/V+ J/P NPl        . V/C V/J      . V/J      NSg/J/P NPr     . D/P J
> electromechanical calculating machine which was to be     controlled by      a   read   - only
# ?                 V/J         NSg/V+  I/C+  V   P  NSg/VX V/J        NSg/J/P D/P NSg/V+ . J/R/C
> program . The paper     also introduced the idea of floating - point  arithmetic . In
# NPr/V   . D+  N🅪Sg/V/J+ W?   V/J        D   NSg  P  V+       . NSg/V+ NSg/J+     . NPr/J/P
> 1920 , to celebrate the 100th anniversary of the invention of the arithmometer ,
# #    . P  V         D   #     NSg         P  D   NSg       P  D   ?            .
> Torres presented in      Paris the Electromechanical Arithmometer , a    prototype that
# NPr    V/J       NPr/J/P NPr+  D   ?                 ?            . D/P+ NSg/V+    NSg/I/C/Ddem+
> demonstrated the feasibility of an  electromechanical analytical engine , on  which
# V/J          D   NSg         P  D/P ?                 J+         NSg/V+ . J/P I/C+
> commands could  be     typed and the results printed automatically . In      1937 , one
# NPl/V+   NSg/VX NSg/VX V/J   V/C D+  NPl/V+  V/J+    W?            . NPr/J/P #    . NSg/I/V/J
> hundred years after Babbage's impossible dream    , Howard Aiken convinced IBM  ,
# NSg     NPl+  J/P   NSg$      NSg/J+     NSg/V/J+ . NPr+   NPr   V/J       NPr+ .
> which was making all       kinds of punched card    equipment and was also in      the
# I/C+  V   NSg/V  NSg/I/J/C NSg   P  V/J     N🅪Sg/V+ NᴹSg+     V/C V   W?   NPr/J/P D+
> calculator business to develop his     giant  programmable calculator , the
# NSg+       N🅪Sg/J+  P  V       ISg/D$+ NSg/J+ NSg/J        NSg+       . D
> ASCC / Harvard Mark   I    , based on  Babbage's Analytical Engine , which itself used
# ?    . NPr+    NPr/V+ ISg+ . V/J   J/P NSg$      J+         NSg/V+ . I/C+  ISg+   V/J
> cards and a   central computing unit . When    the machine was finished , some  hailed
# NPl/V V/C D/P NPr/J+  NSg/V     NSg+ . NSg/I/C D+  NSg/V+  V   V/J      . I/J/R V/J
> it       as    " Babbage's dream    come    true    " .
# NPr/ISg+ NSg/R . NSg$      NSg/V/J+ NSg/V/P NSg/V/J . .
>
#
> During the 1940s , with the development of new     and more      powerful computing
# V/P    D+  #d    . P    D   N🅪Sg        P  NSg/V/J V/C NPr/I/V/J J        NSg/V+
> machines such  as    the Atanasoff – Berry   computer and ENIAC , the term     computer came
# NPl/V+   NSg/I NSg/R D   ?         . NPr🅪/V+ NSg/V+   V/C ?     . D+  NSg/V/J+ NSg/V+   NSg/V/P
> to refer   to the machines rather  than their human    predecessors . As    it       became
# P  NSg/V/J P  D+  NPl/V+   NPr/V/J C/P  D$+   NSg/V/J+ NPl+         . NSg/R NPr/ISg+ V
> clear   that         computers could  be     used for more      than just mathematical calculations ,
# NSg/V/J NSg/I/C/Ddem NPl/V+    NSg/VX NSg/VX V/J  C/P NPr/I/V/J C/P  V/J  J+           +            .
> the field of computer science broadened to study computation in      general  . In
# D   NSg/V P  NSg/V+   NSg/V+  V/J       P  NSg/V NSg         NPr/J/P NSg/V/J+ . NPr/J/P
> 1945 , IBM  founded the Watson Scientific Computing Laboratory at    Columbia
# #    . NPr+ V/J     D+  NPr+   J          NSg/V+    NSg+       NSg/P NPr+
> University in      New      York City . The renovated fraternity house on  Manhattan's West
# NSg+       NPr/J/P NSg/V/J+ NPr+ NSg+ . D+  V/J+      NSg+       NPr/V J/P NSg$        NPr/V/J+
> Side     was IBM's first   laboratory devoted to pure     science . The lab  is the
# NSg/V/J+ V   NSg$  NSg/V/J NSg        V/J     P  NSg/V/J+ NSg/V+  . D+  NPr+ VL D
> forerunner of IBM's Research Division , which today  operates research facilities
# NSg        P  NSg$+ NSg/V+   NSg+     . I/C+  NSg/J+ V        NSg/V+   NPl
> around the world  . Ultimately , the close   relationship between IBM and Columbia
# J/P    D   NSg/V+ . R          . D   NSg/V/J NSg          NSg/P   NPr V/C NPr+
> University was instrumental in      the emergence of a   new      scientific discipline ,
# NSg+       V   NSg/J        NPr/J/P D   NSg       P  D/P NSg/V/J+ J+         NSg/V+     .
> with Columbia offering one       of the first   academic - credit courses in      computer
# P    NPr      N🅪Sg/V   NSg/I/V/J P  D   NSg/V/J NSg/J    . NSg/V  NPl/V   NPr/J/P NSg/V+
> science in      1946 . Computer science began to be     established as    a   distinct academic
# NSg/V   NPr/J/P #    . NSg/V+   NSg/V+  V     P  NSg/VX V/J         NSg/R D/P V/J      NSg/J
> discipline in      the 1950s and early    1960s . The world's first   computer science
# NSg/V      NPr/J/P D   #d    V/C NSg/J/R+ #d    . D   NSg$    NSg/V/J NSg/V+   NSg/V+
> degree program , the Cambridge Diploma in      Computer Science , began at    the
# NSg+   NPr/V+  . D+  NPr+      NSg     NPr/J/P NSg/V+   NSg/V+  . V     NSg/P D
> University of Cambridge Computer Laboratory in      1953 . The first    computer science
# NSg        P  NPr+      NSg/V+   NSg+       NPr/J/P #    . D+  NSg/V/J+ NSg/V+   NSg/V+
> department in      the United States   was formed at    Purdue University in      1962 . Since
# NSg        NPr/J/P D+  V/J+   NPrPl/V+ V   V/J    NSg/P NPr    NSg+       NPr/J/P #    . C/P
> practical computers became available , many      applications of computing have   become
# NSg/J     NPl/V+    V      J         . NSg/I/J/D W?           P  NSg/V+    NSg/VX V
> distinct areas of study in      their own      rights .
# V/J      NPl   P  NSg/V NPr/J/P D$+   NSg/V/J+ NPl/V+ .
>
#
> Etymology and scope
# NSg       V/C NSg/V
>
#
> Although first   proposed in      1956 , the term     " computer science " appears in      a   1959
# C        NSg/V/J V/J      NPr/J/P #    . D   NSg/V/J+ . NSg/V+   NSg/V+  . V       NPr/J/P D/P #
> article in      Communications of the ACM , in      which Louis Fein argues for the
# NSg/V   NPr/J/P W?             P  D   NSg . NPr/J/P I/C+  NPr+  ?    V      C/P D
> creation of a   Graduate School in      Computer Sciences analogous to the creation of
# NSg      P  D/P NSg/V/J+ NSg/V  NPr/J/P NSg/V+   NPl/V+   J         P  D   NSg      P
> Harvard Business School in      1921 . Louis justifies the name   by      arguing that          , like
# NPr+    N🅪Sg/J+  NSg/V  NPr/J/P #    . NPr+  V         D+  NSg/V+ NSg/J/P V       NSg/I/C/Ddem+ . NSg/V/J/C/P
> management science , the subject  is applied and interdisciplinary in      nature ,
# NSg+       NSg/V+  . D+  NSg/V/J+ VL V/J     V/C J                 NPr/J/P NSg/V+ .
> while     having the characteristics typical of an   academic discipline . His     efforts ,
# NSg/V/C/P V      D   NPl+            NSg/J   P  D/P+ NSg/J+   NSg/V+     . ISg/D$+ NPl/V+  .
> and those  of others such  as    numerical analyst George Forsythe , were  rewarded :
# V/C I/Ddem P  NPl/V+ NSg/I NSg/R J         NSg+    NPr+   ?        . NSg/V V/J      .
> universities went  on  to create such   departments , starting with Purdue in      1962 .
# NPl+         NSg/V J/P P  V/J    NSg/I+ NPl+        . V        P    NPr    NPr/J/P #    .
> Despite its     name   , a   significant amount of computer science does  not   involve the
# NSg/V/P ISg/D$+ NSg/V+ . D/P NSg/J       NSg/V  P  NSg/V+   NSg/V+  NPl/V NSg/C V       D
> study of computers themselves . Because of this    , several alternative names  have
# NSg/V P  NPl/V+    IPl+       . C/P     P  I/Ddem+ . J/D     NSg/J       NPl/V+ NSg/VX+
> been   proposed . Certain departments of major   universities prefer the term
# NSg/V+ V/J      . I/J     NPl         P  NPr/V/J NPl+         V      D+  NSg/V/J+
> computing science , to emphasize precisely that          difference . Danish scientist
# NSg/V+    NSg/V+  . P  V         R         NSg/I/C/Ddem+ N🅪Sg/V+    . NPr/J  NSg+
> Peter    Naur suggested the term     datalogy , to reflect the fact that         the scientific
# NPr/V/J+ ?    V/J       D+  NSg/V/J+ ?        . P  V       D+  NSg  NSg/I/C/Ddem D+  J+
> discipline revolves around data and data  treatment , while     not   necessarily
# NSg/V+     NPl/V    J/P    N🅪Pl V/C N🅪Pl+ NSg+      . NSg/V/C/P NSg/C R
> involving computers . The first   scientific institution to use   the term     was the
# V         NPl/V+    . D   NSg/V/J J          NSg         P  NSg/V D+  NSg/V/J+ V   D
> Department of Datalogy at    the University of Copenhagen , founded in      1969 , with
# NSg        P  ?        NSg/P D   NSg        P  NPr+       . V/J     NPr/J/P #    . P
> Peter    Naur being   the first   professor in      datalogy . The term     is used mainly in      the
# NPr/V/J+ ?    NSg/V/C D   NSg/V/J NSg       NPr/J/P ?        . D+  NSg/V/J+ VL V/J  R      NPr/J/P D+
> Scandinavian countries . An   alternative term     , also proposed by      Naur , is data
# NSg/J+       NPl+      . D/P+ NSg/J+      NSg/V/J+ . W?   V/J      NSg/J/P ?    . VL N🅪Pl+
> science ; this    is now       used for a   multi - disciplinary field of data  analysis ,
# NSg/V+  . I/Ddem+ VL NPr/V/J/C V/J  C/P D/P NSg   . NSg/J        NSg/V P  N🅪Pl+ N🅪Sg+    .
> including statistics and databases .
# V         NPl/V      V/C NPl/V+    .
>
#
> In      the early   days of computing , a   number  of terms for the practitioners of the
# NPr/J/P D   NSg/J/R NPl  P  NSg/V+    . D/P NSg/V/J P  NPl/V C/P D   NPl           P  D
> field of computing were  suggested ( albeit facetiously ) in      the Communications of
# NSg/V P  NSg/V+    NSg/V V/J       . C      R           . NPr/J/P D   W?             P
> the ACM — turingineer , turologist , flow   - charts - man     , applied meta  - mathematician ,
# D   NSg . ?           . ?          . NSg/V+ . NPl/V  . NPr/V/J . V/J     NSg/J . NSg           .
> and applied epistemologist . Three months later in      the same journal  , comptologist
# V/C V/J+    ?              . NSg   NSg+   J     NPr/J/P D+  I/J+ NSg/V/J+ . ?
> was suggested , followed next    year by       hypologist . The term     computics has also
# V   V/J       . V/J      NSg/J/P NSg  NSg/J/P+ ?          . D+  NSg/V/J+ ?         V   +
> been   suggested . In      Europe , terms  derived from contracted translations of the
# NSg/V+ V/J       . NPr/J/P NPr+   . NPl/V+ V/J     P    V/J        W?           P  D
> expression " automatic information " ( e.g. " informazione automatica " in      Italian )
# NSg+       . NSg/J     NᴹSg+       . . NSg  . ?            ?          . NPr/J/P NSg/J   .
> or    " information and mathematics " are often used , e.g. informatique ( French   ) ,
# NPr/C . NᴹSg        V/C NᴹSg+       . V   R     V/J  . NSg  ?            . NPr/V/J+ . .
> Informatik ( German ) , informatica ( Italian , Dutch   ) , informática ( Spanish ,
# ?          . NPr/J+ . . ?           . NSg/J   . NPr/V/J . . ?           . NPr/J   .
> Portuguese ) , informatika ( Slavic languages and Hungarian ) or    pliroforiki
# NPr/J      . . ?           . NSg/J  NPl/V+    V/C NSg/J     . NPr/C ?
> ( π          λ          η          ρ          ο          φ          ο          ρ          ι          κ          ή          , which means informatics ) in      Greek    . Similar words  have   also been
# . Unlintable Unlintable Unlintable Unlintable Unlintable Unlintable Unlintable Unlintable Unlintable Unlintable Unlintable . I/C+  NPl/V NᴹSg        . NPr/J/P NPr/V/J+ . NSg/J   NPl/V+ NSg/VX W?   NSg/V
> adopted in      the UK   ( as    in      the School of Informatics , University of Edinburgh ) .
# V/J     NPr/J/P D+  NPr+ . NSg/R NPr/J/P D   NSg/V  P  NᴹSg        . NSg        P  NPr+      . .
> " In      the U.S. , however , informatics is linked with applied computing , or
# . NPr/J/P D+  ?    . C       . NᴹSg        VL V/J    P    V/J     NSg/V+    . NPr/C
> computing in      the context of another domain . "
# NSg/V+    NPr/J/P D   NᴹSg/V  P  I/D+    NSg+   . .
>
#
> A   folkloric quotation , often attributed to — but     almost certainly not   first
# D/P J         NSg       . R     V/J        P  . NSg/C/P NSg    R         NSg/C NSg/V/J
> formulated by      — Edsger Dijkstra , states   that          " computer science is no    more      about
# V/J        NSg/J/P . ?      NSg      . NPrPl/V+ NSg/I/C/Ddem+ . NSg/V+   NSg/V+  VL NPr/P NPr/I/V/J J/P
> computers than astronomy is about telescopes . " [ note   3 ] The design and deployment
# NPl/V+    C/P  NSg+      VL J/P+  NPl/V      . . . NSg/V+ # . D+  NSg/V  V/C NSg
> of computers and computer systems is generally considered the province of
# P  NPl/V     V/C NSg/V+   NPl+    VL R         V/J        D   NSg      P
> disciplines other   than computer science . For example , the study of computer
# NPl/V       NSg/V/J C/P  NSg/V+   NSg/V+  . C/P NSg/V+  . D   NSg/V P  NSg/V+
> hardware is usually considered part    of computer engineering , while     the study of
# NSg+     VL R       V/J        NSg/V/J P  NSg/V+   NSg/V+      . NSg/V/C/P D   NSg/V P
> commercial computer systems and their deployment is often called information
# NSg/J      NSg/V+   NPl     V/C D$+   NSg+       VL R     V/J    NᴹSg+
> technology or    information systems . However , there has been  exchange of ideas
# NSg        NPr/C NᴹSg        NPl+    . C       . +     V   NSg/V NSg/V    P  NPl+
> between the various computer - related disciplines . Computer science research also
# NSg/P   D   J+      NSg/V+   . J       NPl/V       . NSg/V+   NSg/V+  NSg/V+   W?
> often intersects other    disciplines , such  as    cognitive science , linguistics ,
# R     V+         NSg/V/J+ NPl/V+      . NSg/I NSg/R NSg/J+    NSg/V+  . NSg+        .
> mathematics , physics , biology , Earth  science , statistics , philosophy , and logic    .
# NᴹSg+       . NPl/V+  . NSg+    . NPr/V+ NSg/V+  . NPl/V+     . NSg/V+     . V/C NSg/V/J+ .
>
#
> Computer science is considered by      some   to have   a   much    closer relationship with
# NSg/V+   NSg/V   VL V/J        NSg/J/P I/J/R+ P  NSg/VX D/P NSg/I/J NSg/J  NSg          P
> mathematics than many       scientific disciplines , with some   observers saying that
# NᴹSg+       C/P  NSg/I/J/D+ J+         NPl/V+      . P    I/J/R+ NPl+      NSg/V  NSg/I/C/Ddem
> computing is a   mathematical science . Early   computer science was strongly
# NSg/V+    VL D/P J+           NSg/V+  . NSg/J/R NSg/V+   NSg/V+  V   R
> influenced by      the work  of mathematicians such  as    Kurt Gödel , Alan Turing , John
# V/J        NSg/J/P D   NSg/V P  NPl+           NSg/I NSg/R NPr  NPr   . NPr+ NPr    . NPr+
> von Neumann , Rózsa Péter and Alonzo Church and there continues to be     a   useful
# ?   ?       . ?     ?     V/C NPr    NPr/V  V/C +     NPl/V     P  NSg/VX D/P J
> interchange of ideas between the two  fields   in      areas such  as    mathematical logic    ,
# NSg/V       P  NPl+  NSg/P   D+  NSg+ NPrPl/V+ NPr/J/P NPl+  NSg/I NSg/R J+           NSg/V/J+ .
> category theory , domain theory , and algebra .
# NSg+     NSg+   . NSg+   NSg+   . V/C NSg+    .
>
#
> The relationship between computer science and software engineering is a
# D+  NSg          NSg/P   NSg/V+   NSg/V   V/C NSg+     NSg/V+      VL D/P
> contentious issue  , which is further muddied by      disputes over      what   the term
# J           NSg/V+ . I/C+  VL V/J     V/J     NSg/J/P NPl/V+   NSg/V/J/P NSg/I+ D   NSg/V/J+
> " software engineering " means , and how   computer science is  defined . David Parnas ,
# . NSg+     NSg/V+      . NPl/V . V/C NSg/C NSg/V+   NSg/V+  VL+ V/J     . NPr+  ?      .
> taking  a   cue   from the relationship between other   engineering and science
# NSg/V/J D/P NSg/V P    D+  NSg+         NSg/P   NSg/V/J NSg/V       V/C NSg/V+
> disciplines , has claimed that         the principal focus of computer science is
# NPl/V+      . V   V/J     NSg/I/C/Ddem D   NSg/J     NSg/V P  NSg/V+   NSg/V+  VL
> studying the properties of computation in      general , while     the principal focus of
# V        D   NPl/V      P  NSg         NPr/J/P NSg/V/J . NSg/V/C/P D   NSg/J     NSg/V P
> software engineering is the design of specific computations to achieve practical
# NSg+     NSg/V+      VL D   NSg/V  P  NSg/J    NPl          P  V       NSg/J+
> goals  , making the two separate but     complementary disciplines .
# NPl/V+ . NSg/V  D   NSg NSg/V/J  NSg/C/P NSg/J+        NPl/V+      .
>
#
> The academic , political , and funding aspects of computer science tend to depend
# D   NSg/J    . NSg/J     . V/C NSg/V+  NPl/V   P  NSg/V+   NSg/V+  V    P  NSg/V
> on  whether a    department is formed with a   mathematical emphasis or    with an
# J/P I/C     D/P+ NSg+       VL V/J    P    D/P J            NSg      NPr/C P    D/P+
> engineering emphasis . Computer science departments with a   mathematics emphasis
# NSg/V+      NSg+     . NSg/V+   NSg/V+  NPl         P    D/P NᴹSg+       NSg
> and with a   numerical orientation consider alignment with computational science .
# V/C P    D/P J         N🅪Sg+       V        NSg+      P    J+            NSg/V+  .
> Both types of departments tend to make  efforts to bridge the field  educationally
# I/C  NPl/V P  NPl+        V    P  NSg/V NPl/V+  P  NSg/V  D+  NSg/V+ R
> if    not   across all        research .
# NSg/C NSg/C NSg/P  NSg/I/J/C+ NSg/V+   .
>
#
> Philosophy
# NSg/V
>
#
> Epistemology of computer science
# NSg          P  NSg/V+   NSg/V
>
#
> Despite the word   science in      its     name   , there is debate over      whether or    not
# NSg/V/P D+  NSg/V+ NSg/V   NPr/J/P ISg/D$+ NSg/V+ . +     VL NSg/V+ NSg/V/J/P I/C     NPr/C NSg/C
> computer science is a   discipline of science , mathematics , or    engineering . Allen
# NSg/V    NSg/V+  VL D/P NSg/V      P  NSg/V   . NᴹSg+       . NPr/C NSg/V+      . NPr+
> Newell and Herbert A. Simon argued in      1975 ,
# ?      V/C NPr+    ?  NPr+  V/J    NPr/J/P #    .
>
#
> Computer science is an  empirical discipline . We   would have   called it       an
# NSg/V+   NSg/V   VL D/P NSg/J+    NSg/V+     . IPl+ VX    NSg/VX V/J    NPr/ISg+ D/P+
> experimental science , but     like        astronomy , economics , and geology , some  of its
# NSg/J+       NSg/V+  . NSg/C/P NSg/V/J/C/P NSg       . NSg+      . V/C NSg     . I/J/R P  ISg/D$+
> unique forms of observation and experience do     not   fit     a   narrow  stereotype of
# NSg/J  NPl/V P  NSg         V/C NSg/V+     NSg/VX NSg/C NSg/V/J D/P NSg/V/J NSg/V      P
> the experimental method . Nonetheless , they are experiments . Each new      machine
# D+  NSg/J        NSg/V+ . W?          . IPl+ V   NPl/V+      . D+   NSg/V/J+ NSg/V+
> that          is built   is an  experiment . Actually constructing the machine poses  a
# NSg/I/C/Ddem+ VL NSg/V/J VL D/P NSg/V      . R        V            D+  NSg/V+  NPl/V+ D/P
> question to nature ; and we   listen for the answer by      observing the machine in
# NSg/V    P  NSg/V  . V/C IPl+ NSg/V  C/P D+  NSg/V+ NSg/J/P V         D+  NSg/V+  NPr/J/P
> operation and analyzing it       by      all       analytical and measurement means  available .
# N🅪Sg+     V/C V         NPr/ISg+ NSg/J/P NSg/I/J/C J          V/C NSg+        NPl/V+ J         .
>
#
> It       has since been  argued that         computer science can    be     classified as    an  empirical
# NPr/ISg+ V   C/P   NSg/V V/J    NSg/I/C/Ddem NSg/V+   NSg/V+  NPr/VX NSg/VX NSg/V/J    NSg/R D/P NSg/J
> science since it       makes use   of empirical testing to evaluate the correctness of
# NSg/V+  C/P   NPr/ISg+ NPl/V NSg/V P  NSg/J     V       P  V        D   NSg         P
> programs , but     a   problem remains in      defining the laws  and theorems of computer
# NPl/V+   . NSg/C/P D/P NSg/J+  NPl/V   NPr/J/P V        D+  NPl/V V/C NPl/V    P  NSg/V+
> science ( if    any    exist ) and defining the nature of experiments in      computer
# NSg/V+  . NSg/C I/R/D+ V+    . V/C V        D   NSg/V  P  NPl/V+      NPr/J/P NSg/V+
> science . Proponents of classifying computer science as    an   engineering discipline
# NSg/V+  . NPl        P  V           NSg/V+   NSg/V   NSg/R D/P+ NSg/V+      NSg/V+
> argue that         the reliability of computational systems is investigated in      the same
# V     NSg/I/C/Ddem D   NSg         P  J+            NPl+    VL V/J          NPr/J/P D   I/J
> way   as    bridges  in      civil engineering and airplanes in      aerospace engineering . They
# NSg/J NSg/R NPrPl/V+ NPr/J/P J     NSg/V+      V/C NPl/V     NPr/J/P NSg/J+    NSg/V+      . IPl+
> also argue that         while     empirical sciences observe what   presently exists , computer
# W?   V     NSg/I/C/Ddem NSg/V/C/P NSg/J     NPl/V+   NSg/V   NSg/I+ R         V      . NSg/V+
> science observes what   is possible to exist and while     scientists discover laws
# NSg/V+  NPl/V    NSg/I+ VL NSg/J    P  V     V/C NSg/V/C/P NPl+       NSg/V/J  NPl/V+
> from observation , no     proper laws   have   been  found in      computer science and it       is
# P    NSg+        . NPr/P+ NSg/J  NPl/V+ NSg/VX NSg/V NSg/V NPr/J/P NSg/V+   NSg/V   V/C NPr/ISg+ VL
> instead concerned with creating phenomena .
# W?      V/J       P    V        NSg+      .
>
#
> Proponents of classifying computer science as    a   mathematical discipline argue
# NPl        P  V           NSg/V+   NSg/V   NSg/R D/P J            NSg/V+     V
> that         computer programs are physical realizations of mathematical entities and
# NSg/I/C/Ddem NSg/V+   NPl/V+   V   NSg/J    NPl/NoAm     P  J            NPl      V/C
> programs that          can    be     deductively reasoned through mathematical formal methods .
# NPl/V+   NSg/I/C/Ddem+ NPr/VX NSg/VX R           V/J      NSg/J/P J+           NSg/J+ NPl/V+  .
> Computer scientists Edsger W. Dijkstra and Tony  Hoare regard instructions for
# NSg/V+   NPl+       ?      ?  NSg      V/C NPr/J ?     NSg/V+ NPl          C/P
> computer programs as    mathematical sentences and interpret formal semantics for
# NSg/V+   NPl/V    NSg/R J            NPl/V+    V/C V         NSg/J  NPl       C/P
> programming languages as    mathematical axiomatic systems .
# NSg/V+      NPl/V     NSg/R J+           J         NPl+    .
>
#
> Paradigms of computer science
# NPl       P  NSg/V+   NSg/V+
>
#
> A   number  of computer scientists have   argued for the distinction of three
# D/P NSg/V/J P  NSg/V+   NPl+       NSg/VX V/J    C/P D   NSg         P  NSg
> separate paradigms in      computer science . Peter    Wegner argued that         those   paradigms
# NSg/V/J  NPl       NPr/J/P NSg/V+   NSg/V+  . NPr/V/J+ ?      V/J    NSg/I/C/Ddem I/Ddem+ NPl+
> are science , technology , and mathematics . Peter    Denning's working group  argued
# V   NSg/V   . NSg+       . V/C NᴹSg+       . NPr/V/J+ ?         V       NSg/V+ V/J
> that         they are theory , abstraction ( modeling ) , and design . Amnon H. Eden
# NSg/I/C/Ddem IPl+ V   NSg    . NSg         . NSg/V+   . . V/C NSg/V+ . ?     ?  NPr+
> described them     as    the " rationalist paradigm " ( which treats computer science as    a
# V/J       NSg/IPl+ NSg/R D   . NSg+        NSg+     . . I/C+  NPl/V+ NSg/V+   NSg/V   NSg/R D/P
> branch of mathematics , which is prevalent in      theoretical computer science , and
# NPr/V  P  NᴹSg+       . I/C+  VL NSg/J     NPr/J/P J+          NSg/V+   NSg/V+  . V/C
> mainly employs deductive reasoning ) , the " technocratic paradigm " ( which might     be
# R      NPl/V   J         NSg/V     . . D   . J            NSg+     . . I/C+  NᴹSg/VX/J NSg/VX
> found in      engineering approaches , most    prominently in      software engineering ) , and
# NSg/V NPr/J/P NSg/V+      NPl/V+     . NSg/I/J R           NPr/J/P NSg+     NSg/V+      . . V/C
> the " scientific paradigm " ( which approaches computer - related artifacts from the
# D   . J          NSg+     . . I/C+  NPl/V+     NSg/V+   . J       NPl       P    D
> empirical perspective of natural sciences , identifiable in      some  branches of
# NSg/J     NSg/J       P  NSg/J+  NPl/V+   . J            NPr/J/P I/J/R NPl/V    P
> artificial intelligence ) . Computer science focuses on  methods involved in
# J+         N🅪Sg+        . . NSg/V+   NSg/V+  NPl/V   J/P NPl/V+  V/J      NPr/J/P
> design , specification , programming , verification , implementation and testing of
# NSg/V  . NSg+          . NSg/V+      . NSg          . NSg            V/C V       P
> human   - made computing systems .
# NSg/V/J . V    NSg/V+    NPl+    .
>
#
> Fields
# NPrPl/V
>
#
> As    a    discipline , computer science spans a   range of topics from theoretical
# NSg/R D/P+ NSg/V      . NSg/V+   NSg/V+  NPl/V D/P NSg/V P  NPl+   P    J
> studies of algorithms and the limits of computation to the practical issues of
# NPl/V   P  NPl+       V/C D   NPl/V  P  NSg         P  D   NSg/J     NPl/V  P
> implementing computing systems in      hardware and software . CSAB , formerly called
# V            NSg/V+    NPl     NPr/J/P NSg      V/C NSg+     . ?    . R        V/J
> Computing Sciences Accreditation Board  — which is made up        of representatives of
# NSg/V+    NPl/V+   NSg           NSg/V+ . I/C+  VL V    NSg/V/J/P P  NPl             P
> the Association for Computing Machinery ( ACM ) , and the IEEE Computer Society
# D+  NSg         C/P NSg/V+    NᴹSg+     . NSg . . V/C D+  NPr+ NSg/V+   NSg+
> ( IEEE CS    ) — identifies four areas that          it       considers crucial to the discipline of
# . NPr  NPl/V . . V          NSg  NPl+  NSg/I/C/Ddem+ NPr/ISg+ V         J       P  D   NSg/V      P
> computer science : theory of computation , algorithms and data  structures ,
# NSg/V+   NSg/V+  . NSg    P  NSg         . NPl        V/C N🅪Pl+ NPl/V+     .
> programming methodology and languages , and computer elements and  architecture .
# NSg/V+      NSg         V/C NPl/V+    . V/C NSg/V+   NPl/V    V/C+ NSg+         .
> In      addition to these   four areas , CSAB also identifies fields   such  as    software
# NPr/J/P NSg      P  I/Ddem+ NSg  NPl+  . ?    W?   V          NPrPl/V+ NSg/I NSg/R NSg+
> engineering , artificial intelligence , computer networking and communication ,
# NSg/V+      . J+         N🅪Sg+        . NSg/V+   NᴹSg/V     V/C NSg+          .
> database systems , parallel computation , distributed computation , human   – computer
# NSg/V+   NPl+    . NSg/V/J+ NSg         . V/J         NSg         . NSg/V/J . NSg/V+
> interaction , computer graphics , operating systems , and numerical and symbolic
# NSg+        . NSg/V+   NPl+     . V         NPl+    . V/C J         V/C J
> computation as    being   important areas of computer science .
# NSg         NSg/R NSg/V/C J         NPl   P  NSg/V+   NSg/V+  .
>
#
> Theoretical computer science
# J+          NSg/V+   NSg/V
>
#
> Theoretical computer science is mathematical and abstract in      spirit , but     it
# J+          NSg/V+   NSg/V   VL J            V/C NSg/V/J  NPr/J/P NSg/V+ . NSg/C/P NPr/ISg+
> derives its     motivation from practical and everyday computation . It       aims  to
# NPl/V   ISg/D$+ NSg+       P    NSg/J     V/C NSg/J+   NSg+        . NPr/ISg+ NPl/V P
> understand the nature of computation and , as    a   consequence of this
# V          D   NSg/V  P  NSg         V/C . NSg/R D/P NSg/V       P  I/Ddem+
> understanding , provide more      efficient methodologies .
# NᴹSg/V/J+     . V       NPr/I/V/J NSg/J+    NPl+          .
>
#
> Theory of computation
# NSg    P  NSg
>
#
> According to Peter    Denning , the fundamental question underlying computer science
# V/J       P  NPr/V/J+ ?       . D+  NSg/J+      NSg/V+   NSg/V/J    NSg/V+   NSg/V+
> is , " What   can    be     automated ? " Theory of computation is focused on  answering
# VL . . NSg/I+ NPr/VX NSg/VX V/J       . . NSg    P  NSg         VL V/J     J/P V
> fundamental questions about what   can    be     computed and what   amount of resources
# NSg/J       NPl/V     J/P   NSg/I+ NPr/VX NSg/VX V/J      V/C NSg/I+ NSg/V  P  NPl/V+
> are required to perform those   computations . In      an  effort to answer the first
# V   V/J      P  V       I/Ddem+ NPl+         . NPr/J/P D/P NSg/V  P  NSg/V  D+  NSg/V/J+
> question , computability theory examines which computational problems are
# NSg/V+   . ?             NSg+   NPl/V    I/C+  J             NPl+     V
> solvable on  various theoretical models of computation . The second   question is
# J        J/P J       J           NPl/V  P+ NSg         . D+  NSg/V/J+ NSg/V+   VL
> addressed by      computational complexity theory , which studies the time     and space
# V/J       NSg/J/P J             NSg        NSg+   . I/C+  NPl/V   D   N🅪Sg/V/J V/C N🅪Sg/V+
> costs  associated with different approaches to solving a   multitude of
# NPl/V+ V/J        P    NSg/J     NPl/V      P  V       D/P NSg       P
> computational problems .
# J+            NPl+     .
>
#
> The famous P         = NP  ? problem , one       of the Millennium Prize    Problems , is an  open
# D+  V/J    NPr/V/J/P . NPr . NSg/J+  . NSg/I/V/J P  D+  NSg+       NSg/V/J+ NPl+     . VL D/P NSg/V/J
> problem in      the theory of computation .
# NSg/J   NPr/J/P D   NSg    P  NSg         .
>
#
> Information and coding theory
# NᴹSg+       V/C V+     NSg
>
#
> Information theory , closely related to probability and statistics , is related to
# NᴹSg+       NSg    . R       J       P  NSg         V/C NPl/V+     . VL J       P
> the quantification of information . This    was developed by      Claude Shannon to find
# D   NSg            P  NᴹSg+       . I/Ddem+ V   V/J       NSg/J/P NPr+   NPr+    P  NSg/V
> fundamental limits on  signal   processing operations such  as    compressing data and
# NSg/J       NPl/V  J/P NSg/V/J+ V+         +          NSg/I NSg/R V           N🅪Pl V/C
> on  reliably storing and communicating data  . Coding theory is the study of the
# J/P R        V       V/C V             N🅪Pl+ . V+     NSg+   VL D   NSg/V P  D
> properties of codes ( systems for converting information from one       form   to
# NPl/V      P  NPl/V . NPl     C/P V          NᴹSg        P    NSg/I/V/J NSg/V+ P
> another ) and their fitness for a    specific application . Codes  are used for data
# I/D+    . V/C D$+   NSg     C/P D/P+ NSg/J+   NSg+        . NPl/V+ V   V/J  C/P N🅪Pl+
> compression , cryptography , error  detection and correction , and more      recently
# NSg+        . NSg          . NSg/V+ NSg       V/C NSg+       . V/C NPr/I/V/J R
> also for network coding . Codes  are studied for the purpose of designing
# W?   C/P NSg/V+  V+     . NPl/V+ V   V/J     C/P D   NSg/V   P  V
> efficient and reliable data  transmission methods .
# NSg/J     V/C NSg/J    N🅪Pl+ NSg+         NPl/V+  .
>
#
> Data  structures and algorithms
# N🅪Pl+ NPl/V      V/C NPl
>
#
> Data  structures and algorithms are the studies of commonly used computational
# N🅪Pl+ NPl/V      V/C NPl+       V   D   NPl/V   P  R        V/J  J
> methods and their computational efficiency .
# NPl/V   V/C D$+   J+            NSg+       .
>
#
> Programming language theory and formal methods
# NSg/V+      N🅪Sg/V   NSg    V/C NSg/J  NPl/V
>
#
> Programming language theory is a   branch of computer science that          deals with the
# NSg/V+      N🅪Sg/V   NSg+   VL D/P NPr/V  P  NSg/V+   NSg/V+  NSg/I/C/Ddem+ NPl/V P    D+
> design , implementation , analysis , characterization , and classification of
# NSg/V+ . NSg+           . N🅪Sg+    . NSg              . V/C NSg            P
> programming languages and their individual features . It       falls  within  the
# NSg/V+      NPl/V     V/C D$+   NSg/J+     NPl/V+   . NPr/ISg+ NPl/V+ NSg/J/P D
> discipline of computer science , both depending on  and affecting mathematics ,
# NSg/V      P  NSg/V+   NSg/V+  . I/C  V         J/P V/C V/J       NᴹSg+       .
> software engineering , and linguistics . It       is an  active research area  , with
# NSg+     NSg/V+      . V/C NSg+        . NPr/ISg+ VL D/P NSg/J  NSg/V+   N🅪Sg+ . P
> numerous dedicated academic journals .
# J        V/J+      NSg/J+   NPl/V+   .
>
#
> Formal methods are a   particular kind  of mathematically based technique for the
# NSg/J+ NPl/V   V   D/P NSg/J      NSg/J P  R              V/J   NSg       C/P D+
> specification , development and verification of software and hardware systems .
# NSg           . N🅪Sg        V/C NSg          P  NSg      V/C NSg+     NPl+    .
> The use   of formal methods for software and hardware design is motivated by      the
# D   NSg/V P  NSg/J  NPl/V   C/P NSg      V/C NSg+     NSg/V+ VL V/J       NSg/J/P D+
> expectation that          , as    in      other    engineering disciplines , performing appropriate
# NSg+        NSg/I/C/Ddem+ . NSg/R NPr/J/P NSg/V/J+ NSg/V+      NPl/V+      . V          V/J
> mathematical analysis can    contribute to the reliability and robustness of a
# J            N🅪Sg+    NPr/VX NSg/V      P  D+  NSg         V/C NSg        P  D/P+
> design . They form  an  important theoretical underpinning for software
# NSg/V+ . IPl+ NSg/V D/P J         J           NSg/V        C/P NSg+
> engineering , especially where safety or    security is  involved . Formal methods are
# NSg/V+      . R          NSg/C N🅪Sg/V NPr/C NSg+     VL+ V/J      . NSg/J  NPl/V+  V
> a   useful adjunct to software testing since they help  avoid errors and can    also
# D/P J      NSg/V/J P  NSg      V+      C/P   IPl+ NSg/V V     NPl/V+ V/C NPr/VX W?
> give  a   framework for testing . For industrial use    , tool   support is required .
# NSg/V D/P NSg       C/P V+      . C/P NSg/J+     NSg/V+ . NSg/V+ NSg/V+  VL V/J      .
> However , the high    cost    of using formal methods means that         they are usually only
# C       . D   NSg/V/J NSg/V/J P  V     NSg/J  NPl/V+  NPl/V NSg/I/C/Ddem IPl+ V   R       J/R/C
> used in      the development of high    - integrity and life   - critical systems , where
# V/J  NPr/J/P D   N🅪Sg        P  NSg/V/J . NᴹSg      V/C NSg/V+ . NSg/J    NPl     . NSg/C
> safety or    security is of utmost importance . Formal methods are best     described as
# N🅪Sg/V NPr/C NSg+     VL P  NSg/J  NᴹSg+      . NSg/J  NPl/V+  V   NPr/VX/J V/J       NSg/R
> the application of a   fairly broad variety of theoretical computer science
# D   NSg         P  D/P R      NSg/J NSg     P  J           NSg/V+   NSg/V+
> fundamentals , in      particular logic    calculi , formal languages , automata theory ,
# NPl+         . NPr/J/P NSg/J+     NSg/V/J+ NSg     . NSg/J+ NPl/V+    . NSg      NSg+   .
> and program semantics , but     also type   systems and algebraic data  types  to
# V/C NPr/V+  NPl+      . NSg/C/P W?   NSg/V+ NPl+    V/C J         N🅪Pl+ NPl/V+ P
> problems in      software and hardware specification and verification .
# NPl      NPr/J/P NSg      V/C NSg+     NSg           V/C NSg+         .
>
#
> Applied computer science
# V/J     NSg/V+   NSg/V
>
#
> Computer graphics and visualization
# NSg/V+   NPl      V/C NSg
>
#
> Computer graphics is the study of digital visual contents and involves the
# NSg/V+   NPl      VL D   NSg/V P  NSg/J   NSg/J  NPl/V+   V/C V        D+
> synthesis and manipulation of image  data  . The study  is connected to many      other
# NSg       V/C NSg          P  NSg/V+ N🅪Pl+ . D+  NSg/V+ VL V/J       P  NSg/I/J/D NSg/V/J
> fields  in      computer science , including computer vision , image  processing , and
# NPrPl/V NPr/J/P NSg/V+   NSg/V+  . V         NSg/V+   NSg/V+ . NSg/V+ V+         . V/C
> computational geometry , and is heavily applied in      the fields  of special effects
# J+            N🅪Sg+    . V/C VL R       V/J     NPr/J/P D   NPrPl/V P  NSg/V/J NPl/V
> and video   games  .
# V/C N🅪Sg/V+ NPl/V+ .
>
#
> Image  and sound    processing
# NSg/V+ V/C NSg/V/J+ V
>
#
> Information can    take  the form  of images , sound   , video  or    other    multimedia . Bits
# NᴹSg+       NPr/VX NSg/V D   NSg/V P  NPl/V  . NSg/V/J . N🅪Sg/V NPr/C NSg/V/J+ NSg/J+     . NPl/V
> of information can    be     streamed via    signals . Its     processing is the central notion
# P  NᴹSg+       NPr/VX NSg/VX V/J      NSg/P+ NPl/V   . ISg/D$+ V+         VL D   NPr/J   NSg
> of informatics , the European view  on  computing , which studies information
# P  NᴹSg        . D   NSg/J    NSg/V J/P NSg/V+    . I/C+  NPl/V+  NᴹSg+
> processing algorithms independently of the type  of information carrier – whether
# V+         NPl+       R             P  D   NSg/V P  NᴹSg+       NPr/J+  . I/C
> it       is electrical , mechanical or     biological . This    field  plays important role in
# NPr/ISg+ VL NSg/J      . NSg/J+     NPr/C+ NSg/J+     . I/Ddem+ NSg/V+ NPl/V J         NSg  NPr/J/P
> information theory , telecommunications , information engineering and has
# NᴹSg+       NSg+   . NPl+               . NᴹSg+       NSg/V+      V/C V
> applications in      medical image  computing and speech  synthesis , among others . What
# W?           NPr/J/P NSg/J   NSg/V+ NSg/V     V/C N🅪Sg/V+ NSg+      . P     NPl/V+ . NSg/I+
> is the lower bound   on  the complexity of fast    Fourier transform algorithms ? is
# VL D   V/J   NSg/V/J J/P D   NSg        P  NSg/V/J NPr     NSg/V     NPl+       . VL+
> one       of the unsolved problems in      theoretical computer science .
# NSg/I/V/J P  D   V/J      NPl      NPr/J/P J+          NSg/V+   NSg/V+  .
>
#
> Computational science , finance and engineering
# J+            NSg/V   . N🅪Sg/V+ V/C NSg/V
>
#
> Scientific computing ( or    computational science ) is the field of study  concerned
# J+         NSg/V     . NPr/C J             NSg/V+  . VL D   NSg/V P  NSg/V+ V/J
> with constructing mathematical models and quantitative analysis techniques and
# P    V            J            NPl/V+ V/C J            N🅪Sg+    NPl+       V/C
> using computers to analyze and solve scientific problems . A   major   usage of
# V     NPl/V+    P  V       V/C NSg/V J+         NPl+     . D/P NPr/V/J N🅪Sg  P
> scientific computing is simulation of various processes , including computational
# J+         NSg/V+    VL NSg        P  J+      NPl/V+    . V         J
> fluid  dynamics , physical , electrical , and electronic systems and circuits , as
# NSg/J+ NSgPl+   . NSg/J    . NSg/J      . V/C J          NPl+    V/C NPl/V    . NSg/R
> well    as    societies and social situations ( notably war    games  ) along with their
# NSg/V/J NSg/R NPl+      V/C NSg/J  W?         . R       NSg/V+ NPl/V+ . P     P    D$+
> habitats , among many       others . Modern computers enable optimization of such
# NPl      . P     NSg/I/J/D+ NPl/V+ . NSg/J  NPl/V+    V      NSg          P  NSg/I
> designs as    complete aircraft . Notable in      electrical and electronic circuit
# NPl/V   NSg/R NSg/V/J+ NSgPl+   . NSg/J   NPr/J/P NSg/J      V/C J          NSg/V+
> design are SPICE  , as    well    as    software for physical realization of new     ( or
# NSg/V+ V   N🅪Sg/V . NSg/R NSg/V/J NSg/R NSg      C/P NSg/J    NSg/NoAm    P  NSg/V/J . NPr/C
> modified ) designs . The latter includes essential design software for integrated
# NSg/V/J  . NPl/V+  . D   NSg/J  NPl/V    NSg/J     NSg/V+ NSg      C/P V/J+
> circuits .
# NPl/V+   .
>
#
> Human    – computer interaction
# NSg/V/J+ . NSg/V+   NSg
>
#
> Human    – computer interaction ( HCI ) is the field of study and research concerned
# NSg/V/J+ . NSg/V+   NSg+        . ?   . VL D   NSg/V P  NSg/V V/C NSg/V+   V/J
> with the design and use   of computer systems , mainly based on  the analysis of the
# P    D+  NSg/V  V/C NSg/V P  NSg/V+   NPl+    . R      V/J   J/P D   N🅪Sg     P  D
> interaction between humans and computer interfaces . HCI has several subfields
# NSg         NSg/P   NPl/V  V/C NSg/V+   NPl/V+     . ?   V   J/D     NPl
> that          focus on  the relationship between emotions , social behavior and brain
# NSg/I/C/Ddem+ NSg/V J/P D+  NSg+         NSg/P   NPl+     . NSg/J  N🅪Sg/Am  V/C NPr🅪/V+
> activity with computers .
# NSg      P    NPl/V+    .
>
#
> Software engineering
# NSg+     NSg/V
>
#
> Software engineering is the study of designing , implementing , and modifying the
# NSg+     NSg/V       VL D   NSg/V P  V         . V            . V/C V         D+
> software in      order  to ensure it       is of high    quality , affordable , maintainable , and
# NSg+     NPr/J/P NSg/V+ P  V      NPr/ISg+ VL P  NSg/V/J NSg/J+  . W?         . J            . V/C
> fast     to build . It       is a   systematic approach to software design , involving the
# NSg/V/J+ P+ NSg/V . NPr/ISg+ VL D/P J          NSg/V    P  NSg      NSg/V+ . V         D
> application of engineering practices to software . Software engineering deals
# NSg         P  NSg/V+      NPl/V+    P+ NSg      . NSg+     NSg/V+      NPl/V
> with the organizing and analyzing of software — it       does  not   just deal    with the
# P    D   V          V/C V         P  NSg+     . NPr/ISg+ NPl/V NSg/C V/J  NSg/V/J P    D+
> creation or    manufacture of new      software , but     its     internal arrangement and
# NSg      NPr/C NSg/V       P  NSg/V/J+ NSg+     . NSg/C/P ISg/D$+ J        NSg         V/C+
> maintenance . For example software testing , systems engineering , technical debt
# NSg+        . C/P NSg/V+  NSg+     V+      . NPl+    NSg/V+      . NSg/J     N🅪Sg
> and software development processes .
# V/C NSg+     N🅪Sg+       NPl/V+    .
>
#
> Artificial intelligence
# J+         N🅪Sg
>
#
> Artificial intelligence ( AI   ) aims  to or    is required to synthesize
# J+         N🅪Sg         . NPr+ . NPl/V P  NPr/C VL V/J      P  V
> goal   - orientated processes such  as    problem - solving , decision - making ,
# NSg/V+ . V/J        NPl/V     NSg/I NSg/R NSg/J   . V       . NSg/V+   . NSg/V  .
> environmental adaptation , learning , and communication found in      humans and
# NSg/J+        NSg+       . V+       . V/C NSg+          NSg/V NPr/J/P NPl/V  V/C+
> animals . From its     origins in      cybernetics and in      the Dartmouth Conference ( 1956 ) ,
# NPl+    . P    ISg/D$+ NPl+    NPr/J/P NSg         V/C NPr/J/P D+  NPr+      NSg/V+     . #    . .
> artificial intelligence research has been  necessarily cross      - disciplinary ,
# J          N🅪Sg+        NSg/V+   V   NSg/V R           NPr/V/J/P+ . NSg/J        .
> drawing on  areas of expertise such  as    applied mathematics , symbolic logic    ,
# NSg/V   J/P NPl   P  NSg/V+    NSg/I NSg/R V/J     NᴹSg+       . J+       NSg/V/J+ .
> semiotics , electrical engineering , philosophy of mind  , neurophysiology , and
# NSg       . NSg/J+     NSg/V+      . NSg/V      P  NSg/V . ?               . V/C
> social intelligence . AI   is associated in      the popular mind  with robotic
# NSg/J+ N🅪Sg+        . NPr+ VL V/J        NPr/J/P D   NSg/J   NSg/V P    J+
> development , but     the main    field of practical application has been  as    an  embedded
# N🅪Sg+       . NSg/C/P D   NSg/V/J NSg/V P  NSg/J     NSg+        V   NSg/V NSg/R D/P V/J
> component in      areas of software development , which require computational
# NSg/J+    NPr/J/P NPl   P  NSg+     N🅪Sg+       . I/C+  NSg/V   J+
> understanding . The starting point  in      the late   1940s was Alan Turing's question
# NᴹSg/V/J+     . D+  V+       NSg/V+ NPr/J/P D+  NSg/J+ #d    V   NPr  NSg$     NSg/V+
> " Can    computers think ? " , and the question remains effectively unanswered ,
# . NPr/VX NPl/V+    NSg/V . . . V/C D+  NSg/V+   NPl/V   R           V/J        .
> although the Turing test   is still   used to assess computer output on  the scale of
# C        D+  NPr+   NSg/V+ VL NSg/V/J V/J  P  V      NSg/V+   NSg/V  J/P D   NSg/V P
> human    intelligence . But     the automation of evaluative and predictive tasks  has
# NSg/V/J+ N🅪Sg+        . NSg/C/P D   NSg        P  W?         V/C W?         NPl/V+ V
> been  increasingly successful as    a   substitute for human   monitoring and
# NSg/V R            J          NSg/R D/P NSg/V      C/P NSg/V/J V          V/C
> intervention in      domains of computer application involving complex real  - world
# NSg          NPr/J/P NPl     P  NSg/V+   NSg+        V         NSg/V/J NSg/J . NSg/V+
> data  .
# N🅪Pl+ .
>
#
> Computer systems
# NSg/V+   NPl
>
#
> Computer architecture and microarchitecture
# NSg/V+   NSg          V/C NSg
>
#
> Computer architecture , or    digital computer organization , is the conceptual
# NSg/V+   NSg          . NPr/C NSg/J   NSg/V+   NSg+         . VL D   J
> design and fundamental operational structure of a    computer system . It       focuses
# NSg/V+ V/C NSg/J       J           NSg/V     P  D/P+ NSg/V+   NSg+   . NPr/ISg+ NPl/V
> largely on  the way    by      which the central processing unit performs internally and
# R       J/P D+  NSg/J+ NSg/J/P I/C+  D+  NPr/J+  V+         NSg+ V        R          V/C
> accesses addresses in      memory . Computer engineers study  computational logic   and
# NPl/V    NPl/V+    NPr/J/P N🅪Sg+  . NSg/V+   NPl/V+    NSg/V+ J             NSg/V/J V/C
> design of computer hardware , from individual processor components ,
# NSg/V  P  NSg/V+   NSg+     . P    NSg/J+     NSg+      NPl+       .
> microcontrollers , personal computers to supercomputers and embedded systems . The
# NPl              . NSg/J    NPl/V     P  NPl            V/C V/J      NPl+    . D
> term     " architecture " in      computer literature can    be     traced to the work  of Lyle R.
# NSg/V/J+ . NSg          . NPr/J/P NSg/V+   NSg+       NPr/VX NSg/VX V/J    P  D   NSg/V P  NPr  ?
> Johnson and Frederick P. Brooks  Jr     . , members of the Machine Organization
# NPr     V/C NPr+      ?  NPrPl/V NSg/J+ . . NPl/V   P  D+  NSg/V+  NSg+
> department in      IBM's main    research center  in      1959 .
# NSg        NPr/J/P NSg$  NSg/V/J NSg/V    NSg/V/J NPr/J/P #    .
>
#
> Concurrent , parallel and distributed computing
# NSg/J      . NSg/V/J  V/C V/J+        NSg/V+
>
#
> Concurrency is a   property of systems in      which several computations are executing
# NSg+        VL D/P NSg/V    P  NPl+    NPr/J/P I/C+  J/D     NPl          V   V
> simultaneously , and potentially interacting with each other    . A   number  of
# R              . V/C R           V           P    D+   NSg/V/J+ . D/P NSg/V/J P
> mathematical models have   been  developed for general concurrent computation
# J            NPl/V+ NSg/VX NSg/V V/J       C/P NSg/V/J NSg/J      NSg
> including Petri nets   , process calculi and the parallel random  access machine
# V         ?     NPl/V+ . NSg/V+  NSg     V/C D   NSg/V/J  NSg/V/J NSg/V+ NSg/V
> model    . When    multiple computers are connected in      a    network while     using
# NSg/V/J+ . NSg/I/C NSg/J    NPl/V+    V   V/J       NPr/J/P D/P+ NSg/V+  NSg/V/C/P V
> concurrency , this    is known as    a    distributed system . Computers within  that
# NSg         . I/Ddem+ VL V/J   NSg/R D/P+ V/J+        NSg+   . NPl/V     NSg/J/P NSg/I/C/Ddem+
> distributed system have   their own     private  memory , and information can    be
# V/J         NSg+   NSg/VX D$+   NSg/V/J NSg/V/J+ N🅪Sg+  . V/C NᴹSg+       NPr/VX NSg/VX
> exchanged to achieve common   goals  .
# V/J       P  V       NSg/V/J+ NPl/V+ .
>
#
> Computer networks
# NSg/V+   NPl/V
>
#
> This   branch of computer science aims  to manage networks between computers
# I/Ddem NPr/V  P  NSg/V+   NSg/V+  NPl/V P  NSg/V  NPl/V+   NSg/P   NPl/V+
> worldwide .
# J+        .
>
#
> Computer security and cryptography
# NSg/V+   NSg      V/C NSg
>
#
> Computer security is a   branch of computer technology with the objective of
# NSg/V+   NSg      VL D/P NPr/V  P  NSg/V+   NSg        P    D   NSg/J     P
> protecting information from unauthorized access , disruption , or    modification
# V          NᴹSg        P    V/J+         NSg/V+ . NSg+       . NPr/C NSg+
> while     maintaining the accessibility and usability of the system for its     intended
# NSg/V/C/P V           D+  NSg           V/C NᴹSg      P  D   NSg    C/P ISg/D$+ NSg/V/J+
> users .
# NPl+  .
>
#
> Historical cryptography is the art   of writing and deciphering secret   messages .
# NSg/J+     NSg          VL D   NPr/V P  NSg/V+  V/C V           NSg/V/J+ NPl/V+   .
> Modern cryptography is the scientific study of problems relating to distributed
# NSg/J  NSg          VL D   J          NSg/V P  NPl+     V        P  V/J
> computations that          can     be      attacked . Technologies studied in      modern cryptography
# NPl          NSg/I/C/Ddem+ NPr/VX+ NSg/VX+ V/J      . NPl+         V/J     NPr/J/P NSg/J  NSg
> include symmetric and asymmetric encryption , digital signatures , cryptographic
# NSg/V   J         V/C J+         NSg        . NSg/J+  NPl+       . J
> hash   functions , key     - agreement protocols , blockchain , zero    - knowledge proofs , and
# NSg/V+ NPl/V+    . NPr/V/J . NSg       NPl/V     . NSg        . NSg/V/J . NᴹSg      NPl/V  . V/C
> garbled circuits .
# V/J+    NPl/V+   .
>
#
> Databases and data  mining
# NPl/V+    V/C N🅪Pl+ NSg/V+
>
#
> A    database is intended to organize , store  , and retrieve large amounts of data
# D/P+ NSg/V+   VL NSg/V/J  P  V        . NSg/V+ . V/C NSg/V    NSg/J NPl/V   P  N🅪Pl+
> easily . Digital databases are managed using database management systems to
# R+     . NSg/J   NPl/V+    V   V/J     V     NSg/V+   NSg+       NPl+    P
> store , create , maintain , and search data  , through database models and query
# NSg/V . V/J    . V        . V/C NSg/V+ N🅪Pl+ . NSg/J/P NSg/V+   NPl/V  V/C NSg/V+
> languages . Data  mining is a   process of discovering patterns in      large  data  sets   .
# NPl/V+    . N🅪Pl+ NSg/V+ VL D/P NSg/V   P  V           NPl/V+   NPr/J/P NSg/J+ N🅪Pl+ NPl/V+ .
>
#
> Discoveries
# NPl
>
#
> The philosopher of computing Bill   Rapaport noted three Great Insights of
# D   NSg         P  NSg/V+    NPr/V+ ?        V/J   NSg   NSg/J NPl      P
> Computer Science :
# NSg/V+   NSg/V+  .
>
#
>
#
>
#
> Gottfried Wilhelm Leibniz's , George Boole's , Alan Turing's , Claude Shannon's ,
# ?         NPr     NSg$      . NPr+   NSg$    . NPr+ NSg$     . NPr+   NSg$      .
> and Samuel Morse's insight : there are only  two  objects that         a    computer has to
# V/C NPr+   NSg$    NSg+    . +     V   J/R/C NSg+ NPl/V+  NSg/I/C/Ddem D/P+ NSg/V+   V   P
> deal    with in      order  to represent " anything " . [ note   4 ]
# NSg/V/J P    NPr/J/P NSg/V+ P  V         . NSg/I/V+ . . . NSg/V+ # .
>
#
> All       the information about any    computable problem can    be     represented using
# NSg/I/J/C D   NᴹSg        J/P   I/R/D+ ?          NSg/J+  NPr/VX NSg/VX V/J         V
> only  0 and 1 ( or    any   other   bistable pair   that          can    flip    - flop  between two
# J/R/C # V/C # . NPr/C I/R/D NSg/V/J ?        NSg/V+ NSg/I/C/Ddem+ NPr/VX NSg/V/J . NSg/V NSg/P   NSg
> easily distinguishable states   , such  as    " on  / off       " , " magnetized / de   - magnetized " ,
# R      J               NPrPl/V+ . NSg/I NSg/R . J/P . NSg/V/J/P . . . V/J        . NPr+ . V/J        . .
> " high    - voltage / low     - voltage " , etc. ) .
# . NSg/V/J . NSg     . NSg/V/J . NSg+    . . +    . .
>
#
>
#
>
#
> Alan Turing's insight : there are only  five actions that         a    computer has to
# NPr  NSg$     NSg+    . +     V   J/R/C NSg  NPl/V+  NSg/I/C/Ddem D/P+ NSg/V+   V   P
> perform in      order  to do     " anything " .
# V       NPr/J/P NSg/V+ P  NSg/VX . NSg/I/V+ . .
>
#
> Every algorithm can    be     expressed in      a   language for a   computer consisting of
# D+    NSg       NPr/VX NSg/VX V/J       NPr/J/P D/P N🅪Sg/V   C/P D/P NSg/V+   V          P
> only  five basic  instructions :
# J/R/C NSg  NPr/J+ NPl+         .
>
#
>
#
>
#
> move  left    one        location ;
# NSg/V NPr/V/J NSg/I/V/J+ N🅪Sg+    .
>
#
> move  right   one       location ;
# NSg/V NPr/V/J NSg/I/V/J N🅪Sg+    .
>
#
> read   symbol at    current location ;
# NSg/V+ NSg/V  NSg/P NSg/J+  N🅪Sg+    .
>
#
> print    0 at    current location ;
# N🅪Sg/V/J # NSg/P NSg/J+  N🅪Sg+    .
>
#
> print    1 at    current location .
# N🅪Sg/V/J # NSg/P NSg/J+  N🅪Sg+    .
>
#
>
#
>
#
> Corrado Böhm and Giuseppe Jacopini's insight : there are only  three ways of
# ?       ?    V/C NSg      ?          NSg+    . +     V   J/R/C NSg   NPl  P
> combining these   actions ( into more      complex ones   ) that          are needed in      order for
# V         I/Ddem+ NPl/V   . P    NPr/I/V/J NSg/V/J NPl/V+ . NSg/I/C/Ddem+ V   V/J    NPr/J/P NSg/V C/P
> a   computer to do     " anything " .
# D/P NSg/V    P  NSg/VX . NSg/I/V+ . .
>
#
> Only  three rules are needed to combine any   set     of basic instructions into more
# J/R/C NSg   NPl/V V   V/J    P  NSg/V   I/R/D NPr/V/J P  NPr/J NPl          P    NPr/I/V/J
> complex ones   :
# NSg/V/J NPl/V+ .
>
#
>
#
>
#
> sequence : first   do     this   , then    do     that         ;
# NSg/V    . NSg/V/J NSg/VX I/Ddem . NSg/J/C NSg/VX NSg/I/C/Ddem .
>
#
> selection : IF    such  - and - such  is the case  , THEN    do     this   , ELSE    do     that         ;
# NSg+      . NSg/C NSg/I . V/C . NSg/I VL D   NPr/V . NSg/J/C NSg/VX I/Ddem . NSg/J/C NSg/VX NSg/I/C/Ddem .
>
#
> repetition : WHILE     such  - and - such  is the case  , DO     this    . The three rules of
# NSg/V+     . NSg/V/C/P NSg/I . V/C . NSg/I VL D   NPr/V . NSg/VX I/Ddem+ . D   NSg   NPl/V P
> Boehm's and Jacopini's insight can    be     further simplified with the use   of
# ?       V/C ?          NSg+    NPr/VX NSg/VX V/J     V/J        P    D   NSg/V P
> goto ( which means it       is more      elementary than structured programming ) .
# ?    . I/C+  NPl/V NPr/ISg+ VL NPr/I/V/J NSg/J      C/P  V/J        NSg/V       . .
>
#
>
#
>
#
> Programming paradigms
# NSg/V       NPl
>
#
> Programming languages can    be     used to accomplish different tasks in      different
# NSg/V+      NPl/V     NPr/VX NSg/VX V/J  P  V          NSg/J     NPl/V NPr/J/P NSg/J+
> ways . Common  programming paradigms include :
# NPl+ . NSg/V/J NSg/V+      NPl+      NSg/V+  .
>
#
>
#
>
#
> Functional programming , a   style of building the structure and elements of
# NSg/J      NSg/V       . D/P NSg/V P  NSg/V+   D+  NSg/V     V/C NPl/V    P
> computer programs that          treats computation as    the evaluation of mathematical
# NSg/V+   NPl/V+   NSg/I/C/Ddem+ NPl/V+ NSg         NSg/R D   NSg        P  J
> functions and avoids state  and mutable data  . It       is a   declarative programming
# NPl/V+    V/C V      NSg/V+ V/C W?      N🅪Pl+ . NPr/ISg+ VL D/P NSg/J+      NSg/V+
> paradigm , which means programming is done    with expressions or    declarations
# NSg+     . I/C+  NPl/V NSg/V+      VL NSg/V/J P    NPl         NPr/C NPl+
> instead of statements .
# W?      P  NPl/V+     .
>
#
> Imperative programming , a    programming paradigm that          uses  statements that
# NSg/J+     NSg/V       . D/P+ NSg/V+      NSg+     NSg/I/C/Ddem+ NPl/V NPl/V+     NSg/I/C/Ddem+
> change a   program's state  . In      much    the same way    that         the imperative mood in
# N🅪Sg/V D/P NSg$+     NSg/V+ . NPr/J/P NSg/I/J D+  I/J+ NSg/J+ NSg/I/C/Ddem D   NSg/J      NSg  NPr/J/P
> natural languages expresses commands , an  imperative program consists of
# NSg/J   NPl/V+    NPl/V     NPl/V+   . D/P NSg/J      NPr/V+  NPl/V    P
> commands for the computer to perform . Imperative programming focuses on
# NPl/V    C/P D+  NSg/V+   P+ V       . NSg/J      NSg/V+      NPl/V   J/P
> describing how   a    program operates .
# V          NSg/C D/P+ NPr/V+  V+       .
>
#
> Object - oriented programming , a   programming paradigm based on  the concept of
# NSg/V+ . V/J      NSg/V       . D/P NSg/V+      NSg+     V/J   J/P D   NSg/V   P
<<<<<<< HEAD
> " objects " , which may    contain data , in      the form  of fields   , often known as
# . NPl/V+  . . I/C+  NPr/VX V       NSg  . NPr/J/P D   NSg/V P  NPrPl/V+ . R     V/J   NSg/R
> attributes ; and code   , in      the form  of procedures , often known as    methods . A
# NPl/V+     . V/C NSg/V+ . NPr/J/P D   NSg/V P  NPl+       . R     V/J   NSg/R NPl/V+  . D/P
> feature of objects is that         an   object's procedures can    access and often modify
# NSg/V   P  NPl/V+  VL NSg/I/C/Ddem D/P+ NSg$+    NPl+       NPr/VX NSg/V  V/C R     V
> the data fields  of the object with which they are associated . Thus
# D   NSg+ NPrPl/V P  D+  NSg/V+ P    I/C+  IPl+ V   V/J        . NSg
> object - oriented computer programs are made out         of objects that          interact with
# NSg/V+ . V/J      NSg/V    NPl/V+   V   V    NSg/V/J/R/P P+ NPl/V+  NSg/I/C/Ddem+ NSg/V    P
=======
> " objects " , which may    contain data , in      the form  of fields   , often known   as
# . NPl/V+  . . I/C+  NPr/VX V       N🅪Pl . NPr/J/P D   NSg/V P  NPrPl/V+ . R     NSg/V/J NSg/R
> attributes ; and code    , in      the form  of procedures , often known   as    methods . A
# NPl/V+     . V/C N🅪Sg/V+ . NPr/J/P D   NSg/V P  NPl+       . R     NSg/V/J NSg/R NPl/V+  . D/P
> feature of objects is that         an   object's procedures can    access and often modify
# NSg/V   P  NPl/V+  VL NSg/I/C/Ddem D/P+ NSg$+    NPl+       NPr/VX NSg/V  V/C R     V
> the data  fields  of the object with which they are associated . Thus
# D   N🅪Pl+ NPrPl/V P  D+  NSg/V+ P    I/C+  IPl+ V   V/J        . NSg
> object - oriented computer programs are made  out         of objects that          interact with
# NSg/V+ . V/J      NSg/V    NPl/V+   V   NSg/V NSg/V/J/R/P P+ NPl/V+  NSg/I/C/Ddem+ NSg/V    P
>>>>>>> 274721ee
> one       another .
# NSg/I/V/J I/D     .
>
#
> Service - oriented programming , a    programming paradigm that          uses  " services " as
# NSg/V+  . V/J      NSg/V       . D/P+ NSg/V+      NSg+     NSg/I/C/Ddem+ NPl/V . NPl/V    . NSg/R
> the unit of computer work   , to design and implement integrated business
# D   NSg  P  NSg/V+   NSg/V+ . P  NSg/V  V/C NSg/V     V/J        N🅪Sg/J+
> applications and mission critical software programs .
# W?           V/C NSg/V+  NSg/J+   NSg+     NPl/V+   .
>
#
> Many       languages offer   support for multiple paradigms , making the distinction more
# NSg/I/J/D+ NPl/V     NSg/V/J NSg/V   C/P NSg/J+   NPl+      . NSg/V  D+  NSg+        NPr/I/V/J
> a   matter   of style  than of technical capabilities .
# D/P N🅪Sg/V/J P  NSg/V+ C/P  P  NSg/J+    NSg+         .
>
#
> Research
# NSg/V
>
#
> Conferences are important events for computer science research . During these
# NPl/V+      V   J         NPl/V  C/P NSg/V+   NSg/V+  NSg/V+   . V/P    I/Ddem+
> conferences , researchers from the public  and private sectors present their
# NPl/V+      . W?          P    D   NSg/V/J V/C NSg/V/J NPl+    NSg/V/J D$+
> recent work   and  meet     . Unlike    in      most    other    academic fields   , in      computer science ,
# NSg/J  NSg/V+ V/C+ NSg/V/J+ . NSg/V/J/P NPr/J/P NSg/I/J NSg/V/J+ NSg/J+   NPrPl/V+ . NPr/J/P NSg/V+   NSg/V+  .
> the prestige of conference papers is greater than that         of journal  publications .
# D   NSg/V/J  P  NSg/V+     NPl/V+ VL J       C/P  NSg/I/C/Ddem P  NSg/V/J+ NPl+         .
> One       proposed explanation for this    is the quick   development of this    relatively
# NSg/I/V/J V/J      NSg         C/P I/Ddem+ VL D   NSg/V/J N🅪Sg        P  I/Ddem+ R
> new      field  requires rapid review and distribution of results , a   task   better
# NSg/V/J+ NSg/V+ NPl/V    NSg/J NSg/V  V/C NSg          P  NPl/V+  . D/P NSg/V+ NSg/VX/J
> handled by      conferences than by      journals .
# V/J     NSg/J/P NPl/V+      C/P  NSg/J/P NPl/V+   .<|MERGE_RESOLUTION|>--- conflicted
+++ resolved
@@ -17,7 +17,7 @@
 > computation , and information theory ) to applied disciplines ( including the
 # NSg         . V/C NᴹSg+       NSg+   . P  V/J     NPl/V+      . V         D+
 > design and implementation of hardware and software ) .
-# NSg/V  V/C NSg            P  NSg      V/C NSg+     . .
+# NSg/V  V/C NSg            P  NᴹSg     V/C NᴹSg+    . .
 >
 #
 > Algorithms and data  structures are central to computer science . The theory of
@@ -37,9 +37,9 @@
 > of repositories of data  . Human   – computer interaction investigates the interfaces
 # P  NPl          P  N🅪Pl+ . NSg/V/J . NSg/V+   NSg+        V            D   NPl/V
 > through which humans and computers interact , and software engineering focuses on
-# NSg/J/P I/C+  NPl/V  V/C NPl/V+    NSg/V    . V/C NSg+     NSg/V+      NPl/V   J/P
+# NSg/J/P I/C+  NPl/V  V/C NPl/V+    NSg/V    . V/C NᴹSg+    NSg/V+      NPl/V   J/P
 > the design and principles behind  developing software . Areas such  as    operating
-# D   NSg/V  V/C NPl/V+     NSg/J/P V          NSg+     . NPl+  NSg/I NSg/R V
+# D   NSg/V  V/C NPl/V+     NSg/J/P V          NᴹSg+    . NPl+  NSg/I NSg/R V
 > systems , networks and embedded systems investigate the principles and design
 # NPl     . NPl/V+   V/C V/J      NPl+    V           D   NPl/V      V/C NSg/V+
 > behind  complex  systems . Computer architecture describes the construction of
@@ -67,7 +67,7 @@
 >
 #
 > History
-# NSg
+# N🅪Sg
 >
 #
 > The earliest foundations of what   would become computer science predate the
@@ -129,7 +129,7 @@
 > published the 2nd of the only  two designs for mechanical analytical engines in
 # V/J       D   #   P  D   J/R/C NSg NPl/V   C/P NSg/J      J          NPl/V   NPr/J/P
 > history . In      1914 , the Spanish engineer Leonardo Torres Quevedo published his
-# NSg+    . NPr/J/P #    . D+  NPr/J+  NSg/V+   NPr+     NPr    ?       V/J       ISg/D$+
+# N🅪Sg+   . NPr/J/P #    . D+  NPr/J+  NSg/V+   NPr+     NPr    ?       V/J       ISg/D$+
 > Essays on  Automatics , and designed , inspired by      Babbage , a   theoretical
 # NPl/V+ J/P NPl        . V/C V/J      . V/J      NSg/J/P NPr     . D/P J
 > electromechanical calculating machine which was to be     controlled by      a   read   - only
@@ -285,11 +285,11 @@
 > disciplines other   than computer science . For example , the study of computer
 # NPl/V       NSg/V/J C/P  NSg/V+   NSg/V+  . C/P NSg/V+  . D   NSg/V P  NSg/V+
 > hardware is usually considered part    of computer engineering , while     the study of
-# NSg+     VL R       V/J        NSg/V/J P  NSg/V+   NSg/V+      . NSg/V/C/P D   NSg/V P
+# NᴹSg+    VL R       V/J        NSg/V/J P  NSg/V+   NSg/V+      . NSg/V/C/P D   NSg/V P
 > commercial computer systems and their deployment is often called information
 # NSg/J      NSg/V+   NPl     V/C D$+   NSg+       VL R     V/J    NᴹSg+
 > technology or    information systems . However , there has been  exchange of ideas
-# NSg        NPr/C NᴹSg        NPl+    . C       . +     V   NSg/V NSg/V    P  NPl+
+# N🅪Sg       NPr/C NᴹSg        NPl+    . C       . +     V   NSg/V NSg/V    P  NPl+
 > between the various computer - related disciplines . Computer science research also
 # NSg/P   D   J+      NSg/V+   . J       NPl/V       . NSg/V+   NSg/V+  NSg/V+   W?
 > often intersects other    disciplines , such  as    cognitive science , linguistics ,
@@ -315,11 +315,11 @@
 >
 #
 > The relationship between computer science and software engineering is a
-# D+  NSg          NSg/P   NSg/V+   NSg/V   V/C NSg+     NSg/V+      VL D/P
+# D+  NSg          NSg/P   NSg/V+   NSg/V   V/C NᴹSg+    NSg/V+      VL D/P
 > contentious issue  , which is further muddied by      disputes over      what   the term
 # J           NSg/V+ . I/C+  VL V/J     V/J     NSg/J/P NPl/V+   NSg/V/J/P NSg/I+ D   NSg/V/J+
 > " software engineering " means , and how   computer science is  defined . David Parnas ,
-# . NSg+     NSg/V+      . NPl/V . V/C NSg/C NSg/V+   NSg/V+  VL+ V/J     . NPr+  ?      .
+# . NᴹSg+    NSg/V+      . NPl/V . V/C NSg/C NSg/V+   NSg/V+  VL+ V/J     . NPr+  ?      .
 > taking  a   cue   from the relationship between other   engineering and science
 # NSg/V/J D/P NSg/V P    D+  NSg+         NSg/P   NSg/V/J NSg/V       V/C NSg/V+
 > disciplines , has claimed that         the principal focus of computer science is
@@ -327,7 +327,7 @@
 > studying the properties of computation in      general , while     the principal focus of
 # V        D   NPl/V      P  NSg         NPr/J/P NSg/V/J . NSg/V/C/P D   NSg/J     NSg/V P
 > software engineering is the design of specific computations to achieve practical
-# NSg+     NSg/V+      VL D   NSg/V  P  NSg/J    NPl          P  V       NSg/J+
+# NᴹSg+    NSg/V+      VL D   NSg/V  P  NSg/J    NPl          P  V       NSg/J+
 > goals  , making the two separate but     complementary disciplines .
 # NPl/V+ . NSg/V  D   NSg NSg/V/J  NSg/C/P NSg/J+        NPl/V+      .
 >
@@ -425,7 +425,7 @@
 > separate paradigms in      computer science . Peter    Wegner argued that         those   paradigms
 # NSg/V/J  NPl       NPr/J/P NSg/V+   NSg/V+  . NPr/V/J+ ?      V/J    NSg/I/C/Ddem I/Ddem+ NPl+
 > are science , technology , and mathematics . Peter    Denning's working group  argued
-# V   NSg/V   . NSg+       . V/C NᴹSg+       . NPr/V/J+ ?         V       NSg/V+ V/J
+# V   NSg/V   . N🅪Sg+      . V/C NᴹSg+       . NPr/V/J+ ?         V       NSg/V+ V/J
 > that         they are theory , abstraction ( modeling ) , and design . Amnon H. Eden
 # NSg/I/C/Ddem IPl+ V   NSg    . NSg         . NSg/V+   . . V/C NSg/V+ . ?     ?  NPr+
 > described them     as    the " rationalist paradigm " ( which treats computer science as    a
@@ -435,7 +435,7 @@
 > mainly employs deductive reasoning ) , the " technocratic paradigm " ( which might     be
 # R      NPl/V   J         NSg/V     . . D   . J            NSg+     . . I/C+  NᴹSg/VX/J NSg/VX
 > found in      engineering approaches , most    prominently in      software engineering ) , and
-# NSg/V NPr/J/P NSg/V+      NPl/V+     . NSg/I/J R           NPr/J/P NSg+     NSg/V+      . . V/C
+# NSg/V NPr/J/P NSg/V+      NPl/V+     . NSg/I/J R           NPr/J/P NᴹSg+    NSg/V+      . . V/C
 > the " scientific paradigm " ( which approaches computer - related artifacts from the
 # D   . J          NSg+     . . I/C+  NPl/V+     NSg/V+   . J       NPl       P    D
 > empirical perspective of natural sciences , identifiable in      some  branches of
@@ -457,9 +457,9 @@
 > studies of algorithms and the limits of computation to the practical issues of
 # NPl/V   P  NPl+       V/C D   NPl/V  P  NSg         P  D   NSg/J     NPl/V  P
 > implementing computing systems in      hardware and software . CSAB , formerly called
-# V            NSg/V+    NPl     NPr/J/P NSg      V/C NSg+     . ?    . R        V/J
+# V            NSg/V+    NPl     NPr/J/P NᴹSg     V/C NᴹSg+    . ?    . R        V/J
 > Computing Sciences Accreditation Board  — which is made up        of representatives of
-# NSg/V+    NPl/V+   NSg           NSg/V+ . I/C+  VL V    NSg/V/J/P P  NPl             P
+# NSg/V+    NPl/V+   N🅪Sg          NSg/V+ . I/C+  VL V    NSg/V/J/P P  NPl             P
 > the Association for Computing Machinery ( ACM ) , and the IEEE Computer Society
 # D+  NSg         C/P NSg/V+    NᴹSg+     . NSg . . V/C D+  NPr+ NSg/V+   NSg+
 > ( IEEE CS    ) — identifies four areas that          it       considers crucial to the discipline of
@@ -469,7 +469,7 @@
 > programming methodology and languages , and computer elements and  architecture .
 # NSg/V+      NSg         V/C NPl/V+    . V/C NSg/V+   NPl/V    V/C+ NSg+         .
 > In      addition to these   four areas , CSAB also identifies fields   such  as    software
-# NPr/J/P NSg      P  I/Ddem+ NSg  NPl+  . ?    W?   V          NPrPl/V+ NSg/I NSg/R NSg+
+# NPr/J/P NSg      P  I/Ddem+ NSg  NPl+  . ?    W?   V          NPrPl/V+ NSg/I NSg/R NᴹSg+
 > engineering , artificial intelligence , computer networking and communication ,
 # NSg/V+      . J+         N🅪Sg+        . NSg/V+   NᴹSg/V     V/C NSg+          .
 > database systems , parallel computation , distributed computation , human   – computer
@@ -571,7 +571,7 @@
 > discipline of computer science , both depending on  and affecting mathematics ,
 # NSg/V      P  NSg/V+   NSg/V+  . I/C  V         J/P V/C V/J       NᴹSg+       .
 > software engineering , and linguistics . It       is an  active research area  , with
-# NSg+     NSg/V+      . V/C NSg+        . NPr/ISg+ VL D/P NSg/J  NSg/V+   N🅪Sg+ . P
+# NᴹSg+    NSg/V+      . V/C NSg+        . NPr/ISg+ VL D/P NSg/J  NSg/V+   N🅪Sg+ . P
 > numerous dedicated academic journals .
 # J        V/J+      NSg/J+   NPl/V+   .
 >
@@ -579,19 +579,19 @@
 > Formal methods are a   particular kind  of mathematically based technique for the
 # NSg/J+ NPl/V   V   D/P NSg/J      NSg/J P  R              V/J   NSg       C/P D+
 > specification , development and verification of software and hardware systems .
-# NSg           . N🅪Sg        V/C NSg          P  NSg      V/C NSg+     NPl+    .
+# NSg           . N🅪Sg        V/C NSg          P  NᴹSg     V/C NᴹSg+    NPl+    .
 > The use   of formal methods for software and hardware design is motivated by      the
-# D   NSg/V P  NSg/J  NPl/V   C/P NSg      V/C NSg+     NSg/V+ VL V/J       NSg/J/P D+
+# D   NSg/V P  NSg/J  NPl/V   C/P NᴹSg     V/C NᴹSg+    NSg/V+ VL V/J       NSg/J/P D+
 > expectation that          , as    in      other    engineering disciplines , performing appropriate
 # NSg+        NSg/I/C/Ddem+ . NSg/R NPr/J/P NSg/V/J+ NSg/V+      NPl/V+      . V          V/J
 > mathematical analysis can    contribute to the reliability and robustness of a
 # J            N🅪Sg+    NPr/VX NSg/V      P  D+  NSg         V/C NSg        P  D/P+
 > design . They form  an  important theoretical underpinning for software
-# NSg/V+ . IPl+ NSg/V D/P J         J           NSg/V        C/P NSg+
+# NSg/V+ . IPl+ NSg/V D/P J         J           NSg/V        C/P NᴹSg+
 > engineering , especially where safety or    security is  involved . Formal methods are
 # NSg/V+      . R          NSg/C N🅪Sg/V NPr/C NSg+     VL+ V/J      . NSg/J  NPl/V+  V
 > a   useful adjunct to software testing since they help  avoid errors and can    also
-# D/P J      NSg/V/J P  NSg      V+      C/P   IPl+ NSg/V V     NPl/V+ V/C NPr/VX W?
+# D/P J      NSg/V/J P  NᴹSg     V+      C/P   IPl+ NSg/V V     NPl/V+ V/C NPr/VX W?
 > give  a   framework for testing . For industrial use    , tool   support is required .
 # NSg/V D/P NSg       C/P V+      . C/P NSg/J+     NSg/V+ . NSg/V+ NSg/V+  VL V/J      .
 > However , the high    cost    of using formal methods means that         they are usually only
@@ -607,7 +607,7 @@
 > and program semantics , but     also type   systems and algebraic data  types  to
 # V/C NPr/V+  NPl+      . NSg/C/P W?   NSg/V+ NPl+    V/C J         N🅪Pl+ NPl/V+ P
 > problems in      software and hardware specification and verification .
-# NPl      NPr/J/P NSg      V/C NSg+     NSg           V/C NSg+         .
+# NPl      NPr/J/P NᴹSg     V/C NᴹSg+    NSg           V/C NSg+         .
 >
 #
 > Applied computer science
@@ -675,9 +675,9 @@
 > designs as    complete aircraft . Notable in      electrical and electronic circuit
 # NPl/V   NSg/R NSg/V/J+ NSgPl+   . NSg/J   NPr/J/P NSg/J      V/C J          NSg/V+
 > design are SPICE  , as    well    as    software for physical realization of new     ( or
-# NSg/V+ V   N🅪Sg/V . NSg/R NSg/V/J NSg/R NSg      C/P NSg/J    NSg/NoAm    P  NSg/V/J . NPr/C
+# NSg/V+ V   N🅪Sg/V . NSg/R NSg/V/J NSg/R NᴹSg     C/P NSg/J    NSg/NoAm    P  NSg/V/J . NPr/C
 > modified ) designs . The latter includes essential design software for integrated
-# NSg/V/J  . NPl/V+  . D   NSg/J  NPl/V    NSg/J     NSg/V+ NSg      C/P V/J+
+# NSg/V/J  . NPl/V+  . D   NSg/J  NPl/V    NSg/J     NSg/V+ NᴹSg     C/P V/J+
 > circuits .
 # NPl/V+   .
 >
@@ -699,25 +699,25 @@
 >
 #
 > Software engineering
-# NSg+     NSg/V
+# NᴹSg+    NSg/V
 >
 #
 > Software engineering is the study of designing , implementing , and modifying the
-# NSg+     NSg/V       VL D   NSg/V P  V         . V            . V/C V         D+
+# NᴹSg+    NSg/V       VL D   NSg/V P  V         . V            . V/C V         D+
 > software in      order  to ensure it       is of high    quality , affordable , maintainable , and
-# NSg+     NPr/J/P NSg/V+ P  V      NPr/ISg+ VL P  NSg/V/J NSg/J+  . W?         . J            . V/C
+# NᴹSg+    NPr/J/P NSg/V+ P  V      NPr/ISg+ VL P  NSg/V/J NSg/J+  . W?         . J            . V/C
 > fast     to build . It       is a   systematic approach to software design , involving the
-# NSg/V/J+ P+ NSg/V . NPr/ISg+ VL D/P J          NSg/V    P  NSg      NSg/V+ . V         D
+# NSg/V/J+ P+ NSg/V . NPr/ISg+ VL D/P J          NSg/V    P  NᴹSg     NSg/V+ . V         D
 > application of engineering practices to software . Software engineering deals
-# NSg         P  NSg/V+      NPl/V+    P+ NSg      . NSg+     NSg/V+      NPl/V
+# NSg         P  NSg/V+      NPl/V+    P+ NᴹSg     . NᴹSg+    NSg/V+      NPl/V
 > with the organizing and analyzing of software — it       does  not   just deal    with the
-# P    D   V          V/C V         P  NSg+     . NPr/ISg+ NPl/V NSg/C V/J  NSg/V/J P    D+
+# P    D   V          V/C V         P  NᴹSg+    . NPr/ISg+ NPl/V NSg/C V/J  NSg/V/J P    D+
 > creation or    manufacture of new      software , but     its     internal arrangement and
-# NSg      NPr/C NSg/V       P  NSg/V/J+ NSg+     . NSg/C/P ISg/D$+ J        NSg         V/C+
+# NSg      NPr/C NSg/V       P  NSg/V/J+ NᴹSg+    . NSg/C/P ISg/D$+ J        NSg         V/C+
 > maintenance . For example software testing , systems engineering , technical debt
-# NSg+        . C/P NSg/V+  NSg+     V+      . NPl+    NSg/V+      . NSg/J     N🅪Sg
+# NSg+        . C/P NSg/V+  NᴹSg+    V+      . NPl+    NSg/V+      . NSg/J     N🅪Sg
 > and software development processes .
-# V/C NSg+     N🅪Sg+       NPl/V+    .
+# V/C NᴹSg+    N🅪Sg+       NPl/V+    .
 >
 #
 > Artificial intelligence
@@ -743,7 +743,7 @@
 > development , but     the main    field of practical application has been  as    an  embedded
 # N🅪Sg+       . NSg/C/P D   NSg/V/J NSg/V P  NSg/J     NSg+        V   NSg/V NSg/R D/P V/J
 > component in      areas of software development , which require computational
-# NSg/J+    NPr/J/P NPl   P  NSg+     N🅪Sg+       . I/C+  NSg/V   J+
+# NSg/J+    NPr/J/P NPl   P  NᴹSg+    N🅪Sg+       . I/C+  NSg/V   J+
 > understanding . The starting point  in      the late   1940s was Alan Turing's question
 # NᴹSg/V/J+     . D+  V+       NSg/V+ NPr/J/P D+  NSg/J+ #d    V   NPr  NSg$     NSg/V+
 > " Can    computers think ? " , and the question remains effectively unanswered ,
@@ -777,7 +777,7 @@
 > accesses addresses in      memory . Computer engineers study  computational logic   and
 # NPl/V    NPl/V+    NPr/J/P N🅪Sg+  . NSg/V+   NPl/V+    NSg/V+ J             NSg/V/J V/C
 > design of computer hardware , from individual processor components ,
-# NSg/V  P  NSg/V+   NSg+     . P    NSg/J+     NSg+      NPl+       .
+# NSg/V  P  NSg/V+   NᴹSg+    . P    NSg/J+     NSg+      NPl+       .
 > microcontrollers , personal computers to supercomputers and embedded systems . The
 # NPl              . NSg/J    NPl/V     P  NPl            V/C V/J      NPl+    . D
 > term     " architecture " in      computer literature can    be     traced to the work  of Lyle R.
@@ -825,7 +825,7 @@
 >
 #
 > Computer security is a   branch of computer technology with the objective of
-# NSg/V+   NSg      VL D/P NPr/V  P  NSg/V+   NSg        P    D   NSg/J     P
+# NSg/V+   NSg      VL D/P NPr/V  P  NSg/V+   N🅪Sg       P    D   NSg/J     P
 > protecting information from unauthorized access , disruption , or    modification
 # V          NᴹSg        P    V/J+         NSg/V+ . NSg+       . NPr/C NSg+
 > while     maintaining the accessibility and usability of the system for its     intended
@@ -1016,29 +1016,16 @@
 #
 > Object - oriented programming , a   programming paradigm based on  the concept of
 # NSg/V+ . V/J      NSg/V       . D/P NSg/V+      NSg+     V/J   J/P D   NSg/V   P
-<<<<<<< HEAD
 > " objects " , which may    contain data , in      the form  of fields   , often known as
-# . NPl/V+  . . I/C+  NPr/VX V       NSg  . NPr/J/P D   NSg/V P  NPrPl/V+ . R     V/J   NSg/R
-> attributes ; and code   , in      the form  of procedures , often known as    methods . A
-# NPl/V+     . V/C NSg/V+ . NPr/J/P D   NSg/V P  NPl+       . R     V/J   NSg/R NPl/V+  . D/P
-> feature of objects is that         an   object's procedures can    access and often modify
-# NSg/V   P  NPl/V+  VL NSg/I/C/Ddem D/P+ NSg$+    NPl+       NPr/VX NSg/V  V/C R     V
-> the data fields  of the object with which they are associated . Thus
-# D   NSg+ NPrPl/V P  D+  NSg/V+ P    I/C+  IPl+ V   V/J        . NSg
-> object - oriented computer programs are made out         of objects that          interact with
-# NSg/V+ . V/J      NSg/V    NPl/V+   V   V    NSg/V/J/R/P P+ NPl/V+  NSg/I/C/Ddem+ NSg/V    P
-=======
-> " objects " , which may    contain data , in      the form  of fields   , often known   as
-# . NPl/V+  . . I/C+  NPr/VX V       N🅪Pl . NPr/J/P D   NSg/V P  NPrPl/V+ . R     NSg/V/J NSg/R
-> attributes ; and code    , in      the form  of procedures , often known   as    methods . A
-# NPl/V+     . V/C N🅪Sg/V+ . NPr/J/P D   NSg/V P  NPl+       . R     NSg/V/J NSg/R NPl/V+  . D/P
+# . NPl/V+  . . I/C+  NPr/VX V       N🅪Pl . NPr/J/P D   NSg/V P  NPrPl/V+ . R     V/J   NSg/R
+> attributes ; and code    , in      the form  of procedures , often known as    methods . A
+# NPl/V+     . V/C N🅪Sg/V+ . NPr/J/P D   NSg/V P  NPl+       . R     V/J   NSg/R NPl/V+  . D/P
 > feature of objects is that         an   object's procedures can    access and often modify
 # NSg/V   P  NPl/V+  VL NSg/I/C/Ddem D/P+ NSg$+    NPl+       NPr/VX NSg/V  V/C R     V
 > the data  fields  of the object with which they are associated . Thus
 # D   N🅪Pl+ NPrPl/V P  D+  NSg/V+ P    I/C+  IPl+ V   V/J        . NSg
-> object - oriented computer programs are made  out         of objects that          interact with
-# NSg/V+ . V/J      NSg/V    NPl/V+   V   NSg/V NSg/V/J/R/P P+ NPl/V+  NSg/I/C/Ddem+ NSg/V    P
->>>>>>> 274721ee
+> object - oriented computer programs are made out         of objects that          interact with
+# NSg/V+ . V/J      NSg/V    NPl/V+   V   V    NSg/V/J/R/P P+ NPl/V+  NSg/I/C/Ddem+ NSg/V    P
 > one       another .
 # NSg/I/V/J I/D     .
 >
@@ -1048,7 +1035,7 @@
 > the unit of computer work   , to design and implement integrated business
 # D   NSg  P  NSg/V+   NSg/V+ . P  NSg/V  V/C NSg/V     V/J        N🅪Sg/J+
 > applications and mission critical software programs .
-# W?           V/C NSg/V+  NSg/J+   NSg+     NPl/V+   .
+# W?           V/C NSg/V+  NSg/J+   NᴹSg+    NPl/V+   .
 >
 #
 > Many       languages offer   support for multiple paradigms , making the distinction more
