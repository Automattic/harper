> <!--
# Unlintable
>            source: https://en.wikipedia.org/w/index.php?title=Computer_science&oldid=1286173304
# Unlintable Unlintable
>            license: CC BY-SA 4.0
# Unlintable Unlintable
>            -->
# Unlintable Unlintable
>            Computer science
# Unlintable NSg/V+   N🅪Sg/V+
>
#
> Computer science is  the study of computation , information , and automation .
# NSg/V+   N🅪Sg/V+ VL3 D   NSg/V P  NSg         . NᴹSg+       . V/C N🅪Sg       .
> Computer science spans  theoretical disciplines ( such  as    algorithms , theory of
# NSg/V+   N🅪Sg/V+ NPl/V3 J           NPl/V3+     . NSg/I NSg/R NPl+       . NSg    P
> computation , and information theory ) to applied disciplines ( including the
# NSg         . V/C NᴹSg+       NSg+   . P  VP/J    NPl/V3+     . Vg        D
> design  and implementation of hardware and software ) .
# N🅪Sg/V+ V/C NSg            P  NᴹSg     V/C NᴹSg+    . .
>
#
> Algorithms and data  structures are central to computer science . The theory of
# NPl        V/C N🅪Pl+ NPl/V3+    V   NPr/J   P  NSg/V    N🅪Sg/V+ . D   NSg    P
> computation concerns abstract models of computation and general classes of
# NSg         NSg/V+   NSg/V/J  NPl/V3 P  NSg         V/C NSg/V/J NPl/V3  P
> problems that          can    be      solved using them     . The fields   of cryptography and computer
# NPl+     NSg/I/C/Ddem+ NPr/VX NSg/VXL VP/J   Vg    NSg/IPl+ . D   NPrPl/V3 P  NSg          V/C NSg/V+
> security involve studying the means  for secure communication and preventing
# NᴹSg+    V       Vg       D   NPl/V3 C/P V/J    N🅪Sg+         V/C Vg
> security vulnerabilities . Computer graphics and computational geometry address
# NᴹSg+    NSg+            . NSg/V+   NPl      V/C J+            N🅪Sg+    NSg/V+
> the generation of images  . Programming language theory considers different ways
# D   NSg        P  NPl/V3+ . NᴹSg/Vg+    N🅪Sg/V+  NSg+   V3        NSg/J     NPl+
> to describe computational processes , and database theory concerns the management
# P  V        J+            NPl/V3+   . V/C NSg/V+   NSg+   NSg/V+   D   NSg
> of repositories of data  . Human   – computer interaction investigates the interfaces
# P  NPl          P  N🅪Pl+ . NSg/V/J . NSg/V+   NSg+        V3           D+  NPl/V3+
> through which humans and computers interact , and software engineering focuses on
# NSg/J/P I/C+  NPl/V3 V/C NPl/V3+   NSg/V    . V/C NᴹSg+    NSg/Vg+     NPl/V3  J/P
> the design  and principles behind  developing software . Areas such  as    operating
# D   N🅪Sg/V+ V/C NPl/V3+    NSg/J/P Vg         NᴹSg+    . NPl+  NSg/I NSg/R Vg
> systems , networks and embedded systems investigate the principles and design
# NPl+    . NPl/V3+  V/C V/J      NPl+    V           D   NPl/V3     V/C N🅪Sg/V+
> behind  complex  systems . Computer architecture describes the construction of
# NSg/J/P NSg/V/J+ NPl+    . NSg/V+   NᴹSg+        V3        D   NSg          P
> computer components and computer - operated equipment . Artificial intelligence and
# NSg/V+   NPl        V/C NSg/V+   . VP/J     NᴹSg+     . J          N🅪Sg         V/C
> machine learning aim   to synthesize goal   - orientated processes such  as
# NSg/V+  Vg+      NSg/V P  V          NSg/V+ . VP/J       NPl/V3    NSg/I NSg/R
> problem - solving , decision - making , environmental adaptation , planning and
# NSg/J+  . Vg      . NSg/V+   . NSg/Vg . NSg/J         NSg+       . NSg/V    V/C
> learning found in      humans and animals . Within  artificial intelligence , computer
# Vg+      NSg/V NPr/J/P NPl/V3 V/C NPl+    . NSg/J/P J+         N🅪Sg+        . NSg/V+
> vision  aims   to understand and process image and video   data  , while     natural
# N🅪Sg/V+ NPl/V3 P  VL         V/C NSg/V+  NSg/V V/C N🅪Sg/V+ N🅪Pl+ . NSg/V/C/P NSg/J+
> language processing aims   to understand and process textual and linguistic data  .
# N🅪Sg/V+  Vg+        NPl/V3 P  VL         V/C NSg/V+  J       V/C J          N🅪Pl+ .
>
#
> The fundamental concern of computer science is  determining what   can    and cannot
# D   NSg/J       NSg/V   P  NSg/V+   N🅪Sg/V+ VL3 Vg          NSg/I+ NPr/VX V/C NSg/V
> be      automated . The Turing Award  is  generally recognized as    the highest
# NSg/VXL VP/J      . D   NPr    NSg/V+ VL3 R         VP/J       NSg/R D   JS
> distinction in      computer science .
# NSg         NPr/J/P NSg/V+   N🅪Sg/V+ .
>
#
> History
# N🅪Sg+
>
#
> The earliest foundations of what   would become computer science predate the
# D   JS       NPl         P  NSg/I+ VX    VL     NSg/V+   N🅪Sg/V+ NSg/V   D
> invention of the modern digital computer . Machines for calculating fixed
# N🅪Sg      P  D   NSg/J  NSg/J   NSg/V+   . NPl/V3+  C/P Vg/J        VP/J
> numerical tasks   such  as    the abacus have   existed since antiquity , aiding in
# J+        NPl/V3+ NSg/I NSg/R D   NSg    NSg/VX VP/J    C/P   NSg+      . Vg     NPr/J/P
> computations such  as    multiplication and division . Algorithms for performing
# NPl          NSg/I NSg/R NᴹSg           V/C NSg+     . NPl+       C/P Vg
> computations have   existed since antiquity , even    before the development of
# NPl          NSg/VX VP/J    C/P   NSg+      . NSg/V/J C/P    D   N🅪Sg        P
> sophisticated computing equipment .
# VP/J          NᴹSg/Vg+  NᴹSg+     .
>
#
> Wilhelm Schickard designed and constructed the first   working mechanical
# NPr     ?         VP/J     V/C VP/J        D   NSg/V/J Vg      NSg/J
> calculator in      1623 . In      1673 , Gottfried Leibniz demonstrated a   digital mechanical
# NSg+       NPr/J/P #    . NPr/J/P #    . ?         NPr     VP/J         D/P NSg/J   NSg/J
> calculator , called the Stepped Reckoner . Leibniz may    be      considered the first
# NSg+       . VP/J   D   J       ?        . NPr     NPr/VX NSg/VXL VP/J       D   NSg/V/J
> computer scientist and information theorist , because of various reasons ,
# NSg/V+   NSg       V/C NᴹSg+       NSg      . C/P     P  J       NPl/V3+ .
> including the fact that          he       documented the binary number    system . In      1820 , Thomas
# Vg        D   NSg+ NSg/I/C/Ddem+ NPr/ISg+ VP/J       D   NSg/J+ NSg/V/JC+ NSg+   . NPr/J/P #    . NPr+
> de   Colmar launched the mechanical calculator industry [ note   1 ] when    he       invented
# NPr+ ?      VP/J     D   NSg/J      NSg+       N🅪Sg+    . NSg/V+ # . NSg/I/C NPr/ISg+ VP/J
> his     simplified arithmometer , the first   calculating machine strong enough and
# ISg/D$+ VP/J       ?            . D   NSg/V/J Vg/J        NSg/V+  NPr/J  NSg/I  V/C
> reliable enough to be      used     daily   in      an  office environment . Charles Babbage
# NSg/J    NSg/I  P  NSg/VXL VPPtPp/J NSg/V/J NPr/J/P D/P NSg/V+ NSg+        . NPr+    NPr
> started the design of the first   automatic mechanical calculator , his     Difference
# VP/J    D   N🅪Sg/V P  D   NSg/V/J NSg/J     NSg/J      NSg+       . ISg/D$+ N🅪Sg/V+
> Engine , in      1822 , which eventually gave him  the idea of the first   programmable
# NSg/V+ . NPr/J/P #    . I/C+  R          V    ISg+ D   NSg  P  D   NSg/V/J NSg/J
> mechanical calculator , his     Analytical Engine . He       started developing this    machine
# NSg/J      NSg+       . ISg/D$+ J          NSg/V+ . NPr/ISg+ VP/J    Vg         I/Ddem+ NSg/V+
> in      1834 , and " in      less    than two  years , he       had sketched out         many       of the salient
# NPr/J/P #    . V/C . NPr/J/P V/J/C/P C/P  NSg+ NPl+  . NPr/ISg+ V   VP/J     NSg/V/J/R/P NSg/I/J/Dq P  D   NSg/J
> features of the modern computer " . " A    crucial step   was the adoption of a   punched
# NPl/V3   P  D   NSg/J  NSg/V+   . . . D/P+ J+      NSg/V+ VPt D   NSg      P  D/P VP/J
> card    system derived from the Jacquard loom  " making it       infinitely
# N🅪Sg/V+ NSg+   VP/J    P    D   NPr      NSg/V . NSg/Vg NPr/ISg+ R
> programmable . [ note   2 ] In      1843 , during the translation of a   French   article on  the
# NSg/J        . . NSg/V+ # . NPr/J/P #    . V/P    D   NSg         P  D/P NPr🅪/V/J NSg/V+  J/P D
> Analytical Engine , Ada  Lovelace wrote , in      one       of the many       notes   she  included , an
# J          NSg/V+ . NPr+ NPr      V     . NPr/J/P NSg/I/V/J P  D   NSg/I/J/Dq NPl/V3+ ISg+ VP/J     . D/P
> algorithm to compute the Bernoulli numbers   , which is  considered to be      the first
# NSg       P  NSg/V   D   NPr+      NPrPl/V3+ . I/C+  VL3 VP/J       P  NSg/VXL D   NSg/V/J
> published algorithm ever specifically tailored for implementation on  a   computer .
# VP/J      NSg       J    W?           VP/J     C/P NSg+           J/P D/P NSg/V+   .
> Around 1885 , Herman Hollerith invented the tabulator , which used     punched cards
# J/P    #    . NPr+   NPr       VP/J     D   NSg       . I/C+  VPPtPp/J VP/J    NPl/V3+
> to process statistical information ; eventually his     company became part    of IBM  .
# P  NSg/V   J           NᴹSg+       . R          ISg/D$+ NSg/V+  VPtPp  NSg/V/J P  NPr+ .
> Following  Babbage , although unaware of his     earlier work    , Percy Ludgate in      1909
# NSg/Vg/J/P NPr     . C        V/J     P  ISg/D$+ JC      N🅪Sg/V+ . NPr+  ?       NPr/J/P #
> published the 2nd of the only  two designs for mechanical analytical engines in
# VP/J      D   #   P  D   J/R/C NSg NPl/V3+ C/P NSg/J      J          NPl/V3  NPr/J/P
> history . In      1914 , the Spanish engineer Leonardo Torres Quevedo published his
# N🅪Sg+   . NPr/J/P #    . D+  NPrᴹ/J+ NSg/V+   NPr+     NPr    ?       VP/J      ISg/D$+
> Essays  on  Automatics , and designed , inspired by      Babbage , a   theoretical
# NPl/V3+ J/P NPl        . V/C VP/J     . V/J      NSg/J/P NPr     . D/P J
> electromechanical calculating machine which was to be      controlled by      a   read        - only
# ?                 Vg/J        NSg/V+  I/C+  VPt P  NSg/VXL V/J        NSg/J/P D/P NSg/VLPtPp+ . J/R/C
> program . The paper     also introduced the idea of floating - point  arithmetic . In
# NPr/V+  . D+  N🅪Sg/V/J+ W?   VP/J       D   NSg  P  Vg+      . NSg/V+ NᴹSg/J     . NPr/J/P
> 1920 , to celebrate the 100th anniversary of the invention of the arithmometer ,
# #    . P  V         D   #     NSg         P  D   N🅪Sg      P  D   ?            .
> Torres presented in      Paris the Electromechanical Arithmometer , a   prototype that
# NPr    VP/J      NPr/J/P NPr+  D   ?                 ?            . D/P NSg/V+    NSg/I/C/Ddem+
> demonstrated the feasibility of an  electromechanical analytical engine , on  which
# VP/J         D   NSg         P  D/P ?                 J          NSg/V+ . J/P I/C+
> commands could  be      typed and the results printed automatically . In      1937 , one
# NPl/V3+  NSg/VX NSg/VXL VP/J  V/C D   NPl/V3+ VP/J    W?            . NPr/J/P #    . NSg/I/V/J
> hundred years after Babbage's impossible dream    , Howard Aiken convinced IBM  ,
# NSg     NPl+  P     NSg$      NSg/J      NSg/V/J+ . NPr+   NPr   VP/J      NPr+ .
> which was making all          kinds of punched card    equipment and was also in      the
# I/C+  VPt NSg/Vg NSg/I/J/C/Dq NSg   P  VP/J    N🅪Sg/V+ NᴹSg+     V/C VPt W?   NPr/J/P D
> calculator business to develop his     giant programmable calculator , the
# NSg+       N🅪Sg/J+  P  V       ISg/D$+ NSg/J NSg/J        NSg+       . D
> ASCC / Harvard Mark   I    , based on  Babbage's Analytical Engine , which itself used
# ?    . NPr+    NPr/V+ ISg+ . VP/J  J/P NSg$      J          NSg/V+ . I/C+  ISg+   VPPtPp/J
> cards  and a   central computing unit . When    the machine was finished , some     hailed
# NPl/V3 V/C D/P NPr/J   NᴹSg/Vg+  NSg+ . NSg/I/C D+  NSg/V+  VPt VP/J     . I/J/R/Dq VP/J
> it       as    " Babbage's dream    come       true    " .
# NPr/ISg+ NSg/R . NSg$      NSg/V/J+ NSg/VLPp/P NSg/V/J . .
>
#
> During the 1940s , with the development of new     and more         powerful computing
# V/P    D+  #d    . P    D   N🅪Sg        P  NSg/V/J V/C NPr/I/V/J/Dq J        NᴹSg/Vg+
> machines such  as    the Atanasoff – Berry   computer and ENIAC , the term     computer came
# NPl/V3   NSg/I NSg/R D   ?         . NPr🅪/V+ NSg/V+   V/C ?     . D   NSg/V/J+ NSg/V+   NSg/VPt/P
> to refer to the machines rather  than their human   predecessors . As    it       became
# P  NSg/V P  D   NPl/V3+  NPr/V/J C/P  D$+   NSg/V/J NPl+         . NSg/R NPr/ISg+ VPtPp
> clear   that         computers could  be      used     for more         than just mathematical calculations ,
# NSg/V/J NSg/I/C/Ddem NPl/V3+   NSg/VX NSg/VXL VPPtPp/J C/P NPr/I/V/J/Dq C/P  V/J  J+           +            .
> the field of computer science broadened to study computation in      general . In
# D   NSg/V P  NSg/V+   N🅪Sg/V+ VP/J      P  NSg/V NSg         NPr/J/P NSg/V/J . NPr/J/P
> 1945 , IBM  founded the Watson Scientific Computing Laboratory at    Columbia
# #    . NPr+ VP/J    D+  NPr+   J+         NᴹSg/Vg+  NSg+       NSg/P NPr+
> University in      New      York City . The renovated fraternity house on  Manhattan's West
# NSg        NPr/J/P NSg/V/J+ NPr+ NSg+ . D   VP/J      NSg+       NPr/V J/P NSg$        NPr/V/J+
> Side     was IBM's first   laboratory devoted to pure    science . The lab  is  the
# NSg/V/J+ VPt NSg$  NSg/V/J NSg+       VP/J    P  NSg/V/J N🅪Sg/V+ . D+  NPr+ VL3 D
> forerunner of IBM's Research Division , which today  operates research facilities
# NSg        P  NSg$  NᴹSg/V+  NSg+     . I/C+  NSg/J+ V3       NᴹSg/V+  NPl+
> around the world  . Ultimately , the close   relationship between IBM and Columbia
# J/P    D   NSg/V+ . R          . D   NSg/V/J NSg          NSg/P   NPr V/C NPr+
> University was instrumental in      the emergence of a   new     scientific discipline ,
# NSg+       VPt NSg/J        NPr/J/P D   NSg       P  D/P NSg/V/J J          NSg/V+     .
> with Columbia offering one       of the first   academic - credit courses in      computer
# P    NPr+     N🅪Sg/Vg  NSg/I/V/J P  D   NSg/V/J NSg/J    . NSg/V+ NPl/V3  NPr/J/P NSg/V+
> science in      1946 . Computer science began to be      established as    a   distinct academic
# N🅪Sg/V+ NPr/J/P #    . NSg/V+   N🅪Sg/V+ VPt   P  NSg/VXL VP/J        NSg/R D/P V/J      NSg/J
> discipline in      the 1950s and early    1960s . The world's first   computer science
# NSg/V+     NPr/J/P D   #d    V/C NSg/J/R+ #d    . D   NSg$    NSg/V/J NSg/V+   N🅪Sg/V+
> degree program , the Cambridge Diploma in      Computer Science , began at    the
# NSg+   NPr/V+  . D   NPr+      NSg     NPr/J/P NSg/V+   N🅪Sg/V+ . VPt   NSg/P D
> University of Cambridge Computer Laboratory in      1953 . The first    computer science
# NSg        P  NPr+      NSg/V+   NSg+       NPr/J/P #    . D+  NSg/V/J+ NSg/V+   N🅪Sg/V+
> department in      the United States    was formed at    Purdue University in      1962 . Since
# NSg+       NPr/J/P D+  VP/J   NPrPl/V3+ VPt VP/J   NSg/P NPr    NSg+       NPr/J/P #    . C/P
> practical computers became available , many       applications of computing have   become
# NSg/J+    NPl/V3+   VPtPp  J         . NSg/I/J/Dq W?           P  NᴹSg/Vg+  NSg/VX VL
> distinct areas of study  in      their own      rights  .
# V/J      NPl   P  NSg/V+ NPr/J/P D$+   NSg/V/J+ NPl/V3+ .
>
#
> Etymology and scope
# NSg       V/C NSg/V+
>
#
> Although first   proposed in      1956 , the term    " computer science " appears in      a   1959
# C        NSg/V/J VP/J     NPr/J/P #    . D   NSg/V/J . NSg/V+   N🅪Sg/V+ . V3      NPr/J/P D/P #
> article in      Communications of the ACM , in      which Louis Fein argues for the
# NSg/V   NPr/J/P NPl            P  D   NSg . NPr/J/P I/C+  NPr+  ?    V3     C/P D
> creation of a   Graduate School in      Computer Sciences analogous to the creation of
# NSg      P  D/P NSg/V/J+ NSg/V+ NPr/J/P NSg/V+   NPl/V3+  J         P  D   NSg      P
> Harvard Business School in      1921 . Louis justifies the name   by      arguing that          , like
# NPr+    N🅪Sg/J+  NSg/V+ NPr/J/P #    . NPr+  V3        D+  NSg/V+ NSg/J/P Vg      NSg/I/C/Ddem+ . NSg/V/J/C/P
> management science , the subject  is  applied and interdisciplinary in      nature ,
# NSg+       N🅪Sg/V+ . D+  NSg/V/J+ VL3 VP/J    V/C J                 NPr/J/P NSg/V+ .
> while     having the characteristics typical of an  academic discipline . His     efforts ,
# NSg/V/C/P Vg     D   NPl+            NSg/J   P  D/P NSg/J    NSg/V+     . ISg/D$+ NPl/V3+ .
> and those  of others  such  as    numerical analyst George Forsythe , were    rewarded :
# V/C I/Ddem P  NPl/V3+ NSg/I NSg/R J+        NSg+    NPr+   ?        . NSg/VPt VP/J     .
> universities went    on  to create such  departments , starting with Purdue in      1962 .
# NPl+         NSg/VPt J/P P  V/J    NSg/I NPl+        . Vg       P    NPr    NPr/J/P #    .
> Despite its     name   , a   significant amount of computer science does   not   involve the
# NSg/V/P ISg/D$+ NSg/V+ . D/P NSg/J       NSg/V  P  NSg/V+   N🅪Sg/V+ NPl/V3 NSg/C V       D
> study of computers themselves . Because of this    , several alternative names   have
# NSg/V P  NPl/V3+   IPl+       . C/P     P  I/Ddem+ . J/Dq+   NSg/J+      NPl/V3+ NSg/VX
> been    proposed . Certain departments of major    universities prefer the term
# NSg/VPp VP/J     . I/J     NPl         P  NPr/V/J+ NPl+         V      D+  NSg/V/J+
> computing science , to emphasize precisely that          difference . Danish  scientist
# NᴹSg/Vg+  N🅪Sg/V+ . P  V         R         NSg/I/C/Ddem+ N🅪Sg/V+    . NPrᴹ/J+ NSg+
> Peter     Naur suggested the term     datalogy , to reflect the fact that         the scientific
# NPr/V/JC+ ?    VP/J      D   NSg/V/J+ ?        . P  V       D   NSg+ NSg/I/C/Ddem D   J
> discipline revolves around data and data  treatment , while     not   necessarily
# NSg/V+     NPl/V3   J/P    N🅪Pl V/C N🅪Pl+ NSg+      . NSg/V/C/P NSg/C R
> involving computers . The first   scientific institution to use   the term     was the
# Vg        NPl/V3+   . D   NSg/V/J J          NSg+        P  NSg/V D+  NSg/V/J+ VPt D
> Department of Datalogy at    the University of Copenhagen , founded in      1969 , with
# NSg        P  ?        NSg/P D   NSg        P  NPr+       . VP/J    NPr/J/P #    . P
> Peter     Naur being     the first   professor in      datalogy . The term     is  used     mainly in      the
# NPr/V/JC+ ?    N🅪Sg/Vg/C D   NSg/V/J NSg+      NPr/J/P ?        . D+  NSg/V/J+ VL3 VPPtPp/J R      NPr/J/P D
> Scandinavian countries . An   alternative term     , also proposed by      Naur , is  data
# NSg/J        NPl+      . D/P+ NSg/J+      NSg/V/J+ . W?   VP/J     NSg/J/P ?    . VL3 N🅪Pl+
> science ; this    is  now       used     for a   multi - disciplinary field of data  analysis ,
# N🅪Sg/V+ . I/Ddem+ VL3 NPr/V/J/C VPPtPp/J C/P D/P NSg   . NSg/J        NSg/V P  N🅪Pl+ N🅪Sg+    .
> including statistics and databases .
# Vg        NPl/V3     V/C NPl/V3+   .
>
#
> In      the early   days of computing , a   number   of terms   for the practitioners of the
# NPr/J/P D   NSg/J/R NPl  P  NᴹSg/Vg+  . D/P NSg/V/JC P  NPl/V3+ C/P D   NPl           P  D
> field of computing were    suggested ( albeit facetiously ) in      the Communications of
# NSg/V P  NᴹSg/Vg+  NSg/VPt VP/J      . C      R           . NPr/J/P D   NPl            P
> the ACM — turingineer , turologist , flow   - charts  - man      , applied meta  - mathematician ,
# D   NSg . ?           . ?          . NSg/V+ . NPl/V3+ . NPr/V/J+ . VP/J    NSg/J . NSg+          .
> and applied epistemologist . Three months later in      the same journal  , comptologist
# V/C VP/J    ?              . NSg+  NPl+   JC    NPr/J/P D+  I/J+ NSg/V/J+ . ?
> was suggested , followed next    year by      hypologist . The term     computics has also
# VPt VP/J      . VP/J     NSg/J/P NSg+ NSg/J/P ?          . D+  NSg/V/J+ ?         V3  W?
> been    suggested . In      Europe , terms   derived from contracted translations of the
# NSg/VPp VP/J      . NPr/J/P NPr+   . NPl/V3+ VP/J    P    VP/J       W?           P  D+
> expression " automatic information " ( e.g. " informazione automatica " in      Italian )
# N🅪Sg+      . NSg/J+    NᴹSg+       . . NSg  . ?            ?          . NPr/J/P N🅪Sg/J  .
> or    " information and mathematics " are often used     , e.g. informatique ( French   ) ,
# NPr/C . NᴹSg        V/C NᴹSg+       . V   R     VPPtPp/J . NSg  ?            . NPr🅪/V/J . .
> Informatik ( German ) , informatica ( Italian , Dutch    ) , informática ( Spanish ,
# ?          . NPr🅪/J . . ?           . N🅪Sg/J  . NPrᴹ/V/J . . ?           . NPrᴹ/J  .
> Portuguese ) , informatika ( Slavic languages and Hungarian ) or    pliroforiki
# NPr/J      . . ?           . NSg/J  NPl/V3+   V/C NSg/J     . NPr/C ?
> ( π          λ          η          ρ          ο          φ          ο          ρ          ι          κ          ή          , which means  informatics ) in      Greek   . Similar words   have   also been
# . Unlintable Unlintable Unlintable Unlintable Unlintable Unlintable Unlintable Unlintable Unlintable Unlintable Unlintable . I/C+  NPl/V3 NᴹSg        . NPr/J/P NPr/V/J . NSg/J+  NPl/V3+ NSg/VX W?   NSg/VPp
> adopted in      the UK   ( as    in      the School of Informatics , University of Edinburgh ) .
# VP/J    NPr/J/P D+  NPr+ . NSg/R NPr/J/P D   NSg/V  P  NᴹSg        . NSg        P  NPr+      . .
> " In      the U.S. , however , informatics is  linked with applied computing , or
# . NPr/J/P D+  ?    . C       . NᴹSg        VL3 VP/J   P    VP/J    NᴹSg/Vg+  . NPr/C
> computing in      the context of another domain . "
# NᴹSg/Vg+  NPr/J/P D   N🅪Sg/V  P  I/D     NSg+   . .
>
#
> A   folkloric quotation , often attributed to — but     almost certainly not   first
# D/P J         NSg       . R     VP/J       P  . NSg/C/P R      R         NSg/C NSg/V/J
> formulated by      — Edsger Dijkstra , states    that          " computer science is  no    more         about
# VP/J       NSg/J/P . ?      NSg      . NPrPl/V3+ NSg/I/C/Ddem+ . NSg/V+   N🅪Sg/V+ VL3 NPr/P NPr/I/V/J/Dq J/P
> computers than astronomy is  about telescopes . " [ note   3 ] The design and deployment
# NPl/V3+   C/P  NᴹSg+     VL3 J/P   NPl/V3     . . . NSg/V+ # . D   N🅪Sg/V V/C NSg
> of computers and computer systems is  generally considered the province of
# P  NPl/V3    V/C NSg/V+   NPl+    VL3 R         VP/J       D   NSg      P
> disciplines other   than computer science . For example , the study of computer
# NPl/V3+     NSg/V/J C/P  NSg/V+   N🅪Sg/V+ . C/P NSg/V+  . D   NSg/V P  NSg/V+
> hardware is  usually considered part    of computer engineering , while     the study of
# NᴹSg+    VL3 R       VP/J       NSg/V/J P  NSg/V+   NSg/Vg+     . NSg/V/C/P D   NSg/V P
> commercial computer systems and their deployment is  often called information
# NSg/J+     NSg/V+   NPl+    V/C D$+   NSg+       VL3 R     VP/J   NᴹSg+
> technology or    information systems . However , there has been    exchange of ideas
# N🅪Sg       NPr/C NᴹSg+       NPl+    . C       . +     V3  NSg/VPp NSg/V    P  NPl+
> between the various computer - related disciplines . Computer science research also
# NSg/P   D   J       NSg/V+   . J+      NPl/V3+     . NSg/V+   N🅪Sg/V+ NᴹSg/V+  W?
> often intersects other   disciplines , such  as    cognitive science , linguistics ,
# R     V3+        NSg/V/J NPl/V3+     . NSg/I NSg/R NSg/J     N🅪Sg/V  . NᴹSg+       .
> mathematics , physics , biology , Earth   science , statistics , philosophy , and logic    .
# NᴹSg+       . NPl/V3+ . NSg+    . NPrᴹ/V+ N🅪Sg/V+ . NPl/V3+    . NSg/V+     . V/C NSg/V/J+ .
>
#
> Computer science is  considered by      some     to have   a   much       closer relationship with
# NSg/V+   N🅪Sg/V+ VL3 VP/J       NSg/J/P I/J/R/Dq P  NSg/VX D/P NSg/I/J/Dq NSg/JC NSg          P
> mathematics than many        scientific disciplines , with some      observers saying that
# NᴹSg+       C/P  NSg/I/J/Dq+ J+         NPl/V3+     . P    I/J/R/Dq+ NPl+      NSg/Vg NSg/I/C/Ddem
> computing is  a   mathematical science . Early    computer science was strongly
# NᴹSg/Vg+  VL3 D/P J            N🅪Sg/V  . NSg/J/R+ NSg/V+   N🅪Sg/V+ VPt R
> influenced by      the work   of mathematicians such  as    Kurt Gödel , Alan Turing , John
# VP/J       NSg/J/P D   N🅪Sg/V P  NPl+           NSg/I NSg/R NPr  NPr   . NPr+ NPr    . NPr+
> von Neumann , Rózsa Péter and Alonzo Church and there continues to be      a   useful
# ?   ?       . ?     ?     V/C NPr    NPr/V+ V/C +     NPl/V3    P  NSg/VXL D/P J
> interchange of ideas between the two fields    in      areas such  as    mathematical logic    ,
# NSg/V       P  NPl+  NSg/P   D   NSg NPrPl/V3+ NPr/J/P NPl+  NSg/I NSg/R J            NSg/V/J+ .
> category theory , domain theory , and algebra .
# NSg+     NSg+   . NSg+   NSg+   . V/C NSg+    .
>
#
> The relationship between computer science and software engineering is  a
# D   NSg          NSg/P   NSg/V+   N🅪Sg/V  V/C NᴹSg+    NSg/Vg+     VL3 D/P
> contentious issue , which is  further muddied by      disputes over    what   the term
# J           NSg/V . I/C+  VL3 V/J     VP/J    NSg/J/P NPl/V3+  NSg/J/P NSg/I+ D   NSg/V/J+
> " software engineering " means  , and how   computer science is  defined . David Parnas ,
# . NᴹSg+    NSg/Vg+     . NPl/V3 . V/C NSg/C NSg/V+   N🅪Sg/V+ VL3 VP/J    . NPr+  ?      .
> taking   a   cue    from the relationship between other   engineering and science
# NSg/Vg/J D/P NSg/V+ P    D   NSg+         NSg/P   NSg/V/J NSg/Vg      V/C N🅪Sg/V+
> disciplines , has claimed that         the principal focus of computer science is
# NPl/V3+     . V3  VP/J    NSg/I/C/Ddem D   NSg/J     NSg/V P  NSg/V+   N🅪Sg/V+ VL3
> studying the properties of computation in      general , while     the principal focus of
# Vg       D   NPl/V3+    P  NSg         NPr/J/P NSg/V/J . NSg/V/C/P D   NSg/J     NSg/V P
> software engineering is  the design of specific computations to achieve practical
# NᴹSg+    NSg/Vg+     VL3 D   N🅪Sg/V P  NSg/J    NPl          P  V       NSg/J
> goals   , making the two separate but     complementary disciplines .
# NPl/V3+ . NSg/Vg D   NSg NSg/V/J  NSg/C/P NSg/J         NPl/V3+     .
>
#
> The academic , political , and funding aspects of computer science tend to depend
# D   NSg/J    . NSg/J     . V/C NSg/Vg+ NPl/V3  P  NSg/V+   N🅪Sg/V+ V    P  NSg/V
> on  whether a    department is  formed with a   mathematical emphasis or    with an
# J/P I/C     D/P+ NSg+       VL3 VP/J   P    D/P J            NSg      NPr/C P    D/P+
> engineering emphasis . Computer science departments with a    mathematics emphasis
# NSg/Vg+     NSg+     . NSg/V+   N🅪Sg/V+ NPl+        P    D/P+ NᴹSg+       NSg+
> and with a    numerical orientation consider alignment with computational science .
# V/C P    D/P+ J+        N🅪Sg+       V        N🅪Sg      P    J+            N🅪Sg/V+ .
> Both   types  of departments tend to make  efforts to bridge the field  educationally
# I/C/Dq NPl/V3 P  NPl+        V    P  NSg/V NPl/V3+ P  N🅪Sg/V D+  NSg/V+ R
> if    not   across all          research .
# NSg/C NSg/C NSg/P  NSg/I/J/C/Dq NᴹSg/V+  .
>
#
> Philosophy
# NSg/V+
>
#
> Epistemology of computer science
# NSg          P  NSg/V+   N🅪Sg/V+
>
#
> Despite the word   science in      its     name   , there is  debate  over    whether or    not
# NSg/V/P D+  NSg/V+ N🅪Sg/V+ NPr/J/P ISg/D$+ NSg/V+ . +     VL3 N🅪Sg/V+ NSg/J/P I/C     NPr/C NSg/C
> computer science is  a   discipline of science , mathematics , or    engineering . Allen
# NSg/V+   N🅪Sg/V+ VL3 D/P NSg/V      P  N🅪Sg/V+ . NᴹSg+       . NPr/C NSg/Vg+     . NPr+
> Newell and Herbert A. Simon argued in      1975 ,
# ?      V/C NPr+    ?  NPr+  VP/J   NPr/J/P #    .
>
#
> Computer science is  an  empirical discipline . We   would have   called it       an
# NSg/V+   N🅪Sg/V+ VL3 D/P NSg/J     NSg/V      . IPl+ VX    NSg/VX VP/J   NPr/ISg+ D/P+
> experimental science , but     like        astronomy , economics , and geology , some     of its
# NSg/J+       N🅪Sg/V+ . NSg/C/P NSg/V/J/C/P NᴹSg+     . NSg+      . V/C NSg     . I/J/R/Dq P  ISg/D$+
> unique forms  of observation and experience do     not   fit     a   narrow  stereotype of
# NSg/J  NPl/V3 P  N🅪Sg        V/C NSg/V+     NSg/VX NSg/C NSg/V/J D/P NSg/V/J NSg/V      P
> the experimental method . Nonetheless , they are experiments . Each new      machine
# D   NSg/J        NSg/V+ . W?          . IPl+ V   NPl/V3+     . Dq+  NSg/V/J+ NSg/V+
> that          is  built   is  an   experiment . Actually constructing the machine poses   a
# NSg/I/C/Ddem+ VL3 NSg/V/J VL3 D/P+ NSg/V+     . R        Vg           D+  NSg/V+  NPl/V3+ D/P+
> question to nature ; and we   listen for the answer by      observing the machine in
# NSg/V+   P  NSg/V  . V/C IPl+ NSg/V  C/P D+  NSg/V+ NSg/J/P Vg        D   NSg/V+  NPr/J/P
> operation and analyzing it       by      all          analytical and measurement means  available .
# N🅪Sg+     V/C Vg        NPr/ISg+ NSg/J/P NSg/I/J/C/Dq J          V/C NSg+        NPl/V3 J         .
>
#
> It       has since been    argued that         computer science can    be      classified as    an   empirical
# NPr/ISg+ V3  C/P+  NSg/VPp VP/J   NSg/I/C/Ddem NSg/V+   N🅪Sg/V+ NPr/VX NSg/VXL NSg/VP/J   NSg/R D/P+ NSg/J+
> science since it       makes  use   of empirical testing to evaluate the correctness of
# N🅪Sg/V+ C/P   NPr/ISg+ NPl/V3 NSg/V P  NSg/J     Vg+     P  V        D   NSg         P
> programs , but     a    problem remains in      defining the laws    and theorems of computer
# NPl/V3+  . NSg/C/P D/P+ NSg/J+  NPl/V3  NPr/J/P Vg       D+  NPl/V3+ V/C NPl/V3   P  NSg/V+
> science ( if    any    exist ) and defining the nature of experiments in      computer
# N🅪Sg/V+ . NSg/C I/R/Dq V+    . V/C Vg       D   NSg/V  P  NPl/V3+     NPr/J/P NSg/V+
> science . Proponents of classifying computer science as    an  engineering discipline
# N🅪Sg/V+ . NPl        P  Vg          NSg/V+   N🅪Sg/V+ NSg/R D/P NSg/Vg+     NSg/V+
> argue that         the reliability of computational systems is  investigated in      the same
# V     NSg/I/C/Ddem D   NSg         P  J             NPl+    VL3 VP/J         NPr/J/P D   I/J
> way    as    bridges   in      civil engineering and airplanes in      aerospace engineering . They
# NSg/J+ NSg/R NPrPl/V3+ NPr/J/P J     NSg/Vg+     V/C NPl/V3    NPr/J/P NSg/J+    NSg/Vg+     . IPl+
> also argue that         while     empirical sciences observe what   presently exists , computer
# W?   V     NSg/I/C/Ddem NSg/V/C/P NSg/J+    NPl/V3+  NSg/V   NSg/I+ R         V3     . NSg/V+
> science observes what   is  possible to exist and while     scientists discover laws
# N🅪Sg/V+ NPl/V3   NSg/I+ VL3 NSg/J    P  V     V/C NSg/V/C/P NPl+       NSg/V/J  NPl/V3
> from observation , no     proper laws    have   been    found in      computer science and it       is
# P    N🅪Sg+       . NPr/P+ NSg/J+ NPl/V3+ NSg/VX NSg/VPp NSg/V NPr/J/P NSg/V+   N🅪Sg/V+ V/C NPr/ISg+ VL3
> instead concerned with creating phenomena .
# W?      VP/J      P    Vg       NSg+      .
>
#
> Proponents of classifying computer science as    a   mathematical discipline argue
# NPl        P  Vg          NSg/V+   N🅪Sg/V+ NSg/R D/P J            NSg/V+     V
> that         computer programs are physical realizations of mathematical entities and
# NSg/I/C/Ddem NSg/V+   NPl/V3+  V   NSg/J    NPl/NoAm     P  J            NPl      V/C
> programs that          can    be      deductively reasoned through mathematical formal methods .
# NPl/V3+  NSg/I/C/Ddem+ NPr/VX NSg/VXL R           VP/J     NSg/J/P J            NSg/J  NPl/V3+ .
> Computer scientists Edsger W. Dijkstra and Tony  Hoare regard instructions for
# NSg/V+   NPl+       ?      ?  NSg      V/C NPr/J ?     NSg/V+ NPl          C/P
> computer programs as    mathematical sentences and interpret formal semantics for
# NSg/V+   NPl/V3+  NSg/R J            NPl/V3+   V/C V         NSg/J  NPl       C/P
> programming languages as    mathematical axiomatic systems .
# NᴹSg/Vg+    NPl/V3+   NSg/R J            J         NPl+    .
>
#
> Paradigms of computer science
# NPl       P  NSg/V+   N🅪Sg/V+
>
#
> A   number   of computer scientists have   argued for the distinction of three
# D/P NSg/V/JC P  NSg/V+   NPl+       NSg/VX VP/J   C/P D   NSg         P  NSg
> separate paradigms in      computer science . Peter     Wegner argued that         those  paradigms
# NSg/V/J  NPl       NPr/J/P NSg/V+   N🅪Sg/V+ . NPr/V/JC+ ?      VP/J   NSg/I/C/Ddem I/Ddem NPl+
> are science , technology , and mathematics . Peter     Denning's working group  argued
# V   N🅪Sg/V  . N🅪Sg+      . V/C NᴹSg+       . NPr/V/JC+ ?         Vg      NSg/V+ VP/J
> that         they are theory , abstraction ( modeling ) , and design  . Amnon H. Eden
# NSg/I/C/Ddem IPl+ V   NSg    . NSg         . NSg/Vg+  . . V/C N🅪Sg/V+ . ?     ?  NPr+
> described them     as    the " rationalist paradigm " ( which treats  computer science as    a
# VP/J      NSg/IPl+ NSg/R D   . NSg+        NSg+     . . I/C+  NPl/V3+ NSg/V+   N🅪Sg/V+ NSg/R D/P
> branch of mathematics , which is  prevalent in      theoretical computer science , and
# NPr/V  P  NᴹSg+       . I/C+  VL3 J         NPr/J/P J           NSg/V+   N🅪Sg/V+ . V/C
> mainly employs deductive reasoning ) , the " technocratic paradigm " ( which might     be
# R      NPl/V3  J         NSg/Vg    . . D   . J            NSg+     . . I/C+  NᴹSg/VX/J NSg/VXL
> found in      engineering approaches , most       prominently in      software engineering ) , and
# NSg/V NPr/J/P NSg/Vg+     NPl/V3+    . NSg/I/J/Dq R           NPr/J/P NᴹSg+    NSg/Vg+     . . V/C
> the " scientific paradigm " ( which approaches computer - related artifacts from the
# D   . J          NSg+     . . I/C+  NPl/V3+    NSg/V+   . J       NPl+      P    D
> empirical perspective of natural sciences , identifiable in      some     branches of
# NSg/J     NSg/J       P  NSg/J   NPl/V3+  . J            NPr/J/P I/J/R/Dq NPl/V3   P
> artificial intelligence ) . Computer science focuses on  methods involved in
# J          N🅪Sg+        . . NSg/V+   N🅪Sg/V+ NPl/V3  J/P NPl/V3+ VP/J     NPr/J/P
> design  , specification , programming , verification , implementation and testing of
# N🅪Sg/V+ . NSg+          . NᴹSg/Vg     . NSg+         . NSg            V/C Vg      P
> human   - made computing systems .
# NSg/V/J . V    NᴹSg/Vg+  NPl+    .
>
#
> Fields
# NPrPl/V3+
>
#
> As    a    discipline , computer science spans  a   range of topics from theoretical
# NSg/R D/P+ NSg/V+     . NSg/V+   N🅪Sg/V+ NPl/V3 D/P NSg/V P  NPl+   P    J
> studies of algorithms and the limits of computation to the practical issues of
# NPl/V3  P  NPl+       V/C D   NPl/V3 P  NSg         P  D   NSg/J     NPl/V3 P
> implementing computing systems in      hardware and software . CSAB , formerly called
# Vg           NᴹSg/Vg+  NPl     NPr/J/P NᴹSg     V/C NᴹSg+    . ?    . R        VP/J
> Computing Sciences Accreditation Board   — which is  made up        of representatives of
# NᴹSg/Vg+  NPl/V3+  N🅪Sg          N🅪Sg/V+ . I/C+  VL3 V    NSg/V/J/P P  NPl             P
> the Association for Computing Machinery ( ACM ) , and the IEEE Computer Society
# D   N🅪Sg+       C/P NᴹSg/Vg+  NᴹSg+     . NSg . . V/C D   NPr  NSg/V+   N🅪Sg+
> ( IEEE CS     ) — identifies four areas that          it       considers crucial to the discipline of
# . NPr  NPl/V3 . . V3         NSg  NPl+  NSg/I/C/Ddem+ NPr/ISg+ V3        J       P  D   NSg/V      P
> computer science : theory of computation , algorithms and data  structures ,
# NSg/V+   N🅪Sg/V+ . NSg    P  NSg         . NPl        V/C N🅪Pl+ NPl/V3+    .
> programming methodology and languages , and computer elements and architecture .
# NᴹSg/Vg+    NSg         V/C NPl/V3+   . V/C NSg/V+   NPl/V3   V/C NᴹSg+        .
> In      addition to these   four areas , CSAB also identifies fields    such  as    software
# NPr/J/P NSg+     P  I/Ddem+ NSg+ NPl+  . ?    W?   V3         NPrPl/V3+ NSg/I NSg/R NᴹSg+
> engineering , artificial intelligence , computer networking and communication ,
# NSg/Vg+     . J          N🅪Sg+        . NSg/V+   NᴹSg/Vg    V/C N🅪Sg+         .
> database systems , parallel computation , distributed computation , human   – computer
# NSg/V+   NPl+    . NSg/V/J  NSg         . VP/J        NSg         . NSg/V/J . NSg/V+
> interaction , computer graphics , operating systems , and numerical and symbolic
# NSg+        . NSg/V+   NPl+     . Vg        NPl+    . V/C J         V/C J
> computation as    being     important areas of computer science .
# NSg         NSg/R N🅪Sg/Vg/C J         NPl   P  NSg/V+   N🅪Sg/V+ .
>
#
> Theoretical computer science
# J+          NSg/V+   N🅪Sg/V+
>
#
> Theoretical computer science is  mathematical and abstract in      spirit , but     it
# J+          NSg/V+   N🅪Sg/V+ VL3 J            V/C NSg/V/J  NPr/J/P NSg/V+ . NSg/C/P NPr/ISg+
> derives its     motivation from practical and everyday computation . It       aims   to
# NPl/V3  ISg/D$+ N🅪Sg+      P    NSg/J     V/C NSg/J    NSg         . NPr/ISg+ NPl/V3 P
> understand the nature of computation and , as    a   consequence of this
# VL         D   NSg/V  P  NSg         V/C . NSg/R D/P NSg/V       P  I/Ddem
> understanding , provide more         efficient methodologies .
<<<<<<< HEAD
# NᴹSg/Vg/J+    . V       NPr/I/V/J/Dq NSg/J     NPl           .
=======
# N🅪Sg/V/J+     . V       NPr/I/V/J/Dq NSg/J     NPl           .
>>>>>>> 5909fcaf
>
#
> Theory of computation
# NSg    P  NSg
>
#
> According to Peter     Denning , the fundamental question underlying computer science
# Vg/J      P  NPr/V/JC+ ?       . D+  NSg/J+      NSg/V+   NSg/V/J+   NSg/V+   N🅪Sg/V+
> is  , " What   can    be      automated ? " Theory of computation is  focused on  answering
# VL3 . . NSg/I+ NPr/VX NSg/VXL VP/J      . . NSg    P  NSg         VL3 VP/J    J/P Vg
> fundamental questions about what   can    be      computed and what   amount of resources
# NSg/J       NPl/V3+   J/P   NSg/I+ NPr/VX NSg/VXL VP/J     V/C NSg/I+ NSg/V  P  NPl/V3+
> are required to perform those  computations . In      an  effort to answer the first
# V   VP/J     P  V       I/Ddem NPl          . NPr/J/P D/P NSg/V+ P  NSg/V  D+  NSg/V/J+
> question , computability theory examines which computational problems are
# NSg/V+   . NᴹSg          NSg+   NPl/V3   I/C+  J+            NPl+     V
> solvable on  various theoretical models of computation . The second   question is
# J        J/P J       J           NPl/V3 P  NSg         . D+  NSg/V/J+ NSg/V+   VL3
> addressed by      computational complexity theory , which studies the time     and space
# VP/J      NSg/J/P J             NSg        NSg+   . I/C+  NPl/V3  D   N🅪Sg/V/J V/C N🅪Sg/V+
> costs   associated with different approaches to solving a   multitude of
# NPl/V3+ VP/J       P    NSg/J     NPl/V3+    P  Vg      D/P NSg       P
> computational problems .
# J             NPl+     .
>
#
> The famous P          = NP  ? problem , one       of the Millennium Prize    Problems , is  an  open
# D+  V/J+   NPr/V/J/P+ . NPr . NSg/J+  . NSg/I/V/J P  D+  NSg+       NSg/V/J+ NPl+     . VL3 D/P NSg/V/J
> problem in      the theory of computation .
# NSg/J   NPr/J/P D   NSg    P  NSg         .
>
#
> Information and coding theory
# NᴹSg        V/C Vg+    NSg+
>
#
> Information theory , closely related to probability and statistics , is  related to
# NᴹSg+       NSg+   . R       J       P  NSg         V/C NPl/V3+    . VL3 J       P
> the quantification of information . This    was developed by      Claude Shannon to find
# D   NSg            P  NᴹSg+       . I/Ddem+ VPt VP/J      NSg/J/P NPr+   NPr+    P  NSg/V
> fundamental limits on  signal   processing operations such  as    compressing data  and
# NSg/J       NPl/V3 J/P NSg/V/J+ Vg+        NPl+       NSg/I NSg/R Vg          N🅪Pl+ V/C
> on  reliably storing and communicating data  . Coding theory is  the study of the
# J/P R        Vg      V/C Vg            N🅪Pl+ . Vg+    NSg+   VL3 D   NSg/V P  D
> properties of codes   ( systems for converting information from one       form   to
# NPl/V3     P  NPl/V3+ . NPl+    C/P Vg         NᴹSg+       P    NSg/I/V/J NSg/V+ P
> another ) and their fitness for a    specific application . Codes   are used     for data
# I/D     . V/C D$+   NSg     C/P D/P+ NSg/J+   NSg+        . NPl/V3+ V   VPPtPp/J C/P N🅪Pl+
> compression , cryptography , error  detection and correction , and more         recently
# NSg+        . NSg          . NSg/V+ N🅪Sg      V/C NSg+       . V/C NPr/I/V/J/Dq R
<<<<<<< HEAD
> also for network coding . Codes   are studied for the purpose of designing
# W?   C/P NSg/V+  Vg+    . NPl/V3+ V   VP/J    C/P D   NSg/V   P  Vg
=======
> also for network coding . Codes  are studied for the purpose of designing
# W?   C/P NSg/V+  V+     . NPl/V+ V   V/J     C/P D   N🅪Sg/V  P  V
>>>>>>> 5909fcaf
> efficient and reliable data  transmission methods .
# NSg/J     V/C NSg/J+   N🅪Pl+ NSg+         NPl/V3+ .
>
#
> Data  structures and algorithms
# N🅪Pl+ NPl/V3     V/C NPl+
>
#
> Data  structures and algorithms are the studies of commonly used     computational
# N🅪Pl+ NPl/V3     V/C NPl+       V   D   NPl/V3  P  R        VPPtPp/J J
> methods and their computational efficiency .
# NPl/V3  V/C D$+   J+            NSg+       .
>
#
> Programming language theory and formal methods
# NᴹSg/Vg+    N🅪Sg/V+  NSg    V/C NSg/J+ NPl/V3+
>
#
> Programming language theory is  a   branch of computer science that          deals  with the
# NᴹSg/Vg+    N🅪Sg/V+  NSg+   VL3 D/P NPr/V  P  NSg/V+   N🅪Sg/V+ NSg/I/C/Ddem+ NPl/V3 P    D
> design  , implementation , analysis , characterization , and classification of
# N🅪Sg/V+ . NSg+           . N🅪Sg+    . N🅪Sg             . V/C N🅪Sg           P
> programming languages and their individual features . It       falls   within  the
# NᴹSg/Vg+    NPl/V3    V/C D$+   NSg/J+     NPl/V3+  . NPr/ISg+ NPl/V3+ NSg/J/P D
> discipline of computer science , both   depending on  and affecting mathematics ,
# NSg/V      P  NSg/V+   N🅪Sg/V+ . I/C/Dq Vg        J/P V/C Vg/J      NᴹSg+       .
> software engineering , and linguistics . It       is  an  active research area , with
# NᴹSg+    NSg/Vg+     . V/C NᴹSg+       . NPr/ISg+ VL3 D/P NSg/J  NᴹSg/V   N🅪Sg . P
> numerous dedicated academic journals .
# J+       VP/J+     NSg/J+   NPl/V3+  .
>
#
> Formal methods are a   particular kind  of mathematically based technique for the
# NSg/J+ NPl/V3+ V   D/P NSg/J      NSg/J P  R              VP/J  N🅪Sg+     C/P D+
> specification , development and verification of software and hardware systems .
# NSg+          . N🅪Sg        V/C NSg          P  NᴹSg     V/C NᴹSg+    NPl+    .
> The use   of formal methods for software and hardware design  is  motivated by      the
# D   NSg/V P  NSg/J  NPl/V3  C/P NᴹSg     V/C NᴹSg+    N🅪Sg/V+ VL3 VP/J      NSg/J/P D+
> expectation that          , as    in      other    engineering disciplines , performing appropriate
# NSg+        NSg/I/C/Ddem+ . NSg/R NPr/J/P NSg/V/J+ NSg/Vg+     NPl/V3+     . Vg         V/J+
> mathematical analysis can    contribute to the reliability and robustness of a
# J+           N🅪Sg+    NPr/VX NSg/V      P  D+  NSg+        V/C NSg        P  D/P
> design  . They form  an  important theoretical underpinning for software
# N🅪Sg/V+ . IPl+ NSg/V D/P J         J           NSg/V        C/P NᴹSg+
> engineering , especially where safety or    security is  involved . Formal methods are
# NSg/Vg+     . R          NSg/C N🅪Sg/V NPr/C NᴹSg+    VL3 VP/J     . NSg/J+ NPl/V3+ V
> a   useful adjunct to software testing since they help  avoid errors  and can    also
# D/P J      NSg/V/J P  NᴹSg     Vg+     C/P   IPl+ NSg/V V     NPl/V3+ V/C NPr/VX W?
> give  a   framework for testing . For industrial use    , tool   support is  required .
# NSg/V D/P NSg       C/P Vg+     . C/P NSg/J      NSg/V+ . NSg/V+ N🅪Sg/V+ VL3 VP/J     .
> However , the high    cost    of using formal methods means  that         they are usually only
# C       . D   NSg/V/J NSg/V/J P  Vg    NSg/J+ NPl/V3+ NPl/V3 NSg/I/C/Ddem IPl+ V   R       J/R/C
> used     in      the development of high    - integrity and life    - critical systems , where
# VPPtPp/J NPr/J/P D   N🅪Sg        P  NSg/V/J . NᴹSg      V/C N🅪Sg/V+ . NSg/J    NPl     . NSg/C
> safety or    security is  of utmost importance . Formal methods are best      described as
# N🅪Sg/V NPr/C NᴹSg+    VL3 P  NSg/J+ NᴹSg+      . NSg/J+ NPl/V3+ V   NPr/VX/JS VP/J      NSg/R
> the application of a   fairly broad variety of theoretical computer science
# D   NSg         P  D/P R      NSg/J NSg     P  J+          NSg/V+   N🅪Sg/V+
> fundamentals , in      particular logic    calculi , formal languages , automata theory ,
# NPl+         . NPr/J/P NSg/J+     NSg/V/J+ NSg     . NSg/J  NPl/V3+   . NSg      NSg+   .
> and program semantics , but     also type   systems and algebraic data  types   to
# V/C NPr/V+  NPl+      . NSg/C/P W?   NSg/V+ NPl     V/C J         N🅪Pl+ NPl/V3+ P
> problems in      software and hardware specification and verification .
# NPl      NPr/J/P NᴹSg     V/C NᴹSg+    NSg           V/C NSg+         .
>
#
> Applied computer science
# VP/J    NSg/V+   N🅪Sg/V+
>
#
> Computer graphics and visualization
# NSg/V+   NPl      V/C NSg+
>
#
> Computer graphics is  the study of digital visual contents and involves the
# NSg/V+   NPl+     VL3 D   NSg/V P  NSg/J+  NSg/J+ NPl/V3+  V/C V3       D
> synthesis and manipulation of image  data  . The study  is  connected to many       other
# NᴹSg      V/C N🅪Sg         P  NSg/V+ N🅪Pl+ . D+  NSg/V+ VL3 VP/J      P  NSg/I/J/Dq NSg/V/J
> fields   in      computer science , including computer vision , image  processing , and
# NPrPl/V3 NPr/J/P NSg/V+   N🅪Sg/V+ . Vg        NSg/V+   N🅪Sg/V . NSg/V+ Vg+        . V/C
> computational geometry , and is  heavily applied in      the fields   of special effects
# J+            N🅪Sg+    . V/C VL3 R       VP/J    NPr/J/P D   NPrPl/V3 P  NSg/V/J NPl/V3
> and video   games   .
# V/C N🅪Sg/V+ NPl/V3+ .
>
#
> Image and sound    processing
# NSg/V V/C NSg/V/J+ Vg+
>
#
> Information can    take  the form  of images  , sound    , video   or    other   multimedia . Bits
# NᴹSg+       NPr/VX NSg/V D   NSg/V P  NPl/V3+ . NSg/V/J+ . N🅪Sg/V+ NPr/C NSg/V/J NᴹSg/J     . NPl/V3
> of information can    be      streamed via   signals . Its     processing is  the central notion
# P  NᴹSg+       NPr/VX NSg/VXL VP/J     NSg/P NPl/V3  . ISg/D$+ Vg+        VL3 D   NPr/J   NSg
> of informatics , the European view   on  computing , which studies information
# P  NᴹSg        . D   NSg/J    NSg/V+ J/P NᴹSg/Vg+  . I/C+  NPl/V3+ NᴹSg+
> processing algorithms independently of the type  of information carrier – whether
# Vg+        NPl+       R             P  D   NSg/V P  NᴹSg+       NPr+    . I/C
> it       is  electrical , mechanical or    biological . This    field  plays  important role in
# NPr/ISg+ VL3 NSg/J      . NSg/J      NPr/C NSg/J      . I/Ddem+ NSg/V+ NPl/V3 J         NSg  NPr/J/P
> information theory , telecommunications , information engineering and has
# NᴹSg+       NSg+   . NPl+               . NᴹSg+       NSg/Vg+     V/C V3
> applications in      medical image  computing and speech  synthesis , among others  . What
# W?           NPr/J/P NSg/J   NSg/V+ NᴹSg/Vg   V/C N🅪Sg/V+ NᴹSg+     . P     NPl/V3+ . NSg/I+
> is  the lower    bound       on  the complexity of fast    Fourier transform algorithms ? is
# VL3 D   NSg/V/JC NSg/VPtPp/J J/P D   NSg        P  NSg/V/J NPr     NSg/V     NPl+       . VL3
> one       of the unsolved problems in      theoretical computer science .
# NSg/I/V/J P  D   V/J      NPl      NPr/J/P J+          NSg/V+   N🅪Sg/V+ .
>
#
> Computational science , finance and engineering
# J             N🅪Sg/V+ . N🅪Sg/V  V/C NSg/Vg+
>
#
> Scientific computing ( or    computational science ) is  the field of study  concerned
# J          NᴹSg/Vg   . NPr/C J+            N🅪Sg/V+ . VL3 D   NSg/V P  NSg/V+ VP/J
> with constructing mathematical models and quantitative analysis techniques and
# P    Vg           J            NPl/V3 V/C J+           N🅪Sg+    NPl+       V/C
> using computers to analyze and solve scientific problems . A   major   usage of
# Vg    NPl/V3+   P  V       V/C NSg/V J+         NPl+     . D/P NPr/V/J N🅪Sg  P
> scientific computing is  simulation of various processes , including computational
# J+         NᴹSg/Vg+  VL3 N🅪Sg       P  J+      NPl/V3+   . Vg        J+
> fluid   dynamics , physical , electrical , and electronic systems and circuits , as
# N🅪Sg/J+ NSgPl+   . NSg/J    . NSg/J      . V/C J+         NPl+    V/C NPl/V3   . NSg/R
> well    as    societies and social situations ( notably war     games   ) along with their
# NSg/V/J NSg/R NPl       V/C NSg/J  +          . R       N🅪Sg/V+ NPl/V3+ . P     P    D$+
> habitats , among many       others  . Modern computers enable optimization of such
# NPl      . P     NSg/I/J/Dq NPl/V3+ . NSg/J  NPl/V3+   V      N🅪Sg         P  NSg/I
> designs as    complete aircraft . Notable in      electrical and electronic circuit
# NPl/V3+ NSg/R NSg/V/J+ NSgPl+   . J       NPr/J/P NSg/J      V/C J+         NSg/V+
> design  are SPICE   , as    well    as    software for physical realization of new     ( or
# N🅪Sg/V+ V   N🅪Sg/V+ . NSg/R NSg/V/J NSg/R NᴹSg     C/P NSg/J    NSg/NoAm    P  NSg/V/J . NPr/C
> modified ) designs . The latter includes essential design  software for integrated
# NSg/VP/J . NPl/V3+ . D   NSg/J  NPl/V3   NSg/J+    N🅪Sg/V+ NᴹSg+    C/P VP/J
> circuits .
# NPl/V3   .
>
#
> Human   – computer interaction
# NSg/V/J . NSg/V+   NSg+
>
#
> Human   – computer interaction ( HCI ) is  the field of study and research concerned
# NSg/V/J . NSg/V+   NSg+        . ?   . VL3 D   NSg/V P  NSg/V V/C NᴹSg/V+  VP/J
> with the design  and use   of computer systems , mainly based on  the analysis of the
# P    D   N🅪Sg/V+ V/C NSg/V P  NSg/V+   NPl+    . R      VP/J  J/P D   N🅪Sg     P  D
> interaction between humans and computer interfaces . HCI has several subfields
# NSg         NSg/P   NPl/V3 V/C NSg/V+   NPl/V3+    . ?   V3  J/Dq    NPl
> that         focus  on  the relationship between emotions , social behavior and brain
# NSg/I/C/Ddem NSg/V+ J/P D   NSg          NSg/P   NPl+     . NSg/J  N🅪Sg/Am  V/C NPr🅪/V+
> activity with computers .
# NSg      P    NPl/V3+   .
>
#
> Software engineering
# NᴹSg+    NSg/Vg+
>
#
> Software engineering is  the study of designing , implementing , and modifying the
# NᴹSg+    NSg/Vg+     VL3 D   NSg/V P  Vg+       . Vg           . V/C Vg        D
> software in      order  to ensure it       is  of high     quality , affordable , maintainable , and
# NᴹSg+    NPr/J/P NSg/V+ P  V      NPr/ISg+ VL3 P  NSg/V/J+ NSg/J+  . W?         . J            . V/C
> fast    to build . It       is  a   systematic approach to software design  , involving the
# NSg/V/J P  NSg/V . NPr/ISg+ VL3 D/P J          NSg/V    P  NᴹSg     N🅪Sg/V+ . Vg        D
> application of engineering practices to software . Software engineering deals
# NSg         P  NSg/Vg+     NPl/V3+   P  NᴹSg     . NᴹSg+    NSg/Vg+     NPl/V3+
> with the organizing and analyzing of software — it       does   not   just deal    with the
# P    D   Vg         V/C Vg        P  NᴹSg+    . NPr/ISg+ NPl/V3 NSg/C V/J  NSg/V/J P    D+
> creation or    manufacture of new      software , but     its     internal arrangement and
# NSg+     NPr/C NSg/V       P  NSg/V/J+ NᴹSg+    . NSg/C/P ISg/D$+ J        NSg         V/C
> maintenance . For example software testing , systems engineering , technical debt
# NSg+        . C/P NSg/V+  NᴹSg+    Vg+     . NPl+    NSg/Vg+     . NSg/J     N🅪Sg
> and software development processes .
# V/C NᴹSg+    N🅪Sg+       NPl/V3+   .
>
#
> Artificial intelligence
# J+         N🅪Sg+
>
#
> Artificial intelligence ( AI    ) aims   to or    is  required to synthesize
# J          N🅪Sg         . NPr🅪+ . NPl/V3 P  NPr/C VL3 VP/J     P  V
> goal   - orientated processes such  as    problem - solving , decision - making ,
# NSg/V+ . VP/J       NPl/V3    NSg/I NSg/R NSg/J+  . Vg      . NSg/V+   . NSg/Vg .
> environmental adaptation , learning , and communication found in      humans and
# NSg/J         NSg+       . Vg+      . V/C N🅪Sg+         NSg/V NPr/J/P NPl/V3 V/C
> animals . From its     origins in      cybernetics and in      the Dartmouth Conference ( 1956 ) ,
# NPl+    . P    ISg/D$+ NPl+    NPr/J/P NSg         V/C NPr/J/P D   NPr+      NSg/V+     . #    . .
> artificial intelligence research has been    necessarily cross      - disciplinary ,
# J          N🅪Sg+        NᴹSg/V+  V3  NSg/VPp R           NPr/V/J/P+ . NSg/J        .
> drawing on  areas of expertise such  as    applied mathematics , symbolic logic    ,
# NSg/Vg  J/P NPl   P  NSg/V+    NSg/I NSg/R VP/J    NᴹSg+       . J        NSg/V/J+ .
> semiotics , electrical engineering , philosophy of mind   , neurophysiology , and
# NSg       . NSg/J      NSg/Vg+     . NSg/V      P  NSg/V+ . ?               . V/C
> social intelligence . AI    is  associated in      the popular mind   with robotic
# NSg/J  N🅪Sg+        . NPr🅪+ VL3 VP/J       NPr/J/P D   NSg/J   NSg/V+ P    J+
> development , but     the main    field of practical application has been    as    an  embedded
# N🅪Sg+       . NSg/C/P D   NSg/V/J NSg/V P  NSg/J+    NSg+        V3  NSg/VPp NSg/R D/P V/J
> component in      areas of software development , which require computational
# NSg/J     NPr/J/P NPl   P  NᴹSg+    N🅪Sg+       . I/C+  NSg/V   J+
> understanding . The starting point  in      the late   1940s was Alan Turing's question
<<<<<<< HEAD
# NᴹSg/Vg/J+    . D   Vg       NSg/V+ NPr/J/P D+  NSg/J+ #d    VPt NPr  NSg$     NSg/V+
=======
# N🅪Sg/V/J+     . D   V        NSg/V+ NPr/J/P D+  NSg/J+ #d    V   NPr  NSg$     NSg/V+
>>>>>>> 5909fcaf
> " Can    computers think ? " , and the question remains effectively unanswered ,
# . NPr/VX NPl/V3+   NSg/V . . . V/C D+  NSg/V+   NPl/V3  R           V/J        .
> although the Turing test   is  still   used     to assess computer output    on  the scale  of
# C        D   NPr    NSg/V+ VL3 NSg/V/J VPPtPp/J P  V      NSg/V+   NSg/VLPt+ J/P D   N🅪Sg/V P
> human   intelligence . But     the automation of evaluative and predictive tasks   has
# NSg/V/J N🅪Sg+        . NSg/C/P D   N🅪Sg       P  W?         V/C W?         NPl/V3+ V3
> been    increasingly successful as    a   substitute for human   monitoring and
# NSg/VPp R            J          NSg/R D/P NSg/V+     C/P NSg/V/J Vg         V/C
> intervention in      domains of computer application involving complex real  - world
# NSg+         NPr/J/P NPl     P  NSg/V+   NSg+        Vg        NSg/V/J NSg/J . NSg/V+
> data  .
# N🅪Pl+ .
>
#
> Computer systems
# NSg/V+   NPl+
>
#
> Computer architecture and microarchitecture
# NSg/V+   NᴹSg+        V/C NSg
>
#
<<<<<<< HEAD
> Computer architecture , or    digital computer organization , is  the conceptual
# NSg/V+   NᴹSg+        . NPr/C NSg/J+  NSg/V+   NSg+         . VL3 D   J
=======
> Computer architecture , or    digital computer organization , is the conceptual
# NSg/V+   NᴹSg+        . NPr/C NSg/J+  NSg/V+   N🅪Sg+        . VL D   J
>>>>>>> 5909fcaf
> design  and fundamental operational structure of a    computer system . It       focuses
# N🅪Sg/V+ V/C NSg/J       J           N🅪Sg/V    P  D/P+ NSg/V+   NSg+   . NPr/ISg+ NPl/V3
> largely on  the way    by      which the central processing unit performs internally and
# R       J/P D+  NSg/J+ NSg/J/P I/C+  D+  NPr/J+  Vg+        NSg+ V3       R          V/C
> accesses addresses in      memory . Computer engineers study  computational logic   and
# NPl/V3   NPl/V3    NPr/J/P N🅪Sg+  . NSg/V+   NPl/V3+   NSg/V+ J             NSg/V/J V/C
> design of computer hardware , from individual processor components ,
# N🅪Sg/V P  NSg/V+   NᴹSg+    . P    NSg/J+     NSg+      NPl+       .
> microcontrollers , personal computers to supercomputers and embedded systems . The
<<<<<<< HEAD
# NPl              . NSg/J    NPl/V3+   P  NPl            V/C V/J      NPl+    . D
> term    " architecture " in      computer literature can    be      traced to the work   of Lyle R.
# NSg/V/J . NᴹSg+        . NPr/J/P NSg/V+   NᴹSg+      NPr/VX NSg/VXL VP/J   P  D   N🅪Sg/V P  NPr  ?
> Johnson and Frederick P. Brooks   Jr     . , members of the Machine Organization
# NPr     V/C NPr+      ?  NPrPl/V3 NSg/J+ . . NPl/V3  P  D+  NSg/V+  NSg+
=======
# NPl              . NSg/J    NPl/V+    P  NPl            V/C V/J      NPl+    . D
> term    " architecture " in      computer literature can    be     traced to the work   of Lyle R.
# NSg/V/J . NᴹSg+        . NPr/J/P NSg/V+   NᴹSg+      NPr/VX NSg/VX V/J    P  D   N🅪Sg/V P  NPr  ?
> Johnson and Frederick P. Brooks  Jr     . , members of the Machine Organization
# NPr     V/C NPr+      ?  NPrPl/V NSg/J+ . . NPl/V   P  D+  NSg/V+  N🅪Sg+
>>>>>>> 5909fcaf
> department in      IBM's main     research center   in      1959 .
# NSg+       NPr/J/P NSg$  NSg/V/J+ NᴹSg/V+  NSg/V/J+ NPr/J/P #    .
>
#
> Concurrent , parallel and distributed computing
# NSg/J      . NSg/V/J  V/C VP/J        NᴹSg/Vg+
>
#
> Concurrency is  a   property of systems in      which several computations are executing
# NSg         VL3 D/P NSg/V    P  NPl+    NPr/J/P I/C+  J/Dq    NPl          V   Vg
> simultaneously , and potentially interacting with each other   . A   number   of
# R              . V/C R           Vg          P    Dq   NSg/V/J . D/P NSg/V/JC P
> mathematical models  have   been    developed for general concurrent computation
# J+           NPl/V3+ NSg/VX NSg/VPp VP/J      C/P NSg/V/J NSg/J      NSg
> including Petri nets   , process calculi and the parallel random  access machine
# Vg        ?     NPl/V3 . NSg/V+  NSg     V/C D   NSg/V/J  NSg/V/J NSg/V+ NSg/V+
> model    . When    multiple  computers are connected in      a    network while     using
# NSg/V/J+ . NSg/I/C NSg/J/Dq+ NPl/V3+   V   VP/J      NPr/J/P D/P+ NSg/V+  NSg/V/C/P Vg
> concurrency , this    is  known as    a   distributed system . Computers within  that
# NSg         . I/Ddem+ VL3 VPp/J NSg/R D/P VP/J+       NSg+   . NPl/V3    NSg/J/P NSg/I/C/Ddem+
> distributed system have   their own      private  memory , and information can    be
# VP/J        NSg+   NSg/VX D$+   NSg/V/J+ NSg/V/J+ N🅪Sg+  . V/C NᴹSg+       NPr/VX NSg/VXL
> exchanged to achieve common   goals   .
# VP/J      P  V       NSg/V/J+ NPl/V3+ .
>
#
> Computer networks
# NSg/V+   NPl/V3+
>
#
> This   branch of computer science aims   to manage networks between computers
# I/Ddem NPr/V  P  NSg/V+   N🅪Sg/V+ NPl/V3 P  NSg/V  NPl/V3   NSg/P   NPl/V3+
> worldwide .
# J         .
>
#
> Computer security and cryptography
# NSg/V+   NᴹSg+    V/C NSg
>
#
> Computer security is  a   branch of computer technology with the objective of
# NSg/V+   NᴹSg+    VL3 D/P NPr/V  P  NSg/V+   N🅪Sg+      P    D   NSg/J     P
> protecting information from unauthorized access , disruption , or    modification
# Vg         NᴹSg+       P    V/J          NSg/V+ . N🅪Sg+      . NPr/C NSg+
> while     maintaining the accessibility and usability of the system for its     intended
# NSg/V/C/P Vg          D   NSg+          V/C NᴹSg      P  D   NSg+   C/P ISg/D$+ NSg/VP/J
> users .
# NPl+  .
>
#
> Historical cryptography is  the art    of writing and deciphering secret  messages .
# NSg/J      NSg          VL3 D   NPr🅪/V P  NSg/Vg  V/C Vg          NSg/V/J NPl/V3+  .
> Modern cryptography is  the scientific study of problems relating to distributed
# NSg/J  NSg          VL3 D   J          NSg/V P  NPl+     Vg       P  VP/J
> computations that          can    be      attacked . Technologies studied in      modern cryptography
# NPl          NSg/I/C/Ddem+ NPr/VX NSg/VXL VP/J     . NPl+         VP/J    NPr/J/P NSg/J  NSg
> include symmetric and asymmetric encryption , digital signatures , cryptographic
# NSg/V   J         V/C J          NSg        . NSg/J   NPl+       . J
> hash   functions , key     - agreement protocols , blockchain , zero    - knowledge proofs , and
# NSg/V+ NPl/V3+   . NPr/V/J . N🅪Sg+     NPl/V3    . NSg        . NSg/V/J . NᴹSg+     NPl/V3 . V/C
> garbled circuits .
# VP/J    NPl/V3   .
>
#
> Databases and data  mining
# NPl/V3    V/C N🅪Pl+ NSg/Vg+
>
#
> A    database is  intended to organize , store  , and retrieve large amounts of data
# D/P+ NSg/V+   VL3 NSg/VP/J P  V        . NSg/V+ . V/C NSg/V    NSg/J NPl/V3  P  N🅪Pl+
> easily . Digital databases are managed using database management systems to
# R      . NSg/J+  NPl/V3+   V   VP/J    Vg    NSg/V+   NSg+       NPl+    P
> store , create , maintain , and search  data  , through database models and query
# NSg/V . V/J    . V        . V/C N🅪Sg/V+ N🅪Pl+ . NSg/J/P NSg/V+   NPl/V3 V/C NSg/V+
> languages . Data  mining  is  a   process of discovering patterns in      large data  sets   .
# NPl/V3+   . N🅪Pl+ NSg/Vg+ VL3 D/P NSg/V   P  Vg          NPl/V3+  NPr/J/P NSg/J N🅪Pl+ NPl/V3 .
>
#
> Discoveries
# NPl+
>
#
> The philosopher of computing Bill   Rapaport noted three Great Insights of
# D   NSg         P  NᴹSg/Vg+  NPr/V+ ?        VP/J  NSg   NSg/J NPl      P
> Computer Science :
# NSg/V+   N🅪Sg/V+ .
>
#
>
#
>
#
> Gottfried Wilhelm Leibniz's , George Boole's , Alan Turing's , Claude Shannon's ,
# ?         NPr     NSg$      . NPr+   NSg$    . NPr+ NSg$     . NPr+   NSg$      .
> and Samuel Morse's insight : there are only  two objects that         a   computer has to
# V/C NPr+   NSg$    NSg+    . +     V   J/R/C NSg NPl/V3+ NSg/I/C/Ddem D/P NSg/V+   V3  P
> deal    with in      order  to represent " anything " . [ note   4 ]
# NSg/V/J P    NPr/J/P NSg/V+ P  V         . NSg/I/V+ . . . NSg/V+ # .
>
#
> All          the information about any    computable problem can    be      represented using
# NSg/I/J/C/Dq D   NᴹSg+       J/P   I/R/Dq J          NSg/J+  NPr/VX NSg/VXL VP/J        Vg
> only  0 and 1 ( or    any    other   bistable pair   that          can    flip    - flop   between two
# J/R/C # V/C # . NPr/C I/R/Dq NSg/V/J ?        NSg/V+ NSg/I/C/Ddem+ NPr/VX NSg/V/J . NSg/V+ NSg/P   NSg
> easily distinguishable states    , such  as    " on  / off       " , " magnetized / de   - magnetized " ,
# R      J               NPrPl/V3+ . NSg/I NSg/R . J/P . NSg/V/J/P . . . VP/J       . NPr+ . VP/J       . .
> " high    - voltage / low     - voltage " , etc. ) .
# . NSg/V/J . NSg     . NSg/V/J . NSg+    . . +    . .
>
#
>
#
>
#
> Alan Turing's insight : there are only  five actions that         a   computer has to
# NPr+ NSg$     NSg+    . +     V   J/R/C NSg  NPl/V3+ NSg/I/C/Ddem D/P NSg/V+   V3  P
> perform in      order  to do     " anything " .
# V       NPr/J/P NSg/V+ P  NSg/VX . NSg/I/V+ . .
>
#
> Every algorithm can    be      expressed in      a   language for a   computer consisting of
# Dq    NSg       NPr/VX NSg/VXL VP/J      NPr/J/P D/P N🅪Sg/V+  C/P D/P NSg/V+   Vg         P
> only  five basic instructions :
# J/R/C NSg  NPr/J NPl+         .
>
#
>
#
>
#
> move  left    one        location ;
# NSg/V NPr/V/J NSg/I/V/J+ N🅪Sg+    .
>
#
> move  right    one        location ;
# NSg/V NPr/V/J+ NSg/I/V/J+ N🅪Sg+    .
>
#
> read       symbol at    current location ;
# NSg/VLPtPp NSg/V+ NSg/P NSg/J+  N🅪Sg+    .
>
#
> print    0 at    current location ;
# N🅪Sg/V/J # NSg/P NSg/J+  N🅪Sg+    .
>
#
> print    1 at    current location .
# N🅪Sg/V/J # NSg/P NSg/J+  N🅪Sg+    .
>
#
>
#
>
#
> Corrado Böhm and Giuseppe Jacopini's insight : there are only  three ways of
# ?       ?    V/C NSg      ?          NSg+    . +     V   J/R/C NSg   NPl  P
> combining these  actions ( into more         complex ones    ) that          are needed in      order  for
# Vg        I/Ddem NPl/V3+ . P    NPr/I/V/J/Dq NSg/V/J NPl/V3+ . NSg/I/C/Ddem+ V   VP/J   NPr/J/P NSg/V+ C/P
> a   computer to do     " anything " .
# D/P NSg/V+   P  NSg/VX . NSg/I/V+ . .
>
#
> Only  three rules   are needed to combine any    set     of basic  instructions into more
# J/R/C NSg+  NPl/V3+ V   VP/J   P  NSg/V   I/R/Dq NPr/V/J P  NPr/J+ NPl+         P    NPr/I/V/J/Dq
> complex  ones    :
# NSg/V/J+ NPl/V3+ .
>
#
>
#
>
#
> sequence : first   do     this    , then    do     that          ;
# NSg/V+   . NSg/V/J NSg/VX I/Ddem+ . NSg/J/C NSg/VX NSg/I/C/Ddem+ .
>
#
> selection : IF    such  - and - such  is  the case  , THEN    do     this    , ELSE    do     that          ;
# NSg+      . NSg/C NSg/I . V/C . NSg/I VL3 D   NPr/V . NSg/J/C NSg/VX I/Ddem+ . NSg/J/C NSg/VX NSg/I/C/Ddem+ .
>
#
> repetition : WHILE     such  - and - such  is  the case  , DO     this    . The three rules  of
# NSg/V+     . NSg/V/C/P NSg/I . V/C . NSg/I VL3 D   NPr/V . NSg/VX I/Ddem+ . D   NSg   NPl/V3 P
> Boehm's and Jacopini's insight can    be      further simplified with the use    of
# ?       V/C ?          NSg+    NPr/VX NSg/VXL V/J     VP/J       P    D   NSg/V+ P
> goto ( which means  it       is  more         elementary than structured programming ) .
# ?    . I/C+  NPl/V3 NPr/ISg+ VL3 NPr/I/V/J/Dq NSg/J      C/P  VP/J       NᴹSg/Vg+    . .
>
#
>
#
>
#
> Programming paradigms
# NᴹSg/Vg+    NPl+
>
#
> Programming languages can    be      used     to accomplish different tasks   in      different
# NᴹSg/Vg+    NPl/V3+   NPr/VX NSg/VXL VPPtPp/J P  V          NSg/J     NPl/V3+ NPr/J/P NSg/J+
> ways . Common   programming paradigms include :
# NPl+ . NSg/V/J+ NᴹSg/Vg+    NPl+      NSg/V   .
>
#
>
#
>
#
> Functional programming , a   style of building the structure and elements of
# NSg/J+     NᴹSg/Vg+    . D/P NSg/V P  NSg/Vg+  D   N🅪Sg/V    V/C NPl/V3   P
> computer programs that          treats  computation as    the evaluation of mathematical
# NSg/V+   NPl/V3+  NSg/I/C/Ddem+ NPl/V3+ NSg         NSg/R D   NSg        P  J
> functions and avoids state  and mutable data  . It       is  a   declarative programming
# NPl/V3+   V/C V3     NSg/V+ V/C W?      N🅪Pl+ . NPr/ISg+ VL3 D/P NSg/J       NᴹSg/Vg+
> paradigm , which means  programming is  done      with expressions or    declarations
# NSg+     . I/C+  NPl/V3 NᴹSg/Vg+    VL3 NSg/VPp/J P    NPl         NPr/C NPl+
> instead of statements .
# W?      P  NPl/V3+    .
>
#
> Imperative programming , a    programming paradigm that          uses   statements that
# NSg/J+     NᴹSg/Vg+    . D/P+ NᴹSg/Vg+    NSg+     NSg/I/C/Ddem+ NPl/V3 NPl/V3+    NSg/I/C/Ddem+
> change a   program's state  . In      much       the same way    that         the imperative mood in
# N🅪Sg/V D/P NSg$      NSg/V+ . NPr/J/P NSg/I/J/Dq D   I/J  NSg/J+ NSg/I/C/Ddem D   NSg/J      NSg  NPr/J/P
> natural languages expresses commands , an   imperative program consists of
# NSg/J+  NPl/V3+   NPl/V3    NPl/V3+  . D/P+ NSg/J+     NPr/V+  NPl/V3   P
> commands for the computer to perform . Imperative programming focuses on
# NPl/V3+  C/P D+  NSg/V+   P  V       . NSg/J+     NᴹSg/Vg+    NPl/V3  J/P
> describing how   a    program operates .
# Vg         NSg/C D/P+ NPr/V+  V3       .
>
#
> Object - oriented programming , a    programming paradigm based on  the concept of
# NSg/V+ . VP/J     NᴹSg/Vg+    . D/P+ NᴹSg/Vg+    NSg+     VP/J  J/P D   NSg/V   P
> " objects " , which may    contain data  , in      the form  of fields    , often known as
# . NPl/V3+ . . I/C+  NPr/VX V       N🅪Pl+ . NPr/J/P D   NSg/V P  NPrPl/V3+ . R     VPp/J NSg/R
> attributes ; and code    , in      the form  of procedures , often known as    methods . A
# NPl/V3+    . V/C N🅪Sg/V+ . NPr/J/P D   NSg/V P  NPl+       . R     VPp/J NSg/R NPl/V3+ . D/P
> feature of objects is  that         an  object's procedures can    access and often modify
# NSg/V   P  NPl/V3+ VL3 NSg/I/C/Ddem D/P NSg$     NPl+       NPr/VX NSg/V+ V/C R     V
> the data  fields   of the object with which they are associated . Thus
# D   N🅪Pl+ NPrPl/V3 P  D   NSg/V+ P    I/C+  IPl+ V   VP/J       . NSg
> object - oriented computer programs are made out         of objects that          interact with
# NSg/V+ . VP/J     NSg/V+   NPl/V3+  V   V    NSg/V/J/R/P P  NPl/V3+ NSg/I/C/Ddem+ NSg/V    P
> one       another .
# NSg/I/V/J I/D     .
>
#
> Service - oriented programming , a    programming paradigm that          uses   " services " as
# NSg/V+  . VP/J     NᴹSg/Vg+    . D/P+ NᴹSg/Vg+    NSg+     NSg/I/C/Ddem+ NPl/V3 . NPl/V3+  . NSg/R
> the unit of computer work    , to design and implement integrated business
# D   NSg  P  NSg/V+   N🅪Sg/V+ . P  N🅪Sg/V V/C NSg/V     VP/J       N🅪Sg/J+
> applications and mission critical software programs .
# W?           V/C NSg/V+  NSg/J+   NᴹSg+    NPl/V3+  .
>
#
> Many        languages offer    support for multiple  paradigms , making the distinction more
<<<<<<< HEAD
# NSg/I/J/Dq+ NPl/V3+   NSg/V/JC N🅪Sg/V  C/P NSg/J/Dq+ NPl+      . NSg/Vg D+  NSg+        NPr/I/V/J/Dq
> a   matter    of style  than of technical capabilities .
# D/P N🅪Sg/V/JC P  NSg/V+ C/P  P  NSg/J+    NSg+         .
=======
# NSg/I/J/Dq+ NPl/V+    NSg/V/JC N🅪Sg/V  C/P NSg/J/Dq+ NPl+      . NSg/V  D+  NSg+        NPr/I/V/J/Dq
> a   matter of style  than of technical capabilities .
# D/P N🅪Sg/V P  NSg/V+ C/P  P  NSg/J+    NSg+         .
>>>>>>> 5909fcaf
>
#
> Research
# NᴹSg/V+
>
#
> Conferences are important events for computer science research . During these
# NPl/V3+     V   J         NPl/V3 C/P NSg/V+   N🅪Sg/V+ NᴹSg/V+  . V/P    I/Ddem+
> conferences , researchers from the public  and private sectors present their
# NPl/V3+     . NPl+        P    D   NSg/V/J V/C NSg/V/J NPl+    NSg/V/J D$+
> recent work    and meet    . Unlike    in      most       other   academic fields    , in      computer science ,
# NSg/J+ N🅪Sg/V+ V/C NSg/V/J . NSg/V/J/P NPr/J/P NSg/I/J/Dq NSg/V/J NSg/J+   NPrPl/V3+ . NPr/J/P NSg/V+   N🅪Sg/V+ .
> the prestige of conference papers  is  greater than that         of journal  publications .
# D   NSg/V/J  P  NSg/V+     NPl/V3+ VL3 JC      C/P  NSg/I/C/Ddem P  NSg/V/J+ NPl+         .
> One       proposed explanation for this    is  the quick   development of this   relatively
# NSg/I/V/J VP/J     N🅪Sg+       C/P I/Ddem+ VL3 D   NSg/V/J N🅪Sg        P  I/Ddem R
> new     field  requires rapid review and distribution of results , a    task   better
# NSg/V/J NSg/V+ NPl/V3   NSg/J NSg/V  V/C NSg          P  NPl/V3+ . D/P+ NSg/V+ NSg/VX/JC
> handled by      conferences than by      journals .
# VP/J    NSg/J/P NPl/V3+     C/P  NSg/J/P NPl/V3+  .<|MERGE_RESOLUTION|>--- conflicted
+++ resolved
@@ -491,11 +491,7 @@
 > understand the nature of computation and , as    a   consequence of this
 # VL         D   NSg/V  P  NSg         V/C . NSg/R D/P NSg/V       P  I/Ddem
 > understanding , provide more         efficient methodologies .
-<<<<<<< HEAD
-# NᴹSg/Vg/J+    . V       NPr/I/V/J/Dq NSg/J     NPl           .
-=======
-# N🅪Sg/V/J+     . V       NPr/I/V/J/Dq NSg/J     NPl           .
->>>>>>> 5909fcaf
+# N🅪Sg/Vg/J+    . V       NPr/I/V/J/Dq NSg/J     NPl           .
 >
 #
 > Theory of computation
@@ -546,13 +542,8 @@
 # I/D     . V/C D$+   NSg     C/P D/P+ NSg/J+   NSg+        . NPl/V3+ V   VPPtPp/J C/P N🅪Pl+
 > compression , cryptography , error  detection and correction , and more         recently
 # NSg+        . NSg          . NSg/V+ N🅪Sg      V/C NSg+       . V/C NPr/I/V/J/Dq R
-<<<<<<< HEAD
 > also for network coding . Codes   are studied for the purpose of designing
-# W?   C/P NSg/V+  Vg+    . NPl/V3+ V   VP/J    C/P D   NSg/V   P  Vg
-=======
-> also for network coding . Codes  are studied for the purpose of designing
-# W?   C/P NSg/V+  V+     . NPl/V+ V   V/J     C/P D   N🅪Sg/V  P  V
->>>>>>> 5909fcaf
+# W?   C/P NSg/V+  Vg+    . NPl/V3+ V   VP/J    C/P D   N🅪Sg/V  P  Vg
 > efficient and reliable data  transmission methods .
 # NSg/J     V/C NSg/J+   N🅪Pl+ NSg+         NPl/V3+ .
 >
@@ -754,11 +745,7 @@
 > component in      areas of software development , which require computational
 # NSg/J     NPr/J/P NPl   P  NᴹSg+    N🅪Sg+       . I/C+  NSg/V   J+
 > understanding . The starting point  in      the late   1940s was Alan Turing's question
-<<<<<<< HEAD
-# NᴹSg/Vg/J+    . D   Vg       NSg/V+ NPr/J/P D+  NSg/J+ #d    VPt NPr  NSg$     NSg/V+
-=======
-# N🅪Sg/V/J+     . D   V        NSg/V+ NPr/J/P D+  NSg/J+ #d    V   NPr  NSg$     NSg/V+
->>>>>>> 5909fcaf
+# N🅪Sg/Vg/J+    . D   Vg       NSg/V+ NPr/J/P D+  NSg/J+ #d    VPt NPr  NSg$     NSg/V+
 > " Can    computers think ? " , and the question remains effectively unanswered ,
 # . NPr/VX NPl/V3+   NSg/V . . . V/C D+  NSg/V+   NPl/V3  R           V/J        .
 > although the Turing test   is  still   used     to assess computer output    on  the scale  of
@@ -781,13 +768,8 @@
 # NSg/V+   NᴹSg+        V/C NSg
 >
 #
-<<<<<<< HEAD
 > Computer architecture , or    digital computer organization , is  the conceptual
-# NSg/V+   NᴹSg+        . NPr/C NSg/J+  NSg/V+   NSg+         . VL3 D   J
-=======
-> Computer architecture , or    digital computer organization , is the conceptual
-# NSg/V+   NᴹSg+        . NPr/C NSg/J+  NSg/V+   N🅪Sg+        . VL D   J
->>>>>>> 5909fcaf
+# NSg/V+   NᴹSg+        . NPr/C NSg/J+  NSg/V+   N🅪Sg+        . VL3 D   J
 > design  and fundamental operational structure of a    computer system . It       focuses
 # N🅪Sg/V+ V/C NSg/J       J           N🅪Sg/V    P  D/P+ NSg/V+   NSg+   . NPr/ISg+ NPl/V3
 > largely on  the way    by      which the central processing unit performs internally and
@@ -797,19 +779,11 @@
 > design of computer hardware , from individual processor components ,
 # N🅪Sg/V P  NSg/V+   NᴹSg+    . P    NSg/J+     NSg+      NPl+       .
 > microcontrollers , personal computers to supercomputers and embedded systems . The
-<<<<<<< HEAD
 # NPl              . NSg/J    NPl/V3+   P  NPl            V/C V/J      NPl+    . D
 > term    " architecture " in      computer literature can    be      traced to the work   of Lyle R.
 # NSg/V/J . NᴹSg+        . NPr/J/P NSg/V+   NᴹSg+      NPr/VX NSg/VXL VP/J   P  D   N🅪Sg/V P  NPr  ?
 > Johnson and Frederick P. Brooks   Jr     . , members of the Machine Organization
-# NPr     V/C NPr+      ?  NPrPl/V3 NSg/J+ . . NPl/V3  P  D+  NSg/V+  NSg+
-=======
-# NPl              . NSg/J    NPl/V+    P  NPl            V/C V/J      NPl+    . D
-> term    " architecture " in      computer literature can    be     traced to the work   of Lyle R.
-# NSg/V/J . NᴹSg+        . NPr/J/P NSg/V+   NᴹSg+      NPr/VX NSg/VX V/J    P  D   N🅪Sg/V P  NPr  ?
-> Johnson and Frederick P. Brooks  Jr     . , members of the Machine Organization
-# NPr     V/C NPr+      ?  NPrPl/V NSg/J+ . . NPl/V   P  D+  NSg/V+  N🅪Sg+
->>>>>>> 5909fcaf
+# NPr     V/C NPr+      ?  NPrPl/V3 NSg/J+ . . NPl/V3  P  D+  NSg/V+  N🅪Sg+
 > department in      IBM's main     research center   in      1959 .
 # NSg+       NPr/J/P NSg$  NSg/V/J+ NᴹSg/V+  NSg/V/J+ NPr/J/P #    .
 >
@@ -1065,15 +1039,9 @@
 >
 #
 > Many        languages offer    support for multiple  paradigms , making the distinction more
-<<<<<<< HEAD
 # NSg/I/J/Dq+ NPl/V3+   NSg/V/JC N🅪Sg/V  C/P NSg/J/Dq+ NPl+      . NSg/Vg D+  NSg+        NPr/I/V/J/Dq
-> a   matter    of style  than of technical capabilities .
-# D/P N🅪Sg/V/JC P  NSg/V+ C/P  P  NSg/J+    NSg+         .
-=======
-# NSg/I/J/Dq+ NPl/V+    NSg/V/JC N🅪Sg/V  C/P NSg/J/Dq+ NPl+      . NSg/V  D+  NSg+        NPr/I/V/J/Dq
 > a   matter of style  than of technical capabilities .
 # D/P N🅪Sg/V P  NSg/V+ C/P  P  NSg/J+    NSg+         .
->>>>>>> 5909fcaf
 >
 #
 > Research
