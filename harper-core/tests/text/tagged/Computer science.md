--- conflicted
+++ resolved
@@ -161,19 +161,11 @@
 > During the 1940s , with the development of new     and more         powerful computing
 # V/P    D+  #d    . P    D   N🅪Sg        P  NSg/V/J V/C NPr/I/V/J/Dq J        NᴹSg/Vg+
 > machines such  as    the Atanasoff – Berry   computer and ENIAC , the term     computer came
-<<<<<<< HEAD
 # NPl/V3   NSg/I NSg/R D   ?         . NPr🅪/V+ NSg/V+   V/C ?     . D   NSg/V/J+ NSg/V+   NSg/VPt/P
-> to refer to the machines rather  than their human   predecessors . As    it       became
-# P  NSg/V P  D   NPl/V3+  NPr/V/J C/P  D$+   NSg/V/J NPl+         . NSg/R NPr/ISg+ VPtPp
+> to refer to the machines rather    than their human   predecessors . As    it       became
+# P  NSg/V P  D   NPl/V3+  NPr/V/J/R C/P  D$+   NSg/V/J NPl+         . NSg/R NPr/ISg+ VPtPp
 > clear   that         computers could  be      used     for more         than just mathematical calculations ,
 # NSg/V/J NSg/I/C/Ddem NPl/V3+   NSg/VX NSg/VXL VPPtPp/J C/P NPr/I/V/J/Dq C/P  V/J  J+           +            .
-=======
-# NPl/V    NSg/I NSg/R D   ?         . NPr🅪/V+ NSg/V+   V/C ?     . D   NSg/V/J+ NSg/V+   NSg/V/P
-> to refer to the machines rather    than their human   predecessors . As    it       became
-# P  NSg/V P  D   NPl/V+   NPr/V/J/R C/P  D$+   NSg/V/J NPl+         . NSg/R NPr/ISg+ V
-> clear   that         computers could  be     used for more         than just mathematical calculations ,
-# NSg/V/J NSg/I/C/Ddem NPl/V+    NSg/VX NSg/VX V/J  C/P NPr/I/V/J/Dq C/P  V/J  J+           +            .
->>>>>>> 29a0d529
 > the field of computer science broadened to study computation in      general . In
 # D   NSg/V P  NSg/V+   N🅪Sg/V+ VP/J      P  NSg/V NSg         NPr/J/P NSg/V/J . NPr/J/P
 > 1945 , IBM  founded the Watson Scientific Computing Laboratory at    Columbia
@@ -306,13 +298,8 @@
 # NᴹSg+       . NPl/V3+ . NSg+    . NPrᴹ/V+ N🅪Sg/V+ . NPl/V3+    . NSg/V+     . V/C NSg/V/J+ .
 >
 #
-<<<<<<< HEAD
-> Computer science is  considered by      some     to have   a   much       closer relationship with
-# NSg/V+   N🅪Sg/V+ VL3 VP/J       NSg/J/P I/J/R/Dq P  NSg/VX D/P NSg/I/J/Dq NSg/JC NSg          P
-=======
-> Computer science is considered by      some     to have   a   much         closer relationship with
-# NSg/V+   N🅪Sg/V+ VL V/J        NSg/J/P I/J/R/Dq P  NSg/VX D/P NSg/I/J/R/Dq NSg/JC NSg          P
->>>>>>> 29a0d529
+> Computer science is  considered by      some     to have   a   much         closer relationship with
+# NSg/V+   N🅪Sg/V+ VL3 VP/J       NSg/J/P I/J/R/Dq P  NSg/VX D/P NSg/I/J/R/Dq NSg/JC NSg          P
 > mathematics than many        scientific disciplines , with some      observers saying that
 # NᴹSg+       C/P  NSg/I/J/Dq+ J+         NPl/V3+     . P    I/J/R/Dq+ NPl+      NSg/Vg NSg/I/C/Ddem
 > computing is  a   mathematical science . Early    computer science was strongly
@@ -446,15 +433,9 @@
 > branch of mathematics , which is  prevalent in      theoretical computer science , and
 # NPr/V  P  NᴹSg+       . I/C+  VL3 J         NPr/J/P J           NSg/V+   N🅪Sg/V+ . V/C
 > mainly employs deductive reasoning ) , the " technocratic paradigm " ( which might     be
-<<<<<<< HEAD
 # R      NPl/V3  J         NSg/Vg    . . D   . J            NSg+     . . I/C+  NᴹSg/VX/J NSg/VXL
-> found in      engineering approaches , most       prominently in      software engineering ) , and
-# NSg/V NPr/J/P NSg/Vg+     NPl/V3+    . NSg/I/J/Dq R           NPr/J/P NᴹSg+    NSg/Vg+     . . V/C
-=======
-# R      NPl/V   J         NSg/V     . . D   . J            NSg+     . . I/C+  NᴹSg/VX/J NSg/VX
 > found in      engineering approaches , most         prominently in      software engineering ) , and
-# NSg/V NPr/J/P NSg/V+      NPl/V+     . NSg/I/J/R/Dq R           NPr/J/P NᴹSg+    NSg/V+      . . V/C
->>>>>>> 29a0d529
+# NSg/V NPr/J/P NSg/Vg+     NPl/V3+    . NSg/I/J/R/Dq R           NPr/J/P NᴹSg+    NSg/Vg+     . . V/C
 > the " scientific paradigm " ( which approaches computer - related artifacts from the
 # D   . J          NSg+     . . I/C+  NPl/V3+    NSg/V+   . J       NPl+      P    D
 > empirical perspective of natural sciences , identifiable in      some     branches of
@@ -1021,17 +1002,10 @@
 # W?      P  NPl/V3+    .
 >
 #
-<<<<<<< HEAD
 > Imperative programming , a    programming paradigm that          uses   statements that
 # NSg/J+     NᴹSg/Vg+    . D/P+ NᴹSg/Vg+    NSg+     NSg/I/C/Ddem+ NPl/V3 NPl/V3+    NSg/I/C/Ddem+
-> change a   program's state  . In      much       the same way    that         the imperative mood in
-# N🅪Sg/V D/P NSg$      NSg/V+ . NPr/J/P NSg/I/J/Dq D   I/J  NSg/J+ NSg/I/C/Ddem D   NSg/J      NSg  NPr/J/P
-=======
-> Imperative programming , a    programming paradigm that          uses  statements that
-# NSg/J+     NᴹSg/V+     . D/P+ NᴹSg/V+     NSg+     NSg/I/C/Ddem+ NPl/V NPl/V+     NSg/I/C/Ddem+
 > change a   program's state  . In      much         the same way    that         the imperative mood in
 # N🅪Sg/V D/P NSg$      NSg/V+ . NPr/J/P NSg/I/J/R/Dq D   I/J  NSg/J+ NSg/I/C/Ddem D   NSg/J      NSg  NPr/J/P
->>>>>>> 29a0d529
 > natural languages expresses commands , an   imperative program consists of
 # NSg/J+  NPl/V3+   NPl/V3    NPl/V3+  . D/P+ NSg/J+     NPr/V+  NPl/V3   P
 > commands for the computer to perform . Imperative programming focuses on
@@ -1077,23 +1051,13 @@
 > Conferences are important events for computer science research . During these
 # NPl/V3+     V   J         NPl/V3 C/P NSg/V+   N🅪Sg/V+ NᴹSg/V+  . V/P    I/Ddem+
 > conferences , researchers from the public  and private sectors present their
-<<<<<<< HEAD
 # NPl/V3+     . NPl+        P    D   NSg/V/J V/C NSg/V/J NPl+    NSg/V/J D$+
-> recent work    and meet    . Unlike    in      most       other   academic fields    , in      computer science ,
-# NSg/J+ N🅪Sg/V+ V/C NSg/V/J . NSg/V/J/P NPr/J/P NSg/I/J/Dq NSg/V/J NSg/J+   NPrPl/V3+ . NPr/J/P NSg/V+   N🅪Sg/V+ .
+> recent work    and meet    . Unlike    in      most         other   academic fields    , in      computer science ,
+# NSg/J+ N🅪Sg/V+ V/C NSg/V/J . NSg/V/J/P NPr/J/P NSg/I/J/R/Dq NSg/V/J NSg/J+   NPrPl/V3+ . NPr/J/P NSg/V+   N🅪Sg/V+ .
 > the prestige of conference papers  is  greater than that         of journal  publications .
 # D   NSg/V/J  P  NSg/V+     NPl/V3+ VL3 JC      C/P  NSg/I/C/Ddem P  NSg/V/J+ NPl+         .
 > One       proposed explanation for this    is  the quick   development of this   relatively
 # NSg/I/V/J VP/J     N🅪Sg+       C/P I/Ddem+ VL3 D   NSg/V/J N🅪Sg        P  I/Ddem R
-=======
-# NPl/V+      . NPl+        P    D   NSg/V/J V/C NSg/V/J NPl+    NSg/V/J D$+
-> recent work    and meet    . Unlike    in      most         other   academic fields   , in      computer science ,
-# NSg/J+ N🅪Sg/V+ V/C NSg/V/J . NSg/V/J/P NPr/J/P NSg/I/J/R/Dq NSg/V/J NSg/J+   NPrPl/V+ . NPr/J/P NSg/V+   N🅪Sg/V+ .
-> the prestige of conference papers is greater than that         of journal  publications .
-# D   NSg/V/J  P  NSg/V+     NPl/V+ VL JC      C/P  NSg/I/C/Ddem P  NSg/V/J+ NPl+         .
-> One       proposed explanation for this    is the quick   development of this   relatively
-# NSg/I/V/J V/J      N🅪Sg+       C/P I/Ddem+ VL D   NSg/V/J N🅪Sg        P  I/Ddem R
->>>>>>> 29a0d529
 > new     field  requires rapid review and distribution of results , a    task   better
 # NSg/V/J NSg/V+ NPl/V3   NSg/J NSg/V  V/C NSg          P  NPl/V3+ . D/P+ NSg/V+ NSg/VX/JC
 > handled by      conferences than by      journals .
