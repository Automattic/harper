--- conflicted
+++ resolved
@@ -98,13 +98,8 @@
 # NPr+ ?      VP/J     D   NSg/J      NSg+       N🅪Sg+    . NSg/VB+ # . NSg/I/C NPr/ISg+ VP/J
 > his     simplified arithmometer , the first    calculating machine strong enough and
 # ISg/D$+ VP/J       ?            . D   NSg/VB/J Nᴹ/Vg/J     NSg/VB+ NPr/J  NSg/I  VB/C
-<<<<<<< HEAD
-> reliable enough to be      used daily    in        an  office  environment . Charles Babbage
-# NSg/J    NSg/I  P  NSg/VXB VP/J NSg/VB/J NPr/J/R/P D/P NSg/VB+ N🅪Sg+       . NPr+    NPr
-=======
-> reliable enough to be      used daily      in      an  office  environment . Charles Babbage
-# NSg/J    NSg/I  P  NSg/VXB VP/J NSg/VB/J/R NPr/J/P D/P NSg/VB+ N🅪Sg+       . NPr+    NPr
->>>>>>> 63677064
+> reliable enough to be      used daily      in        an  office  environment . Charles Babbage
+# NSg/J    NSg/I  P  NSg/VXB VP/J NSg/VB/J/R NPr/J/R/P D/P NSg/VB+ N🅪Sg+       . NPr+    NPr
 > started the design  of the first    automatic mechanical calculator , his     Difference
 # VP/J    D   N🅪Sg/VB P  D   NSg/VB/J NSg/J     NSg/J      NSg+       . ISg/D$+ N🅪Sg/VB+
 > Engine  , in        1822 , which eventually gave him  the idea of the first    programmable
@@ -175,22 +170,16 @@
 # D   NSg/VB P  NSg/VB+  N🅪Sg/VB+ VP/J      P  NSg/VB NSg         NPr/J/R/P NSg/VB/J . NPr/J/R/P
 > 1945 , IBM  founded the Watson Scientific Computing Laboratory at    Columbia
 # #    . NPr+ VP/J    D+  NPr+   J+         Nᴹ/Vg/J+  NSg+       NSg/P NPr+
-<<<<<<< HEAD
-> University in        New       York City . The renovated fraternity house  on  Manhattan's West
-# NSg        NPr/J/R/P NSg/VB/J+ NPr+ NSg+ . D   VP/J      NSg+       NPr/VB J/P NSg$        NPr/VB/J+
-=======
-> University in      New    York City . The renovated fraternity house  on  Manhattan's West
-# NSg        NPr/J/P NSg/J+ NPr+ NSg+ . D   VP/J      NSg+       NPr/VB J/P NSg$        NPr/VB/J+
->>>>>>> 63677064
+> University in        New    York City . The renovated fraternity house  on  Manhattan's West
+# NSg        NPr/J/R/P NSg/J+ NPr+ NSg+ . D   VP/J      NSg+       NPr/VB J/P NSg$        NPr/VB/J+
 > Side      was IBM's first    laboratory devoted to pure     science  . The lab  is  the
 # NSg/VB/J+ VPt NSg$  NSg/VB/J NSg+       VP/J    P  NSg/VB/J N🅪Sg/VB+ . D+  NPr+ VL3 D
 > forerunner of IBM's Research Division , which today  operates research facilities
 # NSg        P  NSg$  Nᴹ/VB+   NSg+     . I/C+  NSg/J+ V3       Nᴹ/VB+   NPl+
 > around the world   . Ultimately , the close    relationship between IBM and  Columbia
 # J/P    D   NSg/VB+ . R          . D   NSg/VB/J NSg          NSg/P   NPr VB/C NPr+
-<<<<<<< HEAD
-> University was instrumental in        the emergence of a   new      scientific discipline ,
-# NSg+       VPt NSg/J        NPr/J/R/P D   Nᴹ        P  D/P NSg/VB/J J          NSg/VB+    .
+> University was instrumental in        the emergence of a   new   scientific discipline ,
+# NSg+       VPt NSg/J        NPr/J/R/P D   Nᴹ        P  D/P NSg/J J          NSg/VB+    .
 > with Columbia offering  one        of the first    academic - credit  courses in        computer
 # P    NPr+     N🅪Sg/Vg/J NSg/I/VB/J P  D   NSg/VB/J NSg/J    . NSg/VB+ NPl/V3  NPr/J/R/P NSg/VB+
 > science  in        1946 . Computer science  began to be      established as    a   distinct academic
@@ -203,22 +192,6 @@
 # NSg        P  NPr+      NSg/VB+  NSg+       NPr/J/R/P #    . D+  NSg/VB/J+ NSg/VB+  N🅪Sg/VB+
 > department in        the United States    was formed at    Purdue University in        1962 . Since
 # NSg+       NPr/J/R/P D+  VP/J   NPrPl/V3+ VPt VP/J   NSg/P NPr    NSg+       NPr/J/R/P #    . C/P
-=======
-> University was instrumental in      the emergence of a   new   scientific discipline ,
-# NSg+       VPt NSg/J        NPr/J/P D   Nᴹ        P  D/P NSg/J J          NSg/VB+    .
-> with Columbia offering  one        of the first    academic - credit  courses in      computer
-# P    NPr+     N🅪Sg/Vg/J NSg/I/VB/J P  D   NSg/VB/J NSg/J    . NSg/VB+ NPl/V3  NPr/J/P NSg/VB+
-> science  in      1946 . Computer science  began to be      established as    a   distinct academic
-# N🅪Sg/VB+ NPr/J/P #    . NSg/VB+  N🅪Sg/VB+ VPt   P  NSg/VXB VP/J        NSg/R D/P VB/J     NSg/J
-> discipline in      the 1950s and  early    1960s . The world's first    computer science
-# NSg/VB+    NPr/J/P D   #d    VB/C NSg/J/R+ #d    . D   NSg$    NSg/VB/J NSg/VB+  N🅪Sg/VB+
-> degree program , the Cambridge Diploma in      Computer Science  , began at    the
-# NSg+   NPr/VB+ . D   NPr+      NSg     NPr/J/P NSg/VB+  N🅪Sg/VB+ . VPt   NSg/P D
-> University of Cambridge Computer Laboratory in      1953 . The first     computer science
-# NSg        P  NPr+      NSg/VB+  NSg+       NPr/J/P #    . D+  NSg/VB/J+ NSg/VB+  N🅪Sg/VB+
-> department in      the United States    was formed at    Purdue University in      1962 . Since
-# NSg+       NPr/J/P D+  VP/J   NPrPl/V3+ VPt VP/J   NSg/P NPr    NSg+       NPr/J/P #    . C/P
->>>>>>> 63677064
 > practical computers became available , many       applications of computing have    become
 # NSg/J+    NPl/V3+   VPt    J         . NSg/I/J/Dq NPl          P  Nᴹ/Vg/J+  NSg/VXB VBPp
 > distinct areas of study   in        their own       rights  .
@@ -619,21 +592,12 @@
 # Nᴹ/Vg/J+    . R          NSg/R/C N🅪Sg/VB NPr/C Nᴹ+      VL3 VP/J     . NSg/J+ NPl/V3+ VB
 > a   useful adjunct  to software testing  since they help   avoid errors  and  can     also
 # D/P J      NSg/VB/J P  Nᴹ       Nᴹ/Vg/J+ C/P   IPl+ NSg/VB VB    NPl/V3+ VB/C NPr/VXB R/C
-<<<<<<< HEAD
 > give   a   framework for   testing  . For   industrial use      , tool    support  is  required .
 # NSg/VB D/P NSg       R/C/P Nᴹ/Vg/J+ . R/C/P NSg/J      N🅪Sg/VB+ . NSg/VB+ N🅪Sg/VB+ VL3 VP/J     .
-> However , the high     cost       of using   formal methods means  that         they are usually only
-# C       . D   NSg/VB/J N🅪Sg/VBP/J P  Nᴹ/Vg/J NSg/J+ NPl/V3+ NPl/V3 NSg/I/C/Ddem IPl+ VB  R       J/R/C
-> used in        the development of high     - integrity and  life     - critical systems , where
-# VP/J NPr/J/R/P D   N🅪Sg        P  NSg/VB/J . Nᴹ        VB/C N🅪Sg/VB+ . NSg/J    NPl     . NSg/R/C
-=======
-> give   a   framework for testing  . For industrial use      , tool    support  is  required .
-# NSg/VB D/P NSg       C/P Nᴹ/Vg/J+ . C/P NSg/J      N🅪Sg/VB+ . NSg/VB+ N🅪Sg/VB+ VL3 VP/J     .
 > However , the high       cost       of using   formal methods means  that         they are usually only
 # C       . D   NSg/VB/J/R N🅪Sg/VBP/J P  Nᴹ/Vg/J NSg/J+ NPl/V3+ NPl/V3 NSg/I/C/Ddem IPl+ VB  R       J/R/C
-> used in      the development of high       - integrity and  life     - critical systems , where
-# VP/J NPr/J/P D   N🅪Sg        P  NSg/VB/J/R . Nᴹ        VB/C N🅪Sg/VB+ . NSg/J    NPl     . NSg/C
->>>>>>> 63677064
+> used in        the development of high       - integrity and  life     - critical systems , where
+# VP/J NPr/J/R/P D   N🅪Sg        P  NSg/VB/J/R . Nᴹ        VB/C N🅪Sg/VB+ . NSg/J    NPl     . NSg/R/C
 > safety  or    security is  of utmost importance . Formal methods are best       described as
 # N🅪Sg/VB NPr/C Nᴹ+      VL3 P  NSg/J+ Nᴹ+        . NSg/J+ NPl/V3+ VB  NPr/VXB/JS VP/J      NSg/R
 > the application of a   fairly broad variety of theoretical computer science
@@ -682,21 +646,12 @@
 # NPr/ISg+ VL3 NSg/J      . NSg/J      NPr/C NSg/J      . I/Ddem+ NSg/VB+ NPl/V3 J         NSg  NPr/J/R/P
 > information theory , telecommunications , information engineering and  has
 # Nᴹ+         N🅪Sg+  . Nᴹ+                . Nᴹ+         Nᴹ/Vg/J+    VB/C V3
-<<<<<<< HEAD
 > applications in        medical image    computing and  speech   synthesis , among others  . What
 # NPl          NPr/J/R/P NSg/J   N🅪Sg/VB+ Nᴹ/Vg/J   VB/C N🅪Sg/VB+ N🅪Sg+     . P     NPl/V3+ . NSg/I+
-> is  the lower     bound    on  the complexity of fast     Fourier transform algorithms ? is
-# VL3 D   NSg/VB/JC NSg/VP/J J/P D   NSg        P  NSg/VB/J NPr     NSg/VB    NPl+       . VL3
+> is  the lower     bound    on  the complexity of fast       Fourier transform algorithms ? is
+# VL3 D   NSg/VB/JC NSg/VP/J J/P D   NSg        P  NSg/VB/J/R NPr     NSg/VB    NPl+       . VL3
 > one        of the unsolved problems in        theoretical computer science  .
 # NSg/I/VB/J P  D   VP/J     NPl      NPr/J/R/P J+          NSg/VB+  N🅪Sg/VB+ .
-=======
-> applications in      medical image    computing and  speech   synthesis , among others  . What
-# NPl          NPr/J/P NSg/J   N🅪Sg/VB+ Nᴹ/Vg/J   VB/C N🅪Sg/VB+ N🅪Sg+     . P     NPl/V3+ . NSg/I+
-> is  the lower     bound    on  the complexity of fast       Fourier transform algorithms ? is
-# VL3 D   NSg/VB/JC NSg/VP/J J/P D   NSg        P  NSg/VB/J/R NPr     NSg/VB    NPl+       . VL3
-> one        of the unsolved problems in      theoretical computer science  .
-# NSg/I/VB/J P  D   VP/J     NPl      NPr/J/P J+          NSg/VB+  N🅪Sg/VB+ .
->>>>>>> 63677064
 >
 #
 > Computational science  , finance and  engineering
@@ -717,21 +672,12 @@
 # NSg/VB/J/R NSg/R NPl       VB/C NSg/J  +          . R       N🅪Sg/VB+ NPl/V3+ . P     P    D$+
 > habitats , among many       others  . Modern computers enable optimization of such
 # NPl      . P     NSg/I/J/Dq NPl/V3+ . NSg/J  NPl/V3+   VB     N🅪Sg         P  NSg/I
-<<<<<<< HEAD
 > designs as    complete  aircraft . Notable in        electrical and  electronic circuit
 # NPl/V3+ NSg/R NSg/VB/J+ NSgPl+   . J       NPr/J/R/P NSg/J      VB/C J+         NSg/VB+
-> design   are SPICE    , as    well     as    software for   physical realization of new      ( or
-# N🅪Sg/VB+ VB  N🅪Sg/VB+ . NSg/R NSg/VB/J NSg/R Nᴹ       R/C/P NSg/J    NSg/NoAm    P  NSg/VB/J . NPr/C
+> design   are SPICE    , as    well       as    software for   physical realization of new   ( or
+# N🅪Sg/VB+ VB  N🅪Sg/VB+ . NSg/R NSg/VB/J/R NSg/R Nᴹ       R/C/P NSg/J    NSg/NoAm    P  NSg/J . NPr/C
 > modified ) designs . The latter includes essential design   software for   integrated
 # NSg/VP/J . NPl/V3+ . D   NSg/J  NPl/V3   NSg/J+    N🅪Sg/VB+ Nᴹ+      R/C/P VP/J
-=======
-> designs as    complete  aircraft . Notable in      electrical and  electronic circuit
-# NPl/V3+ NSg/R NSg/VB/J+ NSgPl+   . J       NPr/J/P NSg/J      VB/C J+         NSg/VB+
-> design   are SPICE    , as    well       as    software for physical realization of new   ( or
-# N🅪Sg/VB+ VB  N🅪Sg/VB+ . NSg/R NSg/VB/J/R NSg/R Nᴹ       C/P NSg/J    NSg/NoAm    P  NSg/J . NPr/C
-> modified ) designs . The latter includes essential design   software for integrated
-# NSg/VP/J . NPl/V3+ . D   NSg/J  NPl/V3   NSg/J+    N🅪Sg/VB+ Nᴹ+      C/P VP/J
->>>>>>> 63677064
 > circuits .
 # NPl/V3   .
 >
@@ -758,32 +704,18 @@
 #
 > Software engineering is  the study  of designing , implementing , and  modifying the
 # Nᴹ+      Nᴹ/Vg/J+    VL3 D   NSg/VB P  Nᴹ/Vg/J+  . Nᴹ/Vg/J      . VB/C Nᴹ/Vg/J   D
-<<<<<<< HEAD
-> software in        order    to ensure it       is  of high      quality , affordable , maintainable , and
-# Nᴹ+      NPr/J/R/P N🅪Sg/VB+ P  VB     NPr/ISg+ VL3 P  NSg/VB/J+ N🅪Sg/J+ . J          . J            . VB/C
-> fast     to build  . It       is  a   systematic approach to software design   , involving the
-# NSg/VB/J P  NSg/VB . NPr/ISg+ VL3 D/P J          N🅪Sg/VB  P  Nᴹ       N🅪Sg/VB+ . Nᴹ/Vg/J   D
-=======
-> software in      order    to ensure it       is  of high        quality , affordable , maintainable , and
-# Nᴹ+      NPr/J/P N🅪Sg/VB+ P  VB     NPr/ISg+ VL3 P  NSg/VB/J/R+ N🅪Sg/J+ . J          . J            . VB/C
+> software in        order    to ensure it       is  of high        quality , affordable , maintainable , and
+# Nᴹ+      NPr/J/R/P N🅪Sg/VB+ P  VB     NPr/ISg+ VL3 P  NSg/VB/J/R+ N🅪Sg/J+ . J          . J            . VB/C
 > fast       to build  . It       is  a   systematic approach to software design   , involving the
 # NSg/VB/J/R P  NSg/VB . NPr/ISg+ VL3 D/P J          N🅪Sg/VB  P  Nᴹ       N🅪Sg/VB+ . Nᴹ/Vg/J   D
->>>>>>> 63677064
 > application of engineering practices to software . Software engineering deals
 # NSg         P  Nᴹ/Vg/J+    NPl/V3+   P  Nᴹ       . Nᴹ+      Nᴹ/Vg/J+    NPl/V3+
 > with the organizing and  analyzing of software — it       does   not     just deal     with the
 # P    D   Nᴹ/Vg/J    VB/C Nᴹ/Vg/J   P  Nᴹ+      . NPr/ISg+ NPl/V3 NSg/R/C VB/J NSg/VB/J P    D+
-<<<<<<< HEAD
-> creation or    manufacture of new       software , but     its     internal arrangement and
-# NSg+     NPr/C NSg/VB      P  NSg/VB/J+ Nᴹ+      . NSg/C/P ISg/D$+ J        NSg         VB/C
+> creation or    manufacture of new    software , but     its     internal arrangement and
+# NSg+     NPr/C NSg/VB      P  NSg/J+ Nᴹ+      . NSg/C/P ISg/D$+ J        NSg         VB/C
 > maintenance . For   example software testing  , systems engineering , technical debt
 # Nᴹ+         . R/C/P NSg/VB+ Nᴹ+      Nᴹ/Vg/J+ . NPl+    Nᴹ/Vg/J+    . NSg/J     N🅪Sg
-=======
-> creation or    manufacture of new    software , but     its     internal arrangement and
-# NSg+     NPr/C NSg/VB      P  NSg/J+ Nᴹ+      . NSg/C/P ISg/D$+ J        NSg         VB/C
-> maintenance . For example software testing  , systems engineering , technical debt
-# Nᴹ+         . C/P NSg/VB+ Nᴹ+      Nᴹ/Vg/J+ . NPl+    Nᴹ/Vg/J+    . NSg/J     N🅪Sg
->>>>>>> 63677064
 > and  software development processes .
 # VB/C Nᴹ+      N🅪Sg+       NPl/V3+   .
 >
@@ -1124,16 +1056,9 @@
 # NSg/J+ N🅪Sg/VB+ VB/C NSg/VB/J . NSg/VB/J/P NPr/J/R/P NSg/I/J/R/Dq NSg/VB/J NSg/J+   NPrPl/V3+ . NPr/J/R/P NSg/VB+  N🅪Sg/VB+ .
 > the prestige of conference papers  is  greater than that         of journal   publications .
 # D   Nᴹ/VB/J  P  NSg/VB+    NPl/V3+ VL3 JC      C/P  NSg/I/C/Ddem P  NSg/VB/J+ NPl+         .
-<<<<<<< HEAD
 > One        proposed explanation for   this    is  the quick    development of this   relatively
 # NSg/I/VB/J VP/J     N🅪Sg+       R/C/P I/Ddem+ VL3 D   NSg/VB/J N🅪Sg        P  I/Ddem R
-> new      field   requires rapid review and  distribution of results , a    task    better
-# NSg/VB/J NSg/VB+ NPl/V3   NSg/J NSg/VB VB/C NSg          P  NPl/V3+ . D/P+ NSg/VB+ NSg/VXB/JC
-=======
-> One        proposed explanation for this    is  the quick    development of this   relatively
-# NSg/I/VB/J VP/J     N🅪Sg+       C/P I/Ddem+ VL3 D   NSg/VB/J N🅪Sg        P  I/Ddem R
 > new   field   requires rapid review and  distribution of results , a    task    better
 # NSg/J NSg/VB+ NPl/V3   NSg/J NSg/VB VB/C NSg          P  NPl/V3+ . D/P+ NSg/VB+ NSg/VXB/JC
->>>>>>> 63677064
 > handled by      conferences than by      journals .
 # VP/J    NSg/J/P NPl/V3+     C/P  NSg/J/P NPl/V3+  .