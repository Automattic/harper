> <!--
# Unlintable
>            source: https://en.wikipedia.org/w/index.php?title=Computer_science&oldid=1286173304
# Unlintable Unlintable
>            license: CC BY-SA 4.0
# Unlintable Unlintable
>            -->
# Unlintable Unlintable
>            Computer science
# Unlintable NSg/V+   N🅪Sg/V+
>
#
> Computer science is  the study of computation , information , and automation .
# NSg/V+   N🅪Sg/V+ VL3 D   NSg/V P  NSg         . Nᴹ+         . V/C N🅪Sg       .
> Computer science spans  theoretical disciplines ( such  as    algorithms , theory of
# NSg/V+   N🅪Sg/V+ NPl/V3 J           NPl/V3+     . NSg/I NSg/R NPl+       . N🅪Sg   P
> computation , and information theory ) to applied disciplines ( including the
# NSg         . V/C Nᴹ+         N🅪Sg+  . P  VP/J    NPl/V3+     . Vg        D
> design  and implementation of hardware and software ) .
# N🅪Sg/V+ V/C NSg            P  Nᴹ       V/C Nᴹ+      . .
>
#
> Algorithms and data  structures are central to computer science . The theory of
# NPl        V/C N🅪Pl+ NPl/V3+    V   NPr/J   P  NSg/V    N🅪Sg/V+ . D   N🅪Sg   P
> computation concerns abstract models of computation and general classes of
# NSg         NSg/V+   NSg/V/J  NPl/V3 P  NSg         V/C NSg/V/J NPl/V3  P
> problems that          can    be      solved using them     . The fields   of cryptography and computer
# NPl+     NSg/I/C/Ddem+ NPr/VX NSg/VXL VP/J   Vg    NSg/IPl+ . D   NPrPl/V3 P  NSg          V/C NSg/V+
> security involve studying the means  for secure communication and preventing
# Nᴹ+      V       Vg       D   NPl/V3 C/P V/J    N🅪Sg+         V/C Vg
> security vulnerabilities . Computer graphics and computational geometry address
# Nᴹ+      NSg+            . NSg/V+   NPl      V/C J+            N🅪Sg+    NSg/V+
> the generation of images  . Programming language theory considers different ways
# D   NSg        P  NPl/V3+ . Nᴹ/Vg+      N🅪Sg/V+  N🅪Sg+  V3        NSg/J     NPl+
> to describe computational processes , and database theory concerns the management
# P  V        J+            NPl/V3+   . V/C NSg/V+   N🅪Sg+  NSg/V+   D   NSg
> of repositories of data  . Human   – computer interaction investigates the interfaces
# P  NPl          P  N🅪Pl+ . NSg/V/J . NSg/V+   NSg+        V3           D+  NPl/V3+
> through which humans and computers interact , and software engineering focuses on
# NSg/J/P I/C+  NPl/V3 V/C NPl/V3+   NSg/V    . V/C Nᴹ+      NSg/Vg+     NPl/V3  J/P
> the design  and principles behind  developing software . Areas such  as    operating
# D   N🅪Sg/V+ V/C NPl/V3+    NSg/J/P Vg         Nᴹ+      . NPl+  NSg/I NSg/R Vg
> systems , networks and embedded systems investigate the principles and design
# NPl+    . NPl/V3+  V/C V/J      NPl+    V           D   NPl/V3     V/C N🅪Sg/V+
> behind  complex  systems . Computer architecture describes the construction of
# NSg/J/P NSg/V/J+ NPl+    . NSg/V+   N🅪Sg+        V3        D   NSg          P
> computer components and computer - operated equipment . Artificial intelligence and
# NSg/V+   NPl        V/C NSg/V+   . VP/J     Nᴹ+       . J          N🅪Sg         V/C
> machine learning aim   to synthesize goal   - orientated processes such  as
# NSg/V+  Vg+      NSg/V P  V          NSg/V+ . VP/J       NPl/V3    NSg/I NSg/R
> problem - solving , decision - making , environmental adaptation , planning and
# NSg/J+  . Vg      . NSg/V+   . NSg/Vg . NSg/J         NSg+       . NSg/V    V/C
> learning found in      humans and animals . Within  artificial intelligence , computer
# Vg+      NSg/V NPr/J/P NPl/V3 V/C NPl+    . NSg/J/P J+         N🅪Sg+        . NSg/V+
> vision  aims   to understand and process image and video   data  , while     natural
# N🅪Sg/V+ NPl/V3 P  VL         V/C NSg/V+  NSg/V V/C N🅪Sg/V+ N🅪Pl+ . NSg/V/C/P NSg/J+
> language processing aims   to understand and process textual and linguistic data  .
# N🅪Sg/V+  Vg+        NPl/V3 P  VL         V/C NSg/V+  J       V/C J          N🅪Pl+ .
>
#
> The fundamental concern of computer science is  determining what   can    and cannot
# D   NSg/J       NSg/V   P  NSg/V+   N🅪Sg/V+ VL3 Vg          NSg/I+ NPr/VX V/C NSg/V
> be      automated . The Turing Award  is  generally recognized as    the highest
# NSg/VXL VP/J      . D   NPr    NSg/V+ VL3 R         VP/J       NSg/R D   JS
> distinction in      computer science .
# NSg         NPr/J/P NSg/V+   N🅪Sg/V+ .
>
#
> History
# N🅪Sg+
>
#
> The earliest foundations of what   would become computer science predate the
# D   JS       NPl         P  NSg/I+ VX    VL     NSg/V+   N🅪Sg/V+ NSg/V   D
> invention of the modern digital computer . Machines for calculating fixed
# N🅪Sg      P  D   NSg/J  NSg/J   NSg/V+   . NPl/V3+  C/P Vg/J        VP/J
> numerical tasks   such  as    the abacus have   existed since antiquity , aiding in
# J+        NPl/V3+ NSg/I NSg/R D   NSg    NSg/VX VP/J    C/P   NSg+      . Vg     NPr/J/P
> computations such  as    multiplication and division . Algorithms for performing
# NPl          NSg/I NSg/R Nᴹ             V/C NSg+     . NPl+       C/P Vg
> computations have   existed since antiquity , even    before the development of
# NPl          NSg/VX VP/J    C/P   NSg+      . NSg/V/J C/P    D   N🅪Sg        P
> sophisticated computing equipment .
# VP/J          Nᴹ/Vg+    Nᴹ+       .
>
#
> Wilhelm Schickard designed and constructed the first   working mechanical
# NPr     ?         VP/J     V/C VP/J        D   NSg/V/J Vg      NSg/J
> calculator in      1623 . In      1673 , Gottfried Leibniz demonstrated a   digital mechanical
# NSg+       NPr/J/P #    . NPr/J/P #    . ?         NPr     VP/J         D/P NSg/J   NSg/J
> calculator , called the Stepped Reckoner . Leibniz may    be      considered the first
# NSg+       . VP/J   D   J       ?        . NPr     NPr/VX NSg/VXL VP/J       D   NSg/V/J
> computer scientist and information theorist , because of various reasons ,
# NSg/V+   NSg       V/C Nᴹ+         NSg      . C/P     P  J       NPl/V3+ .
> including the fact that          he       documented the binary number     system . In      1820 , Thomas
# Vg        D   NSg+ NSg/I/C/Ddem+ NPr/ISg+ VP/J       D   NSg/J+ N🅪Sg/V/JC+ NSg+   . NPr/J/P #    . NPr+
> de   Colmar launched the mechanical calculator industry [ note   1 ] when    he       invented
# NPr+ ?      VP/J     D   NSg/J      NSg+       N🅪Sg+    . NSg/V+ # . NSg/I/C NPr/ISg+ VP/J
> his     simplified arithmometer , the first   calculating machine strong enough and
# ISg/D$+ VP/J       ?            . D   NSg/V/J Vg/J        NSg/V+  NPr/J  NSg/I  V/C
> reliable enough to be      used     daily   in      an  office environment . Charles Babbage
# NSg/J    NSg/I  P  NSg/VXL VPPtPp/J NSg/V/J NPr/J/P D/P NSg/V+ N🅪Sg+       . NPr+    NPr
> started the design of the first   automatic mechanical calculator , his     Difference
# VP/J    D   N🅪Sg/V P  D   NSg/V/J NSg/J     NSg/J      NSg+       . ISg/D$+ N🅪Sg/V+
> Engine , in      1822 , which eventually gave him  the idea of the first   programmable
# NSg/V+ . NPr/J/P #    . I/C+  R          V    ISg+ D   NSg  P  D   NSg/V/J NSg/J
> mechanical calculator , his     Analytical Engine . He       started developing this    machine
# NSg/J      NSg+       . ISg/D$+ J          NSg/V+ . NPr/ISg+ VP/J    Vg         I/Ddem+ NSg/V+
> in      1834 , and " in      less      than two  years , he       had sketched out         many       of the salient
# NPr/J/P #    . V/C . NPr/J/P V/J/R/C/P C/P  NSg+ NPl+  . NPr/ISg+ V   VP/J     NSg/V/J/R/P NSg/I/J/Dq P  D   NSg/J
> features of the modern computer " . " A    crucial step   was the adoption of a   punched
# NPl/V3   P  D   NSg/J  NSg/V+   . . . D/P+ J+      NSg/V+ VPt D   NSg      P  D/P VP/J
> card    system derived from the Jacquard loom  " making it       infinitely
# N🅪Sg/V+ NSg+   VP/J    P    D   NPr      NSg/V . NSg/Vg NPr/ISg+ R
> programmable . [ note   2 ] In      1843 , during the translation of a   French   article on  the
# NSg/J        . . NSg/V+ # . NPr/J/P #    . V/P    D   N🅪Sg        P  D/P NPr🅪/V/J NSg/V+  J/P D
> Analytical Engine , Ada  Lovelace wrote , in      one       of the many       notes   she  included , an
# J          NSg/V+ . NPr+ NPr      V     . NPr/J/P NSg/I/V/J P  D   NSg/I/J/Dq NPl/V3+ ISg+ VP/J     . D/P
> algorithm to compute the Bernoulli numbers   , which is  considered to be      the first
# NSg       P  NSg/V   D   NPr+      NPrPl/V3+ . I/C+  VL3 VP/J       P  NSg/VXL D   NSg/V/J
> published algorithm ever specifically tailored for implementation on  a   computer .
# VP/J      NSg       J    W?           VP/J     C/P NSg+           J/P D/P NSg/V+   .
> Around 1885 , Herman Hollerith invented the tabulator , which used     punched cards
# J/P    #    . NPr+   NPr       VP/J     D   NSg       . I/C+  VPPtPp/J VP/J    NPl/V3+
> to process statistical information ; eventually his     company became part    of IBM  .
# P  NSg/V   J           Nᴹ+         . R          ISg/D$+ N🅪Sg/V+ VPtPp  NSg/V/J P  NPr+ .
> Following  Babbage , although unaware of his     earlier work    , Percy Ludgate in      1909
# NSg/Vg/J/P NPr     . C        V/J     P  ISg/D$+ JC      N🅪Sg/V+ . NPr+  ?       NPr/J/P #
> published the 2nd of the only  two designs for mechanical analytical engines in
# VP/J      D   #   P  D   J/R/C NSg NPl/V3+ C/P NSg/J      J          NPl/V3  NPr/J/P
> history . In      1914 , the Spanish engineer Leonardo Torres Quevedo published his
# N🅪Sg+   . NPr/J/P #    . D+  NPrᴹ/J+ NSg/V+   NPr+     NPr    ?       VP/J      ISg/D$+
> Essays  on  Automatics , and designed , inspired by      Babbage , a   theoretical
# NPl/V3+ J/P NPl        . V/C VP/J     . V/J      NSg/J/P NPr     . D/P J
> electromechanical calculating machine which was to be      controlled by      a   read        - only
# ?                 Vg/J        NSg/V+  I/C+  VPt P  NSg/VXL V/J        NSg/J/P D/P NSg/VLPtPp+ . J/R/C
> program . The paper     also introduced the idea of floating - point  arithmetic . In
# NPr/V+  . D+  N🅪Sg/V/J+ W?   VP/J       D   NSg  P  Vg+      . NSg/V+ Nᴹ/J       . NPr/J/P
> 1920 , to celebrate the 100th anniversary of the invention of the arithmometer ,
# #    . P  V         D   #     NSg         P  D   N🅪Sg      P  D   ?            .
> Torres presented in      Paris the Electromechanical Arithmometer , a   prototype that
# NPr    VP/J      NPr/J/P NPr+  D   ?                 ?            . D/P NSg/V+    NSg/I/C/Ddem+
> demonstrated the feasibility of an  electromechanical analytical engine , on  which
# VP/J         D   Nᴹ          P  D/P ?                 J          NSg/V+ . J/P I/C+
> commands could  be      typed and the results printed automatically . In      1937 , one
# NPl/V3+  NSg/VX NSg/VXL VP/J  V/C D   NPl/V3+ VP/J    W?            . NPr/J/P #    . NSg/I/V/J
> hundred years after Babbage's impossible dream    , Howard Aiken convinced IBM  ,
# NSg     NPl+  P     NSg$      NSg/J      NSg/V/J+ . NPr+   NPr   VP/J      NPr+ .
> which was making all          kinds of punched card    equipment and was also in      the
# I/C+  VPt NSg/Vg NSg/I/J/C/Dq NSg   P  VP/J    N🅪Sg/V+ Nᴹ+       V/C VPt W?   NPr/J/P D
> calculator business to develop his     giant programmable calculator , the
# NSg+       N🅪Sg/J+  P  V       ISg/D$+ NSg/J NSg/J        NSg+       . D
<<<<<<< HEAD
> ASCC / Harvard Mark   I       , based on  Babbage's Analytical Engine , which itself used
# ?    . NPr+    NPr/V+ ISg/#r+ . V/J   J/P NSg$      J          NSg/V+ . I/C+  ISg+   V/J
> cards and a   central computing unit . When    the machine was finished , some     hailed
# NPl/V V/C D/P NPr/J   Nᴹ/V+     NSg+ . NSg/I/C D+  NSg/V+  V   V/J      . I/J/R/Dq V/J
> it       as    " Babbage's dream    come    true    " .
# NPr/ISg+ NSg/R . NSg$      NSg/V/J+ NSg/V/P NSg/V/J . .
=======
> ASCC / Harvard Mark   I    , based on  Babbage's Analytical Engine , which itself used
# ?    . NPr+    NPr/V+ ISg+ . VP/J  J/P NSg$      J          NSg/V+ . I/C+  ISg+   VPPtPp/J
> cards  and a   central computing unit . When    the machine was finished , some     hailed
# NPl/V3 V/C D/P NPr/J   Nᴹ/Vg+    NSg+ . NSg/I/C D+  NSg/V+  VPt VP/J     . I/J/R/Dq VP/J
> it       as    " Babbage's dream    come       true    " .
# NPr/ISg+ NSg/R . NSg$      NSg/V/J+ NSg/VLPp/P NSg/V/J . .
>>>>>>> 9f3fca1d
>
#
> During the 1940s , with the development of new     and more           powerful computing
# V/P    D+  #d    . P    D   N🅪Sg        P  NSg/V/J V/C NPr/I/V/J/R/Dq J        Nᴹ/Vg+
> machines such  as    the Atanasoff – Berry   computer and ENIAC , the term     computer came
# NPl/V3   NSg/I NSg/R D   ?         . NPr🅪/V+ NSg/V+   V/C ?     . D   NSg/V/J+ NSg/V+   NSg/VPt/P
> to refer to the machines rather    than their human   predecessors . As    it       became
# P  NSg/V P  D   NPl/V3+  NPr/V/J/R C/P  D$+   NSg/V/J NPl+         . NSg/R NPr/ISg+ VPtPp
> clear   that         computers could  be      used     for more           than just mathematical calculations ,
# NSg/V/J NSg/I/C/Ddem NPl/V3+   NSg/VX NSg/VXL VPPtPp/J C/P NPr/I/V/J/R/Dq C/P  V/J  J+           +            .
> the field of computer science broadened to study computation in      general . In
# D   NSg/V P  NSg/V+   N🅪Sg/V+ VP/J      P  NSg/V NSg         NPr/J/P NSg/V/J . NPr/J/P
> 1945 , IBM  founded the Watson Scientific Computing Laboratory at    Columbia
# #    . NPr+ VP/J    D+  NPr+   J+         Nᴹ/Vg+    NSg+       NSg/P NPr+
> University in      New      York City . The renovated fraternity house on  Manhattan's West
# NSg        NPr/J/P NSg/V/J+ NPr+ NSg+ . D   VP/J      NSg+       NPr/V J/P NSg$        NPr/V/J+
> Side     was IBM's first   laboratory devoted to pure    science . The lab  is  the
# NSg/V/J+ VPt NSg$  NSg/V/J NSg+       VP/J    P  NSg/V/J N🅪Sg/V+ . D+  NPr+ VL3 D
> forerunner of IBM's Research Division , which today  operates research facilities
# NSg        P  NSg$  Nᴹ/V+    NSg+     . I/C+  NSg/J+ V3       Nᴹ/V+    NPl+
> around the world  . Ultimately , the close   relationship between IBM and Columbia
# J/P    D   NSg/V+ . R          . D   NSg/V/J NSg          NSg/P   NPr V/C NPr+
> University was instrumental in      the emergence of a   new     scientific discipline ,
# NSg+       VPt NSg/J        NPr/J/P D   Nᴹ        P  D/P NSg/V/J J          NSg/V+     .
> with Columbia offering one       of the first   academic - credit courses in      computer
# P    NPr+     N🅪Sg/Vg  NSg/I/V/J P  D   NSg/V/J NSg/J    . NSg/V+ NPl/V3  NPr/J/P NSg/V+
> science in      1946 . Computer science began to be      established as    a   distinct academic
# N🅪Sg/V+ NPr/J/P #    . NSg/V+   N🅪Sg/V+ VPt   P  NSg/VXL VP/J        NSg/R D/P V/J      NSg/J
> discipline in      the 1950s and early    1960s . The world's first   computer science
# NSg/V+     NPr/J/P D   #d    V/C NSg/J/R+ #d    . D   NSg$    NSg/V/J NSg/V+   N🅪Sg/V+
> degree program , the Cambridge Diploma in      Computer Science , began at    the
# NSg+   NPr/V+  . D   NPr+      NSg     NPr/J/P NSg/V+   N🅪Sg/V+ . VPt   NSg/P D
> University of Cambridge Computer Laboratory in      1953 . The first    computer science
# NSg        P  NPr+      NSg/V+   NSg+       NPr/J/P #    . D+  NSg/V/J+ NSg/V+   N🅪Sg/V+
> department in      the United States    was formed at    Purdue University in      1962 . Since
# NSg+       NPr/J/P D+  VP/J   NPrPl/V3+ VPt VP/J   NSg/P NPr    NSg+       NPr/J/P #    . C/P
> practical computers became available , many       applications of computing have   become
# NSg/J+    NPl/V3+   VPtPp  J         . NSg/I/J/Dq W?           P  Nᴹ/Vg+    NSg/VX VL
> distinct areas of study  in      their own      rights  .
# V/J      NPl   P  NSg/V+ NPr/J/P D$+   NSg/V/J+ NPl/V3+ .
>
#
> Etymology and scope
# NSg       V/C NSg/V+
>
#
> Although first   proposed in      1956 , the term    " computer science " appears in      a   1959
# C        NSg/V/J VP/J     NPr/J/P #    . D   NSg/V/J . NSg/V+   N🅪Sg/V+ . V3      NPr/J/P D/P #
> article in      Communications of the ACM , in      which Louis Fein argues for the
# NSg/V   NPr/J/P NPl            P  D   NSg . NPr/J/P I/C+  NPr+  ?    V3     C/P D
> creation of a   Graduate School in      Computer Sciences analogous to the creation of
# NSg      P  D/P NSg/V/J+ NSg/V+ NPr/J/P NSg/V+   NPl/V3+  J         P  D   NSg      P
> Harvard Business School in      1921 . Louis justifies the name   by      arguing that          , like
# NPr+    N🅪Sg/J+  NSg/V+ NPr/J/P #    . NPr+  V3        D+  NSg/V+ NSg/J/P Vg      NSg/I/C/Ddem+ . NSg/V/J/C/P
> management science , the subject  is  applied and interdisciplinary in      nature ,
# NSg+       N🅪Sg/V+ . D+  NSg/V/J+ VL3 VP/J    V/C J                 NPr/J/P NSg/V+ .
> while     having the characteristics typical of an  academic discipline . His     efforts ,
# NSg/V/C/P Vg     D   NPl+            NSg/J   P  D/P NSg/J    NSg/V+     . ISg/D$+ NPl/V3+ .
> and those  of others  such  as    numerical analyst George Forsythe , were    rewarded :
# V/C I/Ddem P  NPl/V3+ NSg/I NSg/R J+        NSg+    NPr+   ?        . NSg/VPt VP/J     .
> universities went    on  to create such  departments , starting with Purdue in      1962 .
# NPl+         NSg/VPt J/P P  V/J    NSg/I NPl+        . Vg       P    NPr    NPr/J/P #    .
> Despite its     name   , a   significant amount of computer science does   not   involve the
# NSg/V/P ISg/D$+ NSg/V+ . D/P NSg/J       NSg/V  P  NSg/V+   N🅪Sg/V+ NPl/V3 NSg/C V       D
> study of computers themselves . Because of this    , several alternative names   have
# NSg/V P  NPl/V3+   IPl+       . C/P     P  I/Ddem+ . J/Dq+   NSg/J+      NPl/V3+ NSg/VX
> been    proposed . Certain departments of major    universities prefer the term
# NSg/VPp VP/J     . I/J     NPl         P  NPr/V/J+ NPl+         V      D+  NSg/V/J+
> computing science , to emphasize precisely that          difference . Danish  scientist
# Nᴹ/Vg+    N🅪Sg/V+ . P  V         R         NSg/I/C/Ddem+ N🅪Sg/V+    . NPrᴹ/J+ NSg+
> Peter     Naur suggested the term     datalogy , to reflect the fact that         the scientific
# NPr/V/JC+ ?    VP/J      D   NSg/V/J+ ?        . P  V       D   NSg+ NSg/I/C/Ddem D   J
> discipline revolves around data and data  treatment , while     not   necessarily
# NSg/V+     NPl/V3   J/P    N🅪Pl V/C N🅪Pl+ NSg+      . NSg/V/C/P NSg/C R
> involving computers . The first   scientific institution to use   the term     was the
# Vg        NPl/V3+   . D   NSg/V/J J          NSg+        P  NSg/V D+  NSg/V/J+ VPt D
> Department of Datalogy at    the University of Copenhagen , founded in      1969 , with
# NSg        P  ?        NSg/P D   NSg        P  NPr+       . VP/J    NPr/J/P #    . P
> Peter     Naur being     the first   professor in      datalogy . The term     is  used     mainly in      the
# NPr/V/JC+ ?    N🅪Sg/Vg/C D   NSg/V/J NSg+      NPr/J/P ?        . D+  NSg/V/J+ VL3 VPPtPp/J R      NPr/J/P D
> Scandinavian countries . An   alternative term     , also proposed by      Naur , is  data
# NSg/J        NPl+      . D/P+ NSg/J+      NSg/V/J+ . W?   VP/J     NSg/J/P ?    . VL3 N🅪Pl+
> science ; this    is  now       used     for a   multi - disciplinary field of data  analysis ,
# N🅪Sg/V+ . I/Ddem+ VL3 NPr/V/J/C VPPtPp/J C/P D/P NSg   . NSg/J        NSg/V P  N🅪Pl+ N🅪Sg+    .
> including statistics and databases .
# Vg        NPl/V3     V/C NPl/V3+   .
>
#
> In      the early   days of computing , a   number    of terms   for the practitioners of the
# NPr/J/P D   NSg/J/R NPl  P  Nᴹ/Vg+    . D/P N🅪Sg/V/JC P  NPl/V3+ C/P D   NPl           P  D
> field of computing were    suggested ( albeit facetiously ) in      the Communications of
# NSg/V P  Nᴹ/Vg+    NSg/VPt VP/J      . C      R           . NPr/J/P D   NPl            P
> the ACM — turingineer , turologist , flow   - charts  - man      , applied meta  - mathematician ,
# D   NSg . ?           . ?          . NSg/V+ . NPl/V3+ . NPr/V/J+ . VP/J    NSg/J . NSg+          .
> and applied epistemologist . Three months later in      the same journal  , comptologist
# V/C VP/J    ?              . NSg+  NPl+   JC    NPr/J/P D+  I/J+ NSg/V/J+ . ?
> was suggested , followed next    year by      hypologist . The term     computics has also
# VPt VP/J      . VP/J     NSg/J/P NSg+ NSg/J/P ?          . D+  NSg/V/J+ ?         V3  W?
> been    suggested . In      Europe , terms   derived from contracted translations of the
# NSg/VPp VP/J      . NPr/J/P NPr+   . NPl/V3+ VP/J    P    VP/J       NPl          P  D+
> expression " automatic information " ( e.g. " informazione automatica " in      Italian )
# N🅪Sg+      . NSg/J+    Nᴹ+         . . NSg  . ?            ?          . NPr/J/P N🅪Sg/J  .
> or    " information and mathematics " are often used     , e.g. informatique ( French   ) ,
# NPr/C . Nᴹ          V/C Nᴹ+         . V   R     VPPtPp/J . NSg  ?            . NPr🅪/V/J . .
> Informatik ( German ) , informatica ( Italian , Dutch    ) , informática ( Spanish ,
# ?          . NPr🅪/J . . ?           . N🅪Sg/J  . NPrᴹ/V/J . . ?           . NPrᴹ/J  .
> Portuguese ) , informatika ( Slavic languages and Hungarian ) or    pliroforiki
# NPr/J      . . ?           . NSg/J  NPl/V3+   V/C NSg/J     . NPr/C ?
> ( π          λ          η          ρ          ο          φ          ο          ρ          ι          κ          ή          , which means  informatics ) in      Greek   . Similar words   have   also been
# . Unlintable Unlintable Unlintable Unlintable Unlintable Unlintable Unlintable Unlintable Unlintable Unlintable Unlintable . I/C+  NPl/V3 Nᴹ          . NPr/J/P NPr/V/J . NSg/J+  NPl/V3+ NSg/VX W?   NSg/VPp
> adopted in      the UK   ( as    in      the School of Informatics , University of Edinburgh ) .
# VP/J    NPr/J/P D+  NPr+ . NSg/R NPr/J/P D   NSg/V  P  Nᴹ          . NSg        P  NPr+      . .
> " In      the U.S. , however , informatics is  linked with applied computing , or
# . NPr/J/P D+  ?    . C       . Nᴹ          VL3 VP/J   P    VP/J    Nᴹ/Vg+    . NPr/C
> computing in      the context of another domain . "
# Nᴹ/Vg+    NPr/J/P D   N🅪Sg/V  P  I/D     NSg+   . .
>
#
> A   folkloric quotation , often attributed to — but     almost certainly not   first
# D/P J         NSg       . R     VP/J       P  . NSg/C/P R      R         NSg/C NSg/V/J
> formulated by      — Edsger Dijkstra , states    that          " computer science is  no    more           about
# VP/J       NSg/J/P . ?      NSg      . NPrPl/V3+ NSg/I/C/Ddem+ . NSg/V+   N🅪Sg/V+ VL3 NPr/P NPr/I/V/J/R/Dq J/P
> computers than astronomy is  about telescopes . " [ note   3 ] The design and deployment
# NPl/V3+   C/P  Nᴹ+       VL3 J/P   NPl/V3     . . . NSg/V+ # . D   N🅪Sg/V V/C NSg
> of computers and computer systems is  generally considered the province of
# P  NPl/V3    V/C NSg/V+   NPl+    VL3 R         VP/J       D   NSg      P
> disciplines other   than computer science . For example , the study of computer
# NPl/V3+     NSg/V/J C/P  NSg/V+   N🅪Sg/V+ . C/P NSg/V+  . D   NSg/V P  NSg/V+
> hardware is  usually considered part    of computer engineering , while     the study of
# Nᴹ+      VL3 R       VP/J       NSg/V/J P  NSg/V+   NSg/Vg+     . NSg/V/C/P D   NSg/V P
> commercial computer systems and their deployment is  often called information
# NSg/J+     NSg/V+   NPl+    V/C D$+   NSg+       VL3 R     VP/J   Nᴹ+
> technology or    information systems . However , there has been    exchange of ideas
# N🅪Sg       NPr/C Nᴹ+         NPl+    . C       . +     V3  NSg/VPp NSg/V    P  NPl+
> between the various computer - related disciplines . Computer science research also
# NSg/P   D   J       NSg/V+   . J+      NPl/V3+     . NSg/V+   N🅪Sg/V+ Nᴹ/V+    W?
> often intersects other   disciplines , such  as    cognitive science , linguistics ,
# R     V3+        NSg/V/J NPl/V3+     . NSg/I NSg/R NSg/J     N🅪Sg/V  . Nᴹ+         .
> mathematics , physics , biology , Earth   science , statistics , philosophy , and logic    .
# Nᴹ+         . NPl/V3+ . NSg+    . NPrᴹ/V+ N🅪Sg/V+ . NPl/V3+    . N🅪Sg/V+    . V/C NSg/V/J+ .
>
#
> Computer science is  considered by      some     to have   a   much         closer relationship with
# NSg/V+   N🅪Sg/V+ VL3 VP/J       NSg/J/P I/J/R/Dq P  NSg/VX D/P NSg/I/J/R/Dq NSg/JC NSg          P
> mathematics than many        scientific disciplines , with some      observers saying that
# Nᴹ+         C/P  NSg/I/J/Dq+ J+         NPl/V3+     . P    I/J/R/Dq+ NPl+      NSg/Vg NSg/I/C/Ddem
> computing is  a   mathematical science . Early    computer science was strongly
# Nᴹ/Vg+    VL3 D/P J            N🅪Sg/V  . NSg/J/R+ NSg/V+   N🅪Sg/V+ VPt R
> influenced by      the work   of mathematicians such  as    Kurt Gödel , Alan Turing , John
# VP/J       NSg/J/P D   N🅪Sg/V P  NPl+           NSg/I NSg/R NPr  NPr   . NPr+ NPr    . NPr+
> von Neumann , Rózsa Péter and Alonzo Church  and there continues to be      a   useful
# ?   ?       . ?     ?     V/C NPr    NPr🅪/V+ V/C +     NPl/V3    P  NSg/VXL D/P J
> interchange of ideas between the two fields    in      areas such  as    mathematical logic    ,
# NSg/V       P  NPl+  NSg/P   D   NSg NPrPl/V3+ NPr/J/P NPl+  NSg/I NSg/R J            NSg/V/J+ .
> category theory , domain theory , and algebra .
# NSg+     N🅪Sg+  . NSg+   N🅪Sg+  . V/C NSg+    .
>
#
> The relationship between computer science and software engineering is  a
# D   NSg          NSg/P   NSg/V+   N🅪Sg/V  V/C Nᴹ+      NSg/Vg+     VL3 D/P
> contentious issue , which is  further muddied by      disputes over    what   the term
# J           NSg/V . I/C+  VL3 V/J     VP/J    NSg/J/P NPl/V3+  NSg/J/P NSg/I+ D   NSg/V/J+
> " software engineering " means  , and how   computer science is  defined . David Parnas ,
# . Nᴹ+      NSg/Vg+     . NPl/V3 . V/C NSg/C NSg/V+   N🅪Sg/V+ VL3 VP/J    . NPr+  ?      .
> taking   a   cue    from the relationship between other   engineering and science
# NSg/Vg/J D/P NSg/V+ P    D   NSg+         NSg/P   NSg/V/J NSg/Vg      V/C N🅪Sg/V+
> disciplines , has claimed that         the principal focus of computer science is
# NPl/V3+     . V3  VP/J    NSg/I/C/Ddem D   NSg/J     NSg/V P  NSg/V+   N🅪Sg/V+ VL3
> studying the properties of computation in      general , while     the principal focus of
# Vg       D   NPl/V3+    P  NSg         NPr/J/P NSg/V/J . NSg/V/C/P D   NSg/J     NSg/V P
> software engineering is  the design of specific computations to achieve practical
# Nᴹ+      NSg/Vg+     VL3 D   N🅪Sg/V P  NSg/J    NPl          P  V       NSg/J
> goals   , making the two separate but     complementary disciplines .
# NPl/V3+ . NSg/Vg D   NSg NSg/V/J  NSg/C/P NSg/J         NPl/V3+     .
>
#
> The academic , political , and funding aspects of computer science tend to depend
# D   NSg/J    . NSg/J     . V/C NSg/Vg+ NPl/V3  P  NSg/V+   N🅪Sg/V+ V    P  NSg/V
> on  whether a    department is  formed with a   mathematical emphasis or    with an
# J/P I/C     D/P+ NSg+       VL3 VP/J   P    D/P J            NSg      NPr/C P    D/P+
> engineering emphasis . Computer science departments with a    mathematics emphasis
# NSg/Vg+     NSg+     . NSg/V+   N🅪Sg/V+ NPl+        P    D/P+ Nᴹ+         NSg+
> and with a    numerical orientation consider alignment with computational science .
# V/C P    D/P+ J+        N🅪Sg+       V        N🅪Sg      P    J+            N🅪Sg/V+ .
> Both   types  of departments tend to make  efforts to bridge the field  educationally
# I/C/Dq NPl/V3 P  NPl+        V    P  NSg/V NPl/V3+ P  N🅪Sg/V D+  NSg/V+ R
> if    not   across all          research .
# NSg/C NSg/C NSg/P  NSg/I/J/C/Dq Nᴹ/V+    .
>
#
> Philosophy
# N🅪Sg/V+
>
#
> Epistemology of computer science
# NSg          P  NSg/V+   N🅪Sg/V+
>
#
> Despite the word   science in      its     name   , there is  debate  over    whether or    not
# NSg/V/P D+  NSg/V+ N🅪Sg/V+ NPr/J/P ISg/D$+ NSg/V+ . +     VL3 N🅪Sg/V+ NSg/J/P I/C     NPr/C NSg/C
> computer science is  a   discipline of science , mathematics , or    engineering . Allen
# NSg/V+   N🅪Sg/V+ VL3 D/P NSg/V      P  N🅪Sg/V+ . Nᴹ+         . NPr/C NSg/Vg+     . NPr+
> Newell and Herbert A. Simon argued in      1975 ,
# ?      V/C NPr+    ?  NPr+  VP/J   NPr/J/P #    .
>
#
> Computer science is  an  empirical discipline . We   would have   called it       an
# NSg/V+   N🅪Sg/V+ VL3 D/P NSg/J     NSg/V      . IPl+ VX    NSg/VX VP/J   NPr/ISg+ D/P+
> experimental science , but     like        astronomy , economics , and geology , some     of its
# NSg/J+       N🅪Sg/V+ . NSg/C/P NSg/V/J/C/P Nᴹ+       . NSg+      . V/C NSg     . I/J/R/Dq P  ISg/D$+
> unique forms  of observation and experience do     not   fit     a   narrow  stereotype of
# NSg/J  NPl/V3 P  N🅪Sg        V/C NSg/V+     NSg/VX NSg/C NSg/V/J D/P NSg/V/J NSg/V      P
> the experimental method . Nonetheless , they are experiments . Each new      machine
# D   NSg/J        NSg/V+ . W?          . IPl+ V   NPl/V3+     . Dq+  NSg/V/J+ NSg/V+
> that          is  built   is  an   experiment . Actually constructing the machine poses   a
# NSg/I/C/Ddem+ VL3 NSg/V/J VL3 D/P+ NSg/V+     . R        Vg           D+  NSg/V+  NPl/V3+ D/P+
> question to nature ; and we   listen for the answer by      observing the machine in
# NSg/V+   P  NSg/V  . V/C IPl+ NSg/V  C/P D+  NSg/V+ NSg/J/P Vg        D   NSg/V+  NPr/J/P
> operation and analyzing it       by      all          analytical and measurement means  available .
# N🅪Sg+     V/C Vg        NPr/ISg+ NSg/J/P NSg/I/J/C/Dq J          V/C NSg+        NPl/V3 J         .
>
#
> It       has since been    argued that         computer science can    be      classified as    an   empirical
# NPr/ISg+ V3  C/P+  NSg/VPp VP/J   NSg/I/C/Ddem NSg/V+   N🅪Sg/V+ NPr/VX NSg/VXL NSg/VP/J   NSg/R D/P+ NSg/J+
> science since it       makes  use   of empirical testing to evaluate the correctness of
# N🅪Sg/V+ C/P   NPr/ISg+ NPl/V3 NSg/V P  NSg/J     Vg+     P  V        D   NSg         P
> programs , but     a    problem remains in      defining the laws    and theorems of computer
# NPl/V3+  . NSg/C/P D/P+ NSg/J+  NPl/V3  NPr/J/P Vg       D+  NPl/V3+ V/C NPl/V3   P  NSg/V+
> science ( if    any    exist ) and defining the nature of experiments in      computer
# N🅪Sg/V+ . NSg/C I/R/Dq V+    . V/C Vg       D   NSg/V  P  NPl/V3+     NPr/J/P NSg/V+
> science . Proponents of classifying computer science as    an  engineering discipline
# N🅪Sg/V+ . NPl        P  Vg          NSg/V+   N🅪Sg/V+ NSg/R D/P NSg/Vg+     NSg/V+
> argue that         the reliability of computational systems is  investigated in      the same
# V     NSg/I/C/Ddem D   NSg         P  J             NPl+    VL3 VP/J         NPr/J/P D   I/J
> way    as    bridges   in      civil engineering and airplanes in      aerospace engineering . They
# NSg/J+ NSg/R NPrPl/V3+ NPr/J/P J     NSg/Vg+     V/C NPl/V3    NPr/J/P NSg/J+    NSg/Vg+     . IPl+
> also argue that         while     empirical sciences observe what   presently exists , computer
# W?   V     NSg/I/C/Ddem NSg/V/C/P NSg/J+    NPl/V3+  NSg/V   NSg/I+ R         V3     . NSg/V+
> science observes what   is  possible to exist and while     scientists discover laws
# N🅪Sg/V+ NPl/V3   NSg/I+ VL3 NSg/J    P  V     V/C NSg/V/C/P NPl+       NSg/V/J  NPl/V3
> from observation , no     proper laws    have   been    found in      computer science and it       is
# P    N🅪Sg+       . NPr/P+ NSg/J+ NPl/V3+ NSg/VX NSg/VPp NSg/V NPr/J/P NSg/V+   N🅪Sg/V+ V/C NPr/ISg+ VL3
> instead concerned with creating phenomena .
# W?      VP/J      P    Vg       NSg+      .
>
#
> Proponents of classifying computer science as    a   mathematical discipline argue
# NPl        P  Vg          NSg/V+   N🅪Sg/V+ NSg/R D/P J            NSg/V+     V
> that         computer programs are physical realizations of mathematical entities and
# NSg/I/C/Ddem NSg/V+   NPl/V3+  V   NSg/J    NPl/NoAm     P  J            NPl      V/C
> programs that          can    be      deductively reasoned through mathematical formal methods .
# NPl/V3+  NSg/I/C/Ddem+ NPr/VX NSg/VXL R           VP/J     NSg/J/P J            NSg/J  NPl/V3+ .
> Computer scientists Edsger W. Dijkstra and Tony  Hoare regard instructions for
# NSg/V+   NPl+       ?      ?  NSg      V/C NPr/J ?     NSg/V+ NPl          C/P
> computer programs as    mathematical sentences and interpret formal semantics for
# NSg/V+   NPl/V3+  NSg/R J            NPl/V3+   V/C V         NSg/J  NPl       C/P
> programming languages as    mathematical axiomatic systems .
# Nᴹ/Vg+      NPl/V3+   NSg/R J            J         NPl+    .
>
#
> Paradigms of computer science
# NPl       P  NSg/V+   N🅪Sg/V+
>
#
> A   number    of computer scientists have   argued for the distinction of three
# D/P N🅪Sg/V/JC P  NSg/V+   NPl+       NSg/VX VP/J   C/P D   NSg         P  NSg
> separate paradigms in      computer science . Peter     Wegner argued that         those  paradigms
# NSg/V/J  NPl       NPr/J/P NSg/V+   N🅪Sg/V+ . NPr/V/JC+ ?      VP/J   NSg/I/C/Ddem I/Ddem NPl+
> are science , technology , and mathematics . Peter     Denning's working group  argued
# V   N🅪Sg/V  . N🅪Sg+      . V/C Nᴹ+         . NPr/V/JC+ ?         Vg      NSg/V+ VP/J
> that         they are theory , abstraction ( modeling ) , and design  . Amnon H. Eden
# NSg/I/C/Ddem IPl+ V   N🅪Sg   . N🅪Sg        . NSg/Vg+  . . V/C N🅪Sg/V+ . ?     ?  NPr+
> described them     as    the " rationalist paradigm " ( which treats  computer science as    a
# VP/J      NSg/IPl+ NSg/R D   . NSg+        NSg+     . . I/C+  NPl/V3+ NSg/V+   N🅪Sg/V+ NSg/R D/P
> branch of mathematics , which is  prevalent in      theoretical computer science , and
# NPr/V  P  Nᴹ+         . I/C+  VL3 J         NPr/J/P J           NSg/V+   N🅪Sg/V+ . V/C
> mainly employs deductive reasoning ) , the " technocratic paradigm " ( which might   be
# R      NPl/V3  J         NSg/Vg    . . D   . J            NSg+     . . I/C+  Nᴹ/VX/J NSg/VXL
> found in      engineering approaches , most         prominently in      software engineering ) , and
# NSg/V NPr/J/P NSg/Vg+     NPl/V3+    . NSg/I/J/R/Dq R           NPr/J/P Nᴹ+      NSg/Vg+     . . V/C
> the " scientific paradigm " ( which approaches computer - related artifacts from the
# D   . J          NSg+     . . I/C+  NPl/V3+    NSg/V+   . J       NPl+      P    D
> empirical perspective of natural sciences , identifiable in      some     branches of
# NSg/J     NSg/J       P  NSg/J   NPl/V3+  . J            NPr/J/P I/J/R/Dq NPl/V3   P
> artificial intelligence ) . Computer science focuses on  methods involved in
# J          N🅪Sg+        . . NSg/V+   N🅪Sg/V+ NPl/V3  J/P NPl/V3+ VP/J     NPr/J/P
> design  , specification , programming , verification , implementation and testing of
# N🅪Sg/V+ . NSg+          . Nᴹ/Vg       . N🅪Sg+        . NSg            V/C Vg      P
> human   - made computing systems .
# NSg/V/J . V    Nᴹ/Vg+    NPl+    .
>
#
> Fields
# NPrPl/V3+
>
#
> As    a    discipline , computer science spans  a   range  of topics from theoretical
# NSg/R D/P+ NSg/V+     . NSg/V+   N🅪Sg/V+ NPl/V3 D/P N🅪Sg/V P  NPl+   P    J
> studies of algorithms and the limits of computation to the practical issues of
# NPl/V3  P  NPl+       V/C D   NPl/V3 P  NSg         P  D   NSg/J     NPl/V3 P
> implementing computing systems in      hardware and software . CSAB , formerly called
# Vg           Nᴹ/Vg+    NPl     NPr/J/P Nᴹ       V/C Nᴹ+      . ?    . R        VP/J
> Computing Sciences Accreditation Board   — which is  made up        of representatives of
# Nᴹ/Vg+    NPl/V3+  N🅪Sg          N🅪Sg/V+ . I/C+  VL3 V    NSg/V/J/P P  NPl             P
> the Association for Computing Machinery ( ACM ) , and the IEEE Computer Society
# D   N🅪Sg+       C/P Nᴹ/Vg+    Nᴹ+       . NSg . . V/C D   NPr  NSg/V+   N🅪Sg+
> ( IEEE CS     ) — identifies four areas that          it       considers crucial to the discipline of
# . NPr  NPl/V3 . . V3         NSg  NPl+  NSg/I/C/Ddem+ NPr/ISg+ V3        J       P  D   NSg/V      P
> computer science : theory of computation , algorithms and data  structures ,
# NSg/V+   N🅪Sg/V+ . N🅪Sg   P  NSg         . NPl        V/C N🅪Pl+ NPl/V3+    .
> programming methodology and languages , and computer elements and architecture .
# Nᴹ/Vg+      NSg         V/C NPl/V3+   . V/C NSg/V+   NPl/V3   V/C N🅪Sg+        .
> In      addition to these   four areas , CSAB also identifies fields    such  as    software
# NPr/J/P NSg+     P  I/Ddem+ NSg+ NPl+  . ?    W?   V3         NPrPl/V3+ NSg/I NSg/R Nᴹ+
> engineering , artificial intelligence , computer networking and communication ,
# NSg/Vg+     . J          N🅪Sg+        . NSg/V+   Nᴹ/Vg      V/C N🅪Sg+         .
> database systems , parallel computation , distributed computation , human   – computer
# NSg/V+   NPl+    . NSg/V/J  NSg         . VP/J        NSg         . NSg/V/J . NSg/V+
> interaction , computer graphics , operating systems , and numerical and symbolic
# NSg+        . NSg/V+   NPl+     . Vg        NPl+    . V/C J         V/C J
> computation as    being     important areas of computer science .
# NSg         NSg/R N🅪Sg/Vg/C J         NPl   P  NSg/V+   N🅪Sg/V+ .
>
#
> Theoretical computer science
# J+          NSg/V+   N🅪Sg/V+
>
#
> Theoretical computer science is  mathematical and abstract in      spirit , but     it
# J+          NSg/V+   N🅪Sg/V+ VL3 J            V/C NSg/V/J  NPr/J/P NSg/V+ . NSg/C/P NPr/ISg+
> derives its     motivation from practical and everyday computation . It       aims   to
# NPl/V3  ISg/D$+ N🅪Sg+      P    NSg/J     V/C NSg/J    NSg         . NPr/ISg+ NPl/V3 P
> understand the nature of computation and , as    a   consequence of this
# VL         D   NSg/V  P  NSg         V/C . NSg/R D/P NSg/V       P  I/Ddem
> understanding , provide more           efficient methodologies .
# N🅪Sg/Vg/J+    . V       NPr/I/V/J/R/Dq NSg/J     NPl           .
>
#
> Theory of computation
# N🅪Sg   P  NSg
>
#
> According to Peter     Denning , the fundamental question underlying computer science
# Vg/J      P  NPr/V/JC+ ?       . D+  NSg/J+      NSg/V+   NSg/V/J+   NSg/V+   N🅪Sg/V+
> is  , " What   can    be      automated ? " Theory of computation is  focused on  answering
# VL3 . . NSg/I+ NPr/VX NSg/VXL VP/J      . . N🅪Sg   P  NSg         VL3 VP/J    J/P Vg
> fundamental questions about what   can    be      computed and what   amount of resources
# NSg/J       NPl/V3+   J/P   NSg/I+ NPr/VX NSg/VXL VP/J     V/C NSg/I+ NSg/V  P  NPl/V3+
> are required to perform those  computations . In      an  effort to answer the first
# V   VP/J     P  V       I/Ddem NPl          . NPr/J/P D/P NSg/V+ P  NSg/V  D+  NSg/V/J+
> question , computability theory examines which computational problems are
# NSg/V+   . Nᴹ            N🅪Sg+  NPl/V3   I/C+  J+            NPl+     V
> solvable on  various theoretical models of computation . The second   question is
# J        J/P J       J           NPl/V3 P  NSg         . D+  NSg/V/J+ NSg/V+   VL3
> addressed by      computational complexity theory , which studies the time     and space
# VP/J      NSg/J/P J             NSg        N🅪Sg+  . I/C+  NPl/V3  D   N🅪Sg/V/J V/C N🅪Sg/V+
> costs   associated with different approaches to solving a   multitude of
# NPl/V3+ VP/J       P    NSg/J     NPl/V3+    P  Vg      D/P NSg       P
> computational problems .
# J             NPl+     .
>
#
> The famous P          = NP  ? problem , one       of the Millennium Prize    Problems , is  an  open
# D+  V/J+   NPr/V/J/P+ . NPr . NSg/J+  . NSg/I/V/J P  D+  NSg+       NSg/V/J+ NPl+     . VL3 D/P NSg/V/J
> problem in      the theory of computation .
# NSg/J   NPr/J/P D   N🅪Sg   P  NSg         .
>
#
> Information and coding theory
# Nᴹ          V/C Vg+    N🅪Sg+
>
#
> Information theory , closely related to probability and statistics , is  related to
# Nᴹ+         N🅪Sg+  . R       J       P  NSg         V/C NPl/V3+    . VL3 J       P
> the quantification of information . This    was developed by      Claude Shannon to find
# D   NSg            P  Nᴹ+         . I/Ddem+ VPt VP/J      NSg/J/P NPr+   NPr+    P  NSg/V
> fundamental limits on  signal   processing operations such  as    compressing data  and
# NSg/J       NPl/V3 J/P NSg/V/J+ Vg+        NPl+       NSg/I NSg/R Vg          N🅪Pl+ V/C
> on  reliably storing and communicating data  . Coding theory is  the study of the
# J/P R        Vg      V/C Vg            N🅪Pl+ . Vg+    N🅪Sg+  VL3 D   NSg/V P  D
> properties of codes   ( systems for converting information from one       form   to
# NPl/V3     P  NPl/V3+ . NPl+    C/P Vg         Nᴹ+         P    NSg/I/V/J NSg/V+ P
> another ) and their fitness for a    specific application . Codes   are used     for data
# I/D     . V/C D$+   NSg     C/P D/P+ NSg/J+   NSg+        . NPl/V3+ V   VPPtPp/J C/P N🅪Pl+
> compression , cryptography , error  detection and correction , and more           recently
# NSg+        . NSg          . NSg/V+ N🅪Sg      V/C NSg+       . V/C NPr/I/V/J/R/Dq R
> also for network coding . Codes   are studied for the purpose of designing
# W?   C/P NSg/V+  Vg+    . NPl/V3+ V   VP/J    C/P D   N🅪Sg/V  P  Vg
> efficient and reliable data  transmission methods .
# NSg/J     V/C NSg/J+   N🅪Pl+ N🅪Sg+        NPl/V3+ .
>
#
> Data  structures and algorithms
# N🅪Pl+ NPl/V3     V/C NPl+
>
#
> Data  structures and algorithms are the studies of commonly used     computational
# N🅪Pl+ NPl/V3     V/C NPl+       V   D   NPl/V3  P  R        VPPtPp/J J
> methods and their computational efficiency .
# NPl/V3  V/C D$+   J+            NSg+       .
>
#
> Programming language theory and formal methods
# Nᴹ/Vg+      N🅪Sg/V+  N🅪Sg   V/C NSg/J+ NPl/V3+
>
#
> Programming language theory is  a   branch of computer science that          deals  with the
# Nᴹ/Vg+      N🅪Sg/V+  N🅪Sg+  VL3 D/P NPr/V  P  NSg/V+   N🅪Sg/V+ NSg/I/C/Ddem+ NPl/V3 P    D
> design  , implementation , analysis , characterization , and classification of
# N🅪Sg/V+ . NSg+           . N🅪Sg+    . N🅪Sg             . V/C N🅪Sg           P
> programming languages and their individual features . It       falls   within  the
# Nᴹ/Vg+      NPl/V3    V/C D$+   NSg/J+     NPl/V3+  . NPr/ISg+ NPl/V3+ NSg/J/P D
> discipline of computer science , both   depending on  and affecting mathematics ,
# NSg/V      P  NSg/V+   N🅪Sg/V+ . I/C/Dq Vg        J/P V/C Vg/J      Nᴹ+         .
> software engineering , and linguistics . It       is  an  active research area , with
# Nᴹ+      NSg/Vg+     . V/C Nᴹ+         . NPr/ISg+ VL3 D/P NSg/J  Nᴹ/V     N🅪Sg . P
> numerous dedicated academic journals .
# J+       VP/J+     NSg/J+   NPl/V3+  .
>
#
> Formal methods are a   particular kind  of mathematically based technique for the
# NSg/J+ NPl/V3+ V   D/P NSg/J      NSg/J P  R              VP/J  N🅪Sg+     C/P D+
> specification , development and verification of software and hardware systems .
# NSg+          . N🅪Sg        V/C N🅪Sg         P  Nᴹ       V/C Nᴹ+      NPl+    .
> The use   of formal methods for software and hardware design  is  motivated by      the
# D   NSg/V P  NSg/J  NPl/V3  C/P Nᴹ       V/C Nᴹ+      N🅪Sg/V+ VL3 VP/J      NSg/J/P D+
> expectation that          , as    in      other    engineering disciplines , performing appropriate
# NSg+        NSg/I/C/Ddem+ . NSg/R NPr/J/P NSg/V/J+ NSg/Vg+     NPl/V3+     . Vg         V/J+
> mathematical analysis can    contribute to the reliability and robustness of a
# J+           N🅪Sg+    NPr/VX NSg/V      P  D+  NSg+        V/C NSg        P  D/P
> design  . They form  an  important theoretical underpinning for software
# N🅪Sg/V+ . IPl+ NSg/V D/P J         J           NSg/V        C/P Nᴹ+
> engineering , especially where safety or    security is  involved . Formal methods are
# NSg/Vg+     . R          NSg/C N🅪Sg/V NPr/C Nᴹ+      VL3 VP/J     . NSg/J+ NPl/V3+ V
> a   useful adjunct to software testing since they help  avoid errors  and can    also
# D/P J      NSg/V/J P  Nᴹ       Vg+     C/P   IPl+ NSg/V V     NPl/V3+ V/C NPr/VX W?
> give  a   framework for testing . For industrial use    , tool   support is  required .
# NSg/V D/P NSg       C/P Vg+     . C/P NSg/J      NSg/V+ . NSg/V+ N🅪Sg/V+ VL3 VP/J     .
> However , the high    cost     of using formal methods means  that         they are usually only
# C       . D   NSg/V/J N🅪Sg/V/J P  Vg    NSg/J+ NPl/V3+ NPl/V3 NSg/I/C/Ddem IPl+ V   R       J/R/C
> used     in      the development of high    - integrity and life    - critical systems , where
# VPPtPp/J NPr/J/P D   N🅪Sg        P  NSg/V/J . Nᴹ        V/C N🅪Sg/V+ . NSg/J    NPl     . NSg/C
> safety or    security is  of utmost importance . Formal methods are best      described as
# N🅪Sg/V NPr/C Nᴹ+      VL3 P  NSg/J+ Nᴹ+        . NSg/J+ NPl/V3+ V   NPr/VX/JS VP/J      NSg/R
> the application of a   fairly broad variety of theoretical computer science
# D   NSg         P  D/P R      NSg/J NSg     P  J+          NSg/V+   N🅪Sg/V+
> fundamentals , in      particular logic    calculi , formal languages , automata theory ,
# NPl+         . NPr/J/P NSg/J+     NSg/V/J+ NSg     . NSg/J  NPl/V3+   . NSg      N🅪Sg+  .
> and program semantics , but     also type   systems and algebraic data  types   to
# V/C NPr/V+  NPl+      . NSg/C/P W?   NSg/V+ NPl     V/C J         N🅪Pl+ NPl/V3+ P
> problems in      software and hardware specification and verification .
# NPl      NPr/J/P Nᴹ       V/C Nᴹ+      NSg           V/C N🅪Sg+        .
>
#
> Applied computer science
# VP/J    NSg/V+   N🅪Sg/V+
>
#
> Computer graphics and visualization
# NSg/V+   NPl      V/C NSg+
>
#
> Computer graphics is  the study of digital visual contents and involves the
# NSg/V+   NPl+     VL3 D   NSg/V P  NSg/J+  NSg/J+ NPl/V3+  V/C V3       D
> synthesis and manipulation of image  data  . The study  is  connected to many       other
# Nᴹ        V/C N🅪Sg         P  NSg/V+ N🅪Pl+ . D+  NSg/V+ VL3 VP/J      P  NSg/I/J/Dq NSg/V/J
> fields   in      computer science , including computer vision , image  processing , and
# NPrPl/V3 NPr/J/P NSg/V+   N🅪Sg/V+ . Vg        NSg/V+   N🅪Sg/V . NSg/V+ Vg+        . V/C
> computational geometry , and is  heavily applied in      the fields   of special effects
# J+            N🅪Sg+    . V/C VL3 R       VP/J    NPr/J/P D   NPrPl/V3 P  NSg/V/J NPl/V3
> and video   games   .
# V/C N🅪Sg/V+ NPl/V3+ .
>
#
> Image and sound     processing
# NSg/V V/C N🅪Sg/V/J+ Vg+
>
#
> Information can    take  the form  of images  , sound     , video   or    other   multimedia . Bits
# Nᴹ+         NPr/VX NSg/V D   NSg/V P  NPl/V3+ . N🅪Sg/V/J+ . N🅪Sg/V+ NPr/C NSg/V/J Nᴹ/J       . NPl/V3
> of information can    be      streamed via   signals . Its     processing is  the central notion
# P  Nᴹ+         NPr/VX NSg/VXL VP/J     NSg/P NPl/V3  . ISg/D$+ Vg+        VL3 D   NPr/J   NSg
> of informatics , the European view   on  computing , which studies information
# P  Nᴹ          . D   NSg/J    NSg/V+ J/P Nᴹ/Vg+    . I/C+  NPl/V3+ Nᴹ+
> processing algorithms independently of the type  of information carrier – whether
# Vg+        NPl+       R             P  D   NSg/V P  Nᴹ+         NPr+    . I/C
> it       is  electrical , mechanical or    biological . This    field  plays  important role in
# NPr/ISg+ VL3 NSg/J      . NSg/J      NPr/C NSg/J      . I/Ddem+ NSg/V+ NPl/V3 J         NSg  NPr/J/P
> information theory , telecommunications , information engineering and has
# Nᴹ+         N🅪Sg+  . NPl+               . Nᴹ+         NSg/Vg+     V/C V3
> applications in      medical image  computing and speech  synthesis , among others  . What
# W?           NPr/J/P NSg/J   NSg/V+ Nᴹ/Vg     V/C N🅪Sg/V+ Nᴹ+       . P     NPl/V3+ . NSg/I+
> is  the lower    bound       on  the complexity of fast    Fourier transform algorithms ? is
# VL3 D   NSg/V/JC NSg/VPtPp/J J/P D   NSg        P  NSg/V/J NPr     NSg/V     NPl+       . VL3
> one       of the unsolved problems in      theoretical computer science .
# NSg/I/V/J P  D   V/J      NPl      NPr/J/P J+          NSg/V+   N🅪Sg/V+ .
>
#
> Computational science , finance and engineering
# J             N🅪Sg/V+ . N🅪Sg/V  V/C NSg/Vg+
>
#
> Scientific computing ( or    computational science ) is  the field of study  concerned
# J          Nᴹ/Vg     . NPr/C J+            N🅪Sg/V+ . VL3 D   NSg/V P  NSg/V+ VP/J
> with constructing mathematical models and quantitative analysis techniques and
# P    Vg           J            NPl/V3 V/C J+           N🅪Sg+    NPl+       V/C
> using computers to analyze and solve scientific problems . A   major   usage of
# Vg    NPl/V3+   P  V       V/C NSg/V J+         NPl+     . D/P NPr/V/J N🅪Sg  P
> scientific computing is  simulation of various processes , including computational
# J+         Nᴹ/Vg+    VL3 N🅪Sg       P  J+      NPl/V3+   . Vg        J+
> fluid   dynamics , physical , electrical , and electronic systems and circuits , as
# N🅪Sg/J+ NSgPl+   . NSg/J    . NSg/J      . V/C J+         NPl+    V/C NPl/V3   . NSg/R
> well    as    societies and social situations ( notably war     games   ) along with their
# NSg/V/J NSg/R NPl       V/C NSg/J  +          . R       N🅪Sg/V+ NPl/V3+ . P     P    D$+
> habitats , among many       others  . Modern computers enable optimization of such
# NPl      . P     NSg/I/J/Dq NPl/V3+ . NSg/J  NPl/V3+   V      N🅪Sg         P  NSg/I
> designs as    complete aircraft . Notable in      electrical and electronic circuit
# NPl/V3+ NSg/R NSg/V/J+ NSgPl+   . J       NPr/J/P NSg/J      V/C J+         NSg/V+
> design  are SPICE   , as    well    as    software for physical realization of new     ( or
# N🅪Sg/V+ V   N🅪Sg/V+ . NSg/R NSg/V/J NSg/R Nᴹ       C/P NSg/J    NSg/NoAm    P  NSg/V/J . NPr/C
> modified ) designs . The latter includes essential design  software for integrated
# NSg/VP/J . NPl/V3+ . D   NSg/J  NPl/V3   NSg/J+    N🅪Sg/V+ Nᴹ+      C/P VP/J
> circuits .
# NPl/V3   .
>
#
> Human   – computer interaction
# NSg/V/J . NSg/V+   NSg+
>
#
> Human   – computer interaction ( HCI ) is  the field of study and research concerned
# NSg/V/J . NSg/V+   NSg+        . ?   . VL3 D   NSg/V P  NSg/V V/C Nᴹ/V+    VP/J
> with the design  and use   of computer systems , mainly based on  the analysis of the
# P    D   N🅪Sg/V+ V/C NSg/V P  NSg/V+   NPl+    . R      VP/J  J/P D   N🅪Sg     P  D
> interaction between humans and computer interfaces . HCI has several subfields
# NSg         NSg/P   NPl/V3 V/C NSg/V+   NPl/V3+    . ?   V3  J/Dq    NPl
> that         focus  on  the relationship between emotions , social behavior and brain
# NSg/I/C/Ddem NSg/V+ J/P D   NSg          NSg/P   NPl+     . NSg/J  N🅪Sg/Am  V/C NPr🅪/V+
> activity with computers .
# NSg      P    NPl/V3+   .
>
#
> Software engineering
# Nᴹ+      NSg/Vg+
>
#
> Software engineering is  the study of designing , implementing , and modifying the
# Nᴹ+      NSg/Vg+     VL3 D   NSg/V P  Vg+       . Vg           . V/C Vg        D
> software in      order  to ensure it       is  of high     quality , affordable , maintainable , and
# Nᴹ+      NPr/J/P NSg/V+ P  V      NPr/ISg+ VL3 P  NSg/V/J+ NSg/J+  . W?         . J            . V/C
> fast    to build . It       is  a   systematic approach to software design  , involving the
# NSg/V/J P  NSg/V . NPr/ISg+ VL3 D/P J          NSg/V    P  Nᴹ       N🅪Sg/V+ . Vg        D
> application of engineering practices to software . Software engineering deals
# NSg         P  NSg/Vg+     NPl/V3+   P  Nᴹ       . Nᴹ+      NSg/Vg+     NPl/V3+
> with the organizing and analyzing of software — it       does   not   just deal    with the
# P    D   Vg         V/C Vg        P  Nᴹ+      . NPr/ISg+ NPl/V3 NSg/C V/J  NSg/V/J P    D+
> creation or    manufacture of new      software , but     its     internal arrangement and
# NSg+     NPr/C NSg/V       P  NSg/V/J+ Nᴹ+      . NSg/C/P ISg/D$+ J        NSg         V/C
> maintenance . For example software testing , systems engineering , technical debt
# NSg+        . C/P NSg/V+  Nᴹ+      Vg+     . NPl+    NSg/Vg+     . NSg/J     N🅪Sg
> and software development processes .
# V/C Nᴹ+      N🅪Sg+       NPl/V3+   .
>
#
> Artificial intelligence
# J+         N🅪Sg+
>
#
> Artificial intelligence ( AI    ) aims   to or    is  required to synthesize
# J          N🅪Sg         . NPr🅪+ . NPl/V3 P  NPr/C VL3 VP/J     P  V
> goal   - orientated processes such  as    problem - solving , decision - making ,
# NSg/V+ . VP/J       NPl/V3    NSg/I NSg/R NSg/J+  . Vg      . NSg/V+   . NSg/Vg .
> environmental adaptation , learning , and communication found in      humans and
# NSg/J         NSg+       . Vg+      . V/C N🅪Sg+         NSg/V NPr/J/P NPl/V3 V/C
> animals . From its     origins in      cybernetics and in      the Dartmouth Conference ( 1956 ) ,
# NPl+    . P    ISg/D$+ NPl+    NPr/J/P NSg         V/C NPr/J/P D   NPr+      NSg/V+     . #    . .
> artificial intelligence research has been    necessarily cross      - disciplinary ,
# J          N🅪Sg+        Nᴹ/V+    V3  NSg/VPp R           NPr/V/J/P+ . NSg/J        .
> drawing on  areas of expertise such  as    applied mathematics , symbolic logic    ,
# NSg/Vg  J/P NPl   P  Nᴹ/V+     NSg/I NSg/R VP/J    Nᴹ+         . J        NSg/V/J+ .
> semiotics , electrical engineering , philosophy of mind   , neurophysiology , and
# Nᴹ        . NSg/J      NSg/Vg+     . N🅪Sg/V     P  NSg/V+ . ?               . V/C
> social intelligence . AI    is  associated in      the popular mind   with robotic
# NSg/J  N🅪Sg+        . NPr🅪+ VL3 VP/J       NPr/J/P D   NSg/J   NSg/V+ P    J+
> development , but     the main    field of practical application has been    as    an  embedded
# N🅪Sg+       . NSg/C/P D   NSg/V/J NSg/V P  NSg/J+    NSg+        V3  NSg/VPp NSg/R D/P V/J
> component in      areas of software development , which require computational
# NSg/J     NPr/J/P NPl   P  Nᴹ+      N🅪Sg+       . I/C+  NSg/V   J+
> understanding . The starting point  in      the late   1940s was Alan Turing's question
# N🅪Sg/Vg/J+    . D   Vg       NSg/V+ NPr/J/P D+  NSg/J+ #d    VPt NPr  NSg$     NSg/V+
> " Can    computers think ? " , and the question remains effectively unanswered ,
# . NPr/VX NPl/V3+   NSg/V . . . V/C D+  NSg/V+   NPl/V3  R           V/J        .
> although the Turing test   is  still   used     to assess computer output    on  the scale  of
# C        D   NPr    NSg/V+ VL3 NSg/V/J VPPtPp/J P  V      NSg/V+   NSg/VLPt+ J/P D   N🅪Sg/V P
> human   intelligence . But     the automation of evaluative and predictive tasks   has
# NSg/V/J N🅪Sg+        . NSg/C/P D   N🅪Sg       P  W?         V/C W?         NPl/V3+ V3
> been    increasingly successful as    a   substitute for human   monitoring and
# NSg/VPp R            J          NSg/R D/P NSg/V+     C/P NSg/V/J Vg         V/C
> intervention in      domains of computer application involving complex real  - world
# NSg+         NPr/J/P NPl     P  NSg/V+   NSg+        Vg        NSg/V/J NSg/J . NSg/V+
> data  .
# N🅪Pl+ .
>
#
> Computer systems
# NSg/V+   NPl+
>
#
> Computer architecture and microarchitecture
# NSg/V+   N🅪Sg+        V/C NSg
>
#
> Computer architecture , or    digital computer organization , is  the conceptual
# NSg/V+   N🅪Sg+        . NPr/C NSg/J+  NSg/V+   N🅪Sg+        . VL3 D   J
> design  and fundamental operational structure of a    computer system . It       focuses
# N🅪Sg/V+ V/C NSg/J       J           N🅪Sg/V    P  D/P+ NSg/V+   NSg+   . NPr/ISg+ NPl/V3
> largely on  the way    by      which the central processing unit performs internally and
# R       J/P D+  NSg/J+ NSg/J/P I/C+  D+  NPr/J+  Vg+        NSg+ V3       R          V/C
> accesses addresses in      memory . Computer engineers study  computational logic   and
# NPl/V3   NPl/V3    NPr/J/P N🅪Sg+  . NSg/V+   NPl/V3+   NSg/V+ J             NSg/V/J V/C
> design of computer hardware , from individual processor components ,
# N🅪Sg/V P  NSg/V+   Nᴹ+      . P    NSg/J+     NSg+      NPl+       .
> microcontrollers , personal computers to supercomputers and embedded systems . The
# NPl              . NSg/J    NPl/V3+   P  NPl            V/C V/J      NPl+    . D
> term    " architecture " in      computer literature can    be      traced to the work   of Lyle R.
# NSg/V/J . N🅪Sg+        . NPr/J/P NSg/V+   Nᴹ+        NPr/VX NSg/VXL VP/J   P  D   N🅪Sg/V P  NPr  ?
> Johnson and Frederick P. Brooks   Jr     . , members of the Machine Organization
# NPr     V/C NPr+      ?  NPrPl/V3 NSg/J+ . . NPl/V3  P  D+  NSg/V+  N🅪Sg+
> department in      IBM's main     research center   in      1959 .
# NSg+       NPr/J/P NSg$  NSg/V/J+ Nᴹ/V+    NSg/V/J+ NPr/J/P #    .
>
#
> Concurrent , parallel and distributed computing
# NSg/J      . NSg/V/J  V/C VP/J        Nᴹ/Vg+
>
#
> Concurrency is  a   property of systems in      which several computations are executing
# N🅪Sg        VL3 D/P NSg/V    P  NPl+    NPr/J/P I/C+  J/Dq    NPl          V   Vg
> simultaneously , and potentially interacting with each other   . A   number    of
# R              . V/C R           Vg          P    Dq   NSg/V/J . D/P N🅪Sg/V/JC P
> mathematical models  have   been    developed for general concurrent computation
# J+           NPl/V3+ NSg/VX NSg/VPp VP/J      C/P NSg/V/J NSg/J      NSg
> including Petri nets   , process calculi and the parallel random  access machine
# Vg        ?     NPl/V3 . NSg/V+  NSg     V/C D   NSg/V/J  NSg/V/J NSg/V+ NSg/V+
> model    . When    multiple  computers are connected in      a    network while     using
# NSg/V/J+ . NSg/I/C NSg/J/Dq+ NPl/V3+   V   VP/J      NPr/J/P D/P+ NSg/V+  NSg/V/C/P Vg
> concurrency , this    is  known as    a   distributed system . Computers within  that
# N🅪Sg        . I/Ddem+ VL3 VPp/J NSg/R D/P VP/J+       NSg+   . NPl/V3    NSg/J/P NSg/I/C/Ddem+
> distributed system have   their own      private  memory , and information can    be
# VP/J        NSg+   NSg/VX D$+   NSg/V/J+ NSg/V/J+ N🅪Sg+  . V/C Nᴹ+         NPr/VX NSg/VXL
> exchanged to achieve common   goals   .
# VP/J      P  V       NSg/V/J+ NPl/V3+ .
>
#
> Computer networks
# NSg/V+   NPl/V3+
>
#
> This   branch of computer science aims   to manage networks between computers
# I/Ddem NPr/V  P  NSg/V+   N🅪Sg/V+ NPl/V3 P  NSg/V  NPl/V3   NSg/P   NPl/V3+
> worldwide .
# J         .
>
#
> Computer security and cryptography
# NSg/V+   Nᴹ+      V/C NSg
>
#
> Computer security is  a   branch of computer technology with the objective of
# NSg/V+   Nᴹ+      VL3 D/P NPr/V  P  NSg/V+   N🅪Sg+      P    D   NSg/J     P
> protecting information from unauthorized access , disruption , or    modification
# Vg         Nᴹ+         P    V/J          NSg/V+ . N🅪Sg+      . NPr/C NSg+
> while     maintaining the accessibility and usability of the system for its     intended
# NSg/V/C/P Vg          D   NSg+          V/C Nᴹ        P  D   NSg+   C/P ISg/D$+ NSg/VP/J
> users .
# NPl+  .
>
#
> Historical cryptography is  the art    of writing and deciphering secret  messages .
# NSg/J      NSg          VL3 D   NPr🅪/V P  NSg/Vg  V/C Vg          NSg/V/J NPl/V3+  .
> Modern cryptography is  the scientific study of problems relating to distributed
# NSg/J  NSg          VL3 D   J          NSg/V P  NPl+     Vg       P  VP/J
> computations that          can    be      attacked . Technologies studied in      modern cryptography
# NPl          NSg/I/C/Ddem+ NPr/VX NSg/VXL VP/J     . NPl+         VP/J    NPr/J/P NSg/J  NSg
> include symmetric and asymmetric encryption , digital signatures , cryptographic
# NSg/V   J         V/C J          N🅪Sg       . NSg/J   NPl+       . J
> hash   functions , key     - agreement protocols , blockchain , zero    - knowledge proofs , and
# NSg/V+ NPl/V3+   . NPr/V/J . N🅪Sg+     NPl/V3    . NSg        . NSg/V/J . Nᴹ+       NPl/V3 . V/C
> garbled circuits .
# VP/J    NPl/V3   .
>
#
> Databases and data  mining
# NPl/V3    V/C N🅪Pl+ Nᴹ/Vg+
>
#
> A    database is  intended to organize , store  , and retrieve large amounts of data
# D/P+ NSg/V+   VL3 NSg/VP/J P  V        . NSg/V+ . V/C NSg/V    NSg/J NPl/V3  P  N🅪Pl+
> easily . Digital databases are managed using database management systems to
# R      . NSg/J+  NPl/V3+   V   VP/J    Vg    NSg/V+   NSg+       NPl+    P
> store , create , maintain , and search  data  , through database models and query
# NSg/V . V/J    . V        . V/C N🅪Sg/V+ N🅪Pl+ . NSg/J/P NSg/V+   NPl/V3 V/C NSg/V+
> languages . Data  mining is  a   process of discovering patterns in      large data  sets   .
# NPl/V3+   . N🅪Pl+ Nᴹ/Vg+ VL3 D/P NSg/V   P  Vg          NPl/V3+  NPr/J/P NSg/J N🅪Pl+ NPl/V3 .
>
#
> Discoveries
# NPl+
>
#
> The philosopher of computing Bill   Rapaport noted three Great Insights of
# D   NSg         P  Nᴹ/Vg+    NPr/V+ ?        VP/J  NSg   NSg/J NPl      P
> Computer Science :
# NSg/V+   N🅪Sg/V+ .
>
#
>
#
>
#
> Gottfried Wilhelm Leibniz's , George Boole's , Alan Turing's , Claude Shannon's ,
# ?         NPr     NSg$      . NPr+   NSg$    . NPr+ NSg$     . NPr+   NSg$      .
> and Samuel Morse's insight : there are only  two objects that         a   computer has to
# V/C NPr+   NSg$    NSg+    . +     V   J/R/C NSg NPl/V3+ NSg/I/C/Ddem D/P NSg/V+   V3  P
> deal    with in      order  to represent " anything " . [ note   4 ]
# NSg/V/J P    NPr/J/P NSg/V+ P  V         . NSg/I/V+ . . . NSg/V+ # .
>
#
> All          the information about any    computable problem can    be      represented using
# NSg/I/J/C/Dq D   Nᴹ+         J/P   I/R/Dq J          NSg/J+  NPr/VX NSg/VXL VP/J        Vg
> only  0 and 1 ( or    any    other   bistable pair   that          can    flip    - flop   between two
# J/R/C # V/C # . NPr/C I/R/Dq NSg/V/J ?        NSg/V+ NSg/I/C/Ddem+ NPr/VX NSg/V/J . NSg/V+ NSg/P   NSg
> easily distinguishable states    , such  as    " on  / off       " , " magnetized / de   - magnetized " ,
# R      J               NPrPl/V3+ . NSg/I NSg/R . J/P . NSg/V/J/P . . . VP/J       . NPr+ . VP/J       . .
> " high    - voltage / low     - voltage " , etc. ) .
# . NSg/V/J . NSg     . NSg/V/J . NSg+    . . +    . .
>
#
>
#
>
#
> Alan Turing's insight : there are only  five actions that         a   computer has to
# NPr+ NSg$     NSg+    . +     V   J/R/C NSg  NPl/V3+ NSg/I/C/Ddem D/P NSg/V+   V3  P
> perform in      order  to do     " anything " .
# V       NPr/J/P NSg/V+ P  NSg/VX . NSg/I/V+ . .
>
#
> Every algorithm can    be      expressed in      a   language for a   computer consisting of
# Dq    NSg       NPr/VX NSg/VXL VP/J      NPr/J/P D/P N🅪Sg/V+  C/P D/P NSg/V+   Vg         P
> only  five basic instructions :
# J/R/C NSg  NPr/J NPl+         .
>
#
>
#
>
#
> move  left    one        location ;
# NSg/V NPr/V/J NSg/I/V/J+ N🅪Sg+    .
>
#
> move  right    one        location ;
# NSg/V NPr/V/J+ NSg/I/V/J+ N🅪Sg+    .
>
#
> read       symbol at    current location ;
# NSg/VLPtPp NSg/V+ NSg/P NSg/J+  N🅪Sg+    .
>
#
> print    0 at    current location ;
# N🅪Sg/V/J # NSg/P NSg/J+  N🅪Sg+    .
>
#
> print    1 at    current location .
# N🅪Sg/V/J # NSg/P NSg/J+  N🅪Sg+    .
>
#
>
#
>
#
> Corrado Böhm and Giuseppe Jacopini's insight : there are only  three ways of
# ?       ?    V/C NSg      ?          NSg+    . +     V   J/R/C NSg   NPl  P
> combining these  actions ( into more           complex ones    ) that          are needed in      order  for
# Vg        I/Ddem NPl/V3+ . P    NPr/I/V/J/R/Dq NSg/V/J NPl/V3+ . NSg/I/C/Ddem+ V   VP/J   NPr/J/P NSg/V+ C/P
> a   computer to do     " anything " .
# D/P NSg/V+   P  NSg/VX . NSg/I/V+ . .
>
#
> Only  three rules   are needed to combine any    set     of basic  instructions into more
# J/R/C NSg+  NPl/V3+ V   VP/J   P  NSg/V   I/R/Dq NPr/V/J P  NPr/J+ NPl+         P    NPr/I/V/J/R/Dq
> complex  ones    :
# NSg/V/J+ NPl/V3+ .
>
#
>
#
>
#
> sequence : first   do     this    , then    do     that          ;
# NSg/V+   . NSg/V/J NSg/VX I/Ddem+ . NSg/J/C NSg/VX NSg/I/C/Ddem+ .
>
#
> selection : IF    such  - and - such  is  the case   , THEN    do     this    , ELSE    do     that          ;
# NSg+      . NSg/C NSg/I . V/C . NSg/I VL3 D   NPr🅪/V . NSg/J/C NSg/VX I/Ddem+ . NSg/J/C NSg/VX NSg/I/C/Ddem+ .
>
#
> repetition : WHILE     such  - and - such  is  the case   , DO     this    . The three rules  of
# NSg/V+     . NSg/V/C/P NSg/I . V/C . NSg/I VL3 D   NPr🅪/V . NSg/VX I/Ddem+ . D   NSg   NPl/V3 P
> Boehm's and Jacopini's insight can    be      further simplified with the use    of
# ?       V/C ?          NSg+    NPr/VX NSg/VXL V/J     VP/J       P    D   NSg/V+ P
> goto ( which means  it       is  more           elementary than structured programming ) .
# ?    . I/C+  NPl/V3 NPr/ISg+ VL3 NPr/I/V/J/R/Dq NSg/J      C/P  VP/J       Nᴹ/Vg+      . .
>
#
>
#
>
#
> Programming paradigms
# Nᴹ/Vg+      NPl+
>
#
> Programming languages can    be      used     to accomplish different tasks   in      different
# Nᴹ/Vg+      NPl/V3+   NPr/VX NSg/VXL VPPtPp/J P  V          NSg/J     NPl/V3+ NPr/J/P NSg/J+
> ways . Common   programming paradigms include :
# NPl+ . NSg/V/J+ Nᴹ/Vg+      NPl+      NSg/V   .
>
#
>
#
>
#
> Functional programming , a   style of building the structure and elements of
# NSg/J+     Nᴹ/Vg+      . D/P NSg/V P  NSg/Vg+  D   N🅪Sg/V    V/C NPl/V3   P
> computer programs that          treats  computation as    the evaluation of mathematical
# NSg/V+   NPl/V3+  NSg/I/C/Ddem+ NPl/V3+ NSg         NSg/R D   NSg        P  J
> functions and avoids state   and mutable data  . It       is  a   declarative programming
# NPl/V3+   V/C V3     N🅪Sg/V+ V/C W?      N🅪Pl+ . NPr/ISg+ VL3 D/P NSg/J       Nᴹ/Vg+
> paradigm , which means  programming is  done      with expressions or    declarations
# NSg+     . I/C+  NPl/V3 Nᴹ/Vg+      VL3 NSg/VPp/J P    NPl         NPr/C NPl+
> instead of statements .
# W?      P  NPl/V3+    .
>
#
> Imperative programming , a    programming paradigm that          uses   statements that
# NSg/J+     Nᴹ/Vg+      . D/P+ Nᴹ/Vg+      NSg+     NSg/I/C/Ddem+ NPl/V3 NPl/V3+    NSg/I/C/Ddem+
> change a   program's state   . In      much         the same way    that         the imperative mood in
# N🅪Sg/V D/P NSg$      N🅪Sg/V+ . NPr/J/P NSg/I/J/R/Dq D   I/J  NSg/J+ NSg/I/C/Ddem D   NSg/J      NSg  NPr/J/P
> natural languages expresses commands , an   imperative program consists of
# NSg/J+  NPl/V3+   NPl/V3    NPl/V3+  . D/P+ NSg/J+     NPr/V+  NPl/V3   P
> commands for the computer to perform . Imperative programming focuses on
# NPl/V3+  C/P D+  NSg/V+   P  V       . NSg/J+     Nᴹ/Vg+      NPl/V3  J/P
> describing how   a    program operates .
# Vg         NSg/C D/P+ NPr/V+  V3       .
>
#
> Object - oriented programming , a    programming paradigm based on  the concept of
# NSg/V+ . VP/J     Nᴹ/Vg+      . D/P+ Nᴹ/Vg+      NSg+     VP/J  J/P D   NSg/V   P
> " objects " , which may    contain data  , in      the form  of fields    , often known as
# . NPl/V3+ . . I/C+  NPr/VX V       N🅪Pl+ . NPr/J/P D   NSg/V P  NPrPl/V3+ . R     VPp/J NSg/R
> attributes ; and code    , in      the form  of procedures , often known as    methods . A
# NPl/V3+    . V/C N🅪Sg/V+ . NPr/J/P D   NSg/V P  NPl+       . R     VPp/J NSg/R NPl/V3+ . D/P
> feature of objects is  that         an  object's procedures can    access and often modify
# NSg/V   P  NPl/V3+ VL3 NSg/I/C/Ddem D/P NSg$     NPl+       NPr/VX NSg/V+ V/C R     V
> the data  fields   of the object with which they are associated . Thus
# D   N🅪Pl+ NPrPl/V3 P  D   NSg/V+ P    I/C+  IPl+ V   VP/J       . NSg
> object - oriented computer programs are made out         of objects that          interact with
# NSg/V+ . VP/J     NSg/V+   NPl/V3+  V   V    NSg/V/J/R/P P  NPl/V3+ NSg/I/C/Ddem+ NSg/V    P
> one       another .
# NSg/I/V/J I/D     .
>
#
> Service - oriented programming , a    programming paradigm that          uses   " services " as
# NSg/V+  . VP/J     Nᴹ/Vg+      . D/P+ Nᴹ/Vg+      NSg+     NSg/I/C/Ddem+ NPl/V3 . NPl/V3+  . NSg/R
> the unit of computer work    , to design and implement integrated business
# D   NSg  P  NSg/V+   N🅪Sg/V+ . P  N🅪Sg/V V/C NSg/V     VP/J       N🅪Sg/J+
> applications and mission critical software programs .
# W?           V/C NSg/V+  NSg/J+   Nᴹ+      NPl/V3+  .
>
#
> Many        languages offer    support for multiple  paradigms , making the distinction more
# NSg/I/J/Dq+ NPl/V3+   NSg/V/JC N🅪Sg/V  C/P NSg/J/Dq+ NPl+      . NSg/Vg D+  NSg+        NPr/I/V/J/R/Dq
> a   matter of style  than of technical capabilities .
# D/P N🅪Sg/V P  NSg/V+ C/P  P  NSg/J+    NPl+         .
>
#
> Research
# Nᴹ/V+
>
#
> Conferences are important events for computer science research . During these
# NPl/V3+     V   J         NPl/V3 C/P NSg/V+   N🅪Sg/V+ Nᴹ/V+    . V/P    I/Ddem+
> conferences , researchers from the public and private sectors present their
# NPl/V3+     . NPl+        P    D   Nᴹ/V/J V/C NSg/V/J NPl+    NSg/V/J D$+
> recent work    and meet    . Unlike    in      most         other   academic fields    , in      computer science ,
# NSg/J+ N🅪Sg/V+ V/C NSg/V/J . NSg/V/J/P NPr/J/P NSg/I/J/R/Dq NSg/V/J NSg/J+   NPrPl/V3+ . NPr/J/P NSg/V+   N🅪Sg/V+ .
> the prestige of conference papers  is  greater than that         of journal  publications .
# D   NSg/V/J  P  NSg/V+     NPl/V3+ VL3 JC      C/P  NSg/I/C/Ddem P  NSg/V/J+ NPl+         .
> One       proposed explanation for this    is  the quick   development of this   relatively
# NSg/I/V/J VP/J     N🅪Sg+       C/P I/Ddem+ VL3 D   NSg/V/J N🅪Sg        P  I/Ddem R
> new     field  requires rapid review and distribution of results , a    task   better
# NSg/V/J NSg/V+ NPl/V3   NSg/J NSg/V  V/C NSg          P  NPl/V3+ . D/P+ NSg/V+ NSg/VX/JC
> handled by      conferences than by      journals .
# VP/J    NSg/J/P NPl/V3+     C/P  NSg/J/P NPl/V3+  .<|MERGE_RESOLUTION|>--- conflicted
+++ resolved
@@ -150,21 +150,12 @@
 # I/C+  VPt NSg/Vg NSg/I/J/C/Dq NSg   P  VP/J    N🅪Sg/V+ Nᴹ+       V/C VPt W?   NPr/J/P D
 > calculator business to develop his     giant programmable calculator , the
 # NSg+       N🅪Sg/J+  P  V       ISg/D$+ NSg/J NSg/J        NSg+       . D
-<<<<<<< HEAD
 > ASCC / Harvard Mark   I       , based on  Babbage's Analytical Engine , which itself used
-# ?    . NPr+    NPr/V+ ISg/#r+ . V/J   J/P NSg$      J          NSg/V+ . I/C+  ISg+   V/J
-> cards and a   central computing unit . When    the machine was finished , some     hailed
-# NPl/V V/C D/P NPr/J   Nᴹ/V+     NSg+ . NSg/I/C D+  NSg/V+  V   V/J      . I/J/R/Dq V/J
-> it       as    " Babbage's dream    come    true    " .
-# NPr/ISg+ NSg/R . NSg$      NSg/V/J+ NSg/V/P NSg/V/J . .
-=======
-> ASCC / Harvard Mark   I    , based on  Babbage's Analytical Engine , which itself used
-# ?    . NPr+    NPr/V+ ISg+ . VP/J  J/P NSg$      J          NSg/V+ . I/C+  ISg+   VPPtPp/J
+# ?    . NPr+    NPr/V+ ISg/#r+ . VP/J  J/P NSg$      J          NSg/V+ . I/C+  ISg+   VPPtPp/J
 > cards  and a   central computing unit . When    the machine was finished , some     hailed
 # NPl/V3 V/C D/P NPr/J   Nᴹ/Vg+    NSg+ . NSg/I/C D+  NSg/V+  VPt VP/J     . I/J/R/Dq VP/J
 > it       as    " Babbage's dream    come       true    " .
 # NPr/ISg+ NSg/R . NSg$      NSg/V/J+ NSg/VLPp/P NSg/V/J . .
->>>>>>> 9f3fca1d
 >
 #
 > During the 1940s , with the development of new     and more           powerful computing
