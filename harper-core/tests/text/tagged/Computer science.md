--- conflicted
+++ resolved
@@ -431,19 +431,11 @@
 > described them     as    the " rationalist paradigm " ( which treats computer science as    a
 # V/J       NSg/IPl+ NSg/R D   . NSg+        NSg+     . . I/C+  NPl/V+ NSg/V+   N🅪Sg/V+ NSg/R D/P
 > branch of mathematics , which is prevalent in      theoretical computer science , and
-<<<<<<< HEAD
 # NPr/V  P  Nᴹ+         . I/C+  VL J         NPr/J/P J           NSg/V+   N🅪Sg/V+ . V/C
 > mainly employs deductive reasoning ) , the " technocratic paradigm " ( which might   be
 # R      NPl/V   J         NSg/V     . . D   . J            NSg+     . . I/C+  Nᴹ/VX/J NSg/VX
-> found in      engineering approaches , most       prominently in      software engineering ) , and
-# NSg/V NPr/J/P NSg/V+      NPl/V+     . NSg/I/J/Dq R           NPr/J/P Nᴹ+      NSg/V+      . . V/C
-=======
-# NPr/V  P  NᴹSg+       . I/C+  VL J         NPr/J/P J           NSg/V+   N🅪Sg/V+ . V/C
-> mainly employs deductive reasoning ) , the " technocratic paradigm " ( which might     be
-# R      NPl/V   J         NSg/V     . . D   . J            NSg+     . . I/C+  NᴹSg/VX/J NSg/VX
 > found in      engineering approaches , most         prominently in      software engineering ) , and
-# NSg/V NPr/J/P NSg/V+      NPl/V+     . NSg/I/J/R/Dq R           NPr/J/P NᴹSg+    NSg/V+      . . V/C
->>>>>>> 66a4c702
+# NSg/V NPr/J/P NSg/V+      NPl/V+     . NSg/I/J/R/Dq R           NPr/J/P Nᴹ+      NSg/V+      . . V/C
 > the " scientific paradigm " ( which approaches computer - related artifacts from the
 # D   . J          NSg+     . . I/C+  NPl/V+     NSg/V+   . J       NPl+      P    D
 > empirical perspective of natural sciences , identifiable in      some     branches of
@@ -1011,15 +1003,9 @@
 >
 #
 > Imperative programming , a    programming paradigm that          uses  statements that
-<<<<<<< HEAD
 # NSg/J+     Nᴹ/V+       . D/P+ Nᴹ/V+       NSg+     NSg/I/C/Ddem+ NPl/V NPl/V+     NSg/I/C/Ddem+
-> change a   program's state   . In      much       the same way    that         the imperative mood in
-# N🅪Sg/V D/P NSg$      N🅪Sg/V+ . NPr/J/P NSg/I/J/Dq D   I/J  NSg/J+ NSg/I/C/Ddem D   NSg/J      NSg  NPr/J/P
-=======
-# NSg/J+     NᴹSg/V+     . D/P+ NᴹSg/V+     NSg+     NSg/I/C/Ddem+ NPl/V NPl/V+     NSg/I/C/Ddem+
-> change a   program's state  . In      much         the same way    that         the imperative mood in
-# N🅪Sg/V D/P NSg$      NSg/V+ . NPr/J/P NSg/I/J/R/Dq D   I/J  NSg/J+ NSg/I/C/Ddem D   NSg/J      NSg  NPr/J/P
->>>>>>> 66a4c702
+> change a   program's state   . In      much         the same way    that         the imperative mood in
+# N🅪Sg/V D/P NSg$      N🅪Sg/V+ . NPr/J/P NSg/I/J/R/Dq D   I/J  NSg/J+ NSg/I/C/Ddem D   NSg/J      NSg  NPr/J/P
 > natural languages expresses commands , an   imperative program consists of
 # NSg/J+  NPl/V+    NPl/V     NPl/V+   . D/P+ NSg/J+     NPr/V+  NPl/V    P
 > commands for the computer to perform . Imperative programming focuses on
@@ -1063,19 +1049,11 @@
 >
 #
 > Conferences are important events for computer science research . During these
-<<<<<<< HEAD
 # NPl/V+      V   J         NPl/V  C/P NSg/V+   N🅪Sg/V+ Nᴹ/V+    . V/P    I/Ddem+
 > conferences , researchers from the public and private sectors present their
 # NPl/V+      . NPl+        P    D   Nᴹ/V/J V/C NSg/V/J NPl+    NSg/V/J D$+
-> recent work    and meet    . Unlike    in      most       other   academic fields   , in      computer science ,
-# NSg/J+ N🅪Sg/V+ V/C NSg/V/J . NSg/V/J/P NPr/J/P NSg/I/J/Dq NSg/V/J NSg/J+   NPrPl/V+ . NPr/J/P NSg/V+   N🅪Sg/V+ .
-=======
-# NPl/V+      V   J         NPl/V  C/P NSg/V+   N🅪Sg/V+ NᴹSg/V+  . V/P    I/Ddem+
-> conferences , researchers from the public  and private sectors present their
-# NPl/V+      . NPl+        P    D   NSg/V/J V/C NSg/V/J NPl+    NSg/V/J D$+
 > recent work    and meet    . Unlike    in      most         other   academic fields   , in      computer science ,
 # NSg/J+ N🅪Sg/V+ V/C NSg/V/J . NSg/V/J/P NPr/J/P NSg/I/J/R/Dq NSg/V/J NSg/J+   NPrPl/V+ . NPr/J/P NSg/V+   N🅪Sg/V+ .
->>>>>>> 66a4c702
 > the prestige of conference papers is greater than that         of journal  publications .
 # D   NSg/V/J  P  NSg/V+     NPl/V+ VL JC      C/P  NSg/I/C/Ddem P  NSg/V/J+ NPl+         .
 > One       proposed explanation for this    is the quick   development of this   relatively
