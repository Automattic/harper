> <!--
# Unlintable
>            source: https://en.wikipedia.org/w/index.php?title=Computer_science&oldid=1286173304
# Unlintable Unlintable
>            license: CC BY-SA 4.0
# Unlintable Unlintable
>            -->
# Unlintable Unlintable
>            Computer science
# Unlintable NSg/V+   N🅪Sg/V+
>
#
> Computer science is  the study of computation , information , and automation .
# NSg/V+   N🅪Sg/V+ VL3 D   NSg/V P  NSg         . Nᴹ+         . V/C N🅪Sg       .
> Computer science spans  theoretical disciplines ( such  as    algorithms , theory of
# NSg/V+   N🅪Sg/V+ NPl/V3 J           NPl/V3+     . NSg/I NSg/R NPl+       . N🅪Sg   P
> computation , and information theory ) to applied disciplines ( including the
# NSg         . V/C Nᴹ+         N🅪Sg+  . P  VP/J    NPl/V3+     . Nᴹ/Vg/J   D
> design  and implementation of hardware and software ) .
# N🅪Sg/V+ V/C NSg            P  Nᴹ       V/C Nᴹ+      . .
>
#
> Algorithms and data  structures are central to computer science . The theory of
# NPl        V/C N🅪Pl+ NPl/V3+    V   NPr/J   P  NSg/V    N🅪Sg/V+ . D   N🅪Sg   P
> computation concerns abstract models of computation and general classes of
<<<<<<< HEAD
# NSg         NPl/V+   NSg/V/J  NPl/V3 P  NSg         V/C NSg/V/J NPl/V3  P
> problems that          can    be      solved using them     . The fields   of cryptography and computer
# NPl+     NSg/I/C/Ddem+ NPr/VX NSg/VXB VP/J   Vg    NSg/IPl+ . D   NPrPl/V3 P  Nᴹ           V/C NSg/V+
=======
# NSg         NSg/V+   NSg/V/J  NPl/V3 P  NSg         V/C NSg/V/J NPl/V3  P
> problems that          can    be      solved using   them     . The fields   of cryptography and computer
# NPl+     NSg/I/C/Ddem+ NPr/VX NSg/VXL VP/J   Nᴹ/Vg/J NSg/IPl+ . D   NPrPl/V3 P  NSg          V/C NSg/V+
>>>>>>> 5f2425d8
> security involve studying the means  for secure communication and preventing
# Nᴹ+      V       Nᴹ/Vg/J  D   NPl/V3 C/P V/J    N🅪Sg+         V/C Nᴹ/Vg/J
> security vulnerabilities . Computer graphics and computational geometry address
# Nᴹ+      NPl+            . NSg/V+   NPl      V/C J+            N🅪Sg+    NSg/V+
> the generation of images  . Programming language theory considers different ways
# D   NSg        P  NPl/V3+ . Nᴹ/Vg/J+    N🅪Sg/V+  N🅪Sg+  V3        NSg/J     NPl+
> to describe computational processes , and database theory concerns the management
# P  V        J+            NPl/V3+   . V/C NSg/V+   N🅪Sg+  NPl/V+   D   N🅪Sg
> of repositories of data  . Human   – computer interaction investigates the interfaces
# P  NPl          P  N🅪Pl+ . NSg/V/J . NSg/V+   N🅪Sg+       V3           D+  NPl/V3+
> through which humans and computers interact , and software engineering focuses on
<<<<<<< HEAD
# NSg/J/P I/C+  NPl/V3 V/C NPl/V3+   NSg/V    . V/C Nᴹ+      Nᴹ/Vg+      NPl/V3  J/P
=======
# NSg/J/P I/C+  NPl/V3 V/C NPl/V3+   NSg/V    . V/C Nᴹ+      Nᴹ/Vg/J+    NPl/V3  J/P
>>>>>>> 5f2425d8
> the design  and principles behind  developing software . Areas such  as    operating
# D   N🅪Sg/V+ V/C NPl/V3+    NSg/J/P Nᴹ/Vg/J    Nᴹ+      . NPl+  NSg/I NSg/R Nᴹ/Vg/J
> systems , networks and embedded systems investigate the principles and design
# NPl+    . NPl/V3+  V/C V/J      NPl+    V           D   NPl/V3     V/C N🅪Sg/V+
> behind  complex  systems . Computer architecture describes the construction of
# NSg/J/P NSg/V/J+ NPl+    . NSg/V+   N🅪Sg+        V3        D   N🅪Sg         P
> computer components and computer - operated equipment . Artificial intelligence and
# NSg/V+   NPl        V/C NSg/V+   . VP/J     Nᴹ+       . J          N🅪Sg         V/C
> machine learning aim   to synthesize goal   - orientated processes such  as
# NSg/V+  Nᴹ/Vg/J+ NSg/V P  V          NSg/V+ . VP/J       NPl/V3    NSg/I NSg/R
> problem - solving , decision - making  , environmental adaptation , planning and
# NSg/J+  . Nᴹ/Vg/J . NSg/V+   . Nᴹ/Vg/J . NSg/J         NSg+       . NSg/V    V/C
> learning found in      humans and animals . Within  artificial intelligence , computer
<<<<<<< HEAD
# Vg+      NSg/V NPr/J/P NPl/V3 V/C NPl+    . NSg/J/P J+         N🅪Sg+        . NSg/V+
> vision  aims   to understand and process image  and video   data  , while     natural
# N🅪Sg/V+ NPl/V3 P  VB         V/C NSg/V+  N🅪Sg/V V/C N🅪Sg/V+ N🅪Pl+ . NSg/V/C/P NSg/J+
> language processing aims   to understand and process textual and linguistic data  .
# N🅪Sg/V+  Vg+        NPl/V3 P  VB         V/C NSg/V+  J       V/C J          N🅪Pl+ .
>
#
> The fundamental concern of computer science is  determining what   can    and cannot
# D   NSg/J       N🅪Sg/V  P  NSg/V+   N🅪Sg/V+ VL3 Vg          NSg/I+ NPr/VX V/C NSg/V
=======
# Nᴹ/Vg/J+ NSg/V NPr/J/P NPl/V3 V/C NPl+    . NSg/J/P J+         N🅪Sg+        . NSg/V+
> vision  aims   to understand and process image and video   data  , while     natural
# N🅪Sg/V+ NPl/V3 P  VL         V/C NSg/V+  NSg/V V/C N🅪Sg/V+ N🅪Pl+ . NSg/V/C/P NSg/J+
> language processing aims   to understand and process textual and linguistic data  .
# N🅪Sg/V+  Nᴹ/Vg/J+   NPl/V3 P  VL         V/C NSg/V+  J       V/C J          N🅪Pl+ .
>
#
> The fundamental concern of computer science is  determining what   can    and cannot
# D   NSg/J       NSg/V   P  NSg/V+   N🅪Sg/V+ VL3 Nᴹ/Vg/J     NSg/I+ NPr/VX V/C NSg/V
>>>>>>> 5f2425d8
> be      automated . The Turing Award  is  generally recognized as    the highest
# NSg/VXB VP/J      . D   NPr    NSg/V+ VL3 R         VP/J       NSg/R D   JS
> distinction in      computer science .
# N🅪Sg        NPr/J/P NSg/V+   N🅪Sg/V+ .
>
#
> History
# N🅪Sg+
>
#
> The earliest foundations of what   would become computer science predate the
# D   JS       NPl         P  NSg/I+ VX    VBPp   NSg/V+   N🅪Sg/V+ NSg/V   D
> invention of the modern digital computer . Machines for calculating fixed
# N🅪Sg      P  D   NSg/J  NSg/J   NSg/V+   . NPl/V3+  C/P Nᴹ/Vg/J     VP/J
> numerical tasks   such  as    the abacus have   existed since antiquity , aiding  in
# J+        NPl/V3+ NSg/I NSg/R D   NSg    NSg/VX VP/J    C/P   NSg+      . Nᴹ/Vg/J NPr/J/P
> computations such  as    multiplication and division . Algorithms for performing
# NPl          NSg/I NSg/R Nᴹ             V/C NSg+     . NPl+       C/P Nᴹ/Vg/J
> computations have   existed since antiquity , even    before the development of
# NPl          NSg/VX VP/J    C/P   NSg+      . NSg/V/J C/P    D   N🅪Sg        P
> sophisticated computing equipment .
# VP/J          Nᴹ/Vg/J+  Nᴹ+       .
>
#
> Wilhelm Schickard designed and constructed the first   working mechanical
# NPr     ?         VP/J     V/C VP/J        D   NSg/V/J Nᴹ/Vg/J NSg/J
> calculator in      1623 . In      1673 , Gottfried Leibniz demonstrated a   digital mechanical
# NSg+       NPr/J/P #    . NPr/J/P #    . ?         NPr     VP/J         D/P NSg/J   NSg/J
> calculator , called the Stepped Reckoner . Leibniz may    be      considered the first
# NSg+       . VP/J   D   J       ?        . NPr     NPr/VX NSg/VXB VP/J       D   NSg/V/J
> computer scientist and information theorist , because of various reasons ,
# NSg/V+   NSg       V/C Nᴹ+         NSg      . C/P     P  J       NPl/V3+ .
> including the fact that          he       documented the binary number     system . In      1820 , Thomas
# Nᴹ/Vg/J   D   NSg+ NSg/I/C/Ddem+ NPr/ISg+ VP/J       D   NSg/J+ N🅪Sg/V/JC+ NSg+   . NPr/J/P #    . NPr+
> de   Colmar launched the mechanical calculator industry [ note   1 ] when    he       invented
# NPr+ ?      VP/J     D   NSg/J      NSg+       N🅪Sg+    . NSg/V+ # . NSg/I/C NPr/ISg+ VP/J
> his     simplified arithmometer , the first   calculating machine strong enough and
# ISg/D$+ VP/J       ?            . D   NSg/V/J Nᴹ/Vg/J     NSg/V+  NPr/J  NSg/I  V/C
> reliable enough to be      used     daily   in      an  office environment . Charles Babbage
# NSg/J    NSg/I  P  NSg/VXB VPPtPp/J NSg/V/J NPr/J/P D/P NSg/V+ N🅪Sg+       . NPr+    NPr
> started the design of the first   automatic mechanical calculator , his     Difference
# VP/J    D   N🅪Sg/V P  D   NSg/V/J NSg/J     NSg/J      NSg+       . ISg/D$+ N🅪Sg/V+
> Engine , in      1822 , which eventually gave him  the idea of the first   programmable
# NSg/V+ . NPr/J/P #    . I/C+  R          V    ISg+ D   NSg  P  D   NSg/V/J NSg/J
> mechanical calculator , his     Analytical Engine . He       started developing this    machine
# NSg/J      NSg+       . ISg/D$+ J          NSg/V+ . NPr/ISg+ VP/J    Nᴹ/Vg/J    I/Ddem+ NSg/V+
> in      1834 , and " in      less      than two  years , he       had sketched out         many       of the salient
# NPr/J/P #    . V/C . NPr/J/P V/J/R/C/P C/P  NSg+ NPl+  . NPr/ISg+ V   VP/J     NSg/V/J/R/P NSg/I/J/Dq P  D   NSg/J
> features of the modern computer " . " A    crucial step   was the adoption of a   punched
# NPl/V3   P  D   NSg/J  NSg/V+   . . . D/P+ J+      NSg/V+ VPt D   NSg      P  D/P VP/J
> card    system derived from the Jacquard loom  " making  it       infinitely
# N🅪Sg/V+ NSg+   VP/J    P    D   NPr      NSg/V . Nᴹ/Vg/J NPr/ISg+ R
> programmable . [ note   2 ] In      1843 , during the translation of a   French   article on  the
# NSg/J        . . NSg/V+ # . NPr/J/P #    . V/P    D   N🅪Sg        P  D/P NPr🅪/V/J NSg/V+  J/P D
> Analytical Engine , Ada  Lovelace wrote , in      one       of the many       notes   she  included , an
# J          NSg/V+ . NPr+ NPr      V     . NPr/J/P NSg/I/V/J P  D   NSg/I/J/Dq NPl/V3+ ISg+ VP/J     . D/P
> algorithm to compute the Bernoulli numbers   , which is  considered to be      the first
# NSg       P  NSg/V   D   NPr+      NPrPl/V3+ . I/C+  VL3 VP/J       P  NSg/VXB D   NSg/V/J
> published algorithm ever specifically tailored for implementation on  a   computer .
# VP/J      NSg       J    W?           VP/J     C/P NSg+           J/P D/P NSg/V+   .
> Around 1885 , Herman Hollerith invented the tabulator , which used     punched cards
# J/P    #    . NPr+   NPr       VP/J     D   NSg       . I/C+  VPPtPp/J VP/J    NPl/V3+
> to process statistical information ; eventually his     company became part    of IBM  .
<<<<<<< HEAD
# P  NSg/V   J           Nᴹ+         . R          ISg/D$+ N🅪Sg/V+ VPt    NSg/V/J P  NPr+ .
> Following  Babbage , although unaware of his     earlier work    , Percy Ludgate in      1909
# NSg/Vg/J/P NPr     . C        V/J     P  ISg/D$+ JC      N🅪Sg/V+ . NPr+  ?       NPr/J/P #
=======
# P  NSg/V   J           Nᴹ+         . R          ISg/D$+ N🅪Sg/V+ VPtPp  NSg/V/J P  NPr+ .
> Following Babbage , although unaware of his     earlier work    , Percy Ludgate in      1909
# Nᴹ/Vg/J/P NPr     . C        V/J     P  ISg/D$+ JC      N🅪Sg/V+ . NPr+  ?       NPr/J/P #
>>>>>>> 5f2425d8
> published the 2nd of the only  two designs for mechanical analytical engines in
# VP/J      D   #   P  D   J/R/C NSg NPl/V3+ C/P NSg/J      J          NPl/V3  NPr/J/P
> history . In      1914 , the Spanish engineer Leonardo Torres Quevedo published his
# N🅪Sg+   . NPr/J/P #    . D+  NPrᴹ/J+ NSg/V+   NPr+     NPr    ?       VP/J      ISg/D$+
> Essays  on  Automatics , and designed , inspired by      Babbage , a   theoretical
# NPl/V3+ J/P NPl        . V/C VP/J     . VP/J     NSg/J/P NPr     . D/P J
> electromechanical calculating machine which was to be      controlled by      a   read        - only
<<<<<<< HEAD
# ?                 Vg/J        NSg/V+  I/C+  VPt P  NSg/VXB V/J        NSg/J/P D/P NSg/VBPtPp+ . J/R/C
> program . The paper     also introduced the idea of floating - point  arithmetic . In
# NPr/V+  . D+  N🅪Sg/V/J+ R/C  VP/J       D   NSg  P  Vg+      . NSg/V+ Nᴹ/J       . NPr/J/P
=======
# ?                 Nᴹ/Vg/J     NSg/V+  I/C+  VPt P  NSg/VXL V/J        NSg/J/P D/P NSg/VLPtPp+ . J/R/C
> program . The paper     also introduced the idea of floating - point  arithmetic . In
# NPr/V+  . D+  N🅪Sg/V/J+ W?   VP/J       D   NSg  P  Nᴹ/Vg/J+ . NSg/V+ Nᴹ/J       . NPr/J/P
>>>>>>> 5f2425d8
> 1920 , to celebrate the 100th anniversary of the invention of the arithmometer ,
# #    . P  V         D   #     NSg         P  D   N🅪Sg      P  D   ?            .
> Torres presented in      Paris the Electromechanical Arithmometer , a   prototype that
# NPr    VP/J      NPr/J/P NPr+  D   ?                 ?            . D/P NSg/V+    NSg/I/C/Ddem+
> demonstrated the feasibility of an  electromechanical analytical engine , on  which
# VP/J         D   Nᴹ          P  D/P ?                 J          NSg/V+ . J/P I/C+
> commands could  be      typed and the results printed automatically . In      1937 , one
# NPl/V3+  NSg/VX NSg/VXB VP/J  V/C D   NPl/V3+ VP/J    W?            . NPr/J/P #    . NSg/I/V/J
> hundred years after Babbage's impossible dream    , Howard Aiken convinced IBM  ,
# NSg     NPl+  P     NSg$      NSg/J      NSg/V/J+ . NPr+   NPr   VP/J      NPr+ .
<<<<<<< HEAD
> which was making all          kinds of punched card    equipment and was also in      the
# I/C+  VPt NSg/Vg NSg/I/J/C/Dq NSg   P  VP/J    N🅪Sg/V+ Nᴹ+       V/C VPt R/C  NPr/J/P D
=======
> which was making  all          kinds of punched card    equipment and was also in      the
# I/C+  VPt Nᴹ/Vg/J NSg/I/J/C/Dq NSg   P  VP/J    N🅪Sg/V+ Nᴹ+       V/C VPt W?   NPr/J/P D
>>>>>>> 5f2425d8
> calculator business to develop his     giant programmable calculator , the
# NSg+       N🅪Sg/J+  P  V       ISg/D$+ NSg/J NSg/J        NSg+       . D
> ASCC / Harvard Mark   I    , based on  Babbage's Analytical Engine , which itself used
# ?    . NPr+    NPr/V+ ISg+ . VP/J  J/P NSg$      J          NSg/V+ . I/C+  ISg+   VPPtPp/J
> cards  and a   central computing unit . When    the machine was finished , some     hailed
# NPl/V3 V/C D/P NPr/J   Nᴹ/Vg/J+  NSg+ . NSg/I/C D+  NSg/V+  VPt VP/J     . I/J/R/Dq VP/J
> it       as    " Babbage's dream    come       true    " .
# NPr/ISg+ NSg/R . NSg$      NSg/V/J+ NSg/VBPp/P NSg/V/J . .
>
#
> During the 1940s , with the development of new     and more           powerful computing
# V/P    D+  #d    . P    D   N🅪Sg        P  NSg/V/J V/C NPr/I/V/J/R/Dq J        Nᴹ/Vg/J+
> machines such  as    the Atanasoff – Berry   computer and ENIAC , the term     computer came
# NPl/V3   NSg/I NSg/R D   ?         . NPr🅪/V+ NSg/V+   V/C ?     . D   NSg/V/J+ NSg/V+   NSg/VPt/P
> to refer to the machines rather    than their human   predecessors . As    it       became
# P  NSg/V P  D   NPl/V3+  NPr/V/J/R C/P  D$+   NSg/V/J NPl+         . NSg/R NPr/ISg+ VPt
> clear   that         computers could  be      used     for more           than just mathematical calculations ,
# NSg/V/J NSg/I/C/Ddem NPl/V3+   NSg/VX NSg/VXB VPPtPp/J C/P NPr/I/V/J/R/Dq C/P  V/J  J+           +            .
> the field of computer science broadened to study computation in      general . In
# D   NSg/V P  NSg/V+   N🅪Sg/V+ VP/J      P  NSg/V NSg         NPr/J/P NSg/V/J . NPr/J/P
> 1945 , IBM  founded the Watson Scientific Computing Laboratory at    Columbia
# #    . NPr+ VP/J    D+  NPr+   J+         Nᴹ/Vg/J+  NSg+       NSg/P NPr+
> University in      New      York City . The renovated fraternity house on  Manhattan's West
# NSg        NPr/J/P NSg/V/J+ NPr+ NSg+ . D   VP/J      NSg+       NPr/V J/P NSg$        NPr/V/J+
> Side     was IBM's first   laboratory devoted to pure    science . The lab  is  the
# NSg/V/J+ VPt NSg$  NSg/V/J NSg+       VP/J    P  NSg/V/J N🅪Sg/V+ . D+  NPr+ VL3 D
> forerunner of IBM's Research Division , which today  operates research facilities
# NSg        P  NSg$  Nᴹ/V+    NSg+     . I/C+  NSg/J+ V3       Nᴹ/V+    NPl+
> around the world  . Ultimately , the close   relationship between IBM and Columbia
# J/P    D   NSg/V+ . R          . D   NSg/V/J NSg          NSg/P   NPr V/C NPr+
> University was instrumental in      the emergence of a   new     scientific discipline ,
# NSg+       VPt NSg/J        NPr/J/P D   Nᴹ        P  D/P NSg/V/J J          NSg/V+     .
> with Columbia offering  one       of the first   academic - credit courses in      computer
# P    NPr+     N🅪Sg/Vg/J NSg/I/V/J P  D   NSg/V/J NSg/J    . NSg/V+ NPl/V3  NPr/J/P NSg/V+
> science in      1946 . Computer science began to be      established as    a   distinct academic
# N🅪Sg/V+ NPr/J/P #    . NSg/V+   N🅪Sg/V+ VPt   P  NSg/VXB VP/J        NSg/R D/P V/J      NSg/J
> discipline in      the 1950s and early    1960s . The world's first   computer science
# NSg/V+     NPr/J/P D   #d    V/C NSg/J/R+ #d    . D   NSg$    NSg/V/J NSg/V+   N🅪Sg/V+
> degree program , the Cambridge Diploma in      Computer Science , began at    the
# NSg+   NPr/V+  . D   NPr+      NSg     NPr/J/P NSg/V+   N🅪Sg/V+ . VPt   NSg/P D
> University of Cambridge Computer Laboratory in      1953 . The first    computer science
# NSg        P  NPr+      NSg/V+   NSg+       NPr/J/P #    . D+  NSg/V/J+ NSg/V+   N🅪Sg/V+
> department in      the United States    was formed at    Purdue University in      1962 . Since
# NSg+       NPr/J/P D+  VP/J   NPrPl/V3+ VPt VP/J   NSg/P NPr    NSg+       NPr/J/P #    . C/P
> practical computers became available , many       applications of computing have   become
<<<<<<< HEAD
# NSg/J+    NPl/V3+   VPt    J         . NSg/I/J/Dq W?           P  Nᴹ/Vg+    NSg/VX VBPp
=======
# NSg/J+    NPl/V3+   VPtPp  J         . NSg/I/J/Dq W?           P  Nᴹ/Vg/J+  NSg/VX VL
>>>>>>> 5f2425d8
> distinct areas of study  in      their own      rights  .
# V/J      NPl   P  NSg/V+ NPr/J/P D$+   NSg/V/J+ NPl/V3+ .
>
#
> Etymology and scope
# N🅪Sg      V/C NSg/V+
>
#
> Although first   proposed in      1956 , the term    " computer science " appears in      a   1959
# C        NSg/V/J VP/J     NPr/J/P #    . D   NSg/V/J . NSg/V+   N🅪Sg/V+ . V3      NPr/J/P D/P #
> article in      Communications of the ACM , in      which Louis Fein argues for the
# NSg/V   NPr/J/P NPl            P  D   NSg . NPr/J/P I/C+  NPr+  ?    V3     C/P D
<<<<<<< HEAD
> creation of a   Graduate School  in      Computer Sciences analogous to the creation of
# NSg      P  D/P NSg/V/J+ N🅪Sg/V+ NPr/J/P NSg/V+   NPl/V3+  J         P  D   NSg      P
> Harvard Business School  in      1921 . Louis justifies the name   by      arguing that          , like
# NPr+    N🅪Sg/J+  N🅪Sg/V+ NPr/J/P #    . NPr+  V3        D+  NSg/V+ NSg/J/P Vg      NSg/I/C/Ddem+ . NSg/V/J/C/P
> management science , the subject  is  applied and interdisciplinary in      nature ,
# N🅪Sg+      N🅪Sg/V+ . D+  NSg/V/J+ VL3 VP/J    V/C J                 NPr/J/P NSg/V+ .
> while     having the characteristics typical of an  academic discipline . His     efforts ,
# NSg/V/C/P Vg     D   NPl+            NSg/J   P  D/P NSg/J    NSg/V+     . ISg/D$+ NPl/V3+ .
=======
> creation of a   Graduate School in      Computer Sciences analogous to the creation of
# NSg      P  D/P NSg/V/J+ NSg/V+ NPr/J/P NSg/V+   NPl/V3+  J         P  D   NSg      P
> Harvard Business School in      1921 . Louis justifies the name   by      arguing that          , like
# NPr+    N🅪Sg/J+  NSg/V+ NPr/J/P #    . NPr+  V3        D+  NSg/V+ NSg/J/P Nᴹ/Vg/J NSg/I/C/Ddem+ . NSg/V/J/C/P
> management science , the subject  is  applied and interdisciplinary in      nature ,
# NSg+       N🅪Sg/V+ . D+  NSg/V/J+ VL3 VP/J    V/C J                 NPr/J/P NSg/V+ .
> while     having  the characteristics typical of an  academic discipline . His     efforts ,
# NSg/V/C/P Nᴹ/Vg/J D   NPl+            NSg/J   P  D/P NSg/J    NSg/V+     . ISg/D$+ NPl/V3+ .
>>>>>>> 5f2425d8
> and those  of others  such  as    numerical analyst George Forsythe , were    rewarded :
# V/C I/Ddem P  NPl/V3+ NSg/I NSg/R J+        NSg+    NPr+   ?        . NSg/VPt VP/J     .
> universities went    on  to create such  departments , starting with Purdue in      1962 .
# NPl+         NSg/VPt J/P P  V/J    NSg/I NPl+        . Nᴹ/Vg/J  P    NPr    NPr/J/P #    .
> Despite its     name   , a   significant amount of computer science does   not   involve the
# NSg/V/P ISg/D$+ NSg/V+ . D/P NSg/J       NSg/V  P  NSg/V+   N🅪Sg/V+ NPl/V3 NSg/C V       D
> study of computers themselves . Because of this    , several alternative names   have
# NSg/V P  NPl/V3+   IPl+       . C/P     P  I/Ddem+ . J/Dq+   NSg/J+      NPl/V3+ NSg/VX
> been    proposed . Certain departments of major    universities prefer the term
# NSg/VPp VP/J     . I/J     NPl         P  NPr/V/J+ NPl+         V      D+  NSg/V/J+
> computing science , to emphasize precisely that          difference . Danish  scientist
# Nᴹ/Vg/J+  N🅪Sg/V+ . P  V         R         NSg/I/C/Ddem+ N🅪Sg/V+    . NPrᴹ/J+ NSg+
> Peter     Naur suggested the term     datalogy , to reflect the fact that         the scientific
# NPr/V/JC+ ?    VP/J      D   NSg/V/J+ ?        . P  V       D   NSg+ NSg/I/C/Ddem D   J
> discipline revolves around data and data  treatment , while     not   necessarily
<<<<<<< HEAD
# NSg/V+     NPl/V3   J/P    N🅪Pl V/C N🅪Pl+ N🅪Sg+     . NSg/V/C/P NSg/C R
> involving computers . The first   scientific institution to use     the term     was the
# Vg        NPl/V3+   . D   NSg/V/J J          NSg+        P  N🅪Sg/VB D+  NSg/V/J+ VPt D
=======
# NSg/V+     NPl/V3   J/P    N🅪Pl V/C N🅪Pl+ NSg+      . NSg/V/C/P NSg/C R
> involving computers . The first   scientific institution to use   the term     was the
# Nᴹ/Vg/J   NPl/V3+   . D   NSg/V/J J          NSg+        P  NSg/V D+  NSg/V/J+ VPt D
>>>>>>> 5f2425d8
> Department of Datalogy at    the University of Copenhagen , founded in      1969 , with
# NSg        P  ?        NSg/P D   NSg        P  NPr+       . VP/J    NPr/J/P #    . P
> Peter     Naur being       the first   professor in      datalogy . The term     is  used     mainly in      the
# NPr/V/JC+ ?    N🅪Sg/Vg/J/C D   NSg/V/J NSg+      NPr/J/P ?        . D+  NSg/V/J+ VL3 VPPtPp/J R      NPr/J/P D
> Scandinavian countries . An   alternative term     , also proposed by      Naur , is  data
# NSg/J        NPl+      . D/P+ NSg/J+      NSg/V/J+ . R/C  VP/J     NSg/J/P ?    . VL3 N🅪Pl+
> science ; this    is  now       used     for a   multi - disciplinary field of data  analysis ,
# N🅪Sg/V+ . I/Ddem+ VL3 NPr/V/J/C VPPtPp/J C/P D/P NSg   . NSg/J        NSg/V P  N🅪Pl+ N🅪Sg+    .
> including statistics and databases .
# Nᴹ/Vg/J   NPl/V3     V/C NPl/V3+   .
>
#
> In      the early   days of computing , a   number    of terms   for the practitioners of the
# NPr/J/P D   NSg/J/R NPl  P  Nᴹ/Vg/J+  . D/P N🅪Sg/V/JC P  NPl/V3+ C/P D   NPl           P  D
> field of computing were    suggested ( albeit facetiously ) in      the Communications of
# NSg/V P  Nᴹ/Vg/J+  NSg/VPt VP/J      . C      R           . NPr/J/P D   NPl            P
> the ACM — turingineer , turologist , flow   - charts  - man      , applied meta  - mathematician ,
# D   NSg . ?           . ?          . NSg/V+ . NPl/V3+ . NPr/V/J+ . VP/J    NSg/J . NSg+          .
> and applied epistemologist . Three months later in      the same journal  , comptologist
# V/C VP/J    ?              . NSg+  NPl+   JC    NPr/J/P D+  I/J+ NSg/V/J+ . ?
> was suggested , followed next    year by      hypologist . The term     computics has also
# VPt VP/J      . VP/J     NSg/J/P NSg+ NSg/J/P ?          . D+  NSg/V/J+ ?         V3  R/C
> been    suggested . In      Europe , terms   derived from contracted translations of the
# NSg/VPp VP/J      . NPr/J/P NPr+   . NPl/V3+ VP/J    P    VP/J       NPl          P  D+
> expression " automatic information " ( e.g. " informazione automatica " in      Italian )
# N🅪Sg+      . NSg/J+    Nᴹ+         . . NSg  . ?            ?          . NPr/J/P N🅪Sg/J  .
> or    " information and mathematics " are often used     , e.g. informatique ( French   ) ,
# NPr/C . Nᴹ          V/C Nᴹ+         . V   R     VPPtPp/J . NSg  ?            . NPr🅪/V/J . .
> Informatik ( German ) , informatica ( Italian , Dutch    ) , informática ( Spanish ,
# ?          . NPr🅪/J . . ?           . N🅪Sg/J  . NPrᴹ/V/J . . ?           . NPrᴹ/J  .
> Portuguese ) , informatika ( Slavic languages and Hungarian ) or    pliroforiki
# NPr/J      . . ?           . NSg/J  NPl/V3+   V/C NSg/J     . NPr/C ?
> ( π          λ          η          ρ          ο          φ          ο          ρ          ι          κ          ή          , which means  informatics ) in      Greek   . Similar words   have   also been
# . Unlintable Unlintable Unlintable Unlintable Unlintable Unlintable Unlintable Unlintable Unlintable Unlintable Unlintable . I/C+  NPl/V3 Nᴹ          . NPr/J/P NPr/V/J . NSg/J+  NPl/V3+ NSg/VX R/C  NSg/VPp
> adopted in      the UK   ( as    in      the School of Informatics , University of Edinburgh ) .
# VP/J    NPr/J/P D+  NPr+ . NSg/R NPr/J/P D   N🅪Sg/V P  Nᴹ          . NSg        P  NPr+      . .
> " In      the U.S. , however , informatics is  linked with applied computing , or
# . NPr/J/P D+  ?    . C       . Nᴹ          VL3 VP/J   P    VP/J    Nᴹ/Vg/J+  . NPr/C
> computing in      the context of another domain . "
# Nᴹ/Vg/J+  NPr/J/P D   N🅪Sg/V  P  I/D     NSg+   . .
>
#
> A   folkloric quotation , often attributed to — but     almost certainly not   first
# D/P J         NSg       . R     VP/J       P  . NSg/C/P R      R         NSg/C NSg/V/J
> formulated by      — Edsger Dijkstra , states    that          " computer science is  no    more           about
# VP/J       NSg/J/P . ?      NSg      . NPrPl/V3+ NSg/I/C/Ddem+ . NSg/V+   N🅪Sg/V+ VL3 NPr/P NPr/I/V/J/R/Dq J/P
> computers than astronomy is  about telescopes . " [ note   3 ] The design and deployment
# NPl/V3+   C/P  Nᴹ+       VL3 J/P   NPl/V3     . . . NSg/V+ # . D   N🅪Sg/V V/C NSg
> of computers and computer systems is  generally considered the province of
# P  NPl/V3    V/C NSg/V+   NPl+    VL3 R         VP/J       D   NSg      P
> disciplines other   than computer science . For example , the study of computer
# NPl/V3+     NSg/V/J C/P  NSg/V+   N🅪Sg/V+ . C/P NSg/V+  . D   NSg/V P  NSg/V+
> hardware is  usually considered part    of computer engineering , while     the study of
<<<<<<< HEAD
# Nᴹ+      VL3 R       VP/J       NSg/V/J P  NSg/V+   Nᴹ/Vg+      . NSg/V/C/P D   NSg/V P
=======
# Nᴹ+      VL3 R       VP/J       NSg/V/J P  NSg/V+   Nᴹ/Vg/J+    . NSg/V/C/P D   NSg/V P
>>>>>>> 5f2425d8
> commercial computer systems and their deployment is  often called information
# NSg/J+     NSg/V+   NPl+    V/C D$+   NSg+       VL3 R     VP/J   Nᴹ+
> technology or    information systems . However , there has been    exchange of ideas
# N🅪Sg       NPr/C Nᴹ+         NPl+    . C       . +     V3  NSg/VPp NSg/V    P  NPl+
> between the various computer - related disciplines . Computer science research also
# NSg/P   D   J       NSg/V+   . J+      NPl/V3+     . NSg/V+   N🅪Sg/V+ Nᴹ/V+    R/C
> often intersects other   disciplines , such  as    cognitive science , linguistics ,
# R     V3+        NSg/V/J NPl/V3+     . NSg/I NSg/R NSg/J     N🅪Sg/V  . Nᴹ+         .
> mathematics , physics , biology , Earth   science , statistics , philosophy , and logic   .
# Nᴹ+         . NPl/V3+ . N🅪Sg+   . NPrᴹ/V+ N🅪Sg/V+ . NPl/V3+    . N🅪Sg/V+    . V/C Nᴹ/V/J+ .
>
#
> Computer science is  considered by      some     to have   a   much         closer relationship with
# NSg/V+   N🅪Sg/V+ VL3 VP/J       NSg/J/P I/J/R/Dq P  NSg/VX D/P NSg/I/J/R/Dq NSg/JC NSg          P
> mathematics than many        scientific disciplines , with some      observers saying  that
# Nᴹ+         C/P  NSg/I/J/Dq+ J+         NPl/V3+     . P    I/J/R/Dq+ NPl+      Nᴹ/Vg/J NSg/I/C/Ddem
> computing is  a   mathematical science . Early    computer science was strongly
# Nᴹ/Vg/J+  VL3 D/P J            N🅪Sg/V  . NSg/J/R+ NSg/V+   N🅪Sg/V+ VPt R
> influenced by      the work   of mathematicians such  as    Kurt Gödel , Alan Turing , John
# VP/J       NSg/J/P D   N🅪Sg/V P  NPl+           NSg/I NSg/R NPr  NPr   . NPr+ NPr    . NPr+
> von Neumann , Rózsa Péter and Alonzo Church  and there continues to be      a   useful
# ?   ?       . ?     ?     V/C NPr    NPr🅪/V+ V/C +     NPl/V3    P  NSg/VXB D/P J
> interchange of ideas between the two fields    in      areas such  as    mathematical logic   ,
# NSg/V       P  NPl+  NSg/P   D   NSg NPrPl/V3+ NPr/J/P NPl+  NSg/I NSg/R J            Nᴹ/V/J+ .
> category theory , domain theory , and algebra .
# NSg+     N🅪Sg+  . NSg+   N🅪Sg+  . V/C N🅪Sg+   .
>
#
> The relationship between computer science and software engineering is  a
<<<<<<< HEAD
# D   NSg          NSg/P   NSg/V+   N🅪Sg/V  V/C Nᴹ+      Nᴹ/Vg+      VL3 D/P
> contentious issue , which is  further muddied by      disputes over    what   the term
# J           NSg/V . I/C+  VL3 V/J     VP/J    NSg/J/P NPl/V3+  NSg/J/P NSg/I+ D   NSg/V/J+
> " software engineering " means  , and how   computer science is  defined . David Parnas ,
# . Nᴹ+      Nᴹ/Vg+      . NPl/V3 . V/C NSg/C NSg/V+   N🅪Sg/V+ VL3 VP/J    . NPr+  ?      .
> taking   a   cue    from the relationship between other   engineering and science
# NSg/Vg/J D/P NSg/V+ P    D   NSg+         NSg/P   NSg/V/J Nᴹ/Vg       V/C N🅪Sg/V+
> disciplines , has claimed that         the principal focus  of computer science is
# NPl/V3+     . V3  VP/J    NSg/I/C/Ddem D   NSg/J     N🅪Sg/V P  NSg/V+   N🅪Sg/V+ VL3
> studying the properties of computation in      general , while     the principal focus  of
# Vg       D   NPl/V3+    P  NSg         NPr/J/P NSg/V/J . NSg/V/C/P D   NSg/J     N🅪Sg/V P
> software engineering is  the design of specific computations to achieve practical
# Nᴹ+      Nᴹ/Vg+      VL3 D   N🅪Sg/V P  NSg/J    NPl          P  V       NSg/J
> goals   , making the two separate but     complementary disciplines .
# NPl/V3+ . NSg/Vg D   NSg NSg/V/J  NSg/C/P NSg/J         NPl/V3+     .
>
#
> The academic , political , and funding aspects of computer science tend to depend
# D   NSg/J    . NSg/J     . V/C Nᴹ/Vg+  NPl/V3  P  NSg/V+   N🅪Sg/V+ V    P  NSg/V
> on  whether a    department is  formed with a   mathematical emphasis or    with an
# J/P I/C     D/P+ NSg+       VL3 VP/J   P    D/P J            NSg      NPr/C P    D/P+
> engineering emphasis . Computer science departments with a    mathematics emphasis
# Nᴹ/Vg+      NSg+     . NSg/V+   N🅪Sg/V+ NPl+        P    D/P+ Nᴹ+         NSg+
=======
# D   NSg          NSg/P   NSg/V+   N🅪Sg/V  V/C Nᴹ+      Nᴹ/Vg/J+    VL3 D/P
> contentious issue , which is  further muddied by      disputes over    what   the term
# J           NSg/V . I/C+  VL3 V/J     VP/J    NSg/J/P NPl/V3+  NSg/J/P NSg/I+ D   NSg/V/J+
> " software engineering " means  , and how   computer science is  defined . David Parnas ,
# . Nᴹ+      Nᴹ/Vg/J+    . NPl/V3 . V/C NSg/C NSg/V+   N🅪Sg/V+ VL3 VP/J    . NPr+  ?      .
> taking   a   cue    from the relationship between other   engineering and science
# NSg/Vg/J D/P NSg/V+ P    D   NSg+         NSg/P   NSg/V/J Nᴹ/Vg/J     V/C N🅪Sg/V+
> disciplines , has claimed that         the principal focus of computer science is
# NPl/V3+     . V3  VP/J    NSg/I/C/Ddem D   NSg/J     NSg/V P  NSg/V+   N🅪Sg/V+ VL3
> studying the properties of computation in      general , while     the principal focus of
# Nᴹ/Vg/J  D   NPl/V3+    P  NSg         NPr/J/P NSg/V/J . NSg/V/C/P D   NSg/J     NSg/V P
> software engineering is  the design of specific computations to achieve practical
# Nᴹ+      Nᴹ/Vg/J+    VL3 D   N🅪Sg/V P  NSg/J    NPl          P  V       NSg/J
> goals   , making  the two separate but     complementary disciplines .
# NPl/V3+ . Nᴹ/Vg/J D   NSg NSg/V/J  NSg/C/P NSg/J         NPl/V3+     .
>
#
> The academic , political , and funding  aspects of computer science tend to depend
# D   NSg/J    . NSg/J     . V/C Nᴹ/Vg/J+ NPl/V3  P  NSg/V+   N🅪Sg/V+ V    P  NSg/V
> on  whether a    department is  formed with a   mathematical emphasis or    with an
# J/P I/C     D/P+ NSg+       VL3 VP/J   P    D/P J            NSg      NPr/C P    D/P+
> engineering emphasis . Computer science departments with a    mathematics emphasis
# Nᴹ/Vg/J+    NSg+     . NSg/V+   N🅪Sg/V+ NPl+        P    D/P+ Nᴹ+         NSg+
>>>>>>> 5f2425d8
> and with a    numerical orientation consider alignment with computational science .
# V/C P    D/P+ J+        N🅪Sg+       V        N🅪Sg      P    J+            N🅪Sg/V+ .
> Both   types  of departments tend to make  efforts to bridge the field  educationally
# I/C/Dq NPl/V3 P  NPl+        V    P  NSg/V NPl/V3+ P  N🅪Sg/V D+  NSg/V+ R
> if    not   across all          research .
# NSg/C NSg/C NSg/P  NSg/I/J/C/Dq Nᴹ/V+    .
>
#
> Philosophy
# N🅪Sg/V+
>
#
> Epistemology of computer science
# NSg          P  NSg/V+   N🅪Sg/V+
>
#
> Despite the word   science in      its     name   , there is  debate  over    whether or    not
# NSg/V/P D+  NSg/V+ N🅪Sg/V+ NPr/J/P ISg/D$+ NSg/V+ . +     VL3 N🅪Sg/V+ NSg/J/P I/C     NPr/C NSg/C
> computer science is  a   discipline of science , mathematics , or    engineering . Allen
<<<<<<< HEAD
# NSg/V+   N🅪Sg/V+ VL3 D/P NSg/V      P  N🅪Sg/V+ . Nᴹ+         . NPr/C Nᴹ/Vg+      . NPr+
=======
# NSg/V+   N🅪Sg/V+ VL3 D/P NSg/V      P  N🅪Sg/V+ . Nᴹ+         . NPr/C Nᴹ/Vg/J+    . NPr+
>>>>>>> 5f2425d8
> Newell and Herbert A. Simon argued in      1975 ,
# ?      V/C NPr+    ?  NPr+  VP/J   NPr/J/P #    .
>
#
> Computer science is  an  empirical discipline . We   would have   called it       an
# NSg/V+   N🅪Sg/V+ VL3 D/P NSg/J     NSg/V      . IPl+ VX    NSg/VX VP/J   NPr/ISg+ D/P+
> experimental science , but     like        astronomy , economics , and geology , some     of its
# NSg/J+       N🅪Sg/V+ . NSg/C/P NSg/V/J/C/P Nᴹ+       . Nᴹ+       . V/C NSg     . I/J/R/Dq P  ISg/D$+
> unique forms  of observation and experience do     not   fit     a   narrow  stereotype of
# NSg/J  NPl/V3 P  N🅪Sg        V/C NSg/V+     NSg/VX NSg/C NSg/V/J D/P NSg/V/J NSg/V      P
> the experimental method . Nonetheless , they are experiments . Each new      machine
# D   NSg/J        NSg/V+ . W?          . IPl+ V   NPl/V3+     . Dq+  NSg/V/J+ NSg/V+
> that          is  built   is  an   experiment . Actually constructing the machine poses   a
# NSg/I/C/Ddem+ VL3 NSg/V/J VL3 D/P+ NSg/V+     . R        Nᴹ/Vg/J      D+  NSg/V+  NPl/V3+ D/P+
> question to nature ; and we   listen for the answer by      observing the machine in
# NSg/V+   P  NSg/V  . V/C IPl+ NSg/V  C/P D+  NSg/V+ NSg/J/P Nᴹ/Vg/J   D   NSg/V+  NPr/J/P
> operation and analyzing it       by      all          analytical and measurement means  available .
<<<<<<< HEAD
# N🅪Sg+     V/C Vg        NPr/ISg+ NSg/J/P NSg/I/J/C/Dq J          V/C N🅪Sg+       NPl/V3 J         .
>
#
> It       has since been    argued that         computer science can    be      classified as    an   empirical
# NPr/ISg+ V3  C/P+  NSg/VPp VP/J   NSg/I/C/Ddem NSg/V+   N🅪Sg/V+ NPr/VX NSg/VXB NSg/VP/J   NSg/R D/P+ NSg/J+
> science since it       makes  use     of empirical testing to evaluate the correctness of
# N🅪Sg/V+ C/P   NPr/ISg+ NPl/V3 N🅪Sg/VB P  NSg/J     Vg+     P  V        D   NSg         P
=======
# N🅪Sg+     V/C Nᴹ/Vg/J   NPr/ISg+ NSg/J/P NSg/I/J/C/Dq J          V/C NSg+        NPl/V3 J         .
>
#
> It       has since been    argued that         computer science can    be      classified as    an   empirical
# NPr/ISg+ V3  C/P+  NSg/VPp VP/J   NSg/I/C/Ddem NSg/V+   N🅪Sg/V+ NPr/VX NSg/VXL NSg/VP/J   NSg/R D/P+ NSg/J+
> science since it       makes  use   of empirical testing  to evaluate the correctness of
# N🅪Sg/V+ C/P   NPr/ISg+ NPl/V3 NSg/V P  NSg/J     Nᴹ/Vg/J+ P  V        D   NSg         P
>>>>>>> 5f2425d8
> programs , but     a    problem remains in      defining the laws    and theorems of computer
# NPl/V3+  . NSg/C/P D/P+ NSg/J+  NPl/V3  NPr/J/P Nᴹ/Vg/J  D+  NPl/V3+ V/C NPl/V3   P  NSg/V+
> science ( if    any    exist ) and defining the nature of experiments in      computer
# N🅪Sg/V+ . NSg/C I/R/Dq V+    . V/C Nᴹ/Vg/J  D   NSg/V  P  NPl/V3+     NPr/J/P NSg/V+
> science . Proponents of classifying computer science as    an  engineering discipline
<<<<<<< HEAD
# N🅪Sg/V+ . NPl        P  Vg          NSg/V+   N🅪Sg/V+ NSg/R D/P Nᴹ/Vg+      NSg/V+
=======
# N🅪Sg/V+ . NPl        P  Nᴹ/Vg/J     NSg/V+   N🅪Sg/V+ NSg/R D/P Nᴹ/Vg/J+    NSg/V+
>>>>>>> 5f2425d8
> argue that         the reliability of computational systems is  investigated in      the same
# V     NSg/I/C/Ddem D   Nᴹ          P  J             NPl+    VL3 VP/J         NPr/J/P D   I/J
> way    as    bridges   in      civil engineering and airplanes in      aerospace engineering . They
<<<<<<< HEAD
# NSg/J+ NSg/R NPrPl/V3+ NPr/J/P J     Nᴹ/Vg+      V/C NPl/V3    NPr/J/P NSg/J+    Nᴹ/Vg+      . IPl+
=======
# NSg/J+ NSg/R NPrPl/V3+ NPr/J/P J     Nᴹ/Vg/J+    V/C NPl/V3    NPr/J/P NSg/J+    Nᴹ/Vg/J+    . IPl+
>>>>>>> 5f2425d8
> also argue that         while     empirical sciences observe what   presently exists , computer
# R/C  V     NSg/I/C/Ddem NSg/V/C/P NSg/J+    NPl/V3+  NSg/V   NSg/I+ R         V3     . NSg/V+
> science observes what   is  possible to exist and while     scientists discover laws
# N🅪Sg/V+ NPl/V3   NSg/I+ VL3 NSg/J    P  V     V/C NSg/V/C/P NPl+       NSg/V/J  NPl/V3
> from observation , no     proper laws    have   been    found in      computer science and it       is
# P    N🅪Sg+       . NPr/P+ NSg/J+ NPl/V3+ NSg/VX NSg/VPp NSg/V NPr/J/P NSg/V+   N🅪Sg/V+ V/C NPr/ISg+ VL3
> instead concerned with creating phenomena .
<<<<<<< HEAD
# R       VP/J      P    Vg       NSg+      .
=======
# W?      VP/J      P    Nᴹ/Vg/J  NSg+      .
>>>>>>> 5f2425d8
>
#
> Proponents of classifying computer science as    a   mathematical discipline argue
# NPl        P  Nᴹ/Vg/J     NSg/V+   N🅪Sg/V+ NSg/R D/P J            NSg/V+     V
> that         computer programs are physical realizations of mathematical entities and
# NSg/I/C/Ddem NSg/V+   NPl/V3+  V   NSg/J    NPl/NoAm     P  J            NPl      V/C
> programs that          can    be      deductively reasoned through mathematical formal methods .
# NPl/V3+  NSg/I/C/Ddem+ NPr/VX NSg/VXB R           VP/J     NSg/J/P J            NSg/J  NPl/V3+ .
> Computer scientists Edsger W. Dijkstra and Tony  Hoare regard instructions for
# NSg/V+   NPl+       ?      ?  NSg      V/C NPr/J ?     NSg/V+ NPl          C/P
> computer programs as    mathematical sentences and interpret formal semantics for
# NSg/V+   NPl/V3+  NSg/R J            NPl/V3+   V/C V         NSg/J  NPl       C/P
> programming languages as    mathematical axiomatic systems .
# Nᴹ/Vg/J+    NPl/V3+   NSg/R J            J         NPl+    .
>
#
> Paradigms of computer science
# NPl       P  NSg/V+   N🅪Sg/V+
>
#
> A   number    of computer scientists have   argued for the distinction of three
# D/P N🅪Sg/V/JC P  NSg/V+   NPl+       NSg/VX VP/J   C/P D   N🅪Sg        P  NSg
> separate paradigms in      computer science . Peter     Wegner argued that         those  paradigms
# NSg/V/J  NPl       NPr/J/P NSg/V+   N🅪Sg/V+ . NPr/V/JC+ ?      VP/J   NSg/I/C/Ddem I/Ddem NPl+
> are science , technology , and mathematics . Peter     Denning's working group  argued
# V   N🅪Sg/V  . N🅪Sg+      . V/C Nᴹ+         . NPr/V/JC+ ?         Nᴹ/Vg/J NSg/V+ VP/J
> that         they are theory , abstraction ( modeling ) , and design  . Amnon H. Eden
# NSg/I/C/Ddem IPl+ V   N🅪Sg   . N🅪Sg        . Nᴹ/Vg/J+ . . V/C N🅪Sg/V+ . ?     ?  NPr+
> described them     as    the " rationalist paradigm " ( which treats  computer science as    a
# VP/J      NSg/IPl+ NSg/R D   . NSg+        NSg+     . . I/C+  NPl/V3+ NSg/V+   N🅪Sg/V+ NSg/R D/P
> branch of mathematics , which is  prevalent in      theoretical computer science , and
# NPr/V  P  Nᴹ+         . I/C+  VL3 J         NPr/J/P J           NSg/V+   N🅪Sg/V+ . V/C
> mainly employs deductive reasoning ) , the " technocratic paradigm " ( which might   be
<<<<<<< HEAD
# R      NPl/V3  J         NSg/Vg    . . D   . J            NSg+     . . I/C+  Nᴹ/VX/J NSg/VXB
> found in      engineering approaches , most         prominently in      software engineering ) , and
# NSg/V NPr/J/P Nᴹ/Vg+      NPl/V3+    . NSg/I/J/R/Dq R           NPr/J/P Nᴹ+      Nᴹ/Vg+      . . V/C
=======
# R      NPl/V3  J         Nᴹ/Vg/J   . . D   . J            NSg+     . . I/C+  Nᴹ/VX/J NSg/VXL
> found in      engineering approaches , most         prominently in      software engineering ) , and
# NSg/V NPr/J/P Nᴹ/Vg/J+    NPl/V3+    . NSg/I/J/R/Dq R           NPr/J/P Nᴹ+      Nᴹ/Vg/J+    . . V/C
>>>>>>> 5f2425d8
> the " scientific paradigm " ( which approaches computer - related artifacts from the
# D   . J          NSg+     . . I/C+  NPl/V3+    NSg/V+   . J       NPl+      P    D
> empirical perspective of natural sciences , identifiable in      some     branches of
# NSg/J     NSg/J       P  NSg/J   NPl/V3+  . J            NPr/J/P I/J/R/Dq NPl/V3   P
> artificial intelligence ) . Computer science focuses on  methods involved in
# J          N🅪Sg+        . . NSg/V+   N🅪Sg/V+ NPl/V3  J/P NPl/V3+ VP/J     NPr/J/P
> design  , specification , programming , verification , implementation and testing of
# N🅪Sg/V+ . NSg+          . Nᴹ/Vg/J     . N🅪Sg+        . NSg            V/C Nᴹ/Vg/J P
> human   - made computing systems .
# NSg/V/J . V    Nᴹ/Vg/J+  NPl+    .
>
#
> Fields
# NPrPl/V3+
>
#
> As    a    discipline , computer science spans  a   range  of topics from theoretical
# NSg/R D/P+ NSg/V+     . NSg/V+   N🅪Sg/V+ NPl/V3 D/P N🅪Sg/V P  NPl+   P    J
> studies of algorithms and the limits of computation to the practical issues of
# NPl/V3  P  NPl+       V/C D   NPl/V3 P  NSg         P  D   NSg/J     NPl/V3 P
> implementing computing systems in      hardware and software . CSAB , formerly called
# Nᴹ/Vg/J      Nᴹ/Vg/J+  NPl     NPr/J/P Nᴹ       V/C Nᴹ+      . ?    . R        VP/J
> Computing Sciences Accreditation Board   — which is  made up        of representatives of
# Nᴹ/Vg/J+  NPl/V3+  N🅪Sg          N🅪Sg/V+ . I/C+  VL3 V    NSg/V/J/P P  NPl             P
> the Association for Computing Machinery ( ACM ) , and the IEEE Computer Society
# D   N🅪Sg+       C/P Nᴹ/Vg/J+  Nᴹ+       . NSg . . V/C D   NPr  NSg/V+   N🅪Sg+
> ( IEEE CS     ) — identifies four areas that          it       considers crucial to the discipline of
# . NPr  NPl/V3 . . V3         NSg  NPl+  NSg/I/C/Ddem+ NPr/ISg+ V3        J       P  D   NSg/V      P
> computer science : theory of computation , algorithms and data  structures ,
# NSg/V+   N🅪Sg/V+ . N🅪Sg   P  NSg         . NPl        V/C N🅪Pl+ NPl/V3+    .
> programming methodology and languages , and computer elements and architecture .
# Nᴹ/Vg/J+    NSg         V/C NPl/V3+   . V/C NSg/V+   NPl/V3   V/C N🅪Sg+        .
> In      addition to these   four areas , CSAB also identifies fields    such  as    software
# NPr/J/P NSg+     P  I/Ddem+ NSg+ NPl+  . ?    R/C  V3         NPrPl/V3+ NSg/I NSg/R Nᴹ+
> engineering , artificial intelligence , computer networking and communication ,
<<<<<<< HEAD
# Nᴹ/Vg+      . J          N🅪Sg+        . NSg/V+   Nᴹ/Vg      V/C N🅪Sg+         .
> database systems , parallel computation , distributed computation , human   – computer
# NSg/V+   NPl+    . NSg/V/J  NSg         . VP/J        NSg         . NSg/V/J . NSg/V+
> interaction , computer graphics , operating systems , and numerical and symbolic
# N🅪Sg+       . NSg/V+   NPl+     . Vg        NPl+    . V/C J         V/C J
> computation as    being     important areas of computer science .
# NSg         NSg/R N🅪Sg/Vg/C J         NPl   P  NSg/V+   N🅪Sg/V+ .
=======
# Nᴹ/Vg/J+    . J          N🅪Sg+        . NSg/V+   Nᴹ/Vg/J    V/C N🅪Sg+         .
> database systems , parallel computation , distributed computation , human   – computer
# NSg/V+   NPl+    . NSg/V/J  NSg         . VP/J        NSg         . NSg/V/J . NSg/V+
> interaction , computer graphics , operating systems , and numerical and symbolic
# NSg+        . NSg/V+   NPl+     . Nᴹ/Vg/J   NPl+    . V/C J         V/C J
> computation as    being       important areas of computer science .
# NSg         NSg/R N🅪Sg/Vg/J/C J         NPl   P  NSg/V+   N🅪Sg/V+ .
>>>>>>> 5f2425d8
>
#
> Theoretical computer science
# J+          NSg/V+   N🅪Sg/V+
>
#
> Theoretical computer science is  mathematical and abstract in      spirit , but     it
# J+          NSg/V+   N🅪Sg/V+ VL3 J            V/C NSg/V/J  NPr/J/P NSg/V+ . NSg/C/P NPr/ISg+
> derives its     motivation from practical and everyday computation . It       aims   to
# NPl/V3  ISg/D$+ N🅪Sg+      P    NSg/J     V/C NSg/J    NSg         . NPr/ISg+ NPl/V3 P
> understand the nature of computation and , as    a   consequence of this
# VB         D   NSg/V  P  NSg         V/C . NSg/R D/P NSg/V       P  I/Ddem
> understanding , provide more           efficient methodologies .
# N🅪Sg/Vg/J+    . V       NPr/I/V/J/R/Dq NSg/J     NPl           .
>
#
> Theory of computation
# N🅪Sg   P  NSg
>
#
> According to Peter     Denning , the fundamental question underlying computer science
# Nᴹ/Vg/J   P  NPr/V/JC+ ?       . D+  NSg/J+      NSg/V+   NSg/V/J+   NSg/V+   N🅪Sg/V+
> is  , " What   can    be      automated ? " Theory of computation is  focused on  answering
<<<<<<< HEAD
# VL3 . . NSg/I+ NPr/VX NSg/VXB VP/J      . . N🅪Sg   P  NSg         VL3 VP/J    J/P Vg
=======
# VL3 . . NSg/I+ NPr/VX NSg/VXL VP/J      . . N🅪Sg   P  NSg         VL3 VP/J    J/P Nᴹ/Vg/J
>>>>>>> 5f2425d8
> fundamental questions about what   can    be      computed and what   amount of resources
# NSg/J       NPl/V3+   J/P   NSg/I+ NPr/VX NSg/VXB VP/J     V/C NSg/I+ NSg/V  P  NPl/V3+
> are required to perform those  computations . In      an  effort to answer the first
# V   VP/J     P  V       I/Ddem NPl          . NPr/J/P D/P NSg/V+ P  NSg/V  D+  NSg/V/J+
> question , computability theory examines which computational problems are
# NSg/V+   . Nᴹ            N🅪Sg+  NPl/V3   I/C+  J+            NPl+     V
> solvable on  various theoretical models of computation . The second   question is
# J        J/P J       J           NPl/V3 P  NSg         . D+  NSg/V/J+ NSg/V+   VL3
> addressed by      computational complexity theory , which studies the time     and space
# VP/J      NSg/J/P J             NSg        N🅪Sg+  . I/C+  NPl/V3  D   N🅪Sg/V/J V/C N🅪Sg/V+
> costs   associated with different approaches to solving a   multitude of
# NPl/V3+ VP/J       P    NSg/J     NPl/V3+    P  Nᴹ/Vg/J D/P NSg       P
> computational problems .
# J             NPl+     .
>
#
> The famous P          = NP  ? problem , one       of the Millennium Prize    Problems , is  an  open
# D+  V/J+   NPr/V/J/P+ . NPr . NSg/J+  . NSg/I/V/J P  D+  NSg+       NSg/V/J+ NPl+     . VL3 D/P NSg/V/J
> problem in      the theory of computation .
# NSg/J   NPr/J/P D   N🅪Sg   P  NSg         .
>
#
> Information and coding   theory
# Nᴹ          V/C Nᴹ/Vg/J+ N🅪Sg+
>
#
> Information theory , closely related to probability and statistics , is  related to
# Nᴹ+         N🅪Sg+  . R       J       P  NSg         V/C NPl/V3+    . VL3 J       P
> the quantification of information . This    was developed by      Claude Shannon to find
# D   NSg            P  Nᴹ+         . I/Ddem+ VPt VP/J      NSg/J/P NPr+   NPr+    P  NSg/V
> fundamental limits on  signal   processing operations such  as    compressing data  and
<<<<<<< HEAD
# NSg/J       NPl/V3 J/P NSg/V/J+ Vg+        NPl+       NSg/I NSg/R Vg          N🅪Pl+ V/C
> on  reliably storing and communicating data  . Coding theory is  the study of the
# J/P R        Vg      V/C Vg            N🅪Pl+ . Vg+    N🅪Sg+  VL3 D   NSg/V P  D
> properties of codes   ( systems for converting information from one       form    to
# NPl/V3     P  NPl/V3+ . NPl+    C/P Vg         Nᴹ+         P    NSg/I/V/J N🅪Sg/V+ P
> another ) and their fitness for a    specific application . Codes   are used     for data
# I/D     . V/C D$+   NSg     C/P D/P+ NSg/J+   NSg+        . NPl/V3+ V   VPPtPp/J C/P N🅪Pl+
> compression , cryptography , error  detection and correction , and more           recently
# NSg+        . Nᴹ           . NSg/V+ N🅪Sg      V/C NSg+       . V/C NPr/I/V/J/R/Dq R
> also for network coding . Codes   are studied for the purpose of designing
# R/C  C/P NSg/V+  Vg+    . NPl/V3+ V   VP/J    C/P D   N🅪Sg/V  P  Vg
=======
# NSg/J       NPl/V3 J/P NSg/V/J+ Nᴹ/Vg/J+   NPl+       NSg/I NSg/R Nᴹ/Vg/J     N🅪Pl+ V/C
> on  reliably storing and communicating data  . Coding   theory is  the study of the
# J/P R        Nᴹ/Vg/J V/C Nᴹ/Vg/J       N🅪Pl+ . Nᴹ/Vg/J+ N🅪Sg+  VL3 D   NSg/V P  D
> properties of codes   ( systems for converting information from one       form   to
# NPl/V3     P  NPl/V3+ . NPl+    C/P Nᴹ/Vg/J    Nᴹ+         P    NSg/I/V/J NSg/V+ P
> another ) and their fitness for a    specific application . Codes   are used     for data
# I/D     . V/C D$+   NSg     C/P D/P+ NSg/J+   NSg+        . NPl/V3+ V   VPPtPp/J C/P N🅪Pl+
> compression , cryptography , error  detection and correction , and more           recently
# NSg+        . NSg          . NSg/V+ N🅪Sg      V/C NSg+       . V/C NPr/I/V/J/R/Dq R
> also for network coding   . Codes   are studied for the purpose of designing
# W?   C/P NSg/V+  Nᴹ/Vg/J+ . NPl/V3+ V   VP/J    C/P D   N🅪Sg/V  P  Nᴹ/Vg/J
>>>>>>> 5f2425d8
> efficient and reliable data  transmission methods .
# NSg/J     V/C NSg/J+   N🅪Pl+ N🅪Sg+        NPl/V3+ .
>
#
> Data  structures and algorithms
# N🅪Pl+ NPl/V3     V/C NPl+
>
#
> Data  structures and algorithms are the studies of commonly used     computational
# N🅪Pl+ NPl/V3     V/C NPl+       V   D   NPl/V3  P  R        VPPtPp/J J
> methods and their computational efficiency .
# NPl/V3  V/C D$+   J+            N🅪Sg+      .
>
#
> Programming language theory and formal methods
# Nᴹ/Vg/J+    N🅪Sg/V+  N🅪Sg   V/C NSg/J+ NPl/V3+
>
#
> Programming language theory is  a   branch of computer science that          deals  with the
# Nᴹ/Vg/J+    N🅪Sg/V+  N🅪Sg+  VL3 D/P NPr/V  P  NSg/V+   N🅪Sg/V+ NSg/I/C/Ddem+ NPl/V3 P    D
> design  , implementation , analysis , characterization , and classification of
# N🅪Sg/V+ . NSg+           . N🅪Sg+    . N🅪Sg             . V/C N🅪Sg           P
> programming languages and their individual features . It       falls   within  the
# Nᴹ/Vg/J+    NPl/V3    V/C D$+   NSg/J+     NPl/V3+  . NPr/ISg+ NPl/V3+ NSg/J/P D
> discipline of computer science , both   depending on  and affecting mathematics ,
# NSg/V      P  NSg/V+   N🅪Sg/V+ . I/C/Dq Nᴹ/Vg/J   J/P V/C Nᴹ/Vg/J   Nᴹ+         .
> software engineering , and linguistics . It       is  an  active research area , with
<<<<<<< HEAD
# Nᴹ+      Nᴹ/Vg+      . V/C Nᴹ+         . NPr/ISg+ VL3 D/P NSg/J  Nᴹ/V     N🅪Sg . P
=======
# Nᴹ+      Nᴹ/Vg/J+    . V/C Nᴹ+         . NPr/ISg+ VL3 D/P NSg/J  Nᴹ/V     N🅪Sg . P
>>>>>>> 5f2425d8
> numerous dedicated academic journals .
# J+       VP/J+     NSg/J+   NPl/V3+  .
>
#
> Formal methods are a   particular kind  of mathematically based technique for the
# NSg/J+ NPl/V3+ V   D/P NSg/J      NSg/J P  R              VP/J  N🅪Sg+     C/P D+
> specification , development and verification of software and hardware systems .
# NSg+          . N🅪Sg        V/C N🅪Sg         P  Nᴹ       V/C Nᴹ+      NPl+    .
> The use     of formal methods for software and hardware design  is  motivated by      the
# D   N🅪Sg/VB P  NSg/J  NPl/V3  C/P Nᴹ       V/C Nᴹ+      N🅪Sg/V+ VL3 VP/J      NSg/J/P D+
> expectation that          , as    in      other    engineering disciplines , performing appropriate
<<<<<<< HEAD
# NSg+        NSg/I/C/Ddem+ . NSg/R NPr/J/P NSg/V/J+ Nᴹ/Vg+      NPl/V3+     . Vg         V/J+
=======
# NSg+        NSg/I/C/Ddem+ . NSg/R NPr/J/P NSg/V/J+ Nᴹ/Vg/J+    NPl/V3+     . Nᴹ/Vg/J    V/J+
>>>>>>> 5f2425d8
> mathematical analysis can    contribute to the reliability and robustness of a
# J+           N🅪Sg+    NPr/VX NSg/V      P  D+  Nᴹ+         V/C NSg        P  D/P
> design  . They form   an  important theoretical underpinning for software
# N🅪Sg/V+ . IPl+ N🅪Sg/V D/P J         J           NSg/V        C/P Nᴹ+
> engineering , especially where safety or    security is  involved . Formal methods are
<<<<<<< HEAD
# Nᴹ/Vg+      . R          NSg/C N🅪Sg/V NPr/C Nᴹ+      VL3 VP/J     . NSg/J+ NPl/V3+ V
> a   useful adjunct to software testing since they help  avoid errors  and can    also
# D/P J      NSg/V/J P  Nᴹ       Vg+     C/P   IPl+ NSg/V V     NPl/V3+ V/C NPr/VX R/C
> give  a   framework for testing . For industrial use      , tool   support is  required .
# NSg/V D/P NSg       C/P Vg+     . C/P NSg/J      N🅪Sg/VB+ . NSg/V+ N🅪Sg/V+ VL3 VP/J     .
> However , the high    cost     of using formal methods means  that         they are usually only
# C       . D   NSg/V/J N🅪Sg/V/J P  Vg    NSg/J+ NPl/V3+ NPl/V3 NSg/I/C/Ddem IPl+ V   R       J/R/C
=======
# Nᴹ/Vg/J+    . R          NSg/C N🅪Sg/V NPr/C Nᴹ+      VL3 VP/J     . NSg/J+ NPl/V3+ V
> a   useful adjunct to software testing  since they help  avoid errors  and can    also
# D/P J      NSg/V/J P  Nᴹ       Nᴹ/Vg/J+ C/P   IPl+ NSg/V V     NPl/V3+ V/C NPr/VX W?
> give  a   framework for testing  . For industrial use    , tool   support is  required .
# NSg/V D/P NSg       C/P Nᴹ/Vg/J+ . C/P NSg/J      NSg/V+ . NSg/V+ N🅪Sg/V+ VL3 VP/J     .
> However , the high    cost     of using   formal methods means  that         they are usually only
# C       . D   NSg/V/J N🅪Sg/V/J P  Nᴹ/Vg/J NSg/J+ NPl/V3+ NPl/V3 NSg/I/C/Ddem IPl+ V   R       J/R/C
>>>>>>> 5f2425d8
> used     in      the development of high    - integrity and life    - critical systems , where
# VPPtPp/J NPr/J/P D   N🅪Sg        P  NSg/V/J . Nᴹ        V/C N🅪Sg/V+ . NSg/J    NPl     . NSg/C
> safety or    security is  of utmost importance . Formal methods are best      described as
# N🅪Sg/V NPr/C Nᴹ+      VL3 P  NSg/J+ Nᴹ+        . NSg/J+ NPl/V3+ V   NPr/VX/JS VP/J      NSg/R
> the application of a   fairly broad variety of theoretical computer science
# D   NSg         P  D/P R      NSg/J NSg     P  J+          NSg/V+   N🅪Sg/V+
> fundamentals , in      particular logic   calculi , formal languages , automata theory ,
# NPl+         . NPr/J/P NSg/J+     Nᴹ/V/J+ NSg     . NSg/J  NPl/V3+   . NPl      N🅪Sg+  .
> and program semantics , but     also type   systems and algebraic data  types   to
# V/C NPr/V+  NPl+      . NSg/C/P R/C  NSg/V+ NPl     V/C J         N🅪Pl+ NPl/V3+ P
> problems in      software and hardware specification and verification .
# NPl      NPr/J/P Nᴹ       V/C Nᴹ+      NSg           V/C N🅪Sg+        .
>
#
> Applied computer science
# VP/J    NSg/V+   N🅪Sg/V+
>
#
> Computer graphics and visualization
# NSg/V+   NPl      V/C NSg+
>
#
> Computer graphics is  the study of digital visual contents and involves the
# NSg/V+   NPl+     VL3 D   NSg/V P  NSg/J+  NSg/J+ NPl/V3+  V/C V3       D
<<<<<<< HEAD
> synthesis and manipulation of image   data  . The study  is  connected to many       other
# Nᴹ        V/C N🅪Sg         P  N🅪Sg/V+ N🅪Pl+ . D+  NSg/V+ VL3 VP/J      P  NSg/I/J/Dq NSg/V/J
> fields   in      computer science , including computer vision , image   processing , and
# NPrPl/V3 NPr/J/P NSg/V+   N🅪Sg/V+ . Vg        NSg/V+   N🅪Sg/V . N🅪Sg/V+ Vg+        . V/C
=======
> synthesis and manipulation of image  data  . The study  is  connected to many       other
# Nᴹ        V/C N🅪Sg         P  NSg/V+ N🅪Pl+ . D+  NSg/V+ VL3 VP/J      P  NSg/I/J/Dq NSg/V/J
> fields   in      computer science , including computer vision , image  processing , and
# NPrPl/V3 NPr/J/P NSg/V+   N🅪Sg/V+ . Nᴹ/Vg/J   NSg/V+   N🅪Sg/V . NSg/V+ Nᴹ/Vg/J+   . V/C
>>>>>>> 5f2425d8
> computational geometry , and is  heavily applied in      the fields   of special effects
# J+            N🅪Sg+    . V/C VL3 R       VP/J    NPr/J/P D   NPrPl/V3 P  NSg/V/J NPl/V3
> and video   games   .
# V/C N🅪Sg/V+ NPl/V3+ .
>
#
<<<<<<< HEAD
> Image  and sound     processing
# N🅪Sg/V V/C N🅪Sg/V/J+ Vg+
=======
> Image and sound     processing
# NSg/V V/C N🅪Sg/V/J+ Nᴹ/Vg/J+
>>>>>>> 5f2425d8
>
#
> Information can    take  the form   of images  , sound     , video   or    other   multimedia . Bits
# Nᴹ+         NPr/VX NSg/V D   N🅪Sg/V P  NPl/V3+ . N🅪Sg/V/J+ . N🅪Sg/V+ NPr/C NSg/V/J Nᴹ/J       . NPl/V3
> of information can    be      streamed via   signals . Its     processing is  the central notion
<<<<<<< HEAD
# P  Nᴹ+         NPr/VX NSg/VXB VP/J     NSg/P NPl/V3  . ISg/D$+ Vg+        VL3 D   NPr/J   NSg
=======
# P  Nᴹ+         NPr/VX NSg/VXL VP/J     NSg/P NPl/V3  . ISg/D$+ Nᴹ/Vg/J+   VL3 D   NPr/J   NSg
>>>>>>> 5f2425d8
> of informatics , the European view   on  computing , which studies information
# P  Nᴹ          . D   NSg/J    NSg/V+ J/P Nᴹ/Vg/J+  . I/C+  NPl/V3+ Nᴹ+
> processing algorithms independently of the type  of information carrier – whether
# Nᴹ/Vg/J+   NPl+       R             P  D   NSg/V P  Nᴹ+         NPr+    . I/C
> it       is  electrical , mechanical or    biological . This    field  plays  important role in
# NPr/ISg+ VL3 NSg/J      . NSg/J      NPr/C NSg/J      . I/Ddem+ NSg/V+ NPl/V3 J         NSg  NPr/J/P
> information theory , telecommunications , information engineering and has
<<<<<<< HEAD
# Nᴹ+         N🅪Sg+  . Nᴹ+                . Nᴹ+         Nᴹ/Vg+      V/C V3
> applications in      medical image   computing and speech  synthesis , among others  . What
# W?           NPr/J/P NSg/J   N🅪Sg/V+ Nᴹ/Vg     V/C N🅪Sg/V+ Nᴹ+       . P     NPl/V3+ . NSg/I+
=======
# Nᴹ+         N🅪Sg+  . NPl+               . Nᴹ+         Nᴹ/Vg/J+    V/C V3
> applications in      medical image  computing and speech  synthesis , among others  . What
# W?           NPr/J/P NSg/J   NSg/V+ Nᴹ/Vg/J   V/C N🅪Sg/V+ Nᴹ+       . P     NPl/V3+ . NSg/I+
>>>>>>> 5f2425d8
> is  the lower    bound       on  the complexity of fast    Fourier transform algorithms ? is
# VL3 D   NSg/V/JC NSg/VPtPp/J J/P D   NSg        P  NSg/V/J NPr     NSg/V     NPl+       . VL3
> one       of the unsolved problems in      theoretical computer science .
# NSg/I/V/J P  D   V/J      NPl      NPr/J/P J+          NSg/V+   N🅪Sg/V+ .
>
#
> Computational science , finance and engineering
<<<<<<< HEAD
# J             N🅪Sg/V+ . N🅪Sg/V  V/C Nᴹ/Vg+
=======
# J             N🅪Sg/V+ . N🅪Sg/V  V/C Nᴹ/Vg/J+
>>>>>>> 5f2425d8
>
#
> Scientific computing ( or    computational science ) is  the field of study  concerned
# J          Nᴹ/Vg/J   . NPr/C J+            N🅪Sg/V+ . VL3 D   NSg/V P  NSg/V+ VP/J
> with constructing mathematical models and quantitative analysis techniques and
# P    Nᴹ/Vg/J      J            NPl/V3 V/C J+           N🅪Sg+    NPl+       V/C
> using   computers to analyze and solve scientific problems . A   major   usage of
# Nᴹ/Vg/J NPl/V3+   P  V       V/C NSg/V J+         NPl+     . D/P NPr/V/J N🅪Sg  P
> scientific computing is  simulation of various processes , including computational
# J+         Nᴹ/Vg/J+  VL3 N🅪Sg       P  J+      NPl/V3+   . Nᴹ/Vg/J   J+
> fluid   dynamics , physical , electrical , and electronic systems and circuits , as
# N🅪Sg/J+ NSgPl+   . NSg/J    . NSg/J      . V/C J+         NPl+    V/C NPl/V3   . NSg/R
> well    as    societies and social situations ( notably war     games   ) along with their
# NSg/V/J NSg/R NPl       V/C NSg/J  +          . R       N🅪Sg/V+ NPl/V3+ . P     P    D$+
> habitats , among many       others  . Modern computers enable optimization of such
# NPl      . P     NSg/I/J/Dq NPl/V3+ . NSg/J  NPl/V3+   V      N🅪Sg         P  NSg/I
> designs as    complete aircraft . Notable in      electrical and electronic circuit
# NPl/V3+ NSg/R NSg/V/J+ NSgPl+   . J       NPr/J/P NSg/J      V/C J+         NSg/V+
> design  are SPICE   , as    well    as    software for physical realization of new     ( or
# N🅪Sg/V+ V   N🅪Sg/V+ . NSg/R NSg/V/J NSg/R Nᴹ       C/P NSg/J    NSg/NoAm    P  NSg/V/J . NPr/C
> modified ) designs . The latter includes essential design  software for integrated
# NSg/VP/J . NPl/V3+ . D   NSg/J  NPl/V3   NSg/J+    N🅪Sg/V+ Nᴹ+      C/P VP/J
> circuits .
# NPl/V3   .
>
#
> Human   – computer interaction
# NSg/V/J . NSg/V+   N🅪Sg+
>
#
> Human   – computer interaction ( HCI ) is  the field of study and research concerned
# NSg/V/J . NSg/V+   N🅪Sg+       . ?   . VL3 D   NSg/V P  NSg/V V/C Nᴹ/V+    VP/J
> with the design  and use     of computer systems , mainly based on  the analysis of the
# P    D   N🅪Sg/V+ V/C N🅪Sg/VB P  NSg/V+   NPl+    . R      VP/J  J/P D   N🅪Sg     P  D
> interaction between humans and computer interfaces . HCI has several subfields
# N🅪Sg        NSg/P   NPl/V3 V/C NSg/V+   NPl/V3+    . ?   V3  J/Dq    NPl
> that         focus   on  the relationship between emotions , social behavior and brain
# NSg/I/C/Ddem N🅪Sg/V+ J/P D   NSg          NSg/P   NPl+     . NSg/J  N🅪Sg/Am  V/C NPr🅪/V+
> activity with computers .
# NSg      P    NPl/V3+   .
>
#
> Software engineering
<<<<<<< HEAD
# Nᴹ+      Nᴹ/Vg+
>
#
> Software engineering is  the study of designing , implementing , and modifying the
# Nᴹ+      Nᴹ/Vg+      VL3 D   NSg/V P  Vg+       . Vg           . V/C Vg        D
=======
# Nᴹ+      Nᴹ/Vg/J+
>
#
> Software engineering is  the study of designing , implementing , and modifying the
# Nᴹ+      Nᴹ/Vg/J+    VL3 D   NSg/V P  Nᴹ/Vg/J+  . Nᴹ/Vg/J      . V/C Nᴹ/Vg/J   D
>>>>>>> 5f2425d8
> software in      order  to ensure it       is  of high     quality , affordable , maintainable , and
# Nᴹ+      NPr/J/P NSg/V+ P  V      NPr/ISg+ VL3 P  NSg/V/J+ NSg/J+  . W?         . J            . V/C
> fast    to build . It       is  a   systematic approach to software design  , involving the
# NSg/V/J P  NSg/V . NPr/ISg+ VL3 D/P J          NSg/V    P  Nᴹ       N🅪Sg/V+ . Nᴹ/Vg/J   D
> application of engineering practices to software . Software engineering deals
<<<<<<< HEAD
# NSg         P  Nᴹ/Vg+      NPl/V3+   P  Nᴹ       . Nᴹ+      Nᴹ/Vg+      NPl/V3+
=======
# NSg         P  Nᴹ/Vg/J+    NPl/V3+   P  Nᴹ       . Nᴹ+      Nᴹ/Vg/J+    NPl/V3+
>>>>>>> 5f2425d8
> with the organizing and analyzing of software — it       does   not   just deal    with the
# P    D   Nᴹ/Vg/J    V/C Nᴹ/Vg/J   P  Nᴹ+      . NPr/ISg+ NPl/V3 NSg/C V/J  NSg/V/J P    D+
> creation or    manufacture of new      software , but     its     internal arrangement and
# NSg+     NPr/C NSg/V       P  NSg/V/J+ Nᴹ+      . NSg/C/P ISg/D$+ J        NSg         V/C
<<<<<<< HEAD
> maintenance . For example software testing , systems engineering , technical debt
# Nᴹ+         . C/P NSg/V+  Nᴹ+      Vg+     . NPl+    Nᴹ/Vg+      . NSg/J     N🅪Sg
=======
> maintenance . For example software testing  , systems engineering , technical debt
# NSg+        . C/P NSg/V+  Nᴹ+      Nᴹ/Vg/J+ . NPl+    Nᴹ/Vg/J+    . NSg/J     N🅪Sg
>>>>>>> 5f2425d8
> and software development processes .
# V/C Nᴹ+      N🅪Sg+       NPl/V3+   .
>
#
> Artificial intelligence
# J+         N🅪Sg+
>
#
> Artificial intelligence ( AI    ) aims   to or    is  required to synthesize
# J          N🅪Sg         . NPr🅪+ . NPl/V3 P  NPr/C VL3 VP/J     P  V
> goal   - orientated processes such  as    problem - solving , decision - making  ,
# NSg/V+ . VP/J       NPl/V3    NSg/I NSg/R NSg/J+  . Nᴹ/Vg/J . NSg/V+   . Nᴹ/Vg/J .
> environmental adaptation , learning , and communication found in      humans and
# NSg/J         NSg+       . Nᴹ/Vg/J+ . V/C N🅪Sg+         NSg/V NPr/J/P NPl/V3 V/C
> animals . From its     origins in      cybernetics and in      the Dartmouth Conference ( 1956 ) ,
# NPl+    . P    ISg/D$+ NPl+    NPr/J/P NSg         V/C NPr/J/P D   NPr+      NSg/V+     . #    . .
> artificial intelligence research has been    necessarily cross      - disciplinary ,
# J          N🅪Sg+        Nᴹ/V+    V3  NSg/VPp R           NPr/V/J/P+ . NSg/J        .
<<<<<<< HEAD
> drawing on  areas of expertise such  as    applied mathematics , symbolic logic   ,
# N🅪Sg/Vg J/P NPl   P  Nᴹ/V+     NSg/I NSg/R VP/J    Nᴹ+         . J        Nᴹ/V/J+ .
> semiotics , electrical engineering , philosophy of mind   , neurophysiology , and
# Nᴹ        . NSg/J      Nᴹ/Vg+      . N🅪Sg/V     P  NSg/V+ . ?               . V/C
=======
> drawing   on  areas of expertise such  as    applied mathematics , symbolic logic    ,
# N🅪Sg/Vg/J J/P NPl   P  Nᴹ/V+     NSg/I NSg/R VP/J    Nᴹ+         . J        NSg/V/J+ .
> semiotics , electrical engineering , philosophy of mind   , neurophysiology , and
# Nᴹ        . NSg/J      Nᴹ/Vg/J+    . N🅪Sg/V     P  NSg/V+ . ?               . V/C
>>>>>>> 5f2425d8
> social intelligence . AI    is  associated in      the popular mind   with robotic
# NSg/J  N🅪Sg+        . NPr🅪+ VL3 VP/J       NPr/J/P D   NSg/J   NSg/V+ P    J+
> development , but     the main    field of practical application has been    as    an  embedded
# N🅪Sg+       . NSg/C/P D   NSg/V/J NSg/V P  NSg/J+    NSg+        V3  NSg/VPp NSg/R D/P V/J
> component in      areas of software development , which require computational
# NSg/J     NPr/J/P NPl   P  Nᴹ+      N🅪Sg+       . I/C+  NSg/V   J+
> understanding . The starting point  in      the late   1940s was Alan Turing's question
# N🅪Sg/Vg/J+    . D   Nᴹ/Vg/J  NSg/V+ NPr/J/P D+  NSg/J+ #d    VPt NPr  NSg$     NSg/V+
> " Can    computers think ? " , and the question remains effectively unanswered ,
# . NPr/VX NPl/V3+   NSg/V . . . V/C D+  NSg/V+   NPl/V3  R           V/J        .
> although the Turing test   is  still   used     to assess computer output     on  the scale  of
# C        D   NPr    NSg/V+ VL3 NSg/V/J VPPtPp/J P  V      NSg/V+   N🅪Sg/VBPt+ J/P D   N🅪Sg/V P
> human   intelligence . But     the automation of evaluative and predictive tasks   has
# NSg/V/J N🅪Sg+        . NSg/C/P D   N🅪Sg       P  W?         V/C W?         NPl/V3+ V3
> been    increasingly successful as    a   substitute for human   monitoring and
# NSg/VPp R            J          NSg/R D/P NSg/V+     C/P NSg/V/J Nᴹ/Vg/J    V/C
> intervention in      domains of computer application involving complex real  - world
# NSg+         NPr/J/P NPl     P  NSg/V+   NSg+        Nᴹ/Vg/J   NSg/V/J NSg/J . NSg/V+
> data  .
# N🅪Pl+ .
>
#
> Computer systems
# NSg/V+   NPl+
>
#
> Computer architecture and microarchitecture
# NSg/V+   N🅪Sg+        V/C NSg
>
#
> Computer architecture , or    digital computer organization , is  the conceptual
# NSg/V+   N🅪Sg+        . NPr/C NSg/J+  NSg/V+   N🅪Sg+        . VL3 D   J
> design  and fundamental operational structure of a    computer system . It       focuses
# N🅪Sg/V+ V/C NSg/J       J           N🅪Sg/V    P  D/P+ NSg/V+   NSg+   . NPr/ISg+ NPl/V3
> largely on  the way    by      which the central processing unit performs internally and
<<<<<<< HEAD
# R       J/P D+  NSg/J+ NSg/J/P I/C+  D+  NPr/J+  Vg+        NSg+ V3       R          V/C
> accesses addresses in      memory . Computer engineers study  computational logic  and
# NPl/V3   NPl/V3    NPr/J/P N🅪Sg+  . NSg/V+   NPl/V3+   NSg/V+ J             Nᴹ/V/J V/C
=======
# R       J/P D+  NSg/J+ NSg/J/P I/C+  D+  NPr/J+  Nᴹ/Vg/J+   NSg+ V3       R          V/C
> accesses addresses in      memory . Computer engineers study  computational logic   and
# NPl/V3   NPl/V3    NPr/J/P N🅪Sg+  . NSg/V+   NPl/V3+   NSg/V+ J             NSg/V/J V/C
>>>>>>> 5f2425d8
> design of computer hardware , from individual processor components ,
# N🅪Sg/V P  NSg/V+   Nᴹ+      . P    NSg/J+     NSg+      NPl+       .
> microcontrollers , personal computers to supercomputers and embedded systems . The
# NPl              . NSg/J    NPl/V3+   P  NPl            V/C V/J      NPl+    . D
> term    " architecture " in      computer literature can    be      traced to the work   of Lyle R.
# NSg/V/J . N🅪Sg+        . NPr/J/P NSg/V+   Nᴹ+        NPr/VX NSg/VXB VP/J   P  D   N🅪Sg/V P  NPr  ?
> Johnson and Frederick P. Brooks   Jr     . , members of the Machine Organization
# NPr     V/C NPr+      ?  NPrPl/V3 NSg/J+ . . NPl/V3  P  D+  NSg/V+  N🅪Sg+
> department in      IBM's main     research center   in      1959 .
# NSg+       NPr/J/P NSg$  NSg/V/J+ Nᴹ/V+    NSg/V/J+ NPr/J/P #    .
>
#
> Concurrent , parallel and distributed computing
# NSg/J      . NSg/V/J  V/C VP/J        Nᴹ/Vg/J+
>
#
> Concurrency is  a   property of systems in      which several computations are executing
# N🅪Sg        VL3 D/P NSg/V    P  NPl+    NPr/J/P I/C+  J/Dq    NPl          V   Nᴹ/Vg/J
> simultaneously , and potentially interacting with each other   . A   number    of
# R              . V/C R           Nᴹ/Vg/J     P    Dq   NSg/V/J . D/P N🅪Sg/V/JC P
> mathematical models  have   been    developed for general concurrent computation
# J+           NPl/V3+ NSg/VX NSg/VPp VP/J      C/P NSg/V/J NSg/J      NSg
<<<<<<< HEAD
> including Petri nets   , process calculi and the parallel random  access  machine
# Vg        ?     NPl/V3 . NSg/V+  NSg     V/C D   NSg/V/J  NSg/V/J N🅪Sg/V+ NSg/V+
=======
> including Petri nets   , process calculi and the parallel random  access machine
# Nᴹ/Vg/J   ?     NPl/V3 . NSg/V+  NSg     V/C D   NSg/V/J  NSg/V/J NSg/V+ NSg/V+
>>>>>>> 5f2425d8
> model    . When    multiple  computers are connected in      a    network while     using
# NSg/V/J+ . NSg/I/C NSg/J/Dq+ NPl/V3+   V   VP/J      NPr/J/P D/P+ NSg/V+  NSg/V/C/P Nᴹ/Vg/J
> concurrency , this    is  known as    a   distributed system . Computers within  that
# N🅪Sg        . I/Ddem+ VL3 VPp/J NSg/R D/P VP/J+       NSg+   . NPl/V3    NSg/J/P NSg/I/C/Ddem+
> distributed system have   their own      private  memory , and information can    be
# VP/J        NSg+   NSg/VX D$+   NSg/V/J+ NSg/V/J+ N🅪Sg+  . V/C Nᴹ+         NPr/VX NSg/VXB
> exchanged to achieve common   goals   .
# VP/J      P  V       NSg/V/J+ NPl/V3+ .
>
#
> Computer networks
# NSg/V+   NPl/V3+
>
#
> This   branch of computer science aims   to manage networks between computers
# I/Ddem NPr/V  P  NSg/V+   N🅪Sg/V+ NPl/V3 P  NSg/V  NPl/V3   NSg/P   NPl/V3+
> worldwide .
# J         .
>
#
> Computer security and cryptography
# NSg/V+   Nᴹ+      V/C Nᴹ
>
#
> Computer security is  a   branch of computer technology with the objective of
# NSg/V+   Nᴹ+      VL3 D/P NPr/V  P  NSg/V+   N🅪Sg+      P    D   NSg/J     P
<<<<<<< HEAD
> protecting information from unauthorized access  , disruption , or    modification
# Vg         Nᴹ+         P    V/J          N🅪Sg/V+ . N🅪Sg+      . NPr/C N🅪Sg+
> while     maintaining the accessibility and usability of the system for its     intended
# NSg/V/C/P Vg          D   Nᴹ+           V/C Nᴹ        P  D   NSg+   C/P ISg/D$+ NSg/VP/J
=======
> protecting information from unauthorized access , disruption , or    modification
# Nᴹ/Vg/J    Nᴹ+         P    V/J          NSg/V+ . N🅪Sg+      . NPr/C NSg+
> while     maintaining the accessibility and usability of the system for its     intended
# NSg/V/C/P Nᴹ/Vg/J     D   NSg+          V/C Nᴹ        P  D   NSg+   C/P ISg/D$+ NSg/VP/J
>>>>>>> 5f2425d8
> users .
# NPl+  .
>
#
> Historical cryptography is  the art    of writing and deciphering secret  messages .
<<<<<<< HEAD
# NSg/J      Nᴹ           VL3 D   NPr🅪/V P  NSg/Vg  V/C Vg          NSg/V/J NPl/V3+  .
> Modern cryptography is  the scientific study of problems relating to distributed
# NSg/J  Nᴹ           VL3 D   J          NSg/V P  NPl+     Vg       P  VP/J
=======
# NSg/J      NSg          VL3 D   NPr🅪/V P  Nᴹ/Vg/J V/C Nᴹ/Vg/J     NSg/V/J NPl/V3+  .
> Modern cryptography is  the scientific study of problems relating to distributed
# NSg/J  NSg          VL3 D   J          NSg/V P  NPl+     Nᴹ/Vg/J  P  VP/J
>>>>>>> 5f2425d8
> computations that          can    be      attacked . Technologies studied in      modern cryptography
# NPl          NSg/I/C/Ddem+ NPr/VX NSg/VXB VP/J     . NPl+         VP/J    NPr/J/P NSg/J  Nᴹ
> include symmetric and asymmetric encryption , digital signatures , cryptographic
# NSg/V   J         V/C J          N🅪Sg       . NSg/J   NPl+       . J
> hash   functions , key     - agreement protocols , blockchain , zero    - knowledge proofs , and
# NSg/V+ NPl/V3+   . NPr/V/J . N🅪Sg+     NPl/V3    . NSg        . NSg/V/J . Nᴹ+       NPl/V3 . V/C
> garbled circuits .
# VP/J    NPl/V3   .
>
#
> Databases and data  mining
# NPl/V3    V/C N🅪Pl+ Nᴹ/Vg/J+
>
#
> A    database is  intended to organize , store  , and retrieve large amounts of data
# D/P+ NSg/V+   VL3 NSg/VP/J P  V        . NSg/V+ . V/C NSg/V    NSg/J NPl/V3  P  N🅪Pl+
<<<<<<< HEAD
> easily . Digital databases are managed using database management systems to
# R      . NSg/J+  NPl/V3+   V   VP/J    Vg    NSg/V+   N🅪Sg+      NPl+    P
=======
> easily . Digital databases are managed using   database management systems to
# R      . NSg/J+  NPl/V3+   V   VP/J    Nᴹ/Vg/J NSg/V+   NSg+       NPl+    P
>>>>>>> 5f2425d8
> store , create , maintain , and search  data  , through database models and query
# NSg/V . V/J    . V        . V/C N🅪Sg/V+ N🅪Pl+ . NSg/J/P NSg/V+   NPl/V3 V/C NSg/V+
> languages . Data  mining   is  a   process of discovering patterns in      large data  sets   .
# NPl/V3+   . N🅪Pl+ Nᴹ/Vg/J+ VL3 D/P NSg/V   P  Nᴹ/Vg/J     NPl/V3+  NPr/J/P NSg/J N🅪Pl+ NPl/V3 .
>
#
> Discoveries
# NPl+
>
#
> The philosopher of computing Bill   Rapaport noted three Great Insights of
# D   NSg         P  Nᴹ/Vg/J+  NPr/V+ ?        VP/J  NSg   NSg/J NPl      P
> Computer Science :
# NSg/V+   N🅪Sg/V+ .
>
#
>
#
>
#
> Gottfried Wilhelm Leibniz's , George Boole's , Alan Turing's , Claude Shannon's ,
# ?         NPr     NSg$      . NPr+   NSg$    . NPr+ NSg$     . NPr+   NSg$      .
> and Samuel Morse's insight : there are only  two objects that         a   computer has to
# V/C NPr+   NSg$    NSg+    . +     V   J/R/C NSg NPl/V3+ NSg/I/C/Ddem D/P NSg/V+   V3  P
> deal    with in      order  to represent " anything " . [ note   4 ]
# NSg/V/J P    NPr/J/P NSg/V+ P  V         . NSg/I/V+ . . . NSg/V+ # .
>
#
> All          the information about any    computable problem can    be      represented using
<<<<<<< HEAD
# NSg/I/J/C/Dq D   Nᴹ+         J/P   I/R/Dq J          NSg/J+  NPr/VX NSg/VXB VP/J        Vg
=======
# NSg/I/J/C/Dq D   Nᴹ+         J/P   I/R/Dq J          NSg/J+  NPr/VX NSg/VXL VP/J        Nᴹ/Vg/J
>>>>>>> 5f2425d8
> only  0 and 1 ( or    any    other   bistable pair   that          can    flip    - flop   between two
# J/R/C # V/C # . NPr/C I/R/Dq NSg/V/J ?        NSg/V+ NSg/I/C/Ddem+ NPr/VX NSg/V/J . NSg/V+ NSg/P   NSg
> easily distinguishable states    , such  as    " on  / off       " , " magnetized / de   - magnetized " ,
# R      J               NPrPl/V3+ . NSg/I NSg/R . J/P . NSg/V/J/P . . . VP/J       . NPr+ . VP/J       . .
> " high    - voltage / low     - voltage " , etc. ) .
# . NSg/V/J . NSg     . NSg/V/J . NSg+    . . +    . .
>
#
>
#
>
#
> Alan Turing's insight : there are only  five actions that         a   computer has to
# NPr+ NSg$     NSg+    . +     V   J/R/C NSg  NPl/V3+ NSg/I/C/Ddem D/P NSg/V+   V3  P
> perform in      order  to do     " anything " .
# V       NPr/J/P NSg/V+ P  NSg/VX . NSg/I/V+ . .
>
#
> Every algorithm can    be      expressed in      a   language for a   computer consisting of
<<<<<<< HEAD
# Dq    NSg       NPr/VX NSg/VXB VP/J      NPr/J/P D/P N🅪Sg/V+  C/P D/P NSg/V+   Vg         P
=======
# Dq    NSg       NPr/VX NSg/VXL VP/J      NPr/J/P D/P N🅪Sg/V+  C/P D/P NSg/V+   Nᴹ/Vg/J    P
>>>>>>> 5f2425d8
> only  five basic instructions :
# J/R/C NSg  NPr/J NPl+         .
>
#
>
#
>
#
> move  left    one        location ;
# NSg/V NPr/V/J NSg/I/V/J+ N🅪Sg+    .
>
#
> move  right    one        location ;
# NSg/V NPr/V/J+ NSg/I/V/J+ N🅪Sg+    .
>
#
> read       symbol at    current location ;
# NSg/VBPtPp NSg/V+ NSg/P NSg/J+  N🅪Sg+    .
>
#
> print    0 at    current location ;
# N🅪Sg/V/J # NSg/P NSg/J+  N🅪Sg+    .
>
#
> print    1 at    current location .
# N🅪Sg/V/J # NSg/P NSg/J+  N🅪Sg+    .
>
#
>
#
>
#
> Corrado Böhm and Giuseppe Jacopini's insight : there are only  three ways of
# ?       ?    V/C NSg      ?          NSg+    . +     V   J/R/C NSg   NPl  P
> combining these  actions ( into more           complex ones    ) that          are needed in      order  for
# Nᴹ/Vg/J   I/Ddem NPl/V3+ . P    NPr/I/V/J/R/Dq NSg/V/J NPl/V3+ . NSg/I/C/Ddem+ V   VP/J   NPr/J/P NSg/V+ C/P
> a   computer to do     " anything " .
# D/P NSg/V+   P  NSg/VX . NSg/I/V+ . .
>
#
> Only  three rules   are needed to combine any    set     of basic  instructions into more
# J/R/C NSg+  NPl/V3+ V   VP/J   P  NSg/V   I/R/Dq NPr/V/J P  NPr/J+ NPl+         P    NPr/I/V/J/R/Dq
> complex  ones    :
# NSg/V/J+ NPl/V3+ .
>
#
>
#
>
#
> sequence : first   do     this    , then    do     that          ;
# NSg/V+   . NSg/V/J NSg/VX I/Ddem+ . NSg/J/C NSg/VX NSg/I/C/Ddem+ .
>
#
> selection : IF    such  - and - such  is  the case   , THEN    do     this    , ELSE    do     that          ;
# N🅪Sg+     . NSg/C NSg/I . V/C . NSg/I VL3 D   NPr🅪/V . NSg/J/C NSg/VX I/Ddem+ . NSg/J/C NSg/VX NSg/I/C/Ddem+ .
>
#
> repetition : WHILE     such  - and - such  is  the case   , DO     this    . The three rules  of
# NSg/V+     . NSg/V/C/P NSg/I . V/C . NSg/I VL3 D   NPr🅪/V . NSg/VX I/Ddem+ . D   NSg   NPl/V3 P
> Boehm's and Jacopini's insight can    be      further simplified with the use      of
# ?       V/C ?          NSg+    NPr/VX NSg/VXB V/J     VP/J       P    D   N🅪Sg/VB+ P
> goto ( which means  it       is  more           elementary than structured programming ) .
# ?    . I/C+  NPl/V3 NPr/ISg+ VL3 NPr/I/V/J/R/Dq NSg/J      C/P  VP/J       Nᴹ/Vg/J+    . .
>
#
>
#
>
#
> Programming paradigms
# Nᴹ/Vg/J+    NPl+
>
#
> Programming languages can    be      used     to accomplish different tasks   in      different
<<<<<<< HEAD
# Nᴹ/Vg+      NPl/V3+   NPr/VX NSg/VXB VPPtPp/J P  V          NSg/J     NPl/V3+ NPr/J/P NSg/J+
=======
# Nᴹ/Vg/J+    NPl/V3+   NPr/VX NSg/VXL VPPtPp/J P  V          NSg/J     NPl/V3+ NPr/J/P NSg/J+
>>>>>>> 5f2425d8
> ways . Common   programming paradigms include :
# NPl+ . NSg/V/J+ Nᴹ/Vg/J+    NPl+      NSg/V   .
>
#
>
#
>
#
<<<<<<< HEAD
> Functional programming , a   style of building the structure and elements of
# NSg/J+     Nᴹ/Vg+      . D/P NSg/V P  N🅪Sg/Vg+ D   N🅪Sg/V    V/C NPl/V3   P
=======
> Functional programming , a   style of building   the structure and elements of
# NSg/J+     Nᴹ/Vg/J+    . D/P NSg/V P  N🅪Sg/Vg/J+ D   N🅪Sg/V    V/C NPl/V3   P
>>>>>>> 5f2425d8
> computer programs that          treats  computation as    the evaluation of mathematical
# NSg/V+   NPl/V3+  NSg/I/C/Ddem+ NPl/V3+ NSg         NSg/R D   N🅪Sg       P  J
> functions and avoids state   and mutable data  . It       is  a   declarative programming
# NPl/V3+   V/C V3     N🅪Sg/V+ V/C W?      N🅪Pl+ . NPr/ISg+ VL3 D/P NSg/J       Nᴹ/Vg/J+
> paradigm , which means  programming is  done      with expressions or    declarations
# NSg+     . I/C+  NPl/V3 Nᴹ/Vg/J+    VL3 NSg/VPp/J P    NPl         NPr/C NPl+
> instead of statements .
# R       P  NPl/V3+    .
>
#
> Imperative programming , a    programming paradigm that          uses   statements that
# NSg/J+     Nᴹ/Vg/J+    . D/P+ Nᴹ/Vg/J+    NSg+     NSg/I/C/Ddem+ NPl/V3 NPl/V3+    NSg/I/C/Ddem+
> change a   program's state   . In      much         the same way    that         the imperative mood in
# N🅪Sg/V D/P NSg$      N🅪Sg/V+ . NPr/J/P NSg/I/J/R/Dq D   I/J  NSg/J+ NSg/I/C/Ddem D   NSg/J      N🅪Sg NPr/J/P
> natural languages expresses commands , an   imperative program consists of
# NSg/J+  NPl/V3+   NPl/V3    NPl/V3+  . D/P+ NSg/J+     NPr/V+  NPl/V3   P
> commands for the computer to perform . Imperative programming focuses on
# NPl/V3+  C/P D+  NSg/V+   P  V       . NSg/J+     Nᴹ/Vg/J+    NPl/V3  J/P
> describing how   a    program operates .
# Nᴹ/Vg/J    NSg/C D/P+ NPr/V+  V3       .
>
#
> Object - oriented programming , a    programming paradigm based on  the concept of
<<<<<<< HEAD
# NSg/V+ . VP/J     Nᴹ/Vg+      . D/P+ Nᴹ/Vg+      NSg+     VP/J  J/P D   NSg/V   P
> " objects " , which may    contain data  , in      the form   of fields    , often known as
# . NPl/V3+ . . I/C+  NPr/VX V       N🅪Pl+ . NPr/J/P D   N🅪Sg/V P  NPrPl/V3+ . R     VPp/J NSg/R
> attributes ; and code    , in      the form   of procedures , often known as    methods . A
# NPl/V3+    . V/C N🅪Sg/V+ . NPr/J/P D   N🅪Sg/V P  NPl+       . R     VPp/J NSg/R NPl/V3+ . D/P
> feature of objects is  that         an  object's procedures can    access  and often modify
# NSg/V   P  NPl/V3+ VL3 NSg/I/C/Ddem D/P NSg$     NPl+       NPr/VX N🅪Sg/V+ V/C R     V
=======
# NSg/V+ . VP/J     Nᴹ/Vg/J+    . D/P+ Nᴹ/Vg/J+    NSg+     VP/J  J/P D   NSg/V   P
> " objects " , which may    contain data  , in      the form  of fields    , often known as
# . NPl/V3+ . . I/C+  NPr/VX V       N🅪Pl+ . NPr/J/P D   NSg/V P  NPrPl/V3+ . R     VPp/J NSg/R
> attributes ; and code    , in      the form  of procedures , often known as    methods . A
# NPl/V3+    . V/C N🅪Sg/V+ . NPr/J/P D   NSg/V P  NPl+       . R     VPp/J NSg/R NPl/V3+ . D/P
> feature of objects is  that         an  object's procedures can    access and often modify
# NSg/V   P  NPl/V3+ VL3 NSg/I/C/Ddem D/P NSg$     NPl+       NPr/VX NSg/V+ V/C R     V
>>>>>>> 5f2425d8
> the data  fields   of the object with which they are associated . Thus
# D   N🅪Pl+ NPrPl/V3 P  D   NSg/V+ P    I/C+  IPl+ V   VP/J       . NSg
> object - oriented computer programs are made out         of objects that          interact with
# NSg/V+ . VP/J     NSg/V+   NPl/V3+  V   V    NSg/V/J/R/P P  NPl/V3+ NSg/I/C/Ddem+ NSg/V    P
> one       another .
# NSg/I/V/J I/D     .
>
#
> Service - oriented programming , a    programming paradigm that          uses   " services " as
# NSg/V+  . VP/J     Nᴹ/Vg/J+    . D/P+ Nᴹ/Vg/J+    NSg+     NSg/I/C/Ddem+ NPl/V3 . NPl/V3+  . NSg/R
> the unit of computer work    , to design and implement integrated business
# D   NSg  P  NSg/V+   N🅪Sg/V+ . P  N🅪Sg/V V/C NSg/V     VP/J       N🅪Sg/J+
> applications and mission critical software programs .
# W?           V/C NSg/V+  NSg/J+   Nᴹ+      NPl/V3+  .
>
#
<<<<<<< HEAD
> Many        languages offer    support for multiple  paradigms , making the distinction more
# NSg/I/J/Dq+ NPl/V3+   NSg/V/JC N🅪Sg/V  C/P NSg/J/Dq+ NPl+      . NSg/Vg D+  N🅪Sg+       NPr/I/V/J/R/Dq
=======
> Many        languages offer    support for multiple  paradigms , making  the distinction more
# NSg/I/J/Dq+ NPl/V3+   NSg/V/JC N🅪Sg/V  C/P NSg/J/Dq+ NPl+      . Nᴹ/Vg/J D+  NSg+        NPr/I/V/J/R/Dq
>>>>>>> 5f2425d8
> a   matter of style  than of technical capabilities .
# D/P N🅪Sg/V P  NSg/V+ C/P  P  NSg/J+    NPl+         .
>
#
> Research
# Nᴹ/V+
>
#
> Conferences are important events for computer science research . During these
# NPl/V3+     V   J         NPl/V3 C/P NSg/V+   N🅪Sg/V+ Nᴹ/V+    . V/P    I/Ddem+
> conferences , researchers from the public and private sectors present their
# NPl/V3+     . NPl+        P    D   Nᴹ/V/J V/C NSg/V/J NPl+    NSg/V/J D$+
> recent work    and meet    . Unlike    in      most         other   academic fields    , in      computer science ,
# NSg/J+ N🅪Sg/V+ V/C NSg/V/J . NSg/V/J/P NPr/J/P NSg/I/J/R/Dq NSg/V/J NSg/J+   NPrPl/V3+ . NPr/J/P NSg/V+   N🅪Sg/V+ .
> the prestige of conference papers  is  greater than that         of journal  publications .
# D   Nᴹ/V/J   P  NSg/V+     NPl/V3+ VL3 JC      C/P  NSg/I/C/Ddem P  NSg/V/J+ NPl+         .
> One       proposed explanation for this    is  the quick   development of this   relatively
# NSg/I/V/J VP/J     N🅪Sg+       C/P I/Ddem+ VL3 D   NSg/V/J N🅪Sg        P  I/Ddem R
> new     field  requires rapid review and distribution of results , a    task   better
# NSg/V/J NSg/V+ NPl/V3   NSg/J NSg/V  V/C NSg          P  NPl/V3+ . D/P+ NSg/V+ NSg/VX/JC
> handled by      conferences than by      journals .
# VP/J    NSg/J/P NPl/V3+     C/P  NSg/J/P NPl/V3+  .<|MERGE_RESOLUTION|>--- conflicted
+++ resolved
@@ -23,15 +23,9 @@
 > Algorithms and data  structures are central to computer science . The theory of
 # NPl        V/C N🅪Pl+ NPl/V3+    V   NPr/J   P  NSg/V    N🅪Sg/V+ . D   N🅪Sg   P
 > computation concerns abstract models of computation and general classes of
-<<<<<<< HEAD
 # NSg         NPl/V+   NSg/V/J  NPl/V3 P  NSg         V/C NSg/V/J NPl/V3  P
-> problems that          can    be      solved using them     . The fields   of cryptography and computer
-# NPl+     NSg/I/C/Ddem+ NPr/VX NSg/VXB VP/J   Vg    NSg/IPl+ . D   NPrPl/V3 P  Nᴹ           V/C NSg/V+
-=======
-# NSg         NSg/V+   NSg/V/J  NPl/V3 P  NSg         V/C NSg/V/J NPl/V3  P
 > problems that          can    be      solved using   them     . The fields   of cryptography and computer
-# NPl+     NSg/I/C/Ddem+ NPr/VX NSg/VXL VP/J   Nᴹ/Vg/J NSg/IPl+ . D   NPrPl/V3 P  NSg          V/C NSg/V+
->>>>>>> 5f2425d8
+# NPl+     NSg/I/C/Ddem+ NPr/VX NSg/VXB VP/J   Nᴹ/Vg/J NSg/IPl+ . D   NPrPl/V3 P  Nᴹ           V/C NSg/V+
 > security involve studying the means  for secure communication and preventing
 # Nᴹ+      V       Nᴹ/Vg/J  D   NPl/V3 C/P V/J    N🅪Sg+         V/C Nᴹ/Vg/J
 > security vulnerabilities . Computer graphics and computational geometry address
@@ -43,11 +37,7 @@
 > of repositories of data  . Human   – computer interaction investigates the interfaces
 # P  NPl          P  N🅪Pl+ . NSg/V/J . NSg/V+   N🅪Sg+       V3           D+  NPl/V3+
 > through which humans and computers interact , and software engineering focuses on
-<<<<<<< HEAD
-# NSg/J/P I/C+  NPl/V3 V/C NPl/V3+   NSg/V    . V/C Nᴹ+      Nᴹ/Vg+      NPl/V3  J/P
-=======
 # NSg/J/P I/C+  NPl/V3 V/C NPl/V3+   NSg/V    . V/C Nᴹ+      Nᴹ/Vg/J+    NPl/V3  J/P
->>>>>>> 5f2425d8
 > the design  and principles behind  developing software . Areas such  as    operating
 # D   N🅪Sg/V+ V/C NPl/V3+    NSg/J/P Nᴹ/Vg/J    Nᴹ+      . NPl+  NSg/I NSg/R Nᴹ/Vg/J
 > systems , networks and embedded systems investigate the principles and design
@@ -61,27 +51,15 @@
 > problem - solving , decision - making  , environmental adaptation , planning and
 # NSg/J+  . Nᴹ/Vg/J . NSg/V+   . Nᴹ/Vg/J . NSg/J         NSg+       . NSg/V    V/C
 > learning found in      humans and animals . Within  artificial intelligence , computer
-<<<<<<< HEAD
-# Vg+      NSg/V NPr/J/P NPl/V3 V/C NPl+    . NSg/J/P J+         N🅪Sg+        . NSg/V+
+# Nᴹ/Vg/J+ NSg/V NPr/J/P NPl/V3 V/C NPl+    . NSg/J/P J+         N🅪Sg+        . NSg/V+
 > vision  aims   to understand and process image  and video   data  , while     natural
 # N🅪Sg/V+ NPl/V3 P  VB         V/C NSg/V+  N🅪Sg/V V/C N🅪Sg/V+ N🅪Pl+ . NSg/V/C/P NSg/J+
 > language processing aims   to understand and process textual and linguistic data  .
-# N🅪Sg/V+  Vg+        NPl/V3 P  VB         V/C NSg/V+  J       V/C J          N🅪Pl+ .
+# N🅪Sg/V+  Nᴹ/Vg/J+   NPl/V3 P  VB         V/C NSg/V+  J       V/C J          N🅪Pl+ .
 >
 #
 > The fundamental concern of computer science is  determining what   can    and cannot
-# D   NSg/J       N🅪Sg/V  P  NSg/V+   N🅪Sg/V+ VL3 Vg          NSg/I+ NPr/VX V/C NSg/V
-=======
-# Nᴹ/Vg/J+ NSg/V NPr/J/P NPl/V3 V/C NPl+    . NSg/J/P J+         N🅪Sg+        . NSg/V+
-> vision  aims   to understand and process image and video   data  , while     natural
-# N🅪Sg/V+ NPl/V3 P  VL         V/C NSg/V+  NSg/V V/C N🅪Sg/V+ N🅪Pl+ . NSg/V/C/P NSg/J+
-> language processing aims   to understand and process textual and linguistic data  .
-# N🅪Sg/V+  Nᴹ/Vg/J+   NPl/V3 P  VL         V/C NSg/V+  J       V/C J          N🅪Pl+ .
->
-#
-> The fundamental concern of computer science is  determining what   can    and cannot
-# D   NSg/J       NSg/V   P  NSg/V+   N🅪Sg/V+ VL3 Nᴹ/Vg/J     NSg/I+ NPr/VX V/C NSg/V
->>>>>>> 5f2425d8
+# D   NSg/J       N🅪Sg/V  P  NSg/V+   N🅪Sg/V+ VL3 Nᴹ/Vg/J     NSg/I+ NPr/VX V/C NSg/V
 > be      automated . The Turing Award  is  generally recognized as    the highest
 # NSg/VXB VP/J      . D   NPr    NSg/V+ VL3 R         VP/J       NSg/R D   JS
 > distinction in      computer science .
@@ -145,15 +123,9 @@
 > Around 1885 , Herman Hollerith invented the tabulator , which used     punched cards
 # J/P    #    . NPr+   NPr       VP/J     D   NSg       . I/C+  VPPtPp/J VP/J    NPl/V3+
 > to process statistical information ; eventually his     company became part    of IBM  .
-<<<<<<< HEAD
 # P  NSg/V   J           Nᴹ+         . R          ISg/D$+ N🅪Sg/V+ VPt    NSg/V/J P  NPr+ .
-> Following  Babbage , although unaware of his     earlier work    , Percy Ludgate in      1909
-# NSg/Vg/J/P NPr     . C        V/J     P  ISg/D$+ JC      N🅪Sg/V+ . NPr+  ?       NPr/J/P #
-=======
-# P  NSg/V   J           Nᴹ+         . R          ISg/D$+ N🅪Sg/V+ VPtPp  NSg/V/J P  NPr+ .
 > Following Babbage , although unaware of his     earlier work    , Percy Ludgate in      1909
 # Nᴹ/Vg/J/P NPr     . C        V/J     P  ISg/D$+ JC      N🅪Sg/V+ . NPr+  ?       NPr/J/P #
->>>>>>> 5f2425d8
 > published the 2nd of the only  two designs for mechanical analytical engines in
 # VP/J      D   #   P  D   J/R/C NSg NPl/V3+ C/P NSg/J      J          NPl/V3  NPr/J/P
 > history . In      1914 , the Spanish engineer Leonardo Torres Quevedo published his
@@ -161,15 +133,9 @@
 > Essays  on  Automatics , and designed , inspired by      Babbage , a   theoretical
 # NPl/V3+ J/P NPl        . V/C VP/J     . VP/J     NSg/J/P NPr     . D/P J
 > electromechanical calculating machine which was to be      controlled by      a   read        - only
-<<<<<<< HEAD
-# ?                 Vg/J        NSg/V+  I/C+  VPt P  NSg/VXB V/J        NSg/J/P D/P NSg/VBPtPp+ . J/R/C
+# ?                 Nᴹ/Vg/J     NSg/V+  I/C+  VPt P  NSg/VXB V/J        NSg/J/P D/P NSg/VBPtPp+ . J/R/C
 > program . The paper     also introduced the idea of floating - point  arithmetic . In
-# NPr/V+  . D+  N🅪Sg/V/J+ R/C  VP/J       D   NSg  P  Vg+      . NSg/V+ Nᴹ/J       . NPr/J/P
-=======
-# ?                 Nᴹ/Vg/J     NSg/V+  I/C+  VPt P  NSg/VXL V/J        NSg/J/P D/P NSg/VLPtPp+ . J/R/C
-> program . The paper     also introduced the idea of floating - point  arithmetic . In
-# NPr/V+  . D+  N🅪Sg/V/J+ W?   VP/J       D   NSg  P  Nᴹ/Vg/J+ . NSg/V+ Nᴹ/J       . NPr/J/P
->>>>>>> 5f2425d8
+# NPr/V+  . D+  N🅪Sg/V/J+ R/C  VP/J       D   NSg  P  Nᴹ/Vg/J+ . NSg/V+ Nᴹ/J       . NPr/J/P
 > 1920 , to celebrate the 100th anniversary of the invention of the arithmometer ,
 # #    . P  V         D   #     NSg         P  D   N🅪Sg      P  D   ?            .
 > Torres presented in      Paris the Electromechanical Arithmometer , a   prototype that
@@ -180,13 +146,8 @@
 # NPl/V3+  NSg/VX NSg/VXB VP/J  V/C D   NPl/V3+ VP/J    W?            . NPr/J/P #    . NSg/I/V/J
 > hundred years after Babbage's impossible dream    , Howard Aiken convinced IBM  ,
 # NSg     NPl+  P     NSg$      NSg/J      NSg/V/J+ . NPr+   NPr   VP/J      NPr+ .
-<<<<<<< HEAD
-> which was making all          kinds of punched card    equipment and was also in      the
-# I/C+  VPt NSg/Vg NSg/I/J/C/Dq NSg   P  VP/J    N🅪Sg/V+ Nᴹ+       V/C VPt R/C  NPr/J/P D
-=======
 > which was making  all          kinds of punched card    equipment and was also in      the
-# I/C+  VPt Nᴹ/Vg/J NSg/I/J/C/Dq NSg   P  VP/J    N🅪Sg/V+ Nᴹ+       V/C VPt W?   NPr/J/P D
->>>>>>> 5f2425d8
+# I/C+  VPt Nᴹ/Vg/J NSg/I/J/C/Dq NSg   P  VP/J    N🅪Sg/V+ Nᴹ+       V/C VPt R/C  NPr/J/P D
 > calculator business to develop his     giant programmable calculator , the
 # NSg+       N🅪Sg/J+  P  V       ISg/D$+ NSg/J NSg/J        NSg+       . D
 > ASCC / Harvard Mark   I    , based on  Babbage's Analytical Engine , which itself used
@@ -232,11 +193,7 @@
 > department in      the United States    was formed at    Purdue University in      1962 . Since
 # NSg+       NPr/J/P D+  VP/J   NPrPl/V3+ VPt VP/J   NSg/P NPr    NSg+       NPr/J/P #    . C/P
 > practical computers became available , many       applications of computing have   become
-<<<<<<< HEAD
-# NSg/J+    NPl/V3+   VPt    J         . NSg/I/J/Dq W?           P  Nᴹ/Vg+    NSg/VX VBPp
-=======
-# NSg/J+    NPl/V3+   VPtPp  J         . NSg/I/J/Dq W?           P  Nᴹ/Vg/J+  NSg/VX VL
->>>>>>> 5f2425d8
+# NSg/J+    NPl/V3+   VPt    J         . NSg/I/J/Dq W?           P  Nᴹ/Vg/J+  NSg/VX VBPp
 > distinct areas of study  in      their own      rights  .
 # V/J      NPl   P  NSg/V+ NPr/J/P D$+   NSg/V/J+ NPl/V3+ .
 >
@@ -249,25 +206,14 @@
 # C        NSg/V/J VP/J     NPr/J/P #    . D   NSg/V/J . NSg/V+   N🅪Sg/V+ . V3      NPr/J/P D/P #
 > article in      Communications of the ACM , in      which Louis Fein argues for the
 # NSg/V   NPr/J/P NPl            P  D   NSg . NPr/J/P I/C+  NPr+  ?    V3     C/P D
-<<<<<<< HEAD
 > creation of a   Graduate School  in      Computer Sciences analogous to the creation of
 # NSg      P  D/P NSg/V/J+ N🅪Sg/V+ NPr/J/P NSg/V+   NPl/V3+  J         P  D   NSg      P
 > Harvard Business School  in      1921 . Louis justifies the name   by      arguing that          , like
-# NPr+    N🅪Sg/J+  N🅪Sg/V+ NPr/J/P #    . NPr+  V3        D+  NSg/V+ NSg/J/P Vg      NSg/I/C/Ddem+ . NSg/V/J/C/P
+# NPr+    N🅪Sg/J+  N🅪Sg/V+ NPr/J/P #    . NPr+  V3        D+  NSg/V+ NSg/J/P Nᴹ/Vg/J NSg/I/C/Ddem+ . NSg/V/J/C/P
 > management science , the subject  is  applied and interdisciplinary in      nature ,
 # N🅪Sg+      N🅪Sg/V+ . D+  NSg/V/J+ VL3 VP/J    V/C J                 NPr/J/P NSg/V+ .
-> while     having the characteristics typical of an  academic discipline . His     efforts ,
-# NSg/V/C/P Vg     D   NPl+            NSg/J   P  D/P NSg/J    NSg/V+     . ISg/D$+ NPl/V3+ .
-=======
-> creation of a   Graduate School in      Computer Sciences analogous to the creation of
-# NSg      P  D/P NSg/V/J+ NSg/V+ NPr/J/P NSg/V+   NPl/V3+  J         P  D   NSg      P
-> Harvard Business School in      1921 . Louis justifies the name   by      arguing that          , like
-# NPr+    N🅪Sg/J+  NSg/V+ NPr/J/P #    . NPr+  V3        D+  NSg/V+ NSg/J/P Nᴹ/Vg/J NSg/I/C/Ddem+ . NSg/V/J/C/P
-> management science , the subject  is  applied and interdisciplinary in      nature ,
-# NSg+       N🅪Sg/V+ . D+  NSg/V/J+ VL3 VP/J    V/C J                 NPr/J/P NSg/V+ .
 > while     having  the characteristics typical of an  academic discipline . His     efforts ,
 # NSg/V/C/P Nᴹ/Vg/J D   NPl+            NSg/J   P  D/P NSg/J    NSg/V+     . ISg/D$+ NPl/V3+ .
->>>>>>> 5f2425d8
 > and those  of others  such  as    numerical analyst George Forsythe , were    rewarded :
 # V/C I/Ddem P  NPl/V3+ NSg/I NSg/R J+        NSg+    NPr+   ?        . NSg/VPt VP/J     .
 > universities went    on  to create such  departments , starting with Purdue in      1962 .
@@ -283,15 +229,9 @@
 > Peter     Naur suggested the term     datalogy , to reflect the fact that         the scientific
 # NPr/V/JC+ ?    VP/J      D   NSg/V/J+ ?        . P  V       D   NSg+ NSg/I/C/Ddem D   J
 > discipline revolves around data and data  treatment , while     not   necessarily
-<<<<<<< HEAD
 # NSg/V+     NPl/V3   J/P    N🅪Pl V/C N🅪Pl+ N🅪Sg+     . NSg/V/C/P NSg/C R
 > involving computers . The first   scientific institution to use     the term     was the
-# Vg        NPl/V3+   . D   NSg/V/J J          NSg+        P  N🅪Sg/VB D+  NSg/V/J+ VPt D
-=======
-# NSg/V+     NPl/V3   J/P    N🅪Pl V/C N🅪Pl+ NSg+      . NSg/V/C/P NSg/C R
-> involving computers . The first   scientific institution to use   the term     was the
-# Nᴹ/Vg/J   NPl/V3+   . D   NSg/V/J J          NSg+        P  NSg/V D+  NSg/V/J+ VPt D
->>>>>>> 5f2425d8
+# Nᴹ/Vg/J   NPl/V3+   . D   NSg/V/J J          NSg+        P  N🅪Sg/VB D+  NSg/V/J+ VPt D
 > Department of Datalogy at    the University of Copenhagen , founded in      1969 , with
 # NSg        P  ?        NSg/P D   NSg        P  NPr+       . VP/J    NPr/J/P #    . P
 > Peter     Naur being       the first   professor in      datalogy . The term     is  used     mainly in      the
@@ -345,11 +285,7 @@
 > disciplines other   than computer science . For example , the study of computer
 # NPl/V3+     NSg/V/J C/P  NSg/V+   N🅪Sg/V+ . C/P NSg/V+  . D   NSg/V P  NSg/V+
 > hardware is  usually considered part    of computer engineering , while     the study of
-<<<<<<< HEAD
-# Nᴹ+      VL3 R       VP/J       NSg/V/J P  NSg/V+   Nᴹ/Vg+      . NSg/V/C/P D   NSg/V P
-=======
 # Nᴹ+      VL3 R       VP/J       NSg/V/J P  NSg/V+   Nᴹ/Vg/J+    . NSg/V/C/P D   NSg/V P
->>>>>>> 5f2425d8
 > commercial computer systems and their deployment is  often called information
 # NSg/J+     NSg/V+   NPl+    V/C D$+   NSg+       VL3 R     VP/J   Nᴹ+
 > technology or    information systems . However , there has been    exchange of ideas
@@ -379,31 +315,6 @@
 >
 #
 > The relationship between computer science and software engineering is  a
-<<<<<<< HEAD
-# D   NSg          NSg/P   NSg/V+   N🅪Sg/V  V/C Nᴹ+      Nᴹ/Vg+      VL3 D/P
-> contentious issue , which is  further muddied by      disputes over    what   the term
-# J           NSg/V . I/C+  VL3 V/J     VP/J    NSg/J/P NPl/V3+  NSg/J/P NSg/I+ D   NSg/V/J+
-> " software engineering " means  , and how   computer science is  defined . David Parnas ,
-# . Nᴹ+      Nᴹ/Vg+      . NPl/V3 . V/C NSg/C NSg/V+   N🅪Sg/V+ VL3 VP/J    . NPr+  ?      .
-> taking   a   cue    from the relationship between other   engineering and science
-# NSg/Vg/J D/P NSg/V+ P    D   NSg+         NSg/P   NSg/V/J Nᴹ/Vg       V/C N🅪Sg/V+
-> disciplines , has claimed that         the principal focus  of computer science is
-# NPl/V3+     . V3  VP/J    NSg/I/C/Ddem D   NSg/J     N🅪Sg/V P  NSg/V+   N🅪Sg/V+ VL3
-> studying the properties of computation in      general , while     the principal focus  of
-# Vg       D   NPl/V3+    P  NSg         NPr/J/P NSg/V/J . NSg/V/C/P D   NSg/J     N🅪Sg/V P
-> software engineering is  the design of specific computations to achieve practical
-# Nᴹ+      Nᴹ/Vg+      VL3 D   N🅪Sg/V P  NSg/J    NPl          P  V       NSg/J
-> goals   , making the two separate but     complementary disciplines .
-# NPl/V3+ . NSg/Vg D   NSg NSg/V/J  NSg/C/P NSg/J         NPl/V3+     .
->
-#
-> The academic , political , and funding aspects of computer science tend to depend
-# D   NSg/J    . NSg/J     . V/C Nᴹ/Vg+  NPl/V3  P  NSg/V+   N🅪Sg/V+ V    P  NSg/V
-> on  whether a    department is  formed with a   mathematical emphasis or    with an
-# J/P I/C     D/P+ NSg+       VL3 VP/J   P    D/P J            NSg      NPr/C P    D/P+
-> engineering emphasis . Computer science departments with a    mathematics emphasis
-# Nᴹ/Vg+      NSg+     . NSg/V+   N🅪Sg/V+ NPl+        P    D/P+ Nᴹ+         NSg+
-=======
 # D   NSg          NSg/P   NSg/V+   N🅪Sg/V  V/C Nᴹ+      Nᴹ/Vg/J+    VL3 D/P
 > contentious issue , which is  further muddied by      disputes over    what   the term
 # J           NSg/V . I/C+  VL3 V/J     VP/J    NSg/J/P NPl/V3+  NSg/J/P NSg/I+ D   NSg/V/J+
@@ -411,10 +322,10 @@
 # . Nᴹ+      Nᴹ/Vg/J+    . NPl/V3 . V/C NSg/C NSg/V+   N🅪Sg/V+ VL3 VP/J    . NPr+  ?      .
 > taking   a   cue    from the relationship between other   engineering and science
 # NSg/Vg/J D/P NSg/V+ P    D   NSg+         NSg/P   NSg/V/J Nᴹ/Vg/J     V/C N🅪Sg/V+
-> disciplines , has claimed that         the principal focus of computer science is
-# NPl/V3+     . V3  VP/J    NSg/I/C/Ddem D   NSg/J     NSg/V P  NSg/V+   N🅪Sg/V+ VL3
-> studying the properties of computation in      general , while     the principal focus of
-# Nᴹ/Vg/J  D   NPl/V3+    P  NSg         NPr/J/P NSg/V/J . NSg/V/C/P D   NSg/J     NSg/V P
+> disciplines , has claimed that         the principal focus  of computer science is
+# NPl/V3+     . V3  VP/J    NSg/I/C/Ddem D   NSg/J     N🅪Sg/V P  NSg/V+   N🅪Sg/V+ VL3
+> studying the properties of computation in      general , while     the principal focus  of
+# Nᴹ/Vg/J  D   NPl/V3+    P  NSg         NPr/J/P NSg/V/J . NSg/V/C/P D   NSg/J     N🅪Sg/V P
 > software engineering is  the design of specific computations to achieve practical
 # Nᴹ+      Nᴹ/Vg/J+    VL3 D   N🅪Sg/V P  NSg/J    NPl          P  V       NSg/J
 > goals   , making  the two separate but     complementary disciplines .
@@ -427,7 +338,6 @@
 # J/P I/C     D/P+ NSg+       VL3 VP/J   P    D/P J            NSg      NPr/C P    D/P+
 > engineering emphasis . Computer science departments with a    mathematics emphasis
 # Nᴹ/Vg/J+    NSg+     . NSg/V+   N🅪Sg/V+ NPl+        P    D/P+ Nᴹ+         NSg+
->>>>>>> 5f2425d8
 > and with a    numerical orientation consider alignment with computational science .
 # V/C P    D/P+ J+        N🅪Sg+       V        N🅪Sg      P    J+            N🅪Sg/V+ .
 > Both   types  of departments tend to make  efforts to bridge the field  educationally
@@ -447,11 +357,7 @@
 > Despite the word   science in      its     name   , there is  debate  over    whether or    not
 # NSg/V/P D+  NSg/V+ N🅪Sg/V+ NPr/J/P ISg/D$+ NSg/V+ . +     VL3 N🅪Sg/V+ NSg/J/P I/C     NPr/C NSg/C
 > computer science is  a   discipline of science , mathematics , or    engineering . Allen
-<<<<<<< HEAD
-# NSg/V+   N🅪Sg/V+ VL3 D/P NSg/V      P  N🅪Sg/V+ . Nᴹ+         . NPr/C Nᴹ/Vg+      . NPr+
-=======
 # NSg/V+   N🅪Sg/V+ VL3 D/P NSg/V      P  N🅪Sg/V+ . Nᴹ+         . NPr/C Nᴹ/Vg/J+    . NPr+
->>>>>>> 5f2425d8
 > Newell and Herbert A. Simon argued in      1975 ,
 # ?      V/C NPr+    ?  NPr+  VP/J   NPr/J/P #    .
 >
@@ -469,41 +375,23 @@
 > question to nature ; and we   listen for the answer by      observing the machine in
 # NSg/V+   P  NSg/V  . V/C IPl+ NSg/V  C/P D+  NSg/V+ NSg/J/P Nᴹ/Vg/J   D   NSg/V+  NPr/J/P
 > operation and analyzing it       by      all          analytical and measurement means  available .
-<<<<<<< HEAD
-# N🅪Sg+     V/C Vg        NPr/ISg+ NSg/J/P NSg/I/J/C/Dq J          V/C N🅪Sg+       NPl/V3 J         .
+# N🅪Sg+     V/C Nᴹ/Vg/J   NPr/ISg+ NSg/J/P NSg/I/J/C/Dq J          V/C N🅪Sg+       NPl/V3 J         .
 >
 #
 > It       has since been    argued that         computer science can    be      classified as    an   empirical
 # NPr/ISg+ V3  C/P+  NSg/VPp VP/J   NSg/I/C/Ddem NSg/V+   N🅪Sg/V+ NPr/VX NSg/VXB NSg/VP/J   NSg/R D/P+ NSg/J+
-> science since it       makes  use     of empirical testing to evaluate the correctness of
-# N🅪Sg/V+ C/P   NPr/ISg+ NPl/V3 N🅪Sg/VB P  NSg/J     Vg+     P  V        D   NSg         P
-=======
-# N🅪Sg+     V/C Nᴹ/Vg/J   NPr/ISg+ NSg/J/P NSg/I/J/C/Dq J          V/C NSg+        NPl/V3 J         .
->
-#
-> It       has since been    argued that         computer science can    be      classified as    an   empirical
-# NPr/ISg+ V3  C/P+  NSg/VPp VP/J   NSg/I/C/Ddem NSg/V+   N🅪Sg/V+ NPr/VX NSg/VXL NSg/VP/J   NSg/R D/P+ NSg/J+
-> science since it       makes  use   of empirical testing  to evaluate the correctness of
-# N🅪Sg/V+ C/P   NPr/ISg+ NPl/V3 NSg/V P  NSg/J     Nᴹ/Vg/J+ P  V        D   NSg         P
->>>>>>> 5f2425d8
+> science since it       makes  use     of empirical testing  to evaluate the correctness of
+# N🅪Sg/V+ C/P   NPr/ISg+ NPl/V3 N🅪Sg/VB P  NSg/J     Nᴹ/Vg/J+ P  V        D   NSg         P
 > programs , but     a    problem remains in      defining the laws    and theorems of computer
 # NPl/V3+  . NSg/C/P D/P+ NSg/J+  NPl/V3  NPr/J/P Nᴹ/Vg/J  D+  NPl/V3+ V/C NPl/V3   P  NSg/V+
 > science ( if    any    exist ) and defining the nature of experiments in      computer
 # N🅪Sg/V+ . NSg/C I/R/Dq V+    . V/C Nᴹ/Vg/J  D   NSg/V  P  NPl/V3+     NPr/J/P NSg/V+
 > science . Proponents of classifying computer science as    an  engineering discipline
-<<<<<<< HEAD
-# N🅪Sg/V+ . NPl        P  Vg          NSg/V+   N🅪Sg/V+ NSg/R D/P Nᴹ/Vg+      NSg/V+
-=======
 # N🅪Sg/V+ . NPl        P  Nᴹ/Vg/J     NSg/V+   N🅪Sg/V+ NSg/R D/P Nᴹ/Vg/J+    NSg/V+
->>>>>>> 5f2425d8
 > argue that         the reliability of computational systems is  investigated in      the same
 # V     NSg/I/C/Ddem D   Nᴹ          P  J             NPl+    VL3 VP/J         NPr/J/P D   I/J
 > way    as    bridges   in      civil engineering and airplanes in      aerospace engineering . They
-<<<<<<< HEAD
-# NSg/J+ NSg/R NPrPl/V3+ NPr/J/P J     Nᴹ/Vg+      V/C NPl/V3    NPr/J/P NSg/J+    Nᴹ/Vg+      . IPl+
-=======
 # NSg/J+ NSg/R NPrPl/V3+ NPr/J/P J     Nᴹ/Vg/J+    V/C NPl/V3    NPr/J/P NSg/J+    Nᴹ/Vg/J+    . IPl+
->>>>>>> 5f2425d8
 > also argue that         while     empirical sciences observe what   presently exists , computer
 # R/C  V     NSg/I/C/Ddem NSg/V/C/P NSg/J+    NPl/V3+  NSg/V   NSg/I+ R         V3     . NSg/V+
 > science observes what   is  possible to exist and while     scientists discover laws
@@ -511,11 +399,7 @@
 > from observation , no     proper laws    have   been    found in      computer science and it       is
 # P    N🅪Sg+       . NPr/P+ NSg/J+ NPl/V3+ NSg/VX NSg/VPp NSg/V NPr/J/P NSg/V+   N🅪Sg/V+ V/C NPr/ISg+ VL3
 > instead concerned with creating phenomena .
-<<<<<<< HEAD
-# R       VP/J      P    Vg       NSg+      .
-=======
-# W?      VP/J      P    Nᴹ/Vg/J  NSg+      .
->>>>>>> 5f2425d8
+# R       VP/J      P    Nᴹ/Vg/J  NSg+      .
 >
 #
 > Proponents of classifying computer science as    a   mathematical discipline argue
@@ -549,15 +433,9 @@
 > branch of mathematics , which is  prevalent in      theoretical computer science , and
 # NPr/V  P  Nᴹ+         . I/C+  VL3 J         NPr/J/P J           NSg/V+   N🅪Sg/V+ . V/C
 > mainly employs deductive reasoning ) , the " technocratic paradigm " ( which might   be
-<<<<<<< HEAD
-# R      NPl/V3  J         NSg/Vg    . . D   . J            NSg+     . . I/C+  Nᴹ/VX/J NSg/VXB
-> found in      engineering approaches , most         prominently in      software engineering ) , and
-# NSg/V NPr/J/P Nᴹ/Vg+      NPl/V3+    . NSg/I/J/R/Dq R           NPr/J/P Nᴹ+      Nᴹ/Vg+      . . V/C
-=======
-# R      NPl/V3  J         Nᴹ/Vg/J   . . D   . J            NSg+     . . I/C+  Nᴹ/VX/J NSg/VXL
+# R      NPl/V3  J         Nᴹ/Vg/J   . . D   . J            NSg+     . . I/C+  Nᴹ/VX/J NSg/VXB
 > found in      engineering approaches , most         prominently in      software engineering ) , and
 # NSg/V NPr/J/P Nᴹ/Vg/J+    NPl/V3+    . NSg/I/J/R/Dq R           NPr/J/P Nᴹ+      Nᴹ/Vg/J+    . . V/C
->>>>>>> 5f2425d8
 > the " scientific paradigm " ( which approaches computer - related artifacts from the
 # D   . J          NSg+     . . I/C+  NPl/V3+    NSg/V+   . J       NPl+      P    D
 > empirical perspective of natural sciences , identifiable in      some     branches of
@@ -593,23 +471,13 @@
 > In      addition to these   four areas , CSAB also identifies fields    such  as    software
 # NPr/J/P NSg+     P  I/Ddem+ NSg+ NPl+  . ?    R/C  V3         NPrPl/V3+ NSg/I NSg/R Nᴹ+
 > engineering , artificial intelligence , computer networking and communication ,
-<<<<<<< HEAD
-# Nᴹ/Vg+      . J          N🅪Sg+        . NSg/V+   Nᴹ/Vg      V/C N🅪Sg+         .
-> database systems , parallel computation , distributed computation , human   – computer
-# NSg/V+   NPl+    . NSg/V/J  NSg         . VP/J        NSg         . NSg/V/J . NSg/V+
-> interaction , computer graphics , operating systems , and numerical and symbolic
-# N🅪Sg+       . NSg/V+   NPl+     . Vg        NPl+    . V/C J         V/C J
-> computation as    being     important areas of computer science .
-# NSg         NSg/R N🅪Sg/Vg/C J         NPl   P  NSg/V+   N🅪Sg/V+ .
-=======
 # Nᴹ/Vg/J+    . J          N🅪Sg+        . NSg/V+   Nᴹ/Vg/J    V/C N🅪Sg+         .
 > database systems , parallel computation , distributed computation , human   – computer
 # NSg/V+   NPl+    . NSg/V/J  NSg         . VP/J        NSg         . NSg/V/J . NSg/V+
 > interaction , computer graphics , operating systems , and numerical and symbolic
-# NSg+        . NSg/V+   NPl+     . Nᴹ/Vg/J   NPl+    . V/C J         V/C J
+# N🅪Sg+       . NSg/V+   NPl+     . Nᴹ/Vg/J   NPl+    . V/C J         V/C J
 > computation as    being       important areas of computer science .
 # NSg         NSg/R N🅪Sg/Vg/J/C J         NPl   P  NSg/V+   N🅪Sg/V+ .
->>>>>>> 5f2425d8
 >
 #
 > Theoretical computer science
@@ -633,11 +501,7 @@
 > According to Peter     Denning , the fundamental question underlying computer science
 # Nᴹ/Vg/J   P  NPr/V/JC+ ?       . D+  NSg/J+      NSg/V+   NSg/V/J+   NSg/V+   N🅪Sg/V+
 > is  , " What   can    be      automated ? " Theory of computation is  focused on  answering
-<<<<<<< HEAD
-# VL3 . . NSg/I+ NPr/VX NSg/VXB VP/J      . . N🅪Sg   P  NSg         VL3 VP/J    J/P Vg
-=======
-# VL3 . . NSg/I+ NPr/VX NSg/VXL VP/J      . . N🅪Sg   P  NSg         VL3 VP/J    J/P Nᴹ/Vg/J
->>>>>>> 5f2425d8
+# VL3 . . NSg/I+ NPr/VX NSg/VXB VP/J      . . N🅪Sg   P  NSg         VL3 VP/J    J/P Nᴹ/Vg/J
 > fundamental questions about what   can    be      computed and what   amount of resources
 # NSg/J       NPl/V3+   J/P   NSg/I+ NPr/VX NSg/VXB VP/J     V/C NSg/I+ NSg/V  P  NPl/V3+
 > are required to perform those  computations . In      an  effort to answer the first
@@ -669,31 +533,17 @@
 > the quantification of information . This    was developed by      Claude Shannon to find
 # D   NSg            P  Nᴹ+         . I/Ddem+ VPt VP/J      NSg/J/P NPr+   NPr+    P  NSg/V
 > fundamental limits on  signal   processing operations such  as    compressing data  and
-<<<<<<< HEAD
-# NSg/J       NPl/V3 J/P NSg/V/J+ Vg+        NPl+       NSg/I NSg/R Vg          N🅪Pl+ V/C
-> on  reliably storing and communicating data  . Coding theory is  the study of the
-# J/P R        Vg      V/C Vg            N🅪Pl+ . Vg+    N🅪Sg+  VL3 D   NSg/V P  D
+# NSg/J       NPl/V3 J/P NSg/V/J+ Nᴹ/Vg/J+   NPl+       NSg/I NSg/R Nᴹ/Vg/J     N🅪Pl+ V/C
+> on  reliably storing and communicating data  . Coding   theory is  the study of the
+# J/P R        Nᴹ/Vg/J V/C Nᴹ/Vg/J       N🅪Pl+ . Nᴹ/Vg/J+ N🅪Sg+  VL3 D   NSg/V P  D
 > properties of codes   ( systems for converting information from one       form    to
-# NPl/V3     P  NPl/V3+ . NPl+    C/P Vg         Nᴹ+         P    NSg/I/V/J N🅪Sg/V+ P
+# NPl/V3     P  NPl/V3+ . NPl+    C/P Nᴹ/Vg/J    Nᴹ+         P    NSg/I/V/J N🅪Sg/V+ P
 > another ) and their fitness for a    specific application . Codes   are used     for data
 # I/D     . V/C D$+   NSg     C/P D/P+ NSg/J+   NSg+        . NPl/V3+ V   VPPtPp/J C/P N🅪Pl+
 > compression , cryptography , error  detection and correction , and more           recently
 # NSg+        . Nᴹ           . NSg/V+ N🅪Sg      V/C NSg+       . V/C NPr/I/V/J/R/Dq R
-> also for network coding . Codes   are studied for the purpose of designing
-# R/C  C/P NSg/V+  Vg+    . NPl/V3+ V   VP/J    C/P D   N🅪Sg/V  P  Vg
-=======
-# NSg/J       NPl/V3 J/P NSg/V/J+ Nᴹ/Vg/J+   NPl+       NSg/I NSg/R Nᴹ/Vg/J     N🅪Pl+ V/C
-> on  reliably storing and communicating data  . Coding   theory is  the study of the
-# J/P R        Nᴹ/Vg/J V/C Nᴹ/Vg/J       N🅪Pl+ . Nᴹ/Vg/J+ N🅪Sg+  VL3 D   NSg/V P  D
-> properties of codes   ( systems for converting information from one       form   to
-# NPl/V3     P  NPl/V3+ . NPl+    C/P Nᴹ/Vg/J    Nᴹ+         P    NSg/I/V/J NSg/V+ P
-> another ) and their fitness for a    specific application . Codes   are used     for data
-# I/D     . V/C D$+   NSg     C/P D/P+ NSg/J+   NSg+        . NPl/V3+ V   VPPtPp/J C/P N🅪Pl+
-> compression , cryptography , error  detection and correction , and more           recently
-# NSg+        . NSg          . NSg/V+ N🅪Sg      V/C NSg+       . V/C NPr/I/V/J/R/Dq R
 > also for network coding   . Codes   are studied for the purpose of designing
-# W?   C/P NSg/V+  Nᴹ/Vg/J+ . NPl/V3+ V   VP/J    C/P D   N🅪Sg/V  P  Nᴹ/Vg/J
->>>>>>> 5f2425d8
+# R/C  C/P NSg/V+  Nᴹ/Vg/J+ . NPl/V3+ V   VP/J    C/P D   N🅪Sg/V  P  Nᴹ/Vg/J
 > efficient and reliable data  transmission methods .
 # NSg/J     V/C NSg/J+   N🅪Pl+ N🅪Sg+        NPl/V3+ .
 >
@@ -721,11 +571,7 @@
 > discipline of computer science , both   depending on  and affecting mathematics ,
 # NSg/V      P  NSg/V+   N🅪Sg/V+ . I/C/Dq Nᴹ/Vg/J   J/P V/C Nᴹ/Vg/J   Nᴹ+         .
 > software engineering , and linguistics . It       is  an  active research area , with
-<<<<<<< HEAD
-# Nᴹ+      Nᴹ/Vg+      . V/C Nᴹ+         . NPr/ISg+ VL3 D/P NSg/J  Nᴹ/V     N🅪Sg . P
-=======
 # Nᴹ+      Nᴹ/Vg/J+    . V/C Nᴹ+         . NPr/ISg+ VL3 D/P NSg/J  Nᴹ/V     N🅪Sg . P
->>>>>>> 5f2425d8
 > numerous dedicated academic journals .
 # J+       VP/J+     NSg/J+   NPl/V3+  .
 >
@@ -737,33 +583,19 @@
 > The use     of formal methods for software and hardware design  is  motivated by      the
 # D   N🅪Sg/VB P  NSg/J  NPl/V3  C/P Nᴹ       V/C Nᴹ+      N🅪Sg/V+ VL3 VP/J      NSg/J/P D+
 > expectation that          , as    in      other    engineering disciplines , performing appropriate
-<<<<<<< HEAD
-# NSg+        NSg/I/C/Ddem+ . NSg/R NPr/J/P NSg/V/J+ Nᴹ/Vg+      NPl/V3+     . Vg         V/J+
-=======
 # NSg+        NSg/I/C/Ddem+ . NSg/R NPr/J/P NSg/V/J+ Nᴹ/Vg/J+    NPl/V3+     . Nᴹ/Vg/J    V/J+
->>>>>>> 5f2425d8
 > mathematical analysis can    contribute to the reliability and robustness of a
 # J+           N🅪Sg+    NPr/VX NSg/V      P  D+  Nᴹ+         V/C NSg        P  D/P
 > design  . They form   an  important theoretical underpinning for software
 # N🅪Sg/V+ . IPl+ N🅪Sg/V D/P J         J           NSg/V        C/P Nᴹ+
 > engineering , especially where safety or    security is  involved . Formal methods are
-<<<<<<< HEAD
-# Nᴹ/Vg+      . R          NSg/C N🅪Sg/V NPr/C Nᴹ+      VL3 VP/J     . NSg/J+ NPl/V3+ V
-> a   useful adjunct to software testing since they help  avoid errors  and can    also
-# D/P J      NSg/V/J P  Nᴹ       Vg+     C/P   IPl+ NSg/V V     NPl/V3+ V/C NPr/VX R/C
-> give  a   framework for testing . For industrial use      , tool   support is  required .
-# NSg/V D/P NSg       C/P Vg+     . C/P NSg/J      N🅪Sg/VB+ . NSg/V+ N🅪Sg/V+ VL3 VP/J     .
-> However , the high    cost     of using formal methods means  that         they are usually only
-# C       . D   NSg/V/J N🅪Sg/V/J P  Vg    NSg/J+ NPl/V3+ NPl/V3 NSg/I/C/Ddem IPl+ V   R       J/R/C
-=======
 # Nᴹ/Vg/J+    . R          NSg/C N🅪Sg/V NPr/C Nᴹ+      VL3 VP/J     . NSg/J+ NPl/V3+ V
 > a   useful adjunct to software testing  since they help  avoid errors  and can    also
-# D/P J      NSg/V/J P  Nᴹ       Nᴹ/Vg/J+ C/P   IPl+ NSg/V V     NPl/V3+ V/C NPr/VX W?
-> give  a   framework for testing  . For industrial use    , tool   support is  required .
-# NSg/V D/P NSg       C/P Nᴹ/Vg/J+ . C/P NSg/J      NSg/V+ . NSg/V+ N🅪Sg/V+ VL3 VP/J     .
+# D/P J      NSg/V/J P  Nᴹ       Nᴹ/Vg/J+ C/P   IPl+ NSg/V V     NPl/V3+ V/C NPr/VX R/C
+> give  a   framework for testing  . For industrial use      , tool   support is  required .
+# NSg/V D/P NSg       C/P Nᴹ/Vg/J+ . C/P NSg/J      N🅪Sg/VB+ . NSg/V+ N🅪Sg/V+ VL3 VP/J     .
 > However , the high    cost     of using   formal methods means  that         they are usually only
 # C       . D   NSg/V/J N🅪Sg/V/J P  Nᴹ/Vg/J NSg/J+ NPl/V3+ NPl/V3 NSg/I/C/Ddem IPl+ V   R       J/R/C
->>>>>>> 5f2425d8
 > used     in      the development of high    - integrity and life    - critical systems , where
 # VPPtPp/J NPr/J/P D   N🅪Sg        P  NSg/V/J . Nᴹ        V/C N🅪Sg/V+ . NSg/J    NPl     . NSg/C
 > safety or    security is  of utmost importance . Formal methods are best      described as
@@ -788,40 +620,24 @@
 #
 > Computer graphics is  the study of digital visual contents and involves the
 # NSg/V+   NPl+     VL3 D   NSg/V P  NSg/J+  NSg/J+ NPl/V3+  V/C V3       D
-<<<<<<< HEAD
 > synthesis and manipulation of image   data  . The study  is  connected to many       other
 # Nᴹ        V/C N🅪Sg         P  N🅪Sg/V+ N🅪Pl+ . D+  NSg/V+ VL3 VP/J      P  NSg/I/J/Dq NSg/V/J
 > fields   in      computer science , including computer vision , image   processing , and
-# NPrPl/V3 NPr/J/P NSg/V+   N🅪Sg/V+ . Vg        NSg/V+   N🅪Sg/V . N🅪Sg/V+ Vg+        . V/C
-=======
-> synthesis and manipulation of image  data  . The study  is  connected to many       other
-# Nᴹ        V/C N🅪Sg         P  NSg/V+ N🅪Pl+ . D+  NSg/V+ VL3 VP/J      P  NSg/I/J/Dq NSg/V/J
-> fields   in      computer science , including computer vision , image  processing , and
-# NPrPl/V3 NPr/J/P NSg/V+   N🅪Sg/V+ . Nᴹ/Vg/J   NSg/V+   N🅪Sg/V . NSg/V+ Nᴹ/Vg/J+   . V/C
->>>>>>> 5f2425d8
+# NPrPl/V3 NPr/J/P NSg/V+   N🅪Sg/V+ . Nᴹ/Vg/J   NSg/V+   N🅪Sg/V . N🅪Sg/V+ Nᴹ/Vg/J+   . V/C
 > computational geometry , and is  heavily applied in      the fields   of special effects
 # J+            N🅪Sg+    . V/C VL3 R       VP/J    NPr/J/P D   NPrPl/V3 P  NSg/V/J NPl/V3
 > and video   games   .
 # V/C N🅪Sg/V+ NPl/V3+ .
 >
 #
-<<<<<<< HEAD
 > Image  and sound     processing
-# N🅪Sg/V V/C N🅪Sg/V/J+ Vg+
-=======
-> Image and sound     processing
-# NSg/V V/C N🅪Sg/V/J+ Nᴹ/Vg/J+
->>>>>>> 5f2425d8
+# N🅪Sg/V V/C N🅪Sg/V/J+ Nᴹ/Vg/J+
 >
 #
 > Information can    take  the form   of images  , sound     , video   or    other   multimedia . Bits
 # Nᴹ+         NPr/VX NSg/V D   N🅪Sg/V P  NPl/V3+ . N🅪Sg/V/J+ . N🅪Sg/V+ NPr/C NSg/V/J Nᴹ/J       . NPl/V3
 > of information can    be      streamed via   signals . Its     processing is  the central notion
-<<<<<<< HEAD
-# P  Nᴹ+         NPr/VX NSg/VXB VP/J     NSg/P NPl/V3  . ISg/D$+ Vg+        VL3 D   NPr/J   NSg
-=======
-# P  Nᴹ+         NPr/VX NSg/VXL VP/J     NSg/P NPl/V3  . ISg/D$+ Nᴹ/Vg/J+   VL3 D   NPr/J   NSg
->>>>>>> 5f2425d8
+# P  Nᴹ+         NPr/VX NSg/VXB VP/J     NSg/P NPl/V3  . ISg/D$+ Nᴹ/Vg/J+   VL3 D   NPr/J   NSg
 > of informatics , the European view   on  computing , which studies information
 # P  Nᴹ          . D   NSg/J    NSg/V+ J/P Nᴹ/Vg/J+  . I/C+  NPl/V3+ Nᴹ+
 > processing algorithms independently of the type  of information carrier – whether
@@ -829,15 +645,9 @@
 > it       is  electrical , mechanical or    biological . This    field  plays  important role in
 # NPr/ISg+ VL3 NSg/J      . NSg/J      NPr/C NSg/J      . I/Ddem+ NSg/V+ NPl/V3 J         NSg  NPr/J/P
 > information theory , telecommunications , information engineering and has
-<<<<<<< HEAD
-# Nᴹ+         N🅪Sg+  . Nᴹ+                . Nᴹ+         Nᴹ/Vg+      V/C V3
+# Nᴹ+         N🅪Sg+  . Nᴹ+                . Nᴹ+         Nᴹ/Vg/J+    V/C V3
 > applications in      medical image   computing and speech  synthesis , among others  . What
-# W?           NPr/J/P NSg/J   N🅪Sg/V+ Nᴹ/Vg     V/C N🅪Sg/V+ Nᴹ+       . P     NPl/V3+ . NSg/I+
-=======
-# Nᴹ+         N🅪Sg+  . NPl+               . Nᴹ+         Nᴹ/Vg/J+    V/C V3
-> applications in      medical image  computing and speech  synthesis , among others  . What
-# W?           NPr/J/P NSg/J   NSg/V+ Nᴹ/Vg/J   V/C N🅪Sg/V+ Nᴹ+       . P     NPl/V3+ . NSg/I+
->>>>>>> 5f2425d8
+# W?           NPr/J/P NSg/J   N🅪Sg/V+ Nᴹ/Vg/J   V/C N🅪Sg/V+ Nᴹ+       . P     NPl/V3+ . NSg/I+
 > is  the lower    bound       on  the complexity of fast    Fourier transform algorithms ? is
 # VL3 D   NSg/V/JC NSg/VPtPp/J J/P D   NSg        P  NSg/V/J NPr     NSg/V     NPl+       . VL3
 > one       of the unsolved problems in      theoretical computer science .
@@ -845,11 +655,7 @@
 >
 #
 > Computational science , finance and engineering
-<<<<<<< HEAD
-# J             N🅪Sg/V+ . N🅪Sg/V  V/C Nᴹ/Vg+
-=======
 # J             N🅪Sg/V+ . N🅪Sg/V  V/C Nᴹ/Vg/J+
->>>>>>> 5f2425d8
 >
 #
 > Scientific computing ( or    computational science ) is  the field of study  concerned
@@ -893,40 +699,23 @@
 >
 #
 > Software engineering
-<<<<<<< HEAD
-# Nᴹ+      Nᴹ/Vg+
->
-#
-> Software engineering is  the study of designing , implementing , and modifying the
-# Nᴹ+      Nᴹ/Vg+      VL3 D   NSg/V P  Vg+       . Vg           . V/C Vg        D
-=======
 # Nᴹ+      Nᴹ/Vg/J+
 >
 #
 > Software engineering is  the study of designing , implementing , and modifying the
 # Nᴹ+      Nᴹ/Vg/J+    VL3 D   NSg/V P  Nᴹ/Vg/J+  . Nᴹ/Vg/J      . V/C Nᴹ/Vg/J   D
->>>>>>> 5f2425d8
 > software in      order  to ensure it       is  of high     quality , affordable , maintainable , and
 # Nᴹ+      NPr/J/P NSg/V+ P  V      NPr/ISg+ VL3 P  NSg/V/J+ NSg/J+  . W?         . J            . V/C
 > fast    to build . It       is  a   systematic approach to software design  , involving the
 # NSg/V/J P  NSg/V . NPr/ISg+ VL3 D/P J          NSg/V    P  Nᴹ       N🅪Sg/V+ . Nᴹ/Vg/J   D
 > application of engineering practices to software . Software engineering deals
-<<<<<<< HEAD
-# NSg         P  Nᴹ/Vg+      NPl/V3+   P  Nᴹ       . Nᴹ+      Nᴹ/Vg+      NPl/V3+
-=======
 # NSg         P  Nᴹ/Vg/J+    NPl/V3+   P  Nᴹ       . Nᴹ+      Nᴹ/Vg/J+    NPl/V3+
->>>>>>> 5f2425d8
 > with the organizing and analyzing of software — it       does   not   just deal    with the
 # P    D   Nᴹ/Vg/J    V/C Nᴹ/Vg/J   P  Nᴹ+      . NPr/ISg+ NPl/V3 NSg/C V/J  NSg/V/J P    D+
 > creation or    manufacture of new      software , but     its     internal arrangement and
 # NSg+     NPr/C NSg/V       P  NSg/V/J+ Nᴹ+      . NSg/C/P ISg/D$+ J        NSg         V/C
-<<<<<<< HEAD
-> maintenance . For example software testing , systems engineering , technical debt
-# Nᴹ+         . C/P NSg/V+  Nᴹ+      Vg+     . NPl+    Nᴹ/Vg+      . NSg/J     N🅪Sg
-=======
 > maintenance . For example software testing  , systems engineering , technical debt
-# NSg+        . C/P NSg/V+  Nᴹ+      Nᴹ/Vg/J+ . NPl+    Nᴹ/Vg/J+    . NSg/J     N🅪Sg
->>>>>>> 5f2425d8
+# Nᴹ+         . C/P NSg/V+  Nᴹ+      Nᴹ/Vg/J+ . NPl+    Nᴹ/Vg/J+    . NSg/J     N🅪Sg
 > and software development processes .
 # V/C Nᴹ+      N🅪Sg+       NPl/V3+   .
 >
@@ -945,17 +734,10 @@
 # NPl+    . P    ISg/D$+ NPl+    NPr/J/P NSg         V/C NPr/J/P D   NPr+      NSg/V+     . #    . .
 > artificial intelligence research has been    necessarily cross      - disciplinary ,
 # J          N🅪Sg+        Nᴹ/V+    V3  NSg/VPp R           NPr/V/J/P+ . NSg/J        .
-<<<<<<< HEAD
-> drawing on  areas of expertise such  as    applied mathematics , symbolic logic   ,
-# N🅪Sg/Vg J/P NPl   P  Nᴹ/V+     NSg/I NSg/R VP/J    Nᴹ+         . J        Nᴹ/V/J+ .
-> semiotics , electrical engineering , philosophy of mind   , neurophysiology , and
-# Nᴹ        . NSg/J      Nᴹ/Vg+      . N🅪Sg/V     P  NSg/V+ . ?               . V/C
-=======
-> drawing   on  areas of expertise such  as    applied mathematics , symbolic logic    ,
-# N🅪Sg/Vg/J J/P NPl   P  Nᴹ/V+     NSg/I NSg/R VP/J    Nᴹ+         . J        NSg/V/J+ .
+> drawing   on  areas of expertise such  as    applied mathematics , symbolic logic   ,
+# N🅪Sg/Vg/J J/P NPl   P  Nᴹ/V+     NSg/I NSg/R VP/J    Nᴹ+         . J        Nᴹ/V/J+ .
 > semiotics , electrical engineering , philosophy of mind   , neurophysiology , and
 # Nᴹ        . NSg/J      Nᴹ/Vg/J+    . N🅪Sg/V     P  NSg/V+ . ?               . V/C
->>>>>>> 5f2425d8
 > social intelligence . AI    is  associated in      the popular mind   with robotic
 # NSg/J  N🅪Sg+        . NPr🅪+ VL3 VP/J       NPr/J/P D   NSg/J   NSg/V+ P    J+
 > development , but     the main    field of practical application has been    as    an  embedded
@@ -991,15 +773,9 @@
 > design  and fundamental operational structure of a    computer system . It       focuses
 # N🅪Sg/V+ V/C NSg/J       J           N🅪Sg/V    P  D/P+ NSg/V+   NSg+   . NPr/ISg+ NPl/V3
 > largely on  the way    by      which the central processing unit performs internally and
-<<<<<<< HEAD
-# R       J/P D+  NSg/J+ NSg/J/P I/C+  D+  NPr/J+  Vg+        NSg+ V3       R          V/C
+# R       J/P D+  NSg/J+ NSg/J/P I/C+  D+  NPr/J+  Nᴹ/Vg/J+   NSg+ V3       R          V/C
 > accesses addresses in      memory . Computer engineers study  computational logic  and
 # NPl/V3   NPl/V3    NPr/J/P N🅪Sg+  . NSg/V+   NPl/V3+   NSg/V+ J             Nᴹ/V/J V/C
-=======
-# R       J/P D+  NSg/J+ NSg/J/P I/C+  D+  NPr/J+  Nᴹ/Vg/J+   NSg+ V3       R          V/C
-> accesses addresses in      memory . Computer engineers study  computational logic   and
-# NPl/V3   NPl/V3    NPr/J/P N🅪Sg+  . NSg/V+   NPl/V3+   NSg/V+ J             NSg/V/J V/C
->>>>>>> 5f2425d8
 > design of computer hardware , from individual processor components ,
 # N🅪Sg/V P  NSg/V+   Nᴹ+      . P    NSg/J+     NSg+      NPl+       .
 > microcontrollers , personal computers to supercomputers and embedded systems . The
@@ -1022,13 +798,8 @@
 # R              . V/C R           Nᴹ/Vg/J     P    Dq   NSg/V/J . D/P N🅪Sg/V/JC P
 > mathematical models  have   been    developed for general concurrent computation
 # J+           NPl/V3+ NSg/VX NSg/VPp VP/J      C/P NSg/V/J NSg/J      NSg
-<<<<<<< HEAD
 > including Petri nets   , process calculi and the parallel random  access  machine
-# Vg        ?     NPl/V3 . NSg/V+  NSg     V/C D   NSg/V/J  NSg/V/J N🅪Sg/V+ NSg/V+
-=======
-> including Petri nets   , process calculi and the parallel random  access machine
-# Nᴹ/Vg/J   ?     NPl/V3 . NSg/V+  NSg     V/C D   NSg/V/J  NSg/V/J NSg/V+ NSg/V+
->>>>>>> 5f2425d8
+# Nᴹ/Vg/J   ?     NPl/V3 . NSg/V+  NSg     V/C D   NSg/V/J  NSg/V/J N🅪Sg/V+ NSg/V+
 > model    . When    multiple  computers are connected in      a    network while     using
 # NSg/V/J+ . NSg/I/C NSg/J/Dq+ NPl/V3+   V   VP/J      NPr/J/P D/P+ NSg/V+  NSg/V/C/P Nᴹ/Vg/J
 > concurrency , this    is  known as    a   distributed system . Computers within  that
@@ -1055,31 +826,18 @@
 #
 > Computer security is  a   branch of computer technology with the objective of
 # NSg/V+   Nᴹ+      VL3 D/P NPr/V  P  NSg/V+   N🅪Sg+      P    D   NSg/J     P
-<<<<<<< HEAD
 > protecting information from unauthorized access  , disruption , or    modification
-# Vg         Nᴹ+         P    V/J          N🅪Sg/V+ . N🅪Sg+      . NPr/C N🅪Sg+
+# Nᴹ/Vg/J    Nᴹ+         P    V/J          N🅪Sg/V+ . N🅪Sg+      . NPr/C N🅪Sg+
 > while     maintaining the accessibility and usability of the system for its     intended
-# NSg/V/C/P Vg          D   Nᴹ+           V/C Nᴹ        P  D   NSg+   C/P ISg/D$+ NSg/VP/J
-=======
-> protecting information from unauthorized access , disruption , or    modification
-# Nᴹ/Vg/J    Nᴹ+         P    V/J          NSg/V+ . N🅪Sg+      . NPr/C NSg+
-> while     maintaining the accessibility and usability of the system for its     intended
-# NSg/V/C/P Nᴹ/Vg/J     D   NSg+          V/C Nᴹ        P  D   NSg+   C/P ISg/D$+ NSg/VP/J
->>>>>>> 5f2425d8
+# NSg/V/C/P Nᴹ/Vg/J     D   Nᴹ+           V/C Nᴹ        P  D   NSg+   C/P ISg/D$+ NSg/VP/J
 > users .
 # NPl+  .
 >
 #
 > Historical cryptography is  the art    of writing and deciphering secret  messages .
-<<<<<<< HEAD
-# NSg/J      Nᴹ           VL3 D   NPr🅪/V P  NSg/Vg  V/C Vg          NSg/V/J NPl/V3+  .
+# NSg/J      Nᴹ           VL3 D   NPr🅪/V P  Nᴹ/Vg/J V/C Nᴹ/Vg/J     NSg/V/J NPl/V3+  .
 > Modern cryptography is  the scientific study of problems relating to distributed
-# NSg/J  Nᴹ           VL3 D   J          NSg/V P  NPl+     Vg       P  VP/J
-=======
-# NSg/J      NSg          VL3 D   NPr🅪/V P  Nᴹ/Vg/J V/C Nᴹ/Vg/J     NSg/V/J NPl/V3+  .
-> Modern cryptography is  the scientific study of problems relating to distributed
-# NSg/J  NSg          VL3 D   J          NSg/V P  NPl+     Nᴹ/Vg/J  P  VP/J
->>>>>>> 5f2425d8
+# NSg/J  Nᴹ           VL3 D   J          NSg/V P  NPl+     Nᴹ/Vg/J  P  VP/J
 > computations that          can    be      attacked . Technologies studied in      modern cryptography
 # NPl          NSg/I/C/Ddem+ NPr/VX NSg/VXB VP/J     . NPl+         VP/J    NPr/J/P NSg/J  Nᴹ
 > include symmetric and asymmetric encryption , digital signatures , cryptographic
@@ -1096,13 +854,8 @@
 #
 > A    database is  intended to organize , store  , and retrieve large amounts of data
 # D/P+ NSg/V+   VL3 NSg/VP/J P  V        . NSg/V+ . V/C NSg/V    NSg/J NPl/V3  P  N🅪Pl+
-<<<<<<< HEAD
-> easily . Digital databases are managed using database management systems to
-# R      . NSg/J+  NPl/V3+   V   VP/J    Vg    NSg/V+   N🅪Sg+      NPl+    P
-=======
 > easily . Digital databases are managed using   database management systems to
-# R      . NSg/J+  NPl/V3+   V   VP/J    Nᴹ/Vg/J NSg/V+   NSg+       NPl+    P
->>>>>>> 5f2425d8
+# R      . NSg/J+  NPl/V3+   V   VP/J    Nᴹ/Vg/J NSg/V+   N🅪Sg+      NPl+    P
 > store , create , maintain , and search  data  , through database models and query
 # NSg/V . V/J    . V        . V/C N🅪Sg/V+ N🅪Pl+ . NSg/J/P NSg/V+   NPl/V3 V/C NSg/V+
 > languages . Data  mining   is  a   process of discovering patterns in      large data  sets   .
@@ -1132,11 +885,7 @@
 >
 #
 > All          the information about any    computable problem can    be      represented using
-<<<<<<< HEAD
-# NSg/I/J/C/Dq D   Nᴹ+         J/P   I/R/Dq J          NSg/J+  NPr/VX NSg/VXB VP/J        Vg
-=======
-# NSg/I/J/C/Dq D   Nᴹ+         J/P   I/R/Dq J          NSg/J+  NPr/VX NSg/VXL VP/J        Nᴹ/Vg/J
->>>>>>> 5f2425d8
+# NSg/I/J/C/Dq D   Nᴹ+         J/P   I/R/Dq J          NSg/J+  NPr/VX NSg/VXB VP/J        Nᴹ/Vg/J
 > only  0 and 1 ( or    any    other   bistable pair   that          can    flip    - flop   between two
 # J/R/C # V/C # . NPr/C I/R/Dq NSg/V/J ?        NSg/V+ NSg/I/C/Ddem+ NPr/VX NSg/V/J . NSg/V+ NSg/P   NSg
 > easily distinguishable states    , such  as    " on  / off       " , " magnetized / de   - magnetized " ,
@@ -1156,11 +905,7 @@
 >
 #
 > Every algorithm can    be      expressed in      a   language for a   computer consisting of
-<<<<<<< HEAD
-# Dq    NSg       NPr/VX NSg/VXB VP/J      NPr/J/P D/P N🅪Sg/V+  C/P D/P NSg/V+   Vg         P
-=======
-# Dq    NSg       NPr/VX NSg/VXL VP/J      NPr/J/P D/P N🅪Sg/V+  C/P D/P NSg/V+   Nᴹ/Vg/J    P
->>>>>>> 5f2425d8
+# Dq    NSg       NPr/VX NSg/VXB VP/J      NPr/J/P D/P N🅪Sg/V+  C/P D/P NSg/V+   Nᴹ/Vg/J    P
 > only  five basic instructions :
 # J/R/C NSg  NPr/J NPl+         .
 >
@@ -1236,11 +981,7 @@
 >
 #
 > Programming languages can    be      used     to accomplish different tasks   in      different
-<<<<<<< HEAD
-# Nᴹ/Vg+      NPl/V3+   NPr/VX NSg/VXB VPPtPp/J P  V          NSg/J     NPl/V3+ NPr/J/P NSg/J+
-=======
-# Nᴹ/Vg/J+    NPl/V3+   NPr/VX NSg/VXL VPPtPp/J P  V          NSg/J     NPl/V3+ NPr/J/P NSg/J+
->>>>>>> 5f2425d8
+# Nᴹ/Vg/J+    NPl/V3+   NPr/VX NSg/VXB VPPtPp/J P  V          NSg/J     NPl/V3+ NPr/J/P NSg/J+
 > ways . Common   programming paradigms include :
 # NPl+ . NSg/V/J+ Nᴹ/Vg/J+    NPl+      NSg/V   .
 >
@@ -1249,13 +990,8 @@
 #
 >
 #
-<<<<<<< HEAD
-> Functional programming , a   style of building the structure and elements of
-# NSg/J+     Nᴹ/Vg+      . D/P NSg/V P  N🅪Sg/Vg+ D   N🅪Sg/V    V/C NPl/V3   P
-=======
 > Functional programming , a   style of building   the structure and elements of
 # NSg/J+     Nᴹ/Vg/J+    . D/P NSg/V P  N🅪Sg/Vg/J+ D   N🅪Sg/V    V/C NPl/V3   P
->>>>>>> 5f2425d8
 > computer programs that          treats  computation as    the evaluation of mathematical
 # NSg/V+   NPl/V3+  NSg/I/C/Ddem+ NPl/V3+ NSg         NSg/R D   N🅪Sg       P  J
 > functions and avoids state   and mutable data  . It       is  a   declarative programming
@@ -1279,23 +1015,13 @@
 >
 #
 > Object - oriented programming , a    programming paradigm based on  the concept of
-<<<<<<< HEAD
-# NSg/V+ . VP/J     Nᴹ/Vg+      . D/P+ Nᴹ/Vg+      NSg+     VP/J  J/P D   NSg/V   P
+# NSg/V+ . VP/J     Nᴹ/Vg/J+    . D/P+ Nᴹ/Vg/J+    NSg+     VP/J  J/P D   NSg/V   P
 > " objects " , which may    contain data  , in      the form   of fields    , often known as
 # . NPl/V3+ . . I/C+  NPr/VX V       N🅪Pl+ . NPr/J/P D   N🅪Sg/V P  NPrPl/V3+ . R     VPp/J NSg/R
 > attributes ; and code    , in      the form   of procedures , often known as    methods . A
 # NPl/V3+    . V/C N🅪Sg/V+ . NPr/J/P D   N🅪Sg/V P  NPl+       . R     VPp/J NSg/R NPl/V3+ . D/P
 > feature of objects is  that         an  object's procedures can    access  and often modify
 # NSg/V   P  NPl/V3+ VL3 NSg/I/C/Ddem D/P NSg$     NPl+       NPr/VX N🅪Sg/V+ V/C R     V
-=======
-# NSg/V+ . VP/J     Nᴹ/Vg/J+    . D/P+ Nᴹ/Vg/J+    NSg+     VP/J  J/P D   NSg/V   P
-> " objects " , which may    contain data  , in      the form  of fields    , often known as
-# . NPl/V3+ . . I/C+  NPr/VX V       N🅪Pl+ . NPr/J/P D   NSg/V P  NPrPl/V3+ . R     VPp/J NSg/R
-> attributes ; and code    , in      the form  of procedures , often known as    methods . A
-# NPl/V3+    . V/C N🅪Sg/V+ . NPr/J/P D   NSg/V P  NPl+       . R     VPp/J NSg/R NPl/V3+ . D/P
-> feature of objects is  that         an  object's procedures can    access and often modify
-# NSg/V   P  NPl/V3+ VL3 NSg/I/C/Ddem D/P NSg$     NPl+       NPr/VX NSg/V+ V/C R     V
->>>>>>> 5f2425d8
 > the data  fields   of the object with which they are associated . Thus
 # D   N🅪Pl+ NPrPl/V3 P  D   NSg/V+ P    I/C+  IPl+ V   VP/J       . NSg
 > object - oriented computer programs are made out         of objects that          interact with
@@ -1312,13 +1038,8 @@
 # W?           V/C NSg/V+  NSg/J+   Nᴹ+      NPl/V3+  .
 >
 #
-<<<<<<< HEAD
-> Many        languages offer    support for multiple  paradigms , making the distinction more
-# NSg/I/J/Dq+ NPl/V3+   NSg/V/JC N🅪Sg/V  C/P NSg/J/Dq+ NPl+      . NSg/Vg D+  N🅪Sg+       NPr/I/V/J/R/Dq
-=======
 > Many        languages offer    support for multiple  paradigms , making  the distinction more
-# NSg/I/J/Dq+ NPl/V3+   NSg/V/JC N🅪Sg/V  C/P NSg/J/Dq+ NPl+      . Nᴹ/Vg/J D+  NSg+        NPr/I/V/J/R/Dq
->>>>>>> 5f2425d8
+# NSg/I/J/Dq+ NPl/V3+   NSg/V/JC N🅪Sg/V  C/P NSg/J/Dq+ NPl+      . Nᴹ/Vg/J D+  N🅪Sg+       NPr/I/V/J/R/Dq
 > a   matter of style  than of technical capabilities .
 # D/P N🅪Sg/V P  NSg/V+ C/P  P  NSg/J+    NPl+         .
 >
