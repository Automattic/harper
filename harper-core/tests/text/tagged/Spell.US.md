--- conflicted
+++ resolved
@@ -6,13 +6,8 @@
 # I/Ddem+ NSg/V+   V3       D/P NSg/V P  NPl/V3+ VP/J    R         NPr/J/P I/J/R/Dq NPl      P  NPr🅪/V/J+ . NSg/C/P NSg/C NPr/J    NPr🅪/V/J+ . I/Ddem+ VL3 VP/J     P  NSg/V D+  Nᴹ/Vg/J+ NPl+        IPl+ NSg/V C/P NSg/I+ NPl/V3+  .
 >
 #
-<<<<<<< HEAD
-> To achieve this    , the filename of this   file   contains `.US       , which will   tell   the snapshot generator to use     the American dialect , rather    than trying   to use     an  automatically detected dialect .
-# P  V       I/Ddem+ . D   NSg      P  I/Ddem NSg/V+ V3       Unlintable . I/C+  NPr/VX NPr/VB D   NSg/V+   NSg       P  N🅪Sg/VB D   NPr/J    NSg+    . NPr/V/J/R C/P  NSg/Vg/J P  N🅪Sg/VB D/P W?            VP/J     NSg+    .
-=======
-> To achieve this    , the filename of this   file   contains `.US       , which will   tell   the snapshot generator to use   the American dialect , rather    than trying  to use   an  automatically detected dialect .
-# P  V       I/Ddem+ . D   NSg      P  I/Ddem NSg/V+ V3       Unlintable . I/C+  NPr/VX NPr/VL D   NSg/V+   NSg       P  NSg/V D   NPr/J    NSg+    . NPr/V/J/R C/P  Nᴹ/Vg/J P  NSg/V D/P W?            VP/J     NSg+    .
->>>>>>> 5f2425d8
+> To achieve this    , the filename of this   file   contains `.US       , which will   tell   the snapshot generator to use     the American dialect , rather    than trying  to use     an  automatically detected dialect .
+# P  V       I/Ddem+ . D   NSg      P  I/Ddem NSg/V+ V3       Unlintable . I/C+  NPr/VX NPr/VB D   NSg/V+   NSg       P  N🅪Sg/VB D   NPr/J    NSg+    . NPr/V/J/R C/P  Nᴹ/Vg/J P  N🅪Sg/VB D/P W?            VP/J     NSg+    .
 >
 #
 > Words
