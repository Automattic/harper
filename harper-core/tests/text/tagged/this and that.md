> " This    " and  " that          " are common   and  fulfill multiple purposes in      everyday English    .
# . I/Ddem+ . VB/C . NSg/I/C/Ddem+ . VB  NSg/VB/J VB/C VB/NoAm NSg/J/Dq NPl/V3   NPr/J/P NSg/J+   NPr🅪/VB/J+ .
> As    such  , disambiguating them     is  necessary .
# NSg/R NSg/I . Nᴹ/Vg/J        NSg/IPl+ VL3 NSg/J     .
>
#
> This    document contains various sentences that          use     " this    " , " that          " , " these  " , and
# I/Ddem+ NSg/VB+  V3       J+      NPl/V3+   NSg/I/C/Ddem+ N🅪Sg/VB . I/Ddem+ . . . NSg/I/C/Ddem+ . . . I/Ddem . . VB/C
> " those  " in      different contexts with a   lot    of edge    cases   .
# . I/Ddem . NPr/J/P NSg/J     NPl/V3   P    D/P NPr/VB P  NSg/VB+ NPl/V3+ .
>
#
> Examples
# NPl/V3+
>
#
> This   triangle is  nice     .
# I/Ddem NSg      VL3 NPr/VB/J .
> This    is  nice     .
# I/Ddem+ VL3 NPr/VB/J .
> That          triangle is  nice     .
# NSg/I/C/Ddem+ NSg      VL3 NPr/VB/J .
> That          is  nice     .
# NSg/I/C/Ddem+ VL3 NPr/VB/J .
> These  triangles are nice     .
# I/Ddem NPl       VB  NPr/VB/J .
> These   are nice     .
# I/Ddem+ VB  NPr/VB/J .
> Those  triangles are nice     .
# I/Ddem NPl       VB  NPr/VB/J .
> Those   are nice     .
# I/Ddem+ VB  NPr/VB/J .
>
#
> This    massage is  nice     .
# I/Ddem+ NSg/VB+ VL3 NPr/VB/J .
> That         massage is  nice     .
# NSg/I/C/Ddem NSg/VB+ VL3 NPr/VB/J .
> These   massages are nice     .
# I/Ddem+ NPl/V3+  VB  NPr/VB/J .
> Those   massages are nice     .
# I/Ddem+ NPl/V3+  VB  NPr/VB/J .
> This    massages well     .
# I/Ddem+ NPl/V3+  NSg/VB/J .
> That          massages well     .
# NSg/I/C/Ddem+ NPl/V3+  NSg/VB/J .
> These   massage well     .
# I/Ddem+ NSg/VB+ NSg/VB/J .
> Those   massage well     .
# I/Ddem+ NSg/VB+ NSg/VB/J .
>
#
> That          could   be      a    solution .
# NSg/I/C/Ddem+ NSg/VXB NSg/VXB D/P+ NSg+     .
> Find   all           candidates that          could   be      a    solution .
# NSg/VB NSg/I/J/C/Dq+ NPl/V3+    NSg/I/C/Ddem+ NSg/VXB NSg/VXB D/P+ NSg+     .
>
#
<<<<<<< HEAD
> This    is  all          that         I       have   .
# I/Ddem+ VL3 NSg/I/J/C/Dq NSg/I/C/Ddem ISg/#r+ NSg/VX .
> This    is  all          that         solutions can    do     .
# I/Ddem+ VL3 NSg/I/J/C/Dq NSg/I/C/Ddem NPl+      NPr/VX NSg/VX .
> That         solution can    do     .
# NSg/I/C/Ddem NSg+     NPr/VX NSg/VX .
>
#
> We   can    do     this    !
# IPl+ NPr/VX NSg/VX I/Ddem+ .
> I       can    do     this   and that          .
# ISg/#r+ NPr/VX NSg/VX I/Ddem V/C NSg/I/C/Ddem+ .
=======
> This    is  all          that         I    have    .
# I/Ddem+ VL3 NSg/I/J/C/Dq NSg/I/C/Ddem ISg+ NSg/VXB .
> This    is  all          that         solutions can     do      .
# I/Ddem+ VL3 NSg/I/J/C/Dq NSg/I/C/Ddem NPl+      NPr/VXB NSg/VXB .
> That         solution can     do      .
# NSg/I/C/Ddem NSg+     NPr/VXB NSg/VXB .
>
#
> We   can     do      this    !
# IPl+ NPr/VXB NSg/VXB I/Ddem+ .
> I    can     do      this   and  that          .
# ISg+ NPr/VXB NSg/VXB I/Ddem VB/C NSg/I/C/Ddem+ .
>>>>>>> 80040ee7
>
#
> We   unite  to stand  united in      unity .
# IPl+ NSg/VB P  NSg/VB VP/J   NPr/J/P Nᴹ+   .<|MERGE_RESOLUTION|>--- conflicted
+++ resolved
@@ -56,22 +56,8 @@
 # NSg/VB NSg/I/J/C/Dq+ NPl/V3+    NSg/I/C/Ddem+ NSg/VXB NSg/VXB D/P+ NSg+     .
 >
 #
-<<<<<<< HEAD
-> This    is  all          that         I       have   .
-# I/Ddem+ VL3 NSg/I/J/C/Dq NSg/I/C/Ddem ISg/#r+ NSg/VX .
-> This    is  all          that         solutions can    do     .
-# I/Ddem+ VL3 NSg/I/J/C/Dq NSg/I/C/Ddem NPl+      NPr/VX NSg/VX .
-> That         solution can    do     .
-# NSg/I/C/Ddem NSg+     NPr/VX NSg/VX .
->
-#
-> We   can    do     this    !
-# IPl+ NPr/VX NSg/VX I/Ddem+ .
-> I       can    do     this   and that          .
-# ISg/#r+ NPr/VX NSg/VX I/Ddem V/C NSg/I/C/Ddem+ .
-=======
-> This    is  all          that         I    have    .
-# I/Ddem+ VL3 NSg/I/J/C/Dq NSg/I/C/Ddem ISg+ NSg/VXB .
+> This    is  all          that         I       have    .
+# I/Ddem+ VL3 NSg/I/J/C/Dq NSg/I/C/Ddem ISg/#r+ NSg/VXB .
 > This    is  all          that         solutions can     do      .
 # I/Ddem+ VL3 NSg/I/J/C/Dq NSg/I/C/Ddem NPl+      NPr/VXB NSg/VXB .
 > That         solution can     do      .
@@ -80,9 +66,8 @@
 #
 > We   can     do      this    !
 # IPl+ NPr/VXB NSg/VXB I/Ddem+ .
-> I    can     do      this   and  that          .
-# ISg+ NPr/VXB NSg/VXB I/Ddem VB/C NSg/I/C/Ddem+ .
->>>>>>> 80040ee7
+> I       can     do      this   and  that          .
+# ISg/#r+ NPr/VXB NSg/VXB I/Ddem VB/C NSg/I/C/Ddem+ .
 >
 #
 > We   unite  to stand  united in      unity .
