<<<<<<< HEAD
> " This    " and " that          " are common  and fulfill multiple purposes in      everyday English  .
# . I/Ddem+ . V/C . NSg/I/C/Ddem+ . V   NSg/V/J V/C V/NoAm  NSg/J/Dq NPl/V    NPr/J/P NSg/J+   NPr/V/J+ .
> As    such  , disambiguating them     is necessary .
# NSg/R NSg/I . V              NSg/IPl+ VL NSg/J     .
=======
> " This    " and " that          " are common  and fulfill multiple purposes in      everyday English   .
# . I/Ddem+ . V/C . NSg/I/C/Ddem+ . V   NSg/V/J V/C V/NoAm  NSg/J/Dq NPl/V    NPr/J/P NSg/J+   NPr🅪/V/J+ .
> As    such  , disambiguating them     is  necessary .
# NSg/R NSg/I . V              NSg/IPl+ VL+ NSg/J     .
>>>>>>> 90a66a9c
>
#
> This    document contains various sentences that          use   " this    " , " that          " , " these  " , and
# I/Ddem+ NSg/V+   V        J+      NPl/V+    NSg/I/C/Ddem+ NSg/V . I/Ddem+ . . . NSg/I/C/Ddem+ . . . I/Ddem . . V/C
> " those  " in      different contexts with a   lot   of edge   cases  .
# . I/Ddem . NPr/J/P NSg/J     NPl/V    P    D/P NPr/V P  NSg/V+ NPl/V+ .
>
#
> Examples
# NPl/V+
>
#
> This   triangle is nice    .
# I/Ddem NSg      VL NPr/V/J .
> This    is nice    .
# I/Ddem+ VL NPr/V/J .
> That          triangle is nice    .
# NSg/I/C/Ddem+ NSg      VL NPr/V/J .
> That          is nice    .
# NSg/I/C/Ddem+ VL NPr/V/J .
> These  triangles are nice    .
# I/Ddem NPl       V   NPr/V/J .
> These   are nice    .
# I/Ddem+ V   NPr/V/J .
> Those  triangles are nice    .
# I/Ddem NPl       V   NPr/V/J .
> Those   are nice    .
# I/Ddem+ V   NPr/V/J .
>
#
> This    massage is nice    .
# I/Ddem+ NSg/V+  VL NPr/V/J .
> That         massage is nice    .
# NSg/I/C/Ddem NSg/V+  VL NPr/V/J .
> These   massages are nice    .
# I/Ddem+ NPl/V+   V   NPr/V/J .
> Those   massages are nice    .
# I/Ddem+ NPl/V+   V   NPr/V/J .
> This    massages well    .
# I/Ddem+ NPl/V+   NSg/V/J .
> That          massages well    .
# NSg/I/C/Ddem+ NPl/V+   NSg/V/J .
> These   massage well    .
# I/Ddem+ NSg/V+  NSg/V/J .
> Those   massage well    .
# I/Ddem+ NSg/V+  NSg/V/J .
>
#
> That          could  be     a    solution .
# NSg/I/C/Ddem+ NSg/VX NSg/VX D/P+ NSg+     .
> Find  all           candidates that          could  be     a    solution .
# NSg/V NSg/I/J/C/Dq+ NPl/V+     NSg/I/C/Ddem+ NSg/VX NSg/VX D/P+ NSg+     .
>
#
> This    is all          that         I    have   .
# I/Ddem+ VL NSg/I/J/C/Dq NSg/I/C/Ddem ISg+ NSg/VX .
> This    is all          that         solutions can    do     .
# I/Ddem+ VL NSg/I/J/C/Dq NSg/I/C/Ddem NPl+      NPr/VX NSg/VX .
> That         solution can    do     .
# NSg/I/C/Ddem NSg+     NPr/VX NSg/VX .
>
#
> We   can    do     this    !
# IPl+ NPr/VX NSg/VX I/Ddem+ .
> I    can    do     this   and that          .
# ISg+ NPr/VX NSg/VX I/Ddem V/C NSg/I/C/Ddem+ .
>
#
> We   unite to stand united in      unity .
# IPl+ NSg/V P  NSg/V V/J    NPr/J/P NSg+  .<|MERGE_RESOLUTION|>--- conflicted
+++ resolved
@@ -1,14 +1,7 @@
-<<<<<<< HEAD
-> " This    " and " that          " are common  and fulfill multiple purposes in      everyday English  .
-# . I/Ddem+ . V/C . NSg/I/C/Ddem+ . V   NSg/V/J V/C V/NoAm  NSg/J/Dq NPl/V    NPr/J/P NSg/J+   NPr/V/J+ .
+> " This    " and " that          " are common  and fulfill multiple purposes in      everyday English   .
+# . I/Ddem+ . V/C . NSg/I/C/Ddem+ . V   NSg/V/J V/C V/NoAm  NSg/J/Dq NPl/V    NPr/J/P NSg/J+   NPr🅪/V/J+ .
 > As    such  , disambiguating them     is necessary .
 # NSg/R NSg/I . V              NSg/IPl+ VL NSg/J     .
-=======
-> " This    " and " that          " are common  and fulfill multiple purposes in      everyday English   .
-# . I/Ddem+ . V/C . NSg/I/C/Ddem+ . V   NSg/V/J V/C V/NoAm  NSg/J/Dq NPl/V    NPr/J/P NSg/J+   NPr🅪/V/J+ .
-> As    such  , disambiguating them     is  necessary .
-# NSg/R NSg/I . V              NSg/IPl+ VL+ NSg/J     .
->>>>>>> 90a66a9c
 >
 #
 > This    document contains various sentences that          use   " this    " , " that          " , " these  " , and
