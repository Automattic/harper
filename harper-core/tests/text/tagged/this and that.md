--- conflicted
+++ resolved
@@ -56,17 +56,10 @@
 # NSg/V NSg/I/J/C/Dq+ NPl/V3+    NSg/I/C/Ddem+ NSg/VX NSg/VXL D/P+ NSg+     .
 >
 #
-<<<<<<< HEAD
-> This    is all          that         I       have   .
-# I/Ddem+ VL NSg/I/J/C/Dq NSg/I/C/Ddem ISg/#r+ NSg/VX .
-> This    is all          that         solutions can    do     .
-# I/Ddem+ VL NSg/I/J/C/Dq NSg/I/C/Ddem NPl+      NPr/VX NSg/VX .
-=======
-> This    is  all          that         I    have   .
-# I/Ddem+ VL3 NSg/I/J/C/Dq NSg/I/C/Ddem ISg+ NSg/VX .
+> This    is  all          that         I       have   .
+# I/Ddem+ VL3 NSg/I/J/C/Dq NSg/I/C/Ddem ISg/#r+ NSg/VX .
 > This    is  all          that         solutions can    do     .
 # I/Ddem+ VL3 NSg/I/J/C/Dq NSg/I/C/Ddem NPl+      NPr/VX NSg/VX .
->>>>>>> 9f3fca1d
 > That         solution can    do     .
 # NSg/I/C/Ddem NSg+     NPr/VX NSg/VX .
 >
