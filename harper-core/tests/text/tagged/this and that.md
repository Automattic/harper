--- conflicted
+++ resolved
@@ -4,17 +4,10 @@
 # NSg/R NSg/I . Vg             NSg/IPl+ VL3 NSg/J     .
 >
 #
-<<<<<<< HEAD
-> This    document contains various sentences that          use    " this    " , " that          " , " these  " , and
-# I/Ddem+ NSg/V+   V        J+      NPl/V+    NSg/I/C/Ddem+ N🅪Sg/V . I/Ddem+ . . . NSg/I/C/Ddem+ . . . I/Ddem . . V/C
-> " those  " in      different contexts with a   lot   of edge   cases  .
-# . I/Ddem . NPr/J/P NSg/J     NPl/V    P    D/P NPr/V P  NSg/V+ NPl/V+ .
-=======
-> This    document contains various sentences that          use   " this    " , " that          " , " these  " , and
-# I/Ddem+ NSg/V+   V3       J+      NPl/V3+   NSg/I/C/Ddem+ NSg/V . I/Ddem+ . . . NSg/I/C/Ddem+ . . . I/Ddem . . V/C
+> This    document contains various sentences that          use     " this    " , " that          " , " these  " , and
+# I/Ddem+ NSg/V+   V3       J+      NPl/V3+   NSg/I/C/Ddem+ N🅪Sg/VB . I/Ddem+ . . . NSg/I/C/Ddem+ . . . I/Ddem . . V/C
 > " those  " in      different contexts with a   lot   of edge   cases   .
 # . I/Ddem . NPr/J/P NSg/J     NPl/V3   P    D/P NPr/V P  NSg/V+ NPl/V3+ .
->>>>>>> 9f3fca1d
 >
 #
 > Examples
@@ -58,9 +51,9 @@
 >
 #
 > That          could  be      a    solution .
-# NSg/I/C/Ddem+ NSg/VX NSg/VXL D/P+ NSg+     .
+# NSg/I/C/Ddem+ NSg/VX NSg/VXB D/P+ NSg+     .
 > Find  all           candidates that          could  be      a    solution .
-# NSg/V NSg/I/J/C/Dq+ NPl/V3+    NSg/I/C/Ddem+ NSg/VX NSg/VXL D/P+ NSg+     .
+# NSg/V NSg/I/J/C/Dq+ NPl/V3+    NSg/I/C/Ddem+ NSg/VX NSg/VXB D/P+ NSg+     .
 >
 #
 > This    is  all          that         I    have   .
