> " This    " and  " that          " are common   and  fulfill multiple purposes in        everyday English      .
# . I/Ddem+ . VB/C . NSg/I/C/Ddem+ . VB  NSg/VB/J VB/C VB/NoAm NSg/J/Dq NPl/V3   NPr/J/R/P NSg/J+   NPr🅪Sg/VB/J+ .
<<<<<<< HEAD
> As        such  , disambiguating them     is  necessary .
# NSg/R/C/P NSg/I . Nᴹ/Vg/J        NSg/IPl+ VL3 NSg/J     .
=======
> As    such  , disambiguating them     is  necessary .
# R/C/P NSg/I . Nᴹ/Vg/J        NSg/IPl+ VL3 NSg/J     .
>>>>>>> 51e02866
>
#
> This    document contains various sentences that          use     " this    " , " that          " , " these  " , and
# I/Ddem+ NSg/VB+  V3       J+      NPl/V3+   NSg/I/C/Ddem+ N🅪Sg/VB . I/Ddem+ . . . NSg/I/C/Ddem+ . . . I/Ddem . . VB/C
> " those  " in        different contexts with a   lot    of edge    cases   .
# . I/Ddem . NPr/J/R/P NSg/J     NPl/V3   P    D/P NPr/VB P  NSg/VB+ NPl/V3+ .
>
#
>              Examples
# HeadingStart NPl/V3+
>
#
> This   triangle is  nice  .
# I/Ddem NSg      VL3 NPr/J .
> This    is  nice  .
# I/Ddem+ VL3 NPr/J .
> That          triangle is  nice  .
# NSg/I/C/Ddem+ NSg      VL3 NPr/J .
> That          is  nice  .
# NSg/I/C/Ddem+ VL3 NPr/J .
> These  triangles are nice  .
# I/Ddem NPl       VB  NPr/J .
> These   are nice  .
# I/Ddem+ VB  NPr/J .
> Those  triangles are nice  .
# I/Ddem NPl       VB  NPr/J .
> Those   are nice  .
# I/Ddem+ VB  NPr/J .
>
#
> This    massage is  nice  .
# I/Ddem+ NSg/VB+ VL3 NPr/J .
> That         massage is  nice  .
# NSg/I/C/Ddem NSg/VB+ VL3 NPr/J .
> These   massages are nice  .
# I/Ddem+ NPl/V3+  VB  NPr/J .
> Those   massages are nice  .
# I/Ddem+ NPl/V3+  VB  NPr/J .
> This    massages well       .
# I/Ddem+ NPl/V3+  NSg/VB/J/R .
> That          massages well       .
# NSg/I/C/Ddem+ NPl/V3+  NSg/VB/J/R .
> These   massage well       .
# I/Ddem+ NSg/VB+ NSg/VB/J/R .
> Those   massage well       .
# I/Ddem+ NSg/VB+ NSg/VB/J/R .
>
#
> That          could   be      a    solution .
# NSg/I/C/Ddem+ NSg/VXB NSg/VXB D/P+ N🅪Sg+    .
> Find   all           candidates that          could   be      a    solution .
# NSg/VB NSg/I/J/C/Dq+ NPl/V3+    NSg/I/C/Ddem+ NSg/VXB NSg/VXB D/P+ N🅪Sg+    .
>
#
> This    is  all          that         I       have    .
# I/Ddem+ VL3 NSg/I/J/C/Dq NSg/I/C/Ddem ISg/#r+ NSg/VXB .
> This    is  all          that         solutions can     do  .
# I/Ddem+ VL3 NSg/I/J/C/Dq NSg/I/C/Ddem NPl+      NPr/VXB VXB .
> That         solution can     do  .
# NSg/I/C/Ddem N🅪Sg+    NPr/VXB VXB .
>
#
> We   can     do  this    !
# IPl+ NPr/VXB VXB I/Ddem+ .
> I       can     do  this   and  that          .
# ISg/#r+ NPr/VXB VXB I/Ddem VB/C NSg/I/C/Ddem+ .
>
#
> We   unite  to stand  united in        unity .
# IPl+ NSg/VB P  NSg/VB VP/J   NPr/J/R/P Nᴹ+   .<|MERGE_RESOLUTION|>--- conflicted
+++ resolved
@@ -1,12 +1,7 @@
 > " This    " and  " that          " are common   and  fulfill multiple purposes in        everyday English      .
 # . I/Ddem+ . VB/C . NSg/I/C/Ddem+ . VB  NSg/VB/J VB/C VB/NoAm NSg/J/Dq NPl/V3   NPr/J/R/P NSg/J+   NPr🅪Sg/VB/J+ .
-<<<<<<< HEAD
-> As        such  , disambiguating them     is  necessary .
-# NSg/R/C/P NSg/I . Nᴹ/Vg/J        NSg/IPl+ VL3 NSg/J     .
-=======
 > As    such  , disambiguating them     is  necessary .
 # R/C/P NSg/I . Nᴹ/Vg/J        NSg/IPl+ VL3 NSg/J     .
->>>>>>> 51e02866
 >
 #
 > This    document contains various sentences that          use     " this    " , " that          " , " these  " , and
