> <!--
# Unlintable
>            source: https://en.wikipedia.org/w/index.php?title=Part-of-speech_tagging&oldid=1275774341
# Unlintable Unlintable
>            license: CC BY-SA 4.0
# Unlintable Unlintable
>            -->
# Unlintable Unlintable
>            Part    - of - speech  tagging
# Unlintable NSg/V/J . P  . N🅪Sg/V+ NSg/V
>
#
> In      corpus linguistics , part    - of - speech tagging ( POS  tagging or    PoS  tagging or
# NPr/J/P NSg+   NSg         . NSg/V/J . P  . N🅪Sg/V NSg/V   . NSg+ NSg/V   NPr/C NSg+ NSg/V   NPr/C
> POST     ) , also called grammatical tagging is the process of marking up        a   word  in      a
# NPr/V/P+ . . W?   V/J    J           NSg/V   VL D   NSg/V   P  NSg/V   NSg/V/J/P D/P NSg/V NPr/J/P D/P
> text  ( corpus ) as    corresponding to a   particular part    of speech  , based on  both   its
# NSg/V . NSg+   . NSg/R NSg/V/J       P  D/P NSg/J      NSg/V/J P  N🅪Sg/V+ . V/J   J/P I/C/Dq ISg/D$+
> definition and its     context . A   simplified form  of this    is commonly taught to
# NSg        V/C ISg/D$+ NᴹSg/V+ . D/P V/J        NSg/V P  I/Ddem+ VL R        V      P
> school - age    children , in      the identification of words  as    nouns , verbs  , adjectives ,
# NSg/V  . N🅪Sg/V NPl      . NPr/J/P D   NSg            P  NPl/V+ NSg/R NPl/V . NPl/V+ . NPl/V      .
> adverbs , etc.
# NPl/V   . W?
>
#
> Once  performed by      hand   , POS  tagging is now       done    in      the context of computational
# NSg/C V/J       NSg/J/P NSg/V+ . NSg+ NSg/V   VL NPr/V/J/C NSg/V/J NPr/J/P D   NᴹSg/V  P  J+
> linguistics , using algorithms which associate discrete terms  , as    well    as    hidden
# NSg+        . V     NPl+       I/C+  NSg/V/J+  J        NPl/V+ . NSg/R NSg/V/J NSg/R V/J
> parts of speech  , by      a   set     of descriptive tags   . POS  - tagging algorithms fall  into
# NPl/V P  N🅪Sg/V+ . NSg/J/P D/P NPr/V/J P  NSg/J+      NPl/V+ . NSg+ . NSg/V   NPl        NSg/V P
> two distinctive groups : rule   - based and  stochastic . E. Brill's tagger , one       of the
# NSg NSg/J       NPl/V+ . NSg/V+ . V/J+  V/C+ J+         . ?  ?       NSg    . NSg/I/V/J P  D
> first   and most       widely used English  POS  - taggers , employs rule   - based algorithms .
# NSg/V/J V/C NSg/I/J/Dq R      V/J  NPr/V/J+ NSg+ . NPl     . NPl/V   NSg/V+ . V/J   NPl+       .
>
#
> Principle
# N🅪Sg/V
>
#
> Part    - of - speech tagging is harder than just having a   list  of words and their
<<<<<<< HEAD
# NSg/V/J . P  . N🅪Sg/V NSg/V   VL JC     C/P  V/J  V      D/P NSg/V P  NPl/V V/C D$+
> parts of speech  , because some   words  can    represent more      than one       part    of speech
# NPl/V P  N🅪Sg/V+ . C/P     I/J/R+ NPl/V+ NPr/VX V         NPr/I/V/J C/P  NSg/I/V/J NSg/V/J P  N🅪Sg/V+
> at    different times  , and because some  parts of speech  are complex  . This    is not
# NSg/P NSg/J+    NPl/V+ . V/C C/P     I/J/R NPl/V P  N🅪Sg/V+ V+  NSg/V/J+ . I/Ddem+ VL NSg/C
> rare    — in      natural languages ( as    opposed to many      artificial languages ) , a   large
# NSg/V/J . NPr/J/P NSg/J   NPl/V+    . NSg/R V/J     P  NSg/I/J/D J          NPl/V+    . . D/P NSg/J
=======
# NSg/V/J . P  . N🅪Sg/V NSg/V   VL J      C/P  V/J  V      D/P NSg/V P  NPl/V V/C D$+
> parts of speech  , because some      words  can    represent more         than one       part    of speech
# NPl/V P  N🅪Sg/V+ . C/P     I/J/R/Dq+ NPl/V+ NPr/VX V         NPr/I/V/J/Dq C/P  NSg/I/V/J NSg/V/J P  N🅪Sg/V+
> at    different times  , and because some     parts of speech  are complex  . This    is not
# NSg/P NSg/J+    NPl/V+ . V/C C/P     I/J/R/Dq NPl/V P  N🅪Sg/V+ V+  NSg/V/J+ . I/Ddem+ VL NSg/C
> rare    — in      natural languages ( as    opposed to many       artificial languages ) , a   large
# NSg/V/J . NPr/J/P NSg/J   NPl/V+    . NSg/R V/J     P  NSg/I/J/Dq J          NPl/V+    . . D/P NSg/J
>>>>>>> 23054e6b
> percentage of word   - forms  are ambiguous . For example , even    " dogs   " , which is
# NSg        P  NSg/V+ . NPl/V+ V+  J+        . C/P NSg/V+  . NSg/V/J . NPl/V+ . . I/C+  VL
> usually thought of as    just a    plural noun   , can    also be     a   verb   :
# R       NSg/V   P  NSg/R V/J  D/P+ NSg/J+ NSg/V+ . NPr/VX W?   NSg/VX D/P NSg/V+ .
>
#
> The sailor dogs  the hatch  .
# D+  NSg    NPl/V D   NSg/V+ .
>
#
> Correct  grammatical tagging will   reflect that          " dogs   " is here    used as    a    verb   , not
# NSg/V/J+ J           NSg/V   NPr/VX V       NSg/I/C/Ddem+ . NPl/V+ . VL NSg/J/R V/J  NSg/R D/P+ NSg/V+ . NSg/C
> as    the more         common  plural noun   . Grammatical context is one       way    to determine
# NSg/R D   NPr/I/V/J/Dq NSg/V/J NSg/J  NSg/V+ . J           NᴹSg/V+ VL NSg/I/V/J NSg/J+ P  V
> this    ; semantic analysis can    also be     used to infer that          " sailor " and " hatch "
# I/Ddem+ . NSg/J    N🅪Sg+    NPr/VX W?   NSg/VX V/J  P  V     NSg/I/C/Ddem+ . NSg+   . V/C . NSg/V .
> implicate " dogs  " as    1 ) in      the nautical context and 2 ) an  action   applied to the
# NSg/V     . NPl/V . NSg/R # . NPr/J/P D+  J+       NᴹSg/V+ V/C # . D/P NSg/V/J+ V/J     P  D
> object " hatch " ( in      this    context , " dogs   " is a   nautical term     meaning   " fastens ( a
# NSg/V+ . NSg/V . . NPr/J/P I/Ddem+ NᴹSg/V+ . . NPl/V+ . VL D/P J        NSg/V/J+ N🅪Sg/V/J+ . V       . D/P
> watertight door   ) securely " ) .
# J          NSg/V+ . R        . . .
>
#
> Tag    sets
# NSg/V+ NPl/V
>
#
> Schools commonly teach that         there are 9 parts of speech  in      English : noun   , verb   ,
# NPl/V+  R        NSg/V NSg/I/C/Ddem +     V   # NPl/V P  N🅪Sg/V+ NPr/J/P NPr/V/J . NSg/V+ . NSg/V+ .
> article , adjective , preposition , pronoun , adverb , conjunction , and interjection .
# NSg/V+  . NSg/V/J+  . NSg/V       . NSg/V+  . NSg/V+ . NSg/V+      . V/C NSg+         .
> However , there are clearly many       more         categories and sub     - categories . For nouns ,
# C       . +     V   R       NSg/I/J/Dq NPr/I/V/J/Dq NPl+       V/C NSg/V/P . NPl        . C/P NPl/V .
> the plural , possessive , and singular forms  can     be      distinguished . In      many
# D   NSg/J  . NSg/J      . V/C NSg/J    NPl/V+ NPr/VX+ NSg/VX+ V/J+          . NPr/J/P NSg/I/J/Dq+
> languages words  are also marked for their " case   " ( role as    subject , object ,
# NPl/V+    NPl/V+ V   W?   V/J    C/P D$+   . NPr/V+ . . NSg  NSg/R NSg/V/J . NSg/V+ .
> etc. ) , grammatical gender   , and so        on  ; while     verbs  are marked for tense   , aspect ,
# +    . . J+          NSg/V/J+ . V/C NSg/I/J/C J/P . NSg/V/C/P NPl/V+ V   V/J    C/P NSg/V/J . NSg/V+ .
<<<<<<< HEAD
> and other    things . In      some   tagging systems , different inflections of the same
# V/C NSg/V/J+ NPl/V+ . NPr/J/P I/J/R+ NSg/V   NPl+    . NSg/J     NPl         P  D+  I/J+
> root   word   will   get   different parts of speech  , resulting in      a   large number   of
# NPr/V+ NSg/V+ NPr/VX NSg/V NSg/J     NPl/V P  N🅪Sg/V+ . V         NPr/J/P D/P NSg/J NSg/V/JC P+
=======
> and other    things . In      some      tagging systems , different inflections of the same
# V/C NSg/V/J+ NPl/V+ . NPr/J/P I/J/R/Dq+ NSg/V   NPl+    . NSg/J     NPl         P  D+  I/J+
> root   word   will   get   different parts of speech  , resulting in      a   large number  of
# NPr/V+ NSg/V+ NPr/VX NSg/V NSg/J     NPl/V P  N🅪Sg/V+ . V         NPr/J/P D/P NSg/J NSg/V/J P+
>>>>>>> 23054e6b
> tags   . For example , NN for singular common   nouns , NNS for plural common   nouns , NP
# NPl/V+ . C/P NSg/V+  . ?  C/P NSg/J    NSg/V/J+ NPl/V . ?   C/P NSg/J  NSg/V/J+ NPl/V . NPr
> for singular proper nouns ( see   the POS  tags   used in      the Brown    Corpus ) . Other
# C/P NSg/J    NSg/J  NPl/V . NSg/V D+  NSg+ NPl/V+ V/J  NPr/J/P D+  NPr/V/J+ NSg+   . . NSg/V/J
> tagging systems use   a   smaller number   of tags   and ignore fine    differences or
# NSg/V   NPl+    NSg/V D/P NSg/JC  NSg/V/JC P  NPl/V+ V/C V      NSg/V/J NSg/V       NPr/C
> model    them     as     features somewhat independent from part    - of - speech  .
# NSg/V/J+ NSg/IPl+ NSg/R+ NPl/V+   NSg/I    NSg/J       P    NSg/V/J . P  . N🅪Sg/V+ .
>
#
> In      part    - of - speech tagging by      computer , it       is typical to distinguish from 50 to
# NPr/J/P NSg/V/J . P  . N🅪Sg/V NSg/V   NSg/J/P NSg/V+   . NPr/ISg+ VL NSg/J   P  V           P    #  P
> 150 separate parts of speech for English  . Work  on  stochastic methods for tagging
# #   NSg/V/J  NPl/V P  N🅪Sg/V C/P NPr/V/J+ . NSg/V J/P J          NPl/V   C/P NSg/V
> Koine Greek   ( DeRose 1990 ) has used over      1 , 000 parts of speech  and found that
# ?     NPr/V/J . ?      #    . V   V/J  NSg/V/J/P # . #   NPl/V P  N🅪Sg/V+ V/C NSg/V NSg/I/C/Ddem
> about as    many        words  were  ambiguous in      that          language as    in      English  . A
# J/P   NSg/R NSg/I/J/Dq+ NPl/V+ NSg/V J         NPr/J/P NSg/I/C/Ddem+ N🅪Sg/V+  NSg/R NPr/J/P NPr/V/J+ . D/P
> morphosyntactic descriptor in      the case  of morphologically rich    languages is
# ?               NSg        NPr/J/P D   NPr/V P  ?               NPr/V/J NPl/V+    VL
> commonly expressed using very short      mnemonics , such  as    Ncmsan for Category = Noun   ,
# R        V/J       V     J/R  NPr/V/J/P+ NPl       . NSg/I NSg/R ?      C/P NSg      . NSg/V+ .
> Type  = common  , Gender  = masculine , Number   = singular , Case  = accusative , Animate
# NSg/V . NSg/V/J . NSg/V/J . NSg/J     . NSg/V/JC . NSg/J    . NPr/V . NSg/J      . V/J
> = no    .
# . NPr/P .
>
#
> The most       popular " tag    set     " for POS  tagging for American English  is probably the
# D   NSg/I/J/Dq NSg/J   . NSg/V+ NPr/V/J . C/P NSg+ NSg/V   C/P NPr/J    NPr/V/J+ VL R        D+
> Penn tag    set     , developed in      the Penn Treebank project . It       is largely similar to
# NPr+ NSg/V+ NPr/V/J . V/J       NPr/J/P D+  NPr+ ?        NSg/V+  . NPr/ISg+ VL R       NSg/J   P
<<<<<<< HEAD
> the earlier Brown   Corpus and LOB   Corpus tag    sets  , though much     smaller . In
# D   JC      NPr/V/J NSg    V/C NSg/V NSg+   NSg/V+ NPl/V . V/C    NSg/I/J+ NSg/JC+ . NPr/J/P
=======
> the earlier Brown   Corpus and LOB   Corpus tag    sets  , though much        smaller . In
# D   J       NPr/V/J NSg    V/C NSg/V NSg+   NSg/V+ NPl/V . V/C    NSg/I/J/Dq+ J+      . NPr/J/P
>>>>>>> 23054e6b
> Europe , tag    sets  from the Eagles Guidelines see   wide  use    and include versions
# NPr+   . NSg/V+ NPl/V P    D+  NPl/V+ NPl+       NSg/V NSg/J NSg/V+ V/C NSg/V   NPl/V
> for multiple  languages .
# C/P NSg/J/Dq+ NPl/V+    .
>
#
> POS  tagging work   has been  done    in      a   variety of languages , and the set     of POS
# NSg+ NSg/V   NSg/V+ V   NSg/V NSg/V/J NPr/J/P D/P NSg     P  NPl/V+    . V/C D   NPr/V/J P  NSg+
> tags   used varies greatly with language . Tags   usually are designed to include
# NPl/V+ V/J  NPl/V  R       P    N🅪Sg/V+  . NPl/V+ R       V   V/J      P  NSg/V
> overt morphological distinctions , although this    leads to inconsistencies such  as
# NSg/J J+            NPl+         . C        I/Ddem+ NPl/V P  NPl             NSg/I NSg/R
<<<<<<< HEAD
> case   - marking for pronouns but     not   nouns in      English  , and much    larger
# NPr/V+ . NSg/V   C/P NPl/V    NSg/C/P NSg/C NPl/V NPr/J/P NPr/V/J+ . V/C NSg/I/J JC
=======
> case   - marking for pronouns but     not   nouns in      English  , and much       larger
# NPr/V+ . NSg/V   C/P NPl/V    NSg/C/P NSg/C NPl/V NPr/J/P NPr/V/J+ . V/C NSg/I/J/Dq J
>>>>>>> 23054e6b
> cross      - language differences . The tag    sets  for heavily inflected languages such  as
# NPr/V/J/P+ . N🅪Sg/V+  NSg/V       . D+  NSg/V+ NPl/V C/P R       V/J       NPl/V+    NSg/I NSg/R
> Greek   and Latin can    be     very large ; tagging words  in      agglutinative languages such
# NPr/V/J V/C NPr/J NPr/VX NSg/VX J/R  NSg/J . NSg/V   NPl/V+ NPr/J/P ?             NPl/V+    NSg/I
> as    Inuit languages may    be     virtually impossible . At    the other    extreme , Petrov et
# NSg/R NPr/J NPl/V+    NPr/VX NSg/VX R+        NSg/J+     . NSg/P D+  NSg/V/J+ NSg/J   . ?      ?
> al. have   proposed a   " universal " tag    set     , with 12 categories ( for example , no
# ?   NSg/VX V/J      D/P . NSg/J     . NSg/V+ NPr/V/J . P    #  NPl        . C/P NSg/V+  . NPr/P
> subtypes of nouns , verbs  , punctuation , and so        on   ) . Whether a   very small   set     of
<<<<<<< HEAD
# NPl      P  NPl/V . NPl/V+ . NSg+        . V/C NSg/I/J/C J/P+ . . I/C     D/P J/R  NPr/V/J NPr/V/J P
> very broad tags  or    a   much    larger set     of more      precise ones   is preferable , depends
# J/R  NSg/J NPl/V NPr/C D/P NSg/I/J JC     NPr/V/J P  NPr/I/V/J V/J     NPl/V+ VL W?         . NPl/V
=======
# NPl      P  NPl/V . NPl/V+ . NᴹSg+       . V/C NSg/I/J/C J/P+ . . I/C     D/P J/R  NPr/V/J NPr/V/J P
> very broad tags  or    a   much       larger set     of more         precise ones   is preferable , depends
# J/R  NSg/J NPl/V NPr/C D/P NSg/I/J/Dq J      NPr/V/J P  NPr/I/V/J/Dq V/J     NPl/V+ VL W?         . NPl/V
>>>>>>> 23054e6b
> on  the purpose at    hand   . Automatic tagging is easier on  smaller tag    - sets   .
# J/P D+  NSg/V   NSg/P NSg/V+ . NSg/J     NSg/V   VL NSg/JC J/P NSg/JC  NSg/V+ . NPl/V+ .
>
#
> History
# N🅪Sg
>
#
> The Brown    Corpus
# D   NPr/V/J+ NSg
>
#
> Research on  part    - of - speech tagging has been  closely tied to corpus linguistics .
# NSg/V    J/P NSg/V/J . P  . N🅪Sg/V NSg/V   V   NSg/V R       V/J  P  NSg    NSg+        .
> The first   major   corpus of English  for computer analysis was the Brown   Corpus
# D   NSg/V/J NPr/V/J NSg    P  NPr/V/J+ C/P NSg/V+   N🅪Sg+    V   D   NPr/V/J NSg
> developed at    Brown   University by      Henry Kučera and W. Nelson Francis , in      the
# V/J       NSg/P NPr/V/J NSg        NSg/J/P NPr+  ?      V/C ?  NPr+   NPr+    . NPr/J/P D
> mid      - 1960s . It       consists of about 1 , 000 , 000 words of running   English  prose text   ,
# NSg/J/P+ . #d    . NPr/ISg+ NPl/V    P  J/P   # . #   . #   NPl/V P  NSg/V/J/P NPr/V/J+ NSg/V NSg/V+ .
<<<<<<< HEAD
> made  up        of 500 samples from randomly chosen   publications . Each sample is 2 , 000
# NSg/V NSg/V/J/P P  #   NPl/V+  P    R+       NᴹSg/V/J NPl+         . D+   NSg/V+ VL # . #
> or    more      words  ( ending at    the first    sentence - end   after 2 , 000 words  , so        that         the
# NPr/C NPr/I/V/J NPl/V+ . NSg/V  NSg/P D   NSg/V/J+ NSg/V+   . NSg/V JC/P  # . #   NPl/V+ . NSg/I/J/C NSg/I/C/Ddem D+
=======
> made up        of 500 samples from randomly chosen   publications . Each sample is 2 , 000
# V    NSg/V/J/P P  #   NPl/V+  P    R+       NᴹSg/V/J NPl+         . Dq+  NSg/V+ VL # . #
> or    more         words  ( ending at    the first    sentence - end   after 2 , 000 words  , so        that         the
# NPr/C NPr/I/V/J/Dq NPl/V+ . NSg/V  NSg/P D   NSg/V/J+ NSg/V+   . NSg/V J/P   # . #   NPl/V+ . NSg/I/J/C NSg/I/C/Ddem D+
>>>>>>> 23054e6b
> corpus contains only  complete sentences ) .
# NSg+   V        J/R/C NSg/V/J+ NPl/V+    . .
>
#
> The Brown   Corpus was painstakingly " tagged " with part    - of - speech markers over
# D+  NPr/V/J NSg    V   R             . V/J    . P    NSg/V/J . P  . N🅪Sg/V NPl/V   NSg/V/J/P
> many        years . A    first    approximation was done    with a   program by      Greene and Rubin ,
# NSg/I/J/Dq+ NPl+  . D/P+ NSg/V/J+ NSg+          V   NSg/V/J P    D/P NPr/V   NSg/J/P NPr    V/C NPr   .
> which consisted of a   huge handmade list  of what   categories could  co       - occur at
# I/C+  V/J       P  D/P J    NSg/J    NSg/V P  NSg/I+ NPl+       NSg/VX NPr/I/V+ . V     NSg/P+
> all          . For example , article then    noun   can    occur , but     article then    verb   ( arguably )
# NSg/I/J/C/Dq . C/P NSg/V+  . NSg/V+  NSg/J/C NSg/V+ NPr/VX V     . NSg/C/P NSg/V+  NSg/J/C NSg/V+ . R        .
> cannot . The program got about 70 % correct  . Its     results were  repeatedly reviewed
# NSg/V  . D+  NPr/V+  V   J/P   #  . NSg/V/J+ . ISg/D$+ NPl/V+  NSg/V R          V/J
> and corrected by      hand   , and later users sent  in      errata so        that          by      the late  70 s
<<<<<<< HEAD
# V/C V/J       NSg/J/P NSg/V+ . V/C JC    NPl+  NSg/V NPr/J/P NSg    NSg/I/J/C NSg/I/C/Ddem+ NSg/J/P D   NSg/J #  ?
> the tagging was nearly perfect ( allowing for some  cases  on  which even    human
# D   NSg/V   V   R      NSg/V/J . V        C/P I/J/R NPl/V+ J/P I/C+  NSg/V/J NSg/V/J
=======
# V/C V/J       NSg/J/P NSg/V+ . V/C J     NPl+  NSg/V NPr/J/P NSg    NSg/I/J/C NSg/I/C/Ddem+ NSg/J/P D   NSg/J #  ?
> the tagging was nearly perfect ( allowing for some     cases  on  which even    human
# D   NSg/V   V   R      NSg/V/J . V        C/P I/J/R/Dq NPl/V+ J/P I/C+  NSg/V/J NSg/V/J
>>>>>>> 23054e6b
> speakers might     not   agree ) .
# +        NᴹSg/VX/J NSg/C V     . .
>
#
> This    corpus has been  used for innumerable studies of word   - frequency and of
# I/Ddem+ NSg    V   NSg/V V/J  C/P J           NPl/V   P  NSg/V+ . NSg       V/C P
> part    - of - speech and inspired the development of similar " tagged " corpora in      many
# NSg/V/J . P  . N🅪Sg/V V/C V/J      D   N🅪Sg        P  NSg/J   . V/J    . NPl     NPr/J/P NSg/I/J/Dq+
> other    languages . Statistics derived by      analyzing it       formed the basis for most
# NSg/V/J+ NPl/V+    . NPl/V+     V/J     NSg/J/P V         NPr/ISg+ V/J    D   NSg   C/P NSg/I/J/Dq
> later part    - of - speech tagging systems , such  as    CLAWS  and VOLSUNGA . However , by
# JC    NSg/V/J . P  . N🅪Sg/V NSg/V   NPl     . NSg/I NSg/R NPl/V+ V/C ?        . C       . NSg/J/P
> this    time      ( 2005 ) it       has been  superseded by      larger corpora such  as    the 100
# I/Ddem+ N🅪Sg/V/J+ . #    . NPr/ISg+ V   NSg/V V/J        NSg/J/P JC     NPl+    NSg/I NSg/R D   #
> million word   British National Corpus , even    though larger corpora are rarely so
# NSg     NSg/V+ NPr/J   NSg/J+   NSg+   . NSg/V/J V/C    JC+    NPl+    V   R      NSg/I/J/C
> thoroughly curated .
# R+         V/J+    .
>
#
> For some     time     , part    - of - speech tagging was considered an  inseparable part    of
# C/P I/J/R/Dq N🅪Sg/V/J . NSg/V/J . P  . N🅪Sg/V NSg/V   V   V/J        D/P NSg/J       NSg/V/J P
> natural language processing , because there are certain cases  where the correct
# NSg/J+  N🅪Sg/V+  V+         . C/P     +     V   I/J     NPl/V+ NSg/C D   NSg/V/J
> part    of speech  cannot be     decided without understanding the semantics or    even    the
# NSg/V/J P  N🅪Sg/V+ NSg/V  NSg/VX NSg/V/J C/P     NᴹSg/V/J+     D+  NPl       NPr/C NSg/V/J D
> pragmatics of the context . This    is extremely expensive , especially because
# NPl        P  D+  NᴹSg/V+ . I/Ddem+ VL R         J         . R          C/P
<<<<<<< HEAD
> analyzing the higher  levels is much    harder when    multiple part    - of - speech
# V         D+  NSg/JC+ NPl/V+ VL NSg/I/J JC     NSg/I/C NSg/J    NSg/V/J . P  . N🅪Sg/V
=======
> analyzing the higher levels is much       harder when    multiple part    - of - speech
# V         D+  J+     NPl/V+ VL NSg/I/J/Dq J      NSg/I/C NSg/J/Dq NSg/V/J . P  . N🅪Sg/V
>>>>>>> 23054e6b
> possibilities must  be     considered for each word   .
# NPl           NSg/V NSg/VX V/J        C/P Dq+  NSg/V+ .
>
#
> Use   of hidden Markov models
# NSg/V P  V/J    NPr+   NPl/V
>
#
> In      the mid     - 1980s , researchers in      Europe began to use   hidden Markov models ( HMMs )
# NPr/J/P D   NSg/J/P . #d    . W?          NPr/J/P NPr+   V     P  NSg/V V/J    NPr    NPl/V+ . ?    .
> to disambiguate parts of speech  , when    working to tag   the Lancaster - Oslo - Bergen
# P  V            NPl/V P  N🅪Sg/V+ . NSg/I/C V       P  NSg/V D   NPr       . NPr+ . NPr
> Corpus of British English  . HMMs involve counting cases ( such  as    from the Brown
# NSg    P  NPr/J+  NPr/V/J+ . ?    V       V        NPl/V . NSg/I NSg/R P    D+  NPr/V/J+
> Corpus ) and making a   table of the probabilities of certain sequences . For
# NSg+   . V/C NSg/V  D/P NSg/V P  D   NPl           P  I/J+    NPl/V+    . C/P
> example , once  you've seen  an  article such  as    ' the ' , perhaps the next     word   is a
# NSg/V+  . NSg/C W?     NSg/V D/P NSg/V+  NSg/I NSg/R . D   . . NSg     D+  NSg/J/P+ NSg/V+ VL D/P
<<<<<<< HEAD
> noun  40 % of the time      , an   adjective 40 % , and a    number    20 % . Knowing   this    , a
# NSg/V #  . P  D+  N🅪Sg/V/J+ . D/P+ NSg/V/J+  #  . . V/C D/P+ NSg/V/JC+ #  . . NSg/V/J/P I/Ddem+ . D/P+
> program can    decide that          " can    " in      " the can    " is far     more      likely to be     a   noun  than
# NPr/V+  NPr/VX V      NSg/I/C/Ddem+ . NPr/VX . NPr/J/P . D+  NPr/VX . VL NSg/V/J NPr/I/V/J NSg/J  P  NSg/VX D/P NSg/V C/P
=======
> noun  40 % of the time      , an   adjective 40 % , and a    number   20 % . Knowing   this    , a
# NSg/V #  . P  D+  N🅪Sg/V/J+ . D/P+ NSg/V/J+  #  . . V/C D/P+ NSg/V/J+ #  . . NSg/V/J/P I/Ddem+ . D/P+
> program can    decide that          " can    " in      " the can    " is far     more         likely to be     a   noun  than
# NPr/V+  NPr/VX V      NSg/I/C/Ddem+ . NPr/VX . NPr/J/P . D+  NPr/VX . VL NSg/V/J NPr/I/V/J/Dq NSg/J  P  NSg/VX D/P NSg/V C/P
>>>>>>> 23054e6b
> a   verb  or    a    modal  . The same method can    , of course , be     used to benefit from
# D/P NSg/V NPr/C D/P+ NSg/J+ . D+  I/J+ NSg/V+ NPr/VX . P  NSg/V+ . NSg/VX V/J  P  NSg/V   P
> knowledge about the following  words .
# NᴹSg+     J/P   D+  NSg/V/J/P+ NPl/V .
>
#
<<<<<<< HEAD
> More      advanced ( " higher - order " ) HMMs learn the probabilities not   only  of pairs
# NPr/I/V/J V/J      . . NSg/JC . NSg/V . . ?    NSg/V D+  NPl+          NSg/C J/R/C P  NPl/V+
=======
> More         advanced ( " higher - order " ) HMMs learn the probabilities not   only  of pairs
# NPr/I/V/J/Dq V/J      . . J      . NSg/V . . ?    NSg/V D+  NPl+          NSg/C J/R/C P  NPl/V+
>>>>>>> 23054e6b
> but     triples or    even    larger sequences . So        , for example , if    you've just seen  a
# NSg/C/P NPl/V   NPr/C NSg/V/J JC     NPl/V+    . NSg/I/J/C . C/P NSg/V+  . NSg/C W?     V/J  NSg/V D/P
> noun  followed by      a    verb   , the next     item   may    be     very likely a   preposition ,
# NSg/V V/J      NSg/J/P D/P+ NSg/V+ . D+  NSg/J/P+ NSg/V+ NPr/VX NSg/VX J/R  NSg/J  D/P NSg/V       .
> article , or    noun   , but     much       less    likely another verb  .
# NSg/V+  . NPr/C NSg/V+ . NSg/C/P NSg/I/J/Dq V/J/C/P NSg/J+ I/D     NSg/V .
>
#
> When    several ambiguous words  occur together , the possibilities multiply .
# NSg/I/C J/Dq    J         NPl/V+ V     J        . D+  NPl           NSg/V+   .
> However , it       is easy    to enumerate every combination and to assign a   relative
# C       . NPr/ISg+ VL NSg/V/J P  V         Dq+   N🅪Sg+       V/C P  NSg/V  D/P NSg/J
> probability to each one        , by      multiplying together the probabilities of each
# NSg         P  Dq+  NSg/I/V/J+ . NSg/J/P V           J        D   NPl           P  Dq+
> choice in      turn  . The combination with the highest probability is then     chosen   . The
# NSg/J+ NPr/J/P NSg/V . D   N🅪Sg        P    D+  JS+     NSg+        VL NSg/J/C+ NᴹSg/V/J . D+
> European group  developed CLAWS  , a   tagging program that          did exactly this    and
# NSg/J+   NSg/V+ V/J       NPl/V+ . D/P NSg/V+  NPr/V+  NSg/I/C/Ddem+ V   R       I/Ddem+ V/C
> achieved accuracy in      the 93 – 95 % range  .
# V/J      NSg+     NPr/J/P D   #  . #  . NSg/V+ .
>
#
> Eugene Charniak points out         in      Statistical techniques for natural language
# NPr+   ?        NPl/V+ NSg/V/J/R/P NPr/J/P J           NPl        C/P NSg/J   N🅪Sg/V+
> parsing ( 1997 ) that          merely assigning the most       common  tag   to each known word  and
# V       . #    . NSg/I/C/Ddem+ R      V         D   NSg/I/J/Dq NSg/V/J NSg/V P  Dq+  V/J   NSg/V V/C
> the tag    " proper noun  " to all           unknowns will   approach 90 % accuracy because many
# D   NSg/V+ . NSg/J  NSg/V . P  NSg/I/J/C/Dq+ NPl/V+   NPr/VX NSg/V    #  . NSg+     C/P     NSg/I/J/Dq+
> words  are unambiguous , and many        others only  rarely represent their less    - common
# NPl/V+ V   J           . V/C NSg/I/J/Dq+ NPl/V+ J/R/C R      V         D$+   V/J/C/P . NSg/V/J
> parts of speech  .
# NPl/V P  N🅪Sg/V+ .
>
#
> CLAWS  pioneered the field of HMM - based part    of speech  tagging but     was quite
# NPl/V+ V/J       D   NSg/V P  V   . V/J   NSg/V/J P  N🅪Sg/V+ NSg/V   NSg/C/P V   NSg
> expensive since it       enumerated all           possibilities . It       sometimes had to resort to
# J         C/P   NPr/ISg+ V/J        NSg/I/J/C/Dq+ NPl+          . NPr/ISg+ R         V   P  NSg/V  P
> backup methods when    there were  simply too many        options ( the Brown    Corpus
# NSg/J  NPl/V+  NSg/I/C +     NSg/V R      W?  NSg/I/J/Dq+ NPl/V   . D+  NPr/V/J+ NSg+
> contains a   case  with 17 ambiguous words in      a    row    , and there are words  such  as
# V        D/P NPr/V P    #  J         NPl/V NPr/J/P D/P+ NSg/V+ . V/C +     V   NPl/V+ NSg/I NSg/R
> " still   " that          can    represent as    many       as    7 distinct parts of speech  .
# . NSg/V/J . NSg/I/C/Ddem+ NPr/VX V         NSg/R NSg/I/J/Dq NSg/R # V/J      NPl/V P  N🅪Sg/V+ .
>
#
> HMMs underlie the functioning of stochastic taggers and are used in      various
# ?    V        D   V           P  J          NPl     V/C V   V/J  NPr/J/P J
> algorithms one       of the most       widely used being   the bi    - directional inference
# NPl+       NSg/I/V/J P  D   NSg/I/J/Dq R      V/J  NSg/V/C D   NSg/J . NSg/J       NSg+
> algorithm .
# NSg+      .
>
#
> Dynamic programming methods
# NSg/J+  NSg/V+      NPl/V
>
#
> In      1987 , Steven DeRose and Kenneth W. Church independently developed dynamic
# NPr/J/P #    . NPr+   ?      V/C NPr+    ?  NPr/V+ R             V/J       NSg/J
> programming algorithms to solve the same problem in      vastly less    time      . Their
# NSg/V+      NPl+       P  NSg/V D   I/J  NSg/J   NPr/J/P R      V/J/C/P N🅪Sg/V/J+ . D$+
> methods were  similar to the Viterbi algorithm known for some     time      in      other
# NPl/V+  NSg/V NSg/J   P  D   ?       NSg       V/J   C/P I/J/R/Dq N🅪Sg/V/J+ NPr/J/P NSg/V/J+
> fields   . DeRose used a   table of pairs  , while     Church used a   table of triples and a
# NPrPl/V+ . ?      V/J  D/P NSg/V P  NPl/V+ . NSg/V/C/P NPr/V+ V/J  D/P NSg/V P  NPl/V   V/C D/P
> method of estimating the values for triples that          were  rare    or    nonexistent in      the
# NSg/V  P  V          D   NPl/V  C/P NPl/V   NSg/I/C/Ddem+ NSg/V NSg/V/J NPr/C NSg/J       NPr/J/P D+
<<<<<<< HEAD
> Brown    Corpus ( an  actual measurement of triple  probabilities would  require a   much
# NPr/V/J+ NSg    . D/P NSg/J  NSg         P  NSg/V/J NPl+          NSg/VX NSg/V   D/P NSg/I/J
> larger corpus ) . Both methods achieved an  accuracy of over      95 % . DeRose's 1990
# JC     NSg+   . . I/C  NPl/V+  V/J      D/P NSg      P  NSg/V/J/P #  . . ?        #
=======
> Brown    Corpus ( an  actual measurement of triple  probabilities would require a   much
# NPr/V/J+ NSg    . D/P NSg/J  NSg         P  NSg/V/J NPl+          VX    NSg/V   D/P NSg/I/J/Dq
> larger corpus ) . Both   methods achieved an  accuracy of over      95 % . DeRose's 1990
# J      NSg+   . . I/C/Dq NPl/V+  V/J      D/P NSg      P  NSg/V/J/P #  . . ?        #
>>>>>>> 23054e6b
> dissertation at    Brown   University included analyses    of the specific error  types  ,
# NSg+         NSg/P NPr/V/J NSg+       V/J      NPl/V/Au/Br P  D+  NSg/J+   NSg/V+ NPl/V+ .
> probabilities , and other    related data  , and replicated his     work  for Greek   , where
# NPl+          . V/C NSg/V/J+ J+      N🅪Pl+ . V/C V/J        ISg/D$+ NSg/V C/P NPr/V/J . NSg/C
> it       proved similarly effective .
# NPr/ISg+ V/J    R+        NSg/J     .
>
#
> These   findings were  surprisingly disruptive to the field of natural language
# I/Ddem+ NSg      NSg/V R            J          P  D   NSg/V P  NSg/J+  N🅪Sg/V+
> processing . The accuracy reported was higher than the typical accuracy of very
<<<<<<< HEAD
# V+         . D+  NSg+     V/J      V   NSg/JC C/P  D   NSg/J   NSg      P  J/R
> sophisticated algorithms that          integrated part    of speech  choice with many      higher
# V/J           NPl+       NSg/I/C/Ddem+ V/J        NSg/V/J P  N🅪Sg/V+ NSg/J  P    NSg/I/J/D NSg/JC
=======
# V+         . D+  NSg+     V/J      V   J      C/P  D   NSg/J   NSg      P  J/R
> sophisticated algorithms that          integrated part    of speech  choice with many       higher
# V/J           NPl+       NSg/I/C/Ddem+ V/J        NSg/V/J P  N🅪Sg/V+ NSg/J  P    NSg/I/J/Dq J
>>>>>>> 23054e6b
> levels of linguistic analysis : syntax , morphology , semantics , and so         on  . CLAWS ,
# NPl/V  P  J          N🅪Sg+    . NSg+   . NSg+       . NPl+      . V/C NSg/I/J/C+ J/P . NPl/V .
> DeRose's and Church's methods did fail    for some     of the known cases  where
# ?        V/C NSg$     NPl/V+  V   NSg/V/J C/P I/J/R/Dq P  D+  V/J+  NPl/V+ NSg/C
> semantics is required , but     those   proved negligibly rare     . This    convinced many       in
# NPl+      VL V/J      . NSg/C/P I/Ddem+ V/J    R+         NSg/V/J+ . I/Ddem+ V/J       NSg/I/J/Dq NPr/J/P
> the field  that          part    - of - speech tagging could  usefully be     separated from the other
# D+  NSg/V+ NSg/I/C/Ddem+ NSg/V/J . P  . N🅪Sg/V NSg/V   NSg/VX R        NSg/VX V/J       P    D   NSg/V/J
> levels of processing ; this    , in      turn  , simplified the theory and practice of
# NPl/V  P  V          . I/Ddem+ . NPr/J/P NSg/V . V/J        D+  NSg    V/C NSg/V    P
> computerized language analysis and encouraged researchers to find  ways to
# V/J          N🅪Sg/V+  N🅪Sg+    V/C V/J        +           P  NSg/V NPl+ P
> separate other    pieces as     well    . Markov Models became the standard method for the
# NSg/V/J  NSg/V/J+ NPl/V+ NSg/R+ NSg/V/J . NPr    NPl/V+ V      D   NSg/J    NSg/V  C/P D
> part    - of - speech  assignment .
# NSg/V/J . P  . N🅪Sg/V+ NSg+       .
>
#
> Unsupervised taggers
# V/J+         NPl
>
#
> The methods already discussed involve working from a   pre      - existing corpus to
# D+  NPl/V   W?      V/J       V       V       P    D/P NSg/V/P+ . V        NSg    P
> learn tag    probabilities . It       is , however , also possible to bootstrap using
# NSg/V NSg/V+ NPl+          . NPr/ISg+ VL . C       . W?   NSg/J    P  NSg/V     V
> " unsupervised " tagging . Unsupervised tagging techniques use   an  untagged corpus
# . V/J          . NSg/V   . V/J          NSg/V   NPl+       NSg/V D/P J        NSg
> for their training data  and produce the tagset by       induction . That          is , they
# C/P D$+   NSg/V+   N🅪Pl+ V/C NSg/V   D   NSg    NSg/J/P+ NSg       . NSg/I/C/Ddem+ VL . IPl+
> observe patterns in      word   use   , and derive part    - of - speech categories themselves .
# NSg/V   NPl/V+   NPr/J/P NSg/V+ NSg/V . V/C NSg/V  NSg/V/J . P  . N🅪Sg/V NPl+       IPl+       .
> For example , statistics readily reveal that          " the " , " a   " , and " an  " occur in
# C/P NSg/V+  . NPl/V+     R       NSg/V  NSg/I/C/Ddem+ . D   . . . D/P . . V/C . D/P . V     NPr/J/P
> similar contexts , while     " eat " occurs in      very different ones   . With sufficient
# NSg/J+  NPl/V+   . NSg/V/C/P . V   . V      NPr/J/P J/R  NSg/J+    NPl/V+ . P    J+
> iteration , similarity classes of words  emerge that          are remarkably similar to
# NSg       . NSg        NPl/V   P  NPl/V+ NSg/V  NSg/I/C/Ddem+ V   R          NSg/J   P
> those   human   linguists would expect ; and the differences themselves sometimes
# I/Ddem+ NSg/V/J NPl+      VX    V      . V/C D+  NSg/V+      IPl+       R
> suggest valuable new      insights .
# V       NSg/J+   NSg/V/J+ NPl+     .
>
#
> These  two  categories can    be     further subdivided into rule  - based , stochastic , and
# I/Ddem NSg+ NPl        NPr/VX NSg/VX V/J     V/J        P    NSg/V . V/J   . J          . V/C
> neural approaches .
# J+     NPl/V+     .
>
#
> Other    taggers and methods
# NSg/V/J+ NPl     V/C NPl/V
>
#
> Some      current major   algorithms for part    - of - speech tagging include the Viterbi
# I/J/R/Dq+ NSg/J   NPr/V/J NPl        C/P NSg/V/J . P  . N🅪Sg/V NSg/V   NSg/V   D   ?
> algorithm , Brill tagger , Constraint Grammar , and the Baum - Welch algorithm ( also
# NSg       . NSg/J NSg    . NSg+       NSg/V+  . V/C D   NPr  . ?     NSg       . W?
> known as    the forward - backward algorithm ) . Hidden Markov model    and visible Markov
# V/J   NSg/R D   NSg/V/J . NSg/J    NSg+      . . V/J    NPr    NSg/V/J+ V/C J       NPr
> model    taggers can    both   be     implemented using the Viterbi algorithm . The
# NSg/V/J+ NPl     NPr/VX I/C/Dq NSg/VX V/J         V     D+  ?       NSg       . D
> rule   - based Brill tagger is unusual in      that         it       learns a   set     of rule   patterns , and
# NSg/V+ . V/J   NSg/J NSg    VL NSg/J   NPr/J/P NSg/I/C/Ddem NPr/ISg+ NPl/V  D/P NPr/V/J P  NSg/V+ NPl/V+   . V/C
> then    applies those   patterns rather  than optimizing a    statistical quantity .
# NSg/J/C V       I/Ddem+ NPl/V+   NPr/V/J C/P  V          D/P+ J+          NSg+     .
>
#
> Many        machine learning methods have   also been  applied to the problem of POS
# NSg/I/J/Dq+ NSg/V   V+       NPl/V+  NSg/VX W?   NSg/V V/J     P  D   NSg/J   P  NSg+
> tagging . Methods such  as    SVM , maximum entropy classifier , perceptron , and
# NSg/V+  . NPl/V+  NSg/I NSg/R ?   . NSg/J   NSg     NSg        . NSg        . V/C
<<<<<<< HEAD
> nearest - neighbor   have   all       been  tried , and most    can    achieve accuracy above
# JS      . NSg/V/J/Am NSg/VX NSg/I/J/C NSg/V V/J   . V/C NSg/I/J NPr/VX V       NSg+     NSg/J/P
=======
> nearest - neighbor   have   all          been  tried , and most       can    achieve accuracy above
# W?      . NSg/V/J/Am NSg/VX NSg/I/J/C/Dq NSg/V V/J   . V/C NSg/I/J/Dq NPr/VX V       NSg+     NSg/J/P
>>>>>>> 23054e6b
> 95 % . [ citation needed ]
# #  . . . NSg+     V/J+   .
>
#
> A   direct comparison of several methods is reported ( with references ) at    the ACL
# D/P V/J    NSg        P  J/Dq+   NPl/V+  VL V/J      . P    NPl/V+     . NSg/P D+  NSg+
> Wiki   . This    comparison uses  the Penn tag    set     on  some     of the Penn Treebank data  ,
# NSg/V+ . I/Ddem+ NSg+       NPl/V D+  NPr+ NSg/V+ NPr/V/J J/P I/J/R/Dq P  D+  NPr+ ?        N🅪Pl+ .
> so        the results are directly comparable . However , many       significant taggers are
# NSg/I/J/C D+  NPl/V+  V   R/C      NSg/J+     . C       . NSg/I/J/Dq NSg/J       NPl     V
> not   included ( perhaps because of the labor        involved in      reconfiguring them     for
# NSg/C V/J      . NSg     C/P     P  D+  NPr/V/Am/Au+ V/J      NPr/J/P V             NSg/IPl+ C/P
> this    particular dataset ) . Thus , it       should not   be     assumed that         the results
# I/Ddem+ NSg/J+     NSg     . . NSg  . NPr/ISg+ VX     NSg/C NSg/VX V/J     NSg/I/C/Ddem D+  NPl/V+
> reported here    are the best      that          can    be     achieved with a    given      approach ; nor   even
# V/J      NSg/J/R V   D   NPr/VX/JS NSg/I/C/Ddem+ NPr/VX NSg/VX V/J      P    D/P+ NSg/V/J/P+ NSg/V+   . NSg/C NSg/V/J
> the best       that          have   been  achieved with a    given      approach .
# D+  NPr/VX/JS+ NSg/I/C/Ddem+ NSg/VX NSg/V V/J      P    D/P+ NSg/V/J/P+ NSg/V+   .
>
#
> In      2014 , a    paper     reporting using the structure regularization method for
# NPr/J/P #    . D/P+ N🅪Sg/V/J+ V         V     D+  NSg/V+    N🅪Sg           NSg/V  C/P
> part    - of - speech tagging , achieving 97.36 % on  a   standard benchmark dataset .
# NSg/V/J . P  . N🅪Sg/V NSg/V   . V         #     . J/P D/P NSg/J+   NSg/V+    NSg     .<|MERGE_RESOLUTION|>--- conflicted
+++ resolved
@@ -41,23 +41,13 @@
 >
 #
 > Part    - of - speech tagging is harder than just having a   list  of words and their
-<<<<<<< HEAD
 # NSg/V/J . P  . N🅪Sg/V NSg/V   VL JC     C/P  V/J  V      D/P NSg/V P  NPl/V V/C D$+
-> parts of speech  , because some   words  can    represent more      than one       part    of speech
-# NPl/V P  N🅪Sg/V+ . C/P     I/J/R+ NPl/V+ NPr/VX V         NPr/I/V/J C/P  NSg/I/V/J NSg/V/J P  N🅪Sg/V+
-> at    different times  , and because some  parts of speech  are complex  . This    is not
-# NSg/P NSg/J+    NPl/V+ . V/C C/P     I/J/R NPl/V P  N🅪Sg/V+ V+  NSg/V/J+ . I/Ddem+ VL NSg/C
-> rare    — in      natural languages ( as    opposed to many      artificial languages ) , a   large
-# NSg/V/J . NPr/J/P NSg/J   NPl/V+    . NSg/R V/J     P  NSg/I/J/D J          NPl/V+    . . D/P NSg/J
-=======
-# NSg/V/J . P  . N🅪Sg/V NSg/V   VL J      C/P  V/J  V      D/P NSg/V P  NPl/V V/C D$+
 > parts of speech  , because some      words  can    represent more         than one       part    of speech
 # NPl/V P  N🅪Sg/V+ . C/P     I/J/R/Dq+ NPl/V+ NPr/VX V         NPr/I/V/J/Dq C/P  NSg/I/V/J NSg/V/J P  N🅪Sg/V+
 > at    different times  , and because some     parts of speech  are complex  . This    is not
 # NSg/P NSg/J+    NPl/V+ . V/C C/P     I/J/R/Dq NPl/V P  N🅪Sg/V+ V+  NSg/V/J+ . I/Ddem+ VL NSg/C
 > rare    — in      natural languages ( as    opposed to many       artificial languages ) , a   large
 # NSg/V/J . NPr/J/P NSg/J   NPl/V+    . NSg/R V/J     P  NSg/I/J/Dq J          NPl/V+    . . D/P NSg/J
->>>>>>> 23054e6b
 > percentage of word   - forms  are ambiguous . For example , even    " dogs   " , which is
 # NSg        P  NSg/V+ . NPl/V+ V+  J+        . C/P NSg/V+  . NSg/V/J . NPl/V+ . . I/C+  VL
 > usually thought of as    just a    plural noun   , can    also be     a   verb   :
@@ -98,17 +88,10 @@
 # NPl/V+    NPl/V+ V   W?   V/J    C/P D$+   . NPr/V+ . . NSg  NSg/R NSg/V/J . NSg/V+ .
 > etc. ) , grammatical gender   , and so        on  ; while     verbs  are marked for tense   , aspect ,
 # +    . . J+          NSg/V/J+ . V/C NSg/I/J/C J/P . NSg/V/C/P NPl/V+ V   V/J    C/P NSg/V/J . NSg/V+ .
-<<<<<<< HEAD
-> and other    things . In      some   tagging systems , different inflections of the same
-# V/C NSg/V/J+ NPl/V+ . NPr/J/P I/J/R+ NSg/V   NPl+    . NSg/J     NPl         P  D+  I/J+
+> and other    things . In      some      tagging systems , different inflections of the same
+# V/C NSg/V/J+ NPl/V+ . NPr/J/P I/J/R/Dq+ NSg/V   NPl+    . NSg/J     NPl         P  D+  I/J+
 > root   word   will   get   different parts of speech  , resulting in      a   large number   of
 # NPr/V+ NSg/V+ NPr/VX NSg/V NSg/J     NPl/V P  N🅪Sg/V+ . V         NPr/J/P D/P NSg/J NSg/V/JC P+
-=======
-> and other    things . In      some      tagging systems , different inflections of the same
-# V/C NSg/V/J+ NPl/V+ . NPr/J/P I/J/R/Dq+ NSg/V   NPl+    . NSg/J     NPl         P  D+  I/J+
-> root   word   will   get   different parts of speech  , resulting in      a   large number  of
-# NPr/V+ NSg/V+ NPr/VX NSg/V NSg/J     NPl/V P  N🅪Sg/V+ . V         NPr/J/P D/P NSg/J NSg/V/J P+
->>>>>>> 23054e6b
 > tags   . For example , NN for singular common   nouns , NNS for plural common   nouns , NP
 # NPl/V+ . C/P NSg/V+  . ?  C/P NSg/J    NSg/V/J+ NPl/V . ?   C/P NSg/J  NSg/V/J+ NPl/V . NPr
 > for singular proper nouns ( see   the POS  tags   used in      the Brown    Corpus ) . Other
@@ -141,13 +124,8 @@
 # D   NSg/I/J/Dq NSg/J   . NSg/V+ NPr/V/J . C/P NSg+ NSg/V   C/P NPr/J    NPr/V/J+ VL R        D+
 > Penn tag    set     , developed in      the Penn Treebank project . It       is largely similar to
 # NPr+ NSg/V+ NPr/V/J . V/J       NPr/J/P D+  NPr+ ?        NSg/V+  . NPr/ISg+ VL R       NSg/J   P
-<<<<<<< HEAD
-> the earlier Brown   Corpus and LOB   Corpus tag    sets  , though much     smaller . In
-# D   JC      NPr/V/J NSg    V/C NSg/V NSg+   NSg/V+ NPl/V . V/C    NSg/I/J+ NSg/JC+ . NPr/J/P
-=======
 > the earlier Brown   Corpus and LOB   Corpus tag    sets  , though much        smaller . In
-# D   J       NPr/V/J NSg    V/C NSg/V NSg+   NSg/V+ NPl/V . V/C    NSg/I/J/Dq+ J+      . NPr/J/P
->>>>>>> 23054e6b
+# D   JC      NPr/V/J NSg    V/C NSg/V NSg+   NSg/V+ NPl/V . V/C    NSg/I/J/Dq+ NSg/JC+ . NPr/J/P
 > Europe , tag    sets  from the Eagles Guidelines see   wide  use    and include versions
 # NPr+   . NSg/V+ NPl/V P    D+  NPl/V+ NPl+       NSg/V NSg/J NSg/V+ V/C NSg/V   NPl/V
 > for multiple  languages .
@@ -160,13 +138,8 @@
 # NPl/V+ V/J  NPl/V  R       P    N🅪Sg/V+  . NPl/V+ R       V   V/J      P  NSg/V
 > overt morphological distinctions , although this    leads to inconsistencies such  as
 # NSg/J J+            NPl+         . C        I/Ddem+ NPl/V P  NPl             NSg/I NSg/R
-<<<<<<< HEAD
-> case   - marking for pronouns but     not   nouns in      English  , and much    larger
-# NPr/V+ . NSg/V   C/P NPl/V    NSg/C/P NSg/C NPl/V NPr/J/P NPr/V/J+ . V/C NSg/I/J JC
-=======
 > case   - marking for pronouns but     not   nouns in      English  , and much       larger
-# NPr/V+ . NSg/V   C/P NPl/V    NSg/C/P NSg/C NPl/V NPr/J/P NPr/V/J+ . V/C NSg/I/J/Dq J
->>>>>>> 23054e6b
+# NPr/V+ . NSg/V   C/P NPl/V    NSg/C/P NSg/C NPl/V NPr/J/P NPr/V/J+ . V/C NSg/I/J/Dq JC
 > cross      - language differences . The tag    sets  for heavily inflected languages such  as
 # NPr/V/J/P+ . N🅪Sg/V+  NSg/V       . D+  NSg/V+ NPl/V C/P R       V/J       NPl/V+    NSg/I NSg/R
 > Greek   and Latin can    be     very large ; tagging words  in      agglutinative languages such
@@ -176,15 +149,9 @@
 > al. have   proposed a   " universal " tag    set     , with 12 categories ( for example , no
 # ?   NSg/VX V/J      D/P . NSg/J     . NSg/V+ NPr/V/J . P    #  NPl        . C/P NSg/V+  . NPr/P
 > subtypes of nouns , verbs  , punctuation , and so        on   ) . Whether a   very small   set     of
-<<<<<<< HEAD
-# NPl      P  NPl/V . NPl/V+ . NSg+        . V/C NSg/I/J/C J/P+ . . I/C     D/P J/R  NPr/V/J NPr/V/J P
-> very broad tags  or    a   much    larger set     of more      precise ones   is preferable , depends
-# J/R  NSg/J NPl/V NPr/C D/P NSg/I/J JC     NPr/V/J P  NPr/I/V/J V/J     NPl/V+ VL W?         . NPl/V
-=======
 # NPl      P  NPl/V . NPl/V+ . NᴹSg+       . V/C NSg/I/J/C J/P+ . . I/C     D/P J/R  NPr/V/J NPr/V/J P
 > very broad tags  or    a   much       larger set     of more         precise ones   is preferable , depends
-# J/R  NSg/J NPl/V NPr/C D/P NSg/I/J/Dq J      NPr/V/J P  NPr/I/V/J/Dq V/J     NPl/V+ VL W?         . NPl/V
->>>>>>> 23054e6b
+# J/R  NSg/J NPl/V NPr/C D/P NSg/I/J/Dq JC     NPr/V/J P  NPr/I/V/J/Dq V/J     NPl/V+ VL W?         . NPl/V
 > on  the purpose at    hand   . Automatic tagging is easier on  smaller tag    - sets   .
 # J/P D+  NSg/V   NSg/P NSg/V+ . NSg/J     NSg/V   VL NSg/JC J/P NSg/JC  NSg/V+ . NPl/V+ .
 >
@@ -205,17 +172,10 @@
 # V/J       NSg/P NPr/V/J NSg        NSg/J/P NPr+  ?      V/C ?  NPr+   NPr+    . NPr/J/P D
 > mid      - 1960s . It       consists of about 1 , 000 , 000 words of running   English  prose text   ,
 # NSg/J/P+ . #d    . NPr/ISg+ NPl/V    P  J/P   # . #   . #   NPl/V P  NSg/V/J/P NPr/V/J+ NSg/V NSg/V+ .
-<<<<<<< HEAD
-> made  up        of 500 samples from randomly chosen   publications . Each sample is 2 , 000
-# NSg/V NSg/V/J/P P  #   NPl/V+  P    R+       NᴹSg/V/J NPl+         . D+   NSg/V+ VL # . #
-> or    more      words  ( ending at    the first    sentence - end   after 2 , 000 words  , so        that         the
-# NPr/C NPr/I/V/J NPl/V+ . NSg/V  NSg/P D   NSg/V/J+ NSg/V+   . NSg/V JC/P  # . #   NPl/V+ . NSg/I/J/C NSg/I/C/Ddem D+
-=======
 > made up        of 500 samples from randomly chosen   publications . Each sample is 2 , 000
 # V    NSg/V/J/P P  #   NPl/V+  P    R+       NᴹSg/V/J NPl+         . Dq+  NSg/V+ VL # . #
 > or    more         words  ( ending at    the first    sentence - end   after 2 , 000 words  , so        that         the
-# NPr/C NPr/I/V/J/Dq NPl/V+ . NSg/V  NSg/P D   NSg/V/J+ NSg/V+   . NSg/V J/P   # . #   NPl/V+ . NSg/I/J/C NSg/I/C/Ddem D+
->>>>>>> 23054e6b
+# NPr/C NPr/I/V/J/Dq NPl/V+ . NSg/V  NSg/P D   NSg/V/J+ NSg/V+   . NSg/V JC/P  # . #   NPl/V+ . NSg/I/J/C NSg/I/C/Ddem D+
 > corpus contains only  complete sentences ) .
 # NSg+   V        J/R/C NSg/V/J+ NPl/V+    . .
 >
@@ -231,15 +191,9 @@
 > cannot . The program got about 70 % correct  . Its     results were  repeatedly reviewed
 # NSg/V  . D+  NPr/V+  V   J/P   #  . NSg/V/J+ . ISg/D$+ NPl/V+  NSg/V R          V/J
 > and corrected by      hand   , and later users sent  in      errata so        that          by      the late  70 s
-<<<<<<< HEAD
 # V/C V/J       NSg/J/P NSg/V+ . V/C JC    NPl+  NSg/V NPr/J/P NSg    NSg/I/J/C NSg/I/C/Ddem+ NSg/J/P D   NSg/J #  ?
-> the tagging was nearly perfect ( allowing for some  cases  on  which even    human
-# D   NSg/V   V   R      NSg/V/J . V        C/P I/J/R NPl/V+ J/P I/C+  NSg/V/J NSg/V/J
-=======
-# V/C V/J       NSg/J/P NSg/V+ . V/C J     NPl+  NSg/V NPr/J/P NSg    NSg/I/J/C NSg/I/C/Ddem+ NSg/J/P D   NSg/J #  ?
 > the tagging was nearly perfect ( allowing for some     cases  on  which even    human
 # D   NSg/V   V   R      NSg/V/J . V        C/P I/J/R/Dq NPl/V+ J/P I/C+  NSg/V/J NSg/V/J
->>>>>>> 23054e6b
 > speakers might     not   agree ) .
 # +        NᴹSg/VX/J NSg/C V     . .
 >
@@ -268,13 +222,8 @@
 # NSg/V/J P  N🅪Sg/V+ NSg/V  NSg/VX NSg/V/J C/P     NᴹSg/V/J+     D+  NPl       NPr/C NSg/V/J D
 > pragmatics of the context . This    is extremely expensive , especially because
 # NPl        P  D+  NᴹSg/V+ . I/Ddem+ VL R         J         . R          C/P
-<<<<<<< HEAD
-> analyzing the higher  levels is much    harder when    multiple part    - of - speech
-# V         D+  NSg/JC+ NPl/V+ VL NSg/I/J JC     NSg/I/C NSg/J    NSg/V/J . P  . N🅪Sg/V
-=======
-> analyzing the higher levels is much       harder when    multiple part    - of - speech
-# V         D+  J+     NPl/V+ VL NSg/I/J/Dq J      NSg/I/C NSg/J/Dq NSg/V/J . P  . N🅪Sg/V
->>>>>>> 23054e6b
+> analyzing the higher  levels is much       harder when    multiple part    - of - speech
+# V         D+  NSg/JC+ NPl/V+ VL NSg/I/J/Dq JC     NSg/I/C NSg/J/Dq NSg/V/J . P  . N🅪Sg/V
 > possibilities must  be     considered for each word   .
 # NPl           NSg/V NSg/VX V/J        C/P Dq+  NSg/V+ .
 >
@@ -293,30 +242,18 @@
 # NSg+   . V/C NSg/V  D/P NSg/V P  D   NPl           P  I/J+    NPl/V+    . C/P
 > example , once  you've seen  an  article such  as    ' the ' , perhaps the next     word   is a
 # NSg/V+  . NSg/C W?     NSg/V D/P NSg/V+  NSg/I NSg/R . D   . . NSg     D+  NSg/J/P+ NSg/V+ VL D/P
-<<<<<<< HEAD
 > noun  40 % of the time      , an   adjective 40 % , and a    number    20 % . Knowing   this    , a
 # NSg/V #  . P  D+  N🅪Sg/V/J+ . D/P+ NSg/V/J+  #  . . V/C D/P+ NSg/V/JC+ #  . . NSg/V/J/P I/Ddem+ . D/P+
-> program can    decide that          " can    " in      " the can    " is far     more      likely to be     a   noun  than
-# NPr/V+  NPr/VX V      NSg/I/C/Ddem+ . NPr/VX . NPr/J/P . D+  NPr/VX . VL NSg/V/J NPr/I/V/J NSg/J  P  NSg/VX D/P NSg/V C/P
-=======
-> noun  40 % of the time      , an   adjective 40 % , and a    number   20 % . Knowing   this    , a
-# NSg/V #  . P  D+  N🅪Sg/V/J+ . D/P+ NSg/V/J+  #  . . V/C D/P+ NSg/V/J+ #  . . NSg/V/J/P I/Ddem+ . D/P+
 > program can    decide that          " can    " in      " the can    " is far     more         likely to be     a   noun  than
 # NPr/V+  NPr/VX V      NSg/I/C/Ddem+ . NPr/VX . NPr/J/P . D+  NPr/VX . VL NSg/V/J NPr/I/V/J/Dq NSg/J  P  NSg/VX D/P NSg/V C/P
->>>>>>> 23054e6b
 > a   verb  or    a    modal  . The same method can    , of course , be     used to benefit from
 # D/P NSg/V NPr/C D/P+ NSg/J+ . D+  I/J+ NSg/V+ NPr/VX . P  NSg/V+ . NSg/VX V/J  P  NSg/V   P
 > knowledge about the following  words .
 # NᴹSg+     J/P   D+  NSg/V/J/P+ NPl/V .
 >
 #
-<<<<<<< HEAD
-> More      advanced ( " higher - order " ) HMMs learn the probabilities not   only  of pairs
-# NPr/I/V/J V/J      . . NSg/JC . NSg/V . . ?    NSg/V D+  NPl+          NSg/C J/R/C P  NPl/V+
-=======
 > More         advanced ( " higher - order " ) HMMs learn the probabilities not   only  of pairs
-# NPr/I/V/J/Dq V/J      . . J      . NSg/V . . ?    NSg/V D+  NPl+          NSg/C J/R/C P  NPl/V+
->>>>>>> 23054e6b
+# NPr/I/V/J/Dq V/J      . . NSg/JC . NSg/V . . ?    NSg/V D+  NPl+          NSg/C J/R/C P  NPl/V+
 > but     triples or    even    larger sequences . So        , for example , if    you've just seen  a
 # NSg/C/P NPl/V   NPr/C NSg/V/J JC     NPl/V+    . NSg/I/J/C . C/P NSg/V+  . NSg/C W?     V/J  NSg/V D/P
 > noun  followed by      a    verb   , the next     item   may    be     very likely a   preposition ,
@@ -385,17 +322,10 @@
 # NPrPl/V+ . ?      V/J  D/P NSg/V P  NPl/V+ . NSg/V/C/P NPr/V+ V/J  D/P NSg/V P  NPl/V   V/C D/P
 > method of estimating the values for triples that          were  rare    or    nonexistent in      the
 # NSg/V  P  V          D   NPl/V  C/P NPl/V   NSg/I/C/Ddem+ NSg/V NSg/V/J NPr/C NSg/J       NPr/J/P D+
-<<<<<<< HEAD
-> Brown    Corpus ( an  actual measurement of triple  probabilities would  require a   much
-# NPr/V/J+ NSg    . D/P NSg/J  NSg         P  NSg/V/J NPl+          NSg/VX NSg/V   D/P NSg/I/J
-> larger corpus ) . Both methods achieved an  accuracy of over      95 % . DeRose's 1990
-# JC     NSg+   . . I/C  NPl/V+  V/J      D/P NSg      P  NSg/V/J/P #  . . ?        #
-=======
 > Brown    Corpus ( an  actual measurement of triple  probabilities would require a   much
 # NPr/V/J+ NSg    . D/P NSg/J  NSg         P  NSg/V/J NPl+          VX    NSg/V   D/P NSg/I/J/Dq
 > larger corpus ) . Both   methods achieved an  accuracy of over      95 % . DeRose's 1990
-# J      NSg+   . . I/C/Dq NPl/V+  V/J      D/P NSg      P  NSg/V/J/P #  . . ?        #
->>>>>>> 23054e6b
+# JC     NSg+   . . I/C/Dq NPl/V+  V/J      D/P NSg      P  NSg/V/J/P #  . . ?        #
 > dissertation at    Brown   University included analyses    of the specific error  types  ,
 # NSg+         NSg/P NPr/V/J NSg+       V/J      NPl/V/Au/Br P  D+  NSg/J+   NSg/V+ NPl/V+ .
 > probabilities , and other    related data  , and replicated his     work  for Greek   , where
@@ -407,15 +337,9 @@
 > These   findings were  surprisingly disruptive to the field of natural language
 # I/Ddem+ NSg      NSg/V R            J          P  D   NSg/V P  NSg/J+  N🅪Sg/V+
 > processing . The accuracy reported was higher than the typical accuracy of very
-<<<<<<< HEAD
 # V+         . D+  NSg+     V/J      V   NSg/JC C/P  D   NSg/J   NSg      P  J/R
-> sophisticated algorithms that          integrated part    of speech  choice with many      higher
-# V/J           NPl+       NSg/I/C/Ddem+ V/J        NSg/V/J P  N🅪Sg/V+ NSg/J  P    NSg/I/J/D NSg/JC
-=======
-# V+         . D+  NSg+     V/J      V   J      C/P  D   NSg/J   NSg      P  J/R
 > sophisticated algorithms that          integrated part    of speech  choice with many       higher
-# V/J           NPl+       NSg/I/C/Ddem+ V/J        NSg/V/J P  N🅪Sg/V+ NSg/J  P    NSg/I/J/Dq J
->>>>>>> 23054e6b
+# V/J           NPl+       NSg/I/C/Ddem+ V/J        NSg/V/J P  N🅪Sg/V+ NSg/J  P    NSg/I/J/Dq NSg/JC
 > levels of linguistic analysis : syntax , morphology , semantics , and so         on  . CLAWS ,
 # NPl/V  P  J          N🅪Sg+    . NSg+   . NSg+       . NPl+      . V/C NSg/I/J/C+ J/P . NPl/V .
 > DeRose's and Church's methods did fail    for some     of the known cases  where
@@ -488,13 +412,8 @@
 # NSg/I/J/Dq+ NSg/V   V+       NPl/V+  NSg/VX W?   NSg/V V/J     P  D   NSg/J   P  NSg+
 > tagging . Methods such  as    SVM , maximum entropy classifier , perceptron , and
 # NSg/V+  . NPl/V+  NSg/I NSg/R ?   . NSg/J   NSg     NSg        . NSg        . V/C
-<<<<<<< HEAD
-> nearest - neighbor   have   all       been  tried , and most    can    achieve accuracy above
-# JS      . NSg/V/J/Am NSg/VX NSg/I/J/C NSg/V V/J   . V/C NSg/I/J NPr/VX V       NSg+     NSg/J/P
-=======
 > nearest - neighbor   have   all          been  tried , and most       can    achieve accuracy above
-# W?      . NSg/V/J/Am NSg/VX NSg/I/J/C/Dq NSg/V V/J   . V/C NSg/I/J/Dq NPr/VX V       NSg+     NSg/J/P
->>>>>>> 23054e6b
+# JS      . NSg/V/J/Am NSg/VX NSg/I/J/C/Dq NSg/V V/J   . V/C NSg/I/J/Dq NPr/VX V       NSg+     NSg/J/P
 > 95 % . [ citation needed ]
 # #  . . . NSg+     V/J+   .
 >
