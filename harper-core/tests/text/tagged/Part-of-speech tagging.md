> <!--
# Unlintable
>            source: https://en.wikipedia.org/w/index.php?title=Part-of-speech_tagging&oldid=1275774341
# Unlintable Unlintable
>            license: CC BY-SA 4.0
# Unlintable Unlintable
>            -->
# Unlintable Unlintable
>            Part    - of - speech  tagging
# Unlintable NSg/V/J . P  . N🅪Sg/V+ NSg/V
>
#
> In      corpus linguistics , part    - of - speech tagging ( POS  tagging or    PoS  tagging or
# NPr/J/P NSg+   NSg         . NSg/V/J . P  . N🅪Sg/V NSg/V   . NSg+ NSg/V   NPr/C NSg+ NSg/V   NPr/C
> POST     ) , also called grammatical tagging is the process of marking up        a   word  in      a
# NPr/V/P+ . . W?   V/J    J           NSg/V   VL D   NSg/V   P  NSg/V   NSg/V/J/P D/P NSg/V NPr/J/P D/P
> text  ( corpus ) as    corresponding to a   particular part    of speech  , based on  both   its
# NSg/V . NSg+   . NSg/R NSg/V/J       P  D/P NSg/J      NSg/V/J P  N🅪Sg/V+ . V/J   J/P I/C/Dq ISg/D$+
> definition and its     context . A   simplified form  of this    is commonly taught to
# NSg        V/C ISg/D$+ N🅪Sg/V+ . D/P V/J        NSg/V P  I/Ddem+ VL R        V      P
> school - age    children , in      the identification of words  as    nouns , verbs  , adjectives ,
# NSg/V  . N🅪Sg/V NPl      . NPr/J/P D   NSg            P  NPl/V+ NSg/R NPl/V . NPl/V+ . NPl/V      .
> adverbs , etc.
# NPl/V   . W?
>
#
> Once  performed by      hand   , POS  tagging is now       done    in      the context of computational
# NSg/C V/J       NSg/J/P NSg/V+ . NSg+ NSg/V   VL NPr/V/J/C NSg/V/J NPr/J/P D   N🅪Sg/V  P  J+
> linguistics , using algorithms which associate discrete terms  , as    well    as    hidden
# NSg+        . V     NPl+       I/C+  NSg/V/J+  J        NPl/V+ . NSg/R NSg/V/J NSg/R V/J
> parts of speech  , by      a   set     of descriptive tags   . POS  - tagging algorithms fall  into
# NPl/V P  N🅪Sg/V+ . NSg/J/P D/P NPr/V/J P  NSg/J+      NPl/V+ . NSg+ . NSg/V   NPl        NSg/V P
> two distinctive groups : rule   - based and  stochastic . E. Brill's tagger , one       of the
# NSg NSg/J       NPl/V+ . NSg/V+ . V/J+  V/C+ J+         . ?  ?       NSg    . NSg/I/V/J P  D
> first   and most       widely used English  POS  - taggers , employs rule   - based algorithms .
# NSg/V/J V/C NSg/I/J/Dq R      V/J  NPr/V/J+ NSg+ . NPl     . NPl/V   NSg/V+ . V/J   NPl+       .
>
#
> Principle
# N🅪Sg/V
>
#
> Part    - of - speech tagging is harder than just having a   list  of words and their
# NSg/V/J . P  . N🅪Sg/V NSg/V   VL JC     C/P  V/J  V      D/P NSg/V P  NPl/V V/C D$+
> parts of speech  , because some      words  can    represent more         than one       part    of speech
# NPl/V P  N🅪Sg/V+ . C/P     I/J/R/Dq+ NPl/V+ NPr/VX V         NPr/I/V/J/Dq C/P  NSg/I/V/J NSg/V/J P  N🅪Sg/V+
> at    different times  , and because some     parts of speech  are complex  . This    is not
# NSg/P NSg/J+    NPl/V+ . V/C C/P     I/J/R/Dq NPl/V P  N🅪Sg/V+ V+  NSg/V/J+ . I/Ddem+ VL NSg/C
> rare    — in      natural languages ( as    opposed to many       artificial languages ) , a   large
# NSg/V/J . NPr/J/P NSg/J   NPl/V+    . NSg/R V/J     P  NSg/I/J/Dq J          NPl/V+    . . D/P NSg/J
> percentage of word   - forms  are ambiguous . For example , even    " dogs   " , which is
# NSg        P  NSg/V+ . NPl/V+ V+  J+        . C/P NSg/V+  . NSg/V/J . NPl/V+ . . I/C+  VL
> usually thought of as    just a    plural noun   , can    also be     a   verb   :
# R       NSg/V   P  NSg/R V/J  D/P+ NSg/J+ NSg/V+ . NPr/VX W?   NSg/VX D/P NSg/V+ .
>
#
> The sailor dogs  the hatch  .
# D+  NSg    NPl/V D   NSg/V+ .
>
#
> Correct  grammatical tagging will   reflect that          " dogs   " is here    used as    a    verb   , not
# NSg/V/J+ J           NSg/V   NPr/VX V       NSg/I/C/Ddem+ . NPl/V+ . VL NSg/J/R V/J  NSg/R D/P+ NSg/V+ . NSg/C
> as    the more         common  plural noun   . Grammatical context is one       way    to determine
# NSg/R D   NPr/I/V/J/Dq NSg/V/J NSg/J  NSg/V+ . J           N🅪Sg/V+ VL NSg/I/V/J NSg/J+ P  V
> this    ; semantic analysis can    also be     used to infer that          " sailor " and " hatch "
# I/Ddem+ . NSg/J    N🅪Sg+    NPr/VX W?   NSg/VX V/J  P  V     NSg/I/C/Ddem+ . NSg+   . V/C . NSg/V .
> implicate " dogs  " as    1 ) in      the nautical context and 2 ) an  action   applied to the
# NSg/V     . NPl/V . NSg/R # . NPr/J/P D+  J+       N🅪Sg/V+ V/C # . D/P NSg/V/J+ V/J     P  D
> object " hatch " ( in      this    context , " dogs   " is a   nautical term     meaning   " fastens ( a
# NSg/V+ . NSg/V . . NPr/J/P I/Ddem+ N🅪Sg/V+ . . NPl/V+ . VL D/P J        NSg/V/J+ N🅪Sg/V/J+ . V       . D/P
> watertight door   ) securely " ) .
# J          NSg/V+ . R        . . .
>
#
> Tag    sets
# NSg/V+ NPl/V
>
#
> Schools commonly teach that         there are 9 parts of speech  in      English : noun   , verb   ,
# NPl/V+  R        NSg/V NSg/I/C/Ddem +     V   # NPl/V P  N🅪Sg/V+ NPr/J/P NPr/V/J . NSg/V+ . NSg/V+ .
> article , adjective , preposition , pronoun , adverb , conjunction , and interjection .
# NSg/V+  . NSg/V/J+  . NSg/V       . NSg/V+  . NSg/V+ . NSg/V+      . V/C NSg+         .
> However , there are clearly many       more         categories and sub     - categories . For nouns ,
# C       . +     V   R       NSg/I/J/Dq NPr/I/V/J/Dq NPl+       V/C NSg/V/P . NPl        . C/P NPl/V .
> the plural , possessive , and singular forms  can     be      distinguished . In      many
# D   NSg/J  . NSg/J      . V/C NSg/J    NPl/V+ NPr/VX+ NSg/VX+ V/J+          . NPr/J/P NSg/I/J/Dq+
> languages words  are also marked for their " case   " ( role as    subject , object ,
# NPl/V+    NPl/V+ V   W?   V/J    C/P D$+   . NPr/V+ . . NSg  NSg/R NSg/V/J . NSg/V+ .
> etc. ) , grammatical gender   , and so        on  ; while     verbs  are marked for tense   , aspect ,
# +    . . J+          NSg/V/J+ . V/C NSg/I/J/C J/P . NSg/V/C/P NPl/V+ V   V/J    C/P NSg/V/J . NSg/V+ .
> and other    things . In      some      tagging systems , different inflections of the same
# V/C NSg/V/J+ NPl/V+ . NPr/J/P I/J/R/Dq+ NSg/V   NPl+    . NSg/J     NPl         P  D+  I/J+
> root   word   will   get   different parts of speech  , resulting in      a   large number   of
# NPr/V+ NSg/V+ NPr/VX NSg/V NSg/J     NPl/V P  N🅪Sg/V+ . V         NPr/J/P D/P NSg/J NSg/V/JC P+
> tags   . For example , NN for singular common   nouns , NNS for plural common   nouns , NP
# NPl/V+ . C/P NSg/V+  . ?  C/P NSg/J    NSg/V/J+ NPl/V . ?   C/P NSg/J  NSg/V/J+ NPl/V . NPr
> for singular proper nouns ( see   the POS  tags   used in      the Brown    Corpus ) . Other
# C/P NSg/J    NSg/J  NPl/V . NSg/V D+  NSg+ NPl/V+ V/J  NPr/J/P D+  NPr/V/J+ NSg+   . . NSg/V/J
> tagging systems use   a   smaller number   of tags   and ignore fine    differences or
# NSg/V   NPl+    NSg/V D/P NSg/JC  NSg/V/JC P  NPl/V+ V/C V      NSg/V/J NSg/V       NPr/C
> model    them     as     features somewhat independent from part    - of - speech  .
# NSg/V/J+ NSg/IPl+ NSg/R+ NPl/V+   NSg/I    NSg/J       P    NSg/V/J . P  . N🅪Sg/V+ .
>
#
> In      part    - of - speech tagging by      computer , it       is typical to distinguish from 50 to
# NPr/J/P NSg/V/J . P  . N🅪Sg/V NSg/V   NSg/J/P NSg/V+   . NPr/ISg+ VL NSg/J   P  V           P    #  P
> 150 separate parts of speech for English  . Work  on  stochastic methods for tagging
# #   NSg/V/J  NPl/V P  N🅪Sg/V C/P NPr/V/J+ . NSg/V J/P J          NPl/V   C/P NSg/V
> Koine Greek   ( DeRose 1990 ) has used over      1 , 000 parts of speech  and found that
# ?     NPr/V/J . ?      #    . V   V/J  NSg/V/J/P # . #   NPl/V P  N🅪Sg/V+ V/C NSg/V NSg/I/C/Ddem
> about as    many        words  were  ambiguous in      that          language as    in      English  . A
# J/P   NSg/R NSg/I/J/Dq+ NPl/V+ NSg/V J         NPr/J/P NSg/I/C/Ddem+ N🅪Sg/V+  NSg/R NPr/J/P NPr/V/J+ . D/P
> morphosyntactic descriptor in      the case  of morphologically rich    languages is
# ?               NSg        NPr/J/P D   NPr/V P  ?               NPr/V/J NPl/V+    VL
> commonly expressed using very short      mnemonics , such  as    Ncmsan for Category = Noun   ,
# R        V/J       V     J/R  NPr/V/J/P+ NPl       . NSg/I NSg/R ?      C/P NSg      . NSg/V+ .
> Type  = common  , Gender  = masculine , Number   = singular , Case  = accusative , Animate
# NSg/V . NSg/V/J . NSg/V/J . NSg/J     . NSg/V/JC . NSg/J    . NPr/V . NSg/J      . V/J
> = no    .
# . NPr/P .
>
#
> The most       popular " tag    set     " for POS  tagging for American English  is probably the
# D   NSg/I/J/Dq NSg/J   . NSg/V+ NPr/V/J . C/P NSg+ NSg/V   C/P NPr/J    NPr/V/J+ VL R        D+
> Penn tag    set     , developed in      the Penn Treebank project . It       is largely similar to
# NPr+ NSg/V+ NPr/V/J . V/J       NPr/J/P D+  NPr+ ?        NSg/V+  . NPr/ISg+ VL R       NSg/J   P
> the earlier Brown   Corpus and LOB   Corpus tag    sets  , though much        smaller . In
# D   JC      NPr/V/J NSg    V/C NSg/V NSg+   NSg/V+ NPl/V . V/C    NSg/I/J/Dq+ NSg/JC+ . NPr/J/P
> Europe , tag    sets  from the Eagles Guidelines see   wide  use    and include versions
# NPr+   . NSg/V+ NPl/V P    D+  NPl/V+ NPl+       NSg/V NSg/J NSg/V+ V/C NSg/V   NPl/V
> for multiple  languages .
# C/P NSg/J/Dq+ NPl/V+    .
>
#
> POS  tagging work   has been  done    in      a   variety of languages , and the set     of POS
# NSg+ NSg/V   NSg/V+ V   NSg/V NSg/V/J NPr/J/P D/P NSg     P  NPl/V+    . V/C D   NPr/V/J P  NSg+
> tags   used varies greatly with language . Tags   usually are designed to include
# NPl/V+ V/J  NPl/V  R       P    N🅪Sg/V+  . NPl/V+ R       V   V/J      P  NSg/V
> overt morphological distinctions , although this    leads to inconsistencies such  as
# NSg/J J+            NPl+         . C        I/Ddem+ NPl/V P  NPl             NSg/I NSg/R
> case   - marking for pronouns but     not   nouns in      English  , and much       larger
# NPr/V+ . NSg/V   C/P NPl/V    NSg/C/P NSg/C NPl/V NPr/J/P NPr/V/J+ . V/C NSg/I/J/Dq JC
> cross      - language differences . The tag    sets  for heavily inflected languages such  as
# NPr/V/J/P+ . N🅪Sg/V+  NSg/V       . D+  NSg/V+ NPl/V C/P R       V/J       NPl/V+    NSg/I NSg/R
> Greek   and Latin can    be     very large ; tagging words  in      agglutinative languages such
# NPr/V/J V/C NPr/J NPr/VX NSg/VX J/R  NSg/J . NSg/V   NPl/V+ NPr/J/P ?             NPl/V+    NSg/I
> as    Inuit languages may    be     virtually impossible . At    the other    extreme , Petrov et
# NSg/R NPr/J NPl/V+    NPr/VX NSg/VX R+        NSg/J+     . NSg/P D+  NSg/V/J+ NSg/J   . ?      ?
> al. have   proposed a   " universal " tag    set     , with 12 categories ( for example , no
# ?   NSg/VX V/J      D/P . NSg/J     . NSg/V+ NPr/V/J . P    #  NPl        . C/P NSg/V+  . NPr/P
> subtypes of nouns , verbs  , punctuation , and so        on   ) . Whether a   very small   set     of
# NPl      P  NPl/V . NPl/V+ . NᴹSg+       . V/C NSg/I/J/C J/P+ . . I/C     D/P J/R  NPr/V/J NPr/V/J P
> very broad tags  or    a   much       larger set     of more         precise ones   is preferable , depends
# J/R  NSg/J NPl/V NPr/C D/P NSg/I/J/Dq JC     NPr/V/J P  NPr/I/V/J/Dq V/J     NPl/V+ VL W?         . NPl/V
> on  the purpose at    hand   . Automatic tagging is easier on  smaller tag    - sets   .
# J/P D+  NSg/V   NSg/P NSg/V+ . NSg/J     NSg/V   VL NSg/JC J/P NSg/JC  NSg/V+ . NPl/V+ .
>
#
> History
# N🅪Sg
>
#
> The Brown    Corpus
# D   NPr/V/J+ NSg
>
#
> Research on  part    - of - speech tagging has been  closely tied to corpus linguistics .
# NSg/V    J/P NSg/V/J . P  . N🅪Sg/V NSg/V   V   NSg/V R       V/J  P  NSg    NSg+        .
> The first   major   corpus of English  for computer analysis was the Brown   Corpus
# D   NSg/V/J NPr/V/J NSg    P  NPr/V/J+ C/P NSg/V+   N🅪Sg+    V   D   NPr/V/J NSg
> developed at    Brown   University by      Henry Kučera and W. Nelson Francis , in      the
# V/J       NSg/P NPr/V/J NSg        NSg/J/P NPr+  ?      V/C ?  NPr+   NPr+    . NPr/J/P D
> mid      - 1960s . It       consists of about 1 , 000 , 000 words of running   English  prose text   ,
# NSg/J/P+ . #d    . NPr/ISg+ NPl/V    P  J/P   # . #   . #   NPl/V P  NSg/V/J/P NPr/V/J+ NSg/V NSg/V+ .
> made up        of 500 samples from randomly chosen   publications . Each sample is 2 , 000
# V    NSg/V/J/P P  #   NPl/V+  P    R+       NᴹSg/V/J NPl+         . Dq+  NSg/V+ VL # . #
> or    more         words  ( ending at    the first    sentence - end   after 2 , 000 words  , so        that         the
# NPr/C NPr/I/V/J/Dq NPl/V+ . NSg/V  NSg/P D   NSg/V/J+ NSg/V+   . NSg/V JC/P  # . #   NPl/V+ . NSg/I/J/C NSg/I/C/Ddem D+
> corpus contains only  complete sentences ) .
# NSg+   V        J/R/C NSg/V/J+ NPl/V+    . .
>
#
> The Brown   Corpus was painstakingly " tagged " with part    - of - speech markers over
# D+  NPr/V/J NSg    V   R             . V/J    . P    NSg/V/J . P  . N🅪Sg/V NPl/V   NSg/V/J/P
> many        years . A    first    approximation was done    with a   program by      Greene and Rubin ,
# NSg/I/J/Dq+ NPl+  . D/P+ NSg/V/J+ NSg+          V   NSg/V/J P    D/P NPr/V   NSg/J/P NPr    V/C NPr   .
> which consisted of a   huge handmade list  of what   categories could  co       - occur at
# I/C+  V/J       P  D/P J    NSg/J    NSg/V P  NSg/I+ NPl+       NSg/VX NPr/I/V+ . V     NSg/P+
> all          . For example , article then    noun   can    occur , but     article then    verb   ( arguably )
# NSg/I/J/C/Dq . C/P NSg/V+  . NSg/V+  NSg/J/C NSg/V+ NPr/VX V     . NSg/C/P NSg/V+  NSg/J/C NSg/V+ . R        .
> cannot . The program got about 70 % correct  . Its     results were  repeatedly reviewed
# NSg/V  . D+  NPr/V+  V   J/P   #  . NSg/V/J+ . ISg/D$+ NPl/V+  NSg/V R          V/J
> and corrected by      hand   , and later users sent  in      errata so        that          by      the late  70 s
# V/C V/J       NSg/J/P NSg/V+ . V/C JC    NPl+  NSg/V NPr/J/P NSg    NSg/I/J/C NSg/I/C/Ddem+ NSg/J/P D   NSg/J #  ?
> the tagging was nearly perfect ( allowing for some     cases  on  which even    human
# D   NSg/V   V   R      NSg/V/J . V        C/P I/J/R/Dq NPl/V+ J/P I/C+  NSg/V/J NSg/V/J
> speakers might     not   agree ) .
# +        NᴹSg/VX/J NSg/C V     . .
>
#
> This    corpus has been  used for innumerable studies of word   - frequency and of
# I/Ddem+ NSg    V   NSg/V V/J  C/P J           NPl/V   P  NSg/V+ . NSg       V/C P
> part    - of - speech and inspired the development of similar " tagged " corpora in      many
# NSg/V/J . P  . N🅪Sg/V V/C V/J      D   N🅪Sg        P  NSg/J   . V/J    . NPl     NPr/J/P NSg/I/J/Dq+
> other    languages . Statistics derived by      analyzing it       formed the basis for most
# NSg/V/J+ NPl/V+    . NPl/V+     V/J     NSg/J/P V         NPr/ISg+ V/J    D   NSg   C/P NSg/I/J/Dq
> later part    - of - speech tagging systems , such  as    CLAWS  and VOLSUNGA . However , by
# JC    NSg/V/J . P  . N🅪Sg/V NSg/V   NPl     . NSg/I NSg/R NPl/V+ V/C ?        . C       . NSg/J/P
> this    time      ( 2005 ) it       has been  superseded by      larger corpora such  as    the 100
# I/Ddem+ N🅪Sg/V/J+ . #    . NPr/ISg+ V   NSg/V V/J        NSg/J/P JC     NPl+    NSg/I NSg/R D   #
> million word   British National Corpus , even    though larger corpora are rarely so
# NSg     NSg/V+ NPr/J   NSg/J+   NSg+   . NSg/V/J V/C    JC+    NPl+    V   R      NSg/I/J/C
> thoroughly curated .
# R+         V/J+    .
>
#
> For some     time     , part    - of - speech tagging was considered an  inseparable part    of
# C/P I/J/R/Dq N🅪Sg/V/J . NSg/V/J . P  . N🅪Sg/V NSg/V   V   V/J        D/P NSg/J       NSg/V/J P
> natural language processing , because there are certain cases  where the correct
# NSg/J+  N🅪Sg/V+  V+         . C/P     +     V   I/J     NPl/V+ NSg/C D   NSg/V/J
> part    of speech  cannot be     decided without understanding the semantics or    even    the
# NSg/V/J P  N🅪Sg/V+ NSg/V  NSg/VX NSg/V/J C/P     NᴹSg/V/J+     D+  NPl       NPr/C NSg/V/J D
> pragmatics of the context . This    is extremely expensive , especially because
<<<<<<< HEAD
# NPl        P  D+  N🅪Sg/V+ . I/Ddem+ VL R         J         . R          C/P
> analyzing the higher levels is much       harder when    multiple part    - of - speech
# V         D+  J+     NPl/V+ VL NSg/I/J/Dq J      NSg/I/C NSg/J/Dq NSg/V/J . P  . N🅪Sg/V
=======
# NPl        P  D+  NᴹSg/V+ . I/Ddem+ VL R         J         . R          C/P
> analyzing the higher  levels is much       harder when    multiple part    - of - speech
# V         D+  NSg/JC+ NPl/V+ VL NSg/I/J/Dq JC     NSg/I/C NSg/J/Dq NSg/V/J . P  . N🅪Sg/V
>>>>>>> 9bbe9b70
> possibilities must  be     considered for each word   .
# NPl           NSg/V NSg/VX V/J        C/P Dq+  NSg/V+ .
>
#
> Use   of hidden Markov models
# NSg/V P  V/J    NPr+   NPl/V
>
#
> In      the mid     - 1980s , researchers in      Europe began to use   hidden Markov models ( HMMs )
# NPr/J/P D   NSg/J/P . #d    . W?          NPr/J/P NPr+   V     P  NSg/V V/J    NPr    NPl/V+ . ?    .
> to disambiguate parts of speech  , when    working to tag   the Lancaster - Oslo - Bergen
# P  V            NPl/V P  N🅪Sg/V+ . NSg/I/C V       P  NSg/V D   NPr       . NPr+ . NPr
> Corpus of British English  . HMMs involve counting cases ( such  as    from the Brown
# NSg    P  NPr/J+  NPr/V/J+ . ?    V       V        NPl/V . NSg/I NSg/R P    D+  NPr/V/J+
> Corpus ) and making a   table of the probabilities of certain sequences . For
# NSg+   . V/C NSg/V  D/P NSg/V P  D   NPl           P  I/J+    NPl/V+    . C/P
> example , once  you've seen  an  article such  as    ' the ' , perhaps the next     word   is a
# NSg/V+  . NSg/C W?     NSg/V D/P NSg/V+  NSg/I NSg/R . D   . . NSg     D+  NSg/J/P+ NSg/V+ VL D/P
> noun  40 % of the time      , an   adjective 40 % , and a    number    20 % . Knowing   this    , a
# NSg/V #  . P  D+  N🅪Sg/V/J+ . D/P+ NSg/V/J+  #  . . V/C D/P+ NSg/V/JC+ #  . . NSg/V/J/P I/Ddem+ . D/P+
> program can    decide that          " can    " in      " the can    " is far     more         likely to be     a   noun  than
# NPr/V+  NPr/VX V      NSg/I/C/Ddem+ . NPr/VX . NPr/J/P . D+  NPr/VX . VL NSg/V/J NPr/I/V/J/Dq NSg/J  P  NSg/VX D/P NSg/V C/P
> a   verb  or    a    modal  . The same method can    , of course , be     used to benefit from
# D/P NSg/V NPr/C D/P+ NSg/J+ . D+  I/J+ NSg/V+ NPr/VX . P  NSg/V+ . NSg/VX V/J  P  NSg/V   P
> knowledge about the following  words .
# NᴹSg+     J/P   D+  NSg/V/J/P+ NPl/V .
>
#
> More         advanced ( " higher - order " ) HMMs learn the probabilities not   only  of pairs
# NPr/I/V/J/Dq V/J      . . NSg/JC . NSg/V . . ?    NSg/V D+  NPl+          NSg/C J/R/C P  NPl/V+
> but     triples or    even    larger sequences . So        , for example , if    you've just seen  a
# NSg/C/P NPl/V   NPr/C NSg/V/J JC     NPl/V+    . NSg/I/J/C . C/P NSg/V+  . NSg/C W?     V/J  NSg/V D/P
> noun  followed by      a    verb   , the next     item   may    be     very likely a   preposition ,
# NSg/V V/J      NSg/J/P D/P+ NSg/V+ . D+  NSg/J/P+ NSg/V+ NPr/VX NSg/VX J/R  NSg/J  D/P NSg/V       .
> article , or    noun   , but     much       less    likely another verb  .
# NSg/V+  . NPr/C NSg/V+ . NSg/C/P NSg/I/J/Dq V/J/C/P NSg/J+ I/D     NSg/V .
>
#
> When    several ambiguous words  occur together , the possibilities multiply .
# NSg/I/C J/Dq    J         NPl/V+ V     J        . D+  NPl           NSg/V+   .
> However , it       is easy    to enumerate every combination and to assign a   relative
# C       . NPr/ISg+ VL NSg/V/J P  V         Dq+   N🅪Sg+       V/C P  NSg/V  D/P NSg/J
> probability to each one        , by      multiplying together the probabilities of each
# NSg         P  Dq+  NSg/I/V/J+ . NSg/J/P V           J        D   NPl           P  Dq+
> choice in      turn  . The combination with the highest probability is then     chosen   . The
# NSg/J+ NPr/J/P NSg/V . D   N🅪Sg        P    D+  JS+     NSg+        VL NSg/J/C+ NᴹSg/V/J . D+
> European group  developed CLAWS  , a   tagging program that          did exactly this    and
# NSg/J+   NSg/V+ V/J       NPl/V+ . D/P NSg/V+  NPr/V+  NSg/I/C/Ddem+ V   R       I/Ddem+ V/C
> achieved accuracy in      the 93 – 95 % range  .
# V/J      NSg+     NPr/J/P D   #  . #  . NSg/V+ .
>
#
> Eugene Charniak points out         in      Statistical techniques for natural language
# NPr+   ?        NPl/V+ NSg/V/J/R/P NPr/J/P J           NPl        C/P NSg/J   N🅪Sg/V+
> parsing ( 1997 ) that          merely assigning the most       common  tag   to each known word  and
# V       . #    . NSg/I/C/Ddem+ R      V         D   NSg/I/J/Dq NSg/V/J NSg/V P  Dq+  V/J   NSg/V V/C
> the tag    " proper noun  " to all           unknowns will   approach 90 % accuracy because many
# D   NSg/V+ . NSg/J  NSg/V . P  NSg/I/J/C/Dq+ NPl/V+   NPr/VX NSg/V    #  . NSg+     C/P     NSg/I/J/Dq+
> words  are unambiguous , and many        others only  rarely represent their less    - common
# NPl/V+ V   J           . V/C NSg/I/J/Dq+ NPl/V+ J/R/C R      V         D$+   V/J/C/P . NSg/V/J
> parts of speech  .
# NPl/V P  N🅪Sg/V+ .
>
#
> CLAWS  pioneered the field of HMM - based part    of speech  tagging but     was quite
# NPl/V+ V/J       D   NSg/V P  V   . V/J   NSg/V/J P  N🅪Sg/V+ NSg/V   NSg/C/P V   NSg
> expensive since it       enumerated all           possibilities . It       sometimes had to resort to
# J         C/P   NPr/ISg+ V/J        NSg/I/J/C/Dq+ NPl+          . NPr/ISg+ R         V   P  NSg/V  P
> backup methods when    there were  simply too many        options ( the Brown    Corpus
# NSg/J  NPl/V+  NSg/I/C +     NSg/V R      W?  NSg/I/J/Dq+ NPl/V   . D+  NPr/V/J+ NSg+
> contains a   case  with 17 ambiguous words in      a    row    , and there are words  such  as
# V        D/P NPr/V P    #  J         NPl/V NPr/J/P D/P+ NSg/V+ . V/C +     V   NPl/V+ NSg/I NSg/R
> " still   " that          can    represent as    many       as    7 distinct parts of speech  .
# . NSg/V/J . NSg/I/C/Ddem+ NPr/VX V         NSg/R NSg/I/J/Dq NSg/R # V/J      NPl/V P  N🅪Sg/V+ .
>
#
> HMMs underlie the functioning of stochastic taggers and are used in      various
# ?    V        D   V           P  J          NPl     V/C V   V/J  NPr/J/P J
> algorithms one       of the most       widely used being   the bi    - directional inference
# NPl+       NSg/I/V/J P  D   NSg/I/J/Dq R      V/J  NSg/V/C D   NSg/J . NSg/J       NSg+
> algorithm .
# NSg+      .
>
#
> Dynamic programming methods
# NSg/J+  NSg/V+      NPl/V
>
#
> In      1987 , Steven DeRose and Kenneth W. Church independently developed dynamic
# NPr/J/P #    . NPr+   ?      V/C NPr+    ?  NPr/V+ R             V/J       NSg/J
> programming algorithms to solve the same problem in      vastly less    time      . Their
# NSg/V+      NPl+       P  NSg/V D   I/J  NSg/J   NPr/J/P R      V/J/C/P N🅪Sg/V/J+ . D$+
> methods were  similar to the Viterbi algorithm known for some     time      in      other
# NPl/V+  NSg/V NSg/J   P  D   ?       NSg       V/J   C/P I/J/R/Dq N🅪Sg/V/J+ NPr/J/P NSg/V/J+
> fields   . DeRose used a   table of pairs  , while     Church used a   table of triples and a
# NPrPl/V+ . ?      V/J  D/P NSg/V P  NPl/V+ . NSg/V/C/P NPr/V+ V/J  D/P NSg/V P  NPl/V   V/C D/P
> method of estimating the values for triples that          were  rare    or    nonexistent in      the
# NSg/V  P  V          D   NPl/V  C/P NPl/V   NSg/I/C/Ddem+ NSg/V NSg/V/J NPr/C NSg/J       NPr/J/P D+
> Brown    Corpus ( an  actual measurement of triple  probabilities would require a   much
# NPr/V/J+ NSg    . D/P NSg/J  NSg         P  NSg/V/J NPl+          VX    NSg/V   D/P NSg/I/J/Dq
> larger corpus ) . Both   methods achieved an  accuracy of over      95 % . DeRose's 1990
# JC     NSg+   . . I/C/Dq NPl/V+  V/J      D/P NSg      P  NSg/V/J/P #  . . ?        #
> dissertation at    Brown   University included analyses    of the specific error  types  ,
# NSg+         NSg/P NPr/V/J NSg+       V/J      NPl/V/Au/Br P  D+  NSg/J+   NSg/V+ NPl/V+ .
> probabilities , and other    related data  , and replicated his     work  for Greek   , where
# NPl+          . V/C NSg/V/J+ J+      N🅪Pl+ . V/C V/J        ISg/D$+ NSg/V C/P NPr/V/J . NSg/C
> it       proved similarly effective .
# NPr/ISg+ V/J    R+        NSg/J     .
>
#
> These   findings were  surprisingly disruptive to the field of natural language
# I/Ddem+ NSg      NSg/V R            J          P  D   NSg/V P  NSg/J+  N🅪Sg/V+
> processing . The accuracy reported was higher than the typical accuracy of very
# V+         . D+  NSg+     V/J      V   NSg/JC C/P  D   NSg/J   NSg      P  J/R
> sophisticated algorithms that          integrated part    of speech  choice with many       higher
# V/J           NPl+       NSg/I/C/Ddem+ V/J        NSg/V/J P  N🅪Sg/V+ NSg/J  P    NSg/I/J/Dq NSg/JC
> levels of linguistic analysis : syntax , morphology , semantics , and so         on  . CLAWS ,
# NPl/V  P  J          N🅪Sg+    . NSg+   . NSg+       . NPl+      . V/C NSg/I/J/C+ J/P . NPl/V .
> DeRose's and Church's methods did fail    for some     of the known cases  where
# ?        V/C NSg$     NPl/V+  V   NSg/V/J C/P I/J/R/Dq P  D+  V/J+  NPl/V+ NSg/C
> semantics is required , but     those   proved negligibly rare     . This    convinced many       in
# NPl+      VL V/J      . NSg/C/P I/Ddem+ V/J    R+         NSg/V/J+ . I/Ddem+ V/J       NSg/I/J/Dq NPr/J/P
> the field  that          part    - of - speech tagging could  usefully be     separated from the other
# D+  NSg/V+ NSg/I/C/Ddem+ NSg/V/J . P  . N🅪Sg/V NSg/V   NSg/VX R        NSg/VX V/J       P    D   NSg/V/J
> levels of processing ; this    , in      turn  , simplified the theory and practice of
# NPl/V  P  V          . I/Ddem+ . NPr/J/P NSg/V . V/J        D+  NSg    V/C NSg/V    P
> computerized language analysis and encouraged researchers to find  ways to
# V/J          N🅪Sg/V+  N🅪Sg+    V/C V/J        +           P  NSg/V NPl+ P
> separate other    pieces as     well    . Markov Models became the standard method for the
# NSg/V/J  NSg/V/J+ NPl/V+ NSg/R+ NSg/V/J . NPr    NPl/V+ V      D   NSg/J    NSg/V  C/P D
> part    - of - speech  assignment .
# NSg/V/J . P  . N🅪Sg/V+ NSg+       .
>
#
> Unsupervised taggers
# V/J+         NPl
>
#
> The methods already discussed involve working from a   pre      - existing corpus to
# D+  NPl/V   W?      V/J       V       V       P    D/P NSg/V/P+ . V        NSg    P
> learn tag    probabilities . It       is , however , also possible to bootstrap using
# NSg/V NSg/V+ NPl+          . NPr/ISg+ VL . C       . W?   NSg/J    P  NSg/V     V
> " unsupervised " tagging . Unsupervised tagging techniques use   an  untagged corpus
# . V/J          . NSg/V   . V/J          NSg/V   NPl+       NSg/V D/P J        NSg
> for their training data  and produce the tagset by       induction . That          is , they
# C/P D$+   NSg/V+   N🅪Pl+ V/C NSg/V   D   NSg    NSg/J/P+ NSg       . NSg/I/C/Ddem+ VL . IPl+
> observe patterns in      word   use   , and derive part    - of - speech categories themselves .
# NSg/V   NPl/V+   NPr/J/P NSg/V+ NSg/V . V/C NSg/V  NSg/V/J . P  . N🅪Sg/V NPl+       IPl+       .
> For example , statistics readily reveal that          " the " , " a   " , and " an  " occur in
# C/P NSg/V+  . NPl/V+     R       NSg/V  NSg/I/C/Ddem+ . D   . . . D/P . . V/C . D/P . V     NPr/J/P
> similar contexts , while     " eat " occurs in      very different ones   . With sufficient
# NSg/J+  NPl/V+   . NSg/V/C/P . V   . V      NPr/J/P J/R  NSg/J+    NPl/V+ . P    J+
> iteration , similarity classes of words  emerge that          are remarkably similar to
# NSg       . NSg        NPl/V   P  NPl/V+ NSg/V  NSg/I/C/Ddem+ V   R          NSg/J   P
> those   human   linguists would expect ; and the differences themselves sometimes
# I/Ddem+ NSg/V/J NPl+      VX    V      . V/C D+  NSg/V+      IPl+       R
> suggest valuable new      insights .
# V       NSg/J+   NSg/V/J+ NPl+     .
>
#
> These  two  categories can    be     further subdivided into rule  - based , stochastic , and
# I/Ddem NSg+ NPl        NPr/VX NSg/VX V/J     V/J        P    NSg/V . V/J   . J          . V/C
> neural approaches .
# J+     NPl/V+     .
>
#
> Other    taggers and methods
# NSg/V/J+ NPl     V/C NPl/V
>
#
> Some      current major   algorithms for part    - of - speech tagging include the Viterbi
# I/J/R/Dq+ NSg/J   NPr/V/J NPl        C/P NSg/V/J . P  . N🅪Sg/V NSg/V   NSg/V   D   ?
> algorithm , Brill tagger , Constraint Grammar , and the Baum - Welch algorithm ( also
# NSg       . NSg/J NSg    . NSg+       NSg/V+  . V/C D   NPr  . ?     NSg       . W?
> known as    the forward - backward algorithm ) . Hidden Markov model    and visible Markov
# V/J   NSg/R D   NSg/V/J . NSg/J    NSg+      . . V/J    NPr    NSg/V/J+ V/C J       NPr
> model    taggers can    both   be     implemented using the Viterbi algorithm . The
# NSg/V/J+ NPl     NPr/VX I/C/Dq NSg/VX V/J         V     D+  ?       NSg       . D
> rule   - based Brill tagger is unusual in      that         it       learns a   set     of rule   patterns , and
# NSg/V+ . V/J   NSg/J NSg    VL NSg/J   NPr/J/P NSg/I/C/Ddem NPr/ISg+ NPl/V  D/P NPr/V/J P  NSg/V+ NPl/V+   . V/C
> then    applies those   patterns rather  than optimizing a    statistical quantity .
# NSg/J/C V       I/Ddem+ NPl/V+   NPr/V/J C/P  V          D/P+ J+          NSg+     .
>
#
> Many        machine learning methods have   also been  applied to the problem of POS
# NSg/I/J/Dq+ NSg/V   V+       NPl/V+  NSg/VX W?   NSg/V V/J     P  D   NSg/J   P  NSg+
> tagging . Methods such  as    SVM , maximum entropy classifier , perceptron , and
# NSg/V+  . NPl/V+  NSg/I NSg/R ?   . NSg/J   NSg     NSg        . NSg        . V/C
> nearest - neighbor   have   all          been  tried , and most       can    achieve accuracy above
# JS      . NSg/V/J/Am NSg/VX NSg/I/J/C/Dq NSg/V V/J   . V/C NSg/I/J/Dq NPr/VX V       NSg+     NSg/J/P
> 95 % . [ citation needed ]
# #  . . . NSg+     V/J+   .
>
#
> A   direct comparison of several methods is reported ( with references ) at    the ACL
# D/P V/J    NSg        P  J/Dq+   NPl/V+  VL V/J      . P    NPl/V+     . NSg/P D+  NSg+
> Wiki   . This    comparison uses  the Penn tag    set     on  some     of the Penn Treebank data  ,
# NSg/V+ . I/Ddem+ NSg+       NPl/V D+  NPr+ NSg/V+ NPr/V/J J/P I/J/R/Dq P  D+  NPr+ ?        N🅪Pl+ .
> so        the results are directly comparable . However , many       significant taggers are
# NSg/I/J/C D+  NPl/V+  V   R/C      NSg/J+     . C       . NSg/I/J/Dq NSg/J       NPl     V
> not   included ( perhaps because of the labor        involved in      reconfiguring them     for
# NSg/C V/J      . NSg     C/P     P  D+  NPr/V/Am/Au+ V/J      NPr/J/P V             NSg/IPl+ C/P
> this    particular dataset ) . Thus , it       should not   be     assumed that         the results
# I/Ddem+ NSg/J+     NSg     . . NSg  . NPr/ISg+ VX     NSg/C NSg/VX V/J     NSg/I/C/Ddem D+  NPl/V+
> reported here    are the best      that          can    be     achieved with a    given      approach ; nor   even
# V/J      NSg/J/R V   D   NPr/VX/JS NSg/I/C/Ddem+ NPr/VX NSg/VX V/J      P    D/P+ NSg/V/J/P+ NSg/V+   . NSg/C NSg/V/J
> the best       that          have   been  achieved with a    given      approach .
# D+  NPr/VX/JS+ NSg/I/C/Ddem+ NSg/VX NSg/V V/J      P    D/P+ NSg/V/J/P+ NSg/V+   .
>
#
> In      2014 , a    paper     reporting using the structure regularization method for
# NPr/J/P #    . D/P+ N🅪Sg/V/J+ V         V     D+  NSg/V+    N🅪Sg           NSg/V  C/P
> part    - of - speech tagging , achieving 97.36 % on  a   standard benchmark dataset .
# NSg/V/J . P  . N🅪Sg/V NSg/V   . V         #     . J/P D/P NSg/J+   NSg/V+    NSg     .<|MERGE_RESOLUTION|>--- conflicted
+++ resolved
@@ -221,15 +221,9 @@
 > part    of speech  cannot be     decided without understanding the semantics or    even    the
 # NSg/V/J P  N🅪Sg/V+ NSg/V  NSg/VX NSg/V/J C/P     NᴹSg/V/J+     D+  NPl       NPr/C NSg/V/J D
 > pragmatics of the context . This    is extremely expensive , especially because
-<<<<<<< HEAD
 # NPl        P  D+  N🅪Sg/V+ . I/Ddem+ VL R         J         . R          C/P
-> analyzing the higher levels is much       harder when    multiple part    - of - speech
-# V         D+  J+     NPl/V+ VL NSg/I/J/Dq J      NSg/I/C NSg/J/Dq NSg/V/J . P  . N🅪Sg/V
-=======
-# NPl        P  D+  NᴹSg/V+ . I/Ddem+ VL R         J         . R          C/P
 > analyzing the higher  levels is much       harder when    multiple part    - of - speech
 # V         D+  NSg/JC+ NPl/V+ VL NSg/I/J/Dq JC     NSg/I/C NSg/J/Dq NSg/V/J . P  . N🅪Sg/V
->>>>>>> 9bbe9b70
 > possibilities must  be     considered for each word   .
 # NPl           NSg/V NSg/VX V/J        C/P Dq+  NSg/V+ .
 >
