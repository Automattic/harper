> <!--
# Unlintable
>            source: https://en.wikipedia.org/w/index.php?title=Part-of-speech_tagging&oldid=1275774341
# Unlintable Unlintable
>            license: CC BY-SA 4.0
# Unlintable Unlintable
>            -->
# Unlintable Unlintable
>            Part      - of - speech   tagging
# Unlintable NSg/VB/J+ . P  . N🅪Sg/VB+ NSg/Vg
>
#
> In        corpus linguistics , part      - of - speech   tagging ( POS  tagging or    PoS  tagging or
# NPr/J/R/P NSg+   Nᴹ+         . NSg/VB/J+ . P  . N🅪Sg/VB+ NSg/Vg  . NSg+ NSg/Vg  NPr/C NSg+ NSg/Vg  NPr/C
> POST         ) , also called grammatical tagging is  the process of marking up         a   word    in        a
# NPr🅪Sg/VB/P+ . . R/C  VP/J   J           NSg/Vg  VL3 D   NSg/VB  P  Nᴹ/Vg/J NSg/VB/J/P D/P NSg/VB+ NPr/J/R/P D/P
> text     ( corpus ) as    corresponding to a   particular part     of speech   , based on  both   its
# N🅪Sg/VB+ . NSg+   . NSg/R Nᴹ/Vg/J       P  D/P NSg/J      NSg/VB/J P  N🅪Sg/VB+ . VP/J  J/P I/C/Dq ISg/D$+
> definition and  its     context  . A   simplified form    of this    is  commonly taught to
# NSg        VB/C ISg/D$+ N🅪Sg/VB+ . D/P VP/J       N🅪Sg/VB P  I/Ddem+ VL3 R        VB     P
> school  - age      children , in        the identification of words   as    nouns  , verbs   , adjectives ,
# N🅪Sg/VB . N🅪Sg/VB+ NPl+     . NPr/J/R/P D   Nᴹ             P  NPl/V3+ NSg/R NPl/V3 . NPl/V3+ . NPl/V3     .
> adverbs , etc.
# NPl/V3  . +
>
#
<<<<<<< HEAD
> Once  performed by      hand    , POS  tagging is  now          done      in        the context of computational
# NSg/C VP/J      NSg/J/P NSg/VB+ . NSg+ NSg/Vg  VL3 NSg/VB/J/R/C NSg/VPp/J NPr/J/R/P D   N🅪Sg/VB P  J
> linguistics , using   algorithms which associate discrete terms   , as    well     as    hidden
# Nᴹ+         . Nᴹ/Vg/J NPl+       I/C+  NSg/VB/J+ J        NPl/V3+ . NSg/R NSg/VB/J NSg/R VB/J
=======
> Once  performed by      hand    , POS  tagging is  now        done      in      the context of computational
# NSg/C VP/J      NSg/J/P NSg/VB+ . NSg+ NSg/Vg  VL3 NPr/VB/J/C NSg/VPp/J NPr/J/P D   N🅪Sg/VB P  J
> linguistics , using   algorithms which associate discrete terms   , as    well       as    hidden
# Nᴹ+         . Nᴹ/Vg/J NPl+       I/C+  NSg/VB/J+ J        NPl/V3+ . NSg/R NSg/VB/J/R NSg/R VB/J
>>>>>>> 63677064
> parts  of speech   , by      a   set       of descriptive tags    . POS  - tagging algorithms fall     into
# NPl/V3 P  N🅪Sg/VB+ . NSg/J/P D/P NPr/VBP/J P  NSg/J       NPl/V3+ . NSg+ . NSg/Vg  NPl+       N🅪Sg/VB+ P
> two distinctive groups  : rule    - based and  stochastic . E. Brill's tagger , one        of the
# NSg NSg/J       NPl/V3+ . NSg/VB+ . VP/J  VB/C J          . ?  ?       NSg    . NSg/I/VB/J P  D
> first    and  most         widely used English      POS  - taggers , employs rule    - based algorithms .
# NSg/VB/J VB/C NSg/I/J/R/Dq R      VP/J NPr🅪Sg/VB/J+ NSg+ . NPl     . NPl/V3  NSg/VB+ . VP/J  NPl+       .
>
#
> Principle
# N🅪Sg/VB+
>
#
> Part      - of - speech   tagging is  harder than just having  a   list   of words   and  their
# NSg/VB/J+ . P  . N🅪Sg/VB+ NSg/Vg  VL3 JC     C/P  VB/J Nᴹ/Vg/J D/P NSg/VB P  NPl/V3+ VB/C D$+
> parts  of speech   , because some     words   can     represent more            than one        part     of speech
# NPl/V3 P  N🅪Sg/VB+ . C/P     I/J/R/Dq NPl/V3+ NPr/VXB VB        NPr/I/VB/J/R/Dq C/P  NSg/I/VB/J NSg/VB/J P  N🅪Sg/VB+
> at    different times   , and  because some     parts  of speech   are complex  . This    is  not
# NSg/P NSg/J     NPl/V3+ . VB/C C/P     I/J/R/Dq NPl/V3 P  N🅪Sg/VB+ VB  NSg/VB/J . I/Ddem+ VL3 NSg/R/C
> rare     — in        natural languages ( as    opposed to many        artificial languages ) , a   large
# NSg/VB/J . NPr/J/R/P NSg/J+  NPl/V3+   . NSg/R VP/J    P  NSg/I/J/Dq+ J+         NPl/V3+   . . D/P NSg/J
> percentage of word    - forms   are ambiguous . For   example , even     " dogs    " , which is
# N🅪Sg       P  NSg/VB+ . NPl/V3+ VB  J         . R/C/P NSg/VB+ . NSg/VB/J . NPl/V3+ . . I/C+  VL3
> usually thought of as    just a    plural noun    , can     also be      a    verb    :
# R       N🅪Sg/VP P  NSg/R VB/J D/P+ NSg/J+ NSg/VB+ . NPr/VXB R/C  NSg/VXB D/P+ NSg/VB+ .
>
#
> The sailor dogs    the hatch   .
# D+  NSg+   NPl/V3+ D+  NSg/VB+ .
>
#
> Correct  grammatical tagging will    reflect that          " dogs    " is  here    used as    a   verb    , not
# NSg/VB/J J           NSg/Vg  NPr/VXB VB      NSg/I/C/Ddem+ . NPl/V3+ . VL3 NSg/J/R VP/J NSg/R D/P NSg/VB+ . NSg/R/C
> as    the more            common   plural noun    . Grammatical context  is  one        way   to determine
# NSg/R D   NPr/I/VB/J/R/Dq NSg/VB/J NSg/J  NSg/VB+ . J+          N🅪Sg/VB+ VL3 NSg/I/VB/J NSg/J P  VB
> this    ; semantic analysis can     also be      used to infer that          " sailor " and  " hatch  "
# I/Ddem+ . NSg/J+   N🅪Sg+    NPr/VXB R/C  NSg/VXB VP/J P  VB    NSg/I/C/Ddem+ . NSg+   . VB/C . NSg/VB .
> implicate " dogs    " as    1 ) in        the nautical context  and  2 ) an  action     applied to the
# NSg/VB    . NPl/V3+ . NSg/R # . NPr/J/R/P D   J        N🅪Sg/VB+ VB/C # . D/P N🅪Sg/VB/J+ VP/J    P  D
> object  " hatch  " ( in        this   context  , " dogs    " is  a   nautical term      meaning    " fastens ( a
# NSg/VB+ . NSg/VB . . NPr/J/R/P I/Ddem N🅪Sg/VB+ . . NPl/V3+ . VL3 D/P J        NSg/VB/J+ N🅪Sg/Vg/J+ . V3      . D/P
> watertight door    ) securely " ) .
# J          NSg/VB+ . R        . . .
>
#
> Tag     sets
# NSg/VB+ NPl/V3
>
#
> Schools commonly teach  that         there are 9 parts  of speech  in        English     : noun    , verb    ,
# NPl/V3+ R        NSg/VB NSg/I/C/Ddem R+    VB  # NPl/V3 P  N🅪Sg/VB NPr/J/R/P NPr🅪Sg/VB/J . NSg/VB+ . NSg/VB+ .
> article , adjective , preposition , pronoun , adverb  , conjunction , and  interjection .
# NSg/VB+ . NSg/VB/J+ . NSg/VB      . NSg/VB+ . NSg/VB+ . NSg/VB+     . VB/C N🅪Sg+        .
> However , there are clearly many        more             categories and  sub      - categories . For   nouns  ,
# C       . R+    VB  R       NSg/I/J/Dq+ NPr/I/VB/J/R/Dq+ NPl+       VB/C NSg/VB/P . NPl+       . R/C/P NPl/V3 .
> the plural , possessive , and  singular forms   can     be      distinguished . In        many
# D   NSg/J  . NSg/J      . VB/C NSg/J    NPl/V3+ NPr/VXB NSg/VXB VP/J          . NPr/J/R/P NSg/I/J/Dq+
> languages words   are also marked for   their " case       " ( role as    subject   , object  ,
# NPl/V3+   NPl/V3+ VB  R/C  VP/J   R/C/P D$+   . NPr🅪Sg/VB+ . . NSg  NSg/R NSg/VB/J+ . NSg/VB+ .
> etc. ) , grammatical gender     , and  so        on  ; while      verbs   are marked for   tense    , aspect   ,
# +    . . J+          N🅪Sg/VB/J+ . VB/C NSg/I/J/C J/P . NSg/VB/C/P NPl/V3+ VB  VP/J   R/C/P NSg/VB/J . N🅪Sg/VB+ .
> and  other     things . In        some     tagging systems , different inflections of the same
# VB/C NSg/VB/J+ NPl+   . NPr/J/R/P I/J/R/Dq NSg/Vg  NPl+    . NSg/J     NPl         P  D   I/J
> root    word    will    get    different parts  of speech   , resulting in        a   large number     of
# NPr/VB+ NSg/VB+ NPr/VXB NSg/VB NSg/J     NPl/V3 P  N🅪Sg/VB+ . Nᴹ/Vg/J   NPr/J/R/P D/P NSg/J N🅪Sg/VB/JC P
> tags    . For   example , NN for   singular common   nouns  , NNS for   plural common   nouns  , NP
# NPl/V3+ . R/C/P NSg/VB+ . ?  R/C/P NSg/J    NSg/VB/J NPl/V3 . ?   R/C/P NSg/J  NSg/VB/J NPl/V3 . NPr
> for   singular proper nouns  ( see    the POS  tags    used in        the Brown       Corpus ) . Other
# R/C/P NSg/J    NSg/J  NPl/V3 . NSg/VB D   NSg+ NPl/V3+ VP/J NPr/J/R/P D   NPr🅪Sg/VB/J NSg+   . . NSg/VB/J
> tagging systems use     a   smaller number     of tags    and  ignore fine     differences or
# NSg/Vg  NPl+    N🅪Sg/VB D/P NSg/JC  N🅪Sg/VB/JC P  NPl/V3+ VB/C VB     NSg/VB/J NPl/VB      NPr/C
> model     them     as    features somewhat independent from part      - of - speech   .
# NSg/VB/J+ NSg/IPl+ NSg/R NPl/V3+  NSg/I/R  NSg/J       P    NSg/VB/J+ . P  . N🅪Sg/VB+ .
>
#
> In        part      - of - speech   tagging by      computer , it       is  typical to distinguish from 50 to
# NPr/J/R/P NSg/VB/J+ . P  . N🅪Sg/VB+ NSg/Vg  NSg/J/P NSg/VB+  . NPr/ISg+ VL3 NSg/J   P  VB          P    #  P
> 150 separate parts  of speech  for   English      . Work    on  stochastic methods for   tagging
# #   NSg/VB/J NPl/V3 P  N🅪Sg/VB R/C/P NPr🅪Sg/VB/J+ . N🅪Sg/VB J/P J          NPl/V3+ R/C/P NSg/Vg
> Koine Greek    ( DeRose 1990 ) has used over    1 , 000 parts  of speech   and  found  that
# ?     NPr/VB/J . ?      #    . V3  VP/J NSg/J/P # . #   NPl/V3 P  N🅪Sg/VB+ VB/C NSg/VB NSg/I/C/Ddem
> about as    many       words   were    ambiguous in        that         language as    in        English      . A
# J/P   NSg/R NSg/I/J/Dq NPl/V3+ NSg/VPt J         NPr/J/R/P NSg/I/C/Ddem N🅪Sg/VB+ NSg/R NPr/J/R/P NPr🅪Sg/VB/J+ . D/P
> morphosyntactic descriptor in        the case      of morphologically rich     languages is
# ?               NSg        NPr/J/R/P D   NPr🅪Sg/VB P  ?               NPr/VB/J NPl/V3+   VL3
> commonly expressed using   very short      mnemonics , such  as    Ncmsan for   Category = Noun    ,
# R        VP/J      Nᴹ/Vg/J J/R  NPr/VB/J/P NPl       . NSg/I NSg/R ?      R/C/P NSg+     . NSg/VB+ .
> Type    = common   , Gender     = masculine , Number      = singular , Case       = accusative , Animate
# NSg/VB+ . NSg/VB/J . N🅪Sg/VB/J+ . NSg/J     . N🅪Sg/VB/JC+ . NSg/J    . NPr🅪Sg/VB+ . NSg/J      . VB/J
> = no    .
# . NPr/P .
>
#
> The most         popular " tag    set       " for   POS  tagging for   American English      is  probably the
# D   NSg/I/J/R/Dq NSg/J   . NSg/VB NPr/VBP/J . R/C/P NSg+ NSg/Vg  R/C/P NPr/J    NPr🅪Sg/VB/J+ VL3 R        D
> Penn tag     set       , developed in        the Penn Treebank project . It       is  largely similar to
# NPr+ NSg/VB+ NPr/VBP/J . VP/J      NPr/J/R/P D   NPr+ ?        NSg/VB+ . NPr/ISg+ VL3 R       NSg/J   P
> the earlier Brown       Corpus and  LOB    Corpus tag     sets   , though much         smaller . In
# D   JC      NPr🅪Sg/VB/J NSg    VB/C NSg/VB NSg+   NSg/VB+ NPl/V3 . VB/C   NSg/I/J/R/Dq NSg/JC  . NPr/J/R/P
> Europe , tag     sets   from the Eagles Guidelines see    wide  use      and  include versions
# NPr+   . NSg/VB+ NPl/V3 P    D   NPl/V3 NPl+       NSg/VB NSg/J N🅪Sg/VB+ VB/C NSg/VB  NPl/V3+
> for   multiple languages .
# R/C/P NSg/J/Dq NPl/V3+   .
>
#
> POS  tagging work     has been    done      in        a   variety of languages , and  the set       of POS
# NSg+ NSg/Vg  N🅪Sg/VB+ V3  NSg/VPp NSg/VPp/J NPr/J/R/P D/P N🅪Sg    P  NPl/V3+   . VB/C D   NPr/VBP/J P  NSg+
> tags    used varies greatly with language . Tags    usually are designed to include
# NPl/V3+ VP/J NPl/V3 R       P    N🅪Sg/VB+ . NPl/V3+ R       VB  VP/J     P  NSg/VB
> overt  morphological distinctions , although this   leads  to inconsistencies such  as
# NSg/J+ J+            NPl+         . C        I/Ddem NPl/V3 P  NPl             NSg/I NSg/R
> case       - marking for   pronouns but     not     nouns  in        English      , and  much         larger
# NPr🅪Sg/VB+ . Nᴹ/Vg/J R/C/P NPl/V3   NSg/C/P NSg/R/C NPl/V3 NPr/J/R/P NPr🅪Sg/VB/J+ . VB/C NSg/I/J/R/Dq JC
> cross       - language differences . The tag     sets   for   heavily inflected languages such  as
# NPr/VB/J/P+ . N🅪Sg/VB+ NPl/VB+     . D+  NSg/VB+ NPl/V3 R/C/P R       VP/J      NPl/V3+   NSg/I NSg/R
> Greek    and  Latin can     be      very large ; tagging words   in        agglutinative languages such
# NPr/VB/J VB/C NPr/J NPr/VXB NSg/VXB J/R  NSg/J . NSg/Vg  NPl/V3+ NPr/J/R/P ?             NPl/V3+   NSg/I
> as    Inuit languages may     be      virtually impossible . At    the other    extreme , Petrov et
# NSg/R NPr/J NPl/V3+   NPr/VXB NSg/VXB R         NSg/J      . NSg/P D   NSg/VB/J NSg/J   . ?      ?
> al. have    proposed a   " universal " tag     set       , with 12 categories ( for   example , no
# ?   NSg/VXB VP/J     D/P . NSg/J     . NSg/VB+ NPr/VBP/J . P    #  NPl+       . R/C/P NSg/VB+ . NPr/P
> subtypes of nouns  , verbs   , punctuation , and  so        on  ) . Whether a   very small    set       of
# NPl      P  NPl/V3 . NPl/V3+ . Nᴹ+         . VB/C NSg/I/J/C J/P . . I/C     D/P J/R  NPr/VB/J NPr/VBP/J P
> very broad tags    or    a   much         larger set       of more            precise ones    is  preferable , depends
# J/R  NSg/J NPl/V3+ NPr/C D/P NSg/I/J/R/Dq JC     NPr/VBP/J P  NPr/I/VB/J/R/Dq VB/J+   NPl/V3+ VL3 J          . NPl/V3
> on  the purpose  at    hand    . Automatic tagging is  easier on  smaller tag     - sets   .
# J/P D   N🅪Sg/VB+ NSg/P NSg/VB+ . NSg/J     NSg/Vg  VL3 NSg/JC J/P NSg/JC  NSg/VB+ . NPl/V3 .
>
#
> History
# N🅪Sg+
>
#
> The Brown        Corpus
# D+  NPr🅪Sg/VB/J+ NSg+
>
#
> Research on  part      - of - speech   tagging has been    closely tied to corpus linguistics .
# Nᴹ/VB    J/P NSg/VB/J+ . P  . N🅪Sg/VB+ NSg/Vg  V3  NSg/VPp R       VP/J P  NSg    Nᴹ+         .
> The first    major    corpus of English     for   computer analysis was the Brown       Corpus
# D   NSg/VB/J NPr/VB/J NSg    P  NPr🅪Sg/VB/J R/C/P NSg/VB+  N🅪Sg+    VPt D   NPr🅪Sg/VB/J NSg
> developed at    Brown       University by      Henry Kučera and  W. Nelson Francis , in        the
# VP/J      NSg/P NPr🅪Sg/VB/J NSg+       NSg/J/P NPr+  ?      VB/C ?  NPr+   NPr+    . NPr/J/R/P D
> mid      - 1960s . It       consists of about 1 , 000 , 000 words  of running   English      prose text     ,
# NSg/J/P+ . #d    . NPr/ISg+ NPl/V3   P  J/P   # . #   . #   NPl/V3 P  Nᴹ/Vg/J/P NPr🅪Sg/VB/J+ Nᴹ/VB N🅪Sg/VB+ .
> made up         of 500 samples from randomly chosen   publications . Each sample  is  2 , 000
# VB   NSg/VB/J/P P  #   NPl/V3+ P    R        Nᴹ/VPp/J NPl+         . Dq+  NSg/VB+ VL3 # . #
> or    more            words   ( ending  at    the first    sentence - end     after 2 , 000 words   , so        that         the
# NPr/C NPr/I/VB/J/R/Dq NPl/V3+ . Nᴹ/Vg/J NSg/P D   NSg/VB/J NSg/VB+  . NSg/VB+ P     # . #   NPl/V3+ . NSg/I/J/C NSg/I/C/Ddem D
> corpus contains only  complete sentences ) .
# NSg+   V3       J/R/C NSg/VB/J NPl/V3+   . .
>
#
> The Brown        Corpus was painstakingly " tagged " with part      - of - speech   markers over
# D+  NPr🅪Sg/VB/J+ NSg+   VPt R             . VP/J   . P    NSg/VB/J+ . P  . N🅪Sg/VB+ NPl/V3  NSg/J/P
> many        years . A    first     approximation was done      with a    program by      Greene and  Rubin ,
# NSg/I/J/Dq+ NPl+  . D/P+ NSg/VB/J+ N🅪Sg+         VPt NSg/VPp/J P    D/P+ NPr/VB+ NSg/J/P NPr    VB/C NPr   .
> which consisted of a   huge handmade list   of what   categories could   co        - occur at
# I/C+  VP/J      P  D/P J    NSg/J    NSg/VB P  NSg/I+ NPl+       NSg/VXB NPr/I/VB+ . VB    NSg/P
> all          . For   example , article then    noun    can     occur , but     article then    verb    ( arguably )
# NSg/I/J/C/Dq . R/C/P NSg/VB+ . NSg/VB+ NSg/J/C NSg/VB+ NPr/VXB VB    . NSg/C/P NSg/VB+ NSg/J/C NSg/VB+ . R        .
> cannot . The program got about 70 % correct  . Its     results were    repeatedly reviewed
# NSg/VB . D+  NPr/VB+ VP  J/P   #  . NSg/VB/J . ISg/D$+ NPl/V3+ NSg/VPt R          VP/J
> and  corrected by      hand    , and  later users sent   in        errata so        that          by      the late  70 s
# VB/C VP/J      NSg/J/P NSg/VB+ . VB/C JC    NPl+  NSg/VB NPr/J/R/P NSg    NSg/I/J/C NSg/I/C/Ddem+ NSg/J/P D   NSg/J #  ?
> the tagging was nearly perfect  ( allowing for   some     cases   on  which even     human
# D   NSg/Vg  VPt R      NSg/VB/J . Nᴹ/Vg/J  R/C/P I/J/R/Dq NPl/V3+ J/P I/C+  NSg/VB/J NSg/VB/J+
> speakers might    not     agree ) .
# +        Nᴹ/VXB/J NSg/R/C VB    . .
>
#
> This    corpus has been    used for   innumerable studies of word    - frequency and  of
# I/Ddem+ NSg+   V3  NSg/VPp VP/J R/C/P J           NPl/V3  P  NSg/VB+ . NSg       VB/C P
> part      - of - speech   and  inspired the development of similar " tagged " corpora in        many
# NSg/VB/J+ . P  . N🅪Sg/VB+ VB/C VP/J     D   N🅪Sg        P  NSg/J   . VP/J   . NPl+    NPr/J/R/P NSg/I/J/Dq
> other    languages . Statistics derived by      analyzing it       formed the basis for   most
# NSg/VB/J NPl/V3+   . NPl/V3+    VP/J    NSg/J/P Nᴹ/Vg/J   NPr/ISg+ VP/J   D+  NSg+  R/C/P NSg/I/J/R/Dq
> later part      - of - speech   tagging systems , such  as    CLAWS   and  VOLSUNGA . However , by
# JC    NSg/VB/J+ . P  . N🅪Sg/VB+ NSg/Vg  NPl+    . NSg/I NSg/R NPl/V3+ VB/C ?        . C       . NSg/J/P
> this    time       ( 2005 ) it       has been    superseded by      larger corpora such  as    the 100
# I/Ddem+ N🅪Sg/VB/J+ . #    . NPr/ISg+ V3  NSg/VPp VP/J       NSg/J/P JC     NPl+    NSg/I NSg/R D   #
> million word    British National Corpus , even     though larger corpora are rarely so
# NSg     NSg/VB+ NPr/J   NSg/J    NSg+   . NSg/VB/J VB/C   JC     NPl+    VB  R      NSg/I/J/C
> thoroughly curated .
# R          VP/J    .
>
#
> For   some     time       , part      - of - speech   tagging was considered an  inseparable part     of
# R/C/P I/J/R/Dq N🅪Sg/VB/J+ . NSg/VB/J+ . P  . N🅪Sg/VB+ NSg/Vg  VPt VP/J       D/P NSg/J       NSg/VB/J P
> natural language processing , because there are certain cases   where   the correct
# NSg/J   N🅪Sg/VB+ Nᴹ/Vg/J+   . C/P     R+    VB  I/J     NPl/V3+ NSg/R/C D   NSg/VB/J
> part     of speech   cannot be      decided  without understanding the semantics or    even     the
# NSg/VB/J P  N🅪Sg/VB+ NSg/VB NSg/VXB NSg/VP/J C/P     N🅪Sg/Vg/J+    D   NPl+      NPr/C NSg/VB/J D
> pragmatics of the context  . This    is  extremely expensive , especially because
# NPl        P  D   N🅪Sg/VB+ . I/Ddem+ VL3 R         J         . R          C/P
> analyzing the higher  levels  is  much         harder when    multiple part     - of - speech
# Nᴹ/Vg/J   D+  NSg/JC+ NPl/V3+ VL3 NSg/I/J/R/Dq JC     NSg/I/C NSg/J/Dq NSg/VB/J . P  . N🅪Sg/VB+
> possibilities must   be      considered for   each word    .
# NPl+          NSg/VB NSg/VXB VP/J       R/C/P Dq+  NSg/VB+ .
>
#
> Use     of hidden Markov models
# N🅪Sg/VB P  VB/J   NPr    NPl/V3+
>
#
> In        the mid      - 1980s , researchers in        Europe began to use     hidden Markov models  ( HMMs )
# NPr/J/R/P D   NSg/J/P+ . #d    . NPl         NPr/J/R/P NPr+   VPt   P  N🅪Sg/VB VB/J   NPr    NPl/V3+ . ?    .
> to disambiguate parts  of speech   , when    working to tag    the Lancaster - Oslo - Bergen
# P  VB           NPl/V3 P  N🅪Sg/VB+ . NSg/I/C Nᴹ/Vg/J P  NSg/VB D   NPr       . NPr+ . NPr+
> Corpus of British English      . HMMs involve counting cases   ( such  as    from the Brown
# NSg    P  NPr/J   NPr🅪Sg/VB/J+ . ?    VB      Nᴹ/Vg/J  NPl/V3+ . NSg/I NSg/R P    D   NPr🅪Sg/VB/J
> Corpus ) and  making  a   table  of the probabilities of certain sequences . For
# NSg+   . VB/C Nᴹ/Vg/J D/P NSg/VB P  D   NPl           P  I/J     NPl/V3+   . R/C/P
> example , once  you've seen    an  article such  as    ' the ' , perhaps the next    word    is  a
# NSg/VB+ . NSg/C K      NSg/VPp D/P NSg/VB+ NSg/I NSg/R . D   . . NSg/R   D   NSg/J/P NSg/VB+ VL3 D/P
> noun    40 % of the time       , an  adjective 40 % , and  a   number      20 % . Knowing    this    , a
# NSg/VB+ #  . P  D   N🅪Sg/VB/J+ . D/P NSg/VB/J+ #  . . VB/C D/P N🅪Sg/VB/JC+ #  . . NSg/Vg/J/P I/Ddem+ . D/P+
> program can     decide that          " can     " in        " the can     " is  far      more            likely to be      a   noun   than
# NPr/VB+ NPr/VXB VB     NSg/I/C/Ddem+ . NPr/VXB . NPr/J/R/P . D+  NPr/VXB . VL3 NSg/VB/J NPr/I/VB/J/R/Dq NSg/J  P  NSg/VXB D/P NSg/VB C/P
> a    verb    or    a   modal . The same method  can     , of course  , be      used to benefit from
# D/P+ NSg/VB+ NPr/C D/P NSg/J . D+  I/J+ NSg/VB+ NPr/VXB . P  NSg/VB+ . NSg/VXB VP/J P  NSg/VB  P
> knowledge about the following words   .
# Nᴹ+       J/P   D+  Nᴹ/Vg/J/P NPl/V3+ .
>
#
> More            advanced ( " higher - order   " ) HMMs learn  the probabilities not     only  of pairs
# NPr/I/VB/J/R/Dq VP/J     . . NSg/JC . N🅪Sg/VB . . ?    NSg/VB D   NPl+          NSg/R/C J/R/C P  NPl/V3+
> but     triples or    even     larger sequences . So        , for   example , if    you've just seen    a
# NSg/C/P NPl/V3  NPr/C NSg/VB/J JC     NPl/V3+   . NSg/I/J/C . R/C/P NSg/VB+ . NSg/C K      VB/J NSg/VPp D/P
> noun    followed by      a   verb    , the next    item    may     be      very likely a   preposition ,
# NSg/VB+ VP/J     NSg/J/P D/P NSg/VB+ . D   NSg/J/P NSg/VB+ NPr/VXB NSg/VXB J/R  NSg/J  D/P NSg/VB      .
> article , or    noun    , but     much         less       likely another verb    .
# NSg/VB+ . NPr/C NSg/VB+ . NSg/C/P NSg/I/J/R/Dq VB/J/R/C/P NSg/J  I/D     NSg/VB+ .
>
#
> When    several ambiguous words   occur together , the possibilities multiply .
# NSg/I/C J/Dq+   J+        NPl/V3+ VB    J        . D+  NPl+          NSg/VB   .
> However , it       is  easy     to enumerate every combination and  to assign a   relative
# C       . NPr/ISg+ VL3 NSg/VB/J P  VB        Dq+   N🅪Sg+       VB/C P  NSg/VB D/P NSg/J
> probability to each one         , by      multiplying together the probabilities of each
# NSg+        P  Dq   NSg/I/VB/J+ . NSg/J/P Nᴹ/Vg/J     J        D   NPl           P  Dq
> choice  in        turn   . The combination with the highest probability is  then    chosen   . The
# N🅪Sg/J+ NPr/J/R/P NSg/VB . D   N🅪Sg        P    D+  JS+     NSg+        VL3 NSg/J/C Nᴹ/VPp/J . D+
> European group   developed CLAWS   , a   tagging program that          did exactly this   and
# NSg/J+   NSg/VB+ VP/J      NPl/V3+ . D/P NSg/Vg  NPr/VB+ NSg/I/C/Ddem+ VPt R       I/Ddem VB/C
> achieved accuracy in        the 93 – 95 % range    .
# VP/J     N🅪Sg+    NPr/J/R/P D   #  . #  . N🅪Sg/VB+ .
>
#
> Eugene Charniak points  out          in        Statistical techniques for   natural language
# NPr+   ?        NPl/V3+ NSg/VB/J/R/P NPr/J/R/P J           NPl        R/C/P NSg/J+  N🅪Sg/VB+
> parsing ( 1997 ) that          merely assigning the most         common   tag     to each known word    and
# Nᴹ/Vg/J . #    . NSg/I/C/Ddem+ R      Nᴹ/Vg/J   D   NSg/I/J/R/Dq NSg/VB/J NSg/VB+ P  Dq   VPp/J NSg/VB+ VB/C
> the tag     " proper noun    " to all          unknowns will    approach 90 % accuracy because many
# D   NSg/VB+ . NSg/J  NSg/VB+ . P  NSg/I/J/C/Dq NPl/V3+  NPr/VXB N🅪Sg/VB+ #  . N🅪Sg+    C/P     NSg/I/J/Dq
> words   are unambiguous , and  many       others  only  rarely represent their less       - common
# NPl/V3+ VB  J           . VB/C NSg/I/J/Dq NPl/V3+ J/R/C R      VB        D$+   VB/J/R/C/P . NSg/VB/J
> parts  of speech   .
# NPl/V3 P  N🅪Sg/VB+ .
>
#
> CLAWS   pioneered the field  of HMM - based part     of speech   tagging but     was quite
# NPl/V3+ VP/J      D   NSg/VB P  VB  . VP/J  NSg/VB/J P  N🅪Sg/VB+ NSg/Vg  NSg/C/P VPt R
> expensive since it       enumerated all          possibilities . It       sometimes had to resort to
# J         C/P   NPr/ISg+ VP/J       NSg/I/J/C/Dq NPl+          . NPr/ISg+ R         VB  P  NSg/VB P
> backup methods when    there were    simply too many       options ( the Brown        Corpus
# NSg/J  NPl/V3+ NSg/I/C R+    NSg/VPt R      R   NSg/I/J/Dq NPl/V3  . D+  NPr🅪Sg/VB/J+ NSg+
> contains a   case       with 17 ambiguous words  in        a    row     , and  there are words   such  as
# V3       D/P NPr🅪Sg/VB+ P    #  J         NPl/V3 NPr/J/R/P D/P+ NSg/VB+ . VB/C R+    VB  NPl/V3+ NSg/I NSg/R
> " still    " that          can     represent as    many       as    7 distinct parts  of speech   .
# . NSg/VB/J . NSg/I/C/Ddem+ NPr/VXB VB        NSg/R NSg/I/J/Dq NSg/R # VB/J     NPl/V3 P  N🅪Sg/VB+ .
>
#
> HMMs underlie the functioning of stochastic taggers and  are used in        various
# ?    VB       D   Nᴹ/Vg/J+    P  J          NPl     VB/C VB  VP/J NPr/J/R/P J
> algorithms one        of the most         widely used being       the bi    - directional inference
# NPl+       NSg/I/VB/J P  D   NSg/I/J/R/Dq R      VP/J N🅪Sg/Vg/J/C D   NSg/J . NSg/J       NSg+
> algorithm .
# NSg       .
>
#
> Dynamic programming methods
# NSg/J+  Nᴹ/Vg/J+    NPl/V3+
>
#
> In        1987 , Steven DeRose and  Kenneth W. Church     independently developed dynamic
# NPr/J/R/P #    . NPr+   ?      VB/C NPr+    ?  NPr🅪Sg/VB+ R             VP/J      NSg/J
> programming algorithms to solve  the same problem in        vastly less       time       . Their
# Nᴹ/Vg/J+    NPl+       P  NSg/VB D   I/J  NSg/J+  NPr/J/R/P R      VB/J/R/C/P N🅪Sg/VB/J+ . D$+
> methods were    similar to the Viterbi algorithm known for   some     time       in        other
# NPl/V3+ NSg/VPt NSg/J   P  D   ?       NSg       VPp/J R/C/P I/J/R/Dq N🅪Sg/VB/J+ NPr/J/R/P NSg/VB/J
> fields    . DeRose used a   table  of pairs   , while      Church     used a   table  of triples and  a
# NPrPl/V3+ . ?      VP/J D/P NSg/VB P  NPl/V3+ . NSg/VB/C/P NPr🅪Sg/VB+ VP/J D/P NSg/VB P  NPl/V3  VB/C D/P
> method of estimating the values  for   triples that          were    rare     or    nonexistent in        the
# NSg/VB P  Nᴹ/Vg/J    D   NPl/V3+ R/C/P NPl/V3  NSg/I/C/Ddem+ NSg/VPt NSg/VB/J NPr/C NSg/J       NPr/J/R/P D
> Brown       Corpus ( an  actual measurement of triple   probabilities would require a   much
# NPr🅪Sg/VB/J NSg+   . D/P NSg/J  N🅪Sg        P  NSg/VB/J NPl+          VXB   NSg/VB  D/P NSg/I/J/R/Dq
> larger corpus ) . Both   methods achieved an  accuracy of over    95 % . DeRose's 1990
# JC     NSg+   . . I/C/Dq NPl/V3+ VP/J     D/P N🅪Sg+    P  NSg/J/P #  . . ?        #
> dissertation at    Brown       University included analyses     of the specific error   types   ,
# NSg+         NSg/P NPr🅪Sg/VB/J NSg+       VP/J     NPl/V3/Au/Br P  D   NSg/J    NSg/VB+ NPl/V3+ .
> probabilities , and  other    related data  , and  replicated his     work     for   Greek    , where
# NPl+          . VB/C NSg/VB/J J       N🅪Pl+ . VB/C VP/J       ISg/D$+ N🅪Sg/VB+ R/C/P NPr/VB/J . NSg/R/C
> it       proved similarly effective .
# NPr/ISg+ VP/J   R         NSg/J     .
>
#
> These   findings were    surprisingly disruptive to the field  of natural language
# I/Ddem+ NSg+     NSg/VPt R            J          P  D   NSg/VB P  NSg/J+  N🅪Sg/VB+
> processing . The accuracy reported was higher than the typical accuracy of very
# Nᴹ/Vg/J+   . D+  N🅪Sg+    VP/J     VPt NSg/JC C/P  D   NSg/J   N🅪Sg     P  J/R
> sophisticated algorithms that          integrated part     of speech   choice  with many       higher
# VP/J+         NPl+       NSg/I/C/Ddem+ VP/J       NSg/VB/J P  N🅪Sg/VB+ N🅪Sg/J+ P    NSg/I/J/Dq NSg/JC
> levels of linguistic analysis : syntax , morphology , semantics , and  so        on  . CLAWS   ,
# NPl/V3 P  J          N🅪Sg     . Nᴹ+    . Nᴹ+        . NPl+      . VB/C NSg/I/J/C J/P . NPl/V3+ .
> DeRose's and  Church's methods did fail     for   some     of the known cases   where
# ?        VB/C NSg$     NPl/V3+ VPt NSg/VB/J R/C/P I/J/R/Dq P  D   VPp/J NPl/V3+ NSg/R/C
> semantics is  required , but     those  proved negligibly rare     . This   convinced many       in
# NPl+      VL3 VP/J     . NSg/C/P I/Ddem VP/J   R          NSg/VB/J . I/Ddem VP/J      NSg/I/J/Dq NPr/J/R/P
> the field   that          part      - of - speech   tagging could   usefully be      separated from the other
# D+  NSg/VB+ NSg/I/C/Ddem+ NSg/VB/J+ . P  . N🅪Sg/VB+ NSg/Vg  NSg/VXB R        NSg/VXB VP/J      P    D   NSg/VB/J
> levels of processing ; this    , in        turn   , simplified the theory and  practice of
# NPl/V3 P  Nᴹ/Vg/J+   . I/Ddem+ . NPr/J/R/P NSg/VB . VP/J       D   N🅪Sg   VB/C NSg/VB   P
> computerized language analysis and  encouraged researchers to find   ways to
# VP/J         N🅪Sg/VB+ N🅪Sg+    VB/C VP/J       NPl+        P  NSg/VB NPl+ P
<<<<<<< HEAD
> separate other    pieces  as    well     . Markov Models  became the standard method  for   the
# NSg/VB/J NSg/VB/J NPl/V3+ NSg/R NSg/VB/J . NPr    NPl/V3+ VPt    D   NSg/J    NSg/VB+ R/C/P D
=======
> separate other    pieces  as    well       . Markov Models  became the standard method  for the
# NSg/VB/J NSg/VB/J NPl/V3+ NSg/R NSg/VB/J/R . NPr    NPl/V3+ VPt    D   NSg/J    NSg/VB+ C/P D
>>>>>>> 63677064
> part      - of - speech   assignment .
# NSg/VB/J+ . P  . N🅪Sg/VB+ NSg+       .
>
#
> Unsupervised taggers
# VB/J         NPl
>
#
> The methods already discussed involve working from a    pre       - existing corpus to
# D+  NPl/V3+ R       VP/J      VB      Nᴹ/Vg/J P    D/P+ NSg/VB/P+ . Nᴹ/Vg/J  NSg+   P
> learn  tag     probabilities . It       is  , however , also possible to bootstrap using
# NSg/VB NSg/VB+ NPl+          . NPr/ISg+ VL3 . C       . R/C  NSg/J    P  NSg/VB    Nᴹ/Vg/J
> " unsupervised " tagging . Unsupervised tagging techniques use     an  untagged corpus
# . VB/J         . NSg/Vg  . VB/J         NSg/Vg  NPl+       N🅪Sg/VB D/P J        NSg+
> for   their training data  and  produce the tagset by      induction . That          is  , they
# R/C/P D$+   Nᴹ/Vg/J+ N🅪Pl+ VB/C Nᴹ/VB   D   NSg    NSg/J/P N🅪Sg      . NSg/I/C/Ddem+ VL3 . IPl+
> observe patterns in        word    use     , and  derive part      - of - speech   categories themselves .
# NSg/VB  NPl/V3+  NPr/J/R/P NSg/VB+ N🅪Sg/VB . VB/C NSg/VB NSg/VB/J+ . P  . N🅪Sg/VB+ NPl+       IPl+       .
> For   example , statistics readily reveal that          " the " , " a   " , and  " an  " occur in
# R/C/P NSg/VB+ . NPl/V3+    R       NSg/VB NSg/I/C/Ddem+ . D   . . . D/P . . VB/C . D/P . VB    NPr/J/R/P
> similar contexts , while      " eat " occurs in        very different ones    . With sufficient
# NSg/J+  NPl/V3+  . NSg/VB/C/P . VB  . V3     NPr/J/R/P J/R  NSg/J+    NPl/V3+ . P    J
> iteration , similarity classes of words   emerge that          are remarkably similar to
# N🅪Sg      . NSg        NPl/V3  P  NPl/V3+ NSg/VB NSg/I/C/Ddem+ VB  R          NSg/J   P
> those  human    linguists would expect ; and  the differences themselves sometimes
# I/Ddem NSg/VB/J NPl+      VXB   VB     . VB/C D   NPl/VB+     IPl+       R
> suggest valuable new   insights .
# VB      NSg/J    NSg/J NPl+     .
>
#
> These   two  categories can     be      further subdivided into rule    - based , stochastic , and
# I/Ddem+ NSg+ NPl+       NPr/VXB NSg/VXB VB/JC   VP/J       P    NSg/VB+ . VP/J  . J          . VB/C
> neural approaches .
# J      NPl/V3+    .
>
#
> Other    taggers and  methods
# NSg/VB/J NPl     VB/C NPl/V3+
>
#
> Some     current major    algorithms for   part      - of - speech   tagging include the Viterbi
# I/J/R/Dq NSg/J   NPr/VB/J NPl        R/C/P NSg/VB/J+ . P  . N🅪Sg/VB+ NSg/Vg  NSg/VB  D   ?
> algorithm , Brill tagger , Constraint Grammar  , and  the Baum - Welch algorithm ( also
# NSg       . NSg/J NSg    . NSg+       N🅪Sg/VB+ . VB/C D   NPr  . ?     NSg       . R/C
> known as    the forward  - backward algorithm ) . Hidden Markov model     and  visible Markov
# VPp/J NSg/R D   NSg/VB/J . NSg/J    NSg       . . VB/J   NPr    NSg/VB/J+ VB/C J       NPr
> model     taggers can     both   be      implemented using   the Viterbi algorithm . The
# NSg/VB/J+ NPl     NPr/VXB I/C/Dq NSg/VXB VP/J        Nᴹ/Vg/J D   ?       NSg       . D+
> rule    - based Brill tagger is  unusual in        that         it       learns a   set       of rule    patterns , and
# NSg/VB+ . VP/J  NSg/J NSg    VL3 NSg/J   NPr/J/R/P NSg/I/C/Ddem NPr/ISg+ NPl/V3 D/P NPr/VBP/J P  NSg/VB+ NPl/V3+  . VB/C
> then    applies those  patterns rather     than optimizing a   statistical quantity .
# NSg/J/C V3      I/Ddem NPl/V3+  NPr/VB/J/R C/P  Nᴹ/Vg/J    D/P J           N🅪Sg+    .
>
#
> Many        machine learning methods have    also been    applied to the problem of POS
# NSg/I/J/Dq+ NSg/VB+ Nᴹ/Vg/J+ NPl/V3+ NSg/VXB R/C  NSg/VPp VP/J    P  D   NSg/J   P  NSg+
> tagging . Methods such  as    SVM , maximum entropy classifier , perceptron , and
# NSg/Vg  . NPl/V3+ NSg/I NSg/R ?   . NSg/J   NSg     NSg        . NSg        . VB/C
> nearest - neighbor     have    all          been    tried , and  most         can     achieve accuracy above
# JS      . NSg/VB/J/Am+ NSg/VXB NSg/I/J/C/Dq NSg/VPp VP/J  . VB/C NSg/I/J/R/Dq NPr/VXB VB      N🅪Sg+    NSg/J/P
> 95 % . [ citation needed ]
# #  . . . NSg+     VP/J   .
>
#
> A   direct comparison of several methods is  reported ( with references ) at    the ACL
# D/P VB/J   NSg        P  J/Dq+   NPl/V3+ VL3 VP/J     . P    NPl/V3+    . NSg/P D   NSg
> Wiki    . This    comparison uses   the Penn tag     set       on  some     of the Penn Treebank data  ,
# NSg/VB+ . I/Ddem+ NSg+       NPl/V3 D+  NPr+ NSg/VB+ NPr/VBP/J J/P I/J/R/Dq P  D   NPr+ ?        N🅪Pl+ .
> so        the results are directly comparable . However , many       significant taggers are
# NSg/I/J/C D   NPl/V3+ VB  R/C      NSg/J      . C       . NSg/I/J/Dq NSg/J       NPl     VB
> not     included ( perhaps because of the labor            involved in        reconfiguring them     for
# NSg/R/C VP/J     . NSg/R   C/P     P  D   NPr🅪Sg/VB/Am/Au+ VP/J     NPr/J/R/P Nᴹ/Vg/J       NSg/IPl+ R/C/P
> this   particular dataset ) . Thus , it       should not     be      assumed that         the results
# I/Ddem NSg/J      NSg     . . NSg  . NPr/ISg+ VXB    NSg/R/C NSg/VXB VP/J    NSg/I/C/Ddem D+  NPl/V3+
> reported here    are the best       that          can     be      achieved with a    given        approach ; nor   even
# VP/J     NSg/J/R VB  D   NPr/VXB/JS NSg/I/C/Ddem+ NPr/VXB NSg/VXB VP/J     P    D/P+ NSg/VPp/J/P+ N🅪Sg/VB+ . NSg/C NSg/VB/J
> the best        that          have    been    achieved with a    given        approach .
# D+  NPr/VXB/JS+ NSg/I/C/Ddem+ NSg/VXB NSg/VPp VP/J     P    D/P+ NSg/VPp/J/P+ N🅪Sg/VB+ .
>
#
> In        2014 , a    paper      reporting using   the structure regularization method for
# NPr/J/R/P #    . D/P+ N🅪Sg/VB/J+ Nᴹ/Vg/J   Nᴹ/Vg/J D   N🅪Sg/VB+  N🅪Sg           NSg/VB R/C/P
> part      - of - speech   tagging , achieving 97.36 % on  a   standard benchmark dataset .
# NSg/VB/J+ . P  . N🅪Sg/VB+ NSg/Vg  . Nᴹ/Vg/J   #     . J/P D/P NSg/J    NSg/VB    NSg     .<|MERGE_RESOLUTION|>--- conflicted
+++ resolved
@@ -24,17 +24,10 @@
 # NPl/V3  . +
 >
 #
-<<<<<<< HEAD
 > Once  performed by      hand    , POS  tagging is  now          done      in        the context of computational
 # NSg/C VP/J      NSg/J/P NSg/VB+ . NSg+ NSg/Vg  VL3 NSg/VB/J/R/C NSg/VPp/J NPr/J/R/P D   N🅪Sg/VB P  J
-> linguistics , using   algorithms which associate discrete terms   , as    well     as    hidden
-# Nᴹ+         . Nᴹ/Vg/J NPl+       I/C+  NSg/VB/J+ J        NPl/V3+ . NSg/R NSg/VB/J NSg/R VB/J
-=======
-> Once  performed by      hand    , POS  tagging is  now        done      in      the context of computational
-# NSg/C VP/J      NSg/J/P NSg/VB+ . NSg+ NSg/Vg  VL3 NPr/VB/J/C NSg/VPp/J NPr/J/P D   N🅪Sg/VB P  J
 > linguistics , using   algorithms which associate discrete terms   , as    well       as    hidden
 # Nᴹ+         . Nᴹ/Vg/J NPl+       I/C+  NSg/VB/J+ J        NPl/V3+ . NSg/R NSg/VB/J/R NSg/R VB/J
->>>>>>> 63677064
 > parts  of speech   , by      a   set       of descriptive tags    . POS  - tagging algorithms fall     into
 # NPl/V3 P  N🅪Sg/VB+ . NSg/J/P D/P NPr/VBP/J P  NSg/J       NPl/V3+ . NSg+ . NSg/Vg  NPl+       N🅪Sg/VB+ P
 > two distinctive groups  : rule    - based and  stochastic . E. Brill's tagger , one        of the
@@ -359,13 +352,8 @@
 # NPl/V3 P  Nᴹ/Vg/J+   . I/Ddem+ . NPr/J/R/P NSg/VB . VP/J       D   N🅪Sg   VB/C NSg/VB   P
 > computerized language analysis and  encouraged researchers to find   ways to
 # VP/J         N🅪Sg/VB+ N🅪Sg+    VB/C VP/J       NPl+        P  NSg/VB NPl+ P
-<<<<<<< HEAD
-> separate other    pieces  as    well     . Markov Models  became the standard method  for   the
-# NSg/VB/J NSg/VB/J NPl/V3+ NSg/R NSg/VB/J . NPr    NPl/V3+ VPt    D   NSg/J    NSg/VB+ R/C/P D
-=======
-> separate other    pieces  as    well       . Markov Models  became the standard method  for the
-# NSg/VB/J NSg/VB/J NPl/V3+ NSg/R NSg/VB/J/R . NPr    NPl/V3+ VPt    D   NSg/J    NSg/VB+ C/P D
->>>>>>> 63677064
+> separate other    pieces  as    well       . Markov Models  became the standard method  for   the
+# NSg/VB/J NSg/VB/J NPl/V3+ NSg/R NSg/VB/J/R . NPr    NPl/V3+ VPt    D   NSg/J    NSg/VB+ R/C/P D
 > part      - of - speech   assignment .
 # NSg/VB/J+ . P  . N🅪Sg/VB+ NSg+       .
 >
