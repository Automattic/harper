> <!--
# Unlintable
>            source: https://en.wikipedia.org/w/index.php?title=Part-of-speech_tagging&oldid=1275774341
# Unlintable Unlintable
>            license: CC BY-SA 4.0
# Unlintable Unlintable
>            -->
# Unlintable Unlintable
>            Part    - of - speech  tagging
# Unlintable NSg/V/J . P  . N🅪Sg/V+ NSg/V
>
#
> In      corpus linguistics , part    - of - speech tagging ( POS  tagging or    PoS  tagging or
# NPr/J/P NSg+   NSg         . NSg/V/J . P  . N🅪Sg/V NSg/V   . NSg+ NSg/V   NPr/C NSg+ NSg/V   NPr/C
> POST     ) , also called grammatical tagging is the process of marking up        a   word  in      a
# NPr/V/P+ . . W?   V/J    J           NSg/V   VL D   NSg/V   P  NSg/V   NSg/V/J/P D/P NSg/V NPr/J/P D/P
> text  ( corpus ) as    corresponding to a   particular part    of speech  , based on  both   its
# NSg/V . NSg+   . NSg/R NSg/V/J       P  D/P NSg/J      NSg/V/J P  N🅪Sg/V+ . V/J   J/P I/C/Dq ISg/D$+
> definition and its     context . A   simplified form  of this    is commonly taught to
# NSg        V/C ISg/D$+ NᴹSg/V+ . D/P V/J        NSg/V P  I/Ddem+ VL R        V      P
> school - age    children , in      the identification of words  as    nouns , verbs  , adjectives ,
# NSg/V  . N🅪Sg/V NPl      . NPr/J/P D   NSg            P  NPl/V+ NSg/R NPl/V . NPl/V+ . NPl/V      .
> adverbs , etc.
# NPl/V   . W?
>
#
> Once  performed by      hand   , POS  tagging is now       done    in      the context of computational
# NSg/C V/J       NSg/J/P NSg/V+ . NSg+ NSg/V   VL NPr/V/J/C NSg/V/J NPr/J/P D   NᴹSg/V  P  J+
> linguistics , using algorithms which associate discrete terms  , as    well    as    hidden
# NSg+        . V     NPl+       I/C+  NSg/V/J+  J        NPl/V+ . NSg/R NSg/V/J NSg/R V/J
> parts of speech  , by      a   set     of descriptive tags   . POS  - tagging algorithms fall  into
# NPl/V P  N🅪Sg/V+ . NSg/J/P D/P NPr/V/J P  NSg/J+      NPl/V+ . NSg+ . NSg/V   NPl        NSg/V P
> two distinctive groups : rule   - based and  stochastic . E. Brill's tagger , one       of the
# NSg NSg/J       NPl/V+ . NSg/V+ . V/J+  V/C+ J+         . ?  ?       NSg    . NSg/I/V/J P  D
> first   and most       widely used English  POS  - taggers , employs rule   - based algorithms .
# NSg/V/J V/C NSg/I/J/Dq R      V/J  NPr/V/J+ NSg+ . NPl     . NPl/V   NSg/V+ . V/J   NPl+       .
>
#
> Principle
# N🅪Sg/V
>
#
> Part    - of - speech tagging is harder than just having a   list  of words and their
# NSg/V/J . P  . N🅪Sg/V NSg/V   VL J      C/P  V/J  V      D/P NSg/V P  NPl/V V/C D$+
> parts of speech  , because some      words  can    represent more         than one       part    of speech
# NPl/V P  N🅪Sg/V+ . C/P     I/J/R/Dq+ NPl/V+ NPr/VX V         NPr/I/V/J/Dq C/P  NSg/I/V/J NSg/V/J P  N🅪Sg/V+
> at    different times  , and because some     parts of speech  are complex  . This    is not
# NSg/P NSg/J+    NPl/V+ . V/C C/P     I/J/R/Dq NPl/V P  N🅪Sg/V+ V+  NSg/V/J+ . I/Ddem+ VL NSg/C
> rare    — in      natural languages ( as    opposed to many       artificial languages ) , a   large
# NSg/V/J . NPr/J/P NSg/J   NPl/V+    . NSg/R V/J     P  NSg/I/J/Dq J          NPl/V+    . . D/P NSg/J
> percentage of word   - forms  are ambiguous . For example , even    " dogs   " , which is
# NSg        P  NSg/V+ . NPl/V+ V+  J+        . C/P NSg/V+  . NSg/V/J . NPl/V+ . . I/C+  VL
> usually thought of as    just a    plural noun   , can    also be     a   verb   :
# R       NSg/V   P  NSg/R V/J  D/P+ NSg/J+ NSg/V+ . NPr/VX W?   NSg/VX D/P NSg/V+ .
>
#
> The sailor dogs  the hatch  .
# D+  NSg    NPl/V D   NSg/V+ .
>
#
> Correct  grammatical tagging will   reflect that          " dogs   " is here    used as    a    verb   , not
# NSg/V/J+ J           NSg/V   NPr/VX V       NSg/I/C/Ddem+ . NPl/V+ . VL NSg/J/R V/J  NSg/R D/P+ NSg/V+ . NSg/C
> as    the more         common  plural noun   . Grammatical context is one       way    to determine
# NSg/R D   NPr/I/V/J/Dq NSg/V/J NSg/J  NSg/V+ . J           NᴹSg/V+ VL NSg/I/V/J NSg/J+ P  V
> this    ; semantic analysis can    also be     used to infer that          " sailor " and " hatch "
# I/Ddem+ . NSg/J    N🅪Sg+    NPr/VX W?   NSg/VX V/J  P  J     NSg/I/C/Ddem+ . NSg+   . V/C . NSg/V .
> implicate " dogs  " as    1 ) in      the nautical context and 2 ) an  action   applied to the
# NSg/V     . NPl/V . NSg/R # . NPr/J/P D+  J+       NᴹSg/V+ V/C # . D/P NSg/V/J+ V/J     P  D
> object " hatch " ( in      this    context , " dogs   " is a   nautical term     meaning   " fastens ( a
# NSg/V+ . NSg/V . . NPr/J/P I/Ddem+ NᴹSg/V+ . . NPl/V+ . VL D/P J        NSg/V/J+ N🅪Sg/V/J+ . V       . D/P
> watertight door   ) securely " ) .
# J          NSg/V+ . R        . . .
>
#
> Tag    sets
# NSg/V+ NPl/V
>
#
> Schools commonly teach that         there are 9 parts of speech  in      English : noun   , verb   ,
# NPl/V+  R        NSg/V NSg/I/C/Ddem +     V   # NPl/V P  N🅪Sg/V+ NPr/J/P NPr/V/J . NSg/V+ . NSg/V+ .
> article , adjective , preposition , pronoun , adverb , conjunction , and interjection .
# NSg/V+  . NSg/V/J+  . NSg/V       . NSg/V+  . NSg/V+ . NSg/V+      . V/C NSg+         .
> However , there are clearly many       more         categories and sub     - categories . For nouns ,
# C       . +     V   R       NSg/I/J/Dq NPr/I/V/J/Dq NPl+       V/C NSg/V/P . NPl        . C/P NPl/V .
> the plural , possessive , and singular forms  can     be      distinguished . In      many
# D   NSg/J  . NSg/J      . V/C NSg/J    NPl/V+ NPr/VX+ NSg/VX+ V/J+          . NPr/J/P NSg/I/J/Dq+
> languages words  are also marked for their " case   " ( role as    subject , object ,
# NPl/V+    NPl/V+ V   W?   V/J    C/P D$+   . NPr/V+ . . NSg  NSg/R NSg/V/J . NSg/V+ .
> etc. ) , grammatical gender   , and so        on  ; while     verbs  are marked for tense   , aspect ,
# +    . . J+          NSg/V/J+ . V/C NSg/I/J/C J/P . NSg/V/C/P NPl/V+ V   V/J    C/P NSg/V/J . NSg/V+ .
> and other    things . In      some      tagging systems , different inflections of the same
# V/C NSg/V/J+ NPl/V+ . NPr/J/P I/J/R/Dq+ NSg/V   NPl+    . NSg/J     NPl         P  D+  I/J+
> root   word   will   get   different parts of speech  , resulting in      a   large number  of
# NPr/V+ NSg/V+ NPr/VX NSg/V NSg/J     NPl/V P  N🅪Sg/V+ . V         NPr/J/P D/P NSg/J NSg/V/J P+
> tags   . For example , NN for singular common   nouns , NNS for plural common   nouns , NP
# NPl/V+ . C/P NSg/V+  . ?  C/P NSg/J    NSg/V/J+ NPl/V . ?   C/P NSg/J  NSg/V/J+ NPl/V . NPr
> for singular proper nouns ( see   the POS  tags   used in      the Brown    Corpus ) . Other
# C/P NSg/J    NSg/J  NPl/V . NSg/V D+  NSg+ NPl/V+ V/J  NPr/J/P D+  NPr/V/J+ NSg+   . . NSg/V/J
> tagging systems use   a   smaller number  of tags   and ignore fine    differences or
# NSg/V   NPl+    NSg/V D/P J       NSg/V/J P  NPl/V+ V/C V      NSg/V/J NSg/V       NPr/C
> model    them     as     features somewhat independent from part    - of - speech  .
# NSg/V/J+ NSg/IPl+ NSg/R+ NPl/V+   NSg/I    NSg/J       P    NSg/V/J . P  . N🅪Sg/V+ .
>
#
> In      part    - of - speech tagging by      computer , it       is typical to distinguish from 50 to
# NPr/J/P NSg/V/J . P  . N🅪Sg/V NSg/V   NSg/J/P NSg/V+   . NPr/ISg+ VL NSg/J   P  V           P    #  P
> 150 separate parts of speech for English  . Work  on  stochastic methods for tagging
# #   NSg/V/J  NPl/V P  N🅪Sg/V C/P NPr/V/J+ . NSg/V J/P J          NPl/V   C/P NSg/V
> Koine Greek   ( DeRose 1990 ) has used over      1 , 000 parts of speech  and found that
# ?     NPr/V/J . ?      #    . V   V/J  NSg/V/J/P # . #   NPl/V P  N🅪Sg/V+ V/C NSg/V NSg/I/C/Ddem
> about as    many        words  were  ambiguous in      that          language as    in      English  . A
# J/P   NSg/R NSg/I/J/Dq+ NPl/V+ NSg/V J         NPr/J/P NSg/I/C/Ddem+ N🅪Sg/V+  NSg/R NPr/J/P NPr/V/J+ . D/P
> morphosyntactic descriptor in      the case  of morphologically rich    languages is
# ?               NSg        NPr/J/P D   NPr/V P  ?               NPr/V/J NPl/V+    VL
> commonly expressed using very short      mnemonics , such  as    Ncmsan for Category = Noun   ,
# R        V/J       V     J/R  NPr/V/J/P+ NPl       . NSg/I NSg/R ?      C/P NSg      . NSg/V+ .
> Type  = common  , Gender  = masculine , Number  = singular , Case  = accusative , Animate
# NSg/V . NSg/V/J . NSg/V/J . NSg/J     . NSg/V/J . NSg/J    . NPr/V . NSg/J      . V/J
> = no    .
# . NPr/P .
>
#
> The most       popular " tag    set     " for POS  tagging for American English  is probably the
# D   NSg/I/J/Dq NSg/J   . NSg/V+ NPr/V/J . C/P NSg+ NSg/V   C/P NPr/J    NPr/V/J+ VL R        D+
> Penn tag    set     , developed in      the Penn Treebank project . It       is largely similar to
# NPr+ NSg/V+ NPr/V/J . V/J       NPr/J/P D+  NPr+ ?        NSg/V+  . NPr/ISg+ VL R       NSg/J   P
> the earlier Brown   Corpus and LOB   Corpus tag    sets  , though much        smaller . In
# D   J       NPr/V/J NSg    V/C NSg/V NSg+   NSg/V+ NPl/V . V/C    NSg/I/J/Dq+ J+      . NPr/J/P
> Europe , tag    sets  from the Eagles Guidelines see   wide  use    and include versions
# NPr+   . NSg/V+ NPl/V P    D+  NPl/V+ NPl+       NSg/V NSg/J NSg/V+ V/C NSg/V   NPl/V
> for multiple  languages .
# C/P NSg/J/Dq+ NPl/V+    .
>
#
> POS  tagging work   has been  done    in      a   variety of languages , and the set     of POS
# NSg+ NSg/V   NSg/V+ V   NSg/V NSg/V/J NPr/J/P D/P NSg     P  NPl/V+    . V/C D   NPr/V/J P  NSg+
> tags   used varies greatly with language . Tags   usually are designed to include
# NPl/V+ V/J  NPl/V  R       P    N🅪Sg/V+  . NPl/V+ R       V   V/J      P  NSg/V
> overt morphological distinctions , although this    leads to inconsistencies such  as
# NSg/J J+            NPl+         . C        I/Ddem+ NPl/V P  NPl             NSg/I NSg/R
> case   - marking for pronouns but     not   nouns in      English  , and much       larger
# NPr/V+ . NSg/V   C/P NPl/V    NSg/C/P NSg/C NPl/V NPr/J/P NPr/V/J+ . V/C NSg/I/J/Dq J
> cross      - language differences . The tag    sets  for heavily inflected languages such  as
# NPr/V/J/P+ . N🅪Sg/V+  NSg/V       . D+  NSg/V+ NPl/V C/P R       V/J       NPl/V+    NSg/I NSg/R
> Greek   and Latin can    be     very large ; tagging words  in      agglutinative languages such
# NPr/V/J V/C NPr/J NPr/VX NSg/VX J/R  NSg/J . NSg/V   NPl/V+ NPr/J/P ?             NPl/V+    NSg/I
> as    Inuit languages may    be     virtually impossible . At    the other    extreme , Petrov et
# NSg/R NPr/J NPl/V+    NPr/VX NSg/VX R+        NSg/J+     . NSg/P D+  NSg/V/J+ NSg/J   . ?      ?
> al. have   proposed a   " universal " tag    set     , with 12 categories ( for example , no
# ?   NSg/VX V/J      D/P . NSg/J     . NSg/V+ NPr/V/J . P    #  NPl        . C/P NSg/V+  . NPr/P
> subtypes of nouns , verbs  , punctuation , and so        on   ) . Whether a   very small   set     of
<<<<<<< HEAD
# NPl      P  NPl/V . NPl/V+ . NᴹSg+       . V/C NSg/I/J/C J/P+ . . I/C     D/P J/R  NPr/V/J NPr/V/J P
> very broad tags  or    a   much    larger set     of more      precise ones   is preferable , depends
# J/R  NSg/J NPl/V NPr/C D/P NSg/I/J J      NPr/V/J P  NPr/I/V/J V/J     NPl/V+ VL W?         . NPl/V
=======
# NPl      P  NPl/V . NPl/V+ . NSg+        . V/C NSg/I/J/C J/P+ . . I/C     D/P J/R  NPr/V/J NPr/V/J P
> very broad tags  or    a   much       larger set     of more         precise ones   is preferable , depends
# J/R  NSg/J NPl/V NPr/C D/P NSg/I/J/Dq J      NPr/V/J P  NPr/I/V/J/Dq V/J     NPl/V+ VL W?         . NPl/V
>>>>>>> b6f66f5b
> on  the purpose at    hand   . Automatic tagging is easier on  smaller tag    - sets   .
# J/P D+  NSg/V   NSg/P NSg/V+ . NSg/J     NSg/V   VL J      J/P J       NSg/V+ . NPl/V+ .
>
#
> History
# N🅪Sg
>
#
> The Brown    Corpus
# D   NPr/V/J+ NSg
>
#
> Research on  part    - of - speech tagging has been  closely tied to corpus linguistics .
# NSg/V    J/P NSg/V/J . P  . N🅪Sg/V NSg/V   V   NSg/V R       V/J  P  NSg    NSg+        .
> The first   major   corpus of English  for computer analysis was the Brown   Corpus
# D   NSg/V/J NPr/V/J NSg    P  NPr/V/J+ C/P NSg/V+   N🅪Sg+    V   D   NPr/V/J NSg
> developed at    Brown   University by      Henry Kučera and W. Nelson Francis , in      the
# V/J       NSg/P NPr/V/J NSg        NSg/J/P NPr+  ?      V/C ?  NPr+   NPr+    . NPr/J/P D
> mid      - 1960s . It       consists of about 1 , 000 , 000 words of running   English  prose text   ,
# NSg/J/P+ . #d    . NPr/ISg+ NPl/V    P  J/P   # . #   . #   NPl/V P  NSg/V/J/P NPr/V/J+ NSg/V NSg/V+ .
<<<<<<< HEAD
> made up        of 500 samples from randomly chosen   publications . Each sample is 2 , 000
# V    NSg/V/J/P P  #   NPl/V+  P    R+       NᴹSg/V/J NPl+         . D+   NSg/V+ VL # . #
> or    more      words  ( ending at    the first    sentence - end   after 2 , 000 words  , so        that         the
# NPr/C NPr/I/V/J NPl/V+ . NSg/V  NSg/P D   NSg/V/J+ NSg/V+   . NSg/V J/P   # . #   NPl/V+ . NSg/I/J/C NSg/I/C/Ddem D+
=======
> made  up        of 500 samples from randomly chosen   publications . Each sample is 2 , 000
# NSg/V NSg/V/J/P P  #   NPl/V+  P    R+       NᴹSg/V/J NPl+         . Dq+  NSg/V+ VL # . #
> or    more         words  ( ending at    the first    sentence - end   after 2 , 000 words  , so        that         the
# NPr/C NPr/I/V/J/Dq NPl/V+ . NSg/V  NSg/P D   NSg/V/J+ NSg/V+   . NSg/V J/P   # . #   NPl/V+ . NSg/I/J/C NSg/I/C/Ddem D+
>>>>>>> b6f66f5b
> corpus contains only  complete sentences ) .
# NSg+   V        J/R/C NSg/V/J+ NPl/V+    . .
>
#
> The Brown   Corpus was painstakingly " tagged " with part    - of - speech markers over
# D+  NPr/V/J NSg    V   R             . V/J    . P    NSg/V/J . P  . N🅪Sg/V NPl/V   NSg/V/J/P
> many        years . A    first    approximation was done    with a   program by      Greene and Rubin ,
# NSg/I/J/Dq+ NPl+  . D/P+ NSg/V/J+ NSg+          V   NSg/V/J P    D/P NPr/V   NSg/J/P NPr    V/C NPr   .
> which consisted of a   huge handmade list  of what   categories could  co       - occur at
# I/C+  V/J       P  D/P J    NSg/J    NSg/V P  NSg/I+ NPl+       NSg/VX NPr/I/V+ . V     NSg/P+
> all          . For example , article then    noun   can    occur , but     article then    verb   ( arguably )
# NSg/I/J/C/Dq . C/P NSg/V+  . NSg/V+  NSg/J/C NSg/V+ NPr/VX V     . NSg/C/P NSg/V+  NSg/J/C NSg/V+ . R        .
> cannot . The program got about 70 % correct  . Its     results were  repeatedly reviewed
# NSg/V  . D+  NPr/V+  V   J/P   #  . NSg/V/J+ . ISg/D$+ NPl/V+  NSg/V R          V/J
> and corrected by      hand   , and later users sent  in      errata so        that          by      the late  70 s
# V/C V/J       NSg/J/P NSg/V+ . V/C J     NPl+  NSg/V NPr/J/P NSg    NSg/I/J/C NSg/I/C/Ddem+ NSg/J/P D   NSg/J #  ?
> the tagging was nearly perfect ( allowing for some     cases  on  which even    human
# D   NSg/V   V   R      NSg/V/J . V        C/P I/J/R/Dq NPl/V+ J/P I/C+  NSg/V/J NSg/V/J
> speakers might     not   agree ) .
# +        NᴹSg/VX/J NSg/C V     . .
>
#
> This    corpus has been  used for innumerable studies of word   - frequency and of
# I/Ddem+ NSg    V   NSg/V V/J  C/P J           NPl/V   P  NSg/V+ . NSg       V/C P
> part    - of - speech and inspired the development of similar " tagged " corpora in      many
# NSg/V/J . P  . N🅪Sg/V V/C V/J      D   N🅪Sg        P  NSg/J   . V/J    . NPl     NPr/J/P NSg/I/J/Dq+
> other    languages . Statistics derived by      analyzing it       formed the basis for most
# NSg/V/J+ NPl/V+    . NPl/V+     V/J     NSg/J/P V         NPr/ISg+ V/J    D   NSg   C/P NSg/I/J/Dq
> later part    - of - speech tagging systems , such  as    CLAWS  and VOLSUNGA . However , by
# J     NSg/V/J . P  . N🅪Sg/V NSg/V   NPl     . NSg/I NSg/R NPl/V+ V/C ?        . C       . NSg/J/P
> this    time      ( 2005 ) it       has been  superseded by      larger corpora such  as    the 100
# I/Ddem+ N🅪Sg/V/J+ . #    . NPr/ISg+ V   NSg/V V/J        NSg/J/P J      NPl+    NSg/I NSg/R D   #
> million word   British National Corpus , even    though larger corpora are rarely so
# NSg     NSg/V+ NPr/J   NSg/J+   NSg+   . NSg/V/J V/C    J+     NPl+    V   R      NSg/I/J/C
> thoroughly curated .
# R+         V/J+    .
>
#
> For some     time     , part    - of - speech tagging was considered an  inseparable part    of
# C/P I/J/R/Dq N🅪Sg/V/J . NSg/V/J . P  . N🅪Sg/V NSg/V   V   V/J        D/P NSg/J       NSg/V/J P
> natural language processing , because there are certain cases  where the correct
# NSg/J+  N🅪Sg/V+  V+         . C/P     +     V   I/J     NPl/V+ NSg/C D   NSg/V/J
> part    of speech  cannot be     decided without understanding the semantics or    even    the
# NSg/V/J P  N🅪Sg/V+ NSg/V  NSg/VX NSg/V/J C/P     NᴹSg/V/J+     D+  NPl       NPr/C NSg/V/J D
> pragmatics of the context . This    is extremely expensive , especially because
# NPl        P  D+  NᴹSg/V+ . I/Ddem+ VL R         J         . R          C/P
> analyzing the higher levels is much       harder when    multiple part    - of - speech
# V         D+  J+     NPl/V+ VL NSg/I/J/Dq J      NSg/I/C NSg/J/Dq NSg/V/J . P  . N🅪Sg/V
> possibilities must  be     considered for each word   .
# NPl           NSg/V NSg/VX V/J        C/P Dq+  NSg/V+ .
>
#
> Use   of hidden Markov models
# NSg/V P  V/J    NPr+   NPl/V
>
#
> In      the mid     - 1980s , researchers in      Europe began to use   hidden Markov models ( HMMs )
# NPr/J/P D   NSg/J/P . #d    . W?          NPr/J/P NPr+   V     P  NSg/V V/J    NPr    NPl/V+ . ?    .
> to disambiguate parts of speech  , when    working to tag   the Lancaster - Oslo - Bergen
# P  V            NPl/V P  N🅪Sg/V+ . NSg/I/C V       P  NSg/V D   NPr       . NPr+ . NPr
> Corpus of British English  . HMMs involve counting cases ( such  as    from the Brown
# NSg    P  NPr/J+  NPr/V/J+ . ?    V       V        NPl/V . NSg/I NSg/R P    D+  NPr/V/J+
> Corpus ) and making a   table of the probabilities of certain sequences . For
# NSg+   . V/C NSg/V  D/P NSg/V P  D   NPl           P  I/J+    NPl/V+    . C/P
> example , once  you've seen  an  article such  as    ' the ' , perhaps the next     word   is a
# NSg/V+  . NSg/C W?     NSg/V D/P NSg/V+  NSg/I NSg/R . D   . . NSg     D+  NSg/J/P+ NSg/V+ VL D/P
> noun  40 % of the time      , an   adjective 40 % , and a    number   20 % . Knowing   this    , a
# NSg/V #  . P  D+  N🅪Sg/V/J+ . D/P+ NSg/V/J+  #  . . V/C D/P+ NSg/V/J+ #  . . NSg/V/J/P I/Ddem+ . D/P+
> program can    decide that          " can    " in      " the can    " is far     more         likely to be     a   noun  than
# NPr/V+  NPr/VX V      NSg/I/C/Ddem+ . NPr/VX . NPr/J/P . D+  NPr/VX . VL NSg/V/J NPr/I/V/J/Dq NSg/J  P  NSg/VX D/P NSg/V C/P
> a   verb  or    a    modal  . The same method can    , of course , be     used to benefit from
# D/P NSg/V NPr/C D/P+ NSg/J+ . D+  I/J+ NSg/V+ NPr/VX . P  NSg/V+ . NSg/VX V/J  P  NSg/V   P
> knowledge about the following  words .
# NᴹSg+     J/P   D+  NSg/V/J/P+ NPl/V .
>
#
> More         advanced ( " higher - order " ) HMMs learn the probabilities not   only  of pairs
# NPr/I/V/J/Dq V/J      . . J      . NSg/V . . ?    NSg/V D+  NPl+          NSg/C J/R/C P  NPl/V+
> but     triples or    even    larger sequences . So        , for example , if    you've just seen  a
# NSg/C/P NPl/V   NPr/C NSg/V/J J      NPl/V+    . NSg/I/J/C . C/P NSg/V+  . NSg/C W?     V/J  NSg/V D/P
> noun  followed by      a    verb   , the next     item   may    be     very likely a   preposition ,
# NSg/V V/J      NSg/J/P D/P+ NSg/V+ . D+  NSg/J/P+ NSg/V+ NPr/VX NSg/VX J/R  NSg/J  D/P NSg/V       .
> article , or    noun   , but     much       less    likely another verb  .
# NSg/V+  . NPr/C NSg/V+ . NSg/C/P NSg/I/J/Dq V/J/C/P NSg/J+ I/D     NSg/V .
>
#
> When    several ambiguous words  occur together , the possibilities multiply .
# NSg/I/C J/Dq    J         NPl/V+ V     J        . D+  NPl           NSg/V+   .
> However , it       is easy    to enumerate every combination and to assign a   relative
# C       . NPr/ISg+ VL NSg/V/J P  V         Dq+   N🅪Sg+       V/C P  NSg/V  D/P NSg/J
> probability to each one        , by      multiplying together the probabilities of each
# NSg         P  Dq+  NSg/I/V/J+ . NSg/J/P V           J        D   NPl           P  Dq+
> choice in      turn  . The combination with the highest probability is then     chosen   . The
# NSg/J+ NPr/J/P NSg/V . D   N🅪Sg        P    D+  +       NSg+        VL NSg/J/C+ NᴹSg/V/J . D+
> European group  developed CLAWS  , a   tagging program that          did exactly this    and
# NSg/J+   NSg/V+ V/J       NPl/V+ . D/P NSg/V+  NPr/V+  NSg/I/C/Ddem+ V   R       I/Ddem+ V/C
> achieved accuracy in      the 93 – 95 % range  .
# V/J      NSg+     NPr/J/P D   #  . #  . NSg/V+ .
>
#
> Eugene Charniak points out         in      Statistical techniques for natural language
# NPr+   ?        NPl/V+ NSg/V/J/R/P NPr/J/P J           NPl        C/P NSg/J   N🅪Sg/V+
<<<<<<< HEAD
> parsing ( 1997 ) that          merely assigning the most    common  tag   to each known word  and
# V       . #    . NSg/I/C/Ddem+ R      V         D   NSg/I/J NSg/V/J NSg/V P  D+   V/J   NSg/V V/C
> the tag    " proper noun  " to all        unknowns will   approach 90 % accuracy because many
# D   NSg/V+ . NSg/J  NSg/V . P  NSg/I/J/C+ NPl/V+   NPr/VX NSg/V    #  . NSg+     C/P     NSg/I/J/D+
> words  are unambiguous , and many       others only  rarely represent their less    - common
# NPl/V+ V   J           . V/C NSg/I/J/D+ NPl/V+ J/R/C R      V         D$+   V/J/C/P . NSg/V/J
=======
> parsing ( 1997 ) that          merely assigning the most       common  tag   to each known   word  and
# V       . #    . NSg/I/C/Ddem+ R      V         D   NSg/I/J/Dq NSg/V/J NSg/V P  Dq+  NSg/V/J NSg/V V/C
> the tag    " proper noun  " to all           unknowns will   approach 90 % accuracy because many
# D   NSg/V+ . NSg/J  NSg/V . P  NSg/I/J/C/Dq+ NPl/V+   NPr/VX NSg/V    #  . NSg+     C/P     NSg/I/J/Dq+
> words  are unambiguous , and many        others only  rarely represent their less    - common
# NPl/V+ V   J           . V/C NSg/I/J/Dq+ NPl/V+ J/R/C R      V         D$+   V/J/C/P . NSg/V/J
>>>>>>> b6f66f5b
> parts of speech  .
# NPl/V P  N🅪Sg/V+ .
>
#
> CLAWS  pioneered the field of HMM - based part    of speech  tagging but     was quite
# NPl/V+ V/J       D   NSg/V P  V   . V/J   NSg/V/J P  N🅪Sg/V+ NSg/V   NSg/C/P V   NSg
> expensive since it       enumerated all           possibilities . It       sometimes had to resort to
# J         C/P   NPr/ISg+ V/J        NSg/I/J/C/Dq+ NPl+          . NPr/ISg+ R         V   P  NSg/V  P
> backup methods when    there were  simply too many        options ( the Brown    Corpus
# NSg/J  NPl/V+  NSg/I/C +     NSg/V R      W?  NSg/I/J/Dq+ NPl/V   . D+  NPr/V/J+ NSg+
> contains a   case  with 17 ambiguous words in      a    row    , and there are words  such  as
# V        D/P NPr/V P    #  J         NPl/V NPr/J/P D/P+ NSg/V+ . V/C +     V   NPl/V+ NSg/I NSg/R
> " still   " that          can    represent as    many       as    7 distinct parts of speech  .
# . NSg/V/J . NSg/I/C/Ddem+ NPr/VX V         NSg/R NSg/I/J/Dq NSg/R # V/J      NPl/V P  N🅪Sg/V+ .
>
#
> HMMs underlie the functioning of stochastic taggers and are used in      various
# ?    V        D   V           P  J          NPl     V/C V   V/J  NPr/J/P J
> algorithms one       of the most       widely used being   the bi    - directional inference
# NPl+       NSg/I/V/J P  D   NSg/I/J/Dq R      V/J  NSg/V/C D   NSg/J . NSg/J       NSg+
> algorithm .
# NSg+      .
>
#
> Dynamic programming methods
# NSg/J+  NSg/V+      NPl/V
>
#
> In      1987 , Steven DeRose and Kenneth W. Church independently developed dynamic
# NPr/J/P #    . NPr+   ?      V/C NPr+    ?  NPr/V+ R             V/J       NSg/J
> programming algorithms to solve the same problem in      vastly less    time      . Their
# NSg/V+      NPl+       P  NSg/V D   I/J  NSg/J   NPr/J/P R      V/J/C/P N🅪Sg/V/J+ . D$+
<<<<<<< HEAD
> methods were  similar to the Viterbi algorithm known for some  time      in      other
# NPl/V+  NSg/V NSg/J   P  D   ?       NSg       V/J   C/P I/J/R N🅪Sg/V/J+ NPr/J/P NSg/V/J+
=======
> methods were  similar to the Viterbi algorithm known   for some     time      in      other
# NPl/V+  NSg/V NSg/J   P  D   ?       NSg       NSg/V/J C/P I/J/R/Dq N🅪Sg/V/J+ NPr/J/P NSg/V/J+
>>>>>>> b6f66f5b
> fields   . DeRose used a   table of pairs  , while     Church used a   table of triples and a
# NPrPl/V+ . ?      V/J  D/P NSg/V P  NPl/V+ . NSg/V/C/P NPr/V+ V/J  D/P NSg/V P  NPl/V   V/C D/P
> method of estimating the values for triples that          were  rare    or    nonexistent in      the
# NSg/V  P  V          D   NPl/V  C/P NPl/V   NSg/I/C/Ddem+ NSg/V NSg/V/J NPr/C NSg/J       NPr/J/P D+
<<<<<<< HEAD
> Brown    Corpus ( an  actual measurement of triple  probabilities would require a   much
# NPr/V/J+ NSg    . D/P NSg/J  NSg         P  NSg/V/J NPl+          VX    NSg/V   D/P NSg/I/J
> larger corpus ) . Both methods achieved an  accuracy of over      95 % . DeRose's 1990
# J      NSg+   . . I/C  NPl/V+  V/J      D/P NSg      P  NSg/V/J/P #  . . ?        #
=======
> Brown    Corpus ( an  actual measurement of triple  probabilities would  require a   much
# NPr/V/J+ NSg    . D/P NSg/J  NSg         P  NSg/V/J NPl+          NSg/VX NSg/V   D/P NSg/I/J/Dq
> larger corpus ) . Both   methods achieved an  accuracy of over      95 % . DeRose's 1990
# J      NSg+   . . I/C/Dq NPl/V+  V/J      D/P NSg      P  NSg/V/J/P #  . . ?        #
>>>>>>> b6f66f5b
> dissertation at    Brown   University included analyses    of the specific error  types  ,
# NSg+         NSg/P NPr/V/J NSg+       V/J      NPl/V/Au/Br P  D+  NSg/J+   NSg/V+ NPl/V+ .
> probabilities , and other    related data  , and replicated his     work  for Greek   , where
# NPl+          . V/C NSg/V/J+ J+      N🅪Pl+ . V/C V/J        ISg/D$+ NSg/V C/P NPr/V/J . NSg/C
> it       proved similarly effective .
# NPr/ISg+ V/J    R+        NSg/J     .
>
#
> These   findings were  surprisingly disruptive to the field of natural language
# I/Ddem+ NSg      NSg/V R            J          P  D   NSg/V P  NSg/J+  N🅪Sg/V+
> processing . The accuracy reported was higher than the typical accuracy of very
# V+         . D+  NSg+     V/J      V   J      C/P  D   NSg/J   NSg      P  J/R
> sophisticated algorithms that          integrated part    of speech  choice with many       higher
# V/J           NPl+       NSg/I/C/Ddem+ V/J        NSg/V/J P  N🅪Sg/V+ NSg/J  P    NSg/I/J/Dq J
> levels of linguistic analysis : syntax , morphology , semantics , and so         on  . CLAWS ,
# NPl/V  P  J          N🅪Sg+    . NSg+   . NSg+       . NPl+      . V/C NSg/I/J/C+ J/P . NPl/V .
<<<<<<< HEAD
> DeRose's and Church's methods did fail    for some  of the known cases  where
# ?        V/C NSg$     NPl/V+  V   NSg/V/J C/P I/J/R P  D+  V/J+  NPl/V+ NSg/C
> semantics is required , but     those   proved negligibly rare     . This    convinced many      in
# NPl+      VL V/J      . NSg/C/P I/Ddem+ V/J    R+         NSg/V/J+ . I/Ddem+ V/J       NSg/I/J/D NPr/J/P
=======
> DeRose's and Church's methods did fail    for some     of the known    cases  where
# ?        V/C NSg$     NPl/V+  V   NSg/V/J C/P I/J/R/Dq P  D+  NSg/V/J+ NPl/V+ NSg/C
> semantics is required , but     those   proved negligibly rare     . This    convinced many       in
# NPl+      VL V/J      . NSg/C/P I/Ddem+ V/J    R+         NSg/V/J+ . I/Ddem+ V/J       NSg/I/J/Dq NPr/J/P
>>>>>>> b6f66f5b
> the field  that          part    - of - speech tagging could  usefully be     separated from the other
# D+  NSg/V+ NSg/I/C/Ddem+ NSg/V/J . P  . N🅪Sg/V NSg/V   NSg/VX R        NSg/VX V/J       P    D   NSg/V/J
> levels of processing ; this    , in      turn  , simplified the theory and practice of
# NPl/V  P  V          . I/Ddem+ . NPr/J/P NSg/V . V/J        D+  NSg    V/C NSg/V    P
> computerized language analysis and encouraged researchers to find  ways to
# V/J          N🅪Sg/V+  N🅪Sg+    V/C V/J        +           P  NSg/V NPl+ P
> separate other    pieces as     well    . Markov Models became the standard method for the
# NSg/V/J  NSg/V/J+ NPl/V+ NSg/R+ NSg/V/J . NPr    NPl/V+ V      D   NSg/J    NSg/V  C/P D
> part    - of - speech  assignment .
# NSg/V/J . P  . N🅪Sg/V+ NSg+       .
>
#
> Unsupervised taggers
# V/J+         NPl
>
#
> The methods already discussed involve working from a   pre      - existing corpus to
# D+  NPl/V   W?      V/J       V       V       P    D/P NSg/V/P+ . V        NSg    P
> learn tag    probabilities . It       is , however , also possible to bootstrap using
# NSg/V NSg/V+ NPl+          . NPr/ISg+ VL . C       . W?   NSg/J    P  NSg/V     V
> " unsupervised " tagging . Unsupervised tagging techniques use   an  untagged corpus
# . V/J          . NSg/V   . V/J          NSg/V   NPl+       NSg/V D/P J        NSg
> for their training data  and produce the tagset by       induction . That          is , they
# C/P D$+   NSg/V+   N🅪Pl+ V/C NSg/V   D   NSg    NSg/J/P+ NSg       . NSg/I/C/Ddem+ VL . IPl+
> observe patterns in      word   use   , and derive part    - of - speech categories themselves .
# NSg/V   NPl/V+   NPr/J/P NSg/V+ NSg/V . V/C NSg/V  NSg/V/J . P  . N🅪Sg/V NPl+       IPl+       .
> For example , statistics readily reveal that          " the " , " a   " , and " an  " occur in
# C/P NSg/V+  . NPl/V+     R       NSg/V  NSg/I/C/Ddem+ . D   . . . D/P . . V/C . D/P . V     NPr/J/P
> similar contexts , while     " eat " occurs in      very different ones   . With sufficient
# NSg/J+  NPl/V+   . NSg/V/C/P . V   . V      NPr/J/P J/R  NSg/J+    NPl/V+ . P    J+
> iteration , similarity classes of words  emerge that          are remarkably similar to
# NSg       . NSg        NPl/V   P  NPl/V+ NSg/V  NSg/I/C/Ddem+ V   R          NSg/J   P
> those   human   linguists would expect ; and the differences themselves sometimes
# I/Ddem+ NSg/V/J NPl+      VX    V      . V/C D+  NSg/V+      IPl+       R
> suggest valuable new      insights .
# V       NSg/J+   NSg/V/J+ NPl+     .
>
#
> These  two  categories can    be     further subdivided into rule  - based , stochastic , and
# I/Ddem NSg+ NPl        NPr/VX NSg/VX V/J     V/J        P    NSg/V . V/J   . J          . V/C
> neural approaches .
# J+     NPl/V+     .
>
#
> Other    taggers and methods
# NSg/V/J+ NPl     V/C NPl/V
>
#
> Some      current major   algorithms for part    - of - speech tagging include the Viterbi
# I/J/R/Dq+ NSg/J   NPr/V/J NPl        C/P NSg/V/J . P  . N🅪Sg/V NSg/V   NSg/V   D   ?
> algorithm , Brill tagger , Constraint Grammar , and the Baum - Welch algorithm ( also
# NSg       . NSg/J NSg    . NSg+       NSg/V+  . V/C D   NPr  . ?     NSg       . W?
<<<<<<< HEAD
> known as    the forward - backward algorithm ) . Hidden Markov model    and visible Markov
# V/J   NSg/R D   NSg/V/J . NSg/J    NSg+      . . V/J    NPr    NSg/V/J+ V/C J       NPr
> model    taggers can    both be     implemented using the Viterbi algorithm . The
# NSg/V/J+ NPl     NPr/VX I/C  NSg/VX V/J         V     D+  ?       NSg       . D
=======
> known   as    the forward - backward algorithm ) . Hidden Markov model    and visible Markov
# NSg/V/J NSg/R D   NSg/V/J . NSg/J    NSg+      . . V/J    NPr    NSg/V/J+ V/C J       NPr
> model    taggers can    both   be     implemented using the Viterbi algorithm . The
# NSg/V/J+ NPl     NPr/VX I/C/Dq NSg/VX V/J         V     D+  ?       NSg       . D
>>>>>>> b6f66f5b
> rule   - based Brill tagger is unusual in      that         it       learns a   set     of rule   patterns , and
# NSg/V+ . V/J   NSg/J NSg    VL NSg/J   NPr/J/P NSg/I/C/Ddem NPr/ISg+ NPl/V  D/P NPr/V/J P  NSg/V+ NPl/V+   . V/C
> then    applies those   patterns rather  than optimizing a    statistical quantity .
# NSg/J/C V       I/Ddem+ NPl/V+   NPr/V/J C/P  V          D/P+ J+          NSg+     .
>
#
> Many        machine learning methods have   also been  applied to the problem of POS
# NSg/I/J/Dq+ NSg/V   V+       NPl/V+  NSg/VX W?   NSg/V V/J     P  D   NSg/J   P  NSg+
> tagging . Methods such  as    SVM , maximum entropy classifier , perceptron , and
# NSg/V+  . NPl/V+  NSg/I NSg/R ?   . NSg/J   NSg     NSg        . NSg        . V/C
> nearest - neighbor   have   all          been  tried , and most       can    achieve accuracy above
# W?      . NSg/V/J/Am NSg/VX NSg/I/J/C/Dq NSg/V V/J   . V/C NSg/I/J/Dq NPr/VX V       NSg+     NSg/J/P
> 95 % . [ citation needed ]
# #  . . . NSg+     V/J+   .
>
#
> A   direct comparison of several methods is reported ( with references ) at    the ACL
# D/P V/J    NSg        P  J/Dq+   NPl/V+  VL V/J      . P    NPl/V+     . NSg/P D+  NSg+
> Wiki   . This    comparison uses  the Penn tag    set     on  some     of the Penn Treebank data  ,
# NSg/V+ . I/Ddem+ NSg+       NPl/V D+  NPr+ NSg/V+ NPr/V/J J/P I/J/R/Dq P  D+  NPr+ ?        N🅪Pl+ .
> so        the results are directly comparable . However , many       significant taggers are
# NSg/I/J/C D+  NPl/V+  V   R/C      NSg/J+     . C       . NSg/I/J/Dq NSg/J       NPl     V
> not   included ( perhaps because of the labor        involved in      reconfiguring them     for
# NSg/C V/J      . NSg     C/P     P  D+  NPr/V/Am/Au+ V/J      NPr/J/P V             NSg/IPl+ C/P
> this    particular dataset ) . Thus , it       should not   be     assumed that         the results
# I/Ddem+ NSg/J+     NSg     . . NSg  . NPr/ISg+ VX     NSg/C NSg/VX V/J     NSg/I/C/Ddem D+  NPl/V+
> reported here    are the best     that          can    be     achieved with a    given      approach ; nor   even
# V/J      NSg/J/R V   D   NPr/VX/J NSg/I/C/Ddem+ NPr/VX NSg/VX V/J      P    D/P+ NSg/V/J/P+ NSg/V+   . NSg/C NSg/V/J
> the best      that          have   been  achieved with a    given      approach .
# D+  NPr/VX/J+ NSg/I/C/Ddem+ NSg/VX NSg/V V/J      P    D/P+ NSg/V/J/P+ NSg/V+   .
>
#
> In      2014 , a    paper     reporting using the structure regularization method for
# NPr/J/P #    . D/P+ N🅪Sg/V/J+ V         V     D+  NSg/V+    N🅪Sg           NSg/V  C/P
> part    - of - speech tagging , achieving 97.36 % on  a   standard benchmark dataset .
# NSg/V/J . P  . N🅪Sg/V NSg/V   . V         #     . J/P D/P NSg/J+   NSg/V+    NSg     .<|MERGE_RESOLUTION|>--- conflicted
+++ resolved
@@ -149,15 +149,9 @@
 > al. have   proposed a   " universal " tag    set     , with 12 categories ( for example , no
 # ?   NSg/VX V/J      D/P . NSg/J     . NSg/V+ NPr/V/J . P    #  NPl        . C/P NSg/V+  . NPr/P
 > subtypes of nouns , verbs  , punctuation , and so        on   ) . Whether a   very small   set     of
-<<<<<<< HEAD
 # NPl      P  NPl/V . NPl/V+ . NᴹSg+       . V/C NSg/I/J/C J/P+ . . I/C     D/P J/R  NPr/V/J NPr/V/J P
-> very broad tags  or    a   much    larger set     of more      precise ones   is preferable , depends
-# J/R  NSg/J NPl/V NPr/C D/P NSg/I/J J      NPr/V/J P  NPr/I/V/J V/J     NPl/V+ VL W?         . NPl/V
-=======
-# NPl      P  NPl/V . NPl/V+ . NSg+        . V/C NSg/I/J/C J/P+ . . I/C     D/P J/R  NPr/V/J NPr/V/J P
 > very broad tags  or    a   much       larger set     of more         precise ones   is preferable , depends
 # J/R  NSg/J NPl/V NPr/C D/P NSg/I/J/Dq J      NPr/V/J P  NPr/I/V/J/Dq V/J     NPl/V+ VL W?         . NPl/V
->>>>>>> b6f66f5b
 > on  the purpose at    hand   . Automatic tagging is easier on  smaller tag    - sets   .
 # J/P D+  NSg/V   NSg/P NSg/V+ . NSg/J     NSg/V   VL J      J/P J       NSg/V+ . NPl/V+ .
 >
@@ -178,17 +172,10 @@
 # V/J       NSg/P NPr/V/J NSg        NSg/J/P NPr+  ?      V/C ?  NPr+   NPr+    . NPr/J/P D
 > mid      - 1960s . It       consists of about 1 , 000 , 000 words of running   English  prose text   ,
 # NSg/J/P+ . #d    . NPr/ISg+ NPl/V    P  J/P   # . #   . #   NPl/V P  NSg/V/J/P NPr/V/J+ NSg/V NSg/V+ .
-<<<<<<< HEAD
 > made up        of 500 samples from randomly chosen   publications . Each sample is 2 , 000
-# V    NSg/V/J/P P  #   NPl/V+  P    R+       NᴹSg/V/J NPl+         . D+   NSg/V+ VL # . #
-> or    more      words  ( ending at    the first    sentence - end   after 2 , 000 words  , so        that         the
-# NPr/C NPr/I/V/J NPl/V+ . NSg/V  NSg/P D   NSg/V/J+ NSg/V+   . NSg/V J/P   # . #   NPl/V+ . NSg/I/J/C NSg/I/C/Ddem D+
-=======
-> made  up        of 500 samples from randomly chosen   publications . Each sample is 2 , 000
-# NSg/V NSg/V/J/P P  #   NPl/V+  P    R+       NᴹSg/V/J NPl+         . Dq+  NSg/V+ VL # . #
+# V    NSg/V/J/P P  #   NPl/V+  P    R+       NᴹSg/V/J NPl+         . Dq+  NSg/V+ VL # . #
 > or    more         words  ( ending at    the first    sentence - end   after 2 , 000 words  , so        that         the
 # NPr/C NPr/I/V/J/Dq NPl/V+ . NSg/V  NSg/P D   NSg/V/J+ NSg/V+   . NSg/V J/P   # . #   NPl/V+ . NSg/I/J/C NSg/I/C/Ddem D+
->>>>>>> b6f66f5b
 > corpus contains only  complete sentences ) .
 # NSg+   V        J/R/C NSg/V/J+ NPl/V+    . .
 >
@@ -291,21 +278,12 @@
 #
 > Eugene Charniak points out         in      Statistical techniques for natural language
 # NPr+   ?        NPl/V+ NSg/V/J/R/P NPr/J/P J           NPl        C/P NSg/J   N🅪Sg/V+
-<<<<<<< HEAD
-> parsing ( 1997 ) that          merely assigning the most    common  tag   to each known word  and
-# V       . #    . NSg/I/C/Ddem+ R      V         D   NSg/I/J NSg/V/J NSg/V P  D+   V/J   NSg/V V/C
-> the tag    " proper noun  " to all        unknowns will   approach 90 % accuracy because many
-# D   NSg/V+ . NSg/J  NSg/V . P  NSg/I/J/C+ NPl/V+   NPr/VX NSg/V    #  . NSg+     C/P     NSg/I/J/D+
-> words  are unambiguous , and many       others only  rarely represent their less    - common
-# NPl/V+ V   J           . V/C NSg/I/J/D+ NPl/V+ J/R/C R      V         D$+   V/J/C/P . NSg/V/J
-=======
-> parsing ( 1997 ) that          merely assigning the most       common  tag   to each known   word  and
-# V       . #    . NSg/I/C/Ddem+ R      V         D   NSg/I/J/Dq NSg/V/J NSg/V P  Dq+  NSg/V/J NSg/V V/C
+> parsing ( 1997 ) that          merely assigning the most       common  tag   to each known word  and
+# V       . #    . NSg/I/C/Ddem+ R      V         D   NSg/I/J/Dq NSg/V/J NSg/V P  Dq+  V/J   NSg/V V/C
 > the tag    " proper noun  " to all           unknowns will   approach 90 % accuracy because many
 # D   NSg/V+ . NSg/J  NSg/V . P  NSg/I/J/C/Dq+ NPl/V+   NPr/VX NSg/V    #  . NSg+     C/P     NSg/I/J/Dq+
 > words  are unambiguous , and many        others only  rarely represent their less    - common
 # NPl/V+ V   J           . V/C NSg/I/J/Dq+ NPl/V+ J/R/C R      V         D$+   V/J/C/P . NSg/V/J
->>>>>>> b6f66f5b
 > parts of speech  .
 # NPl/V P  N🅪Sg/V+ .
 >
@@ -338,28 +316,16 @@
 # NPr/J/P #    . NPr+   ?      V/C NPr+    ?  NPr/V+ R             V/J       NSg/J
 > programming algorithms to solve the same problem in      vastly less    time      . Their
 # NSg/V+      NPl+       P  NSg/V D   I/J  NSg/J   NPr/J/P R      V/J/C/P N🅪Sg/V/J+ . D$+
-<<<<<<< HEAD
-> methods were  similar to the Viterbi algorithm known for some  time      in      other
-# NPl/V+  NSg/V NSg/J   P  D   ?       NSg       V/J   C/P I/J/R N🅪Sg/V/J+ NPr/J/P NSg/V/J+
-=======
-> methods were  similar to the Viterbi algorithm known   for some     time      in      other
-# NPl/V+  NSg/V NSg/J   P  D   ?       NSg       NSg/V/J C/P I/J/R/Dq N🅪Sg/V/J+ NPr/J/P NSg/V/J+
->>>>>>> b6f66f5b
+> methods were  similar to the Viterbi algorithm known for some     time      in      other
+# NPl/V+  NSg/V NSg/J   P  D   ?       NSg       V/J   C/P I/J/R/Dq N🅪Sg/V/J+ NPr/J/P NSg/V/J+
 > fields   . DeRose used a   table of pairs  , while     Church used a   table of triples and a
 # NPrPl/V+ . ?      V/J  D/P NSg/V P  NPl/V+ . NSg/V/C/P NPr/V+ V/J  D/P NSg/V P  NPl/V   V/C D/P
 > method of estimating the values for triples that          were  rare    or    nonexistent in      the
 # NSg/V  P  V          D   NPl/V  C/P NPl/V   NSg/I/C/Ddem+ NSg/V NSg/V/J NPr/C NSg/J       NPr/J/P D+
-<<<<<<< HEAD
 > Brown    Corpus ( an  actual measurement of triple  probabilities would require a   much
-# NPr/V/J+ NSg    . D/P NSg/J  NSg         P  NSg/V/J NPl+          VX    NSg/V   D/P NSg/I/J
-> larger corpus ) . Both methods achieved an  accuracy of over      95 % . DeRose's 1990
-# J      NSg+   . . I/C  NPl/V+  V/J      D/P NSg      P  NSg/V/J/P #  . . ?        #
-=======
-> Brown    Corpus ( an  actual measurement of triple  probabilities would  require a   much
-# NPr/V/J+ NSg    . D/P NSg/J  NSg         P  NSg/V/J NPl+          NSg/VX NSg/V   D/P NSg/I/J/Dq
+# NPr/V/J+ NSg    . D/P NSg/J  NSg         P  NSg/V/J NPl+          VX    NSg/V   D/P NSg/I/J/Dq
 > larger corpus ) . Both   methods achieved an  accuracy of over      95 % . DeRose's 1990
 # J      NSg+   . . I/C/Dq NPl/V+  V/J      D/P NSg      P  NSg/V/J/P #  . . ?        #
->>>>>>> b6f66f5b
 > dissertation at    Brown   University included analyses    of the specific error  types  ,
 # NSg+         NSg/P NPr/V/J NSg+       V/J      NPl/V/Au/Br P  D+  NSg/J+   NSg/V+ NPl/V+ .
 > probabilities , and other    related data  , and replicated his     work  for Greek   , where
@@ -376,17 +342,10 @@
 # V/J           NPl+       NSg/I/C/Ddem+ V/J        NSg/V/J P  N🅪Sg/V+ NSg/J  P    NSg/I/J/Dq J
 > levels of linguistic analysis : syntax , morphology , semantics , and so         on  . CLAWS ,
 # NPl/V  P  J          N🅪Sg+    . NSg+   . NSg+       . NPl+      . V/C NSg/I/J/C+ J/P . NPl/V .
-<<<<<<< HEAD
-> DeRose's and Church's methods did fail    for some  of the known cases  where
-# ?        V/C NSg$     NPl/V+  V   NSg/V/J C/P I/J/R P  D+  V/J+  NPl/V+ NSg/C
-> semantics is required , but     those   proved negligibly rare     . This    convinced many      in
-# NPl+      VL V/J      . NSg/C/P I/Ddem+ V/J    R+         NSg/V/J+ . I/Ddem+ V/J       NSg/I/J/D NPr/J/P
-=======
-> DeRose's and Church's methods did fail    for some     of the known    cases  where
-# ?        V/C NSg$     NPl/V+  V   NSg/V/J C/P I/J/R/Dq P  D+  NSg/V/J+ NPl/V+ NSg/C
+> DeRose's and Church's methods did fail    for some     of the known cases  where
+# ?        V/C NSg$     NPl/V+  V   NSg/V/J C/P I/J/R/Dq P  D+  V/J+  NPl/V+ NSg/C
 > semantics is required , but     those   proved negligibly rare     . This    convinced many       in
 # NPl+      VL V/J      . NSg/C/P I/Ddem+ V/J    R+         NSg/V/J+ . I/Ddem+ V/J       NSg/I/J/Dq NPr/J/P
->>>>>>> b6f66f5b
 > the field  that          part    - of - speech tagging could  usefully be     separated from the other
 # D+  NSg/V+ NSg/I/C/Ddem+ NSg/V/J . P  . N🅪Sg/V NSg/V   NSg/VX R        NSg/VX V/J       P    D   NSg/V/J
 > levels of processing ; this    , in      turn  , simplified the theory and practice of
@@ -439,17 +398,10 @@
 # I/J/R/Dq+ NSg/J   NPr/V/J NPl        C/P NSg/V/J . P  . N🅪Sg/V NSg/V   NSg/V   D   ?
 > algorithm , Brill tagger , Constraint Grammar , and the Baum - Welch algorithm ( also
 # NSg       . NSg/J NSg    . NSg+       NSg/V+  . V/C D   NPr  . ?     NSg       . W?
-<<<<<<< HEAD
 > known as    the forward - backward algorithm ) . Hidden Markov model    and visible Markov
 # V/J   NSg/R D   NSg/V/J . NSg/J    NSg+      . . V/J    NPr    NSg/V/J+ V/C J       NPr
-> model    taggers can    both be     implemented using the Viterbi algorithm . The
-# NSg/V/J+ NPl     NPr/VX I/C  NSg/VX V/J         V     D+  ?       NSg       . D
-=======
-> known   as    the forward - backward algorithm ) . Hidden Markov model    and visible Markov
-# NSg/V/J NSg/R D   NSg/V/J . NSg/J    NSg+      . . V/J    NPr    NSg/V/J+ V/C J       NPr
 > model    taggers can    both   be     implemented using the Viterbi algorithm . The
 # NSg/V/J+ NPl     NPr/VX I/C/Dq NSg/VX V/J         V     D+  ?       NSg       . D
->>>>>>> b6f66f5b
 > rule   - based Brill tagger is unusual in      that         it       learns a   set     of rule   patterns , and
 # NSg/V+ . V/J   NSg/J NSg    VL NSg/J   NPr/J/P NSg/I/C/Ddem NPr/ISg+ NPl/V  D/P NPr/V/J P  NSg/V+ NPl/V+   . V/C
 > then    applies those   patterns rather  than optimizing a    statistical quantity .
