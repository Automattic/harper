> <!--
# Unlintable
>            source: https://en.wikipedia.org/w/index.php?title=Part-of-speech_tagging&oldid=1275774341
# Unlintable Unlintable
>            license: CC BY-SA 4.0
# Unlintable Unlintable
>            -->
# Unlintable Unlintable
>            Part     - of - speech  tagging
# Unlintable NSg/V/J+ . P  . N🅪Sg/V+ NSg/V
>
#
> In      corpus linguistics , part     - of - speech  tagging ( POS  tagging or    PoS  tagging or
# NPr/J/P NSg+   NᴹSg+       . NSg/V/J+ . P  . N🅪Sg/V+ NSg/V   . NSg+ NSg/V   NPr/C NSg+ NSg/V   NPr/C
> POST      ) , also called grammatical tagging is  the process of marking up        a   word   in      a
# NPr🅪/V/P+ . . W?   VP/J   J           NSg/V   VL3 D   NSg/V   P  NSg/Vg  NSg/V/J/P D/P NSg/V+ NPr/J/P D/P
> text    ( corpus ) as    corresponding to a   particular part    of speech  , based on  both   its
# N🅪Sg/V+ . NSg+   . NSg/R NSg/Vg/J      P  D/P NSg/J      NSg/V/J P  N🅪Sg/V+ . VP/J  J/P I/C/Dq ISg/D$+
> definition and its     context . A   simplified form  of this    is  commonly taught to
# NSg        V/C ISg/D$+ N🅪Sg/V+ . D/P VP/J       NSg/V P  I/Ddem+ VL3 R        V      P
> school - age     children , in      the identification of words   as    nouns  , verbs   , adjectives ,
# NSg/V  . N🅪Sg/V+ NPl+     . NPr/J/P D   NSg            P  NPl/V3+ NSg/R NPl/V3 . NPl/V3+ . NPl/V3     .
> adverbs , etc.
# NPl/V3  . +
>
#
> Once  performed by      hand   , POS  tagging is  now       done      in      the context of computational
# NSg/C VP/J      NSg/J/P NSg/V+ . NSg+ NSg/V   VL3 NPr/V/J/C NSg/VPp/J NPr/J/P D   N🅪Sg/V  P  J
> linguistics , using algorithms which associate discrete terms   , as    well    as    hidden
# NᴹSg+       . Vg    NPl+       I/C+  NSg/V/J+  J        NPl/V3+ . NSg/R NSg/V/J NSg/R V/J
> parts  of speech  , by      a   set     of descriptive tags    . POS  - tagging algorithms fall    into
# NPl/V3 P  N🅪Sg/V+ . NSg/J/P D/P NPr/V/J P  NSg/J       NPl/V3+ . NSg+ . NSg/V   NPl+       NSg/VL+ P
> two distinctive groups  : rule   - based and stochastic . E. Brill's tagger , one       of the
# NSg NSg/J       NPl/V3+ . NSg/V+ . VP/J  V/C J          . ?  ?       NSg    . NSg/I/V/J P  D
> first   and most       widely used     English   POS  - taggers , employs rule   - based algorithms .
# NSg/V/J V/C NSg/I/J/Dq R      VPPtPp/J NPr🅪/V/J+ NSg+ . NPl     . NPl/V3  NSg/V+ . VP/J  NPl+       .
>
#
> Principle
# N🅪Sg/V+
>
#
> Part     - of - speech  tagging is  harder than just having a   list  of words   and their
# NSg/V/J+ . P  . N🅪Sg/V+ NSg/V   VL3 JC     C/P  V/J  Vg     D/P NSg/V P  NPl/V3+ V/C D$+
> parts  of speech  , because some     words   can    represent more         than one       part    of speech
# NPl/V3 P  N🅪Sg/V+ . C/P     I/J/R/Dq NPl/V3+ NPr/VX V         NPr/I/V/J/Dq C/P  NSg/I/V/J NSg/V/J P  N🅪Sg/V+
> at    different times   , and because some     parts  of speech  are complex . This    is  not
# NSg/P NSg/J     NPl/V3+ . V/C C/P     I/J/R/Dq NPl/V3 P  N🅪Sg/V+ V   NSg/V/J . I/Ddem+ VL3 NSg/C
> rare    — in      natural languages ( as    opposed to many        artificial languages ) , a   large
<<<<<<< HEAD
# NSg/V/J . NPr/J/P NSg/J+  NPl/V3+   . NSg/R VP/J    P  NSg/I/J/Dq+ J+         NPl/V3+   . . D/P NSg/J
> percentage of word   - forms   are ambiguous . For example , even    " dogs    " , which is
# NSg        P  NSg/V+ . NPl/V3+ V   J         . C/P NSg/V+  . NSg/V/J . NPl/V3+ . . I/C+  VL3
> usually thought   of as    just a    plural noun   , can    also be      a    verb   :
# R       NSg/VPtPp P  NSg/R V/J  D/P+ NSg/J+ NSg/V+ . NPr/VX W?   NSg/VXL D/P+ NSg/V+ .
>
#
> The sailor dogs    the hatch  .
# D+  NSg+   NPl/V3+ D+  NSg/V+ .
>
#
> Correct grammatical tagging will   reflect that          " dogs    " is  here    used     as    a   verb   , not
# NSg/V/J J           NSg/V   NPr/VX V       NSg/I/C/Ddem+ . NPl/V3+ . VL3 NSg/J/R VPPtPp/J NSg/R D/P NSg/V+ . NSg/C
> as    the more         common  plural noun   . Grammatical context is  one       way   to determine
# NSg/R D   NPr/I/V/J/Dq NSg/V/J NSg/J  NSg/V+ . J+          N🅪Sg/V+ VL3 NSg/I/V/J NSg/J P  V
> this    ; semantic analysis can    also be      used     to infer that          " sailor " and " hatch "
# I/Ddem+ . NSg/J+   N🅪Sg+    NPr/VX W?   NSg/VXL VPPtPp/J P  V     NSg/I/C/Ddem+ . NSg+   . V/C . NSg/V .
> implicate " dogs    " as    1 ) in      the nautical context and 2 ) an  action   applied to the
# NSg/V     . NPl/V3+ . NSg/R # . NPr/J/P D   J        N🅪Sg/V+ V/C # . D/P NSg/V/J+ VP/J    P  D
> object " hatch " ( in      this   context , " dogs    " is  a   nautical term     meaning    " fastens ( a
# NSg/V+ . NSg/V . . NPr/J/P I/Ddem N🅪Sg/V+ . . NPl/V3+ . VL3 D/P J        NSg/V/J+ N🅪Sg/Vg/J+ . V3      . D/P
=======
# NSg/V/J . NPr/J/P NSg/J+  NPl/V+    . NSg/R V/J     P  NSg/I/J/Dq+ J+         NPl/V+    . . D/P NSg/J
> percentage of word   - forms  are ambiguous . For example , even    " dogs   " , which is
# N🅪Sg       P  NSg/V+ . NPl/V+ V   J         . C/P NSg/V+  . NSg/V/J . NPl/V+ . . I/C+  VL
> usually thought of as    just a    plural noun   , can    also be     a    verb   :
# R       NSg/V   P  NSg/R V/J  D/P+ NSg/J+ NSg/V+ . NPr/VX W?   NSg/VX D/P+ NSg/V+ .
>
#
> The sailor dogs   the hatch  .
# D+  NSg+   NPl/V+ D+  NSg/V+ .
>
#
> Correct grammatical tagging will   reflect that          " dogs   " is here    used as    a   verb   , not
# NSg/V/J J           NSg/V   NPr/VX V       NSg/I/C/Ddem+ . NPl/V+ . VL NSg/J/R V/J  NSg/R D/P NSg/V+ . NSg/C
> as    the more         common  plural noun   . Grammatical context is one       way   to determine
# NSg/R D   NPr/I/V/J/Dq NSg/V/J NSg/J  NSg/V+ . J+          N🅪Sg/V+ VL NSg/I/V/J NSg/J P  V
> this    ; semantic analysis can    also be     used to infer that          " sailor " and " hatch "
# I/Ddem+ . NSg/J+   N🅪Sg+    NPr/VX W?   NSg/VX V/J  P  V     NSg/I/C/Ddem+ . NSg+   . V/C . NSg/V .
> implicate " dogs   " as    1 ) in      the nautical context and 2 ) an  action   applied to the
# NSg/V     . NPl/V+ . NSg/R # . NPr/J/P D   J        N🅪Sg/V+ V/C # . D/P NSg/V/J+ V/J     P  D
> object " hatch " ( in      this   context , " dogs   " is a   nautical term     meaning   " fastens ( a
# NSg/V+ . NSg/V . . NPr/J/P I/Ddem N🅪Sg/V+ . . NPl/V+ . VL D/P J        NSg/V/J+ N🅪Sg/V/J+ . V       . D/P
>>>>>>> 90234093
> watertight door   ) securely " ) .
# J          NSg/V+ . R        . . .
>
#
> Tag    sets
# NSg/V+ NPl/V3
>
#
> Schools commonly teach that         there are 9 parts  of speech in      English  : noun   , verb   ,
# NPl/V3+ R        NSg/V NSg/I/C/Ddem +     V   # NPl/V3 P  N🅪Sg/V NPr/J/P NPr🅪/V/J . NSg/V+ . NSg/V+ .
> article , adjective , preposition , pronoun , adverb , conjunction , and interjection .
# NSg/V+  . NSg/V/J+  . NSg/V       . NSg/V+  . NSg/V+ . NSg/V+      . V/C NSg+         .
<<<<<<< HEAD
> However , there are clearly many        more          categories and sub     - categories . For nouns  ,
# C       . +     V   R       NSg/I/J/Dq+ NPr/I/V/J/Dq+ NPl+       V/C NSg/V/P . NPl+       . C/P NPl/V3 .
> the plural , possessive , and singular forms   can    be      distinguished . In      many
# D   NSg/J  . NSg/J      . V/C NSg/J    NPl/V3+ NPr/VX NSg/VXL VP/J          . NPr/J/P NSg/I/J/Dq+
> languages words   are also marked for their " case   " ( role as    subject  , object ,
# NPl/V3+   NPl/V3+ V   W?   VP/J   C/P D$+   . NPr/V+ . . NSg  NSg/R NSg/V/J+ . NSg/V+ .
> etc. ) , grammatical gender   , and so        on  ; while     verbs   are marked for tense   , aspect ,
# +    . . J+          NSg/V/J+ . V/C NSg/I/J/C J/P . NSg/V/C/P NPl/V3+ V   VP/J   C/P NSg/V/J . NSg/V+ .
> and other    things  . In      some     tagging systems , different inflections of the same
# V/C NSg/V/J+ NPl/V3+ . NPr/J/P I/J/R/Dq NSg/V   NPl+    . NSg/J     NPl         P  D   I/J
> root   word   will   get   different parts  of speech  , resulting in      a   large number   of
# NPr/V+ NSg/V+ NPr/VX NSg/V NSg/J     NPl/V3 P  N🅪Sg/V+ . Vg        NPr/J/P D/P NSg/J NSg/V/JC P
> tags    . For example , NN for singular common  nouns  , NNS for plural common  nouns  , NP
# NPl/V3+ . C/P NSg/V+  . ?  C/P NSg/J    NSg/V/J NPl/V3 . ?   C/P NSg/J  NSg/V/J NPl/V3 . NPr
> for singular proper nouns  ( see   the POS  tags    used     in      the Brown   Corpus ) . Other
# C/P NSg/J    NSg/J  NPl/V3 . NSg/V D   NSg+ NPl/V3+ VPPtPp/J NPr/J/P D   NPr/V/J NSg+   . . NSg/V/J
> tagging systems use   a   smaller number   of tags    and ignore fine    differences or
# NSg/V   NPl+    NSg/V D/P NSg/JC  NSg/V/JC P  NPl/V3+ V/C V      NSg/V/J NSg/V       NPr/C
=======
> However , there are clearly many        more          categories and sub     - categories . For nouns ,
# C       . +     V   R       NSg/I/J/Dq+ NPr/I/V/J/Dq+ NPl+       V/C NSg/V/P . NPl+       . C/P NPl/V .
> the plural , possessive , and singular forms  can    be     distinguished . In      many
# D   NSg/J  . NSg/J      . V/C NSg/J    NPl/V+ NPr/VX NSg/VX V/J           . NPr/J/P NSg/I/J/Dq+
> languages words  are also marked for their " case   " ( role as    subject  , object ,
# NPl/V+    NPl/V+ V   W?   V/J    C/P D$+   . NPr/V+ . . NSg  NSg/R NSg/V/J+ . NSg/V+ .
> etc. ) , grammatical gender   , and so        on  ; while     verbs  are marked for tense   , aspect ,
# +    . . J+          NSg/V/J+ . V/C NSg/I/J/C J/P . NSg/V/C/P NPl/V+ V   V/J    C/P NSg/V/J . NSg/V+ .
> and other    things . In      some     tagging systems , different inflections of the same
# V/C NSg/V/J+ NPl/V+ . NPr/J/P I/J/R/Dq NSg/V   NPl+    . NSg/J     NPl         P  D   I/J
> root   word   will   get   different parts of speech  , resulting in      a   large number   of
# NPr/V+ NSg/V+ NPr/VX NSg/V NSg/J     NPl/V P  N🅪Sg/V+ . V         NPr/J/P D/P NSg/J NSg/V/JC P
> tags   . For example , NN for singular common  nouns , NNS for plural common  nouns , NP
# NPl/V+ . C/P NSg/V+  . ?  C/P NSg/J    NSg/V/J NPl/V . ?   C/P NSg/J  NSg/V/J NPl/V . NPr
> for singular proper nouns ( see   the POS  tags   used in      the Brown    Corpus ) . Other
# C/P NSg/J    NSg/J  NPl/V . NSg/V D   NSg+ NPl/V+ V/J  NPr/J/P D   NPr🅪/V/J NSg+   . . NSg/V/J
> tagging systems use   a   smaller number   of tags   and ignore fine    differences or
# NSg/V   NPl+    NSg/V D/P NSg/JC  NSg/V/JC P  NPl/V+ V/C V      NSg/V/J NSg/V       NPr/C
>>>>>>> 90234093
> model    them     as    features somewhat independent from part     - of - speech  .
# NSg/V/J+ NSg/IPl+ NSg/R NPl/V3+  NSg/I    NSg/J       P    NSg/V/J+ . P  . N🅪Sg/V+ .
>
#
<<<<<<< HEAD
> In      part     - of - speech  tagging by      computer , it       is  typical to distinguish from 50 to
# NPr/J/P NSg/V/J+ . P  . N🅪Sg/V+ NSg/V   NSg/J/P NSg/V+   . NPr/ISg+ VL3 NSg/J   P  V           P    #  P
> 150 separate parts  of speech for English   . Work  on  stochastic methods for tagging
# #   NSg/V/J  NPl/V3 P  N🅪Sg/V C/P NPr🅪/V/J+ . NSg/V J/P J          NPl/V3+ C/P NSg/V
> Koine Greek   ( DeRose 1990 ) has used     over    1 , 000 parts  of speech  and found that
# ?     NPr/V/J . ?      #    . V3  VPPtPp/J NSg/J/P # . #   NPl/V3 P  N🅪Sg/V+ V/C NSg/V NSg/I/C/Ddem
> about as    many       words   were    ambiguous in      that         language as    in      English   . A
# J/P   NSg/R NSg/I/J/Dq NPl/V3+ NSg/VPt J         NPr/J/P NSg/I/C/Ddem N🅪Sg/V+  NSg/R NPr/J/P NPr🅪/V/J+ . D/P
=======
> In      part     - of - speech  tagging by      computer , it       is typical to distinguish from 50 to
# NPr/J/P NSg/V/J+ . P  . N🅪Sg/V+ NSg/V   NSg/J/P NSg/V+   . NPr/ISg+ VL NSg/J   P  V           P    #  P
> 150 separate parts of speech for English   . Work   on  stochastic methods for tagging
# #   NSg/V/J  NPl/V P  N🅪Sg/V C/P NPr🅪/V/J+ . N🅪Sg/V J/P J          NPl/V+  C/P NSg/V
> Koine Greek   ( DeRose 1990 ) has used over    1 , 000 parts of speech  and found that
# ?     NPr/V/J . ?      #    . V   V/J  NSg/J/P # . #   NPl/V P  N🅪Sg/V+ V/C NSg/V NSg/I/C/Ddem
> about as    many       words  were  ambiguous in      that         language as    in      English   . A
# J/P   NSg/R NSg/I/J/Dq NPl/V+ NSg/V J         NPr/J/P NSg/I/C/Ddem N🅪Sg/V+  NSg/R NPr/J/P NPr🅪/V/J+ . D/P
>>>>>>> 90234093
> morphosyntactic descriptor in      the case  of morphologically rich    languages is
# ?               NSg        NPr/J/P D   NPr/V P  ?               NPr/V/J NPl/V3+   VL3
> commonly expressed using very short     mnemonics , such  as    Ncmsan for Category = Noun   ,
# R        VP/J      Vg    J/R  NPr/V/J/P NPl       . NSg/I NSg/R ?      C/P NSg+     . NSg/V+ .
> Type   = common  , Gender   = masculine , Number    = singular , Case   = accusative , Animate
# NSg/V+ . NSg/V/J . NSg/V/J+ . NSg/J     . NSg/V/JC+ . NSg/J    . NPr/V+ . NSg/J      . V/J
> = no    .
# . NPr/P .
>
#
<<<<<<< HEAD
> The most       popular " tag   set     " for POS  tagging for American English   is  probably the
# D   NSg/I/J/Dq NSg/J   . NSg/V NPr/V/J . C/P NSg+ NSg/V   C/P NPr/J    NPr🅪/V/J+ VL3 R        D
> Penn tag    set     , developed in      the Penn Treebank project . It       is  largely similar to
# NPr+ NSg/V+ NPr/V/J . VP/J      NPr/J/P D   NPr+ ?        NSg/V+  . NPr/ISg+ VL3 R       NSg/J   P
> the earlier Brown   Corpus and LOB   Corpus tag    sets   , though much       smaller . In
# D   JC      NPr/V/J NSg    V/C NSg/V NSg+   NSg/V+ NPl/V3 . V/C    NSg/I/J/Dq NSg/JC  . NPr/J/P
> Europe , tag    sets   from the Eagles Guidelines see   wide  use    and include versions
# NPr+   . NSg/V+ NPl/V3 P    D   NPl/V3 NPl+       NSg/V NSg/J NSg/V+ V/C NSg/V   NPl/V3+
> for multiple languages .
# C/P NSg/J/Dq NPl/V3+   .
>
#
> POS  tagging work   has been    done      in      a   variety of languages , and the set     of POS
# NSg+ NSg/V   NSg/V+ V3  NSg/VPp NSg/VPp/J NPr/J/P D/P NSg     P  NPl/V3+   . V/C D   NPr/V/J P  NSg+
> tags    used     varies greatly with language . Tags    usually are designed to include
# NPl/V3+ VPPtPp/J NPl/V3 R       P    N🅪Sg/V+  . NPl/V3+ R       V   VP/J     P  NSg/V
> overt  morphological distinctions , although this   leads  to inconsistencies such  as
# NSg/J+ J+            NPl+         . C        I/Ddem NPl/V3 P  NPl             NSg/I NSg/R
> case   - marking for pronouns but     not   nouns  in      English   , and much       larger
# NPr/V+ . NSg/Vg  C/P NPl/V3   NSg/C/P NSg/C NPl/V3 NPr/J/P NPr🅪/V/J+ . V/C NSg/I/J/Dq JC
> cross      - language differences . The tag    sets   for heavily inflected languages such  as
# NPr/V/J/P+ . N🅪Sg/V+  NSg/V+      . D+  NSg/V+ NPl/V3 C/P R       VP/J      NPl/V3+   NSg/I NSg/R
> Greek   and Latin can    be      very large ; tagging words   in      agglutinative languages such
# NPr/V/J V/C NPr/J NPr/VX NSg/VXL J/R  NSg/J . NSg/V   NPl/V3+ NPr/J/P ?             NPl/V3+   NSg/I
> as    Inuit languages may    be      virtually impossible . At    the other   extreme , Petrov et
# NSg/R NPr/J NPl/V3+   NPr/VX NSg/VXL R         NSg/J      . NSg/P D   NSg/V/J NSg/J   . ?      ?
=======
> The most       popular " tag   set     " for POS  tagging for American English   is probably the
# D   NSg/I/J/Dq NSg/J   . NSg/V NPr/V/J . C/P NSg+ NSg/V   C/P NPr/J    NPr🅪/V/J+ VL R        D
> Penn tag    set     , developed in      the Penn Treebank project . It       is largely similar to
# NPr+ NSg/V+ NPr/V/J . V/J       NPr/J/P D   NPr+ ?        NSg/V+  . NPr/ISg+ VL R       NSg/J   P
> the earlier Brown    Corpus and LOB   Corpus tag    sets  , though much       smaller . In
# D   JC      NPr🅪/V/J NSg    V/C NSg/V NSg+   NSg/V+ NPl/V . V/C    NSg/I/J/Dq NSg/JC  . NPr/J/P
> Europe , tag    sets  from the Eagles Guidelines see   wide  use    and include versions
# NPr+   . NSg/V+ NPl/V P    D   NPl/V  NPl+       NSg/V NSg/J NSg/V+ V/C NSg/V   NPl/V+
> for multiple languages .
# C/P NSg/J/Dq NPl/V+    .
>
#
> POS  tagging work    has been  done    in      a   variety of languages , and the set     of POS
# NSg+ NSg/V   N🅪Sg/V+ V   NSg/V NSg/V/J NPr/J/P D/P NSg     P  NPl/V+    . V/C D   NPr/V/J P  NSg+
> tags   used varies greatly with language . Tags   usually are designed to include
# NPl/V+ V/J  NPl/V  R       P    N🅪Sg/V+  . NPl/V+ R       V   V/J      P  NSg/V
> overt  morphological distinctions , although this   leads to inconsistencies such  as
# NSg/J+ J+            NPl+         . C        I/Ddem NPl/V P  NPl             NSg/I NSg/R
> case   - marking for pronouns but     not   nouns in      English   , and much       larger
# NPr/V+ . NSg/V   C/P NPl/V    NSg/C/P NSg/C NPl/V NPr/J/P NPr🅪/V/J+ . V/C NSg/I/J/Dq JC
> cross      - language differences . The tag    sets  for heavily inflected languages such  as
# NPr/V/J/P+ . N🅪Sg/V+  NSg/V+      . D+  NSg/V+ NPl/V C/P R       V/J       NPl/V+    NSg/I NSg/R
> Greek   and Latin can    be     very large ; tagging words  in      agglutinative languages such
# NPr/V/J V/C NPr/J NPr/VX NSg/VX J/R  NSg/J . NSg/V   NPl/V+ NPr/J/P ?             NPl/V+    NSg/I
> as    Inuit languages may    be     virtually impossible . At    the other   extreme , Petrov et
# NSg/R NPr/J NPl/V+    NPr/VX NSg/VX R         NSg/J      . NSg/P D   NSg/V/J NSg/J   . ?      ?
>>>>>>> 90234093
> al. have   proposed a   " universal " tag    set     , with 12 categories ( for example , no
# ?   NSg/VX VP/J     D/P . NSg/J     . NSg/V+ NPr/V/J . P    #  NPl+       . C/P NSg/V+  . NPr/P
> subtypes of nouns  , verbs   , punctuation , and so        on  ) . Whether a   very small   set     of
# NPl      P  NPl/V3 . NPl/V3+ . NᴹSg+       . V/C NSg/I/J/C J/P . . I/C     D/P J/R  NPr/V/J NPr/V/J P
> very broad tags    or    a   much       larger set     of more         precise ones    is  preferable , depends
# J/R  NSg/J NPl/V3+ NPr/C D/P NSg/I/J/Dq JC     NPr/V/J P  NPr/I/V/J/Dq V/J+    NPl/V3+ VL3 W?         . NPl/V3
> on  the purpose at    hand   . Automatic tagging is  easier on  smaller tag    - sets   .
# J/P D   NSg/V+  NSg/P NSg/V+ . NSg/J     NSg/V   VL3 NSg/JC J/P NSg/JC  NSg/V+ . NPl/V3 .
>
#
> History
# N🅪Sg+
>
#
> The Brown     Corpus
# D+  NPr🅪/V/J+ NSg+
>
#
<<<<<<< HEAD
> Research on  part     - of - speech  tagging has been    closely tied to corpus linguistics .
# NᴹSg/V   J/P NSg/V/J+ . P  . N🅪Sg/V+ NSg/V   V3  NSg/VPp R       VP/J P  NSg    NᴹSg+       .
> The first   major   corpus of English  for computer analysis was the Brown   Corpus
# D   NSg/V/J NPr/V/J NSg    P  NPr🅪/V/J C/P NSg/V+   N🅪Sg+    VPt D   NPr/V/J NSg
> developed at    Brown   University by      Henry Kučera and W. Nelson Francis , in      the
# VP/J      NSg/P NPr/V/J NSg+       NSg/J/P NPr+  ?      V/C ?  NPr+   NPr+    . NPr/J/P D
> mid      - 1960s . It       consists of about 1 , 000 , 000 words  of running   English   prose text    ,
# NSg/J/P+ . #d    . NPr/ISg+ NPl/V3   P  J/P   # . #   . #   NPl/V3 P  NSg/V/J/P NPr🅪/V/J+ NSg/V N🅪Sg/V+ .
> made up        of 500 samples from randomly chosen   publications . Each sample is  2 , 000
# V    NSg/V/J/P P  #   NPl/V3+ P    R        NᴹSg/V/J NPl+         . Dq+  NSg/V+ VL3 # . #
> or    more         words   ( ending at    the first   sentence - end    after 2 , 000 words   , so        that         the
# NPr/C NPr/I/V/J/Dq NPl/V3+ . NSg/Vg NSg/P D   NSg/V/J NSg/V+   . NSg/V+ P     # . #   NPl/V3+ . NSg/I/J/C NSg/I/C/Ddem D
=======
> Research on  part     - of - speech  tagging has been  closely tied to corpus linguistics .
# NᴹSg/V   J/P NSg/V/J+ . P  . N🅪Sg/V+ NSg/V   V   NSg/V R       V/J  P  NSg    NᴹSg+       .
> The first   major   corpus of English  for computer analysis was the Brown    Corpus
# D   NSg/V/J NPr/V/J NSg    P  NPr🅪/V/J C/P NSg/V+   N🅪Sg+    V   D   NPr🅪/V/J NSg
> developed at    Brown    University by      Henry Kučera and W. Nelson Francis , in      the
# V/J       NSg/P NPr🅪/V/J NSg+       NSg/J/P NPr+  ?      V/C ?  NPr+   NPr+    . NPr/J/P D
> mid      - 1960s . It       consists of about 1 , 000 , 000 words of running   English   prose text    ,
# NSg/J/P+ . #d    . NPr/ISg+ NPl/V    P  J/P   # . #   . #   NPl/V P  NSg/V/J/P NPr🅪/V/J+ NSg/V N🅪Sg/V+ .
> made up        of 500 samples from randomly chosen   publications . Each sample is 2 , 000
# V    NSg/V/J/P P  #   NPl/V+  P    R        NᴹSg/V/J NPl+         . Dq+  NSg/V+ VL # . #
> or    more         words  ( ending at    the first   sentence - end    after 2 , 000 words  , so        that         the
# NPr/C NPr/I/V/J/Dq NPl/V+ . NSg/V  NSg/P D   NSg/V/J NSg/V+   . NSg/V+ P     # . #   NPl/V+ . NSg/I/J/C NSg/I/C/Ddem D
>>>>>>> 90234093
> corpus contains only  complete sentences ) .
# NSg+   V3       J/R/C NSg/V/J  NPl/V3+   . .
>
#
<<<<<<< HEAD
> The Brown    Corpus was painstakingly " tagged " with part     - of - speech  markers over
# D+  NPr/V/J+ NSg+   VPt R             . V/J    . P    NSg/V/J+ . P  . N🅪Sg/V+ NPl/V3  NSg/J/P
> many        years . A    first    approximation was done      with a    program by      Greene and Rubin ,
# NSg/I/J/Dq+ NPl+  . D/P+ NSg/V/J+ NSg+          VPt NSg/VPp/J P    D/P+ NPr/V+  NSg/J/P NPr    V/C NPr   .
=======
> The Brown     Corpus was painstakingly " tagged " with part     - of - speech  markers over
# D+  NPr🅪/V/J+ NSg+   V   R             . V/J    . P    NSg/V/J+ . P  . N🅪Sg/V+ NPl/V   NSg/J/P
> many        years . A    first    approximation was done    with a    program by      Greene and Rubin ,
# NSg/I/J/Dq+ NPl+  . D/P+ NSg/V/J+ N🅪Sg+         V   NSg/V/J P    D/P+ NPr/V+  NSg/J/P NPr    V/C NPr   .
>>>>>>> 90234093
> which consisted of a   huge handmade list  of what   categories could  co       - occur at
# I/C+  VP/J      P  D/P J    NSg/J    NSg/V P  NSg/I+ NPl+       NSg/VX NPr/I/V+ . V     NSg/P
> all          . For example , article then    noun   can    occur , but     article then    verb   ( arguably )
# NSg/I/J/C/Dq . C/P NSg/V+  . NSg/V+  NSg/J/C NSg/V+ NPr/VX V     . NSg/C/P NSg/V+  NSg/J/C NSg/V+ . R        .
> cannot . The program got about 70 % correct . Its     results were    repeatedly reviewed
# NSg/V  . D+  NPr/V+  V   J/P   #  . NSg/V/J . ISg/D$+ NPl/V3+ NSg/VPt R          VP/J
> and corrected by      hand   , and later users sent  in      errata so        that          by      the late  70 s
# V/C VP/J      NSg/J/P NSg/V+ . V/C JC    NPl+  NSg/V NPr/J/P NSg    NSg/I/J/C NSg/I/C/Ddem+ NSg/J/P D   NSg/J #  ?
> the tagging was nearly perfect ( allowing for some     cases   on  which even    human
# D   NSg/V   VPt R      NSg/V/J . Vg       C/P I/J/R/Dq NPl/V3+ J/P I/C+  NSg/V/J NSg/V/J+
> speakers might     not   agree ) .
# +        NᴹSg/VX/J NSg/C V     . .
>
#
> This    corpus has been    used     for innumerable studies of word   - frequency and of
# I/Ddem+ NSg+   V3  NSg/VPp VPPtPp/J C/P J           NPl/V3  P  NSg/V+ . NSg       V/C P
> part     - of - speech  and inspired the development of similar " tagged " corpora in      many
# NSg/V/J+ . P  . N🅪Sg/V+ V/C V/J      D   N🅪Sg        P  NSg/J   . V/J    . NPl+    NPr/J/P NSg/I/J/Dq
> other   languages . Statistics derived by      analyzing it       formed the basis for most
# NSg/V/J NPl/V3+   . NPl/V3+    VP/J    NSg/J/P Vg        NPr/ISg+ VP/J   D+  NSg+  C/P NSg/I/J/Dq
> later part     - of - speech  tagging systems , such  as    CLAWS   and VOLSUNGA . However , by
# JC    NSg/V/J+ . P  . N🅪Sg/V+ NSg/V   NPl+    . NSg/I NSg/R NPl/V3+ V/C ?        . C       . NSg/J/P
> this    time      ( 2005 ) it       has been    superseded by      larger corpora such  as    the 100
# I/Ddem+ N🅪Sg/V/J+ . #    . NPr/ISg+ V3  NSg/VPp VP/J       NSg/J/P JC     NPl+    NSg/I NSg/R D   #
> million word   British National Corpus , even    though larger corpora are rarely so
# NSg     NSg/V+ NPr/J   NSg/J    NSg+   . NSg/V/J V/C    JC     NPl+    V   R      NSg/I/J/C
> thoroughly curated .
# R          VP/J    .
>
#
> For some     time      , part     - of - speech  tagging was considered an  inseparable part    of
# C/P I/J/R/Dq N🅪Sg/V/J+ . NSg/V/J+ . P  . N🅪Sg/V+ NSg/V   VPt VP/J       D/P NSg/J       NSg/V/J P
> natural language processing , because there are certain cases   where the correct
# NSg/J   N🅪Sg/V+  Vg+        . C/P     +     V   I/J     NPl/V3+ NSg/C D   NSg/V/J
> part    of speech  cannot be      decided  without understanding the semantics or    even    the
# NSg/V/J P  N🅪Sg/V+ NSg/V  NSg/VXL NSg/VP/J C/P     NᴹSg/Vg/J+    D   NPl+      NPr/C NSg/V/J D
> pragmatics of the context . This    is  extremely expensive , especially because
# NPl        P  D   N🅪Sg/V+ . I/Ddem+ VL3 R         J         . R          C/P
> analyzing the higher  levels  is  much       harder when    multiple part    - of - speech
# Vg        D+  NSg/JC+ NPl/V3+ VL3 NSg/I/J/Dq JC     NSg/I/C NSg/J/Dq NSg/V/J . P  . N🅪Sg/V+
> possibilities must  be      considered for each word   .
# NPl+          NSg/V NSg/VXL VP/J       C/P Dq+  NSg/V+ .
>
#
> Use   of hidden Markov models
# NSg/V P  V/J    NPr    NPl/V3+
>
#
<<<<<<< HEAD
> In      the mid      - 1980s , researchers in      Europe began to use   hidden Markov models  ( HMMs )
# NPr/J/P D   NSg/J/P+ . #d    . NPl         NPr/J/P NPr+   VPt   P  NSg/V V/J    NPr    NPl/V3+ . ?    .
> to disambiguate parts  of speech  , when    working to tag   the Lancaster - Oslo - Bergen
# P  V            NPl/V3 P  N🅪Sg/V+ . NSg/I/C Vg      P  NSg/V D   NPr       . NPr+ . NPr+
> Corpus of British English   . HMMs involve counting cases   ( such  as    from the Brown
# NSg    P  NPr/J   NPr🅪/V/J+ . ?    V       Vg       NPl/V3+ . NSg/I NSg/R P    D   NPr/V/J
=======
> In      the mid      - 1980s , researchers in      Europe began to use   hidden Markov models ( HMMs )
# NPr/J/P D   NSg/J/P+ . #d    . NPl         NPr/J/P NPr+   V     P  NSg/V V/J    NPr    NPl/V+ . ?    .
> to disambiguate parts of speech  , when    working to tag   the Lancaster - Oslo - Bergen
# P  V            NPl/V P  N🅪Sg/V+ . NSg/I/C V       P  NSg/V D   NPr       . NPr+ . NPr+
> Corpus of British English   . HMMs involve counting cases  ( such  as    from the Brown
# NSg    P  NPr/J   NPr🅪/V/J+ . ?    V       V        NPl/V+ . NSg/I NSg/R P    D   NPr🅪/V/J
>>>>>>> 90234093
> Corpus ) and making a   table of the probabilities of certain sequences . For
# NSg+   . V/C NSg/Vg D/P NSg/V P  D   NPl           P  I/J     NPl/V3+   . C/P
> example , once  you've seen    an  article such  as    ' the ' , perhaps the next    word   is  a
# NSg/V+  . NSg/C W?     NSg/VPp D/P NSg/V+  NSg/I NSg/R . D   . . NSg     D   NSg/J/P NSg/V+ VL3 D/P
> noun   40 % of the time      , an  adjective 40 % , and a   number    20 % . Knowing   this    , a
# NSg/V+ #  . P  D   N🅪Sg/V/J+ . D/P NSg/V/J+  #  . . V/C D/P NSg/V/JC+ #  . . NSg/V/J/P I/Ddem+ . D/P+
> program can    decide that          " can    " in      " the can    " is  far     more         likely to be      a   noun  than
# NPr/V+  NPr/VX V      NSg/I/C/Ddem+ . NPr/VX . NPr/J/P . D+  NPr/VX . VL3 NSg/V/J NPr/I/V/J/Dq NSg/J  P  NSg/VXL D/P NSg/V C/P
> a    verb   or    a   modal . The same method can    , of course , be      used     to benefit from
# D/P+ NSg/V+ NPr/C D/P NSg/J . D+  I/J+ NSg/V+ NPr/VX . P  NSg/V+ . NSg/VXL VPPtPp/J P  NSg/V   P
> knowledge about the following  words   .
# NᴹSg+     J/P   D+  NSg/Vg/J/P NPl/V3+ .
>
#
> More         advanced ( " higher - order " ) HMMs learn the probabilities not   only  of pairs
# NPr/I/V/J/Dq VP/J     . . NSg/JC . NSg/V . . ?    NSg/V D   NPl+          NSg/C J/R/C P  NPl/V3+
> but     triples or    even    larger sequences . So        , for example , if    you've just seen    a
# NSg/C/P NPl/V3  NPr/C NSg/V/J JC     NPl/V3+   . NSg/I/J/C . C/P NSg/V+  . NSg/C W?     V/J  NSg/VPp D/P
> noun   followed by      a   verb   , the next    item   may    be      very likely a   preposition ,
# NSg/V+ VP/J     NSg/J/P D/P NSg/V+ . D   NSg/J/P NSg/V+ NPr/VX NSg/VXL J/R  NSg/J  D/P NSg/V       .
> article , or    noun   , but     much       less    likely another verb   .
# NSg/V+  . NPr/C NSg/V+ . NSg/C/P NSg/I/J/Dq V/J/C/P NSg/J  I/D     NSg/V+ .
>
#
> When    several ambiguous words   occur together , the possibilities multiply .
# NSg/I/C J/Dq+   J+        NPl/V3+ V     J        . D+  NPl+          NSg/V    .
> However , it       is  easy    to enumerate every combination and to assign a   relative
# C       . NPr/ISg+ VL3 NSg/V/J P  V         Dq+   N🅪Sg+       V/C P  NSg/V  D/P NSg/J
> probability to each one        , by      multiplying together the probabilities of each
# NSg+        P  Dq   NSg/I/V/J+ . NSg/J/P Vg          J        D   NPl           P  Dq
> choice in      turn  . The combination with the highest probability is  then    chosen   . The
# NSg/J+ NPr/J/P NSg/V . D   N🅪Sg        P    D+  JS+     NSg+        VL3 NSg/J/C NᴹSg/V/J . D+
> European group  developed CLAWS   , a   tagging program that          did exactly this   and
# NSg/J+   NSg/V+ VP/J      NPl/V3+ . D/P NSg/V   NPr/V+  NSg/I/C/Ddem+ VPt R       I/Ddem V/C
> achieved accuracy in      the 93 – 95 % range  .
# VP/J     N🅪Sg+    NPr/J/P D   #  . #  . NSg/V+ .
>
#
> Eugene Charniak points  out         in      Statistical techniques for natural language
# NPr+   ?        NPl/V3+ NSg/V/J/R/P NPr/J/P J           NPl        C/P NSg/J+  N🅪Sg/V+
> parsing ( 1997 ) that          merely assigning the most       common  tag    to each known word   and
# Vg      . #    . NSg/I/C/Ddem+ R      Vg        D   NSg/I/J/Dq NSg/V/J NSg/V+ P  Dq   VPp/J NSg/V+ V/C
> the tag    " proper noun   " to all          unknowns will   approach 90 % accuracy because many
# D   NSg/V+ . NSg/J  NSg/V+ . P  NSg/I/J/C/Dq NPl/V3+  NPr/VX NSg/V+   #  . N🅪Sg+    C/P     NSg/I/J/Dq
> words   are unambiguous , and many       others  only  rarely represent their less    - common
# NPl/V3+ V   J           . V/C NSg/I/J/Dq NPl/V3+ J/R/C R      V         D$+   V/J/C/P . NSg/V/J
> parts  of speech  .
# NPl/V3 P  N🅪Sg/V+ .
>
#
> CLAWS   pioneered the field of HMM - based part    of speech  tagging but     was quite
# NPl/V3+ VP/J      D   NSg/V P  V   . VP/J  NSg/V/J P  N🅪Sg/V+ NSg/V   NSg/C/P VPt NSg
> expensive since it       enumerated all          possibilities . It       sometimes had to resort to
<<<<<<< HEAD
# J         C/P   NPr/ISg+ VP/J       NSg/I/J/C/Dq NPl+          . NPr/ISg+ R         V   P  NSg/V  P
> backup methods when    there were    simply too many       options ( the Brown    Corpus
# NSg/J  NPl/V3+ NSg/I/C +     NSg/VPt R      W?  NSg/I/J/Dq NPl/V3  . D+  NPr/V/J+ NSg+
> contains a   case   with 17 ambiguous words  in      a    row    , and there are words   such  as
# V3       D/P NPr/V+ P    #  J         NPl/V3 NPr/J/P D/P+ NSg/V+ . V/C +     V   NPl/V3+ NSg/I NSg/R
> " still   " that          can    represent as    many       as    7 distinct parts  of speech  .
# . NSg/V/J . NSg/I/C/Ddem+ NPr/VX V         NSg/R NSg/I/J/Dq NSg/R # V/J      NPl/V3 P  N🅪Sg/V+ .
>
#
> HMMs underlie the functioning of stochastic taggers and are used     in      various
# ?    V        D   Vg+         P  J          NPl     V/C V   VPPtPp/J NPr/J/P J
> algorithms one       of the most       widely used     being    the bi    - directional inference
# NPl+       NSg/I/V/J P  D   NSg/I/J/Dq R      VPPtPp/J NSg/Vg/C D   NSg/J . NSg/J       NSg+
=======
# J         C/P   NPr/ISg+ V/J        NSg/I/J/C/Dq NPl+          . NPr/ISg+ R         V   P  NSg/V  P
> backup methods when    there were  simply too many       options ( the Brown     Corpus
# NSg/J  NPl/V+  NSg/I/C +     NSg/V R      W?  NSg/I/J/Dq NPl/V   . D+  NPr🅪/V/J+ NSg+
> contains a   case   with 17 ambiguous words in      a    row    , and there are words  such  as
# V        D/P NPr/V+ P    #  J         NPl/V NPr/J/P D/P+ NSg/V+ . V/C +     V   NPl/V+ NSg/I NSg/R
> " still   " that          can    represent as    many       as    7 distinct parts of speech  .
# . NSg/V/J . NSg/I/C/Ddem+ NPr/VX V         NSg/R NSg/I/J/Dq NSg/R # V/J      NPl/V P  N🅪Sg/V+ .
>
#
> HMMs underlie the functioning of stochastic taggers and are used in      various
# ?    V        D   V+          P  J          NPl     V/C V   V/J  NPr/J/P J
> algorithms one       of the most       widely used being    the bi    - directional inference
# NPl+       NSg/I/V/J P  D   NSg/I/J/Dq R      V/J  N🅪Sg/V/C D   NSg/J . NSg/J       NSg+
>>>>>>> 90234093
> algorithm .
# NSg       .
>
#
> Dynamic programming methods
# NSg/J+  NᴹSg/Vg+    NPl/V3+
>
#
> In      1987 , Steven DeRose and Kenneth W. Church independently developed dynamic
# NPr/J/P #    . NPr+   ?      V/C NPr+    ?  NPr/V+ R             VP/J      NSg/J
> programming algorithms to solve the same problem in      vastly less    time      . Their
<<<<<<< HEAD
# NᴹSg/Vg+    NPl+       P  NSg/V D   I/J  NSg/J+  NPr/J/P R      V/J/C/P N🅪Sg/V/J+ . D$+
> methods were    similar to the Viterbi algorithm known for some     time      in      other
# NPl/V3+ NSg/VPt NSg/J   P  D   ?       NSg       VPp/J C/P I/J/R/Dq N🅪Sg/V/J+ NPr/J/P NSg/V/J
> fields    . DeRose used     a   table of pairs   , while     Church used     a   table of triples and a
# NPrPl/V3+ . ?      VPPtPp/J D/P NSg/V P  NPl/V3+ . NSg/V/C/P NPr/V+ VPPtPp/J D/P NSg/V P  NPl/V3  V/C D/P
> method of estimating the values  for triples that          were    rare    or    nonexistent in      the
# NSg/V  P  Vg         D   NPl/V3+ C/P NPl/V3  NSg/I/C/Ddem+ NSg/VPt NSg/V/J NPr/C NSg/J       NPr/J/P D
> Brown   Corpus ( an  actual measurement of triple  probabilities would require a   much
# NPr/V/J NSg+   . D/P NSg/J  NSg         P  NSg/V/J NPl+          VX    NSg/V   D/P NSg/I/J/Dq
> larger corpus ) . Both   methods achieved an  accuracy of over    95 % . DeRose's 1990
# JC     NSg+   . . I/C/Dq NPl/V3+ VP/J     D/P N🅪Sg+    P  NSg/J/P #  . . ?        #
> dissertation at    Brown   University included analyses     of the specific error  types   ,
# NSg+         NSg/P NPr/V/J NSg+       VP/J     NPl/V3/Au/Br P  D   NSg/J    NSg/V+ NPl/V3+ .
> probabilities , and other   related data  , and replicated his     work   for Greek   , where
# NPl+          . V/C NSg/V/J J       N🅪Pl+ . V/C VP/J       ISg/D$+ NSg/V+ C/P NPr/V/J . NSg/C
=======
# NᴹSg/V+     NPl+       P  NSg/V D   I/J  NSg/J+  NPr/J/P R      V/J/C/P N🅪Sg/V/J+ . D$+
> methods were  similar to the Viterbi algorithm known for some     time      in      other
# NPl/V+  NSg/V NSg/J   P  D   ?       NSg       V/J   C/P I/J/R/Dq N🅪Sg/V/J+ NPr/J/P NSg/V/J
> fields   . DeRose used a   table of pairs  , while     Church used a   table of triples and a
# NPrPl/V+ . ?      V/J  D/P NSg/V P  NPl/V+ . NSg/V/C/P NPr/V+ V/J  D/P NSg/V P  NPl/V   V/C D/P
> method of estimating the values for triples that          were  rare    or    nonexistent in      the
# NSg/V  P  V          D   NPl/V+ C/P NPl/V   NSg/I/C/Ddem+ NSg/V NSg/V/J NPr/C NSg/J       NPr/J/P D
> Brown    Corpus ( an  actual measurement of triple  probabilities would require a   much
# NPr🅪/V/J NSg+   . D/P NSg/J  NSg         P  NSg/V/J NPl+          VX    NSg/V   D/P NSg/I/J/Dq
> larger corpus ) . Both   methods achieved an  accuracy of over    95 % . DeRose's 1990
# JC     NSg+   . . I/C/Dq NPl/V+  V/J      D/P N🅪Sg+    P  NSg/J/P #  . . ?        #
> dissertation at    Brown    University included analyses    of the specific error  types  ,
# NSg+         NSg/P NPr🅪/V/J NSg+       V/J      NPl/V/Au/Br P  D   NSg/J    NSg/V+ NPl/V+ .
> probabilities , and other   related data  , and replicated his     work    for Greek   , where
# NPl+          . V/C NSg/V/J J       N🅪Pl+ . V/C V/J        ISg/D$+ N🅪Sg/V+ C/P NPr/V/J . NSg/C
>>>>>>> 90234093
> it       proved similarly effective .
# NPr/ISg+ VP/J   R         NSg/J     .
>
#
> These   findings were    surprisingly disruptive to the field of natural language
# I/Ddem+ NSg+     NSg/VPt R            J          P  D   NSg/V P  NSg/J+  N🅪Sg/V+
> processing . The accuracy reported was higher than the typical accuracy of very
# Vg+        . D+  N🅪Sg+    VP/J     VPt NSg/JC C/P  D   NSg/J   N🅪Sg     P  J/R
> sophisticated algorithms that          integrated part    of speech  choice with many       higher
<<<<<<< HEAD
# VP/J+         NPl+       NSg/I/C/Ddem+ VP/J       NSg/V/J P  N🅪Sg/V+ NSg/J+ P    NSg/I/J/Dq NSg/JC
> levels of linguistic analysis : syntax , morphology , semantics , and so        on  . CLAWS   ,
# NPl/V3 P  J          N🅪Sg     . NSg+   . NSg+       . NPl+      . V/C NSg/I/J/C J/P . NPl/V3+ .
> DeRose's and Church's methods did fail    for some     of the known cases   where
# ?        V/C NSg$     NPl/V3+ VPt NSg/V/J C/P I/J/R/Dq P  D   VPp/J NPl/V3+ NSg/C
> semantics is  required , but     those  proved negligibly rare    . This   convinced many       in
# NPl+      VL3 VP/J     . NSg/C/P I/Ddem VP/J   R          NSg/V/J . I/Ddem VP/J      NSg/I/J/Dq NPr/J/P
> the field  that          part     - of - speech  tagging could  usefully be      separated from the other
# D+  NSg/V+ NSg/I/C/Ddem+ NSg/V/J+ . P  . N🅪Sg/V+ NSg/V   NSg/VX R        NSg/VXL VP/J      P    D   NSg/V/J
=======
# V/J+          NPl+       NSg/I/C/Ddem+ V/J        NSg/V/J P  N🅪Sg/V+ NSg/J+ P    NSg/I/J/Dq NSg/JC
> levels of linguistic analysis : syntax , morphology , semantics , and so        on  . CLAWS  ,
# NPl/V  P  J          N🅪Sg     . NᴹSg+  . NᴹSg+      . NPl+      . V/C NSg/I/J/C J/P . NPl/V+ .
> DeRose's and Church's methods did fail    for some     of the known cases  where
# ?        V/C NSg$     NPl/V+  V   NSg/V/J C/P I/J/R/Dq P  D   V/J   NPl/V+ NSg/C
> semantics is required , but     those  proved negligibly rare    . This   convinced many       in
# NPl+      VL V/J      . NSg/C/P I/Ddem V/J    R          NSg/V/J . I/Ddem V/J       NSg/I/J/Dq NPr/J/P
> the field  that          part     - of - speech  tagging could  usefully be     separated from the other
# D+  NSg/V+ NSg/I/C/Ddem+ NSg/V/J+ . P  . N🅪Sg/V+ NSg/V   NSg/VX R        NSg/VX V/J       P    D   NSg/V/J
>>>>>>> 90234093
> levels of processing ; this    , in      turn  , simplified the theory and practice of
# NPl/V3 P  Vg+        . I/Ddem+ . NPr/J/P NSg/V . VP/J       D   NSg    V/C NSg/V    P
> computerized language analysis and encouraged researchers to find  ways to
# VP/J         N🅪Sg/V+  N🅪Sg+    V/C VP/J       NPl+        P  NSg/V NPl+ P
> separate other   pieces  as    well    . Markov Models  became the standard method for the
# NSg/V/J  NSg/V/J NPl/V3+ NSg/R NSg/V/J . NPr    NPl/V3+ VPtPp  D   NSg/J    NSg/V+ C/P D
> part     - of - speech  assignment .
# NSg/V/J+ . P  . N🅪Sg/V+ NSg+       .
>
#
> Unsupervised taggers
# V/J          NPl
>
#
> The methods already discussed involve working from a    pre      - existing corpus to
# D+  NPl/V3+ W?      VP/J      V       Vg      P    D/P+ NSg/V/P+ . Vg       NSg+   P
> learn tag    probabilities . It       is  , however , also possible to bootstrap using
# NSg/V NSg/V+ NPl+          . NPr/ISg+ VL3 . C       . W?   NSg/J    P  NSg/V     Vg
> " unsupervised " tagging . Unsupervised tagging techniques use   an  untagged corpus
# . V/J          . NSg/V   . V/J          NSg/V   NPl+       NSg/V D/P J        NSg+
<<<<<<< HEAD
> for their training data  and produce the tagset by      induction . That          is  , they
# C/P D$+   NSg/Vg+  N🅪Pl+ V/C NSg/V   D   NSg    NSg/J/P NSg       . NSg/I/C/Ddem+ VL3 . IPl+
=======
> for their training data  and produce the tagset by      induction . That          is , they
# C/P D$+   NᴹSg/V+  N🅪Pl+ V/C NSg/V   D   NSg    NSg/J/P NSg       . NSg/I/C/Ddem+ VL . IPl+
>>>>>>> 90234093
> observe patterns in      word   use   , and derive part     - of - speech  categories themselves .
# NSg/V   NPl/V3+  NPr/J/P NSg/V+ NSg/V . V/C NSg/V  NSg/V/J+ . P  . N🅪Sg/V+ NPl+       IPl+       .
> For example , statistics readily reveal that          " the " , " a   " , and " an  " occur in
# C/P NSg/V+  . NPl/V3+    R       NSg/V  NSg/I/C/Ddem+ . D   . . . D/P . . V/C . D/P . V     NPr/J/P
> similar contexts , while     " eat " occurs in      very different ones    . With sufficient
# NSg/J+  NPl/V3+  . NSg/V/C/P . V   . V3     NPr/J/P J/R  NSg/J+    NPl/V3+ . P    J
> iteration , similarity classes of words   emerge that          are remarkably similar to
# NSg       . NSg        NPl/V3  P  NPl/V3+ NSg/V  NSg/I/C/Ddem+ V   R          NSg/J   P
> those  human   linguists would expect ; and the differences themselves sometimes
# I/Ddem NSg/V/J NPl+      VX    V      . V/C D   NSg/V+      IPl+       R
> suggest valuable new     insights .
# V       NSg/J    NSg/V/J NPl+     .
>
#
> These   two  categories can    be      further subdivided into rule   - based , stochastic , and
# I/Ddem+ NSg+ NPl+       NPr/VX NSg/VXL V/J     VP/J       P    NSg/V+ . VP/J  . J          . V/C
> neural approaches .
# J      NPl/V3+    .
>
#
> Other   taggers and methods
# NSg/V/J NPl     V/C NPl/V3+
>
#
> Some     current major   algorithms for part     - of - speech  tagging include the Viterbi
# I/J/R/Dq NSg/J   NPr/V/J NPl        C/P NSg/V/J+ . P  . N🅪Sg/V+ NSg/V   NSg/V   D   ?
> algorithm , Brill tagger , Constraint Grammar , and the Baum - Welch algorithm ( also
# NSg       . NSg/J NSg    . NSg+       N🅪Sg/V+ . V/C D   NPr  . ?     NSg       . W?
> known as    the forward - backward algorithm ) . Hidden Markov model    and visible Markov
# VPp/J NSg/R D   NSg/V/J . NSg/J    NSg       . . V/J    NPr    NSg/V/J+ V/C J       NPr
> model    taggers can    both   be      implemented using the Viterbi algorithm . The
# NSg/V/J+ NPl     NPr/VX I/C/Dq NSg/VXL VP/J        Vg    D   ?       NSg       . D+
> rule   - based Brill tagger is  unusual in      that         it       learns a   set     of rule   patterns , and
# NSg/V+ . VP/J  NSg/J NSg    VL3 NSg/J   NPr/J/P NSg/I/C/Ddem NPr/ISg+ NPl/V3 D/P NPr/V/J P  NSg/V+ NPl/V3+  . V/C
> then    applies those  patterns rather  than optimizing a   statistical quantity .
# NSg/J/C V3      I/Ddem NPl/V3+  NPr/V/J C/P  Vg         D/P J           NSg+     .
>
#
> Many        machine learning methods have   also been    applied to the problem of POS
# NSg/I/J/Dq+ NSg/V+  Vg+      NPl/V3+ NSg/VX W?   NSg/VPp VP/J    P  D   NSg/J   P  NSg+
> tagging . Methods such  as    SVM , maximum entropy classifier , perceptron , and
# NSg/V   . NPl/V3+ NSg/I NSg/R ?   . NSg/J   NSg     NSg        . NSg        . V/C
> nearest - neighbor    have   all          been    tried , and most       can    achieve accuracy above
# JS      . NSg/V/J/Am+ NSg/VX NSg/I/J/C/Dq NSg/VPp VP/J  . V/C NSg/I/J/Dq NPr/VX V       N🅪Sg+    NSg/J/P
> 95 % . [ citation needed ]
# #  . . . NSg+     VP/J   .
>
#
> A   direct comparison of several methods is  reported ( with references ) at    the ACL
# D/P V/J    NSg        P  J/Dq+   NPl/V3+ VL3 VP/J     . P    NPl/V3+    . NSg/P D   NSg
> Wiki   . This    comparison uses   the Penn tag    set     on  some     of the Penn Treebank data  ,
# NSg/V+ . I/Ddem+ NSg+       NPl/V3 D+  NPr+ NSg/V+ NPr/V/J J/P I/J/R/Dq P  D   NPr+ ?        N🅪Pl+ .
> so        the results are directly comparable . However , many       significant taggers are
# NSg/I/J/C D   NPl/V3+ V   R/C      NSg/J      . C       . NSg/I/J/Dq NSg/J       NPl     V
> not   included ( perhaps because of the labor        involved in      reconfiguring them     for
# NSg/C VP/J     . NSg     C/P     P  D   NPr/V/Am/Au+ VP/J     NPr/J/P Vg            NSg/IPl+ C/P
> this   particular dataset ) . Thus , it       should not   be      assumed that         the results
# I/Ddem NSg/J      NSg     . . NSg  . NPr/ISg+ VX     NSg/C NSg/VXL VP/J    NSg/I/C/Ddem D+  NPl/V3+
> reported here    are the best      that          can    be      achieved with a    given      approach ; nor   even
# VP/J     NSg/J/R V   D   NPr/VX/JS NSg/I/C/Ddem+ NPr/VX NSg/VXL VP/J     P    D/P+ NSg/V/J/P+ NSg/V+   . NSg/C NSg/V/J
> the best       that          have   been    achieved with a    given      approach .
# D+  NPr/VX/JS+ NSg/I/C/Ddem+ NSg/VX NSg/VPp VP/J     P    D/P+ NSg/V/J/P+ NSg/V+   .
>
#
> In      2014 , a    paper     reporting using the structure regularization method for
<<<<<<< HEAD
# NPr/J/P #    . D/P+ N🅪Sg/V/J+ Vg        Vg    D   NSg/V+    N🅪Sg           NSg/V  C/P
=======
# NPr/J/P #    . D/P+ N🅪Sg/V/J+ V         V     D   N🅪Sg/V+   N🅪Sg           NSg/V  C/P
>>>>>>> 90234093
> part     - of - speech  tagging , achieving 97.36 % on  a   standard benchmark dataset .
# NSg/V/J+ . P  . N🅪Sg/V+ NSg/V   . Vg        #     . J/P D/P NSg/J    NSg/V     NSg     .<|MERGE_RESOLUTION|>--- conflicted
+++ resolved
@@ -47,10 +47,9 @@
 > at    different times   , and because some     parts  of speech  are complex . This    is  not
 # NSg/P NSg/J     NPl/V3+ . V/C C/P     I/J/R/Dq NPl/V3 P  N🅪Sg/V+ V   NSg/V/J . I/Ddem+ VL3 NSg/C
 > rare    — in      natural languages ( as    opposed to many        artificial languages ) , a   large
-<<<<<<< HEAD
 # NSg/V/J . NPr/J/P NSg/J+  NPl/V3+   . NSg/R VP/J    P  NSg/I/J/Dq+ J+         NPl/V3+   . . D/P NSg/J
 > percentage of word   - forms   are ambiguous . For example , even    " dogs    " , which is
-# NSg        P  NSg/V+ . NPl/V3+ V   J         . C/P NSg/V+  . NSg/V/J . NPl/V3+ . . I/C+  VL3
+# N🅪Sg       P  NSg/V+ . NPl/V3+ V   J         . C/P NSg/V+  . NSg/V/J . NPl/V3+ . . I/C+  VL3
 > usually thought   of as    just a    plural noun   , can    also be      a    verb   :
 # R       NSg/VPtPp P  NSg/R V/J  D/P+ NSg/J+ NSg/V+ . NPr/VX W?   NSg/VXL D/P+ NSg/V+ .
 >
@@ -69,29 +68,6 @@
 # NSg/V     . NPl/V3+ . NSg/R # . NPr/J/P D   J        N🅪Sg/V+ V/C # . D/P NSg/V/J+ VP/J    P  D
 > object " hatch " ( in      this   context , " dogs    " is  a   nautical term     meaning    " fastens ( a
 # NSg/V+ . NSg/V . . NPr/J/P I/Ddem N🅪Sg/V+ . . NPl/V3+ . VL3 D/P J        NSg/V/J+ N🅪Sg/Vg/J+ . V3      . D/P
-=======
-# NSg/V/J . NPr/J/P NSg/J+  NPl/V+    . NSg/R V/J     P  NSg/I/J/Dq+ J+         NPl/V+    . . D/P NSg/J
-> percentage of word   - forms  are ambiguous . For example , even    " dogs   " , which is
-# N🅪Sg       P  NSg/V+ . NPl/V+ V   J         . C/P NSg/V+  . NSg/V/J . NPl/V+ . . I/C+  VL
-> usually thought of as    just a    plural noun   , can    also be     a    verb   :
-# R       NSg/V   P  NSg/R V/J  D/P+ NSg/J+ NSg/V+ . NPr/VX W?   NSg/VX D/P+ NSg/V+ .
->
-#
-> The sailor dogs   the hatch  .
-# D+  NSg+   NPl/V+ D+  NSg/V+ .
->
-#
-> Correct grammatical tagging will   reflect that          " dogs   " is here    used as    a   verb   , not
-# NSg/V/J J           NSg/V   NPr/VX V       NSg/I/C/Ddem+ . NPl/V+ . VL NSg/J/R V/J  NSg/R D/P NSg/V+ . NSg/C
-> as    the more         common  plural noun   . Grammatical context is one       way   to determine
-# NSg/R D   NPr/I/V/J/Dq NSg/V/J NSg/J  NSg/V+ . J+          N🅪Sg/V+ VL NSg/I/V/J NSg/J P  V
-> this    ; semantic analysis can    also be     used to infer that          " sailor " and " hatch "
-# I/Ddem+ . NSg/J+   N🅪Sg+    NPr/VX W?   NSg/VX V/J  P  V     NSg/I/C/Ddem+ . NSg+   . V/C . NSg/V .
-> implicate " dogs   " as    1 ) in      the nautical context and 2 ) an  action   applied to the
-# NSg/V     . NPl/V+ . NSg/R # . NPr/J/P D   J        N🅪Sg/V+ V/C # . D/P NSg/V/J+ V/J     P  D
-> object " hatch " ( in      this   context , " dogs   " is a   nautical term     meaning   " fastens ( a
-# NSg/V+ . NSg/V . . NPr/J/P I/Ddem N🅪Sg/V+ . . NPl/V+ . VL D/P J        NSg/V/J+ N🅪Sg/V/J+ . V       . D/P
->>>>>>> 90234093
 > watertight door   ) securely " ) .
 # J          NSg/V+ . R        . . .
 >
@@ -104,7 +80,6 @@
 # NPl/V3+ R        NSg/V NSg/I/C/Ddem +     V   # NPl/V3 P  N🅪Sg/V NPr/J/P NPr🅪/V/J . NSg/V+ . NSg/V+ .
 > article , adjective , preposition , pronoun , adverb , conjunction , and interjection .
 # NSg/V+  . NSg/V/J+  . NSg/V       . NSg/V+  . NSg/V+ . NSg/V+      . V/C NSg+         .
-<<<<<<< HEAD
 > However , there are clearly many        more          categories and sub     - categories . For nouns  ,
 # C       . +     V   R       NSg/I/J/Dq+ NPr/I/V/J/Dq+ NPl+       V/C NSg/V/P . NPl+       . C/P NPl/V3 .
 > the plural , possessive , and singular forms   can    be      distinguished . In      many
@@ -119,53 +94,22 @@
 # NPr/V+ NSg/V+ NPr/VX NSg/V NSg/J     NPl/V3 P  N🅪Sg/V+ . Vg        NPr/J/P D/P NSg/J NSg/V/JC P
 > tags    . For example , NN for singular common  nouns  , NNS for plural common  nouns  , NP
 # NPl/V3+ . C/P NSg/V+  . ?  C/P NSg/J    NSg/V/J NPl/V3 . ?   C/P NSg/J  NSg/V/J NPl/V3 . NPr
-> for singular proper nouns  ( see   the POS  tags    used     in      the Brown   Corpus ) . Other
-# C/P NSg/J    NSg/J  NPl/V3 . NSg/V D   NSg+ NPl/V3+ VPPtPp/J NPr/J/P D   NPr/V/J NSg+   . . NSg/V/J
+> for singular proper nouns  ( see   the POS  tags    used     in      the Brown    Corpus ) . Other
+# C/P NSg/J    NSg/J  NPl/V3 . NSg/V D   NSg+ NPl/V3+ VPPtPp/J NPr/J/P D   NPr🅪/V/J NSg+   . . NSg/V/J
 > tagging systems use   a   smaller number   of tags    and ignore fine    differences or
 # NSg/V   NPl+    NSg/V D/P NSg/JC  NSg/V/JC P  NPl/V3+ V/C V      NSg/V/J NSg/V       NPr/C
-=======
-> However , there are clearly many        more          categories and sub     - categories . For nouns ,
-# C       . +     V   R       NSg/I/J/Dq+ NPr/I/V/J/Dq+ NPl+       V/C NSg/V/P . NPl+       . C/P NPl/V .
-> the plural , possessive , and singular forms  can    be     distinguished . In      many
-# D   NSg/J  . NSg/J      . V/C NSg/J    NPl/V+ NPr/VX NSg/VX V/J           . NPr/J/P NSg/I/J/Dq+
-> languages words  are also marked for their " case   " ( role as    subject  , object ,
-# NPl/V+    NPl/V+ V   W?   V/J    C/P D$+   . NPr/V+ . . NSg  NSg/R NSg/V/J+ . NSg/V+ .
-> etc. ) , grammatical gender   , and so        on  ; while     verbs  are marked for tense   , aspect ,
-# +    . . J+          NSg/V/J+ . V/C NSg/I/J/C J/P . NSg/V/C/P NPl/V+ V   V/J    C/P NSg/V/J . NSg/V+ .
-> and other    things . In      some     tagging systems , different inflections of the same
-# V/C NSg/V/J+ NPl/V+ . NPr/J/P I/J/R/Dq NSg/V   NPl+    . NSg/J     NPl         P  D   I/J
-> root   word   will   get   different parts of speech  , resulting in      a   large number   of
-# NPr/V+ NSg/V+ NPr/VX NSg/V NSg/J     NPl/V P  N🅪Sg/V+ . V         NPr/J/P D/P NSg/J NSg/V/JC P
-> tags   . For example , NN for singular common  nouns , NNS for plural common  nouns , NP
-# NPl/V+ . C/P NSg/V+  . ?  C/P NSg/J    NSg/V/J NPl/V . ?   C/P NSg/J  NSg/V/J NPl/V . NPr
-> for singular proper nouns ( see   the POS  tags   used in      the Brown    Corpus ) . Other
-# C/P NSg/J    NSg/J  NPl/V . NSg/V D   NSg+ NPl/V+ V/J  NPr/J/P D   NPr🅪/V/J NSg+   . . NSg/V/J
-> tagging systems use   a   smaller number   of tags   and ignore fine    differences or
-# NSg/V   NPl+    NSg/V D/P NSg/JC  NSg/V/JC P  NPl/V+ V/C V      NSg/V/J NSg/V       NPr/C
->>>>>>> 90234093
 > model    them     as    features somewhat independent from part     - of - speech  .
 # NSg/V/J+ NSg/IPl+ NSg/R NPl/V3+  NSg/I    NSg/J       P    NSg/V/J+ . P  . N🅪Sg/V+ .
 >
 #
-<<<<<<< HEAD
 > In      part     - of - speech  tagging by      computer , it       is  typical to distinguish from 50 to
 # NPr/J/P NSg/V/J+ . P  . N🅪Sg/V+ NSg/V   NSg/J/P NSg/V+   . NPr/ISg+ VL3 NSg/J   P  V           P    #  P
-> 150 separate parts  of speech for English   . Work  on  stochastic methods for tagging
-# #   NSg/V/J  NPl/V3 P  N🅪Sg/V C/P NPr🅪/V/J+ . NSg/V J/P J          NPl/V3+ C/P NSg/V
+> 150 separate parts  of speech for English   . Work   on  stochastic methods for tagging
+# #   NSg/V/J  NPl/V3 P  N🅪Sg/V C/P NPr🅪/V/J+ . N🅪Sg/V J/P J          NPl/V3+ C/P NSg/V
 > Koine Greek   ( DeRose 1990 ) has used     over    1 , 000 parts  of speech  and found that
 # ?     NPr/V/J . ?      #    . V3  VPPtPp/J NSg/J/P # . #   NPl/V3 P  N🅪Sg/V+ V/C NSg/V NSg/I/C/Ddem
 > about as    many       words   were    ambiguous in      that         language as    in      English   . A
 # J/P   NSg/R NSg/I/J/Dq NPl/V3+ NSg/VPt J         NPr/J/P NSg/I/C/Ddem N🅪Sg/V+  NSg/R NPr/J/P NPr🅪/V/J+ . D/P
-=======
-> In      part     - of - speech  tagging by      computer , it       is typical to distinguish from 50 to
-# NPr/J/P NSg/V/J+ . P  . N🅪Sg/V+ NSg/V   NSg/J/P NSg/V+   . NPr/ISg+ VL NSg/J   P  V           P    #  P
-> 150 separate parts of speech for English   . Work   on  stochastic methods for tagging
-# #   NSg/V/J  NPl/V P  N🅪Sg/V C/P NPr🅪/V/J+ . N🅪Sg/V J/P J          NPl/V+  C/P NSg/V
-> Koine Greek   ( DeRose 1990 ) has used over    1 , 000 parts of speech  and found that
-# ?     NPr/V/J . ?      #    . V   V/J  NSg/J/P # . #   NPl/V P  N🅪Sg/V+ V/C NSg/V NSg/I/C/Ddem
-> about as    many       words  were  ambiguous in      that         language as    in      English   . A
-# J/P   NSg/R NSg/I/J/Dq NPl/V+ NSg/V J         NPr/J/P NSg/I/C/Ddem N🅪Sg/V+  NSg/R NPr/J/P NPr🅪/V/J+ . D/P
->>>>>>> 90234093
 > morphosyntactic descriptor in      the case  of morphologically rich    languages is
 # ?               NSg        NPr/J/P D   NPr/V P  ?               NPr/V/J NPl/V3+   VL3
 > commonly expressed using very short     mnemonics , such  as    Ncmsan for Category = Noun   ,
@@ -176,21 +120,20 @@
 # . NPr/P .
 >
 #
-<<<<<<< HEAD
 > The most       popular " tag   set     " for POS  tagging for American English   is  probably the
 # D   NSg/I/J/Dq NSg/J   . NSg/V NPr/V/J . C/P NSg+ NSg/V   C/P NPr/J    NPr🅪/V/J+ VL3 R        D
 > Penn tag    set     , developed in      the Penn Treebank project . It       is  largely similar to
 # NPr+ NSg/V+ NPr/V/J . VP/J      NPr/J/P D   NPr+ ?        NSg/V+  . NPr/ISg+ VL3 R       NSg/J   P
-> the earlier Brown   Corpus and LOB   Corpus tag    sets   , though much       smaller . In
-# D   JC      NPr/V/J NSg    V/C NSg/V NSg+   NSg/V+ NPl/V3 . V/C    NSg/I/J/Dq NSg/JC  . NPr/J/P
+> the earlier Brown    Corpus and LOB   Corpus tag    sets   , though much       smaller . In
+# D   JC      NPr🅪/V/J NSg    V/C NSg/V NSg+   NSg/V+ NPl/V3 . V/C    NSg/I/J/Dq NSg/JC  . NPr/J/P
 > Europe , tag    sets   from the Eagles Guidelines see   wide  use    and include versions
 # NPr+   . NSg/V+ NPl/V3 P    D   NPl/V3 NPl+       NSg/V NSg/J NSg/V+ V/C NSg/V   NPl/V3+
 > for multiple languages .
 # C/P NSg/J/Dq NPl/V3+   .
 >
 #
-> POS  tagging work   has been    done      in      a   variety of languages , and the set     of POS
-# NSg+ NSg/V   NSg/V+ V3  NSg/VPp NSg/VPp/J NPr/J/P D/P NSg     P  NPl/V3+   . V/C D   NPr/V/J P  NSg+
+> POS  tagging work    has been    done      in      a   variety of languages , and the set     of POS
+# NSg+ NSg/V   N🅪Sg/V+ V3  NSg/VPp NSg/VPp/J NPr/J/P D/P NSg     P  NPl/V3+   . V/C D   NPr/V/J P  NSg+
 > tags    used     varies greatly with language . Tags    usually are designed to include
 # NPl/V3+ VPPtPp/J NPl/V3 R       P    N🅪Sg/V+  . NPl/V3+ R       V   VP/J     P  NSg/V
 > overt  morphological distinctions , although this   leads  to inconsistencies such  as
@@ -203,34 +146,6 @@
 # NPr/V/J V/C NPr/J NPr/VX NSg/VXL J/R  NSg/J . NSg/V   NPl/V3+ NPr/J/P ?             NPl/V3+   NSg/I
 > as    Inuit languages may    be      virtually impossible . At    the other   extreme , Petrov et
 # NSg/R NPr/J NPl/V3+   NPr/VX NSg/VXL R         NSg/J      . NSg/P D   NSg/V/J NSg/J   . ?      ?
-=======
-> The most       popular " tag   set     " for POS  tagging for American English   is probably the
-# D   NSg/I/J/Dq NSg/J   . NSg/V NPr/V/J . C/P NSg+ NSg/V   C/P NPr/J    NPr🅪/V/J+ VL R        D
-> Penn tag    set     , developed in      the Penn Treebank project . It       is largely similar to
-# NPr+ NSg/V+ NPr/V/J . V/J       NPr/J/P D   NPr+ ?        NSg/V+  . NPr/ISg+ VL R       NSg/J   P
-> the earlier Brown    Corpus and LOB   Corpus tag    sets  , though much       smaller . In
-# D   JC      NPr🅪/V/J NSg    V/C NSg/V NSg+   NSg/V+ NPl/V . V/C    NSg/I/J/Dq NSg/JC  . NPr/J/P
-> Europe , tag    sets  from the Eagles Guidelines see   wide  use    and include versions
-# NPr+   . NSg/V+ NPl/V P    D   NPl/V  NPl+       NSg/V NSg/J NSg/V+ V/C NSg/V   NPl/V+
-> for multiple languages .
-# C/P NSg/J/Dq NPl/V+    .
->
-#
-> POS  tagging work    has been  done    in      a   variety of languages , and the set     of POS
-# NSg+ NSg/V   N🅪Sg/V+ V   NSg/V NSg/V/J NPr/J/P D/P NSg     P  NPl/V+    . V/C D   NPr/V/J P  NSg+
-> tags   used varies greatly with language . Tags   usually are designed to include
-# NPl/V+ V/J  NPl/V  R       P    N🅪Sg/V+  . NPl/V+ R       V   V/J      P  NSg/V
-> overt  morphological distinctions , although this   leads to inconsistencies such  as
-# NSg/J+ J+            NPl+         . C        I/Ddem NPl/V P  NPl             NSg/I NSg/R
-> case   - marking for pronouns but     not   nouns in      English   , and much       larger
-# NPr/V+ . NSg/V   C/P NPl/V    NSg/C/P NSg/C NPl/V NPr/J/P NPr🅪/V/J+ . V/C NSg/I/J/Dq JC
-> cross      - language differences . The tag    sets  for heavily inflected languages such  as
-# NPr/V/J/P+ . N🅪Sg/V+  NSg/V+      . D+  NSg/V+ NPl/V C/P R       V/J       NPl/V+    NSg/I NSg/R
-> Greek   and Latin can    be     very large ; tagging words  in      agglutinative languages such
-# NPr/V/J V/C NPr/J NPr/VX NSg/VX J/R  NSg/J . NSg/V   NPl/V+ NPr/J/P ?             NPl/V+    NSg/I
-> as    Inuit languages may    be     virtually impossible . At    the other   extreme , Petrov et
-# NSg/R NPr/J NPl/V+    NPr/VX NSg/VX R         NSg/J      . NSg/P D   NSg/V/J NSg/J   . ?      ?
->>>>>>> 90234093
 > al. have   proposed a   " universal " tag    set     , with 12 categories ( for example , no
 # ?   NSg/VX VP/J     D/P . NSg/J     . NSg/V+ NPr/V/J . P    #  NPl+       . C/P NSg/V+  . NPr/P
 > subtypes of nouns  , verbs   , punctuation , and so        on  ) . Whether a   very small   set     of
@@ -249,48 +164,26 @@
 # D+  NPr🅪/V/J+ NSg+
 >
 #
-<<<<<<< HEAD
 > Research on  part     - of - speech  tagging has been    closely tied to corpus linguistics .
 # NᴹSg/V   J/P NSg/V/J+ . P  . N🅪Sg/V+ NSg/V   V3  NSg/VPp R       VP/J P  NSg    NᴹSg+       .
-> The first   major   corpus of English  for computer analysis was the Brown   Corpus
-# D   NSg/V/J NPr/V/J NSg    P  NPr🅪/V/J C/P NSg/V+   N🅪Sg+    VPt D   NPr/V/J NSg
-> developed at    Brown   University by      Henry Kučera and W. Nelson Francis , in      the
-# VP/J      NSg/P NPr/V/J NSg+       NSg/J/P NPr+  ?      V/C ?  NPr+   NPr+    . NPr/J/P D
+> The first   major   corpus of English  for computer analysis was the Brown    Corpus
+# D   NSg/V/J NPr/V/J NSg    P  NPr🅪/V/J C/P NSg/V+   N🅪Sg+    VPt D   NPr🅪/V/J NSg
+> developed at    Brown    University by      Henry Kučera and W. Nelson Francis , in      the
+# VP/J      NSg/P NPr🅪/V/J NSg+       NSg/J/P NPr+  ?      V/C ?  NPr+   NPr+    . NPr/J/P D
 > mid      - 1960s . It       consists of about 1 , 000 , 000 words  of running   English   prose text    ,
 # NSg/J/P+ . #d    . NPr/ISg+ NPl/V3   P  J/P   # . #   . #   NPl/V3 P  NSg/V/J/P NPr🅪/V/J+ NSg/V N🅪Sg/V+ .
 > made up        of 500 samples from randomly chosen   publications . Each sample is  2 , 000
 # V    NSg/V/J/P P  #   NPl/V3+ P    R        NᴹSg/V/J NPl+         . Dq+  NSg/V+ VL3 # . #
 > or    more         words   ( ending at    the first   sentence - end    after 2 , 000 words   , so        that         the
 # NPr/C NPr/I/V/J/Dq NPl/V3+ . NSg/Vg NSg/P D   NSg/V/J NSg/V+   . NSg/V+ P     # . #   NPl/V3+ . NSg/I/J/C NSg/I/C/Ddem D
-=======
-> Research on  part     - of - speech  tagging has been  closely tied to corpus linguistics .
-# NᴹSg/V   J/P NSg/V/J+ . P  . N🅪Sg/V+ NSg/V   V   NSg/V R       V/J  P  NSg    NᴹSg+       .
-> The first   major   corpus of English  for computer analysis was the Brown    Corpus
-# D   NSg/V/J NPr/V/J NSg    P  NPr🅪/V/J C/P NSg/V+   N🅪Sg+    V   D   NPr🅪/V/J NSg
-> developed at    Brown    University by      Henry Kučera and W. Nelson Francis , in      the
-# V/J       NSg/P NPr🅪/V/J NSg+       NSg/J/P NPr+  ?      V/C ?  NPr+   NPr+    . NPr/J/P D
-> mid      - 1960s . It       consists of about 1 , 000 , 000 words of running   English   prose text    ,
-# NSg/J/P+ . #d    . NPr/ISg+ NPl/V    P  J/P   # . #   . #   NPl/V P  NSg/V/J/P NPr🅪/V/J+ NSg/V N🅪Sg/V+ .
-> made up        of 500 samples from randomly chosen   publications . Each sample is 2 , 000
-# V    NSg/V/J/P P  #   NPl/V+  P    R        NᴹSg/V/J NPl+         . Dq+  NSg/V+ VL # . #
-> or    more         words  ( ending at    the first   sentence - end    after 2 , 000 words  , so        that         the
-# NPr/C NPr/I/V/J/Dq NPl/V+ . NSg/V  NSg/P D   NSg/V/J NSg/V+   . NSg/V+ P     # . #   NPl/V+ . NSg/I/J/C NSg/I/C/Ddem D
->>>>>>> 90234093
 > corpus contains only  complete sentences ) .
 # NSg+   V3       J/R/C NSg/V/J  NPl/V3+   . .
 >
 #
-<<<<<<< HEAD
-> The Brown    Corpus was painstakingly " tagged " with part     - of - speech  markers over
-# D+  NPr/V/J+ NSg+   VPt R             . V/J    . P    NSg/V/J+ . P  . N🅪Sg/V+ NPl/V3  NSg/J/P
+> The Brown     Corpus was painstakingly " tagged " with part     - of - speech  markers over
+# D+  NPr🅪/V/J+ NSg+   VPt R             . V/J    . P    NSg/V/J+ . P  . N🅪Sg/V+ NPl/V3  NSg/J/P
 > many        years . A    first    approximation was done      with a    program by      Greene and Rubin ,
-# NSg/I/J/Dq+ NPl+  . D/P+ NSg/V/J+ NSg+          VPt NSg/VPp/J P    D/P+ NPr/V+  NSg/J/P NPr    V/C NPr   .
-=======
-> The Brown     Corpus was painstakingly " tagged " with part     - of - speech  markers over
-# D+  NPr🅪/V/J+ NSg+   V   R             . V/J    . P    NSg/V/J+ . P  . N🅪Sg/V+ NPl/V   NSg/J/P
-> many        years . A    first    approximation was done    with a    program by      Greene and Rubin ,
-# NSg/I/J/Dq+ NPl+  . D/P+ NSg/V/J+ N🅪Sg+         V   NSg/V/J P    D/P+ NPr/V+  NSg/J/P NPr    V/C NPr   .
->>>>>>> 90234093
+# NSg/I/J/Dq+ NPl+  . D/P+ NSg/V/J+ N🅪Sg+         VPt NSg/VPp/J P    D/P+ NPr/V+  NSg/J/P NPr    V/C NPr   .
 > which consisted of a   huge handmade list  of what   categories could  co       - occur at
 # I/C+  VP/J      P  D/P J    NSg/J    NSg/V P  NSg/I+ NPl+       NSg/VX NPr/I/V+ . V     NSg/P
 > all          . For example , article then    noun   can    occur , but     article then    verb   ( arguably )
@@ -339,21 +232,12 @@
 # NSg/V P  V/J    NPr    NPl/V3+
 >
 #
-<<<<<<< HEAD
 > In      the mid      - 1980s , researchers in      Europe began to use   hidden Markov models  ( HMMs )
 # NPr/J/P D   NSg/J/P+ . #d    . NPl         NPr/J/P NPr+   VPt   P  NSg/V V/J    NPr    NPl/V3+ . ?    .
 > to disambiguate parts  of speech  , when    working to tag   the Lancaster - Oslo - Bergen
 # P  V            NPl/V3 P  N🅪Sg/V+ . NSg/I/C Vg      P  NSg/V D   NPr       . NPr+ . NPr+
 > Corpus of British English   . HMMs involve counting cases   ( such  as    from the Brown
-# NSg    P  NPr/J   NPr🅪/V/J+ . ?    V       Vg       NPl/V3+ . NSg/I NSg/R P    D   NPr/V/J
-=======
-> In      the mid      - 1980s , researchers in      Europe began to use   hidden Markov models ( HMMs )
-# NPr/J/P D   NSg/J/P+ . #d    . NPl         NPr/J/P NPr+   V     P  NSg/V V/J    NPr    NPl/V+ . ?    .
-> to disambiguate parts of speech  , when    working to tag   the Lancaster - Oslo - Bergen
-# P  V            NPl/V P  N🅪Sg/V+ . NSg/I/C V       P  NSg/V D   NPr       . NPr+ . NPr+
-> Corpus of British English   . HMMs involve counting cases  ( such  as    from the Brown
-# NSg    P  NPr/J   NPr🅪/V/J+ . ?    V       V        NPl/V+ . NSg/I NSg/R P    D   NPr🅪/V/J
->>>>>>> 90234093
+# NSg    P  NPr/J   NPr🅪/V/J+ . ?    V       Vg       NPl/V3+ . NSg/I NSg/R P    D   NPr🅪/V/J
 > Corpus ) and making a   table of the probabilities of certain sequences . For
 # NSg+   . V/C NSg/Vg D/P NSg/V P  D   NPl           P  I/J     NPl/V3+   . C/P
 > example , once  you've seen    an  article such  as    ' the ' , perhaps the next    word   is  a
@@ -407,10 +291,9 @@
 > CLAWS   pioneered the field of HMM - based part    of speech  tagging but     was quite
 # NPl/V3+ VP/J      D   NSg/V P  V   . VP/J  NSg/V/J P  N🅪Sg/V+ NSg/V   NSg/C/P VPt NSg
 > expensive since it       enumerated all          possibilities . It       sometimes had to resort to
-<<<<<<< HEAD
 # J         C/P   NPr/ISg+ VP/J       NSg/I/J/C/Dq NPl+          . NPr/ISg+ R         V   P  NSg/V  P
-> backup methods when    there were    simply too many       options ( the Brown    Corpus
-# NSg/J  NPl/V3+ NSg/I/C +     NSg/VPt R      W?  NSg/I/J/Dq NPl/V3  . D+  NPr/V/J+ NSg+
+> backup methods when    there were    simply too many       options ( the Brown     Corpus
+# NSg/J  NPl/V3+ NSg/I/C +     NSg/VPt R      W?  NSg/I/J/Dq NPl/V3  . D+  NPr🅪/V/J+ NSg+
 > contains a   case   with 17 ambiguous words  in      a    row    , and there are words   such  as
 # V3       D/P NPr/V+ P    #  J         NPl/V3 NPr/J/P D/P+ NSg/V+ . V/C +     V   NPl/V3+ NSg/I NSg/R
 > " still   " that          can    represent as    many       as    7 distinct parts  of speech  .
@@ -419,23 +302,8 @@
 #
 > HMMs underlie the functioning of stochastic taggers and are used     in      various
 # ?    V        D   Vg+         P  J          NPl     V/C V   VPPtPp/J NPr/J/P J
-> algorithms one       of the most       widely used     being    the bi    - directional inference
-# NPl+       NSg/I/V/J P  D   NSg/I/J/Dq R      VPPtPp/J NSg/Vg/C D   NSg/J . NSg/J       NSg+
-=======
-# J         C/P   NPr/ISg+ V/J        NSg/I/J/C/Dq NPl+          . NPr/ISg+ R         V   P  NSg/V  P
-> backup methods when    there were  simply too many       options ( the Brown     Corpus
-# NSg/J  NPl/V+  NSg/I/C +     NSg/V R      W?  NSg/I/J/Dq NPl/V   . D+  NPr🅪/V/J+ NSg+
-> contains a   case   with 17 ambiguous words in      a    row    , and there are words  such  as
-# V        D/P NPr/V+ P    #  J         NPl/V NPr/J/P D/P+ NSg/V+ . V/C +     V   NPl/V+ NSg/I NSg/R
-> " still   " that          can    represent as    many       as    7 distinct parts of speech  .
-# . NSg/V/J . NSg/I/C/Ddem+ NPr/VX V         NSg/R NSg/I/J/Dq NSg/R # V/J      NPl/V P  N🅪Sg/V+ .
->
-#
-> HMMs underlie the functioning of stochastic taggers and are used in      various
-# ?    V        D   V+          P  J          NPl     V/C V   V/J  NPr/J/P J
-> algorithms one       of the most       widely used being    the bi    - directional inference
-# NPl+       NSg/I/V/J P  D   NSg/I/J/Dq R      V/J  N🅪Sg/V/C D   NSg/J . NSg/J       NSg+
->>>>>>> 90234093
+> algorithms one       of the most       widely used     being     the bi    - directional inference
+# NPl+       NSg/I/V/J P  D   NSg/I/J/Dq R      VPPtPp/J N🅪Sg/Vg/C D   NSg/J . NSg/J       NSg+
 > algorithm .
 # NSg       .
 >
@@ -447,7 +315,6 @@
 > In      1987 , Steven DeRose and Kenneth W. Church independently developed dynamic
 # NPr/J/P #    . NPr+   ?      V/C NPr+    ?  NPr/V+ R             VP/J      NSg/J
 > programming algorithms to solve the same problem in      vastly less    time      . Their
-<<<<<<< HEAD
 # NᴹSg/Vg+    NPl+       P  NSg/V D   I/J  NSg/J+  NPr/J/P R      V/J/C/P N🅪Sg/V/J+ . D$+
 > methods were    similar to the Viterbi algorithm known for some     time      in      other
 # NPl/V3+ NSg/VPt NSg/J   P  D   ?       NSg       VPp/J C/P I/J/R/Dq N🅪Sg/V/J+ NPr/J/P NSg/V/J
@@ -455,31 +322,14 @@
 # NPrPl/V3+ . ?      VPPtPp/J D/P NSg/V P  NPl/V3+ . NSg/V/C/P NPr/V+ VPPtPp/J D/P NSg/V P  NPl/V3  V/C D/P
 > method of estimating the values  for triples that          were    rare    or    nonexistent in      the
 # NSg/V  P  Vg         D   NPl/V3+ C/P NPl/V3  NSg/I/C/Ddem+ NSg/VPt NSg/V/J NPr/C NSg/J       NPr/J/P D
-> Brown   Corpus ( an  actual measurement of triple  probabilities would require a   much
-# NPr/V/J NSg+   . D/P NSg/J  NSg         P  NSg/V/J NPl+          VX    NSg/V   D/P NSg/I/J/Dq
-> larger corpus ) . Both   methods achieved an  accuracy of over    95 % . DeRose's 1990
-# JC     NSg+   . . I/C/Dq NPl/V3+ VP/J     D/P N🅪Sg+    P  NSg/J/P #  . . ?        #
-> dissertation at    Brown   University included analyses     of the specific error  types   ,
-# NSg+         NSg/P NPr/V/J NSg+       VP/J     NPl/V3/Au/Br P  D   NSg/J    NSg/V+ NPl/V3+ .
-> probabilities , and other   related data  , and replicated his     work   for Greek   , where
-# NPl+          . V/C NSg/V/J J       N🅪Pl+ . V/C VP/J       ISg/D$+ NSg/V+ C/P NPr/V/J . NSg/C
-=======
-# NᴹSg/V+     NPl+       P  NSg/V D   I/J  NSg/J+  NPr/J/P R      V/J/C/P N🅪Sg/V/J+ . D$+
-> methods were  similar to the Viterbi algorithm known for some     time      in      other
-# NPl/V+  NSg/V NSg/J   P  D   ?       NSg       V/J   C/P I/J/R/Dq N🅪Sg/V/J+ NPr/J/P NSg/V/J
-> fields   . DeRose used a   table of pairs  , while     Church used a   table of triples and a
-# NPrPl/V+ . ?      V/J  D/P NSg/V P  NPl/V+ . NSg/V/C/P NPr/V+ V/J  D/P NSg/V P  NPl/V   V/C D/P
-> method of estimating the values for triples that          were  rare    or    nonexistent in      the
-# NSg/V  P  V          D   NPl/V+ C/P NPl/V   NSg/I/C/Ddem+ NSg/V NSg/V/J NPr/C NSg/J       NPr/J/P D
 > Brown    Corpus ( an  actual measurement of triple  probabilities would require a   much
 # NPr🅪/V/J NSg+   . D/P NSg/J  NSg         P  NSg/V/J NPl+          VX    NSg/V   D/P NSg/I/J/Dq
 > larger corpus ) . Both   methods achieved an  accuracy of over    95 % . DeRose's 1990
-# JC     NSg+   . . I/C/Dq NPl/V+  V/J      D/P N🅪Sg+    P  NSg/J/P #  . . ?        #
-> dissertation at    Brown    University included analyses    of the specific error  types  ,
-# NSg+         NSg/P NPr🅪/V/J NSg+       V/J      NPl/V/Au/Br P  D   NSg/J    NSg/V+ NPl/V+ .
+# JC     NSg+   . . I/C/Dq NPl/V3+ VP/J     D/P N🅪Sg+    P  NSg/J/P #  . . ?        #
+> dissertation at    Brown    University included analyses     of the specific error  types   ,
+# NSg+         NSg/P NPr🅪/V/J NSg+       VP/J     NPl/V3/Au/Br P  D   NSg/J    NSg/V+ NPl/V3+ .
 > probabilities , and other   related data  , and replicated his     work    for Greek   , where
-# NPl+          . V/C NSg/V/J J       N🅪Pl+ . V/C V/J        ISg/D$+ N🅪Sg/V+ C/P NPr/V/J . NSg/C
->>>>>>> 90234093
+# NPl+          . V/C NSg/V/J J       N🅪Pl+ . V/C VP/J       ISg/D$+ N🅪Sg/V+ C/P NPr/V/J . NSg/C
 > it       proved similarly effective .
 # NPr/ISg+ VP/J   R         NSg/J     .
 >
@@ -489,27 +339,15 @@
 > processing . The accuracy reported was higher than the typical accuracy of very
 # Vg+        . D+  N🅪Sg+    VP/J     VPt NSg/JC C/P  D   NSg/J   N🅪Sg     P  J/R
 > sophisticated algorithms that          integrated part    of speech  choice with many       higher
-<<<<<<< HEAD
 # VP/J+         NPl+       NSg/I/C/Ddem+ VP/J       NSg/V/J P  N🅪Sg/V+ NSg/J+ P    NSg/I/J/Dq NSg/JC
 > levels of linguistic analysis : syntax , morphology , semantics , and so        on  . CLAWS   ,
-# NPl/V3 P  J          N🅪Sg     . NSg+   . NSg+       . NPl+      . V/C NSg/I/J/C J/P . NPl/V3+ .
+# NPl/V3 P  J          N🅪Sg     . NᴹSg+  . NᴹSg+      . NPl+      . V/C NSg/I/J/C J/P . NPl/V3+ .
 > DeRose's and Church's methods did fail    for some     of the known cases   where
 # ?        V/C NSg$     NPl/V3+ VPt NSg/V/J C/P I/J/R/Dq P  D   VPp/J NPl/V3+ NSg/C
 > semantics is  required , but     those  proved negligibly rare    . This   convinced many       in
 # NPl+      VL3 VP/J     . NSg/C/P I/Ddem VP/J   R          NSg/V/J . I/Ddem VP/J      NSg/I/J/Dq NPr/J/P
 > the field  that          part     - of - speech  tagging could  usefully be      separated from the other
 # D+  NSg/V+ NSg/I/C/Ddem+ NSg/V/J+ . P  . N🅪Sg/V+ NSg/V   NSg/VX R        NSg/VXL VP/J      P    D   NSg/V/J
-=======
-# V/J+          NPl+       NSg/I/C/Ddem+ V/J        NSg/V/J P  N🅪Sg/V+ NSg/J+ P    NSg/I/J/Dq NSg/JC
-> levels of linguistic analysis : syntax , morphology , semantics , and so        on  . CLAWS  ,
-# NPl/V  P  J          N🅪Sg     . NᴹSg+  . NᴹSg+      . NPl+      . V/C NSg/I/J/C J/P . NPl/V+ .
-> DeRose's and Church's methods did fail    for some     of the known cases  where
-# ?        V/C NSg$     NPl/V+  V   NSg/V/J C/P I/J/R/Dq P  D   V/J   NPl/V+ NSg/C
-> semantics is required , but     those  proved negligibly rare    . This   convinced many       in
-# NPl+      VL V/J      . NSg/C/P I/Ddem V/J    R          NSg/V/J . I/Ddem V/J       NSg/I/J/Dq NPr/J/P
-> the field  that          part     - of - speech  tagging could  usefully be     separated from the other
-# D+  NSg/V+ NSg/I/C/Ddem+ NSg/V/J+ . P  . N🅪Sg/V+ NSg/V   NSg/VX R        NSg/VX V/J       P    D   NSg/V/J
->>>>>>> 90234093
 > levels of processing ; this    , in      turn  , simplified the theory and practice of
 # NPl/V3 P  Vg+        . I/Ddem+ . NPr/J/P NSg/V . VP/J       D   NSg    V/C NSg/V    P
 > computerized language analysis and encouraged researchers to find  ways to
@@ -530,13 +368,8 @@
 # NSg/V NSg/V+ NPl+          . NPr/ISg+ VL3 . C       . W?   NSg/J    P  NSg/V     Vg
 > " unsupervised " tagging . Unsupervised tagging techniques use   an  untagged corpus
 # . V/J          . NSg/V   . V/J          NSg/V   NPl+       NSg/V D/P J        NSg+
-<<<<<<< HEAD
 > for their training data  and produce the tagset by      induction . That          is  , they
-# C/P D$+   NSg/Vg+  N🅪Pl+ V/C NSg/V   D   NSg    NSg/J/P NSg       . NSg/I/C/Ddem+ VL3 . IPl+
-=======
-> for their training data  and produce the tagset by      induction . That          is , they
-# C/P D$+   NᴹSg/V+  N🅪Pl+ V/C NSg/V   D   NSg    NSg/J/P NSg       . NSg/I/C/Ddem+ VL . IPl+
->>>>>>> 90234093
+# C/P D$+   NᴹSg/Vg+ N🅪Pl+ V/C NSg/V   D   NSg    NSg/J/P NSg       . NSg/I/C/Ddem+ VL3 . IPl+
 > observe patterns in      word   use   , and derive part     - of - speech  categories themselves .
 # NSg/V   NPl/V3+  NPr/J/P NSg/V+ NSg/V . V/C NSg/V  NSg/V/J+ . P  . N🅪Sg/V+ NPl+       IPl+       .
 > For example , statistics readily reveal that          " the " , " a   " , and " an  " occur in
@@ -602,10 +435,6 @@
 >
 #
 > In      2014 , a    paper     reporting using the structure regularization method for
-<<<<<<< HEAD
-# NPr/J/P #    . D/P+ N🅪Sg/V/J+ Vg        Vg    D   NSg/V+    N🅪Sg           NSg/V  C/P
-=======
-# NPr/J/P #    . D/P+ N🅪Sg/V/J+ V         V     D   N🅪Sg/V+   N🅪Sg           NSg/V  C/P
->>>>>>> 90234093
+# NPr/J/P #    . D/P+ N🅪Sg/V/J+ Vg        Vg    D   N🅪Sg/V+   N🅪Sg           NSg/V  C/P
 > part     - of - speech  tagging , achieving 97.36 % on  a   standard benchmark dataset .
 # NSg/V/J+ . P  . N🅪Sg/V+ NSg/V   . Vg        #     . J/P D/P NSg/J    NSg/V     NSg     .