--- conflicted
+++ resolved
@@ -17,34 +17,19 @@
 > text ( corpus ) as    corresponding to a   particular part    of speech , based on  both its
 # NSg  . NSg    . NSg/R NSg/V/J       P  D/P NSg/J      NSg/V/J P  NSg/V  . V/J   J/P I/C  ISg/D
 > definition and its   context . A   simplified form  of this is commonly taught to
-<<<<<<< HEAD
 # NSg        V/C ISg/D NSg     . D/P J          NSg/V P  I/D  VL J/R      V      P
-> school - age   children , in          the identification of words as    nouns , verbs , adjectives ,
-# NSg/V  . NSg/V NPl      . NPrSg/V/J/P D   NSg            P  NPl/V NSg/R NPl/V . NPl/V . NPl/V      .
-=======
-# NSg        V/C ISg/D NSg     . D/P W?         NSg/V P  I/D  VL J/R      V      P
 > school - age   children , in the identification of words as    nouns , verbs , adjectives ,
-# NSg/V  . NSg/V NPl      . P  D   NSg            P  NPl   NSg/R NPl   . NPl   . NPl        .
->>>>>>> d086cac1
+# NSg/V  . NSg/V NPl      . P  D   NSg            P  NPl/V NSg/R NPl/V . NPl/V . NPl/V      .
 > adverbs , etc.
 # NPl/V   . W?
 >
 #
-<<<<<<< HEAD
-> Once  performed by      hand  , POS tagging is now         done    in          the context of computational
-# NSg/C V/J       NSg/J/P NSg/V . ?   NSg/V   VL NPrSg/V/J/C NSg/V/J NPrSg/V/J/P D   NSg     P  J
+> Once  performed by      hand  , POS tagging is now         done    in the context of computational
+# NSg/C V/J       NSg/J/P NSg/V . ?   NSg/V   VL NPrSg/V/J/C NSg/V/J P  D   NSg     P  J
 > linguistics , using algorithms which associate discrete terms , as    well    as    hidden
 # NSg         . V     NPl        I/C   NSg/V/J   J        NPl/V . NSg/R NSg/V/J NSg/R V/J
-> parts of speech , by      a   set     of descriptive tags  . POS - tagging algorithms fall  into
-# NPl/V P  NSg/V  . NSg/J/P D/P NPrSg/J P  NSg/J       NPl/V . ?   . NSg/V   NPl        NSg/V P
-=======
-> Once  performed by      hand  , POS tagging is now         done    in the context of computational
-# NSg/C V         NSg/J/P NSg/V . ?   NSg/V   VL NPrSg/V/J/C NSg/V/J P  D   NSg     P  J
-> linguistics , using algorithms which associate discrete terms , as    well    as    hidden
-# NSg         . V     NPl        I/C   NSg/V/J   J        NPl   . NSg/R NSg/V/J NSg/R V/J
-> parts of speech , by a   set     of descriptive tags . POS - tagging algorithms fall  into
-# NPl   P  NSg/V  . P  D/P NPrSg/J P  NSg/J       NPl  . ?   . NSg/V   NPl        NSg/V P
->>>>>>> d086cac1
+> parts of speech , by a   set     of descriptive tags  . POS - tagging algorithms fall  into
+# NPl/V P  NSg/V  . P  D/P NPrSg/J P  NSg/J       NPl/V . ?   . NSg/V   NPl        NSg/V P
 > two distinctive groups : rule  - based and stochastic . E. Brill's tagger , one       of the
 # NSg NSg/J       NPl/V  . NSg/V . V/J   V/C J          . ?  ?       NSg    . NSg/I/V/J P  D
 > first and most    widely used English   POS - taggers , employs rule  - based algorithms .
@@ -79,17 +64,10 @@
 # NSg/R D   NPrSg/I/J NSg/V/J NSg/J  NSg/V . J           NSg/V   VL NSg/I/V/J NSg/J P  V
 > this ; semantic analysis can      also be     used to infer that    " sailor " and " hatch "
 # I/D  . NSg/J    NSg      NPrSg/VX W?   NSg/VX V/J  P  J     N/I/C/D . NSg    . V/C . NSg/V .
-<<<<<<< HEAD
-> implicate " dogs  " as    1 ) in          the nautical context and 2 ) an  action applied to the
-# NSg/V     . NPl/V . NSg/R # . NPrSg/V/J/P D   J        NSg/V   V/C # . D/P NSg/J  V/J     P  D
-> object " hatch " ( in          this context , " dogs  " is a   nautical term    meaning " fastens ( a
-# NSg    . NSg/V . . NPrSg/V/J/P I/D  NSg/V   . . NPl/V . VL D/P J        NSg/V/J NSg/V/J . V       . D/P
-=======
-> implicate " dogs " as    1 ) in the nautical context and 2 ) an  action applied to the
-# NSg/V     . NPl  . NSg/R # . P  D   J        NSg/V   V/C # . D/P NSg/J  W?      P  D
-> object " hatch " ( in this context , " dogs " is a   nautical term    meaning " fastens ( a
-# NSg    . NSg/V . . P  I/D  NSg/V   . . NPl  . VL D/P J        NSg/V/J NSg/V/J . NPl     . D/P
->>>>>>> d086cac1
+> implicate " dogs  " as    1 ) in the nautical context and 2 ) an  action applied to the
+# NSg/V     . NPl/V . NSg/R # . P  D   J        NSg/V   V/C # . D/P NSg/J  V/J     P  D
+> object " hatch " ( in this context , " dogs  " is a   nautical term    meaning " fastens ( a
+# NSg    . NSg/V . . P  I/D  NSg/V   . . NPl/V . VL D/P J        NSg/V/J NSg/V/J . V       . D/P
 > watertight door  ) securely " ) .
 # J          NSg/V . J/R      . . .
 >
@@ -103,41 +81,23 @@
 > article , adjective , preposition , pronoun , adverb , conjunction , and interjection .
 # NSg/V   . NSg/V/J   . NSg/V       . NSg/V   . NSg/V  . NSg/V       . V/C NSg          .
 > However , there are clearly many    more        categories and sub     - categories . For nouns ,
-<<<<<<< HEAD
 # C       . W?    V   J/R     N/I/J/D NPrSg/I/V/J NPl        V/C NSg/V/P . NPl        . C/P NPl/V .
-> the plural , possessive , and singular forms can      be     distinguished . In          many
-# D   NSg/J  . NSg/J      . V/C NSg/J    NPl/V NPrSg/VX NSg/VX V/J           . NPrSg/V/J/P N/I/J/D
-=======
-# C       . W?    V   J/R     N/I/J/D NPrSg/I/V/J NPl        V/C NSg/V/P . NPl        . C/P NPl   .
 > the plural , possessive , and singular forms can      be     distinguished . In many
-# D   NSg/J  . NSg/J      . V/C NSg/J    NPl   NPrSg/VX NSg/VX V/J           . P  N/I/J/D
->>>>>>> d086cac1
+# D   NSg/J  . NSg/J      . V/C NSg/J    NPl/V NPrSg/VX NSg/VX V/J           . P  N/I/J/D
 > languages words are also marked for their " case    " ( role as    subject , object ,
 # NPl/V     NPl/V V   W?   V/J    C/P D     . NPrSg/V . . NSg  NSg/R NSg/V/J . NSg/V  .
 > etc. ) , grammatical gender  , and so        on  ; while     verbs are marked for tense   , aspect ,
 # W?   . . J           NSg/V/J . V/C NSg/I/J/C J/P . NSg/V/C/P NPl/V V   V/J    C/P NSg/V/J . NSg/V  .
 > and other   things . In          some  tagging systems , different inflections of the same
-<<<<<<< HEAD
 # V/C NSg/V/J NPl/V  . NPrSg/V/J/P I/J/R NSg/V   NPl     . NSg/J     NPl         P  D   I/J
-> root    word  will     get   different parts of speech , resulting in          a   large number  of
-# NPrSg/V NSg/V NPrSg/VX NSg/V NSg/J     NPl/V P  NSg/V  . V         NPrSg/V/J/P D/P NSg/J NSg/V/J P
+> root    word  will     get   different parts of speech , resulting in a   large number  of
+# NPrSg/V NSg/V NPrSg/VX NSg/V NSg/J     NPl/V P  NSg/V  . V         P  D/P NSg/J NSg/V/J P
 > tags  . For example , NN for singular common  nouns , NNS for plural common  nouns , NP
 # NPl/V . C/P NSg/V   . ?  C/P NSg/J    NSg/V/J NPl/V . ?   C/P NSg/J  NSg/V/J NPl/V . NPrSg
-> for singular proper nouns ( see   the POS tags  used in          the Brown   Corpus ) . Other
-# C/P NSg/J    NSg/J  NPl/V . NSg/V D   ?   NPl/V V/J  NPrSg/V/J/P D   NPrSg/J NSg    . . NSg/V/J
+> for singular proper nouns ( see   the POS tags  used in the Brown   Corpus ) . Other
+# C/P NSg/J    NSg/J  NPl/V . NSg/V D   ?   NPl/V V/J  P  D   NPrSg/J NSg    . . NSg/V/J
 > tagging systems use   a   smaller number  of tags  and ignore fine    differences or
 # NSg/V   NPl     NSg/V D/P J       NSg/V/J P  NPl/V V/C V      NSg/V/J NSg/V       NPrSg/C
-=======
-# V/C NSg/V/J NPl    . NPrSg/V/J/P I/J/R NSg/V   NPl     . NSg/J     NPl         P  D   I/J
-> root    word  will     get   different parts of speech , resulting in a   large number  of
-# NPrSg/V NSg/V NPrSg/VX NSg/V NSg/J     NPl   P  NSg/V  . V         P  D/P NSg/J NSg/V/J P
-> tags . For example , NN for singular common  nouns , NNS for plural common  nouns , NP
-# NPl  . C/P NSg/V   . ?  C/P NSg/J    NSg/V/J NPl   . ?   C/P NSg/J  NSg/V/J NPl   . NPrSg
-> for singular proper nouns ( see   the POS tags used in the Brown   Corpus ) . Other
-# C/P NSg/J    NSg/J  NPl   . NSg/V D   ?   NPl  V/J  P  D   NPrSg/J NSg    . . NSg/V/J
-> tagging systems use   a   smaller number  of tags and ignore fine    differences or
-# NSg/V   NPl     NSg/V D/P J       NSg/V/J P  NPl  V/C V      NSg/V/J NSg/V       NPrSg/C
->>>>>>> d086cac1
 > model   them as    features somewhat independent from part    - of - speech .
 # NSg/V/J N/I  NSg/R NPl/V    NSg/I    NSg/J       P    NSg/V/J . P  . NSg/V  .
 >
@@ -147,19 +107,11 @@
 > 150 separate parts of speech for English   . Work  on  stochastic methods for tagging
 # #   NSg/V/J  NPl/V P  NSg/V  C/P NPrSg/V/J . NSg/V J/P J          NPl/V   C/P NSg/V
 > Koine Greek     ( DeRose 1990 ) has used over      1 , 000 parts of speech and found that
-<<<<<<< HEAD
 # ?     NPrSg/V/J . ?      #    . V   V/J  NSg/V/J/P # . #   NPl/V P  NSg/V  V/C NSg/V N/I/C/D
-> about as    many    words were  ambiguous in          that    language as    in          English   . A
-# J/P   NSg/R N/I/J/D NPl/V NSg/V J         NPrSg/V/J/P N/I/C/D NSg/V    NSg/R NPrSg/V/J/P NPrSg/V/J . D/P
-> morphosyntactic descriptor in          the case  of morphologically rich      languages is
-# ?               NSg        NPrSg/V/J/P D   NPrSg P  ?               NPrSg/V/J NPl/V     VL
-=======
-# ?     NPrSg/V/J . ?      #    . V   V/J  NSg/V/J/P # . #   NPl   P  NSg/V  V/C NSg/V N/I/C/D
 > about as    many    words were  ambiguous in that    language as    in          English   . A
-# J/P   NSg/R N/I/J/D NPl   NSg/V J         P  N/I/C/D NSg/V    NSg/R NPrSg/V/J/P NPrSg/V/J . D/P
+# J/P   NSg/R N/I/J/D NPl/V NSg/V J         P  N/I/C/D NSg/V    NSg/R NPrSg/V/J/P NPrSg/V/J . D/P
 > morphosyntactic descriptor in the case  of morphologically rich      languages is
-# ?               NSg        P  D   NPrSg P  ?               NPrSg/V/J NPl       VL
->>>>>>> d086cac1
+# ?               NSg        P  D   NPrSg P  ?               NPrSg/V/J NPl/V     VL
 > commonly expressed using very short       mnemonics , such  as    Ncmsan for Category = Noun  ,
 # J/R      V/J       V     J    NPrSg/V/J/P NPl       . NSg/I NSg/R ?      C/P NSg      . NSg/V .
 > Type  = common  , Gender  = masculine , Number  = singular , Case    = accusative , Animate
@@ -170,36 +122,20 @@
 #
 > The most    popular " tag   set       " for POS tagging for American English   is probably the
 # D   NSg/I/J NSg/J   . NSg/V NPrSg/V/J . C/P ?   NSg/V   C/P NPrSg/J  NPrSg/V/J VL R        D
-<<<<<<< HEAD
-> Penn tag   set       , developed in          the Penn Treebank project . It        is largely similar to
-# NPr  NSg/V NPrSg/V/J . V/J       NPrSg/V/J/P D   NPr  ?        NSg/V   . NPrSg/ISg VL J/R     NSg/J   P
+> Penn tag   set       , developed in the Penn Treebank project . It        is largely similar to
+# NPr  NSg/V NPrSg/V/J . V/J       P  D   NPr  ?        NSg/V   . NPrSg/ISg VL J/R     NSg/J   P
 > the earlier Brown     Corpus and LOB   Corpus tag   sets  , though much  smaller . In
 # D   J       NPrSg/V/J NSg    V/C NSg/V NSg    NSg/V NPl/V . V/C    N/I/J J       . NPrSg/V/J/P
 > Europe , tag   sets  from the Eagles Guidelines see   wide  use   and include versions
 # NPr    . NSg/V NPl/V P    D   NPl    NPl        NSg/V NSg/J NSg/V V/C NSg/V   NPl/V
-=======
-> Penn tag   set       , developed in the Penn Treebank project . It        is largely similar to
-# NPr  NSg/V NPrSg/V/J . V/J       P  D   NPr  ?        NSg/V   . NPrSg/ISg VL J/R     NSg/J   P
-> the earlier Brown     Corpus and LOB   Corpus tag   sets , though much  smaller . In
-# D   J       NPrSg/V/J NSg    V/C NSg/V NSg    NSg/V NPl  . V/C    N/I/J J       . NPrSg/V/J/P
-> Europe , tag   sets from the Eagles Guidelines see   wide  use   and include versions
-# NPr    . NSg/V NPl  P    D   NPl    NPl        NSg/V NSg/J NSg/V V/C NSg/V   NPl
->>>>>>> d086cac1
 > for multiple languages .
 # C/P NSg/J    NPl/V     .
 >
 #
-<<<<<<< HEAD
-> POS tagging work  has been  done    in          a   variety of languages , and the set     of POS
-# ?   NSg/V   NSg/V V   NSg/V NSg/V/J NPrSg/V/J/P D/P NSg     P  NPl/V     . V/C D   NPrSg/J P  ?
+> POS tagging work  has been  done    in a   variety of languages , and the set     of POS
+# ?   NSg/V   NSg/V V   NSg/V NSg/V/J P  D/P NSg     P  NPl/V     . V/C D   NPrSg/J P  ?
 > tags  used varies greatly with language . Tags  usually are designed to include
 # NPl/V V/J  NPl/V  J/R     P    NSg/V    . NPl/V J/R     V   V/J      P  NSg/V
-=======
-> POS tagging work  has been  done    in a   variety of languages , and the set     of POS
-# ?   NSg/V   NSg/V V   NSg/V NSg/V/J P  D/P NSg     P  NPl       . V/C D   NPrSg/J P  ?
-> tags used varies greatly with language . Tags usually are designed to include
-# NPl  V/J  NPl    J/R     P    NSg/V    . NPl  J/R     V   W?       P  NSg/V
->>>>>>> d086cac1
 > overt morphological distinctions , although this leads to inconsistencies such  as
 # NSg/J J             NPl          . C        I/D  NPl/V P  NPl             NSg/I NSg/R
 > case    - marking for pronouns but     not   nouns in          English   , and much  larger
@@ -207,31 +143,17 @@
 > cross       - language differences . The tag sets  for heavily inflected languages such  as
 # NPrSg/V/J/P . NSg/V    NSg/V       . D   NSg NPl/V C/P R       V/J       NPl/V     NSg/I NSg/R
 > Greek     and Latin   can      be     very large ; tagging words in          agglutinative languages such
-<<<<<<< HEAD
 # NPrSg/V/J V/C NPrSg/J NPrSg/VX NSg/VX J    NSg/J . NSg/V   NPl/V NPrSg/V/J/P ?             NPl/V     NSg/I
-> as    Inuit   languages may      be     virtually impossible . At        the other extreme , Petrov et
-# NSg/R NPrSg/J NPl/V     NPrSg/VX NSg/VX J/R       NSg/J      . NSg/I/V/P D   NSg/J NSg/J   . ?      ?
-=======
-# NPrSg/V/J V/C NPrSg/J NPrSg/VX NSg/VX J    NSg/J . NSg/V   NPl   NPrSg/V/J/P ?             NPl       NSg/I
 > as    Inuit   languages may      be     virtually impossible . At the other extreme , Petrov et
-# NSg/R NPrSg/J NPl       NPrSg/VX NSg/VX J/R       NSg/J      . P  D   NSg/J NSg/J   . ?      ?
->>>>>>> d086cac1
+# NSg/R NPrSg/J NPl/V     NPrSg/VX NSg/VX J/R       NSg/J      . P  D   NSg/J NSg/J   . ?      ?
 > al. have   proposed a   " universal " tag   set       , with 12 categories ( for example , no
 # ?   NSg/VX V/J      D/P . NSg/J     . NSg/V NPrSg/V/J . P    #  NPl        . C/P NSg/V   . NPrSg/P
 > subtypes of nouns , verbs , punctuation , and so        on  ) . Whether a   very small     set       of
-<<<<<<< HEAD
 # NPl      P  NPl/V . NPl/V . NSg         . V/C NSg/I/J/C J/P . . I/C     D/P J    NPrSg/V/J NPrSg/V/J P
 > very broad tags  or      a   much  larger set       of more        precise ones  is preferable , depends
 # J    NSg/J NPl/V NPrSg/C D/P N/I/J J      NPrSg/V/J P  NPrSg/I/V/J V/J     NPl/V VL W?         . NPl/V
-> on  the purpose at        hand  . Automatic tagging is easier on  smaller tag   - sets  .
-# J/P D   NSg     NSg/I/V/P NSg/V . NSg/J     NSg/V   VL J      J/P J       NSg/V . NPl/V .
-=======
-# NPl      P  NPl   . NPl   . NSg         . V/C NSg/I/J/C J/P . . I/C     D/P J    NPrSg/V/J NPrSg/V/J P
-> very broad tags or      a   much  larger set       of more        precise ones is preferable , depends
-# J    NSg/J NPl  NPrSg/C D/P N/I/J J      NPrSg/V/J P  NPrSg/I/V/J V/J     NPl  VL W?         . NPl
-> on the purpose at        hand  . Automatic tagging is easier on  smaller tag   - sets .
-# P  D   NSg     NSg/I/V/P NSg/V . NSg/J     NSg/V   VL J      J/P J       NSg/V . NPl  .
->>>>>>> d086cac1
+> on the purpose at        hand  . Automatic tagging is easier on  smaller tag   - sets  .
+# P  D   NSg     NSg/I/V/P NSg/V . NSg/J     NSg/V   VL J      J/P J       NSg/V . NPl/V .
 >
 #
 > History
@@ -251,15 +173,9 @@
 > mid     - 1960s . It        consists of about 1 , 000 , 000 words of running   English   prose text  ,
 # NSg/J/P . #d    . NPrSg/ISg NPl/V    P  J/P   # . #   . #   NPl/V P  NSg/V/J/P NPrSg/V/J NSg/V NSg/V .
 > made  up        of 500 samples from randomly chosen publications . Each sample is 2 , 000
-<<<<<<< HEAD
 # NSg/V NSg/V/J/P P  #   NPl/V   P    J/R      V/J    NPl          . D    NSg/V  VL # . #
-> or      more        words ( ending at        the first sentence - end   after 2 , 000 words , so        that    the
-# NPrSg/C NPrSg/I/V/J NPl/V . NSg/V  NSg/I/V/P D   NSg/J NSg/V    . NSg/V J/P   # . #   NPl/V . NSg/I/J/C N/I/C/D D
-=======
-# NSg/V NSg/V/J/P P  #   NPl     P    J/R      V/J    NPl          . D    NSg/V  VL # . #
 > or      more        words ( ending at the first sentence - end   after 2 , 000 words , so        that    the
-# NPrSg/C NPrSg/I/V/J NPl   . NSg/V  P  D   NSg/J NSg/V    . NSg/V J/P   # . #   NPl   . NSg/I/J/C N/I/C/D D
->>>>>>> d086cac1
+# NPrSg/C NPrSg/I/V/J NPl/V . NSg/V  P  D   NSg/J NSg/V    . NSg/V J/P   # . #   NPl/V . NSg/I/J/C N/I/C/D D
 > corpus contains only complete sentences ) .
 # NSg    V        W?   NSg/V/J  NPl/V     . .
 >
@@ -273,15 +189,9 @@
 > all       . For example , article then    noun  can      occur , but     article then    verb  ( arguably )
 # NSg/I/J/C . C/P NSg/V   . NSg/V   NSg/J/C NSg/V NPrSg/VX V     . NSg/C/P NSg/V   NSg/J/C NSg/V . R        .
 > cannot . The program got about 70 % correct . Its   results were  repeatedly reviewed
-<<<<<<< HEAD
 # NSg/V  . D   NPrSg   V   J/P   #  . NSg/V/J . ISg/D NPl     NSg/V J/R        V/J
-> and corrected by      hand  , and later users sent  in          errata so        that    by      the late  70 s
-# V/C V/J       NSg/J/P NSg/V . V/C J     NPl   NSg/V NPrSg/V/J/P NSg    NSg/I/J/C N/I/C/D NSg/J/P D   NSg/J #  ?
-=======
-# NSg/V  . D   NPrSg   V   J/P   #  . NSg/V/J . ISg/D NPl     NSg/V J/R        W?
 > and corrected by      hand  , and later users sent  in          errata so        that    by the late  70 s
-# V/C V         NSg/J/P NSg/V . V/C J     NPl   NSg/V NPrSg/V/J/P NSg    NSg/I/J/C N/I/C/D P  D   NSg/J #  ?
->>>>>>> d086cac1
+# V/C V/J       NSg/J/P NSg/V . V/C J     NPl   NSg/V NPrSg/V/J/P NSg    NSg/I/J/C N/I/C/D P  D   NSg/J #  ?
 > the tagging was nearly perfect ( allowing for some  cases on  which even    human
 # D   NSg     V   J/R    NSg/V/J . V        C/P I/J/R NPl/V J/P I/C   NSg/V/J NSg/V/J
 > speakers might    not   agree ) .
@@ -289,23 +199,13 @@
 >
 #
 > This corpus has been  used for innumerable studies of word  - frequency and of
-<<<<<<< HEAD
 # I/D  NSg    V   NSg/V V/J  C/P J           NPl/V   P  NSg/V . NSg       V/C P
-> part    - of - speech and inspired the development of similar " tagged " corpora in          many
-# NSg/V/J . P  . NSg/V  V/C V/J      D   NSg         P  NSg/J   . V/J    . NPl     NPrSg/V/J/P N/I/J/D
-=======
-# I/D  NSg    V   NSg/V V/J  C/P J           NPl     P  NSg/V . NSg       V/C P
 > part    - of - speech and inspired the development of similar " tagged " corpora in many
 # NSg/V/J . P  . NSg/V  V/C V/J      D   NSg         P  NSg/J   . V/J    . NPl     P  N/I/J/D
->>>>>>> d086cac1
 > other   languages . Statistics derived by      analyzing it        formed the basis for most
 # NSg/V/J NPl/V     . NPl/V      V/J     NSg/J/P V         NPrSg/ISg V/J    D   NSg   C/P NSg/I/J
 > later part    - of - speech tagging systems , such  as    CLAWS and VOLSUNGA . However , by
-<<<<<<< HEAD
-# J     NSg/V/J . P  . NSg/V  NSg/V   NPl     . NSg/I NSg/R NPl/V V/C ?        . C       . NSg/J/P
-=======
-# J     NSg/V/J . P  . NSg/V  NSg/V   NPl     . NSg/I NSg/R NPl   V/C ?        . C       . P
->>>>>>> d086cac1
+# J     NSg/V/J . P  . NSg/V  NSg/V   NPl     . NSg/I NSg/R NPl/V V/C ?        . C       . P
 > this time  ( 2005 ) it        has been  superseded by      larger corpora such  as    the 100
 # I/D  NSg/V . #    . NPrSg/ISg V   NSg/V V/J        NSg/J/P J      NPl     NSg/I NSg/R D   #
 > million word  British National Corpus , even    though larger corpora are rarely so
@@ -332,13 +232,8 @@
 # NSg/V P  V/J    NPr    NPl/V
 >
 #
-<<<<<<< HEAD
-> In          the mid     - 1980s , researchers in          Europe began to use   hidden Markov models ( HMMs )
-# NPrSg/V/J/P D   NSg/J/P . #d    . W?          NPrSg/V/J/P NPr    V     P  NSg/V V/J    NPr    NPl/V  . ?    .
-=======
 > In the mid     - 1980s , researchers in          Europe began to use   hidden Markov models ( HMMs )
-# P  D   NSg/J/P . #d    . W?          NPrSg/V/J/P NPr    V     P  NSg/V V/J    NPr    NPl    . ?    .
->>>>>>> d086cac1
+# P  D   NSg/J/P . #d    . W?          NPrSg/V/J/P NPr    V     P  NSg/V V/J    NPr    NPl/V  . ?    .
 > to disambiguate parts of speech , when    working to tag   the Lancaster - Oslo - Bergen
 # P  V            NPl/V P  NSg/V  . NSg/I/C V       P  NSg/V D   NPr       . NPr  . NPr
 > Corpus of British English   . HMMs involve counting cases ( such  as    from the Brown
@@ -360,15 +255,9 @@
 > More        advanced ( " higher - order " ) HMMs learn the probabilities not   only of pairs
 # NPrSg/I/V/J V/J      . . J      . NSg/V . . ?    NSg/V D   NPl           NSg/C W?   P  NPl/V
 > but     triples or      even    larger sequences . So        , for example , if    you've just seen  a
-<<<<<<< HEAD
 # NSg/C/P NPl/V   NPrSg/C NSg/V/J J      NPl/V     . NSg/I/J/C . C/P NSg/V   . NSg/C W?     V/J  NSg/V D/P
-> noun followed by      a   verb , the next    item  may      be     very likely a   preposition ,
-# NSg  V/J      NSg/J/P D/P NSg  . D   NSg/J/P NSg/V NPrSg/VX NSg/VX J    NSg/J  D/P NSg         .
-=======
-# NSg/C/P NPl     NPrSg/C NSg/V/J J      NPl       . NSg/I/J/C . C/P NSg/V   . NSg/C W?     V/J  NSg/V D/P
 > noun followed by a   verb , the next    item  may      be     very likely a   preposition ,
-# NSg  W?       P  D/P NSg  . D   NSg/J/P NSg/V NPrSg/VX NSg/VX J    NSg/J  D/P NSg         .
->>>>>>> d086cac1
+# NSg  V/J      P  D/P NSg  . D   NSg/J/P NSg/V NPrSg/VX NSg/VX J    NSg/J  D/P NSg         .
 > article , or      noun  , but     much  less    likely another verb  .
 # NSg/V   . NPrSg/C NSg/V . NSg/C/P N/I/J V/J/C/P NSg/J  I/D     NSg/V .
 >
@@ -382,15 +271,9 @@
 > choice in          turn  . The combination with the highest probability is then    chosen . The
 # NSg/J  NPrSg/V/J/P NSg/V . D   NSg         P    D   W?      NSg         VL NSg/J/C V/J    . D
 > European group developed CLAWS , a   tagging program that    did exactly this and
-<<<<<<< HEAD
 # NSg/J    NSg/V V/J       NPl/V . D/P NSg     NPrSg/V N/I/C/D V   J/R     I/D  V/C
-> achieved accuracy in          the 93 – 95 % range .
-# V/J      NSg      NPrSg/V/J/P D   #  . #  . NSg/V .
-=======
-# NSg/J    NSg/V V/J       NPl   . D/P NSg     NPrSg/V N/I/C/D V   J/R     I/D  V/C
 > achieved accuracy in the 93 – 95 % range .
-# W?       NSg      P  D   #  . #  . NSg/V .
->>>>>>> d086cac1
+# V/J      NSg      P  D   #  . #  . NSg/V .
 >
 #
 > Eugene Charniak points out         in          Statistical techniques for natural language
@@ -410,15 +293,9 @@
 > expensive since it        enumerated all       possibilities . It        sometimes had to resort to
 # J         C/P   NPrSg/ISg V/J        NSg/I/J/C NPl           . NPrSg/ISg R         V   P  NSg/V  P
 > backup methods when    there were  simply too many    options ( the Brown   Corpus
-<<<<<<< HEAD
 # NSg/J  NPl/V   NSg/I/C W?    NSg/V R      W?  N/I/J/D NPl/V   . D   NPrSg/J NSg
-> contains a   case  with 17 ambiguous words in          a   row , and there are words such  as
-# V        D/P NPrSg P    #  J         NPl/V NPrSg/V/J/P D/P NSg . V/C W?    V   NPl/V NSg/I NSg/R
-=======
-# NSg/J  NPl     NSg/I/C W?    NSg/V R      W?  N/I/J/D NPl     . D   NPrSg/J NSg
 > contains a   case  with 17 ambiguous words in a   row , and there are words such  as
-# NPl      D/P NPrSg P    #  J         NPl   P  D/P NSg . V/C W?    V   NPl   NSg/I NSg/R
->>>>>>> d086cac1
+# V        D/P NPrSg P    #  J         NPl/V P  D/P NSg . V/C W?    V   NPl/V NSg/I NSg/R
 > " still   " that    can      represent as    many    as    7 distinct parts of speech .
 # . NSg/V/J . N/I/C/D NPrSg/VX V         NSg/R N/I/J/D NSg/R # V/J      NPl/V P  NSg/V  .
 >
@@ -441,17 +318,10 @@
 # NSg/V       NPl        P  NSg/V D   I/J  NSg/J   NPrSg/V/J/P J/R    V/J/C/P NSg/V . D
 > methods were  similar to the Viterbi algorithm known   for some  time  in          other
 # NPl     NSg/V NSg/J   P  D   ?       NSg       NSg/V/J C/P I/J/R NSg/V NPrSg/V/J/P NSg/V/J
-<<<<<<< HEAD
 > fields  . DeRose used a   table of pairs , while     Church  used a   table of triples and a
 # NPrPl/V . ?      V/J  D/P NSg   P  NPl/V . NSg/V/C/P NPrSg/V V/J  D/P NSg   P  NPl/V   V/C D/P
-> method of estimating the values for triples that    were  rare    or      nonexistent in          the
-# NSg    P  V          D   NPl    C/P NPl/V   N/I/C/D NSg/V NSg/V/J NPrSg/C NSg/J       NPrSg/V/J/P D
-=======
-> fields . DeRose used a   table of pairs , while     Church  used a   table of triples and a
-# NPrPl  . ?      V/J  D/P NSg   P  NPl   . NSg/V/C/P NPrSg/V V/J  D/P NSg   P  NPl     V/C D/P
 > method of estimating the values for triples that    were  rare    or      nonexistent in the
-# NSg    P  V          D   NPl    C/P NPl     N/I/C/D NSg/V NSg/V/J NPrSg/C NSg/J       P  D
->>>>>>> d086cac1
+# NSg    P  V          D   NPl    C/P NPl/V   N/I/C/D NSg/V NSg/V/J NPrSg/C NSg/J       P  D
 > Brown   Corpus ( an  actual measurement of triple  probabilities would  require a   much
 # NPrSg/J NSg    . D/P NSg/J  NSg         P  NSg/V/J NPl           NSg/VX NSg/V   D/P N/I/J
 > larger corpus ) . Both methods achieved an  accuracy of over      95 % . DeRose's 1990
@@ -475,11 +345,7 @@
 > DeRose's and Church's methods did fail    for some  of the known cases where
 # ?        V/C N$       NPl/V   V   NSg/V/J C/P I/J/R P  D   NSg/J NPl/V NSg/C
 > semantics is required , but     those proved negligibly rare    . This convinced many    in
-<<<<<<< HEAD
-# NSg       VL V/J      . NSg/C/P I/D   V/J    R          NSg/V/J . I/D  V/J       N/I/J/D NPrSg/V/J/P
-=======
-# NSg       VL W?       . NSg/C/P I/D   V      R          NSg/V/J . I/D  V/J       N/I/J/D P
->>>>>>> d086cac1
+# NSg       VL V/J      . NSg/C/P I/D   V/J    R          NSg/V/J . I/D  V/J       N/I/J/D P
 > the field that    part    - of - speech tagging could  usefully be     separated from the other
 # D   NSg   N/I/C/D NSg/V/J . P  . NSg/V  NSg/V   NSg/VX J/R      NSg/VX V/J       P    D   NSg/J
 > levels of processing ; this , in          turn  , simplified the theory and practice of
@@ -535,15 +401,9 @@
 > known   as    the forward - backward algorithm ) . Hidden Markov model   and visible Markov
 # NSg/V/J NSg/R D   NSg/J   . NSg/J    NSg       . . V/J    NPr    NSg/V/J V/C J       NPr
 > model   taggers can      both be     implemented using the Viterbi algorithm . The
-<<<<<<< HEAD
 # NSg/V/J NPl     NPrSg/VX I/C  NSg/VX V/J         V     D   ?       NSg       . D
-> rule - based Brill tagger is unusual in          that    it        learns a   set     of rule  patterns , and
-# NSg  . V/J   NSg/J NSg    VL NSg/J   NPrSg/V/J/P N/I/C/D NPrSg/ISg NPl/V  D/P NPrSg/J P  NSg/V NPl/V    . V/C
-=======
-# NSg/V/J NPl     NPrSg/VX I/C  NSg/VX V           V     D   ?       NSg       . D
 > rule - based Brill tagger is unusual in that    it        learns a   set     of rule  patterns , and
-# NSg  . W?    NSg/J NSg    VL NSg/J   P  N/I/C/D NPrSg/ISg NPl    D/P NPrSg/J P  NSg/V NPl      . V/C
->>>>>>> d086cac1
+# NSg  . V/J   NSg/J NSg    VL NSg/J   P  N/I/C/D NPrSg/ISg NPl/V  D/P NPrSg/J P  NSg/V NPl/V    . V/C
 > then    applies those patterns rather    than optimizing a   statistical quantity .
 # NSg/J/C V       I/D   NPl/V    NPrSg/V/J C/P  V          D/P J           NSg      .
 >
@@ -558,17 +418,10 @@
 # #  . . . NSg      V/J    .
 >
 #
-<<<<<<< HEAD
-> A   direct comparison of several methods is reported ( with references ) at        the ACL
-# D/P J      NSg        P  J/D     NPl/V   VL V/J      . P    NPl/V      . NSg/I/V/P D   NSg
+> A   direct comparison of several methods is reported ( with references ) at the ACL
+# D/P J      NSg        P  J/D     NPl/V   VL V/J      . P    NPl/V      . P  D   NSg
 > Wiki  . This comparison uses  the Penn tag   set       on  some  of the Penn Treebank data ,
 # NSg/V . I/D  NSg        NPl/V D   NPr  NSg/V NPrSg/V/J J/P I/J/R P  D   NPr  ?        NSg  .
-=======
-> A   direct comparison of several methods is reported ( with references ) at the ACL
-# D/P J      NSg        P  J/D     NPl     VL V        . P    NPl        . P  D   NSg
-> Wiki  . This comparison uses the Penn tag   set       on  some  of the Penn Treebank data ,
-# NSg/V . I/D  NSg        NPl  D   NPr  NSg/V NPrSg/V/J J/P I/J/R P  D   NPr  ?        NSg  .
->>>>>>> d086cac1
 > so        the results are directly comparable . However , many    significant taggers are
 # NSg/I/J/C D   NPl     V   R/C      NSg/J      . C       . N/I/J/D NSg/J       NPl     V
 > not   included ( perhaps because of the labor    involved in          reconfiguring them for
