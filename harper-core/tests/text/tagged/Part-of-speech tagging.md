> <!--
# Unlintable
>            source: https://en.wikipedia.org/w/index.php?title=Part-of-speech_tagging&oldid=1275774341
# Unlintable Unlintable
>            license: CC BY-SA 4.0
# Unlintable Unlintable
>            -->
# Unlintable Unlintable
<<<<<<< HEAD
>            Part    - of  - speech tagging
# Unlintable NSg/V/J . V/P . NSg/V  NSg/V
>
#
> In          corpus linguistics , part    - of  - speech tagging ( POS tagging or      PoS tagging or
# NPrSg/V/J/P NSg    NSg         . NSg/V/J . V/P . NSg/V  NSg/V   . NSg NSg/V   NPrSg/C NSg NSg/V   NPrSg/C
> POST      ) , also called grammatical tagging is the process of  marking up        a   word  in          a
# NPrSg/V/P . . W?   V/J    J           NSg/V   VL D   NSg/V   V/P NSg/V   NSg/V/J/P D/P NSg/V NPrSg/V/J/P D/P
> text  ( corpus ) as    corresponding to a   particular part    of  speech , based on  both its
# NSg/V . NSg    . NSg/R NSg/V/J       P  D/P NSg/J      NSg/V/J V/P NSg/V  . W?    J/P I/C  ISg/D
> definition and its   context . A   simplified form  of  this is commonly taught to
# NSg        V/C ISg/D NSg/V   . D/P W?         NSg/V V/P I/D  VL J/R      V      P
> school - age   children , in          the identification of  words as    nouns , verbs , adjectives ,
# NSg/V  . NSg/V NPl      . NPrSg/V/J/P D   NSg            V/P NPl   NSg/R NPl   . NPl   . NPl        .
=======
>            Part    - of - speech tagging
# Unlintable NSg/V/J . P  . NSg/V  NSg/V
>
#
> In          corpus linguistics , part    - of - speech tagging ( POS tagging or      PoS tagging or
# NPrSg/V/J/P NSg    NSg         . NSg/V/J . P  . NSg/V  NSg/V   . ?   NSg/V   NPrSg/C ?   NSg/V   NPrSg/C
> POST      ) , also called grammatical tagging is the process of marking up        a   word in a
# NPrSg/V/P . . W?   V/J    J           NSg/V   VL D   NSg     P  NSg/V   NSg/V/J/P D/P NSg  P  D/P
> text ( corpus ) as    corresponding to a   particular part    of speech , based on  both its
# NSg  . NSg    . NSg/R NSg/V/J       P  D/P NSg/J      NSg/V/J P  NSg/V  . V/J   J/P I/C  ISg/D
> definition and its   context . A   simplified form  of this is commonly taught to
# NSg        V/C ISg/D NSg     . D/P J          NSg/V P  I/D  VL J/R      V      P
> school - age   children , in the identification of words as    nouns , verbs , adjectives ,
# NSg/V  . NSg/V NPl      . P  D   NSg            P  NPl/V NSg/R NPl/V . NPl/V . NPl/V      .
>>>>>>> 1e2c6c33
> adverbs , etc.
# NPl/V   . W?
>
#
<<<<<<< HEAD
> Once  performed by      hand  , POS tagging is now         done    in          the context of  computational
# NSg/C V         NSg/J/P NSg/V . NSg NSg/V   VL NPrSg/V/J/C NSg/V/J NPrSg/V/J/P D   NSg/V   V/P J
> linguistics , using algorithms which associate discrete terms , as    well    as    hidden
# NSg         . V     NPl        I/C   NSg/V/J   J        NPl   . NSg/R NSg/V/J NSg/R V/J
> parts of  speech , by      a   set       of  descriptive tags . POS - tagging algorithms fall  into
# NPl   V/P NSg/V  . NSg/J/P D/P NPrSg/V/J V/P NSg/J       NPl  . NSg . NSg/V   NPl        NSg/V P
> two distinctive groups : rule  - based and stochastic . E. Brill's tagger , one       of  the
# NSg NSg/J       NPl    . NSg/V . W?    V/C J          . ?  ?       NSg    . NSg/I/V/J V/P D
> first   and most    widely used English   POS - taggers , employs rule  - based algorithms .
# NSg/V/J V/C NSg/I/J J/R    V/J  NPrSg/V/J NSg . NPl     . NPl     NSg/V . W?    NPl        .
=======
> Once  performed by      hand  , POS tagging is now         done    in the context of computational
# NSg/C V/J       NSg/J/P NSg/V . ?   NSg/V   VL NPrSg/V/J/C NSg/V/J P  D   NSg     P  J
> linguistics , using algorithms which associate discrete terms , as    well    as    hidden
# NSg         . V     NPl        I/C   NSg/V/J   J        NPl/V . NSg/R NSg/V/J NSg/R V/J
> parts of speech , by a   set     of descriptive tags  . POS - tagging algorithms fall  into
# NPl/V P  NSg/V  . P  D/P NPrSg/J P  NSg/J       NPl/V . ?   . NSg/V   NPl        NSg/V P
> two distinctive groups : rule  - based and stochastic . E. Brill's tagger , one       of the
# NSg NSg/J       NPl/V  . NSg/V . V/J   V/C J          . ?  ?       NSg    . NSg/I/V/J P  D
> first and most    widely used English   POS - taggers , employs rule  - based algorithms .
# NSg/J V/C NSg/I/J J/R    V/J  NPrSg/V/J ?   . NPl     . NPl/V   NSg/V . V/J   NPl        .
>>>>>>> 1e2c6c33
>
#
> Principle
# NSg/V
>
#
> Part    - of - speech tagging is harder than just having a   list of words and their
# NSg/V/J . P  . NSg/V  NSg/V   VL J      C/P  V/J  V      D/P NSg  P  NPl/V V/C D
> parts of speech , because some  words can      represent more        than one       part    of speech
# NPl   P  NSg/V  . C/P     I/J/R NPl/V NPrSg/VX V         NPrSg/I/V/J C/P  NSg/I/V/J NSg/V/J P  NSg/V
> at        different times , and because some  parts of speech are complex . This is not
# NSg/I/V/P NSg/J     NPl/V . V/C C/P     I/J/R NPl/V P  NSg/V  V   NSg/V/J . I/D  VL NSg/C
> rare    — in          natural languages ( as    opposed to many    artificial languages ) , a   large
# NSg/V/J . NPrSg/V/J/P NSg/J   NPl/V     . NSg/R V/J     P  N/I/J/D J          NPl/V     . . D/P NSg/J
> percentage of word  - forms are ambiguous . For example , even    " dogs  " , which is
# NSg        P  NSg/V . NPl/V V   J         . C/P NSg/V   . NSg/V/J . NPl/V . . I/C   VL
> usually thought of as    just a   plural noun  , can      also be     a   verb :
# J/R     NSg/V   P  NSg/R V/J  D/P NSg/J  NSg/V . NPrSg/VX W?   NSg/VX D/P NSg  .
>
#
> The sailor dogs  the hatch .
# D   NSg    NPl/V D   NSg   .
>
#
> Correct grammatical tagging will     reflect that    " dogs  " is here    used as    a   verb , not
# NSg/V/J J           NSg/V   NPrSg/VX V       N/I/C/D . NPl/V . VL NSg/J/R V/J  NSg/R D/P NSg  . NSg/C
> as    the more      common  plural noun  . Grammatical context is one       way   to determine
# NSg/R D   NPrSg/I/J NSg/V/J NSg/J  NSg/V . J           NSg/V   VL NSg/I/V/J NSg/J P  V
> this ; semantic analysis can      also be     used to infer that    " sailor " and " hatch "
# I/D  . NSg/J    NSg      NPrSg/VX W?   NSg/VX V/J  P  J     N/I/C/D . NSg    . V/C . NSg/V .
> implicate " dogs  " as    1 ) in the nautical context and 2 ) an  action applied to the
# NSg/V     . NPl/V . NSg/R # . P  D   J        NSg/V   V/C # . D/P NSg/J  V/J     P  D
> object " hatch " ( in this context , " dogs  " is a   nautical term    meaning " fastens ( a
# NSg    . NSg/V . . P  I/D  NSg/V   . . NPl/V . VL D/P J        NSg/V/J NSg/V/J . V       . D/P
> watertight door  ) securely " ) .
# J          NSg/V . J/R      . . .
>
#
> Tag   sets
# NSg/V NPl/V
>
#
> Schools commonly teach that    there are 9 parts of speech in          English   : noun  , verb  ,
# NPl/V   J/R      NSg/V N/I/C/D W?    V   # NPl/V P  NSg/V  NPrSg/V/J/P NPrSg/V/J . NSg/V . NSg/V .
> article , adjective , preposition , pronoun , adverb , conjunction , and interjection .
# NSg/V   . NSg/V/J   . NSg/V       . NSg/V   . NSg/V  . NSg/V       . V/C NSg          .
> However , there are clearly many    more        categories and sub     - categories . For nouns ,
# C       . W?    V   J/R     N/I/J/D NPrSg/I/V/J NPl        V/C NSg/V/P . NPl        . C/P NPl/V .
> the plural , possessive , and singular forms can      be     distinguished . In many
# D   NSg/J  . NSg/J      . V/C NSg/J    NPl/V NPrSg/VX NSg/VX V/J           . P  N/I/J/D
> languages words are also marked for their " case    " ( role as    subject , object ,
# NPl/V     NPl/V V   W?   V/J    C/P D     . NPrSg/V . . NSg  NSg/R NSg/V/J . NSg/V  .
> etc. ) , grammatical gender  , and so        on  ; while     verbs are marked for tense   , aspect ,
<<<<<<< HEAD
# W?   . . J           NSg/V/J . V/C NSg/I/J/C J/P . NSg/V/C/P NPl   V   V/J    C/P NSg/V/J . NSg/V  .
> and other   things . In          some  tagging systems , different inflections of  the same
# V/C NSg/V/J NPl    . NPrSg/V/J/P I/J/R NSg/V   NPl     . NSg/J     NPl         V/P D   I/J
> root    word  will     get   different parts of  speech , resulting in          a   large number  of
# NPrSg/V NSg/V NPrSg/VX NSg/V NSg/J     NPl   V/P NSg/V  . V         NPrSg/V/J/P D/P NSg/J NSg/V/J V/P
> tags . For example , NN for singular common  nouns , NNS for plural common  nouns , NP
# NPl  . C/P NSg/V   . ?  C/P NSg/J    NSg/V/J NPl   . ?   C/P NSg/J  NSg/V/J NPl   . NPrSg
> for singular proper nouns ( see   the POS tags used in          the Brown     Corpus ) . Other
# C/P NSg/J    NSg/J  NPl   . NSg/V D   NSg NPl  V/J  NPrSg/V/J/P D   NPrSg/V/J NSg    . . NSg/V/J
> tagging systems use   a   smaller number  of  tags and ignore fine    differences or
# NSg/V   NPl     NSg/V D/P J       NSg/V/J V/P NPl  V/C V      NSg/V/J NSg/V       NPrSg/C
> model   them as    features somewhat independent from part    - of  - speech .
# NSg/V/J N/I  NSg/R NPl      NSg/I    NSg/J       P    NSg/V/J . V/P . NSg/V  .
>
#
> In          part    - of  - speech tagging by      computer , it        is typical to distinguish from 50 to
# NPrSg/V/J/P NSg/V/J . V/P . NSg/V  NSg/V   NSg/J/P NSg/V    . NPrSg/ISg VL NSg/J   P  V           P    #  P
> 150 separate parts of  speech for English   . Work  on  stochastic methods for tagging
# #   NSg/V/J  NPl   V/P NSg/V  C/P NPrSg/V/J . NSg/V J/P J          NPl     C/P NSg/V
> Koine Greek     ( DeRose 1990 ) has used over      1 , 000 parts of  speech and found that
# ?     NPrSg/V/J . ?      #    . V   V/J  NSg/V/J/P # . #   NPl   V/P NSg/V  V/C NSg/V N/I/C/D
> about as    many    words were  ambiguous in          that    language as    in          English   . A
# J/P   NSg/R N/I/J/D NPl   NSg/V J         NPrSg/V/J/P N/I/C/D NSg/V    NSg/R NPrSg/V/J/P NPrSg/V/J . D/P
> morphosyntactic descriptor in          the case    of  morphologically rich      languages is
# ?               NSg        NPrSg/V/J/P D   NPrSg/V V/P ?               NPrSg/V/J NPl       VL
=======
# W?   . . J           NSg/V/J . V/C NSg/I/J/C J/P . NSg/V/C/P NPl/V V   V/J    C/P NSg/V/J . NSg/V  .
> and other   things . In          some  tagging systems , different inflections of the same
# V/C NSg/V/J NPl/V  . NPrSg/V/J/P I/J/R NSg/V   NPl     . NSg/J     NPl         P  D   I/J
> root    word  will     get   different parts of speech , resulting in a   large number  of
# NPrSg/V NSg/V NPrSg/VX NSg/V NSg/J     NPl/V P  NSg/V  . V         P  D/P NSg/J NSg/V/J P
> tags  . For example , NN for singular common  nouns , NNS for plural common  nouns , NP
# NPl/V . C/P NSg/V   . ?  C/P NSg/J    NSg/V/J NPl/V . ?   C/P NSg/J  NSg/V/J NPl/V . NPrSg
> for singular proper nouns ( see   the POS tags  used in the Brown   Corpus ) . Other
# C/P NSg/J    NSg/J  NPl/V . NSg/V D   ?   NPl/V V/J  P  D   NPrSg/J NSg    . . NSg/V/J
> tagging systems use   a   smaller number  of tags  and ignore fine    differences or
# NSg/V   NPl     NSg/V D/P J       NSg/V/J P  NPl/V V/C V      NSg/V/J NSg/V       NPrSg/C
> model   them as    features somewhat independent from part    - of - speech .
# NSg/V/J N/I  NSg/R NPl/V    NSg/I    NSg/J       P    NSg/V/J . P  . NSg/V  .
>
#
> In          part    - of - speech tagging by      computer , it        is typical to distinguish from 50 to
# NPrSg/V/J/P NSg/V/J . P  . NSg/V  NSg/V   NSg/J/P NSg/V    . NPrSg/ISg VL NSg/J   P  V           P    #  P
> 150 separate parts of speech for English   . Work  on  stochastic methods for tagging
# #   NSg/V/J  NPl/V P  NSg/V  C/P NPrSg/V/J . NSg/V J/P J          NPl/V   C/P NSg/V
> Koine Greek     ( DeRose 1990 ) has used over      1 , 000 parts of speech and found that
# ?     NPrSg/V/J . ?      #    . V   V/J  NSg/V/J/P # . #   NPl/V P  NSg/V  V/C NSg/V N/I/C/D
> about as    many    words were  ambiguous in that    language as    in          English   . A
# J/P   NSg/R N/I/J/D NPl/V NSg/V J         P  N/I/C/D NSg/V    NSg/R NPrSg/V/J/P NPrSg/V/J . D/P
> morphosyntactic descriptor in the case  of morphologically rich      languages is
# ?               NSg        P  D   NPrSg P  ?               NPrSg/V/J NPl/V     VL
>>>>>>> 1e2c6c33
> commonly expressed using very short       mnemonics , such  as    Ncmsan for Category = Noun  ,
# J/R      V/J       V     J    NPrSg/V/J/P NPl       . NSg/I NSg/R ?      C/P NSg      . NSg/V .
> Type  = common  , Gender  = masculine , Number  = singular , Case    = accusative , Animate
# NSg/V . NSg/V/J . NSg/V/J . NSg/J     . NSg/V/J . NSg/J    . NPrSg/V . NSg/J      . V/J
> = no      .
# . NPrSg/P .
>
#
> The most    popular " tag   set       " for POS tagging for American English   is probably the
<<<<<<< HEAD
# D   NSg/I/J NSg/J   . NSg/V NPrSg/V/J . C/P NSg NSg/V   C/P NPrSg/J  NPrSg/V/J VL R        D
> Penn tag   set       , developed in          the Penn Treebank project . It        is largely similar to
# NPr  NSg/V NPrSg/V/J . V/J       NPrSg/V/J/P D   NPr  ?        NSg/V   . NPrSg/ISg VL J/R     NSg/J   P
> the earlier Brown     Corpus and LOB   Corpus tag   sets , though much  smaller . In
# D   J       NPrSg/V/J NSg    V/C NSg/V NSg    NSg/V NPl  . V/C    N/I/J J       . NPrSg/V/J/P
> Europe , tag   sets from the Eagles Guidelines see   wide  use   and include versions
# NPr    . NSg/V NPl  P    D   NPl    NPl        NSg/V NSg/J NSg/V V/C NSg/V   NPl
=======
# D   NSg/I/J NSg/J   . NSg/V NPrSg/V/J . C/P ?   NSg/V   C/P NPrSg/J  NPrSg/V/J VL R        D
> Penn tag   set       , developed in the Penn Treebank project . It        is largely similar to
# NPr  NSg/V NPrSg/V/J . V/J       P  D   NPr  ?        NSg/V   . NPrSg/ISg VL J/R     NSg/J   P
> the earlier Brown     Corpus and LOB   Corpus tag   sets  , though much  smaller . In
# D   J       NPrSg/V/J NSg    V/C NSg/V NSg    NSg/V NPl/V . V/C    N/I/J J       . NPrSg/V/J/P
> Europe , tag   sets  from the Eagles Guidelines see   wide  use   and include versions
# NPr    . NSg/V NPl/V P    D   NPl    NPl        NSg/V NSg/J NSg/V V/C NSg/V   NPl/V
>>>>>>> 1e2c6c33
> for multiple languages .
# C/P NSg/J    NPl/V     .
>
#
<<<<<<< HEAD
> POS tagging work  has been  done    in          a   variety of  languages , and the set       of  POS
# NSg NSg/V   NSg/V V   NSg/V NSg/V/J NPrSg/V/J/P D/P NSg     V/P NPl       . V/C D   NPrSg/V/J V/P NSg
> tags used varies greatly with language . Tags usually are designed to include
# NPl  V/J  NPl    J/R     P    NSg/V    . NPl  J/R     V   W?       P  NSg/V
=======
> POS tagging work  has been  done    in a   variety of languages , and the set     of POS
# ?   NSg/V   NSg/V V   NSg/V NSg/V/J P  D/P NSg     P  NPl/V     . V/C D   NPrSg/J P  ?
> tags  used varies greatly with language . Tags  usually are designed to include
# NPl/V V/J  NPl/V  J/R     P    NSg/V    . NPl/V J/R     V   V/J      P  NSg/V
>>>>>>> 1e2c6c33
> overt morphological distinctions , although this leads to inconsistencies such  as
# NSg/J J             NPl          . C        I/D  NPl/V P  NPl             NSg/I NSg/R
> case    - marking for pronouns but     not   nouns in          English   , and much  larger
# NPrSg/V . NSg/V   C/P NPl/V    NSg/C/P NSg/C NPl/V NPrSg/V/J/P NPrSg/V/J . V/C N/I/J J
> cross       - language differences . The tag sets  for heavily inflected languages such  as
# NPrSg/V/J/P . NSg/V    NSg/V       . D   NSg NPl/V C/P R       V/J       NPl/V     NSg/I NSg/R
> Greek     and Latin   can      be     very large ; tagging words in          agglutinative languages such
# NPrSg/V/J V/C NPrSg/J NPrSg/VX NSg/VX J    NSg/J . NSg/V   NPl/V NPrSg/V/J/P ?             NPl/V     NSg/I
> as    Inuit   languages may      be     virtually impossible . At the other extreme , Petrov et
# NSg/R NPrSg/J NPl/V     NPrSg/VX NSg/VX J/R       NSg/J      . P  D   NSg/J NSg/J   . ?      ?
> al. have   proposed a   " universal " tag   set       , with 12 categories ( for example , no
# ?   NSg/VX V/J      D/P . NSg/J     . NSg/V NPrSg/V/J . P    #  NPl        . C/P NSg/V   . NPrSg/P
> subtypes of nouns , verbs , punctuation , and so        on  ) . Whether a   very small     set       of
# NPl      P  NPl/V . NPl/V . NSg         . V/C NSg/I/J/C J/P . . I/C     D/P J    NPrSg/V/J NPrSg/V/J P
> very broad tags  or      a   much  larger set       of more        precise ones  is preferable , depends
# J    NSg/J NPl/V NPrSg/C D/P N/I/J J      NPrSg/V/J P  NPrSg/I/V/J V/J     NPl/V VL W?         . NPl/V
> on the purpose at        hand  . Automatic tagging is easier on  smaller tag   - sets  .
# P  D   NSg     NSg/I/V/P NSg/V . NSg/J     NSg/V   VL J      J/P J       NSg/V . NPl/V .
>
#
> History
# NSg
>
#
> The Brown   Corpus
# D   NPrSg/J NSg
>
#
> Research on  part    - of - speech tagging has been  closely tied to corpus linguistics .
# NSg/V    J/P NSg/V/J . P  . NSg/V  NSg/V   V   NSg/V J/R     V/J  P  NSg    NSg         .
> The first major     corpus of English   for computer analysis was the Brown   Corpus
# D   NSg/J NPrSg/V/J NSg    P  NPrSg/V/J C/P NSg/V    NSg      V   D   NPrSg/J NSg
> developed at        Brown     University by      Henry Kučera and W. Nelson Francis , in the
# V/J       NSg/I/V/P NPrSg/V/J NSg        NSg/J/P NPrSg ?      V/C ?  NPrSg  NPr     . P  D
> mid     - 1960s . It        consists of about 1 , 000 , 000 words of running   English   prose text  ,
# NSg/J/P . #d    . NPrSg/ISg NPl/V    P  J/P   # . #   . #   NPl/V P  NSg/V/J/P NPrSg/V/J NSg/V NSg/V .
> made  up        of 500 samples from randomly chosen publications . Each sample is 2 , 000
# NSg/V NSg/V/J/P P  #   NPl/V   P    J/R      V/J    NPl          . D    NSg/V  VL # . #
> or      more        words ( ending at the first sentence - end   after 2 , 000 words , so        that    the
# NPrSg/C NPrSg/I/V/J NPl/V . NSg/V  P  D   NSg/J NSg/V    . NSg/V J/P   # . #   NPl/V . NSg/I/J/C N/I/C/D D
> corpus contains only complete sentences ) .
# NSg    V        W?   NSg/V/J  NPl/V     . .
>
#
> The Brown   Corpus was painstakingly " tagged " with part    - of - speech markers over
# D   NPrSg/J NSg    V   J/R           . V/J    . P    NSg/V/J . P  . NSg/V  NPl/V   NSg/V/J/P
> many    years . A   first approximation was done    with a   program by      Greene and Rubin ,
# N/I/J/D NPl   . D/P NSg/J NSg           V   NSg/V/J P    D/P NPrSg   NSg/J/P NPr    V/C NPr   .
> which consisted of a   huge handmade list  of what  categories could  co        - occur at
# I/C   V/J       P  D/P J    NSg/J    NSg/V P  NSg/I NPl        NSg/VX NPrSg/I/V . V     NSg/I/V/P
> all       . For example , article then    noun  can      occur , but     article then    verb  ( arguably )
# NSg/I/J/C . C/P NSg/V   . NSg/V   NSg/J/C NSg/V NPrSg/VX V     . NSg/C/P NSg/V   NSg/J/C NSg/V . R        .
> cannot . The program got about 70 % correct . Its   results were  repeatedly reviewed
# NSg/V  . D   NPrSg   V   J/P   #  . NSg/V/J . ISg/D NPl     NSg/V J/R        V/J
> and corrected by      hand  , and later users sent  in          errata so        that    by the late  70 s
# V/C V/J       NSg/J/P NSg/V . V/C J     NPl   NSg/V NPrSg/V/J/P NSg    NSg/I/J/C N/I/C/D P  D   NSg/J #  ?
> the tagging was nearly perfect ( allowing for some  cases on  which even    human
# D   NSg     V   J/R    NSg/V/J . V        C/P I/J/R NPl/V J/P I/C   NSg/V/J NSg/V/J
> speakers might    not   agree ) .
# W?       NSg/VX/J NSg/C V     . .
>
#
> This corpus has been  used for innumerable studies of word  - frequency and of
# I/D  NSg    V   NSg/V V/J  C/P J           NPl/V   P  NSg/V . NSg       V/C P
> part    - of - speech and inspired the development of similar " tagged " corpora in many
# NSg/V/J . P  . NSg/V  V/C V/J      D   NSg         P  NSg/J   . V/J    . NPl     P  N/I/J/D
> other   languages . Statistics derived by      analyzing it        formed the basis for most
# NSg/V/J NPl/V     . NPl/V      V/J     NSg/J/P V         NPrSg/ISg V/J    D   NSg   C/P NSg/I/J
> later part    - of - speech tagging systems , such  as    CLAWS and VOLSUNGA . However , by
# J     NSg/V/J . P  . NSg/V  NSg/V   NPl     . NSg/I NSg/R NPl/V V/C ?        . C       . P
> this time  ( 2005 ) it        has been  superseded by      larger corpora such  as    the 100
# I/D  NSg/V . #    . NPrSg/ISg V   NSg/V V/J        NSg/J/P J      NPl     NSg/I NSg/R D   #
> million word  British National Corpus , even    though larger corpora are rarely so
# N       NSg/V NPrSg/J NSg/J    NSg    . NSg/V/J V/C    J      NPl     V   J/R    NSg/I/J/C
> thoroughly curated .
# J/R        V/J     .
>
#
> For some  time  , part    - of - speech tagging was considered an  inseparable part    of
# C/P I/J/R NSg/V . NSg/V/J . P  . NSg/V  NSg/V   V   V/J        D/P NSg/J       NSg/V/J P
> natural language processing , because there are certain cases where the correct
# NSg/J   NSg/V    V          . C/P     W?    V   I/J     NPl/V NSg/C D   NSg/J
> part    of speech cannot be     decided without understanding the semantics or      even    the
# NSg/V/J P  NSg/V  NSg/V  NSg/VX NSg/V/J C/P     NSg/V/J       D   NSg       NPrSg/C NSg/V/J D
> pragmatics of the context . This is extremely expensive , especially because
# NPl        P  D   NSg     . I/D  VL J/R       J         . J/R        C/P
> analyzing the higher levels is much  harder when    multiple part    - of - speech
# V         D   J      NPl/V  VL N/I/J J      NSg/I/C NSg/J    NSg/V/J . P  . NSg/V
> possibilities must  be     considered for each word  .
# NPl           NSg/V NSg/VX V/J        C/P D    NSg/V .
>
#
> Use   of hidden Markov models
# NSg/V P  V/J    NPr    NPl/V
>
#
> In the mid     - 1980s , researchers in          Europe began to use   hidden Markov models ( HMMs )
# P  D   NSg/J/P . #d    . W?          NPrSg/V/J/P NPr    V     P  NSg/V V/J    NPr    NPl/V  . ?    .
> to disambiguate parts of speech , when    working to tag   the Lancaster - Oslo - Bergen
# P  V            NPl/V P  NSg/V  . NSg/I/C V       P  NSg/V D   NPr       . NPr  . NPr
> Corpus of British English   . HMMs involve counting cases ( such  as    from the Brown
# NSg    P  NPrSg/J NPrSg/V/J . ?    V       V        NPl/V . NSg/I NSg/R P    D   NPrSg/J
> Corpus ) and making a   table of the probabilities of certain sequences . For
# NSg    . V/C NSg/V  D/P NSg   P  D   NPl           P  I/J     NPl/V     . C/P
> example , once  you've seen  an  article such  as    ' the ' , perhaps the next    word  is a
# NSg/V   . NSg/C W?     NSg/V D/P NSg     NSg/I NSg/R . D   . . NSg     D   NSg/J/P NSg/V VL D/P
> noun 40 % of the time , an  adjective 40 % , and a   number 20 % . Knowing   this , a
# NSg  #  . P  D   NSg  . D/P NSg/J     #  . . V/C D/P NSg/J  #  . . NSg/V/J/P I/D  . D/P
> program can      decide that    " can      " in          " the can   " is far     more        likely to be     a   noun than
# NPrSg   NPrSg/VX V      N/I/C/D . NPrSg/VX . NPrSg/V/J/P . D   NPrSg . VL NSg/V/J NPrSg/I/V/J NSg/J  P  NSg/VX D/P NSg  C/P
> a   verb or      a   modal . The same method can      , of course , be     used to benefit from
# D/P NSg  NPrSg/C D/P NSg/J . D   I/J  NSg/V  NPrSg/VX . P  NSg/V  . NSg/VX V/J  P  NSg/V   P
> knowledge about the following words .
# NSg/V     J/P   D   NSg/J/P   NPl/V .
>
#
> More        advanced ( " higher - order " ) HMMs learn the probabilities not   only of pairs
# NPrSg/I/V/J V/J      . . J      . NSg/V . . ?    NSg/V D   NPl           NSg/C W?   P  NPl/V
> but     triples or      even    larger sequences . So        , for example , if    you've just seen  a
# NSg/C/P NPl/V   NPrSg/C NSg/V/J J      NPl/V     . NSg/I/J/C . C/P NSg/V   . NSg/C W?     V/J  NSg/V D/P
> noun followed by a   verb , the next    item  may      be     very likely a   preposition ,
# NSg  V/J      P  D/P NSg  . D   NSg/J/P NSg/V NPrSg/VX NSg/VX J    NSg/J  D/P NSg         .
> article , or      noun  , but     much  less    likely another verb  .
# NSg/V   . NPrSg/C NSg/V . NSg/C/P N/I/J V/J/C/P NSg/J  I/D     NSg/V .
>
#
> When    several ambiguous words occur together , the possibilities multiply .
# NSg/I/C J/D     J         NPl/V V     J        . D   NPl           NSg/V    .
> However , it        is easy    to enumerate every combination and to assign a   relative
# C       . NPrSg/ISg VL NSg/V/J P  V         D     NSg         V/C P  NSg/V  D/P NSg/J
> probability to each one       , by      multiplying together the probabilities of each
# NSg         P  D    NSg/I/V/J . NSg/J/P V           J        D   NPl           P  D
> choice in          turn  . The combination with the highest probability is then    chosen . The
# NSg/J  NPrSg/V/J/P NSg/V . D   NSg         P    D   W?      NSg         VL NSg/J/C V/J    . D
> European group developed CLAWS , a   tagging program that    did exactly this and
# NSg/J    NSg/V V/J       NPl/V . D/P NSg     NPrSg/V N/I/C/D V   J/R     I/D  V/C
> achieved accuracy in the 93 – 95 % range .
# V/J      NSg      P  D   #  . #  . NSg/V .
>
#
> Eugene Charniak points out         in          Statistical techniques for natural language
# NPr    ?        NPl/V  NSg/V/J/R/P NPrSg/V/J/P J           NPl        C/P NSg/J   NSg/V
> parsing ( 1997 ) that    merely assigning the most    common  tag   to each known   word  and
# V       . #    . N/I/C/D J/R    V         D   NSg/I/J NSg/V/J NSg/V P  D    NSg/V/J NSg/V V/C
> the tag " proper noun  " to all       unknowns will     approach 90 % accuracy because many
# D   NSg . NSg/J  NSg/V . P  NSg/I/J/C NPl/V    NPrSg/VX NSg/V    #  . NSg      C/P     N/I/J/D
> words are unambiguous , and many    others only rarely represent their less  - common
# NPl/V V   J           . V/C N/I/J/D NPl/V  W?   J/R    V         D     J/C/P . NSg/V/J
> parts of speech .
# NPl/V P  NSg/V  .
>
#
> CLAWS pioneered the field of HMM - based part    of speech tagging but     was quite
# NPl/V V/J       D   NSg   P  V   . V/J   NSg/V/J P  NSg/V  NSg/V   NSg/C/P V   NSg
> expensive since it        enumerated all       possibilities . It        sometimes had to resort to
# J         C/P   NPrSg/ISg V/J        NSg/I/J/C NPl           . NPrSg/ISg R         V   P  NSg/V  P
> backup methods when    there were  simply too many    options ( the Brown   Corpus
# NSg/J  NPl/V   NSg/I/C W?    NSg/V R      W?  N/I/J/D NPl/V   . D   NPrSg/J NSg
> contains a   case  with 17 ambiguous words in a   row , and there are words such  as
# V        D/P NPrSg P    #  J         NPl/V P  D/P NSg . V/C W?    V   NPl/V NSg/I NSg/R
> " still   " that    can      represent as    many    as    7 distinct parts of speech .
# . NSg/V/J . N/I/C/D NPrSg/VX V         NSg/R N/I/J/D NSg/R # V/J      NPl/V P  NSg/V  .
>
#
> HMMs underlie the functioning of stochastic taggers and are used in          various
# ?    V        D   N/J         P  J          NPl     V/C V   V/J  NPrSg/V/J/P J
> algorithms one       of the most    widely used being   the bi    - directional inference
# NPl        NSg/I/V/J P  D   NSg/I/J J/R    V/J  NSg/V/C D   NSg/J . NSg/J       NSg
> algorithm .
# NSg       .
>
#
> Dynamic programming methods
# NSg/J   NSg/V       NPl/V
>
#
> In 1987 , Steven DeRose and Kenneth W. Church  independently developed dynamic
# P  #    . NPr    ?      V/C NPr     ?  NPrSg/V J/R           V/J       NSg/J
> programming algorithms to solve the same problem in          vastly less    time  . Their
# NSg/V       NPl        P  NSg/V D   I/J  NSg/J   NPrSg/V/J/P J/R    V/J/C/P NSg/V . D
> methods were  similar to the Viterbi algorithm known   for some  time  in          other
# NPl     NSg/V NSg/J   P  D   ?       NSg       NSg/V/J C/P I/J/R NSg/V NPrSg/V/J/P NSg/V/J
> fields  . DeRose used a   table of pairs , while     Church  used a   table of triples and a
# NPrPl/V . ?      V/J  D/P NSg   P  NPl/V . NSg/V/C/P NPrSg/V V/J  D/P NSg   P  NPl/V   V/C D/P
> method of estimating the values for triples that    were  rare    or      nonexistent in the
# NSg    P  V          D   NPl    C/P NPl/V   N/I/C/D NSg/V NSg/V/J NPrSg/C NSg/J       P  D
> Brown   Corpus ( an  actual measurement of triple  probabilities would  require a   much
# NPrSg/J NSg    . D/P NSg/J  NSg         P  NSg/V/J NPl           NSg/VX NSg/V   D/P N/I/J
> larger corpus ) . Both methods achieved an  accuracy of over      95 % . DeRose's 1990
# J      NSg    . . I/C  NPl/V   V/J      D/P NSg      P  NSg/V/J/P #  . . ?        #
> dissertation at        Brown     University included analyses of the specific error types ,
# NSg          NSg/I/V/P NPrSg/V/J NSg        V/J      NSg/V    P  D   NSg/J    NSg/V NPl/V .
> probabilities , and other   related data , and replicated his   work for Greek     , where
# NPl           . V/C NSg/V/J J       NSg  . V/C V/J        ISg/D NSg  C/P NPrSg/V/J . NSg/C
> it        proved similarly effective .
# NPrSg/ISg V/J    J/R       NSg/J     .
>
#
> These findings were  surprisingly disruptive to the field of natural language
# I/D   NSg      NSg/V J/R          J          P  D   NSg   P  NSg/J   NSg/V
> processing . The accuracy reported was higher than the typical accuracy of very
# V          . D   NSg      V/J      V   J      C/P  D   NSg/J   NSg      P  J
> sophisticated algorithms that    integrated part    of speech choice with many    higher
# V/J           NPl        N/I/C/D V/J        NSg/V/J P  NSg/V  NSg/J  P    N/I/J/D J
> levels of linguistic analysis : syntax , morphology , semantics , and so        on  . CLAWS ,
# NPl/V  P  J          NSg      . NSg    . NSg        . NSg       . V/C NSg/I/J/C J/P . NPl/V .
> DeRose's and Church's methods did fail    for some  of the known cases where
# ?        V/C N$       NPl/V   V   NSg/V/J C/P I/J/R P  D   NSg/J NPl/V NSg/C
> semantics is required , but     those proved negligibly rare    . This convinced many    in
# NSg       VL V/J      . NSg/C/P I/D   V/J    R          NSg/V/J . I/D  V/J       N/I/J/D P
> the field that    part    - of - speech tagging could  usefully be     separated from the other
# D   NSg   N/I/C/D NSg/V/J . P  . NSg/V  NSg/V   NSg/VX J/R      NSg/VX V/J       P    D   NSg/J
> levels of processing ; this , in          turn  , simplified the theory and practice of
# NPl/V  P  V          . I/D  . NPrSg/V/J/P NSg/V . V/J        D   NSg    V/C NSg/V    P
> computerized language analysis and encouraged researchers to find  ways to
# V/J          NSg/V    NSg      V/C V/J        W?          P  NSg/V NPl  P
> separate other   pieces as    well    . Markov Models became the standard method for the
# NSg/V/J  NSg/V/J NPl/V  NSg/R NSg/V/J . NPr    NPl/V  V      D   NSg/J    NSg/V  C/P D
> part  - of - speech assignment .
# NSg/J . P  . NSg/V  NSg        .
>
#
> Unsupervised taggers
# V/J          NPl
>
#
> The methods already discussed involve working from a   pre   - existing corpus to
# D   NPl     W?      V/J       V       V       P    D/P NSg/P . V        NSg    P
> learn tag   probabilities . It        is , however , also possible to bootstrap using
# NSg/V NSg/V NPl           . NPrSg/ISg VL . C       . W?   NSg/J    P  NSg/V     V
> " unsupervised " tagging . Unsupervised tagging techniques use   an  untagged corpus
# . V/J          . NSg/V   . V/J          NSg/V   NPl        NSg/V D/P ?        NSg
> for their training data and produce the tagset by      induction . That    is , they
<<<<<<< HEAD
# C/P D     NSg/V    NSg  V/C NSg/V   D   NSg    NSg/J/P NSg       . N/I/C/D VL . IPl
> observe patterns in          word  use   , and derive part    - of  - speech categories themselves .
# NSg/V   NPl      NPrSg/V/J/P NSg/V NSg/V . V/C NSg/V  NSg/V/J . V/P . NSg/V  NPl        I          .
=======
# C/P D     NSg      NSg  V/C NSg/V   D   ?      NSg/J/P NSg       . N/I/C/D VL . IPl
> observe patterns in          word  use   , and derive part    - of - speech categories themselves .
# NSg/V   NPl/V    NPrSg/V/J/P NSg/V NSg/V . V/C NSg/V  NSg/V/J . P  . NSg/V  NPl        I          .
>>>>>>> 1e2c6c33
> For example , statistics readily reveal that    " the " , " a   " , and " an  " occur in
# C/P NSg/V   . NPl/V      R       NSg/V  N/I/C/D . D   . . . D/P . . V/C . D/P . V     NPrSg/V/J/P
> similar contexts , while     " eat   " occurs in          very different ones  . With sufficient
# NSg/J   NPl/V    . NSg/V/C/P . NSg/V . V      NPrSg/V/J/P J    NSg/J     NPl/V . P    J
> iteration , similarity classes of words emerge that    are remarkably similar to
# NSg       . NSg        NPl/V   P  NPl/V NSg/V  N/I/C/D V   R          NSg/J   P
> those human   linguists would  expect ; and the differences themselves sometimes
# I/D   NSg/V/J NPl       NSg/VX V      . V/C D   NSg         I          R
> suggest valuable new     insights .
# V       NSg/J    NSg/V/J NPl      .
>
#
> These two categories can      be     further subdivided into rule  - based , stochastic , and
# I/D   NSg NPl        NPrSg/VX NSg/VX V/J     V/J        P    NSg/V . V/J   . J          . V/C
> neural approaches .
# J      NPl/V      .
>
#
> Other   taggers and methods
# NSg/V/J NPl     V/C NPl/V
>
#
> Some  current major     algorithms for part    - of - speech tagging include the Viterbi
# I/J/R NSg/J   NPrSg/V/J NPl        C/P NSg/V/J . P  . NSg/V  NSg/V   NSg/V   D   ?
> algorithm , Brill tagger , Constraint Grammar , and the Baum - Welch algorithm ( also
# NSg       . NSg/J NSg    . NSg        NSg/V   . V/C D   NPr  . ?     NSg       . W?
> known   as    the forward - backward algorithm ) . Hidden Markov model   and visible Markov
# NSg/V/J NSg/R D   NSg/J   . NSg/J    NSg       . . V/J    NPr    NSg/V/J V/C J       NPr
> model   taggers can      both be     implemented using the Viterbi algorithm . The
# NSg/V/J NPl     NPrSg/VX I/C  NSg/VX V/J         V     D   ?       NSg       . D
> rule - based Brill tagger is unusual in that    it        learns a   set     of rule  patterns , and
# NSg  . V/J   NSg/J NSg    VL NSg/J   P  N/I/C/D NPrSg/ISg NPl/V  D/P NPrSg/J P  NSg/V NPl/V    . V/C
> then    applies those patterns rather    than optimizing a   statistical quantity .
# NSg/J/C V       I/D   NPl/V    NPrSg/V/J C/P  V          D/P J           NSg      .
>
#
<<<<<<< HEAD
> Many    machine learning methods have   also been  applied to the problem of  POS
# N/I/J/D NSg/V   V        NPl     NSg/VX W?   NSg/V W?      P  D   NSg/J   V/P NSg
=======
> Many    machine learning methods have   also been  applied to the problem of POS
# N/I/J/D NSg/V   V        NPl/V   NSg/VX W?   NSg/V V/J     P  D   NSg/J   P  ?
>>>>>>> 1e2c6c33
> tagging . Methods such  as    SVM , maximum entropy classifier , perceptron , and
# NSg/V   . NPl/V   NSg/I NSg/R ?   . NSg/J   NSg     NSg        . N          . V/C
> nearest - neighbor have   all       been  tried , and most    can      achieve accuracy above
# W?      . NSg/V    NSg/VX NSg/I/J/C NSg/V V/J   . V/C NSg/I/J NPrSg/VX V       NSg      NSg/J/P
> 95 % . [ citation needed ]
# #  . . . NSg      V/J    .
>
#
> A   direct comparison of several methods is reported ( with references ) at the ACL
# D/P J      NSg        P  J/D     NPl/V   VL V/J      . P    NPl/V      . P  D   NSg
> Wiki  . This comparison uses  the Penn tag   set       on  some  of the Penn Treebank data ,
# NSg/V . I/D  NSg        NPl/V D   NPr  NSg/V NPrSg/V/J J/P I/J/R P  D   NPr  ?        NSg  .
> so        the results are directly comparable . However , many    significant taggers are
# NSg/I/J/C D   NPl     V   R/C      NSg/J      . C       . N/I/J/D NSg/J       NPl     V
> not   included ( perhaps because of the labor    involved in          reconfiguring them for
# NSg/C V/J      . NSg     C/P     P  D   NPrSg/Am V/J      NPrSg/V/J/P V             N/I  C/P
> this particular dataset ) . Thus , it        should not   be     assumed that    the results
# I/D  NSg/J      NSg     . . NSg  . NPrSg/ISg VX     NSg/C NSg/VX V/J     N/I/C/D D   NPl
> reported here    are the best    that    can      be     achieved with a   given   approach ; nor   even
# V/J      NSg/J/R V   D   NPrSg/J N/I/C/D NPrSg/VX NSg/VX V/J      P    D/P NSg/J/P NSg/V    . NSg/C NSg/V/J
> the best    that    have   been  achieved with a   given   approach .
# D   NPrSg/J N/I/C/D NSg/VX NSg/V V/J      P    D/P NSg/J/P NSg/V    .
>
#
> In 2014 , a   paper reporting using the structure regularization method for
# P  #    . D/P NSg/J V         V     D   NSg       NSg            NSg/V  C/P
> part    - of - speech tagging , achieving 97.36 % on a   standard benchmark dataset .
# NSg/V/J . P  . NSg/V  NSg/V   . V         #     . P  D/P NSg/J    NSg/V     NSg     .<|MERGE_RESOLUTION|>--- conflicted
+++ resolved
@@ -6,28 +6,12 @@
 # Unlintable Unlintable
 >            -->
 # Unlintable Unlintable
-<<<<<<< HEAD
->            Part    - of  - speech tagging
-# Unlintable NSg/V/J . V/P . NSg/V  NSg/V
->
-#
-> In          corpus linguistics , part    - of  - speech tagging ( POS tagging or      PoS tagging or
-# NPrSg/V/J/P NSg    NSg         . NSg/V/J . V/P . NSg/V  NSg/V   . NSg NSg/V   NPrSg/C NSg NSg/V   NPrSg/C
-> POST      ) , also called grammatical tagging is the process of  marking up        a   word  in          a
-# NPrSg/V/P . . W?   V/J    J           NSg/V   VL D   NSg/V   V/P NSg/V   NSg/V/J/P D/P NSg/V NPrSg/V/J/P D/P
-> text  ( corpus ) as    corresponding to a   particular part    of  speech , based on  both its
-# NSg/V . NSg    . NSg/R NSg/V/J       P  D/P NSg/J      NSg/V/J V/P NSg/V  . W?    J/P I/C  ISg/D
-> definition and its   context . A   simplified form  of  this is commonly taught to
-# NSg        V/C ISg/D NSg/V   . D/P W?         NSg/V V/P I/D  VL J/R      V      P
-> school - age   children , in          the identification of  words as    nouns , verbs , adjectives ,
-# NSg/V  . NSg/V NPl      . NPrSg/V/J/P D   NSg            V/P NPl   NSg/R NPl   . NPl   . NPl        .
-=======
 >            Part    - of - speech tagging
 # Unlintable NSg/V/J . P  . NSg/V  NSg/V
 >
 #
 > In          corpus linguistics , part    - of - speech tagging ( POS tagging or      PoS tagging or
-# NPrSg/V/J/P NSg    NSg         . NSg/V/J . P  . NSg/V  NSg/V   . ?   NSg/V   NPrSg/C ?   NSg/V   NPrSg/C
+# NPrSg/V/J/P NSg    NSg         . NSg/V/J . P  . NSg/V  NSg/V   . NSg NSg/V   NPrSg/C NSg NSg/V   NPrSg/C
 > POST      ) , also called grammatical tagging is the process of marking up        a   word in a
 # NPrSg/V/P . . W?   V/J    J           NSg/V   VL D   NSg     P  NSg/V   NSg/V/J/P D/P NSg  P  D/P
 > text ( corpus ) as    corresponding to a   particular part    of speech , based on  both its
@@ -36,34 +20,20 @@
 # NSg        V/C ISg/D NSg     . D/P J          NSg/V P  I/D  VL J/R      V      P
 > school - age   children , in the identification of words as    nouns , verbs , adjectives ,
 # NSg/V  . NSg/V NPl      . P  D   NSg            P  NPl/V NSg/R NPl/V . NPl/V . NPl/V      .
->>>>>>> 1e2c6c33
 > adverbs , etc.
 # NPl/V   . W?
 >
 #
-<<<<<<< HEAD
-> Once  performed by      hand  , POS tagging is now         done    in          the context of  computational
-# NSg/C V         NSg/J/P NSg/V . NSg NSg/V   VL NPrSg/V/J/C NSg/V/J NPrSg/V/J/P D   NSg/V   V/P J
-> linguistics , using algorithms which associate discrete terms , as    well    as    hidden
-# NSg         . V     NPl        I/C   NSg/V/J   J        NPl   . NSg/R NSg/V/J NSg/R V/J
-> parts of  speech , by      a   set       of  descriptive tags . POS - tagging algorithms fall  into
-# NPl   V/P NSg/V  . NSg/J/P D/P NPrSg/V/J V/P NSg/J       NPl  . NSg . NSg/V   NPl        NSg/V P
-> two distinctive groups : rule  - based and stochastic . E. Brill's tagger , one       of  the
-# NSg NSg/J       NPl    . NSg/V . W?    V/C J          . ?  ?       NSg    . NSg/I/V/J V/P D
-> first   and most    widely used English   POS - taggers , employs rule  - based algorithms .
-# NSg/V/J V/C NSg/I/J J/R    V/J  NPrSg/V/J NSg . NPl     . NPl     NSg/V . W?    NPl        .
-=======
 > Once  performed by      hand  , POS tagging is now         done    in the context of computational
-# NSg/C V/J       NSg/J/P NSg/V . ?   NSg/V   VL NPrSg/V/J/C NSg/V/J P  D   NSg     P  J
+# NSg/C V/J       NSg/J/P NSg/V . NSg NSg/V   VL NPrSg/V/J/C NSg/V/J P  D   NSg     P  J
 > linguistics , using algorithms which associate discrete terms , as    well    as    hidden
 # NSg         . V     NPl        I/C   NSg/V/J   J        NPl/V . NSg/R NSg/V/J NSg/R V/J
 > parts of speech , by a   set     of descriptive tags  . POS - tagging algorithms fall  into
-# NPl/V P  NSg/V  . P  D/P NPrSg/J P  NSg/J       NPl/V . ?   . NSg/V   NPl        NSg/V P
+# NPl/V P  NSg/V  . P  D/P NPrSg/J P  NSg/J       NPl/V . NSg . NSg/V   NPl        NSg/V P
 > two distinctive groups : rule  - based and stochastic . E. Brill's tagger , one       of the
 # NSg NSg/J       NPl/V  . NSg/V . V/J   V/C J          . ?  ?       NSg    . NSg/I/V/J P  D
 > first and most    widely used English   POS - taggers , employs rule  - based algorithms .
-# NSg/J V/C NSg/I/J J/R    V/J  NPrSg/V/J ?   . NPl     . NPl/V   NSg/V . V/J   NPl        .
->>>>>>> 1e2c6c33
+# NSg/J V/C NSg/I/J J/R    V/J  NPrSg/V/J NSg . NPl     . NPl/V   NSg/V . V/J   NPl        .
 >
 #
 > Principle
@@ -117,33 +87,6 @@
 > languages words are also marked for their " case    " ( role as    subject , object ,
 # NPl/V     NPl/V V   W?   V/J    C/P D     . NPrSg/V . . NSg  NSg/R NSg/V/J . NSg/V  .
 > etc. ) , grammatical gender  , and so        on  ; while     verbs are marked for tense   , aspect ,
-<<<<<<< HEAD
-# W?   . . J           NSg/V/J . V/C NSg/I/J/C J/P . NSg/V/C/P NPl   V   V/J    C/P NSg/V/J . NSg/V  .
-> and other   things . In          some  tagging systems , different inflections of  the same
-# V/C NSg/V/J NPl    . NPrSg/V/J/P I/J/R NSg/V   NPl     . NSg/J     NPl         V/P D   I/J
-> root    word  will     get   different parts of  speech , resulting in          a   large number  of
-# NPrSg/V NSg/V NPrSg/VX NSg/V NSg/J     NPl   V/P NSg/V  . V         NPrSg/V/J/P D/P NSg/J NSg/V/J V/P
-> tags . For example , NN for singular common  nouns , NNS for plural common  nouns , NP
-# NPl  . C/P NSg/V   . ?  C/P NSg/J    NSg/V/J NPl   . ?   C/P NSg/J  NSg/V/J NPl   . NPrSg
-> for singular proper nouns ( see   the POS tags used in          the Brown     Corpus ) . Other
-# C/P NSg/J    NSg/J  NPl   . NSg/V D   NSg NPl  V/J  NPrSg/V/J/P D   NPrSg/V/J NSg    . . NSg/V/J
-> tagging systems use   a   smaller number  of  tags and ignore fine    differences or
-# NSg/V   NPl     NSg/V D/P J       NSg/V/J V/P NPl  V/C V      NSg/V/J NSg/V       NPrSg/C
-> model   them as    features somewhat independent from part    - of  - speech .
-# NSg/V/J N/I  NSg/R NPl      NSg/I    NSg/J       P    NSg/V/J . V/P . NSg/V  .
->
-#
-> In          part    - of  - speech tagging by      computer , it        is typical to distinguish from 50 to
-# NPrSg/V/J/P NSg/V/J . V/P . NSg/V  NSg/V   NSg/J/P NSg/V    . NPrSg/ISg VL NSg/J   P  V           P    #  P
-> 150 separate parts of  speech for English   . Work  on  stochastic methods for tagging
-# #   NSg/V/J  NPl   V/P NSg/V  C/P NPrSg/V/J . NSg/V J/P J          NPl     C/P NSg/V
-> Koine Greek     ( DeRose 1990 ) has used over      1 , 000 parts of  speech and found that
-# ?     NPrSg/V/J . ?      #    . V   V/J  NSg/V/J/P # . #   NPl   V/P NSg/V  V/C NSg/V N/I/C/D
-> about as    many    words were  ambiguous in          that    language as    in          English   . A
-# J/P   NSg/R N/I/J/D NPl   NSg/V J         NPrSg/V/J/P N/I/C/D NSg/V    NSg/R NPrSg/V/J/P NPrSg/V/J . D/P
-> morphosyntactic descriptor in          the case    of  morphologically rich      languages is
-# ?               NSg        NPrSg/V/J/P D   NPrSg/V V/P ?               NPrSg/V/J NPl       VL
-=======
 # W?   . . J           NSg/V/J . V/C NSg/I/J/C J/P . NSg/V/C/P NPl/V V   V/J    C/P NSg/V/J . NSg/V  .
 > and other   things . In          some  tagging systems , different inflections of the same
 # V/C NSg/V/J NPl/V  . NPrSg/V/J/P I/J/R NSg/V   NPl     . NSg/J     NPl         P  D   I/J
@@ -152,7 +95,7 @@
 > tags  . For example , NN for singular common  nouns , NNS for plural common  nouns , NP
 # NPl/V . C/P NSg/V   . ?  C/P NSg/J    NSg/V/J NPl/V . ?   C/P NSg/J  NSg/V/J NPl/V . NPrSg
 > for singular proper nouns ( see   the POS tags  used in the Brown   Corpus ) . Other
-# C/P NSg/J    NSg/J  NPl/V . NSg/V D   ?   NPl/V V/J  P  D   NPrSg/J NSg    . . NSg/V/J
+# C/P NSg/J    NSg/J  NPl/V . NSg/V D   NSg NPl/V V/J  P  D   NPrSg/J NSg    . . NSg/V/J
 > tagging systems use   a   smaller number  of tags  and ignore fine    differences or
 # NSg/V   NPl     NSg/V D/P J       NSg/V/J P  NPl/V V/C V      NSg/V/J NSg/V       NPrSg/C
 > model   them as    features somewhat independent from part    - of - speech .
@@ -169,7 +112,6 @@
 # J/P   NSg/R N/I/J/D NPl/V NSg/V J         P  N/I/C/D NSg/V    NSg/R NPrSg/V/J/P NPrSg/V/J . D/P
 > morphosyntactic descriptor in the case  of morphologically rich      languages is
 # ?               NSg        P  D   NPrSg P  ?               NPrSg/V/J NPl/V     VL
->>>>>>> 1e2c6c33
 > commonly expressed using very short       mnemonics , such  as    Ncmsan for Category = Noun  ,
 # J/R      V/J       V     J    NPrSg/V/J/P NPl       . NSg/I NSg/R ?      C/P NSg      . NSg/V .
 > Type  = common  , Gender  = masculine , Number  = singular , Case    = accusative , Animate
@@ -179,38 +121,21 @@
 >
 #
 > The most    popular " tag   set       " for POS tagging for American English   is probably the
-<<<<<<< HEAD
 # D   NSg/I/J NSg/J   . NSg/V NPrSg/V/J . C/P NSg NSg/V   C/P NPrSg/J  NPrSg/V/J VL R        D
-> Penn tag   set       , developed in          the Penn Treebank project . It        is largely similar to
-# NPr  NSg/V NPrSg/V/J . V/J       NPrSg/V/J/P D   NPr  ?        NSg/V   . NPrSg/ISg VL J/R     NSg/J   P
-> the earlier Brown     Corpus and LOB   Corpus tag   sets , though much  smaller . In
-# D   J       NPrSg/V/J NSg    V/C NSg/V NSg    NSg/V NPl  . V/C    N/I/J J       . NPrSg/V/J/P
-> Europe , tag   sets from the Eagles Guidelines see   wide  use   and include versions
-# NPr    . NSg/V NPl  P    D   NPl    NPl        NSg/V NSg/J NSg/V V/C NSg/V   NPl
-=======
-# D   NSg/I/J NSg/J   . NSg/V NPrSg/V/J . C/P ?   NSg/V   C/P NPrSg/J  NPrSg/V/J VL R        D
 > Penn tag   set       , developed in the Penn Treebank project . It        is largely similar to
 # NPr  NSg/V NPrSg/V/J . V/J       P  D   NPr  ?        NSg/V   . NPrSg/ISg VL J/R     NSg/J   P
 > the earlier Brown     Corpus and LOB   Corpus tag   sets  , though much  smaller . In
 # D   J       NPrSg/V/J NSg    V/C NSg/V NSg    NSg/V NPl/V . V/C    N/I/J J       . NPrSg/V/J/P
 > Europe , tag   sets  from the Eagles Guidelines see   wide  use   and include versions
 # NPr    . NSg/V NPl/V P    D   NPl    NPl        NSg/V NSg/J NSg/V V/C NSg/V   NPl/V
->>>>>>> 1e2c6c33
 > for multiple languages .
 # C/P NSg/J    NPl/V     .
 >
 #
-<<<<<<< HEAD
-> POS tagging work  has been  done    in          a   variety of  languages , and the set       of  POS
-# NSg NSg/V   NSg/V V   NSg/V NSg/V/J NPrSg/V/J/P D/P NSg     V/P NPl       . V/C D   NPrSg/V/J V/P NSg
-> tags used varies greatly with language . Tags usually are designed to include
-# NPl  V/J  NPl    J/R     P    NSg/V    . NPl  J/R     V   W?       P  NSg/V
-=======
 > POS tagging work  has been  done    in a   variety of languages , and the set     of POS
-# ?   NSg/V   NSg/V V   NSg/V NSg/V/J P  D/P NSg     P  NPl/V     . V/C D   NPrSg/J P  ?
+# NSg NSg/V   NSg/V V   NSg/V NSg/V/J P  D/P NSg     P  NPl/V     . V/C D   NPrSg/J P  NSg
 > tags  used varies greatly with language . Tags  usually are designed to include
 # NPl/V V/J  NPl/V  J/R     P    NSg/V    . NPl/V J/R     V   V/J      P  NSg/V
->>>>>>> 1e2c6c33
 > overt morphological distinctions , although this leads to inconsistencies such  as
 # NSg/J J             NPl          . C        I/D  NPl/V P  NPl             NSg/I NSg/R
 > case    - marking for pronouns but     not   nouns in          English   , and much  larger
@@ -444,15 +369,9 @@
 > " unsupervised " tagging . Unsupervised tagging techniques use   an  untagged corpus
 # . V/J          . NSg/V   . V/J          NSg/V   NPl        NSg/V D/P ?        NSg
 > for their training data and produce the tagset by      induction . That    is , they
-<<<<<<< HEAD
-# C/P D     NSg/V    NSg  V/C NSg/V   D   NSg    NSg/J/P NSg       . N/I/C/D VL . IPl
-> observe patterns in          word  use   , and derive part    - of  - speech categories themselves .
-# NSg/V   NPl      NPrSg/V/J/P NSg/V NSg/V . V/C NSg/V  NSg/V/J . V/P . NSg/V  NPl        I          .
-=======
-# C/P D     NSg      NSg  V/C NSg/V   D   ?      NSg/J/P NSg       . N/I/C/D VL . IPl
+# C/P D     NSg      NSg  V/C NSg/V   D   NSg    NSg/J/P NSg       . N/I/C/D VL . IPl
 > observe patterns in          word  use   , and derive part    - of - speech categories themselves .
 # NSg/V   NPl/V    NPrSg/V/J/P NSg/V NSg/V . V/C NSg/V  NSg/V/J . P  . NSg/V  NPl        I          .
->>>>>>> 1e2c6c33
 > For example , statistics readily reveal that    " the " , " a   " , and " an  " occur in
 # C/P NSg/V   . NPl/V      R       NSg/V  N/I/C/D . D   . . . D/P . . V/C . D/P . V     NPrSg/V/J/P
 > similar contexts , while     " eat   " occurs in          very different ones  . With sufficient
@@ -489,13 +408,8 @@
 # NSg/J/C V       I/D   NPl/V    NPrSg/V/J C/P  V          D/P J           NSg      .
 >
 #
-<<<<<<< HEAD
-> Many    machine learning methods have   also been  applied to the problem of  POS
-# N/I/J/D NSg/V   V        NPl     NSg/VX W?   NSg/V W?      P  D   NSg/J   V/P NSg
-=======
 > Many    machine learning methods have   also been  applied to the problem of POS
-# N/I/J/D NSg/V   V        NPl/V   NSg/VX W?   NSg/V V/J     P  D   NSg/J   P  ?
->>>>>>> 1e2c6c33
+# N/I/J/D NSg/V   V        NPl/V   NSg/VX W?   NSg/V V/J     P  D   NSg/J   P  NSg
 > tagging . Methods such  as    SVM , maximum entropy classifier , perceptron , and
 # NSg/V   . NPl/V   NSg/I NSg/R ?   . NSg/J   NSg     NSg        . N          . V/C
 > nearest - neighbor have   all       been  tried , and most    can      achieve accuracy above
