--- conflicted
+++ resolved
@@ -337,15 +337,9 @@
 > These   findings were  surprisingly disruptive to the field of natural language
 # I/Ddem+ NSg      NSg/V R            J          P  D   NSg/V P  NSg/J+  NSg/V+
 > processing . The accuracy reported was higher than the typical accuracy of very
-<<<<<<< HEAD
 # V+         . D+  NSg+     V/J      V   J      C/P  D   NSg/J   NSg      P  J/R
-> sophisticated algorithms that     integrated part    of speech choice with many    higher
-# V/J           NPl+       N/I/C/D+ V/J        NSg/V/J P  NSg/V+ NSg/J  P    N/I/J/D J
-=======
-# V+         . D+  NSg+     V/J      V   J      C/P  D   NSg/J   NSg      P  J
 > sophisticated algorithms that        integrated part    of speech choice with many    higher
 # V/J           NPl+       N/I/C/Ddem+ V/J        NSg/V/J P  NSg/V+ NSg/J  P    N/I/J/D J
->>>>>>> 677a0f2a
 > levels of linguistic analysis : syntax , morphology , semantics , and so         on  . CLAWS ,
 # NPl/V  P  J          NSg+     . NSg+   . NSg+       . NSg+      . V/C NSg/I/J/C+ J/P . NPl/V .
 > DeRose's and Church's methods did fail    for some  of the known    cases  where
@@ -381,19 +375,11 @@
 > For example , statistics readily reveal that        " the " , " a   " , and " an  " occur in
 # C/P NSg/V+  . NPl/V+     R       NSg/V  N/I/C/Ddem+ . D   . . . D/P . . V/C . D/P . V     NPrSg/J/P
 > similar contexts , while     " eat   " occurs in        very different ones   . With sufficient
-<<<<<<< HEAD
 # NSg/J+  NPl/V+   . NSg/V/C/P . NSg/V . V      NPrSg/J/P J/R  NSg/J+    NPl/V+ . P    J+
-> iteration , similarity classes of words  emerge that     are remarkably similar to
-# NSg       . NSg        NPl/V   P  NPl/V+ NSg/V  N/I/C/D+ V   R          NSg/J   P
-> those human   linguists would  expect ; and the differences themselves sometimes
-# I/D+  NSg/V/J NPl+      NSg/VX V      . V/C D+  NSg/V+      I+         R
-=======
-# NSg/J+  NPl/V+   . NSg/V/C/P . NSg/V . V      NPrSg/J/P J    NSg/J+    NPl/V+ . P    J+
 > iteration , similarity classes of words  emerge that        are remarkably similar to
 # NSg       . NSg        NPl/V   P  NPl/V+ NSg/V  N/I/C/Ddem+ V   R          NSg/J   P
 > those   human   linguists would  expect ; and the differences themselves sometimes
 # I/Ddem+ NSg/V/J NPl+      NSg/VX V      . V/C D+  NSg/V+      I+         R
->>>>>>> 677a0f2a
 > suggest valuable new      insights .
 # V       NSg/J+   NSg/V/J+ NPl+     .
 >
