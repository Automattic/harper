> <!--
# Unlintable
>            source: https://en.wikipedia.org/w/index.php?title=Part-of-speech_tagging&oldid=1275774341
# Unlintable Unlintable
>            license: CC BY-SA 4.0
# Unlintable Unlintable
>            -->
# Unlintable Unlintable
>            Part     - of - speech  tagging
# Unlintable NSg/V/J+ . P  . N🅪Sg/V+ NSg/V
>
#
> In      corpus linguistics , part     - of - speech  tagging ( POS  tagging or    PoS  tagging or
# NPr/J/P NSg+   Nᴹ+         . NSg/V/J+ . P  . N🅪Sg/V+ NSg/V   . NSg+ NSg/V   NPr/C NSg+ NSg/V   NPr/C
> POST      ) , also called grammatical tagging is  the process of marking up        a   word   in      a
<<<<<<< HEAD
# NPr🅪/V/P+ . . R/C  VP/J   J           NSg/V   VL3 D   NSg/V   P  NSg/Vg  NSg/V/J/P D/P NSg/V+ NPr/J/P D/P
> text    ( corpus ) as    corresponding to a   particular part    of speech  , based on  both   its
# N🅪Sg/V+ . NSg+   . NSg/R NSg/Vg/J      P  D/P NSg/J      NSg/V/J P  N🅪Sg/V+ . VP/J  J/P I/C/Dq ISg/D$+
> definition and its     context . A   simplified form   of this    is  commonly taught to
# NSg        V/C ISg/D$+ N🅪Sg/V+ . D/P VP/J       N🅪Sg/V P  I/Ddem+ VL3 R        V      P
=======
# NPr🅪/V/P+ . . W?   VP/J   J           NSg/V   VL3 D   NSg/V   P  Nᴹ/Vg/J NSg/V/J/P D/P NSg/V+ NPr/J/P D/P
> text    ( corpus ) as    corresponding to a   particular part    of speech  , based on  both   its
# N🅪Sg/V+ . NSg+   . NSg/R Nᴹ/Vg/J       P  D/P NSg/J      NSg/V/J P  N🅪Sg/V+ . VP/J  J/P I/C/Dq ISg/D$+
> definition and its     context . A   simplified form  of this    is  commonly taught to
# NSg        V/C ISg/D$+ N🅪Sg/V+ . D/P VP/J       NSg/V P  I/Ddem+ VL3 R        V      P
>>>>>>> 5f2425d8
> school - age     children , in      the identification of words   as    nouns  , verbs   , adjectives ,
# N🅪Sg/V . N🅪Sg/V+ NPl+     . NPr/J/P D   Nᴹ             P  NPl/V3+ NSg/R NPl/V3 . NPl/V3+ . NPl/V3     .
> adverbs , etc.
# NPl/V3  . +
>
#
> Once  performed by      hand   , POS  tagging is  now       done      in      the context of computational
# NSg/C VP/J      NSg/J/P NSg/V+ . NSg+ NSg/V   VL3 NPr/V/J/C NSg/VPp/J NPr/J/P D   N🅪Sg/V  P  J
<<<<<<< HEAD
> linguistics , using algorithms which associate discrete terms   , as    well    as    hidden
# Nᴹ+         . Vg    NPl+       I/C+  NSg/V/J+  J        NPl/V3+ . NSg/R NSg/V/J NSg/R V/J
> parts  of speech  , by      a   set     of descriptive tags    . POS  - tagging algorithms fall     into
# NPl/V3 P  N🅪Sg/V+ . NSg/J/P D/P NPr/V/J P  NSg/J       NPl/V3+ . NSg+ . NSg/V   NPl+       N🅪Sg/VB+ P
=======
> linguistics , using   algorithms which associate discrete terms   , as    well    as    hidden
# Nᴹ+         . Nᴹ/Vg/J NPl+       I/C+  NSg/V/J+  J        NPl/V3+ . NSg/R NSg/V/J NSg/R V/J
> parts  of speech  , by      a   set     of descriptive tags    . POS  - tagging algorithms fall    into
# NPl/V3 P  N🅪Sg/V+ . NSg/J/P D/P NPr/V/J P  NSg/J       NPl/V3+ . NSg+ . NSg/V   NPl+       NSg/VL+ P
>>>>>>> 5f2425d8
> two distinctive groups  : rule   - based and stochastic . E. Brill's tagger , one       of the
# NSg NSg/J       NPl/V3+ . NSg/V+ . VP/J  V/C J          . ?  ?       NSg    . NSg/I/V/J P  D
> first   and most         widely used     English   POS  - taggers , employs rule   - based algorithms .
# NSg/V/J V/C NSg/I/J/R/Dq R      VPPtPp/J NPr🅪/V/J+ NSg+ . NPl     . NPl/V3  NSg/V+ . VP/J  NPl+       .
>
#
> Principle
# N🅪Sg/V+
>
#
> Part     - of - speech  tagging is  harder than just having  a   list  of words   and their
# NSg/V/J+ . P  . N🅪Sg/V+ NSg/V   VL3 JC     C/P  V/J  Nᴹ/Vg/J D/P NSg/V P  NPl/V3+ V/C D$+
> parts  of speech  , because some     words   can    represent more           than one       part    of speech
# NPl/V3 P  N🅪Sg/V+ . C/P     I/J/R/Dq NPl/V3+ NPr/VX V         NPr/I/V/J/R/Dq C/P  NSg/I/V/J NSg/V/J P  N🅪Sg/V+
> at    different times   , and because some     parts  of speech  are complex . This    is  not
# NSg/P NSg/J     NPl/V3+ . V/C C/P     I/J/R/Dq NPl/V3 P  N🅪Sg/V+ V   NSg/V/J . I/Ddem+ VL3 NSg/C
> rare    — in      natural languages ( as    opposed to many        artificial languages ) , a   large
# NSg/V/J . NPr/J/P NSg/J+  NPl/V3+   . NSg/R VP/J    P  NSg/I/J/Dq+ J+         NPl/V3+   . . D/P NSg/J
> percentage of word   - forms   are ambiguous . For example , even    " dogs    " , which is
# N🅪Sg       P  NSg/V+ . NPl/V3+ V   J         . C/P NSg/V+  . NSg/V/J . NPl/V3+ . . I/C+  VL3
> usually thought    of as    just a    plural noun   , can    also be      a    verb   :
# R       N🅪Sg/VPtPp P  NSg/R V/J  D/P+ NSg/J+ NSg/V+ . NPr/VX R/C  NSg/VXB D/P+ NSg/V+ .
>
#
> The sailor dogs    the hatch  .
# D+  NSg+   NPl/V3+ D+  NSg/V+ .
>
#
> Correct grammatical tagging will   reflect that          " dogs    " is  here    used     as    a   verb   , not
# NSg/V/J J           NSg/V   NPr/VX V       NSg/I/C/Ddem+ . NPl/V3+ . VL3 NSg/J/R VPPtPp/J NSg/R D/P NSg/V+ . NSg/C
> as    the more           common  plural noun   . Grammatical context is  one       way   to determine
# NSg/R D   NPr/I/V/J/R/Dq NSg/V/J NSg/J  NSg/V+ . J+          N🅪Sg/V+ VL3 NSg/I/V/J NSg/J P  V
> this    ; semantic analysis can    also be      used     to infer that          " sailor " and " hatch "
# I/Ddem+ . NSg/J+   N🅪Sg+    NPr/VX R/C  NSg/VXB VPPtPp/J P  V     NSg/I/C/Ddem+ . NSg+   . V/C . NSg/V .
> implicate " dogs    " as    1 ) in      the nautical context and 2 ) an  action    applied to the
# NSg/V     . NPl/V3+ . NSg/R # . NPr/J/P D   J        N🅪Sg/V+ V/C # . D/P N🅪Sg/V/J+ VP/J    P  D
> object " hatch " ( in      this   context , " dogs    " is  a   nautical term     meaning    " fastens ( a
# NSg/V+ . NSg/V . . NPr/J/P I/Ddem N🅪Sg/V+ . . NPl/V3+ . VL3 D/P J        NSg/V/J+ N🅪Sg/Vg/J+ . V3      . D/P
> watertight door   ) securely " ) .
# J          NSg/V+ . R        . . .
>
#
> Tag    sets
# NSg/V+ NPl/V3
>
#
> Schools commonly teach that         there are 9 parts  of speech in      English  : noun   , verb   ,
# NPl/V3+ R        NSg/V NSg/I/C/Ddem +     V   # NPl/V3 P  N🅪Sg/V NPr/J/P NPr🅪/V/J . NSg/V+ . NSg/V+ .
> article , adjective , preposition , pronoun , adverb , conjunction , and interjection .
# NSg/V+  . NSg/V/J+  . NSg/V       . NSg/V+  . NSg/V+ . NSg/V+      . V/C N🅪Sg+        .
> However , there are clearly many        more            categories and sub     - categories . For nouns  ,
# C       . +     V   R       NSg/I/J/Dq+ NPr/I/V/J/R/Dq+ NPl+       V/C NSg/V/P . NPl+       . C/P NPl/V3 .
> the plural , possessive , and singular forms   can    be      distinguished . In      many
# D   NSg/J  . NSg/J      . V/C NSg/J    NPl/V3+ NPr/VX NSg/VXB VP/J          . NPr/J/P NSg/I/J/Dq+
> languages words   are also marked for their " case    " ( role as    subject  , object ,
# NPl/V3+   NPl/V3+ V   R/C  VP/J   C/P D$+   . NPr🅪/V+ . . NSg  NSg/R NSg/V/J+ . NSg/V+ .
> etc. ) , grammatical gender    , and so        on  ; while     verbs   are marked for tense   , aspect ,
# +    . . J+          N🅪Sg/V/J+ . V/C NSg/I/J/C J/P . NSg/V/C/P NPl/V3+ V   VP/J   C/P NSg/V/J . NSg/V+ .
> and other    things  . In      some     tagging systems , different inflections of the same
# V/C NSg/V/J+ NPl/V3+ . NPr/J/P I/J/R/Dq NSg/V   NPl+    . NSg/J     NPl         P  D   I/J
> root   word   will   get   different parts  of speech  , resulting in      a   large number    of
# NPr/V+ NSg/V+ NPr/VX NSg/V NSg/J     NPl/V3 P  N🅪Sg/V+ . Nᴹ/Vg/J   NPr/J/P D/P NSg/J N🅪Sg/V/JC P
> tags    . For example , NN for singular common  nouns  , NNS for plural common  nouns  , NP
# NPl/V3+ . C/P NSg/V+  . ?  C/P NSg/J    NSg/V/J NPl/V3 . ?   C/P NSg/J  NSg/V/J NPl/V3 . NPr
> for singular proper nouns  ( see   the POS  tags    used     in      the Brown    Corpus ) . Other
# C/P NSg/J    NSg/J  NPl/V3 . NSg/V D   NSg+ NPl/V3+ VPPtPp/J NPr/J/P D   NPr🅪/V/J NSg+   . . NSg/V/J
> tagging systems use     a   smaller number    of tags    and ignore fine    differences or
# NSg/V   NPl+    N🅪Sg/VB D/P NSg/JC  N🅪Sg/V/JC P  NPl/V3+ V/C V      NSg/V/J NPl/V       NPr/C
> model    them     as    features somewhat independent from part     - of - speech  .
# NSg/V/J+ NSg/IPl+ NSg/R NPl/V3+  NSg/I/R  NSg/J       P    NSg/V/J+ . P  . N🅪Sg/V+ .
>
#
> In      part     - of - speech  tagging by      computer , it       is  typical to distinguish from 50 to
# NPr/J/P NSg/V/J+ . P  . N🅪Sg/V+ NSg/V   NSg/J/P NSg/V+   . NPr/ISg+ VL3 NSg/J   P  V           P    #  P
> 150 separate parts  of speech for English   . Work   on  stochastic methods for tagging
# #   NSg/V/J  NPl/V3 P  N🅪Sg/V C/P NPr🅪/V/J+ . N🅪Sg/V J/P J          NPl/V3+ C/P NSg/V
> Koine Greek   ( DeRose 1990 ) has used     over    1 , 000 parts  of speech  and found that
# ?     NPr/V/J . ?      #    . V3  VPPtPp/J NSg/J/P # . #   NPl/V3 P  N🅪Sg/V+ V/C NSg/V NSg/I/C/Ddem
> about as    many       words   were    ambiguous in      that         language as    in      English   . A
# J/P   NSg/R NSg/I/J/Dq NPl/V3+ NSg/VPt J         NPr/J/P NSg/I/C/Ddem N🅪Sg/V+  NSg/R NPr/J/P NPr🅪/V/J+ . D/P
> morphosyntactic descriptor in      the case   of morphologically rich    languages is
# ?               NSg        NPr/J/P D   NPr🅪/V P  ?               NPr/V/J NPl/V3+   VL3
> commonly expressed using   very short     mnemonics , such  as    Ncmsan for Category = Noun   ,
# R        VP/J      Nᴹ/Vg/J J/R  NPr/V/J/P NPl       . NSg/I NSg/R ?      C/P NSg+     . NSg/V+ .
> Type   = common  , Gender    = masculine , Number     = singular , Case    = accusative , Animate
# NSg/V+ . NSg/V/J . N🅪Sg/V/J+ . NSg/J     . N🅪Sg/V/JC+ . NSg/J    . NPr🅪/V+ . NSg/J      . V/J
> = no    .
# . NPr/P .
>
#
> The most         popular " tag   set     " for POS  tagging for American English   is  probably the
# D   NSg/I/J/R/Dq NSg/J   . NSg/V NPr/V/J . C/P NSg+ NSg/V   C/P NPr/J    NPr🅪/V/J+ VL3 R        D
> Penn tag    set     , developed in      the Penn Treebank project . It       is  largely similar to
# NPr+ NSg/V+ NPr/V/J . VP/J      NPr/J/P D   NPr+ ?        NSg/V+  . NPr/ISg+ VL3 R       NSg/J   P
> the earlier Brown    Corpus and LOB   Corpus tag    sets   , though much         smaller . In
# D   JC      NPr🅪/V/J NSg    V/C NSg/V NSg+   NSg/V+ NPl/V3 . V/C    NSg/I/J/R/Dq NSg/JC  . NPr/J/P
> Europe , tag    sets   from the Eagles Guidelines see   wide  use      and include versions
# NPr+   . NSg/V+ NPl/V3 P    D   NPl/V3 NPl+       NSg/V NSg/J N🅪Sg/VB+ V/C NSg/V   NPl/V3+
> for multiple languages .
# C/P NSg/J/Dq NPl/V3+   .
>
#
> POS  tagging work    has been    done      in      a   variety of languages , and the set     of POS
# NSg+ NSg/V   N🅪Sg/V+ V3  NSg/VPp NSg/VPp/J NPr/J/P D/P NSg     P  NPl/V3+   . V/C D   NPr/V/J P  NSg+
> tags    used     varies greatly with language . Tags    usually are designed to include
# NPl/V3+ VPPtPp/J NPl/V3 R       P    N🅪Sg/V+  . NPl/V3+ R       V   VP/J     P  NSg/V
> overt  morphological distinctions , although this   leads  to inconsistencies such  as
# NSg/J+ J+            NPl+         . C        I/Ddem NPl/V3 P  NPl             NSg/I NSg/R
> case    - marking for pronouns but     not   nouns  in      English   , and much         larger
# NPr🅪/V+ . Nᴹ/Vg/J C/P NPl/V3   NSg/C/P NSg/C NPl/V3 NPr/J/P NPr🅪/V/J+ . V/C NSg/I/J/R/Dq JC
> cross      - language differences . The tag    sets   for heavily inflected languages such  as
# NPr/V/J/P+ . N🅪Sg/V+  NPl/V+      . D+  NSg/V+ NPl/V3 C/P R       VP/J      NPl/V3+   NSg/I NSg/R
> Greek   and Latin can    be      very large ; tagging words   in      agglutinative languages such
# NPr/V/J V/C NPr/J NPr/VX NSg/VXB J/R  NSg/J . NSg/V   NPl/V3+ NPr/J/P ?             NPl/V3+   NSg/I
> as    Inuit languages may    be      virtually impossible . At    the other   extreme , Petrov et
# NSg/R NPr/J NPl/V3+   NPr/VX NSg/VXB R         NSg/J      . NSg/P D   NSg/V/J NSg/J   . ?      ?
> al. have   proposed a   " universal " tag    set     , with 12 categories ( for example , no
# ?   NSg/VX VP/J     D/P . NSg/J     . NSg/V+ NPr/V/J . P    #  NPl+       . C/P NSg/V+  . NPr/P
> subtypes of nouns  , verbs   , punctuation , and so        on  ) . Whether a   very small   set     of
# NPl      P  NPl/V3 . NPl/V3+ . Nᴹ+         . V/C NSg/I/J/C J/P . . I/C     D/P J/R  NPr/V/J NPr/V/J P
> very broad tags    or    a   much         larger set     of more           precise ones    is  preferable , depends
# J/R  NSg/J NPl/V3+ NPr/C D/P NSg/I/J/R/Dq JC     NPr/V/J P  NPr/I/V/J/R/Dq V/J+    NPl/V3+ VL3 W?         . NPl/V3
> on  the purpose at    hand   . Automatic tagging is  easier on  smaller tag    - sets   .
# J/P D   N🅪Sg/V+ NSg/P NSg/V+ . NSg/J     NSg/V   VL3 NSg/JC J/P NSg/JC  NSg/V+ . NPl/V3 .
>
#
> History
# N🅪Sg+
>
#
> The Brown     Corpus
# D+  NPr🅪/V/J+ NSg+
>
#
> Research on  part     - of - speech  tagging has been    closely tied to corpus linguistics .
# Nᴹ/V     J/P NSg/V/J+ . P  . N🅪Sg/V+ NSg/V   V3  NSg/VPp R       VP/J P  NSg    Nᴹ+         .
> The first   major   corpus of English  for computer analysis was the Brown    Corpus
# D   NSg/V/J NPr/V/J NSg    P  NPr🅪/V/J C/P NSg/V+   N🅪Sg+    VPt D   NPr🅪/V/J NSg
> developed at    Brown    University by      Henry Kučera and W. Nelson Francis , in      the
# VP/J      NSg/P NPr🅪/V/J NSg+       NSg/J/P NPr+  ?      V/C ?  NPr+   NPr+    . NPr/J/P D
> mid      - 1960s . It       consists of about 1 , 000 , 000 words  of running  English   prose text    ,
# NSg/J/P+ . #d    . NPr/ISg+ NPl/V3   P  J/P   # . #   . #   NPl/V3 P  Nᴹ/V/J/P NPr🅪/V/J+ Nᴹ/V  N🅪Sg/V+ .
> made up        of 500 samples from randomly chosen publications . Each sample is  2 , 000
# V    NSg/V/J/P P  #   NPl/V3+ P    R        Nᴹ/V/J NPl+         . Dq+  NSg/V+ VL3 # . #
> or    more           words   ( ending  at    the first   sentence - end    after 2 , 000 words   , so        that         the
# NPr/C NPr/I/V/J/R/Dq NPl/V3+ . Nᴹ/Vg/J NSg/P D   NSg/V/J NSg/V+   . NSg/V+ P     # . #   NPl/V3+ . NSg/I/J/C NSg/I/C/Ddem D
> corpus contains only  complete sentences ) .
# NSg+   V3       J/R/C NSg/V/J  NPl/V3+   . .
>
#
> The Brown     Corpus was painstakingly " tagged " with part     - of - speech  markers over
# D+  NPr🅪/V/J+ NSg+   VPt R             . V/J    . P    NSg/V/J+ . P  . N🅪Sg/V+ NPl/V3  NSg/J/P
> many        years . A    first    approximation was done      with a    program by      Greene and Rubin ,
# NSg/I/J/Dq+ NPl+  . D/P+ NSg/V/J+ N🅪Sg+         VPt NSg/VPp/J P    D/P+ NPr/V+  NSg/J/P NPr    V/C NPr   .
> which consisted of a   huge handmade list  of what   categories could  co       - occur at
# I/C+  VP/J      P  D/P J    NSg/J    NSg/V P  NSg/I+ NPl+       NSg/VX NPr/I/V+ . V     NSg/P
> all          . For example , article then    noun   can    occur , but     article then    verb   ( arguably )
# NSg/I/J/C/Dq . C/P NSg/V+  . NSg/V+  NSg/J/C NSg/V+ NPr/VX V     . NSg/C/P NSg/V+  NSg/J/C NSg/V+ . R        .
> cannot . The program got about 70 % correct . Its     results were    repeatedly reviewed
# NSg/V  . D+  NPr/V+  V   J/P   #  . NSg/V/J . ISg/D$+ NPl/V3+ NSg/VPt R          VP/J
> and corrected by      hand   , and later users sent  in      errata so        that          by      the late  70 s
# V/C VP/J      NSg/J/P NSg/V+ . V/C JC    NPl+  NSg/V NPr/J/P NSg    NSg/I/J/C NSg/I/C/Ddem+ NSg/J/P D   NSg/J #  ?
> the tagging was nearly perfect ( allowing for some     cases   on  which even    human
# D   NSg/V   VPt R      NSg/V/J . Nᴹ/Vg/J  C/P I/J/R/Dq NPl/V3+ J/P I/C+  NSg/V/J NSg/V/J+
> speakers might   not   agree ) .
# +        Nᴹ/VX/J NSg/C V     . .
>
#
> This    corpus has been    used     for innumerable studies of word   - frequency and of
# I/Ddem+ NSg+   V3  NSg/VPp VPPtPp/J C/P J           NPl/V3  P  NSg/V+ . NSg       V/C P
> part     - of - speech  and inspired the development of similar " tagged " corpora in      many
# NSg/V/J+ . P  . N🅪Sg/V+ V/C VP/J     D   N🅪Sg        P  NSg/J   . V/J    . NPl+    NPr/J/P NSg/I/J/Dq
> other   languages . Statistics derived by      analyzing it       formed the basis for most
# NSg/V/J NPl/V3+   . NPl/V3+    VP/J    NSg/J/P Nᴹ/Vg/J   NPr/ISg+ VP/J   D+  NSg+  C/P NSg/I/J/R/Dq
> later part     - of - speech  tagging systems , such  as    CLAWS   and VOLSUNGA . However , by
# JC    NSg/V/J+ . P  . N🅪Sg/V+ NSg/V   NPl+    . NSg/I NSg/R NPl/V3+ V/C ?        . C       . NSg/J/P
> this    time      ( 2005 ) it       has been    superseded by      larger corpora such  as    the 100
# I/Ddem+ N🅪Sg/V/J+ . #    . NPr/ISg+ V3  NSg/VPp VP/J       NSg/J/P JC     NPl+    NSg/I NSg/R D   #
> million word   British National Corpus , even    though larger corpora are rarely so
# NSg     NSg/V+ NPr/J   NSg/J    NSg+   . NSg/V/J V/C    JC     NPl+    V   R      NSg/I/J/C
> thoroughly curated .
# R          VP/J    .
>
#
> For some     time      , part     - of - speech  tagging was considered an  inseparable part    of
# C/P I/J/R/Dq N🅪Sg/V/J+ . NSg/V/J+ . P  . N🅪Sg/V+ NSg/V   VPt VP/J       D/P NSg/J       NSg/V/J P
> natural language processing , because there are certain cases   where the correct
# NSg/J   N🅪Sg/V+  Nᴹ/Vg/J+   . C/P     +     V   I/J     NPl/V3+ NSg/C D   NSg/V/J
> part    of speech  cannot be      decided  without understanding the semantics or    even    the
# NSg/V/J P  N🅪Sg/V+ NSg/V  NSg/VXB NSg/VP/J C/P     N🅪Sg/Vg/J+    D   NPl+      NPr/C NSg/V/J D
> pragmatics of the context . This    is  extremely expensive , especially because
# NPl        P  D   N🅪Sg/V+ . I/Ddem+ VL3 R         J         . R          C/P
> analyzing the higher  levels  is  much         harder when    multiple part    - of - speech
# Nᴹ/Vg/J   D+  NSg/JC+ NPl/V3+ VL3 NSg/I/J/R/Dq JC     NSg/I/C NSg/J/Dq NSg/V/J . P  . N🅪Sg/V+
> possibilities must  be      considered for each word   .
# NPl+          NSg/V NSg/VXB VP/J       C/P Dq+  NSg/V+ .
>
#
> Use     of hidden Markov models
# N🅪Sg/VB P  V/J    NPr    NPl/V3+
>
#
> In      the mid      - 1980s , researchers in      Europe began to use     hidden Markov models  ( HMMs )
# NPr/J/P D   NSg/J/P+ . #d    . NPl         NPr/J/P NPr+   VPt   P  N🅪Sg/VB V/J    NPr    NPl/V3+ . ?    .
> to disambiguate parts  of speech  , when    working to tag   the Lancaster - Oslo - Bergen
# P  V            NPl/V3 P  N🅪Sg/V+ . NSg/I/C Nᴹ/Vg/J P  NSg/V D   NPr       . NPr+ . NPr+
> Corpus of British English   . HMMs involve counting cases   ( such  as    from the Brown
# NSg    P  NPr/J   NPr🅪/V/J+ . ?    V       Nᴹ/Vg/J  NPl/V3+ . NSg/I NSg/R P    D   NPr🅪/V/J
> Corpus ) and making  a   table of the probabilities of certain sequences . For
# NSg+   . V/C Nᴹ/Vg/J D/P NSg/V P  D   NPl           P  I/J     NPl/V3+   . C/P
> example , once  you've seen    an  article such  as    ' the ' , perhaps the next    word   is  a
# NSg/V+  . NSg/C W?     NSg/VPp D/P NSg/V+  NSg/I NSg/R . D   . . NSg/R   D   NSg/J/P NSg/V+ VL3 D/P
> noun   40 % of the time      , an  adjective 40 % , and a   number     20 % . Knowing   this    , a
# NSg/V+ #  . P  D   N🅪Sg/V/J+ . D/P NSg/V/J+  #  . . V/C D/P N🅪Sg/V/JC+ #  . . NSg/V/J/P I/Ddem+ . D/P+
> program can    decide that          " can    " in      " the can    " is  far     more           likely to be      a   noun  than
# NPr/V+  NPr/VX V      NSg/I/C/Ddem+ . NPr/VX . NPr/J/P . D+  NPr/VX . VL3 NSg/V/J NPr/I/V/J/R/Dq NSg/J  P  NSg/VXB D/P NSg/V C/P
> a    verb   or    a   modal . The same method can    , of course , be      used     to benefit from
<<<<<<< HEAD
# D/P+ NSg/V+ NPr/C D/P NSg/J . D+  I/J+ NSg/V+ NPr/VX . P  NSg/V+ . NSg/VXB VPPtPp/J P  NSg/V   P
> knowledge about the following  words   .
# Nᴹ+       J/P   D+  NSg/Vg/J/P NPl/V3+ .
=======
# D/P+ NSg/V+ NPr/C D/P NSg/J . D+  I/J+ NSg/V+ NPr/VX . P  NSg/V+ . NSg/VXL VPPtPp/J P  NSg/V   P
> knowledge about the following words   .
# Nᴹ+       J/P   D+  Nᴹ/Vg/J/P NPl/V3+ .
>>>>>>> 5f2425d8
>
#
> More           advanced ( " higher - order " ) HMMs learn the probabilities not   only  of pairs
# NPr/I/V/J/R/Dq VP/J     . . NSg/JC . NSg/V . . ?    NSg/V D   NPl+          NSg/C J/R/C P  NPl/V3+
> but     triples or    even    larger sequences . So        , for example , if    you've just seen    a
# NSg/C/P NPl/V3  NPr/C NSg/V/J JC     NPl/V3+   . NSg/I/J/C . C/P NSg/V+  . NSg/C W?     V/J  NSg/VPp D/P
> noun   followed by      a   verb   , the next    item   may    be      very likely a   preposition ,
# NSg/V+ VP/J     NSg/J/P D/P NSg/V+ . D   NSg/J/P NSg/V+ NPr/VX NSg/VXB J/R  NSg/J  D/P NSg/V       .
> article , or    noun   , but     much         less      likely another verb   .
# NSg/V+  . NPr/C NSg/V+ . NSg/C/P NSg/I/J/R/Dq V/J/R/C/P NSg/J  I/D     NSg/V+ .
>
#
> When    several ambiguous words   occur together , the possibilities multiply .
# NSg/I/C J/Dq+   J+        NPl/V3+ V     J        . D+  NPl+          NSg/V    .
> However , it       is  easy    to enumerate every combination and to assign a   relative
# C       . NPr/ISg+ VL3 NSg/V/J P  V         Dq+   N🅪Sg+       V/C P  NSg/V  D/P NSg/J
> probability to each one        , by      multiplying together the probabilities of each
# NSg+        P  Dq   NSg/I/V/J+ . NSg/J/P Nᴹ/Vg/J     J        D   NPl           P  Dq
> choice  in      turn  . The combination with the highest probability is  then    chosen . The
# N🅪Sg/J+ NPr/J/P NSg/V . D   N🅪Sg        P    D+  JS+     NSg+        VL3 NSg/J/C Nᴹ/V/J . D+
> European group  developed CLAWS   , a   tagging program that          did exactly this   and
# NSg/J+   NSg/V+ VP/J      NPl/V3+ . D/P NSg/V   NPr/V+  NSg/I/C/Ddem+ VPt R       I/Ddem V/C
> achieved accuracy in      the 93 – 95 % range   .
# VP/J     N🅪Sg+    NPr/J/P D   #  . #  . N🅪Sg/V+ .
>
#
> Eugene Charniak points  out         in      Statistical techniques for natural language
# NPr+   ?        NPl/V3+ NSg/V/J/R/P NPr/J/P J           NPl        C/P NSg/J+  N🅪Sg/V+
> parsing ( 1997 ) that          merely assigning the most         common  tag    to each known word   and
# Nᴹ/Vg/J . #    . NSg/I/C/Ddem+ R      Nᴹ/Vg/J   D   NSg/I/J/R/Dq NSg/V/J NSg/V+ P  Dq   VPp/J NSg/V+ V/C
> the tag    " proper noun   " to all          unknowns will   approach 90 % accuracy because many
# D   NSg/V+ . NSg/J  NSg/V+ . P  NSg/I/J/C/Dq NPl/V3+  NPr/VX NSg/V+   #  . N🅪Sg+    C/P     NSg/I/J/Dq
> words   are unambiguous , and many       others  only  rarely represent their less      - common
# NPl/V3+ V   J           . V/C NSg/I/J/Dq NPl/V3+ J/R/C R      V         D$+   V/J/R/C/P . NSg/V/J
> parts  of speech  .
# NPl/V3 P  N🅪Sg/V+ .
>
#
> CLAWS   pioneered the field of HMM - based part    of speech  tagging but     was quite
# NPl/V3+ VP/J      D   NSg/V P  V   . VP/J  NSg/V/J P  N🅪Sg/V+ NSg/V   NSg/C/P VPt R
> expensive since it       enumerated all          possibilities . It       sometimes had to resort to
# J         C/P   NPr/ISg+ VP/J       NSg/I/J/C/Dq NPl+          . NPr/ISg+ R         V   P  NSg/V  P
> backup methods when    there were    simply too many       options ( the Brown     Corpus
# NSg/J  NPl/V3+ NSg/I/C +     NSg/VPt R      W?  NSg/I/J/Dq NPl/V3  . D+  NPr🅪/V/J+ NSg+
> contains a   case    with 17 ambiguous words  in      a    row    , and there are words   such  as
# V3       D/P NPr🅪/V+ P    #  J         NPl/V3 NPr/J/P D/P+ NSg/V+ . V/C +     V   NPl/V3+ NSg/I NSg/R
> " still   " that          can    represent as    many       as    7 distinct parts  of speech  .
# . NSg/V/J . NSg/I/C/Ddem+ NPr/VX V         NSg/R NSg/I/J/Dq NSg/R # V/J      NPl/V3 P  N🅪Sg/V+ .
>
#
> HMMs underlie the functioning of stochastic taggers and are used     in      various
# ?    V        D   Nᴹ/Vg/J+    P  J          NPl     V/C V   VPPtPp/J NPr/J/P J
> algorithms one       of the most         widely used     being       the bi    - directional inference
# NPl+       NSg/I/V/J P  D   NSg/I/J/R/Dq R      VPPtPp/J N🅪Sg/Vg/J/C D   NSg/J . NSg/J       NSg+
> algorithm .
# NSg       .
>
#
> Dynamic programming methods
# NSg/J+  Nᴹ/Vg/J+    NPl/V3+
>
#
> In      1987 , Steven DeRose and Kenneth W. Church  independently developed dynamic
# NPr/J/P #    . NPr+   ?      V/C NPr+    ?  NPr🅪/V+ R             VP/J      NSg/J
> programming algorithms to solve the same problem in      vastly less      time      . Their
# Nᴹ/Vg/J+    NPl+       P  NSg/V D   I/J  NSg/J+  NPr/J/P R      V/J/R/C/P N🅪Sg/V/J+ . D$+
> methods were    similar to the Viterbi algorithm known for some     time      in      other
# NPl/V3+ NSg/VPt NSg/J   P  D   ?       NSg       VPp/J C/P I/J/R/Dq N🅪Sg/V/J+ NPr/J/P NSg/V/J
> fields    . DeRose used     a   table of pairs   , while     Church  used     a   table of triples and a
# NPrPl/V3+ . ?      VPPtPp/J D/P NSg/V P  NPl/V3+ . NSg/V/C/P NPr🅪/V+ VPPtPp/J D/P NSg/V P  NPl/V3  V/C D/P
> method of estimating the values  for triples that          were    rare    or    nonexistent in      the
# NSg/V  P  Nᴹ/Vg/J    D   NPl/V3+ C/P NPl/V3  NSg/I/C/Ddem+ NSg/VPt NSg/V/J NPr/C NSg/J       NPr/J/P D
> Brown    Corpus ( an  actual measurement of triple  probabilities would require a   much
# NPr🅪/V/J NSg+   . D/P NSg/J  N🅪Sg        P  NSg/V/J NPl+          VX    NSg/V   D/P NSg/I/J/R/Dq
> larger corpus ) . Both   methods achieved an  accuracy of over    95 % . DeRose's 1990
# JC     NSg+   . . I/C/Dq NPl/V3+ VP/J     D/P N🅪Sg+    P  NSg/J/P #  . . ?        #
> dissertation at    Brown    University included analyses     of the specific error  types   ,
# NSg+         NSg/P NPr🅪/V/J NSg+       VP/J     NPl/V3/Au/Br P  D   NSg/J    NSg/V+ NPl/V3+ .
> probabilities , and other   related data  , and replicated his     work    for Greek   , where
# NPl+          . V/C NSg/V/J J       N🅪Pl+ . V/C VP/J       ISg/D$+ N🅪Sg/V+ C/P NPr/V/J . NSg/C
> it       proved similarly effective .
# NPr/ISg+ VP/J   R         NSg/J     .
>
#
> These   findings were    surprisingly disruptive to the field of natural language
# I/Ddem+ NSg+     NSg/VPt R            J          P  D   NSg/V P  NSg/J+  N🅪Sg/V+
> processing . The accuracy reported was higher than the typical accuracy of very
# Nᴹ/Vg/J+   . D+  N🅪Sg+    VP/J     VPt NSg/JC C/P  D   NSg/J   N🅪Sg     P  J/R
> sophisticated algorithms that          integrated part    of speech  choice  with many       higher
# VP/J+         NPl+       NSg/I/C/Ddem+ VP/J       NSg/V/J P  N🅪Sg/V+ N🅪Sg/J+ P    NSg/I/J/Dq NSg/JC
> levels of linguistic analysis : syntax , morphology , semantics , and so        on  . CLAWS   ,
# NPl/V3 P  J          N🅪Sg     . Nᴹ+    . Nᴹ+        . NPl+      . V/C NSg/I/J/C J/P . NPl/V3+ .
> DeRose's and Church's methods did fail    for some     of the known cases   where
# ?        V/C NSg$     NPl/V3+ VPt NSg/V/J C/P I/J/R/Dq P  D   VPp/J NPl/V3+ NSg/C
> semantics is  required , but     those  proved negligibly rare    . This   convinced many       in
# NPl+      VL3 VP/J     . NSg/C/P I/Ddem VP/J   R          NSg/V/J . I/Ddem VP/J      NSg/I/J/Dq NPr/J/P
> the field  that          part     - of - speech  tagging could  usefully be      separated from the other
# D+  NSg/V+ NSg/I/C/Ddem+ NSg/V/J+ . P  . N🅪Sg/V+ NSg/V   NSg/VX R        NSg/VXB VP/J      P    D   NSg/V/J
> levels of processing ; this    , in      turn  , simplified the theory and practice of
# NPl/V3 P  Nᴹ/Vg/J+   . I/Ddem+ . NPr/J/P NSg/V . VP/J       D   N🅪Sg   V/C NSg/V    P
> computerized language analysis and encouraged researchers to find  ways to
# VP/J         N🅪Sg/V+  N🅪Sg+    V/C VP/J       NPl+        P  NSg/V NPl+ P
> separate other   pieces  as    well    . Markov Models  became the standard method for the
# NSg/V/J  NSg/V/J NPl/V3+ NSg/R NSg/V/J . NPr    NPl/V3+ VPt    D   NSg/J    NSg/V+ C/P D
> part     - of - speech  assignment .
# NSg/V/J+ . P  . N🅪Sg/V+ NSg+       .
>
#
> Unsupervised taggers
# V/J          NPl
>
#
> The methods already discussed involve working from a    pre      - existing corpus to
# D+  NPl/V3+ W?      VP/J      V       Nᴹ/Vg/J P    D/P+ NSg/V/P+ . Nᴹ/Vg/J  NSg+   P
> learn tag    probabilities . It       is  , however , also possible to bootstrap using
<<<<<<< HEAD
# NSg/V NSg/V+ NPl+          . NPr/ISg+ VL3 . C       . R/C  NSg/J    P  NSg/V     Vg
> " unsupervised " tagging . Unsupervised tagging techniques use     an  untagged corpus
# . V/J          . NSg/V   . V/J          NSg/V   NPl+       N🅪Sg/VB D/P J        NSg+
> for their training data  and produce the tagset by      induction . That          is  , they
# C/P D$+   Nᴹ/Vg+   N🅪Pl+ V/C Nᴹ/V    D   NSg    NSg/J/P N🅪Sg      . NSg/I/C/Ddem+ VL3 . IPl+
> observe patterns in      word   use     , and derive part     - of - speech  categories themselves .
# NSg/V   NPl/V3+  NPr/J/P NSg/V+ N🅪Sg/VB . V/C NSg/V  NSg/V/J+ . P  . N🅪Sg/V+ NPl+       IPl+       .
=======
# NSg/V NSg/V+ NPl+          . NPr/ISg+ VL3 . C       . W?   NSg/J    P  NSg/V     Nᴹ/Vg/J
> " unsupervised " tagging . Unsupervised tagging techniques use   an  untagged corpus
# . V/J          . NSg/V   . V/J          NSg/V   NPl+       NSg/V D/P J        NSg+
> for their training data  and produce the tagset by      induction . That          is  , they
# C/P D$+   Nᴹ/Vg/J+ N🅪Pl+ V/C Nᴹ/V    D   NSg    NSg/J/P NSg       . NSg/I/C/Ddem+ VL3 . IPl+
> observe patterns in      word   use   , and derive part     - of - speech  categories themselves .
# NSg/V   NPl/V3+  NPr/J/P NSg/V+ NSg/V . V/C NSg/V  NSg/V/J+ . P  . N🅪Sg/V+ NPl+       IPl+       .
>>>>>>> 5f2425d8
> For example , statistics readily reveal that          " the " , " a   " , and " an  " occur in
# C/P NSg/V+  . NPl/V3+    R       NSg/V  NSg/I/C/Ddem+ . D   . . . D/P . . V/C . D/P . V     NPr/J/P
> similar contexts , while     " eat " occurs in      very different ones    . With sufficient
# NSg/J+  NPl/V3+  . NSg/V/C/P . V   . V3     NPr/J/P J/R  NSg/J+    NPl/V3+ . P    J
> iteration , similarity classes of words   emerge that          are remarkably similar to
# N🅪Sg      . NSg        NPl/V3  P  NPl/V3+ NSg/V  NSg/I/C/Ddem+ V   R          NSg/J   P
> those  human   linguists would expect ; and the differences themselves sometimes
# I/Ddem NSg/V/J NPl+      VX    V      . V/C D   NPl/V+      IPl+       R
> suggest valuable new     insights .
# V       NSg/J    NSg/V/J NPl+     .
>
#
> These   two  categories can    be      further subdivided into rule   - based , stochastic , and
# I/Ddem+ NSg+ NPl+       NPr/VX NSg/VXB V/J     VP/J       P    NSg/V+ . VP/J  . J          . V/C
> neural approaches .
# J      NPl/V3+    .
>
#
> Other   taggers and methods
# NSg/V/J NPl     V/C NPl/V3+
>
#
> Some     current major   algorithms for part     - of - speech  tagging include the Viterbi
# I/J/R/Dq NSg/J   NPr/V/J NPl        C/P NSg/V/J+ . P  . N🅪Sg/V+ NSg/V   NSg/V   D   ?
> algorithm , Brill tagger , Constraint Grammar , and the Baum - Welch algorithm ( also
# NSg       . NSg/J NSg    . NSg+       N🅪Sg/V+ . V/C D   NPr  . ?     NSg       . R/C
> known as    the forward - backward algorithm ) . Hidden Markov model    and visible Markov
# VPp/J NSg/R D   NSg/V/J . NSg/J    NSg       . . V/J    NPr    NSg/V/J+ V/C J       NPr
<<<<<<< HEAD
> model    taggers can    both   be      implemented using the Viterbi algorithm . The
# NSg/V/J+ NPl     NPr/VX I/C/Dq NSg/VXB VP/J        Vg    D   ?       NSg       . D+
=======
> model    taggers can    both   be      implemented using   the Viterbi algorithm . The
# NSg/V/J+ NPl     NPr/VX I/C/Dq NSg/VXL VP/J        Nᴹ/Vg/J D   ?       NSg       . D+
>>>>>>> 5f2425d8
> rule   - based Brill tagger is  unusual in      that         it       learns a   set     of rule   patterns , and
# NSg/V+ . VP/J  NSg/J NSg    VL3 NSg/J   NPr/J/P NSg/I/C/Ddem NPr/ISg+ NPl/V3 D/P NPr/V/J P  NSg/V+ NPl/V3+  . V/C
> then    applies those  patterns rather    than optimizing a   statistical quantity .
# NSg/J/C V3      I/Ddem NPl/V3+  NPr/V/J/R C/P  Nᴹ/Vg/J    D/P J           N🅪Sg+    .
>
#
> Many        machine learning methods have   also been    applied to the problem of POS
<<<<<<< HEAD
# NSg/I/J/Dq+ NSg/V+  Vg+      NPl/V3+ NSg/VX R/C  NSg/VPp VP/J    P  D   NSg/J   P  NSg+
=======
# NSg/I/J/Dq+ NSg/V+  Nᴹ/Vg/J+ NPl/V3+ NSg/VX W?   NSg/VPp VP/J    P  D   NSg/J   P  NSg+
>>>>>>> 5f2425d8
> tagging . Methods such  as    SVM , maximum entropy classifier , perceptron , and
# NSg/V   . NPl/V3+ NSg/I NSg/R ?   . NSg/J   NSg     NSg        . NSg        . V/C
> nearest - neighbor    have   all          been    tried , and most         can    achieve accuracy above
# JS      . NSg/V/J/Am+ NSg/VX NSg/I/J/C/Dq NSg/VPp VP/J  . V/C NSg/I/J/R/Dq NPr/VX V       N🅪Sg+    NSg/J/P
> 95 % . [ citation needed ]
# #  . . . NSg+     VP/J   .
>
#
> A   direct comparison of several methods is  reported ( with references ) at    the ACL
# D/P V/J    NSg        P  J/Dq+   NPl/V3+ VL3 VP/J     . P    NPl/V3+    . NSg/P D   NSg
> Wiki   . This    comparison uses   the Penn tag    set     on  some     of the Penn Treebank data  ,
# NSg/V+ . I/Ddem+ NSg+       NPl/V3 D+  NPr+ NSg/V+ NPr/V/J J/P I/J/R/Dq P  D   NPr+ ?        N🅪Pl+ .
> so        the results are directly comparable . However , many       significant taggers are
# NSg/I/J/C D   NPl/V3+ V   R/C      NSg/J      . C       . NSg/I/J/Dq NSg/J       NPl     V
<<<<<<< HEAD
> not   included ( perhaps because of the labor         involved in      reconfiguring them     for
# NSg/C VP/J     . NSg/R   C/P     P  D   NPr🅪/V/Am/Au+ VP/J     NPr/J/P Vg            NSg/IPl+ C/P
=======
> not   included ( perhaps because of the labor        involved in      reconfiguring them     for
# NSg/C VP/J     . NSg/R   C/P     P  D   NPr/V/Am/Au+ VP/J     NPr/J/P Nᴹ/Vg/J       NSg/IPl+ C/P
>>>>>>> 5f2425d8
> this   particular dataset ) . Thus , it       should not   be      assumed that         the results
# I/Ddem NSg/J      NSg     . . NSg  . NPr/ISg+ VX     NSg/C NSg/VXB VP/J    NSg/I/C/Ddem D+  NPl/V3+
> reported here    are the best      that          can    be      achieved with a    given      approach ; nor   even
# VP/J     NSg/J/R V   D   NPr/VX/JS NSg/I/C/Ddem+ NPr/VX NSg/VXB VP/J     P    D/P+ NSg/V/J/P+ NSg/V+   . NSg/C NSg/V/J
> the best       that          have   been    achieved with a    given      approach .
# D+  NPr/VX/JS+ NSg/I/C/Ddem+ NSg/VX NSg/VPp VP/J     P    D/P+ NSg/V/J/P+ NSg/V+   .
>
#
> In      2014 , a    paper     reporting using   the structure regularization method for
# NPr/J/P #    . D/P+ N🅪Sg/V/J+ Nᴹ/Vg/J   Nᴹ/Vg/J D   N🅪Sg/V+   N🅪Sg           NSg/V  C/P
> part     - of - speech  tagging , achieving 97.36 % on  a   standard benchmark dataset .
# NSg/V/J+ . P  . N🅪Sg/V+ NSg/V   . Nᴹ/Vg/J   #     . J/P D/P NSg/J    NSg/V     NSg     .<|MERGE_RESOLUTION|>--- conflicted
+++ resolved
@@ -13,19 +13,11 @@
 > In      corpus linguistics , part     - of - speech  tagging ( POS  tagging or    PoS  tagging or
 # NPr/J/P NSg+   Nᴹ+         . NSg/V/J+ . P  . N🅪Sg/V+ NSg/V   . NSg+ NSg/V   NPr/C NSg+ NSg/V   NPr/C
 > POST      ) , also called grammatical tagging is  the process of marking up        a   word   in      a
-<<<<<<< HEAD
-# NPr🅪/V/P+ . . R/C  VP/J   J           NSg/V   VL3 D   NSg/V   P  NSg/Vg  NSg/V/J/P D/P NSg/V+ NPr/J/P D/P
+# NPr🅪/V/P+ . . R/C  VP/J   J           NSg/V   VL3 D   NSg/V   P  Nᴹ/Vg/J NSg/V/J/P D/P NSg/V+ NPr/J/P D/P
 > text    ( corpus ) as    corresponding to a   particular part    of speech  , based on  both   its
-# N🅪Sg/V+ . NSg+   . NSg/R NSg/Vg/J      P  D/P NSg/J      NSg/V/J P  N🅪Sg/V+ . VP/J  J/P I/C/Dq ISg/D$+
+# N🅪Sg/V+ . NSg+   . NSg/R Nᴹ/Vg/J       P  D/P NSg/J      NSg/V/J P  N🅪Sg/V+ . VP/J  J/P I/C/Dq ISg/D$+
 > definition and its     context . A   simplified form   of this    is  commonly taught to
 # NSg        V/C ISg/D$+ N🅪Sg/V+ . D/P VP/J       N🅪Sg/V P  I/Ddem+ VL3 R        V      P
-=======
-# NPr🅪/V/P+ . . W?   VP/J   J           NSg/V   VL3 D   NSg/V   P  Nᴹ/Vg/J NSg/V/J/P D/P NSg/V+ NPr/J/P D/P
-> text    ( corpus ) as    corresponding to a   particular part    of speech  , based on  both   its
-# N🅪Sg/V+ . NSg+   . NSg/R Nᴹ/Vg/J       P  D/P NSg/J      NSg/V/J P  N🅪Sg/V+ . VP/J  J/P I/C/Dq ISg/D$+
-> definition and its     context . A   simplified form  of this    is  commonly taught to
-# NSg        V/C ISg/D$+ N🅪Sg/V+ . D/P VP/J       NSg/V P  I/Ddem+ VL3 R        V      P
->>>>>>> 5f2425d8
 > school - age     children , in      the identification of words   as    nouns  , verbs   , adjectives ,
 # N🅪Sg/V . N🅪Sg/V+ NPl+     . NPr/J/P D   Nᴹ             P  NPl/V3+ NSg/R NPl/V3 . NPl/V3+ . NPl/V3     .
 > adverbs , etc.
@@ -34,17 +26,10 @@
 #
 > Once  performed by      hand   , POS  tagging is  now       done      in      the context of computational
 # NSg/C VP/J      NSg/J/P NSg/V+ . NSg+ NSg/V   VL3 NPr/V/J/C NSg/VPp/J NPr/J/P D   N🅪Sg/V  P  J
-<<<<<<< HEAD
-> linguistics , using algorithms which associate discrete terms   , as    well    as    hidden
-# Nᴹ+         . Vg    NPl+       I/C+  NSg/V/J+  J        NPl/V3+ . NSg/R NSg/V/J NSg/R V/J
+> linguistics , using   algorithms which associate discrete terms   , as    well    as    hidden
+# Nᴹ+         . Nᴹ/Vg/J NPl+       I/C+  NSg/V/J+  J        NPl/V3+ . NSg/R NSg/V/J NSg/R V/J
 > parts  of speech  , by      a   set     of descriptive tags    . POS  - tagging algorithms fall     into
 # NPl/V3 P  N🅪Sg/V+ . NSg/J/P D/P NPr/V/J P  NSg/J       NPl/V3+ . NSg+ . NSg/V   NPl+       N🅪Sg/VB+ P
-=======
-> linguistics , using   algorithms which associate discrete terms   , as    well    as    hidden
-# Nᴹ+         . Nᴹ/Vg/J NPl+       I/C+  NSg/V/J+  J        NPl/V3+ . NSg/R NSg/V/J NSg/R V/J
-> parts  of speech  , by      a   set     of descriptive tags    . POS  - tagging algorithms fall    into
-# NPl/V3 P  N🅪Sg/V+ . NSg/J/P D/P NPr/V/J P  NSg/J       NPl/V3+ . NSg+ . NSg/V   NPl+       NSg/VL+ P
->>>>>>> 5f2425d8
 > two distinctive groups  : rule   - based and stochastic . E. Brill's tagger , one       of the
 # NSg NSg/J       NPl/V3+ . NSg/V+ . VP/J  V/C J          . ?  ?       NSg    . NSg/I/V/J P  D
 > first   and most         widely used     English   POS  - taggers , employs rule   - based algorithms .
@@ -262,15 +247,9 @@
 > program can    decide that          " can    " in      " the can    " is  far     more           likely to be      a   noun  than
 # NPr/V+  NPr/VX V      NSg/I/C/Ddem+ . NPr/VX . NPr/J/P . D+  NPr/VX . VL3 NSg/V/J NPr/I/V/J/R/Dq NSg/J  P  NSg/VXB D/P NSg/V C/P
 > a    verb   or    a   modal . The same method can    , of course , be      used     to benefit from
-<<<<<<< HEAD
 # D/P+ NSg/V+ NPr/C D/P NSg/J . D+  I/J+ NSg/V+ NPr/VX . P  NSg/V+ . NSg/VXB VPPtPp/J P  NSg/V   P
-> knowledge about the following  words   .
-# Nᴹ+       J/P   D+  NSg/Vg/J/P NPl/V3+ .
-=======
-# D/P+ NSg/V+ NPr/C D/P NSg/J . D+  I/J+ NSg/V+ NPr/VX . P  NSg/V+ . NSg/VXL VPPtPp/J P  NSg/V   P
 > knowledge about the following words   .
 # Nᴹ+       J/P   D+  Nᴹ/Vg/J/P NPl/V3+ .
->>>>>>> 5f2425d8
 >
 #
 > More           advanced ( " higher - order " ) HMMs learn the probabilities not   only  of pairs
@@ -386,23 +365,13 @@
 > The methods already discussed involve working from a    pre      - existing corpus to
 # D+  NPl/V3+ W?      VP/J      V       Nᴹ/Vg/J P    D/P+ NSg/V/P+ . Nᴹ/Vg/J  NSg+   P
 > learn tag    probabilities . It       is  , however , also possible to bootstrap using
-<<<<<<< HEAD
-# NSg/V NSg/V+ NPl+          . NPr/ISg+ VL3 . C       . R/C  NSg/J    P  NSg/V     Vg
+# NSg/V NSg/V+ NPl+          . NPr/ISg+ VL3 . C       . R/C  NSg/J    P  NSg/V     Nᴹ/Vg/J
 > " unsupervised " tagging . Unsupervised tagging techniques use     an  untagged corpus
 # . V/J          . NSg/V   . V/J          NSg/V   NPl+       N🅪Sg/VB D/P J        NSg+
 > for their training data  and produce the tagset by      induction . That          is  , they
-# C/P D$+   Nᴹ/Vg+   N🅪Pl+ V/C Nᴹ/V    D   NSg    NSg/J/P N🅪Sg      . NSg/I/C/Ddem+ VL3 . IPl+
+# C/P D$+   Nᴹ/Vg/J+ N🅪Pl+ V/C Nᴹ/V    D   NSg    NSg/J/P N🅪Sg      . NSg/I/C/Ddem+ VL3 . IPl+
 > observe patterns in      word   use     , and derive part     - of - speech  categories themselves .
 # NSg/V   NPl/V3+  NPr/J/P NSg/V+ N🅪Sg/VB . V/C NSg/V  NSg/V/J+ . P  . N🅪Sg/V+ NPl+       IPl+       .
-=======
-# NSg/V NSg/V+ NPl+          . NPr/ISg+ VL3 . C       . W?   NSg/J    P  NSg/V     Nᴹ/Vg/J
-> " unsupervised " tagging . Unsupervised tagging techniques use   an  untagged corpus
-# . V/J          . NSg/V   . V/J          NSg/V   NPl+       NSg/V D/P J        NSg+
-> for their training data  and produce the tagset by      induction . That          is  , they
-# C/P D$+   Nᴹ/Vg/J+ N🅪Pl+ V/C Nᴹ/V    D   NSg    NSg/J/P NSg       . NSg/I/C/Ddem+ VL3 . IPl+
-> observe patterns in      word   use   , and derive part     - of - speech  categories themselves .
-# NSg/V   NPl/V3+  NPr/J/P NSg/V+ NSg/V . V/C NSg/V  NSg/V/J+ . P  . N🅪Sg/V+ NPl+       IPl+       .
->>>>>>> 5f2425d8
 > For example , statistics readily reveal that          " the " , " a   " , and " an  " occur in
 # C/P NSg/V+  . NPl/V3+    R       NSg/V  NSg/I/C/Ddem+ . D   . . . D/P . . V/C . D/P . V     NPr/J/P
 > similar contexts , while     " eat " occurs in      very different ones    . With sufficient
@@ -431,13 +400,8 @@
 # NSg       . NSg/J NSg    . NSg+       N🅪Sg/V+ . V/C D   NPr  . ?     NSg       . R/C
 > known as    the forward - backward algorithm ) . Hidden Markov model    and visible Markov
 # VPp/J NSg/R D   NSg/V/J . NSg/J    NSg       . . V/J    NPr    NSg/V/J+ V/C J       NPr
-<<<<<<< HEAD
-> model    taggers can    both   be      implemented using the Viterbi algorithm . The
-# NSg/V/J+ NPl     NPr/VX I/C/Dq NSg/VXB VP/J        Vg    D   ?       NSg       . D+
-=======
 > model    taggers can    both   be      implemented using   the Viterbi algorithm . The
-# NSg/V/J+ NPl     NPr/VX I/C/Dq NSg/VXL VP/J        Nᴹ/Vg/J D   ?       NSg       . D+
->>>>>>> 5f2425d8
+# NSg/V/J+ NPl     NPr/VX I/C/Dq NSg/VXB VP/J        Nᴹ/Vg/J D   ?       NSg       . D+
 > rule   - based Brill tagger is  unusual in      that         it       learns a   set     of rule   patterns , and
 # NSg/V+ . VP/J  NSg/J NSg    VL3 NSg/J   NPr/J/P NSg/I/C/Ddem NPr/ISg+ NPl/V3 D/P NPr/V/J P  NSg/V+ NPl/V3+  . V/C
 > then    applies those  patterns rather    than optimizing a   statistical quantity .
@@ -445,11 +409,7 @@
 >
 #
 > Many        machine learning methods have   also been    applied to the problem of POS
-<<<<<<< HEAD
-# NSg/I/J/Dq+ NSg/V+  Vg+      NPl/V3+ NSg/VX R/C  NSg/VPp VP/J    P  D   NSg/J   P  NSg+
-=======
-# NSg/I/J/Dq+ NSg/V+  Nᴹ/Vg/J+ NPl/V3+ NSg/VX W?   NSg/VPp VP/J    P  D   NSg/J   P  NSg+
->>>>>>> 5f2425d8
+# NSg/I/J/Dq+ NSg/V+  Nᴹ/Vg/J+ NPl/V3+ NSg/VX R/C  NSg/VPp VP/J    P  D   NSg/J   P  NSg+
 > tagging . Methods such  as    SVM , maximum entropy classifier , perceptron , and
 # NSg/V   . NPl/V3+ NSg/I NSg/R ?   . NSg/J   NSg     NSg        . NSg        . V/C
 > nearest - neighbor    have   all          been    tried , and most         can    achieve accuracy above
@@ -464,13 +424,8 @@
 # NSg/V+ . I/Ddem+ NSg+       NPl/V3 D+  NPr+ NSg/V+ NPr/V/J J/P I/J/R/Dq P  D   NPr+ ?        N🅪Pl+ .
 > so        the results are directly comparable . However , many       significant taggers are
 # NSg/I/J/C D   NPl/V3+ V   R/C      NSg/J      . C       . NSg/I/J/Dq NSg/J       NPl     V
-<<<<<<< HEAD
 > not   included ( perhaps because of the labor         involved in      reconfiguring them     for
-# NSg/C VP/J     . NSg/R   C/P     P  D   NPr🅪/V/Am/Au+ VP/J     NPr/J/P Vg            NSg/IPl+ C/P
-=======
-> not   included ( perhaps because of the labor        involved in      reconfiguring them     for
-# NSg/C VP/J     . NSg/R   C/P     P  D   NPr/V/Am/Au+ VP/J     NPr/J/P Nᴹ/Vg/J       NSg/IPl+ C/P
->>>>>>> 5f2425d8
+# NSg/C VP/J     . NSg/R   C/P     P  D   NPr🅪/V/Am/Au+ VP/J     NPr/J/P Nᴹ/Vg/J       NSg/IPl+ C/P
 > this   particular dataset ) . Thus , it       should not   be      assumed that         the results
 # I/Ddem NSg/J      NSg     . . NSg  . NPr/ISg+ VX     NSg/C NSg/VXB VP/J    NSg/I/C/Ddem D+  NPl/V3+
 > reported here    are the best      that          can    be      achieved with a    given      approach ; nor   even
