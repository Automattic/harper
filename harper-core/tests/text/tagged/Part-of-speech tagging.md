> <!--
# Unlintable
>            source: https://en.wikipedia.org/w/index.php?title=Part-of-speech_tagging&oldid=1275774341
# Unlintable Unlintable
>            license: CC BY-SA 4.0
# Unlintable Unlintable
>            -->
# Unlintable Unlintable
>            Part     - of - speech  tagging
# Unlintable NSg/V/J+ . P  . N🅪Sg/V+ NSg/V
>
#
> In      corpus linguistics , part     - of - speech  tagging ( POS  tagging or    PoS  tagging or
# NPr/J/P NSg+   Nᴹ+         . NSg/V/J+ . P  . N🅪Sg/V+ NSg/V   . NSg+ NSg/V   NPr/C NSg+ NSg/V   NPr/C
> POST      ) , also called grammatical tagging is  the process of marking up        a   word   in      a
# NPr🅪/V/P+ . . W?   VP/J   J           NSg/V   VL3 D   NSg/V   P  NSg/Vg  NSg/V/J/P D/P NSg/V+ NPr/J/P D/P
> text    ( corpus ) as    corresponding to a   particular part    of speech  , based on  both   its
# N🅪Sg/V+ . NSg+   . NSg/R NSg/Vg/J      P  D/P NSg/J      NSg/V/J P  N🅪Sg/V+ . VP/J  J/P I/C/Dq ISg/D$+
> definition and its     context . A   simplified form  of this    is  commonly taught to
# NSg        V/C ISg/D$+ N🅪Sg/V+ . D/P VP/J       NSg/V P  I/Ddem+ VL3 R        V      P
> school - age     children , in      the identification of words   as    nouns  , verbs   , adjectives ,
# NSg/V  . N🅪Sg/V+ NPl+     . NPr/J/P D   Nᴹ             P  NPl/V3+ NSg/R NPl/V3 . NPl/V3+ . NPl/V3     .
> adverbs , etc.
# NPl/V3  . +
>
#
> Once  performed by      hand   , POS  tagging is  now       done      in      the context of computational
# NSg/C VP/J      NSg/J/P NSg/V+ . NSg+ NSg/V   VL3 NPr/V/J/C NSg/VPp/J NPr/J/P D   N🅪Sg/V  P  J
> linguistics , using algorithms which associate discrete terms   , as    well    as    hidden
# Nᴹ+         . Vg    NPl+       I/C+  NSg/V/J+  J        NPl/V3+ . NSg/R NSg/V/J NSg/R V/J
> parts  of speech  , by      a   set     of descriptive tags    . POS  - tagging algorithms fall    into
# NPl/V3 P  N🅪Sg/V+ . NSg/J/P D/P NPr/V/J P  NSg/J       NPl/V3+ . NSg+ . NSg/V   NPl+       NSg/VL+ P
> two distinctive groups  : rule   - based and stochastic . E. Brill's tagger , one       of the
# NSg NSg/J       NPl/V3+ . NSg/V+ . VP/J  V/C J          . ?  ?       NSg    . NSg/I/V/J P  D
> first   and most         widely used     English   POS  - taggers , employs rule   - based algorithms .
# NSg/V/J V/C NSg/I/J/R/Dq R      VPPtPp/J NPr🅪/V/J+ NSg+ . NPl     . NPl/V3  NSg/V+ . VP/J  NPl+       .
>
#
> Principle
# N🅪Sg/V+
>
#
> Part     - of - speech  tagging is  harder than just having a   list  of words   and their
# NSg/V/J+ . P  . N🅪Sg/V+ NSg/V   VL3 JC     C/P  V/J  Vg     D/P NSg/V P  NPl/V3+ V/C D$+
> parts  of speech  , because some     words   can    represent more           than one       part    of speech
# NPl/V3 P  N🅪Sg/V+ . C/P     I/J/R/Dq NPl/V3+ NPr/VX V         NPr/I/V/J/R/Dq C/P  NSg/I/V/J NSg/V/J P  N🅪Sg/V+
> at    different times   , and because some     parts  of speech  are complex . This    is  not
# NSg/P NSg/J     NPl/V3+ . V/C C/P     I/J/R/Dq NPl/V3 P  N🅪Sg/V+ V   NSg/V/J . I/Ddem+ VL3 NSg/C
> rare    — in      natural languages ( as    opposed to many        artificial languages ) , a   large
# NSg/V/J . NPr/J/P NSg/J+  NPl/V3+   . NSg/R VP/J    P  NSg/I/J/Dq+ J+         NPl/V3+   . . D/P NSg/J
> percentage of word   - forms   are ambiguous . For example , even    " dogs    " , which is
# N🅪Sg       P  NSg/V+ . NPl/V3+ V   J         . C/P NSg/V+  . NSg/V/J . NPl/V3+ . . I/C+  VL3
> usually thought   of as    just a    plural noun   , can    also be      a    verb   :
# R       NSg/VPtPp P  NSg/R V/J  D/P+ NSg/J+ NSg/V+ . NPr/VX W?   NSg/VXL D/P+ NSg/V+ .
>
#
> The sailor dogs    the hatch  .
# D+  NSg+   NPl/V3+ D+  NSg/V+ .
>
#
> Correct grammatical tagging will   reflect that          " dogs    " is  here    used     as    a   verb   , not
# NSg/V/J J           NSg/V   NPr/VX V       NSg/I/C/Ddem+ . NPl/V3+ . VL3 NSg/J/R VPPtPp/J NSg/R D/P NSg/V+ . NSg/C
> as    the more           common  plural noun   . Grammatical context is  one       way   to determine
# NSg/R D   NPr/I/V/J/R/Dq NSg/V/J NSg/J  NSg/V+ . J+          N🅪Sg/V+ VL3 NSg/I/V/J NSg/J P  V
> this    ; semantic analysis can    also be      used     to infer that          " sailor " and " hatch "
# I/Ddem+ . NSg/J+   N🅪Sg+    NPr/VX W?   NSg/VXL VPPtPp/J P  V     NSg/I/C/Ddem+ . NSg+   . V/C . NSg/V .
> implicate " dogs    " as    1 ) in      the nautical context and 2 ) an  action    applied to the
# NSg/V     . NPl/V3+ . NSg/R # . NPr/J/P D   J        N🅪Sg/V+ V/C # . D/P N🅪Sg/V/J+ VP/J    P  D
> object " hatch " ( in      this   context , " dogs    " is  a   nautical term     meaning    " fastens ( a
# NSg/V+ . NSg/V . . NPr/J/P I/Ddem N🅪Sg/V+ . . NPl/V3+ . VL3 D/P J        NSg/V/J+ N🅪Sg/Vg/J+ . V3      . D/P
> watertight door   ) securely " ) .
# J          NSg/V+ . R        . . .
>
#
> Tag    sets
# NSg/V+ NPl/V3
>
#
> Schools commonly teach that         there are 9 parts  of speech in      English  : noun   , verb   ,
# NPl/V3+ R        NSg/V NSg/I/C/Ddem +     V   # NPl/V3 P  N🅪Sg/V NPr/J/P NPr🅪/V/J . NSg/V+ . NSg/V+ .
> article , adjective , preposition , pronoun , adverb , conjunction , and interjection .
# NSg/V+  . NSg/V/J+  . NSg/V       . NSg/V+  . NSg/V+ . NSg/V+      . V/C NSg+         .
<<<<<<< HEAD
> However , there are clearly many        more            categories and sub     - categories . For nouns ,
# C       . +     V   R       NSg/I/J/Dq+ NPr/I/V/J/R/Dq+ NPl+       V/C NSg/V/P . NPl+       . C/P NPl/V .
> the plural , possessive , and singular forms  can    be     distinguished . In      many
# D   NSg/J  . NSg/J      . V/C NSg/J    NPl/V+ NPr/VX NSg/VX V/J           . NPr/J/P NSg/I/J/Dq+
> languages words  are also marked for their " case    " ( role as    subject  , object ,
# NPl/V+    NPl/V+ V   W?   V/J    C/P D$+   . NPr🅪/V+ . . NSg  NSg/R NSg/V/J+ . NSg/V+ .
> etc. ) , grammatical gender    , and so        on  ; while     verbs  are marked for tense   , aspect ,
# +    . . J+          N🅪Sg/V/J+ . V/C NSg/I/J/C J/P . NSg/V/C/P NPl/V+ V   V/J    C/P NSg/V/J . NSg/V+ .
> and other    things . In      some     tagging systems , different inflections of the same
# V/C NSg/V/J+ NPl+   . NPr/J/P I/J/R/Dq NSg/V   NPl+    . NSg/J     NPl         P  D   I/J
> root   word   will   get   different parts of speech  , resulting in      a   large number    of
# NPr/V+ NSg/V+ NPr/VX NSg/V NSg/J     NPl/V P  N🅪Sg/V+ . V         NPr/J/P D/P NSg/J N🅪Sg/V/JC P
> tags   . For example , NN for singular common  nouns , NNS for plural common  nouns , NP
# NPl/V+ . C/P NSg/V+  . ?  C/P NSg/J    NSg/V/J NPl/V . ?   C/P NSg/J  NSg/V/J NPl/V . NPr
> for singular proper nouns ( see   the POS  tags   used in      the Brown    Corpus ) . Other
# C/P NSg/J    NSg/J  NPl/V . NSg/V D   NSg+ NPl/V+ V/J  NPr/J/P D   NPr🅪/V/J NSg+   . . NSg/V/J
> tagging systems use   a   smaller number    of tags   and ignore fine    differences or
# NSg/V   NPl+    NSg/V D/P NSg/JC  N🅪Sg/V/JC P  NPl/V+ V/C V      NSg/V/J NSg/V       NPr/C
=======
> However , there are clearly many        more            categories and sub     - categories . For nouns  ,
# C       . +     V   R       NSg/I/J/Dq+ NPr/I/V/J/R/Dq+ NPl+       V/C NSg/V/P . NPl+       . C/P NPl/V3 .
> the plural , possessive , and singular forms   can    be      distinguished . In      many
# D   NSg/J  . NSg/J      . V/C NSg/J    NPl/V3+ NPr/VX NSg/VXL VP/J          . NPr/J/P NSg/I/J/Dq+
> languages words   are also marked for their " case    " ( role as    subject  , object ,
# NPl/V3+   NPl/V3+ V   W?   VP/J   C/P D$+   . NPr🅪/V+ . . NSg  NSg/R NSg/V/J+ . NSg/V+ .
> etc. ) , grammatical gender    , and so        on  ; while     verbs   are marked for tense   , aspect ,
# +    . . J+          N🅪Sg/V/J+ . V/C NSg/I/J/C J/P . NSg/V/C/P NPl/V3+ V   VP/J   C/P NSg/V/J . NSg/V+ .
> and other    things  . In      some     tagging systems , different inflections of the same
# V/C NSg/V/J+ NPl/V3+ . NPr/J/P I/J/R/Dq NSg/V   NPl+    . NSg/J     NPl         P  D   I/J
> root   word   will   get   different parts  of speech  , resulting in      a   large number    of
# NPr/V+ NSg/V+ NPr/VX NSg/V NSg/J     NPl/V3 P  N🅪Sg/V+ . Vg        NPr/J/P D/P NSg/J N🅪Sg/V/JC P
> tags    . For example , NN for singular common  nouns  , NNS for plural common  nouns  , NP
# NPl/V3+ . C/P NSg/V+  . ?  C/P NSg/J    NSg/V/J NPl/V3 . ?   C/P NSg/J  NSg/V/J NPl/V3 . NPr
> for singular proper nouns  ( see   the POS  tags    used     in      the Brown    Corpus ) . Other
# C/P NSg/J    NSg/J  NPl/V3 . NSg/V D   NSg+ NPl/V3+ VPPtPp/J NPr/J/P D   NPr🅪/V/J NSg+   . . NSg/V/J
> tagging systems use   a   smaller number    of tags    and ignore fine    differences or
# NSg/V   NPl+    NSg/V D/P NSg/JC  N🅪Sg/V/JC P  NPl/V3+ V/C V      NSg/V/J NSg/V       NPr/C
>>>>>>> 50ace25d
> model    them     as    features somewhat independent from part     - of - speech  .
# NSg/V/J+ NSg/IPl+ NSg/R NPl/V3+  NSg/I/R  NSg/J       P    NSg/V/J+ . P  . N🅪Sg/V+ .
>
#
> In      part     - of - speech  tagging by      computer , it       is  typical to distinguish from 50 to
# NPr/J/P NSg/V/J+ . P  . N🅪Sg/V+ NSg/V   NSg/J/P NSg/V+   . NPr/ISg+ VL3 NSg/J   P  V           P    #  P
> 150 separate parts  of speech for English   . Work   on  stochastic methods for tagging
# #   NSg/V/J  NPl/V3 P  N🅪Sg/V C/P NPr🅪/V/J+ . N🅪Sg/V J/P J          NPl/V3+ C/P NSg/V
> Koine Greek   ( DeRose 1990 ) has used     over    1 , 000 parts  of speech  and found that
# ?     NPr/V/J . ?      #    . V3  VPPtPp/J NSg/J/P # . #   NPl/V3 P  N🅪Sg/V+ V/C NSg/V NSg/I/C/Ddem
> about as    many       words   were    ambiguous in      that         language as    in      English   . A
# J/P   NSg/R NSg/I/J/Dq NPl/V3+ NSg/VPt J         NPr/J/P NSg/I/C/Ddem N🅪Sg/V+  NSg/R NPr/J/P NPr🅪/V/J+ . D/P
> morphosyntactic descriptor in      the case   of morphologically rich    languages is
# ?               NSg        NPr/J/P D   NPr🅪/V P  ?               NPr/V/J NPl/V3+   VL3
> commonly expressed using very short     mnemonics , such  as    Ncmsan for Category = Noun   ,
# R        VP/J      Vg    J/R  NPr/V/J/P NPl       . NSg/I NSg/R ?      C/P NSg+     . NSg/V+ .
> Type   = common  , Gender    = masculine , Number     = singular , Case    = accusative , Animate
# NSg/V+ . NSg/V/J . N🅪Sg/V/J+ . NSg/J     . N🅪Sg/V/JC+ . NSg/J    . NPr🅪/V+ . NSg/J      . V/J
> = no    .
# . NPr/P .
>
#
> The most         popular " tag   set     " for POS  tagging for American English   is  probably the
# D   NSg/I/J/R/Dq NSg/J   . NSg/V NPr/V/J . C/P NSg+ NSg/V   C/P NPr/J    NPr🅪/V/J+ VL3 R        D
> Penn tag    set     , developed in      the Penn Treebank project . It       is  largely similar to
# NPr+ NSg/V+ NPr/V/J . VP/J      NPr/J/P D   NPr+ ?        NSg/V+  . NPr/ISg+ VL3 R       NSg/J   P
> the earlier Brown    Corpus and LOB   Corpus tag    sets   , though much         smaller . In
# D   JC      NPr🅪/V/J NSg    V/C NSg/V NSg+   NSg/V+ NPl/V3 . V/C    NSg/I/J/R/Dq NSg/JC  . NPr/J/P
> Europe , tag    sets   from the Eagles Guidelines see   wide  use    and include versions
# NPr+   . NSg/V+ NPl/V3 P    D   NPl/V3 NPl+       NSg/V NSg/J NSg/V+ V/C NSg/V   NPl/V3+
> for multiple languages .
# C/P NSg/J/Dq NPl/V3+   .
>
#
> POS  tagging work    has been    done      in      a   variety of languages , and the set     of POS
# NSg+ NSg/V   N🅪Sg/V+ V3  NSg/VPp NSg/VPp/J NPr/J/P D/P NSg     P  NPl/V3+   . V/C D   NPr/V/J P  NSg+
> tags    used     varies greatly with language . Tags    usually are designed to include
# NPl/V3+ VPPtPp/J NPl/V3 R       P    N🅪Sg/V+  . NPl/V3+ R       V   VP/J     P  NSg/V
> overt  morphological distinctions , although this   leads  to inconsistencies such  as
# NSg/J+ J+            NPl+         . C        I/Ddem NPl/V3 P  NPl             NSg/I NSg/R
> case    - marking for pronouns but     not   nouns  in      English   , and much         larger
# NPr🅪/V+ . NSg/Vg  C/P NPl/V3   NSg/C/P NSg/C NPl/V3 NPr/J/P NPr🅪/V/J+ . V/C NSg/I/J/R/Dq JC
> cross      - language differences . The tag    sets   for heavily inflected languages such  as
# NPr/V/J/P+ . N🅪Sg/V+  NSg/V+      . D+  NSg/V+ NPl/V3 C/P R       VP/J      NPl/V3+   NSg/I NSg/R
> Greek   and Latin can    be      very large ; tagging words   in      agglutinative languages such
# NPr/V/J V/C NPr/J NPr/VX NSg/VXL J/R  NSg/J . NSg/V   NPl/V3+ NPr/J/P ?             NPl/V3+   NSg/I
> as    Inuit languages may    be      virtually impossible . At    the other   extreme , Petrov et
# NSg/R NPr/J NPl/V3+   NPr/VX NSg/VXL R         NSg/J      . NSg/P D   NSg/V/J NSg/J   . ?      ?
> al. have   proposed a   " universal " tag    set     , with 12 categories ( for example , no
# ?   NSg/VX VP/J     D/P . NSg/J     . NSg/V+ NPr/V/J . P    #  NPl+       . C/P NSg/V+  . NPr/P
> subtypes of nouns  , verbs   , punctuation , and so        on  ) . Whether a   very small   set     of
# NPl      P  NPl/V3 . NPl/V3+ . Nᴹ+         . V/C NSg/I/J/C J/P . . I/C     D/P J/R  NPr/V/J NPr/V/J P
> very broad tags    or    a   much         larger set     of more           precise ones    is  preferable , depends
# J/R  NSg/J NPl/V3+ NPr/C D/P NSg/I/J/R/Dq JC     NPr/V/J P  NPr/I/V/J/R/Dq V/J+    NPl/V3+ VL3 W?         . NPl/V3
> on  the purpose at    hand   . Automatic tagging is  easier on  smaller tag    - sets   .
# J/P D   N🅪Sg/V+ NSg/P NSg/V+ . NSg/J     NSg/V   VL3 NSg/JC J/P NSg/JC  NSg/V+ . NPl/V3 .
>
#
> History
# N🅪Sg+
>
#
> The Brown     Corpus
# D+  NPr🅪/V/J+ NSg+
>
#
> Research on  part     - of - speech  tagging has been    closely tied to corpus linguistics .
# Nᴹ/V     J/P NSg/V/J+ . P  . N🅪Sg/V+ NSg/V   V3  NSg/VPp R       VP/J P  NSg    Nᴹ+         .
> The first   major   corpus of English  for computer analysis was the Brown    Corpus
# D   NSg/V/J NPr/V/J NSg    P  NPr🅪/V/J C/P NSg/V+   N🅪Sg+    VPt D   NPr🅪/V/J NSg
> developed at    Brown    University by      Henry Kučera and W. Nelson Francis , in      the
# VP/J      NSg/P NPr🅪/V/J NSg+       NSg/J/P NPr+  ?      V/C ?  NPr+   NPr+    . NPr/J/P D
> mid      - 1960s . It       consists of about 1 , 000 , 000 words  of running  English   prose text    ,
# NSg/J/P+ . #d    . NPr/ISg+ NPl/V3   P  J/P   # . #   . #   NPl/V3 P  Nᴹ/V/J/P NPr🅪/V/J+ Nᴹ/V  N🅪Sg/V+ .
> made up        of 500 samples from randomly chosen publications . Each sample is  2 , 000
# V    NSg/V/J/P P  #   NPl/V3+ P    R        Nᴹ/V/J NPl+         . Dq+  NSg/V+ VL3 # . #
> or    more           words   ( ending at    the first   sentence - end    after 2 , 000 words   , so        that         the
# NPr/C NPr/I/V/J/R/Dq NPl/V3+ . NSg/Vg NSg/P D   NSg/V/J NSg/V+   . NSg/V+ P     # . #   NPl/V3+ . NSg/I/J/C NSg/I/C/Ddem D
> corpus contains only  complete sentences ) .
# NSg+   V3       J/R/C NSg/V/J  NPl/V3+   . .
>
#
> The Brown     Corpus was painstakingly " tagged " with part     - of - speech  markers over
# D+  NPr🅪/V/J+ NSg+   VPt R             . V/J    . P    NSg/V/J+ . P  . N🅪Sg/V+ NPl/V3  NSg/J/P
> many        years . A    first    approximation was done      with a    program by      Greene and Rubin ,
# NSg/I/J/Dq+ NPl+  . D/P+ NSg/V/J+ N🅪Sg+         VPt NSg/VPp/J P    D/P+ NPr/V+  NSg/J/P NPr    V/C NPr   .
> which consisted of a   huge handmade list  of what   categories could  co       - occur at
# I/C+  VP/J      P  D/P J    NSg/J    NSg/V P  NSg/I+ NPl+       NSg/VX NPr/I/V+ . V     NSg/P
> all          . For example , article then    noun   can    occur , but     article then    verb   ( arguably )
# NSg/I/J/C/Dq . C/P NSg/V+  . NSg/V+  NSg/J/C NSg/V+ NPr/VX V     . NSg/C/P NSg/V+  NSg/J/C NSg/V+ . R        .
> cannot . The program got about 70 % correct . Its     results were    repeatedly reviewed
# NSg/V  . D+  NPr/V+  V   J/P   #  . NSg/V/J . ISg/D$+ NPl/V3+ NSg/VPt R          VP/J
> and corrected by      hand   , and later users sent  in      errata so        that          by      the late  70 s
# V/C VP/J      NSg/J/P NSg/V+ . V/C JC    NPl+  NSg/V NPr/J/P NSg    NSg/I/J/C NSg/I/C/Ddem+ NSg/J/P D   NSg/J #  ?
> the tagging was nearly perfect ( allowing for some     cases   on  which even    human
# D   NSg/V   VPt R      NSg/V/J . Vg       C/P I/J/R/Dq NPl/V3+ J/P I/C+  NSg/V/J NSg/V/J+
> speakers might   not   agree ) .
# +        Nᴹ/VX/J NSg/C V     . .
>
#
> This    corpus has been    used     for innumerable studies of word   - frequency and of
# I/Ddem+ NSg+   V3  NSg/VPp VPPtPp/J C/P J           NPl/V3  P  NSg/V+ . NSg       V/C P
> part     - of - speech  and inspired the development of similar " tagged " corpora in      many
# NSg/V/J+ . P  . N🅪Sg/V+ V/C V/J      D   N🅪Sg        P  NSg/J   . V/J    . NPl+    NPr/J/P NSg/I/J/Dq
> other   languages . Statistics derived by      analyzing it       formed the basis for most
# NSg/V/J NPl/V3+   . NPl/V3+    VP/J    NSg/J/P Vg        NPr/ISg+ VP/J   D+  NSg+  C/P NSg/I/J/R/Dq
> later part     - of - speech  tagging systems , such  as    CLAWS   and VOLSUNGA . However , by
# JC    NSg/V/J+ . P  . N🅪Sg/V+ NSg/V   NPl+    . NSg/I NSg/R NPl/V3+ V/C ?        . C       . NSg/J/P
> this    time      ( 2005 ) it       has been    superseded by      larger corpora such  as    the 100
# I/Ddem+ N🅪Sg/V/J+ . #    . NPr/ISg+ V3  NSg/VPp VP/J       NSg/J/P JC     NPl+    NSg/I NSg/R D   #
> million word   British National Corpus , even    though larger corpora are rarely so
# NSg     NSg/V+ NPr/J   NSg/J    NSg+   . NSg/V/J V/C    JC     NPl+    V   R      NSg/I/J/C
> thoroughly curated .
# R          VP/J    .
>
#
> For some     time      , part     - of - speech  tagging was considered an  inseparable part    of
# C/P I/J/R/Dq N🅪Sg/V/J+ . NSg/V/J+ . P  . N🅪Sg/V+ NSg/V   VPt VP/J       D/P NSg/J       NSg/V/J P
> natural language processing , because there are certain cases   where the correct
# NSg/J   N🅪Sg/V+  Vg+        . C/P     +     V   I/J     NPl/V3+ NSg/C D   NSg/V/J
> part    of speech  cannot be      decided  without understanding the semantics or    even    the
# NSg/V/J P  N🅪Sg/V+ NSg/V  NSg/VXL NSg/VP/J C/P     N🅪Sg/Vg/J+    D   NPl+      NPr/C NSg/V/J D
> pragmatics of the context . This    is  extremely expensive , especially because
# NPl        P  D   N🅪Sg/V+ . I/Ddem+ VL3 R         J         . R          C/P
> analyzing the higher  levels  is  much         harder when    multiple part    - of - speech
# Vg        D+  NSg/JC+ NPl/V3+ VL3 NSg/I/J/R/Dq JC     NSg/I/C NSg/J/Dq NSg/V/J . P  . N🅪Sg/V+
> possibilities must  be      considered for each word   .
# NPl+          NSg/V NSg/VXL VP/J       C/P Dq+  NSg/V+ .
>
#
> Use   of hidden Markov models
# NSg/V P  V/J    NPr    NPl/V3+
>
#
> In      the mid      - 1980s , researchers in      Europe began to use   hidden Markov models  ( HMMs )
# NPr/J/P D   NSg/J/P+ . #d    . NPl         NPr/J/P NPr+   VPt   P  NSg/V V/J    NPr    NPl/V3+ . ?    .
> to disambiguate parts  of speech  , when    working to tag   the Lancaster - Oslo - Bergen
# P  V            NPl/V3 P  N🅪Sg/V+ . NSg/I/C Vg      P  NSg/V D   NPr       . NPr+ . NPr+
> Corpus of British English   . HMMs involve counting cases   ( such  as    from the Brown
# NSg    P  NPr/J   NPr🅪/V/J+ . ?    V       Vg       NPl/V3+ . NSg/I NSg/R P    D   NPr🅪/V/J
> Corpus ) and making a   table of the probabilities of certain sequences . For
# NSg+   . V/C NSg/Vg D/P NSg/V P  D   NPl           P  I/J     NPl/V3+   . C/P
> example , once  you've seen    an  article such  as    ' the ' , perhaps the next    word   is  a
# NSg/V+  . NSg/C W?     NSg/VPp D/P NSg/V+  NSg/I NSg/R . D   . . NSg/R   D   NSg/J/P NSg/V+ VL3 D/P
> noun   40 % of the time      , an  adjective 40 % , and a   number     20 % . Knowing   this    , a
# NSg/V+ #  . P  D   N🅪Sg/V/J+ . D/P NSg/V/J+  #  . . V/C D/P N🅪Sg/V/JC+ #  . . NSg/V/J/P I/Ddem+ . D/P+
> program can    decide that          " can    " in      " the can    " is  far     more           likely to be      a   noun  than
# NPr/V+  NPr/VX V      NSg/I/C/Ddem+ . NPr/VX . NPr/J/P . D+  NPr/VX . VL3 NSg/V/J NPr/I/V/J/R/Dq NSg/J  P  NSg/VXL D/P NSg/V C/P
> a    verb   or    a   modal . The same method can    , of course , be      used     to benefit from
# D/P+ NSg/V+ NPr/C D/P NSg/J . D+  I/J+ NSg/V+ NPr/VX . P  NSg/V+ . NSg/VXL VPPtPp/J P  NSg/V   P
> knowledge about the following  words   .
# Nᴹ+       J/P   D+  NSg/Vg/J/P NPl/V3+ .
>
#
> More           advanced ( " higher - order " ) HMMs learn the probabilities not   only  of pairs
# NPr/I/V/J/R/Dq VP/J     . . NSg/JC . NSg/V . . ?    NSg/V D   NPl+          NSg/C J/R/C P  NPl/V3+
> but     triples or    even    larger sequences . So        , for example , if    you've just seen    a
# NSg/C/P NPl/V3  NPr/C NSg/V/J JC     NPl/V3+   . NSg/I/J/C . C/P NSg/V+  . NSg/C W?     V/J  NSg/VPp D/P
> noun   followed by      a   verb   , the next    item   may    be      very likely a   preposition ,
# NSg/V+ VP/J     NSg/J/P D/P NSg/V+ . D   NSg/J/P NSg/V+ NPr/VX NSg/VXL J/R  NSg/J  D/P NSg/V       .
> article , or    noun   , but     much         less      likely another verb   .
# NSg/V+  . NPr/C NSg/V+ . NSg/C/P NSg/I/J/R/Dq V/J/R/C/P NSg/J  I/D     NSg/V+ .
>
#
> When    several ambiguous words   occur together , the possibilities multiply .
# NSg/I/C J/Dq+   J+        NPl/V3+ V     J        . D+  NPl+          NSg/V    .
> However , it       is  easy    to enumerate every combination and to assign a   relative
# C       . NPr/ISg+ VL3 NSg/V/J P  V         Dq+   N🅪Sg+       V/C P  NSg/V  D/P NSg/J
> probability to each one        , by      multiplying together the probabilities of each
# NSg+        P  Dq   NSg/I/V/J+ . NSg/J/P Vg          J        D   NPl           P  Dq
> choice  in      turn  . The combination with the highest probability is  then    chosen . The
# N🅪Sg/J+ NPr/J/P NSg/V . D   N🅪Sg        P    D+  JS+     NSg+        VL3 NSg/J/C Nᴹ/V/J . D+
> European group  developed CLAWS   , a   tagging program that          did exactly this   and
# NSg/J+   NSg/V+ VP/J      NPl/V3+ . D/P NSg/V   NPr/V+  NSg/I/C/Ddem+ VPt R       I/Ddem V/C
> achieved accuracy in      the 93 – 95 % range   .
# VP/J     N🅪Sg+    NPr/J/P D   #  . #  . N🅪Sg/V+ .
>
#
> Eugene Charniak points  out         in      Statistical techniques for natural language
# NPr+   ?        NPl/V3+ NSg/V/J/R/P NPr/J/P J           NPl        C/P NSg/J+  N🅪Sg/V+
> parsing ( 1997 ) that          merely assigning the most         common  tag    to each known word   and
# Vg      . #    . NSg/I/C/Ddem+ R      Vg        D   NSg/I/J/R/Dq NSg/V/J NSg/V+ P  Dq   VPp/J NSg/V+ V/C
> the tag    " proper noun   " to all          unknowns will   approach 90 % accuracy because many
# D   NSg/V+ . NSg/J  NSg/V+ . P  NSg/I/J/C/Dq NPl/V3+  NPr/VX NSg/V+   #  . N🅪Sg+    C/P     NSg/I/J/Dq
> words   are unambiguous , and many       others  only  rarely represent their less      - common
# NPl/V3+ V   J           . V/C NSg/I/J/Dq NPl/V3+ J/R/C R      V         D$+   V/J/R/C/P . NSg/V/J
> parts  of speech  .
# NPl/V3 P  N🅪Sg/V+ .
>
#
> CLAWS   pioneered the field of HMM - based part    of speech  tagging but     was quite
# NPl/V3+ VP/J      D   NSg/V P  V   . VP/J  NSg/V/J P  N🅪Sg/V+ NSg/V   NSg/C/P VPt R
> expensive since it       enumerated all          possibilities . It       sometimes had to resort to
# J         C/P   NPr/ISg+ VP/J       NSg/I/J/C/Dq NPl+          . NPr/ISg+ R         V   P  NSg/V  P
> backup methods when    there were    simply too many       options ( the Brown     Corpus
# NSg/J  NPl/V3+ NSg/I/C +     NSg/VPt R      W?  NSg/I/J/Dq NPl/V3  . D+  NPr🅪/V/J+ NSg+
> contains a   case    with 17 ambiguous words  in      a    row    , and there are words   such  as
# V3       D/P NPr🅪/V+ P    #  J         NPl/V3 NPr/J/P D/P+ NSg/V+ . V/C +     V   NPl/V3+ NSg/I NSg/R
> " still   " that          can    represent as    many       as    7 distinct parts  of speech  .
# . NSg/V/J . NSg/I/C/Ddem+ NPr/VX V         NSg/R NSg/I/J/Dq NSg/R # V/J      NPl/V3 P  N🅪Sg/V+ .
>
#
> HMMs underlie the functioning of stochastic taggers and are used     in      various
# ?    V        D   Vg+         P  J          NPl     V/C V   VPPtPp/J NPr/J/P J
> algorithms one       of the most         widely used     being     the bi    - directional inference
# NPl+       NSg/I/V/J P  D   NSg/I/J/R/Dq R      VPPtPp/J N🅪Sg/Vg/C D   NSg/J . NSg/J       NSg+
> algorithm .
# NSg       .
>
#
> Dynamic programming methods
# NSg/J+  Nᴹ/Vg+      NPl/V3+
>
#
> In      1987 , Steven DeRose and Kenneth W. Church  independently developed dynamic
# NPr/J/P #    . NPr+   ?      V/C NPr+    ?  NPr🅪/V+ R             VP/J      NSg/J
> programming algorithms to solve the same problem in      vastly less      time      . Their
# Nᴹ/Vg+      NPl+       P  NSg/V D   I/J  NSg/J+  NPr/J/P R      V/J/R/C/P N🅪Sg/V/J+ . D$+
> methods were    similar to the Viterbi algorithm known for some     time      in      other
# NPl/V3+ NSg/VPt NSg/J   P  D   ?       NSg       VPp/J C/P I/J/R/Dq N🅪Sg/V/J+ NPr/J/P NSg/V/J
> fields    . DeRose used     a   table of pairs   , while     Church  used     a   table of triples and a
# NPrPl/V3+ . ?      VPPtPp/J D/P NSg/V P  NPl/V3+ . NSg/V/C/P NPr🅪/V+ VPPtPp/J D/P NSg/V P  NPl/V3  V/C D/P
> method of estimating the values  for triples that          were    rare    or    nonexistent in      the
# NSg/V  P  Vg         D   NPl/V3+ C/P NPl/V3  NSg/I/C/Ddem+ NSg/VPt NSg/V/J NPr/C NSg/J       NPr/J/P D
> Brown    Corpus ( an  actual measurement of triple  probabilities would require a   much
# NPr🅪/V/J NSg+   . D/P NSg/J  NSg         P  NSg/V/J NPl+          VX    NSg/V   D/P NSg/I/J/R/Dq
> larger corpus ) . Both   methods achieved an  accuracy of over    95 % . DeRose's 1990
# JC     NSg+   . . I/C/Dq NPl/V3+ VP/J     D/P N🅪Sg+    P  NSg/J/P #  . . ?        #
> dissertation at    Brown    University included analyses     of the specific error  types   ,
# NSg+         NSg/P NPr🅪/V/J NSg+       VP/J     NPl/V3/Au/Br P  D   NSg/J    NSg/V+ NPl/V3+ .
> probabilities , and other   related data  , and replicated his     work    for Greek   , where
# NPl+          . V/C NSg/V/J J       N🅪Pl+ . V/C VP/J       ISg/D$+ N🅪Sg/V+ C/P NPr/V/J . NSg/C
> it       proved similarly effective .
# NPr/ISg+ VP/J   R         NSg/J     .
>
#
> These   findings were    surprisingly disruptive to the field of natural language
# I/Ddem+ NSg+     NSg/VPt R            J          P  D   NSg/V P  NSg/J+  N🅪Sg/V+
> processing . The accuracy reported was higher than the typical accuracy of very
# Vg+        . D+  N🅪Sg+    VP/J     VPt NSg/JC C/P  D   NSg/J   N🅪Sg     P  J/R
> sophisticated algorithms that          integrated part    of speech  choice  with many       higher
# VP/J+         NPl+       NSg/I/C/Ddem+ VP/J       NSg/V/J P  N🅪Sg/V+ N🅪Sg/J+ P    NSg/I/J/Dq NSg/JC
> levels of linguistic analysis : syntax , morphology , semantics , and so        on  . CLAWS   ,
# NPl/V3 P  J          N🅪Sg     . Nᴹ+    . Nᴹ+        . NPl+      . V/C NSg/I/J/C J/P . NPl/V3+ .
> DeRose's and Church's methods did fail    for some     of the known cases   where
# ?        V/C NSg$     NPl/V3+ VPt NSg/V/J C/P I/J/R/Dq P  D   VPp/J NPl/V3+ NSg/C
> semantics is  required , but     those  proved negligibly rare    . This   convinced many       in
# NPl+      VL3 VP/J     . NSg/C/P I/Ddem VP/J   R          NSg/V/J . I/Ddem VP/J      NSg/I/J/Dq NPr/J/P
> the field  that          part     - of - speech  tagging could  usefully be      separated from the other
# D+  NSg/V+ NSg/I/C/Ddem+ NSg/V/J+ . P  . N🅪Sg/V+ NSg/V   NSg/VX R        NSg/VXL VP/J      P    D   NSg/V/J
> levels of processing ; this    , in      turn  , simplified the theory and practice of
# NPl/V3 P  Vg+        . I/Ddem+ . NPr/J/P NSg/V . VP/J       D   N🅪Sg   V/C NSg/V    P
> computerized language analysis and encouraged researchers to find  ways to
# VP/J         N🅪Sg/V+  N🅪Sg+    V/C VP/J       NPl+        P  NSg/V NPl+ P
> separate other   pieces  as    well    . Markov Models  became the standard method for the
# NSg/V/J  NSg/V/J NPl/V3+ NSg/R NSg/V/J . NPr    NPl/V3+ VPtPp  D   NSg/J    NSg/V+ C/P D
> part     - of - speech  assignment .
# NSg/V/J+ . P  . N🅪Sg/V+ NSg+       .
>
#
> Unsupervised taggers
# V/J          NPl
>
#
> The methods already discussed involve working from a    pre      - existing corpus to
# D+  NPl/V3+ W?      VP/J      V       Vg      P    D/P+ NSg/V/P+ . Vg       NSg+   P
> learn tag    probabilities . It       is  , however , also possible to bootstrap using
# NSg/V NSg/V+ NPl+          . NPr/ISg+ VL3 . C       . W?   NSg/J    P  NSg/V     Vg
> " unsupervised " tagging . Unsupervised tagging techniques use   an  untagged corpus
# . V/J          . NSg/V   . V/J          NSg/V   NPl+       NSg/V D/P J        NSg+
> for their training data  and produce the tagset by      induction . That          is  , they
# C/P D$+   Nᴹ/Vg+   N🅪Pl+ V/C Nᴹ/V    D   NSg    NSg/J/P NSg       . NSg/I/C/Ddem+ VL3 . IPl+
> observe patterns in      word   use   , and derive part     - of - speech  categories themselves .
# NSg/V   NPl/V3+  NPr/J/P NSg/V+ NSg/V . V/C NSg/V  NSg/V/J+ . P  . N🅪Sg/V+ NPl+       IPl+       .
> For example , statistics readily reveal that          " the " , " a   " , and " an  " occur in
# C/P NSg/V+  . NPl/V3+    R       NSg/V  NSg/I/C/Ddem+ . D   . . . D/P . . V/C . D/P . V     NPr/J/P
> similar contexts , while     " eat " occurs in      very different ones    . With sufficient
# NSg/J+  NPl/V3+  . NSg/V/C/P . V   . V3     NPr/J/P J/R  NSg/J+    NPl/V3+ . P    J
> iteration , similarity classes of words   emerge that          are remarkably similar to
# N🅪Sg      . NSg        NPl/V3  P  NPl/V3+ NSg/V  NSg/I/C/Ddem+ V   R          NSg/J   P
> those  human   linguists would expect ; and the differences themselves sometimes
# I/Ddem NSg/V/J NPl+      VX    V      . V/C D   NSg/V+      IPl+       R
> suggest valuable new     insights .
# V       NSg/J    NSg/V/J NPl+     .
>
#
> These   two  categories can    be      further subdivided into rule   - based , stochastic , and
# I/Ddem+ NSg+ NPl+       NPr/VX NSg/VXL V/J     VP/J       P    NSg/V+ . VP/J  . J          . V/C
> neural approaches .
# J      NPl/V3+    .
>
#
> Other   taggers and methods
# NSg/V/J NPl     V/C NPl/V3+
>
#
> Some     current major   algorithms for part     - of - speech  tagging include the Viterbi
# I/J/R/Dq NSg/J   NPr/V/J NPl        C/P NSg/V/J+ . P  . N🅪Sg/V+ NSg/V   NSg/V   D   ?
> algorithm , Brill tagger , Constraint Grammar , and the Baum - Welch algorithm ( also
# NSg       . NSg/J NSg    . NSg+       N🅪Sg/V+ . V/C D   NPr  . ?     NSg       . W?
> known as    the forward - backward algorithm ) . Hidden Markov model    and visible Markov
# VPp/J NSg/R D   NSg/V/J . NSg/J    NSg       . . V/J    NPr    NSg/V/J+ V/C J       NPr
> model    taggers can    both   be      implemented using the Viterbi algorithm . The
# NSg/V/J+ NPl     NPr/VX I/C/Dq NSg/VXL VP/J        Vg    D   ?       NSg       . D+
> rule   - based Brill tagger is  unusual in      that         it       learns a   set     of rule   patterns , and
# NSg/V+ . VP/J  NSg/J NSg    VL3 NSg/J   NPr/J/P NSg/I/C/Ddem NPr/ISg+ NPl/V3 D/P NPr/V/J P  NSg/V+ NPl/V3+  . V/C
> then    applies those  patterns rather    than optimizing a   statistical quantity .
# NSg/J/C V3      I/Ddem NPl/V3+  NPr/V/J/R C/P  Vg         D/P J           N🅪Sg+    .
>
#
> Many        machine learning methods have   also been    applied to the problem of POS
# NSg/I/J/Dq+ NSg/V+  Vg+      NPl/V3+ NSg/VX W?   NSg/VPp VP/J    P  D   NSg/J   P  NSg+
> tagging . Methods such  as    SVM , maximum entropy classifier , perceptron , and
# NSg/V   . NPl/V3+ NSg/I NSg/R ?   . NSg/J   NSg     NSg        . NSg        . V/C
> nearest - neighbor    have   all          been    tried , and most         can    achieve accuracy above
# JS      . NSg/V/J/Am+ NSg/VX NSg/I/J/C/Dq NSg/VPp VP/J  . V/C NSg/I/J/R/Dq NPr/VX V       N🅪Sg+    NSg/J/P
> 95 % . [ citation needed ]
# #  . . . NSg+     VP/J   .
>
#
> A   direct comparison of several methods is  reported ( with references ) at    the ACL
# D/P V/J    NSg        P  J/Dq+   NPl/V3+ VL3 VP/J     . P    NPl/V3+    . NSg/P D   NSg
> Wiki   . This    comparison uses   the Penn tag    set     on  some     of the Penn Treebank data  ,
# NSg/V+ . I/Ddem+ NSg+       NPl/V3 D+  NPr+ NSg/V+ NPr/V/J J/P I/J/R/Dq P  D   NPr+ ?        N🅪Pl+ .
> so        the results are directly comparable . However , many       significant taggers are
# NSg/I/J/C D   NPl/V3+ V   R/C      NSg/J      . C       . NSg/I/J/Dq NSg/J       NPl     V
> not   included ( perhaps because of the labor        involved in      reconfiguring them     for
# NSg/C VP/J     . NSg/R   C/P     P  D   NPr/V/Am/Au+ VP/J     NPr/J/P Vg            NSg/IPl+ C/P
> this   particular dataset ) . Thus , it       should not   be      assumed that         the results
# I/Ddem NSg/J      NSg     . . NSg  . NPr/ISg+ VX     NSg/C NSg/VXL VP/J    NSg/I/C/Ddem D+  NPl/V3+
> reported here    are the best      that          can    be      achieved with a    given      approach ; nor   even
# VP/J     NSg/J/R V   D   NPr/VX/JS NSg/I/C/Ddem+ NPr/VX NSg/VXL VP/J     P    D/P+ NSg/V/J/P+ NSg/V+   . NSg/C NSg/V/J
> the best       that          have   been    achieved with a    given      approach .
# D+  NPr/VX/JS+ NSg/I/C/Ddem+ NSg/VX NSg/VPp VP/J     P    D/P+ NSg/V/J/P+ NSg/V+   .
>
#
> In      2014 , a    paper     reporting using the structure regularization method for
# NPr/J/P #    . D/P+ N🅪Sg/V/J+ Vg        Vg    D   N🅪Sg/V+   N🅪Sg           NSg/V  C/P
> part     - of - speech  tagging , achieving 97.36 % on  a   standard benchmark dataset .
# NSg/V/J+ . P  . N🅪Sg/V+ NSg/V   . Vg        #     . J/P D/P NSg/J    NSg/V     NSg     .<|MERGE_RESOLUTION|>--- conflicted
+++ resolved
@@ -80,26 +80,6 @@
 # NPl/V3+ R        NSg/V NSg/I/C/Ddem +     V   # NPl/V3 P  N🅪Sg/V NPr/J/P NPr🅪/V/J . NSg/V+ . NSg/V+ .
 > article , adjective , preposition , pronoun , adverb , conjunction , and interjection .
 # NSg/V+  . NSg/V/J+  . NSg/V       . NSg/V+  . NSg/V+ . NSg/V+      . V/C NSg+         .
-<<<<<<< HEAD
-> However , there are clearly many        more            categories and sub     - categories . For nouns ,
-# C       . +     V   R       NSg/I/J/Dq+ NPr/I/V/J/R/Dq+ NPl+       V/C NSg/V/P . NPl+       . C/P NPl/V .
-> the plural , possessive , and singular forms  can    be     distinguished . In      many
-# D   NSg/J  . NSg/J      . V/C NSg/J    NPl/V+ NPr/VX NSg/VX V/J           . NPr/J/P NSg/I/J/Dq+
-> languages words  are also marked for their " case    " ( role as    subject  , object ,
-# NPl/V+    NPl/V+ V   W?   V/J    C/P D$+   . NPr🅪/V+ . . NSg  NSg/R NSg/V/J+ . NSg/V+ .
-> etc. ) , grammatical gender    , and so        on  ; while     verbs  are marked for tense   , aspect ,
-# +    . . J+          N🅪Sg/V/J+ . V/C NSg/I/J/C J/P . NSg/V/C/P NPl/V+ V   V/J    C/P NSg/V/J . NSg/V+ .
-> and other    things . In      some     tagging systems , different inflections of the same
-# V/C NSg/V/J+ NPl+   . NPr/J/P I/J/R/Dq NSg/V   NPl+    . NSg/J     NPl         P  D   I/J
-> root   word   will   get   different parts of speech  , resulting in      a   large number    of
-# NPr/V+ NSg/V+ NPr/VX NSg/V NSg/J     NPl/V P  N🅪Sg/V+ . V         NPr/J/P D/P NSg/J N🅪Sg/V/JC P
-> tags   . For example , NN for singular common  nouns , NNS for plural common  nouns , NP
-# NPl/V+ . C/P NSg/V+  . ?  C/P NSg/J    NSg/V/J NPl/V . ?   C/P NSg/J  NSg/V/J NPl/V . NPr
-> for singular proper nouns ( see   the POS  tags   used in      the Brown    Corpus ) . Other
-# C/P NSg/J    NSg/J  NPl/V . NSg/V D   NSg+ NPl/V+ V/J  NPr/J/P D   NPr🅪/V/J NSg+   . . NSg/V/J
-> tagging systems use   a   smaller number    of tags   and ignore fine    differences or
-# NSg/V   NPl+    NSg/V D/P NSg/JC  N🅪Sg/V/JC P  NPl/V+ V/C V      NSg/V/J NSg/V       NPr/C
-=======
 > However , there are clearly many        more            categories and sub     - categories . For nouns  ,
 # C       . +     V   R       NSg/I/J/Dq+ NPr/I/V/J/R/Dq+ NPl+       V/C NSg/V/P . NPl+       . C/P NPl/V3 .
 > the plural , possessive , and singular forms   can    be      distinguished . In      many
@@ -108,8 +88,8 @@
 # NPl/V3+   NPl/V3+ V   W?   VP/J   C/P D$+   . NPr🅪/V+ . . NSg  NSg/R NSg/V/J+ . NSg/V+ .
 > etc. ) , grammatical gender    , and so        on  ; while     verbs   are marked for tense   , aspect ,
 # +    . . J+          N🅪Sg/V/J+ . V/C NSg/I/J/C J/P . NSg/V/C/P NPl/V3+ V   VP/J   C/P NSg/V/J . NSg/V+ .
-> and other    things  . In      some     tagging systems , different inflections of the same
-# V/C NSg/V/J+ NPl/V3+ . NPr/J/P I/J/R/Dq NSg/V   NPl+    . NSg/J     NPl         P  D   I/J
+> and other    things . In      some     tagging systems , different inflections of the same
+# V/C NSg/V/J+ NPl+   . NPr/J/P I/J/R/Dq NSg/V   NPl+    . NSg/J     NPl         P  D   I/J
 > root   word   will   get   different parts  of speech  , resulting in      a   large number    of
 # NPr/V+ NSg/V+ NPr/VX NSg/V NSg/J     NPl/V3 P  N🅪Sg/V+ . Vg        NPr/J/P D/P NSg/J N🅪Sg/V/JC P
 > tags    . For example , NN for singular common  nouns  , NNS for plural common  nouns  , NP
@@ -118,7 +98,6 @@
 # C/P NSg/J    NSg/J  NPl/V3 . NSg/V D   NSg+ NPl/V3+ VPPtPp/J NPr/J/P D   NPr🅪/V/J NSg+   . . NSg/V/J
 > tagging systems use   a   smaller number    of tags    and ignore fine    differences or
 # NSg/V   NPl+    NSg/V D/P NSg/JC  N🅪Sg/V/JC P  NPl/V3+ V/C V      NSg/V/J NSg/V       NPr/C
->>>>>>> 50ace25d
 > model    them     as    features somewhat independent from part     - of - speech  .
 # NSg/V/J+ NSg/IPl+ NSg/R NPl/V3+  NSg/I/R  NSg/J       P    NSg/V/J+ . P  . N🅪Sg/V+ .
 >
