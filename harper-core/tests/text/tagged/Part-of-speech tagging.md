--- conflicted
+++ resolved
@@ -423,10 +423,9 @@
 > Wiki   . This comparison uses  the Penn tag    set       on  some  of the Penn Treebank data ,
 # NSg/V+ . I/D+ NSg+       NPl/V D+  NPr+ NSg/V+ NPrSg/V/J J/P I/J/R P  D+  NPr+ ?        NSg+ .
 > so        the results are directly comparable . However , many    significant taggers are
-<<<<<<< HEAD
 # NSg/I/J/C D+  NPl/V+  V   R/C+     NSg/J+     . C       . N/I/J/D NSg/J       NPl     V
-> not   included ( perhaps because of the labor       involved in        reconfiguring them for
-# NSg/C V/J      . NSg     C/P     P  D+  NPrSg/V/Am+ V/J      NPrSg/J/P V             N/I+ C/P
+> not   included ( perhaps because of the labor          involved in        reconfiguring them for
+# NSg/C V/J      . NSg     C/P     P  D+  NPrSg/V/Am/Au+ V/J      NPrSg/J/P V             N/I+ C/P
 > this particular dataset ) . Thus , it         should not   be     assumed that    the results
 # I/D+ NSg/J+     NSg     . . NSg  . NPrSg/ISg+ VX     NSg/C NSg/VX V/J     N/I/C/D D+  NPl/V+
 > reported here    are the best        that     can      be     achieved with a    given      approach ; nor   even
@@ -438,21 +437,4 @@
 > In        2014 , a   paper    reporting using the structure regularization method for
 # NPrSg/J/P #    . D/P NSg/V/J+ V         V     D+  NSg/V+    NSg            NSg/V  C/P
 > part    - of - speech tagging , achieving 97.36 % on  a   standard benchmark dataset .
-# NSg/V/J . P  . NSg/V  NSg/V   . V         #     . J/P D/P NSg/J    NSg/V     NSg+    .
-=======
-# NSg/I/J/C D   NPl     V   R/C      NSg/J      . C       . N/I/J/D NSg/J       NPl     V
-> not   included ( perhaps because of the labor       involved in        reconfiguring them for
-# NSg/C V/J      . NSg     C/P     P  D   NPrSg/Am/Au V/J      NPrSg/J/P V             N/I  C/P
-> this particular dataset ) . Thus , it        should not   be     assumed that    the results
-# I/D  NSg/J      NSg     . . NSg  . NPrSg/ISg VX     NSg/C NSg/VX V/J     N/I/C/D D   NPl
-> reported here    are the best    that    can      be     achieved with a   given   approach ; nor   even
-# V/J      NSg/J/R V   D   NPrSg/J N/I/C/D NPrSg/VX NSg/VX V/J      P    D/P NSg/J/P NSg/V    . NSg/C NSg/V/J
-> the best    that    have   been  achieved with a   given   approach .
-# D   NPrSg/J N/I/C/D NSg/VX NSg/V V/J      P    D/P NSg/J/P NSg/V    .
->
-#
-> In 2014 , a   paper reporting using the structure regularization method for
-# P  #    . D/P NSg/J V         V     D   NSg       NSg            NSg/V  C/P
-> part    - of - speech tagging , achieving 97.36 % on a   standard benchmark dataset .
-# NSg/V/J . P  . NSg/V  NSg/V   . V         #     . P  D/P NSg/J    NSg/V     NSg     .
->>>>>>> 93175e43
+# NSg/V/J . P  . NSg/V  NSg/V   . V         #     . J/P D/P NSg/J    NSg/V     NSg+    .