> <!--
# Unlintable
>            source: https://en.wikipedia.org/w/index.php?title=Part-of-speech_tagging&oldid=1275774341
# Unlintable Unlintable
>            license: CC BY-SA 4.0
# Unlintable Unlintable
>            -->
# Unlintable Unlintable
>            Part      - of - speech   tagging
# Unlintable NSg/VB/J+ . P  . N🅪Sg/VB+ NSg/Vg
>
#
> In        corpus linguistics , part      - of - speech   tagging ( POS  tagging or    PoS  tagging or
# NPr/J/R/P NSg+   Nᴹ+         . NSg/VB/J+ . P  . N🅪Sg/VB+ NSg/Vg  . NSg+ NSg/Vg  NPr/C NSg+ NSg/Vg  NPr/C
> POST         ) , also called grammatical tagging is  the process of marking up         a   word    in        a
# NPr🅪Sg/VB/P+ . . R/C  VP/J   J           NSg/Vg  VL3 D   NSg/VB  P  Nᴹ/Vg/J NSg/VB/J/P D/P NSg/VB+ NPr/J/R/P D/P
> text     ( corpus ) as    corresponding to a   particular part     of speech   , based on  both   its
# N🅪Sg/VB+ . NSg+   . NSg/R Nᴹ/Vg/J       P  D/P NSg/J      NSg/VB/J P  N🅪Sg/VB+ . VP/J  J/P I/C/Dq ISg/D$+
> definition and  its     context  . A   simplified form    of this    is  commonly taught to
# NSg        VB/C ISg/D$+ N🅪Sg/VB+ . D/P VP/J       N🅪Sg/VB P  I/Ddem+ VL3 R        VB     P
> school  - age      children , in        the identification of words   as    nouns  , verbs   , adjectives ,
# N🅪Sg/VB . N🅪Sg/VB+ NPl+     . NPr/J/R/P D   Nᴹ             P  NPl/V3+ NSg/R NPl/V3 . NPl/V3+ . NPl/V3     .
> adverbs , etc.
# NPl/V3  . +
>
#
> Once  performed by      hand    , POS  tagging is  now          done      in        the context of computational
# NSg/C VP/J      NSg/J/P NSg/VB+ . NSg+ NSg/Vg  VL3 NSg/VB/J/R/C NSg/VPp/J NPr/J/R/P D   N🅪Sg/VB P  J
> linguistics , using   algorithms which associate discrete terms   , as    well       as    hidden
# Nᴹ+         . Nᴹ/Vg/J NPl+       I/C+  NSg/VB/J+ J        NPl/V3+ . NSg/R NSg/VB/J/R NSg/R VB/J
> parts  of speech   , by      a   set       of descriptive tags    . POS  - tagging algorithms fall     into
# NPl/V3 P  N🅪Sg/VB+ . NSg/J/P D/P NPr/VBP/J P  NSg/J       NPl/V3+ . NSg+ . NSg/Vg  NPl+       N🅪Sg/VB+ P
> two distinctive groups  : rule    - based and  stochastic . E. Brill's tagger , one        of the
# NSg NSg/J       NPl/V3+ . NSg/VB+ . VP/J  VB/C J          . ?  ?       NSg    . NSg/I/VB/J P  D
> first    and  most         widely used English      POS  - taggers , employs rule    - based algorithms .
# NSg/VB/J VB/C NSg/I/J/R/Dq R      VP/J NPr🅪Sg/VB/J+ NSg+ . NPl     . NPl/V3  NSg/VB+ . VP/J  NPl+       .
>
#
> Principle
# N🅪Sg/VB+
>
#
> Part      - of - speech   tagging is  harder than just having  a   list   of words   and  their
# NSg/VB/J+ . P  . N🅪Sg/VB+ NSg/Vg  VL3 JC     C/P  VB/J Nᴹ/Vg/J D/P NSg/VB P  NPl/V3+ VB/C D$+
> parts  of speech   , because some     words   can     represent more            than one        part     of speech
# NPl/V3 P  N🅪Sg/VB+ . C/P     I/J/R/Dq NPl/V3+ NPr/VXB VB        NPr/I/VB/J/R/Dq C/P  NSg/I/VB/J NSg/VB/J P  N🅪Sg/VB+
> at    different times   , and  because some     parts  of speech   are complex  . This    is  not
# NSg/P NSg/J     NPl/V3+ . VB/C C/P     I/J/R/Dq NPl/V3 P  N🅪Sg/VB+ VB  NSg/VB/J . I/Ddem+ VL3 NSg/R/C
> rare     — in        natural languages ( as    opposed to many        artificial languages ) , a   large
# NSg/VB/J . NPr/J/R/P NSg/J+  NPl/V3+   . NSg/R VP/J    P  NSg/I/J/Dq+ J+         NPl/V3+   . . D/P NSg/J
> percentage of word    - forms   are ambiguous . For   example , even     " dogs    " , which is
# N🅪Sg       P  NSg/VB+ . NPl/V3+ VB  J         . R/C/P NSg/VB+ . NSg/VB/J . NPl/V3+ . . I/C+  VL3
> usually thought of as    just a    plural noun    , can     also be      a    verb    :
# R       N🅪Sg/VP P  NSg/R VB/J D/P+ NSg/J+ NSg/VB+ . NPr/VXB R/C  NSg/VXB D/P+ NSg/VB+ .
>
#
> The sailor dogs    the hatch   .
# D+  NSg+   NPl/V3+ D+  NSg/VB+ .
>
#
> Correct  grammatical tagging will    reflect that          " dogs    " is  here    used as    a   verb    , not
# NSg/VB/J J           NSg/Vg  NPr/VXB VB      NSg/I/C/Ddem+ . NPl/V3+ . VL3 NSg/J/R VP/J NSg/R D/P NSg/VB+ . NSg/R/C
> as    the more            common   plural noun    . Grammatical context  is  one        way   to determine
# NSg/R D   NPr/I/VB/J/R/Dq NSg/VB/J NSg/J  NSg/VB+ . J+          N🅪Sg/VB+ VL3 NSg/I/VB/J NSg/J P  VB
> this    ; semantic analysis can     also be      used to infer that          " sailor " and  " hatch  "
# I/Ddem+ . NSg/J+   N🅪Sg+    NPr/VXB R/C  NSg/VXB VP/J P  VB    NSg/I/C/Ddem+ . NSg+   . VB/C . NSg/VB .
> implicate " dogs    " as    1 ) in        the nautical context  and  2 ) an  action     applied to the
# NSg/VB    . NPl/V3+ . NSg/R # . NPr/J/R/P D   J        N🅪Sg/VB+ VB/C # . D/P N🅪Sg/VB/J+ VP/J    P  D
> object  " hatch  " ( in        this   context  , " dogs    " is  a   nautical term      meaning    " fastens ( a
# NSg/VB+ . NSg/VB . . NPr/J/R/P I/Ddem N🅪Sg/VB+ . . NPl/V3+ . VL3 D/P J        NSg/VB/J+ N🅪Sg/Vg/J+ . V3      . D/P
> watertight door    ) securely " ) .
# J          NSg/VB+ . R        . . .
>
#
> Tag     sets
# NSg/VB+ NPl/V3
>
#
> Schools commonly teach  that         there are 9 parts  of speech  in        English     : noun    , verb    ,
# NPl/V3+ R        NSg/VB NSg/I/C/Ddem R+    VB  # NPl/V3 P  N🅪Sg/VB NPr/J/R/P NPr🅪Sg/VB/J . NSg/VB+ . NSg/VB+ .
> article , adjective , preposition , pronoun , adverb  , conjunction , and  interjection .
# NSg/VB+ . NSg/VB/J+ . NSg/VB      . NSg/VB+ . NSg/VB+ . NSg/VB+     . VB/C N🅪Sg+        .
> However , there are clearly many        more             categories and  sub      - categories . For   nouns  ,
# C       . R+    VB  R       NSg/I/J/Dq+ NPr/I/VB/J/R/Dq+ NPl+       VB/C NSg/VB/P . NPl+       . R/C/P NPl/V3 .
> the plural , possessive , and  singular forms   can     be      distinguished . In        many
# D   NSg/J  . NSg/J      . VB/C NSg/J    NPl/V3+ NPr/VXB NSg/VXB VP/J          . NPr/J/R/P NSg/I/J/Dq+
> languages words   are also marked for   their " case       " ( role as    subject   , object  ,
# NPl/V3+   NPl/V3+ VB  R/C  VP/J   R/C/P D$+   . NPr🅪Sg/VB+ . . NSg  NSg/R NSg/VB/J+ . NSg/VB+ .
> etc. ) , grammatical gender     , and  so        on  ; while      verbs   are marked for   tense    , aspect   ,
# +    . . J+          N🅪Sg/VB/J+ . VB/C NSg/I/J/C J/P . NSg/VB/C/P NPl/V3+ VB  VP/J   R/C/P NSg/VB/J . N🅪Sg/VB+ .
> and  other     things . In        some     tagging systems , different inflections of the same
# VB/C NSg/VB/J+ NPl+   . NPr/J/R/P I/J/R/Dq NSg/Vg  NPl+    . NSg/J     NPl         P  D   I/J
> root    word    will    get    different parts  of speech   , resulting in        a   large number     of
# NPr/VB+ NSg/VB+ NPr/VXB NSg/VB NSg/J     NPl/V3 P  N🅪Sg/VB+ . Nᴹ/Vg/J   NPr/J/R/P D/P NSg/J N🅪Sg/VB/JC P
> tags    . For   example , NN for   singular common   nouns  , NNS for   plural common   nouns  , NP
# NPl/V3+ . R/C/P NSg/VB+ . ?  R/C/P NSg/J    NSg/VB/J NPl/V3 . ?   R/C/P NSg/J  NSg/VB/J NPl/V3 . NPr
> for   singular proper nouns  ( see    the POS  tags    used in        the Brown       Corpus ) . Other
# R/C/P NSg/J    NSg/J  NPl/V3 . NSg/VB D   NSg+ NPl/V3+ VP/J NPr/J/R/P D   NPr🅪Sg/VB/J NSg+   . . NSg/VB/J
> tagging systems use     a   smaller number     of tags    and  ignore fine     differences or
# NSg/Vg  NPl+    N🅪Sg/VB D/P NSg/JC  N🅪Sg/VB/JC P  NPl/V3+ VB/C VB     NSg/VB/J NPl/VB      NPr/C
> model     them     as    features somewhat independent from part      - of - speech   .
# NSg/VB/J+ NSg/IPl+ NSg/R NPl/V3+  NSg/I/R  NSg/J       P    NSg/VB/J+ . P  . N🅪Sg/VB+ .
>
#
> In        part      - of - speech   tagging by      computer , it       is  typical to distinguish from 50 to
# NPr/J/R/P NSg/VB/J+ . P  . N🅪Sg/VB+ NSg/Vg  NSg/J/P NSg/VB+  . NPr/ISg+ VL3 NSg/J   P  VB          P    #  P
> 150 separate parts  of speech  for   English      . Work    on  stochastic methods for   tagging
# #   NSg/VB/J NPl/V3 P  N🅪Sg/VB R/C/P NPr🅪Sg/VB/J+ . N🅪Sg/VB J/P J          NPl/V3+ R/C/P NSg/Vg
> Koine Greek    ( DeRose 1990 ) has used over    1 , 000 parts  of speech   and  found  that
# ?     NPr/VB/J . ?      #    . V3  VP/J NSg/J/P # . #   NPl/V3 P  N🅪Sg/VB+ VB/C NSg/VB NSg/I/C/Ddem
> about as    many       words   were    ambiguous in        that         language as    in        English      . A
# J/P   NSg/R NSg/I/J/Dq NPl/V3+ NSg/VPt J         NPr/J/R/P NSg/I/C/Ddem N🅪Sg/VB+ NSg/R NPr/J/R/P NPr🅪Sg/VB/J+ . D/P
> morphosyntactic descriptor in        the case      of morphologically rich     languages is
# ?               NSg        NPr/J/R/P D   NPr🅪Sg/VB P  ?               NPr/VB/J NPl/V3+   VL3
> commonly expressed using   very short      mnemonics , such  as    Ncmsan for   Category = Noun    ,
# R        VP/J      Nᴹ/Vg/J J/R  NPr/VB/J/P NPl       . NSg/I NSg/R ?      R/C/P NSg+     . NSg/VB+ .
> Type    = common   , Gender     = masculine , Number      = singular , Case       = accusative , Animate
# NSg/VB+ . NSg/VB/J . N🅪Sg/VB/J+ . NSg/J     . N🅪Sg/VB/JC+ . NSg/J    . NPr🅪Sg/VB+ . NSg/J      . VB/J
> = no       .
# . NPr/Dq/P .
>
#
> The most         popular " tag    set       " for   POS  tagging for   American English      is  probably the
# D   NSg/I/J/R/Dq NSg/J   . NSg/VB NPr/VBP/J . R/C/P NSg+ NSg/Vg  R/C/P NPr/J    NPr🅪Sg/VB/J+ VL3 R        D
> Penn tag     set       , developed in        the Penn Treebank project . It       is  largely similar to
# NPr+ NSg/VB+ NPr/VBP/J . VP/J      NPr/J/R/P D   NPr+ ?        NSg/VB+ . NPr/ISg+ VL3 R       NSg/J   P
> the earlier Brown       Corpus and  LOB    Corpus tag     sets   , though much         smaller . In
# D   JC      NPr🅪Sg/VB/J NSg    VB/C NSg/VB NSg+   NSg/VB+ NPl/V3 . VB/C   NSg/I/J/R/Dq NSg/JC  . NPr/J/R/P
> Europe , tag     sets   from the Eagles Guidelines see    wide  use      and  include versions
# NPr+   . NSg/VB+ NPl/V3 P    D   NPl/V3 NPl+       NSg/VB NSg/J N🅪Sg/VB+ VB/C NSg/VB  NPl/V3+
> for   multiple languages .
# R/C/P NSg/J/Dq NPl/V3+   .
>
#
> POS  tagging work     has been    done      in        a   variety of languages , and  the set       of POS
# NSg+ NSg/Vg  N🅪Sg/VB+ V3  NSg/VPp NSg/VPp/J NPr/J/R/P D/P N🅪Sg    P  NPl/V3+   . VB/C D   NPr/VBP/J P  NSg+
> tags    used varies greatly with language . Tags    usually are designed to include
# NPl/V3+ VP/J NPl/V3 R       P    N🅪Sg/VB+ . NPl/V3+ R       VB  VP/J     P  NSg/VB
> overt  morphological distinctions , although this   leads  to inconsistencies such  as
# NSg/J+ J+            NPl+         . C        I/Ddem NPl/V3 P  NPl             NSg/I NSg/R
> case       - marking for   pronouns but     not     nouns  in        English      , and  much         larger
# NPr🅪Sg/VB+ . Nᴹ/Vg/J R/C/P NPl/V3   NSg/C/P NSg/R/C NPl/V3 NPr/J/R/P NPr🅪Sg/VB/J+ . VB/C NSg/I/J/R/Dq JC
> cross       - language differences . The tag     sets   for   heavily inflected languages such  as
# NPr/VB/J/P+ . N🅪Sg/VB+ NPl/VB+     . D+  NSg/VB+ NPl/V3 R/C/P R       VP/J      NPl/V3+   NSg/I NSg/R
> Greek    and  Latin can     be      very large ; tagging words   in        agglutinative languages such
# NPr/VB/J VB/C NPr/J NPr/VXB NSg/VXB J/R  NSg/J . NSg/Vg  NPl/V3+ NPr/J/R/P ?             NPl/V3+   NSg/I
> as    Inuit languages may     be      virtually impossible . At    the other    extreme , Petrov et
# NSg/R NPr/J NPl/V3+   NPr/VXB NSg/VXB R         NSg/J      . NSg/P D   NSg/VB/J NSg/J   . ?      ?
<<<<<<< HEAD
> al. have    proposed a   " universal " tag     set       , with 12 categories ( for   example , no
# ?   NSg/VXB VP/J     D/P . NSg/J     . NSg/VB+ NPr/VBP/J . P    #  NPl+       . R/C/P NSg/VB+ . NPr/P
=======
> al. have    proposed a   " universal " tag     set       , with 12 categories ( for example , no
# ?   NSg/VXB VP/J     D/P . NSg/J     . NSg/VB+ NPr/VBP/J . P    #  NPl+       . C/P NSg/VB+ . NPr/Dq/P
>>>>>>> 3b1b126d
> subtypes of nouns  , verbs   , punctuation , and  so        on  ) . Whether a   very small    set       of
# NPl      P  NPl/V3 . NPl/V3+ . Nᴹ+         . VB/C NSg/I/J/C J/P . . I/C     D/P J/R  NPr/VB/J NPr/VBP/J P
> very broad tags    or    a   much         larger set       of more            precise ones    is  preferable , depends
# J/R  NSg/J NPl/V3+ NPr/C D/P NSg/I/J/R/Dq JC     NPr/VBP/J P  NPr/I/VB/J/R/Dq VB/J+   NPl/V3+ VL3 J          . NPl/V3
> on  the purpose  at    hand    . Automatic tagging is  easier on  smaller tag     - sets   .
# J/P D   N🅪Sg/VB+ NSg/P NSg/VB+ . NSg/J     NSg/Vg  VL3 NSg/JC J/P NSg/JC  NSg/VB+ . NPl/V3 .
>
#
> History
# N🅪Sg+
>
#
> The Brown        Corpus
# D+  NPr🅪Sg/VB/J+ NSg+
>
#
> Research on  part      - of - speech   tagging has been    closely tied to corpus linguistics .
# Nᴹ/VB    J/P NSg/VB/J+ . P  . N🅪Sg/VB+ NSg/Vg  V3  NSg/VPp R       VP/J P  NSg    Nᴹ+         .
> The first    major    corpus of English     for   computer analysis was the Brown       Corpus
# D   NSg/VB/J NPr/VB/J NSg    P  NPr🅪Sg/VB/J R/C/P NSg/VB+  N🅪Sg+    VPt D   NPr🅪Sg/VB/J NSg
> developed at    Brown       University by      Henry Kučera and  W. Nelson Francis , in        the
# VP/J      NSg/P NPr🅪Sg/VB/J NSg+       NSg/J/P NPr+  ?      VB/C ?  NPr+   NPr+    . NPr/J/R/P D
> mid      - 1960s . It       consists of about 1 , 000 , 000 words  of running   English      prose text     ,
# NSg/J/P+ . #d    . NPr/ISg+ NPl/V3   P  J/P   # . #   . #   NPl/V3 P  Nᴹ/Vg/J/P NPr🅪Sg/VB/J+ Nᴹ/VB N🅪Sg/VB+ .
> made up         of 500 samples from randomly chosen   publications . Each sample  is  2 , 000
# VB   NSg/VB/J/P P  #   NPl/V3+ P    R        Nᴹ/VPp/J NPl+         . Dq+  NSg/VB+ VL3 # . #
> or    more            words   ( ending  at    the first    sentence - end     after 2 , 000 words   , so        that         the
# NPr/C NPr/I/VB/J/R/Dq NPl/V3+ . Nᴹ/Vg/J NSg/P D   NSg/VB/J NSg/VB+  . NSg/VB+ P     # . #   NPl/V3+ . NSg/I/J/C NSg/I/C/Ddem D
> corpus contains only  complete sentences ) .
# NSg+   V3       J/R/C NSg/VB/J NPl/V3+   . .
>
#
> The Brown        Corpus was painstakingly " tagged " with part      - of - speech   markers over
# D+  NPr🅪Sg/VB/J+ NSg+   VPt R             . VP/J   . P    NSg/VB/J+ . P  . N🅪Sg/VB+ NPl/V3  NSg/J/P
> many        years . A    first     approximation was done      with a    program by      Greene and  Rubin ,
# NSg/I/J/Dq+ NPl+  . D/P+ NSg/VB/J+ N🅪Sg+         VPt NSg/VPp/J P    D/P+ NPr/VB+ NSg/J/P NPr    VB/C NPr   .
> which consisted of a   huge handmade list   of what   categories could   co        - occur at
# I/C+  VP/J      P  D/P J    NSg/J    NSg/VB P  NSg/I+ NPl+       NSg/VXB NPr/I/VB+ . VB    NSg/P
> all          . For   example , article then    noun    can     occur , but     article then    verb    ( arguably )
# NSg/I/J/C/Dq . R/C/P NSg/VB+ . NSg/VB+ NSg/J/C NSg/VB+ NPr/VXB VB    . NSg/C/P NSg/VB+ NSg/J/C NSg/VB+ . R        .
> cannot . The program got about 70 % correct  . Its     results were    repeatedly reviewed
# NSg/VB . D+  NPr/VB+ VP  J/P   #  . NSg/VB/J . ISg/D$+ NPl/V3+ NSg/VPt R          VP/J
> and  corrected by      hand    , and  later users sent   in        errata so        that          by      the late  70 s
# VB/C VP/J      NSg/J/P NSg/VB+ . VB/C JC    NPl+  NSg/VB NPr/J/R/P NSg    NSg/I/J/C NSg/I/C/Ddem+ NSg/J/P D   NSg/J #  ?
> the tagging was nearly perfect  ( allowing for   some     cases   on  which even     human
# D   NSg/Vg  VPt R      NSg/VB/J . Nᴹ/Vg/J  R/C/P I/J/R/Dq NPl/V3+ J/P I/C+  NSg/VB/J NSg/VB/J+
> speakers might    not     agree ) .
# +        Nᴹ/VXB/J NSg/R/C VB    . .
>
#
> This    corpus has been    used for   innumerable studies of word    - frequency and  of
# I/Ddem+ NSg+   V3  NSg/VPp VP/J R/C/P J           NPl/V3  P  NSg/VB+ . NSg       VB/C P
> part      - of - speech   and  inspired the development of similar " tagged " corpora in        many
# NSg/VB/J+ . P  . N🅪Sg/VB+ VB/C VP/J     D   N🅪Sg        P  NSg/J   . VP/J   . NPl+    NPr/J/R/P NSg/I/J/Dq
> other    languages . Statistics derived by      analyzing it       formed the basis for   most
# NSg/VB/J NPl/V3+   . NPl/V3+    VP/J    NSg/J/P Nᴹ/Vg/J   NPr/ISg+ VP/J   D+  NSg+  R/C/P NSg/I/J/R/Dq
> later part      - of - speech   tagging systems , such  as    CLAWS   and  VOLSUNGA . However , by
# JC    NSg/VB/J+ . P  . N🅪Sg/VB+ NSg/Vg  NPl+    . NSg/I NSg/R NPl/V3+ VB/C ?        . C       . NSg/J/P
> this    time       ( 2005 ) it       has been    superseded by      larger corpora such  as    the 100
# I/Ddem+ N🅪Sg/VB/J+ . #    . NPr/ISg+ V3  NSg/VPp VP/J       NSg/J/P JC     NPl+    NSg/I NSg/R D   #
> million word    British National Corpus , even     though larger corpora are rarely so
# NSg     NSg/VB+ NPr/J   NSg/J    NSg+   . NSg/VB/J VB/C   JC     NPl+    VB  R      NSg/I/J/C
> thoroughly curated .
# R          VP/J    .
>
#
> For   some     time       , part      - of - speech   tagging was considered an  inseparable part     of
# R/C/P I/J/R/Dq N🅪Sg/VB/J+ . NSg/VB/J+ . P  . N🅪Sg/VB+ NSg/Vg  VPt VP/J       D/P NSg/J       NSg/VB/J P
> natural language processing , because there are certain cases   where   the correct
# NSg/J   N🅪Sg/VB+ Nᴹ/Vg/J+   . C/P     R+    VB  I/J     NPl/V3+ NSg/R/C D   NSg/VB/J
> part     of speech   cannot be      decided  without understanding the semantics or    even     the
# NSg/VB/J P  N🅪Sg/VB+ NSg/VB NSg/VXB NSg/VP/J C/P     N🅪Sg/Vg/J+    D   NPl+      NPr/C NSg/VB/J D
> pragmatics of the context  . This    is  extremely expensive , especially because
# NPl        P  D   N🅪Sg/VB+ . I/Ddem+ VL3 R         J         . R          C/P
> analyzing the higher  levels  is  much         harder when    multiple part     - of - speech
# Nᴹ/Vg/J   D+  NSg/JC+ NPl/V3+ VL3 NSg/I/J/R/Dq JC     NSg/I/C NSg/J/Dq NSg/VB/J . P  . N🅪Sg/VB+
> possibilities must   be      considered for   each word    .
# NPl+          NSg/VB NSg/VXB VP/J       R/C/P Dq+  NSg/VB+ .
>
#
> Use     of hidden Markov models
# N🅪Sg/VB P  VB/J   NPr    NPl/V3+
>
#
> In        the mid      - 1980s , researchers in        Europe began to use     hidden Markov models  ( HMMs )
# NPr/J/R/P D   NSg/J/P+ . #d    . NPl         NPr/J/R/P NPr+   VPt   P  N🅪Sg/VB VB/J   NPr    NPl/V3+ . ?    .
> to disambiguate parts  of speech   , when    working to tag    the Lancaster - Oslo - Bergen
# P  VB           NPl/V3 P  N🅪Sg/VB+ . NSg/I/C Nᴹ/Vg/J P  NSg/VB D   NPr       . NPr+ . NPr+
> Corpus of British English      . HMMs involve counting cases   ( such  as    from the Brown
# NSg    P  NPr/J   NPr🅪Sg/VB/J+ . ?    VB      Nᴹ/Vg/J  NPl/V3+ . NSg/I NSg/R P    D   NPr🅪Sg/VB/J
> Corpus ) and  making  a   table  of the probabilities of certain sequences . For
# NSg+   . VB/C Nᴹ/Vg/J D/P NSg/VB P  D   NPl           P  I/J     NPl/V3+   . R/C/P
> example , once  you've seen    an  article such  as    ' the ' , perhaps the next    word    is  a
# NSg/VB+ . NSg/C K      NSg/VPp D/P NSg/VB+ NSg/I NSg/R . D   . . NSg/R   D   NSg/J/P NSg/VB+ VL3 D/P
> noun    40 % of the time       , an  adjective 40 % , and  a   number      20 % . Knowing    this    , a
# NSg/VB+ #  . P  D   N🅪Sg/VB/J+ . D/P NSg/VB/J+ #  . . VB/C D/P N🅪Sg/VB/JC+ #  . . NSg/Vg/J/P I/Ddem+ . D/P+
> program can     decide that          " can     " in        " the can     " is  far      more            likely to be      a   noun   than
# NPr/VB+ NPr/VXB VB     NSg/I/C/Ddem+ . NPr/VXB . NPr/J/R/P . D+  NPr/VXB . VL3 NSg/VB/J NPr/I/VB/J/R/Dq NSg/J  P  NSg/VXB D/P NSg/VB C/P
> a    verb    or    a   modal . The same method  can     , of course  , be      used to benefit from
# D/P+ NSg/VB+ NPr/C D/P NSg/J . D+  I/J+ NSg/VB+ NPr/VXB . P  NSg/VB+ . NSg/VXB VP/J P  NSg/VB  P
> knowledge about the following words   .
# Nᴹ+       J/P   D+  Nᴹ/Vg/J/P NPl/V3+ .
>
#
> More            advanced ( " higher - order   " ) HMMs learn  the probabilities not     only  of pairs
# NPr/I/VB/J/R/Dq VP/J     . . NSg/JC . N🅪Sg/VB . . ?    NSg/VB D   NPl+          NSg/R/C J/R/C P  NPl/V3+
> but     triples or    even     larger sequences . So        , for   example , if    you've just seen    a
# NSg/C/P NPl/V3  NPr/C NSg/VB/J JC     NPl/V3+   . NSg/I/J/C . R/C/P NSg/VB+ . NSg/C K      VB/J NSg/VPp D/P
> noun    followed by      a   verb    , the next    item    may     be      very likely a   preposition ,
# NSg/VB+ VP/J     NSg/J/P D/P NSg/VB+ . D   NSg/J/P NSg/VB+ NPr/VXB NSg/VXB J/R  NSg/J  D/P NSg/VB      .
> article , or    noun    , but     much         less       likely another verb    .
# NSg/VB+ . NPr/C NSg/VB+ . NSg/C/P NSg/I/J/R/Dq VB/J/R/C/P NSg/J  I/D     NSg/VB+ .
>
#
> When    several ambiguous words   occur together , the possibilities multiply .
# NSg/I/C J/Dq+   J+        NPl/V3+ VB    J        . D+  NPl+          NSg/VB   .
> However , it       is  easy     to enumerate every combination and  to assign a   relative
# C       . NPr/ISg+ VL3 NSg/VB/J P  VB        Dq+   N🅪Sg+       VB/C P  NSg/VB D/P NSg/J
> probability to each one         , by      multiplying together the probabilities of each
# NSg+        P  Dq   NSg/I/VB/J+ . NSg/J/P Nᴹ/Vg/J     J        D   NPl           P  Dq
> choice  in        turn   . The combination with the highest probability is  then    chosen   . The
# N🅪Sg/J+ NPr/J/R/P NSg/VB . D   N🅪Sg        P    D+  JS+     NSg+        VL3 NSg/J/C Nᴹ/VPp/J . D+
> European group   developed CLAWS   , a   tagging program that          did exactly this   and
# NSg/J+   NSg/VB+ VP/J      NPl/V3+ . D/P NSg/Vg  NPr/VB+ NSg/I/C/Ddem+ VPt R       I/Ddem VB/C
> achieved accuracy in        the 93 – 95 % range    .
# VP/J     N🅪Sg+    NPr/J/R/P D   #  . #  . N🅪Sg/VB+ .
>
#
> Eugene Charniak points  out          in        Statistical techniques for   natural language
# NPr+   ?        NPl/V3+ NSg/VB/J/R/P NPr/J/R/P J           NPl        R/C/P NSg/J+  N🅪Sg/VB+
> parsing ( 1997 ) that          merely assigning the most         common   tag     to each known word    and
# Nᴹ/Vg/J . #    . NSg/I/C/Ddem+ R      Nᴹ/Vg/J   D   NSg/I/J/R/Dq NSg/VB/J NSg/VB+ P  Dq   VPp/J NSg/VB+ VB/C
> the tag     " proper noun    " to all          unknowns will    approach 90 % accuracy because many
# D   NSg/VB+ . NSg/J  NSg/VB+ . P  NSg/I/J/C/Dq NPl/V3+  NPr/VXB N🅪Sg/VB+ #  . N🅪Sg+    C/P     NSg/I/J/Dq
> words   are unambiguous , and  many       others  only  rarely represent their less       - common
# NPl/V3+ VB  J           . VB/C NSg/I/J/Dq NPl/V3+ J/R/C R      VB        D$+   VB/J/R/C/P . NSg/VB/J
> parts  of speech   .
# NPl/V3 P  N🅪Sg/VB+ .
>
#
> CLAWS   pioneered the field  of HMM - based part     of speech   tagging but     was quite
# NPl/V3+ VP/J      D   NSg/VB P  VB  . VP/J  NSg/VB/J P  N🅪Sg/VB+ NSg/Vg  NSg/C/P VPt R
> expensive since it       enumerated all          possibilities . It       sometimes had to resort to
# J         C/P   NPr/ISg+ VP/J       NSg/I/J/C/Dq NPl+          . NPr/ISg+ R         VB  P  NSg/VB P
> backup methods when    there were    simply too many       options ( the Brown        Corpus
# NSg/J  NPl/V3+ NSg/I/C R+    NSg/VPt R      R   NSg/I/J/Dq NPl/V3  . D+  NPr🅪Sg/VB/J+ NSg+
> contains a   case       with 17 ambiguous words  in        a    row     , and  there are words   such  as
# V3       D/P NPr🅪Sg/VB+ P    #  J         NPl/V3 NPr/J/R/P D/P+ NSg/VB+ . VB/C R+    VB  NPl/V3+ NSg/I NSg/R
> " still    " that          can     represent as    many       as    7 distinct parts  of speech   .
# . NSg/VB/J . NSg/I/C/Ddem+ NPr/VXB VB        NSg/R NSg/I/J/Dq NSg/R # VB/J     NPl/V3 P  N🅪Sg/VB+ .
>
#
> HMMs underlie the functioning of stochastic taggers and  are used in        various
# ?    VB       D   Nᴹ/Vg/J+    P  J          NPl     VB/C VB  VP/J NPr/J/R/P J
> algorithms one        of the most         widely used being       the bi    - directional inference
# NPl+       NSg/I/VB/J P  D   NSg/I/J/R/Dq R      VP/J N🅪Sg/Vg/J/C D   NSg/J . NSg/J       NSg+
> algorithm .
# NSg       .
>
#
> Dynamic programming methods
# NSg/J+  Nᴹ/Vg/J+    NPl/V3+
>
#
> In        1987 , Steven DeRose and  Kenneth W. Church     independently developed dynamic
# NPr/J/R/P #    . NPr+   ?      VB/C NPr+    ?  NPr🅪Sg/VB+ R             VP/J      NSg/J
> programming algorithms to solve  the same problem in        vastly less       time       . Their
# Nᴹ/Vg/J+    NPl+       P  NSg/VB D   I/J  NSg/J+  NPr/J/R/P R      VB/J/R/C/P N🅪Sg/VB/J+ . D$+
> methods were    similar to the Viterbi algorithm known for   some     time       in        other
# NPl/V3+ NSg/VPt NSg/J   P  D   ?       NSg       VPp/J R/C/P I/J/R/Dq N🅪Sg/VB/J+ NPr/J/R/P NSg/VB/J
> fields    . DeRose used a   table  of pairs   , while      Church     used a   table  of triples and  a
# NPrPl/V3+ . ?      VP/J D/P NSg/VB P  NPl/V3+ . NSg/VB/C/P NPr🅪Sg/VB+ VP/J D/P NSg/VB P  NPl/V3  VB/C D/P
> method of estimating the values  for   triples that          were    rare     or    nonexistent in        the
# NSg/VB P  Nᴹ/Vg/J    D   NPl/V3+ R/C/P NPl/V3  NSg/I/C/Ddem+ NSg/VPt NSg/VB/J NPr/C NSg/J       NPr/J/R/P D
> Brown       Corpus ( an  actual measurement of triple   probabilities would require a   much
# NPr🅪Sg/VB/J NSg+   . D/P NSg/J  N🅪Sg        P  NSg/VB/J NPl+          VXB   NSg/VB  D/P NSg/I/J/R/Dq
> larger corpus ) . Both   methods achieved an  accuracy of over    95 % . DeRose's 1990
# JC     NSg+   . . I/C/Dq NPl/V3+ VP/J     D/P N🅪Sg+    P  NSg/J/P #  . . ?        #
> dissertation at    Brown       University included analyses     of the specific error   types   ,
# NSg+         NSg/P NPr🅪Sg/VB/J NSg+       VP/J     NPl/V3/Au/Br P  D   NSg/J    NSg/VB+ NPl/V3+ .
> probabilities , and  other    related data  , and  replicated his     work     for   Greek    , where
# NPl+          . VB/C NSg/VB/J J       N🅪Pl+ . VB/C VP/J       ISg/D$+ N🅪Sg/VB+ R/C/P NPr/VB/J . NSg/R/C
> it       proved similarly effective .
# NPr/ISg+ VP/J   R         NSg/J     .
>
#
> These   findings were    surprisingly disruptive to the field  of natural language
# I/Ddem+ NSg+     NSg/VPt R            J          P  D   NSg/VB P  NSg/J+  N🅪Sg/VB+
> processing . The accuracy reported was higher than the typical accuracy of very
# Nᴹ/Vg/J+   . D+  N🅪Sg+    VP/J     VPt NSg/JC C/P  D   NSg/J   N🅪Sg     P  J/R
> sophisticated algorithms that          integrated part     of speech   choice  with many       higher
# VP/J+         NPl+       NSg/I/C/Ddem+ VP/J       NSg/VB/J P  N🅪Sg/VB+ N🅪Sg/J+ P    NSg/I/J/Dq NSg/JC
> levels of linguistic analysis : syntax , morphology , semantics , and  so        on  . CLAWS   ,
# NPl/V3 P  J          N🅪Sg     . Nᴹ+    . Nᴹ+        . NPl+      . VB/C NSg/I/J/C J/P . NPl/V3+ .
> DeRose's and  Church's methods did fail     for   some     of the known cases   where
# ?        VB/C NSg$     NPl/V3+ VPt NSg/VB/J R/C/P I/J/R/Dq P  D   VPp/J NPl/V3+ NSg/R/C
> semantics is  required , but     those  proved negligibly rare     . This   convinced many       in
# NPl+      VL3 VP/J     . NSg/C/P I/Ddem VP/J   R          NSg/VB/J . I/Ddem VP/J      NSg/I/J/Dq NPr/J/R/P
> the field   that          part      - of - speech   tagging could   usefully be      separated from the other
# D+  NSg/VB+ NSg/I/C/Ddem+ NSg/VB/J+ . P  . N🅪Sg/VB+ NSg/Vg  NSg/VXB R        NSg/VXB VP/J      P    D   NSg/VB/J
> levels of processing ; this    , in        turn   , simplified the theory and  practice of
# NPl/V3 P  Nᴹ/Vg/J+   . I/Ddem+ . NPr/J/R/P NSg/VB . VP/J       D   N🅪Sg   VB/C NSg/VB   P
> computerized language analysis and  encouraged researchers to find   ways to
# VP/J         N🅪Sg/VB+ N🅪Sg+    VB/C VP/J       NPl+        P  NSg/VB NPl+ P
> separate other    pieces  as    well       . Markov Models  became the standard method  for   the
# NSg/VB/J NSg/VB/J NPl/V3+ NSg/R NSg/VB/J/R . NPr    NPl/V3+ VPt    D   NSg/J    NSg/VB+ R/C/P D
> part      - of - speech   assignment .
# NSg/VB/J+ . P  . N🅪Sg/VB+ NSg+       .
>
#
> Unsupervised taggers
# VB/J         NPl
>
#
> The methods already discussed involve working from a    pre       - existing corpus to
# D+  NPl/V3+ R       VP/J      VB      Nᴹ/Vg/J P    D/P+ NSg/VB/P+ . Nᴹ/Vg/J  NSg+   P
> learn  tag     probabilities . It       is  , however , also possible to bootstrap using
# NSg/VB NSg/VB+ NPl+          . NPr/ISg+ VL3 . C       . R/C  NSg/J    P  NSg/VB    Nᴹ/Vg/J
> " unsupervised " tagging . Unsupervised tagging techniques use     an  untagged corpus
# . VB/J         . NSg/Vg  . VB/J         NSg/Vg  NPl+       N🅪Sg/VB D/P J        NSg+
> for   their training data  and  produce the tagset by      induction . That          is  , they
# R/C/P D$+   Nᴹ/Vg/J+ N🅪Pl+ VB/C Nᴹ/VB   D   NSg    NSg/J/P N🅪Sg      . NSg/I/C/Ddem+ VL3 . IPl+
> observe patterns in        word    use     , and  derive part      - of - speech   categories themselves .
# NSg/VB  NPl/V3+  NPr/J/R/P NSg/VB+ N🅪Sg/VB . VB/C NSg/VB NSg/VB/J+ . P  . N🅪Sg/VB+ NPl+       IPl+       .
> For   example , statistics readily reveal that          " the " , " a   " , and  " an  " occur in
# R/C/P NSg/VB+ . NPl/V3+    R       NSg/VB NSg/I/C/Ddem+ . D   . . . D/P . . VB/C . D/P . VB    NPr/J/R/P
> similar contexts , while      " eat " occurs in        very different ones    . With sufficient
# NSg/J+  NPl/V3+  . NSg/VB/C/P . VB  . V3     NPr/J/R/P J/R  NSg/J+    NPl/V3+ . P    J
> iteration , similarity classes of words   emerge that          are remarkably similar to
# N🅪Sg      . NSg        NPl/V3  P  NPl/V3+ NSg/VB NSg/I/C/Ddem+ VB  R          NSg/J   P
> those  human    linguists would expect ; and  the differences themselves sometimes
# I/Ddem NSg/VB/J NPl+      VXB   VB     . VB/C D   NPl/VB+     IPl+       R
> suggest valuable new   insights .
# VB      NSg/J    NSg/J NPl+     .
>
#
> These   two  categories can     be      further subdivided into rule    - based , stochastic , and
# I/Ddem+ NSg+ NPl+       NPr/VXB NSg/VXB VB/JC   VP/J       P    NSg/VB+ . VP/J  . J          . VB/C
> neural approaches .
# J      NPl/V3+    .
>
#
> Other    taggers and  methods
# NSg/VB/J NPl     VB/C NPl/V3+
>
#
> Some     current major    algorithms for   part      - of - speech   tagging include the Viterbi
# I/J/R/Dq NSg/J   NPr/VB/J NPl        R/C/P NSg/VB/J+ . P  . N🅪Sg/VB+ NSg/Vg  NSg/VB  D   ?
> algorithm , Brill tagger , Constraint Grammar  , and  the Baum - Welch algorithm ( also
# NSg       . NSg/J NSg    . NSg+       N🅪Sg/VB+ . VB/C D   NPr  . ?     NSg       . R/C
> known as    the forward  - backward algorithm ) . Hidden Markov model     and  visible Markov
# VPp/J NSg/R D   NSg/VB/J . NSg/J    NSg       . . VB/J   NPr    NSg/VB/J+ VB/C J       NPr
> model     taggers can     both   be      implemented using   the Viterbi algorithm . The
# NSg/VB/J+ NPl     NPr/VXB I/C/Dq NSg/VXB VP/J        Nᴹ/Vg/J D   ?       NSg       . D+
> rule    - based Brill tagger is  unusual in        that         it       learns a   set       of rule    patterns , and
# NSg/VB+ . VP/J  NSg/J NSg    VL3 NSg/J   NPr/J/R/P NSg/I/C/Ddem NPr/ISg+ NPl/V3 D/P NPr/VBP/J P  NSg/VB+ NPl/V3+  . VB/C
> then    applies those  patterns rather     than optimizing a   statistical quantity .
# NSg/J/C V3      I/Ddem NPl/V3+  NPr/VB/J/R C/P  Nᴹ/Vg/J    D/P J           N🅪Sg+    .
>
#
> Many        machine learning methods have    also been    applied to the problem of POS
# NSg/I/J/Dq+ NSg/VB+ Nᴹ/Vg/J+ NPl/V3+ NSg/VXB R/C  NSg/VPp VP/J    P  D   NSg/J   P  NSg+
> tagging . Methods such  as    SVM , maximum entropy classifier , perceptron , and
# NSg/Vg  . NPl/V3+ NSg/I NSg/R ?   . NSg/J   NSg     NSg        . NSg        . VB/C
> nearest - neighbor     have    all          been    tried , and  most         can     achieve accuracy above
# JS      . NSg/VB/J/Am+ NSg/VXB NSg/I/J/C/Dq NSg/VPp VP/J  . VB/C NSg/I/J/R/Dq NPr/VXB VB      N🅪Sg+    NSg/J/P
> 95 % . [ citation needed ]
# #  . . . NSg+     VP/J   .
>
#
> A   direct comparison of several methods is  reported ( with references ) at    the ACL
# D/P VB/J   NSg        P  J/Dq+   NPl/V3+ VL3 VP/J     . P    NPl/V3+    . NSg/P D   NSg
> Wiki    . This    comparison uses   the Penn tag     set       on  some     of the Penn Treebank data  ,
# NSg/VB+ . I/Ddem+ NSg+       NPl/V3 D+  NPr+ NSg/VB+ NPr/VBP/J J/P I/J/R/Dq P  D   NPr+ ?        N🅪Pl+ .
> so        the results are directly comparable . However , many       significant taggers are
# NSg/I/J/C D   NPl/V3+ VB  R/C      NSg/J      . C       . NSg/I/J/Dq NSg/J       NPl     VB
> not     included ( perhaps because of the labor            involved in        reconfiguring them     for
# NSg/R/C VP/J     . NSg/R   C/P     P  D   NPr🅪Sg/VB/Am/Au+ VP/J     NPr/J/R/P Nᴹ/Vg/J       NSg/IPl+ R/C/P
> this   particular dataset ) . Thus , it       should not     be      assumed that         the results
# I/Ddem NSg/J      NSg     . . NSg  . NPr/ISg+ VXB    NSg/R/C NSg/VXB VP/J    NSg/I/C/Ddem D+  NPl/V3+
> reported here    are the best       that          can     be      achieved with a    given        approach ; nor   even
# VP/J     NSg/J/R VB  D   NPr/VXB/JS NSg/I/C/Ddem+ NPr/VXB NSg/VXB VP/J     P    D/P+ NSg/VPp/J/P+ N🅪Sg/VB+ . NSg/C NSg/VB/J
> the best        that          have    been    achieved with a    given        approach .
# D+  NPr/VXB/JS+ NSg/I/C/Ddem+ NSg/VXB NSg/VPp VP/J     P    D/P+ NSg/VPp/J/P+ N🅪Sg/VB+ .
>
#
> In        2014 , a    paper      reporting using   the structure regularization method for
# NPr/J/R/P #    . D/P+ N🅪Sg/VB/J+ Nᴹ/Vg/J   Nᴹ/Vg/J D   N🅪Sg/VB+  N🅪Sg           NSg/VB R/C/P
> part      - of - speech   tagging , achieving 97.36 % on  a   standard benchmark dataset .
# NSg/VB/J+ . P  . N🅪Sg/VB+ NSg/Vg  . Nᴹ/Vg/J   #     . J/P D/P NSg/J    NSg/VB    NSg     .<|MERGE_RESOLUTION|>--- conflicted
+++ resolved
@@ -146,13 +146,8 @@
 # NPr/VB/J VB/C NPr/J NPr/VXB NSg/VXB J/R  NSg/J . NSg/Vg  NPl/V3+ NPr/J/R/P ?             NPl/V3+   NSg/I
 > as    Inuit languages may     be      virtually impossible . At    the other    extreme , Petrov et
 # NSg/R NPr/J NPl/V3+   NPr/VXB NSg/VXB R         NSg/J      . NSg/P D   NSg/VB/J NSg/J   . ?      ?
-<<<<<<< HEAD
 > al. have    proposed a   " universal " tag     set       , with 12 categories ( for   example , no
-# ?   NSg/VXB VP/J     D/P . NSg/J     . NSg/VB+ NPr/VBP/J . P    #  NPl+       . R/C/P NSg/VB+ . NPr/P
-=======
-> al. have    proposed a   " universal " tag     set       , with 12 categories ( for example , no
-# ?   NSg/VXB VP/J     D/P . NSg/J     . NSg/VB+ NPr/VBP/J . P    #  NPl+       . C/P NSg/VB+ . NPr/Dq/P
->>>>>>> 3b1b126d
+# ?   NSg/VXB VP/J     D/P . NSg/J     . NSg/VB+ NPr/VBP/J . P    #  NPl+       . R/C/P NSg/VB+ . NPr/Dq/P
 > subtypes of nouns  , verbs   , punctuation , and  so        on  ) . Whether a   very small    set       of
 # NPl      P  NPl/V3 . NPl/V3+ . Nᴹ+         . VB/C NSg/I/J/C J/P . . I/C     D/P J/R  NPr/VB/J NPr/VBP/J P
 > very broad tags    or    a   much         larger set       of more            precise ones    is  preferable , depends
