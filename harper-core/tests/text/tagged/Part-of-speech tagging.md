--- conflicted
+++ resolved
@@ -149,7 +149,7 @@
 > al. have   proposed a   " universal " tag    set     , with 12 categories ( for example , no
 # ?   NSg/VX V/J      D/P . NSg/J     . NSg/V+ NPr/V/J . P    #  NPl        . C/P NSg/V+  . NPr/P
 > subtypes of nouns , verbs  , punctuation , and so        on   ) . Whether a   very small   set     of
-# NPl      P  NPl/V . NPl/V+ . NSg+        . V/C NSg/I/J/C J/P+ . . I/C     D/P J/R  NPr/V/J NPr/V/J P
+# NPl      P  NPl/V . NPl/V+ . NᴹSg+       . V/C NSg/I/J/C J/P+ . . I/C     D/P J/R  NPr/V/J NPr/V/J P
 > very broad tags  or    a   much    larger set     of more      precise ones   is preferable , depends
 # J/R  NSg/J NPl/V NPr/C D/P NSg/I/J J      NPr/V/J P  NPr/I/V/J V/J     NPl/V+ VL W?         . NPl/V
 > on  the purpose at    hand   . Automatic tagging is easier on  smaller tag    - sets   .
@@ -157,7 +157,7 @@
 >
 #
 > History
-# NSg
+# N🅪Sg
 >
 #
 > The Brown    Corpus
@@ -172,13 +172,8 @@
 # V/J       NSg/P NPr/V/J NSg        NSg/J/P NPr+  ?      V/C ?  NPr+   NPr+    . NPr/J/P D
 > mid      - 1960s . It       consists of about 1 , 000 , 000 words of running   English  prose text   ,
 # NSg/J/P+ . #d    . NPr/ISg+ NPl/V    P  J/P   # . #   . #   NPl/V P  NSg/V/J/P NPr/V/J+ NSg/V NSg/V+ .
-<<<<<<< HEAD
-> made up        of 500 samples from randomly chosen publications . Each sample is 2 , 000
-# V    NSg/V/J/P P  #   NPl/V+  P    R+       V/J    NPl+         . D+   NSg/V+ VL # . #
-=======
-> made  up        of 500 samples from randomly chosen   publications . Each sample is 2 , 000
-# NSg/V NSg/V/J/P P  #   NPl/V+  P    R+       NᴹSg/V/J NPl+         . D+   NSg/V+ VL # . #
->>>>>>> 274721ee
+> made up        of 500 samples from randomly chosen   publications . Each sample is 2 , 000
+# V    NSg/V/J/P P  #   NPl/V+  P    R+       NᴹSg/V/J NPl+         . D+   NSg/V+ VL # . #
 > or    more      words  ( ending at    the first    sentence - end   after 2 , 000 words  , so        that         the
 # NPr/C NPr/I/V/J NPl/V+ . NSg/V  NSg/P D   NSg/V/J+ NSg/V+   . NSg/V J/P   # . #   NPl/V+ . NSg/I/J/C NSg/I/C/Ddem D+
 > corpus contains only  complete sentences ) .
@@ -282,15 +277,9 @@
 >
 #
 > Eugene Charniak points out         in      Statistical techniques for natural language
-<<<<<<< HEAD
-# NPr+   ?        NPl/V+ NSg/V/J/R/P NPr/J/P J           NPl        C/P NSg/J   NSg/V+
+# NPr+   ?        NPl/V+ NSg/V/J/R/P NPr/J/P J           NPl        C/P NSg/J   N🅪Sg/V+
 > parsing ( 1997 ) that          merely assigning the most    common  tag   to each known word  and
 # V       . #    . NSg/I/C/Ddem+ R      V         D   NSg/I/J NSg/V/J NSg/V P  D+   V/J   NSg/V V/C
-=======
-# NPr+   ?        NPl/V+ NSg/V/J/R/P NPr/J/P J           NPl        C/P NSg/J   N🅪Sg/V+
-> parsing ( 1997 ) that          merely assigning the most    common  tag   to each known   word  and
-# V       . #    . NSg/I/C/Ddem+ R      V         D   NSg/I/J NSg/V/J NSg/V P  D+   NSg/V/J NSg/V V/C
->>>>>>> 274721ee
 > the tag    " proper noun  " to all        unknowns will   approach 90 % accuracy because many
 # D   NSg/V+ . NSg/J  NSg/V . P  NSg/I/J/C+ NPl/V+   NPr/VX NSg/V    #  . NSg+     C/P     NSg/I/J/D+
 > words  are unambiguous , and many       others only  rarely represent their less    - common
@@ -325,17 +314,10 @@
 #
 > In      1987 , Steven DeRose and Kenneth W. Church independently developed dynamic
 # NPr/J/P #    . NPr+   ?      V/C NPr+    ?  NPr/V+ R             V/J       NSg/J
-<<<<<<< HEAD
-> programming algorithms to solve the same problem in      vastly less    time     . Their
-# NSg/V+      NPl+       P  NSg/V D   I/J  NSg/J   NPr/J/P R      V/J/C/P NSg/V/J+ . D$+
-> methods were  similar to the Viterbi algorithm known for some  time     in      other
-# NPl/V+  NSg/V NSg/J   P  D   ?       NSg       V/J   C/P I/J/R NSg/V/J+ NPr/J/P NSg/V/J+
-=======
 > programming algorithms to solve the same problem in      vastly less    time      . Their
 # NSg/V+      NPl+       P  NSg/V D   I/J  NSg/J   NPr/J/P R      V/J/C/P N🅪Sg/V/J+ . D$+
-> methods were  similar to the Viterbi algorithm known   for some  time      in      other
-# NPl/V+  NSg/V NSg/J   P  D   ?       NSg       NSg/V/J C/P I/J/R N🅪Sg/V/J+ NPr/J/P NSg/V/J+
->>>>>>> 274721ee
+> methods were  similar to the Viterbi algorithm known for some  time      in      other
+# NPl/V+  NSg/V NSg/J   P  D   ?       NSg       V/J   C/P I/J/R N🅪Sg/V/J+ NPr/J/P NSg/V/J+
 > fields   . DeRose used a   table of pairs  , while     Church used a   table of triples and a
 # NPrPl/V+ . ?      V/J  D/P NSg/V P  NPl/V+ . NSg/V/C/P NPr/V+ V/J  D/P NSg/V P  NPl/V   V/C D/P
 > method of estimating the values for triples that          were  rare    or    nonexistent in      the
@@ -359,15 +341,9 @@
 > sophisticated algorithms that          integrated part    of speech  choice with many      higher
 # V/J           NPl+       NSg/I/C/Ddem+ V/J        NSg/V/J P  N🅪Sg/V+ NSg/J  P    NSg/I/J/D J
 > levels of linguistic analysis : syntax , morphology , semantics , and so         on  . CLAWS ,
-<<<<<<< HEAD
-# NPl/V  P  J          NSg+     . NSg+   . NSg+       . NPl+      . V/C NSg/I/J/C+ J/P . NPl/V .
+# NPl/V  P  J          N🅪Sg+    . NSg+   . NSg+       . NPl+      . V/C NSg/I/J/C+ J/P . NPl/V .
 > DeRose's and Church's methods did fail    for some  of the known cases  where
 # ?        V/C NSg$     NPl/V+  V   NSg/V/J C/P I/J/R P  D+  V/J+  NPl/V+ NSg/C
-=======
-# NPl/V  P  J          N🅪Sg+    . NSg+   . NSg+       . NPl+      . V/C NSg/I/J/C+ J/P . NPl/V .
-> DeRose's and Church's methods did fail    for some  of the known    cases  where
-# ?        V/C NSg$     NPl/V+  V   NSg/V/J C/P I/J/R P  D+  NSg/V/J+ NPl/V+ NSg/C
->>>>>>> 274721ee
 > semantics is required , but     those   proved negligibly rare     . This    convinced many      in
 # NPl+      VL V/J      . NSg/C/P I/Ddem+ V/J    R+         NSg/V/J+ . I/Ddem+ V/J       NSg/I/J/D NPr/J/P
 > the field  that          part    - of - speech tagging could  usefully be     separated from the other
