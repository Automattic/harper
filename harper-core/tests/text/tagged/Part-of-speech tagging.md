> <!--
# Unlintable
>            source: https://en.wikipedia.org/w/index.php?title=Part-of-speech_tagging&oldid=1275774341
# Unlintable Unlintable
>            license: CC BY-SA 4.0
# Unlintable Unlintable
>            -->
# Unlintable Unlintable
>            Part     - of - speech  tagging
# Unlintable NSg/V/J+ . P  . N🅪Sg/V+ NSg/V
>
#
> In      corpus linguistics , part     - of - speech  tagging ( POS  tagging or    PoS  tagging or
# NPr/J/P NSg+   Nᴹ+         . NSg/V/J+ . P  . N🅪Sg/V+ NSg/V   . NSg+ NSg/V   NPr/C NSg+ NSg/V   NPr/C
<<<<<<< HEAD
> POST      ) , also called grammatical tagging is the process of marking up        a   word   in      a
# NPr🅪/V/P+ . . R/C  V/J    J           NSg/V   VL D   NSg/V   P  NSg/V   NSg/V/J/P D/P NSg/V+ NPr/J/P D/P
> text    ( corpus ) as    corresponding to a   particular part    of speech  , based on  both   its
# N🅪Sg/V+ . NSg+   . NSg/R NSg/V/J       P  D/P NSg/J      NSg/V/J P  N🅪Sg/V+ . V/J   J/P I/C/Dq ISg/D$+
> definition and its     context . A   simplified form   of this    is commonly taught to
# NSg        V/C ISg/D$+ N🅪Sg/V+ . D/P V/J        N🅪Sg/V P  I/Ddem+ VL R        V      P
> school - age     children , in      the identification of words  as    nouns , verbs  , adjectives ,
# N🅪Sg/V . N🅪Sg/V+ NPl+     . NPr/J/P D   Nᴹ             P  NPl/V+ NSg/R NPl/V . NPl/V+ . NPl/V      .
=======
> POST      ) , also called grammatical tagging is  the process of marking up        a   word   in      a
# NPr🅪/V/P+ . . W?   VP/J   J           NSg/V   VL3 D   NSg/V   P  NSg/Vg  NSg/V/J/P D/P NSg/V+ NPr/J/P D/P
> text    ( corpus ) as    corresponding to a   particular part    of speech  , based on  both   its
# N🅪Sg/V+ . NSg+   . NSg/R NSg/Vg/J      P  D/P NSg/J      NSg/V/J P  N🅪Sg/V+ . VP/J  J/P I/C/Dq ISg/D$+
> definition and its     context . A   simplified form  of this    is  commonly taught to
# NSg        V/C ISg/D$+ N🅪Sg/V+ . D/P VP/J       NSg/V P  I/Ddem+ VL3 R        V      P
> school - age     children , in      the identification of words   as    nouns  , verbs   , adjectives ,
# NSg/V  . N🅪Sg/V+ NPl+     . NPr/J/P D   Nᴹ             P  NPl/V3+ NSg/R NPl/V3 . NPl/V3+ . NPl/V3     .
>>>>>>> 9f3fca1d
> adverbs , etc.
# NPl/V3  . +
>
#
<<<<<<< HEAD
> Once  performed by      hand   , POS  tagging is now       done    in      the context of computational
# NSg/C V/J       NSg/J/P NSg/V+ . NSg+ NSg/V   VL NPr/V/J/C NSg/V/J NPr/J/P D   N🅪Sg/V  P  J
> linguistics , using algorithms which associate discrete terms  , as    well    as    hidden
# Nᴹ+         . V     NPl+       I/C+  NSg/V/J+  J        NPl/V+ . NSg/R NSg/V/J NSg/R V/J
> parts of speech  , by      a   set     of descriptive tags   . POS  - tagging algorithms fall    into
# NPl/V P  N🅪Sg/V+ . NSg/J/P D/P NPr/V/J P  NSg/J       NPl/V+ . NSg+ . NSg/V   NPl+       N🅪Sg/V+ P
> two distinctive groups : rule   - based and stochastic . E. Brill's tagger , one       of the
# NSg NSg/J       NPl/V+ . NSg/V+ . V/J   V/C J          . ?  ?       NSg    . NSg/I/V/J P  D
> first   and most         widely used English   POS  - taggers , employs rule   - based algorithms .
# NSg/V/J V/C NSg/I/J/R/Dq R      V/J  NPr🅪/V/J+ NSg+ . NPl     . NPl/V   NSg/V+ . V/J   NPl+       .
=======
> Once  performed by      hand   , POS  tagging is  now       done      in      the context of computational
# NSg/C VP/J      NSg/J/P NSg/V+ . NSg+ NSg/V   VL3 NPr/V/J/C NSg/VPp/J NPr/J/P D   N🅪Sg/V  P  J
> linguistics , using algorithms which associate discrete terms   , as    well    as    hidden
# Nᴹ+         . Vg    NPl+       I/C+  NSg/V/J+  J        NPl/V3+ . NSg/R NSg/V/J NSg/R V/J
> parts  of speech  , by      a   set     of descriptive tags    . POS  - tagging algorithms fall    into
# NPl/V3 P  N🅪Sg/V+ . NSg/J/P D/P NPr/V/J P  NSg/J       NPl/V3+ . NSg+ . NSg/V   NPl+       NSg/VL+ P
> two distinctive groups  : rule   - based and stochastic . E. Brill's tagger , one       of the
# NSg NSg/J       NPl/V3+ . NSg/V+ . VP/J  V/C J          . ?  ?       NSg    . NSg/I/V/J P  D
> first   and most         widely used     English   POS  - taggers , employs rule   - based algorithms .
# NSg/V/J V/C NSg/I/J/R/Dq R      VPPtPp/J NPr🅪/V/J+ NSg+ . NPl     . NPl/V3  NSg/V+ . VP/J  NPl+       .
>>>>>>> 9f3fca1d
>
#
> Principle
# N🅪Sg/V+
>
#
> Part     - of - speech  tagging is  harder than just having a   list  of words   and their
# NSg/V/J+ . P  . N🅪Sg/V+ NSg/V   VL3 JC     C/P  V/J  Vg     D/P NSg/V P  NPl/V3+ V/C D$+
> parts  of speech  , because some     words   can    represent more           than one       part    of speech
# NPl/V3 P  N🅪Sg/V+ . C/P     I/J/R/Dq NPl/V3+ NPr/VX V         NPr/I/V/J/R/Dq C/P  NSg/I/V/J NSg/V/J P  N🅪Sg/V+
> at    different times   , and because some     parts  of speech  are complex . This    is  not
# NSg/P NSg/J     NPl/V3+ . V/C C/P     I/J/R/Dq NPl/V3 P  N🅪Sg/V+ V   NSg/V/J . I/Ddem+ VL3 NSg/C
> rare    — in      natural languages ( as    opposed to many        artificial languages ) , a   large
<<<<<<< HEAD
# NSg/V/J . NPr/J/P NSg/J+  NPl/V+    . NSg/R V/J     P  NSg/I/J/Dq+ J+         NPl/V+    . . D/P NSg/J
> percentage of word   - forms  are ambiguous . For example , even    " dogs   " , which is
# N🅪Sg       P  NSg/V+ . NPl/V+ V   J         . C/P NSg/V+  . NSg/V/J . NPl/V+ . . I/C+  VL
> usually thought of as    just a    plural noun   , can    also be     a    verb   :
# R       N🅪Sg/V  P  NSg/R V/J  D/P+ NSg/J+ NSg/V+ . NPr/VX R/C  NSg/VX D/P+ NSg/V+ .
>
#
> The sailor dogs   the hatch  .
# D+  NSg+   NPl/V+ D+  NSg/V+ .
>
#
> Correct grammatical tagging will   reflect that          " dogs   " is here    used as    a   verb   , not
# NSg/V/J J           NSg/V   NPr/VX V       NSg/I/C/Ddem+ . NPl/V+ . VL NSg/J/R V/J  NSg/R D/P NSg/V+ . NSg/C
> as    the more           common  plural noun   . Grammatical context is one       way   to determine
# NSg/R D   NPr/I/V/J/R/Dq NSg/V/J NSg/J  NSg/V+ . J+          N🅪Sg/V+ VL NSg/I/V/J NSg/J P  V
> this    ; semantic analysis can    also be     used to infer that          " sailor " and " hatch "
# I/Ddem+ . NSg/J+   N🅪Sg+    NPr/VX R/C  NSg/VX V/J  P  V     NSg/I/C/Ddem+ . NSg+   . V/C . NSg/V .
> implicate " dogs   " as    1 ) in      the nautical context and 2 ) an  action    applied to the
# NSg/V     . NPl/V+ . NSg/R # . NPr/J/P D   J        N🅪Sg/V+ V/C # . D/P N🅪Sg/V/J+ V/J     P  D
> object " hatch " ( in      this   context , " dogs   " is a   nautical term     meaning   " fastens ( a
# NSg/V+ . NSg/V . . NPr/J/P I/Ddem N🅪Sg/V+ . . NPl/V+ . VL D/P J        NSg/V/J+ N🅪Sg/V/J+ . V       . D/P
=======
# NSg/V/J . NPr/J/P NSg/J+  NPl/V3+   . NSg/R VP/J    P  NSg/I/J/Dq+ J+         NPl/V3+   . . D/P NSg/J
> percentage of word   - forms   are ambiguous . For example , even    " dogs    " , which is
# N🅪Sg       P  NSg/V+ . NPl/V3+ V   J         . C/P NSg/V+  . NSg/V/J . NPl/V3+ . . I/C+  VL3
> usually thought   of as    just a    plural noun   , can    also be      a    verb   :
# R       NSg/VPtPp P  NSg/R V/J  D/P+ NSg/J+ NSg/V+ . NPr/VX W?   NSg/VXL D/P+ NSg/V+ .
>
#
> The sailor dogs    the hatch  .
# D+  NSg+   NPl/V3+ D+  NSg/V+ .
>
#
> Correct grammatical tagging will   reflect that          " dogs    " is  here    used     as    a   verb   , not
# NSg/V/J J           NSg/V   NPr/VX V       NSg/I/C/Ddem+ . NPl/V3+ . VL3 NSg/J/R VPPtPp/J NSg/R D/P NSg/V+ . NSg/C
> as    the more           common  plural noun   . Grammatical context is  one       way   to determine
# NSg/R D   NPr/I/V/J/R/Dq NSg/V/J NSg/J  NSg/V+ . J+          N🅪Sg/V+ VL3 NSg/I/V/J NSg/J P  V
> this    ; semantic analysis can    also be      used     to infer that          " sailor " and " hatch "
# I/Ddem+ . NSg/J+   N🅪Sg+    NPr/VX W?   NSg/VXL VPPtPp/J P  V     NSg/I/C/Ddem+ . NSg+   . V/C . NSg/V .
> implicate " dogs    " as    1 ) in      the nautical context and 2 ) an  action    applied to the
# NSg/V     . NPl/V3+ . NSg/R # . NPr/J/P D   J        N🅪Sg/V+ V/C # . D/P N🅪Sg/V/J+ VP/J    P  D
> object " hatch " ( in      this   context , " dogs    " is  a   nautical term     meaning    " fastens ( a
# NSg/V+ . NSg/V . . NPr/J/P I/Ddem N🅪Sg/V+ . . NPl/V3+ . VL3 D/P J        NSg/V/J+ N🅪Sg/Vg/J+ . V3      . D/P
>>>>>>> 9f3fca1d
> watertight door   ) securely " ) .
# J          NSg/V+ . R        . . .
>
#
> Tag    sets
# NSg/V+ NPl/V3
>
#
> Schools commonly teach that         there are 9 parts  of speech in      English  : noun   , verb   ,
# NPl/V3+ R        NSg/V NSg/I/C/Ddem +     V   # NPl/V3 P  N🅪Sg/V NPr/J/P NPr🅪/V/J . NSg/V+ . NSg/V+ .
> article , adjective , preposition , pronoun , adverb , conjunction , and interjection .
<<<<<<< HEAD
# NSg/V+  . NSg/V/J+  . NSg/V       . NSg/V+  . NSg/V+ . NSg/V+      . V/C N🅪Sg+        .
> However , there are clearly many        more            categories and sub     - categories . For nouns ,
# C       . +     V   R       NSg/I/J/Dq+ NPr/I/V/J/R/Dq+ NPl+       V/C NSg/V/P . NPl+       . C/P NPl/V .
> the plural , possessive , and singular forms  can    be     distinguished . In      many
# D   NSg/J  . NSg/J      . V/C NSg/J    NPl/V+ NPr/VX NSg/VX V/J           . NPr/J/P NSg/I/J/Dq+
> languages words  are also marked for their " case    " ( role as    subject  , object ,
# NPl/V+    NPl/V+ V   R/C  V/J    C/P D$+   . NPr🅪/V+ . . NSg  NSg/R NSg/V/J+ . NSg/V+ .
> etc. ) , grammatical gender    , and so        on  ; while     verbs  are marked for tense   , aspect ,
# +    . . J+          N🅪Sg/V/J+ . V/C NSg/I/J/C J/P . NSg/V/C/P NPl/V+ V   V/J    C/P NSg/V/J . NSg/V+ .
> and other    things . In      some     tagging systems , different inflections of the same
# V/C NSg/V/J+ NPl/V+ . NPr/J/P I/J/R/Dq NSg/V   NPl+    . NSg/J     NPl         P  D   I/J
> root   word   will   get   different parts of speech  , resulting in      a   large number    of
# NPr/V+ NSg/V+ NPr/VX NSg/V NSg/J     NPl/V P  N🅪Sg/V+ . V         NPr/J/P D/P NSg/J N🅪Sg/V/JC P
> tags   . For example , NN for singular common  nouns , NNS for plural common  nouns , NP
# NPl/V+ . C/P NSg/V+  . ?  C/P NSg/J    NSg/V/J NPl/V . ?   C/P NSg/J  NSg/V/J NPl/V . NPr
> for singular proper nouns ( see   the POS  tags   used in      the Brown    Corpus ) . Other
# C/P NSg/J    NSg/J  NPl/V . NSg/V D   NSg+ NPl/V+ V/J  NPr/J/P D   NPr🅪/V/J NSg+   . . NSg/V/J
> tagging systems use    a   smaller number    of tags   and ignore fine    differences or
# NSg/V   NPl+    N🅪Sg/V D/P NSg/JC  N🅪Sg/V/JC P  NPl/V+ V/C V      NSg/V/J NPl/V       NPr/C
=======
# NSg/V+  . NSg/V/J+  . NSg/V       . NSg/V+  . NSg/V+ . NSg/V+      . V/C NSg+         .
> However , there are clearly many        more            categories and sub     - categories . For nouns  ,
# C       . +     V   R       NSg/I/J/Dq+ NPr/I/V/J/R/Dq+ NPl+       V/C NSg/V/P . NPl+       . C/P NPl/V3 .
> the plural , possessive , and singular forms   can    be      distinguished . In      many
# D   NSg/J  . NSg/J      . V/C NSg/J    NPl/V3+ NPr/VX NSg/VXL VP/J          . NPr/J/P NSg/I/J/Dq+
> languages words   are also marked for their " case    " ( role as    subject  , object ,
# NPl/V3+   NPl/V3+ V   W?   VP/J   C/P D$+   . NPr🅪/V+ . . NSg  NSg/R NSg/V/J+ . NSg/V+ .
> etc. ) , grammatical gender    , and so        on  ; while     verbs   are marked for tense   , aspect ,
# +    . . J+          N🅪Sg/V/J+ . V/C NSg/I/J/C J/P . NSg/V/C/P NPl/V3+ V   VP/J   C/P NSg/V/J . NSg/V+ .
> and other    things  . In      some     tagging systems , different inflections of the same
# V/C NSg/V/J+ NPl/V3+ . NPr/J/P I/J/R/Dq NSg/V   NPl+    . NSg/J     NPl         P  D   I/J
> root   word   will   get   different parts  of speech  , resulting in      a   large number    of
# NPr/V+ NSg/V+ NPr/VX NSg/V NSg/J     NPl/V3 P  N🅪Sg/V+ . Vg        NPr/J/P D/P NSg/J N🅪Sg/V/JC P
> tags    . For example , NN for singular common  nouns  , NNS for plural common  nouns  , NP
# NPl/V3+ . C/P NSg/V+  . ?  C/P NSg/J    NSg/V/J NPl/V3 . ?   C/P NSg/J  NSg/V/J NPl/V3 . NPr
> for singular proper nouns  ( see   the POS  tags    used     in      the Brown    Corpus ) . Other
# C/P NSg/J    NSg/J  NPl/V3 . NSg/V D   NSg+ NPl/V3+ VPPtPp/J NPr/J/P D   NPr🅪/V/J NSg+   . . NSg/V/J
> tagging systems use   a   smaller number    of tags    and ignore fine    differences or
# NSg/V   NPl+    NSg/V D/P NSg/JC  N🅪Sg/V/JC P  NPl/V3+ V/C V      NSg/V/J NSg/V       NPr/C
>>>>>>> 9f3fca1d
> model    them     as    features somewhat independent from part     - of - speech  .
# NSg/V/J+ NSg/IPl+ NSg/R NPl/V3+  NSg/I/R  NSg/J       P    NSg/V/J+ . P  . N🅪Sg/V+ .
>
#
> In      part     - of - speech  tagging by      computer , it       is  typical to distinguish from 50 to
# NPr/J/P NSg/V/J+ . P  . N🅪Sg/V+ NSg/V   NSg/J/P NSg/V+   . NPr/ISg+ VL3 NSg/J   P  V           P    #  P
> 150 separate parts  of speech for English   . Work   on  stochastic methods for tagging
# #   NSg/V/J  NPl/V3 P  N🅪Sg/V C/P NPr🅪/V/J+ . N🅪Sg/V J/P J          NPl/V3+ C/P NSg/V
> Koine Greek   ( DeRose 1990 ) has used     over    1 , 000 parts  of speech  and found that
# ?     NPr/V/J . ?      #    . V3  VPPtPp/J NSg/J/P # . #   NPl/V3 P  N🅪Sg/V+ V/C NSg/V NSg/I/C/Ddem
> about as    many       words   were    ambiguous in      that         language as    in      English   . A
# J/P   NSg/R NSg/I/J/Dq NPl/V3+ NSg/VPt J         NPr/J/P NSg/I/C/Ddem N🅪Sg/V+  NSg/R NPr/J/P NPr🅪/V/J+ . D/P
> morphosyntactic descriptor in      the case   of morphologically rich    languages is
# ?               NSg        NPr/J/P D   NPr🅪/V P  ?               NPr/V/J NPl/V3+   VL3
> commonly expressed using very short     mnemonics , such  as    Ncmsan for Category = Noun   ,
# R        VP/J      Vg    J/R  NPr/V/J/P NPl       . NSg/I NSg/R ?      C/P NSg+     . NSg/V+ .
> Type   = common  , Gender    = masculine , Number     = singular , Case    = accusative , Animate
# NSg/V+ . NSg/V/J . N🅪Sg/V/J+ . NSg/J     . N🅪Sg/V/JC+ . NSg/J    . NPr🅪/V+ . NSg/J      . V/J
> = no    .
# . NPr/P .
>
#
<<<<<<< HEAD
> The most         popular " tag   set     " for POS  tagging for American English   is probably the
# D   NSg/I/J/R/Dq NSg/J   . NSg/V NPr/V/J . C/P NSg+ NSg/V   C/P NPr/J    NPr🅪/V/J+ VL R        D
> Penn tag    set     , developed in      the Penn Treebank project . It       is largely similar to
# NPr+ NSg/V+ NPr/V/J . V/J       NPr/J/P D   NPr+ ?        NSg/V+  . NPr/ISg+ VL R       NSg/J   P
> the earlier Brown    Corpus and LOB   Corpus tag    sets  , though much         smaller . In
# D   JC      NPr🅪/V/J NSg    V/C NSg/V NSg+   NSg/V+ NPl/V . V/C    NSg/I/J/R/Dq NSg/JC  . NPr/J/P
> Europe , tag    sets  from the Eagles Guidelines see   wide  use     and include versions
# NPr+   . NSg/V+ NPl/V P    D   NPl/V  NPl+       NSg/V NSg/J N🅪Sg/V+ V/C NSg/V   NPl/V+
> for multiple languages .
# C/P NSg/J/Dq NPl/V+    .
>
#
> POS  tagging work    has been  done    in      a   variety of languages , and the set     of POS
# NSg+ NSg/V   N🅪Sg/V+ V   NSg/V NSg/V/J NPr/J/P D/P NSg     P  NPl/V+    . V/C D   NPr/V/J P  NSg+
> tags   used varies greatly with language . Tags   usually are designed to include
# NPl/V+ V/J  NPl/V  R       P    N🅪Sg/V+  . NPl/V+ R       V   V/J      P  NSg/V
> overt  morphological distinctions , although this   leads to inconsistencies such  as
# NSg/J+ J+            NPl+         . C        I/Ddem NPl/V P  NPl             NSg/I NSg/R
> case    - marking for pronouns but     not   nouns in      English   , and much         larger
# NPr🅪/V+ . NSg/V   C/P NPl/V    NSg/C/P NSg/C NPl/V NPr/J/P NPr🅪/V/J+ . V/C NSg/I/J/R/Dq JC
> cross      - language differences . The tag    sets  for heavily inflected languages such  as
# NPr/V/J/P+ . N🅪Sg/V+  NPl/V+      . D+  NSg/V+ NPl/V C/P R       V/J       NPl/V+    NSg/I NSg/R
> Greek   and Latin can    be     very large ; tagging words  in      agglutinative languages such
# NPr/V/J V/C NPr/J NPr/VX NSg/VX J/R  NSg/J . NSg/V   NPl/V+ NPr/J/P ?             NPl/V+    NSg/I
> as    Inuit languages may    be     virtually impossible . At    the other   extreme , Petrov et
# NSg/R NPr/J NPl/V+    NPr/VX NSg/VX R         NSg/J      . NSg/P D   NSg/V/J NSg/J   . ?      ?
=======
> The most         popular " tag   set     " for POS  tagging for American English   is  probably the
# D   NSg/I/J/R/Dq NSg/J   . NSg/V NPr/V/J . C/P NSg+ NSg/V   C/P NPr/J    NPr🅪/V/J+ VL3 R        D
> Penn tag    set     , developed in      the Penn Treebank project . It       is  largely similar to
# NPr+ NSg/V+ NPr/V/J . VP/J      NPr/J/P D   NPr+ ?        NSg/V+  . NPr/ISg+ VL3 R       NSg/J   P
> the earlier Brown    Corpus and LOB   Corpus tag    sets   , though much         smaller . In
# D   JC      NPr🅪/V/J NSg    V/C NSg/V NSg+   NSg/V+ NPl/V3 . V/C    NSg/I/J/R/Dq NSg/JC  . NPr/J/P
> Europe , tag    sets   from the Eagles Guidelines see   wide  use    and include versions
# NPr+   . NSg/V+ NPl/V3 P    D   NPl/V3 NPl+       NSg/V NSg/J NSg/V+ V/C NSg/V   NPl/V3+
> for multiple languages .
# C/P NSg/J/Dq NPl/V3+   .
>
#
> POS  tagging work    has been    done      in      a   variety of languages , and the set     of POS
# NSg+ NSg/V   N🅪Sg/V+ V3  NSg/VPp NSg/VPp/J NPr/J/P D/P NSg     P  NPl/V3+   . V/C D   NPr/V/J P  NSg+
> tags    used     varies greatly with language . Tags    usually are designed to include
# NPl/V3+ VPPtPp/J NPl/V3 R       P    N🅪Sg/V+  . NPl/V3+ R       V   VP/J     P  NSg/V
> overt  morphological distinctions , although this   leads  to inconsistencies such  as
# NSg/J+ J+            NPl+         . C        I/Ddem NPl/V3 P  NPl             NSg/I NSg/R
> case    - marking for pronouns but     not   nouns  in      English   , and much         larger
# NPr🅪/V+ . NSg/Vg  C/P NPl/V3   NSg/C/P NSg/C NPl/V3 NPr/J/P NPr🅪/V/J+ . V/C NSg/I/J/R/Dq JC
> cross      - language differences . The tag    sets   for heavily inflected languages such  as
# NPr/V/J/P+ . N🅪Sg/V+  NSg/V+      . D+  NSg/V+ NPl/V3 C/P R       VP/J      NPl/V3+   NSg/I NSg/R
> Greek   and Latin can    be      very large ; tagging words   in      agglutinative languages such
# NPr/V/J V/C NPr/J NPr/VX NSg/VXL J/R  NSg/J . NSg/V   NPl/V3+ NPr/J/P ?             NPl/V3+   NSg/I
> as    Inuit languages may    be      virtually impossible . At    the other   extreme , Petrov et
# NSg/R NPr/J NPl/V3+   NPr/VX NSg/VXL R         NSg/J      . NSg/P D   NSg/V/J NSg/J   . ?      ?
>>>>>>> 9f3fca1d
> al. have   proposed a   " universal " tag    set     , with 12 categories ( for example , no
# ?   NSg/VX VP/J     D/P . NSg/J     . NSg/V+ NPr/V/J . P    #  NPl+       . C/P NSg/V+  . NPr/P
> subtypes of nouns  , verbs   , punctuation , and so        on  ) . Whether a   very small   set     of
# NPl      P  NPl/V3 . NPl/V3+ . Nᴹ+         . V/C NSg/I/J/C J/P . . I/C     D/P J/R  NPr/V/J NPr/V/J P
> very broad tags    or    a   much         larger set     of more           precise ones    is  preferable , depends
# J/R  NSg/J NPl/V3+ NPr/C D/P NSg/I/J/R/Dq JC     NPr/V/J P  NPr/I/V/J/R/Dq V/J+    NPl/V3+ VL3 W?         . NPl/V3
> on  the purpose at    hand   . Automatic tagging is  easier on  smaller tag    - sets   .
# J/P D   N🅪Sg/V+ NSg/P NSg/V+ . NSg/J     NSg/V   VL3 NSg/JC J/P NSg/JC  NSg/V+ . NPl/V3 .
>
#
> History
# N🅪Sg+
>
#
> The Brown     Corpus
# D+  NPr🅪/V/J+ NSg+
>
#
> Research on  part     - of - speech  tagging has been    closely tied to corpus linguistics .
# Nᴹ/V     J/P NSg/V/J+ . P  . N🅪Sg/V+ NSg/V   V3  NSg/VPp R       VP/J P  NSg    Nᴹ+         .
> The first   major   corpus of English  for computer analysis was the Brown    Corpus
# D   NSg/V/J NPr/V/J NSg    P  NPr🅪/V/J C/P NSg/V+   N🅪Sg+    VPt D   NPr🅪/V/J NSg
> developed at    Brown    University by      Henry Kučera and W. Nelson Francis , in      the
# VP/J      NSg/P NPr🅪/V/J NSg+       NSg/J/P NPr+  ?      V/C ?  NPr+   NPr+    . NPr/J/P D
> mid      - 1960s . It       consists of about 1 , 000 , 000 words  of running  English   prose text    ,
# NSg/J/P+ . #d    . NPr/ISg+ NPl/V3   P  J/P   # . #   . #   NPl/V3 P  Nᴹ/V/J/P NPr🅪/V/J+ Nᴹ/V  N🅪Sg/V+ .
> made up        of 500 samples from randomly chosen publications . Each sample is  2 , 000
# V    NSg/V/J/P P  #   NPl/V3+ P    R        Nᴹ/V/J NPl+         . Dq+  NSg/V+ VL3 # . #
> or    more           words   ( ending at    the first   sentence - end    after 2 , 000 words   , so        that         the
# NPr/C NPr/I/V/J/R/Dq NPl/V3+ . NSg/Vg NSg/P D   NSg/V/J NSg/V+   . NSg/V+ P     # . #   NPl/V3+ . NSg/I/J/C NSg/I/C/Ddem D
> corpus contains only  complete sentences ) .
# NSg+   V3       J/R/C NSg/V/J  NPl/V3+   . .
>
#
> The Brown     Corpus was painstakingly " tagged " with part     - of - speech  markers over
# D+  NPr🅪/V/J+ NSg+   VPt R             . V/J    . P    NSg/V/J+ . P  . N🅪Sg/V+ NPl/V3  NSg/J/P
> many        years . A    first    approximation was done      with a    program by      Greene and Rubin ,
# NSg/I/J/Dq+ NPl+  . D/P+ NSg/V/J+ N🅪Sg+         VPt NSg/VPp/J P    D/P+ NPr/V+  NSg/J/P NPr    V/C NPr   .
> which consisted of a   huge handmade list  of what   categories could  co       - occur at
# I/C+  VP/J      P  D/P J    NSg/J    NSg/V P  NSg/I+ NPl+       NSg/VX NPr/I/V+ . V     NSg/P
> all          . For example , article then    noun   can    occur , but     article then    verb   ( arguably )
# NSg/I/J/C/Dq . C/P NSg/V+  . NSg/V+  NSg/J/C NSg/V+ NPr/VX V     . NSg/C/P NSg/V+  NSg/J/C NSg/V+ . R        .
> cannot . The program got about 70 % correct . Its     results were    repeatedly reviewed
# NSg/V  . D+  NPr/V+  V   J/P   #  . NSg/V/J . ISg/D$+ NPl/V3+ NSg/VPt R          VP/J
> and corrected by      hand   , and later users sent  in      errata so        that          by      the late  70 s
# V/C VP/J      NSg/J/P NSg/V+ . V/C JC    NPl+  NSg/V NPr/J/P NSg    NSg/I/J/C NSg/I/C/Ddem+ NSg/J/P D   NSg/J #  ?
> the tagging was nearly perfect ( allowing for some     cases   on  which even    human
# D   NSg/V   VPt R      NSg/V/J . Vg       C/P I/J/R/Dq NPl/V3+ J/P I/C+  NSg/V/J NSg/V/J+
> speakers might   not   agree ) .
# +        Nᴹ/VX/J NSg/C V     . .
>
#
> This    corpus has been    used     for innumerable studies of word   - frequency and of
# I/Ddem+ NSg+   V3  NSg/VPp VPPtPp/J C/P J           NPl/V3  P  NSg/V+ . NSg       V/C P
> part     - of - speech  and inspired the development of similar " tagged " corpora in      many
# NSg/V/J+ . P  . N🅪Sg/V+ V/C V/J      D   N🅪Sg        P  NSg/J   . V/J    . NPl+    NPr/J/P NSg/I/J/Dq
> other   languages . Statistics derived by      analyzing it       formed the basis for most
# NSg/V/J NPl/V3+   . NPl/V3+    VP/J    NSg/J/P Vg        NPr/ISg+ VP/J   D+  NSg+  C/P NSg/I/J/R/Dq
> later part     - of - speech  tagging systems , such  as    CLAWS   and VOLSUNGA . However , by
# JC    NSg/V/J+ . P  . N🅪Sg/V+ NSg/V   NPl+    . NSg/I NSg/R NPl/V3+ V/C ?        . C       . NSg/J/P
> this    time      ( 2005 ) it       has been    superseded by      larger corpora such  as    the 100
# I/Ddem+ N🅪Sg/V/J+ . #    . NPr/ISg+ V3  NSg/VPp VP/J       NSg/J/P JC     NPl+    NSg/I NSg/R D   #
> million word   British National Corpus , even    though larger corpora are rarely so
# NSg     NSg/V+ NPr/J   NSg/J    NSg+   . NSg/V/J V/C    JC     NPl+    V   R      NSg/I/J/C
> thoroughly curated .
# R          VP/J    .
>
#
> For some     time      , part     - of - speech  tagging was considered an  inseparable part    of
# C/P I/J/R/Dq N🅪Sg/V/J+ . NSg/V/J+ . P  . N🅪Sg/V+ NSg/V   VPt VP/J       D/P NSg/J       NSg/V/J P
> natural language processing , because there are certain cases   where the correct
# NSg/J   N🅪Sg/V+  Vg+        . C/P     +     V   I/J     NPl/V3+ NSg/C D   NSg/V/J
> part    of speech  cannot be      decided  without understanding the semantics or    even    the
# NSg/V/J P  N🅪Sg/V+ NSg/V  NSg/VXL NSg/VP/J C/P     N🅪Sg/Vg/J+    D   NPl+      NPr/C NSg/V/J D
> pragmatics of the context . This    is  extremely expensive , especially because
# NPl        P  D   N🅪Sg/V+ . I/Ddem+ VL3 R         J         . R          C/P
> analyzing the higher  levels  is  much         harder when    multiple part    - of - speech
# Vg        D+  NSg/JC+ NPl/V3+ VL3 NSg/I/J/R/Dq JC     NSg/I/C NSg/J/Dq NSg/V/J . P  . N🅪Sg/V+
> possibilities must  be      considered for each word   .
# NPl+          NSg/V NSg/VXL VP/J       C/P Dq+  NSg/V+ .
>
#
<<<<<<< HEAD
> Use    of hidden Markov models
# N🅪Sg/V P  V/J    NPr    NPl/V+
>
#
> In      the mid      - 1980s , researchers in      Europe began to use    hidden Markov models ( HMMs )
# NPr/J/P D   NSg/J/P+ . #d    . NPl         NPr/J/P NPr+   V     P  N🅪Sg/V V/J    NPr    NPl/V+ . ?    .
> to disambiguate parts of speech  , when    working to tag   the Lancaster - Oslo - Bergen
# P  V            NPl/V P  N🅪Sg/V+ . NSg/I/C V       P  NSg/V D   NPr       . NPr+ . NPr+
> Corpus of British English   . HMMs involve counting cases  ( such  as    from the Brown
# NSg    P  NPr/J   NPr🅪/V/J+ . ?    V       V        NPl/V+ . NSg/I NSg/R P    D   NPr🅪/V/J
=======
> Use   of hidden Markov models
# NSg/V P  V/J    NPr    NPl/V3+
>
#
> In      the mid      - 1980s , researchers in      Europe began to use   hidden Markov models  ( HMMs )
# NPr/J/P D   NSg/J/P+ . #d    . NPl         NPr/J/P NPr+   VPt   P  NSg/V V/J    NPr    NPl/V3+ . ?    .
> to disambiguate parts  of speech  , when    working to tag   the Lancaster - Oslo - Bergen
# P  V            NPl/V3 P  N🅪Sg/V+ . NSg/I/C Vg      P  NSg/V D   NPr       . NPr+ . NPr+
> Corpus of British English   . HMMs involve counting cases   ( such  as    from the Brown
# NSg    P  NPr/J   NPr🅪/V/J+ . ?    V       Vg       NPl/V3+ . NSg/I NSg/R P    D   NPr🅪/V/J
>>>>>>> 9f3fca1d
> Corpus ) and making a   table of the probabilities of certain sequences . For
# NSg+   . V/C NSg/Vg D/P NSg/V P  D   NPl           P  I/J     NPl/V3+   . C/P
> example , once  you've seen    an  article such  as    ' the ' , perhaps the next    word   is  a
# NSg/V+  . NSg/C W?     NSg/VPp D/P NSg/V+  NSg/I NSg/R . D   . . NSg/R   D   NSg/J/P NSg/V+ VL3 D/P
> noun   40 % of the time      , an  adjective 40 % , and a   number     20 % . Knowing   this    , a
# NSg/V+ #  . P  D   N🅪Sg/V/J+ . D/P NSg/V/J+  #  . . V/C D/P N🅪Sg/V/JC+ #  . . NSg/V/J/P I/Ddem+ . D/P+
> program can    decide that          " can    " in      " the can    " is  far     more           likely to be      a   noun  than
# NPr/V+  NPr/VX V      NSg/I/C/Ddem+ . NPr/VX . NPr/J/P . D+  NPr/VX . VL3 NSg/V/J NPr/I/V/J/R/Dq NSg/J  P  NSg/VXL D/P NSg/V C/P
> a    verb   or    a   modal . The same method can    , of course , be      used     to benefit from
# D/P+ NSg/V+ NPr/C D/P NSg/J . D+  I/J+ NSg/V+ NPr/VX . P  NSg/V+ . NSg/VXL VPPtPp/J P  NSg/V   P
> knowledge about the following  words   .
# Nᴹ+       J/P   D+  NSg/Vg/J/P NPl/V3+ .
>
#
> More           advanced ( " higher - order " ) HMMs learn the probabilities not   only  of pairs
# NPr/I/V/J/R/Dq VP/J     . . NSg/JC . NSg/V . . ?    NSg/V D   NPl+          NSg/C J/R/C P  NPl/V3+
> but     triples or    even    larger sequences . So        , for example , if    you've just seen    a
# NSg/C/P NPl/V3  NPr/C NSg/V/J JC     NPl/V3+   . NSg/I/J/C . C/P NSg/V+  . NSg/C W?     V/J  NSg/VPp D/P
> noun   followed by      a   verb   , the next    item   may    be      very likely a   preposition ,
# NSg/V+ VP/J     NSg/J/P D/P NSg/V+ . D   NSg/J/P NSg/V+ NPr/VX NSg/VXL J/R  NSg/J  D/P NSg/V       .
> article , or    noun   , but     much         less      likely another verb   .
# NSg/V+  . NPr/C NSg/V+ . NSg/C/P NSg/I/J/R/Dq V/J/R/C/P NSg/J  I/D     NSg/V+ .
>
#
> When    several ambiguous words   occur together , the possibilities multiply .
# NSg/I/C J/Dq+   J+        NPl/V3+ V     J        . D+  NPl+          NSg/V    .
> However , it       is  easy    to enumerate every combination and to assign a   relative
# C       . NPr/ISg+ VL3 NSg/V/J P  V         Dq+   N🅪Sg+       V/C P  NSg/V  D/P NSg/J
> probability to each one        , by      multiplying together the probabilities of each
# NSg+        P  Dq   NSg/I/V/J+ . NSg/J/P Vg          J        D   NPl           P  Dq
> choice  in      turn  . The combination with the highest probability is  then    chosen . The
# N🅪Sg/J+ NPr/J/P NSg/V . D   N🅪Sg        P    D+  JS+     NSg+        VL3 NSg/J/C Nᴹ/V/J . D+
> European group  developed CLAWS   , a   tagging program that          did exactly this   and
# NSg/J+   NSg/V+ VP/J      NPl/V3+ . D/P NSg/V   NPr/V+  NSg/I/C/Ddem+ VPt R       I/Ddem V/C
> achieved accuracy in      the 93 – 95 % range   .
# VP/J     N🅪Sg+    NPr/J/P D   #  . #  . N🅪Sg/V+ .
>
#
> Eugene Charniak points  out         in      Statistical techniques for natural language
# NPr+   ?        NPl/V3+ NSg/V/J/R/P NPr/J/P J           NPl        C/P NSg/J+  N🅪Sg/V+
> parsing ( 1997 ) that          merely assigning the most         common  tag    to each known word   and
# Vg      . #    . NSg/I/C/Ddem+ R      Vg        D   NSg/I/J/R/Dq NSg/V/J NSg/V+ P  Dq   VPp/J NSg/V+ V/C
> the tag    " proper noun   " to all          unknowns will   approach 90 % accuracy because many
# D   NSg/V+ . NSg/J  NSg/V+ . P  NSg/I/J/C/Dq NPl/V3+  NPr/VX NSg/V+   #  . N🅪Sg+    C/P     NSg/I/J/Dq
> words   are unambiguous , and many       others  only  rarely represent their less      - common
# NPl/V3+ V   J           . V/C NSg/I/J/Dq NPl/V3+ J/R/C R      V         D$+   V/J/R/C/P . NSg/V/J
> parts  of speech  .
# NPl/V3 P  N🅪Sg/V+ .
>
#
> CLAWS   pioneered the field of HMM - based part    of speech  tagging but     was quite
# NPl/V3+ VP/J      D   NSg/V P  V   . VP/J  NSg/V/J P  N🅪Sg/V+ NSg/V   NSg/C/P VPt R
> expensive since it       enumerated all          possibilities . It       sometimes had to resort to
# J         C/P   NPr/ISg+ VP/J       NSg/I/J/C/Dq NPl+          . NPr/ISg+ R         V   P  NSg/V  P
> backup methods when    there were    simply too many       options ( the Brown     Corpus
# NSg/J  NPl/V3+ NSg/I/C +     NSg/VPt R      W?  NSg/I/J/Dq NPl/V3  . D+  NPr🅪/V/J+ NSg+
> contains a   case    with 17 ambiguous words  in      a    row    , and there are words   such  as
# V3       D/P NPr🅪/V+ P    #  J         NPl/V3 NPr/J/P D/P+ NSg/V+ . V/C +     V   NPl/V3+ NSg/I NSg/R
> " still   " that          can    represent as    many       as    7 distinct parts  of speech  .
# . NSg/V/J . NSg/I/C/Ddem+ NPr/VX V         NSg/R NSg/I/J/Dq NSg/R # V/J      NPl/V3 P  N🅪Sg/V+ .
>
#
> HMMs underlie the functioning of stochastic taggers and are used     in      various
# ?    V        D   Vg+         P  J          NPl     V/C V   VPPtPp/J NPr/J/P J
> algorithms one       of the most         widely used     being     the bi    - directional inference
# NPl+       NSg/I/V/J P  D   NSg/I/J/R/Dq R      VPPtPp/J N🅪Sg/Vg/C D   NSg/J . NSg/J       NSg+
> algorithm .
# NSg       .
>
#
> Dynamic programming methods
# NSg/J+  Nᴹ/Vg+      NPl/V3+
>
#
> In      1987 , Steven DeRose and Kenneth W. Church  independently developed dynamic
# NPr/J/P #    . NPr+   ?      V/C NPr+    ?  NPr🅪/V+ R             VP/J      NSg/J
> programming algorithms to solve the same problem in      vastly less      time      . Their
# Nᴹ/Vg+      NPl+       P  NSg/V D   I/J  NSg/J+  NPr/J/P R      V/J/R/C/P N🅪Sg/V/J+ . D$+
> methods were    similar to the Viterbi algorithm known for some     time      in      other
# NPl/V3+ NSg/VPt NSg/J   P  D   ?       NSg       VPp/J C/P I/J/R/Dq N🅪Sg/V/J+ NPr/J/P NSg/V/J
> fields    . DeRose used     a   table of pairs   , while     Church  used     a   table of triples and a
# NPrPl/V3+ . ?      VPPtPp/J D/P NSg/V P  NPl/V3+ . NSg/V/C/P NPr🅪/V+ VPPtPp/J D/P NSg/V P  NPl/V3  V/C D/P
> method of estimating the values  for triples that          were    rare    or    nonexistent in      the
# NSg/V  P  Vg         D   NPl/V3+ C/P NPl/V3  NSg/I/C/Ddem+ NSg/VPt NSg/V/J NPr/C NSg/J       NPr/J/P D
> Brown    Corpus ( an  actual measurement of triple  probabilities would require a   much
# NPr🅪/V/J NSg+   . D/P NSg/J  N🅪Sg        P  NSg/V/J NPl+          VX    NSg/V   D/P NSg/I/J/R/Dq
> larger corpus ) . Both   methods achieved an  accuracy of over    95 % . DeRose's 1990
# JC     NSg+   . . I/C/Dq NPl/V3+ VP/J     D/P N🅪Sg+    P  NSg/J/P #  . . ?        #
> dissertation at    Brown    University included analyses     of the specific error  types   ,
# NSg+         NSg/P NPr🅪/V/J NSg+       VP/J     NPl/V3/Au/Br P  D   NSg/J    NSg/V+ NPl/V3+ .
> probabilities , and other   related data  , and replicated his     work    for Greek   , where
# NPl+          . V/C NSg/V/J J       N🅪Pl+ . V/C VP/J       ISg/D$+ N🅪Sg/V+ C/P NPr/V/J . NSg/C
> it       proved similarly effective .
# NPr/ISg+ VP/J   R         NSg/J     .
>
#
> These   findings were    surprisingly disruptive to the field of natural language
# I/Ddem+ NSg+     NSg/VPt R            J          P  D   NSg/V P  NSg/J+  N🅪Sg/V+
> processing . The accuracy reported was higher than the typical accuracy of very
# Vg+        . D+  N🅪Sg+    VP/J     VPt NSg/JC C/P  D   NSg/J   N🅪Sg     P  J/R
> sophisticated algorithms that          integrated part    of speech  choice  with many       higher
# VP/J+         NPl+       NSg/I/C/Ddem+ VP/J       NSg/V/J P  N🅪Sg/V+ N🅪Sg/J+ P    NSg/I/J/Dq NSg/JC
> levels of linguistic analysis : syntax , morphology , semantics , and so        on  . CLAWS   ,
# NPl/V3 P  J          N🅪Sg     . Nᴹ+    . Nᴹ+        . NPl+      . V/C NSg/I/J/C J/P . NPl/V3+ .
> DeRose's and Church's methods did fail    for some     of the known cases   where
# ?        V/C NSg$     NPl/V3+ VPt NSg/V/J C/P I/J/R/Dq P  D   VPp/J NPl/V3+ NSg/C
> semantics is  required , but     those  proved negligibly rare    . This   convinced many       in
# NPl+      VL3 VP/J     . NSg/C/P I/Ddem VP/J   R          NSg/V/J . I/Ddem VP/J      NSg/I/J/Dq NPr/J/P
> the field  that          part     - of - speech  tagging could  usefully be      separated from the other
# D+  NSg/V+ NSg/I/C/Ddem+ NSg/V/J+ . P  . N🅪Sg/V+ NSg/V   NSg/VX R        NSg/VXL VP/J      P    D   NSg/V/J
> levels of processing ; this    , in      turn  , simplified the theory and practice of
# NPl/V3 P  Vg+        . I/Ddem+ . NPr/J/P NSg/V . VP/J       D   N🅪Sg   V/C NSg/V    P
> computerized language analysis and encouraged researchers to find  ways to
# VP/J         N🅪Sg/V+  N🅪Sg+    V/C VP/J       NPl+        P  NSg/V NPl+ P
> separate other   pieces  as    well    . Markov Models  became the standard method for the
# NSg/V/J  NSg/V/J NPl/V3+ NSg/R NSg/V/J . NPr    NPl/V3+ VPtPp  D   NSg/J    NSg/V+ C/P D
> part     - of - speech  assignment .
# NSg/V/J+ . P  . N🅪Sg/V+ NSg+       .
>
#
> Unsupervised taggers
# V/J          NPl
>
#
> The methods already discussed involve working from a    pre      - existing corpus to
<<<<<<< HEAD
# D+  NPl/V+  W?      V/J       V       V       P    D/P+ NSg/V/P+ . V        NSg+   P
> learn tag    probabilities . It       is , however , also possible to bootstrap using
# NSg/V NSg/V+ NPl+          . NPr/ISg+ VL . C       . R/C  NSg/J    P  NSg/V     V
> " unsupervised " tagging . Unsupervised tagging techniques use    an  untagged corpus
# . V/J          . NSg/V   . V/J          NSg/V   NPl+       N🅪Sg/V D/P J        NSg+
> for their training data  and produce the tagset by      induction . That          is , they
# C/P D$+   Nᴹ/V+    N🅪Pl+ V/C Nᴹ/V    D   NSg    NSg/J/P N🅪Sg      . NSg/I/C/Ddem+ VL . IPl+
> observe patterns in      word   use    , and derive part     - of - speech  categories themselves .
# NSg/V   NPl/V+   NPr/J/P NSg/V+ N🅪Sg/V . V/C NSg/V  NSg/V/J+ . P  . N🅪Sg/V+ NPl+       IPl+       .
=======
# D+  NPl/V3+ W?      VP/J      V       Vg      P    D/P+ NSg/V/P+ . Vg       NSg+   P
> learn tag    probabilities . It       is  , however , also possible to bootstrap using
# NSg/V NSg/V+ NPl+          . NPr/ISg+ VL3 . C       . W?   NSg/J    P  NSg/V     Vg
> " unsupervised " tagging . Unsupervised tagging techniques use   an  untagged corpus
# . V/J          . NSg/V   . V/J          NSg/V   NPl+       NSg/V D/P J        NSg+
> for their training data  and produce the tagset by      induction . That          is  , they
# C/P D$+   Nᴹ/Vg+   N🅪Pl+ V/C Nᴹ/V    D   NSg    NSg/J/P NSg       . NSg/I/C/Ddem+ VL3 . IPl+
> observe patterns in      word   use   , and derive part     - of - speech  categories themselves .
# NSg/V   NPl/V3+  NPr/J/P NSg/V+ NSg/V . V/C NSg/V  NSg/V/J+ . P  . N🅪Sg/V+ NPl+       IPl+       .
>>>>>>> 9f3fca1d
> For example , statistics readily reveal that          " the " , " a   " , and " an  " occur in
# C/P NSg/V+  . NPl/V3+    R       NSg/V  NSg/I/C/Ddem+ . D   . . . D/P . . V/C . D/P . V     NPr/J/P
> similar contexts , while     " eat " occurs in      very different ones    . With sufficient
# NSg/J+  NPl/V3+  . NSg/V/C/P . V   . V3     NPr/J/P J/R  NSg/J+    NPl/V3+ . P    J
> iteration , similarity classes of words   emerge that          are remarkably similar to
# N🅪Sg      . NSg        NPl/V3  P  NPl/V3+ NSg/V  NSg/I/C/Ddem+ V   R          NSg/J   P
> those  human   linguists would expect ; and the differences themselves sometimes
# I/Ddem NSg/V/J NPl+      VX    V      . V/C D   NPl/V+      IPl+       R
> suggest valuable new     insights .
# V       NSg/J    NSg/V/J NPl+     .
>
#
> These   two  categories can    be      further subdivided into rule   - based , stochastic , and
# I/Ddem+ NSg+ NPl+       NPr/VX NSg/VXL V/J     VP/J       P    NSg/V+ . VP/J  . J          . V/C
> neural approaches .
# J      NPl/V3+    .
>
#
> Other   taggers and methods
# NSg/V/J NPl     V/C NPl/V3+
>
#
> Some     current major   algorithms for part     - of - speech  tagging include the Viterbi
# I/J/R/Dq NSg/J   NPr/V/J NPl        C/P NSg/V/J+ . P  . N🅪Sg/V+ NSg/V   NSg/V   D   ?
> algorithm , Brill tagger , Constraint Grammar , and the Baum - Welch algorithm ( also
# NSg       . NSg/J NSg    . NSg+       N🅪Sg/V+ . V/C D   NPr  . ?     NSg       . R/C
> known as    the forward - backward algorithm ) . Hidden Markov model    and visible Markov
# VPp/J NSg/R D   NSg/V/J . NSg/J    NSg       . . V/J    NPr    NSg/V/J+ V/C J       NPr
> model    taggers can    both   be      implemented using the Viterbi algorithm . The
# NSg/V/J+ NPl     NPr/VX I/C/Dq NSg/VXL VP/J        Vg    D   ?       NSg       . D+
> rule   - based Brill tagger is  unusual in      that         it       learns a   set     of rule   patterns , and
# NSg/V+ . VP/J  NSg/J NSg    VL3 NSg/J   NPr/J/P NSg/I/C/Ddem NPr/ISg+ NPl/V3 D/P NPr/V/J P  NSg/V+ NPl/V3+  . V/C
> then    applies those  patterns rather    than optimizing a   statistical quantity .
# NSg/J/C V3      I/Ddem NPl/V3+  NPr/V/J/R C/P  Vg         D/P J           N🅪Sg+    .
>
#
<<<<<<< HEAD
> Many        machine learning methods have   also been  applied to the problem of POS
# NSg/I/J/Dq+ NSg/V+  V+       NPl/V+  NSg/VX R/C  NSg/V V/J     P  D   NSg/J   P  NSg+
=======
> Many        machine learning methods have   also been    applied to the problem of POS
# NSg/I/J/Dq+ NSg/V+  Vg+      NPl/V3+ NSg/VX W?   NSg/VPp VP/J    P  D   NSg/J   P  NSg+
>>>>>>> 9f3fca1d
> tagging . Methods such  as    SVM , maximum entropy classifier , perceptron , and
# NSg/V   . NPl/V3+ NSg/I NSg/R ?   . NSg/J   NSg     NSg        . NSg        . V/C
> nearest - neighbor    have   all          been    tried , and most         can    achieve accuracy above
# JS      . NSg/V/J/Am+ NSg/VX NSg/I/J/C/Dq NSg/VPp VP/J  . V/C NSg/I/J/R/Dq NPr/VX V       N🅪Sg+    NSg/J/P
> 95 % . [ citation needed ]
# #  . . . NSg+     VP/J   .
>
#
> A   direct comparison of several methods is  reported ( with references ) at    the ACL
# D/P V/J    NSg        P  J/Dq+   NPl/V3+ VL3 VP/J     . P    NPl/V3+    . NSg/P D   NSg
> Wiki   . This    comparison uses   the Penn tag    set     on  some     of the Penn Treebank data  ,
# NSg/V+ . I/Ddem+ NSg+       NPl/V3 D+  NPr+ NSg/V+ NPr/V/J J/P I/J/R/Dq P  D   NPr+ ?        N🅪Pl+ .
> so        the results are directly comparable . However , many       significant taggers are
<<<<<<< HEAD
# NSg/I/J/C D   NPl/V+  V   R/C      NSg/J      . C       . NSg/I/J/Dq NSg/J       NPl     V
> not   included ( perhaps because of the labor         involved in      reconfiguring them     for
# NSg/C V/J      . NSg/R   C/P     P  D   NPr🅪/V/Am/Au+ V/J      NPr/J/P V             NSg/IPl+ C/P
> this   particular dataset ) . Thus , it       should not   be     assumed that         the results
# I/Ddem NSg/J      NSg     . . NSg  . NPr/ISg+ VX     NSg/C NSg/VX V/J     NSg/I/C/Ddem D+  NPl/V+
> reported here    are the best      that          can    be     achieved with a    given      approach ; nor   even
# V/J      NSg/J/R V   D   NPr/VX/JS NSg/I/C/Ddem+ NPr/VX NSg/VX V/J      P    D/P+ NSg/V/J/P+ NSg/V+   . NSg/C NSg/V/J
> the best       that          have   been  achieved with a    given      approach .
# D+  NPr/VX/JS+ NSg/I/C/Ddem+ NSg/VX NSg/V V/J      P    D/P+ NSg/V/J/P+ NSg/V+   .
=======
# NSg/I/J/C D   NPl/V3+ V   R/C      NSg/J      . C       . NSg/I/J/Dq NSg/J       NPl     V
> not   included ( perhaps because of the labor        involved in      reconfiguring them     for
# NSg/C VP/J     . NSg/R   C/P     P  D   NPr/V/Am/Au+ VP/J     NPr/J/P Vg            NSg/IPl+ C/P
> this   particular dataset ) . Thus , it       should not   be      assumed that         the results
# I/Ddem NSg/J      NSg     . . NSg  . NPr/ISg+ VX     NSg/C NSg/VXL VP/J    NSg/I/C/Ddem D+  NPl/V3+
> reported here    are the best      that          can    be      achieved with a    given      approach ; nor   even
# VP/J     NSg/J/R V   D   NPr/VX/JS NSg/I/C/Ddem+ NPr/VX NSg/VXL VP/J     P    D/P+ NSg/V/J/P+ NSg/V+   . NSg/C NSg/V/J
> the best       that          have   been    achieved with a    given      approach .
# D+  NPr/VX/JS+ NSg/I/C/Ddem+ NSg/VX NSg/VPp VP/J     P    D/P+ NSg/V/J/P+ NSg/V+   .
>>>>>>> 9f3fca1d
>
#
> In      2014 , a    paper     reporting using the structure regularization method for
# NPr/J/P #    . D/P+ N🅪Sg/V/J+ Vg        Vg    D   N🅪Sg/V+   N🅪Sg           NSg/V  C/P
> part     - of - speech  tagging , achieving 97.36 % on  a   standard benchmark dataset .
# NSg/V/J+ . P  . N🅪Sg/V+ NSg/V   . Vg        #     . J/P D/P NSg/J    NSg/V     NSg     .<|MERGE_RESOLUTION|>--- conflicted
+++ resolved
@@ -12,52 +12,28 @@
 #
 > In      corpus linguistics , part     - of - speech  tagging ( POS  tagging or    PoS  tagging or
 # NPr/J/P NSg+   Nᴹ+         . NSg/V/J+ . P  . N🅪Sg/V+ NSg/V   . NSg+ NSg/V   NPr/C NSg+ NSg/V   NPr/C
-<<<<<<< HEAD
-> POST      ) , also called grammatical tagging is the process of marking up        a   word   in      a
-# NPr🅪/V/P+ . . R/C  V/J    J           NSg/V   VL D   NSg/V   P  NSg/V   NSg/V/J/P D/P NSg/V+ NPr/J/P D/P
-> text    ( corpus ) as    corresponding to a   particular part    of speech  , based on  both   its
-# N🅪Sg/V+ . NSg+   . NSg/R NSg/V/J       P  D/P NSg/J      NSg/V/J P  N🅪Sg/V+ . V/J   J/P I/C/Dq ISg/D$+
-> definition and its     context . A   simplified form   of this    is commonly taught to
-# NSg        V/C ISg/D$+ N🅪Sg/V+ . D/P V/J        N🅪Sg/V P  I/Ddem+ VL R        V      P
-> school - age     children , in      the identification of words  as    nouns , verbs  , adjectives ,
-# N🅪Sg/V . N🅪Sg/V+ NPl+     . NPr/J/P D   Nᴹ             P  NPl/V+ NSg/R NPl/V . NPl/V+ . NPl/V      .
-=======
 > POST      ) , also called grammatical tagging is  the process of marking up        a   word   in      a
-# NPr🅪/V/P+ . . W?   VP/J   J           NSg/V   VL3 D   NSg/V   P  NSg/Vg  NSg/V/J/P D/P NSg/V+ NPr/J/P D/P
+# NPr🅪/V/P+ . . R/C  VP/J   J           NSg/V   VL3 D   NSg/V   P  NSg/Vg  NSg/V/J/P D/P NSg/V+ NPr/J/P D/P
 > text    ( corpus ) as    corresponding to a   particular part    of speech  , based on  both   its
 # N🅪Sg/V+ . NSg+   . NSg/R NSg/Vg/J      P  D/P NSg/J      NSg/V/J P  N🅪Sg/V+ . VP/J  J/P I/C/Dq ISg/D$+
-> definition and its     context . A   simplified form  of this    is  commonly taught to
-# NSg        V/C ISg/D$+ N🅪Sg/V+ . D/P VP/J       NSg/V P  I/Ddem+ VL3 R        V      P
+> definition and its     context . A   simplified form   of this    is  commonly taught to
+# NSg        V/C ISg/D$+ N🅪Sg/V+ . D/P VP/J       N🅪Sg/V P  I/Ddem+ VL3 R        V      P
 > school - age     children , in      the identification of words   as    nouns  , verbs   , adjectives ,
-# NSg/V  . N🅪Sg/V+ NPl+     . NPr/J/P D   Nᴹ             P  NPl/V3+ NSg/R NPl/V3 . NPl/V3+ . NPl/V3     .
->>>>>>> 9f3fca1d
+# N🅪Sg/V . N🅪Sg/V+ NPl+     . NPr/J/P D   Nᴹ             P  NPl/V3+ NSg/R NPl/V3 . NPl/V3+ . NPl/V3     .
 > adverbs , etc.
 # NPl/V3  . +
 >
 #
-<<<<<<< HEAD
-> Once  performed by      hand   , POS  tagging is now       done    in      the context of computational
-# NSg/C V/J       NSg/J/P NSg/V+ . NSg+ NSg/V   VL NPr/V/J/C NSg/V/J NPr/J/P D   N🅪Sg/V  P  J
-> linguistics , using algorithms which associate discrete terms  , as    well    as    hidden
-# Nᴹ+         . V     NPl+       I/C+  NSg/V/J+  J        NPl/V+ . NSg/R NSg/V/J NSg/R V/J
-> parts of speech  , by      a   set     of descriptive tags   . POS  - tagging algorithms fall    into
-# NPl/V P  N🅪Sg/V+ . NSg/J/P D/P NPr/V/J P  NSg/J       NPl/V+ . NSg+ . NSg/V   NPl+       N🅪Sg/V+ P
-> two distinctive groups : rule   - based and stochastic . E. Brill's tagger , one       of the
-# NSg NSg/J       NPl/V+ . NSg/V+ . V/J   V/C J          . ?  ?       NSg    . NSg/I/V/J P  D
-> first   and most         widely used English   POS  - taggers , employs rule   - based algorithms .
-# NSg/V/J V/C NSg/I/J/R/Dq R      V/J  NPr🅪/V/J+ NSg+ . NPl     . NPl/V   NSg/V+ . V/J   NPl+       .
-=======
 > Once  performed by      hand   , POS  tagging is  now       done      in      the context of computational
 # NSg/C VP/J      NSg/J/P NSg/V+ . NSg+ NSg/V   VL3 NPr/V/J/C NSg/VPp/J NPr/J/P D   N🅪Sg/V  P  J
 > linguistics , using algorithms which associate discrete terms   , as    well    as    hidden
 # Nᴹ+         . Vg    NPl+       I/C+  NSg/V/J+  J        NPl/V3+ . NSg/R NSg/V/J NSg/R V/J
-> parts  of speech  , by      a   set     of descriptive tags    . POS  - tagging algorithms fall    into
-# NPl/V3 P  N🅪Sg/V+ . NSg/J/P D/P NPr/V/J P  NSg/J       NPl/V3+ . NSg+ . NSg/V   NPl+       NSg/VL+ P
+> parts  of speech  , by      a   set     of descriptive tags    . POS  - tagging algorithms fall     into
+# NPl/V3 P  N🅪Sg/V+ . NSg/J/P D/P NPr/V/J P  NSg/J       NPl/V3+ . NSg+ . NSg/V   NPl+       N🅪Sg/VB+ P
 > two distinctive groups  : rule   - based and stochastic . E. Brill's tagger , one       of the
 # NSg NSg/J       NPl/V3+ . NSg/V+ . VP/J  V/C J          . ?  ?       NSg    . NSg/I/V/J P  D
 > first   and most         widely used     English   POS  - taggers , employs rule   - based algorithms .
 # NSg/V/J V/C NSg/I/J/R/Dq R      VPPtPp/J NPr🅪/V/J+ NSg+ . NPl     . NPl/V3  NSg/V+ . VP/J  NPl+       .
->>>>>>> 9f3fca1d
 >
 #
 > Principle
@@ -71,34 +47,11 @@
 > at    different times   , and because some     parts  of speech  are complex . This    is  not
 # NSg/P NSg/J     NPl/V3+ . V/C C/P     I/J/R/Dq NPl/V3 P  N🅪Sg/V+ V   NSg/V/J . I/Ddem+ VL3 NSg/C
 > rare    — in      natural languages ( as    opposed to many        artificial languages ) , a   large
-<<<<<<< HEAD
-# NSg/V/J . NPr/J/P NSg/J+  NPl/V+    . NSg/R V/J     P  NSg/I/J/Dq+ J+         NPl/V+    . . D/P NSg/J
-> percentage of word   - forms  are ambiguous . For example , even    " dogs   " , which is
-# N🅪Sg       P  NSg/V+ . NPl/V+ V   J         . C/P NSg/V+  . NSg/V/J . NPl/V+ . . I/C+  VL
-> usually thought of as    just a    plural noun   , can    also be     a    verb   :
-# R       N🅪Sg/V  P  NSg/R V/J  D/P+ NSg/J+ NSg/V+ . NPr/VX R/C  NSg/VX D/P+ NSg/V+ .
->
-#
-> The sailor dogs   the hatch  .
-# D+  NSg+   NPl/V+ D+  NSg/V+ .
->
-#
-> Correct grammatical tagging will   reflect that          " dogs   " is here    used as    a   verb   , not
-# NSg/V/J J           NSg/V   NPr/VX V       NSg/I/C/Ddem+ . NPl/V+ . VL NSg/J/R V/J  NSg/R D/P NSg/V+ . NSg/C
-> as    the more           common  plural noun   . Grammatical context is one       way   to determine
-# NSg/R D   NPr/I/V/J/R/Dq NSg/V/J NSg/J  NSg/V+ . J+          N🅪Sg/V+ VL NSg/I/V/J NSg/J P  V
-> this    ; semantic analysis can    also be     used to infer that          " sailor " and " hatch "
-# I/Ddem+ . NSg/J+   N🅪Sg+    NPr/VX R/C  NSg/VX V/J  P  V     NSg/I/C/Ddem+ . NSg+   . V/C . NSg/V .
-> implicate " dogs   " as    1 ) in      the nautical context and 2 ) an  action    applied to the
-# NSg/V     . NPl/V+ . NSg/R # . NPr/J/P D   J        N🅪Sg/V+ V/C # . D/P N🅪Sg/V/J+ V/J     P  D
-> object " hatch " ( in      this   context , " dogs   " is a   nautical term     meaning   " fastens ( a
-# NSg/V+ . NSg/V . . NPr/J/P I/Ddem N🅪Sg/V+ . . NPl/V+ . VL D/P J        NSg/V/J+ N🅪Sg/V/J+ . V       . D/P
-=======
 # NSg/V/J . NPr/J/P NSg/J+  NPl/V3+   . NSg/R VP/J    P  NSg/I/J/Dq+ J+         NPl/V3+   . . D/P NSg/J
 > percentage of word   - forms   are ambiguous . For example , even    " dogs    " , which is
 # N🅪Sg       P  NSg/V+ . NPl/V3+ V   J         . C/P NSg/V+  . NSg/V/J . NPl/V3+ . . I/C+  VL3
-> usually thought   of as    just a    plural noun   , can    also be      a    verb   :
-# R       NSg/VPtPp P  NSg/R V/J  D/P+ NSg/J+ NSg/V+ . NPr/VX W?   NSg/VXL D/P+ NSg/V+ .
+> usually thought    of as    just a    plural noun   , can    also be      a    verb   :
+# R       N🅪Sg/VPtPp P  NSg/R V/J  D/P+ NSg/J+ NSg/V+ . NPr/VX R/C  NSg/VXB D/P+ NSg/V+ .
 >
 #
 > The sailor dogs    the hatch  .
@@ -110,12 +63,11 @@
 > as    the more           common  plural noun   . Grammatical context is  one       way   to determine
 # NSg/R D   NPr/I/V/J/R/Dq NSg/V/J NSg/J  NSg/V+ . J+          N🅪Sg/V+ VL3 NSg/I/V/J NSg/J P  V
 > this    ; semantic analysis can    also be      used     to infer that          " sailor " and " hatch "
-# I/Ddem+ . NSg/J+   N🅪Sg+    NPr/VX W?   NSg/VXL VPPtPp/J P  V     NSg/I/C/Ddem+ . NSg+   . V/C . NSg/V .
+# I/Ddem+ . NSg/J+   N🅪Sg+    NPr/VX R/C  NSg/VXB VPPtPp/J P  V     NSg/I/C/Ddem+ . NSg+   . V/C . NSg/V .
 > implicate " dogs    " as    1 ) in      the nautical context and 2 ) an  action    applied to the
 # NSg/V     . NPl/V3+ . NSg/R # . NPr/J/P D   J        N🅪Sg/V+ V/C # . D/P N🅪Sg/V/J+ VP/J    P  D
 > object " hatch " ( in      this   context , " dogs    " is  a   nautical term     meaning    " fastens ( a
 # NSg/V+ . NSg/V . . NPr/J/P I/Ddem N🅪Sg/V+ . . NPl/V3+ . VL3 D/P J        NSg/V/J+ N🅪Sg/Vg/J+ . V3      . D/P
->>>>>>> 9f3fca1d
 > watertight door   ) securely " ) .
 # J          NSg/V+ . R        . . .
 >
@@ -127,34 +79,13 @@
 > Schools commonly teach that         there are 9 parts  of speech in      English  : noun   , verb   ,
 # NPl/V3+ R        NSg/V NSg/I/C/Ddem +     V   # NPl/V3 P  N🅪Sg/V NPr/J/P NPr🅪/V/J . NSg/V+ . NSg/V+ .
 > article , adjective , preposition , pronoun , adverb , conjunction , and interjection .
-<<<<<<< HEAD
 # NSg/V+  . NSg/V/J+  . NSg/V       . NSg/V+  . NSg/V+ . NSg/V+      . V/C N🅪Sg+        .
-> However , there are clearly many        more            categories and sub     - categories . For nouns ,
-# C       . +     V   R       NSg/I/J/Dq+ NPr/I/V/J/R/Dq+ NPl+       V/C NSg/V/P . NPl+       . C/P NPl/V .
-> the plural , possessive , and singular forms  can    be     distinguished . In      many
-# D   NSg/J  . NSg/J      . V/C NSg/J    NPl/V+ NPr/VX NSg/VX V/J           . NPr/J/P NSg/I/J/Dq+
-> languages words  are also marked for their " case    " ( role as    subject  , object ,
-# NPl/V+    NPl/V+ V   R/C  V/J    C/P D$+   . NPr🅪/V+ . . NSg  NSg/R NSg/V/J+ . NSg/V+ .
-> etc. ) , grammatical gender    , and so        on  ; while     verbs  are marked for tense   , aspect ,
-# +    . . J+          N🅪Sg/V/J+ . V/C NSg/I/J/C J/P . NSg/V/C/P NPl/V+ V   V/J    C/P NSg/V/J . NSg/V+ .
-> and other    things . In      some     tagging systems , different inflections of the same
-# V/C NSg/V/J+ NPl/V+ . NPr/J/P I/J/R/Dq NSg/V   NPl+    . NSg/J     NPl         P  D   I/J
-> root   word   will   get   different parts of speech  , resulting in      a   large number    of
-# NPr/V+ NSg/V+ NPr/VX NSg/V NSg/J     NPl/V P  N🅪Sg/V+ . V         NPr/J/P D/P NSg/J N🅪Sg/V/JC P
-> tags   . For example , NN for singular common  nouns , NNS for plural common  nouns , NP
-# NPl/V+ . C/P NSg/V+  . ?  C/P NSg/J    NSg/V/J NPl/V . ?   C/P NSg/J  NSg/V/J NPl/V . NPr
-> for singular proper nouns ( see   the POS  tags   used in      the Brown    Corpus ) . Other
-# C/P NSg/J    NSg/J  NPl/V . NSg/V D   NSg+ NPl/V+ V/J  NPr/J/P D   NPr🅪/V/J NSg+   . . NSg/V/J
-> tagging systems use    a   smaller number    of tags   and ignore fine    differences or
-# NSg/V   NPl+    N🅪Sg/V D/P NSg/JC  N🅪Sg/V/JC P  NPl/V+ V/C V      NSg/V/J NPl/V       NPr/C
-=======
-# NSg/V+  . NSg/V/J+  . NSg/V       . NSg/V+  . NSg/V+ . NSg/V+      . V/C NSg+         .
 > However , there are clearly many        more            categories and sub     - categories . For nouns  ,
 # C       . +     V   R       NSg/I/J/Dq+ NPr/I/V/J/R/Dq+ NPl+       V/C NSg/V/P . NPl+       . C/P NPl/V3 .
 > the plural , possessive , and singular forms   can    be      distinguished . In      many
-# D   NSg/J  . NSg/J      . V/C NSg/J    NPl/V3+ NPr/VX NSg/VXL VP/J          . NPr/J/P NSg/I/J/Dq+
+# D   NSg/J  . NSg/J      . V/C NSg/J    NPl/V3+ NPr/VX NSg/VXB VP/J          . NPr/J/P NSg/I/J/Dq+
 > languages words   are also marked for their " case    " ( role as    subject  , object ,
-# NPl/V3+   NPl/V3+ V   W?   VP/J   C/P D$+   . NPr🅪/V+ . . NSg  NSg/R NSg/V/J+ . NSg/V+ .
+# NPl/V3+   NPl/V3+ V   R/C  VP/J   C/P D$+   . NPr🅪/V+ . . NSg  NSg/R NSg/V/J+ . NSg/V+ .
 > etc. ) , grammatical gender    , and so        on  ; while     verbs   are marked for tense   , aspect ,
 # +    . . J+          N🅪Sg/V/J+ . V/C NSg/I/J/C J/P . NSg/V/C/P NPl/V3+ V   VP/J   C/P NSg/V/J . NSg/V+ .
 > and other    things  . In      some     tagging systems , different inflections of the same
@@ -165,9 +96,8 @@
 # NPl/V3+ . C/P NSg/V+  . ?  C/P NSg/J    NSg/V/J NPl/V3 . ?   C/P NSg/J  NSg/V/J NPl/V3 . NPr
 > for singular proper nouns  ( see   the POS  tags    used     in      the Brown    Corpus ) . Other
 # C/P NSg/J    NSg/J  NPl/V3 . NSg/V D   NSg+ NPl/V3+ VPPtPp/J NPr/J/P D   NPr🅪/V/J NSg+   . . NSg/V/J
-> tagging systems use   a   smaller number    of tags    and ignore fine    differences or
-# NSg/V   NPl+    NSg/V D/P NSg/JC  N🅪Sg/V/JC P  NPl/V3+ V/C V      NSg/V/J NSg/V       NPr/C
->>>>>>> 9f3fca1d
+> tagging systems use     a   smaller number    of tags    and ignore fine    differences or
+# NSg/V   NPl+    N🅪Sg/VB D/P NSg/JC  N🅪Sg/V/JC P  NPl/V3+ V/C V      NSg/V/J NPl/V       NPr/C
 > model    them     as    features somewhat independent from part     - of - speech  .
 # NSg/V/J+ NSg/IPl+ NSg/R NPl/V3+  NSg/I/R  NSg/J       P    NSg/V/J+ . P  . N🅪Sg/V+ .
 >
@@ -190,42 +120,14 @@
 # . NPr/P .
 >
 #
-<<<<<<< HEAD
-> The most         popular " tag   set     " for POS  tagging for American English   is probably the
-# D   NSg/I/J/R/Dq NSg/J   . NSg/V NPr/V/J . C/P NSg+ NSg/V   C/P NPr/J    NPr🅪/V/J+ VL R        D
-> Penn tag    set     , developed in      the Penn Treebank project . It       is largely similar to
-# NPr+ NSg/V+ NPr/V/J . V/J       NPr/J/P D   NPr+ ?        NSg/V+  . NPr/ISg+ VL R       NSg/J   P
-> the earlier Brown    Corpus and LOB   Corpus tag    sets  , though much         smaller . In
-# D   JC      NPr🅪/V/J NSg    V/C NSg/V NSg+   NSg/V+ NPl/V . V/C    NSg/I/J/R/Dq NSg/JC  . NPr/J/P
-> Europe , tag    sets  from the Eagles Guidelines see   wide  use     and include versions
-# NPr+   . NSg/V+ NPl/V P    D   NPl/V  NPl+       NSg/V NSg/J N🅪Sg/V+ V/C NSg/V   NPl/V+
-> for multiple languages .
-# C/P NSg/J/Dq NPl/V+    .
->
-#
-> POS  tagging work    has been  done    in      a   variety of languages , and the set     of POS
-# NSg+ NSg/V   N🅪Sg/V+ V   NSg/V NSg/V/J NPr/J/P D/P NSg     P  NPl/V+    . V/C D   NPr/V/J P  NSg+
-> tags   used varies greatly with language . Tags   usually are designed to include
-# NPl/V+ V/J  NPl/V  R       P    N🅪Sg/V+  . NPl/V+ R       V   V/J      P  NSg/V
-> overt  morphological distinctions , although this   leads to inconsistencies such  as
-# NSg/J+ J+            NPl+         . C        I/Ddem NPl/V P  NPl             NSg/I NSg/R
-> case    - marking for pronouns but     not   nouns in      English   , and much         larger
-# NPr🅪/V+ . NSg/V   C/P NPl/V    NSg/C/P NSg/C NPl/V NPr/J/P NPr🅪/V/J+ . V/C NSg/I/J/R/Dq JC
-> cross      - language differences . The tag    sets  for heavily inflected languages such  as
-# NPr/V/J/P+ . N🅪Sg/V+  NPl/V+      . D+  NSg/V+ NPl/V C/P R       V/J       NPl/V+    NSg/I NSg/R
-> Greek   and Latin can    be     very large ; tagging words  in      agglutinative languages such
-# NPr/V/J V/C NPr/J NPr/VX NSg/VX J/R  NSg/J . NSg/V   NPl/V+ NPr/J/P ?             NPl/V+    NSg/I
-> as    Inuit languages may    be     virtually impossible . At    the other   extreme , Petrov et
-# NSg/R NPr/J NPl/V+    NPr/VX NSg/VX R         NSg/J      . NSg/P D   NSg/V/J NSg/J   . ?      ?
-=======
 > The most         popular " tag   set     " for POS  tagging for American English   is  probably the
 # D   NSg/I/J/R/Dq NSg/J   . NSg/V NPr/V/J . C/P NSg+ NSg/V   C/P NPr/J    NPr🅪/V/J+ VL3 R        D
 > Penn tag    set     , developed in      the Penn Treebank project . It       is  largely similar to
 # NPr+ NSg/V+ NPr/V/J . VP/J      NPr/J/P D   NPr+ ?        NSg/V+  . NPr/ISg+ VL3 R       NSg/J   P
 > the earlier Brown    Corpus and LOB   Corpus tag    sets   , though much         smaller . In
 # D   JC      NPr🅪/V/J NSg    V/C NSg/V NSg+   NSg/V+ NPl/V3 . V/C    NSg/I/J/R/Dq NSg/JC  . NPr/J/P
-> Europe , tag    sets   from the Eagles Guidelines see   wide  use    and include versions
-# NPr+   . NSg/V+ NPl/V3 P    D   NPl/V3 NPl+       NSg/V NSg/J NSg/V+ V/C NSg/V   NPl/V3+
+> Europe , tag    sets   from the Eagles Guidelines see   wide  use      and include versions
+# NPr+   . NSg/V+ NPl/V3 P    D   NPl/V3 NPl+       NSg/V NSg/J N🅪Sg/VB+ V/C NSg/V   NPl/V3+
 > for multiple languages .
 # C/P NSg/J/Dq NPl/V3+   .
 >
@@ -239,12 +141,11 @@
 > case    - marking for pronouns but     not   nouns  in      English   , and much         larger
 # NPr🅪/V+ . NSg/Vg  C/P NPl/V3   NSg/C/P NSg/C NPl/V3 NPr/J/P NPr🅪/V/J+ . V/C NSg/I/J/R/Dq JC
 > cross      - language differences . The tag    sets   for heavily inflected languages such  as
-# NPr/V/J/P+ . N🅪Sg/V+  NSg/V+      . D+  NSg/V+ NPl/V3 C/P R       VP/J      NPl/V3+   NSg/I NSg/R
+# NPr/V/J/P+ . N🅪Sg/V+  NPl/V+      . D+  NSg/V+ NPl/V3 C/P R       VP/J      NPl/V3+   NSg/I NSg/R
 > Greek   and Latin can    be      very large ; tagging words   in      agglutinative languages such
-# NPr/V/J V/C NPr/J NPr/VX NSg/VXL J/R  NSg/J . NSg/V   NPl/V3+ NPr/J/P ?             NPl/V3+   NSg/I
+# NPr/V/J V/C NPr/J NPr/VX NSg/VXB J/R  NSg/J . NSg/V   NPl/V3+ NPr/J/P ?             NPl/V3+   NSg/I
 > as    Inuit languages may    be      virtually impossible . At    the other   extreme , Petrov et
-# NSg/R NPr/J NPl/V3+   NPr/VX NSg/VXL R         NSg/J      . NSg/P D   NSg/V/J NSg/J   . ?      ?
->>>>>>> 9f3fca1d
+# NSg/R NPr/J NPl/V3+   NPr/VX NSg/VXB R         NSg/J      . NSg/P D   NSg/V/J NSg/J   . ?      ?
 > al. have   proposed a   " universal " tag    set     , with 12 categories ( for example , no
 # ?   NSg/VX VP/J     D/P . NSg/J     . NSg/V+ NPr/V/J . P    #  NPl+       . C/P NSg/V+  . NPr/P
 > subtypes of nouns  , verbs   , punctuation , and so        on  ) . Whether a   very small   set     of
@@ -300,7 +201,7 @@
 > This    corpus has been    used     for innumerable studies of word   - frequency and of
 # I/Ddem+ NSg+   V3  NSg/VPp VPPtPp/J C/P J           NPl/V3  P  NSg/V+ . NSg       V/C P
 > part     - of - speech  and inspired the development of similar " tagged " corpora in      many
-# NSg/V/J+ . P  . N🅪Sg/V+ V/C V/J      D   N🅪Sg        P  NSg/J   . V/J    . NPl+    NPr/J/P NSg/I/J/Dq
+# NSg/V/J+ . P  . N🅪Sg/V+ V/C VP/J     D   N🅪Sg        P  NSg/J   . V/J    . NPl+    NPr/J/P NSg/I/J/Dq
 > other   languages . Statistics derived by      analyzing it       formed the basis for most
 # NSg/V/J NPl/V3+   . NPl/V3+    VP/J    NSg/J/P Vg        NPr/ISg+ VP/J   D+  NSg+  C/P NSg/I/J/R/Dq
 > later part     - of - speech  tagging systems , such  as    CLAWS   and VOLSUNGA . However , by
@@ -318,38 +219,25 @@
 > natural language processing , because there are certain cases   where the correct
 # NSg/J   N🅪Sg/V+  Vg+        . C/P     +     V   I/J     NPl/V3+ NSg/C D   NSg/V/J
 > part    of speech  cannot be      decided  without understanding the semantics or    even    the
-# NSg/V/J P  N🅪Sg/V+ NSg/V  NSg/VXL NSg/VP/J C/P     N🅪Sg/Vg/J+    D   NPl+      NPr/C NSg/V/J D
+# NSg/V/J P  N🅪Sg/V+ NSg/V  NSg/VXB NSg/VP/J C/P     N🅪Sg/Vg/J+    D   NPl+      NPr/C NSg/V/J D
 > pragmatics of the context . This    is  extremely expensive , especially because
 # NPl        P  D   N🅪Sg/V+ . I/Ddem+ VL3 R         J         . R          C/P
 > analyzing the higher  levels  is  much         harder when    multiple part    - of - speech
 # Vg        D+  NSg/JC+ NPl/V3+ VL3 NSg/I/J/R/Dq JC     NSg/I/C NSg/J/Dq NSg/V/J . P  . N🅪Sg/V+
 > possibilities must  be      considered for each word   .
-# NPl+          NSg/V NSg/VXL VP/J       C/P Dq+  NSg/V+ .
->
-#
-<<<<<<< HEAD
-> Use    of hidden Markov models
-# N🅪Sg/V P  V/J    NPr    NPl/V+
->
-#
-> In      the mid      - 1980s , researchers in      Europe began to use    hidden Markov models ( HMMs )
-# NPr/J/P D   NSg/J/P+ . #d    . NPl         NPr/J/P NPr+   V     P  N🅪Sg/V V/J    NPr    NPl/V+ . ?    .
-> to disambiguate parts of speech  , when    working to tag   the Lancaster - Oslo - Bergen
-# P  V            NPl/V P  N🅪Sg/V+ . NSg/I/C V       P  NSg/V D   NPr       . NPr+ . NPr+
-> Corpus of British English   . HMMs involve counting cases  ( such  as    from the Brown
-# NSg    P  NPr/J   NPr🅪/V/J+ . ?    V       V        NPl/V+ . NSg/I NSg/R P    D   NPr🅪/V/J
-=======
-> Use   of hidden Markov models
-# NSg/V P  V/J    NPr    NPl/V3+
->
-#
-> In      the mid      - 1980s , researchers in      Europe began to use   hidden Markov models  ( HMMs )
-# NPr/J/P D   NSg/J/P+ . #d    . NPl         NPr/J/P NPr+   VPt   P  NSg/V V/J    NPr    NPl/V3+ . ?    .
+# NPl+          NSg/V NSg/VXB VP/J       C/P Dq+  NSg/V+ .
+>
+#
+> Use     of hidden Markov models
+# N🅪Sg/VB P  V/J    NPr    NPl/V3+
+>
+#
+> In      the mid      - 1980s , researchers in      Europe began to use     hidden Markov models  ( HMMs )
+# NPr/J/P D   NSg/J/P+ . #d    . NPl         NPr/J/P NPr+   VPt   P  N🅪Sg/VB V/J    NPr    NPl/V3+ . ?    .
 > to disambiguate parts  of speech  , when    working to tag   the Lancaster - Oslo - Bergen
 # P  V            NPl/V3 P  N🅪Sg/V+ . NSg/I/C Vg      P  NSg/V D   NPr       . NPr+ . NPr+
 > Corpus of British English   . HMMs involve counting cases   ( such  as    from the Brown
 # NSg    P  NPr/J   NPr🅪/V/J+ . ?    V       Vg       NPl/V3+ . NSg/I NSg/R P    D   NPr🅪/V/J
->>>>>>> 9f3fca1d
 > Corpus ) and making a   table of the probabilities of certain sequences . For
 # NSg+   . V/C NSg/Vg D/P NSg/V P  D   NPl           P  I/J     NPl/V3+   . C/P
 > example , once  you've seen    an  article such  as    ' the ' , perhaps the next    word   is  a
@@ -357,9 +245,9 @@
 > noun   40 % of the time      , an  adjective 40 % , and a   number     20 % . Knowing   this    , a
 # NSg/V+ #  . P  D   N🅪Sg/V/J+ . D/P NSg/V/J+  #  . . V/C D/P N🅪Sg/V/JC+ #  . . NSg/V/J/P I/Ddem+ . D/P+
 > program can    decide that          " can    " in      " the can    " is  far     more           likely to be      a   noun  than
-# NPr/V+  NPr/VX V      NSg/I/C/Ddem+ . NPr/VX . NPr/J/P . D+  NPr/VX . VL3 NSg/V/J NPr/I/V/J/R/Dq NSg/J  P  NSg/VXL D/P NSg/V C/P
+# NPr/V+  NPr/VX V      NSg/I/C/Ddem+ . NPr/VX . NPr/J/P . D+  NPr/VX . VL3 NSg/V/J NPr/I/V/J/R/Dq NSg/J  P  NSg/VXB D/P NSg/V C/P
 > a    verb   or    a   modal . The same method can    , of course , be      used     to benefit from
-# D/P+ NSg/V+ NPr/C D/P NSg/J . D+  I/J+ NSg/V+ NPr/VX . P  NSg/V+ . NSg/VXL VPPtPp/J P  NSg/V   P
+# D/P+ NSg/V+ NPr/C D/P NSg/J . D+  I/J+ NSg/V+ NPr/VX . P  NSg/V+ . NSg/VXB VPPtPp/J P  NSg/V   P
 > knowledge about the following  words   .
 # Nᴹ+       J/P   D+  NSg/Vg/J/P NPl/V3+ .
 >
@@ -369,7 +257,7 @@
 > but     triples or    even    larger sequences . So        , for example , if    you've just seen    a
 # NSg/C/P NPl/V3  NPr/C NSg/V/J JC     NPl/V3+   . NSg/I/J/C . C/P NSg/V+  . NSg/C W?     V/J  NSg/VPp D/P
 > noun   followed by      a   verb   , the next    item   may    be      very likely a   preposition ,
-# NSg/V+ VP/J     NSg/J/P D/P NSg/V+ . D   NSg/J/P NSg/V+ NPr/VX NSg/VXL J/R  NSg/J  D/P NSg/V       .
+# NSg/V+ VP/J     NSg/J/P D/P NSg/V+ . D   NSg/J/P NSg/V+ NPr/VX NSg/VXB J/R  NSg/J  D/P NSg/V       .
 > article , or    noun   , but     much         less      likely another verb   .
 # NSg/V+  . NPr/C NSg/V+ . NSg/C/P NSg/I/J/R/Dq V/J/R/C/P NSg/J  I/D     NSg/V+ .
 >
@@ -459,13 +347,13 @@
 > semantics is  required , but     those  proved negligibly rare    . This   convinced many       in
 # NPl+      VL3 VP/J     . NSg/C/P I/Ddem VP/J   R          NSg/V/J . I/Ddem VP/J      NSg/I/J/Dq NPr/J/P
 > the field  that          part     - of - speech  tagging could  usefully be      separated from the other
-# D+  NSg/V+ NSg/I/C/Ddem+ NSg/V/J+ . P  . N🅪Sg/V+ NSg/V   NSg/VX R        NSg/VXL VP/J      P    D   NSg/V/J
+# D+  NSg/V+ NSg/I/C/Ddem+ NSg/V/J+ . P  . N🅪Sg/V+ NSg/V   NSg/VX R        NSg/VXB VP/J      P    D   NSg/V/J
 > levels of processing ; this    , in      turn  , simplified the theory and practice of
 # NPl/V3 P  Vg+        . I/Ddem+ . NPr/J/P NSg/V . VP/J       D   N🅪Sg   V/C NSg/V    P
 > computerized language analysis and encouraged researchers to find  ways to
 # VP/J         N🅪Sg/V+  N🅪Sg+    V/C VP/J       NPl+        P  NSg/V NPl+ P
 > separate other   pieces  as    well    . Markov Models  became the standard method for the
-# NSg/V/J  NSg/V/J NPl/V3+ NSg/R NSg/V/J . NPr    NPl/V3+ VPtPp  D   NSg/J    NSg/V+ C/P D
+# NSg/V/J  NSg/V/J NPl/V3+ NSg/R NSg/V/J . NPr    NPl/V3+ VPt    D   NSg/J    NSg/V+ C/P D
 > part     - of - speech  assignment .
 # NSg/V/J+ . P  . N🅪Sg/V+ NSg+       .
 >
@@ -475,27 +363,15 @@
 >
 #
 > The methods already discussed involve working from a    pre      - existing corpus to
-<<<<<<< HEAD
-# D+  NPl/V+  W?      V/J       V       V       P    D/P+ NSg/V/P+ . V        NSg+   P
-> learn tag    probabilities . It       is , however , also possible to bootstrap using
-# NSg/V NSg/V+ NPl+          . NPr/ISg+ VL . C       . R/C  NSg/J    P  NSg/V     V
-> " unsupervised " tagging . Unsupervised tagging techniques use    an  untagged corpus
-# . V/J          . NSg/V   . V/J          NSg/V   NPl+       N🅪Sg/V D/P J        NSg+
-> for their training data  and produce the tagset by      induction . That          is , they
-# C/P D$+   Nᴹ/V+    N🅪Pl+ V/C Nᴹ/V    D   NSg    NSg/J/P N🅪Sg      . NSg/I/C/Ddem+ VL . IPl+
-> observe patterns in      word   use    , and derive part     - of - speech  categories themselves .
-# NSg/V   NPl/V+   NPr/J/P NSg/V+ N🅪Sg/V . V/C NSg/V  NSg/V/J+ . P  . N🅪Sg/V+ NPl+       IPl+       .
-=======
 # D+  NPl/V3+ W?      VP/J      V       Vg      P    D/P+ NSg/V/P+ . Vg       NSg+   P
 > learn tag    probabilities . It       is  , however , also possible to bootstrap using
-# NSg/V NSg/V+ NPl+          . NPr/ISg+ VL3 . C       . W?   NSg/J    P  NSg/V     Vg
-> " unsupervised " tagging . Unsupervised tagging techniques use   an  untagged corpus
-# . V/J          . NSg/V   . V/J          NSg/V   NPl+       NSg/V D/P J        NSg+
+# NSg/V NSg/V+ NPl+          . NPr/ISg+ VL3 . C       . R/C  NSg/J    P  NSg/V     Vg
+> " unsupervised " tagging . Unsupervised tagging techniques use     an  untagged corpus
+# . V/J          . NSg/V   . V/J          NSg/V   NPl+       N🅪Sg/VB D/P J        NSg+
 > for their training data  and produce the tagset by      induction . That          is  , they
-# C/P D$+   Nᴹ/Vg+   N🅪Pl+ V/C Nᴹ/V    D   NSg    NSg/J/P NSg       . NSg/I/C/Ddem+ VL3 . IPl+
-> observe patterns in      word   use   , and derive part     - of - speech  categories themselves .
-# NSg/V   NPl/V3+  NPr/J/P NSg/V+ NSg/V . V/C NSg/V  NSg/V/J+ . P  . N🅪Sg/V+ NPl+       IPl+       .
->>>>>>> 9f3fca1d
+# C/P D$+   Nᴹ/Vg+   N🅪Pl+ V/C Nᴹ/V    D   NSg    NSg/J/P N🅪Sg      . NSg/I/C/Ddem+ VL3 . IPl+
+> observe patterns in      word   use     , and derive part     - of - speech  categories themselves .
+# NSg/V   NPl/V3+  NPr/J/P NSg/V+ N🅪Sg/VB . V/C NSg/V  NSg/V/J+ . P  . N🅪Sg/V+ NPl+       IPl+       .
 > For example , statistics readily reveal that          " the " , " a   " , and " an  " occur in
 # C/P NSg/V+  . NPl/V3+    R       NSg/V  NSg/I/C/Ddem+ . D   . . . D/P . . V/C . D/P . V     NPr/J/P
 > similar contexts , while     " eat " occurs in      very different ones    . With sufficient
@@ -509,7 +385,7 @@
 >
 #
 > These   two  categories can    be      further subdivided into rule   - based , stochastic , and
-# I/Ddem+ NSg+ NPl+       NPr/VX NSg/VXL V/J     VP/J       P    NSg/V+ . VP/J  . J          . V/C
+# I/Ddem+ NSg+ NPl+       NPr/VX NSg/VXB V/J     VP/J       P    NSg/V+ . VP/J  . J          . V/C
 > neural approaches .
 # J      NPl/V3+    .
 >
@@ -525,20 +401,15 @@
 > known as    the forward - backward algorithm ) . Hidden Markov model    and visible Markov
 # VPp/J NSg/R D   NSg/V/J . NSg/J    NSg       . . V/J    NPr    NSg/V/J+ V/C J       NPr
 > model    taggers can    both   be      implemented using the Viterbi algorithm . The
-# NSg/V/J+ NPl     NPr/VX I/C/Dq NSg/VXL VP/J        Vg    D   ?       NSg       . D+
+# NSg/V/J+ NPl     NPr/VX I/C/Dq NSg/VXB VP/J        Vg    D   ?       NSg       . D+
 > rule   - based Brill tagger is  unusual in      that         it       learns a   set     of rule   patterns , and
 # NSg/V+ . VP/J  NSg/J NSg    VL3 NSg/J   NPr/J/P NSg/I/C/Ddem NPr/ISg+ NPl/V3 D/P NPr/V/J P  NSg/V+ NPl/V3+  . V/C
 > then    applies those  patterns rather    than optimizing a   statistical quantity .
 # NSg/J/C V3      I/Ddem NPl/V3+  NPr/V/J/R C/P  Vg         D/P J           N🅪Sg+    .
 >
 #
-<<<<<<< HEAD
-> Many        machine learning methods have   also been  applied to the problem of POS
-# NSg/I/J/Dq+ NSg/V+  V+       NPl/V+  NSg/VX R/C  NSg/V V/J     P  D   NSg/J   P  NSg+
-=======
 > Many        machine learning methods have   also been    applied to the problem of POS
-# NSg/I/J/Dq+ NSg/V+  Vg+      NPl/V3+ NSg/VX W?   NSg/VPp VP/J    P  D   NSg/J   P  NSg+
->>>>>>> 9f3fca1d
+# NSg/I/J/Dq+ NSg/V+  Vg+      NPl/V3+ NSg/VX R/C  NSg/VPp VP/J    P  D   NSg/J   P  NSg+
 > tagging . Methods such  as    SVM , maximum entropy classifier , perceptron , and
 # NSg/V   . NPl/V3+ NSg/I NSg/R ?   . NSg/J   NSg     NSg        . NSg        . V/C
 > nearest - neighbor    have   all          been    tried , and most         can    achieve accuracy above
@@ -552,27 +423,15 @@
 > Wiki   . This    comparison uses   the Penn tag    set     on  some     of the Penn Treebank data  ,
 # NSg/V+ . I/Ddem+ NSg+       NPl/V3 D+  NPr+ NSg/V+ NPr/V/J J/P I/J/R/Dq P  D   NPr+ ?        N🅪Pl+ .
 > so        the results are directly comparable . However , many       significant taggers are
-<<<<<<< HEAD
-# NSg/I/J/C D   NPl/V+  V   R/C      NSg/J      . C       . NSg/I/J/Dq NSg/J       NPl     V
+# NSg/I/J/C D   NPl/V3+ V   R/C      NSg/J      . C       . NSg/I/J/Dq NSg/J       NPl     V
 > not   included ( perhaps because of the labor         involved in      reconfiguring them     for
-# NSg/C V/J      . NSg/R   C/P     P  D   NPr🅪/V/Am/Au+ V/J      NPr/J/P V             NSg/IPl+ C/P
-> this   particular dataset ) . Thus , it       should not   be     assumed that         the results
-# I/Ddem NSg/J      NSg     . . NSg  . NPr/ISg+ VX     NSg/C NSg/VX V/J     NSg/I/C/Ddem D+  NPl/V+
-> reported here    are the best      that          can    be     achieved with a    given      approach ; nor   even
-# V/J      NSg/J/R V   D   NPr/VX/JS NSg/I/C/Ddem+ NPr/VX NSg/VX V/J      P    D/P+ NSg/V/J/P+ NSg/V+   . NSg/C NSg/V/J
-> the best       that          have   been  achieved with a    given      approach .
-# D+  NPr/VX/JS+ NSg/I/C/Ddem+ NSg/VX NSg/V V/J      P    D/P+ NSg/V/J/P+ NSg/V+   .
-=======
-# NSg/I/J/C D   NPl/V3+ V   R/C      NSg/J      . C       . NSg/I/J/Dq NSg/J       NPl     V
-> not   included ( perhaps because of the labor        involved in      reconfiguring them     for
-# NSg/C VP/J     . NSg/R   C/P     P  D   NPr/V/Am/Au+ VP/J     NPr/J/P Vg            NSg/IPl+ C/P
+# NSg/C VP/J     . NSg/R   C/P     P  D   NPr🅪/V/Am/Au+ VP/J     NPr/J/P Vg            NSg/IPl+ C/P
 > this   particular dataset ) . Thus , it       should not   be      assumed that         the results
-# I/Ddem NSg/J      NSg     . . NSg  . NPr/ISg+ VX     NSg/C NSg/VXL VP/J    NSg/I/C/Ddem D+  NPl/V3+
+# I/Ddem NSg/J      NSg     . . NSg  . NPr/ISg+ VX     NSg/C NSg/VXB VP/J    NSg/I/C/Ddem D+  NPl/V3+
 > reported here    are the best      that          can    be      achieved with a    given      approach ; nor   even
-# VP/J     NSg/J/R V   D   NPr/VX/JS NSg/I/C/Ddem+ NPr/VX NSg/VXL VP/J     P    D/P+ NSg/V/J/P+ NSg/V+   . NSg/C NSg/V/J
+# VP/J     NSg/J/R V   D   NPr/VX/JS NSg/I/C/Ddem+ NPr/VX NSg/VXB VP/J     P    D/P+ NSg/V/J/P+ NSg/V+   . NSg/C NSg/V/J
 > the best       that          have   been    achieved with a    given      approach .
 # D+  NPr/VX/JS+ NSg/I/C/Ddem+ NSg/VX NSg/VPp VP/J     P    D/P+ NSg/V/J/P+ NSg/V+   .
->>>>>>> 9f3fca1d
 >
 #
 > In      2014 , a    paper     reporting using the structure regularization method for
