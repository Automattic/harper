> <!--
# Unlintable
>            source: https://en.wikipedia.org/w/index.php?title=Part-of-speech_tagging&oldid=1275774341
# Unlintable Unlintable
>            license: CC BY-SA 4.0
# Unlintable Unlintable
>            -->
# Unlintable Unlintable
>            Part     - of - speech  tagging
# Unlintable NSg/V/J+ . P  . N🅪Sg/V+ NSg/V
>
#
> In      corpus linguistics , part     - of - speech  tagging ( POS  tagging or    PoS  tagging or
# NPr/J/P NSg+   NᴹSg+       . NSg/V/J+ . P  . N🅪Sg/V+ NSg/V   . NSg+ NSg/V   NPr/C NSg+ NSg/V   NPr/C
> POST      ) , also called grammatical tagging is  the process of marking up        a   word   in      a
# NPr🅪/V/P+ . . W?   VP/J   J           NSg/V   VL3 D   NSg/V   P  NSg/Vg  NSg/V/J/P D/P NSg/V+ NPr/J/P D/P
> text    ( corpus ) as    corresponding to a   particular part    of speech  , based on  both   its
# N🅪Sg/V+ . NSg+   . NSg/R NSg/Vg/J      P  D/P NSg/J      NSg/V/J P  N🅪Sg/V+ . VP/J  J/P I/C/Dq ISg/D$+
> definition and its     context . A   simplified form  of this    is  commonly taught to
# NSg        V/C ISg/D$+ N🅪Sg/V+ . D/P VP/J       NSg/V P  I/Ddem+ VL3 R        V      P
> school - age     children , in      the identification of words   as    nouns  , verbs   , adjectives ,
# NSg/V  . N🅪Sg/V+ NPl+     . NPr/J/P D   NSg            P  NPl/V3+ NSg/R NPl/V3 . NPl/V3+ . NPl/V3     .
> adverbs , etc.
# NPl/V3  . +
>
#
<<<<<<< HEAD
> Once  performed by      hand   , POS  tagging is  now       done      in      the context of computational
# NSg/C VP/J      NSg/J/P NSg/V+ . NSg+ NSg/V   VL3 NPr/V/J/C NSg/VPp/J NPr/J/P D   N🅪Sg/V  P  J
> linguistics , using algorithms which associate discrete terms   , as    well    as    hidden
# NᴹSg+       . Vg    NPl+       I/C+  NSg/V/J+  J        NPl/V3+ . NSg/R NSg/V/J NSg/R V/J
> parts  of speech  , by      a   set     of descriptive tags    . POS  - tagging algorithms fall    into
# NPl/V3 P  N🅪Sg/V+ . NSg/J/P D/P NPr/V/J P  NSg/J       NPl/V3+ . NSg+ . NSg/V   NPl+       NSg/VL+ P
> two distinctive groups  : rule   - based and stochastic . E. Brill's tagger , one       of the
# NSg NSg/J       NPl/V3+ . NSg/V+ . VP/J  V/C J          . ?  ?       NSg    . NSg/I/V/J P  D
> first   and most       widely used     English   POS  - taggers , employs rule   - based algorithms .
# NSg/V/J V/C NSg/I/J/Dq R      VPPtPp/J NPr🅪/V/J+ NSg+ . NPl     . NPl/V3  NSg/V+ . VP/J  NPl+       .
=======
> Once  performed by      hand   , POS  tagging is now       done    in      the context of computational
# NSg/C V/J       NSg/J/P NSg/V+ . NSg+ NSg/V   VL NPr/V/J/C NSg/V/J NPr/J/P D   N🅪Sg/V  P  J
> linguistics , using algorithms which associate discrete terms  , as    well    as    hidden
# NᴹSg+       . V     NPl+       I/C+  NSg/V/J+  J        NPl/V+ . NSg/R NSg/V/J NSg/R V/J
> parts of speech  , by      a   set     of descriptive tags   . POS  - tagging algorithms fall   into
# NPl/V P  N🅪Sg/V+ . NSg/J/P D/P NPr/V/J P  NSg/J       NPl/V+ . NSg+ . NSg/V   NPl+       NSg/V+ P
> two distinctive groups : rule   - based and stochastic . E. Brill's tagger , one       of the
# NSg NSg/J       NPl/V+ . NSg/V+ . V/J   V/C J          . ?  ?       NSg    . NSg/I/V/J P  D
> first   and most         widely used English   POS  - taggers , employs rule   - based algorithms .
# NSg/V/J V/C NSg/I/J/R/Dq R      V/J  NPr🅪/V/J+ NSg+ . NPl     . NPl/V   NSg/V+ . V/J   NPl+       .
>>>>>>> 29a0d529
>
#
> Principle
# N🅪Sg/V+
>
#
> Part     - of - speech  tagging is  harder than just having a   list  of words   and their
# NSg/V/J+ . P  . N🅪Sg/V+ NSg/V   VL3 JC     C/P  V/J  Vg     D/P NSg/V P  NPl/V3+ V/C D$+
> parts  of speech  , because some     words   can    represent more         than one       part    of speech
# NPl/V3 P  N🅪Sg/V+ . C/P     I/J/R/Dq NPl/V3+ NPr/VX V         NPr/I/V/J/Dq C/P  NSg/I/V/J NSg/V/J P  N🅪Sg/V+
> at    different times   , and because some     parts  of speech  are complex . This    is  not
# NSg/P NSg/J     NPl/V3+ . V/C C/P     I/J/R/Dq NPl/V3 P  N🅪Sg/V+ V   NSg/V/J . I/Ddem+ VL3 NSg/C
> rare    — in      natural languages ( as    opposed to many        artificial languages ) , a   large
# NSg/V/J . NPr/J/P NSg/J+  NPl/V3+   . NSg/R VP/J    P  NSg/I/J/Dq+ J+         NPl/V3+   . . D/P NSg/J
> percentage of word   - forms   are ambiguous . For example , even    " dogs    " , which is
# N🅪Sg       P  NSg/V+ . NPl/V3+ V   J         . C/P NSg/V+  . NSg/V/J . NPl/V3+ . . I/C+  VL3
> usually thought   of as    just a    plural noun   , can    also be      a    verb   :
# R       NSg/VPtPp P  NSg/R V/J  D/P+ NSg/J+ NSg/V+ . NPr/VX W?   NSg/VXL D/P+ NSg/V+ .
>
#
> The sailor dogs    the hatch  .
# D+  NSg+   NPl/V3+ D+  NSg/V+ .
>
#
> Correct grammatical tagging will   reflect that          " dogs    " is  here    used     as    a   verb   , not
# NSg/V/J J           NSg/V   NPr/VX V       NSg/I/C/Ddem+ . NPl/V3+ . VL3 NSg/J/R VPPtPp/J NSg/R D/P NSg/V+ . NSg/C
> as    the more         common  plural noun   . Grammatical context is  one       way   to determine
# NSg/R D   NPr/I/V/J/Dq NSg/V/J NSg/J  NSg/V+ . J+          N🅪Sg/V+ VL3 NSg/I/V/J NSg/J P  V
> this    ; semantic analysis can    also be      used     to infer that          " sailor " and " hatch "
# I/Ddem+ . NSg/J+   N🅪Sg+    NPr/VX W?   NSg/VXL VPPtPp/J P  V     NSg/I/C/Ddem+ . NSg+   . V/C . NSg/V .
> implicate " dogs    " as    1 ) in      the nautical context and 2 ) an  action   applied to the
# NSg/V     . NPl/V3+ . NSg/R # . NPr/J/P D   J        N🅪Sg/V+ V/C # . D/P NSg/V/J+ VP/J    P  D
> object " hatch " ( in      this   context , " dogs    " is  a   nautical term     meaning    " fastens ( a
# NSg/V+ . NSg/V . . NPr/J/P I/Ddem N🅪Sg/V+ . . NPl/V3+ . VL3 D/P J        NSg/V/J+ N🅪Sg/Vg/J+ . V3      . D/P
> watertight door   ) securely " ) .
# J          NSg/V+ . R        . . .
>
#
> Tag    sets
# NSg/V+ NPl/V3
>
#
> Schools commonly teach that         there are 9 parts  of speech in      English  : noun   , verb   ,
# NPl/V3+ R        NSg/V NSg/I/C/Ddem +     V   # NPl/V3 P  N🅪Sg/V NPr/J/P NPr🅪/V/J . NSg/V+ . NSg/V+ .
> article , adjective , preposition , pronoun , adverb , conjunction , and interjection .
# NSg/V+  . NSg/V/J+  . NSg/V       . NSg/V+  . NSg/V+ . NSg/V+      . V/C NSg+         .
> However , there are clearly many        more          categories and sub     - categories . For nouns  ,
# C       . +     V   R       NSg/I/J/Dq+ NPr/I/V/J/Dq+ NPl+       V/C NSg/V/P . NPl+       . C/P NPl/V3 .
> the plural , possessive , and singular forms   can    be      distinguished . In      many
# D   NSg/J  . NSg/J      . V/C NSg/J    NPl/V3+ NPr/VX NSg/VXL VP/J          . NPr/J/P NSg/I/J/Dq+
> languages words   are also marked for their " case   " ( role as    subject  , object ,
# NPl/V3+   NPl/V3+ V   W?   VP/J   C/P D$+   . NPr/V+ . . NSg  NSg/R NSg/V/J+ . NSg/V+ .
> etc. ) , grammatical gender   , and so        on  ; while     verbs   are marked for tense   , aspect ,
# +    . . J+          NSg/V/J+ . V/C NSg/I/J/C J/P . NSg/V/C/P NPl/V3+ V   VP/J   C/P NSg/V/J . NSg/V+ .
> and other    things  . In      some     tagging systems , different inflections of the same
# V/C NSg/V/J+ NPl/V3+ . NPr/J/P I/J/R/Dq NSg/V   NPl+    . NSg/J     NPl         P  D   I/J
> root   word   will   get   different parts  of speech  , resulting in      a   large number   of
# NPr/V+ NSg/V+ NPr/VX NSg/V NSg/J     NPl/V3 P  N🅪Sg/V+ . Vg        NPr/J/P D/P NSg/J NSg/V/JC P
> tags    . For example , NN for singular common  nouns  , NNS for plural common  nouns  , NP
# NPl/V3+ . C/P NSg/V+  . ?  C/P NSg/J    NSg/V/J NPl/V3 . ?   C/P NSg/J  NSg/V/J NPl/V3 . NPr
> for singular proper nouns  ( see   the POS  tags    used     in      the Brown    Corpus ) . Other
# C/P NSg/J    NSg/J  NPl/V3 . NSg/V D   NSg+ NPl/V3+ VPPtPp/J NPr/J/P D   NPr🅪/V/J NSg+   . . NSg/V/J
> tagging systems use   a   smaller number   of tags    and ignore fine    differences or
# NSg/V   NPl+    NSg/V D/P NSg/JC  NSg/V/JC P  NPl/V3+ V/C V      NSg/V/J NSg/V       NPr/C
> model    them     as    features somewhat independent from part     - of - speech  .
<<<<<<< HEAD
# NSg/V/J+ NSg/IPl+ NSg/R NPl/V3+  NSg/I    NSg/J       P    NSg/V/J+ . P  . N🅪Sg/V+ .
=======
# NSg/V/J+ NSg/IPl+ NSg/R NPl/V+   NSg/I/R  NSg/J       P    NSg/V/J+ . P  . N🅪Sg/V+ .
>>>>>>> 29a0d529
>
#
> In      part     - of - speech  tagging by      computer , it       is  typical to distinguish from 50 to
# NPr/J/P NSg/V/J+ . P  . N🅪Sg/V+ NSg/V   NSg/J/P NSg/V+   . NPr/ISg+ VL3 NSg/J   P  V           P    #  P
> 150 separate parts  of speech for English   . Work   on  stochastic methods for tagging
# #   NSg/V/J  NPl/V3 P  N🅪Sg/V C/P NPr🅪/V/J+ . N🅪Sg/V J/P J          NPl/V3+ C/P NSg/V
> Koine Greek   ( DeRose 1990 ) has used     over    1 , 000 parts  of speech  and found that
# ?     NPr/V/J . ?      #    . V3  VPPtPp/J NSg/J/P # . #   NPl/V3 P  N🅪Sg/V+ V/C NSg/V NSg/I/C/Ddem
> about as    many       words   were    ambiguous in      that         language as    in      English   . A
# J/P   NSg/R NSg/I/J/Dq NPl/V3+ NSg/VPt J         NPr/J/P NSg/I/C/Ddem N🅪Sg/V+  NSg/R NPr/J/P NPr🅪/V/J+ . D/P
> morphosyntactic descriptor in      the case  of morphologically rich    languages is
# ?               NSg        NPr/J/P D   NPr/V P  ?               NPr/V/J NPl/V3+   VL3
> commonly expressed using very short     mnemonics , such  as    Ncmsan for Category = Noun   ,
# R        VP/J      Vg    J/R  NPr/V/J/P NPl       . NSg/I NSg/R ?      C/P NSg+     . NSg/V+ .
> Type   = common  , Gender   = masculine , Number    = singular , Case   = accusative , Animate
# NSg/V+ . NSg/V/J . NSg/V/J+ . NSg/J     . NSg/V/JC+ . NSg/J    . NPr/V+ . NSg/J      . V/J
> = no    .
# . NPr/P .
>
#
<<<<<<< HEAD
> The most       popular " tag   set     " for POS  tagging for American English   is  probably the
# D   NSg/I/J/Dq NSg/J   . NSg/V NPr/V/J . C/P NSg+ NSg/V   C/P NPr/J    NPr🅪/V/J+ VL3 R        D
> Penn tag    set     , developed in      the Penn Treebank project . It       is  largely similar to
# NPr+ NSg/V+ NPr/V/J . VP/J      NPr/J/P D   NPr+ ?        NSg/V+  . NPr/ISg+ VL3 R       NSg/J   P
> the earlier Brown    Corpus and LOB   Corpus tag    sets   , though much       smaller . In
# D   JC      NPr🅪/V/J NSg    V/C NSg/V NSg+   NSg/V+ NPl/V3 . V/C    NSg/I/J/Dq NSg/JC  . NPr/J/P
> Europe , tag    sets   from the Eagles Guidelines see   wide  use    and include versions
# NPr+   . NSg/V+ NPl/V3 P    D   NPl/V3 NPl+       NSg/V NSg/J NSg/V+ V/C NSg/V   NPl/V3+
> for multiple languages .
# C/P NSg/J/Dq NPl/V3+   .
>
#
> POS  tagging work    has been    done      in      a   variety of languages , and the set     of POS
# NSg+ NSg/V   N🅪Sg/V+ V3  NSg/VPp NSg/VPp/J NPr/J/P D/P NSg     P  NPl/V3+   . V/C D   NPr/V/J P  NSg+
> tags    used     varies greatly with language . Tags    usually are designed to include
# NPl/V3+ VPPtPp/J NPl/V3 R       P    N🅪Sg/V+  . NPl/V3+ R       V   VP/J     P  NSg/V
> overt  morphological distinctions , although this   leads  to inconsistencies such  as
# NSg/J+ J+            NPl+         . C        I/Ddem NPl/V3 P  NPl             NSg/I NSg/R
> case   - marking for pronouns but     not   nouns  in      English   , and much       larger
# NPr/V+ . NSg/Vg  C/P NPl/V3   NSg/C/P NSg/C NPl/V3 NPr/J/P NPr🅪/V/J+ . V/C NSg/I/J/Dq JC
> cross      - language differences . The tag    sets   for heavily inflected languages such  as
# NPr/V/J/P+ . N🅪Sg/V+  NSg/V+      . D+  NSg/V+ NPl/V3 C/P R       VP/J      NPl/V3+   NSg/I NSg/R
> Greek   and Latin can    be      very large ; tagging words   in      agglutinative languages such
# NPr/V/J V/C NPr/J NPr/VX NSg/VXL J/R  NSg/J . NSg/V   NPl/V3+ NPr/J/P ?             NPl/V3+   NSg/I
> as    Inuit languages may    be      virtually impossible . At    the other   extreme , Petrov et
# NSg/R NPr/J NPl/V3+   NPr/VX NSg/VXL R         NSg/J      . NSg/P D   NSg/V/J NSg/J   . ?      ?
> al. have   proposed a   " universal " tag    set     , with 12 categories ( for example , no
# ?   NSg/VX VP/J     D/P . NSg/J     . NSg/V+ NPr/V/J . P    #  NPl+       . C/P NSg/V+  . NPr/P
> subtypes of nouns  , verbs   , punctuation , and so        on  ) . Whether a   very small   set     of
# NPl      P  NPl/V3 . NPl/V3+ . NᴹSg+       . V/C NSg/I/J/C J/P . . I/C     D/P J/R  NPr/V/J NPr/V/J P
> very broad tags    or    a   much       larger set     of more         precise ones    is  preferable , depends
# J/R  NSg/J NPl/V3+ NPr/C D/P NSg/I/J/Dq JC     NPr/V/J P  NPr/I/V/J/Dq V/J+    NPl/V3+ VL3 W?         . NPl/V3
> on  the purpose at    hand   . Automatic tagging is  easier on  smaller tag    - sets   .
# J/P D   N🅪Sg/V+ NSg/P NSg/V+ . NSg/J     NSg/V   VL3 NSg/JC J/P NSg/JC  NSg/V+ . NPl/V3 .
=======
> The most         popular " tag   set     " for POS  tagging for American English   is probably the
# D   NSg/I/J/R/Dq NSg/J   . NSg/V NPr/V/J . C/P NSg+ NSg/V   C/P NPr/J    NPr🅪/V/J+ VL R        D
> Penn tag    set     , developed in      the Penn Treebank project . It       is largely similar to
# NPr+ NSg/V+ NPr/V/J . V/J       NPr/J/P D   NPr+ ?        NSg/V+  . NPr/ISg+ VL R       NSg/J   P
> the earlier Brown    Corpus and LOB   Corpus tag    sets  , though much         smaller . In
# D   JC      NPr🅪/V/J NSg    V/C NSg/V NSg+   NSg/V+ NPl/V . V/C    NSg/I/J/R/Dq NSg/JC  . NPr/J/P
> Europe , tag    sets  from the Eagles Guidelines see   wide  use    and include versions
# NPr+   . NSg/V+ NPl/V P    D   NPl/V  NPl+       NSg/V NSg/J NSg/V+ V/C NSg/V   NPl/V+
> for multiple languages .
# C/P NSg/J/Dq NPl/V+    .
>
#
> POS  tagging work    has been  done    in      a   variety of languages , and the set     of POS
# NSg+ NSg/V   N🅪Sg/V+ V   NSg/V NSg/V/J NPr/J/P D/P NSg     P  NPl/V+    . V/C D   NPr/V/J P  NSg+
> tags   used varies greatly with language . Tags   usually are designed to include
# NPl/V+ V/J  NPl/V  R       P    N🅪Sg/V+  . NPl/V+ R       V   V/J      P  NSg/V
> overt  morphological distinctions , although this   leads to inconsistencies such  as
# NSg/J+ J+            NPl+         . C        I/Ddem NPl/V P  NPl             NSg/I NSg/R
> case   - marking for pronouns but     not   nouns in      English   , and much         larger
# NPr/V+ . NSg/V   C/P NPl/V    NSg/C/P NSg/C NPl/V NPr/J/P NPr🅪/V/J+ . V/C NSg/I/J/R/Dq JC
> cross      - language differences . The tag    sets  for heavily inflected languages such  as
# NPr/V/J/P+ . N🅪Sg/V+  NSg/V+      . D+  NSg/V+ NPl/V C/P R       V/J       NPl/V+    NSg/I NSg/R
> Greek   and Latin can    be     very large ; tagging words  in      agglutinative languages such
# NPr/V/J V/C NPr/J NPr/VX NSg/VX J/R  NSg/J . NSg/V   NPl/V+ NPr/J/P ?             NPl/V+    NSg/I
> as    Inuit languages may    be     virtually impossible . At    the other   extreme , Petrov et
# NSg/R NPr/J NPl/V+    NPr/VX NSg/VX R         NSg/J      . NSg/P D   NSg/V/J NSg/J   . ?      ?
> al. have   proposed a   " universal " tag    set     , with 12 categories ( for example , no
# ?   NSg/VX V/J      D/P . NSg/J     . NSg/V+ NPr/V/J . P    #  NPl+       . C/P NSg/V+  . NPr/P
> subtypes of nouns , verbs  , punctuation , and so        on  ) . Whether a   very small   set     of
# NPl      P  NPl/V . NPl/V+ . NᴹSg+       . V/C NSg/I/J/C J/P . . I/C     D/P J/R  NPr/V/J NPr/V/J P
> very broad tags   or    a   much         larger set     of more         precise ones   is preferable , depends
# J/R  NSg/J NPl/V+ NPr/C D/P NSg/I/J/R/Dq JC     NPr/V/J P  NPr/I/V/J/Dq V/J+    NPl/V+ VL W?         . NPl/V
> on  the purpose at    hand   . Automatic tagging is easier on  smaller tag    - sets  .
# J/P D   N🅪Sg/V+ NSg/P NSg/V+ . NSg/J     NSg/V   VL NSg/JC J/P NSg/JC  NSg/V+ . NPl/V .
>>>>>>> 29a0d529
>
#
> History
# N🅪Sg+
>
#
> The Brown     Corpus
# D+  NPr🅪/V/J+ NSg+
>
#
> Research on  part     - of - speech  tagging has been    closely tied to corpus linguistics .
# NᴹSg/V   J/P NSg/V/J+ . P  . N🅪Sg/V+ NSg/V   V3  NSg/VPp R       VP/J P  NSg    NᴹSg+       .
> The first   major   corpus of English  for computer analysis was the Brown    Corpus
# D   NSg/V/J NPr/V/J NSg    P  NPr🅪/V/J C/P NSg/V+   N🅪Sg+    VPt D   NPr🅪/V/J NSg
> developed at    Brown    University by      Henry Kučera and W. Nelson Francis , in      the
# VP/J      NSg/P NPr🅪/V/J NSg+       NSg/J/P NPr+  ?      V/C ?  NPr+   NPr+    . NPr/J/P D
> mid      - 1960s . It       consists of about 1 , 000 , 000 words  of running   English   prose text    ,
# NSg/J/P+ . #d    . NPr/ISg+ NPl/V3   P  J/P   # . #   . #   NPl/V3 P  NSg/V/J/P NPr🅪/V/J+ NSg/V N🅪Sg/V+ .
> made up        of 500 samples from randomly chosen   publications . Each sample is  2 , 000
# V    NSg/V/J/P P  #   NPl/V3+ P    R        NᴹSg/V/J NPl+         . Dq+  NSg/V+ VL3 # . #
> or    more         words   ( ending at    the first   sentence - end    after 2 , 000 words   , so        that         the
# NPr/C NPr/I/V/J/Dq NPl/V3+ . NSg/Vg NSg/P D   NSg/V/J NSg/V+   . NSg/V+ P     # . #   NPl/V3+ . NSg/I/J/C NSg/I/C/Ddem D
> corpus contains only  complete sentences ) .
# NSg+   V3       J/R/C NSg/V/J  NPl/V3+   . .
>
#
> The Brown     Corpus was painstakingly " tagged " with part     - of - speech  markers over
# D+  NPr🅪/V/J+ NSg+   VPt R             . V/J    . P    NSg/V/J+ . P  . N🅪Sg/V+ NPl/V3  NSg/J/P
> many        years . A    first    approximation was done      with a    program by      Greene and Rubin ,
# NSg/I/J/Dq+ NPl+  . D/P+ NSg/V/J+ N🅪Sg+         VPt NSg/VPp/J P    D/P+ NPr/V+  NSg/J/P NPr    V/C NPr   .
> which consisted of a   huge handmade list  of what   categories could  co       - occur at
# I/C+  VP/J      P  D/P J    NSg/J    NSg/V P  NSg/I+ NPl+       NSg/VX NPr/I/V+ . V     NSg/P
> all          . For example , article then    noun   can    occur , but     article then    verb   ( arguably )
# NSg/I/J/C/Dq . C/P NSg/V+  . NSg/V+  NSg/J/C NSg/V+ NPr/VX V     . NSg/C/P NSg/V+  NSg/J/C NSg/V+ . R        .
> cannot . The program got about 70 % correct . Its     results were    repeatedly reviewed
# NSg/V  . D+  NPr/V+  V   J/P   #  . NSg/V/J . ISg/D$+ NPl/V3+ NSg/VPt R          VP/J
> and corrected by      hand   , and later users sent  in      errata so        that          by      the late  70 s
# V/C VP/J      NSg/J/P NSg/V+ . V/C JC    NPl+  NSg/V NPr/J/P NSg    NSg/I/J/C NSg/I/C/Ddem+ NSg/J/P D   NSg/J #  ?
> the tagging was nearly perfect ( allowing for some     cases   on  which even    human
# D   NSg/V   VPt R      NSg/V/J . Vg       C/P I/J/R/Dq NPl/V3+ J/P I/C+  NSg/V/J NSg/V/J+
> speakers might     not   agree ) .
# +        NᴹSg/VX/J NSg/C V     . .
>
#
> This    corpus has been    used     for innumerable studies of word   - frequency and of
# I/Ddem+ NSg+   V3  NSg/VPp VPPtPp/J C/P J           NPl/V3  P  NSg/V+ . NSg       V/C P
> part     - of - speech  and inspired the development of similar " tagged " corpora in      many
# NSg/V/J+ . P  . N🅪Sg/V+ V/C V/J      D   N🅪Sg        P  NSg/J   . V/J    . NPl+    NPr/J/P NSg/I/J/Dq
> other   languages . Statistics derived by      analyzing it       formed the basis for most
<<<<<<< HEAD
# NSg/V/J NPl/V3+   . NPl/V3+    VP/J    NSg/J/P Vg        NPr/ISg+ VP/J   D+  NSg+  C/P NSg/I/J/Dq
> later part     - of - speech  tagging systems , such  as    CLAWS   and VOLSUNGA . However , by
# JC    NSg/V/J+ . P  . N🅪Sg/V+ NSg/V   NPl+    . NSg/I NSg/R NPl/V3+ V/C ?        . C       . NSg/J/P
> this    time      ( 2005 ) it       has been    superseded by      larger corpora such  as    the 100
# I/Ddem+ N🅪Sg/V/J+ . #    . NPr/ISg+ V3  NSg/VPp VP/J       NSg/J/P JC     NPl+    NSg/I NSg/R D   #
=======
# NSg/V/J NPl/V+    . NPl/V+     V/J     NSg/J/P V         NPr/ISg+ V/J    D+  NSg+  C/P NSg/I/J/R/Dq
> later part     - of - speech  tagging systems , such  as    CLAWS  and VOLSUNGA . However , by
# JC    NSg/V/J+ . P  . N🅪Sg/V+ NSg/V   NPl+    . NSg/I NSg/R NPl/V+ V/C ?        . C       . NSg/J/P
> this    time      ( 2005 ) it       has been  superseded by      larger corpora such  as    the 100
# I/Ddem+ N🅪Sg/V/J+ . #    . NPr/ISg+ V   NSg/V V/J        NSg/J/P JC     NPl+    NSg/I NSg/R D   #
>>>>>>> 29a0d529
> million word   British National Corpus , even    though larger corpora are rarely so
# NSg     NSg/V+ NPr/J   NSg/J    NSg+   . NSg/V/J V/C    JC     NPl+    V   R      NSg/I/J/C
> thoroughly curated .
# R          VP/J    .
>
#
> For some     time      , part     - of - speech  tagging was considered an  inseparable part    of
<<<<<<< HEAD
# C/P I/J/R/Dq N🅪Sg/V/J+ . NSg/V/J+ . P  . N🅪Sg/V+ NSg/V   VPt VP/J       D/P NSg/J       NSg/V/J P
> natural language processing , because there are certain cases   where the correct
# NSg/J   N🅪Sg/V+  Vg+        . C/P     +     V   I/J     NPl/V3+ NSg/C D   NSg/V/J
> part    of speech  cannot be      decided  without understanding the semantics or    even    the
# NSg/V/J P  N🅪Sg/V+ NSg/V  NSg/VXL NSg/VP/J C/P     N🅪Sg/Vg/J+    D   NPl+      NPr/C NSg/V/J D
> pragmatics of the context . This    is  extremely expensive , especially because
# NPl        P  D   N🅪Sg/V+ . I/Ddem+ VL3 R         J         . R          C/P
> analyzing the higher  levels  is  much       harder when    multiple part    - of - speech
# Vg        D+  NSg/JC+ NPl/V3+ VL3 NSg/I/J/Dq JC     NSg/I/C NSg/J/Dq NSg/V/J . P  . N🅪Sg/V+
> possibilities must  be      considered for each word   .
# NPl+          NSg/V NSg/VXL VP/J       C/P Dq+  NSg/V+ .
=======
# C/P I/J/R/Dq N🅪Sg/V/J+ . NSg/V/J+ . P  . N🅪Sg/V+ NSg/V   V   V/J        D/P NSg/J       NSg/V/J P
> natural language processing , because there are certain cases  where the correct
# NSg/J   N🅪Sg/V+  V+         . C/P     +     V   I/J     NPl/V+ NSg/C D   NSg/V/J
> part    of speech  cannot be     decided without understanding the semantics or    even    the
# NSg/V/J P  N🅪Sg/V+ NSg/V  NSg/VX NSg/V/J C/P     N🅪Sg/V/J+     D   NPl+      NPr/C NSg/V/J D
> pragmatics of the context . This    is extremely expensive , especially because
# NPl        P  D   N🅪Sg/V+ . I/Ddem+ VL R         J         . R          C/P
> analyzing the higher  levels is much         harder when    multiple part    - of - speech
# V         D+  NSg/JC+ NPl/V+ VL NSg/I/J/R/Dq JC     NSg/I/C NSg/J/Dq NSg/V/J . P  . N🅪Sg/V+
> possibilities must  be     considered for each word   .
# NPl+          NSg/V NSg/VX V/J        C/P Dq+  NSg/V+ .
>>>>>>> 29a0d529
>
#
> Use   of hidden Markov models
# NSg/V P  V/J    NPr    NPl/V3+
>
#
> In      the mid      - 1980s , researchers in      Europe began to use   hidden Markov models  ( HMMs )
# NPr/J/P D   NSg/J/P+ . #d    . NPl         NPr/J/P NPr+   VPt   P  NSg/V V/J    NPr    NPl/V3+ . ?    .
> to disambiguate parts  of speech  , when    working to tag   the Lancaster - Oslo - Bergen
# P  V            NPl/V3 P  N🅪Sg/V+ . NSg/I/C Vg      P  NSg/V D   NPr       . NPr+ . NPr+
> Corpus of British English   . HMMs involve counting cases   ( such  as    from the Brown
# NSg    P  NPr/J   NPr🅪/V/J+ . ?    V       Vg       NPl/V3+ . NSg/I NSg/R P    D   NPr🅪/V/J
> Corpus ) and making a   table of the probabilities of certain sequences . For
<<<<<<< HEAD
# NSg+   . V/C NSg/Vg D/P NSg/V P  D   NPl           P  I/J     NPl/V3+   . C/P
> example , once  you've seen    an  article such  as    ' the ' , perhaps the next    word   is  a
# NSg/V+  . NSg/C W?     NSg/VPp D/P NSg/V+  NSg/I NSg/R . D   . . NSg     D   NSg/J/P NSg/V+ VL3 D/P
=======
# NSg+   . V/C NSg/V  D/P NSg/V P  D   NPl           P  I/J     NPl/V+    . C/P
> example , once  you've seen  an  article such  as    ' the ' , perhaps the next    word   is a
# NSg/V+  . NSg/C W?     NSg/V D/P NSg/V+  NSg/I NSg/R . D   . . NSg/R   D   NSg/J/P NSg/V+ VL D/P
>>>>>>> 29a0d529
> noun   40 % of the time      , an  adjective 40 % , and a   number    20 % . Knowing   this    , a
# NSg/V+ #  . P  D   N🅪Sg/V/J+ . D/P NSg/V/J+  #  . . V/C D/P NSg/V/JC+ #  . . NSg/V/J/P I/Ddem+ . D/P+
> program can    decide that          " can    " in      " the can    " is  far     more         likely to be      a   noun  than
# NPr/V+  NPr/VX V      NSg/I/C/Ddem+ . NPr/VX . NPr/J/P . D+  NPr/VX . VL3 NSg/V/J NPr/I/V/J/Dq NSg/J  P  NSg/VXL D/P NSg/V C/P
> a    verb   or    a   modal . The same method can    , of course , be      used     to benefit from
# D/P+ NSg/V+ NPr/C D/P NSg/J . D+  I/J+ NSg/V+ NPr/VX . P  NSg/V+ . NSg/VXL VPPtPp/J P  NSg/V   P
> knowledge about the following  words   .
# NᴹSg+     J/P   D+  NSg/Vg/J/P NPl/V3+ .
>
#
> More         advanced ( " higher - order " ) HMMs learn the probabilities not   only  of pairs
<<<<<<< HEAD
# NPr/I/V/J/Dq VP/J     . . NSg/JC . NSg/V . . ?    NSg/V D   NPl+          NSg/C J/R/C P  NPl/V3+
> but     triples or    even    larger sequences . So        , for example , if    you've just seen    a
# NSg/C/P NPl/V3  NPr/C NSg/V/J JC     NPl/V3+   . NSg/I/J/C . C/P NSg/V+  . NSg/C W?     V/J  NSg/VPp D/P
> noun   followed by      a   verb   , the next    item   may    be      very likely a   preposition ,
# NSg/V+ VP/J     NSg/J/P D/P NSg/V+ . D   NSg/J/P NSg/V+ NPr/VX NSg/VXL J/R  NSg/J  D/P NSg/V       .
> article , or    noun   , but     much       less    likely another verb   .
# NSg/V+  . NPr/C NSg/V+ . NSg/C/P NSg/I/J/Dq V/J/C/P NSg/J  I/D     NSg/V+ .
=======
# NPr/I/V/J/Dq V/J      . . NSg/JC . NSg/V . . ?    NSg/V D   NPl+          NSg/C J/R/C P  NPl/V+
> but     triples or    even    larger sequences . So        , for example , if    you've just seen  a
# NSg/C/P NPl/V   NPr/C NSg/V/J JC     NPl/V+    . NSg/I/J/C . C/P NSg/V+  . NSg/C W?     V/J  NSg/V D/P
> noun   followed by      a   verb   , the next    item   may    be     very likely a   preposition ,
# NSg/V+ V/J      NSg/J/P D/P NSg/V+ . D   NSg/J/P NSg/V+ NPr/VX NSg/VX J/R  NSg/J  D/P NSg/V       .
> article , or    noun   , but     much         less    likely another verb   .
# NSg/V+  . NPr/C NSg/V+ . NSg/C/P NSg/I/J/R/Dq V/J/C/P NSg/J  I/D     NSg/V+ .
>>>>>>> 29a0d529
>
#
> When    several ambiguous words   occur together , the possibilities multiply .
# NSg/I/C J/Dq+   J+        NPl/V3+ V     J        . D+  NPl+          NSg/V    .
> However , it       is  easy    to enumerate every combination and to assign a   relative
# C       . NPr/ISg+ VL3 NSg/V/J P  V         Dq+   N🅪Sg+       V/C P  NSg/V  D/P NSg/J
> probability to each one        , by      multiplying together the probabilities of each
# NSg+        P  Dq   NSg/I/V/J+ . NSg/J/P Vg          J        D   NPl           P  Dq
> choice in      turn  . The combination with the highest probability is  then    chosen   . The
# NSg/J+ NPr/J/P NSg/V . D   N🅪Sg        P    D+  JS+     NSg+        VL3 NSg/J/C NᴹSg/V/J . D+
> European group  developed CLAWS   , a   tagging program that          did exactly this   and
# NSg/J+   NSg/V+ VP/J      NPl/V3+ . D/P NSg/V   NPr/V+  NSg/I/C/Ddem+ VPt R       I/Ddem V/C
> achieved accuracy in      the 93 – 95 % range  .
# VP/J     N🅪Sg+    NPr/J/P D   #  . #  . NSg/V+ .
>
#
<<<<<<< HEAD
> Eugene Charniak points  out         in      Statistical techniques for natural language
# NPr+   ?        NPl/V3+ NSg/V/J/R/P NPr/J/P J           NPl        C/P NSg/J+  N🅪Sg/V+
> parsing ( 1997 ) that          merely assigning the most       common  tag    to each known word   and
# Vg      . #    . NSg/I/C/Ddem+ R      Vg        D   NSg/I/J/Dq NSg/V/J NSg/V+ P  Dq   VPp/J NSg/V+ V/C
=======
> Eugene Charniak points out         in      Statistical techniques for natural language
# NPr+   ?        NPl/V+ NSg/V/J/R/P NPr/J/P J           NPl        C/P NSg/J+  N🅪Sg/V+
> parsing ( 1997 ) that          merely assigning the most         common  tag    to each known word   and
# V       . #    . NSg/I/C/Ddem+ R      V         D   NSg/I/J/R/Dq NSg/V/J NSg/V+ P  Dq   V/J   NSg/V+ V/C
>>>>>>> 29a0d529
> the tag    " proper noun   " to all          unknowns will   approach 90 % accuracy because many
# D   NSg/V+ . NSg/J  NSg/V+ . P  NSg/I/J/C/Dq NPl/V3+  NPr/VX NSg/V+   #  . N🅪Sg+    C/P     NSg/I/J/Dq
> words   are unambiguous , and many       others  only  rarely represent their less    - common
# NPl/V3+ V   J           . V/C NSg/I/J/Dq NPl/V3+ J/R/C R      V         D$+   V/J/C/P . NSg/V/J
> parts  of speech  .
# NPl/V3 P  N🅪Sg/V+ .
>
#
<<<<<<< HEAD
> CLAWS   pioneered the field of HMM - based part    of speech  tagging but     was quite
# NPl/V3+ VP/J      D   NSg/V P  V   . VP/J  NSg/V/J P  N🅪Sg/V+ NSg/V   NSg/C/P VPt NSg
> expensive since it       enumerated all          possibilities . It       sometimes had to resort to
# J         C/P   NPr/ISg+ VP/J       NSg/I/J/C/Dq NPl+          . NPr/ISg+ R         V   P  NSg/V  P
> backup methods when    there were    simply too many       options ( the Brown     Corpus
# NSg/J  NPl/V3+ NSg/I/C +     NSg/VPt R      W?  NSg/I/J/Dq NPl/V3  . D+  NPr🅪/V/J+ NSg+
> contains a   case   with 17 ambiguous words  in      a    row    , and there are words   such  as
# V3       D/P NPr/V+ P    #  J         NPl/V3 NPr/J/P D/P+ NSg/V+ . V/C +     V   NPl/V3+ NSg/I NSg/R
> " still   " that          can    represent as    many       as    7 distinct parts  of speech  .
# . NSg/V/J . NSg/I/C/Ddem+ NPr/VX V         NSg/R NSg/I/J/Dq NSg/R # V/J      NPl/V3 P  N🅪Sg/V+ .
>
#
> HMMs underlie the functioning of stochastic taggers and are used     in      various
# ?    V        D   Vg+         P  J          NPl     V/C V   VPPtPp/J NPr/J/P J
> algorithms one       of the most       widely used     being     the bi    - directional inference
# NPl+       NSg/I/V/J P  D   NSg/I/J/Dq R      VPPtPp/J N🅪Sg/Vg/C D   NSg/J . NSg/J       NSg+
=======
> CLAWS  pioneered the field of HMM - based part    of speech  tagging but     was quite
# NPl/V+ V/J       D   NSg/V P  V   . V/J   NSg/V/J P  N🅪Sg/V+ NSg/V   NSg/C/P V   R
> expensive since it       enumerated all          possibilities . It       sometimes had to resort to
# J         C/P   NPr/ISg+ V/J        NSg/I/J/C/Dq NPl+          . NPr/ISg+ R         V   P  NSg/V  P
> backup methods when    there were  simply too many       options ( the Brown     Corpus
# NSg/J  NPl/V+  NSg/I/C +     NSg/V R      W?  NSg/I/J/Dq NPl/V   . D+  NPr🅪/V/J+ NSg+
> contains a   case   with 17 ambiguous words in      a    row    , and there are words  such  as
# V        D/P NPr/V+ P    #  J         NPl/V NPr/J/P D/P+ NSg/V+ . V/C +     V   NPl/V+ NSg/I NSg/R
> " still   " that          can    represent as    many       as    7 distinct parts of speech  .
# . NSg/V/J . NSg/I/C/Ddem+ NPr/VX V         NSg/R NSg/I/J/Dq NSg/R # V/J      NPl/V P  N🅪Sg/V+ .
>
#
> HMMs underlie the functioning of stochastic taggers and are used in      various
# ?    V        D   V+          P  J          NPl     V/C V   V/J  NPr/J/P J
> algorithms one       of the most         widely used being    the bi    - directional inference
# NPl+       NSg/I/V/J P  D   NSg/I/J/R/Dq R      V/J  N🅪Sg/V/C D   NSg/J . NSg/J       NSg+
>>>>>>> 29a0d529
> algorithm .
# NSg       .
>
#
> Dynamic programming methods
# NSg/J+  NᴹSg/Vg+    NPl/V3+
>
#
> In      1987 , Steven DeRose and Kenneth W. Church independently developed dynamic
# NPr/J/P #    . NPr+   ?      V/C NPr+    ?  NPr/V+ R             VP/J      NSg/J
> programming algorithms to solve the same problem in      vastly less    time      . Their
# NᴹSg/Vg+    NPl+       P  NSg/V D   I/J  NSg/J+  NPr/J/P R      V/J/C/P N🅪Sg/V/J+ . D$+
> methods were    similar to the Viterbi algorithm known for some     time      in      other
# NPl/V3+ NSg/VPt NSg/J   P  D   ?       NSg       VPp/J C/P I/J/R/Dq N🅪Sg/V/J+ NPr/J/P NSg/V/J
> fields    . DeRose used     a   table of pairs   , while     Church used     a   table of triples and a
# NPrPl/V3+ . ?      VPPtPp/J D/P NSg/V P  NPl/V3+ . NSg/V/C/P NPr/V+ VPPtPp/J D/P NSg/V P  NPl/V3  V/C D/P
> method of estimating the values  for triples that          were    rare    or    nonexistent in      the
# NSg/V  P  Vg         D   NPl/V3+ C/P NPl/V3  NSg/I/C/Ddem+ NSg/VPt NSg/V/J NPr/C NSg/J       NPr/J/P D
> Brown    Corpus ( an  actual measurement of triple  probabilities would require a   much
# NPr🅪/V/J NSg+   . D/P NSg/J  NSg         P  NSg/V/J NPl+          VX    NSg/V   D/P NSg/I/J/R/Dq
> larger corpus ) . Both   methods achieved an  accuracy of over    95 % . DeRose's 1990
# JC     NSg+   . . I/C/Dq NPl/V3+ VP/J     D/P N🅪Sg+    P  NSg/J/P #  . . ?        #
> dissertation at    Brown    University included analyses     of the specific error  types   ,
# NSg+         NSg/P NPr🅪/V/J NSg+       VP/J     NPl/V3/Au/Br P  D   NSg/J    NSg/V+ NPl/V3+ .
> probabilities , and other   related data  , and replicated his     work    for Greek   , where
# NPl+          . V/C NSg/V/J J       N🅪Pl+ . V/C VP/J       ISg/D$+ N🅪Sg/V+ C/P NPr/V/J . NSg/C
> it       proved similarly effective .
# NPr/ISg+ VP/J   R         NSg/J     .
>
#
> These   findings were    surprisingly disruptive to the field of natural language
# I/Ddem+ NSg+     NSg/VPt R            J          P  D   NSg/V P  NSg/J+  N🅪Sg/V+
> processing . The accuracy reported was higher than the typical accuracy of very
# Vg+        . D+  N🅪Sg+    VP/J     VPt NSg/JC C/P  D   NSg/J   N🅪Sg     P  J/R
> sophisticated algorithms that          integrated part    of speech  choice with many       higher
# VP/J+         NPl+       NSg/I/C/Ddem+ VP/J       NSg/V/J P  N🅪Sg/V+ NSg/J+ P    NSg/I/J/Dq NSg/JC
> levels of linguistic analysis : syntax , morphology , semantics , and so        on  . CLAWS   ,
# NPl/V3 P  J          N🅪Sg     . NᴹSg+  . NᴹSg+      . NPl+      . V/C NSg/I/J/C J/P . NPl/V3+ .
> DeRose's and Church's methods did fail    for some     of the known cases   where
# ?        V/C NSg$     NPl/V3+ VPt NSg/V/J C/P I/J/R/Dq P  D   VPp/J NPl/V3+ NSg/C
> semantics is  required , but     those  proved negligibly rare    . This   convinced many       in
# NPl+      VL3 VP/J     . NSg/C/P I/Ddem VP/J   R          NSg/V/J . I/Ddem VP/J      NSg/I/J/Dq NPr/J/P
> the field  that          part     - of - speech  tagging could  usefully be      separated from the other
# D+  NSg/V+ NSg/I/C/Ddem+ NSg/V/J+ . P  . N🅪Sg/V+ NSg/V   NSg/VX R        NSg/VXL VP/J      P    D   NSg/V/J
> levels of processing ; this    , in      turn  , simplified the theory and practice of
# NPl/V3 P  Vg+        . I/Ddem+ . NPr/J/P NSg/V . VP/J       D   NSg    V/C NSg/V    P
> computerized language analysis and encouraged researchers to find  ways to
# VP/J         N🅪Sg/V+  N🅪Sg+    V/C VP/J       NPl+        P  NSg/V NPl+ P
> separate other   pieces  as    well    . Markov Models  became the standard method for the
# NSg/V/J  NSg/V/J NPl/V3+ NSg/R NSg/V/J . NPr    NPl/V3+ VPtPp  D   NSg/J    NSg/V+ C/P D
> part     - of - speech  assignment .
# NSg/V/J+ . P  . N🅪Sg/V+ NSg+       .
>
#
> Unsupervised taggers
# V/J          NPl
>
#
> The methods already discussed involve working from a    pre      - existing corpus to
# D+  NPl/V3+ W?      VP/J      V       Vg      P    D/P+ NSg/V/P+ . Vg       NSg+   P
> learn tag    probabilities . It       is  , however , also possible to bootstrap using
# NSg/V NSg/V+ NPl+          . NPr/ISg+ VL3 . C       . W?   NSg/J    P  NSg/V     Vg
> " unsupervised " tagging . Unsupervised tagging techniques use   an  untagged corpus
# . V/J          . NSg/V   . V/J          NSg/V   NPl+       NSg/V D/P J        NSg+
> for their training data  and produce the tagset by      induction . That          is  , they
# C/P D$+   NᴹSg/Vg+ N🅪Pl+ V/C NSg/V   D   NSg    NSg/J/P NSg       . NSg/I/C/Ddem+ VL3 . IPl+
> observe patterns in      word   use   , and derive part     - of - speech  categories themselves .
# NSg/V   NPl/V3+  NPr/J/P NSg/V+ NSg/V . V/C NSg/V  NSg/V/J+ . P  . N🅪Sg/V+ NPl+       IPl+       .
> For example , statistics readily reveal that          " the " , " a   " , and " an  " occur in
# C/P NSg/V+  . NPl/V3+    R       NSg/V  NSg/I/C/Ddem+ . D   . . . D/P . . V/C . D/P . V     NPr/J/P
> similar contexts , while     " eat " occurs in      very different ones    . With sufficient
# NSg/J+  NPl/V3+  . NSg/V/C/P . V   . V3     NPr/J/P J/R  NSg/J+    NPl/V3+ . P    J
> iteration , similarity classes of words   emerge that          are remarkably similar to
# NSg       . NSg        NPl/V3  P  NPl/V3+ NSg/V  NSg/I/C/Ddem+ V   R          NSg/J   P
> those  human   linguists would expect ; and the differences themselves sometimes
# I/Ddem NSg/V/J NPl+      VX    V      . V/C D   NSg/V+      IPl+       R
> suggest valuable new     insights .
# V       NSg/J    NSg/V/J NPl+     .
>
#
> These   two  categories can    be      further subdivided into rule   - based , stochastic , and
# I/Ddem+ NSg+ NPl+       NPr/VX NSg/VXL V/J     VP/J       P    NSg/V+ . VP/J  . J          . V/C
> neural approaches .
# J      NPl/V3+    .
>
#
> Other   taggers and methods
# NSg/V/J NPl     V/C NPl/V3+
>
#
> Some     current major   algorithms for part     - of - speech  tagging include the Viterbi
# I/J/R/Dq NSg/J   NPr/V/J NPl        C/P NSg/V/J+ . P  . N🅪Sg/V+ NSg/V   NSg/V   D   ?
> algorithm , Brill tagger , Constraint Grammar , and the Baum - Welch algorithm ( also
# NSg       . NSg/J NSg    . NSg+       N🅪Sg/V+ . V/C D   NPr  . ?     NSg       . W?
> known as    the forward - backward algorithm ) . Hidden Markov model    and visible Markov
<<<<<<< HEAD
# VPp/J NSg/R D   NSg/V/J . NSg/J    NSg       . . V/J    NPr    NSg/V/J+ V/C J       NPr
> model    taggers can    both   be      implemented using the Viterbi algorithm . The
# NSg/V/J+ NPl     NPr/VX I/C/Dq NSg/VXL VP/J        Vg    D   ?       NSg       . D+
> rule   - based Brill tagger is  unusual in      that         it       learns a   set     of rule   patterns , and
# NSg/V+ . VP/J  NSg/J NSg    VL3 NSg/J   NPr/J/P NSg/I/C/Ddem NPr/ISg+ NPl/V3 D/P NPr/V/J P  NSg/V+ NPl/V3+  . V/C
> then    applies those  patterns rather  than optimizing a   statistical quantity .
# NSg/J/C V3      I/Ddem NPl/V3+  NPr/V/J C/P  Vg         D/P J           NSg+     .
=======
# V/J   NSg/R D   NSg/V/J . NSg/J    NSg       . . V/J    NPr    NSg/V/J+ V/C J       NPr
> model    taggers can    both   be     implemented using the Viterbi algorithm . The
# NSg/V/J+ NPl     NPr/VX I/C/Dq NSg/VX V/J         V     D   ?       NSg       . D+
> rule   - based Brill tagger is unusual in      that         it       learns a   set     of rule   patterns , and
# NSg/V+ . V/J   NSg/J NSg    VL NSg/J   NPr/J/P NSg/I/C/Ddem NPr/ISg+ NPl/V  D/P NPr/V/J P  NSg/V+ NPl/V+   . V/C
> then    applies those  patterns rather    than optimizing a   statistical quantity .
# NSg/J/C V       I/Ddem NPl/V+   NPr/V/J/R C/P  V          D/P J           NSg+     .
>>>>>>> 29a0d529
>
#
> Many        machine learning methods have   also been    applied to the problem of POS
# NSg/I/J/Dq+ NSg/V+  Vg+      NPl/V3+ NSg/VX W?   NSg/VPp VP/J    P  D   NSg/J   P  NSg+
> tagging . Methods such  as    SVM , maximum entropy classifier , perceptron , and
<<<<<<< HEAD
# NSg/V   . NPl/V3+ NSg/I NSg/R ?   . NSg/J   NSg     NSg        . NSg        . V/C
> nearest - neighbor    have   all          been    tried , and most       can    achieve accuracy above
# JS      . NSg/V/J/Am+ NSg/VX NSg/I/J/C/Dq NSg/VPp VP/J  . V/C NSg/I/J/Dq NPr/VX V       N🅪Sg+    NSg/J/P
=======
# NSg/V   . NPl/V+  NSg/I NSg/R ?   . NSg/J   NSg     NSg        . NSg        . V/C
> nearest - neighbor    have   all          been  tried , and most         can    achieve accuracy above
# JS      . NSg/V/J/Am+ NSg/VX NSg/I/J/C/Dq NSg/V V/J   . V/C NSg/I/J/R/Dq NPr/VX V       N🅪Sg+    NSg/J/P
>>>>>>> 29a0d529
> 95 % . [ citation needed ]
# #  . . . NSg+     VP/J   .
>
#
> A   direct comparison of several methods is  reported ( with references ) at    the ACL
# D/P V/J    NSg        P  J/Dq+   NPl/V3+ VL3 VP/J     . P    NPl/V3+    . NSg/P D   NSg
> Wiki   . This    comparison uses   the Penn tag    set     on  some     of the Penn Treebank data  ,
# NSg/V+ . I/Ddem+ NSg+       NPl/V3 D+  NPr+ NSg/V+ NPr/V/J J/P I/J/R/Dq P  D   NPr+ ?        N🅪Pl+ .
> so        the results are directly comparable . However , many       significant taggers are
# NSg/I/J/C D   NPl/V3+ V   R/C      NSg/J      . C       . NSg/I/J/Dq NSg/J       NPl     V
> not   included ( perhaps because of the labor        involved in      reconfiguring them     for
<<<<<<< HEAD
# NSg/C VP/J     . NSg     C/P     P  D   NPr/V/Am/Au+ VP/J     NPr/J/P Vg            NSg/IPl+ C/P
> this   particular dataset ) . Thus , it       should not   be      assumed that         the results
# I/Ddem NSg/J      NSg     . . NSg  . NPr/ISg+ VX     NSg/C NSg/VXL VP/J    NSg/I/C/Ddem D+  NPl/V3+
> reported here    are the best      that          can    be      achieved with a    given      approach ; nor   even
# VP/J     NSg/J/R V   D   NPr/VX/JS NSg/I/C/Ddem+ NPr/VX NSg/VXL VP/J     P    D/P+ NSg/V/J/P+ NSg/V+   . NSg/C NSg/V/J
> the best       that          have   been    achieved with a    given      approach .
# D+  NPr/VX/JS+ NSg/I/C/Ddem+ NSg/VX NSg/VPp VP/J     P    D/P+ NSg/V/J/P+ NSg/V+   .
=======
# NSg/C V/J      . NSg/R   C/P     P  D   NPr/V/Am/Au+ V/J      NPr/J/P V             NSg/IPl+ C/P
> this   particular dataset ) . Thus , it       should not   be     assumed that         the results
# I/Ddem NSg/J      NSg     . . NSg  . NPr/ISg+ VX     NSg/C NSg/VX V/J     NSg/I/C/Ddem D+  NPl/V+
> reported here    are the best      that          can    be     achieved with a    given      approach ; nor   even
# V/J      NSg/J/R V   D   NPr/VX/JS NSg/I/C/Ddem+ NPr/VX NSg/VX V/J      P    D/P+ NSg/V/J/P+ NSg/V+   . NSg/C NSg/V/J
> the best       that          have   been  achieved with a    given      approach .
# D+  NPr/VX/JS+ NSg/I/C/Ddem+ NSg/VX NSg/V V/J      P    D/P+ NSg/V/J/P+ NSg/V+   .
>>>>>>> 29a0d529
>
#
> In      2014 , a    paper     reporting using the structure regularization method for
# NPr/J/P #    . D/P+ N🅪Sg/V/J+ Vg        Vg    D   N🅪Sg/V+   N🅪Sg           NSg/V  C/P
> part     - of - speech  tagging , achieving 97.36 % on  a   standard benchmark dataset .
# NSg/V/J+ . P  . N🅪Sg/V+ NSg/V   . Vg        #     . J/P D/P NSg/J    NSg/V     NSg     .<|MERGE_RESOLUTION|>--- conflicted
+++ resolved
@@ -24,7 +24,6 @@
 # NPl/V3  . +
 >
 #
-<<<<<<< HEAD
 > Once  performed by      hand   , POS  tagging is  now       done      in      the context of computational
 # NSg/C VP/J      NSg/J/P NSg/V+ . NSg+ NSg/V   VL3 NPr/V/J/C NSg/VPp/J NPr/J/P D   N🅪Sg/V  P  J
 > linguistics , using algorithms which associate discrete terms   , as    well    as    hidden
@@ -33,20 +32,8 @@
 # NPl/V3 P  N🅪Sg/V+ . NSg/J/P D/P NPr/V/J P  NSg/J       NPl/V3+ . NSg+ . NSg/V   NPl+       NSg/VL+ P
 > two distinctive groups  : rule   - based and stochastic . E. Brill's tagger , one       of the
 # NSg NSg/J       NPl/V3+ . NSg/V+ . VP/J  V/C J          . ?  ?       NSg    . NSg/I/V/J P  D
-> first   and most       widely used     English   POS  - taggers , employs rule   - based algorithms .
-# NSg/V/J V/C NSg/I/J/Dq R      VPPtPp/J NPr🅪/V/J+ NSg+ . NPl     . NPl/V3  NSg/V+ . VP/J  NPl+       .
-=======
-> Once  performed by      hand   , POS  tagging is now       done    in      the context of computational
-# NSg/C V/J       NSg/J/P NSg/V+ . NSg+ NSg/V   VL NPr/V/J/C NSg/V/J NPr/J/P D   N🅪Sg/V  P  J
-> linguistics , using algorithms which associate discrete terms  , as    well    as    hidden
-# NᴹSg+       . V     NPl+       I/C+  NSg/V/J+  J        NPl/V+ . NSg/R NSg/V/J NSg/R V/J
-> parts of speech  , by      a   set     of descriptive tags   . POS  - tagging algorithms fall   into
-# NPl/V P  N🅪Sg/V+ . NSg/J/P D/P NPr/V/J P  NSg/J       NPl/V+ . NSg+ . NSg/V   NPl+       NSg/V+ P
-> two distinctive groups : rule   - based and stochastic . E. Brill's tagger , one       of the
-# NSg NSg/J       NPl/V+ . NSg/V+ . V/J   V/C J          . ?  ?       NSg    . NSg/I/V/J P  D
-> first   and most         widely used English   POS  - taggers , employs rule   - based algorithms .
-# NSg/V/J V/C NSg/I/J/R/Dq R      V/J  NPr🅪/V/J+ NSg+ . NPl     . NPl/V   NSg/V+ . V/J   NPl+       .
->>>>>>> 29a0d529
+> first   and most         widely used     English   POS  - taggers , employs rule   - based algorithms .
+# NSg/V/J V/C NSg/I/J/R/Dq R      VPPtPp/J NPr🅪/V/J+ NSg+ . NPl     . NPl/V3  NSg/V+ . VP/J  NPl+       .
 >
 #
 > Principle
@@ -112,11 +99,7 @@
 > tagging systems use   a   smaller number   of tags    and ignore fine    differences or
 # NSg/V   NPl+    NSg/V D/P NSg/JC  NSg/V/JC P  NPl/V3+ V/C V      NSg/V/J NSg/V       NPr/C
 > model    them     as    features somewhat independent from part     - of - speech  .
-<<<<<<< HEAD
-# NSg/V/J+ NSg/IPl+ NSg/R NPl/V3+  NSg/I    NSg/J       P    NSg/V/J+ . P  . N🅪Sg/V+ .
-=======
-# NSg/V/J+ NSg/IPl+ NSg/R NPl/V+   NSg/I/R  NSg/J       P    NSg/V/J+ . P  . N🅪Sg/V+ .
->>>>>>> 29a0d529
+# NSg/V/J+ NSg/IPl+ NSg/R NPl/V3+  NSg/I/R  NSg/J       P    NSg/V/J+ . P  . N🅪Sg/V+ .
 >
 #
 > In      part     - of - speech  tagging by      computer , it       is  typical to distinguish from 50 to
@@ -137,13 +120,12 @@
 # . NPr/P .
 >
 #
-<<<<<<< HEAD
-> The most       popular " tag   set     " for POS  tagging for American English   is  probably the
-# D   NSg/I/J/Dq NSg/J   . NSg/V NPr/V/J . C/P NSg+ NSg/V   C/P NPr/J    NPr🅪/V/J+ VL3 R        D
+> The most         popular " tag   set     " for POS  tagging for American English   is  probably the
+# D   NSg/I/J/R/Dq NSg/J   . NSg/V NPr/V/J . C/P NSg+ NSg/V   C/P NPr/J    NPr🅪/V/J+ VL3 R        D
 > Penn tag    set     , developed in      the Penn Treebank project . It       is  largely similar to
 # NPr+ NSg/V+ NPr/V/J . VP/J      NPr/J/P D   NPr+ ?        NSg/V+  . NPr/ISg+ VL3 R       NSg/J   P
-> the earlier Brown    Corpus and LOB   Corpus tag    sets   , though much       smaller . In
-# D   JC      NPr🅪/V/J NSg    V/C NSg/V NSg+   NSg/V+ NPl/V3 . V/C    NSg/I/J/Dq NSg/JC  . NPr/J/P
+> the earlier Brown    Corpus and LOB   Corpus tag    sets   , though much         smaller . In
+# D   JC      NPr🅪/V/J NSg    V/C NSg/V NSg+   NSg/V+ NPl/V3 . V/C    NSg/I/J/R/Dq NSg/JC  . NPr/J/P
 > Europe , tag    sets   from the Eagles Guidelines see   wide  use    and include versions
 # NPr+   . NSg/V+ NPl/V3 P    D   NPl/V3 NPl+       NSg/V NSg/J NSg/V+ V/C NSg/V   NPl/V3+
 > for multiple languages .
@@ -156,8 +138,8 @@
 # NPl/V3+ VPPtPp/J NPl/V3 R       P    N🅪Sg/V+  . NPl/V3+ R       V   VP/J     P  NSg/V
 > overt  morphological distinctions , although this   leads  to inconsistencies such  as
 # NSg/J+ J+            NPl+         . C        I/Ddem NPl/V3 P  NPl             NSg/I NSg/R
-> case   - marking for pronouns but     not   nouns  in      English   , and much       larger
-# NPr/V+ . NSg/Vg  C/P NPl/V3   NSg/C/P NSg/C NPl/V3 NPr/J/P NPr🅪/V/J+ . V/C NSg/I/J/Dq JC
+> case   - marking for pronouns but     not   nouns  in      English   , and much         larger
+# NPr/V+ . NSg/Vg  C/P NPl/V3   NSg/C/P NSg/C NPl/V3 NPr/J/P NPr🅪/V/J+ . V/C NSg/I/J/R/Dq JC
 > cross      - language differences . The tag    sets   for heavily inflected languages such  as
 # NPr/V/J/P+ . N🅪Sg/V+  NSg/V+      . D+  NSg/V+ NPl/V3 C/P R       VP/J      NPl/V3+   NSg/I NSg/R
 > Greek   and Latin can    be      very large ; tagging words   in      agglutinative languages such
@@ -168,46 +150,10 @@
 # ?   NSg/VX VP/J     D/P . NSg/J     . NSg/V+ NPr/V/J . P    #  NPl+       . C/P NSg/V+  . NPr/P
 > subtypes of nouns  , verbs   , punctuation , and so        on  ) . Whether a   very small   set     of
 # NPl      P  NPl/V3 . NPl/V3+ . NᴹSg+       . V/C NSg/I/J/C J/P . . I/C     D/P J/R  NPr/V/J NPr/V/J P
-> very broad tags    or    a   much       larger set     of more         precise ones    is  preferable , depends
-# J/R  NSg/J NPl/V3+ NPr/C D/P NSg/I/J/Dq JC     NPr/V/J P  NPr/I/V/J/Dq V/J+    NPl/V3+ VL3 W?         . NPl/V3
+> very broad tags    or    a   much         larger set     of more         precise ones    is  preferable , depends
+# J/R  NSg/J NPl/V3+ NPr/C D/P NSg/I/J/R/Dq JC     NPr/V/J P  NPr/I/V/J/Dq V/J+    NPl/V3+ VL3 W?         . NPl/V3
 > on  the purpose at    hand   . Automatic tagging is  easier on  smaller tag    - sets   .
 # J/P D   N🅪Sg/V+ NSg/P NSg/V+ . NSg/J     NSg/V   VL3 NSg/JC J/P NSg/JC  NSg/V+ . NPl/V3 .
-=======
-> The most         popular " tag   set     " for POS  tagging for American English   is probably the
-# D   NSg/I/J/R/Dq NSg/J   . NSg/V NPr/V/J . C/P NSg+ NSg/V   C/P NPr/J    NPr🅪/V/J+ VL R        D
-> Penn tag    set     , developed in      the Penn Treebank project . It       is largely similar to
-# NPr+ NSg/V+ NPr/V/J . V/J       NPr/J/P D   NPr+ ?        NSg/V+  . NPr/ISg+ VL R       NSg/J   P
-> the earlier Brown    Corpus and LOB   Corpus tag    sets  , though much         smaller . In
-# D   JC      NPr🅪/V/J NSg    V/C NSg/V NSg+   NSg/V+ NPl/V . V/C    NSg/I/J/R/Dq NSg/JC  . NPr/J/P
-> Europe , tag    sets  from the Eagles Guidelines see   wide  use    and include versions
-# NPr+   . NSg/V+ NPl/V P    D   NPl/V  NPl+       NSg/V NSg/J NSg/V+ V/C NSg/V   NPl/V+
-> for multiple languages .
-# C/P NSg/J/Dq NPl/V+    .
->
-#
-> POS  tagging work    has been  done    in      a   variety of languages , and the set     of POS
-# NSg+ NSg/V   N🅪Sg/V+ V   NSg/V NSg/V/J NPr/J/P D/P NSg     P  NPl/V+    . V/C D   NPr/V/J P  NSg+
-> tags   used varies greatly with language . Tags   usually are designed to include
-# NPl/V+ V/J  NPl/V  R       P    N🅪Sg/V+  . NPl/V+ R       V   V/J      P  NSg/V
-> overt  morphological distinctions , although this   leads to inconsistencies such  as
-# NSg/J+ J+            NPl+         . C        I/Ddem NPl/V P  NPl             NSg/I NSg/R
-> case   - marking for pronouns but     not   nouns in      English   , and much         larger
-# NPr/V+ . NSg/V   C/P NPl/V    NSg/C/P NSg/C NPl/V NPr/J/P NPr🅪/V/J+ . V/C NSg/I/J/R/Dq JC
-> cross      - language differences . The tag    sets  for heavily inflected languages such  as
-# NPr/V/J/P+ . N🅪Sg/V+  NSg/V+      . D+  NSg/V+ NPl/V C/P R       V/J       NPl/V+    NSg/I NSg/R
-> Greek   and Latin can    be     very large ; tagging words  in      agglutinative languages such
-# NPr/V/J V/C NPr/J NPr/VX NSg/VX J/R  NSg/J . NSg/V   NPl/V+ NPr/J/P ?             NPl/V+    NSg/I
-> as    Inuit languages may    be     virtually impossible . At    the other   extreme , Petrov et
-# NSg/R NPr/J NPl/V+    NPr/VX NSg/VX R         NSg/J      . NSg/P D   NSg/V/J NSg/J   . ?      ?
-> al. have   proposed a   " universal " tag    set     , with 12 categories ( for example , no
-# ?   NSg/VX V/J      D/P . NSg/J     . NSg/V+ NPr/V/J . P    #  NPl+       . C/P NSg/V+  . NPr/P
-> subtypes of nouns , verbs  , punctuation , and so        on  ) . Whether a   very small   set     of
-# NPl      P  NPl/V . NPl/V+ . NᴹSg+       . V/C NSg/I/J/C J/P . . I/C     D/P J/R  NPr/V/J NPr/V/J P
-> very broad tags   or    a   much         larger set     of more         precise ones   is preferable , depends
-# J/R  NSg/J NPl/V+ NPr/C D/P NSg/I/J/R/Dq JC     NPr/V/J P  NPr/I/V/J/Dq V/J+    NPl/V+ VL W?         . NPl/V
-> on  the purpose at    hand   . Automatic tagging is easier on  smaller tag    - sets  .
-# J/P D   N🅪Sg/V+ NSg/P NSg/V+ . NSg/J     NSg/V   VL NSg/JC J/P NSg/JC  NSg/V+ . NPl/V .
->>>>>>> 29a0d529
 >
 #
 > History
@@ -257,19 +203,11 @@
 > part     - of - speech  and inspired the development of similar " tagged " corpora in      many
 # NSg/V/J+ . P  . N🅪Sg/V+ V/C V/J      D   N🅪Sg        P  NSg/J   . V/J    . NPl+    NPr/J/P NSg/I/J/Dq
 > other   languages . Statistics derived by      analyzing it       formed the basis for most
-<<<<<<< HEAD
-# NSg/V/J NPl/V3+   . NPl/V3+    VP/J    NSg/J/P Vg        NPr/ISg+ VP/J   D+  NSg+  C/P NSg/I/J/Dq
+# NSg/V/J NPl/V3+   . NPl/V3+    VP/J    NSg/J/P Vg        NPr/ISg+ VP/J   D+  NSg+  C/P NSg/I/J/R/Dq
 > later part     - of - speech  tagging systems , such  as    CLAWS   and VOLSUNGA . However , by
 # JC    NSg/V/J+ . P  . N🅪Sg/V+ NSg/V   NPl+    . NSg/I NSg/R NPl/V3+ V/C ?        . C       . NSg/J/P
 > this    time      ( 2005 ) it       has been    superseded by      larger corpora such  as    the 100
 # I/Ddem+ N🅪Sg/V/J+ . #    . NPr/ISg+ V3  NSg/VPp VP/J       NSg/J/P JC     NPl+    NSg/I NSg/R D   #
-=======
-# NSg/V/J NPl/V+    . NPl/V+     V/J     NSg/J/P V         NPr/ISg+ V/J    D+  NSg+  C/P NSg/I/J/R/Dq
-> later part     - of - speech  tagging systems , such  as    CLAWS  and VOLSUNGA . However , by
-# JC    NSg/V/J+ . P  . N🅪Sg/V+ NSg/V   NPl+    . NSg/I NSg/R NPl/V+ V/C ?        . C       . NSg/J/P
-> this    time      ( 2005 ) it       has been  superseded by      larger corpora such  as    the 100
-# I/Ddem+ N🅪Sg/V/J+ . #    . NPr/ISg+ V   NSg/V V/J        NSg/J/P JC     NPl+    NSg/I NSg/R D   #
->>>>>>> 29a0d529
 > million word   British National Corpus , even    though larger corpora are rarely so
 # NSg     NSg/V+ NPr/J   NSg/J    NSg+   . NSg/V/J V/C    JC     NPl+    V   R      NSg/I/J/C
 > thoroughly curated .
@@ -277,7 +215,6 @@
 >
 #
 > For some     time      , part     - of - speech  tagging was considered an  inseparable part    of
-<<<<<<< HEAD
 # C/P I/J/R/Dq N🅪Sg/V/J+ . NSg/V/J+ . P  . N🅪Sg/V+ NSg/V   VPt VP/J       D/P NSg/J       NSg/V/J P
 > natural language processing , because there are certain cases   where the correct
 # NSg/J   N🅪Sg/V+  Vg+        . C/P     +     V   I/J     NPl/V3+ NSg/C D   NSg/V/J
@@ -285,23 +222,10 @@
 # NSg/V/J P  N🅪Sg/V+ NSg/V  NSg/VXL NSg/VP/J C/P     N🅪Sg/Vg/J+    D   NPl+      NPr/C NSg/V/J D
 > pragmatics of the context . This    is  extremely expensive , especially because
 # NPl        P  D   N🅪Sg/V+ . I/Ddem+ VL3 R         J         . R          C/P
-> analyzing the higher  levels  is  much       harder when    multiple part    - of - speech
-# Vg        D+  NSg/JC+ NPl/V3+ VL3 NSg/I/J/Dq JC     NSg/I/C NSg/J/Dq NSg/V/J . P  . N🅪Sg/V+
+> analyzing the higher  levels  is  much         harder when    multiple part    - of - speech
+# Vg        D+  NSg/JC+ NPl/V3+ VL3 NSg/I/J/R/Dq JC     NSg/I/C NSg/J/Dq NSg/V/J . P  . N🅪Sg/V+
 > possibilities must  be      considered for each word   .
 # NPl+          NSg/V NSg/VXL VP/J       C/P Dq+  NSg/V+ .
-=======
-# C/P I/J/R/Dq N🅪Sg/V/J+ . NSg/V/J+ . P  . N🅪Sg/V+ NSg/V   V   V/J        D/P NSg/J       NSg/V/J P
-> natural language processing , because there are certain cases  where the correct
-# NSg/J   N🅪Sg/V+  V+         . C/P     +     V   I/J     NPl/V+ NSg/C D   NSg/V/J
-> part    of speech  cannot be     decided without understanding the semantics or    even    the
-# NSg/V/J P  N🅪Sg/V+ NSg/V  NSg/VX NSg/V/J C/P     N🅪Sg/V/J+     D   NPl+      NPr/C NSg/V/J D
-> pragmatics of the context . This    is extremely expensive , especially because
-# NPl        P  D   N🅪Sg/V+ . I/Ddem+ VL R         J         . R          C/P
-> analyzing the higher  levels is much         harder when    multiple part    - of - speech
-# V         D+  NSg/JC+ NPl/V+ VL NSg/I/J/R/Dq JC     NSg/I/C NSg/J/Dq NSg/V/J . P  . N🅪Sg/V+
-> possibilities must  be     considered for each word   .
-# NPl+          NSg/V NSg/VX V/J        C/P Dq+  NSg/V+ .
->>>>>>> 29a0d529
 >
 #
 > Use   of hidden Markov models
@@ -315,15 +239,9 @@
 > Corpus of British English   . HMMs involve counting cases   ( such  as    from the Brown
 # NSg    P  NPr/J   NPr🅪/V/J+ . ?    V       Vg       NPl/V3+ . NSg/I NSg/R P    D   NPr🅪/V/J
 > Corpus ) and making a   table of the probabilities of certain sequences . For
-<<<<<<< HEAD
 # NSg+   . V/C NSg/Vg D/P NSg/V P  D   NPl           P  I/J     NPl/V3+   . C/P
 > example , once  you've seen    an  article such  as    ' the ' , perhaps the next    word   is  a
-# NSg/V+  . NSg/C W?     NSg/VPp D/P NSg/V+  NSg/I NSg/R . D   . . NSg     D   NSg/J/P NSg/V+ VL3 D/P
-=======
-# NSg+   . V/C NSg/V  D/P NSg/V P  D   NPl           P  I/J     NPl/V+    . C/P
-> example , once  you've seen  an  article such  as    ' the ' , perhaps the next    word   is a
-# NSg/V+  . NSg/C W?     NSg/V D/P NSg/V+  NSg/I NSg/R . D   . . NSg/R   D   NSg/J/P NSg/V+ VL D/P
->>>>>>> 29a0d529
+# NSg/V+  . NSg/C W?     NSg/VPp D/P NSg/V+  NSg/I NSg/R . D   . . NSg/R   D   NSg/J/P NSg/V+ VL3 D/P
 > noun   40 % of the time      , an  adjective 40 % , and a   number    20 % . Knowing   this    , a
 # NSg/V+ #  . P  D   N🅪Sg/V/J+ . D/P NSg/V/J+  #  . . V/C D/P NSg/V/JC+ #  . . NSg/V/J/P I/Ddem+ . D/P+
 > program can    decide that          " can    " in      " the can    " is  far     more         likely to be      a   noun  than
@@ -335,23 +253,13 @@
 >
 #
 > More         advanced ( " higher - order " ) HMMs learn the probabilities not   only  of pairs
-<<<<<<< HEAD
 # NPr/I/V/J/Dq VP/J     . . NSg/JC . NSg/V . . ?    NSg/V D   NPl+          NSg/C J/R/C P  NPl/V3+
 > but     triples or    even    larger sequences . So        , for example , if    you've just seen    a
 # NSg/C/P NPl/V3  NPr/C NSg/V/J JC     NPl/V3+   . NSg/I/J/C . C/P NSg/V+  . NSg/C W?     V/J  NSg/VPp D/P
 > noun   followed by      a   verb   , the next    item   may    be      very likely a   preposition ,
 # NSg/V+ VP/J     NSg/J/P D/P NSg/V+ . D   NSg/J/P NSg/V+ NPr/VX NSg/VXL J/R  NSg/J  D/P NSg/V       .
-> article , or    noun   , but     much       less    likely another verb   .
-# NSg/V+  . NPr/C NSg/V+ . NSg/C/P NSg/I/J/Dq V/J/C/P NSg/J  I/D     NSg/V+ .
-=======
-# NPr/I/V/J/Dq V/J      . . NSg/JC . NSg/V . . ?    NSg/V D   NPl+          NSg/C J/R/C P  NPl/V+
-> but     triples or    even    larger sequences . So        , for example , if    you've just seen  a
-# NSg/C/P NPl/V   NPr/C NSg/V/J JC     NPl/V+    . NSg/I/J/C . C/P NSg/V+  . NSg/C W?     V/J  NSg/V D/P
-> noun   followed by      a   verb   , the next    item   may    be     very likely a   preposition ,
-# NSg/V+ V/J      NSg/J/P D/P NSg/V+ . D   NSg/J/P NSg/V+ NPr/VX NSg/VX J/R  NSg/J  D/P NSg/V       .
 > article , or    noun   , but     much         less    likely another verb   .
 # NSg/V+  . NPr/C NSg/V+ . NSg/C/P NSg/I/J/R/Dq V/J/C/P NSg/J  I/D     NSg/V+ .
->>>>>>> 29a0d529
 >
 #
 > When    several ambiguous words   occur together , the possibilities multiply .
@@ -368,17 +276,10 @@
 # VP/J     N🅪Sg+    NPr/J/P D   #  . #  . NSg/V+ .
 >
 #
-<<<<<<< HEAD
 > Eugene Charniak points  out         in      Statistical techniques for natural language
 # NPr+   ?        NPl/V3+ NSg/V/J/R/P NPr/J/P J           NPl        C/P NSg/J+  N🅪Sg/V+
-> parsing ( 1997 ) that          merely assigning the most       common  tag    to each known word   and
-# Vg      . #    . NSg/I/C/Ddem+ R      Vg        D   NSg/I/J/Dq NSg/V/J NSg/V+ P  Dq   VPp/J NSg/V+ V/C
-=======
-> Eugene Charniak points out         in      Statistical techniques for natural language
-# NPr+   ?        NPl/V+ NSg/V/J/R/P NPr/J/P J           NPl        C/P NSg/J+  N🅪Sg/V+
 > parsing ( 1997 ) that          merely assigning the most         common  tag    to each known word   and
-# V       . #    . NSg/I/C/Ddem+ R      V         D   NSg/I/J/R/Dq NSg/V/J NSg/V+ P  Dq   V/J   NSg/V+ V/C
->>>>>>> 29a0d529
+# Vg      . #    . NSg/I/C/Ddem+ R      Vg        D   NSg/I/J/R/Dq NSg/V/J NSg/V+ P  Dq   VPp/J NSg/V+ V/C
 > the tag    " proper noun   " to all          unknowns will   approach 90 % accuracy because many
 # D   NSg/V+ . NSg/J  NSg/V+ . P  NSg/I/J/C/Dq NPl/V3+  NPr/VX NSg/V+   #  . N🅪Sg+    C/P     NSg/I/J/Dq
 > words   are unambiguous , and many       others  only  rarely represent their less    - common
@@ -387,9 +288,8 @@
 # NPl/V3 P  N🅪Sg/V+ .
 >
 #
-<<<<<<< HEAD
 > CLAWS   pioneered the field of HMM - based part    of speech  tagging but     was quite
-# NPl/V3+ VP/J      D   NSg/V P  V   . VP/J  NSg/V/J P  N🅪Sg/V+ NSg/V   NSg/C/P VPt NSg
+# NPl/V3+ VP/J      D   NSg/V P  V   . VP/J  NSg/V/J P  N🅪Sg/V+ NSg/V   NSg/C/P VPt R
 > expensive since it       enumerated all          possibilities . It       sometimes had to resort to
 # J         C/P   NPr/ISg+ VP/J       NSg/I/J/C/Dq NPl+          . NPr/ISg+ R         V   P  NSg/V  P
 > backup methods when    there were    simply too many       options ( the Brown     Corpus
@@ -402,26 +302,8 @@
 #
 > HMMs underlie the functioning of stochastic taggers and are used     in      various
 # ?    V        D   Vg+         P  J          NPl     V/C V   VPPtPp/J NPr/J/P J
-> algorithms one       of the most       widely used     being     the bi    - directional inference
-# NPl+       NSg/I/V/J P  D   NSg/I/J/Dq R      VPPtPp/J N🅪Sg/Vg/C D   NSg/J . NSg/J       NSg+
-=======
-> CLAWS  pioneered the field of HMM - based part    of speech  tagging but     was quite
-# NPl/V+ V/J       D   NSg/V P  V   . V/J   NSg/V/J P  N🅪Sg/V+ NSg/V   NSg/C/P V   R
-> expensive since it       enumerated all          possibilities . It       sometimes had to resort to
-# J         C/P   NPr/ISg+ V/J        NSg/I/J/C/Dq NPl+          . NPr/ISg+ R         V   P  NSg/V  P
-> backup methods when    there were  simply too many       options ( the Brown     Corpus
-# NSg/J  NPl/V+  NSg/I/C +     NSg/V R      W?  NSg/I/J/Dq NPl/V   . D+  NPr🅪/V/J+ NSg+
-> contains a   case   with 17 ambiguous words in      a    row    , and there are words  such  as
-# V        D/P NPr/V+ P    #  J         NPl/V NPr/J/P D/P+ NSg/V+ . V/C +     V   NPl/V+ NSg/I NSg/R
-> " still   " that          can    represent as    many       as    7 distinct parts of speech  .
-# . NSg/V/J . NSg/I/C/Ddem+ NPr/VX V         NSg/R NSg/I/J/Dq NSg/R # V/J      NPl/V P  N🅪Sg/V+ .
->
-#
-> HMMs underlie the functioning of stochastic taggers and are used in      various
-# ?    V        D   V+          P  J          NPl     V/C V   V/J  NPr/J/P J
-> algorithms one       of the most         widely used being    the bi    - directional inference
-# NPl+       NSg/I/V/J P  D   NSg/I/J/R/Dq R      V/J  N🅪Sg/V/C D   NSg/J . NSg/J       NSg+
->>>>>>> 29a0d529
+> algorithms one       of the most         widely used     being     the bi    - directional inference
+# NPl+       NSg/I/V/J P  D   NSg/I/J/R/Dq R      VPPtPp/J N🅪Sg/Vg/C D   NSg/J . NSg/J       NSg+
 > algorithm .
 # NSg       .
 >
@@ -517,37 +399,21 @@
 > algorithm , Brill tagger , Constraint Grammar , and the Baum - Welch algorithm ( also
 # NSg       . NSg/J NSg    . NSg+       N🅪Sg/V+ . V/C D   NPr  . ?     NSg       . W?
 > known as    the forward - backward algorithm ) . Hidden Markov model    and visible Markov
-<<<<<<< HEAD
 # VPp/J NSg/R D   NSg/V/J . NSg/J    NSg       . . V/J    NPr    NSg/V/J+ V/C J       NPr
 > model    taggers can    both   be      implemented using the Viterbi algorithm . The
 # NSg/V/J+ NPl     NPr/VX I/C/Dq NSg/VXL VP/J        Vg    D   ?       NSg       . D+
 > rule   - based Brill tagger is  unusual in      that         it       learns a   set     of rule   patterns , and
 # NSg/V+ . VP/J  NSg/J NSg    VL3 NSg/J   NPr/J/P NSg/I/C/Ddem NPr/ISg+ NPl/V3 D/P NPr/V/J P  NSg/V+ NPl/V3+  . V/C
-> then    applies those  patterns rather  than optimizing a   statistical quantity .
-# NSg/J/C V3      I/Ddem NPl/V3+  NPr/V/J C/P  Vg         D/P J           NSg+     .
-=======
-# V/J   NSg/R D   NSg/V/J . NSg/J    NSg       . . V/J    NPr    NSg/V/J+ V/C J       NPr
-> model    taggers can    both   be     implemented using the Viterbi algorithm . The
-# NSg/V/J+ NPl     NPr/VX I/C/Dq NSg/VX V/J         V     D   ?       NSg       . D+
-> rule   - based Brill tagger is unusual in      that         it       learns a   set     of rule   patterns , and
-# NSg/V+ . V/J   NSg/J NSg    VL NSg/J   NPr/J/P NSg/I/C/Ddem NPr/ISg+ NPl/V  D/P NPr/V/J P  NSg/V+ NPl/V+   . V/C
 > then    applies those  patterns rather    than optimizing a   statistical quantity .
-# NSg/J/C V       I/Ddem NPl/V+   NPr/V/J/R C/P  V          D/P J           NSg+     .
->>>>>>> 29a0d529
+# NSg/J/C V3      I/Ddem NPl/V3+  NPr/V/J/R C/P  Vg         D/P J           NSg+     .
 >
 #
 > Many        machine learning methods have   also been    applied to the problem of POS
 # NSg/I/J/Dq+ NSg/V+  Vg+      NPl/V3+ NSg/VX W?   NSg/VPp VP/J    P  D   NSg/J   P  NSg+
 > tagging . Methods such  as    SVM , maximum entropy classifier , perceptron , and
-<<<<<<< HEAD
 # NSg/V   . NPl/V3+ NSg/I NSg/R ?   . NSg/J   NSg     NSg        . NSg        . V/C
-> nearest - neighbor    have   all          been    tried , and most       can    achieve accuracy above
-# JS      . NSg/V/J/Am+ NSg/VX NSg/I/J/C/Dq NSg/VPp VP/J  . V/C NSg/I/J/Dq NPr/VX V       N🅪Sg+    NSg/J/P
-=======
-# NSg/V   . NPl/V+  NSg/I NSg/R ?   . NSg/J   NSg     NSg        . NSg        . V/C
-> nearest - neighbor    have   all          been  tried , and most         can    achieve accuracy above
-# JS      . NSg/V/J/Am+ NSg/VX NSg/I/J/C/Dq NSg/V V/J   . V/C NSg/I/J/R/Dq NPr/VX V       N🅪Sg+    NSg/J/P
->>>>>>> 29a0d529
+> nearest - neighbor    have   all          been    tried , and most         can    achieve accuracy above
+# JS      . NSg/V/J/Am+ NSg/VX NSg/I/J/C/Dq NSg/VPp VP/J  . V/C NSg/I/J/R/Dq NPr/VX V       N🅪Sg+    NSg/J/P
 > 95 % . [ citation needed ]
 # #  . . . NSg+     VP/J   .
 >
@@ -559,23 +425,13 @@
 > so        the results are directly comparable . However , many       significant taggers are
 # NSg/I/J/C D   NPl/V3+ V   R/C      NSg/J      . C       . NSg/I/J/Dq NSg/J       NPl     V
 > not   included ( perhaps because of the labor        involved in      reconfiguring them     for
-<<<<<<< HEAD
-# NSg/C VP/J     . NSg     C/P     P  D   NPr/V/Am/Au+ VP/J     NPr/J/P Vg            NSg/IPl+ C/P
+# NSg/C VP/J     . NSg/R   C/P     P  D   NPr/V/Am/Au+ VP/J     NPr/J/P Vg            NSg/IPl+ C/P
 > this   particular dataset ) . Thus , it       should not   be      assumed that         the results
 # I/Ddem NSg/J      NSg     . . NSg  . NPr/ISg+ VX     NSg/C NSg/VXL VP/J    NSg/I/C/Ddem D+  NPl/V3+
 > reported here    are the best      that          can    be      achieved with a    given      approach ; nor   even
 # VP/J     NSg/J/R V   D   NPr/VX/JS NSg/I/C/Ddem+ NPr/VX NSg/VXL VP/J     P    D/P+ NSg/V/J/P+ NSg/V+   . NSg/C NSg/V/J
 > the best       that          have   been    achieved with a    given      approach .
 # D+  NPr/VX/JS+ NSg/I/C/Ddem+ NSg/VX NSg/VPp VP/J     P    D/P+ NSg/V/J/P+ NSg/V+   .
-=======
-# NSg/C V/J      . NSg/R   C/P     P  D   NPr/V/Am/Au+ V/J      NPr/J/P V             NSg/IPl+ C/P
-> this   particular dataset ) . Thus , it       should not   be     assumed that         the results
-# I/Ddem NSg/J      NSg     . . NSg  . NPr/ISg+ VX     NSg/C NSg/VX V/J     NSg/I/C/Ddem D+  NPl/V+
-> reported here    are the best      that          can    be     achieved with a    given      approach ; nor   even
-# V/J      NSg/J/R V   D   NPr/VX/JS NSg/I/C/Ddem+ NPr/VX NSg/VX V/J      P    D/P+ NSg/V/J/P+ NSg/V+   . NSg/C NSg/V/J
-> the best       that          have   been  achieved with a    given      approach .
-# D+  NPr/VX/JS+ NSg/I/C/Ddem+ NSg/VX NSg/V V/J      P    D/P+ NSg/V/J/P+ NSg/V+   .
->>>>>>> 29a0d529
 >
 #
 > In      2014 , a    paper     reporting using the structure regularization method for
