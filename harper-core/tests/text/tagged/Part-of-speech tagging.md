--- conflicted
+++ resolved
@@ -24,13 +24,8 @@
 # NPl/V3  . +
 >
 #
-<<<<<<< HEAD
-> Once  performed by      hand    , POS  tagging is  now     done      in      the context of computational
-# NSg/C VP/J      NSg/J/P NSg/VB+ . NSg+ NSg/Vg  VL3 NPr/J/C NSg/VPp/J NPr/J/P D   N🅪Sg/VB P  J
-=======
-> Once  performed by      hand    , POS  tagging is  now          done      in        the context of computational
-# NSg/C VP/J      NSg/J/P NSg/VB+ . NSg+ NSg/Vg  VL3 NSg/VB/J/R/C NSg/VPp/J NPr/J/R/P D   N🅪Sg/VB P  J
->>>>>>> 56a81b8d
+> Once  performed by      hand    , POS  tagging is  now       done      in        the context of computational
+# NSg/C VP/J      NSg/J/P NSg/VB+ . NSg+ NSg/Vg  VL3 NSg/J/R/C NSg/VPp/J NPr/J/R/P D   N🅪Sg/VB P  J
 > linguistics , using   algorithms which associate discrete terms   , as    well       as    hidden
 # Nᴹ+         . Nᴹ/Vg/J NPl+       I/C+  NSg/VB/J+ J        NPl/V3+ . NSg/R NSg/VB/J/R NSg/R VB/J
 > parts  of speech   , by      a   set       of descriptive tags    . POS  - tagging algorithms fall     into
@@ -85,26 +80,8 @@
 # NPl/V3+ R        NSg/VB NSg/I/C/Ddem R+    VB  # NPl/V3 P  N🅪Sg/VB NPr/J/R/P NPr🅪Sg/VB/J . NSg/VB+ . NSg/VB+ .
 > article , adjective , preposition , pronoun , adverb  , conjunction , and  interjection .
 # NSg/VB+ . NSg/VB/J+ . NSg/VB      . NSg/VB+ . NSg/VB+ . NSg/VB+     . VB/C N🅪Sg+        .
-<<<<<<< HEAD
-> However , there are clearly many        more          categories and  sub      - categories . For nouns  ,
-# C       . R+    VB  R       NSg/I/J/Dq+ NPr/I/J/R/Dq+ NPl+       VB/C NSg/VB/P . NPl+       . C/P NPl/V3 .
-> the plural , possessive , and  singular forms   can     be      distinguished . In      many
-# D   NSg/J  . NSg/J      . VB/C NSg/J    NPl/V3+ NPr/VXB NSg/VXB VP/J          . NPr/J/P NSg/I/J/Dq+
-> languages words   are also marked for their " case       " ( role as    subject   , object  ,
-# NPl/V3+   NPl/V3+ VB  R/C  VP/J   C/P D$+   . NPr🅪Sg/VB+ . . NSg  NSg/R NSg/VB/J+ . NSg/VB+ .
-> etc. ) , grammatical gender     , and  so        on  ; while      verbs   are marked for tense    , aspect   ,
-# +    . . J+          N🅪Sg/VB/J+ . VB/C NSg/I/J/C J/P . NSg/VB/C/P NPl/V3+ VB  VP/J   C/P NSg/VB/J . N🅪Sg/VB+ .
-> and  other     things . In      some     tagging systems , different inflections of the same
-# VB/C NSg/VB/J+ NPl+   . NPr/J/P I/J/R/Dq NSg/Vg  NPl+    . NSg/J     NPl         P  D   I/J
-> root    word    will    get    different parts  of speech   , resulting in      a   large number     of
-# NPr/VB+ NSg/VB+ NPr/VXB NSg/VB NSg/J     NPl/V3 P  N🅪Sg/VB+ . Nᴹ/Vg/J   NPr/J/P D/P NSg/J N🅪Sg/VB/JC P
-> tags    . For example , NN for singular common   nouns  , NNS for plural common   nouns  , NP
-# NPl/V3+ . C/P NSg/VB+ . ?  C/P NSg/J    NSg/VB/J NPl/V3 . ?   C/P NSg/J  NSg/VB/J NPl/V3 . NPr
-> for singular proper nouns  ( see    the POS  tags    used in      the Brown       Corpus ) . Other
-# C/P NSg/J    NSg/J  NPl/V3 . NSg/VB D   NSg+ NPl/V3+ VP/J NPr/J/P D   NPr🅪Sg/VB/J NSg+   . . NSg/VB/J
-=======
-> However , there are clearly many        more             categories and  sub      - categories . For   nouns  ,
-# C       . R+    VB  R       NSg/I/J/Dq+ NPr/I/VB/J/R/Dq+ NPl+       VB/C NSg/VB/P . NPl+       . R/C/P NPl/V3 .
+> However , there are clearly many        more          categories and  sub      - categories . For   nouns  ,
+# C       . R+    VB  R       NSg/I/J/Dq+ NPr/I/J/R/Dq+ NPl+       VB/C NSg/VB/P . NPl+       . R/C/P NPl/V3 .
 > the plural , possessive , and  singular forms   can     be      distinguished . In        many
 # D   NSg/J  . NSg/J      . VB/C NSg/J    NPl/V3+ NPr/VXB NSg/VXB VP/J          . NPr/J/R/P NSg/I/J/Dq+
 > languages words   are also marked for   their " case       " ( role as    subject   , object  ,
@@ -119,7 +96,6 @@
 # NPl/V3+ . R/C/P NSg/VB+ . ?  R/C/P NSg/J    NSg/VB/J NPl/V3 . ?   R/C/P NSg/J  NSg/VB/J NPl/V3 . NPr
 > for   singular proper nouns  ( see    the POS  tags    used in        the Brown       Corpus ) . Other
 # R/C/P NSg/J    NSg/J  NPl/V3 . NSg/VB D   NSg+ NPl/V3+ VP/J NPr/J/R/P D   NPr🅪Sg/VB/J NSg+   . . NSg/VB/J
->>>>>>> 56a81b8d
 > tagging systems use     a   smaller number     of tags    and  ignore fine     differences or
 # NSg/Vg  NPl+    N🅪Sg/VB D/P NSg/JC  N🅪Sg/VB/JC P  NPl/V3+ VB/C VB     NSg/VB/J NPl/VB      NPr/C
 > model     them     as    features somewhat independent from part      - of - speech   .
@@ -268,30 +244,18 @@
 # NSg/VB+ . NSg/C K      NSg/VPp D/P NSg/VB+ NSg/I NSg/R . D   . . NSg/R   D   NSg/J/P NSg/VB+ VL3 D/P
 > noun    40 % of the time       , an  adjective 40 % , and  a   number      20 % . Knowing    this    , a
 # NSg/VB+ #  . P  D   N🅪Sg/VB/J+ . D/P NSg/VB/J+ #  . . VB/C D/P N🅪Sg/VB/JC+ #  . . NSg/Vg/J/P I/Ddem+ . D/P+
-<<<<<<< HEAD
-> program can     decide that          " can     " in      " the can     " is  far      more         likely to be      a   noun   than
-# NPr/VB+ NPr/VXB VB     NSg/I/C/Ddem+ . NPr/VXB . NPr/J/P . D+  NPr/VXB . VL3 NSg/VB/J NPr/I/J/R/Dq NSg/J  P  NSg/VXB D/P NSg/VB C/P
-=======
-> program can     decide that          " can     " in        " the can     " is  far      more            likely to be      a   noun   than
-# NPr/VB+ NPr/VXB VB     NSg/I/C/Ddem+ . NPr/VXB . NPr/J/R/P . D+  NPr/VXB . VL3 NSg/VB/J NPr/I/VB/J/R/Dq NSg/J  P  NSg/VXB D/P NSg/VB C/P
->>>>>>> 56a81b8d
+> program can     decide that          " can     " in        " the can     " is  far      more         likely to be      a   noun   than
+# NPr/VB+ NPr/VXB VB     NSg/I/C/Ddem+ . NPr/VXB . NPr/J/R/P . D+  NPr/VXB . VL3 NSg/VB/J NPr/I/J/R/Dq NSg/J  P  NSg/VXB D/P NSg/VB C/P
 > a    verb    or    a   modal . The same method  can     , of course  , be      used to benefit from
 # D/P+ NSg/VB+ NPr/C D/P NSg/J . D+  I/J+ NSg/VB+ NPr/VXB . P  NSg/VB+ . NSg/VXB VP/J P  NSg/VB  P
 > knowledge about the following words   .
 # Nᴹ+       J/P   D+  Nᴹ/Vg/J/P NPl/V3+ .
 >
 #
-<<<<<<< HEAD
 > More         advanced ( " higher - order   " ) HMMs learn  the probabilities not     only  of pairs
 # NPr/I/J/R/Dq VP/J     . . NSg/JC . N🅪Sg/VB . . ?    NSg/VB D   NPl+          NSg/R/C J/R/C P  NPl/V3+
-> but     triples or    even     larger sequences . So        , for example , if    you've just seen    a
-# NSg/C/P NPl/V3  NPr/C NSg/VB/J JC     NPl/V3+   . NSg/I/J/C . C/P NSg/VB+ . NSg/C K      J    NSg/VPp D/P
-=======
-> More            advanced ( " higher - order   " ) HMMs learn  the probabilities not     only  of pairs
-# NPr/I/VB/J/R/Dq VP/J     . . NSg/JC . N🅪Sg/VB . . ?    NSg/VB D   NPl+          NSg/R/C J/R/C P  NPl/V3+
 > but     triples or    even     larger sequences . So        , for   example , if    you've just seen    a
-# NSg/C/P NPl/V3  NPr/C NSg/VB/J JC     NPl/V3+   . NSg/I/J/C . R/C/P NSg/VB+ . NSg/C K      VB/J NSg/VPp D/P
->>>>>>> 56a81b8d
+# NSg/C/P NPl/V3  NPr/C NSg/VB/J JC     NPl/V3+   . NSg/I/J/C . R/C/P NSg/VB+ . NSg/C K      J    NSg/VPp D/P
 > noun    followed by      a   verb    , the next    item    may     be      very likely a   preposition ,
 # NSg/VB+ VP/J     NSg/J/P D/P NSg/VB+ . D   NSg/J/P NSg/VB+ NPr/VXB NSg/VXB J/R  NSg/J  D/P NSg/VB      .
 > article , or    noun    , but     much         less       likely another verb    .
@@ -302,17 +266,10 @@
 # NSg/I/C J/Dq+   J+        NPl/V3+ VB    J        . D+  NPl+          NSg/VB   .
 > However , it       is  easy     to enumerate every combination and  to assign a   relative
 # C       . NPr/ISg+ VL3 NSg/VB/J P  VB        Dq+   N🅪Sg+       VB/C P  NSg/VB D/P NSg/J
-<<<<<<< HEAD
 > probability to each one      , by      multiplying together the probabilities of each
 # NSg+        P  Dq   NSg/I/J+ . NSg/J/P Nᴹ/Vg/J     J        D   NPl           P  Dq
-> choice  in      turn   . The combination with the highest probability is  then    chosen   . The
-# N🅪Sg/J+ NPr/J/P NSg/VB . D   N🅪Sg        P    D+  JS+     NSg+        VL3 NSg/J/C Nᴹ/VPp/J . D+
-=======
-> probability to each one         , by      multiplying together the probabilities of each
-# NSg+        P  Dq   NSg/I/VB/J+ . NSg/J/P Nᴹ/Vg/J     J        D   NPl           P  Dq
 > choice  in        turn   . The combination with the highest probability is  then    chosen   . The
 # N🅪Sg/J+ NPr/J/R/P NSg/VB . D   N🅪Sg        P    D+  JS+     NSg+        VL3 NSg/J/C Nᴹ/VPp/J . D+
->>>>>>> 56a81b8d
 > European group   developed CLAWS   , a   tagging program that          did exactly this   and
 # NSg/J+   NSg/VB+ VP/J      NPl/V3+ . D/P NSg/Vg  NPr/VB+ NSg/I/C/Ddem+ VPt R       I/Ddem VB/C
 > achieved accuracy in        the 93 – 95 % range    .
@@ -343,17 +300,10 @@
 # . NSg/VB/J . NSg/I/C/Ddem+ NPr/VXB VB        NSg/R NSg/I/J/Dq NSg/R # VB/J     NPl/V3 P  N🅪Sg/VB+ .
 >
 #
-<<<<<<< HEAD
-> HMMs underlie the functioning of stochastic taggers and  are used in      various
-# ?    VB       D   Nᴹ/Vg/J+    P  J          NPl     VB/C VB  VP/J NPr/J/P J
+> HMMs underlie the functioning of stochastic taggers and  are used in        various
+# ?    VB       D   Nᴹ/Vg/J+    P  J          NPl     VB/C VB  VP/J NPr/J/R/P J
 > algorithms one     of the most         widely used being       the bi    - directional inference
 # NPl+       NSg/I/J P  D   NSg/I/J/R/Dq R      VP/J N🅪Sg/Vg/J/C D   NSg/J . NSg/J       NSg+
-=======
-> HMMs underlie the functioning of stochastic taggers and  are used in        various
-# ?    VB       D   Nᴹ/Vg/J+    P  J          NPl     VB/C VB  VP/J NPr/J/R/P J
-> algorithms one        of the most         widely used being       the bi    - directional inference
-# NPl+       NSg/I/VB/J P  D   NSg/I/J/R/Dq R      VP/J N🅪Sg/Vg/J/C D   NSg/J . NSg/J       NSg+
->>>>>>> 56a81b8d
 > algorithm .
 # NSg       .
 >
@@ -418,25 +368,14 @@
 # NSg/VB NSg/VB+ NPl+          . NPr/ISg+ VL3 . C       . R/C  NSg/J    P  NSg/VB    Nᴹ/Vg/J
 > " unsupervised " tagging . Unsupervised tagging techniques use     an  untagged corpus
 # . VB/J         . NSg/Vg  . VB/J         NSg/Vg  NPl+       N🅪Sg/VB D/P J        NSg+
-<<<<<<< HEAD
-> for their training data  and  produce the tagset by      induction . That          is  , they
-# C/P D$+   Nᴹ/Vg/J+ N🅪Pl+ VB/C Nᴹ/VB   D   NSg    NSg/J/P N🅪Sg      . NSg/I/C/Ddem+ VL3 . IPl+
-> observe patterns in      word    use     , and  derive part      - of - speech   categories themselves .
-# NSg/VB  NPl/V3+  NPr/J/P NSg/VB+ N🅪Sg/VB . VB/C NSg/VB NSg/VB/J+ . P  . N🅪Sg/VB+ NPl+       IPl+       .
-> For example , statistics readily reveal that          " the " , " a   " , and  " an  " occur in
-# C/P NSg/VB+ . NPl/V3+    R       NSg/VB NSg/I/C/Ddem+ . D   . . . D/P . . VB/C . D/P . VB    NPr/J/P
-> similar contexts , while      " eat " occurs in      very different ones . With sufficient
-# NSg/J+  NPl/V3+  . NSg/VB/C/P . VB  . V3     NPr/J/P J/R  NSg/J+    NPl+ . P    J
-=======
 > for   their training data  and  produce the tagset by      induction . That          is  , they
 # R/C/P D$+   Nᴹ/Vg/J+ N🅪Pl+ VB/C Nᴹ/VB   D   NSg    NSg/J/P N🅪Sg      . NSg/I/C/Ddem+ VL3 . IPl+
 > observe patterns in        word    use     , and  derive part      - of - speech   categories themselves .
 # NSg/VB  NPl/V3+  NPr/J/R/P NSg/VB+ N🅪Sg/VB . VB/C NSg/VB NSg/VB/J+ . P  . N🅪Sg/VB+ NPl+       IPl+       .
 > For   example , statistics readily reveal that          " the " , " a   " , and  " an  " occur in
 # R/C/P NSg/VB+ . NPl/V3+    R       NSg/VB NSg/I/C/Ddem+ . D   . . . D/P . . VB/C . D/P . VB    NPr/J/R/P
-> similar contexts , while      " eat " occurs in        very different ones    . With sufficient
-# NSg/J+  NPl/V3+  . NSg/VB/C/P . VB  . V3     NPr/J/R/P J/R  NSg/J+    NPl/V3+ . P    J
->>>>>>> 56a81b8d
+> similar contexts , while      " eat " occurs in        very different ones . With sufficient
+# NSg/J+  NPl/V3+  . NSg/VB/C/P . VB  . V3     NPr/J/R/P J/R  NSg/J+    NPl+ . P    J
 > iteration , similarity classes of words   emerge that          are remarkably similar to
 # N🅪Sg      . NSg        NPl/V3  P  NPl/V3+ NSg/VB NSg/I/C/Ddem+ VB  R          NSg/J   P
 > those  human    linguists would expect ; and  the differences themselves sometimes
