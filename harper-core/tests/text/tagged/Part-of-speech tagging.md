> <!--
# Unlintable
>            source: https://en.wikipedia.org/w/index.php?title=Part-of-speech_tagging&oldid=1275774341
# Unlintable Unlintable
>            license: CC BY-SA 4.0
# Unlintable Unlintable
>            -->
# Unlintable Unlintable
>            Part     - of - speech  tagging
# Unlintable NSg/V/J+ . P  . N🅪Sg/V+ NSg/V
>
#
> In      corpus linguistics , part     - of - speech  tagging ( POS  tagging or    PoS  tagging or
# NPr/J/P NSg+   Nᴹ+         . NSg/V/J+ . P  . N🅪Sg/V+ NSg/V   . NSg+ NSg/V   NPr/C NSg+ NSg/V   NPr/C
> POST      ) , also called grammatical tagging is the process of marking up        a   word   in      a
# NPr🅪/V/P+ . . R/C  V/J    J           NSg/V   VL D   NSg/V   P  NSg/V   NSg/V/J/P D/P NSg/V+ NPr/J/P D/P
> text    ( corpus ) as    corresponding to a   particular part    of speech  , based on  both   its
# N🅪Sg/V+ . NSg+   . NSg/R NSg/V/J       P  D/P NSg/J      NSg/V/J P  N🅪Sg/V+ . V/J   J/P I/C/Dq ISg/D$+
> definition and its     context . A   simplified form   of this    is commonly taught to
# NSg        V/C ISg/D$+ N🅪Sg/V+ . D/P V/J        N🅪Sg/V P  I/Ddem+ VL R        V      P
> school - age     children , in      the identification of words  as    nouns , verbs  , adjectives ,
# N🅪Sg/V . N🅪Sg/V+ NPl+     . NPr/J/P D   Nᴹ             P  NPl/V+ NSg/R NPl/V . NPl/V+ . NPl/V      .
> adverbs , etc.
# NPl/V   . +
>
#
> Once  performed by      hand   , POS  tagging is now       done    in      the context of computational
# NSg/C V/J       NSg/J/P NSg/V+ . NSg+ NSg/V   VL NPr/V/J/C NSg/V/J NPr/J/P D   N🅪Sg/V  P  J
> linguistics , using algorithms which associate discrete terms  , as    well    as    hidden
# Nᴹ+         . V     NPl+       I/C+  NSg/V/J+  J        NPl/V+ . NSg/R NSg/V/J NSg/R V/J
> parts of speech  , by      a   set     of descriptive tags   . POS  - tagging algorithms fall    into
# NPl/V P  N🅪Sg/V+ . NSg/J/P D/P NPr/V/J P  NSg/J       NPl/V+ . NSg+ . NSg/V   NPl+       N🅪Sg/V+ P
> two distinctive groups : rule   - based and stochastic . E. Brill's tagger , one       of the
# NSg NSg/J       NPl/V+ . NSg/V+ . V/J   V/C J          . ?  ?       NSg    . NSg/I/V/J P  D
> first   and most         widely used English   POS  - taggers , employs rule   - based algorithms .
# NSg/V/J V/C NSg/I/J/R/Dq R      V/J  NPr🅪/V/J+ NSg+ . NPl     . NPl/V   NSg/V+ . V/J   NPl+       .
>
#
> Principle
# N🅪Sg/V+
>
#
> Part     - of - speech  tagging is harder than just having a   list  of words  and their
# NSg/V/J+ . P  . N🅪Sg/V+ NSg/V   VL JC     C/P  V/J  V      D/P NSg/V P  NPl/V+ V/C D$+
> parts of speech  , because some     words  can    represent more           than one       part    of speech
# NPl/V P  N🅪Sg/V+ . C/P     I/J/R/Dq NPl/V+ NPr/VX V         NPr/I/V/J/R/Dq C/P  NSg/I/V/J NSg/V/J P  N🅪Sg/V+
> at    different times  , and because some     parts of speech  are complex . This    is not
# NSg/P NSg/J     NPl/V+ . V/C C/P     I/J/R/Dq NPl/V P  N🅪Sg/V+ V   NSg/V/J . I/Ddem+ VL NSg/C
> rare    — in      natural languages ( as    opposed to many        artificial languages ) , a   large
# NSg/V/J . NPr/J/P NSg/J+  NPl/V+    . NSg/R V/J     P  NSg/I/J/Dq+ J+         NPl/V+    . . D/P NSg/J
> percentage of word   - forms  are ambiguous . For example , even    " dogs   " , which is
# N🅪Sg       P  NSg/V+ . NPl/V+ V   J         . C/P NSg/V+  . NSg/V/J . NPl/V+ . . I/C+  VL
> usually thought of as    just a    plural noun   , can    also be     a    verb   :
# R       N🅪Sg/V  P  NSg/R V/J  D/P+ NSg/J+ NSg/V+ . NPr/VX R/C  NSg/VX D/P+ NSg/V+ .
>
#
> The sailor dogs   the hatch  .
# D+  NSg+   NPl/V+ D+  NSg/V+ .
>
#
> Correct grammatical tagging will   reflect that          " dogs   " is here    used as    a   verb   , not
# NSg/V/J J           NSg/V   NPr/VX V       NSg/I/C/Ddem+ . NPl/V+ . VL NSg/J/R V/J  NSg/R D/P NSg/V+ . NSg/C
> as    the more           common  plural noun   . Grammatical context is one       way   to determine
# NSg/R D   NPr/I/V/J/R/Dq NSg/V/J NSg/J  NSg/V+ . J+          N🅪Sg/V+ VL NSg/I/V/J NSg/J P  V
> this    ; semantic analysis can    also be     used to infer that          " sailor " and " hatch "
# I/Ddem+ . NSg/J+   N🅪Sg+    NPr/VX R/C  NSg/VX V/J  P  V     NSg/I/C/Ddem+ . NSg+   . V/C . NSg/V .
> implicate " dogs   " as    1 ) in      the nautical context and 2 ) an  action    applied to the
# NSg/V     . NPl/V+ . NSg/R # . NPr/J/P D   J        N🅪Sg/V+ V/C # . D/P N🅪Sg/V/J+ V/J     P  D
> object " hatch " ( in      this   context , " dogs   " is a   nautical term     meaning   " fastens ( a
# NSg/V+ . NSg/V . . NPr/J/P I/Ddem N🅪Sg/V+ . . NPl/V+ . VL D/P J        NSg/V/J+ N🅪Sg/V/J+ . V       . D/P
> watertight door   ) securely " ) .
# J          NSg/V+ . R        . . .
>
#
> Tag    sets
# NSg/V+ NPl/V
>
#
> Schools commonly teach that         there are 9 parts of speech in      English  : noun   , verb   ,
# NPl/V+  R        NSg/V NSg/I/C/Ddem +     V   # NPl/V P  N🅪Sg/V NPr/J/P NPr🅪/V/J . NSg/V+ . NSg/V+ .
> article , adjective , preposition , pronoun , adverb , conjunction , and interjection .
<<<<<<< HEAD
# NSg/V+  . NSg/V/J+  . NSg/V       . NSg/V+  . NSg/V+ . NSg/V+      . V/C N🅪Sg+        .
> However , there are clearly many        more          categories and sub     - categories . For nouns ,
# C       . +     V   R       NSg/I/J/Dq+ NPr/I/V/J/Dq+ NPl+       V/C NSg/V/P . NPl+       . C/P NPl/V .
=======
# NSg/V+  . NSg/V/J+  . NSg/V       . NSg/V+  . NSg/V+ . NSg/V+      . V/C NSg+         .
> However , there are clearly many        more            categories and sub     - categories . For nouns ,
# C       . +     V   R       NSg/I/J/Dq+ NPr/I/V/J/R/Dq+ NPl+       V/C NSg/V/P . NPl+       . C/P NPl/V .
>>>>>>> 7e6aec91
> the plural , possessive , and singular forms  can    be     distinguished . In      many
# D   NSg/J  . NSg/J      . V/C NSg/J    NPl/V+ NPr/VX NSg/VX V/J           . NPr/J/P NSg/I/J/Dq+
> languages words  are also marked for their " case    " ( role as    subject  , object ,
# NPl/V+    NPl/V+ V   R/C  V/J    C/P D$+   . NPr🅪/V+ . . NSg  NSg/R NSg/V/J+ . NSg/V+ .
> etc. ) , grammatical gender    , and so        on  ; while     verbs  are marked for tense   , aspect ,
# +    . . J+          N🅪Sg/V/J+ . V/C NSg/I/J/C J/P . NSg/V/C/P NPl/V+ V   V/J    C/P NSg/V/J . NSg/V+ .
> and other    things . In      some     tagging systems , different inflections of the same
# V/C NSg/V/J+ NPl/V+ . NPr/J/P I/J/R/Dq NSg/V   NPl+    . NSg/J     NPl         P  D   I/J
> root   word   will   get   different parts of speech  , resulting in      a   large number    of
# NPr/V+ NSg/V+ NPr/VX NSg/V NSg/J     NPl/V P  N🅪Sg/V+ . V         NPr/J/P D/P NSg/J N🅪Sg/V/JC P
> tags   . For example , NN for singular common  nouns , NNS for plural common  nouns , NP
# NPl/V+ . C/P NSg/V+  . ?  C/P NSg/J    NSg/V/J NPl/V . ?   C/P NSg/J  NSg/V/J NPl/V . NPr
> for singular proper nouns ( see   the POS  tags   used in      the Brown    Corpus ) . Other
# C/P NSg/J    NSg/J  NPl/V . NSg/V D   NSg+ NPl/V+ V/J  NPr/J/P D   NPr🅪/V/J NSg+   . . NSg/V/J
> tagging systems use    a   smaller number    of tags   and ignore fine    differences or
# NSg/V   NPl+    N🅪Sg/V D/P NSg/JC  N🅪Sg/V/JC P  NPl/V+ V/C V      NSg/V/J NPl/V       NPr/C
> model    them     as    features somewhat independent from part     - of - speech  .
# NSg/V/J+ NSg/IPl+ NSg/R NPl/V+   NSg/I/R  NSg/J       P    NSg/V/J+ . P  . N🅪Sg/V+ .
>
#
> In      part     - of - speech  tagging by      computer , it       is typical to distinguish from 50 to
# NPr/J/P NSg/V/J+ . P  . N🅪Sg/V+ NSg/V   NSg/J/P NSg/V+   . NPr/ISg+ VL NSg/J   P  V           P    #  P
> 150 separate parts of speech for English   . Work   on  stochastic methods for tagging
# #   NSg/V/J  NPl/V P  N🅪Sg/V C/P NPr🅪/V/J+ . N🅪Sg/V J/P J          NPl/V+  C/P NSg/V
> Koine Greek   ( DeRose 1990 ) has used over    1 , 000 parts of speech  and found that
# ?     NPr/V/J . ?      #    . V   V/J  NSg/J/P # . #   NPl/V P  N🅪Sg/V+ V/C NSg/V NSg/I/C/Ddem
> about as    many       words  were  ambiguous in      that         language as    in      English   . A
# J/P   NSg/R NSg/I/J/Dq NPl/V+ NSg/V J         NPr/J/P NSg/I/C/Ddem N🅪Sg/V+  NSg/R NPr/J/P NPr🅪/V/J+ . D/P
> morphosyntactic descriptor in      the case   of morphologically rich    languages is
# ?               NSg        NPr/J/P D   NPr🅪/V P  ?               NPr/V/J NPl/V+    VL
> commonly expressed using very short     mnemonics , such  as    Ncmsan for Category = Noun   ,
# R        V/J       V     J/R  NPr/V/J/P NPl       . NSg/I NSg/R ?      C/P NSg+     . NSg/V+ .
> Type   = common  , Gender    = masculine , Number     = singular , Case    = accusative , Animate
# NSg/V+ . NSg/V/J . N🅪Sg/V/J+ . NSg/J     . N🅪Sg/V/JC+ . NSg/J    . NPr🅪/V+ . NSg/J      . V/J
> = no    .
# . NPr/P .
>
#
> The most         popular " tag   set     " for POS  tagging for American English   is probably the
# D   NSg/I/J/R/Dq NSg/J   . NSg/V NPr/V/J . C/P NSg+ NSg/V   C/P NPr/J    NPr🅪/V/J+ VL R        D
> Penn tag    set     , developed in      the Penn Treebank project . It       is largely similar to
# NPr+ NSg/V+ NPr/V/J . V/J       NPr/J/P D   NPr+ ?        NSg/V+  . NPr/ISg+ VL R       NSg/J   P
> the earlier Brown    Corpus and LOB   Corpus tag    sets  , though much         smaller . In
# D   JC      NPr🅪/V/J NSg    V/C NSg/V NSg+   NSg/V+ NPl/V . V/C    NSg/I/J/R/Dq NSg/JC  . NPr/J/P
> Europe , tag    sets  from the Eagles Guidelines see   wide  use     and include versions
# NPr+   . NSg/V+ NPl/V P    D   NPl/V  NPl+       NSg/V NSg/J N🅪Sg/V+ V/C NSg/V   NPl/V+
> for multiple languages .
# C/P NSg/J/Dq NPl/V+    .
>
#
> POS  tagging work    has been  done    in      a   variety of languages , and the set     of POS
# NSg+ NSg/V   N🅪Sg/V+ V   NSg/V NSg/V/J NPr/J/P D/P NSg     P  NPl/V+    . V/C D   NPr/V/J P  NSg+
> tags   used varies greatly with language . Tags   usually are designed to include
# NPl/V+ V/J  NPl/V  R       P    N🅪Sg/V+  . NPl/V+ R       V   V/J      P  NSg/V
> overt  morphological distinctions , although this   leads to inconsistencies such  as
# NSg/J+ J+            NPl+         . C        I/Ddem NPl/V P  NPl             NSg/I NSg/R
> case    - marking for pronouns but     not   nouns in      English   , and much         larger
# NPr🅪/V+ . NSg/V   C/P NPl/V    NSg/C/P NSg/C NPl/V NPr/J/P NPr🅪/V/J+ . V/C NSg/I/J/R/Dq JC
> cross      - language differences . The tag    sets  for heavily inflected languages such  as
# NPr/V/J/P+ . N🅪Sg/V+  NPl/V+      . D+  NSg/V+ NPl/V C/P R       V/J       NPl/V+    NSg/I NSg/R
> Greek   and Latin can    be     very large ; tagging words  in      agglutinative languages such
# NPr/V/J V/C NPr/J NPr/VX NSg/VX J/R  NSg/J . NSg/V   NPl/V+ NPr/J/P ?             NPl/V+    NSg/I
> as    Inuit languages may    be     virtually impossible . At    the other   extreme , Petrov et
# NSg/R NPr/J NPl/V+    NPr/VX NSg/VX R         NSg/J      . NSg/P D   NSg/V/J NSg/J   . ?      ?
> al. have   proposed a   " universal " tag    set     , with 12 categories ( for example , no
# ?   NSg/VX V/J      D/P . NSg/J     . NSg/V+ NPr/V/J . P    #  NPl+       . C/P NSg/V+  . NPr/P
> subtypes of nouns , verbs  , punctuation , and so        on  ) . Whether a   very small   set     of
# NPl      P  NPl/V . NPl/V+ . Nᴹ+         . V/C NSg/I/J/C J/P . . I/C     D/P J/R  NPr/V/J NPr/V/J P
> very broad tags   or    a   much         larger set     of more           precise ones   is preferable , depends
# J/R  NSg/J NPl/V+ NPr/C D/P NSg/I/J/R/Dq JC     NPr/V/J P  NPr/I/V/J/R/Dq V/J+    NPl/V+ VL W?         . NPl/V
> on  the purpose at    hand   . Automatic tagging is easier on  smaller tag    - sets  .
# J/P D   N🅪Sg/V+ NSg/P NSg/V+ . NSg/J     NSg/V   VL NSg/JC J/P NSg/JC  NSg/V+ . NPl/V .
>
#
> History
# N🅪Sg+
>
#
> The Brown     Corpus
# D+  NPr🅪/V/J+ NSg+
>
#
> Research on  part     - of - speech  tagging has been  closely tied to corpus linguistics .
# Nᴹ/V     J/P NSg/V/J+ . P  . N🅪Sg/V+ NSg/V   V   NSg/V R       V/J  P  NSg    Nᴹ+         .
> The first   major   corpus of English  for computer analysis was the Brown    Corpus
# D   NSg/V/J NPr/V/J NSg    P  NPr🅪/V/J C/P NSg/V+   N🅪Sg+    V   D   NPr🅪/V/J NSg
> developed at    Brown    University by      Henry Kučera and W. Nelson Francis , in      the
# V/J       NSg/P NPr🅪/V/J NSg+       NSg/J/P NPr+  ?      V/C ?  NPr+   NPr+    . NPr/J/P D
> mid      - 1960s . It       consists of about 1 , 000 , 000 words of running  English   prose text    ,
# NSg/J/P+ . #d    . NPr/ISg+ NPl/V    P  J/P   # . #   . #   NPl/V P  Nᴹ/V/J/P NPr🅪/V/J+ Nᴹ/V  N🅪Sg/V+ .
> made up        of 500 samples from randomly chosen publications . Each sample is 2 , 000
# V    NSg/V/J/P P  #   NPl/V+  P    R        Nᴹ/V/J NPl+         . Dq+  NSg/V+ VL # . #
> or    more           words  ( ending at    the first   sentence - end    after 2 , 000 words  , so        that         the
# NPr/C NPr/I/V/J/R/Dq NPl/V+ . NSg/V  NSg/P D   NSg/V/J NSg/V+   . NSg/V+ P     # . #   NPl/V+ . NSg/I/J/C NSg/I/C/Ddem D
> corpus contains only  complete sentences ) .
# NSg+   V        J/R/C NSg/V/J  NPl/V+    . .
>
#
> The Brown     Corpus was painstakingly " tagged " with part     - of - speech  markers over
# D+  NPr🅪/V/J+ NSg+   V   R             . V/J    . P    NSg/V/J+ . P  . N🅪Sg/V+ NPl/V   NSg/J/P
> many        years . A    first    approximation was done    with a    program by      Greene and Rubin ,
# NSg/I/J/Dq+ NPl+  . D/P+ NSg/V/J+ N🅪Sg+         V   NSg/V/J P    D/P+ NPr/V+  NSg/J/P NPr    V/C NPr   .
> which consisted of a   huge handmade list  of what   categories could  co       - occur at
# I/C+  V/J       P  D/P J    NSg/J    NSg/V P  NSg/I+ NPl+       NSg/VX NPr/I/V+ . V     NSg/P
> all          . For example , article then    noun   can    occur , but     article then    verb   ( arguably )
# NSg/I/J/C/Dq . C/P NSg/V+  . NSg/V+  NSg/J/C NSg/V+ NPr/VX V     . NSg/C/P NSg/V+  NSg/J/C NSg/V+ . R        .
> cannot . The program got about 70 % correct . Its     results were  repeatedly reviewed
# NSg/V  . D+  NPr/V+  V   J/P   #  . NSg/V/J . ISg/D$+ NPl/V+  NSg/V R          V/J
> and corrected by      hand   , and later users sent  in      errata so        that          by      the late  70 s
# V/C V/J       NSg/J/P NSg/V+ . V/C JC    NPl+  NSg/V NPr/J/P NSg    NSg/I/J/C NSg/I/C/Ddem+ NSg/J/P D   NSg/J #  ?
> the tagging was nearly perfect ( allowing for some     cases  on  which even    human
# D   NSg/V   V   R      NSg/V/J . V        C/P I/J/R/Dq NPl/V+ J/P I/C+  NSg/V/J NSg/V/J+
> speakers might   not   agree ) .
# +        Nᴹ/VX/J NSg/C V     . .
>
#
> This    corpus has been  used for innumerable studies of word   - frequency and of
# I/Ddem+ NSg+   V   NSg/V V/J  C/P J           NPl/V   P  NSg/V+ . NSg       V/C P
> part     - of - speech  and inspired the development of similar " tagged " corpora in      many
# NSg/V/J+ . P  . N🅪Sg/V+ V/C V/J      D   N🅪Sg        P  NSg/J   . V/J    . NPl+    NPr/J/P NSg/I/J/Dq
> other   languages . Statistics derived by      analyzing it       formed the basis for most
# NSg/V/J NPl/V+    . NPl/V+     V/J     NSg/J/P V         NPr/ISg+ V/J    D+  NSg+  C/P NSg/I/J/R/Dq
> later part     - of - speech  tagging systems , such  as    CLAWS  and VOLSUNGA . However , by
# JC    NSg/V/J+ . P  . N🅪Sg/V+ NSg/V   NPl+    . NSg/I NSg/R NPl/V+ V/C ?        . C       . NSg/J/P
> this    time      ( 2005 ) it       has been  superseded by      larger corpora such  as    the 100
# I/Ddem+ N🅪Sg/V/J+ . #    . NPr/ISg+ V   NSg/V V/J        NSg/J/P JC     NPl+    NSg/I NSg/R D   #
> million word   British National Corpus , even    though larger corpora are rarely so
# NSg     NSg/V+ NPr/J   NSg/J    NSg+   . NSg/V/J V/C    JC     NPl+    V   R      NSg/I/J/C
> thoroughly curated .
# R          V/J     .
>
#
> For some     time      , part     - of - speech  tagging was considered an  inseparable part    of
# C/P I/J/R/Dq N🅪Sg/V/J+ . NSg/V/J+ . P  . N🅪Sg/V+ NSg/V   V   V/J        D/P NSg/J       NSg/V/J P
> natural language processing , because there are certain cases  where the correct
# NSg/J   N🅪Sg/V+  V+         . C/P     +     V   I/J     NPl/V+ NSg/C D   NSg/V/J
> part    of speech  cannot be     decided without understanding the semantics or    even    the
# NSg/V/J P  N🅪Sg/V+ NSg/V  NSg/VX NSg/V/J C/P     N🅪Sg/V/J+     D   NPl+      NPr/C NSg/V/J D
> pragmatics of the context . This    is extremely expensive , especially because
# NPl        P  D   N🅪Sg/V+ . I/Ddem+ VL R         J         . R          C/P
> analyzing the higher  levels is much         harder when    multiple part    - of - speech
# V         D+  NSg/JC+ NPl/V+ VL NSg/I/J/R/Dq JC     NSg/I/C NSg/J/Dq NSg/V/J . P  . N🅪Sg/V+
> possibilities must  be     considered for each word   .
# NPl+          NSg/V NSg/VX V/J        C/P Dq+  NSg/V+ .
>
#
> Use    of hidden Markov models
# N🅪Sg/V P  V/J    NPr    NPl/V+
>
#
> In      the mid      - 1980s , researchers in      Europe began to use    hidden Markov models ( HMMs )
# NPr/J/P D   NSg/J/P+ . #d    . NPl         NPr/J/P NPr+   V     P  N🅪Sg/V V/J    NPr    NPl/V+ . ?    .
> to disambiguate parts of speech  , when    working to tag   the Lancaster - Oslo - Bergen
# P  V            NPl/V P  N🅪Sg/V+ . NSg/I/C V       P  NSg/V D   NPr       . NPr+ . NPr+
> Corpus of British English   . HMMs involve counting cases  ( such  as    from the Brown
# NSg    P  NPr/J   NPr🅪/V/J+ . ?    V       V        NPl/V+ . NSg/I NSg/R P    D   NPr🅪/V/J
> Corpus ) and making a   table of the probabilities of certain sequences . For
# NSg+   . V/C NSg/V  D/P NSg/V P  D   NPl           P  I/J     NPl/V+    . C/P
> example , once  you've seen  an  article such  as    ' the ' , perhaps the next    word   is a
# NSg/V+  . NSg/C W?     NSg/V D/P NSg/V+  NSg/I NSg/R . D   . . NSg/R   D   NSg/J/P NSg/V+ VL D/P
> noun   40 % of the time      , an  adjective 40 % , and a   number     20 % . Knowing   this    , a
# NSg/V+ #  . P  D   N🅪Sg/V/J+ . D/P NSg/V/J+  #  . . V/C D/P N🅪Sg/V/JC+ #  . . NSg/V/J/P I/Ddem+ . D/P+
> program can    decide that          " can    " in      " the can    " is far     more           likely to be     a   noun  than
# NPr/V+  NPr/VX V      NSg/I/C/Ddem+ . NPr/VX . NPr/J/P . D+  NPr/VX . VL NSg/V/J NPr/I/V/J/R/Dq NSg/J  P  NSg/VX D/P NSg/V C/P
> a    verb   or    a   modal . The same method can    , of course , be     used to benefit from
# D/P+ NSg/V+ NPr/C D/P NSg/J . D+  I/J+ NSg/V+ NPr/VX . P  NSg/V+ . NSg/VX V/J  P  NSg/V   P
> knowledge about the following words  .
# Nᴹ+       J/P   D+  NSg/V/J/P NPl/V+ .
>
#
> More           advanced ( " higher - order " ) HMMs learn the probabilities not   only  of pairs
# NPr/I/V/J/R/Dq V/J      . . NSg/JC . NSg/V . . ?    NSg/V D   NPl+          NSg/C J/R/C P  NPl/V+
> but     triples or    even    larger sequences . So        , for example , if    you've just seen  a
# NSg/C/P NPl/V   NPr/C NSg/V/J JC     NPl/V+    . NSg/I/J/C . C/P NSg/V+  . NSg/C W?     V/J  NSg/V D/P
> noun   followed by      a   verb   , the next    item   may    be     very likely a   preposition ,
# NSg/V+ V/J      NSg/J/P D/P NSg/V+ . D   NSg/J/P NSg/V+ NPr/VX NSg/VX J/R  NSg/J  D/P NSg/V       .
> article , or    noun   , but     much         less      likely another verb   .
# NSg/V+  . NPr/C NSg/V+ . NSg/C/P NSg/I/J/R/Dq V/J/R/C/P NSg/J  I/D     NSg/V+ .
>
#
> When    several ambiguous words  occur together , the possibilities multiply .
# NSg/I/C J/Dq+   J+        NPl/V+ V     J        . D+  NPl+          NSg/V    .
> However , it       is easy    to enumerate every combination and to assign a   relative
# C       . NPr/ISg+ VL NSg/V/J P  V         Dq+   N🅪Sg+       V/C P  NSg/V  D/P NSg/J
> probability to each one        , by      multiplying together the probabilities of each
# NSg+        P  Dq   NSg/I/V/J+ . NSg/J/P V           J        D   NPl           P  Dq
> choice  in      turn  . The combination with the highest probability is then    chosen . The
# N🅪Sg/J+ NPr/J/P NSg/V . D   N🅪Sg        P    D+  JS+     NSg+        VL NSg/J/C Nᴹ/V/J . D+
> European group  developed CLAWS  , a   tagging program that          did exactly this   and
# NSg/J+   NSg/V+ V/J       NPl/V+ . D/P NSg/V   NPr/V+  NSg/I/C/Ddem+ V   R       I/Ddem V/C
> achieved accuracy in      the 93 – 95 % range   .
# V/J      N🅪Sg+    NPr/J/P D   #  . #  . N🅪Sg/V+ .
>
#
> Eugene Charniak points out         in      Statistical techniques for natural language
# NPr+   ?        NPl/V+ NSg/V/J/R/P NPr/J/P J           NPl        C/P NSg/J+  N🅪Sg/V+
> parsing ( 1997 ) that          merely assigning the most         common  tag    to each known word   and
# V       . #    . NSg/I/C/Ddem+ R      V         D   NSg/I/J/R/Dq NSg/V/J NSg/V+ P  Dq   V/J   NSg/V+ V/C
> the tag    " proper noun   " to all          unknowns will   approach 90 % accuracy because many
# D   NSg/V+ . NSg/J  NSg/V+ . P  NSg/I/J/C/Dq NPl/V+   NPr/VX NSg/V+   #  . N🅪Sg+    C/P     NSg/I/J/Dq
> words  are unambiguous , and many       others only  rarely represent their less      - common
# NPl/V+ V   J           . V/C NSg/I/J/Dq NPl/V+ J/R/C R      V         D$+   V/J/R/C/P . NSg/V/J
> parts of speech  .
# NPl/V P  N🅪Sg/V+ .
>
#
> CLAWS  pioneered the field of HMM - based part    of speech  tagging but     was quite
# NPl/V+ V/J       D   NSg/V P  V   . V/J   NSg/V/J P  N🅪Sg/V+ NSg/V   NSg/C/P V   R
> expensive since it       enumerated all          possibilities . It       sometimes had to resort to
# J         C/P   NPr/ISg+ V/J        NSg/I/J/C/Dq NPl+          . NPr/ISg+ R         V   P  NSg/V  P
> backup methods when    there were  simply too many       options ( the Brown     Corpus
# NSg/J  NPl/V+  NSg/I/C +     NSg/V R      W?  NSg/I/J/Dq NPl/V   . D+  NPr🅪/V/J+ NSg+
> contains a   case    with 17 ambiguous words in      a    row    , and there are words  such  as
# V        D/P NPr🅪/V+ P    #  J         NPl/V NPr/J/P D/P+ NSg/V+ . V/C +     V   NPl/V+ NSg/I NSg/R
> " still   " that          can    represent as    many       as    7 distinct parts of speech  .
# . NSg/V/J . NSg/I/C/Ddem+ NPr/VX V         NSg/R NSg/I/J/Dq NSg/R # V/J      NPl/V P  N🅪Sg/V+ .
>
#
> HMMs underlie the functioning of stochastic taggers and are used in      various
# ?    V        D   V+          P  J          NPl     V/C V   V/J  NPr/J/P J
> algorithms one       of the most         widely used being    the bi    - directional inference
# NPl+       NSg/I/V/J P  D   NSg/I/J/R/Dq R      V/J  N🅪Sg/V/C D   NSg/J . NSg/J       NSg+
> algorithm .
# NSg       .
>
#
> Dynamic programming methods
# NSg/J+  Nᴹ/V+       NPl/V+
>
#
> In      1987 , Steven DeRose and Kenneth W. Church  independently developed dynamic
# NPr/J/P #    . NPr+   ?      V/C NPr+    ?  NPr🅪/V+ R             V/J       NSg/J
> programming algorithms to solve the same problem in      vastly less      time      . Their
# Nᴹ/V+       NPl+       P  NSg/V D   I/J  NSg/J+  NPr/J/P R      V/J/R/C/P N🅪Sg/V/J+ . D$+
> methods were  similar to the Viterbi algorithm known for some     time      in      other
# NPl/V+  NSg/V NSg/J   P  D   ?       NSg       V/J   C/P I/J/R/Dq N🅪Sg/V/J+ NPr/J/P NSg/V/J
> fields   . DeRose used a   table of pairs  , while     Church  used a   table of triples and a
# NPrPl/V+ . ?      V/J  D/P NSg/V P  NPl/V+ . NSg/V/C/P NPr🅪/V+ V/J  D/P NSg/V P  NPl/V   V/C D/P
> method of estimating the values for triples that          were  rare    or    nonexistent in      the
# NSg/V  P  V          D   NPl/V+ C/P NPl/V   NSg/I/C/Ddem+ NSg/V NSg/V/J NPr/C NSg/J       NPr/J/P D
> Brown    Corpus ( an  actual measurement of triple  probabilities would require a   much
# NPr🅪/V/J NSg+   . D/P NSg/J  N🅪Sg        P  NSg/V/J NPl+          VX    NSg/V   D/P NSg/I/J/R/Dq
> larger corpus ) . Both   methods achieved an  accuracy of over    95 % . DeRose's 1990
# JC     NSg+   . . I/C/Dq NPl/V+  V/J      D/P N🅪Sg+    P  NSg/J/P #  . . ?        #
> dissertation at    Brown    University included analyses    of the specific error  types  ,
# NSg+         NSg/P NPr🅪/V/J NSg+       V/J      NPl/V/Au/Br P  D   NSg/J    NSg/V+ NPl/V+ .
> probabilities , and other   related data  , and replicated his     work    for Greek   , where
# NPl+          . V/C NSg/V/J J       N🅪Pl+ . V/C V/J        ISg/D$+ N🅪Sg/V+ C/P NPr/V/J . NSg/C
> it       proved similarly effective .
# NPr/ISg+ V/J    R         NSg/J     .
>
#
> These   findings were  surprisingly disruptive to the field of natural language
# I/Ddem+ NSg+     NSg/V R            J          P  D   NSg/V P  NSg/J+  N🅪Sg/V+
> processing . The accuracy reported was higher than the typical accuracy of very
# V+         . D+  N🅪Sg+    V/J      V   NSg/JC C/P  D   NSg/J   N🅪Sg     P  J/R
> sophisticated algorithms that          integrated part    of speech  choice  with many       higher
# V/J+          NPl+       NSg/I/C/Ddem+ V/J        NSg/V/J P  N🅪Sg/V+ N🅪Sg/J+ P    NSg/I/J/Dq NSg/JC
> levels of linguistic analysis : syntax , morphology , semantics , and so        on  . CLAWS  ,
# NPl/V  P  J          N🅪Sg     . Nᴹ+    . Nᴹ+        . NPl+      . V/C NSg/I/J/C J/P . NPl/V+ .
> DeRose's and Church's methods did fail    for some     of the known cases  where
# ?        V/C NSg$     NPl/V+  V   NSg/V/J C/P I/J/R/Dq P  D   V/J   NPl/V+ NSg/C
> semantics is required , but     those  proved negligibly rare    . This   convinced many       in
# NPl+      VL V/J      . NSg/C/P I/Ddem V/J    R          NSg/V/J . I/Ddem V/J       NSg/I/J/Dq NPr/J/P
> the field  that          part     - of - speech  tagging could  usefully be     separated from the other
# D+  NSg/V+ NSg/I/C/Ddem+ NSg/V/J+ . P  . N🅪Sg/V+ NSg/V   NSg/VX R        NSg/VX V/J       P    D   NSg/V/J
> levels of processing ; this    , in      turn  , simplified the theory and practice of
# NPl/V  P  V+         . I/Ddem+ . NPr/J/P NSg/V . V/J        D   N🅪Sg   V/C NSg/V    P
> computerized language analysis and encouraged researchers to find  ways to
# V/J          N🅪Sg/V+  N🅪Sg+    V/C V/J        NPl+        P  NSg/V NPl+ P
> separate other   pieces as    well    . Markov Models became the standard method for the
# NSg/V/J  NSg/V/J NPl/V+ NSg/R NSg/V/J . NPr    NPl/V+ V      D   NSg/J    NSg/V+ C/P D
> part     - of - speech  assignment .
# NSg/V/J+ . P  . N🅪Sg/V+ NSg+       .
>
#
> Unsupervised taggers
# V/J          NPl
>
#
> The methods already discussed involve working from a    pre      - existing corpus to
# D+  NPl/V+  W?      V/J       V       V       P    D/P+ NSg/V/P+ . V        NSg+   P
> learn tag    probabilities . It       is , however , also possible to bootstrap using
# NSg/V NSg/V+ NPl+          . NPr/ISg+ VL . C       . R/C  NSg/J    P  NSg/V     V
> " unsupervised " tagging . Unsupervised tagging techniques use    an  untagged corpus
# . V/J          . NSg/V   . V/J          NSg/V   NPl+       N🅪Sg/V D/P J        NSg+
> for their training data  and produce the tagset by      induction . That          is , they
# C/P D$+   Nᴹ/V+    N🅪Pl+ V/C Nᴹ/V    D   NSg    NSg/J/P N🅪Sg      . NSg/I/C/Ddem+ VL . IPl+
> observe patterns in      word   use    , and derive part     - of - speech  categories themselves .
# NSg/V   NPl/V+   NPr/J/P NSg/V+ N🅪Sg/V . V/C NSg/V  NSg/V/J+ . P  . N🅪Sg/V+ NPl+       IPl+       .
> For example , statistics readily reveal that          " the " , " a   " , and " an  " occur in
# C/P NSg/V+  . NPl/V+     R       NSg/V  NSg/I/C/Ddem+ . D   . . . D/P . . V/C . D/P . V     NPr/J/P
> similar contexts , while     " eat " occurs in      very different ones   . With sufficient
# NSg/J+  NPl/V+   . NSg/V/C/P . V   . V      NPr/J/P J/R  NSg/J+    NPl/V+ . P    J
> iteration , similarity classes of words  emerge that          are remarkably similar to
# N🅪Sg      . NSg        NPl/V   P  NPl/V+ NSg/V  NSg/I/C/Ddem+ V   R          NSg/J   P
> those  human   linguists would expect ; and the differences themselves sometimes
# I/Ddem NSg/V/J NPl+      VX    V      . V/C D   NPl/V+      IPl+       R
> suggest valuable new     insights .
# V       NSg/J    NSg/V/J NPl+     .
>
#
> These   two  categories can    be     further subdivided into rule   - based , stochastic , and
# I/Ddem+ NSg+ NPl+       NPr/VX NSg/VX V/J     V/J        P    NSg/V+ . V/J   . J          . V/C
> neural approaches .
# J      NPl/V+     .
>
#
> Other   taggers and methods
# NSg/V/J NPl     V/C NPl/V+
>
#
> Some     current major   algorithms for part     - of - speech  tagging include the Viterbi
# I/J/R/Dq NSg/J   NPr/V/J NPl        C/P NSg/V/J+ . P  . N🅪Sg/V+ NSg/V   NSg/V   D   ?
> algorithm , Brill tagger , Constraint Grammar , and the Baum - Welch algorithm ( also
# NSg       . NSg/J NSg    . NSg+       N🅪Sg/V+ . V/C D   NPr  . ?     NSg       . R/C
> known as    the forward - backward algorithm ) . Hidden Markov model    and visible Markov
# V/J   NSg/R D   NSg/V/J . NSg/J    NSg       . . V/J    NPr    NSg/V/J+ V/C J       NPr
> model    taggers can    both   be     implemented using the Viterbi algorithm . The
# NSg/V/J+ NPl     NPr/VX I/C/Dq NSg/VX V/J         V     D   ?       NSg       . D+
> rule   - based Brill tagger is unusual in      that         it       learns a   set     of rule   patterns , and
# NSg/V+ . V/J   NSg/J NSg    VL NSg/J   NPr/J/P NSg/I/C/Ddem NPr/ISg+ NPl/V  D/P NPr/V/J P  NSg/V+ NPl/V+   . V/C
> then    applies those  patterns rather    than optimizing a   statistical quantity .
# NSg/J/C V       I/Ddem NPl/V+   NPr/V/J/R C/P  V          D/P J           N🅪Sg+    .
>
#
> Many        machine learning methods have   also been  applied to the problem of POS
# NSg/I/J/Dq+ NSg/V+  V+       NPl/V+  NSg/VX R/C  NSg/V V/J     P  D   NSg/J   P  NSg+
> tagging . Methods such  as    SVM , maximum entropy classifier , perceptron , and
# NSg/V   . NPl/V+  NSg/I NSg/R ?   . NSg/J   NSg     NSg        . NSg        . V/C
> nearest - neighbor    have   all          been  tried , and most         can    achieve accuracy above
# JS      . NSg/V/J/Am+ NSg/VX NSg/I/J/C/Dq NSg/V V/J   . V/C NSg/I/J/R/Dq NPr/VX V       N🅪Sg+    NSg/J/P
> 95 % . [ citation needed ]
# #  . . . NSg+     V/J    .
>
#
> A   direct comparison of several methods is reported ( with references ) at    the ACL
# D/P V/J    NSg        P  J/Dq+   NPl/V+  VL V/J      . P    NPl/V+     . NSg/P D   NSg
> Wiki   . This    comparison uses  the Penn tag    set     on  some     of the Penn Treebank data  ,
# NSg/V+ . I/Ddem+ NSg+       NPl/V D+  NPr+ NSg/V+ NPr/V/J J/P I/J/R/Dq P  D   NPr+ ?        N🅪Pl+ .
> so        the results are directly comparable . However , many       significant taggers are
# NSg/I/J/C D   NPl/V+  V   R/C      NSg/J      . C       . NSg/I/J/Dq NSg/J       NPl     V
> not   included ( perhaps because of the labor         involved in      reconfiguring them     for
# NSg/C V/J      . NSg/R   C/P     P  D   NPr🅪/V/Am/Au+ V/J      NPr/J/P V             NSg/IPl+ C/P
> this   particular dataset ) . Thus , it       should not   be     assumed that         the results
# I/Ddem NSg/J      NSg     . . NSg  . NPr/ISg+ VX     NSg/C NSg/VX V/J     NSg/I/C/Ddem D+  NPl/V+
> reported here    are the best      that          can    be     achieved with a    given      approach ; nor   even
# V/J      NSg/J/R V   D   NPr/VX/JS NSg/I/C/Ddem+ NPr/VX NSg/VX V/J      P    D/P+ NSg/V/J/P+ NSg/V+   . NSg/C NSg/V/J
> the best       that          have   been  achieved with a    given      approach .
# D+  NPr/VX/JS+ NSg/I/C/Ddem+ NSg/VX NSg/V V/J      P    D/P+ NSg/V/J/P+ NSg/V+   .
>
#
> In      2014 , a    paper     reporting using the structure regularization method for
# NPr/J/P #    . D/P+ N🅪Sg/V/J+ V         V     D   N🅪Sg/V+   N🅪Sg           NSg/V  C/P
> part     - of - speech  tagging , achieving 97.36 % on  a   standard benchmark dataset .
# NSg/V/J+ . P  . N🅪Sg/V+ NSg/V   . V         #     . J/P D/P NSg/J    NSg/V     NSg     .<|MERGE_RESOLUTION|>--- conflicted
+++ resolved
@@ -79,15 +79,9 @@
 > Schools commonly teach that         there are 9 parts of speech in      English  : noun   , verb   ,
 # NPl/V+  R        NSg/V NSg/I/C/Ddem +     V   # NPl/V P  N🅪Sg/V NPr/J/P NPr🅪/V/J . NSg/V+ . NSg/V+ .
 > article , adjective , preposition , pronoun , adverb , conjunction , and interjection .
-<<<<<<< HEAD
 # NSg/V+  . NSg/V/J+  . NSg/V       . NSg/V+  . NSg/V+ . NSg/V+      . V/C N🅪Sg+        .
-> However , there are clearly many        more          categories and sub     - categories . For nouns ,
-# C       . +     V   R       NSg/I/J/Dq+ NPr/I/V/J/Dq+ NPl+       V/C NSg/V/P . NPl+       . C/P NPl/V .
-=======
-# NSg/V+  . NSg/V/J+  . NSg/V       . NSg/V+  . NSg/V+ . NSg/V+      . V/C NSg+         .
 > However , there are clearly many        more            categories and sub     - categories . For nouns ,
 # C       . +     V   R       NSg/I/J/Dq+ NPr/I/V/J/R/Dq+ NPl+       V/C NSg/V/P . NPl+       . C/P NPl/V .
->>>>>>> 7e6aec91
 > the plural , possessive , and singular forms  can    be     distinguished . In      many
 # D   NSg/J  . NSg/J      . V/C NSg/J    NPl/V+ NPr/VX NSg/VX V/J           . NPr/J/P NSg/I/J/Dq+
 > languages words  are also marked for their " case    " ( role as    subject  , object ,
