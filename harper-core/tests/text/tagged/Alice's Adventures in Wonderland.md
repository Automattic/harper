> Alice’s Adventures in          Wonderland
# N$      NPl        NPrSg/V/J/P NSg
>
#
> by      Lewis Carroll
# NSg/J/P NPr   NPrSg
>
#
> THE MILLENNIUM FULCRUM EDITION 3.0
# D   NSg        NSg     NSg     #
>
#
> CHAPTER I   : Down      the Rabbit - Hole
# NSg/V   ISg . NSg/V/J/P D   NSg    . NSg/V
>
#
> Alice was beginning to get   very tired of  sitting by      her   sister on  the bank , and
# NPr   V   NSg/V/J   P  NSg/V J    V/J   V/P NSg/V/J NSg/J/P I/J/D NSg/V  J/P D   NSg  . V/C
> of  having nothing to do     : once  or      twice she had peeped into the book her   sister
# V/P V      NSg/I/J P  NSg/VX . NSg/C NPrSg/C W?    ISg V   W?     P    D   NSg  I/J/D NSg/V
> was reading , but     it        had no      pictures or      conversations in          it        , “ and what  is the use
# V   NPrSg/V . NSg/C/P NPrSg/ISg V   NPrSg/P NPl      NPrSg/C NPl           NPrSg/V/J/P NPrSg/ISg . . V/C NSg/I VL D   NSg
> of  a   book , ” thought Alice “ without pictures or      conversations ? ”
# V/P D/P NSg  . . NSg/V   NPr   . C/P     NPl      NPrSg/C NPl           . .
>
#
> So        she was considering in          her   own     mind  ( as    well    as    she could  , for the hot   day
# NSg/I/J/C ISg V   V           NPrSg/V/J/P I/J/D NSg/V/J NSg/V . NSg/R NSg/V/J NSg/R ISg NSg/VX . C/P D   NSg/J NPrSg
> made  her   feel      very sleepy and stupid ) , whether the pleasure of  making a
# NSg/V I/J/D NSg/I/V/J J    NSg/J  V/C NSg/J  . . I/C     D   NSg      V/P NSg/V  D/P
> daisy - chain would  be     worth   the trouble of  getting up        and picking the daisies ,
# NPrSg . NSg/V NSg/VX NSg/VX NSg/V/J D   NSg     V/P NSg/V   NSg/V/J/P V/C V       D   NPl     .
> when    suddenly a   White   Rabbit with pink    eyes ran   close   by      her   .
# NSg/I/C J/R      D/P NPrSg/J NSg/V  P    NSg/V/J NPl  NSg/V NSg/V/J NSg/J/P I/J/D .
>
#
> There was nothing so        very remarkable in          that    ; nor   did Alice think it        so        very
# W?    V   NSg/I/J NSg/I/J/C J    W?         NPrSg/V/J/P N/I/C/D . NSg/C V   NPr   NSg/V NPrSg/ISg NSg/I/J/C J
> much  out         of  the way   to hear the Rabbit say   to itself , “ Oh      dear    ! Oh      dear    ! I   shall
# N/I/J NSg/V/J/R/P V/P D   NSg/J P  V    D   NSg    NSg/V P  I      . . NPrSg/V NSg/V/J . NPrSg/V NSg/V/J . ISg VX
> be     late  ! ” ( when    she thought it        over      afterwards , it        occurred to her   that    she
<<<<<<< HEAD
# NSg/VX NSg/J . . . NSg/I/C ISg NSg/V   NPrSg/ISg NSg/V/J/P NPl/R/Br   . NPrSg/ISg V        P  I/J/D N/I/C/D ISg
> ought    to have   wondered at        this , but     at        the time it        all       seemed quite natural ) ;
# NSg/I/VX P  NSg/VX W?       NSg/I/V/P I/D  . NSg/C/P NSg/I/V/P D   NSg  NPrSg/ISg NSg/I/J/C W?     NSg   NSg/J   . .
=======
# NSg/VX NSg/J . . . NSg/I/C ISg NSg/V   NPrSg/ISg NSg/V/J/P R/Br       . NPrSg/ISg V        P  I/J/D N/I/C/D ISg
> ought    to have   wondered at        this , but     at        the time  it        all       seemed quite natural ) ;
# NSg/I/VX P  NSg/VX W?       NSg/I/V/P I/D  . NSg/C/P NSg/I/V/P D   NSg/V NPrSg/ISg NSg/I/J/C W?     NSg   NSg/J   . .
>>>>>>> d04fe0e5
> but     when    the Rabbit actually took a   watch out         of  its   waistcoat - pocket  , and
# NSg/C/P NSg/I/C D   NSg    J/R      V    D/P NSg   NSg/V/J/R/P V/P ISg/D NSg       . NSg/V/J . V/C
> looked at        it        , and then    hurried on  , Alice started to her   feet , for it        flashed
# W?     NSg/I/V/P NPrSg/ISg . V/C NSg/J/C V/J     J/P . NPr   W?      P  I/J/D NSg  . C/P NPrSg/ISg W?
> across her   mind  that    she had never before seen  a   rabbit with either a
# NSg/P  I/J/D NSg/V N/I/C/D ISg V   V     C/P    NSg/V D/P NSg    P    I/C    D/P
> waistcoat - pocket  , or      a   watch to take  out         of  it        , and burning with curiosity , she
# NSg       . NSg/V/J . NPrSg/C D/P NSg   P  NSg/V NSg/V/J/R/P V/P NPrSg/ISg . V/C V       P    NSg       . ISg
> ran   across the field after it        , and fortunately was just in          time  to see   it        pop
# NSg/V NSg/P  D   NSg   J/P   NPrSg/ISg . V/C J/R         V   V/J  NPrSg/V/J/P NSg/V P  NSg/V NPrSg/ISg NSg/V/J
> down      a   large rabbit - hole  under   the hedge .
# NSg/V/J/P D/P NSg/J NSg/V  . NSg/V NSg/J/P D   NSg   .
>
#
> In          another moment down      went  Alice after it        , never once  considering how   in          the
# NPrSg/V/J/P I/D     NSg    NSg/V/J/P NSg/V NPr   J/P   NPrSg/ISg . V     NSg/C V           NSg/C NPrSg/V/J/P D
> world she was to get   out         again .
# NSg   ISg V   P  NSg/V NSg/V/J/R/P P     .
>
#
> The rabbit - hole  went  straight on  like        a   tunnel for some  way   , and then    dipped
# D   NSg    . NSg/V NSg/V NSg/V/J  J/P NSg/V/J/C/P D/P NSg    C/P I/J/R NSg/J . V/C NSg/J/C V/J
> suddenly down      , so        suddenly that    Alice had not   a   moment to think about stopping
# J/R      NSg/V/J/P . NSg/I/J/C J/R      N/I/C/D NPr   V   NSg/C D/P NSg    P  NSg/V J/P   NSg/V
> herself before she found herself falling down      a   very deep  well    .
# I       C/P    ISg NSg/V I       V       NSg/V/J/P D/P J    NSg/J NSg/V/J .
>
#
> Either the well  was very deep  , or      she fell    very slowly , for she had plenty  of
# I/C    D   NSg/J V   J    NSg/J . NPrSg/C ISg NSg/V/J J    J/R    . C/P ISg V   NSg/I/J V/P
> time  as    she went  down      to look  about her   and to wonder what  was going   to happen
# NSg/V NSg/R ISg NSg/V NSg/V/J/P P  NSg/V J/P   I/J/D V/C P  NSg/V  NSg/I V   NSg/V/J P  V
> next    . First   , she tried to look  down      and make  out         what  she was coming  to , but     it
# NSg/J/P . NSg/V/J . ISg V/J   P  NSg/V NSg/V/J/P V/C NSg/V NSg/V/J/R/P NSg/I ISg V   NSg/V/J P  . NSg/C/P NPrSg/ISg
> was too dark    to see   anything ; then    she looked at        the sides of  the well  , and
# V   W?  NSg/V/J P  NSg/V NSg/I/V  . NSg/J/C ISg W?     NSg/I/V/P D   NPl   V/P D   NSg/J . V/C
> noticed that    they were  filled with cupboards and book  - shelves ; here    and there
# V       N/I/C/D IPl  NSg/V V/J    P    NPl       V/C NSg/V . NPl     . NSg/J/R V/C W?
> she saw   maps and pictures hung    upon pegs . She took down      a   jar from one       of  the
# ISg NSg/V NPl  V/C NPl      NPr/V/J P    NPl  . ISg V    NSg/V/J/P D/P NSg P    NSg/I/V/J V/P D
> shelves as    she passed ; it        was labelled “ ORANGE    MARMALADE ” , but     to her   great
# NPl     NSg/R ISg W?     . NPrSg/ISg V   V/J/Br   . NPrSg/V/J NSg/V     . . NSg/C/P P  I/J/D NSg/J
> disappointment it        was empty   : she did not   like        to drop  the jar for fear  of
# NSg            NPrSg/ISg V   NSg/V/J . ISg V   NSg/C NSg/V/J/C/P P  NSg/V D   NSg C/P NSg/V V/P
> killing somebody underneath , so        managed to put   it        into one       of  the cupboards as
# NSg/V/J NSg/I    NSg/J/P    . NSg/I/J/C W?      P  NSg/V NPrSg/ISg P    NSg/I/V/J V/P D   NPl       NSg/R
> she fell    past      it        .
# ISg NSg/V/J NSg/V/J/P NPrSg/ISg .
>
#
> “ Well    ! ” thought Alice to herself , “ after such  a   fall as    this , I   shall think
# . NSg/V/J . . NSg/V   NPr   P  I       . . J/P   NSg/I D/P NSg  NSg/R I/D  . ISg VX    NSg/V
> nothing of  tumbling down      stairs ! How   brave   they’ll all       think me        at        home    ! Why   , I
# NSg/I/J V/P NSg/V    NSg/V/J/P NPl    . NSg/C NSg/V/J W?      NSg/I/J/C NSg/V NPrSg/ISg NSg/I/V/P NSg/V/J . NSg/V . ISg
> wouldn’t say   anything about it        , even    if    I   fell    off       the top   of  the house ! ” ( Which
# VX       NSg/V NSg/I/V  J/P   NPrSg/ISg . NSg/V/J NSg/C ISg NSg/V/J NSg/V/J/P D   NSg/J V/P D   NPrSg . . . I/C
> was very likely true    . )
# V   J    NSg/J  NSg/V/J . .
>
#
> Down      , down      , down      . Would  the fall never come    to an  end ? “ I   wonder how   many    miles
# NSg/V/J/P . NSg/V/J/P . NSg/V/J/P . NSg/VX D   NSg  V     NSg/V/P P  D/P NSg . . ISg NSg/V  NSg/C N/I/J/D NPrPl
> I’ve fallen by      this time  ? ” she said aloud . “ I   must  be     getting somewhere near      the
# W?   W?     NSg/J/P I/D  NSg/V . . ISg V/J  J     . . ISg NSg/V NSg/VX NSg/V   NSg       NSg/V/J/P D
> centre of  the earth . Let   me        see   : that    would  be     four thousand miles down      , I
# NSg/Br V/P D   NPrSg . NSg/V NPrSg/ISg NSg/V . N/I/C/D NSg/VX NSg/VX NSg  NSg      NPrPl NSg/V/J/P . ISg
> think — ” ( for , you see   , Alice had learnt several things of  this sort  in          her
# NSg/V . . . C/P . IPl NSg/V . NPr   V   V      J/D     NPl    V/P I/D  NSg/V NPrSg/V/J/P I/J/D
> lessons in          the schoolroom , and though this was not   a   very good      opportunity for
# NPl     NPrSg/V/J/P D   NSg        . V/C V/C    I/D  V   NSg/C D/P J    NPrSg/V/J NSg         C/P
> showing off       her   knowledge , as    there was no      one     to listen to her   , still   it        was
# NSg/V   NSg/V/J/P I/J/D NSg/V     . NSg/R W?    V   NPrSg/P NSg/I/J P  NSg/V  P  I/J/D . NSg/V/J NPrSg/ISg V
> good      practice to say   it        over      ) “ — yes   , that’s about the right   distance — but     then    I
# NPrSg/V/J NSg/V    P  NSg/V NPrSg/ISg NSg/V/J/P . . . NSg/V . N$     J/P   D   NPrSg/J NSg/V    . NSg/C/P NSg/J/C ISg
> wonder what  Latitude or      Longitude I’ve got to ? ” ( Alice had no      idea what  Latitude
# NSg/V  NSg/I NSg      NPrSg/C NSg       W?   V   P  . . . NPr   V   NPrSg/P NSg  NSg/I NSg
> was , or      Longitude either , but     thought they were  nice      grand words to say   . )
# V   . NPrSg/C NSg       I/C    . NSg/C/P NSg/V   IPl  NSg/V NPrSg/V/J NSg/J NPl   P  NSg/V . .
>
#
> Presently she began again . “ I   wonder if    I   shall fall  right     through the earth !
# J/R       ISg V     P     . . ISg NSg/V  NSg/C ISg VX    NSg/V NPrSg/V/J NSg/J/P D   NPrSg .
> How   funny it’ll seem to come    out         among the people that    walk  with their heads
# NSg/C NSg/J W?    V    P  NSg/V/P NSg/V/J/R/P P     D   NSg    N/I/C/D NSg/V P    D     NPl
> downward ! The Antipathies , I   think — ” ( she was rather    glad    there was no      one
# J        . D   NPl         . ISg NSg/V . . . ISg V   NPrSg/V/J NSg/V/J W?    V   NPrSg/P NSg/I/J
> listening , this time  , as    it        didn’t sound   at        all       the right   word  ) “ — but     I   shall
# V         . I/D  NSg/V . NSg/R NPrSg/ISg V      NSg/V/J NSg/I/V/P NSg/I/J/C D   NPrSg/J NSg/V . . . NSg/C/P ISg VX
> have   to ask   them what  the name of  the country is , you know  . Please , Ma’am , is
# NSg/VX P  NSg/V N/I  NSg/I D   NSg  V/P D   NSg/J   VL . IPl NSg/V . V      . NSg/V . VL
> this New     Zealand or      Australia ? ” ( and she tried to curtsey as    she spoke — fancy
# I/D  NSg/V/J NPr     NPrSg/C NPr       . . . V/C ISg V/J   P  ?       NSg/R ISg NSg/V . NSg/V/J
> curtseying as    you’re falling through the air ! Do     you think you could  manage it        ? )
# ?          NSg/R W?     V       NSg/J/P D   NSg . NSg/VX IPl NSg/V IPl NSg/VX NSg/V  NPrSg/ISg . .
> “ And what  an  ignorant little    girl  she’ll think me        for asking ! No      , it’ll never do
# . V/C NSg/I D/P NSg/J    NPrSg/I/J NSg/V W?     NSg/V NPrSg/ISg C/P V      . NPrSg/P . W?    V     NSg/VX
> to ask   : perhaps I   shall see   it        written up        somewhere . ”
# P  NSg/V . NSg     ISg VX    NSg/V NPrSg/ISg V/J     NSg/V/J/P NSg       . .
>
#
> Down      , down      , down      . There was nothing else  to do     , so        Alice soon began talking
# NSg/V/J/P . NSg/V/J/P . NSg/V/J/P . W?    V   NSg/I/J N/J/C P  NSg/VX . NSg/I/J/C NPr   J/R  V     V
> again . “ Dinah’ll miss  me        very much  to - night , I   should think ! ” ( Dinah was the
# P     . . ?        NSg/V NPrSg/ISg J    N/I/J P  . NSg/V . ISg VX     NSg/V . . . NPr   V   D
> cat   . ) “ I   hope    they’ll remember her   saucer  of  milk  at        tea   - time  . Dinah my dear  ! I
# NSg/J . . . ISg NPrSg/V W?      NSg/V    I/J/D NSg/V/J V/P NSg/V NSg/I/V/P NSg/V . NSg/V . NPr   D  NSg/J . ISg
> wish  you were  down      here    with me        ! There are no      mice in          the air , I’m afraid , but
# NSg/V IPl NSg/V NSg/V/J/P NSg/J/R P    NPrSg/ISg . W?    V   NPrSg/P NSg  NPrSg/V/J/P D   NSg . W?  J      . NSg/C/P
> you might    catch a   bat , and that’s very like        a   mouse , you know  . But     do     cats eat
# IPl NSg/VX/J NSg/V D/P NSg . V/C N$     J    NSg/V/J/C/P D/P NSg   . IPl NSg/V . NSg/C/P NSg/VX NPl  NSg/V
> bats , I   wonder ? ” And here    Alice began to get   rather    sleepy , and went  on  saying
# NPl  . ISg NSg/V  . . V/C NSg/J/R NPr   V     P  NSg/V NPrSg/V/J NSg/J  . V/C NSg/V J/P NSg/V
> to herself , in          a   dreamy sort  of  way   , “ Do     cats eat   bats ? Do     cats eat   bats ? ” and
# P  I       . NPrSg/V/J/P D/P J      NSg/V V/P NSg/J . . NSg/VX NPl  NSg/V NPl  . NSg/VX NPl  NSg/V NPl  . . V/C
> sometimes , “ Do     bats eat   cats ? ” for , you see   , as    she couldn’t answer either
# R         . . NSg/VX NPl  NSg/V NPl  . . C/P . IPl NSg/V . NSg/R ISg V        NSg/V  I/C
> question , it        didn’t much  matter  which way   she put   it        . She felt    that    she was
# NSg/V    . NPrSg/ISg V      N/I/J NSg/V/J I/C   NSg/J ISg NSg/V NPrSg/ISg . ISg NSg/V/J N/I/C/D ISg V
> dozing off       , and had just begun to dream   that    she was walking hand  in          hand  with
# V      NSg/V/J/P . V/C V   V/J  V     P  NSg/V/J N/I/C/D ISg V   NSg/V/J NSg/V NPrSg/V/J/P NSg/V P
> Dinah , and saying to her   very earnestly , “ Now         , Dinah , tell    me        the truth : did you
# NPr   . V/C NSg/V  P  I/J/D J    J/R       . . NPrSg/V/J/C . NPr   . NPrSg/V NPrSg/ISg D   NSg   . V   IPl
> ever eat   a   bat ? ” when    suddenly , thump ! thump ! down      she came    upon a   heap of
# J    NSg/V D/P NSg . . NSg/I/C J/R      . NSg/V . NSg/V . NSg/V/J/P ISg NSg/V/P P    D/P NSg  V/P
> sticks and dry     leaves , and the fall was over      .
# NPl    V/C NSg/V/J NPl    . V/C D   NSg  V   NSg/V/J/P .
>
#
> Alice was not   a   bit hurt    , and she jumped up        on  to her   feet in          a   moment : she
# NPr   V   NSg/C D/P NSg NSg/V/J . V/C ISg W?     NSg/V/J/P J/P P  I/J/D NSg  NPrSg/V/J/P D/P NSg    . ISg
> looked up        , but     it        was all       dark    overhead ; before her   was another long      passage ,
# W?     NSg/V/J/P . NSg/C/P NPrSg/ISg V   NSg/I/J/C NSg/V/J NSg/J/P  . C/P    I/J/D V   I/D     NPrSg/V/J NSg/V/J .
> and the White   Rabbit was still   in          sight , hurrying down      it        . There was not   a
# V/C D   NPrSg/J NSg/V  V   NSg/V/J NPrSg/V/J/P NSg/V . V        NSg/V/J/P NPrSg/ISg . W?    V   NSg/C D/P
> moment to be     lost : away went  Alice like        the wind , and was just in          time  to hear
# NSg    P  NSg/VX V/J  . V/J  NSg/V NPr   NSg/V/J/C/P D   NSg  . V/C V   V/J  NPrSg/V/J/P NSg/V P  V
> it        say   , as    it        turned a   corner , “ Oh      my ears and whiskers , how   late  it’s getting ! ”
# NPrSg/ISg NSg/V . NSg/R NPrSg/ISg W?     D/P NSg/J  . . NPrSg/V D  NPl  V/C W?       . NSg/C NSg/J W?   NSg/V   . .
> She was close   behind  it        when    she turned the corner , but     the Rabbit was no      longer
# ISg V   NSg/V/J NSg/J/P NPrSg/ISg NSg/I/C ISg W?     D   NSg/J  . NSg/C/P D   NSg    V   NPrSg/P NSg/J
> to be     seen  : she found herself in          a   long    , low     hall  , which was lit     up        by      a   row of
# P  NSg/VX NSg/V . ISg NSg/V I       NPrSg/V/J/P D/P NPrSg/J . NSg/V/J NPrSg . I/C   V   NSg/V/J NSg/V/J/P NSg/J/P D/P NSg V/P
> lamps hanging from the roof .
# NPl   NSg/V/J P    D   NSg  .
>
#
> There were  doors all       round     the hall  , but     they were  all       locked ; and when    Alice
# W?    NSg/V NPl   NSg/I/J/C NSg/V/J/P D   NPrSg . NSg/C/P IPl  NSg/V NSg/I/J/C W?     . V/C NSg/I/C NPr
> had been  all       the way   down      one       side    and up        the other , trying  every door  , she
# V   NSg/V NSg/I/J/C D   NSg/J NSg/V/J/P NSg/I/V/J NSg/V/J V/C NSg/V/J/P D   NSg/J . NSg/V/J D     NSg/V . ISg
> walked sadly down      the middle , wondering how   she was ever to get   out         again .
# W?     J/R   NSg/V/J/P D   NSg/J  . NSg/V/J   NSg/C ISg V   J    P  NSg/V NSg/V/J/R/P P     .
>
#
> Suddenly she came    upon a   little    three - legged  table , all       made  of  solid glass   ;
# J/R      ISg NSg/V/P P    D/P NPrSg/I/J NSg   . NSg/V/J NSg/V . NSg/I/J/C NSg/V V/P NSg/J NPrSg/V .
> there was nothing on  it        except a   tiny  golden    key       , and Alice’s first   thought was
# W?    V   NSg/I/J J/P NPrSg/ISg V/C/P  D/P NSg/J NPrSg/V/J NPrSg/V/J . V/C N$      NSg/V/J NSg/V   V
> that    it        might    belong to one       of  the doors of  the hall  ; but     , alas ! either the
# N/I/C/D NPrSg/ISg NSg/VX/J V/P    P  NSg/I/V/J V/P D   NPl   V/P D   NPrSg . NSg/C/P . NSg  . I/C    D
> locks were  too large , or      the key     was too small     , but     at        any   rate  it        would  not
# NPl   NSg/V W?  NSg/J . NPrSg/C D   NPrSg/J V   W?  NPrSg/V/J . NSg/C/P NSg/I/V/P I/R/D NSg/V NPrSg/ISg NSg/VX NSg/C
> open    any   of  them . However , on  the second time  round     , she came    upon a   low   curtain
# NSg/V/J I/R/D V/P N/I  . C       . J/P D   NSg/J  NSg/V NSg/V/J/P . ISg NSg/V/P P    D/P NSg/J NSg/V
> she had not   noticed before , and behind  it        was a   little    door  about fifteen inches
# ISg V   NSg/C V       C/P    . V/C NSg/J/P NPrSg/ISg V   D/P NPrSg/I/J NSg/V J/P   NSg     NPl
> high    : she tried the little    golden    key       in          the lock , and to her   great delight it
# NSg/V/J . ISg V/J   D   NPrSg/I/J NPrSg/V/J NPrSg/V/J NPrSg/V/J/P D   NSg  . V/C P  I/J/D NSg/J NSg/V/J NPrSg/ISg
> fitted  !
# NSg/V/J .
>
#
> Alice opened the door and found that    it        led into a   small   passage , not   much
# NPr   V/J    D   NSg  V/C NSg/V N/I/C/D NPrSg/ISg NSg P    D/P NPrSg/J NSg/V/J . NSg/C N/I/J
> larger than a   rat - hole  : she knelt down      and looked along the passage into the
# J      C/P  D/P NSg . NSg/V . ISg V     NSg/V/J/P V/C W?     P     D   NSg/J   P    D
> loveliest garden  you ever saw   . How   she longed to get   out         of  that    dark    hall  , and
# W?        NSg/V/J IPl J    NSg/V . NSg/C ISg W?     P  NSg/V NSg/V/J/R/P V/P N/I/C/D NSg/V/J NPrSg . V/C
> wander about among those beds of  bright    flowers and those cool    fountains , but
# NSg/V  J/P   P     I/D   NPl  V/P NPrSg/V/J NPrPl   V/C I/D   NSg/V/J NPl       . NSg/C/P
> she could  not   even    get   her   head      through the doorway ; “ and even    if    my head    would
# ISg NSg/VX NSg/C NSg/V/J NSg/V I/J/D NPrSg/V/J NSg/J/P D   NSg     . . V/C NSg/V/J NSg/C D  NPrSg/J NSg/VX
> go      through , ” thought poor    Alice , “ it        would  be     of  very little    use   without my
# NSg/V/J NSg/J/P . . NSg/V   NSg/V/J NPr   . . NPrSg/ISg NSg/VX NSg/VX V/P J    NPrSg/I/J NSg/V C/P     D
> shoulders . Oh      , how   I   wish  I   could  shut    up        like        a   telescope ! I   think I   could  , if
# NPl       . NPrSg/V . NSg/C ISg NSg/V ISg NSg/VX NSg/V/J NSg/V/J/P NSg/V/J/C/P D/P NSg       . ISg NSg/V ISg NSg/VX . NSg/C
> I   only knew how   to begin . ” For , you see   , so        many    out         - of  - the - way   things had
# ISg W?   V    NSg/C P  NSg/V . . C/P . IPl NSg/V . NSg/I/J/C N/I/J/D NSg/V/J/R/P . V/P . D   . NSg/J NPl    V
> happened lately , that    Alice had begun to think that    very few things indeed were
# W?       J/R    . N/I/C/D NPr   V   V     P  NSg/V N/I/C/D J    N/I NPl    W?     NSg/V
> really impossible .
# J/R    NSg/J      .
>
#
> There seemed to be     no      use in          waiting by      the little    door  , so        she went  back    to the
# W?    W?     P  NSg/VX NPrSg/P NSg NPrSg/V/J/P NSg/V   NSg/J/P D   NPrSg/I/J NSg/V . NSg/I/J/C ISg NSg/V NSg/V/J P  D
> table , half      hoping she might    find  another key       on  it        , or      at        any   rate  a   book of
# NSg   . NSg/V/J/P V      ISg NSg/VX/J NSg/V I/D     NPrSg/V/J J/P NPrSg/ISg . NPrSg/C NSg/I/V/P I/R/D NSg/V D/P NSg  V/P
> rules for shutting people up        like        telescopes : this time  she found a   little
# NPl   C/P NSg/V    NSg/V  NSg/V/J/P NSg/V/J/C/P NPl        . I/D  NSg/V ISg NSg/V D/P NPrSg/I/J
> bottle on  it        , ( “ which certainly was not   here    before , ” said Alice , ) and round     the
# NSg/V  J/P NPrSg/ISg . . . I/C   J/R       V   NSg/C NSg/J/R C/P    . . V/J  NPr   . . V/C NSg/V/J/P D
> neck of  the bottle was a   paper label , with the words “ DRINK ME        , ” beautifully
# NSg  V/P D   NSg    V   D/P NSg/J NSg/V . P    D   NPl   . NSg/V NPrSg/ISg . . J/R
> printed on  it        in          large letters .
# W?      J/P NPrSg/ISg NPrSg/V/J/P NSg/J NPl     .
>
#
> It        was all       very well    to say   “ Drink me        , ” but     the wise    little    Alice was not   going
# NPrSg/ISg V   NSg/I/J/C J    NSg/V/J P  NSg/V . NSg/V NPrSg/ISg . . NSg/C/P D   NPrSg/J NPrSg/I/J NPr   V   NSg/C NSg/V/J
> to do     that    in          a   hurry . “ No      , I’ll look  first   , ” she said , “ and see   whether it’s
# P  NSg/VX N/I/C/D NPrSg/V/J/P D/P NSg   . . NPrSg/P . W?   NSg/V NSg/V/J . . ISg V/J  . . V/C NSg/V I/C     W?
> marked ‘          poison ’ or      not   ” ; for she had read  several nice      little    histories about
# V/J    Unlintable NSg/V  . NPrSg/C NSg/C . . C/P ISg V   NSg/V J/D     NPrSg/V/J NPrSg/I/J NPl       J/P
> children who     had got burnt , and eaten up        by      wild    beasts and other   unpleasant
# NPl      NPrSg/I V   V   V/J   . V/C V/J   NSg/V/J/P NSg/J/P NSg/V/J NPl    V/C NSg/V/J NSg/J
> things , all       because they would  not   remember the simple rules their friends had
# NPl    . NSg/I/J/C C/P     IPl  NSg/VX NSg/C NSg/V    D   NSg/J  NPl   D     NPl     V
> taught them : such  as    , that    a   red   - hot     poker   will     burn  you if    you hold    it        too
# V      N/I  . NSg/I NSg/R . N/I/C/D D/P NSg/J . NSg/V/J NSg/V/J NPrSg/VX NSg/V IPl NSg/C IPl NSg/V/J NPrSg/ISg W?
> long      ; and that    if    you cut     your finger very deeply with a   knife , it        usually
# NPrSg/V/J . V/C N/I/C/D NSg/C IPl NSg/V/J D    NSg    J    J/R    P    D/P NSg   . NPrSg/ISg J/R
> bleeds ; and she had never forgotten that    , if    you drink much  from a   bottle marked
# NPl    . V/C ISg V   V     NSg/V/J   N/I/C/D . NSg/C IPl NSg/V N/I/J P    D/P NSg    V/J
> “ poison , ” it        is almost certain to disagree with you , sooner or      later .
# . NSg/V  . . NPrSg/ISg VL NSg    I/J     P  V        P    IPl . J      NPrSg/C J     .
>
#
> However , this bottle was not   marked “ poison , ” so        Alice ventured to taste   it        , and
# C       . I/D  NSg/V  V   NSg/C V/J    . NSg/V  . . NSg/I/J/C NPr   W?       P  NSg/V/J NPrSg/ISg . V/C
> finding it        very nice      , ( it        had , in          fact , a   sort of  mixed flavour  of  cherry  - tart    ,
# NSg/V   NPrSg/ISg J    NPrSg/V/J . . NPrSg/ISg V   . NPrSg/V/J/P NSg  . D/P NSg  V/P V/J   NSg/V/Br V/P NPrSg/J . NSg/V/J .
> custard , pine  - apple , roast   turkey  , toffee , and hot     buttered toast , ) she very
# NSg     . NSg/V . NPrSg . NSg/V/J NPrSg/J . NSg/V  . V/C NSg/V/J W?       NSg/V . . ISg J
> soon finished it        off       .
# J/R  V/J      NPrSg/ISg NSg/V/J/P .
>
#
> “ What  a   curious feeling ! ” said Alice ; “ I   must  be     shutting up        like        a   telescope . ”
# . NSg/I D/P J       NSg/V/J . . V/J  NPr   . . ISg NSg/V NSg/VX NSg/V    NSg/V/J/P NSg/V/J/C/P D/P NSg       . .
>
#
> And so        it        was indeed : she was now         only ten inches high    , and her   face  brightened
# V/C NSg/I/J/C NPrSg/ISg V   W?     . ISg V   NPrSg/V/J/C W?   NSg NPl    NSg/V/J . V/C I/J/D NSg/V W?
> up        at        the thought that    she was now         the right   size  for going   through the little
# NSg/V/J/P NSg/I/V/P D   NSg     N/I/C/D ISg V   NPrSg/V/J/C D   NPrSg/J NSg/V C/P NSg/V/J NSg/J/P D   NPrSg/I/J
> door  into that    lovely  garden  . First   , however , she waited for a   few minutes to
# NSg/V P    N/I/C/D NSg/J/R NSg/V/J . NSg/V/J . C       . ISg W?     C/P D/P N/I NPl     P
> see   if    she was going   to shrink any   further : she felt    a   little    nervous about
# NSg/V NSg/C ISg V   NSg/V/J P  NSg/V  I/R/D V/J     . ISg NSg/V/J D/P NPrSg/I/J J       J/P
> this ; “ for it        might    end   , you know  , ” said Alice to herself , “ in          my going out
# I/D  . . C/P NPrSg/ISg NSg/VX/J NSg/V . IPl NSg/V . . V/J  NPr   P  I       . . NPrSg/V/J/P D  NSg/J NSg/V/J/R/P
> altogether , like        a   candle . I   wonder what  I   should be     like        then    ? ” And she tried
# NSg        . NSg/V/J/C/P D/P NSg    . ISg NSg/V  NSg/I ISg VX     NSg/VX NSg/V/J/C/P NSg/J/C . . V/C ISg V/J
> to fancy   what  the flame of  a   candle is like        after the candle is blown out         , for
# P  NSg/V/J NSg/I D   NSg/J V/P D/P NSg    VL NSg/V/J/C/P J/P   D   NSg    VL V/J   NSg/V/J/R/P . C/P
> she could  not   remember ever having seen  such  a   thing .
# ISg NSg/VX NSg/C NSg/V    J    V      NSg/V NSg/I D/P NSg   .
>
#
> After a   while   , finding that    nothing more        happened , she decided on  going   into the
# J/P   D/P NSg/C/P . NSg/V   N/I/C/D NSg/I/J NPrSg/I/V/J W?       . ISg NSg/V/J J/P NSg/V/J P    D
> garden at        once  ; but     , alas for poor    Alice ! when    she got to the door , she found
# NSg/J  NSg/I/V/P NSg/C . NSg/C/P . NSg  C/P NSg/V/J NPr   . NSg/I/C ISg V   P  D   NSg  . ISg NSg/V
> she had forgotten the little    golden    key       , and when    she went  back    to the table for
# ISg V   NSg/V/J   D   NPrSg/I/J NPrSg/V/J NPrSg/V/J . V/C NSg/I/C ISg NSg/V NSg/V/J P  D   NSg   C/P
> it        , she found she could  not   possibly reach it        : she could  see   it        quite plainly
# NPrSg/ISg . ISg NSg/V ISg NSg/VX NSg/C R        NSg/V NPrSg/ISg . ISg NSg/VX NSg/V NPrSg/ISg NSg   J/R
> through the glass , and she tried her   best       to climb up        one       of  the legs of  the
# NSg/J/P D   NPrSg . V/C ISg V/J   I/J/D NPrSg/VX/J P  NSg/V NSg/V/J/P NSg/I/V/J V/P D   NPl  V/P D
> table , but     it        was too slippery ; and when    she had tired herself out         with trying  ,
# NSg   . NSg/C/P NPrSg/ISg V   W?  J        . V/C NSg/I/C ISg V   V/J   I       NSg/V/J/R/P P    NSg/V/J .
> the poor  little    thing sat     down      and cried .
# D   NSg/J NPrSg/I/J NSg/V NSg/V/J NSg/V/J/P V/C W?    .
>
#
> “ Come    , there’s no      use in          crying like        that    ! ” said Alice to herself , rather
# . NSg/V/P . W?      NPrSg/P NSg NPrSg/V/J/P V      NSg/V/J/C/P N/I/C/D . . V/J  NPr   P  I       . NPrSg/V/J
> sharply ; “ I   advise you to leave off       this minute  ! ” She generally gave herself
# J/R     . . ISg NSg/V  IPl P  NSg/V NSg/V/J/P I/D  NSg/V/J . . ISg J/R       V    I
> very good      advice , ( though she very seldom followed it        ) , and sometimes she
# J    NPrSg/V/J NSg/V  . . V/C    ISg J    J      W?       NPrSg/ISg . . V/C R         ISg
> scolded herself so        severely as    to bring tears into her   eyes ; and once  she
# W?      I       NSg/I/J/C J/R      NSg/R P  V     NPl   P    I/J/D NPl  . V/C NSg/C ISg
> remembered trying  to box   her   own     ears for having cheated herself in          a   game  of
# V          NSg/V/J P  NSg/V I/J/D NSg/V/J NPl  C/P V      W?      I       NPrSg/V/J/P D/P NSg/J V/P
> croquet she was playing against herself , for this curious child was very fond    of
# NSg/V   ISg V   V       C/P     I       . C/P I/D  J       NSg/V V   J    NSg/V/J V/P
> pretending to be     two people . “ But     it’s no      use now         , ” thought poor    Alice , “ to
# V          P  NSg/VX NSg NSg/V  . . NSg/C/P W?   NPrSg/P NSg NPrSg/V/J/C . . NSg/V   NSg/V/J NPr   . . P
> pretend to be     two people ! Why   , there’s hardly enough of  me        left      to make  one
# NSg/V/J P  NSg/VX NSg NSg/V  . NSg/V . W?      J/R    NSg/I  V/P NPrSg/ISg NPrSg/V/J P  NSg/V NSg/I/V/J
> respectable person ! ”
# NSg/J       NSg/V  . .
>
#
> Soon her   eye   fell    on  a   little    glass   box   that    was lying   under   the table : she
# J/R  I/J/D NSg/V NSg/V/J J/P D/P NPrSg/I/J NPrSg/V NSg/V N/I/C/D V   NSg/V/J NSg/J/P D   NSg   . ISg
> opened it        , and found in          it        a   very small     cake  , on  which the words “ EAT   ME        ” were
# V/J    NPrSg/ISg . V/C NSg/V NPrSg/V/J/P NPrSg/ISg D/P J    NPrSg/V/J NSg/V . J/P I/C   D   NPl   . NSg/V NPrSg/ISg . NSg/V
> beautifully marked in          currants . “ Well    , I’ll eat   it        , ” said Alice , “ and if    it
# J/R         V/J    NPrSg/V/J/P NPl      . . NSg/V/J . W?   NSg/V NPrSg/ISg . . V/J  NPr   . . V/C NSg/C NPrSg/ISg
> makes me        grow larger , I   can      reach the key     ; and if    it        makes me        grow smaller , I
# NPl   NPrSg/ISg V    J      . ISg NPrSg/VX NSg/V D   NPrSg/J . V/C NSg/C NPrSg/ISg NPl   NPrSg/ISg V    J       . ISg
> can      creep under   the door ; so        either way   I’ll get   into the garden , and I   don’t
# NPrSg/VX NSg/V NSg/J/P D   NSg  . NSg/I/J/C I/C    NSg/J W?   NSg/V P    D   NSg/J  . V/C ISg NSg/V
> care  which happens ! ”
# NSg/V I/C   NPl     . .
>
#
> She ate   a   little    bit   , and said anxiously to herself , “ Which way   ? Which way   ? ” ,
# ISg NSg/V D/P NPrSg/I/J NSg/V . V/C V/J  J/R       P  I       . . I/C   NSg/J . I/C   NSg/J . . .
> holding her   hand  on  the top   of  her   head      to feel      which way   it        was growing , and
# NSg/V   I/J/D NSg/V J/P D   NSg/J V/P I/J/D NPrSg/V/J P  NSg/I/V/J I/C   NSg/J NPrSg/ISg V   NSg/V   . V/C
> she was quite surprised to find  that    she remained the same size  : to be     sure ,
# ISg V   NSg   W?        P  NSg/V N/I/C/D ISg W?       D   I/J  NSg/V . P  NSg/VX J    .
> this generally happens when    one       eats cake  , but     Alice had got so        much  into the
# I/D  J/R       NPl     NSg/I/C NSg/I/V/J NPl  NSg/V . NSg/C/P NPr   V   V   NSg/I/J/C N/I/J P    D
> way   of  expecting nothing but     out         - of  - the - way   things to happen , that    it        seemed
# NSg/J V/P V         NSg/I/J NSg/C/P NSg/V/J/R/P . V/P . D   . NSg/J NPl    P  V      . N/I/C/D NPrSg/ISg W?
> quite dull and stupid for life  to go      on  in          the common way   .
# NSg   V/J  V/C NSg/J  C/P NSg/V P  NSg/V/J J/P NPrSg/V/J/P D   NSg/J  NSg/J .
>
#
> So        she set       to work  , and very soon finished off       the cake .
# NSg/I/J/C ISg NPrSg/V/J P  NSg/V . V/C J    J/R  V/J      NSg/V/J/P D   NSg  .
>
#
> CHAPTER II : The Pool of  Tears
# NSg/V   W? . D   NSg  V/P NPl
>
#
> “ Curiouser and curiouser ! ” cried Alice ( she was so        much  surprised , that    for the
# . ?         V/C ?         . . W?    NPr   . ISg V   NSg/I/J/C N/I/J W?        . N/I/C/D C/P D
> moment she quite forgot how   to speak good      English   ) ; “ now         I’m opening out         like
# NSg    ISg NSg   V      NSg/C P  NSg/V NPrSg/V/J NPrSg/V/J . . . NPrSg/V/J/C W?  NSg/V/J NSg/V/J/R/P NSg/V/J/C/P
> the largest telescope that    ever was ! Good      - bye     , feet ! ” ( for when    she looked down
# D   W?      NSg/V     N/I/C/D J    V   . NPrSg/V/J . NSg/J/P . NSg  . . . C/P NSg/I/C ISg W?     NSg/V/J/P
> at        her   feet , they seemed to be     almost out         of  sight , they were  getting so        far
# NSg/I/V/P I/J/D NSg  . IPl  W?     P  NSg/VX NSg    NSg/V/J/R/P V/P NSg/V . IPl  NSg/V NSg/V   NSg/I/J/C NSg/V/J
> off       ) . “ Oh      , my poor  little    feet , I   wonder who     will     put   on  your shoes and
# NSg/V/J/P . . . NPrSg/V . D  NSg/J NPrSg/I/J NSg  . ISg NSg/V  NPrSg/I NPrSg/VX NSg/V J/P D    NPl   V/C
> stockings for you now         , dears ? I’m sure I   shan’t be     able    ! I   shall be     a   great deal
# NPl       C/P IPl NPrSg/V/J/C . NPl   . W?  J    ISg V      NSg/VX NSg/V/J . ISg VX    NSg/VX D/P NSg/J NSg/V/J
> too far     off       to trouble myself about you : you must  manage the best    way   you
# W?  NSg/V/J NSg/V/J/P P  NSg/V   I      J/P   IPl . IPl NSg/V NSg/V  D   NPrSg/J NSg/J IPl
> can      ; — but     I   must  be     kind  to them , ” thought Alice , “ or      perhaps they won’t walk  the
# NPrSg/VX . . NSg/C/P ISg NSg/V NSg/VX NSg/J P  N/I  . . NSg/V   NPr   . . NPrSg/C NSg     IPl  V     NSg/V D
> way   I   want  to go      ! Let   me        see   : I’ll give  them a   new   pair  of  boots every
# NSg/J ISg NSg/V P  NSg/V/J . NSg/V NPrSg/ISg NSg/V . W?   NSg/V N/I  D/P NSg/J NSg/V V/P NPl   D
> Christmas . ”
# NPrSg/V/J . .
>
#
> And she went  on  planning to herself how   she would  manage it        . “ They must  go      by
# V/C ISg NSg/V J/P NSg/V    P  I       NSg/C ISg NSg/VX NSg/V  NPrSg/ISg . . IPl  NSg/V NSg/V/J NSg/J/P
> the carrier , ” she thought ; “ and how   funny it’ll seem , sending presents to one’s
# D   NPrSg/J . . ISg NSg/V   . . V/C NSg/C NSg/J W?    V    . V       NPl      P  N$
> own     feet ! And how   odd   the directions will     look  !
# NSg/V/J NSg  . V/C NSg/C NSg/J D   NSg        NPrSg/VX NSg/V .
>
#
> Alice’s Right     Foot  , Esq . , Hearthrug , near      the Fender , ( with Alice’s love    ) .
# N$      NPrSg/V/J NSg/V . NSg . . NSg       . NSg/V/J/P D   NSg/J  . . P    N$      NPrSg/V . .
>
#
> Oh      dear    , what  nonsense I’m talking ! ”
# NPrSg/V NSg/V/J . NSg/I NSg/V/J  W?  V       . .
>
#
> Just then    her   head      struck against the roof of  the hall  : in          fact she was now         more
# V/J  NSg/J/C I/J/D NPrSg/V/J V      C/P     D   NSg  V/P D   NPrSg . NPrSg/V/J/P NSg  ISg V   NPrSg/V/J/C NPrSg/I/V/J
> than nine feet high    , and she at        once  took up        the little    golden    key       and hurried
# C/P  NSg  NSg  NSg/V/J . V/C ISg NSg/I/V/P NSg/C V    NSg/V/J/P D   NPrSg/I/J NPrSg/V/J NPrSg/V/J V/C V/J
> off       to the garden door  .
# NSg/V/J/P P  D   NSg/J  NSg/V .
>
#
> Poor    Alice ! It        was as    much  as    she could  do     , lying   down      on  one       side    , to look
# NSg/V/J NPr   . NPrSg/ISg V   NSg/R N/I/J NSg/R ISg NSg/VX NSg/VX . NSg/V/J NSg/V/J/P J/P NSg/I/V/J NSg/V/J . P  NSg/V
> through into the garden with one       eye   ; but     to get   through was more        hopeless than
# NSg/J/P P    D   NSg/J  P    NSg/I/V/J NSg/V . NSg/C/P P  NSg/V NSg/J/P V   NPrSg/I/V/J J        C/P
> ever : she sat     down      and began to cry   again .
# J    . ISg NSg/V/J NSg/V/J/P V/C V     P  NSg/V P     .
>
#
> “ You ought    to be     ashamed of  yourself , ” said Alice , “ a   great girl  like        you , ” ( she
# . IPl NSg/I/VX P  NSg/VX V/J     V/P I        . . V/J  NPr   . . D/P NSg/J NSg/V NSg/V/J/C/P IPl . . . ISg
> might    well    say   this ) , “ to go      on  crying in          this way   ! Stop  this moment , I   tell
# NSg/VX/J NSg/V/J NSg/V I/D  . . . P  NSg/V/J J/P V      NPrSg/V/J/P I/D  NSg/J . NSg/V I/D  NSg    . ISg NPrSg/V
> you ! ” But     she went  on  all       the same , shedding gallons of  tears , until there was a
# IPl . . NSg/C/P ISg NSg/V J/P NSg/I/J/C D   I/J  . NSg/V    NPl     V/P NPl   . C/P   W?    V   D/P
> large pool  all       round     her   , about four inches deep  and reaching half      down      the
# NSg/J NSg/V NSg/I/J/C NSg/V/J/P I/J/D . J/P   NSg  NPl    NSg/J V/C V        NSg/V/J/P NSg/V/J/P D
> hall  .
# NPrSg .
>
#
> After a   time she heard a   little    pattering of  feet in          the distance , and she
# J/P   D/P NSg  ISg V/J   D/P NPrSg/I/J V         V/P NSg  NPrSg/V/J/P D   NSg      . V/C ISg
> hastily dried her   eyes to see   what  was coming  . It        was the White   Rabbit
# R       W?    I/J/D NPl  P  NSg/V NSg/I V   NSg/V/J . NPrSg/ISg V   D   NPrSg/J NSg/V
> returning , splendidly dressed , with a   pair of  white     kid   gloves in          one       hand  and a
# V         . J/R        W?      . P    D/P NSg  V/P NPrSg/V/J NSg/V NPl    NPrSg/V/J/P NSg/I/V/J NSg/V V/C D/P
> large fan   in          the other : he      came    trotting along in          a   great hurry , muttering to
# NSg/J NSg/V NPrSg/V/J/P D   NSg/J . NPr/ISg NSg/V/P NSg/V/J  P     NPrSg/V/J/P D/P NSg/J NSg/V . NSg/V     P
> himself as    he      came    , “ Oh      ! the Duchess , the Duchess ! Oh      ! won’t she be     savage    if
# I       NSg/R NPr/ISg NSg/V/P . . NPrSg/V . D   NSg     . D   NSg     . NPrSg/V . V     ISg NSg/VX NPrSg/V/J NSg/C
> I’ve kept her   waiting ! ” Alice felt    so        desperate that    she was ready   to ask   help
# W?   V    I/J/D NSg/V   . . NPr   NSg/V/J NSg/I/J/C NSg/J     N/I/C/D ISg V   NSg/V/J P  NSg/V NSg/V
> of  any   one       ; so        , when    the Rabbit came    near      her   , she began , in          a   low   , timid voice ,
# V/P I/R/D NSg/I/V/J . NSg/I/J/C . NSg/I/C D   NSg    NSg/V/P NSg/V/J/P I/J/D . ISg V     . NPrSg/V/J/P D/P NSg/J . J     NSg/V .
> “ If    you please , sir     — ” The Rabbit started violently , dropped the white   kid   gloves
# . NSg/C IPl V      . NPrSg/V . . D   NSg    W?      J/R       . V/J     D   NPrSg/J NSg/V NPl
> and the fan , and skurried away into the darkness as    hard    as    he      could  go      .
# V/C D   NSg . V/C ?        V/J  P    D   NSg      NSg/R NSg/V/J NSg/R NPr/ISg NSg/VX NSg/V/J .
>
#
> Alice took up        the fan and gloves , and , as    the hall  was very hot     , she kept
# NPr   V    NSg/V/J/P D   NSg V/C NPl    . V/C . NSg/R D   NPrSg V   J    NSg/V/J . ISg V
> fanning herself all       the time she went  on  talking : “ Dear    , dear    ! How   queer
# NSg/V   I       NSg/I/J/C D   NSg  ISg NSg/V J/P V       . . NSg/V/J . NSg/V/J . NSg/C NSg/V/J
> everything is to - day   ! And yesterday things went  on  just as    usual . I   wonder if
# N/I/V      VL P  . NPrSg . V/C NSg       NPl    NSg/V J/P V/J  NSg/R NSg/J . ISg NSg/V  NSg/C
> I’ve been  changed in          the night ? Let   me        think : was I   the same when    I   got up        this
# W?   NSg/V V/J     NPrSg/V/J/P D   NSg   . NSg/V NPrSg/ISg NSg/V . V   ISg D   I/J  NSg/I/C ISg V   NSg/V/J/P I/D
> morning ? I   almost think I   can      remember feeling a   little    different . But     if    I’m
# NSg/V   . ISg NSg    NSg/V ISg NPrSg/VX NSg/V    NSg/V/J D/P NPrSg/I/J NSg/J     . NSg/C/P NSg/C W?
> not   the same , the next    question is , Who     in          the world am        I   ? Ah      , that’s the great
# NSg/C D   I/J  . D   NSg/J/P NSg/V    VL . NPrSg/I NPrSg/V/J/P D   NSg   NPrSg/V/J ISg . NSg/I/V . N$     D   NSg/J
> puzzle ! ” And she began thinking over      all       the children she knew that    were  of  the
# NSg/V  . . V/C ISg V     V        NSg/V/J/P NSg/I/J/C D   NPl      ISg V    N/I/C/D NSg/V V/P D
> same age   as    herself , to see   if    she could  have   been  changed for any   of  them .
# I/J  NSg/V NSg/R I       . P  NSg/V NSg/C ISg NSg/VX NSg/VX NSg/V V/J     C/P I/R/D V/P N/I  .
>
#
> “ I’m sure I’m not   Ada , ” she said , “ for her   hair  goes  in          such  long      ringlets , and
# . W?  J    W?  NSg/C NPr . . ISg V/J  . . C/P I/J/D NSg/V NSg/V NPrSg/V/J/P NSg/I NPrSg/V/J NPl      . V/C
> mine    doesn’t go      in          ringlets at        all       ; and I’m sure I   can’t be     Mabel , for I   know
# NSg/I/V V       NSg/V/J NPrSg/V/J/P NPl      NSg/I/V/P NSg/I/J/C . V/C W?  J    ISg VX    NSg/VX NPr   . C/P ISg NSg/V
> all       sorts of  things , and she , oh      ! she knows such  a   very little    ! Besides , she’s
# NSg/I/J/C NPl   V/P NPl    . V/C ISg . NPrSg/V . ISg NPl   NSg/I D/P J    NPrSg/I/J . NPl     . W?
> she , and I’m I   , and — oh      dear    , how   puzzling it        all       is ! I’ll try     if    I   know  all       the
# ISg . V/C W?  ISg . V/C . NPrSg/V NSg/V/J . NSg/C V        NPrSg/ISg NSg/I/J/C VL . W?   NSg/V/J NSg/C ISg NSg/V NSg/I/J/C D
> things I   used to know  . Let   me        see   : four times five is twelve , and four times six
# NPl    ISg V/J  P  NSg/V . NSg/V NPrSg/ISg NSg/V . NSg  NPl   NSg  VL NSg    . V/C NSg  NPl   NSg
> is thirteen , and four times seven is — oh      dear    ! I   shall never get   to twenty at
# VL N        . V/C NSg  NPl   NSg   VL . NPrSg/V NSg/V/J . ISg VX    V     NSg/V P  NSg    NSg/I/V/P
> that    rate  ! However , the Multiplication Table doesn’t signify : let’s try
# N/I/C/D NSg/V . C       . D   NSg            NSg/V V       V       . N$    NSg/V/J
> Geography . London is the capital of  Paris , and Paris is the capital of  Rome , and
# NSg       . NPr    VL D   NSg/J   V/P NPr   . V/C NPr   VL D   NSg/J   V/P NPr  . V/C
> Rome — no      , that’s all       wrong   , I’m certain ! I   must  have   been  changed for Mabel ! I’ll
# NPr  . NPrSg/P . N$     NSg/I/J/C NSg/V/J . W?  I/J     . ISg NSg/V NSg/VX NSg/V V/J     C/P NPr   . W?
> try     and say   ‘          How   doth the little    — ’ ” and she crossed her   hands on  her   lap     as    if
# NSg/V/J V/C NSg/V Unlintable NSg/C W?   D   NPrSg/I/J . . . V/C ISg W?      I/J/D NPl   J/P I/J/D NSg/V/J NSg/R NSg/C
> she were  saying lessons , and began to repeat it        , but     her   voice sounded hoarse
# ISg NSg/V NSg/V  NPl     . V/C V     P  NSg/V  NPrSg/ISg . NSg/C/P I/J/D NSg/V W?      NSg/V/J
> and strange , and the words did not   come    the same as    they used to do     : —
# V/C NSg/V/J . V/C D   NPl   V   NSg/C NSg/V/P D   I/J  NSg/R IPl  V/J  P  NSg/VX . .
>
#
> “ How   doth the little    crocodile Improve his   shining tail    , And pour  the waters
# . NSg/C W?   D   NPrSg/I/J NSg/V     V       ISg/D N/J     NSg/V/J . V/C NSg/V D   NPrSg
> of  the Nile On  every golden    scale !
# V/P D   NPr  J/P D     NPrSg/V/J NSg/V .
>
#
> “ How   cheerfully he      seems to grin  , How   neatly spread his   claws , And welcome
# . NSg/C J/R        NPr/ISg NPl   P  NSg/V . NSg/C J/R    NSg/V  ISg/D NPl   . V/C NSg/V/J
> little    fishes in          With gently smiling jaws ! ”
# NPrSg/I/J NPl    NPrSg/V/J/P P    R      NSg/V/J NPl  . .
>
#
> “ I’m sure those are not   the right   words , ” said poor    Alice , and her   eyes filled
# . W?  J    I/D   V   NSg/C D   NPrSg/J NPl   . . V/J  NSg/V/J NPr   . V/C I/J/D NPl  V/J
> with tears again as    she went  on  , “ I   must  be     Mabel after all       , and I   shall have   to
# P    NPl   P     NSg/R ISg NSg/V J/P . . ISg NSg/V NSg/VX NPr   J/P   NSg/I/J/C . V/C ISg VX    NSg/VX P
> go      and live in          that    poky  little    house   , and have   next    to no      toys to play  with ,
# NSg/V/J V/C V/J  NPrSg/V/J/P N/I/C/D NSg/J NPrSg/I/J NPrSg/V . V/C NSg/VX NSg/J/P P  NPrSg/P NPl  P  NSg/V P    .
> and oh      ! ever so        many    lessons to learn ! No      , I’ve made  up        my mind about it        ; if    I’m
# V/C NPrSg/V . J    NSg/I/J/C N/I/J/D NPl     P  NSg/V . NPrSg/P . W?   NSg/V NSg/V/J/P D  NSg  J/P   NPrSg/ISg . NSg/C W?
> Mabel , I’ll stay    down      here    ! It’ll be     no      use their putting their heads down      and
# NPr   . W?   NSg/V/J NSg/V/J/P NSg/J/R . W?    NSg/VX NPrSg/P NSg D     NSg     D     NPl   NSg/V/J/P V/C
> saying ‘          Come    up        again , dear    ! ’ I   shall only look  up        and say   ‘          Who     am        I   then    ? Tell
# NSg/V  Unlintable NSg/V/P NSg/V/J/P P     . NSg/V/J . . ISg VX    W?   NSg/V NSg/V/J/P V/C NSg/V Unlintable NPrSg/I NPrSg/V/J ISg NSg/J/C . NPrSg/V
> me        that    first   , and then    , if    I   like        being   that    person , I’ll come    up        : if    not   , I’ll
# NPrSg/ISg N/I/C/D NSg/V/J . V/C NSg/J/C . NSg/C ISg NSg/V/J/C/P NSg/V/C N/I/C/D NSg/V  . W?   NSg/V/P NSg/V/J/P . NSg/C NSg/C . W?
> stay    down      here    till      I’m somebody else  ’ — but     , oh      dear    ! ” cried Alice , with a   sudden
# NSg/V/J NSg/V/J/P NSg/J/R NSg/V/C/P W?  NSg/I    N/J/C . . NSg/C/P . NPrSg/V NSg/V/J . . W?    NPr   . P    D/P NSg/J
> burst of  tears , “ I   do     wish  they would  put   their heads down      ! I   am        so        very tired
# NSg/V V/P NPl   . . ISg NSg/VX NSg/V IPl  NSg/VX NSg/V D     NPl   NSg/V/J/P . ISg NPrSg/V/J NSg/I/J/C J    V/J
> of  being   all       alone here    ! ”
# V/P NSg/V/C NSg/I/J/C J     NSg/J/R . .
>
#
> As    she said this she looked down      at        her   hands , and was surprised to see   that    she
# NSg/R ISg V/J  I/D  ISg W?     NSg/V/J/P NSg/I/V/P I/J/D NPl   . V/C V   W?        P  NSg/V N/I/C/D ISg
> had put   on  one       of  the Rabbit’s little    white     kid   gloves while     she was talking .
# V   NSg/V J/P NSg/I/V/J V/P D   N$       NPrSg/I/J NPrSg/V/J NSg/V NPl    NSg/V/C/P ISg V   V       .
> “ How   can      I   have   done    that    ? ” she thought . “ I   must  be     growing small     again . ” She
# . NSg/C NPrSg/VX ISg NSg/VX NSg/V/J N/I/C/D . . ISg NSg/V   . . ISg NSg/V NSg/VX NSg/V   NPrSg/V/J P     . . ISg
> got up        and went  to the table to measure herself by      it        , and found that    , as    nearly
# V   NSg/V/J/P V/C NSg/V P  D   NSg   P  NSg/V   I       NSg/J/P NPrSg/ISg . V/C NSg/V N/I/C/D . NSg/R J/R
> as    she could  guess , she was now         about two feet high    , and was going   on  shrinking
# NSg/R ISg NSg/VX NSg/V . ISg V   NPrSg/V/J/C J/P   NSg NSg  NSg/V/J . V/C V   NSg/V/J J/P V
> rapidly : she soon found out         that    the cause of  this was the fan she was holding ,
# J/R     . ISg J/R  NSg/V NSg/V/J/R/P N/I/C/D D   NSg/C V/P I/D  V   D   NSg ISg V   NSg/V   .
> and she dropped it        hastily , just in          time  to avoid shrinking away altogether .
# V/C ISg V/J     NPrSg/ISg R       . V/J  NPrSg/V/J/P NSg/V P  V     V         V/J  NSg        .
>
#
> “ That    was a   narrow escape ! ” said Alice , a   good    deal    frightened at        the sudden
# . N/I/C/D V   D/P NSg/J  NSg/V  . . V/J  NPr   . D/P NPrSg/J NSg/V/J W?         NSg/I/V/P D   NSg/J
> change , but     very glad    to find  herself still   in          existence ; “ and now         for the
# NSg/V  . NSg/C/P J    NSg/V/J P  NSg/V I       NSg/V/J NPrSg/V/J/P NSg       . . V/C NPrSg/V/J/C C/P D
> garden ! ” and she ran   with all       speed back    to the little    door  : but     , alas ! the
# NSg/J  . . V/C ISg NSg/V P    NSg/I/J/C NSg/V NSg/V/J P  D   NPrSg/I/J NSg/V . NSg/C/P . NSg  . D
> little    door  was shut    again , and the little    golden    key       was lying   on  the glass
# NPrSg/I/J NSg/V V   NSg/V/J P     . V/C D   NPrSg/I/J NPrSg/V/J NPrSg/V/J V   NSg/V/J J/P D   NPrSg
> table as    before , “ and things are worse   than ever , ” thought the poor  child , “ for
# NSg/V NSg/R C/P    . . V/C NPl    V   NSg/V/J C/P  J    . . NSg/V   D   NSg/J NSg/V . . C/P
> I   never was so        small     as    this before , never ! And I   declare it’s too bad     , that    it
# ISg V     V   NSg/I/J/C NPrSg/V/J NSg/R I/D  C/P    . V     . V/C ISg V       W?   W?  NSg/V/J . N/I/C/D NPrSg/ISg
> is ! ”
# VL . .
>
#
> As    she said these words her   foot  slipped , and in          another moment , splash ! she was
# NSg/R ISg V/J  I/D   NPl   I/J/D NSg/V V/J     . V/C NPrSg/V/J/P I/D     NSg    . NSg/V  . ISg V
> up        to her   chin    in          salt      water . Her   first   idea was that    she had somehow fallen
# NSg/V/J/P P  I/J/D NPrSg/V NPrSg/V/J/P NPrSg/V/J NSg/V . I/J/D NSg/V/J NSg  V   N/I/C/D ISg V   W?      W?
> into the sea , “ and in          that    case    I   can      go      back    by      railway , ” she said to herself .
# P    D   NSg . . V/C NPrSg/V/J/P N/I/C/D NPrSg/V ISg NPrSg/VX NSg/V/J NSg/V/J NSg/J/P NSg     . . ISg V/J  P  I       .
> ( Alice had been  to the seaside once  in          her   life  , and had come    to the general
# . NPr   V   NSg/V P  D   NPrSg/J NSg/C NPrSg/V/J/P I/J/D NSg/V . V/C V   NSg/V/P P  D   NSg/J
> conclusion , that    wherever you go      to on  the English coast you find  a   number of
# NSg        . N/I/C/D C        IPl NSg/V/J P  J/P D   NPrSg/J NSg/V IPl NSg/V D/P NSg/J  V/P
> bathing machines in          the sea , some  children digging in          the sand  with wooden
# NSg/V   NPl      NPrSg/V/J/P D   NSg . I/J/R NPl      NSg/V   NPrSg/V/J/P D   NSg/J P    J
> spades , then    a   row of  lodging houses , and behind  them a   railway station . )
# NPl    . NSg/J/C D/P NSg V/P NSg/V   NPl    . V/C NSg/J/P N/I  D/P NSg     NSg/V   . .
> However , she soon made  out         that    she was in          the pool of  tears which she had wept
# C       . ISg J/R  NSg/V NSg/V/J/R/P N/I/C/D ISg V   NPrSg/V/J/P D   NSg  V/P NPl   I/C   ISg V   V
> when    she was nine feet high    .
# NSg/I/C ISg V   NSg  NSg  NSg/V/J .
>
#
> “ I   wish  I   hadn’t cried so        much  ! ” said Alice , as    she swam about , trying  to find
# . ISg NSg/V ISg V      W?    NSg/I/J/C N/I/J . . V/J  NPr   . NSg/R ISg V    J/P   . NSg/V/J P  NSg/V
> her   way   out         . “ I   shall be     punished for it        now         , I   suppose , by      being   drowned in          my
# I/J/D NSg/J NSg/V/J/R/P . . ISg VX    NSg/VX V/J      C/P NPrSg/ISg NPrSg/V/J/C . ISg V       . NSg/J/P NSg/V/C W?      NPrSg/V/J/P D
> own   tears ! That    will     be     a   queer thing , to be     sure ! However , everything is queer
# NSg/J NPl   . N/I/C/D NPrSg/VX NSg/VX D/P NSg/J NSg/V . P  NSg/VX J    . C       . N/I/V      VL NSg/V/J
> to - day   . ”
# P  . NPrSg . .
>
#
> Just then    she heard something splashing about in          the pool a   little    way   off       , and
# V/J  NSg/J/C ISg V/J   NSg/I/V/J V         J/P   NPrSg/V/J/P D   NSg  D/P NPrSg/I/J NSg/J NSg/V/J/P . V/C
> she swam nearer to make  out         what  it        was : at        first   she thought it        must  be     a
# ISg V    J      P  NSg/V NSg/V/J/R/P NSg/I NPrSg/ISg V   . NSg/I/V/P NSg/V/J ISg NSg/V   NPrSg/ISg NSg/V NSg/VX D/P
> walrus or      hippopotamus , but     then    she remembered how   small     she was now         , and she
# NSg    NPrSg/C NSg          . NSg/C/P NSg/J/C ISg V          NSg/C NPrSg/V/J ISg V   NPrSg/V/J/C . V/C ISg
> soon made  out         that    it        was only a   mouse that    had slipped in          like        herself .
# J/R  NSg/V NSg/V/J/R/P N/I/C/D NPrSg/ISg V   W?   D/P NSg   N/I/C/D V   V/J     NPrSg/V/J/P NSg/V/J/C/P I       .
>
#
> “ Would  it        be     of  any   use   , now         , ” thought Alice , “ to speak to this mouse ?
# . NSg/VX NPrSg/ISg NSg/VX V/P I/R/D NSg/V . NPrSg/V/J/C . . NSg/V   NPr   . . P  NSg/V P  I/D  NSg/V .
> Everything is so        out         - of  - the - way   down      here    , that    I   should think very likely it
# N/I/V      VL NSg/I/J/C NSg/V/J/R/P . V/P . D   . NSg/J NSg/V/J/P NSg/J/R . N/I/C/D ISg VX     NSg/V J    NSg/J  NPrSg/ISg
> can      talk  : at        any   rate  , there’s no      harm in          trying  . ” So        she began : “ O         Mouse , do
# NPrSg/VX NSg/V . NSg/I/V/P I/R/D NSg/V . W?      NPrSg/P NSg  NPrSg/V/J/P NSg/V/J . . NSg/I/J/C ISg V     . . NPrSg/J/P NSg/V . NSg/VX
> you know  the way   out         of  this pool  ? I   am        very tired of  swimming about here    , O
# IPl NSg/V D   NSg/J NSg/V/J/R/P V/P I/D  NSg/V . ISg NPrSg/V/J J    V/J   V/P NSg/V    J/P   NSg/J/R . NPrSg/J/P
> Mouse ! ” ( Alice thought this must  be     the right   way   of  speaking to a   mouse : she
# NSg/V . . . NPr   NSg/V   I/D  NSg/V NSg/VX D   NPrSg/J NSg/J V/P V        P  D/P NSg   . ISg
> had never done    such  a   thing before , but     she remembered having seen  in          her
# V   V     NSg/V/J NSg/I D/P NSg   C/P    . NSg/C/P ISg V          V      NSg/V NPrSg/V/J/P I/J/D
> brother’s Latin   Grammar , “ A   mouse — of  a   mouse — to a   mouse — a   mouse — O         mouse ! ” ) The
# N$        NPrSg/J NSg/V   . . D/P NSg   . V/P D/P NSg   . P  D/P NSg   . D/P NSg   . NPrSg/J/P NSg/V . . . D
> Mouse looked at        her   rather    inquisitively , and seemed to her   to wink  with one       of
# NSg   W?     NSg/I/V/P I/J/D NPrSg/V/J J/R           . V/C W?     P  I/J/D P  NSg/V P    NSg/I/V/J V/P
> its   little    eyes , but     it        said nothing .
# ISg/D NPrSg/I/J NPl  . NSg/C/P NPrSg/ISg V/J  NSg/I/J .
>
#
> “ Perhaps it        doesn’t understand English   , ” thought Alice ; “ I   daresay it’s a   French
# . NSg     NPrSg/ISg V       V          NPrSg/V/J . . NSg/V   NPr   . . ISg V       W?   D/P NPrSg/J
> mouse , come    over      with William the Conqueror . ” ( For , with all       her   knowledge of
# NSg/V . NSg/V/P NSg/V/J/P P    NPrSg   D   NSg       . . . C/P . P    NSg/I/J/C I/J/D NSg/V     V/P
> history , Alice had no      very clear   notion how   long      ago anything had happened . ) So
<<<<<<< HEAD
# NSg/V   . NPr   V   NPrSg/P J    NSg/V/J NSg    NSg/C NPrSg/V/J J/P NSg/I/V  V   W?       . . NSg/I/J/C
> she began again : “ Où est   ma      chatte ? ” which was the first sentence in          her   French
# ISg V     P     . . ?  NPrSg NPrSg/J ?      . . I/C   V   D   NSg/J NSg/V    NPrSg/V/J/P I/J/D NPrSg/V/J
=======
# NSg     . NPr   V   NPrSg/P J    NSg/V/J NSg    NSg/C NPrSg/V/J J/P NSg/I/V  V   W?       . . NSg/I/J/C
> she began again : “ Où est   ma      chatte ? ” which was the first   sentence in          her   French
# ISg V     P     . . ?  NPrSg NPrSg/J ?      . . I/C   V   D   NSg/V/J NSg/V    NPrSg/V/J/P I/J/D NPrSg/V/J
>>>>>>> d04fe0e5
> lesson - book  . The Mouse gave a   sudden leap    out         of  the water , and seemed to quiver
# NSg/V  . NSg/V . D   NSg   V    D/P NSg/J  NSg/V/J NSg/V/J/R/P V/P D   NSg   . V/C W?     P  NSg/V/J
> all       over      with fright  . “ Oh      , I   beg   your pardon ! ” cried Alice hastily , afraid that
# NSg/I/J/C NSg/V/J/P P    NSg/V/J . . NPrSg/V . ISg NSg/V D    NSg    . . W?    NPr   R       . J      N/I/C/D
> she had hurt    the poor  animal’s feelings . “ I   quite forgot you didn’t like        cats . ”
# ISg V   NSg/V/J D   NSg/J N$       W?       . . ISg NSg   V      IPl V      NSg/V/J/C/P NPl  . .
>
#
> “ Not   like        cats ! ” cried the Mouse , in          a   shrill , passionate voice . “ Would  you like
# . NSg/C NSg/V/J/C/P NPl  . . W?    D   NSg   . NPrSg/V/J/P D/P NSg/J  . NSg/V/J    NSg/V . . NSg/VX IPl NSg/V/J/C/P
> cats if    you were  me        ? ”
# NPl  NSg/C IPl NSg/V NPrSg/ISg . .
>
#
> “ Well    , perhaps not   , ” said Alice in          a   soothing tone    : “ don’t be     angry about it        .
# . NSg/V/J . NSg     NSg/C . . V/J  NPr   NPrSg/V/J/P D/P NSg/J    NSg/I/V . . NSg/V NSg/VX V/J   J/P   NPrSg/ISg .
> And yet     I   wish  I   could  show  you our cat   Dinah : I   think you’d take  a   fancy to
# V/C NSg/V/C ISg NSg/V ISg NSg/VX NSg/V IPl D   NSg/J NPr   . ISg NSg/V W?    NSg/V D/P NSg/J P
> cats if    you could  only see   her   . She is such  a   dear  quiet   thing , ” Alice went  on  ,
# NPl  NSg/C IPl NSg/VX W?   NSg/V I/J/D . ISg VL NSg/I D/P NSg/J NSg/V/J NSg/V . . NPr   NSg/V J/P .
> half      to herself , as    she swam lazily about in          the pool , “ and she sits purring so
# NSg/V/J/P P  I       . NSg/R ISg V    R      J/P   NPrSg/V/J/P D   NSg  . . V/C ISg NPl  V       NSg/I/J/C
> nicely by      the fire  , licking her   paws and washing her   face  — and she is such  a   nice
# J/R    NSg/J/P D   NSg/J . NSg/V   I/J/D NPl  V/C NSg/V   I/J/D NSg/V . V/C ISg VL NSg/I D/P NPrSg/J
> soft  thing to nurse — and she’s such  a   capital one       for catching mice  — oh      , I   beg
# NSg/J NSg/V P  NSg/V . V/C W?    NSg/I D/P NSg/J   NSg/I/V/J C/P V        NSg/V . NPrSg/V . ISg NSg/V
> your pardon ! ” cried Alice again , for this time  the Mouse was bristling all       over      ,
# D    NSg    . . W?    NPr   P     . C/P I/D  NSg/V D   NSg   V   V         NSg/I/J/C NSg/V/J/P .
> and she felt    certain it        must  be     really offended . “ We  won’t talk  about her   any
# V/C ISg NSg/V/J I/J     NPrSg/ISg NSg/V NSg/VX J/R    W?       . . IPl V     NSg/V J/P   I/J/D I/R/D
> more        if    you’d rather    not   . ”
# NPrSg/I/V/J NSg/C W?    NPrSg/V/J NSg/C . .
>
#
> “ We  indeed ! ” cried the Mouse , who     was trembling down      to the end of  his   tail  . “ As
# . IPl W?     . . W?    D   NSg   . NPrSg/I V   V         NSg/V/J/P P  D   NSg V/P ISg/D NSg/J . . NSg/R
> if    I   would  talk  on  such  a   subject ! Our family always hated cats : nasty , low     ,
# NSg/C ISg NSg/VX NSg/V J/P NSg/I D/P NSg/J   . D   NSg/J  W?     W?    NPl  . NSg/J . NSg/V/J .
> vulgar things ! Don’t let   me        hear the name again ! ”
# NSg/J  NPl    . NSg/V NSg/V NPrSg/ISg V    D   NSg  P     . .
>
#
> “ I   won’t indeed ! ” said Alice , in          a   great hurry to change the subject of
# . ISg V     W?     . . V/J  NPr   . NPrSg/V/J/P D/P NSg/J NSg/V P  NSg/V  D   NSg/J   V/P
> conversation . “ Are you — are you fond    — of  — of  dogs ? ” The Mouse did not   answer , so
# NSg/V        . . V   IPl . V   IPl NSg/V/J . V/P . V/P NPl  . . D   NSg   V   NSg/C NSg/V  . NSg/I/J/C
> Alice went  on  eagerly : “ There is such  a   nice    little    dog     near      our house I   should
# NPr   NSg/V J/P J/R     . . W?    VL NSg/I D/P NPrSg/J NPrSg/I/J NSg/V/J NSg/V/J/P D   NPrSg ISg VX
> like        to show  you ! A   little    bright    - eyed terrier , you know  , with oh      , such  long
# NSg/V/J/C/P P  NSg/V IPl . D/P NPrSg/I/J NPrSg/V/J . W?   NSg/J   . IPl NSg/V . P    NPrSg/V . NSg/I NPrSg/V/J
> curly   brown     hair  ! And it’ll fetch things when    you throw them , and it’ll sit   up
# NSg/J/R NPrSg/V/J NSg/V . V/C W?    NSg/V NPl    NSg/I/C IPl NSg/V N/I  . V/C W?    NSg/V NSg/V/J/P
> and beg   for its   dinner , and all       sorts of  things — I   can’t remember half      of
# V/C NSg/V C/P ISg/D NSg    . V/C NSg/I/J/C NPl   V/P NPl    . ISg VX    NSg/V    NSg/V/J/P V/P
> them — and it        belongs to a   farmer  , you know  , and he      says it’s so        useful , it’s
# N/I  . V/C NPrSg/ISg NPl     P  D/P NPrSg/J . IPl NSg/V . V/C NPr/ISg NPl  W?   NSg/I/J/C J      . W?
> worth   a   hundred pounds ! He      says it        kills all       the rats and — oh      dear    ! ” cried Alice
# NSg/V/J D/P NSg     NPl    . NPr/ISg NPl  NPrSg/ISg NPl   NSg/I/J/C D   NPl  V/C . NPrSg/V NSg/V/J . . W?    NPr
> in          a   sorrowful tone    , “ I’m afraid I’ve offended it        again ! ” For the Mouse was
# NPrSg/V/J/P D/P J         NSg/I/V . . W?  J      W?   W?       NPrSg/ISg P     . . C/P D   NSg   V
> swimming away from her   as    hard    as    it        could  go      , and making quite a   commotion in
# NSg/V    V/J  P    I/J/D NSg/R NSg/V/J NSg/R NPrSg/ISg NSg/VX NSg/V/J . V/C NSg/V  NSg   D/P NSg       NPrSg/V/J/P
> the pool as    it        went  .
# D   NSg  NSg/R NPrSg/ISg NSg/V .
>
#
> So        she called softly after it        , “ Mouse dear    ! Do     come    back    again , and we  won’t
# NSg/I/J/C ISg V/J    J/R    J/P   NPrSg/ISg . . NSg/V NSg/V/J . NSg/VX NSg/V/P NSg/V/J P     . V/C IPl V
> talk  about cats or      dogs either , if    you don’t like        them ! ” When    the Mouse heard
# NSg/V J/P   NPl  NPrSg/C NPl  I/C    . NSg/C IPl NSg/V NSg/V/J/C/P N/I  . . NSg/I/C D   NSg   V/J
> this , it        turned round     and swam slowly back    to her   : its   face was quite pale    ( with
# I/D  . NPrSg/ISg W?     NSg/V/J/P V/C V    J/R    NSg/V/J P  I/J/D . ISg/D NSg  V   NSg   NSg/V/J . P
> passion , Alice thought ) , and it        said in          a   low   trembling voice , “ Let   us      get   to
# NPrSg/V . NPr   NSg/V   . . V/C NPrSg/ISg V/J  NPrSg/V/J/P D/P NSg/J V         NSg/V . . NSg/V NPr/ISg NSg/V P
> the shore , and then    I’ll tell    you my history , and you’ll understand why   it        is I
<<<<<<< HEAD
# D   NSg   . V/C NSg/J/C W?   NPrSg/V IPl D  NSg     . V/C W?     V          NSg/V NPrSg/ISg VL ISg
=======
# D   NSg/V . V/C NSg/J/C W?   NPrSg/V IPl D  NSg     . V/C W?     V          NSg/V NPrSg/ISg VL ISg
>>>>>>> d04fe0e5
> hate  cats and dogs . ”
# NSg/V NPl  V/C NPl  . .
>
#
> It        was high    time  to go      , for the pool was getting quite crowded with the birds
# NPrSg/ISg V   NSg/V/J NSg/V P  NSg/V/J . C/P D   NSg  V   NSg/V   NSg   V/J     P    D   NPl
> and animals that    had fallen into it        : there were  a   Duck and a   Dodo , a   Lory and an
# V/C NPl     N/I/C/D V   W?     P    NPrSg/ISg . W?    NSg/V D/P NSg  V/C D/P NSg  . D/P ?    V/C D/P
> Eaglet , and several other   curious creatures . Alice led the way   , and the whole
# NSg    . V/C J/D     NSg/V/J J       NPl       . NPr   NSg D   NSg/J . V/C D   NSg/J
> party   swam to the shore .
# NSg/V/J V    P  D   NSg   .
>
#
> CHAPTER III : A   Caucus - Race  and a   Long    Tale
# NSg/V   W?  . D/P NSg    . NSg/V V/C D/P NPrSg/J NSg/V
>
#
> They were  indeed a   queer - looking party   that    assembled on  the bank — the birds with
# IPl  NSg/V W?     D/P NSg/J . V       NSg/V/J N/I/C/D W?        J/P D   NSg  . D   NPl   P
> draggled feathers , the animals with their fur     clinging close   to them , and all
# ?        NPl      . D   NPl     P    D     NSg/C/P V        NSg/V/J P  N/I  . V/C NSg/I/J/C
> dripping wet     , cross       , and uncomfortable .
# NSg/V    NSg/V/J . NPrSg/V/J/P . V/C J             .
>
#
> The first question of  course was , how   to get   dry     again : they had a   consultation
# D   NSg/J NSg/V    V/P NSg/V  V   . NSg/C P  NSg/V NSg/V/J P     . IPl  V   D/P NSg
> about this , and after a   few minutes it        seemed quite natural to Alice to find
# J/P   I/D  . V/C J/P   D/P N/I NPl     NPrSg/ISg W?     NSg   NSg/J   P  NPr   P  NSg/V
> herself talking familiarly with them , as    if    she had known   them all       her   life  .
# I       V       J/R        P    N/I  . NSg/R NSg/C ISg V   NSg/V/J N/I  NSg/I/J/C I/J/D NSg/V .
> Indeed , she had quite a   long    argument with the Lory , who     at        last    turned sulky ,
# W?     . ISg V   NSg   D/P NPrSg/J NSg/V    P    D   ?    . NPrSg/I NSg/I/V/P NSg/V/J W?     NSg/J .
> and would  only say   , “ I   am        older than you , and must  know  better   ; ” and this Alice
# V/C NSg/VX W?   NSg/V . . ISg NPrSg/V/J J     C/P  IPl . V/C NSg/V NSg/V NSg/VX/J . . V/C I/D  NPr
> would  not   allow without knowing   how   old   it        was , and , as    the Lory positively
# NSg/VX NSg/C V     C/P     NSg/V/J/P NSg/C NSg/J NPrSg/ISg V   . V/C . NSg/R D   ?    J/R
> refused to tell    its   age , there was no      more      to be     said .
# W?      P  NPrSg/V ISg/D NSg . W?    V   NPrSg/P NPrSg/I/J P  NSg/VX V/J  .
>
#
> At        last    the Mouse , who     seemed to be     a   person of  authority among them , called
# NSg/I/V/P NSg/V/J D   NSg   . NPrSg/I W?     P  NSg/VX D/P NSg    V/P NSg       P     N/I  . V/J
> out         , “ Sit   down      , all       of  you , and listen to me        ! I’ll soon make  you dry     enough ! ”
# NSg/V/J/R/P . . NSg/V NSg/V/J/P . NSg/I/J/C V/P IPl . V/C NSg/V  P  NPrSg/ISg . W?   J/R  NSg/V IPl NSg/V/J NSg/I  . .
> They all       sat     down      at        once  , in          a   large ring  , with the Mouse in          the middle . Alice
# IPl  NSg/I/J/C NSg/V/J NSg/V/J/P NSg/I/V/P NSg/C . NPrSg/V/J/P D/P NSg/J NSg/V . P    D   NSg   NPrSg/V/J/P D   NSg/J  . NPr
> kept her   eyes anxiously fixed on  it        , for she felt    sure she would  catch a   bad
# V    I/J/D NPl  J/R       V/J   J/P NPrSg/ISg . C/P ISg NSg/V/J J    ISg NSg/VX NSg/V D/P NSg/J
> cold  if    she did not   get   dry     very soon .
# NSg/J NSg/C ISg V   NSg/C NSg/V NSg/V/J J    J/R  .
>
#
> “ Ahem ! ” said the Mouse with an  important air   , “ are you all       ready   ? This is the
# . V    . . V/J  D   NSg   P    D/P J         NSg/V . . V   IPl NSg/I/J/C NSg/V/J . I/D  VL D
> driest thing I   know  . Silence all       round     , if    you please ! ‘          William the Conqueror ,
# W?     NSg/V ISg NSg/V . NSg/V   NSg/I/J/C NSg/V/J/P . NSg/C IPl V      . Unlintable NPrSg   D   NSg       .
> whose cause was favoured by      the pope  , was soon submitted to by      the English , who
# I     NSg/C V   W?       NSg/J/P D   NPrSg . V   J/R  V         P  NSg/J/P D   NPrSg/J . NPrSg/I
> wanted leaders , and had been  of  late  much  accustomed to usurpation and conquest .
# V/J    W?      . V/C V   NSg/V V/P NSg/J N/I/J V/J        P  NSg        V/C NSg/V    .
> Edwin and Morcar , the earls of  Mercia and Northumbria — ’ ”
# NPr   V/C ?      . D   NPl   V/P NPr    V/C ?           . . .
>
#
> “ Ugh ! ” said the Lory , with a   shiver .
# . W?  . . V/J  D   ?    . P    D/P NSg/J  .
>
#
> “ I   beg   your pardon ! ” said the Mouse , frowning , but     very politely : “ Did you
# . ISg NSg/V D    NSg    . . V/J  D   NSg   . V        . NSg/C/P J    J/R      . . V   IPl
> speak ? ”
# NSg/V . .
>
#
> “ Not   I   ! ” said the Lory hastily .
# . NSg/C ISg . . V/J  D   ?    R       .
>
#
> “ I   thought you did , ” said the Mouse . “ — I   proceed . ‘          Edwin and Morcar , the earls
# . ISg NSg/V   IPl V   . . V/J  D   NSg   . . . ISg V       . Unlintable NPr   V/C ?      . D   NPl
> of  Mercia and Northumbria , declared for him : and even    Stigand , the patriotic
# V/P NPr    V/C ?           . V/J      C/P I   . V/C NSg/V/J ?       . D   NSg/J
> archbishop of  Canterbury , found it        advisable — ’ ”
# NSg        V/P NPr        . NSg/V NPrSg/ISg J         . . .
>
#
> “ Found what  ? ” said the Duck .
# . NSg/V NSg/I . . V/J  D   NSg  .
>
#
> “ Found it        , ” the Mouse replied rather    crossly : “ of  course you know  what  ‘          it        ’
# . NSg/V NPrSg/ISg . . D   NSg   W?      NPrSg/V/J R       . . V/P NSg/V  IPl NSg/V NSg/I Unlintable NPrSg/ISg .
> means . ”
# NPl   . .
>
#
> “ I   know  what  ‘          it        ’ means well    enough , when    I   find  a   thing , ” said the Duck : “ it’s
# . ISg NSg/V NSg/I Unlintable NPrSg/ISg . NPl   NSg/V/J NSg/I  . NSg/I/C ISg NSg/V D/P NSg   . . V/J  D   NSg  . . W?
> generally a   frog or      a   worm . The question is , what  did the archbishop find  ? ”
# J/R       D/P NSg  NPrSg/C D/P NSg  . D   NSg      VL . NSg/I V   D   NSg        NSg/V . .
>
#
> The Mouse did not   notice this question , but     hurriedly went  on  , “ ‘          — found it
# D   NSg   V   NSg/C NSg/V  I/D  NSg/V    . NSg/C/P J/R       NSg/V J/P . . Unlintable . NSg/V NPrSg/ISg
> advisable to go      with Edgar Atheling to meet    William and offer   him the crown .
# J         P  NSg/V/J P    NPrSg ?        P  NSg/V/J NPrSg   V/C NSg/V/J I   D   NSg/J .
> William’s conduct at        first   was moderate . But     the insolence of  his   Normans — ’ How
# N$        NSg/V   NSg/I/V/P NSg/V/J V   NSg/V/J  . NSg/C/P D   NSg       V/P ISg/D NPl     . . NSg/C
> are you getting on  now         , my dear  ? ” it        continued , turning to Alice as    it        spoke .
# V   IPl NSg/V   J/P NPrSg/V/J/C . D  NSg/J . . NPrSg/ISg W?        . NSg/V   P  NPr   NSg/R NPrSg/ISg NSg/V .
>
#
> “ As    wet     as    ever , ” said Alice in          a   melancholy tone    : “ it        doesn’t seem to dry     me        at
# . NSg/R NSg/V/J NSg/R J    . . V/J  NPr   NPrSg/V/J/P D/P NSg/J      NSg/I/V . . NPrSg/ISg V       V    P  NSg/V/J NPrSg/ISg NSg/I/V/P
> all       . ”
# NSg/I/J/C . .
>
#
> “ In          that    case    , ” said the Dodo solemnly , rising    to its   feet , “ I   move  that    the
# . NPrSg/V/J/P N/I/C/D NPrSg/V . . V/J  D   NSg  J/R      . NSg/V/J/P P  ISg/D NSg  . . ISg NSg/V N/I/C/D D
> meeting adjourn , for the immediate adoption of  more        energetic remedies — ”
# NSg     V       . C/P D   J         NSg      V/P NPrSg/I/V/J NSg/J     NPl      . .
>
#
> “ Speak English   ! ” said the Eaglet . “ I   don’t know  the meaning of  half      those long
# . NSg/V NPrSg/V/J . . V/J  D   NSg    . . ISg NSg/V NSg/V D   NSg/J   V/P NSg/V/J/P I/D   NPrSg/V/J
> words , and , what’s more        , I   don’t believe you do     either ! ” And the Eaglet bent
# NPl   . V/C . N$     NPrSg/I/V/J . ISg NSg/V V       IPl NSg/VX I/C    . . V/C D   NSg    NSg/V/J
> down      its   head    to hide  a   smile : some  of  the other birds tittered audibly .
# NSg/V/J/P ISg/D NPrSg/J P  NSg/V D/P NSg   . I/J/R V/P D   NSg/J NPl   W?       R       .
>
#
> “ What  I   was going   to say   , ” said the Dodo in          an  offended tone    , “ was , that    the
# . NSg/I ISg V   NSg/V/J P  NSg/V . . V/J  D   NSg  NPrSg/V/J/P D/P W?       NSg/I/V . . V   . N/I/C/D D
> best    thing to get   us      dry     would  be     a   Caucus - race  . ”
# NPrSg/J NSg/V P  NSg/V NPr/ISg NSg/V/J NSg/VX NSg/VX D/P NSg    . NSg/V . .
>
#
> “ What  is a   Caucus - race  ? ” said Alice ; not   that    she wanted much  to know  , but     the
# . NSg/I VL D/P NSg    . NSg/V . . V/J  NPr   . NSg/C N/I/C/D ISg V/J    N/I/J P  NSg/V . NSg/C/P D
> Dodo had paused as    if    it        thought that    somebody ought    to speak , and no      one     else
# NSg  V   W?     NSg/R NSg/C NPrSg/ISg NSg/V   N/I/C/D NSg/I    NSg/I/VX P  NSg/V . V/C NPrSg/P NSg/I/J N/J/C
> seemed inclined to say   anything .
# W?     W?       P  NSg/V NSg/I/V  .
>
#
> “ Why   , ” said the Dodo , “ the best    way   to explain it        is to do     it        . ” ( And , as    you
# . NSg/V . . V/J  D   NSg  . . D   NPrSg/J NSg/J P  V       NPrSg/ISg VL P  NSg/VX NPrSg/ISg . . . V/C . NSg/R IPl
> might    like        to try     the thing yourself , some  winter day   , I   will     tell    you how   the
# NSg/VX/J NSg/V/J/C/P P  NSg/V/J D   NSg   I        . I/J/R NSg/V  NPrSg . ISg NPrSg/VX NPrSg/V IPl NSg/C D
> Dodo managed it        . )
# NSg  W?      NPrSg/ISg . .
>
#
> First   it        marked out         a   race - course , in          a   sort of  circle , ( “ the exact shape
# NSg/V/J NPrSg/ISg V/J    NSg/V/J/R/P D/P NSg  . NSg/V  . NPrSg/V/J/P D/P NSg  V/P NSg/V  . . . D   J     NSg/V
> doesn’t matter  , ” it        said , ) and then    all       the party were  placed along the course ,
# V       NSg/V/J . . NPrSg/ISg V/J  . . V/C NSg/J/C NSg/I/J/C D   NSg/J NSg/V V      P     D   NSg    .
> here    and there . There was no      “ One       , two , three , and away , ” but     they began running
# NSg/J/R V/C W?    . W?    V   NPrSg/P . NSg/I/V/J . NSg . NSg   . V/C V/J  . . NSg/C/P IPl  V     NSg/V/J/P
> when    they liked , and left      off       when    they liked , so        that    it        was not   easy    to know
# NSg/I/C IPl  W?    . V/C NPrSg/V/J NSg/V/J/P NSg/I/C IPl  W?    . NSg/I/J/C N/I/C/D NPrSg/ISg V   NSg/C NSg/V/J P  NSg/V
> when    the race was over      . However , when    they had been  running   half      an  hour or      so        ,
# NSg/I/C D   NSg  V   NSg/V/J/P . C       . NSg/I/C IPl  V   NSg/V NSg/V/J/P NSg/V/J/P D/P NSg  NPrSg/C NSg/I/J/C .
> and were  quite dry     again , the Dodo suddenly called out         “ The race is over      ! ” and
# V/C NSg/V NSg   NSg/V/J P     . D   NSg  J/R      V/J    NSg/V/J/R/P . D   NSg  VL NSg/V/J/P . . V/C
> they all       crowded round     it        , panting , and asking , “ But     who     has won   ? ”
# IPl  NSg/I/J/C V/J     NSg/V/J/P NPrSg/ISg . V       . V/C V      . . NSg/C/P NPrSg/I V   NSg/V . .
>
#
> This question the Dodo could  not   answer without a   great deal    of  thought , and it
# I/D  NSg/V    D   NSg  NSg/VX NSg/C NSg/V  C/P     D/P NSg/J NSg/V/J V/P NSg/V   . V/C NPrSg/ISg
> sat     for a   long    time  with one       finger pressed upon its   forehead ( the position in
# NSg/V/J C/P D/P NPrSg/J NSg/V P    NSg/I/V/J NSg/V  V/J     P    ISg/D NSg      . D   NSg      NPrSg/V/J/P
> which you usually see   Shakespeare , in          the pictures of  him ) , while     the rest
# I/C   IPl J/R     NSg/V NPrSg/V     . NPrSg/V/J/P D   NPl      V/P I   . . NSg/V/C/P D   NSg
> waited in          silence . At        last    the Dodo said , “ Everybody has won   , and all       must  have
# W?     NPrSg/V/J/P NSg/V   . NSg/I/V/P NSg/V/J D   NSg  V/J  . . N/I       V   NSg/V . V/C NSg/I/J/C NSg/V NSg/VX
> prizes . ”
# NPl    . .
>
#
> “ But     who     is to give  the prizes ? ” quite a   chorus of  voices asked .
# . NSg/C/P NPrSg/I VL P  NSg/V D   NPl    . . NSg   D/P NSg    V/P NPl    V/J   .
>
#
> “ Why   , she , of  course , ” said the Dodo , pointing to Alice with one       finger ; and the
# . NSg/V . ISg . V/P NSg/V  . . V/J  D   NSg  . V        P  NPr   P    NSg/I/V/J NSg/V  . V/C D
> whole party   at        once  crowded round     her   , calling out         in          a   confused way   , “ Prizes !
# NSg/J NSg/V/J NSg/I/V/P NSg/C V/J     NSg/V/J/P I/J/D . NSg/V   NSg/V/J/R/P NPrSg/V/J/P D/P J        NSg/J . . NPl    .
> Prizes ! ”
# NPl    . .
>
#
> Alice had no      idea what  to do     , and in          despair she put   her   hand  in          her   pocket  , and
# NPr   V   NPrSg/P NSg  NSg/I P  NSg/VX . V/C NPrSg/V/J/P NSg/V   ISg NSg/V I/J/D NSg/V NPrSg/V/J/P I/J/D NSg/V/J . V/C
> pulled out         a   box of  comfits , ( luckily the salt    water had not   got into it        ) , and
# W?     NSg/V/J/R/P D/P NSg V/P NPl     . . R       D   NPrSg/J NSg/V V   NSg/C V   P    NPrSg/ISg . . V/C
> handed them round     as    prizes . There was exactly one       a   - piece , all       round     .
# V/J    N/I  NSg/V/J/P NSg/R NPl    . W?    V   J/R     NSg/I/V/J D/P . NSg/V . NSg/I/J/C NSg/V/J/P .
>
#
> “ But     she must  have   a   prize herself , you know  , ” said the Mouse .
# . NSg/C/P ISg NSg/V NSg/VX D/P NSg/J I       . IPl NSg/V . . V/J  D   NSg   .
>
#
> “ Of  course , ” the Dodo replied very gravely . “ What  else  have   you got in          your
# . V/P NSg/V  . . D   NSg  W?      J    J/R     . . NSg/I N/J/C NSg/VX IPl V   NPrSg/V/J/P D
> pocket ? ” he      went  on  , turning to Alice .
# NSg/J  . . NPr/ISg NSg/V J/P . NSg/V   P  NPr   .
>
#
> “ Only a   thimble , ” said Alice sadly .
# . W?   D/P NSg     . . V/J  NPr   J/R   .
>
#
> “ Hand  it        over      here    , ” said the Dodo .
# . NSg/V NPrSg/ISg NSg/V/J/P NSg/J/R . . V/J  D   NSg  .
>
#
> Then    they all       crowded round     her   once  more        , while     the Dodo solemnly presented the
# NSg/J/C IPl  NSg/I/J/C V/J     NSg/V/J/P I/J/D NSg/C NPrSg/I/V/J . NSg/V/C/P D   NSg  J/R      W?        D
> thimble , saying “ We  beg   your acceptance of  this elegant thimble ; ” and , when    it
# NSg     . NSg/V  . IPl NSg/V D    NSg        V/P I/D  NSg/J   NSg/V   . . V/C . NSg/I/C NPrSg/ISg
> had finished this short       speech , they all       cheered .
# V   V/J      I/D  NPrSg/V/J/P NSg/V  . IPl  NSg/I/J/C W?      .
>
#
> Alice thought the whole thing very absurd , but     they all       looked so        grave   that    she
# NPr   NSg/V   D   NSg/J NSg/V J    NSg/J  . NSg/C/P IPl  NSg/I/J/C W?     NSg/I/J/C NSg/V/J N/I/C/D ISg
> did not   dare     to laugh ; and , as    she could  not   think of  anything to say   , she
# V   NSg/C NPrSg/VX P  NSg/V . V/C . NSg/R ISg NSg/VX NSg/C NSg/V V/P NSg/I/V  P  NSg/V . ISg
> simply bowed , and took the thimble , looking as    solemn as    she could  .
# R      V/J   . V/C V    D   NSg     . V       NSg/R J      NSg/R ISg NSg/VX .
>
#
> The next    thing was to eat   the comfits : this caused some  noise and confusion , as
# D   NSg/J/P NSg/V V   P  NSg/V D   NPl     . I/D  W?     I/J/R NSg/V V/C NSg/V     . NSg/R
> the large birds complained that    they could  not   taste   theirs , and the small   ones
# D   NSg/J NPl   W?         N/I/C/D IPl  NSg/VX NSg/C NSg/V/J I      . V/C D   NPrSg/J NPl
> choked and had to be     patted on  the back  . However , it        was over      at        last    , and they
# W?     V/C V   P  NSg/VX V      J/P D   NSg/J . C       . NPrSg/ISg V   NSg/V/J/P NSg/I/V/P NSg/V/J . V/C IPl
> sat     down      again in          a   ring , and begged the Mouse to tell    them something more        .
# NSg/V/J NSg/V/J/P P     NPrSg/V/J/P D/P NSg  . V/C V      D   NSg   P  NPrSg/V N/I  NSg/I/V/J NPrSg/I/V/J .
>
#
> “ You promised to tell    me        your history , you know  , ” said Alice , “ and why   it        is you
# . IPl W?       P  NPrSg/V NPrSg/ISg D    NSg     . IPl NSg/V . . V/J  NPr   . . V/C NSg/V NPrSg/ISg VL IPl
> hate  — C         and D       , ” she added in          a   whisper , half      afraid that    it        would  be     offended
# NSg/V . NPrSg/V/J V/C NPrSg/J . . ISg W?    NPrSg/V/J/P D/P NSg     . NSg/V/J/P J      N/I/C/D NPrSg/ISg NSg/VX NSg/VX W?
> again .
# P     .
>
#
> “ Mine    is a   long    and a   sad   tale  ! ” said the Mouse , turning to Alice , and sighing .
# . NSg/I/V VL D/P NPrSg/J V/C D/P NSg/J NSg/V . . V/J  D   NSg   . NSg/V   P  NPr   . V/C V       .
>
#
> “ It        is a   long    tail    , certainly , ” said Alice , looking down      with wonder at        the
# . NPrSg/ISg VL D/P NPrSg/J NSg/V/J . J/R       . . V/J  NPr   . V       NSg/V/J/P P    NSg/V  NSg/I/V/P D
> Mouse’s tail    ; “ but     why   do     you call  it        sad     ? ” And she kept on  puzzling about it
# N$      NSg/V/J . . NSg/C/P NSg/V NSg/VX IPl NSg/V NPrSg/ISg NSg/V/J . . V/C ISg V    J/P V        J/P   NPrSg/ISg
> while     the Mouse was speaking , so        that    her   idea of  the tale was something like
# NSg/V/C/P D   NSg   V   V        . NSg/I/J/C N/I/C/D I/J/D NSg  V/P D   NSg  V   NSg/I/V/J NSg/V/J/C/P
> this : —
# I/D  . .
>
#
>  “Fury said to a
# Unlintable
>             mouse, That he
# Unlintable Unlintable
>            met in the
# Unlintable Unlintable
>
# Unlintable
>
#
> house   , ‘          Let   us      both go      to law   : I   will     prosecute you . — Come    , I’ll take  no
# NPrSg/V . Unlintable NSg/V NPr/ISg I/C  NSg/V/J P  NSg/V . ISg NPrSg/VX V         IPl . . NSg/V/P . W?   NSg/V NPrSg/P
> denial ; We  must  have   a   trial : For really this morning I’ve nothing to do     . ’
# NSg    . IPl NSg/V NSg/VX D/P NSg/J . C/P J/R    I/D  NSg/V   W?   NSg/I/J P  NSg/VX . .
> Said the mouse to the cur , ‘          Such  a   trial , dear    sir     , With no      jury  or      judge ,
# V/J  D   NSg   P  D   NSg . Unlintable NSg/I D/P NSg/J . NSg/V/J NPrSg/V . P    NPrSg/P NSg/J NPrSg/C NSg/V .
> would  be     wasting our breath . ’ ‘          I’ll be     judge , I’ll be     jury    , ’ Said cunning old
# NSg/VX NSg/VX V       D   NSg/J  . . Unlintable W?   NSg/VX NSg/V . W?   NSg/VX NSg/V/J . . V/J  NSg/J   NSg/J
> Fury : ‘          I’ll try     the whole cause   , and condemn you to death . ’ ”
# NSg  . Unlintable W?   NSg/V/J D   NSg/J NSg/V/C . V/C V       IPl P  NPrSg . . .
>
#
> “ You are not   attending ! ” said the Mouse to Alice severely . “ What  are you
# . IPl V   NSg/C V         . . V/J  D   NSg   P  NPr   J/R      . . NSg/I V   IPl
> thinking of  ? ”
# V        V/P . .
>
#
> “ I   beg   your pardon , ” said Alice very humbly : “ you had got to the fifth bend    , I
# . ISg NSg/V D    NSg    . . V/J  NPr   J    R      . . IPl V   V   P  D   NSg/J NPrSg/V . ISg
> think ? ”
# NSg/V . .
>
#
> “ I   had not   ! ” cried the Mouse , sharply and very angrily .
# . ISg V   NSg/C . . W?    D   NSg   . J/R     V/C J    R       .
>
#
> “ A   knot ! ” said Alice , always ready   to make  herself useful , and looking anxiously
# . D/P NSg  . . V/J  NPr   . W?     NSg/V/J P  NSg/V I       J      . V/C V       J/R
> about her   . “ Oh      , do     let   me        help  to undo    it        ! ”
# J/P   I/J/D . . NPrSg/V . NSg/VX NSg/V NPrSg/ISg NSg/V P  NSg/V/J NPrSg/ISg . .
>
#
> “ I   shall do     nothing of  the sort , ” said the Mouse , getting up        and walking away .
# . ISg VX    NSg/VX NSg/I/J V/P D   NSg  . . V/J  D   NSg   . NSg/V   NSg/V/J/P V/C NSg/V/J V/J  .
> “ You insult me        by      talking such  nonsense ! ”
# . IPl NSg/V  NPrSg/ISg NSg/J/P V       NSg/I NSg/V/J  . .
>
#
> “ I   didn’t mean    it        ! ” pleaded poor    Alice . “ But     you’re so        easily offended , you
# . ISg V      NSg/V/J NPrSg/ISg . . W?      NSg/V/J NPr   . . NSg/C/P W?     NSg/I/J/C R      W?       . IPl
> know  ! ”
# NSg/V . .
>
#
> The Mouse only growled in          reply .
# D   NSg   W?   W?      NPrSg/V/J/P NSg/V .
>
#
> “ Please come    back    and finish your story ! ” Alice called after it        ; and the others
# . V      NSg/V/P NSg/V/J V/C NSg/V  D    NSg   . . NPr   V/J    J/P   NPrSg/ISg . V/C D   NPl
> all       joined in          chorus , “ Yes   , please do     ! ” but     the Mouse only shook   its   head
# NSg/I/J/C W?     NPrSg/V/J/P NSg/V  . . NSg/V . V      NSg/VX . . NSg/C/P D   NSg   W?   NSg/V/J ISg/D NPrSg/J
> impatiently , and walked a   little    quicker .
# J/R         . V/C W?     D/P NPrSg/I/J J       .
>
#
> “ What  a   pity it        wouldn’t stay    ! ” sighed the Lory , as    soon as    it        was quite out         of
# . NSg/I D/P NSg  NPrSg/ISg VX       NSg/V/J . . W?     D   ?    . NSg/R J/R  NSg/R NPrSg/ISg V   NSg   NSg/V/J/R/P V/P
> sight ; and an  old   Crab  took the opportunity of  saying to her   daughter “ Ah      , my
# NSg/V . V/C D/P NSg/J NSg/V V    D   NSg         V/P NSg/V  P  I/J/D NSg      . NSg/I/V . D
> dear  ! Let   this be     a   lesson to you never to lose  your temper ! ” “ Hold    your tongue ,
# NSg/J . NSg/V I/D  NSg/VX D/P NSg    P  IPl V     P  NSg/V D    NSg/J  . . . NSg/V/J D    NSg    .
> Ma      ! ” said the young   Crab  , a   little    snappishly . “ You’re enough to try     the
# NPrSg/J . . V/J  D   NPrSg/J NSg/V . D/P NPrSg/I/J J/R        . . W?     NSg/I  P  NSg/V/J D
> patience of  an  oyster ! ”
# NSg      V/P D/P NSg/J  . .
>
#
> “ I   wish  I   had our Dinah here    , I   know  I   do     ! ” said Alice aloud , addressing nobody
# . ISg NSg/V ISg V   D   NPr   NSg/J/R . ISg NSg/V ISg NSg/VX . . V/J  NPr   J     . V          NSg/I
> in          particular . “ She’d soon fetch it        back    ! ”
# NPrSg/V/J/P NSg/J      . . W?    J/R  NSg/V NPrSg/ISg NSg/V/J . .
>
#
> “ And who     is Dinah , if    I   might    venture to ask   the question ? ” said the Lory .
# . V/C NPrSg/I VL NPr   . NSg/C ISg NSg/VX/J NSg/V   P  NSg/V D   NSg      . . V/J  D   ?    .
>
#
> Alice replied eagerly , for she was always ready   to talk  about her   pet       : “ Dinah’s
# NPr   W?      J/R     . C/P ISg V   W?     NSg/V/J P  NSg/V J/P   I/J/D NPrSg/V/J . . N$
> our cat   . And she’s such  a   capital one       for catching mice  you can’t think ! And oh      ,
# D   NSg/J . V/C W?    NSg/I D/P NSg/J   NSg/I/V/J C/P V        NSg/V IPl VX    NSg/V . V/C NPrSg/V .
> I   wish  you could  see   her   after the birds ! Why   , she’ll eat   a   little    bird      as    soon
# ISg NSg/V IPl NSg/VX NSg/V I/J/D J/P   D   NPl   . NSg/V . W?     NSg/V D/P NPrSg/I/J NPrSg/V/J NSg/R J/R
> as    look  at        it        ! ”
# NSg/R NSg/V NSg/I/V/P NPrSg/ISg . .
>
#
> This speech caused a   remarkable sensation among the party . Some  of  the birds
# I/D  NSg/V  W?     D/P W?         NSg       P     D   NSg/J . I/J/R V/P D   NPl
> hurried off       at        once  : one       old   Magpie began wrapping itself up        very carefully ,
# V/J     NSg/V/J/P NSg/I/V/P NSg/C . NSg/I/V/J NSg/J NSg/V  V     NSg/V    I      NSg/V/J/P J    J/R       .
> remarking , “ I   really must  be     getting home    ; the night - air   doesn’t suit  my
# V         . . ISg J/R    NSg/V NSg/VX NSg/V   NSg/V/J . D   NSg   . NSg/V V       NSg/V D
> throat ! ” and a   Canary called out         in          a   trembling voice to its   children , “ Come
# NSg    . . V/C D/P NSg/J  V/J    NSg/V/J/R/P NPrSg/V/J/P D/P N/J       NSg/V P  ISg/D NPl      . . NSg/V/P
> away , my dears ! It’s high    time  you were  all       in          bed   ! ” On  various pretexts they
# V/J  . D  NPl   . W?   NSg/V/J NSg/V IPl NSg/V NSg/I/J/C NPrSg/V/J/P NSg/V . . J/P J       NPl      IPl
> all       moved off       , and Alice was soon left      alone .
# NSg/I/J/C V/J   NSg/V/J/P . V/C NPr   V   J/R  NPrSg/V/J J     .
>
#
> “ I   wish  I   hadn’t mentioned Dinah ! ” she said to herself in          a   melancholy tone    .
# . ISg NSg/V ISg V      V         NPr   . . ISg V/J  P  I       NPrSg/V/J/P D/P NSg/J      NSg/I/V .
> “ Nobody seems to like        her   , down      here    , and I’m sure she’s the best    cat     in          the
# . NSg/I  NPl   P  NSg/V/J/C/P I/J/D . NSg/V/J/P NSg/J/R . V/C W?  J    W?    D   NPrSg/J NSg/V/J NPrSg/V/J/P D
> world ! Oh      , my dear  Dinah ! I   wonder if    I   shall ever see   you any   more        ! ” And here
# NSg   . NPrSg/V . D  NSg/J NPr   . ISg NSg/V  NSg/C ISg VX    J    NSg/V IPl I/R/D NPrSg/I/V/J . . V/C NSg/J/R
> poor    Alice began to cry   again , for she felt    very lonely and low     - spirited . In          a
# NSg/V/J NPr   V     P  NSg/V P     . C/P ISg NSg/V/J J    J/R    V/C NSg/V/J . V/J      . NPrSg/V/J/P D/P
> little    while     , however , she again heard a   little    pattering of  footsteps in          the
# NPrSg/I/J NSg/V/C/P . C       . ISg P     V/J   D/P NPrSg/I/J V         V/P NPl       NPrSg/V/J/P D
> distance , and she looked up        eagerly , half      hoping that    the Mouse had changed his
# NSg      . V/C ISg W?     NSg/V/J/P J/R     . NSg/V/J/P V      N/I/C/D D   NSg   V   V/J     ISg/D
> mind , and was coming  back    to finish his   story .
# NSg  . V/C V   NSg/V/J NSg/V/J P  NSg/V  ISg/D NSg   .
>
#
> CHAPTER IV    : The Rabbit Sends in          a   Little    Bill
# NSg/V   NSg/J . D   NSg    NPl   NPrSg/V/J/P D/P NPrSg/I/J NPrSg/V
>
#
> It        was the White   Rabbit , trotting slowly back    again , and looking anxiously about
# NPrSg/ISg V   D   NPrSg/J NSg/V  . NSg/V/J  J/R    NSg/V/J P     . V/C V       J/R       J/P
> as    it        went  , as    if    it        had lost something ; and she heard it        muttering to itself
# NSg/R NPrSg/ISg NSg/V . NSg/R NSg/C NPrSg/ISg V   V/J  NSg/I/V/J . V/C ISg V/J   NPrSg/ISg NSg/V     P  I
> “ The Duchess ! The Duchess ! Oh      my dear  paws ! Oh      my fur     and whiskers ! She’ll get
# . D   NSg     . D   NSg     . NPrSg/V D  NSg/J NPl  . NPrSg/V D  NSg/C/P V/C W?       . W?     NSg/V
> me        executed , as    sure as    ferrets are ferrets ! Where can      I   have   dropped them , I
# NPrSg/ISg W?       . NSg/R J    NSg/R NPl     V   NPl     . NSg/C NPrSg/VX ISg NSg/VX V/J     N/I  . ISg
> wonder ? ” Alice guessed in          a   moment that    it        was looking for the fan and the pair
# NSg/V  . . NPr   W?      NPrSg/V/J/P D/P NSg    N/I/C/D NPrSg/ISg V   V       C/P D   NSg V/C D   NSg
> of  white     kid   gloves , and she very good      - naturedly began hunting about for them ,
# V/P NPrSg/V/J NSg/V NPl    . V/C ISg J    NPrSg/V/J . ?         V     NSg/V   J/P   C/P N/I  .
> but     they were  nowhere to be     seen  — everything seemed to have   changed since her
# NSg/C/P IPl  NSg/V NSg/J   P  NSg/VX NSg/V . N/I/V      W?     P  NSg/VX V/J     C/P   I/J/D
> swim  in          the pool , and the great hall  , with the glass table and the little    door  ,
# NSg/V NPrSg/V/J/P D   NSg  . V/C D   NSg/J NPrSg . P    D   NPrSg NSg/V V/C D   NPrSg/I/J NSg/V .
> had vanished completely .
# V   W?       J/R        .
>
#
> Very soon the Rabbit noticed Alice , as    she went  hunting about , and called out         to
# J    J/R  D   NSg    V       NPr   . NSg/R ISg NSg/V NSg/V   J/P   . V/C V/J    NSg/V/J/R/P P
> her   in          an  angry tone    , “ Why   , Mary Ann     , what  are you doing out         here    ? Run   home    this
# I/J/D NPrSg/V/J/P D/P J     NSg/I/V . . NSg/V . NPr  NPrSg/J . NSg/I V   IPl NSg/V NSg/V/J/R/P NSg/J/R . NSg/V NSg/V/J I/D
> moment , and fetch me        a   pair of  gloves and a   fan ! Quick   , now         ! ” And Alice was so
# NSg    . V/C NSg/V NPrSg/ISg D/P NSg  V/P NPl    V/C D/P NSg . NSg/V/J . NPrSg/V/J/C . . V/C NPr   V   NSg/I/J/C
> much  frightened that    she ran   off       at        once  in          the direction it        pointed to , without
# N/I/J W?         N/I/C/D ISg NSg/V NSg/V/J/P NSg/I/V/P NSg/C NPrSg/V/J/P D   NSg       NPrSg/ISg V/J     P  . C/P
> trying  to explain the mistake it        had made  .
# NSg/V/J P  V       D   NSg     NPrSg/ISg V   NSg/V .
>
#
> “ He      took me        for his   housemaid , ” she said to herself as    she ran   . “ How   surprised
# . NPr/ISg V    NPrSg/ISg C/P ISg/D NSg       . . ISg V/J  P  I       NSg/R ISg NSg/V . . NSg/C W?
> he’ll be     when    he      finds out         who     I   am        ! But     I’d better   take  him his   fan and
# W?    NSg/VX NSg/I/C NPr/ISg NPl   NSg/V/J/R/P NPrSg/I ISg NPrSg/V/J . NSg/C/P W?  NSg/VX/J NSg/V I   ISg/D NSg V/C
> gloves — that    is , if    I   can      find  them . ” As    she said this , she came    upon a   neat
# NPl    . N/I/C/D VL . NSg/C ISg NPrSg/VX NSg/V N/I  . . NSg/R ISg V/J  I/D  . ISg NSg/V/P P    D/P NSg/J
> little    house   , on  the door of  which was a   bright  brass   plate with the name “ W.
# NPrSg/I/J NPrSg/V . J/P D   NSg  V/P I/C   V   D/P NPrSg/J NSg/V/J NSg/V P    D   NSg  . ?
> RABBIT , ” engraved upon it        . She went  in          without knocking , and hurried upstairs ,
# NSg/V  . . W?       P    NPrSg/ISg . ISg NSg/V NPrSg/V/J/P C/P     V        . V/C V/J     NSg/J    .
> in          great fear  lest she should meet    the real  Mary Ann     , and be     turned out         of  the
# NPrSg/V/J/P NSg/J NSg/V W?   ISg VX     NSg/V/J D   NSg/J NPr  NPrSg/J . V/C NSg/VX W?     NSg/V/J/R/P V/P D
> house before she had found the fan and gloves .
# NPrSg C/P    ISg V   NSg/V D   NSg V/C NPl    .
>
#
> “ How   queer   it        seems , ” Alice said to herself , “ to be     going   messages for a   rabbit !
# . NSg/C NSg/V/J NPrSg/ISg NPl   . . NPr   V/J  P  I       . . P  NSg/VX NSg/V/J NPl      C/P D/P NSg    .
> I   suppose Dinah’ll be     sending me        on  messages next    ! ” And she began fancying the
# ISg V       ?        NSg/VX V       NPrSg/ISg J/P NPl      NSg/J/P . . V/C ISg V     V        D
> sort of  thing that    would  happen : “ ‘          Miss  Alice ! Come    here    directly , and get   ready
# NSg  V/P NSg/V N/I/C/D NSg/VX V      . . Unlintable NSg/V NPr   . NSg/V/P NSg/J/R R/C      . V/C NSg/V NSg/V/J
> for your walk ! ’ ‘          Coming  in          a   minute , nurse ! But     I’ve got to see   that    the mouse
# C/P D    NSg  . . Unlintable NSg/V/J NPrSg/V/J/P D/P NSg/J  . NSg/V . NSg/C/P W?   V   P  NSg/V N/I/C/D D   NSg
> doesn’t get   out         . ’ Only I   don’t think , ” Alice went  on  , “ that    they’d let   Dinah
# V       NSg/V NSg/V/J/R/P . . W?   ISg NSg/V NSg/V . . NPr   NSg/V J/P . . N/I/C/D W?     NSg/V NPr
> stop  in          the house if    it        began ordering people about like        that    ! ”
# NSg/V NPrSg/V/J/P D   NPrSg NSg/C NPrSg/ISg V     V        NSg/V  J/P   NSg/V/J/C/P N/I/C/D . .
>
#
> By      this time  she had found her   way   into a   tidy  little    room    with a   table in          the
# NSg/J/P I/D  NSg/V ISg V   NSg/V I/J/D NSg/J P    D/P NSg/J NPrSg/I/J NSg/V/J P    D/P NSg   NPrSg/V/J/P D
> window , and on  it        ( as    she had hoped ) a   fan and two or      three pairs of  tiny  white
# NSg    . V/C J/P NPrSg/ISg . NSg/R ISg V   W?    . D/P NSg V/C NSg NPrSg/C NSg   NPl   V/P NSg/J NPrSg/V/J
> kid   gloves : she took up        the fan and a   pair of  the gloves , and was just going   to
# NSg/V NPl    . ISg V    NSg/V/J/P D   NSg V/C D/P NSg  V/P D   NPl    . V/C V   V/J  NSg/V/J P
> leave the room  , when    her   eye   fell    upon a   little    bottle that    stood near      the
# NSg/V D   NSg/J . NSg/I/C I/J/D NSg/V NSg/V/J P    D/P NPrSg/I/J NSg/V  N/I/C/D V     NSg/V/J/P D
> looking - glass   . There was no      label this time  with the words “ DRINK ME        , ” but
# N/J     . NPrSg/V . W?    V   NPrSg/P NSg   I/D  NSg/V P    D   NPl   . NSg/V NPrSg/ISg . . NSg/C/P
> nevertheless she uncorked it        and put   it        to her   lips . “ I   know  something
# W?           ISg W?       NPrSg/ISg V/C NSg/V NPrSg/ISg P  I/J/D NPl  . . ISg NSg/V NSg/I/V/J
> interesting is sure to happen , ” she said to herself , “ whenever I   eat   or      drink
# V/J         VL J    P  V      . . ISg V/J  P  I       . . C        ISg NSg/V NPrSg/C NSg/V
> anything ; so        I’ll just see   what  this bottle does  . I   do     hope    it’ll make  me        grow
# NSg/I/V  . NSg/I/J/C W?   V/J  NSg/V NSg/I I/D  NSg/V  NSg/V . ISg NSg/VX NPrSg/V W?    NSg/V NPrSg/ISg V
> large again , for really I’m quite tired of  being   such  a   tiny  little    thing ! ”
# NSg/J P     . C/P J/R    W?  NSg   V/J   V/P NSg/V/C NSg/I D/P NSg/J NPrSg/I/J NSg/V . .
>
#
> It        did so        indeed , and much  sooner than she had expected : before she had drunk
# NPrSg/ISg V   NSg/I/J/C W?     . V/C N/I/J J      C/P  ISg V   NSg/J    . C/P    ISg V   NSg/V/J
> half      the bottle , she found her   head      pressing against the ceiling , and had to
# NSg/V/J/P D   NSg    . ISg NSg/V I/J/D NPrSg/V/J NSg/V/J  C/P     D   NSg     . V/C V   P
> stoop to save      her   neck  from being   broken . She hastily put   down      the bottle ,
# NSg/V P  NSg/V/C/P I/J/D NSg/V P    NSg/V/C V/J    . ISg R       NSg/V NSg/V/J/P D   NSg    .
> saying to herself “ That’s quite enough — I   hope    I   shan’t grow any   more        — As    it        is , I
# NSg/V  P  I       . N$     NSg   NSg/I  . ISg NPrSg/V ISg V      V    I/R/D NPrSg/I/V/J . NSg/R NPrSg/ISg VL . ISg
> can’t get   out         at        the door — I   do     wish  I   hadn’t drunk   quite so        much  ! ”
# VX    NSg/V NSg/V/J/R/P NSg/I/V/P D   NSg  . ISg NSg/VX NSg/V ISg V      NSg/V/J NSg   NSg/I/J/C N/I/J . .
>
#
> Alas ! it        was too late  to wish  that    ! She went  on  growing , and growing , and very
# NSg  . NPrSg/ISg V   W?  NSg/J P  NSg/V N/I/C/D . ISg NSg/V J/P NSg/V   . V/C NSg/V   . V/C J
> soon had to kneel down      on  the floor : in          another minute  there was not   even    room
# J/R  V   P  V     NSg/V/J/P J/P D   NSg   . NPrSg/V/J/P I/D     NSg/V/J W?    V   NSg/C NSg/V/J NSg/V/J
> for this , and she tried the effect of  lying   down      with one       elbow against the
# C/P I/D  . V/C ISg V/J   D   NSg    V/P NSg/V/J NSg/V/J/P P    NSg/I/V/J NSg/V C/P     D
> door , and the other arm     curled round     her   head      . Still   she went  on  growing , and ,
# NSg  . V/C D   NSg/J NSg/V/J W?     NSg/V/J/P I/J/D NPrSg/V/J . NSg/V/J ISg NSg/V J/P NSg/V   . V/C .
> as    a   last  resource , she put   one       arm     out         of  the window , and one       foot  up        the
# NSg/R D/P NSg/J NSg/V    . ISg NSg/V NSg/I/V/J NSg/V/J NSg/V/J/R/P V/P D   NSg    . V/C NSg/I/V/J NSg/V NSg/V/J/P D
> chimney , and said to herself “ Now         I   can      do     no      more      , whatever happens . What  will
# NSg     . V/C V/J  P  I       . NPrSg/V/J/C ISg NPrSg/VX NSg/VX NPrSg/P NPrSg/I/J . NSg/I/J  NPl     . NSg/I NPrSg/VX
> become of  me        ? ”
# V      V/P NPrSg/ISg . .
>
#
> Luckily for Alice , the little    magic   bottle had now         had its   full  effect , and she
# R       C/P NPr   . D   NPrSg/I/J NSg/V/J NSg/V  V   NPrSg/V/J/C V   ISg/D NSg/J NSg/V  . V/C ISg
> grew no      larger : still   it        was very uncomfortable , and , as    there seemed to be     no
# V    NPrSg/P J      . NSg/V/J NPrSg/ISg V   J    J             . V/C . NSg/R W?    W?     P  NSg/VX NPrSg/P
> sort of  chance    of  her   ever getting out         of  the room  again , no      wonder she felt
# NSg  V/P NPrSg/V/J V/P I/J/D J    NSg/V   NSg/V/J/R/P V/P D   NSg/J P     . NPrSg/P NSg    ISg NSg/V/J
> unhappy .
# NSg/V/J .
>
#
> “ It        was much  pleasanter at        home    , ” thought poor    Alice , “ when    one       wasn’t always
# . NPrSg/ISg V   N/I/J J          NSg/I/V/P NSg/V/J . . NSg/V   NSg/V/J NPr   . . NSg/I/C NSg/I/V/J V      W?
> growing larger and smaller , and being   ordered about by      mice  and rabbits . I
# NSg/V   J      V/C J       . V/C NSg/V/C V/J     J/P   NSg/J/P NSg/V V/C NPl     . ISg
> almost wish  I   hadn’t gone  down      that    rabbit - hole  — and yet     — and yet     — it’s rather
# NSg    NSg/V ISg V      V/J/P NSg/V/J/P N/I/C/D NSg/V  . NSg/V . V/C NSg/V/C . V/C NSg/V/C . W?   NPrSg/V/J
> curious , you know  , this sort  of  life  ! I   do     wonder what  can      have   happened to me        !
# J       . IPl NSg/V . I/D  NSg/V V/P NSg/V . ISg NSg/VX NSg/V  NSg/I NPrSg/VX NSg/VX W?       P  NPrSg/ISg .
> When    I   used to read  fairy - tales , I   fancied that    kind  of  thing never happened ,
# NSg/I/C ISg V/J  P  NSg/V NSg/J . NPl   . ISg W?      N/I/C/D NSg/J V/P NSg/V V     W?       .
> and now         here    I   am        in          the middle of  one       ! There ought    to be     a   book written about
# V/C NPrSg/V/J/C NSg/J/R ISg NPrSg/V/J NPrSg/V/J/P D   NSg/J  V/P NSg/I/V/J . W?    NSg/I/VX P  NSg/VX D/P NSg  V/J     J/P
> me        , that    there ought    ! And when    I   grow up        , I’ll write one       — but     I’m grown up        now         , ”
# NPrSg/ISg . N/I/C/D W?    NSg/I/VX . V/C NSg/I/C ISg V    NSg/V/J/P . W?   NSg/V NSg/I/V/J . NSg/C/P W?  V/J   NSg/V/J/P NPrSg/V/J/C . .
> she added in          a   sorrowful tone    ; “ at        least there’s no      room  to grow up        any   more
# ISg W?    NPrSg/V/J/P D/P J         NSg/I/V . . NSg/I/V/P NSg/J W?      NPrSg/P NSg/J P  V    NSg/V/J/P I/R/D NPrSg/I/V/J
> here    . ”
# NSg/J/R . .
>
#
> “ But     then    , ” thought Alice , “ shall I   never get   any   older than I   am        now         ? That’ll
# . NSg/C/P NSg/J/C . . NSg/V   NPr   . . VX    ISg V     NSg/V I/R/D J     C/P  ISg NPrSg/V/J NPrSg/V/J/C . W?
> be     a   comfort , one       way   — never to be     an  old   woman — but     then    — always to have   lessons
# NSg/VX D/P NSg     . NSg/I/V/J NSg/J . V     P  NSg/VX D/P NSg/J NSg/V . NSg/C/P NSg/J/C . W?     P  NSg/VX NPl
> to learn ! Oh      , I   shouldn’t like        that    ! ”
# P  NSg/V . NPrSg/V . ISg NSg/V     NSg/V/J/C/P N/I/C/D . .
>
#
> “ Oh      , you foolish Alice ! ” she answered herself . “ How   can      you learn lessons in
# . NPrSg/V . IPl J       NPr   . . ISg V/J      I       . . NSg/C NPrSg/VX IPl NSg/V NPl     NPrSg/V/J/P
> here    ? Why   , there’s hardly room    for you , and no      room  at        all       for any
# NSg/J/R . NSg/V . W?      J/R    NSg/V/J C/P IPl . V/C NPrSg/P NSg/J NSg/I/V/P NSg/I/J/C C/P I/R/D
> lesson - books ! ”
# NSg/V  . NPl   . .
>
#
> And so        she went  on  , taking  first   one       side    and then    the other , and making quite a
# V/C NSg/I/J/C ISg NSg/V J/P . NSg/V/J NSg/V/J NSg/I/V/J NSg/V/J V/C NSg/J/C D   NSg/J . V/C NSg/V  NSg   D/P
> conversation of  it        altogether ; but     after a   few minutes she heard a   voice
# NSg          V/P NPrSg/ISg NSg        . NSg/C/P J/P   D/P N/I NPl     ISg V/J   D/P NSg
> outside   , and stopped to listen .
# NSg/V/J/P . V/C V/J     P  NSg/V  .
>
#
> “ Mary Ann     ! Mary Ann     ! ” said the voice . “ Fetch me        my gloves this moment ! ” Then
# . NPr  NPrSg/J . NPr  NPrSg/J . . V/J  D   NSg   . . NSg/V NPrSg/ISg D  NPl    I/D  NSg    . . NSg/J/C
> came    a   little    pattering of  feet on  the stairs . Alice knew it        was the Rabbit
# NSg/V/P D/P NPrSg/I/J V         V/P NSg  J/P D   NPl    . NPr   V    NPrSg/ISg V   D   NSg
> coming  to look  for her   , and she trembled till      she shook   the house , quite
# NSg/V/J P  NSg/V C/P I/J/D . V/C ISg W?       NSg/V/C/P ISg NSg/V/J D   NPrSg . NSg
> forgetting that    she was now         about a   thousand times as    large as    the Rabbit , and
# NSg/V      N/I/C/D ISg V   NPrSg/V/J/C J/P   D/P NSg      NPl   NSg/R NSg/J NSg/R D   NSg    . V/C
> had no      reason to be     afraid of  it        .
# V   NPrSg/P NSg    P  NSg/VX J      V/P NPrSg/ISg .
>
#
> Presently the Rabbit came    up        to the door , and tried to open    it        ; but     , as    the door
# J/R       D   NSg    NSg/V/P NSg/V/J/P P  D   NSg  . V/C V/J   P  NSg/V/J NPrSg/ISg . NSg/C/P . NSg/R D   NSg
> opened inwards , and Alice’s elbow was pressed hard    against it        , that    attempt
# V/J    NPl     . V/C N$      NSg/V V   V/J     NSg/V/J C/P     NPrSg/ISg . N/I/C/D NSg/V
> proved a   failure . Alice heard it        say   to itself “ Then    I’ll go      round     and get   in          at
# V      D/P NSg     . NPr   V/J   NPrSg/ISg NSg/V P  I      . NSg/J/C W?   NSg/V/J NSg/V/J/P V/C NSg/V NPrSg/V/J/P NSg/I/V/P
> the window . ”
# D   NSg    . .
>
#
> “ That    you won’t ! ” thought Alice , and , after waiting till      she fancied she heard
# . N/I/C/D IPl V     . . NSg/V   NPr   . V/C . J/P   NSg/V   NSg/V/C/P ISg W?      ISg V/J
> the Rabbit just under   the window , she suddenly spread out         her   hand  , and made  a
# D   NSg    V/J  NSg/J/P D   NSg    . ISg J/R      NSg/V  NSg/V/J/R/P I/J/D NSg/V . V/C NSg/V D/P
> snatch in          the air . She did not   get   hold    of  anything , but     she heard a   little
# NSg    NPrSg/V/J/P D   NSg . ISg V   NSg/C NSg/V NSg/V/J V/P NSg/I/V  . NSg/C/P ISg V/J   D/P NPrSg/I/J
> shriek and a   fall , and a   crash of  broken glass   , from which she concluded that    it
# NSg/V  V/C D/P NSg  . V/C D/P NSg/J V/P V/J    NPrSg/V . P    I/C   ISg W?        N/I/C/D NPrSg/ISg
> was just possible it        had fallen into a   cucumber - frame , or      something of  the sort .
# V   V/J  NSg/J    NPrSg/ISg V   W?     P    D/P NSg      . NSg/V . NPrSg/C NSg/I/V/J V/P D   NSg  .
>
#
> Next    came    an  angry voice — the Rabbit’s — “ Pat       ! Pat       ! Where are you ? ” And then    a
# NSg/J/P NSg/V/P D/P J     NSg/V . D   N$       . . NPrSg/V/J . NPrSg/V/J . NSg/C V   IPl . . V/C NSg/J/C D/P
> voice she had never heard before , “ Sure then    I’m here    ! Digging for apples , yer
# NSg   ISg V   V     V/J   C/P    . . J    NSg/J/C W?  NSg/J/R . NSg/V   C/P NPl    . J
> honour   ! ”
# NSg/V/Br . .
>
#
> “ Digging for apples , indeed ! ” said the Rabbit angrily . “ Here    ! Come    and help  me
# . NSg/V   C/P NPl    . W?     . . V/J  D   NSg    R       . . NSg/J/R . NSg/V/P V/C NSg/V NPrSg/ISg
> out         of  this ! ” ( Sounds of  more        broken glass   . )
# NSg/V/J/R/P V/P I/D  . . . NPl    V/P NPrSg/I/V/J V/J    NPrSg/V . .
>
#
> “ Now         tell    me        , Pat       , what’s that    in          the window ? ”
# . NPrSg/V/J/C NPrSg/V NPrSg/ISg . NPrSg/V/J . N$     N/I/C/D NPrSg/V/J/P D   NSg    . .
>
#
> “ Sure , it’s an  arm   , yer honour   ! ” ( He      pronounced it        “ arrum . ” )
# . J    . W?   D/P NSg/J . J   NSg/V/Br . . . NPr/ISg W?         NPrSg/ISg . ?     . . .
>
#
> “ An  arm   , you goose ! Who     ever saw   one       that    size  ? Why   , it        fills the whole window ! ”
# . D/P NSg/J . IPl NSg/V . NPrSg/I J    NSg/V NSg/I/V/J N/I/C/D NSg/V . NSg/V . NPrSg/ISg NPl   D   NSg/J NSg/V  . .
>
#
> “ Sure , it        does  , yer honour   : but     it’s an  arm   for all       that    . ”
# . J    . NPrSg/ISg NSg/V . J   NSg/V/Br . NSg/C/P W?   D/P NSg/J C/P NSg/I/J/C N/I/C/D . .
>
#
> “ Well    , it’s got no      business there , at        any   rate  : go      and take  it        away ! ”
# . NSg/V/J . W?   V   NPrSg/P NSg/J    W?    . NSg/I/V/P I/R/D NSg/V . NSg/V/J V/C NSg/V NPrSg/ISg V/J  . .
>
#
> There was a   long    silence after this , and Alice could  only hear whispers now         and
# W?    V   D/P NPrSg/J NSg/V   J/P   I/D  . V/C NPr   NSg/VX W?   V    NPl      NPrSg/V/J/C V/C
> then    ; such  as    , “ Sure , I   don’t like        it        , yer honour   , at        all       , at        all       ! ” “ Do     as    I
# NSg/J/C . NSg/I NSg/R . . J    . ISg NSg/V NSg/V/J/C/P NPrSg/ISg . J   NSg/V/Br . NSg/I/V/P NSg/I/J/C . NSg/I/V/P NSg/I/J/C . . . NSg/VX NSg/R ISg
> tell    you , you coward    ! ” and at        last    she spread out         her   hand  again , and made
# NPrSg/V IPl . IPl NPrSg/V/J . . V/C NSg/I/V/P NSg/V/J ISg NSg/V  NSg/V/J/R/P I/J/D NSg/V P     . V/C NSg/V
> another snatch in          the air . This time  there were  two little    shrieks , and more
# I/D     NSg/V  NPrSg/V/J/P D   NSg . I/D  NSg/V W?    NSg/V NSg NPrSg/I/J NPl     . V/C NPrSg/I/V/J
> sounds of  broken glass   . “ What  a   number of  cucumber - frames there must  be     ! ”
# NPl    V/P V/J    NPrSg/V . . NSg/I D/P NSg/J  V/P NSg      . NPl    W?    NSg/V NSg/VX . .
> thought Alice . “ I   wonder what  they’ll do     next    ! As    for pulling me        out         of  the
# NSg/V   NPr   . . ISg NSg/V  NSg/I W?      NSg/VX NSg/J/P . NSg/R C/P V       NPrSg/ISg NSg/V/J/R/P V/P D
> window , I   only wish  they could  ! I’m sure I   don’t want  to stay    in          here    any
# NSg    . ISg W?   NSg/V IPl  NSg/VX . W?  J    ISg NSg/V NSg/V P  NSg/V/J NPrSg/V/J/P NSg/J/R I/R/D
> longer ! ”
# NSg/J  . .
>
#
> She waited for some  time  without hearing anything more        : at        last    came    a   rumbling
# ISg W?     C/P I/J/R NSg/V C/P     NSg/V/J NSg/I/V  NPrSg/I/V/J . NSg/I/V/P NSg/V/J NSg/V/P D/P NSg/J
> of  little    cartwheels , and the sound of  a   good    many    voices all       talking together :
# V/P NPrSg/I/J NPl        . V/C D   NSg/J V/P D/P NPrSg/J N/I/J/D NPl    NSg/I/J/C V       J        .
> she made  out         the words : “ Where’s the other ladder ? — Why   , I   hadn’t to bring but
# ISg NSg/V NSg/V/J/R/P D   NPl   . . N$      D   NSg/J NSg/V  . . NSg/V . ISg V      P  V     NSg/C/P
> one       ; Bill’s got the other — Bill    ! fetch it        here    , lad ! — Here    , put   ’ em      up        at        this
# NSg/I/V/J . N$     V   D   NSg/J . NPrSg/V . NSg/V NPrSg/ISg NSg/J/R . NSg . . NSg/J/R . NSg/V . NSg/I/J NSg/V/J/P NSg/I/V/P I/D
> corner  — No      , tie   ’ em      together first   — they don’t reach half      high    enough yet     — Oh      !
# NSg/V/J . NPrSg/P . NSg/V . NSg/I/J J        NSg/V/J . IPl  NSg/V NSg/V NSg/V/J/P NSg/V/J NSg/I  NSg/V/C . NPrSg/V .
> they’ll do     well    enough ; don’t be     particular — Here    , Bill    ! catch hold    of  this
# W?      NSg/VX NSg/V/J NSg/I  . NSg/V NSg/VX NSg/J      . NSg/J/R . NPrSg/V . NSg/V NSg/V/J V/P I/D
> rope  — Will     the roof bear    ? — Mind  that    loose   slate   — Oh      , it’s coming  down      ! Heads
# NSg/V . NPrSg/VX D   NSg  NSg/V/J . . NSg/V N/I/C/D NSg/V/J NSg/V/J . NPrSg/V . W?   NSg/V/J NSg/V/J/P . NPl
> below ! ” ( a   loud  crash   ) — “ Now         , who     did that    ? — It        was Bill    , I   fancy   — Who’s to go      down
# P     . . . D/P NSg/J NSg/V/J . . . NPrSg/V/J/C . NPrSg/I V   N/I/C/D . . NPrSg/ISg V   NPrSg/V . ISg NSg/V/J . N$    P  NSg/V/J NSg/V/J/P
> the chimney ? — Nay     , I   shan’t ! You do     it        ! — That    I   won’t , then    ! — Bill’s to go
# D   NSg     . . NSg/V/J . ISg V      . IPl NSg/VX NPrSg/ISg . . N/I/C/D ISg V     . NSg/J/C . . N$     P  NSg/V/J
> down      — Here    , Bill    ! the master  says you’re to go      down      the chimney ! ”
# NSg/V/J/P . NSg/J/R . NPrSg/V . D   NPrSg/J NPl  W?     P  NSg/V/J NSg/V/J/P D   NSg     . .
>
#
> “ Oh      ! So        Bill’s got to come    down      the chimney , has he      ? ” said Alice to herself .
# . NPrSg/V . NSg/I/J/C N$     V   P  NSg/V/P NSg/V/J/P D   NSg     . V   NPr/ISg . . V/J  NPr   P  I       .
> “ Shy     , they seem to put   everything upon Bill    ! I   wouldn’t be     in          Bill’s place for a
# . NSg/V/J . IPl  V    P  NSg/V N/I/V      P    NPrSg/V . ISg VX       NSg/VX NPrSg/V/J/P N$     NSg/V C/P D/P
> good    deal    : this fireplace is narrow  , to be     sure ; but     I   think I   can      kick  a
# NPrSg/J NSg/V/J . I/D  NSg       VL NSg/V/J . P  NSg/VX J    . NSg/C/P ISg NSg/V ISg NPrSg/VX NSg/V D/P
> little    ! ”
# NPrSg/I/J . .
>
#
> She drew  her   foot  as    far     down      the chimney as    she could  , and waited till      she
# ISg NPr/V I/J/D NSg/V NSg/R NSg/V/J NSg/V/J/P D   NSg     NSg/R ISg NSg/VX . V/C W?     NSg/V/C/P ISg
> heard a   little    animal ( she couldn’t guess of  what  sort  it        was ) scratching and
# V/J   D/P NPrSg/I/J NSg/J  . ISg V        NSg/V V/P NSg/I NSg/V NPrSg/ISg V   . V          V/C
> scrambling about in          the chimney close   above   her   : then    , saying to herself “ This
# V          J/P   NPrSg/V/J/P D   NSg     NSg/V/J NSg/J/P I/J/D . NSg/J/C . NSg/V  P  I       . I/D
> is Bill    , ” she gave one       sharp     kick  , and waited to see   what  would  happen next    .
# VL NPrSg/V . . ISg V    NSg/I/V/J NPrSg/V/J NSg/V . V/C W?     P  NSg/V NSg/I NSg/VX V      NSg/J/P .
>
#
> The first thing she heard was a   general chorus of  “ There goes  Bill    ! ” then    the
# D   NSg/J NSg/V ISg V/J   V   D/P NSg/J   NSg/V  V/P . W?    NSg/V NPrSg/V . . NSg/J/C D
> Rabbit’s voice along — “ Catch him , you by      the hedge ! ” then    silence , and then
# N$       NSg/V P     . . NSg/V I   . IPl NSg/J/P D   NSg   . . NSg/J/C NSg/V   . V/C NSg/J/C
> another confusion of  voices — “ Hold    up        his   head    — Brandy  now         — Don’t choke him — How   was
# I/D     NSg/V     V/P NPl    . . NSg/V/J NSg/V/J/P ISg/D NPrSg/J . NPrSg/V NPrSg/V/J/C . NSg/V NSg/V I   . NSg/C V
> it        , old   fellow ? What  happened to you ? Tell    us      all       about it        ! ”
# NPrSg/ISg . NSg/J NSg/V  . NSg/I W?       P  IPl . NPrSg/V NPr/ISg NSg/I/J/C J/P   NPrSg/ISg . .
>
#
> Last    came    a   little    feeble , squeaking voice , ( “ That’s Bill    , ” thought Alice , )
# NSg/V/J NSg/V/P D/P NPrSg/I/J V/J    . V         NSg/V . . . N$     NPrSg/V . . NSg/V   NPr   . .
> “ Well    , I   hardly know  — No      more      , thank ye      ; I’m better   now         — but     I’m a   deal  too
# . NSg/V/J . ISg J/R    NSg/V . NPrSg/P NPrSg/I/J . NSg/V NSg/I/D . W?  NSg/VX/J NPrSg/V/J/C . NSg/C/P W?  D/P NSg/J W?
> flustered to tell    you — all       I   know  is , something comes at        me        like        a
# W?        P  NPrSg/V IPl . NSg/I/J/C ISg NSg/V VL . NSg/I/V/J NPl   NSg/I/V/P NPrSg/ISg NSg/V/J/C/P D/P
> Jack    - in          - the - box   , and up        I   goes  like        a   sky - rocket ! ”
# NPrSg/J . NPrSg/V/J/P . D   . NSg/V . V/C NSg/V/J/P ISg NSg/V NSg/V/J/C/P D/P NSg . NSg/V  . .
>
#
> “ So        you did , old   fellow ! ” said the others .
# . NSg/I/J/C IPl V   . NSg/J NSg/V  . . V/J  D   NPl    .
>
#
> “ We  must  burn  the house down      ! ” said the Rabbit’s voice ; and Alice called out         as
# . IPl NSg/V NSg/V D   NPrSg NSg/V/J/P . . V/J  D   N$       NSg/V . V/C NPr   V/J    NSg/V/J/R/P NSg/R
> loud  as    she could  , “ If    you do     , I’ll set       Dinah at        you ! ”
# NSg/J NSg/R ISg NSg/VX . . NSg/C IPl NSg/VX . W?   NPrSg/V/J NPr   NSg/I/V/P IPl . .
>
#
> There was a   dead  silence instantly , and Alice thought to herself , “ I   wonder what
# W?    V   D/P NSg/J NSg/V   J/R       . V/C NPr   NSg/V   P  I       . . ISg NSg/V  NSg/I
> they will     do     next    ! If    they had any   sense , they’d take  the roof off       . ” After a
# IPl  NPrSg/VX NSg/VX NSg/J/P . NSg/C IPl  V   I/R/D NSg/V . W?     NSg/V D   NSg  NSg/V/J/P . . J/P   D/P
> minute or      two , they began moving  about again , and Alice heard the Rabbit say   , “ A
# NSg/J  NPrSg/C NSg . IPl  V     NSg/V/J J/P   P     . V/C NPr   V/J   D   NSg    NSg/V . . D/P
> barrowful will     do     , to begin with . ”
# ?         NPrSg/VX NSg/VX . P  NSg/V P    . .
>
#
> “ A   barrowful of  what  ? ” thought Alice ; but     she had not   long      to doubt , for the
# . D/P ?         V/P NSg/I . . NSg/V   NPr   . NSg/C/P ISg V   NSg/C NPrSg/V/J P  NSg/V . C/P D
> next    moment a   shower of  little    pebbles came    rattling in          at        the window , and some
# NSg/J/P NSg    D/P NSg/J  V/P NPrSg/I/J NPl     NSg/V/P V        NPrSg/V/J/P NSg/I/V/P D   NSg    . V/C I/J/R
> of  them hit       her   in          the face . “ I’ll put   a   stop to this , ” she said to herself , and
# V/P N/I  NSg/I/V/J I/J/D NPrSg/V/J/P D   NSg  . . W?   NSg/V D/P NSg  P  I/D  . . ISg V/J  P  I       . V/C
> shouted out         , “ You’d better   not   do     that    again ! ” which produced another dead
# W?      NSg/V/J/R/P . . W?    NSg/VX/J NSg/C NSg/VX N/I/C/D P     . . I/C   W?       I/D     NSg/V/J
> silence .
# NSg/V   .
>
#
> Alice noticed with some  surprise that    the pebbles were  all       turning into little
# NPr   V       P    I/J/R NSg/V    N/I/C/D D   NPl     NSg/V NSg/I/J/C NSg/V   P    NPrSg/I/J
> cakes as    they lay     on  the floor , and a   bright  idea came    into her   head      . “ If    I   eat
# NPl   NSg/R IPl  NSg/V/J J/P D   NSg   . V/C D/P NPrSg/J NSg  NSg/V/P P    I/J/D NPrSg/V/J . . NSg/C ISg NSg/V
> one       of  these cakes , ” she thought , “ it’s sure to make  some  change in          my size ; and
# NSg/I/V/J V/P I/D   NPl   . . ISg NSg/V   . . W?   J    P  NSg/V I/J/R NSg/V  NPrSg/V/J/P D  NSg  . V/C
> as    it        can’t possibly make  me        larger , it        must  make  me        smaller , I   suppose . ”
# NSg/R NPrSg/ISg VX    R        NSg/V NPrSg/ISg J      . NPrSg/ISg NSg/V NSg/V NPrSg/ISg J       . ISg V       . .
>
#
> So        she swallowed one       of  the cakes , and was delighted to find  that    she began
# NSg/I/J/C ISg W?        NSg/I/V/J V/P D   NPl   . V/C V   V/J       P  NSg/V N/I/C/D ISg V
> shrinking directly . As    soon as    she was small     enough to get   through the door , she
# V         R/C      . NSg/R J/R  NSg/R ISg V   NPrSg/V/J NSg/I  P  NSg/V NSg/J/P D   NSg  . ISg
> ran   out         of  the house , and found quite a   crowd of  little    animals and birds
# NSg/V NSg/V/J/R/P V/P D   NPrSg . V/C NSg/V NSg   D/P NSg   V/P NPrSg/I/J NPl     V/C NPl
> waiting outside   . The poor  little    Lizard , Bill    , was in          the middle , being   held up
# NSg/V   NSg/V/J/P . D   NSg/J NPrSg/I/J NSg    . NPrSg/V . V   NPrSg/V/J/P D   NSg/J  . NSg/V/C V    NSg/V/J/P
> by      two guinea - pigs , who     were  giving it        something out         of  a   bottle . They all       made
# NSg/J/P NSg NPrSg  . NPl  . NPrSg/I NSg/V V      NPrSg/ISg NSg/I/V/J NSg/V/J/R/P V/P D/P NSg    . IPl  NSg/I/J/C NSg/V
> a   rush    at        Alice the moment she appeared ; but     she ran   off       as    hard    as    she could  ,
# D/P NPrSg/J NSg/I/V/P NPr   D   NSg    ISg W?       . NSg/C/P ISg NSg/V NSg/V/J/P NSg/R NSg/V/J NSg/R ISg NSg/VX .
> and soon found herself safe    in          a   thick wood      .
# V/C J/R  NSg/V I       NSg/V/J NPrSg/V/J/P D/P NSg/J NPrSg/V/J .
>
#
> “ The first thing I’ve got to do     , ” said Alice to herself , as    she wandered about
# . D   NSg/J NSg/V W?   V   P  NSg/VX . . V/J  NPr   P  I       . NSg/R ISg W?       J/P
> in          the wood    , “ is to grow to my right   size  again ; and the second thing is to find
# NPrSg/V/J/P D   NPrSg/J . . VL P  V    P  D  NPrSg/J NSg/V P     . V/C D   NSg/J  NSg/V VL P  NSg/V
> my way   into that    lovely  garden  . I   think that    will     be     the best    plan  . ”
# D  NSg/J P    N/I/C/D NSg/J/R NSg/V/J . ISg NSg/V N/I/C/D NPrSg/VX NSg/VX D   NPrSg/J NSg/V . .
>
#
> It        sounded an  excellent plan  , no      doubt , and very neatly and simply arranged ; the
# NPrSg/ISg W?      D/P J         NSg/V . NPrSg/P NSg   . V/C J    J/R    V/C R      W?       . D
> only difficulty was , that    she had not   the smallest idea how   to set       about it        ; and
# W?   NSg        V   . N/I/C/D ISg V   NSg/C D   W?       NSg  NSg/C P  NPrSg/V/J J/P   NPrSg/ISg . V/C
> while     she was peering about anxiously among the trees , a   little    sharp     bark  just
# NSg/V/C/P ISg V   V       J/P   J/R       P     D   NPl   . D/P NPrSg/I/J NPrSg/V/J NSg/V V/J
> over      her   head      made  her   look  up        in          a   great hurry .
# NSg/V/J/P I/J/D NPrSg/V/J NSg/V I/J/D NSg/V NSg/V/J/P NPrSg/V/J/P D/P NSg/J NSg/V .
>
#
> An  enormous puppy was looking down      at        her   with large round     eyes , and feebly
# D/P J        NSg/V V   V       NSg/V/J/P NSg/I/V/P I/J/D P    NSg/J NSg/V/J/P NPl  . V/C R
> stretching out         one       paw   , trying  to touch her   . “ Poor    little    thing ! ” said Alice , in
# V          NSg/V/J/R/P NSg/I/V/J NSg/V . NSg/V/J P  NSg/V I/J/D . . NSg/V/J NPrSg/I/J NSg/V . . V/J  NPr   . NPrSg/V/J/P
> a   coaxing tone    , and she tried hard    to whistle to it        ; but     she was terribly
# D/P NSg/J   NSg/I/V . V/C ISg V/J   NSg/V/J P  NSg/V   P  NPrSg/ISg . NSg/C/P ISg V   R
> frightened all       the time at        the thought that    it        might    be     hungry , in          which case    it
# W?         NSg/I/J/C D   NSg  NSg/I/V/P D   NSg     N/I/C/D NPrSg/ISg NSg/VX/J NSg/VX J      . NPrSg/V/J/P I/C   NPrSg/V NPrSg/ISg
> would  be     very likely to eat   her   up        in          spite   of  all       her   coaxing .
# NSg/VX NSg/VX J    NSg/J  P  NSg/V I/J/D NSg/V/J/P NPrSg/V/J/P NSg/V/P V/P NSg/I/J/C I/J/D NSg/V/J .
>
#
> Hardly knowing   what  she did , she picked up        a   little    bit   of  stick   , and held it
# J/R    NSg/V/J/P NSg/I ISg V   . ISg W?     NSg/V/J/P D/P NPrSg/I/J NSg/V V/P NSg/V/J . V/C V    NPrSg/ISg
> out         to the puppy ; whereupon the puppy jumped into the air off       all       its   feet at
# NSg/V/J/R/P P  D   NSg   . C         D   NSg   W?     P    D   NSg NSg/V/J/P NSg/I/J/C ISg/D NSg  NSg/I/V/P
> once  , with a   yelp of  delight , and rushed at        the stick , and made  believe to worry
# NSg/C . P    D/P NSg  V/P NSg/V/J . V/C W?     NSg/I/V/P D   NSg/J . V/C NSg/V V       P  NSg/V
> it        ; then    Alice dodged behind  a   great thistle , to keep  herself from being   run
# NPrSg/ISg . NSg/J/C NPr   W?     NSg/J/P D/P NSg/J NSg     . P  NSg/V I       P    NSg/V/C NSg/V
> over      ; and the moment she appeared on  the other side    , the puppy made  another rush
# NSg/V/J/P . V/C D   NSg    ISg W?       J/P D   NSg/J NSg/V/J . D   NSg   NSg/V I/D     NPrSg/V/J
> at        the stick , and tumbled head      over      heels in          its   hurry to get   hold    of  it        ; then
# NSg/I/V/P D   NSg/J . V/C W?      NPrSg/V/J NSg/V/J/P NPl   NPrSg/V/J/P ISg/D NSg   P  NSg/V NSg/V/J V/P NPrSg/ISg . NSg/J/C
> Alice , thinking it        was very like        having a   game  of  play  with a   cart - horse , and
# NPr   . V        NPrSg/ISg V   J    NSg/V/J/C/P V      D/P NSg/J V/P NSg/V P    D/P NSg  . NSg/V . V/C
> expecting every moment to be     trampled under   its   feet , ran   round     the thistle
# V         D     NSg    P  NSg/VX W?       NSg/J/P ISg/D NSg  . NSg/V NSg/V/J/P D   NSg
> again ; then    the puppy began a   series of  short       charges at        the stick , running   a
# P     . NSg/J/C D   NSg   V     D/P NSg    V/P NPrSg/V/J/P NPl     NSg/I/V/P D   NSg/J . NSg/V/J/P D/P
> very little    way   forwards each time  and a   long    way   back    , and barking hoarsely all
# J    NPrSg/I/J NSg/J NPl      D    NSg/V V/C D/P NPrSg/J NSg/J NSg/V/J . V/C V       J/R      NSg/I/J/C
> the while   , till      at        last    it        sat     down      a   good    way   off       , panting , with its   tongue
# D   NSg/C/P . NSg/V/C/P NSg/I/V/P NSg/V/J NPrSg/ISg NSg/V/J NSg/V/J/P D/P NPrSg/J NSg/J NSg/V/J/P . V       . P    ISg/D NSg
> hanging out         of  its   mouth , and its   great eyes half      shut    .
# NSg/V/J NSg/V/J/R/P V/P ISg/D NSg   . V/C ISg/D NSg/J NPl  NSg/V/J/P NSg/V/J .
>
#
> This seemed to Alice a   good    opportunity for making her   escape ; so        she set       off       at
# I/D  W?     P  NPr   D/P NPrSg/J NSg         C/P NSg/V  I/J/D NSg/V  . NSg/I/J/C ISg NPrSg/V/J NSg/V/J/P NSg/I/V/P
> once  , and ran   till      she was quite tired and out         of  breath  , and till      the puppy’s
# NSg/C . V/C NSg/V NSg/V/C/P ISg V   NSg   V/J   V/C NSg/V/J/R/P V/P NSg/V/J . V/C NSg/V/C/P D   N$
> bark  sounded quite faint   in          the distance .
# NSg/V W?      NSg   NSg/V/J NPrSg/V/J/P D   NSg      .
>
#
> “ And yet     what  a   dear  little    puppy it        was ! ” said Alice , as    she leant against a
# . V/C NSg/V/C NSg/I D/P NSg/J NPrSg/I/J NSg/V NPrSg/ISg V   . . V/J  NPr   . NSg/R ISg ?     C/P     D/P
> buttercup to rest  herself , and fanned herself with one       of  the leaves : “ I   should
# NSg       P  NSg/V I       . V/C V      I       P    NSg/I/V/J V/P D   NPl    . . ISg VX
> have   liked teaching it        tricks very much  , if    — if    I’d only been  the right   size  to
# NSg/VX W?    NSg/V    NPrSg/ISg NPl    J    N/I/J . NSg/C . NSg/C W?  W?   NSg/V D   NPrSg/J NSg/V P
> do     it        ! Oh      dear    ! I’d nearly forgotten that    I’ve got to grow up        again ! Let   me
# NSg/VX NPrSg/ISg . NPrSg/V NSg/V/J . W?  J/R    NSg/V/J   N/I/C/D W?   V   P  V    NSg/V/J/P P     . NSg/V NPrSg/ISg
> see   — how   is it        to be     managed ? I   suppose I   ought    to eat   or      drink something or
# NSg/V . NSg/C VL NPrSg/ISg P  NSg/VX W?      . ISg V       ISg NSg/I/VX P  NSg/V NPrSg/C NSg/V NSg/I/V/J NPrSg/C
> other   ; but     the great question is , what  ? ”
# NSg/V/J . NSg/C/P D   NSg/J NSg/V    VL . NSg/I . .
>
#
> The great question certainly was , what  ? Alice looked all       round     her   at        the
# D   NSg/J NSg/V    J/R       V   . NSg/I . NPr   W?     NSg/I/J/C NSg/V/J/P I/J/D NSg/I/V/P D
> flowers and the blades of  grass   , but     she did not   see   anything that    looked like
# NPrPl   V/C D   NPl    V/P NPrSg/V . NSg/C/P ISg V   NSg/C NSg/V NSg/I/V  N/I/C/D W?     NSg/V/J/C/P
> the right   thing to eat   or      drink under   the circumstances . There was a   large
# D   NPrSg/J NSg/V P  NSg/V NPrSg/C NSg/V NSg/J/P D   NPl           . W?    V   D/P NSg/J
> mushroom growing near      her   , about the same height as    herself ; and when    she had
# NSg/V/J  NSg/V   NSg/V/J/P I/J/D . J/P   D   I/J  NSg    NSg/R I       . V/C NSg/I/C ISg V
> looked under   it        , and on  both sides of  it        , and behind  it        , it        occurred to her   that
# W?     NSg/J/P NPrSg/ISg . V/C J/P I/C  NPl   V/P NPrSg/ISg . V/C NSg/J/P NPrSg/ISg . NPrSg/ISg V        P  I/J/D N/I/C/D
> she might    as    well    look  and see   what  was on  the top   of  it        .
# ISg NSg/VX/J NSg/R NSg/V/J NSg/V V/C NSg/V NSg/I V   J/P D   NSg/J V/P NPrSg/ISg .
>
#
> She stretched herself up        on  tiptoe  , and peeped over      the edge of  the mushroom ,
# ISg W?        I       NSg/V/J/P J/P NSg/V/J . V/C W?     NSg/V/J/P D   NSg  V/P D   NSg/J    .
> and her   eyes immediately met those of  a   large blue    caterpillar , that    was sitting
# V/C I/J/D NPl  J/R         V   I/D   V/P D/P NSg/J NSg/V/J NSg/V       . N/I/C/D V   NSg/V/J
> on  the top   with its   arms folded , quietly smoking a   long    hookah , and taking  not
# J/P D   NSg/J P    ISg/D NPl  W?     . J/R     NSg/V/J D/P NPrSg/J NSg    . V/C NSg/V/J NSg/C
> the smallest notice of  her   or      of  anything else  .
# D   W?       NSg/V  V/P I/J/D NPrSg/C V/P NSg/I/V  N/J/C .
>
#
> CHAPTER V     : Advice from a   Caterpillar
# NSg/V   NSg/P . NSg/V  P    D/P NSg
>
#
> The Caterpillar and Alice looked at        each other   for some  time  in          silence : at        last
# D   NSg         V/C NPr   W?     NSg/I/V/P D    NSg/V/J C/P I/J/R NSg/V NPrSg/V/J/P NSg/V   . NSg/I/V/P NSg/V/J
> the Caterpillar took the hookah out         of  its   mouth , and addressed her   in          a
# D   NSg         V    D   NSg    NSg/V/J/R/P V/P ISg/D NSg   . V/C V/J       I/J/D NPrSg/V/J/P D/P
> languid , sleepy voice .
# NSg/J   . NSg/J  NSg/V .
>
#
> “ Who     are you ? ” said the Caterpillar .
# . NPrSg/I V   IPl . . V/J  D   NSg         .
>
#
> This was not   an  encouraging opening for a   conversation . Alice replied , rather
# I/D  V   NSg/C D/P NSg/J       NSg/V/J C/P D/P NSg          . NPr   W?      . NPrSg/V/J
> shyly , “ I   — I   hardly know  , sir     , just at        present — at        least I   know  who     I   was when    I
# J/R   . . ISg . ISg J/R    NSg/V . NPrSg/V . V/J  NSg/I/V/P NSg/V/J . NSg/I/V/P NSg/J ISg NSg/V NPrSg/I ISg V   NSg/I/C ISg
> got up        this morning , but     I   think I   must  have   been  changed several times since
# V   NSg/V/J/P I/D  NSg/V   . NSg/C/P ISg NSg/V ISg NSg/V NSg/VX NSg/V V/J     J/D     NPl   C/P
> then    . ”
# NSg/J/C . .
>
#
> “ What  do     you mean    by      that    ? ” said the Caterpillar sternly . “ Explain yourself ! ”
# . NSg/I NSg/VX IPl NSg/V/J NSg/J/P N/I/C/D . . V/J  D   NSg         J/R     . . V       I        . .
>
#
> “ I   can’t explain myself , I’m afraid , sir     , ” said Alice , “ because I’m not   myself ,
# . ISg VX    V       I      . W?  J      . NPrSg/V . . V/J  NPr   . . C/P     W?  NSg/C I      .
> you see   . ”
# IPl NSg/V . .
>
#
> “ I   don’t see   , ” said the Caterpillar .
# . ISg NSg/V NSg/V . . V/J  D   NSg         .
>
#
> “ I’m afraid I   can’t put   it        more        clearly , ” Alice replied very politely , “ for I
# . W?  J      ISg VX    NSg/V NPrSg/ISg NPrSg/I/V/J J/R     . . NPr   W?      J    J/R      . . C/P ISg
> can’t understand it        myself to begin with ; and being   so        many    different sizes in          a
# VX    V          NPrSg/ISg I      P  NSg/V P    . V/C NSg/V/C NSg/I/J/C N/I/J/D NSg/J     NPl   NPrSg/V/J/P D/P
> day   is very confusing . ”
# NPrSg VL J    V/J       . .
>
#
> “ It        isn’t , ” said the Caterpillar .
# . NPrSg/ISg NSg/V . . V/J  D   NSg         .
>
#
> “ Well    , perhaps you haven’t found it        so        yet     , ” said Alice ; “ but     when    you have   to
# . NSg/V/J . NSg     IPl V       NSg/V NPrSg/ISg NSg/I/J/C NSg/V/C . . V/J  NPr   . . NSg/C/P NSg/I/C IPl NSg/VX P
> turn  into a   chrysalis — you will     some  day   , you know  — and then    after that    into a
# NSg/V P    D/P NSg       . IPl NPrSg/VX I/J/R NPrSg . IPl NSg/V . V/C NSg/J/C J/P   N/I/C/D P    D/P
> butterfly , I   should think you’ll feel      it        a   little    queer   , won’t you ? ”
# NSg       . ISg VX     NSg/V W?     NSg/I/V/J NPrSg/ISg D/P NPrSg/I/J NSg/V/J . V     IPl . .
>
#
> “ Not   a   bit , ” said the Caterpillar .
# . NSg/C D/P NSg . . V/J  D   NSg         .
>
#
> “ Well    , perhaps your feelings may      be     different , ” said Alice ; “ all       I   know  is , it
# . NSg/V/J . NSg     D    W?       NPrSg/VX NSg/VX NSg/J     . . V/J  NPr   . . NSg/I/J/C ISg NSg/V VL . NPrSg/ISg
> would  feel      very queer   to me        . ”
# NSg/VX NSg/I/V/J J    NSg/V/J P  NPrSg/ISg . .
>
#
> “ You ! ” said the Caterpillar contemptuously . “ Who     are you ? ”
# . IPl . . V/J  D   NSg         J/R            . . NPrSg/I V   IPl . .
>
#
> Which brought them back    again to the beginning of  the conversation . Alice felt    a
# I/C   V       N/I  NSg/V/J P     P  D   NSg/J     V/P D   NSg          . NPr   NSg/V/J D/P
> little    irritated at        the Caterpillar’s making such  very short       remarks , and she
# NPrSg/I/J W?        NSg/I/V/P D   N$            NSg/V  NSg/I J    NPrSg/V/J/P NPl     . V/C ISg
> drew  herself up        and said , very gravely , “ I   think , you ought    to tell    me        who     you
# NPr/V I       NSg/V/J/P V/C V/J  . J    J/R     . . ISg NSg/V . IPl NSg/I/VX P  NPrSg/V NPrSg/ISg NPrSg/I IPl
> are , first   . ”
# V   . NSg/V/J . .
>
#
> “ Why   ? ” said the Caterpillar .
# . NSg/V . . V/J  D   NSg         .
>
#
> Here    was another puzzling question ; and as    Alice could  not   think of  any   good
# NSg/J/R V   I/D     V        NSg/V    . V/C NSg/R NPr   NSg/VX NSg/C NSg/V V/P I/R/D NPrSg/V/J
> reason , and as    the Caterpillar seemed to be     in          a   very unpleasant state of  mind  ,
# NSg/V  . V/C NSg/R D   NSg         W?     P  NSg/VX NPrSg/V/J/P D/P J    NSg/J      NSg/V V/P NSg/V .
> she turned away .
# ISg W?     V/J  .
>
#
> “ Come    back    ! ” the Caterpillar called after her   . “ I’ve something important to
# . NSg/V/P NSg/V/J . . D   NSg         V/J    J/P   I/J/D . . W?   NSg/I/V/J J         P
> say   ! ”
# NSg/V . .
>
#
> This sounded promising , certainly : Alice turned and came    back    again .
# I/D  W?      NSg/V/J   . J/R       . NPr   W?     V/C NSg/V/P NSg/V/J P     .
>
#
> “ Keep  your temper , ” said the Caterpillar .
# . NSg/V D    NSg/J  . . V/J  D   NSg         .
>
#
> “ Is that    all       ? ” said Alice , swallowing down      her   anger as    well    as    she could  .
# . VL N/I/C/D NSg/I/J/C . . V/J  NPr   . V          NSg/V/J/P I/J/D NSg/V NSg/R NSg/V/J NSg/R ISg NSg/VX .
>
#
> “ No      , ” said the Caterpillar .
# . NPrSg/P . . V/J  D   NSg         .
>
#
> Alice thought she might    as    well    wait  , as    she had nothing else  to do     , and perhaps
# NPr   NSg/V   ISg NSg/VX/J NSg/R NSg/V/J NSg/V . NSg/R ISg V   NSg/I/J N/J/C P  NSg/VX . V/C NSg
> after all       it        might    tell    her   something worth   hearing . For some  minutes it        puffed
# J/P   NSg/I/J/C NPrSg/ISg NSg/VX/J NPrSg/V I/J/D NSg/I/V/J NSg/V/J NSg/V/J . C/P I/J/R NPl     NPrSg/ISg W?
> away without speaking , but     at        last    it        unfolded its   arms , took the hookah out         of
# V/J  C/P     V        . NSg/C/P NSg/I/V/P NSg/V/J NPrSg/ISg W?       ISg/D NPl  . V    D   NSg    NSg/V/J/R/P V/P
> its   mouth again , and said , “ So        you think you’re changed , do     you ? ”
# ISg/D NSg   P     . V/C V/J  . . NSg/I/J/C IPl NSg/V W?     V/J     . NSg/VX IPl . .
>
#
> “ I’m afraid I   am        , sir     , ” said Alice ; “ I   can’t remember things as    I   used — and I
# . W?  J      ISg NPrSg/V/J . NPrSg/V . . V/J  NPr   . . ISg VX    NSg/V    NPl    NSg/R ISg V/J  . V/C ISg
> don’t keep  the same size  for ten minutes together ! ”
# NSg/V NSg/V D   I/J  NSg/V C/P NSg NPl     J        . .
>
#
> “ Can’t remember what  things ? ” said the Caterpillar .
# . VX    NSg/V    NSg/I NPl    . . V/J  D   NSg         .
>
#
> “ Well    , I’ve tried to say   “ How   doth the little    busy    bee   , ” but     it        all       came
# . NSg/V/J . W?   V/J   P  NSg/V . NSg/C W?   D   NPrSg/I/J NSg/V/J NSg/V . . NSg/C/P NPrSg/ISg NSg/I/J/C NSg/V/P
> different ! ” Alice replied in          a   very melancholy voice .
# NSg/J     . . NPr   W?      NPrSg/V/J/P D/P J    NSg/J      NSg/V .
>
#
> “ Repeat , “ You are old   , Father  William , ’ ” said the Caterpillar .
# . NSg/V  . . IPl V   NSg/J . NPrSg/V NPrSg   . . . V/J  D   NSg         .
>
#
> Alice folded her   hands , and began : —
# NPr   W?     I/J/D NPl   . V/C V     . .
>
#
> “ You are old   , Father  William , ” the young   man         said , “ And your hair has become
# . IPl V   NSg/J . NPrSg/V NPrSg   . . D   NPrSg/J NPrSg/I/V/J V/J  . . V/C D    NSg  V   V
> very white     ; And yet     you incessantly stand on  your head    — Do     you think , at        your
# J    NPrSg/V/J . V/C NSg/V/C IPl J/R         NSg/V J/P D    NPrSg/J . NSg/VX IPl NSg/V . NSg/I/V/P D
> age , it        is right     ? ”
# NSg . NPrSg/ISg VL NPrSg/V/J . .
>
#
> “ In          my youth , ” Father  William replied to his   son   , “ I   feared it        might    injure
# . NPrSg/V/J/P D  NSg   . . NPrSg/V NPrSg   W?      P  ISg/D NPrSg . . ISg W?     NPrSg/ISg NSg/VX/J V
> the brain ; But     , now         that    I’m perfectly sure I   have   none  , Why   , I   do     it        again
# D   NPrSg . NSg/C/P . NPrSg/V/J/C N/I/C/D W?  J/R       J    ISg NSg/VX NSg/I . NSg/V . ISg NSg/VX NPrSg/ISg P
> and again . ”
# V/C P     . .
>
#
> “ You are old   , ” said the youth , “ as    I   mentioned before , And have   grown most
# . IPl V   NSg/J . . V/J  D   NSg   . . NSg/R ISg V         C/P    . V/C NSg/VX V/J   NSg/I/J
> uncommonly fat     ; Yet     you turned a   back  - somersault in          at        the door — Pray , what  is
# J/R        NSg/V/J . NSg/V/C IPl W?     D/P NSg/J . NSg/V      NPrSg/V/J/P NSg/I/V/P D   NSg  . V    . NSg/I VL
> the reason of  that    ? ”
# D   NSg    V/P N/I/C/D . .
>
#
> “ In          my youth , ” said the sage  , as    he      shook   his   grey       locks , “ I   kept all       my limbs
# . NPrSg/V/J/P D  NSg   . . V/J  D   NSg/J . NSg/R NPr/ISg NSg/V/J ISg/D NPrSg/J/Br NPl   . . ISg V    NSg/I/J/C D  NPl
> very supple By      the use of  this ointment — one       shilling the box — Allow me        to sell
# J    V/J    NSg/J/P D   NSg V/P I/D  NSg      . NSg/I/V/J NSg/V    D   NSg . V     NPrSg/ISg P  NSg/V
> you a   couple ? ”
# IPl D/P NSg/J  . .
>
#
> “ You are old   , ” said the youth , “ and your jaws are too weak For anything
# . IPl V   NSg/J . . V/J  D   NSg   . . V/C D    NPl  V   W?  J    C/P NSg/I/V
> tougher than suet ; Yet     you finished the goose , with the bones and the beak —
# J       C/P  NSg  . NSg/V/C IPl V/J      D   NSg   . P    D   NPl   V/C D   NSg  .
> Pray , how   did you manage to do     it        ? ”
# V    . NSg/C V   IPl NSg/V  P  NSg/VX NPrSg/ISg . .
>
#
> “ In          my youth , ” said his   father , “ I   took to the law , And argued each case    with
# . NPrSg/V/J/P D  NSg   . . V/J  ISg/D NPrSg  . . ISg V    P  D   NSg . V/C W?     D    NPrSg/V P
> my wife ; And the muscular strength , which it        gave to my jaw   , Has lasted the
# D  NSg  . V/C D   J        NSg/V    . I/C   NPrSg/ISg V    P  D  NSg/J . V   W?     D
> rest of  my life . ”
# NSg  V/P D  NSg  . .
>
#
> “ You are old   , ” said the youth , “ one       would  hardly suppose That    your eye was as
# . IPl V   NSg/J . . V/J  D   NSg   . . NSg/I/V/J NSg/VX J/R    V       N/I/C/D D    NSg V   NSg/R
> steady  as    ever ; Yet     you balanced an  eel on  the end of  your nose — What  made  you
# NSg/V/J NSg/R J    . NSg/V/C IPl W?       D/P NSg J/P D   NSg V/P D    NSg  . NSg/I NSg/V IPl
> so        awfully clever ? ”
# NSg/I/J/C J/R     J      . .
>
#
> “ I   have   answered three questions , and that    is enough , ” Said his   father ; “ don’t
# . ISg NSg/VX V/J      NSg   NPl       . V/C N/I/C/D VL NSg/I  . . V/J  ISg/D NPrSg  . . NSg/V
> give  yourself airs ! Do     you think I   can      listen all       day   to such  stuff ? Be     off       ,
# NSg/V I        NPl  . NSg/VX IPl NSg/V ISg NPrSg/VX NSg/V  NSg/I/J/C NPrSg P  NSg/I NSg/V . NSg/VX NSg/V/J/P .
> or      I’ll kick  you down      stairs ! ”
# NPrSg/C W?   NSg/V IPl NSg/V/J/P NPl    . .
>
#
> “ That    is not   said right     , ” said the Caterpillar .
# . N/I/C/D VL NSg/C V/J  NPrSg/V/J . . V/J  D   NSg         .
>
#
> “ Not   quite right     , I’m afraid , ” said Alice , timidly ; “ some  of  the words have   got
# . NSg/C NSg   NPrSg/V/J . W?  J      . . V/J  NPr   . J/R     . . I/J/R V/P D   NPl   NSg/VX V
> altered . ”
# NSg/V/J . .
>
#
> “ It        is wrong   from beginning to end   , ” said the Caterpillar decidedly , and there
# . NPrSg/ISg VL NSg/V/J P    NSg/V/J   P  NSg/V . . V/J  D   NSg         J/R       . V/C W?
> was silence for some  minutes .
# V   NSg/V   C/P I/J/R NPl     .
>
#
> The Caterpillar was the first to speak .
# D   NSg         V   D   NSg/J P  NSg/V .
>
#
> “ What  size  do     you want  to be     ? ” it        asked .
# . NSg/I NSg/V NSg/VX IPl NSg/V P  NSg/VX . . NPrSg/ISg V/J   .
>
#
> “ Oh      , I’m not   particular as    to size  , ” Alice hastily replied ; “ only one       doesn’t
# . NPrSg/V . W?  NSg/C NSg/J      NSg/R P  NSg/V . . NPr   R       W?      . . W?   NSg/I/V/J V
> like        changing so        often , you know  . ”
# NSg/V/J/C/P NSg/V    NSg/I/J/C J     . IPl NSg/V . .
>
#
> “ I   don’t know  , ” said the Caterpillar .
# . ISg NSg/V NSg/V . . V/J  D   NSg         .
>
#
> Alice said nothing : she had never been  so        much  contradicted in          her   life  before ,
# NPr   V/J  NSg/I/J . ISg V   V     NSg/V NSg/I/J/C N/I/J W?           NPrSg/V/J/P I/J/D NSg/V C/P    .
> and she felt    that    she was losing  her   temper  .
# V/C ISg NSg/V/J N/I/C/D ISg V   NSg/V/J I/J/D NSg/V/J .
>
#
> “ Are you content now         ? ” said the Caterpillar .
# . V   IPl NSg/V/J NPrSg/V/J/C . . V/J  D   NSg         .
>
#
> “ Well    , I   should like        to be     a   little    larger , sir     , if    you wouldn’t mind  , ” said
# . NSg/V/J . ISg VX     NSg/V/J/C/P P  NSg/VX D/P NPrSg/I/J J      . NPrSg/V . NSg/C IPl VX       NSg/V . . V/J
> Alice : “ three inches is such  a   wretched height to be     . ”
# NPr   . . NSg   NPl    VL NSg/I D/P J        NSg    P  NSg/VX . .
>
#
> “ It        is a   very good      height indeed ! ” said the Caterpillar angrily , rearing itself
# . NPrSg/ISg VL D/P J    NPrSg/V/J NSg    W?     . . V/J  D   NSg         R       . V       I
> upright as    it        spoke ( it        was exactly three inches high    ) .
# NSg/V/J NSg/R NPrSg/ISg NSg/V . NPrSg/ISg V   J/R     NSg   NPl    NSg/V/J . .
>
#
> “ But     I’m not   used to it        ! ” pleaded poor    Alice in          a   piteous tone    . And she thought
# . NSg/C/P W?  NSg/C V/J  P  NPrSg/ISg . . W?      NSg/V/J NPr   NPrSg/V/J/P D/P J       NSg/I/V . V/C ISg NSg/V
> of  herself , “ I   wish  the creatures wouldn’t be     so        easily offended ! ”
# V/P I       . . ISg NSg/V D   NPl       VX       NSg/VX NSg/I/J/C R      W?       . .
>
#
> “ You’ll get   used to it        in          time  , ” said the Caterpillar ; and it        put   the hookah
# . W?     NSg/V V/J  P  NPrSg/ISg NPrSg/V/J/P NSg/V . . V/J  D   NSg         . V/C NPrSg/ISg NSg/V D   NSg
> into its   mouth and began smoking again .
# P    ISg/D NSg   V/C V     NSg/V/J P     .
>
#
> This time  Alice waited patiently until it        chose to speak again . In          a   minute or
# I/D  NSg/V NPr   W?     R         C/P   NPrSg/ISg NSg/V P  NSg/V P     . NPrSg/V/J/P D/P NSg/J  NPrSg/C
> two the Caterpillar took the hookah out         of  its   mouth and yawned once  or      twice ,
# NSg D   NSg         V    D   NSg    NSg/V/J/R/P V/P ISg/D NSg   V/C W?     NSg/C NPrSg/C W?    .
> and shook   itself . Then    it        got down      off       the mushroom , and crawled away in          the
# V/C NSg/V/J I      . NSg/J/C NPrSg/ISg V   NSg/V/J/P NSg/V/J/P D   NSg/J    . V/C W?      V/J  NPrSg/V/J/P D
> grass , merely remarking as    it        went  , “ One       side    will     make  you grow taller , and the
# NPrSg . J/R    V         NSg/R NPrSg/ISg NSg/V . . NSg/I/V/J NSg/V/J NPrSg/VX NSg/V IPl V    J      . V/C D
> other side    will     make  you grow shorter . ”
# NSg/J NSg/V/J NPrSg/VX NSg/V IPl V    J       . .
>
#
> “ One       side    of  what  ? The other side    of  what  ? ” thought Alice to herself .
# . NSg/I/V/J NSg/V/J V/P NSg/I . D   NSg/J NSg/V/J V/P NSg/I . . NSg/V   NPr   P  I       .
>
#
> “ Of  the mushroom , ” said the Caterpillar , just as    if    she had asked it        aloud ; and
# . V/P D   NSg/J    . . V/J  D   NSg         . V/J  NSg/R NSg/C ISg V   V/J   NPrSg/ISg J     . V/C
> in          another moment it        was out         of  sight .
# NPrSg/V/J/P I/D     NSg    NPrSg/ISg V   NSg/V/J/R/P V/P NSg/V .
>
#
> Alice remained looking thoughtfully at        the mushroom for a   minute , trying  to make
# NPr   W?       V       J/R          NSg/I/V/P D   NSg/J    C/P D/P NSg/J  . NSg/V/J P  NSg/V
> out         which were  the two sides of  it        ; and as    it        was perfectly round     , she found
# NSg/V/J/R/P I/C   NSg/V D   NSg NPl   V/P NPrSg/ISg . V/C NSg/R NPrSg/ISg V   J/R       NSg/V/J/P . ISg NSg/V
> this a   very difficult question . However , at        last    she stretched her   arms round     it
# I/D  D/P J    V/J       NSg/V    . C       . NSg/I/V/P NSg/V/J ISg W?        I/J/D NPl  NSg/V/J/P NPrSg/ISg
> as    far     as    they would  go      , and broke   off       a   bit of  the edge with each hand  .
# NSg/R NSg/V/J NSg/R IPl  NSg/VX NSg/V/J . V/C NSg/V/J NSg/V/J/P D/P NSg V/P D   NSg  P    D    NSg/V .
>
#
> “ And now         which is which ? ” she said to herself , and nibbled a   little    of  the
# . V/C NPrSg/V/J/C I/C   VL I/C   . . ISg V/J  P  I       . V/C W?      D/P NPrSg/I/J V/P D
> right   - hand  bit   to try     the effect : the next    moment she felt    a   violent blow
# NPrSg/J . NSg/V NSg/V P  NSg/V/J D   NSg    . D   NSg/J/P NSg    ISg NSg/V/J D/P NSg/J   NSg/V/J
> underneath her   chin    : it        had struck her   foot  !
# NSg/J/P    I/J/D NPrSg/V . NPrSg/ISg V   V      I/J/D NSg/V .
>
#
> She was a   good    deal    frightened by      this very sudden change , but     she felt    that
# ISg V   D/P NPrSg/J NSg/V/J W?         NSg/J/P I/D  J    NSg/J  NSg/V  . NSg/C/P ISg NSg/V/J N/I/C/D
> there was no      time to be     lost , as    she was shrinking rapidly ; so        she set       to work
# W?    V   NPrSg/P NSg  P  NSg/VX V/J  . NSg/R ISg V   V         J/R     . NSg/I/J/C ISg NPrSg/V/J P  NSg/V
> at        once  to eat   some  of  the other bit   . Her   chin    was pressed so        closely against
# NSg/I/V/P NSg/C P  NSg/V I/J/R V/P D   NSg/J NSg/V . I/J/D NPrSg/V V   V/J     NSg/I/J/C J/R     C/P
> her   foot  , that    there was hardly room    to open    her   mouth ; but     she did it        at        last    ,
# I/J/D NSg/V . N/I/C/D W?    V   J/R    NSg/V/J P  NSg/V/J I/J/D NSg/V . NSg/C/P ISg V   NPrSg/ISg NSg/I/V/P NSg/V/J .
> and managed to swallow a   morsel of  the lefthand bit   .
# V/C W?      P  NSg/V   D/P NSg    V/P D   ?        NSg/V .
>
#
> “ Come    , my head’s free    at        last    ! ” said Alice in          a   tone  of  delight , which changed
# . NSg/V/P . D  N$     NSg/V/J NSg/I/V/P NSg/V/J . . V/J  NPr   NPrSg/V/J/P D/P NSg/I V/P NSg/V/J . I/C   V/J
> into alarm in          another moment , when    she found that    her   shoulders were  nowhere to
# P    NSg/V NPrSg/V/J/P I/D     NSg    . NSg/I/C ISg NSg/V N/I/C/D I/J/D NPl       NSg/V NSg/J   P
> be     found : all       she could  see   , when    she looked down      , was an  immense length of
# NSg/VX NSg/V . NSg/I/J/C ISg NSg/VX NSg/V . NSg/I/C ISg W?     NSg/V/J/P . V   D/P NSg/J   NSg/V  V/P
> neck  , which seemed to rise  like        a   stalk out         of  a   sea of  green     leaves that    lay
# NSg/V . I/C   W?     P  NSg/V NSg/V/J/C/P D/P NSg   NSg/V/J/R/P V/P D/P NSg V/P NPrSg/V/J NPl    N/I/C/D NSg/V/J
> far     below her   .
# NSg/V/J P     I/J/D .
>
#
> “ What  can      all       that    green     stuff be     ? ” said Alice . “ And where have   my shoulders got
# . NSg/I NPrSg/VX NSg/I/J/C N/I/C/D NPrSg/V/J NSg/V NSg/VX . . V/J  NPr   . . V/C NSg/C NSg/VX D  NPl       V
> to ? And oh      , my poor  hands , how   is it        I   can’t see   you ? ” She was moving  them about
# P  . V/C NPrSg/V . D  NSg/J NPl   . NSg/C VL NPrSg/ISg ISg VX    NSg/V IPl . . ISg V   NSg/V/J N/I  J/P
> as    she spoke , but     no      result seemed to follow , except a   little    shaking among the
# NSg/R ISg NSg/V . NSg/C/P NPrSg/P NSg    W?     P  NSg/V  . V/C/P  D/P NPrSg/I/J V       P     D
> distant green     leaves .
# J       NPrSg/V/J NPl    .
>
#
> As    there seemed to be     no      chance  of  getting her   hands up        to her   head      , she tried
# NSg/R W?    W?     P  NSg/VX NPrSg/P NPrSg/J V/P NSg/V   I/J/D NPl   NSg/V/J/P P  I/J/D NPrSg/V/J . ISg V/J
> to get   her   head      down      to them , and was delighted to find  that    her   neck  would  bend
# P  NSg/V I/J/D NPrSg/V/J NSg/V/J/P P  N/I  . V/C V   V/J       P  NSg/V N/I/C/D I/J/D NSg/V NSg/VX NPrSg/V
> about easily in          any   direction , like        a   serpent . She had just succeeded in          curving
# J/P   R      NPrSg/V/J/P I/R/D NSg       . NSg/V/J/C/P D/P NSg     . ISg V   V/J  W?        NPrSg/V/J/P V
> it        down      into a   graceful zigzag  , and was going   to dive  in          among the leaves , which
# NPrSg/ISg NSg/V/J/P P    D/P J        NSg/V/J . V/C V   NSg/V/J P  NSg/V NPrSg/V/J/P P     D   NPl    . I/C
> she found to be     nothing but     the tops of  the trees under   which she had been
# ISg NSg/V P  NSg/VX NSg/I/J NSg/C/P D   NPl  V/P D   NPl   NSg/J/P I/C   ISg V   NSg/V
> wandering , when    a   sharp   hiss  made  her   draw  back    in          a   hurry : a   large pigeon had
# V         . NSg/I/C D/P NPrSg/J NSg/V NSg/V I/J/D NSg/V NSg/V/J NPrSg/V/J/P D/P NSg   . D/P NSg/J NSg/V  V
> flown into her   face  , and was beating her   violently with its   wings .
# V/J   P    I/J/D NSg/V . V/C V   NSg/V   I/J/D J/R       P    ISg/D NPl   .
>
#
> “ Serpent ! ” screamed the Pigeon .
# . NSg/V   . . W?       D   NSg    .
>
#
> “ I’m not   a   serpent ! ” said Alice indignantly . “ Let   me        alone ! ”
# . W?  NSg/C D/P NSg     . . V/J  NPr   J/R         . . NSg/V NPrSg/ISg J     . .
>
#
> “ Serpent , I   say   again ! ” repeated the Pigeon , but     in          a   more      subdued tone    , and
# . NSg/V   . ISg NSg/V P     . . V/J      D   NSg    . NSg/C/P NPrSg/V/J/P D/P NPrSg/I/J W?      NSg/I/V . V/C
> added with a   kind  of  sob   , “ I’ve tried every way   , and nothing seems to suit
# W?    P    D/P NSg/J V/P NSg/V . . W?   V/J   D     NSg/J . V/C NSg/I/J NPl   P  NSg/V
> them ! ”
# N/I  . .
>
#
> “ I   haven’t the least idea what  you’re talking about , ” said Alice .
# . ISg V       D   NSg/J NSg  NSg/I W?     V       J/P   . . V/J  NPr   .
>
#
> “ I’ve tried the roots of  trees , and I’ve tried banks , and I’ve tried hedges , ”
# . W?   V/J   D   NPl   V/P NPl   . V/C W?   V/J   NPrPl . V/C W?   V/J   NPl    . .
> the Pigeon went  on  , without attending to her   ; “ but     those serpents ! There’s no
# D   NSg    NSg/V J/P . C/P     V         P  I/J/D . . NSg/C/P I/D   NPl      . W?      NPrSg/P
> pleasing them ! ”
# NSg/J    N/I  . .
>
#
> Alice was more        and more        puzzled , but     she thought there was no      use in          saying
# NPr   V   NPrSg/I/V/J V/C NPrSg/I/V/J W?      . NSg/C/P ISg NSg/V   W?    V   NPrSg/P NSg NPrSg/V/J/P NSg/V
> anything more        till      the Pigeon had finished .
# NSg/I/V  NPrSg/I/V/J NSg/V/C/P D   NSg    V   V/J      .
>
#
> “ As    if    it        wasn’t trouble enough hatching the eggs , ” said the Pigeon ; “ but     I   must
# . NSg/R NSg/C NPrSg/ISg V      NSg/V   NSg/I  NSg/V    D   NPl  . . V/J  D   NSg    . . NSg/C/P ISg NSg/V
> be     on  the look - out         for serpents night and day   ! Why   , I   haven’t had a   wink of
# NSg/VX J/P D   NSg  . NSg/V/J/R/P C/P NPl      NSg/V V/C NPrSg . NSg/V . ISg V       V   D/P NSg  V/P
> sleep these three weeks ! ”
# NSg/V I/D   NSg   NPrPl . .
>
#
> “ I’m very sorry   you’ve been  annoyed , ” said Alice , who     was beginning to see   its
# . W?  J    NSg/V/J W?     NSg/V W?      . . V/J  NPr   . NPrSg/I V   NSg/V/J   P  NSg/V ISg/D
> meaning .
# NSg/J   .
>
#
> “ And just as    I’d taken the highest tree  in          the wood    , ” continued the Pigeon ,
# . V/C V/J  NSg/R W?  V/J   D   W?      NSg/V NPrSg/V/J/P D   NPrSg/J . . W?        D   NSg    .
> raising its   voice to a   shriek , “ and just as    I   was thinking I   should be     free    of
# V       ISg/D NSg   P  D/P NSg    . . V/C V/J  NSg/R ISg V   V        ISg VX     NSg/VX NSg/V/J V/P
> them at        last    , they must  needs come    wriggling down      from the sky ! Ugh , Serpent ! ”
# N/I  NSg/I/V/P NSg/V/J . IPl  NSg/V NPl   NSg/V/P V         NSg/V/J/P P    D   NSg . W?  . NSg/V   . .
>
#
> “ But     I’m not   a   serpent , I   tell    you ! ” said Alice . “ I’m a   — I’m a   — ”
# . NSg/C/P W?  NSg/C D/P NSg     . ISg NPrSg/V IPl . . V/J  NPr   . . W?  D/P . W?  D/P . .
>
#
> “ Well    ! What  are you ? ” said the Pigeon . “ I   can      see   you’re trying  to invent
# . NSg/V/J . NSg/I V   IPl . . V/J  D   NSg    . . ISg NPrSg/VX NSg/V W?     NSg/V/J P  V
> something ! ”
# NSg/I/V/J . .
>
#
> “ I   — I’m a   little    girl  , ” said Alice , rather    doubtfully , as    she remembered the
# . ISg . W?  D/P NPrSg/I/J NSg/V . . V/J  NPr   . NPrSg/V/J J/R        . NSg/R ISg V          D
> number of  changes she had gone  through that    day   .
# NSg/J  V/P NPl     ISg V   V/J/P NSg/J/P N/I/C/D NPrSg .
>
#
> “ A   likely story indeed ! ” said the Pigeon in          a   tone  of  the deepest contempt .
# . D/P NSg/J  NSg/V W?     . . V/J  D   NSg    NPrSg/V/J/P D/P NSg/I V/P D   W?      NSg      .
> “ I’ve seen  a   good    many    little    girls in          my time , but     never one       with such  a   neck
# . W?   NSg/V D/P NPrSg/J N/I/J/D NPrSg/I/J NPl   NPrSg/V/J/P D  NSg  . NSg/C/P V     NSg/I/V/J P    NSg/I D/P NSg
> as    that    ! No      , no      ! You’re a   serpent ; and there’s no      use denying it        . I   suppose
# NSg/R N/I/C/D . NPrSg/P . NPrSg/P . W?     D/P NSg     . V/C W?      NPrSg/P NSg V       NPrSg/ISg . ISg V
> you’ll be     telling me        next    that    you never tasted an  egg ! ”
# W?     NSg/VX NSg/V/J NPrSg/ISg NSg/J/P N/I/C/D IPl V     V      D/P NSg . .
>
#
> “ I   have   tasted eggs , certainly , ” said Alice , who     was a   very truthful child ; “ but
# . ISg NSg/VX V      NPl  . J/R       . . V/J  NPr   . NPrSg/I V   D/P J    J        NSg/V . . NSg/C/P
> little    girls eat   eggs quite as    much  as    serpents do     , you know  . ”
# NPrSg/I/J NPl   NSg/V NPl  NSg   NSg/R N/I/J NSg/R NPl      NSg/VX . IPl NSg/V . .
>
#
> “ I   don’t believe it        , ” said the Pigeon ; “ but     if    they do     , why   then    they’re a   kind
# . ISg NSg/V V       NPrSg/ISg . . V/J  D   NSg    . . NSg/C/P NSg/C IPl  NSg/VX . NSg/V NSg/J/C W?      D/P NSg/J
> of  serpent , that’s all       I   can      say   . ”
# V/P NSg/V   . N$     NSg/I/J/C ISg NPrSg/VX NSg/V . .
>
#
> This was such  a   new   idea to Alice , that    she was quite silent for a   minute or
# I/D  V   NSg/I D/P NSg/J NSg  P  NPr   . N/I/C/D ISg V   NSg   NSg/J  C/P D/P NSg/J  NPrSg/C
> two , which gave the Pigeon the opportunity of  adding , “ You’re looking for eggs ,
# NSg . I/C   V    D   NSg    D   NSg         V/P V      . . W?     V       C/P NPl  .
> I   know  that    well    enough ; and what  does  it        matter  to me        whether you’re a   little
# ISg NSg/V N/I/C/D NSg/V/J NSg/I  . V/C NSg/I NSg/V NPrSg/ISg NSg/V/J P  NPrSg/ISg I/C     W?     D/P NPrSg/I/J
> girl  or      a   serpent ? ”
# NSg/V NPrSg/C D/P NSg     . .
>
#
> “ It        matters a   good    deal    to me        , ” said Alice hastily ; “ but     I’m not   looking for
# . NPrSg/ISg W?      D/P NPrSg/J NSg/V/J P  NPrSg/ISg . . V/J  NPr   R       . . NSg/C/P W?  NSg/C V       C/P
> eggs , as    it        happens ; and if    I   was , I   shouldn’t want  yours : I   don’t like        them
# NPl  . NSg/R NPrSg/ISg NPl     . V/C NSg/C ISg V   . ISg NSg/V     NSg/V I     . ISg NSg/V NSg/V/J/C/P N/I
> raw     . ”
# NSg/V/J . .
>
#
> “ Well    , be     off       , then    ! ” said the Pigeon in          a   sulky tone    , as    it        settled down      again
# . NSg/V/J . NSg/VX NSg/V/J/P . NSg/J/C . . V/J  D   NSg    NPrSg/V/J/P D/P NSg/J NSg/I/V . NSg/R NPrSg/ISg W?      NSg/V/J/P P
> into its   nest . Alice crouched down      among the trees as    well    as    she could  , for her
# P    ISg/D NSg  . NPr   W?       NSg/V/J/P P     D   NPl   NSg/R NSg/V/J NSg/R ISg NSg/VX . C/P I/J/D
> neck  kept getting entangled among the branches , and every now         and then    she had
# NSg/V V    NSg/V   W?        P     D   NPl      . V/C D     NPrSg/V/J/C V/C NSg/J/C ISg V
> to stop  and untwist it        . After a   while   she remembered that    she still   held the
# P  NSg/V V/C NSg/V   NPrSg/ISg . J/P   D/P NSg/C/P ISg V          N/I/C/D ISg NSg/V/J V    D
> pieces of  mushroom in          her   hands , and she set       to work  very carefully , nibbling
# NPl    V/P NSg/V/J  NPrSg/V/J/P I/J/D NPl   . V/C ISg NPrSg/V/J P  NSg/V J    J/R       . V
> first   at        one       and then    at        the other , and growing sometimes taller and sometimes
# NSg/V/J NSg/I/V/P NSg/I/V/J V/C NSg/J/C NSg/I/V/P D   NSg/J . V/C NSg/V   R         J      V/C R
> shorter , until she had succeeded in          bringing herself down      to her   usual height .
# J       . C/P   ISg V   W?        NPrSg/V/J/P V        I       NSg/V/J/P P  I/J/D NSg/J NSg    .
>
#
> It        was so        long      since she had been  anything near      the right   size  , that    it        felt
# NPrSg/ISg V   NSg/I/J/C NPrSg/V/J C/P   ISg V   NSg/V NSg/I/V  NSg/V/J/P D   NPrSg/J NSg/V . N/I/C/D NPrSg/ISg NSg/V/J
> quite strange at        first   ; but     she got used to it        in          a   few minutes , and began
# NSg   NSg/V/J NSg/I/V/P NSg/V/J . NSg/C/P ISg V   V/J  P  NPrSg/ISg NPrSg/V/J/P D/P N/I NPl     . V/C V
> talking to herself , as    usual . “ Come    , there’s half      my plan done    now         ! How   puzzling
# V       P  I       . NSg/R NSg/J . . NSg/V/P . W?      NSg/V/J/P D  NSg  NSg/V/J NPrSg/V/J/C . NSg/C V
> all       these changes are ! I’m never sure what  I’m going   to be     , from one       minute  to
# NSg/I/J/C I/D   NPl     V   . W?  V     J    NSg/I W?  NSg/V/J P  NSg/VX . P    NSg/I/V/J NSg/V/J P
> another ! However , I’ve got back    to my right   size  : the next    thing is , to get   into
# I/D     . C       . W?   V   NSg/V/J P  D  NPrSg/J NSg/V . D   NSg/J/P NSg/V VL . P  NSg/V P
> that    beautiful garden  — how   is that    to be     done    , I   wonder ? ” As    she said this , she
# N/I/C/D NSg/J     NSg/V/J . NSg/C VL N/I/C/D P  NSg/VX NSg/V/J . ISg NSg/V  . . NSg/R ISg V/J  I/D  . ISg
> came    suddenly upon an  open  place , with a   little    house   in          it        about four feet
# NSg/V/P J/R      P    D/P NSg/J NSg/V . P    D/P NPrSg/I/J NPrSg/V NPrSg/V/J/P NPrSg/ISg J/P   NSg  NSg
> high    . “ Whoever lives there , ” thought Alice , “ it’ll never do     to come    upon them
# NSg/V/J . . I       NPl   W?    . . NSg/V   NPr   . . W?    V     NSg/VX P  NSg/V/P P    N/I
> this size  : why   , I   should frighten them out         of  their wits ! ” So        she began nibbling
# I/D  NSg/V . NSg/V . ISg VX     V        N/I  NSg/V/J/R/P V/P D     NSg  . . NSg/I/J/C ISg V     V
> at        the righthand bit   again , and did not   venture to go      near      the house till      she
# NSg/I/V/P D   ?         NSg/V P     . V/C V   NSg/C NSg/V   P  NSg/V/J NSg/V/J/P D   NPrSg NSg/V/C/P ISg
> had brought herself down      to nine inches high    .
# V   V       I       NSg/V/J/P P  NSg  NPl    NSg/V/J .
>
#
> CHAPTER VI    : Pig   and Pepper
# NSg/V   NPrSg . NSg/V V/C NSg/V
>
#
> For a   minute or      two she stood looking at        the house , and wondering what  to do
# C/P D/P NSg/J  NPrSg/C NSg ISg V     V       NSg/I/V/P D   NPrSg . V/C NSg/V/J   NSg/I P  NSg/VX
> next    , when    suddenly a   footman in          livery  came    running   out         of  the wood    — ( she
# NSg/J/P . NSg/I/C J/R      D/P NSg     NPrSg/V/J/P NSg/V/J NSg/V/P NSg/V/J/P NSg/V/J/R/P V/P D   NPrSg/J . . ISg
> considered him to be     a   footman because he      was in          livery  : otherwise , judging by
# V/J        I   P  NSg/VX D/P NSg     C/P     NPr/ISg V   NPrSg/V/J/P NSg/V/J . J         . V       NSg/J/P
> his   face only , she would  have   called him a   fish ) — and rapped loudly at        the door
# ISg/D NSg  W?   . ISg NSg/VX NSg/VX V/J    I   D/P NSg  . . V/C V      J/R    NSg/I/V/P D   NSg
> with his   knuckles . It        was opened by      another footman in          livery  , with a   round
# P    ISg/D NPl      . NPrSg/ISg V   V/J    NSg/J/P I/D     NSg     NPrSg/V/J/P NSg/V/J . P    D/P NSg/J/P
> face  , and large eyes like        a   frog ; and both footmen , Alice noticed , had powdered
# NSg/V . V/C NSg/J NPl  NSg/V/J/C/P D/P NSg  . V/C I/C  NPl     . NPr   V       . V   W?
> hair  that    curled all       over      their heads . She felt    very curious to know  what  it        was
# NSg/V N/I/C/D W?     NSg/I/J/C NSg/V/J/P D     NPl   . ISg NSg/V/J J    J       P  NSg/V NSg/I NPrSg/ISg V
> all       about , and crept a   little    way   out         of  the wood    to listen .
# NSg/I/J/C J/P   . V/C V     D/P NPrSg/I/J NSg/J NSg/V/J/R/P V/P D   NPrSg/J P  NSg/V  .
>
#
> The Fish - Footman began by      producing from under   his   arm   a   great letter , nearly as
# D   NSg  . NSg     V     NSg/J/P V         P    NSg/J/P ISg/D NSg/J D/P NSg/J NSg/V  . J/R    NSg/R
> large as    himself , and this he      handed over      to the other , saying , in          a   solemn
# NSg/J NSg/R I       . V/C I/D  NPr/ISg V/J    NSg/V/J/P P  D   NSg/J . NSg/V  . NPrSg/V/J/P D/P J
> tone    , “ For the Duchess . An  invitation from the Queen to play  croquet . ” The
# NSg/I/V . . C/P D   NSg     . D/P NSg        P    D   NPrSg P  NSg/V NSg/V   . . D
> Frog - Footman repeated , in          the same solemn tone    , only changing the order of  the
# NSg  . NSg     V/J      . NPrSg/V/J/P D   I/J  J      NSg/I/V . W?   NSg/V    D   NSg   V/P D
> words a   little    , “ From the Queen . An  invitation for the Duchess to play  croquet . ”
# NPl   D/P NPrSg/I/J . . P    D   NPrSg . D/P NSg        C/P D   NSg     P  NSg/V NSg/V   . .
>
#
> Then    they both bowed low     , and their curls got entangled together .
# NSg/J/C IPl  I/C  V/J   NSg/V/J . V/C D     NPl   V   W?        J        .
>
#
> Alice laughed so        much  at        this , that    she had to run   back    into the wood    for fear
# NPr   W?      NSg/I/J/C N/I/J NSg/I/V/P I/D  . N/I/C/D ISg V   P  NSg/V NSg/V/J P    D   NPrSg/J C/P NSg/V
> of  their hearing her   ; and when    she next    peeped out         the Fish - Footman was gone  ,
# V/P D     NSg/J   I/J/D . V/C NSg/I/C ISg NSg/J/P W?     NSg/V/J/R/P D   NSg  . NSg     V   V/J/P .
> and the other was sitting on  the ground near      the door , staring stupidly up        into
# V/C D   NSg/J V   NSg/V/J J/P D   NSg/J  NSg/V/J/P D   NSg  . V       J/R      NSg/V/J/P P
> the sky .
# D   NSg .
>
#
> Alice went  timidly up        to the door , and knocked .
# NPr   NSg/V J/R     NSg/V/J/P P  D   NSg  . V/C W?      .
>
#
> “ There’s no      sort of  use   in          knocking , ” said the Footman , “ and that    for two
# . W?      NPrSg/P NSg  V/P NSg/V NPrSg/V/J/P V        . . V/J  D   NSg     . . V/C N/I/C/D C/P NSg
> reasons . First   , because I’m on  the same side    of  the door as    you are ; secondly ,
# NPl     . NSg/V/J . C/P     W?  J/P D   I/J  NSg/V/J V/P D   NSg  NSg/R IPl V   . J/R      .
> because they’re making such  a   noise inside  , no      one     could  possibly hear you . ” And
# C/P     W?      NSg/V  NSg/I D/P NSg   NSg/J/P . NPrSg/P NSg/I/J NSg/VX R        V    IPl . . V/C
> certainly there was a   most    extraordinary noise going   on  within — a   constant
# J/R       W?    V   D/P NSg/I/J NSg/J         NSg/V NSg/V/J J/P N/J/P  . D/P NSg/J
> howling and sneezing , and every now         and then    a   great crash   , as    if    a   dish or
# V       V/C V        . V/C D     NPrSg/V/J/C V/C NSg/J/C D/P NSg/J NSg/V/J . NSg/R NSg/C D/P NSg  NPrSg/C
> kettle had been  broken to pieces .
# NSg/V  V   NSg/V V/J    P  NPl    .
>
#
> “ Please , then    , ” said Alice , “ how   am        I   to get   in          ? ”
# . V      . NSg/J/C . . V/J  NPr   . . NSg/C NPrSg/V/J ISg P  NSg/V NPrSg/V/J/P . .
>
#
> “ There might    be     some  sense in          your knocking , ” the Footman went  on  without
# . W?    NSg/VX/J NSg/VX I/J/R NSg/V NPrSg/V/J/P D    N/J      . . D   NSg     NSg/V J/P C/P
> attending to her   , “ if    we  had the door between us      . For instance , if    you were
# V         P  I/J/D . . NSg/C IPl V   D   NSg  NSg/P   NPr/ISg . C/P NSg/V    . NSg/C IPl NSg/V
> inside  , you might    knock , and I   could  let   you out         , you know  . ” He      was looking up
# NSg/J/P . IPl NSg/VX/J NSg/V . V/C ISg NSg/VX NSg/V IPl NSg/V/J/R/P . IPl NSg/V . . NPr/ISg V   V       NSg/V/J/P
> into the sky all       the time he      was speaking , and this Alice thought decidedly
# P    D   NSg NSg/I/J/C D   NSg  NPr/ISg V   V        . V/C I/D  NPr   NSg/V   J/R
> uncivil . “ But     perhaps he      can’t help  it        , ” she said to herself ; “ his   eyes are so
# J       . . NSg/C/P NSg     NPr/ISg VX    NSg/V NPrSg/ISg . . ISg V/J  P  I       . . ISg/D NPl  V   NSg/I/J/C
> very nearly at        the top   of  his   head    . But     at        any   rate  he      might    answer
# J    J/R    NSg/I/V/P D   NSg/J V/P ISg/D NPrSg/J . NSg/C/P NSg/I/V/P I/R/D NSg/V NPr/ISg NSg/VX/J NSg/V
> questions . — How   am        I   to get   in          ? ” she repeated , aloud .
# NPl       . . NSg/C NPrSg/V/J ISg P  NSg/V NPrSg/V/J/P . . ISg V/J      . J     .
>
#
> “ I   shall sit   here    , ” the Footman remarked , “ till      tomorrow — ”
# . ISg VX    NSg/V NSg/J/R . . D   NSg     V/J      . . NSg/V/C/P NSg      . .
>
#
> At        this moment the door of  the house opened , and a   large plate came    skimming
# NSg/I/V/P I/D  NSg    D   NSg  V/P D   NPrSg V/J    . V/C D/P NSg/J NSg/V NSg/V/P NSg/V
> out         , straight at        the Footman’s head      : it        just grazed his   nose , and broke   to
# NSg/V/J/R/P . NSg/V/J  NSg/I/V/P D   N$        NPrSg/V/J . NPrSg/ISg V/J  W?     ISg/D NSg  . V/C NSg/V/J P
> pieces against one       of  the trees behind  him .
# NPl    C/P     NSg/I/V/J V/P D   NPl   NSg/J/P I   .
>
#
> “ — or      next    day   , maybe   , ” the Footman continued in          the same tone    , exactly as    if
# . . NPrSg/C NSg/J/P NPrSg . NSg/J/R . . D   NSg     W?        NPrSg/V/J/P D   I/J  NSg/I/V . J/R     NSg/R NSg/C
> nothing had happened .
# NSg/I/J V   W?       .
>
#
> “ How   am        I   to get   in          ? ” asked Alice again , in          a   louder tone    .
# . NSg/C NPrSg/V/J ISg P  NSg/V NPrSg/V/J/P . . V/J   NPr   P     . NPrSg/V/J/P D/P J      NSg/I/V .
>
#
> “ Are you to get   in          at        all       ? ” said the Footman . “ That’s the first question , you
# . V   IPl P  NSg/V NPrSg/V/J/P NSg/I/V/P NSg/I/J/C . . V/J  D   NSg     . . N$     D   NSg/J NSg/V    . IPl
> know  . ”
# NSg/V . .
>
#
> It        was , no      doubt : only Alice did not   like        to be     told so        . “ It’s really dreadful , ”
# NPrSg/ISg V   . NPrSg/P NSg   . W?   NPr   V   NSg/C NSg/V/J/C/P P  NSg/VX V    NSg/I/J/C . . W?   J/R    NSg/J    . .
> she muttered to herself , “ the way   all       the creatures argue . It’s enough to drive
# ISg W?       P  I       . . D   NSg/J NSg/I/J/C D   NPl       V     . W?   NSg/I  P  NSg/V
> one       crazy ! ”
# NSg/I/V/J NSg/J . .
>
#
> The Footman seemed to think this a   good    opportunity for repeating his   remark ,
# D   NSg     W?     P  NSg/V I/D  D/P NPrSg/J NSg         C/P NSg/V/J   ISg/D NSg    .
> with variations . “ I   shall sit   here    , ” he      said , “ on  and off       , for days and days . ”
# P    W?         . . ISg VX    NSg/V NSg/J/R . . NPr/ISg V/J  . . J/P V/C NSg/V/J/P . C/P NPl  V/C NPl  . .
>
#
> “ But     what  am        I   to do     ? ” said Alice .
# . NSg/C/P NSg/I NPrSg/V/J ISg P  NSg/VX . . V/J  NPr   .
>
#
> “ Anything you like        , ” said the Footman , and began whistling .
# . NSg/I/V  IPl NSg/V/J/C/P . . V/J  D   NSg     . V/C V     V         .
>
#
> “ Oh      , there’s no      use in          talking to him , ” said Alice desperately : “ he’s perfectly
# . NPrSg/V . W?      NPrSg/P NSg NPrSg/V/J/P V       P  I   . . V/J  NPr   J/R         . . N$   J/R
> idiotic ! ” And she opened the door and went  in          .
# J       . . V/C ISg V/J    D   NSg  V/C NSg/V NPrSg/V/J/P .
>
#
> The door led right     into a   large kitchen , which was full    of  smoke from one       end   to
# D   NSg  NSg NPrSg/V/J P    D/P NSg/J NSg/V   . I/C   V   NSg/V/J V/P NSg/V P    NSg/I/V/J NSg/V P
> the other : the Duchess was sitting on  a   three - legged  stool in          the middle ,
# D   NSg/J . D   NSg     V   NSg/V/J J/P D/P NSg   . NSg/V/J NSg/V NPrSg/V/J/P D   NSg/J  .
> nursing a   baby  ; the cook  was leaning over      the fire  , stirring a   large cauldron
# NSg/V/J D/P NSg/J . D   NPrSg V   NSg/V   NSg/V/J/P D   NSg/J . NSg/V/J  D/P NSg/J NSg
> which seemed to be     full    of  soup  .
# I/C   W?     P  NSg/VX NSg/V/J V/P NSg/V .
>
#
> “ There’s certainly too much  pepper in          that    soup  ! ” Alice said to herself , as    well
# . W?      J/R       W?  N/I/J NSg/V  NPrSg/V/J/P N/I/C/D NSg/V . . NPr   V/J  P  I       . NSg/R NSg/V/J
> as    she could  for sneezing .
# NSg/R ISg NSg/VX C/P V        .
>
#
> There was certainly too much  of  it        in          the air . Even    the Duchess sneezed
# W?    V   J/R       W?  N/I/J V/P NPrSg/ISg NPrSg/V/J/P D   NSg . NSg/V/J D   NSg     W?
> occasionally ; and as    for the baby  , it        was sneezing and howling alternately
# J/R          . V/C NSg/R C/P D   NSg/J . NPrSg/ISg V   V        V/C V       J/R
> without a   moment’s pause . The only things in          the kitchen that    did not   sneeze ,
# C/P     D/P N$       NSg/V . D   W?   NPl    NPrSg/V/J/P D   NSg     N/I/C/D V   NSg/C NSg/V  .
> were  the cook  , and a   large cat     which was sitting on  the hearth and grinning from
# NSg/V D   NPrSg . V/C D/P NSg/J NSg/V/J I/C   V   NSg/V/J J/P D   NSg    V/C NSg/V    P
> ear   to ear   .
# NSg/V P  NSg/V .
>
#
> “ Please would  you tell    me        , ” said Alice , a   little    timidly , for she was not   quite
# . V      NSg/VX IPl NPrSg/V NPrSg/ISg . . V/J  NPr   . D/P NPrSg/I/J J/R     . C/P ISg V   NSg/C NSg
> sure whether it        was good      manners for her   to speak first   , “ why   your cat   grins
# J    I/C     NPrSg/ISg V   NPrSg/V/J NPl     C/P I/J/D P  NSg/V NSg/V/J . . NSg/V D    NSg/J NPl
> like        that    ? ”
# NSg/V/J/C/P N/I/C/D . .
>
#
> “ It’s a   Cheshire cat     , ” said the Duchess , “ and that’s why   . Pig   ! ”
# . W?   D/P NPr      NSg/V/J . . V/J  D   NSg     . . V/C N$     NSg/V . NSg/V . .
>
#
> She said the last  word  with such  sudden violence that    Alice quite jumped ; but
# ISg V/J  D   NSg/J NSg/V P    NSg/I NSg/J  NSg/V    N/I/C/D NPr   NSg   W?     . NSg/C/P
> she saw   in          another moment that    it        was addressed to the baby  , and not   to her   , so
# ISg NSg/V NPrSg/V/J/P I/D     NSg    N/I/C/D NPrSg/ISg V   V/J       P  D   NSg/J . V/C NSg/C P  I/J/D . NSg/I/J/C
> she took courage , and went  on  again : —
# ISg V    NSg/V   . V/C NSg/V J/P P     . .
>
#
> “ I   didn’t know  that    Cheshire cats always grinned ; in          fact , I   didn’t know  that
# . ISg V      NSg/V N/I/C/D NPr      NPl  W?     V       . NPrSg/V/J/P NSg  . ISg V      NSg/V N/I/C/D
> cats could  grin  . ”
# NPl  NSg/VX NSg/V . .
>
#
> “ They all       can      , ” said the Duchess ; “ and most    of  ’ em      do     . ”
# . IPl  NSg/I/J/C NPrSg/VX . . V/J  D   NSg     . . V/C NSg/I/J V/P . NSg/I/J NSg/VX . .
>
#
> “ I   don’t know  of  any   that    do     , ” Alice said very politely , feeling quite pleased
# . ISg NSg/V NSg/V V/P I/R/D N/I/C/D NSg/VX . . NPr   V/J  J    J/R      . NSg/V/J NSg   W?
> to have   got into a   conversation .
# P  NSg/VX V   P    D/P NSg          .
>
#
> “ You don’t know  much  , ” said the Duchess ; “ and that’s a   fact . ”
# . IPl NSg/V NSg/V N/I/J . . V/J  D   NSg     . . V/C N$     D/P NSg  . .
>
#
> Alice did not   at        all       like        the tone  of  this remark , and thought it        would  be     as
# NPr   V   NSg/C NSg/I/V/P NSg/I/J/C NSg/V/J/C/P D   NSg/I V/P I/D  NSg/V  . V/C NSg/V   NPrSg/ISg NSg/VX NSg/VX NSg/R
> well    to introduce some  other   subject of  conversation . While     she was trying  to
# NSg/V/J P  V         I/J/R NSg/V/J NSg/V/J V/P NSg/V        . NSg/V/C/P ISg V   NSg/V/J P
> fix   on  one       , the cook  took the cauldron of  soup  off       the fire  , and at        once  set       to
# NSg/V J/P NSg/I/V/J . D   NPrSg V    D   NSg      V/P NSg/V NSg/V/J/P D   NSg/J . V/C NSg/I/V/P NSg/C NPrSg/V/J P
> work  throwing everything within her   reach at        the Duchess and the baby  — the
# NSg/V V        N/I/V      N/J/P  I/J/D NSg/V NSg/I/V/P D   NSg     V/C D   NSg/J . D
> fire  - irons came    first   ; then    followed a   shower of  saucepans , plates , and dishes .
# NSg/J . NPl   NSg/V/P NSg/V/J . NSg/J/C W?       D/P NSg/J  V/P NPl       . NPl    . V/C NPl    .
> The Duchess took no      notice of  them even    when    they hit       her   ; and the baby  was
# D   NSg     V    NPrSg/P NSg    V/P N/I  NSg/V/J NSg/I/C IPl  NSg/I/V/J I/J/D . V/C D   NSg/J V
> howling so        much  already , that    it        was quite impossible to say   whether the blows
# V       NSg/I/J/C N/I/J W?      . N/I/C/D NPrSg/ISg V   NSg   NSg/J      P  NSg/V I/C     D   NPl
> hurt    it        or      not   .
# NSg/V/J NPrSg/ISg NPrSg/C NSg/C .
>
#
> “ Oh      , please mind  what  you’re doing ! ” cried Alice , jumping up        and down      in          an
# . NPrSg/V . V      NSg/V NSg/I W?     NSg/V . . W?    NPr   . V       NSg/V/J/P V/C NSg/V/J/P NPrSg/V/J/P D/P
> agony of  terror . “ Oh      , there goes  his   precious nose  ! ” as    an  unusually large
# NSg   V/P NSg    . . NPrSg/V . W?    NSg/V ISg/D NSg/J    NSg/V . . NSg/R D/P J/R       NSg/J
> saucepan flew    close   by      it        , and very nearly carried it        off       .
# NSg/V    NSg/V/J NSg/V/J NSg/J/P NPrSg/ISg . V/C J    J/R    W?      NPrSg/ISg NSg/V/J/P .
>
#
> “ If    everybody minded their own   business , ” the Duchess said in          a   hoarse growl ,
# . NSg/C N/I       V/J    D     NSg/J NSg/J    . . D   NSg     V/J  NPrSg/V/J/P D/P NSg/J  NSg/V .
> “ the world would  go      round     a   deal  faster than it        does  . ”
# . D   NSg   NSg/VX NSg/V/J NSg/V/J/P D/P NSg/J J      C/P  NPrSg/ISg NSg/V . .
>
#
> “ Which would  not   be     an  advantage , ” said Alice , who     felt    very glad    to get   an
# . I/C   NSg/VX NSg/C NSg/VX D/P NSg       . . V/J  NPr   . NPrSg/I NSg/V/J J    NSg/V/J P  NSg/V D/P
> opportunity of  showing off       a   little    of  her   knowledge . “ Just think of  what  work
# NSg         V/P NSg/V   NSg/V/J/P D/P NPrSg/I/J V/P I/J/D NSg/V     . . V/J  NSg/V V/P NSg/I NSg/V
> it        would  make  with the day   and night ! You see   the earth takes twenty - four hours
# NPrSg/ISg NSg/VX NSg/V P    D   NPrSg V/C NSg/V . IPl NSg/V D   NPrSg NPl   NSg    . NSg  NPl
> to turn  round     on  its   axis  — ”
# P  NSg/V NSg/V/J/P J/P ISg/D NPrSg . .
>
#
> “ Talking of  axes , ” said the Duchess , “ chop  off       her   head      ! ”
# . V       V/P NPl  . . V/J  D   NSg     . . NSg/V NSg/V/J/P I/J/D NPrSg/V/J . .
>
#
> Alice glanced rather    anxiously at        the cook  , to see   if    she meant to take  the
# NPr   W?      NPrSg/V/J J/R       NSg/I/V/P D   NPrSg . P  NSg/V NSg/C ISg V     P  NSg/V D
> hint ; but     the cook  was busily stirring the soup , and seemed not   to be     listening ,
# NSg  . NSg/C/P D   NPrSg V   R      NSg/V/J  D   NSg  . V/C W?     NSg/C P  NSg/VX V         .
> so        she went  on  again : “ Twenty - four hours , I   think ; or      is it        twelve ? I   — ”
# NSg/I/J/C ISg NSg/V J/P P     . . NSg    . NSg  NPl   . ISg NSg/V . NPrSg/C VL NPrSg/ISg NSg    . ISg . .
>
#
> “ Oh      , don’t bother me        , ” said the Duchess ; “ I   never could  abide figures ! ” And with
# . NPrSg/V . NSg/V NSg/V  NPrSg/ISg . . V/J  D   NSg     . . ISg V     NSg/VX V     NPl     . . V/C P
> that    she began nursing her   child again , singing a   sort of  lullaby to it        as    she
# N/I/C/D ISg V     NSg/V/J I/J/D NSg/V P     . NSg/V/J D/P NSg  V/P NSg/V   P  NPrSg/ISg NSg/R ISg
> did so        , and giving it        a   violent shake at        the end of  every line  :
# V   NSg/I/J/C . V/C V      NPrSg/ISg D/P NSg/J   NSg/V NSg/I/V/P D   NSg V/P D     NSg/V .
>
#
> “ Speak roughly to your little    boy   , And beat    him when    he      sneezes : He      only does
# . NSg/V J/R     P  D    NPrSg/I/J NSg/V . V/C NSg/V/J I   NSg/I/C NPr/ISg NPl     . NPr/ISg W?   NSg/V
> it        to annoy , Because he      knows it        teases . ”
# NPrSg/ISg P  NSg/V . C/P     NPr/ISg NPl   NPrSg/ISg NPl    . .
>
#
> CHORUS . ( In          which the cook  and the baby  joined ) :
# NSg/V  . . NPrSg/V/J/P I/C   D   NPrSg V/C D   NSg/J W?     . .
>
#
> “ Wow   ! wow   ! wow   ! ”
# . NSg/V . NSg/V . NSg/V . .
>
#
> While     the Duchess sang    the second verse of  the song , she kept tossing the baby
# NSg/V/C/P D   NSg     NPrSg/V D   NSg/J  NSg/V V/P D   NSg  . ISg V    V       D   NSg/J
> violently up        and down      , and the poor  little    thing howled so        , that    Alice could
# J/R       NSg/V/J/P V/C NSg/V/J/P . V/C D   NSg/J NPrSg/I/J NSg/V W?     NSg/I/J/C . N/I/C/D NPr   NSg/VX
> hardly hear the words : —
# J/R    V    D   NPl   . .
>
#
> “ I   speak severely to my boy , I   beat    him when    he      sneezes ; For he      can      thoroughly
# . ISg NSg/V J/R      P  D  NSg . ISg NSg/V/J I   NSg/I/C NPr/ISg NPl     . C/P NPr/ISg NPrSg/VX J/R
> enjoy The pepper when    he      pleases ! ”
# V     D   NSg    NSg/I/C NPr/ISg NPl     . .
>
#
> CHORUS .
# NSg/V  .
>
#
> “ Wow   ! wow   ! wow   ! ”
# . NSg/V . NSg/V . NSg/V . .
>
#
> “ Here    ! you may      nurse it        a   bit , if    you like        ! ” the Duchess said to Alice , flinging
# . NSg/J/R . IPl NPrSg/VX NSg/V NPrSg/ISg D/P NSg . NSg/C IPl NSg/V/J/C/P . . D   NSg     V/J  P  NPr   . V
> the baby  at        her   as    she spoke . “ I   must  go      and get   ready   to play  croquet with the
# D   NSg/J NSg/I/V/P I/J/D NSg/R ISg NSg/V . . ISg NSg/V NSg/V/J V/C NSg/V NSg/V/J P  NSg/V NSg/V   P    D
> Queen , ” and she hurried out         of  the room  . The cook  threw a   frying - pan       after her
# NPrSg . . V/C ISg V/J     NSg/V/J/R/P V/P D   NSg/J . D   NPrSg V     D/P N/J    . NPrSg/V/J J/P   I/J/D
> as    she went  out         , but     it        just missed her   .
# NSg/R ISg NSg/V NSg/V/J/R/P . NSg/C/P NPrSg/ISg V/J  V      I/J/D .
>
#
> Alice caught the baby  with some  difficulty , as    it        was a   queer - shaped little
# NPr   V/J    D   NSg/J P    I/J/R NSg        . NSg/R NPrSg/ISg V   D/P NSg/J . V/J    NPrSg/I/J
> creature , and held out         its   arms and legs in          all       directions , “ just like        a
# NSg      . V/C V    NSg/V/J/R/P ISg/D NPl  V/C NPl  NPrSg/V/J/P NSg/I/J/C NSg        . . V/J  NSg/V/J/C/P D/P
> star - fish  , ” thought Alice . The poor  little    thing was snorting like        a
# NSg  . NSg/V . . NSg/V   NPr   . D   NSg/J NPrSg/I/J NSg/V V   V        NSg/V/J/C/P D/P
> steam - engine when    she caught it        , and kept doubling itself up        and straightening
# NSg/J . NSg/V  NSg/I/C ISg V/J    NPrSg/ISg . V/C V    V        I      NSg/V/J/P V/C V
> itself out         again , so        that    altogether , for the first minute  or      two , it        was as
# I      NSg/V/J/R/P P     . NSg/I/J/C N/I/C/D NSg        . C/P D   NSg/J NSg/V/J NPrSg/C NSg . NPrSg/ISg V   NSg/R
> much  as    she could  do     to hold    it        .
# N/I/J NSg/R ISg NSg/VX NSg/VX P  NSg/V/J NPrSg/ISg .
>
#
> As    soon as    she had made  out         the proper way   of  nursing it        , ( which was to twist it
# NSg/R J/R  NSg/R ISg V   NSg/V NSg/V/J/R/P D   NSg/J  NSg/J V/P NSg/V/J NPrSg/ISg . . I/C   V   P  NSg/V NPrSg/ISg
> up        into a   sort of  knot  , and then    keep  tight hold    of  its   right   ear   and left      foot  ,
# NSg/V/J/P P    D/P NSg  V/P NSg/V . V/C NSg/J/C NSg/V V/J   NSg/V/J V/P ISg/D NPrSg/J NSg/V V/C NPrSg/V/J NSg/V .
> so        as    to prevent its   undoing itself , ) she carried it        out         into the open  air   . “ If
# NSg/I/J/C NSg/R P  V       ISg/D NSg     I      . . ISg W?      NPrSg/ISg NSg/V/J/R/P P    D   NSg/J NSg/V . . NSg/C
> I   don’t take  this child away with me        , ” thought Alice , “ they’re sure to kill  it
# ISg NSg/V NSg/V I/D  NSg/V V/J  P    NPrSg/ISg . . NSg/V   NPr   . . W?      J    P  NSg/V NPrSg/ISg
> in          a   day   or      two : wouldn’t it        be     murder to leave it        behind  ? ” She said the last
# NPrSg/V/J/P D/P NPrSg NPrSg/C NSg . VX       NPrSg/ISg NSg/VX NSg/V  P  NSg/V NPrSg/ISg NSg/J/P . . ISg V/J  D   NSg/J
> words out         loud  , and the little    thing grunted in          reply ( it        had left      off       sneezing
# NPl   NSg/V/J/R/P NSg/J . V/C D   NPrSg/I/J NSg/V W?      NPrSg/V/J/P NSg/V . NPrSg/ISg V   NPrSg/V/J NSg/V/J/P V
> by      this time  ) . “ Don’t grunt , ” said Alice ; “ that’s not   at        all       a   proper way   of
# NSg/J/P I/D  NSg/V . . . NSg/V NSg/V . . V/J  NPr   . . N$     NSg/C NSg/I/V/P NSg/I/J/C D/P NSg/J  NSg/J V/P
> expressing yourself . ”
# V          I        . .
>
#
> The baby  grunted again , and Alice looked very anxiously into its   face to see
# D   NSg/J W?      P     . V/C NPr   W?     J    J/R       P    ISg/D NSg  P  NSg/V
> what  was the matter with it        . There could  be     no      doubt that    it        had a   very turn  - up
# NSg/I V   D   NSg/J  P    NPrSg/ISg . W?    NSg/VX NSg/VX NPrSg/P NSg   N/I/C/D NPrSg/ISg V   D/P J    NSg/V . NSg/V/J/P
> nose  , much  more        like        a   snout than a   real  nose  ; also its   eyes were  getting
# NSg/V . N/I/J NPrSg/I/V/J NSg/V/J/C/P D/P NSg   C/P  D/P NSg/J NSg/V . W?   ISg/D NPl  NSg/V NSg/V
> extremely small     for a   baby  : altogether Alice did not   like        the look of  the thing
# J/R       NPrSg/V/J C/P D/P NSg/J . NSg        NPr   V   NSg/C NSg/V/J/C/P D   NSg  V/P D   NSg
> at        all       . “ But     perhaps it        was only sobbing , ” she thought , and looked into its   eyes
# NSg/I/V/P NSg/I/J/C . . NSg/C/P NSg     NPrSg/ISg V   W?   NSg/V/J . . ISg NSg/V   . V/C W?     P    ISg/D NPl
> again , to see   if    there were  any   tears .
# P     . P  NSg/V NSg/C W?    NSg/V I/R/D NPl   .
>
#
> No      , there were  no      tears . “ If    you’re going   to turn  into a   pig , my dear  , ” said
# NPrSg/P . W?    NSg/V NPrSg/P NPl   . . NSg/C W?     NSg/V/J P  NSg/V P    D/P NSg . D  NSg/J . . V/J
> Alice , seriously , “ I’ll have   nothing more        to do     with you . Mind  now         ! ” The poor
# NPr   . J/R       . . W?   NSg/VX NSg/I/J NPrSg/I/V/J P  NSg/VX P    IPl . NSg/V NPrSg/V/J/C . . D   NSg/J
> little    thing sobbed again ( or      grunted , it        was impossible to say   which ) , and they
# NPrSg/I/J NSg/V V      P     . NPrSg/C W?      . NPrSg/ISg V   NSg/J      P  NSg/V I/C   . . V/C IPl
> went  on  for some  while     in          silence .
# NSg/V J/P C/P I/J/R NSg/V/C/P NPrSg/V/J/P NSg/V   .
>
#
> Alice was just beginning to think to herself , “ Now         , what  am        I   to do     with this
# NPr   V   V/J  NSg/V/J   P  NSg/V P  I       . . NPrSg/V/J/C . NSg/I NPrSg/V/J ISg P  NSg/VX P    I/D
> creature when    I   get   it        home    ? ” when    it        grunted again , so        violently , that    she
# NSg      NSg/I/C ISg NSg/V NPrSg/ISg NSg/V/J . . NSg/I/C NPrSg/ISg W?      P     . NSg/I/J/C J/R       . N/I/C/D ISg
> looked down      into its   face in          some  alarm . This time  there could  be     no      mistake
# W?     NSg/V/J/P P    ISg/D NSg  NPrSg/V/J/P I/J/R NSg/V . I/D  NSg/V W?    NSg/VX NSg/VX NPrSg/P NSg
> about it        : it        was neither more        nor   less    than a   pig , and she felt    that    it        would  be
# J/P   NPrSg/ISg . NPrSg/ISg V   I/C     NPrSg/I/V/J NSg/C V/J/C/P C/P  D/P NSg . V/C ISg NSg/V/J N/I/C/D NPrSg/ISg NSg/VX NSg/VX
> quite absurd for her   to carry it        further .
# NSg   NSg/J  C/P I/J/D P  NSg/V NPrSg/ISg V/J     .
>
#
> So        she set       the little    creature down      , and felt    quite relieved to see   it        trot  away
# NSg/I/J/C ISg NPrSg/V/J D   NPrSg/I/J NSg      NSg/V/J/P . V/C NSg/V/J NSg   W?       P  NSg/V NPrSg/ISg NSg/V V/J
> quietly into the wood    . “ If    it        had grown up        , ” she said to herself , “ it        would  have
# J/R     P    D   NPrSg/J . . NSg/C NPrSg/ISg V   V/J   NSg/V/J/P . . ISg V/J  P  I       . . NPrSg/ISg NSg/VX NSg/VX
> made  a   dreadfully ugly    child : but     it        makes rather    a   handsome pig   , I   think . ” And
# NSg/V D/P J/R        NSg/V/J NSg/V . NSg/C/P NPrSg/ISg NPl   NPrSg/V/J D/P J        NSg/V . ISg NSg/V . . V/C
> she began thinking over      other   children she knew , who     might    do     very well    as    pigs ,
# ISg V     V        NSg/V/J/P NSg/V/J NPl      ISg V    . NPrSg/I NSg/VX/J NSg/VX J    NSg/V/J NSg/R NPl  .
> and was just saying to herself , “ if    one       only knew the right   way   to change them — ”
# V/C V   V/J  NSg/V  P  I       . . NSg/C NSg/I/V/J W?   V    D   NPrSg/J NSg/J P  NSg/V  N/I  . .
> when    she was a   little    startled by      seeing    the Cheshire Cat     sitting on  a   bough of
# NSg/I/C ISg V   D/P NPrSg/I/J W?       NSg/J/P NSg/V/J/C D   NPr      NSg/V/J NSg/V/J J/P D/P NSg   V/P
> a   tree a   few yards off       .
# D/P NSg  D/P N/I NPl   NSg/V/J/P .
>
#
> The Cat   only grinned when    it        saw   Alice . It        looked good      - natured , she thought :
# D   NSg/J W?   V       NSg/I/C NPrSg/ISg NSg/V NPr   . NPrSg/ISg W?     NPrSg/V/J . ?       . ISg NSg/V   .
> still   it        had very long      claws and a   great many    teeth , so        she felt    that    it        ought
# NSg/V/J NPrSg/ISg V   J    NPrSg/V/J NPl   V/C D/P NSg/J N/I/J/D W?    . NSg/I/J/C ISg NSg/V/J N/I/C/D NPrSg/ISg NSg/I/VX
> to be     treated with respect .
# P  NSg/VX V/J     P    NSg/V   .
>
#
> “ Cheshire Puss , ” she began , rather    timidly , as    she did not   at        all       know  whether
# . NPr      NSg  . . ISg V     . NPrSg/V/J J/R     . NSg/R ISg V   NSg/C NSg/I/V/P NSg/I/J/C NSg/V I/C
> it        would  like        the name : however , it        only grinned a   little    wider . “ Come    , it’s
# NPrSg/ISg NSg/VX NSg/V/J/C/P D   NSg  . C       . NPrSg/ISg W?   V       D/P NPrSg/I/J J     . . NSg/V/P . W?
> pleased so        far     , ” thought Alice , and she went  on  . “ Would  you tell    me        , please ,
# W?      NSg/I/J/C NSg/V/J . . NSg/V   NPr   . V/C ISg NSg/V J/P . . NSg/VX IPl NPrSg/V NPrSg/ISg . V      .
> which way   I   ought    to go      from here    ? ”
# I/C   NSg/J ISg NSg/I/VX P  NSg/V/J P    NSg/J/R . .
>
#
> “ That    depends a   good    deal    on  where you want  to get   to , ” said the Cat   .
# . N/I/C/D NPl     D/P NPrSg/J NSg/V/J J/P NSg/C IPl NSg/V P  NSg/V P  . . V/J  D   NSg/J .
>
#
> “ I   don’t much  care  where — ” said Alice .
# . ISg NSg/V N/I/J NSg/V NSg/C . . V/J  NPr   .
>
#
> “ Then    it        doesn’t matter  which way   you go      , ” said the Cat   .
# . NSg/J/C NPrSg/ISg V       NSg/V/J I/C   NSg/J IPl NSg/V/J . . V/J  D   NSg/J .
>
#
> “ — so        long      as    I   get   somewhere , ” Alice added as    an  explanation .
# . . NSg/I/J/C NPrSg/V/J NSg/R ISg NSg/V NSg       . . NPr   W?    NSg/R D/P NSg         .
>
#
> “ Oh      , you’re sure to do     that    , ” said the Cat   , “ if    you only walk  long      enough . ”
# . NPrSg/V . W?     J    P  NSg/VX N/I/C/D . . V/J  D   NSg/J . . NSg/C IPl W?   NSg/V NPrSg/V/J NSg/I  . .
>
#
> Alice felt    that    this could  not   be     denied , so        she tried another question . “ What
# NPr   NSg/V/J N/I/C/D I/D  NSg/VX NSg/C NSg/VX W?     . NSg/I/J/C ISg V/J   I/D     NSg/V    . . NSg/I
> sort  of  people live about here    ? ”
# NSg/V V/P NSg/V  V/J  J/P   NSg/J/R . .
>
#
> “ In          that    direction , ” the Cat   said , waving its   right   paw   round     , “ lives a   Hatter :
# . NPrSg/V/J/P N/I/C/D NSg       . . D   NSg/J V/J  . V      ISg/D NPrSg/J NSg/V NSg/V/J/P . . NPl   D/P NSg    .
> and in          that    direction , ” waving the other paw   , “ lives a   March Hare    . Visit either
# V/C NPrSg/V/J/P N/I/C/D NSg       . . V      D   NSg/J NSg/V . . NPl   D/P NPrSg NSg/V/J . NSg/V I/C
> you like        : they’re both mad   . ”
# IPl NSg/V/J/C/P . W?      I/C  N/V/J . .
>
#
> “ But     I   don’t want  to go      among mad   people , ” Alice remarked .
# . NSg/C/P ISg NSg/V NSg/V P  NSg/V/J P     N/V/J NSg/V  . . NPr   V/J      .
>
#
> “ Oh      , you can’t help  that    , ” said the Cat   : “ we’re all       mad   here    . I’m mad   . You’re
# . NPrSg/V . IPl VX    NSg/V N/I/C/D . . V/J  D   NSg/J . . W?    NSg/I/J/C N/V/J NSg/J/R . W?  N/V/J . W?
> mad   . ”
# N/V/J . .
>
#
> “ How   do     you know  I’m mad   ? ” said Alice .
# . NSg/C NSg/VX IPl NSg/V W?  N/V/J . . V/J  NPr   .
>
#
> “ You must  be     , ” said the Cat   , “ or      you wouldn’t have   come    here    . ”
# . IPl NSg/V NSg/VX . . V/J  D   NSg/J . . NPrSg/C IPl VX       NSg/VX NSg/V/P NSg/J/R . .
>
#
> Alice didn’t think that    proved it        at        all       ; however , she went  on  “ And how   do     you
# NPr   V      NSg/V N/I/C/D V      NPrSg/ISg NSg/I/V/P NSg/I/J/C . C       . ISg NSg/V J/P . V/C NSg/C NSg/VX IPl
> know  that    you’re mad   ? ”
# NSg/V N/I/C/D W?     N/V/J . .
>
#
> “ To begin with , ” said the Cat   , “ a   dog’s not   mad   . You grant   that    ? ”
# . P  NSg/V P    . . V/J  D   NSg/J . . D/P N$    NSg/C N/V/J . IPl NPrSg/V N/I/C/D . .
>
#
> “ I   suppose so        , ” said Alice .
# . ISg V       NSg/I/J/C . . V/J  NPr   .
>
#
> “ Well    , then    , ” the Cat   went  on  , “ you see   , a   dog   growls when    it’s angry , and wags
# . NSg/V/J . NSg/J/C . . D   NSg/J NSg/V J/P . . IPl NSg/V . D/P NSg/J NPl    NSg/I/C W?   V/J   . V/C NPl
> its   tail  when    it’s pleased . Now         I   growl when    I’m pleased , and wag   my tail  when
# ISg/D NSg/J NSg/I/C W?   W?      . NPrSg/V/J/C ISg NSg/V NSg/I/C W?  W?      . V/C NSg/V D  NSg/J NSg/I/C
> I’m angry . Therefore I’m mad   . ”
# W?  V/J   . R         W?  N/V/J . .
>
#
> “ I   call  it        purring , not   growling , ” said Alice .
# . ISg NSg/V NPrSg/ISg V       . NSg/C V        . . V/J  NPr   .
>
#
> “ Call  it        what  you like        , ” said the Cat   . “ Do     you play  croquet with the Queen
# . NSg/V NPrSg/ISg NSg/I IPl NSg/V/J/C/P . . V/J  D   NSg/J . . NSg/VX IPl NSg/V NSg/V   P    D   NPrSg
> to - day   ? ”
# P  . NPrSg . .
>
#
> “ I   should like        it        very much  , ” said Alice , “ but     I   haven’t been  invited yet     . ”
# . ISg VX     NSg/V/J/C/P NPrSg/ISg J    N/I/J . . V/J  NPr   . . NSg/C/P ISg V       NSg/V NSg/V/J NSg/V/C . .
>
#
> “ You’ll see   me        there , ” said the Cat   , and vanished .
# . W?     NSg/V NPrSg/ISg W?    . . V/J  D   NSg/J . V/C W?       .
>
#
> Alice was not   much  surprised at        this , she was getting so        used to queer   things
# NPr   V   NSg/C N/I/J W?        NSg/I/V/P I/D  . ISg V   NSg/V   NSg/I/J/C V/J  P  NSg/V/J NPl
> happening . While     she was looking at        the place where it        had been  , it        suddenly
# NSg/V/J   . NSg/V/C/P ISg V   V       NSg/I/V/P D   NSg   NSg/C NPrSg/ISg V   NSg/V . NPrSg/ISg J/R
> appeared again .
# W?       P     .
>
#
> “ By      - the - bye     , what  became of  the baby  ? ” said the Cat   . “ I’d nearly forgotten to
# . NSg/J/P . D   . NSg/J/P . NSg/I V      V/P D   NSg/J . . V/J  D   NSg/J . . W?  J/R    NSg/V/J   P
> ask   . ”
# NSg/V . .
>
#
> “ It        turned into a   pig , ” Alice quietly said , just as    if    it        had come    back    in          a
# . NPrSg/ISg W?     P    D/P NSg . . NPr   J/R     V/J  . V/J  NSg/R NSg/C NPrSg/ISg V   NSg/V/P NSg/V/J NPrSg/V/J/P D/P
> natural way   .
# NSg/J   NSg/J .
>
#
> “ I   thought it        would  , ” said the Cat   , and vanished again .
# . ISg NSg/V   NPrSg/ISg NSg/VX . . V/J  D   NSg/J . V/C W?       P     .
>
#
> Alice waited a   little    , half      expecting to see   it        again , but     it        did not   appear ,
# NPr   W?     D/P NPrSg/I/J . NSg/V/J/P V         P  NSg/V NPrSg/ISg P     . NSg/C/P NPrSg/ISg V   NSg/C V      .
> and after a   minute or      two she walked on  in          the direction in          which the March Hare
# V/C J/P   D/P NSg/J  NPrSg/C NSg ISg W?     J/P NPrSg/V/J/P D   NSg       NPrSg/V/J/P I/C   D   NPrSg NSg/V/J
> was said to live . “ I’ve seen  hatters before , ” she said to herself ; “ the March
# V   V/J  P  V/J  . . W?   NSg/V NPl     C/P    . . ISg V/J  P  I       . . D   NPrSg
> Hare    will     be     much  the most    interesting , and perhaps as    this is May      it        won’t be
# NSg/V/J NPrSg/VX NSg/VX N/I/J D   NSg/I/J V/J         . V/C NSg     NSg/R I/D  VL NPrSg/VX NPrSg/ISg V     NSg/VX
> raving  mad   — at        least not   so        mad   as    it        was in          March   . ” As    she said this , she looked
# NSg/V/J N/V/J . NSg/I/V/P NSg/J NSg/C NSg/I/J/C N/V/J NSg/R NPrSg/ISg V   NPrSg/V/J/P NPrSg/V . . NSg/R ISg V/J  I/D  . ISg W?
> up        , and there was the Cat   again , sitting on  a   branch of  a   tree .
# NSg/V/J/P . V/C W?    V   D   NSg/J P     . NSg/V/J J/P D/P NPrSg  V/P D/P NSg  .
>
#
> “ Did you say   pig   , or      fig   ? ” said the Cat   .
# . V   IPl NSg/V NSg/V . NPrSg/C NSg/V . . V/J  D   NSg/J .
>
#
> “ I   said pig   , ” replied Alice ; “ and I   wish  you wouldn’t keep  appearing and
# . ISg V/J  NSg/V . . W?      NPr   . . V/C ISg NSg/V IPl VX       NSg/V V         V/C
> vanishing so        suddenly : you make  one       quite giddy   . ”
# V         NSg/I/J/C J/R      . IPl NSg/V NSg/I/V/J NSg   NSg/V/J . .
>
#
> “ All       right     , ” said the Cat   ; and this time  it        vanished quite slowly , beginning
# . NSg/I/J/C NPrSg/V/J . . V/J  D   NSg/J . V/C I/D  NSg/V NPrSg/ISg W?       NSg   J/R    . NSg/V/J
> with the end of  the tail  , and ending with the grin , which remained some  time
# P    D   NSg V/P D   NSg/J . V/C NSg/V  P    D   NSg  . I/C   W?       I/J/R NSg/V
> after the rest of  it        had gone  .
# J/P   D   NSg  V/P NPrSg/ISg V   V/J/P .
>
#
> “ Well    ! I’ve often seen  a   cat   without a   grin , ” thought Alice ; “ but     a   grin without
# . NSg/V/J . W?   J     NSg/V D/P NSg/J C/P     D/P NSg  . . NSg/V   NPr   . . NSg/C/P D/P NSg  C/P
> a   cat   ! It’s the most    curious thing I   ever saw   in          my life ! ”
# D/P NSg/J . W?   D   NSg/I/J J       NSg/V ISg J    NSg/V NPrSg/V/J/P D  NSg  . .
>
#
> She had not   gone  much  farther before she came    in          sight of  the house of  the March
# ISg V   NSg/C V/J/P N/I/J V/J     C/P    ISg NSg/V/P NPrSg/V/J/P NSg/V V/P D   NPrSg V/P D   NPrSg
> Hare    : she thought it        must  be     the right   house   , because the chimneys were  shaped
# NSg/V/J . ISg NSg/V   NPrSg/ISg NSg/V NSg/VX D   NPrSg/J NPrSg/V . C/P     D   NPl      NSg/V V/J
> like        ears and the roof was thatched with fur       . It        was so        large a   house , that    she
# NSg/V/J/C/P NPl  V/C D   NSg  V   W?       P    NSg/V/C/P . NPrSg/ISg V   NSg/I/J/C NSg/J D/P NPrSg . N/I/C/D ISg
> did not   like        to go      nearer till      she had nibbled some  more        of  the lefthand bit   of
# V   NSg/C NSg/V/J/C/P P  NSg/V/J J      NSg/V/C/P ISg V   W?      I/J/R NPrSg/I/V/J V/P D   ?        NSg/V V/P
> mushroom , and raised herself to about two feet high    : even    then    she walked up
# NSg/V/J  . V/C W?     I       P  J/P   NSg NSg  NSg/V/J . NSg/V/J NSg/J/C ISg W?     NSg/V/J/P
> towards it        rather    timidly , saying to herself “ Suppose it        should be     raving  mad
# NPl     NPrSg/ISg NPrSg/V/J J/R     . NSg/V  P  I       . V       NPrSg/ISg VX     NSg/VX NSg/V/J N/V/J
> after all       ! I   almost wish  I’d gone  to see   the Hatter instead ! ”
# J/P   NSg/I/J/C . ISg NSg    NSg/V W?  V/J/P P  NSg/V D   NSg    W?      . .
>
#
> CHAPTER VII : A   Mad Tea   - Party
# NSg/V   NSg . D/P N/J NSg/V . NSg/V/J
>
#
> There was a   table set       out         under   a   tree in          front   of  the house , and the March Hare
# W?    V   D/P NSg   NPrSg/V/J NSg/V/J/R/P NSg/J/P D/P NSg  NPrSg/V/J/P NSg/V/J V/P D   NPrSg . V/C D   NPrSg NSg/V/J
> and the Hatter were  having tea   at        it        : a   Dormouse was sitting between them , fast
# V/C D   NSg    NSg/V V      NSg/V NSg/I/V/P NPrSg/ISg . D/P NSg      V   NSg/V/J NSg/P   N/I  . NSg/V/J
> asleep , and the other two were  using it        as    a   cushion , resting their elbows on
# J      . V/C D   NSg/J NSg NSg/V V     NPrSg/ISg NSg/R D/P NSg     . V       D     NPl    J/P
> it        , and talking over      its   head    . “ Very uncomfortable for the Dormouse , ” thought
# NPrSg/ISg . V/C V       NSg/V/J/P ISg/D NPrSg/J . . J    J             C/P D   NSg      . . NSg/V
> Alice ; “ only , as    it’s asleep , I   suppose it        doesn’t mind  . ”
# NPr   . . W?   . NSg/R W?   J      . ISg V       NPrSg/ISg V       NSg/V . .
>
#
> The table was a   large one       , but     the three were  all       crowded together at        one       corner
# D   NSg   V   D/P NSg/J NSg/I/V/J . NSg/C/P D   NSg   NSg/V NSg/I/J/C V/J     J        NSg/I/V/P NSg/I/V/J NSg/V/J
> of  it        : “ No      room  ! No      room  ! ” they cried out         when    they saw   Alice coming  . “ There’s
# V/P NPrSg/ISg . . NPrSg/P NSg/J . NPrSg/P NSg/J . . IPl  W?    NSg/V/J/R/P NSg/I/C IPl  NSg/V NPr   NSg/V/J . . W?
> plenty  of  room    ! ” said Alice indignantly , and she sat     down      in          a   large arm     - chair
# NSg/I/J V/P NSg/V/J . . V/J  NPr   J/R         . V/C ISg NSg/V/J NSg/V/J/P NPrSg/V/J/P D/P NSg/J NSg/V/J . NSg/V
> at        one       end   of  the table .
# NSg/I/V/P NSg/I/V/J NSg/V V/P D   NSg   .
>
#
> “ Have   some  wine  , ” the March Hare    said in          an  encouraging tone    .
# . NSg/VX I/J/R NSg/V . . D   NPrSg NSg/V/J V/J  NPrSg/V/J/P D/P NSg/J       NSg/I/V .
>
#
> Alice looked all       round     the table , but     there was nothing on  it        but     tea   . “ I   don’t
# NPr   W?     NSg/I/J/C NSg/V/J/P D   NSg   . NSg/C/P W?    V   NSg/I/J J/P NPrSg/ISg NSg/C/P NSg/V . . ISg NSg/V
> see   any   wine  , ” she remarked .
# NSg/V I/R/D NSg/V . . ISg V/J      .
>
#
> “ There isn’t any   , ” said the March Hare    .
# . W?    NSg/V I/R/D . . V/J  D   NPrSg NSg/V/J .
>
#
> “ Then    it        wasn’t very civil of  you to offer   it        , ” said Alice angrily .
# . NSg/J/C NPrSg/ISg V      J    J     V/P IPl P  NSg/V/J NPrSg/ISg . . V/J  NPr   R       .
>
#
> “ It        wasn’t very civil of  you to sit   down      without being   invited , ” said the March
# . NPrSg/ISg V      J    J     V/P IPl P  NSg/V NSg/V/J/P C/P     NSg/V/C NSg/V/J . . V/J  D   NPrSg
> Hare    .
# NSg/V/J .
>
#
> “ I   didn’t know  it        was your table , ” said Alice ; “ it’s laid for a   great many    more
# . ISg V      NSg/V NPrSg/ISg V   D    NSg   . . V/J  NPr   . . W?   V/J  C/P D/P NSg/J N/I/J/D NPrSg/I/V/J
> than three . ”
# C/P  NSg   . .
>
#
> “ Your hair wants cutting , ” said the Hatter . He      had been  looking at        Alice for
# . D    NSg  NPl   NSg/V/J . . V/J  D   NSg    . NPr/ISg V   NSg/V V       NSg/I/V/P NPr   C/P
> some  time  with great curiosity , and this was his   first speech .
# I/J/R NSg/V P    NSg/J NSg       . V/C I/D  V   ISg/D NSg/J NSg/V  .
>
#
> “ You should learn not   to make  personal remarks , ” Alice said with some  severity ;
# . IPl VX     NSg/V NSg/C P  NSg/V NSg/J    NPl     . . NPr   V/J  P    I/J/R NSg      .
> “ it’s very rude . ”
# . W?   J    J    . .
>
#
> The Hatter opened his   eyes very wide  on  hearing this ; but     all       he      said was , “ Why
# D   NSg    V/J    ISg/D NPl  J    NSg/J J/P NSg/V/J I/D  . NSg/C/P NSg/I/J/C NPr/ISg V/J  V   . . NSg/V
> is a   raven like        a   writing - desk  ? ”
# VL D/P NSg/J NSg/V/J/C/P D/P NSg     . NSg/V . .
>
#
> “ Come    , we  shall have   some  fun     now         ! ” thought Alice . “ I’m glad    they’ve begun
# . NSg/V/P . IPl VX    NSg/VX I/J/R NSg/V/J NPrSg/V/J/C . . NSg/V   NPr   . . W?  NSg/V/J W?      V
> asking riddles . — I   believe I   can      guess that    , ” she added aloud .
# V      NPl     . . ISg V       ISg NPrSg/VX NSg/V N/I/C/D . . ISg W?    J     .
>
#
> “ Do     you mean    that    you think you can      find  out         the answer to it        ? ” said the March
# . NSg/VX IPl NSg/V/J N/I/C/D IPl NSg/V IPl NPrSg/VX NSg/V NSg/V/J/R/P D   NSg    P  NPrSg/ISg . . V/J  D   NPrSg
> Hare    .
# NSg/V/J .
>
#
> “ Exactly so        , ” said Alice .
# . J/R     NSg/I/J/C . . V/J  NPr   .
>
#
> “ Then    you should say   what  you mean    , ” the March Hare    went  on  .
# . NSg/J/C IPl VX     NSg/V NSg/I IPl NSg/V/J . . D   NPrSg NSg/V/J NSg/V J/P .
>
#
> “ I   do     , ” Alice hastily replied ; “ at        least — at        least I   mean    what  I   say   — that’s the
# . ISg NSg/VX . . NPr   R       W?      . . NSg/I/V/P NSg/J . NSg/I/V/P NSg/J ISg NSg/V/J NSg/I ISg NSg/V . N$     D
> same thing , you know  . ”
# I/J  NSg/V . IPl NSg/V . .
>
#
> “ Not   the same thing a   bit ! ” said the Hatter . “ You might    just as    well    say   that    ‘          I
# . NSg/C D   I/J  NSg/V D/P NSg . . V/J  D   NSg    . . IPl NSg/VX/J V/J  NSg/R NSg/V/J NSg/V N/I/C/D Unlintable ISg
> see   what  I   eat   ’ is the same thing as    ‘          I   eat   what  I   see   ’ ! ”
# NSg/V NSg/I ISg NSg/V . VL D   I/J  NSg/V NSg/R Unlintable ISg NSg/V NSg/I ISg NSg/V . . .
>
#
> “ You might    just as    well    say   , ” added the March Hare    , “ that    ‘          I   like        what  I   get   ’ is
# . IPl NSg/VX/J V/J  NSg/R NSg/V/J NSg/V . . W?    D   NPrSg NSg/V/J . . N/I/C/D Unlintable ISg NSg/V/J/C/P NSg/I ISg NSg/V . VL
> the same thing as    ‘          I   get   what  I   like        ’ ! ”
# D   I/J  NSg/V NSg/R Unlintable ISg NSg/V NSg/I ISg NSg/V/J/C/P . . .
>
#
> “ You might    just as    well    say   , ” added the Dormouse , who     seemed to be     talking in
# . IPl NSg/VX/J V/J  NSg/R NSg/V/J NSg/V . . W?    D   NSg      . NPrSg/I W?     P  NSg/VX V       NPrSg/V/J/P
> his   sleep , “ that    ‘          I   breathe when    I   sleep ’ is the same thing as    ‘          I   sleep when    I
# ISg/D NSg   . . N/I/C/D Unlintable ISg V       NSg/I/C ISg NSg/V . VL D   I/J  NSg/V NSg/R Unlintable ISg NSg/V NSg/I/C ISg
> breathe ’ ! ”
# V       . . .
>
#
> “ It        is the same thing with you , ” said the Hatter , and here    the conversation
# . NPrSg/ISg VL D   I/J  NSg/V P    IPl . . V/J  D   NSg    . V/C NSg/J/R D   NSg
> dropped , and the party sat     silent for a   minute , while     Alice thought over      all       she
# V/J     . V/C D   NSg/J NSg/V/J NSg/J  C/P D/P NSg/J  . NSg/V/C/P NPr   NSg/V   NSg/V/J/P NSg/I/J/C ISg
> could  remember about ravens and writing - desks , which wasn’t much  .
# NSg/VX NSg/V    J/P   NPl    V/C NSg/V   . NPl   . I/C   V      N/I/J .
>
#
> The Hatter was the first to break the silence . “ What  day   of  the month is it        ? ” he
# D   NSg    V   D   NSg/J P  NSg/V D   NSg     . . NSg/I NPrSg V/P D   NSg   VL NPrSg/ISg . . NPr/ISg
> said , turning to Alice : he      had taken his   watch out         of  his   pocket , and was
# V/J  . NSg/V   P  NPr   . NPr/ISg V   V/J   ISg/D NSg   NSg/V/J/R/P V/P ISg/D NSg/J  . V/C V
> looking at        it        uneasily , shaking it        every now         and then    , and holding it        to his
# V       NSg/I/V/P NPrSg/ISg R        . V       NPrSg/ISg D     NPrSg/V/J/C V/C NSg/J/C . V/C NSg/V   NPrSg/ISg P  ISg/D
> ear .
# NSg .
>
#
> Alice considered a   little    , and then    said “ The fourth  . ”
# NPr   V/J        D/P NPrSg/I/J . V/C NSg/J/C V/J  . D   NPrSg/J . .
>
#
> “ Two days wrong   ! ” sighed the Hatter . “ I   told you butter  wouldn’t suit  the
# . NSg NPl  NSg/V/J . . W?     D   NSg    . . ISg V    IPl NSg/V/J VX       NSg/V D
> works ! ” he      added looking angrily at        the March Hare    .
# NSg   . . NPr/ISg W?    V       R       NSg/I/V/P D   NPrSg NSg/V/J .
>
#
> “ It        was the best    butter  , ” the March Hare    meekly replied .
# . NPrSg/ISg V   D   NPrSg/J NSg/V/J . . D   NPrSg NSg/V/J J/R    W?      .
>
#
> “ Yes   , but     some  crumbs must  have   got in          as    well    , ” the Hatter grumbled : “ you
# . NSg/V . NSg/C/P I/J/R NPl    NSg/V NSg/VX V   NPrSg/V/J/P NSg/R NSg/V/J . . D   NSg    W?       . . IPl
> shouldn’t have   put   it        in          with the bread - knife . ”
# NSg/V     NSg/VX NSg/V NPrSg/ISg NPrSg/V/J/P P    D   NSg   . NSg/V . .
>
#
> The March Hare    took the watch and looked at        it        gloomily : then    he      dipped it        into
# D   NPrSg NSg/V/J V    D   NSg   V/C W?     NSg/I/V/P NPrSg/ISg R        . NSg/J/C NPr/ISg V/J    NPrSg/ISg P
> his   cup of  tea   , and looked at        it        again : but     he      could  think of  nothing better   to
# ISg/D NSg V/P NSg/V . V/C W?     NSg/I/V/P NPrSg/ISg P     . NSg/C/P NPr/ISg NSg/VX NSg/V V/P NSg/I/J NSg/VX/J P
> say   than his   first remark , “ It        was the best    butter  , you know  . ”
# NSg/V C/P  ISg/D NSg/J NSg/V  . . NPrSg/ISg V   D   NPrSg/J NSg/V/J . IPl NSg/V . .
>
#
> Alice had been  looking over      his   shoulder with some  curiosity . “ What  a   funny
# NPr   V   NSg/V V       NSg/V/J/P ISg/D NSg      P    I/J/R NSg       . . NSg/I D/P NSg/J
> watch ! ” she remarked . “ It        tells the day   of  the month , and doesn’t tell    what
# NSg/V . . ISg V/J      . . NPrSg/ISg NPl   D   NPrSg V/P D   NSg   . V/C V       NPrSg/V NSg/I
> o’clock it        is ! ”
# W?      NPrSg/ISg VL . .
>
#
> “ Why   should it        ? ” muttered the Hatter . “ Does  your watch tell    you what  year it
# . NSg/V VX     NPrSg/ISg . . W?       D   NSg    . . NSg/V D    NSg   NPrSg/V IPl NSg/I NSg  NPrSg/ISg
> is ? ”
# VL . .
>
#
> “ Of  course not   , ” Alice replied very readily : “ but     that’s because it        stays the
# . V/P NSg/V  NSg/C . . NPr   W?      J    R       . . NSg/C/P N$     C/P     NPrSg/ISg NPl   D
> same year for such  a   long    time  together . ”
# I/J  NSg  C/P NSg/I D/P NPrSg/J NSg/V J        . .
>
#
> “ Which is just the case  with mine    , ” said the Hatter .
# . I/C   VL V/J  D   NPrSg P    NSg/I/V . . V/J  D   NSg    .
>
#
> Alice felt    dreadfully puzzled , The Hatter’s remark seemed to have   no      sort of
# NPr   NSg/V/J J/R        W?      . D   N$       NSg/V  W?     P  NSg/VX NPrSg/P NSg  V/P
> meaning in          it        , and yet     it        was certainly English   . “ I   don’t quite understand you , ”
# NSg/V/J NPrSg/V/J/P NPrSg/ISg . V/C NSg/V/C NPrSg/ISg V   J/R       NPrSg/V/J . . ISg NSg/V NSg   V          IPl . .
> she said , as    politely as    she could  .
# ISg V/J  . NSg/R J/R      NSg/R ISg NSg/VX .
>
#
> “ The Dormouse is asleep again , ” said the Hatter , and he      poured a   little    hot     tea
# . D   NSg      VL J      P     . . V/J  D   NSg    . V/C NPr/ISg W?     D/P NPrSg/I/J NSg/V/J NSg/V
> upon its   nose .
# P    ISg/D NSg  .
>
#
> The Dormouse shook   its   head    impatiently , and said , without opening its   eyes , “ Of
# D   NSg      NSg/V/J ISg/D NPrSg/J J/R         . V/C V/J  . C/P     NSg/V/J ISg/D NPl  . . V/P
> course , of  course ; just what  I   was going   to remark myself . ”
# NSg/V  . V/P NSg/V  . V/J  NSg/I ISg V   NSg/V/J P  NSg/V  I      . .
>
#
> “ Have   you guessed the riddle yet     ? ” the Hatter said , turning to Alice again .
# . NSg/VX IPl W?      D   NPrSg  NSg/V/C . . D   NSg    V/J  . NSg/V   P  NPr   P     .
>
#
> “ No      , I   give  it        up        , ” Alice replied : “ what’s the answer ? ”
# . NPrSg/P . ISg NSg/V NPrSg/ISg NSg/V/J/P . . NPr   W?      . . N$     D   NSg    . .
>
#
> “ I   haven’t the slightest idea , ” said the Hatter .
# . ISg V       D   W?        NSg  . . V/J  D   NSg    .
>
#
> “ Nor   I   , ” said the March Hare    .
# . NSg/C ISg . . V/J  D   NPrSg NSg/V/J .
>
#
> Alice sighed wearily . “ I   think you might    do     something better   with the time , ” she
# NPr   W?     R       . . ISg NSg/V IPl NSg/VX/J NSg/VX NSg/I/V/J NSg/VX/J P    D   NSg  . . ISg
> said , “ than waste   it        in          asking riddles that    have   no      answers . ”
# V/J  . . C/P  NSg/V/J NPrSg/ISg NPrSg/V/J/P V      NPl     N/I/C/D NSg/VX NPrSg/P NPl     . .
>
#
> “ If    you knew Time  as    well    as    I   do     , ” said the Hatter , “ you wouldn’t talk  about
# . NSg/C IPl V    NSg/V NSg/R NSg/V/J NSg/R ISg NSg/VX . . V/J  D   NSg    . . IPl VX       NSg/V J/P
> wasting it        . It’s him . ”
# V       NPrSg/ISg . W?   I   . .
>
#
> “ I   don’t know  what  you mean    , ” said Alice .
# . ISg NSg/V NSg/V NSg/I IPl NSg/V/J . . V/J  NPr   .
>
#
> “ Of  course you don’t ! ” the Hatter said , tossing his   head    contemptuously . “ I   dare
# . V/P NSg/V  IPl NSg/V . . D   NSg    V/J  . V       ISg/D NPrSg/J J/R            . . ISg NPrSg/VX
> say   you never even    spoke to Time  ! ”
# NSg/V IPl V     NSg/V/J NSg/V P  NSg/V . .
>
#
> “ Perhaps not   , ” Alice cautiously replied : “ but     I   know  I   have   to beat    time  when    I
# . NSg     NSg/C . . NPr   J/R        W?      . . NSg/C/P ISg NSg/V ISg NSg/VX P  NSg/V/J NSg/V NSg/I/C ISg
> learn music   . ”
# NSg/V NSg/V/J . .
>
#
> “ Ah      ! that    accounts for it        , ” said the Hatter . “ He      won’t stand beating . Now         , if
# . NSg/I/V . N/I/C/D NPl      C/P NPrSg/ISg . . V/J  D   NSg    . . NPr/ISg V     NSg/V NSg/V   . NPrSg/V/J/C . NSg/C
> you only kept on  good      terms with him , he’d do     almost anything you liked with the
# IPl W?   V    J/P NPrSg/V/J NPl   P    I   . W?   NSg/VX NSg    NSg/I/V  IPl W?    P    D
> clock . For instance , suppose it        were  nine o’clock in          the morning , just time  to
# NSg   . C/P NSg/V    . V       NPrSg/ISg NSg/V NSg  W?      NPrSg/V/J/P D   NSg     . V/J  NSg/V P
> begin lessons : you’d only have   to whisper a   hint to Time  , and round     goes  the
# NSg/V NPl     . W?    W?   NSg/VX P  NSg/V   D/P NSg  P  NSg/V . V/C NSg/V/J/P NSg/V D
> clock in          a   twinkling ! Half      - past      one       , time  for dinner ! ”
# NSg   NPrSg/V/J/P D/P NSg/J     . NSg/V/J/P . NSg/V/J/P NSg/I/V/J . NSg/V C/P NSg/V  . .
>
#
> ( “ I   only wish  it        was , ” the March Hare    said to itself in          a   whisper . )
# . . ISg W?   NSg/V NPrSg/ISg V   . . D   NPrSg NSg/V/J V/J  P  I      NPrSg/V/J/P D/P NSg     . .
>
#
> “ That    would  be     grand , certainly , ” said Alice thoughtfully : “ but     then    — I   shouldn’t
# . N/I/C/D NSg/VX NSg/VX NSg/J . J/R       . . V/J  NPr   J/R          . . NSg/C/P NSg/J/C . ISg NSg/V
> be     hungry for it        , you know  . ”
# NSg/VX J      C/P NPrSg/ISg . IPl NSg/V . .
>
#
> “ Not   at        first   , perhaps , ” said the Hatter : “ but     you could  keep  it        to half      - past
# . NSg/C NSg/I/V/P NSg/V/J . NSg     . . V/J  D   NSg    . . NSg/C/P IPl NSg/VX NSg/V NPrSg/ISg P  NSg/V/J/P . NSg/V/J/P
> one       as    long      as    you liked . ”
# NSg/I/V/J NSg/R NPrSg/V/J NSg/R IPl W?    . .
>
#
> “ Is that    the way   you manage ? ” Alice asked .
# . VL N/I/C/D D   NSg/J IPl NSg/V  . . NPr   V/J   .
>
#
> The Hatter shook   his   head    mournfully . “ Not   I   ! ” he      replied . “ We  quarrelled last
# D   NSg    NSg/V/J ISg/D NPrSg/J J/R        . . NSg/C ISg . . NPr/ISg W?      . . IPl V/Br       NSg/V/J
> March   — just before he      went  mad   , you know  — ” ( pointing with his   tea spoon at        the
# NPrSg/V . V/J  C/P    NPr/ISg NSg/V N/V/J . IPl NSg/V . . . V        P    ISg/D NSg NSg/V NSg/I/V/P D
> March Hare    , ) “ — it        was at        the great concert given     by      the Queen of  Hearts , and I
# NPrSg NSg/V/J . . . . NPrSg/ISg V   NSg/I/V/P D   NSg/J NSg/V   NSg/V/J/P NSg/J/P D   NPrSg V/P NPl    . V/C ISg
> had to sing
# V   P  NSg/V
>
#
> ‘          Twinkle , twinkle , little    bat   ! How   I   wonder what  you’re at        ! ’
# Unlintable NSg/V   . NSg/V   . NPrSg/I/J NSg/V . NSg/C ISg NSg/V  NSg/I W?     NSg/I/V/P . .
>
#
> You know  the song , perhaps ? ”
# IPl NSg/V D   NSg  . NSg     . .
>
#
> “ I’ve heard something like        it        , ” said Alice .
# . W?   V/J   NSg/I/V/J NSg/V/J/C/P NPrSg/ISg . . V/J  NPr   .
>
#
> “ It        goes  on  , you know  , ” the Hatter continued , “ in          this way   : —
# . NPrSg/ISg NSg/V J/P . IPl NSg/V . . D   NSg    W?        . . NPrSg/V/J/P I/D  NSg/J . .
>
#
> ‘          Up        above   the world you fly     , Like        a   tea - tray  in          the sky . Twinkle , twinkle — ’ ”
# Unlintable NSg/V/J/P NSg/J/P D   NSg   IPl NSg/V/J . NSg/V/J/C/P D/P NSg . NSg/V NPrSg/V/J/P D   NSg . NSg/V   . NSg/V   . . .
>
#
> Here    the Dormouse shook   itself , and began singing in          its   sleep “ Twinkle ,
# NSg/J/R D   NSg      NSg/V/J I      . V/C V     NSg/V/J NPrSg/V/J/P ISg/D NSg   . NSg/V   .
> twinkle , twinkle , twinkle — ” and went  on  so        long      that    they had to pinch it        to
# NSg/V   . NSg/V   . NSg/V   . . V/C NSg/V J/P NSg/I/J/C NPrSg/V/J N/I/C/D IPl  V   P  NSg/V NPrSg/ISg P
> make  it        stop  .
# NSg/V NPrSg/ISg NSg/V .
>
#
> “ Well    , I’d hardly finished the first verse , ” said the Hatter , “ when    the Queen
# . NSg/V/J . W?  J/R    V/J      D   NSg/J NSg/V . . V/J  D   NSg    . . NSg/I/C D   NPrSg
> jumped up        and bawled out         , ‘          He’s murdering the time ! Off       with his   head    ! ’ ”
# W?     NSg/V/J/P V/C W?     NSg/V/J/R/P . Unlintable N$   V         D   NSg  . NSg/V/J/P P    ISg/D NPrSg/J . . .
>
#
> “ How   dreadfully savage    ! ” exclaimed Alice .
# . NSg/C J/R        NPrSg/V/J . . W?        NPr   .
>
#
> “ And ever since that    , ” the Hatter went  on  in          a   mournful tone    , “ he      won’t do     a
# . V/C J    C/P   N/I/C/D . . D   NSg    NSg/V J/P NPrSg/V/J/P D/P J        NSg/I/V . . NPr/ISg V     NSg/VX D/P
> thing I   ask   ! It’s always six o’clock now         . ”
# NSg   ISg NSg/V . W?   W?     NSg W?      NPrSg/V/J/C . .
>
#
> A   bright  idea came    into Alice’s head      . “ Is that    the reason so        many    tea   - things are
# D/P NPrSg/J NSg  NSg/V/P P    N$      NPrSg/V/J . . VL N/I/C/D D   NSg    NSg/I/J/C N/I/J/D NSg/V . NPl    V
> put   out         here    ? ” she asked .
# NSg/V NSg/V/J/R/P NSg/J/R . . ISg V/J   .
>
#
> “ Yes   , that’s it        , ” said the Hatter with a   sigh : “ it’s always tea   - time  , and we’ve
# . NSg/V . N$     NPrSg/ISg . . V/J  D   NSg    P    D/P NSg  . . W?   W?     NSg/V . NSg/V . V/C W?
> no      time to wash    the things between whiles . ”
# NPrSg/P NSg  P  NPrSg/V D   NPl    NSg/P   NPl    . .
>
#
> “ Then    you keep  moving  round     , I   suppose ? ” said Alice .
# . NSg/J/C IPl NSg/V NSg/V/J NSg/V/J/P . ISg V       . . V/J  NPr   .
>
#
> “ Exactly so        , ” said the Hatter : “ as    the things get   used up        . ”
# . J/R     NSg/I/J/C . . V/J  D   NSg    . . NSg/R D   NPl    NSg/V V/J  NSg/V/J/P . .
>
#
> “ But     what  happens when    you come    to the beginning again ? ” Alice ventured to ask   .
# . NSg/C/P NSg/I NPl     NSg/I/C IPl NSg/V/P P  D   NSg/J     P     . . NPr   W?       P  NSg/V .
>
#
> “ Suppose we  change the subject , ” the March Hare    interrupted , yawning . “ I’m
# . V       IPl NSg/V  D   NSg/J   . . D   NPrSg NSg/V/J W?          . V       . . W?
> getting tired of  this . I   vote  the young   lady    tells us      a   story . ”
# NSg/V   V/J   V/P I/D  . ISg NSg/V D   NPrSg/J NPrSg/V NPl   NPr/ISg D/P NSg   . .
>
#
> “ I’m afraid I   don’t know  one       , ” said Alice , rather    alarmed at        the proposal .
# . W?  J      ISg NSg/V NSg/V NSg/I/V/J . . V/J  NPr   . NPrSg/V/J W?      NSg/I/V/P D   NSg      .
>
#
> “ Then    the Dormouse shall ! ” they both cried . “ Wake    up        , Dormouse ! ” And they
# . NSg/J/C D   NSg      VX    . . IPl  I/C  W?    . . NPrSg/V NSg/V/J/P . NSg      . . V/C IPl
> pinched it        on  both sides at        once  .
# W?      NPrSg/ISg J/P I/C  NPl   NSg/I/V/P NSg/C .
>
#
> The Dormouse slowly opened his   eyes . “ I   wasn’t asleep , ” he      said in          a   hoarse ,
# D   NSg      J/R    V/J    ISg/D NPl  . . ISg V      J      . . NPr/ISg V/J  NPrSg/V/J/P D/P NSg/J  .
> feeble voice : “ I   heard every word  you fellows were  saying . ”
# V/J    NSg/V . . ISg V/J   D     NSg/V IPl NPl     NSg/V NSg/V  . .
>
#
> “ Tell    us      a   story ! ” said the March Hare    .
# . NPrSg/V NPr/ISg D/P NSg   . . V/J  D   NPrSg NSg/V/J .
>
#
> “ Yes   , please do     ! ” pleaded Alice .
# . NSg/V . V      NSg/VX . . W?      NPr   .
>
#
> “ And be     quick   about it        , ” added the Hatter , “ or      you’ll be     asleep again before
# . V/C NSg/VX NSg/V/J J/P   NPrSg/ISg . . W?    D   NSg    . . NPrSg/C W?     NSg/VX J      P     C/P
> it’s done    . ”
# W?   NSg/V/J . .
>
#
> “ Once  upon a   time there were  three little    sisters , ” the Dormouse began in          a
# . NSg/C P    D/P NSg  W?    NSg/V NSg   NPrSg/I/J NPl     . . D   NSg      V     NPrSg/V/J/P D/P
> great hurry ; “ and their names were  Elsie , Lacie , and Tillie ; and they lived at
# NSg/J NSg/V . . V/C D     NPl   NSg/V NPr   . ?     . V/C ?      . V/C IPl  W?    NSg/I/V/P
> the bottom of  a   well  — ”
# D   NSg/J  V/P D/P NSg/J . .
>
#
> “ What  did they live on  ? ” said Alice , who     always took a   great interest in
# . NSg/I V   IPl  V/J  J/P . . V/J  NPr   . NPrSg/I W?     V    D/P NSg/J NSg/V    NPrSg/V/J/P
> questions of  eating and drinking .
# NPl       V/P V      V/C V        .
>
#
> “ They lived on  treacle , ” said the Dormouse , after thinking a   minute or      two .
# . IPl  W?    J/P NSg/V   . . V/J  D   NSg      . J/P   V        D/P NSg/J  NPrSg/C NSg .
>
#
> “ They couldn’t have   done    that    , you know  , ” Alice gently remarked ; “ they’d have
# . IPl  V        NSg/VX NSg/V/J N/I/C/D . IPl NSg/V . . NPr   R      V/J      . . W?     NSg/VX
> been  ill     . ”
# NSg/V NSg/V/J . .
>
#
> “ So        they were  , ” said the Dormouse ; “ very ill     . ”
# . NSg/I/J/C IPl  NSg/V . . V/J  D   NSg      . . J    NSg/V/J . .
>
#
> Alice tried to fancy   to herself what  such  an  extraordinary way   of  living  would
# NPr   V/J   P  NSg/V/J P  I       NSg/I NSg/I D/P NSg/J         NSg/J V/P NSg/V/J NSg/VX
> be     like        , but     it        puzzled her   too much  , so        she went  on  : “ But     why   did they live at
# NSg/VX NSg/V/J/C/P . NSg/C/P NPrSg/ISg W?      I/J/D W?  N/I/J . NSg/I/J/C ISg NSg/V J/P . . NSg/C/P NSg/V V   IPl  V/J  NSg/I/V/P
> the bottom of  a   well  ? ”
# D   NSg/J  V/P D/P NSg/J . .
>
#
> “ Take  some  more        tea   , ” the March Hare    said to Alice , very earnestly .
# . NSg/V I/J/R NPrSg/I/V/J NSg/V . . D   NPrSg NSg/V/J V/J  P  NPr   . J    J/R       .
>
#
> “ I’ve had nothing yet     , ” Alice replied in          an  offended tone    , “ so        I   can’t take
# . W?   V   NSg/I/J NSg/V/C . . NPr   W?      NPrSg/V/J/P D/P W?       NSg/I/V . . NSg/I/J/C ISg VX    NSg/V
> more        . ”
# NPrSg/I/V/J . .
>
#
> “ You mean    you can’t take  less    , ” said the Hatter : “ it’s very easy    to take  more
# . IPl NSg/V/J IPl VX    NSg/V V/J/C/P . . V/J  D   NSg    . . W?   J    NSg/V/J P  NSg/V NPrSg/I/V/J
> than nothing . ”
# C/P  NSg/I/J . .
>
#
> “ Nobody asked your opinion , ” said Alice .
# . NSg/I  V/J   D    NSg     . . V/J  NPr   .
>
#
> “ Who’s making personal remarks now         ? ” the Hatter asked triumphantly .
# . N$    NSg/V  NSg/J    NPl     NPrSg/V/J/C . . D   NSg    V/J   J/R          .
>
#
> Alice did not   quite know  what  to say   to this : so        she helped herself to some  tea
# NPr   V   NSg/C NSg   NSg/V NSg/I P  NSg/V P  I/D  . NSg/I/J/C ISg W?     I       P  I/J/R NSg/V
> and bread - and - butter  , and then    turned to the Dormouse , and repeated her
# V/C NSg/V . V/C . NSg/V/J . V/C NSg/J/C W?     P  D   NSg      . V/C V/J      I/J/D
> question . “ Why   did they live at        the bottom of  a   well  ? ”
# NSg/V    . . NSg/V V   IPl  V/J  NSg/I/V/P D   NSg/J  V/P D/P NSg/J . .
>
#
> The Dormouse again took a   minute or      two to think about it        , and then    said , “ It
# D   NSg      P     V    D/P NSg/J  NPrSg/C NSg P  NSg/V J/P   NPrSg/ISg . V/C NSg/J/C V/J  . . NPrSg/ISg
> was a   treacle - well    . ”
# V   D/P NSg     . NSg/V/J . .
>
#
> “ There’s no      such  thing ! ” Alice was beginning very angrily , but     the Hatter and
# . W?      NPrSg/P NSg/I NSg/V . . NPr   V   NSg/V/J   J    R       . NSg/C/P D   NSg    V/C
> the March Hare    went  “ Sh ! sh ! ” and the Dormouse sulkily remarked , “ If    you can’t
# D   NPrSg NSg/V/J NSg/V . W? . W? . . V/C D   NSg      R       V/J      . . NSg/C IPl VX
> be     civil , you’d better   finish the story for yourself . ”
# NSg/VX J     . W?    NSg/VX/J NSg/V  D   NSg   C/P I        . .
>
#
> “ No      , please go      on  ! ” Alice said very humbly ; “ I   won’t interrupt again . I   dare     say
# . NPrSg/P . V      NSg/V/J J/P . . NPr   V/J  J    R      . . ISg V     NSg/V     P     . ISg NPrSg/VX NSg/V
> there may      be     one       . ”
# W?    NPrSg/VX NSg/VX NSg/I/V/J . .
>
#
> “ One       , indeed ! ” said the Dormouse indignantly . However , he      consented to go      on  .
# . NSg/I/V/J . W?     . . V/J  D   NSg      J/R         . C       . NPr/ISg W?        P  NSg/V/J J/P .
> “ And so        these three little    sisters — they were  learning to draw  , you know  — ”
# . V/C NSg/I/J/C I/D   NSg   NPrSg/I/J NPl     . IPl  NSg/V V        P  NSg/V . IPl NSg/V . .
>
#
> “ What  did they draw  ? ” said Alice , quite forgetting her   promise .
# . NSg/I V   IPl  NSg/V . . V/J  NPr   . NSg   NSg/V      I/J/D NSg/V   .
>
#
> “ Treacle , ” said the Dormouse , without considering at        all       this time  .
# . NSg/V   . . V/J  D   NSg      . C/P     V           NSg/I/V/P NSg/I/J/C I/D  NSg/V .
>
#
> “ I   want  a   clean cup   , ” interrupted the Hatter : “ let’s all       move  one       place on  . ”
# . ISg NSg/V D/P NSg/J NSg/V . . W?          D   NSg    . . N$    NSg/I/J/C NSg/V NSg/I/V/J NSg/V J/P . .
>
#
> He      moved on  as    he      spoke , and the Dormouse followed him : the March Hare    moved
# NPr/ISg V/J   J/P NSg/R NPr/ISg NSg/V . V/C D   NSg      W?       I   . D   NPrSg NSg/V/J V/J
> into the Dormouse’s place , and Alice rather    unwillingly took the place of  the
# P    D   N$         NSg/V . V/C NPr   NPrSg/V/J J/R         V    D   NSg   V/P D
> March Hare    . The Hatter was the only one       who     got any   advantage from the change :
# NPrSg NSg/V/J . D   NSg    V   D   W?   NSg/I/V/J NPrSg/I V   I/R/D NSg/V     P    D   NSg    .
> and Alice was a   good    deal    worse   off       than before , as    the March Hare    had just
# V/C NPr   V   D/P NPrSg/J NSg/V/J NSg/V/J NSg/V/J/P C/P  C/P    . NSg/R D   NPrSg NSg/V/J V   V/J
> upset   the milk - jug   into his   plate .
# NSg/V/J D   NSg  . NSg/V P    ISg/D NSg   .
>
#
> Alice did not   wish  to offend the Dormouse again , so        she began very cautiously :
# NPr   V   NSg/C NSg/V P  V      D   NSg      P     . NSg/I/J/C ISg V     J    J/R        .
> “ But     I   don’t understand . Where did they draw  the treacle from ? ”
# . NSg/C/P ISg NSg/V V          . NSg/C V   IPl  NSg/V D   NSg     P    . .
>
#
> “ You can      draw  water out         of  a   water - well    , ” said the Hatter ; “ so        I   should think
# . IPl NPrSg/VX NSg/V NSg/V NSg/V/J/R/P V/P D/P NSg   . NSg/V/J . . V/J  D   NSg    . . NSg/I/J/C ISg VX     NSg/V
> you could  draw  treacle out         of  a   treacle - well    — eh  , stupid ? ”
# IPl NSg/VX NSg/V NSg/V   NSg/V/J/R/P V/P D/P NSg     . NSg/V/J . V/J . NSg/J  . .
>
#
> “ But     they were  in          the well  , ” Alice said to the Dormouse , not   choosing to notice
# . NSg/C/P IPl  NSg/V NPrSg/V/J/P D   NSg/J . . NPr   V/J  P  D   NSg      . NSg/C V        P  NSg/V
> this last    remark .
# I/D  NSg/V/J NSg/V  .
>
#
> “ Of  course they were  , ” said the Dormouse ; “ — well    in          . ”
# . V/P NSg/V  IPl  NSg/V . . V/J  D   NSg      . . . NSg/V/J NPrSg/V/J/P . .
>
#
> This answer so        confused poor    Alice , that    she let   the Dormouse go      on  for some
# I/D  NSg/V  NSg/I/J/C V/J      NSg/V/J NPr   . N/I/C/D ISg NSg/V D   NSg      NSg/V/J J/P C/P I/J/R
> time  without interrupting it        .
# NSg/V C/P     V            NPrSg/ISg .
>
#
> “ They were  learning to draw  , ” the Dormouse went  on  , yawning and rubbing its
# . IPl  NSg/V V        P  NSg/V . . D   NSg      NSg/V J/P . V       V/C NSg/V   ISg/D
> eyes , for it        was getting very sleepy ; “ and they drew  all       manner of
# NPl  . C/P NPrSg/ISg V   NSg/V   J    NSg/J  . . V/C IPl  NPr/V NSg/I/J/C NSg    V/P
> things — everything that    begins with an  M       — ”
# NPl    . N/I/V      N/I/C/D NPl    P    D/P NPrSg/J . .
>
#
> “ Why   with an  M       ? ” said Alice .
# . NSg/V P    D/P NPrSg/J . . V/J  NPr   .
>
#
> “ Why   not   ? ” said the March Hare    .
# . NSg/V NSg/C . . V/J  D   NPrSg NSg/V/J .
>
#
> Alice was silent .
# NPr   V   NSg/J  .
>
#
> The Dormouse had closed its   eyes by      this time  , and was going   off       into a   doze ;
# D   NSg      V   W?     ISg/D NPl  NSg/J/P I/D  NSg/V . V/C V   NSg/V/J NSg/V/J/P P    D/P NSg  .
> but     , on  being   pinched by      the Hatter , it        woke    up        again with a   little    shriek , and
# NSg/C/P . J/P NSg/V/C W?      NSg/J/P D   NSg    . NPrSg/ISg NSg/V/J NSg/V/J/P P     P    D/P NPrSg/I/J NSg/V  . V/C
> went  on  : “ — that    begins with an  M       , such  as    mouse - traps , and the moon  , and memory ,
# NSg/V J/P . . . N/I/C/D NPl    P    D/P NPrSg/J . NSg/I NSg/R NSg/V . NPl   . V/C D   NPrSg . V/C NSg    .
> and muchness — you know  you say   things are “ much  of  a   muchness ” — did you ever see
# V/C W?       . IPl NSg/V IPl NSg/V NPl    V   . N/I/J V/P D/P W?       . . V   IPl J    NSg/V
> such  a   thing as    a   drawing of  a   muchness ? ”
# NSg/I D/P NSg   NSg/R D/P NSg     V/P D/P W?       . .
>
#
> “ Really , now         you ask   me        , ” said Alice , very much  confused , “ I   don’t think — ”
# . J/R    . NPrSg/V/J/C IPl NSg/V NPrSg/ISg . . V/J  NPr   . J    N/I/J V/J      . . ISg NSg/V NSg/V . .
>
#
> “ Then    you shouldn’t talk  , ” said the Hatter .
# . NSg/J/C IPl NSg/V     NSg/V . . V/J  D   NSg    .
>
#
> This piece of  rudeness was more        than Alice could  bear    : she got up        in          great
# I/D  NSg/V V/P NSg      V   NPrSg/I/V/J C/P  NPr   NSg/VX NSg/V/J . ISg V   NSg/V/J/P NPrSg/V/J/P NSg/J
> disgust , and walked off       ; the Dormouse fell    asleep instantly , and neither of  the
# NSg/V   . V/C W?     NSg/V/J/P . D   NSg      NSg/V/J J      J/R       . V/C I/C     V/P D
> others took the least notice of  her   going   , though she looked back    once  or      twice ,
# NPl    V    D   NSg/J NSg/V  V/P I/J/D NSg/V/J . V/C    ISg W?     NSg/V/J NSg/C NPrSg/C W?    .
> half      hoping that    they would  call  after her   : the last  time  she saw   them , they
# NSg/V/J/P V      N/I/C/D IPl  NSg/VX NSg/V J/P   I/J/D . D   NSg/J NSg/V ISg NSg/V N/I  . IPl
> were  trying  to put   the Dormouse into the teapot .
# NSg/V NSg/V/J P  NSg/V D   NSg      P    D   NSg    .
>
#
> “ At        any   rate  I’ll never go      there again ! ” said Alice as    she picked her   way
# . NSg/I/V/P I/R/D NSg/V W?   V     NSg/V/J W?    P     . . V/J  NPr   NSg/R ISg W?     I/J/D NSg/J
> through the wood    . “ It’s the stupidest tea   - party   I   ever was at        in          all       my life ! ”
# NSg/J/P D   NPrSg/J . . W?   D   W?        NSg/V . NSg/V/J ISg J    V   NSg/I/V/P NPrSg/V/J/P NSg/I/J/C D  NSg  . .
>
#
> Just as    she said this , she noticed that    one       of  the trees had a   door leading
# V/J  NSg/R ISg V/J  I/D  . ISg V       N/I/C/D NSg/I/V/J V/P D   NPl   V   D/P NSg  NSg/V/J
> right     into it        . “ That’s very curious ! ” she thought . “ But     everything’s curious
# NPrSg/V/J P    NPrSg/ISg . . N$     J    J       . . ISg NSg/V   . . NSg/C/P N$           J
> today . I   think I   may      as    well    go      in          at        once  . ” And in          she went  .
# NSg/J . ISg NSg/V ISg NPrSg/VX NSg/R NSg/V/J NSg/V/J NPrSg/V/J/P NSg/I/V/P NSg/C . . V/C NPrSg/V/J/P ISg NSg/V .
>
#
> Once  more        she found herself in          the long    hall  , and close   to the little    glass
# NSg/C NPrSg/I/V/J ISg NSg/V I       NPrSg/V/J/P D   NPrSg/J NPrSg . V/C NSg/V/J P  D   NPrSg/I/J NPrSg/V
> table . “ Now         , I’ll manage better   this time  , ” she said to herself , and began by
# NSg/V . . NPrSg/V/J/C . W?   NSg/V  NSg/VX/J I/D  NSg/V . . ISg V/J  P  I       . V/C V     NSg/J/P
> taking  the little    golden    key       , and unlocking the door that    led into the garden .
# NSg/V/J D   NPrSg/I/J NPrSg/V/J NPrSg/V/J . V/C V         D   NSg  N/I/C/D NSg P    D   NSg/J  .
> Then    she went  to work  nibbling at        the mushroom ( she had kept a   piece of  it        in
# NSg/J/C ISg NSg/V P  NSg/V V        NSg/I/V/P D   NSg/J    . ISg V   V    D/P NSg   V/P NPrSg/ISg NPrSg/V/J/P
> her   pocket  ) till      she was about a   foot high    : then    she walked down      the little
# I/J/D NSg/V/J . NSg/V/C/P ISg V   J/P   D/P NSg  NSg/V/J . NSg/J/C ISg W?     NSg/V/J/P D   NPrSg/I/J
> passage : and then    — she found herself at        last    in          the beautiful garden  , among the
# NSg/V/J . V/C NSg/J/C . ISg NSg/V I       NSg/I/V/P NSg/V/J NPrSg/V/J/P D   NSg/J     NSg/V/J . P     D
> bright  flower - beds and the cool  fountains .
# NPrSg/J NSg/V  . NPl  V/C D   NSg/J NPl       .
>
#
> CHAPTER VIII : The Queen’s Croquet - Ground
# NSg/V   W?   . D   N$      NSg/V   . NSg/V/J
>
#
> A   large rose      - tree  stood near      the entrance of  the garden : the roses growing on  it
# D/P NSg/J NPrSg/V/J . NSg/V V     NSg/V/J/P D   NSg      V/P D   NSg/J  . D   NPl   NSg/V   J/P NPrSg/ISg
> were  white     , but     there were  three gardeners at        it        , busily painting them red   .
# NSg/V NPrSg/V/J . NSg/C/P W?    NSg/V NSg   W?        NSg/I/V/P NPrSg/ISg . R      NSg/V    N/I  NSg/J .
> Alice thought this a   very curious thing , and she went  nearer to watch them , and
# NPr   NSg/V   I/D  D/P J    J       NSg/V . V/C ISg NSg/V J      P  NSg/V N/I  . V/C
> just as    she came    up        to them she heard one       of  them say   , “ Look  out         now         , Five !
# V/J  NSg/R ISg NSg/V/P NSg/V/J/P P  N/I  ISg V/J   NSg/I/V/J V/P N/I  NSg/V . . NSg/V NSg/V/J/R/P NPrSg/V/J/C . NSg  .
> Don’t go      splashing paint over      me        like        that    ! ”
# NSg/V NSg/V/J V         NSg/V NSg/V/J/P NPrSg/ISg NSg/V/J/C/P N/I/C/D . .
>
#
> “ I   couldn’t help  it        , ” said Five , in          a   sulky tone    ; “ Seven jogged my elbow . ”
# . ISg V        NSg/V NPrSg/ISg . . V/J  NSg  . NPrSg/V/J/P D/P NSg/J NSg/I/V . . NSg   V      D  NSg   . .
>
#
> On  which Seven looked up        and said , “ That’s right     , Five ! Always lay     the blame on
# J/P I/C   NSg   W?     NSg/V/J/P V/C V/J  . . N$     NPrSg/V/J . NSg  . W?     NSg/V/J D   NSg/J J/P
> others ! ”
# NPl    . .
>
#
> “ You’d better   not   talk  ! ” said Five . “ I   heard the Queen say   only yesterday you
# . W?    NSg/VX/J NSg/C NSg/V . . V/J  NSg  . . ISg V/J   D   NPrSg NSg/V W?   NSg       IPl
> deserved to be     beheaded ! ”
# V/J      P  NSg/VX W?       . .
>
#
> “ What  for ? ” said the one     who     had spoken first   .
# . NSg/I C/P . . V/J  D   NSg/I/J NPrSg/I V   V/J    NSg/V/J .
>
#
> “ That’s none  of  your business , Two ! ” said Seven .
# . N$     NSg/I V/P D    NSg/J    . NSg . . V/J  NSg   .
>
#
> “ Yes   , it        is his   business ! ” said Five , “ and I’ll tell    him — it        was for bringing the
# . NSg/V . NPrSg/ISg VL ISg/D NSg/J    . . V/J  NSg  . . V/C W?   NPrSg/V I   . NPrSg/ISg V   C/P V        D
> cook  tulip - roots instead of  onions . ”
# NPrSg NSg   . NPl   W?      V/P W?     . .
>
#
> Seven flung down      his   brush , and had just begun “ Well    , of  all       the unjust things — ”
# NSg   V     NSg/V/J/P ISg/D NSg   . V/C V   V/J  V     . NSg/V/J . V/P NSg/I/J/C D   J      NPl    . .
> when    his   eye chanced to fall  upon Alice , as    she stood watching them , and he
# NSg/I/C ISg/D NSg W?      P  NSg/V P    NPr   . NSg/R ISg V     V        N/I  . V/C NPr/ISg
> checked himself suddenly : the others looked round     also , and all       of  them bowed
# V/J     I       J/R      . D   NPl    W?     NSg/V/J/P W?   . V/C NSg/I/J/C V/P N/I  V/J
> low     .
# NSg/V/J .
>
#
> “ Would  you tell    me        , ” said Alice , a   little    timidly , “ why   you are painting those
# . NSg/VX IPl NPrSg/V NPrSg/ISg . . V/J  NPr   . D/P NPrSg/I/J J/R     . . NSg/V IPl V   NSg/V    I/D
> roses ? ”
# NPl   . .
>
#
> Five and Seven said nothing , but     looked at        Two . Two began in          a   low   voice , “ Why
# NSg  V/C NSg   V/J  NSg/I/J . NSg/C/P W?     NSg/I/V/P NSg . NSg V     NPrSg/V/J/P D/P NSg/J NSg/V . . NSg/V
> the fact is , you see   , Miss  , this here    ought    to have   been  a   red   rose      - tree  , and we
# D   NSg  VL . IPl NSg/V . NSg/V . I/D  NSg/J/R NSg/I/VX P  NSg/VX NSg/V D/P NSg/J NPrSg/V/J . NSg/V . V/C IPl
> put   a   white   one       in          by      mistake ; and if    the Queen was to find  it        out         , we  should
# NSg/V D/P NPrSg/J NSg/I/V/J NPrSg/V/J/P NSg/J/P NSg/V   . V/C NSg/C D   NPrSg V   P  NSg/V NPrSg/ISg NSg/V/J/R/P . IPl VX
> all       have   our heads cut     off       , you know  . So        you see   , Miss  , we’re doing our best    ,
# NSg/I/J/C NSg/VX D   NPl   NSg/V/J NSg/V/J/P . IPl NSg/V . NSg/I/J/C IPl NSg/V . NSg/V . W?    NSg/V D   NPrSg/J .
> afore she comes , to — ” At        this moment Five , who     had been  anxiously looking across
# ?     ISg NPl   . P  . . NSg/I/V/P I/D  NSg    NSg  . NPrSg/I V   NSg/V J/R       V       NSg/P
> the garden , called out         “ The Queen ! The Queen ! ” and the three gardeners instantly
# D   NSg/J  . V/J    NSg/V/J/R/P . D   NPrSg . D   NPrSg . . V/C D   NSg   W?        J/R
> threw themselves flat    upon their faces . There was a   sound of  many    footsteps , and
# V     I          NSg/V/J P    D     NPl   . W?    V   D/P NSg/J V/P N/I/J/D NPl       . V/C
> Alice looked round     , eager   to see   the Queen .
# NPr   W?     NSg/V/J/P . NSg/V/J P  NSg/V D   NPrSg .
>
#
> First   came    ten soldiers carrying clubs ; these were  all       shaped like        the three
# NSg/V/J NSg/V/P NSg NPl      V        NPl   . I/D   NSg/V NSg/I/J/C V/J    NSg/V/J/C/P D   NSg
> gardeners , oblong  and flat    , with their hands and feet at        the corners : next    the
# W?        . NSg/V/J V/C NSg/V/J . P    D     NPl   V/C NSg  NSg/I/V/P D   W?      . NSg/J/P D
> ten courtiers ; these were  ornamented all       over      with diamonds , and walked two and
# NSg NPl       . I/D   NSg/V W?         NSg/I/J/C NSg/V/J/P P    NPl      . V/C W?     NSg V/C
> two , as    the soldiers did . After these came    the royal   children ; there were  ten of
# NSg . NSg/R D   NPl      V   . J/P   I/D   NSg/V/P D   NPrSg/J NPl      . W?    NSg/V NSg V/P
> them , and the little    dears came    jumping merrily along hand  in          hand  , in          couples :
# N/I  . V/C D   NPrSg/I/J NPl   NSg/V/P V       R       P     NSg/V NPrSg/V/J/P NSg/V . NPrSg/V/J/P NPl     .
> they were  all       ornamented with hearts . Next    came    the guests , mostly Kings and
# IPl  NSg/V NSg/I/J/C W?         P    NPl    . NSg/J/P NSg/V/P D   NPl    . J/R    NPl   V/C
> Queens , and among them Alice recognised the White   Rabbit : it        was talking in          a
# NPrSg  . V/C P     N/I  NPr   V/J/Br     D   NPrSg/J NSg/V  . NPrSg/ISg V   V       NPrSg/V/J/P D/P
> hurried nervous manner , smiling at        everything that    was said , and went  by      without
# J       J       NSg    . NSg/V/J NSg/I/V/P N/I/V      N/I/C/D V   V/J  . V/C NSg/V NSg/J/P C/P
> noticing her   . Then    followed the Knave of  Hearts , carrying the King’s crown   on  a
# V        I/J/D . NSg/J/C W?       D   NSg   V/P NPl    . V        D   N$     NSg/V/J J/P D/P
> crimson velvet  cushion ; and , last    of  all       this grand procession , came    THE KING
# NSg/J   NSg/V/J NSg/V   . V/C . NSg/V/J V/P NSg/I/J/C I/D  NSg/J NSg/V      . NSg/V/P D   NPrSg
> AND QUEEN   OF  HEARTS .
# V/C NPrSg/V V/P NPl    .
>
#
> Alice was rather    doubtful whether she ought    not   to lie     down      on  her   face  like        the
# NPr   V   NPrSg/V/J NSg/J    I/C     ISg NSg/I/VX NSg/C P  NPrSg/V NSg/V/J/P J/P I/J/D NSg/V NSg/V/J/C/P D
> three gardeners , but     she could  not   remember ever having heard of  such  a   rule at
# NSg   W?        . NSg/C/P ISg NSg/VX NSg/C NSg/V    J    V      V/J   V/P NSg/I D/P NSg  NSg/I/V/P
> processions ; “ and besides , what  would  be     the use of  a   procession , ” thought she ,
# NPl         . . V/C NPl     . NSg/I NSg/VX NSg/VX D   NSg V/P D/P NSg        . . NSg/V   ISg .
> “ if    people had all       to lie     down      upon their faces , so        that    they couldn’t see   it        ? ”
# . NSg/C NSg/V  V   NSg/I/J/C P  NPrSg/V NSg/V/J/P P    D     NPl   . NSg/I/J/C N/I/C/D IPl  V        NSg/V NPrSg/ISg . .
> So        she stood still   where she was , and waited .
# NSg/I/J/C ISg V     NSg/V/J NSg/C ISg V   . V/C W?     .
>
#
> When    the procession came    opposite to Alice , they all       stopped and looked at        her   ,
# NSg/I/C D   NSg        NSg/V/P NSg/J/P  P  NPr   . IPl  NSg/I/J/C V/J     V/C W?     NSg/I/V/P I/J/D .
> and the Queen said severely “ Who     is this ? ” She said it        to the Knave of  Hearts ,
# V/C D   NPrSg V/J  J/R      . NPrSg/I VL I/D  . . ISg V/J  NPrSg/ISg P  D   NSg   V/P NPl    .
> who     only bowed and smiled in          reply .
# NPrSg/I W?   V/J   V/C W?     NPrSg/V/J/P NSg/V .
>
#
> “ Idiot ! ” said the Queen , tossing her   head      impatiently ; and , turning to Alice ,
# . NSg/J . . V/J  D   NPrSg . V       I/J/D NPrSg/V/J J/R         . V/C . NSg/V   P  NPr   .
> she went  on  , “ What’s your name , child ? ”
# ISg NSg/V J/P . . N$     D    NSg  . NSg/V . .
>
#
> “ My name is Alice , so        please your Majesty , ” said Alice very politely ; but     she
# . D  NSg  VL NPr   . NSg/I/J/C V      D    NSg/I   . . V/J  NPr   J    J/R      . NSg/C/P ISg
> added , to herself , “ Why   , they’re only a   pack of  cards , after all       . I   needn’t be
# W?    . P  I       . . NSg/V . W?      W?   D/P NSg  V/P NPl   . J/P   NSg/I/J/C . ISg VX      NSg/VX
> afraid of  them ! ”
# J      V/P N/I  . .
>
#
> “ And who     are these ? ” said the Queen , pointing to the three gardeners who     were
# . V/C NPrSg/I V   I/D   . . V/J  D   NPrSg . V        P  D   NSg   W?        NPrSg/I NSg/V
> lying   round     the rose    - tree  ; for , you see   , as    they were  lying   on  their faces , and
# NSg/V/J NSg/V/J/P D   NPrSg/J . NSg/V . C/P . IPl NSg/V . NSg/R IPl  NSg/V NSg/V/J J/P D     NPl   . V/C
> the pattern on  their backs was the same as    the rest of  the pack , she could  not
# D   NSg/J   J/P D     NPl   V   D   I/J  NSg/R D   NSg  V/P D   NSg  . ISg NSg/VX NSg/C
> tell    whether they were  gardeners , or      soldiers , or      courtiers , or      three of  her   own
# NPrSg/V I/C     IPl  NSg/V W?        . NPrSg/C NPl      . NPrSg/C NPl       . NPrSg/C NSg   V/P I/J/D NSg/V/J
> children .
# NPl      .
>
#
> “ How   should I   know  ? ” said Alice , surprised at        her   own     courage . “ It’s no      business
# . NSg/C VX     ISg NSg/V . . V/J  NPr   . W?        NSg/I/V/P I/J/D NSg/V/J NSg/V   . . W?   NPrSg/P NSg/J
> of  mine    . ”
# V/P NSg/I/V . .
>
#
> The Queen turned crimson with fury , and , after glaring at        her   for a   moment like
# D   NPrSg W?     NSg/V/J P    NSg  . V/C . J/P   NSg/V/J NSg/I/V/P I/J/D C/P D/P NSg    NSg/V/J/C/P
> a   wild  beast   , screamed “ Off       with her   head      ! Off       — ”
# D/P NSg/J NSg/V/J . W?       . NSg/V/J/P P    I/J/D NPrSg/V/J . NSg/V/J/P . .
>
#
> “ Nonsense ! ” said Alice , very loudly and decidedly , and the Queen was silent .
# . NSg/V/J  . . V/J  NPr   . J    J/R    V/C J/R       . V/C D   NPrSg V   NSg/J  .
>
#
> The King  laid his   hand upon her   arm     , and timidly said “ Consider , my dear  : she is
# D   NPrSg V/J  ISg/D NSg  P    I/J/D NSg/V/J . V/C J/R     V/J  . V        . D  NSg/J . ISg VL
> only a   child ! ”
# W?   D/P NSg   . .
>
#
> The Queen turned angrily away from him , and said to the Knave “ Turn  them over      ! ”
# D   NPrSg W?     R       V/J  P    I   . V/C V/J  P  D   NSg   . NSg/V N/I  NSg/V/J/P . .
>
#
> The Knave did so        , very carefully , with one       foot  .
# D   NSg   V   NSg/I/J/C . J    J/R       . P    NSg/I/V/J NSg/V .
>
#
> “ Get   up        ! ” said the Queen , in          a   shrill , loud  voice , and the three gardeners
# . NSg/V NSg/V/J/P . . V/J  D   NPrSg . NPrSg/V/J/P D/P NSg/J  . NSg/J NSg/V . V/C D   NSg   W?
> instantly jumped up        , and began bowing to the King  , the Queen , the royal
# J/R       W?     NSg/V/J/P . V/C V     V      P  D   NPrSg . D   NPrSg . D   NPrSg/J
> children , and everybody else  .
# NPl      . V/C N/I       N/J/C .
>
#
> “ Leave off       that    ! ” screamed the Queen . “ You make  me        giddy   . ” And then    , turning to
# . NSg/V NSg/V/J/P N/I/C/D . . W?       D   NPrSg . . IPl NSg/V NPrSg/ISg NSg/V/J . . V/C NSg/J/C . NSg/V   P
> the rose    - tree  , she went  on  , “ What  have   you been  doing here    ? ”
# D   NPrSg/J . NSg/V . ISg NSg/V J/P . . NSg/I NSg/VX IPl NSg/V NSg/V NSg/J/R . .
>
#
> “ May      it        please your Majesty , ” said Two , in          a   very humble  tone    , going   down      on  one
# . NPrSg/VX NPrSg/ISg V      D    NSg/I   . . V/J  NSg . NPrSg/V/J/P D/P J    NSg/V/J NSg/I/V . NSg/V/J NSg/V/J/P J/P NSg/I/V/J
> knee  as    he      spoke , “ we  were  trying  — ”
# NSg/V NSg/R NPr/ISg NSg/V . . IPl NSg/V NSg/V/J . .
>
#
> “ I   see   ! ” said the Queen , who     had meanwhile been  examining the roses . “ Off       with
# . ISg NSg/V . . V/J  D   NPrSg . NPrSg/I V   NSg       NSg/V V         D   NPl   . . NSg/V/J/P P
> their heads ! ” and the procession moved on  , three of  the soldiers remaining
# D     NPl   . . V/C D   NSg        V/J   J/P . NSg   V/P D   NPl      V
> behind  to execute the unfortunate gardeners , who     ran   to Alice for protection .
# NSg/J/P P  V       D   NSg/J       W?        . NPrSg/I NSg/V P  NPr   C/P NSg        .
>
#
> “ You shan’t be     beheaded ! ” said Alice , and she put   them into a   large flower - pot
# . IPl V      NSg/VX W?       . . V/J  NPr   . V/C ISg NSg/V N/I  P    D/P NSg/J NSg/V  . NSg/V
> that    stood near      . The three soldiers wandered about for a   minute or      two , looking
# N/I/C/D V     NSg/V/J/P . D   NSg   NPl      W?       J/P   C/P D/P NSg/J  NPrSg/C NSg . V
> for them , and then    quietly marched off       after the others .
# C/P N/I  . V/C NSg/J/C J/R     W?      NSg/V/J/P J/P   D   NPl    .
>
#
> “ Are their heads off       ? ” shouted the Queen .
# . V   D     NPl   NSg/V/J/P . . W?      D   NPrSg .
>
#
> “ Their heads are gone  , if    it        please your Majesty ! ” the soldiers shouted in
# . D     NPl   V   V/J/P . NSg/C NPrSg/ISg V      D    NSg/I   . . D   NPl      W?      NPrSg/V/J/P
> reply .
# NSg/V .
>
#
> “ That’s right     ! ” shouted the Queen . “ Can      you play  croquet ? ”
# . N$     NPrSg/V/J . . W?      D   NPrSg . . NPrSg/VX IPl NSg/V NSg/V   . .
>
#
> The soldiers were  silent , and looked at        Alice , as    the question was evidently
# D   NPl      NSg/V NSg/J  . V/C W?     NSg/I/V/P NPr   . NSg/R D   NSg      V   J/R
> meant for her   .
# V     C/P I/J/D .
>
#
> “ Yes   ! ” shouted Alice .
# . NSg/V . . W?      NPr   .
>
#
> “ Come    on  , then    ! ” roared the Queen , and Alice joined the procession , wondering
# . NSg/V/P J/P . NSg/J/C . . W?     D   NPrSg . V/C NPr   W?     D   NSg        . NSg/V/J
> very much  what  would  happen next    .
# J    N/I/J NSg/I NSg/VX V      NSg/J/P .
>
#
> “ It’s — it’s a   very fine    day   ! ” said a   timid voice at        her   side    . She was walking by
# . W?   . W?   D/P J    NSg/V/J NPrSg . . V/J  D/P J     NSg/V NSg/I/V/P I/J/D NSg/V/J . ISg V   NSg/V/J NSg/J/P
> the White   Rabbit , who     was peeping anxiously into her   face  .
# D   NPrSg/J NSg/V  . NPrSg/I V   V       J/R       P    I/J/D NSg/V .
>
#
> “ Very , ” said Alice : “ — where’s the Duchess ? ”
# . J    . . V/J  NPr   . . . N$      D   NSg     . .
>
#
> “ Hush  ! Hush  ! ” said the Rabbit in          a   low   , hurried tone    . He      looked anxiously over
# . NSg/V . NSg/V . . V/J  D   NSg    NPrSg/V/J/P D/P NSg/J . V/J     NSg/I/V . NPr/ISg W?     J/R       NSg/V/J/P
> his   shoulder as    he      spoke , and then    raised himself upon tiptoe  , put   his   mouth
# ISg/D NSg      NSg/R NPr/ISg NSg/V . V/C NSg/J/C W?     I       P    NSg/V/J . NSg/V ISg/D NSg
> close   to her   ear   , and whispered “ She’s under   sentence of  execution . ”
# NSg/V/J P  I/J/D NSg/V . V/C W?        . W?    NSg/J/P NSg/V    V/P NSg       . .
>
#
> “ What  for ? ” said Alice .
# . NSg/I C/P . . V/J  NPr   .
>
#
> “ Did you say   ‘          What  a   pity ! ’ ? ” the Rabbit asked .
# . V   IPl NSg/V Unlintable NSg/I D/P NSg  . . . . D   NSg    V/J   .
>
#
> “ No      , I   didn’t , ” said Alice : “ I   don’t think it’s at        all       a   pity . I   said ‘          What
# . NPrSg/P . ISg V      . . V/J  NPr   . . ISg NSg/V NSg/V W?   NSg/I/V/P NSg/I/J/C D/P NSg  . ISg V/J  Unlintable NSg/I
> for ? ’ ”
# C/P . . .
>
#
> “ She boxed the Queen’s ears — ” the Rabbit began . Alice gave a   little    scream of
# . ISg W?    D   N$      NPl  . . D   NSg    V     . NPr   V    D/P NPrSg/I/J NSg/V  V/P
> laughter . “ Oh      , hush  ! ” the Rabbit whispered in          a   frightened tone    . “ The Queen will
# NSg      . . NPrSg/V . NSg/V . . D   NSg    W?        NPrSg/V/J/P D/P W?         NSg/I/V . . D   NPrSg NPrSg/VX
> hear you ! You see   , she came    rather    late  , and the Queen said — ”
# V    IPl . IPl NSg/V . ISg NSg/V/P NPrSg/V/J NSg/J . V/C D   NPrSg V/J  . .
>
#
> “ Get   to your places ! ” shouted the Queen in          a   voice of  thunder , and people began
# . NSg/V P  D    NPl    . . W?      D   NPrSg NPrSg/V/J/P D/P NSg   V/P NSg/V   . V/C NSg/V  V
> running   about in          all       directions , tumbling up        against each other   ; however , they
# NSg/V/J/P J/P   NPrSg/V/J/P NSg/I/J/C NSg        . NSg/V    NSg/V/J/P C/P     D    NSg/V/J . C       . IPl
> got settled down      in          a   minute or      two , and the game  began . Alice thought she had
# V   W?      NSg/V/J/P NPrSg/V/J/P D/P NSg/J  NPrSg/C NSg . V/C D   NSg/J V     . NPr   NSg/V   ISg V
> never seen  such  a   curious croquet - ground  in          her   life  ; it        was all       ridges and
# V     NSg/V NSg/I D/P J       NSg/V   . NSg/V/J NPrSg/V/J/P I/J/D NSg/V . NPrSg/ISg V   NSg/I/J/C NPl    V/C
> furrows ; the balls were  live hedgehogs , the mallets live flamingoes , and the
# NPl     . D   NSg   NSg/V V/J  NPl       . D   NPl     V/J  ?          . V/C D
> soldiers had to double  themselves up        and to stand on  their hands and feet , to
# NPl      V   P  NSg/V/J I          NSg/V/J/P V/C P  NSg/V J/P D     NPl   V/C NSg  . P
> make  the arches .
# NSg/V D   NPl    .
>
#
> The chief difficulty Alice found at        first   was in          managing her   flamingo : she
# D   NSg/J NSg        NPr   NSg/V NSg/I/V/P NSg/V/J V   NPrSg/V/J/P V        I/J/D NSg/J    . ISg
> succeeded in          getting its   body tucked away , comfortably enough , under   her   arm     ,
# W?        NPrSg/V/J/P NSg/V   ISg/D NSg  W?     V/J  . R           NSg/I  . NSg/J/P I/J/D NSg/V/J .
> with its   legs hanging down      , but     generally , just as    she had got its   neck nicely
# P    ISg/D NPl  NSg/V/J NSg/V/J/P . NSg/C/P J/R       . V/J  NSg/R ISg V   V   ISg/D NSg  J/R
> straightened out         , and was going   to give  the hedgehog a   blow  with its   head    , it
# W?           NSg/V/J/R/P . V/C V   NSg/V/J P  NSg/V D   NSg      D/P NSg/J P    ISg/D NPrSg/J . NPrSg/ISg
> would  twist itself round     and look  up        in          her   face  , with such  a   puzzled expression
# NSg/VX NSg/V I      NSg/V/J/P V/C NSg/V NSg/V/J/P NPrSg/V/J/P I/J/D NSg/V . P    NSg/I D/P W?      NSg
> that    she could  not   help  bursting out         laughing : and when    she had got its   head
# N/I/C/D ISg NSg/VX NSg/C NSg/V V        NSg/V/J/R/P NSg/V    . V/C NSg/I/C ISg V   V   ISg/D NPrSg/J
> down      , and was going   to begin again , it        was very provoking to find  that    the
# NSg/V/J/P . V/C V   NSg/V/J P  NSg/V P     . NPrSg/ISg V   J    NSg/V/J   P  NSg/V N/I/C/D D
> hedgehog had unrolled itself , and was in          the act   of  crawling away : besides all
# NSg      V   W?       I      . V/C V   NPrSg/V/J/P D   NPrSg V/P V        V/J  . NPl     NSg/I/J/C
> this , there was generally a   ridge or      furrow in          the way   wherever she wanted to
# I/D  . W?    V   J/R       D/P NSg   NPrSg/C NSg/V  NPrSg/V/J/P D   NSg/J C        ISg V/J    P
> send  the hedgehog to , and , as    the doubled - up        soldiers were  always getting up        and
# NSg/V D   NSg      P  . V/C . NSg/R D   W?      . NSg/V/J/P NPl      NSg/V W?     NSg/V   NSg/V/J/P V/C
> walking off       to other   parts of  the ground , Alice soon came    to the conclusion that
# NSg/V/J NSg/V/J/P P  NSg/V/J NPl   V/P D   NSg/J  . NPr   J/R  NSg/V/P P  D   NSg        N/I/C/D
> it        was a   very difficult game    indeed .
# NPrSg/ISg V   D/P J    V/J       NSg/V/J W?     .
>
#
> The players all       played at        once  without waiting for turns , quarrelling all       the
# D   NPl     NSg/I/J/C W?     NSg/I/V/P NSg/C C/P     NSg/V   C/P NPl   . NSg/V/Br    NSg/I/J/C D
> while   , and fighting for the hedgehogs ; and in          a   very short       time  the Queen was in
# NSg/C/P . V/C NSg/V/J  C/P D   NPl       . V/C NPrSg/V/J/P D/P J    NPrSg/V/J/P NSg/V D   NPrSg V   NPrSg/V/J/P
> a   furious passion , and went  stamping about , and shouting “ Off       with his   head    ! ” or
# D/P J       NPrSg/V . V/C NSg/V V        J/P   . V/C V        . NSg/V/J/P P    ISg/D NPrSg/J . . NPrSg/C
> “ Off       with her   head      ! ” about once  in          a   minute .
# . NSg/V/J/P P    I/J/D NPrSg/V/J . . J/P   NSg/C NPrSg/V/J/P D/P NSg/J  .
>
#
> Alice began to feel      very uneasy  : to be     sure , she had not   as    yet     had any   dispute
# NPr   V     P  NSg/I/V/J J    NSg/V/J . P  NSg/VX J    . ISg V   NSg/C NSg/R NSg/V/C V   I/R/D NSg/V
> with the Queen , but     she knew that    it        might    happen any   minute  , “ and then    , ”
# P    D   NPrSg . NSg/C/P ISg V    N/I/C/D NPrSg/ISg NSg/VX/J V      I/R/D NSg/V/J . . V/C NSg/J/C . .
> thought she , “ what  would  become of  me        ? They’re dreadfully fond    of  beheading
# NSg/V   ISg . . NSg/I NSg/VX V      V/P NPrSg/ISg . W?      J/R        NSg/V/J V/P NSg
> people here    ; the great wonder is , that    there’s any   one       left      alive ! ”
# NSg/V  NSg/J/R . D   NSg/J NSg/V  VL . N/I/C/D W?      I/R/D NSg/I/V/J NPrSg/V/J W?    . .
>
#
> She was looking about for some  way   of  escape , and wondering whether she could
# ISg V   V       J/P   C/P I/J/R NSg/J V/P NSg/V  . V/C NSg/V/J   I/C     ISg NSg/VX
> get   away without being   seen  , when    she noticed a   curious appearance in          the air :
# NSg/V V/J  C/P     NSg/V/C NSg/V . NSg/I/C ISg V       D/P J       NSg        NPrSg/V/J/P D   NSg .
> it        puzzled her   very much  at        first   , but     , after watching it        a   minute or      two , she
# NPrSg/ISg W?      I/J/D J    N/I/J NSg/I/V/P NSg/V/J . NSg/C/P . J/P   V        NPrSg/ISg D/P NSg/J  NPrSg/C NSg . ISg
> made  it        out         to be     a   grin , and she said to herself “ It’s the Cheshire Cat     : now         I
# NSg/V NPrSg/ISg NSg/V/J/R/P P  NSg/VX D/P NSg  . V/C ISg V/J  P  I       . W?   D   NPr      NSg/V/J . NPrSg/V/J/C ISg
> shall have   somebody to talk  to . ”
# VX    NSg/VX NSg/I    P  NSg/V P  . .
>
#
> “ How   are you getting on  ? ” said the Cat   , as    soon as    there was mouth enough for it
# . NSg/C V   IPl NSg/V   J/P . . V/J  D   NSg/J . NSg/R J/R  NSg/R W?    V   NSg/V NSg/I  C/P NPrSg/ISg
> to speak with .
# P  NSg/V P    .
>
#
> Alice waited till      the eyes appeared , and then    nodded . “ It’s no      use speaking to
# NPr   W?     NSg/V/C/P D   NPl  W?       . V/C NSg/J/C V      . . W?   NPrSg/P NSg V        P
> it        , ” she thought , “ till      its   ears have   come    , or      at        least one       of  them . ” In          another
# NPrSg/ISg . . ISg NSg/V   . . NSg/V/C/P ISg/D NPl  NSg/VX NSg/V/P . NPrSg/C NSg/I/V/P NSg/J NSg/I/V/J V/P N/I  . . NPrSg/V/J/P I/D
> minute  the whole head      appeared , and then    Alice put   down      her   flamingo , and began
# NSg/V/J D   NSg/J NPrSg/V/J W?       . V/C NSg/J/C NPr   NSg/V NSg/V/J/P I/J/D NSg/J    . V/C V
> an  account of  the game  , feeling very glad    she had someone to listen to her   . The
# D/P NSg     V/P D   NSg/J . NSg/V/J J    NSg/V/J ISg V   NSg/I   P  NSg/V  P  I/J/D . D
> Cat   seemed to think that    there was enough of  it        now         in          sight , and no      more      of  it
# NSg/J W?     P  NSg/V N/I/C/D W?    V   NSg/I  V/P NPrSg/ISg NPrSg/V/J/C NPrSg/V/J/P NSg/V . V/C NPrSg/P NPrSg/I/J V/P NPrSg/ISg
> appeared .
# W?       .
>
#
> “ I   don’t think they play  at        all       fairly , ” Alice began , in          rather    a   complaining
# . ISg NSg/V NSg/V IPl  NSg/V NSg/I/V/P NSg/I/J/C J/R    . . NPr   V     . NPrSg/V/J/P NPrSg/V/J D/P N/J
> tone    , “ and they all       quarrel so        dreadfully one       can’t hear oneself speak — and they
# NSg/I/V . . V/C IPl  NSg/I/J/C NSg/V   NSg/I/J/C J/R        NSg/I/V/J VX    V    I       NSg/V . V/C IPl
> don’t seem to have   any   rules in          particular ; at        least , if    there are , nobody
# NSg/V V    P  NSg/VX I/R/D NPl   NPrSg/V/J/P NSg/J      . NSg/I/V/P NSg/J . NSg/C W?    V   . NSg/I
> attends to them — and you’ve no      idea how   confusing it        is all       the things being
# NPl     P  N/I  . V/C W?     NPrSg/P NSg  NSg/C V/J       NPrSg/ISg VL NSg/I/J/C D   NPl    NSg/V/C
> alive ; for instance , there’s the arch  I’ve got to go      through next    walking about
# W?    . C/P NSg/V    . W?      D   NSg/J W?   V   P  NSg/V/J NSg/J/P NSg/J/P NSg/V/J J/P
> at        the other end   of  the ground — and I   should have   croqueted the Queen’s hedgehog
# NSg/I/V/P D   NSg/J NSg/V V/P D   NSg/J  . V/C ISg VX     NSg/VX ?         D   N$      NSg/V
> just now         , only it        ran   away when    it        saw   mine    coming  ! ”
# V/J  NPrSg/V/J/C . W?   NPrSg/ISg NSg/V V/J  NSg/I/C NPrSg/ISg NSg/V NSg/I/V NSg/V/J . .
>
#
> “ How   do     you like        the Queen ? ” said the Cat   in          a   low   voice .
# . NSg/C NSg/VX IPl NSg/V/J/C/P D   NPrSg . . V/J  D   NSg/J NPrSg/V/J/P D/P NSg/J NSg/V .
>
#
> “ Not   at        all       , ” said Alice : “ she’s so        extremely — ” Just then    she noticed that    the
# . NSg/C NSg/I/V/P NSg/I/J/C . . V/J  NPr   . . W?    NSg/I/J/C J/R       . . V/J  NSg/J/C ISg V       N/I/C/D D
> Queen was close   behind  her   , listening : so        she went  on  , “ — likely to win   , that
# NPrSg V   NSg/V/J NSg/J/P I/J/D . V         . NSg/I/J/C ISg NSg/V J/P . . . NSg/J  P  NSg/V . N/I/C/D
> it’s hardly worth   while     finishing the game  . ”
# W?   J/R    NSg/V/J NSg/V/C/P V         D   NSg/J . .
>
#
> The Queen smiled and passed on  .
# D   NPrSg W?     V/C W?     J/P .
>
#
> “ Who     are you talking to ? ” said the King  , going   up        to Alice , and looking at        the
# . NPrSg/I V   IPl V       P  . . V/J  D   NPrSg . NSg/V/J NSg/V/J/P P  NPr   . V/C V       NSg/I/V/P D
> Cat’s head      with great curiosity .
# N$    NPrSg/V/J P    NSg/J NSg       .
>
#
> “ It’s a   friend of  mine    — a   Cheshire Cat     , ” said Alice : “ allow me        to introduce it        . ”
# . W?   D/P NPrSg  V/P NSg/I/V . D/P NPr      NSg/V/J . . V/J  NPr   . . V     NPrSg/ISg P  V         NPrSg/ISg . .
>
#
> “ I   don’t like        the look of  it        at        all       , ” said the King  : “ however , it        may      kiss  my
# . ISg NSg/V NSg/V/J/C/P D   NSg  V/P NPrSg/ISg NSg/I/V/P NSg/I/J/C . . V/J  D   NPrSg . . C       . NPrSg/ISg NPrSg/VX NSg/V D
> hand if    it        likes . ”
# NSg  NSg/C NPrSg/ISg NPl   . .
>
#
> “ I’d rather    not   , ” the Cat   remarked .
# . W?  NPrSg/V/J NSg/C . . D   NSg/J V/J      .
>
#
> “ Don’t be     impertinent , ” said the King  , “ and don’t look  at        me        like        that    ! ” He      got
# . NSg/V NSg/VX NSg/J       . . V/J  D   NPrSg . . V/C NSg/V NSg/V NSg/I/V/P NPrSg/ISg NSg/V/J/C/P N/I/C/D . . NPr/ISg V
> behind  Alice as    he      spoke .
# NSg/J/P NPr   NSg/R NPr/ISg NSg/V .
>
#
> “ A   cat   may      look  at        a   king  , ” said Alice . “ I’ve read  that    in          some  book  , but     I
# . D/P NSg/J NPrSg/VX NSg/V NSg/I/V/P D/P NPrSg . . V/J  NPr   . . W?   NSg/V N/I/C/D NPrSg/V/J/P I/J/R NSg/V . NSg/C/P ISg
> don’t remember where . ”
# NSg/V NSg/V    NSg/C . .
>
#
> “ Well    , it        must  be     removed , ” said the King  very decidedly , and he      called the
# . NSg/V/J . NPrSg/ISg NSg/V NSg/VX W?      . . V/J  D   NPrSg J    J/R       . V/C NPr/ISg V/J    D
> Queen , who     was passing at        the moment , “ My dear  ! I   wish  you would  have   this cat
# NPrSg . NPrSg/I V   NSg/V/J NSg/I/V/P D   NSg    . . D  NSg/J . ISg NSg/V IPl NSg/VX NSg/VX I/D  NSg/V/J
> removed ! ”
# W?      . .
>
#
> The Queen had only one       way   of  settling all       difficulties , great or      small     . “ Off
# D   NPrSg V   W?   NSg/I/V/J NSg/J V/P V        NSg/I/J/C NPl          . NSg/J NPrSg/C NPrSg/V/J . . NSg/V/J/P
> with his   head    ! ” she said , without even    looking round     .
# P    ISg/D NPrSg/J . . ISg V/J  . C/P     NSg/V/J V       NSg/V/J/P .
>
#
> “ I’ll fetch the executioner myself , ” said the King  eagerly , and he      hurried off       .
# . W?   NSg/V D   NSg/J       I      . . V/J  D   NPrSg J/R     . V/C NPr/ISg V/J     NSg/V/J/P .
>
#
> Alice thought she might    as    well    go      back    , and see   how   the game  was going   on  , as
# NPr   NSg/V   ISg NSg/VX/J NSg/R NSg/V/J NSg/V/J NSg/V/J . V/C NSg/V NSg/C D   NSg/J V   NSg/V/J J/P . NSg/R
> she heard the Queen’s voice in          the distance , screaming with passion . She had
# ISg V/J   D   N$      NSg/V NPrSg/V/J/P D   NSg      . NSg/V/J   P    NPrSg/V . ISg V
> already heard her   sentence three of  the players to be     executed for having missed
# W?      V/J   I/J/D NSg/V    NSg   V/P D   NPl     P  NSg/VX W?       C/P V      V
> their turns , and she did not   like        the look of  things at        all       , as    the game  was in
# D     NPl   . V/C ISg V   NSg/C NSg/V/J/C/P D   NSg  V/P NPl    NSg/I/V/P NSg/I/J/C . NSg/R D   NSg/J V   NPrSg/V/J/P
> such  confusion that    she never knew whether it        was her   turn  or      not   . So        she went
# NSg/I NSg/V     N/I/C/D ISg V     V    I/C     NPrSg/ISg V   I/J/D NSg/V NPrSg/C NSg/C . NSg/I/J/C ISg NSg/V
> in          search of  her   hedgehog .
# NPrSg/V/J/P NSg/V  V/P I/J/D NSg/V    .
>
#
> The hedgehog was engaged in          a   fight with another hedgehog , which seemed to Alice
# D   NSg      V   W?      NPrSg/V/J/P D/P NSg   P    I/D     NSg/V    . I/C   W?     P  NPr
> an  excellent opportunity for croqueting one       of  them with the other : the only
# D/P J         NSg         C/P ?          NSg/I/V/J V/P N/I  P    D   NSg/J . D   W?
> difficulty was , that    her   flamingo was gone  across to the other side    of  the
# NSg        V   . N/I/C/D I/J/D NSg/J    V   V/J/P NSg/P  P  D   NSg/J NSg/V/J V/P D
> garden , where Alice could  see   it        trying  in          a   helpless sort  of  way   to fly     up        into
# NSg/J  . NSg/C NPr   NSg/VX NSg/V NPrSg/ISg NSg/V/J NPrSg/V/J/P D/P J        NSg/V V/P NSg/J P  NSg/V/J NSg/V/J/P P
> a   tree .
# D/P NSg  .
>
#
> By      the time she had caught the flamingo and brought it        back    , the fight was over      ,
# NSg/J/P D   NSg  ISg V   V/J    D   NSg/J    V/C V       NPrSg/ISg NSg/V/J . D   NSg   V   NSg/V/J/P .
> and both the hedgehogs were  out         of  sight : “ but     it        doesn’t matter  much  , ” thought
# V/C I/C  D   NPl       NSg/V NSg/V/J/R/P V/P NSg/V . . NSg/C/P NPrSg/ISg V       NSg/V/J N/I/J . . NSg/V
> Alice , “ as    all       the arches are gone  from this side    of  the ground . ” So        she tucked
# NPr   . . NSg/R NSg/I/J/C D   NPl    V   V/J/P P    I/D  NSg/V/J V/P D   NSg/J  . . NSg/I/J/C ISg W?
> it        away under   her   arm     , that    it        might    not   escape again , and went  back    for a
# NPrSg/ISg V/J  NSg/J/P I/J/D NSg/V/J . N/I/C/D NPrSg/ISg NSg/VX/J NSg/C NSg/V  P     . V/C NSg/V NSg/V/J C/P D/P
> little    more        conversation with her   friend  .
# NPrSg/I/J NPrSg/I/V/J NSg/V        P    I/J/D NPrSg/V .
>
#
> When    she got back    to the Cheshire Cat     , she was surprised to find  quite a   large
# NSg/I/C ISg V   NSg/V/J P  D   NPr      NSg/V/J . ISg V   W?        P  NSg/V NSg   D/P NSg/J
> crowd collected round     it        : there was a   dispute going   on  between the executioner ,
# NSg/V V/J       NSg/V/J/P NPrSg/ISg . W?    V   D/P NSg     NSg/V/J J/P NSg/P   D   NSg/J       .
> the King  , and the Queen , who     were  all       talking at        once  , while     all       the rest were
# D   NPrSg . V/C D   NPrSg . NPrSg/I NSg/V NSg/I/J/C V       NSg/I/V/P NSg/C . NSg/V/C/P NSg/I/J/C D   NSg  NSg/V
> quite silent , and looked very uncomfortable .
# NSg   NSg/J  . V/C W?     J    J             .
>
#
> The moment Alice appeared , she was appealed to by      all       three to settle the
# D   NSg    NPr   W?       . ISg V   W?       P  NSg/J/P NSg/I/J/C NSg   P  NSg/V  D
> question , and they repeated their arguments to her   , though , as    they all       spoke at
# NSg      . V/C IPl  V/J      D     NPl       P  I/J/D . V/C    . NSg/R IPl  NSg/I/J/C NSg/V NSg/I/V/P
> once  , she found it        very hard    indeed to make  out         exactly what  they said .
# NSg/C . ISg NSg/V NPrSg/ISg J    NSg/V/J W?     P  NSg/V NSg/V/J/R/P J/R     NSg/I IPl  V/J  .
>
#
> The executioner’s argument was , that    you couldn’t cut     off       a   head    unless there
# D   N$            NSg/V    V   . N/I/C/D IPl V        NSg/V/J NSg/V/J/P D/P NPrSg/J C      W?
> was a   body to cut     it        off       from : that    he      had never had to do     such  a   thing before ,
# V   D/P NSg  P  NSg/V/J NPrSg/ISg NSg/V/J/P P    . N/I/C/D NPr/ISg V   V     V   P  NSg/VX NSg/I D/P NSg   C/P    .
> and he      wasn’t going   to begin at        his   time of  life  .
# V/C NPr/ISg V      NSg/V/J P  NSg/V NSg/I/V/P ISg/D NSg  V/P NSg/V .
>
#
> The King’s argument was , that    anything that    had a   head    could  be     beheaded , and
# D   N$     NSg/V    V   . N/I/C/D NSg/I/V  N/I/C/D V   D/P NPrSg/J NSg/VX NSg/VX W?       . V/C
> that    you weren’t to talk  nonsense .
# N/I/C/D IPl V       P  NSg/V NSg/V/J  .
>
#
> The Queen’s argument was , that    if    something wasn’t done    about it        in          less    than no
# D   N$      NSg/V    V   . N/I/C/D NSg/C NSg/I/V/J V      NSg/V/J J/P   NPrSg/ISg NPrSg/V/J/P V/J/C/P C/P  NPrSg/P
> time she’d have   everybody executed , all       round     . ( It        was this last    remark that    had
# NSg  W?    NSg/VX N/I       W?       . NSg/I/J/C NSg/V/J/P . . NPrSg/ISg V   I/D  NSg/V/J NSg/V  N/I/C/D V
> made  the whole party   look  so        grave   and anxious . )
# NSg/V D   NSg/J NSg/V/J NSg/V NSg/I/J/C NSg/V/J V/C J       . .
>
#
> Alice could  think of  nothing else  to say   but     “ It        belongs to the Duchess : you’d
# NPr   NSg/VX NSg/V V/P NSg/I/J N/J/C P  NSg/V NSg/C/P . NPrSg/ISg NPl     P  D   NSg     . W?
> better   ask   her   about it        . ”
# NSg/VX/J NSg/V I/J/D J/P   NPrSg/ISg . .
>
#
> “ She’s in          prison , ” the Queen said to the executioner : “ fetch her   here    . ” And the
# . W?    NPrSg/V/J/P NSg/V  . . D   NPrSg V/J  P  D   NSg/J       . . NSg/V I/J/D NSg/J/R . . V/C D
> executioner went  off       like        an  arrow .
# NSg/J       NSg/V NSg/V/J/P NSg/V/J/C/P D/P NSg   .
>
#
> The Cat’s head      began fading away the moment he      was gone  , and , by      the time he      had
# D   N$    NPrSg/V/J V     NSg/V  V/J  D   NSg    NPr/ISg V   V/J/P . V/C . NSg/J/P D   NSg  NPr/ISg V
> come    back    with the Duchess , it        had entirely disappeared ; so        the King  and the
# NSg/V/P NSg/V/J P    D   NSg     . NPrSg/ISg V   J/R      W?          . NSg/I/J/C D   NPrSg V/C D
> executioner ran   wildly up        and down      looking for it        , while     the rest of  the party
# NSg/J       NSg/V J/R    NSg/V/J/P V/C NSg/V/J/P V       C/P NPrSg/ISg . NSg/V/C/P D   NSg  V/P D   NSg/J
> went  back    to the game  .
# NSg/V NSg/V/J P  D   NSg/J .
>
#
> CHAPTER IX : The Mock  Turtle’s Story
# NSg/V   W? . D   NSg/J N$       NSg/V
>
#
> “ You can’t think how   glad    I   am        to see   you again , you dear    old   thing ! ” said the
# . IPl VX    NSg/V NSg/C NSg/V/J ISg NPrSg/V/J P  NSg/V IPl P     . IPl NSg/V/J NSg/J NSg/V . . V/J  D
> Duchess , as    she tucked her   arm     affectionately into Alice’s , and they walked off
# NSg     . NSg/R ISg W?     I/J/D NSg/V/J J/R            P    N$      . V/C IPl  W?     NSg/V/J/P
> together .
# J        .
>
#
> Alice was very glad    to find  her   in          such  a   pleasant temper  , and thought to
# NPr   V   J    NSg/V/J P  NSg/V I/J/D NPrSg/V/J/P NSg/I D/P NSg/J    NSg/V/J . V/C NSg/V   P
> herself that    perhaps it        was only the pepper that    had made  her   so        savage    when
# I       N/I/C/D NSg     NPrSg/ISg V   W?   D   NSg    N/I/C/D V   NSg/V I/J/D NSg/I/J/C NPrSg/V/J NSg/I/C
> they met in          the kitchen .
# IPl  V   NPrSg/V/J/P D   NSg     .
>
#
> “ When    I’m a   Duchess , ” she said to herself , ( not   in          a   very hopeful tone    though ) ,
# . NSg/I/C W?  D/P NSg     . . ISg V/J  P  I       . . NSg/C NPrSg/V/J/P D/P J    NSg/J   NSg/I/V V/C    . .
> “ I   won’t have   any   pepper in          my kitchen at        all       . Soup  does  very well    without — Maybe
# . ISg V     NSg/VX I/R/D NSg/V  NPrSg/V/J/P D  NSg     NSg/I/V/P NSg/I/J/C . NSg/V NSg/V J    NSg/V/J C/P     . NSg/J/R
> it’s always pepper that    makes people hot     - tempered , ” she went  on  , very much
# W?   W?     NSg/V  N/I/C/D NPl   NSg/V  NSg/V/J . W?       . . ISg NSg/V J/P . J    N/I/J
> pleased at        having found out         a   new   kind  of  rule  , “ and vinegar that    makes them
# W?      NSg/I/V/P V      NSg/V NSg/V/J/R/P D/P NSg/J NSg/J V/P NSg/V . . V/C NSg/V   N/I/C/D NPl   N/I
> sour    — and camomile that    makes them bitter  — and — and barley - sugar and such  things
# NSg/V/J . V/C ?        N/I/C/D NPl   N/I  NSg/V/J . V/C . V/C NSg    . NSg/V V/C NSg/I NPl
> that    make  children sweet     - tempered . I   only wish  people knew that    : then    they
# N/I/C/D NSg/V NPl      NPrSg/V/J . W?       . ISg W?   NSg/V NSg/V  V    N/I/C/D . NSg/J/C IPl
> wouldn’t be     so        stingy about it        , you know  — ”
# VX       NSg/VX NSg/I/J/C J      J/P   NPrSg/ISg . IPl NSg/V . .
>
#
> She had quite forgotten the Duchess by      this time  , and was a   little    startled when
# ISg V   NSg   NSg/V/J   D   NSg     NSg/J/P I/D  NSg/V . V/C V   D/P NPrSg/I/J W?       NSg/I/C
> she heard her   voice close   to her   ear   . “ You’re thinking about something , my dear  ,
# ISg V/J   I/J/D NSg/V NSg/V/J P  I/J/D NSg/V . . W?     V        J/P   NSg/I/V/J . D  NSg/J .
> and that    makes you forget to talk  . I   can’t tell    you just now         what  the moral of
# V/C N/I/C/D NPl   IPl V      P  NSg/V . ISg VX    NPrSg/V IPl V/J  NPrSg/V/J/C NSg/I D   NSg/J V/P
> that    is , but     I   shall remember it        in          a   bit . ”
# N/I/C/D VL . NSg/C/P ISg VX    NSg/V    NPrSg/ISg NPrSg/V/J/P D/P NSg . .
>
#
> “ Perhaps it        hasn’t one       , ” Alice ventured to remark .
# . NSg     NPrSg/ISg V      NSg/I/V/J . . NPr   W?       P  NSg/V  .
>
#
> “ Tut     , tut     , child ! ” said the Duchess . “ Everything’s got a   moral , if    only you can
# . NPrSg/V . NPrSg/V . NSg/V . . V/J  D   NSg     . . N$           V   D/P NSg/J . NSg/C W?   IPl NPrSg/VX
> find  it        . ” And she squeezed herself up        closer to Alice’s side    as    she spoke .
# NSg/V NPrSg/ISg . . V/C ISg W?       I       NSg/V/J/P NSg/J  P  N$      NSg/V/J NSg/R ISg NSg/V .
>
#
> Alice did not   much  like        keeping so        close   to her   : first   , because the Duchess was
# NPr   V   NSg/C N/I/J NSg/V/J/C/P NSg/V   NSg/I/J/C NSg/V/J P  I/J/D . NSg/V/J . C/P     D   NSg     V
> very ugly    ; and secondly , because she was exactly the right   height to rest  her
# J    NSg/V/J . V/C J/R      . C/P     ISg V   J/R     D   NPrSg/J NSg    P  NSg/V I/J/D
> chin    upon Alice’s shoulder , and it        was an  uncomfortably sharp     chin    . However , she
# NPrSg/V P    N$      NSg/V    . V/C NPrSg/ISg V   D/P R             NPrSg/V/J NPrSg/V . C       . ISg
> did not   like        to be     rude , so        she bore  it        as    well    as    she could  .
# V   NSg/C NSg/V/J/C/P P  NSg/VX J    . NSg/I/J/C ISg NSg/V NPrSg/ISg NSg/R NSg/V/J NSg/R ISg NSg/VX .
>
#
> “ The game’s going   on  rather    better   now         , ” she said , by      way   of  keeping up        the
# . D   N$     NSg/V/J J/P NPrSg/V/J NSg/VX/J NPrSg/V/J/C . . ISg V/J  . NSg/J/P NSg/J V/P NSg/V   NSg/V/J/P D
> conversation a   little    .
# NSg          D/P NPrSg/I/J .
>
#
> “ ’ Tis so        , ” said the Duchess : “ and the moral of  that    is — ‘          Oh      , ’ tis love    , ’ tis
# . . ?   NSg/I/J/C . . V/J  D   NSg     . . V/C D   NSg/J V/P N/I/C/D VL . Unlintable NPrSg/V . . ?   NPrSg/V . . ?
> love    , that    makes the world go      round     ! ’ ”
# NPrSg/V . N/I/C/D NPl   D   NSg   NSg/V/J NSg/V/J/P . . .
>
#
> “ Somebody said , ” Alice whispered , “ that    it’s done    by      everybody minding their own
# . NSg/I    V/J  . . NPr   W?        . . N/I/C/D W?   NSg/V/J NSg/J/P N/I       V       D     NSg/J
> business ! ”
# NSg/J    . .
>
#
> “ Ah      , well    ! It        means much  the same thing , ” said the Duchess , digging her   sharp
# . NSg/I/V . NSg/V/J . NPrSg/ISg NPl   N/I/J D   I/J  NSg/V . . V/J  D   NSg     . NSg/V   I/J/D NPrSg/V/J
> little    chin    into Alice’s shoulder as    she added , “ and the moral of  that    is — ‘          Take
# NPrSg/I/J NPrSg/V P    N$      NSg/V    NSg/R ISg W?    . . V/C D   NSg/J V/P N/I/C/D VL . Unlintable NSg/V
> care  of  the sense , and the sounds will     take  care  of  themselves . ’ ”
# NSg/V V/P D   NSg   . V/C D   NPl    NPrSg/VX NSg/V NSg/V V/P I          . . .
>
#
> “ How   fond    she is of  finding morals in          things ! ” Alice thought to herself .
# . NSg/C NSg/V/J ISg VL V/P NSg/V   NPl    NPrSg/V/J/P NPl    . . NPr   NSg/V   P  I       .
>
#
> “ I   dare     say   you’re wondering why   I   don’t put   my arm   round     your waist , ” the
# . ISg NPrSg/VX NSg/V W?     NSg/V/J   NSg/V ISg NSg/V NSg/V D  NSg/J NSg/V/J/P D    NSg   . . D
> Duchess said after a   pause : “ the reason is , that    I’m doubtful about the temper
# NSg     V/J  J/P   D/P NSg   . . D   NSg    VL . N/I/C/D W?  NSg/J    J/P   D   NSg/J
> of  your flamingo . Shall I   try     the experiment ? ”
# V/P D    NSg/J    . VX    ISg NSg/V/J D   NSg        . .
>
#
> “ He      might    bite  , ” Alice cautiously replied , not   feeling at        all       anxious to have
# . NPr/ISg NSg/VX/J NSg/V . . NPr   J/R        W?      . NSg/C NSg/V/J NSg/I/V/P NSg/I/J/C J       P  NSg/VX
> the experiment tried .
# D   NSg        V/J   .
>
#
> “ Very true    , ” said the Duchess : “ flamingoes and mustard both bite  . And the moral
# . J    NSg/V/J . . V/J  D   NSg     . . ?          V/C NSg/J   I/C  NSg/V . V/C D   NSg/J
> of  that    is — ‘          Birds of  a   feather flock together . ’ ”
# V/P N/I/C/D VL . Unlintable NPl   V/P D/P NSg     NSg/V J        . . .
>
#
> “ Only mustard isn’t a   bird    , ” Alice remarked .
# . W?   NSg/J   NSg/V D/P NPrSg/J . . NPr   V/J      .
>
#
> “ Right     , as    usual , ” said the Duchess : “ what  a   clear way   you have   of  putting
# . NPrSg/V/J . NSg/R NSg/J . . V/J  D   NSg     . . NSg/I D/P NSg/J NSg/J IPl NSg/VX V/P NSg/V
> things ! ”
# NPl    . .
>
#
> “ It’s a   mineral , I   think , ” said Alice .
# . W?   D/P NSg/J   . ISg NSg/V . . V/J  NPr   .
>
#
> “ Of  course it        is , ” said the Duchess , who     seemed ready   to agree to everything
# . V/P NSg/V  NPrSg/ISg VL . . V/J  D   NSg     . NPrSg/I W?     NSg/V/J P  V     P  N/I/V
> that    Alice said ; “ there’s a   large mustard - mine    near      here    . And the moral of  that
# N/I/C/D NPr   V/J  . . W?      D/P NSg/J NSg/J   . NSg/I/V NSg/V/J/P NSg/J/R . V/C D   NSg/J V/P N/I/C/D
> is — ‘          The more      there is of  mine    , the less  there is of  yours . ’ ”
# VL . Unlintable D   NPrSg/I/J W?    VL V/P NSg/I/V . D   J/C/P W?    VL V/P I     . . .
>
#
> “ Oh      , I   know  ! ” exclaimed Alice , who     had not   attended to this last    remark , “ it’s a
# . NPrSg/V . ISg NSg/V . . W?        NPr   . NPrSg/I V   NSg/C V/J      P  I/D  NSg/V/J NSg/V  . . W?   D/P
> vegetable . It        doesn’t look  like        one       , but     it        is . ”
# NSg/J     . NPrSg/ISg V       NSg/V NSg/V/J/C/P NSg/I/V/J . NSg/C/P NPrSg/ISg VL . .
>
#
> “ I   quite agree with you , ” said the Duchess ; “ and the moral of  that    is — ‘          Be     what
# . ISg NSg   V     P    IPl . . V/J  D   NSg     . . V/C D   NSg/J V/P N/I/C/D VL . Unlintable NSg/VX NSg/I
> you would  seem to be     ’ — or      if    you’d like        it        put   more        simply — ‘          Never imagine
# IPl NSg/VX V    P  NSg/VX . . NPrSg/C NSg/C W?    NSg/V/J/C/P NPrSg/ISg NSg/V NPrSg/I/V/J R      . Unlintable V     NSg/V
> yourself not   to be     otherwise than what  it        might    appear to others that    what  you
# I        NSg/C P  NSg/VX J         C/P  NSg/I NPrSg/ISg NSg/VX/J V      P  NPl    N/I/C/D NSg/I IPl
> were  or      might    have   been  was not   otherwise than what  you had been  would  have
# NSg/V NPrSg/C NSg/VX/J NSg/VX NSg/V V   NSg/C J         C/P  NSg/I IPl V   NSg/V NSg/VX NSg/VX
> appeared to them to be     otherwise . ’ ”
# W?       P  N/I  P  NSg/VX J         . . .
>
#
> “ I   think I   should understand that    better   , ” Alice said very politely , “ if    I   had
# . ISg NSg/V ISg VX     V          N/I/C/D NSg/VX/J . . NPr   V/J  J    J/R      . . NSg/C ISg V
> it        written down      : but     I   can’t quite follow it        as    you say   it        . ”
# NPrSg/ISg V/J     NSg/V/J/P . NSg/C/P ISg VX    NSg   NSg/V  NPrSg/ISg NSg/R IPl NSg/V NPrSg/ISg . .
>
#
> “ That’s nothing to what  I   could  say   if    I   chose , ” the Duchess replied , in          a
# . N$     NSg/I/J P  NSg/I ISg NSg/VX NSg/V NSg/C ISg NSg/V . . D   NSg     W?      . NPrSg/V/J/P D/P
> pleased tone    .
# W?      NSg/I/V .
>
#
> “ Pray don’t trouble yourself to say   it        any   longer than that    , ” said Alice .
# . V    NSg/V NSg/V   I        P  NSg/V NPrSg/ISg I/R/D NSg/J  C/P  N/I/C/D . . V/J  NPr   .
>
#
> “ Oh      , don’t talk  about trouble ! ” said the Duchess . “ I   make  you a   present of
# . NPrSg/V . NSg/V NSg/V J/P   NSg/V   . . V/J  D   NSg     . . ISg NSg/V IPl D/P NSg/J   V/P
> everything I’ve said as    yet     . ”
# N/I/V      W?   V/J  NSg/R NSg/V/C . .
>
#
> “ A   cheap sort  of  present ! ” thought Alice . “ I’m glad    they don’t give  birthday
# . D/P NSg/J NSg/V V/P NSg/V/J . . NSg/V   NPr   . . W?  NSg/V/J IPl  NSg/V NSg/V NSg/V
> presents like        that    ! ” But     she did not   venture to say   it        out         loud  .
# NPl      NSg/V/J/C/P N/I/C/D . . NSg/C/P ISg V   NSg/C NSg/V   P  NSg/V NPrSg/ISg NSg/V/J/R/P NSg/J .
>
#
> “ Thinking again ? ” the Duchess asked , with another dig   of  her   sharp     little    chin    .
# . V        P     . . D   NSg     V/J   . P    I/D     NSg/V V/P I/J/D NPrSg/V/J NPrSg/I/J NPrSg/V .
>
#
> “ I’ve a   right   to think , ” said Alice sharply , for she was beginning to feel      a
# . W?   D/P NPrSg/J P  NSg/V . . V/J  NPr   J/R     . C/P ISg V   NSg/V/J   P  NSg/I/V/J D/P
> little    worried .
# NPrSg/I/J V/J     .
>
#
> “ Just about as    much  right     , ” said the Duchess , “ as    pigs have   to fly     ; and the m       — ”
# . V/J  J/P   NSg/R N/I/J NPrSg/V/J . . V/J  D   NSg     . . NSg/R NPl  NSg/VX P  NSg/V/J . V/C D   NPrSg/J . .
>
#
> But     here    , to Alice’s great surprise , the Duchess’s voice died away , even    in          the
# NSg/C/P NSg/J/R . P  N$      NSg/J NSg/V    . D   N$        NSg/V W?   V/J  . NSg/V/J NPrSg/V/J/P D
> middle of  her   favourite  word  ‘          moral   , ’ and the arm   that    was linked into hers
# NSg/J  V/P I/J/D NSg/V/J/Br NSg/V Unlintable NSg/V/J . . V/C D   NSg/J N/I/C/D V   W?     P    ISg
> began to tremble . Alice looked up        , and there stood the Queen in          front   of  them ,
# V     P  NSg/V   . NPr   W?     NSg/V/J/P . V/C W?    V     D   NPrSg NPrSg/V/J/P NSg/V/J V/P N/I  .
> with her   arms folded , frowning like        a   thunderstorm .
# P    I/J/D NPl  W?     . V        NSg/V/J/C/P D/P NSg          .
>
#
> “ A   fine  day   , your Majesty ! ” the Duchess began in          a   low   , weak voice .
# . D/P NSg/J NPrSg . D    NSg/I   . . D   NSg     V     NPrSg/V/J/P D/P NSg/J . J    NSg/V .
>
#
> “ Now         , I   give  you fair    warning , ” shouted the Queen , stamping on  the ground as    she
# . NPrSg/V/J/C . ISg NSg/V IPl NSg/V/J NSg/V   . . W?      D   NPrSg . V        J/P D   NSg/J  NSg/R ISg
> spoke ; “ either you or      your head    must  be     off       , and that    in          about half      no      time !
# NSg/V . . I/C    IPl NPrSg/C D    NPrSg/J NSg/V NSg/VX NSg/V/J/P . V/C N/I/C/D NPrSg/V/J/P J/P   NSg/V/J/P NPrSg/P NSg  .
> Take  your choice ! ”
# NSg/V D    NSg/J  . .
>
#
> The Duchess took her   choice , and was gone  in          a   moment .
# D   NSg     V    I/J/D NSg/J  . V/C V   V/J/P NPrSg/V/J/P D/P NSg    .
>
#
> “ Let’s go      on  with the game  , ” the Queen said to Alice ; and Alice was too much
# . N$    NSg/V/J J/P P    D   NSg/J . . D   NPrSg V/J  P  NPr   . V/C NPr   V   W?  N/I/J
> frightened to say   a   word , but     slowly followed her   back    to the croquet - ground  .
# W?         P  NSg/V D/P NSg  . NSg/C/P J/R    W?       I/J/D NSg/V/J P  D   NSg     . NSg/V/J .
>
#
> The other guests had taken advantage of  the Queen’s absence , and were  resting in
# D   NSg/J NPl    V   V/J   NSg/V     V/P D   N$      NSg     . V/C NSg/V V       NPrSg/V/J/P
> the shade : however , the moment they saw   her   , they hurried back    to the game  , the
# D   NSg   . C       . D   NSg    IPl  NSg/V I/J/D . IPl  V/J     NSg/V/J P  D   NSg/J . D
> Queen merely remarking that    a   moment’s delay   would  cost  them their lives .
# NPrSg J/R    V         N/I/C/D D/P N$       NSg/V/J NSg/VX NSg/V N/I  D     NPl   .
>
#
> All       the time they were  playing the Queen never left      off       quarrelling with the
# NSg/I/J/C D   NSg  IPl  NSg/V V       D   NPrSg V     NPrSg/V/J NSg/V/J/P NSg/V/Br    P    D
> other players , and shouting “ Off       with his   head    ! ” or      “ Off       with her   head      ! ” Those
# NSg/J NPl     . V/C V        . NSg/V/J/P P    ISg/D NPrSg/J . . NPrSg/C . NSg/V/J/P P    I/J/D NPrSg/V/J . . I/D
> whom she sentenced were  taken into custody by      the soldiers , who     of  course had to
# I    ISg W?        NSg/V V/J   P    NSg     NSg/J/P D   NPl      . NPrSg/I V/P NSg/V  V   P
> leave off       being   arches to do     this , so        that    by      the end of  half      an  hour or      so
# NSg/V NSg/V/J/P NSg/V/C NPl    P  NSg/VX I/D  . NSg/I/J/C N/I/C/D NSg/J/P D   NSg V/P NSg/V/J/P D/P NSg  NPrSg/C NSg/I/J/C
> there were  no      arches left      , and all       the players , except the King  , the Queen , and
# W?    NSg/V NPrSg/P NPl    NPrSg/V/J . V/C NSg/I/J/C D   NPl     . V/C/P  D   NPrSg . D   NPrSg . V/C
> Alice , were  in          custody and under   sentence of  execution .
# NPr   . NSg/V NPrSg/V/J/P NSg     V/C NSg/J/P NSg/V    V/P NSg       .
>
#
> Then    the Queen left      off       , quite out         of  breath  , and said to Alice , “ Have   you seen
# NSg/J/C D   NPrSg NPrSg/V/J NSg/V/J/P . NSg   NSg/V/J/R/P V/P NSg/V/J . V/C V/J  P  NPr   . . NSg/VX IPl NSg/V
> the Mock  Turtle yet     ? ”
# D   NSg/J NSg/V  NSg/V/C . .
>
#
> “ No      , ” said Alice . “ I   don’t even    know  what  a   Mock  Turtle is . ”
# . NPrSg/P . . V/J  NPr   . . ISg NSg/V NSg/V/J NSg/V NSg/I D/P NSg/J NSg/V  VL . .
>
#
> “ It’s the thing Mock    Turtle Soup  is made  from , ” said the Queen .
# . W?   D   NSg   NSg/V/J NSg/V  NSg/V VL NSg/V P    . . V/J  D   NPrSg .
>
#
> “ I   never saw   one       , or      heard of  one       , ” said Alice .
# . ISg V     NSg/V NSg/I/V/J . NPrSg/C V/J   V/P NSg/I/V/J . . V/J  NPr   .
>
#
<<<<<<< HEAD
> “ Come    on  , then    , ” said the Queen , “ and he      shall tell    you his   history . ”
# . NSg/V/P J/P . NSg/J/C . . V/J  D   NPrSg . . V/C NPr/ISg VX    NPrSg/V IPl ISg/D NSg     . .
=======
> “ Come    on  , then    , ” said the Queen   , “ and he      shall tell    you his   history . ”
# . NSg/V/P J/P . NSg/J/C . . V/J  D   NPrSg/V . . V/C NPr/ISg VX    NPrSg/V IPl ISg/D NSg     . .
>>>>>>> d04fe0e5
>
#
> As    they walked off       together , Alice heard the King  say   in          a   low   voice , to the
# NSg/R IPl  W?     NSg/V/J/P J        . NPr   V/J   D   NPrSg NSg/V NPrSg/V/J/P D/P NSg/J NSg/V . P  D
> company generally , “ You are all       pardoned . ” “ Come    , that’s a   good    thing ! ” she said
# NSg     J/R       . . IPl V   NSg/I/J/C W?       . . . NSg/V/P . N$     D/P NPrSg/J NSg/V . . ISg V/J
> to herself , for she had felt    quite unhappy at        the number of  executions the Queen
# P  I       . C/P ISg V   NSg/V/J NSg   NSg/V/J NSg/I/V/P D   NSg/J  V/P W?         D   NPrSg
> had ordered .
# V   V/J     .
>
#
<<<<<<< HEAD
> They very soon came    upon a   Gryphon , lying   fast    asleep in          the sun   . ( If    you don’t
# IPl  J    J/R  NSg/V/P P    D/P ?       . NSg/V/J NSg/V/J J      NPrSg/V/J/P D   NPrSg . . NSg/C IPl NSg/V
> know  what  a   Gryphon is , look  at        the picture . ) “ Up        , lazy    thing ! ” said the Queen ,
# NSg/V NSg/I D/P ?       VL . NSg/V NSg/I/V/P D   NSg     . . . NSg/V/J/P . NSg/V/J NSg/V . . V/J  D   NPrSg .
> “ and take  this young     lady    to see   the Mock  Turtle , and to hear his   history . I
# . V/C NSg/V I/D  NPrSg/V/J NPrSg/V P  NSg/V D   NSg/J NSg/V  . V/C P  V    ISg/D NSg     . ISg
=======
> They very soon came    upon a   Gryphon , lying   fast    asleep in          the sun     . ( If    you don’t
# IPl  J    J/R  NSg/V/P P    D/P ?       . NSg/V/J NSg/V/J J      NPrSg/V/J/P D   NPrSg/V . . NSg/C IPl NSg/V
> know  what  a   Gryphon is , look  at        the picture . ) “ Up        , lazy    thing ! ” said the Queen   ,
# NSg/V NSg/I D/P ?       VL . NSg/V NSg/I/V/P D   NSg/V   . . . NSg/V/J/P . NSg/V/J NSg/V . . V/J  D   NPrSg/V .
> “ and take  this young     lady    to see   the Mock    Turtle , and to hear his   history . I
# . V/C NSg/V I/D  NPrSg/V/J NPrSg/V P  NSg/V D   NSg/V/J NSg/V  . V/C P  V    ISg/D NSg     . ISg
>>>>>>> d04fe0e5
> must  go      back    and see   after some  executions I   have   ordered ; ” and she walked off       ,
# NSg/V NSg/V/J NSg/V/J V/C NSg/V J/P   I/J/R W?         ISg NSg/VX V/J     . . V/C ISg W?     NSg/V/J/P .
> leaving Alice alone with the Gryphon . Alice did not   quite like        the look of  the
# V       NPr   J     P    D   ?       . NPr   V   NSg/C NSg   NSg/V/J/C/P D   NSg  V/P D
> creature , but     on  the whole she thought it        would  be     quite as    safe    to stay    with it
# NSg      . NSg/C/P J/P D   NSg/J ISg NSg/V   NPrSg/ISg NSg/VX NSg/VX NSg   NSg/R NSg/V/J P  NSg/V/J P    NPrSg/ISg
> as    to go      after that    savage    Queen   : so        she waited .
# NSg/R P  NSg/V/J J/P   N/I/C/D NPrSg/V/J NPrSg/V . NSg/I/J/C ISg W?     .
>
#
> The Gryphon sat     up        and rubbed its   eyes : then    it        watched the Queen till      she was
# D   ?       NSg/V/J NSg/V/J/P V/C V/J    ISg/D NPl  . NSg/J/C NPrSg/ISg W?      D   NPrSg NSg/V/C/P ISg V
> out         of  sight : then    it        chuckled . “ What  fun     ! ” said the Gryphon , half      to itself ,
# NSg/V/J/R/P V/P NSg/V . NSg/J/C NPrSg/ISg W?       . . NSg/I NSg/V/J . . V/J  D   ?       . NSg/V/J/P P  I      .
> half      to Alice .
# NSg/V/J/P P  NPr   .
>
#
> “ What  is the fun   ? ” said Alice .
# . NSg/I VL D   NSg/J . . V/J  NPr   .
>
#
> “ Why   , she , ” said the Gryphon . “ It’s all       her   fancy   , that    : they never executes
# . NSg/V . ISg . . V/J  D   ?       . . W?   NSg/I/J/C I/J/D NSg/V/J . N/I/C/D . IPl  V     NPl
> nobody , you know  . Come    on  ! ”
# NSg/I  . IPl NSg/V . NSg/V/P J/P . .
>
#
> “ Everybody says ‘          come    on  ! ’ here    , ” thought Alice , as    she went  slowly after it        : “ I
# . N/I       NPl  Unlintable NSg/V/P J/P . . NSg/J/R . . NSg/V   NPr   . NSg/R ISg NSg/V J/R    J/P   NPrSg/ISg . . ISg
> never was so        ordered about in          all       my life , never ! ”
# V     V   NSg/I/J/C V/J     J/P   NPrSg/V/J/P NSg/I/J/C D  NSg  . V     . .
>
#
> They had not   gone  far     before they saw   the Mock  Turtle in          the distance , sitting
# IPl  V   NSg/C V/J/P NSg/V/J C/P    IPl  NSg/V D   NSg/J NSg/V  NPrSg/V/J/P D   NSg      . NSg/V/J
> sad     and lonely on  a   little    ledge of  rock    , and , as    they came    nearer , Alice could
# NSg/V/J V/C J/R    J/P D/P NPrSg/I/J NSg/V V/P NPrSg/V . V/C . NSg/R IPl  NSg/V/P J      . NPr   NSg/VX
> hear him sighing as    if    his   heart would  break . She pitied him deeply . “ What  is
# V    I   V       NSg/R NSg/C ISg/D NSg   NSg/VX NSg/V . ISg W?     I   J/R    . . NSg/I VL
> his   sorrow ? ” she asked the Gryphon , and the Gryphon answered , very nearly in          the
# ISg/D NSg    . . ISg V/J   D   ?       . V/C D   ?       V/J      . J    J/R    NPrSg/V/J/P D
> same words as    before , “ It’s all       his   fancy , that    : he      hasn’t got no      sorrow , you
# I/J  NPl   NSg/R C/P    . . W?   NSg/I/J/C ISg/D NSg/J . N/I/C/D . NPr/ISg V      V   NPrSg/P NSg    . IPl
> know  . Come    on  ! ”
# NSg/V . NSg/V/P J/P . .
>
#
> So        they went  up        to the Mock  Turtle , who     looked at        them with large eyes full    of
# NSg/I/J/C IPl  NSg/V NSg/V/J/P P  D   NSg/J NSg/V  . NPrSg/I W?     NSg/I/V/P N/I  P    NSg/J NPl  NSg/V/J V/P
> tears , but     said nothing .
# NPl   . NSg/C/P V/J  NSg/I/J .
>
#
> “ This here    young     lady    , ” said the Gryphon , “ she wants for to know  your history ,
# . I/D  NSg/J/R NPrSg/V/J NPrSg/V . . V/J  D   ?       . . ISg NPl   C/P P  NSg/V D    NSg     .
> she do     . ”
# ISg NSg/VX . .
>
#
> “ I’ll tell    it        her   , ” said the Mock  Turtle in          a   deep  , hollow  tone    : “ sit   down      , both
# . W?   NPrSg/V NPrSg/ISg I/J/D . . V/J  D   NSg/J NSg/V  NPrSg/V/J/P D/P NSg/J . NSg/V/J NSg/I/V . . NSg/V NSg/V/J/P . I/C
> of  you , and don’t speak a   word till      I’ve finished . ”
# V/P IPl . V/C NSg/V NSg/V D/P NSg  NSg/V/C/P W?   V/J      . .
>
#
> So        they sat     down      , and nobody spoke for some  minutes . Alice thought to herself ,
# NSg/I/J/C IPl  NSg/V/J NSg/V/J/P . V/C NSg/I  NSg/V C/P I/J/R NPl     . NPr   NSg/V   P  I       .
> “ I   don’t see   how   he      can      ever finish , if    he      doesn’t begin . ” But     she waited
# . ISg NSg/V NSg/V NSg/C NPr/ISg NPrSg/VX J    NSg/V  . NSg/C NPr/ISg V       NSg/V . . NSg/C/P ISg W?
> patiently .
# R         .
>
#
> “ Once  , ” said the Mock  Turtle at        last    , with a   deep  sigh  , “ I   was a   real  Turtle . ”
# . NSg/C . . V/J  D   NSg/J NSg/V  NSg/I/V/P NSg/V/J . P    D/P NSg/J NSg/V . . ISg V   D/P NSg/J NSg/V  . .
>
#
> These words were  followed by      a   very long      silence , broken only by      an  occasional
# I/D   NPl   NSg/V W?       NSg/J/P D/P J    NPrSg/V/J NSg/V   . V/J    W?   NSg/J/P D/P NSg/J
> exclamation of  “ Hjckrrh ! ” from the Gryphon , and the constant heavy   sobbing of
# NSg         V/P . ?       . . P    D   ?       . V/C D   NSg/J    NSg/V/J NSg/V/J V/P
> the Mock  Turtle . Alice was very nearly getting up        and saying , “ Thank you , sir     ,
# D   NSg/J NSg/V  . NPr   V   J    J/R    NSg/V   NSg/V/J/P V/C NSg/V  . . NSg/V IPl . NPrSg/V .
> for your interesting story , ” but     she could  not   help  thinking there must  be     more
# C/P D    J           NSg/V . . NSg/C/P ISg NSg/VX NSg/C NSg/V V        W?    NSg/V NSg/VX NPrSg/I/V/J
> to come    , so        she sat     still   and said nothing .
# P  NSg/V/P . NSg/I/J/C ISg NSg/V/J NSg/V/J V/C V/J  NSg/I/J .
>
#
> “ When    we  were  little    , ” the Mock  Turtle went  on  at        last    , more        calmly , though
# . NSg/I/C IPl NSg/V NPrSg/I/J . . D   NSg/J NSg/V  NSg/V J/P NSg/I/V/P NSg/V/J . NPrSg/I/V/J J/R    . V/C
> still   sobbing a   little    now         and then    , “ we  went  to school in          the sea . The master
# NSg/V/J NSg/V/J D/P NPrSg/I/J NPrSg/V/J/C V/C NSg/J/C . . IPl NSg/V P  NSg/V  NPrSg/V/J/P D   NSg . D   NPrSg/J
> was an  old   Turtle — we  used to call  him Tortoise — ”
# V   D/P NSg/J NSg/V  . IPl V/J  P  NSg/V I   NSg      . .
>
#
> “ Why   did you call  him Tortoise , if    he      wasn’t one       ? ” Alice asked .
# . NSg/V V   IPl NSg/V I   NSg      . NSg/C NPr/ISg V      NSg/I/V/J . . NPr   V/J   .
>
#
> “ We  called him Tortoise because he      taught us      , ” said the Mock  Turtle angrily :
# . IPl V/J    I   NSg      C/P     NPr/ISg V      NPr/ISg . . V/J  D   NSg/J NSg/V  R       .
> “ really you are very dull ! ”
# . J/R    IPl V   J    V/J  . .
>
#
> “ You ought    to be     ashamed of  yourself for asking such  a   simple question , ” added
# . IPl NSg/I/VX P  NSg/VX V/J     V/P I        C/P V      NSg/I D/P NSg/J  NSg/V    . . W?
> the Gryphon ; and then    they both sat     silent and looked at        poor    Alice , who     felt
# D   ?       . V/C NSg/J/C IPl  I/C  NSg/V/J NSg/J  V/C W?     NSg/I/V/P NSg/V/J NPr   . NPrSg/I NSg/V/J
> ready   to sink  into the earth . At        last    the Gryphon said to the Mock  Turtle ,
# NSg/V/J P  NSg/V P    D   NPrSg . NSg/I/V/P NSg/V/J D   ?       V/J  P  D   NSg/J NSg/V  .
> “ Drive on  , old   fellow ! Don’t be     all       day   about it        ! ” and he      went  on  in          these
# . NSg/V J/P . NSg/J NSg/V  . NSg/V NSg/VX NSg/I/J/C NPrSg J/P   NPrSg/ISg . . V/C NPr/ISg NSg/V J/P NPrSg/V/J/P I/D
> words :
# NPl   .
>
#
> “ Yes   , we  went  to school in          the sea , though you mayn’t believe it        — ”
# . NSg/V . IPl NSg/V P  NSg/V  NPrSg/V/J/P D   NSg . V/C    IPl V      V       NPrSg/ISg . .
>
#
> “ I   never said I   didn’t ! ” interrupted Alice .
# . ISg V     V/J  ISg V      . . W?          NPr   .
>
#
> “ You did , ” said the Mock  Turtle .
# . IPl V   . . V/J  D   NSg/J NSg/V  .
>
#
> “ Hold    your tongue ! ” added the Gryphon , before Alice could  speak again . The Mock
# . NSg/V/J D    NSg    . . W?    D   ?       . C/P    NPr   NSg/VX NSg/V P     . D   NSg/J
> Turtle went  on  .
# NSg/V  NSg/V J/P .
>
#
> “ We  had the best    of  educations — in          fact , we  went  to school every day   — ”
# . IPl V   D   NPrSg/J V/P NSg        . NPrSg/V/J/P NSg  . IPl NSg/V P  NSg/V  D     NPrSg . .
>
#
> “ I’ve been  to a   day   - school , too , ” said Alice ; “ you needn’t be     so        proud as    all
# . W?   NSg/V P  D/P NPrSg . NSg/V  . W?  . . V/J  NPr   . . IPl VX      NSg/VX NSg/I/J/C J     NSg/R NSg/I/J/C
> that    . ”
# N/I/C/D . .
>
#
> “ With extras ? ” asked the Mock  Turtle a   little    anxiously .
# . P    NPl    . . V/J   D   NSg/J NSg/V  D/P NPrSg/I/J J/R       .
>
#
> “ Yes   , ” said Alice , “ we  learned French    and music   . ”
# . NSg/V . . V/J  NPr   . . IPl W?      NPrSg/V/J V/C NSg/V/J . .
>
#
> “ And washing ? ” said the Mock  Turtle .
# . V/C NSg/V   . . V/J  D   NSg/J NSg/V  .
>
#
> “ Certainly not   ! ” said Alice indignantly .
# . J/R       NSg/C . . V/J  NPr   J/R         .
>
#
> “ Ah      ! then    yours wasn’t a   really good      school , ” said the Mock  Turtle in          a   tone  of
# . NSg/I/V . NSg/J/C I     V      D/P J/R    NPrSg/V/J NSg/V  . . V/J  D   NSg/J NSg/V  NPrSg/V/J/P D/P NSg/I V/P
> great relief . “ Now         at        ours they had at        the end of  the bill  , ‘          French    , music   , and
# NSg/J NSg/J  . . NPrSg/V/J/C NSg/I/V/P I    IPl  V   NSg/I/V/P D   NSg V/P D   NPrSg . Unlintable NPrSg/V/J . NSg/V/J . V/C
> washing — extra . ’ ”
# NSg/V   . NSg/J . . .
>
#
> “ You couldn’t have   wanted it        much  , ” said Alice ; “ living  at        the bottom of  the
# . IPl V        NSg/VX V/J    NPrSg/ISg N/I/J . . V/J  NPr   . . NSg/V/J NSg/I/V/P D   NSg/J  V/P D
> sea . ”
# NSg . .
>
#
> “ I   couldn’t afford to learn it        . ” said the Mock  Turtle with a   sigh . “ I   only took
# . ISg V        V      P  NSg/V NPrSg/ISg . . V/J  D   NSg/J NSg/V  P    D/P NSg  . . ISg W?   V
> the regular course . ”
# D   NSg/J   NSg/V  . .
>
#
> “ What  was that    ? ” inquired Alice .
# . NSg/I V   N/I/C/D . . W?       NPr   .
>
#
> “ Reeling and Writhing , of  course , to begin with , ” the Mock  Turtle replied ; “ and
# . V       V/C V        . V/P NSg/V  . P  NSg/V P    . . D   NSg/J NSg/V  W?      . . V/C
> then    the different branches of  Arithmetic — Ambition , Distraction , Uglification ,
# NSg/J/C D   NSg/J     NPl      V/P NSg/J      . NSg/V    . NSg/V       . ?            .
> and Derision . ”
# V/C NSg      . .
>
#
> “ I   never heard of  ‘          Uglification , ’ ” Alice ventured to say   . “ What  is it        ? ”
# . ISg V     V/J   V/P Unlintable ?            . . . NPr   W?       P  NSg/V . . NSg/I VL NPrSg/ISg . .
>
#
> The Gryphon lifted up        both its   paws in          surprise . “ What  ! Never heard of
# D   ?       W?     NSg/V/J/P I/C  ISg/D NPl  NPrSg/V/J/P NSg/V    . . NSg/I . V     V/J   V/P
> uglifying ! ” it        exclaimed . “ You know  what  to beautify is , I   suppose ? ”
# ?         . . NPrSg/ISg W?        . . IPl NSg/V NSg/I P  V        VL . ISg V       . .
>
#
> “ Yes   , ” said Alice doubtfully : “ it        means — to — make  — anything — prettier . ”
# . NSg/V . . V/J  NPr   J/R        . . NPrSg/ISg NPl   . P  . NSg/V . NSg/I/V  . J        . .
>
#
> “ Well    , then    , ” the Gryphon went  on  , “ if    you don’t know  what  to uglify is , you are
# . NSg/V/J . NSg/J/C . . D   ?       NSg/V J/P . . NSg/C IPl NSg/V NSg/V NSg/I P  ?      VL . IPl V
> a   simpleton . ”
# D/P NSg       . .
>
#
> Alice did not   feel      encouraged to ask   any   more        questions about it        , so        she turned
# NPr   V   NSg/C NSg/I/V/J W?         P  NSg/V I/R/D NPrSg/I/V/J NPl       J/P   NPrSg/ISg . NSg/I/J/C ISg W?
> to the Mock  Turtle , and said “ What  else  had you to learn ? ”
# P  D   NSg/J NSg/V  . V/C V/J  . NSg/I N/J/C V   IPl P  NSg/V . .
>
#
> “ Well    , there was Mystery , ” the Mock  Turtle replied , counting off       the subjects on
# . NSg/V/J . W?    V   NSg     . . D   NSg/J NSg/V  W?      . V        NSg/V/J/P D   NPl      J/P
> his   flappers , “ — Mystery , ancient and modern , with Seaography : then    Drawling — the
# ISg/D NPl      . . . NSg     . NSg/J   V/C NSg/J  . P    ?          . NSg/J/C V        . D
> Drawling - master    was an  old   conger - eel   , that    used to come    once  a   week : he      taught
# N/J      . NPrSg/V/J V   D/P NSg/J NSg    . NSg/V . N/I/C/D V/J  P  NSg/V/P NSg/C D/P NSg  . NPr/ISg V
> us      Drawling , Stretching , and Fainting in          Coils . ”
# NPr/ISg V        . V          . V/C V        NPrSg/V/J/P NPl   . .
>
#
> “ What  was that    like        ? ” said Alice .
# . NSg/I V   N/I/C/D NSg/V/J/C/P . . V/J  NPr   .
>
#
> “ Well    , I   can’t show  it        you myself , ” the Mock  Turtle said : “ I’m too stiff   . And
# . NSg/V/J . ISg VX    NSg/V NPrSg/ISg IPl I      . . D   NSg/J NSg/V  V/J  . . W?  W?  NSg/V/J . V/C
> the Gryphon never learnt it        . ”
# D   ?       V     V      NPrSg/ISg . .
>
#
> “ Hadn’t time  , ” said the Gryphon : “ I   went  to the Classics master    , though . He      was
# . V      NSg/V . . V/J  D   ?       . . ISg NSg/V P  D   NPl      NPrSg/V/J . V/C    . NPr/ISg V
> an  old   crab  , he      was . ”
# D/P NSg/J NSg/V . NPr/ISg V   . .
>
#
> “ I   never went  to him , ” the Mock  Turtle said with a   sigh : “ he      taught Laughing and
# . ISg V     NSg/V P  I   . . D   NSg/J NSg/V  V/J  P    D/P NSg  . . NPr/ISg V      NSg/V    V/C
> Grief , they used to say   . ”
# NSg/V . IPl  V/J  P  NSg/V . .
>
#
> “ So        he      did , so        he      did , ” said the Gryphon , sighing in          his   turn ; and both
# . NSg/I/J/C NPr/ISg V   . NSg/I/J/C NPr/ISg V   . . V/J  D   ?       . V       NPrSg/V/J/P ISg/D NSg  . V/C I/C
> creatures hid their faces in          their paws .
# NPl       V   D     NPl   NPrSg/V/J/P D     NPl  .
>
#
> “ And how   many    hours a   day   did you do     lessons ? ” said Alice , in          a   hurry to change
# . V/C NSg/C N/I/J/D NPl   D/P NPrSg V   IPl NSg/VX NPl     . . V/J  NPr   . NPrSg/V/J/P D/P NSg   P  NSg/V
> the subject .
# D   NSg/J   .
>
#
> “ Ten hours the first day   , ” said the Mock  Turtle : “ nine the next    , and so        on  . ”
# . NSg NPl   D   NSg/J NPrSg . . V/J  D   NSg/J NSg/V  . . NSg  D   NSg/J/P . V/C NSg/I/J/C J/P . .
>
#
> “ What  a   curious plan  ! ” exclaimed Alice .
# . NSg/I D/P J       NSg/V . . W?        NPr   .
>
#
> “ That’s the reason they’re called lessons , ” the Gryphon remarked : “ because they
# . N$     D   NSg    W?      V/J    NPl     . . D   ?       V/J      . . C/P     IPl
> lessen from day   to day   . ”
# V/C    P    NPrSg P  NPrSg . .
>
#
> This was quite a   new   idea to Alice , and she thought it        over      a   little    before she
# I/D  V   NSg   D/P NSg/J NSg  P  NPr   . V/C ISg NSg/V   NPrSg/ISg NSg/V/J/P D/P NPrSg/I/J C/P    ISg
> made  her   next    remark . “ Then    the eleventh day   must  have   been  a   holiday ? ”
# NSg/V I/J/D NSg/J/P NSg/V  . . NSg/J/C D   NSg/J    NPrSg NSg/V NSg/VX NSg/V D/P NPrSg   . .
>
#
> “ Of  course it        was , ” said the Mock  Turtle .
# . V/P NSg/V  NPrSg/ISg V   . . V/J  D   NSg/J NSg/V  .
>
#
> “ And how   did you manage on  the twelfth ? ” Alice went  on  eagerly .
# . V/C NSg/C V   IPl NSg/V  J/P D   NSg/J   . . NPr   NSg/V J/P J/R     .
>
#
> “ That’s enough about lessons , ” the Gryphon interrupted in          a   very decided tone    :
# . N$     NSg/I  J/P   NPl     . . D   ?       W?          NPrSg/V/J/P D/P J    NSg/V/J NSg/I/V .
> “ tell    her   something about the games now         . ”
# . NPrSg/V I/J/D NSg/I/V/J J/P   D   NPl   NPrSg/V/J/C . .
>
#
> CHAPTER X         : The Lobster Quadrille
# NSg/V   NPrSg/J/C . D   NSg/J   NSg/V/J
>
#
> The Mock  Turtle sighed deeply , and drew  the back  of  one       flapper across his   eyes .
# D   NSg/J NSg/V  W?     J/R    . V/C NPr/V D   NSg/J V/P NSg/I/V/J NSg     NSg/P  ISg/D NPl  .
> He      looked at        Alice , and tried to speak , but     for a   minute or      two sobs choked his
# NPr/ISg W?     NSg/I/V/P NPr   . V/C V/J   P  NSg/V . NSg/C/P C/P D/P NSg/J  NPrSg/C NSg NPl  W?     ISg/D
> voice . “ Same as    if    he      had a   bone  in          his   throat , ” said the Gryphon : and it        set       to
# NSg   . . I/J  NSg/R NSg/C NPr/ISg V   D/P NSg/J NPrSg/V/J/P ISg/D NSg    . . V/J  D   ?       . V/C NPrSg/ISg NPrSg/V/J P
> work  shaking him and punching him in          the back  . At        last    the Mock  Turtle recovered
# NSg/V V       I   V/C V        I   NPrSg/V/J/P D   NSg/J . NSg/I/V/P NSg/V/J D   NSg/J NSg/V  W?
> his   voice , and , with tears running   down      his   cheeks , he      went  on  again : —
# ISg/D NSg   . V/C . P    NPl   NSg/V/J/P NSg/V/J/P ISg/D NPl    . NPr/ISg NSg/V J/P P     . .
>
#
> “ You may      not   have   lived much  under   the sea — ” ( “ I   haven’t , ” said Alice ) — “ and
# . IPl NPrSg/VX NSg/C NSg/VX W?    N/I/J NSg/J/P D   NSg . . . . ISg V       . . V/J  NPr   . . . V/C
> perhaps you were  never even    introduced to a   lobster — ” ( Alice began to say   “ I
# NSg     IPl NSg/V V     NSg/V/J W?         P  D/P NSg/J   . . . NPr   V     P  NSg/V . ISg
> once  tasted — ” but     checked herself hastily , and said “ No      , never ” ) “ — so        you can
# NSg/C V      . . NSg/C/P V/J     I       R       . V/C V/J  . NPrSg/P . V     . . . . NSg/I/J/C IPl NPrSg/VX
> have   no      idea what  a   delightful thing a   Lobster Quadrille is ! ”
# NSg/VX NPrSg/P NSg  NSg/I D/P J          NSg/V D/P NSg/J   NSg/V/J   VL . .
>
#
> “ No      , indeed , ” said Alice . “ What  sort  of  a   dance is it        ? ”
# . NPrSg/P . W?     . . V/J  NPr   . . NSg/I NSg/V V/P D/P NSg   VL NPrSg/ISg . .
>
#
> “ Why   , ” said the Gryphon , “ you first   form  into a   line along the sea - shore — ”
# . NSg/V . . V/J  D   ?       . . IPl NSg/V/J NSg/V P    D/P NSg  P     D   NSg . NSg/V . .
>
#
> “ Two lines ! ” cried the Mock  Turtle . “ Seals , turtles , salmon  , and so        on  ; then    ,
# . NSg NPl   . . W?    D   NSg/J NSg/V  . . NPl   . NPl     . NSg/V/J . V/C NSg/I/J/C J/P . NSg/J/C .
> when    you’ve cleared all       the jelly - fish  out         of  the way   — ”
# NSg/I/C W?     W?      NSg/I/J/C D   NSg/J . NSg/V NSg/V/J/R/P V/P D   NSg/J . .
>
#
> “ That    generally takes some  time  , ” interrupted the Gryphon .
# . N/I/C/D J/R       NPl   I/J/R NSg/V . . W?          D   ?       .
>
#
> “ — you advance twice — ”
# . . IPl NSg/V/J W?    . .
>
#
> “ Each with a   lobster as    a   partner ! ” cried the Gryphon .
# . D    P    D/P NSg/J   NSg/R D/P NSg     . . W?    D   ?       .
>
#
> “ Of  course , ” the Mock  Turtle said : “ advance twice , set       to partners — ”
# . V/P NSg/V  . . D   NSg/J NSg/V  V/J  . . NSg/V/J W?    . NPrSg/V/J P  NPl      . .
>
#
> “ — change lobsters , and retire in          same order , ” continued the Gryphon .
# . . NSg/V  NPl      . V/C NSg/V  NPrSg/V/J/P I/J  NSg/V . . W?        D   ?       .
>
#
> “ Then    , you know  , ” the Mock  Turtle went  on  , “ you throw the — ”
# . NSg/J/C . IPl NSg/V . . D   NSg/J NSg/V  NSg/V J/P . . IPl NSg/V D   . .
>
#
> “ The lobsters ! ” shouted the Gryphon , with a   bound into the air .
# . D   NPl      . . W?      D   ?       . P    D/P NSg/J P    D   NSg .
>
#
> “ — as    far     out         to sea as    you can      — ”
# . . NSg/R NSg/V/J NSg/V/J/R/P P  NSg NSg/R IPl NPrSg/VX . .
>
#
> “ Swim  after them ! ” screamed the Gryphon .
# . NSg/V J/P   N/I  . . W?       D   ?       .
>
#
> “ Turn  a   somersault in          the sea ! ” cried the Mock  Turtle , capering wildly about .
# . NSg/V D/P NSg        NPrSg/V/J/P D   NSg . . W?    D   NSg/J NSg/V  . V        J/R    J/P   .
>
#
> “ Change lobsters again ! ” yelled the Gryphon at        the top   of  its   voice .
# . NSg/V  NPl      P     . . W?     D   ?       NSg/I/V/P D   NSg/J V/P ISg/D NSg   .
>
#
> “ Back    to land    again , and that’s all       the first figure , ” said the Mock  Turtle ,
# . NSg/V/J P  NPrSg/V P     . V/C N$     NSg/I/J/C D   NSg/J NSg/V  . . V/J  D   NSg/J NSg/V  .
> suddenly dropping his   voice ; and the two creatures , who     had been  jumping about
# J/R      NSg/V    ISg/D NSg   . V/C D   NSg NPl       . NPrSg/I V   NSg/V V       J/P
> like        mad   things all       this time  , sat     down      again very sadly and quietly , and looked
# NSg/V/J/C/P N/V/J NPl    NSg/I/J/C I/D  NSg/V . NSg/V/J NSg/V/J/P P     J    J/R   V/C J/R     . V/C W?
> at        Alice .
# NSg/I/V/P NPr   .
>
#
> “ It        must  be     a   very pretty  dance , ” said Alice timidly .
# . NPrSg/ISg NSg/V NSg/VX D/P J    NSg/V/J NSg/V . . V/J  NPr   J/R     .
>
#
> “ Would  you like        to see   a   little    of  it        ? ” said the Mock  Turtle .
# . NSg/VX IPl NSg/V/J/C/P P  NSg/V D/P NPrSg/I/J V/P NPrSg/ISg . . V/J  D   NSg/J NSg/V  .
>
#
> “ Very much  indeed , ” said Alice .
# . J    N/I/J W?     . . V/J  NPr   .
>
#
> “ Come    , let’s try     the first figure ! ” said the Mock  Turtle to the Gryphon . “ We  can
# . NSg/V/P . N$    NSg/V/J D   NSg/J NSg/V  . . V/J  D   NSg/J NSg/V  P  D   ?       . . IPl NPrSg/VX
> do     without lobsters , you know  . Which shall sing  ? ”
# NSg/VX C/P     NPl      . IPl NSg/V . I/C   VX    NSg/V . .
>
#
> “ Oh      , you sing  , ” said the Gryphon . “ I’ve forgotten the words . ”
# . NPrSg/V . IPl NSg/V . . V/J  D   ?       . . W?   NSg/V/J   D   NPl   . .
>
#
> So        they began solemnly dancing round     and round     Alice , every now         and then
# NSg/I/J/C IPl  V     J/R      NSg/V   NSg/V/J/P V/C NSg/V/J/P NPr   . D     NPrSg/V/J/C V/C NSg/J/C
> treading on  her   toes when    they passed too close   , and waving their forepaws to
# V        J/P I/J/D NPl  NSg/I/C IPl  W?     W?  NSg/V/J . V/C V      D     ?        P
> mark    the time , while     the Mock  Turtle sang    this , very slowly and sadly : —
# NPrSg/V D   NSg  . NSg/V/C/P D   NSg/J NSg/V  NPrSg/V I/D  . J    J/R    V/C J/R   . .
>
#
> “ Will     you walk  a   little    faster ? ” said a   whiting to a   snail . “ There’s a
# . NPrSg/VX IPl NSg/V D/P NPrSg/I/J J      . . V/J  D/P NSg     P  D/P NSg   . . W?      D/P
> porpoise close   behind  us      , and he’s treading on  my tail  . See   how   eagerly the
# NSg      NSg/V/J NSg/J/P NPr/ISg . V/C N$   V        J/P D  NSg/J . NSg/V NSg/C J/R     D
> lobsters and the turtles all       advance ! They are waiting on  the shingle — will     you
# NPl      V/C D   NPl     NSg/I/J/C NSg/V/J . IPl  V   NSg/V   J/P D   NSg     . NPrSg/VX IPl
> come    and join  the dance ? Will     you , won’t you , will     you , won’t you , will     you
# NSg/V/P V/C NSg/V D   NSg   . NPrSg/VX IPl . V     IPl . NPrSg/VX IPl . V     IPl . NPrSg/VX IPl
> join  the dance ? Will     you , won’t you , will     you , won’t you , won’t you join  the
# NSg/V D   NSg   . NPrSg/VX IPl . V     IPl . NPrSg/VX IPl . V     IPl . V     IPl NSg/V D
> dance ?
# NSg   .
>
#
> “ You can      really have   no      notion how   delightful it        will     be     When    they take  us      up
# . IPl NPrSg/VX J/R    NSg/VX NPrSg/P NSg    NSg/C J          NPrSg/ISg NPrSg/VX NSg/VX NSg/I/C IPl  NSg/V NPr/ISg NSg/V/J/P
> and throw us      , with the lobsters , out         to sea ! ” But     the snail replied “ Too far     ,
# V/C NSg/V NPr/ISg . P    D   NPl      . NSg/V/J/R/P P  NSg . . NSg/C/P D   NSg   W?      . W?  NSg/V/J .
> too far     ! ” and gave a   look askance — Said he      thanked the whiting kindly , but     he
# W?  NSg/V/J . . V/C V    D/P NSg  V/J     . V/J  NPr/ISg W?      D   NSg     J/R    . NSg/C/P NPr/ISg
> would  not   join  the dance . Would  not   , could  not   , would  not   , could  not   , would
# NSg/VX NSg/C NSg/V D   NSg   . NSg/VX NSg/C . NSg/VX NSg/C . NSg/VX NSg/C . NSg/VX NSg/C . NSg/VX
> not   join  the dance . Would  not   , could  not   , would  not   , could  not   , could  not   join
# NSg/C NSg/V D   NSg   . NSg/VX NSg/C . NSg/VX NSg/C . NSg/VX NSg/C . NSg/VX NSg/C . NSg/VX NSg/C NSg/V
> the dance .
# D   NSg   .
>
#
> “ What  matters it        how   far     we  go      ? ” his   scaly friend  replied . “ There is another
# . NSg/I W?      NPrSg/ISg NSg/C NSg/V/J IPl NSg/V/J . . ISg/D NSg/J NPrSg/V W?      . . W?    VL I/D
> shore , you know  , upon the other side    . The further off       from England the nearer
# NSg/V . IPl NSg/V . P    D   NSg/J NSg/V/J . D   J       NSg/V/J/P P    NPr     D   J
> is to France — Then    turn  not   pale    , beloved snail , but     come    and join  the dance .
# VL P  NPr    . NSg/J/C NSg/V NSg/C NSg/V/J . NSg/V/J NSg/V . NSg/C/P NSg/V/P V/C NSg/V D   NSg   .
> Will     you , won’t you , will     you , won’t you , will     you join  the dance ? Will     you ,
# NPrSg/VX IPl . V     IPl . NPrSg/VX IPl . V     IPl . NPrSg/VX IPl NSg/V D   NSg   . NPrSg/VX IPl .
> won’t you , will     you , won’t you , won’t you join  the dance ? ”
# V     IPl . NPrSg/VX IPl . V     IPl . V     IPl NSg/V D   NSg   . .
>
#
> “ Thank you , it’s a   very interesting dance to watch , ” said Alice , feeling very
# . NSg/V IPl . W?   D/P J    V/J         NSg/V P  NSg/V . . V/J  NPr   . NSg/V/J J
> glad    that    it        was over      at        last    : “ and I   do     so        like        that    curious song about the
# NSg/V/J N/I/C/D NPrSg/ISg V   NSg/V/J/P NSg/I/V/P NSg/V/J . . V/C ISg NSg/VX NSg/I/J/C NSg/V/J/C/P N/I/C/D J       NSg  J/P   D
> whiting ! ”
# NSg     . .
>
#
> “ Oh      , as    to the whiting , ” said the Mock  Turtle , “ they — you’ve seen  them , of
# . NPrSg/V . NSg/R P  D   NSg     . . V/J  D   NSg/J NSg/V  . . IPl  . W?     NSg/V N/I  . V/P
> course ? ”
# NSg/V  . .
>
#
> “ Yes   , ” said Alice , “ I’ve often seen  them at        dinn — ” she checked herself hastily .
# . NSg/V . . V/J  NPr   . . W?   J     NSg/V N/I  NSg/I/V/P ?    . . ISg V/J     I       R       .
>
#
> “ I   don’t know  where Dinn may      be     , ” said the Mock  Turtle , “ but     if    you’ve seen  them
# . ISg NSg/V NSg/V NSg/C ?    NPrSg/VX NSg/VX . . V/J  D   NSg/J NSg/V  . . NSg/C/P NSg/C W?     NSg/V N/I
> so        often , of  course you know  what  they’re like        . ”
# NSg/I/J/C J     . V/P NSg/V  IPl NSg/V NSg/I W?      NSg/V/J/C/P . .
>
#
> “ I   believe so        , ” Alice replied thoughtfully . “ They have   their tails in          their
# . ISg V       NSg/I/J/C . . NPr   W?      J/R          . . IPl  NSg/VX D     NPl   NPrSg/V/J/P D
> mouths — and they’re all       over      crumbs . ”
# NSg    . V/C W?      NSg/I/J/C NSg/V/J/P NPl    . .
>
#
> “ You’re wrong   about the crumbs , ” said the Mock  Turtle : “ crumbs would  all       wash
# . W?     NSg/V/J J/P   D   NPl    . . V/J  D   NSg/J NSg/V  . . NPl    NSg/VX NSg/I/J/C NPrSg/V
> off       in          the sea . But     they have   their tails in          their mouths ; and the reason is — ”
# NSg/V/J/P NPrSg/V/J/P D   NSg . NSg/C/P IPl  NSg/VX D     NPl   NPrSg/V/J/P D     NSg    . V/C D   NSg    VL . .
> here    the Mock  Turtle yawned and shut    his   eyes . — “ Tell    her   about the reason and
# NSg/J/R D   NSg/J NSg/V  W?     V/C NSg/V/J ISg/D NPl  . . . NPrSg/V I/J/D J/P   D   NSg    V/C
> all       that    , ” he      said to the Gryphon .
# NSg/I/J/C N/I/C/D . . NPr/ISg V/J  P  D   ?       .
>
#
> “ The reason is , ” said the Gryphon , “ that    they would  go      with the lobsters to the
# . D   NSg    VL . . V/J  D   ?       . . N/I/C/D IPl  NSg/VX NSg/V/J P    D   NPl      P  D
> dance . So        they got thrown out         to sea . So        they had to fall  a   long    way   . So        they
# NSg   . NSg/I/J/C IPl  V   V/J    NSg/V/J/R/P P  NSg . NSg/I/J/C IPl  V   P  NSg/V D/P NPrSg/J NSg/J . NSg/I/J/C IPl
> got their tails fast    in          their mouths . So        they couldn’t get   them out         again .
# V   D     NPl   NSg/V/J NPrSg/V/J/P D     NSg    . NSg/I/J/C IPl  V        NSg/V N/I  NSg/V/J/R/P P     .
> That’s all       . ”
# N$     NSg/I/J/C . .
>
#
> “ Thank you , ” said Alice , “ it’s very interesting . I   never knew so        much  about a
# . NSg/V IPl . . V/J  NPr   . . W?   J    V/J         . ISg V     V    NSg/I/J/C N/I/J J/P   D/P
> whiting before . ”
# NSg     C/P    . .
>
#
> “ I   can      tell    you more        than that    , if    you like        , ” said the Gryphon . “ Do     you know  why
# . ISg NPrSg/VX NPrSg/V IPl NPrSg/I/V/J C/P  N/I/C/D . NSg/C IPl NSg/V/J/C/P . . V/J  D   ?       . . NSg/VX IPl NSg/V NSg/V
> it’s called a   whiting ? ”
# W?   V/J    D/P NSg     . .
>
#
> “ I   never thought about it        , ” said Alice . “ Why   ? ”
# . ISg V     NSg/V   J/P   NPrSg/ISg . . V/J  NPr   . . NSg/V . .
>
#
> “ It        does  the boots and shoes , ” the Gryphon replied very solemnly .
# . NPrSg/ISg NSg/V D   NPl   V/C NPl   . . D   ?       W?      J    J/R      .
>
#
> Alice was thoroughly puzzled . “ Does  the boots and shoes ! ” she repeated in          a
# NPr   V   J/R        W?      . . NSg/V D   NPl   V/C NPl   . . ISg V/J      NPrSg/V/J/P D/P
> wondering tone    .
# NSg/J     NSg/I/V .
>
#
> “ Why   , what  are your shoes done    with ? ” said the Gryphon . “ I   mean    , what  makes them
# . NSg/V . NSg/I V   D    NPl   NSg/V/J P    . . V/J  D   ?       . . ISg NSg/V/J . NSg/I NPl   N/I
> so        shiny ? ”
# NSg/I/J/C NSg/J . .
>
#
> Alice looked down      at        them , and considered a   little    before she gave her   answer .
# NPr   W?     NSg/V/J/P NSg/I/V/P N/I  . V/C V/J        D/P NPrSg/I/J C/P    ISg V    I/J/D NSg/V  .
> “ They’re done    with blacking , I   believe . ”
# . W?      NSg/V/J P    NSg/V    . ISg V       . .
>
#
> “ Boots and shoes under   the sea , ” the Gryphon went  on  in          a   deep  voice , “ are done
# . NPl   V/C NPl   NSg/J/P D   NSg . . D   ?       NSg/V J/P NPrSg/V/J/P D/P NSg/J NSg/V . . V   NSg/V/J
> with a   whiting . Now         you know  . ”
# P    D/P NSg     . NPrSg/V/J/C IPl NSg/V . .
>
#
> “ And what  are they made  of  ? ” Alice asked in          a   tone  of  great curiosity .
# . V/C NSg/I V   IPl  NSg/V V/P . . NPr   V/J   NPrSg/V/J/P D/P NSg/I V/P NSg/J NSg       .
>
#
> “ Soles and eels , of  course , ” the Gryphon replied rather    impatiently : “ any   shrimp
# . NPl   V/C NPl  . V/P NSg/V  . . D   ?       W?      NPrSg/V/J J/R         . . I/R/D NSg/V
> could  have   told you that    . ”
# NSg/VX NSg/VX V    IPl N/I/C/D . .
>
#
> “ If    I’d been  the whiting , ” said Alice , whose thoughts were  still   running   on  the
# . NSg/C W?  NSg/V D   NSg     . . V/J  NPr   . I     NPl      NSg/V NSg/V/J NSg/V/J/P J/P D
> song , “ I’d have   said to the porpoise , ‘          Keep  back    , please : we  don’t want  you with
# NSg  . . W?  NSg/VX V/J  P  D   NSg      . Unlintable NSg/V NSg/V/J . V      . IPl NSg/V NSg/V IPl P
> us      ! ’ ”
# NPr/ISg . . .
>
#
> “ They were  obliged to have   him with them , ” the Mock  Turtle said : “ no      wise    fish
# . IPl  NSg/V W?      P  NSg/VX I   P    N/I  . . D   NSg/J NSg/V  V/J  . . NPrSg/P NPrSg/J NSg/V
> would  go      anywhere without a   porpoise . ”
# NSg/VX NSg/V/J NSg/I    C/P     D/P NSg      . .
>
#
> “ Wouldn’t it        really ? ” said Alice in          a   tone  of  great surprise .
# . VX       NPrSg/ISg J/R    . . V/J  NPr   NPrSg/V/J/P D/P NSg/I V/P NSg/J NSg/V    .
>
#
> “ Of  course not   , ” said the Mock  Turtle : “ why   , if    a   fish came    to me        , and told me
# . V/P NSg/V  NSg/C . . V/J  D   NSg/J NSg/V  . . NSg/V . NSg/C D/P NSg  NSg/V/P P  NPrSg/ISg . V/C V    NPrSg/ISg
> he      was going   a   journey , I   should say   ‘          With what  porpoise ? ’ ”
# NPr/ISg V   NSg/V/J D/P NSg     . ISg VX     NSg/V Unlintable P    NSg/I NSg/V    . . .
>
#
> “ Don’t you mean    ‘          purpose ’ ? ” said Alice .
# . NSg/V IPl NSg/V/J Unlintable NSg/V   . . . V/J  NPr   .
>
#
> “ I   mean    what  I   say   , ” the Mock  Turtle replied in          an  offended tone    . And the
# . ISg NSg/V/J NSg/I ISg NSg/V . . D   NSg/J NSg/V  W?      NPrSg/V/J/P D/P W?       NSg/I/V . V/C D
> Gryphon added “ Come    , let’s hear some  of  your adventures . ”
# ?       W?    . NSg/V/P . N$    V    I/J/R V/P D    NPl        . .
>
#
> “ I   could  tell    you my adventures — beginning from this morning , ” said Alice a
# . ISg NSg/VX NPrSg/V IPl D  NPl        . NSg/V/J   P    I/D  NSg/V   . . V/J  NPr   D/P
> little    timidly : “ but     it’s no      use going   back    to yesterday , because I   was a
# NPrSg/I/J J/R     . . NSg/C/P W?   NPrSg/P NSg NSg/V/J NSg/V/J P  NSg       . C/P     ISg V   D/P
> different person then    . ”
# NSg/J     NSg/V  NSg/J/C . .
>
#
> “ Explain all       that    , ” said the Mock  Turtle .
# . V       NSg/I/J/C N/I/C/D . . V/J  D   NSg/J NSg/V  .
>
#
> “ No      , no      ! The adventures first   , ” said the Gryphon in          an  impatient tone    :
# . NPrSg/P . NPrSg/P . D   NPl        NSg/V/J . . V/J  D   ?       NPrSg/V/J/P D/P J         NSg/I/V .
> “ explanations take  such  a   dreadful time  . ”
# . NPl          NSg/V NSg/I D/P NSg/J    NSg/V . .
>
#
> So        Alice began telling them her   adventures from the time when    she first   saw   the
# NSg/I/J/C NPr   V     NSg/V/J N/I  I/J/D NPl        P    D   NSg  NSg/I/C ISg NSg/V/J NSg/V D
> White   Rabbit . She was a   little    nervous about it        just at        first   , the two creatures
# NPrSg/J NSg/V  . ISg V   D/P NPrSg/I/J J       J/P   NPrSg/ISg V/J  NSg/I/V/P NSg/V/J . D   NSg NPl
> got so        close   to her   , one       on  each side    , and opened their eyes and mouths so        very
# V   NSg/I/J/C NSg/V/J P  I/J/D . NSg/I/V/J J/P D    NSg/V/J . V/C V/J    D     NPl  V/C NSg/V  NSg/I/J/C J
> wide  , but     she gained courage as    she went  on  . Her   listeners were  perfectly quiet
# NSg/J . NSg/C/P ISg W?     NSg/V   NSg/R ISg NSg/V J/P . I/J/D W?        NSg/V J/R       NSg/V/J
> till      she got to the part  about her   repeating “ You are old   , Father  William , ” to
# NSg/V/C/P ISg V   P  D   NSg/J J/P   I/J/D NSg/V/J   . IPl V   NSg/J . NPrSg/V NPrSg   . . P
> the Caterpillar , and the words all       coming  different , and then    the Mock  Turtle
# D   NSg         . V/C D   NPl   NSg/I/J/C NSg/V/J NSg/J     . V/C NSg/J/C D   NSg/J NSg/V
> drew  a   long    breath  , and said “ That’s very curious . ”
# NPr/V D/P NPrSg/J NSg/V/J . V/C V/J  . N$     J    J       . .
>
#
> “ It’s all       about as    curious as    it        can      be     , ” said the Gryphon .
# . W?   NSg/I/J/C J/P   NSg/R J       NSg/R NPrSg/ISg NPrSg/VX NSg/VX . . V/J  D   ?       .
>
#
> “ It        all       came    different ! ” the Mock  Turtle repeated thoughtfully . “ I   should like
# . NPrSg/ISg NSg/I/J/C NSg/V/P NSg/J     . . D   NSg/J NSg/V  V/J      J/R          . . ISg VX     NSg/V/J/C/P
> to hear her   try     and repeat something now         . Tell    her   to begin . ” He      looked at        the
# P  V    I/J/D NSg/V/J V/C NSg/V  NSg/I/V/J NPrSg/V/J/C . NPrSg/V I/J/D P  NSg/V . . NPr/ISg W?     NSg/I/V/P D
> Gryphon as    if    he      thought it        had some  kind  of  authority over      Alice .
# ?       NSg/R NSg/C NPr/ISg NSg/V   NPrSg/ISg V   I/J/R NSg/J V/P NSg       NSg/V/J/P NPr   .
>
#
> “ Stand up        and repeat ‘          ’ Tis the voice of  the sluggard , ’ ” said the Gryphon .
# . NSg/V NSg/V/J/P V/C NSg/V  Unlintable . ?   D   NSg   V/P D   NSg      . . . V/J  D   ?       .
>
#
> “ How   the creatures order one       about , and make  one       repeat lessons ! ” thought Alice ;
# . NSg/C D   NPl       NSg/V NSg/I/V/J J/P   . V/C NSg/V NSg/I/V/J NSg/V  NPl     . . NSg/V   NPr   .
> “ I   might    as    well    be     at        school at        once  . ” However , she got up        , and began to repeat
# . ISg NSg/VX/J NSg/R NSg/V/J NSg/VX NSg/I/V/P NSg/V  NSg/I/V/P NSg/C . . C       . ISg V   NSg/V/J/P . V/C V     P  NSg/V
> it        , but     her   head      was so        full    of  the Lobster Quadrille , that    she hardly knew what
# NPrSg/ISg . NSg/C/P I/J/D NPrSg/V/J V   NSg/I/J/C NSg/V/J V/P D   NSg/J   NSg/V/J   . N/I/C/D ISg J/R    V    NSg/I
> she was saying , and the words came    very queer   indeed : —
# ISg V   NSg/V  . V/C D   NPl   NSg/V/P J    NSg/V/J W?     . .
>
#
> “ ’ Tis the voice of  the Lobster ; I   heard him declare , “ You have   baked me        too
# . . ?   D   NSg   V/P D   NSg/J   . ISg V/J   I   V       . . IPl NSg/VX V/J   NPrSg/ISg W?
> brown     , I   must  sugar my hair . ” As    a   duck with its   eyelids , so        he      with his   nose
# NPrSg/V/J . ISg NSg/V NSg/V D  NSg  . . NSg/R D/P NSg  P    ISg/D NPl     . NSg/I/J/C NPr/ISg P    ISg/D NSg
> Trims his   belt and his   buttons , and turns out         his   toes . ”
# NPl   ISg/D NSg  V/C ISg/D NPl     . V/C NPl   NSg/V/J/R/P ISg/D NPl  . .
>
#
> ( later editions continued as    follows When    the sands are all       dry     , he      is gay       as
# . J     NPl      W?        NSg/R NPl     NSg/I/C D   NPl   V   NSg/I/J/C NSg/V/J . NPr/ISg VL NPrSg/V/J NSg/R
> a   lark , And will     talk  in          contemptuous tones of  the Shark , But     , when    the tide
# D/P NSg  . V/C NPrSg/VX NSg/V NPrSg/V/J/P J            NPl   V/P D   NSg   . NSg/C/P . NSg/I/C D   NSg
> rises and sharks are around , His   voice has a   timid and tremulous sound   . )
# NPl   V/C NPl    V   J/P    . ISg/D NSg   V   D/P J     V/C J         NSg/V/J . .
>
#
> “ That’s different from what  I   used to say   when    I   was a   child , ” said the Gryphon .
# . N$     NSg/J     P    NSg/I ISg V/J  P  NSg/V NSg/I/C ISg V   D/P NSg   . . V/J  D   ?       .
>
#
> “ Well    , I   never heard it        before , ” said the Mock  Turtle ; “ but     it        sounds uncommon
# . NSg/V/J . ISg V     V/J   NPrSg/ISg C/P    . . V/J  D   NSg/J NSg/V  . . NSg/C/P NPrSg/ISg NPl    NSg/V/J
> nonsense . ”
# NSg/V/J  . .
>
#
> Alice said nothing ; she had sat     down      with her   face  in          her   hands , wondering if
# NPr   V/J  NSg/I/J . ISg V   NSg/V/J NSg/V/J/P P    I/J/D NSg/V NPrSg/V/J/P I/J/D NPl   . NSg/V/J   NSg/C
> anything would  ever happen in          a   natural way   again .
# NSg/I/V  NSg/VX J    V      NPrSg/V/J/P D/P NSg/J   NSg/J P     .
>
#
> “ I   should like        to have   it        explained , ” said the Mock  Turtle .
# . ISg VX     NSg/V/J/C/P P  NSg/VX NPrSg/ISg V         . . V/J  D   NSg/J NSg/V  .
>
#
> “ She can’t explain it        , ” said the Gryphon hastily . “ Go      on  with the next    verse . ”
# . ISg VX    V       NPrSg/ISg . . V/J  D   ?       R       . . NSg/V/J J/P P    D   NSg/J/P NSg/V . .
>
#
> “ But     about his   toes ? ” the Mock  Turtle persisted . “ How   could  he      turn  them out
# . NSg/C/P J/P   ISg/D NPl  . . D   NSg/J NSg/V  W?        . . NSg/C NSg/VX NPr/ISg NSg/V N/I  NSg/V/J/R/P
> with his   nose , you know  ? ”
# P    ISg/D NSg  . IPl NSg/V . .
>
#
> “ It’s the first position in          dancing . ” Alice said ; but     was dreadfully puzzled by
# . W?   D   NSg/J NSg/V    NPrSg/V/J/P NSg/V   . . NPr   V/J  . NSg/C/P V   J/R        W?      NSg/J/P
> the whole thing , and longed to change the subject .
# D   NSg/J NSg/V . V/C W?     P  NSg/V  D   NSg/J   .
>
#
> “ Go      on  with the next    verse , ” the Gryphon repeated impatiently : “ it        begins ‘          I
# . NSg/V/J J/P P    D   NSg/J/P NSg/V . . D   ?       V/J      J/R         . . NPrSg/ISg NPl    Unlintable ISg
> passed by      his   garden . ’ ”
# W?     NSg/J/P ISg/D NSg/J  . . .
>
#
> Alice did not   dare     to disobey , though she felt    sure it        would  all       come    wrong   , and
# NPr   V   NSg/C NPrSg/VX P  V       . V/C    ISg NSg/V/J J    NPrSg/ISg NSg/VX NSg/I/J/C NSg/V/P NSg/V/J . V/C
> she went  on  in          a   trembling voice : —
# ISg NSg/V J/P NPrSg/V/J/P D/P N/J       NSg/V . .
>
#
> “ I   passed by      his   garden , and marked , with one       eye   , How   the Owl and the Panther
# . ISg W?     NSg/J/P ISg/D NSg/J  . V/C V/J    . P    NSg/I/V/J NSg/V . NSg/C D   NSg V/C D   NSg
> were  sharing a   pie — ”
# NSg/V V       D/P NSg . .
>
#
> ( later editions continued as    follows The Panther took pie   - crust , and gravy ,
# . J     NPl      W?        NSg/R NPl     D   NSg     V    NSg/V . NSg/V . V/C NSg/V .
> and meat , While     the Owl had the dish as    its   share of  the treat . When    the pie
# V/C NSg  . NSg/V/C/P D   NSg V   D   NSg  NSg/R ISg/D NSg   V/P D   NSg   . NSg/I/C D   NSg
> was all       finished , the Owl , as    a   boon  , Was kindly permitted to pocket  the
# V   NSg/I/J/C V/J      . D   NSg . NSg/R D/P NSg/J . V   J/R    V/J       P  NSg/V/J D
> spoon : While     the Panther received knife and fork  with a   growl , And concluded
# NSg   . NSg/V/C/P D   NSg     W?       NSg/V V/C NSg/V P    D/P NSg   . V/C W?
> the banquet — )
# D   NSg     . .
>
#
> “ What  is the use of  repeating all       that    stuff , ” the Mock  Turtle interrupted , “ if
# . NSg/I VL D   NSg V/P NSg/V/J   NSg/I/J/C N/I/C/D NSg/V . . D   NSg/J NSg/V  W?          . . NSg/C
> you don’t explain it        as    you go      on  ? It’s by      far     the most    confusing thing I   ever
# IPl NSg/V V       NPrSg/ISg NSg/R IPl NSg/V/J J/P . W?   NSg/J/P NSg/V/J D   NSg/I/J V/J       NSg/V ISg J
> heard ! ”
# V/J   . .
>
#
> “ Yes   , I   think you’d better   leave off       , ” said the Gryphon : and Alice was only too
# . NSg/V . ISg NSg/V W?    NSg/VX/J NSg/V NSg/V/J/P . . V/J  D   ?       . V/C NPr   V   W?   W?
> glad    to do     so        .
# NSg/V/J P  NSg/VX NSg/I/J/C .
>
#
> “ Shall we  try     another figure of  the Lobster Quadrille ? ” the Gryphon went  on  . “ Or
# . VX    IPl NSg/V/J I/D     NSg/V  V/P D   NSg/J   NSg/V/J   . . D   ?       NSg/V J/P . . NPrSg/C
> would  you like        the Mock  Turtle to sing  you a   song ? ”
# NSg/VX IPl NSg/V/J/C/P D   NSg/J NSg/V  P  NSg/V IPl D/P NSg  . .
>
#
> “ Oh      , a   song , please , if    the Mock  Turtle would  be     so        kind  , ” Alice replied , so
# . NPrSg/V . D/P NSg  . V      . NSg/C D   NSg/J NSg/V  NSg/VX NSg/VX NSg/I/J/C NSg/J . . NPr   W?      . NSg/I/J/C
> eagerly that    the Gryphon said , in          a   rather  offended tone    , “ Hm    ! No      accounting for
# J/R     N/I/C/D D   ?       V/J  . NPrSg/V/J/P D/P NPrSg/J W?       NSg/I/V . . NPrSg . NPrSg/P NSg        C/P
> tastes ! Sing  her   ‘          Turtle Soup  , ’ will     you , old   fellow ? ”
# NPl    . NSg/V I/J/D Unlintable NSg/V  NSg/V . . NPrSg/VX IPl . NSg/J NSg/V  . .
>
#
> The Mock  Turtle sighed deeply , and began , in          a   voice sometimes choked with sobs ,
# D   NSg/J NSg/V  W?     J/R    . V/C V     . NPrSg/V/J/P D/P NSg   R         W?     P    NPl  .
> to sing  this : —
# P  NSg/V I/D  . .
>
#
> “ Beautiful Soup  , so        rich      and green     , Waiting in          a   hot   tureen ! Who     for such
# . NSg/J     NSg/V . NSg/I/J/C NPrSg/V/J V/C NPrSg/V/J . NSg/V   NPrSg/V/J/P D/P NSg/J NSg    . NPrSg/I C/P NSg/I
> dainties would  not   stoop ? Soup  of  the evening , beautiful Soup  ! Soup  of  the
# NPl      NSg/VX NSg/C NSg/V . NSg/V V/P D   NSg     . NSg/J     NSg/V . NSg/V V/P D
> evening , beautiful Soup  ! Beau    — ootiful Soo — oop ! Beau    — ootiful Soo — oop ! Soo — oop
# NSg     . NSg/J     NSg/V . NPrSg/V . ?       ?   . ?   . NPrSg/V . ?       ?   . ?   . ?   . ?
> of  the e       — e       — evening , Beautiful , beautiful Soup  !
# V/P D   NPrSg/I . NPrSg/I . NSg/V   . NSg/J     . NSg/J     NSg/V .
>
#
> “ Beautiful Soup  ! Who     cares for fish  , Game    , or      any   other   dish  ? Who     would  not
# . NSg/J     NSg/V . NPrSg/I NPl   C/P NSg/V . NSg/V/J . NPrSg/C I/R/D NSg/V/J NSg/V . NPrSg/I NSg/VX NSg/C
> give  all       else  for two p           ennyworth only of  beautiful Soup  ? Pennyworth only of
# NSg/V NSg/I/J/C N/J/C C/P NSg NPrSg/V/J/P ?         W?   V/P NSg/J     NSg/V . NSg        W?   V/P
> beautiful Soup  ? Beau    — ootiful Soo — oop ! Beau    — ootiful Soo — oop ! Soo — oop of  the
# NSg/J     NSg/V . NPrSg/V . ?       ?   . ?   . NPrSg/V . ?       ?   . ?   . ?   . ?   V/P D
> e       — e       — evening , Beautiful , beauti — FUL SOUP  ! ”
# NPrSg/I . NPrSg/I . NSg/V   . NSg/J     . ?      . ?   NSg/V . .
>
#
> “ Chorus again ! ” cried the Gryphon , and the Mock  Turtle had just begun to repeat
# . NSg/V  P     . . W?    D   ?       . V/C D   NSg/J NSg/V  V   V/J  V     P  NSg/V
> it        , when    a   cry of  “ The trial’s beginning ! ” was heard in          the distance .
# NPrSg/ISg . NSg/I/C D/P NSg V/P . D   N$      NSg/V/J   . . V   V/J   NPrSg/V/J/P D   NSg      .
>
#
> “ Come    on  ! ” cried the Gryphon , and , taking  Alice by      the hand , it        hurried off       ,
# . NSg/V/P J/P . . W?    D   ?       . V/C . NSg/V/J NPr   NSg/J/P D   NSg  . NPrSg/ISg V/J     NSg/V/J/P .
> without waiting for the end of  the song .
# C/P     NSg/V   C/P D   NSg V/P D   NSg  .
>
#
> “ What  trial   is it        ? ” Alice panted as    she ran   ; but     the Gryphon only answered “ Come
# . NSg/I NSg/V/J VL NPrSg/ISg . . NPr   W?     NSg/R ISg NSg/V . NSg/C/P D   ?       W?   V/J      . NSg/V/P
> on  ! ” and ran   the faster , while     more        and more        faintly came    , carried on  the breeze
# J/P . . V/C NSg/V D   J      . NSg/V/C/P NPrSg/I/V/J V/C NPrSg/I/V/J J/R     NSg/V/P . W?      J/P D   NSg
> that    followed them , the melancholy words : —
# N/I/C/D W?       N/I  . D   NSg/J      NPl   . .
>
#
> “ Soo — oop of  the e       — e       — evening , Beautiful , beautiful Soup  ! ”
# . ?   . ?   V/P D   NPrSg/I . NPrSg/I . NSg/V   . NSg/J     . NSg/J     NSg/V . .
>
#
> CHAPTER XI  : Who     Stole the Tarts ?
# NSg/V   NSg . NPrSg/I NSg/V D   NPl   .
>
#
> The King  and Queen   of  Hearts were  seated on  their throne when    they arrived , with
# D   NPrSg V/C NPrSg/V V/P NPl    NSg/V W?     J/P D     NSg    NSg/I/C IPl  W?      . P
> a   great crowd assembled about them — all       sorts of  little    birds and beasts , as    well
# D/P NSg/J NSg/V W?        J/P   N/I  . NSg/I/J/C NPl   V/P NPrSg/I/J NPl   V/C NPl    . NSg/R NSg/V/J
> as    the whole pack  of  cards : the Knave was standing before them , in          chains , with
# NSg/R D   NSg/J NSg/V V/P NPl   . D   NSg   V   NSg/V/J  C/P    N/I  . NPrSg/V/J/P NPl    . P
> a   soldier on  each side    to guard him ; and near      the King  was the White   Rabbit ,
# D/P NSg     J/P D    NSg/V/J P  NSg/V I   . V/C NSg/V/J/P D   NPrSg V   D   NPrSg/J NSg/V  .
> with a   trumpet in          one       hand  , and a   scroll of  parchment in          the other . In          the very
# P    D/P NSg     NPrSg/V/J/P NSg/I/V/J NSg/V . V/C D/P NSg    V/P NSg       NPrSg/V/J/P D   NSg/J . NPrSg/V/J/P D   J
> middle  of  the court was a   table , with a   large dish  of  tarts upon it        : they looked
# NSg/V/J V/P D   NSg   V   D/P NSg   . P    D/P NSg/J NSg/V V/P NPl   P    NPrSg/ISg . IPl  W?
> so        good      , that    it        made  Alice quite hungry to look  at        them — “ I   wish  they’d get   the
# NSg/I/J/C NPrSg/V/J . N/I/C/D NPrSg/ISg NSg/V NPr   NSg   J      P  NSg/V NSg/I/V/P N/I  . . ISg NSg/V W?     NSg/V D
> trial done    , ” she thought , “ and hand  round     the refreshments ! ” But     there seemed to
# NSg/J NSg/V/J . . ISg NSg/V   . . V/C NSg/V NSg/V/J/P D   NSg          . . NSg/C/P W?    W?     P
> be     no      chance  of  this , so        she began looking at        everything about her   , to pass  away
# NSg/VX NPrSg/P NPrSg/J V/P I/D  . NSg/I/J/C ISg V     V       NSg/I/V/P N/I/V      J/P   I/J/D . P  NSg/V V/J
> the time .
# D   NSg  .
>
#
> Alice had never been  in          a   court of  justice before , but     she had read  about them
# NPr   V   V     NSg/V NPrSg/V/J/P D/P NSg   V/P NPrSg   C/P    . NSg/C/P ISg V   NSg/V J/P   N/I
> in          books , and she was quite pleased to find  that    she knew the name of  nearly
# NPrSg/V/J/P NPl   . V/C ISg V   NSg   W?      P  NSg/V N/I/C/D ISg V    D   NSg  V/P J/R
> everything there . “ That’s the judge , ” she said to herself , “ because of  his   great
# N/I/V      W?    . . N$     D   NSg   . . ISg V/J  P  I       . . C/P     V/P ISg/D NSg/J
> wig   . ”
# NSg/V . .
>
#
> The judge , by      the way   , was the King  ; and as    he      wore his   crown over      the wig ,
# D   NSg   . NSg/J/P D   NSg/J . V   D   NPrSg . V/C NSg/R NPr/ISg V    ISg/D NSg/J NSg/V/J/P D   NSg .
> ( look  at        the frontispiece if    you want  to see   how   he      did it        , ) he      did not   look  at
# . NSg/V NSg/I/V/P D   NSg          NSg/C IPl NSg/V P  NSg/V NSg/C NPr/ISg V   NPrSg/ISg . . NPr/ISg V   NSg/C NSg/V NSg/I/V/P
> all       comfortable , and it        was certainly not   becoming .
# NSg/I/J/C NSg/J       . V/C NPrSg/ISg V   J/R       NSg/C NSg/V/J  .
>
#
> “ And that’s the jury  - box   , ” thought Alice , “ and those twelve creatures , ” ( she was
# . V/C N$     D   NSg/J . NSg/V . . NSg/V   NPr   . . V/C I/D   NSg    NPl       . . . ISg V
> obliged to say   “ creatures , ” you see   , because some  of  them were  animals , and some
# W?      P  NSg/V . NPl       . . IPl NSg/V . C/P     I/J/R V/P N/I  NSg/V NPl     . V/C I/J/R
> were  birds , ) “ I   suppose they are the jurors . ” She said this last    word  two or
# NSg/V NPl   . . . ISg V       IPl  V   D   NPl    . . ISg V/J  I/D  NSg/V/J NSg/V NSg NPrSg/C
> three times over      to herself , being   rather    proud of  it        : for she thought , and
# NSg   NPl   NSg/V/J/P P  I       . NSg/V/C NPrSg/V/J J     V/P NPrSg/ISg . C/P ISg NSg/V   . V/C
> rightly too , that    very few little    girls of  her   age   knew the meaning of  it        at
# J/R     W?  . N/I/C/D J    N/I NPrSg/I/J NPl   V/P I/J/D NSg/V V    D   NSg/J   V/P NPrSg/ISg NSg/I/V/P
> all       . However , “ jury    - men ” would  have   done    just as    well    .
# NSg/I/J/C . C       . . NSg/V/J . NSg . NSg/VX NSg/VX NSg/V/J V/J  NSg/R NSg/V/J .
>
#
> The twelve jurors were  all       writing very busily on  slates . “ What  are they doing ? ”
# D   NSg    NPl    NSg/V NSg/I/J/C NSg/V   J    R      J/P NPl    . . NSg/I V   IPl  NSg/V . .
> Alice whispered to the Gryphon . “ They can’t have   anything to put   down      yet     ,
# NPr   W?        P  D   ?       . . IPl  VX    NSg/VX NSg/I/V  P  NSg/V NSg/V/J/P NSg/V/C .
> before the trial’s begun . ”
# C/P    D   N$      V     . .
>
#
> “ They’re putting down      their names , ” the Gryphon whispered in          reply , “ for fear
# . W?      NSg/V   NSg/V/J/P D     NPl   . . D   ?       W?        NPrSg/V/J/P NSg/V . . C/P NSg/V
> they should forget them before the end of  the trial . ”
# IPl  VX     V      N/I  C/P    D   NSg V/P D   NSg/J . .
>
#
> “ Stupid things ! ” Alice began in          a   loud  , indignant voice , but     she stopped
# . NSg/J  NPl    . . NPr   V     NPrSg/V/J/P D/P NSg/J . J         NSg/V . NSg/C/P ISg V/J
> hastily , for the White   Rabbit cried out         , “ Silence in          the court ! ” and the King
# R       . C/P D   NPrSg/J NSg/V  W?    NSg/V/J/R/P . . NSg/V   NPrSg/V/J/P D   NSg   . . V/C D   NPrSg
> put   on  his   spectacles and looked anxiously round     , to make  out         who     was talking .
# NSg/V J/P ISg/D NSg        V/C W?     J/R       NSg/V/J/P . P  NSg/V NSg/V/J/R/P NPrSg/I V   V       .
>
#
> Alice could  see   , as    well    as    if    she were  looking over      their shoulders , that    all
# NPr   NSg/VX NSg/V . NSg/R NSg/V/J NSg/R NSg/C ISg NSg/V V       NSg/V/J/P D     NPl       . N/I/C/D NSg/I/J/C
> the jurors were  writing down      “ stupid things ! ” on  their slates , and she could
# D   NPl    NSg/V NSg/V   NSg/V/J/P . NSg/J  NPl    . . J/P D     NPl    . V/C ISg NSg/VX
> even    make  out         that    one       of  them didn’t know  how   to spell “ stupid , ” and that    he
# NSg/V/J NSg/V NSg/V/J/R/P N/I/C/D NSg/I/V/J V/P N/I  V      NSg/V NSg/C P  NSg/V . NSg/J  . . V/C N/I/C/D NPr/ISg
> had to ask   his   neighbour to tell    him . “ A   nice    muddle their slates’ll be     in
# V   P  NSg/V ISg/D NSg/Br    P  NPrSg/V I   . . D/P NPrSg/J NSg/V  D     ?         NSg/VX NPrSg/V/J/P
> before the trial’s over      ! ” thought Alice .
# C/P    D   N$      NSg/V/J/P . . NSg/V   NPr   .
>
#
> One       of  the jurors had a   pencil that    squeaked . This of  course , Alice could  not
# NSg/I/V/J V/P D   NPl    V   D/P NSg    N/I/C/D W?       . I/D  V/P NSg/V  . NPr   NSg/VX NSg/C
> stand , and she went  round     the court and got behind  him , and very soon found an
# NSg/V . V/C ISg NSg/V NSg/V/J/P D   NSg   V/C V   NSg/J/P I   . V/C J    J/R  NSg/V D/P
> opportunity of  taking  it        away . She did it        so        quickly that    the poor  little    juror
# NSg         V/P NSg/V/J NPrSg/ISg V/J  . ISg V   NPrSg/ISg NSg/I/J/C J/R     N/I/C/D D   NSg/J NPrSg/I/J NSg
> ( it        was Bill    , the Lizard ) could  not   make  out         at        all       what  had become of  it        ; so        ,
# . NPrSg/ISg V   NPrSg/V . D   NSg    . NSg/VX NSg/C NSg/V NSg/V/J/R/P NSg/I/V/P NSg/I/J/C NSg/I V   V      V/P NPrSg/ISg . NSg/I/J/C .
> after hunting all       about for it        , he      was obliged to write with one       finger for the
# J/P   NSg/V   NSg/I/J/C J/P   C/P NPrSg/ISg . NPr/ISg V   W?      P  NSg/V P    NSg/I/V/J NSg/V  C/P D
> rest of  the day   ; and this was of  very little    use   , as    it        left      no      mark  on  the
# NSg  V/P D   NPrSg . V/C I/D  V   V/P J    NPrSg/I/J NSg/V . NSg/R NPrSg/ISg NPrSg/V/J NPrSg/P NPrSg J/P D
> slate .
# NSg/J .
>
#
> “ Herald , read  the accusation ! ” said the King  .
# . NSg/V  . NSg/V D   NSg        . . V/J  D   NPrSg .
>
#
> On  this the White   Rabbit blew    three blasts on  the trumpet , and then    unrolled the
# J/P I/D  D   NPrSg/J NSg/V  NSg/V/J NSg   NPl    J/P D   NSg     . V/C NSg/J/C W?       D
> parchment scroll , and read  as    follows : —
# NSg       NSg/V  . V/C NSg/V NSg/R NPl     . .
>
#
> “ The Queen of  Hearts , she made  some  tarts , All       on  a   summer day   : The Knave of
# . D   NPrSg V/P NPl    . ISg NSg/V I/J/R NPl   . NSg/I/J/C J/P D/P NPrSg  NPrSg . D   NSg   V/P
> Hearts , he      stole those tarts , And took them quite away ! ”
# NPl    . NPr/ISg NSg/V I/D   NPl   . V/C V    N/I  NSg   V/J  . .
>
#
> “ Consider your verdict , ” the King  said to the jury  .
# . V        D    NSg     . . D   NPrSg V/J  P  D   NSg/J .
>
#
> “ Not   yet     , not   yet     ! ” the Rabbit hastily interrupted . “ There’s a   great deal    to
# . NSg/C NSg/V/C . NSg/C NSg/V/C . . D   NSg    R       W?          . . W?      D/P NSg/J NSg/V/J P
> come    before that    ! ”
# NSg/V/P C/P    N/I/C/D . .
>
#
> “ Call  the first witness , ” said the King  ; and the White   Rabbit blew    three blasts
# . NSg/V D   NSg/J NSg/V   . . V/J  D   NPrSg . V/C D   NPrSg/J NSg/V  NSg/V/J NSg   NPl
> on  the trumpet , and called out         , “ First   witness ! ”
# J/P D   NSg     . V/C V/J    NSg/V/J/R/P . . NSg/V/J NSg/V   . .
>
#
> The first witness was the Hatter . He      came    in          with a   teacup in          one       hand  and a
# D   NSg/J NSg/V   V   D   NSg    . NPr/ISg NSg/V/P NPrSg/V/J/P P    D/P NSg/J  NPrSg/V/J/P NSg/I/V/J NSg/V V/C D/P
> piece of  bread - and - butter  in          the other . “ I   beg   pardon , your Majesty , ” he      began ,
# NSg   V/P NSg/V . V/C . NSg/V/J NPrSg/V/J/P D   NSg/J . . ISg NSg/V NSg/V  . D    NSg/I   . . NPr/ISg V     .
> “ for bringing these in          : but     I   hadn’t quite finished my tea when    I   was sent  for . ”
# . C/P V        I/D   NPrSg/V/J/P . NSg/C/P ISg V      NSg   V/J      D  NSg NSg/I/C ISg V   NSg/V C/P . .
>
#
> “ You ought    to have   finished , ” said the King  . “ When    did you begin ? ”
# . IPl NSg/I/VX P  NSg/VX V/J      . . V/J  D   NPrSg . . NSg/I/C V   IPl NSg/V . .
>
#
> The Hatter looked at        the March Hare    , who     had followed him into the court ,
# D   NSg    W?     NSg/I/V/P D   NPrSg NSg/V/J . NPrSg/I V   W?       I   P    D   NSg   .
> arm     - in          - arm     with the Dormouse . “ Fourteenth of  March   , I   think it        was , ” he      said .
# NSg/V/J . NPrSg/V/J/P . NSg/V/J P    D   NSg      . . NSg/J      V/P NPrSg/V . ISg NSg/V NPrSg/ISg V   . . NPr/ISg V/J  .
>
#
> “ Fifteenth , ” said the March Hare    .
# . NSg/J     . . V/J  D   NPrSg NSg/V/J .
>
#
> “ Sixteenth , ” added the Dormouse .
# . NSg/J     . . W?    D   NSg      .
>
#
> “ Write that    down      , ” the King  said to the jury  , and the jury  eagerly wrote down
# . NSg/V N/I/C/D NSg/V/J/P . . D   NPrSg V/J  P  D   NSg/J . V/C D   NSg/J J/R     V     NSg/V/J/P
> all       three dates on  their slates , and then    added them up        , and reduced the answer
# NSg/I/J/C NSg   NPl   J/P D     NPl    . V/C NSg/J/C W?    N/I  NSg/V/J/P . V/C W?      D   NSg
> to shillings and pence .
# P  W?        V/C NSg   .
>
#
> “ Take  off       your hat , ” the King  said to the Hatter .
# . NSg/V NSg/V/J/P D    NSg . . D   NPrSg V/J  P  D   NSg    .
>
#
> “ It        isn’t mine    , ” said the Hatter .
# . NPrSg/ISg NSg/V NSg/I/V . . V/J  D   NSg    .
>
#
> “ Stolen  ! ” the King  exclaimed , turning to the jury  , who     instantly made  a
# . NSg/V/J . . D   NPrSg W?        . NSg/V   P  D   NSg/J . NPrSg/I J/R       NSg/V D/P
> memorandum of  the fact .
# NSg        V/P D   NSg  .
>
#
> “ I   keep  them to sell  , ” the Hatter added as    an  explanation ; “ I’ve none  of  my own   .
# . ISg NSg/V N/I  P  NSg/V . . D   NSg    W?    NSg/R D/P NSg         . . W?   NSg/I V/P D  NSg/J .
> I’m a   hatter . ”
# W?  D/P NSg    . .
>
#
> Here    the Queen put   on  her   spectacles , and began staring at        the Hatter , who
# NSg/J/R D   NPrSg NSg/V J/P I/J/D NSg        . V/C V     V       NSg/I/V/P D   NSg    . NPrSg/I
> turned pale    and fidgeted .
# W?     NSg/V/J V/C W?       .
>
#
> “ Give  your evidence , ” said the King  ; “ and don’t be     nervous , or      I’ll have   you
# . NSg/V D    NSg      . . V/J  D   NPrSg . . V/C NSg/V NSg/VX J       . NPrSg/C W?   NSg/VX IPl
> executed on  the spot  . ”
# W?       J/P D   NSg/J . .
>
#
> This did not   seem to encourage the witness at        all       : he      kept shifting from one
# I/D  V   NSg/C V    P  V         D   NSg     NSg/I/V/P NSg/I/J/C . NPr/ISg V    V        P    NSg/I/V/J
> foot  to the other , looking uneasily at        the Queen , and in          his   confusion he      bit   a
# NSg/V P  D   NSg/J . V       R        NSg/I/V/P D   NPrSg . V/C NPrSg/V/J/P ISg/D NSg       NPr/ISg NSg/V D/P
> large piece out         of  his   teacup instead of  the bread - and - butter  .
# NSg/J NSg/V NSg/V/J/R/P V/P ISg/D NSg/J  W?      V/P D   NSg   . V/C . NSg/V/J .
>
#
> Just at        this moment Alice felt    a   very curious sensation , which puzzled her   a
# V/J  NSg/I/V/P I/D  NSg    NPr   NSg/V/J D/P J    J       NSg       . I/C   W?      I/J/D D/P
> good    deal    until she made  out         what  it        was : she was beginning to grow larger
# NPrSg/J NSg/V/J C/P   ISg NSg/V NSg/V/J/R/P NSg/I NPrSg/ISg V   . ISg V   NSg/V/J   P  V    J
> again , and she thought at        first   she would  get   up        and leave the court ; but     on
# P     . V/C ISg NSg/V   NSg/I/V/P NSg/V/J ISg NSg/VX NSg/V NSg/V/J/P V/C NSg/V D   NSg   . NSg/C/P J/P
> second  thoughts she decided to remain where she was as    long      as    there was room
# NSg/V/J NPl      ISg NSg/V/J P  NSg/V  NSg/C ISg V   NSg/R NPrSg/V/J NSg/R W?    V   NSg/V/J
> for her   .
# C/P I/J/D .
>
#
> “ I   wish  you wouldn’t squeeze so        . ” said the Dormouse , who     was sitting next    to
# . ISg NSg/V IPl VX       NSg/V   NSg/I/J/C . . V/J  D   NSg      . NPrSg/I V   NSg/V/J NSg/J/P P
> her   . “ I   can      hardly breathe . ”
# I/J/D . . ISg NPrSg/VX J/R    V       . .
>
#
> “ I   can’t help  it        , ” said Alice very meekly : “ I’m growing . ”
# . ISg VX    NSg/V NPrSg/ISg . . V/J  NPr   J    J/R    . . W?  NSg/V   . .
>
#
> “ You’ve no      right   to grow here    , ” said the Dormouse .
# . W?     NPrSg/P NPrSg/J P  V    NSg/J/R . . V/J  D   NSg      .
>
#
> “ Don’t talk  nonsense , ” said Alice more        boldly : “ you know  you’re growing too . ”
# . NSg/V NSg/V NSg/V/J  . . V/J  NPr   NPrSg/I/V/J J/R    . . IPl NSg/V W?     NSg/V   W?  . .
>
#
> “ Yes   , but     I   grow at        a   reasonable pace        , ” said the Dormouse : “ not   in          that
# . NSg/V . NSg/C/P ISg V    NSg/I/V/P D/P J          NPrSg/V/J/P . . V/J  D   NSg      . . NSg/C NPrSg/V/J/P N/I/C/D
> ridiculous fashion . ” And he      got up        very sulkily and crossed over      to the other
# J          NSg/V   . . V/C NPr/ISg V   NSg/V/J/P J    R       V/C W?      NSg/V/J/P P  D   NSg/J
> side    of  the court .
# NSg/V/J V/P D   NSg   .
>
#
> All       this time  the Queen had never left      off       staring at        the Hatter , and , just as
# NSg/I/J/C I/D  NSg/V D   NPrSg V   V     NPrSg/V/J NSg/V/J/P V       NSg/I/V/P D   NSg    . V/C . V/J  NSg/R
> the Dormouse crossed the court , she said to one       of  the officers of  the court ,
# D   NSg      W?      D   NSg   . ISg V/J  P  NSg/I/V/J V/P D   W?       V/P D   NSg   .
> “ Bring me        the list of  the singers in          the last  concert ! ” on  which the wretched
# . V     NPrSg/ISg D   NSg  V/P D   W?      NPrSg/V/J/P D   NSg/J NSg/V   . . J/P I/C   D   J
> Hatter trembled so        , that    he      shook   both his   shoes off       .
# NSg/V  W?       NSg/I/J/C . N/I/C/D NPr/ISg NSg/V/J I/C  ISg/D NPl   NSg/V/J/P .
>
#
> “ Give  your evidence , ” the King  repeated angrily , “ or      I’ll have   you executed ,
# . NSg/V D    NSg      . . D   NPrSg V/J      R       . . NPrSg/C W?   NSg/VX IPl W?       .
> whether you’re nervous or      not   . ”
# I/C     W?     J       NPrSg/C NSg/C . .
>
#
> “ I’m a   poor  man         , your Majesty , ” the Hatter began , in          a   trembling voice , “ — and I
# . W?  D/P NSg/J NPrSg/I/V/J . D    NSg/I   . . D   NSg    V     . NPrSg/V/J/P D/P N/J       NSg/V . . . V/C ISg
> hadn’t begun my tea — not   above   a   week or      so        — and what  with the bread - and - butter
# V      V     D  NSg . NSg/C NSg/J/P D/P NSg  NPrSg/C NSg/I/J/C . V/C NSg/I P    D   NSg   . V/C . NSg/V/J
> getting so        thin    — and the twinkling of  the tea — ”
# NSg/V   NSg/I/J/C NSg/V/J . V/C D   NSg/J     V/P D   NSg . .
>
#
> “ The twinkling of  the what  ? ” said the King  .
# . D   NSg/J     V/P D   NSg/I . . V/J  D   NPrSg .
>
#
> “ It        began with the tea , ” the Hatter replied .
# . NPrSg/ISg V     P    D   NSg . . D   NSg    W?      .
>
#
> “ Of  course twinkling begins with a   T       ! ” said the King  sharply . “ Do     you take  me
# . V/P NSg/V  NSg/V/J   NPl    P    D/P NPrSg/J . . V/J  D   NPrSg J/R     . . NSg/VX IPl NSg/V NPrSg/ISg
> for a   dunce ? Go      on  ! ”
# C/P D/P NSg   . NSg/V/J J/P . .
>
#
> “ I’m a   poor  man         , ” the Hatter went  on  , “ and most    things twinkled after that    — only
# . W?  D/P NSg/J NPrSg/I/V/J . . D   NSg    NSg/V J/P . . V/C NSg/I/J NPl    W?       J/P   N/I/C/D . W?
> the March Hare    said — ”
# D   NPrSg NSg/V/J V/J  . .
>
#
> “ I   didn’t ! ” the March Hare    interrupted in          a   great hurry .
# . ISg V      . . D   NPrSg NSg/V/J W?          NPrSg/V/J/P D/P NSg/J NSg/V .
>
#
> “ You did ! ” said the Hatter .
# . IPl V   . . V/J  D   NSg    .
>
#
> “ I   deny it        ! ” said the March Hare    .
# . ISg V    NPrSg/ISg . . V/J  D   NPrSg NSg/V/J .
>
#
> “ He      denies it        , ” said the King  : “ leave out         that    part    . ”
# . NPr/ISg NPl    NPrSg/ISg . . V/J  D   NPrSg . . NSg/V NSg/V/J/R/P N/I/C/D NSg/V/J . .
>
#
> “ Well    , at        any   rate  , the Dormouse said — ” the Hatter went  on  , looking anxiously
# . NSg/V/J . NSg/I/V/P I/R/D NSg/V . D   NSg      V/J  . . D   NSg    NSg/V J/P . V       J/R
> round     to see   if    he      would  deny it        too : but     the Dormouse denied nothing , being
# NSg/V/J/P P  NSg/V NSg/C NPr/ISg NSg/VX V    NPrSg/ISg W?  . NSg/C/P D   NSg      W?     NSg/I/J . NSg/V/C
> fast    asleep .
# NSg/V/J J      .
>
#
> “ After that    , ” continued the Hatter , “ I   cut     some  more        bread - and - butter  — ”
# . J/P   N/I/C/D . . W?        D   NSg    . . ISg NSg/V/J I/J/R NPrSg/I/V/J NSg/V . V/C . NSg/V/J . .
>
#
> “ But     what  did the Dormouse say   ? ” one       of  the jury  asked .
# . NSg/C/P NSg/I V   D   NSg      NSg/V . . NSg/I/V/J V/P D   NSg/J V/J   .
>
#
> “ That    I   can’t remember , ” said the Hatter .
# . N/I/C/D ISg VX    NSg/V    . . V/J  D   NSg    .
>
#
> “ You must  remember , ” remarked the King  , “ or      I’ll have   you executed . ”
# . IPl NSg/V NSg/V    . . V/J      D   NPrSg . . NPrSg/C W?   NSg/VX IPl W?       . .
>
#
> The miserable Hatter dropped his   teacup and bread - and - butter  , and went  down      on
# D   W?        NSg/V  V/J     ISg/D NSg/J  V/C NSg/V . V/C . NSg/V/J . V/C NSg/V NSg/V/J/P J/P
> one       knee  . “ I’m a   poor  man         , your Majesty , ” he      began .
# NSg/I/V/J NSg/V . . W?  D/P NSg/J NPrSg/I/V/J . D    NSg/I   . . NPr/ISg V     .
>
#
> “ You’re a   very poor    speaker , ” said the King  .
# . W?     D/P J    NSg/V/J NSg/J   . . V/J  D   NPrSg .
>
#
> Here    one       of  the guinea - pigs cheered , and was immediately suppressed by      the
# NSg/J/R NSg/I/V/J V/P D   NPrSg  . NPl  W?      . V/C V   J/R         W?         NSg/J/P D
> officers of  the court . ( As    that    is rather    a   hard  word  , I   will     just explain to
# W?       V/P D   NSg   . . NSg/R N/I/C/D VL NPrSg/V/J D/P NSg/J NSg/V . ISg NPrSg/VX V/J  V       P
> you how   it        was done    . They had a   large canvas bag   , which tied up        at        the mouth
# IPl NSg/C NPrSg/ISg V   NSg/V/J . IPl  V   D/P NSg/J NSg/V  NSg/V . I/C   W?   NSg/V/J/P NSg/I/V/P D   NSg
> with strings : into this they slipped the guinea - pig   , head      first   , and then    sat
# P    NPl     . P    I/D  IPl  V/J     D   NPrSg  . NSg/V . NPrSg/V/J NSg/V/J . V/C NSg/J/C NSg/V/J
> upon it        . )
# P    NPrSg/ISg . .
>
#
> “ I’m glad    I’ve seen  that    done    , ” thought Alice . “ I’ve so        often read  in          the
# . W?  NSg/V/J W?   NSg/V N/I/C/D NSg/V/J . . NSg/V   NPr   . . W?   NSg/I/J/C J     NSg/V NPrSg/V/J/P D
> newspapers , at        the end of  trials , “ There was some  attempts at        applause , which
# NPl        . NSg/I/V/P D   NSg V/P NPl    . . W?    V   I/J/R NPl      NSg/I/V/P NSg      . I/C
> was immediately suppressed by      the officers of  the court , ” and I   never understood
# V   J/R         W?         NSg/J/P D   W?       V/P D   NSg   . . V/C ISg V     V/J
> what  it        meant till      now         . ”
# NSg/I NPrSg/ISg V     NSg/V/C/P NPrSg/V/J/C . .
>
#
> “ If    that’s all       you know  about it        , you may      stand down      , ” continued the King  .
# . NSg/C N$     NSg/I/J/C IPl NSg/V J/P   NPrSg/ISg . IPl NPrSg/VX NSg/V NSg/V/J/P . . W?        D   NPrSg .
>
#
> “ I   can’t go      no      lower , ” said the Hatter : “ I’m on  the floor , as    it        is . ”
# . ISg VX    NSg/V/J NPrSg/P J     . . V/J  D   NSg    . . W?  J/P D   NSg   . NSg/R NPrSg/ISg VL . .
>
#
> “ Then    you may      sit   down      , ” the King  replied .
# . NSg/J/C IPl NPrSg/VX NSg/V NSg/V/J/P . . D   NPrSg W?      .
>
#
> Here    the other guinea - pig   cheered , and was suppressed .
# NSg/J/R D   NSg/J NPrSg  . NSg/V W?      . V/C V   W?         .
>
#
> “ Come    , that    finished the guinea - pigs ! ” thought Alice . “ Now         we  shall get   on
# . NSg/V/P . N/I/C/D V/J      D   NPrSg  . NPl  . . NSg/V   NPr   . . NPrSg/V/J/C IPl VX    NSg/V J/P
> better   . ”
# NSg/VX/J . .
>
#
> “ I’d rather    finish my tea , ” said the Hatter , with an  anxious look  at        the Queen ,
# . W?  NPrSg/V/J NSg/V  D  NSg . . V/J  D   NSg    . P    D/P J       NSg/V NSg/I/V/P D   NPrSg .
> who     was reading the list of  singers .
# NPrSg/I V   NPrSg/V D   NSg  V/P W?      .
>
#
> “ You may      go      , ” said the King  , and the Hatter hurriedly left      the court , without
# . IPl NPrSg/VX NSg/V/J . . V/J  D   NPrSg . V/C D   NSg    J/R       NPrSg/V/J D   NSg   . C/P
> even    waiting to put   his   shoes on  .
# NSg/V/J NSg/V   P  NSg/V ISg/D NPl   J/P .
>
#
> “ — and just take  his   head    off       outside   , ” the Queen added to one       of  the officers :
# . . V/C V/J  NSg/V ISg/D NPrSg/J NSg/V/J/P NSg/V/J/P . . D   NPrSg W?    P  NSg/I/V/J V/P D   W?       .
> but     the Hatter was out         of  sight before the officer could  get   to the door .
# NSg/C/P D   NSg    V   NSg/V/J/R/P V/P NSg/V C/P    D   NSg/J   NSg/VX NSg/V P  D   NSg  .
>
#
> “ Call  the next    witness ! ” said the King  .
# . NSg/V D   NSg/J/P NSg/V   . . V/J  D   NPrSg .
>
#
> The next    witness was the Duchess’s cook    . She carried the pepper - box   in          her   hand  ,
# D   NSg/J/P NSg/V   V   D   N$        NPrSg/V . ISg W?      D   NSg    . NSg/V NPrSg/V/J/P I/J/D NSg/V .
> and Alice guessed who     it        was , even    before she got into the court , by      the way   the
# V/C NPr   W?      NPrSg/I NPrSg/ISg V   . NSg/V/J C/P    ISg V   P    D   NSg   . NSg/J/P D   NSg/J D
> people near      the door began sneezing all       at        once  .
# NSg    NSg/V/J/P D   NSg  V     V        NSg/I/J/C NSg/I/V/P NSg/C .
>
#
> “ Give  your evidence , ” said the King  .
# . NSg/V D    NSg      . . V/J  D   NPrSg .
>
#
> “ Shan’t , ” said the cook  .
# . V      . . V/J  D   NPrSg .
>
#
> The King  looked anxiously at        the White   Rabbit , who     said in          a   low   voice , “ Your
# D   NPrSg W?     J/R       NSg/I/V/P D   NPrSg/J NSg/V  . NPrSg/I V/J  NPrSg/V/J/P D/P NSg/J NSg/V . . D
> Majesty must  cross       - examine this witness . ”
# NSg/I   NSg/V NPrSg/V/J/P . NSg/V   I/D  NSg/V   . .
>
#
> “ Well    , if    I   must  , I   must  , ” the King  said , with a   melancholy air   , and , after
# . NSg/V/J . NSg/C ISg NSg/V . ISg NSg/V . . D   NPrSg V/J  . P    D/P NSg/J      NSg/V . V/C . J/P
> folding his   arms and frowning at        the cook  till      his   eyes were  nearly out         of
# V       ISg/D NPl  V/C V        NSg/I/V/P D   NPrSg NSg/V/C/P ISg/D NPl  NSg/V J/R    NSg/V/J/R/P V/P
> sight , he      said in          a   deep  voice , “ What  are tarts made  of  ? ”
# NSg/V . NPr/ISg V/J  NPrSg/V/J/P D/P NSg/J NSg/V . . NSg/I V   NPl   NSg/V V/P . .
>
#
> “ Pepper , mostly , ” said the cook  .
# . NSg/V  . J/R    . . V/J  D   NPrSg .
>
#
> “ Treacle , ” said a   sleepy voice behind  her   .
# . NSg/V   . . V/J  D/P NSg/J  NSg/V NSg/J/P I/J/D .
>
#
> “ Collar that    Dormouse , ” the Queen shrieked out         . “ Behead that    Dormouse ! Turn  that
# . NSg/V  N/I/C/D NSg      . . D   NPrSg W?       NSg/V/J/R/P . . V      N/I/C/D NSg      . NSg/V N/I/C/D
> Dormouse out         of  court ! Suppress him ! Pinch him ! Off       with his   whiskers ! ”
# NSg      NSg/V/J/R/P V/P NSg/V . V        I   . NSg/V I   . NSg/V/J/P P    ISg/D W?       . .
>
#
> For some  minutes the whole court was in          confusion , getting the Dormouse turned
# C/P I/J/R NPl     D   NSg/J NSg/V V   NPrSg/V/J/P NSg/V     . NSg/V   D   NSg      W?
> out         , and , by      the time they had settled down      again , the cook  had disappeared .
# NSg/V/J/R/P . V/C . NSg/J/P D   NSg  IPl  V   W?      NSg/V/J/P P     . D   NPrSg V   W?          .
>
#
> “ Never mind  ! ” said the King  , with an  air of  great relief . “ Call  the next
# . V     NSg/V . . V/J  D   NPrSg . P    D/P NSg V/P NSg/J NSg/J  . . NSg/V D   NSg/J/P
> witness . ” And he      added in          an  undertone to the Queen , “ Really , my dear  , you must
# NSg/V   . . V/C NPr/ISg W?    NPrSg/V/J/P D/P NSg       P  D   NPrSg . . J/R    . D  NSg/J . IPl NSg/V
> cross       - examine the next    witness . It        quite makes my forehead ache  ! ”
# NPrSg/V/J/P . NSg/V   D   NSg/J/P NSg/V   . NPrSg/ISg NSg   NPl   D  NSg      NSg/V . .
>
#
> Alice watched the White   Rabbit as    he      fumbled over      the list , feeling very curious
# NPr   W?      D   NPrSg/J NSg/V  NSg/R NPr/ISg W?      NSg/V/J/P D   NSg  . NSg/V/J J    J
> to see   what  the next    witness would  be     like        , “ — for they haven’t got much  evidence
# P  NSg/V NSg/I D   NSg/J/P NSg/V   NSg/VX NSg/VX NSg/V/J/C/P . . . C/P IPl  V       V   N/I/J NSg/V
> yet     , ” she said to herself . Imagine her   surprise , when    the White   Rabbit read  out         ,
# NSg/V/C . . ISg V/J  P  I       . NSg/V   I/J/D NSg/V    . NSg/I/C D   NPrSg/J NSg/V  NSg/V NSg/V/J/R/P .
> at        the top   of  his   shrill little    voice , the name “ Alice ! ”
# NSg/I/V/P D   NSg/J V/P ISg/D NSg/J  NPrSg/I/J NSg/V . D   NSg  . NPr   . .
>
#
> CHAPTER XII : Alice’s Evidence
# NSg/V   W?  . N$      NSg/V
>
#
> “ Here    ! ” cried Alice , quite forgetting in          the flurry of  the moment how   large she
# . NSg/J/R . . W?    NPr   . NSg   NSg/V      NPrSg/V/J/P D   NSg    V/P D   NSg    NSg/C NSg/J ISg
> had grown in          the last  few minutes , and she jumped up        in          such  a   hurry that    she
# V   V/J   NPrSg/V/J/P D   NSg/J N/I NPl     . V/C ISg W?     NSg/V/J/P NPrSg/V/J/P NSg/I D/P NSg   N/I/C/D ISg
> tipped over      the jury  - box   with the edge of  her   skirt , upsetting all       the jurymen
# V      NSg/V/J/P D   NSg/J . NSg/V P    D   NSg  V/P I/J/D NSg/V . NSg/V/J   NSg/I/J/C D   NPl
> on  to the heads of  the crowd below , and there they lay     sprawling about ,
# J/P P  D   NPl   V/P D   NSg   P     . V/C W?    IPl  NSg/V/J V         J/P   .
> reminding her   very much  of  a   globe of  goldfish she had accidentally upset   the
# V         I/J/D J    N/I/J V/P D/P NSg   V/P NSg      ISg V   J/R          NSg/V/J D
> week before .
# NSg  C/P    .
>
#
> “ Oh      , I   beg   your pardon ! ” she exclaimed in          a   tone  of  great dismay , and began
# . NPrSg/V . ISg NSg/V D    NSg    . . ISg W?        NPrSg/V/J/P D/P NSg/I V/P NSg/J NSg/V  . V/C V
> picking them up        again as    quickly as    she could  , for the accident of  the goldfish
# V       N/I  NSg/V/J/P P     NSg/R J/R     NSg/R ISg NSg/VX . C/P D   NSg/J    V/P D   NSg
> kept running   in          her   head      , and she had a   vague sort  of  idea that    they must  be
# V    NSg/V/J/P NPrSg/V/J/P I/J/D NPrSg/V/J . V/C ISg V   D/P NSg/J NSg/V V/P NSg  N/I/C/D IPl  NSg/V NSg/VX
> collected at        once  and put   back    into the jury  - box   , or      they would  die   .
# V/J       NSg/I/V/P NSg/C V/C NSg/V NSg/V/J P    D   NSg/J . NSg/V . NPrSg/C IPl  NSg/VX NSg/V .
>
#
> “ The trial cannot proceed , ” said the King  in          a   very grave   voice , “ until all       the
# . D   NSg/J NSg/V  V       . . V/J  D   NPrSg NPrSg/V/J/P D/P J    NSg/V/J NSg/V . . C/P   NSg/I/J/C D
> jurymen are back    in          their proper places — all       , ” he      repeated with great emphasis ,
# NPl     V   NSg/V/J NPrSg/V/J/P D     NSg/J  NPl    . NSg/I/J/C . . NPr/ISg V/J      P    NSg/J NSg      .
> looking hard    at        Alice as    he      said so        .
# V       NSg/V/J NSg/I/V/P NPr   NSg/R NPr/ISg V/J  NSg/I/J/C .
>
#
> Alice looked at        the jury  - box   , and saw   that    , in          her   haste , she had put   the Lizard
# NPr   W?     NSg/I/V/P D   NSg/J . NSg/V . V/C NSg/V N/I/C/D . NPrSg/V/J/P I/J/D NSg/V . ISg V   NSg/V D   NSg
> in          head      downwards , and the poor  little    thing was waving its   tail  about in          a
# NPrSg/V/J/P NPrSg/V/J NPl       . V/C D   NSg/J NPrSg/I/J NSg/V V   V      ISg/D NSg/J J/P   NPrSg/V/J/P D/P
> melancholy way   , being   quite unable  to move  . She soon got it        out         again , and put
# NSg/J      NSg/J . NSg/V/C NSg   NSg/V/J P  NSg/V . ISg J/R  V   NPrSg/ISg NSg/V/J/R/P P     . V/C NSg/V
> it        right     ; “ not   that    it        signifies much  , ” she said to herself ; “ I   should think it
# NPrSg/ISg NPrSg/V/J . . NSg/C N/I/C/D NPrSg/ISg NPl       N/I/J . . ISg V/J  P  I       . . ISg VX     NSg/V NPrSg/ISg
> would  be     quite as    much  use   in          the trial one       way   up        as    the other . ”
# NSg/VX NSg/VX NSg   NSg/R N/I/J NSg/V NPrSg/V/J/P D   NSg/J NSg/I/V/J NSg/J NSg/V/J/P NSg/R D   NSg/J . .
>
#
> As    soon as    the jury  had a   little    recovered from the shock of  being   upset   , and
# NSg/R J/R  NSg/R D   NSg/J V   D/P NPrSg/I/J W?        P    D   NSg/J V/P NSg/V/C NSg/V/J . V/C
> their slates and pencils had been  found and handed back    to them , they set       to
# D     NPl    V/C NPl     V   NSg/V NSg/V V/C V/J    NSg/V/J P  N/I  . IPl  NPrSg/V/J P
> work  very diligently to write out         a   history of  the accident , all       except the
# NSg/V J    J/R        P  NSg/V NSg/V/J/R/P D/P NSg     V/P D   NSg/J    . NSg/I/J/C V/C/P  D
> Lizard , who     seemed too much  overcome to do     anything but     sit   with its   mouth open    ,
# NSg    . NPrSg/I W?     W?  N/I/J NSg/V    P  NSg/VX NSg/I/V  NSg/C/P NSg/V P    ISg/D NSg   NSg/V/J .
> gazing up        into the roof of  the court .
# V      NSg/V/J/P P    D   NSg  V/P D   NSg   .
>
#
> “ What  do     you know  about this business ? ” the King  said to Alice .
# . NSg/I NSg/VX IPl NSg/V J/P   I/D  NSg/J    . . D   NPrSg V/J  P  NPr   .
>
#
> “ Nothing , ” said Alice .
# . NSg/I/J . . V/J  NPr   .
>
#
> “ Nothing whatever ? ” persisted the King  .
# . NSg/I/J NSg/I/J  . . W?        D   NPrSg .
>
#
> “ Nothing whatever , ” said Alice .
# . NSg/I/J NSg/I/J  . . V/J  NPr   .
>
#
> “ That’s very important , ” the King  said , turning to the jury  . They were  just
# . N$     J    J         . . D   NPrSg V/J  . NSg/V   P  D   NSg/J . IPl  NSg/V V/J
> beginning to write this down      on  their slates , when    the White   Rabbit interrupted :
# NSg/V/J   P  NSg/V I/D  NSg/V/J/P J/P D     NPl    . NSg/I/C D   NPrSg/J NSg/V  W?          .
> “ Unimportant , your Majesty means , of  course , ” he      said in          a   very respectful tone    ,
# . J           . D    NSg/I   NPl   . V/P NSg/V  . . NPr/ISg V/J  NPrSg/V/J/P D/P J    J          NSg/I/V .
> but     frowning and making faces at        him as    he      spoke .
# NSg/C/P V        V/C NSg/V  NPl   NSg/I/V/P I   NSg/R NPr/ISg NSg/V .
>
#
> “ Unimportant , of  course , I   meant , ” the King  hastily said , and went  on  to himself
# . J           . V/P NSg/V  . ISg V     . . D   NPrSg R       V/J  . V/C NSg/V J/P P  I
> in          an  undertone ,
# NPrSg/V/J/P D/P NSg       .
>
#
> “ important — unimportant — unimportant — important — ” as    if    he      were  trying  which word
# . J         . J           . J           . J         . . NSg/R NSg/C NPr/ISg NSg/V NSg/V/J I/C   NSg/V
> sounded best       .
# W?      NPrSg/VX/J .
>
#
> Some  of  the jury  wrote it        down      “ important , ” and some  “ unimportant . ” Alice could
# I/J/R V/P D   NSg/J V     NPrSg/ISg NSg/V/J/P . J         . . V/C I/J/R . J           . . NPr   NSg/VX
> see   this , as    she was near      enough to look  over      their slates ; “ but     it        doesn’t
# NSg/V I/D  . NSg/R ISg V   NSg/V/J/P NSg/I  P  NSg/V NSg/V/J/P D     NPl    . . NSg/C/P NPrSg/ISg V
> matter  a   bit , ” she thought to herself .
# NSg/V/J D/P NSg . . ISg NSg/V   P  I       .
>
#
> At        this moment the King  , who     had been  for some  time  busily writing in          his
# NSg/I/V/P I/D  NSg    D   NPrSg . NPrSg/I V   NSg/V C/P I/J/R NSg/V R      NSg/V   NPrSg/V/J/P ISg/D
> note - book  , cackled out         “ Silence ! ” and read  out         from his   book , “ Rule  Forty - two .
# NSg  . NSg/V . W?      NSg/V/J/R/P . NSg/V   . . V/C NSg/V NSg/V/J/R/P P    ISg/D NSg  . . NSg/V NSg/J . NSg .
> All       persons more        than a   mile high    to leave the court . ”
# NSg/I/J/C NPl     NPrSg/I/V/J C/P  D/P NSg  NSg/V/J P  NSg/V D   NSg   . .
>
#
> Everybody looked at        Alice .
# N/I       W?     NSg/I/V/P NPr   .
>
#
> “ I’m not   a   mile high    , ” said Alice .
# . W?  NSg/C D/P NSg  NSg/V/J . . V/J  NPr   .
>
#
> “ You are , ” said the King  .
# . IPl V   . . V/J  D   NPrSg .
>
#
> “ Nearly two miles high    , ” added the Queen .
# . J/R    NSg NPrPl NSg/V/J . . W?    D   NPrSg .
>
#
> “ Well    , I   shan’t go      , at        any   rate  , ” said Alice : “ besides , that’s not   a   regular
# . NSg/V/J . ISg V      NSg/V/J . NSg/I/V/P I/R/D NSg/V . . V/J  NPr   . . NPl     . N$     NSg/C D/P NSg/J
> rule  : you invented it        just now         . ”
# NSg/V . IPl W?       NPrSg/ISg V/J  NPrSg/V/J/C . .
>
#
> “ It’s the oldest rule  in          the book , ” said the King  .
# . W?   D   W?     NSg/V NPrSg/V/J/P D   NSg  . . V/J  D   NPrSg .
>
#
> “ Then    it        ought    to be     Number  One       , ” said Alice .
# . NSg/J/C NPrSg/ISg NSg/I/VX P  NSg/VX NSg/V/J NSg/I/V/J . . V/J  NPr   .
>
#
> The King  turned pale    , and shut    his   note - book  hastily . “ Consider your verdict , ”
# D   NPrSg W?     NSg/V/J . V/C NSg/V/J ISg/D NSg  . NSg/V R       . . V        D    NSg     . .
> he      said to the jury  , in          a   low   , trembling voice .
# NPr/ISg V/J  P  D   NSg/J . NPrSg/V/J/P D/P NSg/J . V         NSg/V .
>
#
> “ There’s more        evidence to come    yet     , please your Majesty , ” said the White   Rabbit ,
# . W?      NPrSg/I/V/J NSg/V    P  NSg/V/P NSg/V/C . V      D    NSg/I   . . V/J  D   NPrSg/J NSg/V  .
> jumping up        in          a   great hurry ; “ this paper   has just been  picked up        . ”
# V       NSg/V/J/P NPrSg/V/J/P D/P NSg/J NSg/V . . I/D  NSg/V/J V   V/J  NSg/V W?     NSg/V/J/P . .
>
#
> “ What’s in          it        ? ” said the Queen .
# . N$     NPrSg/V/J/P NPrSg/ISg . . V/J  D   NPrSg .
>
#
> “ I   haven’t opened it        yet     , ” said the White   Rabbit , “ but     it        seems to be     a   letter ,
# . ISg V       V/J    NPrSg/ISg NSg/V/C . . V/J  D   NPrSg/J NSg/V  . . NSg/C/P NPrSg/ISg NPl   P  NSg/VX D/P NSg    .
> written by      the prisoner to — to somebody . ”
# V/J     NSg/J/P D   NSg/J    P  . P  NSg/I    . .
>
#
> “ It        must  have   been  that    , ” said the King  , “ unless it        was written to nobody , which
# . NPrSg/ISg NSg/V NSg/VX NSg/V N/I/C/D . . V/J  D   NPrSg . . C      NPrSg/ISg V   V/J     P  NSg/I  . I/C
> isn’t usual , you know  . ”
# NSg/V NSg/J . IPl NSg/V . .
>
#
> “ Who     is it        directed to ? ” said one       of  the jurymen .
# . NPrSg/I VL NPrSg/ISg W?       P  . . V/J  NSg/I/V/J V/P D   NPl     .
>
#
> “ It        isn’t directed at        all       , ” said the White   Rabbit ; “ in          fact , there’s nothing
# . NPrSg/ISg NSg/V W?       NSg/I/V/P NSg/I/J/C . . V/J  D   NPrSg/J NSg/V  . . NPrSg/V/J/P NSg  . W?      NSg/I/J
> written on  the outside . ” He      unfolded the paper as    he      spoke , and added “ It        isn’t
# V/J     J/P D   NSg/J/P . . NPr/ISg W?       D   NSg/J NSg/R NPr/ISg NSg/V . V/C W?    . NPrSg/ISg NSg/V
> a   letter , after all       : it’s a   set     of  verses . ”
# D/P NSg    . J/P   NSg/I/J/C . W?   D/P NPrSg/J V/P NPl    . .
>
#
> “ Are they in          the prisoner’s handwriting ? ” asked another of  the jurymen .
# . V   IPl  NPrSg/V/J/P D   N$         NSg/V       . . V/J   I/D     V/P D   NPl     .
>
#
> “ No      , they’re not   , ” said the White   Rabbit , “ and that’s the queerest thing about
# . NPrSg/P . W?      NSg/C . . V/J  D   NPrSg/J NSg/V  . . V/C N$     D   W?       NSg/V J/P
> it        . ” ( The jury  all       looked puzzled . )
# NPrSg/ISg . . . D   NSg/J NSg/I/J/C W?     W?      . .
>
#
> “ He      must  have   imitated somebody else’s hand  , ” said the King  . ( The jury  all
# . NPr/ISg NSg/V NSg/VX W?       NSg/I    N$     NSg/V . . V/J  D   NPrSg . . D   NSg/J NSg/I/J/C
> brightened up        again . )
# W?         NSg/V/J/P P     . .
>
#
> “ Please your Majesty , ” said the Knave , “ I   didn’t write it        , and they can’t prove
# . V      D    NSg/I   . . V/J  D   NSg   . . ISg V      NSg/V NPrSg/ISg . V/C IPl  VX    NSg/V
> I   did : there’s no      name signed at        the end . ”
# ISg V   . W?      NPrSg/P NSg  V/J    NSg/I/V/P D   NSg . .
>
#
> “ If    you didn’t sign  it        , ” said the King  , “ that    only makes the matter worse   . You
# . NSg/C IPl V      NSg/V NPrSg/ISg . . V/J  D   NPrSg . . N/I/C/D W?   NPl   D   NSg/J  NSg/V/J . IPl
> must  have   meant some  mischief , or      else  you’d have   signed your name like        an
# NSg/V NSg/VX V     I/J/R NSg/V    . NPrSg/C N/J/C W?    NSg/VX V/J    D    NSg  NSg/V/J/C/P D/P
> honest man         . ”
# J      NPrSg/I/V/J . .
>
#
> There was a   general clapping of  hands at        this : it        was the first really clever
# W?    V   D/P NSg/J   NSg/V    V/P NPl   NSg/I/V/P I/D  . NPrSg/ISg V   D   NSg/J J/R    J
> thing the King  had said that    day   .
# NSg/V D   NPrSg V   V/J  N/I/C/D NPrSg .
>
#
> “ That    proves his   guilt , ” said the Queen .
# . N/I/C/D NPl    ISg/D NSg   . . V/J  D   NPrSg .
>
#
> “ It        proves nothing of  the sort ! ” said Alice . “ Why   , you don’t even    know  what
# . NPrSg/ISg NPl    NSg/I/J V/P D   NSg  . . V/J  NPr   . . NSg/V . IPl NSg/V NSg/V/J NSg/V NSg/I
> they’re about ! ”
# W?      J/P   . .
>
#
> “ Read  them , ” said the King  .
# . NSg/V N/I  . . V/J  D   NPrSg .
>
#
> The White   Rabbit put   on  his   spectacles . “ Where shall I   begin , please your
# D   NPrSg/J NSg/V  NSg/V J/P ISg/D NSg        . . NSg/C VX    ISg NSg/V . V      D
> Majesty ? ” he      asked .
# NSg/I   . . NPr/ISg V/J   .
>
#
> “ Begin at        the beginning , ” the King  said gravely , “ and go      on  till      you come    to the
# . NSg/V NSg/I/V/P D   NSg/J     . . D   NPrSg V/J  J/R     . . V/C NSg/V/J J/P NSg/V/C/P IPl NSg/V/P P  D
> end : then    stop  . ”
# NSg . NSg/J/C NSg/V . .
>
#
> These were  the verses the White   Rabbit read  : —
# I/D   NSg/V D   NPl    D   NPrSg/J NSg/V  NSg/V . .
>
#
> “ They told me        you had been  to her   , And mentioned me        to him : She gave me        a   good
# . IPl  V    NPrSg/ISg IPl V   NSg/V P  I/J/D . V/C V         NPrSg/ISg P  I   . ISg V    NPrSg/ISg D/P NPrSg/J
> character , But     said I   could  not   swim  .
# NSg/V     . NSg/C/P V/J  ISg NSg/VX NSg/C NSg/V .
>
#
> He      sent  them word  I   had not   gone  ( We  know  it        to be     true    ) : If    she should push
# NPr/ISg NSg/V N/I  NSg/V ISg V   NSg/C V/J/P . IPl NSg/V NPrSg/ISg P  NSg/VX NSg/V/J . . NSg/C ISg VX     NSg/V
> the matter on  , What  would  become of  you ?
# D   NSg/J  J/P . NSg/I NSg/VX V      V/P IPl .
>
#
> I   gave her   one       , they gave him two , You gave us      three or      more        ; They all
# ISg V    I/J/D NSg/I/V/J . IPl  V    I   NSg . IPl V    NPr/ISg NSg   NPrSg/C NPrSg/I/V/J . IPl  NSg/I/J/C
> returned from him to you , Though they were  mine    before .
# W?       P    I   P  IPl . V/C    IPl  NSg/V NSg/I/V C/P    .
>
#
> If    I   or      she should chance    to be     Involved in          this affair , He      trusts to you to
# NSg/C ISg NPrSg/C ISg VX     NPrSg/V/J P  NSg/VX V/J      NPrSg/V/J/P I/D  NSg    . NPr/ISg NPl    P  IPl P
> set       them free    , Exactly as    we  were  .
# NPrSg/V/J N/I  NSg/V/J . J/R     NSg/R IPl NSg/V .
>
#
> My notion was that    you had been  ( Before she had this fit     ) An  obstacle that
# D  NSg    V   N/I/C/D IPl V   NSg/V . C/P    ISg V   I/D  NSg/V/J . D/P NSg      N/I/C/D
> came    between Him , and ourselves , and it        .
# NSg/V/P NSg/P   I   . V/C I         . V/C NPrSg/ISg .
>
#
> Don’t let   him know  she liked them best       , For this must  ever be     A   secret , kept
# NSg/V NSg/V I   NSg/V ISg W?    N/I  NPrSg/VX/J . C/P I/D  NSg/V J    NSg/VX D/P NSg/J  . V
> from all       the rest , Between yourself and me        . ”
# P    NSg/I/J/C D   NSg  . NSg/P   I        V/C NPrSg/ISg . .
>
#
> “ That’s the most    important piece of  evidence we’ve heard yet     , ” said the King  ,
# . N$     D   NSg/I/J J         NSg/V V/P NSg/V    W?    V/J   NSg/V/C . . V/J  D   NPrSg .
> rubbing his   hands ; “ so        now         let   the jury  — ”
# NSg/V   ISg/D NPl   . . NSg/I/J/C NPrSg/V/J/C NSg/V D   NSg/J . .
>
#
> “ If    any   one       of  them can      explain it        , ” said Alice , ( she had grown so        large in          the
# . NSg/C I/R/D NSg/I/V/J V/P N/I  NPrSg/VX V       NPrSg/ISg . . V/J  NPr   . . ISg V   V/J   NSg/I/J/C NSg/J NPrSg/V/J/P D
> last  few minutes that    she wasn’t a   bit afraid of  interrupting him , ) “ I’ll give
# NSg/J N/I NPl     N/I/C/D ISg V      D/P NSg J      V/P V            I   . . . W?   NSg/V
> him sixpence . I   don’t believe there’s an  atom of  meaning in          it        . ”
# I   NSg      . ISg NSg/V V       W?      D/P NSg  V/P NSg/V/J NPrSg/V/J/P NPrSg/ISg . .
>
#
> The jury  all       wrote down      on  their slates , “ She doesn’t believe there’s an  atom of
# D   NSg/J NSg/I/J/C V     NSg/V/J/P J/P D     NPl    . . ISg V       V       W?      D/P NSg  V/P
> meaning in          it        , ” but     none  of  them attempted to explain the paper .
# NSg/V/J NPrSg/V/J/P NPrSg/ISg . . NSg/C/P NSg/I V/P N/I  W?        P  V       D   NSg/J .
>
#
> “ If    there’s no      meaning in          it        , ” said the King  , “ that    saves a   world of  trouble ,
# . NSg/C W?      NPrSg/P NSg/J   NPrSg/V/J/P NPrSg/ISg . . V/J  D   NPrSg . . N/I/C/D NPl   D/P NSg   V/P NSg/V   .
> you know  , as    we  needn’t try     to find  any   . And yet     I   don’t know  , ” he      went  on  ,
# IPl NSg/V . NSg/R IPl VX      NSg/V/J P  NSg/V I/R/D . V/C NSg/V/C ISg NSg/V NSg/V . . NPr/ISg NSg/V J/P .
> spreading out         the verses on  his   knee , and looking at        them with one       eye   ; “ I   seem
# V         NSg/V/J/R/P D   NPl    J/P ISg/D NSg  . V/C V       NSg/I/V/P N/I  P    NSg/I/V/J NSg/V . . ISg V
> to see   some  meaning in          them , after all       . “ — said I   could  not   swim  — ” you can’t
# P  NSg/V I/J/R NSg/V/J NPrSg/V/J/P N/I  . J/P   NSg/I/J/C . . . V/J  ISg NSg/VX NSg/C NSg/V . . IPl VX
> swim  , can      you ? ” he      added , turning to the Knave .
# NSg/V . NPrSg/VX IPl . . NPr/ISg W?    . NSg/V   P  D   NSg   .
>
#
> The Knave shook   his   head    sadly . “ Do     I   look  like        it        ? ” he      said . ( Which he
# D   NSg   NSg/V/J ISg/D NPrSg/J J/R   . . NSg/VX ISg NSg/V NSg/V/J/C/P NPrSg/ISg . . NPr/ISg V/J  . . I/C   NPr/ISg
> certainly did not   , being   made  entirely of  cardboard . )
# J/R       V   NSg/C . NSg/V/C NSg/V J/R      V/P NSg/J     . .
>
#
> “ All       right     , so        far     , ” said the King  , and he      went  on  muttering over      the verses to
# . NSg/I/J/C NPrSg/V/J . NSg/I/J/C NSg/V/J . . V/J  D   NPrSg . V/C NPr/ISg NSg/V J/P NSg/V     NSg/V/J/P D   NPl    P
> himself : “ ‘          We  know  it        to be     true    — ’ that’s the jury  , of  course — ‘          I   gave her   one       ,
# I       . . Unlintable IPl NSg/V NPrSg/ISg P  NSg/VX NSg/V/J . . N$     D   NSg/J . V/P NSg/V  . Unlintable ISg V    I/J/D NSg/I/V/J .
> they gave him two — ’ why   , that    must  be     what  he      did with the tarts , you know  — ”
# IPl  V    I   NSg . . NSg/V . N/I/C/D NSg/V NSg/VX NSg/I NPr/ISg V   P    D   NPl   . IPl NSg/V . .
>
#
> “ But     , it        goes  on  ‘          they all       returned from him to you , ’ ” said Alice .
# . NSg/C/P . NPrSg/ISg NSg/V J/P Unlintable IPl  NSg/I/J/C W?       P    I   P  IPl . . . V/J  NPr   .
>
#
> “ Why   , there they are ! ” said the King  triumphantly , pointing to the tarts on  the
# . NSg/V . W?    IPl  V   . . V/J  D   NPrSg J/R          . V        P  D   NPl   J/P D
> table . “ Nothing can      be     clearer than that    . Then    again — ‘          before she had this fit     — ’
# NSg   . . NSg/I/J NPrSg/VX NSg/VX J       C/P  N/I/C/D . NSg/J/C P     . Unlintable C/P    ISg V   I/D  NSg/V/J . .
> you never had fits , my dear  , I   think ? ” he      said to the Queen .
# IPl V     V   NPl  . D  NSg/J . ISg NSg/V . . NPr/ISg V/J  P  D   NPrSg .
>
#
> “ Never ! ” said the Queen furiously , throwing an  inkstand at        the Lizard as    she
# . V     . . V/J  D   NPrSg J/R       . V        D/P NSg      NSg/I/V/P D   NSg    NSg/R ISg
> spoke . ( The unfortunate little    Bill    had left      off       writing on  his   slate with one
# NSg/V . . D   NSg/J       NPrSg/I/J NPrSg/V V   NPrSg/V/J NSg/V/J/P NSg/V   J/P ISg/D NSg/J P    NSg/I/V/J
> finger , as    he      found it        made  no      mark  ; but     he      now         hastily began again , using the
# NSg/V  . NSg/R NPr/ISg NSg/V NPrSg/ISg NSg/V NPrSg/P NPrSg . NSg/C/P NPr/ISg NPrSg/V/J/C R       V     P     . V     D
> ink , that    was trickling down      his   face , as    long      as    it        lasted . )
# NSg . N/I/C/D V   V         NSg/V/J/P ISg/D NSg  . NSg/R NPrSg/V/J NSg/R NPrSg/ISg W?     . .
>
#
> “ Then    the words don’t fit     you , ” said the King  , looking round     the court with a
# . NSg/J/C D   NPl   NSg/V NSg/V/J IPl . . V/J  D   NPrSg . V       NSg/V/J/P D   NSg   P    D/P
> smile . There was a   dead  silence .
# NSg   . W?    V   D/P NSg/J NSg/V   .
>
#
> “ It’s a   pun ! ” the King  added in          an  offended tone    , and everybody laughed , “ Let
# . W?   D/P NSg . . D   NPrSg W?    NPrSg/V/J/P D/P W?       NSg/I/V . V/C N/I       W?      . . NSg/V
> the jury  consider their verdict , ” the King  said , for about the twentieth time
# D   NSg/J V        D     NSg     . . D   NPrSg V/J  . C/P J/P   D   NSg/J     NSg/V
> that    day   .
# N/I/C/D NPrSg .
>
#
<<<<<<< HEAD
> “ No      , no      ! ” said the Queen . “ Sentence first   — verdict afterwards . ”
# . NPrSg/P . NPrSg/P . . V/J  D   NPrSg . . NSg/V    NSg/V/J . NSg     NPl/R/Br   . .
=======
> “ No      , no      ! ” said the Queen   . “ Sentence first   — verdict afterwards . ”
# . NPrSg/P . NPrSg/P . . V/J  D   NPrSg/V . . NSg/V    NSg/V/J . NSg     R/Br       . .
>>>>>>> d04fe0e5
>
#
> “ Stuff and nonsense ! ” said Alice loudly . “ The idea of  having the sentence
# . NSg/V V/C NSg/V/J  . . V/J  NPr   J/R    . . D   NSg  V/P V      D   NSg
> first   ! ”
# NSg/V/J . .
>
#
> “ Hold    your tongue ! ” said the Queen , turning purple  .
# . NSg/V/J D    NSg    . . V/J  D   NPrSg . NSg/V   NSg/V/J .
>
#
> “ I   won’t ! ” said Alice .
# . ISg V     . . V/J  NPr   .
>
#
> “ Off       with her   head      ! ” the Queen shouted at        the top   of  her   voice . Nobody moved .
# . NSg/V/J/P P    I/J/D NPrSg/V/J . . D   NPrSg W?      NSg/I/V/P D   NSg/J V/P I/J/D NSg/V . NSg/I  V/J   .
>
#
> “ Who     cares for you ? ” said Alice , ( she had grown to her   full    size  by      this time  . )
# . NPrSg/I NPl   C/P IPl . . V/J  NPr   . . ISg V   V/J   P  I/J/D NSg/V/J NSg/V NSg/J/P I/D  NSg/V . .
> “ You’re nothing but     a   pack of  cards ! ”
# . W?     NSg/I/J NSg/C/P D/P NSg  V/P NPl   . .
>
#
> At        this the whole pack  rose      up        into the air , and came    flying  down      upon her   : she
# NSg/I/V/P I/D  D   NSg/J NSg/V NPrSg/V/J NSg/V/J/P P    D   NSg . V/C NSg/V/P NSg/V/J NSg/V/J/P P    I/J/D . ISg
> gave a   little    scream , half      of  fright  and half      of  anger , and tried to beat    them
# V    D/P NPrSg/I/J NSg/V  . NSg/V/J/P V/P NSg/V/J V/C NSg/V/J/P V/P NSg/V . V/C V/J   P  NSg/V/J N/I
> off       , and found herself lying   on  the bank , with her   head      in          the lap   of  her
# NSg/V/J/P . V/C NSg/V I       NSg/V/J J/P D   NSg  . P    I/J/D NPrSg/V/J NPrSg/V/J/P D   NSg/J V/P I/J/D
> sister , who     was gently brushing away some  dead    leaves that    had fluttered down
# NSg/V  . NPrSg/I V   R      V        V/J  I/J/R NSg/V/J NPl    N/I/C/D V   W?        NSg/V/J/P
> from the trees upon her   face  .
# P    D   NPl   P    I/J/D NSg/V .
>
#
> “ Wake    up        , Alice dear    ! ” said her   sister ; “ Why   , what  a   long    sleep you’ve had ! ”
# . NPrSg/V NSg/V/J/P . NPr   NSg/V/J . . V/J  I/J/D NSg/V  . . NSg/V . NSg/I D/P NPrSg/J NSg/V W?     V   . .
>
#
> “ Oh      , I’ve had such  a   curious dream   ! ” said Alice , and she told her   sister , as
# . NPrSg/V . W?   V   NSg/I D/P J       NSg/V/J . . V/J  NPr   . V/C ISg V    I/J/D NSg/V  . NSg/R
> well    as    she could  remember them , all       these strange Adventures of  hers that    you
# NSg/V/J NSg/R ISg NSg/VX NSg/V    N/I  . NSg/I/J/C I/D   NSg/V/J NPl        V/P ISg  N/I/C/D IPl
> have   just been  reading about ; and when    she had finished , her   sister kissed her   ,
# NSg/VX V/J  NSg/V NPrSg/V J/P   . V/C NSg/I/C ISg V   V/J      . I/J/D NSg/V  W?     I/J/D .
> and said , “ It        was a   curious dream   , dear    , certainly : but     now         run   in          to your tea ;
# V/C V/J  . . NPrSg/ISg V   D/P J       NSg/V/J . NSg/V/J . J/R       . NSg/C/P NPrSg/V/J/C NSg/V NPrSg/V/J/P P  D    NSg .
> it’s getting late  . ” So        Alice got up        and ran   off       , thinking while     she ran   , as    well
# W?   NSg/V   NSg/J . . NSg/I/J/C NPr   V   NSg/V/J/P V/C NSg/V NSg/V/J/P . V        NSg/V/C/P ISg NSg/V . NSg/R NSg/V/J
> she might    , what  a   wonderful dream   it        had been  .
# ISg NSg/VX/J . NSg/I D/P J         NSg/V/J NPrSg/ISg V   NSg/V .
>
#
> But     her   sister sat     still   just as    she left      her   , leaning her   head      on  her   hand  ,
# NSg/C/P I/J/D NSg/V  NSg/V/J NSg/V/J V/J  NSg/R ISg NPrSg/V/J I/J/D . NSg/V   I/J/D NPrSg/V/J J/P I/J/D NSg/V .
> watching the setting sun     , and thinking of  little    Alice and all       her   wonderful
# V        D   NSg/J   NPrSg/V . V/C V        V/P NPrSg/I/J NPr   V/C NSg/I/J/C I/J/D J
> Adventures , till      she too began dreaming after a   fashion , and this was her
# NPl        . NSg/V/C/P ISg W?  V     V        J/P   D/P NSg     . V/C I/D  V   I/J/D
> dream   : —
# NSg/V/J . .
>
#
> First   , she dreamed of  little    Alice herself , and once  again the tiny  hands were
# NSg/V/J . ISg V       V/P NPrSg/I/J NPr   I       . V/C NSg/C P     D   NSg/J NPl   NSg/V
> clasped upon her   knee  , and the bright  eager   eyes were  looking up        into hers — she
# W?      P    I/J/D NSg/V . V/C D   NPrSg/J NSg/V/J NPl  NSg/V V       NSg/V/J/P P    ISg  . ISg
> could  hear the very tones of  her   voice , and see   that    queer   little    toss  of  her
# NSg/VX V    D   J    NPl   V/P I/J/D NSg/V . V/C NSg/V N/I/C/D NSg/V/J NPrSg/I/J NSg/V V/P I/J/D
> head      to keep  back    the wandering hair  that    would  always get   into her   eyes — and
# NPrSg/V/J P  NSg/V NSg/V/J D   N/J       NSg/V N/I/C/D NSg/VX W?     NSg/V P    I/J/D NPl  . V/C
> still   as    she listened , or      seemed to listen , the whole place around her   became
# NSg/V/J NSg/R ISg W?       . NPrSg/C W?     P  NSg/V  . D   NSg/J NSg/V J/P    I/J/D V
> alive with the strange creatures of  her   little    sister’s dream   .
# W?    P    D   NSg/J   NPl       V/P I/J/D NPrSg/I/J N$       NSg/V/J .
>
#
> The long    grass   rustled at        her   feet as    the White   Rabbit hurried by      — the frightened
# D   NPrSg/J NPrSg/V W?      NSg/I/V/P I/J/D NSg  NSg/R D   NPrSg/J NSg/V  V/J     NSg/J/P . D   W?
> Mouse splashed his   way   through the neighbouring pool  — she could  hear the rattle
# NSg/V W?       ISg/D NSg/J NSg/J/P D   N/J          NSg/V . ISg NSg/VX V    D   NSg
> of  the teacups as    the March Hare    and his   friends shared their never - ending meal  ,
# V/P D   NPl     NSg/R D   NPrSg NSg/V/J V/C ISg/D NPl     W?     D     N/J   . NSg/V  NSg/V .
> and the shrill voice of  the Queen ordering off       her   unfortunate guests to
# V/C D   NSg/J  NSg/V V/P D   NPrSg V        NSg/V/J/P I/J/D NSg/J       NPl    P
> execution — once  more        the pig - baby    was sneezing on  the Duchess’s knee  , while
# NSg       . NSg/C NPrSg/I/V/J D   NSg . NSg/V/J V   V        J/P D   N$        NSg/V . NSg/V/C/P
> plates and dishes crashed around it        — once  more        the shriek of  the Gryphon , the
# NPl    V/C NPl    W?      J/P    NPrSg/ISg . NSg/C NPrSg/I/V/J D   NSg    V/P D   ?       . D
> squeaking of  the Lizard’s slate   - pencil , and the choking of  the suppressed
# N/J       V/P D   N$       NSg/V/J . NSg/V  . V/C D   N/J     V/P D   W?
> guinea - pigs , filled the air , mixed up        with the distant sobs of  the miserable
# NPrSg  . NPl  . V/J    D   NSg . V/J   NSg/V/J/P P    D   J       NPl  V/P D   W?
> Mock    Turtle .
# NSg/V/J NSg/V  .
>
#
> So        she sat     on  , with closed eyes , and half      believed herself in          Wonderland , though
# NSg/I/J/C ISg NSg/V/J J/P . P    W?     NPl  . V/C NSg/V/J/P W?       I       NPrSg/V/J/P NSg        . V/C
> she knew she had but     to open    them again , and all       would  change to dull
# ISg V    ISg V   NSg/C/P P  NSg/V/J N/I  P     . V/C NSg/I/J/C NSg/VX NSg/V  P  V/J
> reality — the grass would  be     only rustling in          the wind , and the pool rippling to
# NSg     . D   NPrSg NSg/VX NSg/VX W?   V        NPrSg/V/J/P D   NSg  . V/C D   NSg  V        P
> the waving of  the reeds — the rattling teacups would  change to tinkling
# D   N/J    V/P D   NPl   . D   N/J      NPl     NSg/VX NSg/V  P  V
> sheep - bells , and the Queen’s shrill  cries to the voice of  the shepherd boy   — and
# NSg   . NPl   . V/C D   N$      NSg/V/J NPl   P  D   NSg   V/P D   NPrSg    NSg/V . V/C
> the sneeze of  the baby  , the shriek of  the Gryphon , and all       the other queer
# D   NSg    V/P D   NSg/J . D   NSg    V/P D   ?       . V/C NSg/I/J/C D   NSg/J NSg/V/J
> noises , would  change ( she knew ) to the confused clamour  of  the busy
# NPl    . NSg/VX NSg/V  . ISg V    . P  D   J        NSg/V/Br V/P D   NSg/J
> farm  - yard  — while     the lowing of  the cattle in          the distance would  take  the place of
# NSg/V . NSg/V . NSg/V/C/P D   N/J    V/P D   NSg    NPrSg/V/J/P D   NSg      NSg/VX NSg/V D   NSg   V/P
> the Mock  Turtle’s heavy   sobs .
# D   NSg/J N$       NSg/V/J NPl  .
>
#
> Lastly , she pictured to herself how   this same little    sister of  hers would  , in
# J/R    . ISg W?       P  I       NSg/C I/D  I/J  NPrSg/I/J NSg/V  V/P ISg  NSg/VX . NPrSg/V/J/P
> the after - time  , be     herself a   grown woman ; and how   she would  keep  , through all
# D   J/P   . NSg/V . NSg/VX I       D/P J     NSg/V . V/C NSg/C ISg NSg/VX NSg/V . NSg/J/P NSg/I/J/C
> her   riper years , the simple and loving  heart of  her   childhood : and how   she would
# I/J/D J     NPl   . D   NSg/J  V/C NSg/V/J NSg/V V/P I/J/D NSg       . V/C NSg/C ISg NSg/VX
> gather about her   other   little    children , and make  their eyes bright    and eager
# NSg/V  J/P   I/J/D NSg/V/J NPrSg/I/J NPl      . V/C NSg/V D     NPl  NPrSg/V/J V/C NSg/V/J
> with many    a   strange tale  , perhaps even    with the dream of  Wonderland of  long      ago :
# P    N/I/J/D D/P NSg/J   NSg/V . NSg     NSg/V/J P    D   NSg/J V/P NSg        V/P NPrSg/V/J J/P .
> and how   she would  feel      with all       their simple sorrows , and find  a   pleasure in          all
# V/C NSg/C ISg NSg/VX NSg/I/V/J P    NSg/I/J/C D     NSg/J  NPl     . V/C NSg/V D/P NSg      NPrSg/V/J/P NSg/I/J/C
> their simple joys , remembering her   own     child - life  , and the happy summer  days .
# D     NSg/J  NPl  . V           I/J/D NSg/V/J NSg/V . NSg/V . V/C D   NSg/J NPrSg/V NPl  .
>
#
> THE END
# D   NSg<|MERGE_RESOLUTION|>--- conflicted
+++ resolved
@@ -39,15 +39,9 @@
 > much  out         of  the way   to hear the Rabbit say   to itself , “ Oh      dear    ! Oh      dear    ! I   shall
 # N/I/J NSg/V/J/R/P V/P D   NSg/J P  V    D   NSg    NSg/V P  I      . . NPrSg/V NSg/V/J . NPrSg/V NSg/V/J . ISg VX
 > be     late  ! ” ( when    she thought it        over      afterwards , it        occurred to her   that    she
-<<<<<<< HEAD
-# NSg/VX NSg/J . . . NSg/I/C ISg NSg/V   NPrSg/ISg NSg/V/J/P NPl/R/Br   . NPrSg/ISg V        P  I/J/D N/I/C/D ISg
+# NSg/VX NSg/J . . . NSg/I/C ISg NSg/V   NPrSg/ISg NSg/V/J/P R/Br       . NPrSg/ISg V        P  I/J/D N/I/C/D ISg
 > ought    to have   wondered at        this , but     at        the time it        all       seemed quite natural ) ;
 # NSg/I/VX P  NSg/VX W?       NSg/I/V/P I/D  . NSg/C/P NSg/I/V/P D   NSg  NPrSg/ISg NSg/I/J/C W?     NSg   NSg/J   . .
-=======
-# NSg/VX NSg/J . . . NSg/I/C ISg NSg/V   NPrSg/ISg NSg/V/J/P R/Br       . NPrSg/ISg V        P  I/J/D N/I/C/D ISg
-> ought    to have   wondered at        this , but     at        the time  it        all       seemed quite natural ) ;
-# NSg/I/VX P  NSg/VX W?       NSg/I/V/P I/D  . NSg/C/P NSg/I/V/P D   NSg/V NPrSg/ISg NSg/I/J/C W?     NSg   NSg/J   . .
->>>>>>> d04fe0e5
 > but     when    the Rabbit actually took a   watch out         of  its   waistcoat - pocket  , and
 # NSg/C/P NSg/I/C D   NSg    J/R      V    D/P NSg   NSg/V/J/R/P V/P ISg/D NSg       . NSg/V/J . V/C
 > looked at        it        , and then    hurried on  , Alice started to her   feet , for it        flashed
@@ -641,15 +635,9 @@
 > mouse , come    over      with William the Conqueror . ” ( For , with all       her   knowledge of
 # NSg/V . NSg/V/P NSg/V/J/P P    NPrSg   D   NSg       . . . C/P . P    NSg/I/J/C I/J/D NSg/V     V/P
 > history , Alice had no      very clear   notion how   long      ago anything had happened . ) So
-<<<<<<< HEAD
-# NSg/V   . NPr   V   NPrSg/P J    NSg/V/J NSg    NSg/C NPrSg/V/J J/P NSg/I/V  V   W?       . . NSg/I/J/C
+# NSg     . NPr   V   NPrSg/P J    NSg/V/J NSg    NSg/C NPrSg/V/J J/P NSg/I/V  V   W?       . . NSg/I/J/C
 > she began again : “ Où est   ma      chatte ? ” which was the first sentence in          her   French
 # ISg V     P     . . ?  NPrSg NPrSg/J ?      . . I/C   V   D   NSg/J NSg/V    NPrSg/V/J/P I/J/D NPrSg/V/J
-=======
-# NSg     . NPr   V   NPrSg/P J    NSg/V/J NSg    NSg/C NPrSg/V/J J/P NSg/I/V  V   W?       . . NSg/I/J/C
-> she began again : “ Où est   ma      chatte ? ” which was the first   sentence in          her   French
-# ISg V     P     . . ?  NPrSg NPrSg/J ?      . . I/C   V   D   NSg/V/J NSg/V    NPrSg/V/J/P I/J/D NPrSg/V/J
->>>>>>> d04fe0e5
 > lesson - book  . The Mouse gave a   sudden leap    out         of  the water , and seemed to quiver
 # NSg/V  . NSg/V . D   NSg   V    D/P NSg/J  NSg/V/J NSg/V/J/R/P V/P D   NSg   . V/C W?     P  NSg/V/J
 > all       over      with fright  . “ Oh      , I   beg   your pardon ! ” cried Alice hastily , afraid that
@@ -725,11 +713,7 @@
 > passion , Alice thought ) , and it        said in          a   low   trembling voice , “ Let   us      get   to
 # NPrSg/V . NPr   NSg/V   . . V/C NPrSg/ISg V/J  NPrSg/V/J/P D/P NSg/J V         NSg/V . . NSg/V NPr/ISg NSg/V P
 > the shore , and then    I’ll tell    you my history , and you’ll understand why   it        is I
-<<<<<<< HEAD
 # D   NSg   . V/C NSg/J/C W?   NPrSg/V IPl D  NSg     . V/C W?     V          NSg/V NPrSg/ISg VL ISg
-=======
-# D   NSg/V . V/C NSg/J/C W?   NPrSg/V IPl D  NSg     . V/C W?     V          NSg/V NPrSg/ISg VL ISg
->>>>>>> d04fe0e5
 > hate  cats and dogs . ”
 # NSg/V NPl  V/C NPl  . .
 >
@@ -4182,13 +4166,8 @@
 # . ISg V     NSg/V NSg/I/V/J . NPrSg/C V/J   V/P NSg/I/V/J . . V/J  NPr   .
 >
 #
-<<<<<<< HEAD
 > “ Come    on  , then    , ” said the Queen , “ and he      shall tell    you his   history . ”
 # . NSg/V/P J/P . NSg/J/C . . V/J  D   NPrSg . . V/C NPr/ISg VX    NPrSg/V IPl ISg/D NSg     . .
-=======
-> “ Come    on  , then    , ” said the Queen   , “ and he      shall tell    you his   history . ”
-# . NSg/V/P J/P . NSg/J/C . . V/J  D   NPrSg/V . . V/C NPr/ISg VX    NPrSg/V IPl ISg/D NSg     . .
->>>>>>> d04fe0e5
 >
 #
 > As    they walked off       together , Alice heard the King  say   in          a   low   voice , to the
@@ -4201,21 +4180,12 @@
 # V   V/J     .
 >
 #
-<<<<<<< HEAD
 > They very soon came    upon a   Gryphon , lying   fast    asleep in          the sun   . ( If    you don’t
 # IPl  J    J/R  NSg/V/P P    D/P ?       . NSg/V/J NSg/V/J J      NPrSg/V/J/P D   NPrSg . . NSg/C IPl NSg/V
 > know  what  a   Gryphon is , look  at        the picture . ) “ Up        , lazy    thing ! ” said the Queen ,
 # NSg/V NSg/I D/P ?       VL . NSg/V NSg/I/V/P D   NSg     . . . NSg/V/J/P . NSg/V/J NSg/V . . V/J  D   NPrSg .
 > “ and take  this young     lady    to see   the Mock  Turtle , and to hear his   history . I
 # . V/C NSg/V I/D  NPrSg/V/J NPrSg/V P  NSg/V D   NSg/J NSg/V  . V/C P  V    ISg/D NSg     . ISg
-=======
-> They very soon came    upon a   Gryphon , lying   fast    asleep in          the sun     . ( If    you don’t
-# IPl  J    J/R  NSg/V/P P    D/P ?       . NSg/V/J NSg/V/J J      NPrSg/V/J/P D   NPrSg/V . . NSg/C IPl NSg/V
-> know  what  a   Gryphon is , look  at        the picture . ) “ Up        , lazy    thing ! ” said the Queen   ,
-# NSg/V NSg/I D/P ?       VL . NSg/V NSg/I/V/P D   NSg/V   . . . NSg/V/J/P . NSg/V/J NSg/V . . V/J  D   NPrSg/V .
-> “ and take  this young     lady    to see   the Mock    Turtle , and to hear his   history . I
-# . V/C NSg/V I/D  NPrSg/V/J NPrSg/V P  NSg/V D   NSg/V/J NSg/V  . V/C P  V    ISg/D NSg     . ISg
->>>>>>> d04fe0e5
 > must  go      back    and see   after some  executions I   have   ordered ; ” and she walked off       ,
 # NSg/V NSg/V/J NSg/V/J V/C NSg/V J/P   I/J/R W?         ISg NSg/VX V/J     . . V/C ISg W?     NSg/V/J/P .
 > leaving Alice alone with the Gryphon . Alice did not   quite like        the look of  the
@@ -5886,13 +5856,8 @@
 # N/I/C/D NPrSg .
 >
 #
-<<<<<<< HEAD
 > “ No      , no      ! ” said the Queen . “ Sentence first   — verdict afterwards . ”
-# . NPrSg/P . NPrSg/P . . V/J  D   NPrSg . . NSg/V    NSg/V/J . NSg     NPl/R/Br   . .
-=======
-> “ No      , no      ! ” said the Queen   . “ Sentence first   — verdict afterwards . ”
-# . NPrSg/P . NPrSg/P . . V/J  D   NPrSg/V . . NSg/V    NSg/V/J . NSg     R/Br       . .
->>>>>>> d04fe0e5
+# . NPrSg/P . NPrSg/P . . V/J  D   NPrSg . . NSg/V    NSg/V/J . NSg     R/Br       . .
 >
 #
 > “ Stuff and nonsense ! ” said Alice loudly . “ The idea of  having the sentence
