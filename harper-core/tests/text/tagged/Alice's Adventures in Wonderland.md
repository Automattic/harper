> Alice’s Adventures in        Wonderland
# NSg$    NPl/V3     NPr/J/R/P NSg+
>
#
> by      Lewis Carroll
# NSg/J/P NPr+  NPr+
>
#
> THE MILLENNIUM FULCRUM EDITION 3.0
# D   NSg+       NSg     NSg+    #
>
#
> CHAPTER I       : Down        the Rabbit  - Hole
# NSg/VB+ ISg/#r+ . N🅪Sg/VB/J/P D   NSg/VB+ . NSg/VB+
>
#
> Alice was beginning to get    very tired of sitting  by      her     sister  on  the bank    , and
# NPr+  VPt NSg/Vg/J  P  NSg/VB J/R  VP/J  P  NSg/Vg/J NSg/J/P ISg/D$+ NSg/VB+ J/P D+  NSg/VB+ . VB/C
> of having  nothing  to do      : once  or    twice she  had peeped into the book    her     sister
# P  Nᴹ/Vg/J NSg/I/J+ P  NSg/VXB . NSg/C NPr/C R     ISg+ VB  VP/J   P    D+  NSg/VB+ ISg/D$+ NSg/VB+
<<<<<<< HEAD
> was reading   , but     it       had no    pictures or    conversations in        it       , “ and  what   is  the use
# VPt NPrᴹ/Vg/J . NSg/C/P NPr/ISg+ VB  NPr/P NPl/V3   NPr/C NPl/V3+       NPr/J/R/P NPr/ISg+ . . VB/C NSg/I+ VL3 D   N🅪Sg/VB
=======
> was reading   , but     it       had no       pictures or    conversations in      it       , “ and  what   is  the use
# VPt NPrᴹ/Vg/J . NSg/C/P NPr/ISg+ VB  NPr/Dq/P NPl/V3   NPr/C NPl/V3+       NPr/J/P NPr/ISg+ . . VB/C NSg/I+ VL3 D   N🅪Sg/VB
>>>>>>> 3b1b126d
> of a   book    , ” thought Alice “ without pictures or    conversations ? ”
# P  D/P NSg/VB+ . . N🅪Sg/VP NPr+  . C/P     NPl/V3   NPr/C NPl/V3+       . .
>
#
> So        she  was considering in        her     own       mind    ( as    well       as    she  could   , for   the hot       day
# NSg/I/J/C ISg+ VPt Nᴹ/Vg/J     NPr/J/R/P ISg/D$+ NSg/VB/J+ NSg/VB+ . NSg/R NSg/VB/J/R NSg/R ISg+ NSg/VXB . R/C/P D+  NSg/VB/J+ NPr🅪Sg+
> made her     feel     very sleepy and  stupid ) , whether the pleasure of making  a
# VB   ISg/D$+ NSg/I/VB J/R  NSg/J  VB/C NSg/J  . . I/C     D   NSg/VB   P  Nᴹ/Vg/J D/P+
> daisy - chain    would be      worth    the trouble of getting up         and  picking the daisies ,
# NPr+  . N🅪Sg/VB+ VXB   NSg/VXB NSg/VB/J D   N🅪Sg/VB P  NSg/Vg  NSg/VB/J/P VB/C Nᴹ/Vg/J D   NPl     .
> when    suddenly a   White       Rabbit  with pink      eyes    ran     close    by      her     .
# NSg/I/C R        D/P NPr🅪Sg/VB/J NSg/VB+ P    N🅪Sg/VB/J NPl/V3+ NSg/VPt NSg/VB/J NSg/J/P ISg/D$+ .
>
#
> There was nothing  so        very remarkable in        that          ; nor   did Alice think  it       so        very
# R+    VPt NSg/I/J+ NSg/I/J/C J/R  J          NPr/J/R/P NSg/I/C/Ddem+ . NSg/C VPt NPr+  NSg/VB NPr/ISg+ NSg/I/J/C J/R
> much         out          of the way    to hear the Rabbit  say    to itself , “ Oh     dear     ! Oh     dear     ! I       shall
# NSg/I/J/R/Dq NSg/VB/J/R/P P  D+  NSg/J+ P  VB   D+  NSg/VB+ NSg/VB P  ISg+   . . NPr/VB NSg/VB/J . NPr/VB NSg/VB/J . ISg/#r+ VXB
> be      late  ! ” ( when    she  thought it       over    afterwards , it       occurred to her     that         she
# NSg/VXB NSg/J . . . NSg/I/C ISg+ N🅪Sg/VP NPr/ISg+ NSg/J/P R/Comm     . NPr/ISg+ VB       P  ISg/D$+ NSg/I/C/Ddem ISg+
> ought     to have    wondered at    this    , but     at    the time       it       all          seemed quite natural ) ;
# NSg/I/VXB P  NSg/VXB VP/J     NSg/P I/Ddem+ . NSg/C/P NSg/P D+  N🅪Sg/VB/J+ NPr/ISg+ NSg/I/J/C/Dq VP/J   R     NSg/J   . .
> but     when    the Rabbit  actually took a    watch   out          of its     waistcoat - pocket    , and
# NSg/C/P NSg/I/C D+  NSg/VB+ R        VPt  D/P+ NSg/VB+ NSg/VB/J/R/P P  ISg/D$+ NSg       . NSg/VB/J+ . VB/C
> looked at    it       , and  then    hurried on  , Alice started to her     feet , for   it       flashed
# VP/J   NSg/P NPr/ISg+ . VB/C NSg/J/C VP/J    J/P . NPr+  VP/J    P  ISg/D$+ NPl+ . R/C/P NPr/ISg+ VP/J
> across her     mind    that          she  had never before seen    a   rabbit  with either a
# NSg/P  ISg/D$+ NSg/VB+ NSg/I/C/Ddem+ ISg+ VB  R     C/P    NSg/VPp D/P NSg/VB+ P    I/C    D/P
> waistcoat - pocket    , or    a   watch  to take   out          of it       , and  burning with curiosity , she
# NSg       . NSg/VB/J+ . NPr/C D/P NSg/VB P  NSg/VB NSg/VB/J/R/P P  NPr/ISg+ . VB/C Nᴹ/Vg/J P    NSg+      . ISg+
> ran     across the field   after it       , and  fortunately was just in        time       to see    it       pop
# NSg/VPt NSg/P  D   NSg/VB+ P     NPr/ISg+ . VB/C R           VPt VB/J NPr/J/R/P N🅪Sg/VB/J+ P  NSg/VB NPr/ISg+ N🅪Sg/VB/J+
> down        a   large rabbit  - hole    under   the hedge   .
# N🅪Sg/VB/J/P D/P NSg/J NSg/VB+ . NSg/VB+ NSg/J/P D   NSg/VB+ .
>
#
> In        another moment down        went    Alice after it       , never once  considering how   in        the
# NPr/J/R/P I/D+    NSg+   N🅪Sg/VB/J/P NSg/VPt NPr+  P     NPr/ISg+ . R     NSg/C Nᴹ/Vg/J     NSg/C NPr/J/R/P D+
> world   she  was to get    out          again .
# NSg/VB+ ISg+ VPt P  NSg/VB NSg/VB/J/R/P P     .
>
#
> The rabbit  - hole    went    straight   on  like         a   tunnel for   some      way    , and  then    dipped
# D+  NSg/VB+ . NSg/VB+ NSg/VPt NSg/VB/J/R J/P NSg/VB/J/C/P D/P NSg/VB R/C/P I/J/R/Dq+ NSg/J+ . VB/C NSg/J/C VB/J
> suddenly down        , so        suddenly that         Alice had not     a   moment to think  about stopping
# R        N🅪Sg/VB/J/P . NSg/I/J/C R        NSg/I/C/Ddem NPr+  VB  NSg/R/C D/P NSg    P  NSg/VB J/P   NSg/VB
> herself before she  found  herself falling down        a   very deep  well       .
# ISg+    C/P    ISg+ NSg/VB ISg+    Nᴹ/Vg/J N🅪Sg/VB/J/P D/P J/R  NSg/J NSg/VB/J/R .
>
#
> Either the well       was very deep  , or    she  fell      very slowly , for   she  had plenty  of
# I/C    D   NSg/VB/J/R VPt J/R  NSg/J . NPr/C ISg+ NSg/VPt/J J/R  R      . R/C/P ISg+ VB  NSg/I/J P
> time       as    she  went    down        to look   about her     and  to wonder  what   was going   to happen
# N🅪Sg/VB/J+ NSg/R ISg+ NSg/VPt N🅪Sg/VB/J/P P  NSg/VB J/P   ISg/D$+ VB/C P  N🅪Sg/VB NSg/I+ VPt Nᴹ/Vg/J P  VB
> next    . First    , she  tried to look   down        and  make   out          what   she  was coming  to , but     it
# NSg/J/P . NSg/VB/J . ISg+ VP/J  P  NSg/VB N🅪Sg/VB/J/P VB/C NSg/VB NSg/VB/J/R/P NSg/I+ ISg+ VPt Nᴹ/Vg/J P  . NSg/C/P NPr/ISg+
> was too dark     to see    anything  ; then    she  looked at    the sides  of the well       , and
# VPt R   NSg/VB/J P  NSg/VB NSg/I/VB+ . NSg/J/C ISg+ VP/J   NSg/P D   NPl/V3 P  D   NSg/VB/J/R . VB/C
> noticed that         they were    filled with cupboards and  book    - shelves ; here    and  there
# VP/J    NSg/I/C/Ddem IPl+ NSg/VPt VP/J   P    NPl/V3    VB/C NSg/VB+ . NPl/V3+ . NSg/J/R VB/C R+
> she  saw     maps   and  pictures hung     upon pegs   . She  took down        a    jar     from one        of the
# ISg+ NSg/VPt NPl/V3 VB/C NPl/V3+  NPr/VB/J P    NPl/V3 . ISg+ VPt  N🅪Sg/VB/J/P D/P+ NSg/VB+ P    NSg/I/VB/J P  D+
> shelves as    she  passed ; it       was labelled  “ ORANGE      MARMALADE ” , but     to her     great
# NPl/V3+ NSg/R ISg+ VP/J   . NPr/ISg+ VPt VB/J/Comm . NPr🅪Sg/VB/J Nᴹ/VB     . . NSg/C/P P  ISg/D$+ NSg/J
> disappointment it       was empty    : she  did not     like         to drop   the jar     for   fear     of
# NSg+           NPr/ISg+ VPt NSg/VB/J . ISg+ VPt NSg/R/C NSg/VB/J/C/P P  NSg/VB D   NSg/VB+ R/C/P N🅪Sg/VB+ P
> killing somebody underneath , so        managed to put     it       into one        of the cupboards as
# Nᴹ/Vg/J NSg/I+   NSg/J/P    . NSg/I/J/C VP/J    P  NSg/VBP NPr/ISg+ P    NSg/I/VB/J P  D   NPl/V3    NSg/R
> she  fell      past       it       .
# ISg+ NSg/VPt/J NSg/VB/J/P NPr/ISg+ .
>
#
> “ Well       ! ” thought Alice to herself , “ after such  a    fall     as    this    , I       shall think
# . NSg/VB/J/R . . N🅪Sg/VP NPr+  P  ISg+    . . P     NSg/I D/P+ N🅪Sg/VB+ NSg/R I/Ddem+ . ISg/#r+ VXB   NSg/VB
> nothing  of tumbling down        stairs ! How   brave    they’ll all          think  me       at    home      ! Why    , I
# NSg/I/J+ P  Nᴹ/Vg/J  N🅪Sg/VB/J/P NPl+   . NSg/C NSg/VB/J K       NSg/I/J/C/Dq NSg/VB NPr/ISg+ NSg/P NSg/VB/J+ . NSg/VB . ISg/#r+
> wouldn’t say    anything  about it       , even     if    I       fell      off        the top      of the house   ! ” ( Which
# VXB      NSg/VB NSg/I/VB+ J/P   NPr/ISg+ . NSg/VB/J NSg/C ISg/#r+ NSg/VPt/J NSg/VB/J/P D   NSg/VB/J P  D   NPr/VB+ . . . I/C+
> was very likely true     . )
# VPt J/R  NSg/J  NSg/VB/J . .
>
#
> Down        , down        , down        . Would the fall     never come       to an   end     ? “ I       wonder  how   many        miles
# N🅪Sg/VB/J/P . N🅪Sg/VB/J/P . N🅪Sg/VB/J/P . VXB   D+  N🅪Sg/VB+ R     NSg/VBPp/P P  D/P+ NSg/VB+ . . ISg/#r+ N🅪Sg/VB NSg/C NSg/I/J/Dq+ NPrPl+
> I’ve fallen by      this   time       ? ” she  said aloud . “ I       must   be      getting somewhere near       the
# K    VPp/J  NSg/J/P I/Ddem N🅪Sg/VB/J+ . . ISg+ VP/J J     . . ISg/#r+ NSg/VB NSg/VXB NSg/Vg  NSg       NSg/VB/J/P D
> centre      of the earth    . Let     me       see    : that          would be      four thousand miles  down        , I
# NSg/VB/Comm P  D+  NPrᴹ/VB+ . NSg/VBP NPr/ISg+ NSg/VB . NSg/I/C/Ddem+ VXB   NSg/VXB NSg+ NSg+     NPrPl+ N🅪Sg/VB/J/P . ISg/#r+
<<<<<<< HEAD
> think  — ” ( for   , you    see    , Alice had learnt several things of this    sort    in        her
# NSg/VB . . . R/C/P . ISgPl+ NSg/VB . NPr+  VB  VB     J/Dq    NPl    P  I/Ddem+ NSg/VB+ NPr/J/R/P ISg/D$+
> lessons in        the schoolroom , and  though this    was not     a   very good     opportunity for
# NPl/V3+ NPr/J/R/P D   NSg        . VB/C VB/C   I/Ddem+ VPt NSg/R/C D/P J/R  NPr/VB/J N🅪Sg+       R/C/P
> showing  off        her     knowledge , as    there was no    one         to listen to her     , still    it       was
# Nᴹ/Vg/J+ NSg/VB/J/P ISg/D$+ Nᴹ+       . NSg/R R+    VPt NPr/P NSg/I/VB/J+ P  NSg/VB P  ISg/D$+ . NSg/VB/J NPr/ISg+ VPt
=======
> think  — ” ( for , you    see    , Alice had learnt several things of this    sort    in      her
# NSg/VB . . . C/P . ISgPl+ NSg/VB . NPr+  VB  VB     J/Dq    NPl    P  I/Ddem+ NSg/VB+ NPr/J/P ISg/D$+
> lessons in      the schoolroom , and  though this    was not     a   very good     opportunity for
# NPl/V3+ NPr/J/P D   NSg        . VB/C VB/C   I/Ddem+ VPt NSg/R/C D/P J/R  NPr/VB/J N🅪Sg+       C/P
> showing  off        her     knowledge , as    there was no       one         to listen to her     , still    it       was
# Nᴹ/Vg/J+ NSg/VB/J/P ISg/D$+ Nᴹ+       . NSg/R R+    VPt NPr/Dq/P NSg/I/VB/J+ P  NSg/VB P  ISg/D$+ . NSg/VB/J NPr/ISg+ VPt
>>>>>>> 3b1b126d
> good     practice to say    it       over    ) “ — yes    , that’s about the right    distance — but     then    I
# NPr/VB/J NSg/VB+  P  NSg/VB NPr/ISg+ NSg/J/P . . . NPl/VB . NSg$   J/P   D   NPr/VB/J N🅪Sg/VB+ . NSg/C/P NSg/J/C ISg/#r+
> wonder  what   Latitude or    Longitude I’ve got to ? ” ( Alice had no        idea what   Latitude
# N🅪Sg/VB NSg/I+ NSg      NPr/C NSg+      K    VP  P  . . . NPr+  VB  NPr/Dq/P+ NSg+ NSg/I+ NSg+
> was , or    Longitude either , but     thought they were    nice     grand words  to say    . )
# VPt . NPr/C NSg+      I/C    . NSg/C/P N🅪Sg/VP IPl+ NSg/VPt NPr/VB/J NSg/J NPl/V3 P  NSg/VB . .
>
#
> Presently she  began again . “ I       wonder  if    I       shall fall     right    through the earth    !
# R         ISg+ VPt   P     . . ISg/#r+ N🅪Sg/VB NSg/C ISg/#r+ VXB   N🅪Sg/VB+ NPr/VB/J NSg/J/P D+  NPrᴹ/VB+ .
> How   funny it’ll seem to come       out          among the people  that          walk   with their heads
# NSg/C NSg/J K     VB   P  NSg/VBPp/P NSg/VB/J/R/P P     D   NPl/VB+ NSg/I/C/Ddem+ NSg/VB P    D$+   NPl/V3+
> downward ! The Antipathies , I       think  — ” ( she  was rather     glad     there was no       one
# J/R      . D   NPl         . ISg/#r+ NSg/VB . . . ISg+ VPt NPr/VB/J/R NSg/VB/J R+    VPt NPr/Dq/P NSg/I/VB/J+
> listening , this   time       , as    it       didn’t sound      at    all          the right    word    ) “ — but     I       shall
# Nᴹ/Vg/J   . I/Ddem N🅪Sg/VB/J+ . NSg/R NPr/ISg+ VB     N🅪Sg/VB/J+ NSg/P NSg/I/J/C/Dq D   NPr/VB/J NSg/VB+ . . . NSg/C/P ISg/#r+ VXB
> have    to ask    them     what   the name   of the country is  , you    know   . Please , Ma’am  , is
# NSg/VXB P  NSg/VB NSg/IPl+ NSg/I+ D   NSg/VB P  D   NSg/J+  VL3 . ISgPl+ NSg/VB . VB     . NSg/VB . VL3
> this   New   Zealand or    Australia ? ” ( and  she  tried to curtsey as    she  spoke   — fancy
# I/Ddem NSg/J NPr     NPr/C NPr+      . . . VB/C ISg+ VP/J  P  ?       NSg/R ISg+ NSg/VPt . NSg/VB/J
> curtseying as    you’re falling through the air      ! Do      you    think  you    could   manage it       ? )
# ?          NSg/R K      Nᴹ/Vg/J NSg/J/P D   N🅪Sg/VB+ . NSg/VXB ISgPl+ NSg/VB ISgPl+ NSg/VXB NSg/VB NPr/ISg+ . .
<<<<<<< HEAD
> “ And  what   an   ignorant little      girl    she’ll think  me       for   asking  ! No    , it’ll never do
# . VB/C NSg/I+ D/P+ NSg/J+   NPr/I/J/Dq+ NSg/VB+ K      NSg/VB NPr/ISg+ R/C/P Nᴹ/Vg/J . NPr/P . K     R     NSg/VXB
=======
> “ And  what   an   ignorant little      girl    she’ll think  me       for asking  ! No       , it’ll never do
# . VB/C NSg/I+ D/P+ NSg/J+   NPr/I/J/Dq+ NSg/VB+ K      NSg/VB NPr/ISg+ C/P Nᴹ/Vg/J . NPr/Dq/P . K     R     NSg/VXB
>>>>>>> 3b1b126d
> to ask    : perhaps I       shall see    it       written up         somewhere . ”
# P  NSg/VB . NSg/R   ISg/#r+ VXB   NSg/VB NPr/ISg+ VPp/J   NSg/VB/J/P NSg       . .
>
#
> Down        , down        , down        . There was nothing  else    to do      , so        Alice soon began talking
# N🅪Sg/VB/J/P . N🅪Sg/VB/J/P . N🅪Sg/VB/J/P . R+    VPt NSg/I/J+ NSg/J/C P  NSg/VXB . NSg/I/J/C NPr+  J/R  VPt   Nᴹ/Vg/J
> again . “ Dinah’ll miss   me       very much         to - night    , I       should think  ! ” ( Dinah was the
# P     . . ?        NSg/VB NPr/ISg+ J/R  NSg/I/J/R/Dq P  . N🅪Sg/VB+ . ISg/#r+ VXB    NSg/VB . . . NPr   VPt D
> cat       . ) “ I       hope      they’ll remember her     saucer of milk     at    tea      - time       . Dinah my  dear     ! I
# NSg/VB/J+ . . . ISg/#r+ NPr🅪Sg/VB K       NSg/VB   ISg/D$+ NSg/VB P  N🅪Sg/VB+ NSg/P N🅪Sg/VB+ . N🅪Sg/VB/J+ . NPr   D$+ NSg/VB/J . ISg/#r+
<<<<<<< HEAD
> wish   you    were    down        here    with me       ! There are no    mice   in        the air      , I’m afraid , but
# NSg/VB ISgPl+ NSg/VPt N🅪Sg/VB/J/P NSg/J/R P    NPr/ISg+ . R+    VB  NPr/P NPl/VB NPr/J/R/P D+  N🅪Sg/VB+ . K   J      . NSg/C/P
=======
> wish   you    were    down        here    with me       ! There are no       mice   in      the air      , I’m afraid , but
# NSg/VB ISgPl+ NSg/VPt N🅪Sg/VB/J/P NSg/J/R P    NPr/ISg+ . R+    VB  NPr/Dq/P NPl/VB NPr/J/P D+  N🅪Sg/VB+ . K   J      . NSg/C/P
>>>>>>> 3b1b126d
> you    might    catch  a   bat     , and  that’s very like         a   mouse   , you    know   . But     do      cats    eat
# ISgPl+ Nᴹ/VXB/J NSg/VB D/P NSg/VB+ . VB/C NSg$   J/R  NSg/VB/J/C/P D/P NSg/VB+ . ISgPl+ NSg/VB . NSg/C/P NSg/VXB NPl/V3+ VB
> bats   , I       wonder  ? ” And  here    Alice began to get    rather     sleepy , and  went    on  saying
# NPl/V3 . ISg/#r+ N🅪Sg/VB . . VB/C NSg/J/R NPr+  VPt   P  NSg/VB NPr/VB/J/R NSg/J  . VB/C NSg/VPt J/P N🅪Sg/Vg/J
> to herself , in        a   dreamy sort   of way    , “ Do      cats    eat bats   ? Do      cats    eat bats   ? ” and
# P  ISg+    . NPr/J/R/P D/P J      NSg/VB P  NSg/J+ . . NSg/VXB NPl/V3+ VB  NPl/V3 . NSg/VXB NPl/V3+ VB  NPl/V3 . . VB/C
> sometimes , “ Do      bats   eat cats    ? ” for   , you    see    , as    she  couldn’t answer  either
# R         . . NSg/VXB NPl/V3 VB  NPl/V3+ . . R/C/P . ISgPl+ NSg/VB . NSg/R ISg+ VB       NSg/VB+ I/C
> question , it       didn’t much         matter  which way    she  put     it       . She  felt      that         she  was
# NSg/VB+  . NPr/ISg+ VB     NSg/I/J/R/Dq N🅪Sg/VB I/C+  NSg/J+ ISg+ NSg/VBP NPr/ISg+ . ISg+ N🅪Sg/VB/J NSg/I/C/Ddem ISg+ VPt
> dozing  off        , and  had just begun to dream    that         she  was walking hand    in        hand    with
# Nᴹ/Vg/J NSg/VB/J/P . VB/C VB  VB/J VPp   P  NSg/VB/J NSg/I/C/Ddem ISg+ VPt Nᴹ/Vg/J NSg/VB+ NPr/J/R/P NSg/VB+ P
> Dinah , and  saying    to her     very earnestly , “ Now          , Dinah , tell   me       the truth    : did you
# NPr   . VB/C N🅪Sg/Vg/J P  ISg/D$+ J/R  R         . . NSg/VB/J/R/C . NPr   . NPr/VB NPr/ISg+ D   N🅪Sg/VB+ . VPt ISgPl+
> ever eat a   bat     ? ” when    suddenly , thump   ! thump   ! down        she  came      upon a   heap   of
# J    VB  D/P NSg/VB+ . . NSg/I/C R        . NSg/VB+ . NSg/VB+ . N🅪Sg/VB/J/P ISg+ NSg/VPt/P P    D/P NSg/VB P
> sticks and  dry       leaves  , and  the fall     was over    .
# NPl/V3 VB/C NSg/VB/J+ NPl/V3+ . VB/C D+  N🅪Sg/VB+ VPt NSg/J/P .
>
#
> Alice was not     a   bit     hurt      , and  she  jumped up         on  to her     feet in        a    moment : she
# NPr+  VPt NSg/R/C D/P NSg/VPt NSg/VBP/J . VB/C ISg+ VP/J   NSg/VB/J/P J/P P  ISg/D$+ NPl+ NPr/J/R/P D/P+ NSg+   . ISg+
> looked up         , but     it       was all          dark     overhead ; before her     was another long     passage  ,
# VP/J   NSg/VB/J/P . NSg/C/P NPr/ISg+ VPt NSg/I/J/C/Dq NSg/VB/J NSg/J/P  . C/P    ISg/D$+ VPt I/D     NPr/VB/J NSg/VB/J .
> and  the White        Rabbit  was still    in        sight    , hurrying down        it       . There was not     a
# VB/C D+  NPr🅪Sg/VB/J+ NSg/VB+ VPt NSg/VB/J NPr/J/R/P N🅪Sg/VB+ . Nᴹ/Vg/J  N🅪Sg/VB/J/P NPr/ISg+ . R+    VPt NSg/R/C D/P
> moment to be      lost : away went    Alice like         the wind     , and  was just in        time       to hear
# NSg+   P  NSg/VXB VP/J . VB/J NSg/VPt NPr+  NSg/VB/J/C/P D+  N🅪Sg/VB+ . VB/C VPt VB/J NPr/J/R/P N🅪Sg/VB/J+ P  VB
> it       say    , as    it       turned a    corner  , “ Oh     my  ears    and  whiskers , how   late  it’s getting ! ”
# NPr/ISg+ NSg/VB . NSg/R NPr/ISg+ VP/J   D/P+ NSg/VB+ . . NPr/VB D$+ NPl/V3+ VB/C NPl      . NSg/C NSg/J K    NSg/Vg  . .
<<<<<<< HEAD
> She  was close    behind  it       when    she  turned the corner  , but     the Rabbit  was no    longer
# ISg+ VPt NSg/VB/J NSg/J/P NPr/ISg+ NSg/I/C ISg+ VP/J   D+  NSg/VB+ . NSg/C/P D+  NSg/VB+ VPt NPr/P NSg/JC
> to be      seen    : she  found  herself in        a   long     , low         hall , which was lit      up         by      a   row    of
# P  NSg/VXB NSg/VPp . ISg+ NSg/VB ISg+    NPr/J/R/P D/P NPr/VB/J . NSg/VB/J/R+ NPr+ . I/C+  VPt NSg/VB/J NSg/VB/J/P NSg/J/P D/P NSg/VB P
=======
> She  was close    behind  it       when    she  turned the corner  , but     the Rabbit  was no       longer
# ISg+ VPt NSg/VB/J NSg/J/P NPr/ISg+ NSg/I/C ISg+ VP/J   D+  NSg/VB+ . NSg/C/P D+  NSg/VB+ VPt NPr/Dq/P NSg/JC
> to be      seen    : she  found  herself in      a   long     , low         hall , which was lit      up         by      a   row    of
# P  NSg/VXB NSg/VPp . ISg+ NSg/VB ISg+    NPr/J/P D/P NPr/VB/J . NSg/VB/J/R+ NPr+ . I/C+  VPt NSg/VB/J NSg/VB/J/P NSg/J/P D/P NSg/VB P
>>>>>>> 3b1b126d
> lamps   hanging from the roof    .
# NPl/V3+ Nᴹ/Vg/J P    D+  NSg/VB+ .
>
#
> There were    doors   all          round      the hall , but     they were    all          locked ; and  when    Alice
# R+    NSg/VPt NPl/V3+ NSg/I/J/C/Dq NSg/VB/J/P D+  NPr+ . NSg/C/P IPl+ NSg/VPt NSg/I/J/C/Dq VP/J   . VB/C NSg/I/C NPr+
> had been    all          the way   down        one         side      and  up         the other    , trying  every door    , she
# VB  NSg/VPp NSg/I/J/C/Dq D   NSg/J N🅪Sg/VB/J/P NSg/I/VB/J+ NSg/VB/J+ VB/C NSg/VB/J/P D   NSg/VB/J . Nᴹ/Vg/J Dq+   NSg/VB+ . ISg+
> walked sadly down        the middle   , wondering how   she  was ever to get    out          again .
# VP/J   R     N🅪Sg/VB/J/P D   NSg/VB/J . Nᴹ/Vg/J   NSg/C ISg+ VPt J    P  NSg/VB NSg/VB/J/R/P P     .
>
#
> Suddenly she  came      upon a   little     three - legged   table   , all          made of solid glass      ;
# R        ISg+ NSg/VPt/P P    D/P NPr/I/J/Dq NSg   . NSg/VB/J NSg/VB+ . NSg/I/J/C/Dq VB   P  NSg/J NPr🅪Sg/VB+ .
> there was nothing  on  it       except a   tiny  golden   key      , and  Alice’s first     thought  was
# R+    VPt NSg/I/J+ J/P NPr/ISg+ VB/C/P D/P NSg/J NPr/VB/J NPr/VB/J . VB/C NSg$    NSg/VB/J+ N🅪Sg/VP+ VPt
> that         it       might    belong to one        of the doors  of the hall ; but     , alas ! either the
# NSg/I/C/Ddem NPr/ISg+ Nᴹ/VXB/J VB/P   P  NSg/I/VB/J P  D   NPl/V3 P  D   NPr+ . NSg/C/P . NPl  . I/C    D+
> locks   were    too large , or    the key      was too small    , but     at    any     rate    it       would not
# NPl/V3+ NSg/VPt R   NSg/J . NPr/C D   NPr/VB/J VPt R   NPr/VB/J . NSg/C/P NSg/P I/R/Dq+ NSg/VB+ NPr/ISg+ VXB   NSg/R/C
> open     any    of them     . However , on  the second    time       round      , she  came      upon a    low         curtain
# NSg/VB/J I/R/Dq P  NSg/IPl+ . C       . J/P D+  NSg/VB/J+ N🅪Sg/VB/J+ NSg/VB/J/P . ISg+ NSg/VPt/P P    D/P+ NSg/VB/J/R+ NSg/VB+
> she  had not     noticed before , and  behind  it       was a   little     door   about fifteen inches
# ISg+ VB  NSg/R/C VP/J    C/P    . VB/C NSg/J/P NPr/ISg+ VPt D/P NPr/I/J/Dq NSg/VB J/P   NSg+    NPl/V3+
> high       : she  tried the little     golden   key      in        the lock    , and  to her     great  delight    it
# NSg/VB/J/R . ISg+ VP/J  D   NPr/I/J/Dq NPr/VB/J NPr/VB/J NPr/J/R/P D+  NSg/VB+ . VB/C P  ISg/D$+ NSg/J+ N🅪Sg/VB/J+ NPr/ISg+
> fitted   !
# NSg/VP/J .
>
#
> Alice opened the door    and  found  that         it       led      into a    small     passage   , not     much
# NPr+  VP/J   D+  NSg/VB+ VB/C NSg/VB NSg/I/C/Ddem NPr/ISg+ NSg/VP/J P    D/P+ NPr/VB/J+ NSg/VB/J+ . NSg/R/C NSg/I/J/R/Dq
> larger than a   rat     - hole    : she  knelt down        and  looked along the passage   into the
# JC     C/P  D/P NSg/VB+ . NSg/VB+ . ISg+ VB    N🅪Sg/VB/J/P VB/C VP/J   P     D   NSg/VB/J+ P    D
> loveliest garden    you    ever saw     . How   she  longed to get    out          of that          dark      hall , and
# JS        NSg/VB/J+ ISgPl+ J    NSg/VPt . NSg/C ISg+ VP/J   P  NSg/VB NSg/VB/J/R/P P  NSg/I/C/Ddem+ NSg/VB/J+ NPr+ . VB/C
> wander about among those  beds   of bright    flowers   and  those  cool     fountains , but
# NSg/VB J/P   P     I/Ddem NPl/V3 P  NPr/VB/J+ NPrPl/V3+ VB/C I/Ddem NSg/VB/J NPl/V3    . NSg/C/P
> she  could   not     even     get    her     head      through the doorway ; “ and  even     if    my  head      would
# ISg+ NSg/VXB NSg/R/C NSg/VB/J NSg/VB ISg/D$+ NPr/VB/J+ NSg/J/P D   NSg+    . . VB/C NSg/VB/J NSg/C D$+ NPr/VB/J+ VXB
> go       through , ” thought poor     Alice , “ it       would be      of very little     use     without my
# NSg/VB/J NSg/J/P . . N🅪Sg/VP NSg/VB/J NPr+  . . NPr/ISg+ VXB   NSg/VXB P  J/R  NPr/I/J/Dq N🅪Sg/VB C/P     D$+
> shoulders . Oh     , how   I       wish   I       could   shut      up         like         a    telescope ! I       think  I       could   , if
# NPl/V3+   . NPr/VB . NSg/C ISg/#r+ NSg/VB ISg/#r+ NSg/VXB NSg/VBP/J NSg/VB/J/P NSg/VB/J/C/P D/P+ NSg/VB+   . ISg/#r+ NSg/VB ISg/#r+ NSg/VXB . NSg/C
> I       only  knew how   to begin  . ” For   , you    see    , so        many       out          - of - the - way   things had
# ISg/#r+ J/R/C VPt  NSg/C P  NSg/VB . . R/C/P . ISgPl+ NSg/VB . NSg/I/J/C NSg/I/J/Dq NSg/VB/J/R/P . P  . D   . NSg/J NPl+   VB
> happened lately , that         Alice had begun to think  that         very few       things indeed were
# VP/J     R      . NSg/I/C/Ddem NPr+  VB  VPp   P  NSg/VB NSg/I/C/Ddem J/R  NSg/I/Dq+ NPl+   R      NSg/VPt
> really impossible .
# R      NSg/J      .
>
#
<<<<<<< HEAD
> There seemed to be      no    use     in        waiting  by      the little      door    , so        she  went    back     to the
# R+    VP/J   P  NSg/VXB NPr/P N🅪Sg/VB NPr/J/R/P Nᴹ/Vg/J+ NSg/J/P D+  NPr/I/J/Dq+ NSg/VB+ . NSg/I/J/C ISg+ NSg/VPt NSg/VB/J P  D+
=======
> There seemed to be      no       use     in      waiting  by      the little      door    , so        she  went    back     to the
# R+    VP/J   P  NSg/VXB NPr/Dq/P N🅪Sg/VB NPr/J/P Nᴹ/Vg/J+ NSg/J/P D+  NPr/I/J/Dq+ NSg/VB+ . NSg/I/J/C ISg+ NSg/VPt NSg/VB/J P  D+
>>>>>>> 3b1b126d
> table   , half         hoping  she  might    find   another key      on  it       , or    at    any    rate    a   book   of
# NSg/VB+ . N🅪Sg/VB/J/P+ Nᴹ/Vg/J ISg+ Nᴹ/VXB/J NSg/VB I/D     NPr/VB/J J/P NPr/ISg+ . NPr/C NSg/P I/R/Dq NSg/VB+ D/P NSg/VB P
> rules   for   shutting people  up         like         telescopes : this   time       she  found  a   little
# NPl/V3+ R/C/P NSg/Vg   NPl/VB+ NSg/VB/J/P NSg/VB/J/C/P NPl/V3     . I/Ddem N🅪Sg/VB/J+ ISg+ NSg/VB D/P NPr/I/J/Dq
> bottle  on  it       , ( “ which certainly was not     here    before , ” said Alice , ) and  round      the
# NSg/VB+ J/P NPr/ISg+ . . . I/C+  R         VPt NSg/R/C NSg/J/R C/P    . . VP/J NPr+  . . VB/C NSg/VB/J/P D
> neck   of the bottle  was a   paper      label   , with the words   “ DRINK   ME       , ” beautifully
# NSg/VB P  D   NSg/VB+ VPt D/P N🅪Sg/VB/J+ NSg/VB+ . P    D   NPl/V3+ . NSg/VB+ NPr/ISg+ . . R
> printed on  it       in        large letters .
# VP/J    J/P NPr/ISg+ NPr/J/R/P NSg/J NPl/V3+ .
>
#
> It       was all          very well       to say    “ Drink   me       , ” but     the wise      little      Alice was not     going
# NPr/ISg+ VPt NSg/I/J/C/Dq J/R  NSg/VB/J/R P  NSg/VB . NSg/VB+ NPr/ISg+ . . NSg/C/P D+  NPr/VB/J+ NPr/I/J/Dq+ NPr+  VPt NSg/R/C Nᴹ/Vg/J
<<<<<<< HEAD
> to do      that          in        a    hurry   . “ No    , I’ll look   first    , ” she  said , “ and  see    whether it’s
# P  NSg/VXB NSg/I/C/Ddem+ NPr/J/R/P D/P+ NSg/VB+ . . NPr/P . K    NSg/VB NSg/VB/J . . ISg+ VP/J . . VB/C NSg/VB I/C     K
> marked ‘          poison   ’ or    not     ” ; for   she  had read    several nice     little     histories about
# VP/J   Unlintable N🅪Sg/VB+ . NPr/C NSg/R/C . . R/C/P ISg+ VB  NSg/VBP J/Dq    NPr/VB/J NPr/I/J/Dq NPl       J/P
=======
> to do      that          in      a    hurry   . “ No       , I’ll look   first    , ” she  said , “ and  see    whether it’s
# P  NSg/VXB NSg/I/C/Ddem+ NPr/J/P D/P+ NSg/VB+ . . NPr/Dq/P . K    NSg/VB NSg/VB/J . . ISg+ VP/J . . VB/C NSg/VB I/C     K
> marked ‘          poison   ’ or    not     ” ; for she  had read    several nice     little     histories about
# VP/J   Unlintable N🅪Sg/VB+ . NPr/C NSg/R/C . . C/P ISg+ VB  NSg/VBP J/Dq    NPr/VB/J NPr/I/J/Dq NPl       J/P
>>>>>>> 3b1b126d
> children who    had got burnt , and  eaten up         by      wild     beasts and  other    unpleasant
# NPl+     NPr/I+ VB  VP  VB/J  . VB/C VPp/J NSg/VB/J/P NSg/J/P NSg/VB/J NPl/V3 VB/C NSg/VB/J NSg/J
> things , all          because they would not     remember the simple   rules   their friends had
# NPl+   . NSg/I/J/C/Dq C/P     IPl+ VXB   NSg/R/C NSg/VB   D   NSg/VB/J NPl/V3+ D$+   NPl/V3+ VB
> taught them     : such  as    , that         a   red    - hot      poker   will    burn   you    if    you    hold     it       too
# VB     NSg/IPl+ . NSg/I NSg/R . NSg/I/C/Ddem D/P N🅪Sg/J . NSg/VB/J NSg/VB+ NPr/VXB NSg/VB ISgPl+ NSg/C ISgPl+ NSg/VB/J NPr/ISg+ R
> long     ; and  that         if    you    cut       your finger  very deeply with a   knife   , it       usually
# NPr/VB/J . VB/C NSg/I/C/Ddem NSg/C ISgPl+ NSg/VBP/J D$+  NSg/VB+ J/R  R      P    D/P NSg/VB+ . NPr/ISg+ R
> bleeds ; and  she  had never forgotten that          , if    you    drink   much         from a   bottle  marked
# NPl/V3 . VB/C ISg+ VB  R     NSg/VPp/J NSg/I/C/Ddem+ . NSg/C ISgPl+ NSg/VB+ NSg/I/J/R/Dq P    D/P NSg/VB+ VP/J
> “ poison   , ” it       is  almost certain to disagree with you    , sooner or    later .
# . N🅪Sg/VB+ . . NPr/ISg+ VL3 R      I/J     P  VB       P    ISgPl+ . JC     NPr/C JC    .
>
#
> However , this    bottle  was not     marked “ poison   , ” so        Alice ventured to taste    it       , and
# C       . I/Ddem+ NSg/VB+ VPt NSg/R/C VP/J   . N🅪Sg/VB+ . . NSg/I/J/C NPr+  VP/J     P  NSg/VB/J NPr/ISg+ . VB/C
> finding it       very nice     , ( it       had , in        fact , a   sort   of mixed flavour      of cherry    - tart     ,
# Nᴹ/Vg/J NPr/ISg+ J/R  NPr/VB/J . . NPr/ISg+ VB  . NPr/J/R/P NSg+ . D/P NSg/VB P  VP/J  N🅪Sg/VB/Comm P  NPr🅪Sg/J+ . NSg/VB/J .
> custard , pine   - apple   , roast     turkey    , toffee  , and  hot      buttered toast    , ) she  very
# N🅪Sg    . NSg/VB . NPr🅪Sg+ . N🅪Sg/VB/J NPr🅪Sg/J+ . N🅪Sg/VB . VB/C NSg/VB/J VP/J     N🅪Sg/VB+ . . ISg+ J/R
> soon finished it       off        .
# J/R  VP/J     NPr/ISg+ NSg/VB/J/P .
>
#
> “ What   a    curious feeling    ! ” said Alice ; “ I       must   be      shutting up         like         a   telescope . ”
# . NSg/I+ D/P+ J+      N🅪Sg/Vg/J+ . . VP/J NPr+  . . ISg/#r+ NSg/VB NSg/VXB NSg/Vg   NSg/VB/J/P NSg/VB/J/C/P D/P NSg/VB+   . .
>
#
> And  so        it       was indeed : she  was now          only  ten inches  high       , and  her     face    brightened
# VB/C NSg/I/J/C NPr/ISg+ VPt R      . ISg+ VPt NSg/VB/J/R/C J/R/C NSg NPl/V3+ NSg/VB/J/R . VB/C ISg/D$+ NSg/VB+ VP/J
> up         at    the thought that         she  was now          the right    size     for   going   through the little
# NSg/VB/J/P NSg/P D   N🅪Sg/VP NSg/I/C/Ddem ISg+ VPt NSg/VB/J/R/C D   NPr/VB/J N🅪Sg/VB+ R/C/P Nᴹ/Vg/J NSg/J/P D   NPr/I/J/Dq
> door    into that         lovely garden    . First    , however , she  waited for   a    few       minutes to
# NSg/VB+ P    NSg/I/C/Ddem NSg/J  NSg/VB/J+ . NSg/VB/J . C       . ISg+ VP/J   R/C/P D/P+ NSg/I/Dq+ NPl/V3+ P
> see    if    she  was going   to shrink any    further : she  felt      a   little     nervous about
# NSg/VB NSg/C ISg+ VPt Nᴹ/Vg/J P  NSg/VB I/R/Dq VB/JC   . ISg+ N🅪Sg/VB/J D/P NPr/I/J/Dq J       J/P
> this    ; “ for   it       might    end     , you    know   , ” said Alice to herself , “ in        my  going   out
# I/Ddem+ . . R/C/P NPr/ISg+ Nᴹ/VXB/J NSg/VB+ . ISgPl+ NSg/VB . . VP/J NPr+  P  ISg+    . . NPr/J/R/P D$+ Nᴹ/Vg/J NSg/VB/J/R/P
> altogether , like         a    candle  . I       wonder  what   I       should be      like         then    ? ” And  she  tried
# NSg        . NSg/VB/J/C/P D/P+ NSg/VB+ . ISg/#r+ N🅪Sg/VB NSg/I+ ISg/#r+ VXB    NSg/VXB NSg/VB/J/C/P NSg/J/C . . VB/C ISg+ VP/J
> to fancy    what   the flame    of a    candle  is  like         after the candle  is  blown out          , for
# P  NSg/VB/J NSg/I+ D   NSg/VB/J P  D/P+ NSg/VB+ VL3 NSg/VB/J/C/P P     D+  NSg/VB+ VL3 VPp/J NSg/VB/J/R/P . R/C/P
> she  could   not     remember ever having  seen    such   a    thing .
# ISg+ NSg/VXB NSg/R/C NSg/VB   J    Nᴹ/Vg/J NSg/VPp NSg/I+ D/P+ NSg+  .
>
#
> After a    while       , finding that         nothing  more            happened , she  decided  on  going   into the
# P     D/P+ NSg/VB/C/P+ . Nᴹ/Vg/J NSg/I/C/Ddem NSg/I/J+ NPr/I/VB/J/R/Dq VP/J     . ISg+ NSg/VP/J J/P Nᴹ/Vg/J P    D+
> garden    at    once  ; but     , alas for   poor      Alice ! when    she  got to the door    , she  found
# NSg/VB/J+ NSg/P NSg/C . NSg/C/P . NPl  R/C/P NSg/VB/J+ NPr+  . NSg/I/C ISg+ VP  P  D+  NSg/VB+ . ISg+ NSg/VB
> she  had forgotten the little     golden   key      , and  when    she  went    back     to the table   for
# ISg+ VB  NSg/VPp/J D   NPr/I/J/Dq NPr/VB/J NPr/VB/J . VB/C NSg/I/C ISg+ NSg/VPt NSg/VB/J P  D+  NSg/VB+ R/C/P
> it       , she  found  she  could   not     possibly reach  it       : she  could   see    it       quite plainly
# NPr/ISg+ . ISg+ NSg/VB ISg+ NSg/VXB NSg/R/C R        NSg/VB NPr/ISg+ . ISg+ NSg/VXB NSg/VB NPr/ISg+ R     R
> through the glass      , and  she  tried her     best       to climb  up         one        of the legs   of the
# NSg/J/P D   NPr🅪Sg/VB+ . VB/C ISg+ VP/J  ISg/D$+ NPr/VXB/JS P  NSg/VB NSg/VB/J/P NSg/I/VB/J P  D   NPl/V3 P  D
> table   , but     it       was too slippery ; and  when    she  had tired herself out          with trying  ,
# NSg/VB+ . NSg/C/P NPr/ISg+ VPt R   J        . VB/C NSg/I/C ISg+ VB  VP/J  ISg+    NSg/VB/J/R/P P    Nᴹ/Vg/J .
> the poor     little     thing sat      down        and  cried .
# D   NSg/VB/J NPr/I/J/Dq NSg+  NSg/VP/J N🅪Sg/VB/J/P VB/C VP/J  .
>
#
<<<<<<< HEAD
> “ Come       , there’s no    use     in        crying  like         that          ! ” said Alice to herself , rather
# . NSg/VBPp/P . K       NPr/P N🅪Sg/VB NPr/J/R/P Nᴹ/Vg/J NSg/VB/J/C/P NSg/I/C/Ddem+ . . VP/J NPr+  P  ISg+    . NPr/VB/J/R
=======
> “ Come       , there’s no       use     in      crying  like         that          ! ” said Alice to herself , rather
# . NSg/VBPp/P . K       NPr/Dq/P N🅪Sg/VB NPr/J/P Nᴹ/Vg/J NSg/VB/J/C/P NSg/I/C/Ddem+ . . VP/J NPr+  P  ISg+    . NPr/VB/J/R
>>>>>>> 3b1b126d
> sharply ; “ I       advise you    to leave  off        this    minute    ! ” She  generally gave herself
# R       . . ISg/#r+ NSg/VB ISgPl+ P  NSg/VB NSg/VB/J/P I/Ddem+ NSg/VB/J+ . . ISg+ R         VPt  ISg+
> very good      advice , ( though she  very seldom followed it       ) , and  sometimes she
# J/R  NPr/VB/J+ Nᴹ+    . . VB/C   ISg+ J/R  R      VP/J     NPr/ISg+ . . VB/C R         ISg+
> scolded herself so        severely as    to bring tears   into her     eyes    ; and  once  she
# VP/J    ISg+    NSg/I/J/C R        NSg/R P  VB    NPl/V3+ P    ISg/D$+ NPl/V3+ . VB/C NSg/C ISg+
<<<<<<< HEAD
> remembered trying  to box    her     own      ears    for   having  cheated herself in        a   game      of
# VP/J       Nᴹ/Vg/J P  NSg/VB ISg/D$+ NSg/VB/J NPl/V3+ R/C/P Nᴹ/Vg/J VP/J    ISg+    NPr/J/R/P D/P NSg/VB/J+ P
> croquet she  was playing against herself , for   this   curious child   was very fond     of
# NSg/VB  ISg+ VPt Nᴹ/Vg/J C/P     ISg+    . R/C/P I/Ddem J       NSg/VB+ VPt J/R  NSg/VB/J P
> pretending to be      two people  . “ But     it’s no    use     now          , ” thought poor     Alice , “ to
# Nᴹ/Vg/J    P  NSg/VXB NSg NPl/VB+ . . NSg/C/P K    NPr/P N🅪Sg/VB NSg/VB/J/R/C . . N🅪Sg/VP NSg/VB/J NPr+  . . P
=======
> remembered trying  to box    her     own      ears    for having  cheated herself in      a   game      of
# VP/J       Nᴹ/Vg/J P  NSg/VB ISg/D$+ NSg/VB/J NPl/V3+ C/P Nᴹ/Vg/J VP/J    ISg+    NPr/J/P D/P NSg/VB/J+ P
> croquet she  was playing against herself , for this   curious child   was very fond     of
# NSg/VB  ISg+ VPt Nᴹ/Vg/J C/P     ISg+    . C/P I/Ddem J       NSg/VB+ VPt J/R  NSg/VB/J P
> pretending to be      two people  . “ But     it’s no       use     now        , ” thought poor     Alice , “ to
# Nᴹ/Vg/J    P  NSg/VXB NSg NPl/VB+ . . NSg/C/P K    NPr/Dq/P N🅪Sg/VB NPr/VB/J/C . . N🅪Sg/VP NSg/VB/J NPr+  . . P
>>>>>>> 3b1b126d
> pretend  to be      two people  ! Why    , there’s hardly enough of me       left     to make   one
# NSg/VB/J P  NSg/VXB NSg NPl/VB+ . NSg/VB . K       R      NSg/I  P  NPr/ISg+ NPr/VB/J P  NSg/VB NSg/I/VB/J
> respectable person  ! ”
# NSg/J       NSg/VB+ . .
>
#
> Soon her     eye     fell      on  a    little      glass      box     that          was lying   under   the table   : she
# J/R  ISg/D$+ NSg/VB+ NSg/VPt/J J/P D/P+ NPr/I/J/Dq+ NPr🅪Sg/VB+ NSg/VB+ NSg/I/C/Ddem+ VPt Nᴹ/Vg/J NSg/J/P D+  NSg/VB+ . ISg+
> opened it       , and  found  in        it       a   very small     cake     , on  which the words   “ EAT ME       ” were
# VP/J   NPr/ISg+ . VB/C NSg/VB NPr/J/R/P NPr/ISg+ D/P J/R  NPr/VB/J+ N🅪Sg/VB+ . J/P I/C+  D+  NPl/V3+ . VB  NPr/ISg+ . NSg/VPt
> beautifully marked in        currants . “ Well       , I’ll eat it       , ” said Alice , “ and  if    it
# R           VP/J   NPr/J/R/P NPl      . . NSg/VB/J/R . K    VB  NPr/ISg+ . . VP/J NPr+  . . VB/C NSg/C NPr/ISg+
> makes  me       grow larger , I       can     reach  the key      ; and  if    it       makes  me       grow smaller , I
# NPl/V3 NPr/ISg+ VB   JC     . ISg/#r+ NPr/VXB NSg/VB D   NPr/VB/J . VB/C NSg/C NPr/ISg+ NPl/V3 NPr/ISg+ VB   NSg/JC  . ISg/#r+
> can     creep   under   the door    ; so        either way    I’ll get    into the garden    , and  I       don’t
# NPr/VXB NSg/VB+ NSg/J/P D   NSg/VB+ . NSg/I/J/C I/C    NSg/J+ K    NSg/VB P    D   NSg/VB/J+ . VB/C ISg/#r+ VB
> care     which happens ! ”
# N🅪Sg/VB+ I/C+  V3      . .
>
#
> She  ate     a    little      bit      , and  said anxiously to herself , “ Which way    ? Which way    ? ” ,
# ISg+ NSg/VPt D/P+ NPr/I/J/Dq+ NSg/VPt+ . VB/C VP/J R         P  ISg+    . . I/C+  NSg/J+ . I/C+  NSg/J+ . . .
> holding her     hand    on  the top      of her     head      to feel     which way    it       was growing , and
# Nᴹ/Vg/J ISg/D$+ NSg/VB+ J/P D   NSg/VB/J P  ISg/D$+ NPr/VB/J+ P  NSg/I/VB I/C+  NSg/J+ NPr/ISg+ VPt Nᴹ/Vg/J . VB/C
> she  was quite surprised to find   that         she  remained the same size     : to be      sure ,
# ISg+ VPt R     VP/J      P  NSg/VB NSg/I/C/Ddem ISg+ VP/J     D+  I/J+ N🅪Sg/VB+ . P  NSg/VXB J    .
> this   generally happens when    one        eats cake     , but     Alice had got so        much         into the
# I/Ddem R         V3      NSg/I/C NSg/I/VB/J V3   N🅪Sg/VB+ . NSg/C/P NPr+  VB  VP  NSg/I/J/C NSg/I/J/R/Dq P    D
> way   of expecting nothing  but     out          - of - the - way   things to happen , that         it       seemed
# NSg/J P  Nᴹ/Vg/J   NSg/I/J+ NSg/C/P NSg/VB/J/R/P . P  . D   . NSg/J NPl    P  VB     . NSg/I/C/Ddem NPr/ISg+ VP/J
> quite dull and  stupid for   life     to go       on  in        the common    way    .
# R     VB/J VB/C NSg/J  R/C/P N🅪Sg/VB+ P  NSg/VB/J J/P NPr/J/R/P D+  NSg/VB/J+ NSg/J+ .
>
#
> So        she  set       to work    , and  very soon finished off        the cake     .
# NSg/I/J/C ISg+ NPr/VBP/J P  N🅪Sg/VB . VB/C J/R  J/R  VP/J     NSg/VB/J/P D+  N🅪Sg/VB+ .
>
#
> CHAPTER II : The Pool   of Tears
# NSg/VB+ #r . D   NSg/VB P  NPl/V3+
>
#
> “ Curiouser and  curiouser ! ” cried Alice ( she  was so        much         surprised , that         for   the
# . ?         VB/C ?         . . VP/J  NPr+  . ISg+ VPt NSg/I/J/C NSg/I/J/R/Dq VP/J      . NSg/I/C/Ddem R/C/P D+
> moment she  quite forgot how   to speak  good      English      ) ; “ now          I’m opening out          like
# NSg+   ISg+ R     VPt    NSg/C P  NSg/VB NPr/VB/J+ NPr🅪Sg/VB/J+ . . . NSg/VB/J/R/C K   Nᴹ/Vg/J NSg/VB/J/R/P NSg/VB/J/C/P
> the largest telescope that          ever was ! Good     - bye     , feet ! ” ( for   when    she  looked down
# D   JS      NSg/VB+   NSg/I/C/Ddem+ J    VPt . NPr/VB/J . NSg/J/P . NPl+ . . . R/C/P NSg/I/C ISg+ VP/J   N🅪Sg/VB/J/P
> at    her     feet , they seemed to be      almost out          of sight    , they were    getting so        far
# NSg/P ISg/D$+ NPl+ . IPl+ VP/J   P  NSg/VXB R      NSg/VB/J/R/P P  N🅪Sg/VB+ . IPl+ NSg/VPt NSg/Vg  NSg/I/J/C NSg/VB/J
> off        ) . “ Oh     , my  poor      little      feet , I       wonder  who    will    put     on  your shoes  and
# NSg/VB/J/P . . . NPr/VB . D$+ NSg/VB/J+ NPr/I/J/Dq+ NPl+ . ISg/#r+ N🅪Sg/VB NPr/I+ NPr/VXB NSg/VBP J/P D$+  NPl/V3 VB/C
> stockings for   you    now          , dears   ? I’m sure I       shan’t be      able     ! I       shall be      a    great  deal
# NPl/V3+   R/C/P ISgPl+ NSg/VB/J/R/C . NPl/V3+ . K   J    ISg/#r+ VB     NSg/VXB NSg/VB/J . ISg/#r+ VXB   NSg/VXB D/P+ NSg/J+ NSg/VB/J+
> too far      off        to trouble myself about you    : you    must   manage the best        way    you
# R   NSg/VB/J NSg/VB/J/P P  N🅪Sg/VB ISg+   J/P   ISgPl+ . ISgPl+ NSg/VB NSg/VB D+  NPr/VXB/JS+ NSg/J+ ISgPl+
> can     ; — but     I       must   be      kind  to them     , ” thought Alice , “ or    perhaps they won’t walk   the
# NPr/VXB . . NSg/C/P ISg/#r+ NSg/VB NSg/VXB NSg/J P  NSg/IPl+ . . N🅪Sg/VP NPr+  . . NPr/C NSg/R   IPl+ VB    NSg/VB D
> way    I       want   to go       ! Let     me       see    : I’ll give   them     a   new   pair   of boots   every
# NSg/J+ ISg/#r+ NSg/VB P  NSg/VB/J . NSg/VBP NPr/ISg+ NSg/VB . K    NSg/VB NSg/IPl+ D/P NSg/J NSg/VB P  NPl/V3+ Dq
> Christmas . ”
# NPr/VB/J+ . .
>
#
> And  she  went    on  planning to herself how   she  would manage it       . “ They must   go       by
# VB/C ISg+ NSg/VPt J/P NSg/VB   P  ISg+    NSg/C ISg+ VXB   NSg/VB NPr/ISg+ . . IPl+ NSg/VB NSg/VB/J NSg/J/P
> the carrier , ” she  thought ; “ and  how   funny it’ll seem , sending presents to one’s
# D+  NPr+    . . ISg+ N🅪Sg/VP . . VB/C NSg/C NSg/J K     VB   . Nᴹ/Vg/J NPl/V3+  P  NSg$
> own      feet ! And  how   odd    the directions will    look   !
# NSg/VB/J NPl+ . VB/C NSg/C NSg/J+ D+  NPl+       NPr/VXB NSg/VB .
>
#
> Alice’s Right     Foot    , Esq . , Hearthrug , near       the Fender , ( with Alice’s love      ) .
# NSg$    NPr/VB/J+ NSg/VB+ . NSg . . NSg       . NSg/VB/J/P D   NSg/VB . . P    NSg$    NPr🅪Sg/VB . .
>
#
> Oh     dear     , what   nonsense I’m talking ! ”
# NPr/VB NSg/VB/J . NSg/I+ Nᴹ/VB/J+ K   Nᴹ/Vg/J . .
>
#
> Just then    her     head      struck against the roof   of the hall : in        fact she  was now          more
# VB/J NSg/J/C ISg/D$+ NPr/VB/J+ VB     C/P     D   NSg/VB P  D+  NPr+ . NPr/J/R/P NSg+ ISg+ VPt NSg/VB/J/R/C NPr/I/VB/J/R/Dq
> than nine feet high       , and  she  at    once  took up         the little     golden   key      and  hurried
# C/P  NSg+ NPl+ NSg/VB/J/R . VB/C ISg+ NSg/P NSg/C VPt  NSg/VB/J/P D   NPr/I/J/Dq NPr/VB/J NPr/VB/J VB/C VP/J
> off        to the garden    door    .
# NSg/VB/J/P P  D+  NSg/VB/J+ NSg/VB+ .
>
#
> Poor      Alice ! It       was as    much         as    she  could   do      , lying   down        on  one         side      , to look
# NSg/VB/J+ NPr+  . NPr/ISg+ VPt NSg/R NSg/I/J/R/Dq NSg/R ISg+ NSg/VXB NSg/VXB . Nᴹ/Vg/J N🅪Sg/VB/J/P J/P NSg/I/VB/J+ NSg/VB/J+ . P  NSg/VB
> through into the garden    with one         eye     ; but     to get    through was more            hopeless than
# NSg/J/P P    D   NSg/VB/J+ P    NSg/I/VB/J+ NSg/VB+ . NSg/C/P P  NSg/VB NSg/J/P VPt NPr/I/VB/J/R/Dq J        C/P
> ever : she  sat      down        and  began to cry    again .
# J    . ISg+ NSg/VP/J N🅪Sg/VB/J/P VB/C VPt   P  NSg/VB P     .
>
#
> “ You    ought     to be      ashamed of yourself , ” said Alice , “ a   great girl    like         you    , ” ( she
# . ISgPl+ NSg/I/VXB P  NSg/VXB J       P  ISg+     . . VP/J NPr+  . . D/P NSg/J NSg/VB+ NSg/VB/J/C/P ISgPl+ . . . ISg+
> might    well       say    this    ) , “ to go       on  crying  in        this    way    ! Stop   this    moment , I       tell
# Nᴹ/VXB/J NSg/VB/J/R NSg/VB I/Ddem+ . . . P  NSg/VB/J J/P Nᴹ/Vg/J NPr/J/R/P I/Ddem+ NSg/J+ . NSg/VB I/Ddem+ NSg+   . ISg/#r+ NPr/VB
> you    ! ” But     she  went    on  all          the same , shedding gallons of tears   , until there was a
# ISgPl+ . . NSg/C/P ISg+ NSg/VPt J/P NSg/I/J/C/Dq D   I/J  . NSg/Vg   NPl     P  NPl/V3+ . C/P   R+    VPt D/P
> large pool    all          round      her     , about four inches  deep  and  reaching half         down        the
# NSg/J NSg/VB+ NSg/I/J/C/Dq NSg/VB/J/P ISg/D$+ . J/P   NSg  NPl/V3+ NSg/J VB/C Nᴹ/Vg/J  N🅪Sg/VB/J/P+ N🅪Sg/VB/J/P D
> hall .
# NPr+ .
>
#
> After a    time       she  heard a   little     pattering of feet in        the distance , and  she
# P     D/P+ N🅪Sg/VB/J+ ISg+ VP/J  D/P NPr/I/J/Dq Nᴹ/Vg/J   P  NPl  NPr/J/R/P D   N🅪Sg/VB+ . VB/C ISg+
> hastily dried her     eyes    to see    what   was coming  . It       was the White       Rabbit
# R       VP/J  ISg/D$+ NPl/V3+ P  NSg/VB NSg/I+ VPt Nᴹ/Vg/J . NPr/ISg+ VPt D   NPr🅪Sg/VB/J NSg/VB
> returning , splendidly dressed , with a   pair   of white        kid     gloves  in        one        hand   and  a
# Nᴹ/Vg/J   . R          VP/J    . P    D/P NSg/VB P  NPr🅪Sg/VB/J+ NSg/VB+ NPl/V3+ NPr/J/R/P NSg/I/VB/J NSg/VB VB/C D/P+
> large  fan     in        the other    : he       came      trotting along in        a    great  hurry   , muttering to
# NSg/J+ NSg/VB+ NPr/J/R/P D   NSg/VB/J . NPr/ISg+ NSg/VPt/P NSg/Vg/J P     NPr/J/R/P D/P+ NSg/J+ NSg/VB+ . Nᴹ/Vg/J   P
> himself as    he       came      , “ Oh     ! the Duchess , the Duchess ! Oh     ! won’t she  be      savage    if
# ISg+    NSg/R NPr/ISg+ NSg/VPt/P . . NPr/VB . D   NSg/VB  . D   NSg/VB  . NPr/VB . VB    ISg+ NSg/VXB NPr/VB/J+ NSg/C
> I’ve kept her     waiting ! ” Alice felt      so        desperate that         she  was ready    to ask    help
# K    VP   ISg/D$+ Nᴹ/Vg/J . . NPr+  N🅪Sg/VB/J NSg/I/J/C NSg/J     NSg/I/C/Ddem ISg+ VPt NSg/VB/J P  NSg/VB NSg/VB
> of any     one         ; so        , when    the Rabbit  came      near       her     , she  began , in        a   low        , timid voice   ,
# P  I/R/Dq+ NSg/I/VB/J+ . NSg/I/J/C . NSg/I/C D+  NSg/VB+ NSg/VPt/P NSg/VB/J/P ISg/D$+ . ISg+ VPt   . NPr/J/R/P D/P NSg/VB/J/R . J+    NSg/VB+ .
> “ If    you    please , sir     — ” The Rabbit  started violently , dropped the white        kid     gloves
# . NSg/C ISgPl+ VB     . NPr/VB+ . . D+  NSg/VB+ VP/J    R         . VP/J    D+  NPr🅪Sg/VB/J+ NSg/VB+ NPl/V3
> and  the fan     , and  skurried away into the darkness as    hard     as    he       could   go       .
# VB/C D+  NSg/VB+ . VB/C ?        VB/J P    D   Nᴹ+      NSg/R N🅪Sg/J/R NSg/R NPr/ISg+ NSg/VXB NSg/VB/J .
>
#
> Alice took up         the fan    and  gloves  , and  , as    the hall was very hot      , she  kept
# NPr+  VPt  NSg/VB/J/P D   NSg/VB VB/C NPl/V3+ . VB/C . NSg/R D+  NPr+ VPt J/R  NSg/VB/J . ISg+ VP
> fanning herself all          the time       she  went    on  talking : “ Dear     , dear     ! How   queer
# NSg/Vg  ISg+    NSg/I/J/C/Dq D   N🅪Sg/VB/J+ ISg+ NSg/VPt J/P Nᴹ/Vg/J . . NSg/VB/J . NSg/VB/J . NSg/C NSg/VB/J
> everything is  to - day     ! And  yesterday things went    on  just as    usual . I       wonder  if
# NSg/I/VB+  VL3 P  . NPr🅪Sg+ . VB/C NSg+      NPl+   NSg/VPt J/P VB/J NSg/R NSg/J . ISg/#r+ N🅪Sg/VB NSg/C
> I’ve been    changed in        the night    ? Let     me       think  : was I       the same when    I       got up         this
# K    NSg/VPp VP/J    NPr/J/R/P D   N🅪Sg/VB+ . NSg/VBP NPr/ISg+ NSg/VB . VPt ISg/#r+ D   I/J  NSg/I/C ISg/#r+ VP  NSg/VB/J/P I/Ddem+
> morning    ? I       almost think  I       can     remember feeling   a   little     different . But     if    I’m
# N🅪Sg/Vg/J+ . ISg/#r+ R      NSg/VB ISg/#r+ NPr/VXB NSg/VB   N🅪Sg/Vg/J D/P NPr/I/J/Dq NSg/J     . NSg/C/P NSg/C K
> not     the same , the next    question is  , Who    in        the world   am       I       ? Ah       , that’s the great
# NSg/R/C D   I/J  . D   NSg/J/P NSg/VB+  VL3 . NPr/I+ NPr/J/R/P D   NSg/VB+ NPr/VB/J ISg/#r+ . NSg/I/VB . NSg$   D   NSg/J
> puzzle ! ” And  she  began thinking over    all           the children she  knew that          were    of the
# NSg/VB . . VB/C ISg+ VPt   Nᴹ/Vg/J  NSg/J/P NSg/I/J/C/Dq+ D+  NPl+     ISg+ VPt  NSg/I/C/Ddem+ NSg/VPt P  D+
> same age      as    herself , to see    if    she  could   have    been    changed for   any    of them     .
# I/J+ N🅪Sg/VB+ NSg/R ISg+    . P  NSg/VB NSg/C ISg+ NSg/VXB NSg/VXB NSg/VPp VP/J    R/C/P I/R/Dq P  NSg/IPl+ .
>
#
> “ I’m sure I’m not     Ada  , ” she  said , “ for   her     hair     goes   in        such  long     ringlets , and
# . K   J    K   NSg/R/C NPr+ . . ISg+ VP/J . . R/C/P ISg/D$+ N🅪Sg/VB+ NPl/VB NPr/J/R/P NSg/I NPr/VB/J NPl/V3   . VB/C
> mine      doesn’t go       in        ringlets at    all          ; and  I’m sure I       can’t be      Mabel , for   I       know
# NSg/I/VB+ VB      NSg/VB/J NPr/J/R/P NPl/V3   NSg/P NSg/I/J/C/Dq . VB/C K   J    ISg/#r+ VXB   NSg/VXB NPr   . R/C/P ISg/#r+ NSg/VB
> all          sorts  of things , and  she  , oh     ! she  knows  such  a   very little     ! Besides , she’s
# NSg/I/J/C/Dq NPl/V3 P  NPl+   . VB/C ISg+ . NPr/VB . ISg+ NPl/V3 NSg/I D/P J/R  NPr/I/J/Dq . R/P     . K
> she  , and  I’m I       , and  — oh     dear     , how   puzzling it       all          is  ! I’ll try      if    I       know   all          the
# ISg+ . VB/C K   ISg/#r+ . VB/C . NPr/VB NSg/VB/J . NSg/C Nᴹ/Vg/J  NPr/ISg+ NSg/I/J/C/Dq VL3 . K    NSg/VB/J NSg/C ISg/#r+ NSg/VB NSg/I/J/C/Dq D
> things I       used to know   . Let     me       see    : four times   five is   twelve , and  four times   six
# NPl+   ISg/#r+ VP/J P  NSg/VB . NSg/VBP NPr/ISg+ NSg/VB . NSg  NPl/V3+ NSg  VL3+ NSg    . VB/C NSg+ NPl/V3+ NSg
> is   thirteen , and  four times   seven is   — oh     dear     ! I       shall never get    to twenty at
# VL3+ NSg      . VB/C NSg+ NPl/V3+ NSg+  VL3+ . NPr/VB NSg/VB/J . ISg/#r+ VXB   R     NSg/VB P  NSg    NSg/P
> that          rate    ! However , the Multiplication Table   doesn’t signify : let’s try
# NSg/I/C/Ddem+ NSg/VB+ . C       . D   Nᴹ             NSg/VB+ VB      VB      . NSg$  NSg/VB/J
> Geography . London is  the capital of Paris , and  Paris is  the capital of Rome , and
# N🅪Sg+     . NPr+   VL3 D   NSg/J   P  NPr+  . VB/C NPr+  VL3 D   NSg/J   P  NPr+ . VB/C
<<<<<<< HEAD
> Rome — no    , that’s all          wrong      , I’m certain ! I       must   have    been    changed for   Mabel ! I’ll
# NPr+ . NPr/P . NSg$   NSg/I/J/C/Dq NSg/VB/J/R . K   I/J     . ISg/#r+ NSg/VB NSg/VXB NSg/VPp VP/J    R/C/P NPr   . K
=======
> Rome — no       , that’s all          wrong      , I’m certain ! I       must   have    been    changed for Mabel ! I’ll
# NPr+ . NPr/Dq/P . NSg$   NSg/I/J/C/Dq NSg/VB/J/R . K   I/J     . ISg/#r+ NSg/VB NSg/VXB NSg/VPp VP/J    C/P NPr   . K
>>>>>>> 3b1b126d
> try      and  say    ‘          How   doth the little     — ’ ” and  she  crossed her     hands   on  her     lap       as    if
# NSg/VB/J VB/C NSg/VB Unlintable NSg/C V3   D   NPr/I/J/Dq . . . VB/C ISg+ VP/J    ISg/D$+ NPl/V3+ J/P ISg/D$+ NSg/VB/J+ NSg/R NSg/C
> she  were    saying    lessons , and  began to repeat it       , but     her     voice   sounded hoarse
# ISg+ NSg/VPt N🅪Sg/Vg/J NPl/V3+ . VB/C VPt   P  NSg/VB NPr/ISg+ . NSg/C/P ISg/D$+ NSg/VB+ VP/J    NSg/VB/J
> and  strange  , and  the words   did not     come       the same as    they used to do      : —
# VB/C NSg/VB/J . VB/C D   NPl/V3+ VPt NSg/R/C NSg/VBPp/P D   I/J  NSg/R IPl+ VP/J P  NSg/VXB . .
>
#
> “ How   doth the little     crocodile Improve his     shining tail      , And  pour   the waters
# . NSg/C V3   D+  NPr/I/J/Dq NSg/VB+   VB      ISg/D$+ Nᴹ/Vg/J NSg/VB/J+ . VB/C NSg/VB D   NPrPl/V3
> of the Nile On  every golden   scale    !
# P  D   NPr+ J/P Dq    NPr/VB/J N🅪Sg/VB+ .
>
#
> “ How   cheerfully he       seems to grin   , How   neatly spread   his     claws   , And  welcome
# . NSg/C R          NPr/ISg+ V3    P  NSg/VB . NSg/C R      N🅪Sg/VBP ISg/D$+ NPl/V3+ . VB/C NSg/VB/J
> little     fishes  in        With gently smiling jaws    ! ”
# NPr/I/J/Dq NPl/V3+ NPr/J/R/P P    R      Nᴹ/Vg/J NPl/V3+ . .
>
#
> “ I’m sure those   are not     the right    words   , ” said poor     Alice , and  her     eyes    filled
# . K   J    I/Ddem+ VB  NSg/R/C D   NPr/VB/J NPl/V3+ . . VP/J NSg/VB/J NPr+  . VB/C ISg/D$+ NPl/V3+ VP/J
> with tears   again as    she  went    on  , “ I       must   be      Mabel after all          , and  I       shall have    to
# P    NPl/V3+ P     NSg/R ISg+ NSg/VPt J/P . . ISg/#r+ NSg/VB NSg/VXB NPr   P     NSg/I/J/C/Dq . VB/C ISg/#r+ VXB   NSg/VXB P
<<<<<<< HEAD
> go       and  live in        that         poky  little     house   , and  have    next    to no    toys    to play    with ,
# NSg/VB/J VB/C VB/J NPr/J/R/P NSg/I/C/Ddem NSg/J NPr/I/J/Dq NPr/VB+ . VB/C NSg/VXB NSg/J/P P  NPr/P NPl/V3+ P  N🅪Sg/VB P    .
> and  oh     ! ever so        many       lessons to learn  ! No    , I’ve made up         my  mind    about it       ; if    I’m
# VB/C NPr/VB . J    NSg/I/J/C NSg/I/J/Dq NPl/V3+ P  NSg/VB . NPr/P . K    VB   NSg/VB/J/P D$+ NSg/VB+ J/P   NPr/ISg+ . NSg/C K
> Mabel , I’ll stay     down        here    ! It’ll be      no    use     their putting their heads   down        and
# NPr   . K    NSg/VB/J N🅪Sg/VB/J/P NSg/J/R . K     NSg/VXB NPr/P N🅪Sg/VB D$+   Nᴹ/Vg/J D$+   NPl/V3+ N🅪Sg/VB/J/P VB/C
=======
> go       and  live in      that         poky  little     house   , and  have    next    to no       toys    to play    with ,
# NSg/VB/J VB/C VB/J NPr/J/P NSg/I/C/Ddem NSg/J NPr/I/J/Dq NPr/VB+ . VB/C NSg/VXB NSg/J/P P  NPr/Dq/P NPl/V3+ P  N🅪Sg/VB P    .
> and  oh     ! ever so        many       lessons to learn  ! No       , I’ve made up         my  mind    about it       ; if    I’m
# VB/C NPr/VB . J    NSg/I/J/C NSg/I/J/Dq NPl/V3+ P  NSg/VB . NPr/Dq/P . K    VB   NSg/VB/J/P D$+ NSg/VB+ J/P   NPr/ISg+ . NSg/C K
> Mabel , I’ll stay     down        here    ! It’ll be      no       use     their putting their heads   down        and
# NPr   . K    NSg/VB/J N🅪Sg/VB/J/P NSg/J/R . K     NSg/VXB NPr/Dq/P N🅪Sg/VB D$+   Nᴹ/Vg/J D$+   NPl/V3+ N🅪Sg/VB/J/P VB/C
>>>>>>> 3b1b126d
> saying    ‘          Come       up         again , dear     ! ’ I       shall only  look   up         and  say    ‘          Who    am       I       then    ? Tell
# N🅪Sg/Vg/J Unlintable NSg/VBPp/P NSg/VB/J/P P     . NSg/VB/J . . ISg/#r+ VXB   J/R/C NSg/VB NSg/VB/J/P VB/C NSg/VB Unlintable NPr/I+ NPr/VB/J ISg/#r+ NSg/J/C . NPr/VB
> me       that         first    , and  then    , if    I       like         being       that          person  , I’ll come       up         : if    not     , I’ll
# NPr/ISg+ NSg/I/C/Ddem NSg/VB/J . VB/C NSg/J/C . NSg/C ISg/#r+ NSg/VB/J/C/P N🅪Sg/Vg/J/C NSg/I/C/Ddem+ NSg/VB+ . K    NSg/VBPp/P NSg/VB/J/P . NSg/C NSg/R/C . K
> stay     down        here    till       I’m somebody else    ’ — but     , oh     dear     ! ” cried Alice , with a   sudden
# NSg/VB/J N🅪Sg/VB/J/P NSg/J/R NSg/VB/C/P K   NSg/I+   NSg/J/C . . NSg/C/P . NPr/VB NSg/VB/J . . VP/J  NPr+  . P    D/P NSg/J
> burst  of tears   , “ I       do      wish   they would put     their heads   down        ! I       am       so        very tired
# NSg/VB P  NPl/V3+ . . ISg/#r+ NSg/VXB NSg/VB IPl+ VXB   NSg/VBP D$+   NPl/V3+ N🅪Sg/VB/J/P . ISg/#r+ NPr/VB/J NSg/I/J/C J/R  VP/J
> of being       all          alone here    ! ”
# P  N🅪Sg/Vg/J/C NSg/I/J/C/Dq J     NSg/J/R . .
>
#
> As    she  said this    she  looked down        at    her     hands   , and  was surprised to see    that         she
# NSg/R ISg+ VP/J I/Ddem+ ISg+ VP/J   N🅪Sg/VB/J/P NSg/P ISg/D$+ NPl/V3+ . VB/C VPt VP/J      P  NSg/VB NSg/I/C/Ddem ISg+
> had put     on  one        of the Rabbit’s little     white       kid     gloves  while      she  was talking .
# VB  NSg/VBP J/P NSg/I/VB/J P  D   NSg$     NPr/I/J/Dq NPr🅪Sg/VB/J NSg/VB+ NPl/V3+ NSg/VB/C/P ISg+ VPt Nᴹ/Vg/J .
> “ How   can     I       have    done      that          ? ” she  thought . “ I       must   be      growing small    again . ” She
# . NSg/C NPr/VXB ISg/#r+ NSg/VXB NSg/VPp/J NSg/I/C/Ddem+ . . ISg+ N🅪Sg/VP . . ISg/#r+ NSg/VB NSg/VXB Nᴹ/Vg/J NPr/VB/J P     . . ISg+
> got up         and  went    to the table   to measure herself by      it       , and  found  that          , as    nearly
# VP  NSg/VB/J/P VB/C NSg/VPt P  D+  NSg/VB+ P  NSg/VB  ISg+    NSg/J/P NPr/ISg+ . VB/C NSg/VB NSg/I/C/Ddem+ . NSg/R R
> as    she  could   guess  , she  was now          about two  feet high       , and  was going   on  shrinking
# NSg/R ISg+ NSg/VXB NSg/VB . ISg+ VPt NSg/VB/J/R/C J/P   NSg+ NPl+ NSg/VB/J/R . VB/C VPt Nᴹ/Vg/J J/P Nᴹ/Vg/J
> rapidly : she  soon found  out          that         the cause     of this    was the fan    she  was holding ,
# R       . ISg+ J/R  NSg/VB NSg/VB/J/R/P NSg/I/C/Ddem D   N🅪Sg/VB/C P  I/Ddem+ VPt D+  NSg/VB ISg+ VPt Nᴹ/Vg/J .
> and  she  dropped it       hastily , just in        time       to avoid shrinking away altogether .
# VB/C ISg+ VP/J    NPr/ISg+ R       . VB/J NPr/J/R/P N🅪Sg/VB/J+ P  VB    Nᴹ/Vg/J   VB/J NSg        .
>
#
> “ That          was a   narrow   escape  ! ” said Alice , a    good      deal      frightened at    the sudden
# . NSg/I/C/Ddem+ VPt D/P NSg/VB/J N🅪Sg/VB . . VP/J NPr+  . D/P+ NPr/VB/J+ NSg/VB/J+ VP/J       NSg/P D+  NSg/J+
> change   , but     very glad     to find   herself still    in        existence ; “ and  now          for   the
# N🅪Sg/VB+ . NSg/C/P J/R  NSg/VB/J P  NSg/VB ISg+    NSg/VB/J NPr/J/R/P NSg+      . . VB/C NSg/VB/J/R/C R/C/P D+
> garden    ! ” and  she  ran     with all           speed    back     to the little      door    : but     , alas ! the
# NSg/VB/J+ . . VB/C ISg+ NSg/VPt P    NSg/I/J/C/Dq+ N🅪Sg/VB+ NSg/VB/J P  D+  NPr/I/J/Dq+ NSg/VB+ . NSg/C/P . NPl  . D+
> little      door    was shut      again , and  the little      golden    key       was lying   on  the glass
# NPr/I/J/Dq+ NSg/VB+ VPt NSg/VBP/J P     . VB/C D+  NPr/I/J/Dq+ NPr/VB/J+ NPr/VB/J+ VPt Nᴹ/Vg/J J/P D+  NPr🅪Sg/VB+
> table   as    before , “ and  things are worse     than ever , ” thought the poor      child   , “ for
# NSg/VB+ NSg/R C/P    . . VB/C NPl+   VB  NSg/VB/JC C/P  J    . . N🅪Sg/VP D+  NSg/VB/J+ NSg/VB+ . . R/C/P
> I       never was so        small    as    this   before , never ! And  I       declare it’s too bad      , that         it
# ISg/#r+ R     VPt NSg/I/J/C NPr/VB/J NSg/R I/Ddem C/P    . R     . VB/C ISg/#r+ VB      K    R   NSg/VB/J . NSg/I/C/Ddem NPr/ISg+
> is  ! ”
# VL3 . .
>
#
> As    she  said these   words   her     foot    slipped , and  in        another moment , splash  ! she  was
# NSg/R ISg+ VP/J I/Ddem+ NPl/V3+ ISg/D$+ NSg/VB+ VP/J    . VB/C NPr/J/R/P I/D+    NSg+   . NSg/VB+ . ISg+ VPt
> up         to her     chin    in        salt         water    . Her     first     idea was that         she  had somehow fallen
# NSg/VB/J/P P  ISg/D$+ NPr/VB+ NPr/J/R/P NPr🅪Sg/VB/J+ N🅪Sg/VB+ . ISg/D$+ NSg/VB/J+ NSg+ VPt NSg/I/C/Ddem ISg+ VB  R       VPp/J
> into the sea  , “ and  in        that         case       I       can     go       back     by      railway , ” she  said to herself .
# P    D+  NSg+ . . VB/C NPr/J/R/P NSg/I/C/Ddem NPr🅪Sg/VB+ ISg/#r+ NPr/VXB NSg/VB/J NSg/VB/J NSg/J/P NSg+    . . ISg+ VP/J P  ISg+    .
> ( Alice had been    to the seaside once  in        her     life     , and  had come       to the general
# . NPr+  VB  NSg/VPp P  D   NPr/J   NSg/C NPr/J/R/P ISg/D$+ N🅪Sg/VB+ . VB/C VB  NSg/VBPp/P P  D   NSg/VB/J
> conclusion , that          wherever you    go       to on  the English      coast   you    find   a   number     of
# NSg+       . NSg/I/C/Ddem+ C        ISgPl+ NSg/VB/J P  J/P D   NPr🅪Sg/VB/J+ NSg/VB+ ISgPl+ NSg/VB D/P N🅪Sg/VB/JC P
> bathing machines in        the sea  , some     children digging in        the sand      with wooden
# Nᴹ/Vg/J NPl/V3+  NPr/J/R/P D   NSg+ . I/J/R/Dq NPl+     NSg/VB  NPr/J/R/P D   NSg/VB/J+ P    J
> spades , then    a   row    of lodging    houses  , and  behind  them     a   railway station . )
# NPl/V3 . NSg/J/C D/P NSg/VB P  N🅪Sg/Vg/J+ NPl/V3+ . VB/C NSg/J/P NSg/IPl+ D/P NSg+    NSg/VB+ . .
> However , she  soon made out          that         she  was in        the pool   of tears   which she  had wept
# C       . ISg+ J/R  VB   NSg/VB/J/R/P NSg/I/C/Ddem ISg+ VPt NPr/J/R/P D   NSg/VB P  NPl/V3+ I/C+  ISg+ VB  VB
> when    she  was nine feet high       .
# NSg/I/C ISg+ VPt NSg  NPl  NSg/VB/J/R .
>
#
> “ I       wish   I       hadn’t cried so        much         ! ” said Alice , as    she  swam about , trying  to find
# . ISg/#r+ NSg/VB ISg/#r+ VB     VP/J  NSg/I/J/C NSg/I/J/R/Dq . . VP/J NPr+  . NSg/R ISg+ VPt  J/P   . Nᴹ/Vg/J P  NSg/VB
> her     way    out          . “ I       shall be      punished for   it       now          , I       suppose , by      being       drowned in        my
# ISg/D$+ NSg/J+ NSg/VB/J/R/P . . ISg/#r+ VXB   NSg/VXB VP/J     R/C/P NPr/ISg+ NSg/VB/J/R/C . ISg/#r+ VB      . NSg/J/P N🅪Sg/Vg/J/C VP/J    NPr/J/R/P D$+
> own       tears   ! That          will    be      a   queer     thing , to be      sure ! However , everything is  queer
# NSg/VB/J+ NPl/V3+ . NSg/I/C/Ddem+ NPr/VXB NSg/VXB D/P NSg/VB/J+ NSg+  . P  NSg/VXB J    . C       . NSg/I/VB+  VL3 NSg/VB/J
> to - day     . ”
# P  . NPr🅪Sg+ . .
>
#
> Just then    she  heard something   splashing about in        the pool    a   little     way    off        , and
# VB/J NSg/J/C ISg+ VP/J  NSg/I/VB/J+ Nᴹ/Vg/J   J/P   NPr/J/R/P D   NSg/VB+ D/P NPr/I/J/Dq NSg/J+ NSg/VB/J/P . VB/C
> she  swam nearer to make   out          what   it       was : at    first    she  thought it       must   be      a
# ISg+ VPt  NSg/JC P  NSg/VB NSg/VB/J/R/P NSg/I+ NPr/ISg+ VPt . NSg/P NSg/VB/J ISg+ N🅪Sg/VP NPr/ISg+ NSg/VB NSg/VXB D/P
> walrus  or    hippopotamus , but     then    she  remembered how   small    she  was now          , and  she
# NSg/VB+ NPr/C NSg          . NSg/C/P NSg/J/C ISg+ VP/J       NSg/C NPr/VB/J ISg+ VPt NSg/VB/J/R/C . VB/C ISg+
> soon made out          that         it       was only  a   mouse   that          had slipped in        like         herself .
# J/R  VB   NSg/VB/J/R/P NSg/I/C/Ddem NPr/ISg+ VPt J/R/C D/P NSg/VB+ NSg/I/C/Ddem+ VB  VP/J    NPr/J/R/P NSg/VB/J/C/P ISg+    .
>
#
> “ Would it       be      of any     use      , now          , ” thought Alice , “ to speak  to this    mouse   ?
# . VXB   NPr/ISg+ NSg/VXB P  I/R/Dq+ N🅪Sg/VB+ . NSg/VB/J/R/C . . N🅪Sg/VP NPr+  . . P  NSg/VB P  I/Ddem+ NSg/VB+ .
> Everything is  so        out          - of - the - way   down        here    , that         I       should think  very likely it
# NSg/I/VB+  VL3 NSg/I/J/C NSg/VB/J/R/P . P  . D   . NSg/J N🅪Sg/VB/J/P NSg/J/R . NSg/I/C/Ddem ISg/#r+ VXB    NSg/VB J/R  NSg/J  NPr/ISg+
<<<<<<< HEAD
> can     talk    : at    any     rate    , there’s no     harm     in        trying  . ” So        she  began : “ O       Mouse   , do
# NPr/VXB N🅪Sg/VB . NSg/P I/R/Dq+ NSg/VB+ . K       NPr/P+ N🅪Sg/VB+ NPr/J/R/P Nᴹ/Vg/J . . NSg/I/J/C ISg+ VPt   . . NPr/J/P NSg/VB+ . NSg/VXB
=======
> can     talk    : at    any     rate    , there’s no        harm     in      trying  . ” So        she  began : “ O       Mouse   , do
# NPr/VXB N🅪Sg/VB . NSg/P I/R/Dq+ NSg/VB+ . K       NPr/Dq/P+ N🅪Sg/VB+ NPr/J/P Nᴹ/Vg/J . . NSg/I/J/C ISg+ VPt   . . NPr/J/P NSg/VB+ . NSg/VXB
>>>>>>> 3b1b126d
> you    know   the way    out          of this    pool    ? I       am       very tired of swimming about here    , O
# ISgPl+ NSg/VB D+  NSg/J+ NSg/VB/J/R/P P  I/Ddem+ NSg/VB+ . ISg/#r+ NPr/VB/J J/R  VP/J  P  NSg/VB   J/P   NSg/J/R . NPr/J/P
> Mouse   ! ” ( Alice thought this    must   be      the right    way   of speaking to a    mouse   : she
# NSg/VB+ . . . NPr+  N🅪Sg/VP I/Ddem+ NSg/VB NSg/VXB D   NPr/VB/J NSg/J P  Nᴹ/Vg/J  P  D/P+ NSg/VB+ . ISg+
> had never done      such  a    thing before , but     she  remembered having  seen    in        her
# VB  R     NSg/VPp/J NSg/I D/P+ NSg+  C/P    . NSg/C/P ISg+ VP/J       Nᴹ/Vg/J NSg/VPp NPr/J/R/P ISg/D$+
> brother’s Latin Grammar  , “ A   mouse   — of a   mouse   — to a   mouse   — a   mouse   — O       mouse   ! ” ) The
# NSg$      NPr/J N🅪Sg/VB+ . . D/P NSg/VB+ . P  D/P NSg/VB+ . P  D/P NSg/VB+ . D/P NSg/VB+ . NPr/J/P NSg/VB+ . . . D+
> Mouse   looked at    her     rather     inquisitively , and  seemed to her     to wink   with one        of
# NSg/VB+ VP/J   NSg/P ISg/D$+ NPr/VB/J/R R             . VB/C VP/J   P  ISg/D$+ P  NSg/VB P    NSg/I/VB/J P
> its     little     eyes    , but     it       said nothing  .
# ISg/D$+ NPr/I/J/Dq NPl/V3+ . NSg/C/P NPr/ISg+ VP/J NSg/I/J+ .
>
#
> “ Perhaps it       doesn’t understand English      , ” thought Alice ; “ I       daresay it’s a   French
# . NSg/R   NPr/ISg+ VB      VB         NPr🅪Sg/VB/J+ . . N🅪Sg/VP NPr+  . . ISg/#r+ VB      K    D/P NPr🅪Sg/VB/J
<<<<<<< HEAD
> mouse   , come       over    with William the Conqueror . ” ( For   , with all          her     knowledge of
# NSg/VB+ . NSg/VBPp/P NSg/J/P P    NPr+    D   NSg       . . . R/C/P . P    NSg/I/J/C/Dq ISg/D$+ Nᴹ        P
> history , Alice had no    very clear     notion how   long     ago anything  had happened . ) So
# N🅪Sg+   . NPr+  VB  NPr/P J/R  NSg/VB/J+ NSg+   NSg/C NPr/VB/J J/P NSg/I/VB+ VB  VP/J     . . NSg/I/J/C
> she  began again : “ Où est  ma     chatte ? ” which was the first    sentence in        her     French
# ISg+ VPt   P     . . ?  NPr+ NPr/J+ ?      . . I/C+  VPt D   NSg/VB/J NSg/VB   NPr/J/R/P ISg/D$+ NPr🅪Sg/VB/J
=======
> mouse   , come       over    with William the Conqueror . ” ( For , with all          her     knowledge of
# NSg/VB+ . NSg/VBPp/P NSg/J/P P    NPr+    D   NSg       . . . C/P . P    NSg/I/J/C/Dq ISg/D$+ Nᴹ        P
> history , Alice had no       very clear     notion how   long     ago anything  had happened . ) So
# N🅪Sg+   . NPr+  VB  NPr/Dq/P J/R  NSg/VB/J+ NSg+   NSg/C NPr/VB/J J/P NSg/I/VB+ VB  VP/J     . . NSg/I/J/C
> she  began again : “ Où est  ma     chatte ? ” which was the first    sentence in      her     French
# ISg+ VPt   P     . . ?  NPr+ NPr/J+ ?      . . I/C+  VPt D   NSg/VB/J NSg/VB   NPr/J/P ISg/D$+ NPr🅪Sg/VB/J
>>>>>>> 3b1b126d
> lesson  - book    . The Mouse   gave a    sudden leap      out          of the water    , and  seemed to quiver
# NSg/VB+ . NSg/VB+ . D+  NSg/VB+ VPt  D/P+ NSg/J+ NSg/VB/J+ NSg/VB/J/R/P P  D+  N🅪Sg/VB+ . VB/C VP/J   P  NSg/VB/J
> all          over     with fright   . “ Oh     , I       beg    your pardon ! ” cried Alice hastily , afraid that
# NSg/I/J/C/Dq NSg/J/P+ P    NSg/VB/J . . NPr/VB . ISg/#r+ NSg/VB D$+  NSg/VB . . VP/J  NPr+  R       . J      NSg/I/C/Ddem
> she  had hurt      the poor     animal’s feelings . “ I       quite forgot you    didn’t like         cats    . ”
# ISg+ VB  NSg/VBP/J D   NSg/VB/J NSg$     NPl/V3+  . . ISg/#r+ R     VPt    ISgPl+ VB     NSg/VB/J/C/P NPl/V3+ . .
>
#
> “ Not     like         cats    ! ” cried the Mouse   , in        a   shrill   , passionate voice   . “ Would you    like
# . NSg/R/C NSg/VB/J/C/P NPl/V3+ . . VP/J  D+  NSg/VB+ . NPr/J/R/P D/P NSg/VB/J . NSg/VB/J+  NSg/VB+ . . VXB   ISgPl+ NSg/VB/J/C/P
> cats    if    you    were    me       ? ”
# NPl/V3+ NSg/C ISgPl+ NSg/VPt NPr/ISg+ . .
>
#
> “ Well       , perhaps not     , ” said Alice in        a    soothing tone       : “ don’t be      angry about it       .
# . NSg/VB/J/R . NSg/R   NSg/R/C . . VP/J NPr+  NPr/J/R/P D/P+ Nᴹ/Vg/J+ N🅪Sg/I/VB+ . . VB    NSg/VXB VB/J  J/P   NPr/ISg+ .
> And  yet      I       wish   I       could   show   you    our cat       Dinah : I       think  you’d take   a   fancy     to
# VB/C NSg/VB/C ISg/#r+ NSg/VB ISg/#r+ NSg/VXB NSg/VB ISgPl+ D$+ NSg/VB/J+ NPr   . ISg/#r+ NSg/VB K     NSg/VB D/P NSg/VB/J+ P
> cats   if    you    could   only  see    her     . She  is  such  a   dear     quiet     thing , ” Alice went    on  ,
# NPl/V3 NSg/C ISgPl+ NSg/VXB J/R/C NSg/VB ISg/D$+ . ISg+ VL3 NSg/I D/P NSg/VB/J N🅪Sg/VB/J NSg   . . NPr+  NSg/VPt J/P .
> half         to herself , as    she  swam lazily about in        the pool    , “ and  she  sits   purring so
# N🅪Sg/VB/J/P+ P  ISg+    . NSg/R ISg+ VPt  R      J/P   NPr/J/R/P D+  NSg/VB+ . . VB/C ISg+ NPl/V3 Nᴹ/Vg/J NSg/I/J/C
> nicely by      the fire       , licking her     paws    and  washing her     face    — and  she  is  such  a   nice
# R      NSg/J/P D   N🅪Sg/VB/J+ . Nᴹ/Vg/J ISg/D$+ NPl/V3+ VB/C Nᴹ/Vg/J ISg/D$+ NSg/VB+ . VB/C ISg+ VL3 NSg/I D/P NPr/VB/J
> soft  thing to nurse  — and  she’s such  a   capital one         for   catching mice    — oh     , I       beg
# NSg/J NSg+  P  NSg/VB . VB/C K     NSg/I D/P NSg/J+  NSg/I/VB/J+ R/C/P Nᴹ/Vg/J  NPl/VB+ . NPr/VB . ISg/#r+ NSg/VB
> your pardon ! ” cried Alice again , for   this    time       the Mouse   was bristling all          over    ,
# D$+  NSg/VB . . VP/J  NPr+  P     . R/C/P I/Ddem+ N🅪Sg/VB/J+ D+  NSg/VB+ VPt Nᴹ/Vg/J   NSg/I/J/C/Dq NSg/J/P .
> and  she  felt      certain it       must   be      really offended . “ We   won’t talk    about her     any
# VB/C ISg+ N🅪Sg/VB/J I/J     NPr/ISg+ NSg/VB NSg/VXB R      VP/J     . . IPl+ VB    N🅪Sg/VB J/P   ISg/D$+ I/R/Dq
> more            if    you’d rather     not     . ”
# NPr/I/VB/J/R/Dq NSg/C K     NPr/VB/J/R NSg/R/C . .
>
#
> “ We   indeed ! ” cried the Mouse   , who    was trembling down        to the end    of his     tail      . “ As
# . IPl+ R      . . VP/J  D+  NSg/VB+ . NPr/I+ VPt Nᴹ/Vg/J   N🅪Sg/VB/J/P P  D   NSg/VB P  ISg/D$+ NSg/VB/J+ . . NSg/R
> if    I       would talk    on  such  a    subject   ! Our family  always hated cats    : nasty , low        ,
# NSg/C ISg/#r+ VXB   N🅪Sg/VB J/P NSg/I D/P+ NSg/VB/J+ . D$+ N🅪Sg/J+ R      VP/J  NPl/V3+ . NSg/J . NSg/VB/J/R .
> vulgar things ! Don’t let     me       hear the name    again ! ”
# NSg/J  NPl+   . VB    NSg/VBP NPr/ISg+ VB   D   NSg/VB+ P     . .
>
#
> “ I       won’t indeed ! ” said Alice , in        a   great hurry   to change  the subject  of
# . ISg/#r+ VB    R      . . VP/J NPr+  . NPr/J/R/P D/P NSg/J NSg/VB+ P  N🅪Sg/VB D   NSg/VB/J P
> conversation . “ Are you    — are you    fond     — of — of dogs    ? ” The Mouse   did not     answer  , so
# N🅪Sg/VB+     . . VB  ISgPl+ . VB  ISgPl+ NSg/VB/J . P  . P  NPl/V3+ . . D+  NSg/VB+ VPt NSg/R/C NSg/VB+ . NSg/I/J/C
> Alice went    on  eagerly : “ There is  such  a   nice     little     dog       near       our house   I       should
# NPr+  NSg/VPt J/P R       . . R+    VL3 NSg/I D/P NPr/VB/J NPr/I/J/Dq NSg/VB/J+ NSg/VB/J/P D$+ NPr/VB+ ISg/#r+ VXB
> like         to show   you    ! A   little     bright   - eyed terrier , you    know   , with oh     , such  long
# NSg/VB/J/C/P P  NSg/VB ISgPl+ . D/P NPr/I/J/Dq NPr/VB/J . VP/J NSg     . ISgPl+ NSg/VB . P    NPr/VB . NSg/I NPr/VB/J
> curly   brown       hair     ! And  it’ll fetch  things when    you    throw  them     , and  it’ll sit    up
# NSg/J/R NPr🅪Sg/VB/J N🅪Sg/VB+ . VB/C K     NSg/VB NPl+   NSg/I/C ISgPl+ NSg/VB NSg/IPl+ . VB/C K     NSg/VB NSg/VB/J/P
> and  beg    for   its     dinner   , and  all          sorts  of things — I       can’t remember half        of
# VB/C NSg/VB R/C/P ISg/D$+ N🅪Sg/VB+ . VB/C NSg/I/J/C/Dq NPl/V3 P  NPl+   . ISg/#r+ VXB   NSg/VB   N🅪Sg/VB/J/P P
> them     — and  it       belongs to a   farmer , you    know   , and  he       says   it’s so        useful , it’s
# NSg/IPl+ . VB/C NPr/ISg+ V3      P  D/P NPr+   . ISgPl+ NSg/VB . VB/C NPr/ISg+ NPl/V3 K    NSg/I/J/C J      . K
> worth    a   hundred pounds  ! He       says   it       kills  all           the rats    and  — oh     dear     ! ” cried Alice
# NSg/VB/J D/P NSg     NPl/V3+ . NPr/ISg+ NPl/V3 NPr/ISg+ NPl/V3 NSg/I/J/C/Dq+ D+  NPl/V3+ VB/C . NPr/VB NSg/VB/J . . VP/J  NPr+
> in        a   sorrowful tone       , “ I’m afraid I’ve offended it       again ! ” For   the Mouse   was
# NPr/J/R/P D/P J         N🅪Sg/I/VB+ . . K   J      K    VP/J     NPr/ISg+ P     . . R/C/P D+  NSg/VB+ VPt
> swimming away from her     as    hard     as    it       could   go       , and  making  quite a   commotion in
# NSg/VB   VB/J P    ISg/D$+ NSg/R N🅪Sg/J/R NSg/R NPr/ISg+ NSg/VXB NSg/VB/J . VB/C Nᴹ/Vg/J R     D/P N🅪Sg      NPr/J/R/P
> the pool    as    it       went    .
# D   NSg/VB+ NSg/R NPr/ISg+ NSg/VPt .
>
#
> So        she  called softly after it       , “ Mouse   dear     ! Do      come       back     again , and  we   won’t
# NSg/I/J/C ISg+ VP/J   R      P     NPr/ISg+ . . NSg/VB+ NSg/VB/J . NSg/VXB NSg/VBPp/P NSg/VB/J P     . VB/C IPl+ VB
> talk    about cats    or    dogs    either , if    you    don’t like         them     ! ” When    the Mouse   heard
# N🅪Sg/VB J/P   NPl/V3+ NPr/C NPl/V3+ I/C    . NSg/C ISgPl+ VB    NSg/VB/J/C/P NSg/IPl+ . . NSg/I/C D+  NSg/VB+ VP/J
> this    , it       turned round      and  swam slowly back     to her     : its     face    was quite pale     ( with
# I/Ddem+ . NPr/ISg+ VP/J   NSg/VB/J/P VB/C VPt  R      NSg/VB/J P  ISg/D$+ . ISg/D$+ NSg/VB+ VPt R     NSg/VB/J . P
> passion  , Alice thought ) , and  it       said in        a    low         trembling voice   , “ Let     us       get    to
# NPrᴹ/VB+ . NPr+  N🅪Sg/VP . . VB/C NPr/ISg+ VP/J NPr/J/R/P D/P+ NSg/VB/J/R+ Nᴹ/Vg/J+  NSg/VB+ . . NSg/VBP NPr/IPl+ NSg/VB P
> the shore   , and  then    I’ll tell   you    my  history , and  you’ll understand why    it       is  I
# D+  NSg/VB+ . VB/C NSg/J/C K    NPr/VB ISgPl+ D$+ N🅪Sg+   . VB/C K      VB         NSg/VB NPr/ISg+ VL3 ISg/#r+
> hate    cats   and  dogs    . ”
# N🅪Sg/VB NPl/V3 VB/C NPl/V3+ . .
>
#
> It       was high       time      to go       , for   the pool    was getting quite crowded with the birds
# NPr/ISg+ VPt NSg/VB/J/R N🅪Sg/VB/J P  NSg/VB/J . R/C/P D+  NSg/VB+ VPt NSg/Vg  R     VP/J    P    D   NPl/V3
> and  animals that          had fallen into it       : there were    a    Duck    and  a   Dodo , a   Lory and  an
# VB/C NPl+    NSg/I/C/Ddem+ VB  VPp/J  P    NPr/ISg+ . R+    NSg/VPt D/P+ NSg/VB+ VB/C D/P NSg  . D/P ?    VB/C D/P
> Eaglet , and  several other    curious creatures . Alice led      the way    , and  the whole
# NSg    . VB/C J/Dq    NSg/VB/J J       NPl+      . NPr+  NSg/VP/J D+  NSg/J+ . VB/C D+  NSg/J+
> party     swam to the shore   .
# NSg/VB/J+ VPt  P  D+  NSg/VB+ .
>
#
> CHAPTER III : A   Caucus  - Race    and  a    Long      Tale
# NSg/VB+ #r  . D/P NSg/VB+ . N🅪Sg/VB VB/C D/P+ NPr/VB/J+ NSg/VB+
>
#
> They were    indeed a   queer    - looking party     that          assembled on  the bank   — the birds  with
# IPl+ NSg/VPt R      D/P NSg/VB/J . Nᴹ/Vg/J NSg/VB/J+ NSg/I/C/Ddem+ VP/J      J/P D   NSg/VB . D   NPl/V3 P
> draggled feathers , the animals with their fur          clinging close    to them     , and  all
# ?        NPl/V3+  . D   NPl+    P    D$+   N🅪Sg/VB/C/P+ Nᴹ/Vg/J  NSg/VB/J P  NSg/IPl+ . VB/C NSg/I/J/C/Dq
> dripping wet      , cross       , and  uncomfortable .
# NSg/Vg   NSg/VB/J . NPr/VB/J/P+ . VB/C J             .
>
#
> The first    question of course  was , how   to get    dry      again : they had a   consultation
# D   NSg/VB/J NSg/VB   P  NSg/VB+ VPt . NSg/C P  NSg/VB NSg/VB/J P     . IPl+ VB  D/P NSg+
> about this    , and  after a    few       minutes it       seemed quite natural to Alice to find
# J/P   I/Ddem+ . VB/C P     D/P+ NSg/I/Dq+ NPl/V3+ NPr/ISg+ VP/J   R     NSg/J   P  NPr+  P  NSg/VB
> herself talking familiarly with them     , as    if    she  had known them     all          her     life     .
# ISg+    Nᴹ/Vg/J R          P    NSg/IPl+ . NSg/R NSg/C ISg+ VB  VPp/J NSg/IPl+ NSg/I/J/C/Dq ISg/D$+ N🅪Sg/VB+ .
> Indeed , she  had quite a   long     argument with the Lory , who    at    last     turned sulky ,
# R      . ISg+ VB  R     D/P NPr/VB/J N🅪Sg/VB  P    D   ?    . NPr/I+ NSg/P NSg/VB/J VP/J   NSg/J .
> and  would only  say    , “ I       am       older than you    , and  must   know   better     ; ” and  this   Alice
# VB/C VXB   J/R/C NSg/VB . . ISg/#r+ NPr/VB/J JC    C/P  ISgPl+ . VB/C NSg/VB NSg/VB NSg/VXB/JC . . VB/C I/Ddem NPr+
> would not     allow without knowing    how   old   it       was , and  , as    the Lory positively
# VXB   NSg/R/C VB    C/P     NSg/Vg/J/P NSg/C NSg/J NPr/ISg+ VPt . VB/C . NSg/R D   ?    R
> refused to tell   its     age      , there was no       more            to be      said .
# VP/J    P  NPr/VB ISg/D$+ N🅪Sg/VB+ . R+    VPt NPr/Dq/P NPr/I/VB/J/R/Dq P  NSg/VXB VP/J .
>
#
> At    last     the Mouse   , who    seemed to be      a   person of authority among them     , called
# NSg/P NSg/VB/J D+  NSg/VB+ . NPr/I+ VP/J   P  NSg/VXB D/P NSg/VB P  N🅪Sg+     P     NSg/IPl+ . VP/J
> out          , “ Sit    down        , all          of you    , and  listen to me       ! I’ll soon make   you    dry      enough ! ”
# NSg/VB/J/R/P . . NSg/VB N🅪Sg/VB/J/P . NSg/I/J/C/Dq P  ISgPl+ . VB/C NSg/VB P  NPr/ISg+ . K    J/R  NSg/VB ISgPl+ NSg/VB/J NSg/I  . .
> They all          sat      down        at    once  , in        a    large  ring    , with the Mouse   in        the middle   . Alice
# IPl+ NSg/I/J/C/Dq NSg/VP/J N🅪Sg/VB/J/P NSg/P NSg/C . NPr/J/R/P D/P+ NSg/J+ NSg/VB+ . P    D+  NSg/VB+ NPr/J/R/P D   NSg/VB/J . NPr+
> kept her     eyes    anxiously fixed on  it       , for   she  felt      sure she  would catch  a   bad
# VP   ISg/D$+ NPl/V3+ R         VP/J  J/P NPr/ISg+ . R/C/P ISg+ N🅪Sg/VB/J J    ISg+ VXB   NSg/VB D/P NSg/VB/J
> cold  if    she  did not     get    dry      very soon .
# NSg/J NSg/C ISg+ VPt NSg/R/C NSg/VB NSg/VB/J J/R  J/R  .
>
#
> “ Ahem ! ” said the Mouse   with an   important air      , “ are you    all          ready    ? This    is  the
# . VB   . . VP/J D   NSg/VB+ P    D/P+ J+        N🅪Sg/VB+ . . VB  ISgPl+ NSg/I/J/C/Dq NSg/VB/J . I/Ddem+ VL3 D
> driest thing I       know   . Silence all          round      , if    you    please ! ‘          William the Conqueror ,
# JS     NSg   ISg/#r+ NSg/VB . NSg/VB+ NSg/I/J/C/Dq NSg/VB/J/P . NSg/C ISgPl+ VB     . Unlintable NPr+    D   NSg       .
> whose cause      was favoured  by      the pope    , was soon submitted to by      the English      , who
# I+    N🅪Sg/VB/C+ VPt VP/J/Comm NSg/J/P D   NPr/VB+ . VPt J/R  VP        P  NSg/J/P D   NPr🅪Sg/VB/J+ . NPr/I+
> wanted leaders , and  had been    of late  much         accustomed to usurpation and  conquest .
# VP/J   NPl+    . VB/C VB  NSg/VPp P  NSg/J NSg/I/J/R/Dq VP/J       P  NSg        VB/C NSg/VB+  .
> Edwin and  Morcar , the earls of Mercia and  Northumbria — ’ ”
# NPr+  VB/C ?      . D   NPl+  P  NPr    VB/C ?           . . .
>
#
> “ Ugh ! ” said the Lory , with a   shiver .
# . W?  . . VP/J D   ?    . P    D/P NSg/VB .
>
#
> “ I       beg    your pardon ! ” said the Mouse   , frowning , but     very politely : “ Did you
# . ISg/#r+ NSg/VB D$+  NSg/VB . . VP/J D+  NSg/VB+ . Nᴹ/Vg/J  . NSg/C/P J/R  R        . . VPt ISgPl+
> speak  ? ”
# NSg/VB . .
>
#
> “ Not     I       ! ” said the Lory hastily .
# . NSg/R/C ISg/#r+ . . VP/J D   ?    R       .
>
#
> “ I       thought you    did , ” said the Mouse   . “ — I       proceed . ‘          Edwin and  Morcar , the earls
# . ISg/#r+ N🅪Sg/VP ISgPl+ VPt . . VP/J D+  NSg/VB+ . . . ISg/#r+ VB      . Unlintable NPr+  VB/C ?      . D   NPl+
> of Mercia and  Northumbria , declared for   him  : and  even     Stigand , the patriotic
# P  NPr    VB/C ?           . VP/J     R/C/P ISg+ . VB/C NSg/VB/J ?       . D   NSg/J
> archbishop of Canterbury , found  it       advisable — ’ ”
# NSg        P  NPr        . NSg/VB NPr/ISg+ J         . . .
>
#
> “ Found  what   ? ” said the Duck    .
# . NSg/VB NSg/I+ . . VP/J D+  NSg/VB+ .
>
#
> “ Found  it       , ” the Mouse   replied rather     crossly : “ of course  you    know   what   ‘          it       ’
# . NSg/VB NPr/ISg+ . . D+  NSg/VB+ VP/J    NPr/VB/J/R R       . . P  NSg/VB+ ISgPl+ NSg/VB NSg/I+ Unlintable NPr/ISg+ .
> means  . ”
# NPl/V3 . .
>
#
> “ I       know   what   ‘          it       ’ means  well       enough , when    I       find   a    thing , ” said the Duck    : “ it’s
# . ISg/#r+ NSg/VB NSg/I+ Unlintable NPr/ISg+ . NPl/V3 NSg/VB/J/R NSg/I  . NSg/I/C ISg/#r+ NSg/VB D/P+ NSg+  . . VP/J D+  NSg/VB+ . . K
> generally a   frog   or    a   worm    . The question is  , what   did the archbishop find   ? ”
# R         D/P NSg/VB NPr/C D/P NSg/VB+ . D+  NSg/VB+  VL3 . NSg/I+ VPt D   NSg        NSg/VB . .
>
#
> The Mouse   did not     notice this    question , but     hurriedly went    on  , “ ‘          — found  it
# D+  NSg/VB+ VPt NSg/R/C NSg/VB I/Ddem+ NSg/VB+  . NSg/C/P R         NSg/VPt J/P . . Unlintable . NSg/VB NPr/ISg+
> advisable to go       with Edgar Atheling to meet     William and  offer     him  the crown     .
# J         P  NSg/VB/J P    NPr+  ?        P  NSg/VB/J NPr+    VB/C NSg/VB/JC ISg+ D   NSg/VB/J+ .
> William’s conduct at    first    was moderate . But     the insolence of his     Normans — ’ How
# NSg$      NSg/VB  NSg/P NSg/VB/J VPt NSg/VB/J . NSg/C/P D   Nᴹ/VB     P  ISg/D$+ NPl     . . NSg/C
> are you    getting on  now          , my  dear     ? ” it       continued , turning to Alice as    it       spoke   .
# VB  ISgPl+ NSg/Vg  J/P NSg/VB/J/R/C . D$+ NSg/VB/J . . NPr/ISg+ VP/J      . Nᴹ/Vg/J P  NPr+  NSg/R NPr/ISg+ NSg/VPt .
>
#
> “ As    wet      as    ever , ” said Alice in        a   melancholy tone       : “ it       doesn’t seem to dry      me       at
# . NSg/R NSg/VB/J NSg/R J    . . VP/J NPr+  NPr/J/R/P D/P NSg/J      N🅪Sg/I/VB+ . . NPr/ISg+ VB      VB   P  NSg/VB/J NPr/ISg+ NSg/P
> all          . ”
# NSg/I/J/C/Dq . .
>
#
> “ In        that          case       , ” said the Dodo solemnly , rising    to its     feet , “ I       move   that         the
# . NPr/J/R/P NSg/I/C/Ddem+ NPr🅪Sg/VB+ . . VP/J D   NSg  R        . Nᴹ/Vg/J/P P  ISg/D$+ NPl+ . . ISg/#r+ NSg/VB NSg/I/C/Ddem D
> meeting    adjourn , for   the immediate adoption of more            energetic remedies — ”
# N🅪Sg/Vg/J+ VB      . R/C/P D   J         N🅪Sg     P  NPr/I/VB/J/R/Dq NSg/J     NPl/V3+  . .
>
#
> “ Speak  English      ! ” said the Eaglet . “ I       don’t know   the meaning   of half         those  long
# . NSg/VB NPr🅪Sg/VB/J+ . . VP/J D   NSg    . . ISg/#r+ VB    NSg/VB D   N🅪Sg/Vg/J P  N🅪Sg/VB/J/P+ I/Ddem NPr/VB/J
> words   , and  , what’s more            , I       don’t believe you    do      either ! ” And  the Eaglet bent
# NPl/V3+ . VB/C . NSg$   NPr/I/VB/J/R/Dq . ISg/#r+ VB    VB      ISgPl+ NSg/VXB I/C    . . VB/C D   NSg    NSg/VP/J
> down        its     head      to hide   a   smile   : some     of the other    birds   tittered audibly .
# N🅪Sg/VB/J/P ISg/D$+ NPr/VB/J+ P  NSg/VB D/P NSg/VB+ . I/J/R/Dq P  D   NSg/VB/J NPl/V3+ VP/J     R       .
>
#
> “ What   I       was going   to say    , ” said the Dodo in        an  offended tone       , “ was , that         the
# . NSg/I+ ISg/#r+ VPt Nᴹ/Vg/J P  NSg/VB . . VP/J D   NSg  NPr/J/R/P D/P VP/J     N🅪Sg/I/VB+ . . VPt . NSg/I/C/Ddem D
> best       thing to get    us       dry      would be      a   Caucus  - race     . ”
# NPr/VXB/JS NSg+  P  NSg/VB NPr/IPl+ NSg/VB/J VXB   NSg/VXB D/P NSg/VB+ . N🅪Sg/VB+ . .
>
#
> “ What   is  a   Caucus - race     ? ” said Alice ; not     that         she  wanted much         to know   , but     the
# . NSg/I+ VL3 D/P NSg/VB . N🅪Sg/VB+ . . VP/J NPr+  . NSg/R/C NSg/I/C/Ddem ISg+ VP/J   NSg/I/J/R/Dq P  NSg/VB . NSg/C/P D
> Dodo had paused as    if    it       thought that         somebody ought     to speak  , and  no       one         else
# NSg  VB  VP/J   NSg/R NSg/C NPr/ISg+ N🅪Sg/VP NSg/I/C/Ddem NSg/I+   NSg/I/VXB P  NSg/VB . VB/C NPr/Dq/P NSg/I/VB/J+ NSg/J/C
> seemed inclined to say    anything  .
# VP/J   VP/J     P  NSg/VB NSg/I/VB+ .
>
#
> “ Why    , ” said the Dodo , “ the best       way    to explain it       is  to do      it       . ” ( And  , as    you
# . NSg/VB . . VP/J D   NSg  . . D   NPr/VXB/JS NSg/J+ P  VB      NPr/ISg+ VL3 P  NSg/VXB NPr/ISg+ . . . VB/C . NSg/R ISgPl+
> might    like         to try      the thing yourself , some      winter   day     , I       will    tell   you    how   the
# Nᴹ/VXB/J NSg/VB/J/C/P P  NSg/VB/J D+  NSg+  ISg+     . I/J/R/Dq+ N🅪Sg/VB+ NPr🅪Sg+ . ISg/#r+ NPr/VXB NPr/VB ISgPl+ NSg/C D
> Dodo managed it       . )
# NSg  VP/J    NPr/ISg+ . .
>
#
> First    it       marked out          a   race     - course  , in        a   sort   of circle  , ( “ the exact shape
# NSg/VB/J NPr/ISg+ VP/J   NSg/VB/J/R/P D/P N🅪Sg/VB+ . NSg/VB+ . NPr/J/R/P D/P NSg/VB P  NSg/VB+ . . . D+  VB/J+ N🅪Sg/VB+
> doesn’t matter   , ” it       said , ) and  then    all          the party     were    placed along the course  ,
# VB      N🅪Sg/VB+ . . NPr/ISg+ VP/J . . VB/C NSg/J/C NSg/I/J/C/Dq D   NSg/VB/J+ NSg/VPt VP/J   P     D   NSg/VB+ .
> here    and  there . There was no       “ One         , two , three , and  away , ” but     they began running
# NSg/J/R VB/C R     . R+    VPt NPr/Dq/P . NSg/I/VB/J+ . NSg . NSg   . VB/C VB/J . . NSg/C/P IPl+ VPt   Nᴹ/Vg/J/P
> when    they liked , and  left     off        when    they liked , so        that         it       was not     easy     to know
# NSg/I/C IPl+ VP/J  . VB/C NPr/VB/J NSg/VB/J/P NSg/I/C IPl+ VP/J  . NSg/I/J/C NSg/I/C/Ddem NPr/ISg+ VPt NSg/R/C NSg/VB/J P  NSg/VB
> when    the race     was over    . However , when    they had been    running   half         an   hour or    so        ,
# NSg/I/C D+  N🅪Sg/VB+ VPt NSg/J/P . C       . NSg/I/C IPl+ VB  NSg/VPp Nᴹ/Vg/J/P N🅪Sg/VB/J/P+ D/P+ NSg+ NPr/C NSg/I/J/C .
> and  were    quite dry      again , the Dodo suddenly called out          “ The race     is  over    ! ” and
# VB/C NSg/VPt R     NSg/VB/J P     . D   NSg  R        VP/J   NSg/VB/J/R/P . D   N🅪Sg/VB+ VL3 NSg/J/P . . VB/C
> they all          crowded round      it       , panting , and  asking  , “ But     who    has won      ? ”
# IPl+ NSg/I/J/C/Dq VP/J    NSg/VB/J/P NPr/ISg+ . Nᴹ/Vg/J . VB/C Nᴹ/Vg/J . . NSg/C/P NPr/I+ V3  NSgPl/VP . .
>
#
> This    question the Dodo could   not     answer  without a   great deal     of thought  , and  it
# I/Ddem+ NSg/VB+  D   NSg  NSg/VXB NSg/R/C NSg/VB+ C/P     D/P NSg/J NSg/VB/J P  N🅪Sg/VP+ . VB/C NPr/ISg+
> sat      for   a   long     time       with one        finger  pressed upon its     forehead ( the position in
# NSg/VP/J R/C/P D/P NPr/VB/J N🅪Sg/VB/J+ P    NSg/I/VB/J NSg/VB+ VP/J    P    ISg/D$+ NSg      . D   NSg/VB+  NPr/J/R/P
> which you    usually see    Shakespeare , in        the pictures of him  ) , while      the rest
# I/C+  ISgPl+ R       NSg/VB NPr/VB+     . NPr/J/R/P D   NPl/V3   P  ISg+ . . NSg/VB/C/P D   NSg/VB+
> waited in        silence . At    last     the Dodo said , “ Everybody has won      , and  all          must   have
# VP/J   NPr/J/R/P NSg/VB+ . NSg/P NSg/VB/J D   NSg  VP/J . . NSg/I+    V3  NSgPl/VP . VB/C NSg/I/J/C/Dq NSg/VB NSg/VXB
> prizes  . ”
# NPl/V3+ . .
>
#
> “ But     who    is  to give   the prizes  ? ” quite a   chorus of voices  asked .
# . NSg/C/P NPr/I+ VL3 P  NSg/VB D+  NPl/V3+ . . R     D/P NSg/VB P  NPl/V3+ VP/J  .
>
#
> “ Why    , she  , of course  , ” said the Dodo , pointing to Alice with one        finger  ; and  the
# . NSg/VB . ISg+ . P  NSg/VB+ . . VP/J D   NSg  . Nᴹ/Vg/J  P  NPr+  P    NSg/I/VB/J NSg/VB+ . VB/C D
> whole party     at    once  crowded round      her     , calling out          in        a   confused way    , “ Prizes  !
# NSg/J NSg/VB/J+ NSg/P NSg/C VP/J    NSg/VB/J/P ISg/D$+ . Nᴹ/Vg/J NSg/VB/J/R/P NPr/J/R/P D/P VP/J     NSg/J+ . . NPl/V3+ .
> Prizes  ! ”
# NPl/V3+ . .
>
#
<<<<<<< HEAD
> Alice had no     idea what   to do      , and  in        despair she  put     her     hand    in        her     pocket    , and
# NPr+  VB  NPr/P+ NSg+ NSg/I+ P  NSg/VXB . VB/C NPr/J/R/P NSg/VB+ ISg+ NSg/VBP ISg/D$+ NSg/VB+ NPr/J/R/P ISg/D$+ NSg/VB/J+ . VB/C
=======
> Alice had no        idea what   to do      , and  in      despair she  put     her     hand    in      her     pocket    , and
# NPr+  VB  NPr/Dq/P+ NSg+ NSg/I+ P  NSg/VXB . VB/C NPr/J/P NSg/VB+ ISg+ NSg/VBP ISg/D$+ NSg/VB+ NPr/J/P ISg/D$+ NSg/VB/J+ . VB/C
>>>>>>> 3b1b126d
> pulled out          a   box    of comfits , ( luckily the salt         water    had not     got into it       ) , and
# VP/J   NSg/VB/J/R/P D/P NSg/VB P  NPl/V3  . . R       D   NPr🅪Sg/VB/J+ N🅪Sg/VB+ VB  NSg/R/C VP  P    NPr/ISg+ . . VB/C
> handed them     round      as    prizes  . There was exactly one        a   - piece   , all          round      .
# VP/J   NSg/IPl+ NSg/VB/J/P NSg/R NPl/V3+ . R+    VPt R       NSg/I/VB/J D/P . NSg/VB+ . NSg/I/J/C/Dq NSg/VB/J/P .
>
#
> “ But     she  must   have    a    prize     herself , you    know   , ” said the Mouse   .
# . NSg/C/P ISg+ NSg/VB NSg/VXB D/P+ NSg/VB/J+ ISg+    . ISgPl+ NSg/VB . . VP/J D+  NSg/VB+ .
>
#
> “ Of course  , ” the Dodo replied very gravely . “ What   else    have    you    got in        your
# . P  NSg/VB+ . . D   NSg  VP/J    J/R  R       . . NSg/I+ NSg/J/C NSg/VXB ISgPl+ VP  NPr/J/R/P D$+
> pocket    ? ” he       went    on  , turning to Alice .
# NSg/VB/J+ . . NPr/ISg+ NSg/VPt J/P . Nᴹ/Vg/J P  NPr+  .
>
#
> “ Only  a   thimble , ” said Alice sadly .
# . J/R/C D/P NSg/VB  . . VP/J NPr+  R     .
>
#
> “ Hand    it       over    here    , ” said the Dodo .
# . NSg/VB+ NPr/ISg+ NSg/J/P NSg/J/R . . VP/J D   NSg  .
>
#
> Then    they all          crowded round      her     once  more            , while      the Dodo solemnly presented the
# NSg/J/C IPl+ NSg/I/J/C/Dq VP/J    NSg/VB/J/P ISg/D$+ NSg/C NPr/I/VB/J/R/Dq . NSg/VB/C/P D   NSg  R        VP/J      D
> thimble , saying    “ We   beg    your acceptance of this   elegant thimble ; ” and  , when    it
# NSg/VB  . N🅪Sg/Vg/J . IPl+ NSg/VB D$+  N🅪Sg       P  I/Ddem NSg/J   NSg/VB  . . VB/C . NSg/I/C NPr/ISg+
> had finished this   short      speech   , they all          cheered .
# VB  VP/J     I/Ddem NPr/VB/J/P N🅪Sg/VB+ . IPl+ NSg/I/J/C/Dq VP/J+   .
>
#
> Alice thought the whole  thing very absurd , but     they all          looked so        grave    that         she
# NPr+  N🅪Sg/VP D+  NSg/J+ NSg+  J/R  NSg/J  . NSg/C/P IPl+ NSg/I/J/C/Dq VP/J   NSg/I/J/C NSg/VB/J NSg/I/C/Ddem ISg+
> did not     dare    to laugh  ; and  , as    she  could   not     think  of anything  to say    , she
# VPt NSg/R/C NPr/VXB P  NSg/VB . VB/C . NSg/R ISg+ NSg/VXB NSg/R/C NSg/VB P  NSg/I/VB+ P  NSg/VB . ISg+
> simply bowed , and  took the thimble , looking as    solemn as    she  could   .
# R      VP/J  . VB/C VPt  D   NSg/VB  . Nᴹ/Vg/J NSg/R J      NSg/R ISg+ NSg/VXB .
>
#
> The next     thing was to eat the comfits : this   caused some     noise   and  confusion , as
# D+  NSg/J/P+ NSg+  VPt P  VB  D   NPl/V3  . I/Ddem VP/J   I/J/R/Dq N🅪Sg/VB VB/C N🅪Sg/VB+  . NSg/R
> the large birds   complained that         they could   not     taste    theirs , and  the small    ones
# D   NSg/J NPl/V3+ VP/J       NSg/I/C/Ddem IPl+ NSg/VXB NSg/R/C NSg/VB/J I+     . VB/C D   NPr/VB/J NPl/V3+
> choked and  had to be      patted on  the back     . However , it       was over    at    last     , and  they
# VP/J   VB/C VB  P  NSg/VXB VP     J/P D   NSg/VB/J . C       . NPr/ISg+ VPt NSg/J/P NSg/P NSg/VB/J . VB/C IPl+
> sat      down        again in        a    ring    , and  begged the Mouse   to tell   them     something   more            .
# NSg/VP/J N🅪Sg/VB/J/P P     NPr/J/R/P D/P+ NSg/VB+ . VB/C VP     D+  NSg/VB+ P  NPr/VB NSg/IPl+ NSg/I/VB/J+ NPr/I/VB/J/R/Dq .
>
#
> “ You    promised to tell   me       your history , you    know   , ” said Alice , “ and  why    it       is  you
# . ISgPl+ VP/J     P  NPr/VB NPr/ISg+ D$+  N🅪Sg+   . ISgPl+ NSg/VB . . VP/J NPr+  . . VB/C NSg/VB NPr/ISg+ VL3 ISgPl+
> hate    — C           and  D         , ” she  added in        a    whisper , half         afraid that         it       would be      offended
# N🅪Sg/VB . NPr/VB/J/#r VB/C NPr/J/#r+ . . ISg+ VP/J  NPr/J/R/P D/P+ NSg/VB+ . N🅪Sg/VB/J/P+ J      NSg/I/C/Ddem NPr/ISg+ VXB   NSg/VXB VP/J
> again .
# P     .
>
#
> “ Mine      is  a   long     and  a    sad       tale    ! ” said the Mouse   , turning to Alice , and  sighing .
# . NSg/I/VB+ VL3 D/P NPr/VB/J VB/C D/P+ NSg/VB/J+ NSg/VB+ . . VP/J D+  NSg/VB+ . Nᴹ/Vg/J P  NPr+  . VB/C Nᴹ/Vg/J .
>
#
> “ It       is  a   long     tail     , certainly , ” said Alice , looking down        with wonder  at    the
# . NPr/ISg+ VL3 D/P NPr/VB/J NSg/VB/J . R         . . VP/J NPr+  . Nᴹ/Vg/J N🅪Sg/VB/J/P P    N🅪Sg/VB NSg/P D
> Mouse’s tail      ; “ but     why    do      you    call   it       sad      ? ” And  she  kept on  puzzling about it
# NSg$    NSg/VB/J+ . . NSg/C/P NSg/VB NSg/VXB ISgPl+ NSg/VB NPr/ISg+ NSg/VB/J . . VB/C ISg+ VP   J/P Nᴹ/Vg/J  J/P   NPr/ISg+
> while      the Mouse   was speaking , so        that         her     idea of the tale    was something   like
# NSg/VB/C/P D+  NSg/VB+ VPt Nᴹ/Vg/J  . NSg/I/J/C NSg/I/C/Ddem ISg/D$+ NSg  P  D+  NSg/VB+ VPt NSg/I/VB/J+ NSg/VB/J/C/P
> this    : —
# I/Ddem+ . .
>
#
>  “Fury said to a
# Unlintable
>             mouse, That he
# Unlintable Unlintable
>            met in the
# Unlintable Unlintable
>
# Unlintable
>
#
> house   , ‘          Let     us       both   go       to law     : I       will    prosecute you    . — Come       , I’ll take   no
<<<<<<< HEAD
# NPr/VB+ . Unlintable NSg/VBP NPr/IPl+ I/C/Dq NSg/VB/J P  N🅪Sg/VB . ISg/#r+ NPr/VXB VB        ISgPl+ . . NSg/VBPp/P . K    NSg/VB NPr/P
> denial ; We   must   have    a   trial     : For   really this   morning    I’ve nothing  to do      . ’
# N🅪Sg+  . IPl+ NSg/VB NSg/VXB D/P NSg/VB/J+ . R/C/P R      I/Ddem N🅪Sg/Vg/J+ K    NSg/I/J+ P  NSg/VXB . .
> Said the mouse   to the cur   , ‘          Such  a   trial     , dear     sir     , With no    jury     or    judge   ,
# VP/J D+  NSg/VB+ P  D   NSg/J . Unlintable NSg/I D/P NSg/VB/J+ . NSg/VB/J NPr/VB+ . P    NPr/P NSg/VB/J NPr/C NSg/VB+ .
=======
# NPr/VB+ . Unlintable NSg/VBP NPr/IPl+ I/C/Dq NSg/VB/J P  N🅪Sg/VB . ISg/#r+ NPr/VXB VB        ISgPl+ . . NSg/VBPp/P . K    NSg/VB NPr/Dq/P
> denial ; We   must   have    a   trial     : For really this   morning    I’ve nothing  to do      . ’
# N🅪Sg+  . IPl+ NSg/VB NSg/VXB D/P NSg/VB/J+ . C/P R      I/Ddem N🅪Sg/Vg/J+ K    NSg/I/J+ P  NSg/VXB . .
> Said the mouse   to the cur   , ‘          Such  a   trial     , dear     sir     , With no       jury     or    judge   ,
# VP/J D+  NSg/VB+ P  D   NSg/J . Unlintable NSg/I D/P NSg/VB/J+ . NSg/VB/J NPr/VB+ . P    NPr/Dq/P NSg/VB/J NPr/C NSg/VB+ .
>>>>>>> 3b1b126d
> would be      wasting our breath     . ’ ‘          I’ll be      judge   , I’ll be      jury      , ’ Said cunning old
# VXB   NSg/VXB Nᴹ/Vg/J D$+ N🅪Sg/VB/J+ . . Unlintable K    NSg/VXB NSg/VB+ . K    NSg/VXB NSg/VB/J+ . . VP/J NSg/J   NSg/J
> Fury  : ‘          I’ll try      the whole cause     , and  condemn you    to death  . ’ ”
# N🅪Sg+ . Unlintable K    NSg/VB/J D   NSg/J N🅪Sg/VB/C . VB/C VB      ISgPl+ P  NPr🅪Sg . . .
>
#
> “ You    are not     attending ! ” said the Mouse   to Alice severely . “ What   are you
# . ISgPl+ VB  NSg/R/C Nᴹ/Vg/J   . . VP/J D   NSg/VB+ P  NPr+  R        . . NSg/I+ VB  ISgPl+
> thinking of ? ”
# Nᴹ/Vg/J  P  . .
>
#
> “ I       beg    your pardon , ” said Alice very humbly : “ you    had got to the fifth    bend    , I
# . ISg/#r+ NSg/VB D$+  NSg/VB . . VP/J NPr+  J/R  R      . . ISgPl+ VB  VP  P  D   NSg/VB/J NPr/VB+ . ISg/#r+
> think  ? ”
# NSg/VB . .
>
#
> “ I       had not     ! ” cried the Mouse   , sharply and  very angrily .
# . ISg/#r+ VB  NSg/R/C . . VP/J  D+  NSg/VB+ . R       VB/C J/R  R       .
>
#
> “ A    knot    ! ” said Alice , always ready    to make   herself useful , and  looking anxiously
# . D/P+ NSg/VB+ . . VP/J NPr+  . R      NSg/VB/J P  NSg/VB ISg+    J      . VB/C Nᴹ/Vg/J R
> about her     . “ Oh     , do      let     me       help   to undo     it       ! ”
# J/P   ISg/D$+ . . NPr/VB . NSg/VXB NSg/VBP NPr/ISg+ NSg/VB P  NSg/VB/J NPr/ISg+ . .
>
#
> “ I       shall do      nothing of the sort    , ” said the Mouse   , getting up         and  walking away .
# . ISg/#r+ VXB   NSg/VXB NSg/I/J P  D+  NSg/VB+ . . VP/J D+  NSg/VB+ . NSg/Vg  NSg/VB/J/P VB/C Nᴹ/Vg/J VB/J .
> “ You    insult  me       by      talking such   nonsense ! ”
# . ISgPl+ NSg/VB+ NPr/ISg+ NSg/J/P Nᴹ/Vg/J NSg/I+ Nᴹ/VB/J+ . .
>
#
> “ I       didn’t mean     it       ! ” pleaded poor      Alice . “ But     you’re so        easily offended , you
# . ISg/#r+ VB     NSg/VB/J NPr/ISg+ . . VP/J    NSg/VB/J+ NPr+  . . NSg/C/P K      NSg/I/J/C R      VP/J     . ISgPl+
> know   ! ”
# NSg/VB . .
>
#
> The Mouse   only  growled in        reply   .
# D+  NSg/VB+ J/R/C VP/J    NPr/J/R/P NSg/VB+ .
>
#
> “ Please come       back     and  finish your story   ! ” Alice called after it       ; and  the others
# . VB     NSg/VBPp/P NSg/VB/J VB/C NSg/VB D$+  NSg/VB+ . . NPr+  VP/J   P     NPr/ISg+ . VB/C D+  NPl/V3+
> all          joined in        chorus  , “ Yes    , please do      ! ” but     the Mouse   only  shook    its     head
# NSg/I/J/C/Dq VP/J   NPr/J/R/P NSg/VB+ . . NPl/VB . VB     NSg/VXB . . NSg/C/P D+  NSg/VB+ J/R/C NSg/VB/J ISg/D$+ NPr/VB/J+
> impatiently , and  walked a   little     quicker .
# R           . VB/C VP/J   D/P NPr/I/J/Dq NSg/JC  .
>
#
> “ What   a    pity     it       wouldn’t stay     ! ” sighed the Lory , as    soon as    it       was quite out          of
# . NSg/I+ D/P+ N🅪Sg/VB+ NPr/ISg+ VXB      NSg/VB/J . . VP/J   D   ?    . NSg/R J/R  NSg/R NPr/ISg+ VPt R     NSg/VB/J/R/P P
> sight    ; and  an  old   Crab    took the opportunity of saying    to her     daughter “ Ah       , my
# N🅪Sg/VB+ . VB/C D/P NSg/J NSg/VB+ VPt  D   N🅪Sg        P  N🅪Sg/Vg/J P  ISg/D$+ NSg+     . NSg/I/VB . D$+
> dear     ! Let     this    be      a   lesson to you    never to lose   your temper     ! ” “ Hold     your tongue   ,
# NSg/VB/J . NSg/VBP I/Ddem+ NSg/VXB D/P NSg/VB P  ISgPl+ R     P  NSg/VB D$+  NSg/VB/JC+ . . . NSg/VB/J D$+  N🅪Sg/VB+ .
> Ma     ! ” said the young     Crab    , a   little     snappishly . “ You’re enough to try      the
# NPr/J+ . . VP/J D+  NPr/VB/J+ NSg/VB+ . D/P NPr/I/J/Dq R          . . K      NSg/I  P  NSg/VB/J D
> patience of an  oyster    ! ”
# Nᴹ       P  D/P NSg/VB/J+ . .
>
#
> “ I       wish   I       had our Dinah here    , I       know   I       do      ! ” said Alice aloud , addressing nobody
# . ISg/#r+ NSg/VB ISg/#r+ VB  D$+ NPr   NSg/J/R . ISg/#r+ NSg/VB ISg/#r+ NSg/VXB . . VP/J NPr+  J     . Nᴹ/Vg/J    NSg/I+
> in        particular . “ She’d soon fetch  it       back     ! ”
# NPr/J/R/P NSg/J      . . K     J/R  NSg/VB NPr/ISg+ NSg/VB/J . .
>
#
> “ And  who    is  Dinah , if    I       might    venture to ask    the question ? ” said the Lory .
# . VB/C NPr/I+ VL3 NPr   . NSg/C ISg/#r+ Nᴹ/VXB/J NSg/VB+ P  NSg/VB D   NSg/VB+  . . VP/J D   ?    .
>
#
> Alice replied eagerly , for   she  was always ready    to talk    about her     pet       : “ Dinah’s
# NPr+  VP/J    R       . R/C/P ISg+ VPt R      NSg/VB/J P  N🅪Sg/VB J/P   ISg/D$+ NPr/VB/J+ . . NSg$
> our cat       . And  she’s such  a   capital one         for   catching mice    you    can’t think  ! And  oh     ,
# D$+ NSg/VB/J+ . VB/C K     NSg/I D/P NSg/J+  NSg/I/VB/J+ R/C/P Nᴹ/Vg/J  NPl/VB+ ISgPl+ VXB   NSg/VB . VB/C NPr/VB .
> I       wish   you    could   see    her     after the birds   ! Why    , she’ll eat a   little     bird      as    soon
# ISg/#r+ NSg/VB ISgPl+ NSg/VXB NSg/VB ISg/D$+ P     D+  NPl/V3+ . NSg/VB . K      VB  D/P NPr/I/J/Dq NPr/VB/J+ NSg/R J/R
> as    look   at    it       ! ”
# NSg/R NSg/VB NSg/P NPr/ISg+ . .
>
#
> This    speech   caused a   remarkable sensation among the party     . Some     of the birds
# I/Ddem+ N🅪Sg/VB+ VP/J   D/P J          NSg+      P     D+  NSg/VB/J+ . I/J/R/Dq P  D+  NPl/V3+
> hurried off        at    once  : one        old   Magpie began wrapping itself up         very carefully ,
# VP/J+   NSg/VB/J/P NSg/P NSg/C . NSg/I/VB/J NSg/J NSg/VB VPt   N🅪Sg/Vg+ ISg+   NSg/VB/J/P J/R  R         .
> remarking , “ I       really must   be      getting home      ; the night    - air      doesn’t suit    my
# Nᴹ/Vg/J   . . ISg/#r+ R      NSg/VB NSg/VXB NSg/Vg  NSg/VB/J+ . D   N🅪Sg/VB+ . N🅪Sg/VB+ VB      NSg/VB+ D$+
> throat  ! ” and  a   Canary   called out          in        a   trembling voice   to its     children , “ Come
# NSg/VB+ . . VB/C D/P NSg/VB/J VP/J   NSg/VB/J/R/P NPr/J/R/P D/P Nᴹ/Vg/J   NSg/VB+ P  ISg/D$+ NPl+     . . NSg/VBPp/P
> away , my  dears   ! It’s high        time       you    were    all          in        bed        ! ” On  various pretexts they
# VB/J . D$+ NPl/V3+ . K    NSg/VB/J/R+ N🅪Sg/VB/J+ ISgPl+ NSg/VPt NSg/I/J/C/Dq NPr/J/R/P NSg/VBP/J+ . . J/P J       NPl/V3   IPl+
> all          moved off        , and  Alice was soon left     alone .
# NSg/I/J/C/Dq VP/J+ NSg/VB/J/P . VB/C NPr+  VPt J/R  NPr/VB/J J     .
>
#
> “ I       wish   I       hadn’t mentioned Dinah ! ” she  said to herself in        a   melancholy tone       .
# . ISg/#r+ NSg/VB ISg/#r+ VB     VP/J      NPr   . . ISg+ VP/J P  ISg+    NPr/J/R/P D/P NSg/J      N🅪Sg/I/VB+ .
> “ Nobody seems to like         her     , down        here    , and  I’m sure she’s the best       cat       in        the
# . NSg/I+ V3    P  NSg/VB/J/C/P ISg/D$+ . N🅪Sg/VB/J/P NSg/J/R . VB/C K   J    K     D   NPr/VXB/JS NSg/VB/J+ NPr/J/R/P D
> world   ! Oh     , my  dear     Dinah ! I       wonder  if    I       shall ever see    you    any    more            ! ” And  here
# NSg/VB+ . NPr/VB . D$+ NSg/VB/J NPr   . ISg/#r+ N🅪Sg/VB NSg/C ISg/#r+ VXB   J    NSg/VB ISgPl+ I/R/Dq NPr/I/VB/J/R/Dq . . VB/C NSg/J/R
> poor      Alice began to cry    again , for   she  felt      very lonely and  low        - spirited . In        a
# NSg/VB/J+ NPr+  VPt   P  NSg/VB P     . R/C/P ISg+ N🅪Sg/VB/J J/R  J/R    VB/C NSg/VB/J/R . VP/J     . NPr/J/R/P D/P
> little     while      , however , she  again heard a   little     pattering of footsteps in        the
# NPr/I/J/Dq NSg/VB/C/P . C       . ISg+ P     VP/J  D/P NPr/I/J/Dq Nᴹ/Vg/J   P  NPl+      NPr/J/R/P D
> distance , and  she  looked up         eagerly , half         hoping  that         the Mouse   had changed his
# N🅪Sg/VB+ . VB/C ISg+ VP/J   NSg/VB/J/P R       . N🅪Sg/VB/J/P+ Nᴹ/Vg/J NSg/I/C/Ddem D   NSg/VB+ VB  VP/J    ISg/D$+
> mind    , and  was coming  back     to finish his     story   .
# NSg/VB+ . VB/C VPt Nᴹ/Vg/J NSg/VB/J P  NSg/VB ISg/D$+ NSg/VB+ .
>
#
> CHAPTER IV        : The Rabbit  Sends  in        a    Little      Bill
# NSg/VB+ NSg/J/#r+ . D+  NSg/VB+ NPl/V3 NPr/J/R/P D/P+ NPr/I/J/Dq+ NPr/VB+
>
#
> It       was the White       Rabbit , trotting slowly back     again , and  looking anxiously about
# NPr/ISg+ VPt D   NPr🅪Sg/VB/J NSg/VB . NSg/Vg/J R      NSg/VB/J P     . VB/C Nᴹ/Vg/J R         J/P
> as    it       went    , as    if    it       had lost something   ; and  she  heard it       muttering to itself
# NSg/R NPr/ISg+ NSg/VPt . NSg/R NSg/C NPr/ISg+ VB  VP/J NSg/I/VB/J+ . VB/C ISg+ VP/J  NPr/ISg+ Nᴹ/Vg/J   P  ISg+
> “ The Duchess ! The Duchess ! Oh     my  dear      paws    ! Oh     my  fur          and  whiskers ! She’ll get
# . D   NSg/VB  . D   NSg/VB  . NPr/VB D$+ NSg/VB/J+ NPl/V3+ . NPr/VB D$+ N🅪Sg/VB/C/P+ VB/C NPl      . K      NSg/VB
> me       executed , as    sure as    ferrets are ferrets ! Where   can     I       have    dropped them     , I
# NPr/ISg+ VP/J     . NSg/R J    NSg/R NPl/V3  VB  NPl/V3  . NSg/R/C NPr/VXB ISg/#r+ NSg/VXB VP/J    NSg/IPl+ . ISg/#r+
> wonder  ? ” Alice guessed in        a    moment that          it       was looking for   the fan     and  the pair
# N🅪Sg/VB . . NPr+  VP/J    NPr/J/R/P D/P+ NSg+   NSg/I/C/Ddem+ NPr/ISg+ VPt Nᴹ/Vg/J R/C/P D+  NSg/VB+ VB/C D   NSg/VB
> of white        kid     gloves  , and  she  very good     - naturedly began hunting about for   them     ,
# P  NPr🅪Sg/VB/J+ NSg/VB+ NPl/V3+ . VB/C ISg+ J/R  NPr/VB/J . ?         VPt   Nᴹ/Vg/J J/P   R/C/P NSg/IPl+ .
> but     they were    nowhere to be      seen    — everything seemed to have    changed since her
# NSg/C/P IPl+ NSg/VPt NSg/J   P  NSg/VXB NSg/VPp . NSg/I/VB+  VP/J   P  NSg/VXB VP/J    C/P   ISg/D$+
> swim   in        the pool    , and  the great hall , with the glass      table  and  the little     door    ,
# NSg/VB NPr/J/R/P D   NSg/VB+ . VB/C D   NSg/J NPr+ . P    D   NPr🅪Sg/VB+ NSg/VB VB/C D   NPr/I/J/Dq NSg/VB+ .
> had vanished completely .
# VB  VP/J     R          .
>
#
> Very soon the Rabbit  noticed Alice , as    she  went    hunting about , and  called out          to
# J/R  J/R  D+  NSg/VB+ VP/J    NPr+  . NSg/R ISg+ NSg/VPt Nᴹ/Vg/J J/P   . VB/C VP/J   NSg/VB/J/R/P P
> her     in        an   angry tone       , “ Why    , Mary Ann    , what   are you    doing   out          here    ? Run      home      this
# ISg/D$+ NPr/J/R/P D/P+ VB/J+ N🅪Sg/I/VB+ . . NSg/VB . NPr+ NPr/J+ . NSg/I+ VB  ISgPl+ Nᴹ/Vg/J NSg/VB/J/R/P NSg/J/R . NSg/VBPp NSg/VB/J+ I/Ddem+
> moment , and  fetch  me       a   pair   of gloves and  a    fan     ! Quick    , now          ! ” And  Alice was so
# NSg+   . VB/C NSg/VB NPr/ISg+ D/P NSg/VB P  NPl/V3 VB/C D/P+ NSg/VB+ . NSg/VB/J . NSg/VB/J/R/C . . VB/C NPr+  VPt NSg/I/J/C
> much         frightened that         she  ran     off        at    once  in        the direction it       pointed to , without
# NSg/I/J/R/Dq VP/J       NSg/I/C/Ddem ISg+ NSg/VPt NSg/VB/J/P NSg/P NSg/C NPr/J/R/P D+  N🅪Sg+     NPr/ISg+ VP/J    P  . C/P
> trying  to explain the mistake it       had made .
# Nᴹ/Vg/J P  VB      D+  NSg/VB+ NPr/ISg+ VB  VB   .
>
#
> “ He       took me       for   his     housemaid , ” she  said to herself as    she  ran     . “ How   surprised
# . NPr/ISg+ VPt  NPr/ISg+ R/C/P ISg/D$+ NSg/VB    . . ISg+ VP/J P  ISg+    NSg/R ISg+ NSg/VPt . . NSg/C VP/J
> he’ll be      when    he       finds  out          who    I       am       ! But     I’d better     take   him  his     fan    and
# K     NSg/VXB NSg/I/C NPr/ISg+ NPl/V3 NSg/VB/J/R/P NPr/I+ ISg/#r+ NPr/VB/J . NSg/C/P K   NSg/VXB/JC NSg/VB ISg+ ISg/D$+ NSg/VB VB/C
> gloves  — that          is  , if    I       can     find   them     . ” As    she  said this    , she  came      upon a    neat
# NPl/V3+ . NSg/I/C/Ddem+ VL3 . NSg/C ISg/#r+ NPr/VXB NSg/VB NSg/IPl+ . . NSg/R ISg+ VP/J I/Ddem+ . ISg+ NSg/VPt/P P    D/P+ NSg/J+
> little      house   , on  the door   of which was a   bright   brass     plate  with the name    “ W.
# NPr/I/J/Dq+ NPr/VB+ . J/P D   NSg/VB P  I/C+  VPt D/P NPr/VB/J N🅪Sg/VB/J NSg/VB P    D+  NSg/VB+ . ?
> RABBIT  , ” engraved upon it       . She  went    in        without knocking , and  hurried upstairs ,
# NSg/VB+ . . VP/J     P    NPr/ISg+ . ISg+ NSg/VPt NPr/J/R/P C/P     Nᴹ/Vg/J  . VB/C VP/J    NSg/J    .
> in        great  fear     lest she  should meet     the real   Mary Ann    , and  be      turned out          of the
# NPr/J/R/P NSg/J+ N🅪Sg/VB+ JS   ISg+ VXB    NSg/VB/J D+  NSg/J+ NPr+ NPr/J+ . VB/C NSg/VXB VP/J   NSg/VB/J/R/P P  D+
> house   before she  had found  the fan    and  gloves  .
# NPr/VB+ C/P    ISg+ VB  NSg/VB D   NSg/VB VB/C NPl/V3+ .
>
#
> “ How   queer    it       seems , ” Alice said to herself , “ to be      going   messages for   a    rabbit  !
# . NSg/C NSg/VB/J NPr/ISg+ V3    . . NPr+  VP/J P  ISg+    . . P  NSg/VXB Nᴹ/Vg/J NPl/V3   R/C/P D/P+ NSg/VB+ .
> I       suppose Dinah’ll be      sending me       on  messages next    ! ” And  she  began fancying the
# ISg/#r+ VB      ?        NSg/VXB Nᴹ/Vg/J NPr/ISg+ J/P NPl/V3+  NSg/J/P . . VB/C ISg+ VPt   Nᴹ/Vg/J  D
> sort   of thing that          would happen : “ ‘          Miss   Alice ! Come       here    directly , and  get    ready
# NSg/VB P  NSg+  NSg/I/C/Ddem+ VXB   VB     . . Unlintable NSg/VB NPr+  . NSg/VBPp/P NSg/J/R R/C      . VB/C NSg/VB NSg/VB/J
> for   your walk    ! ’ ‘          Coming  in        a    minute    , nurse   ! But     I’ve got to see    that         the mouse
# R/C/P D$+  NSg/VB+ . . Unlintable Nᴹ/Vg/J NPr/J/R/P D/P+ NSg/VB/J+ . NSg/VB+ . NSg/C/P K    VP  P  NSg/VB NSg/I/C/Ddem D   NSg/VB+
> doesn’t get    out          . ’ Only  I       don’t think  , ” Alice went    on  , “ that          they’d let     Dinah
# VB      NSg/VB NSg/VB/J/R/P . . J/R/C ISg/#r+ VB    NSg/VB . . NPr+  NSg/VPt J/P . . NSg/I/C/Ddem+ K      NSg/VBP NPr
> stop   in        the house   if    it       began ordering people  about like         that          ! ”
# NSg/VB NPr/J/R/P D   NPr/VB+ NSg/C NPr/ISg+ VPt   Nᴹ/Vg/J  NPl/VB+ J/P   NSg/VB/J/C/P NSg/I/C/Ddem+ . .
>
#
> By      this    time       she  had found  her     way    into a   tidy     little     room      with a   table   in        the
# NSg/J/P I/Ddem+ N🅪Sg/VB/J+ ISg+ VB  NSg/VB ISg/D$+ NSg/J+ P    D/P NSg/VB/J NPr/I/J/Dq N🅪Sg/VB/J P    D/P NSg/VB+ NPr/J/R/P D
> window  , and  on  it       ( as    she  had hoped ) a   fan     and  two or    three pairs  of tiny  white
# NSg/VB+ . VB/C J/P NPr/ISg+ . NSg/R ISg+ VB  VP/J  . D/P NSg/VB+ VB/C NSg NPr/C NSg   NPl/V3 P  NSg/J NPr🅪Sg/VB/J
> kid     gloves  : she  took up         the fan     and  a   pair   of the gloves  , and  was just going   to
# NSg/VB+ NPl/V3+ . ISg+ VPt  NSg/VB/J/P D   NSg/VB+ VB/C D/P NSg/VB P  D   NPl/V3+ . VB/C VPt VB/J Nᴹ/Vg/J P
> leave  the room       , when    her     eye     fell      upon a   little     bottle  that          stood near       the
# NSg/VB D   N🅪Sg/VB/J+ . NSg/I/C ISg/D$+ NSg/VB+ NSg/VPt/J P    D/P NPr/I/J/Dq NSg/VB+ NSg/I/C/Ddem+ VB    NSg/VB/J/P D
> looking  - glass      . There was no        label   this   time       with the words   “ DRINK   ME       , ” but
# Nᴹ/Vg/J+ . NPr🅪Sg/VB+ . R+    VPt NPr/Dq/P+ NSg/VB+ I/Ddem N🅪Sg/VB/J+ P    D+  NPl/V3+ . NSg/VB+ NPr/ISg+ . . NSg/C/P
> nevertheless she  uncorked it       and  put     it       to her     lips    . “ I       know   something
# R            ISg+ VP/J     NPr/ISg+ VB/C NSg/VBP NPr/ISg+ P  ISg/D$+ NPl/V3+ . . ISg/#r+ NSg/VB NSg/I/VB/J+
> interesting is  sure to happen , ” she  said to herself , “ whenever I       eat or    drink
# Vg/J        VL3 J    P  VB     . . ISg+ VP/J P  ISg+    . . C        ISg/#r+ VB  NPr/C NSg/VB+
> anything  ; so        I’ll just see    what   this   bottle  does   . I       do      hope      it’ll make   me       grow
# NSg/I/VB+ . NSg/I/J/C K    VB/J NSg/VB NSg/I+ I/Ddem NSg/VB+ NPl/V3 . ISg/#r+ NSg/VXB NPr🅪Sg/VB K     NSg/VB NPr/ISg+ VB
> large again , for   really I’m quite tired of being       such  a   tiny  little     thing ! ”
# NSg/J P     . R/C/P R      K   R     VP/J  P  N🅪Sg/Vg/J/C NSg/I D/P NSg/J NPr/I/J/Dq NSg+  . .
>
#
> It       did so        indeed , and  much         sooner than she  had expected : before she  had drunk
# NPr/ISg+ VPt NSg/I/J/C R      . VB/C NSg/I/J/R/Dq JC     C/P  ISg+ VB  NSg/VP/J . C/P    ISg+ VB  NSg/VPp/J+
> half         the bottle  , she  found  her     head      pressing against the ceiling , and  had to
# N🅪Sg/VB/J/P+ D+  NSg/VB+ . ISg+ NSg/VB ISg/D$+ NPr/VB/J+ Nᴹ/Vg/J  C/P     D+  NSg/VB+ . VB/C VB  P
> stoop  to save       her     neck    from being       broken . She  hastily put     down        the bottle  ,
# NSg/VB P  NSg/VB/C/P ISg/D$+ NSg/VB+ P    N🅪Sg/Vg/J/C VPp/J  . ISg+ R       NSg/VBP N🅪Sg/VB/J/P D+  NSg/VB+ .
> saying    to herself “ That’s quite enough — I       hope      I       shan’t grow any    more            — As    it       is  , I
# N🅪Sg/Vg/J P  ISg+    . NSg$   R     NSg/I  . ISg/#r+ NPr🅪Sg/VB ISg/#r+ VB     VB   I/R/Dq NPr/I/VB/J/R/Dq . NSg/R NPr/ISg+ VL3 . ISg/#r+
> can’t get    out          at    the door    — I       do      wish   I       hadn’t drunk     quite so        much         ! ”
# VXB   NSg/VB NSg/VB/J/R/P NSg/P D   NSg/VB+ . ISg/#r+ NSg/VXB NSg/VB ISg/#r+ VB     NSg/VPp/J R     NSg/I/J/C NSg/I/J/R/Dq . .
>
#
> Alas ! it       was too late  to wish   that          ! She  went    on  growing , and  growing , and  very
# NPl  . NPr/ISg+ VPt R   NSg/J P  NSg/VB NSg/I/C/Ddem+ . ISg+ NSg/VPt J/P Nᴹ/Vg/J . VB/C Nᴹ/Vg/J . VB/C J/R
> soon had to kneel down        on  the floor   : in        another minute    there was not     even     room
# J/R  VB  P  VB    N🅪Sg/VB/J/P J/P D   NSg/VB+ . NPr/J/R/P I/D     NSg/VB/J+ R+    VPt NSg/R/C NSg/VB/J N🅪Sg/VB/J+
> for   this    , and  she  tried the effect  of lying   down        with one        elbow   against the
# R/C/P I/Ddem+ . VB/C ISg+ VP/J  D   NSg/VB+ P  Nᴹ/Vg/J N🅪Sg/VB/J/P P    NSg/I/VB/J NSg/VB+ C/P     D
> door    , and  the other    arm       curled round      her     head      . Still    she  went    on  growing , and  ,
# NSg/VB+ . VB/C D   NSg/VB/J NSg/VB/J+ VP/J   NSg/VB/J/P ISg/D$+ NPr/VB/J+ . NSg/VB/J ISg+ NSg/VPt J/P Nᴹ/Vg/J . VB/C .
> as    a    last      resource , she  put     one        arm       out          of the window  , and  one         foot    up         the
# NSg/R D/P+ NSg/VB/J+ N🅪Sg/VB+ . ISg+ NSg/VBP NSg/I/VB/J NSg/VB/J+ NSg/VB/J/R/P P  D+  NSg/VB+ . VB/C NSg/I/VB/J+ NSg/VB+ NSg/VB/J/P D+
<<<<<<< HEAD
> chimney , and  said to herself “ Now          I       can     do      no    more            , whatever happens . What   will
# NSg/VB+ . VB/C VP/J P  ISg+    . NSg/VB/J/R/C ISg/#r+ NPr/VXB NSg/VXB NPr/P NPr/I/VB/J/R/Dq . NSg/I/J+ V3      . NSg/I+ NPr/VXB
=======
> chimney , and  said to herself “ Now        I       can     do      no       more            , whatever happens . What   will
# NSg/VB+ . VB/C VP/J P  ISg+    . NPr/VB/J/C ISg/#r+ NPr/VXB NSg/VXB NPr/Dq/P NPr/I/VB/J/R/Dq . NSg/I/J+ V3      . NSg/I+ NPr/VXB
>>>>>>> 3b1b126d
> become of me       ? ”
# VBPp   P  NPr/ISg+ . .
>
#
<<<<<<< HEAD
> Luckily for   Alice , the little      magic      bottle  had now          had its     full      effect  , and  she
# R       R/C/P NPr+  . D+  NPr/I/J/Dq+ N🅪Sg/VB/J+ NSg/VB+ VB  NSg/VB/J/R/C VB  ISg/D$+ NSg/VB/J+ NSg/VB+ . VB/C ISg+
> grew no    larger : still    it       was very uncomfortable , and  , as    there seemed to be      no
# VB   NPr/P JC     . NSg/VB/J NPr/ISg+ VPt J/R  J             . VB/C . NSg/R R+    VP/J   P  NSg/VXB NPr/P
> sort   of chance   of her     ever getting out          of the room       again , no    wonder  she  felt
# NSg/VB P  NPr/VB/J P  ISg/D$+ J    NSg/Vg  NSg/VB/J/R/P P  D+  N🅪Sg/VB/J+ P     . NPr/P N🅪Sg/VB ISg+ N🅪Sg/VB/J
=======
> Luckily for Alice , the little      magic      bottle  had now        had its     full      effect  , and  she
# R       C/P NPr+  . D+  NPr/I/J/Dq+ N🅪Sg/VB/J+ NSg/VB+ VB  NPr/VB/J/C VB  ISg/D$+ NSg/VB/J+ NSg/VB+ . VB/C ISg+
> grew no       larger : still    it       was very uncomfortable , and  , as    there seemed to be      no
# VB   NPr/Dq/P JC     . NSg/VB/J NPr/ISg+ VPt J/R  J             . VB/C . NSg/R R+    VP/J   P  NSg/VXB NPr/Dq/P
> sort   of chance   of her     ever getting out          of the room       again , no       wonder  she  felt
# NSg/VB P  NPr/VB/J P  ISg/D$+ J    NSg/Vg  NSg/VB/J/R/P P  D+  N🅪Sg/VB/J+ P     . NPr/Dq/P N🅪Sg/VB ISg+ N🅪Sg/VB/J
>>>>>>> 3b1b126d
> unhappy  .
# NSg/VB/J .
>
#
> “ It       was much         pleasanter at    home      , ” thought poor     Alice , “ when    one        wasn’t always
# . NPr/ISg+ VPt NSg/I/J/R/Dq JC         NSg/P NSg/VB/J+ . . N🅪Sg/VP NSg/VB/J NPr+  . . NSg/I/C NSg/I/VB/J VB     R
> growing larger and  smaller , and  being       ordered about by      mice   and  rabbits . I
# Nᴹ/Vg/J JC     VB/C NSg/JC  . VB/C N🅪Sg/Vg/J/C VP/J    J/P   NSg/J/P NPl/VB VB/C NPl/V3+ . ISg/#r+
> almost wish   I       hadn’t gone    down        that         rabbit  - hole    — and  yet      — and  yet      — it’s rather
# R      NSg/VB ISg/#r+ VB     VPp/J/P N🅪Sg/VB/J/P NSg/I/C/Ddem NSg/VB+ . NSg/VB+ . VB/C NSg/VB/C . VB/C NSg/VB/C . K    NPr/VB/J/R
> curious , you    know   , this   sort   of life     ! I       do      wonder  what   can     have    happened to me       !
# J       . ISgPl+ NSg/VB . I/Ddem NSg/VB P  N🅪Sg/VB+ . ISg/#r+ NSg/VXB N🅪Sg/VB NSg/I+ NPr/VXB NSg/VXB VP/J     P  NPr/ISg+ .
> When    I       used to read    fairy  - tales   , I       fancied that         kind  of thing never happened ,
# NSg/I/C ISg/#r+ VP/J P  NSg/VBP NSg/J+ . NPl/V3+ . ISg/#r+ VP/J    NSg/I/C/Ddem NSg/J P  NSg+  R     VP/J     .
<<<<<<< HEAD
> and  now          here    I       am       in        the middle   of one        ! There ought     to be      a   book    written about
# VB/C NSg/VB/J/R/C NSg/J/R ISg/#r+ NPr/VB/J NPr/J/R/P D   NSg/VB/J P  NSg/I/VB/J . R+    NSg/I/VXB P  NSg/VXB D/P NSg/VB+ VPp/J   J/P
> me       , that         there ought     ! And  when    I       grow up         , I’ll write  one        — but     I’m grown up         now          , ”
# NPr/ISg+ . NSg/I/C/Ddem R+    NSg/I/VXB . VB/C NSg/I/C ISg/#r+ VB   NSg/VB/J/P . K    NSg/VB NSg/I/VB/J . NSg/C/P K   VB/J  NSg/VB/J/P NSg/VB/J/R/C . .
> she  added in        a   sorrowful tone       ; “ at    least there’s no    room       to grow up         any    more
# ISg+ VP/J  NPr/J/R/P D/P J         N🅪Sg/I/VB+ . . NSg/P NSg/J K       NPr/P N🅪Sg/VB/J+ P  VB   NSg/VB/J/P I/R/Dq NPr/I/VB/J/R/Dq
=======
> and  now        here    I       am       in      the middle   of one        ! There ought     to be      a   book    written about
# VB/C NPr/VB/J/C NSg/J/R ISg/#r+ NPr/VB/J NPr/J/P D   NSg/VB/J P  NSg/I/VB/J . R+    NSg/I/VXB P  NSg/VXB D/P NSg/VB+ VPp/J   J/P
> me       , that         there ought     ! And  when    I       grow up         , I’ll write  one        — but     I’m grown up         now        , ”
# NPr/ISg+ . NSg/I/C/Ddem R+    NSg/I/VXB . VB/C NSg/I/C ISg/#r+ VB   NSg/VB/J/P . K    NSg/VB NSg/I/VB/J . NSg/C/P K   VB/J  NSg/VB/J/P NPr/VB/J/C . .
> she  added in      a   sorrowful tone       ; “ at    least    there’s no       room       to grow up         any    more
# ISg+ VP/J  NPr/J/P D/P J         N🅪Sg/I/VB+ . . NSg/P NSg/J/Dq K       NPr/Dq/P N🅪Sg/VB/J+ P  VB   NSg/VB/J/P I/R/Dq NPr/I/VB/J/R/Dq
>>>>>>> 3b1b126d
> here    . ”
# NSg/J/R . .
>
#
> “ But     then    , ” thought Alice , “ shall I       never get    any    older than I       am       now          ? That’ll
# . NSg/C/P NSg/J/C . . N🅪Sg/VP NPr+  . . VXB   ISg/#r+ R     NSg/VB I/R/Dq JC    C/P  ISg/#r+ NPr/VB/J NSg/VB/J/R/C . K
> be      a   comfort  , one        way    — never to be      an  old   woman   — but     then    — always to have    lessons
# NSg/VXB D/P N🅪Sg/VB+ . NSg/I/VB/J NSg/J+ . R     P  NSg/VXB D/P NSg/J NSg/VB+ . NSg/C/P NSg/J/C . R      P  NSg/VXB NPl/V3+
> to learn  ! Oh     , I       shouldn’t like         that          ! ”
# P  NSg/VB . NPr/VB . ISg/#r+ VB        NSg/VB/J/C/P NSg/I/C/Ddem+ . .
>
#
> “ Oh     , you    foolish Alice ! ” she  answered herself . “ How   can     you    learn  lessons in
<<<<<<< HEAD
# . NPr/VB . ISgPl+ J+      NPr+  . . ISg+ VP/J     ISg+    . . NSg/C NPr/VXB ISgPl+ NSg/VB NPl/V3+ NPr/J/R/P
> here    ? Why    , there’s hardly room       for   you    , and  no    room       at    all          for   any
# NSg/J/R . NSg/VB . K       R      N🅪Sg/VB/J+ R/C/P ISgPl+ . VB/C NPr/P N🅪Sg/VB/J+ NSg/P NSg/I/J/C/Dq R/C/P I/R/Dq
=======
# . NPr/VB . ISgPl+ J+      NPr+  . . ISg+ VP/J     ISg+    . . NSg/C NPr/VXB ISgPl+ NSg/VB NPl/V3+ NPr/J/P
> here    ? Why    , there’s hardly room       for you    , and  no       room       at    all          for any
# NSg/J/R . NSg/VB . K       R      N🅪Sg/VB/J+ C/P ISgPl+ . VB/C NPr/Dq/P N🅪Sg/VB/J+ NSg/P NSg/I/J/C/Dq C/P I/R/Dq
>>>>>>> 3b1b126d
> lesson  - books   ! ”
# NSg/VB+ . NPl/V3+ . .
>
#
> And  so        she  went    on  , taking   first     one         side      and  then    the other    , and  making  quite a
# VB/C NSg/I/J/C ISg+ NSg/VPt J/P . NSg/Vg/J NSg/VB/J+ NSg/I/VB/J+ NSg/VB/J+ VB/C NSg/J/C D   NSg/VB/J . VB/C Nᴹ/Vg/J R     D/P
> conversation of it       altogether ; but     after a    few       minutes she  heard a    voice
# N🅪Sg/VB      P  NPr/ISg+ NSg        . NSg/C/P P     D/P+ NSg/I/Dq+ NPl/V3+ ISg+ VP/J  D/P+ NSg/VB+
> outside   , and  stopped to listen .
# Nᴹ/VB/J/P . VB/C VB/J    P  NSg/VB .
>
#
> “ Mary Ann    ! Mary Ann    ! ” said the voice   . “ Fetch  me       my  gloves this    moment ! ” Then
# . NPr+ NPr/J+ . NPr+ NPr/J+ . . VP/J D+  NSg/VB+ . . NSg/VB NPr/ISg+ D$+ NPl/V3 I/Ddem+ NSg+   . . NSg/J/C
> came      a   little     pattering of feet on  the stairs . Alice knew it       was the Rabbit
# NSg/VPt/P D/P NPr/I/J/Dq Nᴹ/Vg/J   P  NPl  J/P D   NPl+   . NPr+  VPt  NPr/ISg+ VPt D   NSg/VB
<<<<<<< HEAD
> coming  to look   for   her     , and  she  trembled till       she  shook    the house   , quite
# Nᴹ/Vg/J P  NSg/VB R/C/P ISg/D$+ . VB/C ISg+ VP/J     NSg/VB/C/P ISg+ NSg/VB/J D+  NPr/VB+ . R
> forgetting that         she  was now          about a    thousand times   as    large as    the Rabbit  , and
# NSg/Vg     NSg/I/C/Ddem ISg+ VPt NSg/VB/J/R/C J/P   D/P+ NSg+     NPl/V3+ NSg/R NSg/J NSg/R D+  NSg/VB+ . VB/C
> had no    reason   to be      afraid of it       .
# VB  NPr/P N🅪Sg/VB+ P  NSg/VXB J      P  NPr/ISg+ .
=======
> coming  to look   for her     , and  she  trembled till       she  shook    the house   , quite
# Nᴹ/Vg/J P  NSg/VB C/P ISg/D$+ . VB/C ISg+ VP/J     NSg/VB/C/P ISg+ NSg/VB/J D+  NPr/VB+ . R
> forgetting that         she  was now        about a    thousand times   as    large as    the Rabbit  , and
# NSg/Vg     NSg/I/C/Ddem ISg+ VPt NPr/VB/J/C J/P   D/P+ NSg+     NPl/V3+ NSg/R NSg/J NSg/R D+  NSg/VB+ . VB/C
> had no       reason   to be      afraid of it       .
# VB  NPr/Dq/P N🅪Sg/VB+ P  NSg/VXB J      P  NPr/ISg+ .
>>>>>>> 3b1b126d
>
#
> Presently the Rabbit  came      up         to the door    , and  tried to open     it       ; but     , as    the door
# R         D+  NSg/VB+ NSg/VPt/P NSg/VB/J/P P  D+  NSg/VB+ . VB/C VP/J  P  NSg/VB/J NPr/ISg+ . NSg/C/P . NSg/R D+  NSg/VB+
> opened inwards , and  Alice’s elbow   was pressed hard     against it       , that         attempt
# VP/J   NPl     . VB/C NSg$    NSg/VB+ VPt VP/J    N🅪Sg/J/R C/P     NPr/ISg+ . NSg/I/C/Ddem NSg/VB+
> proved a   failure . Alice heard it       say    to itself “ Then    I’ll go       round      and  get    in        at
# VP/J   D/P N🅪Sg+   . NPr+  VP/J  NPr/ISg+ NSg/VB P  ISg+   . NSg/J/C K    NSg/VB/J NSg/VB/J/P VB/C NSg/VB NPr/J/R/P NSg/P
> the window  . ”
# D   NSg/VB+ . .
>
#
> “ That         you    won’t ! ” thought Alice , and  , after waiting till       she  fancied she  heard
# . NSg/I/C/Ddem ISgPl+ VB    . . N🅪Sg/VP NPr+  . VB/C . P     Nᴹ/Vg/J NSg/VB/C/P ISg+ VP/J    ISg+ VP/J
> the Rabbit  just under   the window  , she  suddenly spread   out          her     hand    , and  made a
# D+  NSg/VB+ VB/J NSg/J/P D+  NSg/VB+ . ISg+ R        N🅪Sg/VBP NSg/VB/J/R/P ISg/D$+ NSg/VB+ . VB/C VB   D/P
> snatch in        the air      . She  did not     get    hold     of anything  , but     she  heard a   little
# NSg/VB NPr/J/R/P D   N🅪Sg/VB+ . ISg+ VPt NSg/R/C NSg/VB NSg/VB/J P  NSg/I/VB+ . NSg/C/P ISg+ VP/J  D/P NPr/I/J/Dq
> shriek and  a   fall     , and  a   crash    of broken glass      , from which she  concluded that         it
# NSg/VB VB/C D/P N🅪Sg/VB+ . VB/C D/P NSg/VB/J P  VPp/J  NPr🅪Sg/VB+ . P    I/C+  ISg+ VP/J      NSg/I/C/Ddem NPr/ISg+
> was just possible it       had fallen into a   cucumber - frame   , or    something  of the sort    .
# VPt VB/J NSg/J    NPr/ISg+ VB  VPp/J  P    D/P N🅪Sg+    . NSg/VB+ . NPr/C NSg/I/VB/J P  D   NSg/VB+ .
>
#
> Next    came      an   angry voice   — the Rabbit’s — “ Pat       ! Pat       ! Where   are you    ? ” And  then    a
# NSg/J/P NSg/VPt/P D/P+ VB/J+ NSg/VB+ . D   NSg$     . . NPr/VB/J+ . NPr/VB/J+ . NSg/R/C VB  ISgPl+ . . VB/C NSg/J/C D/P+
> voice   she  had never heard before , “ Sure then    I’m here    ! Digging for   apples , yer
# NSg/VB+ ISg+ VB  R     VP/J  C/P    . . J    NSg/J/C K   NSg/J/R . NSg/VB  R/C/P NPl    . +
> honour        ! ”
# N🅪Sg/VB/Comm+ . .
>
#
> “ Digging for   apples , indeed ! ” said the Rabbit  angrily . “ Here    ! Come       and  help   me
# . NSg/VB  R/C/P NPl    . R      . . VP/J D+  NSg/VB+ R       . . NSg/J/R . NSg/VBPp/P VB/C NSg/VB NPr/ISg+
> out          of this    ! ” ( Sounds of more            broken glass      . )
# NSg/VB/J/R/P P  I/Ddem+ . . . NPl/V3 P  NPr/I/VB/J/R/Dq VPp/J  NPr🅪Sg/VB+ . .
>
#
> “ Now          tell   me       , Pat       , what’s that          in        the window  ? ”
# . NSg/VB/J/R/C NPr/VB NPr/ISg+ . NPr/VB/J+ . NSg$   NSg/I/C/Ddem+ NPr/J/R/P D   NSg/VB+ . .
>
#
> “ Sure , it’s an  arm       , yer honour        ! ” ( He       pronounced it       “ arrum . ” )
# . J    . K    D/P NSg/VB/J+ . +   N🅪Sg/VB/Comm+ . . . NPr/ISg+ VP/J       NPr/ISg+ . ?     . . .
>
#
> “ An   arm       , you    goose   ! Who    ever saw     one        that          size     ? Why    , it       fills  the whole  window  ! ”
# . D/P+ NSg/VB/J+ . ISgPl+ NSg/VB+ . NPr/I+ J    NSg/VPt NSg/I/VB/J NSg/I/C/Ddem+ N🅪Sg/VB+ . NSg/VB . NPr/ISg+ NPl/V3 D+  NSg/J+ NSg/VB+ . .
>
#
> “ Sure , it       does   , yer honour        : but     it’s an  arm       for   all           that          . ”
# . J    . NPr/ISg+ NPl/V3 . +   N🅪Sg/VB/Comm+ . NSg/C/P K    D/P NSg/VB/J+ R/C/P NSg/I/J/C/Dq+ NSg/I/C/Ddem+ . .
>
#
> “ Well       , it’s got no       business there , at    any    rate    : go       and  take   it       away ! ”
# . NSg/VB/J/R . K    VP  NPr/Dq/P N🅪Sg/J+  R     . NSg/P I/R/Dq NSg/VB+ . NSg/VB/J VB/C NSg/VB NPr/ISg+ VB/J . .
>
#
> There was a    long      silence after this    , and  Alice could   only  hear whispers now          and
# R+    VPt D/P+ NPr/VB/J+ NSg/VB+ P     I/Ddem+ . VB/C NPr+  NSg/VXB J/R/C VB   NPl/V3   NSg/VB/J/R/C VB/C
> then    ; such  as    , “ Sure , I       don’t like         it       , yer honour        , at    all          , at    all          ! ” “ Do      as    I
# NSg/J/C . NSg/I NSg/R . . J    . ISg/#r+ VB    NSg/VB/J/C/P NPr/ISg+ . +   N🅪Sg/VB/Comm+ . NSg/P NSg/I/J/C/Dq . NSg/P NSg/I/J/C/Dq . . . NSg/VXB NSg/R ISg/#r+
> tell   you    , you    coward   ! ” and  at    last     she  spread   out          her     hand    again , and  made
# NPr/VB ISgPl+ . ISgPl+ NPr/VB/J . . VB/C NSg/P NSg/VB/J ISg+ N🅪Sg/VBP NSg/VB/J/R/P ISg/D$+ NSg/VB+ P     . VB/C VB
> another snatch in        the air      . This    time       there were    two  little      shrieks , and  more
# I/D     NSg/VB NPr/J/R/P D   N🅪Sg/VB+ . I/Ddem+ N🅪Sg/VB/J+ R+    NSg/VPt NSg+ NPr/I/J/Dq+ NPl/V3+ . VB/C NPr/I/VB/J/R/Dq
> sounds of broken glass      . “ What   a   number     of cucumber - frames  there must   be      ! ”
# NPl/V3 P  VPp/J  NPr🅪Sg/VB+ . . NSg/I+ D/P N🅪Sg/VB/JC P  N🅪Sg+    . NPl/V3+ R+    NSg/VB NSg/VXB . .
> thought Alice . “ I       wonder  what   they’ll do      next    ! As    for    pulling me       out          of the
# N🅪Sg/VP NPr+  . . ISg/#r+ N🅪Sg/VB NSg/I+ K       NSg/VXB NSg/J/P . NSg/R R/C/P+ Nᴹ/Vg/J NPr/ISg+ NSg/VB/J/R/P P  D+
> window  , I       only  wish   they could   ! I’m sure I       don’t want   to stay     in        here    any
# NSg/VB+ . ISg/#r+ J/R/C NSg/VB IPl+ NSg/VXB . K   J    ISg/#r+ VB    NSg/VB P  NSg/VB/J NPr/J/R/P NSg/J/R I/R/Dq
> longer ! ”
# NSg/JC . .
>
#
> She  waited for   some     time       without hearing  anything  more            : at    last     came      a   rumbling
# ISg+ VP/J   R/C/P I/J/R/Dq N🅪Sg/VB/J+ C/P     Nᴹ/Vg/J+ NSg/I/VB+ NPr/I/VB/J/R/Dq . NSg/P NSg/VB/J NSg/VPt/P D/P N🅪Sg/Vg/J
> of little     cartwheels , and  the sound     of a   good     many       voices  all          talking together :
# P  NPr/I/J/Dq NPl/V3     . VB/C D   N🅪Sg/VB/J P  D/P NPr/VB/J NSg/I/J/Dq NPl/V3+ NSg/I/J/C/Dq Nᴹ/Vg/J J        .
> she  made out          the words   : “ Where’s the other    ladder  ? — Why    , I       hadn’t to bring but
# ISg+ VB   NSg/VB/J/R/P D   NPl/V3+ . . NSg$    D   NSg/VB/J NSg/VB+ . . NSg/VB . ISg/#r+ VB     P  VB    NSg/C/P
> one        ; Bill’s got the other    — Bill    ! fetch  it       here    , lad ! — Here    , put     ’ em       up         at    this
# NSg/I/VB/J . NSg$   VP  D   NSg/VB/J . NPr/VB+ . NSg/VB NPr/ISg+ NSg/J/R . NSg . . NSg/J/R . NSg/VBP . NSg/I/J+ NSg/VB/J/P NSg/P I/Ddem+
> corner  — No       , tie     ’ em       together first    — they don’t reach  half         high       enough yet      — Oh     !
# NSg/VB+ . NPr/Dq/P . NSg/VB+ . NSg/I/J+ J        NSg/VB/J . IPl+ VB    NSg/VB N🅪Sg/VB/J/P+ NSg/VB/J/R NSg/I  NSg/VB/C . NPr/VB .
> they’ll do      well       enough ; don’t be      particular — Here    , Bill    ! catch  hold     of this
# K       NSg/VXB NSg/VB/J/R NSg/I  . VB    NSg/VXB NSg/J      . NSg/J/R . NPr/VB+ . NSg/VB NSg/VB/J P  I/Ddem+
> rope    — Will    the roof    bear      ? — Mind    that         loose     slate     — Oh     , it’s coming  down        ! Heads
# NSg/VB+ . NPr/VXB D+  NSg/VB+ NSg/VB/J+ . . NSg/VB+ NSg/I/C/Ddem NSg/VB/J+ NSg/VB/J+ . NPr/VB . K    Nᴹ/Vg/J N🅪Sg/VB/J/P . NPl/V3+
> below ! ” ( a    loud   crash     ) — “ Now          , who    did that          ? — It       was Bill    , I       fancy    — Who’s to go       down
# P     . . . D/P+ NSg/J+ NSg/VB/J+ . . . NSg/VB/J/R/C . NPr/I+ VPt NSg/I/C/Ddem+ . . NPr/ISg+ VPt NPr/VB+ . ISg/#r+ NSg/VB/J . NSg$  P  NSg/VB/J N🅪Sg/VB/J/P
> the chimney ? — Nay      , I       shan’t ! You    do      it       ! — That         I       won’t , then    ! — Bill’s to go
# D   NSg/VB+ . . NSg/VB/J . ISg/#r+ VB     . ISgPl+ NSg/VXB NPr/ISg+ . . NSg/I/C/Ddem ISg/#r+ VB    . NSg/J/C . . NSg$   P  NSg/VB/J
> down        — Here    , Bill    ! the master    says   you’re to go       down        the chimney ! ”
# N🅪Sg/VB/J/P . NSg/J/R . NPr/VB+ . D+  NPr/VB/J+ NPl/V3 K      P  NSg/VB/J N🅪Sg/VB/J/P D   NSg/VB+ . .
>
#
> “ Oh     ! So        Bill’s got to come       down        the chimney , has he       ? ” said Alice to herself .
# . NPr/VB . NSg/I/J/C NSg$   VP  P  NSg/VBPp/P N🅪Sg/VB/J/P D   NSg/VB+ . V3  NPr/ISg+ . . VP/J NPr+  P  ISg+    .
> “ Shy      , they seem to put     everything upon Bill    ! I       wouldn’t be      in        Bill’s place    for   a
# . NSg/VB/J . IPl+ VB   P  NSg/VBP NSg/I/VB+  P    NPr/VB+ . ISg/#r+ VXB      NSg/VXB NPr/J/R/P NSg$   N🅪Sg/VB+ R/C/P D/P
> good     deal      : this   fireplace is  narrow   , to be      sure ; but     I       think  I       can     kick   a
# NPr/VB/J NSg/VB/J+ . I/Ddem NSg+      VL3 NSg/VB/J . P  NSg/VXB J    . NSg/C/P ISg/#r+ NSg/VB ISg/#r+ NPr/VXB NSg/VB D/P
> little     ! ”
# NPr/I/J/Dq . .
>
#
> She  drew   her     foot    as    far      down        the chimney as    she  could   , and  waited till       she
# ISg+ NPr/VB ISg/D$+ NSg/VB+ NSg/R NSg/VB/J N🅪Sg/VB/J/P D+  NSg/VB+ NSg/R ISg+ NSg/VXB . VB/C VP/J   NSg/VB/C/P ISg+
> heard a    little      animal ( she  couldn’t guess  of what   sort    it       was ) scratching and
# VP/J  D/P+ NPr/I/J/Dq+ NSg/J+ . ISg+ VB       NSg/VB P  NSg/I+ NSg/VB+ NPr/ISg+ VPt . Nᴹ/Vg/J    VB/C
> scrambling about in        the chimney close    above   her     : then    , saying    to herself “ This
# Nᴹ/Vg/J    J/P   NPr/J/R/P D   NSg/VB+ NSg/VB/J NSg/J/P ISg/D$+ . NSg/J/C . N🅪Sg/Vg/J P  ISg+    . I/Ddem+
> is  Bill    , ” she  gave one        sharp    kick    , and  waited to see    what   would happen next    .
# VL3 NPr/VB+ . . ISg+ VPt  NSg/I/VB/J NPr/VB/J NSg/VB+ . VB/C VP/J   P  NSg/VB NSg/I+ VXB   VB     NSg/J/P .
>
#
> The first     thing she  heard was a   general  chorus of “ There goes   Bill    ! ” then    the
# D+  NSg/VB/J+ NSg+  ISg+ VP/J  VPt D/P NSg/VB/J NSg/VB P  . R+    NPl/VB NPr/VB+ . . NSg/J/C D
> Rabbit’s voice   along — “ Catch  him  , you    by      the hedge   ! ” then    silence , and  then
# NSg$     NSg/VB+ P     . . NSg/VB ISg+ . ISgPl+ NSg/J/P D   NSg/VB+ . . NSg/J/C NSg/VB+ . VB/C NSg/J/C
> another confusion of voices  — “ Hold     up         his     head      — Brandy  now          — Don’t choke  him  — How   was
# I/D     N🅪Sg/VB   P  NPl/V3+ . . NSg/VB/J NSg/VB/J/P ISg/D$+ NPr/VB/J+ . NPr/VB+ NSg/VB/J/R/C . VB    NSg/VB ISg+ . NSg/C VPt
> it       , old   fellow ? What   happened to you    ? Tell   us       all          about it       ! ”
# NPr/ISg+ . NSg/J NSg/VB . NSg/I+ VP/J     P  ISgPl+ . NPr/VB NPr/IPl+ NSg/I/J/C/Dq J/P   NPr/ISg+ . .
>
#
> Last     came      a   little     feeble , squeaking voice   , ( “ That’s Bill    , ” thought Alice , )
# NSg/VB/J NSg/VPt/P D/P NPr/I/J/Dq VB/J   . Nᴹ/Vg/J   NSg/VB+ . . . NSg$   NPr/VB+ . . N🅪Sg/VP NPr+  . .
<<<<<<< HEAD
> “ Well       , I       hardly know   — No    more            , thank  ye       ; I’m better     now          — but     I’m a   deal      too
# . NSg/VB/J/R . ISg/#r+ R      NSg/VB . NPr/P NPr/I/VB/J/R/Dq . NSg/VB NSg/I/D+ . K   NSg/VXB/JC NSg/VB/J/R/C . NSg/C/P K   D/P NSg/VB/J+ R
=======
> “ Well       , I       hardly know   — No       more            , thank  ye       ; I’m better     now        — but     I’m a   deal      too
# . NSg/VB/J/R . ISg/#r+ R      NSg/VB . NPr/Dq/P NPr/I/VB/J/R/Dq . NSg/VB NSg/I/D+ . K   NSg/VXB/JC NPr/VB/J/C . NSg/C/P K   D/P NSg/VB/J+ R
>>>>>>> 3b1b126d
> flustered to tell   you    — all          I       know   is  , something   comes  at    me       like         a
# VP/J      P  NPr/VB ISgPl+ . NSg/I/J/C/Dq ISg/#r+ NSg/VB VL3 . NSg/I/VB/J+ NPl/V3 NSg/P NPr/ISg+ NSg/VB/J/C/P D/P
> Jack      - in        - the - box     , and  up         I       goes   like         a   sky      - rocket  ! ”
# NPr/VB/J+ . NPr/J/R/P . D   . NSg/VB+ . VB/C NSg/VB/J/P ISg/#r+ NPl/VB NSg/VB/J/C/P D/P N🅪Sg/VB+ . NSg/VB+ . .
>
#
> “ So        you    did , old   fellow ! ” said the others  .
# . NSg/I/J/C ISgPl+ VPt . NSg/J NSg/VB . . VP/J D+  NPl/V3+ .
>
#
> “ We   must   burn   the house   down        ! ” said the Rabbit’s voice   ; and  Alice called out          as
# . IPl+ NSg/VB NSg/VB D+  NPr/VB+ N🅪Sg/VB/J/P . . VP/J D   NSg$     NSg/VB+ . VB/C NPr+  VP/J   NSg/VB/J/R/P NSg/R
> loud  as    she  could   , “ If    you    do      , I’ll set       Dinah at    you    ! ”
# NSg/J NSg/R ISg+ NSg/VXB . . NSg/C ISgPl+ NSg/VXB . K    NPr/VBP/J NPr   NSg/P ISgPl+ . .
>
#
> There was a    dead      silence instantly , and  Alice thought to herself , “ I       wonder  what
# R+    VPt D/P+ NSg/VB/J+ NSg/VB+ R         . VB/C NPr+  N🅪Sg/VP P  ISg+    . . ISg/#r+ N🅪Sg/VB NSg/I+
> they will    do      next    ! If    they had any     sense    , they’d take   the roof    off        . ” After a
# IPl+ NPr/VXB NSg/VXB NSg/J/P . NSg/C IPl+ VB  I/R/Dq+ N🅪Sg/VB+ . K      NSg/VB D   NSg/VB+ NSg/VB/J/P . . P     D/P+
> minute    or    two , they began moving  about again , and  Alice heard the Rabbit  say    , “ A
# NSg/VB/J+ NPr/C NSg . IPl+ VPt   Nᴹ/Vg/J J/P   P     . VB/C NPr+  VP/J  D+  NSg/VB+ NSg/VB . . D/P
> barrowful will    do      , to begin  with . ”
# ?         NPr/VXB NSg/VXB . P  NSg/VB P    . .
>
#
> “ A   barrowful of what   ? ” thought Alice ; but     she  had not     long     to doubt   , for   the
# . D/P ?         P  NSg/I+ . . N🅪Sg/VP NPr+  . NSg/C/P ISg+ VB  NSg/R/C NPr/VB/J P  N🅪Sg/VB . R/C/P D
> next     moment a   shower of little      pebbles came      rattling in        at    the window  , and  some
# NSg/J/P+ NSg+   D/P NSg/VB P  NPr/I/J/Dq+ NPl/V3+ NSg/VPt/P Nᴹ/Vg/J  NPr/J/R/P NSg/P D+  NSg/VB+ . VB/C I/J/R/Dq
> of them     hit       her     in        the face    . “ I’ll put     a   stop    to this    , ” she  said to herself , and
# P  NSg/IPl+ NSg/VBP/J ISg/D$+ NPr/J/R/P D+  NSg/VB+ . . K    NSg/VBP D/P NSg/VB+ P  I/Ddem+ . . ISg+ VP/J P  ISg+    . VB/C
> shouted out          , “ You’d better     not     do      that          again ! ” which produced another dead
# VP/J    NSg/VB/J/R/P . . K     NSg/VXB/JC NSg/R/C NSg/VXB NSg/I/C/Ddem+ P     . . I/C+  VP/J     I/D+    NSg/VB/J+
> silence .
# NSg/VB+ .
>
#
> Alice noticed with some     surprise that         the pebbles were    all          turning into little
# NPr+  VP/J    P    I/J/R/Dq NSg/VB+  NSg/I/C/Ddem D+  NPl/V3+ NSg/VPt NSg/I/J/C/Dq Nᴹ/Vg/J P    NPr/I/J/Dq+
> cakes   as    they lay      on  the floor   , and  a    bright    idea came      into her     head      . “ If    I       eat
# NPl/V3+ NSg/R IPl+ NSg/VB/J J/P D+  NSg/VB+ . VB/C D/P+ NPr/VB/J+ NSg+ NSg/VPt/P P    ISg/D$+ NPr/VB/J+ . . NSg/C ISg/#r+ VB
> one        of these   cakes   , ” she  thought , “ it’s sure to make   some     change   in        my  size     ; and
# NSg/I/VB/J P  I/Ddem+ NPl/V3+ . . ISg+ N🅪Sg/VP . . K    J    P  NSg/VB I/J/R/Dq N🅪Sg/VB+ NPr/J/R/P D$+ N🅪Sg/VB+ . VB/C
> as    it       can’t possibly make   me       larger , it       must   make   me       smaller , I       suppose . ”
# NSg/R NPr/ISg+ VXB   R        NSg/VB NPr/ISg+ JC     . NPr/ISg+ NSg/VB NSg/VB NPr/ISg+ NSg/JC  . ISg/#r+ VB      . .
>
#
> So        she  swallowed one        of the cakes   , and  was delighted to find   that         she  began
# NSg/I/J/C ISg+ VP/J      NSg/I/VB/J P  D+  NPl/V3+ . VB/C VPt VP/J      P  NSg/VB NSg/I/C/Ddem ISg+ VPt
> shrinking directly . As    soon as    she  was small    enough to get    through the door    , she
# Nᴹ/Vg/J   R/C      . NSg/R J/R  NSg/R ISg+ VPt NPr/VB/J NSg/I  P  NSg/VB NSg/J/P D+  NSg/VB+ . ISg+
> ran     out          of the house   , and  found  quite a   crowd  of little     animals and  birds
# NSg/VPt NSg/VB/J/R/P P  D+  NPr/VB+ . VB/C NSg/VB R     D/P NSg/VB P  NPr/I/J/Dq NPl     VB/C NPl/V3+
> waiting outside   . The poor     little     Lizard , Bill    , was in        the middle   , being       held up
# Nᴹ/Vg/J Nᴹ/VB/J/P . D   NSg/VB/J NPr/I/J/Dq NSg    . NPr/VB+ . VPt NPr/J/R/P D   NSg/VB/J . N🅪Sg/Vg/J/C VB   NSg/VB/J/P
> by      two guinea - pigs    , who    were    giving  it       something   out          of a   bottle  . They all          made
# NSg/J/P NSg NPr+   . NPl/V3+ . NPr/I+ NSg/VPt Nᴹ/Vg/J NPr/ISg+ NSg/I/VB/J+ NSg/VB/J/R/P P  D/P NSg/VB+ . IPl+ NSg/I/J/C/Dq VB
> a   rush      at    Alice the moment she  appeared ; but     she  ran     off        as    hard     as    she  could   ,
# D/P NPr/VB/J+ NSg/P NPr+  D+  NSg+   ISg+ VP/J     . NSg/C/P ISg+ NSg/VPt NSg/VB/J/P NSg/R N🅪Sg/J/R NSg/R ISg+ NSg/VXB .
> and  soon found  herself safe     in        a    thick     wood         .
# VB/C J/R  NSg/VB ISg+    NSg/VB/J NPr/J/R/P D/P+ NSg/VB/J+ NPr🅪Sg/VB/J+ .
>
#
> “ The first     thing I’ve got to do      , ” said Alice to herself , as    she  wandered about
# . D+  NSg/VB/J+ NSg+  K    VP  P  NSg/VXB . . VP/J NPr+  P  ISg+    . NSg/R ISg+ VP/J     J/P
> in        the wood         , “ is  to grow to my  right    size     again ; and  the second   thing is  to find
# NPr/J/R/P D   NPr🅪Sg/VB/J+ . . VL3 P  VB   P  D$+ NPr/VB/J N🅪Sg/VB+ P     . VB/C D   NSg/VB/J NSg+  VL3 P  NSg/VB
> my  way    into that         lovely garden    . I       think  that          will    be      the best        plan    . ”
# D$+ NSg/J+ P    NSg/I/C/Ddem NSg/J  NSg/VB/J+ . ISg/#r+ NSg/VB NSg/I/C/Ddem+ NPr/VXB NSg/VXB D+  NPr/VXB/JS+ NSg/VB+ . .
>
#
> It       sounded an   excellent plan    , no        doubt    , and  very neatly and  simply arranged ; the
# NPr/ISg+ VP/J    D/P+ J+        NSg/VB+ . NPr/Dq/P+ N🅪Sg/VB+ . VB/C J/R  R      VB/C R      VP/J     . D+
> only   difficulty was , that         she  had not     the smallest idea how   to set       about it       ; and
# J/R/C+ N🅪Sg+      VPt . NSg/I/C/Ddem ISg+ VB  NSg/R/C D+  JS       NSg  NSg/C P  NPr/VBP/J J/P   NPr/ISg+ . VB/C
> while      she  was peering about anxiously among the trees   , a   little     sharp    bark     just
# NSg/VB/C/P ISg+ VPt Nᴹ/Vg/J J/P   R         P     D   NPl/V3+ . D/P NPr/I/J/Dq NPr/VB/J N🅪Sg/VB+ VB/J
> over    her     head      made her     look   up         in        a   great hurry   .
# NSg/J/P ISg/D$+ NPr/VB/J+ VB   ISg/D$+ NSg/VB NSg/VB/J/P NPr/J/R/P D/P NSg/J NSg/VB+ .
>
#
> An   enormous puppy   was looking down        at    her     with large round      eyes    , and  feebly
# D/P+ J+       NSg/VB+ VPt Nᴹ/Vg/J N🅪Sg/VB/J/P NSg/P ISg/D$+ P    NSg/J NSg/VB/J/P NPl/V3+ . VB/C R
> stretching out          one         paw     , trying  to touch   her     . “ Poor      little      thing ! ” said Alice , in
# Nᴹ/Vg/J    NSg/VB/J/R/P NSg/I/VB/J+ NSg/VB+ . Nᴹ/Vg/J P  N🅪Sg/VB ISg/D$+ . . NSg/VB/J+ NPr/I/J/Dq+ NSg+  . . VP/J NPr+  . NPr/J/R/P
> a   coaxing tone       , and  she  tried hard     to whistle to it       ; but     she  was terribly
# D/P Nᴹ/Vg/J N🅪Sg/I/VB+ . VB/C ISg+ VP/J  N🅪Sg/J/R P  NSg/VB  P  NPr/ISg+ . NSg/C/P ISg+ VPt R
> frightened all          the time       at    the thought that         it       might    be      hungry , in        which case       it
# VP/J       NSg/I/J/C/Dq D   N🅪Sg/VB/J+ NSg/P D   N🅪Sg/VP NSg/I/C/Ddem NPr/ISg+ Nᴹ/VXB/J NSg/VXB J      . NPr/J/R/P I/C+  NPr🅪Sg/VB+ NPr/ISg+
> would be      very likely to eat her     up         in        spite     of all          her     coaxing .
# VXB   NSg/VXB J/R  NSg/J  P  VB  ISg/D$+ NSg/VB/J/P NPr/J/R/P NSg/VB/P+ P  NSg/I/J/C/Dq ISg/D$+ Nᴹ/Vg/J .
>
#
> Hardly knowing    what   she  did , she  picked up         a   little     bit     of stick     , and  held it
# R      NSg/Vg/J/P NSg/I+ ISg+ VPt . ISg+ VP/J   NSg/VB/J/P D/P NPr/I/J/Dq NSg/VPt P  NSg/VB/J+ . VB/C VB   NPr/ISg+
> out          to the puppy   ; whereupon the puppy   jumped into the air      off        all          its     feet at
# NSg/VB/J/R/P P  D+  NSg/VB+ . C         D+  NSg/VB+ VP/J   P    D   N🅪Sg/VB+ NSg/VB/J/P NSg/I/J/C/Dq ISg/D$+ NPl+ NSg/P
> once  , with a   yelp   of delight    , and  rushed at    the stick     , and  made believe to worry
# NSg/C . P    D/P NSg/VB P  N🅪Sg/VB/J+ . VB/C VP/J   NSg/P D   NSg/VB/J+ . VB/C VB   VB      P  NSg/VB
> it       ; then    Alice dodged behind  a   great thistle , to keep   herself from being       run
# NPr/ISg+ . NSg/J/C NPr+  VP/J   NSg/J/P D/P NSg/J NSg     . P  NSg/VB ISg+    P    N🅪Sg/Vg/J/C NSg/VBPp
> over    ; and  the moment she  appeared on  the other    side      , the puppy   made another rush
# NSg/J/P . VB/C D   NSg+   ISg+ VP/J     J/P D   NSg/VB/J NSg/VB/J+ . D   NSg/VB+ VB   I/D     NPr/VB/J+
> at    the stick     , and  tumbled head      over    heels   in        its     hurry   to get    hold     of it       ; then
# NSg/P D   NSg/VB/J+ . VB/C VP/J    NPr/VB/J+ NSg/J/P NPl/V3+ NPr/J/R/P ISg/D$+ NSg/VB+ P  NSg/VB NSg/VB/J P  NPr/ISg+ . NSg/J/C
> Alice , thinking it       was very like         having  a   game      of play    with a   cart    - horse   , and
# NPr+  . Nᴹ/Vg/J  NPr/ISg+ VPt J/R  NSg/VB/J/C/P Nᴹ/Vg/J D/P NSg/VB/J+ P  N🅪Sg/VB P    D/P NSg/VB+ . NSg/VB+ . VB/C
> expecting every moment to be      trampled under   its     feet , ran     round      the thistle
# Nᴹ/Vg/J   Dq    NSg+   P  NSg/VXB VP/J     NSg/J/P ISg/D$+ NPl+ . NSg/VPt NSg/VB/J/P D   NSg
> again ; then    the puppy   began a   series of short      charges at    the stick     , running   a
# P     . NSg/J/C D   NSg/VB+ VPt   D/P NSgPl  P  NPr/VB/J/P NPl/V3+ NSg/P D   NSg/VB/J+ . Nᴹ/Vg/J/P D/P
> very little     way    forwards each time       and  a   long     way    back     , and  barking  hoarsely all
# J/R  NPr/I/J/Dq NSg/J+ NPl/V3   Dq   N🅪Sg/VB/J+ VB/C D/P NPr/VB/J NSg/J+ NSg/VB/J . VB/C Nᴹ/Vg/J+ R        NSg/I/J/C/Dq
> the while      , till       at    last     it       sat      down        a   good     way    off        , panting , with its     tongue
# D   NSg/VB/C/P . NSg/VB/C/P NSg/P NSg/VB/J NPr/ISg+ NSg/VP/J N🅪Sg/VB/J/P D/P NPr/VB/J NSg/J+ NSg/VB/J/P . Nᴹ/Vg/J . P    ISg/D$+ N🅪Sg/VB+
> hanging out          of its     mouth   , and  its     great  eyes    half         shut      .
# Nᴹ/Vg/J NSg/VB/J/R/P P  ISg/D$+ NSg/VB+ . VB/C ISg/D$+ NSg/J+ NPl/V3+ N🅪Sg/VB/J/P+ NSg/VBP/J .
>
#
> This   seemed to Alice a    good      opportunity for   making  her     escape  ; so        she  set       off        at
# I/Ddem VP/J   P  NPr+  D/P+ NPr/VB/J+ N🅪Sg+       R/C/P Nᴹ/Vg/J ISg/D$+ N🅪Sg/VB . NSg/I/J/C ISg+ NPr/VBP/J NSg/VB/J/P NSg/P
> once  , and  ran     till       she  was quite tired and  out          of breath     , and  till       the puppy’s
# NSg/C . VB/C NSg/VPt NSg/VB/C/P ISg+ VPt R     VP/J  VB/C NSg/VB/J/R/P P  N🅪Sg/VB/J+ . VB/C NSg/VB/C/P D   NSg$
> bark     sounded quite faint    in        the distance .
# N🅪Sg/VB+ VP/J    R     NSg/VB/J NPr/J/R/P D   N🅪Sg/VB+ .
>
#
> “ And  yet      what   a    dear      little      puppy   it       was ! ” said Alice , as    she  leant against a
# . VB/C NSg/VB/C NSg/I+ D/P+ NSg/VB/J+ NPr/I/J/Dq+ NSg/VB+ NPr/ISg+ VPt . . VP/J NPr+  . NSg/R ISg+ ?     C/P     D/P
> buttercup to rest   herself , and  fanned herself with one        of the leaves  : “ I       should
# NSg       P  NSg/VB ISg+    . VB/C VP     ISg+    P    NSg/I/VB/J P  D   NPl/V3+ . . ISg/#r+ VXB
> have    liked teaching   it       tricks  very much         , if    — if    I’d only  been    the right    size     to
# NSg/VXB VP/J  N🅪Sg/Vg/J+ NPr/ISg+ NPl/V3+ J/R  NSg/I/J/R/Dq . NSg/C . NSg/C K   J/R/C NSg/VPp D   NPr/VB/J N🅪Sg/VB+ P
> do      it       ! Oh     dear     ! I’d nearly forgotten that         I’ve got to grow up         again ! Let     me
# NSg/VXB NPr/ISg+ . NPr/VB NSg/VB/J . K   R      NSg/VPp/J NSg/I/C/Ddem K    VP  P  VB   NSg/VB/J/P P     . NSg/VBP NPr/ISg+
> see    — how   is  it       to be      managed ? I       suppose I       ought     to eat or    drink   something   or
# NSg/VB . NSg/C VL3 NPr/ISg+ P  NSg/VXB VP/J    . ISg/#r+ VB      ISg/#r+ NSg/I/VXB P  VB  NPr/C NSg/VB+ NSg/I/VB/J+ NPr/C
> other    ; but     the great  question is  , what   ? ”
# NSg/VB/J . NSg/C/P D+  NSg/J+ NSg/VB+  VL3 . NSg/I+ . .
>
#
> The great  question certainly was , what   ? Alice looked all          round      her     at    the
# D+  NSg/J+ NSg/VB+  R         VPt . NSg/I+ . NPr+  VP/J   NSg/I/J/C/Dq NSg/VB/J/P ISg/D$+ NSg/P D
> flowers   and  the blades of grass      , but     she  did not     see    anything  that          looked like
# NPrPl/V3+ VB/C D   NPl/V3 P  NPr🅪Sg/VB+ . NSg/C/P ISg+ VPt NSg/R/C NSg/VB NSg/I/VB+ NSg/I/C/Ddem+ VP/J   NSg/VB/J/C/P
> the right    thing to eat or    drink   under   the circumstances . There was a   large
# D   NPr/VB/J NSg+  P  VB  NPr/C NSg/VB+ NSg/J/P D+  NPl/V3+       . R+    VPt D/P NSg/J
> mushroom  growing near       her     , about the same height as    herself ; and  when    she  had
# N🅪Sg/VB/J Nᴹ/Vg/J NSg/VB/J/P ISg/D$+ . J/P   D   I/J  N🅪Sg+  NSg/R ISg+    . VB/C NSg/I/C ISg+ VB
> looked under   it       , and  on  both   sides  of it       , and  behind  it       , it       occurred to her     that
# VP/J   NSg/J/P NPr/ISg+ . VB/C J/P I/C/Dq NPl/V3 P  NPr/ISg+ . VB/C NSg/J/P NPr/ISg+ . NPr/ISg+ VB       P  ISg/D$+ NSg/I/C/Ddem
> she  might    as    well       look   and  see    what   was on  the top      of it       .
# ISg+ Nᴹ/VXB/J NSg/R NSg/VB/J/R NSg/VB VB/C NSg/VB NSg/I+ VPt J/P D   NSg/VB/J P  NPr/ISg+ .
>
#
> She  stretched herself up         on  tiptoe    , and  peeped over    the edge   of the mushroom  ,
# ISg+ VP/J      ISg+    NSg/VB/J/P J/P NSg/VB/J+ . VB/C VP/J   NSg/J/P D   NSg/VB P  D   N🅪Sg/VB/J .
> and  her     eyes    immediately met those  of a   large blue      caterpillar , that          was sitting
# VB/C ISg/D$+ NPl/V3+ R           VB  I/Ddem P  D/P NSg/J N🅪Sg/VB/J NSg/VB      . NSg/I/C/Ddem+ VPt NSg/Vg/J
> on  the top       with its     arms    folded , quietly smoking a   long     hookah , and  taking   not
# J/P D   NSg/VB/J+ P    ISg/D$+ NPl/V3+ VP/J   . R       Nᴹ/Vg/J D/P NPr/VB/J NSg    . VB/C NSg/Vg/J NSg/R/C
> the smallest notice of her     or    of anything  else    .
# D   JS       NSg/VB P  ISg/D$+ NPr/C P  NSg/I/VB+ NSg/J/C .
>
#
> CHAPTER V        : Advice from a   Caterpillar
# NSg/VB+ NSg/P/#r . Nᴹ+    P    D/P NSg/VB
>
#
> The Caterpillar and  Alice looked at    each other    for   some     time       in        silence : at    last
# D   NSg/VB      VB/C NPr+  VP/J   NSg/P Dq   NSg/VB/J R/C/P I/J/R/Dq N🅪Sg/VB/J+ NPr/J/R/P NSg/VB+ . NSg/P NSg/VB/J
> the Caterpillar took the hookah out          of its     mouth   , and  addressed her     in        a
# D   NSg/VB      VPt  D   NSg    NSg/VB/J/R/P P  ISg/D$+ NSg/VB+ . VB/C VP/J      ISg/D$+ NPr/J/R/P D/P
> languid , sleepy voice   .
# NSg/J   . NSg/J  NSg/VB+ .
>
#
> “ Who    are you    ? ” said the Caterpillar .
# . NPr/I+ VB  ISgPl+ . . VP/J D   NSg/VB      .
>
#
<<<<<<< HEAD
> This    was not     an  encouraging opening for   a    conversation . Alice replied , rather
# I/Ddem+ VPt NSg/R/C D/P Nᴹ/Vg/J     Nᴹ/Vg/J R/C/P D/P+ N🅪Sg/VB+     . NPr+  VP/J    . NPr/VB/J/R
> shyly , “ I       — I       hardly know   , sir     , just at    present  — at    least I       know   who    I       was when    I
# R     . . ISg/#r+ . ISg/#r+ R      NSg/VB . NPr/VB+ . VB/J NSg/P NSg/VB/J . NSg/P NSg/J ISg/#r+ NSg/VB NPr/I+ ISg/#r+ VPt NSg/I/C ISg/#r+
=======
> This    was not     an  encouraging opening for a    conversation . Alice replied , rather
# I/Ddem+ VPt NSg/R/C D/P Nᴹ/Vg/J     Nᴹ/Vg/J C/P D/P+ N🅪Sg/VB+     . NPr+  VP/J    . NPr/VB/J/R
> shyly , “ I       — I       hardly know   , sir     , just at    present  — at    least    I       know   who    I       was when    I
# R     . . ISg/#r+ . ISg/#r+ R      NSg/VB . NPr/VB+ . VB/J NSg/P NSg/VB/J . NSg/P NSg/J/Dq ISg/#r+ NSg/VB NPr/I+ ISg/#r+ VPt NSg/I/C ISg/#r+
>>>>>>> 3b1b126d
> got up         this   morning    , but     I       think  I       must   have    been    changed several times   since
# VP  NSg/VB/J/P I/Ddem N🅪Sg/Vg/J+ . NSg/C/P ISg/#r+ NSg/VB ISg/#r+ NSg/VB NSg/VXB NSg/VPp VP/J    J/Dq    NPl/V3+ C/P
> then    . ”
# NSg/J/C . .
>
#
> “ What   do      you    mean     by      that          ? ” said the Caterpillar sternly . “ Explain yourself ! ”
# . NSg/I+ NSg/VXB ISgPl+ NSg/VB/J NSg/J/P NSg/I/C/Ddem+ . . VP/J D   NSg/VB      R       . . VB      ISg+     . .
>
#
> “ I       can’t explain myself , I’m afraid , sir     , ” said Alice , “ because I’m not     myself ,
# . ISg/#r+ VXB   VB      ISg+   . K   J      . NPr/VB+ . . VP/J NPr+  . . C/P     K   NSg/R/C ISg+   .
> you    see    . ”
# ISgPl+ NSg/VB . .
>
#
> “ I       don’t see    , ” said the Caterpillar .
# . ISg/#r+ VB    NSg/VB . . VP/J D   NSg/VB      .
>
#
> “ I’m afraid I       can’t put     it       more            clearly , ” Alice replied very politely , “ for   I
# . K   J      ISg/#r+ VXB   NSg/VBP NPr/ISg+ NPr/I/VB/J/R/Dq R       . . NPr+  VP/J    J/R  R        . . R/C/P ISg/#r+
> can’t understand it       myself to begin  with ; and  being       so        many       different sizes   in        a
# VXB   VB         NPr/ISg+ ISg+   P  NSg/VB P    . VB/C N🅪Sg/Vg/J/C NSg/I/J/C NSg/I/J/Dq NSg/J     NPl/V3+ NPr/J/R/P D/P
> day     is  very confusing . ”
# NPr🅪Sg+ VL3 J/R  Nᴹ/Vg/J   . .
>
#
> “ It       isn’t  , ” said the Caterpillar .
# . NPr/ISg+ NSg/VB . . VP/J D   NSg/VB      .
>
#
> “ Well       , perhaps you    haven’t found  it       so        yet      , ” said Alice ; “ but     when    you    have    to
# . NSg/VB/J/R . NSg/R   ISgPl+ VB      NSg/VB NPr/ISg+ NSg/I/J/C NSg/VB/C . . VP/J NPr+  . . NSg/C/P NSg/I/C ISgPl+ NSg/VXB P
> turn   into a   chrysalis — you    will    some     day     , you    know   — and  then    after that          into a
# NSg/VB P    D/P NSg/VB    . ISgPl+ NPr/VXB I/J/R/Dq NPr🅪Sg+ . ISgPl+ NSg/VB . VB/C NSg/J/C P     NSg/I/C/Ddem+ P    D/P
> butterfly , I       should think  you’ll feel     it       a   little     queer    , won’t you    ? ”
# NSg/VB+   . ISg/#r+ VXB    NSg/VB K      NSg/I/VB NPr/ISg+ D/P NPr/I/J/Dq NSg/VB/J . VB    ISgPl+ . .
>
#
> “ Not     a    bit      , ” said the Caterpillar .
# . NSg/R/C D/P+ NSg/VPt+ . . VP/J D   NSg/VB      .
>
#
> “ Well       , perhaps your feelings may     be      different , ” said Alice ; “ all          I       know   is  , it
# . NSg/VB/J/R . NSg/R   D$+  NPl/V3+  NPr/VXB NSg/VXB NSg/J     . . VP/J NPr+  . . NSg/I/J/C/Dq ISg/#r+ NSg/VB VL3 . NPr/ISg+
> would feel     very queer    to me       . ”
# VXB   NSg/I/VB J/R  NSg/VB/J P  NPr/ISg+ . .
>
#
> “ You    ! ” said the Caterpillar contemptuously . “ Who    are you    ? ”
# . ISgPl+ . . VP/J D   NSg/VB      R              . . NPr/I+ VB  ISgPl+ . .
>
#
> Which brought them     back     again to the beginning of the conversation . Alice felt      a
# I/C+  VP      NSg/IPl+ NSg/VB/J P     P  D   NSg/Vg/J  P  D+  N🅪Sg/VB+     . NPr+  N🅪Sg/VB/J D/P+
> little      irritated at    the Caterpillar’s making  such  very short      remarks , and  she
# NPr/I/J/Dq+ VP/J+     NSg/P D   NSg$          Nᴹ/Vg/J NSg/I J/R  NPr/VB/J/P NPl/V3+ . VB/C ISg+
> drew   herself up         and  said , very gravely , “ I       think  , you    ought     to tell   me       who    you
# NPr/VB ISg+    NSg/VB/J/P VB/C VP/J . J/R  R       . . ISg/#r+ NSg/VB . ISgPl+ NSg/I/VXB P  NPr/VB NPr/ISg+ NPr/I+ ISgPl+
> are , first    . ”
# VB  . NSg/VB/J . .
>
#
> “ Why    ? ” said the Caterpillar .
# . NSg/VB . . VP/J D   NSg/VB      .
>
#
> Here    was another puzzling question ; and  as    Alice could   not     think  of any     good
# NSg/J/R VPt I/D+    Nᴹ/Vg/J+ NSg/VB+  . VB/C NSg/R NPr+  NSg/VXB NSg/R/C NSg/VB P  I/R/Dq+ NPr/VB/J+
> reason   , and  as    the Caterpillar seemed to be      in        a   very unpleasant state   of mind    ,
# N🅪Sg/VB+ . VB/C NSg/R D   NSg/VB      VP/J   P  NSg/VXB NPr/J/R/P D/P J/R  NSg/J      N🅪Sg/VB P  NSg/VB+ .
> she  turned away .
# ISg+ VP/J   VB/J .
>
#
> “ Come       back     ! ” the Caterpillar called after her     . “ I’ve something   important to
# . NSg/VBPp/P NSg/VB/J . . D   NSg/VB      VP/J   P     ISg/D$+ . . K    NSg/I/VB/J+ J         P
> say    ! ”
# NSg/VB . .
>
#
> This   sounded promising , certainly : Alice turned and  came      back     again .
# I/Ddem VP/J    Nᴹ/Vg/J   . R         . NPr+  VP/J   VB/C NSg/VPt/P NSg/VB/J P     .
>
#
> “ Keep   your temper     , ” said the Caterpillar .
# . NSg/VB D$+  NSg/VB/JC+ . . VP/J D   NSg/VB      .
>
#
> “ Is  that         all          ? ” said Alice , swallowing down        her     anger  as    well       as    she  could   .
# . VL3 NSg/I/C/Ddem NSg/I/J/C/Dq . . VP/J NPr+  . Nᴹ/Vg/J    N🅪Sg/VB/J/P ISg/D$+ Nᴹ/VB+ NSg/R NSg/VB/J/R NSg/R ISg+ NSg/VXB .
>
#
> “ No       , ” said the Caterpillar .
# . NPr/Dq/P . . VP/J D   NSg/VB      .
>
#
> Alice thought she  might    as    well       wait   , as    she  had nothing  else    to do      , and  perhaps
# NPr+  N🅪Sg/VP ISg+ Nᴹ/VXB/J NSg/R NSg/VB/J/R NSg/VB . NSg/R ISg+ VB  NSg/I/J+ NSg/J/C P  NSg/VXB . VB/C NSg/R
> after all          it       might    tell   her     something   worth     hearing  . For   some      minutes it       puffed
# P     NSg/I/J/C/Dq NPr/ISg+ Nᴹ/VXB/J NPr/VB ISg/D$+ NSg/I/VB/J+ NSg/VB/J+ Nᴹ/Vg/J+ . R/C/P I/J/R/Dq+ NPl/V3+ NPr/ISg+ VP/J
> away without speaking , but     at    last     it       unfolded its     arms    , took the hookah out          of
# VB/J C/P     Nᴹ/Vg/J  . NSg/C/P NSg/P NSg/VB/J NPr/ISg+ VP/J     ISg/D$+ NPl/V3+ . VPt  D   NSg    NSg/VB/J/R/P P
> its     mouth   again , and  said , “ So        you    think  you’re changed , do      you    ? ”
# ISg/D$+ NSg/VB+ P     . VB/C VP/J . . NSg/I/J/C ISgPl+ NSg/VB K      VP/J    . NSg/VXB ISgPl+ . .
>
#
> “ I’m afraid I       am       , sir     , ” said Alice ; “ I       can’t remember things as    I       used — and  I
# . K   J      ISg/#r+ NPr/VB/J . NPr/VB+ . . VP/J NPr+  . . ISg/#r+ VXB   NSg/VB   NPl+   NSg/R ISg/#r+ VP/J . VB/C ISg/#r+
> don’t keep   the same size     for   ten minutes together ! ”
# VB    NSg/VB D   I/J  N🅪Sg/VB+ R/C/P NSg NPl/V3+ J        . .
>
#
> “ Can’t remember what   things ? ” said the Caterpillar .
# . VXB   NSg/VB   NSg/I+ NPl+   . . VP/J D   NSg/VB      .
>
#
> “ Well       , I’ve tried to say    “ How   doth the little     busy     bee     , ” but     it       all          came
# . NSg/VB/J/R . K    VP/J  P  NSg/VB . NSg/C V3   D   NPr/I/J/Dq NSg/VB/J NSg/VB+ . . NSg/C/P NPr/ISg+ NSg/I/J/C/Dq NSg/VPt/P
> different ! ” Alice replied in        a   very melancholy voice   .
# NSg/J     . . NPr+  VP/J    NPr/J/R/P D/P J/R  NSg/J      NSg/VB+ .
>
#
> “ Repeat , “ You    are old   , Father  William , ’ ” said the Caterpillar .
# . NSg/VB . . ISgPl+ VB  NSg/J . NPr/VB+ NPr+    . . . VP/J D   NSg/VB      .
>
#
> Alice folded her     hands   , and  began : —
# NPr+  VP/J   ISg/D$+ NPl/V3+ . VB/C VPt   . .
>
#
> “ You    are old   , Father  William , ” the young     man       said , “ And  your hair     has become
# . ISgPl+ VB  NSg/J . NPr/VB+ NPr+    . . D+  NPr/VB/J+ NPr/VB/J+ VP/J . . VB/C D$+  N🅪Sg/VB+ V3  VBPp
> very white       ; And  yet      you    incessantly stand  on  your head      — Do      you    think  , at    your
# J/R  NPr🅪Sg/VB/J . VB/C NSg/VB/C ISgPl+ R           NSg/VB J/P D$+  NPr/VB/J+ . NSg/VXB ISgPl+ NSg/VB . NSg/P D$+
> age      , it       is  right    ? ”
# N🅪Sg/VB+ . NPr/ISg+ VL3 NPr/VB/J . .
>
#
> “ In        my  youth , ” Father  William replied to his     son     , “ I       feared it       might    injure
# . NPr/J/R/P D$+ NSg+  . . NPr/VB+ NPr+    VP/J    P  ISg/D$+ NPr/VB+ . . ISg/#r+ VP/J   NPr/ISg+ Nᴹ/VXB/J VB
> the brain      ; But     , now          that          I’m perfectly sure I       have    none   , Why    , I       do      it       again
# D+  NPr🅪Sg/VB+ . NSg/C/P . NSg/VB/J/R/C NSg/I/C/Ddem+ K   R         J    ISg/#r+ NSg/VXB NSg/I+ . NSg/VB . ISg/#r+ NSg/VXB NPr/ISg+ P
> and  again . ”
# VB/C P     . .
>
#
> “ You    are old   , ” said the youth , “ as    I       mentioned before , And  have    grown most
# . ISgPl+ VB  NSg/J . . VP/J D+  NSg+  . . NSg/R ISg/#r+ VP/J      C/P    . VB/C NSg/VXB VB/J  NSg/I/J/R/Dq
> uncommonly fat       ; Yet      you    turned a   back     - somersault in        at    the door    — Pray , what   is
# R          N🅪Sg/VB/J . NSg/VB/C ISgPl+ VP/J   D/P NSg/VB/J . NSg/VB     NPr/J/R/P NSg/P D   NSg/VB+ . VB   . NSg/I+ VL3
> the reason  of that          ? ”
# D   N🅪Sg/VB P  NSg/I/C/Ddem+ . .
>
#
> “ In        my  youth , ” said the sage     , as    he       shook    his     grey              locks   , “ I       kept all           my  limbs
# . NPr/J/R/P D$+ NSg+  . . VP/J D   NSg/VB/J . NSg/R NPr/ISg+ NSg/VB/J ISg/D$+ NPr🅪Sg/VB/J/Comm+ NPl/V3+ . . ISg/#r+ VP   NSg/I/J/C/Dq+ D$+ NPl/V3+
> very supple By      the use     of this   ointment — one        shilling  the box     — Allow me       to sell
# J/R  VB/J   NSg/J/P D   N🅪Sg/VB P  I/Ddem N🅪Sg     . NSg/I/VB/J N🅪Sg/Vg/J D   NSg/VB+ . VB    NPr/ISg+ P  NSg/VB
> you    a   couple    ? ”
# ISgPl+ D/P NSg/VB/J+ . .
>
#
> “ You    are old   , ” said the youth , “ and  your jaws    are too weak For   anything
# . ISgPl+ VB  NSg/J . . VP/J D+  NSg+  . . VB/C D$+  NPl/V3+ VB  R   J    R/C/P NSg/I/VB+
> tougher than suet ; Yet      you    finished the goose   , with the bones   and  the beak    —
# NSg/JC  C/P  NSg  . NSg/VB/C ISgPl+ VP/J     D   NSg/VB+ . P    D   NPl/V3+ VB/C D   NSg/VB+ .
> Pray , how   did you    manage to do      it       ? ”
# VB   . NSg/C VPt ISgPl+ NSg/VB P  NSg/VXB NPr/ISg+ . .
>
#
> “ In        my  youth , ” said his     father  , “ I       took to the law      , And  argued each case       with
# . NPr/J/R/P D$+ NSg+  . . VP/J ISg/D$+ NPr/VB+ . . ISg/#r+ VPt  P  D+  N🅪Sg/VB+ . VB/C VP/J   Dq   NPr🅪Sg/VB+ P
> my  wife      ; And  the muscular strength , which it       gave to my  jaw       , Has lasted the
# D$+ NSg/VB/J+ . VB/C D+  J+       N🅪Sg/VB+ . I/C+  NPr/ISg+ VPt  P  D$+ NSg/VB/J+ . V3  VP/J   D
> rest   of my  life     . ”
# NSg/VB P  D$+ N🅪Sg/VB+ . .
>
#
> “ You    are old   , ” said the youth , “ one         would hardly suppose That         your eye     was as
# . ISgPl+ VB  NSg/J . . VP/J D+  NSg+  . . NSg/I/VB/J+ VXB   R      VB      NSg/I/C/Ddem D$+  NSg/VB+ VPt NSg/R
> steady   as    ever ; Yet      you    balanced an  eel    on  the end    of your nose    — What   made you
# NSg/VB/J NSg/R J    . NSg/VB/C ISgPl+ VP/J     D/P NSg/VB J/P D   NSg/VB P  D$+  NSg/VB+ . NSg/I+ VB   ISgPl+
> so        awfully clever ? ”
# NSg/I/J/C R       J      . .
>
#
> “ I       have    answered three questions , and  that          is  enough , ” Said his     father  ; “ don’t
# . ISg/#r+ NSg/VXB VP/J     NSg+  NPl/V3+   . VB/C NSg/I/C/Ddem+ VL3 NSg/I  . . VP/J ISg/D$+ NPr/VB+ . . VB
> give   yourself airs   ! Do      you    think  I       can     listen all          day     to such   stuff  ? Be      off        ,
# NSg/VB ISg+     NPl/V3 . NSg/VXB ISgPl+ NSg/VB ISg/#r+ NPr/VXB NSg/VB NSg/I/J/C/Dq NPr🅪Sg+ P  NSg/I+ Nᴹ/VB+ . NSg/VXB NSg/VB/J/P .
> or    I’ll kick    you    down        stairs ! ”
# NPr/C K    NSg/VB+ ISgPl+ N🅪Sg/VB/J/P NPl+   . .
>
#
> “ That          is  not     said right    , ” said the Caterpillar .
# . NSg/I/C/Ddem+ VL3 NSg/R/C VP/J NPr/VB/J . . VP/J D   NSg/VB      .
>
#
> “ Not     quite right    , I’m afraid , ” said Alice , timidly ; “ some     of the words   have    got
# . NSg/R/C R     NPr/VB/J . K   J      . . VP/J NPr+  . R       . . I/J/R/Dq P  D   NPl/V3+ NSg/VXB VP
> altered  . ”
# NSg/VP/J . .
>
#
> “ It       is  wrong      from beginning to end    , ” said the Caterpillar decidedly , and  there
# . NPr/ISg+ VL3 NSg/VB/J/R P    NSg/Vg/J+ P  NSg/VB . . VP/J D   NSg/VB      R         . VB/C R+
> was silence for   some     minutes .
# VPt NSg/VB+ R/C/P I/J/R/Dq NPl/V3+ .
>
#
> The Caterpillar was the first     to speak  .
# D   NSg/VB      VPt D   NSg/VB/J+ P  NSg/VB .
>
#
> “ What   size     do      you    want   to be      ? ” it       asked .
# . NSg/I+ N🅪Sg/VB+ NSg/VXB ISgPl+ NSg/VB P  NSg/VXB . . NPr/ISg+ VP/J  .
>
#
> “ Oh     , I’m not     particular as    to size    , ” Alice hastily replied ; “ only  one        doesn’t
# . NPr/VB . K   NSg/R/C NSg/J      NSg/R P  N🅪Sg/VB . . NPr+  R       VP/J    . . J/R/C NSg/I/VB/J VB
> like         changing so        often , you    know   . ”
# NSg/VB/J/C/P Nᴹ/Vg/J  NSg/I/J/C R     . ISgPl+ NSg/VB . .
>
#
> “ I       don’t know   , ” said the Caterpillar .
# . ISg/#r+ VB    NSg/VB . . VP/J D   NSg/VB      .
>
#
> Alice said nothing  : she  had never been    so        much         contradicted in        her     life     before ,
# NPr+  VP/J NSg/I/J+ . ISg+ VB  R     NSg/VPp NSg/I/J/C NSg/I/J/R/Dq VP/J         NPr/J/R/P ISg/D$+ N🅪Sg/VB+ C/P    .
> and  she  felt      that         she  was losing  her     temper     .
# VB/C ISg+ N🅪Sg/VB/J NSg/I/C/Ddem ISg+ VPt Nᴹ/Vg/J ISg/D$+ NSg/VB/JC+ .
>
#
> “ Are you    content    now          ? ” said the Caterpillar .
# . VB  ISgPl+ N🅪Sg/VB/J+ NSg/VB/J/R/C . . VP/J D   NSg/VB      .
>
#
> “ Well       , I       should like         to be      a   little     larger , sir     , if    you    wouldn’t mind    , ” said
# . NSg/VB/J/R . ISg/#r+ VXB    NSg/VB/J/C/P P  NSg/VXB D/P NPr/I/J/Dq JC     . NPr/VB+ . NSg/C ISgPl+ VXB      NSg/VB+ . . VP/J
> Alice : “ three inches  is  such  a   wretched height to be      . ”
# NPr+  . . NSg   NPl/V3+ VL3 NSg/I D/P J        N🅪Sg+  P  NSg/VXB . .
>
#
> “ It       is  a   very good      height indeed ! ” said the Caterpillar angrily , rearing  itself
# . NPr/ISg+ VL3 D/P J/R  NPr/VB/J+ N🅪Sg+  R      . . VP/J D   NSg/VB      R       . Nᴹ/Vg/J+ ISg+
> upright  as    it       spoke   ( it       was exactly three inches  high       ) .
# NSg/VB/J NSg/R NPr/ISg+ NSg/VPt . NPr/ISg+ VPt R       NSg   NPl/V3+ NSg/VB/J/R . .
>
#
> “ But     I’m not     used to it       ! ” pleaded poor     Alice in        a    piteous tone       . And  she  thought
# . NSg/C/P K   NSg/R/C VP/J P  NPr/ISg+ . . VP/J    NSg/VB/J NPr+  NPr/J/R/P D/P+ J+      N🅪Sg/I/VB+ . VB/C ISg+ N🅪Sg/VP
> of herself , “ I       wish   the creatures wouldn’t be      so        easily offended ! ”
# P  ISg+    . . ISg/#r+ NSg/VB D+  NPl+      VXB      NSg/VXB NSg/I/J/C R      VP/J     . .
>
#
> “ You’ll get    used to it       in        time       , ” said the Caterpillar ; and  it       put     the hookah
# . K      NSg/VB VP/J P  NPr/ISg+ NPr/J/R/P N🅪Sg/VB/J+ . . VP/J D   NSg/VB      . VB/C NPr/ISg+ NSg/VBP D   NSg
> into its     mouth   and  began smoking  again .
# P    ISg/D$+ NSg/VB+ VB/C VPt   Nᴹ/Vg/J+ P     .
>
#
> This    time       Alice waited patiently until it       chose   to speak  again . In        a    minute    or
# I/Ddem+ N🅪Sg/VB/J+ NPr+  VP/J   R         C/P   NPr/ISg+ NSg/VPt P  NSg/VB P     . NPr/J/R/P D/P+ NSg/VB/J+ NPr/C
> two the Caterpillar took the hookah out          of its     mouth   and  yawned once  or    twice ,
# NSg D   NSg/VB      VPt  D   NSg    NSg/VB/J/R/P P  ISg/D$+ NSg/VB+ VB/C VP/J   NSg/C NPr/C R     .
> and  shook    itself . Then    it       got down        off        the mushroom  , and  crawled away in        the
# VB/C NSg/VB/J ISg+   . NSg/J/C NPr/ISg+ VP  N🅪Sg/VB/J/P NSg/VB/J/P D   N🅪Sg/VB/J . VB/C VP/J    VB/J NPr/J/R/P D
> grass      , merely remarking as    it       went    , “ One        side      will    make   you    grow taller , and  the
# NPr🅪Sg/VB+ . R      Nᴹ/Vg/J   NSg/R NPr/ISg+ NSg/VPt . . NSg/I/VB/J NSg/VB/J+ NPr/VXB NSg/VB ISgPl+ VB   JC     . VB/C D
> other    side      will    make   you    grow shorter . ”
# NSg/VB/J NSg/VB/J+ NPr/VXB NSg/VB ISgPl+ VB   NSg/JC  . .
>
#
> “ One        side     of what   ? The other    side     of what   ? ” thought Alice to herself .
# . NSg/I/VB/J NSg/VB/J P  NSg/I+ . D   NSg/VB/J NSg/VB/J P  NSg/I+ . . N🅪Sg/VP NPr+  P  ISg+    .
>
#
> “ Of the mushroom  , ” said the Caterpillar , just as    if    she  had asked it       aloud ; and
# . P  D   N🅪Sg/VB/J . . VP/J D   NSg/VB      . VB/J NSg/R NSg/C ISg+ VB  VP/J  NPr/ISg+ J     . VB/C
> in        another moment it       was out          of sight    .
# NPr/J/R/P I/D     NSg+   NPr/ISg+ VPt NSg/VB/J/R/P P  N🅪Sg/VB+ .
>
#
> Alice remained looking thoughtfully at    the mushroom  for   a   minute    , trying  to make
# NPr+  VP/J     Nᴹ/Vg/J R            NSg/P D   N🅪Sg/VB/J R/C/P D/P NSg/VB/J+ . Nᴹ/Vg/J P  NSg/VB
> out          which were    the two sides  of it       ; and  as    it       was perfectly round      , she  found
# NSg/VB/J/R/P I/C+  NSg/VPt D   NSg NPl/V3 P  NPr/ISg+ . VB/C NSg/R NPr/ISg+ VPt R         NSg/VB/J/P . ISg+ NSg/VB
> this   a   very difficult question . However , at    last     she  stretched her     arms    round      it
# I/Ddem D/P J/R  VB/J      NSg/VB+  . C       . NSg/P NSg/VB/J ISg+ VP/J      ISg/D$+ NPl/V3+ NSg/VB/J/P NPr/ISg+
> as    far      as    they would go       , and  broke     off        a   bit     of the edge    with each hand    .
# NSg/R NSg/VB/J NSg/R IPl+ VXB   NSg/VB/J . VB/C NSg/VPt/J NSg/VB/J/P D/P NSg/VPt P  D   NSg/VB+ P    Dq+  NSg/VB+ .
>
#
> “ And  now          which is  which ? ” she  said to herself , and  nibbled a   little     of the
# . VB/C NSg/VB/J/R/C I/C+  VL3 I/C+  . . ISg+ VP/J P  ISg+    . VB/C VP/J    D/P NPr/I/J/Dq P  D
> right    - hand    bit      to try      the effect  : the next    moment she  felt      a   violent  blow
# NPr/VB/J . NSg/VB+ NSg/VPt+ P  NSg/VB/J D   NSg/VB+ . D   NSg/J/P NSg+   ISg+ N🅪Sg/VB/J D/P NSg/VB/J NSg/VB/J+
> underneath her     chin    : it       had struck her     foot    !
# NSg/J/P    ISg/D$+ NPr/VB+ . NPr/ISg+ VB  VB     ISg/D$+ NSg/VB+ .
>
#
> She  was a   good     deal     frightened by      this   very sudden change  , but     she  felt      that
# ISg+ VPt D/P NPr/VB/J NSg/VB/J VP/J       NSg/J/P I/Ddem J/R  NSg/J  N🅪Sg/VB . NSg/C/P ISg+ N🅪Sg/VB/J NSg/I/C/Ddem
> there was no       time       to be      lost , as    she  was shrinking rapidly ; so        she  set       to work
# R+    VPt NPr/Dq/P N🅪Sg/VB/J+ P  NSg/VXB VP/J . NSg/R ISg+ VPt Nᴹ/Vg/J   R       . NSg/I/J/C ISg+ NPr/VBP/J P  N🅪Sg/VB
> at    once  to eat some     of the other     bit      . Her     chin    was pressed so        closely against
# NSg/P NSg/C P  VB  I/J/R/Dq P  D+  NSg/VB/J+ NSg/VPt+ . ISg/D$+ NPr/VB+ VPt VP/J    NSg/I/J/C R       C/P
> her     foot    , that         there was hardly room       to open     her     mouth   ; but     she  did it       at    last     ,
# ISg/D$+ NSg/VB+ . NSg/I/C/Ddem R+    VPt R      N🅪Sg/VB/J+ P  NSg/VB/J ISg/D$+ NSg/VB+ . NSg/C/P ISg+ VPt NPr/ISg+ NSg/P NSg/VB/J .
> and  managed to swallow a   morsel of the lefthand bit      .
# VB/C VP/J    P  NSg/VB  D/P NSg/VB P  D   ?        NSg/VPt+ .
>
#
> “ Come       , my  head’s free     at    last     ! ” said Alice in        a   tone      of delight    , which changed
# . NSg/VBPp/P . D$+ NSg$   NSg/VB/J NSg/P NSg/VB/J . . VP/J NPr+  NPr/J/R/P D/P N🅪Sg/I/VB P  N🅪Sg/VB/J+ . I/C+  VP/J
> into alarm    in        another moment , when    she  found  that         her     shoulders were    nowhere to
# P    N🅪Sg/VB+ NPr/J/R/P I/D+    NSg+   . NSg/I/C ISg+ NSg/VB NSg/I/C/Ddem ISg/D$+ NPl/V3+   NSg/VPt NSg/J   P
> be      found  : all          she  could   see    , when    she  looked down        , was an  immense length  of
# NSg/VXB NSg/VB . NSg/I/J/C/Dq ISg+ NSg/VXB NSg/VB . NSg/I/C ISg+ VP/J   N🅪Sg/VB/J/P . VPt D/P NSg/J   N🅪Sg/VB P
> neck    , which seemed to rise   like         a    stalk   out          of a   sea of green        leaves  that          lay
# NSg/VB+ . I/C+  VP/J   P  NSg/VB NSg/VB/J/C/P D/P+ NSg/VB+ NSg/VB/J/R/P P  D/P NSg P  NPr🅪Sg/VB/J+ NPl/V3+ NSg/I/C/Ddem+ NSg/VB/J
> far      below her     .
# NSg/VB/J P     ISg/D$+ .
>
#
> “ What   can     all          that         green        stuff  be      ? ” said Alice . “ And  where   have    my  shoulders got
# . NSg/I+ NPr/VXB NSg/I/J/C/Dq NSg/I/C/Ddem NPr🅪Sg/VB/J+ Nᴹ/VB+ NSg/VXB . . VP/J NPr+  . . VB/C NSg/R/C NSg/VXB D$+ NPl/V3+   VP
> to ? And  oh     , my  poor      hands   , how   is  it       I       can’t see    you    ? ” She  was moving  them     about
# P  . VB/C NPr/VB . D$+ NSg/VB/J+ NPl/V3+ . NSg/C VL3 NPr/ISg+ ISg/#r+ VXB   NSg/VB ISgPl+ . . ISg+ VPt Nᴹ/Vg/J NSg/IPl+ J/P
> as    she  spoke   , but     no        result  seemed to follow , except a   little     shaking  among the
# NSg/R ISg+ NSg/VPt . NSg/C/P NPr/Dq/P+ NSg/VB+ VP/J   P  NSg/VB . VB/C/P D/P NPr/I/J/Dq Nᴹ/Vg/J+ P     D+
> distant green        leaves  .
# J+      NPr🅪Sg/VB/J+ NPl/V3+ .
>
#
> As    there seemed to be      no       chance   of getting her     hands   up         to her     head      , she  tried
# NSg/R R+    VP/J   P  NSg/VXB NPr/Dq/P NPr/VB/J P  NSg/Vg  ISg/D$+ NPl/V3+ NSg/VB/J/P P  ISg/D$+ NPr/VB/J+ . ISg+ VP/J
> to get    her     head      down        to them     , and  was delighted to find   that         her     neck    would bend
# P  NSg/VB ISg/D$+ NPr/VB/J+ N🅪Sg/VB/J/P P  NSg/IPl+ . VB/C VPt VP/J      P  NSg/VB NSg/I/C/Ddem ISg/D$+ NSg/VB+ VXB   NPr/VB+
> about easily in        any     direction , like         a    serpent . She  had just succeeded in        curving
# J/P   R      NPr/J/R/P I/R/Dq+ N🅪Sg+     . NSg/VB/J/C/P D/P+ NSg/VB+ . ISg+ VB  VB/J VP/J      NPr/J/R/P Nᴹ/Vg/J+
> it       down        into a   graceful zigzag   , and  was going   to dive   in        among the leaves  , which
# NPr/ISg+ N🅪Sg/VB/J/P P    D/P J        NSg/VB/J . VB/C VPt Nᴹ/Vg/J P  NSg/VB NPr/J/R/P P     D   NPl/V3+ . I/C+
> she  found  to be      nothing  but     the tops   of the trees   under   which she  had been
# ISg+ NSg/VB P  NSg/VXB NSg/I/J+ NSg/C/P D   NPl/V3 P  D   NPl/V3+ NSg/J/P I/C+  ISg+ VB  NSg/VPp
> wandering , when    a   sharp    hiss    made her     draw   back     in        a   hurry   : a   large pigeon  had
# Nᴹ/Vg/J   . NSg/I/C D/P NPr/VB/J NSg/VB+ VB   ISg/D$+ NSg/VB NSg/VB/J NPr/J/R/P D/P NSg/VB+ . D/P NSg/J NSg/VB+ VB
> flown into her     face    , and  was beating her     violently with its     wings   .
# VPp/J P    ISg/D$+ NSg/VB+ . VB/C VPt Nᴹ/Vg/J ISg/D$+ R         P    ISg/D$+ NPl/V3+ .
>
#
> “ Serpent ! ” screamed the Pigeon  .
# . NSg/VB+ . . VP/J     D+  NSg/VB+ .
>
#
> “ I’m not     a   serpent ! ” said Alice indignantly . “ Let     me       alone ! ”
# . K   NSg/R/C D/P NSg/VB+ . . VP/J NPr+  R           . . NSg/VBP NPr/ISg+ J     . .
>
#
> “ Serpent , I       say    again ! ” repeated the Pigeon  , but     in        a   more            subdued tone      , and
# . NSg/VB+ . ISg/#r+ NSg/VB P     . . VP/J     D+  NSg/VB+ . NSg/C/P NPr/J/R/P D/P NPr/I/VB/J/R/Dq VP/J+   N🅪Sg/I/VB . VB/C
> added with a   kind   of sob    , “ I’ve tried every way    , and  nothing  seems to suit
# VP/J  P    D/P NSg/J+ P  NSg/VB . . K    VP/J  Dq    NSg/J+ . VB/C NSg/I/J+ V3    P  NSg/VB
> them     ! ”
# NSg/IPl+ . .
>
#
> “ I       haven’t the least    idea what   you’re talking about , ” said Alice .
# . ISg/#r+ VB      D   NSg/J/Dq NSg+ NSg/I+ K      Nᴹ/Vg/J J/P   . . VP/J NPr+  .
>
#
> “ I’ve tried the roots  of trees   , and  I’ve tried banks     , and  I’ve tried hedges , ”
# . K    VP/J  D   NPl/V3 P  NPl/V3+ . VB/C K    VP/J  NPrPl/V3+ . VB/C K    VP/J  NPl/V3 . .
> the Pigeon  went    on  , without attending to her     ; “ but     those  serpents ! There’s no
# D   NSg/VB+ NSg/VPt J/P . C/P     Nᴹ/Vg/J   P  ISg/D$+ . . NSg/C/P I/Ddem NPl/V3   . K       NPr/Dq/P
> pleasing them     ! ”
# Nᴹ/Vg/J  NSg/IPl+ . .
>
#
<<<<<<< HEAD
> Alice was more            and  more            puzzled , but     she  thought there was no    use     in        saying
# NPr+  VPt NPr/I/VB/J/R/Dq VB/C NPr/I/VB/J/R/Dq VP/J    . NSg/C/P ISg+ N🅪Sg/VP R+    VPt NPr/P N🅪Sg/VB NPr/J/R/P N🅪Sg/Vg/J
=======
> Alice was more            and  more            puzzled , but     she  thought there was no       use     in      saying
# NPr+  VPt NPr/I/VB/J/R/Dq VB/C NPr/I/VB/J/R/Dq VP/J    . NSg/C/P ISg+ N🅪Sg/VP R+    VPt NPr/Dq/P N🅪Sg/VB NPr/J/P N🅪Sg/Vg/J
>>>>>>> 3b1b126d
> anything  more            till       the Pigeon  had finished .
# NSg/I/VB+ NPr/I/VB/J/R/Dq NSg/VB/C/P D+  NSg/VB+ VB  VP/J     .
>
#
> “ As    if    it       wasn’t trouble  enough hatching the eggs    , ” said the Pigeon  ; “ but     I       must
# . NSg/R NSg/C NPr/ISg+ VB     N🅪Sg/VB+ NSg/I  Nᴹ/Vg/J  D   NPl/V3+ . . VP/J D   NSg/VB+ . . NSg/C/P ISg/#r+ NSg/VB
> be      on  the look    - out          for   serpents night   and  day     ! Why    , I       haven’t had a   wink   of
# NSg/VXB J/P D   NSg/VB+ . NSg/VB/J/R/P R/C/P NPl/V3   N🅪Sg/VB VB/C NPr🅪Sg+ . NSg/VB . ISg/#r+ VB      VB  D/P NSg/VB P
> sleep    these  three weeks  ! ”
# N🅪Sg/VB+ I/Ddem NSg   NPrPl+ . .
>
#
> “ I’m very sorry    you’ve been    annoyed , ” said Alice , who    was beginning to see    its
# . K   J/R  NSg/VB/J K      NSg/VPp VP/J    . . VP/J NPr+  . NPr/I+ VPt NSg/Vg/J+ P  NSg/VB ISg/D$+
> meaning    .
# N🅪Sg/Vg/J+ .
>
#
> “ And  just as    I’d taken the highest tree    in        the wood         , ” continued the Pigeon  ,
# . VB/C VB/J NSg/R K   VPp/J D   JS      NSg/VB+ NPr/J/R/P D   NPr🅪Sg/VB/J+ . . VP/J      D   NSg/VB+ .
> raising its     voice   to a   shriek , “ and  just as    I       was thinking I       should be      free     of
# Nᴹ/Vg/J ISg/D$+ NSg/VB+ P  D/P NSg/VB . . VB/C VB/J NSg/R ISg/#r+ VPt Nᴹ/Vg/J  ISg/#r+ VXB    NSg/VXB NSg/VB/J P
> them     at    last     , they must   needs  come       wriggling down        from the sky      ! Ugh , Serpent ! ”
# NSg/IPl+ NSg/P NSg/VB/J . IPl+ NSg/VB NPl/V3 NSg/VBPp/P Nᴹ/Vg/J   N🅪Sg/VB/J/P P    D   N🅪Sg/VB+ . W?  . NSg/VB+ . .
>
#
> “ But     I’m not     a   serpent , I       tell   you    ! ” said Alice . “ I’m a   — I’m a   — ”
# . NSg/C/P K   NSg/R/C D/P NSg/VB+ . ISg/#r+ NPr/VB ISgPl+ . . VP/J NPr+  . . K   D/P . K   D/P . .
>
#
> “ Well       ! What   are you    ? ” said the Pigeon  . “ I       can     see    you’re trying  to invent
# . NSg/VB/J/R . NSg/I+ VB  ISgPl+ . . VP/J D+  NSg/VB+ . . ISg/#r+ NPr/VXB NSg/VB K      Nᴹ/Vg/J P  VB
> something   ! ”
# NSg/I/VB/J+ . .
>
#
> “ I       — I’m a    little     girl    , ” said Alice , rather     doubtfully , as    she  remembered the
# . ISg/#r+ . K   D/P+ NPr/I/J/Dq NSg/VB+ . . VP/J NPr+  . NPr/VB/J/R R          . NSg/R ISg+ VP/J       D
> number     of changes she  had gone    through that         day     .
# N🅪Sg/VB/JC P  NPl/V3+ ISg+ VB  VPp/J/P NSg/J/P NSg/I/C/Ddem NPr🅪Sg+ .
>
#
<<<<<<< HEAD
> “ A    likely story   indeed ! ” said the Pigeon  in        a   tone      of the deepest contempt .
# . D/P+ NSg/J+ NSg/VB+ R      . . VP/J D+  NSg/VB+ NPr/J/R/P D/P N🅪Sg/I/VB P  D+  JS+     Nᴹ+      .
> “ I’ve seen    a   good     many       little     girls   in        my  time       , but     never one        with such  a   neck
# . K    NSg/VPp D/P NPr/VB/J NSg/I/J/Dq NPr/I/J/Dq NPl/V3+ NPr/J/R/P D$+ N🅪Sg/VB/J+ . NSg/C/P R     NSg/I/VB/J P    NSg/I D/P NSg/VB+
> as    that          ! No    , no    ! You’re a    serpent ; and  there’s no    use     denying it       . I       suppose
# NSg/R NSg/I/C/Ddem+ . NPr/P . NPr/P . K      D/P+ NSg/VB+ . VB/C K       NPr/P N🅪Sg/VB Nᴹ/Vg/J NPr/ISg+ . ISg/#r+ VB
=======
> “ A    likely story   indeed ! ” said the Pigeon  in      a   tone      of the deepest contempt .
# . D/P+ NSg/J+ NSg/VB+ R      . . VP/J D+  NSg/VB+ NPr/J/P D/P N🅪Sg/I/VB P  D+  JS+     Nᴹ+      .
> “ I’ve seen    a   good     many       little     girls   in      my  time       , but     never one        with such  a   neck
# . K    NSg/VPp D/P NPr/VB/J NSg/I/J/Dq NPr/I/J/Dq NPl/V3+ NPr/J/P D$+ N🅪Sg/VB/J+ . NSg/C/P R     NSg/I/VB/J P    NSg/I D/P NSg/VB+
> as    that          ! No       , no       ! You’re a    serpent ; and  there’s no       use     denying it       . I       suppose
# NSg/R NSg/I/C/Ddem+ . NPr/Dq/P . NPr/Dq/P . K      D/P+ NSg/VB+ . VB/C K       NPr/Dq/P N🅪Sg/VB Nᴹ/Vg/J NPr/ISg+ . ISg/#r+ VB
>>>>>>> 3b1b126d
> you’ll be      telling me       next    that         you    never tasted an  egg      ! ”
# K      NSg/VXB Nᴹ/Vg/J NPr/ISg+ NSg/J/P NSg/I/C/Ddem ISgPl+ R     VP/J   D/P N🅪Sg/VB+ . .
>
#
> “ I       have    tasted eggs    , certainly , ” said Alice , who    was a   very truthful child   ; “ but
# . ISg/#r+ NSg/VXB VP/J   NPl/V3+ . R         . . VP/J NPr+  . NPr/I+ VPt D/P J/R  J        NSg/VB+ . . NSg/C/P
> little     girls   eat eggs    quite as    much         as    serpents do      , you    know   . ”
# NPr/I/J/Dq NPl/V3+ VB  NPl/V3+ R     NSg/R NSg/I/J/R/Dq NSg/R NPl/V3   NSg/VXB . ISgPl+ NSg/VB . .
>
#
> “ I       don’t believe it       , ” said the Pigeon  ; “ but     if    they do      , why    then    they’re a   kind
# . ISg/#r+ VB    VB      NPr/ISg+ . . VP/J D   NSg/VB+ . . NSg/C/P NSg/C IPl+ NSg/VXB . NSg/VB NSg/J/C K       D/P NSg/J
> of serpent , that’s all          I       can     say    . ”
# P  NSg/VB+ . NSg$   NSg/I/J/C/Dq ISg/#r+ NPr/VXB NSg/VB . .
>
#
> This    was such  a   new   idea to Alice , that         she  was quite silent for   a    minute    or
# I/Ddem+ VPt NSg/I D/P NSg/J NSg  P  NPr+  . NSg/I/C/Ddem ISg+ VPt R     NSg/J  R/C/P D/P+ NSg/VB/J+ NPr/C
> two , which gave the Pigeon  the opportunity of adding   , “ You’re looking for   eggs    ,
# NSg . I/C+  VPt  D   NSg/VB+ D   N🅪Sg        P  Nᴹ/Vg/J+ . . K      Nᴹ/Vg/J R/C/P NPl/V3+ .
> I       know   that         well       enough ; and  what   does   it       matter   to me       whether you’re a   little
# ISg/#r+ NSg/VB NSg/I/C/Ddem NSg/VB/J/R NSg/I  . VB/C NSg/I+ NPl/V3 NPr/ISg+ N🅪Sg/VB+ P  NPr/ISg+ I/C     K      D/P NPr/I/J/Dq
> girl   or    a   serpent ? ”
# NSg/VB NPr/C D/P NSg/VB+ . .
>
#
> “ It       matters a    good      deal      to me       , ” said Alice hastily ; “ but     I’m not     looking for
# . NPr/ISg+ NPl/V3  D/P+ NPr/VB/J+ NSg/VB/J+ P  NPr/ISg+ . . VP/J NPr+  R       . . NSg/C/P K   NSg/R/C Nᴹ/Vg/J R/C/P
> eggs    , as    it       happens ; and  if    I       was , I       shouldn’t want   yours : I       don’t like         them
# NPl/V3+ . NSg/R NPr/ISg+ V3      . VB/C NSg/C ISg/#r+ VPt . ISg/#r+ VB        NSg/VB I+    . ISg/#r+ VB    NSg/VB/J/C/P NSg/IPl+
> raw      . ”
# NSg/VB/J . .
>
#
> “ Well       , be      off        , then    ! ” said the Pigeon  in        a    sulky  tone       , as    it       settled down        again
# . NSg/VB/J/R . NSg/VXB NSg/VB/J/P . NSg/J/C . . VP/J D   NSg/VB+ NPr/J/R/P D/P+ NSg/J+ N🅪Sg/I/VB+ . NSg/R NPr/ISg+ VP/J    N🅪Sg/VB/J/P P
> into its     nest       . Alice crouched down        among the trees   as    well       as    she  could   , for   her
# P    ISg/D$+ NSg/VB/JS+ . NPr+  VP/J     N🅪Sg/VB/J/P P     D+  NPl/V3+ NSg/R NSg/VB/J/R NSg/R ISg+ NSg/VXB . R/C/P ISg/D$+
> neck    kept getting entangled among the branches , and  every now          and  then    she  had
# NSg/VB+ VP   NSg/Vg  VP/J      P     D   NPl/V3+  . VB/C Dq    NSg/VB/J/R/C VB/C NSg/J/C ISg+ VB
> to stop   and  untwist it       . After a    while       she  remembered that         she  still    held the
# P  NSg/VB VB/C NSg/VB  NPr/ISg+ . P     D/P+ NSg/VB/C/P+ ISg+ VP/J       NSg/I/C/Ddem ISg+ NSg/VB/J VB   D
> pieces of mushroom  in        her     hands   , and  she  set       to work    very carefully , nibbling
# NPl/V3 P  N🅪Sg/VB/J NPr/J/R/P ISg/D$+ NPl/V3+ . VB/C ISg+ NPr/VBP/J P  N🅪Sg/VB J/R  R         . Nᴹ/Vg/J
> first    at    one        and  then    at    the other    , and  growing sometimes taller and  sometimes
# NSg/VB/J NSg/P NSg/I/VB/J VB/C NSg/J/C NSg/P D   NSg/VB/J . VB/C Nᴹ/Vg/J R         JC     VB/C R
> shorter , until she  had succeeded in        bringing herself down        to her     usual height .
# NSg/JC  . C/P   ISg+ VB  VP/J      NPr/J/R/P Nᴹ/Vg/J  ISg+    N🅪Sg/VB/J/P P  ISg/D$+ NSg/J N🅪Sg+  .
>
#
> It       was so        long     since she  had been    anything  near       the right     size     , that         it       felt
# NPr/ISg+ VPt NSg/I/J/C NPr/VB/J C/P   ISg+ VB  NSg/VPp NSg/I/VB+ NSg/VB/J/P D+  NPr/VB/J+ N🅪Sg/VB+ . NSg/I/C/Ddem NPr/ISg+ N🅪Sg/VB/J
> quite strange  at    first    ; but     she  got used to it       in        a    few       minutes , and  began
# R     NSg/VB/J NSg/P NSg/VB/J . NSg/C/P ISg+ VP  VP/J P  NPr/ISg+ NPr/J/R/P D/P+ NSg/I/Dq+ NPl/V3+ . VB/C VPt
> talking to herself , as    usual . “ Come       , there’s half         my  plan    done      now          ! How   puzzling
# Nᴹ/Vg/J P  ISg+    . NSg/R NSg/J . . NSg/VBPp/P . K       N🅪Sg/VB/J/P+ D$+ NSg/VB+ NSg/VPp/J NSg/VB/J/R/C . NSg/C Nᴹ/Vg/J
> all           these   changes are ! I’m never sure what   I’m going   to be      , from one        minute    to
# NSg/I/J/C/Dq+ I/Ddem+ NPl/V3+ VB  . K   R     J    NSg/I+ K   Nᴹ/Vg/J P  NSg/VXB . P    NSg/I/VB/J NSg/VB/J+ P
> another ! However , I’ve got back     to my  right    size     : the next    thing is  , to get    into
# I/D     . C       . K    VP  NSg/VB/J P  D$+ NPr/VB/J N🅪Sg/VB+ . D   NSg/J/P NSg+  VL3 . P  NSg/VB P
> that         beautiful garden    — how   is  that          to be      done      , I       wonder  ? ” As    she  said this    , she
# NSg/I/C/Ddem NSg/J     NSg/VB/J+ . NSg/C VL3 NSg/I/C/Ddem+ P  NSg/VXB NSg/VPp/J . ISg/#r+ N🅪Sg/VB . . NSg/R ISg+ VP/J I/Ddem+ . ISg+
> came      suddenly upon an   open      place    , with a   little     house   in        it       about four feet
# NSg/VPt/P R        P    D/P+ NSg/VB/J+ N🅪Sg/VB+ . P    D/P NPr/I/J/Dq NPr/VB+ NPr/J/R/P NPr/ISg+ J/P   NSg+ NPl+
> high       . “ Whoever lives there , ” thought Alice , “ it’ll never do      to come       upon them
# NSg/VB/J/R . . I+      V3+   R     . . N🅪Sg/VP NPr+  . . K     R     NSg/VXB P  NSg/VBPp/P P    NSg/IPl+
> this   size     : why    , I       should frighten them     out          of their wits   ! ” So        she  began nibbling
# I/Ddem N🅪Sg/VB+ . NSg/VB . ISg/#r+ VXB    VB       NSg/IPl+ NSg/VB/J/R/P P  D$+   NPl/V3 . . NSg/I/J/C ISg+ VPt   Nᴹ/Vg/J
> at    the righthand bit      again , and  did not     venture to go       near       the house   till       she
# NSg/P D   ?         NSg/VPt+ P     . VB/C VPt NSg/R/C NSg/VB+ P  NSg/VB/J NSg/VB/J/P D   NPr/VB+ NSg/VB/C/P ISg+
> had brought herself down        to nine inches  high       .
# VB  VP      ISg+    N🅪Sg/VB/J/P P  NSg  NPl/V3+ NSg/VB/J/R .
>
#
> CHAPTER VI     : Pig    and  Pepper
# NSg/VB+ NPr/#r . NSg/VB VB/C N🅪Sg/VB+
>
#
> For   a    minute    or    two she  stood looking at    the house   , and  wondering what   to do
# R/C/P D/P+ NSg/VB/J+ NPr/C NSg ISg+ VB    Nᴹ/Vg/J NSg/P D+  NPr/VB+ . VB/C Nᴹ/Vg/J   NSg/I+ P  NSg/VXB
> next    , when    suddenly a   footman in        livery   came      running   out          of the wood         — ( she
# NSg/J/P . NSg/I/C R        D/P NSg     NPr/J/R/P NSg/VB/J NSg/VPt/P Nᴹ/Vg/J/P NSg/VB/J/R/P P  D   NPr🅪Sg/VB/J+ . . ISg+
> considered him  to be      a   footman because he       was in        livery   : otherwise , judging by
# VP/J       ISg+ P  NSg/VXB D/P NSg     C/P     NPr/ISg+ VPt NPr/J/R/P NSg/VB/J . J         . Nᴹ/Vg/J NSg/J/P
> his     face    only  , she  would have    called him  a   fish       ) — and  rapped loudly at    the door
# ISg/D$+ NSg/VB+ J/R/C . ISg+ VXB   NSg/VXB VP/J   ISg+ D/P N🅪SgPl/VB+ . . VB/C VB     R      NSg/P D   NSg/VB+
> with his     knuckles . It       was opened by      another footman in        livery   , with a   round
# P    ISg/D$+ NPl/V3   . NPr/ISg+ VPt VP/J   NSg/J/P I/D     NSg     NPr/J/R/P NSg/VB/J . P    D/P NSg/VB/J/P
> face    , and  large eyes    like         a   frog   ; and  both   footmen , Alice noticed , had powdered
# NSg/VB+ . VB/C NSg/J NPl/V3+ NSg/VB/J/C/P D/P NSg/VB . VB/C I/C/Dq NPl     . NPr+  VP/J    . VB  VP/J
> hair     that          curled all          over    their heads   . She  felt      very curious to know   what   it       was
# N🅪Sg/VB+ NSg/I/C/Ddem+ VP/J   NSg/I/J/C/Dq NSg/J/P D$+   NPl/V3+ . ISg+ N🅪Sg/VB/J J/R  J       P  NSg/VB NSg/I+ NPr/ISg+ VPt
> all          about , and  crept a   little      way    out          of the wood         to listen .
# NSg/I/J/C/Dq J/P   . VB/C VP    D/P NPr/I/J/Dq+ NSg/J+ NSg/VB/J/R/P P  D+  NPr🅪Sg/VB/J+ P  NSg/VB .
>
#
> The Fish       - Footman began by      producing from under   his     arm      a   great letter  , nearly as
# D+  N🅪SgPl/VB+ . NSg     VPt   NSg/J/P Nᴹ/Vg/J   P    NSg/J/P ISg/D$+ NSg/VB/J D/P NSg/J NSg/VB+ . R      NSg/R
> large as    himself , and  this   he       handed over    to the other    , saying    , in        a   solemn
# NSg/J NSg/R ISg+    . VB/C I/Ddem NPr/ISg+ VP/J   NSg/J/P P  D   NSg/VB/J . N🅪Sg/Vg/J . NPr/J/R/P D/P J
> tone       , “ For   the Duchess . An  invitation from the Queen     to play    croquet . ” The
# N🅪Sg/I/VB+ . . R/C/P D   NSg/VB  . D/P NSg+       P    D+  NPr/VB/J+ P  N🅪Sg/VB NSg/VB  . . D
> Frog   - Footman repeated , in        the same solemn tone       , only  changing the order   of the
# NSg/VB . NSg     VP/J     . NPr/J/R/P D   I/J  J      N🅪Sg/I/VB+ . J/R/C Nᴹ/Vg/J  D   N🅪Sg/VB P  D
> words   a   little     , “ From the Queen     . An   invitation for   the Duchess to play    croquet . ”
# NPl/V3+ D/P NPr/I/J/Dq . . P    D   NPr/VB/J+ . D/P+ NSg+       R/C/P D   NSg/VB  P  N🅪Sg/VB NSg/VB  . .
>
#
> Then    they both   bowed low        , and  their curls  got entangled together .
# NSg/J/C IPl+ I/C/Dq VP/J  NSg/VB/J/R . VB/C D$+   NPl/V3 VP  VP/J      J        .
>
#
> Alice laughed so        much         at    this    , that         she  had to run      back     into the wood        for   fear
# NPr+  VP/J    NSg/I/J/C NSg/I/J/R/Dq NSg/P I/Ddem+ . NSg/I/C/Ddem ISg+ VB  P  NSg/VBPp NSg/VB/J P    D   NPr🅪Sg/VB/J R/C/P N🅪Sg/VB
> of their hearing  her     ; and  when    she  next    peeped out          the Fish       - Footman was gone    ,
# P  D$+   Nᴹ/Vg/J+ ISg/D$+ . VB/C NSg/I/C ISg+ NSg/J/P VP/J   NSg/VB/J/R/P D+  N🅪SgPl/VB+ . NSg     VPt VPp/J/P .
> and  the other    was sitting  on  the ground     near       the door    , staring stupidly up         into
# VB/C D   NSg/VB/J VPt NSg/Vg/J J/P D   N🅪Sg/VB/J+ NSg/VB/J/P D   NSg/VB+ . Nᴹ/Vg/J R        NSg/VB/J/P P
> the sky      .
# D   N🅪Sg/VB+ .
>
#
> Alice went    timidly up         to the door    , and  knocked .
# NPr+  NSg/VPt R       NSg/VB/J/P P  D   NSg/VB+ . VB/C VP/J    .
>
#
<<<<<<< HEAD
> “ There’s no    sort   of use     in        knocking , ” said the Footman , “ and  that          for   two
# . K       NPr/P NSg/VB P  N🅪Sg/VB NPr/J/R/P Nᴹ/Vg/J+ . . VP/J D   NSg     . . VB/C NSg/I/C/Ddem+ R/C/P NSg
=======
> “ There’s no       sort   of use     in      knocking , ” said the Footman , “ and  that          for two
# . K       NPr/Dq/P NSg/VB P  N🅪Sg/VB NPr/J/P Nᴹ/Vg/J+ . . VP/J D   NSg     . . VB/C NSg/I/C/Ddem+ C/P NSg
>>>>>>> 3b1b126d
> reasons . First    , because I’m on  the same side     of the door    as    you    are ; secondly ,
# NPl/V3+ . NSg/VB/J . C/P     K   J/P D   I/J  NSg/VB/J P  D   NSg/VB+ NSg/R ISgPl+ VB  . R        .
> because they’re making  such  a   noise    inside  , no       one         could   possibly hear you    . ” And
# C/P     K       Nᴹ/Vg/J NSg/I D/P N🅪Sg/VB+ NSg/J/P . NPr/Dq/P NSg/I/VB/J+ NSg/VXB R        VB   ISgPl+ . . VB/C
> certainly there was a   most         extraordinary noise   going   on  within  — a   constant
# R         R+    VPt D/P NSg/I/J/R/Dq NSg/J         N🅪Sg/VB Nᴹ/Vg/J J/P NSg/J/P . D/P NSg/J
> howling and  sneezing , and  every now          and  then    a   great crash     , as    if    a   dish    or
# Nᴹ/Vg/J VB/C Nᴹ/Vg/J  . VB/C Dq    NSg/VB/J/R/C VB/C NSg/J/C D/P NSg/J NSg/VB/J+ . NSg/R NSg/C D/P NSg/VB+ NPr/C
> kettle had been    broken to pieces .
# NSg/VB VB  NSg/VPp VPp/J  P  NPl/V3 .
>
#
> “ Please , then    , ” said Alice , “ how   am       I       to get    in        ? ”
# . VB     . NSg/J/C . . VP/J NPr+  . . NSg/C NPr/VB/J ISg/#r+ P  NSg/VB NPr/J/R/P . .
>
#
> “ There might    be      some     sense   in        your knocking , ” the Footman went    on  without
# . R+    Nᴹ/VXB/J NSg/VXB I/J/R/Dq N🅪Sg/VB NPr/J/R/P D$+  Nᴹ/Vg/J  . . D   NSg     NSg/VPt J/P C/P
> attending to her     , “ if    we   had the door    between us       . For   instance , if    you    were
# Nᴹ/Vg/J   P  ISg/D$+ . . NSg/C IPl+ VB  D   NSg/VB+ NSg/P   NPr/IPl+ . R/C/P NSg/VB+  . NSg/C ISgPl+ NSg/VPt
> inside  , you    might    knock  , and  I       could   let     you    out          , you    know   . ” He       was looking up
# NSg/J/P . ISgPl+ Nᴹ/VXB/J NSg/VB . VB/C ISg/#r+ NSg/VXB NSg/VBP ISgPl+ NSg/VB/J/R/P . ISgPl+ NSg/VB . . NPr/ISg+ VPt Nᴹ/Vg/J NSg/VB/J/P
> into the sky      all           the time       he       was speaking , and  this    Alice thought decidedly
# P    D+  N🅪Sg/VB+ NSg/I/J/C/Dq+ D+  N🅪Sg/VB/J+ NPr/ISg+ VPt Nᴹ/Vg/J  . VB/C I/Ddem+ NPr+  N🅪Sg/VP R
> uncivil . “ But     perhaps he       can’t help   it       , ” she  said to herself ; “ his     eyes    are so
# J       . . NSg/C/P NSg/R   NPr/ISg+ VXB   NSg/VB NPr/ISg+ . . ISg+ VP/J P  ISg+    . . ISg/D$+ NPl/V3+ VB  NSg/I/J/C
> very nearly at    the top      of his     head      . But     at    any     rate    he       might    answer
# J/R  R      NSg/P D   NSg/VB/J P  ISg/D$+ NPr/VB/J+ . NSg/C/P NSg/P I/R/Dq+ NSg/VB+ NPr/ISg+ Nᴹ/VXB/J NSg/VB+
> questions . — How   am       I       to get    in        ? ” she  repeated , aloud .
# NPl/V3+   . . NSg/C NPr/VB/J ISg/#r+ P  NSg/VB NPr/J/R/P . . ISg+ VP/J     . J     .
>
#
> “ I       shall sit    here    , ” the Footman remarked , “ till       tomorrow — ”
# . ISg/#r+ VXB   NSg/VB NSg/J/R . . D   NSg     VP/J     . . NSg/VB/C/P NSg+     . .
>
#
> At    this    moment the door   of the house   opened , and  a    large  plate   came      skimming
# NSg/P I/Ddem+ NSg+   D   NSg/VB P  D+  NPr/VB+ VP/J   . VB/C D/P+ NSg/J+ NSg/VB+ NSg/VPt/P NSg/Vg
> out          , straight   at    the Footman’s head      : it       just grazed his     nose    , and  broke     to
# NSg/VB/J/R/P . NSg/VB/J/R NSg/P D   NSg$      NPr/VB/J+ . NPr/ISg+ VB/J VP/J   ISg/D$+ NSg/VB+ . VB/C NSg/VPt/J P
> pieces against one        of the trees   behind  him  .
# NPl/V3 C/P     NSg/I/VB/J P  D   NPl/V3+ NSg/J/P ISg+ .
>
#
> “ — or    next     day     , maybe   , ” the Footman continued in        the same tone       , exactly as    if
# . . NPr/C NSg/J/P+ NPr🅪Sg+ . NSg/J/R . . D   NSg     VP/J      NPr/J/R/P D   I/J  N🅪Sg/I/VB+ . R       NSg/R NSg/C
> nothing  had happened .
# NSg/I/J+ VB  VP/J     .
>
#
> “ How   am       I       to get    in        ? ” asked Alice again , in        a    louder tone       .
# . NSg/C NPr/VB/J ISg/#r+ P  NSg/VB NPr/J/R/P . . VP/J  NPr+  P     . NPr/J/R/P D/P+ JC+    N🅪Sg/I/VB+ .
>
#
> “ Are you    to get    in        at    all          ? ” said the Footman . “ That’s the first    question , you
# . VB  ISgPl+ P  NSg/VB NPr/J/R/P NSg/P NSg/I/J/C/Dq . . VP/J D   NSg     . . NSg$   D+  NSg/VB/J NSg/VB+  . ISgPl+
> know   . ”
# NSg/VB . .
>
#
> It       was , no       doubt    : only  Alice did not     like         to be      told so        . “ It’s really dreadful , ”
# NPr/ISg+ VPt . NPr/Dq/P N🅪Sg/VB+ . J/R/C NPr+  VPt NSg/R/C NSg/VB/J/C/P P  NSg/VXB VP   NSg/I/J/C . . K    R      NSg/J    . .
> she  muttered to herself , “ the way    all          the creatures argue . It’s enough to drive
# ISg+ VP/J     P  ISg+    . . D   NSg/J+ NSg/I/J/C/Dq D   NPl+      VB    . K    NSg/I  P  N🅪Sg/VB
> one        crazy ! ”
# NSg/I/VB/J NSg/J . .
>
#
> The Footman seemed to think  this   a   good     opportunity for   repeating his     remark  ,
# D   NSg     VP/J   P  NSg/VB I/Ddem D/P NPr/VB/J N🅪Sg+       R/C/P Nᴹ/Vg/J   ISg/D$+ NSg/VB+ .
> with variations . “ I       shall sit    here    , ” he       said , “ on  and  off        , for   days and  days . ”
# P    NPl        . . ISg/#r+ VXB   NSg/VB NSg/J/R . . NPr/ISg+ VP/J . . J/P VB/C NSg/VB/J/P . R/C/P NPl  VB/C NPl+ . .
>
#
> “ But     what   am       I       to do      ? ” said Alice .
# . NSg/C/P NSg/I+ NPr/VB/J ISg/#r+ P  NSg/VXB . . VP/J NPr+  .
>
#
> “ Anything  you    like         , ” said the Footman , and  began whistling .
# . NSg/I/VB+ ISgPl+ NSg/VB/J/C/P . . VP/J D   NSg     . VB/C VPt   Nᴹ/Vg/J   .
>
#
<<<<<<< HEAD
> “ Oh     , there’s no    use     in        talking  to him  , ” said Alice desperately : “ he’s perfectly
# . NPr/VB . K       NPr/P N🅪Sg/VB NPr/J/R/P Nᴹ/Vg/J+ P  ISg+ . . VP/J NPr+  R           . . NSg$ R
> idiotic ! ” And  she  opened the door    and  went    in        .
# J       . . VB/C ISg+ VP/J   D+  NSg/VB+ VB/C NSg/VPt NPr/J/R/P .
=======
> “ Oh     , there’s no       use     in      talking  to him  , ” said Alice desperately : “ he’s perfectly
# . NPr/VB . K       NPr/Dq/P N🅪Sg/VB NPr/J/P Nᴹ/Vg/J+ P  ISg+ . . VP/J NPr+  R           . . NSg$ R
> idiotic ! ” And  she  opened the door    and  went    in      .
# J       . . VB/C ISg+ VP/J   D+  NSg/VB+ VB/C NSg/VPt NPr/J/P .
>>>>>>> 3b1b126d
>
#
> The door    led      right    into a    large  kitchen , which was full     of smoke    from one         end     to
# D+  NSg/VB+ NSg/VP/J NPr/VB/J P    D/P+ NSg/J+ NSg/VB+ . I/C+  VPt NSg/VB/J P  N🅪Sg/VB+ P    NSg/I/VB/J+ NSg/VB+ P
> the other    : the Duchess was sitting  on  a   three - legged   stool  in        the middle   ,
# D   NSg/VB/J . D   NSg/VB  VPt NSg/Vg/J J/P D/P NSg   . NSg/VB/J NSg/VB NPr/J/R/P D   NSg/VB/J .
> nursing a   baby      ; the cook    was leaning over    the fire       , stirring a   large cauldron
# Nᴹ/Vg/J D/P NSg/VB/J+ . D   NPr/VB+ VPt Nᴹ/Vg/J NSg/J/P D   N🅪Sg/VB/J+ . NSg/Vg/J D/P NSg/J NSg+
> which seemed to be      full     of soup     .
# I/C+  VP/J   P  NSg/VXB NSg/VB/J P  N🅪Sg/VB+ .
>
#
> “ There’s certainly too much         pepper   in        that         soup     ! ” Alice said to herself , as    well
# . K       R         R   NSg/I/J/R/Dq N🅪Sg/VB+ NPr/J/R/P NSg/I/C/Ddem N🅪Sg/VB+ . . NPr+  VP/J P  ISg+    . NSg/R NSg/VB/J/R
> as    she  could   for   sneezing .
# NSg/R ISg+ NSg/VXB R/C/P Nᴹ/Vg/J  .
>
#
> There was certainly too much         of it       in        the air      . Even     the Duchess sneezed
# R+    VPt R         R   NSg/I/J/R/Dq P  NPr/ISg+ NPr/J/R/P D+  N🅪Sg/VB+ . NSg/VB/J D   NSg/VB  VP/J
> occasionally ; and  as    for   the baby      , it       was sneezing and  howling alternately
# R            . VB/C NSg/R R/C/P D   NSg/VB/J+ . NPr/ISg+ VPt Nᴹ/Vg/J  VB/C Nᴹ/Vg/J R
> without a   moment’s pause   . The only  things in        the kitchen that          did not     sneeze ,
# C/P     D/P NSg$     NSg/VB+ . D   J/R/C NPl+   NPr/J/R/P D+  NSg/VB+ NSg/I/C/Ddem+ VPt NSg/R/C NSg/VB .
> were    the cook    , and  a    large  cat       which was sitting  on  the hearth and  grinning from
# NSg/VPt D+  NPr/VB+ . VB/C D/P+ NSg/J+ NSg/VB/J+ I/C+  VPt NSg/Vg/J J/P D   NSg    VB/C NSg/VB   P
> ear       to ear      .
# NSg/VB/J+ P  NSg/VB/J .
>
#
> “ Please would you    tell   me       , ” said Alice , a   little     timidly , for   she  was not     quite
# . VB     VXB   ISgPl+ NPr/VB NPr/ISg+ . . VP/J NPr+  . D/P NPr/I/J/Dq R       . R/C/P ISg+ VPt NSg/R/C R
> sure whether it       was good     manners for   her     to speak  first    , “ why    your cat       grins
# J    I/C     NPr/ISg+ VPt NPr/VB/J NPl+    R/C/P ISg/D$+ P  NSg/VB NSg/VB/J . . NSg/VB D$+  NSg/VB/J+ NPl/V3
> like         that          ? ”
# NSg/VB/J/C/P NSg/I/C/Ddem+ . .
>
#
> “ It’s a   Cheshire cat       , ” said the Duchess , “ and  that’s why    . Pig     ! ”
# . K    D/P NPr      NSg/VB/J+ . . VP/J D   NSg/VB  . . VB/C NSg$   NSg/VB . NSg/VB+ . .
>
#
> She  said the last     word   with such   sudden violence that          Alice quite jumped ; but
# ISg+ VP/J D   NSg/VB/J NSg/VB P    NSg/I+ NSg/J+ Nᴹ/VB+   NSg/I/C/Ddem+ NPr+  R     VP/J   . NSg/C/P
> she  saw     in        another moment that          it       was addressed to the baby      , and  not     to her     , so
# ISg+ NSg/VPt NPr/J/R/P I/D+    NSg+   NSg/I/C/Ddem+ NPr/ISg+ VPt VP/J      P  D+  NSg/VB/J+ . VB/C NSg/R/C P  ISg/D$+ . NSg/I/J/C
> she  took courage , and  went    on  again : —
# ISg+ VPt  NSg/VB+ . VB/C NSg/VPt J/P P     . .
>
#
> “ I       didn’t know   that         Cheshire cats    always grinned ; in        fact , I       didn’t know   that
# . ISg/#r+ VB     NSg/VB NSg/I/C/Ddem NPr      NPl/V3+ R      VB      . NPr/J/R/P NSg+ . ISg/#r+ VB     NSg/VB NSg/I/C/Ddem
> cats    could   grin    . ”
# NPl/V3+ NSg/VXB NSg/VB+ . .
>
#
> “ They all          can     , ” said the Duchess ; “ and  most         of ’ em       do      . ”
# . IPl+ NSg/I/J/C/Dq NPr/VXB . . VP/J D   NSg/VB  . . VB/C NSg/I/J/R/Dq P  . NSg/I/J+ NSg/VXB . .
>
#
> “ I       don’t know   of any    that          do      , ” Alice said very politely , feeling   quite pleased
# . ISg/#r+ VB    NSg/VB P  I/R/Dq NSg/I/C/Ddem+ NSg/VXB . . NPr+  VP/J J/R  R        . N🅪Sg/Vg/J R     VP/J
> to have    got into a   conversation .
# P  NSg/VXB VP  P    D/P N🅪Sg/VB+     .
>
#
> “ You    don’t know   much         , ” said the Duchess ; “ and  that’s a   fact . ”
# . ISgPl+ VB    NSg/VB NSg/I/J/R/Dq . . VP/J D   NSg/VB  . . VB/C NSg$   D/P NSg+ . .
>
#
> Alice did not     at    all          like         the tone      of this    remark  , and  thought it       would be      as
# NPr+  VPt NSg/R/C NSg/P NSg/I/J/C/Dq NSg/VB/J/C/P D   N🅪Sg/I/VB P  I/Ddem+ NSg/VB+ . VB/C N🅪Sg/VP NPr/ISg+ VXB   NSg/VXB NSg/R
> well       to introduce some     other    subject  of conversation . While      she  was trying  to
# NSg/VB/J/R P  VB        I/J/R/Dq NSg/VB/J NSg/VB/J P  N🅪Sg/VB+     . NSg/VB/C/P ISg+ VPt Nᴹ/Vg/J P
> fix    on  one        , the cook   took the cauldron of soup     off        the fire       , and  at    once  set       to
# NSg/VB J/P NSg/I/VB/J . D   NPr/VB VPt  D   NSg      P  N🅪Sg/VB+ NSg/VB/J/P D+  N🅪Sg/VB/J+ . VB/C NSg/P NSg/C NPr/VBP/J P
> work    throwing everything within  her     reach  at    the Duchess and  the baby      — the
# N🅪Sg/VB Nᴹ/Vg/J  NSg/I/VB+  NSg/J/P ISg/D$+ NSg/VB NSg/P D   NSg/VB  VB/C D   NSg/VB/J+ . D
> fire       - irons   came      first    ; then    followed a   shower of saucepans , plates  , and  dishes  .
# N🅪Sg/VB/J+ . NPl/V3+ NSg/VPt/P NSg/VB/J . NSg/J/C VP/J     D/P NSg/VB P  NPl/V3    . NPl/V3+ . VB/C NPl/V3+ .
> The Duchess took no       notice of them     even     when    they hit       her     ; and  the baby      was
# D   NSg/VB  VPt  NPr/Dq/P NSg/VB P  NSg/IPl+ NSg/VB/J NSg/I/C IPl+ NSg/VBP/J ISg/D$+ . VB/C D   NSg/VB/J+ VPt
> howling so        much         already , that         it       was quite impossible to say    whether the blows
# Nᴹ/Vg/J NSg/I/J/C NSg/I/J/R/Dq R       . NSg/I/C/Ddem NPr/ISg+ VPt R     NSg/J      P  NSg/VB I/C     D   NPl/V3
> hurt      it       or    not     .
# NSg/VBP/J NPr/ISg+ NPr/C NSg/R/C .
>
#
> “ Oh     , please mind    what   you’re doing   ! ” cried Alice , jumping up         and  down        in        an
# . NPr/VB . VB     NSg/VB+ NSg/I+ K      Nᴹ/Vg/J . . VP/J  NPr+  . Nᴹ/Vg/J NSg/VB/J/P VB/C N🅪Sg/VB/J/P NPr/J/R/P D/P
> agony of terror . “ Oh     , there goes   his     precious nose    ! ” as    an  unusually large
# N🅪Sg  P  N🅪Sg+  . . NPr/VB . R+    NPl/VB ISg/D$+ NSg/J+   NSg/VB+ . . NSg/R D/P R         NSg/J+
> saucepan flew      close    by      it       , and  very nearly carried it       off        .
# NSg/VB+  NSg/VPt/J NSg/VB/J NSg/J/P NPr/ISg+ . VB/C J/R  R      VP/J    NPr/ISg+ NSg/VB/J/P .
>
#
> “ If    everybody minded their own       business , ” the Duchess said in        a   hoarse   growl  ,
# . NSg/C NSg/I+    VP/J+  D$+   NSg/VB/J+ N🅪Sg/J+  . . D   NSg/VB  VP/J NPr/J/R/P D/P NSg/VB/J NSg/VB .
> “ the world   would go       round      a   deal      faster than it       does   . ”
# . D   NSg/VB+ VXB   NSg/VB/J NSg/VB/J/P D/P NSg/VB/J+ NSg/JC C/P  NPr/ISg+ NPl/V3 . .
>
#
> “ Which would not     be      an   advantage , ” said Alice , who    felt      very glad     to get    an
# . I/C+  VXB   NSg/R/C NSg/VXB D/P+ N🅪Sg/VB+  . . VP/J NPr+  . NPr/I+ N🅪Sg/VB/J J/R  NSg/VB/J P  NSg/VB D/P
> opportunity of showing off        a   little     of her     knowledge . “ Just think  of what   work
# N🅪Sg        P  Nᴹ/Vg/J NSg/VB/J/P D/P NPr/I/J/Dq P  ISg/D$+ Nᴹ+       . . VB/J NSg/VB P  NSg/I+ N🅪Sg/VB+
> it       would make   with the day    and  night    ! You    see    the earth    takes  twenty - four hours
# NPr/ISg+ VXB   NSg/VB P    D   NPr🅪Sg VB/C N🅪Sg/VB+ . ISgPl+ NSg/VB D+  NPrᴹ/VB+ NPl/V3 NSg    . NSg  NPl
> to turn   round      on  its     axis — ”
# P  NSg/VB NSg/VB/J/P J/P ISg/D$+ NPr+ . .
>
#
> “ Talking of axes         , ” said the Duchess , “ chop    off        her     head      ! ”
# . Nᴹ/Vg/J P  NPl/V3/Am/Br . . VP/J D   NSg/VB  . . NSg/VB+ NSg/VB/J/P ISg/D$+ NPr/VB/J+ . .
>
#
> Alice glanced rather     anxiously at    the cook    , to see    if    she  meant to take   the
# NPr+  VP/J    NPr/VB/J/R R         NSg/P D+  NPr/VB+ . P  NSg/VB NSg/C ISg+ VB    P  NSg/VB D+
> hint    ; but     the cook    was busily stirring the soup     , and  seemed not     to be      listening ,
# NSg/VB+ . NSg/C/P D+  NPr/VB+ VPt R      NSg/Vg/J D+  N🅪Sg/VB+ . VB/C VP/J   NSg/R/C P  NSg/VXB Nᴹ/Vg/J   .
> so        she  went    on  again : “ Twenty - four hours , I       think  ; or    is  it       twelve ? I       — ”
# NSg/I/J/C ISg+ NSg/VPt J/P P     . . NSg    . NSg  NPl+  . ISg/#r+ NSg/VB . NPr/C VL3 NPr/ISg+ NSg    . ISg/#r+ . .
>
#
> “ Oh     , don’t bother me       , ” said the Duchess ; “ I       never could   abide figures ! ” And  with
# . NPr/VB . VB    NSg/VB NPr/ISg+ . . VP/J D   NSg/VB  . . ISg/#r+ R     NSg/VXB VB    NPl/V3+ . . VB/C P
> that         she  began nursing her     child   again , singing a   sort    of lullaby to it       as    she
# NSg/I/C/Ddem ISg+ VPt   Nᴹ/Vg/J ISg/D$+ NSg/VB+ P     . Nᴹ/Vg/J D/P NSg/VB+ P  NSg/VB  P  NPr/ISg+ NSg/R ISg+
> did so        , and  giving  it       a   violent  shake   at    the end    of every line    :
# VPt NSg/I/J/C . VB/C Nᴹ/Vg/J NPr/ISg+ D/P NSg/VB/J NSg/VB+ NSg/P D   NSg/VB P  Dq    NSg/VB+ .
>
#
> “ Speak  roughly to your little      boy     , And  beat      him  when    he       sneezes : He       only  does
# . NSg/VB R       P  D$+  NPr/I/J/Dq+ NSg/VB+ . VB/C N🅪Sg/VB/J ISg+ NSg/I/C NPr/ISg+ NPl/V3  . NPr/ISg+ J/R/C NPl/V3
> it       to annoy  , Because he       knows  it       teases . ”
# NPr/ISg+ P  NSg/VB . C/P     NPr/ISg+ NPl/V3 NPr/ISg+ NPl/V3 . .
>
#
> CHORUS  . ( In        which the cook   and  the baby      joined ) :
# NSg/VB+ . . NPr/J/R/P I/C+  D   NPr/VB VB/C D+  NSg/VB/J+ VP/J   . .
>
#
> “ Wow    ! wow    ! wow    ! ”
# . NSg/VB . NSg/VB . NSg/VB . .
>
#
> While      the Duchess sang    the second   verse  of the song  , she  kept tossing the baby
# NSg/VB/C/P D   NSg/VB  NPr/VPt D   NSg/VB/J NSg/VB P  D   N🅪Sg+ . ISg+ VP   Nᴹ/Vg/J D   NSg/VB/J+
> violently up         and  down        , and  the poor     little     thing howled so        , that         Alice could
# R         NSg/VB/J/P VB/C N🅪Sg/VB/J/P . VB/C D   NSg/VB/J NPr/I/J/Dq NSg+  VP/J   NSg/I/J/C . NSg/I/C/Ddem NPr+  NSg/VXB
> hardly hear the words   : —
# R      VB   D   NPl/V3+ . .
>
#
> “ I       speak  severely to my  boy     , I       beat      him  when    he       sneezes ; For   he       can     thoroughly
# . ISg/#r+ NSg/VB R        P  D$+ NSg/VB+ . ISg/#r+ N🅪Sg/VB/J ISg+ NSg/I/C NPr/ISg+ NPl/V3  . R/C/P NPr/ISg+ NPr/VXB R
> enjoy The pepper   when    he       pleases ! ”
# VB    D   N🅪Sg/VB+ NSg/I/C NPr/ISg+ V3      . .
>
#
> CHORUS  .
# NSg/VB+ .
>
#
> “ Wow    ! wow    ! wow    ! ”
# . NSg/VB . NSg/VB . NSg/VB . .
>
#
> “ Here    ! you    may     nurse  it       a    bit      , if    you    like         ! ” the Duchess said to Alice , flinging
# . NSg/J/R . ISgPl+ NPr/VXB NSg/VB NPr/ISg+ D/P+ NSg/VPt+ . NSg/C ISgPl+ NSg/VB/J/C/P . . D   NSg/VB  VP/J P  NPr+  . Nᴹ/Vg/J
> the baby      at    her     as    she  spoke   . “ I       must   go       and  get    ready    to play    croquet with the
# D   NSg/VB/J+ NSg/P ISg/D$+ NSg/R ISg+ NSg/VPt . . ISg/#r+ NSg/VB NSg/VB/J VB/C NSg/VB NSg/VB/J P  N🅪Sg/VB NSg/VB  P    D+
> Queen     , ” and  she  hurried out          of the room       . The cook   threw a   frying  - pan      after her
# NPr/VB/J+ . . VB/C ISg+ VP/J    NSg/VB/J/R/P P  D   N🅪Sg/VB/J+ . D   NPr/VB VB    D/P Nᴹ/Vg/J . NPr/VB/J P     ISg/D$+
> as    she  went    out          , but     it       just missed her     .
# NSg/R ISg+ NSg/VPt NSg/VB/J/R/P . NSg/C/P NPr/ISg+ VB/J VP/J   ISg/D$+ .
>
#
> Alice caught the baby     with some      difficulty , as    it       was a   queer    - shaped little
# NPr+  VB/J   D   NSg/VB/J P    I/J/R/Dq+ N🅪Sg+      . NSg/R NPr/ISg+ VPt D/P NSg/VB/J . VP/J   NPr/I/J/Dq+
> creature , and  held out          its     arms   and  legs    in        all           directions , “ just like         a
# NSg+     . VB/C VB   NSg/VB/J/R/P ISg/D$+ NPl/V3 VB/C NPl/V3+ NPr/J/R/P NSg/I/J/C/Dq+ NPl+       . . VB/J NSg/VB/J/C/P D/P
> star    - fish       , ” thought Alice . The poor      little      thing was snorting like         a
# NSg/VB+ . N🅪SgPl/VB+ . . N🅪Sg/VP NPr+  . D+  NSg/VB/J+ NPr/I/J/Dq+ NSg+  VPt Nᴹ/Vg/J  NSg/VB/J/C/P D/P
> steam      - engine  when    she  caught it       , and  kept doubling itself up         and  straightening
# N🅪Sg/VB/J+ . NSg/VB+ NSg/I/C ISg+ VB/J   NPr/ISg+ . VB/C VP   Nᴹ/Vg/J  ISg+   NSg/VB/J/P VB/C Nᴹ/Vg/J
> itself out          again , so        that          altogether , for   the first    minute    or    two , it       was as
# ISg+   NSg/VB/J/R/P P     . NSg/I/J/C NSg/I/C/Ddem+ NSg        . R/C/P D   NSg/VB/J NSg/VB/J+ NPr/C NSg . NPr/ISg+ VPt NSg/R
> much         as    she  could   do      to hold     it       .
# NSg/I/J/R/Dq NSg/R ISg+ NSg/VXB NSg/VXB P  NSg/VB/J NPr/ISg+ .
>
#
> As    soon as    she  had made out          the proper way   of nursing it       , ( which was to twist  it
# NSg/R J/R  NSg/R ISg+ VB  VB   NSg/VB/J/R/P D   NSg/J  NSg/J P  Nᴹ/Vg/J NPr/ISg+ . . I/C+  VPt P  NSg/VB NPr/ISg+
> up         into a   sort   of knot    , and  then    keep   tight hold     of its     right    ear       and  left     foot    ,
# NSg/VB/J/P P    D/P NSg/VB P  NSg/VB+ . VB/C NSg/J/C NSg/VB VB/J  NSg/VB/J P  ISg/D$+ NPr/VB/J NSg/VB/J+ VB/C NPr/VB/J NSg/VB+ .
> so        as    to prevent its     undoing itself , ) she  carried it       out          into the open     air      . “ If
# NSg/I/J/C NSg/R P  VB      ISg/D$+ NSg/Vg  ISg+   . . ISg+ VP/J    NPr/ISg+ NSg/VB/J/R/P P    D   NSg/VB/J N🅪Sg/VB+ . . NSg/C
> I       don’t take   this   child   away with me       , ” thought Alice , “ they’re sure to kill   it
# ISg/#r+ VB    NSg/VB I/Ddem NSg/VB+ VB/J P    NPr/ISg+ . . N🅪Sg/VP NPr+  . . K       J    P  NSg/VB NPr/ISg+
> in        a   day     or    two : wouldn’t it       be      murder   to leave  it       behind  ? ” She  said the last
# NPr/J/R/P D/P NPr🅪Sg+ NPr/C NSg . VXB      NPr/ISg+ NSg/VXB N🅪Sg/VB+ P  NSg/VB NPr/ISg+ NSg/J/P . . ISg+ VP/J D+  NSg/VB/J+
> words   out          loud  , and  the little      thing grunted in        reply   ( it       had left     off        sneezing
# NPl/V3+ NSg/VB/J/R/P NSg/J . VB/C D+  NPr/I/J/Dq+ NSg+  VP/J    NPr/J/R/P NSg/VB+ . NPr/ISg+ VB  NPr/VB/J NSg/VB/J/P Nᴹ/Vg/J
> by      this   time       ) . “ Don’t grunt   , ” said Alice ; “ that’s not     at    all          a   proper way   of
# NSg/J/P I/Ddem N🅪Sg/VB/J+ . . . VB    NSg/VB+ . . VP/J NPr+  . . NSg$   NSg/R/C NSg/P NSg/I/J/C/Dq D/P NSg/J  NSg/J P
> expressing yourself . ”
# Nᴹ/Vg/J    ISg+     . .
>
#
> The baby      grunted again , and  Alice looked very anxiously into its     face    to see
# D+  NSg/VB/J+ VP/J    P     . VB/C NPr+  VP/J   J/R  R         P    ISg/D$+ NSg/VB+ P  NSg/VB
> what   was the matter   with it       . There could   be      no        doubt    that          it       had a   very turn   - up
# NSg/I+ VPt D   N🅪Sg/VB+ P    NPr/ISg+ . R+    NSg/VXB NSg/VXB NPr/Dq/P+ N🅪Sg/VB+ NSg/I/C/Ddem+ NPr/ISg+ VB  D/P J/R  NSg/VB . NSg/VB/J/P
> nose    , much         more            like         a   snout  than a   real  nose    ; also its     eyes    were    getting
# NSg/VB+ . NSg/I/J/R/Dq NPr/I/VB/J/R/Dq NSg/VB/J/C/P D/P NSg/VB C/P  D/P NSg/J NSg/VB+ . R/C  ISg/D$+ NPl/V3+ NSg/VPt NSg/Vg
> extremely small    for   a   baby      : altogether Alice did not     like         the look   of the thing
# R         NPr/VB/J R/C/P D/P NSg/VB/J+ . NSg        NPr+  VPt NSg/R/C NSg/VB/J/C/P D   NSg/VB P  D   NSg+
> at    all          . “ But     perhaps it       was only  sobbing  , ” she  thought , and  looked into its     eyes
# NSg/P NSg/I/J/C/Dq . . NSg/C/P NSg/R   NPr/ISg+ VPt J/R/C NSg/Vg/J . . ISg+ N🅪Sg/VP . VB/C VP/J   P    ISg/D$+ NPl/V3+
> again , to see    if    there were    any    tears   .
# P     . P  NSg/VB NSg/C R+    NSg/VPt I/R/Dq NPl/V3+ .
>
#
<<<<<<< HEAD
> No    , there were    no     tears   . “ If    you’re going   to turn   into a   pig     , my  dear     , ” said
# NPr/P . R+    NSg/VPt NPr/P+ NPl/V3+ . . NSg/C K      Nᴹ/Vg/J P  NSg/VB P    D/P NSg/VB+ . D$+ NSg/VB/J . . VP/J
> Alice , seriously , “ I’ll have    nothing  more            to do      with you    . Mind    now          ! ” The poor
# NPr+  . R         . . K    NSg/VXB NSg/I/J+ NPr/I/VB/J/R/Dq P  NSg/VXB P    ISgPl+ . NSg/VB+ NSg/VB/J/R/C . . D+  NSg/VB/J+
=======
> No       , there were    no        tears   . “ If    you’re going   to turn   into a   pig     , my  dear     , ” said
# NPr/Dq/P . R+    NSg/VPt NPr/Dq/P+ NPl/V3+ . . NSg/C K      Nᴹ/Vg/J P  NSg/VB P    D/P NSg/VB+ . D$+ NSg/VB/J . . VP/J
> Alice , seriously , “ I’ll have    nothing  more            to do      with you    . Mind    now        ! ” The poor
# NPr+  . R         . . K    NSg/VXB NSg/I/J+ NPr/I/VB/J/R/Dq P  NSg/VXB P    ISgPl+ . NSg/VB+ NPr/VB/J/C . . D+  NSg/VB/J+
>>>>>>> 3b1b126d
> little      thing sobbed again ( or    grunted , it       was impossible to say    which ) , and  they
# NPr/I/J/Dq+ NSg+  VP     P     . NPr/C VP/J    . NPr/ISg+ VPt NSg/J      P  NSg/VB I/C+  . . VB/C IPl+
> went    on  for   some     while      in        silence .
# NSg/VPt J/P R/C/P I/J/R/Dq NSg/VB/C/P NPr/J/R/P NSg/VB+ .
>
#
> Alice was just beginning to think  to herself , “ Now          , what   am       I       to do      with this
# NPr+  VPt VB/J NSg/Vg/J  P  NSg/VB P  ISg+    . . NSg/VB/J/R/C . NSg/I+ NPr/VB/J ISg/#r+ P  NSg/VXB P    I/Ddem+
> creature when    I       get    it       home      ? ” when    it       grunted again , so        violently , that         she
# NSg+     NSg/I/C ISg/#r+ NSg/VB NPr/ISg+ NSg/VB/J+ . . NSg/I/C NPr/ISg+ VP/J    P     . NSg/I/J/C R         . NSg/I/C/Ddem ISg+
<<<<<<< HEAD
> looked down        into its     face    in        some     alarm    . This    time       there could   be      no    mistake
# VP/J   N🅪Sg/VB/J/P P    ISg/D$+ NSg/VB+ NPr/J/R/P I/J/R/Dq N🅪Sg/VB+ . I/Ddem+ N🅪Sg/VB/J+ R+    NSg/VXB NSg/VXB NPr/P NSg/VB
=======
> looked down        into its     face    in      some     alarm    . This    time       there could   be      no       mistake
# VP/J   N🅪Sg/VB/J/P P    ISg/D$+ NSg/VB+ NPr/J/P I/J/R/Dq N🅪Sg/VB+ . I/Ddem+ N🅪Sg/VB/J+ R+    NSg/VXB NSg/VXB NPr/Dq/P NSg/VB
>>>>>>> 3b1b126d
> about it       : it       was neither more            nor   less       than a    pig     , and  she  felt      that         it       would be
# J/P   NPr/ISg+ . NPr/ISg+ VPt I/C     NPr/I/VB/J/R/Dq NSg/C VB/J/R/C/P C/P  D/P+ NSg/VB+ . VB/C ISg+ N🅪Sg/VB/J NSg/I/C/Ddem NPr/ISg+ VXB   NSg/VXB
> quite absurd for   her     to carry  it       further .
# R     NSg/J  R/C/P ISg/D$+ P  NSg/VB NPr/ISg+ VB/JC   .
>
#
> So        she  set       the little      creature down        , and  felt      quite relieved to see    it       trot    away
# NSg/I/J/C ISg+ NPr/VBP/J D+  NPr/I/J/Dq+ NSg+     N🅪Sg/VB/J/P . VB/C N🅪Sg/VB/J R     VP/J     P  NSg/VB NPr/ISg+ NSg/VB+ VB/J
> quietly into the wood         . “ If    it       had grown up         , ” she  said to herself , “ it       would have
# R       P    D+  NPr🅪Sg/VB/J+ . . NSg/C NPr/ISg+ VB  VB/J  NSg/VB/J/P . . ISg+ VP/J P  ISg+    . . NPr/ISg+ VXB   NSg/VXB
> made a   dreadfully ugly      child   : but     it       makes  rather     a   handsome pig     , I       think  . ” And
# VB   D/P R          NSg/VB/J+ NSg/VB+ . NSg/C/P NPr/ISg+ NPl/V3 NPr/VB/J/R D/P VB/J     NSg/VB+ . ISg/#r+ NSg/VB . . VB/C
> she  began thinking over    other     children she  knew , who    might    do      very well       as    pigs    ,
# ISg+ VPt   Nᴹ/Vg/J  NSg/J/P NSg/VB/J+ NPl+     ISg+ VPt  . NPr/I+ Nᴹ/VXB/J NSg/VXB J/R  NSg/VB/J/R NSg/R NPl/V3+ .
> and  was just saying    to herself , “ if    one        only  knew the right    way    to change  them     — ”
# VB/C VPt VB/J N🅪Sg/Vg/J P  ISg+    . . NSg/C NSg/I/VB/J J/R/C VPt  D   NPr/VB/J NSg/J+ P  N🅪Sg/VB NSg/IPl+ . .
> when    she  was a   little     startled by      seeing     the Cheshire Cat       sitting  on  a   bough of
# NSg/I/C ISg+ VPt D/P NPr/I/J/Dq VP/J     NSg/J/P NSg/Vg/J/C D   NPr      NSg/VB/J+ NSg/Vg/J J/P D/P NSg   P
> a   tree    a   few      yards   off        .
# D/P NSg/VB+ D/P NSg/I/Dq NPl/V3+ NSg/VB/J/P .
>
#
> The Cat       only  grinned when    it       saw     Alice . It       looked good     - natured , she  thought :
# D+  NSg/VB/J+ J/R/C VB      NSg/I/C NPr/ISg+ NSg/VPt NPr+  . NPr/ISg+ VP/J   NPr/VB/J . ?       . ISg+ N🅪Sg/VP .
> still    it       had very long     claws  and  a   great many       teeth , so        she  felt      that         it       ought
# NSg/VB/J NPr/ISg+ VB  J/R  NPr/VB/J NPl/V3 VB/C D/P NSg/J NSg/I/J/Dq NPl+  . NSg/I/J/C ISg+ N🅪Sg/VB/J NSg/I/C/Ddem NPr/ISg+ NSg/I/VXB
> to be      treated with respect .
# P  NSg/VXB VP/J    P    Nᴹ/VB+  .
>
#
> “ Cheshire Puss , ” she  began , rather     timidly , as    she  did not     at    all          know    whether
# . NPr      NSg  . . ISg+ VPt   . NPr/VB/J/R R       . NSg/R ISg+ VPt NSg/R/C NSg/P NSg/I/J/C/Dq NSg/VB+ I/C
> it       would like         the name    : however , it       only  grinned a   little     wider . “ Come       , it’s
# NPr/ISg+ VXB   NSg/VB/J/C/P D   NSg/VB+ . C       . NPr/ISg+ J/R/C VB      D/P NPr/I/J/Dq JC    . . NSg/VBPp/P . K
> pleased so        far      , ” thought Alice , and  she  went    on  . “ Would you    tell   me       , please ,
# VP/J    NSg/I/J/C NSg/VB/J . . N🅪Sg/VP NPr+  . VB/C ISg+ NSg/VPt J/P . . VXB   ISgPl+ NPr/VB NPr/ISg+ . VB     .
> which way    I       ought     to go       from here    ? ”
# I/C+  NSg/J+ ISg/#r+ NSg/I/VXB P  NSg/VB/J P    NSg/J/R . .
>
#
> “ That          depends a    good      deal      on  where   you    want   to get    to , ” said the Cat       .
# . NSg/I/C/Ddem+ NPl/V3  D/P+ NPr/VB/J+ NSg/VB/J+ J/P NSg/R/C ISgPl+ NSg/VB P  NSg/VB P  . . VP/J D+  NSg/VB/J+ .
>
#
> “ I       don’t much         care     where   — ” said Alice .
# . ISg/#r+ VB    NSg/I/J/R/Dq N🅪Sg/VB+ NSg/R/C . . VP/J NPr+  .
>
#
> “ Then    it       doesn’t matter   which way    you    go       , ” said the Cat       .
# . NSg/J/C NPr/ISg+ VB      N🅪Sg/VB+ I/C+  NSg/J+ ISgPl+ NSg/VB/J . . VP/J D   NSg/VB/J+ .
>
#
> “ — so        long     as    I       get    somewhere , ” Alice added as    an   explanation .
# . . NSg/I/J/C NPr/VB/J NSg/R ISg/#r+ NSg/VB NSg       . . NPr+  VP/J  NSg/R D/P+ N🅪Sg+       .
>
#
> “ Oh     , you’re sure to do      that          , ” said the Cat       , “ if    you    only  walk   long     enough . ”
# . NPr/VB . K      J    P  NSg/VXB NSg/I/C/Ddem+ . . VP/J D   NSg/VB/J+ . . NSg/C ISgPl+ J/R/C NSg/VB NPr/VB/J NSg/I  . .
>
#
> Alice felt      that         this    could   not     be      denied , so        she  tried another question . “ What
# NPr+  N🅪Sg/VB/J NSg/I/C/Ddem I/Ddem+ NSg/VXB NSg/R/C NSg/VXB VP/J   . NSg/I/J/C ISg+ VP/J  I/D+    NSg/VB+  . . NSg/I+
> sort   of people  live about here    ? ”
# NSg/VB P  NPl/VB+ VB/J J/P   NSg/J/R . .
>
#
> “ In        that          direction , ” the Cat       said , waving  its     right     paw     round      , “ lives a   Hatter :
# . NPr/J/R/P NSg/I/C/Ddem+ N🅪Sg+     . . D+  NSg/VB/J+ VP/J . Nᴹ/Vg/J ISg/D$+ NPr/VB/J+ NSg/VB+ NSg/VB/J/P . . V3+   D/P NSg/VB .
> and  in        that         direction , ” waving  the other    paw     , “ lives a   March   Hare      . Visit  either
# VB/C NPr/J/R/P NSg/I/C/Ddem N🅪Sg+     . . Nᴹ/Vg/J D   NSg/VB/J NSg/VB+ . . V3+   D/P NPr/VB+ NSg/VB/J+ . NSg/VB I/C
> you    like         : they’re both   mad      . ”
# ISgPl+ NSg/VB/J/C/P . K       I/C/Dq NSg/VB/J . .
>
#
> “ But     I       don’t want   to go       among mad      people  , ” Alice remarked .
# . NSg/C/P ISg/#r+ VB    NSg/VB P  NSg/VB/J P     NSg/VB/J NPl/VB+ . . NPr+  VP/J     .
>
#
> “ Oh     , you    can’t help   that          , ” said the Cat       : “ we’re all          mad      here    . I’m mad      . You’re
# . NPr/VB . ISgPl+ VXB   NSg/VB NSg/I/C/Ddem+ . . VP/J D   NSg/VB/J+ . . K     NSg/I/J/C/Dq NSg/VB/J NSg/J/R . K   NSg/VB/J . K
> mad      . ”
# NSg/VB/J . .
>
#
> “ How   do      you    know   I’m mad      ? ” said Alice .
# . NSg/C NSg/VXB ISgPl+ NSg/VB K   NSg/VB/J . . VP/J NPr+  .
>
#
> “ You    must   be      , ” said the Cat       , “ or    you    wouldn’t have    come       here    . ”
# . ISgPl+ NSg/VB NSg/VXB . . VP/J D+  NSg/VB/J+ . . NPr/C ISgPl+ VXB      NSg/VXB NSg/VBPp/P NSg/J/R . .
>
#
> Alice didn’t think  that          proved it       at    all          ; however , she  went    on  “ And  how   do      you
# NPr+  VB     NSg/VB NSg/I/C/Ddem+ VP/J   NPr/ISg+ NSg/P NSg/I/J/C/Dq . C       . ISg+ NSg/VPt J/P . VB/C NSg/C NSg/VXB ISgPl+
> know   that         you’re mad      ? ”
# NSg/VB NSg/I/C/Ddem K      NSg/VB/J . .
>
#
> “ To begin  with , ” said the Cat       , “ a   dog’s not     mad      . You    grant   that          ? ”
# . P  NSg/VB P    . . VP/J D+  NSg/VB/J+ . . D/P NSg$  NSg/R/C NSg/VB/J . ISgPl+ NPr/VB+ NSg/I/C/Ddem+ . .
>
#
> “ I       suppose so        , ” said Alice .
# . ISg/#r+ VB      NSg/I/J/C . . VP/J NPr+  .
>
#
> “ Well       , then    , ” the Cat       went    on  , “ you    see    , a    dog       growls when    it’s angry , and  wags
# . NSg/VB/J/R . NSg/J/C . . D+  NSg/VB/J+ NSg/VPt J/P . . ISgPl+ NSg/VB . D/P+ NSg/VB/J+ NPl/V3 NSg/I/C K    VB/J  . VB/C NPl/V3
> its     tail      when    it’s pleased . Now          I       growl  when    I’m pleased , and  wag    my  tail      when
# ISg/D$+ NSg/VB/J+ NSg/I/C K    VP/J    . NSg/VB/J/R/C ISg/#r+ NSg/VB NSg/I/C K   VP/J    . VB/C NSg/VB D$+ NSg/VB/J+ NSg/I/C
> I’m angry . Therefore I’m mad      . ”
# K   VB/J  . R         K   NSg/VB/J . .
>
#
> “ I       call   it       purring , not     growling , ” said Alice .
# . ISg/#r+ NSg/VB NPr/ISg+ Nᴹ/Vg/J . NSg/R/C Nᴹ/Vg/J  . . VP/J NPr+  .
>
#
> “ Call   it       what   you    like         , ” said the Cat       . “ Do      you    play    croquet with the Queen
# . NSg/VB NPr/ISg+ NSg/I+ ISgPl+ NSg/VB/J/C/P . . VP/J D+  NSg/VB/J+ . . NSg/VXB ISgPl+ N🅪Sg/VB NSg/VB  P    D   NPr/VB/J+
> to - day     ? ”
# P  . NPr🅪Sg+ . .
>
#
> “ I       should like         it       very much         , ” said Alice , “ but     I       haven’t been    invited  yet      . ”
# . ISg/#r+ VXB    NSg/VB/J/C/P NPr/ISg+ J/R  NSg/I/J/R/Dq . . VP/J NPr+  . . NSg/C/P ISg/#r+ VB      NSg/VPp NSg/VP/J NSg/VB/C . .
>
#
> “ You’ll see    me       there , ” said the Cat       , and  vanished .
# . K      NSg/VB NPr/ISg+ R     . . VP/J D   NSg/VB/J+ . VB/C VP/J     .
>
#
> Alice was not     much         surprised at    this    , she  was getting so        used to queer     things
# NPr+  VPt NSg/R/C NSg/I/J/R/Dq VP/J      NSg/P I/Ddem+ . ISg+ VPt NSg/Vg  NSg/I/J/C VP/J P  NSg/VB/J+ NPl+
> happening . While      she  was looking at    the place    where   it       had been    , it       suddenly
# N🅪Sg/Vg/J . NSg/VB/C/P ISg+ VPt Nᴹ/Vg/J NSg/P D+  N🅪Sg/VB+ NSg/R/C NPr/ISg+ VB  NSg/VPp . NPr/ISg+ R
> appeared again .
# VP/J     P     .
>
#
> “ By      - the - bye     , what   became of the baby      ? ” said the Cat       . “ I’d nearly forgotten to
# . NSg/J/P . D   . NSg/J/P . NSg/I+ VPt    P  D+  NSg/VB/J+ . . VP/J D+  NSg/VB/J+ . . K   R      NSg/VPp/J P
> ask    . ”
# NSg/VB . .
>
#
> “ It       turned into a    pig     , ” Alice quietly said , just as    if    it       had come       back     in        a
# . NPr/ISg+ VP/J   P    D/P+ NSg/VB+ . . NPr+  R       VP/J . VB/J NSg/R NSg/C NPr/ISg+ VB  NSg/VBPp/P NSg/VB/J NPr/J/R/P D/P+
> natural way    .
# NSg/J+  NSg/J+ .
>
#
> “ I       thought it       would , ” said the Cat       , and  vanished again .
# . ISg/#r+ N🅪Sg/VP NPr/ISg+ VXB   . . VP/J D+  NSg/VB/J+ . VB/C VP/J     P     .
>
#
> Alice waited a   little     , half         expecting to see    it       again , but     it       did not     appear ,
# NPr+  VP/J   D/P NPr/I/J/Dq . N🅪Sg/VB/J/P+ Nᴹ/Vg/J   P  NSg/VB NPr/ISg+ P     . NSg/C/P NPr/ISg+ VPt NSg/R/C VB     .
> and  after a    minute    or    two she  walked on  in        the direction in        which the March   Hare
# VB/C P     D/P+ NSg/VB/J+ NPr/C NSg ISg+ VP/J   J/P NPr/J/R/P D+  N🅪Sg+     NPr/J/R/P I/C+  D+  NPr/VB+ NSg/VB/J+
> was said to live . “ I’ve seen    hatters before , ” she  said to herself ; “ the March
# VPt VP/J P  VB/J . . K    NSg/VPp NPl/V3  C/P    . . ISg+ VP/J P  ISg+    . . D   NPr/VB+
> Hare      will    be      much         the most         interesting , and  perhaps as    this    is  May     it       won’t be
# NSg/VB/J+ NPr/VXB NSg/VXB NSg/I/J/R/Dq D   NSg/I/J/R/Dq Vg/J        . VB/C NSg/R   NSg/R I/Ddem+ VL3 NPr/VXB NPr/ISg+ VB    NSg/VXB
<<<<<<< HEAD
> raving  mad      — at    least not     so        mad      as    it       was in        March   . ” As    she  said this    , she  looked
# Nᴹ/Vg/J NSg/VB/J . NSg/P NSg/J NSg/R/C NSg/I/J/C NSg/VB/J NSg/R NPr/ISg+ VPt NPr/J/R/P NPr/VB+ . . NSg/R ISg+ VP/J I/Ddem+ . ISg+ VP/J
=======
> raving  mad      — at    least    not     so        mad      as    it       was in      March   . ” As    she  said this    , she  looked
# Nᴹ/Vg/J NSg/VB/J . NSg/P NSg/J/Dq NSg/R/C NSg/I/J/C NSg/VB/J NSg/R NPr/ISg+ VPt NPr/J/P NPr/VB+ . . NSg/R ISg+ VP/J I/Ddem+ . ISg+ VP/J
>>>>>>> 3b1b126d
> up         , and  there was the Cat       again , sitting  on  a   branch of a    tree    .
# NSg/VB/J/P . VB/C R+    VPt D+  NSg/VB/J+ P     . NSg/Vg/J J/P D/P NPr/VB P  D/P+ NSg/VB+ .
>
#
> “ Did you    say    pig     , or    fig    ? ” said the Cat       .
# . VPt ISgPl+ NSg/VB NSg/VB+ . NPr/C NSg/VB . . VP/J D+  NSg/VB/J+ .
>
#
> “ I       said pig     , ” replied Alice ; “ and  I       wish   you    wouldn’t keep   appearing and
# . ISg/#r+ VP/J NSg/VB+ . . VP/J    NPr+  . . VB/C ISg/#r+ NSg/VB ISgPl+ VXB      NSg/VB Nᴹ/Vg/J   VB/C
> vanishing so        suddenly : you    make   one        quite giddy    . ”
# Nᴹ/Vg/J   NSg/I/J/C R        . ISgPl+ NSg/VB NSg/I/VB/J R     NSg/VB/J . .
>
#
> “ All          right    , ” said the Cat       ; and  this    time       it       vanished quite slowly , beginning
# . NSg/I/J/C/Dq NPr/VB/J . . VP/J D+  NSg/VB/J+ . VB/C I/Ddem+ N🅪Sg/VB/J+ NPr/ISg+ VP/J     R     R      . NSg/Vg/J+
> with the end    of the tail      , and  ending  with the grin    , which remained some      time
# P    D   NSg/VB P  D+  NSg/VB/J+ . VB/C Nᴹ/Vg/J P    D+  NSg/VB+ . I/C+  VP/J     I/J/R/Dq+ N🅪Sg/VB/J+
> after the rest   of it       had gone    .
# P     D   NSg/VB P  NPr/ISg+ VB  VPp/J/P .
>
#
> “ Well       ! I’ve often seen    a   cat       without a   grin    , ” thought Alice ; “ but     a   grin    without
# . NSg/VB/J/R . K    R     NSg/VPp D/P NSg/VB/J+ C/P     D/P NSg/VB+ . . N🅪Sg/VP NPr+  . . NSg/C/P D/P NSg/VB+ C/P
> a   cat       ! It’s the most         curious thing I       ever saw     in        my  life     ! ”
# D/P NSg/VB/J+ . K    D   NSg/I/J/R/Dq J       NSg+  ISg/#r+ J    NSg/VPt NPr/J/R/P D$+ N🅪Sg/VB+ . .
>
#
> She  had not     gone    much         farther before she  came      in        sight   of the house  of the March
# ISg+ VB  NSg/R/C VPp/J/P NSg/I/J/R/Dq VB/JC   C/P    ISg+ NSg/VPt/P NPr/J/R/P N🅪Sg/VB P  D   NPr/VB P  D+  NPr/VB+
> Hare      : she  thought it       must   be      the right     house   , because the chimneys were    shaped
# NSg/VB/J+ . ISg+ N🅪Sg/VP NPr/ISg+ NSg/VB NSg/VXB D+  NPr/VB/J+ NPr/VB+ . C/P     D+  NPl/V3+  NSg/VPt VP/J
> like         ears   and  the roof    was thatched with fur          . It       was so        large a   house   , that         she
# NSg/VB/J/C/P NPl/V3 VB/C D+  NSg/VB+ VPt VP/J     P    N🅪Sg/VB/C/P+ . NPr/ISg+ VPt NSg/I/J/C NSg/J D/P NPr/VB+ . NSg/I/C/Ddem ISg+
> did not     like         to go       nearer till       she  had nibbled some     more            of the lefthand bit      of
# VPt NSg/R/C NSg/VB/J/C/P P  NSg/VB/J NSg/JC NSg/VB/C/P ISg+ VB  VP/J    I/J/R/Dq NPr/I/VB/J/R/Dq P  D   ?        NSg/VPt+ P
> mushroom  , and  raised herself to about two feet high       : even     then    she  walked up
# N🅪Sg/VB/J . VB/C VP/J   ISg+    P  J/P   NSg NPl+ NSg/VB/J/R . NSg/VB/J NSg/J/C ISg+ VP/J   NSg/VB/J/P
> towards it       rather     timidly , saying    to herself “ Suppose it       should be      raving  mad
# P       NPr/ISg+ NPr/VB/J/R R       . N🅪Sg/Vg/J P  ISg+    . VB      NPr/ISg+ VXB    NSg/VXB Nᴹ/Vg/J NSg/VB/J
> after all          ! I       almost wish   I’d gone    to see    the Hatter instead ! ”
# P     NSg/I/J/C/Dq . ISg/#r+ R      NSg/VB K   VPp/J/P P  NSg/VB D   NSg/VB R       . .
>
#
> CHAPTER VII    : A   Mad      Tea      - Party
# NSg/VB+ NSg/#r . D/P NSg/VB/J N🅪Sg/VB+ . NSg/VB/J+
>
#
> There was a    table   set       out          under   a   tree    in        front    of the house   , and  the March   Hare
# R+    VPt D/P+ NSg/VB+ NPr/VBP/J NSg/VB/J/R/P NSg/J/P D/P NSg/VB+ NPr/J/R/P NSg/VB/J P  D+  NPr/VB+ . VB/C D+  NPr/VB+ NSg/VB/J+
> and  the Hatter were    having  tea      at    it       : a   Dormouse was sitting  between them     , fast
# VB/C D   NSg/VB NSg/VPt Nᴹ/Vg/J N🅪Sg/VB+ NSg/P NPr/ISg+ . D/P NSg      VPt NSg/Vg/J NSg/P   NSg/IPl+ . NSg/VB/J/R
> asleep , and  the other    two were     using   it       as    a   cushion , resting  their elbows  on
# J      . VB/C D   NSg/VB/J NSg NSg/VPt+ Nᴹ/Vg/J NPr/ISg+ NSg/R D/P NSg/VB+ . Nᴹ/Vg/J+ D$+   NPl/V3+ J/P
> it       , and  talking over    its     head      . “ Very uncomfortable for   the Dormouse , ” thought
# NPr/ISg+ . VB/C Nᴹ/Vg/J NSg/J/P ISg/D$+ NPr/VB/J+ . . J/R  J             R/C/P D   NSg      . . N🅪Sg/VP
> Alice ; “ only  , as    it’s asleep , I       suppose it       doesn’t mind    . ”
# NPr+  . . J/R/C . NSg/R K    J      . ISg/#r+ VB      NPr/ISg+ VB      NSg/VB+ . .
>
#
> The table   was a   large one        , but     the three were     all          crowded together at    one        corner
# D+  NSg/VB+ VPt D/P NSg/J NSg/I/VB/J . NSg/C/P D+  NSg+  NSg/VPt+ NSg/I/J/C/Dq VP/J    J        NSg/P NSg/I/VB/J NSg/VB
<<<<<<< HEAD
> of it       : “ No     room       ! No     room       ! ” they cried out          when    they saw     Alice coming  . “ There’s
# P  NPr/ISg+ . . NPr/P+ N🅪Sg/VB/J+ . NPr/P+ N🅪Sg/VB/J+ . . IPl+ VP/J  NSg/VB/J/R/P NSg/I/C IPl+ NSg/VPt NPr+  Nᴹ/Vg/J . . K
> plenty  of room       ! ” said Alice indignantly , and  she  sat      down        in        a   large arm       - chair
# NSg/I/J P  N🅪Sg/VB/J+ . . VP/J NPr+  R           . VB/C ISg+ NSg/VP/J N🅪Sg/VB/J/P NPr/J/R/P D/P NSg/J NSg/VB/J+ . NSg/VB+
=======
> of it       : “ No        room       ! No        room       ! ” they cried out          when    they saw     Alice coming  . “ There’s
# P  NPr/ISg+ . . NPr/Dq/P+ N🅪Sg/VB/J+ . NPr/Dq/P+ N🅪Sg/VB/J+ . . IPl+ VP/J  NSg/VB/J/R/P NSg/I/C IPl+ NSg/VPt NPr+  Nᴹ/Vg/J . . K
> plenty  of room       ! ” said Alice indignantly , and  she  sat      down        in      a   large arm       - chair
# NSg/I/J P  N🅪Sg/VB/J+ . . VP/J NPr+  R           . VB/C ISg+ NSg/VP/J N🅪Sg/VB/J/P NPr/J/P D/P NSg/J NSg/VB/J+ . NSg/VB+
>>>>>>> 3b1b126d
> at    one        end    of the table   .
# NSg/P NSg/I/VB/J NSg/VB P  D   NSg/VB+ .
>
#
> “ Have    some      wine     , ” the March   Hare      said in        an   encouraging tone       .
# . NSg/VXB I/J/R/Dq+ N🅪Sg/VB+ . . D+  NPr/VB+ NSg/VB/J+ VP/J NPr/J/R/P D/P+ Nᴹ/Vg/J     N🅪Sg/I/VB+ .
>
#
> Alice looked all          round      the table   , but     there was nothing  on  it       but     tea      . “ I       don’t
# NPr+  VP/J   NSg/I/J/C/Dq NSg/VB/J/P D+  NSg/VB+ . NSg/C/P R+    VPt NSg/I/J+ J/P NPr/ISg+ NSg/C/P N🅪Sg/VB+ . . ISg/#r+ VB
> see    any    wine     , ” she  remarked .
# NSg/VB I/R/Dq N🅪Sg/VB+ . . ISg+ VP/J     .
>
#
> “ There isn’t  any    , ” said the March   Hare      .
# . R+    NSg/VB I/R/Dq . . VP/J D   NPr/VB+ NSg/VB/J+ .
>
#
> “ Then    it       wasn’t very civil of you    to offer     it       , ” said Alice angrily .
# . NSg/J/C NPr/ISg+ VB     J/R  J     P  ISgPl+ P  NSg/VB/JC NPr/ISg+ . . VP/J NPr+  R       .
>
#
> “ It       wasn’t very civil of you    to sit    down        without being       invited  , ” said the March
# . NPr/ISg+ VB     J/R  J     P  ISgPl+ P  NSg/VB N🅪Sg/VB/J/P C/P     N🅪Sg/Vg/J/C NSg/VP/J . . VP/J D   NPr/VB+
> Hare      .
# NSg/VB/J+ .
>
#
> “ I       didn’t know   it       was your table   , ” said Alice ; “ it’s laid for   a   great many       more
# . ISg/#r+ VB     NSg/VB NPr/ISg+ VPt D$+  NSg/VB+ . . VP/J NPr+  . . K    VB/J R/C/P D/P NSg/J NSg/I/J/Dq NPr/I/VB/J/R/Dq
> than three . ”
# C/P  NSg   . .
>
#
> “ Your hair     wants  cutting  , ” said the Hatter . He       had been    looking at    Alice for
# . D$+  N🅪Sg/VB+ NPl/V3 NSg/VB/J . . VP/J D   NSg/VB . NPr/ISg+ VB  NSg/VPp Nᴹ/Vg/J NSg/P NPr+  R/C/P
> some     time      with great  curiosity , and  this    was his     first     speech   .
# I/J/R/Dq N🅪Sg/VB/J P    NSg/J+ NSg+      . VB/C I/Ddem+ VPt ISg/D$+ NSg/VB/J+ N🅪Sg/VB+ .
>
#
> “ You    should learn  not     to make   personal remarks , ” Alice said with some     severity ;
# . ISgPl+ VXB    NSg/VB NSg/R/C P  NSg/VB NSg/J+   NPl/V3+ . . NPr+  VP/J P    I/J/R/Dq NSg      .
> “ it’s very rude . ”
# . K    J/R  J    . .
>
#
> The Hatter opened his     eyes    very wide  on  hearing  this    ; but     all          he       said was , “ Why
# D   NSg/VB VP/J   ISg/D$+ NPl/V3+ J/R  NSg/J J/P Nᴹ/Vg/J+ I/Ddem+ . NSg/C/P NSg/I/J/C/Dq NPr/ISg+ VP/J VPt . . NSg/VB
> is  a   raven    like         a   writing  - desk    ? ”
# VL3 D/P NSg/VB/J NSg/VB/J/C/P D/P Nᴹ/Vg/J+ . NSg/VB+ . .
>
#
> “ Come       , we   shall have    some     fun     now          ! ” thought Alice . “ I’m glad     they’ve begun
# . NSg/VBPp/P . IPl+ VXB   NSg/VXB I/J/R/Dq Nᴹ/VB/J NSg/VB/J/R/C . . N🅪Sg/VP NPr+  . . K   NSg/VB/J K       VPp
> asking  riddles . — I       believe I       can     guess  that          , ” she  added aloud .
# Nᴹ/Vg/J NPl/V3  . . ISg/#r+ VB      ISg/#r+ NPr/VXB NSg/VB NSg/I/C/Ddem+ . . ISg+ VP/J  J     .
>
#
> “ Do      you    mean     that         you    think  you    can     find   out          the answer  to it       ? ” said the March
# . NSg/VXB ISgPl+ NSg/VB/J NSg/I/C/Ddem ISgPl+ NSg/VB ISgPl+ NPr/VXB NSg/VB NSg/VB/J/R/P D+  NSg/VB+ P  NPr/ISg+ . . VP/J D+  NPr/VB+
> Hare      .
# NSg/VB/J+ .
>
#
> “ Exactly so        , ” said Alice .
# . R       NSg/I/J/C . . VP/J NPr+  .
>
#
> “ Then    you    should say    what   you    mean     , ” the March   Hare      went    on  .
# . NSg/J/C ISgPl+ VXB    NSg/VB NSg/I+ ISgPl+ NSg/VB/J . . D+  NPr/VB+ NSg/VB/J+ NSg/VPt J/P .
>
#
> “ I       do      , ” Alice hastily replied ; “ at    least    — at    least    I       mean     what   I       say    — that’s the
# . ISg/#r+ NSg/VXB . . NPr+  R       VP/J    . . NSg/P NSg/J/Dq . NSg/P NSg/J/Dq ISg/#r+ NSg/VB/J NSg/I+ ISg/#r+ NSg/VB . NSg$   D+
> same thing , you    know   . ”
# I/J  NSg+  . ISgPl+ NSg/VB . .
>
#
> “ Not     the same thing a    bit      ! ” said the Hatter . “ You    might    just as    well       say    that          ‘          I
# . NSg/R/C D+  I/J+ NSg+  D/P+ NSg/VPt+ . . VP/J D   NSg/VB . . ISgPl+ Nᴹ/VXB/J VB/J NSg/R NSg/VB/J/R NSg/VB NSg/I/C/Ddem+ Unlintable ISg/#r+
> see    what   I       eat ’ is  the same thing as    ‘          I       eat what   I       see    ’ ! ”
# NSg/VB NSg/I+ ISg/#r+ VB  . VL3 D+  I/J+ NSg+  NSg/R Unlintable ISg/#r+ VB  NSg/I+ ISg/#r+ NSg/VB . . .
>
#
> “ You    might    just as    well       say    , ” added the March   Hare      , “ that          ‘          I       like         what   I       get    ’ is
# . ISgPl+ Nᴹ/VXB/J VB/J NSg/R NSg/VB/J/R NSg/VB . . VP/J  D+  NPr/VB+ NSg/VB/J+ . . NSg/I/C/Ddem+ Unlintable ISg/#r+ NSg/VB/J/C/P NSg/I+ ISg/#r+ NSg/VB . VL3
> the same thing as    ‘          I       get    what   I       like         ’ ! ”
# D+  I/J+ NSg+  NSg/R Unlintable ISg/#r+ NSg/VB NSg/I+ ISg/#r+ NSg/VB/J/C/P . . .
>
#
> “ You    might    just as    well       say    , ” added the Dormouse , who    seemed to be      talking in
# . ISgPl+ Nᴹ/VXB/J VB/J NSg/R NSg/VB/J/R NSg/VB . . VP/J  D   NSg      . NPr/I+ VP/J   P  NSg/VXB Nᴹ/Vg/J NPr/J/R/P
> his     sleep    , “ that          ‘          I       breathe when    I       sleep   ’ is  the same thing as    ‘          I       sleep   when    I
# ISg/D$+ N🅪Sg/VB+ . . NSg/I/C/Ddem+ Unlintable ISg/#r+ VB      NSg/I/C ISg/#r+ N🅪Sg/VB . VL3 D   I/J  NSg+  NSg/R Unlintable ISg/#r+ N🅪Sg/VB NSg/I/C ISg/#r+
> breathe ’ ! ”
# VB      . . .
>
#
> “ It       is  the same thing with you    , ” said the Hatter , and  here    the conversation
# . NPr/ISg+ VL3 D   I/J  NSg   P    ISgPl+ . . VP/J D   NSg/VB . VB/C NSg/J/R D   N🅪Sg/VB+
> dropped , and  the party     sat      silent for   a   minute    , while      Alice thought over    all          she
# VP/J    . VB/C D   NSg/VB/J+ NSg/VP/J NSg/J  R/C/P D/P NSg/VB/J+ . NSg/VB/C/P NPr+  N🅪Sg/VP NSg/J/P NSg/I/J/C/Dq ISg+
> could   remember about ravens and  writing - desks   , which wasn’t much         .
# NSg/VXB NSg/VB   J/P   NPl/V3 VB/C Nᴹ/Vg/J . NPl/V3+ . I/C+  VB     NSg/I/J/R/Dq .
>
#
> The Hatter was the first     to break  the silence . “ What   day    of the month  is  it       ? ” he
# D   NSg/VB VPt D   NSg/VB/J+ P  NSg/VB D   NSg/VB+ . . NSg/I+ NPr🅪Sg P  D+  NSg/J+ VL3 NPr/ISg+ . . NPr/ISg+
> said , turning to Alice : he       had taken his     watch  out          of his     pocket    , and  was
# VP/J . Nᴹ/Vg/J P  NPr+  . NPr/ISg+ VB  VPp/J ISg/D$+ NSg/VB NSg/VB/J/R/P P  ISg/D$+ NSg/VB/J+ . VB/C VPt
> looking at    it       uneasily , shaking it       every now          and  then    , and  holding it       to his
# Nᴹ/Vg/J NSg/P NPr/ISg+ R        . Nᴹ/Vg/J NPr/ISg+ Dq    NSg/VB/J/R/C VB/C NSg/J/C . VB/C Nᴹ/Vg/J NPr/ISg+ P  ISg/D$+
> ear       .
# NSg/VB/J+ .
>
#
> Alice considered a   little     , and  then    said “ The fourth   . ”
# NPr+  VP/J       D/P NPr/I/J/Dq . VB/C NSg/J/C VP/J . D   NPr/VB/J . .
>
#
> “ Two  days wrong      ! ” sighed the Hatter . “ I       told you    butter  wouldn’t suit    the
# . NSg+ NPl+ NSg/VB/J/R . . VP/J   D   NSg/VB . . ISg/#r+ VP   ISgPl+ NSg/VB+ VXB      NSg/VB+ D
> works   ! ” he       added looking angrily at    the March   Hare      .
# NPl/V3+ . . NPr/ISg+ VP/J  Nᴹ/Vg/J R       NSg/P D+  NPr/VB+ NSg/VB/J+ .
>
#
> “ It       was the best       butter , ” the March   Hare      meekly replied .
# . NPr/ISg+ VPt D   NPr/VXB/JS NSg/VB . . D+  NPr/VB+ NSg/VB/J+ R      VP/J    .
>
#
> “ Yes    , but     some      crumbs  must   have    got in        as    well       , ” the Hatter grumbled : “ you
# . NPl/VB . NSg/C/P I/J/R/Dq+ NPl/V3+ NSg/VB NSg/VXB VP  NPr/J/R/P NSg/R NSg/VB/J/R . . D   NSg/VB VP/J     . . ISgPl+
> shouldn’t have    put     it       in        with the bread    - knife   . ”
# VB        NSg/VXB NSg/VBP NPr/ISg+ NPr/J/R/P P    D   N🅪Sg/VB+ . NSg/VB+ . .
>
#
> The March   Hare      took the watch  and  looked at    it       gloomily : then    he       dipped it       into
# D+  NPr/VB+ NSg/VB/J+ VPt  D   NSg/VB VB/C VP/J   NSg/P NPr/ISg+ R        . NSg/J/C NPr/ISg+ VB/J   NPr/ISg+ P
> his     cup    of tea      , and  looked at    it       again : but     he       could   think  of nothing  better     to
# ISg/D$+ NSg/VB P  N🅪Sg/VB+ . VB/C VP/J   NSg/P NPr/ISg+ P     . NSg/C/P NPr/ISg+ NSg/VXB NSg/VB P  NSg/I/J+ NSg/VXB/JC P
> say    than his     first    remark  , “ It       was the best       butter  , you    know   . ”
# NSg/VB C/P  ISg/D$+ NSg/VB/J NSg/VB+ . . NPr/ISg+ VPt D   NPr/VXB/JS NSg/VB+ . ISgPl+ NSg/VB . .
>
#
> Alice had been    looking over    his     shoulder with some      curiosity . “ What   a    funny
# NPr+  VB  NSg/VPp Nᴹ/Vg/J NSg/J/P ISg/D$+ NSg/VB+  P    I/J/R/Dq+ NSg+      . . NSg/I+ D/P+ NSg/J+
> watch   ! ” she  remarked . “ It       tells  the day    of the month  , and  doesn’t tell   what
# NSg/VB+ . . ISg+ VP/J     . . NPr/ISg+ NPl/V3 D   NPr🅪Sg P  D+  NSg/J+ . VB/C VB      NPr/VB NSg/I+
> o’clock it       is  ! ”
# R       NPr/ISg+ VL3 . .
>
#
> “ Why    should it       ? ” muttered the Hatter . “ Does   your watch  tell   you    what   year it
# . NSg/VB VXB    NPr/ISg+ . . VP/J     D   NSg/VB . . NPl/V3 D$+  NSg/VB NPr/VB ISgPl+ NSg/I+ NSg+ NPr/ISg+
> is  ? ”
# VL3 . .
>
#
> “ Of course  not     , ” Alice replied very readily : “ but     that’s because it       stays  the
# . P  NSg/VB+ NSg/R/C . . NPr+  VP/J    J/R  R       . . NSg/C/P NSg$   C/P     NPr/ISg+ NPl/V3 D
> same year for   such  a   long     time       together . ”
# I/J  NSg+ R/C/P NSg/I D/P NPr/VB/J N🅪Sg/VB/J+ J        . .
>
#
> “ Which is  just the case      with mine      , ” said the Hatter .
# . I/C+  VL3 VB/J D   NPr🅪Sg/VB P    NSg/I/VB+ . . VP/J D   NSg/VB .
>
#
<<<<<<< HEAD
> Alice felt      dreadfully puzzled , The Hatter’s remark  seemed to have    no    sort   of
# NPr+  N🅪Sg/VB/J R          VP/J    . D   NSg$     NSg/VB+ VP/J   P  NSg/VXB NPr/P NSg/VB P
> meaning    in        it       , and  yet      it       was certainly English      . “ I       don’t quite understand you    , ”
# N🅪Sg/Vg/J+ NPr/J/R/P NPr/ISg+ . VB/C NSg/VB/C NPr/ISg+ VPt R         NPr🅪Sg/VB/J+ . . ISg/#r+ VB    R     VB         ISgPl+ . .
=======
> Alice felt      dreadfully puzzled , The Hatter’s remark  seemed to have    no       sort   of
# NPr+  N🅪Sg/VB/J R          VP/J    . D   NSg$     NSg/VB+ VP/J   P  NSg/VXB NPr/Dq/P NSg/VB P
> meaning    in      it       , and  yet      it       was certainly English      . “ I       don’t quite understand you    , ”
# N🅪Sg/Vg/J+ NPr/J/P NPr/ISg+ . VB/C NSg/VB/C NPr/ISg+ VPt R         NPr🅪Sg/VB/J+ . . ISg/#r+ VB    R     VB         ISgPl+ . .
>>>>>>> 3b1b126d
> she  said , as    politely as    she  could   .
# ISg+ VP/J . NSg/R R        NSg/R ISg+ NSg/VXB .
>
#
> “ The Dormouse is  asleep again , ” said the Hatter , and  he       poured a   little     hot      tea
# . D   NSg      VL3 J      P     . . VP/J D   NSg/VB . VB/C NPr/ISg+ VP/J   D/P NPr/I/J/Dq NSg/VB/J N🅪Sg/VB+
> upon its     nose    .
# P    ISg/D$+ NSg/VB+ .
>
#
> The Dormouse shook    its     head      impatiently , and  said , without opening its     eyes    , “ Of
# D   NSg      NSg/VB/J ISg/D$+ NPr/VB/J+ R           . VB/C VP/J . C/P     Nᴹ/Vg/J ISg/D$+ NPl/V3+ . . P
> course  , of course  ; just what   I       was going   to remark myself . ”
# NSg/VB+ . P  NSg/VB+ . VB/J NSg/I+ ISg/#r+ VPt Nᴹ/Vg/J P  NSg/VB ISg+   . .
>
#
> “ Have    you    guessed the riddle  yet      ? ” the Hatter said , turning to Alice again .
# . NSg/VXB ISgPl+ VP/J    D+  NPr/VB+ NSg/VB/C . . D   NSg/VB VP/J . Nᴹ/Vg/J P  NPr+  P     .
>
#
> “ No       , I       give   it       up         , ” Alice replied : “ what’s the answer  ? ”
# . NPr/Dq/P . ISg/#r+ NSg/VB NPr/ISg+ NSg/VB/J/P . . NPr+  VP/J    . . NSg$   D+  NSg/VB+ . .
>
#
> “ I       haven’t the slightest idea , ” said the Hatter .
# . ISg/#r+ VB      D+  JS        NSg+ . . VP/J D   NSg/VB .
>
#
> “ Nor   I       , ” said the March   Hare      .
# . NSg/C ISg/#r+ . . VP/J D+  NPr/VB+ NSg/VB/J+ .
>
#
> Alice sighed wearily . “ I       think  you    might    do      something   better     with the time       , ” she
# NPr+  VP/J   R       . . ISg/#r+ NSg/VB ISgPl+ Nᴹ/VXB/J NSg/VXB NSg/I/VB/J+ NSg/VXB/JC P    D+  N🅪Sg/VB/J+ . . ISg+
<<<<<<< HEAD
> said , “ than waste     it       in        asking  riddles that          have    no    answers . ”
# VP/J . . C/P  NSg/VB/J+ NPr/ISg+ NPr/J/R/P Nᴹ/Vg/J NPl/V3  NSg/I/C/Ddem+ NSg/VXB NPr/P NPl/V3+ . .
=======
> said , “ than waste     it       in      asking  riddles that          have    no       answers . ”
# VP/J . . C/P  NSg/VB/J+ NPr/ISg+ NPr/J/P Nᴹ/Vg/J NPl/V3  NSg/I/C/Ddem+ NSg/VXB NPr/Dq/P NPl/V3+ . .
>>>>>>> 3b1b126d
>
#
> “ If    you    knew Time       as    well       as    I       do      , ” said the Hatter , “ you    wouldn’t talk    about
# . NSg/C ISgPl+ VPt  N🅪Sg/VB/J+ NSg/R NSg/VB/J/R NSg/R ISg/#r+ NSg/VXB . . VP/J D   NSg/VB . . ISgPl+ VXB      N🅪Sg/VB J/P
> wasting it       . It’s him  . ”
# Nᴹ/Vg/J NPr/ISg+ . K    ISg+ . .
>
#
> “ I       don’t know   what   you    mean     , ” said Alice .
# . ISg/#r+ VB    NSg/VB NSg/I+ ISgPl+ NSg/VB/J . . VP/J NPr+  .
>
#
> “ Of course  you    don’t ! ” the Hatter said , tossing his     head      contemptuously . “ I       dare
# . P  NSg/VB+ ISgPl+ VB    . . D   NSg/VB VP/J . Nᴹ/Vg/J ISg/D$+ NPr/VB/J+ R              . . ISg/#r+ NPr/VXB
> say    you    never even     spoke   to Time      ! ”
# NSg/VB ISgPl+ R     NSg/VB/J NSg/VPt P  N🅪Sg/VB/J . .
>
#
> “ Perhaps not     , ” Alice cautiously replied : “ but     I       know   I       have    to beat      time       when    I
# . NSg/R   NSg/R/C . . NPr+  R          VP/J    . . NSg/C/P ISg/#r+ NSg/VB ISg/#r+ NSg/VXB P  N🅪Sg/VB/J N🅪Sg/VB/J+ NSg/I/C ISg/#r+
> learn  music      . ”
# NSg/VB N🅪Sg/VB/J+ . .
>
#
> “ Ah       ! that          accounts for   it       , ” said the Hatter . “ He       won’t stand  beating . Now          , if
# . NSg/I/VB . NSg/I/C/Ddem+ NPl/V3+  R/C/P NPr/ISg+ . . VP/J D   NSg/VB . . NPr/ISg+ VB    NSg/VB Nᴹ/Vg/J . NSg/VB/J/R/C . NSg/C
> you    only  kept on  good     terms   with him  , he’d do      almost anything  you    liked with the
# ISgPl+ J/R/C VP   J/P NPr/VB/J NPl/V3+ P    ISg+ . K    NSg/VXB R      NSg/I/VB+ ISgPl+ VP/J  P    D
> clock   . For   instance , suppose it       were    nine o’clock in        the morning    , just time       to
# NSg/VB+ . R/C/P NSg/VB+  . VB      NPr/ISg+ NSg/VPt NSg  R       NPr/J/R/P D+  N🅪Sg/Vg/J+ . VB/J N🅪Sg/VB/J+ P
> begin  lessons : you’d only  have    to whisper a   hint    to Time      , and  round      goes   the
# NSg/VB NPl/V3+ . K     J/R/C NSg/VXB P  NSg/VB  D/P NSg/VB+ P  N🅪Sg/VB/J . VB/C NSg/VB/J/P NPl/VB D
> clock   in        a   twinkling ! Half         - past       one        , time      for   dinner   ! ”
# NSg/VB+ NPr/J/R/P D/P N🅪Sg/Vg/J . N🅪Sg/VB/J/P+ . NSg/VB/J/P NSg/I/VB/J . N🅪Sg/VB/J R/C/P N🅪Sg/VB+ . .
>
#
> ( “ I       only  wish   it       was , ” the March   Hare      said to itself in        a    whisper . )
# . . ISg/#r+ J/R/C NSg/VB NPr/ISg+ VPt . . D+  NPr/VB+ NSg/VB/J+ VP/J P  ISg+   NPr/J/R/P D/P+ NSg/VB+ . .
>
#
> “ That          would be      grand , certainly , ” said Alice thoughtfully : “ but     then    — I       shouldn’t
# . NSg/I/C/Ddem+ VXB   NSg/VXB NSg/J . R         . . VP/J NPr+  R            . . NSg/C/P NSg/J/C . ISg/#r+ VB
> be      hungry for   it       , you    know   . ”
# NSg/VXB J      R/C/P NPr/ISg+ . ISgPl+ NSg/VB . .
>
#
> “ Not     at    first    , perhaps , ” said the Hatter : “ but     you    could   keep   it       to half        - past
# . NSg/R/C NSg/P NSg/VB/J . NSg/R   . . VP/J D   NSg/VB . . NSg/C/P ISgPl+ NSg/VXB NSg/VB NPr/ISg+ P  N🅪Sg/VB/J/P . NSg/VB/J/P
> one        as    long     as    you    liked . ”
# NSg/I/VB/J NSg/R NPr/VB/J NSg/R ISgPl+ VP/J  . .
>
#
> “ Is  that         the way    you    manage ? ” Alice asked .
# . VL3 NSg/I/C/Ddem D+  NSg/J+ ISgPl+ NSg/VB . . NPr+  VP/J  .
>
#
> The Hatter shook    his     head      mournfully . “ Not     I       ! ” he       replied . “ We   quarrelled last
# D   NSg/VB NSg/VB/J ISg/D$+ NPr/VB/J+ R          . . NSg/R/C ISg/#r+ . . NPr/ISg+ VP/J    . . IPl+ VB/Comm    NSg/VB/J
> March   — just before he       went    mad      , you    know   — ” ( pointing with his     tea      spoon   at    the
# NPr/VB+ . VB/J C/P    NPr/ISg+ NSg/VPt NSg/VB/J . ISgPl+ NSg/VB . . . Nᴹ/Vg/J  P    ISg/D$+ N🅪Sg/VB+ NSg/VB+ NSg/P D
> March   Hare      , ) “ — it       was at    the great concert given       by      the Queen    of Hearts  , and  I
# NPr/VB+ NSg/VB/J+ . . . . NPr/ISg+ VPt NSg/P D   NSg/J NSg/VB+ NSg/VPp/J/P NSg/J/P D   NPr/VB/J P  NPl/V3+ . VB/C ISg/#r+
> had to sing
# VB  P  NSg/VB/J
>
#
> ‘          Twinkle , twinkle , little     bat     ! How   I       wonder  what   you’re at    ! ’
# Unlintable NSg/VB  . NSg/VB  . NPr/I/J/Dq NSg/VB+ . NSg/C ISg/#r+ N🅪Sg/VB NSg/I+ K      NSg/P . .
>
#
> You    know   the song  , perhaps ? ”
# ISgPl+ NSg/VB D+  N🅪Sg+ . NSg/R   . .
>
#
> “ I’ve heard something   like         it       , ” said Alice .
# . K    VP/J  NSg/I/VB/J+ NSg/VB/J/C/P NPr/ISg+ . . VP/J NPr+  .
>
#
> “ It       goes   on  , you    know   , ” the Hatter continued , “ in        this   way    : —
# . NPr/ISg+ NPl/VB J/P . ISgPl+ NSg/VB . . D   NSg/VB VP/J      . . NPr/J/R/P I/Ddem NSg/J+ . .
>
#
> ‘          Up         above   the world   you    fly      , Like         a   tea      - tray   in        the sky      . Twinkle , twinkle — ’ ”
# Unlintable NSg/VB/J/P NSg/J/P D+  NSg/VB+ ISgPl+ NSg/VB/J . NSg/VB/J/C/P D/P N🅪Sg/VB+ . NSg/VB NPr/J/R/P D+  N🅪Sg/VB+ . NSg/VB  . NSg/VB  . . .
>
#
> Here    the Dormouse shook    itself , and  began singing in        its     sleep    “ Twinkle ,
# NSg/J/R D   NSg      NSg/VB/J ISg+   . VB/C VPt   Nᴹ/Vg/J NPr/J/R/P ISg/D$+ N🅪Sg/VB+ . NSg/VB  .
> twinkle , twinkle , twinkle — ” and  went    on  so        long     that         they had to pinch  it       to
# NSg/VB  . NSg/VB  . NSg/VB  . . VB/C NSg/VPt J/P NSg/I/J/C NPr/VB/J NSg/I/C/Ddem IPl+ VB  P  NSg/VB NPr/ISg+ P
> make   it       stop   .
# NSg/VB NPr/ISg+ NSg/VB .
>
#
> “ Well       , I’d hardly finished the first    verse  , ” said the Hatter , “ when    the Queen
# . NSg/VB/J/R . K   R      VP/J     D   NSg/VB/J NSg/VB . . VP/J D   NSg/VB . . NSg/I/C D   NPr/VB/J+
> jumped up         and  bawled out          , ‘          He’s murdering the time       ! Off        with his     head      ! ’ ”
# VP/J   NSg/VB/J/P VB/C VP/J   NSg/VB/J/R/P . Unlintable NSg$ Nᴹ/Vg/J+  D   N🅪Sg/VB/J+ . NSg/VB/J/P P    ISg/D$+ NPr/VB/J+ . . .
>
#
> “ How   dreadfully savage    ! ” exclaimed Alice .
# . NSg/C R          NPr/VB/J+ . . VP/J      NPr+  .
>
#
> “ And  ever since that          , ” the Hatter went    on  in        a   mournful tone       , “ he       won’t do      a
# . VB/C J    C/P   NSg/I/C/Ddem+ . . D   NSg/VB NSg/VPt J/P NPr/J/R/P D/P J        N🅪Sg/I/VB+ . . NPr/ISg+ VB    NSg/VXB D/P
> thing I       ask    ! It’s always six o’clock now          . ”
# NSg+  ISg/#r+ NSg/VB . K    R      NSg R       NSg/VB/J/R/C . .
>
#
> A    bright    idea came      into Alice’s head      . “ Is  that         the reason   so        many       tea      - things are
# D/P+ NPr/VB/J+ NSg+ NSg/VPt/P P    NSg$    NPr/VB/J+ . . VL3 NSg/I/C/Ddem D+  N🅪Sg/VB+ NSg/I/J/C NSg/I/J/Dq N🅪Sg/VB+ . NPl+   VB
> put     out          here    ? ” she  asked .
# NSg/VBP NSg/VB/J/R/P NSg/J/R . . ISg+ VP/J  .
>
#
> “ Yes    , that’s it       , ” said the Hatter with a   sigh   : “ it’s always tea      - time       , and  we’ve
# . NPl/VB . NSg$   NPr/ISg+ . . VP/J D   NSg/VB P    D/P NSg/VB . . K    R      N🅪Sg/VB+ . N🅪Sg/VB/J+ . VB/C K
> no       time       to wash   the things between whiles . ”
# NPr/Dq/P N🅪Sg/VB/J+ P  NPr/VB D   NPl+   NSg/P   NPl/V3 . .
>
#
> “ Then    you    keep   moving  round      , I       suppose ? ” said Alice .
# . NSg/J/C ISgPl+ NSg/VB Nᴹ/Vg/J NSg/VB/J/P . ISg/#r+ VB      . . VP/J NPr+  .
>
#
> “ Exactly so        , ” said the Hatter : “ as    the things get    used up         . ”
# . R       NSg/I/J/C . . VP/J D   NSg/VB . . NSg/R D   NPl+   NSg/VB VP/J NSg/VB/J/P . .
>
#
> “ But     what   happens when    you    come       to the beginning again ? ” Alice ventured to ask    .
# . NSg/C/P NSg/I+ V3      NSg/I/C ISgPl+ NSg/VBPp/P P  D+  NSg/Vg/J+ P     . . NPr+  VP/J     P  NSg/VB .
>
#
> “ Suppose we   change  the subject   , ” the March   Hare      interrupted , yawning . “ I’m
# . VB      IPl+ N🅪Sg/VB D+  NSg/VB/J+ . . D+  NPr/VB+ NSg/VB/J+ VP/J        . Nᴹ/Vg/J . . K
> getting tired of this    . I       vote   the young     lady    tells  us       a    story   . ”
# NSg/Vg  VP/J  P  I/Ddem+ . ISg/#r+ NSg/VB D+  NPr/VB/J+ NPr/VB+ NPl/V3 NPr/IPl+ D/P+ NSg/VB+ . .
>
#
> “ I’m afraid I       don’t know   one        , ” said Alice , rather     alarmed at    the proposal .
# . K   J      ISg/#r+ VB    NSg/VB NSg/I/VB/J . . VP/J NPr+  . NPr/VB/J/R VP/J    NSg/P D   NSg+     .
>
#
> “ Then    the Dormouse shall ! ” they both   cried . “ Wake   up         , Dormouse ! ” And  they
# . NSg/J/C D   NSg      VXB   . . IPl+ I/C/Dq VP/J  . . NPr/VB NSg/VB/J/P . NSg      . . VB/C IPl+
> pinched it       on  both   sides   at    once  .
# VP/J    NPr/ISg+ J/P I/C/Dq NPl/V3+ NSg/P NSg/C .
>
#
> The Dormouse slowly opened his     eyes    . “ I       wasn’t asleep , ” he       said in        a   hoarse   ,
# D   NSg      R      VP/J   ISg/D$+ NPl/V3+ . . ISg/#r+ VB     J      . . NPr/ISg+ VP/J NPr/J/R/P D/P NSg/VB/J .
> feeble voice   : “ I       heard every word    you    fellows were    saying    . ”
# VB/J   NSg/VB+ . . ISg/#r+ VP/J  Dq    NSg/VB+ ISgPl+ NPl/V3+ NSg/VPt N🅪Sg/Vg/J . .
>
#
> “ Tell   us       a    story   ! ” said the March   Hare      .
# . NPr/VB NPr/IPl+ D/P+ NSg/VB+ . . VP/J D+  NPr/VB+ NSg/VB/J+ .
>
#
> “ Yes    , please do      ! ” pleaded Alice .
# . NPl/VB . VB     NSg/VXB . . VP/J    NPr+  .
>
#
> “ And  be      quick    about it       , ” added the Hatter , “ or    you’ll be      asleep again before
# . VB/C NSg/VXB NSg/VB/J J/P   NPr/ISg+ . . VP/J  D   NSg/VB . . NPr/C K      NSg/VXB J      P     C/P
> it’s done      . ”
# K    NSg/VPp/J . .
>
#
> “ Once  upon a    time       there were    three little      sisters , ” the Dormouse began in        a
# . NSg/C P    D/P+ N🅪Sg/VB/J+ R+    NSg/VPt NSg+  NPr/I/J/Dq+ NPl/V3+ . . D   NSg      VPt   NPr/J/R/P D/P
> great hurry   ; “ and  their names   were    Elsie , Lacie , and  Tillie ; and  they lived at
# NSg/J NSg/VB+ . . VB/C D$+   NPl/V3+ NSg/VPt NPr   . ?     . VB/C ?      . VB/C IPl+ VP/J  NSg/P
> the bottom   of a   well        — ”
# D   NSg/VB/J P  D/P NSg/VB/J/R+ . .
>
#
> “ What   did they live on  ? ” said Alice , who    always took a   great interest in
# . NSg/I+ VPt IPl+ VB/J J/P . . VP/J NPr+  . NPr/I+ R      VPt  D/P NSg/J N🅪Sg/VB  NPr/J/R/P
> questions of eating   and  drinking .
# NPl/V3    P  Nᴹ/Vg/J+ VB/C Nᴹ/Vg/J  .
>
#
> “ They lived on  treacle , ” said the Dormouse , after thinking a   minute    or    two .
# . IPl+ VP/J  J/P Nᴹ/VB   . . VP/J D   NSg      . P     Nᴹ/Vg/J  D/P NSg/VB/J+ NPr/C NSg .
>
#
> “ They couldn’t have    done      that          , you    know   , ” Alice gently remarked ; “ they’d have
# . IPl+ VB       NSg/VXB NSg/VPp/J NSg/I/C/Ddem+ . ISgPl+ NSg/VB . . NPr+  R      VP/J     . . K      NSg/VXB
> been    ill      . ”
# NSg/VPp NSg/VB/J . .
>
#
> “ So        they were    , ” said the Dormouse ; “ very ill      . ”
# . NSg/I/J/C IPl+ NSg/VPt . . VP/J D   NSg      . . J/R  NSg/VB/J . .
>
#
> Alice tried to fancy    to herself what   such  an  extraordinary way   of living  would
# NPr+  VP/J  P  NSg/VB/J P  ISg+    NSg/I+ NSg/I D/P NSg/J         NSg/J P  Nᴹ/Vg/J VXB
> be      like         , but     it       puzzled her     too much         , so        she  went    on  : “ But     why    did they live at
# NSg/VXB NSg/VB/J/C/P . NSg/C/P NPr/ISg+ VP/J    ISg/D$+ R   NSg/I/J/R/Dq . NSg/I/J/C ISg+ NSg/VPt J/P . . NSg/C/P NSg/VB VPt IPl+ VB/J NSg/P
> the bottom   of a    well        ? ”
# D   NSg/VB/J P  D/P+ NSg/VB/J/R+ . .
>
#
> “ Take   some      more             tea      , ” the March   Hare      said to Alice , very earnestly .
# . NSg/VB I/J/R/Dq+ NPr/I/VB/J/R/Dq+ N🅪Sg/VB+ . . D+  NPr/VB+ NSg/VB/J+ VP/J P  NPr+  . J/R  R         .
>
#
> “ I’ve had nothing  yet      , ” Alice replied in        an  offended tone       , “ so        I       can’t take
# . K    VB  NSg/I/J+ NSg/VB/C . . NPr+  VP/J    NPr/J/R/P D/P VP/J     N🅪Sg/I/VB+ . . NSg/I/J/C ISg/#r+ VXB   NSg/VB
> more            . ”
# NPr/I/VB/J/R/Dq . .
>
#
> “ You    mean     you    can’t take   less       , ” said the Hatter : “ it’s very easy     to take   more
# . ISgPl+ NSg/VB/J ISgPl+ VXB   NSg/VB VB/J/R/C/P . . VP/J D   NSg/VB . . K    J/R  NSg/VB/J P  NSg/VB NPr/I/VB/J/R/Dq
> than nothing  . ”
# C/P  NSg/I/J+ . .
>
#
> “ Nobody asked your opinion , ” said Alice .
# . NSg/I+ VP/J  D$+  N🅪Sg+   . . VP/J NPr+  .
>
#
> “ Who’s making  personal remarks now          ? ” the Hatter asked triumphantly .
# . NSg$  Nᴹ/Vg/J NSg/J+   NPl/V3+ NSg/VB/J/R/C . . D   NSg/VB VP/J  R            .
>
#
> Alice did not     quite know   what   to say    to this    : so        she  helped herself to some     tea
# NPr+  VPt NSg/R/C R     NSg/VB NSg/I+ P  NSg/VB P  I/Ddem+ . NSg/I/J/C ISg+ VP/J   ISg+    P  I/J/R/Dq N🅪Sg/VB
> and  bread    - and  - butter  , and  then    turned to the Dormouse , and  repeated her
# VB/C N🅪Sg/VB+ . VB/C . NSg/VB+ . VB/C NSg/J/C VP/J   P  D   NSg      . VB/C VP/J     ISg/D$+
> question . “ Why    did they live at    the bottom   of a    well        ? ”
# NSg/VB+  . . NSg/VB VPt IPl+ VB/J NSg/P D   NSg/VB/J P  D/P+ NSg/VB/J/R+ . .
>
#
> The Dormouse again took a   minute    or    two to think  about it       , and  then    said , “ It
# D   NSg      P     VPt  D/P NSg/VB/J+ NPr/C NSg P  NSg/VB J/P   NPr/ISg+ . VB/C NSg/J/C VP/J . . NPr/ISg+
> was a   treacle - well       . ”
# VPt D/P Nᴹ/VB   . NSg/VB/J/R . .
>
#
> “ There’s no        such  thing ! ” Alice was beginning very angrily , but     the Hatter and
# . K       NPr/Dq/P+ NSg/I NSg+  . . NPr+  VPt NSg/Vg/J+ J/R  R       . NSg/C/P D   NSg/VB VB/C
> the March   Hare      went    “ Sh ! sh ! ” and  the Dormouse sulkily remarked , “ If    you    can’t
# D   NPr/VB+ NSg/VB/J+ NSg/VPt . W? . W? . . VB/C D   NSg      R       VP/J     . . NSg/C ISgPl+ VXB
> be      civil , you’d better     finish the story   for   yourself . ”
# NSg/VXB J     . K     NSg/VXB/JC NSg/VB D   NSg/VB+ R/C/P ISg+     . .
>
#
> “ No       , please go       on  ! ” Alice said very humbly ; “ I       won’t interrupt again . I       dare    say
# . NPr/Dq/P . VB     NSg/VB/J J/P . . NPr+  VP/J J/R  R      . . ISg/#r+ VB    NSg/VB    P     . ISg/#r+ NPr/VXB NSg/VB
> there may     be      one        . ”
# R+    NPr/VXB NSg/VXB NSg/I/VB/J . .
>
#
> “ One        , indeed ! ” said the Dormouse indignantly . However , he       consented to go       on  .
# . NSg/I/VB/J . R      . . VP/J D   NSg      R           . C       . NPr/ISg+ VP/J      P  NSg/VB/J J/P .
> “ And  so        these   three little      sisters — they were    learning to draw   , you    know   — ”
# . VB/C NSg/I/J/C I/Ddem+ NSg+  NPr/I/J/Dq+ NPl/V3+ . IPl+ NSg/VPt Nᴹ/Vg/J  P  NSg/VB . ISgPl+ NSg/VB . .
>
#
> “ What   did they draw   ? ” said Alice , quite forgetting her     promise .
# . NSg/I+ VPt IPl+ NSg/VB . . VP/J NPr+  . R     NSg/Vg     ISg/D$+ NSg/VB+ .
>
#
> “ Treacle , ” said the Dormouse , without considering at    all          this   time       .
# . Nᴹ/VB   . . VP/J D   NSg      . C/P     Nᴹ/Vg/J     NSg/P NSg/I/J/C/Dq I/Ddem N🅪Sg/VB/J+ .
>
#
> “ I       want   a    clean     cup     , ” interrupted the Hatter : “ let’s all          move   one        place    on  . ”
# . ISg/#r+ NSg/VB D/P+ NSg/VB/J+ NSg/VB+ . . VP/J        D   NSg/VB . . NSg$  NSg/I/J/C/Dq NSg/VB NSg/I/VB/J N🅪Sg/VB+ J/P . .
>
#
> He       moved on  as    he       spoke   , and  the Dormouse followed him  : the March   Hare      moved
# NPr/ISg+ VP/J  J/P NSg/R NPr/ISg+ NSg/VPt . VB/C D   NSg      VP/J     ISg+ . D   NPr/VB+ NSg/VB/J+ VP/J
> into the Dormouse’s place    , and  Alice rather     unwillingly took the place   of the
# P    D   NSg$       N🅪Sg/VB+ . VB/C NPr+  NPr/VB/J/R R           VPt  D   N🅪Sg/VB P  D
> March   Hare      . The Hatter was the only  one         who    got any    advantage from the change   :
# NPr/VB+ NSg/VB/J+ . D   NSg/VB VPt D   J/R/C NSg/I/VB/J+ NPr/I+ VP  I/R/Dq N🅪Sg/VB+  P    D   N🅪Sg/VB+ .
> and  Alice was a   good     deal      worse     off        than before , as    the March   Hare      had just
# VB/C NPr+  VPt D/P NPr/VB/J NSg/VB/J+ NSg/VB/JC NSg/VB/J/P C/P  C/P    . NSg/R D   NPr/VB+ NSg/VB/J+ VB  VB/J
> upset    the milk     - jug     into his     plate   .
# NSg/VB/J D   N🅪Sg/VB+ . NSg/VB+ P    ISg/D$+ NSg/VB+ .
>
#
> Alice did not     wish   to offend the Dormouse again , so        she  began very cautiously :
# NPr+  VPt NSg/R/C NSg/VB P  VB     D   NSg      P     . NSg/I/J/C ISg+ VPt   J/R  R          .
> “ But     I       don’t understand . Where   did they draw   the treacle from ? ”
# . NSg/C/P ISg/#r+ VB    VB         . NSg/R/C VPt IPl+ NSg/VB D   Nᴹ/VB   P    . .
>
#
> “ You    can     draw   water   out          of a    water    - well       , ” said the Hatter ; “ so        I       should think
# . ISgPl+ NPr/VXB NSg/VB N🅪Sg/VB NSg/VB/J/R/P P  D/P+ N🅪Sg/VB+ . NSg/VB/J/R . . VP/J D   NSg/VB . . NSg/I/J/C ISg/#r+ VXB    NSg/VB
> you    could   draw   treacle out          of a   treacle - well       — eh   , stupid ? ”
# ISgPl+ NSg/VXB NSg/VB Nᴹ/VB   NSg/VB/J/R/P P  D/P Nᴹ/VB   . NSg/VB/J/R . VB/J . NSg/J  . .
>
#
> “ But     they were    in        the well       , ” Alice said to the Dormouse , not     choosing to notice
# . NSg/C/P IPl+ NSg/VPt NPr/J/R/P D   NSg/VB/J/R . . NPr+  VP/J P  D   NSg      . NSg/R/C Nᴹ/Vg/J  P  NSg/VB
> this   last     remark  .
# I/Ddem NSg/VB/J NSg/VB+ .
>
#
> “ Of course  they were    , ” said the Dormouse ; “ — well       in        . ”
# . P  NSg/VB+ IPl+ NSg/VPt . . VP/J D   NSg      . . . NSg/VB/J/R NPr/J/R/P . .
>
#
> This    answer  so        confused poor      Alice , that         she  let     the Dormouse go       on  for   some
# I/Ddem+ NSg/VB+ NSg/I/J/C VP/J+    NSg/VB/J+ NPr+  . NSg/I/C/Ddem ISg+ NSg/VBP D   NSg      NSg/VB/J J/P R/C/P I/J/R/Dq
> time       without interrupting it       .
# N🅪Sg/VB/J+ C/P     Nᴹ/Vg/J      NPr/ISg+ .
>
#
> “ They were    learning to draw   , ” the Dormouse went    on  , yawning and  rubbing its
# . IPl+ NSg/VPt Nᴹ/Vg/J  P  NSg/VB . . D   NSg      NSg/VPt J/P . Nᴹ/Vg/J VB/C NSg/Vg  ISg/D$+
> eyes    , for   it       was getting very sleepy ; “ and  they drew   all          manner of
# NPl/V3+ . R/C/P NPr/ISg+ VPt NSg/Vg  J/R  NSg/J  . . VB/C IPl+ NPr/VB NSg/I/J/C/Dq NSg    P
> things — everything that          begins with an  M           — ”
# NPl+   . NSg/I/VB+  NSg/I/C/Ddem+ NPl/V3 P    D/P NPr/VB/J/#r . .
>
#
> “ Why    with an  M           ? ” said Alice .
# . NSg/VB P    D/P NPr/VB/J/#r . . VP/J NPr+  .
>
#
> “ Why    not     ? ” said the March   Hare      .
# . NSg/VB NSg/R/C . . VP/J D+  NPr/VB+ NSg/VB/J+ .
>
#
> Alice was silent .
# NPr+  VPt NSg/J  .
>
#
> The Dormouse had closed its     eyes    by      this   time       , and  was going   off        into a   doze   ;
# D   NSg      VB  VP/J   ISg/D$+ NPl/V3+ NSg/J/P I/Ddem N🅪Sg/VB/J+ . VB/C VPt Nᴹ/Vg/J NSg/VB/J/P P    D/P NSg/VB .
> but     , on  being       pinched by      the Hatter , it       woke     up         again with a   little     shriek , and
# NSg/C/P . J/P N🅪Sg/Vg/J/C VP/J    NSg/J/P D   NSg/VB . NPr/ISg+ NSg/VB/J NSg/VB/J/P P     P    D/P NPr/I/J/Dq NSg/VB . VB/C
> went    on  : “ — that          begins with an  M           , such  as    mouse   - traps  , and  the moon    , and  memory ,
# NSg/VPt J/P . . . NSg/I/C/Ddem+ NPl/V3 P    D/P NPr/VB/J/#r . NSg/I NSg/R NSg/VB+ . NPl/V3 . VB/C D   NPr/VB+ . VB/C N🅪Sg+  .
> and  muchness — you    know   you    say    things are “ much         of a   muchness ” — did you    ever see
# VB/C NSg      . ISgPl+ NSg/VB ISgPl+ NSg/VB NPl+   VB  . NSg/I/J/R/Dq P  D/P NSg      . . VPt ISgPl+ J    NSg/VB
> such  a   thing as    a   drawing   of a   muchness ? ”
# NSg/I D/P NSg+  NSg/R D/P N🅪Sg/Vg/J P  D/P NSg      . .
>
#
> “ Really , now          you    ask    me       , ” said Alice , very much         confused , “ I       don’t think  — ”
# . R      . NSg/VB/J/R/C ISgPl+ NSg/VB NPr/ISg+ . . VP/J NPr+  . J/R  NSg/I/J/R/Dq VP/J     . . ISg/#r+ VB    NSg/VB . .
>
#
> “ Then    you    shouldn’t talk    , ” said the Hatter .
# . NSg/J/C ISgPl+ VB        N🅪Sg/VB . . VP/J D   NSg/VB .
>
#
> This   piece  of rudeness was more            than Alice could   bear      : she  got up         in        great
# I/Ddem NSg/VB P  NSg+     VPt NPr/I/VB/J/R/Dq C/P  NPr+  NSg/VXB NSg/VB/J+ . ISg+ VP  NSg/VB/J/P NPr/J/R/P NSg/J+
> disgust , and  walked off        ; the Dormouse fell      asleep instantly , and  neither of the
# Nᴹ/VB+  . VB/C VP/J   NSg/VB/J/P . D   NSg      NSg/VPt/J J      R         . VB/C I/C     P  D
> others  took the least    notice of her     going   , though she  looked back     once  or    twice ,
# NPl/V3+ VPt  D   NSg/J/Dq NSg/VB P  ISg/D$+ Nᴹ/Vg/J . VB/C   ISg+ VP/J   NSg/VB/J NSg/C NPr/C R     .
> half         hoping  that         they would call   after her     : the last     time       she  saw     them     , they
# N🅪Sg/VB/J/P+ Nᴹ/Vg/J NSg/I/C/Ddem IPl+ VXB   NSg/VB P     ISg/D$+ . D   NSg/VB/J N🅪Sg/VB/J+ ISg+ NSg/VPt NSg/IPl+ . IPl+
> were    trying  to put     the Dormouse into the teapot .
# NSg/VPt Nᴹ/Vg/J P  NSg/VBP D   NSg      P    D   NSg    .
>
#
> “ At    any     rate    I’ll never go       there again ! ” said Alice as    she  picked her     way
# . NSg/P I/R/Dq+ NSg/VB+ K    R     NSg/VB/J R+    P     . . VP/J NPr+  NSg/R ISg+ VP/J   ISg/D$+ NSg/J+
> through the wood         . “ It’s the stupidest tea      - party     I       ever was at    in        all          my  life     ! ”
# NSg/J/P D+  NPr🅪Sg/VB/J+ . . K    D   JS        N🅪Sg/VB+ . NSg/VB/J+ ISg/#r+ J    VPt NSg/P NPr/J/R/P NSg/I/J/C/Dq D$+ N🅪Sg/VB+ . .
>
#
> Just as    she  said this    , she  noticed that         one        of the trees   had a    door    leading
# VB/J NSg/R ISg+ VP/J I/Ddem+ . ISg+ VP/J    NSg/I/C/Ddem NSg/I/VB/J P  D+  NPl/V3+ VB  D/P+ NSg/VB+ Nᴹ/Vg/J
> right    into it       . “ That’s very curious ! ” she  thought . “ But     everything’s curious
# NPr/VB/J P    NPr/ISg+ . . NSg$   J/R  J       . . ISg+ N🅪Sg/VP . . NSg/C/P NSg$         J+
> today  . I       think  I       may     as    well       go       in        at    once  . ” And  in        she  went    .
# NSg/J+ . ISg/#r+ NSg/VB ISg/#r+ NPr/VXB NSg/R NSg/VB/J/R NSg/VB/J NPr/J/R/P NSg/P NSg/C . . VB/C NPr/J/R/P ISg+ NSg/VPt .
>
#
> Once  more            she  found  herself in        the long      hall , and  close    to the little      glass
# NSg/C NPr/I/VB/J/R/Dq ISg+ NSg/VB ISg+    NPr/J/R/P D+  NPr/VB/J+ NPr+ . VB/C NSg/VB/J P  D+  NPr/I/J/Dq+ NPr🅪Sg/VB+
> table   . “ Now          , I’ll manage better     this   time       , ” she  said to herself , and  began by
# NSg/VB+ . . NSg/VB/J/R/C . K    NSg/VB NSg/VXB/JC I/Ddem N🅪Sg/VB/J+ . . ISg+ VP/J P  ISg+    . VB/C VPt   NSg/J/P
> taking   the little     golden   key      , and  unlocking the door    that          led      into the garden    .
# NSg/Vg/J D   NPr/I/J/Dq NPr/VB/J NPr/VB/J . VB/C Nᴹ/Vg/J   D   NSg/VB+ NSg/I/C/Ddem+ NSg/VP/J P    D   NSg/VB/J+ .
> Then    she  went    to work    nibbling at    the mushroom  ( she  had kept a   piece  of it       in
# NSg/J/C ISg+ NSg/VPt P  N🅪Sg/VB Nᴹ/Vg/J  NSg/P D   N🅪Sg/VB/J . ISg+ VB  VP   D/P NSg/VB P  NPr/ISg+ NPr/J/R/P
> her     pocket    ) till       she  was about a   foot    high       : then    she  walked down        the little
# ISg/D$+ NSg/VB/J+ . NSg/VB/C/P ISg+ VPt J/P   D/P NSg/VB+ NSg/VB/J/R . NSg/J/C ISg+ VP/J   N🅪Sg/VB/J/P D   NPr/I/J/Dq
> passage   : and  then    — she  found  herself at    last     in        the beautiful garden    , among the
# NSg/VB/J+ . VB/C NSg/J/C . ISg+ NSg/VB ISg+    NSg/P NSg/VB/J NPr/J/R/P D   NSg/J     NSg/VB/J+ . P     D
> bright   flower  - beds    and  the cool     fountains .
# NPr/VB/J NSg/VB+ . NPl/V3+ VB/C D   NSg/VB/J NPl/V3    .
>
#
> CHAPTER VIII : The Queen’s Croquet - Ground
# NSg/VB+ #r   . D   NSg$    NSg/VB  . N🅪Sg/VB/J+
>
#
> A   large rose       - tree   stood near       the entrance of the garden    : the roses   growing on  it
# D/P NSg/J NPr/VPt/J+ . NSg/VB VB    NSg/VB/J/P D   NSg/VB   P  D+  NSg/VB/J+ . D+  NPl/V3+ Nᴹ/Vg/J J/P NPr/ISg+
> were    white       , but     there were    three gardeners at    it       , busily painting   them     red    .
# NSg/VPt NPr🅪Sg/VB/J . NSg/C/P R+    NSg/VPt NSg+  NPl+      NSg/P NPr/ISg+ . R      N🅪Sg/Vg/J+ NSg/IPl+ N🅪Sg/J .
> Alice thought this   a   very curious thing , and  she  went    nearer to watch  them     , and
# NPr+  N🅪Sg/VP I/Ddem D/P J/R  J+      NSg+  . VB/C ISg+ NSg/VPt NSg/JC P  NSg/VB NSg/IPl+ . VB/C
> just as    she  came      up         to them     she  heard one        of them     say    , “ Look   out          now          , Five !
# VB/J NSg/R ISg+ NSg/VPt/P NSg/VB/J/P P  NSg/IPl+ ISg+ VP/J  NSg/I/VB/J P  NSg/IPl+ NSg/VB . . NSg/VB NSg/VB/J/R/P NSg/VB/J/R/C . NSg  .
> Don’t go       splashing paint    over    me       like         that          ! ”
# VB    NSg/VB/J Nᴹ/Vg/J   N🅪Sg/VB+ NSg/J/P NPr/ISg+ NSg/VB/J/C/P NSg/I/C/Ddem+ . .
>
#
> “ I       couldn’t help   it       , ” said Five , in        a   sulky tone       ; “ Seven jogged my  elbow   . ”
# . ISg/#r+ VB       NSg/VB NPr/ISg+ . . VP/J NSg  . NPr/J/R/P D/P NSg/J N🅪Sg/I/VB+ . . NSg   VB     D$+ NSg/VB+ . .
>
#
> On  which Seven looked up         and  said , “ That’s right    , Five ! Always lay      the blame    on
# J/P I/C+  NSg   VP/J   NSg/VB/J/P VB/C VP/J . . NSg$   NPr/VB/J . NSg  . R      NSg/VB/J D   NSg/VB/J J/P
> others  ! ”
# NPl/V3+ . .
>
#
> “ You’d better     not     talk    ! ” said Five . “ I       heard the Queen     say    only  yesterday you
# . K     NSg/VXB/JC NSg/R/C N🅪Sg/VB . . VP/J NSg  . . ISg/#r+ VP/J  D+  NPr/VB/J+ NSg/VB J/R/C NSg       ISgPl+
> deserved to be      beheaded ! ”
# VP/J     P  NSg/VXB VP/J     . .
>
#
> “ What   for   ? ” said the one         who    had spoken first    .
# . NSg/I+ R/C/P . . VP/J D+  NSg/I/VB/J+ NPr/I+ VB  VPp/J  NSg/VB/J .
>
#
> “ That’s none  of your business , Two ! ” said Seven .
# . NSg$   NSg/I P  D$+  N🅪Sg/J+  . NSg . . VP/J NSg   .
>
#
> “ Yes    , it       is  his     business ! ” said Five , “ and  I’ll tell   him  — it       was for   bringing the
# . NPl/VB . NPr/ISg+ VL3 ISg/D$+ N🅪Sg/J+  . . VP/J NSg  . . VB/C K    NPr/VB ISg+ . NPr/ISg+ VPt R/C/P Nᴹ/Vg/J  D
> cook   tulip - roots   instead of onions . ”
# NPr/VB NSg   . NPl/V3+ R       P  NPl+   . .
>
#
> Seven flung down        his     brush   , and  had just begun “ Well       , of all          the unjust things — ”
# NSg   VB    N🅪Sg/VB/J/P ISg/D$+ NSg/VB+ . VB/C VB  VB/J VPp   . NSg/VB/J/R . P  NSg/I/J/C/Dq D   J      NPl+   . .
> when    his     eye     chanced to fall    upon Alice , as    she  stood watching them     , and  he
# NSg/I/C ISg/D$+ NSg/VB+ VP/J    P  N🅪Sg/VB P    NPr+  . NSg/R ISg+ VB    Nᴹ/Vg/J  NSg/IPl+ . VB/C NPr/ISg+
> checked himself suddenly : the others  looked round      also , and  all          of them     bowed
# VP/J    ISg+    R        . D   NPl/V3+ VP/J   NSg/VB/J/P R/C  . VB/C NSg/I/J/C/Dq P  NSg/IPl+ VP/J
> low        .
# NSg/VB/J/R .
>
#
> “ Would you    tell   me       , ” said Alice , a   little     timidly , “ why    you    are painting  those
# . VXB   ISgPl+ NPr/VB NPr/ISg+ . . VP/J NPr+  . D/P NPr/I/J/Dq R       . . NSg/VB ISgPl+ VB  N🅪Sg/Vg/J I/Ddem
> roses   ? ”
# NPl/V3+ . .
>
#
> Five and  Seven said nothing  , but     looked at    Two . Two began in        a    low         voice   , “ Why
# NSg  VB/C NSg   VP/J NSg/I/J+ . NSg/C/P VP/J   NSg/P NSg . NSg VPt   NPr/J/R/P D/P+ NSg/VB/J/R+ NSg/VB+ . . NSg/VB
> the fact is  , you    see    , Miss   , this   here    ought     to have    been    a   red    rose      - tree    , and  we
# D+  NSg+ VL3 . ISgPl+ NSg/VB . NSg/VB . I/Ddem NSg/J/R NSg/I/VXB P  NSg/VXB NSg/VPp D/P N🅪Sg/J NPr/VPt/J . NSg/VB+ . VB/C IPl+
> put     a   white       one         in        by      mistake ; and  if    the Queen     was to find   it       out          , we   should
# NSg/VBP D/P NPr🅪Sg/VB/J NSg/I/VB/J+ NPr/J/R/P NSg/J/P NSg/VB+ . VB/C NSg/C D+  NPr/VB/J+ VPt P  NSg/VB NPr/ISg+ NSg/VB/J/R/P . IPl+ VXB
> all          have    our heads   cut       off        , you    know   . So        you    see    , Miss   , we’re doing   our best       ,
# NSg/I/J/C/Dq NSg/VXB D$+ NPl/V3+ NSg/VBP/J NSg/VB/J/P . ISgPl+ NSg/VB . NSg/I/J/C ISgPl+ NSg/VB . NSg/VB . K     Nᴹ/Vg/J D$+ NPr/VXB/JS .
> afore she  comes  , to — ” At    this   moment Five , who    had been    anxiously looking across
# R/C/P ISg+ NPl/V3 . P  . . NSg/P I/Ddem NSg+   NSg  . NPr/I+ VB  NSg/VPp R         Nᴹ/Vg/J NSg/P
> the garden    , called out          “ The Queen     ! The Queen     ! ” and  the three gardeners instantly
# D   NSg/VB/J+ . VP/J   NSg/VB/J/R/P . D   NPr/VB/J+ . D+  NPr/VB/J+ . . VB/C D+  NSg+  NPl+      R
> threw themselves flat     upon their faces   . There was a   sound     of many        footsteps , and
# VB    IPl+       NSg/VB/J P    D$+   NPl/V3+ . R+    VPt D/P N🅪Sg/VB/J P  NSg/I/J/Dq+ NPl+      . VB/C
> Alice looked round      , eager    to see    the Queen     .
# NPr+  VP/J   NSg/VB/J/P . NSg/VB/J P  NSg/VB D+  NPr/VB/J+ .
>
#
> First    came      ten  soldiers carrying clubs   ; these   were    all          shaped like         the three
# NSg/VB/J NSg/VPt/P NSg+ NPl/V3+  Nᴹ/Vg/J  NPl/V3+ . I/Ddem+ NSg/VPt NSg/I/J/C/Dq VP/J   NSg/VB/J/C/P D+  NSg+
> gardeners , oblong   and  flat     , with their hands  and  feet at    the corners : next    the
# NPl+      . NSg/VB/J VB/C NSg/VB/J . P    D$+   NPl/V3 VB/C NPl+ NSg/P D   NPl/V3+ . NSg/J/P D
> ten courtiers ; these   were    ornamented all          over     with diamonds , and  walked two and
# NSg NPl       . I/Ddem+ NSg/VPt VP/J       NSg/I/J/C/Dq NSg/J/P+ P    NPl/V3   . VB/C VP/J   NSg VB/C
> two , as    the soldiers did . After these  came      the royal  children ; there were    ten of
# NSg . NSg/R D   NPl/V3+  VPt . P     I/Ddem NSg/VPt/P D+  NPr/J+ NPl+     . R+    NSg/VPt NSg P
> them     , and  the little      dears   came      jumping merrily along hand    in        hand    , in        couples :
# NSg/IPl+ . VB/C D+  NPr/I/J/Dq+ NPl/V3+ NSg/VPt/P Nᴹ/Vg/J R       P     NSg/VB+ NPr/J/R/P NSg/VB+ . NPr/J/R/P NPl/V3+ .
> they were    all          ornamented with hearts  . Next    came      the guests  , mostly Kings   and
# IPl+ NSg/VPt NSg/I/J/C/Dq VP/J       P    NPl/V3+ . NSg/J/P NSg/VPt/P D+  NPl/V3+ . R      NPl/V3+ VB/C
> Queens   , and  among them     Alice recognised the White       Rabbit  : it       was talking in        a
# NPrPl/V3 . VB/C P     NSg/IPl+ NPr+  VP/J/Au/Br D   NPr🅪Sg/VB/J NSg/VB+ . NPr/ISg+ VPt Nᴹ/Vg/J NPr/J/R/P D/P
> hurried nervous manner , smiling at    everything that          was said , and  went    by      without
# VP/J+   J+      NSg+   . Nᴹ/Vg/J NSg/P NSg/I/VB+  NSg/I/C/Ddem+ VPt VP/J . VB/C NSg/VPt NSg/J/P C/P
> noticing her     . Then    followed the Knave of Hearts  , carrying the King’s crown     on  a
# Nᴹ/Vg/J  ISg/D$+ . NSg/J/C VP/J     D   NSg   P  NPl/V3+ . Nᴹ/Vg/J  D   NSg$   NSg/VB/J+ J/P D/P
> crimson  velvet   cushion ; and  , last     of all          this   grand procession , came      THE KING
# NSg/VB/J Nᴹ/VB/J+ NSg/VB+ . VB/C . NSg/VB/J P  NSg/I/J/C/Dq I/Ddem NSg/J NSg/VB+    . NSg/VPt/P D   NPr/VB/J+
> AND  QUEEN     OF HEARTS  .
# VB/C NPr/VB/J+ P  NPl/V3+ .
>
#
> Alice was rather     doubtful whether she  ought     not     to lie    down        on  her     face    like         the
# NPr+  VPt NPr/VB/J/R NSg/J    I/C     ISg+ NSg/I/VXB NSg/R/C P  NPr/VB N🅪Sg/VB/J/P J/P ISg/D$+ NSg/VB+ NSg/VB/J/C/P D
> three gardeners , but     she  could   not     remember ever having  heard of such  a   rule    at
# NSg   NPl+      . NSg/C/P ISg+ NSg/VXB NSg/R/C NSg/VB   J    Nᴹ/Vg/J VP/J  P  NSg/I D/P NSg/VB+ NSg/P
> processions ; “ and  besides , what   would be      the use     of a   procession , ” thought she  ,
# NPl         . . VB/C R/P     . NSg/I+ VXB   NSg/VXB D   N🅪Sg/VB P  D/P NSg/VB+    . . N🅪Sg/VP ISg+ .
> “ if    people  had all           to lie    down        upon their faces   , so        that         they couldn’t see    it       ? ”
# . NSg/C NPl/VB+ VB  NSg/I/J/C/Dq+ P  NPr/VB N🅪Sg/VB/J/P P    D$+   NPl/V3+ . NSg/I/J/C NSg/I/C/Ddem IPl+ VB       NSg/VB NPr/ISg+ . .
> So        she  stood still    where   she  was , and  waited .
# NSg/I/J/C ISg+ VB    NSg/VB/J NSg/R/C ISg+ VPt . VB/C VP/J   .
>
#
> When    the procession came      opposite to Alice , they all          stopped and  looked at    her     ,
# NSg/I/C D+  NSg/VB+    NSg/VPt/P NSg/J/P  P  NPr+  . IPl+ NSg/I/J/C/Dq VB/J    VB/C VP/J   NSg/P ISg/D$+ .
> and  the Queen     said severely “ Who    is  this    ? ” She  said it       to the Knave of Hearts  ,
# VB/C D+  NPr/VB/J+ VP/J R        . NPr/I+ VL3 I/Ddem+ . . ISg+ VP/J NPr/ISg+ P  D   NSg   P  NPl/V3+ .
> who    only  bowed and  smiled in        reply   .
# NPr/I+ J/R/C VP/J  VB/C VP/J   NPr/J/R/P NSg/VB+ .
>
#
> “ Idiot  ! ” said the Queen     , tossing her     head      impatiently ; and  , turning to Alice ,
# . NSg/J+ . . VP/J D+  NPr/VB/J+ . Nᴹ/Vg/J ISg/D$+ NPr/VB/J+ R           . VB/C . Nᴹ/Vg/J P  NPr+  .
> she  went    on  , “ What’s your name    , child   ? ”
# ISg+ NSg/VPt J/P . . NSg$   D$+  NSg/VB+ . NSg/VB+ . .
>
#
> “ My  name    is  Alice , so        please your Majesty , ” said Alice very politely ; but     she
# . D$+ NSg/VB+ VL3 NPr+  . NSg/I/J/C VB     D$+  N🅪Sg/I+ . . VP/J NPr+  J/R  R        . NSg/C/P ISg+
> added , to herself , “ Why    , they’re only  a   pack   of cards   , after all          . I       needn’t be
# VP/J  . P  ISg+    . . NSg/VB . K       J/R/C D/P NSg/VB P  NPl/V3+ . P     NSg/I/J/C/Dq . ISg/#r+ VXB     NSg/VXB
> afraid of them     ! ”
# J      P  NSg/IPl+ . .
>
#
> “ And  who    are these  ? ” said the Queen     , pointing to the three gardeners who    were
# . VB/C NPr/I+ VB  I/Ddem . . VP/J D+  NPr/VB/J+ . Nᴹ/Vg/J  P  D+  NSg+  NPl+      NPr/I+ NSg/VPt
> lying   round      the rose       - tree    ; for   , you    see    , as    they were    lying   on  their faces   , and
# Nᴹ/Vg/J NSg/VB/J/P D   NPr/VPt/J+ . NSg/VB+ . R/C/P . ISgPl+ NSg/VB . NSg/R IPl+ NSg/VPt Nᴹ/Vg/J J/P D$+   NPl/V3+ . VB/C
> the pattern   on  their backs   was the same as    the rest   of the pack    , she  could   not
# D+  NSg/VB/J+ J/P D$+   NPl/V3+ VPt D   I/J  NSg/R D   NSg/VB P  D+  NSg/VB+ . ISg+ NSg/VXB NSg/R/C
> tell   whether they were    gardeners , or    soldiers , or    courtiers , or    three of her     own
# NPr/VB I/C     IPl+ NSg/VPt NPl       . NPr/C NPl/V3+  . NPr/C NPl       . NPr/C NSg   P  ISg/D$+ NSg/VB/J
> children .
# NPl+     .
>
#
> “ How   should I       know   ? ” said Alice , surprised at    her     own       courage . “ It’s no       business
# . NSg/C VXB    ISg/#r+ NSg/VB . . VP/J NPr+  . VP/J      NSg/P ISg/D$+ NSg/VB/J+ NSg/VB+ . . K    NPr/Dq/P N🅪Sg/J
> of mine      . ”
# P  NSg/I/VB+ . .
>
#
> The Queen     turned crimson  with fury  , and  , after glaring at    her     for   a   moment like
# D+  NPr/VB/J+ VP/J   NSg/VB/J P    N🅪Sg+ . VB/C . P     Nᴹ/Vg/J NSg/P ISg/D$+ R/C/P D/P NSg+   NSg/VB/J/C/P
> a    wild      beast     , screamed “ Off        with her     head      ! Off        — ”
# D/P+ NSg/VB/J+ NSg/VB/J+ . VP/J     . NSg/VB/J/P P    ISg/D$+ NPr/VB/J+ . NSg/VB/J/P . .
>
#
> “ Nonsense ! ” said Alice , very loudly and  decidedly , and  the Queen     was silent .
# . Nᴹ/VB/J+ . . VP/J NPr+  . J/R  R      VB/C R         . VB/C D   NPr/VB/J+ VPt NSg/J  .
>
#
> The King      laid his     hand    upon her     arm       , and  timidly said “ Consider , my  dear     : she  is
# D+  NPr/VB/J+ VB/J ISg/D$+ NSg/VB+ P    ISg/D$+ NSg/VB/J+ . VB/C R       VP/J . VB       . D$+ NSg/VB/J . ISg+ VL3
> only  a   child   ! ”
# J/R/C D/P NSg/VB+ . .
>
#
> The Queen     turned angrily away from him  , and  said to the Knave “ Turn   them     over    ! ”
# D+  NPr/VB/J+ VP/J   R       VB/J P    ISg+ . VB/C VP/J P  D   NSg   . NSg/VB NSg/IPl+ NSg/J/P . .
>
#
> The Knave did so        , very carefully , with one        foot    .
# D   NSg   VPt NSg/I/J/C . J/R  R         . P    NSg/I/VB/J NSg/VB+ .
>
#
> “ Get    up         ! ” said the Queen     , in        a   shrill   , loud  voice   , and  the three gardeners
# . NSg/VB NSg/VB/J/P . . VP/J D+  NPr/VB/J+ . NPr/J/R/P D/P NSg/VB/J . NSg/J NSg/VB+ . VB/C D+  NSg+  NPl+
> instantly jumped up         , and  began bowing  to the King      , the Queen     , the royal
# R         VP/J   NSg/VB/J/P . VB/C VPt   Nᴹ/Vg/J P  D   NPr/VB/J+ . D   NPr/VB/J+ . D   NPr/J
> children , and  everybody else    .
# NPl+     . VB/C NSg/I+    NSg/J/C .
>
#
> “ Leave  off        that          ! ” screamed the Queen     . “ You    make   me       giddy    . ” And  then    , turning to
# . NSg/VB NSg/VB/J/P NSg/I/C/Ddem+ . . VP/J     D+  NPr/VB/J+ . . ISgPl+ NSg/VB NPr/ISg+ NSg/VB/J . . VB/C NSg/J/C . Nᴹ/Vg/J P
> the rose       - tree    , she  went    on  , “ What   have    you    been    doing   here    ? ”
# D+  NPr/VPt/J+ . NSg/VB+ . ISg+ NSg/VPt J/P . . NSg/I+ NSg/VXB ISgPl+ NSg/VPp Nᴹ/Vg/J NSg/J/R . .
>
#
> “ May     it       please your Majesty , ” said Two , in        a   very humble   tone       , going   down        on  one
# . NPr/VXB NPr/ISg+ VB     D$+  N🅪Sg/I+ . . VP/J NSg . NPr/J/R/P D/P J/R  NSg/VB/J N🅪Sg/I/VB+ . Nᴹ/Vg/J N🅪Sg/VB/J/P J/P NSg/I/VB/J+
> knee    as    he       spoke   , “ we   were    trying  — ”
# NSg/VB+ NSg/R NPr/ISg+ NSg/VPt . . IPl+ NSg/VPt Nᴹ/Vg/J . .
>
#
> “ I       see    ! ” said the Queen     , who    had meanwhile been    examining the roses   . “ Off        with
# . ISg/#r+ NSg/VB . . VP/J D+  NPr/VB/J+ . NPr/I+ VB  NSg       NSg/VPp Nᴹ/Vg/J   D+  NPl/V3+ . . NSg/VB/J/P P
> their heads   ! ” and  the procession moved on  , three of the soldiers remaining
# D$+   NPl/V3+ . . VB/C D+  NSg/VB+    VP/J  J/P . NSg   P  D+  NPl/V3+  Nᴹ/Vg/J
> behind  to execute the unfortunate gardeners , who    ran     to Alice for   protection .
# NSg/J/P P  VB      D+  NSg/J+      NPl+      . NPr/I+ NSg/VPt P  NPr   R/C/P N🅪Sg+      .
>
#
> “ You    shan’t be      beheaded ! ” said Alice , and  she  put     them     into a   large flower  - pot
# . ISgPl+ VB     NSg/VXB VP/J     . . VP/J NPr+  . VB/C ISg+ NSg/VBP NSg/IPl+ P    D/P NSg/J NSg/VB+ . N🅪Sg/VB+
> that          stood near       . The three soldiers wandered about for   a    minute    or    two , looking
# NSg/I/C/Ddem+ VB    NSg/VB/J/P . D+  NSg+  NPl/V3+  VP/J     J/P   R/C/P D/P+ NSg/VB/J+ NPr/C NSg . Nᴹ/Vg/J
> for   them     , and  then    quietly marched off        after the others  .
# R/C/P NSg/IPl+ . VB/C NSg/J/C R       VP/J    NSg/VB/J/P P     D+  NPl/V3+ .
>
#
> “ Are their heads   off        ? ” shouted the Queen     .
# . VB  D$+   NPl/V3+ NSg/VB/J/P . . VP/J    D+  NPr/VB/J+ .
>
#
> “ Their heads   are gone    , if    it       please your Majesty ! ” the soldiers shouted in
# . D$+   NPl/V3+ VB  VPp/J/P . NSg/C NPr/ISg+ VB     D$+  N🅪Sg/I+ . . D+  NPl/V3+  VP/J    NPr/J/R/P
> reply   .
# NSg/VB+ .
>
#
> “ That’s right    ! ” shouted the Queen     . “ Can     you    play    croquet ? ”
# . NSg$   NPr/VB/J . . VP/J    D+  NPr/VB/J+ . . NPr/VXB ISgPl+ N🅪Sg/VB NSg/VB  . .
>
#
> The soldiers were    silent , and  looked at    Alice , as    the question was evidently
# D+  NPl/V3+  NSg/VPt NSg/J  . VB/C VP/J   NSg/P NPr+  . NSg/R D+  NSg/VB+  VPt R
> meant for   her     .
# VB    R/C/P ISg/D$+ .
>
#
> “ Yes    ! ” shouted Alice .
# . NPl/VB . . VP/J    NPr+  .
>
#
> “ Come       on  , then    ! ” roared the Queen     , and  Alice joined the procession , wondering
# . NSg/VBPp/P J/P . NSg/J/C . . VP/J   D+  NPr/VB/J+ . VB/C NPr+  VP/J   D+  NSg/VB+    . Nᴹ/Vg/J
> very much         what   would happen next    .
# J/R  NSg/I/J/R/Dq NSg/I+ VXB   VB     NSg/J/P .
>
#
> “ It’s — it’s a   very fine     day     ! ” said a    timid voice   at    her     side      . She  was walking by
# . K    . K    D/P J/R  NSg/VB/J NPr🅪Sg+ . . VP/J D/P+ J+    NSg/VB+ NSg/P ISg/D$+ NSg/VB/J+ . ISg+ VPt Nᴹ/Vg/J NSg/J/P
> the White        Rabbit  , who    was peeping anxiously into her     face    .
# D+  NPr🅪Sg/VB/J+ NSg/VB+ . NPr/I+ VPt Nᴹ/Vg/J R         P    ISg/D$+ NSg/VB+ .
>
#
> “ Very , ” said Alice : “ — where’s the Duchess ? ”
# . J/R  . . VP/J NPr+  . . . NSg$    D   NSg/VB  . .
>
#
> “ Hush    ! Hush    ! ” said the Rabbit  in        a   low        , hurried tone       . He       looked anxiously over
# . NSg/VB+ . NSg/VB+ . . VP/J D+  NSg/VB+ NPr/J/R/P D/P NSg/VB/J/R . VP/J    N🅪Sg/I/VB+ . NPr/ISg+ VP/J   R         NSg/J/P
> his     shoulder as    he       spoke   , and  then    raised himself upon tiptoe    , put     his     mouth
# ISg/D$+ NSg/VB+  NSg/R NPr/ISg+ NSg/VPt . VB/C NSg/J/C VP/J   ISg+    P    NSg/VB/J+ . NSg/VBP ISg/D$+ NSg/VB+
> close    to her     ear       , and  whispered “ She’s under   sentence of execution . ”
# NSg/VB/J P  ISg/D$+ NSg/VB/J+ . VB/C VP/J      . K     NSg/J/P NSg/VB   P  N🅪Sg+     . .
>
#
> “ What   for   ? ” said Alice .
# . NSg/I+ R/C/P . . VP/J NPr+  .
>
#
> “ Did you    say    ‘          What   a    pity     ! ’ ? ” the Rabbit  asked .
# . VPt ISgPl+ NSg/VB Unlintable NSg/I+ D/P+ N🅪Sg/VB+ . . . . D+  NSg/VB+ VP/J  .
>
#
<<<<<<< HEAD
> “ No    , I       didn’t , ” said Alice : “ I       don’t think  it’s at    all          a   pity     . I       said ‘          What
# . NPr/P . ISg/#r+ VB     . . VP/J NPr+  . . ISg/#r+ VB    NSg/VB K    NSg/P NSg/I/J/C/Dq D/P N🅪Sg/VB+ . ISg/#r+ VP/J Unlintable NSg/I+
> for   ? ’ ”
# R/C/P . . .
=======
> “ No       , I       didn’t , ” said Alice : “ I       don’t think  it’s at    all          a   pity     . I       said ‘          What
# . NPr/Dq/P . ISg/#r+ VB     . . VP/J NPr+  . . ISg/#r+ VB    NSg/VB K    NSg/P NSg/I/J/C/Dq D/P N🅪Sg/VB+ . ISg/#r+ VP/J Unlintable NSg/I+
> for ? ’ ”
# C/P . . .
>>>>>>> 3b1b126d
>
#
> “ She  boxed the Queen’s ears    — ” the Rabbit  began . Alice gave a   little     scream of
# . ISg+ VP/J  D   NSg$    NPl/V3+ . . D   NSg/VB+ VPt   . NPr+  VPt  D/P NPr/I/J/Dq NSg/VB P
> laughter . “ Oh     , hush    ! ” the Rabbit  whispered in        a    frightened tone       . “ The Queen     will
# Nᴹ+      . . NPr/VB . NSg/VB+ . . D+  NSg/VB+ VP/J      NPr/J/R/P D/P+ VP/J       N🅪Sg/I/VB+ . . D+  NPr/VB/J+ NPr/VXB
> hear you    ! You    see    , she  came      rather     late  , and  the Queen     said — ”
# VB   ISgPl+ . ISgPl+ NSg/VB . ISg+ NSg/VPt/P NPr/VB/J/R NSg/J . VB/C D+  NPr/VB/J+ VP/J . .
>
#
> “ Get    to your places  ! ” shouted the Queen     in        a   voice  of thunder , and  people  began
# . NSg/VB P  D$+  NPl/V3+ . . VP/J    D+  NPr/VB/J+ NPr/J/R/P D/P NSg/VB P  NSg/VB+ . VB/C NPl/VB+ VPt
> running   about in        all           directions , tumbling up         against each other    ; however , they
# Nᴹ/Vg/J/P J/P   NPr/J/R/P NSg/I/J/C/Dq+ NPl+       . Nᴹ/Vg/J  NSg/VB/J/P C/P     Dq   NSg/VB/J . C       . IPl+
> got settled down        in        a    minute    or    two , and  the game      began . Alice thought she  had
# VP  VP/J    N🅪Sg/VB/J/P NPr/J/R/P D/P+ NSg/VB/J+ NPr/C NSg . VB/C D+  NSg/VB/J+ VPt   . NPr+  N🅪Sg/VP ISg+ VB
> never seen    such  a   curious croquet - ground    in        her     life     ; it       was all          ridges and
# R     NSg/VPp NSg/I D/P J       NSg/VB  . N🅪Sg/VB/J NPr/J/R/P ISg/D$+ N🅪Sg/VB+ . NPr/ISg+ VPt NSg/I/J/C/Dq NPl/V3 VB/C
> furrows ; the balls   were    live hedgehogs , the mallets live flamingoes , and  the
# NPl/V3  . D   NPl/V3+ NSg/VPt VB/J NPl/V3    . D   NPl/V3  VB/J NPl        . VB/C D
> soldiers had to double   themselves up         and  to stand  on  their hands  and  feet , to
# NPl/V3+  VB  P  NSg/VB/J IPl+       NSg/VB/J/P VB/C P  NSg/VB J/P D$+   NPl/V3 VB/C NPl+ . P
> make   the arches .
# NSg/VB D   NPl/V3 .
>
#
> The chief     difficulty Alice found  at    first    was in        managing her     flamingo : she
# D+  NSg/VB/J+ N🅪Sg+      NPr+  NSg/VB NSg/P NSg/VB/J VPt NPr/J/R/P Nᴹ/Vg/J  ISg/D$+ NSg/J    . ISg+
> succeeded in        getting its     body    tucked away , comfortably enough , under   her     arm       ,
# VP/J      NPr/J/R/P NSg/Vg  ISg/D$+ NSg/VB+ VP/J   VB/J . R           NSg/I  . NSg/J/P ISg/D$+ NSg/VB/J+ .
> with its     legs    hanging down        , but     generally , just as    she  had got its     neck    nicely
# P    ISg/D$+ NPl/V3+ Nᴹ/Vg/J N🅪Sg/VB/J/P . NSg/C/P R         . VB/J NSg/R ISg+ VB  VP  ISg/D$+ NSg/VB+ R
> straightened out          , and  was going   to give   the hedgehog a   blow      with its     head      , it
# VP/J         NSg/VB/J/R/P . VB/C VPt Nᴹ/Vg/J P  NSg/VB D   NSg/VB+  D/P NSg/VB/J+ P    ISg/D$+ NPr/VB/J+ . NPr/ISg+
> would twist  itself round      and  look   up         in        her     face    , with such  a   puzzled expression
# VXB   NSg/VB ISg+   NSg/VB/J/P VB/C NSg/VB NSg/VB/J/P NPr/J/R/P ISg/D$+ NSg/VB+ . P    NSg/I D/P VP/J    N🅪Sg+
> that          she  could   not     help   bursting out          laughing : and  when    she  had got its     head
# NSg/I/C/Ddem+ ISg+ NSg/VXB NSg/R/C NSg/VB Nᴹ/Vg/J  NSg/VB/J/R/P Nᴹ/Vg/J  . VB/C NSg/I/C ISg+ VB  VP  ISg/D$+ NPr/VB/J+
> down        , and  was going   to begin  again , it       was very provoking to find   that         the
# N🅪Sg/VB/J/P . VB/C VPt Nᴹ/Vg/J P  NSg/VB P     . NPr/ISg+ VPt J/R  Nᴹ/Vg/J   P  NSg/VB NSg/I/C/Ddem D
> hedgehog had unrolled itself , and  was in        the act     of crawling away : besides all
# NSg/VB+  VB  VP/J     ISg+   . VB/C VPt NPr/J/R/P D   NPr/VB+ P  Nᴹ/Vg/J  VB/J . R/P     NSg/I/J/C/Dq
> this    , there was generally a   ridge   or    furrow in        the way    wherever she  wanted to
# I/Ddem+ . R+    VPt R         D/P NSg/VB+ NPr/C NSg/VB NPr/J/R/P D   NSg/J+ C        ISg+ VP/J   P
> send   the hedgehog to , and  , as    the doubled - up         soldiers were    always getting up         and
# NSg/VB D   NSg/VB+  P  . VB/C . NSg/R D   VP/J+   . NSg/VB/J/P NPl/V3+  NSg/VPt R      NSg/Vg  NSg/VB/J/P VB/C
> walking off        to other    parts  of the ground     , Alice soon came      to the conclusion that
# Nᴹ/Vg/J NSg/VB/J/P P  NSg/VB/J NPl/V3 P  D   N🅪Sg/VB/J+ . NPr+  J/R  NSg/VPt/P P  D   NSg+       NSg/I/C/Ddem+
> it       was a   very difficult game      indeed .
# NPr/ISg+ VPt D/P J/R  VB/J      NSg/VB/J+ R      .
>
#
> The players all           played at    once  without waiting for   turns  , quarrelling all          the
# D+  NPl+    NSg/I/J/C/Dq+ VP/J+  NSg/P NSg/C C/P     Nᴹ/Vg/J R/C/P NPl/V3 . Nᴹ/VB/Comm  NSg/I/J/C/Dq D
> while      , and  fighting for   the hedgehogs ; and  in        a   very short      time       the Queen     was in
# NSg/VB/C/P . VB/C Nᴹ/Vg/J  R/C/P D   NPl/V3    . VB/C NPr/J/R/P D/P J/R  NPr/VB/J/P N🅪Sg/VB/J+ D   NPr/VB/J+ VPt NPr/J/R/P
> a   furious passion  , and  went    stamping about , and  shouting “ Off        with his     head      ! ” or
# D/P J       NPrᴹ/VB+ . VB/C NSg/VPt NSg      J/P   . VB/C Nᴹ/Vg/J+ . NSg/VB/J/P P    ISg/D$+ NPr/VB/J+ . . NPr/C
> “ Off        with her     head      ! ” about once  in        a    minute    .
# . NSg/VB/J/P P    ISg/D$+ NPr/VB/J+ . . J/P   NSg/C NPr/J/R/P D/P+ NSg/VB/J+ .
>
#
> Alice began to feel     very uneasy   : to be      sure , she  had not     as    yet      had any    dispute
# NPr+  VPt   P  NSg/I/VB J/R  NSg/VB/J . P  NSg/VXB J    . ISg+ VB  NSg/R/C NSg/R NSg/VB/C VB  I/R/Dq NSg/VB+
> with the Queen     , but     she  knew that         it       might    happen any     minute    , “ and  then    , ”
# P    D+  NPr/VB/J+ . NSg/C/P ISg+ VPt  NSg/I/C/Ddem NPr/ISg+ Nᴹ/VXB/J VB     I/R/Dq+ NSg/VB/J+ . . VB/C NSg/J/C . .
> thought she  , “ what   would become of me       ? They’re dreadfully fond     of beheading
# N🅪Sg/VP ISg+ . . NSg/I+ VXB   VBPp   P  NPr/ISg+ . K       R          NSg/VB/J P  NSg
> people  here    ; the great wonder   is  , that          there’s any    one         left     alive ! ”
# NPl/VB+ NSg/J/R . D   NSg/J N🅪Sg/VB+ VL3 . NSg/I/C/Ddem+ K       I/R/Dq NSg/I/VB/J+ NPr/VB/J J     . .
>
#
> She  was looking about for   some     way   of escape   , and  wondering whether she  could
# ISg+ VPt Nᴹ/Vg/J J/P   R/C/P I/J/R/Dq NSg/J P  N🅪Sg/VB+ . VB/C Nᴹ/Vg/J   I/C     ISg+ NSg/VXB
> get    away without being       seen    , when    she  noticed a   curious appearance in        the air      :
# NSg/VB VB/J C/P     N🅪Sg/Vg/J/C NSg/VPp . NSg/I/C ISg+ VP/J    D/P J       NSg        NPr/J/R/P D+  N🅪Sg/VB+ .
> it       puzzled her     very much         at    first    , but     , after watching it       a    minute    or    two , she
# NPr/ISg+ VP/J    ISg/D$+ J/R  NSg/I/J/R/Dq NSg/P NSg/VB/J . NSg/C/P . P     Nᴹ/Vg/J  NPr/ISg+ D/P+ NSg/VB/J+ NPr/C NSg . ISg+
> made it       out          to be      a    grin    , and  she  said to herself “ It’s the Cheshire Cat       : now          I
# VB   NPr/ISg+ NSg/VB/J/R/P P  NSg/VXB D/P+ NSg/VB+ . VB/C ISg+ VP/J P  ISg+    . K    D   NPr      NSg/VB/J+ . NSg/VB/J/R/C ISg/#r+
> shall have    somebody to talk    to . ”
# VXB   NSg/VXB NSg/I+   P  N🅪Sg/VB P  . .
>
#
> “ How   are you    getting on  ? ” said the Cat       , as    soon as    there was mouth   enough for   it
# . NSg/C VB  ISgPl+ NSg/Vg  J/P . . VP/J D+  NSg/VB/J+ . NSg/R J/R  NSg/R R+    VPt NSg/VB+ NSg/I  R/C/P NPr/ISg+
> to speak  with .
# P  NSg/VB P    .
>
#
<<<<<<< HEAD
> Alice waited till       the eyes    appeared , and  then    nodded . “ It’s no    use     speaking to
# NPr+  VP/J   NSg/VB/C/P D+  NPl/V3+ VP/J     . VB/C NSg/J/C VB     . . K    NPr/P N🅪Sg/VB Nᴹ/Vg/J  P
> it       , ” she  thought , “ till       its     ears    have    come       , or    at    least one        of them     . ” In        another
# NPr/ISg+ . . ISg+ N🅪Sg/VP . . NSg/VB/C/P ISg/D$+ NPl/V3+ NSg/VXB NSg/VBPp/P . NPr/C NSg/P NSg/J NSg/I/VB/J P  NSg/IPl+ . . NPr/J/R/P I/D+
=======
> Alice waited till       the eyes    appeared , and  then    nodded . “ It’s no       use     speaking to
# NPr+  VP/J   NSg/VB/C/P D+  NPl/V3+ VP/J     . VB/C NSg/J/C VB     . . K    NPr/Dq/P N🅪Sg/VB Nᴹ/Vg/J  P
> it       , ” she  thought , “ till       its     ears    have    come       , or    at    least    one        of them     . ” In      another
# NPr/ISg+ . . ISg+ N🅪Sg/VP . . NSg/VB/C/P ISg/D$+ NPl/V3+ NSg/VXB NSg/VBPp/P . NPr/C NSg/P NSg/J/Dq NSg/I/VB/J P  NSg/IPl+ . . NPr/J/P I/D+
>>>>>>> 3b1b126d
> minute    the whole  head      appeared , and  then    Alice put     down        her     flamingo , and  began
# NSg/VB/J+ D+  NSg/J+ NPr/VB/J+ VP/J     . VB/C NSg/J/C NPr+  NSg/VBP N🅪Sg/VB/J/P ISg/D$+ NSg/J    . VB/C VPt
> an  account of the game      , feeling   very glad     she  had someone to listen to her     . The
# D/P NSg/VB  P  D   NSg/VB/J+ . N🅪Sg/Vg/J J/R  NSg/VB/J ISg+ VB  NSg/I+  P  NSg/VB P  ISg/D$+ . D+
<<<<<<< HEAD
> Cat       seemed to think  that         there was enough of it       now          in        sight    , and  no    more            of it
# NSg/VB/J+ VP/J   P  NSg/VB NSg/I/C/Ddem R+    VPt NSg/I  P  NPr/ISg+ NSg/VB/J/R/C NPr/J/R/P N🅪Sg/VB+ . VB/C NPr/P NPr/I/VB/J/R/Dq P  NPr/ISg+
=======
> Cat       seemed to think  that         there was enough of it       now        in      sight    , and  no       more            of it
# NSg/VB/J+ VP/J   P  NSg/VB NSg/I/C/Ddem R+    VPt NSg/I  P  NPr/ISg+ NPr/VB/J/C NPr/J/P N🅪Sg/VB+ . VB/C NPr/Dq/P NPr/I/VB/J/R/Dq P  NPr/ISg+
>>>>>>> 3b1b126d
> appeared .
# VP/J     .
>
#
> “ I       don’t think  they play    at    all          fairly , ” Alice began , in        rather     a   complaining
# . ISg/#r+ VB    NSg/VB IPl+ N🅪Sg/VB NSg/P NSg/I/J/C/Dq R+     . . NPr+  VPt   . NPr/J/R/P NPr/VB/J/R D/P Nᴹ/Vg/J
> tone       , “ and  they all          quarrel so        dreadfully one        can’t hear oneself speak  — and  they
# N🅪Sg/I/VB+ . . VB/C IPl+ NSg/I/J/C/Dq NSg/VB+ NSg/I/J/C R          NSg/I/VB/J VXB   VB   I+      NSg/VB . VB/C IPl+
<<<<<<< HEAD
> don’t seem to have    any    rules   in        particular ; at    least , if    there are , nobody
# VB    VB   P  NSg/VXB I/R/Dq NPl/V3+ NPr/J/R/P NSg/J      . NSg/P NSg/J . NSg/C R+    VB  . NSg/I+
> attends to them     — and  you’ve no    idea how   confusing it       is  all          the things being
# V3      P  NSg/IPl+ . VB/C K      NPr/P NSg+ NSg/C Nᴹ/Vg/J   NPr/ISg+ VL3 NSg/I/J/C/Dq D   NPl+   N🅪Sg/Vg/J/C
> alive ; for   instance , there’s the arch     I’ve got to go       through next    walking about
# J     . R/C/P NSg/VB+  . K       D   NSg/VB/J K    VP  P  NSg/VB/J NSg/J/P NSg/J/P Nᴹ/Vg/J J/P
=======
> don’t seem to have    any    rules   in      particular ; at    least    , if    there are , nobody
# VB    VB   P  NSg/VXB I/R/Dq NPl/V3+ NPr/J/P NSg/J      . NSg/P NSg/J/Dq . NSg/C R+    VB  . NSg/I+
> attends to them     — and  you’ve no       idea how   confusing it       is  all          the things being
# V3      P  NSg/IPl+ . VB/C K      NPr/Dq/P NSg+ NSg/C Nᴹ/Vg/J   NPr/ISg+ VL3 NSg/I/J/C/Dq D   NPl+   N🅪Sg/Vg/J/C
> alive ; for instance , there’s the arch     I’ve got to go       through next    walking about
# J     . C/P NSg/VB+  . K       D   NSg/VB/J K    VP  P  NSg/VB/J NSg/J/P NSg/J/P Nᴹ/Vg/J J/P
>>>>>>> 3b1b126d
> at    the other    end    of the ground     — and  I       should have    croqueted the Queen’s hedgehog
# NSg/P D   NSg/VB/J NSg/VB P  D   N🅪Sg/VB/J+ . VB/C ISg/#r+ VXB    NSg/VXB VP/J      D   NSg$    NSg/VB+
> just now          , only  it       ran     away when    it       saw     mine      coming  ! ”
# VB/J NSg/VB/J/R/C . J/R/C NPr/ISg+ NSg/VPt VB/J NSg/I/C NPr/ISg+ NSg/VPt NSg/I/VB+ Nᴹ/Vg/J . .
>
#
> “ How   do      you    like         the Queen     ? ” said the Cat       in        a    low         voice   .
# . NSg/C NSg/VXB ISgPl+ NSg/VB/J/C/P D+  NPr/VB/J+ . . VP/J D   NSg/VB/J+ NPr/J/R/P D/P+ NSg/VB/J/R+ NSg/VB+ .
>
#
> “ Not     at    all          , ” said Alice : “ she’s so        extremely — ” Just then    she  noticed that         the
# . NSg/R/C NSg/P NSg/I/J/C/Dq . . VP/J NPr+  . . K     NSg/I/J/C R         . . VB/J NSg/J/C ISg+ VP/J    NSg/I/C/Ddem D
> Queen     was close    behind  her     , listening : so        she  went    on  , “ — likely to win    , that
# NPr/VB/J+ VPt NSg/VB/J NSg/J/P ISg/D$+ . Nᴹ/Vg/J   . NSg/I/J/C ISg+ NSg/VPt J/P . . . NSg/J  P  NSg/VB . NSg/I/C/Ddem
> it’s hardly worth    while      finishing the game      . ”
# K    R      NSg/VB/J NSg/VB/C/P Nᴹ/Vg/J   D   NSg/VB/J+ . .
>
#
> The Queen     smiled and  passed on  .
# D+  NPr/VB/J+ VP/J   VB/C VP/J   J/P .
>
#
> “ Who    are you    talking to ? ” said the King      , going   up         to Alice , and  looking at    the
# . NPr/I+ VB  ISgPl+ Nᴹ/Vg/J P  . . VP/J D+  NPr/VB/J+ . Nᴹ/Vg/J NSg/VB/J/P P  NPr+  . VB/C Nᴹ/Vg/J NSg/P D
> Cat’s head     with great curiosity .
# NSg$  NPr/VB/J P    NSg/J NSg+      .
>
#
> “ It’s a   friend   of mine      — a   Cheshire Cat       , ” said Alice : “ allow me       to introduce it       . ”
# . K    D/P NPr/VB/J P  NSg/I/VB+ . D/P NPr      NSg/VB/J+ . . VP/J NPr+  . . VB    NPr/ISg+ P  VB        NPr/ISg+ . .
>
#
> “ I       don’t like         the look   of it       at    all          , ” said the King      : “ however , it       may     kiss   my
# . ISg/#r+ VB    NSg/VB/J/C/P D   NSg/VB P  NPr/ISg+ NSg/P NSg/I/J/C/Dq . . VP/J D   NPr/VB/J+ . . C       . NPr/ISg+ NPr/VXB NSg/VB D$+
> hand    if    it       likes  . ”
# NSg/VB+ NSg/C NPr/ISg+ NPl/V3 . .
>
#
> “ I’d rather     not     , ” the Cat       remarked .
# . K   NPr/VB/J/R NSg/R/C . . D   NSg/VB/J+ VP/J     .
>
#
> “ Don’t be      impertinent , ” said the King      , “ and  don’t look   at    me       like         that          ! ” He       got
# . VB    NSg/VXB NSg/J       . . VP/J D   NPr/VB/J+ . . VB/C VB    NSg/VB NSg/P NPr/ISg+ NSg/VB/J/C/P NSg/I/C/Ddem+ . . NPr/ISg+ VP
> behind  Alice as    he       spoke   .
# NSg/J/P NPr+  NSg/R NPr/ISg+ NSg/VPt .
>
#
> “ A    cat       may     look   at    a    king      , ” said Alice . “ I’ve read    that         in        some     book    , but     I
# . D/P+ NSg/VB/J+ NPr/VXB NSg/VB NSg/P D/P+ NPr/VB/J+ . . VP/J NPr+  . . K    NSg/VBP NSg/I/C/Ddem NPr/J/R/P I/J/R/Dq NSg/VB+ . NSg/C/P ISg/#r+
> don’t remember where   . ”
# VB    NSg/VB   NSg/R/C . .
>
#
> “ Well       , it       must   be      removed , ” said the King      very decidedly , and  he       called the
# . NSg/VB/J/R . NPr/ISg+ NSg/VB NSg/VXB VP/J    . . VP/J D+  NPr/VB/J+ J/R  R         . VB/C NPr/ISg+ VP/J   D
> Queen     , who    was passing at    the moment , “ My  dear     ! I       wish   you    would have    this    cat
# NPr/VB/J+ . NPr/I+ VPt Nᴹ/Vg/J NSg/P D   NSg+   . . D$+ NSg/VB/J . ISg/#r+ NSg/VB ISgPl+ VXB   NSg/VXB I/Ddem+ NSg/VB/J+
> removed ! ”
# VP/J    . .
>
#
> The Queen     had only  one        way   of settling all           difficulties , great or    small    . “ Off
# D+  NPr/VB/J+ VB  J/R/C NSg/I/VB/J NSg/J P  Nᴹ/Vg/J  NSg/I/J/C/Dq+ NPl+         . NSg/J NPr/C NPr/VB/J . . NSg/VB/J/P
> with his     head      ! ” she  said , without even     looking round      .
# P    ISg/D$+ NPr/VB/J+ . . ISg+ VP/J . C/P     NSg/VB/J Nᴹ/Vg/J NSg/VB/J/P .
>
#
> “ I’ll fetch  the executioner myself , ” said the King      eagerly , and  he       hurried off        .
# . K    NSg/VB D   NSg         ISg+   . . VP/J D   NPr/VB/J+ R       . VB/C NPr/ISg+ VP/J    NSg/VB/J/P .
>
#
> Alice thought she  might    as    well       go       back     , and  see    how   the game      was going   on  , as
# NPr+  N🅪Sg/VP ISg+ Nᴹ/VXB/J NSg/R NSg/VB/J/R NSg/VB/J NSg/VB/J . VB/C NSg/VB NSg/C D+  NSg/VB/J+ VPt Nᴹ/Vg/J J/P . NSg/R
> she  heard the Queen’s voice   in        the distance , screaming with passion  . She  had
# ISg+ VP/J  D   NSg$    NSg/VB+ NPr/J/R/P D   N🅪Sg/VB+ . Nᴹ/Vg/J   P    NPrᴹ/VB+ . ISg+ VB
> already heard her     sentence three of the players to be      executed for   having  missed
# R       VP/J  ISg/D$+ NSg/VB+  NSg   P  D+  NPl+    P  NSg/VXB VP/J     R/C/P Nᴹ/Vg/J VP/J
> their turns  , and  she  did not     like         the look   of things at    all          , as    the game      was in
# D$+   NPl/V3 . VB/C ISg+ VPt NSg/R/C NSg/VB/J/C/P D   NSg/VB P  NPl+   NSg/P NSg/I/J/C/Dq . NSg/R D+  NSg/VB/J+ VPt NPr/J/R/P
> such   confusion that          she  never knew whether it       was her     turn   or    not     . So        she  went
# NSg/I+ N🅪Sg/VB+  NSg/I/C/Ddem+ ISg+ R     VPt  I/C     NPr/ISg+ VPt ISg/D$+ NSg/VB NPr/C NSg/R/C . NSg/I/J/C ISg+ NSg/VPt
> in        search  of her     hedgehog .
# NPr/J/R/P N🅪Sg/VB P  ISg/D$+ NSg/VB+  .
>
#
> The hedgehog was engaged in        a   fight   with another hedgehog , which seemed to Alice
# D+  NSg/VB+  VPt VP/J    NPr/J/R/P D/P NSg/VB+ P    I/D+    NSg/VB+  . I/C+  VP/J   P  NPr+
> an   excellent opportunity for   croqueting one        of them     with the other    : the only
# D/P+ J+        N🅪Sg+       R/C/P Nᴹ/Vg/J    NSg/I/VB/J P  NSg/IPl+ P    D   NSg/VB/J . D   J/R/C
> difficulty was , that         her     flamingo was gone    across to the other    side     of the
# N🅪Sg+      VPt . NSg/I/C/Ddem ISg/D$+ NSg/J    VPt VPp/J/P NSg/P  P  D   NSg/VB/J NSg/VB/J P  D
> garden    , where   Alice could   see    it       trying  in        a   helpless sort   of way    to fly      up         into
# NSg/VB/J+ . NSg/R/C NPr+  NSg/VXB NSg/VB NPr/ISg+ Nᴹ/Vg/J NPr/J/R/P D/P J        NSg/VB P  NSg/J+ P  NSg/VB/J NSg/VB/J/P P
> a   tree    .
# D/P NSg/VB+ .
>
#
> By      the time       she  had caught the flamingo and  brought it       back     , the fight   was over    ,
# NSg/J/P D+  N🅪Sg/VB/J+ ISg+ VB  VB/J   D   NSg/J    VB/C VP      NPr/ISg+ NSg/VB/J . D   NSg/VB+ VPt NSg/J/P .
> and  both   the hedgehogs were    out          of sight    : “ but     it       doesn’t matter   much         , ” thought
# VB/C I/C/Dq D   NPl/V3    NSg/VPt NSg/VB/J/R/P P  N🅪Sg/VB+ . . NSg/C/P NPr/ISg+ VB      N🅪Sg/VB+ NSg/I/J/R/Dq . . N🅪Sg/VP
> Alice , “ as    all          the arches are gone    from this   side     of the ground     . ” So        she  tucked
# NPr+  . . NSg/R NSg/I/J/C/Dq D   NPl/V3 VB  VPp/J/P P    I/Ddem NSg/VB/J P  D   N🅪Sg/VB/J+ . . NSg/I/J/C ISg+ VP/J
> it       away under   her     arm       , that         it       might    not     escape  again , and  went    back     for   a
# NPr/ISg+ VB/J NSg/J/P ISg/D$+ NSg/VB/J+ . NSg/I/C/Ddem NPr/ISg+ Nᴹ/VXB/J NSg/R/C N🅪Sg/VB P     . VB/C NSg/VPt NSg/VB/J R/C/P D/P
> little     more            conversation with her     friend    .
# NPr/I/J/Dq NPr/I/VB/J/R/Dq N🅪Sg/VB      P    ISg/D$+ NPr/VB/J+ .
>
#
> When    she  got back     to the Cheshire Cat       , she  was surprised to find   quite a   large
# NSg/I/C ISg+ VP  NSg/VB/J P  D   NPr      NSg/VB/J+ . ISg+ VPt VP/J      P  NSg/VB R     D/P NSg/J
> crowd   collected round      it       : there was a   dispute going   on  between the executioner ,
# NSg/VB+ VP/J      NSg/VB/J/P NPr/ISg+ . R+    VPt D/P NSg/VB+ Nᴹ/Vg/J J/P NSg/P   D   NSg         .
> the King      , and  the Queen     , who    were    all          talking  at    once  , while      all          the rest    were
# D   NPr/VB/J+ . VB/C D   NPr/VB/J+ . NPr/I+ NSg/VPt NSg/I/J/C/Dq Nᴹ/Vg/J+ NSg/P NSg/C . NSg/VB/C/P NSg/I/J/C/Dq D   NSg/VB+ NSg/VPt
> quite silent , and  looked very uncomfortable .
# R     NSg/J  . VB/C VP/J   J/R  J             .
>
#
> The moment Alice appeared , she  was appealed to by      all          three to settle the
# D+  NSg+   NPr+  VP/J     . ISg+ VPt VP/J     P  NSg/J/P NSg/I/J/C/Dq NSg   P  NSg/VB D+
> question , and  they repeated their arguments to her     , though , as    they all           spoke    at
# NSg/VB+  . VB/C IPl+ VP/J     D$+   NPl/V3+   P  ISg/D$+ . VB/C   . NSg/R IPl+ NSg/I/J/C/Dq+ NSg/VPt+ NSg/P
> once  , she  found  it       very hard     indeed to make   out          exactly what   they said .
# NSg/C . ISg+ NSg/VB NPr/ISg+ J/R  N🅪Sg/J/R R      P  NSg/VB NSg/VB/J/R/P R       NSg/I+ IPl+ VP/J .
>
#
> The executioner’s argument was , that         you    couldn’t cut       off        a   head      unless there
# D   NSg$          N🅪Sg/VB+ VPt . NSg/I/C/Ddem ISgPl+ VB       NSg/VBP/J NSg/VB/J/P D/P NPr/VB/J+ C      R+
> was a   body    to cut       it       off        from : that         he       had never had to do      such  a   thing before ,
# VPt D/P NSg/VB+ P  NSg/VBP/J NPr/ISg+ NSg/VB/J/P P    . NSg/I/C/Ddem NPr/ISg+ VB  R     VB  P  NSg/VXB NSg/I D/P NSg+  C/P    .
> and  he       wasn’t going   to begin  at    his     time      of life     .
# VB/C NPr/ISg+ VB     Nᴹ/Vg/J P  NSg/VB NSg/P ISg/D$+ N🅪Sg/VB/J P  N🅪Sg/VB+ .
>
#
> The King’s argument was , that         anything  that          had a   head      could   be      beheaded , and
# D   NSg$   N🅪Sg/VB+ VPt . NSg/I/C/Ddem NSg/I/VB+ NSg/I/C/Ddem+ VB  D/P NPr/VB/J+ NSg/VXB NSg/VXB VP/J     . VB/C
> that         you    weren’t to talk    nonsense .
# NSg/I/C/Ddem ISgPl+ VB      P  N🅪Sg/VB Nᴹ/VB/J+ .
>
#
<<<<<<< HEAD
> The Queen’s argument was , that         if    something   wasn’t done      about it       in        less       than no
# D   NSg$    N🅪Sg/VB+ VPt . NSg/I/C/Ddem NSg/C NSg/I/VB/J+ VB     NSg/VPp/J J/P   NPr/ISg+ NPr/J/R/P VB/J/R/C/P C/P  NPr/P
=======
> The Queen’s argument was , that         if    something   wasn’t done      about it       in      less       than no
# D   NSg$    N🅪Sg/VB+ VPt . NSg/I/C/Ddem NSg/C NSg/I/VB/J+ VB     NSg/VPp/J J/P   NPr/ISg+ NPr/J/P VB/J/R/C/P C/P  NPr/Dq/P
>>>>>>> 3b1b126d
> time       she’d have    everybody executed , all          round      . ( It       was this   last     remark that          had
# N🅪Sg/VB/J+ K     NSg/VXB NSg/I+    VP/J     . NSg/I/J/C/Dq NSg/VB/J/P . . NPr/ISg+ VPt I/Ddem NSg/VB/J NSg/VB NSg/I/C/Ddem+ VB
> made the whole  party     look   so        grave     and  anxious . )
# VB   D+  NSg/J+ NSg/VB/J+ NSg/VB NSg/I/J/C NSg/VB/J+ VB/C J       . .
>
#
> Alice could   think  of nothing  else    to say    but     “ It       belongs to the Duchess : you’d
# NPr+  NSg/VXB NSg/VB P  NSg/I/J+ NSg/J/C P  NSg/VB NSg/C/P . NPr/ISg+ V3      P  D   NSg/VB  . K
> better     ask    her     about it       . ”
# NSg/VXB/JC NSg/VB ISg/D$+ J/P   NPr/ISg+ . .
>
#
> “ She’s in        prison  , ” the Queen     said to the executioner : “ fetch  her     here    . ” And  the
# . K     NPr/J/R/P NSg/VB+ . . D   NPr/VB/J+ VP/J P  D   NSg         . . NSg/VB ISg/D$+ NSg/J/R . . VB/C D
> executioner went     off        like         an  arrow   .
# NSg         NSg/VPt+ NSg/VB/J/P NSg/VB/J/C/P D/P NSg/VB+ .
>
#
> The Cat’s head      began fading  away the moment he       was gone    , and  , by      the time       he       had
# D   NSg$  NPr/VB/J+ VPt   Nᴹ/Vg/J VB/J D   NSg+   NPr/ISg+ VPt VPp/J/P . VB/C . NSg/J/P D   N🅪Sg/VB/J+ NPr/ISg+ VB
> come       back     with the Duchess , it       had entirely disappeared ; so        the King      and  the
# NSg/VBPp/P NSg/VB/J P    D   NSg/VB  . NPr/ISg+ VB  R        VP/J        . NSg/I/J/C D   NPr/VB/J+ VB/C D
> executioner ran     wildly up         and  down        looking for   it       , while      the rest   of the party
# NSg         NSg/VPt R      NSg/VB/J/P VB/C N🅪Sg/VB/J/P Nᴹ/Vg/J R/C/P NPr/ISg+ . NSg/VB/C/P D   NSg/VB P  D   NSg/VB/J+
> went    back     to the game      .
# NSg/VPt NSg/VB/J P  D   NSg/VB/J+ .
>
#
> CHAPTER IX : The Mock     Turtle’s Story
# NSg/VB+ #r . D   NSg/VB/J NSg$     NSg/VB+
>
#
> “ You    can’t think  how   glad     I       am       to see    you    again , you    dear     old   thing ! ” said the
# . ISgPl+ VXB   NSg/VB NSg/C NSg/VB/J ISg/#r+ NPr/VB/J P  NSg/VB ISgPl+ P     . ISgPl+ NSg/VB/J NSg/J NSg+  . . VP/J D
> Duchess , as    she  tucked her     arm       affectionately into Alice’s , and  they walked off
# NSg/VB  . NSg/R ISg+ VP/J   ISg/D$+ NSg/VB/J+ R              P    NSg$    . VB/C IPl+ VP/J   NSg/VB/J/P
> together .
# J        .
>
#
> Alice was very glad     to find   her     in        such   a    pleasant temper     , and  thought to
# NPr+  VPt J/R  NSg/VB/J P  NSg/VB ISg/D$+ NPr/J/R/P NSg/I+ D/P+ NSg/J+   NSg/VB/JC+ . VB/C N🅪Sg/VP P
> herself that          perhaps it       was only  the pepper   that          had made her     so        savage    when
# ISg+    NSg/I/C/Ddem+ NSg/R   NPr/ISg+ VPt J/R/C D+  N🅪Sg/VB+ NSg/I/C/Ddem+ VB  VB   ISg/D$+ NSg/I/J/C NPr/VB/J+ NSg/I/C
> they met in        the kitchen .
# IPl+ VB  NPr/J/R/P D+  NSg/VB+ .
>
#
> “ When    I’m a   Duchess , ” she  said to herself , ( not     in        a   very hopeful tone       though ) ,
# . NSg/I/C K   D/P NSg/VB  . . ISg+ VP/J P  ISg+    . . NSg/R/C NPr/J/R/P D/P J/R  NSg/J   N🅪Sg/I/VB+ VB/C   . .
> “ I       won’t have    any    pepper   in        my  kitchen at    all          . Soup     does   very well       without — Maybe
# . ISg/#r+ VB    NSg/VXB I/R/Dq N🅪Sg/VB+ NPr/J/R/P D$+ NSg/VB+ NSg/P NSg/I/J/C/Dq . N🅪Sg/VB+ NPl/V3 J/R  NSg/VB/J/R C/P     . NSg/J/R
> it’s always pepper  that          makes  people  hot      - tempered , ” she  went    on  , very much
# K    R      N🅪Sg/VB NSg/I/C/Ddem+ NPl/V3 NPl/VB+ NSg/VB/J . VP/J     . . ISg+ NSg/VPt J/P . J/R  NSg/I/J/R/Dq
> pleased at    having  found  out          a   new   kind  of rule    , “ and  vinegar that          makes  them
# VP/J    NSg/P Nᴹ/Vg/J NSg/VB NSg/VB/J/R/P D/P NSg/J NSg/J P  NSg/VB+ . . VB/C NSg/VB+ NSg/I/C/Ddem+ NPl/V3 NSg/IPl+
> sour     — and  camomile that          makes  them     bitter   — and  — and  barley - sugar   and  such  things
# NSg/VB/J . VB/C ?        NSg/I/C/Ddem+ NPl/V3 NSg/IPl+ NSg/VB/J . VB/C . VB/C Nᴹ     . N🅪Sg/VB VB/C NSg/I NPl+
> that          make   children sweet    - tempered . I       only  wish   people  knew that          : then    they
# NSg/I/C/Ddem+ NSg/VB NPl+     NPr/VB/J . VP/J     . ISg/#r+ J/R/C NSg/VB NPl/VB+ VPt  NSg/I/C/Ddem+ . NSg/J/C IPl+
> wouldn’t be      so        stingy about it       , you    know   — ”
# VXB      NSg/VXB NSg/I/J/C J      J/P   NPr/ISg+ . ISgPl+ NSg/VB . .
>
#
> She  had quite forgotten the Duchess by      this   time       , and  was a   little     startled when
# ISg+ VB  R     NSg/VPp/J D   NSg/VB  NSg/J/P I/Ddem N🅪Sg/VB/J+ . VB/C VPt D/P NPr/I/J/Dq VP/J     NSg/I/C
> she  heard her     voice   close    to her     ear       . “ You’re thinking about something   , my  dear     ,
# ISg+ VP/J  ISg/D$+ NSg/VB+ NSg/VB/J P  ISg/D$+ NSg/VB/J+ . . K      Nᴹ/Vg/J  J/P   NSg/I/VB/J+ . D$+ NSg/VB/J .
> and  that          makes  you    forget to talk    . I       can’t tell   you    just now          what   the moral    of
# VB/C NSg/I/C/Ddem+ NPl/V3 ISgPl+ VB     P  N🅪Sg/VB . ISg/#r+ VXB   NPr/VB ISgPl+ VB/J NSg/VB/J/R/C NSg/I+ D   NSg/VB/J P
> that          is  , but     I       shall remember it       in        a   bit      . ”
# NSg/I/C/Ddem+ VL3 . NSg/C/P ISg/#r+ VXB   NSg/VB   NPr/ISg+ NPr/J/R/P D/P NSg/VPt+ . .
>
#
> “ Perhaps it       hasn’t one        , ” Alice ventured to remark .
# . NSg/R   NPr/ISg+ V3     NSg/I/VB/J . . NPr+  VP/J     P  NSg/VB .
>
#
> “ Tut    , tut    , child   ! ” said the Duchess . “ Everything’s got a   moral    , if    only  you    can
# . NPr/VB . NPr/VB . NSg/VB+ . . VP/J D   NSg/VB  . . NSg$         VP  D/P NSg/VB/J . NSg/C J/R/C ISgPl+ NPr/VXB
> find   it       . ” And  she  squeezed herself up         closer to Alice’s side      as    she  spoke   .
# NSg/VB NPr/ISg+ . . VB/C ISg+ VP/J     ISg+    NSg/VB/J/P NSg/JC P  NSg$    NSg/VB/J+ NSg/R ISg+ NSg/VPt .
>
#
> Alice did not     much         like         keeping so        close    to her     : first    , because the Duchess was
# NPr+  VPt NSg/R/C NSg/I/J/R/Dq NSg/VB/J/C/P Nᴹ/Vg/J NSg/I/J/C NSg/VB/J P  ISg/D$+ . NSg/VB/J . C/P     D   NSg/VB  VPt
> very ugly     ; and  secondly , because she  was exactly the right    height to rest   her
# J/R  NSg/VB/J . VB/C R        . C/P     ISg+ VPt R       D   NPr/VB/J N🅪Sg+  P  NSg/VB ISg/D$+
> chin    upon Alice’s shoulder , and  it       was an  uncomfortably sharp    chin    . However , she
# NPr/VB+ P    NSg$    NSg/VB+  . VB/C NPr/ISg+ VPt D/P R             NPr/VB/J NPr/VB+ . C       . ISg+
> did not     like         to be      rude , so        she  bore   it       as    well       as    she  could   .
# VPt NSg/R/C NSg/VB/J/C/P P  NSg/VXB J    . NSg/I/J/C ISg+ NSg/VB NPr/ISg+ NSg/R NSg/VB/J/R NSg/R ISg+ NSg/VXB .
>
#
> “ The game’s going   on  rather     better     now          , ” she  said , by      way   of keeping up         the
# . D   NSg$   Nᴹ/Vg/J J/P NPr/VB/J/R NSg/VXB/JC NSg/VB/J/R/C . . ISg+ VP/J . NSg/J/P NSg/J P  Nᴹ/Vg/J NSg/VB/J/P D
> conversation a   little     .
# N🅪Sg/VB+     D/P NPr/I/J/Dq .
>
#
> “ ’ Tis so        , ” said the Duchess : “ and  the moral    of that          is  — ‘          Oh     , ’ tis love      , ’ tis
# . . ?   NSg/I/J/C . . VP/J D   NSg/VB  . . VB/C D   NSg/VB/J P  NSg/I/C/Ddem+ VL3 . Unlintable NPr/VB . . ?   NPr🅪Sg/VB . . ?
> love      , that          makes  the world   go       round      ! ’ ”
# NPr🅪Sg/VB . NSg/I/C/Ddem+ NPl/V3 D   NSg/VB+ NSg/VB/J NSg/VB/J/P . . .
>
#
> “ Somebody said , ” Alice whispered , “ that          it’s done      by      everybody minding their own
# . NSg/I+   VP/J . . NPr+  VP/J      . . NSg/I/C/Ddem+ K    NSg/VPp/J NSg/J/P NSg/I+    Nᴹ/Vg/J D$+   NSg/VB/J
> business ! ”
# N🅪Sg/J+  . .
>
#
> “ Ah       , well       ! It       means  much         the same thing , ” said the Duchess , digging her     sharp
# . NSg/I/VB . NSg/VB/J/R . NPr/ISg+ NPl/V3 NSg/I/J/R/Dq D+  I/J+ NSg+  . . VP/J D   NSg/VB  . NSg/VB  ISg/D$+ NPr/VB/J
> little     chin    into Alice’s shoulder as    she  added , “ and  the moral    of that          is  — ‘          Take
# NPr/I/J/Dq NPr/VB+ P    NSg$    NSg/VB+  NSg/R ISg+ VP/J  . . VB/C D   NSg/VB/J P  NSg/I/C/Ddem+ VL3 . Unlintable NSg/VB
> care    of the sense    , and  the sounds  will    take   care    of themselves . ’ ”
# N🅪Sg/VB P  D   N🅪Sg/VB+ . VB/C D   NPl/V3+ NPr/VXB NSg/VB N🅪Sg/VB P  IPl+       . . .
>
#
> “ How   fond     she  is  of finding morals in        things ! ” Alice thought to herself .
# . NSg/C NSg/VB/J ISg+ VL3 P  Nᴹ/Vg/J NPl/V3 NPr/J/R/P NPl+   . . NPr+  N🅪Sg/VP P  ISg+    .
>
#
> “ I       dare    say    you’re wondering why    I       don’t put     my  arm       round      your waist , ” the
# . ISg/#r+ NPr/VXB NSg/VB K      Nᴹ/Vg/J   NSg/VB ISg/#r+ VB    NSg/VBP D$+ NSg/VB/J+ NSg/VB/J/P D$+  NSg+  . . D
> Duchess said after a   pause   : “ the reason   is  , that          I’m doubtful about the temper
# NSg/VB  VP/J P     D/P NSg/VB+ . . D   N🅪Sg/VB+ VL3 . NSg/I/C/Ddem+ K   NSg/J    J/P   D   NSg/VB/JC
> of your flamingo . Shall I       try      the experiment ? ”
# P  D$+  NSg/J    . VXB   ISg/#r+ NSg/VB/J D+  NSg/VB+    . .
>
#
> “ He       might    bite   , ” Alice cautiously replied , not     feeling   at    all           anxious to have
# . NPr/ISg+ Nᴹ/VXB/J NSg/VB . . NPr+  R          VP/J    . NSg/R/C N🅪Sg/Vg/J NSg/P NSg/I/J/C/Dq+ J+      P  NSg/VXB
> the experiment tried .
# D+  NSg/VB+    VP/J  .
>
#
> “ Very true     , ” said the Duchess : “ flamingoes and  mustard both   bite   . And  the moral
# . J/R  NSg/VB/J . . VP/J D   NSg/VB  . . NPl        VB/C Nᴹ/J    I/C/Dq NSg/VB . VB/C D   NSg/VB/J
> of that          is  — ‘          Birds  of a    feather flock   together . ’ ”
# P  NSg/I/C/Ddem+ VL3 . Unlintable NPl/V3 P  D/P+ NSg/VB+ NSg/VB+ J        . . .
>
#
> “ Only  mustard isn’t  a   bird      , ” Alice remarked .
# . J/R/C Nᴹ/J    NSg/VB D/P NPr/VB/J+ . . NPr+  VP/J     .
>
#
> “ Right    , as    usual , ” said the Duchess : “ what   a   clear    way    you    have    of putting
# . NPr/VB/J . NSg/R NSg/J . . VP/J D   NSg/VB  . . NSg/I+ D/P NSg/VB/J NSg/J+ ISgPl+ NSg/VXB P  Nᴹ/Vg/J
> things ! ”
# NPl+   . .
>
#
> “ It’s a    mineral , I       think  , ” said Alice .
# . K    D/P+ NSg/J+  . ISg/#r+ NSg/VB . . VP/J NPr+  .
>
#
> “ Of course  it       is  , ” said the Duchess , who    seemed ready    to agree to everything
# . P  NSg/VB+ NPr/ISg+ VL3 . . VP/J D   NSg/VB  . NPr/I+ VP/J   NSg/VB/J P  VB    P  NSg/I/VB+
> that         Alice said ; “ there’s a   large mustard - mine      near       here    . And  the moral    of that
# NSg/I/C/Ddem NPr+  VP/J . . K       D/P NSg/J Nᴹ/J    . NSg/I/VB+ NSg/VB/J/P NSg/J/R . VB/C D   NSg/VB/J P  NSg/I/C/Ddem+
> is  — ‘          The more            there is  of mine      , the less       there is  of yours . ’ ”
# VL3 . Unlintable D   NPr/I/VB/J/R/Dq R     VL3 P  NSg/I/VB+ . D   VB/J/R/C/P R     VL3 P  I+    . . .
>
#
> “ Oh     , I       know   ! ” exclaimed Alice , who    had not     attended to this    last      remark  , “ it’s a
# . NPr/VB . ISg/#r+ NSg/VB . . VP/J      NPr+  . NPr/I+ VB  NSg/R/C VP/J     P  I/Ddem+ NSg/VB/J+ NSg/VB+ . . K    D/P+
> vegetable . It       doesn’t look   like         one        , but     it       is  . ”
# NSg/J+    . NPr/ISg+ VB      NSg/VB NSg/VB/J/C/P NSg/I/VB/J . NSg/C/P NPr/ISg+ VL3 . .
>
#
> “ I       quite agree with you    , ” said the Duchess ; “ and  the moral    of that          is  — ‘          Be      what
# . ISg/#r+ R     VB    P    ISgPl+ . . VP/J D   NSg/VB  . . VB/C D   NSg/VB/J P  NSg/I/C/Ddem+ VL3 . Unlintable NSg/VXB NSg/I+
> you    would seem to be      ’ — or    if    you’d like         it       put     more            simply — ‘          Never imagine
# ISgPl+ VXB   VB   P  NSg/VXB . . NPr/C NSg/C K     NSg/VB/J/C/P NPr/ISg+ NSg/VBP NPr/I/VB/J/R/Dq R      . Unlintable R     NSg/VB
> yourself not     to be      otherwise than what   it       might    appear to others that         what   you
# ISg+     NSg/R/C P  NSg/VXB J         C/P  NSg/I+ NPr/ISg+ Nᴹ/VXB/J VB     P  NPl/V3 NSg/I/C/Ddem NSg/I+ ISgPl+
> were    or    might    have    been    was not     otherwise than what   you    had been    would have
# NSg/VPt NPr/C Nᴹ/VXB/J NSg/VXB NSg/VPp VPt NSg/R/C J         C/P  NSg/I+ ISgPl+ VB  NSg/VPp VXB   NSg/VXB
> appeared to them     to be      otherwise . ’ ”
# VP/J     P  NSg/IPl+ P  NSg/VXB J         . . .
>
#
> “ I       think  I       should understand that         better     , ” Alice said very politely , “ if    I       had
# . ISg/#r+ NSg/VB ISg/#r+ VXB    VB         NSg/I/C/Ddem NSg/VXB/JC . . NPr+  VP/J J/R  R        . . NSg/C ISg/#r+ VB
> it       written down        : but     I       can’t quite follow it       as    you    say    it       . ”
# NPr/ISg+ VPp/J   N🅪Sg/VB/J/P . NSg/C/P ISg/#r+ VXB   R     NSg/VB NPr/ISg+ NSg/R ISgPl+ NSg/VB NPr/ISg+ . .
>
#
> “ That’s nothing  to what   I       could   say    if    I       chose   , ” the Duchess replied , in        a
# . NSg$   NSg/I/J+ P  NSg/I+ ISg/#r+ NSg/VXB NSg/VB NSg/C ISg/#r+ NSg/VPt . . D   NSg/VB  VP/J    . NPr/J/R/P D/P
> pleased tone       .
# VP/J    N🅪Sg/I/VB+ .
>
#
> “ Pray don’t trouble  yourself to say    it       any    longer than that          , ” said Alice .
# . VB   VB    N🅪Sg/VB+ ISg+     P  NSg/VB NPr/ISg+ I/R/Dq NSg/JC C/P  NSg/I/C/Ddem+ . . VP/J NPr+  .
>
#
> “ Oh     , don’t talk    about trouble  ! ” said the Duchess . “ I       make   you    a   present  of
# . NPr/VB . VB    N🅪Sg/VB J/P   N🅪Sg/VB+ . . VP/J D   NSg/VB  . . ISg/#r+ NSg/VB ISgPl+ D/P NSg/VB/J P
> everything I’ve said as    yet      . ”
# NSg/I/VB+  K    VP/J NSg/R NSg/VB/C . .
>
#
> “ A   cheap    sort   of present  ! ” thought Alice . “ I’m glad     they don’t give   birthday
# . D/P NSg/VB/J NSg/VB P  NSg/VB/J . . N🅪Sg/VP NPr+  . . K   NSg/VB/J IPl+ VB    NSg/VB NSg/VB+
> presents like         that          ! ” But     she  did not     venture to say    it       out          loud  .
# NPl/V3+  NSg/VB/J/C/P NSg/I/C/Ddem+ . . NSg/C/P ISg+ VPt NSg/R/C NSg/VB+ P  NSg/VB NPr/ISg+ NSg/VB/J/R/P NSg/J .
>
#
> “ Thinking again ? ” the Duchess asked , with another dig    of her     sharp    little     chin    .
# . Nᴹ/Vg/J  P     . . D   NSg/VB  VP/J  . P    I/D     NSg/VB P  ISg/D$+ NPr/VB/J NPr/I/J/Dq NPr/VB+ .
>
#
> “ I’ve a   right     to think  , ” said Alice sharply , for   she  was beginning to feel     a
# . K    D/P NPr/VB/J+ P  NSg/VB . . VP/J NPr+  R       . R/C/P ISg+ VPt NSg/Vg/J+ P  NSg/I/VB D/P
> little     worried .
# NPr/I/J/Dq VP/J    .
>
#
> “ Just about as    much         right    , ” said the Duchess , “ as    pigs    have    to fly      ; and  the m           — ”
# . VB/J J/P   NSg/R NSg/I/J/R/Dq NPr/VB/J . . VP/J D   NSg/VB  . . NSg/R NPl/V3+ NSg/VXB P  NSg/VB/J . VB/C D   NPr/VB/J/#r . .
>
#
> But     here    , to Alice’s great  surprise , the Duchess’s voice   died away , even     in        the
# NSg/C/P NSg/J/R . P  NSg$    NSg/J+ NSg/VB+  . D   NSg$      NSg/VB+ VP/J VB/J . NSg/VB/J NPr/J/R/P D
> middle   of her     favourite     word    ‘          moral    , ’ and  the arm       that          was linked into hers
# NSg/VB/J P  ISg/D$+ NSg/VB/J/Comm NSg/VB+ Unlintable NSg/VB/J . . VB/C D   NSg/VB/J+ NSg/I/C/Ddem+ VPt VP/J   P    ISg+
> began to tremble . Alice looked up         , and  there stood the Queen     in        front    of them     ,
# VPt   P  NSg/VB  . NPr+  VP/J   NSg/VB/J/P . VB/C R+    VB    D   NPr/VB/J+ NPr/J/R/P NSg/VB/J P  NSg/IPl+ .
> with her     arms    folded , frowning like         a   thunderstorm .
# P    ISg/D$+ NPl/V3+ VP/J   . Nᴹ/Vg/J  NSg/VB/J/C/P D/P NSg          .
>
#
> “ A    fine      day     , your Majesty ! ” the Duchess began in        a   low        , weak voice   .
# . D/P+ NSg/VB/J+ NPr🅪Sg+ . D$+  N🅪Sg/I+ . . D   NSg/VB  VPt   NPr/J/R/P D/P NSg/VB/J/R . J    NSg/VB+ .
>
#
<<<<<<< HEAD
> “ Now          , I       give   you    fair      warning    , ” shouted the Queen     , stamping on  the ground     as    she
# . NSg/VB/J/R/C . ISg/#r+ NSg/VB ISgPl+ NSg/VB/J+ N🅪Sg/Vg/J+ . . VP/J    D+  NPr/VB/J+ . NSg      J/P D+  N🅪Sg/VB/J+ NSg/R ISg+
> spoke   ; “ either you    or    your head      must   be      off        , and  that          in        about half         no     time       !
# NSg/VPt . . I/C    ISgPl+ NPr/C D$+  NPr/VB/J+ NSg/VB NSg/VXB NSg/VB/J/P . VB/C NSg/I/C/Ddem+ NPr/J/R/P J/P   N🅪Sg/VB/J/P+ NPr/P+ N🅪Sg/VB/J+ .
=======
> “ Now        , I       give   you    fair      warning    , ” shouted the Queen     , stamping on  the ground     as    she
# . NPr/VB/J/C . ISg/#r+ NSg/VB ISgPl+ NSg/VB/J+ N🅪Sg/Vg/J+ . . VP/J    D+  NPr/VB/J+ . NSg      J/P D+  N🅪Sg/VB/J+ NSg/R ISg+
> spoke   ; “ either you    or    your head      must   be      off        , and  that          in      about half         no        time       !
# NSg/VPt . . I/C    ISgPl+ NPr/C D$+  NPr/VB/J+ NSg/VB NSg/VXB NSg/VB/J/P . VB/C NSg/I/C/Ddem+ NPr/J/P J/P   N🅪Sg/VB/J/P+ NPr/Dq/P+ N🅪Sg/VB/J+ .
>>>>>>> 3b1b126d
> Take   your choice  ! ”
# NSg/VB D$+  N🅪Sg/J+ . .
>
#
> The Duchess took her     choice  , and  was gone    in        a   moment .
# D   NSg/VB  VPt  ISg/D$+ N🅪Sg/J+ . VB/C VPt VPp/J/P NPr/J/R/P D/P NSg+   .
>
#
> “ Let’s go       on  with the game      , ” the Queen     said to Alice ; and  Alice was too much
# . NSg$  NSg/VB/J J/P P    D   NSg/VB/J+ . . D   NPr/VB/J+ VP/J P  NPr+  . VB/C NPr+  VPt R   NSg/I/J/R/Dq
> frightened to say    a   word    , but     slowly followed her     back     to the croquet - ground     .
# VP/J       P  NSg/VB D/P NSg/VB+ . NSg/C/P R      VP/J     ISg/D$+ NSg/VB/J P  D   NSg/VB  . N🅪Sg/VB/J+ .
>
#
> The other     guests  had taken advantage of the Queen’s absence , and  were    resting in
# D+  NSg/VB/J+ NPl/V3+ VB  VPp/J N🅪Sg/VB   P  D   NSg$    N🅪Sg+   . VB/C NSg/VPt Nᴹ/Vg/J NPr/J/R/P
> the shade    : however , the moment they saw     her     , they hurried back     to the game      , the
# D   N🅪Sg/VB+ . C       . D   NSg+   IPl+ NSg/VPt ISg/D$+ . IPl+ VP/J    NSg/VB/J P  D   NSg/VB/J+ . D
> Queen     merely remarking that         a   moment’s delay     would cost       them     their lives .
# NPr/VB/J+ R      Nᴹ/Vg/J   NSg/I/C/Ddem D/P NSg$     NSg/VB/J+ VXB   N🅪Sg/VBP/J NSg/IPl+ D$+   V3+   .
>
#
> All           the time       they were    playing the Queen     never left     off        quarrelling with the
# NSg/I/J/C/Dq+ D+  N🅪Sg/VB/J+ IPl+ NSg/VPt Nᴹ/Vg/J D+  NPr/VB/J+ R     NPr/VB/J NSg/VB/J/P Nᴹ/VB/Comm  P    D
> other    players , and  shouting “ Off        with his     head      ! ” or    “ Off        with her     head      ! ” Those
# NSg/VB/J NPl+    . VB/C Nᴹ/Vg/J+ . NSg/VB/J/P P    ISg/D$+ NPr/VB/J+ . . NPr/C . NSg/VB/J/P P    ISg/D$+ NPr/VB/J+ . . I/Ddem+
> whom she  sentenced were    taken into custody by      the soldiers , who   of course  had to
# I+   ISg+ VP/J      NSg/VPt VPp/J P    Nᴹ+     NSg/J/P D   NPl/V3+  . NPr/I P  NSg/VB+ VB  P
> leave  off        being       arches to do      this    , so        that          by      the end    of half         an  hour or    so
# NSg/VB NSg/VB/J/P N🅪Sg/Vg/J/C NPl/V3 P  NSg/VXB I/Ddem+ . NSg/I/J/C NSg/I/C/Ddem+ NSg/J/P D   NSg/VB P  N🅪Sg/VB/J/P+ D/P NSg+ NPr/C NSg/I/J/C
<<<<<<< HEAD
> there were    no    arches left     , and  all          the players , except the King      , the Queen     , and
# R+    NSg/VPt NPr/P NPl/V3 NPr/VB/J . VB/C NSg/I/J/C/Dq D   NPl+    . VB/C/P D   NPr/VB/J+ . D   NPr/VB/J+ . VB/C
> Alice , were    in        custody and  under   sentence of execution .
# NPr+  . NSg/VPt NPr/J/R/P Nᴹ+     VB/C NSg/J/P NSg/VB   P  N🅪Sg+     .
=======
> there were    no       arches left     , and  all          the players , except the King      , the Queen     , and
# R+    NSg/VPt NPr/Dq/P NPl/V3 NPr/VB/J . VB/C NSg/I/J/C/Dq D   NPl+    . VB/C/P D   NPr/VB/J+ . D   NPr/VB/J+ . VB/C
> Alice , were    in      custody and  under   sentence of execution .
# NPr+  . NSg/VPt NPr/J/P Nᴹ+     VB/C NSg/J/P NSg/VB   P  N🅪Sg+     .
>>>>>>> 3b1b126d
>
#
> Then    the Queen     left      off        , quite out          of breath     , and  said to Alice , “ Have    you    seen
# NSg/J/C D+  NPr/VB/J+ NPr/VB/J+ NSg/VB/J/P . R     NSg/VB/J/R/P P  N🅪Sg/VB/J+ . VB/C VP/J P  NPr+  . . NSg/VXB ISgPl+ NSg/VPp
> the Mock      Turtle  yet      ? ”
# D+  NSg/VB/J+ NSg/VB+ NSg/VB/C . .
>
#
> “ No       , ” said Alice . “ I       don’t even     know   what   a   Mock     Turtle  is  . ”
# . NPr/Dq/P . . VP/J NPr+  . . ISg/#r+ VB    NSg/VB/J NSg/VB NSg/I+ D/P NSg/VB/J NSg/VB+ VL3 . .
>
#
> “ It’s the thing Mock      Turtle  Soup     is  made from , ” said the Queen     .
# . K    D+  NSg+  NSg/VB/J+ NSg/VB+ N🅪Sg/VB+ VL3 VB   P    . . VP/J D   NPr/VB/J+ .
>
#
> “ I       never saw     one        , or    heard of one        , ” said Alice .
# . ISg/#r+ R     NSg/VPt NSg/I/VB/J . NPr/C VP/J  P  NSg/I/VB/J . . VP/J NPr+  .
>
#
> “ Come       on  , then    , ” said the Queen     , “ and  he       shall tell   you    his     history . ”
# . NSg/VBPp/P J/P . NSg/J/C . . VP/J D+  NPr/VB/J+ . . VB/C NPr/ISg+ VXB   NPr/VB ISgPl+ ISg/D$+ N🅪Sg+   . .
>
#
> As    they walked off        together , Alice heard the King      say    in        a    low         voice   , to the
# NSg/R IPl+ VP/J   NSg/VB/J/P J        . NPr+  VP/J  D+  NPr/VB/J+ NSg/VB NPr/J/R/P D/P+ NSg/VB/J/R+ NSg/VB+ . P  D+
> company  generally , “ You    are all          pardoned . ” “ Come       , that’s a    good     thing ! ” she  said
# N🅪Sg/VB+ R         . . ISgPl+ VB  NSg/I/J/C/Dq VP/J     . . . NSg/VBPp/P . NSg$   D/P+ NPr/VB/J NSg+  . . ISg+ VP/J
> to herself , for   she  had felt      quite unhappy  at    the number     of executions the Queen
# P  ISg+    . R/C/P ISg+ VB  N🅪Sg/VB/J R     NSg/VB/J NSg/P D   N🅪Sg/VB/JC P  NPl+       D+  NPr/VB/J+
> had ordered .
# VB  VP/J    .
>
#
> They very soon came      upon a   Gryphon , lying   fast       asleep in        the sun     . ( If    you    don’t
# IPl+ J/R  J/R  NSg/VPt/P P    D/P ?       . Nᴹ/Vg/J NSg/VB/J/R J      NPr/J/R/P D   NPr/VB+ . . NSg/C ISgPl+ VB
> know   what   a   Gryphon is  , look   at    the picture . ) “ Up         , lazy      thing ! ” said the Queen     ,
# NSg/VB NSg/I+ D/P ?       VL3 . NSg/VB NSg/P D   NSg/VB+ . . . NSg/VB/J/P . NSg/VB/J+ NSg+  . . VP/J D+  NPr/VB/J+ .
> “ and  take   this    young    lady    to see    the Mock      Turtle  , and  to hear his     history . I
# . VB/C NSg/VB I/Ddem+ NPr/VB/J NPr/VB+ P  NSg/VB D+  NSg/VB/J+ NSg/VB+ . VB/C P  VB   ISg/D$+ N🅪Sg+   . ISg/#r+
> must   go       back     and  see    after some      executions I       have    ordered ; ” and  she  walked off        ,
# NSg/VB NSg/VB/J NSg/VB/J VB/C NSg/VB P     I/J/R/Dq+ NPl+       ISg/#r+ NSg/VXB VP/J    . . VB/C ISg+ VP/J   NSg/VB/J/P .
> leaving Alice alone with the Gryphon . Alice did not     quite like         the look   of the
# Nᴹ/Vg/J NPr+  J     P    D   ?       . NPr+  VPt NSg/R/C R     NSg/VB/J/C/P D   NSg/VB P  D+
> creature , but     on  the whole she  thought it       would be      quite as    safe     to stay     with it
# NSg+     . NSg/C/P J/P D+  NSg/J ISg+ N🅪Sg/VP NPr/ISg+ VXB   NSg/VXB R     NSg/R NSg/VB/J P  NSg/VB/J P    NPr/ISg+
> as    to go       after that         savage    Queen     : so        she  waited .
# NSg/R P  NSg/VB/J P     NSg/I/C/Ddem NPr/VB/J+ NPr/VB/J+ . NSg/I/J/C ISg+ VP/J   .
>
#
> The Gryphon sat      up         and  rubbed its     eyes    : then    it       watched the Queen     till       she  was
# D   ?       NSg/VP/J NSg/VB/J/P VB/C VP/J   ISg/D$+ NPl/V3+ . NSg/J/C NPr/ISg+ VP/J    D   NPr/VB/J+ NSg/VB/C/P ISg+ VPt
> out          of sight    : then    it       chuckled . “ What   fun     ! ” said the Gryphon , half         to itself ,
# NSg/VB/J/R/P P  N🅪Sg/VB+ . NSg/J/C NPr/ISg+ VP/J     . . NSg/I+ Nᴹ/VB/J . . VP/J D   ?       . N🅪Sg/VB/J/P+ P  ISg+   .
> half         to Alice .
# N🅪Sg/VB/J/P+ P  NPr+  .
>
#
> “ What   is  the fun     ? ” said Alice .
# . NSg/I+ VL3 D   Nᴹ/VB/J . . VP/J NPr+  .
>
#
> “ Why    , she  , ” said the Gryphon . “ It’s all          her     fancy    , that          : they never executes
# . NSg/VB . ISg+ . . VP/J D   ?       . . K    NSg/I/J/C/Dq ISg/D$+ NSg/VB/J . NSg/I/C/Ddem+ . IPl+ R     V3
> nobody , you    know   . Come       on  ! ”
# NSg/I+ . ISgPl+ NSg/VB . NSg/VBPp/P J/P . .
>
#
> “ Everybody says   ‘          come       on  ! ’ here    , ” thought Alice , as    she  went    slowly after it       : “ I
# . NSg/I+    NPl/V3 Unlintable NSg/VBPp/P J/P . . NSg/J/R . . N🅪Sg/VP NPr+  . NSg/R ISg+ NSg/VPt R      P     NPr/ISg+ . . ISg/#r+
> never was so        ordered about in        all           my  life     , never ! ”
# R     VPt NSg/I/J/C VP/J    J/P   NPr/J/R/P NSg/I/J/C/Dq+ D$+ N🅪Sg/VB+ . R     . .
>
#
> They had not     gone    far      before they saw     the Mock     Turtle  in        the distance , sitting
# IPl+ VB  NSg/R/C VPp/J/P NSg/VB/J C/P    IPl+ NSg/VPt D   NSg/VB/J NSg/VB+ NPr/J/R/P D+  N🅪Sg/VB+ . NSg/Vg/J
> sad      and  lonely on  a   little     ledge  of rock       , and  , as    they came      nearer , Alice could
# NSg/VB/J VB/C J/R    J/P D/P NPr/I/J/Dq NSg/VB P  NPr🅪Sg/VB+ . VB/C . NSg/R IPl+ NSg/VPt/P NSg/JC . NPr+  NSg/VXB
> hear him  sighing as    if    his     heart    would break   . She  pitied him  deeply . “ What   is
# VB   ISg+ Nᴹ/Vg/J NSg/R NSg/C ISg/D$+ N🅪Sg/VB+ VXB   NSg/VB+ . ISg+ VP/J   ISg+ R      . . NSg/I+ VL3
<<<<<<< HEAD
> his     sorrow  ? ” she  asked the Gryphon , and  the Gryphon answered , very nearly in        the
# ISg/D$+ N🅪Sg/VB . . ISg+ VP/J  D   ?       . VB/C D   ?       VP/J     . J/R  R      NPr/J/R/P D
> same words   as    before , “ It’s all          his     fancy    , that          : he       hasn’t got no    sorrow  , you
# I/J  NPl/V3+ NSg/R C/P    . . K    NSg/I/J/C/Dq ISg/D$+ NSg/VB/J . NSg/I/C/Ddem+ . NPr/ISg+ V3     VP  NPr/P N🅪Sg/VB . ISgPl+
=======
> his     sorrow  ? ” she  asked the Gryphon , and  the Gryphon answered , very nearly in      the
# ISg/D$+ N🅪Sg/VB . . ISg+ VP/J  D   ?       . VB/C D   ?       VP/J     . J/R  R      NPr/J/P D
> same words   as    before , “ It’s all          his     fancy    , that          : he       hasn’t got no       sorrow  , you
# I/J  NPl/V3+ NSg/R C/P    . . K    NSg/I/J/C/Dq ISg/D$+ NSg/VB/J . NSg/I/C/Ddem+ . NPr/ISg+ V3     VP  NPr/Dq/P N🅪Sg/VB . ISgPl+
>>>>>>> 3b1b126d
> know   . Come       on  ! ”
# NSg/VB . NSg/VBPp/P J/P . .
>
#
> So        they went    up         to the Mock      Turtle  , who    looked at    them     with large eyes   full     of
# NSg/I/J/C IPl+ NSg/VPt NSg/VB/J/P P  D+  NSg/VB/J+ NSg/VB+ . NPr/I+ VP/J   NSg/P NSg/IPl+ P    NSg/J NPl/V3 NSg/VB/J P
> tears   , but     said nothing  .
# NPl/V3+ . NSg/C/P VP/J NSg/I/J+ .
>
#
> “ This   here    young     lady    , ” said the Gryphon , “ she  wants  for   to know   your history ,
# . I/Ddem NSg/J/R NPr/VB/J+ NPr/VB+ . . VP/J D   ?       . . ISg+ NPl/V3 R/C/P P  NSg/VB D$+  N🅪Sg+   .
> she  do      . ”
# ISg+ NSg/VXB . .
>
#
> “ I’ll tell   it       her     , ” said the Mock     Turtle  in        a   deep  , hollow   tone       : “ sit    down        , both
# . K    NPr/VB NPr/ISg+ ISg/D$+ . . VP/J D   NSg/VB/J NSg/VB+ NPr/J/R/P D/P NSg/J . NSg/VB/J N🅪Sg/I/VB+ . . NSg/VB N🅪Sg/VB/J/P . I/C/Dq
> of you    , and  don’t speak  a   word    till       I’ve finished . ”
# P  ISgPl+ . VB/C VB    NSg/VB D/P NSg/VB+ NSg/VB/C/P K    VP/J     . .
>
#
> So        they sat      down        , and  nobody spoke   for   some      minutes . Alice thought to herself ,
# NSg/I/J/C IPl+ NSg/VP/J N🅪Sg/VB/J/P . VB/C NSg/I+ NSg/VPt R/C/P I/J/R/Dq+ NPl/V3+ . NPr+  N🅪Sg/VP P  ISg+    .
> “ I       don’t see    how   he       can     ever finish , if    he       doesn’t begin  . ” But     she  waited
# . ISg/#r+ VB    NSg/VB NSg/C NPr/ISg+ NPr/VXB J    NSg/VB . NSg/C NPr/ISg+ VB      NSg/VB . . NSg/C/P ISg+ VP/J
> patiently .
# R         .
>
#
> “ Once  , ” said the Mock      Turtle  at    last     , with a   deep  sigh   , “ I       was a   real  Turtle . ”
# . NSg/C . . VP/J D+  NSg/VB/J+ NSg/VB+ NSg/P NSg/VB/J . P    D/P NSg/J NSg/VB . . ISg/#r+ VPt D/P NSg/J NSg/VB . .
>
#
> These   words   were    followed by      a   very long      silence , broken only  by      an  occasional
# I/Ddem+ NPl/V3+ NSg/VPt VP/J     NSg/J/P D/P J/R  NPr/VB/J+ NSg/VB+ . VPp/J  J/R/C NSg/J/P D/P NSg/J
> exclamation of “ Hjckrrh ! ” from the Gryphon , and  the constant heavy    sobbing  of
# NSg         P  . ?       . . P    D   ?       . VB/C D   NSg/J    NSg/VB/J NSg/Vg/J P
> the Mock     Turtle  . Alice was very nearly getting up         and  saying    , “ Thank  you    , sir     ,
# D   NSg/VB/J NSg/VB+ . NPr+  VPt J/R  R      NSg/Vg  NSg/VB/J/P VB/C N🅪Sg/Vg/J . . NSg/VB ISgPl+ . NPr/VB+ .
> for   your interesting story   , ” but     she  could   not     help   thinking there must   be      more
# R/C/P D$+  Vg/J+       NSg/VB+ . . NSg/C/P ISg+ NSg/VXB NSg/R/C NSg/VB Nᴹ/Vg/J  R+    NSg/VB NSg/VXB NPr/I/VB/J/R/Dq
> to come       , so        she  sat      still    and  said nothing  .
# P  NSg/VBPp/P . NSg/I/J/C ISg+ NSg/VP/J NSg/VB/J VB/C VP/J NSg/I/J+ .
>
#
> “ When    we   were    little     , ” the Mock      Turtle  went    on  at    last     , more            calmly , though
# . NSg/I/C IPl+ NSg/VPt NPr/I/J/Dq . . D+  NSg/VB/J+ NSg/VB+ NSg/VPt J/P NSg/P NSg/VB/J . NPr/I/VB/J/R/Dq R      . VB/C
> still    sobbing  a   little     now          and  then    , “ we   went    to school  in        the sea  . The master
# NSg/VB/J NSg/Vg/J D/P NPr/I/J/Dq NSg/VB/J/R/C VB/C NSg/J/C . . IPl+ NSg/VPt P  N🅪Sg/VB NPr/J/R/P D   NSg+ . D+  NPr/VB/J+
> was an  old   Turtle — we   used to call   him  Tortoise — ”
# VPt D/P NSg/J NSg/VB . IPl+ VP/J P  NSg/VB ISg+ NSg+     . .
>
#
> “ Why    did you    call   him  Tortoise , if    he       wasn’t one        ? ” Alice asked .
# . NSg/VB VPt ISgPl+ NSg/VB ISg+ NSg+     . NSg/C NPr/ISg+ VB     NSg/I/VB/J . . NPr+  VP/J  .
>
#
> “ We   called him  Tortoise because he       taught us       , ” said the Mock      Turtle  angrily :
# . IPl+ VP/J   ISg+ NSg+     C/P     NPr/ISg+ VB     NPr/IPl+ . . VP/J D+  NSg/VB/J+ NSg/VB+ R       .
> “ really you    are very dull ! ”
# . R      ISgPl+ VB  J/R  VB/J . .
>
#
> “ You    ought     to be      ashamed of yourself for   asking  such   a    simple    question , ” added
# . ISgPl+ NSg/I/VXB P  NSg/VXB J       P  ISg+     R/C/P Nᴹ/Vg/J NSg/I+ D/P+ NSg/VB/J+ NSg/VB+  . . VP/J
> the Gryphon ; and  then    they both   sat      silent and  looked at    poor     Alice , who    felt
# D   ?       . VB/C NSg/J/C IPl+ I/C/Dq NSg/VP/J NSg/J  VB/C VP/J   NSg/P NSg/VB/J NPr+  . NPr/I+ N🅪Sg/VB/J
> ready    to sink   into the earth    . At    last     the Gryphon said to the Mock     Turtle  ,
# NSg/VB/J P  NSg/VB P    D   NPrᴹ/VB+ . NSg/P NSg/VB/J D   ?       VP/J P  D   NSg/VB/J NSg/VB+ .
> “ Drive   on  , old   fellow ! Don’t be      all          day     about it       ! ” and  he       went    on  in        these
# . N🅪Sg/VB J/P . NSg/J NSg/VB . VB    NSg/VXB NSg/I/J/C/Dq NPr🅪Sg+ J/P   NPr/ISg+ . . VB/C NPr/ISg+ NSg/VPt J/P NPr/J/R/P I/Ddem+
> words   :
# NPl/V3+ .
>
#
> “ Yes    , we   went    to school  in        the sea  , though you    mayn’t believe it       — ”
# . NPl/VB . IPl+ NSg/VPt P  N🅪Sg/VB NPr/J/R/P D+  NSg+ . VB/C   ISgPl+ VB     VB      NPr/ISg+ . .
>
#
> “ I       never said I       didn’t ! ” interrupted Alice .
# . ISg/#r+ R     VP/J ISg/#r+ VB     . . VP/J        NPr+  .
>
#
> “ You    did , ” said the Mock      Turtle  .
# . ISgPl+ VPt . . VP/J D+  NSg/VB/J+ NSg/VB+ .
>
#
> “ Hold     your tongue   ! ” added the Gryphon , before Alice could   speak  again . The Mock
# . NSg/VB/J D$+  N🅪Sg/VB+ . . VP/J  D   ?       . C/P    NPr+  NSg/VXB NSg/VB P     . D+  NSg/VB/J+
> Turtle  went    on  .
# NSg/VB+ NSg/VPt J/P .
>
#
> “ We   had the best       of educations — in        fact , we   went    to school  every day     — ”
# . IPl+ VB  D   NPr/VXB/JS P  NPl        . NPr/J/R/P NSg+ . IPl+ NSg/VPt P  N🅪Sg/VB Dq    NPr🅪Sg+ . .
>
#
> “ I’ve been    to a   day     - school   , too , ” said Alice ; “ you    needn’t be      so        proud as    all
# . K    NSg/VPp P  D/P NPr🅪Sg+ . N🅪Sg/VB+ . R   . . VP/J NPr+  . . ISgPl+ VXB     NSg/VXB NSg/I/J/C J     NSg/R NSg/I/J/C/Dq
> that          . ”
# NSg/I/C/Ddem+ . .
>
#
> “ With extras ? ” asked the Mock      Turtle  a   little     anxiously .
# . P    NPl+   . . VP/J  D+  NSg/VB/J+ NSg/VB+ D/P NPr/I/J/Dq R         .
>
#
> “ Yes    , ” said Alice , “ we   learned French      and  music      . ”
# . NPl/VB . . VP/J NPr+  . . IPl+ VP/J    NPr🅪Sg/VB/J VB/C N🅪Sg/VB/J+ . .
>
#
> “ And  washing ? ” said the Mock      Turtle  .
# . VB/C Nᴹ/Vg/J . . VP/J D+  NSg/VB/J+ NSg/VB+ .
>
#
> “ Certainly not     ! ” said Alice indignantly .
# . R         NSg/R/C . . VP/J NPr+  R           .
>
#
> “ Ah       ! then    yours wasn’t a   really good     school   , ” said the Mock     Turtle  in        a   tone      of
# . NSg/I/VB . NSg/J/C I+    VB     D/P R      NPr/VB/J N🅪Sg/VB+ . . VP/J D   NSg/VB/J NSg/VB+ NPr/J/R/P D/P N🅪Sg/I/VB P
> great relief . “ Now          at    ours they had at    the end    of the bill    , ‘          French      , music      , and
# NSg/J NSg/J+ . . NSg/VB/J/R/C NSg/P I+   IPl+ VB  NSg/P D   NSg/VB P  D+  NPr/VB+ . Unlintable NPr🅪Sg/VB/J . N🅪Sg/VB/J+ . VB/C
> washing — extra . ’ ”
# Nᴹ/Vg/J . NSg/J . . .
>
#
> “ You    couldn’t have    wanted it       much         , ” said Alice ; “ living  at    the bottom   of the
# . ISgPl+ VB       NSg/VXB VP/J   NPr/ISg+ NSg/I/J/R/Dq . . VP/J NPr+  . . Nᴹ/Vg/J NSg/P D   NSg/VB/J P  D
> sea  . ”
# NSg+ . .
>
#
> “ I       couldn’t afford to learn  it       . ” said the Mock      Turtle  with a   sigh   . “ I       only  took
# . ISg/#r+ VB       VB     P  NSg/VB NPr/ISg+ . . VP/J D+  NSg/VB/J+ NSg/VB+ P    D/P NSg/VB . . ISg/#r+ J/R/C VPt
> the regular course  . ”
# D+  NSg/J+  NSg/VB+ . .
>
#
> “ What   was that          ? ” inquired Alice .
# . NSg/I+ VPt NSg/I/C/Ddem+ . . VP/J     NPr+  .
>
#
> “ Reeling and  Writhing , of course  , to begin  with , ” the Mock     Turtle  replied ; “ and
# . Nᴹ/Vg/J VB/C Nᴹ/Vg/J+ . P  NSg/VB+ . P  NSg/VB P    . . D   NSg/VB/J NSg/VB+ VP/J    . . VB/C
> then    the different branches of Arithmetic — Ambition , Distraction , Uglification ,
# NSg/J/C D   NSg/J     NPl/V3   P  Nᴹ/J       . N🅪Sg/VB+ . N🅪Sg/VB+    . N🅪Sg         .
> and  Derision . ”
# VB/C N🅪Sg     . .
>
#
> “ I       never heard of ‘          Uglification , ’ ” Alice ventured to say    . “ What   is  it       ? ”
# . ISg/#r+ R     VP/J  P  Unlintable N🅪Sg         . . . NPr+  VP/J     P  NSg/VB . . NSg/I+ VL3 NPr/ISg+ . .
>
#
> The Gryphon lifted up         both   its     paws    in        surprise . “ What   ! Never heard of
# D   ?       VP/J   NSg/VB/J/P I/C/Dq ISg/D$+ NPl/V3+ NPr/J/R/P NSg/VB+  . . NSg/I+ . R     VP/J  P
> uglifying ! ” it       exclaimed . “ You    know   what   to beautify is  , I       suppose ? ”
# ?         . . NPr/ISg+ VP/J      . . ISgPl+ NSg/VB NSg/I+ P  VB       VL3 . ISg/#r+ VB      . .
>
#
> “ Yes    , ” said Alice doubtfully : “ it       means  — to — make   — anything  — prettier . ”
# . NPl/VB . . VP/J NPr+  R          . . NPr/ISg+ NPl/V3 . P  . NSg/VB . NSg/I/VB+ . NSg/JC   . .
>
#
> “ Well       , then    , ” the Gryphon went    on  , “ if    you    don’t know   what   to uglify is  , you    are
# . NSg/VB/J/R . NSg/J/C . . D   ?       NSg/VPt J/P . . NSg/C ISgPl+ VB    NSg/VB NSg/I+ P  ?      VL3 . ISgPl+ VB
> a   simpleton . ”
# D/P NSg       . .
>
#
> Alice did not     feel     encouraged to ask    any     more             questions about it       , so        she  turned
# NPr+  VPt NSg/R/C NSg/I/VB VP/J       P  NSg/VB I/R/Dq+ NPr/I/VB/J/R/Dq+ NPl/V3+   J/P   NPr/ISg+ . NSg/I/J/C ISg+ VP/J
> to the Mock      Turtle  , and  said “ What   else    had you    to learn  ? ”
# P  D+  NSg/VB/J+ NSg/VB+ . VB/C VP/J . NSg/I+ NSg/J/C VB  ISgPl+ P  NSg/VB . .
>
#
> “ Well       , there was Mystery , ” the Mock      Turtle  replied , counting off        the subjects on
# . NSg/VB/J/R . R+    VPt N🅪Sg+   . . D+  NSg/VB/J+ NSg/VB+ VP/J    . Nᴹ/Vg/J  NSg/VB/J/P D+  NPl/V3+  J/P
> his     flappers , “ — Mystery , ancient and  modern , with Seaography : then    Drawling — the
# ISg/D$+ NPl      . . . N🅪Sg+   . NSg/J   VB/C NSg/J  . P    ?          . NSg/J/C Nᴹ/Vg/J  . D
> Drawling - master    was an  old   conger - eel    , that          used to come       once  a   week   : he       taught
# Nᴹ/Vg/J  . NPr/VB/J+ VPt D/P NSg/J NSg    . NSg/VB . NSg/I/C/Ddem+ VP/J P  NSg/VBPp/P NSg/C D/P NSg/J+ . NPr/ISg+ VB
> us       Drawling , Stretching , and  Fainting in        Coils   . ”
# NPr/IPl+ Nᴹ/Vg/J  . Nᴹ/Vg/J    . VB/C Nᴹ/Vg/J+ NPr/J/R/P NPl/V3+ . .
>
#
> “ What   was that          like         ? ” said Alice .
# . NSg/I+ VPt NSg/I/C/Ddem+ NSg/VB/J/C/P . . VP/J NPr+  .
>
#
> “ Well       , I       can’t show   it       you    myself , ” the Mock     Turtle  said : “ I’m too stiff    . And
# . NSg/VB/J/R . ISg/#r+ VXB   NSg/VB NPr/ISg+ ISgPl+ ISg+   . . D   NSg/VB/J NSg/VB+ VP/J . . K   R   NSg/VB/J . VB/C
> the Gryphon never learnt it       . ”
# D   ?       R     VB     NPr/ISg+ . .
>
#
> “ Hadn’t time       , ” said the Gryphon : “ I       went    to the Classics master    , though . He       was
# . VB     N🅪Sg/VB/J+ . . VP/J D   ?       . . ISg/#r+ NSg/VPt P  D   NSgPl+   NPr/VB/J+ . VB/C   . NPr/ISg+ VPt
> an  old   crab   , he       was . ”
# D/P NSg/J NSg/VB . NPr/ISg+ VPt . .
>
#
> “ I       never went    to him  , ” the Mock      Turtle  said with a   sigh   : “ he       taught Laughing and
# . ISg/#r+ R     NSg/VPt P  ISg+ . . D+  NSg/VB/J+ NSg/VB+ VP/J P    D/P NSg/VB . . NPr/ISg+ VB     Nᴹ/Vg/J  VB/C
> Grief   , they used to say    . ”
# NSg/VB+ . IPl+ VP/J P  NSg/VB . .
>
#
> “ So        he       did , so        he       did , ” said the Gryphon , sighing in        his     turn   ; and  both
# . NSg/I/J/C NPr/ISg+ VPt . NSg/I/J/C NPr/ISg+ VPt . . VP/J D   ?       . Nᴹ/Vg/J NPr/J/R/P ISg/D$+ NSg/VB . VB/C I/C/Dq
> creatures hid their faces   in        their paws    .
# NPl+      VB  D$+   NPl/V3+ NPr/J/R/P D$+   NPl/V3+ .
>
#
> “ And  how   many        hours a    day     did you    do      lessons ? ” said Alice , in        a    hurry   to change
# . VB/C NSg/C NSg/I/J/Dq+ NPl+  D/P+ NPr🅪Sg+ VPt ISgPl+ NSg/VXB NPl/V3+ . . VP/J NPr+  . NPr/J/R/P D/P+ NSg/VB+ P  N🅪Sg/VB
> the subject   .
# D+  NSg/VB/J+ .
>
#
> “ Ten  hours the first     day     , ” said the Mock      Turtle  : “ nine the next    , and  so        on  . ”
# . NSg+ NPl+  D+  NSg/VB/J+ NPr🅪Sg+ . . VP/J D+  NSg/VB/J+ NSg/VB+ . . NSg  D   NSg/J/P . VB/C NSg/I/J/C J/P . .
>
#
> “ What   a    curious plan    ! ” exclaimed Alice .
# . NSg/I+ D/P+ J+      NSg/VB+ . . VP/J      NPr+  .
>
#
> “ That’s the reason   they’re called lessons , ” the Gryphon remarked : “ because they
# . NSg$   D+  N🅪Sg/VB+ K       VP/J   NPl/V3+ . . D   ?       VP/J     . . C/P     IPl+
> lessen from day     to day    . ”
# VB/C   P    NPr🅪Sg+ P  NPr🅪Sg . .
>
#
> This    was quite a   new   idea to Alice , and  she  thought it       over    a   little     before she
# I/Ddem+ VPt R     D/P NSg/J NSg  P  NPr+  . VB/C ISg+ N🅪Sg/VP NPr/ISg+ NSg/J/P D/P NPr/I/J/Dq C/P    ISg+
> made her     next     remark  . “ Then    the eleventh day     must   have    been    a    holiday ? ”
# VB   ISg/D$+ NSg/J/P+ NSg/VB+ . . NSg/J/C D+  NSg/J+   NPr🅪Sg+ NSg/VB NSg/VXB NSg/VPp D/P+ NPr/VB+ . .
>
#
> “ Of course  it       was , ” said the Mock      Turtle  .
# . P  NSg/VB+ NPr/ISg+ VPt . . VP/J D+  NSg/VB/J+ NSg/VB+ .
>
#
> “ And  how   did you    manage on  the twelfth ? ” Alice went    on  eagerly .
# . VB/C NSg/C VPt ISgPl+ NSg/VB J/P D   NSg/J   . . NPr+  NSg/VPt J/P R       .
>
#
> “ That’s enough about lessons , ” the Gryphon interrupted in        a   very decided  tone       :
# . NSg$   NSg/I  J/P   NPl/V3+ . . D   ?       VP/J        NPr/J/R/P D/P J/R  NSg/VP/J N🅪Sg/I/VB+ .
> “ tell   her     something   about the games   now          . ”
# . NPr/VB ISg/D$+ NSg/I/VB/J+ J/P   D   NPl/V3+ NSg/VB/J/R/C . .
>
#
> CHAPTER X         : The Lobster   Quadrille
# NSg/VB+ NPr/J/#r+ . D+  NSg/VB/J+ NSg/VB/J
>
#
> The Mock      Turtle  sighed deeply , and  drew   the back     of one        flapper across his     eyes    .
# D+  NSg/VB/J+ NSg/VB+ VP/J   R      . VB/C NPr/VB D   NSg/VB/J P  NSg/I/VB/J NSg     NSg/P  ISg/D$+ NPl/V3+ .
> He       looked at    Alice , and  tried to speak  , but     for   a    minute    or    two sobs   choked his
# NPr/ISg+ VP/J   NSg/P NPr+  . VB/C VP/J  P  NSg/VB . NSg/C/P R/C/P D/P+ NSg/VB/J+ NPr/C NSg NPl/V3 VP/J   ISg/D$+
> voice   . “ Same as    if    he       had a    bone       in        his     throat  , ” said the Gryphon : and  it       set       to
# NSg/VB+ . . I/J  NSg/R NSg/C NPr/ISg+ VB  D/P+ N🅪Sg/VB/J+ NPr/J/R/P ISg/D$+ NSg/VB+ . . VP/J D   ?       . VB/C NPr/ISg+ NPr/VBP/J P
> work    shaking him  and  punching him  in        the back     . At    last     the Mock      Turtle  recovered
# N🅪Sg/VB Nᴹ/Vg/J ISg+ VB/C Nᴹ/Vg/J  ISg+ NPr/J/R/P D   NSg/VB/J . NSg/P NSg/VB/J D+  NSg/VB/J+ NSg/VB+ VP/J
> his     voice   , and  , with tears   running   down        his     cheeks  , he       went    on  again : —
# ISg/D$+ NSg/VB+ . VB/C . P    NPl/V3+ Nᴹ/Vg/J/P N🅪Sg/VB/J/P ISg/D$+ NPl/V3+ . NPr/ISg+ NSg/VPt J/P P     . .
>
#
> “ You    may     not     have    lived much         under   the sea  — ” ( “ I       haven’t , ” said Alice ) — “ and
# . ISgPl+ NPr/VXB NSg/R/C NSg/VXB VP/J  NSg/I/J/R/Dq NSg/J/P D+  NSg+ . . . . ISg/#r+ VB      . . VP/J NPr+  . . . VB/C
> perhaps you    were    never even     introduced to a   lobster   — ” ( Alice began to say    “ I
# NSg/R   ISgPl+ NSg/VPt R     NSg/VB/J VP/J       P  D/P NSg/VB/J+ . . . NPr+  VPt   P  NSg/VB . ISg/#r+
> once  tasted — ” but     checked herself hastily , and  said “ No       , never ” ) “ — so        you    can
# NSg/C VP/J   . . NSg/C/P VP/J    ISg+    R       . VB/C VP/J . NPr/Dq/P . R     . . . . NSg/I/J/C ISgPl+ NPr/VXB
> have    no       idea what   a   delightful thing a   Lobster   Quadrille is  ! ”
# NSg/VXB NPr/Dq/P NSg+ NSg/I+ D/P J          NSg+  D/P NSg/VB/J+ NSg/VB/J  VL3 . .
>
#
> “ No       , indeed , ” said Alice . “ What   sort   of a    dance    is  it       ? ”
# . NPr/Dq/P . R      . . VP/J NPr+  . . NSg/I+ NSg/VB P  D/P+ N🅪Sg/VB+ VL3 NPr/ISg+ . .
>
#
> “ Why    , ” said the Gryphon , “ you    first    form     into a   line    along the sea  - shore   — ”
# . NSg/VB . . VP/J D   ?       . . ISgPl+ NSg/VB/J N🅪Sg/VB+ P    D/P NSg/VB+ P     D   NSg+ . NSg/VB+ . .
>
#
> “ Two  lines   ! ” cried the Mock      Turtle  . “ Seals   , turtles , salmon       , and  so        on  ; then    ,
# . NSg+ NPl/V3+ . . VP/J  D+  NSg/VB/J+ NSg/VB+ . . NPl/V3+ . NPl/V3  . N🅪SgPl/VB/J+ . VB/C NSg/I/J/C J/P . NSg/J/C .
> when    you’ve cleared all          the jelly     - fish       out          of the way    — ”
# NSg/I/C K      VP/J    NSg/I/J/C/Dq D   NSg/VB/J+ . N🅪SgPl/VB+ NSg/VB/J/R/P P  D   NSg/J+ . .
>
#
> “ That          generally takes  some      time       , ” interrupted the Gryphon .
# . NSg/I/C/Ddem+ R         NPl/V3 I/J/R/Dq+ N🅪Sg/VB/J+ . . VP/J        D   ?       .
>
#
> “ — you    advance   twice — ”
# . . ISgPl+ NSg/VB/J+ R     . .
>
#
> “ Each with a    lobster   as    a    partner ! ” cried the Gryphon .
# . Dq   P    D/P+ NSg/VB/J+ NSg/R D/P+ NSg/VB+ . . VP/J  D   ?       .
>
#
> “ Of course  , ” the Mock      Turtle  said : “ advance   twice , set       to partners — ”
# . P  NSg/VB+ . . D+  NSg/VB/J+ NSg/VB+ VP/J . . NSg/VB/J+ R     . NPr/VBP/J P  NPl/V3   . .
>
#
> “ — change   lobsters , and  retire in        same order    , ” continued the Gryphon .
# . . N🅪Sg/VB+ NPl/V3   . VB/C NSg/VB NPr/J/R/P I/J  N🅪Sg/VB+ . . VP/J      D   ?       .
>
#
> “ Then    , you    know   , ” the Mock      Turtle  went    on  , “ you    throw  the — ”
# . NSg/J/C . ISgPl+ NSg/VB . . D+  NSg/VB/J+ NSg/VB+ NSg/VPt J/P . . ISgPl+ NSg/VB D   . .
>
#
> “ The lobsters ! ” shouted the Gryphon , with a   bound     into the air      .
# . D   NPl/V3   . . VP/J    D   ?       . P    D/P NSg/VP/J+ P    D   N🅪Sg/VB+ .
>
#
> “ — as    far      out          to sea as    you    can     — ”
# . . NSg/R NSg/VB/J NSg/VB/J/R/P P  NSg NSg/R ISgPl+ NPr/VXB . .
>
#
> “ Swim   after them     ! ” screamed the Gryphon .
# . NSg/VB P     NSg/IPl+ . . VP/J     D   ?       .
>
#
> “ Turn   a   somersault in        the sea  ! ” cried the Mock      Turtle  , capering wildly about .
# . NSg/VB D/P NSg/VB     NPr/J/R/P D   NSg+ . . VP/J  D+  NSg/VB/J+ NSg/VB+ . Nᴹ/Vg/J  R      J/P   .
>
#
> “ Change   lobsters again ! ” yelled the Gryphon at    the top      of its     voice   .
# . N🅪Sg/VB+ NPl/V3   P     . . VP/J   D   ?       NSg/P D   NSg/VB/J P  ISg/D$+ NSg/VB+ .
>
#
> “ Back     to land      again , and  that’s all          the first    figure  , ” said the Mock     Turtle  ,
# . NSg/VB/J P  NPr🅪Sg/VB P     . VB/C NSg$   NSg/I/J/C/Dq D   NSg/VB/J NSg/VB+ . . VP/J D   NSg/VB/J NSg/VB+ .
> suddenly dropping his     voice   ; and  the two creatures , who    had been    jumping about
# R        NSg/Vg   ISg/D$+ NSg/VB+ . VB/C D   NSg NPl+      . NPr/I+ VB  NSg/VPp Nᴹ/Vg/J J/P
> like         mad      things all          this   time       , sat      down        again very sadly and  quietly , and  looked
# NSg/VB/J/C/P NSg/VB/J NPl+   NSg/I/J/C/Dq I/Ddem N🅪Sg/VB/J+ . NSg/VP/J N🅪Sg/VB/J/P P     J/R  R     VB/C R       . VB/C VP/J
> at    Alice .
# NSg/P NPr+  .
>
#
> “ It       must   be      a   very pretty     dance    , ” said Alice timidly .
# . NPr/ISg+ NSg/VB NSg/VXB D/P J/R  NSg/VB/J/R N🅪Sg/VB+ . . VP/J NPr+  R       .
>
#
> “ Would you    like         to see    a   little     of it       ? ” said the Mock      Turtle  .
# . VXB   ISgPl+ NSg/VB/J/C/P P  NSg/VB D/P NPr/I/J/Dq P  NPr/ISg+ . . VP/J D+  NSg/VB/J+ NSg/VB+ .
>
#
> “ Very much         indeed , ” said Alice .
# . J/R  NSg/I/J/R/Dq R      . . VP/J NPr+  .
>
#
> “ Come       , let’s try      the first    figure  ! ” said the Mock      Turtle  to the Gryphon . “ We   can
# . NSg/VBPp/P . NSg$  NSg/VB/J D   NSg/VB/J NSg/VB+ . . VP/J D+  NSg/VB/J+ NSg/VB+ P  D   ?       . . IPl+ NPr/VXB
> do      without lobsters , you    know   . Which shall sing     ? ”
# NSg/VXB C/P     NPl/V3   . ISgPl+ NSg/VB . I/C+  VXB   NSg/VB/J . .
>
#
> “ Oh     , you    sing     , ” said the Gryphon . “ I’ve forgotten the words   . ”
# . NPr/VB . ISgPl+ NSg/VB/J . . VP/J D   ?       . . K    NSg/VPp/J D   NPl/V3+ . .
>
#
> So        they began solemnly dancing round      and  round      Alice , every now          and  then
# NSg/I/J/C IPl+ VPt   R        Nᴹ/Vg/J NSg/VB/J/P VB/C NSg/VB/J/P NPr+  . Dq    NSg/VB/J/R/C VB/C NSg/J/C
> treading on  her     toes    when    they passed too close    , and  waving  their forepaws to
# Nᴹ/Vg/J  J/P ISg/D$+ NPl/V3+ NSg/I/C IPl+ VP/J   R   NSg/VB/J . VB/C Nᴹ/Vg/J D$+   ?        P
> mark    the time       , while      the Mock     Turtle  sang    this    , very slowly and  sadly : —
# NPr/VB+ D   N🅪Sg/VB/J+ . NSg/VB/C/P D   NSg/VB/J NSg/VB+ NPr/VPt I/Ddem+ . J/R  R      VB/C R     . .
>
#
> “ Will    you    walk   a   little     faster ? ” said a    whiting      to a   snail  . “ There’s a
# . NPr/VXB ISgPl+ NSg/VB D/P NPr/I/J/Dq NSg/JC . . VP/J D/P+ N🅪SgPl/Vg/J+ P  D/P NSg/VB . . K       D/P
> porpoise close    behind  us       , and  he’s treading on  my  tail      . See    how   eagerly the
# NSg/VB+  NSg/VB/J NSg/J/P NPr/IPl+ . VB/C NSg$ Nᴹ/Vg/J  J/P D$+ NSg/VB/J+ . NSg/VB NSg/C R       D
> lobsters and  the turtles all          advance   ! They are waiting on  the shingle — will    you
# NPl/V3   VB/C D   NPl/V3  NSg/I/J/C/Dq NSg/VB/J+ . IPl+ VB  Nᴹ/Vg/J J/P D   NSg/VB  . NPr/VXB ISgPl+
> come       and  join   the dance    ? Will    you    , won’t you    , will    you    , won’t you    , will    you
# NSg/VBPp/P VB/C NSg/VB D   N🅪Sg/VB+ . NPr/VXB ISgPl+ . VB    ISgPl+ . NPr/VXB ISgPl+ . VB    ISgPl+ . NPr/VXB ISgPl+
> join   the dance    ? Will    you    , won’t you    , will    you    , won’t you    , won’t you    join   the
# NSg/VB D   N🅪Sg/VB+ . NPr/VXB ISgPl+ . VB    ISgPl+ . NPr/VXB ISgPl+ . VB    ISgPl+ . VB    ISgPl+ NSg/VB D
> dance    ?
# N🅪Sg/VB+ .
>
#
> “ You    can     really have    no        notion how   delightful it       will    be      When    they take   us       up
# . ISgPl+ NPr/VXB R      NSg/VXB NPr/Dq/P+ NSg+   NSg/C J          NPr/ISg+ NPr/VXB NSg/VXB NSg/I/C IPl+ NSg/VB NPr/IPl+ NSg/VB/J/P
> and  throw  us       , with the lobsters , out          to sea ! ” But     the snail  replied “ Too far      ,
# VB/C NSg/VB NPr/IPl+ . P    D   NPl/V3   . NSg/VB/J/R/P P  NSg . . NSg/C/P D   NSg/VB VP/J    . R   NSg/VB/J .
> too far      ! ” and  gave a   look   askance — Said he       thanked the whiting      kindly , but     he
# R   NSg/VB/J . . VB/C VPt  D/P NSg/VB VB/J    . VP/J NPr/ISg+ VP/J    D   N🅪SgPl/Vg/J+ J/R    . NSg/C/P NPr/ISg+
> would not     join   the dance    . Would not     , could   not     , would not     , could   not     , would
# VXB   NSg/R/C NSg/VB D   N🅪Sg/VB+ . VXB   NSg/R/C . NSg/VXB NSg/R/C . VXB   NSg/R/C . NSg/VXB NSg/R/C . VXB
> not     join   the dance    . Would not     , could   not     , would not     , could   not     , could   not     join
# NSg/R/C NSg/VB D+  N🅪Sg/VB+ . VXB   NSg/R/C . NSg/VXB NSg/R/C . VXB   NSg/R/C . NSg/VXB NSg/R/C . NSg/VXB NSg/R/C NSg/VB
> the dance    .
# D+  N🅪Sg/VB+ .
>
#
> “ What   matters it       how   far      we   go       ? ” his     scaly  friend    replied . “ There is  another
# . NSg/I+ NPl/V3+ NPr/ISg+ NSg/C NSg/VB/J IPl+ NSg/VB/J . . ISg/D$+ NSg/J+ NPr/VB/J+ VP/J    . . R+    VL3 I/D+
> shore   , you    know   , upon the other     side      . The further off        from England the nearer
# NSg/VB+ . ISgPl+ NSg/VB . P    D+  NSg/VB/J+ NSg/VB/J+ . D   VB/JC   NSg/VB/J/P P    NPr+    D   NSg/JC
> is  to France — Then    turn   not     pale     , beloved  snail  , but     come       and  join   the dance    .
# VL3 P  NPr+   . NSg/J/C NSg/VB NSg/R/C NSg/VB/J . NSg/VB/J NSg/VB . NSg/C/P NSg/VBPp/P VB/C NSg/VB D   N🅪Sg/VB+ .
> Will    you    , won’t you    , will    you    , won’t you    , will    you    join   the dance    ? Will    you    ,
# NPr/VXB ISgPl+ . VB    ISgPl+ . NPr/VXB ISgPl+ . VB    ISgPl+ . NPr/VXB ISgPl+ NSg/VB D   N🅪Sg/VB+ . NPr/VXB ISgPl+ .
> won’t you    , will    you    , won’t you    , won’t you    join   the dance    ? ”
# VB    ISgPl+ . NPr/VXB ISgPl+ . VB    ISgPl+ . VB    ISgPl+ NSg/VB D   N🅪Sg/VB+ . .
>
#
> “ Thank  you    , it’s a   very interesting dance    to watch  , ” said Alice , feeling   very
# . NSg/VB ISgPl+ . K    D/P J/R  Vg/J        N🅪Sg/VB+ P  NSg/VB . . VP/J NPr+  . N🅪Sg/Vg/J J/R
> glad     that         it       was over    at    last     : “ and  I       do      so        like         that         curious song about the
# NSg/VB/J NSg/I/C/Ddem NPr/ISg+ VPt NSg/J/P NSg/P NSg/VB/J . . VB/C ISg/#r+ NSg/VXB NSg/I/J/C NSg/VB/J/C/P NSg/I/C/Ddem J       N🅪Sg J/P   D
> whiting      ! ”
# N🅪SgPl/Vg/J+ . .
>
#
> “ Oh     , as    to the whiting      , ” said the Mock      Turtle  , “ they — you’ve seen    them     , of
# . NPr/VB . NSg/R P  D+  N🅪SgPl/Vg/J+ . . VP/J D+  NSg/VB/J+ NSg/VB+ . . IPl+ . K      NSg/VPp NSg/IPl+ . P
> course  ? ”
# NSg/VB+ . .
>
#
> “ Yes    , ” said Alice , “ I’ve often seen    them     at    dinn — ” she  checked herself hastily .
# . NPl/VB . . VP/J NPr+  . . K    R     NSg/VPp NSg/IPl+ NSg/P ?    . . ISg+ VP/J    ISg+    R       .
>
#
> “ I       don’t know   where   Dinn may     be      , ” said the Mock     Turtle  , “ but     if    you’ve seen    them
# . ISg/#r+ VB    NSg/VB NSg/R/C ?    NPr/VXB NSg/VXB . . VP/J D   NSg/VB/J NSg/VB+ . . NSg/C/P NSg/C K      NSg/VPp NSg/IPl+
> so        often , of course  you    know   what   they’re like         . ”
# NSg/I/J/C R     . P  NSg/VB+ ISgPl+ NSg/VB NSg/I+ K       NSg/VB/J/C/P . .
>
#
> “ I       believe so        , ” Alice replied thoughtfully . “ They have    their tails   in        their
# . ISg/#r+ VB      NSg/I/J/C . . NPr+  VP/J    R            . . IPl+ NSg/VXB D$+   NPl/V3+ NPr/J/R/P D$+
> mouths  — and  they’re all          over    crumbs  . ”
# NPl/V3+ . VB/C K       NSg/I/J/C/Dq NSg/J/P NPl/V3+ . .
>
#
> “ You’re wrong      about the crumbs  , ” said the Mock     Turtle  : “ crumbs  would all          wash
# . K      NSg/VB/J/R J/P   D   NPl/V3+ . . VP/J D   NSg/VB/J NSg/VB+ . . NPl/V3+ VXB   NSg/I/J/C/Dq NPr/VB+
> off        in        the sea  . But     they have    their tails   in        their mouths  ; and  the reason   is  — ”
# NSg/VB/J/P NPr/J/R/P D   NSg+ . NSg/C/P IPl+ NSg/VXB D$+   NPl/V3+ NPr/J/R/P D$+   NPl/V3+ . VB/C D+  N🅪Sg/VB+ VL3 . .
> here    the Mock      Turtle  yawned and  shut      his     eyes    . — “ Tell   her     about the reason   and
# NSg/J/R D+  NSg/VB/J+ NSg/VB+ VP/J   VB/C NSg/VBP/J ISg/D$+ NPl/V3+ . . . NPr/VB ISg/D$+ J/P   D+  N🅪Sg/VB+ VB/C
> all          that          , ” he       said to the Gryphon .
# NSg/I/J/C/Dq NSg/I/C/Ddem+ . . NPr/ISg+ VP/J P  D   ?       .
>
#
> “ The reason   is  , ” said the Gryphon , “ that         they would go       with the lobsters to the
# . D+  N🅪Sg/VB+ VL3 . . VP/J D   ?       . . NSg/I/C/Ddem IPl+ VXB   NSg/VB/J P    D   NPl/V3   P  D
> dance    . So        they got thrown out          to sea . So        they had to fall    a    long      way    . So        they
# N🅪Sg/VB+ . NSg/I/J/C IPl+ VP  VB/J   NSg/VB/J/R/P P  NSg . NSg/I/J/C IPl+ VB  P  N🅪Sg/VB D/P+ NPr/VB/J+ NSg/J+ . NSg/I/J/C IPl+
> got their tails   fast       in        their mouths  . So        they couldn’t get    them     out          again .
# VP  D$+   NPl/V3+ NSg/VB/J/R NPr/J/R/P D$+   NPl/V3+ . NSg/I/J/C IPl+ VB       NSg/VB NSg/IPl+ NSg/VB/J/R/P P     .
> That’s all          . ”
# NSg$   NSg/I/J/C/Dq . .
>
#
> “ Thank  you    , ” said Alice , “ it’s very interesting . I       never knew so        much         about a
# . NSg/VB ISgPl+ . . VP/J NPr+  . . K    J/R  Vg/J        . ISg/#r+ R     VPt  NSg/I/J/C NSg/I/J/R/Dq J/P   D/P+
> whiting      before . ”
# N🅪SgPl/Vg/J+ C/P    . .
>
#
> “ I       can     tell   you    more            than that          , if    you    like         , ” said the Gryphon . “ Do      you    know   why
# . ISg/#r+ NPr/VXB NPr/VB ISgPl+ NPr/I/VB/J/R/Dq C/P  NSg/I/C/Ddem+ . NSg/C ISgPl+ NSg/VB/J/C/P . . VP/J D   ?       . . NSg/VXB ISgPl+ NSg/VB NSg/VB
> it’s called a    whiting      ? ”
# K    VP/J   D/P+ N🅪SgPl/Vg/J+ . .
>
#
> “ I       never thought about it       , ” said Alice . “ Why    ? ”
# . ISg/#r+ R     N🅪Sg/VP J/P   NPr/ISg+ . . VP/J NPr+  . . NSg/VB . .
>
#
> “ It       does   the boots  and  shoes   , ” the Gryphon replied very solemnly .
# . NPr/ISg+ NPl/V3 D   NPl/V3 VB/C NPl/V3+ . . D   ?       VP/J    J/R  R        .
>
#
> Alice was thoroughly puzzled . “ Does   the boots  and  shoes   ! ” she  repeated in        a
# NPr+  VPt R          VP/J    . . NPl/V3 D   NPl/V3 VB/C NPl/V3+ . . ISg+ VP/J     NPr/J/R/P D/P+
> wondering tone       .
# Nᴹ/Vg/J   N🅪Sg/I/VB+ .
>
#
> “ Why    , what   are your shoes   done      with ? ” said the Gryphon . “ I       mean     , what   makes  them
# . NSg/VB . NSg/I+ VB  D$+  NPl/V3+ NSg/VPp/J P    . . VP/J D   ?       . . ISg/#r+ NSg/VB/J . NSg/I+ NPl/V3 NSg/IPl+
> so        shiny ? ”
# NSg/I/J/C NSg/J . .
>
#
> Alice looked down        at    them     , and  considered a   little     before she  gave her     answer  .
# NPr+  VP/J   N🅪Sg/VB/J/P NSg/P NSg/IPl+ . VB/C VP/J       D/P NPr/I/J/Dq C/P    ISg+ VPt  ISg/D$+ NSg/VB+ .
> “ They’re done      with blacking , I       believe . ”
# . K       NSg/VPp/J P    Nᴹ/Vg/J  . ISg/#r+ VB      . .
>
#
> “ Boots  and  shoes   under   the sea  , ” the Gryphon went    on  in        a   deep  voice   , “ are done
# . NPl/V3 VB/C NPl/V3+ NSg/J/P D+  NSg+ . . D   ?       NSg/VPt J/P NPr/J/R/P D/P NSg/J NSg/VB+ . . VB  NSg/VPp/J
> with a   whiting      . Now          you    know   . ”
# P    D/P N🅪SgPl/Vg/J+ . NSg/VB/J/R/C ISgPl+ NSg/VB . .
>
#
> “ And  what   are they made of ? ” Alice asked in        a   tone      of great  curiosity .
# . VB/C NSg/I+ VB  IPl+ VB   P  . . NPr+  VP/J  NPr/J/R/P D/P N🅪Sg/I/VB P  NSg/J+ NSg+      .
>
#
> “ Soles   and  eels   , of course  , ” the Gryphon replied rather     impatiently : “ any    shrimp
# . NPl/V3+ VB/C NPl/V3 . P  NSg/VB+ . . D   ?       VP/J    NPr/VB/J/R R           . . I/R/Dq N🅪SgPl/VB+
> could   have    told you    that          . ”
# NSg/VXB NSg/VXB VP   ISgPl+ NSg/I/C/Ddem+ . .
>
#
> “ If    I’d been    the whiting      , ” said Alice , whose thoughts were    still    running   on  the
# . NSg/C K   NSg/VPp D   N🅪SgPl/Vg/J+ . . VP/J NPr+  . I+    NPl/V3+  NSg/VPt NSg/VB/J Nᴹ/Vg/J/P J/P D
> song  , “ I’d have    said to the porpoise , ‘          Keep   back     , please : we   don’t want   you    with
# N🅪Sg+ . . K   NSg/VXB VP/J P  D   NSg/VB+  . Unlintable NSg/VB NSg/VB/J . VB     . IPl+ VB    NSg/VB ISgPl+ P
> us       ! ’ ”
# NPr/IPl+ . . .
>
#
> “ They were    obliged to have    him  with them     , ” the Mock      Turtle  said : “ no        wise      fish
# . IPl+ NSg/VPt VP/J    P  NSg/VXB ISg+ P    NSg/IPl+ . . D+  NSg/VB/J+ NSg/VB+ VP/J . . NPr/Dq/P+ NPr/VB/J+ N🅪SgPl/VB+
> would go       anywhere without a    porpoise . ”
# VXB   NSg/VB/J NSg/I    C/P     D/P+ NSg/VB+  . .
>
#
> “ Wouldn’t it       really ? ” said Alice in        a   tone      of great  surprise .
# . VXB      NPr/ISg+ R      . . VP/J NPr+  NPr/J/R/P D/P N🅪Sg/I/VB P  NSg/J+ NSg/VB+  .
>
#
> “ Of course  not     , ” said the Mock      Turtle  : “ why    , if    a    fish       came      to me       , and  told me
# . P  NSg/VB+ NSg/R/C . . VP/J D+  NSg/VB/J+ NSg/VB+ . . NSg/VB . NSg/C D/P+ N🅪SgPl/VB+ NSg/VPt/P P  NPr/ISg+ . VB/C VP   NPr/ISg+
> he       was going   a    journey , I       should say    ‘          With what   porpoise ? ’ ”
# NPr/ISg+ VPt Nᴹ/Vg/J D/P+ NSg/VB+ . ISg/#r+ VXB    NSg/VB Unlintable P    NSg/I+ NSg/VB+  . . .
>
#
> “ Don’t you    mean     ‘          purpose  ’ ? ” said Alice .
# . VB    ISgPl+ NSg/VB/J Unlintable N🅪Sg/VB+ . . . VP/J NPr+  .
>
#
> “ I       mean     what   I       say    , ” the Mock      Turtle  replied in        an   offended tone       . And  the
# . ISg/#r+ NSg/VB/J NSg/I+ ISg/#r+ NSg/VB . . D+  NSg/VB/J+ NSg/VB+ VP/J    NPr/J/R/P D/P+ VP/J     N🅪Sg/I/VB+ . VB/C D
> Gryphon added “ Come       , let’s hear some     of your adventures . ”
# ?       VP/J  . NSg/VBPp/P . NSg$  VB   I/J/R/Dq P  D$+  NPl/V3+    . .
>
#
> “ I       could   tell   you    my  adventures — beginning from this    morning    , ” said Alice a
# . ISg/#r+ NSg/VXB NPr/VB ISgPl+ D$+ NPl/V3+    . NSg/Vg/J+ P    I/Ddem+ N🅪Sg/Vg/J+ . . VP/J NPr+  D/P
> little     timidly : “ but     it’s no       use     going   back     to yesterday , because I       was a
# NPr/I/J/Dq R       . . NSg/C/P K    NPr/Dq/P N🅪Sg/VB Nᴹ/Vg/J NSg/VB/J P  NSg       . C/P     ISg/#r+ VPt D/P
> different person  then    . ”
# NSg/J     NSg/VB+ NSg/J/C . .
>
#
> “ Explain all          that          , ” said the Mock      Turtle  .
# . VB      NSg/I/J/C/Dq NSg/I/C/Ddem+ . . VP/J D+  NSg/VB/J+ NSg/VB+ .
>
#
<<<<<<< HEAD
> “ No    , no    ! The adventures first    , ” said the Gryphon in        an  impatient tone       :
# . NPr/P . NPr/P . D+  NPl/V3+    NSg/VB/J . . VP/J D   ?       NPr/J/R/P D/P J         N🅪Sg/I/VB+ .
=======
> “ No       , no       ! The adventures first    , ” said the Gryphon in      an  impatient tone       :
# . NPr/Dq/P . NPr/Dq/P . D+  NPl/V3+    NSg/VB/J . . VP/J D   ?       NPr/J/P D/P J         N🅪Sg/I/VB+ .
>>>>>>> 3b1b126d
> “ explanations take   such  a   dreadful time       . ”
# . NPl+         NSg/VB NSg/I D/P NSg/J    N🅪Sg/VB/J+ . .
>
#
> So        Alice began telling them     her     adventures from the time       when    she  first    saw     the
# NSg/I/J/C NPr+  VPt   Nᴹ/Vg/J NSg/IPl+ ISg/D$+ NPl/V3+    P    D+  N🅪Sg/VB/J+ NSg/I/C ISg+ NSg/VB/J NSg/VPt D+
> White        Rabbit  . She  was a   little     nervous about it       just at    first    , the two  creatures
# NPr🅪Sg/VB/J+ NSg/VB+ . ISg+ VPt D/P NPr/I/J/Dq J       J/P   NPr/ISg+ VB/J NSg/P NSg/VB/J . D+  NSg+ NPl+
> got so        close    to her     , one        on  each side      , and  opened their eyes   and  mouths  so        very
# VP  NSg/I/J/C NSg/VB/J P  ISg/D$+ . NSg/I/VB/J J/P Dq+  NSg/VB/J+ . VB/C VP/J   D$+   NPl/V3 VB/C NPl/V3+ NSg/I/J/C J/R
> wide  , but     she  gained courage as    she  went    on  . Her     listeners were    perfectly quiet
# NSg/J . NSg/C/P ISg+ VP/J   NSg/VB+ NSg/R ISg+ NSg/VPt J/P . ISg/D$+ +         NSg/VPt R         N🅪Sg/VB/J
> till       she  got to the part      about her     repeating “ You    are old   , Father  William , ” to
# NSg/VB/C/P ISg+ VP  P  D+  NSg/VB/J+ J/P   ISg/D$+ Nᴹ/Vg/J   . ISgPl+ VB  NSg/J . NPr/VB+ NPr+    . . P
> the Caterpillar , and  the words   all          coming  different , and  then    the Mock     Turtle
# D   NSg/VB      . VB/C D   NPl/V3+ NSg/I/J/C/Dq Nᴹ/Vg/J NSg/J     . VB/C NSg/J/C D   NSg/VB/J NSg/VB+
> drew   a   long     breath     , and  said “ That’s very curious . ”
# NPr/VB D/P NPr/VB/J N🅪Sg/VB/J+ . VB/C VP/J . NSg$   J/R  J       . .
>
#
> “ It’s all          about as    curious as    it       can     be      , ” said the Gryphon .
# . K    NSg/I/J/C/Dq J/P   NSg/R J       NSg/R NPr/ISg+ NPr/VXB NSg/VXB . . VP/J D   ?       .
>
#
> “ It       all          came      different ! ” the Mock      Turtle  repeated thoughtfully . “ I       should like
# . NPr/ISg+ NSg/I/J/C/Dq NSg/VPt/P NSg/J     . . D+  NSg/VB/J+ NSg/VB+ VP/J     R            . . ISg/#r+ VXB    NSg/VB/J/C/P
> to hear her     try      and  repeat something   now          . Tell   her     to begin  . ” He       looked at    the
# P  VB   ISg/D$+ NSg/VB/J VB/C NSg/VB NSg/I/VB/J+ NSg/VB/J/R/C . NPr/VB ISg/D$+ P  NSg/VB . . NPr/ISg+ VP/J   NSg/P D
> Gryphon as    if    he       thought it       had some     kind  of authority over    Alice .
# ?       NSg/R NSg/C NPr/ISg+ N🅪Sg/VP NPr/ISg+ VB  I/J/R/Dq NSg/J P  N🅪Sg+     NSg/J/P NPr+  .
>
#
> “ Stand  up         and  repeat ‘          ’ Tis the voice  of the sluggard , ’ ” said the Gryphon .
# . NSg/VB NSg/VB/J/P VB/C NSg/VB Unlintable . ?   D   NSg/VB P  D   NSg      . . . VP/J D   ?       .
>
#
> “ How   the creatures order    one        about , and  make   one        repeat lessons ! ” thought Alice ;
# . NSg/C D+  NPl+      N🅪Sg/VB+ NSg/I/VB/J J/P   . VB/C NSg/VB NSg/I/VB/J NSg/VB NPl/V3+ . . N🅪Sg/VP NPr+  .
> “ I       might    as    well       be      at    school   at    once  . ” However , she  got up         , and  began to repeat
# . ISg/#r+ Nᴹ/VXB/J NSg/R NSg/VB/J/R NSg/VXB NSg/P N🅪Sg/VB+ NSg/P NSg/C . . C       . ISg+ VP  NSg/VB/J/P . VB/C VPt   P  NSg/VB
> it       , but     her     head      was so        full     of the Lobster   Quadrille , that         she  hardly knew what
# NPr/ISg+ . NSg/C/P ISg/D$+ NPr/VB/J+ VPt NSg/I/J/C NSg/VB/J P  D+  NSg/VB/J+ NSg/VB/J  . NSg/I/C/Ddem ISg+ R      VPt  NSg/I+
> she  was saying    , and  the words   came      very queer    indeed : —
# ISg+ VPt N🅪Sg/Vg/J . VB/C D   NPl/V3+ NSg/VPt/P J/R  NSg/VB/J R      . .
>
#
> “ ’ Tis the voice  of the Lobster   ; I       heard him  declare , “ You    have    baked me       too
# . . ?   D   NSg/VB P  D+  NSg/VB/J+ . ISg/#r+ VP/J  ISg+ VB      . . ISgPl+ NSg/VXB VP/J  NPr/ISg+ R
> brown       , I       must   sugar   my  hair     . ” As    a   duck    with its     eyelids , so        he       with his     nose
# NPr🅪Sg/VB/J . ISg/#r+ NSg/VB N🅪Sg/VB D$+ N🅪Sg/VB+ . . NSg/R D/P NSg/VB+ P    ISg/D$+ NPl+    . NSg/I/J/C NPr/ISg+ P    ISg/D$+ NSg/VB+
> Trims  his     belt    and  his     buttons , and  turns  out          his     toes    . ”
# NPl/V3 ISg/D$+ NSg/VB+ VB/C ISg/D$+ NPl/V3+ . VB/C NPl/V3 NSg/VB/J/R/P ISg/D$+ NPl/V3+ . .
>
#
> ( later editions continued as    follows When    the sands   are all          dry      , he       is  gay      as
# . JC    NPl      VP/J      NSg/R NPl/V3  NSg/I/C D   NPl/V3+ VB  NSg/I/J/C/Dq NSg/VB/J . NPr/ISg+ VL3 NPr/VB/J NSg/R
> a   lark   , And  will    talk    in        contemptuous tones  of the Shark   , But     , when    the tide
# D/P NSg/VB . VB/C NPr/VXB N🅪Sg/VB NPr/J/R/P J            NPl/V3 P  D   NSg/VB+ . NSg/C/P . NSg/I/C D   NSg/VB+
> rises   and  sharks are around , His     voice   has a   timid and  tremulous sound      . )
# NPl/V3+ VB/C NPl/V3 VB  J/P    . ISg/D$+ NSg/VB+ V3  D/P J     VB/C J         N🅪Sg/VB/J+ . .
>
#
> “ That’s different from what   I       used to say    when    I       was a   child   , ” said the Gryphon .
# . NSg$   NSg/J     P    NSg/I+ ISg/#r+ VP/J P  NSg/VB NSg/I/C ISg/#r+ VPt D/P NSg/VB+ . . VP/J D   ?       .
>
#
> “ Well       , I       never heard it       before , ” said the Mock      Turtle  ; “ but     it       sounds uncommon
# . NSg/VB/J/R . ISg/#r+ R     VP/J  NPr/ISg+ C/P    . . VP/J D+  NSg/VB/J+ NSg/VB+ . . NSg/C/P NPr/ISg+ NPl/V3 NSg/VB/J+
> nonsense . ”
# Nᴹ/VB/J+ . .
>
#
> Alice said nothing  ; she  had sat      down        with her     face    in        her     hands   , wondering if
# NPr+  VP/J NSg/I/J+ . ISg+ VB  NSg/VP/J N🅪Sg/VB/J/P P    ISg/D$+ NSg/VB+ NPr/J/R/P ISg/D$+ NPl/V3+ . Nᴹ/Vg/J   NSg/C
> anything  would ever happen in        a    natural way    again .
# NSg/I/VB+ VXB   J    VB     NPr/J/R/P D/P+ NSg/J+  NSg/J+ P     .
>
#
> “ I       should like         to have    it       explained , ” said the Mock      Turtle  .
# . ISg/#r+ VXB    NSg/VB/J/C/P P  NSg/VXB NPr/ISg+ VP/J      . . VP/J D+  NSg/VB/J+ NSg/VB+ .
>
#
> “ She  can’t explain it       , ” said the Gryphon hastily . “ Go       on  with the next    verse  . ”
# . ISg+ VXB   VB      NPr/ISg+ . . VP/J D   ?       R       . . NSg/VB/J J/P P    D   NSg/J/P NSg/VB . .
>
#
> “ But     about his     toes    ? ” the Mock      Turtle  persisted . “ How   could   he       turn   them     out
# . NSg/C/P J/P   ISg/D$+ NPl/V3+ . . D+  NSg/VB/J+ NSg/VB+ VP/J      . . NSg/C NSg/VXB NPr/ISg+ NSg/VB NSg/IPl+ NSg/VB/J/R/P
> with his     nose    , you    know   ? ”
# P    ISg/D$+ NSg/VB+ . ISgPl+ NSg/VB . .
>
#
> “ It’s the first    position in        dancing . ” Alice said ; but     was dreadfully puzzled by
# . K    D+  NSg/VB/J NSg/VB+  NPr/J/R/P Nᴹ/Vg/J . . NPr+  VP/J . NSg/C/P VPt R          VP/J    NSg/J/P
> the whole thing , and  longed to change  the subject   .
# D   NSg/J NSg+  . VB/C VP/J   P  N🅪Sg/VB D   NSg/VB/J+ .
>
#
> “ Go       on  with the next    verse  , ” the Gryphon repeated impatiently : “ it       begins ‘          I
# . NSg/VB/J J/P P    D   NSg/J/P NSg/VB . . D   ?       VP/J     R           . . NPr/ISg+ NPl/V3 Unlintable ISg/#r+
> passed by      his     garden    . ’ ”
# VP/J   NSg/J/P ISg/D$+ NSg/VB/J+ . . .
>
#
> Alice did not     dare    to disobey , though she  felt      sure it       would all          come       wrong      , and
# NPr+  VPt NSg/R/C NPr/VXB P  VB      . VB/C   ISg+ N🅪Sg/VB/J J    NPr/ISg+ VXB   NSg/I/J/C/Dq NSg/VBPp/P NSg/VB/J/R . VB/C
> she  went    on  in        a   trembling voice   : —
# ISg+ NSg/VPt J/P NPr/J/R/P D/P Nᴹ/Vg/J   NSg/VB+ . .
>
#
> “ I       passed by      his     garden    , and  marked , with one         eye     , How   the Owl     and  the Panther
# . ISg/#r+ VP/J   NSg/J/P ISg/D$+ NSg/VB/J+ . VB/C VP/J   . P    NSg/I/VB/J+ NSg/VB+ . NSg/C D+  NSg/VB+ VB/C D   NSg
> were    sharing a   pie      — ”
# NSg/VPt Nᴹ/Vg/J D/P N🅪Sg/VB+ . .
>
#
> ( later editions continued as    follows The Panther took pie      - crust    , and  gravy    ,
# . JC    NPl      VP/J      NSg/R NPl/V3  D   NSg     VPt  N🅪Sg/VB+ . N🅪Sg/VB+ . VB/C N🅪Sg/VB+ .
> and  meat  , While      the Owl     had the dish    as    its     share  of the treat   . When    the pie
# VB/C N🅪Sg+ . NSg/VB/C/P D   NSg/VB+ VB  D   NSg/VB+ NSg/R ISg/D$+ NSg/VB P  D   NSg/VB+ . NSg/I/C D+  N🅪Sg/VB+
> was all          finished , the Owl     , as    a   boon  , Was kindly permitted to pocket   the
# VPt NSg/I/J/C/Dq VP/J     . D+  NSg/VB+ . NSg/R D/P NSg/J . VPt J/R    VP/J      P  NSg/VB/J D
> spoon   : While      the Panther received knife  and  fork    with a   growl  , And  concluded
# NSg/VB+ . NSg/VB/C/P D   NSg     VP/J     NSg/VB VB/C NSg/VB+ P    D/P NSg/VB . VB/C VP/J
> the banquet — )
# D   NSg/VB+ . .
>
#
> “ What   is  the use     of repeating all           that          stuff  , ” the Mock      Turtle  interrupted , “ if
# . NSg/I+ VL3 D   N🅪Sg/VB P  Nᴹ/Vg/J   NSg/I/J/C/Dq+ NSg/I/C/Ddem+ Nᴹ/VB+ . . D+  NSg/VB/J+ NSg/VB+ VP/J        . . NSg/C
> you    don’t explain it       as    you    go       on  ? It’s by      far      the most         confusing thing I       ever
# ISgPl+ VB    VB      NPr/ISg+ NSg/R ISgPl+ NSg/VB/J J/P . K    NSg/J/P NSg/VB/J D   NSg/I/J/R/Dq Nᴹ/Vg/J   NSg+  ISg/#r+ J
> heard ! ”
# VP/J  . .
>
#
> “ Yes    , I       think  you’d better      leave   off        , ” said the Gryphon : and  Alice was only  too
# . NPl/VB . ISg/#r+ NSg/VB K     NSg/VXB/JC+ NSg/VB+ NSg/VB/J/P . . VP/J D   ?       . VB/C NPr+  VPt J/R/C R
> glad     to do      so        .
# NSg/VB/J P  NSg/VXB NSg/I/J/C .
>
#
> “ Shall we   try      another figure of the Lobster   Quadrille ? ” the Gryphon went    on  . “ Or
# . VXB   IPl+ NSg/VB/J I/D     NSg/VB P  D+  NSg/VB/J+ NSg/VB/J  . . D   ?       NSg/VPt J/P . . NPr/C
> would you    like         the Mock      Turtle  to sing     you    a    song  ? ”
# VXB   ISgPl+ NSg/VB/J/C/P D+  NSg/VB/J+ NSg/VB+ P  NSg/VB/J ISgPl+ D/P+ N🅪Sg+ . .
>
#
> “ Oh     , a    song  , please , if    the Mock      Turtle  would be      so        kind   , ” Alice replied , so
# . NPr/VB . D/P+ N🅪Sg+ . VB     . NSg/C D+  NSg/VB/J+ NSg/VB+ VXB   NSg/VXB NSg/I/J/C NSg/J+ . . NPr+  VP/J    . NSg/I/J/C
<<<<<<< HEAD
> eagerly that         the Gryphon said , in        a   rather     offended tone       , “ Hm  ! No     accounting for
# R       NSg/I/C/Ddem D   ?       VP/J . NPr/J/R/P D/P NPr/VB/J/R VP/J     N🅪Sg/I/VB+ . . NPr . NPr/P+ Nᴹ/Vg/J+   R/C/P
=======
> eagerly that         the Gryphon said , in      a   rather     offended tone       , “ Hm  ! No        accounting for
# R       NSg/I/C/Ddem D   ?       VP/J . NPr/J/P D/P NPr/VB/J/R VP/J     N🅪Sg/I/VB+ . . NPr . NPr/Dq/P+ Nᴹ/Vg/J+   C/P
>>>>>>> 3b1b126d
> tastes ! Sing     her     ‘          Turtle  Soup     , ’ will    you    , old   fellow ? ”
# NPl/V3 . NSg/VB/J ISg/D$+ Unlintable NSg/VB+ N🅪Sg/VB+ . . NPr/VXB ISgPl+ . NSg/J NSg/VB . .
>
#
> The Mock      Turtle  sighed deeply , and  began , in        a    voice   sometimes choked with sobs   ,
# D+  NSg/VB/J+ NSg/VB+ VP/J   R      . VB/C VPt   . NPr/J/R/P D/P+ NSg/VB+ R         VP/J   P    NPl/V3 .
> to sing     this    : —
# P  NSg/VB/J I/Ddem+ . .
>
#
> “ Beautiful Soup     , so        rich     and  green       , Waiting in        a   hot      tureen ! Who    for   such
# . NSg/J+    N🅪Sg/VB+ . NSg/I/J/C NPr/VB/J VB/C NPr🅪Sg/VB/J . Nᴹ/Vg/J NPr/J/R/P D/P NSg/VB/J NSg    . NPr/I+ R/C/P NSg/I
> dainties would not     stoop  ? Soup    of the evening    , beautiful Soup     ! Soup    of the
# NPl      VXB   NSg/R/C NSg/VB . N🅪Sg/VB P  D+  N🅪Sg/Vg/J+ . NSg/J+    N🅪Sg/VB+ . N🅪Sg/VB P  D+
> evening    , beautiful Soup     ! Beau    — ootiful Soo — oop ! Beau    — ootiful Soo — oop ! Soo — oop
# N🅪Sg/Vg/J+ . NSg/J+    N🅪Sg/VB+ . NPr/VB+ . ?       ?   . Nᴹ  . NPr/VB+ . ?       ?   . Nᴹ  . ?   . Nᴹ
> of the e      — e     — evening    , Beautiful , beautiful Soup     !
# P  D   NPr/I+ . NPr/I . N🅪Sg/Vg/J+ . NSg/J     . NSg/J     N🅪Sg/VB+ .
>
#
> “ Beautiful Soup     ! Who    cares  for   fish       , Game      , or    any     other     dish    ? Who    would not
# . NSg/J+    N🅪Sg/VB+ . NPr/I+ NPl/V3 R/C/P N🅪SgPl/VB+ . NSg/VB/J+ . NPr/C I/R/Dq+ NSg/VB/J+ NSg/VB+ . NPr/I+ VXB   NSg/R/C
> give   all          else    for   two  p           ennyworth only  of beautiful Soup     ? Pennyworth only  of
# NSg/VB NSg/I/J/C/Dq NSg/J/C R/C/P NSg+ NPr/VB/J/P+ ?         J/R/C P  NSg/J     N🅪Sg/VB+ . NSg        J/R/C P
> beautiful Soup     ? Beau    — ootiful Soo — oop ! Beau    — ootiful Soo — oop ! Soo — oop of the
# NSg/J     N🅪Sg/VB+ . NPr/VB+ . ?       ?   . Nᴹ  . NPr/VB+ . ?       ?   . Nᴹ  . ?   . Nᴹ  P  D
> e      — e      — evening    , Beautiful , beauti — FUL SOUP     ! ”
# NPr/I+ . NPr/I+ . N🅪Sg/Vg/J+ . NSg/J     . ?      . ?   N🅪Sg/VB+ . .
>
#
> “ Chorus  again ! ” cried the Gryphon , and  the Mock     Turtle  had just begun to repeat
# . NSg/VB+ P     . . VP/J  D   ?       . VB/C D   NSg/VB/J NSg/VB+ VB  VB/J VPp   P  NSg/VB
> it       , when    a   cry    of “ The trial’s beginning ! ” was heard in        the distance .
# NPr/ISg+ . NSg/I/C D/P NSg/VB P  . D   NSg$    NSg/Vg/J+ . . VPt VP/J  NPr/J/R/P D+  N🅪Sg/VB+ .
>
#
> “ Come       on  ! ” cried the Gryphon , and  , taking   Alice by      the hand    , it       hurried off        ,
# . NSg/VBPp/P J/P . . VP/J  D   ?       . VB/C . NSg/Vg/J NPr+  NSg/J/P D   NSg/VB+ . NPr/ISg+ VP/J    NSg/VB/J/P .
> without waiting for   the end    of the song  .
# C/P     Nᴹ/Vg/J R/C/P D   NSg/VB P  D   N🅪Sg+ .
>
#
> “ What   trial     is  it       ? ” Alice panted as    she  ran     ; but     the Gryphon only  answered “ Come
# . NSg/I+ NSg/VB/J+ VL3 NPr/ISg+ . . NPr+  VP/J   NSg/R ISg+ NSg/VPt . NSg/C/P D   ?       J/R/C VP/J     . NSg/VBPp/P
> on  ! ” and  ran     the faster , while      more            and  more            faintly came      , carried on  the breeze
# J/P . . VB/C NSg/VPt D   NSg/JC . NSg/VB/C/P NPr/I/VB/J/R/Dq VB/C NPr/I/VB/J/R/Dq R       NSg/VPt/P . VP/J    J/P D+  NSg/VB+
> that          followed them     , the melancholy words   : —
# NSg/I/C/Ddem+ VP/J     NSg/IPl+ . D   NSg/J      NPl/V3+ . .
>
#
> “ Soo — oop of the e      — e      — evening    , Beautiful , beautiful Soup     ! ”
# . ?   . Nᴹ  P  D   NPr/I+ . NPr/I+ . N🅪Sg/Vg/J+ . NSg/J     . NSg/J     N🅪Sg/VB+ . .
>
#
> CHAPTER XI     : Who    Stole   the Tarts  ?
# NSg/VB+ NSg/#r . NPr/I+ NSg/VPt D   NPl/V3 .
>
#
> The King     and  Queen    of Hearts  were    seated on  their throne when    they arrived , with
# D   NPr/VB/J VB/C NPr/VB/J P  NPl/V3+ NSg/VPt VP/J   J/P D$+   NSg/VB NSg/I/C IPl+ VP/J    . P
> a   great crowd   assembled about them     — all          sorts  of little     birds  and  beasts  , as    well
# D/P NSg/J NSg/VB+ VP/J      J/P   NSg/IPl+ . NSg/I/J/C/Dq NPl/V3 P  NPr/I/J/Dq NPl/V3 VB/C NPl/V3+ . NSg/R NSg/VB/J/R
> as    the whole pack   of cards   : the Knave was standing before them     , in        chains  , with
# NSg/R D   NSg/J NSg/VB P  NPl/V3+ . D   NSg   VPt Nᴹ/Vg/J  C/P    NSg/IPl+ . NPr/J/R/P NPl/V3+ . P
> a   soldier   on  each side      to guard   him  ; and  near       the King      was the White       Rabbit  ,
# D/P NSg/VB/J+ J/P Dq   NSg/VB/J+ P  NSg/VB+ ISg+ . VB/C NSg/VB/J/P D   NPr/VB/J+ VPt D   NPr🅪Sg/VB/J NSg/VB+ .
> with a   trumpet in        one        hand    , and  a   scroll of parchment in        the other    . In        the very
# P    D/P NSg/VB+ NPr/J/R/P NSg/I/VB/J NSg/VB+ . VB/C D/P NSg/VB P  N🅪Sg+     NPr/J/R/P D   NSg/VB/J . NPr/J/R/P D   J/R
> middle   of the court      was a   table  , with a   large dish   of tarts  upon it       : they looked
# NSg/VB/J P  D+  N🅪Sg/VB/J+ VPt D/P NSg/VB . P    D/P NSg/J NSg/VB P  NPl/V3 P    NPr/ISg+ . IPl+ VP/J
> so        good     , that         it       made Alice quite hungry to look   at    them     — “ I       wish   they’d get    the
# NSg/I/J/C NPr/VB/J . NSg/I/C/Ddem NPr/ISg+ VB   NPr+  R     J      P  NSg/VB NSg/P NSg/IPl+ . . ISg/#r+ NSg/VB K      NSg/VB D
> trial     done      , ” she  thought , “ and  hand    round      the refreshments ! ” But     there seemed to
# NSg/VB/J+ NSg/VPp/J . . ISg+ N🅪Sg/VP . . VB/C NSg/VB+ NSg/VB/J/P D   NPl          . . NSg/C/P R+    VP/J   P
> be      no       chance   of this    , so        she  began looking at    everything about her     , to pass   away
# NSg/VXB NPr/Dq/P NPr/VB/J P  I/Ddem+ . NSg/I/J/C ISg+ VPt   Nᴹ/Vg/J NSg/P NSg/I/VB+  J/P   ISg/D$+ . P  NSg/VB VB/J
> the time       .
# D+  N🅪Sg/VB/J+ .
>
#
> Alice had never been    in        a   court     of justice before , but     she  had read    about them
# NPr+  VB  R     NSg/VPp NPr/J/R/P D/P N🅪Sg/VB/J P  NPr🅪Sg+ C/P    . NSg/C/P ISg+ VB  NSg/VBP J/P   NSg/IPl+
> in        books   , and  she  was quite pleased to find   that         she  knew the name   of nearly
# NPr/J/R/P NPl/V3+ . VB/C ISg+ VPt R     VP/J    P  NSg/VB NSg/I/C/Ddem ISg+ VPt  D   NSg/VB P  R
> everything there . “ That’s the judge   , ” she  said to herself , “ because of his     great
# NSg/I/VB+  R     . . NSg$   D+  NSg/VB+ . . ISg+ VP/J P  ISg+    . . C/P     P  ISg/D$+ NSg/J
> wig     . ”
# NSg/VB+ . .
>
#
> The judge   , by      the way    , was the King      ; and  as    he       wore his     crown     over    the wig     ,
# D+  NSg/VB+ . NSg/J/P D+  NSg/J+ . VPt D+  NPr/VB/J+ . VB/C NSg/R NPr/ISg+ VB   ISg/D$+ NSg/VB/J+ NSg/J/P D+  NSg/VB+ .
> ( look   at    the frontispiece if    you    want   to see    how   he       did it       , ) he       did not     look   at
# . NSg/VB NSg/P D   NSg/VB       NSg/C ISgPl+ NSg/VB P  NSg/VB NSg/C NPr/ISg+ VPt NPr/ISg+ . . NPr/ISg+ VPt NSg/R/C NSg/VB NSg/P
> all          comfortable , and  it       was certainly not     becoming .
# NSg/I/J/C/Dq NSg/J       . VB/C NPr/ISg+ VPt R         NSg/R/C NSg/Vg/J .
>
#
> “ And  that’s the jury      - box     , ” thought Alice , “ and  those  twelve creatures , ” ( she  was
# . VB/C NSg$   D   NSg/VB/J+ . NSg/VB+ . . N🅪Sg/VP NPr+  . . VB/C I/Ddem NSg    NPl+      . . . ISg+ VPt
> obliged to say    “ creatures , ” you    see    , because some     of them     were    animals , and  some
# VP/J    P  NSg/VB . NPl+      . . ISgPl+ NSg/VB . C/P     I/J/R/Dq P  NSg/IPl+ NSg/VPt NPl+    . VB/C I/J/R/Dq+
> were    birds   , ) “ I       suppose they are the jurors . ” She  said this    last     word    two or
# NSg/VPt NPl/V3+ . . . ISg/#r+ VB      IPl+ VB  D   NPl    . . ISg+ VP/J I/Ddem+ NSg/VB/J NSg/VB+ NSg NPr/C
> three times   over    to herself , being       rather     proud of it       : for   she  thought  , and
# NSg+  NPl/V3+ NSg/J/P P  ISg+    . N🅪Sg/Vg/J/C NPr/VB/J/R J     P  NPr/ISg+ . R/C/P ISg+ N🅪Sg/VP+ . VB/C
> rightly too , that          very few      little     girls  of her     age      knew the meaning   of it       at
# R       R   . NSg/I/C/Ddem+ J/R  NSg/I/Dq NPr/I/J/Dq NPl/V3 P  ISg/D$+ N🅪Sg/VB+ VPt  D   N🅪Sg/Vg/J P  NPr/ISg+ NSg/P
> all          . However , “ jury      - men  ” would have    done      just as    well       .
# NSg/I/J/C/Dq . C       . . NSg/VB/J+ . NPl+ . VXB   NSg/VXB NSg/VPp/J VB/J NSg/R NSg/VB/J/R .
>
#
> The twelve jurors were    all          writing very busily on  slates . “ What   are they doing   ? ”
# D   NSg    NPl    NSg/VPt NSg/I/J/C/Dq Nᴹ/Vg/J J/R  R      J/P NPl/V3 . . NSg/I+ VB  IPl+ Nᴹ/Vg/J . .
> Alice whispered to the Gryphon . “ They can’t have    anything  to put     down        yet      ,
# NPr+  VP/J      P  D   ?       . . IPl+ VXB   NSg/VXB NSg/I/VB+ P  NSg/VBP N🅪Sg/VB/J/P NSg/VB/C .
> before the trial’s begun . ”
# C/P    D   NSg$    VPp   . .
>
#
> “ They’re putting down        their names   , ” the Gryphon whispered in        reply   , “ for   fear
# . K       Nᴹ/Vg/J N🅪Sg/VB/J/P D$+   NPl/V3+ . . D   ?       VP/J      NPr/J/R/P NSg/VB+ . . R/C/P N🅪Sg/VB+
> they should forget them     before the end    of the trial     . ”
# IPl+ VXB    VB     NSg/IPl+ C/P    D   NSg/VB P  D   NSg/VB/J+ . .
>
#
> “ Stupid things ! ” Alice began in        a   loud  , indignant voice   , but     she  stopped
# . NSg/J+ NPl+   . . NPr+  VPt   NPr/J/R/P D/P NSg/J . J         NSg/VB+ . NSg/C/P ISg+ VB/J
> hastily , for   the White       Rabbit  cried out          , “ Silence in        the court      ! ” and  the King
# R       . R/C/P D   NPr🅪Sg/VB/J NSg/VB+ VP/J  NSg/VB/J/R/P . . NSg/VB+ NPr/J/R/P D   N🅪Sg/VB/J+ . . VB/C D+  NPr/VB/J+
> put     on  his     spectacles and  looked anxiously round      , to make   out          who    was talking .
# NSg/VBP J/P ISg/D$+ NPl        VB/C VP/J   R         NSg/VB/J/P . P  NSg/VB NSg/VB/J/R/P NPr/I+ VPt Nᴹ/Vg/J .
>
#
> Alice could   see    , as    well       as    if    she  were    looking over    their shoulders , that         all
# NPr+  NSg/VXB NSg/VB . NSg/R NSg/VB/J/R NSg/R NSg/C ISg+ NSg/VPt Nᴹ/Vg/J NSg/J/P D$+   NPl/V3+   . NSg/I/C/Ddem NSg/I/J/C/Dq
> the jurors were    writing down        “ stupid things ! ” on  their slates , and  she  could
# D   NPl    NSg/VPt Nᴹ/Vg/J N🅪Sg/VB/J/P . NSg/J  NPl+   . . J/P D$+   NPl/V3 . VB/C ISg+ NSg/VXB
> even     make   out          that         one        of them     didn’t know   how   to spell  “ stupid , ” and  that         he
# NSg/VB/J NSg/VB NSg/VB/J/R/P NSg/I/C/Ddem NSg/I/VB/J P  NSg/IPl+ VB     NSg/VB NSg/C P  NSg/VB . NSg/J  . . VB/C NSg/I/C/Ddem NPr/ISg+
> had to ask    his     neighbour      to tell   him  . “ A    nice      muddle  their slates’ll be      in
# VB  P  NSg/VB ISg/D$+ NSg/VB/J/Comm+ P  NPr/VB ISg+ . . D/P+ NPr/VB/J+ NSg/VB+ D$+   ?         NSg/VXB NPr/J/R/P
> before the trial’s over    ! ” thought Alice .
# C/P    D   NSg$    NSg/J/P . . N🅪Sg/VP NPr+  .
>
#
> One        of the jurors had a   pencil  that          squeaked . This   of course  , Alice could   not
# NSg/I/VB/J P  D   NPl    VB  D/P NSg/VB+ NSg/I/C/Ddem+ VP/J     . I/Ddem P  NSg/VB+ . NPr+  NSg/VXB NSg/R/C
> stand  , and  she  went    round      the court      and  got behind  him  , and  very soon found  an
# NSg/VB . VB/C ISg+ NSg/VPt NSg/VB/J/P D+  N🅪Sg/VB/J+ VB/C VP  NSg/J/P ISg+ . VB/C J/R  J/R  NSg/VB D/P
> opportunity of taking   it       away . She  did it       so        quickly that         the poor     little     juror
# N🅪Sg        P  NSg/Vg/J NPr/ISg+ VB/J . ISg+ VPt NPr/ISg+ NSg/I/J/C R       NSg/I/C/Ddem D   NSg/VB/J NPr/I/J/Dq NSg
> ( it       was Bill    , the Lizard ) could   not     make   out          at    all          what   had become of it       ; so        ,
# . NPr/ISg+ VPt NPr/VB+ . D   NSg    . NSg/VXB NSg/R/C NSg/VB NSg/VB/J/R/P NSg/P NSg/I/J/C/Dq NSg/I+ VB  VBPp   P  NPr/ISg+ . NSg/I/J/C .
<<<<<<< HEAD
> after hunting all          about for   it       , he       was obliged to write  with one        finger  for   the
# P     Nᴹ/Vg/J NSg/I/J/C/Dq J/P+  R/C/P NPr/ISg+ . NPr/ISg+ VPt VP/J    P  NSg/VB P    NSg/I/VB/J NSg/VB+ R/C/P D
> rest   of the day     ; and  this    was of very little     use      , as    it       left     no    mark    on  the
# NSg/VB P  D   NPr🅪Sg+ . VB/C I/Ddem+ VPt P  J/R  NPr/I/J/Dq N🅪Sg/VB+ . NSg/R NPr/ISg+ NPr/VB/J NPr/P NPr/VB+ J/P D
=======
> after hunting all          about for it       , he       was obliged to write  with one        finger  for the
# P     Nᴹ/Vg/J NSg/I/J/C/Dq J/P+  C/P NPr/ISg+ . NPr/ISg+ VPt VP/J    P  NSg/VB P    NSg/I/VB/J NSg/VB+ C/P D
> rest   of the day     ; and  this    was of very little     use      , as    it       left     no       mark    on  the
# NSg/VB P  D   NPr🅪Sg+ . VB/C I/Ddem+ VPt P  J/R  NPr/I/J/Dq N🅪Sg/VB+ . NSg/R NPr/ISg+ NPr/VB/J NPr/Dq/P NPr/VB+ J/P D
>>>>>>> 3b1b126d
> slate     .
# NSg/VB/J+ .
>
#
> “ Herald  , read    the accusation ! ” said the King      .
# . NSg/VB+ . NSg/VBP D   N🅪Sg       . . VP/J D+  NPr/VB/J+ .
>
#
> On  this    the White        Rabbit  blew      three blasts on  the trumpet , and  then    unrolled the
# J/P I/Ddem+ D+  NPr🅪Sg/VB/J+ NSg/VB+ NSg/VPt/J NSg   NPl/V3 J/P D   NSg/VB+ . VB/C NSg/J/C VP/J     D
> parchment scroll , and  read    as    follows : —
# N🅪Sg+     NSg/VB . VB/C NSg/VBP NSg/R NPl/V3  . .
>
#
> “ The Queen    of Hearts  , she  made some     tarts  , All          on  a   summer     day     : The Knave of
# . D   NPr/VB/J P  NPl/V3+ . ISg+ VB   I/J/R/Dq NPl/V3 . NSg/I/J/C/Dq J/P D/P NPr🅪Sg/VB+ NPr🅪Sg+ . D   NSg   P
> Hearts  , he       stole   those  tarts  , And  took them     quite away ! ”
# NPl/V3+ . NPr/ISg+ NSg/VPt I/Ddem NPl/V3 . VB/C VPt  NSg/IPl+ R     VB/J . .
>
#
> “ Consider your verdict , ” the King      said to the jury      .
# . VB       D$+  NSg+    . . D+  NPr/VB/J+ VP/J P  D+  NSg/VB/J+ .
>
#
> “ Not     yet      , not     yet      ! ” the Rabbit  hastily interrupted . “ There’s a   great deal      to
# . NSg/R/C NSg/VB/C . NSg/R/C NSg/VB/C . . D+  NSg/VB+ R       VP/J        . . K       D/P NSg/J NSg/VB/J+ P
> come       before that          ! ”
# NSg/VBPp/P C/P    NSg/I/C/Ddem+ . .
>
#
> “ Call   the first     witness , ” said the King      ; and  the White        Rabbit  blew      three blasts
# . NSg/VB D+  NSg/VB/J+ NSg/VB+ . . VP/J D+  NPr/VB/J+ . VB/C D+  NPr🅪Sg/VB/J+ NSg/VB+ NSg/VPt/J NSg   NPl/V3
> on  the trumpet , and  called out          , “ First    witness ! ”
# J/P D   NSg/VB+ . VB/C VP/J   NSg/VB/J/R/P . . NSg/VB/J NSg/VB+ . .
>
#
> The first     witness was the Hatter . He       came      in        with a   teacup in        one        hand    and  a
# D+  NSg/VB/J+ NSg/VB+ VPt D   NSg/VB . NPr/ISg+ NSg/VPt/P NPr/J/R/P P    D/P NSg/J  NPr/J/R/P NSg/I/VB/J NSg/VB+ VB/C D/P
> piece  of bread    - and  - butter  in        the other    . “ I       beg    pardon , your Majesty , ” he       began ,
# NSg/VB P  N🅪Sg/VB+ . VB/C . NSg/VB+ NPr/J/R/P D   NSg/VB/J . . ISg/#r+ NSg/VB NSg/VB . D$+  N🅪Sg/I+ . . NPr/ISg+ VPt   .
> “ for   bringing these  in        : but     I       hadn’t quite finished my  tea      when    I       was sent   for   . ”
# . R/C/P Nᴹ/Vg/J  I/Ddem NPr/J/R/P . NSg/C/P ISg/#r+ VB     R     VP/J     D$+ N🅪Sg/VB+ NSg/I/C ISg/#r+ VPt NSg/VB R/C/P . .
>
#
> “ You    ought     to have    finished , ” said the King      . “ When    did you    begin  ? ”
# . ISgPl+ NSg/I/VXB P  NSg/VXB VP/J     . . VP/J D+  NPr/VB/J+ . . NSg/I/C VPt ISgPl+ NSg/VB . .
>
#
> The Hatter looked at    the March   Hare      , who    had followed him  into the court      ,
# D   NSg/VB VP/J   NSg/P D   NPr/VB+ NSg/VB/J+ . NPr/I+ VB  VP/J     ISg+ P    D   N🅪Sg/VB/J+ .
> arm       - in        - arm       with the Dormouse . “ Fourteenth of March   , I       think  it       was , ” he       said .
# NSg/VB/J+ . NPr/J/R/P . NSg/VB/J+ P    D   NSg      . . NSg/J      P  NPr/VB+ . ISg/#r+ NSg/VB NPr/ISg+ VPt . . NPr/ISg+ VP/J .
>
#
> “ Fifteenth , ” said the March   Hare      .
# . NSg/J+    . . VP/J D+  NPr/VB+ NSg/VB/J+ .
>
#
> “ Sixteenth , ” added the Dormouse .
# . NSg/J     . . VP/J  D   NSg      .
>
#
> “ Write  that          down        , ” the King      said to the jury      , and  the jury      eagerly wrote down
# . NSg/VB NSg/I/C/Ddem+ N🅪Sg/VB/J/P . . D+  NPr/VB/J+ VP/J P  D+  NSg/VB/J+ . VB/C D+  NSg/VB/J+ R       VPt   N🅪Sg/VB/J/P
> all          three dates   on  their slates , and  then    added them     up         , and  reduced the answer
# NSg/I/J/C/Dq NSg   NPl/V3+ J/P D$+   NPl/V3 . VB/C NSg/J/C VP/J  NSg/IPl+ NSg/VB/J/P . VB/C VP/J    D   NSg/VB+
> to shillings and  pence .
# P  NPl       VB/C NPl   .
>
#
> “ Take   off        your hat     , ” the King      said to the Hatter .
# . NSg/VB NSg/VB/J/P D$+  NSg/VB+ . . D+  NPr/VB/J+ VP/J P  D   NSg/VB .
>
#
> “ It       isn’t  mine      , ” said the Hatter .
# . NPr/ISg+ NSg/VB NSg/I/VB+ . . VP/J D   NSg/VB .
>
#
> “ Stolen    ! ” the King      exclaimed , turning to the jury      , who    instantly made a
# . NSg/VPp/J . . D+  NPr/VB/J+ VP/J      . Nᴹ/Vg/J P  D+  NSg/VB/J+ . NPr/I+ R         VB   D/P
> memorandum of the fact .
# NSg        P  D   NSg+ .
>
#
> “ I       keep   them     to sell   , ” the Hatter added as    an  explanation ; “ I’ve none  of my  own      .
# . ISg/#r+ NSg/VB NSg/IPl+ P  NSg/VB . . D   NSg/VB VP/J  NSg/R D/P N🅪Sg+       . . K    NSg/I P  D$+ NSg/VB/J .
> I’m a   hatter . ”
# K   D/P NSg/VB . .
>
#
> Here    the Queen     put     on  her     spectacles , and  began staring at    the Hatter , who
# NSg/J/R D+  NPr/VB/J+ NSg/VBP J/P ISg/D$+ NPl        . VB/C VPt   Nᴹ/Vg/J NSg/P D   NSg/VB . NPr/I+
> turned pale     and  fidgeted .
# VP/J   NSg/VB/J VB/C VP/J     .
>
#
> “ Give   your evidence , ” said the King      ; “ and  don’t be      nervous , or    I’ll have    you
# . NSg/VB D$+  Nᴹ/VB+   . . VP/J D+  NPr/VB/J+ . . VB/C VB    NSg/VXB J       . NPr/C K    NSg/VXB ISgPl+
> executed on  the spot      . ”
# VP/J     J/P D   NSg/VB/J+ . .
>
#
> This    did not     seem to encourage the witness at    all          : he       kept shifting from one
# I/Ddem+ VPt NSg/R/C VB   P  VB        D+  NSg/VB+ NSg/P NSg/I/J/C/Dq . NPr/ISg+ VP   Nᴹ/Vg/J+ P    NSg/I/VB/J+
> foot    to the other    , looking uneasily at    the Queen     , and  in        his     confusion he       bit     a
# NSg/VB+ P  D   NSg/VB/J . Nᴹ/Vg/J R        NSg/P D   NPr/VB/J+ . VB/C NPr/J/R/P ISg/D$+ N🅪Sg/VB+  NPr/ISg+ NSg/VPt D/P
> large piece   out          of his     teacup instead of the bread    - and  - butter  .
# NSg/J NSg/VB+ NSg/VB/J/R/P P  ISg/D$+ NSg/J  R       P  D   N🅪Sg/VB+ . VB/C . NSg/VB+ .
>
#
> Just at    this    moment Alice felt      a   very curious sensation , which puzzled her     a
# VB/J NSg/P I/Ddem+ NSg+   NPr+  N🅪Sg/VB/J D/P J/R  J+      NSg+      . I/C+  VP/J    ISg/D$+ D/P+
> good      deal      until she  made out          what   it       was : she  was beginning to grow larger
# NPr/VB/J+ NSg/VB/J+ C/P   ISg+ VB   NSg/VB/J/R/P NSg/I+ NPr/ISg+ VPt . ISg+ VPt NSg/Vg/J  P  VB   JC
> again , and  she  thought at    first    she  would get    up         and  leave  the court      ; but     on
# P     . VB/C ISg+ N🅪Sg/VP NSg/P NSg/VB/J ISg+ VXB   NSg/VB NSg/VB/J/P VB/C NSg/VB D+  N🅪Sg/VB/J+ . NSg/C/P J/P
> second    thoughts she  decided  to remain where   she  was as    long     as    there was room
# NSg/VB/J+ NPl/V3+  ISg+ NSg/VP/J P  NSg/VB NSg/R/C ISg+ VPt NSg/R NPr/VB/J NSg/R R+    VPt N🅪Sg/VB/J+
> for   her     .
# R/C/P ISg/D$+ .
>
#
> “ I       wish   you    wouldn’t squeeze so        . ” said the Dormouse , who    was sitting  next    to
# . ISg/#r+ NSg/VB ISgPl+ VXB      NSg/VB  NSg/I/J/C . . VP/J D   NSg      . NPr/I+ VPt NSg/Vg/J NSg/J/P P
> her     . “ I       can     hardly breathe . ”
# ISg/D$+ . . ISg/#r+ NPr/VXB R      VB      . .
>
#
> “ I       can’t help   it       , ” said Alice very meekly : “ I’m growing . ”
# . ISg/#r+ VXB   NSg/VB NPr/ISg+ . . VP/J NPr+  J/R  R      . . K   Nᴹ/Vg/J . .
>
#
> “ You’ve no       right     to grow here    , ” said the Dormouse .
# . K      NPr/Dq/P NPr/VB/J+ P  VB   NSg/J/R . . VP/J D   NSg      .
>
#
> “ Don’t talk    nonsense , ” said Alice more            boldly : “ you    know   you’re growing too . ”
# . VB    N🅪Sg/VB Nᴹ/VB/J+ . . VP/J NPr+  NPr/I/VB/J/R/Dq R      . . ISgPl+ NSg/VB K      Nᴹ/Vg/J R   . .
>
#
> “ Yes    , but     I       grow at    a    reasonable pace        , ” said the Dormouse : “ not     in        that
# . NPl/VB . NSg/C/P ISg/#r+ VB   NSg/P D/P+ J+         NPr/VB/J/P+ . . VP/J D   NSg      . . NSg/R/C NPr/J/R/P NSg/I/C/Ddem
> ridiculous fashion  . ” And  he       got up         very sulkily and  crossed over    to the other
# J          N🅪Sg/VB+ . . VB/C NPr/ISg+ VP  NSg/VB/J/P J/R  R       VB/C VP/J    NSg/J/P P  D   NSg/VB/J
> side     of the court      .
# NSg/VB/J P  D   N🅪Sg/VB/J+ .
>
#
> All           this    time       the Queen     had never left     off        staring at    the Hatter , and  , just as
# NSg/I/J/C/Dq+ I/Ddem+ N🅪Sg/VB/J+ D+  NPr/VB/J+ VB  R     NPr/VB/J NSg/VB/J/P Nᴹ/Vg/J NSg/P D   NSg/VB . VB/C . VB/J NSg/R
> the Dormouse crossed the court      , she  said to one        of the officers of the court      ,
# D   NSg      VP/J    D   N🅪Sg/VB/J+ . ISg+ VP/J P  NSg/I/VB/J P  D   NPl/V3   P  D   N🅪Sg/VB/J+ .
> “ Bring me       the list   of the singers in        the last     concert ! ” on  which the wretched
# . VB    NPr/ISg+ D   NSg/VB P  D   +       NPr/J/R/P D   NSg/VB/J NSg/VB+ . . J/P I/C+  D   J
> Hatter trembled so        , that         he       shook    both   his     shoes   off        .
# NSg/VB VP/J     NSg/I/J/C . NSg/I/C/Ddem NPr/ISg+ NSg/VB/J I/C/Dq ISg/D$+ NPl/V3+ NSg/VB/J/P .
>
#
> “ Give   your evidence , ” the King      repeated angrily , “ or    I’ll have    you    executed ,
# . NSg/VB D$+  Nᴹ/VB+   . . D+  NPr/VB/J+ VP/J     R       . . NPr/C K    NSg/VXB ISgPl+ VP/J     .
> whether you’re nervous or    not     . ”
# I/C     K      J       NPr/C NSg/R/C . .
>
#
> “ I’m a    poor     man       , your Majesty , ” the Hatter began , in        a   trembling voice   , “ — and  I
# . K   D/P+ NSg/VB/J NPr/VB/J+ . D$+  N🅪Sg/I+ . . D   NSg/VB VPt   . NPr/J/R/P D/P Nᴹ/Vg/J   NSg/VB+ . . . VB/C ISg/#r+
> hadn’t begun my  tea      — not     above   a   week   or    so        — and  what   with the bread    - and  - butter
# VB     VPp   D$+ N🅪Sg/VB+ . NSg/R/C NSg/J/P D/P NSg/J+ NPr/C NSg/I/J/C . VB/C NSg/I+ P    D   N🅪Sg/VB+ . VB/C . NSg/VB+
> getting so        thin     — and  the twinkling of the tea      — ”
# NSg/Vg  NSg/I/J/C NSg/VB/J . VB/C D   N🅪Sg/Vg/J P  D   N🅪Sg/VB+ . .
>
#
> “ The twinkling of the what   ? ” said the King      .
# . D   N🅪Sg/Vg/J P  D   NSg/I+ . . VP/J D+  NPr/VB/J+ .
>
#
> “ It       began with the tea      , ” the Hatter replied .
# . NPr/ISg+ VPt   P    D+  N🅪Sg/VB+ . . D   NSg/VB VP/J    .
>
#
> “ Of course  twinkling begins with a   T      ! ” said the King      sharply . “ Do      you    take   me
# . P  NSg/VB+ N🅪Sg/Vg/J NPl/V3 P    D/P NPr/J+ . . VP/J D+  NPr/VB/J+ R       . . NSg/VXB ISgPl+ NSg/VB NPr/ISg+
> for   a   dunce ? Go       on  ! ”
# R/C/P D/P NSg   . NSg/VB/J J/P . .
>
#
> “ I’m a    poor     man       , ” the Hatter went    on  , “ and  most         things twinkled after that          — only
# . K   D/P+ NSg/VB/J NPr/VB/J+ . . D   NSg/VB NSg/VPt J/P . . VB/C NSg/I/J/R/Dq NPl+   VP/J     P     NSg/I/C/Ddem+ . J/R/C
> the March   Hare      said — ”
# D   NPr/VB+ NSg/VB/J+ VP/J . .
>
#
> “ I       didn’t ! ” the March   Hare      interrupted in        a    great  hurry   .
# . ISg/#r+ VB     . . D+  NPr/VB+ NSg/VB/J+ VP/J        NPr/J/R/P D/P+ NSg/J+ NSg/VB+ .
>
#
> “ You    did ! ” said the Hatter .
# . ISgPl+ VPt . . VP/J D   NSg/VB .
>
#
> “ I       deny it       ! ” said the March   Hare      .
# . ISg/#r+ VB   NPr/ISg+ . . VP/J D+  NPr/VB+ NSg/VB/J+ .
>
#
> “ He       denies it       , ” said the King      : “ leave  out          that         part      . ”
# . NPr/ISg+ V3     NPr/ISg+ . . VP/J D   NPr/VB/J+ . . NSg/VB NSg/VB/J/R/P NSg/I/C/Ddem NSg/VB/J+ . .
>
#
> “ Well       , at    any     rate    , the Dormouse said — ” the Hatter went    on  , looking anxiously
# . NSg/VB/J/R . NSg/P I/R/Dq+ NSg/VB+ . D   NSg      VP/J . . D   NSg/VB NSg/VPt J/P . Nᴹ/Vg/J R
> round      to see    if    he       would deny it       too : but     the Dormouse denied nothing  , being
# NSg/VB/J/P P  NSg/VB NSg/C NPr/ISg+ VXB   VB   NPr/ISg+ R   . NSg/C/P D   NSg      VP/J   NSg/I/J+ . N🅪Sg/Vg/J/C
> fast       asleep .
# NSg/VB/J/R J      .
>
#
> “ After that          , ” continued the Hatter , “ I       cut       some     more            bread    - and  - butter  — ”
# . P     NSg/I/C/Ddem+ . . VP/J      D   NSg/VB . . ISg/#r+ NSg/VBP/J I/J/R/Dq NPr/I/VB/J/R/Dq N🅪Sg/VB+ . VB/C . NSg/VB+ . .
>
#
> “ But     what   did the Dormouse say    ? ” one        of the jury      asked .
# . NSg/C/P NSg/I+ VPt D   NSg      NSg/VB . . NSg/I/VB/J P  D+  NSg/VB/J+ VP/J  .
>
#
> “ That         I       can’t remember , ” said the Hatter .
# . NSg/I/C/Ddem ISg/#r+ VXB   NSg/VB   . . VP/J D   NSg/VB .
>
#
> “ You    must   remember , ” remarked the King      , “ or    I’ll have    you    executed . ”
# . ISgPl+ NSg/VB NSg/VB   . . VP/J     D+  NPr/VB/J+ . . NPr/C K    NSg/VXB ISgPl+ VP/J     . .
>
#
> The miserable Hatter dropped his     teacup and  bread    - and  - butter  , and  went    down        on
# D   J         NSg/VB VP/J    ISg/D$+ NSg/J  VB/C N🅪Sg/VB+ . VB/C . NSg/VB+ . VB/C NSg/VPt N🅪Sg/VB/J/P J/P
> one        knee    . “ I’m a    poor     man       , your Majesty , ” he       began .
# NSg/I/VB/J NSg/VB+ . . K   D/P+ NSg/VB/J NPr/VB/J+ . D$+  N🅪Sg/I+ . . NPr/ISg+ VPt   .
>
#
> “ You’re a   very poor     speaker , ” said the King      .
# . K      D/P J/R  NSg/VB/J NSg+    . . VP/J D   NPr/VB/J+ .
>
#
> Here    one        of the guinea - pigs    cheered , and  was immediately suppressed by      the
# NSg/J/R NSg/I/VB/J P  D+  NPr+   . NPl/V3+ VP/J    . VB/C VPt R           VP/J       NSg/J/P D
> officers of the court      . ( As    that          is  rather     a   hard     word   , I       will    just explain to
# NPl/V3   P  D+  N🅪Sg/VB/J+ . . NSg/R NSg/I/C/Ddem+ VL3 NPr/VB/J/R D/P N🅪Sg/J/R NSg/VB . ISg/#r+ NPr/VXB VB/J VB      P
> you    how   it       was done      . They had a    large  canvas  bag     , which tied up         at    the mouth
# ISgPl+ NSg/C NPr/ISg+ VPt NSg/VPp/J . IPl+ VB  D/P+ NSg/J+ NSg/VB+ NSg/VB+ . I/C+  VP/J NSg/VB/J/P NSg/P D   NSg/VB+
> with strings : into this    they slipped the guinea - pig    , head      first    , and  then    sat
# P    NPl/V3+ . P    I/Ddem+ IPl+ VP/J    D   NPr+   . NSg/VB . NPr/VB/J+ NSg/VB/J . VB/C NSg/J/C NSg/VP/J
> upon it       . )
# P    NPr/ISg+ . .
>
#
> “ I’m glad     I’ve seen    that          done      , ” thought Alice . “ I’ve so        often read    in        the
# . K   NSg/VB/J K    NSg/VPp NSg/I/C/Ddem+ NSg/VPp/J . . N🅪Sg/VP NPr+  . . K    NSg/I/J/C R     NSg/VBP NPr/J/R/P D
> newspapers , at    the end    of trials  , “ There was some     attempts at    applause , which
# NPl/V3+    . NSg/P D   NSg/VB P  NPl/V3+ . . R+    VPt I/J/R/Dq NPl/V3+  NSg/P Nᴹ+      . I/C+
> was immediately suppressed by      the officers of the court      , ” and  I       never understood
# VPt R           VP/J       NSg/J/P D   NPl/V3   P  D   N🅪Sg/VB/J+ . . VB/C ISg/#r+ R     VP/J
> what   it       meant till       now          . ”
# NSg/I+ NPr/ISg+ VB    NSg/VB/C/P NSg/VB/J/R/C . .
>
#
> “ If    that’s all          you    know   about it       , you    may     stand  down        , ” continued the King      .
# . NSg/C NSg$   NSg/I/J/C/Dq ISgPl+ NSg/VB J/P   NPr/ISg+ . ISgPl+ NPr/VXB NSg/VB N🅪Sg/VB/J/P . . VP/J      D   NPr/VB/J+ .
>
#
> “ I       can’t go       no       lower     , ” said the Hatter : “ I’m on  the floor   , as    it       is  . ”
# . ISg/#r+ VXB   NSg/VB/J NPr/Dq/P NSg/VB/JC . . VP/J D   NSg/VB . . K   J/P D   NSg/VB+ . NSg/R NPr/ISg+ VL3 . .
>
#
> “ Then    you    may     sit    down        , ” the King      replied .
# . NSg/J/C ISgPl+ NPr/VXB NSg/VB N🅪Sg/VB/J/P . . D+  NPr/VB/J+ VP/J    .
>
#
> Here    the other    guinea - pig     cheered , and  was suppressed .
# NSg/J/R D   NSg/VB/J NPr+   . NSg/VB+ VP/J    . VB/C VPt VP/J       .
>
#
> “ Come       , that          finished the guinea - pigs    ! ” thought Alice . “ Now          we   shall get    on
# . NSg/VBPp/P . NSg/I/C/Ddem+ VP/J     D   NPr+   . NPl/V3+ . . N🅪Sg/VP NPr+  . . NSg/VB/J/R/C IPl+ VXB   NSg/VB J/P
> better     . ”
# NSg/VXB/JC . .
>
#
> “ I’d rather     finish my  tea      , ” said the Hatter , with an  anxious look   at    the Queen     ,
# . K   NPr/VB/J/R NSg/VB D$+ N🅪Sg/VB+ . . VP/J D   NSg/VB . P    D/P J       NSg/VB NSg/P D   NPr/VB/J+ .
> who    was reading   the list   of singers .
# NPr/I+ VPt NPrᴹ/Vg/J D   NSg/VB P  +       .
>
#
> “ You    may     go       , ” said the King      , and  the Hatter hurriedly left     the court      , without
# . ISgPl+ NPr/VXB NSg/VB/J . . VP/J D+  NPr/VB/J+ . VB/C D   NSg/VB R         NPr/VB/J D   N🅪Sg/VB/J+ . C/P
> even     waiting to put     his     shoes   on  .
# NSg/VB/J Nᴹ/Vg/J P  NSg/VBP ISg/D$+ NPl/V3+ J/P .
>
#
> “ — and  just take   his     head      off        outside   , ” the Queen     added to one        of the officers :
# . . VB/C VB/J NSg/VB ISg/D$+ NPr/VB/J+ NSg/VB/J/P Nᴹ/VB/J/P . . D+  NPr/VB/J+ VP/J  P  NSg/I/VB/J P  D+  NPl/V3+  .
> but     the Hatter was out          of sight    before the officer could   get    to the door    .
# NSg/C/P D   NSg/VB VPt NSg/VB/J/R/P P  N🅪Sg/VB+ C/P    D   NSg/VB+ NSg/VXB NSg/VB P  D   NSg/VB+ .
>
#
> “ Call   the next     witness ! ” said the King      .
# . NSg/VB D+  NSg/J/P+ NSg/VB+ . . VP/J D+  NPr/VB/J+ .
>
#
> The next     witness was the Duchess’s cook   . She  carried the pepper   - box    in        her     hand    ,
# D+  NSg/J/P+ NSg/VB+ VPt D   NSg$      NPr/VB . ISg+ VP/J    D   N🅪Sg/VB+ . NSg/VB NPr/J/R/P ISg/D$+ NSg/VB+ .
> and  Alice guessed who    it       was , even     before she  got into the court      , by      the way    the
# VB/C NPr+  VP/J    NPr/I+ NPr/ISg+ VPt . NSg/VB/J C/P    ISg+ VP  P    D+  N🅪Sg/VB/J+ . NSg/J/P D+  NSg/J+ D
> people  near       the door    began sneezing all          at    once  .
# NPl/VB+ NSg/VB/J/P D+  NSg/VB+ VPt   Nᴹ/Vg/J  NSg/I/J/C/Dq NSg/P NSg/C .
>
#
> “ Give   your evidence , ” said the King      .
# . NSg/VB D$+  Nᴹ/VB+   . . VP/J D+  NPr/VB/J+ .
>
#
> “ Shan’t , ” said the cook    .
# . VB     . . VP/J D   NPr/VB+ .
>
#
> The King      looked anxiously at    the White        Rabbit  , who    said in        a    low         voice   , “ Your
# D+  NPr/VB/J+ VP/J   R         NSg/P D+  NPr🅪Sg/VB/J+ NSg/VB+ . NPr/I+ VP/J NPr/J/R/P D/P+ NSg/VB/J/R+ NSg/VB+ . . D$+
> Majesty must   cross       - examine this    witness . ”
# N🅪Sg/I+ NSg/VB NPr/VB/J/P+ . NSg/VB  I/Ddem+ NSg/VB+ . .
>
#
> “ Well       , if    I       must   , I       must   , ” the King      said , with a   melancholy air      , and  , after
# . NSg/VB/J/R . NSg/C ISg/#r+ NSg/VB . ISg/#r+ NSg/VB . . D+  NPr/VB/J+ VP/J . P    D/P NSg/J      N🅪Sg/VB+ . VB/C . P
> folding his     arms    and  frowning at    the cook    till       his     eyes    were    nearly out          of
# Nᴹ/Vg/J ISg/D$+ NPl/V3+ VB/C Nᴹ/Vg/J  NSg/P D   NPr/VB+ NSg/VB/C/P ISg/D$+ NPl/V3+ NSg/VPt R      NSg/VB/J/R/P P
> sight    , he       said in        a   deep  voice   , “ What   are tarts  made of ? ”
# N🅪Sg/VB+ . NPr/ISg+ VP/J NPr/J/R/P D/P NSg/J NSg/VB+ . . NSg/I+ VB  NPl/V3 VB   P  . .
>
#
> “ Pepper   , mostly , ” said the cook    .
# . N🅪Sg/VB+ . R      . . VP/J D+  NPr/VB+ .
>
#
> “ Treacle , ” said a   sleepy voice   behind  her     .
# . Nᴹ/VB   . . VP/J D/P NSg/J  NSg/VB+ NSg/J/P ISg/D$+ .
>
#
> “ Collar  that          Dormouse , ” the Queen     shrieked out          . “ Behead that          Dormouse ! Turn   that
# . NSg/VB+ NSg/I/C/Ddem+ NSg      . . D   NPr/VB/J+ VP/J     NSg/VB/J/R/P . . VB     NSg/I/C/Ddem+ NSg      . NSg/VB NSg/I/C/Ddem+
> Dormouse out          of court      ! Suppress him  ! Pinch  him  ! Off        with his     whiskers ! ”
# NSg      NSg/VB/J/R/P P  N🅪Sg/VB/J+ . VB       ISg+ . NSg/VB ISg+ . NSg/VB/J/P P    ISg/D$+ NPl      . .
>
#
> For   some      minutes the whole  court      was in        confusion , getting the Dormouse turned
# R/C/P I/J/R/Dq+ NPl/V3+ D+  NSg/J+ N🅪Sg/VB/J+ VPt NPr/J/R/P N🅪Sg/VB+  . NSg/Vg  D   NSg      VP/J
> out          , and  , by      the time       they had settled down        again , the cook    had disappeared .
# NSg/VB/J/R/P . VB/C . NSg/J/P D   N🅪Sg/VB/J+ IPl+ VB  VP/J    N🅪Sg/VB/J/P P     . D   NPr/VB+ VB  VP/J        .
>
#
> “ Never mind    ! ” said the King      , with an  air     of great  relief . “ Call   the next
# . R     NSg/VB+ . . VP/J D+  NPr/VB/J+ . P    D/P N🅪Sg/VB P  NSg/J+ NSg/J+ . . NSg/VB D+  NSg/J/P+
> witness . ” And  he       added in        an  undertone to the Queen     , “ Really , my  dear     , you    must
# NSg/VB+ . . VB/C NPr/ISg+ VP/J  NPr/J/R/P D/P NSg/VB    P  D   NPr/VB/J+ . . R      . D$+ NSg/VB/J . ISgPl+ NSg/VB
> cross       - examine the next    witness . It       quite makes  my  forehead ache    ! ”
# NPr/VB/J/P+ . NSg/VB  D   NSg/J/P NSg/VB+ . NPr/ISg+ R     NPl/V3 D$+ NSg+     NSg/VB+ . .
>
#
> Alice watched the White        Rabbit  as    he       fumbled over    the list    , feeling   very curious
# NPr+  VP/J    D+  NPr🅪Sg/VB/J+ NSg/VB+ NSg/R NPr/ISg+ VP/J    NSg/J/P D   NSg/VB+ . N🅪Sg/Vg/J J/R  J
> to see    what   the next    witness would be      like         , “ — for   they haven’t got much         evidence
# P  NSg/VB NSg/I+ D   NSg/J/P NSg/VB+ VXB   NSg/VXB NSg/VB/J/C/P . . . R/C/P IPl+ VB      VP  NSg/I/J/R/Dq Nᴹ/VB+
> yet      , ” she  said to herself . Imagine her     surprise , when    the White        Rabbit  read    out          ,
# NSg/VB/C . . ISg+ VP/J P  ISg+    . NSg/VB  ISg/D$+ NSg/VB+  . NSg/I/C D+  NPr🅪Sg/VB/J+ NSg/VB+ NSg/VBP NSg/VB/J/R/P .
> at    the top      of his     shrill   little      voice   , the name    “ Alice ! ”
# NSg/P D   NSg/VB/J P  ISg/D$+ NSg/VB/J NPr/I/J/Dq+ NSg/VB+ . D+  NSg/VB+ . NPr+  . .
>
#
> CHAPTER XII : Alice’s Evidence
# NSg/VB+ #r  . NSg$    Nᴹ/VB+
>
#
> “ Here    ! ” cried Alice , quite forgetting in        the flurry of the moment how   large she
# . NSg/J/R . . VP/J  NPr+  . R     NSg/Vg     NPr/J/R/P D   NSg/VB P  D   NSg+   NSg/C NSg/J ISg+
> had grown in        the last     few      minutes , and  she  jumped up         in        such  a   hurry   that          she
# VB  VB/J  NPr/J/R/P D   NSg/VB/J NSg/I/Dq NPl/V3+ . VB/C ISg+ VP/J   NSg/VB/J/P NPr/J/R/P NSg/I D/P NSg/VB+ NSg/I/C/Ddem+ ISg+
> tipped over    the jury      - box    with the edge   of her     skirt  , upsetting all          the jurymen
# VP     NSg/J/P D   NSg/VB/J+ . NSg/VB P    D   NSg/VB P  ISg/D$+ NSg/VB . NSg/VB/J  NSg/I/J/C/Dq D   NPl
> on  to the heads  of the crowd   below , and  there they lay      sprawling about ,
# J/P P  D   NPl/V3 P  D   NSg/VB+ P     . VB/C R+    IPl+ NSg/VB/J Nᴹ/Vg/J   J/P   .
> reminding her     very much         of a   globe  of goldfish she  had accidentally upset    the
# Nᴹ/Vg/J   ISg/D$+ J/R  NSg/I/J/R/Dq P  D/P NSg/VB P  NSgPl    ISg+ VB  R            NSg/VB/J D
> week   before .
# NSg/J+ C/P    .
>
#
> “ Oh     , I       beg    your pardon ! ” she  exclaimed in        a   tone      of great  dismay  , and  began
# . NPr/VB . ISg/#r+ NSg/VB D$+  NSg/VB . . ISg+ VP/J      NPr/J/R/P D/P N🅪Sg/I/VB P  NSg/J+ NSg/VB+ . VB/C VPt
> picking them     up         again as    quickly as    she  could   , for   the accident of the goldfish
# Nᴹ/Vg/J NSg/IPl+ NSg/VB/J/P P     NSg/R R       NSg/R ISg+ NSg/VXB . R/C/P D   NSg/J    P  D   NSgPl
> kept running   in        her     head      , and  she  had a   vague    sort   of idea that          they must   be
# VP   Nᴹ/Vg/J/P NPr/J/R/P ISg/D$+ NPr/VB/J+ . VB/C ISg+ VB  D/P NSg/VB/J NSg/VB P  NSg+ NSg/I/C/Ddem+ IPl+ NSg/VB NSg/VXB
> collected at    once  and  put     back     into the jury      - box     , or    they would die    .
# VP/J      NSg/P NSg/C VB/C NSg/VBP NSg/VB/J P    D   NSg/VB/J+ . NSg/VB+ . NPr/C IPl+ VXB   NSg/VB .
>
#
> “ The trial     cannot proceed , ” said the King      in        a   very grave     voice   , “ until all          the
# . D+  NSg/VB/J+ NSg/VB VB      . . VP/J D   NPr/VB/J+ NPr/J/R/P D/P J/R  NSg/VB/J+ NSg/VB+ . . C/P   NSg/I/J/C/Dq D
> jurymen are back     in        their proper places  — all          , ” he       repeated with great emphasis ,
# NPl     VB  NSg/VB/J NPr/J/R/P D$+   NSg/J  NPl/V3+ . NSg/I/J/C/Dq . . NPr/ISg+ VP/J     P    NSg/J NSg+     .
> looking hard     at    Alice as    he       said so        .
# Nᴹ/Vg/J N🅪Sg/J/R NSg/P NPr+  NSg/R NPr/ISg+ VP/J NSg/I/J/C .
>
#
> Alice looked at    the jury      - box     , and  saw     that          , in        her     haste   , she  had put     the Lizard
# NPr+  VP/J   NSg/P D   NSg/VB/J+ . NSg/VB+ . VB/C NSg/VPt NSg/I/C/Ddem+ . NPr/J/R/P ISg/D$+ NSg/VB+ . ISg+ VB  NSg/VBP D   NSg
> in        head      downwards , and  the poor     little     thing was waving  its     tail      about in        a
# NPr/J/R/P NPr/VB/J+ R         . VB/C D   NSg/VB/J NPr/I/J/Dq NSg+  VPt Nᴹ/Vg/J ISg/D$+ NSg/VB/J+ J/P   NPr/J/R/P D/P
> melancholy way    , being       quite unable   to move   . She  soon got it       out          again , and  put
# NSg/J      NSg/J+ . N🅪Sg/Vg/J/C R     NSg/VB/J P  NSg/VB . ISg+ J/R  VP  NPr/ISg+ NSg/VB/J/R/P P     . VB/C NSg/VBP
> it       right    ; “ not     that         it       signifies much         , ” she  said to herself ; “ I       should think  it
# NPr/ISg+ NPr/VB/J . . NSg/R/C NSg/I/C/Ddem NPr/ISg+ V3        NSg/I/J/R/Dq . . ISg+ VP/J P  ISg+    . . ISg/#r+ VXB    NSg/VB NPr/ISg+
> would be      quite as    much         use     in        the trial     one         way    up         as    the other    . ”
# VXB   NSg/VXB R     NSg/R NSg/I/J/R/Dq N🅪Sg/VB NPr/J/R/P D+  NSg/VB/J+ NSg/I/VB/J+ NSg/J+ NSg/VB/J/P NSg/R D   NSg/VB/J . .
>
#
> As    soon as    the jury      had a   little     recovered from the shock  of being       upset    , and
# NSg/R J/R  NSg/R D+  NSg/VB/J+ VB  D/P NPr/I/J/Dq VP/J+     P    D   N🅪Sg/J P  N🅪Sg/Vg/J/C NSg/VB/J . VB/C
> their slates and  pencils had been    found  and  handed back     to them     , they set       to
# D$+   NPl/V3 VB/C NPl/V3+ VB  NSg/VPp NSg/VB VB/C VP/J   NSg/VB/J P  NSg/IPl+ . IPl+ NPr/VBP/J P
> work    very diligently to write  out          a   history of the accident , all          except the
# N🅪Sg/VB J/R  R          P  NSg/VB NSg/VB/J/R/P D/P N🅪Sg    P  D   NSg/J+   . NSg/I/J/C/Dq VB/C/P D
> Lizard , who    seemed too much         overcome to do      anything  but     sit    with its     mouth   open     ,
# NSg    . NPr/I+ VP/J   R   NSg/I/J/R/Dq NSg/VB   P  NSg/VXB NSg/I/VB+ NSg/C/P NSg/VB P    ISg/D$+ NSg/VB+ NSg/VB/J .
> gazing  up         into the roof   of the court      .
# Nᴹ/Vg/J NSg/VB/J/P P    D   NSg/VB P  D   N🅪Sg/VB/J+ .
>
#
> “ What   do      you    know   about this    business ? ” the King      said to Alice .
# . NSg/I+ NSg/VXB ISgPl+ NSg/VB J/P   I/Ddem+ N🅪Sg/J+  . . D+  NPr/VB/J+ VP/J P  NPr+  .
>
#
> “ Nothing  , ” said Alice .
# . NSg/I/J+ . . VP/J NPr+  .
>
#
> “ Nothing  whatever ? ” persisted the King      .
# . NSg/I/J+ NSg/I/J+ . . VP/J      D+  NPr/VB/J+ .
>
#
> “ Nothing  whatever , ” said Alice .
# . NSg/I/J+ NSg/I/J+ . . VP/J NPr+  .
>
#
> “ That’s very important , ” the King      said , turning to the jury      . They were    just
# . NSg$   J/R  J         . . D   NPr/VB/J+ VP/J . Nᴹ/Vg/J P  D   NSg/VB/J+ . IPl+ NSg/VPt VB/J
> beginning to write  this   down        on  their slates , when    the White       Rabbit  interrupted :
# NSg/Vg/J  P  NSg/VB I/Ddem N🅪Sg/VB/J/P J/P D$+   NPl/V3 . NSg/I/C D   NPr🅪Sg/VB/J NSg/VB+ VP/J        .
> “ Unimportant , your Majesty means  , of course  , ” he       said in        a   very respectful tone       ,
# . J           . D$+  N🅪Sg/I+ NPl/V3 . P  NSg/VB+ . . NPr/ISg+ VP/J NPr/J/R/P D/P J/R  J          N🅪Sg/I/VB+ .
> but     frowning and  making  faces   at    him  as    he       spoke   .
# NSg/C/P Nᴹ/Vg/J  VB/C Nᴹ/Vg/J NPl/V3+ NSg/P ISg+ NSg/R NPr/ISg+ NSg/VPt .
>
#
> “ Unimportant , of course  , I       meant , ” the King      hastily said , and  went    on  to himself
# . J           . P  NSg/VB+ . ISg/#r+ VB    . . D+  NPr/VB/J+ R       VP/J . VB/C NSg/VPt J/P P  ISg+
> in        an  undertone ,
# NPr/J/R/P D/P NSg/VB    .
>
#
> “ important — unimportant — unimportant — important — ” as    if    he       were    trying  which word
# . J         . J           . J           . J         . . NSg/R NSg/C NPr/ISg+ NSg/VPt Nᴹ/Vg/J I/C+  NSg/VB+
> sounded best       .
# VP/J    NPr/VXB/JS .
>
#
> Some     of the jury      wrote it       down        “ important , ” and  some     “ unimportant . ” Alice could
# I/J/R/Dq P  D+  NSg/VB/J+ VPt   NPr/ISg+ N🅪Sg/VB/J/P . J         . . VB/C I/J/R/Dq . J           . . NPr+  NSg/VXB
> see    this    , as    she  was near       enough to look   over    their slates ; “ but     it       doesn’t
# NSg/VB I/Ddem+ . NSg/R ISg+ VPt NSg/VB/J/P NSg/I  P  NSg/VB NSg/J/P D$+   NPl/V3 . . NSg/C/P NPr/ISg+ VB
> matter   a   bit      , ” she  thought to herself .
# N🅪Sg/VB+ D/P NSg/VPt+ . . ISg+ N🅪Sg/VP P  ISg+    .
>
#
> At    this    moment the King      , who    had been    for   some      time       busily writing in        his
# NSg/P I/Ddem+ NSg+   D+  NPr/VB/J+ . NPr/I+ VB  NSg/VPp R/C/P I/J/R/Dq+ N🅪Sg/VB/J+ R      Nᴹ/Vg/J NPr/J/R/P ISg/D$+
> note    - book    , cackled out          “ Silence ! ” and  read    out          from his     book    , “ Rule    Forty - two .
# NSg/VB+ . NSg/VB+ . VP/J    NSg/VB/J/R/P . NSg/VB+ . . VB/C NSg/VBP NSg/VB/J/R/P P    ISg/D$+ NSg/VB+ . . NSg/VB+ NSg/J . NSg .
> All           persons more            than a    mile high       to leave  the court      . ”
# NSg/I/J/C/Dq+ NPl/V3+ NPr/I/VB/J/R/Dq C/P  D/P+ NSg+ NSg/VB/J/R P  NSg/VB D+  N🅪Sg/VB/J+ . .
>
#
> Everybody looked at    Alice .
# NSg/I+    VP/J   NSg/P NPr+  .
>
#
> “ I’m not     a   mile high       , ” said Alice .
# . K   NSg/R/C D/P NSg+ NSg/VB/J/R . . VP/J NPr+  .
>
#
> “ You    are , ” said the King      .
# . ISgPl+ VB  . . VP/J D+  NPr/VB/J+ .
>
#
> “ Nearly two  miles  high       , ” added the Queen     .
# . R      NSg+ NPrPl+ NSg/VB/J/R . . VP/J  D+  NPr/VB/J+ .
>
#
> “ Well       , I       shan’t go       , at    any    rate    , ” said Alice : “ besides , that’s not     a   regular
# . NSg/VB/J/R . ISg/#r+ VB     NSg/VB/J . NSg/P I/R/Dq NSg/VB+ . . VP/J NPr+  . . R/P     . NSg$   NSg/R/C D/P NSg/J
> rule    : you    invented it       just now          . ”
# NSg/VB+ . ISgPl+ VP/J     NPr/ISg+ VB/J NSg/VB/J/R/C . .
>
#
> “ It’s the oldest rule    in        the book    , ” said the King      .
# . K    D   JS     NSg/VB+ NPr/J/R/P D   NSg/VB+ . . VP/J D   NPr/VB/J+ .
>
#
> “ Then    it       ought     to be      Number      One        , ” said Alice .
# . NSg/J/C NPr/ISg+ NSg/I/VXB P  NSg/VXB N🅪Sg/VB/JC+ NSg/I/VB/J . . VP/J NPr+  .
>
#
> The King      turned pale     , and  shut      his     note    - book    hastily . “ Consider your verdict , ”
# D+  NPr/VB/J+ VP/J   NSg/VB/J . VB/C NSg/VBP/J ISg/D$+ NSg/VB+ . NSg/VB+ R       . . VB       D$+  NSg+    . .
> he       said to the jury      , in        a   low        , trembling voice   .
# NPr/ISg+ VP/J P  D+  NSg/VB/J+ . NPr/J/R/P D/P NSg/VB/J/R . Nᴹ/Vg/J   NSg/VB+ .
>
#
> “ There’s more            evidence to come       yet      , please your Majesty , ” said the White       Rabbit  ,
# . K       NPr/I/VB/J/R/Dq Nᴹ/VB+   P  NSg/VBPp/P NSg/VB/C . VB     D$+  N🅪Sg/I+ . . VP/J D   NPr🅪Sg/VB/J NSg/VB+ .
> jumping up         in        a   great hurry   ; “ this   paper      has just been    picked up         . ”
# Nᴹ/Vg/J NSg/VB/J/P NPr/J/R/P D/P NSg/J NSg/VB+ . . I/Ddem N🅪Sg/VB/J+ V3  VB/J NSg/VPp VP/J   NSg/VB/J/P . .
>
#
> “ What’s in        it       ? ” said the Queen     .
# . NSg$   NPr/J/R/P NPr/ISg+ . . VP/J D+  NPr/VB/J+ .
>
#
> “ I       haven’t opened it       yet      , ” said the White       Rabbit  , “ but     it       seems to be      a   letter  ,
# . ISg/#r+ VB      VP/J   NPr/ISg+ NSg/VB/C . . VP/J D   NPr🅪Sg/VB/J NSg/VB+ . . NSg/C/P NPr/ISg+ V3    P  NSg/VXB D/P NSg/VB+ .
> written by      the prisoner to — to somebody . ”
# VPp/J   NSg/J/P D   NSg+     P  . P  NSg/I+   . .
>
#
> “ It       must   have    been    that          , ” said the King      , “ unless it       was written to nobody , which
# . NPr/ISg+ NSg/VB NSg/VXB NSg/VPp NSg/I/C/Ddem+ . . VP/J D+  NPr/VB/J+ . . C      NPr/ISg+ VPt VPp/J   P  NSg/I+ . I/C+
> isn’t  usual , you    know   . ”
# NSg/VB NSg/J . ISgPl+ NSg/VB . .
>
#
> “ Who    is  it       directed to ? ” said one        of the jurymen .
# . NPr/I+ VL3 NPr/ISg+ VP/J     P  . . VP/J NSg/I/VB/J P  D   NPl     .
>
#
> “ It       isn’t  directed at    all          , ” said the White       Rabbit  ; “ in        fact , there’s nothing
# . NPr/ISg+ NSg/VB VP/J     NSg/P NSg/I/J/C/Dq . . VP/J D   NPr🅪Sg/VB/J NSg/VB+ . . NPr/J/R/P NSg+ . K       NSg/I/J+
> written on  the outside   . ” He       unfolded the paper      as    he       spoke   , and  added “ It       isn’t
# VPp/J   J/P D   Nᴹ/VB/J/P . . NPr/ISg+ VP/J     D+  N🅪Sg/VB/J+ NSg/R NPr/ISg+ NSg/VPt . VB/C VP/J  . NPr/ISg+ NSg/VB
> a    letter  , after all          : it’s a   set        of verses . ”
# D/P+ NSg/VB+ . P     NSg/I/J/C/Dq . K    D/P NPr/VBP/J+ P  NPl/V3 . .
>
#
> “ Are they in        the prisoner’s handwriting ? ” asked another of the jurymen .
# . VB  IPl+ NPr/J/R/P D   NSg$       Nᴹ/VB       . . VP/J  I/D     P  D   NPl     .
>
#
> “ No       , they’re not     , ” said the White       Rabbit  , “ and  that’s the queerest thing about
# . NPr/Dq/P . K       NSg/R/C . . VP/J D   NPr🅪Sg/VB/J NSg/VB+ . . VB/C NSg$   D   JS       NSg+  J/P
> it       . ” ( The jury      all          looked puzzled . )
# NPr/ISg+ . . . D+  NSg/VB/J+ NSg/I/J/C/Dq VP/J   VP/J    . .
>
#
> “ He       must   have    imitated somebody else’s hand    , ” said the King      . ( The jury      all
# . NPr/ISg+ NSg/VB NSg/VXB VP/J     NSg/I+   NSg$   NSg/VB+ . . VP/J D   NPr/VB/J+ . . D+  NSg/VB/J+ NSg/I/J/C/Dq
> brightened up         again . )
# VP/J       NSg/VB/J/P P     . .
>
#
> “ Please your Majesty , ” said the Knave , “ I       didn’t write  it       , and  they can’t prove
# . VB     D$+  N🅪Sg/I+ . . VP/J D   NSg   . . ISg/#r+ VB     NSg/VB NPr/ISg+ . VB/C IPl+ VXB   NSg/VB
> I       did : there’s no       name    signed at    the end     . ”
# ISg/#r+ VPt . K       NPr/Dq/P NSg/VB+ VP/J   NSg/P D   NSg/VB+ . .
>
#
> “ If    you    didn’t sign    it       , ” said the King      , “ that          only  makes  the matter   worse     . You
# . NSg/C ISgPl+ VB     NSg/VB+ NPr/ISg+ . . VP/J D   NPr/VB/J+ . . NSg/I/C/Ddem+ J/R/C NPl/V3 D   N🅪Sg/VB+ NSg/VB/JC . ISgPl+
> must   have    meant some      mischief , or    else    you’d have    signed your name    like         an
# NSg/VB NSg/VXB VB    I/J/R/Dq+ NSg/VB+  . NPr/C NSg/J/C K     NSg/VXB VP/J   D$+  NSg/VB+ NSg/VB/J/C/P D/P
> honest man       . ”
# VB/JS  NPr/VB/J+ . .
>
#
> There was a   general  clapping of hands   at    this    : it       was the first    really clever
# R+    VPt D/P NSg/VB/J Nᴹ/Vg    P  NPl/V3+ NSg/P I/Ddem+ . NPr/ISg+ VPt D   NSg/VB/J R      J
> thing the King      had said that         day     .
# NSg+  D+  NPr/VB/J+ VB  VP/J NSg/I/C/Ddem NPr🅪Sg+ .
>
#
> “ That          proves his     guilt   , ” said the Queen     .
# . NSg/I/C/Ddem+ NPl/V3 ISg/D$+ NSg/VB+ . . VP/J D+  NPr/VB/J+ .
>
#
> “ It       proves nothing of the sort    ! ” said Alice . “ Why    , you    don’t even     know   what
# . NPr/ISg+ NPl/V3 NSg/I/J P  D+  NSg/VB+ . . VP/J NPr+  . . NSg/VB . ISgPl+ VB    NSg/VB/J NSg/VB NSg/I+
> they’re about ! ”
# K       J/P   . .
>
#
> “ Read    them     , ” said the King      .
# . NSg/VBP NSg/IPl+ . . VP/J D+  NPr/VB/J+ .
>
#
> The White        Rabbit  put     on  his     spectacles . “ Where   shall I       begin  , please your
# D+  NPr🅪Sg/VB/J+ NSg/VB+ NSg/VBP J/P ISg/D$+ NPl        . . NSg/R/C VXB   ISg/#r+ NSg/VB . VB     D$+
> Majesty ? ” he       asked .
# N🅪Sg/I+ . . NPr/ISg+ VP/J  .
>
#
> “ Begin  at    the beginning , ” the King      said gravely , “ and  go       on  till       you    come       to the
# . NSg/VB NSg/P D+  NSg/Vg/J+ . . D+  NPr/VB/J+ VP/J R       . . VB/C NSg/VB/J J/P NSg/VB/C/P ISgPl+ NSg/VBPp/P P  D
> end     : then    stop   . ”
# NSg/VB+ . NSg/J/C NSg/VB . .
>
#
> These   were    the verses the White       Rabbit  read    : —
# I/Ddem+ NSg/VPt D   NPl/V3 D   NPr🅪Sg/VB/J NSg/VB+ NSg/VBP . .
>
#
> “ They told me       you    had been    to her     , And  mentioned me       to him  : She  gave me       a    good
# . IPl+ VP   NPr/ISg+ ISgPl+ VB  NSg/VPp P  ISg/D$+ . VB/C VP/J      NPr/ISg+ P  ISg+ . ISg+ VPt  NPr/ISg+ D/P+ NPr/VB/J+
> character , But     said I       could   not     swim   .
# N🅪Sg/VB+  . NSg/C/P VP/J ISg/#r+ NSg/VXB NSg/R/C NSg/VB .
>
#
> He       sent   them     word    I       had not     gone    ( We   know   it       to be      true     ) : If    she  should push
# NPr/ISg+ NSg/VB NSg/IPl+ NSg/VB+ ISg/#r+ VB  NSg/R/C VPp/J/P . IPl+ NSg/VB NPr/ISg+ P  NSg/VXB NSg/VB/J . . NSg/C ISg+ VXB    NSg/VB
> the matter   on  , What   would become of you    ?
# D+  N🅪Sg/VB+ J/P . NSg/I+ VXB   VBPp   P  ISgPl+ .
>
#
> I       gave her     one        , they gave him  two , You    gave us       three or    more            ; They all
# ISg/#r+ VPt  ISg/D$+ NSg/I/VB/J . IPl+ VPt  ISg+ NSg . ISgPl+ VPt  NPr/IPl+ NSg   NPr/C NPr/I/VB/J/R/Dq . IPl+ NSg/I/J/C/Dq
> returned from him  to you    , Though they were    mine      before .
# VP/J+    P    ISg+ P  ISgPl+ . VB/C   IPl+ NSg/VPt NSg/I/VB+ C/P    .
>
#
> If    I       or    she  should chance    to be      Involved in        this    affair , He       trusts to you    to
# NSg/C ISg/#r+ NPr/C ISg+ VXB    NPr/VB/J+ P  NSg/VXB VP/J     NPr/J/R/P I/Ddem+ NSg+   . NPr/ISg+ NPl/V3 P  ISgPl+ P
> set       them     free     , Exactly as    we   were    .
# NPr/VBP/J NSg/IPl+ NSg/VB/J . R       NSg/R IPl+ NSg/VPt .
>
#
> My  notion was that         you    had been    ( Before she  had this    fit        ) An   obstacle that
# D$+ NSg+   VPt NSg/I/C/Ddem ISgPl+ VB  NSg/VPp . C/P    ISg+ VB  I/Ddem+ NSg/VBP/J+ . D/P+ NSg+     NSg/I/C/Ddem+
> came      between Him  , and  ourselves , and  it       .
# NSg/VPt/P NSg/P   ISg+ . VB/C IPl+      . VB/C NPr/ISg+ .
>
#
> Don’t let     him  know   she  liked them     best       , For   this    must   ever be      A   secret   , kept
# VB    NSg/VBP ISg+ NSg/VB ISg+ VP/J  NSg/IPl+ NPr/VXB/JS . R/C/P I/Ddem+ NSg/VB J    NSg/VXB D/P NSg/VB/J . VP
> from all          the rest    , Between yourself and  me       . ”
# P    NSg/I/J/C/Dq D   NSg/VB+ . NSg/P   ISg+     VB/C NPr/ISg+ . .
>
#
> “ That’s the most         important piece  of evidence we’ve heard yet      , ” said the King      ,
# . NSg$   D   NSg/I/J/R/Dq J         NSg/VB P  Nᴹ/VB+   K     VP/J  NSg/VB/C . . VP/J D   NPr/VB/J+ .
> rubbing his     hands   ; “ so        now          let     the jury      — ”
# NSg/Vg  ISg/D$+ NPl/V3+ . . NSg/I/J/C NSg/VB/J/R/C NSg/VBP D   NSg/VB/J+ . .
>
#
> “ If    any    one        of them     can     explain it       , ” said Alice , ( she  had grown so        large in        the
# . NSg/C I/R/Dq NSg/I/VB/J P  NSg/IPl+ NPr/VXB VB      NPr/ISg+ . . VP/J NPr+  . . ISg+ VB  VB/J  NSg/I/J/C NSg/J NPr/J/R/P D+
> last      few       minutes that          she  wasn’t a   bit      afraid of interrupting him  , ) “ I’ll give
# NSg/VB/J+ NSg/I/Dq+ NPl/V3+ NSg/I/C/Ddem+ ISg+ VB     D/P NSg/VPt+ J      P  Nᴹ/Vg/J      ISg+ . . . K    NSg/VB
> him  sixpence . I       don’t believe there’s an  atom of meaning    in        it       . ”
# ISg+ NSg      . ISg/#r+ VB    VB      K       D/P NSg  P  N🅪Sg/Vg/J+ NPr/J/R/P NPr/ISg+ . .
>
#
> The jury      all          wrote down        on  their slates , “ She  doesn’t believe there’s an  atom of
# D+  NSg/VB/J+ NSg/I/J/C/Dq VPt   N🅪Sg/VB/J/P J/P D$+   NPl/V3 . . ISg+ VB      VB      K       D/P NSg  P
> meaning    in        it       , ” but     none  of them     attempted to explain the paper      .
# N🅪Sg/Vg/J+ NPr/J/R/P NPr/ISg+ . . NSg/C/P NSg/I P  NSg/IPl+ VP/J      P  VB      D   N🅪Sg/VB/J+ .
>
#
<<<<<<< HEAD
> “ If    there’s no    meaning    in        it       , ” said the King      , “ that          saves  a   world  of trouble  ,
# . NSg/C K       NPr/P N🅪Sg/Vg/J+ NPr/J/R/P NPr/ISg+ . . VP/J D   NPr/VB/J+ . . NSg/I/C/Ddem+ NPl/V3 D/P NSg/VB P  N🅪Sg/VB+ .
=======
> “ If    there’s no       meaning    in      it       , ” said the King      , “ that          saves  a   world  of trouble  ,
# . NSg/C K       NPr/Dq/P N🅪Sg/Vg/J+ NPr/J/P NPr/ISg+ . . VP/J D   NPr/VB/J+ . . NSg/I/C/Ddem+ NPl/V3 D/P NSg/VB P  N🅪Sg/VB+ .
>>>>>>> 3b1b126d
> you    know   , as    we   needn’t try      to find   any    . And  yet      I       don’t know   , ” he       went    on  ,
# ISgPl+ NSg/VB . NSg/R IPl+ VXB     NSg/VB/J P  NSg/VB I/R/Dq . VB/C NSg/VB/C ISg/#r+ VB    NSg/VB . . NPr/ISg+ NSg/VPt J/P .
> spreading out          the verses on  his     knee    , and  looking at    them     with one        eye     ; “ I       seem
# Nᴹ/Vg/J   NSg/VB/J/R/P D   NPl/V3 J/P ISg/D$+ NSg/VB+ . VB/C Nᴹ/Vg/J NSg/P NSg/IPl+ P    NSg/I/VB/J NSg/VB+ . . ISg/#r+ VB
> to see    some     meaning    in        them     , after all          . “ — said I       could   not     swim   — ” you    can’t
# P  NSg/VB I/J/R/Dq N🅪Sg/Vg/J+ NPr/J/R/P NSg/IPl+ . P     NSg/I/J/C/Dq . . . VP/J ISg/#r+ NSg/VXB NSg/R/C NSg/VB . . ISgPl+ VXB
> swim   , can     you    ? ” he       added , turning to the Knave .
# NSg/VB . NPr/VXB ISgPl+ . . NPr/ISg+ VP/J  . Nᴹ/Vg/J P  D   NSg   .
>
#
> The Knave shook    his     head      sadly . “ Do      I       look   like         it       ? ” he       said . ( Which he
# D   NSg   NSg/VB/J ISg/D$+ NPr/VB/J+ R     . . NSg/VXB ISg/#r+ NSg/VB NSg/VB/J/C/P NPr/ISg+ . . NPr/ISg+ VP/J . . I/C+  NPr/ISg+
> certainly did not     , being       made entirely of cardboard . )
# R         VPt NSg/R/C . N🅪Sg/Vg/J/C VB   R        P  Nᴹ/J+     . .
>
#
> “ All          right    , so        far      , ” said the King      , and  he       went    on  muttering over    the verses to
# . NSg/I/J/C/Dq NPr/VB/J . NSg/I/J/C NSg/VB/J . . VP/J D+  NPr/VB/J+ . VB/C NPr/ISg+ NSg/VPt J/P Nᴹ/Vg/J   NSg/J/P D   NPl/V3 P
> himself : “ ‘          We   know   it       to be      true     — ’ that’s the jury      , of course  — ‘          I       gave her     one        ,
# ISg+    . . Unlintable IPl+ NSg/VB NPr/ISg+ P  NSg/VXB NSg/VB/J . . NSg$   D   NSg/VB/J+ . P  NSg/VB+ . Unlintable ISg/#r+ VPt  ISg/D$+ NSg/I/VB/J .
> they gave him  two — ’ why    , that          must   be      what   he       did with the tarts  , you    know   — ”
# IPl+ VPt  ISg+ NSg . . NSg/VB . NSg/I/C/Ddem+ NSg/VB NSg/VXB NSg/I+ NPr/ISg+ VPt P    D   NPl/V3 . ISgPl+ NSg/VB . .
>
#
> “ But     , it       goes   on  ‘          they all          returned from him  to you    , ’ ” said Alice .
# . NSg/C/P . NPr/ISg+ NPl/VB J/P Unlintable IPl+ NSg/I/J/C/Dq VP/J+    P    ISg+ P  ISgPl+ . . . VP/J NPr+  .
>
#
> “ Why    , there they are ! ” said the King      triumphantly , pointing to the tarts  on  the
# . NSg/VB . R+    IPl+ VB  . . VP/J D+  NPr/VB/J+ R            . Nᴹ/Vg/J  P  D   NPl/V3 J/P D
> table   . “ Nothing  can     be      clearer than that          . Then    again — ‘          before she  had this    fit        — ’
# NSg/VB+ . . NSg/I/J+ NPr/VXB NSg/VXB NSg/JC  C/P  NSg/I/C/Ddem+ . NSg/J/C P     . Unlintable C/P    ISg+ VB  I/Ddem+ NSg/VBP/J+ . .
> you    never had fits   , my  dear     , I       think  ? ” he       said to the Queen     .
# ISgPl+ R     VB  NPl/V3 . D$+ NSg/VB/J . ISg/#r+ NSg/VB . . NPr/ISg+ VP/J P  D+  NPr/VB/J+ .
>
#
> “ Never ! ” said the Queen     furiously , throwing an  inkstand at    the Lizard as    she
# . R     . . VP/J D+  NPr/VB/J+ R         . Nᴹ/Vg/J  D/P NSg      NSg/P D   NSg    NSg/R ISg+
> spoke   . ( The unfortunate little      Bill    had left     off        writing on  his     slate     with one
# NSg/VPt . . D+  NSg/J+      NPr/I/J/Dq+ NPr/VB+ VB  NPr/VB/J NSg/VB/J/P Nᴹ/Vg/J J/P ISg/D$+ NSg/VB/J+ P    NSg/I/VB/J+
<<<<<<< HEAD
> finger  , as    he       found  it       made no     mark    ; but     he       now          hastily began again , using   the
# NSg/VB+ . NSg/R NPr/ISg+ NSg/VB NPr/ISg+ VB   NPr/P+ NPr/VB+ . NSg/C/P NPr/ISg+ NSg/VB/J/R/C R       VPt   P     . Nᴹ/Vg/J D+
=======
> finger  , as    he       found  it       made no        mark    ; but     he       now        hastily began again , using   the
# NSg/VB+ . NSg/R NPr/ISg+ NSg/VB NPr/ISg+ VB   NPr/Dq/P+ NPr/VB+ . NSg/C/P NPr/ISg+ NPr/VB/J/C R       VPt   P     . Nᴹ/Vg/J D+
>>>>>>> 3b1b126d
> ink      , that          was trickling down        his     face    , as    long     as    it       lasted . )
# N🅪Sg/VB+ . NSg/I/C/Ddem+ VPt Nᴹ/Vg/J   N🅪Sg/VB/J/P ISg/D$+ NSg/VB+ . NSg/R NPr/VB/J NSg/R NPr/ISg+ VP/J   . .
>
#
> “ Then    the words   don’t fit       you    , ” said the King      , looking round      the court      with a
# . NSg/J/C D+  NPl/V3+ VB    NSg/VBP/J ISgPl+ . . VP/J D   NPr/VB/J+ . Nᴹ/Vg/J NSg/VB/J/P D   N🅪Sg/VB/J+ P    D/P
> smile   . There was a    dead      silence .
# NSg/VB+ . R+    VPt D/P+ NSg/VB/J+ NSg/VB+ .
>
#
> “ It’s a    pun     ! ” the King      added in        an   offended tone       , and  everybody laughed , “ Let
# . K    D/P+ NSg/VB+ . . D+  NPr/VB/J+ VP/J  NPr/J/R/P D/P+ VP/J     N🅪Sg/I/VB+ . VB/C NSg/I+    VP/J    . . NSg/VBP
> the jury      consider their verdict , ” the King      said , for   about the twentieth time
# D+  NSg/VB/J+ VB       D$+   NSg+    . . D+  NPr/VB/J+ VP/J . R/C/P J/P   D+  NSg/J+    N🅪Sg/VB/J+
> that          day     .
# NSg/I/C/Ddem+ NPr🅪Sg+ .
>
#
> “ No       , no       ! ” said the Queen     . “ Sentence first    — verdict afterwards . ”
# . NPr/Dq/P . NPr/Dq/P . . VP/J D+  NPr/VB/J+ . . NSg/VB+  NSg/VB/J . NSg+    R/Comm     . .
>
#
> “ Stuff and  nonsense ! ” said Alice loudly . “ The idea of having  the sentence
# . Nᴹ/VB VB/C Nᴹ/VB/J+ . . VP/J NPr+  R      . . D   NSg  P  Nᴹ/Vg/J D+  NSg/VB+
> first    ! ”
# NSg/VB/J . .
>
#
> “ Hold     your tongue   ! ” said the Queen     , turning purple    .
# . NSg/VB/J D$+  N🅪Sg/VB+ . . VP/J D+  NPr/VB/J+ . Nᴹ/Vg/J N🅪Sg/VB/J .
>
#
> “ I       won’t ! ” said Alice .
# . ISg/#r+ VB    . . VP/J NPr+  .
>
#
> “ Off        with her     head      ! ” the Queen     shouted at    the top      of her     voice   . Nobody moved .
# . NSg/VB/J/P P    ISg/D$+ NPr/VB/J+ . . D+  NPr/VB/J+ VP/J    NSg/P D   NSg/VB/J P  ISg/D$+ NSg/VB+ . NSg/I+ VP/J  .
>
#
> “ Who    cares  for   you    ? ” said Alice , ( she  had grown to her     full      size     by      this    time       . )
# . NPr/I+ NPl/V3 R/C/P ISgPl+ . . VP/J NPr+  . . ISg+ VB  VB/J  P  ISg/D$+ NSg/VB/J+ N🅪Sg/VB+ NSg/J/P I/Ddem+ N🅪Sg/VB/J+ . .
> “ You’re nothing  but     a   pack   of cards   ! ”
# . K      NSg/I/J+ NSg/C/P D/P NSg/VB P  NPl/V3+ . .
>
#
> At    this    the whole  pack    rose      up         into the air      , and  came      flying  down        upon her     : she
# NSg/P I/Ddem+ D+  NSg/J+ NSg/VB+ NPr/VPt/J NSg/VB/J/P P    D+  N🅪Sg/VB+ . VB/C NSg/VPt/P Nᴹ/Vg/J N🅪Sg/VB/J/P P    ISg/D$+ . ISg+
> gave a    little      scream  , half        of fright   and  half        of anger  , and  tried to beat      them
# VPt  D/P+ NPr/I/J/Dq+ NSg/VB+ . N🅪Sg/VB/J/P P  NSg/VB/J VB/C N🅪Sg/VB/J/P P  Nᴹ/VB+ . VB/C VP/J  P  N🅪Sg/VB/J NSg/IPl+
> off        , and  found  herself lying   on  the bank    , with her     head      in        the lap      of her
# NSg/VB/J/P . VB/C NSg/VB ISg+    Nᴹ/Vg/J J/P D   NSg/VB+ . P    ISg/D$+ NPr/VB/J+ NPr/J/R/P D   NSg/VB/J P  ISg/D$+
> sister  , who    was gently brushing away some     dead     leaves  that          had fluttered down
# NSg/VB+ . NPr/I+ VPt R      Nᴹ/Vg/J  VB/J I/J/R/Dq NSg/VB/J NPl/V3+ NSg/I/C/Ddem+ VB  VP/J      N🅪Sg/VB/J/P
> from the trees   upon her     face    .
# P    D   NPl/V3+ P    ISg/D$+ NSg/VB+ .
>
#
> “ Wake   up         , Alice dear     ! ” said her     sister  ; “ Why    , what   a    long      sleep    you’ve had ! ”
# . NPr/VB NSg/VB/J/P . NPr+  NSg/VB/J . . VP/J ISg/D$+ NSg/VB+ . . NSg/VB . NSg/I+ D/P+ NPr/VB/J+ N🅪Sg/VB+ K      VB  . .
>
#
> “ Oh     , I’ve had such  a   curious dream     ! ” said Alice , and  she  told her     sister  , as
# . NPr/VB . K    VB  NSg/I D/P J       NSg/VB/J+ . . VP/J NPr+  . VB/C ISg+ VP   ISg/D$+ NSg/VB+ . NSg/R
> well       as    she  could   remember them     , all          these  strange  Adventures of hers that         you
# NSg/VB/J/R NSg/R ISg+ NSg/VXB NSg/VB   NSg/IPl+ . NSg/I/J/C/Dq I/Ddem NSg/VB/J NPl/V3     P  ISg+ NSg/I/C/Ddem ISgPl+
> have    just been    reading   about ; and  when    she  had finished , her     sister  kissed her     ,
# NSg/VXB VB/J NSg/VPp NPrᴹ/Vg/J J/P   . VB/C NSg/I/C ISg+ VB  VP/J     . ISg/D$+ NSg/VB+ VP/J   ISg/D$+ .
> and  said , “ It       was a   curious dream    , dear     , certainly : but     now          run      in        to your tea      ;
# VB/C VP/J . . NPr/ISg+ VPt D/P J       NSg/VB/J . NSg/VB/J . R         . NSg/C/P NSg/VB/J/R/C NSg/VBPp NPr/J/R/P P  D$+  N🅪Sg/VB+ .
> it’s getting late  . ” So        Alice got up         and  ran     off        , thinking while      she  ran     , as    well
# K    NSg/Vg  NSg/J . . NSg/I/J/C NPr+  VP  NSg/VB/J/P VB/C NSg/VPt NSg/VB/J/P . Nᴹ/Vg/J  NSg/VB/C/P ISg+ NSg/VPt . NSg/R NSg/VB/J/R
> she  might    , what   a    wonderful dream     it       had been    .
# ISg+ Nᴹ/VXB/J . NSg/I+ D/P+ J+        NSg/VB/J+ NPr/ISg+ VB  NSg/VPp .
>
#
> But     her     sister  sat      still    just as    she  left     her     , leaning her     head      on  her     hand    ,
# NSg/C/P ISg/D$+ NSg/VB+ NSg/VP/J NSg/VB/J VB/J NSg/R ISg+ NPr/VB/J ISg/D$+ . Nᴹ/Vg/J ISg/D$+ NPr/VB/J+ J/P ISg/D$+ NSg/VB+ .
> watching the setting  sun     , and  thinking of little      Alice and  all           her     wonderful
# Nᴹ/Vg/J  D+  Nᴹ/Vg/J+ NPr/VB+ . VB/C Nᴹ/Vg/J  P  NPr/I/J/Dq+ NPr+  VB/C NSg/I/J/C/Dq+ ISg/D$+ J+
> Adventures , till       she  too began dreaming after a    fashion  , and  this    was her
# NPl/V3+    . NSg/VB/C/P ISg+ R   VPt   Nᴹ/Vg/J+ P     D/P+ N🅪Sg/VB+ . VB/C I/Ddem+ VPt ISg/D$+
> dream     : —
# NSg/VB/J+ . .
>
#
> First    , she  dreamed      of little      Alice herself , and  once  again the tiny   hands   were
# NSg/VB/J . ISg+ VP/J/NoAm/Au P  NPr/I/J/Dq+ NPr+  ISg+    . VB/C NSg/C P     D+  NSg/J+ NPl/V3+ NSg/VPt
> clasped upon her     knee    , and  the bright   eager    eyes    were    looking up         into hers — she
# VP/J    P    ISg/D$+ NSg/VB+ . VB/C D   NPr/VB/J NSg/VB/J NPl/V3+ NSg/VPt Nᴹ/Vg/J NSg/VB/J/P P    ISg+ . ISg+
> could   hear the very tones  of her     voice   , and  see    that         queer    little     toss   of her
# NSg/VXB VB   D   J/R  NPl/V3 P  ISg/D$+ NSg/VB+ . VB/C NSg/VB NSg/I/C/Ddem NSg/VB/J NPr/I/J/Dq NSg/VB P  ISg/D$+
> head      to keep   back     the wandering hair     that          would always get    into her     eyes    — and
# NPr/VB/J+ P  NSg/VB NSg/VB/J D   Nᴹ/Vg/J   N🅪Sg/VB+ NSg/I/C/Ddem+ VXB   R      NSg/VB P    ISg/D$+ NPl/V3+ . VB/C
> still    as    she  listened , or    seemed to listen , the whole place    around her     became
# NSg/VB/J NSg/R ISg+ VP/J     . NPr/C VP/J   P  NSg/VB . D   NSg/J N🅪Sg/VB+ J/P    ISg/D$+ VPt
> alive with the strange  creatures of her     little     sister’s dream     .
# J     P    D   NSg/VB/J NPl       P  ISg/D$+ NPr/I/J/Dq NSg$     NSg/VB/J+ .
>
#
> The long      grass      rustled at    her     feet as    the White       Rabbit  hurried by      — the frightened
# D+  NPr/VB/J+ NPr🅪Sg/VB+ VP/J    NSg/P ISg/D$+ NPl+ NSg/R D   NPr🅪Sg/VB/J NSg/VB+ VP/J    NSg/J/P . D   VP/J
> Mouse   splashed his     way    through the neighbouring pool    — she  could   hear the rattle
# NSg/VB+ VP/J     ISg/D$+ NSg/J+ NSg/J/P D   Nᴹ/Vg/J/Comm NSg/VB+ . ISg+ NSg/VXB VB   D   NSg/VB
> of the teacups as    the March   Hare      and  his     friends shared their never - ending  meal    ,
# P  D   NPl     NSg/R D   NPr/VB+ NSg/VB/J+ VB/C ISg/D$+ NPl/V3+ VP/J   D$+   R     . Nᴹ/Vg/J NSg/VB+ .
> and  the shrill   voice  of the Queen     ordering off        her     unfortunate guests  to
# VB/C D   NSg/VB/J NSg/VB P  D   NPr/VB/J+ Nᴹ/Vg/J+ NSg/VB/J/P ISg/D$+ NSg/J       NPl/V3+ P
> execution — once  more            the pig     - baby      was sneezing on  the Duchess’s knee    , while
# N🅪Sg      . NSg/C NPr/I/VB/J/R/Dq D   NSg/VB+ . NSg/VB/J+ VPt Nᴹ/Vg/J  J/P D   NSg$      NSg/VB+ . NSg/VB/C/P
> plates and  dishes  crashed around it       — once  more            the shriek of the Gryphon , the
# NPl/V3 VB/C NPl/V3+ VP/J    J/P    NPr/ISg+ . NSg/C NPr/I/VB/J/R/Dq D   NSg/VB P  D   ?       . D
> squeaking of the Lizard’s slate     - pencil  , and  the choking of the suppressed
# Nᴹ/Vg/J   P  D   NSg$     NSg/VB/J+ . NSg/VB+ . VB/C D   Nᴹ/Vg/J P  D   VP/J
> guinea - pigs    , filled the air      , mixed up         with the distant sobs   of the miserable
# NPr+   . NPl/V3+ . VP/J   D   N🅪Sg/VB+ . VP/J  NSg/VB/J/P P    D   J       NPl/V3 P  D   J
> Mock     Turtle  .
# NSg/VB/J NSg/VB+ .
>
#
> So        she  sat      on  , with closed eyes    , and  half         believed herself in        Wonderland , though
# NSg/I/J/C ISg+ NSg/VP/J J/P . P    VP/J   NPl/V3+ . VB/C N🅪Sg/VB/J/P+ VP/J     ISg+    NPr/J/R/P NSg+       . VB/C
> she  knew she  had but     to open     them     again , and  all          would change  to dull
# ISg+ VPt  ISg+ VB  NSg/C/P P  NSg/VB/J NSg/IPl+ P     . VB/C NSg/I/J/C/Dq VXB   N🅪Sg/VB P  VB/J+
> reality — the grass      would be      only  rustling in        the wind     , and  the pool    rippling to
# N🅪Sg+   . D+  NPr🅪Sg/VB+ VXB   NSg/VXB J/R/C Nᴹ/Vg/J  NPr/J/R/P D   N🅪Sg/VB+ . VB/C D   NSg/VB+ Nᴹ/Vg/J  P
> the waving  of the reeds — the rattling teacups would change   to tinkling
# D   Nᴹ/Vg/J P  D   NPl+  . D   Nᴹ/Vg/J  NPl     VXB   N🅪Sg/VB+ P  Nᴹ/Vg/J
> sheep  - bells  , and  the Queen’s shrill   cries  to the voice  of the shepherd boy     — and
# NSgPl+ . NPl/V3 . VB/C D   NSg$    NSg/VB/J NPl/V3 P  D   NSg/VB P  D   NPr/VB+  NSg/VB+ . VB/C
> the sneeze of the baby      , the shriek of the Gryphon , and  all          the other    queer
# D   NSg/VB P  D   NSg/VB/J+ . D   NSg/VB P  D   ?       . VB/C NSg/I/J/C/Dq D   NSg/VB/J NSg/VB/J
> noises  , would change   ( she  knew ) to the confused clamour     of the busy
# NPl/V3+ . VXB   N🅪Sg/VB+ . ISg+ VPt  . P  D   VP/J     NSg/VB/Comm P  D   NSg/VB/J
> farm    - yard    — while      the lowing  of the cattle in        the distance would take   the place    of
# NSg/VB+ . NSg/VB+ . NSg/VB/C/P D   Nᴹ/Vg/J P  D   Nᴹ/VB+ NPr/J/R/P D   N🅪Sg/VB+ VXB   NSg/VB D   N🅪Sg/VB+ P
> the Mock     Turtle’s heavy    sobs   .
# D   NSg/VB/J NSg$     NSg/VB/J NPl/V3 .
>
#
> Lastly , she  pictured to herself how   this   same little     sister of hers would , in
# R      . ISg+ VP/J     P  ISg+    NSg/C I/Ddem I/J  NPr/I/J/Dq NSg/VB P  ISg+ VXB   . NPr/J/R/P
> the after - time       , be      herself a   grown woman   ; and  how   she  would keep   , through all
# D   P     . N🅪Sg/VB/J+ . NSg/VXB ISg+    D/P VB/J  NSg/VB+ . VB/C NSg/C ISg+ VXB   NSg/VB . NSg/J/P NSg/I/J/C/Dq
> her     riper years , the simple   and  loving  heart   of her     childhood : and  how   she  would
# ISg/D$+ NSg   NPl+  . D   NSg/VB/J VB/C Nᴹ/Vg/J N🅪Sg/VB P  ISg/D$+ NSg+      . VB/C NSg/C ISg+ VXB
> gather about her     other    little     children , and  make   their eyes    bright   and  eager
# NSg/VB J/P   ISg/D$+ NSg/VB/J NPr/I/J/Dq NPl+     . VB/C NSg/VB D$+   NPl/V3+ NPr/VB/J VB/C NSg/VB/J
> with many       a   strange  tale    , perhaps even     with the dream    of Wonderland of long     ago :
# P    NSg/I/J/Dq D/P NSg/VB/J NSg/VB+ . NSg/R   NSg/VB/J P    D   NSg/VB/J P  NSg+       P  NPr/VB/J J/P .
> and  how   she  would feel     with all          their simple   sorrows , and  find   a   pleasure in        all
# VB/C NSg/C ISg+ VXB   NSg/I/VB P    NSg/I/J/C/Dq D$+   NSg/VB/J NPl/V3+ . VB/C NSg/VB D/P NSg/VB+  NPr/J/R/P NSg/I/J/C/Dq
> their simple   joys    , remembering her     own      child   - life     , and  the happy    summer     days .
# D$+   NSg/VB/J NPl/V3+ . Nᴹ/Vg/J     ISg/D$+ NSg/VB/J NSg/VB+ . N🅪Sg/VB+ . VB/C D   NSg/VB/J NPr🅪Sg/VB+ NPl+ .
>
#
> THE END
# D+  NSg/VB+<|MERGE_RESOLUTION|>--- conflicted
+++ resolved
@@ -18,13 +18,8 @@
 # NPr+  VPt NSg/Vg/J  P  NSg/VB J/R  VP/J  P  NSg/Vg/J NSg/J/P ISg/D$+ NSg/VB+ J/P D+  NSg/VB+ . VB/C
 > of having  nothing  to do      : once  or    twice she  had peeped into the book    her     sister
 # P  Nᴹ/Vg/J NSg/I/J+ P  NSg/VXB . NSg/C NPr/C R     ISg+ VB  VP/J   P    D+  NSg/VB+ ISg/D$+ NSg/VB+
-<<<<<<< HEAD
-> was reading   , but     it       had no    pictures or    conversations in        it       , “ and  what   is  the use
-# VPt NPrᴹ/Vg/J . NSg/C/P NPr/ISg+ VB  NPr/P NPl/V3   NPr/C NPl/V3+       NPr/J/R/P NPr/ISg+ . . VB/C NSg/I+ VL3 D   N🅪Sg/VB
-=======
-> was reading   , but     it       had no       pictures or    conversations in      it       , “ and  what   is  the use
-# VPt NPrᴹ/Vg/J . NSg/C/P NPr/ISg+ VB  NPr/Dq/P NPl/V3   NPr/C NPl/V3+       NPr/J/P NPr/ISg+ . . VB/C NSg/I+ VL3 D   N🅪Sg/VB
->>>>>>> 3b1b126d
+> was reading   , but     it       had no       pictures or    conversations in        it       , “ and  what   is  the use
+# VPt NPrᴹ/Vg/J . NSg/C/P NPr/ISg+ VB  NPr/Dq/P NPl/V3   NPr/C NPl/V3+       NPr/J/R/P NPr/ISg+ . . VB/C NSg/I+ VL3 D   N🅪Sg/VB
 > of a   book    , ” thought Alice “ without pictures or    conversations ? ”
 # P  D/P NSg/VB+ . . N🅪Sg/VP NPr+  . C/P     NPl/V3   NPr/C NPl/V3+       . .
 >
@@ -113,21 +108,12 @@
 # K    VPp/J  NSg/J/P I/Ddem N🅪Sg/VB/J+ . . ISg+ VP/J J     . . ISg/#r+ NSg/VB NSg/VXB NSg/Vg  NSg       NSg/VB/J/P D
 > centre      of the earth    . Let     me       see    : that          would be      four thousand miles  down        , I
 # NSg/VB/Comm P  D+  NPrᴹ/VB+ . NSg/VBP NPr/ISg+ NSg/VB . NSg/I/C/Ddem+ VXB   NSg/VXB NSg+ NSg+     NPrPl+ N🅪Sg/VB/J/P . ISg/#r+
-<<<<<<< HEAD
 > think  — ” ( for   , you    see    , Alice had learnt several things of this    sort    in        her
 # NSg/VB . . . R/C/P . ISgPl+ NSg/VB . NPr+  VB  VB     J/Dq    NPl    P  I/Ddem+ NSg/VB+ NPr/J/R/P ISg/D$+
 > lessons in        the schoolroom , and  though this    was not     a   very good     opportunity for
 # NPl/V3+ NPr/J/R/P D   NSg        . VB/C VB/C   I/Ddem+ VPt NSg/R/C D/P J/R  NPr/VB/J N🅪Sg+       R/C/P
-> showing  off        her     knowledge , as    there was no    one         to listen to her     , still    it       was
-# Nᴹ/Vg/J+ NSg/VB/J/P ISg/D$+ Nᴹ+       . NSg/R R+    VPt NPr/P NSg/I/VB/J+ P  NSg/VB P  ISg/D$+ . NSg/VB/J NPr/ISg+ VPt
-=======
-> think  — ” ( for , you    see    , Alice had learnt several things of this    sort    in      her
-# NSg/VB . . . C/P . ISgPl+ NSg/VB . NPr+  VB  VB     J/Dq    NPl    P  I/Ddem+ NSg/VB+ NPr/J/P ISg/D$+
-> lessons in      the schoolroom , and  though this    was not     a   very good     opportunity for
-# NPl/V3+ NPr/J/P D   NSg        . VB/C VB/C   I/Ddem+ VPt NSg/R/C D/P J/R  NPr/VB/J N🅪Sg+       C/P
 > showing  off        her     knowledge , as    there was no       one         to listen to her     , still    it       was
 # Nᴹ/Vg/J+ NSg/VB/J/P ISg/D$+ Nᴹ+       . NSg/R R+    VPt NPr/Dq/P NSg/I/VB/J+ P  NSg/VB P  ISg/D$+ . NSg/VB/J NPr/ISg+ VPt
->>>>>>> 3b1b126d
 > good     practice to say    it       over    ) “ — yes    , that’s about the right    distance — but     then    I
 # NPr/VB/J NSg/VB+  P  NSg/VB NPr/ISg+ NSg/J/P . . . NPl/VB . NSg$   J/P   D   NPr/VB/J N🅪Sg/VB+ . NSg/C/P NSg/J/C ISg/#r+
 > wonder  what   Latitude or    Longitude I’ve got to ? ” ( Alice had no        idea what   Latitude
@@ -150,13 +136,8 @@
 # I/Ddem NSg/J NPr     NPr/C NPr+      . . . VB/C ISg+ VP/J  P  ?       NSg/R ISg+ NSg/VPt . NSg/VB/J
 > curtseying as    you’re falling through the air      ! Do      you    think  you    could   manage it       ? )
 # ?          NSg/R K      Nᴹ/Vg/J NSg/J/P D   N🅪Sg/VB+ . NSg/VXB ISgPl+ NSg/VB ISgPl+ NSg/VXB NSg/VB NPr/ISg+ . .
-<<<<<<< HEAD
-> “ And  what   an   ignorant little      girl    she’ll think  me       for   asking  ! No    , it’ll never do
-# . VB/C NSg/I+ D/P+ NSg/J+   NPr/I/J/Dq+ NSg/VB+ K      NSg/VB NPr/ISg+ R/C/P Nᴹ/Vg/J . NPr/P . K     R     NSg/VXB
-=======
-> “ And  what   an   ignorant little      girl    she’ll think  me       for asking  ! No       , it’ll never do
-# . VB/C NSg/I+ D/P+ NSg/J+   NPr/I/J/Dq+ NSg/VB+ K      NSg/VB NPr/ISg+ C/P Nᴹ/Vg/J . NPr/Dq/P . K     R     NSg/VXB
->>>>>>> 3b1b126d
+> “ And  what   an   ignorant little      girl    she’ll think  me       for   asking  ! No       , it’ll never do
+# . VB/C NSg/I+ D/P+ NSg/J+   NPr/I/J/Dq+ NSg/VB+ K      NSg/VB NPr/ISg+ R/C/P Nᴹ/Vg/J . NPr/Dq/P . K     R     NSg/VXB
 > to ask    : perhaps I       shall see    it       written up         somewhere . ”
 # P  NSg/VB . NSg/R   ISg/#r+ VXB   NSg/VB NPr/ISg+ VPp/J   NSg/VB/J/P NSg       . .
 >
@@ -167,13 +148,8 @@
 # P     . . ?        NSg/VB NPr/ISg+ J/R  NSg/I/J/R/Dq P  . N🅪Sg/VB+ . ISg/#r+ VXB    NSg/VB . . . NPr   VPt D
 > cat       . ) “ I       hope      they’ll remember her     saucer of milk     at    tea      - time       . Dinah my  dear     ! I
 # NSg/VB/J+ . . . ISg/#r+ NPr🅪Sg/VB K       NSg/VB   ISg/D$+ NSg/VB P  N🅪Sg/VB+ NSg/P N🅪Sg/VB+ . N🅪Sg/VB/J+ . NPr   D$+ NSg/VB/J . ISg/#r+
-<<<<<<< HEAD
-> wish   you    were    down        here    with me       ! There are no    mice   in        the air      , I’m afraid , but
-# NSg/VB ISgPl+ NSg/VPt N🅪Sg/VB/J/P NSg/J/R P    NPr/ISg+ . R+    VB  NPr/P NPl/VB NPr/J/R/P D+  N🅪Sg/VB+ . K   J      . NSg/C/P
-=======
-> wish   you    were    down        here    with me       ! There are no       mice   in      the air      , I’m afraid , but
-# NSg/VB ISgPl+ NSg/VPt N🅪Sg/VB/J/P NSg/J/R P    NPr/ISg+ . R+    VB  NPr/Dq/P NPl/VB NPr/J/P D+  N🅪Sg/VB+ . K   J      . NSg/C/P
->>>>>>> 3b1b126d
+> wish   you    were    down        here    with me       ! There are no       mice   in        the air      , I’m afraid , but
+# NSg/VB ISgPl+ NSg/VPt N🅪Sg/VB/J/P NSg/J/R P    NPr/ISg+ . R+    VB  NPr/Dq/P NPl/VB NPr/J/R/P D+  N🅪Sg/VB+ . K   J      . NSg/C/P
 > you    might    catch  a   bat     , and  that’s very like         a   mouse   , you    know   . But     do      cats    eat
 # ISgPl+ Nᴹ/VXB/J NSg/VB D/P NSg/VB+ . VB/C NSg$   J/R  NSg/VB/J/C/P D/P NSg/VB+ . ISgPl+ NSg/VB . NSg/C/P NSg/VXB NPl/V3+ VB
 > bats   , I       wonder  ? ” And  here    Alice began to get    rather     sleepy , and  went    on  saying
@@ -204,17 +180,10 @@
 # NSg+   P  NSg/VXB VP/J . VB/J NSg/VPt NPr+  NSg/VB/J/C/P D+  N🅪Sg/VB+ . VB/C VPt VB/J NPr/J/R/P N🅪Sg/VB/J+ P  VB
 > it       say    , as    it       turned a    corner  , “ Oh     my  ears    and  whiskers , how   late  it’s getting ! ”
 # NPr/ISg+ NSg/VB . NSg/R NPr/ISg+ VP/J   D/P+ NSg/VB+ . . NPr/VB D$+ NPl/V3+ VB/C NPl      . NSg/C NSg/J K    NSg/Vg  . .
-<<<<<<< HEAD
-> She  was close    behind  it       when    she  turned the corner  , but     the Rabbit  was no    longer
-# ISg+ VPt NSg/VB/J NSg/J/P NPr/ISg+ NSg/I/C ISg+ VP/J   D+  NSg/VB+ . NSg/C/P D+  NSg/VB+ VPt NPr/P NSg/JC
+> She  was close    behind  it       when    she  turned the corner  , but     the Rabbit  was no       longer
+# ISg+ VPt NSg/VB/J NSg/J/P NPr/ISg+ NSg/I/C ISg+ VP/J   D+  NSg/VB+ . NSg/C/P D+  NSg/VB+ VPt NPr/Dq/P NSg/JC
 > to be      seen    : she  found  herself in        a   long     , low         hall , which was lit      up         by      a   row    of
 # P  NSg/VXB NSg/VPp . ISg+ NSg/VB ISg+    NPr/J/R/P D/P NPr/VB/J . NSg/VB/J/R+ NPr+ . I/C+  VPt NSg/VB/J NSg/VB/J/P NSg/J/P D/P NSg/VB P
-=======
-> She  was close    behind  it       when    she  turned the corner  , but     the Rabbit  was no       longer
-# ISg+ VPt NSg/VB/J NSg/J/P NPr/ISg+ NSg/I/C ISg+ VP/J   D+  NSg/VB+ . NSg/C/P D+  NSg/VB+ VPt NPr/Dq/P NSg/JC
-> to be      seen    : she  found  herself in      a   long     , low         hall , which was lit      up         by      a   row    of
-# P  NSg/VXB NSg/VPp . ISg+ NSg/VB ISg+    NPr/J/P D/P NPr/VB/J . NSg/VB/J/R+ NPr+ . I/C+  VPt NSg/VB/J NSg/VB/J/P NSg/J/P D/P NSg/VB P
->>>>>>> 3b1b126d
 > lamps   hanging from the roof    .
 # NPl/V3+ Nᴹ/Vg/J P    D+  NSg/VB+ .
 >
@@ -267,13 +236,8 @@
 # R      NSg/J      .
 >
 #
-<<<<<<< HEAD
-> There seemed to be      no    use     in        waiting  by      the little      door    , so        she  went    back     to the
-# R+    VP/J   P  NSg/VXB NPr/P N🅪Sg/VB NPr/J/R/P Nᴹ/Vg/J+ NSg/J/P D+  NPr/I/J/Dq+ NSg/VB+ . NSg/I/J/C ISg+ NSg/VPt NSg/VB/J P  D+
-=======
-> There seemed to be      no       use     in      waiting  by      the little      door    , so        she  went    back     to the
-# R+    VP/J   P  NSg/VXB NPr/Dq/P N🅪Sg/VB NPr/J/P Nᴹ/Vg/J+ NSg/J/P D+  NPr/I/J/Dq+ NSg/VB+ . NSg/I/J/C ISg+ NSg/VPt NSg/VB/J P  D+
->>>>>>> 3b1b126d
+> There seemed to be      no       use     in        waiting  by      the little      door    , so        she  went    back     to the
+# R+    VP/J   P  NSg/VXB NPr/Dq/P N🅪Sg/VB NPr/J/R/P Nᴹ/Vg/J+ NSg/J/P D+  NPr/I/J/Dq+ NSg/VB+ . NSg/I/J/C ISg+ NSg/VPt NSg/VB/J P  D+
 > table   , half         hoping  she  might    find   another key      on  it       , or    at    any    rate    a   book   of
 # NSg/VB+ . N🅪Sg/VB/J/P+ Nᴹ/Vg/J ISg+ Nᴹ/VXB/J NSg/VB I/D     NPr/VB/J J/P NPr/ISg+ . NPr/C NSg/P I/R/Dq NSg/VB+ D/P NSg/VB P
 > rules   for   shutting people  up         like         telescopes : this   time       she  found  a   little
@@ -288,17 +252,10 @@
 #
 > It       was all          very well       to say    “ Drink   me       , ” but     the wise      little      Alice was not     going
 # NPr/ISg+ VPt NSg/I/J/C/Dq J/R  NSg/VB/J/R P  NSg/VB . NSg/VB+ NPr/ISg+ . . NSg/C/P D+  NPr/VB/J+ NPr/I/J/Dq+ NPr+  VPt NSg/R/C Nᴹ/Vg/J
-<<<<<<< HEAD
-> to do      that          in        a    hurry   . “ No    , I’ll look   first    , ” she  said , “ and  see    whether it’s
-# P  NSg/VXB NSg/I/C/Ddem+ NPr/J/R/P D/P+ NSg/VB+ . . NPr/P . K    NSg/VB NSg/VB/J . . ISg+ VP/J . . VB/C NSg/VB I/C     K
+> to do      that          in        a    hurry   . “ No       , I’ll look   first    , ” she  said , “ and  see    whether it’s
+# P  NSg/VXB NSg/I/C/Ddem+ NPr/J/R/P D/P+ NSg/VB+ . . NPr/Dq/P . K    NSg/VB NSg/VB/J . . ISg+ VP/J . . VB/C NSg/VB I/C     K
 > marked ‘          poison   ’ or    not     ” ; for   she  had read    several nice     little     histories about
 # VP/J   Unlintable N🅪Sg/VB+ . NPr/C NSg/R/C . . R/C/P ISg+ VB  NSg/VBP J/Dq    NPr/VB/J NPr/I/J/Dq NPl       J/P
-=======
-> to do      that          in      a    hurry   . “ No       , I’ll look   first    , ” she  said , “ and  see    whether it’s
-# P  NSg/VXB NSg/I/C/Ddem+ NPr/J/P D/P+ NSg/VB+ . . NPr/Dq/P . K    NSg/VB NSg/VB/J . . ISg+ VP/J . . VB/C NSg/VB I/C     K
-> marked ‘          poison   ’ or    not     ” ; for she  had read    several nice     little     histories about
-# VP/J   Unlintable N🅪Sg/VB+ . NPr/C NSg/R/C . . C/P ISg+ VB  NSg/VBP J/Dq    NPr/VB/J NPr/I/J/Dq NPl       J/P
->>>>>>> 3b1b126d
 > children who    had got burnt , and  eaten up         by      wild     beasts and  other    unpleasant
 # NPl+     NPr/I+ VB  VP  VB/J  . VB/C VPp/J NSg/VB/J/P NSg/J/P NSg/VB/J NPl/V3 VB/C NSg/VB/J NSg/J
 > things , all          because they would not     remember the simple   rules   their friends had
@@ -361,34 +318,20 @@
 # D   NSg/VB/J NPr/I/J/Dq NSg+  NSg/VP/J N🅪Sg/VB/J/P VB/C VP/J  .
 >
 #
-<<<<<<< HEAD
-> “ Come       , there’s no    use     in        crying  like         that          ! ” said Alice to herself , rather
-# . NSg/VBPp/P . K       NPr/P N🅪Sg/VB NPr/J/R/P Nᴹ/Vg/J NSg/VB/J/C/P NSg/I/C/Ddem+ . . VP/J NPr+  P  ISg+    . NPr/VB/J/R
-=======
-> “ Come       , there’s no       use     in      crying  like         that          ! ” said Alice to herself , rather
-# . NSg/VBPp/P . K       NPr/Dq/P N🅪Sg/VB NPr/J/P Nᴹ/Vg/J NSg/VB/J/C/P NSg/I/C/Ddem+ . . VP/J NPr+  P  ISg+    . NPr/VB/J/R
->>>>>>> 3b1b126d
+> “ Come       , there’s no       use     in        crying  like         that          ! ” said Alice to herself , rather
+# . NSg/VBPp/P . K       NPr/Dq/P N🅪Sg/VB NPr/J/R/P Nᴹ/Vg/J NSg/VB/J/C/P NSg/I/C/Ddem+ . . VP/J NPr+  P  ISg+    . NPr/VB/J/R
 > sharply ; “ I       advise you    to leave  off        this    minute    ! ” She  generally gave herself
 # R       . . ISg/#r+ NSg/VB ISgPl+ P  NSg/VB NSg/VB/J/P I/Ddem+ NSg/VB/J+ . . ISg+ R         VPt  ISg+
 > very good      advice , ( though she  very seldom followed it       ) , and  sometimes she
 # J/R  NPr/VB/J+ Nᴹ+    . . VB/C   ISg+ J/R  R      VP/J     NPr/ISg+ . . VB/C R         ISg+
 > scolded herself so        severely as    to bring tears   into her     eyes    ; and  once  she
 # VP/J    ISg+    NSg/I/J/C R        NSg/R P  VB    NPl/V3+ P    ISg/D$+ NPl/V3+ . VB/C NSg/C ISg+
-<<<<<<< HEAD
 > remembered trying  to box    her     own      ears    for   having  cheated herself in        a   game      of
 # VP/J       Nᴹ/Vg/J P  NSg/VB ISg/D$+ NSg/VB/J NPl/V3+ R/C/P Nᴹ/Vg/J VP/J    ISg+    NPr/J/R/P D/P NSg/VB/J+ P
 > croquet she  was playing against herself , for   this   curious child   was very fond     of
 # NSg/VB  ISg+ VPt Nᴹ/Vg/J C/P     ISg+    . R/C/P I/Ddem J       NSg/VB+ VPt J/R  NSg/VB/J P
-> pretending to be      two people  . “ But     it’s no    use     now          , ” thought poor     Alice , “ to
-# Nᴹ/Vg/J    P  NSg/VXB NSg NPl/VB+ . . NSg/C/P K    NPr/P N🅪Sg/VB NSg/VB/J/R/C . . N🅪Sg/VP NSg/VB/J NPr+  . . P
-=======
-> remembered trying  to box    her     own      ears    for having  cheated herself in      a   game      of
-# VP/J       Nᴹ/Vg/J P  NSg/VB ISg/D$+ NSg/VB/J NPl/V3+ C/P Nᴹ/Vg/J VP/J    ISg+    NPr/J/P D/P NSg/VB/J+ P
-> croquet she  was playing against herself , for this   curious child   was very fond     of
-# NSg/VB  ISg+ VPt Nᴹ/Vg/J C/P     ISg+    . C/P I/Ddem J       NSg/VB+ VPt J/R  NSg/VB/J P
-> pretending to be      two people  . “ But     it’s no       use     now        , ” thought poor     Alice , “ to
-# Nᴹ/Vg/J    P  NSg/VXB NSg NPl/VB+ . . NSg/C/P K    NPr/Dq/P N🅪Sg/VB NPr/VB/J/C . . N🅪Sg/VP NSg/VB/J NPr+  . . P
->>>>>>> 3b1b126d
+> pretending to be      two people  . “ But     it’s no       use     now          , ” thought poor     Alice , “ to
+# Nᴹ/Vg/J    P  NSg/VXB NSg NPl/VB+ . . NSg/C/P K    NPr/Dq/P N🅪Sg/VB NSg/VB/J/R/C . . N🅪Sg/VP NSg/VB/J NPr+  . . P
 > pretend  to be      two people  ! Why    , there’s hardly enough of me       left     to make   one
 # NSg/VB/J P  NSg/VXB NSg NPl/VB+ . NSg/VB . K       R      NSg/I  P  NPr/ISg+ NPr/VB/J P  NSg/VB NSg/I/VB/J
 > respectable person  ! ”
@@ -551,13 +494,8 @@
 # NSg/I/C/Ddem+ NSg/VB+ . C       . D   Nᴹ             NSg/VB+ VB      VB      . NSg$  NSg/VB/J
 > Geography . London is  the capital of Paris , and  Paris is  the capital of Rome , and
 # N🅪Sg+     . NPr+   VL3 D   NSg/J   P  NPr+  . VB/C NPr+  VL3 D   NSg/J   P  NPr+ . VB/C
-<<<<<<< HEAD
-> Rome — no    , that’s all          wrong      , I’m certain ! I       must   have    been    changed for   Mabel ! I’ll
-# NPr+ . NPr/P . NSg$   NSg/I/J/C/Dq NSg/VB/J/R . K   I/J     . ISg/#r+ NSg/VB NSg/VXB NSg/VPp VP/J    R/C/P NPr   . K
-=======
-> Rome — no       , that’s all          wrong      , I’m certain ! I       must   have    been    changed for Mabel ! I’ll
-# NPr+ . NPr/Dq/P . NSg$   NSg/I/J/C/Dq NSg/VB/J/R . K   I/J     . ISg/#r+ NSg/VB NSg/VXB NSg/VPp VP/J    C/P NPr   . K
->>>>>>> 3b1b126d
+> Rome — no       , that’s all          wrong      , I’m certain ! I       must   have    been    changed for   Mabel ! I’ll
+# NPr+ . NPr/Dq/P . NSg$   NSg/I/J/C/Dq NSg/VB/J/R . K   I/J     . ISg/#r+ NSg/VB NSg/VXB NSg/VPp VP/J    R/C/P NPr   . K
 > try      and  say    ‘          How   doth the little     — ’ ” and  she  crossed her     hands   on  her     lap       as    if
 # NSg/VB/J VB/C NSg/VB Unlintable NSg/C V3   D   NPr/I/J/Dq . . . VB/C ISg+ VP/J    ISg/D$+ NPl/V3+ J/P ISg/D$+ NSg/VB/J+ NSg/R NSg/C
 > she  were    saying    lessons , and  began to repeat it       , but     her     voice   sounded hoarse
@@ -582,21 +520,12 @@
 # . K   J    I/Ddem+ VB  NSg/R/C D   NPr/VB/J NPl/V3+ . . VP/J NSg/VB/J NPr+  . VB/C ISg/D$+ NPl/V3+ VP/J
 > with tears   again as    she  went    on  , “ I       must   be      Mabel after all          , and  I       shall have    to
 # P    NPl/V3+ P     NSg/R ISg+ NSg/VPt J/P . . ISg/#r+ NSg/VB NSg/VXB NPr   P     NSg/I/J/C/Dq . VB/C ISg/#r+ VXB   NSg/VXB P
-<<<<<<< HEAD
-> go       and  live in        that         poky  little     house   , and  have    next    to no    toys    to play    with ,
-# NSg/VB/J VB/C VB/J NPr/J/R/P NSg/I/C/Ddem NSg/J NPr/I/J/Dq NPr/VB+ . VB/C NSg/VXB NSg/J/P P  NPr/P NPl/V3+ P  N🅪Sg/VB P    .
-> and  oh     ! ever so        many       lessons to learn  ! No    , I’ve made up         my  mind    about it       ; if    I’m
-# VB/C NPr/VB . J    NSg/I/J/C NSg/I/J/Dq NPl/V3+ P  NSg/VB . NPr/P . K    VB   NSg/VB/J/P D$+ NSg/VB+ J/P   NPr/ISg+ . NSg/C K
-> Mabel , I’ll stay     down        here    ! It’ll be      no    use     their putting their heads   down        and
-# NPr   . K    NSg/VB/J N🅪Sg/VB/J/P NSg/J/R . K     NSg/VXB NPr/P N🅪Sg/VB D$+   Nᴹ/Vg/J D$+   NPl/V3+ N🅪Sg/VB/J/P VB/C
-=======
-> go       and  live in      that         poky  little     house   , and  have    next    to no       toys    to play    with ,
-# NSg/VB/J VB/C VB/J NPr/J/P NSg/I/C/Ddem NSg/J NPr/I/J/Dq NPr/VB+ . VB/C NSg/VXB NSg/J/P P  NPr/Dq/P NPl/V3+ P  N🅪Sg/VB P    .
+> go       and  live in        that         poky  little     house   , and  have    next    to no       toys    to play    with ,
+# NSg/VB/J VB/C VB/J NPr/J/R/P NSg/I/C/Ddem NSg/J NPr/I/J/Dq NPr/VB+ . VB/C NSg/VXB NSg/J/P P  NPr/Dq/P NPl/V3+ P  N🅪Sg/VB P    .
 > and  oh     ! ever so        many       lessons to learn  ! No       , I’ve made up         my  mind    about it       ; if    I’m
 # VB/C NPr/VB . J    NSg/I/J/C NSg/I/J/Dq NPl/V3+ P  NSg/VB . NPr/Dq/P . K    VB   NSg/VB/J/P D$+ NSg/VB+ J/P   NPr/ISg+ . NSg/C K
 > Mabel , I’ll stay     down        here    ! It’ll be      no       use     their putting their heads   down        and
 # NPr   . K    NSg/VB/J N🅪Sg/VB/J/P NSg/J/R . K     NSg/VXB NPr/Dq/P N🅪Sg/VB D$+   Nᴹ/Vg/J D$+   NPl/V3+ N🅪Sg/VB/J/P VB/C
->>>>>>> 3b1b126d
 > saying    ‘          Come       up         again , dear     ! ’ I       shall only  look   up         and  say    ‘          Who    am       I       then    ? Tell
 # N🅪Sg/Vg/J Unlintable NSg/VBPp/P NSg/VB/J/P P     . NSg/VB/J . . ISg/#r+ VXB   J/R/C NSg/VB NSg/VB/J/P VB/C NSg/VB Unlintable NPr/I+ NPr/VB/J ISg/#r+ NSg/J/C . NPr/VB
 > me       that         first    , and  then    , if    I       like         being       that          person  , I’ll come       up         : if    not     , I’ll
@@ -685,13 +614,8 @@
 # . VXB   NPr/ISg+ NSg/VXB P  I/R/Dq+ N🅪Sg/VB+ . NSg/VB/J/R/C . . N🅪Sg/VP NPr+  . . P  NSg/VB P  I/Ddem+ NSg/VB+ .
 > Everything is  so        out          - of - the - way   down        here    , that         I       should think  very likely it
 # NSg/I/VB+  VL3 NSg/I/J/C NSg/VB/J/R/P . P  . D   . NSg/J N🅪Sg/VB/J/P NSg/J/R . NSg/I/C/Ddem ISg/#r+ VXB    NSg/VB J/R  NSg/J  NPr/ISg+
-<<<<<<< HEAD
-> can     talk    : at    any     rate    , there’s no     harm     in        trying  . ” So        she  began : “ O       Mouse   , do
-# NPr/VXB N🅪Sg/VB . NSg/P I/R/Dq+ NSg/VB+ . K       NPr/P+ N🅪Sg/VB+ NPr/J/R/P Nᴹ/Vg/J . . NSg/I/J/C ISg+ VPt   . . NPr/J/P NSg/VB+ . NSg/VXB
-=======
-> can     talk    : at    any     rate    , there’s no        harm     in      trying  . ” So        she  began : “ O       Mouse   , do
-# NPr/VXB N🅪Sg/VB . NSg/P I/R/Dq+ NSg/VB+ . K       NPr/Dq/P+ N🅪Sg/VB+ NPr/J/P Nᴹ/Vg/J . . NSg/I/J/C ISg+ VPt   . . NPr/J/P NSg/VB+ . NSg/VXB
->>>>>>> 3b1b126d
+> can     talk    : at    any     rate    , there’s no        harm     in        trying  . ” So        she  began : “ O       Mouse   , do
+# NPr/VXB N🅪Sg/VB . NSg/P I/R/Dq+ NSg/VB+ . K       NPr/Dq/P+ N🅪Sg/VB+ NPr/J/R/P Nᴹ/Vg/J . . NSg/I/J/C ISg+ VPt   . . NPr/J/P NSg/VB+ . NSg/VXB
 > you    know   the way    out          of this    pool    ? I       am       very tired of swimming about here    , O
 # ISgPl+ NSg/VB D+  NSg/J+ NSg/VB/J/R/P P  I/Ddem+ NSg/VB+ . ISg/#r+ NPr/VB/J J/R  VP/J  P  NSg/VB   J/P   NSg/J/R . NPr/J/P
 > Mouse   ! ” ( Alice thought this    must   be      the right    way   of speaking to a    mouse   : she
@@ -708,21 +632,12 @@
 #
 > “ Perhaps it       doesn’t understand English      , ” thought Alice ; “ I       daresay it’s a   French
 # . NSg/R   NPr/ISg+ VB      VB         NPr🅪Sg/VB/J+ . . N🅪Sg/VP NPr+  . . ISg/#r+ VB      K    D/P NPr🅪Sg/VB/J
-<<<<<<< HEAD
 > mouse   , come       over    with William the Conqueror . ” ( For   , with all          her     knowledge of
 # NSg/VB+ . NSg/VBPp/P NSg/J/P P    NPr+    D   NSg       . . . R/C/P . P    NSg/I/J/C/Dq ISg/D$+ Nᴹ        P
-> history , Alice had no    very clear     notion how   long     ago anything  had happened . ) So
-# N🅪Sg+   . NPr+  VB  NPr/P J/R  NSg/VB/J+ NSg+   NSg/C NPr/VB/J J/P NSg/I/VB+ VB  VP/J     . . NSg/I/J/C
+> history , Alice had no       very clear     notion how   long     ago anything  had happened . ) So
+# N🅪Sg+   . NPr+  VB  NPr/Dq/P J/R  NSg/VB/J+ NSg+   NSg/C NPr/VB/J J/P NSg/I/VB+ VB  VP/J     . . NSg/I/J/C
 > she  began again : “ Où est  ma     chatte ? ” which was the first    sentence in        her     French
 # ISg+ VPt   P     . . ?  NPr+ NPr/J+ ?      . . I/C+  VPt D   NSg/VB/J NSg/VB   NPr/J/R/P ISg/D$+ NPr🅪Sg/VB/J
-=======
-> mouse   , come       over    with William the Conqueror . ” ( For , with all          her     knowledge of
-# NSg/VB+ . NSg/VBPp/P NSg/J/P P    NPr+    D   NSg       . . . C/P . P    NSg/I/J/C/Dq ISg/D$+ Nᴹ        P
-> history , Alice had no       very clear     notion how   long     ago anything  had happened . ) So
-# N🅪Sg+   . NPr+  VB  NPr/Dq/P J/R  NSg/VB/J+ NSg+   NSg/C NPr/VB/J J/P NSg/I/VB+ VB  VP/J     . . NSg/I/J/C
-> she  began again : “ Où est  ma     chatte ? ” which was the first    sentence in      her     French
-# ISg+ VPt   P     . . ?  NPr+ NPr/J+ ?      . . I/C+  VPt D   NSg/VB/J NSg/VB   NPr/J/P ISg/D$+ NPr🅪Sg/VB/J
->>>>>>> 3b1b126d
 > lesson  - book    . The Mouse   gave a    sudden leap      out          of the water    , and  seemed to quiver
 # NSg/VB+ . NSg/VB+ . D+  NSg/VB+ VPt  D/P+ NSg/J+ NSg/VB/J+ NSg/VB/J/R/P P  D+  N🅪Sg/VB+ . VB/C VP/J   P  NSg/VB/J
 > all          over     with fright   . “ Oh     , I       beg    your pardon ! ” cried Alice hastily , afraid that
@@ -995,13 +910,8 @@
 # NPl/V3+ . .
 >
 #
-<<<<<<< HEAD
-> Alice had no     idea what   to do      , and  in        despair she  put     her     hand    in        her     pocket    , and
-# NPr+  VB  NPr/P+ NSg+ NSg/I+ P  NSg/VXB . VB/C NPr/J/R/P NSg/VB+ ISg+ NSg/VBP ISg/D$+ NSg/VB+ NPr/J/R/P ISg/D$+ NSg/VB/J+ . VB/C
-=======
-> Alice had no        idea what   to do      , and  in      despair she  put     her     hand    in      her     pocket    , and
-# NPr+  VB  NPr/Dq/P+ NSg+ NSg/I+ P  NSg/VXB . VB/C NPr/J/P NSg/VB+ ISg+ NSg/VBP ISg/D$+ NSg/VB+ NPr/J/P ISg/D$+ NSg/VB/J+ . VB/C
->>>>>>> 3b1b126d
+> Alice had no        idea what   to do      , and  in        despair she  put     her     hand    in        her     pocket    , and
+# NPr+  VB  NPr/Dq/P+ NSg+ NSg/I+ P  NSg/VXB . VB/C NPr/J/R/P NSg/VB+ ISg+ NSg/VBP ISg/D$+ NSg/VB+ NPr/J/R/P ISg/D$+ NSg/VB/J+ . VB/C
 > pulled out          a   box    of comfits , ( luckily the salt         water    had not     got into it       ) , and
 # VP/J   NSg/VB/J/R/P D/P NSg/VB P  NPl/V3  . . R       D   NPr🅪Sg/VB/J+ N🅪Sg/VB+ VB  NSg/R/C VP  P    NPr/ISg+ . . VB/C
 > handed them     round      as    prizes  . There was exactly one        a   - piece   , all          round      .
@@ -1085,19 +995,11 @@
 >
 #
 > house   , ‘          Let     us       both   go       to law     : I       will    prosecute you    . — Come       , I’ll take   no
-<<<<<<< HEAD
-# NPr/VB+ . Unlintable NSg/VBP NPr/IPl+ I/C/Dq NSg/VB/J P  N🅪Sg/VB . ISg/#r+ NPr/VXB VB        ISgPl+ . . NSg/VBPp/P . K    NSg/VB NPr/P
+# NPr/VB+ . Unlintable NSg/VBP NPr/IPl+ I/C/Dq NSg/VB/J P  N🅪Sg/VB . ISg/#r+ NPr/VXB VB        ISgPl+ . . NSg/VBPp/P . K    NSg/VB NPr/Dq/P
 > denial ; We   must   have    a   trial     : For   really this   morning    I’ve nothing  to do      . ’
 # N🅪Sg+  . IPl+ NSg/VB NSg/VXB D/P NSg/VB/J+ . R/C/P R      I/Ddem N🅪Sg/Vg/J+ K    NSg/I/J+ P  NSg/VXB . .
-> Said the mouse   to the cur   , ‘          Such  a   trial     , dear     sir     , With no    jury     or    judge   ,
-# VP/J D+  NSg/VB+ P  D   NSg/J . Unlintable NSg/I D/P NSg/VB/J+ . NSg/VB/J NPr/VB+ . P    NPr/P NSg/VB/J NPr/C NSg/VB+ .
-=======
-# NPr/VB+ . Unlintable NSg/VBP NPr/IPl+ I/C/Dq NSg/VB/J P  N🅪Sg/VB . ISg/#r+ NPr/VXB VB        ISgPl+ . . NSg/VBPp/P . K    NSg/VB NPr/Dq/P
-> denial ; We   must   have    a   trial     : For really this   morning    I’ve nothing  to do      . ’
-# N🅪Sg+  . IPl+ NSg/VB NSg/VXB D/P NSg/VB/J+ . C/P R      I/Ddem N🅪Sg/Vg/J+ K    NSg/I/J+ P  NSg/VXB . .
 > Said the mouse   to the cur   , ‘          Such  a   trial     , dear     sir     , With no       jury     or    judge   ,
 # VP/J D+  NSg/VB+ P  D   NSg/J . Unlintable NSg/I D/P NSg/VB/J+ . NSg/VB/J NPr/VB+ . P    NPr/Dq/P NSg/VB/J NPr/C NSg/VB+ .
->>>>>>> 3b1b126d
 > would be      wasting our breath     . ’ ‘          I’ll be      judge   , I’ll be      jury      , ’ Said cunning old
 # VXB   NSg/VXB Nᴹ/Vg/J D$+ N🅪Sg/VB/J+ . . Unlintable K    NSg/VXB NSg/VB+ . K    NSg/VXB NSg/VB/J+ . . VP/J NSg/J   NSg/J
 > Fury  : ‘          I’ll try      the whole cause     , and  condemn you    to death  . ’ ”
@@ -1320,32 +1222,18 @@
 # NSg/VB+ . VB/C D   NSg/VB/J NSg/VB/J+ VP/J   NSg/VB/J/P ISg/D$+ NPr/VB/J+ . NSg/VB/J ISg+ NSg/VPt J/P Nᴹ/Vg/J . VB/C .
 > as    a    last      resource , she  put     one        arm       out          of the window  , and  one         foot    up         the
 # NSg/R D/P+ NSg/VB/J+ N🅪Sg/VB+ . ISg+ NSg/VBP NSg/I/VB/J NSg/VB/J+ NSg/VB/J/R/P P  D+  NSg/VB+ . VB/C NSg/I/VB/J+ NSg/VB+ NSg/VB/J/P D+
-<<<<<<< HEAD
-> chimney , and  said to herself “ Now          I       can     do      no    more            , whatever happens . What   will
-# NSg/VB+ . VB/C VP/J P  ISg+    . NSg/VB/J/R/C ISg/#r+ NPr/VXB NSg/VXB NPr/P NPr/I/VB/J/R/Dq . NSg/I/J+ V3      . NSg/I+ NPr/VXB
-=======
-> chimney , and  said to herself “ Now        I       can     do      no       more            , whatever happens . What   will
-# NSg/VB+ . VB/C VP/J P  ISg+    . NPr/VB/J/C ISg/#r+ NPr/VXB NSg/VXB NPr/Dq/P NPr/I/VB/J/R/Dq . NSg/I/J+ V3      . NSg/I+ NPr/VXB
->>>>>>> 3b1b126d
+> chimney , and  said to herself “ Now          I       can     do      no       more            , whatever happens . What   will
+# NSg/VB+ . VB/C VP/J P  ISg+    . NSg/VB/J/R/C ISg/#r+ NPr/VXB NSg/VXB NPr/Dq/P NPr/I/VB/J/R/Dq . NSg/I/J+ V3      . NSg/I+ NPr/VXB
 > become of me       ? ”
 # VBPp   P  NPr/ISg+ . .
 >
 #
-<<<<<<< HEAD
 > Luckily for   Alice , the little      magic      bottle  had now          had its     full      effect  , and  she
 # R       R/C/P NPr+  . D+  NPr/I/J/Dq+ N🅪Sg/VB/J+ NSg/VB+ VB  NSg/VB/J/R/C VB  ISg/D$+ NSg/VB/J+ NSg/VB+ . VB/C ISg+
-> grew no    larger : still    it       was very uncomfortable , and  , as    there seemed to be      no
-# VB   NPr/P JC     . NSg/VB/J NPr/ISg+ VPt J/R  J             . VB/C . NSg/R R+    VP/J   P  NSg/VXB NPr/P
-> sort   of chance   of her     ever getting out          of the room       again , no    wonder  she  felt
-# NSg/VB P  NPr/VB/J P  ISg/D$+ J    NSg/Vg  NSg/VB/J/R/P P  D+  N🅪Sg/VB/J+ P     . NPr/P N🅪Sg/VB ISg+ N🅪Sg/VB/J
-=======
-> Luckily for Alice , the little      magic      bottle  had now        had its     full      effect  , and  she
-# R       C/P NPr+  . D+  NPr/I/J/Dq+ N🅪Sg/VB/J+ NSg/VB+ VB  NPr/VB/J/C VB  ISg/D$+ NSg/VB/J+ NSg/VB+ . VB/C ISg+
 > grew no       larger : still    it       was very uncomfortable , and  , as    there seemed to be      no
 # VB   NPr/Dq/P JC     . NSg/VB/J NPr/ISg+ VPt J/R  J             . VB/C . NSg/R R+    VP/J   P  NSg/VXB NPr/Dq/P
 > sort   of chance   of her     ever getting out          of the room       again , no       wonder  she  felt
 # NSg/VB P  NPr/VB/J P  ISg/D$+ J    NSg/Vg  NSg/VB/J/R/P P  D+  N🅪Sg/VB/J+ P     . NPr/Dq/P N🅪Sg/VB ISg+ N🅪Sg/VB/J
->>>>>>> 3b1b126d
 > unhappy  .
 # NSg/VB/J .
 >
@@ -1360,21 +1248,12 @@
 # J       . ISgPl+ NSg/VB . I/Ddem NSg/VB P  N🅪Sg/VB+ . ISg/#r+ NSg/VXB N🅪Sg/VB NSg/I+ NPr/VXB NSg/VXB VP/J     P  NPr/ISg+ .
 > When    I       used to read    fairy  - tales   , I       fancied that         kind  of thing never happened ,
 # NSg/I/C ISg/#r+ VP/J P  NSg/VBP NSg/J+ . NPl/V3+ . ISg/#r+ VP/J    NSg/I/C/Ddem NSg/J P  NSg+  R     VP/J     .
-<<<<<<< HEAD
 > and  now          here    I       am       in        the middle   of one        ! There ought     to be      a   book    written about
 # VB/C NSg/VB/J/R/C NSg/J/R ISg/#r+ NPr/VB/J NPr/J/R/P D   NSg/VB/J P  NSg/I/VB/J . R+    NSg/I/VXB P  NSg/VXB D/P NSg/VB+ VPp/J   J/P
 > me       , that         there ought     ! And  when    I       grow up         , I’ll write  one        — but     I’m grown up         now          , ”
 # NPr/ISg+ . NSg/I/C/Ddem R+    NSg/I/VXB . VB/C NSg/I/C ISg/#r+ VB   NSg/VB/J/P . K    NSg/VB NSg/I/VB/J . NSg/C/P K   VB/J  NSg/VB/J/P NSg/VB/J/R/C . .
-> she  added in        a   sorrowful tone       ; “ at    least there’s no    room       to grow up         any    more
-# ISg+ VP/J  NPr/J/R/P D/P J         N🅪Sg/I/VB+ . . NSg/P NSg/J K       NPr/P N🅪Sg/VB/J+ P  VB   NSg/VB/J/P I/R/Dq NPr/I/VB/J/R/Dq
-=======
-> and  now        here    I       am       in      the middle   of one        ! There ought     to be      a   book    written about
-# VB/C NPr/VB/J/C NSg/J/R ISg/#r+ NPr/VB/J NPr/J/P D   NSg/VB/J P  NSg/I/VB/J . R+    NSg/I/VXB P  NSg/VXB D/P NSg/VB+ VPp/J   J/P
-> me       , that         there ought     ! And  when    I       grow up         , I’ll write  one        — but     I’m grown up         now        , ”
-# NPr/ISg+ . NSg/I/C/Ddem R+    NSg/I/VXB . VB/C NSg/I/C ISg/#r+ VB   NSg/VB/J/P . K    NSg/VB NSg/I/VB/J . NSg/C/P K   VB/J  NSg/VB/J/P NPr/VB/J/C . .
-> she  added in      a   sorrowful tone       ; “ at    least    there’s no       room       to grow up         any    more
-# ISg+ VP/J  NPr/J/P D/P J         N🅪Sg/I/VB+ . . NSg/P NSg/J/Dq K       NPr/Dq/P N🅪Sg/VB/J+ P  VB   NSg/VB/J/P I/R/Dq NPr/I/VB/J/R/Dq
->>>>>>> 3b1b126d
+> she  added in        a   sorrowful tone       ; “ at    least    there’s no       room       to grow up         any    more
+# ISg+ VP/J  NPr/J/R/P D/P J         N🅪Sg/I/VB+ . . NSg/P NSg/J/Dq K       NPr/Dq/P N🅪Sg/VB/J+ P  VB   NSg/VB/J/P I/R/Dq NPr/I/VB/J/R/Dq
 > here    . ”
 # NSg/J/R . .
 >
@@ -1388,15 +1267,9 @@
 >
 #
 > “ Oh     , you    foolish Alice ! ” she  answered herself . “ How   can     you    learn  lessons in
-<<<<<<< HEAD
 # . NPr/VB . ISgPl+ J+      NPr+  . . ISg+ VP/J     ISg+    . . NSg/C NPr/VXB ISgPl+ NSg/VB NPl/V3+ NPr/J/R/P
-> here    ? Why    , there’s hardly room       for   you    , and  no    room       at    all          for   any
-# NSg/J/R . NSg/VB . K       R      N🅪Sg/VB/J+ R/C/P ISgPl+ . VB/C NPr/P N🅪Sg/VB/J+ NSg/P NSg/I/J/C/Dq R/C/P I/R/Dq
-=======
-# . NPr/VB . ISgPl+ J+      NPr+  . . ISg+ VP/J     ISg+    . . NSg/C NPr/VXB ISgPl+ NSg/VB NPl/V3+ NPr/J/P
-> here    ? Why    , there’s hardly room       for you    , and  no       room       at    all          for any
-# NSg/J/R . NSg/VB . K       R      N🅪Sg/VB/J+ C/P ISgPl+ . VB/C NPr/Dq/P N🅪Sg/VB/J+ NSg/P NSg/I/J/C/Dq C/P I/R/Dq
->>>>>>> 3b1b126d
+> here    ? Why    , there’s hardly room       for   you    , and  no       room       at    all          for   any
+# NSg/J/R . NSg/VB . K       R      N🅪Sg/VB/J+ R/C/P ISgPl+ . VB/C NPr/Dq/P N🅪Sg/VB/J+ NSg/P NSg/I/J/C/Dq R/C/P I/R/Dq
 > lesson  - books   ! ”
 # NSg/VB+ . NPl/V3+ . .
 >
@@ -1413,21 +1286,12 @@
 # . NPr+ NPr/J+ . NPr+ NPr/J+ . . VP/J D+  NSg/VB+ . . NSg/VB NPr/ISg+ D$+ NPl/V3 I/Ddem+ NSg+   . . NSg/J/C
 > came      a   little     pattering of feet on  the stairs . Alice knew it       was the Rabbit
 # NSg/VPt/P D/P NPr/I/J/Dq Nᴹ/Vg/J   P  NPl  J/P D   NPl+   . NPr+  VPt  NPr/ISg+ VPt D   NSg/VB
-<<<<<<< HEAD
 > coming  to look   for   her     , and  she  trembled till       she  shook    the house   , quite
 # Nᴹ/Vg/J P  NSg/VB R/C/P ISg/D$+ . VB/C ISg+ VP/J     NSg/VB/C/P ISg+ NSg/VB/J D+  NPr/VB+ . R
 > forgetting that         she  was now          about a    thousand times   as    large as    the Rabbit  , and
 # NSg/Vg     NSg/I/C/Ddem ISg+ VPt NSg/VB/J/R/C J/P   D/P+ NSg+     NPl/V3+ NSg/R NSg/J NSg/R D+  NSg/VB+ . VB/C
-> had no    reason   to be      afraid of it       .
-# VB  NPr/P N🅪Sg/VB+ P  NSg/VXB J      P  NPr/ISg+ .
-=======
-> coming  to look   for her     , and  she  trembled till       she  shook    the house   , quite
-# Nᴹ/Vg/J P  NSg/VB C/P ISg/D$+ . VB/C ISg+ VP/J     NSg/VB/C/P ISg+ NSg/VB/J D+  NPr/VB+ . R
-> forgetting that         she  was now        about a    thousand times   as    large as    the Rabbit  , and
-# NSg/Vg     NSg/I/C/Ddem ISg+ VPt NPr/VB/J/C J/P   D/P+ NSg+     NPl/V3+ NSg/R NSg/J NSg/R D+  NSg/VB+ . VB/C
 > had no       reason   to be      afraid of it       .
 # VB  NPr/Dq/P N🅪Sg/VB+ P  NSg/VXB J      P  NPr/ISg+ .
->>>>>>> 3b1b126d
 >
 #
 > Presently the Rabbit  came      up         to the door    , and  tried to open     it       ; but     , as    the door
@@ -1558,13 +1422,8 @@
 #
 > Last     came      a   little     feeble , squeaking voice   , ( “ That’s Bill    , ” thought Alice , )
 # NSg/VB/J NSg/VPt/P D/P NPr/I/J/Dq VB/J   . Nᴹ/Vg/J   NSg/VB+ . . . NSg$   NPr/VB+ . . N🅪Sg/VP NPr+  . .
-<<<<<<< HEAD
-> “ Well       , I       hardly know   — No    more            , thank  ye       ; I’m better     now          — but     I’m a   deal      too
-# . NSg/VB/J/R . ISg/#r+ R      NSg/VB . NPr/P NPr/I/VB/J/R/Dq . NSg/VB NSg/I/D+ . K   NSg/VXB/JC NSg/VB/J/R/C . NSg/C/P K   D/P NSg/VB/J+ R
-=======
-> “ Well       , I       hardly know   — No       more            , thank  ye       ; I’m better     now        — but     I’m a   deal      too
-# . NSg/VB/J/R . ISg/#r+ R      NSg/VB . NPr/Dq/P NPr/I/VB/J/R/Dq . NSg/VB NSg/I/D+ . K   NSg/VXB/JC NPr/VB/J/C . NSg/C/P K   D/P NSg/VB/J+ R
->>>>>>> 3b1b126d
+> “ Well       , I       hardly know   — No       more            , thank  ye       ; I’m better     now          — but     I’m a   deal      too
+# . NSg/VB/J/R . ISg/#r+ R      NSg/VB . NPr/Dq/P NPr/I/VB/J/R/Dq . NSg/VB NSg/I/D+ . K   NSg/VXB/JC NSg/VB/J/R/C . NSg/C/P K   D/P NSg/VB/J+ R
 > flustered to tell   you    — all          I       know   is  , something   comes  at    me       like         a
 # VP/J      P  NPr/VB ISgPl+ . NSg/I/J/C/Dq ISg/#r+ NSg/VB VL3 . NSg/I/VB/J+ NPl/V3 NSg/P NPr/ISg+ NSg/VB/J/C/P D/P
 > Jack      - in        - the - box     , and  up         I       goes   like         a   sky      - rocket  ! ”
@@ -1747,17 +1606,10 @@
 # . NPr/I+ VB  ISgPl+ . . VP/J D   NSg/VB      .
 >
 #
-<<<<<<< HEAD
 > This    was not     an  encouraging opening for   a    conversation . Alice replied , rather
 # I/Ddem+ VPt NSg/R/C D/P Nᴹ/Vg/J     Nᴹ/Vg/J R/C/P D/P+ N🅪Sg/VB+     . NPr+  VP/J    . NPr/VB/J/R
-> shyly , “ I       — I       hardly know   , sir     , just at    present  — at    least I       know   who    I       was when    I
-# R     . . ISg/#r+ . ISg/#r+ R      NSg/VB . NPr/VB+ . VB/J NSg/P NSg/VB/J . NSg/P NSg/J ISg/#r+ NSg/VB NPr/I+ ISg/#r+ VPt NSg/I/C ISg/#r+
-=======
-> This    was not     an  encouraging opening for a    conversation . Alice replied , rather
-# I/Ddem+ VPt NSg/R/C D/P Nᴹ/Vg/J     Nᴹ/Vg/J C/P D/P+ N🅪Sg/VB+     . NPr+  VP/J    . NPr/VB/J/R
 > shyly , “ I       — I       hardly know   , sir     , just at    present  — at    least    I       know   who    I       was when    I
 # R     . . ISg/#r+ . ISg/#r+ R      NSg/VB . NPr/VB+ . VB/J NSg/P NSg/VB/J . NSg/P NSg/J/Dq ISg/#r+ NSg/VB NPr/I+ ISg/#r+ VPt NSg/I/C ISg/#r+
->>>>>>> 3b1b126d
 > got up         this   morning    , but     I       think  I       must   have    been    changed several times   since
 # VP  NSg/VB/J/P I/Ddem N🅪Sg/Vg/J+ . NSg/C/P ISg/#r+ NSg/VB ISg/#r+ NSg/VB NSg/VXB NSg/VPp VP/J    J/Dq    NPl/V3+ C/P
 > then    . ”
@@ -2140,13 +1992,8 @@
 # Nᴹ/Vg/J  NSg/IPl+ . .
 >
 #
-<<<<<<< HEAD
-> Alice was more            and  more            puzzled , but     she  thought there was no    use     in        saying
-# NPr+  VPt NPr/I/VB/J/R/Dq VB/C NPr/I/VB/J/R/Dq VP/J    . NSg/C/P ISg+ N🅪Sg/VP R+    VPt NPr/P N🅪Sg/VB NPr/J/R/P N🅪Sg/Vg/J
-=======
-> Alice was more            and  more            puzzled , but     she  thought there was no       use     in      saying
-# NPr+  VPt NPr/I/VB/J/R/Dq VB/C NPr/I/VB/J/R/Dq VP/J    . NSg/C/P ISg+ N🅪Sg/VP R+    VPt NPr/Dq/P N🅪Sg/VB NPr/J/P N🅪Sg/Vg/J
->>>>>>> 3b1b126d
+> Alice was more            and  more            puzzled , but     she  thought there was no       use     in        saying
+# NPr+  VPt NPr/I/VB/J/R/Dq VB/C NPr/I/VB/J/R/Dq VP/J    . NSg/C/P ISg+ N🅪Sg/VP R+    VPt NPr/Dq/P N🅪Sg/VB NPr/J/R/P N🅪Sg/Vg/J
 > anything  more            till       the Pigeon  had finished .
 # NSg/I/VB+ NPr/I/VB/J/R/Dq NSg/VB/C/P D+  NSg/VB+ VB  VP/J     .
 >
@@ -2189,21 +2036,12 @@
 # N🅪Sg/VB/JC P  NPl/V3+ ISg+ VB  VPp/J/P NSg/J/P NSg/I/C/Ddem NPr🅪Sg+ .
 >
 #
-<<<<<<< HEAD
 > “ A    likely story   indeed ! ” said the Pigeon  in        a   tone      of the deepest contempt .
 # . D/P+ NSg/J+ NSg/VB+ R      . . VP/J D+  NSg/VB+ NPr/J/R/P D/P N🅪Sg/I/VB P  D+  JS+     Nᴹ+      .
 > “ I’ve seen    a   good     many       little     girls   in        my  time       , but     never one        with such  a   neck
 # . K    NSg/VPp D/P NPr/VB/J NSg/I/J/Dq NPr/I/J/Dq NPl/V3+ NPr/J/R/P D$+ N🅪Sg/VB/J+ . NSg/C/P R     NSg/I/VB/J P    NSg/I D/P NSg/VB+
-> as    that          ! No    , no    ! You’re a    serpent ; and  there’s no    use     denying it       . I       suppose
-# NSg/R NSg/I/C/Ddem+ . NPr/P . NPr/P . K      D/P+ NSg/VB+ . VB/C K       NPr/P N🅪Sg/VB Nᴹ/Vg/J NPr/ISg+ . ISg/#r+ VB
-=======
-> “ A    likely story   indeed ! ” said the Pigeon  in      a   tone      of the deepest contempt .
-# . D/P+ NSg/J+ NSg/VB+ R      . . VP/J D+  NSg/VB+ NPr/J/P D/P N🅪Sg/I/VB P  D+  JS+     Nᴹ+      .
-> “ I’ve seen    a   good     many       little     girls   in      my  time       , but     never one        with such  a   neck
-# . K    NSg/VPp D/P NPr/VB/J NSg/I/J/Dq NPr/I/J/Dq NPl/V3+ NPr/J/P D$+ N🅪Sg/VB/J+ . NSg/C/P R     NSg/I/VB/J P    NSg/I D/P NSg/VB+
 > as    that          ! No       , no       ! You’re a    serpent ; and  there’s no       use     denying it       . I       suppose
 # NSg/R NSg/I/C/Ddem+ . NPr/Dq/P . NPr/Dq/P . K      D/P+ NSg/VB+ . VB/C K       NPr/Dq/P N🅪Sg/VB Nᴹ/Vg/J NPr/ISg+ . ISg/#r+ VB
->>>>>>> 3b1b126d
 > you’ll be      telling me       next    that         you    never tasted an  egg      ! ”
 # K      NSg/VXB Nᴹ/Vg/J NPr/ISg+ NSg/J/P NSg/I/C/Ddem ISgPl+ R     VP/J   D/P N🅪Sg/VB+ . .
 >
@@ -2330,13 +2168,8 @@
 # NPr+  NSg/VPt R       NSg/VB/J/P P  D   NSg/VB+ . VB/C VP/J    .
 >
 #
-<<<<<<< HEAD
-> “ There’s no    sort   of use     in        knocking , ” said the Footman , “ and  that          for   two
-# . K       NPr/P NSg/VB P  N🅪Sg/VB NPr/J/R/P Nᴹ/Vg/J+ . . VP/J D   NSg     . . VB/C NSg/I/C/Ddem+ R/C/P NSg
-=======
-> “ There’s no       sort   of use     in      knocking , ” said the Footman , “ and  that          for two
-# . K       NPr/Dq/P NSg/VB P  N🅪Sg/VB NPr/J/P Nᴹ/Vg/J+ . . VP/J D   NSg     . . VB/C NSg/I/C/Ddem+ C/P NSg
->>>>>>> 3b1b126d
+> “ There’s no       sort   of use     in        knocking , ” said the Footman , “ and  that          for   two
+# . K       NPr/Dq/P NSg/VB P  N🅪Sg/VB NPr/J/R/P Nᴹ/Vg/J+ . . VP/J D   NSg     . . VB/C NSg/I/C/Ddem+ R/C/P NSg
 > reasons . First    , because I’m on  the same side     of the door    as    you    are ; secondly ,
 # NPl/V3+ . NSg/VB/J . C/P     K   J/P D   I/J  NSg/VB/J P  D   NSg/VB+ NSg/R ISgPl+ VB  . R        .
 > because they’re making  such  a   noise    inside  , no       one         could   possibly hear you    . ” And
@@ -2419,17 +2252,10 @@
 # . NSg/I/VB+ ISgPl+ NSg/VB/J/C/P . . VP/J D   NSg     . VB/C VPt   Nᴹ/Vg/J   .
 >
 #
-<<<<<<< HEAD
-> “ Oh     , there’s no    use     in        talking  to him  , ” said Alice desperately : “ he’s perfectly
-# . NPr/VB . K       NPr/P N🅪Sg/VB NPr/J/R/P Nᴹ/Vg/J+ P  ISg+ . . VP/J NPr+  R           . . NSg$ R
+> “ Oh     , there’s no       use     in        talking  to him  , ” said Alice desperately : “ he’s perfectly
+# . NPr/VB . K       NPr/Dq/P N🅪Sg/VB NPr/J/R/P Nᴹ/Vg/J+ P  ISg+ . . VP/J NPr+  R           . . NSg$ R
 > idiotic ! ” And  she  opened the door    and  went    in        .
 # J       . . VB/C ISg+ VP/J   D+  NSg/VB+ VB/C NSg/VPt NPr/J/R/P .
-=======
-> “ Oh     , there’s no       use     in      talking  to him  , ” said Alice desperately : “ he’s perfectly
-# . NPr/VB . K       NPr/Dq/P N🅪Sg/VB NPr/J/P Nᴹ/Vg/J+ P  ISg+ . . VP/J NPr+  R           . . NSg$ R
-> idiotic ! ” And  she  opened the door    and  went    in      .
-# J       . . VB/C ISg+ VP/J   D+  NSg/VB+ VB/C NSg/VPt NPr/J/P .
->>>>>>> 3b1b126d
 >
 #
 > The door    led      right    into a    large  kitchen , which was full     of smoke    from one         end     to
@@ -2654,17 +2480,10 @@
 # P     . P  NSg/VB NSg/C R+    NSg/VPt I/R/Dq NPl/V3+ .
 >
 #
-<<<<<<< HEAD
-> No    , there were    no     tears   . “ If    you’re going   to turn   into a   pig     , my  dear     , ” said
-# NPr/P . R+    NSg/VPt NPr/P+ NPl/V3+ . . NSg/C K      Nᴹ/Vg/J P  NSg/VB P    D/P NSg/VB+ . D$+ NSg/VB/J . . VP/J
+> No       , there were    no        tears   . “ If    you’re going   to turn   into a   pig     , my  dear     , ” said
+# NPr/Dq/P . R+    NSg/VPt NPr/Dq/P+ NPl/V3+ . . NSg/C K      Nᴹ/Vg/J P  NSg/VB P    D/P NSg/VB+ . D$+ NSg/VB/J . . VP/J
 > Alice , seriously , “ I’ll have    nothing  more            to do      with you    . Mind    now          ! ” The poor
 # NPr+  . R         . . K    NSg/VXB NSg/I/J+ NPr/I/VB/J/R/Dq P  NSg/VXB P    ISgPl+ . NSg/VB+ NSg/VB/J/R/C . . D+  NSg/VB/J+
-=======
-> No       , there were    no        tears   . “ If    you’re going   to turn   into a   pig     , my  dear     , ” said
-# NPr/Dq/P . R+    NSg/VPt NPr/Dq/P+ NPl/V3+ . . NSg/C K      Nᴹ/Vg/J P  NSg/VB P    D/P NSg/VB+ . D$+ NSg/VB/J . . VP/J
-> Alice , seriously , “ I’ll have    nothing  more            to do      with you    . Mind    now        ! ” The poor
-# NPr+  . R         . . K    NSg/VXB NSg/I/J+ NPr/I/VB/J/R/Dq P  NSg/VXB P    ISgPl+ . NSg/VB+ NPr/VB/J/C . . D+  NSg/VB/J+
->>>>>>> 3b1b126d
 > little      thing sobbed again ( or    grunted , it       was impossible to say    which ) , and  they
 # NPr/I/J/Dq+ NSg+  VP     P     . NPr/C VP/J    . NPr/ISg+ VPt NSg/J      P  NSg/VB I/C+  . . VB/C IPl+
 > went    on  for   some     while      in        silence .
@@ -2675,13 +2494,8 @@
 # NPr+  VPt VB/J NSg/Vg/J  P  NSg/VB P  ISg+    . . NSg/VB/J/R/C . NSg/I+ NPr/VB/J ISg/#r+ P  NSg/VXB P    I/Ddem+
 > creature when    I       get    it       home      ? ” when    it       grunted again , so        violently , that         she
 # NSg+     NSg/I/C ISg/#r+ NSg/VB NPr/ISg+ NSg/VB/J+ . . NSg/I/C NPr/ISg+ VP/J    P     . NSg/I/J/C R         . NSg/I/C/Ddem ISg+
-<<<<<<< HEAD
-> looked down        into its     face    in        some     alarm    . This    time       there could   be      no    mistake
-# VP/J   N🅪Sg/VB/J/P P    ISg/D$+ NSg/VB+ NPr/J/R/P I/J/R/Dq N🅪Sg/VB+ . I/Ddem+ N🅪Sg/VB/J+ R+    NSg/VXB NSg/VXB NPr/P NSg/VB
-=======
-> looked down        into its     face    in      some     alarm    . This    time       there could   be      no       mistake
-# VP/J   N🅪Sg/VB/J/P P    ISg/D$+ NSg/VB+ NPr/J/P I/J/R/Dq N🅪Sg/VB+ . I/Ddem+ N🅪Sg/VB/J+ R+    NSg/VXB NSg/VXB NPr/Dq/P NSg/VB
->>>>>>> 3b1b126d
+> looked down        into its     face    in        some     alarm    . This    time       there could   be      no       mistake
+# VP/J   N🅪Sg/VB/J/P P    ISg/D$+ NSg/VB+ NPr/J/R/P I/J/R/Dq N🅪Sg/VB+ . I/Ddem+ N🅪Sg/VB/J+ R+    NSg/VXB NSg/VXB NPr/Dq/P NSg/VB
 > about it       : it       was neither more            nor   less       than a    pig     , and  she  felt      that         it       would be
 # J/P   NPr/ISg+ . NPr/ISg+ VPt I/C     NPr/I/VB/J/R/Dq NSg/C VB/J/R/C/P C/P  D/P+ NSg/VB+ . VB/C ISg+ N🅪Sg/VB/J NSg/I/C/Ddem NPr/ISg+ VXB   NSg/VXB
 > quite absurd for   her     to carry  it       further .
@@ -2846,13 +2660,8 @@
 # VPt VP/J P  VB/J . . K    NSg/VPp NPl/V3  C/P    . . ISg+ VP/J P  ISg+    . . D   NPr/VB+
 > Hare      will    be      much         the most         interesting , and  perhaps as    this    is  May     it       won’t be
 # NSg/VB/J+ NPr/VXB NSg/VXB NSg/I/J/R/Dq D   NSg/I/J/R/Dq Vg/J        . VB/C NSg/R   NSg/R I/Ddem+ VL3 NPr/VXB NPr/ISg+ VB    NSg/VXB
-<<<<<<< HEAD
-> raving  mad      — at    least not     so        mad      as    it       was in        March   . ” As    she  said this    , she  looked
-# Nᴹ/Vg/J NSg/VB/J . NSg/P NSg/J NSg/R/C NSg/I/J/C NSg/VB/J NSg/R NPr/ISg+ VPt NPr/J/R/P NPr/VB+ . . NSg/R ISg+ VP/J I/Ddem+ . ISg+ VP/J
-=======
-> raving  mad      — at    least    not     so        mad      as    it       was in      March   . ” As    she  said this    , she  looked
-# Nᴹ/Vg/J NSg/VB/J . NSg/P NSg/J/Dq NSg/R/C NSg/I/J/C NSg/VB/J NSg/R NPr/ISg+ VPt NPr/J/P NPr/VB+ . . NSg/R ISg+ VP/J I/Ddem+ . ISg+ VP/J
->>>>>>> 3b1b126d
+> raving  mad      — at    least    not     so        mad      as    it       was in        March   . ” As    she  said this    , she  looked
+# Nᴹ/Vg/J NSg/VB/J . NSg/P NSg/J/Dq NSg/R/C NSg/I/J/C NSg/VB/J NSg/R NPr/ISg+ VPt NPr/J/R/P NPr/VB+ . . NSg/R ISg+ VP/J I/Ddem+ . ISg+ VP/J
 > up         , and  there was the Cat       again , sitting  on  a   branch of a    tree    .
 # NSg/VB/J/P . VB/C R+    VPt D+  NSg/VB/J+ P     . NSg/Vg/J J/P D/P NPr/VB P  D/P+ NSg/VB+ .
 >
@@ -2915,17 +2724,10 @@
 #
 > The table   was a   large one        , but     the three were     all          crowded together at    one        corner
 # D+  NSg/VB+ VPt D/P NSg/J NSg/I/VB/J . NSg/C/P D+  NSg+  NSg/VPt+ NSg/I/J/C/Dq VP/J    J        NSg/P NSg/I/VB/J NSg/VB
-<<<<<<< HEAD
-> of it       : “ No     room       ! No     room       ! ” they cried out          when    they saw     Alice coming  . “ There’s
-# P  NPr/ISg+ . . NPr/P+ N🅪Sg/VB/J+ . NPr/P+ N🅪Sg/VB/J+ . . IPl+ VP/J  NSg/VB/J/R/P NSg/I/C IPl+ NSg/VPt NPr+  Nᴹ/Vg/J . . K
+> of it       : “ No        room       ! No        room       ! ” they cried out          when    they saw     Alice coming  . “ There’s
+# P  NPr/ISg+ . . NPr/Dq/P+ N🅪Sg/VB/J+ . NPr/Dq/P+ N🅪Sg/VB/J+ . . IPl+ VP/J  NSg/VB/J/R/P NSg/I/C IPl+ NSg/VPt NPr+  Nᴹ/Vg/J . . K
 > plenty  of room       ! ” said Alice indignantly , and  she  sat      down        in        a   large arm       - chair
 # NSg/I/J P  N🅪Sg/VB/J+ . . VP/J NPr+  R           . VB/C ISg+ NSg/VP/J N🅪Sg/VB/J/P NPr/J/R/P D/P NSg/J NSg/VB/J+ . NSg/VB+
-=======
-> of it       : “ No        room       ! No        room       ! ” they cried out          when    they saw     Alice coming  . “ There’s
-# P  NPr/ISg+ . . NPr/Dq/P+ N🅪Sg/VB/J+ . NPr/Dq/P+ N🅪Sg/VB/J+ . . IPl+ VP/J  NSg/VB/J/R/P NSg/I/C IPl+ NSg/VPt NPr+  Nᴹ/Vg/J . . K
-> plenty  of room       ! ” said Alice indignantly , and  she  sat      down        in      a   large arm       - chair
-# NSg/I/J P  N🅪Sg/VB/J+ . . VP/J NPr+  R           . VB/C ISg+ NSg/VP/J N🅪Sg/VB/J/P NPr/J/P D/P NSg/J NSg/VB/J+ . NSg/VB+
->>>>>>> 3b1b126d
 > at    one        end    of the table   .
 # NSg/P NSg/I/VB/J NSg/VB P  D   NSg/VB+ .
 >
@@ -3094,17 +2896,10 @@
 # . I/C+  VL3 VB/J D   NPr🅪Sg/VB P    NSg/I/VB+ . . VP/J D   NSg/VB .
 >
 #
-<<<<<<< HEAD
-> Alice felt      dreadfully puzzled , The Hatter’s remark  seemed to have    no    sort   of
-# NPr+  N🅪Sg/VB/J R          VP/J    . D   NSg$     NSg/VB+ VP/J   P  NSg/VXB NPr/P NSg/VB P
+> Alice felt      dreadfully puzzled , The Hatter’s remark  seemed to have    no       sort   of
+# NPr+  N🅪Sg/VB/J R          VP/J    . D   NSg$     NSg/VB+ VP/J   P  NSg/VXB NPr/Dq/P NSg/VB P
 > meaning    in        it       , and  yet      it       was certainly English      . “ I       don’t quite understand you    , ”
 # N🅪Sg/Vg/J+ NPr/J/R/P NPr/ISg+ . VB/C NSg/VB/C NPr/ISg+ VPt R         NPr🅪Sg/VB/J+ . . ISg/#r+ VB    R     VB         ISgPl+ . .
-=======
-> Alice felt      dreadfully puzzled , The Hatter’s remark  seemed to have    no       sort   of
-# NPr+  N🅪Sg/VB/J R          VP/J    . D   NSg$     NSg/VB+ VP/J   P  NSg/VXB NPr/Dq/P NSg/VB P
-> meaning    in      it       , and  yet      it       was certainly English      . “ I       don’t quite understand you    , ”
-# N🅪Sg/Vg/J+ NPr/J/P NPr/ISg+ . VB/C NSg/VB/C NPr/ISg+ VPt R         NPr🅪Sg/VB/J+ . . ISg/#r+ VB    R     VB         ISgPl+ . .
->>>>>>> 3b1b126d
 > she  said , as    politely as    she  could   .
 # ISg+ VP/J . NSg/R R        NSg/R ISg+ NSg/VXB .
 >
@@ -3139,13 +2934,8 @@
 #
 > Alice sighed wearily . “ I       think  you    might    do      something   better     with the time       , ” she
 # NPr+  VP/J   R       . . ISg/#r+ NSg/VB ISgPl+ Nᴹ/VXB/J NSg/VXB NSg/I/VB/J+ NSg/VXB/JC P    D+  N🅪Sg/VB/J+ . . ISg+
-<<<<<<< HEAD
-> said , “ than waste     it       in        asking  riddles that          have    no    answers . ”
-# VP/J . . C/P  NSg/VB/J+ NPr/ISg+ NPr/J/R/P Nᴹ/Vg/J NPl/V3  NSg/I/C/Ddem+ NSg/VXB NPr/P NPl/V3+ . .
-=======
-> said , “ than waste     it       in      asking  riddles that          have    no       answers . ”
-# VP/J . . C/P  NSg/VB/J+ NPr/ISg+ NPr/J/P Nᴹ/Vg/J NPl/V3  NSg/I/C/Ddem+ NSg/VXB NPr/Dq/P NPl/V3+ . .
->>>>>>> 3b1b126d
+> said , “ than waste     it       in        asking  riddles that          have    no       answers . ”
+# VP/J . . C/P  NSg/VB/J+ NPr/ISg+ NPr/J/R/P Nᴹ/Vg/J NPl/V3  NSg/I/C/Ddem+ NSg/VXB NPr/Dq/P NPl/V3+ . .
 >
 #
 > “ If    you    knew Time       as    well       as    I       do      , ” said the Hatter , “ you    wouldn’t talk    about
@@ -3816,17 +3606,10 @@
 # . VPt ISgPl+ NSg/VB Unlintable NSg/I+ D/P+ N🅪Sg/VB+ . . . . D+  NSg/VB+ VP/J  .
 >
 #
-<<<<<<< HEAD
-> “ No    , I       didn’t , ” said Alice : “ I       don’t think  it’s at    all          a   pity     . I       said ‘          What
-# . NPr/P . ISg/#r+ VB     . . VP/J NPr+  . . ISg/#r+ VB    NSg/VB K    NSg/P NSg/I/J/C/Dq D/P N🅪Sg/VB+ . ISg/#r+ VP/J Unlintable NSg/I+
+> “ No       , I       didn’t , ” said Alice : “ I       don’t think  it’s at    all          a   pity     . I       said ‘          What
+# . NPr/Dq/P . ISg/#r+ VB     . . VP/J NPr+  . . ISg/#r+ VB    NSg/VB K    NSg/P NSg/I/J/C/Dq D/P N🅪Sg/VB+ . ISg/#r+ VP/J Unlintable NSg/I+
 > for   ? ’ ”
 # R/C/P . . .
-=======
-> “ No       , I       didn’t , ” said Alice : “ I       don’t think  it’s at    all          a   pity     . I       said ‘          What
-# . NPr/Dq/P . ISg/#r+ VB     . . VP/J NPr+  . . ISg/#r+ VB    NSg/VB K    NSg/P NSg/I/J/C/Dq D/P N🅪Sg/VB+ . ISg/#r+ VP/J Unlintable NSg/I+
-> for ? ’ ”
-# C/P . . .
->>>>>>> 3b1b126d
 >
 #
 > “ She  boxed the Queen’s ears    — ” the Rabbit  began . Alice gave a   little     scream of
@@ -3917,28 +3700,16 @@
 # P  NSg/VB P    .
 >
 #
-<<<<<<< HEAD
-> Alice waited till       the eyes    appeared , and  then    nodded . “ It’s no    use     speaking to
-# NPr+  VP/J   NSg/VB/C/P D+  NPl/V3+ VP/J     . VB/C NSg/J/C VB     . . K    NPr/P N🅪Sg/VB Nᴹ/Vg/J  P
-> it       , ” she  thought , “ till       its     ears    have    come       , or    at    least one        of them     . ” In        another
-# NPr/ISg+ . . ISg+ N🅪Sg/VP . . NSg/VB/C/P ISg/D$+ NPl/V3+ NSg/VXB NSg/VBPp/P . NPr/C NSg/P NSg/J NSg/I/VB/J P  NSg/IPl+ . . NPr/J/R/P I/D+
-=======
 > Alice waited till       the eyes    appeared , and  then    nodded . “ It’s no       use     speaking to
 # NPr+  VP/J   NSg/VB/C/P D+  NPl/V3+ VP/J     . VB/C NSg/J/C VB     . . K    NPr/Dq/P N🅪Sg/VB Nᴹ/Vg/J  P
-> it       , ” she  thought , “ till       its     ears    have    come       , or    at    least    one        of them     . ” In      another
-# NPr/ISg+ . . ISg+ N🅪Sg/VP . . NSg/VB/C/P ISg/D$+ NPl/V3+ NSg/VXB NSg/VBPp/P . NPr/C NSg/P NSg/J/Dq NSg/I/VB/J P  NSg/IPl+ . . NPr/J/P I/D+
->>>>>>> 3b1b126d
+> it       , ” she  thought , “ till       its     ears    have    come       , or    at    least    one        of them     . ” In        another
+# NPr/ISg+ . . ISg+ N🅪Sg/VP . . NSg/VB/C/P ISg/D$+ NPl/V3+ NSg/VXB NSg/VBPp/P . NPr/C NSg/P NSg/J/Dq NSg/I/VB/J P  NSg/IPl+ . . NPr/J/R/P I/D+
 > minute    the whole  head      appeared , and  then    Alice put     down        her     flamingo , and  began
 # NSg/VB/J+ D+  NSg/J+ NPr/VB/J+ VP/J     . VB/C NSg/J/C NPr+  NSg/VBP N🅪Sg/VB/J/P ISg/D$+ NSg/J    . VB/C VPt
 > an  account of the game      , feeling   very glad     she  had someone to listen to her     . The
 # D/P NSg/VB  P  D   NSg/VB/J+ . N🅪Sg/Vg/J J/R  NSg/VB/J ISg+ VB  NSg/I+  P  NSg/VB P  ISg/D$+ . D+
-<<<<<<< HEAD
-> Cat       seemed to think  that         there was enough of it       now          in        sight    , and  no    more            of it
-# NSg/VB/J+ VP/J   P  NSg/VB NSg/I/C/Ddem R+    VPt NSg/I  P  NPr/ISg+ NSg/VB/J/R/C NPr/J/R/P N🅪Sg/VB+ . VB/C NPr/P NPr/I/VB/J/R/Dq P  NPr/ISg+
-=======
-> Cat       seemed to think  that         there was enough of it       now        in      sight    , and  no       more            of it
-# NSg/VB/J+ VP/J   P  NSg/VB NSg/I/C/Ddem R+    VPt NSg/I  P  NPr/ISg+ NPr/VB/J/C NPr/J/P N🅪Sg/VB+ . VB/C NPr/Dq/P NPr/I/VB/J/R/Dq P  NPr/ISg+
->>>>>>> 3b1b126d
+> Cat       seemed to think  that         there was enough of it       now          in        sight    , and  no       more            of it
+# NSg/VB/J+ VP/J   P  NSg/VB NSg/I/C/Ddem R+    VPt NSg/I  P  NPr/ISg+ NSg/VB/J/R/C NPr/J/R/P N🅪Sg/VB+ . VB/C NPr/Dq/P NPr/I/VB/J/R/Dq P  NPr/ISg+
 > appeared .
 # VP/J     .
 >
@@ -3947,21 +3718,12 @@
 # . ISg/#r+ VB    NSg/VB IPl+ N🅪Sg/VB NSg/P NSg/I/J/C/Dq R+     . . NPr+  VPt   . NPr/J/R/P NPr/VB/J/R D/P Nᴹ/Vg/J
 > tone       , “ and  they all          quarrel so        dreadfully one        can’t hear oneself speak  — and  they
 # N🅪Sg/I/VB+ . . VB/C IPl+ NSg/I/J/C/Dq NSg/VB+ NSg/I/J/C R          NSg/I/VB/J VXB   VB   I+      NSg/VB . VB/C IPl+
-<<<<<<< HEAD
-> don’t seem to have    any    rules   in        particular ; at    least , if    there are , nobody
-# VB    VB   P  NSg/VXB I/R/Dq NPl/V3+ NPr/J/R/P NSg/J      . NSg/P NSg/J . NSg/C R+    VB  . NSg/I+
-> attends to them     — and  you’ve no    idea how   confusing it       is  all          the things being
-# V3      P  NSg/IPl+ . VB/C K      NPr/P NSg+ NSg/C Nᴹ/Vg/J   NPr/ISg+ VL3 NSg/I/J/C/Dq D   NPl+   N🅪Sg/Vg/J/C
+> don’t seem to have    any    rules   in        particular ; at    least    , if    there are , nobody
+# VB    VB   P  NSg/VXB I/R/Dq NPl/V3+ NPr/J/R/P NSg/J      . NSg/P NSg/J/Dq . NSg/C R+    VB  . NSg/I+
+> attends to them     — and  you’ve no       idea how   confusing it       is  all          the things being
+# V3      P  NSg/IPl+ . VB/C K      NPr/Dq/P NSg+ NSg/C Nᴹ/Vg/J   NPr/ISg+ VL3 NSg/I/J/C/Dq D   NPl+   N🅪Sg/Vg/J/C
 > alive ; for   instance , there’s the arch     I’ve got to go       through next    walking about
 # J     . R/C/P NSg/VB+  . K       D   NSg/VB/J K    VP  P  NSg/VB/J NSg/J/P NSg/J/P Nᴹ/Vg/J J/P
-=======
-> don’t seem to have    any    rules   in      particular ; at    least    , if    there are , nobody
-# VB    VB   P  NSg/VXB I/R/Dq NPl/V3+ NPr/J/P NSg/J      . NSg/P NSg/J/Dq . NSg/C R+    VB  . NSg/I+
-> attends to them     — and  you’ve no       idea how   confusing it       is  all          the things being
-# V3      P  NSg/IPl+ . VB/C K      NPr/Dq/P NSg+ NSg/C Nᴹ/Vg/J   NPr/ISg+ VL3 NSg/I/J/C/Dq D   NPl+   N🅪Sg/Vg/J/C
-> alive ; for instance , there’s the arch     I’ve got to go       through next    walking about
-# J     . C/P NSg/VB+  . K       D   NSg/VB/J K    VP  P  NSg/VB/J NSg/J/P NSg/J/P Nᴹ/Vg/J J/P
->>>>>>> 3b1b126d
 > at    the other    end    of the ground     — and  I       should have    croqueted the Queen’s hedgehog
 # NSg/P D   NSg/VB/J NSg/VB P  D   N🅪Sg/VB/J+ . VB/C ISg/#r+ VXB    NSg/VXB VP/J      D   NSg$    NSg/VB+
 > just now          , only  it       ran     away when    it       saw     mine      coming  ! ”
@@ -4104,13 +3866,8 @@
 # NSg/I/C/Ddem ISgPl+ VB      P  N🅪Sg/VB Nᴹ/VB/J+ .
 >
 #
-<<<<<<< HEAD
 > The Queen’s argument was , that         if    something   wasn’t done      about it       in        less       than no
-# D   NSg$    N🅪Sg/VB+ VPt . NSg/I/C/Ddem NSg/C NSg/I/VB/J+ VB     NSg/VPp/J J/P   NPr/ISg+ NPr/J/R/P VB/J/R/C/P C/P  NPr/P
-=======
-> The Queen’s argument was , that         if    something   wasn’t done      about it       in      less       than no
-# D   NSg$    N🅪Sg/VB+ VPt . NSg/I/C/Ddem NSg/C NSg/I/VB/J+ VB     NSg/VPp/J J/P   NPr/ISg+ NPr/J/P VB/J/R/C/P C/P  NPr/Dq/P
->>>>>>> 3b1b126d
+# D   NSg$    N🅪Sg/VB+ VPt . NSg/I/C/Ddem NSg/C NSg/I/VB/J+ VB     NSg/VPp/J J/P   NPr/ISg+ NPr/J/R/P VB/J/R/C/P C/P  NPr/Dq/P
 > time       she’d have    everybody executed , all          round      . ( It       was this   last     remark that          had
 # N🅪Sg/VB/J+ K     NSg/VXB NSg/I+    VP/J     . NSg/I/J/C/Dq NSg/VB/J/P . . NPr/ISg+ VPt I/Ddem NSg/VB/J NSg/VB NSg/I/C/Ddem+ VB
 > made the whole  party     look   so        grave     and  anxious . )
@@ -4351,17 +4108,10 @@
 # . D/P+ NSg/VB/J+ NPr🅪Sg+ . D$+  N🅪Sg/I+ . . D   NSg/VB  VPt   NPr/J/R/P D/P NSg/VB/J/R . J    NSg/VB+ .
 >
 #
-<<<<<<< HEAD
 > “ Now          , I       give   you    fair      warning    , ” shouted the Queen     , stamping on  the ground     as    she
 # . NSg/VB/J/R/C . ISg/#r+ NSg/VB ISgPl+ NSg/VB/J+ N🅪Sg/Vg/J+ . . VP/J    D+  NPr/VB/J+ . NSg      J/P D+  N🅪Sg/VB/J+ NSg/R ISg+
-> spoke   ; “ either you    or    your head      must   be      off        , and  that          in        about half         no     time       !
-# NSg/VPt . . I/C    ISgPl+ NPr/C D$+  NPr/VB/J+ NSg/VB NSg/VXB NSg/VB/J/P . VB/C NSg/I/C/Ddem+ NPr/J/R/P J/P   N🅪Sg/VB/J/P+ NPr/P+ N🅪Sg/VB/J+ .
-=======
-> “ Now        , I       give   you    fair      warning    , ” shouted the Queen     , stamping on  the ground     as    she
-# . NPr/VB/J/C . ISg/#r+ NSg/VB ISgPl+ NSg/VB/J+ N🅪Sg/Vg/J+ . . VP/J    D+  NPr/VB/J+ . NSg      J/P D+  N🅪Sg/VB/J+ NSg/R ISg+
-> spoke   ; “ either you    or    your head      must   be      off        , and  that          in      about half         no        time       !
-# NSg/VPt . . I/C    ISgPl+ NPr/C D$+  NPr/VB/J+ NSg/VB NSg/VXB NSg/VB/J/P . VB/C NSg/I/C/Ddem+ NPr/J/P J/P   N🅪Sg/VB/J/P+ NPr/Dq/P+ N🅪Sg/VB/J+ .
->>>>>>> 3b1b126d
+> spoke   ; “ either you    or    your head      must   be      off        , and  that          in        about half         no        time       !
+# NSg/VPt . . I/C    ISgPl+ NPr/C D$+  NPr/VB/J+ NSg/VB NSg/VXB NSg/VB/J/P . VB/C NSg/I/C/Ddem+ NPr/J/R/P J/P   N🅪Sg/VB/J/P+ NPr/Dq/P+ N🅪Sg/VB/J+ .
 > Take   your choice  ! ”
 # NSg/VB D$+  N🅪Sg/J+ . .
 >
@@ -4392,17 +4142,10 @@
 # I+   ISg+ VP/J      NSg/VPt VPp/J P    Nᴹ+     NSg/J/P D   NPl/V3+  . NPr/I P  NSg/VB+ VB  P
 > leave  off        being       arches to do      this    , so        that          by      the end    of half         an  hour or    so
 # NSg/VB NSg/VB/J/P N🅪Sg/Vg/J/C NPl/V3 P  NSg/VXB I/Ddem+ . NSg/I/J/C NSg/I/C/Ddem+ NSg/J/P D   NSg/VB P  N🅪Sg/VB/J/P+ D/P NSg+ NPr/C NSg/I/J/C
-<<<<<<< HEAD
-> there were    no    arches left     , and  all          the players , except the King      , the Queen     , and
-# R+    NSg/VPt NPr/P NPl/V3 NPr/VB/J . VB/C NSg/I/J/C/Dq D   NPl+    . VB/C/P D   NPr/VB/J+ . D   NPr/VB/J+ . VB/C
+> there were    no       arches left     , and  all          the players , except the King      , the Queen     , and
+# R+    NSg/VPt NPr/Dq/P NPl/V3 NPr/VB/J . VB/C NSg/I/J/C/Dq D   NPl+    . VB/C/P D   NPr/VB/J+ . D   NPr/VB/J+ . VB/C
 > Alice , were    in        custody and  under   sentence of execution .
 # NPr+  . NSg/VPt NPr/J/R/P Nᴹ+     VB/C NSg/J/P NSg/VB   P  N🅪Sg+     .
-=======
-> there were    no       arches left     , and  all          the players , except the King      , the Queen     , and
-# R+    NSg/VPt NPr/Dq/P NPl/V3 NPr/VB/J . VB/C NSg/I/J/C/Dq D   NPl+    . VB/C/P D   NPr/VB/J+ . D   NPr/VB/J+ . VB/C
-> Alice , were    in      custody and  under   sentence of execution .
-# NPr+  . NSg/VPt NPr/J/P Nᴹ+     VB/C NSg/J/P NSg/VB   P  N🅪Sg+     .
->>>>>>> 3b1b126d
 >
 #
 > Then    the Queen     left      off        , quite out          of breath     , and  said to Alice , “ Have    you    seen
@@ -4483,17 +4226,10 @@
 # NSg/VB/J VB/C J/R    J/P D/P NPr/I/J/Dq NSg/VB P  NPr🅪Sg/VB+ . VB/C . NSg/R IPl+ NSg/VPt/P NSg/JC . NPr+  NSg/VXB
 > hear him  sighing as    if    his     heart    would break   . She  pitied him  deeply . “ What   is
 # VB   ISg+ Nᴹ/Vg/J NSg/R NSg/C ISg/D$+ N🅪Sg/VB+ VXB   NSg/VB+ . ISg+ VP/J   ISg+ R      . . NSg/I+ VL3
-<<<<<<< HEAD
 > his     sorrow  ? ” she  asked the Gryphon , and  the Gryphon answered , very nearly in        the
 # ISg/D$+ N🅪Sg/VB . . ISg+ VP/J  D   ?       . VB/C D   ?       VP/J     . J/R  R      NPr/J/R/P D
-> same words   as    before , “ It’s all          his     fancy    , that          : he       hasn’t got no    sorrow  , you
-# I/J  NPl/V3+ NSg/R C/P    . . K    NSg/I/J/C/Dq ISg/D$+ NSg/VB/J . NSg/I/C/Ddem+ . NPr/ISg+ V3     VP  NPr/P N🅪Sg/VB . ISgPl+
-=======
-> his     sorrow  ? ” she  asked the Gryphon , and  the Gryphon answered , very nearly in      the
-# ISg/D$+ N🅪Sg/VB . . ISg+ VP/J  D   ?       . VB/C D   ?       VP/J     . J/R  R      NPr/J/P D
 > same words   as    before , “ It’s all          his     fancy    , that          : he       hasn’t got no       sorrow  , you
 # I/J  NPl/V3+ NSg/R C/P    . . K    NSg/I/J/C/Dq ISg/D$+ NSg/VB/J . NSg/I/C/Ddem+ . NPr/ISg+ V3     VP  NPr/Dq/P N🅪Sg/VB . ISgPl+
->>>>>>> 3b1b126d
 > know   . Come       on  ! ”
 # NSg/VB . NSg/VBPp/P J/P . .
 >
@@ -5064,13 +4800,8 @@
 # . VB      NSg/I/J/C/Dq NSg/I/C/Ddem+ . . VP/J D+  NSg/VB/J+ NSg/VB+ .
 >
 #
-<<<<<<< HEAD
-> “ No    , no    ! The adventures first    , ” said the Gryphon in        an  impatient tone       :
-# . NPr/P . NPr/P . D+  NPl/V3+    NSg/VB/J . . VP/J D   ?       NPr/J/R/P D/P J         N🅪Sg/I/VB+ .
-=======
-> “ No       , no       ! The adventures first    , ” said the Gryphon in      an  impatient tone       :
-# . NPr/Dq/P . NPr/Dq/P . D+  NPl/V3+    NSg/VB/J . . VP/J D   ?       NPr/J/P D/P J         N🅪Sg/I/VB+ .
->>>>>>> 3b1b126d
+> “ No       , no       ! The adventures first    , ” said the Gryphon in        an  impatient tone       :
+# . NPr/Dq/P . NPr/Dq/P . D+  NPl/V3+    NSg/VB/J . . VP/J D   ?       NPr/J/R/P D/P J         N🅪Sg/I/VB+ .
 > “ explanations take   such  a   dreadful time       . ”
 # . NPl+         NSg/VB NSg/I D/P NSg/J    N🅪Sg/VB/J+ . .
 >
@@ -5221,13 +4952,8 @@
 #
 > “ Oh     , a    song  , please , if    the Mock      Turtle  would be      so        kind   , ” Alice replied , so
 # . NPr/VB . D/P+ N🅪Sg+ . VB     . NSg/C D+  NSg/VB/J+ NSg/VB+ VXB   NSg/VXB NSg/I/J/C NSg/J+ . . NPr+  VP/J    . NSg/I/J/C
-<<<<<<< HEAD
-> eagerly that         the Gryphon said , in        a   rather     offended tone       , “ Hm  ! No     accounting for
-# R       NSg/I/C/Ddem D   ?       VP/J . NPr/J/R/P D/P NPr/VB/J/R VP/J     N🅪Sg/I/VB+ . . NPr . NPr/P+ Nᴹ/Vg/J+   R/C/P
-=======
-> eagerly that         the Gryphon said , in      a   rather     offended tone       , “ Hm  ! No        accounting for
-# R       NSg/I/C/Ddem D   ?       VP/J . NPr/J/P D/P NPr/VB/J/R VP/J     N🅪Sg/I/VB+ . . NPr . NPr/Dq/P+ Nᴹ/Vg/J+   C/P
->>>>>>> 3b1b126d
+> eagerly that         the Gryphon said , in        a   rather     offended tone       , “ Hm  ! No        accounting for
+# R       NSg/I/C/Ddem D   ?       VP/J . NPr/J/R/P D/P NPr/VB/J/R VP/J     N🅪Sg/I/VB+ . . NPr . NPr/Dq/P+ Nᴹ/Vg/J+   R/C/P
 > tastes ! Sing     her     ‘          Turtle  Soup     , ’ will    you    , old   fellow ? ”
 # NPl/V3 . NSg/VB/J ISg/D$+ Unlintable NSg/VB+ N🅪Sg/VB+ . . NPr/VXB ISgPl+ . NSg/J NSg/VB . .
 >
@@ -5382,17 +5108,10 @@
 # N🅪Sg        P  NSg/Vg/J NPr/ISg+ VB/J . ISg+ VPt NPr/ISg+ NSg/I/J/C R       NSg/I/C/Ddem D   NSg/VB/J NPr/I/J/Dq NSg
 > ( it       was Bill    , the Lizard ) could   not     make   out          at    all          what   had become of it       ; so        ,
 # . NPr/ISg+ VPt NPr/VB+ . D   NSg    . NSg/VXB NSg/R/C NSg/VB NSg/VB/J/R/P NSg/P NSg/I/J/C/Dq NSg/I+ VB  VBPp   P  NPr/ISg+ . NSg/I/J/C .
-<<<<<<< HEAD
 > after hunting all          about for   it       , he       was obliged to write  with one        finger  for   the
 # P     Nᴹ/Vg/J NSg/I/J/C/Dq J/P+  R/C/P NPr/ISg+ . NPr/ISg+ VPt VP/J    P  NSg/VB P    NSg/I/VB/J NSg/VB+ R/C/P D
-> rest   of the day     ; and  this    was of very little     use      , as    it       left     no    mark    on  the
-# NSg/VB P  D   NPr🅪Sg+ . VB/C I/Ddem+ VPt P  J/R  NPr/I/J/Dq N🅪Sg/VB+ . NSg/R NPr/ISg+ NPr/VB/J NPr/P NPr/VB+ J/P D
-=======
-> after hunting all          about for it       , he       was obliged to write  with one        finger  for the
-# P     Nᴹ/Vg/J NSg/I/J/C/Dq J/P+  C/P NPr/ISg+ . NPr/ISg+ VPt VP/J    P  NSg/VB P    NSg/I/VB/J NSg/VB+ C/P D
 > rest   of the day     ; and  this    was of very little     use      , as    it       left     no       mark    on  the
 # NSg/VB P  D   NPr🅪Sg+ . VB/C I/Ddem+ VPt P  J/R  NPr/I/J/Dq N🅪Sg/VB+ . NSg/R NPr/ISg+ NPr/VB/J NPr/Dq/P NPr/VB+ J/P D
->>>>>>> 3b1b126d
 > slate     .
 # NSg/VB/J+ .
 >
@@ -6075,13 +5794,8 @@
 # N🅪Sg/Vg/J+ NPr/J/R/P NPr/ISg+ . . NSg/C/P NSg/I P  NSg/IPl+ VP/J      P  VB      D   N🅪Sg/VB/J+ .
 >
 #
-<<<<<<< HEAD
-> “ If    there’s no    meaning    in        it       , ” said the King      , “ that          saves  a   world  of trouble  ,
-# . NSg/C K       NPr/P N🅪Sg/Vg/J+ NPr/J/R/P NPr/ISg+ . . VP/J D   NPr/VB/J+ . . NSg/I/C/Ddem+ NPl/V3 D/P NSg/VB P  N🅪Sg/VB+ .
-=======
-> “ If    there’s no       meaning    in      it       , ” said the King      , “ that          saves  a   world  of trouble  ,
-# . NSg/C K       NPr/Dq/P N🅪Sg/Vg/J+ NPr/J/P NPr/ISg+ . . VP/J D   NPr/VB/J+ . . NSg/I/C/Ddem+ NPl/V3 D/P NSg/VB P  N🅪Sg/VB+ .
->>>>>>> 3b1b126d
+> “ If    there’s no       meaning    in        it       , ” said the King      , “ that          saves  a   world  of trouble  ,
+# . NSg/C K       NPr/Dq/P N🅪Sg/Vg/J+ NPr/J/R/P NPr/ISg+ . . VP/J D   NPr/VB/J+ . . NSg/I/C/Ddem+ NPl/V3 D/P NSg/VB P  N🅪Sg/VB+ .
 > you    know   , as    we   needn’t try      to find   any    . And  yet      I       don’t know   , ” he       went    on  ,
 # ISgPl+ NSg/VB . NSg/R IPl+ VXB     NSg/VB/J P  NSg/VB I/R/Dq . VB/C NSg/VB/C ISg/#r+ VB    NSg/VB . . NPr/ISg+ NSg/VPt J/P .
 > spreading out          the verses on  his     knee    , and  looking at    them     with one        eye     ; “ I       seem
@@ -6122,13 +5836,8 @@
 # . R     . . VP/J D+  NPr/VB/J+ R         . Nᴹ/Vg/J  D/P NSg      NSg/P D   NSg    NSg/R ISg+
 > spoke   . ( The unfortunate little      Bill    had left     off        writing on  his     slate     with one
 # NSg/VPt . . D+  NSg/J+      NPr/I/J/Dq+ NPr/VB+ VB  NPr/VB/J NSg/VB/J/P Nᴹ/Vg/J J/P ISg/D$+ NSg/VB/J+ P    NSg/I/VB/J+
-<<<<<<< HEAD
-> finger  , as    he       found  it       made no     mark    ; but     he       now          hastily began again , using   the
-# NSg/VB+ . NSg/R NPr/ISg+ NSg/VB NPr/ISg+ VB   NPr/P+ NPr/VB+ . NSg/C/P NPr/ISg+ NSg/VB/J/R/C R       VPt   P     . Nᴹ/Vg/J D+
-=======
-> finger  , as    he       found  it       made no        mark    ; but     he       now        hastily began again , using   the
-# NSg/VB+ . NSg/R NPr/ISg+ NSg/VB NPr/ISg+ VB   NPr/Dq/P+ NPr/VB+ . NSg/C/P NPr/ISg+ NPr/VB/J/C R       VPt   P     . Nᴹ/Vg/J D+
->>>>>>> 3b1b126d
+> finger  , as    he       found  it       made no        mark    ; but     he       now          hastily began again , using   the
+# NSg/VB+ . NSg/R NPr/ISg+ NSg/VB NPr/ISg+ VB   NPr/Dq/P+ NPr/VB+ . NSg/C/P NPr/ISg+ NSg/VB/J/R/C R       VPt   P     . Nᴹ/Vg/J D+
 > ink      , that          was trickling down        his     face    , as    long     as    it       lasted . )
 # N🅪Sg/VB+ . NSg/I/C/Ddem+ VPt Nᴹ/Vg/J   N🅪Sg/VB/J/P ISg/D$+ NSg/VB+ . NSg/R NPr/VB/J NSg/R NPr/ISg+ VP/J   . .
 >
