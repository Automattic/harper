--- conflicted
+++ resolved
@@ -743,15 +743,9 @@
 > The first   question of course was , how   to get   dry     again : they had a   consultation
 # D   NSg/V/J NSg/V    P  NSg/V+ V   . NSg/C P  NSg/V NSg/V/J P     . IPl+ V   D/P NSg
 > about this    , and after a   few       minutes it       seemed quite natural to Alice to find
-<<<<<<< HEAD
-# J/P   I/Ddem+ . V/C JC/P  D/P NSg/I/Dq+ NPl/V+  NPr/ISg+ V/J    NSg   NSg/J   P  NPr+  P  NSg/V
+# J/P   I/Ddem+ . V/C P     D/P NSg/I/Dq+ NPl/V+  NPr/ISg+ V/J    NSg   NSg/J   P  NPr+  P  NSg/V
 > herself talking familiarly with them     , as    if    she  had known them     all          her     life    .
 # ISg+    V       R          P    NSg/IPl+ . NSg/R NSg/C ISg+ V   V/J   NSg/IPl+ NSg/I/J/C/Dq ISg/D$+ N🅪Sg/V+ .
-=======
-# J/P   I/Ddem+ . V/C P     D/P NSg/I/Dq+ NPl/V+  NPr/ISg+ V/J    NSg   NSg/J   P  NPr+  P  NSg/V
-> herself talking familiarly with them     , as    if    she  had known them     all          her     life   .
-# ISg+    V       R          P    NSg/IPl+ . NSg/R NSg/C ISg+ V   V/J   NSg/IPl+ NSg/I/J/C/Dq ISg/D$+ NSg/V+ .
->>>>>>> 88244550
 > Indeed , she  had quite a   long    argument with the Lory , who   at    last    turned sulky ,
 # W?     . ISg+ V   NSg   D/P NPr/V/J N🅪Sg/V   P    D   ?    . NPr/I NSg/P NSg/V/J V/J    NSg/J .
 > and would only  say   , “ I    am      older than you    , and must  know  better    ; ” and this    Alice
@@ -4221,15 +4215,9 @@
 >
 #
 > “ Everybody says  ‘          come    on  ! ’ here    , ” thought Alice , as    she  went  slowly after it       : “ I
-<<<<<<< HEAD
-# . NSg/I+    NPl/V Unlintable NSg/V/P J/P . . NSg/J/R . . NSg/V   NPr+  . NSg/R ISg+ NSg/V R      JC/P  NPr/ISg+ . . ISg+
+# . NSg/I+    NPl/V Unlintable NSg/V/P J/P . . NSg/J/R . . NSg/V   NPr+  . NSg/R ISg+ NSg/V R      P     NPr/ISg+ . . ISg+
 > never was so        ordered about in      all           my  life    , never ! ”
 # R     V   NSg/I/J/C V/J     J/P   NPr/J/P NSg/I/J/C/Dq+ D$+ N🅪Sg/V+ . R     . .
-=======
-# . NSg/I+    NPl/V Unlintable NSg/V/P J/P . . NSg/J/R . . NSg/V   NPr+  . NSg/R ISg+ NSg/V R      P     NPr/ISg+ . . ISg+
-> never was so        ordered about in      all           my  life   , never ! ”
-# R     V   NSg/I/J/C V/J     J/P   NPr/J/P NSg/I/J/C/Dq+ D$+ NSg/V+ . R     . .
->>>>>>> 88244550
 >
 #
 > They had not   gone  far     before they saw   the Mock    Turtle in      the distance , sitting
