--- conflicted
+++ resolved
@@ -126,17 +126,10 @@
 # R         ISg+ V     P     . . ISg+ N🅪Sg/V NSg/C ISg+ VX    NSg/V+ NPr/V/J NSg/J/P D+  NPrᴹ/V+ .
 > How   funny it’ll seem to come    out         among the people that          walk  with their heads
 # NSg/C NSg/J W?    V    P  NSg/V/P NSg/V/J/R/P P     D   NPl/V+ NSg/I/C/Ddem+ NSg/V P    D$+   NPl/V+
-<<<<<<< HEAD
-> downward ! The Antipathies , I    think — ” ( she  was rather  glad    there was no    one
-# J        . D   NPl         . ISg+ NSg/V . . . ISg+ V   NPr/V/J NSg/V/J +     V   NPr/P NSg/I/V/J+
+> downward ! The Antipathies , I    think — ” ( she  was rather    glad    there was no    one
+# J        . D   NPl         . ISg+ NSg/V . . . ISg+ V   NPr/V/J/R NSg/V/J +     V   NPr/P NSg/I/V/J+
 > listening , this   time      , as    it       didn’t sound     at    all          the right   word   ) “ — but     I    shall
 # V         . I/Ddem N🅪Sg/V/J+ . NSg/R NPr/ISg+ V      N🅪Sg/V/J+ NSg/P NSg/I/J/C/Dq D   NPr/V/J NSg/V+ . . . NSg/C/P ISg+ VX
-=======
-> downward ! The Antipathies , I    think — ” ( she  was rather    glad    there was no    one
-# J        . D   NPl         . ISg+ NSg/V . . . ISg+ V   NPr/V/J/R NSg/V/J +     V   NPr/P NSg/I/V/J+
-> listening , this   time      , as    it       didn’t sound    at    all          the right   word   ) “ — but     I    shall
-# V         . I/Ddem N🅪Sg/V/J+ . NSg/R NPr/ISg+ V      NSg/V/J+ NSg/P NSg/I/J/C/Dq D   NPr/V/J NSg/V+ . . . NSg/C/P ISg+ VX
->>>>>>> 66a4c702
 > have   to ask   them     what   the name  of the country is , you    know  . Please , Ma’am , is
 # NSg/VX P  NSg/V NSg/IPl+ NSg/I+ D   NSg/V P  D   NSg/J+  VL . ISgPl+ NSg/V . V      . NSg/V . VL
 > this   New     Zealand or    Australia ? ” ( and she  tried to curtsey as    she  spoke — fancy
@@ -156,19 +149,11 @@
 > cat      . ) “ I    hope   they’ll remember her     saucer of milk    at    tea     - time      . Dinah my  dear    ! I
 # NSg/V/J+ . . . ISg+ NPr🅪/V W?      NSg/V    ISg/D$+ NSg/V  P  N🅪Sg/V+ NSg/P N🅪Sg/V+ . N🅪Sg/V/J+ . NPr   D$+ NSg/V/J . ISg+
 > wish  you    were  down       here    with me       ! There are no    mice  in      the air     , I’m afraid , but
-<<<<<<< HEAD
 # NSg/V ISgPl+ NSg/V N🅪Sg/V/J/P NSg/J/R P    NPr/ISg+ . +     V   NPr/P NPl/V NPr/J/P D+  N🅪Sg/V+ . W?  J      . NSg/C/P
 > you    might   catch a   bat    , and that’s very like        a   mouse  , you    know  . But     do     cats   eat
 # ISgPl+ Nᴹ/VX/J NSg/V D/P NSg/V+ . V/C NSg$   J/R  NSg/V/J/C/P D/P NSg/V+ . ISgPl+ NSg/V . NSg/C/P NSg/VX NPl/V+ V
-> bats  , I    wonder ? ” And here    Alice began to get   rather  sleepy , and went  on  saying
-# NPl/V . ISg+ N🅪Sg/V . . V/C NSg/J/R NPr+  V     P  NSg/V NPr/V/J NSg/J  . V/C NSg/V J/P NSg/V
-=======
-# NSg/V ISgPl+ NSg/V N🅪Sg/V/J/P NSg/J/R P    NPr/ISg+ . +     V   NPr/P NSg/V NPr/J/P D+  N🅪Sg/V+ . W?  J      . NSg/C/P
-> you    might     catch a   bat    , and that’s very like        a   mouse  , you    know  . But     do     cats   eat
-# ISgPl+ NᴹSg/VX/J NSg/V D/P NSg/V+ . V/C NSg$   J/R  NSg/V/J/C/P D/P NSg/V+ . ISgPl+ NSg/V . NSg/C/P NSg/VX NPl/V+ V
 > bats  , I    wonder ? ” And here    Alice began to get   rather    sleepy , and went  on  saying
 # NPl/V . ISg+ N🅪Sg/V . . V/C NSg/J/R NPr+  V     P  NSg/V NPr/V/J/R NSg/J  . V/C NSg/V J/P NSg/V
->>>>>>> 66a4c702
 > to herself , in      a   dreamy sort  of way    , “ Do     cats   eat bats  ? Do     cats   eat bats  ? ” and
 # P  ISg+    . NPr/J/P D/P J      NSg/V P  NSg/J+ . . NSg/VX NPl/V+ V   NPl/V . NSg/VX NPl/V+ V   NPl/V . . V/C
 > sometimes , “ Do     bats  eat cats   ? ” for , you    see   , as    she  couldn’t answer either
@@ -869,13 +854,8 @@
 # NPr/VX/JS NSg/V+ P  NSg/V NPr/IPl+ NSg/V/J VX    NSg/VX D/P NSg/V+ . N🅪Sg/V+ . .
 >
 #
-<<<<<<< HEAD
-> “ What   is a   Caucus - race    ? ” said Alice ; not   that         she  wanted much       to know  , but     the
-# . NSg/I+ VL D/P NSg/V  . N🅪Sg/V+ . . V/J  NPr+  . NSg/C NSg/I/C/Ddem ISg+ V/J    NSg/I/J/Dq P  NSg/V . NSg/C/P D
-=======
-> “ What   is a   Caucus - race   ? ” said Alice ; not   that         she  wanted much         to know  , but     the
-# . NSg/I+ VL D/P NSg/V  . NSg/V+ . . V/J  NPr+  . NSg/C NSg/I/C/Ddem ISg+ V/J    NSg/I/J/R/Dq P  NSg/V . NSg/C/P D
->>>>>>> 66a4c702
+> “ What   is a   Caucus - race    ? ” said Alice ; not   that         she  wanted much         to know  , but     the
+# . NSg/I+ VL D/P NSg/V  . N🅪Sg/V+ . . V/J  NPr+  . NSg/C NSg/I/C/Ddem ISg+ V/J    NSg/I/J/R/Dq P  NSg/V . NSg/C/P D
 > Dodo had paused as    if    it       thought that         somebody ought    to speak , and no    one        else
 # NSg  V   V/J    NSg/R NSg/C NPr/ISg+ NSg/V   NSg/I/C/Ddem NSg/I+   NSg/I/VX P  NSg/V . V/C NPr/P NSg/I/V/J+ NSg/J/C
 > seemed inclined to say   anything .
@@ -898,17 +878,10 @@
 # NSg/J/R V/C W?    . +     V   NPr/P . NSg/I/V/J+ . NSg . NSg   . V/C V/J  . . NSg/C/P IPl+ V     Nᴹ/V/J/P
 > when    they liked , and left    off       when    they liked , so        that         it       was not   easy    to know
 # NSg/I/C IPl+ V/J   . V/C NPr/V/J NSg/V/J/P NSg/I/C IPl+ V/J   . NSg/I/J/C NSg/I/C/Ddem NPr/ISg+ V   NSg/C NSg/V/J P  NSg/V
-<<<<<<< HEAD
 > when    the race    was over    . However , when    they had been  running  half        an   hour or    so        ,
 # NSg/I/C D+  N🅪Sg/V+ V   NSg/J/P . C       . NSg/I/C IPl+ V   NSg/V Nᴹ/V/J/P N🅪Sg/V/J/P+ D/P+ NSg+ NPr/C NSg/I/J/C .
 > and were  quite dry     again , the Dodo suddenly called out         “ The race    is over    ! ” and
-# V/C NSg/V NSg   NSg/V/J P     . D   NSg  R        V/J    NSg/V/J/R/P . D   N🅪Sg/V+ VL NSg/J/P . . V/C
-=======
-> when    the race   was over    . However , when    they had been  running   half        an   hour or    so        ,
-# NSg/I/C D+  NSg/V+ V   NSg/J/P . C       . NSg/I/C IPl+ V   NSg/V NSg/V/J/P N🅪Sg/V/J/P+ D/P+ NSg+ NPr/C NSg/I/J/C .
-> and were  quite dry     again , the Dodo suddenly called out         “ The race   is over    ! ” and
-# V/C NSg/V R     NSg/V/J P     . D   NSg  R        V/J    NSg/V/J/R/P . D   NSg/V+ VL NSg/J/P . . V/C
->>>>>>> 66a4c702
+# V/C NSg/V R     NSg/V/J P     . D   NSg  R        V/J    NSg/V/J/R/P . D   N🅪Sg/V+ VL NSg/J/P . . V/C
 > they all          crowded round     it       , panting , and asking , “ But     who    has won     ? ”
 # IPl+ NSg/I/J/C/Dq V/J     NSg/V/J/P NPr/ISg+ . V       . V/C V      . . NSg/C/P NPr/I+ V   NSgPl/V . .
 >
@@ -1171,13 +1144,8 @@
 # ISg/D$+ NPr/J/P D/P+ V/J+  N🅪Sg/I/V+ . . NSg/V . NPr+ NPr/J+ . NSg/I+ V   ISgPl+ NSg/V NSg/V/J/R/P NSg/J/R . NSg/V NSg/V/J+ I/Ddem+
 > moment , and fetch me       a   pair  of gloves and a    fan    ! Quick   , now       ! ” And Alice was so
 # NSg+   . V/C NSg/V NPr/ISg+ D/P NSg/V P  NPl/V  V/C D/P+ NSg/V+ . NSg/V/J . NPr/V/J/C . . V/C NPr+  V   NSg/I/J/C
-<<<<<<< HEAD
-> much       frightened that         she  ran   off       at    once  in      the direction it       pointed to , without
-# NSg/I/J/Dq V/J        NSg/I/C/Ddem ISg+ NSg/V NSg/V/J/P NSg/P NSg/C NPr/J/P D+  N🅪Sg+     NPr/ISg+ V/J     P  . C/P
-=======
 > much         frightened that         she  ran   off       at    once  in      the direction it       pointed to , without
-# NSg/I/J/R/Dq V/J        NSg/I/C/Ddem ISg+ NSg/V NSg/V/J/P NSg/P NSg/C NPr/J/P D+  NSg+      NPr/ISg+ V/J     P  . C/P
->>>>>>> 66a4c702
+# NSg/I/J/R/Dq V/J        NSg/I/C/Ddem ISg+ NSg/V NSg/V/J/P NSg/P NSg/C NPr/J/P D+  N🅪Sg+     NPr/ISg+ V/J     P  . C/P
 > trying  to explain the mistake it       had made .
 # NSg/V/J P  V       D+  NSg/V+  NPr/ISg+ V   V    .
 >
@@ -1581,24 +1549,15 @@
 > once  , and ran   till      she  was quite tired and out         of breath    , and till      the puppy’s
 # NSg/C . V/C NSg/V NSg/V/C/P ISg+ V   R     V/J   V/C NSg/V/J/R/P P  N🅪Sg/V/J+ . V/C NSg/V/C/P D   NSg$
 > bark    sounded quite faint   in      the distance .
-<<<<<<< HEAD
-# N🅪Sg/V+ V/J     NSg   NSg/V/J NPr/J/P D   N🅪Sg/V+  .
-=======
-# N🅪Sg/V+ V/J     R     NSg/V/J NPr/J/P D   NSg/V+   .
->>>>>>> 66a4c702
+# N🅪Sg/V+ V/J     R     NSg/V/J NPr/J/P D   N🅪Sg/V+  .
 >
 #
 > “ And yet     what   a    dear     little      puppy  it       was ! ” said Alice , as    she  leant against a
 # . V/C NSg/V/C NSg/I+ D/P+ NSg/V/J+ NPr/I/J/Dq+ NSg/V+ NPr/ISg+ V   . . V/J  NPr+  . NSg/R ISg+ ?     C/P     D/P
 > buttercup to rest     herself , and fanned herself with one       of the leaves : “ I    should
 # NSg       P  NSg/V/JS ISg+    . V/C V      ISg+    P    NSg/I/V/J P  D   NPl/V+ . . ISg+ VX
-<<<<<<< HEAD
-> have   liked teaching it       tricks very much       , if    — if    I’d only  been  the right   size    to
-# NSg/VX V/J   N🅪Sg/V+  NPr/ISg+ NPl/V+ J/R  NSg/I/J/Dq . NSg/C . NSg/C W?  J/R/C NSg/V D   NPr/V/J N🅪Sg/V+ P
-=======
 > have   liked teaching it       tricks very much         , if    — if    I’d only  been  the right   size    to
-# NSg/VX V/J   NSg/V+   NPr/ISg+ NPl/V+ J/R  NSg/I/J/R/Dq . NSg/C . NSg/C W?  J/R/C NSg/V D   NPr/V/J N🅪Sg/V+ P
->>>>>>> 66a4c702
+# NSg/VX V/J   N🅪Sg/V+  NPr/ISg+ NPl/V+ J/R  NSg/I/J/R/Dq . NSg/C . NSg/C W?  J/R/C NSg/V D   NPr/V/J N🅪Sg/V+ P
 > do     it       ! Oh    dear    ! I’d nearly forgotten that         I’ve got to grow up        again ! Let   me
 # NSg/VX NPr/ISg+ . NPr/V NSg/V/J . W?  R      NSg/V/J   NSg/I/C/Ddem W?   V   P  V    NSg/V/J/P P     . NSg/V NPr/ISg+
 > see   — how   is it       to be     managed ? I    suppose I    ought    to eat or    drink  something  or
@@ -1749,17 +1708,10 @@
 # . NPr/P . . V/J  D   NSg/V       .
 >
 #
-<<<<<<< HEAD
 > Alice thought she  might   as    well    wait  , as    she  had nothing  else    to do     , and perhaps
-# NPr+  NSg/V   ISg+ Nᴹ/VX/J NSg/R NSg/V/J NSg/V . NSg/R ISg+ V   NSg/I/J+ NSg/J/C P  NSg/VX . V/C NSg
+# NPr+  NSg/V   ISg+ Nᴹ/VX/J NSg/R NSg/V/J NSg/V . NSg/R ISg+ V   NSg/I/J+ NSg/J/C P  NSg/VX . V/C NSg/R
 > after all          it       might   tell  her     something  worth    hearing  . For some      minutes it       puffed
 # P     NSg/I/J/C/Dq NPr/ISg+ Nᴹ/VX/J NPr/V ISg/D$+ NSg/I/V/J+ NSg/V/J+ NSg/V/J+ . C/P I/J/R/Dq+ NPl/V+  NPr/ISg+ V/J
-=======
-> Alice thought she  might     as    well    wait  , as    she  had nothing  else    to do     , and perhaps
-# NPr+  NSg/V   ISg+ NᴹSg/VX/J NSg/R NSg/V/J NSg/V . NSg/R ISg+ V   NSg/I/J+ NSg/J/C P  NSg/VX . V/C NSg/R
-> after all          it       might     tell  her     something  worth    hearing  . For some      minutes it       puffed
-# P     NSg/I/J/C/Dq NPr/ISg+ NᴹSg/VX/J NPr/V ISg/D$+ NSg/I/V/J+ NSg/V/J+ NSg/V/J+ . C/P I/J/R/Dq+ NPl/V+  NPr/ISg+ V/J
->>>>>>> 66a4c702
 > away without speaking , but     at    last    it       unfolded its     arms   , took the hookah out         of
 # V/J  C/P     V        . NSg/C/P NSg/P NSg/V/J NPr/ISg+ V/J      ISg/D$+ NPl/V+ . V    D   NSg    NSg/V/J/R/P P
 > its     mouth  again , and said , “ So        you    think you’re changed , do     you    ? ”
@@ -1888,17 +1840,10 @@
 # . ISg+ V     NSg/V . . V/J  D   NSg/V       .
 >
 #
-<<<<<<< HEAD
-> Alice said nothing  : she  had never been  so        much       contradicted in      her     life    before ,
-# NPr+  V/J  NSg/I/J+ . ISg+ V   R     NSg/V NSg/I/J/C NSg/I/J/Dq V/J          NPr/J/P ISg/D$+ N🅪Sg/V+ C/P    .
+> Alice said nothing  : she  had never been  so        much         contradicted in      her     life    before ,
+# NPr+  V/J  NSg/I/J+ . ISg+ V   R     NSg/V NSg/I/J/C NSg/I/J/R/Dq V/J          NPr/J/P ISg/D$+ N🅪Sg/V+ C/P    .
 > and she  felt     that         she  was losing her     temper    .
 # V/C ISg+ N🅪Sg/V/J NSg/I/C/Ddem ISg+ V   Nᴹ/V/J ISg/D$+ NSg/V/JC+ .
-=======
-> Alice said nothing  : she  had never been  so        much         contradicted in      her     life    before ,
-# NPr+  V/J  NSg/I/J+ . ISg+ V   R     NSg/V NSg/I/J/C NSg/I/J/R/Dq V/J          NPr/J/P ISg/D$+ N🅪Sg/V+ C/P    .
-> and she  felt     that         she  was losing   her     temper    .
-# V/C ISg+ N🅪Sg/V/J NSg/I/C/Ddem ISg+ V   NᴹSg/V/J ISg/D$+ NSg/V/JC+ .
->>>>>>> 66a4c702
 >
 #
 > “ Are you    content   now       ? ” said the Caterpillar .
@@ -2085,17 +2030,10 @@
 # NSg/I/V/J+ . .
 >
 #
-<<<<<<< HEAD
-> “ I    — I’m a    little     girl   , ” said Alice , rather  doubtfully , as    she  remembered the
-# . ISg+ . W?  D/P+ NPr/I/J/Dq NSg/V+ . . V/J  NPr+  . NPr/V/J R          . NSg/R ISg+ V/J        D
+> “ I    — I’m a    little     girl   , ” said Alice , rather    doubtfully , as    she  remembered the
+# . ISg+ . W?  D/P+ NPr/I/J/Dq NSg/V+ . . V/J  NPr+  . NPr/V/J/R R          . NSg/R ISg+ V/J        D
 > number    of changes she  had gone  through that         day   .
 # N🅪Sg/V/JC P  NPl/V+  ISg+ V   V/J/P NSg/J/P NSg/I/C/Ddem NPr🅪+ .
-=======
-> “ I    — I’m a    little     girl   , ” said Alice , rather    doubtfully , as    she  remembered the
-# . ISg+ . W?  D/P+ NPr/I/J/Dq NSg/V+ . . V/J  NPr+  . NPr/V/J/R R          . NSg/R ISg+ V/J        D
-> number   of changes she  had gone  through that         day   .
-# NSg/V/JC P  NPl/V+  ISg+ V   V/J/P NSg/J/P NSg/I/C/Ddem NPr🅪+ .
->>>>>>> 66a4c702
 >
 #
 > “ A    likely story  indeed ! ” said the Pigeon in      a   tone     of the deepest contempt .
@@ -2216,13 +2154,8 @@
 # NSg/J/C IPl+ I/C/Dq V/J   NSg/V/J . V/C D$+   NPl/V V   V/J       J        .
 >
 #
-<<<<<<< HEAD
-> Alice laughed so        much       at    this    , that         she  had to run   back    into the wood    for fear
-# NPr+  V/J     NSg/I/J/C NSg/I/J/Dq NSg/P I/Ddem+ . NSg/I/C/Ddem ISg+ V   P  NSg/V NSg/V/J P    D   NPr/V/J C/P N🅪Sg/V
-=======
 > Alice laughed so        much         at    this    , that         she  had to run   back    into the wood    for fear
-# NPr+  V/J     NSg/I/J/C NSg/I/J/R/Dq NSg/P I/Ddem+ . NSg/I/C/Ddem ISg+ V   P  NSg/V NSg/V/J P    D   NPr/V/J C/P NSg/V
->>>>>>> 66a4c702
+# NPr+  V/J     NSg/I/J/C NSg/I/J/R/Dq NSg/P I/Ddem+ . NSg/I/C/Ddem ISg+ V   P  NSg/V NSg/V/J P    D   NPr/V/J C/P N🅪Sg/V
 > of their hearing  her     ; and when    she  next    peeped out         the Fish      - Footman was gone  ,
 # P  D$+   NSg/V/J+ ISg/D$+ . V/C NSg/I/C ISg+ NSg/J/P V/J    NSg/V/J/R/P D+  N🅪SgPl/V+ . NSg     V   V/J/P .
 > and the other   was sitting on  the ground    near      the door   , staring stupidly up        into
@@ -2262,15 +2195,9 @@
 > into the sky     all           the time      he       was speaking , and this    Alice thought decidedly
 # P    D+  N🅪Sg/V+ NSg/I/J/C/Dq+ D+  N🅪Sg/V/J+ NPr/ISg+ V   V        . V/C I/Ddem+ NPr+  NSg/V   R
 > uncivil . “ But     perhaps he       can’t help  it       , ” she  said to herself ; “ his     eyes   are so
-<<<<<<< HEAD
-# J       . . NSg/C/P NSg     NPr/ISg+ VX    NSg/V NPr/ISg+ . . ISg+ V/J  P  ISg+    . . ISg/D$+ NPl/V+ V   NSg/I/J/C
+# J       . . NSg/C/P NSg/R   NPr/ISg+ VX    NSg/V NPr/ISg+ . . ISg+ V/J  P  ISg+    . . ISg/D$+ NPl/V+ V   NSg/I/J/C
 > very nearly at    the top     of his     head     . But     at    any     rate   he       might   answer
 # J/R  R      NSg/P D   NSg/V/J P  ISg/D$+ NPr/V/J+ . NSg/C/P NSg/P I/R/Dq+ NSg/V+ NPr/ISg+ Nᴹ/VX/J NSg/V+
-=======
-# J       . . NSg/C/P NSg/R   NPr/ISg+ VX    NSg/V NPr/ISg+ . . ISg+ V/J  P  ISg+    . . ISg/D$+ NPl/V+ V   NSg/I/J/C
-> very nearly at    the top     of his     head     . But     at    any     rate   he       might     answer
-# J/R  R      NSg/P D   NSg/V/J P  ISg/D$+ NPr/V/J+ . NSg/C/P NSg/P I/R/Dq+ NSg/V+ NPr/ISg+ NᴹSg/VX/J NSg/V+
->>>>>>> 66a4c702
 > questions . — How   am      I    to get   in      ? ” she  repeated , aloud .
 # NPl/V+    . . NSg/C NPr/V/J ISg+ P  NSg/V NPr/J/P . . ISg+ V/J      . J     .
 >
@@ -2341,13 +2268,8 @@
 # I/C+  V/J    P  NSg/VX NSg/V/J P  N🅪Sg/V+ .
 >
 #
-<<<<<<< HEAD
-> “ There’s certainly too much       pepper  in      that         soup    ! ” Alice said to herself , as    well
-# . W?      R         W?  NSg/I/J/Dq N🅪Sg/V+ NPr/J/P NSg/I/C/Ddem N🅪Sg/V+ . . NPr+  V/J  P  ISg+    . NSg/R NSg/V/J
-=======
-> “ There’s certainly too much         pepper  in      that         soup   ! ” Alice said to herself , as    well
-# . W?      R         W?  NSg/I/J/R/Dq N🅪Sg/V+ NPr/J/P NSg/I/C/Ddem NSg/V+ . . NPr+  V/J  P  ISg+    . NSg/R NSg/V/J
->>>>>>> 66a4c702
+> “ There’s certainly too much         pepper  in      that         soup    ! ” Alice said to herself , as    well
+# . W?      R         W?  NSg/I/J/R/Dq N🅪Sg/V+ NPr/J/P NSg/I/C/Ddem N🅪Sg/V+ . . NPr+  V/J  P  ISg+    . NSg/R NSg/V/J
 > as    she  could  for sneezing .
 # NSg/R ISg+ NSg/VX C/P V        .
 >
@@ -2450,17 +2372,10 @@
 # . V       P  NPl/V/Am/Br . . V/J  D   NSg/V   . . NSg/V+ NSg/V/J/P ISg/D$+ NPr/V/J+ . .
 >
 #
-<<<<<<< HEAD
-> Alice glanced rather  anxiously at    the cook   , to see   if    she  meant to take  the
-# NPr+  V/J     NPr/V/J R         NSg/P D+  NPr/V+ . P  NSg/V NSg/C ISg+ V     P  NSg/V D+
+> Alice glanced rather    anxiously at    the cook   , to see   if    she  meant to take  the
+# NPr+  V/J     NPr/V/J/R R         NSg/P D+  NPr/V+ . P  NSg/V NSg/C ISg+ V     P  NSg/V D+
 > hint   ; but     the cook   was busily stirring the soup    , and seemed not   to be     listening ,
 # NSg/V+ . NSg/C/P D+  NPr/V+ V   R      NSg/V/J  D+  N🅪Sg/V+ . V/C V/J    NSg/C P  NSg/VX V         .
-=======
-> Alice glanced rather    anxiously at    the cook   , to see   if    she  meant to take  the
-# NPr+  V/J     NPr/V/J/R R         NSg/P D+  NPr/V+ . P  NSg/V NSg/C ISg+ V     P  NSg/V D+
-> hint   ; but     the cook   was busily stirring the soup   , and seemed not   to be     listening ,
-# NSg/V+ . NSg/C/P D+  NPr/V+ V   R      NSg/V/J  D+  NSg/V+ . V/C V/J    NSg/C P  NSg/VX V         .
->>>>>>> 66a4c702
 > so        she  went  on  again : “ Twenty - four hours , I    think ; or    is it       twelve ? I    — ”
 # NSg/I/J/C ISg+ NSg/V J/P P     . . NSg    . NSg  NPl+  . ISg+ NSg/V . NPr/C VL NPr/ISg+ NSg    . ISg+ . .
 >
@@ -2553,17 +2468,10 @@
 #
 > The baby     grunted again , and Alice looked very anxiously into its     face   to see
 # D+  NSg/V/J+ V/J     P     . V/C NPr+  V/J    J/R  R         P    ISg/D$+ NSg/V+ P  NSg/V
-<<<<<<< HEAD
 > what   was the matter  with it       . There could  be     no     doubt   that          it       had a   very turn  - up
 # NSg/I+ V   D   N🅪Sg/V+ P    NPr/ISg+ . +     NSg/VX NSg/VX NPr/P+ N🅪Sg/V+ NSg/I/C/Ddem+ NPr/ISg+ V   D/P J/R  NSg/V . NSg/V/J/P
-> nose   , much       more         like        a   snout than a   real  nose   ; also its     eyes   were  getting
-# NSg/V+ . NSg/I/J/Dq NPr/I/V/J/Dq NSg/V/J/C/P D/P NSg/V C/P  D/P NSg/J NSg/V+ . W?   ISg/D$+ NPl/V+ NSg/V NSg/V
-=======
-> what   was the matter  with it       . There could  be     no     doubt  that          it       had a   very turn  - up
-# NSg/I+ V   D   N🅪Sg/V+ P    NPr/ISg+ . +     NSg/VX NSg/VX NPr/P+ NSg/V+ NSg/I/C/Ddem+ NPr/ISg+ V   D/P J/R  NSg/V . NSg/V/J/P
 > nose   , much         more         like        a   snout than a   real  nose   ; also its     eyes   were  getting
 # NSg/V+ . NSg/I/J/R/Dq NPr/I/V/J/Dq NSg/V/J/C/P D/P NSg/V C/P  D/P NSg/J NSg/V+ . W?   ISg/D$+ NPl/V+ NSg/V NSg/V
->>>>>>> 66a4c702
 > extremely small   for a   baby     : altogether Alice did not   like        the look  of the thing
 # R         NPr/V/J C/P D/P NSg/V/J+ . NSg        NPr+  V   NSg/C NSg/V/J/C/P D   NSg/V P  D   NSg/V+
 > at    all          . “ But     perhaps it       was only  sobbing , ” she  thought , and looked into its     eyes
@@ -2598,17 +2506,10 @@
 # NSg/I/J/C ISg+ NPr/V/J D+  NPr/I/J/Dq+ NSg+     N🅪Sg/V/J/P . V/C N🅪Sg/V/J R     V/J      P  NSg/V NPr/ISg+ NSg/V+ V/J
 > quietly into the wood     . “ If    it       had grown up        , ” she  said to herself , “ it       would have
 # R       P    D+  NPr/V/J+ . . NSg/C NPr/ISg+ V   V/J   NSg/V/J/P . . ISg+ V/J  P  ISg+    . . NPr/ISg+ VX    NSg/VX
-<<<<<<< HEAD
-> made a   dreadfully ugly     child  : but     it       makes rather  a   handsome pig    , I    think . ” And
-# V    D/P R          NSg/V/J+ NSg/V+ . NSg/C/P NPr/ISg+ NPl/V NPr/V/J D/P V/J      NSg/V+ . ISg+ NSg/V . . V/C
+> made a   dreadfully ugly     child  : but     it       makes rather    a   handsome pig    , I    think . ” And
+# V    D/P R          NSg/V/J+ NSg/V+ . NSg/C/P NPr/ISg+ NPl/V NPr/V/J/R D/P V/J      NSg/V+ . ISg+ NSg/V . . V/C
 > she  began thinking over    other    children she  knew , who    might   do     very well    as    pigs   ,
 # ISg+ V     V        NSg/J/P NSg/V/J+ NPl+     ISg+ V    . NPr/I+ Nᴹ/VX/J NSg/VX J/R  NSg/V/J NSg/R NPl/V+ .
-=======
-> made a   dreadfully ugly     child  : but     it       makes rather    a   handsome pig    , I    think . ” And
-# V    D/P R          NSg/V/J+ NSg/V+ . NSg/C/P NPr/ISg+ NPl/V NPr/V/J/R D/P V/J      NSg/V+ . ISg+ NSg/V . . V/C
-> she  began thinking over    other    children she  knew , who    might     do     very well    as    pigs   ,
-# ISg+ V     V        NSg/J/P NSg/V/J+ NPl+     ISg+ V    . NPr/I+ NᴹSg/VX/J NSg/VX J/R  NSg/V/J NSg/R NPl/V+ .
->>>>>>> 66a4c702
 > and was just saying to herself , “ if    one       only  knew the right   way    to change them     — ”
 # V/C V   V/J  NSg/V  P  ISg+    . . NSg/C NSg/I/V/J J/R/C V    D   NPr/V/J NSg/J+ P  N🅪Sg/V NSg/IPl+ . .
 > when    she  was a   little     startled by      seeing    the Cheshire Cat      sitting on  a   bough of
@@ -2727,17 +2628,10 @@
 # . W?     NSg/V NPr/ISg+ W?    . . V/J  D   NSg/V/J+ . V/C V/J      .
 >
 #
-<<<<<<< HEAD
-> Alice was not   much       surprised at    this    , she  was getting so        used to queer    things
-# NPr+  V   NSg/C NSg/I/J/Dq V/J       NSg/P I/Ddem+ . ISg+ V   NSg/V   NSg/I/J/C V/J  P  NSg/V/J+ NPl/V+
+> Alice was not   much         surprised at    this    , she  was getting so        used to queer    things
+# NPr+  V   NSg/C NSg/I/J/R/Dq V/J       NSg/P I/Ddem+ . ISg+ V   NSg/V   NSg/I/J/C V/J  P  NSg/V/J+ NPl/V+
 > happening . While     she  was looking at    the place   where it       had been  , it       suddenly
 # NSg/V/J   . NSg/V/C/P ISg+ V   V       NSg/P D+  N🅪Sg/V+ NSg/C NPr/ISg+ V   NSg/V . NPr/ISg+ R
-=======
-> Alice was not   much         surprised at    this    , she  was getting so        used to queer    things
-# NPr+  V   NSg/C NSg/I/J/R/Dq V/J       NSg/P I/Ddem+ . ISg+ V   NSg/V   NSg/I/J/C V/J  P  NSg/V/J+ NPl/V+
-> happening . While     she  was looking at    the place  where it       had been  , it       suddenly
-# NSg/V/J   . NSg/V/C/P ISg+ V   V       NSg/P D+  NSg/V+ NSg/C NPr/ISg+ V   NSg/V . NPr/ISg+ R
->>>>>>> 66a4c702
 > appeared again .
 # V/J      P     .
 >
@@ -2805,15 +2699,9 @@
 > did not   like        to go      nearer till      she  had nibbled some     more         of the lefthand bit    of
 # V   NSg/C NSg/V/J/C/P P  NSg/V/J NSg/JC NSg/V/C/P ISg+ V   V/J     I/J/R/Dq NPr/I/V/J/Dq P  D   ?        NSg/V+ P
 > mushroom , and raised herself to about two feet high    : even    then    she  walked up
-<<<<<<< HEAD
 # N🅪Sg/V/J . V/C V/J    ISg+    P  J/P   NSg NPl+ NSg/V/J . NSg/V/J NSg/J/C ISg+ V/J    NSg/V/J/P
-> towards it       rather  timidly , saying to herself “ Suppose it       should be     raving  mad
-# P       NPr/ISg+ NPr/V/J R       . NSg/V  P  ISg+    . V       NPr/ISg+ VX     NSg/VX NSg/V/J NSg/V/J
-=======
-# NᴹSg/V/J . V/C V/J    ISg+    P  J/P   NSg NPl+ NSg/V/J . NSg/V/J NSg/J/C ISg+ V/J    NSg/V/J/P
 > towards it       rather    timidly , saying to herself “ Suppose it       should be     raving  mad
 # P       NPr/ISg+ NPr/V/J/R R       . NSg/V  P  ISg+    . V       NPr/ISg+ VX     NSg/VX NSg/V/J NSg/V/J
->>>>>>> 66a4c702
 > after all          ! I    almost wish  I’d gone  to see   the Hatter instead ! ”
 # P     NSg/I/J/C/Dq . ISg+ R      NSg/V W?  V/J/P P  NSg/V D   NSg/V  W?      . .
 >
@@ -3326,13 +3214,8 @@
 #
 > He       moved on  as    he       spoke , and the Dormouse followed him  : the March  Hare     moved
 # NPr/ISg+ V/J   J/P NSg/R NPr/ISg+ NSg/V . V/C D   NSg      V/J      ISg+ . D   NPr/V+ NSg/V/J+ V/J
-<<<<<<< HEAD
-> into the Dormouse’s place   , and Alice rather  unwillingly took the place  of the
-# P    D   NSg$       N🅪Sg/V+ . V/C NPr+  NPr/V/J R           V    D   N🅪Sg/V P  D
-=======
-> into the Dormouse’s place  , and Alice rather    unwillingly took the place of the
-# P    D   NSg$       NSg/V+ . V/C NPr+  NPr/V/J/R R           V    D   NSg/V P  D
->>>>>>> 66a4c702
+> into the Dormouse’s place   , and Alice rather    unwillingly took the place  of the
+# P    D   NSg$       N🅪Sg/V+ . V/C NPr+  NPr/V/J/R R           V    D   N🅪Sg/V P  D
 > March  Hare     . The Hatter was the only  one        who    got any    advantage from the change  :
 # NPr/V+ NSg/V/J+ . D   NSg/V  V   D   J/R/C NSg/I/V/J+ NPr/I+ V   I/R/Dq N🅪Sg/V+   P    D   N🅪Sg/V+ .
 > and Alice was a   good    deal     worse    off       than before , as    the March  Hare     had just
@@ -3941,21 +3824,12 @@
 #
 > By      the time      she  had caught the flamingo and brought it       back    , the fight  was over    ,
 # NSg/J/P D+  N🅪Sg/V/J+ ISg+ V   V/J    D   NSg/J    V/C V       NPr/ISg+ NSg/V/J . D   NSg/V+ V   NSg/J/P .
-<<<<<<< HEAD
-> and both   the hedgehogs were  out         of sight   : “ but     it       doesn’t matter  much       , ” thought
-# V/C I/C/Dq D   NPl/V     NSg/V NSg/V/J/R/P P  N🅪Sg/V+ . . NSg/C/P NPr/ISg+ V       N🅪Sg/V+ NSg/I/J/Dq . . NSg/V
+> and both   the hedgehogs were  out         of sight   : “ but     it       doesn’t matter  much         , ” thought
+# V/C I/C/Dq D   NPl/V     NSg/V NSg/V/J/R/P P  N🅪Sg/V+ . . NSg/C/P NPr/ISg+ V       N🅪Sg/V+ NSg/I/J/R/Dq . . NSg/V
 > Alice , “ as    all          the arches are gone  from this   side    of the ground    . ” So        she  tucked
 # NPr+  . . NSg/R NSg/I/J/C/Dq D   NPl/V  V   V/J/P P    I/Ddem NSg/V/J P  D   N🅪Sg/V/J+ . . NSg/I/J/C ISg+ V/J
 > it       away under   her     arm      , that         it       might   not   escape again , and went  back    for a
 # NPr/ISg+ V/J  NSg/J/P ISg/D$+ NSg/V/J+ . NSg/I/C/Ddem NPr/ISg+ Nᴹ/VX/J NSg/C NSg/V  P     . V/C NSg/V NSg/V/J C/P D/P
-=======
-> and both   the hedgehogs were  out         of sight   : “ but     it       doesn’t matter  much         , ” thought
-# V/C I/C/Dq D   NPl/V     NSg/V NSg/V/J/R/P P  N🅪Sg/V+ . . NSg/C/P NPr/ISg+ V       N🅪Sg/V+ NSg/I/J/R/Dq . . NSg/V
-> Alice , “ as    all          the arches are gone  from this   side    of the ground   . ” So        she  tucked
-# NPr+  . . NSg/R NSg/I/J/C/Dq D   NPl/V  V   V/J/P P    I/Ddem NSg/V/J P  D   NSg/V/J+ . . NSg/I/J/C ISg+ V/J
-> it       away under   her     arm      , that         it       might     not   escape again , and went  back    for a
-# NPr/ISg+ V/J  NSg/J/P ISg/D$+ NSg/V/J+ . NSg/I/C/Ddem NPr/ISg+ NᴹSg/VX/J NSg/C NSg/V  P     . V/C NSg/V NSg/V/J C/P D/P
->>>>>>> 66a4c702
 > little     more         conversation with her     friend   .
 # NPr/I/J/Dq NPr/I/V/J/Dq N🅪Sg/V       P    ISg/D$+ NPr/V/J+ .
 >
@@ -4247,15 +4121,9 @@
 >
 #
 > “ Let’s go      on  with the game     , ” the Queen    said to Alice ; and Alice was too much
-<<<<<<< HEAD
-# . NSg$  NSg/V/J J/P P    D   NSg/V/J+ . . D   NPr/V/J+ V/J  P  NPr+  . V/C NPr+  V   W?  NSg/I/J/Dq
+# . NSg$  NSg/V/J J/P P    D   NSg/V/J+ . . D   NPr/V/J+ V/J  P  NPr+  . V/C NPr+  V   W?  NSg/I/J/R/Dq
 > frightened to say   a   word   , but     slowly followed her     back    to the croquet - ground    .
 # V/J        P  NSg/V D/P NSg/V+ . NSg/C/P R      V/J      ISg/D$+ NSg/V/J P  D   NSg/V   . N🅪Sg/V/J+ .
-=======
-# . NSg$  NSg/V/J J/P P    D   NSg/V/J+ . . D   NPr/V/J+ V/J  P  NPr+  . V/C NPr+  V   W?  NSg/I/J/R/Dq
-> frightened to say   a   word   , but     slowly followed her     back    to the croquet - ground   .
-# V/J        P  NSg/V D/P NSg/V+ . NSg/C/P R      V/J      ISg/D$+ NSg/V/J P  D   NSg/V   . NSg/V/J+ .
->>>>>>> 66a4c702
 >
 #
 > The other    guests had taken advantage of the Queen’s absence , and were  resting in
@@ -4305,15 +4173,9 @@
 > As    they walked off       together , Alice heard the King     say   in      a    low      voice  , to the
 # NSg/R IPl+ V/J    NSg/V/J/P J        . NPr+  V/J   D+  NPr/V/J+ NSg/V NPr/J/P D/P+ NSg/V/J+ NSg/V+ . P  D+
 > company generally , “ You    are all          pardoned . ” “ Come    , that’s a    good    thing  ! ” she  said
-<<<<<<< HEAD
 # N🅪Sg/V+ R         . . ISgPl+ V   NSg/I/J/C/Dq V/J      . . . NSg/V/P . NSg$   D/P+ NPr/V/J NSg/V+ . . ISg+ V/J
 > to herself , for she  had felt     quite unhappy at    the number    of executions the Queen
-# P  ISg+    . C/P ISg+ V   N🅪Sg/V/J NSg   NSg/V/J NSg/P D   N🅪Sg/V/JC P  +          D+  NPr/V/J+
-=======
-# NSg/V+  R         . . ISgPl+ V   NSg/I/J/C/Dq V/J      . . . NSg/V/P . NSg$   D/P+ NPr/V/J NSg/V+ . . ISg+ V/J
-> to herself , for she  had felt     quite unhappy at    the number   of executions the Queen
-# P  ISg+    . C/P ISg+ V   N🅪Sg/V/J R     NSg/V/J NSg/P D   NSg/V/JC P  +          D+  NPr/V/J+
->>>>>>> 66a4c702
+# P  ISg+    . C/P ISg+ V   N🅪Sg/V/J R     NSg/V/J NSg/P D   N🅪Sg/V/JC P  +          D+  NPr/V/J+
 > had ordered .
 # V   V/J     .
 >
@@ -5068,17 +4930,10 @@
 # D   NSg/V+  . .
 >
 #
-<<<<<<< HEAD
 > “ What   is the use   of repeating all           that          stuff , ” the Mock     Turtle interrupted , “ if
 # . NSg/I+ VL D   NSg/V P  NSg/V/J   NSg/I/J/C/Dq+ NSg/I/C/Ddem+ Nᴹ/V+ . . D+  NSg/V/J+ NSg/V+ V/J         . . NSg/C
-> you    don’t explain it       as    you    go      on  ? It’s by      far     the most       confusing thing  I    ever
-# ISgPl+ V     V       NPr/ISg+ NSg/R ISgPl+ NSg/V/J J/P . W?   NSg/J/P NSg/V/J D   NSg/I/J/Dq V/J       NSg/V+ ISg+ J
-=======
-> “ What   is the use   of repeating all           that          stuff   , ” the Mock     Turtle interrupted , “ if
-# . NSg/I+ VL D   NSg/V P  NSg/V/J   NSg/I/J/C/Dq+ NSg/I/C/Ddem+ NᴹSg/V+ . . D+  NSg/V/J+ NSg/V+ V/J         . . NSg/C
 > you    don’t explain it       as    you    go      on  ? It’s by      far     the most         confusing thing  I    ever
 # ISgPl+ V     V       NPr/ISg+ NSg/R ISgPl+ NSg/V/J J/P . W?   NSg/J/P NSg/V/J D   NSg/I/J/R/Dq V/J       NSg/V+ ISg+ J
->>>>>>> 66a4c702
 > heard ! ”
 # V/J   . .
 >
@@ -5097,17 +4952,10 @@
 #
 > “ Oh    , a    song  , please , if    the Mock     Turtle would be     so        kind   , ” Alice replied , so
 # . NPr/V . D/P+ N🅪Sg+ . V      . NSg/C D+  NSg/V/J+ NSg/V+ VX    NSg/VX NSg/I/J/C NSg/J+ . . NPr+  V/J     . NSg/I/J/C
-<<<<<<< HEAD
-> eagerly that         the Gryphon said , in      a   rather  offended tone      , “ Hm  ! No     accounting for
-# R       NSg/I/C/Ddem D   ?       V/J  . NPr/J/P D/P NPr/V/J V/J      N🅪Sg/I/V+ . . NPr . NPr/P+ NSg/V+     C/P
+> eagerly that         the Gryphon said , in      a   rather    offended tone      , “ Hm  ! No     accounting for
+# R       NSg/I/C/Ddem D   ?       V/J  . NPr/J/P D/P NPr/V/J/R V/J      N🅪Sg/I/V+ . . NPr . NPr/P+ NSg/V+     C/P
 > tastes ! Sing    her     ‘          Turtle Soup    , ’ will   you    , old   fellow ? ”
 # NPl/V  . NSg/V/J ISg/D$+ Unlintable NSg/V+ N🅪Sg/V+ . . NPr/VX ISgPl+ . NSg/J NSg/V  . .
-=======
-> eagerly that         the Gryphon said , in      a   rather    offended tone      , “ Hm  ! No     accounting for
-# R       NSg/I/C/Ddem D   ?       V/J  . NPr/J/P D/P NPr/V/J/R V/J      N🅪Sg/I/V+ . . NPr . NPr/P+ NSg/V+     C/P
-> tastes ! Sing    her     ‘          Turtle Soup   , ’ will   you    , old   fellow ? ”
-# NPl/V  . NSg/V/J ISg/D$+ Unlintable NSg/V+ NSg/V+ . . NPr/VX ISgPl+ . NSg/J NSg/V  . .
->>>>>>> 66a4c702
 >
 #
 > The Mock     Turtle sighed deeply , and began , in      a    voice  sometimes choked with sobs  ,
@@ -5632,13 +5480,8 @@
 #
 > Alice watched the White     Rabbit as    he       fumbled over    the list   , feeling very curious
 # NPr+  V/J     D+  NPr🅪/V/J+ NSg/V+ NSg/R NPr/ISg+ V/J     NSg/J/P D   NSg/V+ . NSg/V/J J/R  J
-<<<<<<< HEAD
-> to see   what   the next    witness would be     like        , “ — for they haven’t got much       evidence
-# P  NSg/V NSg/I+ D   NSg/J/P NSg/V+  VX    NSg/VX NSg/V/J/C/P . . . C/P IPl+ V       V   NSg/I/J/Dq Nᴹ/V+
-=======
 > to see   what   the next    witness would be     like        , “ — for they haven’t got much         evidence
-# P  NSg/V NSg/I+ D   NSg/J/P NSg/V+  VX    NSg/VX NSg/V/J/C/P . . . C/P IPl+ V       V   NSg/I/J/R/Dq NᴹSg/V+
->>>>>>> 66a4c702
+# P  NSg/V NSg/I+ D   NSg/J/P NSg/V+  VX    NSg/VX NSg/V/J/C/P . . . C/P IPl+ V       V   NSg/I/J/R/Dq Nᴹ/V+
 > yet     , ” she  said to herself . Imagine her     surprise , when    the White     Rabbit read  out         ,
 # NSg/V/C . . ISg+ V/J  P  ISg+    . NSg/V   ISg/D$+ NSg/V+   . NSg/I/C D+  NPr🅪/V/J+ NSg/V+ NSg/V NSg/V/J/R/P .
 > at    the top     of his     shrill  little      voice  , the name   “ Alice ! ”
@@ -5931,13 +5774,8 @@
 # P    NSg/I/J/C/Dq D   NSg/V/JS+ . NSg/P   ISg+     V/C NPr/ISg+ . .
 >
 #
-<<<<<<< HEAD
-> “ That’s the most       important piece of evidence we’ve heard yet     , ” said the King     ,
-# . NSg$   D   NSg/I/J/Dq J         NSg/V P  Nᴹ/V+    W?    V/J   NSg/V/C . . V/J  D   NPr/V/J+ .
-=======
 > “ That’s the most         important piece of evidence we’ve heard yet     , ” said the King     ,
-# . NSg$   D   NSg/I/J/R/Dq J         NSg/V P  NᴹSg/V+  W?    V/J   NSg/V/C . . V/J  D   NPr/V/J+ .
->>>>>>> 66a4c702
+# . NSg$   D   NSg/I/J/R/Dq J         NSg/V P  Nᴹ/V+    W?    V/J   NSg/V/C . . V/J  D   NPr/V/J+ .
 > rubbing his     hands  ; “ so        now       let   the jury     — ”
 # NSg/V   ISg/D$+ NPl/V+ . . NSg/I/J/C NPr/V/J/C NSg/V D   NSg/V/J+ . .
 >
