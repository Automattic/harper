> Alice’s Adventures in      Wonderland
# NSg$    NPl/V      NPr/J/P NSg+
>
#
> by      Lewis Carroll
# NSg/J/P NPr+  NPr+
>
#
> THE MILLENNIUM FULCRUM EDITION 3.0
# D   NSg+       NSg     NSg+    #
>
#
> CHAPTER I    : Down       the Rabbit - Hole
# NSg/V+  ISg+ . N🅪Sg/V/J/P D   NSg/V+ . NSg/V+
>
#
> Alice was beginning to get   very tired of sitting by      her     sister on  the bank   , and
# NPr+  V   NSg/V/J   P  NSg/V J/R  V/J   P  NSg/V/J NSg/J/P ISg/D$+ NSg/V+ J/P D+  NSg/V+ . V/C
> of having nothing  to do     : once  or    twice she  had peeped into the book   her     sister
# P  V      NSg/I/J+ P  NSg/VX . NSg/C NPr/C W?    ISg+ V   V/J    P    D+  NSg/V+ ISg/D$+ NSg/V+
> was reading , but     it       had no    pictures or    conversations in      it       , “ and what   is the use
# V   NPr/V   . NSg/C/P NPr/ISg+ V   NPr/P NPl/V    NPr/C NPl/V+        NPr/J/P NPr/ISg+ . . V/C NSg/I+ VL D   NSg/V
> of a   book   , ” thought Alice “ without pictures or    conversations ? ”
# P  D/P NSg/V+ . . NSg/V   NPr+  . C/P     NPl/V    NPr/C NPl/V+        . .
>
#
> So        she  was considering in      her     own      mind   ( as    well    as    she  could  , for the hot      day
# NSg/I/J/C ISg+ V   V           NPr/J/P ISg/D$+ NSg/V/J+ NSg/V+ . NSg/R NSg/V/J NSg/R ISg+ NSg/VX . C/P D+  NSg/V/J+ NPr🅪+
> made her     feel    very sleepy and stupid ) , whether the pleasure of making a
# V    ISg/D$+ NSg/I/V J/R  NSg/J  V/C NSg/J  . . I/C     D   NSg/V    P  NSg/V  D/P+
> daisy - chain  would be     worth   the trouble of getting up        and picking the daisies ,
# NPr+  . NSg/V+ VX    NSg/VX NSg/V/J D   NSg/V   P  NSg/V   NSg/V/J/P V/C V       D   NPl     .
> when    suddenly a   White    Rabbit with pink     eyes   ran   close   by      her     .
# NSg/I/C R        D/P NPr🅪/V/J NSg/V+ P    N🅪Sg/V/J NPl/V+ NSg/V NSg/V/J NSg/J/P ISg/D$+ .
>
#
> There was nothing  so        very remarkable in      that          ; nor   did Alice think it       so        very
# +     V   NSg/I/J+ NSg/I/J/C J/R  W?         NPr/J/P NSg/I/C/Ddem+ . NSg/C V   NPr+  NSg/V NPr/ISg+ NSg/I/J/C J/R
> much         out         of the way    to hear the Rabbit say   to itself , “ Oh    dear    ! Oh    dear    ! I    shall
# NSg/I/J/R/Dq NSg/V/J/R/P P  D+  NSg/J+ P  V    D+  NSg/V+ NSg/V P  ISg+   . . NPr/V NSg/V/J . NPr/V NSg/V/J . ISg+ VX
> be     late  ! ” ( when    she  thought it       over    afterwards , it       occurred to her     that         she
# NSg/VX NSg/J . . . NSg/I/C ISg+ NSg/V   NPr/ISg+ NSg/J/P R/Comm     . NPr/ISg+ V        P  ISg/D$+ NSg/I/C/Ddem ISg+
> ought    to have   wondered at    this    , but     at    the time      it       all          seemed quite natural ) ;
# NSg/I/VX P  NSg/VX V/J      NSg/P I/Ddem+ . NSg/C/P NSg/P D+  N🅪Sg/V/J+ NPr/ISg+ NSg/I/J/C/Dq V/J    R     NSg/J   . .
> but     when    the Rabbit actually took a    watch  out         of its     waistcoat - pocket   , and
# NSg/C/P NSg/I/C D+  NSg/V+ R        V    D/P+ NSg/V+ NSg/V/J/R/P P  ISg/D$+ NSg       . NSg/V/J+ . V/C
> looked at    it       , and then    hurried on  , Alice started to her     feet , for it       flashed
# V/J    NSg/P NPr/ISg+ . V/C NSg/J/C V/J     J/P . NPr+  V/J     P  ISg/D$+ NPl+ . C/P NPr/ISg+ V/J
> across her     mind   that          she  had never before seen  a   rabbit with either a
# NSg/P  ISg/D$+ NSg/V+ NSg/I/C/Ddem+ ISg+ V   R     C/P    NSg/V D/P NSg/V+ P    I/C    D/P
> waistcoat - pocket   , or    a   watch to take  out         of it       , and burning with curiosity , she
# NSg       . NSg/V/J+ . NPr/C D/P NSg/V P  NSg/V NSg/V/J/R/P P  NPr/ISg+ . V/C V       P    NSg+      . ISg+
> ran   across the field  after it       , and fortunately was just in      time      to see   it       pop
# NSg/V NSg/P  D   NSg/V+ P     NPr/ISg+ . V/C R           V   V/J  NPr/J/P N🅪Sg/V/J+ P  NSg/V NPr/ISg+ N🅪Sg/V/J+
> down       a   large rabbit - hole   under   the hedge  .
# N🅪Sg/V/J/P D/P NSg/J NSg/V+ . NSg/V+ NSg/J/P D   NSg/V+ .
>
#
> In      another moment down       went  Alice after it       , never once  considering how   in      the
# NPr/J/P I/D+    NSg+   N🅪Sg/V/J/P NSg/V NPr+  P     NPr/ISg+ . R     NSg/C V           NSg/C NPr/J/P D+
> world  she  was to get   out         again .
# NSg/V+ ISg+ V   P  NSg/V NSg/V/J/R/P P     .
>
#
> The rabbit - hole   went  straight on  like        a   tunnel for some      way    , and then    dipped
# D+  NSg/V+ . NSg/V+ NSg/V NSg/V/J  J/P NSg/V/J/C/P D/P NSg/V  C/P I/J/R/Dq+ NSg/J+ . V/C NSg/J/C V/J
> suddenly down       , so        suddenly that         Alice had not   a   moment to think about stopping
# R        N🅪Sg/V/J/P . NSg/I/J/C R        NSg/I/C/Ddem NPr+  V   NSg/C D/P NSg    P  NSg/V J/P   NSg/V
> herself before she  found herself falling down       a   very deep  well    .
# ISg+    C/P    ISg+ NSg/V ISg+    V       N🅪Sg/V/J/P D/P J/R  NSg/J NSg/V/J .
>
#
> Either the well    was very deep  , or    she  fell    very slowly , for she  had plenty  of
# I/C    D   NSg/V/J V   J/R  NSg/J . NPr/C ISg+ NSg/V/J J/R  R      . C/P ISg+ V   NSg/I/J P
> time      as    she  went  down       to look  about her     and to wonder what   was going   to happen
# N🅪Sg/V/J+ NSg/R ISg+ NSg/V N🅪Sg/V/J/P P  NSg/V J/P   ISg/D$+ V/C P  N🅪Sg/V NSg/I+ V   NSg/V/J P  V
> next    . First   , she  tried to look  down       and make  out         what   she  was coming  to , but     it
# NSg/J/P . NSg/V/J . ISg+ V/J   P  NSg/V N🅪Sg/V/J/P V/C NSg/V NSg/V/J/R/P NSg/I+ ISg+ V   NSg/V/J P  . NSg/C/P NPr/ISg+
> was too dark    to see   anything ; then    she  looked at    the sides of the well    , and
# V   W?  NSg/V/J P  NSg/V NSg/I/V+ . NSg/J/C ISg+ V/J    NSg/P D   NPl/V P  D   NSg/V/J . V/C
> noticed that         they were  filled with cupboards and book   - shelves ; here    and there
# V/J     NSg/I/C/Ddem IPl+ NSg/V V/J    P    NPl/V     V/C NSg/V+ . NPl/V+  . NSg/J/R V/C +
> she  saw   maps  and pictures hung    upon pegs  . She  took down       a    jar    from one       of the
# ISg+ NSg/V NPl/V V/C NPl/V+   NPr/V/J P    NPl/V . ISg+ V    N🅪Sg/V/J/P D/P+ NSg/V+ P    NSg/I/V/J P  D+
> shelves as    she  passed ; it       was labelled “ ORANGE   MARMALADE ” , but     to her     great
# NPl/V+  NSg/R ISg+ V/J    . NPr/ISg+ V   V/J/Comm . NPr🅪/V/J Nᴹ/V      . . NSg/C/P P  ISg/D$+ NSg/J
> disappointment it       was empty   : she  did not   like        to drop  the jar    for fear    of
# NSg+           NPr/ISg+ V   NSg/V/J . ISg+ V   NSg/C NSg/V/J/C/P P  NSg/V D   NSg/V+ C/P N🅪Sg/V+ P
> killing somebody underneath , so        managed to put   it       into one       of the cupboards as
# NSg/V/J NSg/I+   NSg/J/P    . NSg/I/J/C V/J     P  NSg/V NPr/ISg+ P    NSg/I/V/J P  D   NPl/V     NSg/R
> she  fell    past      it       .
# ISg+ NSg/V/J NSg/V/J/P NPr/ISg+ .
>
#
> “ Well    ! ” thought Alice to herself , “ after such  a    fall   as    this    , I    shall think
# . NSg/V/J . . NSg/V   NPr+  P  ISg+    . . P     NSg/I D/P+ NSg/V+ NSg/R I/Ddem+ . ISg+ VX    NSg/V
> nothing  of tumbling down       stairs ! How   brave   they’ll all          think me       at    home     ! Why   , I
# NSg/I/J+ P  NSg/V    N🅪Sg/V/J/P NPl+   . NSg/C NSg/V/J W?      NSg/I/J/C/Dq NSg/V NPr/ISg+ NSg/P NSg/V/J+ . NSg/V . ISg+
> wouldn’t say   anything about it       , even    if    I    fell    off       the top     of the house  ! ” ( Which
# VX       NSg/V NSg/I/V+ J/P   NPr/ISg+ . NSg/V/J NSg/C ISg+ NSg/V/J NSg/V/J/P D   NSg/V/J P  D   NPr/V+ . . . I/C+
> was very likely true    . )
# V   J/R  NSg/J  NSg/V/J . .
>
#
> Down       , down       , down       . Would the fall   never come    to an   end    ? “ I    wonder how   many        miles
# N🅪Sg/V/J/P . N🅪Sg/V/J/P . N🅪Sg/V/J/P . VX    D+  NSg/V+ R     NSg/V/P P  D/P+ NSg/V+ . . ISg+ N🅪Sg/V NSg/C NSg/I/J/Dq+ NPrPl+
> I’ve fallen by      this   time      ? ” she  said aloud . “ I    must  be     getting somewhere near      the
# W?   W?     NSg/J/P I/Ddem N🅪Sg/V/J+ . . ISg+ V/J  J     . . ISg+ NSg/V NSg/VX NSg/V   NSg       NSg/V/J/P D
> centre     of the earth   . Let   me       see   : that          would be     four thousand miles  down       , I
# NSg/V/Comm P  D+  NPrᴹ/V+ . NSg/V NPr/ISg+ NSg/V . NSg/I/C/Ddem+ VX    NSg/VX NSg+ NSg+     NPrPl+ N🅪Sg/V/J/P . ISg+
> think — ” ( for , you    see   , Alice had learnt several things of this    sort   in      her
# NSg/V . . . C/P . ISgPl+ NSg/V . NPr+  V   V      J/Dq    NPl    P  I/Ddem+ NSg/V+ NPr/J/P ISg/D$+
> lessons in      the schoolroom , and though this    was not   a   very good    opportunity for
# NPl/V+  NPr/J/P D   NSg        . V/C V/C    I/Ddem+ V   NSg/C D/P J/R  NPr/V/J NSg+        C/P
> showing off       her     knowledge , as    there was no    one        to listen to her     , still   it       was
# NSg/V+  NSg/V/J/P ISg/D$+ Nᴹ+       . NSg/R +     V   NPr/P NSg/I/V/J+ P  NSg/V  P  ISg/D$+ . NSg/V/J NPr/ISg+ V
> good    practice to say   it       over    ) “ — yes   , that’s about the right   distance — but     then    I
# NPr/V/J NSg/V+   P  NSg/V NPr/ISg+ NSg/J/P . . . NPl/V . NSg$   J/P   D   NPr/V/J N🅪Sg/V+  . NSg/C/P NSg/J/C ISg+
> wonder what   Latitude or    Longitude I’ve got to ? ” ( Alice had no     idea what   Latitude
# N🅪Sg/V NSg/I+ NSg      NPr/C NSg+      W?   V   P  . . . NPr+  V   NPr/P+ NSg+ NSg/I+ NSg+
> was , or    Longitude either , but     thought they were  nice    grand words to say   . )
# V   . NPr/C NSg+      I/C    . NSg/C/P NSg/V   IPl+ NSg/V NPr/V/J NSg/J NPl/V P  NSg/V . .
>
#
> Presently she  began again . “ I    wonder if    I    shall fall   right   through the earth   !
# R         ISg+ V     P     . . ISg+ N🅪Sg/V NSg/C ISg+ VX    NSg/V+ NPr/V/J NSg/J/P D+  NPrᴹ/V+ .
> How   funny it’ll seem to come    out         among the people that          walk  with their heads
# NSg/C NSg/J W?    V    P  NSg/V/P NSg/V/J/R/P P     D   NPl/V+ NSg/I/C/Ddem+ NSg/V P    D$+   NPl/V+
> downward ! The Antipathies , I    think — ” ( she  was rather    glad    there was no    one
# J        . D   NPl         . ISg+ NSg/V . . . ISg+ V   NPr/V/J/R NSg/V/J +     V   NPr/P NSg/I/V/J+
> listening , this   time      , as    it       didn’t sound     at    all          the right   word   ) “ — but     I    shall
# V         . I/Ddem N🅪Sg/V/J+ . NSg/R NPr/ISg+ V      N🅪Sg/V/J+ NSg/P NSg/I/J/C/Dq D   NPr/V/J NSg/V+ . . . NSg/C/P ISg+ VX
> have   to ask   them     what   the name  of the country is , you    know  . Please , Ma’am , is
# NSg/VX P  NSg/V NSg/IPl+ NSg/I+ D   NSg/V P  D   NSg/J+  VL . ISgPl+ NSg/V . V      . NSg/V . VL
> this   New     Zealand or    Australia ? ” ( and she  tried to curtsey as    she  spoke — fancy
# I/Ddem NSg/V/J NPr     NPr/C NPr+      . . . V/C ISg+ V/J   P  ?       NSg/R ISg+ NSg/V . NSg/V/J
> curtseying as    you’re falling through the air     ! Do     you    think you    could  manage it       ? )
# ?          NSg/R W?     V       NSg/J/P D   N🅪Sg/V+ . NSg/VX ISgPl+ NSg/V ISgPl+ NSg/VX NSg/V  NPr/ISg+ . .
> “ And what   an   ignorant little      girl   she’ll think me       for asking ! No    , it’ll never do
# . V/C NSg/I+ D/P+ NSg/J+   NPr/I/J/Dq+ NSg/V+ W?     NSg/V NPr/ISg+ C/P V      . NPr/P . W?    R     NSg/VX
> to ask   : perhaps I    shall see   it       written up        somewhere . ”
# P  NSg/V . NSg/R   ISg+ VX    NSg/V NPr/ISg+ V/J     NSg/V/J/P NSg       . .
>
#
> Down       , down       , down       . There was nothing  else    to do     , so        Alice soon began talking
# N🅪Sg/V/J/P . N🅪Sg/V/J/P . N🅪Sg/V/J/P . +     V   NSg/I/J+ NSg/J/C P  NSg/VX . NSg/I/J/C NPr+  J/R  V     V
> again . “ Dinah’ll miss  me       very much         to - night   , I    should think ! ” ( Dinah was the
# P     . . ?        NSg/V NPr/ISg+ J/R  NSg/I/J/R/Dq P  . N🅪Sg/V+ . ISg+ VX     NSg/V . . . NPr   V   D
> cat      . ) “ I    hope   they’ll remember her     saucer of milk    at    tea     - time      . Dinah my  dear    ! I
# NSg/V/J+ . . . ISg+ NPr🅪/V W?      NSg/V    ISg/D$+ NSg/V  P  N🅪Sg/V+ NSg/P N🅪Sg/V+ . N🅪Sg/V/J+ . NPr   D$+ NSg/V/J . ISg+
> wish  you    were  down       here    with me       ! There are no    mice  in      the air     , I’m afraid , but
# NSg/V ISgPl+ NSg/V N🅪Sg/V/J/P NSg/J/R P    NPr/ISg+ . +     V   NPr/P NPl/V NPr/J/P D+  N🅪Sg/V+ . W?  J      . NSg/C/P
> you    might   catch a   bat    , and that’s very like        a   mouse  , you    know  . But     do     cats   eat
# ISgPl+ Nᴹ/VX/J NSg/V D/P NSg/V+ . V/C NSg$   J/R  NSg/V/J/C/P D/P NSg/V+ . ISgPl+ NSg/V . NSg/C/P NSg/VX NPl/V+ V
> bats  , I    wonder ? ” And here    Alice began to get   rather    sleepy , and went  on  saying
# NPl/V . ISg+ N🅪Sg/V . . V/C NSg/J/R NPr+  V     P  NSg/V NPr/V/J/R NSg/J  . V/C NSg/V J/P NSg/V
> to herself , in      a   dreamy sort  of way    , “ Do     cats   eat bats  ? Do     cats   eat bats  ? ” and
# P  ISg+    . NPr/J/P D/P J      NSg/V P  NSg/J+ . . NSg/VX NPl/V+ V   NPl/V . NSg/VX NPl/V+ V   NPl/V . . V/C
> sometimes , “ Do     bats  eat cats   ? ” for , you    see   , as    she  couldn’t answer either
# R         . . NSg/VX NPl/V V   NPl/V+ . . C/P . ISgPl+ NSg/V . NSg/R ISg+ V        NSg/V+ I/C
> question , it       didn’t much         matter which way    she  put   it       . She  felt     that         she  was
# NSg/V+   . NPr/ISg+ V      NSg/I/J/R/Dq N🅪Sg/V I/C+  NSg/J+ ISg+ NSg/V NPr/ISg+ . ISg+ N🅪Sg/V/J NSg/I/C/Ddem ISg+ V
> dozing off       , and had just begun to dream   that         she  was walking hand   in      hand   with
# V      NSg/V/J/P . V/C V   V/J  V     P  NSg/V/J NSg/I/C/Ddem ISg+ V   NSg/V/J NSg/V+ NPr/J/P NSg/V+ P
> Dinah , and saying to her     very earnestly , “ Now       , Dinah , tell  me       the truth   : did you
# NPr   . V/C NSg/V  P  ISg/D$+ J/R  R         . . NPr/V/J/C . NPr   . NPr/V NPr/ISg+ D   N🅪Sg/V+ . V   ISgPl+
> ever eat a   bat    ? ” when    suddenly , thump  ! thump  ! down       she  came    upon a   heap  of
# J    V   D/P NSg/V+ . . NSg/I/C R        . NSg/V+ . NSg/V+ . N🅪Sg/V/J/P ISg+ NSg/V/P P    D/P NSg/V P
> sticks and dry      leaves , and the fall   was over    .
# NPl/V  V/C NSg/V/J+ NPl/V+ . V/C D+  NSg/V+ V   NSg/J/P .
>
#
> Alice was not   a   bit   hurt    , and she  jumped up        on  to her     feet in      a    moment : she
# NPr+  V   NSg/C D/P NSg/V NSg/V/J . V/C ISg+ V/J    NSg/V/J/P J/P P  ISg/D$+ NPl+ NPr/J/P D/P+ NSg+   . ISg+
> looked up        , but     it       was all          dark    overhead ; before her     was another long    passage ,
# V/J    NSg/V/J/P . NSg/C/P NPr/ISg+ V   NSg/I/J/C/Dq NSg/V/J NSg/J/P  . C/P    ISg/D$+ V   I/D     NPr/V/J NSg/V/J .
> and the White     Rabbit was still   in      sight   , hurrying down       it       . There was not   a
# V/C D+  NPr🅪/V/J+ NSg/V+ V   NSg/V/J NPr/J/P N🅪Sg/V+ . V        N🅪Sg/V/J/P NPr/ISg+ . +     V   NSg/C D/P
> moment to be     lost : away went  Alice like        the wind    , and was just in      time      to hear
# NSg+   P  NSg/VX V/J  . V/J  NSg/V NPr+  NSg/V/J/C/P D+  N🅪Sg/V+ . V/C V   V/J  NPr/J/P N🅪Sg/V/J+ P  V
> it       say   , as    it       turned a    corner , “ Oh    my  ears   and whiskers , how   late  it’s getting ! ”
# NPr/ISg+ NSg/V . NSg/R NPr/ISg+ V/J    D/P+ NSg/V+ . . NPr/V D$+ NPl/V+ V/C W?       . NSg/C NSg/J W?   NSg/V   . .
> She  was close   behind  it       when    she  turned the corner , but     the Rabbit was no    longer
# ISg+ V   NSg/V/J NSg/J/P NPr/ISg+ NSg/I/C ISg+ V/J    D+  NSg/V+ . NSg/C/P D+  NSg/V+ V   NPr/P NSg/JC
> to be     seen  : she  found herself in      a   long    , low      hall , which was lit     up        by      a   row   of
# P  NSg/VX NSg/V . ISg+ NSg/V ISg+    NPr/J/P D/P NPr/V/J . NSg/V/J+ NPr+ . I/C+  V   NSg/V/J NSg/V/J/P NSg/J/P D/P NSg/V P
> lamps  hanging from the roof   .
# NPl/V+ NSg/V/J P    D+  NSg/V+ .
>
#
> There were  doors  all          round     the hall , but     they were  all          locked ; and when    Alice
# +     NSg/V NPl/V+ NSg/I/J/C/Dq NSg/V/J/P D+  NPr+ . NSg/C/P IPl+ NSg/V NSg/I/J/C/Dq V/J    . V/C NSg/I/C NPr+
> had been  all          the way   down       one        side     and up        the other   , trying  every door   , she
# V   NSg/V NSg/I/J/C/Dq D   NSg/J N🅪Sg/V/J/P NSg/I/V/J+ NSg/V/J+ V/C NSg/V/J/P D   NSg/V/J . NSg/V/J Dq+   NSg/V+ . ISg+
> walked sadly down       the middle  , wondering how   she  was ever to get   out         again .
# V/J    R     N🅪Sg/V/J/P D   NSg/V/J . NSg/V/J   NSg/C ISg+ V   J    P  NSg/V NSg/V/J/R/P P     .
>
#
> Suddenly she  came    upon a   little     three - legged  table  , all          made of solid glass   ;
# R        ISg+ NSg/V/P P    D/P NPr/I/J/Dq NSg   . NSg/V/J NSg/V+ . NSg/I/J/C/Dq V    P  NSg/J NPr🅪/V+ .
> there was nothing  on  it       except a   tiny  golden  key     , and Alice’s first    thought was
# +     V   NSg/I/J+ J/P NPr/ISg+ V/C/P  D/P NSg/J NPr/V/J NPr/V/J . V/C NSg$    NSg/V/J+ NSg/V+  V
> that         it       might   belong to one       of the doors of the hall ; but     , alas ! either the
# NSg/I/C/Ddem NPr/ISg+ Nᴹ/VX/J V/P    P  NSg/I/V/J P  D   NPl/V P  D   NPr+ . NSg/C/P . NPl  . I/C    D+
> locks  were  too large , or    the key     was too small   , but     at    any     rate   it       would not
# NPl/V+ NSg/V W?  NSg/J . NPr/C D   NPr/V/J V   W?  NPr/V/J . NSg/C/P NSg/P I/R/Dq+ NSg/V+ NPr/ISg+ VX    NSg/C
> open    any    of them     . However , on  the second   time      round     , she  came    upon a    low      curtain
# NSg/V/J I/R/Dq P  NSg/IPl+ . C       . J/P D+  NSg/V/J+ N🅪Sg/V/J+ NSg/V/J/P . ISg+ NSg/V/P P    D/P+ NSg/V/J+ NSg/V+
> she  had not   noticed before , and behind  it       was a   little     door  about fifteen inches
# ISg+ V   NSg/C V/J     C/P    . V/C NSg/J/P NPr/ISg+ V   D/P NPr/I/J/Dq NSg/V J/P   NSg+    NPl/V+
> high    : she  tried the little     golden  key     in      the lock   , and to her     great  delight   it
# NSg/V/J . ISg+ V/J   D   NPr/I/J/Dq NPr/V/J NPr/V/J NPr/J/P D+  NSg/V+ . V/C P  ISg/D$+ NSg/J+ N🅪Sg/V/J+ NPr/ISg+
> fitted  !
# NSg/V/J .
>
#
> Alice opened the door   and found that         it       led     into a    small    passage  , not   much
# NPr+  V/J    D+  NSg/V+ V/C NSg/V NSg/I/C/Ddem NPr/ISg+ NSg/V/J P    D/P+ NPr/V/J+ NSg/V/J+ . NSg/C NSg/I/J/R/Dq
> larger than a   rat    - hole   : she  knelt down       and looked along the passage  into the
# JC     C/P  D/P NSg/V+ . NSg/V+ . ISg+ V     N🅪Sg/V/J/P V/C V/J    P     D   NSg/V/J+ P    D
> loveliest garden   you    ever saw   . How   she  longed to get   out         of that          dark     hall , and
# JS        NSg/V/J+ ISgPl+ J    NSg/V . NSg/C ISg+ V/J    P  NSg/V NSg/V/J/R/P P  NSg/I/C/Ddem+ NSg/V/J+ NPr+ . V/C
> wander about among those  beds  of bright   flowers  and those  cool    fountains , but
# NSg/V  J/P   P     I/Ddem NPl/V P  NPr/V/J+ NPrPl/V+ V/C I/Ddem NSg/V/J NPl/V     . NSg/C/P
> she  could  not   even    get   her     head     through the doorway ; “ and even    if    my  head     would
# ISg+ NSg/VX NSg/C NSg/V/J NSg/V ISg/D$+ NPr/V/J+ NSg/J/P D   NSg+    . . V/C NSg/V/J NSg/C D$+ NPr/V/J+ VX
> go      through , ” thought poor    Alice , “ it       would be     of very little     use   without my
# NSg/V/J NSg/J/P . . NSg/V   NSg/V/J NPr+  . . NPr/ISg+ VX    NSg/VX P  J/R  NPr/I/J/Dq NSg/V C/P     D$+
> shoulders . Oh    , how   I    wish  I    could  shut    up        like        a    telescope ! I    think I    could  , if
# NPl/V+    . NPr/V . NSg/C ISg+ NSg/V ISg+ NSg/VX NSg/V/J NSg/V/J/P NSg/V/J/C/P D/P+ NSg/V+    . ISg+ NSg/V ISg+ NSg/VX . NSg/C
> I    only  knew how   to begin . ” For , you    see   , so        many       out         - of - the - way   things had
# ISg+ J/R/C V    NSg/C P  NSg/V . . C/P . ISgPl+ NSg/V . NSg/I/J/C NSg/I/J/Dq NSg/V/J/R/P . P  . D   . NSg/J NPl+   V
> happened lately , that         Alice had begun to think that         very few       things indeed were
# V/J      R      . NSg/I/C/Ddem NPr+  V   V     P  NSg/V NSg/I/C/Ddem J/R  NSg/I/Dq+ NPl+   W?     NSg/V
> really impossible .
# R      NSg/J      .
>
#
> There seemed to be     no    use   in      waiting by      the little      door   , so        she  went  back    to the
# +     V/J    P  NSg/VX NPr/P NSg/V NPr/J/P NSg/V+  NSg/J/P D+  NPr/I/J/Dq+ NSg/V+ . NSg/I/J/C ISg+ NSg/V NSg/V/J P  D+
> table  , half        hoping she  might   find  another key     on  it       , or    at    any    rate   a   book  of
# NSg/V+ . N🅪Sg/V/J/P+ V      ISg+ Nᴹ/VX/J NSg/V I/D     NPr/V/J J/P NPr/ISg+ . NPr/C NSg/P I/R/Dq NSg/V+ D/P NSg/V P
> rules  for shutting people up        like        telescopes : this   time      she  found a   little
# NPl/V+ C/P NSg/V    NPl/V+ NSg/V/J/P NSg/V/J/C/P NPl/V      . I/Ddem N🅪Sg/V/J+ ISg+ NSg/V D/P NPr/I/J/Dq
> bottle on  it       , ( “ which certainly was not   here    before , ” said Alice , ) and round     the
# NSg/V+ J/P NPr/ISg+ . . . I/C+  R         V   NSg/C NSg/J/R C/P    . . V/J  NPr+  . . V/C NSg/V/J/P D
> neck  of the bottle was a   paper     label  , with the words  “ DRINK  ME       , ” beautifully
# NSg/V P  D   NSg/V+ V   D/P N🅪Sg/V/J+ NSg/V+ . P    D   NPl/V+ . NSg/V+ NPr/ISg+ . . R
> printed on  it       in      large letters .
# V/J     J/P NPr/ISg+ NPr/J/P NSg/J NPl/V+  .
>
#
> It       was all          very well    to say   “ Drink  me       , ” but     the wise     little      Alice was not   going
# NPr/ISg+ V   NSg/I/J/C/Dq J/R  NSg/V/J P  NSg/V . NSg/V+ NPr/ISg+ . . NSg/C/P D+  NPr/V/J+ NPr/I/J/Dq+ NPr+  V   NSg/C NSg/V/J
> to do     that          in      a    hurry  . “ No    , I’ll look  first   , ” she  said , “ and see   whether it’s
# P  NSg/VX NSg/I/C/Ddem+ NPr/J/P D/P+ NSg/V+ . . NPr/P . W?   NSg/V NSg/V/J . . ISg+ V/J  . . V/C NSg/V I/C     W?
> marked ‘          poison  ’ or    not   ” ; for she  had read  several nice    little     histories about
# V/J    Unlintable N🅪Sg/V+ . NPr/C NSg/C . . C/P ISg+ V   NSg/V J/Dq    NPr/V/J NPr/I/J/Dq NPl       J/P
> children who    had got burnt , and eaten up        by      wild    beasts and other   unpleasant
# NPl+     NPr/I+ V   V   V/J   . V/C V/J   NSg/V/J/P NSg/J/P NSg/V/J NPl/V  V/C NSg/V/J NSg/J
> things , all          because they would not   remember the simple  rules  their friends had
# NPl+   . NSg/I/J/C/Dq C/P     IPl+ VX    NSg/C NSg/V    D   NSg/V/J NPl/V+ D$+   NPl/V+  V
> taught them     : such  as    , that         a   red    - hot     poker  will   burn  you    if    you    hold    it       too
# V      NSg/IPl+ . NSg/I NSg/R . NSg/I/C/Ddem D/P N🅪Sg/J . NSg/V/J NSg/V+ NPr/VX NSg/V ISgPl+ NSg/C ISgPl+ NSg/V/J NPr/ISg+ W?
> long    ; and that         if    you    cut     your finger very deeply with a   knife  , it       usually
# NPr/V/J . V/C NSg/I/C/Ddem NSg/C ISgPl+ NSg/V/J D$+  NSg/V+ J/R  R      P    D/P NSg/V+ . NPr/ISg+ R
> bleeds ; and she  had never forgotten that          , if    you    drink  much         from a   bottle marked
# NPl/V  . V/C ISg+ V   R     NSg/V/J   NSg/I/C/Ddem+ . NSg/C ISgPl+ NSg/V+ NSg/I/J/R/Dq P    D/P NSg/V+ V/J
> “ poison  , ” it       is almost certain to disagree with you    , sooner or    later .
# . N🅪Sg/V+ . . NPr/ISg+ VL R      I/J     P  V        P    ISgPl+ . JC     NPr/C JC    .
>
#
> However , this    bottle was not   marked “ poison  , ” so        Alice ventured to taste   it       , and
# C       . I/Ddem+ NSg/V+ V   NSg/C V/J    . N🅪Sg/V+ . . NSg/I/J/C NPr+  V/J      P  NSg/V/J NPr/ISg+ . V/C
> finding it       very nice    , ( it       had , in      fact , a   sort  of mixed flavour     of cherry  - tart    ,
# NSg/V   NPr/ISg+ J/R  NPr/V/J . . NPr/ISg+ V   . NPr/J/P NSg+ . D/P NSg/V P  V/J   N🅪Sg/V/Comm P  NPr🅪/J+ . NSg/V/J .
> custard , pine  - apple , roast    turkey  , toffee , and hot     buttered toast  , ) she  very
# N🅪Sg    . NSg/V . NPr🅪+ . N🅪Sg/V/J NPr🅪/J+ . NSg/V  . V/C NSg/V/J V/J      NSg/V+ . . ISg+ J/R
> soon finished it       off       .
# J/R  V/J      NPr/ISg+ NSg/V/J/P .
>
#
> “ What   a    curious feeling  ! ” said Alice ; “ I    must  be     shutting up        like        a   telescope . ”
# . NSg/I+ D/P+ J+      NSg/V/J+ . . V/J  NPr+  . . ISg+ NSg/V NSg/VX NSg/V    NSg/V/J/P NSg/V/J/C/P D/P NSg/V+    . .
>
#
> And so        it       was indeed : she  was now       only  ten inches high    , and her     face   brightened
# V/C NSg/I/J/C NPr/ISg+ V   W?     . ISg+ V   NPr/V/J/C J/R/C NSg NPl/V+ NSg/V/J . V/C ISg/D$+ NSg/V+ V/J
> up        at    the thought that         she  was now       the right   size    for going   through the little
# NSg/V/J/P NSg/P D   NSg/V   NSg/I/C/Ddem ISg+ V   NPr/V/J/C D   NPr/V/J N🅪Sg/V+ C/P NSg/V/J NSg/J/P D   NPr/I/J/Dq
> door   into that         lovely garden   . First   , however , she  waited for a    few       minutes to
# NSg/V+ P    NSg/I/C/Ddem NSg/J  NSg/V/J+ . NSg/V/J . C       . ISg+ V/J    C/P D/P+ NSg/I/Dq+ NPl/V+  P
> see   if    she  was going   to shrink any    further : she  felt     a   little     nervous about
# NSg/V NSg/C ISg+ V   NSg/V/J P  NSg/V  I/R/Dq V/J     . ISg+ N🅪Sg/V/J D/P NPr/I/J/Dq J       J/P
> this    ; “ for it       might   end    , you    know  , ” said Alice to herself , “ in      my  going   out
# I/Ddem+ . . C/P NPr/ISg+ Nᴹ/VX/J NSg/V+ . ISgPl+ NSg/V . . V/J  NPr+  P  ISg+    . . NPr/J/P D$+ NSg/V/J NSg/V/J/R/P
> altogether , like        a    candle . I    wonder what   I    should be     like        then    ? ” And she  tried
# NSg        . NSg/V/J/C/P D/P+ NSg/V+ . ISg+ N🅪Sg/V NSg/I+ ISg+ VX     NSg/VX NSg/V/J/C/P NSg/J/C . . V/C ISg+ V/J
> to fancy   what   the flame   of a    candle is like        after the candle is blown out         , for
# P  NSg/V/J NSg/I+ D   NSg/V/J P  D/P+ NSg/V+ VL NSg/V/J/C/P P     D+  NSg/V+ VL V/J   NSg/V/J/R/P . C/P
> she  could  not   remember ever having seen  such   a    thing .
# ISg+ NSg/VX NSg/C NSg/V    J    V      NSg/V NSg/I+ D/P+ NSg+  .
>
#
> After a    while      , finding that         nothing  more         happened , she  decided on  going   into the
# P     D/P+ NSg/V/C/P+ . NSg/V   NSg/I/C/Ddem NSg/I/J+ NPr/I/V/J/Dq V/J      . ISg+ NSg/V/J J/P NSg/V/J P    D+
> garden   at    once  ; but     , alas for poor     Alice ! when    she  got to the door   , she  found
# NSg/V/J+ NSg/P NSg/C . NSg/C/P . NPl  C/P NSg/V/J+ NPr+  . NSg/I/C ISg+ V   P  D+  NSg/V+ . ISg+ NSg/V
> she  had forgotten the little     golden  key     , and when    she  went  back    to the table  for
# ISg+ V   NSg/V/J   D   NPr/I/J/Dq NPr/V/J NPr/V/J . V/C NSg/I/C ISg+ NSg/V NSg/V/J P  D+  NSg/V+ C/P
> it       , she  found she  could  not   possibly reach it       : she  could  see   it       quite plainly
# NPr/ISg+ . ISg+ NSg/V ISg+ NSg/VX NSg/C R        NSg/V NPr/ISg+ . ISg+ NSg/VX NSg/V NPr/ISg+ R     R
> through the glass   , and she  tried her     best      to climb up        one       of the legs  of the
# NSg/J/P D   NPr🅪/V+ . V/C ISg+ V/J   ISg/D$+ NPr/VX/JS P  NSg/V NSg/V/J/P NSg/I/V/J P  D   NPl/V P  D
> table  , but     it       was too slippery ; and when    she  had tired herself out         with trying  ,
# NSg/V+ . NSg/C/P NPr/ISg+ V   W?  J        . V/C NSg/I/C ISg+ V   V/J   ISg+    NSg/V/J/R/P P    NSg/V/J .
> the poor    little     thing sat     down       and cried .
# D   NSg/V/J NPr/I/J/Dq NSg+  NSg/V/J N🅪Sg/V/J/P V/C V/J   .
>
#
> “ Come    , there’s no    use   in      crying like        that          ! ” said Alice to herself , rather
# . NSg/V/P . W?      NPr/P NSg/V NPr/J/P V      NSg/V/J/C/P NSg/I/C/Ddem+ . . V/J  NPr+  P  ISg+    . NPr/V/J/R
> sharply ; “ I    advise you    to leave off       this    minute   ! ” She  generally gave herself
# R       . . ISg+ NSg/V  ISgPl+ P  NSg/V NSg/V/J/P I/Ddem+ NSg/V/J+ . . ISg+ R         V    ISg+
> very good     advice , ( though she  very seldom followed it       ) , and sometimes she
# J/R  NPr/V/J+ Nᴹ+    . . V/C    ISg+ J/R  R      V/J      NPr/ISg+ . . V/C R         ISg+
> scolded herself so        severely as    to bring tears  into her     eyes   ; and once  she
# V/J     ISg+    NSg/I/J/C R        NSg/R P  V     NPl/V+ P    ISg/D$+ NPl/V+ . V/C NSg/C ISg+
> remembered trying  to box   her     own     ears   for having cheated herself in      a   game     of
# V/J        NSg/V/J P  NSg/V ISg/D$+ NSg/V/J NPl/V+ C/P V      V/J     ISg+    NPr/J/P D/P NSg/V/J+ P
> croquet she  was playing against herself , for this   curious child  was very fond    of
# NSg/V   ISg+ V   V       C/P     ISg+    . C/P I/Ddem J       NSg/V+ V   J/R  NSg/V/J P
> pretending to be     two people . “ But     it’s no    use   now       , ” thought poor    Alice , “ to
# V          P  NSg/VX NSg NPl/V+ . . NSg/C/P W?   NPr/P NSg/V NPr/V/J/C . . NSg/V   NSg/V/J NPr+  . . P
> pretend to be     two people ! Why   , there’s hardly enough of me       left    to make  one
# NSg/V/J P  NSg/VX NSg NPl/V+ . NSg/V . W?      R      NSg/I  P  NPr/ISg+ NPr/V/J P  NSg/V NSg/I/V/J
> respectable person ! ”
# NSg/J       NSg/V+ . .
>
#
> Soon her     eye    fell    on  a    little      glass   box    that          was lying   under   the table  : she
# J/R  ISg/D$+ NSg/V+ NSg/V/J J/P D/P+ NPr/I/J/Dq+ NPr🅪/V+ NSg/V+ NSg/I/C/Ddem+ V   NSg/V/J NSg/J/P D+  NSg/V+ . ISg+
> opened it       , and found in      it       a   very small    cake    , on  which the words  “ EAT ME       ” were
# V/J    NPr/ISg+ . V/C NSg/V NPr/J/P NPr/ISg+ D/P J/R  NPr/V/J+ N🅪Sg/V+ . J/P I/C+  D+  NPl/V+ . V   NPr/ISg+ . NSg/V
> beautifully marked in      currants . “ Well    , I’ll eat it       , ” said Alice , “ and if    it
# R           V/J    NPr/J/P NPl      . . NSg/V/J . W?   V   NPr/ISg+ . . V/J  NPr+  . . V/C NSg/C NPr/ISg+
> makes me       grow larger , I    can    reach the key     ; and if    it       makes me       grow smaller , I
# NPl/V NPr/ISg+ V    JC     . ISg+ NPr/VX NSg/V D   NPr/V/J . V/C NSg/C NPr/ISg+ NPl/V NPr/ISg+ V    NSg/JC  . ISg+
> can    creep  under   the door   ; so        either way    I’ll get   into the garden   , and I    don’t
# NPr/VX NSg/V+ NSg/J/P D   NSg/V+ . NSg/I/J/C I/C    NSg/J+ W?   NSg/V P    D   NSg/V/J+ . V/C ISg+ V
> care    which happens ! ”
# N🅪Sg/V+ I/C+  V       . .
>
#
> She  ate   a    little      bit    , and said anxiously to herself , “ Which way    ? Which way    ? ” ,
# ISg+ NSg/V D/P+ NPr/I/J/Dq+ NSg/V+ . V/C V/J  R         P  ISg+    . . I/C+  NSg/J+ . I/C+  NSg/J+ . . .
> holding her     hand   on  the top     of her     head     to feel    which way    it       was growing , and
# NSg/V   ISg/D$+ NSg/V+ J/P D   NSg/V/J P  ISg/D$+ NPr/V/J+ P  NSg/I/V I/C+  NSg/J+ NPr/ISg+ V   NSg/V   . V/C
> she  was quite surprised to find  that         she  remained the same size    : to be     sure ,
# ISg+ V   R     V/J       P  NSg/V NSg/I/C/Ddem ISg+ V/J      D+  I/J+ N🅪Sg/V+ . P  NSg/VX J    .
> this   generally happens when    one       eats cake    , but     Alice had got so        much         into the
# I/Ddem R         V       NSg/I/C NSg/I/V/J V    N🅪Sg/V+ . NSg/C/P NPr+  V   V   NSg/I/J/C NSg/I/J/R/Dq P    D
> way   of expecting nothing  but     out         - of - the - way   things to happen , that         it       seemed
# NSg/J P  V         NSg/I/J+ NSg/C/P NSg/V/J/R/P . P  . D   . NSg/J NPl    P  V      . NSg/I/C/Ddem NPr/ISg+ V/J
> quite dull and stupid for life    to go      on  in      the common   way    .
# R     V/J  V/C NSg/J  C/P N🅪Sg/V+ P  NSg/V/J J/P NPr/J/P D+  NSg/V/J+ NSg/J+ .
>
#
> So        she  set     to work   , and very soon finished off       the cake    .
# NSg/I/J/C ISg+ NPr/V/J P  N🅪Sg/V . V/C J/R  J/R  V/J      NSg/V/J/P D+  N🅪Sg/V+ .
>
#
> CHAPTER II : The Pool  of Tears
# NSg/V+  W? . D   NSg/V P  NPl/V+
>
#
> “ Curiouser and curiouser ! ” cried Alice ( she  was so        much         surprised , that         for the
# . ?         V/C ?         . . V/J   NPr+  . ISg+ V   NSg/I/J/C NSg/I/J/R/Dq V/J       . NSg/I/C/Ddem C/P D+
> moment she  quite forgot how   to speak good     English   ) ; “ now       I’m opening out         like
# NSg+   ISg+ R     V      NSg/C P  NSg/V NPr/V/J+ NPr🅪/V/J+ . . . NPr/V/J/C W?  NSg/V/J NSg/V/J/R/P NSg/V/J/C/P
> the largest telescope that          ever was ! Good    - bye     , feet ! ” ( for when    she  looked down
# D   JS      NSg/V+    NSg/I/C/Ddem+ J    V   . NPr/V/J . NSg/J/P . NPl+ . . . C/P NSg/I/C ISg+ V/J    N🅪Sg/V/J/P
> at    her     feet , they seemed to be     almost out         of sight   , they were  getting so        far
# NSg/P ISg/D$+ NPl+ . IPl+ V/J    P  NSg/VX R      NSg/V/J/R/P P  N🅪Sg/V+ . IPl+ NSg/V NSg/V   NSg/I/J/C NSg/V/J
> off       ) . “ Oh    , my  poor     little      feet , I    wonder who    will   put   on  your shoes and
# NSg/V/J/P . . . NPr/V . D$+ NSg/V/J+ NPr/I/J/Dq+ NPl+ . ISg+ N🅪Sg/V NPr/I+ NPr/VX NSg/V J/P D$+  NPl/V V/C
> stockings for you    now       , dears  ? I’m sure I    shan’t be     able    ! I    shall be     a    great  deal
# NPl/V+    C/P ISgPl+ NPr/V/J/C . NPl/V+ . W?  J    ISg+ V      NSg/VX NSg/V/J . ISg+ VX    NSg/VX D/P+ NSg/J+ NSg/V/J+
> too far     off       to trouble myself about you    : you    must  manage the best       way    you
# W?  NSg/V/J NSg/V/J/P P  NSg/V   ISg+   J/P   ISgPl+ . ISgPl+ NSg/V NSg/V  D+  NPr/VX/JS+ NSg/J+ ISgPl+
> can    ; — but     I    must  be     kind  to them     , ” thought Alice , “ or    perhaps they won’t walk  the
# NPr/VX . . NSg/C/P ISg+ NSg/V NSg/VX NSg/J P  NSg/IPl+ . . NSg/V   NPr+  . . NPr/C NSg/R   IPl+ V     NSg/V D
> way    I    want  to go      ! Let   me       see   : I’ll give  them     a   new     pair  of boots  every
# NSg/J+ ISg+ NSg/V P  NSg/V/J . NSg/V NPr/ISg+ NSg/V . W?   NSg/V NSg/IPl+ D/P NSg/V/J NSg/V P  NPl/V+ Dq
> Christmas . ”
# NPr/V/J+  . .
>
#
> And she  went  on  planning to herself how   she  would manage it       . “ They must  go      by
# V/C ISg+ NSg/V J/P NSg/V    P  ISg+    NSg/C ISg+ VX    NSg/V  NPr/ISg+ . . IPl+ NSg/V NSg/V/J NSg/J/P
> the carrier , ” she  thought ; “ and how   funny it’ll seem , sending presents to one’s
# D+  NPr+    . . ISg+ NSg/V   . . V/C NSg/C NSg/J W?    V    . V       NPl/V+   P  NSg$
> own     feet ! And how   odd    the directions will   look  !
# NSg/V/J NPl+ . V/C NSg/C NSg/J+ D+  NPl+       NPr/VX NSg/V .
>
#
> Alice’s Right    Foot   , Esq . , Hearthrug , near      the Fender , ( with Alice’s love   ) .
# NSg$    NPr/V/J+ NSg/V+ . NSg . . NSg       . NSg/V/J/P D   NSg/V  . . P    NSg$    NPr🅪/V . .
>
#
> Oh    dear    , what   nonsense I’m talking ! ”
# NPr/V NSg/V/J . NSg/I+ Nᴹ/V/J+  W?  V       . .
>
#
> Just then    her     head     struck against the roof  of the hall : in      fact she  was now       more
# V/J  NSg/J/C ISg/D$+ NPr/V/J+ V      C/P     D   NSg/V P  D+  NPr+ . NPr/J/P NSg+ ISg+ V   NPr/V/J/C NPr/I/V/J/Dq
> than nine feet high    , and she  at    once  took up        the little     golden  key     and hurried
# C/P  NSg+ NPl+ NSg/V/J . V/C ISg+ NSg/P NSg/C V    NSg/V/J/P D   NPr/I/J/Dq NPr/V/J NPr/V/J V/C V/J
> off       to the garden   door   .
# NSg/V/J/P P  D+  NSg/V/J+ NSg/V+ .
>
#
> Poor     Alice ! It       was as    much         as    she  could  do     , lying   down       on  one        side     , to look
# NSg/V/J+ NPr+  . NPr/ISg+ V   NSg/R NSg/I/J/R/Dq NSg/R ISg+ NSg/VX NSg/VX . NSg/V/J N🅪Sg/V/J/P J/P NSg/I/V/J+ NSg/V/J+ . P  NSg/V
> through into the garden   with one        eye    ; but     to get   through was more         hopeless than
# NSg/J/P P    D   NSg/V/J+ P    NSg/I/V/J+ NSg/V+ . NSg/C/P P  NSg/V NSg/J/P V   NPr/I/V/J/Dq J        C/P
> ever : she  sat     down       and began to cry   again .
# J    . ISg+ NSg/V/J N🅪Sg/V/J/P V/C V     P  NSg/V P     .
>
#
> “ You    ought    to be     ashamed of yourself , ” said Alice , “ a   great girl   like        you    , ” ( she
# . ISgPl+ NSg/I/VX P  NSg/VX V/J     P  ISg+     . . V/J  NPr+  . . D/P NSg/J NSg/V+ NSg/V/J/C/P ISgPl+ . . . ISg+
> might   well    say   this    ) , “ to go      on  crying in      this    way    ! Stop  this    moment , I    tell
# Nᴹ/VX/J NSg/V/J NSg/V I/Ddem+ . . . P  NSg/V/J J/P V      NPr/J/P I/Ddem+ NSg/J+ . NSg/V I/Ddem+ NSg+   . ISg+ NPr/V
> you    ! ” But     she  went  on  all          the same , shedding gallons of tears  , until there was a
# ISgPl+ . . NSg/C/P ISg+ NSg/V J/P NSg/I/J/C/Dq D   I/J  . NSg/V    NPl     P  NPl/V+ . C/P   +     V   D/P
> large pool   all          round     her     , about four inches deep  and reaching half        down       the
# NSg/J NSg/V+ NSg/I/J/C/Dq NSg/V/J/P ISg/D$+ . J/P   NSg  NPl/V+ NSg/J V/C V        N🅪Sg/V/J/P+ N🅪Sg/V/J/P D
> hall .
# NPr+ .
>
#
> After a    time      she  heard a   little     pattering of feet in      the distance , and she
# P     D/P+ N🅪Sg/V/J+ ISg+ V/J   D/P NPr/I/J/Dq V         P  NPl  NPr/J/P D   N🅪Sg/V+  . V/C ISg+
> hastily dried her     eyes   to see   what   was coming  . It       was the White    Rabbit
# R       V/J   ISg/D$+ NPl/V+ P  NSg/V NSg/I+ V   NSg/V/J . NPr/ISg+ V   D   NPr🅪/V/J NSg/V
> returning , splendidly dressed , with a   pair  of white     kid    gloves in      one       hand  and a
# V         . R          V/J     . P    D/P NSg/V P  NPr🅪/V/J+ NSg/V+ NPl/V+ NPr/J/P NSg/I/V/J NSg/V V/C D/P+
> large  fan    in      the other   : he       came    trotting along in      a    great  hurry  , muttering to
# NSg/J+ NSg/V+ NPr/J/P D   NSg/V/J . NPr/ISg+ NSg/V/P NSg/V/J  P     NPr/J/P D/P+ NSg/J+ NSg/V+ . NSg/V     P
> himself as    he       came    , “ Oh    ! the Duchess , the Duchess ! Oh    ! won’t she  be     savage   if
# ISg+    NSg/R NPr/ISg+ NSg/V/P . . NPr/V . D   NSg/V   . D   NSg/V   . NPr/V . V     ISg+ NSg/VX NPr/V/J+ NSg/C
> I’ve kept her     waiting ! ” Alice felt     so        desperate that         she  was ready   to ask   help
# W?   V    ISg/D$+ NSg/V   . . NPr+  N🅪Sg/V/J NSg/I/J/C NSg/J     NSg/I/C/Ddem ISg+ V   NSg/V/J P  NSg/V NSg/V
> of any     one        ; so        , when    the Rabbit came    near      her     , she  began , in      a   low     , timid voice  ,
# P  I/R/Dq+ NSg/I/V/J+ . NSg/I/J/C . NSg/I/C D+  NSg/V+ NSg/V/P NSg/V/J/P ISg/D$+ . ISg+ V     . NPr/J/P D/P NSg/V/J . J+    NSg/V+ .
> “ If    you    please , sir    — ” The Rabbit started violently , dropped the white     kid    gloves
# . NSg/C ISgPl+ V      . NPr/V+ . . D+  NSg/V+ V/J     R         . V/J     D+  NPr🅪/V/J+ NSg/V+ NPl/V
> and the fan    , and skurried away into the darkness as    hard   as    he       could  go      .
# V/C D+  NSg/V+ . V/C ?        V/J  P    D   Nᴹ+      NSg/R N🅪Sg/J NSg/R NPr/ISg+ NSg/VX NSg/V/J .
>
#
> Alice took up        the fan   and gloves , and , as    the hall was very hot     , she  kept
# NPr+  V    NSg/V/J/P D   NSg/V V/C NPl/V+ . V/C . NSg/R D+  NPr+ V   J/R  NSg/V/J . ISg+ V
> fanning herself all          the time      she  went  on  talking : “ Dear    , dear    ! How   queer
# NSg/V   ISg+    NSg/I/J/C/Dq D   N🅪Sg/V/J+ ISg+ NSg/V J/P V       . . NSg/V/J . NSg/V/J . NSg/C NSg/V/J
> everything is to - day   ! And yesterday things went  on  just as    usual . I    wonder if
# NSg/I/V+   VL P  . NPr🅪+ . V/C NSg+      NPl+   NSg/V J/P V/J  NSg/R NSg/J . ISg+ N🅪Sg/V NSg/C
> I’ve been  changed in      the night   ? Let   me       think : was I    the same when    I    got up        this
# W?   NSg/V V/J     NPr/J/P D   N🅪Sg/V+ . NSg/V NPr/ISg+ NSg/V . V   ISg+ D   I/J  NSg/I/C ISg+ V   NSg/V/J/P I/Ddem+
> morning ? I    almost think I    can    remember feeling a   little     different . But     if    I’m
# N🅪Sg/V+ . ISg+ R      NSg/V ISg+ NPr/VX NSg/V    NSg/V/J D/P NPr/I/J/Dq NSg/J     . NSg/C/P NSg/C W?
> not   the same , the next    question is , Who    in      the world  am      I    ? Ah      , that’s the great
# NSg/C D   I/J  . D   NSg/J/P NSg/V+   VL . NPr/I+ NPr/J/P D   NSg/V+ NPr/V/J ISg+ . NSg/I/V . NSg$   D   NSg/J
> puzzle ! ” And she  began thinking over    all           the children she  knew that          were  of the
# NSg/V  . . V/C ISg+ V     V        NSg/J/P NSg/I/J/C/Dq+ D+  NPl+     ISg+ V    NSg/I/C/Ddem+ NSg/V P  D+
> same age     as    herself , to see   if    she  could  have   been  changed for any    of them     .
# I/J+ N🅪Sg/V+ NSg/R ISg+    . P  NSg/V NSg/C ISg+ NSg/VX NSg/VX NSg/V V/J     C/P I/R/Dq P  NSg/IPl+ .
>
#
> “ I’m sure I’m not   Ada  , ” she  said , “ for her     hair    goes  in      such  long    ringlets , and
# . W?  J    W?  NSg/C NPr+ . . ISg+ V/J  . . C/P ISg/D$+ N🅪Sg/V+ NPl/V NPr/J/P NSg/I NPr/V/J NPl/V    . V/C
> mine     doesn’t go      in      ringlets at    all          ; and I’m sure I    can’t be     Mabel , for I    know
# NSg/I/V+ V       NSg/V/J NPr/J/P NPl/V    NSg/P NSg/I/J/C/Dq . V/C W?  J    ISg+ VX    NSg/VX NPr   . C/P ISg+ NSg/V
> all          sorts of things , and she  , oh    ! she  knows such  a   very little     ! Besides , she’s
# NSg/I/J/C/Dq NPl/V P  NPl+   . V/C ISg+ . NPr/V . ISg+ NPl/V NSg/I D/P J/R  NPr/I/J/Dq . W?      . W?
> she  , and I’m I    , and — oh    dear    , how   puzzling it       all          is ! I’ll try     if    I    know  all          the
# ISg+ . V/C W?  ISg+ . V/C . NPr/V NSg/V/J . NSg/C V        NPr/ISg+ NSg/I/J/C/Dq VL . W?   NSg/V/J NSg/C ISg+ NSg/V NSg/I/J/C/Dq D
> things I    used to know  . Let   me       see   : four times  five is  twelve , and four times  six
# NPl+   ISg+ V/J  P  NSg/V . NSg/V NPr/ISg+ NSg/V . NSg  NPl/V+ NSg  VL+ NSg    . V/C NSg+ NPl/V+ NSg
> is  thirteen , and four times  seven is  — oh    dear    ! I    shall never get   to twenty at
# VL+ NSg      . V/C NSg+ NPl/V+ NSg+  VL+ . NPr/V NSg/V/J . ISg+ VX    R     NSg/V P  NSg    NSg/P
> that          rate   ! However , the Multiplication Table  doesn’t signify : let’s try
# NSg/I/C/Ddem+ NSg/V+ . C       . D   Nᴹ             NSg/V+ V       V       . NSg$  NSg/V/J
> Geography . London is the capital of Paris , and Paris is the capital of Rome , and
# N🅪Sg+     . NPr+   VL D   NSg/J   P  NPr+  . V/C NPr+  VL D   NSg/J   P  NPr+ . V/C
> Rome — no    , that’s all          wrong   , I’m certain ! I    must  have   been  changed for Mabel ! I’ll
# NPr+ . NPr/P . NSg$   NSg/I/J/C/Dq NSg/V/J . W?  I/J     . ISg+ NSg/V NSg/VX NSg/V V/J     C/P NPr   . W?
> try     and say   ‘          How   doth the little     — ’ ” and she  crossed her     hands  on  her     lap      as    if
# NSg/V/J V/C NSg/V Unlintable NSg/C W?   D   NPr/I/J/Dq . . . V/C ISg+ V/J     ISg/D$+ NPl/V+ J/P ISg/D$+ NSg/V/J+ NSg/R NSg/C
> she  were  saying lessons , and began to repeat it       , but     her     voice  sounded hoarse
# ISg+ NSg/V NSg/V  NPl/V+  . V/C V     P  NSg/V  NPr/ISg+ . NSg/C/P ISg/D$+ NSg/V+ V/J     NSg/V/J
> and strange , and the words  did not   come    the same as    they used to do     : —
# V/C NSg/V/J . V/C D   NPl/V+ V   NSg/C NSg/V/P D   I/J  NSg/R IPl+ V/J  P  NSg/VX . .
>
#
> “ How   doth the little     crocodile Improve his     shining tail     , And pour  the waters
# . NSg/C W?   D+  NPr/I/J/Dq NSg/V+    V       ISg/D$+ V       NSg/V/J+ . V/C NSg/V D   NPrPl/V
> of the Nile On  every golden  scale   !
# P  D   NPr+ J/P Dq    NPr/V/J N🅪Sg/V+ .
>
#
> “ How   cheerfully he       seems to grin  , How   neatly spread his     claws  , And welcome
# . NSg/C R          NPr/ISg+ V     P  NSg/V . NSg/C R      N🅪Sg/V ISg/D$+ NPl/V+ . V/C NSg/V/J
> little     fishes in      With gently smiling jaws   ! ”
# NPr/I/J/Dq NPl/V+ NPr/J/P P    R      Nᴹ/V/J  NPl/V+ . .
>
#
> “ I’m sure those   are not   the right   words  , ” said poor    Alice , and her     eyes   filled
# . W?  J    I/Ddem+ V   NSg/C D   NPr/V/J NPl/V+ . . V/J  NSg/V/J NPr+  . V/C ISg/D$+ NPl/V+ V/J
> with tears  again as    she  went  on  , “ I    must  be     Mabel after all          , and I    shall have   to
# P    NPl/V+ P     NSg/R ISg+ NSg/V J/P . . ISg+ NSg/V NSg/VX NPr   P     NSg/I/J/C/Dq . V/C ISg+ VX    NSg/VX P
> go      and live in      that         poky  little     house  , and have   next    to no    toys   to play  with ,
# NSg/V/J V/C V/J  NPr/J/P NSg/I/C/Ddem NSg/J NPr/I/J/Dq NPr/V+ . V/C NSg/VX NSg/J/P P  NPr/P NPl/V+ P  NSg/V P    .
> and oh    ! ever so        many       lessons to learn ! No    , I’ve made up        my  mind   about it       ; if    I’m
# V/C NPr/V . J    NSg/I/J/C NSg/I/J/Dq NPl/V+  P  NSg/V . NPr/P . W?   V    NSg/V/J/P D$+ NSg/V+ J/P   NPr/ISg+ . NSg/C W?
> Mabel , I’ll stay    down       here    ! It’ll be     no    use   their putting their heads  down       and
# NPr   . W?   NSg/V/J N🅪Sg/V/J/P NSg/J/R . W?    NSg/VX NPr/P NSg/V D$+   NSg/V   D$+   NPl/V+ N🅪Sg/V/J/P V/C
> saying ‘          Come    up        again , dear    ! ’ I    shall only  look  up        and say   ‘          Who    am      I    then    ? Tell
# NSg/V  Unlintable NSg/V/P NSg/V/J/P P     . NSg/V/J . . ISg+ VX    J/R/C NSg/V NSg/V/J/P V/C NSg/V Unlintable NPr/I+ NPr/V/J ISg+ NSg/J/C . NPr/V
> me       that         first   , and then    , if    I    like        being    that          person , I’ll come    up        : if    not   , I’ll
# NPr/ISg+ NSg/I/C/Ddem NSg/V/J . V/C NSg/J/C . NSg/C ISg+ NSg/V/J/C/P N🅪Sg/V/C NSg/I/C/Ddem+ NSg/V+ . W?   NSg/V/P NSg/V/J/P . NSg/C NSg/C . W?
> stay    down       here    till      I’m somebody else    ’ — but     , oh    dear    ! ” cried Alice , with a   sudden
# NSg/V/J N🅪Sg/V/J/P NSg/J/R NSg/V/C/P W?  NSg/I+   NSg/J/C . . NSg/C/P . NPr/V NSg/V/J . . V/J   NPr+  . P    D/P NSg/J
> burst of tears  , “ I    do     wish  they would put   their heads  down       ! I    am      so        very tired
# NSg/V P  NPl/V+ . . ISg+ NSg/VX NSg/V IPl+ VX    NSg/V D$+   NPl/V+ N🅪Sg/V/J/P . ISg+ NPr/V/J NSg/I/J/C J/R  V/J
> of being    all          alone here    ! ”
# P  N🅪Sg/V/C NSg/I/J/C/Dq J     NSg/J/R . .
>
#
> As    she  said this    she  looked down       at    her     hands  , and was surprised to see   that         she
# NSg/R ISg+ V/J  I/Ddem+ ISg+ V/J    N🅪Sg/V/J/P NSg/P ISg/D$+ NPl/V+ . V/C V   V/J       P  NSg/V NSg/I/C/Ddem ISg+
> had put   on  one       of the Rabbit’s little     white    kid    gloves while     she  was talking .
# V   NSg/V J/P NSg/I/V/J P  D   NSg$     NPr/I/J/Dq NPr🅪/V/J NSg/V+ NPl/V+ NSg/V/C/P ISg+ V   V       .
> “ How   can    I    have   done    that          ? ” she  thought . “ I    must  be     growing small   again . ” She
# . NSg/C NPr/VX ISg+ NSg/VX NSg/V/J NSg/I/C/Ddem+ . . ISg+ NSg/V   . . ISg+ NSg/V NSg/VX NSg/V   NPr/V/J P     . . ISg+
> got up        and went  to the table  to measure herself by      it       , and found that          , as    nearly
# V   NSg/V/J/P V/C NSg/V P  D+  NSg/V+ P  NSg/V   ISg+    NSg/J/P NPr/ISg+ . V/C NSg/V NSg/I/C/Ddem+ . NSg/R R
> as    she  could  guess , she  was now       about two  feet high    , and was going   on  shrinking
# NSg/R ISg+ NSg/VX NSg/V . ISg+ V   NPr/V/J/C J/P   NSg+ NPl+ NSg/V/J . V/C V   NSg/V/J J/P V
> rapidly : she  soon found out         that         the cause    of this    was the fan   she  was holding ,
# R       . ISg+ J/R  NSg/V NSg/V/J/R/P NSg/I/C/Ddem D   N🅪Sg/V/C P  I/Ddem+ V   D+  NSg/V ISg+ V   NSg/V   .
> and she  dropped it       hastily , just in      time      to avoid shrinking away altogether .
# V/C ISg+ V/J     NPr/ISg+ R       . V/J  NPr/J/P N🅪Sg/V/J+ P  V     V         V/J  NSg        .
>
#
> “ That          was a   narrow  escape ! ” said Alice , a    good     deal     frightened at    the sudden
# . NSg/I/C/Ddem+ V   D/P NSg/V/J NSg/V  . . V/J  NPr+  . D/P+ NPr/V/J+ NSg/V/J+ V/J        NSg/P D+  NSg/J+
> change  , but     very glad    to find  herself still   in      existence ; “ and now       for the
# N🅪Sg/V+ . NSg/C/P J/R  NSg/V/J P  NSg/V ISg+    NSg/V/J NPr/J/P NSg+      . . V/C NPr/V/J/C C/P D+
> garden   ! ” and she  ran   with all           speed   back    to the little      door   : but     , alas ! the
# NSg/V/J+ . . V/C ISg+ NSg/V P    NSg/I/J/C/Dq+ N🅪Sg/V+ NSg/V/J P  D+  NPr/I/J/Dq+ NSg/V+ . NSg/C/P . NPl  . D+
> little      door   was shut    again , and the little      golden   key      was lying   on  the glass
# NPr/I/J/Dq+ NSg/V+ V   NSg/V/J P     . V/C D+  NPr/I/J/Dq+ NPr/V/J+ NPr/V/J+ V   NSg/V/J J/P D+  NPr🅪/V+
> table  as    before , “ and things are worse    than ever , ” thought the poor     child  , “ for
# NSg/V+ NSg/R C/P    . . V/C NPl+   V   NSg/V/JC C/P  J    . . NSg/V   D+  NSg/V/J+ NSg/V+ . . C/P
> I    never was so        small   as    this   before , never ! And I    declare it’s too bad     , that         it
# ISg+ R     V   NSg/I/J/C NPr/V/J NSg/R I/Ddem C/P    . R     . V/C ISg+ V       W?   W?  NSg/V/J . NSg/I/C/Ddem NPr/ISg+
> is ! ”
# VL . .
>
#
> As    she  said these   words  her     foot   slipped , and in      another moment , splash ! she  was
# NSg/R ISg+ V/J  I/Ddem+ NPl/V+ ISg/D$+ NSg/V+ V/J     . V/C NPr/J/P I/D+    NSg+   . NSg/V+ . ISg+ V
> up        to her     chin   in      salt      water   . Her     first    idea was that         she  had somehow fallen
# NSg/V/J/P P  ISg/D$+ NPr/V+ NPr/J/P NPr🅪/V/J+ N🅪Sg/V+ . ISg/D$+ NSg/V/J+ NSg+ V   NSg/I/C/Ddem ISg+ V   W?      W?
> into the sea  , “ and in      that         case    I    can    go      back    by      railway , ” she  said to herself .
# P    D+  NSg+ . . V/C NPr/J/P NSg/I/C/Ddem NPr🅪/V+ ISg+ NPr/VX NSg/V/J NSg/V/J NSg/J/P NSg+    . . ISg+ V/J  P  ISg+    .
> ( Alice had been  to the seaside once  in      her     life    , and had come    to the general
# . NPr+  V   NSg/V P  D   NPr/J   NSg/C NPr/J/P ISg/D$+ N🅪Sg/V+ . V/C V   NSg/V/P P  D   NSg/V/J
> conclusion , that          wherever you    go      to on  the English   coast  you    find  a   number    of
# NSg+       . NSg/I/C/Ddem+ C        ISgPl+ NSg/V/J P  J/P D   NPr🅪/V/J+ NSg/V+ ISgPl+ NSg/V D/P N🅪Sg/V/JC P
> bathing machines in      the sea  , some     children digging in      the sand     with wooden
# NSg/V   NPl/V+   NPr/J/P D   NSg+ . I/J/R/Dq NPl+     NSg/V   NPr/J/P D   NSg/V/J+ P    J
> spades , then    a   row   of lodging houses , and behind  them     a   railway station . )
# NPl/V  . NSg/J/C D/P NSg/V P  N🅪Sg/V+ NPl/V+ . V/C NSg/J/P NSg/IPl+ D/P NSg+    NSg/V+  . .
> However , she  soon made out         that         she  was in      the pool  of tears  which she  had wept
# C       . ISg+ J/R  V    NSg/V/J/R/P NSg/I/C/Ddem ISg+ V   NPr/J/P D   NSg/V P  NPl/V+ I/C+  ISg+ V   V
> when    she  was nine feet high    .
# NSg/I/C ISg+ V   NSg  NPl  NSg/V/J .
>
#
> “ I    wish  I    hadn’t cried so        much         ! ” said Alice , as    she  swam about , trying  to find
# . ISg+ NSg/V ISg+ V      V/J   NSg/I/J/C NSg/I/J/R/Dq . . V/J  NPr+  . NSg/R ISg+ V    J/P   . NSg/V/J P  NSg/V
> her     way    out         . “ I    shall be     punished for it       now       , I    suppose , by      being    drowned in      my
# ISg/D$+ NSg/J+ NSg/V/J/R/P . . ISg+ VX    NSg/VX V/J      C/P NPr/ISg+ NPr/V/J/C . ISg+ V       . NSg/J/P N🅪Sg/V/C V/J     NPr/J/P D$+
> own      tears  ! That          will   be     a   queer    thing , to be     sure ! However , everything is queer
# NSg/V/J+ NPl/V+ . NSg/I/C/Ddem+ NPr/VX NSg/VX D/P NSg/V/J+ NSg+  . P  NSg/VX J    . C       . NSg/I/V+   VL NSg/V/J
> to - day   . ”
# P  . NPr🅪+ . .
>
#
> Just then    she  heard something  splashing about in      the pool   a   little     way    off       , and
# V/J  NSg/J/C ISg+ V/J   NSg/I/V/J+ V         J/P   NPr/J/P D   NSg/V+ D/P NPr/I/J/Dq NSg/J+ NSg/V/J/P . V/C
> she  swam nearer to make  out         what   it       was : at    first   she  thought it       must  be     a
# ISg+ V    NSg/JC P  NSg/V NSg/V/J/R/P NSg/I+ NPr/ISg+ V   . NSg/P NSg/V/J ISg+ NSg/V   NPr/ISg+ NSg/V NSg/VX D/P
> walrus or    hippopotamus , but     then    she  remembered how   small   she  was now       , and she
# NSg/V+ NPr/C NSg          . NSg/C/P NSg/J/C ISg+ V/J        NSg/C NPr/V/J ISg+ V   NPr/V/J/C . V/C ISg+
> soon made out         that         it       was only  a   mouse  that          had slipped in      like        herself .
# J/R  V    NSg/V/J/R/P NSg/I/C/Ddem NPr/ISg+ V   J/R/C D/P NSg/V+ NSg/I/C/Ddem+ V   V/J     NPr/J/P NSg/V/J/C/P ISg+    .
>
#
> “ Would it       be     of any     use    , now       , ” thought Alice , “ to speak to this    mouse  ?
# . VX    NPr/ISg+ NSg/VX P  I/R/Dq+ NSg/V+ . NPr/V/J/C . . NSg/V   NPr+  . . P  NSg/V P  I/Ddem+ NSg/V+ .
> Everything is so        out         - of - the - way   down       here    , that         I    should think very likely it
# NSg/I/V+   VL NSg/I/J/C NSg/V/J/R/P . P  . D   . NSg/J N🅪Sg/V/J/P NSg/J/R . NSg/I/C/Ddem ISg+ VX     NSg/V J/R  NSg/J  NPr/ISg+
> can    talk   : at    any     rate   , there’s no     harm   in      trying  . ” So        she  began : “ O       Mouse  , do
# NPr/VX N🅪Sg/V . NSg/P I/R/Dq+ NSg/V+ . W?      NPr/P+ NSg/V+ NPr/J/P NSg/V/J . . NSg/I/J/C ISg+ V     . . NPr/J/P NSg/V+ . NSg/VX
> you    know  the way    out         of this    pool   ? I    am      very tired of swimming about here    , O
# ISgPl+ NSg/V D+  NSg/J+ NSg/V/J/R/P P  I/Ddem+ NSg/V+ . ISg+ NPr/V/J J/R  V/J   P  NSg/V    J/P   NSg/J/R . NPr/J/P
> Mouse  ! ” ( Alice thought this    must  be     the right   way   of speaking to a    mouse  : she
# NSg/V+ . . . NPr+  NSg/V   I/Ddem+ NSg/V NSg/VX D   NPr/V/J NSg/J P  V        P  D/P+ NSg/V+ . ISg+
> had never done    such  a    thing before , but     she  remembered having seen  in      her
# V   R     NSg/V/J NSg/I D/P+ NSg+  C/P    . NSg/C/P ISg+ V/J        V      NSg/V NPr/J/P ISg/D$+
> brother’s Latin Grammar , “ A   mouse  — of a   mouse  — to a   mouse  — a   mouse  — O       mouse  ! ” ) The
# NSg$      NPr/J N🅪Sg/V+ . . D/P NSg/V+ . P  D/P NSg/V+ . P  D/P NSg/V+ . D/P NSg/V+ . NPr/J/P NSg/V+ . . . D+
> Mouse  looked at    her     rather    inquisitively , and seemed to her     to wink  with one       of
# NSg/V+ V/J    NSg/P ISg/D$+ NPr/V/J/R R             . V/C V/J    P  ISg/D$+ P  NSg/V P    NSg/I/V/J P
> its     little     eyes   , but     it       said nothing  .
# ISg/D$+ NPr/I/J/Dq NPl/V+ . NSg/C/P NPr/ISg+ V/J  NSg/I/J+ .
>
#
> “ Perhaps it       doesn’t understand English   , ” thought Alice ; “ I    daresay it’s a   French
# . NSg/R   NPr/ISg+ V       V          NPr🅪/V/J+ . . NSg/V   NPr+  . . ISg+ V       W?   D/P NPr🅪/V/J
> mouse  , come    over    with William the Conqueror . ” ( For , with all          her     knowledge of
# NSg/V+ . NSg/V/P NSg/J/P P    NPr+    D   NSg       . . . C/P . P    NSg/I/J/C/Dq ISg/D$+ Nᴹ        P
> history , Alice had no    very clear    notion how   long    ago anything had happened . ) So
# N🅪Sg+   . NPr+  V   NPr/P J/R  NSg/V/J+ NSg+   NSg/C NPr/V/J J/P NSg/I/V+ V   V/J      . . NSg/I/J/C
> she  began again : “ Où est  ma     chatte ? ” which was the first   sentence in      her     French
# ISg+ V     P     . . ?  NPr+ NPr/J+ ?      . . I/C+  V   D   NSg/V/J NSg/V    NPr/J/P ISg/D$+ NPr🅪/V/J
> lesson - book   . The Mouse  gave a    sudden leap     out         of the water   , and seemed to quiver
# NSg/V+ . NSg/V+ . D+  NSg/V+ V    D/P+ NSg/J+ NSg/V/J+ NSg/V/J/R/P P  D+  N🅪Sg/V+ . V/C V/J    P  NSg/V/J
> all          over     with fright  . “ Oh    , I    beg   your pardon ! ” cried Alice hastily , afraid that
# NSg/I/J/C/Dq NSg/J/P+ P    NSg/V/J . . NPr/V . ISg+ NSg/V D$+  NSg/V  . . V/J   NPr+  R       . J      NSg/I/C/Ddem
> she  had hurt    the poor    animal’s feelings . “ I    quite forgot you    didn’t like        cats   . ”
# ISg+ V   NSg/V/J D   NSg/V/J NSg$     +        . . ISg+ R     V      ISgPl+ V      NSg/V/J/C/P NPl/V+ . .
>
#
> “ Not   like        cats   ! ” cried the Mouse  , in      a   shrill  , passionate voice  . “ Would you    like
# . NSg/C NSg/V/J/C/P NPl/V+ . . V/J   D+  NSg/V+ . NPr/J/P D/P NSg/V/J . NSg/V/J+   NSg/V+ . . VX    ISgPl+ NSg/V/J/C/P
> cats   if    you    were  me       ? ”
# NPl/V+ NSg/C ISgPl+ NSg/V NPr/ISg+ . .
>
#
> “ Well    , perhaps not   , ” said Alice in      a    soothing tone      : “ don’t be     angry about it       .
# . NSg/V/J . NSg/R   NSg/C . . V/J  NPr+  NPr/J/P D/P+ NSg/V/J+ N🅪Sg/I/V+ . . V     NSg/VX V/J   J/P   NPr/ISg+ .
> And yet     I    wish  I    could  show  you    our cat      Dinah : I    think you’d take  a   fancy    to
# V/C NSg/V/C ISg+ NSg/V ISg+ NSg/VX NSg/V ISgPl+ D$+ NSg/V/J+ NPr   . ISg+ NSg/V W?    NSg/V D/P NSg/V/J+ P
> cats  if    you    could  only  see   her     . She  is such  a   dear    quiet    thing , ” Alice went  on  ,
# NPl/V NSg/C ISgPl+ NSg/VX J/R/C NSg/V ISg/D$+ . ISg+ VL NSg/I D/P NSg/V/J N🅪Sg/V/J NSg   . . NPr+  NSg/V J/P .
> half        to herself , as    she  swam lazily about in      the pool   , “ and she  sits  purring so
# N🅪Sg/V/J/P+ P  ISg+    . NSg/R ISg+ V    R      J/P   NPr/J/P D+  NSg/V+ . . V/C ISg+ NPl/V V       NSg/I/J/C
> nicely by      the fire      , licking her     paws   and washing her     face   — and she  is such  a   nice
# R      NSg/J/P D   N🅪Sg/V/J+ . NSg/V   ISg/D$+ NPl/V+ V/C NSg/V   ISg/D$+ NSg/V+ . V/C ISg+ VL NSg/I D/P NPr/V/J
<<<<<<< HEAD
> soft  thing to nurse — and she’s such  a   capital one        for catching mice   — oh    , I    beg
# NSg/J NSg+  P  NSg/V . V/C W?    NSg/I D/P NSg/J+  NSg/I/V/J+ C/P V        NSg/V+ . NPr/V . ISg+ NSg/V
=======
> soft  thing  to nurse — and she’s such  a   capital one        for catching mice   — oh    , I    beg
# NSg/J NSg/V+ P  NSg/V . V/C W?    NSg/I D/P NSg/J+  NSg/I/V/J+ C/P V        NPl/V+ . NPr/V . ISg+ NSg/V
>>>>>>> e97670e5
> your pardon ! ” cried Alice again , for this    time      the Mouse  was bristling all          over    ,
# D$+  NSg/V  . . V/J   NPr+  P     . C/P I/Ddem+ N🅪Sg/V/J+ D+  NSg/V+ V   V         NSg/I/J/C/Dq NSg/J/P .
> and she  felt     certain it       must  be     really offended . “ We   won’t talk   about her     any
# V/C ISg+ N🅪Sg/V/J I/J     NPr/ISg+ NSg/V NSg/VX R      V/J      . . IPl+ V     N🅪Sg/V J/P   ISg/D$+ I/R/Dq
> more         if    you’d rather    not   . ”
# NPr/I/V/J/Dq NSg/C W?    NPr/V/J/R NSg/C . .
>
#
> “ We   indeed ! ” cried the Mouse  , who    was trembling down       to the end   of his     tail     . “ As
# . IPl+ W?     . . V/J   D+  NSg/V+ . NPr/I+ V   V         N🅪Sg/V/J/P P  D   NSg/V P  ISg/D$+ NSg/V/J+ . . NSg/R
> if    I    would talk   on  such  a    subject  ! Our family  always hated cats   : nasty , low     ,
# NSg/C ISg+ VX    N🅪Sg/V J/P NSg/I D/P+ NSg/V/J+ . D$+ N🅪Sg/J+ R      V/J   NPl/V+ . NSg/J . NSg/V/J .
> vulgar things ! Don’t let   me       hear the name   again ! ”
# NSg/J  NPl+   . V     NSg/V NPr/ISg+ V    D   NSg/V+ P     . .
>
#
> “ I    won’t indeed ! ” said Alice , in      a   great hurry  to change the subject of
# . ISg+ V     W?     . . V/J  NPr+  . NPr/J/P D/P NSg/J NSg/V+ P  N🅪Sg/V D   NSg/V/J P
> conversation . “ Are you    — are you    fond    — of — of dogs   ? ” The Mouse  did not   answer , so
# N🅪Sg/V+      . . V   ISgPl+ . V   ISgPl+ NSg/V/J . P  . P  NPl/V+ . . D+  NSg/V+ V   NSg/C NSg/V+ . NSg/I/J/C
> Alice went  on  eagerly : “ There is such  a   nice    little     dog      near      our house  I    should
# NPr+  NSg/V J/P R       . . +     VL NSg/I D/P NPr/V/J NPr/I/J/Dq NSg/V/J+ NSg/V/J/P D$+ NPr/V+ ISg+ VX
> like        to show  you    ! A   little     bright  - eyed terrier , you    know  , with oh    , such  long
# NSg/V/J/C/P P  NSg/V ISgPl+ . D/P NPr/I/J/Dq NPr/V/J . V/J  NSg     . ISgPl+ NSg/V . P    NPr/V . NSg/I NPr/V/J
> curly   brown    hair    ! And it’ll fetch things when    you    throw them     , and it’ll sit   up
# NSg/J/R NPr🅪/V/J N🅪Sg/V+ . V/C W?    NSg/V NPl+   NSg/I/C ISgPl+ NSg/V NSg/IPl+ . V/C W?    NSg/V NSg/V/J/P
> and beg   for its     dinner  , and all          sorts of things — I    can’t remember half       of
# V/C NSg/V C/P ISg/D$+ N🅪Sg/V+ . V/C NSg/I/J/C/Dq NPl/V P  NPl+   . ISg+ VX    NSg/V    N🅪Sg/V/J/P P
> them     — and it       belongs to a   farmer , you    know  , and he       says  it’s so        useful , it’s
# NSg/IPl+ . V/C NPr/ISg+ V       P  D/P NPr+   . ISgPl+ NSg/V . V/C NPr/ISg+ NPl/V W?   NSg/I/J/C J      . W?
> worth   a   hundred pounds ! He       says  it       kills all           the rats   and — oh    dear    ! ” cried Alice
# NSg/V/J D/P NSg     NPl/V+ . NPr/ISg+ NPl/V NPr/ISg+ NPl/V NSg/I/J/C/Dq+ D+  NPl/V+ V/C . NPr/V NSg/V/J . . V/J   NPr+
> in      a   sorrowful tone      , “ I’m afraid I’ve offended it       again ! ” For the Mouse  was
# NPr/J/P D/P J         N🅪Sg/I/V+ . . W?  J      W?   V/J      NPr/ISg+ P     . . C/P D+  NSg/V+ V
> swimming away from her     as    hard   as    it       could  go      , and making quite a   commotion in
# NSg/V    V/J  P    ISg/D$+ NSg/R N🅪Sg/J NSg/R NPr/ISg+ NSg/VX NSg/V/J . V/C NSg/V  R     D/P NSg       NPr/J/P
> the pool   as    it       went  .
# D   NSg/V+ NSg/R NPr/ISg+ NSg/V .
>
#
> So        she  called softly after it       , “ Mouse  dear    ! Do     come    back    again , and we   won’t
# NSg/I/J/C ISg+ V/J    R      P     NPr/ISg+ . . NSg/V+ NSg/V/J . NSg/VX NSg/V/P NSg/V/J P     . V/C IPl+ V
> talk   about cats   or    dogs   either , if    you    don’t like        them     ! ” When    the Mouse  heard
# N🅪Sg/V J/P   NPl/V+ NPr/C NPl/V+ I/C    . NSg/C ISgPl+ V     NSg/V/J/C/P NSg/IPl+ . . NSg/I/C D+  NSg/V+ V/J
> this    , it       turned round     and swam slowly back    to her     : its     face   was quite pale    ( with
# I/Ddem+ . NPr/ISg+ V/J    NSg/V/J/P V/C V    R      NSg/V/J P  ISg/D$+ . ISg/D$+ NSg/V+ V   R     NSg/V/J . P
> passion , Alice thought ) , and it       said in      a    low      trembling voice  , “ Let   us       get   to
# NPr/V+  . NPr+  NSg/V   . . V/C NPr/ISg+ V/J  NPr/J/P D/P+ NSg/V/J+ V+        NSg/V+ . . NSg/V NPr/IPl+ NSg/V P
> the shore  , and then    I’ll tell  you    my  history , and you’ll understand why   it       is I
# D+  NSg/V+ . V/C NSg/J/C W?   NPr/V ISgPl+ D$+ N🅪Sg+   . V/C W?     V          NSg/V NPr/ISg+ VL ISg+
> hate   cats  and dogs   . ”
# N🅪Sg/V NPl/V V/C NPl/V+ . .
>
#
> It       was high    time     to go      , for the pool   was getting quite crowded with the birds
# NPr/ISg+ V   NSg/V/J N🅪Sg/V/J P  NSg/V/J . C/P D+  NSg/V+ V   NSg/V   R     V/J     P    D   NPl/V
> and animals that          had fallen into it       : there were  a    Duck   and a   Dodo , a   Lory and an
# V/C NPl+    NSg/I/C/Ddem+ V   W?     P    NPr/ISg+ . +     NSg/V D/P+ NSg/V+ V/C D/P NSg  . D/P ?    V/C D/P
> Eaglet , and several other   curious creatures . Alice led     the way    , and the whole
# NSg    . V/C J/Dq    NSg/V/J J       NPl+      . NPr+  NSg/V/J D+  NSg/J+ . V/C D+  NSg/J+
> party    swam to the shore  .
# NSg/V/J+ V    P  D+  NSg/V+ .
>
#
> CHAPTER III : A   Caucus - Race   and a    Long     Tale
# NSg/V+  W?  . D/P NSg/V+ . N🅪Sg/V V/C D/P+ NPr/V/J+ NSg/V+
>
#
> They were  indeed a   queer   - looking party    that          assembled on  the bank  — the birds with
# IPl+ NSg/V W?     D/P NSg/V/J . V       NSg/V/J+ NSg/I/C/Ddem+ V/J       J/P D   NSg/V . D   NPl/V P
> draggled feathers , the animals with their fur         clinging close   to them     , and all
# ?        NPl/V+   . D   NPl+    P    D$+   N🅪Sg/V/C/P+ V        NSg/V/J P  NSg/IPl+ . V/C NSg/I/J/C/Dq
> dripping wet     , cross      , and uncomfortable .
# NSg/V    NSg/V/J . NPr/V/J/P+ . V/C J             .
>
#
> The first   question of course was , how   to get   dry     again : they had a   consultation
# D   NSg/V/J NSg/V    P  NSg/V+ V   . NSg/C P  NSg/V NSg/V/J P     . IPl+ V   D/P NSg+
> about this    , and after a    few       minutes it       seemed quite natural to Alice to find
# J/P   I/Ddem+ . V/C P     D/P+ NSg/I/Dq+ NPl/V+  NPr/ISg+ V/J    R     NSg/J   P  NPr+  P  NSg/V
> herself talking familiarly with them     , as    if    she  had known them     all          her     life    .
# ISg+    V       R          P    NSg/IPl+ . NSg/R NSg/C ISg+ V   V/J   NSg/IPl+ NSg/I/J/C/Dq ISg/D$+ N🅪Sg/V+ .
> Indeed , she  had quite a   long    argument with the Lory , who    at    last    turned sulky ,
# W?     . ISg+ V   R     D/P NPr/V/J N🅪Sg/V   P    D   ?    . NPr/I+ NSg/P NSg/V/J V/J    NSg/J .
> and would only  say   , “ I    am      older than you    , and must  know  better    ; ” and this   Alice
# V/C VX    J/R/C NSg/V . . ISg+ NPr/V/J JC    C/P  ISgPl+ . V/C NSg/V NSg/V NSg/VX/JC . . V/C I/Ddem NPr+
> would not   allow without knowing   how   old   it       was , and , as    the Lory positively
# VX    NSg/C V     C/P     NSg/V/J/P NSg/C NSg/J NPr/ISg+ V   . V/C . NSg/R D   ?    R
> refused to tell  its     age     , there was no    more         to be     said .
# V/J     P  NPr/V ISg/D$+ N🅪Sg/V+ . +     V   NPr/P NPr/I/V/J/Dq P  NSg/VX V/J  .
>
#
> At    last    the Mouse  , who    seemed to be     a   person of authority among them     , called
# NSg/P NSg/V/J D+  NSg/V+ . NPr/I+ V/J    P  NSg/VX D/P NSg/V  P  N🅪Sg+     P     NSg/IPl+ . V/J
> out         , “ Sit   down       , all          of you    , and listen to me       ! I’ll soon make  you    dry     enough ! ”
# NSg/V/J/R/P . . NSg/V N🅪Sg/V/J/P . NSg/I/J/C/Dq P  ISgPl+ . V/C NSg/V  P  NPr/ISg+ . W?   J/R  NSg/V ISgPl+ NSg/V/J NSg/I  . .
> They all          sat     down       at    once  , in      a    large  ring   , with the Mouse  in      the middle  . Alice
# IPl+ NSg/I/J/C/Dq NSg/V/J N🅪Sg/V/J/P NSg/P NSg/C . NPr/J/P D/P+ NSg/J+ NSg/V+ . P    D+  NSg/V+ NPr/J/P D   NSg/V/J . NPr+
> kept her     eyes   anxiously fixed on  it       , for she  felt     sure she  would catch a   bad
# V    ISg/D$+ NPl/V+ R         V/J   J/P NPr/ISg+ . C/P ISg+ N🅪Sg/V/J J    ISg+ VX    NSg/V D/P NSg/V/J
> cold  if    she  did not   get   dry     very soon .
# NSg/J NSg/C ISg+ V   NSg/C NSg/V NSg/V/J J/R  J/R  .
>
#
> “ Ahem ! ” said the Mouse  with an   important air     , “ are you    all          ready   ? This    is the
# . V    . . V/J  D   NSg/V+ P    D/P+ J+        N🅪Sg/V+ . . V   ISgPl+ NSg/I/J/C/Dq NSg/V/J . I/Ddem+ VL D
> driest thing I    know  . Silence all          round     , if    you    please ! ‘          William the Conqueror ,
# JS     NSg   ISg+ NSg/V . NSg/V+  NSg/I/J/C/Dq NSg/V/J/P . NSg/C ISgPl+ V      . Unlintable NPr+    D   NSg       .
> whose cause     was favoured by      the pope   , was soon submitted to by      the English   , who
# I+    N🅪Sg/V/C+ V   V/J/Comm NSg/J/P D   NPr/V+ . V   J/R  V         P  NSg/J/P D   NPr🅪/V/J+ . NPr/I+
> wanted leaders , and had been  of late  much         accustomed to usurpation and conquest .
# V/J    +       . V/C V   NSg/V P  NSg/J NSg/I/J/R/Dq V/J        P  NSg        V/C NSg/V+   .
> Edwin and Morcar , the earls of Mercia and Northumbria — ’ ”
# NPr+  V/C ?      . D   NPl+  P  NPr    V/C ?           . . .
>
#
> “ Ugh ! ” said the Lory , with a   shiver .
# . W?  . . V/J  D   ?    . P    D/P NSg/V  .
>
#
> “ I    beg   your pardon ! ” said the Mouse  , frowning , but     very politely : “ Did you
# . ISg+ NSg/V D$+  NSg/V  . . V/J  D+  NSg/V+ . V        . NSg/C/P J/R  R        . . V   ISgPl+
> speak ? ”
# NSg/V . .
>
#
> “ Not   I    ! ” said the Lory hastily .
# . NSg/C ISg+ . . V/J  D   ?    R       .
>
#
> “ I    thought you    did , ” said the Mouse  . “ — I    proceed . ‘          Edwin and Morcar , the earls
# . ISg+ NSg/V   ISgPl+ V   . . V/J  D+  NSg/V+ . . . ISg+ V       . Unlintable NPr+  V/C ?      . D   NPl+
> of Mercia and Northumbria , declared for him  : and even    Stigand , the patriotic
# P  NPr    V/C ?           . V/J      C/P ISg+ . V/C NSg/V/J ?       . D   NSg/J
> archbishop of Canterbury , found it       advisable — ’ ”
# NSg        P  NPr        . NSg/V NPr/ISg+ J         . . .
>
#
> “ Found what   ? ” said the Duck   .
# . NSg/V NSg/I+ . . V/J  D+  NSg/V+ .
>
#
> “ Found it       , ” the Mouse  replied rather    crossly : “ of course you    know  what   ‘          it       ’
# . NSg/V NPr/ISg+ . . D+  NSg/V+ V/J     NPr/V/J/R R       . . P  NSg/V+ ISgPl+ NSg/V NSg/I+ Unlintable NPr/ISg+ .
> means . ”
# NPl/V . .
>
#
> “ I    know  what   ‘          it       ’ means well    enough , when    I    find  a    thing , ” said the Duck   : “ it’s
# . ISg+ NSg/V NSg/I+ Unlintable NPr/ISg+ . NPl/V NSg/V/J NSg/I  . NSg/I/C ISg+ NSg/V D/P+ NSg+  . . V/J  D+  NSg/V+ . . W?
> generally a   frog  or    a   worm   . The question is , what   did the archbishop find  ? ”
# R         D/P NSg/V NPr/C D/P NSg/V+ . D+  NSg/V+   VL . NSg/I+ V   D   NSg        NSg/V . .
>
#
> The Mouse  did not   notice this    question , but     hurriedly went  on  , “ ‘          — found it
# D+  NSg/V+ V   NSg/C NSg/V  I/Ddem+ NSg/V+   . NSg/C/P R         NSg/V J/P . . Unlintable . NSg/V NPr/ISg+
> advisable to go      with Edgar Atheling to meet    William and offer    him  the crown    .
# J         P  NSg/V/J P    NPr+  ?        P  NSg/V/J NPr+    V/C NSg/V/JC ISg+ D   NSg/V/J+ .
> William’s conduct at    first   was moderate . But     the insolence of his     Normans — ’ How
# NSg$      NSg/V   NSg/P NSg/V/J V   NSg/V/J  . NSg/C/P D   NSg/V     P  ISg/D$+ NPl     . . NSg/C
> are you    getting on  now       , my  dear    ? ” it       continued , turning to Alice as    it       spoke .
# V   ISgPl+ NSg/V   J/P NPr/V/J/C . D$+ NSg/V/J . . NPr/ISg+ V/J       . NSg/V   P  NPr+  NSg/R NPr/ISg+ NSg/V .
>
#
> “ As    wet     as    ever , ” said Alice in      a   melancholy tone      : “ it       doesn’t seem to dry     me       at
# . NSg/R NSg/V/J NSg/R J    . . V/J  NPr+  NPr/J/P D/P NSg/J      N🅪Sg/I/V+ . . NPr/ISg+ V       V    P  NSg/V/J NPr/ISg+ NSg/P
> all          . ”
# NSg/I/J/C/Dq . .
>
#
> “ In      that          case    , ” said the Dodo solemnly , rising    to its     feet , “ I    move  that         the
# . NPr/J/P NSg/I/C/Ddem+ NPr🅪/V+ . . V/J  D   NSg  R        . NSg/V/J/P P  ISg/D$+ NPl+ . . ISg+ NSg/V NSg/I/C/Ddem D
> meeting adjourn , for the immediate adoption of more         energetic remedies — ”
# NSg/V+  V       . C/P D   J         NSg      P  NPr/I/V/J/Dq NSg/J     NPl/V+   . .
>
#
> “ Speak English   ! ” said the Eaglet . “ I    don’t know  the meaning  of half        those  long
# . NSg/V NPr🅪/V/J+ . . V/J  D   NSg    . . ISg+ V     NSg/V D   N🅪Sg/V/J P  N🅪Sg/V/J/P+ I/Ddem NPr/V/J
> words  , and , what’s more         , I    don’t believe you    do     either ! ” And the Eaglet bent
# NPl/V+ . V/C . NSg$   NPr/I/V/J/Dq . ISg+ V     V       ISgPl+ NSg/VX I/C    . . V/C D   NSg    NSg/V/J
> down       its     head     to hide  a   smile  : some     of the other   birds  tittered audibly .
# N🅪Sg/V/J/P ISg/D$+ NPr/V/J+ P  NSg/V D/P NSg/V+ . I/J/R/Dq P  D   NSg/V/J NPl/V+ V/J      R       .
>
#
> “ What   I    was going   to say   , ” said the Dodo in      an  offended tone      , “ was , that         the
# . NSg/I+ ISg+ V   NSg/V/J P  NSg/V . . V/J  D   NSg  NPr/J/P D/P V/J      N🅪Sg/I/V+ . . V   . NSg/I/C/Ddem D
<<<<<<< HEAD
> best      thing to get   us       dry     would be     a   Caucus - race   . ”
# NPr/VX/JS NSg+  P  NSg/V NPr/IPl+ NSg/V/J VX    NSg/VX D/P NSg/V+ . NSg/V+ . .
=======
> best      thing  to get   us       dry     would be     a   Caucus - race    . ”
# NPr/VX/JS NSg/V+ P  NSg/V NPr/IPl+ NSg/V/J VX    NSg/VX D/P NSg/V+ . N🅪Sg/V+ . .
>>>>>>> e97670e5
>
#
> “ What   is a   Caucus - race    ? ” said Alice ; not   that         she  wanted much         to know  , but     the
# . NSg/I+ VL D/P NSg/V  . N🅪Sg/V+ . . V/J  NPr+  . NSg/C NSg/I/C/Ddem ISg+ V/J    NSg/I/J/R/Dq P  NSg/V . NSg/C/P D
> Dodo had paused as    if    it       thought that         somebody ought    to speak , and no    one        else
# NSg  V   V/J    NSg/R NSg/C NPr/ISg+ NSg/V   NSg/I/C/Ddem NSg/I+   NSg/I/VX P  NSg/V . V/C NPr/P NSg/I/V/J+ NSg/J/C
> seemed inclined to say   anything .
# V/J    V/J      P  NSg/V NSg/I/V+ .
>
#
> “ Why   , ” said the Dodo , “ the best      way    to explain it       is to do     it       . ” ( And , as    you
# . NSg/V . . V/J  D   NSg  . . D   NPr/VX/JS NSg/J+ P  V       NPr/ISg+ VL P  NSg/VX NPr/ISg+ . . . V/C . NSg/R ISgPl+
<<<<<<< HEAD
> might     like        to try     the thing yourself , some      winter day   , I    will   tell  you    how   the
# NᴹSg/VX/J NSg/V/J/C/P P  NSg/V/J D+  NSg+  ISg+     . I/J/R/Dq+ NSg/V+ NPr🅪+ . ISg+ NPr/VX NPr/V ISgPl+ NSg/C D
=======
> might   like        to try     the thing  yourself , some      winter day   , I    will   tell  you    how   the
# Nᴹ/VX/J NSg/V/J/C/P P  NSg/V/J D+  NSg/V+ ISg+     . I/J/R/Dq+ NSg/V+ NPr🅪+ . ISg+ NPr/VX NPr/V ISgPl+ NSg/C D
>>>>>>> e97670e5
> Dodo managed it       . )
# NSg  V/J     NPr/ISg+ . .
>
#
> First   it       marked out         a   race    - course , in      a   sort  of circle , ( “ the exact shape
# NSg/V/J NPr/ISg+ V/J    NSg/V/J/R/P D/P N🅪Sg/V+ . NSg/V+ . NPr/J/P D/P NSg/V P  NSg/V+ . . . D+  V/J+  NSg/V+
> doesn’t matter  , ” it       said , ) and then    all          the party    were  placed along the course ,
# V       N🅪Sg/V+ . . NPr/ISg+ V/J  . . V/C NSg/J/C NSg/I/J/C/Dq D   NSg/V/J+ NSg/V V/J    P     D   NSg/V+ .
> here    and there . There was no    “ One        , two , three , and away , ” but     they began running
# NSg/J/R V/C W?    . +     V   NPr/P . NSg/I/V/J+ . NSg . NSg   . V/C V/J  . . NSg/C/P IPl+ V     Nᴹ/V/J/P
> when    they liked , and left    off       when    they liked , so        that         it       was not   easy    to know
# NSg/I/C IPl+ V/J   . V/C NPr/V/J NSg/V/J/P NSg/I/C IPl+ V/J   . NSg/I/J/C NSg/I/C/Ddem NPr/ISg+ V   NSg/C NSg/V/J P  NSg/V
> when    the race    was over    . However , when    they had been  running  half        an   hour or    so        ,
# NSg/I/C D+  N🅪Sg/V+ V   NSg/J/P . C       . NSg/I/C IPl+ V   NSg/V Nᴹ/V/J/P N🅪Sg/V/J/P+ D/P+ NSg+ NPr/C NSg/I/J/C .
> and were  quite dry     again , the Dodo suddenly called out         “ The race    is over    ! ” and
# V/C NSg/V R     NSg/V/J P     . D   NSg  R        V/J    NSg/V/J/R/P . D   N🅪Sg/V+ VL NSg/J/P . . V/C
> they all          crowded round     it       , panting , and asking , “ But     who    has won     ? ”
# IPl+ NSg/I/J/C/Dq V/J     NSg/V/J/P NPr/ISg+ . V       . V/C V      . . NSg/C/P NPr/I+ V   NSgPl/V . .
>
#
> This    question the Dodo could  not   answer without a   great deal    of thought , and it
# I/Ddem+ NSg/V+   D   NSg  NSg/VX NSg/C NSg/V+ C/P     D/P NSg/J NSg/V/J P  NSg/V+  . V/C NPr/ISg+
> sat     for a   long    time      with one       finger pressed upon its     forehead ( the position in
# NSg/V/J C/P D/P NPr/V/J N🅪Sg/V/J+ P    NSg/I/V/J NSg/V+ V/J     P    ISg/D$+ NSg      . D   NSg/V+   NPr/J/P
> which you    usually see   Shakespeare , in      the pictures of him  ) , while     the rest
# I/C+  ISgPl+ R       NSg/V NPr/V+      . NPr/J/P D   NPl/V    P  ISg+ . . NSg/V/C/P D   NSg/V/JS+
> waited in      silence . At    last    the Dodo said , “ Everybody has won     , and all          must  have
# V/J    NPr/J/P NSg/V+  . NSg/P NSg/V/J D   NSg  V/J  . . NSg/I+    V   NSgPl/V . V/C NSg/I/J/C/Dq NSg/V NSg/VX
> prizes . ”
# NPl/V+ . .
>
#
> “ But     who    is to give  the prizes ? ” quite a   chorus of voices asked .
# . NSg/C/P NPr/I+ VL P  NSg/V D+  NPl/V+ . . R     D/P NSg/V  P  NPl/V+ V/J   .
>
#
> “ Why   , she  , of course , ” said the Dodo , pointing to Alice with one       finger ; and the
# . NSg/V . ISg+ . P  NSg/V+ . . V/J  D   NSg  . V        P  NPr+  P    NSg/I/V/J NSg/V+ . V/C D
> whole party    at    once  crowded round     her     , calling out         in      a   confused way    , “ Prizes !
# NSg/J NSg/V/J+ NSg/P NSg/C V/J     NSg/V/J/P ISg/D$+ . NSg/V   NSg/V/J/R/P NPr/J/P D/P V/J      NSg/J+ . . NPl/V+ .
> Prizes ! ”
# NPl/V+ . .
>
#
> Alice had no     idea what   to do     , and in      despair she  put   her     hand   in      her     pocket   , and
# NPr+  V   NPr/P+ NSg+ NSg/I+ P  NSg/VX . V/C NPr/J/P NSg/V+  ISg+ NSg/V ISg/D$+ NSg/V+ NPr/J/P ISg/D$+ NSg/V/J+ . V/C
> pulled out         a   box   of comfits , ( luckily the salt      water   had not   got into it       ) , and
# V/J    NSg/V/J/R/P D/P NSg/V P  NPl/V   . . R       D   NPr🅪/V/J+ N🅪Sg/V+ V   NSg/C V   P    NPr/ISg+ . . V/C
> handed them     round     as    prizes . There was exactly one       a   - piece  , all          round     .
# V/J    NSg/IPl+ NSg/V/J/P NSg/R NPl/V+ . +     V   R       NSg/I/V/J D/P . NSg/V+ . NSg/I/J/C/Dq NSg/V/J/P .
>
#
> “ But     she  must  have   a    prize    herself , you    know  , ” said the Mouse  .
# . NSg/C/P ISg+ NSg/V NSg/VX D/P+ NSg/V/J+ ISg+    . ISgPl+ NSg/V . . V/J  D+  NSg/V+ .
>
#
> “ Of course , ” the Dodo replied very gravely . “ What   else    have   you    got in      your
# . P  NSg/V+ . . D   NSg  V/J     J/R  R       . . NSg/I+ NSg/J/C NSg/VX ISgPl+ V   NPr/J/P D$+
> pocket   ? ” he       went  on  , turning to Alice .
# NSg/V/J+ . . NPr/ISg+ NSg/V J/P . NSg/V   P  NPr+  .
>
#
> “ Only  a   thimble , ” said Alice sadly .
# . J/R/C D/P NSg/V   . . V/J  NPr+  R     .
>
#
> “ Hand   it       over    here    , ” said the Dodo .
# . NSg/V+ NPr/ISg+ NSg/J/P NSg/J/R . . V/J  D   NSg  .
>
#
> Then    they all          crowded round     her     once  more         , while     the Dodo solemnly presented the
# NSg/J/C IPl+ NSg/I/J/C/Dq V/J     NSg/V/J/P ISg/D$+ NSg/C NPr/I/V/J/Dq . NSg/V/C/P D   NSg  R        V/J       D
> thimble , saying “ We   beg   your acceptance of this   elegant thimble ; ” and , when    it
# NSg/V   . NSg/V  . IPl+ NSg/V D$+  NSg        P  I/Ddem NSg/J   NSg/V   . . V/C . NSg/I/C NPr/ISg+
> had finished this   short     speech  , they all          cheered .
# V   V/J      I/Ddem NPr/V/J/P N🅪Sg/V+ . IPl+ NSg/I/J/C/Dq V/J+    .
>
#
> Alice thought the whole  thing very absurd , but     they all          looked so        grave   that         she
# NPr+  NSg/V   D+  NSg/J+ NSg+  J/R  NSg/J  . NSg/C/P IPl+ NSg/I/J/C/Dq V/J    NSg/I/J/C NSg/V/J NSg/I/C/Ddem ISg+
> did not   dare   to laugh ; and , as    she  could  not   think of anything to say   , she
# V   NSg/C NPr/VX P  NSg/V . V/C . NSg/R ISg+ NSg/VX NSg/C NSg/V P  NSg/I/V+ P  NSg/V . ISg+
> simply bowed , and took the thimble , looking as    solemn as    she  could  .
# R      V/J   . V/C V    D   NSg/V   . V       NSg/R J      NSg/R ISg+ NSg/VX .
>
#
> The next     thing was to eat the comfits : this   caused some     noise  and confusion , as
# D+  NSg/J/P+ NSg+  V   P  V   D   NPl/V   . I/Ddem V/J    I/J/R/Dq N🅪Sg/V V/C N🅪Sg/V+   . NSg/R
> the large birds  complained that         they could  not   taste   theirs , and the small   ones
# D   NSg/J NPl/V+ V/J        NSg/I/C/Ddem IPl+ NSg/VX NSg/C NSg/V/J I+     . V/C D   NPr/V/J NPl/V+
> choked and had to be     patted on  the back    . However , it       was over    at    last    , and they
# V/J    V/C V   P  NSg/VX V      J/P D   NSg/V/J . C       . NPr/ISg+ V   NSg/J/P NSg/P NSg/V/J . V/C IPl+
> sat     down       again in      a    ring   , and begged the Mouse  to tell  them     something  more         .
# NSg/V/J N🅪Sg/V/J/P P     NPr/J/P D/P+ NSg/V+ . V/C V      D+  NSg/V+ P  NPr/V NSg/IPl+ NSg/I/V/J+ NPr/I/V/J/Dq .
>
#
> “ You    promised to tell  me       your history , you    know  , ” said Alice , “ and why   it       is you
# . ISgPl+ V/J      P  NPr/V NPr/ISg+ D$+  N🅪Sg+   . ISgPl+ NSg/V . . V/J  NPr+  . . V/C NSg/V NPr/ISg+ VL ISgPl+
> hate   — C       and D      , ” she  added in      a    whisper , half        afraid that         it       would be     offended
# N🅪Sg/V . NPr/V/J V/C NPr/J+ . . ISg+ V/J   NPr/J/P D/P+ NSg/V+  . N🅪Sg/V/J/P+ J      NSg/I/C/Ddem NPr/ISg+ VX    NSg/VX V/J
> again .
# P     .
>
#
> “ Mine     is a   long    and a    sad      tale   ! ” said the Mouse  , turning to Alice , and sighing .
# . NSg/I/V+ VL D/P NPr/V/J V/C D/P+ NSg/V/J+ NSg/V+ . . V/J  D+  NSg/V+ . NSg/V   P  NPr+  . V/C V       .
>
#
> “ It       is a   long    tail    , certainly , ” said Alice , looking down       with wonder at    the
# . NPr/ISg+ VL D/P NPr/V/J NSg/V/J . R         . . V/J  NPr+  . V       N🅪Sg/V/J/P P    N🅪Sg/V NSg/P D
> Mouse’s tail     ; “ but     why   do     you    call  it       sad     ? ” And she  kept on  puzzling about it
# NSg$    NSg/V/J+ . . NSg/C/P NSg/V NSg/VX ISgPl+ NSg/V NPr/ISg+ NSg/V/J . . V/C ISg+ V    J/P V        J/P   NPr/ISg+
> while     the Mouse  was speaking , so        that         her     idea of the tale   was something  like
# NSg/V/C/P D+  NSg/V+ V   V        . NSg/I/J/C NSg/I/C/Ddem ISg/D$+ NSg  P  D+  NSg/V+ V   NSg/I/V/J+ NSg/V/J/C/P
> this    : —
# I/Ddem+ . .
>
#
>  “Fury said to a
# Unlintable
>             mouse, That he
# Unlintable Unlintable
>            met in the
# Unlintable Unlintable
>
# Unlintable
>
#
> house  , ‘          Let   us       both   go      to law    : I    will   prosecute you    . — Come    , I’ll take  no
# NPr/V+ . Unlintable NSg/V NPr/IPl+ I/C/Dq NSg/V/J P  N🅪Sg/V . ISg+ NPr/VX V         ISgPl+ . . NSg/V/P . W?   NSg/V NPr/P
> denial ; We   must  have   a   trial    : For really this   morning I’ve nothing  to do     . ’
# N🅪Sg+  . IPl+ NSg/V NSg/VX D/P NSg/V/J+ . C/P R      I/Ddem N🅪Sg/V+ W?   NSg/I/J+ P  NSg/VX . .
> Said the mouse  to the cur   , ‘          Such  a   trial    , dear    sir    , With no    jury    or    judge  ,
# V/J  D+  NSg/V+ P  D   NSg/J . Unlintable NSg/I D/P NSg/V/J+ . NSg/V/J NPr/V+ . P    NPr/P NSg/V/J NPr/C NSg/V+ .
> would be     wasting our breath    . ’ ‘          I’ll be     judge  , I’ll be     jury     , ’ Said cunning old
# VX    NSg/VX V       D$+ N🅪Sg/V/J+ . . Unlintable W?   NSg/VX NSg/V+ . W?   NSg/VX NSg/V/J+ . . V/J  NSg/J   NSg/J
> Fury  : ‘          I’ll try     the whole cause    , and condemn you    to death . ’ ”
# N🅪Sg+ . Unlintable W?   NSg/V/J D   NSg/J N🅪Sg/V/C . V/C V       ISgPl+ P  NPr🅪  . . .
>
#
> “ You    are not   attending ! ” said the Mouse  to Alice severely . “ What   are you
# . ISgPl+ V   NSg/C V         . . V/J  D   NSg/V+ P  NPr+  R        . . NSg/I+ V   ISgPl+
> thinking of ? ”
# V        P  . .
>
#
> “ I    beg   your pardon , ” said Alice very humbly : “ you    had got to the fifth   bend   , I
# . ISg+ NSg/V D$+  NSg/V  . . V/J  NPr+  J/R  R      . . ISgPl+ V   V   P  D   NSg/V/J NPr/V+ . ISg+
> think ? ”
# NSg/V . .
>
#
> “ I    had not   ! ” cried the Mouse  , sharply and very angrily .
# . ISg+ V   NSg/C . . V/J   D+  NSg/V+ . R       V/C J/R  R       .
>
#
> “ A    knot   ! ” said Alice , always ready   to make  herself useful , and looking anxiously
# . D/P+ NSg/V+ . . V/J  NPr+  . R      NSg/V/J P  NSg/V ISg+    J      . V/C V       R
> about her     . “ Oh    , do     let   me       help  to undo    it       ! ”
# J/P   ISg/D$+ . . NPr/V . NSg/VX NSg/V NPr/ISg+ NSg/V P  NSg/V/J NPr/ISg+ . .
>
#
> “ I    shall do     nothing of the sort   , ” said the Mouse  , getting up        and walking away .
# . ISg+ VX    NSg/VX NSg/I/J P  D+  NSg/V+ . . V/J  D+  NSg/V+ . NSg/V   NSg/V/J/P V/C NSg/V/J V/J  .
> “ You    insult me       by      talking such   nonsense ! ”
# . ISgPl+ NSg/V+ NPr/ISg+ NSg/J/P V       NSg/I+ Nᴹ/V/J+  . .
>
#
> “ I    didn’t mean    it       ! ” pleaded poor     Alice . “ But     you’re so        easily offended , you
# . ISg+ V      NSg/V/J NPr/ISg+ . . V/J     NSg/V/J+ NPr+  . . NSg/C/P W?     NSg/I/J/C R      V/J      . ISgPl+
> know  ! ”
# NSg/V . .
>
#
> The Mouse  only  growled in      reply  .
# D+  NSg/V+ J/R/C V/J     NPr/J/P NSg/V+ .
>
#
> “ Please come    back    and finish your story  ! ” Alice called after it       ; and the others
# . V      NSg/V/P NSg/V/J V/C NSg/V  D$+  NSg/V+ . . NPr+  V/J    P     NPr/ISg+ . V/C D+  NPl/V+
> all          joined in      chorus , “ Yes   , please do     ! ” but     the Mouse  only  shook   its     head
# NSg/I/J/C/Dq V/J    NPr/J/P NSg/V+ . . NPl/V . V      NSg/VX . . NSg/C/P D+  NSg/V+ J/R/C NSg/V/J ISg/D$+ NPr/V/J+
> impatiently , and walked a   little     quicker .
# R           . V/C V/J    D/P NPr/I/J/Dq NSg/JC  .
>
#
> “ What   a    pity    it       wouldn’t stay    ! ” sighed the Lory , as    soon as    it       was quite out         of
# . NSg/I+ D/P+ N🅪Sg/V+ NPr/ISg+ VX       NSg/V/J . . V/J    D   ?    . NSg/R J/R  NSg/R NPr/ISg+ V   R     NSg/V/J/R/P P
> sight   ; and an  old   Crab   took the opportunity of saying to her     daughter “ Ah      , my
# N🅪Sg/V+ . V/C D/P NSg/J NSg/V+ V    D   NSg         P  NSg/V  P  ISg/D$+ NSg+     . NSg/I/V . D$+
> dear    ! Let   this    be     a   lesson to you    never to lose  your temper    ! ” “ Hold    your tongue ,
# NSg/V/J . NSg/V I/Ddem+ NSg/VX D/P NSg/V  P  ISgPl+ R     P  NSg/V D$+  NSg/V/JC+ . . . NSg/V/J D$+  NSg/V+ .
> Ma     ! ” said the young    Crab   , a   little     snappishly . “ You’re enough to try     the
# NPr/J+ . . V/J  D+  NPr/V/J+ NSg/V+ . D/P NPr/I/J/Dq R          . . W?     NSg/I  P  NSg/V/J D
> patience of an  oyster   ! ”
# NSg      P  D/P NSg/V/J+ . .
>
#
> “ I    wish  I    had our Dinah here    , I    know  I    do     ! ” said Alice aloud , addressing nobody
# . ISg+ NSg/V ISg+ V   D$+ NPr   NSg/J/R . ISg+ NSg/V ISg+ NSg/VX . . V/J  NPr+  J     . V          NSg/I+
> in      particular . “ She’d soon fetch it       back    ! ”
# NPr/J/P NSg/J      . . W?    J/R  NSg/V NPr/ISg+ NSg/V/J . .
>
#
> “ And who    is Dinah , if    I    might   venture to ask   the question ? ” said the Lory .
# . V/C NPr/I+ VL NPr   . NSg/C ISg+ Nᴹ/VX/J NSg/V+  P  NSg/V D   NSg/V+   . . V/J  D   ?    .
>
#
> Alice replied eagerly , for she  was always ready   to talk   about her     pet      : “ Dinah’s
# NPr+  V/J     R       . C/P ISg+ V   R      NSg/V/J P  N🅪Sg/V J/P   ISg/D$+ NPr/V/J+ . . NSg$
> our cat      . And she’s such  a   capital one        for catching mice   you    can’t think ! And oh    ,
# D$+ NSg/V/J+ . V/C W?    NSg/I D/P NSg/J+  NSg/I/V/J+ C/P V        NPl/V+ ISgPl+ VX    NSg/V . V/C NPr/V .
> I    wish  you    could  see   her     after the birds  ! Why   , she’ll eat a   little     bird     as    soon
# ISg+ NSg/V ISgPl+ NSg/VX NSg/V ISg/D$+ P     D+  NPl/V+ . NSg/V . W?     V   D/P NPr/I/J/Dq NPr/V/J+ NSg/R J/R
> as    look  at    it       ! ”
# NSg/R NSg/V NSg/P NPr/ISg+ . .
>
#
> This    speech  caused a   remarkable sensation among the party    . Some     of the birds
# I/Ddem+ N🅪Sg/V+ V/J    D/P W?         NSg+      P     D+  NSg/V/J+ . I/J/R/Dq P  D+  NPl/V+
> hurried off       at    once  : one       old   Magpie began wrapping itself up        very carefully ,
# V/J+    NSg/V/J/P NSg/P NSg/C . NSg/I/V/J NSg/J NSg/V  V     N🅪Sg/V+  ISg+   NSg/V/J/P J/R  R         .
> remarking , “ I    really must  be     getting home     ; the night   - air     doesn’t suit   my
# V         . . ISg+ R      NSg/V NSg/VX NSg/V   NSg/V/J+ . D   N🅪Sg/V+ . N🅪Sg/V+ V       NSg/V+ D$+
> throat ! ” and a   Canary  called out         in      a   trembling voice  to its     children , “ Come
# NSg/V+ . . V/C D/P NSg/V/J V/J    NSg/V/J/R/P NPr/J/P D/P V         NSg/V+ P  ISg/D$+ NPl+     . . NSg/V/P
> away , my  dears  ! It’s high     time      you    were  all          in      bed      ! ” On  various pretexts they
# V/J  . D$+ NPl/V+ . W?   NSg/V/J+ N🅪Sg/V/J+ ISgPl+ NSg/V NSg/I/J/C/Dq NPr/J/P NSg/V/J+ . . J/P J       NPl/V    IPl+
> all          moved off       , and Alice was soon left    alone .
# NSg/I/J/C/Dq V/J+  NSg/V/J/P . V/C NPr+  V   J/R  NPr/V/J J     .
>
#
> “ I    wish  I    hadn’t mentioned Dinah ! ” she  said to herself in      a   melancholy tone      .
# . ISg+ NSg/V ISg+ V      V/J       NPr   . . ISg+ V/J  P  ISg+    NPr/J/P D/P NSg/J      N🅪Sg/I/V+ .
> “ Nobody seems to like        her     , down       here    , and I’m sure she’s the best      cat      in      the
# . NSg/I+ V     P  NSg/V/J/C/P ISg/D$+ . N🅪Sg/V/J/P NSg/J/R . V/C W?  J    W?    D   NPr/VX/JS NSg/V/J+ NPr/J/P D
> world  ! Oh    , my  dear    Dinah ! I    wonder if    I    shall ever see   you    any    more         ! ” And here
# NSg/V+ . NPr/V . D$+ NSg/V/J NPr   . ISg+ N🅪Sg/V NSg/C ISg+ VX    J    NSg/V ISgPl+ I/R/Dq NPr/I/V/J/Dq . . V/C NSg/J/R
> poor     Alice began to cry   again , for she  felt     very lonely and low     - spirited . In      a
# NSg/V/J+ NPr+  V     P  NSg/V P     . C/P ISg+ N🅪Sg/V/J J/R  J/R    V/C NSg/V/J . V/J      . NPr/J/P D/P
> little     while     , however , she  again heard a   little     pattering of footsteps in      the
# NPr/I/J/Dq NSg/V/C/P . C       . ISg+ P     V/J   D/P NPr/I/J/Dq V         P  NPl+      NPr/J/P D
> distance , and she  looked up        eagerly , half        hoping that         the Mouse  had changed his
# N🅪Sg/V+  . V/C ISg+ V/J    NSg/V/J/P R       . N🅪Sg/V/J/P+ V      NSg/I/C/Ddem D   NSg/V+ V   V/J     ISg/D$+
> mind   , and was coming  back    to finish his     story  .
# NSg/V+ . V/C V   NSg/V/J NSg/V/J P  NSg/V  ISg/D$+ NSg/V+ .
>
#
> CHAPTER IV     : The Rabbit Sends in      a    Little      Bill
# NSg/V+  NSg/J+ . D+  NSg/V+ NPl/V NPr/J/P D/P+ NPr/I/J/Dq+ NPr/V+
>
#
> It       was the White    Rabbit , trotting slowly back    again , and looking anxiously about
# NPr/ISg+ V   D   NPr🅪/V/J NSg/V  . NSg/V/J  R      NSg/V/J P     . V/C V       R         J/P
> as    it       went  , as    if    it       had lost something  ; and she  heard it       muttering to itself
# NSg/R NPr/ISg+ NSg/V . NSg/R NSg/C NPr/ISg+ V   V/J  NSg/I/V/J+ . V/C ISg+ V/J   NPr/ISg+ NSg/V     P  ISg+
> “ The Duchess ! The Duchess ! Oh    my  dear     paws   ! Oh    my  fur         and whiskers ! She’ll get
# . D   NSg/V   . D   NSg/V   . NPr/V D$+ NSg/V/J+ NPl/V+ . NPr/V D$+ N🅪Sg/V/C/P+ V/C W?       . W?     NSg/V
> me       executed , as    sure as    ferrets are ferrets ! Where can    I    have   dropped them     , I
# NPr/ISg+ V/J      . NSg/R J    NSg/R NPl/V   V   NPl/V   . NSg/C NPr/VX ISg+ NSg/VX V/J     NSg/IPl+ . ISg+
> wonder ? ” Alice guessed in      a    moment that          it       was looking for the fan    and the pair
# N🅪Sg/V . . NPr+  V/J     NPr/J/P D/P+ NSg+   NSg/I/C/Ddem+ NPr/ISg+ V   V       C/P D+  NSg/V+ V/C D   NSg/V
> of white     kid    gloves , and she  very good    - naturedly began hunting about for them     ,
# P  NPr🅪/V/J+ NSg/V+ NPl/V+ . V/C ISg+ J/R  NPr/V/J . ?         V     Nᴹ/V    J/P   C/P NSg/IPl+ .
> but     they were  nowhere to be     seen  — everything seemed to have   changed since her
# NSg/C/P IPl+ NSg/V NSg/J   P  NSg/VX NSg/V . NSg/I/V+   V/J    P  NSg/VX V/J     C/P   ISg/D$+
> swim  in      the pool   , and the great hall , with the glass   table and the little     door   ,
# NSg/V NPr/J/P D   NSg/V+ . V/C D   NSg/J NPr+ . P    D   NPr🅪/V+ NSg/V V/C D   NPr/I/J/Dq NSg/V+ .
> had vanished completely .
# V   V/J      R          .
>
#
> Very soon the Rabbit noticed Alice , as    she  went  hunting about , and called out         to
# J/R  J/R  D+  NSg/V+ V/J     NPr+  . NSg/R ISg+ NSg/V Nᴹ/V    J/P   . V/C V/J    NSg/V/J/R/P P
> her     in      an   angry tone      , “ Why   , Mary Ann    , what   are you    doing out         here    ? Run   home     this
# ISg/D$+ NPr/J/P D/P+ V/J+  N🅪Sg/I/V+ . . NSg/V . NPr+ NPr/J+ . NSg/I+ V   ISgPl+ NSg/V NSg/V/J/R/P NSg/J/R . NSg/V NSg/V/J+ I/Ddem+
> moment , and fetch me       a   pair  of gloves and a    fan    ! Quick   , now       ! ” And Alice was so
# NSg+   . V/C NSg/V NPr/ISg+ D/P NSg/V P  NPl/V  V/C D/P+ NSg/V+ . NSg/V/J . NPr/V/J/C . . V/C NPr+  V   NSg/I/J/C
> much         frightened that         she  ran   off       at    once  in      the direction it       pointed to , without
# NSg/I/J/R/Dq V/J        NSg/I/C/Ddem ISg+ NSg/V NSg/V/J/P NSg/P NSg/C NPr/J/P D+  N🅪Sg+     NPr/ISg+ V/J     P  . C/P
> trying  to explain the mistake it       had made .
# NSg/V/J P  V       D+  NSg/V+  NPr/ISg+ V   V    .
>
#
> “ He       took me       for his     housemaid , ” she  said to herself as    she  ran   . “ How   surprised
# . NPr/ISg+ V    NPr/ISg+ C/P ISg/D$+ NSg/V     . . ISg+ V/J  P  ISg+    NSg/R ISg+ NSg/V . . NSg/C V/J
> he’ll be     when    he       finds out         who    I    am      ! But     I’d better    take  him  his     fan   and
# W?    NSg/VX NSg/I/C NPr/ISg+ NPl/V NSg/V/J/R/P NPr/I+ ISg+ NPr/V/J . NSg/C/P W?  NSg/VX/JC NSg/V ISg+ ISg/D$+ NSg/V V/C
> gloves — that          is , if    I    can    find  them     . ” As    she  said this    , she  came    upon a    neat
# NPl/V+ . NSg/I/C/Ddem+ VL . NSg/C ISg+ NPr/VX NSg/V NSg/IPl+ . . NSg/R ISg+ V/J  I/Ddem+ . ISg+ NSg/V/P P    D/P+ NSg/J+
> little      house  , on  the door  of which was a   bright  brass    plate with the name   “ W.
# NPr/I/J/Dq+ NPr/V+ . J/P D   NSg/V P  I/C+  V   D/P NPr/V/J N🅪Sg/V/J NSg/V P    D+  NSg/V+ . ?
> RABBIT , ” engraved upon it       . She  went  in      without knocking , and hurried upstairs ,
# NSg/V+ . . V/J      P    NPr/ISg+ . ISg+ NSg/V NPr/J/P C/P     V        . V/C V/J     NSg/J    .
> in      great  fear    lest she  should meet    the real   Mary Ann    , and be     turned out         of the
# NPr/J/P NSg/J+ N🅪Sg/V+ JS   ISg+ VX     NSg/V/J D+  NSg/J+ NPr+ NPr/J+ . V/C NSg/VX V/J    NSg/V/J/R/P P  D+
> house  before she  had found the fan   and gloves .
# NPr/V+ C/P    ISg+ V   NSg/V D   NSg/V V/C NPl/V+ .
>
#
> “ How   queer   it       seems , ” Alice said to herself , “ to be     going   messages for a    rabbit !
# . NSg/C NSg/V/J NPr/ISg+ V     . . NPr+  V/J  P  ISg+    . . P  NSg/VX NSg/V/J NPl/V    C/P D/P+ NSg/V+ .
> I    suppose Dinah’ll be     sending me       on  messages next    ! ” And she  began fancying the
# ISg+ V       ?        NSg/VX V       NPr/ISg+ J/P NPl/V+   NSg/J/P . . V/C ISg+ V     V        D
> sort  of thing that          would happen : “ ‘          Miss  Alice ! Come    here    directly , and get   ready
# NSg/V P  NSg+  NSg/I/C/Ddem+ VX    V      . . Unlintable NSg/V NPr+  . NSg/V/P NSg/J/R R/C      . V/C NSg/V NSg/V/J
> for your walk   ! ’ ‘          Coming  in      a    minute   , nurse  ! But     I’ve got to see   that         the mouse
# C/P D$+  NSg/V+ . . Unlintable NSg/V/J NPr/J/P D/P+ NSg/V/J+ . NSg/V+ . NSg/C/P W?   V   P  NSg/V NSg/I/C/Ddem D   NSg/V+
> doesn’t get   out         . ’ Only  I    don’t think , ” Alice went  on  , “ that          they’d let   Dinah
# V       NSg/V NSg/V/J/R/P . . J/R/C ISg+ V     NSg/V . . NPr+  NSg/V J/P . . NSg/I/C/Ddem+ W?     NSg/V NPr
> stop  in      the house  if    it       began ordering people about like        that          ! ”
# NSg/V NPr/J/P D   NPr/V+ NSg/C NPr/ISg+ V     V        NPl/V+ J/P   NSg/V/J/C/P NSg/I/C/Ddem+ . .
>
#
> By      this    time      she  had found her     way    into a   tidy    little     room    with a   table  in      the
# NSg/J/P I/Ddem+ N🅪Sg/V/J+ ISg+ V   NSg/V ISg/D$+ NSg/J+ P    D/P NSg/V/J NPr/I/J/Dq NSg/V/J P    D/P NSg/V+ NPr/J/P D
> window , and on  it       ( as    she  had hoped ) a   fan    and two or    three pairs of tiny  white
# NSg/V+ . V/C J/P NPr/ISg+ . NSg/R ISg+ V   V/J   . D/P NSg/V+ V/C NSg NPr/C NSg   NPl/V P  NSg/J NPr🅪/V/J
> kid    gloves : she  took up        the fan    and a   pair  of the gloves , and was just going   to
# NSg/V+ NPl/V+ . ISg+ V    NSg/V/J/P D   NSg/V+ V/C D/P NSg/V P  D   NPl/V+ . V/C V   V/J  NSg/V/J P
> leave the room     , when    her     eye    fell    upon a   little     bottle that          stood near      the
# NSg/V D   NSg/V/J+ . NSg/I/C ISg/D$+ NSg/V+ NSg/V/J P    D/P NPr/I/J/Dq NSg/V+ NSg/I/C/Ddem+ V     NSg/V/J/P D
> looking - glass   . There was no     label  this   time      with the words  “ DRINK  ME       , ” but
# V+      . NPr🅪/V+ . +     V   NPr/P+ NSg/V+ I/Ddem N🅪Sg/V/J+ P    D+  NPl/V+ . NSg/V+ NPr/ISg+ . . NSg/C/P
> nevertheless she  uncorked it       and put   it       to her     lips   . “ I    know  something
# W?           ISg+ V/J      NPr/ISg+ V/C NSg/V NPr/ISg+ P  ISg/D$+ NPl/V+ . . ISg+ NSg/V NSg/I/V/J+
> interesting is sure to happen , ” she  said to herself , “ whenever I    eat or    drink
# V/J         VL J    P  V      . . ISg+ V/J  P  ISg+    . . C        ISg+ V   NPr/C NSg/V+
> anything ; so        I’ll just see   what   this   bottle does  . I    do     hope   it’ll make  me       grow
# NSg/I/V+ . NSg/I/J/C W?   V/J  NSg/V NSg/I+ I/Ddem NSg/V+ NPl/V . ISg+ NSg/VX NPr🅪/V W?    NSg/V NPr/ISg+ V
> large again , for really I’m quite tired of being    such  a   tiny  little     thing ! ”
# NSg/J P     . C/P R      W?  R     V/J   P  N🅪Sg/V/C NSg/I D/P NSg/J NPr/I/J/Dq NSg+  . .
>
#
> It       did so        indeed , and much         sooner than she  had expected : before she  had drunk
# NPr/ISg+ V   NSg/I/J/C W?     . V/C NSg/I/J/R/Dq JC     C/P  ISg+ V   NSg/V/J  . C/P    ISg+ V   NSg/V/J+
> half        the bottle , she  found her     head     pressing against the ceiling , and had to
# N🅪Sg/V/J/P+ D+  NSg/V+ . ISg+ NSg/V ISg/D$+ NPr/V/J+ NSg/V/J  C/P     D+  NSg/V+  . V/C V   P
> stoop to save      her     neck   from being    broken . She  hastily put   down       the bottle ,
# NSg/V P  NSg/V/C/P ISg/D$+ NSg/V+ P    N🅪Sg/V/C V/J    . ISg+ R       NSg/V N🅪Sg/V/J/P D+  NSg/V+ .
> saying to herself “ That’s quite enough — I    hope   I    shan’t grow any    more         — As    it       is , I
# NSg/V  P  ISg+    . NSg$   R     NSg/I  . ISg+ NPr🅪/V ISg+ V      V    I/R/Dq NPr/I/V/J/Dq . NSg/R NPr/ISg+ VL . ISg+
> can’t get   out         at    the door   — I    do     wish  I    hadn’t drunk   quite so        much         ! ”
# VX    NSg/V NSg/V/J/R/P NSg/P D   NSg/V+ . ISg+ NSg/VX NSg/V ISg+ V      NSg/V/J R     NSg/I/J/C NSg/I/J/R/Dq . .
>
#
> Alas ! it       was too late  to wish  that          ! She  went  on  growing , and growing , and very
# NPl  . NPr/ISg+ V   W?  NSg/J P  NSg/V NSg/I/C/Ddem+ . ISg+ NSg/V J/P NSg/V   . V/C NSg/V   . V/C J/R
> soon had to kneel down       on  the floor  : in      another minute   there was not   even    room
# J/R  V   P  V     N🅪Sg/V/J/P J/P D   NSg/V+ . NPr/J/P I/D     NSg/V/J+ +     V   NSg/C NSg/V/J NSg/V/J+
> for this    , and she  tried the effect of lying   down       with one       elbow  against the
# C/P I/Ddem+ . V/C ISg+ V/J   D   NSg/V+ P  NSg/V/J N🅪Sg/V/J/P P    NSg/I/V/J NSg/V+ C/P     D
> door   , and the other   arm      curled round     her     head     . Still   she  went  on  growing , and ,
# NSg/V+ . V/C D   NSg/V/J NSg/V/J+ V/J    NSg/V/J/P ISg/D$+ NPr/V/J+ . NSg/V/J ISg+ NSg/V J/P NSg/V   . V/C .
> as    a    last     resource , she  put   one       arm      out         of the window , and one        foot   up        the
# NSg/R D/P+ NSg/V/J+ N🅪Sg/V+  . ISg+ NSg/V NSg/I/V/J NSg/V/J+ NSg/V/J/R/P P  D+  NSg/V+ . V/C NSg/I/V/J+ NSg/V+ NSg/V/J/P D+
> chimney , and said to herself “ Now       I    can    do     no    more         , whatever happens . What   will
# NSg/V+  . V/C V/J  P  ISg+    . NPr/V/J/C ISg+ NPr/VX NSg/VX NPr/P NPr/I/V/J/Dq . NSg/I/J+ V       . NSg/I+ NPr/VX
> become of me       ? ”
# V      P  NPr/ISg+ . .
>
#
> Luckily for Alice , the little      magic     bottle had now       had its     full     effect , and she
# R       C/P NPr+  . D+  NPr/I/J/Dq+ N🅪Sg/V/J+ NSg/V+ V   NPr/V/J/C V   ISg/D$+ NSg/V/J+ NSg/V+ . V/C ISg+
> grew no    larger : still   it       was very uncomfortable , and , as    there seemed to be     no
# V    NPr/P JC     . NSg/V/J NPr/ISg+ V   J/R  J             . V/C . NSg/R +     V/J    P  NSg/VX NPr/P
> sort  of chance  of her     ever getting out         of the room     again , no    wonder she  felt
# NSg/V P  NPr/V/J P  ISg/D$+ J    NSg/V   NSg/V/J/R/P P  D+  NSg/V/J+ P     . NPr/P N🅪Sg/V ISg+ N🅪Sg/V/J
> unhappy .
# NSg/V/J .
>
#
> “ It       was much         pleasanter at    home     , ” thought poor    Alice , “ when    one       wasn’t always
# . NPr/ISg+ V   NSg/I/J/R/Dq J          NSg/P NSg/V/J+ . . NSg/V   NSg/V/J NPr+  . . NSg/I/C NSg/I/V/J V      R
> growing larger and smaller , and being    ordered about by      mice  and rabbits . I
# NSg/V   JC     V/C NSg/JC  . V/C N🅪Sg/V/C V/J     J/P   NSg/J/P NPl/V V/C NPl/V+  . ISg+
> almost wish  I    hadn’t gone  down       that         rabbit - hole   — and yet     — and yet     — it’s rather
# R      NSg/V ISg+ V      V/J/P N🅪Sg/V/J/P NSg/I/C/Ddem NSg/V+ . NSg/V+ . V/C NSg/V/C . V/C NSg/V/C . W?   NPr/V/J/R
> curious , you    know  , this   sort  of life    ! I    do     wonder what   can    have   happened to me       !
# J       . ISgPl+ NSg/V . I/Ddem NSg/V P  N🅪Sg/V+ . ISg+ NSg/VX N🅪Sg/V NSg/I+ NPr/VX NSg/VX V/J      P  NPr/ISg+ .
> When    I    used to read  fairy  - tales  , I    fancied that         kind  of thing never happened ,
# NSg/I/C ISg+ V/J  P  NSg/V NSg/J+ . NPl/V+ . ISg+ V/J     NSg/I/C/Ddem NSg/J P  NSg+  R     V/J      .
> and now       here    I    am      in      the middle  of one       ! There ought    to be     a   book   written about
# V/C NPr/V/J/C NSg/J/R ISg+ NPr/V/J NPr/J/P D   NSg/V/J P  NSg/I/V/J . +     NSg/I/VX P  NSg/VX D/P NSg/V+ V/J     J/P
> me       , that         there ought    ! And when    I    grow up        , I’ll write one       — but     I’m grown up        now       , ”
# NPr/ISg+ . NSg/I/C/Ddem +     NSg/I/VX . V/C NSg/I/C ISg+ V    NSg/V/J/P . W?   NSg/V NSg/I/V/J . NSg/C/P W?  V/J   NSg/V/J/P NPr/V/J/C . .
> she  added in      a   sorrowful tone      ; “ at    least there’s no    room     to grow up        any    more
# ISg+ V/J   NPr/J/P D/P J         N🅪Sg/I/V+ . . NSg/P NSg/J W?      NPr/P NSg/V/J+ P  V    NSg/V/J/P I/R/Dq NPr/I/V/J/Dq
> here    . ”
# NSg/J/R . .
>
#
> “ But     then    , ” thought Alice , “ shall I    never get   any    older than I    am      now       ? That’ll
# . NSg/C/P NSg/J/C . . NSg/V   NPr+  . . VX    ISg+ R     NSg/V I/R/Dq JC    C/P  ISg+ NPr/V/J NPr/V/J/C . W?
> be     a   comfort , one       way    — never to be     an  old   woman  — but     then    — always to have   lessons
# NSg/VX D/P N🅪Sg/V+ . NSg/I/V/J NSg/J+ . R     P  NSg/VX D/P NSg/J NSg/V+ . NSg/C/P NSg/J/C . R      P  NSg/VX NPl/V+
> to learn ! Oh    , I    shouldn’t like        that          ! ”
# P  NSg/V . NPr/V . ISg+ V         NSg/V/J/C/P NSg/I/C/Ddem+ . .
>
#
> “ Oh    , you    foolish Alice ! ” she  answered herself . “ How   can    you    learn lessons in
# . NPr/V . ISgPl+ J+      NPr+  . . ISg+ V/J      ISg+    . . NSg/C NPr/VX ISgPl+ NSg/V NPl/V+  NPr/J/P
> here    ? Why   , there’s hardly room     for you    , and no    room     at    all          for any
# NSg/J/R . NSg/V . W?      R      NSg/V/J+ C/P ISgPl+ . V/C NPr/P NSg/V/J+ NSg/P NSg/I/J/C/Dq C/P I/R/Dq
> lesson - books  ! ”
# NSg/V+ . NPl/V+ . .
>
#
> And so        she  went  on  , taking  first    one        side     and then    the other   , and making quite a
# V/C NSg/I/J/C ISg+ NSg/V J/P . NSg/V/J NSg/V/J+ NSg/I/V/J+ NSg/V/J+ V/C NSg/J/C D   NSg/V/J . V/C NSg/V  R     D/P
> conversation of it       altogether ; but     after a    few       minutes she  heard a    voice
# N🅪Sg/V       P  NPr/ISg+ NSg        . NSg/C/P P     D/P+ NSg/I/Dq+ NPl/V+  ISg+ V/J   D/P+ NSg/V+
> outside   , and stopped to listen .
# NSg/V/J/P . V/C V/J     P  NSg/V  .
>
#
> “ Mary Ann    ! Mary Ann    ! ” said the voice  . “ Fetch me       my  gloves this    moment ! ” Then
# . NPr+ NPr/J+ . NPr+ NPr/J+ . . V/J  D+  NSg/V+ . . NSg/V NPr/ISg+ D$+ NPl/V  I/Ddem+ NSg+   . . NSg/J/C
> came    a   little     pattering of feet on  the stairs . Alice knew it       was the Rabbit
# NSg/V/P D/P NPr/I/J/Dq V         P  NPl  J/P D   NPl+   . NPr+  V    NPr/ISg+ V   D   NSg/V
> coming  to look  for her     , and she  trembled till      she  shook   the house  , quite
# NSg/V/J P  NSg/V C/P ISg/D$+ . V/C ISg+ V/J      NSg/V/C/P ISg+ NSg/V/J D+  NPr/V+ . R
> forgetting that         she  was now       about a    thousand times  as    large as    the Rabbit , and
# NSg/V      NSg/I/C/Ddem ISg+ V   NPr/V/J/C J/P   D/P+ NSg+     NPl/V+ NSg/R NSg/J NSg/R D+  NSg/V+ . V/C
> had no    reason  to be     afraid of it       .
# V   NPr/P N🅪Sg/V+ P  NSg/VX J      P  NPr/ISg+ .
>
#
> Presently the Rabbit came    up        to the door   , and tried to open    it       ; but     , as    the door
# R         D+  NSg/V+ NSg/V/P NSg/V/J/P P  D+  NSg/V+ . V/C V/J   P  NSg/V/J NPr/ISg+ . NSg/C/P . NSg/R D+  NSg/V+
> opened inwards , and Alice’s elbow  was pressed hard   against it       , that         attempt
# V/J    NPl     . V/C NSg$    NSg/V+ V   V/J     N🅪Sg/J C/P     NPr/ISg+ . NSg/I/C/Ddem NSg/V+
> proved a   failure . Alice heard it       say   to itself “ Then    I’ll go      round     and get   in      at
# V/J    D/P N🅪Sg+   . NPr+  V/J   NPr/ISg+ NSg/V P  ISg+   . NSg/J/C W?   NSg/V/J NSg/V/J/P V/C NSg/V NPr/J/P NSg/P
> the window . ”
# D   NSg/V+ . .
>
#
> “ That         you    won’t ! ” thought Alice , and , after waiting till      she  fancied she  heard
# . NSg/I/C/Ddem ISgPl+ V     . . NSg/V   NPr+  . V/C . P     NSg/V   NSg/V/C/P ISg+ V/J     ISg+ V/J
> the Rabbit just under   the window , she  suddenly spread out         her     hand   , and made a
# D+  NSg/V+ V/J  NSg/J/P D+  NSg/V+ . ISg+ R        N🅪Sg/V NSg/V/J/R/P ISg/D$+ NSg/V+ . V/C V    D/P
> snatch in      the air     . She  did not   get   hold    of anything , but     she  heard a   little
# NSg/V  NPr/J/P D   N🅪Sg/V+ . ISg+ V   NSg/C NSg/V NSg/V/J P  NSg/I/V+ . NSg/C/P ISg+ V/J   D/P NPr/I/J/Dq
> shriek and a   fall   , and a   crash   of broken glass   , from which she  concluded that         it
# NSg/V  V/C D/P NSg/V+ . V/C D/P NSg/V/J P  V/J    NPr🅪/V+ . P    I/C+  ISg+ V/J       NSg/I/C/Ddem NPr/ISg+
> was just possible it       had fallen into a   cucumber - frame  , or    something of the sort   .
# V   V/J  NSg/J    NPr/ISg+ V   W?     P    D/P N🅪Sg+    . NSg/V+ . NPr/C NSg/I/V/J P  D   NSg/V+ .
>
#
> Next    came    an   angry voice  — the Rabbit’s — “ Pat      ! Pat      ! Where are you    ? ” And then    a
# NSg/J/P NSg/V/P D/P+ V/J+  NSg/V+ . D   NSg$     . . NPr/V/J+ . NPr/V/J+ . NSg/C V   ISgPl+ . . V/C NSg/J/C D/P+
> voice  she  had never heard before , “ Sure then    I’m here    ! Digging for apples , yer
# NSg/V+ ISg+ V   R     V/J   C/P    . . J    NSg/J/C W?  NSg/J/R . NSg/V   C/P NPl    . +
> honour       ! ”
# N🅪Sg/V/Comm+ . .
>
#
> “ Digging for apples , indeed ! ” said the Rabbit angrily . “ Here    ! Come    and help  me
# . NSg/V   C/P NPl    . W?     . . V/J  D+  NSg/V+ R       . . NSg/J/R . NSg/V/P V/C NSg/V NPr/ISg+
> out         of this    ! ” ( Sounds of more         broken glass   . )
# NSg/V/J/R/P P  I/Ddem+ . . . NPl/V  P  NPr/I/V/J/Dq V/J    NPr🅪/V+ . .
>
#
> “ Now       tell  me       , Pat      , what’s that          in      the window ? ”
# . NPr/V/J/C NPr/V NPr/ISg+ . NPr/V/J+ . NSg$   NSg/I/C/Ddem+ NPr/J/P D   NSg/V+ . .
>
#
> “ Sure , it’s an  arm      , yer honour       ! ” ( He       pronounced it       “ arrum . ” )
# . J    . W?   D/P NSg/V/J+ . +   N🅪Sg/V/Comm+ . . . NPr/ISg+ V/J        NPr/ISg+ . ?     . . .
>
#
> “ An   arm      , you    goose  ! Who    ever saw   one       that          size    ? Why   , it       fills the whole  window ! ”
# . D/P+ NSg/V/J+ . ISgPl+ NSg/V+ . NPr/I+ J    NSg/V NSg/I/V/J NSg/I/C/Ddem+ N🅪Sg/V+ . NSg/V . NPr/ISg+ NPl/V D+  NSg/J+ NSg/V+ . .
>
#
> “ Sure , it       does  , yer honour       : but     it’s an  arm      for all           that          . ”
# . J    . NPr/ISg+ NPl/V . +   N🅪Sg/V/Comm+ . NSg/C/P W?   D/P NSg/V/J+ C/P NSg/I/J/C/Dq+ NSg/I/C/Ddem+ . .
>
#
> “ Well    , it’s got no    business there , at    any    rate   : go      and take  it       away ! ”
# . NSg/V/J . W?   V   NPr/P N🅪Sg/J+  W?    . NSg/P I/R/Dq NSg/V+ . NSg/V/J V/C NSg/V NPr/ISg+ V/J  . .
>
#
> There was a    long     silence after this    , and Alice could  only  hear whispers now       and
# +     V   D/P+ NPr/V/J+ NSg/V+  P     I/Ddem+ . V/C NPr+  NSg/VX J/R/C V    NPl/V    NPr/V/J/C V/C
> then    ; such  as    , “ Sure , I    don’t like        it       , yer honour       , at    all          , at    all          ! ” “ Do     as    I
# NSg/J/C . NSg/I NSg/R . . J    . ISg+ V     NSg/V/J/C/P NPr/ISg+ . +   N🅪Sg/V/Comm+ . NSg/P NSg/I/J/C/Dq . NSg/P NSg/I/J/C/Dq . . . NSg/VX NSg/R ISg+
> tell  you    , you    coward  ! ” and at    last    she  spread out         her     hand   again , and made
# NPr/V ISgPl+ . ISgPl+ NPr/V/J . . V/C NSg/P NSg/V/J ISg+ N🅪Sg/V NSg/V/J/R/P ISg/D$+ NSg/V+ P     . V/C V
> another snatch in      the air     . This    time      there were  two  little      shrieks , and more
# I/D     NSg/V  NPr/J/P D   N🅪Sg/V+ . I/Ddem+ N🅪Sg/V/J+ +     NSg/V NSg+ NPr/I/J/Dq+ NPl/V+  . V/C NPr/I/V/J/Dq
> sounds of broken glass   . “ What   a   number    of cucumber - frames there must  be     ! ”
# NPl/V  P  V/J    NPr🅪/V+ . . NSg/I+ D/P N🅪Sg/V/JC P  N🅪Sg+    . NPl/V+ +     NSg/V NSg/VX . .
> thought Alice . “ I    wonder what   they’ll do     next    ! As    for  pulling me       out         of the
# NSg/V   NPr+  . . ISg+ N🅪Sg/V NSg/I+ W?      NSg/VX NSg/J/P . NSg/R C/P+ V       NPr/ISg+ NSg/V/J/R/P P  D+
> window , I    only  wish  they could  ! I’m sure I    don’t want  to stay    in      here    any
# NSg/V+ . ISg+ J/R/C NSg/V IPl+ NSg/VX . W?  J    ISg+ V     NSg/V P  NSg/V/J NPr/J/P NSg/J/R I/R/Dq
> longer ! ”
# NSg/JC . .
>
#
> She  waited for some     time      without hearing  anything more         : at    last    came    a   rumbling
# ISg+ V/J    C/P I/J/R/Dq N🅪Sg/V/J+ C/P     NSg/V/J+ NSg/I/V+ NPr/I/V/J/Dq . NSg/P NSg/V/J NSg/V/P D/P N🅪Sg/V/J
> of little     cartwheels , and the sound    of a   good    many       voices all          talking together :
# P  NPr/I/J/Dq NPl/V      . V/C D   N🅪Sg/V/J P  D/P NPr/V/J NSg/I/J/Dq NPl/V+ NSg/I/J/C/Dq V       J        .
> she  made out         the words  : “ Where’s the other   ladder ? — Why   , I    hadn’t to bring but
# ISg+ V    NSg/V/J/R/P D   NPl/V+ . . NSg$    D   NSg/V/J NSg/V+ . . NSg/V . ISg+ V      P  V     NSg/C/P
> one       ; Bill’s got the other   — Bill   ! fetch it       here    , lad ! — Here    , put   ’ em       up        at    this
# NSg/I/V/J . NSg$   V   D   NSg/V/J . NPr/V+ . NSg/V NPr/ISg+ NSg/J/R . NSg . . NSg/J/R . NSg/V . NSg/I/J+ NSg/V/J/P NSg/P I/Ddem+
> corner — No    , tie    ’ em       together first   — they don’t reach half        high    enough yet     — Oh    !
# NSg/V+ . NPr/P . NSg/V+ . NSg/I/J+ J        NSg/V/J . IPl+ V     NSg/V N🅪Sg/V/J/P+ NSg/V/J NSg/I  NSg/V/C . NPr/V .
> they’ll do     well    enough ; don’t be     particular — Here    , Bill   ! catch hold    of this
# W?      NSg/VX NSg/V/J NSg/I  . V     NSg/VX NSg/J      . NSg/J/R . NPr/V+ . NSg/V NSg/V/J P  I/Ddem+
> rope   — Will   the roof   bear     ? — Mind   that         loose    slate    — Oh    , it’s coming  down       ! Heads
# NSg/V+ . NPr/VX D+  NSg/V+ NSg/V/J+ . . NSg/V+ NSg/I/C/Ddem NSg/V/J+ NSg/V/J+ . NPr/V . W?   NSg/V/J N🅪Sg/V/J/P . NPl/V+
> below ! ” ( a    loud   crash    ) — “ Now       , who    did that          ? — It       was Bill   , I    fancy   — Who’s to go      down
# P     . . . D/P+ NSg/J+ NSg/V/J+ . . . NPr/V/J/C . NPr/I+ V   NSg/I/C/Ddem+ . . NPr/ISg+ V   NPr/V+ . ISg+ NSg/V/J . NSg$  P  NSg/V/J N🅪Sg/V/J/P
> the chimney ? — Nay     , I    shan’t ! You    do     it       ! — That         I    won’t , then    ! — Bill’s to go
# D   NSg/V+  . . NSg/V/J . ISg+ V      . ISgPl+ NSg/VX NPr/ISg+ . . NSg/I/C/Ddem ISg+ V     . NSg/J/C . . NSg$   P  NSg/V/J
> down       — Here    , Bill   ! the master   says  you’re to go      down       the chimney ! ”
# N🅪Sg/V/J/P . NSg/J/R . NPr/V+ . D+  NPr/V/J+ NPl/V W?     P  NSg/V/J N🅪Sg/V/J/P D   NSg/V+  . .
>
#
> “ Oh    ! So        Bill’s got to come    down       the chimney , has he       ? ” said Alice to herself .
# . NPr/V . NSg/I/J/C NSg$   V   P  NSg/V/P N🅪Sg/V/J/P D   NSg/V+  . V   NPr/ISg+ . . V/J  NPr+  P  ISg+    .
> “ Shy     , they seem to put   everything upon Bill   ! I    wouldn’t be     in      Bill’s place   for a
# . NSg/V/J . IPl+ V    P  NSg/V NSg/I/V+   P    NPr/V+ . ISg+ VX       NSg/VX NPr/J/P NSg$   N🅪Sg/V+ C/P D/P
> good    deal     : this   fireplace is narrow  , to be     sure ; but     I    think I    can    kick  a
# NPr/V/J NSg/V/J+ . I/Ddem NSg+      VL NSg/V/J . P  NSg/VX J    . NSg/C/P ISg+ NSg/V ISg+ NPr/VX NSg/V D/P
> little     ! ”
# NPr/I/J/Dq . .
>
#
> She  drew  her     foot   as    far     down       the chimney as    she  could  , and waited till      she
# ISg+ NPr/V ISg/D$+ NSg/V+ NSg/R NSg/V/J N🅪Sg/V/J/P D+  NSg/V+  NSg/R ISg+ NSg/VX . V/C V/J    NSg/V/C/P ISg+
> heard a    little      animal ( she  couldn’t guess of what   sort   it       was ) scratching and
# V/J   D/P+ NPr/I/J/Dq+ NSg/J+ . ISg+ V        NSg/V P  NSg/I+ NSg/V+ NPr/ISg+ V   . V          V/C
> scrambling about in      the chimney close   above   her     : then    , saying to herself “ This
# V          J/P   NPr/J/P D   NSg/V+  NSg/V/J NSg/J/P ISg/D$+ . NSg/J/C . NSg/V  P  ISg+    . I/Ddem+
> is Bill   , ” she  gave one       sharp   kick   , and waited to see   what   would happen next    .
# VL NPr/V+ . . ISg+ V    NSg/I/V/J NPr/V/J NSg/V+ . V/C V/J    P  NSg/V NSg/I+ VX    V      NSg/J/P .
>
#
> The first    thing she  heard was a   general chorus of “ There goes  Bill   ! ” then    the
# D+  NSg/V/J+ NSg+  ISg+ V/J   V   D/P NSg/V/J NSg/V  P  . +     NPl/V NPr/V+ . . NSg/J/C D
> Rabbit’s voice  along — “ Catch him  , you    by      the hedge  ! ” then    silence , and then
# NSg$     NSg/V+ P     . . NSg/V ISg+ . ISgPl+ NSg/J/P D   NSg/V+ . . NSg/J/C NSg/V+  . V/C NSg/J/C
> another confusion of voices — “ Hold    up        his     head     — Brandy now       — Don’t choke him  — How   was
# I/D     N🅪Sg/V    P  NPl/V+ . . NSg/V/J NSg/V/J/P ISg/D$+ NPr/V/J+ . NPr/V+ NPr/V/J/C . V     NSg/V ISg+ . NSg/C V
> it       , old   fellow ? What   happened to you    ? Tell  us       all          about it       ! ”
# NPr/ISg+ . NSg/J NSg/V  . NSg/I+ V/J      P  ISgPl+ . NPr/V NPr/IPl+ NSg/I/J/C/Dq J/P   NPr/ISg+ . .
>
#
> Last    came    a   little     feeble , squeaking voice  , ( “ That’s Bill   , ” thought Alice , )
# NSg/V/J NSg/V/P D/P NPr/I/J/Dq V/J    . V         NSg/V+ . . . NSg$   NPr/V+ . . NSg/V   NPr+  . .
> “ Well    , I    hardly know  — No    more         , thank ye       ; I’m better    now       — but     I’m a   deal     too
# . NSg/V/J . ISg+ R      NSg/V . NPr/P NPr/I/V/J/Dq . NSg/V NSg/I/D+ . W?  NSg/VX/JC NPr/V/J/C . NSg/C/P W?  D/P NSg/V/J+ W?
> flustered to tell  you    — all          I    know  is , something  comes at    me       like        a
# V/J       P  NPr/V ISgPl+ . NSg/I/J/C/Dq ISg+ NSg/V VL . NSg/I/V/J+ NPl/V NSg/P NPr/ISg+ NSg/V/J/C/P D/P
> Jack     - in      - the - box    , and up        I    goes  like        a   sky     - rocket ! ”
# NPr/V/J+ . NPr/J/P . D   . NSg/V+ . V/C NSg/V/J/P ISg+ NPl/V NSg/V/J/C/P D/P N🅪Sg/V+ . NSg/V+ . .
>
#
> “ So        you    did , old   fellow ! ” said the others .
# . NSg/I/J/C ISgPl+ V   . NSg/J NSg/V  . . V/J  D+  NPl/V+ .
>
#
> “ We   must  burn  the house  down       ! ” said the Rabbit’s voice  ; and Alice called out         as
# . IPl+ NSg/V NSg/V D+  NPr/V+ N🅪Sg/V/J/P . . V/J  D   NSg$     NSg/V+ . V/C NPr+  V/J    NSg/V/J/R/P NSg/R
> loud  as    she  could  , “ If    you    do     , I’ll set     Dinah at    you    ! ”
# NSg/J NSg/R ISg+ NSg/VX . . NSg/C ISgPl+ NSg/VX . W?   NPr/V/J NPr   NSg/P ISgPl+ . .
>
#
> There was a    dead     silence instantly , and Alice thought to herself , “ I    wonder what
# +     V   D/P+ NSg/V/J+ NSg/V+  R         . V/C NPr+  NSg/V   P  ISg+    . . ISg+ N🅪Sg/V NSg/I+
> they will   do     next    ! If    they had any     sense   , they’d take  the roof   off       . ” After a
# IPl+ NPr/VX NSg/VX NSg/J/P . NSg/C IPl+ V   I/R/Dq+ N🅪Sg/V+ . W?     NSg/V D   NSg/V+ NSg/V/J/P . . P     D/P+
> minute   or    two , they began moving  about again , and Alice heard the Rabbit say   , “ A
# NSg/V/J+ NPr/C NSg . IPl+ V     NSg/V/J J/P   P     . V/C NPr+  V/J   D+  NSg/V+ NSg/V . . D/P
> barrowful will   do     , to begin with . ”
# ?         NPr/VX NSg/VX . P  NSg/V P    . .
>
#
> “ A   barrowful of what   ? ” thought Alice ; but     she  had not   long    to doubt  , for the
# . D/P ?         P  NSg/I+ . . NSg/V   NPr+  . NSg/C/P ISg+ V   NSg/C NPr/V/J P  N🅪Sg/V . C/P D
> next     moment a   shower of little      pebbles came    rattling in      at    the window , and some
# NSg/J/P+ NSg+   D/P NSg/V  P  NPr/I/J/Dq+ NPl/V+  NSg/V/P V        NPr/J/P NSg/P D+  NSg/V+ . V/C I/J/R/Dq
> of them     hit     her     in      the face   . “ I’ll put   a   stop   to this    , ” she  said to herself , and
# P  NSg/IPl+ NSg/V/J ISg/D$+ NPr/J/P D+  NSg/V+ . . W?   NSg/V D/P NSg/V+ P  I/Ddem+ . . ISg+ V/J  P  ISg+    . V/C
> shouted out         , “ You’d better    not   do     that          again ! ” which produced another dead
# V/J     NSg/V/J/R/P . . W?    NSg/VX/JC NSg/C NSg/VX NSg/I/C/Ddem+ P     . . I/C+  V/J      I/D+    NSg/V/J+
> silence .
# NSg/V+  .
>
#
> Alice noticed with some     surprise that         the pebbles were  all          turning into little
# NPr+  V/J     P    I/J/R/Dq NSg/V+   NSg/I/C/Ddem D+  NPl/V+  NSg/V NSg/I/J/C/Dq NSg/V   P    NPr/I/J/Dq+
> cakes  as    they lay     on  the floor  , and a    bright   idea came    into her     head     . “ If    I    eat
# NPl/V+ NSg/R IPl+ NSg/V/J J/P D+  NSg/V+ . V/C D/P+ NPr/V/J+ NSg+ NSg/V/P P    ISg/D$+ NPr/V/J+ . . NSg/C ISg+ V
> one       of these   cakes  , ” she  thought , “ it’s sure to make  some     change  in      my  size    ; and
# NSg/I/V/J P  I/Ddem+ NPl/V+ . . ISg+ NSg/V   . . W?   J    P  NSg/V I/J/R/Dq N🅪Sg/V+ NPr/J/P D$+ N🅪Sg/V+ . V/C
> as    it       can’t possibly make  me       larger , it       must  make  me       smaller , I    suppose . ”
# NSg/R NPr/ISg+ VX    R        NSg/V NPr/ISg+ JC     . NPr/ISg+ NSg/V NSg/V NPr/ISg+ NSg/JC  . ISg+ V       . .
>
#
> So        she  swallowed one       of the cakes  , and was delighted to find  that         she  began
# NSg/I/J/C ISg+ V/J       NSg/I/V/J P  D+  NPl/V+ . V/C V   V/J       P  NSg/V NSg/I/C/Ddem ISg+ V
> shrinking directly . As    soon as    she  was small   enough to get   through the door   , she
# V         R/C      . NSg/R J/R  NSg/R ISg+ V   NPr/V/J NSg/I  P  NSg/V NSg/J/P D+  NSg/V+ . ISg+
> ran   out         of the house  , and found quite a   crowd of little     animals and birds
# NSg/V NSg/V/J/R/P P  D+  NPr/V+ . V/C NSg/V R     D/P NSg/V P  NPr/I/J/Dq NPl     V/C NPl/V+
> waiting outside   . The poor    little     Lizard , Bill   , was in      the middle  , being    held up
# NSg/V   NSg/V/J/P . D   NSg/V/J NPr/I/J/Dq NSg    . NPr/V+ . V   NPr/J/P D   NSg/V/J . N🅪Sg/V/C V    NSg/V/J/P
> by      two guinea - pigs   , who    were  giving it       something  out         of a   bottle . They all          made
# NSg/J/P NSg NPr+   . NPl/V+ . NPr/I+ NSg/V V      NPr/ISg+ NSg/I/V/J+ NSg/V/J/R/P P  D/P NSg/V+ . IPl+ NSg/I/J/C/Dq V
> a   rush     at    Alice the moment she  appeared ; but     she  ran   off       as    hard   as    she  could  ,
# D/P NPr/V/J+ NSg/P NPr+  D+  NSg+   ISg+ V/J      . NSg/C/P ISg+ NSg/V NSg/V/J/P NSg/R N🅪Sg/J NSg/R ISg+ NSg/VX .
> and soon found herself safe    in      a    thick    wood     .
# V/C J/R  NSg/V ISg+    NSg/V/J NPr/J/P D/P+ NSg/V/J+ NPr/V/J+ .
>
#
> “ The first    thing I’ve got to do     , ” said Alice to herself , as    she  wandered about
# . D+  NSg/V/J+ NSg+  W?   V   P  NSg/VX . . V/J  NPr+  P  ISg+    . NSg/R ISg+ V/J      J/P
> in      the wood     , “ is to grow to my  right   size    again ; and the second  thing is to find
# NPr/J/P D   NPr/V/J+ . . VL P  V    P  D$+ NPr/V/J N🅪Sg/V+ P     . V/C D   NSg/V/J NSg+  VL P  NSg/V
> my  way    into that         lovely garden   . I    think that          will   be     the best       plan   . ”
# D$+ NSg/J+ P    NSg/I/C/Ddem NSg/J  NSg/V/J+ . ISg+ NSg/V NSg/I/C/Ddem+ NPr/VX NSg/VX D+  NPr/VX/JS+ NSg/V+ . .
>
#
> It       sounded an   excellent plan   , no     doubt   , and very neatly and simply arranged ; the
# NPr/ISg+ V/J     D/P+ J+        NSg/V+ . NPr/P+ N🅪Sg/V+ . V/C J/R  R      V/C R      V/J      . D+
> only   difficulty was , that         she  had not   the smallest idea how   to set     about it       ; and
# J/R/C+ N🅪Sg+      V   . NSg/I/C/Ddem ISg+ V   NSg/C D+  JS       NSg  NSg/C P  NPr/V/J J/P   NPr/ISg+ . V/C
> while     she  was peering about anxiously among the trees  , a   little     sharp   bark    just
# NSg/V/C/P ISg+ V   V       J/P   R         P     D   NPl/V+ . D/P NPr/I/J/Dq NPr/V/J N🅪Sg/V+ V/J
> over    her     head     made her     look  up        in      a   great hurry  .
# NSg/J/P ISg/D$+ NPr/V/J+ V    ISg/D$+ NSg/V NSg/V/J/P NPr/J/P D/P NSg/J NSg/V+ .
>
#
> An   enormous puppy  was looking down       at    her     with large round     eyes   , and feebly
# D/P+ J+       NSg/V+ V   V       N🅪Sg/V/J/P NSg/P ISg/D$+ P    NSg/J NSg/V/J/P NPl/V+ . V/C R
> stretching out         one        paw    , trying  to touch  her     . “ Poor     little      thing ! ” said Alice , in
# V          NSg/V/J/R/P NSg/I/V/J+ NSg/V+ . NSg/V/J P  N🅪Sg/V ISg/D$+ . . NSg/V/J+ NPr/I/J/Dq+ NSg+  . . V/J  NPr+  . NPr/J/P
> a   coaxing tone      , and she  tried hard   to whistle to it       ; but     she  was terribly
# D/P NSg/V/J N🅪Sg/I/V+ . V/C ISg+ V/J   N🅪Sg/J P  NSg/V   P  NPr/ISg+ . NSg/C/P ISg+ V   R
> frightened all          the time      at    the thought that         it       might   be     hungry , in      which case    it
# V/J        NSg/I/J/C/Dq D   N🅪Sg/V/J+ NSg/P D   NSg/V   NSg/I/C/Ddem NPr/ISg+ Nᴹ/VX/J NSg/VX J      . NPr/J/P I/C+  NPr🅪/V+ NPr/ISg+
> would be     very likely to eat her     up        in      spite    of all          her     coaxing .
# VX    NSg/VX J/R  NSg/J  P  V   ISg/D$+ NSg/V/J/P NPr/J/P NSg/V/P+ P  NSg/I/J/C/Dq ISg/D$+ NSg/V/J .
>
#
> Hardly knowing   what   she  did , she  picked up        a   little     bit   of stick    , and held it
# R      NSg/V/J/P NSg/I+ ISg+ V   . ISg+ V/J    NSg/V/J/P D/P NPr/I/J/Dq NSg/V P  NSg/V/J+ . V/C V    NPr/ISg+
> out         to the puppy  ; whereupon the puppy  jumped into the air     off       all          its     feet at
# NSg/V/J/R/P P  D+  NSg/V+ . C         D+  NSg/V+ V/J    P    D   N🅪Sg/V+ NSg/V/J/P NSg/I/J/C/Dq ISg/D$+ NPl+ NSg/P
> once  , with a   yelp  of delight   , and rushed at    the stick    , and made believe to worry
# NSg/C . P    D/P NSg/V P  N🅪Sg/V/J+ . V/C V/J    NSg/P D   NSg/V/J+ . V/C V    V       P  NSg/V
> it       ; then    Alice dodged behind  a   great thistle , to keep  herself from being    run
# NPr/ISg+ . NSg/J/C NPr+  V/J    NSg/J/P D/P NSg/J NSg     . P  NSg/V ISg+    P    N🅪Sg/V/C NSg/V
> over    ; and the moment she  appeared on  the other   side     , the puppy  made another rush
# NSg/J/P . V/C D   NSg+   ISg+ V/J      J/P D   NSg/V/J NSg/V/J+ . D   NSg/V+ V    I/D     NPr/V/J+
> at    the stick    , and tumbled head     over    heels  in      its     hurry  to get   hold    of it       ; then
# NSg/P D   NSg/V/J+ . V/C V/J     NPr/V/J+ NSg/J/P NPl/V+ NPr/J/P ISg/D$+ NSg/V+ P  NSg/V NSg/V/J P  NPr/ISg+ . NSg/J/C
> Alice , thinking it       was very like        having a   game     of play  with a   cart   - horse  , and
# NPr+  . V        NPr/ISg+ V   J/R  NSg/V/J/C/P V      D/P NSg/V/J+ P  NSg/V P    D/P NSg/V+ . NSg/V+ . V/C
> expecting every moment to be     trampled under   its     feet , ran   round     the thistle
# V         Dq    NSg+   P  NSg/VX V/J      NSg/J/P ISg/D$+ NPl+ . NSg/V NSg/V/J/P D   NSg
> again ; then    the puppy  began a   series of short     charges at    the stick    , running  a
# P     . NSg/J/C D   NSg/V+ V     D/P NSgPl  P  NPr/V/J/P NPl/V+  NSg/P D   NSg/V/J+ . Nᴹ/V/J/P D/P
> very little     way    forwards each time      and a   long    way    back    , and barking hoarsely all
# J/R  NPr/I/J/Dq NSg/J+ NPl/V    Dq   N🅪Sg/V/J+ V/C D/P NPr/V/J NSg/J+ NSg/V/J . V/C V+      R        NSg/I/J/C/Dq
> the while     , till      at    last    it       sat     down       a   good    way    off       , panting , with its     tongue
# D   NSg/V/C/P . NSg/V/C/P NSg/P NSg/V/J NPr/ISg+ NSg/V/J N🅪Sg/V/J/P D/P NPr/V/J NSg/J+ NSg/V/J/P . V       . P    ISg/D$+ NSg/V+
> hanging out         of its     mouth  , and its     great  eyes   half        shut    .
# NSg/V/J NSg/V/J/R/P P  ISg/D$+ NSg/V+ . V/C ISg/D$+ NSg/J+ NPl/V+ N🅪Sg/V/J/P+ NSg/V/J .
>
#
> This   seemed to Alice a    good     opportunity for making her     escape ; so        she  set     off       at
# I/Ddem V/J    P  NPr+  D/P+ NPr/V/J+ NSg+        C/P NSg/V  ISg/D$+ NSg/V  . NSg/I/J/C ISg+ NPr/V/J NSg/V/J/P NSg/P
> once  , and ran   till      she  was quite tired and out         of breath    , and till      the puppy’s
# NSg/C . V/C NSg/V NSg/V/C/P ISg+ V   R     V/J   V/C NSg/V/J/R/P P  N🅪Sg/V/J+ . V/C NSg/V/C/P D   NSg$
> bark    sounded quite faint   in      the distance .
# N🅪Sg/V+ V/J     R     NSg/V/J NPr/J/P D   N🅪Sg/V+  .
>
#
> “ And yet     what   a    dear     little      puppy  it       was ! ” said Alice , as    she  leant against a
# . V/C NSg/V/C NSg/I+ D/P+ NSg/V/J+ NPr/I/J/Dq+ NSg/V+ NPr/ISg+ V   . . V/J  NPr+  . NSg/R ISg+ ?     C/P     D/P
> buttercup to rest     herself , and fanned herself with one       of the leaves : “ I    should
# NSg       P  NSg/V/JS ISg+    . V/C V      ISg+    P    NSg/I/V/J P  D   NPl/V+ . . ISg+ VX
> have   liked teaching it       tricks very much         , if    — if    I’d only  been  the right   size    to
# NSg/VX V/J   N🅪Sg/V+  NPr/ISg+ NPl/V+ J/R  NSg/I/J/R/Dq . NSg/C . NSg/C W?  J/R/C NSg/V D   NPr/V/J N🅪Sg/V+ P
> do     it       ! Oh    dear    ! I’d nearly forgotten that         I’ve got to grow up        again ! Let   me
# NSg/VX NPr/ISg+ . NPr/V NSg/V/J . W?  R      NSg/V/J   NSg/I/C/Ddem W?   V   P  V    NSg/V/J/P P     . NSg/V NPr/ISg+
> see   — how   is it       to be     managed ? I    suppose I    ought    to eat or    drink  something  or
# NSg/V . NSg/C VL NPr/ISg+ P  NSg/VX V/J     . ISg+ V       ISg+ NSg/I/VX P  V   NPr/C NSg/V+ NSg/I/V/J+ NPr/C
> other   ; but     the great  question is , what   ? ”
# NSg/V/J . NSg/C/P D+  NSg/J+ NSg/V+   VL . NSg/I+ . .
>
#
> The great  question certainly was , what   ? Alice looked all          round     her     at    the
# D+  NSg/J+ NSg/V+   R         V   . NSg/I+ . NPr+  V/J    NSg/I/J/C/Dq NSg/V/J/P ISg/D$+ NSg/P D
> flowers  and the blades of grass   , but     she  did not   see   anything that          looked like
# NPrPl/V+ V/C D   NPl/V  P  NPr🅪/V+ . NSg/C/P ISg+ V   NSg/C NSg/V NSg/I/V+ NSg/I/C/Ddem+ V/J    NSg/V/J/C/P
> the right   thing to eat or    drink  under   the circumstances . There was a   large
# D   NPr/V/J NSg+  P  V   NPr/C NSg/V+ NSg/J/P D+  NPl/V+        . +     V   D/P NSg/J
> mushroom growing near      her     , about the same height as    herself ; and when    she  had
# N🅪Sg/V/J NSg/V   NSg/V/J/P ISg/D$+ . J/P   D   I/J  N🅪Sg+  NSg/R ISg+    . V/C NSg/I/C ISg+ V
> looked under   it       , and on  both   sides of it       , and behind  it       , it       occurred to her     that
# V/J    NSg/J/P NPr/ISg+ . V/C J/P I/C/Dq NPl/V P  NPr/ISg+ . V/C NSg/J/P NPr/ISg+ . NPr/ISg+ V        P  ISg/D$+ NSg/I/C/Ddem
> she  might   as    well    look  and see   what   was on  the top     of it       .
# ISg+ Nᴹ/VX/J NSg/R NSg/V/J NSg/V V/C NSg/V NSg/I+ V   J/P D   NSg/V/J P  NPr/ISg+ .
>
#
> She  stretched herself up        on  tiptoe   , and peeped over    the edge  of the mushroom ,
# ISg+ V/J       ISg+    NSg/V/J/P J/P NSg/V/J+ . V/C V/J    NSg/J/P D   NSg/V P  D   N🅪Sg/V/J .
> and her     eyes   immediately met those  of a   large blue     caterpillar , that          was sitting
# V/C ISg/D$+ NPl/V+ R           V   I/Ddem P  D/P NSg/J N🅪Sg/V/J NSg/V       . NSg/I/C/Ddem+ V   NSg/V/J
> on  the top      with its     arms   folded , quietly smoking a   long    hookah , and taking  not
# J/P D   NSg/V/J+ P    ISg/D$+ NPl/V+ V/J    . R       Nᴹ/V/J  D/P NPr/V/J NSg    . V/C NSg/V/J NSg/C
> the smallest notice of her     or    of anything else    .
# D   JS       NSg/V  P  ISg/D$+ NPr/C P  NSg/I/V+ NSg/J/C .
>
#
> CHAPTER V     : Advice from a   Caterpillar
# NSg/V+  NSg/P . Nᴹ+    P    D/P NSg/V
>
#
> The Caterpillar and Alice looked at    each other   for some     time      in      silence : at    last
# D   NSg/V       V/C NPr+  V/J    NSg/P Dq   NSg/V/J C/P I/J/R/Dq N🅪Sg/V/J+ NPr/J/P NSg/V+  . NSg/P NSg/V/J
> the Caterpillar took the hookah out         of its     mouth  , and addressed her     in      a
# D   NSg/V       V    D   NSg    NSg/V/J/R/P P  ISg/D$+ NSg/V+ . V/C V/J       ISg/D$+ NPr/J/P D/P
> languid , sleepy voice  .
# NSg/J   . NSg/J  NSg/V+ .
>
#
> “ Who    are you    ? ” said the Caterpillar .
# . NPr/I+ V   ISgPl+ . . V/J  D   NSg/V       .
>
#
> This    was not   an  encouraging opening for a    conversation . Alice replied , rather
# I/Ddem+ V   NSg/C D/P NSg/V/J     NSg/V/J C/P D/P+ N🅪Sg/V+      . NPr+  V/J     . NPr/V/J/R
> shyly , “ I    — I    hardly know  , sir    , just at    present — at    least I    know  who    I    was when    I
# R     . . ISg+ . ISg+ R      NSg/V . NPr/V+ . V/J  NSg/P NSg/V/J . NSg/P NSg/J ISg+ NSg/V NPr/I+ ISg+ V   NSg/I/C ISg+
> got up        this   morning , but     I    think I    must  have   been  changed several times  since
# V   NSg/V/J/P I/Ddem N🅪Sg/V+ . NSg/C/P ISg+ NSg/V ISg+ NSg/V NSg/VX NSg/V V/J     J/Dq    NPl/V+ C/P
> then    . ”
# NSg/J/C . .
>
#
> “ What   do     you    mean    by      that          ? ” said the Caterpillar sternly . “ Explain yourself ! ”
# . NSg/I+ NSg/VX ISgPl+ NSg/V/J NSg/J/P NSg/I/C/Ddem+ . . V/J  D   NSg/V       R       . . V       ISg+     . .
>
#
> “ I    can’t explain myself , I’m afraid , sir    , ” said Alice , “ because I’m not   myself ,
# . ISg+ VX    V       ISg+   . W?  J      . NPr/V+ . . V/J  NPr+  . . C/P     W?  NSg/C ISg+   .
> you    see   . ”
# ISgPl+ NSg/V . .
>
#
> “ I    don’t see   , ” said the Caterpillar .
# . ISg+ V     NSg/V . . V/J  D   NSg/V       .
>
#
> “ I’m afraid I    can’t put   it       more         clearly , ” Alice replied very politely , “ for I
# . W?  J      ISg+ VX    NSg/V NPr/ISg+ NPr/I/V/J/Dq R       . . NPr+  V/J     J/R  R        . . C/P ISg+
> can’t understand it       myself to begin with ; and being    so        many       different sizes  in      a
# VX    V          NPr/ISg+ ISg+   P  NSg/V P    . V/C N🅪Sg/V/C NSg/I/J/C NSg/I/J/Dq NSg/J     NPl/V+ NPr/J/P D/P
> day   is very confusing . ”
# NPr🅪+ VL J/R  V/J       . .
>
#
> “ It       isn’t , ” said the Caterpillar .
# . NPr/ISg+ NSg/V . . V/J  D   NSg/V       .
>
#
> “ Well    , perhaps you    haven’t found it       so        yet     , ” said Alice ; “ but     when    you    have   to
# . NSg/V/J . NSg/R   ISgPl+ V       NSg/V NPr/ISg+ NSg/I/J/C NSg/V/C . . V/J  NPr+  . . NSg/C/P NSg/I/C ISgPl+ NSg/VX P
> turn  into a   chrysalis — you    will   some     day   , you    know  — and then    after that          into a
# NSg/V P    D/P NSg/V     . ISgPl+ NPr/VX I/J/R/Dq NPr🅪+ . ISgPl+ NSg/V . V/C NSg/J/C P     NSg/I/C/Ddem+ P    D/P
> butterfly , I    should think you’ll feel    it       a   little     queer   , won’t you    ? ”
# NSg/V+    . ISg+ VX     NSg/V W?     NSg/I/V NPr/ISg+ D/P NPr/I/J/Dq NSg/V/J . V     ISgPl+ . .
>
#
> “ Not   a    bit    , ” said the Caterpillar .
# . NSg/C D/P+ NSg/V+ . . V/J  D   NSg/V       .
>
#
> “ Well    , perhaps your feelings may    be     different , ” said Alice ; “ all          I    know  is , it
# . NSg/V/J . NSg/R   D$+  +        NPr/VX NSg/VX NSg/J     . . V/J  NPr+  . . NSg/I/J/C/Dq ISg+ NSg/V VL . NPr/ISg+
> would feel    very queer   to me       . ”
# VX    NSg/I/V J/R  NSg/V/J P  NPr/ISg+ . .
>
#
> “ You    ! ” said the Caterpillar contemptuously . “ Who    are you    ? ”
# . ISgPl+ . . V/J  D   NSg/V       R              . . NPr/I+ V   ISgPl+ . .
>
#
> Which brought them     back    again to the beginning of the conversation . Alice felt     a
# I/C+  V       NSg/IPl+ NSg/V/J P     P  D   NSg/V/J   P  D+  N🅪Sg/V+      . NPr+  N🅪Sg/V/J D/P+
> little      irritated at    the Caterpillar’s making such  very short     remarks , and she
# NPr/I/J/Dq+ V/J+      NSg/P D   NSg$          NSg/V  NSg/I J/R  NPr/V/J/P NPl/V+  . V/C ISg+
> drew  herself up        and said , very gravely , “ I    think , you    ought    to tell  me       who    you
# NPr/V ISg+    NSg/V/J/P V/C V/J  . J/R  R       . . ISg+ NSg/V . ISgPl+ NSg/I/VX P  NPr/V NPr/ISg+ NPr/I+ ISgPl+
> are , first   . ”
# V   . NSg/V/J . .
>
#
> “ Why   ? ” said the Caterpillar .
# . NSg/V . . V/J  D   NSg/V       .
>
#
> Here    was another puzzling question ; and as    Alice could  not   think of any     good
# NSg/J/R V   I/D+    V+       NSg/V+   . V/C NSg/R NPr+  NSg/VX NSg/C NSg/V P  I/R/Dq+ NPr/V/J+
> reason  , and as    the Caterpillar seemed to be     in      a   very unpleasant state  of mind   ,
# N🅪Sg/V+ . V/C NSg/R D   NSg/V       V/J    P  NSg/VX NPr/J/P D/P J/R  NSg/J      N🅪Sg/V P  NSg/V+ .
> she  turned away .
# ISg+ V/J    V/J  .
>
#
> “ Come    back    ! ” the Caterpillar called after her     . “ I’ve something  important to
# . NSg/V/P NSg/V/J . . D   NSg/V       V/J    P     ISg/D$+ . . W?   NSg/I/V/J+ J         P
> say   ! ”
# NSg/V . .
>
#
> This   sounded promising , certainly : Alice turned and came    back    again .
# I/Ddem V/J     NSg/V/J   . R         . NPr+  V/J    V/C NSg/V/P NSg/V/J P     .
>
#
> “ Keep  your temper    , ” said the Caterpillar .
# . NSg/V D$+  NSg/V/JC+ . . V/J  D   NSg/V       .
>
#
> “ Is that         all          ? ” said Alice , swallowing down       her     anger as    well    as    she  could  .
# . VL NSg/I/C/Ddem NSg/I/J/C/Dq . . V/J  NPr+  . V          N🅪Sg/V/J/P ISg/D$+ Nᴹ/V+ NSg/R NSg/V/J NSg/R ISg+ NSg/VX .
>
#
> “ No    , ” said the Caterpillar .
# . NPr/P . . V/J  D   NSg/V       .
>
#
> Alice thought she  might   as    well    wait  , as    she  had nothing  else    to do     , and perhaps
# NPr+  NSg/V   ISg+ Nᴹ/VX/J NSg/R NSg/V/J NSg/V . NSg/R ISg+ V   NSg/I/J+ NSg/J/C P  NSg/VX . V/C NSg/R
> after all          it       might   tell  her     something  worth    hearing  . For some      minutes it       puffed
# P     NSg/I/J/C/Dq NPr/ISg+ Nᴹ/VX/J NPr/V ISg/D$+ NSg/I/V/J+ NSg/V/J+ NSg/V/J+ . C/P I/J/R/Dq+ NPl/V+  NPr/ISg+ V/J
> away without speaking , but     at    last    it       unfolded its     arms   , took the hookah out         of
# V/J  C/P     V        . NSg/C/P NSg/P NSg/V/J NPr/ISg+ V/J      ISg/D$+ NPl/V+ . V    D   NSg    NSg/V/J/R/P P
> its     mouth  again , and said , “ So        you    think you’re changed , do     you    ? ”
# ISg/D$+ NSg/V+ P     . V/C V/J  . . NSg/I/J/C ISgPl+ NSg/V W?     V/J     . NSg/VX ISgPl+ . .
>
#
> “ I’m afraid I    am      , sir    , ” said Alice ; “ I    can’t remember things as    I    used — and I
# . W?  J      ISg+ NPr/V/J . NPr/V+ . . V/J  NPr+  . . ISg+ VX    NSg/V    NPl+   NSg/R ISg+ V/J  . V/C ISg+
> don’t keep  the same size    for ten minutes together ! ”
# V     NSg/V D   I/J  N🅪Sg/V+ C/P NSg NPl/V+  J        . .
>
#
> “ Can’t remember what   things ? ” said the Caterpillar .
# . VX    NSg/V    NSg/I+ NPl+   . . V/J  D   NSg/V       .
>
#
> “ Well    , I’ve tried to say   “ How   doth the little     busy    bee    , ” but     it       all          came
# . NSg/V/J . W?   V/J   P  NSg/V . NSg/C W?   D   NPr/I/J/Dq NSg/V/J NSg/V+ . . NSg/C/P NPr/ISg+ NSg/I/J/C/Dq NSg/V/P
> different ! ” Alice replied in      a   very melancholy voice  .
# NSg/J     . . NPr+  V/J     NPr/J/P D/P J/R  NSg/J      NSg/V+ .
>
#
> “ Repeat , “ You    are old   , Father William , ’ ” said the Caterpillar .
# . NSg/V  . . ISgPl+ V   NSg/J . NPr/V+ NPr+    . . . V/J  D   NSg/V       .
>
#
> Alice folded her     hands  , and began : —
# NPr+  V/J    ISg/D$+ NPl/V+ . V/C V     . .
>
#
> “ You    are old   , Father William , ” the young    man      said , “ And your hair    has become
# . ISgPl+ V   NSg/J . NPr/V+ NPr+    . . D+  NPr/V/J+ NPr/V/J+ V/J  . . V/C D$+  N🅪Sg/V+ V   V
> very white    ; And yet     you    incessantly stand on  your head     — Do     you    think , at    your
# J/R  NPr🅪/V/J . V/C NSg/V/C ISgPl+ R           NSg/V J/P D$+  NPr/V/J+ . NSg/VX ISgPl+ NSg/V . NSg/P D$+
> age     , it       is right   ? ”
# N🅪Sg/V+ . NPr/ISg+ VL NPr/V/J . .
>
#
> “ In      my  youth , ” Father William replied to his     son    , “ I    feared it       might   injure
# . NPr/J/P D$+ NSg+  . . NPr/V+ NPr+    V/J     P  ISg/D$+ NPr/V+ . . ISg+ V/J    NPr/ISg+ Nᴹ/VX/J V
> the brain   ; But     , now       that          I’m perfectly sure I    have   none   , Why   , I    do     it       again
# D+  NPr🅪/V+ . NSg/C/P . NPr/V/J/C NSg/I/C/Ddem+ W?  R         J    ISg+ NSg/VX NSg/I+ . NSg/V . ISg+ NSg/VX NPr/ISg+ P
> and again . ”
# V/C P     . .
>
#
> “ You    are old   , ” said the youth , “ as    I    mentioned before , And have   grown most
# . ISgPl+ V   NSg/J . . V/J  D+  NSg+  . . NSg/R ISg+ V/J       C/P    . V/C NSg/VX V/J   NSg/I/J/R/Dq
> uncommonly fat      ; Yet     you    turned a   back    - somersault in      at    the door   — Pray , what   is
# R          N🅪Sg/V/J . NSg/V/C ISgPl+ V/J    D/P NSg/V/J . NSg/V      NPr/J/P NSg/P D   NSg/V+ . V    . NSg/I+ VL
> the reason of that          ? ”
# D   N🅪Sg/V P  NSg/I/C/Ddem+ . .
>
#
> “ In      my  youth , ” said the sage    , as    he       shook   his     grey           locks  , “ I    kept all           my  limbs
# . NPr/J/P D$+ NSg+  . . V/J  D   NSg/V/J . NSg/R NPr/ISg+ NSg/V/J ISg/D$+ NPr🅪/V/J/Comm+ NPl/V+ . . ISg+ V    NSg/I/J/C/Dq+ D$+ NPl/V+
> very supple By      the use   of this   ointment — one       shilling the box    — Allow me       to sell
# J/R  V/J    NSg/J/P D   NSg/V P  I/Ddem N🅪Sg     . NSg/I/V/J NSg/V    D   NSg/V+ . V     NPr/ISg+ P  NSg/V
> you    a   couple   ? ”
# ISgPl+ D/P NSg/V/J+ . .
>
#
> “ You    are old   , ” said the youth , “ and your jaws   are too weak For anything
# . ISgPl+ V   NSg/J . . V/J  D+  NSg+  . . V/C D$+  NPl/V+ V   W?  J    C/P NSg/I/V+
> tougher than suet ; Yet     you    finished the goose  , with the bones  and the beak   —
# NSg/JC  C/P  NSg  . NSg/V/C ISgPl+ V/J      D   NSg/V+ . P    D   NPl/V+ V/C D   NSg/V+ .
> Pray , how   did you    manage to do     it       ? ”
# V    . NSg/C V   ISgPl+ NSg/V  P  NSg/VX NPr/ISg+ . .
>
#
> “ In      my  youth , ” said his     father , “ I    took to the law     , And argued each case    with
# . NPr/J/P D$+ NSg+  . . V/J  ISg/D$+ NPr/V+ . . ISg+ V    P  D+  N🅪Sg/V+ . V/C V/J    Dq   NPr🅪/V+ P
> my  wife     ; And the muscular strength , which it       gave to my  jaw      , Has lasted the
# D$+ NSg/V/J+ . V/C D+  J+       N🅪Sg/V+  . I/C+  NPr/ISg+ V    P  D$+ NSg/V/J+ . V   V/J    D
> rest     of my  life    . ”
# NSg/V/JS P  D$+ N🅪Sg/V+ . .
>
#
> “ You    are old   , ” said the youth , “ one        would hardly suppose That         your eye    was as
# . ISgPl+ V   NSg/J . . V/J  D+  NSg+  . . NSg/I/V/J+ VX    R      V       NSg/I/C/Ddem D$+  NSg/V+ V   NSg/R
> steady  as    ever ; Yet     you    balanced an  eel   on  the end   of your nose   — What   made you
# NSg/V/J NSg/R J    . NSg/V/C ISgPl+ V/J      D/P NSg/V J/P D   NSg/V P  D$+  NSg/V+ . NSg/I+ V    ISgPl+
> so        awfully clever ? ”
# NSg/I/J/C R       J      . .
>
#
> “ I    have   answered three questions , and that          is enough , ” Said his     father ; “ don’t
# . ISg+ NSg/VX V/J      NSg+  NPl/V+    . V/C NSg/I/C/Ddem+ VL NSg/I  . . V/J  ISg/D$+ NPr/V+ . . V
> give  yourself airs  ! Do     you    think I    can    listen all          day   to such   stuff ? Be     off       ,
# NSg/V ISg+     NPl/V . NSg/VX ISgPl+ NSg/V ISg+ NPr/VX NSg/V  NSg/I/J/C/Dq NPr🅪+ P  NSg/I+ Nᴹ/V+ . NSg/VX NSg/V/J/P .
> or    I’ll kick   you    down       stairs ! ”
# NPr/C W?   NSg/V+ ISgPl+ N🅪Sg/V/J/P NPl+   . .
>
#
> “ That          is not   said right   , ” said the Caterpillar .
# . NSg/I/C/Ddem+ VL NSg/C V/J  NPr/V/J . . V/J  D   NSg/V       .
>
#
> “ Not   quite right   , I’m afraid , ” said Alice , timidly ; “ some     of the words  have   got
# . NSg/C R     NPr/V/J . W?  J      . . V/J  NPr+  . R       . . I/J/R/Dq P  D   NPl/V+ NSg/VX V
> altered . ”
# NSg/V/J . .
>
#
> “ It       is wrong   from beginning to end   , ” said the Caterpillar decidedly , and there
# . NPr/ISg+ VL NSg/V/J P    NSg/V/J+  P  NSg/V . . V/J  D   NSg/V       R         . V/C +
> was silence for some     minutes .
# V   NSg/V+  C/P I/J/R/Dq NPl/V+  .
>
#
> The Caterpillar was the first    to speak .
# D   NSg/V       V   D   NSg/V/J+ P  NSg/V .
>
#
> “ What   size    do     you    want  to be     ? ” it       asked .
# . NSg/I+ N🅪Sg/V+ NSg/VX ISgPl+ NSg/V P  NSg/VX . . NPr/ISg+ V/J   .
>
#
> “ Oh    , I’m not   particular as    to size   , ” Alice hastily replied ; “ only  one       doesn’t
# . NPr/V . W?  NSg/C NSg/J      NSg/R P  N🅪Sg/V . . NPr+  R       V/J     . . J/R/C NSg/I/V/J V
> like        changing so        often , you    know  . ”
# NSg/V/J/C/P NSg/V    NSg/I/J/C R     . ISgPl+ NSg/V . .
>
#
> “ I    don’t know  , ” said the Caterpillar .
# . ISg+ V     NSg/V . . V/J  D   NSg/V       .
>
#
> Alice said nothing  : she  had never been  so        much         contradicted in      her     life    before ,
# NPr+  V/J  NSg/I/J+ . ISg+ V   R     NSg/V NSg/I/J/C NSg/I/J/R/Dq V/J          NPr/J/P ISg/D$+ N🅪Sg/V+ C/P    .
> and she  felt     that         she  was losing her     temper    .
# V/C ISg+ N🅪Sg/V/J NSg/I/C/Ddem ISg+ V   Nᴹ/V/J ISg/D$+ NSg/V/JC+ .
>
#
> “ Are you    content   now       ? ” said the Caterpillar .
# . V   ISgPl+ N🅪Sg/V/J+ NPr/V/J/C . . V/J  D   NSg/V       .
>
#
> “ Well    , I    should like        to be     a   little     larger , sir    , if    you    wouldn’t mind   , ” said
# . NSg/V/J . ISg+ VX     NSg/V/J/C/P P  NSg/VX D/P NPr/I/J/Dq JC     . NPr/V+ . NSg/C ISgPl+ VX       NSg/V+ . . V/J
> Alice : “ three inches is such  a   wretched height to be     . ”
# NPr+  . . NSg   NPl/V+ VL NSg/I D/P J        N🅪Sg+  P  NSg/VX . .
>
#
> “ It       is a   very good     height indeed ! ” said the Caterpillar angrily , rearing itself
# . NPr/ISg+ VL D/P J/R  NPr/V/J+ N🅪Sg+  W?     . . V/J  D   NSg/V       R       . V+      ISg+
> upright as    it       spoke ( it       was exactly three inches high    ) .
# NSg/V/J NSg/R NPr/ISg+ NSg/V . NPr/ISg+ V   R       NSg   NPl/V+ NSg/V/J . .
>
#
> “ But     I’m not   used to it       ! ” pleaded poor    Alice in      a    piteous tone      . And she  thought
# . NSg/C/P W?  NSg/C V/J  P  NPr/ISg+ . . V/J     NSg/V/J NPr+  NPr/J/P D/P+ J+      N🅪Sg/I/V+ . V/C ISg+ NSg/V
> of herself , “ I    wish  the creatures wouldn’t be     so        easily offended ! ”
# P  ISg+    . . ISg+ NSg/V D+  NPl+      VX       NSg/VX NSg/I/J/C R      V/J      . .
>
#
> “ You’ll get   used to it       in      time      , ” said the Caterpillar ; and it       put   the hookah
# . W?     NSg/V V/J  P  NPr/ISg+ NPr/J/P N🅪Sg/V/J+ . . V/J  D   NSg/V       . V/C NPr/ISg+ NSg/V D   NSg
> into its     mouth  and began smoking again .
# P    ISg/D$+ NSg/V+ V/C V     Nᴹ/V/J+ P     .
>
#
> This    time      Alice waited patiently until it       chose to speak again . In      a    minute   or
# I/Ddem+ N🅪Sg/V/J+ NPr+  V/J    R         C/P   NPr/ISg+ NSg/V P  NSg/V P     . NPr/J/P D/P+ NSg/V/J+ NPr/C
> two the Caterpillar took the hookah out         of its     mouth  and yawned once  or    twice ,
# NSg D   NSg/V       V    D   NSg    NSg/V/J/R/P P  ISg/D$+ NSg/V+ V/C V/J    NSg/C NPr/C W?    .
> and shook   itself . Then    it       got down       off       the mushroom , and crawled away in      the
# V/C NSg/V/J ISg+   . NSg/J/C NPr/ISg+ V   N🅪Sg/V/J/P NSg/V/J/P D   N🅪Sg/V/J . V/C V/J     V/J  NPr/J/P D
> grass   , merely remarking as    it       went  , “ One       side     will   make  you    grow taller , and the
# NPr🅪/V+ . R      V         NSg/R NPr/ISg+ NSg/V . . NSg/I/V/J NSg/V/J+ NPr/VX NSg/V ISgPl+ V    JC     . V/C D
> other   side     will   make  you    grow shorter . ”
# NSg/V/J NSg/V/J+ NPr/VX NSg/V ISgPl+ V    NSg/JC  . .
>
#
> “ One       side    of what   ? The other   side    of what   ? ” thought Alice to herself .
# . NSg/I/V/J NSg/V/J P  NSg/I+ . D   NSg/V/J NSg/V/J P  NSg/I+ . . NSg/V   NPr+  P  ISg+    .
>
#
> “ Of the mushroom , ” said the Caterpillar , just as    if    she  had asked it       aloud ; and
# . P  D   N🅪Sg/V/J . . V/J  D   NSg/V       . V/J  NSg/R NSg/C ISg+ V   V/J   NPr/ISg+ J     . V/C
> in      another moment it       was out         of sight   .
# NPr/J/P I/D     NSg+   NPr/ISg+ V   NSg/V/J/R/P P  N🅪Sg/V+ .
>
#
> Alice remained looking thoughtfully at    the mushroom for a   minute   , trying  to make
# NPr+  V/J      V       R            NSg/P D   N🅪Sg/V/J C/P D/P NSg/V/J+ . NSg/V/J P  NSg/V
> out         which were  the two sides of it       ; and as    it       was perfectly round     , she  found
# NSg/V/J/R/P I/C+  NSg/V D   NSg NPl/V P  NPr/ISg+ . V/C NSg/R NPr/ISg+ V   R         NSg/V/J/P . ISg+ NSg/V
> this   a   very difficult question . However , at    last    she  stretched her     arms   round     it
# I/Ddem D/P J/R  V/J       NSg/V+   . C       . NSg/P NSg/V/J ISg+ V/J       ISg/D$+ NPl/V+ NSg/V/J/P NPr/ISg+
> as    far     as    they would go      , and broke   off       a   bit   of the edge   with each hand   .
# NSg/R NSg/V/J NSg/R IPl+ VX    NSg/V/J . V/C NSg/V/J NSg/V/J/P D/P NSg/V P  D   NSg/V+ P    Dq+  NSg/V+ .
>
#
> “ And now       which is which ? ” she  said to herself , and nibbled a   little     of the
# . V/C NPr/V/J/C I/C+  VL I/C+  . . ISg+ V/J  P  ISg+    . V/C V/J     D/P NPr/I/J/Dq P  D
> right   - hand   bit    to try     the effect : the next    moment she  felt     a   violent blow
# NPr/V/J . NSg/V+ NSg/V+ P  NSg/V/J D   NSg/V+ . D   NSg/J/P NSg+   ISg+ N🅪Sg/V/J D/P NSg/V/J NSg/V/J+
> underneath her     chin   : it       had struck her     foot   !
# NSg/J/P    ISg/D$+ NPr/V+ . NPr/ISg+ V   V      ISg/D$+ NSg/V+ .
>
#
> She  was a   good    deal    frightened by      this   very sudden change , but     she  felt     that
# ISg+ V   D/P NPr/V/J NSg/V/J V/J        NSg/J/P I/Ddem J/R  NSg/J  N🅪Sg/V . NSg/C/P ISg+ N🅪Sg/V/J NSg/I/C/Ddem
> there was no    time      to be     lost , as    she  was shrinking rapidly ; so        she  set     to work
# +     V   NPr/P N🅪Sg/V/J+ P  NSg/VX V/J  . NSg/R ISg+ V   V         R       . NSg/I/J/C ISg+ NPr/V/J P  N🅪Sg/V
> at    once  to eat some     of the other    bit    . Her     chin   was pressed so        closely against
# NSg/P NSg/C P  V   I/J/R/Dq P  D+  NSg/V/J+ NSg/V+ . ISg/D$+ NPr/V+ V   V/J     NSg/I/J/C R       C/P
> her     foot   , that         there was hardly room     to open    her     mouth  ; but     she  did it       at    last    ,
# ISg/D$+ NSg/V+ . NSg/I/C/Ddem +     V   R      NSg/V/J+ P  NSg/V/J ISg/D$+ NSg/V+ . NSg/C/P ISg+ V   NPr/ISg+ NSg/P NSg/V/J .
> and managed to swallow a   morsel of the lefthand bit    .
# V/C V/J     P  NSg/V   D/P NSg/V  P  D   ?        NSg/V+ .
>
#
> “ Come    , my  head’s free    at    last    ! ” said Alice in      a   tone     of delight   , which changed
# . NSg/V/P . D$+ NSg$   NSg/V/J NSg/P NSg/V/J . . V/J  NPr+  NPr/J/P D/P N🅪Sg/I/V P  N🅪Sg/V/J+ . I/C+  V/J
> into alarm  in      another moment , when    she  found that         her     shoulders were  nowhere to
# P    NSg/V+ NPr/J/P I/D+    NSg+   . NSg/I/C ISg+ NSg/V NSg/I/C/Ddem ISg/D$+ NPl/V+    NSg/V NSg/J   P
> be     found : all          she  could  see   , when    she  looked down       , was an  immense length of
# NSg/VX NSg/V . NSg/I/J/C/Dq ISg+ NSg/VX NSg/V . NSg/I/C ISg+ V/J    N🅪Sg/V/J/P . V   D/P NSg/J   N🅪Sg/V P
> neck   , which seemed to rise  like        a    stalk  out         of a   sea of green     leaves that          lay
# NSg/V+ . I/C+  V/J    P  NSg/V NSg/V/J/C/P D/P+ NSg/V+ NSg/V/J/R/P P  D/P NSg P  NPr🅪/V/J+ NPl/V+ NSg/I/C/Ddem+ NSg/V/J
> far     below her     .
# NSg/V/J P     ISg/D$+ .
>
#
> “ What   can    all          that         green     stuff be     ? ” said Alice . “ And where have   my  shoulders got
# . NSg/I+ NPr/VX NSg/I/J/C/Dq NSg/I/C/Ddem NPr🅪/V/J+ Nᴹ/V+ NSg/VX . . V/J  NPr+  . . V/C NSg/C NSg/VX D$+ NPl/V+    V
> to ? And oh    , my  poor     hands  , how   is it       I    can’t see   you    ? ” She  was moving  them     about
# P  . V/C NPr/V . D$+ NSg/V/J+ NPl/V+ . NSg/C VL NPr/ISg+ ISg+ VX    NSg/V ISgPl+ . . ISg+ V   NSg/V/J NSg/IPl+ J/P
> as    she  spoke , but     no     result seemed to follow , except a   little     shaking among the
# NSg/R ISg+ NSg/V . NSg/C/P NPr/P+ NSg/V+ V/J    P  NSg/V  . V/C/P  D/P NPr/I/J/Dq V+      P     D+
> distant green     leaves .
# J+      NPr🅪/V/J+ NPl/V+ .
>
#
> As    there seemed to be     no    chance  of getting her     hands  up        to her     head     , she  tried
# NSg/R +     V/J    P  NSg/VX NPr/P NPr/V/J P  NSg/V   ISg/D$+ NPl/V+ NSg/V/J/P P  ISg/D$+ NPr/V/J+ . ISg+ V/J
> to get   her     head     down       to them     , and was delighted to find  that         her     neck   would bend
# P  NSg/V ISg/D$+ NPr/V/J+ N🅪Sg/V/J/P P  NSg/IPl+ . V/C V   V/J       P  NSg/V NSg/I/C/Ddem ISg/D$+ NSg/V+ VX    NPr/V+
> about easily in      any     direction , like        a    serpent . She  had just succeeded in      curving
# J/P   R      NPr/J/P I/R/Dq+ N🅪Sg+     . NSg/V/J/C/P D/P+ NSg/V+  . ISg+ V   V/J  V/J       NPr/J/P V+
> it       down       into a   graceful zigzag  , and was going   to dive  in      among the leaves , which
# NPr/ISg+ N🅪Sg/V/J/P P    D/P J        NSg/V/J . V/C V   NSg/V/J P  NSg/V NPr/J/P P     D   NPl/V+ . I/C+
> she  found to be     nothing  but     the tops  of the trees  under   which she  had been
# ISg+ NSg/V P  NSg/VX NSg/I/J+ NSg/C/P D   NPl/V P  D   NPl/V+ NSg/J/P I/C+  ISg+ V   NSg/V
> wandering , when    a   sharp   hiss   made her     draw  back    in      a   hurry  : a   large pigeon had
# V         . NSg/I/C D/P NPr/V/J NSg/V+ V    ISg/D$+ NSg/V NSg/V/J NPr/J/P D/P NSg/V+ . D/P NSg/J NSg/V+ V
> flown into her     face   , and was beating her     violently with its     wings  .
# V/J   P    ISg/D$+ NSg/V+ . V/C V   NSg/V   ISg/D$+ R         P    ISg/D$+ NPl/V+ .
>
#
> “ Serpent ! ” screamed the Pigeon .
# . NSg/V+  . . V/J      D+  NSg/V+ .
>
#
> “ I’m not   a   serpent ! ” said Alice indignantly . “ Let   me       alone ! ”
# . W?  NSg/C D/P NSg/V+  . . V/J  NPr+  R           . . NSg/V NPr/ISg+ J     . .
>
#
> “ Serpent , I    say   again ! ” repeated the Pigeon , but     in      a   more         subdued tone     , and
# . NSg/V+  . ISg+ NSg/V P     . . V/J      D+  NSg/V+ . NSg/C/P NPr/J/P D/P NPr/I/V/J/Dq V/J+    N🅪Sg/I/V . V/C
> added with a   kind   of sob   , “ I’ve tried every way    , and nothing  seems to suit
# V/J   P    D/P NSg/J+ P  NSg/V . . W?   V/J   Dq    NSg/J+ . V/C NSg/I/J+ V     P  NSg/V
> them     ! ”
# NSg/IPl+ . .
>
#
> “ I    haven’t the least idea what   you’re talking about , ” said Alice .
# . ISg+ V       D   NSg/J NSg+ NSg/I+ W?     V       J/P   . . V/J  NPr+  .
>
#
> “ I’ve tried the roots of trees  , and I’ve tried banks    , and I’ve tried hedges , ”
# . W?   V/J   D   NPl/V P  NPl/V+ . V/C W?   V/J   NPrPl/V+ . V/C W?   V/J   NPl/V  . .
> the Pigeon went  on  , without attending to her     ; “ but     those  serpents ! There’s no
# D   NSg/V+ NSg/V J/P . C/P     V         P  ISg/D$+ . . NSg/C/P I/Ddem NPl/V    . W?      NPr/P
> pleasing them     ! ”
# NSg/V/J  NSg/IPl+ . .
>
#
> Alice was more         and more         puzzled , but     she  thought there was no    use   in      saying
# NPr+  V   NPr/I/V/J/Dq V/C NPr/I/V/J/Dq V/J     . NSg/C/P ISg+ NSg/V   +     V   NPr/P NSg/V NPr/J/P NSg/V
> anything more         till      the Pigeon had finished .
# NSg/I/V+ NPr/I/V/J/Dq NSg/V/C/P D+  NSg/V+ V   V/J      .
>
#
> “ As    if    it       wasn’t trouble enough hatching the eggs   , ” said the Pigeon ; “ but     I    must
# . NSg/R NSg/C NPr/ISg+ V      NSg/V+  NSg/I  NSg/V    D   NPl/V+ . . V/J  D   NSg/V+ . . NSg/C/P ISg+ NSg/V
> be     on  the look   - out         for serpents night  and day   ! Why   , I    haven’t had a   wink  of
# NSg/VX J/P D   NSg/V+ . NSg/V/J/R/P C/P NPl/V    N🅪Sg/V V/C NPr🅪+ . NSg/V . ISg+ V       V   D/P NSg/V P
> sleep   these  three weeks  ! ”
# N🅪Sg/V+ I/Ddem NSg   NPrPl+ . .
>
#
> “ I’m very sorry   you’ve been  annoyed , ” said Alice , who    was beginning to see   its
# . W?  J/R  NSg/V/J W?     NSg/V V/J     . . V/J  NPr+  . NPr/I+ V   NSg/V/J+  P  NSg/V ISg/D$+
> meaning   .
# N🅪Sg/V/J+ .
>
#
> “ And just as    I’d taken the highest tree   in      the wood     , ” continued the Pigeon ,
# . V/C V/J  NSg/R W?  V/J   D   JS      NSg/V+ NPr/J/P D   NPr/V/J+ . . V/J       D   NSg/V+ .
> raising its     voice  to a   shriek , “ and just as    I    was thinking I    should be     free    of
# V       ISg/D$+ NSg/V+ P  D/P NSg/V  . . V/C V/J  NSg/R ISg+ V   V        ISg+ VX     NSg/VX NSg/V/J P
> them     at    last    , they must  needs come    wriggling down       from the sky     ! Ugh , Serpent ! ”
# NSg/IPl+ NSg/P NSg/V/J . IPl+ NSg/V NPl/V NSg/V/P V         N🅪Sg/V/J/P P    D   N🅪Sg/V+ . W?  . NSg/V+  . .
>
#
> “ But     I’m not   a   serpent , I    tell  you    ! ” said Alice . “ I’m a   — I’m a   — ”
# . NSg/C/P W?  NSg/C D/P NSg/V+  . ISg+ NPr/V ISgPl+ . . V/J  NPr+  . . W?  D/P . W?  D/P . .
>
#
> “ Well    ! What   are you    ? ” said the Pigeon . “ I    can    see   you’re trying  to invent
# . NSg/V/J . NSg/I+ V   ISgPl+ . . V/J  D+  NSg/V+ . . ISg+ NPr/VX NSg/V W?     NSg/V/J P  V
> something  ! ”
# NSg/I/V/J+ . .
>
#
> “ I    — I’m a    little     girl   , ” said Alice , rather    doubtfully , as    she  remembered the
# . ISg+ . W?  D/P+ NPr/I/J/Dq NSg/V+ . . V/J  NPr+  . NPr/V/J/R R          . NSg/R ISg+ V/J        D
> number    of changes she  had gone  through that         day   .
# N🅪Sg/V/JC P  NPl/V+  ISg+ V   V/J/P NSg/J/P NSg/I/C/Ddem NPr🅪+ .
>
#
> “ A    likely story  indeed ! ” said the Pigeon in      a   tone     of the deepest contempt .
# . D/P+ NSg/J+ NSg/V+ W?     . . V/J  D+  NSg/V+ NPr/J/P D/P N🅪Sg/I/V P  D+  JS+     Nᴹ+      .
> “ I’ve seen  a   good    many       little     girls  in      my  time      , but     never one       with such  a   neck
# . W?   NSg/V D/P NPr/V/J NSg/I/J/Dq NPr/I/J/Dq NPl/V+ NPr/J/P D$+ N🅪Sg/V/J+ . NSg/C/P R     NSg/I/V/J P    NSg/I D/P NSg/V+
> as    that          ! No    , no    ! You’re a    serpent ; and there’s no    use   denying it       . I    suppose
# NSg/R NSg/I/C/Ddem+ . NPr/P . NPr/P . W?     D/P+ NSg/V+  . V/C W?      NPr/P NSg/V V       NPr/ISg+ . ISg+ V
> you’ll be     telling me       next    that         you    never tasted an  egg     ! ”
# W?     NSg/VX NSg/V/J NPr/ISg+ NSg/J/P NSg/I/C/Ddem ISgPl+ R     V/J    D/P N🅪Sg/V+ . .
>
#
> “ I    have   tasted eggs   , certainly , ” said Alice , who    was a   very truthful child  ; “ but
# . ISg+ NSg/VX V/J    NPl/V+ . R         . . V/J  NPr+  . NPr/I+ V   D/P J/R  J        NSg/V+ . . NSg/C/P
> little     girls  eat eggs   quite as    much         as    serpents do     , you    know  . ”
# NPr/I/J/Dq NPl/V+ V   NPl/V+ R     NSg/R NSg/I/J/R/Dq NSg/R NPl/V    NSg/VX . ISgPl+ NSg/V . .
>
#
> “ I    don’t believe it       , ” said the Pigeon ; “ but     if    they do     , why   then    they’re a   kind
# . ISg+ V     V       NPr/ISg+ . . V/J  D   NSg/V+ . . NSg/C/P NSg/C IPl+ NSg/VX . NSg/V NSg/J/C W?      D/P NSg/J
> of serpent , that’s all          I    can    say   . ”
# P  NSg/V+  . NSg$   NSg/I/J/C/Dq ISg+ NPr/VX NSg/V . .
>
#
> This    was such  a   new     idea to Alice , that         she  was quite silent for a    minute   or
# I/Ddem+ V   NSg/I D/P NSg/V/J NSg  P  NPr+  . NSg/I/C/Ddem ISg+ V   R     NSg/J  C/P D/P+ NSg/V/J+ NPr/C
> two , which gave the Pigeon the opportunity of adding , “ You’re looking for eggs   ,
# NSg . I/C+  V    D   NSg/V+ D   NSg         P  V+     . . W?     V       C/P NPl/V+ .
> I    know  that         well    enough ; and what   does  it       matter  to me       whether you’re a   little
# ISg+ NSg/V NSg/I/C/Ddem NSg/V/J NSg/I  . V/C NSg/I+ NPl/V NPr/ISg+ N🅪Sg/V+ P  NPr/ISg+ I/C     W?     D/P NPr/I/J/Dq
> girl  or    a   serpent ? ”
# NSg/V NPr/C D/P NSg/V+  . .
>
#
> “ It       matters a    good     deal     to me       , ” said Alice hastily ; “ but     I’m not   looking for
# . NPr/ISg+ NPl/V   D/P+ NPr/V/J+ NSg/V/J+ P  NPr/ISg+ . . V/J  NPr+  R       . . NSg/C/P W?  NSg/C V       C/P
> eggs   , as    it       happens ; and if    I    was , I    shouldn’t want  yours : I    don’t like        them
# NPl/V+ . NSg/R NPr/ISg+ V       . V/C NSg/C ISg+ V   . ISg+ V         NSg/V I+    . ISg+ V     NSg/V/J/C/P NSg/IPl+
> raw     . ”
# NSg/V/J . .
>
#
> “ Well    , be     off       , then    ! ” said the Pigeon in      a    sulky  tone      , as    it       settled down       again
# . NSg/V/J . NSg/VX NSg/V/J/P . NSg/J/C . . V/J  D   NSg/V+ NPr/J/P D/P+ NSg/J+ N🅪Sg/I/V+ . NSg/R NPr/ISg+ V/J     N🅪Sg/V/J/P P
> into its     nest      . Alice crouched down       among the trees  as    well    as    she  could  , for her
# P    ISg/D$+ NSg/V/JS+ . NPr+  V/J      N🅪Sg/V/J/P P     D+  NPl/V+ NSg/R NSg/V/J NSg/R ISg+ NSg/VX . C/P ISg/D$+
> neck   kept getting entangled among the branches , and every now       and then    she  had
# NSg/V+ V    NSg/V   V/J       P     D   NPl/V+   . V/C Dq    NPr/V/J/C V/C NSg/J/C ISg+ V
> to stop  and untwist it       . After a    while      she  remembered that         she  still   held the
# P  NSg/V V/C NSg/V   NPr/ISg+ . P     D/P+ NSg/V/C/P+ ISg+ V/J        NSg/I/C/Ddem ISg+ NSg/V/J V    D
> pieces of mushroom in      her     hands  , and she  set     to work   very carefully , nibbling
# NPl/V  P  N🅪Sg/V/J NPr/J/P ISg/D$+ NPl/V+ . V/C ISg+ NPr/V/J P  N🅪Sg/V J/R  R         . V
> first   at    one       and then    at    the other   , and growing sometimes taller and sometimes
# NSg/V/J NSg/P NSg/I/V/J V/C NSg/J/C NSg/P D   NSg/V/J . V/C NSg/V   R         JC     V/C R
> shorter , until she  had succeeded in      bringing herself down       to her     usual height .
# NSg/JC  . C/P   ISg+ V   V/J       NPr/J/P V        ISg+    N🅪Sg/V/J/P P  ISg/D$+ NSg/J N🅪Sg+  .
>
#
> It       was so        long    since she  had been  anything near      the right    size    , that         it       felt
# NPr/ISg+ V   NSg/I/J/C NPr/V/J C/P   ISg+ V   NSg/V NSg/I/V+ NSg/V/J/P D+  NPr/V/J+ N🅪Sg/V+ . NSg/I/C/Ddem NPr/ISg+ N🅪Sg/V/J
> quite strange at    first   ; but     she  got used to it       in      a    few       minutes , and began
# R     NSg/V/J NSg/P NSg/V/J . NSg/C/P ISg+ V   V/J  P  NPr/ISg+ NPr/J/P D/P+ NSg/I/Dq+ NPl/V+  . V/C V
> talking to herself , as    usual . “ Come    , there’s half        my  plan   done    now       ! How   puzzling
# V       P  ISg+    . NSg/R NSg/J . . NSg/V/P . W?      N🅪Sg/V/J/P+ D$+ NSg/V+ NSg/V/J NPr/V/J/C . NSg/C V
> all           these   changes are ! I’m never sure what   I’m going   to be     , from one       minute   to
# NSg/I/J/C/Dq+ I/Ddem+ NPl/V+  V   . W?  R     J    NSg/I+ W?  NSg/V/J P  NSg/VX . P    NSg/I/V/J NSg/V/J+ P
> another ! However , I’ve got back    to my  right   size    : the next    thing is , to get   into
# I/D     . C       . W?   V   NSg/V/J P  D$+ NPr/V/J N🅪Sg/V+ . D   NSg/J/P NSg+  VL . P  NSg/V P
> that         beautiful garden   — how   is that          to be     done    , I    wonder ? ” As    she  said this    , she
# NSg/I/C/Ddem NSg/J     NSg/V/J+ . NSg/C VL NSg/I/C/Ddem+ P  NSg/VX NSg/V/J . ISg+ N🅪Sg/V . . NSg/R ISg+ V/J  I/Ddem+ . ISg+
> came    suddenly upon an   open     place   , with a   little     house  in      it       about four feet
# NSg/V/P R        P    D/P+ NSg/V/J+ N🅪Sg/V+ . P    D/P NPr/I/J/Dq NPr/V+ NPr/J/P NPr/ISg+ J/P   NSg+ NPl+
> high    . “ Whoever lives there , ” thought Alice , “ it’ll never do     to come    upon them
# NSg/V/J . . I+      V+    W?    . . NSg/V   NPr+  . . W?    R     NSg/VX P  NSg/V/P P    NSg/IPl+
> this   size    : why   , I    should frighten them     out         of their wits  ! ” So        she  began nibbling
# I/Ddem N🅪Sg/V+ . NSg/V . ISg+ VX     V        NSg/IPl+ NSg/V/J/R/P P  D$+   NPl/V . . NSg/I/J/C ISg+ V     V
> at    the righthand bit    again , and did not   venture to go      near      the house  till      she
# NSg/P D   ?         NSg/V+ P     . V/C V   NSg/C NSg/V+  P  NSg/V/J NSg/V/J/P D   NPr/V+ NSg/V/C/P ISg+
> had brought herself down       to nine inches high    .
# V   V       ISg+    N🅪Sg/V/J/P P  NSg  NPl/V+ NSg/V/J .
>
#
> CHAPTER VI  : Pig   and Pepper
# NSg/V+  NPr . NSg/V V/C N🅪Sg/V+
>
#
> For a    minute   or    two she  stood looking at    the house  , and wondering what   to do
# C/P D/P+ NSg/V/J+ NPr/C NSg ISg+ V     V       NSg/P D+  NPr/V+ . V/C NSg/V/J   NSg/I+ P  NSg/VX
> next    , when    suddenly a   footman in      livery  came    running  out         of the wood     — ( she
# NSg/J/P . NSg/I/C R        D/P NSg     NPr/J/P NSg/V/J NSg/V/P Nᴹ/V/J/P NSg/V/J/R/P P  D   NPr/V/J+ . . ISg+
> considered him  to be     a   footman because he       was in      livery  : otherwise , judging by
# V/J        ISg+ P  NSg/VX D/P NSg     C/P     NPr/ISg+ V   NPr/J/P NSg/V/J . J         . V       NSg/J/P
> his     face   only  , she  would have   called him  a   fish      ) — and rapped loudly at    the door
# ISg/D$+ NSg/V+ J/R/C . ISg+ VX    NSg/VX V/J    ISg+ D/P N🅪SgPl/V+ . . V/C V      R      NSg/P D   NSg/V+
> with his     knuckles . It       was opened by      another footman in      livery  , with a   round
# P    ISg/D$+ NPl/V    . NPr/ISg+ V   V/J    NSg/J/P I/D     NSg     NPr/J/P NSg/V/J . P    D/P NSg/V/J/P
> face   , and large eyes   like        a   frog  ; and both   footmen , Alice noticed , had powdered
# NSg/V+ . V/C NSg/J NPl/V+ NSg/V/J/C/P D/P NSg/V . V/C I/C/Dq NPl     . NPr+  V/J     . V   V/J
> hair    that          curled all          over    their heads  . She  felt     very curious to know  what   it       was
# N🅪Sg/V+ NSg/I/C/Ddem+ V/J    NSg/I/J/C/Dq NSg/J/P D$+   NPl/V+ . ISg+ N🅪Sg/V/J J/R  J       P  NSg/V NSg/I+ NPr/ISg+ V
> all          about , and crept a   little      way    out         of the wood     to listen .
# NSg/I/J/C/Dq J/P   . V/C V     D/P NPr/I/J/Dq+ NSg/J+ NSg/V/J/R/P P  D+  NPr/V/J+ P  NSg/V  .
>
#
> The Fish      - Footman began by      producing from under   his     arm     a   great letter , nearly as
# D+  N🅪SgPl/V+ . NSg     V     NSg/J/P V         P    NSg/J/P ISg/D$+ NSg/V/J D/P NSg/J NSg/V+ . R      NSg/R
> large as    himself , and this   he       handed over    to the other   , saying , in      a   solemn
# NSg/J NSg/R ISg+    . V/C I/Ddem NPr/ISg+ V/J    NSg/J/P P  D   NSg/V/J . NSg/V  . NPr/J/P D/P J
> tone      , “ For the Duchess . An  invitation from the Queen    to play  croquet . ” The
# N🅪Sg/I/V+ . . C/P D   NSg/V   . D/P NSg+       P    D+  NPr/V/J+ P  NSg/V NSg/V   . . D
> Frog  - Footman repeated , in      the same solemn tone      , only  changing the order of the
# NSg/V . NSg     V/J      . NPr/J/P D   I/J  J      N🅪Sg/I/V+ . J/R/C NSg/V    D   NSg/V P  D
> words  a   little     , “ From the Queen    . An   invitation for the Duchess to play  croquet . ”
# NPl/V+ D/P NPr/I/J/Dq . . P    D   NPr/V/J+ . D/P+ NSg+       C/P D   NSg/V   P  NSg/V NSg/V   . .
>
#
> Then    they both   bowed low     , and their curls got entangled together .
# NSg/J/C IPl+ I/C/Dq V/J   NSg/V/J . V/C D$+   NPl/V V   V/J       J        .
>
#
> Alice laughed so        much         at    this    , that         she  had to run   back    into the wood    for fear
# NPr+  V/J     NSg/I/J/C NSg/I/J/R/Dq NSg/P I/Ddem+ . NSg/I/C/Ddem ISg+ V   P  NSg/V NSg/V/J P    D   NPr/V/J C/P N🅪Sg/V
> of their hearing  her     ; and when    she  next    peeped out         the Fish      - Footman was gone  ,
# P  D$+   NSg/V/J+ ISg/D$+ . V/C NSg/I/C ISg+ NSg/J/P V/J    NSg/V/J/R/P D+  N🅪SgPl/V+ . NSg     V   V/J/P .
> and the other   was sitting on  the ground    near      the door   , staring stupidly up        into
# V/C D   NSg/V/J V   NSg/V/J J/P D   N🅪Sg/V/J+ NSg/V/J/P D   NSg/V+ . V       R        NSg/V/J/P P
> the sky     .
# D   N🅪Sg/V+ .
>
#
> Alice went  timidly up        to the door   , and knocked .
# NPr+  NSg/V R       NSg/V/J/P P  D   NSg/V+ . V/C V/J     .
>
#
> “ There’s no    sort  of use   in      knocking , ” said the Footman , “ and that          for two
# . W?      NPr/P NSg/V P  NSg/V NPr/J/P V+       . . V/J  D   NSg     . . V/C NSg/I/C/Ddem+ C/P NSg
> reasons . First   , because I’m on  the same side    of the door   as    you    are ; secondly ,
# NPl/V+  . NSg/V/J . C/P     W?  J/P D   I/J  NSg/V/J P  D   NSg/V+ NSg/R ISgPl+ V   . R        .
> because they’re making such  a   noise   inside  , no    one        could  possibly hear you    . ” And
# C/P     W?      NSg/V  NSg/I D/P N🅪Sg/V+ NSg/J/P . NPr/P NSg/I/V/J+ NSg/VX R        V    ISgPl+ . . V/C
> certainly there was a   most         extraordinary noise  going   on  within  — a   constant
# R         +     V   D/P NSg/I/J/R/Dq NSg/J         N🅪Sg/V NSg/V/J J/P NSg/J/P . D/P NSg/J
> howling and sneezing , and every now       and then    a   great crash    , as    if    a   dish   or
# V       V/C V        . V/C Dq    NPr/V/J/C V/C NSg/J/C D/P NSg/J NSg/V/J+ . NSg/R NSg/C D/P NSg/V+ NPr/C
> kettle had been  broken to pieces .
# NSg/V  V   NSg/V V/J    P  NPl/V  .
>
#
> “ Please , then    , ” said Alice , “ how   am      I    to get   in      ? ”
# . V      . NSg/J/C . . V/J  NPr+  . . NSg/C NPr/V/J ISg+ P  NSg/V NPr/J/P . .
>
#
> “ There might   be     some     sense  in      your knocking , ” the Footman went  on  without
# . +     Nᴹ/VX/J NSg/VX I/J/R/Dq N🅪Sg/V NPr/J/P D$+  V        . . D   NSg     NSg/V J/P C/P
> attending to her     , “ if    we   had the door   between us       . For instance , if    you    were
# V         P  ISg/D$+ . . NSg/C IPl+ V   D   NSg/V+ NSg/P   NPr/IPl+ . C/P NSg/V+   . NSg/C ISgPl+ NSg/V
> inside  , you    might   knock , and I    could  let   you    out         , you    know  . ” He       was looking up
# NSg/J/P . ISgPl+ Nᴹ/VX/J NSg/V . V/C ISg+ NSg/VX NSg/V ISgPl+ NSg/V/J/R/P . ISgPl+ NSg/V . . NPr/ISg+ V   V       NSg/V/J/P
> into the sky     all           the time      he       was speaking , and this    Alice thought decidedly
# P    D+  N🅪Sg/V+ NSg/I/J/C/Dq+ D+  N🅪Sg/V/J+ NPr/ISg+ V   V        . V/C I/Ddem+ NPr+  NSg/V   R
> uncivil . “ But     perhaps he       can’t help  it       , ” she  said to herself ; “ his     eyes   are so
# J       . . NSg/C/P NSg/R   NPr/ISg+ VX    NSg/V NPr/ISg+ . . ISg+ V/J  P  ISg+    . . ISg/D$+ NPl/V+ V   NSg/I/J/C
> very nearly at    the top     of his     head     . But     at    any     rate   he       might   answer
# J/R  R      NSg/P D   NSg/V/J P  ISg/D$+ NPr/V/J+ . NSg/C/P NSg/P I/R/Dq+ NSg/V+ NPr/ISg+ Nᴹ/VX/J NSg/V+
> questions . — How   am      I    to get   in      ? ” she  repeated , aloud .
# NPl/V+    . . NSg/C NPr/V/J ISg+ P  NSg/V NPr/J/P . . ISg+ V/J      . J     .
>
#
> “ I    shall sit   here    , ” the Footman remarked , “ till      tomorrow — ”
# . ISg+ VX    NSg/V NSg/J/R . . D   NSg     V/J      . . NSg/V/C/P NSg+     . .
>
#
> At    this    moment the door  of the house  opened , and a    large  plate  came    skimming
# NSg/P I/Ddem+ NSg+   D   NSg/V P  D+  NPr/V+ V/J    . V/C D/P+ NSg/J+ NSg/V+ NSg/V/P NSg/V
> out         , straight at    the Footman’s head     : it       just grazed his     nose   , and broke   to
# NSg/V/J/R/P . NSg/V/J  NSg/P D   NSg$      NPr/V/J+ . NPr/ISg+ V/J  V/J    ISg/D$+ NSg/V+ . V/C NSg/V/J P
> pieces against one       of the trees  behind  him  .
# NPl/V  C/P     NSg/I/V/J P  D   NPl/V+ NSg/J/P ISg+ .
>
#
> “ — or    next     day   , maybe   , ” the Footman continued in      the same tone      , exactly as    if
# . . NPr/C NSg/J/P+ NPr🅪+ . NSg/J/R . . D   NSg     V/J       NPr/J/P D   I/J  N🅪Sg/I/V+ . R       NSg/R NSg/C
> nothing  had happened .
# NSg/I/J+ V   V/J      .
>
#
> “ How   am      I    to get   in      ? ” asked Alice again , in      a    louder tone      .
# . NSg/C NPr/V/J ISg+ P  NSg/V NPr/J/P . . V/J   NPr+  P     . NPr/J/P D/P+ JC+    N🅪Sg/I/V+ .
>
#
> “ Are you    to get   in      at    all          ? ” said the Footman . “ That’s the first   question , you
# . V   ISgPl+ P  NSg/V NPr/J/P NSg/P NSg/I/J/C/Dq . . V/J  D   NSg     . . NSg$   D+  NSg/V/J NSg/V+   . ISgPl+
> know  . ”
# NSg/V . .
>
#
> It       was , no    doubt   : only  Alice did not   like        to be     told so        . “ It’s really dreadful , ”
# NPr/ISg+ V   . NPr/P N🅪Sg/V+ . J/R/C NPr+  V   NSg/C NSg/V/J/C/P P  NSg/VX V    NSg/I/J/C . . W?   R      NSg/J    . .
> she  muttered to herself , “ the way    all          the creatures argue . It’s enough to drive
# ISg+ V/J      P  ISg+    . . D   NSg/J+ NSg/I/J/C/Dq D   NPl+      V     . W?   NSg/I  P  NSg/V
> one       crazy ! ”
# NSg/I/V/J NSg/J . .
>
#
> The Footman seemed to think this   a   good    opportunity for repeating his     remark ,
# D   NSg     V/J    P  NSg/V I/Ddem D/P NPr/V/J NSg+        C/P NSg/V/J   ISg/D$+ NSg/V+ .
> with variations . “ I    shall sit   here    , ” he       said , “ on  and off       , for days and days . ”
# P    W?         . . ISg+ VX    NSg/V NSg/J/R . . NPr/ISg+ V/J  . . J/P V/C NSg/V/J/P . C/P NPl  V/C NPl+ . .
>
#
> “ But     what   am      I    to do     ? ” said Alice .
# . NSg/C/P NSg/I+ NPr/V/J ISg+ P  NSg/VX . . V/J  NPr+  .
>
#
> “ Anything you    like        , ” said the Footman , and began whistling .
# . NSg/I/V+ ISgPl+ NSg/V/J/C/P . . V/J  D   NSg     . V/C V     V         .
>
#
> “ Oh    , there’s no    use   in      talking to him  , ” said Alice desperately : “ he’s perfectly
# . NPr/V . W?      NPr/P NSg/V NPr/J/P V+      P  ISg+ . . V/J  NPr+  R           . . NSg$ R
> idiotic ! ” And she  opened the door   and went  in      .
# J       . . V/C ISg+ V/J    D+  NSg/V+ V/C NSg/V NPr/J/P .
>
#
> The door   led     right   into a    large  kitchen , which was full    of smoke   from one        end    to
# D+  NSg/V+ NSg/V/J NPr/V/J P    D/P+ NSg/J+ NSg/V+  . I/C+  V   NSg/V/J P  N🅪Sg/V+ P    NSg/I/V/J+ NSg/V+ P
> the other   : the Duchess was sitting on  a   three - legged  stool in      the middle  ,
# D   NSg/V/J . D   NSg/V   V   NSg/V/J J/P D/P NSg   . NSg/V/J NSg/V NPr/J/P D   NSg/V/J .
> nursing a   baby     ; the cook   was leaning over    the fire      , stirring a   large cauldron
# Nᴹ/V/J  D/P NSg/V/J+ . D   NPr/V+ V   NSg/V   NSg/J/P D   N🅪Sg/V/J+ . NSg/V/J  D/P NSg/J NSg+
> which seemed to be     full    of soup    .
# I/C+  V/J    P  NSg/VX NSg/V/J P  N🅪Sg/V+ .
>
#
> “ There’s certainly too much         pepper  in      that         soup    ! ” Alice said to herself , as    well
# . W?      R         W?  NSg/I/J/R/Dq N🅪Sg/V+ NPr/J/P NSg/I/C/Ddem N🅪Sg/V+ . . NPr+  V/J  P  ISg+    . NSg/R NSg/V/J
> as    she  could  for sneezing .
# NSg/R ISg+ NSg/VX C/P V        .
>
#
> There was certainly too much         of it       in      the air     . Even    the Duchess sneezed
# +     V   R         W?  NSg/I/J/R/Dq P  NPr/ISg+ NPr/J/P D+  N🅪Sg/V+ . NSg/V/J D   NSg/V   V/J
> occasionally ; and as    for the baby     , it       was sneezing and howling alternately
# R            . V/C NSg/R C/P D   NSg/V/J+ . NPr/ISg+ V   V        V/C V       R
> without a   moment’s pause  . The only  things in      the kitchen that          did not   sneeze ,
# C/P     D/P NSg$     NSg/V+ . D   J/R/C NPl+   NPr/J/P D+  NSg/V+  NSg/I/C/Ddem+ V   NSg/C NSg/V  .
> were  the cook   , and a    large  cat      which was sitting on  the hearth and grinning from
# NSg/V D+  NPr/V+ . V/C D/P+ NSg/J+ NSg/V/J+ I/C+  V   NSg/V/J J/P D   NSg    V/C NSg/V    P
> ear      to ear     .
# NSg/V/J+ P  NSg/V/J .
>
#
> “ Please would you    tell  me       , ” said Alice , a   little     timidly , for she  was not   quite
# . V      VX    ISgPl+ NPr/V NPr/ISg+ . . V/J  NPr+  . D/P NPr/I/J/Dq R       . C/P ISg+ V   NSg/C R
> sure whether it       was good    manners for her     to speak first   , “ why   your cat      grins
# J    I/C     NPr/ISg+ V   NPr/V/J NPl+    C/P ISg/D$+ P  NSg/V NSg/V/J . . NSg/V D$+  NSg/V/J+ NPl/V
> like        that          ? ”
# NSg/V/J/C/P NSg/I/C/Ddem+ . .
>
#
> “ It’s a   Cheshire cat      , ” said the Duchess , “ and that’s why   . Pig    ! ”
# . W?   D/P NPr      NSg/V/J+ . . V/J  D   NSg/V   . . V/C NSg$   NSg/V . NSg/V+ . .
>
#
> She  said the last    word  with such   sudden violence that          Alice quite jumped ; but
# ISg+ V/J  D   NSg/V/J NSg/V P    NSg/I+ NSg/J+ NSg/V+   NSg/I/C/Ddem+ NPr+  R     V/J    . NSg/C/P
> she  saw   in      another moment that          it       was addressed to the baby     , and not   to her     , so
# ISg+ NSg/V NPr/J/P I/D+    NSg+   NSg/I/C/Ddem+ NPr/ISg+ V   V/J       P  D+  NSg/V/J+ . V/C NSg/C P  ISg/D$+ . NSg/I/J/C
> she  took courage , and went  on  again : —
# ISg+ V    NSg/V+  . V/C NSg/V J/P P     . .
>
#
> “ I    didn’t know  that         Cheshire cats   always grinned ; in      fact , I    didn’t know  that
# . ISg+ V      NSg/V NSg/I/C/Ddem NPr      NPl/V+ R      V       . NPr/J/P NSg+ . ISg+ V      NSg/V NSg/I/C/Ddem
> cats   could  grin   . ”
# NPl/V+ NSg/VX NSg/V+ . .
>
#
> “ They all          can    , ” said the Duchess ; “ and most         of ’ em       do     . ”
# . IPl+ NSg/I/J/C/Dq NPr/VX . . V/J  D   NSg/V   . . V/C NSg/I/J/R/Dq P  . NSg/I/J+ NSg/VX . .
>
#
> “ I    don’t know  of any    that          do     , ” Alice said very politely , feeling quite pleased
# . ISg+ V     NSg/V P  I/R/Dq NSg/I/C/Ddem+ NSg/VX . . NPr+  V/J  J/R  R        . NSg/V/J R     V/J
> to have   got into a   conversation .
# P  NSg/VX V   P    D/P N🅪Sg/V+      .
>
#
> “ You    don’t know  much         , ” said the Duchess ; “ and that’s a   fact . ”
# . ISgPl+ V     NSg/V NSg/I/J/R/Dq . . V/J  D   NSg/V   . . V/C NSg$   D/P NSg+ . .
>
#
> Alice did not   at    all          like        the tone     of this    remark , and thought it       would be     as
# NPr+  V   NSg/C NSg/P NSg/I/J/C/Dq NSg/V/J/C/P D   N🅪Sg/I/V P  I/Ddem+ NSg/V+ . V/C NSg/V   NPr/ISg+ VX    NSg/VX NSg/R
> well    to introduce some     other   subject of conversation . While     she  was trying  to
# NSg/V/J P  V         I/J/R/Dq NSg/V/J NSg/V/J P  N🅪Sg/V+      . NSg/V/C/P ISg+ V   NSg/V/J P
> fix   on  one       , the cook  took the cauldron of soup    off       the fire      , and at    once  set     to
# NSg/V J/P NSg/I/V/J . D   NPr/V V    D   NSg      P  N🅪Sg/V+ NSg/V/J/P D+  N🅪Sg/V/J+ . V/C NSg/P NSg/C NPr/V/J P
> work   throwing everything within  her     reach at    the Duchess and the baby     — the
# N🅪Sg/V V        NSg/I/V+   NSg/J/P ISg/D$+ NSg/V NSg/P D   NSg/V   V/C D   NSg/V/J+ . D
> fire      - irons  came    first   ; then    followed a   shower of saucepans , plates , and dishes .
# N🅪Sg/V/J+ . NPl/V+ NSg/V/P NSg/V/J . NSg/J/C V/J      D/P NSg/V  P  NPl/V     . NPl/V+ . V/C NPl/V+ .
> The Duchess took no    notice of them     even    when    they hit     her     ; and the baby     was
# D   NSg/V   V    NPr/P NSg/V  P  NSg/IPl+ NSg/V/J NSg/I/C IPl+ NSg/V/J ISg/D$+ . V/C D   NSg/V/J+ V
> howling so        much         already , that         it       was quite impossible to say   whether the blows
# V       NSg/I/J/C NSg/I/J/R/Dq W?      . NSg/I/C/Ddem NPr/ISg+ V   R     NSg/J      P  NSg/V I/C     D   NPl/V
> hurt    it       or    not   .
# NSg/V/J NPr/ISg+ NPr/C NSg/C .
>
#
> “ Oh    , please mind   what   you’re doing ! ” cried Alice , jumping up        and down       in      an
# . NPr/V . V      NSg/V+ NSg/I+ W?     NSg/V . . V/J   NPr+  . V       NSg/V/J/P V/C N🅪Sg/V/J/P NPr/J/P D/P
> agony of terror . “ Oh    , there goes  his     precious nose   ! ” as    an  unusually large
# NSg   P  N🅪Sg+  . . NPr/V . +     NPl/V ISg/D$+ NSg/J+   NSg/V+ . . NSg/R D/P R         NSg/J+
> saucepan flew    close   by      it       , and very nearly carried it       off       .
# NSg/V+   NSg/V/J NSg/V/J NSg/J/P NPr/ISg+ . V/C J/R  R      V/J     NPr/ISg+ NSg/V/J/P .
>
#
> “ If    everybody minded their own      business , ” the Duchess said in      a   hoarse  growl ,
# . NSg/C NSg/I+    V/J+   D$+   NSg/V/J+ N🅪Sg/J+  . . D   NSg/V   V/J  NPr/J/P D/P NSg/V/J NSg/V .
> “ the world  would go      round     a   deal     faster than it       does  . ”
# . D   NSg/V+ VX    NSg/V/J NSg/V/J/P D/P NSg/V/J+ NSg/JC C/P  NPr/ISg+ NPl/V . .
>
#
> “ Which would not   be     an   advantage , ” said Alice , who    felt     very glad    to get   an
# . I/C+  VX    NSg/C NSg/VX D/P+ N🅪Sg/V+   . . V/J  NPr+  . NPr/I+ N🅪Sg/V/J J/R  NSg/V/J P  NSg/V D/P
> opportunity of showing off       a   little     of her     knowledge . “ Just think of what   work
# NSg         P  NSg/V   NSg/V/J/P D/P NPr/I/J/Dq P  ISg/D$+ Nᴹ+       . . V/J  NSg/V P  NSg/I+ N🅪Sg/V+
> it       would make  with the day  and night   ! You    see   the earth   takes twenty - four hours
# NPr/ISg+ VX    NSg/V P    D   NPr🅪 V/C N🅪Sg/V+ . ISgPl+ NSg/V D+  NPrᴹ/V+ NPl/V NSg    . NSg  NPl
> to turn  round     on  its     axis — ”
# P  NSg/V NSg/V/J/P J/P ISg/D$+ NPr+ . .
>
#
> “ Talking of axes        , ” said the Duchess , “ chop   off       her     head     ! ”
# . V       P  NPl/V/Am/Br . . V/J  D   NSg/V   . . NSg/V+ NSg/V/J/P ISg/D$+ NPr/V/J+ . .
>
#
> Alice glanced rather    anxiously at    the cook   , to see   if    she  meant to take  the
# NPr+  V/J     NPr/V/J/R R         NSg/P D+  NPr/V+ . P  NSg/V NSg/C ISg+ V     P  NSg/V D+
> hint   ; but     the cook   was busily stirring the soup    , and seemed not   to be     listening ,
# NSg/V+ . NSg/C/P D+  NPr/V+ V   R      NSg/V/J  D+  N🅪Sg/V+ . V/C V/J    NSg/C P  NSg/VX V         .
> so        she  went  on  again : “ Twenty - four hours , I    think ; or    is it       twelve ? I    — ”
# NSg/I/J/C ISg+ NSg/V J/P P     . . NSg    . NSg  NPl+  . ISg+ NSg/V . NPr/C VL NPr/ISg+ NSg    . ISg+ . .
>
#
> “ Oh    , don’t bother me       , ” said the Duchess ; “ I    never could  abide figures ! ” And with
# . NPr/V . V     NSg/V  NPr/ISg+ . . V/J  D   NSg/V   . . ISg+ R     NSg/VX V     NPl/V+  . . V/C P
> that         she  began nursing her     child  again , singing a   sort   of lullaby to it       as    she
# NSg/I/C/Ddem ISg+ V     Nᴹ/V/J  ISg/D$+ NSg/V+ P     . NSg/V/J D/P NSg/V+ P  NSg/V   P  NPr/ISg+ NSg/R ISg+
> did so        , and giving it       a   violent shake  at    the end   of every line   :
# V   NSg/I/J/C . V/C V      NPr/ISg+ D/P NSg/V/J NSg/V+ NSg/P D   NSg/V P  Dq    NSg/V+ .
>
#
> “ Speak roughly to your little      boy    , And beat     him  when    he       sneezes : He       only  does
# . NSg/V R       P  D$+  NPr/I/J/Dq+ NSg/V+ . V/C N🅪Sg/V/J ISg+ NSg/I/C NPr/ISg+ NPl/V   . NPr/ISg+ J/R/C NPl/V
> it       to annoy , Because he       knows it       teases . ”
# NPr/ISg+ P  NSg/V . C/P     NPr/ISg+ NPl/V NPr/ISg+ NPl/V  . .
>
#
> CHORUS . ( In      which the cook  and the baby     joined ) :
# NSg/V+ . . NPr/J/P I/C+  D   NPr/V V/C D+  NSg/V/J+ V/J    . .
>
#
> “ Wow   ! wow   ! wow   ! ”
# . NSg/V . NSg/V . NSg/V . .
>
#
> While     the Duchess sang  the second  verse of the song  , she  kept tossing the baby
# NSg/V/C/P D   NSg/V   NPr/V D   NSg/V/J NSg/V P  D   N🅪Sg+ . ISg+ V    V       D   NSg/V/J+
> violently up        and down       , and the poor    little     thing howled so        , that         Alice could
# R         NSg/V/J/P V/C N🅪Sg/V/J/P . V/C D   NSg/V/J NPr/I/J/Dq NSg+  V/J    NSg/I/J/C . NSg/I/C/Ddem NPr+  NSg/VX
> hardly hear the words  : —
# R      V    D   NPl/V+ . .
>
#
> “ I    speak severely to my  boy    , I    beat     him  when    he       sneezes ; For he       can    thoroughly
# . ISg+ NSg/V R        P  D$+ NSg/V+ . ISg+ N🅪Sg/V/J ISg+ NSg/I/C NPr/ISg+ NPl/V   . C/P NPr/ISg+ NPr/VX R
> enjoy The pepper  when    he       pleases ! ”
# V     D   N🅪Sg/V+ NSg/I/C NPr/ISg+ V       . .
>
#
> CHORUS .
# NSg/V+ .
>
#
> “ Wow   ! wow   ! wow   ! ”
# . NSg/V . NSg/V . NSg/V . .
>
#
> “ Here    ! you    may    nurse it       a    bit    , if    you    like        ! ” the Duchess said to Alice , flinging
# . NSg/J/R . ISgPl+ NPr/VX NSg/V NPr/ISg+ D/P+ NSg/V+ . NSg/C ISgPl+ NSg/V/J/C/P . . D   NSg/V   V/J  P  NPr+  . V
> the baby     at    her     as    she  spoke . “ I    must  go      and get   ready   to play  croquet with the
# D   NSg/V/J+ NSg/P ISg/D$+ NSg/R ISg+ NSg/V . . ISg+ NSg/V NSg/V/J V/C NSg/V NSg/V/J P  NSg/V NSg/V   P    D+
> Queen    , ” and she  hurried out         of the room     . The cook  threw a   frying - pan     after her
# NPr/V/J+ . . V/C ISg+ V/J     NSg/V/J/R/P P  D   NSg/V/J+ . D   NPr/V V     D/P V      . NPr/V/J P     ISg/D$+
> as    she  went  out         , but     it       just missed her     .
# NSg/R ISg+ NSg/V NSg/V/J/R/P . NSg/C/P NPr/ISg+ V/J  V/J    ISg/D$+ .
>
#
> Alice caught the baby    with some      difficulty , as    it       was a   queer   - shaped little
# NPr+  V/J    D   NSg/V/J P    I/J/R/Dq+ N🅪Sg+      . NSg/R NPr/ISg+ V   D/P NSg/V/J . V/J    NPr/I/J/Dq+
> creature , and held out         its     arms  and legs   in      all           directions , “ just like        a
<<<<<<< HEAD
# NSg+     . V/C V    NSg/V/J/R/P ISg/D$+ NPl/V V/C NPl/V+ NPr/J/P NSg/I/J/C/Dq+ NSg+       . . V/J  NSg/V/J/C/P D/P
> star   - fish      , ” thought Alice . The poor     little      thing was snorting like        a
# NSg/V+ . N🅪SgPl/V+ . . NSg/V   NPr+  . D+  NSg/V/J+ NPr/I/J/Dq+ NSg+  V   V        NSg/V/J/C/P D/P
=======
# NSg+     . V/C V    NSg/V/J/R/P ISg/D$+ NPl/V V/C NPl/V+ NPr/J/P NSg/I/J/C/Dq+ NPl+       . . V/J  NSg/V/J/C/P D/P
> star   - fish      , ” thought Alice . The poor     little      thing  was snorting like        a
# NSg/V+ . N🅪SgPl/V+ . . NSg/V   NPr+  . D+  NSg/V/J+ NPr/I/J/Dq+ NSg/V+ V   V        NSg/V/J/C/P D/P
>>>>>>> e97670e5
> steam     - engine when    she  caught it       , and kept doubling itself up        and straightening
# N🅪Sg/V/J+ . NSg/V+ NSg/I/C ISg+ V/J    NPr/ISg+ . V/C V    V        ISg+   NSg/V/J/P V/C V
> itself out         again , so        that          altogether , for the first   minute   or    two , it       was as
# ISg+   NSg/V/J/R/P P     . NSg/I/J/C NSg/I/C/Ddem+ NSg        . C/P D   NSg/V/J NSg/V/J+ NPr/C NSg . NPr/ISg+ V   NSg/R
> much         as    she  could  do     to hold    it       .
# NSg/I/J/R/Dq NSg/R ISg+ NSg/VX NSg/VX P  NSg/V/J NPr/ISg+ .
>
#
> As    soon as    she  had made out         the proper way   of nursing it       , ( which was to twist it
# NSg/R J/R  NSg/R ISg+ V   V    NSg/V/J/R/P D   NSg/J  NSg/J P  Nᴹ/V/J  NPr/ISg+ . . I/C+  V   P  NSg/V NPr/ISg+
> up        into a   sort  of knot   , and then    keep  tight hold    of its     right   ear      and left    foot   ,
# NSg/V/J/P P    D/P NSg/V P  NSg/V+ . V/C NSg/J/C NSg/V V/J   NSg/V/J P  ISg/D$+ NPr/V/J NSg/V/J+ V/C NPr/V/J NSg/V+ .
> so        as    to prevent its     undoing itself , ) she  carried it       out         into the open    air     . “ If
# NSg/I/J/C NSg/R P  V       ISg/D$+ NSg/V   ISg+   . . ISg+ V/J     NPr/ISg+ NSg/V/J/R/P P    D   NSg/V/J N🅪Sg/V+ . . NSg/C
> I    don’t take  this   child  away with me       , ” thought Alice , “ they’re sure to kill  it
# ISg+ V     NSg/V I/Ddem NSg/V+ V/J  P    NPr/ISg+ . . NSg/V   NPr+  . . W?      J    P  NSg/V NPr/ISg+
> in      a   day   or    two : wouldn’t it       be     murder  to leave it       behind  ? ” She  said the last
# NPr/J/P D/P NPr🅪+ NPr/C NSg . VX       NPr/ISg+ NSg/VX N🅪Sg/V+ P  NSg/V NPr/ISg+ NSg/J/P . . ISg+ V/J  D+  NSg/V/J+
> words  out         loud  , and the little      thing grunted in      reply  ( it       had left    off       sneezing
# NPl/V+ NSg/V/J/R/P NSg/J . V/C D+  NPr/I/J/Dq+ NSg+  V/J     NPr/J/P NSg/V+ . NPr/ISg+ V   NPr/V/J NSg/V/J/P V
> by      this   time      ) . “ Don’t grunt  , ” said Alice ; “ that’s not   at    all          a   proper way   of
# NSg/J/P I/Ddem N🅪Sg/V/J+ . . . V     NSg/V+ . . V/J  NPr+  . . NSg$   NSg/C NSg/P NSg/I/J/C/Dq D/P NSg/J  NSg/J P
> expressing yourself . ”
# V          ISg+     . .
>
#
> The baby     grunted again , and Alice looked very anxiously into its     face   to see
# D+  NSg/V/J+ V/J     P     . V/C NPr+  V/J    J/R  R         P    ISg/D$+ NSg/V+ P  NSg/V
> what   was the matter  with it       . There could  be     no     doubt   that          it       had a   very turn  - up
# NSg/I+ V   D   N🅪Sg/V+ P    NPr/ISg+ . +     NSg/VX NSg/VX NPr/P+ N🅪Sg/V+ NSg/I/C/Ddem+ NPr/ISg+ V   D/P J/R  NSg/V . NSg/V/J/P
> nose   , much         more         like        a   snout than a   real  nose   ; also its     eyes   were  getting
# NSg/V+ . NSg/I/J/R/Dq NPr/I/V/J/Dq NSg/V/J/C/P D/P NSg/V C/P  D/P NSg/J NSg/V+ . W?   ISg/D$+ NPl/V+ NSg/V NSg/V
> extremely small   for a   baby     : altogether Alice did not   like        the look  of the thing
# R         NPr/V/J C/P D/P NSg/V/J+ . NSg        NPr+  V   NSg/C NSg/V/J/C/P D   NSg/V P  D   NSg+
> at    all          . “ But     perhaps it       was only  sobbing , ” she  thought , and looked into its     eyes
# NSg/P NSg/I/J/C/Dq . . NSg/C/P NSg/R   NPr/ISg+ V   J/R/C NSg/V/J . . ISg+ NSg/V   . V/C V/J    P    ISg/D$+ NPl/V+
> again , to see   if    there were  any    tears  .
# P     . P  NSg/V NSg/C +     NSg/V I/R/Dq NPl/V+ .
>
#
> No    , there were  no     tears  . “ If    you’re going   to turn  into a   pig    , my  dear    , ” said
# NPr/P . +     NSg/V NPr/P+ NPl/V+ . . NSg/C W?     NSg/V/J P  NSg/V P    D/P NSg/V+ . D$+ NSg/V/J . . V/J
> Alice , seriously , “ I’ll have   nothing  more         to do     with you    . Mind   now       ! ” The poor
# NPr+  . R         . . W?   NSg/VX NSg/I/J+ NPr/I/V/J/Dq P  NSg/VX P    ISgPl+ . NSg/V+ NPr/V/J/C . . D+  NSg/V/J+
> little      thing sobbed again ( or    grunted , it       was impossible to say   which ) , and they
# NPr/I/J/Dq+ NSg+  V      P     . NPr/C V/J     . NPr/ISg+ V   NSg/J      P  NSg/V I/C+  . . V/C IPl+
> went  on  for some     while     in      silence .
# NSg/V J/P C/P I/J/R/Dq NSg/V/C/P NPr/J/P NSg/V+  .
>
#
> Alice was just beginning to think to herself , “ Now       , what   am      I    to do     with this
# NPr+  V   V/J  NSg/V/J   P  NSg/V P  ISg+    . . NPr/V/J/C . NSg/I+ NPr/V/J ISg+ P  NSg/VX P    I/Ddem+
> creature when    I    get   it       home     ? ” when    it       grunted again , so        violently , that         she
# NSg+     NSg/I/C ISg+ NSg/V NPr/ISg+ NSg/V/J+ . . NSg/I/C NPr/ISg+ V/J     P     . NSg/I/J/C R         . NSg/I/C/Ddem ISg+
> looked down       into its     face   in      some     alarm  . This    time      there could  be     no    mistake
# V/J    N🅪Sg/V/J/P P    ISg/D$+ NSg/V+ NPr/J/P I/J/R/Dq NSg/V+ . I/Ddem+ N🅪Sg/V/J+ +     NSg/VX NSg/VX NPr/P NSg/V
> about it       : it       was neither more         nor   less    than a    pig    , and she  felt     that         it       would be
# J/P   NPr/ISg+ . NPr/ISg+ V   I/C     NPr/I/V/J/Dq NSg/C V/J/C/P C/P  D/P+ NSg/V+ . V/C ISg+ N🅪Sg/V/J NSg/I/C/Ddem NPr/ISg+ VX    NSg/VX
> quite absurd for her     to carry it       further .
# R     NSg/J  C/P ISg/D$+ P  NSg/V NPr/ISg+ V/J     .
>
#
> So        she  set     the little      creature down       , and felt     quite relieved to see   it       trot   away
# NSg/I/J/C ISg+ NPr/V/J D+  NPr/I/J/Dq+ NSg+     N🅪Sg/V/J/P . V/C N🅪Sg/V/J R     V/J      P  NSg/V NPr/ISg+ NSg/V+ V/J
> quietly into the wood     . “ If    it       had grown up        , ” she  said to herself , “ it       would have
# R       P    D+  NPr/V/J+ . . NSg/C NPr/ISg+ V   V/J   NSg/V/J/P . . ISg+ V/J  P  ISg+    . . NPr/ISg+ VX    NSg/VX
> made a   dreadfully ugly     child  : but     it       makes rather    a   handsome pig    , I    think . ” And
# V    D/P R          NSg/V/J+ NSg/V+ . NSg/C/P NPr/ISg+ NPl/V NPr/V/J/R D/P V/J      NSg/V+ . ISg+ NSg/V . . V/C
> she  began thinking over    other    children she  knew , who    might   do     very well    as    pigs   ,
# ISg+ V     V        NSg/J/P NSg/V/J+ NPl+     ISg+ V    . NPr/I+ Nᴹ/VX/J NSg/VX J/R  NSg/V/J NSg/R NPl/V+ .
> and was just saying to herself , “ if    one       only  knew the right   way    to change them     — ”
# V/C V   V/J  NSg/V  P  ISg+    . . NSg/C NSg/I/V/J J/R/C V    D   NPr/V/J NSg/J+ P  N🅪Sg/V NSg/IPl+ . .
> when    she  was a   little     startled by      seeing    the Cheshire Cat      sitting on  a   bough of
# NSg/I/C ISg+ V   D/P NPr/I/J/Dq V/J      NSg/J/P NSg/V/J/C D   NPr      NSg/V/J+ NSg/V/J J/P D/P NSg   P
> a   tree   a   few      yards  off       .
# D/P NSg/V+ D/P NSg/I/Dq NPl/V+ NSg/V/J/P .
>
#
> The Cat      only  grinned when    it       saw   Alice . It       looked good    - natured , she  thought :
# D+  NSg/V/J+ J/R/C V       NSg/I/C NPr/ISg+ NSg/V NPr+  . NPr/ISg+ V/J    NPr/V/J . ?       . ISg+ NSg/V   .
> still   it       had very long    claws and a   great many       teeth , so        she  felt     that         it       ought
# NSg/V/J NPr/ISg+ V   J/R  NPr/V/J NPl/V V/C D/P NSg/J NSg/I/J/Dq NPl+  . NSg/I/J/C ISg+ N🅪Sg/V/J NSg/I/C/Ddem NPr/ISg+ NSg/I/VX
> to be     treated with respect .
# P  NSg/VX V/J     P    Nᴹ/V+   .
>
#
> “ Cheshire Puss , ” she  began , rather    timidly , as    she  did not   at    all          know   whether
# . NPr      NSg  . . ISg+ V     . NPr/V/J/R R       . NSg/R ISg+ V   NSg/C NSg/P NSg/I/J/C/Dq NSg/V+ I/C
> it       would like        the name   : however , it       only  grinned a   little     wider . “ Come    , it’s
# NPr/ISg+ VX    NSg/V/J/C/P D   NSg/V+ . C       . NPr/ISg+ J/R/C V       D/P NPr/I/J/Dq JC    . . NSg/V/P . W?
> pleased so        far     , ” thought Alice , and she  went  on  . “ Would you    tell  me       , please ,
# V/J     NSg/I/J/C NSg/V/J . . NSg/V   NPr+  . V/C ISg+ NSg/V J/P . . VX    ISgPl+ NPr/V NPr/ISg+ . V      .
> which way    I    ought    to go      from here    ? ”
# I/C+  NSg/J+ ISg+ NSg/I/VX P  NSg/V/J P    NSg/J/R . .
>
#
> “ That          depends a    good     deal     on  where you    want  to get   to , ” said the Cat      .
# . NSg/I/C/Ddem+ NPl/V   D/P+ NPr/V/J+ NSg/V/J+ J/P NSg/C ISgPl+ NSg/V P  NSg/V P  . . V/J  D+  NSg/V/J+ .
>
#
> “ I    don’t much         care    where — ” said Alice .
# . ISg+ V     NSg/I/J/R/Dq N🅪Sg/V+ NSg/C . . V/J  NPr+  .
>
#
> “ Then    it       doesn’t matter  which way    you    go      , ” said the Cat      .
# . NSg/J/C NPr/ISg+ V       N🅪Sg/V+ I/C+  NSg/J+ ISgPl+ NSg/V/J . . V/J  D   NSg/V/J+ .
>
#
> “ — so        long    as    I    get   somewhere , ” Alice added as    an   explanation .
# . . NSg/I/J/C NPr/V/J NSg/R ISg+ NSg/V NSg       . . NPr+  V/J   NSg/R D/P+ N🅪Sg+       .
>
#
> “ Oh    , you’re sure to do     that          , ” said the Cat      , “ if    you    only  walk  long    enough . ”
# . NPr/V . W?     J    P  NSg/VX NSg/I/C/Ddem+ . . V/J  D   NSg/V/J+ . . NSg/C ISgPl+ J/R/C NSg/V NPr/V/J NSg/I  . .
>
#
> Alice felt     that         this    could  not   be     denied , so        she  tried another question . “ What
# NPr+  N🅪Sg/V/J NSg/I/C/Ddem I/Ddem+ NSg/VX NSg/C NSg/VX V/J    . NSg/I/J/C ISg+ V/J   I/D+    NSg/V+   . . NSg/I+
> sort  of people live about here    ? ”
# NSg/V P  NPl/V+ V/J  J/P   NSg/J/R . .
>
#
> “ In      that          direction , ” the Cat      said , waving its     right    paw    round     , “ lives a   Hatter :
# . NPr/J/P NSg/I/C/Ddem+ N🅪Sg+     . . D+  NSg/V/J+ V/J  . V      ISg/D$+ NPr/V/J+ NSg/V+ NSg/V/J/P . . V+    D/P NSg/V  .
> and in      that         direction , ” waving the other   paw    , “ lives a   March  Hare     . Visit either
# V/C NPr/J/P NSg/I/C/Ddem N🅪Sg+     . . V      D   NSg/V/J NSg/V+ . . V+    D/P NPr/V+ NSg/V/J+ . NSg/V I/C
> you    like        : they’re both   mad     . ”
# ISgPl+ NSg/V/J/C/P . W?      I/C/Dq NSg/V/J . .
>
#
> “ But     I    don’t want  to go      among mad     people , ” Alice remarked .
# . NSg/C/P ISg+ V     NSg/V P  NSg/V/J P     NSg/V/J NPl/V+ . . NPr+  V/J      .
>
#
> “ Oh    , you    can’t help  that          , ” said the Cat      : “ we’re all          mad     here    . I’m mad     . You’re
# . NPr/V . ISgPl+ VX    NSg/V NSg/I/C/Ddem+ . . V/J  D   NSg/V/J+ . . W?    NSg/I/J/C/Dq NSg/V/J NSg/J/R . W?  NSg/V/J . W?
> mad     . ”
# NSg/V/J . .
>
#
> “ How   do     you    know  I’m mad     ? ” said Alice .
# . NSg/C NSg/VX ISgPl+ NSg/V W?  NSg/V/J . . V/J  NPr+  .
>
#
> “ You    must  be     , ” said the Cat      , “ or    you    wouldn’t have   come    here    . ”
# . ISgPl+ NSg/V NSg/VX . . V/J  D+  NSg/V/J+ . . NPr/C ISgPl+ VX       NSg/VX NSg/V/P NSg/J/R . .
>
#
> Alice didn’t think that          proved it       at    all          ; however , she  went  on  “ And how   do     you
# NPr+  V      NSg/V NSg/I/C/Ddem+ V/J    NPr/ISg+ NSg/P NSg/I/J/C/Dq . C       . ISg+ NSg/V J/P . V/C NSg/C NSg/VX ISgPl+
> know  that         you’re mad     ? ”
# NSg/V NSg/I/C/Ddem W?     NSg/V/J . .
>
#
> “ To begin with , ” said the Cat      , “ a   dog’s not   mad     . You    grant  that          ? ”
# . P  NSg/V P    . . V/J  D+  NSg/V/J+ . . D/P NSg$  NSg/C NSg/V/J . ISgPl+ NPr/V+ NSg/I/C/Ddem+ . .
>
#
> “ I    suppose so        , ” said Alice .
# . ISg+ V       NSg/I/J/C . . V/J  NPr+  .
>
#
> “ Well    , then    , ” the Cat      went  on  , “ you    see   , a    dog      growls when    it’s angry , and wags
# . NSg/V/J . NSg/J/C . . D+  NSg/V/J+ NSg/V J/P . . ISgPl+ NSg/V . D/P+ NSg/V/J+ NPl/V  NSg/I/C W?   V/J   . V/C NPl/V
> its     tail     when    it’s pleased . Now       I    growl when    I’m pleased , and wag   my  tail     when
# ISg/D$+ NSg/V/J+ NSg/I/C W?   V/J     . NPr/V/J/C ISg+ NSg/V NSg/I/C W?  V/J     . V/C NSg/V D$+ NSg/V/J+ NSg/I/C
> I’m angry . Therefore I’m mad     . ”
# W?  V/J   . R         W?  NSg/V/J . .
>
#
> “ I    call  it       purring , not   growling , ” said Alice .
# . ISg+ NSg/V NPr/ISg+ V       . NSg/C V        . . V/J  NPr+  .
>
#
> “ Call  it       what   you    like        , ” said the Cat      . “ Do     you    play  croquet with the Queen
# . NSg/V NPr/ISg+ NSg/I+ ISgPl+ NSg/V/J/C/P . . V/J  D+  NSg/V/J+ . . NSg/VX ISgPl+ NSg/V NSg/V   P    D   NPr/V/J+
> to - day   ? ”
# P  . NPr🅪+ . .
>
#
> “ I    should like        it       very much         , ” said Alice , “ but     I    haven’t been  invited yet     . ”
# . ISg+ VX     NSg/V/J/C/P NPr/ISg+ J/R  NSg/I/J/R/Dq . . V/J  NPr+  . . NSg/C/P ISg+ V       NSg/V NSg/V/J NSg/V/C . .
>
#
> “ You’ll see   me       there , ” said the Cat      , and vanished .
# . W?     NSg/V NPr/ISg+ W?    . . V/J  D   NSg/V/J+ . V/C V/J      .
>
#
> Alice was not   much         surprised at    this    , she  was getting so        used to queer    things
<<<<<<< HEAD
# NPr+  V   NSg/C NSg/I/J/R/Dq V/J       NSg/P I/Ddem+ . ISg+ V   NSg/V   NSg/I/J/C V/J  P  NSg/V/J+ NPl+
> happening . While     she  was looking at    the place  where it       had been  , it       suddenly
# NSg/V/J   . NSg/V/C/P ISg+ V   V       NSg/P D+  NSg/V+ NSg/C NPr/ISg+ V   NSg/V . NPr/ISg+ R
=======
# NPr+  V   NSg/C NSg/I/J/R/Dq V/J       NSg/P I/Ddem+ . ISg+ V   NSg/V   NSg/I/J/C V/J  P  NSg/V/J+ NPl/V+
> happening . While     she  was looking at    the place   where it       had been  , it       suddenly
# NSg/V/J   . NSg/V/C/P ISg+ V   V       NSg/P D+  N🅪Sg/V+ NSg/C NPr/ISg+ V   NSg/V . NPr/ISg+ R
>>>>>>> e97670e5
> appeared again .
# V/J      P     .
>
#
> “ By      - the - bye     , what   became of the baby     ? ” said the Cat      . “ I’d nearly forgotten to
# . NSg/J/P . D   . NSg/J/P . NSg/I+ V      P  D+  NSg/V/J+ . . V/J  D+  NSg/V/J+ . . W?  R      NSg/V/J   P
> ask   . ”
# NSg/V . .
>
#
> “ It       turned into a    pig    , ” Alice quietly said , just as    if    it       had come    back    in      a
# . NPr/ISg+ V/J    P    D/P+ NSg/V+ . . NPr+  R       V/J  . V/J  NSg/R NSg/C NPr/ISg+ V   NSg/V/P NSg/V/J NPr/J/P D/P+
> natural way    .
# NSg/J+  NSg/J+ .
>
#
> “ I    thought it       would , ” said the Cat      , and vanished again .
# . ISg+ NSg/V   NPr/ISg+ VX    . . V/J  D+  NSg/V/J+ . V/C V/J      P     .
>
#
> Alice waited a   little     , half        expecting to see   it       again , but     it       did not   appear ,
# NPr+  V/J    D/P NPr/I/J/Dq . N🅪Sg/V/J/P+ V         P  NSg/V NPr/ISg+ P     . NSg/C/P NPr/ISg+ V   NSg/C V      .
> and after a    minute   or    two she  walked on  in      the direction in      which the March  Hare
# V/C P     D/P+ NSg/V/J+ NPr/C NSg ISg+ V/J    J/P NPr/J/P D+  N🅪Sg+     NPr/J/P I/C+  D+  NPr/V+ NSg/V/J+
> was said to live . “ I’ve seen  hatters before , ” she  said to herself ; “ the March
# V   V/J  P  V/J  . . W?   NSg/V NPl/V   C/P    . . ISg+ V/J  P  ISg+    . . D   NPr/V+
> Hare     will   be     much         the most         interesting , and perhaps as    this    is May    it       won’t be
# NSg/V/J+ NPr/VX NSg/VX NSg/I/J/R/Dq D   NSg/I/J/R/Dq V/J         . V/C NSg/R   NSg/R I/Ddem+ VL NPr/VX NPr/ISg+ V     NSg/VX
> raving  mad     — at    least not   so        mad     as    it       was in      March  . ” As    she  said this    , she  looked
# NSg/V/J NSg/V/J . NSg/P NSg/J NSg/C NSg/I/J/C NSg/V/J NSg/R NPr/ISg+ V   NPr/J/P NPr/V+ . . NSg/R ISg+ V/J  I/Ddem+ . ISg+ V/J
> up        , and there was the Cat      again , sitting on  a   branch of a    tree   .
# NSg/V/J/P . V/C +     V   D+  NSg/V/J+ P     . NSg/V/J J/P D/P NPr/V  P  D/P+ NSg/V+ .
>
#
> “ Did you    say   pig    , or    fig   ? ” said the Cat      .
# . V   ISgPl+ NSg/V NSg/V+ . NPr/C NSg/V . . V/J  D+  NSg/V/J+ .
>
#
> “ I    said pig    , ” replied Alice ; “ and I    wish  you    wouldn’t keep  appearing and
# . ISg+ V/J  NSg/V+ . . V/J     NPr+  . . V/C ISg+ NSg/V ISgPl+ VX       NSg/V V         V/C
> vanishing so        suddenly : you    make  one       quite giddy   . ”
# V         NSg/I/J/C R        . ISgPl+ NSg/V NSg/I/V/J R     NSg/V/J . .
>
#
> “ All          right   , ” said the Cat      ; and this    time      it       vanished quite slowly , beginning
# . NSg/I/J/C/Dq NPr/V/J . . V/J  D+  NSg/V/J+ . V/C I/Ddem+ N🅪Sg/V/J+ NPr/ISg+ V/J      R     R      . NSg/V/J+
> with the end   of the tail     , and ending with the grin   , which remained some      time
# P    D   NSg/V P  D+  NSg/V/J+ . V/C NSg/V  P    D+  NSg/V+ . I/C+  V/J      I/J/R/Dq+ N🅪Sg/V/J+
> after the rest     of it       had gone  .
# P     D   NSg/V/JS P  NPr/ISg+ V   V/J/P .
>
#
> “ Well    ! I’ve often seen  a   cat      without a   grin   , ” thought Alice ; “ but     a   grin   without
# . NSg/V/J . W?   R     NSg/V D/P NSg/V/J+ C/P     D/P NSg/V+ . . NSg/V   NPr+  . . NSg/C/P D/P NSg/V+ C/P
> a   cat      ! It’s the most         curious thing I    ever saw   in      my  life    ! ”
# D/P NSg/V/J+ . W?   D   NSg/I/J/R/Dq J       NSg+  ISg+ J    NSg/V NPr/J/P D$+ N🅪Sg/V+ . .
>
#
> She  had not   gone  much         farther before she  came    in      sight  of the house of the March
# ISg+ V   NSg/C V/J/P NSg/I/J/R/Dq V/J     C/P    ISg+ NSg/V/P NPr/J/P N🅪Sg/V P  D   NPr/V P  D+  NPr/V+
> Hare     : she  thought it       must  be     the right    house  , because the chimneys were  shaped
# NSg/V/J+ . ISg+ NSg/V   NPr/ISg+ NSg/V NSg/VX D+  NPr/V/J+ NPr/V+ . C/P     D+  NPl/V+   NSg/V V/J
> like        ears  and the roof   was thatched with fur         . It       was so        large a   house  , that         she
# NSg/V/J/C/P NPl/V V/C D+  NSg/V+ V   V/J      P    N🅪Sg/V/C/P+ . NPr/ISg+ V   NSg/I/J/C NSg/J D/P NPr/V+ . NSg/I/C/Ddem ISg+
> did not   like        to go      nearer till      she  had nibbled some     more         of the lefthand bit    of
# V   NSg/C NSg/V/J/C/P P  NSg/V/J NSg/JC NSg/V/C/P ISg+ V   V/J     I/J/R/Dq NPr/I/V/J/Dq P  D   ?        NSg/V+ P
> mushroom , and raised herself to about two feet high    : even    then    she  walked up
# N🅪Sg/V/J . V/C V/J    ISg+    P  J/P   NSg NPl+ NSg/V/J . NSg/V/J NSg/J/C ISg+ V/J    NSg/V/J/P
> towards it       rather    timidly , saying to herself “ Suppose it       should be     raving  mad
# P       NPr/ISg+ NPr/V/J/R R       . NSg/V  P  ISg+    . V       NPr/ISg+ VX     NSg/VX NSg/V/J NSg/V/J
> after all          ! I    almost wish  I’d gone  to see   the Hatter instead ! ”
# P     NSg/I/J/C/Dq . ISg+ R      NSg/V W?  V/J/P P  NSg/V D   NSg/V  W?      . .
>
#
> CHAPTER VII : A   Mad     Tea     - Party
# NSg/V+  NSg . D/P NSg/V/J N🅪Sg/V+ . NSg/V/J+
>
#
> There was a    table  set     out         under   a   tree   in      front   of the house  , and the March  Hare
# +     V   D/P+ NSg/V+ NPr/V/J NSg/V/J/R/P NSg/J/P D/P NSg/V+ NPr/J/P NSg/V/J P  D+  NPr/V+ . V/C D+  NPr/V+ NSg/V/J+
> and the Hatter were  having tea     at    it       : a   Dormouse was sitting between them     , fast
# V/C D   NSg/V  NSg/V V      N🅪Sg/V+ NSg/P NPr/ISg+ . D/P NSg      V   NSg/V/J NSg/P   NSg/IPl+ . NSg/V/J
> asleep , and the other   two were   using it       as    a   cushion , resting their elbows on
# J      . V/C D   NSg/V/J NSg NSg/V+ V     NPr/ISg+ NSg/R D/P NSg/V+  . V+      D$+   NPl/V+ J/P
> it       , and talking over    its     head     . “ Very uncomfortable for the Dormouse , ” thought
# NPr/ISg+ . V/C V       NSg/J/P ISg/D$+ NPr/V/J+ . . J/R  J             C/P D   NSg      . . NSg/V
> Alice ; “ only  , as    it’s asleep , I    suppose it       doesn’t mind   . ”
# NPr+  . . J/R/C . NSg/R W?   J      . ISg+ V       NPr/ISg+ V       NSg/V+ . .
>
#
> The table  was a   large one       , but     the three were   all          crowded together at    one       corner
# D+  NSg/V+ V   D/P NSg/J NSg/I/V/J . NSg/C/P D+  NSg+  NSg/V+ NSg/I/J/C/Dq V/J     J        NSg/P NSg/I/V/J NSg/V
> of it       : “ No     room     ! No     room     ! ” they cried out         when    they saw   Alice coming  . “ There’s
# P  NPr/ISg+ . . NPr/P+ NSg/V/J+ . NPr/P+ NSg/V/J+ . . IPl+ V/J   NSg/V/J/R/P NSg/I/C IPl+ NSg/V NPr+  NSg/V/J . . W?
> plenty  of room     ! ” said Alice indignantly , and she  sat     down       in      a   large arm      - chair
# NSg/I/J P  NSg/V/J+ . . V/J  NPr+  R           . V/C ISg+ NSg/V/J N🅪Sg/V/J/P NPr/J/P D/P NSg/J NSg/V/J+ . NSg/V+
> at    one       end   of the table  .
# NSg/P NSg/I/V/J NSg/V P  D   NSg/V+ .
>
#
> “ Have   some      wine    , ” the March  Hare     said in      an   encouraging tone      .
# . NSg/VX I/J/R/Dq+ N🅪Sg/V+ . . D+  NPr/V+ NSg/V/J+ V/J  NPr/J/P D/P+ NSg/V/J     N🅪Sg/I/V+ .
>
#
> Alice looked all          round     the table  , but     there was nothing  on  it       but     tea     . “ I    don’t
# NPr+  V/J    NSg/I/J/C/Dq NSg/V/J/P D+  NSg/V+ . NSg/C/P +     V   NSg/I/J+ J/P NPr/ISg+ NSg/C/P N🅪Sg/V+ . . ISg+ V
> see   any    wine    , ” she  remarked .
# NSg/V I/R/Dq N🅪Sg/V+ . . ISg+ V/J      .
>
#
> “ There isn’t any    , ” said the March  Hare     .
# . +     NSg/V I/R/Dq . . V/J  D   NPr/V+ NSg/V/J+ .
>
#
> “ Then    it       wasn’t very civil of you    to offer    it       , ” said Alice angrily .
# . NSg/J/C NPr/ISg+ V      J/R  J     P  ISgPl+ P  NSg/V/JC NPr/ISg+ . . V/J  NPr+  R       .
>
#
> “ It       wasn’t very civil of you    to sit   down       without being    invited , ” said the March
# . NPr/ISg+ V      J/R  J     P  ISgPl+ P  NSg/V N🅪Sg/V/J/P C/P     N🅪Sg/V/C NSg/V/J . . V/J  D   NPr/V+
> Hare     .
# NSg/V/J+ .
>
#
> “ I    didn’t know  it       was your table  , ” said Alice ; “ it’s laid for a   great many       more
# . ISg+ V      NSg/V NPr/ISg+ V   D$+  NSg/V+ . . V/J  NPr+  . . W?   V/J  C/P D/P NSg/J NSg/I/J/Dq NPr/I/V/J/Dq
> than three . ”
# C/P  NSg   . .
>
#
> “ Your hair    wants cutting , ” said the Hatter . He       had been  looking at    Alice for
# . D$+  N🅪Sg/V+ NPl/V NSg/V/J . . V/J  D   NSg/V  . NPr/ISg+ V   NSg/V V       NSg/P NPr+  C/P
> some     time     with great  curiosity , and this    was his     first    speech  .
# I/J/R/Dq N🅪Sg/V/J P    NSg/J+ NSg+      . V/C I/Ddem+ V   ISg/D$+ NSg/V/J+ N🅪Sg/V+ .
>
#
> “ You    should learn not   to make  personal remarks , ” Alice said with some     severity ;
# . ISgPl+ VX     NSg/V NSg/C P  NSg/V NSg/J+   NPl/V+  . . NPr+  V/J  P    I/J/R/Dq NSg      .
> “ it’s very rude . ”
# . W?   J/R  J    . .
>
#
> The Hatter opened his     eyes   very wide  on  hearing  this    ; but     all          he       said was , “ Why
# D   NSg/V  V/J    ISg/D$+ NPl/V+ J/R  NSg/J J/P NSg/V/J+ I/Ddem+ . NSg/C/P NSg/I/J/C/Dq NPr/ISg+ V/J  V   . . NSg/V
> is a   raven   like        a   writing - desk   ? ”
# VL D/P NSg/V/J NSg/V/J/C/P D/P NSg/V+  . NSg/V+ . .
>
#
> “ Come    , we   shall have   some     fun    now       ! ” thought Alice . “ I’m glad    they’ve begun
# . NSg/V/P . IPl+ VX    NSg/VX I/J/R/Dq Nᴹ/V/J NPr/V/J/C . . NSg/V   NPr+  . . W?  NSg/V/J W?      V
> asking riddles . — I    believe I    can    guess that          , ” she  added aloud .
# V      NPl/V   . . ISg+ V       ISg+ NPr/VX NSg/V NSg/I/C/Ddem+ . . ISg+ V/J   J     .
>
#
> “ Do     you    mean    that         you    think you    can    find  out         the answer to it       ? ” said the March
# . NSg/VX ISgPl+ NSg/V/J NSg/I/C/Ddem ISgPl+ NSg/V ISgPl+ NPr/VX NSg/V NSg/V/J/R/P D+  NSg/V+ P  NPr/ISg+ . . V/J  D+  NPr/V+
> Hare     .
# NSg/V/J+ .
>
#
> “ Exactly so        , ” said Alice .
# . R       NSg/I/J/C . . V/J  NPr+  .
>
#
> “ Then    you    should say   what   you    mean    , ” the March  Hare     went  on  .
# . NSg/J/C ISgPl+ VX     NSg/V NSg/I+ ISgPl+ NSg/V/J . . D+  NPr/V+ NSg/V/J+ NSg/V J/P .
>
#
> “ I    do     , ” Alice hastily replied ; “ at    least — at    least I    mean    what   I    say   — that’s the
# . ISg+ NSg/VX . . NPr+  R       V/J     . . NSg/P NSg/J . NSg/P NSg/J ISg+ NSg/V/J NSg/I+ ISg+ NSg/V . NSg$   D+
> same thing , you    know  . ”
# I/J  NSg+  . ISgPl+ NSg/V . .
>
#
<<<<<<< HEAD
> “ Not   the same thing a    bit    ! ” said the Hatter . “ You    might     just as    well    say   that          ‘          I
# . NSg/C D+  I/J+ NSg+  D/P+ NSg/V+ . . V/J  D   NSg/V  . . ISgPl+ NᴹSg/VX/J V/J  NSg/R NSg/V/J NSg/V NSg/I/C/Ddem+ Unlintable ISg+
> see   what   I    eat ’ is the same thing as    ‘          I    eat what   I    see   ’ ! ”
# NSg/V NSg/I+ ISg+ V   . VL D+  I/J+ NSg+  NSg/R Unlintable ISg+ V   NSg/I+ ISg+ NSg/V . . .
>
#
> “ You    might     just as    well    say   , ” added the March  Hare     , “ that          ‘          I    like        what   I    get   ’ is
# . ISgPl+ NᴹSg/VX/J V/J  NSg/R NSg/V/J NSg/V . . V/J   D+  NPr/V+ NSg/V/J+ . . NSg/I/C/Ddem+ Unlintable ISg+ NSg/V/J/C/P NSg/I+ ISg+ NSg/V . VL
> the same thing as    ‘          I    get   what   I    like        ’ ! ”
# D+  I/J+ NSg+  NSg/R Unlintable ISg+ NSg/V NSg/I+ ISg+ NSg/V/J/C/P . . .
>
#
> “ You    might     just as    well    say   , ” added the Dormouse , who    seemed to be     talking in
# . ISgPl+ NᴹSg/VX/J V/J  NSg/R NSg/V/J NSg/V . . V/J   D   NSg      . NPr/I+ V/J    P  NSg/VX V       NPr/J/P
> his     sleep   , “ that          ‘          I    breathe when    I    sleep  ’ is the same thing as    ‘          I    sleep  when    I
# ISg/D$+ N🅪Sg/V+ . . NSg/I/C/Ddem+ Unlintable ISg+ V       NSg/I/C ISg+ N🅪Sg/V . VL D   I/J  NSg+  NSg/R Unlintable ISg+ N🅪Sg/V NSg/I/C ISg+
=======
> “ Not   the same thing  a    bit    ! ” said the Hatter . “ You    might   just as    well    say   that          ‘          I
# . NSg/C D+  I/J+ NSg/V+ D/P+ NSg/V+ . . V/J  D   NSg/V  . . ISgPl+ Nᴹ/VX/J V/J  NSg/R NSg/V/J NSg/V NSg/I/C/Ddem+ Unlintable ISg+
> see   what   I    eat ’ is the same thing  as    ‘          I    eat what   I    see   ’ ! ”
# NSg/V NSg/I+ ISg+ V   . VL D+  I/J+ NSg/V+ NSg/R Unlintable ISg+ V   NSg/I+ ISg+ NSg/V . . .
>
#
> “ You    might   just as    well    say   , ” added the March  Hare     , “ that          ‘          I    like        what   I    get   ’ is
# . ISgPl+ Nᴹ/VX/J V/J  NSg/R NSg/V/J NSg/V . . V/J   D+  NPr/V+ NSg/V/J+ . . NSg/I/C/Ddem+ Unlintable ISg+ NSg/V/J/C/P NSg/I+ ISg+ NSg/V . VL
> the same thing  as    ‘          I    get   what   I    like        ’ ! ”
# D+  I/J+ NSg/V+ NSg/R Unlintable ISg+ NSg/V NSg/I+ ISg+ NSg/V/J/C/P . . .
>
#
> “ You    might   just as    well    say   , ” added the Dormouse , who    seemed to be     talking in
# . ISgPl+ Nᴹ/VX/J V/J  NSg/R NSg/V/J NSg/V . . V/J   D   NSg      . NPr/I+ V/J    P  NSg/VX V       NPr/J/P
> his     sleep   , “ that          ‘          I    breathe when    I    sleep  ’ is the same thing  as    ‘          I    sleep  when    I
# ISg/D$+ N🅪Sg/V+ . . NSg/I/C/Ddem+ Unlintable ISg+ V       NSg/I/C ISg+ N🅪Sg/V . VL D   I/J  NSg/V+ NSg/R Unlintable ISg+ N🅪Sg/V NSg/I/C ISg+
>>>>>>> e97670e5
> breathe ’ ! ”
# V       . . .
>
#
> “ It       is the same thing with you    , ” said the Hatter , and here    the conversation
# . NPr/ISg+ VL D   I/J  NSg   P    ISgPl+ . . V/J  D   NSg/V  . V/C NSg/J/R D   N🅪Sg/V+
> dropped , and the party    sat     silent for a   minute   , while     Alice thought over    all          she
# V/J     . V/C D   NSg/V/J+ NSg/V/J NSg/J  C/P D/P NSg/V/J+ . NSg/V/C/P NPr+  NSg/V   NSg/J/P NSg/I/J/C/Dq ISg+
> could  remember about ravens and writing - desks  , which wasn’t much         .
# NSg/VX NSg/V    J/P   NPl/V  V/C NSg/V   . NPl/V+ . I/C+  V      NSg/I/J/R/Dq .
>
#
> The Hatter was the first    to break the silence . “ What   day  of the month  is it       ? ” he
# D   NSg/V  V   D   NSg/V/J+ P  NSg/V D   NSg/V+  . . NSg/I+ NPr🅪 P  D+  NSg/J+ VL NPr/ISg+ . . NPr/ISg+
> said , turning to Alice : he       had taken his     watch out         of his     pocket   , and was
# V/J  . NSg/V   P  NPr+  . NPr/ISg+ V   V/J   ISg/D$+ NSg/V NSg/V/J/R/P P  ISg/D$+ NSg/V/J+ . V/C V
> looking at    it       uneasily , shaking it       every now       and then    , and holding it       to his
# V       NSg/P NPr/ISg+ R        . V       NPr/ISg+ Dq    NPr/V/J/C V/C NSg/J/C . V/C NSg/V   NPr/ISg+ P  ISg/D$+
> ear      .
# NSg/V/J+ .
>
#
> Alice considered a   little     , and then    said “ The fourth  . ”
# NPr+  V/J        D/P NPr/I/J/Dq . V/C NSg/J/C V/J  . D   NPr/V/J . .
>
#
> “ Two  days wrong   ! ” sighed the Hatter . “ I    told you    butter wouldn’t suit   the
# . NSg+ NPl+ NSg/V/J . . V/J    D   NSg/V  . . ISg+ V    ISgPl+ NSg/V+ VX       NSg/V+ D
> works  ! ” he       added looking angrily at    the March  Hare     .
# NPl/V+ . . NPr/ISg+ V/J   V       R       NSg/P D+  NPr/V+ NSg/V/J+ .
>
#
> “ It       was the best      butter , ” the March  Hare     meekly replied .
# . NPr/ISg+ V   D   NPr/VX/JS NSg/V  . . D+  NPr/V+ NSg/V/J+ R      V/J     .
>
#
> “ Yes   , but     some      crumbs must  have   got in      as    well    , ” the Hatter grumbled : “ you
# . NPl/V . NSg/C/P I/J/R/Dq+ NPl/V+ NSg/V NSg/VX V   NPr/J/P NSg/R NSg/V/J . . D   NSg/V  V/J      . . ISgPl+
> shouldn’t have   put   it       in      with the bread   - knife  . ”
# V         NSg/VX NSg/V NPr/ISg+ NPr/J/P P    D   N🅪Sg/V+ . NSg/V+ . .
>
#
> The March  Hare     took the watch and looked at    it       gloomily : then    he       dipped it       into
# D+  NPr/V+ NSg/V/J+ V    D   NSg/V V/C V/J    NSg/P NPr/ISg+ R        . NSg/J/C NPr/ISg+ V/J    NPr/ISg+ P
> his     cup   of tea     , and looked at    it       again : but     he       could  think of nothing  better    to
# ISg/D$+ NSg/V P  N🅪Sg/V+ . V/C V/J    NSg/P NPr/ISg+ P     . NSg/C/P NPr/ISg+ NSg/VX NSg/V P  NSg/I/J+ NSg/VX/JC P
> say   than his     first   remark , “ It       was the best      butter , you    know  . ”
# NSg/V C/P  ISg/D$+ NSg/V/J NSg/V+ . . NPr/ISg+ V   D   NPr/VX/JS NSg/V+ . ISgPl+ NSg/V . .
>
#
> Alice had been  looking over    his     shoulder with some      curiosity . “ What   a    funny
# NPr+  V   NSg/V V       NSg/J/P ISg/D$+ NSg/V+   P    I/J/R/Dq+ NSg+      . . NSg/I+ D/P+ NSg/J+
> watch  ! ” she  remarked . “ It       tells the day  of the month  , and doesn’t tell  what
# NSg/V+ . . ISg+ V/J      . . NPr/ISg+ NPl/V D   NPr🅪 P  D+  NSg/J+ . V/C V       NPr/V NSg/I+
> o’clock it       is ! ”
# W?      NPr/ISg+ VL . .
>
#
> “ Why   should it       ? ” muttered the Hatter . “ Does  your watch tell  you    what   year it
# . NSg/V VX     NPr/ISg+ . . V/J      D   NSg/V  . . NPl/V D$+  NSg/V NPr/V ISgPl+ NSg/I+ NSg+ NPr/ISg+
> is ? ”
# VL . .
>
#
> “ Of course not   , ” Alice replied very readily : “ but     that’s because it       stays the
# . P  NSg/V+ NSg/C . . NPr+  V/J     J/R  R       . . NSg/C/P NSg$   C/P     NPr/ISg+ NPl/V D
> same year for such  a   long    time      together . ”
# I/J  NSg+ C/P NSg/I D/P NPr/V/J N🅪Sg/V/J+ J        . .
>
#
> “ Which is just the case   with mine     , ” said the Hatter .
# . I/C+  VL V/J  D   NPr🅪/V P    NSg/I/V+ . . V/J  D   NSg/V  .
>
#
> Alice felt     dreadfully puzzled , The Hatter’s remark seemed to have   no    sort  of
# NPr+  N🅪Sg/V/J R          V/J     . D   NSg$     NSg/V+ V/J    P  NSg/VX NPr/P NSg/V P
> meaning   in      it       , and yet     it       was certainly English   . “ I    don’t quite understand you    , ”
# N🅪Sg/V/J+ NPr/J/P NPr/ISg+ . V/C NSg/V/C NPr/ISg+ V   R         NPr🅪/V/J+ . . ISg+ V     R     V          ISgPl+ . .
> she  said , as    politely as    she  could  .
# ISg+ V/J  . NSg/R R        NSg/R ISg+ NSg/VX .
>
#
> “ The Dormouse is asleep again , ” said the Hatter , and he       poured a   little     hot     tea
# . D   NSg      VL J      P     . . V/J  D   NSg/V  . V/C NPr/ISg+ V/J    D/P NPr/I/J/Dq NSg/V/J N🅪Sg/V+
> upon its     nose   .
# P    ISg/D$+ NSg/V+ .
>
#
> The Dormouse shook   its     head     impatiently , and said , without opening its     eyes   , “ Of
# D   NSg      NSg/V/J ISg/D$+ NPr/V/J+ R           . V/C V/J  . C/P     NSg/V/J ISg/D$+ NPl/V+ . . P
> course , of course ; just what   I    was going   to remark myself . ”
# NSg/V+ . P  NSg/V+ . V/J  NSg/I+ ISg+ V   NSg/V/J P  NSg/V  ISg+   . .
>
#
> “ Have   you    guessed the riddle yet     ? ” the Hatter said , turning to Alice again .
# . NSg/VX ISgPl+ V/J     D+  NPr/V+ NSg/V/C . . D   NSg/V  V/J  . NSg/V   P  NPr+  P     .
>
#
> “ No    , I    give  it       up        , ” Alice replied : “ what’s the answer ? ”
# . NPr/P . ISg+ NSg/V NPr/ISg+ NSg/V/J/P . . NPr+  V/J     . . NSg$   D+  NSg/V+ . .
>
#
> “ I    haven’t the slightest idea , ” said the Hatter .
# . ISg+ V       D+  JS        NSg+ . . V/J  D   NSg/V  .
>
#
> “ Nor   I    , ” said the March  Hare     .
# . NSg/C ISg+ . . V/J  D+  NPr/V+ NSg/V/J+ .
>
#
> Alice sighed wearily . “ I    think you    might   do     something  better    with the time      , ” she
# NPr+  V/J    R       . . ISg+ NSg/V ISgPl+ Nᴹ/VX/J NSg/VX NSg/I/V/J+ NSg/VX/JC P    D+  N🅪Sg/V/J+ . . ISg+
> said , “ than waste    it       in      asking riddles that          have   no    answers . ”
# V/J  . . C/P  NSg/V/J+ NPr/ISg+ NPr/J/P V      NPl/V   NSg/I/C/Ddem+ NSg/VX NPr/P NPl/V+  . .
>
#
> “ If    you    knew Time      as    well    as    I    do     , ” said the Hatter , “ you    wouldn’t talk   about
# . NSg/C ISgPl+ V    N🅪Sg/V/J+ NSg/R NSg/V/J NSg/R ISg+ NSg/VX . . V/J  D   NSg/V  . . ISgPl+ VX       N🅪Sg/V J/P
> wasting it       . It’s him  . ”
# V       NPr/ISg+ . W?   ISg+ . .
>
#
> “ I    don’t know  what   you    mean    , ” said Alice .
# . ISg+ V     NSg/V NSg/I+ ISgPl+ NSg/V/J . . V/J  NPr+  .
>
#
> “ Of course you    don’t ! ” the Hatter said , tossing his     head     contemptuously . “ I    dare
# . P  NSg/V+ ISgPl+ V     . . D   NSg/V  V/J  . V       ISg/D$+ NPr/V/J+ R              . . ISg+ NPr/VX
> say   you    never even    spoke to Time     ! ”
# NSg/V ISgPl+ R     NSg/V/J NSg/V P  N🅪Sg/V/J . .
>
#
> “ Perhaps not   , ” Alice cautiously replied : “ but     I    know  I    have   to beat     time      when    I
# . NSg/R   NSg/C . . NPr+  R          V/J     . . NSg/C/P ISg+ NSg/V ISg+ NSg/VX P  N🅪Sg/V/J N🅪Sg/V/J+ NSg/I/C ISg+
> learn music     . ”
# NSg/V N🅪Sg/V/J+ . .
>
#
> “ Ah      ! that          accounts for it       , ” said the Hatter . “ He       won’t stand beating . Now       , if
# . NSg/I/V . NSg/I/C/Ddem+ NPl/V+   C/P NPr/ISg+ . . V/J  D   NSg/V  . . NPr/ISg+ V     NSg/V NSg/V   . NPr/V/J/C . NSg/C
> you    only  kept on  good    terms  with him  , he’d do     almost anything you    liked with the
# ISgPl+ J/R/C V    J/P NPr/V/J NPl/V+ P    ISg+ . W?   NSg/VX R      NSg/I/V+ ISgPl+ V/J   P    D
> clock  . For instance , suppose it       were  nine o’clock in      the morning , just time      to
# NSg/V+ . C/P NSg/V+   . V       NPr/ISg+ NSg/V NSg  W?      NPr/J/P D+  N🅪Sg/V+ . V/J  N🅪Sg/V/J+ P
> begin lessons : you’d only  have   to whisper a   hint   to Time     , and round     goes  the
# NSg/V NPl/V+  . W?    J/R/C NSg/VX P  NSg/V   D/P NSg/V+ P  N🅪Sg/V/J . V/C NSg/V/J/P NPl/V D
> clock  in      a   twinkling ! Half        - past      one       , time     for dinner  ! ”
# NSg/V+ NPr/J/P D/P NSg/V/J   . N🅪Sg/V/J/P+ . NSg/V/J/P NSg/I/V/J . N🅪Sg/V/J C/P N🅪Sg/V+ . .
>
#
> ( “ I    only  wish  it       was , ” the March  Hare     said to itself in      a    whisper . )
# . . ISg+ J/R/C NSg/V NPr/ISg+ V   . . D+  NPr/V+ NSg/V/J+ V/J  P  ISg+   NPr/J/P D/P+ NSg/V+  . .
>
#
> “ That          would be     grand , certainly , ” said Alice thoughtfully : “ but     then    — I    shouldn’t
# . NSg/I/C/Ddem+ VX    NSg/VX NSg/J . R         . . V/J  NPr+  R            . . NSg/C/P NSg/J/C . ISg+ V
> be     hungry for it       , you    know  . ”
# NSg/VX J      C/P NPr/ISg+ . ISgPl+ NSg/V . .
>
#
> “ Not   at    first   , perhaps , ” said the Hatter : “ but     you    could  keep  it       to half       - past
# . NSg/C NSg/P NSg/V/J . NSg/R   . . V/J  D   NSg/V  . . NSg/C/P ISgPl+ NSg/VX NSg/V NPr/ISg+ P  N🅪Sg/V/J/P . NSg/V/J/P
> one       as    long    as    you    liked . ”
# NSg/I/V/J NSg/R NPr/V/J NSg/R ISgPl+ V/J   . .
>
#
> “ Is that         the way    you    manage ? ” Alice asked .
# . VL NSg/I/C/Ddem D+  NSg/J+ ISgPl+ NSg/V  . . NPr+  V/J   .
>
#
> The Hatter shook   his     head     mournfully . “ Not   I    ! ” he       replied . “ We   quarrelled last
# D   NSg/V  NSg/V/J ISg/D$+ NPr/V/J+ R          . . NSg/C ISg+ . . NPr/ISg+ V/J     . . IPl+ V/Comm     NSg/V/J
> March  — just before he       went  mad     , you    know  — ” ( pointing with his     tea     spoon  at    the
# NPr/V+ . V/J  C/P    NPr/ISg+ NSg/V NSg/V/J . ISgPl+ NSg/V . . . V        P    ISg/D$+ N🅪Sg/V+ NSg/V+ NSg/P D
> March  Hare     , ) “ — it       was at    the great concert given     by      the Queen   of Hearts , and I
# NPr/V+ NSg/V/J+ . . . . NPr/ISg+ V   NSg/P D   NSg/J NSg/V+  NSg/V/J/P NSg/J/P D   NPr/V/J P  NPl/V+ . V/C ISg+
> had to sing
# V   P  NSg/V/J
>
#
> ‘          Twinkle , twinkle , little     bat    ! How   I    wonder what   you’re at    ! ’
# Unlintable NSg/V   . NSg/V   . NPr/I/J/Dq NSg/V+ . NSg/C ISg+ N🅪Sg/V NSg/I+ W?     NSg/P . .
>
#
> You    know  the song  , perhaps ? ”
# ISgPl+ NSg/V D+  N🅪Sg+ . NSg/R   . .
>
#
> “ I’ve heard something  like        it       , ” said Alice .
# . W?   V/J   NSg/I/V/J+ NSg/V/J/C/P NPr/ISg+ . . V/J  NPr+  .
>
#
> “ It       goes  on  , you    know  , ” the Hatter continued , “ in      this   way    : —
# . NPr/ISg+ NPl/V J/P . ISgPl+ NSg/V . . D   NSg/V  V/J       . . NPr/J/P I/Ddem NSg/J+ . .
>
#
> ‘          Up        above   the world  you    fly     , Like        a   tea     - tray  in      the sky     . Twinkle , twinkle — ’ ”
# Unlintable NSg/V/J/P NSg/J/P D+  NSg/V+ ISgPl+ NSg/V/J . NSg/V/J/C/P D/P N🅪Sg/V+ . NSg/V NPr/J/P D+  N🅪Sg/V+ . NSg/V   . NSg/V   . . .
>
#
> Here    the Dormouse shook   itself , and began singing in      its     sleep   “ Twinkle ,
# NSg/J/R D   NSg      NSg/V/J ISg+   . V/C V     NSg/V/J NPr/J/P ISg/D$+ N🅪Sg/V+ . NSg/V   .
> twinkle , twinkle , twinkle — ” and went  on  so        long    that         they had to pinch it       to
# NSg/V   . NSg/V   . NSg/V   . . V/C NSg/V J/P NSg/I/J/C NPr/V/J NSg/I/C/Ddem IPl+ V   P  NSg/V NPr/ISg+ P
> make  it       stop  .
# NSg/V NPr/ISg+ NSg/V .
>
#
> “ Well    , I’d hardly finished the first   verse , ” said the Hatter , “ when    the Queen
# . NSg/V/J . W?  R      V/J      D   NSg/V/J NSg/V . . V/J  D   NSg/V  . . NSg/I/C D   NPr/V/J+
> jumped up        and bawled out         , ‘          He’s murdering the time      ! Off       with his     head     ! ’ ”
# V/J    NSg/V/J/P V/C V/J    NSg/V/J/R/P . Unlintable NSg$ V+        D   N🅪Sg/V/J+ . NSg/V/J/P P    ISg/D$+ NPr/V/J+ . . .
>
#
> “ How   dreadfully savage   ! ” exclaimed Alice .
# . NSg/C R          NPr/V/J+ . . V/J       NPr+  .
>
#
> “ And ever since that          , ” the Hatter went  on  in      a   mournful tone      , “ he       won’t do     a
# . V/C J    C/P   NSg/I/C/Ddem+ . . D   NSg/V  NSg/V J/P NPr/J/P D/P J        N🅪Sg/I/V+ . . NPr/ISg+ V     NSg/VX D/P
> thing I    ask   ! It’s always six o’clock now       . ”
# NSg+  ISg+ NSg/V . W?   R      NSg W?      NPr/V/J/C . .
>
#
> A    bright   idea came    into Alice’s head     . “ Is that         the reason  so        many       tea     - things are
# D/P+ NPr/V/J+ NSg+ NSg/V/P P    NSg$    NPr/V/J+ . . VL NSg/I/C/Ddem D+  N🅪Sg/V+ NSg/I/J/C NSg/I/J/Dq N🅪Sg/V+ . NPl+   V
> put   out         here    ? ” she  asked .
# NSg/V NSg/V/J/R/P NSg/J/R . . ISg+ V/J   .
>
#
> “ Yes   , that’s it       , ” said the Hatter with a   sigh  : “ it’s always tea     - time      , and we’ve
# . NPl/V . NSg$   NPr/ISg+ . . V/J  D   NSg/V  P    D/P NSg/V . . W?   R      N🅪Sg/V+ . N🅪Sg/V/J+ . V/C W?
> no    time      to wash  the things between whiles . ”
# NPr/P N🅪Sg/V/J+ P  NPr/V D   NPl+   NSg/P   NPl/V  . .
>
#
> “ Then    you    keep  moving  round     , I    suppose ? ” said Alice .
# . NSg/J/C ISgPl+ NSg/V NSg/V/J NSg/V/J/P . ISg+ V       . . V/J  NPr+  .
>
#
> “ Exactly so        , ” said the Hatter : “ as    the things get   used up        . ”
# . R       NSg/I/J/C . . V/J  D   NSg/V  . . NSg/R D   NPl+   NSg/V V/J  NSg/V/J/P . .
>
#
> “ But     what   happens when    you    come    to the beginning again ? ” Alice ventured to ask   .
# . NSg/C/P NSg/I+ V       NSg/I/C ISgPl+ NSg/V/P P  D+  NSg/V/J+  P     . . NPr+  V/J      P  NSg/V .
>
#
> “ Suppose we   change the subject  , ” the March  Hare     interrupted , yawning . “ I’m
# . V       IPl+ N🅪Sg/V D+  NSg/V/J+ . . D+  NPr/V+ NSg/V/J+ V/J         . V       . . W?
> getting tired of this    . I    vote  the young    lady   tells us       a    story  . ”
# NSg/V   V/J   P  I/Ddem+ . ISg+ NSg/V D+  NPr/V/J+ NPr/V+ NPl/V NPr/IPl+ D/P+ NSg/V+ . .
>
#
> “ I’m afraid I    don’t know  one       , ” said Alice , rather    alarmed at    the proposal .
# . W?  J      ISg+ V     NSg/V NSg/I/V/J . . V/J  NPr+  . NPr/V/J/R V/J     NSg/P D   NSg+     .
>
#
> “ Then    the Dormouse shall ! ” they both   cried . “ Wake  up        , Dormouse ! ” And they
# . NSg/J/C D   NSg      VX    . . IPl+ I/C/Dq V/J   . . NPr/V NSg/V/J/P . NSg      . . V/C IPl+
> pinched it       on  both   sides  at    once  .
# V/J     NPr/ISg+ J/P I/C/Dq NPl/V+ NSg/P NSg/C .
>
#
> The Dormouse slowly opened his     eyes   . “ I    wasn’t asleep , ” he       said in      a   hoarse  ,
# D   NSg      R      V/J    ISg/D$+ NPl/V+ . . ISg+ V      J      . . NPr/ISg+ V/J  NPr/J/P D/P NSg/V/J .
> feeble voice  : “ I    heard every word   you    fellows were  saying . ”
# V/J    NSg/V+ . . ISg+ V/J   Dq    NSg/V+ ISgPl+ NPl/V+  NSg/V NSg/V  . .
>
#
> “ Tell  us       a    story  ! ” said the March  Hare     .
# . NPr/V NPr/IPl+ D/P+ NSg/V+ . . V/J  D+  NPr/V+ NSg/V/J+ .
>
#
> “ Yes   , please do     ! ” pleaded Alice .
# . NPl/V . V      NSg/VX . . V/J     NPr+  .
>
#
> “ And be     quick   about it       , ” added the Hatter , “ or    you’ll be     asleep again before
# . V/C NSg/VX NSg/V/J J/P   NPr/ISg+ . . V/J   D   NSg/V  . . NPr/C W?     NSg/VX J      P     C/P
> it’s done    . ”
# W?   NSg/V/J . .
>
#
> “ Once  upon a    time      there were  three little      sisters , ” the Dormouse began in      a
# . NSg/C P    D/P+ N🅪Sg/V/J+ +     NSg/V NSg+  NPr/I/J/Dq+ NPl/V+  . . D   NSg      V     NPr/J/P D/P
> great hurry  ; “ and their names  were  Elsie , Lacie , and Tillie ; and they lived at
# NSg/J NSg/V+ . . V/C D$+   NPl/V+ NSg/V NPr   . ?     . V/C ?      . V/C IPl+ V/J   NSg/P
> the bottom  of a   well     — ”
# D   NSg/V/J P  D/P NSg/V/J+ . .
>
#
> “ What   did they live on  ? ” said Alice , who    always took a   great interest in
# . NSg/I+ V   IPl+ V/J  J/P . . V/J  NPr+  . NPr/I+ R      V    D/P NSg/J NSg/V    NPr/J/P
> questions of eating and drinking .
# NPl/V     P  V+     V/C V        .
>
#
> “ They lived on  treacle , ” said the Dormouse , after thinking a   minute   or    two .
# . IPl+ V/J   J/P NSg/V   . . V/J  D   NSg      . P     V        D/P NSg/V/J+ NPr/C NSg .
>
#
> “ They couldn’t have   done    that          , you    know  , ” Alice gently remarked ; “ they’d have
# . IPl+ V        NSg/VX NSg/V/J NSg/I/C/Ddem+ . ISgPl+ NSg/V . . NPr+  R      V/J      . . W?     NSg/VX
> been  ill     . ”
# NSg/V NSg/V/J . .
>
#
> “ So        they were  , ” said the Dormouse ; “ very ill     . ”
# . NSg/I/J/C IPl+ NSg/V . . V/J  D   NSg      . . J/R  NSg/V/J . .
>
#
> Alice tried to fancy   to herself what   such  an  extraordinary way   of living  would
# NPr+  V/J   P  NSg/V/J P  ISg+    NSg/I+ NSg/I D/P NSg/J         NSg/J P  NSg/V/J VX
> be     like        , but     it       puzzled her     too much         , so        she  went  on  : “ But     why   did they live at
# NSg/VX NSg/V/J/C/P . NSg/C/P NPr/ISg+ V/J     ISg/D$+ W?  NSg/I/J/R/Dq . NSg/I/J/C ISg+ NSg/V J/P . . NSg/C/P NSg/V V   IPl+ V/J  NSg/P
> the bottom  of a    well     ? ”
# D   NSg/V/J P  D/P+ NSg/V/J+ . .
>
#
> “ Take  some      more          tea     , ” the March  Hare     said to Alice , very earnestly .
# . NSg/V I/J/R/Dq+ NPr/I/V/J/Dq+ N🅪Sg/V+ . . D+  NPr/V+ NSg/V/J+ V/J  P  NPr+  . J/R  R         .
>
#
> “ I’ve had nothing  yet     , ” Alice replied in      an  offended tone      , “ so        I    can’t take
# . W?   V   NSg/I/J+ NSg/V/C . . NPr+  V/J     NPr/J/P D/P V/J      N🅪Sg/I/V+ . . NSg/I/J/C ISg+ VX    NSg/V
> more         . ”
# NPr/I/V/J/Dq . .
>
#
> “ You    mean    you    can’t take  less    , ” said the Hatter : “ it’s very easy    to take  more
# . ISgPl+ NSg/V/J ISgPl+ VX    NSg/V V/J/C/P . . V/J  D   NSg/V  . . W?   J/R  NSg/V/J P  NSg/V NPr/I/V/J/Dq
> than nothing  . ”
# C/P  NSg/I/J+ . .
>
#
> “ Nobody asked your opinion , ” said Alice .
# . NSg/I+ V/J   D$+  NSg+    . . V/J  NPr+  .
>
#
> “ Who’s making personal remarks now       ? ” the Hatter asked triumphantly .
# . NSg$  NSg/V  NSg/J+   NPl/V+  NPr/V/J/C . . D   NSg/V  V/J   R            .
>
#
> Alice did not   quite know  what   to say   to this    : so        she  helped herself to some     tea
# NPr+  V   NSg/C R     NSg/V NSg/I+ P  NSg/V P  I/Ddem+ . NSg/I/J/C ISg+ V/J    ISg+    P  I/J/R/Dq N🅪Sg/V
> and bread   - and - butter , and then    turned to the Dormouse , and repeated her
# V/C N🅪Sg/V+ . V/C . NSg/V+ . V/C NSg/J/C V/J    P  D   NSg      . V/C V/J      ISg/D$+
> question . “ Why   did they live at    the bottom  of a    well     ? ”
# NSg/V+   . . NSg/V V   IPl+ V/J  NSg/P D   NSg/V/J P  D/P+ NSg/V/J+ . .
>
#
> The Dormouse again took a   minute   or    two to think about it       , and then    said , “ It
# D   NSg      P     V    D/P NSg/V/J+ NPr/C NSg P  NSg/V J/P   NPr/ISg+ . V/C NSg/J/C V/J  . . NPr/ISg+
> was a   treacle - well    . ”
# V   D/P NSg/V   . NSg/V/J . .
>
#
> “ There’s no     such  thing ! ” Alice was beginning very angrily , but     the Hatter and
# . W?      NPr/P+ NSg/I NSg+  . . NPr+  V   NSg/V/J+  J/R  R       . NSg/C/P D   NSg/V  V/C
> the March  Hare     went  “ Sh ! sh ! ” and the Dormouse sulkily remarked , “ If    you    can’t
# D   NPr/V+ NSg/V/J+ NSg/V . W? . W? . . V/C D   NSg      R       V/J      . . NSg/C ISgPl+ VX
> be     civil , you’d better    finish the story  for yourself . ”
# NSg/VX J     . W?    NSg/VX/JC NSg/V  D   NSg/V+ C/P ISg+     . .
>
#
> “ No    , please go      on  ! ” Alice said very humbly ; “ I    won’t interrupt again . I    dare   say
# . NPr/P . V      NSg/V/J J/P . . NPr+  V/J  J/R  R      . . ISg+ V     NSg/V     P     . ISg+ NPr/VX NSg/V
> there may    be     one       . ”
# +     NPr/VX NSg/VX NSg/I/V/J . .
>
#
> “ One       , indeed ! ” said the Dormouse indignantly . However , he       consented to go      on  .
# . NSg/I/V/J . W?     . . V/J  D   NSg      R           . C       . NPr/ISg+ V/J       P  NSg/V/J J/P .
> “ And so        these   three little      sisters — they were  learning to draw  , you    know  — ”
# . V/C NSg/I/J/C I/Ddem+ NSg+  NPr/I/J/Dq+ NPl/V+  . IPl+ NSg/V V        P  NSg/V . ISgPl+ NSg/V . .
>
#
> “ What   did they draw  ? ” said Alice , quite forgetting her     promise .
# . NSg/I+ V   IPl+ NSg/V . . V/J  NPr+  . R     NSg/V      ISg/D$+ NSg/V+  .
>
#
> “ Treacle , ” said the Dormouse , without considering at    all          this   time      .
# . NSg/V   . . V/J  D   NSg      . C/P     V           NSg/P NSg/I/J/C/Dq I/Ddem N🅪Sg/V/J+ .
>
#
> “ I    want  a    clean    cup    , ” interrupted the Hatter : “ let’s all          move  one       place   on  . ”
# . ISg+ NSg/V D/P+ NSg/V/J+ NSg/V+ . . V/J         D   NSg/V  . . NSg$  NSg/I/J/C/Dq NSg/V NSg/I/V/J N🅪Sg/V+ J/P . .
>
#
> He       moved on  as    he       spoke , and the Dormouse followed him  : the March  Hare     moved
# NPr/ISg+ V/J   J/P NSg/R NPr/ISg+ NSg/V . V/C D   NSg      V/J      ISg+ . D   NPr/V+ NSg/V/J+ V/J
> into the Dormouse’s place   , and Alice rather    unwillingly took the place  of the
# P    D   NSg$       N🅪Sg/V+ . V/C NPr+  NPr/V/J/R R           V    D   N🅪Sg/V P  D
> March  Hare     . The Hatter was the only  one        who    got any    advantage from the change  :
# NPr/V+ NSg/V/J+ . D   NSg/V  V   D   J/R/C NSg/I/V/J+ NPr/I+ V   I/R/Dq N🅪Sg/V+   P    D   N🅪Sg/V+ .
> and Alice was a   good    deal     worse    off       than before , as    the March  Hare     had just
# V/C NPr+  V   D/P NPr/V/J NSg/V/J+ NSg/V/JC NSg/V/J/P C/P  C/P    . NSg/R D   NPr/V+ NSg/V/J+ V   V/J
> upset   the milk    - jug    into his     plate  .
# NSg/V/J D   N🅪Sg/V+ . NSg/V+ P    ISg/D$+ NSg/V+ .
>
#
> Alice did not   wish  to offend the Dormouse again , so        she  began very cautiously :
# NPr+  V   NSg/C NSg/V P  V      D   NSg      P     . NSg/I/J/C ISg+ V     J/R  R          .
> “ But     I    don’t understand . Where did they draw  the treacle from ? ”
# . NSg/C/P ISg+ V     V          . NSg/C V   IPl+ NSg/V D   NSg/V   P    . .
>
#
> “ You    can    draw  water  out         of a    water   - well    , ” said the Hatter ; “ so        I    should think
# . ISgPl+ NPr/VX NSg/V N🅪Sg/V NSg/V/J/R/P P  D/P+ N🅪Sg/V+ . NSg/V/J . . V/J  D   NSg/V  . . NSg/I/J/C ISg+ VX     NSg/V
> you    could  draw  treacle out         of a   treacle - well    — eh  , stupid ? ”
# ISgPl+ NSg/VX NSg/V NSg/V   NSg/V/J/R/P P  D/P NSg/V   . NSg/V/J . V/J . NSg/J  . .
>
#
> “ But     they were  in      the well    , ” Alice said to the Dormouse , not   choosing to notice
# . NSg/C/P IPl+ NSg/V NPr/J/P D   NSg/V/J . . NPr+  V/J  P  D   NSg      . NSg/C V        P  NSg/V
> this   last    remark .
# I/Ddem NSg/V/J NSg/V+ .
>
#
> “ Of course they were  , ” said the Dormouse ; “ — well    in      . ”
# . P  NSg/V+ IPl+ NSg/V . . V/J  D   NSg      . . . NSg/V/J NPr/J/P . .
>
#
> This    answer so        confused poor     Alice , that         she  let   the Dormouse go      on  for some
# I/Ddem+ NSg/V+ NSg/I/J/C V/J+     NSg/V/J+ NPr+  . NSg/I/C/Ddem ISg+ NSg/V D   NSg      NSg/V/J J/P C/P I/J/R/Dq
> time      without interrupting it       .
# N🅪Sg/V/J+ C/P     V            NPr/ISg+ .
>
#
> “ They were  learning to draw  , ” the Dormouse went  on  , yawning and rubbing its
# . IPl+ NSg/V V        P  NSg/V . . D   NSg      NSg/V J/P . V       V/C NSg/V   ISg/D$+
> eyes   , for it       was getting very sleepy ; “ and they drew  all          manner of
# NPl/V+ . C/P NPr/ISg+ V   NSg/V   J/R  NSg/J  . . V/C IPl+ NPr/V NSg/I/J/C/Dq NSg    P
> things — everything that          begins with an  M       — ”
# NPl+   . NSg/I/V+   NSg/I/C/Ddem+ NPl/V  P    D/P NPr/V/J . .
>
#
> “ Why   with an  M       ? ” said Alice .
# . NSg/V P    D/P NPr/V/J . . V/J  NPr+  .
>
#
> “ Why   not   ? ” said the March  Hare     .
# . NSg/V NSg/C . . V/J  D+  NPr/V+ NSg/V/J+ .
>
#
> Alice was silent .
# NPr+  V   NSg/J  .
>
#
> The Dormouse had closed its     eyes   by      this   time      , and was going   off       into a   doze  ;
# D   NSg      V   V/J    ISg/D$+ NPl/V+ NSg/J/P I/Ddem N🅪Sg/V/J+ . V/C V   NSg/V/J NSg/V/J/P P    D/P NSg/V .
> but     , on  being    pinched by      the Hatter , it       woke    up        again with a   little     shriek , and
# NSg/C/P . J/P N🅪Sg/V/C V/J     NSg/J/P D   NSg/V  . NPr/ISg+ NSg/V/J NSg/V/J/P P     P    D/P NPr/I/J/Dq NSg/V  . V/C
> went  on  : “ — that          begins with an  M       , such  as    mouse  - traps , and the moon   , and memory ,
# NSg/V J/P . . . NSg/I/C/Ddem+ NPl/V  P    D/P NPr/V/J . NSg/I NSg/R NSg/V+ . NPl/V . V/C D   NPr/V+ . V/C N🅪Sg+  .
> and muchness — you    know  you    say   things are “ much         of a   muchness ” — did you    ever see
# V/C W?       . ISgPl+ NSg/V ISgPl+ NSg/V NPl+   V   . NSg/I/J/R/Dq P  D/P W?       . . V   ISgPl+ J    NSg/V
> such  a   thing as    a   drawing of a   muchness ? ”
# NSg/I D/P NSg+  NSg/R D/P NSg/V   P  D/P W?       . .
>
#
> “ Really , now       you    ask   me       , ” said Alice , very much         confused , “ I    don’t think — ”
# . R      . NPr/V/J/C ISgPl+ NSg/V NPr/ISg+ . . V/J  NPr+  . J/R  NSg/I/J/R/Dq V/J      . . ISg+ V     NSg/V . .
>
#
> “ Then    you    shouldn’t talk   , ” said the Hatter .
# . NSg/J/C ISgPl+ V         N🅪Sg/V . . V/J  D   NSg/V  .
>
#
> This   piece of rudeness was more         than Alice could  bear     : she  got up        in      great
# I/Ddem NSg/V P  NSg+     V   NPr/I/V/J/Dq C/P  NPr+  NSg/VX NSg/V/J+ . ISg+ V   NSg/V/J/P NPr/J/P NSg/J+
> disgust , and walked off       ; the Dormouse fell    asleep instantly , and neither of the
# Nᴹ/V+   . V/C V/J    NSg/V/J/P . D   NSg      NSg/V/J J      R         . V/C I/C     P  D
> others took the least notice of her     going   , though she  looked back    once  or    twice ,
# NPl/V+ V    D   NSg/J NSg/V  P  ISg/D$+ NSg/V/J . V/C    ISg+ V/J    NSg/V/J NSg/C NPr/C W?    .
> half        hoping that         they would call  after her     : the last    time      she  saw   them     , they
# N🅪Sg/V/J/P+ V      NSg/I/C/Ddem IPl+ VX    NSg/V P     ISg/D$+ . D   NSg/V/J N🅪Sg/V/J+ ISg+ NSg/V NSg/IPl+ . IPl+
> were  trying  to put   the Dormouse into the teapot .
# NSg/V NSg/V/J P  NSg/V D   NSg      P    D   NSg    .
>
#
> “ At    any     rate   I’ll never go      there again ! ” said Alice as    she  picked her     way
# . NSg/P I/R/Dq+ NSg/V+ W?   R     NSg/V/J +     P     . . V/J  NPr+  NSg/R ISg+ V/J    ISg/D$+ NSg/J+
> through the wood     . “ It’s the stupidest tea     - party    I    ever was at    in      all          my  life    ! ”
# NSg/J/P D+  NPr/V/J+ . . W?   D   JS        N🅪Sg/V+ . NSg/V/J+ ISg+ J    V   NSg/P NPr/J/P NSg/I/J/C/Dq D$+ N🅪Sg/V+ . .
>
#
> Just as    she  said this    , she  noticed that         one       of the trees  had a    door   leading
# V/J  NSg/R ISg+ V/J  I/Ddem+ . ISg+ V/J     NSg/I/C/Ddem NSg/I/V/J P  D+  NPl/V+ V   D/P+ NSg/V+ NSg/V/J
> right   into it       . “ That’s very curious ! ” she  thought . “ But     everything’s curious
# NPr/V/J P    NPr/ISg+ . . NSg$   J/R  J       . . ISg+ NSg/V   . . NSg/C/P NSg$         J+
> today  . I    think I    may    as    well    go      in      at    once  . ” And in      she  went  .
# NSg/J+ . ISg+ NSg/V ISg+ NPr/VX NSg/R NSg/V/J NSg/V/J NPr/J/P NSg/P NSg/C . . V/C NPr/J/P ISg+ NSg/V .
>
#
> Once  more         she  found herself in      the long     hall , and close   to the little      glass
# NSg/C NPr/I/V/J/Dq ISg+ NSg/V ISg+    NPr/J/P D+  NPr/V/J+ NPr+ . V/C NSg/V/J P  D+  NPr/I/J/Dq+ NPr🅪/V+
> table  . “ Now       , I’ll manage better    this   time      , ” she  said to herself , and began by
# NSg/V+ . . NPr/V/J/C . W?   NSg/V  NSg/VX/JC I/Ddem N🅪Sg/V/J+ . . ISg+ V/J  P  ISg+    . V/C V     NSg/J/P
> taking  the little     golden  key     , and unlocking the door   that          led     into the garden   .
# NSg/V/J D   NPr/I/J/Dq NPr/V/J NPr/V/J . V/C V         D   NSg/V+ NSg/I/C/Ddem+ NSg/V/J P    D   NSg/V/J+ .
> Then    she  went  to work   nibbling at    the mushroom ( she  had kept a   piece of it       in
# NSg/J/C ISg+ NSg/V P  N🅪Sg/V V        NSg/P D   N🅪Sg/V/J . ISg+ V   V    D/P NSg/V P  NPr/ISg+ NPr/J/P
> her     pocket   ) till      she  was about a   foot   high    : then    she  walked down       the little
# ISg/D$+ NSg/V/J+ . NSg/V/C/P ISg+ V   J/P   D/P NSg/V+ NSg/V/J . NSg/J/C ISg+ V/J    N🅪Sg/V/J/P D   NPr/I/J/Dq
> passage  : and then    — she  found herself at    last    in      the beautiful garden   , among the
# NSg/V/J+ . V/C NSg/J/C . ISg+ NSg/V ISg+    NSg/P NSg/V/J NPr/J/P D   NSg/J     NSg/V/J+ . P     D
> bright  flower - beds   and the cool    fountains .
# NPr/V/J NSg/V+ . NPl/V+ V/C D   NSg/V/J NPl/V     .
>
#
> CHAPTER VIII : The Queen’s Croquet - Ground
# NSg/V+  W?   . D   NSg$    NSg/V   . N🅪Sg/V/J+
>
#
> A   large rose     - tree  stood near      the entrance of the garden   : the roses  growing on  it
# D/P NSg/J NPr/V/J+ . NSg/V V     NSg/V/J/P D   NSg/V    P  D+  NSg/V/J+ . D+  NPl/V+ NSg/V   J/P NPr/ISg+
> were  white    , but     there were  three gardeners at    it       , busily painting them     red    .
# NSg/V NPr🅪/V/J . NSg/C/P +     NSg/V NSg+  +         NSg/P NPr/ISg+ . R      N🅪Sg/V+  NSg/IPl+ N🅪Sg/J .
> Alice thought this   a   very curious thing , and she  went  nearer to watch them     , and
# NPr+  NSg/V   I/Ddem D/P J/R  J+      NSg+  . V/C ISg+ NSg/V NSg/JC P  NSg/V NSg/IPl+ . V/C
> just as    she  came    up        to them     she  heard one       of them     say   , “ Look  out         now       , Five !
# V/J  NSg/R ISg+ NSg/V/P NSg/V/J/P P  NSg/IPl+ ISg+ V/J   NSg/I/V/J P  NSg/IPl+ NSg/V . . NSg/V NSg/V/J/R/P NPr/V/J/C . NSg  .
> Don’t go      splashing paint   over    me       like        that          ! ”
# V     NSg/V/J V         N🅪Sg/V+ NSg/J/P NPr/ISg+ NSg/V/J/C/P NSg/I/C/Ddem+ . .
>
#
> “ I    couldn’t help  it       , ” said Five , in      a   sulky tone      ; “ Seven jogged my  elbow  . ”
# . ISg+ V        NSg/V NPr/ISg+ . . V/J  NSg  . NPr/J/P D/P NSg/J N🅪Sg/I/V+ . . NSg   V      D$+ NSg/V+ . .
>
#
> On  which Seven looked up        and said , “ That’s right   , Five ! Always lay     the blame   on
# J/P I/C+  NSg   V/J    NSg/V/J/P V/C V/J  . . NSg$   NPr/V/J . NSg  . R      NSg/V/J D   NSg/V/J J/P
> others ! ”
# NPl/V+ . .
>
#
> “ You’d better    not   talk   ! ” said Five . “ I    heard the Queen    say   only  yesterday you
# . W?    NSg/VX/JC NSg/C N🅪Sg/V . . V/J  NSg  . . ISg+ V/J   D+  NPr/V/J+ NSg/V J/R/C NSg       ISgPl+
> deserved to be     beheaded ! ”
# V/J      P  NSg/VX V/J      . .
>
#
> “ What   for ? ” said the one        who    had spoken first   .
# . NSg/I+ C/P . . V/J  D+  NSg/I/V/J+ NPr/I+ V   V/J    NSg/V/J .
>
#
> “ That’s none  of your business , Two ! ” said Seven .
# . NSg$   NSg/I P  D$+  N🅪Sg/J+  . NSg . . V/J  NSg   .
>
#
> “ Yes   , it       is his     business ! ” said Five , “ and I’ll tell  him  — it       was for bringing the
# . NPl/V . NPr/ISg+ VL ISg/D$+ N🅪Sg/J+  . . V/J  NSg  . . V/C W?   NPr/V ISg+ . NPr/ISg+ V   C/P V        D
> cook  tulip - roots  instead of onions . ”
# NPr/V NSg   . NPl/V+ W?      P  NPl+   . .
>
#
> Seven flung down       his     brush  , and had just begun “ Well    , of all          the unjust things — ”
# NSg   V     N🅪Sg/V/J/P ISg/D$+ NSg/V+ . V/C V   V/J  V     . NSg/V/J . P  NSg/I/J/C/Dq D   J      NPl+   . .
> when    his     eye    chanced to fall  upon Alice , as    she  stood watching them     , and he
# NSg/I/C ISg/D$+ NSg/V+ V/J     P  NSg/V P    NPr+  . NSg/R ISg+ V     V        NSg/IPl+ . V/C NPr/ISg+
> checked himself suddenly : the others looked round     also , and all          of them     bowed
# V/J     ISg+    R        . D   NPl/V+ V/J    NSg/V/J/P W?   . V/C NSg/I/J/C/Dq P  NSg/IPl+ V/J
> low     .
# NSg/V/J .
>
#
> “ Would you    tell  me       , ” said Alice , a   little     timidly , “ why   you    are painting those
# . VX    ISgPl+ NPr/V NPr/ISg+ . . V/J  NPr+  . D/P NPr/I/J/Dq R       . . NSg/V ISgPl+ V   N🅪Sg/V   I/Ddem
> roses  ? ”
# NPl/V+ . .
>
#
> Five and Seven said nothing  , but     looked at    Two . Two began in      a    low      voice  , “ Why
# NSg  V/C NSg   V/J  NSg/I/J+ . NSg/C/P V/J    NSg/P NSg . NSg V     NPr/J/P D/P+ NSg/V/J+ NSg/V+ . . NSg/V
> the fact is , you    see   , Miss  , this   here    ought    to have   been  a   red    rose    - tree   , and we
# D+  NSg+ VL . ISgPl+ NSg/V . NSg/V . I/Ddem NSg/J/R NSg/I/VX P  NSg/VX NSg/V D/P N🅪Sg/J NPr/V/J . NSg/V+ . V/C IPl+
> put   a   white    one        in      by      mistake ; and if    the Queen    was to find  it       out         , we   should
# NSg/V D/P NPr🅪/V/J NSg/I/V/J+ NPr/J/P NSg/J/P NSg/V+  . V/C NSg/C D+  NPr/V/J+ V   P  NSg/V NPr/ISg+ NSg/V/J/R/P . IPl+ VX
> all          have   our heads  cut     off       , you    know  . So        you    see   , Miss  , we’re doing our best      ,
# NSg/I/J/C/Dq NSg/VX D$+ NPl/V+ NSg/V/J NSg/V/J/P . ISgPl+ NSg/V . NSg/I/J/C ISgPl+ NSg/V . NSg/V . W?    NSg/V D$+ NPr/VX/JS .
> afore she  comes , to — ” At    this   moment Five , who    had been  anxiously looking across
# ?     ISg+ NPl/V . P  . . NSg/P I/Ddem NSg+   NSg  . NPr/I+ V   NSg/V R         V       NSg/P
> the garden   , called out         “ The Queen    ! The Queen    ! ” and the three gardeners instantly
# D   NSg/V/J+ . V/J    NSg/V/J/R/P . D   NPr/V/J+ . D+  NPr/V/J+ . . V/C D+  NSg+  +         R
> threw themselves flat    upon their faces  . There was a   sound    of many        footsteps , and
# V     IPl+       NSg/V/J P    D$+   NPl/V+ . +     V   D/P N🅪Sg/V/J P  NSg/I/J/Dq+ NPl+      . V/C
> Alice looked round     , eager   to see   the Queen    .
# NPr+  V/J    NSg/V/J/P . NSg/V/J P  NSg/V D+  NPr/V/J+ .
>
#
> First   came    ten  soldiers carrying clubs  ; these   were  all          shaped like        the three
# NSg/V/J NSg/V/P NSg+ NPl/V+   V        NPl/V+ . I/Ddem+ NSg/V NSg/I/J/C/Dq V/J    NSg/V/J/C/P D+  NSg+
> gardeners , oblong  and flat    , with their hands and feet at    the corners : next    the
# +         . NSg/V/J V/C NSg/V/J . P    D$+   NPl/V V/C NPl+ NSg/P D   +       . NSg/J/P D
> ten courtiers ; these   were  ornamented all          over     with diamonds , and walked two and
# NSg NPl       . I/Ddem+ NSg/V V/J        NSg/I/J/C/Dq NSg/J/P+ P    NPl/V    . V/C V/J    NSg V/C
> two , as    the soldiers did . After these  came    the royal  children ; there were  ten of
# NSg . NSg/R D   NPl/V+   V   . P     I/Ddem NSg/V/P D+  NPr/J+ NPl+     . +     NSg/V NSg P
> them     , and the little      dears  came    jumping merrily along hand   in      hand   , in      couples :
# NSg/IPl+ . V/C D+  NPr/I/J/Dq+ NPl/V+ NSg/V/P V       R       P     NSg/V+ NPr/J/P NSg/V+ . NPr/J/P NPl/V+  .
> they were  all          ornamented with hearts . Next    came    the guests , mostly Kings  and
# IPl+ NSg/V NSg/I/J/C/Dq V/J        P    NPl/V+ . NSg/J/P NSg/V/P D+  NPl/V+ . R      NPl/V+ V/C
> Queens  , and among them     Alice recognised the White    Rabbit : it       was talking in      a
# NPrPl/V . V/C P     NSg/IPl+ NPr+  V/J/Au/Br  D   NPr🅪/V/J NSg/V+ . NPr/ISg+ V   V       NPr/J/P D/P
> hurried nervous manner , smiling at    everything that          was said , and went  by      without
# V/J+    J+      NSg+   . Nᴹ/V/J  NSg/P NSg/I/V+   NSg/I/C/Ddem+ V   V/J  . V/C NSg/V NSg/J/P C/P
> noticing her     . Then    followed the Knave of Hearts , carrying the King’s crown    on  a
# V        ISg/D$+ . NSg/J/C V/J      D   NSg   P  NPl/V+ . V        D   NSg$   NSg/V/J+ J/P D/P
> crimson velvet  cushion ; and , last    of all          this   grand procession , came    THE KING
# NSg/V/J Nᴹ/V/J+ NSg/V+  . V/C . NSg/V/J P  NSg/I/J/C/Dq I/Ddem NSg/J NSg/V+     . NSg/V/P D   NPr/V/J+
> AND QUEEN    OF HEARTS .
# V/C NPr/V/J+ P  NPl/V+ .
>
#
> Alice was rather    doubtful whether she  ought    not   to lie   down       on  her     face   like        the
# NPr+  V   NPr/V/J/R NSg/J    I/C     ISg+ NSg/I/VX NSg/C P  NPr/V N🅪Sg/V/J/P J/P ISg/D$+ NSg/V+ NSg/V/J/C/P D
> three gardeners , but     she  could  not   remember ever having heard of such  a   rule   at
# NSg   +         . NSg/C/P ISg+ NSg/VX NSg/C NSg/V    J    V      V/J   P  NSg/I D/P NSg/V+ NSg/P
> processions ; “ and besides , what   would be     the use   of a   procession , ” thought she  ,
# NPl         . . V/C W?      . NSg/I+ VX    NSg/VX D   NSg/V P  D/P NSg/V+     . . NSg/V   ISg+ .
> “ if    people had all           to lie   down       upon their faces  , so        that         they couldn’t see   it       ? ”
# . NSg/C NPl/V+ V   NSg/I/J/C/Dq+ P  NPr/V N🅪Sg/V/J/P P    D$+   NPl/V+ . NSg/I/J/C NSg/I/C/Ddem IPl+ V        NSg/V NPr/ISg+ . .
> So        she  stood still   where she  was , and waited .
# NSg/I/J/C ISg+ V     NSg/V/J NSg/C ISg+ V   . V/C V/J    .
>
#
> When    the procession came    opposite to Alice , they all          stopped and looked at    her     ,
# NSg/I/C D+  NSg/V+     NSg/V/P NSg/J/P  P  NPr+  . IPl+ NSg/I/J/C/Dq V/J     V/C V/J    NSg/P ISg/D$+ .
> and the Queen    said severely “ Who    is this    ? ” She  said it       to the Knave of Hearts ,
# V/C D+  NPr/V/J+ V/J  R        . NPr/I+ VL I/Ddem+ . . ISg+ V/J  NPr/ISg+ P  D   NSg   P  NPl/V+ .
> who    only  bowed and smiled in      reply  .
# NPr/I+ J/R/C V/J   V/C V/J    NPr/J/P NSg/V+ .
>
#
> “ Idiot  ! ” said the Queen    , tossing her     head     impatiently ; and , turning to Alice ,
# . NSg/J+ . . V/J  D+  NPr/V/J+ . V       ISg/D$+ NPr/V/J+ R           . V/C . NSg/V   P  NPr+  .
> she  went  on  , “ What’s your name   , child  ? ”
# ISg+ NSg/V J/P . . NSg$   D$+  NSg/V+ . NSg/V+ . .
>
#
> “ My  name   is Alice , so        please your Majesty , ” said Alice very politely ; but     she
# . D$+ NSg/V+ VL NPr+  . NSg/I/J/C V      D$+  NSg/I+  . . V/J  NPr+  J/R  R        . NSg/C/P ISg+
> added , to herself , “ Why   , they’re only  a   pack  of cards  , after all          . I    needn’t be
# V/J   . P  ISg+    . . NSg/V . W?      J/R/C D/P NSg/V P  NPl/V+ . P     NSg/I/J/C/Dq . ISg+ VX      NSg/VX
> afraid of them     ! ”
# J      P  NSg/IPl+ . .
>
#
> “ And who    are these  ? ” said the Queen    , pointing to the three gardeners who    were
# . V/C NPr/I+ V   I/Ddem . . V/J  D+  NPr/V/J+ . V        P  D+  NSg+  +         NPr/I+ NSg/V
> lying   round     the rose     - tree   ; for , you    see   , as    they were  lying   on  their faces  , and
# NSg/V/J NSg/V/J/P D   NPr/V/J+ . NSg/V+ . C/P . ISgPl+ NSg/V . NSg/R IPl+ NSg/V NSg/V/J J/P D$+   NPl/V+ . V/C
> the pattern  on  their backs  was the same as    the rest     of the pack   , she  could  not
# D+  NSg/V/J+ J/P D$+   NPl/V+ V   D   I/J  NSg/R D   NSg/V/JS P  D+  NSg/V+ . ISg+ NSg/VX NSg/C
> tell  whether they were  gardeners , or    soldiers , or    courtiers , or    three of her     own
# NPr/V I/C     IPl+ NSg/V W?        . NPr/C NPl/V+   . NPr/C NPl       . NPr/C NSg   P  ISg/D$+ NSg/V/J
> children .
# NPl+     .
>
#
> “ How   should I    know  ? ” said Alice , surprised at    her     own      courage . “ It’s no    business
# . NSg/C VX     ISg+ NSg/V . . V/J  NPr+  . V/J       NSg/P ISg/D$+ NSg/V/J+ NSg/V+  . . W?   NPr/P N🅪Sg/J
> of mine     . ”
# P  NSg/I/V+ . .
>
#
> The Queen    turned crimson with fury  , and , after glaring at    her     for a   moment like
# D+  NPr/V/J+ V/J    NSg/V/J P    N🅪Sg+ . V/C . P     NSg/V/J NSg/P ISg/D$+ C/P D/P NSg+   NSg/V/J/C/P
> a    wild     beast    , screamed “ Off       with her     head     ! Off       — ”
# D/P+ NSg/V/J+ NSg/V/J+ . V/J      . NSg/V/J/P P    ISg/D$+ NPr/V/J+ . NSg/V/J/P . .
>
#
> “ Nonsense ! ” said Alice , very loudly and decidedly , and the Queen    was silent .
# . Nᴹ/V/J+  . . V/J  NPr+  . J/R  R      V/C R         . V/C D   NPr/V/J+ V   NSg/J  .
>
#
> The King     laid his     hand   upon her     arm      , and timidly said “ Consider , my  dear    : she  is
# D+  NPr/V/J+ V/J  ISg/D$+ NSg/V+ P    ISg/D$+ NSg/V/J+ . V/C R       V/J  . V        . D$+ NSg/V/J . ISg+ VL
> only  a   child  ! ”
# J/R/C D/P NSg/V+ . .
>
#
> The Queen    turned angrily away from him  , and said to the Knave “ Turn  them     over    ! ”
# D+  NPr/V/J+ V/J    R       V/J  P    ISg+ . V/C V/J  P  D   NSg   . NSg/V NSg/IPl+ NSg/J/P . .
>
#
> The Knave did so        , very carefully , with one       foot   .
# D   NSg   V   NSg/I/J/C . J/R  R         . P    NSg/I/V/J NSg/V+ .
>
#
> “ Get   up        ! ” said the Queen    , in      a   shrill  , loud  voice  , and the three gardeners
# . NSg/V NSg/V/J/P . . V/J  D+  NPr/V/J+ . NPr/J/P D/P NSg/V/J . NSg/J NSg/V+ . V/C D+  NSg+  +
> instantly jumped up        , and began bowing to the King     , the Queen    , the royal
# R         V/J    NSg/V/J/P . V/C V     V      P  D   NPr/V/J+ . D   NPr/V/J+ . D   NPr/J
> children , and everybody else    .
# NPl+     . V/C NSg/I+    NSg/J/C .
>
#
> “ Leave off       that          ! ” screamed the Queen    . “ You    make  me       giddy   . ” And then    , turning to
# . NSg/V NSg/V/J/P NSg/I/C/Ddem+ . . V/J      D+  NPr/V/J+ . . ISgPl+ NSg/V NPr/ISg+ NSg/V/J . . V/C NSg/J/C . NSg/V   P
> the rose     - tree   , she  went  on  , “ What   have   you    been  doing here    ? ”
# D+  NPr/V/J+ . NSg/V+ . ISg+ NSg/V J/P . . NSg/I+ NSg/VX ISgPl+ NSg/V NSg/V NSg/J/R . .
>
#
> “ May    it       please your Majesty , ” said Two , in      a   very humble  tone      , going   down       on  one
# . NPr/VX NPr/ISg+ V      D$+  NSg/I+  . . V/J  NSg . NPr/J/P D/P J/R  NSg/V/J N🅪Sg/I/V+ . NSg/V/J N🅪Sg/V/J/P J/P NSg/I/V/J+
> knee   as    he       spoke , “ we   were  trying  — ”
# NSg/V+ NSg/R NPr/ISg+ NSg/V . . IPl+ NSg/V NSg/V/J . .
>
#
> “ I    see   ! ” said the Queen    , who    had meanwhile been  examining the roses  . “ Off       with
# . ISg+ NSg/V . . V/J  D+  NPr/V/J+ . NPr/I+ V   NSg       NSg/V V         D+  NPl/V+ . . NSg/V/J/P P
> their heads  ! ” and the procession moved on  , three of the soldiers remaining
# D$+   NPl/V+ . . V/C D+  NSg/V+     V/J   J/P . NSg   P  D+  NPl/V+   V
> behind  to execute the unfortunate gardeners , who    ran   to Alice for protection .
# NSg/J/P P  V       D+  NSg/J+      +         . NPr/I+ NSg/V P  NPr   C/P N🅪Sg+      .
>
#
> “ You    shan’t be     beheaded ! ” said Alice , and she  put   them     into a   large flower - pot
# . ISgPl+ V      NSg/VX V/J      . . V/J  NPr+  . V/C ISg+ NSg/V NSg/IPl+ P    D/P NSg/J NSg/V+ . N🅪Sg/V+
> that          stood near      . The three soldiers wandered about for a    minute   or    two , looking
# NSg/I/C/Ddem+ V     NSg/V/J/P . D+  NSg+  NPl/V+   V/J      J/P   C/P D/P+ NSg/V/J+ NPr/C NSg . V
> for them     , and then    quietly marched off       after the others .
# C/P NSg/IPl+ . V/C NSg/J/C R       V/J     NSg/V/J/P P     D+  NPl/V+ .
>
#
> “ Are their heads  off       ? ” shouted the Queen    .
# . V   D$+   NPl/V+ NSg/V/J/P . . V/J     D+  NPr/V/J+ .
>
#
> “ Their heads  are gone  , if    it       please your Majesty ! ” the soldiers shouted in
# . D$+   NPl/V+ V   V/J/P . NSg/C NPr/ISg+ V      D$+  NSg/I+  . . D+  NPl/V+   V/J     NPr/J/P
> reply  .
# NSg/V+ .
>
#
> “ That’s right   ! ” shouted the Queen    . “ Can    you    play  croquet ? ”
# . NSg$   NPr/V/J . . V/J     D+  NPr/V/J+ . . NPr/VX ISgPl+ NSg/V NSg/V   . .
>
#
> The soldiers were  silent , and looked at    Alice , as    the question was evidently
# D+  NPl/V+   NSg/V NSg/J  . V/C V/J    NSg/P NPr+  . NSg/R D+  NSg/V+   V   R
> meant for her     .
# V     C/P ISg/D$+ .
>
#
> “ Yes   ! ” shouted Alice .
# . NPl/V . . V/J     NPr+  .
>
#
> “ Come    on  , then    ! ” roared the Queen    , and Alice joined the procession , wondering
# . NSg/V/P J/P . NSg/J/C . . V/J    D+  NPr/V/J+ . V/C NPr+  V/J    D+  NSg/V+     . NSg/V/J
> very much         what   would happen next    .
# J/R  NSg/I/J/R/Dq NSg/I+ VX    V      NSg/J/P .
>
#
> “ It’s — it’s a   very fine    day   ! ” said a    timid voice  at    her     side     . She  was walking by
# . W?   . W?   D/P J/R  NSg/V/J NPr🅪+ . . V/J  D/P+ J+    NSg/V+ NSg/P ISg/D$+ NSg/V/J+ . ISg+ V   NSg/V/J NSg/J/P
> the White     Rabbit , who    was peeping anxiously into her     face   .
# D+  NPr🅪/V/J+ NSg/V+ . NPr/I+ V   V       R         P    ISg/D$+ NSg/V+ .
>
#
> “ Very , ” said Alice : “ — where’s the Duchess ? ”
# . J/R  . . V/J  NPr+  . . . NSg$    D   NSg/V   . .
>
#
> “ Hush   ! Hush   ! ” said the Rabbit in      a   low     , hurried tone      . He       looked anxiously over
# . NSg/V+ . NSg/V+ . . V/J  D+  NSg/V+ NPr/J/P D/P NSg/V/J . V/J     N🅪Sg/I/V+ . NPr/ISg+ V/J    R         NSg/J/P
> his     shoulder as    he       spoke , and then    raised himself upon tiptoe   , put   his     mouth
# ISg/D$+ NSg/V+   NSg/R NPr/ISg+ NSg/V . V/C NSg/J/C V/J    ISg+    P    NSg/V/J+ . NSg/V ISg/D$+ NSg/V+
> close   to her     ear      , and whispered “ She’s under   sentence of execution . ”
# NSg/V/J P  ISg/D$+ NSg/V/J+ . V/C V/J       . W?    NSg/J/P NSg/V    P  NSg+      . .
>
#
> “ What   for ? ” said Alice .
# . NSg/I+ C/P . . V/J  NPr+  .
>
#
> “ Did you    say   ‘          What   a    pity    ! ’ ? ” the Rabbit asked .
# . V   ISgPl+ NSg/V Unlintable NSg/I+ D/P+ N🅪Sg/V+ . . . . D+  NSg/V+ V/J   .
>
#
> “ No    , I    didn’t , ” said Alice : “ I    don’t think it’s at    all          a   pity    . I    said ‘          What
# . NPr/P . ISg+ V      . . V/J  NPr+  . . ISg+ V     NSg/V W?   NSg/P NSg/I/J/C/Dq D/P N🅪Sg/V+ . ISg+ V/J  Unlintable NSg/I+
> for ? ’ ”
# C/P . . .
>
#
> “ She  boxed the Queen’s ears   — ” the Rabbit began . Alice gave a   little     scream of
# . ISg+ V/J   D   NSg$    NPl/V+ . . D   NSg/V+ V     . NPr+  V    D/P NPr/I/J/Dq NSg/V  P
> laughter . “ Oh    , hush   ! ” the Rabbit whispered in      a    frightened tone      . “ The Queen    will
# NSg+     . . NPr/V . NSg/V+ . . D+  NSg/V+ V/J       NPr/J/P D/P+ V/J        N🅪Sg/I/V+ . . D+  NPr/V/J+ NPr/VX
> hear you    ! You    see   , she  came    rather    late  , and the Queen    said — ”
# V    ISgPl+ . ISgPl+ NSg/V . ISg+ NSg/V/P NPr/V/J/R NSg/J . V/C D+  NPr/V/J+ V/J  . .
>
#
> “ Get   to your places ! ” shouted the Queen    in      a   voice of thunder , and people began
# . NSg/V P  D$+  NPl/V+ . . V/J     D+  NPr/V/J+ NPr/J/P D/P NSg/V P  NSg/V+  . V/C NPl/V+ V
> running  about in      all           directions , tumbling up        against each other   ; however , they
# Nᴹ/V/J/P J/P   NPr/J/P NSg/I/J/C/Dq+ NPl+       . NSg/V    NSg/V/J/P C/P     Dq   NSg/V/J . C       . IPl+
> got settled down       in      a    minute   or    two , and the game     began . Alice thought she  had
# V   V/J     N🅪Sg/V/J/P NPr/J/P D/P+ NSg/V/J+ NPr/C NSg . V/C D+  NSg/V/J+ V     . NPr+  NSg/V   ISg+ V
> never seen  such  a   curious croquet - ground   in      her     life    ; it       was all          ridges and
# R     NSg/V NSg/I D/P J       NSg/V   . N🅪Sg/V/J NPr/J/P ISg/D$+ N🅪Sg/V+ . NPr/ISg+ V   NSg/I/J/C/Dq NPl/V  V/C
> furrows ; the balls  were  live hedgehogs , the mallets live flamingoes , and the
# NPl/V   . D   NPl/V+ NSg/V V/J  NPl/V     . D   NPl/V   V/J  ?          . V/C D
> soldiers had to double  themselves up        and to stand on  their hands and feet , to
# NPl/V+   V   P  NSg/V/J IPl+       NSg/V/J/P V/C P  NSg/V J/P D$+   NPl/V V/C NPl+ . P
> make  the arches .
# NSg/V D   NPl/V  .
>
#
> The chief    difficulty Alice found at    first   was in      managing her     flamingo : she
# D+  NSg/V/J+ N🅪Sg+      NPr+  NSg/V NSg/P NSg/V/J V   NPr/J/P V        ISg/D$+ NSg/J    . ISg+
> succeeded in      getting its     body   tucked away , comfortably enough , under   her     arm      ,
# V/J       NPr/J/P NSg/V   ISg/D$+ NSg/V+ V/J    V/J  . R           NSg/I  . NSg/J/P ISg/D$+ NSg/V/J+ .
> with its     legs   hanging down       , but     generally , just as    she  had got its     neck   nicely
# P    ISg/D$+ NPl/V+ NSg/V/J N🅪Sg/V/J/P . NSg/C/P R         . V/J  NSg/R ISg+ V   V   ISg/D$+ NSg/V+ R
> straightened out         , and was going   to give  the hedgehog a   blow     with its     head     , it
# V/J          NSg/V/J/R/P . V/C V   NSg/V/J P  NSg/V D   NSg/V+   D/P NSg/V/J+ P    ISg/D$+ NPr/V/J+ . NPr/ISg+
> would twist itself round     and look  up        in      her     face   , with such  a   puzzled expression
# VX    NSg/V ISg+   NSg/V/J/P V/C NSg/V NSg/V/J/P NPr/J/P ISg/D$+ NSg/V+ . P    NSg/I D/P V/J     N🅪Sg+
> that          she  could  not   help  bursting out         laughing : and when    she  had got its     head
# NSg/I/C/Ddem+ ISg+ NSg/VX NSg/C NSg/V V        NSg/V/J/R/P NSg/V/J  . V/C NSg/I/C ISg+ V   V   ISg/D$+ NPr/V/J+
> down       , and was going   to begin again , it       was very provoking to find  that         the
# N🅪Sg/V/J/P . V/C V   NSg/V/J P  NSg/V P     . NPr/ISg+ V   J/R  NSg/V/J   P  NSg/V NSg/I/C/Ddem D
> hedgehog had unrolled itself , and was in      the act    of crawling away : besides all
# NSg/V+   V   V/J      ISg+   . V/C V   NPr/J/P D   NPr/V+ P  V        V/J  . W?      NSg/I/J/C/Dq
> this    , there was generally a   ridge  or    furrow in      the way    wherever she  wanted to
# I/Ddem+ . +     V   R         D/P NSg/V+ NPr/C NSg/V  NPr/J/P D   NSg/J+ C        ISg+ V/J    P
> send  the hedgehog to , and , as    the doubled - up        soldiers were  always getting up        and
# NSg/V D   NSg/V+   P  . V/C . NSg/R D   V/J+    . NSg/V/J/P NPl/V+   NSg/V R      NSg/V   NSg/V/J/P V/C
> walking off       to other   parts of the ground    , Alice soon came    to the conclusion that
# NSg/V/J NSg/V/J/P P  NSg/V/J NPl/V P  D   N🅪Sg/V/J+ . NPr+  J/R  NSg/V/P P  D   NSg+       NSg/I/C/Ddem+
> it       was a   very difficult game     indeed .
# NPr/ISg+ V   D/P J/R  V/J       NSg/V/J+ W?     .
>
#
> The players all           played at    once  without waiting for turns , quarrelling all          the
# D+  NPl+    NSg/I/J/C/Dq+ V/J+   NSg/P NSg/C C/P     NSg/V   C/P NPl/V . Nᴹ/V/Comm   NSg/I/J/C/Dq D
> while     , and fighting for the hedgehogs ; and in      a   very short     time      the Queen    was in
# NSg/V/C/P . V/C NSg/V/J  C/P D   NPl/V     . V/C NPr/J/P D/P J/R  NPr/V/J/P N🅪Sg/V/J+ D   NPr/V/J+ V   NPr/J/P
> a   furious passion , and went  stamping about , and shouting “ Off       with his     head     ! ” or
# D/P J       NPr/V+  . V/C NSg/V NSg      J/P   . V/C V+       . NSg/V/J/P P    ISg/D$+ NPr/V/J+ . . NPr/C
> “ Off       with her     head     ! ” about once  in      a    minute   .
# . NSg/V/J/P P    ISg/D$+ NPr/V/J+ . . J/P   NSg/C NPr/J/P D/P+ NSg/V/J+ .
>
#
> Alice began to feel    very uneasy  : to be     sure , she  had not   as    yet     had any    dispute
# NPr+  V     P  NSg/I/V J/R  NSg/V/J . P  NSg/VX J    . ISg+ V   NSg/C NSg/R NSg/V/C V   I/R/Dq NSg/V+
> with the Queen    , but     she  knew that         it       might   happen any     minute   , “ and then    , ”
# P    D+  NPr/V/J+ . NSg/C/P ISg+ V    NSg/I/C/Ddem NPr/ISg+ Nᴹ/VX/J V      I/R/Dq+ NSg/V/J+ . . V/C NSg/J/C . .
> thought she  , “ what   would become of me       ? They’re dreadfully fond    of beheading
# NSg/V   ISg+ . . NSg/I+ VX    V      P  NPr/ISg+ . W?      R          NSg/V/J P  NSg
> people here    ; the great wonder  is , that          there’s any    one        left    alive ! ”
# NPl/V+ NSg/J/R . D   NSg/J N🅪Sg/V+ VL . NSg/I/C/Ddem+ W?      I/R/Dq NSg/I/V/J+ NPr/V/J W?    . .
>
#
> She  was looking about for some     way   of escape , and wondering whether she  could
# ISg+ V   V       J/P   C/P I/J/R/Dq NSg/J P  NSg/V+ . V/C NSg/V/J   I/C     ISg+ NSg/VX
> get   away without being    seen  , when    she  noticed a   curious appearance in      the air     :
# NSg/V V/J  C/P     N🅪Sg/V/C NSg/V . NSg/I/C ISg+ V/J     D/P J       NSg        NPr/J/P D+  N🅪Sg/V+ .
> it       puzzled her     very much         at    first   , but     , after watching it       a    minute   or    two , she
# NPr/ISg+ V/J     ISg/D$+ J/R  NSg/I/J/R/Dq NSg/P NSg/V/J . NSg/C/P . P     V        NPr/ISg+ D/P+ NSg/V/J+ NPr/C NSg . ISg+
> made it       out         to be     a    grin   , and she  said to herself “ It’s the Cheshire Cat      : now       I
# V    NPr/ISg+ NSg/V/J/R/P P  NSg/VX D/P+ NSg/V+ . V/C ISg+ V/J  P  ISg+    . W?   D   NPr      NSg/V/J+ . NPr/V/J/C ISg+
> shall have   somebody to talk   to . ”
# VX    NSg/VX NSg/I+   P  N🅪Sg/V P  . .
>
#
> “ How   are you    getting on  ? ” said the Cat      , as    soon as    there was mouth  enough for it
# . NSg/C V   ISgPl+ NSg/V   J/P . . V/J  D+  NSg/V/J+ . NSg/R J/R  NSg/R +     V   NSg/V+ NSg/I  C/P NPr/ISg+
> to speak with .
# P  NSg/V P    .
>
#
> Alice waited till      the eyes   appeared , and then    nodded . “ It’s no    use   speaking to
# NPr+  V/J    NSg/V/C/P D+  NPl/V+ V/J      . V/C NSg/J/C V      . . W?   NPr/P NSg/V V        P
> it       , ” she  thought , “ till      its     ears   have   come    , or    at    least one       of them     . ” In      another
# NPr/ISg+ . . ISg+ NSg/V   . . NSg/V/C/P ISg/D$+ NPl/V+ NSg/VX NSg/V/P . NPr/C NSg/P NSg/J NSg/I/V/J P  NSg/IPl+ . . NPr/J/P I/D+
> minute   the whole  head     appeared , and then    Alice put   down       her     flamingo , and began
# NSg/V/J+ D+  NSg/J+ NPr/V/J+ V/J      . V/C NSg/J/C NPr+  NSg/V N🅪Sg/V/J/P ISg/D$+ NSg/J    . V/C V
> an  account of the game     , feeling very glad    she  had someone to listen to her     . The
# D/P NSg/V   P  D   NSg/V/J+ . NSg/V/J J/R  NSg/V/J ISg+ V   NSg/I+  P  NSg/V  P  ISg/D$+ . D+
> Cat      seemed to think that         there was enough of it       now       in      sight   , and no    more         of it
# NSg/V/J+ V/J    P  NSg/V NSg/I/C/Ddem +     V   NSg/I  P  NPr/ISg+ NPr/V/J/C NPr/J/P N🅪Sg/V+ . V/C NPr/P NPr/I/V/J/Dq P  NPr/ISg+
> appeared .
# V/J      .
>
#
> “ I    don’t think they play  at    all          fairly , ” Alice began , in      rather    a   complaining
# . ISg+ V     NSg/V IPl+ NSg/V NSg/P NSg/I/J/C/Dq R+     . . NPr+  V     . NPr/J/P NPr/V/J/R D/P V
> tone      , “ and they all          quarrel so        dreadfully one       can’t hear oneself speak — and they
# N🅪Sg/I/V+ . . V/C IPl+ NSg/I/J/C/Dq NSg/V+  NSg/I/J/C R          NSg/I/V/J VX    V    I+      NSg/V . V/C IPl+
> don’t seem to have   any    rules  in      particular ; at    least , if    there are , nobody
# V     V    P  NSg/VX I/R/Dq NPl/V+ NPr/J/P NSg/J      . NSg/P NSg/J . NSg/C +     V   . NSg/I+
> attends to them     — and you’ve no    idea how   confusing it       is all          the things being
# V       P  NSg/IPl+ . V/C W?     NPr/P NSg+ NSg/C V/J       NPr/ISg+ VL NSg/I/J/C/Dq D   NPl+   N🅪Sg/V/C
> alive ; for instance , there’s the arch    I’ve got to go      through next    walking about
# W?    . C/P NSg/V+   . W?      D   NSg/V/J W?   V   P  NSg/V/J NSg/J/P NSg/J/P NSg/V/J J/P
> at    the other   end   of the ground    — and I    should have   croqueted the Queen’s hedgehog
# NSg/P D   NSg/V/J NSg/V P  D   N🅪Sg/V/J+ . V/C ISg+ VX     NSg/VX ?         D   NSg$    NSg/V+
> just now       , only  it       ran   away when    it       saw   mine     coming  ! ”
# V/J  NPr/V/J/C . J/R/C NPr/ISg+ NSg/V V/J  NSg/I/C NPr/ISg+ NSg/V NSg/I/V+ NSg/V/J . .
>
#
> “ How   do     you    like        the Queen    ? ” said the Cat      in      a    low      voice  .
# . NSg/C NSg/VX ISgPl+ NSg/V/J/C/P D+  NPr/V/J+ . . V/J  D   NSg/V/J+ NPr/J/P D/P+ NSg/V/J+ NSg/V+ .
>
#
> “ Not   at    all          , ” said Alice : “ she’s so        extremely — ” Just then    she  noticed that         the
# . NSg/C NSg/P NSg/I/J/C/Dq . . V/J  NPr+  . . W?    NSg/I/J/C R         . . V/J  NSg/J/C ISg+ V/J     NSg/I/C/Ddem D
> Queen    was close   behind  her     , listening : so        she  went  on  , “ — likely to win   , that
# NPr/V/J+ V   NSg/V/J NSg/J/P ISg/D$+ . V         . NSg/I/J/C ISg+ NSg/V J/P . . . NSg/J  P  NSg/V . NSg/I/C/Ddem
> it’s hardly worth   while     finishing the game     . ”
# W?   R      NSg/V/J NSg/V/C/P V         D   NSg/V/J+ . .
>
#
> The Queen    smiled and passed on  .
# D+  NPr/V/J+ V/J    V/C V/J    J/P .
>
#
> “ Who    are you    talking to ? ” said the King     , going   up        to Alice , and looking at    the
# . NPr/I+ V   ISgPl+ V       P  . . V/J  D+  NPr/V/J+ . NSg/V/J NSg/V/J/P P  NPr+  . V/C V       NSg/P D
> Cat’s head    with great curiosity .
# NSg$  NPr/V/J P    NSg/J NSg+      .
>
#
> “ It’s a   friend  of mine     — a   Cheshire Cat      , ” said Alice : “ allow me       to introduce it       . ”
# . W?   D/P NPr/V/J P  NSg/I/V+ . D/P NPr      NSg/V/J+ . . V/J  NPr+  . . V     NPr/ISg+ P  V         NPr/ISg+ . .
>
#
> “ I    don’t like        the look  of it       at    all          , ” said the King     : “ however , it       may    kiss  my
# . ISg+ V     NSg/V/J/C/P D   NSg/V P  NPr/ISg+ NSg/P NSg/I/J/C/Dq . . V/J  D   NPr/V/J+ . . C       . NPr/ISg+ NPr/VX NSg/V D$+
> hand   if    it       likes . ”
# NSg/V+ NSg/C NPr/ISg+ NPl/V . .
>
#
> “ I’d rather    not   , ” the Cat      remarked .
# . W?  NPr/V/J/R NSg/C . . D   NSg/V/J+ V/J      .
>
#
> “ Don’t be     impertinent , ” said the King     , “ and don’t look  at    me       like        that          ! ” He       got
# . V     NSg/VX NSg/J       . . V/J  D   NPr/V/J+ . . V/C V     NSg/V NSg/P NPr/ISg+ NSg/V/J/C/P NSg/I/C/Ddem+ . . NPr/ISg+ V
> behind  Alice as    he       spoke .
# NSg/J/P NPr+  NSg/R NPr/ISg+ NSg/V .
>
#
> “ A    cat      may    look  at    a    king     , ” said Alice . “ I’ve read  that         in      some     book   , but     I
# . D/P+ NSg/V/J+ NPr/VX NSg/V NSg/P D/P+ NPr/V/J+ . . V/J  NPr+  . . W?   NSg/V NSg/I/C/Ddem NPr/J/P I/J/R/Dq NSg/V+ . NSg/C/P ISg+
> don’t remember where . ”
# V     NSg/V    NSg/C . .
>
#
> “ Well    , it       must  be     removed , ” said the King     very decidedly , and he       called the
# . NSg/V/J . NPr/ISg+ NSg/V NSg/VX V/J     . . V/J  D+  NPr/V/J+ J/R  R         . V/C NPr/ISg+ V/J    D
> Queen    , who    was passing at    the moment , “ My  dear    ! I    wish  you    would have   this    cat
# NPr/V/J+ . NPr/I+ V   NSg/V/J NSg/P D   NSg+   . . D$+ NSg/V/J . ISg+ NSg/V ISgPl+ VX    NSg/VX I/Ddem+ NSg/V/J+
> removed ! ”
# V/J     . .
>
#
> The Queen    had only  one       way   of settling all           difficulties , great or    small   . “ Off
# D+  NPr/V/J+ V   J/R/C NSg/I/V/J NSg/J P  V        NSg/I/J/C/Dq+ NPl+         . NSg/J NPr/C NPr/V/J . . NSg/V/J/P
> with his     head     ! ” she  said , without even    looking round     .
# P    ISg/D$+ NPr/V/J+ . . ISg+ V/J  . C/P     NSg/V/J V       NSg/V/J/P .
>
#
> “ I’ll fetch the executioner myself , ” said the King     eagerly , and he       hurried off       .
# . W?   NSg/V D   NSg         ISg+   . . V/J  D   NPr/V/J+ R       . V/C NPr/ISg+ V/J     NSg/V/J/P .
>
#
> Alice thought she  might   as    well    go      back    , and see   how   the game     was going   on  , as
# NPr+  NSg/V   ISg+ Nᴹ/VX/J NSg/R NSg/V/J NSg/V/J NSg/V/J . V/C NSg/V NSg/C D+  NSg/V/J+ V   NSg/V/J J/P . NSg/R
> she  heard the Queen’s voice  in      the distance , screaming with passion . She  had
# ISg+ V/J   D   NSg$    NSg/V+ NPr/J/P D   N🅪Sg/V+  . NSg/V/J   P    NPr/V+  . ISg+ V
> already heard her     sentence three of the players to be     executed for having missed
# W?      V/J   ISg/D$+ NSg/V+   NSg   P  D+  NPl+    P  NSg/VX V/J      C/P V      V/J
> their turns , and she  did not   like        the look  of things at    all          , as    the game     was in
# D$+   NPl/V . V/C ISg+ V   NSg/C NSg/V/J/C/P D   NSg/V P  NPl+   NSg/P NSg/I/J/C/Dq . NSg/R D+  NSg/V/J+ V   NPr/J/P
> such   confusion that          she  never knew whether it       was her     turn  or    not   . So        she  went
# NSg/I+ N🅪Sg/V+   NSg/I/C/Ddem+ ISg+ R     V    I/C     NPr/ISg+ V   ISg/D$+ NSg/V NPr/C NSg/C . NSg/I/J/C ISg+ NSg/V
> in      search of her     hedgehog .
# NPr/J/P N🅪Sg/V P  ISg/D$+ NSg/V+   .
>
#
> The hedgehog was engaged in      a   fight  with another hedgehog , which seemed to Alice
# D+  NSg/V+   V   V/J     NPr/J/P D/P NSg/V+ P    I/D+    NSg/V+   . I/C+  V/J    P  NPr+
> an   excellent opportunity for croqueting one       of them     with the other   : the only
# D/P+ J+        NSg+        C/P ?          NSg/I/V/J P  NSg/IPl+ P    D   NSg/V/J . D   J/R/C
> difficulty was , that         her     flamingo was gone  across to the other   side    of the
# N🅪Sg+      V   . NSg/I/C/Ddem ISg/D$+ NSg/J    V   V/J/P NSg/P  P  D   NSg/V/J NSg/V/J P  D
> garden   , where Alice could  see   it       trying  in      a   helpless sort  of way    to fly     up        into
# NSg/V/J+ . NSg/C NPr+  NSg/VX NSg/V NPr/ISg+ NSg/V/J NPr/J/P D/P J        NSg/V P  NSg/J+ P  NSg/V/J NSg/V/J/P P
> a   tree   .
# D/P NSg/V+ .
>
#
> By      the time      she  had caught the flamingo and brought it       back    , the fight  was over    ,
# NSg/J/P D+  N🅪Sg/V/J+ ISg+ V   V/J    D   NSg/J    V/C V       NPr/ISg+ NSg/V/J . D   NSg/V+ V   NSg/J/P .
> and both   the hedgehogs were  out         of sight   : “ but     it       doesn’t matter  much         , ” thought
# V/C I/C/Dq D   NPl/V     NSg/V NSg/V/J/R/P P  N🅪Sg/V+ . . NSg/C/P NPr/ISg+ V       N🅪Sg/V+ NSg/I/J/R/Dq . . NSg/V
> Alice , “ as    all          the arches are gone  from this   side    of the ground    . ” So        she  tucked
# NPr+  . . NSg/R NSg/I/J/C/Dq D   NPl/V  V   V/J/P P    I/Ddem NSg/V/J P  D   N🅪Sg/V/J+ . . NSg/I/J/C ISg+ V/J
> it       away under   her     arm      , that         it       might   not   escape again , and went  back    for a
# NPr/ISg+ V/J  NSg/J/P ISg/D$+ NSg/V/J+ . NSg/I/C/Ddem NPr/ISg+ Nᴹ/VX/J NSg/C NSg/V  P     . V/C NSg/V NSg/V/J C/P D/P
> little     more         conversation with her     friend   .
# NPr/I/J/Dq NPr/I/V/J/Dq N🅪Sg/V       P    ISg/D$+ NPr/V/J+ .
>
#
> When    she  got back    to the Cheshire Cat      , she  was surprised to find  quite a   large
# NSg/I/C ISg+ V   NSg/V/J P  D   NPr      NSg/V/J+ . ISg+ V   V/J       P  NSg/V R     D/P NSg/J
> crowd  collected round     it       : there was a   dispute going   on  between the executioner ,
# NSg/V+ V/J       NSg/V/J/P NPr/ISg+ . +     V   D/P NSg/V+  NSg/V/J J/P NSg/P   D   NSg         .
> the King     , and the Queen    , who    were  all          talking at    once  , while     all          the rest      were
# D   NPr/V/J+ . V/C D   NPr/V/J+ . NPr/I+ NSg/V NSg/I/J/C/Dq V+      NSg/P NSg/C . NSg/V/C/P NSg/I/J/C/Dq D   NSg/V/JS+ NSg/V
> quite silent , and looked very uncomfortable .
# R     NSg/J  . V/C V/J    J/R  J             .
>
#
> The moment Alice appeared , she  was appealed to by      all          three to settle the
# D+  NSg+   NPr+  V/J      . ISg+ V   V/J      P  NSg/J/P NSg/I/J/C/Dq NSg   P  NSg/V  D+
> question , and they repeated their arguments to her     , though , as    they all           spoke  at
# NSg/V+   . V/C IPl+ V/J      D$+   NPl/V+    P  ISg/D$+ . V/C    . NSg/R IPl+ NSg/I/J/C/Dq+ NSg/V+ NSg/P
> once  , she  found it       very hard   indeed to make  out         exactly what   they said .
# NSg/C . ISg+ NSg/V NPr/ISg+ J/R  N🅪Sg/J W?     P  NSg/V NSg/V/J/R/P R       NSg/I+ IPl+ V/J  .
>
#
> The executioner’s argument was , that         you    couldn’t cut     off       a   head     unless there
# D   NSg$          N🅪Sg/V+  V   . NSg/I/C/Ddem ISgPl+ V        NSg/V/J NSg/V/J/P D/P NPr/V/J+ C      +
> was a   body   to cut     it       off       from : that         he       had never had to do     such  a   thing before ,
# V   D/P NSg/V+ P  NSg/V/J NPr/ISg+ NSg/V/J/P P    . NSg/I/C/Ddem NPr/ISg+ V   R     V   P  NSg/VX NSg/I D/P NSg+  C/P    .
> and he       wasn’t going   to begin at    his     time     of life    .
# V/C NPr/ISg+ V      NSg/V/J P  NSg/V NSg/P ISg/D$+ N🅪Sg/V/J P  N🅪Sg/V+ .
>
#
> The King’s argument was , that         anything that          had a   head     could  be     beheaded , and
# D   NSg$   N🅪Sg/V+  V   . NSg/I/C/Ddem NSg/I/V+ NSg/I/C/Ddem+ V   D/P NPr/V/J+ NSg/VX NSg/VX V/J      . V/C
> that         you    weren’t to talk   nonsense .
# NSg/I/C/Ddem ISgPl+ V       P  N🅪Sg/V Nᴹ/V/J+  .
>
#
> The Queen’s argument was , that         if    something  wasn’t done    about it       in      less    than no
# D   NSg$    N🅪Sg/V+  V   . NSg/I/C/Ddem NSg/C NSg/I/V/J+ V      NSg/V/J J/P   NPr/ISg+ NPr/J/P V/J/C/P C/P  NPr/P
> time      she’d have   everybody executed , all          round     . ( It       was this   last    remark that          had
# N🅪Sg/V/J+ W?    NSg/VX NSg/I+    V/J      . NSg/I/J/C/Dq NSg/V/J/P . . NPr/ISg+ V   I/Ddem NSg/V/J NSg/V  NSg/I/C/Ddem+ V
> made the whole  party    look  so        grave    and anxious . )
# V    D+  NSg/J+ NSg/V/J+ NSg/V NSg/I/J/C NSg/V/J+ V/C J       . .
>
#
> Alice could  think of nothing  else    to say   but     “ It       belongs to the Duchess : you’d
# NPr+  NSg/VX NSg/V P  NSg/I/J+ NSg/J/C P  NSg/V NSg/C/P . NPr/ISg+ V       P  D   NSg/V   . W?
> better    ask   her     about it       . ”
# NSg/VX/JC NSg/V ISg/D$+ J/P   NPr/ISg+ . .
>
#
> “ She’s in      prison , ” the Queen    said to the executioner : “ fetch her     here    . ” And the
# . W?    NPr/J/P NSg/V+ . . D   NPr/V/J+ V/J  P  D   NSg         . . NSg/V ISg/D$+ NSg/J/R . . V/C D
> executioner went   off       like        an  arrow  .
# NSg         NSg/V+ NSg/V/J/P NSg/V/J/C/P D/P NSg/V+ .
>
#
> The Cat’s head     began fading away the moment he       was gone  , and , by      the time      he       had
# D   NSg$  NPr/V/J+ V     NSg/V  V/J  D   NSg+   NPr/ISg+ V   V/J/P . V/C . NSg/J/P D   N🅪Sg/V/J+ NPr/ISg+ V
> come    back    with the Duchess , it       had entirely disappeared ; so        the King     and the
# NSg/V/P NSg/V/J P    D   NSg/V   . NPr/ISg+ V   R        V/J         . NSg/I/J/C D   NPr/V/J+ V/C D
> executioner ran   wildly up        and down       looking for it       , while     the rest     of the party
# NSg         NSg/V R      NSg/V/J/P V/C N🅪Sg/V/J/P V       C/P NPr/ISg+ . NSg/V/C/P D   NSg/V/JS P  D   NSg/V/J+
> went  back    to the game     .
# NSg/V NSg/V/J P  D   NSg/V/J+ .
>
#
> CHAPTER IX : The Mock    Turtle’s Story
# NSg/V+  W? . D   NSg/V/J NSg$     NSg/V+
>
#
> “ You    can’t think how   glad    I    am      to see   you    again , you    dear    old   thing ! ” said the
# . ISgPl+ VX    NSg/V NSg/C NSg/V/J ISg+ NPr/V/J P  NSg/V ISgPl+ P     . ISgPl+ NSg/V/J NSg/J NSg+  . . V/J  D
> Duchess , as    she  tucked her     arm      affectionately into Alice’s , and they walked off
# NSg/V   . NSg/R ISg+ V/J    ISg/D$+ NSg/V/J+ R              P    NSg$    . V/C IPl+ V/J    NSg/V/J/P
> together .
# J        .
>
#
> Alice was very glad    to find  her     in      such   a    pleasant temper    , and thought to
# NPr+  V   J/R  NSg/V/J P  NSg/V ISg/D$+ NPr/J/P NSg/I+ D/P+ NSg/J+   NSg/V/JC+ . V/C NSg/V   P
> herself that          perhaps it       was only  the pepper  that          had made her     so        savage   when
# ISg+    NSg/I/C/Ddem+ NSg/R   NPr/ISg+ V   J/R/C D+  N🅪Sg/V+ NSg/I/C/Ddem+ V   V    ISg/D$+ NSg/I/J/C NPr/V/J+ NSg/I/C
> they met in      the kitchen .
# IPl+ V   NPr/J/P D+  NSg/V+  .
>
#
> “ When    I’m a   Duchess , ” she  said to herself , ( not   in      a   very hopeful tone      though ) ,
# . NSg/I/C W?  D/P NSg/V   . . ISg+ V/J  P  ISg+    . . NSg/C NPr/J/P D/P J/R  NSg/J   N🅪Sg/I/V+ V/C    . .
> “ I    won’t have   any    pepper  in      my  kitchen at    all          . Soup    does  very well    without — Maybe
# . ISg+ V     NSg/VX I/R/Dq N🅪Sg/V+ NPr/J/P D$+ NSg/V+  NSg/P NSg/I/J/C/Dq . N🅪Sg/V+ NPl/V J/R  NSg/V/J C/P     . NSg/J/R
> it’s always pepper that          makes people hot     - tempered , ” she  went  on  , very much
# W?   R      N🅪Sg/V NSg/I/C/Ddem+ NPl/V NPl/V+ NSg/V/J . V/J      . . ISg+ NSg/V J/P . J/R  NSg/I/J/R/Dq
> pleased at    having found out         a   new     kind  of rule   , “ and vinegar that          makes them
# V/J     NSg/P V      NSg/V NSg/V/J/R/P D/P NSg/V/J NSg/J P  NSg/V+ . . V/C NSg/V+  NSg/I/C/Ddem+ NPl/V NSg/IPl+
> sour    — and camomile that          makes them     bitter  — and — and barley - sugar  and such  things
# NSg/V/J . V/C ?        NSg/I/C/Ddem+ NPl/V NSg/IPl+ NSg/V/J . V/C . V/C NSg    . N🅪Sg/V V/C NSg/I NPl+
> that          make  children sweet   - tempered . I    only  wish  people knew that          : then    they
# NSg/I/C/Ddem+ NSg/V NPl+     NPr/V/J . V/J      . ISg+ J/R/C NSg/V NPl/V+ V    NSg/I/C/Ddem+ . NSg/J/C IPl+
> wouldn’t be     so        stingy about it       , you    know  — ”
# VX       NSg/VX NSg/I/J/C J      J/P   NPr/ISg+ . ISgPl+ NSg/V . .
>
#
> She  had quite forgotten the Duchess by      this   time      , and was a   little     startled when
# ISg+ V   R     NSg/V/J   D   NSg/V   NSg/J/P I/Ddem N🅪Sg/V/J+ . V/C V   D/P NPr/I/J/Dq V/J      NSg/I/C
> she  heard her     voice  close   to her     ear      . “ You’re thinking about something  , my  dear    ,
# ISg+ V/J   ISg/D$+ NSg/V+ NSg/V/J P  ISg/D$+ NSg/V/J+ . . W?     V        J/P   NSg/I/V/J+ . D$+ NSg/V/J .
> and that          makes you    forget to talk   . I    can’t tell  you    just now       what   the moral   of
# V/C NSg/I/C/Ddem+ NPl/V ISgPl+ V      P  N🅪Sg/V . ISg+ VX    NPr/V ISgPl+ V/J  NPr/V/J/C NSg/I+ D   NSg/V/J P
> that          is , but     I    shall remember it       in      a   bit    . ”
# NSg/I/C/Ddem+ VL . NSg/C/P ISg+ VX    NSg/V    NPr/ISg+ NPr/J/P D/P NSg/V+ . .
>
#
> “ Perhaps it       hasn’t one       , ” Alice ventured to remark .
# . NSg/R   NPr/ISg+ V      NSg/I/V/J . . NPr+  V/J      P  NSg/V  .
>
#
> “ Tut   , tut   , child  ! ” said the Duchess . “ Everything’s got a   moral   , if    only  you    can
# . NPr/V . NPr/V . NSg/V+ . . V/J  D   NSg/V   . . NSg$         V   D/P NSg/V/J . NSg/C J/R/C ISgPl+ NPr/VX
> find  it       . ” And she  squeezed herself up        closer to Alice’s side     as    she  spoke .
# NSg/V NPr/ISg+ . . V/C ISg+ V/J      ISg+    NSg/V/J/P NSg/JC P  NSg$    NSg/V/J+ NSg/R ISg+ NSg/V .
>
#
> Alice did not   much         like        keeping so        close   to her     : first   , because the Duchess was
# NPr+  V   NSg/C NSg/I/J/R/Dq NSg/V/J/C/P NSg/V   NSg/I/J/C NSg/V/J P  ISg/D$+ . NSg/V/J . C/P     D   NSg/V   V
> very ugly    ; and secondly , because she  was exactly the right   height to rest     her
# J/R  NSg/V/J . V/C R        . C/P     ISg+ V   R       D   NPr/V/J N🅪Sg+  P  NSg/V/JS ISg/D$+
> chin   upon Alice’s shoulder , and it       was an  uncomfortably sharp   chin   . However , she
# NPr/V+ P    NSg$    NSg/V+   . V/C NPr/ISg+ V   D/P R             NPr/V/J NPr/V+ . C       . ISg+
> did not   like        to be     rude , so        she  bore  it       as    well    as    she  could  .
# V   NSg/C NSg/V/J/C/P P  NSg/VX J    . NSg/I/J/C ISg+ NSg/V NPr/ISg+ NSg/R NSg/V/J NSg/R ISg+ NSg/VX .
>
#
> “ The game’s going   on  rather    better    now       , ” she  said , by      way   of keeping up        the
# . D   NSg$   NSg/V/J J/P NPr/V/J/R NSg/VX/JC NPr/V/J/C . . ISg+ V/J  . NSg/J/P NSg/J P  NSg/V   NSg/V/J/P D
> conversation a   little     .
# N🅪Sg/V+      D/P NPr/I/J/Dq .
>
#
> “ ’ Tis so        , ” said the Duchess : “ and the moral   of that          is — ‘          Oh    , ’ tis love   , ’ tis
# . . ?   NSg/I/J/C . . V/J  D   NSg/V   . . V/C D   NSg/V/J P  NSg/I/C/Ddem+ VL . Unlintable NPr/V . . ?   NPr🅪/V . . ?
> love   , that          makes the world  go      round     ! ’ ”
# NPr🅪/V . NSg/I/C/Ddem+ NPl/V D   NSg/V+ NSg/V/J NSg/V/J/P . . .
>
#
> “ Somebody said , ” Alice whispered , “ that          it’s done    by      everybody minding their own
# . NSg/I+   V/J  . . NPr+  V/J       . . NSg/I/C/Ddem+ W?   NSg/V/J NSg/J/P NSg/I+    V       D$+   NSg/V/J
> business ! ”
# N🅪Sg/J+  . .
>
#
> “ Ah      , well    ! It       means much         the same thing , ” said the Duchess , digging her     sharp
# . NSg/I/V . NSg/V/J . NPr/ISg+ NPl/V NSg/I/J/R/Dq D+  I/J+ NSg+  . . V/J  D   NSg/V   . NSg/V   ISg/D$+ NPr/V/J
> little     chin   into Alice’s shoulder as    she  added , “ and the moral   of that          is — ‘          Take
# NPr/I/J/Dq NPr/V+ P    NSg$    NSg/V+   NSg/R ISg+ V/J   . . V/C D   NSg/V/J P  NSg/I/C/Ddem+ VL . Unlintable NSg/V
> care   of the sense   , and the sounds will   take  care   of themselves . ’ ”
# N🅪Sg/V P  D   N🅪Sg/V+ . V/C D   NPl/V+ NPr/VX NSg/V N🅪Sg/V P  IPl+       . . .
>
#
> “ How   fond    she  is of finding morals in      things ! ” Alice thought to herself .
# . NSg/C NSg/V/J ISg+ VL P  NSg/V   NPl/V  NPr/J/P NPl+   . . NPr+  NSg/V   P  ISg+    .
>
#
> “ I    dare   say   you’re wondering why   I    don’t put   my  arm      round     your waist , ” the
# . ISg+ NPr/VX NSg/V W?     NSg/V/J   NSg/V ISg+ V     NSg/V D$+ NSg/V/J+ NSg/V/J/P D$+  NSg+  . . D
> Duchess said after a   pause  : “ the reason  is , that          I’m doubtful about the temper
# NSg/V   V/J  P     D/P NSg/V+ . . D   N🅪Sg/V+ VL . NSg/I/C/Ddem+ W?  NSg/J    J/P   D   NSg/V/JC
> of your flamingo . Shall I    try     the experiment ? ”
# P  D$+  NSg/J    . VX    ISg+ NSg/V/J D+  NSg/V+     . .
>
#
> “ He       might   bite  , ” Alice cautiously replied , not   feeling at    all           anxious to have
# . NPr/ISg+ Nᴹ/VX/J NSg/V . . NPr+  R          V/J     . NSg/C NSg/V/J NSg/P NSg/I/J/C/Dq+ J+      P  NSg/VX
> the experiment tried .
# D+  NSg/V+     V/J   .
>
#
> “ Very true    , ” said the Duchess : “ flamingoes and mustard both   bite  . And the moral
# . J/R  NSg/V/J . . V/J  D   NSg/V   . . ?          V/C Nᴹ/J    I/C/Dq NSg/V . V/C D   NSg/V/J
> of that          is — ‘          Birds of a    feather flock  together . ’ ”
# P  NSg/I/C/Ddem+ VL . Unlintable NPl/V P  D/P+ NSg/V+  NSg/V+ J        . . .
>
#
> “ Only  mustard isn’t a   bird     , ” Alice remarked .
# . J/R/C Nᴹ/J    NSg/V D/P NPr/V/J+ . . NPr+  V/J      .
>
#
> “ Right   , as    usual , ” said the Duchess : “ what   a   clear   way    you    have   of putting
# . NPr/V/J . NSg/R NSg/J . . V/J  D   NSg/V   . . NSg/I+ D/P NSg/V/J NSg/J+ ISgPl+ NSg/VX P  NSg/V
> things ! ”
# NPl+   . .
>
#
> “ It’s a    mineral , I    think , ” said Alice .
# . W?   D/P+ NSg/J+  . ISg+ NSg/V . . V/J  NPr+  .
>
#
> “ Of course it       is , ” said the Duchess , who    seemed ready   to agree to everything
# . P  NSg/V+ NPr/ISg+ VL . . V/J  D   NSg/V   . NPr/I+ V/J    NSg/V/J P  V     P  NSg/I/V+
> that         Alice said ; “ there’s a   large mustard - mine     near      here    . And the moral   of that
# NSg/I/C/Ddem NPr+  V/J  . . W?      D/P NSg/J Nᴹ/J    . NSg/I/V+ NSg/V/J/P NSg/J/R . V/C D   NSg/V/J P  NSg/I/C/Ddem+
> is — ‘          The more         there is of mine     , the less    there is of yours . ’ ”
# VL . Unlintable D   NPr/I/V/J/Dq W?    VL P  NSg/I/V+ . D   V/J/C/P W?    VL P  I+    . . .
>
#
> “ Oh    , I    know  ! ” exclaimed Alice , who    had not   attended to this    last     remark , “ it’s a
# . NPr/V . ISg+ NSg/V . . V/J       NPr+  . NPr/I+ V   NSg/C V/J      P  I/Ddem+ NSg/V/J+ NSg/V+ . . W?   D/P+
> vegetable . It       doesn’t look  like        one       , but     it       is . ”
# NSg/J+    . NPr/ISg+ V       NSg/V NSg/V/J/C/P NSg/I/V/J . NSg/C/P NPr/ISg+ VL . .
>
#
> “ I    quite agree with you    , ” said the Duchess ; “ and the moral   of that          is — ‘          Be     what
# . ISg+ R     V     P    ISgPl+ . . V/J  D   NSg/V   . . V/C D   NSg/V/J P  NSg/I/C/Ddem+ VL . Unlintable NSg/VX NSg/I+
> you    would seem to be     ’ — or    if    you’d like        it       put   more         simply — ‘          Never imagine
# ISgPl+ VX    V    P  NSg/VX . . NPr/C NSg/C W?    NSg/V/J/C/P NPr/ISg+ NSg/V NPr/I/V/J/Dq R      . Unlintable R     NSg/V
> yourself not   to be     otherwise than what   it       might   appear to others that         what   you
# ISg+     NSg/C P  NSg/VX J         C/P  NSg/I+ NPr/ISg+ Nᴹ/VX/J V      P  NPl/V  NSg/I/C/Ddem NSg/I+ ISgPl+
> were  or    might   have   been  was not   otherwise than what   you    had been  would have
# NSg/V NPr/C Nᴹ/VX/J NSg/VX NSg/V V   NSg/C J         C/P  NSg/I+ ISgPl+ V   NSg/V VX    NSg/VX
> appeared to them     to be     otherwise . ’ ”
# V/J      P  NSg/IPl+ P  NSg/VX J         . . .
>
#
> “ I    think I    should understand that         better    , ” Alice said very politely , “ if    I    had
# . ISg+ NSg/V ISg+ VX     V          NSg/I/C/Ddem NSg/VX/JC . . NPr+  V/J  J/R  R        . . NSg/C ISg+ V
> it       written down       : but     I    can’t quite follow it       as    you    say   it       . ”
# NPr/ISg+ V/J     N🅪Sg/V/J/P . NSg/C/P ISg+ VX    R     NSg/V  NPr/ISg+ NSg/R ISgPl+ NSg/V NPr/ISg+ . .
>
#
> “ That’s nothing  to what   I    could  say   if    I    chose , ” the Duchess replied , in      a
# . NSg$   NSg/I/J+ P  NSg/I+ ISg+ NSg/VX NSg/V NSg/C ISg+ NSg/V . . D   NSg/V   V/J     . NPr/J/P D/P
> pleased tone      .
# V/J     N🅪Sg/I/V+ .
>
#
> “ Pray don’t trouble yourself to say   it       any    longer than that          , ” said Alice .
# . V    V     NSg/V+  ISg+     P  NSg/V NPr/ISg+ I/R/Dq NSg/JC C/P  NSg/I/C/Ddem+ . . V/J  NPr+  .
>
#
> “ Oh    , don’t talk   about trouble ! ” said the Duchess . “ I    make  you    a   present of
# . NPr/V . V     N🅪Sg/V J/P   NSg/V+  . . V/J  D   NSg/V   . . ISg+ NSg/V ISgPl+ D/P NSg/V/J P
> everything I’ve said as    yet     . ”
# NSg/I/V+   W?   V/J  NSg/R NSg/V/C . .
>
#
> “ A   cheap   sort  of present ! ” thought Alice . “ I’m glad    they don’t give  birthday
# . D/P NSg/V/J NSg/V P  NSg/V/J . . NSg/V   NPr+  . . W?  NSg/V/J IPl+ V     NSg/V NSg/V+
> presents like        that          ! ” But     she  did not   venture to say   it       out         loud  .
# NPl/V+   NSg/V/J/C/P NSg/I/C/Ddem+ . . NSg/C/P ISg+ V   NSg/C NSg/V+  P  NSg/V NPr/ISg+ NSg/V/J/R/P NSg/J .
>
#
> “ Thinking again ? ” the Duchess asked , with another dig   of her     sharp   little     chin   .
# . V        P     . . D   NSg/V   V/J   . P    I/D     NSg/V P  ISg/D$+ NPr/V/J NPr/I/J/Dq NPr/V+ .
>
#
> “ I’ve a   right    to think , ” said Alice sharply , for she  was beginning to feel    a
# . W?   D/P NPr/V/J+ P  NSg/V . . V/J  NPr+  R       . C/P ISg+ V   NSg/V/J+  P  NSg/I/V D/P
> little     worried .
# NPr/I/J/Dq V/J     .
>
#
> “ Just about as    much         right   , ” said the Duchess , “ as    pigs   have   to fly     ; and the m       — ”
# . V/J  J/P   NSg/R NSg/I/J/R/Dq NPr/V/J . . V/J  D   NSg/V   . . NSg/R NPl/V+ NSg/VX P  NSg/V/J . V/C D   NPr/V/J . .
>
#
> But     here    , to Alice’s great  surprise , the Duchess’s voice  died away , even    in      the
# NSg/C/P NSg/J/R . P  NSg$    NSg/J+ NSg/V+   . D   NSg$      NSg/V+ V/J  V/J  . NSg/V/J NPr/J/P D
> middle  of her     favourite    word   ‘          moral   , ’ and the arm      that          was linked into hers
# NSg/V/J P  ISg/D$+ NSg/V/J/Comm NSg/V+ Unlintable NSg/V/J . . V/C D   NSg/V/J+ NSg/I/C/Ddem+ V   V/J    P    ISg+
> began to tremble . Alice looked up        , and there stood the Queen    in      front   of them     ,
# V     P  NSg/V   . NPr+  V/J    NSg/V/J/P . V/C +     V     D   NPr/V/J+ NPr/J/P NSg/V/J P  NSg/IPl+ .
> with her     arms   folded , frowning like        a   thunderstorm .
# P    ISg/D$+ NPl/V+ V/J    . V        NSg/V/J/C/P D/P NSg          .
>
#
> “ A    fine     day   , your Majesty ! ” the Duchess began in      a   low     , weak voice  .
# . D/P+ NSg/V/J+ NPr🅪+ . D$+  NSg/I+  . . D   NSg/V   V     NPr/J/P D/P NSg/V/J . J    NSg/V+ .
>
#
> “ Now       , I    give  you    fair     warning , ” shouted the Queen    , stamping on  the ground    as    she
# . NPr/V/J/C . ISg+ NSg/V ISgPl+ NSg/V/J+ NSg/V+  . . V/J     D+  NPr/V/J+ . NSg      J/P D+  N🅪Sg/V/J+ NSg/R ISg+
> spoke ; “ either you    or    your head     must  be     off       , and that          in      about half        no     time      !
# NSg/V . . I/C    ISgPl+ NPr/C D$+  NPr/V/J+ NSg/V NSg/VX NSg/V/J/P . V/C NSg/I/C/Ddem+ NPr/J/P J/P   N🅪Sg/V/J/P+ NPr/P+ N🅪Sg/V/J+ .
> Take  your choice  ! ”
# NSg/V D$+  N🅪Sg/J+ . .
>
#
> The Duchess took her     choice  , and was gone  in      a   moment .
# D   NSg/V   V    ISg/D$+ N🅪Sg/J+ . V/C V   V/J/P NPr/J/P D/P NSg+   .
>
#
> “ Let’s go      on  with the game     , ” the Queen    said to Alice ; and Alice was too much
# . NSg$  NSg/V/J J/P P    D   NSg/V/J+ . . D   NPr/V/J+ V/J  P  NPr+  . V/C NPr+  V   W?  NSg/I/J/R/Dq
> frightened to say   a   word   , but     slowly followed her     back    to the croquet - ground    .
# V/J        P  NSg/V D/P NSg/V+ . NSg/C/P R      V/J      ISg/D$+ NSg/V/J P  D   NSg/V   . N🅪Sg/V/J+ .
>
#
> The other    guests had taken advantage of the Queen’s absence , and were  resting in
# D+  NSg/V/J+ NPl/V+ V   V/J   N🅪Sg/V    P  D   NSg$    NSg+    . V/C NSg/V V       NPr/J/P
> the shade   : however , the moment they saw   her     , they hurried back    to the game     , the
# D   N🅪Sg/V+ . C       . D   NSg+   IPl+ NSg/V ISg/D$+ . IPl+ V/J     NSg/V/J P  D   NSg/V/J+ . D
> Queen    merely remarking that         a   moment’s delay    would cost     them     their lives .
# NPr/V/J+ R      V         NSg/I/C/Ddem D/P NSg$     NSg/V/J+ VX    N🅪Sg/V/J NSg/IPl+ D$+   V+    .
>
#
> All           the time      they were  playing the Queen    never left    off       quarrelling with the
# NSg/I/J/C/Dq+ D+  N🅪Sg/V/J+ IPl+ NSg/V V       D+  NPr/V/J+ R     NPr/V/J NSg/V/J/P Nᴹ/V/Comm   P    D
> other   players , and shouting “ Off       with his     head     ! ” or    “ Off       with her     head     ! ” Those
# NSg/V/J NPl+    . V/C V+       . NSg/V/J/P P    ISg/D$+ NPr/V/J+ . . NPr/C . NSg/V/J/P P    ISg/D$+ NPr/V/J+ . . I/Ddem+
> whom she  sentenced were  taken into custody by      the soldiers , who   of course had to
# I+   ISg+ V/J       NSg/V V/J   P    Nᴹ+     NSg/J/P D   NPl/V+   . NPr/I P  NSg/V+ V   P
> leave off       being    arches to do     this    , so        that          by      the end   of half        an  hour or    so
# NSg/V NSg/V/J/P N🅪Sg/V/C NPl/V  P  NSg/VX I/Ddem+ . NSg/I/J/C NSg/I/C/Ddem+ NSg/J/P D   NSg/V P  N🅪Sg/V/J/P+ D/P NSg+ NPr/C NSg/I/J/C
> there were  no    arches left    , and all          the players , except the King     , the Queen    , and
# +     NSg/V NPr/P NPl/V  NPr/V/J . V/C NSg/I/J/C/Dq D   NPl+    . V/C/P  D   NPr/V/J+ . D   NPr/V/J+ . V/C
> Alice , were  in      custody and under   sentence of execution .
# NPr+  . NSg/V NPr/J/P Nᴹ+     V/C NSg/J/P NSg/V    P  NSg+      .
>
#
> Then    the Queen    left     off       , quite out         of breath    , and said to Alice , “ Have   you    seen
# NSg/J/C D+  NPr/V/J+ NPr/V/J+ NSg/V/J/P . R     NSg/V/J/R/P P  N🅪Sg/V/J+ . V/C V/J  P  NPr+  . . NSg/VX ISgPl+ NSg/V
> the Mock     Turtle yet     ? ”
# D+  NSg/V/J+ NSg/V+ NSg/V/C . .
>
#
> “ No    , ” said Alice . “ I    don’t even    know  what   a   Mock    Turtle is . ”
# . NPr/P . . V/J  NPr+  . . ISg+ V     NSg/V/J NSg/V NSg/I+ D/P NSg/V/J NSg/V+ VL . .
>
#
<<<<<<< HEAD
> “ It’s the thing Mock     Turtle Soup   is made from , ” said the Queen    .
# . W?   D+  NSg+  NSg/V/J+ NSg/V+ NSg/V+ VL V    P    . . V/J  D   NPr/V/J+ .
=======
> “ It’s the thing  Mock     Turtle Soup    is made from , ” said the Queen    .
# . W?   D+  NSg/V+ NSg/V/J+ NSg/V+ N🅪Sg/V+ VL V    P    . . V/J  D   NPr/V/J+ .
>>>>>>> e97670e5
>
#
> “ I    never saw   one       , or    heard of one       , ” said Alice .
# . ISg+ R     NSg/V NSg/I/V/J . NPr/C V/J   P  NSg/I/V/J . . V/J  NPr+  .
>
#
> “ Come    on  , then    , ” said the Queen    , “ and he       shall tell  you    his     history . ”
# . NSg/V/P J/P . NSg/J/C . . V/J  D+  NPr/V/J+ . . V/C NPr/ISg+ VX    NPr/V ISgPl+ ISg/D$+ N🅪Sg+   . .
>
#
> As    they walked off       together , Alice heard the King     say   in      a    low      voice  , to the
# NSg/R IPl+ V/J    NSg/V/J/P J        . NPr+  V/J   D+  NPr/V/J+ NSg/V NPr/J/P D/P+ NSg/V/J+ NSg/V+ . P  D+
<<<<<<< HEAD
> company generally , “ You    are all          pardoned . ” “ Come    , that’s a    good    thing ! ” she  said
# NSg/V+  R         . . ISgPl+ V   NSg/I/J/C/Dq V/J      . . . NSg/V/P . NSg$   D/P+ NPr/V/J NSg+  . . ISg+ V/J
> to herself , for she  had felt     quite unhappy at    the number   of executions the Queen
# P  ISg+    . C/P ISg+ V   N🅪Sg/V/J R     NSg/V/J NSg/P D   NSg/V/JC P  +          D+  NPr/V/J+
=======
> company generally , “ You    are all          pardoned . ” “ Come    , that’s a    good    thing  ! ” she  said
# N🅪Sg/V+ R         . . ISgPl+ V   NSg/I/J/C/Dq V/J      . . . NSg/V/P . NSg$   D/P+ NPr/V/J NSg/V+ . . ISg+ V/J
> to herself , for she  had felt     quite unhappy at    the number    of executions the Queen
# P  ISg+    . C/P ISg+ V   N🅪Sg/V/J R     NSg/V/J NSg/P D   N🅪Sg/V/JC P  +          D+  NPr/V/J+
>>>>>>> e97670e5
> had ordered .
# V   V/J     .
>
#
> They very soon came    upon a   Gryphon , lying   fast    asleep in      the sun    . ( If    you    don’t
# IPl+ J/R  J/R  NSg/V/P P    D/P ?       . NSg/V/J NSg/V/J J      NPr/J/P D   NPr/V+ . . NSg/C ISgPl+ V
> know  what   a   Gryphon is , look  at    the picture . ) “ Up        , lazy     thing ! ” said the Queen    ,
# NSg/V NSg/I+ D/P ?       VL . NSg/V NSg/P D   NSg/V+  . . . NSg/V/J/P . NSg/V/J+ NSg+  . . V/J  D+  NPr/V/J+ .
> “ and take  this    young   lady   to see   the Mock     Turtle , and to hear his     history . I
# . V/C NSg/V I/Ddem+ NPr/V/J NPr/V+ P  NSg/V D+  NSg/V/J+ NSg/V+ . V/C P  V    ISg/D$+ N🅪Sg+   . ISg+
> must  go      back    and see   after some      executions I    have   ordered ; ” and she  walked off       ,
# NSg/V NSg/V/J NSg/V/J V/C NSg/V P     I/J/R/Dq+ +          ISg+ NSg/VX V/J     . . V/C ISg+ V/J    NSg/V/J/P .
> leaving Alice alone with the Gryphon . Alice did not   quite like        the look  of the
# V       NPr+  J     P    D   ?       . NPr+  V   NSg/C R     NSg/V/J/C/P D   NSg/V P  D+
> creature , but     on  the whole she  thought it       would be     quite as    safe    to stay    with it
# NSg+     . NSg/C/P J/P D+  NSg/J ISg+ NSg/V   NPr/ISg+ VX    NSg/VX R     NSg/R NSg/V/J P  NSg/V/J P    NPr/ISg+
> as    to go      after that         savage   Queen    : so        she  waited .
# NSg/R P  NSg/V/J P     NSg/I/C/Ddem NPr/V/J+ NPr/V/J+ . NSg/I/J/C ISg+ V/J    .
>
#
> The Gryphon sat     up        and rubbed its     eyes   : then    it       watched the Queen    till      she  was
# D   ?       NSg/V/J NSg/V/J/P V/C V/J    ISg/D$+ NPl/V+ . NSg/J/C NPr/ISg+ V/J     D   NPr/V/J+ NSg/V/C/P ISg+ V
> out         of sight   : then    it       chuckled . “ What   fun    ! ” said the Gryphon , half        to itself ,
# NSg/V/J/R/P P  N🅪Sg/V+ . NSg/J/C NPr/ISg+ V/J      . . NSg/I+ Nᴹ/V/J . . V/J  D   ?       . N🅪Sg/V/J/P+ P  ISg+   .
> half        to Alice .
# N🅪Sg/V/J/P+ P  NPr+  .
>
#
> “ What   is the fun    ? ” said Alice .
# . NSg/I+ VL D   Nᴹ/V/J . . V/J  NPr+  .
>
#
> “ Why   , she  , ” said the Gryphon . “ It’s all          her     fancy   , that          : they never executes
# . NSg/V . ISg+ . . V/J  D   ?       . . W?   NSg/I/J/C/Dq ISg/D$+ NSg/V/J . NSg/I/C/Ddem+ . IPl+ R     V
> nobody , you    know  . Come    on  ! ”
# NSg/I+ . ISgPl+ NSg/V . NSg/V/P J/P . .
>
#
> “ Everybody says  ‘          come    on  ! ’ here    , ” thought Alice , as    she  went  slowly after it       : “ I
# . NSg/I+    NPl/V Unlintable NSg/V/P J/P . . NSg/J/R . . NSg/V   NPr+  . NSg/R ISg+ NSg/V R      P     NPr/ISg+ . . ISg+
> never was so        ordered about in      all           my  life    , never ! ”
# R     V   NSg/I/J/C V/J     J/P   NPr/J/P NSg/I/J/C/Dq+ D$+ N🅪Sg/V+ . R     . .
>
#
> They had not   gone  far     before they saw   the Mock    Turtle in      the distance , sitting
# IPl+ V   NSg/C V/J/P NSg/V/J C/P    IPl+ NSg/V D   NSg/V/J NSg/V+ NPr/J/P D+  N🅪Sg/V+  . NSg/V/J
> sad     and lonely on  a   little     ledge of rock    , and , as    they came    nearer , Alice could
# NSg/V/J V/C J/R    J/P D/P NPr/I/J/Dq NSg/V P  NPr🅪/V+ . V/C . NSg/R IPl+ NSg/V/P NSg/JC . NPr+  NSg/VX
> hear him  sighing as    if    his     heart   would break  . She  pitied him  deeply . “ What   is
# V    ISg+ V       NSg/R NSg/C ISg/D$+ N🅪Sg/V+ VX    NSg/V+ . ISg+ V/J    ISg+ R      . . NSg/I+ VL
> his     sorrow ? ” she  asked the Gryphon , and the Gryphon answered , very nearly in      the
# ISg/D$+ N🅪Sg/V . . ISg+ V/J   D   ?       . V/C D   ?       V/J      . J/R  R      NPr/J/P D
> same words  as    before , “ It’s all          his     fancy   , that          : he       hasn’t got no    sorrow , you
# I/J  NPl/V+ NSg/R C/P    . . W?   NSg/I/J/C/Dq ISg/D$+ NSg/V/J . NSg/I/C/Ddem+ . NPr/ISg+ V      V   NPr/P N🅪Sg/V . ISgPl+
> know  . Come    on  ! ”
# NSg/V . NSg/V/P J/P . .
>
#
> So        they went  up        to the Mock     Turtle , who    looked at    them     with large eyes  full    of
# NSg/I/J/C IPl+ NSg/V NSg/V/J/P P  D+  NSg/V/J+ NSg/V+ . NPr/I+ V/J    NSg/P NSg/IPl+ P    NSg/J NPl/V NSg/V/J P
> tears  , but     said nothing  .
# NPl/V+ . NSg/C/P V/J  NSg/I/J+ .
>
#
> “ This   here    young    lady   , ” said the Gryphon , “ she  wants for to know  your history ,
# . I/Ddem NSg/J/R NPr/V/J+ NPr/V+ . . V/J  D   ?       . . ISg+ NPl/V C/P P  NSg/V D$+  N🅪Sg+   .
> she  do     . ”
# ISg+ NSg/VX . .
>
#
> “ I’ll tell  it       her     , ” said the Mock    Turtle in      a   deep  , hollow  tone      : “ sit   down       , both
# . W?   NPr/V NPr/ISg+ ISg/D$+ . . V/J  D   NSg/V/J NSg/V+ NPr/J/P D/P NSg/J . NSg/V/J N🅪Sg/I/V+ . . NSg/V N🅪Sg/V/J/P . I/C/Dq
> of you    , and don’t speak a   word   till      I’ve finished . ”
# P  ISgPl+ . V/C V     NSg/V D/P NSg/V+ NSg/V/C/P W?   V/J      . .
>
#
> So        they sat     down       , and nobody spoke for some      minutes . Alice thought to herself ,
# NSg/I/J/C IPl+ NSg/V/J N🅪Sg/V/J/P . V/C NSg/I+ NSg/V C/P I/J/R/Dq+ NPl/V+  . NPr+  NSg/V   P  ISg+    .
> “ I    don’t see   how   he       can    ever finish , if    he       doesn’t begin . ” But     she  waited
# . ISg+ V     NSg/V NSg/C NPr/ISg+ NPr/VX J    NSg/V  . NSg/C NPr/ISg+ V       NSg/V . . NSg/C/P ISg+ V/J
> patiently .
# R         .
>
#
> “ Once  , ” said the Mock     Turtle at    last    , with a   deep  sigh  , “ I    was a   real  Turtle . ”
# . NSg/C . . V/J  D+  NSg/V/J+ NSg/V+ NSg/P NSg/V/J . P    D/P NSg/J NSg/V . . ISg+ V   D/P NSg/J NSg/V  . .
>
#
> These   words  were  followed by      a   very long     silence , broken only  by      an  occasional
# I/Ddem+ NPl/V+ NSg/V V/J      NSg/J/P D/P J/R  NPr/V/J+ NSg/V+  . V/J    J/R/C NSg/J/P D/P NSg/J
> exclamation of “ Hjckrrh ! ” from the Gryphon , and the constant heavy   sobbing of
# NSg         P  . ?       . . P    D   ?       . V/C D   NSg/J    NSg/V/J NSg/V/J P
> the Mock    Turtle . Alice was very nearly getting up        and saying , “ Thank you    , sir    ,
# D   NSg/V/J NSg/V+ . NPr+  V   J/R  R      NSg/V   NSg/V/J/P V/C NSg/V  . . NSg/V ISgPl+ . NPr/V+ .
> for your interesting story  , ” but     she  could  not   help  thinking there must  be     more
# C/P D$+  V/J+        NSg/V+ . . NSg/C/P ISg+ NSg/VX NSg/C NSg/V V        +     NSg/V NSg/VX NPr/I/V/J/Dq
> to come    , so        she  sat     still   and said nothing  .
# P  NSg/V/P . NSg/I/J/C ISg+ NSg/V/J NSg/V/J V/C V/J  NSg/I/J+ .
>
#
> “ When    we   were  little     , ” the Mock     Turtle went  on  at    last    , more         calmly , though
# . NSg/I/C IPl+ NSg/V NPr/I/J/Dq . . D+  NSg/V/J+ NSg/V+ NSg/V J/P NSg/P NSg/V/J . NPr/I/V/J/Dq R      . V/C
> still   sobbing a   little     now       and then    , “ we   went  to school in      the sea  . The master
# NSg/V/J NSg/V/J D/P NPr/I/J/Dq NPr/V/J/C V/C NSg/J/C . . IPl+ NSg/V P  NSg/V  NPr/J/P D   NSg+ . D+  NPr/V/J+
> was an  old   Turtle — we   used to call  him  Tortoise — ”
# V   D/P NSg/J NSg/V  . IPl+ V/J  P  NSg/V ISg+ NSg+     . .
>
#
> “ Why   did you    call  him  Tortoise , if    he       wasn’t one       ? ” Alice asked .
# . NSg/V V   ISgPl+ NSg/V ISg+ NSg+     . NSg/C NPr/ISg+ V      NSg/I/V/J . . NPr+  V/J   .
>
#
> “ We   called him  Tortoise because he       taught us       , ” said the Mock     Turtle angrily :
# . IPl+ V/J    ISg+ NSg+     C/P     NPr/ISg+ V      NPr/IPl+ . . V/J  D+  NSg/V/J+ NSg/V+ R       .
> “ really you    are very dull ! ”
# . R      ISgPl+ V   J/R  V/J  . .
>
#
> “ You    ought    to be     ashamed of yourself for asking such   a    simple   question , ” added
# . ISgPl+ NSg/I/VX P  NSg/VX V/J     P  ISg+     C/P V      NSg/I+ D/P+ NSg/V/J+ NSg/V+   . . V/J
> the Gryphon ; and then    they both   sat     silent and looked at    poor    Alice , who    felt
# D   ?       . V/C NSg/J/C IPl+ I/C/Dq NSg/V/J NSg/J  V/C V/J    NSg/P NSg/V/J NPr+  . NPr/I+ N🅪Sg/V/J
> ready   to sink  into the earth   . At    last    the Gryphon said to the Mock    Turtle ,
# NSg/V/J P  NSg/V P    D   NPrᴹ/V+ . NSg/P NSg/V/J D   ?       V/J  P  D   NSg/V/J NSg/V+ .
> “ Drive on  , old   fellow ! Don’t be     all          day   about it       ! ” and he       went  on  in      these
# . NSg/V J/P . NSg/J NSg/V  . V     NSg/VX NSg/I/J/C/Dq NPr🅪+ J/P   NPr/ISg+ . . V/C NPr/ISg+ NSg/V J/P NPr/J/P I/Ddem+
> words  :
# NPl/V+ .
>
#
> “ Yes   , we   went  to school in      the sea  , though you    mayn’t believe it       — ”
# . NPl/V . IPl+ NSg/V P  NSg/V  NPr/J/P D+  NSg+ . V/C    ISgPl+ V      V       NPr/ISg+ . .
>
#
> “ I    never said I    didn’t ! ” interrupted Alice .
# . ISg+ R     V/J  ISg+ V      . . V/J         NPr+  .
>
#
> “ You    did , ” said the Mock     Turtle .
# . ISgPl+ V   . . V/J  D+  NSg/V/J+ NSg/V+ .
>
#
> “ Hold    your tongue ! ” added the Gryphon , before Alice could  speak again . The Mock
# . NSg/V/J D$+  NSg/V+ . . V/J   D   ?       . C/P    NPr+  NSg/VX NSg/V P     . D+  NSg/V/J+
> Turtle went  on  .
# NSg/V+ NSg/V J/P .
>
#
> “ We   had the best      of educations — in      fact , we   went  to school every day   — ”
# . IPl+ V   D   NPr/VX/JS P  NSg        . NPr/J/P NSg+ . IPl+ NSg/V P  NSg/V  Dq    NPr🅪+ . .
>
#
> “ I’ve been  to a   day   - school , too , ” said Alice ; “ you    needn’t be     so        proud as    all
# . W?   NSg/V P  D/P NPr🅪+ . NSg/V+ . W?  . . V/J  NPr+  . . ISgPl+ VX      NSg/VX NSg/I/J/C J     NSg/R NSg/I/J/C/Dq
> that          . ”
# NSg/I/C/Ddem+ . .
>
#
> “ With extras ? ” asked the Mock     Turtle a   little     anxiously .
# . P    NPl+   . . V/J   D+  NSg/V/J+ NSg/V+ D/P NPr/I/J/Dq R         .
>
#
> “ Yes   , ” said Alice , “ we   learned French   and music     . ”
# . NPl/V . . V/J  NPr+  . . IPl+ V/J     NPr🅪/V/J V/C N🅪Sg/V/J+ . .
>
#
> “ And washing ? ” said the Mock     Turtle .
# . V/C NSg/V   . . V/J  D+  NSg/V/J+ NSg/V+ .
>
#
> “ Certainly not   ! ” said Alice indignantly .
# . R         NSg/C . . V/J  NPr+  R           .
>
#
> “ Ah      ! then    yours wasn’t a   really good    school , ” said the Mock    Turtle in      a   tone     of
# . NSg/I/V . NSg/J/C I+    V      D/P R      NPr/V/J NSg/V+ . . V/J  D   NSg/V/J NSg/V+ NPr/J/P D/P N🅪Sg/I/V P
> great relief . “ Now       at    ours they had at    the end   of the bill   , ‘          French   , music     , and
# NSg/J NSg/J+ . . NPr/V/J/C NSg/P I+   IPl+ V   NSg/P D   NSg/V P  D+  NPr/V+ . Unlintable NPr🅪/V/J . N🅪Sg/V/J+ . V/C
> washing — extra . ’ ”
# NSg/V   . NSg/J . . .
>
#
> “ You    couldn’t have   wanted it       much         , ” said Alice ; “ living  at    the bottom  of the
# . ISgPl+ V        NSg/VX V/J    NPr/ISg+ NSg/I/J/R/Dq . . V/J  NPr+  . . NSg/V/J NSg/P D   NSg/V/J P  D
> sea  . ”
# NSg+ . .
>
#
> “ I    couldn’t afford to learn it       . ” said the Mock     Turtle with a   sigh  . “ I    only  took
# . ISg+ V        V      P  NSg/V NPr/ISg+ . . V/J  D+  NSg/V/J+ NSg/V+ P    D/P NSg/V . . ISg+ J/R/C V
> the regular course . ”
# D+  NSg/J+  NSg/V+ . .
>
#
> “ What   was that          ? ” inquired Alice .
# . NSg/I+ V   NSg/I/C/Ddem+ . . V/J      NPr+  .
>
#
> “ Reeling and Writhing , of course , to begin with , ” the Mock    Turtle replied ; “ and
# . V       V/C V+       . P  NSg/V+ . P  NSg/V P    . . D   NSg/V/J NSg/V+ V/J     . . V/C
> then    the different branches of Arithmetic — Ambition , Distraction , Uglification ,
# NSg/J/C D   NSg/J     NPl/V    P  Nᴹ/J       . N🅪Sg/V+  . NSg/V+      . ?            .
> and Derision . ”
# V/C N🅪Sg     . .
>
#
> “ I    never heard of ‘          Uglification , ’ ” Alice ventured to say   . “ What   is it       ? ”
# . ISg+ R     V/J   P  Unlintable ?            . . . NPr+  V/J      P  NSg/V . . NSg/I+ VL NPr/ISg+ . .
>
#
> The Gryphon lifted up        both   its     paws   in      surprise . “ What   ! Never heard of
# D   ?       V/J    NSg/V/J/P I/C/Dq ISg/D$+ NPl/V+ NPr/J/P NSg/V+   . . NSg/I+ . R     V/J   P
> uglifying ! ” it       exclaimed . “ You    know  what   to beautify is , I    suppose ? ”
# ?         . . NPr/ISg+ V/J       . . ISgPl+ NSg/V NSg/I+ P  V        VL . ISg+ V       . .
>
#
> “ Yes   , ” said Alice doubtfully : “ it       means — to — make  — anything — prettier . ”
# . NPl/V . . V/J  NPr+  R          . . NPr/ISg+ NPl/V . P  . NSg/V . NSg/I/V+ . NSg/JC   . .
>
#
> “ Well    , then    , ” the Gryphon went  on  , “ if    you    don’t know  what   to uglify is , you    are
# . NSg/V/J . NSg/J/C . . D   ?       NSg/V J/P . . NSg/C ISgPl+ V     NSg/V NSg/I+ P  ?      VL . ISgPl+ V
> a   simpleton . ”
# D/P NSg       . .
>
#
> Alice did not   feel    encouraged to ask   any     more          questions about it       , so        she  turned
# NPr+  V   NSg/C NSg/I/V V/J        P  NSg/V I/R/Dq+ NPr/I/V/J/Dq+ NPl/V+    J/P   NPr/ISg+ . NSg/I/J/C ISg+ V/J
> to the Mock     Turtle , and said “ What   else    had you    to learn ? ”
# P  D+  NSg/V/J+ NSg/V+ . V/C V/J  . NSg/I+ NSg/J/C V   ISgPl+ P  NSg/V . .
>
#
> “ Well    , there was Mystery , ” the Mock     Turtle replied , counting off       the subjects on
# . NSg/V/J . +     V   NSg+    . . D+  NSg/V/J+ NSg/V+ V/J     . V        NSg/V/J/P D+  NPl/V+   J/P
> his     flappers , “ — Mystery , ancient and modern , with Seaography : then    Drawling — the
# ISg/D$+ NPl      . . . NSg+    . NSg/J   V/C NSg/J  . P    ?          . NSg/J/C V        . D
> Drawling - master   was an  old   conger - eel   , that          used to come    once  a   week   : he       taught
# V        . NPr/V/J+ V   D/P NSg/J NSg    . NSg/V . NSg/I/C/Ddem+ V/J  P  NSg/V/P NSg/C D/P NSg/J+ . NPr/ISg+ V
> us       Drawling , Stretching , and Fainting in      Coils  . ”
# NPr/IPl+ V        . V          . V/C V+       NPr/J/P NPl/V+ . .
>
#
> “ What   was that          like        ? ” said Alice .
# . NSg/I+ V   NSg/I/C/Ddem+ NSg/V/J/C/P . . V/J  NPr+  .
>
#
> “ Well    , I    can’t show  it       you    myself , ” the Mock    Turtle said : “ I’m too stiff   . And
# . NSg/V/J . ISg+ VX    NSg/V NPr/ISg+ ISgPl+ ISg+   . . D   NSg/V/J NSg/V+ V/J  . . W?  W?  NSg/V/J . V/C
> the Gryphon never learnt it       . ”
# D   ?       R     V      NPr/ISg+ . .
>
#
> “ Hadn’t time      , ” said the Gryphon : “ I    went  to the Classics master   , though . He       was
# . V      N🅪Sg/V/J+ . . V/J  D   ?       . . ISg+ NSg/V P  D   NSgPl+   NPr/V/J+ . V/C    . NPr/ISg+ V
> an  old   crab  , he       was . ”
# D/P NSg/J NSg/V . NPr/ISg+ V   . .
>
#
> “ I    never went  to him  , ” the Mock     Turtle said with a   sigh  : “ he       taught Laughing and
# . ISg+ R     NSg/V P  ISg+ . . D+  NSg/V/J+ NSg/V+ V/J  P    D/P NSg/V . . NPr/ISg+ V      NSg/V/J  V/C
> Grief  , they used to say   . ”
# NSg/V+ . IPl+ V/J  P  NSg/V . .
>
#
> “ So        he       did , so        he       did , ” said the Gryphon , sighing in      his     turn  ; and both
# . NSg/I/J/C NPr/ISg+ V   . NSg/I/J/C NPr/ISg+ V   . . V/J  D   ?       . V       NPr/J/P ISg/D$+ NSg/V . V/C I/C/Dq
> creatures hid their faces  in      their paws   .
# NPl+      V   D$+   NPl/V+ NPr/J/P D$+   NPl/V+ .
>
#
> “ And how   many        hours a    day   did you    do     lessons ? ” said Alice , in      a    hurry  to change
# . V/C NSg/C NSg/I/J/Dq+ NPl+  D/P+ NPr🅪+ V   ISgPl+ NSg/VX NPl/V+  . . V/J  NPr+  . NPr/J/P D/P+ NSg/V+ P  N🅪Sg/V
> the subject  .
# D+  NSg/V/J+ .
>
#
> “ Ten  hours the first    day   , ” said the Mock     Turtle : “ nine the next    , and so        on  . ”
# . NSg+ NPl+  D+  NSg/V/J+ NPr🅪+ . . V/J  D+  NSg/V/J+ NSg/V+ . . NSg  D   NSg/J/P . V/C NSg/I/J/C J/P . .
>
#
> “ What   a    curious plan   ! ” exclaimed Alice .
# . NSg/I+ D/P+ J+      NSg/V+ . . V/J       NPr+  .
>
#
> “ That’s the reason  they’re called lessons , ” the Gryphon remarked : “ because they
# . NSg$   D+  N🅪Sg/V+ W?      V/J    NPl/V+  . . D   ?       V/J      . . C/P     IPl+
> lessen from day   to day  . ”
# V/C    P    NPr🅪+ P  NPr🅪 . .
>
#
> This    was quite a   new     idea to Alice , and she  thought it       over    a   little     before she
# I/Ddem+ V   R     D/P NSg/V/J NSg  P  NPr+  . V/C ISg+ NSg/V   NPr/ISg+ NSg/J/P D/P NPr/I/J/Dq C/P    ISg+
> made her     next     remark . “ Then    the eleventh day   must  have   been  a    holiday ? ”
# V    ISg/D$+ NSg/J/P+ NSg/V+ . . NSg/J/C D+  NSg/J+   NPr🅪+ NSg/V NSg/VX NSg/V D/P+ NPr/V+  . .
>
#
> “ Of course it       was , ” said the Mock     Turtle .
# . P  NSg/V+ NPr/ISg+ V   . . V/J  D+  NSg/V/J+ NSg/V+ .
>
#
> “ And how   did you    manage on  the twelfth ? ” Alice went  on  eagerly .
# . V/C NSg/C V   ISgPl+ NSg/V  J/P D   NSg/J   . . NPr+  NSg/V J/P R       .
>
#
> “ That’s enough about lessons , ” the Gryphon interrupted in      a   very decided tone      :
# . NSg$   NSg/I  J/P   NPl/V+  . . D   ?       V/J         NPr/J/P D/P J/R  NSg/V/J N🅪Sg/I/V+ .
> “ tell  her     something  about the games  now       . ”
# . NPr/V ISg/D$+ NSg/I/V/J+ J/P   D   NPl/V+ NPr/V/J/C . .
>
#
> CHAPTER X      : The Lobster  Quadrille
# NSg/V+  NPr/J+ . D+  NSg/V/J+ NSg/V/J
>
#
> The Mock     Turtle sighed deeply , and drew  the back    of one       flapper across his     eyes   .
# D+  NSg/V/J+ NSg/V+ V/J    R      . V/C NPr/V D   NSg/V/J P  NSg/I/V/J NSg     NSg/P  ISg/D$+ NPl/V+ .
> He       looked at    Alice , and tried to speak , but     for a    minute   or    two sobs  choked his
# NPr/ISg+ V/J    NSg/P NPr+  . V/C V/J   P  NSg/V . NSg/C/P C/P D/P+ NSg/V/J+ NPr/C NSg NPl/V V/J    ISg/D$+
> voice  . “ Same as    if    he       had a    bone      in      his     throat , ” said the Gryphon : and it       set     to
# NSg/V+ . . I/J  NSg/R NSg/C NPr/ISg+ V   D/P+ N🅪Sg/V/J+ NPr/J/P ISg/D$+ NSg/V+ . . V/J  D   ?       . V/C NPr/ISg+ NPr/V/J P
> work   shaking him  and punching him  in      the back    . At    last    the Mock     Turtle recovered
# N🅪Sg/V V       ISg+ V/C V        ISg+ NPr/J/P D   NSg/V/J . NSg/P NSg/V/J D+  NSg/V/J+ NSg/V+ V/J
> his     voice  , and , with tears  running  down       his     cheeks , he       went  on  again : —
# ISg/D$+ NSg/V+ . V/C . P    NPl/V+ Nᴹ/V/J/P N🅪Sg/V/J/P ISg/D$+ NPl/V+ . NPr/ISg+ NSg/V J/P P     . .
>
#
> “ You    may    not   have   lived much         under   the sea  — ” ( “ I    haven’t , ” said Alice ) — “ and
# . ISgPl+ NPr/VX NSg/C NSg/VX V/J   NSg/I/J/R/Dq NSg/J/P D+  NSg+ . . . . ISg+ V       . . V/J  NPr+  . . . V/C
> perhaps you    were  never even    introduced to a   lobster  — ” ( Alice began to say   “ I
# NSg/R   ISgPl+ NSg/V R     NSg/V/J V/J        P  D/P NSg/V/J+ . . . NPr+  V     P  NSg/V . ISg+
> once  tasted — ” but     checked herself hastily , and said “ No    , never ” ) “ — so        you    can
# NSg/C V/J    . . NSg/C/P V/J     ISg+    R       . V/C V/J  . NPr/P . R     . . . . NSg/I/J/C ISgPl+ NPr/VX
> have   no    idea what   a   delightful thing a   Lobster  Quadrille is ! ”
# NSg/VX NPr/P NSg+ NSg/I+ D/P J          NSg+  D/P NSg/V/J+ NSg/V/J   VL . .
>
#
> “ No    , indeed , ” said Alice . “ What   sort  of a    dance  is it       ? ”
# . NPr/P . W?     . . V/J  NPr+  . . NSg/I+ NSg/V P  D/P+ NSg/V+ VL NPr/ISg+ . .
>
#
> “ Why   , ” said the Gryphon , “ you    first   form   into a   line   along the sea  - shore  — ”
# . NSg/V . . V/J  D   ?       . . ISgPl+ NSg/V/J NSg/V+ P    D/P NSg/V+ P     D   NSg+ . NSg/V+ . .
>
#
> “ Two  lines  ! ” cried the Mock     Turtle . “ Seals  , turtles , salmon      , and so        on  ; then    ,
# . NSg+ NPl/V+ . . V/J   D+  NSg/V/J+ NSg/V+ . . NPl/V+ . NPl/V   . N🅪SgPl/V/J+ . V/C NSg/I/J/C J/P . NSg/J/C .
> when    you’ve cleared all          the jelly    - fish      out         of the way    — ”
# NSg/I/C W?     V/J     NSg/I/J/C/Dq D   NSg/V/J+ . N🅪SgPl/V+ NSg/V/J/R/P P  D   NSg/J+ . .
>
#
> “ That          generally takes some      time      , ” interrupted the Gryphon .
# . NSg/I/C/Ddem+ R         NPl/V I/J/R/Dq+ N🅪Sg/V/J+ . . V/J         D   ?       .
>
#
> “ — you    advance  twice — ”
# . . ISgPl+ NSg/V/J+ W?    . .
>
#
> “ Each with a    lobster  as    a    partner ! ” cried the Gryphon .
# . Dq   P    D/P+ NSg/V/J+ NSg/R D/P+ NSg/V+  . . V/J   D   ?       .
>
#
> “ Of course , ” the Mock     Turtle said : “ advance  twice , set     to partners — ”
# . P  NSg/V+ . . D+  NSg/V/J+ NSg/V+ V/J  . . NSg/V/J+ W?    . NPr/V/J P  NPl/V    . .
>
#
> “ — change  lobsters , and retire in      same order  , ” continued the Gryphon .
# . . N🅪Sg/V+ NPl/V    . V/C NSg/V  NPr/J/P I/J  NSg/V+ . . V/J       D   ?       .
>
#
> “ Then    , you    know  , ” the Mock     Turtle went  on  , “ you    throw the — ”
# . NSg/J/C . ISgPl+ NSg/V . . D+  NSg/V/J+ NSg/V+ NSg/V J/P . . ISgPl+ NSg/V D   . .
>
#
> “ The lobsters ! ” shouted the Gryphon , with a   bound    into the air     .
# . D   NPl/V    . . V/J     D   ?       . P    D/P NSg/V/J+ P    D   N🅪Sg/V+ .
>
#
> “ — as    far     out         to sea as    you    can    — ”
# . . NSg/R NSg/V/J NSg/V/J/R/P P  NSg NSg/R ISgPl+ NPr/VX . .
>
#
> “ Swim  after them     ! ” screamed the Gryphon .
# . NSg/V P     NSg/IPl+ . . V/J      D   ?       .
>
#
> “ Turn  a   somersault in      the sea  ! ” cried the Mock     Turtle , capering wildly about .
# . NSg/V D/P NSg/V      NPr/J/P D   NSg+ . . V/J   D+  NSg/V/J+ NSg/V+ . V        R      J/P   .
>
#
> “ Change  lobsters again ! ” yelled the Gryphon at    the top     of its     voice  .
# . N🅪Sg/V+ NPl/V    P     . . V/J    D   ?       NSg/P D   NSg/V/J P  ISg/D$+ NSg/V+ .
>
#
> “ Back    to land   again , and that’s all          the first   figure , ” said the Mock    Turtle ,
# . NSg/V/J P  NPr🅪/V P     . V/C NSg$   NSg/I/J/C/Dq D   NSg/V/J NSg/V+ . . V/J  D   NSg/V/J NSg/V+ .
> suddenly dropping his     voice  ; and the two creatures , who    had been  jumping about
# R        NSg/V    ISg/D$+ NSg/V+ . V/C D   NSg NPl+      . NPr/I+ V   NSg/V V       J/P
> like        mad     things all          this   time      , sat     down       again very sadly and quietly , and looked
# NSg/V/J/C/P NSg/V/J NPl+   NSg/I/J/C/Dq I/Ddem N🅪Sg/V/J+ . NSg/V/J N🅪Sg/V/J/P P     J/R  R     V/C R       . V/C V/J
> at    Alice .
# NSg/P NPr+  .
>
#
> “ It       must  be     a   very pretty    dance  , ” said Alice timidly .
# . NPr/ISg+ NSg/V NSg/VX D/P J/R  NSg/V/J/R NSg/V+ . . V/J  NPr+  R       .
>
#
> “ Would you    like        to see   a   little     of it       ? ” said the Mock     Turtle .
# . VX    ISgPl+ NSg/V/J/C/P P  NSg/V D/P NPr/I/J/Dq P  NPr/ISg+ . . V/J  D+  NSg/V/J+ NSg/V+ .
>
#
> “ Very much         indeed , ” said Alice .
# . J/R  NSg/I/J/R/Dq W?     . . V/J  NPr+  .
>
#
> “ Come    , let’s try     the first   figure ! ” said the Mock     Turtle to the Gryphon . “ We   can
# . NSg/V/P . NSg$  NSg/V/J D   NSg/V/J NSg/V+ . . V/J  D+  NSg/V/J+ NSg/V+ P  D   ?       . . IPl+ NPr/VX
> do     without lobsters , you    know  . Which shall sing    ? ”
# NSg/VX C/P     NPl/V    . ISgPl+ NSg/V . I/C+  VX    NSg/V/J . .
>
#
> “ Oh    , you    sing    , ” said the Gryphon . “ I’ve forgotten the words  . ”
# . NPr/V . ISgPl+ NSg/V/J . . V/J  D   ?       . . W?   NSg/V/J   D   NPl/V+ . .
>
#
> So        they began solemnly dancing round     and round     Alice , every now       and then
# NSg/I/J/C IPl+ V     R        NSg/V   NSg/V/J/P V/C NSg/V/J/P NPr+  . Dq    NPr/V/J/C V/C NSg/J/C
> treading on  her     toes   when    they passed too close   , and waving their forepaws to
# V        J/P ISg/D$+ NPl/V+ NSg/I/C IPl+ V/J    W?  NSg/V/J . V/C V      D$+   ?        P
> mark   the time      , while     the Mock    Turtle sang  this    , very slowly and sadly : —
# NPr/V+ D   N🅪Sg/V/J+ . NSg/V/C/P D   NSg/V/J NSg/V+ NPr/V I/Ddem+ . J/R  R      V/C R     . .
>
#
> “ Will   you    walk  a   little     faster ? ” said a    whiting to a   snail . “ There’s a
# . NPr/VX ISgPl+ NSg/V D/P NPr/I/J/Dq NSg/JC . . V/J  D/P+ NSg/V+  P  D/P NSg/V . . W?      D/P
> porpoise close   behind  us       , and he’s treading on  my  tail     . See   how   eagerly the
# NSg/V+   NSg/V/J NSg/J/P NPr/IPl+ . V/C NSg$ V        J/P D$+ NSg/V/J+ . NSg/V NSg/C R       D
> lobsters and the turtles all          advance  ! They are waiting on  the shingle — will   you
# NPl/V    V/C D   NPl/V   NSg/I/J/C/Dq NSg/V/J+ . IPl+ V   NSg/V   J/P D   NSg/V   . NPr/VX ISgPl+
> come    and join  the dance  ? Will   you    , won’t you    , will   you    , won’t you    , will   you
# NSg/V/P V/C NSg/V D   NSg/V+ . NPr/VX ISgPl+ . V     ISgPl+ . NPr/VX ISgPl+ . V     ISgPl+ . NPr/VX ISgPl+
> join  the dance  ? Will   you    , won’t you    , will   you    , won’t you    , won’t you    join  the
# NSg/V D   NSg/V+ . NPr/VX ISgPl+ . V     ISgPl+ . NPr/VX ISgPl+ . V     ISgPl+ . V     ISgPl+ NSg/V D
> dance  ?
# NSg/V+ .
>
#
> “ You    can    really have   no     notion how   delightful it       will   be     When    they take  us       up
# . ISgPl+ NPr/VX R      NSg/VX NPr/P+ NSg+   NSg/C J          NPr/ISg+ NPr/VX NSg/VX NSg/I/C IPl+ NSg/V NPr/IPl+ NSg/V/J/P
> and throw us       , with the lobsters , out         to sea ! ” But     the snail replied “ Too far     ,
# V/C NSg/V NPr/IPl+ . P    D   NPl/V    . NSg/V/J/R/P P  NSg . . NSg/C/P D   NSg/V V/J     . W?  NSg/V/J .
> too far     ! ” and gave a   look  askance — Said he       thanked the whiting kindly , but     he
# W?  NSg/V/J . . V/C V    D/P NSg/V V/J     . V/J  NPr/ISg+ V/J     D   NSg/V+  J/R    . NSg/C/P NPr/ISg+
> would not   join  the dance  . Would not   , could  not   , would not   , could  not   , would
# VX    NSg/C NSg/V D   NSg/V+ . VX    NSg/C . NSg/VX NSg/C . VX    NSg/C . NSg/VX NSg/C . VX
> not   join  the dance  . Would not   , could  not   , would not   , could  not   , could  not   join
# NSg/C NSg/V D+  NSg/V+ . VX    NSg/C . NSg/VX NSg/C . VX    NSg/C . NSg/VX NSg/C . NSg/VX NSg/C NSg/V
> the dance  .
# D+  NSg/V+ .
>
#
> “ What   matters it       how   far     we   go      ? ” his     scaly  friend   replied . “ There is another
# . NSg/I+ NPl/V+  NPr/ISg+ NSg/C NSg/V/J IPl+ NSg/V/J . . ISg/D$+ NSg/J+ NPr/V/J+ V/J     . . +     VL I/D+
> shore  , you    know  , upon the other    side     . The further off       from England the nearer
# NSg/V+ . ISgPl+ NSg/V . P    D+  NSg/V/J+ NSg/V/J+ . D   V/J     NSg/V/J/P P    NPr+    D   NSg/JC
> is to France — Then    turn  not   pale    , beloved snail , but     come    and join  the dance  .
# VL P  NPr+   . NSg/J/C NSg/V NSg/C NSg/V/J . NSg/V/J NSg/V . NSg/C/P NSg/V/P V/C NSg/V D   NSg/V+ .
> Will   you    , won’t you    , will   you    , won’t you    , will   you    join  the dance  ? Will   you    ,
# NPr/VX ISgPl+ . V     ISgPl+ . NPr/VX ISgPl+ . V     ISgPl+ . NPr/VX ISgPl+ NSg/V D   NSg/V+ . NPr/VX ISgPl+ .
> won’t you    , will   you    , won’t you    , won’t you    join  the dance  ? ”
# V     ISgPl+ . NPr/VX ISgPl+ . V     ISgPl+ . V     ISgPl+ NSg/V D   NSg/V+ . .
>
#
> “ Thank you    , it’s a   very interesting dance  to watch , ” said Alice , feeling very
# . NSg/V ISgPl+ . W?   D/P J/R  V/J         NSg/V+ P  NSg/V . . V/J  NPr+  . NSg/V/J J/R
> glad    that         it       was over    at    last    : “ and I    do     so        like        that         curious song about the
# NSg/V/J NSg/I/C/Ddem NPr/ISg+ V   NSg/J/P NSg/P NSg/V/J . . V/C ISg+ NSg/VX NSg/I/J/C NSg/V/J/C/P NSg/I/C/Ddem J       N🅪Sg J/P   D
> whiting ! ”
# NSg/V+  . .
>
#
> “ Oh    , as    to the whiting , ” said the Mock     Turtle , “ they — you’ve seen  them     , of
# . NPr/V . NSg/R P  D+  NSg/V+  . . V/J  D+  NSg/V/J+ NSg/V+ . . IPl+ . W?     NSg/V NSg/IPl+ . P
> course ? ”
# NSg/V+ . .
>
#
> “ Yes   , ” said Alice , “ I’ve often seen  them     at    dinn — ” she  checked herself hastily .
# . NPl/V . . V/J  NPr+  . . W?   R     NSg/V NSg/IPl+ NSg/P ?    . . ISg+ V/J     ISg+    R       .
>
#
> “ I    don’t know  where Dinn may    be     , ” said the Mock    Turtle , “ but     if    you’ve seen  them
# . ISg+ V     NSg/V NSg/C ?    NPr/VX NSg/VX . . V/J  D   NSg/V/J NSg/V+ . . NSg/C/P NSg/C W?     NSg/V NSg/IPl+
> so        often , of course you    know  what   they’re like        . ”
# NSg/I/J/C R     . P  NSg/V+ ISgPl+ NSg/V NSg/I+ W?      NSg/V/J/C/P . .
>
#
> “ I    believe so        , ” Alice replied thoughtfully . “ They have   their tails  in      their
# . ISg+ V       NSg/I/J/C . . NPr+  V/J     R            . . IPl+ NSg/VX D$+   NPl/V+ NPr/J/P D$+
> mouths — and they’re all          over    crumbs . ”
# NPl/V+ . V/C W?      NSg/I/J/C/Dq NSg/J/P NPl/V+ . .
>
#
> “ You’re wrong   about the crumbs , ” said the Mock    Turtle : “ crumbs would all          wash
# . W?     NSg/V/J J/P   D   NPl/V+ . . V/J  D   NSg/V/J NSg/V+ . . NPl/V+ VX    NSg/I/J/C/Dq NPr/V+
> off       in      the sea  . But     they have   their tails  in      their mouths ; and the reason  is — ”
# NSg/V/J/P NPr/J/P D   NSg+ . NSg/C/P IPl+ NSg/VX D$+   NPl/V+ NPr/J/P D$+   NPl/V+ . V/C D+  N🅪Sg/V+ VL . .
> here    the Mock     Turtle yawned and shut    his     eyes   . — “ Tell  her     about the reason  and
# NSg/J/R D+  NSg/V/J+ NSg/V+ V/J    V/C NSg/V/J ISg/D$+ NPl/V+ . . . NPr/V ISg/D$+ J/P   D+  N🅪Sg/V+ V/C
> all          that          , ” he       said to the Gryphon .
# NSg/I/J/C/Dq NSg/I/C/Ddem+ . . NPr/ISg+ V/J  P  D   ?       .
>
#
> “ The reason  is , ” said the Gryphon , “ that         they would go      with the lobsters to the
# . D+  N🅪Sg/V+ VL . . V/J  D   ?       . . NSg/I/C/Ddem IPl+ VX    NSg/V/J P    D   NPl/V    P  D
> dance  . So        they got thrown out         to sea . So        they had to fall  a    long     way    . So        they
# NSg/V+ . NSg/I/J/C IPl+ V   V/J    NSg/V/J/R/P P  NSg . NSg/I/J/C IPl+ V   P  NSg/V D/P+ NPr/V/J+ NSg/J+ . NSg/I/J/C IPl+
> got their tails  fast    in      their mouths . So        they couldn’t get   them     out         again .
# V   D$+   NPl/V+ NSg/V/J NPr/J/P D$+   NPl/V+ . NSg/I/J/C IPl+ V        NSg/V NSg/IPl+ NSg/V/J/R/P P     .
> That’s all          . ”
# NSg$   NSg/I/J/C/Dq . .
>
#
> “ Thank you    , ” said Alice , “ it’s very interesting . I    never knew so        much         about a
# . NSg/V ISgPl+ . . V/J  NPr+  . . W?   J/R  V/J         . ISg+ R     V    NSg/I/J/C NSg/I/J/R/Dq J/P   D/P+
> whiting before . ”
# NSg/V+  C/P    . .
>
#
> “ I    can    tell  you    more         than that          , if    you    like        , ” said the Gryphon . “ Do     you    know  why
# . ISg+ NPr/VX NPr/V ISgPl+ NPr/I/V/J/Dq C/P  NSg/I/C/Ddem+ . NSg/C ISgPl+ NSg/V/J/C/P . . V/J  D   ?       . . NSg/VX ISgPl+ NSg/V NSg/V
> it’s called a    whiting ? ”
# W?   V/J    D/P+ NSg/V+  . .
>
#
> “ I    never thought about it       , ” said Alice . “ Why   ? ”
# . ISg+ R     NSg/V   J/P   NPr/ISg+ . . V/J  NPr+  . . NSg/V . .
>
#
> “ It       does  the boots and shoes  , ” the Gryphon replied very solemnly .
# . NPr/ISg+ NPl/V D   NPl/V V/C NPl/V+ . . D   ?       V/J     J/R  R        .
>
#
> Alice was thoroughly puzzled . “ Does  the boots and shoes  ! ” she  repeated in      a
# NPr+  V   R          V/J     . . NPl/V D   NPl/V V/C NPl/V+ . . ISg+ V/J      NPr/J/P D/P+
> wondering tone      .
# NSg/V/J   N🅪Sg/I/V+ .
>
#
> “ Why   , what   are your shoes  done    with ? ” said the Gryphon . “ I    mean    , what   makes them
# . NSg/V . NSg/I+ V   D$+  NPl/V+ NSg/V/J P    . . V/J  D   ?       . . ISg+ NSg/V/J . NSg/I+ NPl/V NSg/IPl+
> so        shiny ? ”
# NSg/I/J/C NSg/J . .
>
#
> Alice looked down       at    them     , and considered a   little     before she  gave her     answer .
# NPr+  V/J    N🅪Sg/V/J/P NSg/P NSg/IPl+ . V/C V/J        D/P NPr/I/J/Dq C/P    ISg+ V    ISg/D$+ NSg/V+ .
> “ They’re done    with blacking , I    believe . ”
# . W?      NSg/V/J P    NSg/V    . ISg+ V       . .
>
#
> “ Boots and shoes  under   the sea  , ” the Gryphon went  on  in      a   deep  voice  , “ are done
# . NPl/V V/C NPl/V+ NSg/J/P D+  NSg+ . . D   ?       NSg/V J/P NPr/J/P D/P NSg/J NSg/V+ . . V   NSg/V/J
> with a   whiting . Now       you    know  . ”
# P    D/P NSg/V+  . NPr/V/J/C ISgPl+ NSg/V . .
>
#
> “ And what   are they made of ? ” Alice asked in      a   tone     of great  curiosity .
# . V/C NSg/I+ V   IPl+ V    P  . . NPr+  V/J   NPr/J/P D/P N🅪Sg/I/V P  NSg/J+ NSg+      .
>
#
> “ Soles  and eels  , of course , ” the Gryphon replied rather    impatiently : “ any    shrimp
# . NPl/V+ V/C NPl/V . P  NSg/V+ . . D   ?       V/J     NPr/V/J/R R           . . I/R/Dq NSgPl/V+
> could  have   told you    that          . ”
# NSg/VX NSg/VX V    ISgPl+ NSg/I/C/Ddem+ . .
>
#
> “ If    I’d been  the whiting , ” said Alice , whose thoughts were  still   running  on  the
# . NSg/C W?  NSg/V D   NSg/V+  . . V/J  NPr+  . I+    NPl/V+   NSg/V NSg/V/J Nᴹ/V/J/P J/P D
> song  , “ I’d have   said to the porpoise , ‘          Keep  back    , please : we   don’t want  you    with
# N🅪Sg+ . . W?  NSg/VX V/J  P  D   NSg/V+   . Unlintable NSg/V NSg/V/J . V      . IPl+ V     NSg/V ISgPl+ P
> us       ! ’ ”
# NPr/IPl+ . . .
>
#
> “ They were  obliged to have   him  with them     , ” the Mock     Turtle said : “ no     wise     fish
# . IPl+ NSg/V V/J     P  NSg/VX ISg+ P    NSg/IPl+ . . D+  NSg/V/J+ NSg/V+ V/J  . . NPr/P+ NPr/V/J+ N🅪SgPl/V+
> would go      anywhere without a    porpoise . ”
# VX    NSg/V/J NSg/I    C/P     D/P+ NSg/V+   . .
>
#
> “ Wouldn’t it       really ? ” said Alice in      a   tone     of great  surprise .
# . VX       NPr/ISg+ R      . . V/J  NPr+  NPr/J/P D/P N🅪Sg/I/V P  NSg/J+ NSg/V+   .
>
#
> “ Of course not   , ” said the Mock     Turtle : “ why   , if    a    fish      came    to me       , and told me
# . P  NSg/V+ NSg/C . . V/J  D+  NSg/V/J+ NSg/V+ . . NSg/V . NSg/C D/P+ N🅪SgPl/V+ NSg/V/P P  NPr/ISg+ . V/C V    NPr/ISg+
> he       was going   a    journey , I    should say   ‘          With what   porpoise ? ’ ”
# NPr/ISg+ V   NSg/V/J D/P+ NSg/V+  . ISg+ VX     NSg/V Unlintable P    NSg/I+ NSg/V+   . . .
>
#
> “ Don’t you    mean    ‘          purpose ’ ? ” said Alice .
# . V     ISgPl+ NSg/V/J Unlintable N🅪Sg/V+ . . . V/J  NPr+  .
>
#
> “ I    mean    what   I    say   , ” the Mock     Turtle replied in      an   offended tone      . And the
# . ISg+ NSg/V/J NSg/I+ ISg+ NSg/V . . D+  NSg/V/J+ NSg/V+ V/J     NPr/J/P D/P+ V/J      N🅪Sg/I/V+ . V/C D
> Gryphon added “ Come    , let’s hear some     of your adventures . ”
# ?       V/J   . NSg/V/P . NSg$  V    I/J/R/Dq P  D$+  NPl/V+     . .
>
#
> “ I    could  tell  you    my  adventures — beginning from this    morning , ” said Alice a
# . ISg+ NSg/VX NPr/V ISgPl+ D$+ NPl/V+     . NSg/V/J+  P    I/Ddem+ N🅪Sg/V+ . . V/J  NPr+  D/P
> little     timidly : “ but     it’s no    use   going   back    to yesterday , because I    was a
# NPr/I/J/Dq R       . . NSg/C/P W?   NPr/P NSg/V NSg/V/J NSg/V/J P  NSg       . C/P     ISg+ V   D/P
> different person then    . ”
# NSg/J     NSg/V+ NSg/J/C . .
>
#
> “ Explain all          that          , ” said the Mock     Turtle .
# . V       NSg/I/J/C/Dq NSg/I/C/Ddem+ . . V/J  D+  NSg/V/J+ NSg/V+ .
>
#
> “ No    , no    ! The adventures first   , ” said the Gryphon in      an  impatient tone      :
# . NPr/P . NPr/P . D+  NPl/V+     NSg/V/J . . V/J  D   ?       NPr/J/P D/P J         N🅪Sg/I/V+ .
> “ explanations take  such  a   dreadful time      . ”
# . NPl+         NSg/V NSg/I D/P NSg/J    N🅪Sg/V/J+ . .
>
#
> So        Alice began telling them     her     adventures from the time      when    she  first   saw   the
# NSg/I/J/C NPr+  V     NSg/V/J NSg/IPl+ ISg/D$+ NPl/V+     P    D+  N🅪Sg/V/J+ NSg/I/C ISg+ NSg/V/J NSg/V D+
> White     Rabbit . She  was a   little     nervous about it       just at    first   , the two  creatures
# NPr🅪/V/J+ NSg/V+ . ISg+ V   D/P NPr/I/J/Dq J       J/P   NPr/ISg+ V/J  NSg/P NSg/V/J . D+  NSg+ NPl+
> got so        close   to her     , one       on  each side     , and opened their eyes  and mouths so        very
# V   NSg/I/J/C NSg/V/J P  ISg/D$+ . NSg/I/V/J J/P Dq+  NSg/V/J+ . V/C V/J    D$+   NPl/V V/C NPl/V+ NSg/I/J/C J/R
> wide  , but     she  gained courage as    she  went  on  . Her     listeners were  perfectly quiet
# NSg/J . NSg/C/P ISg+ V/J    NSg/V+  NSg/R ISg+ NSg/V J/P . ISg/D$+ +         NSg/V R         N🅪Sg/V/J
> till      she  got to the part     about her     repeating “ You    are old   , Father William , ” to
# NSg/V/C/P ISg+ V   P  D+  NSg/V/J+ J/P   ISg/D$+ NSg/V/J   . ISgPl+ V   NSg/J . NPr/V+ NPr+    . . P
> the Caterpillar , and the words  all          coming  different , and then    the Mock    Turtle
# D   NSg/V       . V/C D   NPl/V+ NSg/I/J/C/Dq NSg/V/J NSg/J     . V/C NSg/J/C D   NSg/V/J NSg/V+
> drew  a   long    breath    , and said “ That’s very curious . ”
# NPr/V D/P NPr/V/J N🅪Sg/V/J+ . V/C V/J  . NSg$   J/R  J       . .
>
#
> “ It’s all          about as    curious as    it       can    be     , ” said the Gryphon .
# . W?   NSg/I/J/C/Dq J/P   NSg/R J       NSg/R NPr/ISg+ NPr/VX NSg/VX . . V/J  D   ?       .
>
#
> “ It       all          came    different ! ” the Mock     Turtle repeated thoughtfully . “ I    should like
# . NPr/ISg+ NSg/I/J/C/Dq NSg/V/P NSg/J     . . D+  NSg/V/J+ NSg/V+ V/J      R            . . ISg+ VX     NSg/V/J/C/P
> to hear her     try     and repeat something  now       . Tell  her     to begin . ” He       looked at    the
# P  V    ISg/D$+ NSg/V/J V/C NSg/V  NSg/I/V/J+ NPr/V/J/C . NPr/V ISg/D$+ P  NSg/V . . NPr/ISg+ V/J    NSg/P D
> Gryphon as    if    he       thought it       had some     kind  of authority over    Alice .
# ?       NSg/R NSg/C NPr/ISg+ NSg/V   NPr/ISg+ V   I/J/R/Dq NSg/J P  N🅪Sg+     NSg/J/P NPr+  .
>
#
> “ Stand up        and repeat ‘          ’ Tis the voice of the sluggard , ’ ” said the Gryphon .
# . NSg/V NSg/V/J/P V/C NSg/V  Unlintable . ?   D   NSg/V P  D   NSg      . . . V/J  D   ?       .
>
#
> “ How   the creatures order  one       about , and make  one       repeat lessons ! ” thought Alice ;
# . NSg/C D+  NPl+      NSg/V+ NSg/I/V/J J/P   . V/C NSg/V NSg/I/V/J NSg/V  NPl/V+  . . NSg/V   NPr+  .
> “ I    might   as    well    be     at    school at    once  . ” However , she  got up        , and began to repeat
# . ISg+ Nᴹ/VX/J NSg/R NSg/V/J NSg/VX NSg/P NSg/V+ NSg/P NSg/C . . C       . ISg+ V   NSg/V/J/P . V/C V     P  NSg/V
> it       , but     her     head     was so        full    of the Lobster  Quadrille , that         she  hardly knew what
# NPr/ISg+ . NSg/C/P ISg/D$+ NPr/V/J+ V   NSg/I/J/C NSg/V/J P  D+  NSg/V/J+ NSg/V/J   . NSg/I/C/Ddem ISg+ R      V    NSg/I+
> she  was saying , and the words  came    very queer   indeed : —
# ISg+ V   NSg/V  . V/C D   NPl/V+ NSg/V/P J/R  NSg/V/J W?     . .
>
#
> “ ’ Tis the voice of the Lobster  ; I    heard him  declare , “ You    have   baked me       too
# . . ?   D   NSg/V P  D+  NSg/V/J+ . ISg+ V/J   ISg+ V       . . ISgPl+ NSg/VX V/J   NPr/ISg+ W?
> brown    , I    must  sugar  my  hair    . ” As    a   duck   with its     eyelids , so        he       with his     nose
# NPr🅪/V/J . ISg+ NSg/V N🅪Sg/V D$+ N🅪Sg/V+ . . NSg/R D/P NSg/V+ P    ISg/D$+ NPl+    . NSg/I/J/C NPr/ISg+ P    ISg/D$+ NSg/V+
> Trims his     belt   and his     buttons , and turns out         his     toes   . ”
# NPl/V ISg/D$+ NSg/V+ V/C ISg/D$+ NPl/V+  . V/C NPl/V NSg/V/J/R/P ISg/D$+ NPl/V+ . .
>
#
> ( later editions continued as    follows When    the sands  are all          dry     , he       is gay     as
# . JC    NPl      V/J       NSg/R NPl/V   NSg/I/C D   NPl/V+ V   NSg/I/J/C/Dq NSg/V/J . NPr/ISg+ VL NPr/V/J NSg/R
> a   lark  , And will   talk   in      contemptuous tones of the Shark  , But     , when    the tide
# D/P NSg/V . V/C NPr/VX N🅪Sg/V NPr/J/P J            NPl/V P  D   NSg/V+ . NSg/C/P . NSg/I/C D   NSg/V+
> rises  and sharks are around , His     voice  has a   timid and tremulous sound     . )
# NPl/V+ V/C NPl/V  V   J/P    . ISg/D$+ NSg/V+ V   D/P J     V/C J         N🅪Sg/V/J+ . .
>
#
> “ That’s different from what   I    used to say   when    I    was a   child  , ” said the Gryphon .
# . NSg$   NSg/J     P    NSg/I+ ISg+ V/J  P  NSg/V NSg/I/C ISg+ V   D/P NSg/V+ . . V/J  D   ?       .
>
#
> “ Well    , I    never heard it       before , ” said the Mock     Turtle ; “ but     it       sounds uncommon
# . NSg/V/J . ISg+ R     V/J   NPr/ISg+ C/P    . . V/J  D+  NSg/V/J+ NSg/V+ . . NSg/C/P NPr/ISg+ NPl/V  NSg/V/J+
> nonsense . ”
# Nᴹ/V/J+  . .
>
#
> Alice said nothing  ; she  had sat     down       with her     face   in      her     hands  , wondering if
# NPr+  V/J  NSg/I/J+ . ISg+ V   NSg/V/J N🅪Sg/V/J/P P    ISg/D$+ NSg/V+ NPr/J/P ISg/D$+ NPl/V+ . NSg/V/J   NSg/C
> anything would ever happen in      a    natural way    again .
# NSg/I/V+ VX    J    V      NPr/J/P D/P+ NSg/J+  NSg/J+ P     .
>
#
> “ I    should like        to have   it       explained , ” said the Mock     Turtle .
# . ISg+ VX     NSg/V/J/C/P P  NSg/VX NPr/ISg+ V/J       . . V/J  D+  NSg/V/J+ NSg/V+ .
>
#
> “ She  can’t explain it       , ” said the Gryphon hastily . “ Go      on  with the next    verse . ”
# . ISg+ VX    V       NPr/ISg+ . . V/J  D   ?       R       . . NSg/V/J J/P P    D   NSg/J/P NSg/V . .
>
#
> “ But     about his     toes   ? ” the Mock     Turtle persisted . “ How   could  he       turn  them     out
# . NSg/C/P J/P   ISg/D$+ NPl/V+ . . D+  NSg/V/J+ NSg/V+ V/J       . . NSg/C NSg/VX NPr/ISg+ NSg/V NSg/IPl+ NSg/V/J/R/P
> with his     nose   , you    know  ? ”
# P    ISg/D$+ NSg/V+ . ISgPl+ NSg/V . .
>
#
> “ It’s the first   position in      dancing . ” Alice said ; but     was dreadfully puzzled by
# . W?   D+  NSg/V/J NSg/V+   NPr/J/P NSg/V   . . NPr+  V/J  . NSg/C/P V   R          V/J     NSg/J/P
> the whole thing , and longed to change the subject  .
# D   NSg/J NSg+  . V/C V/J    P  N🅪Sg/V D   NSg/V/J+ .
>
#
> “ Go      on  with the next    verse , ” the Gryphon repeated impatiently : “ it       begins ‘          I
# . NSg/V/J J/P P    D   NSg/J/P NSg/V . . D   ?       V/J      R           . . NPr/ISg+ NPl/V  Unlintable ISg+
> passed by      his     garden   . ’ ”
# V/J    NSg/J/P ISg/D$+ NSg/V/J+ . . .
>
#
> Alice did not   dare   to disobey , though she  felt     sure it       would all          come    wrong   , and
# NPr+  V   NSg/C NPr/VX P  V       . V/C    ISg+ N🅪Sg/V/J J    NPr/ISg+ VX    NSg/I/J/C/Dq NSg/V/P NSg/V/J . V/C
> she  went  on  in      a   trembling voice  : —
# ISg+ NSg/V J/P NPr/J/P D/P V         NSg/V+ . .
>
#
> “ I    passed by      his     garden   , and marked , with one        eye    , How   the Owl    and the Panther
# . ISg+ V/J    NSg/J/P ISg/D$+ NSg/V/J+ . V/C V/J    . P    NSg/I/V/J+ NSg/V+ . NSg/C D+  NSg/V+ V/C D   NSg
> were  sharing a   pie     — ”
# NSg/V V       D/P N🅪Sg/V+ . .
>
#
> ( later editions continued as    follows The Panther took pie     - crust   , and gravy   ,
# . JC    NPl      V/J       NSg/R NPl/V   D   NSg     V    N🅪Sg/V+ . N🅪Sg/V+ . V/C N🅪Sg/V+ .
> and meat  , While     the Owl    had the dish   as    its     share of the treat  . When    the pie
# V/C N🅪Sg+ . NSg/V/C/P D   NSg/V+ V   D   NSg/V+ NSg/R ISg/D$+ NSg/V P  D   NSg/V+ . NSg/I/C D+  N🅪Sg/V+
> was all          finished , the Owl    , as    a   boon  , Was kindly permitted to pocket  the
# V   NSg/I/J/C/Dq V/J      . D+  NSg/V+ . NSg/R D/P NSg/J . V   J/R    V/J       P  NSg/V/J D
> spoon  : While     the Panther received knife and fork   with a   growl , And concluded
# NSg/V+ . NSg/V/C/P D   NSg     V/J      NSg/V V/C NSg/V+ P    D/P NSg/V . V/C V/J
> the banquet — )
# D   NSg/V+  . .
>
#
<<<<<<< HEAD
> “ What   is the use   of repeating all           that          stuff   , ” the Mock     Turtle interrupted , “ if
# . NSg/I+ VL D   NSg/V P  NSg/V/J   NSg/I/J/C/Dq+ NSg/I/C/Ddem+ NᴹSg/V+ . . D+  NSg/V/J+ NSg/V+ V/J         . . NSg/C
> you    don’t explain it       as    you    go      on  ? It’s by      far     the most         confusing thing I    ever
# ISgPl+ V     V       NPr/ISg+ NSg/R ISgPl+ NSg/V/J J/P . W?   NSg/J/P NSg/V/J D   NSg/I/J/R/Dq V/J       NSg+  ISg+ J
=======
> “ What   is the use   of repeating all           that          stuff , ” the Mock     Turtle interrupted , “ if
# . NSg/I+ VL D   NSg/V P  NSg/V/J   NSg/I/J/C/Dq+ NSg/I/C/Ddem+ Nᴹ/V+ . . D+  NSg/V/J+ NSg/V+ V/J         . . NSg/C
> you    don’t explain it       as    you    go      on  ? It’s by      far     the most         confusing thing  I    ever
# ISgPl+ V     V       NPr/ISg+ NSg/R ISgPl+ NSg/V/J J/P . W?   NSg/J/P NSg/V/J D   NSg/I/J/R/Dq V/J       NSg/V+ ISg+ J
>>>>>>> e97670e5
> heard ! ”
# V/J   . .
>
#
> “ Yes   , I    think you’d better     leave  off       , ” said the Gryphon : and Alice was only  too
# . NPl/V . ISg+ NSg/V W?    NSg/VX/JC+ NSg/V+ NSg/V/J/P . . V/J  D   ?       . V/C NPr+  V   J/R/C W?
> glad    to do     so        .
# NSg/V/J P  NSg/VX NSg/I/J/C .
>
#
> “ Shall we   try     another figure of the Lobster  Quadrille ? ” the Gryphon went  on  . “ Or
# . VX    IPl+ NSg/V/J I/D     NSg/V  P  D+  NSg/V/J+ NSg/V/J   . . D   ?       NSg/V J/P . . NPr/C
> would you    like        the Mock     Turtle to sing    you    a    song  ? ”
# VX    ISgPl+ NSg/V/J/C/P D+  NSg/V/J+ NSg/V+ P  NSg/V/J ISgPl+ D/P+ N🅪Sg+ . .
>
#
> “ Oh    , a    song  , please , if    the Mock     Turtle would be     so        kind   , ” Alice replied , so
# . NPr/V . D/P+ N🅪Sg+ . V      . NSg/C D+  NSg/V/J+ NSg/V+ VX    NSg/VX NSg/I/J/C NSg/J+ . . NPr+  V/J     . NSg/I/J/C
> eagerly that         the Gryphon said , in      a   rather    offended tone      , “ Hm  ! No     accounting for
# R       NSg/I/C/Ddem D   ?       V/J  . NPr/J/P D/P NPr/V/J/R V/J      N🅪Sg/I/V+ . . NPr . NPr/P+ NSg/V+     C/P
> tastes ! Sing    her     ‘          Turtle Soup    , ’ will   you    , old   fellow ? ”
# NPl/V  . NSg/V/J ISg/D$+ Unlintable NSg/V+ N🅪Sg/V+ . . NPr/VX ISgPl+ . NSg/J NSg/V  . .
>
#
> The Mock     Turtle sighed deeply , and began , in      a    voice  sometimes choked with sobs  ,
# D+  NSg/V/J+ NSg/V+ V/J    R      . V/C V     . NPr/J/P D/P+ NSg/V+ R         V/J    P    NPl/V .
> to sing    this    : —
# P  NSg/V/J I/Ddem+ . .
>
#
> “ Beautiful Soup    , so        rich    and green    , Waiting in      a   hot     tureen ! Who    for such
# . NSg/J+    N🅪Sg/V+ . NSg/I/J/C NPr/V/J V/C NPr🅪/V/J . NSg/V   NPr/J/P D/P NSg/V/J NSg    . NPr/I+ C/P NSg/I
> dainties would not   stoop ? Soup   of the evening , beautiful Soup    ! Soup   of the
# NPl      VX    NSg/C NSg/V . N🅪Sg/V P  D+  N🅪Sg/V+ . NSg/J+    N🅪Sg/V+ . N🅪Sg/V P  D+
> evening , beautiful Soup    ! Beau   — ootiful Soo — oop ! Beau   — ootiful Soo — oop ! Soo — oop
# N🅪Sg/V+ . NSg/J+    N🅪Sg/V+ . NPr/V+ . ?       ?   . Nᴹ  . NPr/V+ . ?       ?   . Nᴹ  . ?   . Nᴹ
> of the e      — e     — evening , Beautiful , beautiful Soup    !
# P  D   NPr/I+ . NPr/I . N🅪Sg/V+ . NSg/J     . NSg/J     N🅪Sg/V+ .
>
#
> “ Beautiful Soup    ! Who    cares for fish      , Game     , or    any     other    dish   ? Who    would not
# . NSg/J+    N🅪Sg/V+ . NPr/I+ NPl/V C/P N🅪SgPl/V+ . NSg/V/J+ . NPr/C I/R/Dq+ NSg/V/J+ NSg/V+ . NPr/I+ VX    NSg/C
> give  all          else    for two  p          ennyworth only  of beautiful Soup    ? Pennyworth only  of
# NSg/V NSg/I/J/C/Dq NSg/J/C C/P NSg+ NPr/V/J/P+ ?         J/R/C P  NSg/J     N🅪Sg/V+ . NSg        J/R/C P
> beautiful Soup    ? Beau   — ootiful Soo — oop ! Beau   — ootiful Soo — oop ! Soo — oop of the
# NSg/J     N🅪Sg/V+ . NPr/V+ . ?       ?   . Nᴹ  . NPr/V+ . ?       ?   . Nᴹ  . ?   . Nᴹ  P  D
> e      — e      — evening , Beautiful , beauti — FUL SOUP    ! ”
# NPr/I+ . NPr/I+ . N🅪Sg/V+ . NSg/J     . ?      . ?   N🅪Sg/V+ . .
>
#
> “ Chorus again ! ” cried the Gryphon , and the Mock    Turtle had just begun to repeat
# . NSg/V+ P     . . V/J   D   ?       . V/C D   NSg/V/J NSg/V+ V   V/J  V     P  NSg/V
> it       , when    a   cry   of “ The trial’s beginning ! ” was heard in      the distance .
# NPr/ISg+ . NSg/I/C D/P NSg/V P  . D   NSg$    NSg/V/J+  . . V   V/J   NPr/J/P D+  N🅪Sg/V+  .
>
#
> “ Come    on  ! ” cried the Gryphon , and , taking  Alice by      the hand   , it       hurried off       ,
# . NSg/V/P J/P . . V/J   D   ?       . V/C . NSg/V/J NPr+  NSg/J/P D   NSg/V+ . NPr/ISg+ V/J     NSg/V/J/P .
> without waiting for the end   of the song  .
# C/P     NSg/V   C/P D   NSg/V P  D   N🅪Sg+ .
>
#
> “ What   trial    is it       ? ” Alice panted as    she  ran   ; but     the Gryphon only  answered “ Come
# . NSg/I+ NSg/V/J+ VL NPr/ISg+ . . NPr+  V/J    NSg/R ISg+ NSg/V . NSg/C/P D   ?       J/R/C V/J      . NSg/V/P
> on  ! ” and ran   the faster , while     more         and more         faintly came    , carried on  the breeze
# J/P . . V/C NSg/V D   NSg/JC . NSg/V/C/P NPr/I/V/J/Dq V/C NPr/I/V/J/Dq R       NSg/V/P . V/J     J/P D+  NSg/V+
> that          followed them     , the melancholy words  : —
# NSg/I/C/Ddem+ V/J      NSg/IPl+ . D   NSg/J      NPl/V+ . .
>
#
> “ Soo — oop of the e      — e      — evening , Beautiful , beautiful Soup    ! ”
# . ?   . Nᴹ  P  D   NPr/I+ . NPr/I+ . N🅪Sg/V+ . NSg/J     . NSg/J     N🅪Sg/V+ . .
>
#
> CHAPTER XI  : Who    Stole the Tarts ?
# NSg/V+  NSg . NPr/I+ NSg/V D   NPl/V .
>
#
> The King    and Queen   of Hearts were  seated on  their throne when    they arrived , with
# D   NPr/V/J V/C NPr/V/J P  NPl/V+ NSg/V V/J    J/P D$+   NSg/V  NSg/I/C IPl+ V/J     . P
> a   great crowd  assembled about them     — all          sorts of little     birds and beasts , as    well
# D/P NSg/J NSg/V+ V/J       J/P   NSg/IPl+ . NSg/I/J/C/Dq NPl/V P  NPr/I/J/Dq NPl/V V/C NPl/V+ . NSg/R NSg/V/J
> as    the whole pack  of cards  : the Knave was standing before them     , in      chains , with
# NSg/R D   NSg/J NSg/V P  NPl/V+ . D   NSg   V   NSg/V/J  C/P    NSg/IPl+ . NPr/J/P NPl/V+ . P
> a   soldier  on  each side     to guard  him  ; and near      the King     was the White    Rabbit ,
# D/P NSg/V/J+ J/P Dq   NSg/V/J+ P  NSg/V+ ISg+ . V/C NSg/V/J/P D   NPr/V/J+ V   D   NPr🅪/V/J NSg/V+ .
> with a   trumpet in      one       hand   , and a   scroll of parchment in      the other   . In      the very
# P    D/P NSg/V+  NPr/J/P NSg/I/V/J NSg/V+ . V/C D/P NSg/V  P  N🅪Sg+     NPr/J/P D   NSg/V/J . NPr/J/P D   J/R
> middle  of the court    was a   table , with a   large dish  of tarts upon it       : they looked
# NSg/V/J P  D+  NSg/V/J+ V   D/P NSg/V . P    D/P NSg/J NSg/V P  NPl/V P    NPr/ISg+ . IPl+ V/J
> so        good    , that         it       made Alice quite hungry to look  at    them     — “ I    wish  they’d get   the
# NSg/I/J/C NPr/V/J . NSg/I/C/Ddem NPr/ISg+ V    NPr+  R     J      P  NSg/V NSg/P NSg/IPl+ . . ISg+ NSg/V W?     NSg/V D
> trial    done    , ” she  thought , “ and hand   round     the refreshments ! ” But     there seemed to
# NSg/V/J+ NSg/V/J . . ISg+ NSg/V   . . V/C NSg/V+ NSg/V/J/P D   NPl          . . NSg/C/P +     V/J    P
> be     no    chance  of this    , so        she  began looking at    everything about her     , to pass  away
# NSg/VX NPr/P NPr/V/J P  I/Ddem+ . NSg/I/J/C ISg+ V     V       NSg/P NSg/I/V+   J/P   ISg/D$+ . P  NSg/V V/J
> the time      .
# D+  N🅪Sg/V/J+ .
>
#
> Alice had never been  in      a   court   of justice before , but     she  had read  about them
# NPr+  V   R     NSg/V NPr/J/P D/P NSg/V/J P  NPr🅪+   C/P    . NSg/C/P ISg+ V   NSg/V J/P   NSg/IPl+
> in      books  , and she  was quite pleased to find  that         she  knew the name  of nearly
# NPr/J/P NPl/V+ . V/C ISg+ V   R     V/J     P  NSg/V NSg/I/C/Ddem ISg+ V    D   NSg/V P  R
> everything there . “ That’s the judge  , ” she  said to herself , “ because of his     great
# NSg/I/V+   W?    . . NSg$   D+  NSg/V+ . . ISg+ V/J  P  ISg+    . . C/P     P  ISg/D$+ NSg/J
> wig    . ”
# NSg/V+ . .
>
#
> The judge  , by      the way    , was the King     ; and as    he       wore his     crown    over    the wig    ,
# D+  NSg/V+ . NSg/J/P D+  NSg/J+ . V   D+  NPr/V/J+ . V/C NSg/R NPr/ISg+ V    ISg/D$+ NSg/V/J+ NSg/J/P D+  NSg/V+ .
> ( look  at    the frontispiece if    you    want  to see   how   he       did it       , ) he       did not   look  at
# . NSg/V NSg/P D   NSg/V        NSg/C ISgPl+ NSg/V P  NSg/V NSg/C NPr/ISg+ V   NPr/ISg+ . . NPr/ISg+ V   NSg/C NSg/V NSg/P
> all          comfortable , and it       was certainly not   becoming .
# NSg/I/J/C/Dq NSg/J       . V/C NPr/ISg+ V   R         NSg/C NSg/V/J  .
>
#
> “ And that’s the jury     - box    , ” thought Alice , “ and those  twelve creatures , ” ( she  was
# . V/C NSg$   D   NSg/V/J+ . NSg/V+ . . NSg/V   NPr+  . . V/C I/Ddem NSg    NPl+      . . . ISg+ V
> obliged to say   “ creatures , ” you    see   , because some     of them     were  animals , and some
# V/J     P  NSg/V . NPl+      . . ISgPl+ NSg/V . C/P     I/J/R/Dq P  NSg/IPl+ NSg/V NPl+    . V/C I/J/R/Dq+
> were  birds  , ) “ I    suppose they are the jurors . ” She  said this    last    word   two or
# NSg/V NPl/V+ . . . ISg+ V       IPl+ V   D   NPl    . . ISg+ V/J  I/Ddem+ NSg/V/J NSg/V+ NSg NPr/C
> three times  over    to herself , being    rather    proud of it       : for she  thought , and
# NSg+  NPl/V+ NSg/J/P P  ISg+    . N🅪Sg/V/C NPr/V/J/R J     P  NPr/ISg+ . C/P ISg+ NSg/V+  . V/C
> rightly too , that          very few      little     girls of her     age     knew the meaning  of it       at
# R       W?  . NSg/I/C/Ddem+ J/R  NSg/I/Dq NPr/I/J/Dq NPl/V P  ISg/D$+ N🅪Sg/V+ V    D   N🅪Sg/V/J P  NPr/ISg+ NSg/P
> all          . However , “ jury     - men  ” would have   done    just as    well    .
# NSg/I/J/C/Dq . C       . . NSg/V/J+ . NSg+ . VX    NSg/VX NSg/V/J V/J  NSg/R NSg/V/J .
>
#
> The twelve jurors were  all          writing very busily on  slates . “ What   are they doing ? ”
# D   NSg    NPl    NSg/V NSg/I/J/C/Dq NSg/V   J/R  R      J/P NPl/V  . . NSg/I+ V   IPl+ NSg/V . .
> Alice whispered to the Gryphon . “ They can’t have   anything to put   down       yet     ,
# NPr+  V/J       P  D   ?       . . IPl+ VX    NSg/VX NSg/I/V+ P  NSg/V N🅪Sg/V/J/P NSg/V/C .
> before the trial’s begun . ”
# C/P    D   NSg$    V     . .
>
#
> “ They’re putting down       their names  , ” the Gryphon whispered in      reply  , “ for fear
# . W?      NSg/V   N🅪Sg/V/J/P D$+   NPl/V+ . . D   ?       V/J       NPr/J/P NSg/V+ . . C/P N🅪Sg/V+
> they should forget them     before the end   of the trial    . ”
# IPl+ VX     V      NSg/IPl+ C/P    D   NSg/V P  D   NSg/V/J+ . .
>
#
> “ Stupid things ! ” Alice began in      a   loud  , indignant voice  , but     she  stopped
# . NSg/J+ NPl+   . . NPr+  V     NPr/J/P D/P NSg/J . J         NSg/V+ . NSg/C/P ISg+ V/J
> hastily , for the White    Rabbit cried out         , “ Silence in      the court    ! ” and the King
# R       . C/P D   NPr🅪/V/J NSg/V+ V/J   NSg/V/J/R/P . . NSg/V+  NPr/J/P D   NSg/V/J+ . . V/C D+  NPr/V/J+
> put   on  his     spectacles and looked anxiously round     , to make  out         who    was talking .
# NSg/V J/P ISg/D$+ NPl        V/C V/J    R         NSg/V/J/P . P  NSg/V NSg/V/J/R/P NPr/I+ V   V       .
>
#
> Alice could  see   , as    well    as    if    she  were  looking over    their shoulders , that         all
# NPr+  NSg/VX NSg/V . NSg/R NSg/V/J NSg/R NSg/C ISg+ NSg/V V       NSg/J/P D$+   NPl/V+    . NSg/I/C/Ddem NSg/I/J/C/Dq
> the jurors were  writing down       “ stupid things ! ” on  their slates , and she  could
# D   NPl    NSg/V NSg/V   N🅪Sg/V/J/P . NSg/J  NPl+   . . J/P D$+   NPl/V  . V/C ISg+ NSg/VX
> even    make  out         that         one       of them     didn’t know  how   to spell “ stupid , ” and that         he
# NSg/V/J NSg/V NSg/V/J/R/P NSg/I/C/Ddem NSg/I/V/J P  NSg/IPl+ V      NSg/V NSg/C P  NSg/V . NSg/J  . . V/C NSg/I/C/Ddem NPr/ISg+
> had to ask   his     neighbour     to tell  him  . “ A    nice     muddle their slates’ll be     in
# V   P  NSg/V ISg/D$+ NSg/V/J/Comm+ P  NPr/V ISg+ . . D/P+ NPr/V/J+ NSg/V+ D$+   ?         NSg/VX NPr/J/P
> before the trial’s over    ! ” thought Alice .
# C/P    D   NSg$    NSg/J/P . . NSg/V   NPr+  .
>
#
> One       of the jurors had a   pencil that          squeaked . This   of course , Alice could  not
# NSg/I/V/J P  D   NPl    V   D/P NSg/V+ NSg/I/C/Ddem+ V/J      . I/Ddem P  NSg/V+ . NPr+  NSg/VX NSg/C
> stand , and she  went  round     the court    and got behind  him  , and very soon found an
# NSg/V . V/C ISg+ NSg/V NSg/V/J/P D+  NSg/V/J+ V/C V   NSg/J/P ISg+ . V/C J/R  J/R  NSg/V D/P
> opportunity of taking  it       away . She  did it       so        quickly that         the poor    little     juror
# NSg         P  NSg/V/J NPr/ISg+ V/J  . ISg+ V   NPr/ISg+ NSg/I/J/C R       NSg/I/C/Ddem D   NSg/V/J NPr/I/J/Dq NSg
> ( it       was Bill   , the Lizard ) could  not   make  out         at    all          what   had become of it       ; so        ,
# . NPr/ISg+ V   NPr/V+ . D   NSg    . NSg/VX NSg/C NSg/V NSg/V/J/R/P NSg/P NSg/I/J/C/Dq NSg/I+ V   V      P  NPr/ISg+ . NSg/I/J/C .
> after hunting all          about for it       , he       was obliged to write with one       finger for the
# P     Nᴹ/V    NSg/I/J/C/Dq J/P+  C/P NPr/ISg+ . NPr/ISg+ V   V/J     P  NSg/V P    NSg/I/V/J NSg/V+ C/P D
> rest     of the day   ; and this    was of very little     use    , as    it       left    no    mark   on  the
# NSg/V/JS P  D   NPr🅪+ . V/C I/Ddem+ V   P  J/R  NPr/I/J/Dq NSg/V+ . NSg/R NPr/ISg+ NPr/V/J NPr/P NPr/V+ J/P D
> slate    .
# NSg/V/J+ .
>
#
> “ Herald , read  the accusation ! ” said the King     .
# . NSg/V+ . NSg/V D   NSg        . . V/J  D+  NPr/V/J+ .
>
#
> On  this    the White     Rabbit blew    three blasts on  the trumpet , and then    unrolled the
# J/P I/Ddem+ D+  NPr🅪/V/J+ NSg/V+ NSg/V/J NSg   NPl/V  J/P D   NSg/V+  . V/C NSg/J/C V/J      D
> parchment scroll , and read  as    follows : —
# N🅪Sg+     NSg/V  . V/C NSg/V NSg/R NPl/V   . .
>
#
> “ The Queen   of Hearts , she  made some     tarts , All          on  a   summer day   : The Knave of
# . D   NPr/V/J P  NPl/V+ . ISg+ V    I/J/R/Dq NPl/V . NSg/I/J/C/Dq J/P D/P NPr/V+ NPr🅪+ . D   NSg   P
> Hearts , he       stole those  tarts , And took them     quite away ! ”
# NPl/V+ . NPr/ISg+ NSg/V I/Ddem NPl/V . V/C V    NSg/IPl+ R     V/J  . .
>
#
> “ Consider your verdict , ” the King     said to the jury     .
# . V        D$+  NSg+    . . D+  NPr/V/J+ V/J  P  D+  NSg/V/J+ .
>
#
> “ Not   yet     , not   yet     ! ” the Rabbit hastily interrupted . “ There’s a   great deal     to
# . NSg/C NSg/V/C . NSg/C NSg/V/C . . D+  NSg/V+ R       V/J         . . W?      D/P NSg/J NSg/V/J+ P
> come    before that          ! ”
# NSg/V/P C/P    NSg/I/C/Ddem+ . .
>
#
> “ Call  the first    witness , ” said the King     ; and the White     Rabbit blew    three blasts
# . NSg/V D+  NSg/V/J+ NSg/V+  . . V/J  D+  NPr/V/J+ . V/C D+  NPr🅪/V/J+ NSg/V+ NSg/V/J NSg   NPl/V
> on  the trumpet , and called out         , “ First   witness ! ”
# J/P D   NSg/V+  . V/C V/J    NSg/V/J/R/P . . NSg/V/J NSg/V+  . .
>
#
> The first    witness was the Hatter . He       came    in      with a   teacup in      one       hand   and a
# D+  NSg/V/J+ NSg/V+  V   D   NSg/V  . NPr/ISg+ NSg/V/P NPr/J/P P    D/P NSg/J  NPr/J/P NSg/I/V/J NSg/V+ V/C D/P
> piece of bread   - and - butter in      the other   . “ I    beg   pardon , your Majesty , ” he       began ,
# NSg/V P  N🅪Sg/V+ . V/C . NSg/V+ NPr/J/P D   NSg/V/J . . ISg+ NSg/V NSg/V  . D$+  NSg/I+  . . NPr/ISg+ V     .
> “ for bringing these  in      : but     I    hadn’t quite finished my  tea     when    I    was sent  for . ”
# . C/P V        I/Ddem NPr/J/P . NSg/C/P ISg+ V      R     V/J      D$+ N🅪Sg/V+ NSg/I/C ISg+ V   NSg/V C/P . .
>
#
> “ You    ought    to have   finished , ” said the King     . “ When    did you    begin ? ”
# . ISgPl+ NSg/I/VX P  NSg/VX V/J      . . V/J  D+  NPr/V/J+ . . NSg/I/C V   ISgPl+ NSg/V . .
>
#
> The Hatter looked at    the March  Hare     , who    had followed him  into the court    ,
# D   NSg/V  V/J    NSg/P D   NPr/V+ NSg/V/J+ . NPr/I+ V   V/J      ISg+ P    D   NSg/V/J+ .
> arm      - in      - arm      with the Dormouse . “ Fourteenth of March  , I    think it       was , ” he       said .
# NSg/V/J+ . NPr/J/P . NSg/V/J+ P    D   NSg      . . NSg/J      P  NPr/V+ . ISg+ NSg/V NPr/ISg+ V   . . NPr/ISg+ V/J  .
>
#
> “ Fifteenth , ” said the March  Hare     .
# . NSg/J+    . . V/J  D+  NPr/V+ NSg/V/J+ .
>
#
> “ Sixteenth , ” added the Dormouse .
# . NSg/J     . . V/J   D   NSg      .
>
#
> “ Write that          down       , ” the King     said to the jury     , and the jury     eagerly wrote down
# . NSg/V NSg/I/C/Ddem+ N🅪Sg/V/J/P . . D+  NPr/V/J+ V/J  P  D+  NSg/V/J+ . V/C D+  NSg/V/J+ R       V     N🅪Sg/V/J/P
> all          three dates  on  their slates , and then    added them     up        , and reduced the answer
# NSg/I/J/C/Dq NSg   NPl/V+ J/P D$+   NPl/V  . V/C NSg/J/C V/J   NSg/IPl+ NSg/V/J/P . V/C V/J     D   NSg/V+
> to shillings and pence .
# P  W?        V/C NSg   .
>
#
> “ Take  off       your hat    , ” the King     said to the Hatter .
# . NSg/V NSg/V/J/P D$+  NSg/V+ . . D+  NPr/V/J+ V/J  P  D   NSg/V  .
>
#
> “ It       isn’t mine     , ” said the Hatter .
# . NPr/ISg+ NSg/V NSg/I/V+ . . V/J  D   NSg/V  .
>
#
> “ Stolen  ! ” the King     exclaimed , turning to the jury     , who    instantly made a
# . NSg/V/J . . D+  NPr/V/J+ V/J       . NSg/V   P  D+  NSg/V/J+ . NPr/I+ R         V    D/P
> memorandum of the fact .
# NSg        P  D   NSg+ .
>
#
> “ I    keep  them     to sell  , ” the Hatter added as    an  explanation ; “ I’ve none  of my  own     .
# . ISg+ NSg/V NSg/IPl+ P  NSg/V . . D   NSg/V  V/J   NSg/R D/P N🅪Sg+       . . W?   NSg/I P  D$+ NSg/V/J .
> I’m a   hatter . ”
# W?  D/P NSg/V  . .
>
#
> Here    the Queen    put   on  her     spectacles , and began staring at    the Hatter , who
# NSg/J/R D+  NPr/V/J+ NSg/V J/P ISg/D$+ NPl        . V/C V     V       NSg/P D   NSg/V  . NPr/I+
> turned pale    and fidgeted .
# V/J    NSg/V/J V/C V/J      .
>
#
> “ Give  your evidence , ” said the King     ; “ and don’t be     nervous , or    I’ll have   you
# . NSg/V D$+  Nᴹ/V+    . . V/J  D+  NPr/V/J+ . . V/C V     NSg/VX J       . NPr/C W?   NSg/VX ISgPl+
> executed on  the spot     . ”
# V/J      J/P D   NSg/V/J+ . .
>
#
> This    did not   seem to encourage the witness at    all          : he       kept shifting from one
# I/Ddem+ V   NSg/C V    P  V         D+  NSg/V+  NSg/P NSg/I/J/C/Dq . NPr/ISg+ V    V+       P    NSg/I/V/J+
> foot   to the other   , looking uneasily at    the Queen    , and in      his     confusion he       bit   a
# NSg/V+ P  D   NSg/V/J . V       R        NSg/P D   NPr/V/J+ . V/C NPr/J/P ISg/D$+ N🅪Sg/V+   NPr/ISg+ NSg/V D/P
> large piece  out         of his     teacup instead of the bread   - and - butter .
# NSg/J NSg/V+ NSg/V/J/R/P P  ISg/D$+ NSg/J  W?      P  D   N🅪Sg/V+ . V/C . NSg/V+ .
>
#
> Just at    this    moment Alice felt     a   very curious sensation , which puzzled her     a
# V/J  NSg/P I/Ddem+ NSg+   NPr+  N🅪Sg/V/J D/P J/R  J+      NSg+      . I/C+  V/J     ISg/D$+ D/P+
> good     deal     until she  made out         what   it       was : she  was beginning to grow larger
# NPr/V/J+ NSg/V/J+ C/P   ISg+ V    NSg/V/J/R/P NSg/I+ NPr/ISg+ V   . ISg+ V   NSg/V/J   P  V    JC
> again , and she  thought at    first   she  would get   up        and leave the court    ; but     on
# P     . V/C ISg+ NSg/V   NSg/P NSg/V/J ISg+ VX    NSg/V NSg/V/J/P V/C NSg/V D+  NSg/V/J+ . NSg/C/P J/P
> second   thoughts she  decided to remain where she  was as    long    as    there was room
# NSg/V/J+ NPl/V+   ISg+ NSg/V/J P  NSg/V  NSg/C ISg+ V   NSg/R NPr/V/J NSg/R +     V   NSg/V/J+
> for her     .
# C/P ISg/D$+ .
>
#
> “ I    wish  you    wouldn’t squeeze so        . ” said the Dormouse , who    was sitting next    to
# . ISg+ NSg/V ISgPl+ VX       NSg/V   NSg/I/J/C . . V/J  D   NSg      . NPr/I+ V   NSg/V/J NSg/J/P P
> her     . “ I    can    hardly breathe . ”
# ISg/D$+ . . ISg+ NPr/VX R      V       . .
>
#
> “ I    can’t help  it       , ” said Alice very meekly : “ I’m growing . ”
# . ISg+ VX    NSg/V NPr/ISg+ . . V/J  NPr+  J/R  R      . . W?  NSg/V   . .
>
#
> “ You’ve no    right    to grow here    , ” said the Dormouse .
# . W?     NPr/P NPr/V/J+ P  V    NSg/J/R . . V/J  D   NSg      .
>
#
> “ Don’t talk   nonsense , ” said Alice more         boldly : “ you    know  you’re growing too . ”
# . V     N🅪Sg/V Nᴹ/V/J+  . . V/J  NPr+  NPr/I/V/J/Dq R      . . ISgPl+ NSg/V W?     NSg/V   W?  . .
>
#
> “ Yes   , but     I    grow at    a    reasonable pace       , ” said the Dormouse : “ not   in      that
# . NPl/V . NSg/C/P ISg+ V    NSg/P D/P+ J+         NPr/V/J/P+ . . V/J  D   NSg      . . NSg/C NPr/J/P NSg/I/C/Ddem
> ridiculous fashion . ” And he       got up        very sulkily and crossed over    to the other
# J          N🅪Sg/V+ . . V/C NPr/ISg+ V   NSg/V/J/P J/R  R       V/C V/J     NSg/J/P P  D   NSg/V/J
> side    of the court    .
# NSg/V/J P  D   NSg/V/J+ .
>
#
> All           this    time      the Queen    had never left    off       staring at    the Hatter , and , just as
# NSg/I/J/C/Dq+ I/Ddem+ N🅪Sg/V/J+ D+  NPr/V/J+ V   R     NPr/V/J NSg/V/J/P V       NSg/P D   NSg/V  . V/C . V/J  NSg/R
> the Dormouse crossed the court    , she  said to one       of the officers of the court    ,
# D   NSg      V/J     D   NSg/V/J+ . ISg+ V/J  P  NSg/I/V/J P  D   NPl/V    P  D   NSg/V/J+ .
> “ Bring me       the list  of the singers in      the last    concert ! ” on  which the wretched
# . V     NPr/ISg+ D   NSg/V P  D   +       NPr/J/P D   NSg/V/J NSg/V+  . . J/P I/C+  D   J
> Hatter trembled so        , that         he       shook   both   his     shoes  off       .
# NSg/V  V/J      NSg/I/J/C . NSg/I/C/Ddem NPr/ISg+ NSg/V/J I/C/Dq ISg/D$+ NPl/V+ NSg/V/J/P .
>
#
> “ Give  your evidence , ” the King     repeated angrily , “ or    I’ll have   you    executed ,
# . NSg/V D$+  Nᴹ/V+    . . D+  NPr/V/J+ V/J      R       . . NPr/C W?   NSg/VX ISgPl+ V/J      .
> whether you’re nervous or    not   . ”
# I/C     W?     J       NPr/C NSg/C . .
>
#
> “ I’m a    poor    man      , your Majesty , ” the Hatter began , in      a   trembling voice  , “ — and I
# . W?  D/P+ NSg/V/J NPr/V/J+ . D$+  NSg/I+  . . D   NSg/V  V     . NPr/J/P D/P V         NSg/V+ . . . V/C ISg+
> hadn’t begun my  tea     — not   above   a   week   or    so        — and what   with the bread   - and - butter
# V      V     D$+ N🅪Sg/V+ . NSg/C NSg/J/P D/P NSg/J+ NPr/C NSg/I/J/C . V/C NSg/I+ P    D   N🅪Sg/V+ . V/C . NSg/V+
> getting so        thin    — and the twinkling of the tea     — ”
# NSg/V   NSg/I/J/C NSg/V/J . V/C D   NSg/V/J   P  D   N🅪Sg/V+ . .
>
#
> “ The twinkling of the what   ? ” said the King     .
# . D   NSg/V/J   P  D   NSg/I+ . . V/J  D+  NPr/V/J+ .
>
#
> “ It       began with the tea     , ” the Hatter replied .
# . NPr/ISg+ V     P    D+  N🅪Sg/V+ . . D   NSg/V  V/J     .
>
#
> “ Of course twinkling begins with a   T      ! ” said the King     sharply . “ Do     you    take  me
# . P  NSg/V+ NSg/V/J   NPl/V  P    D/P NPr/J+ . . V/J  D+  NPr/V/J+ R       . . NSg/VX ISgPl+ NSg/V NPr/ISg+
> for a   dunce ? Go      on  ! ”
# C/P D/P NSg   . NSg/V/J J/P . .
>
#
> “ I’m a    poor    man      , ” the Hatter went  on  , “ and most         things twinkled after that          — only
# . W?  D/P+ NSg/V/J NPr/V/J+ . . D   NSg/V  NSg/V J/P . . V/C NSg/I/J/R/Dq NPl+   V/J      P     NSg/I/C/Ddem+ . J/R/C
> the March  Hare     said — ”
# D   NPr/V+ NSg/V/J+ V/J  . .
>
#
> “ I    didn’t ! ” the March  Hare     interrupted in      a    great  hurry  .
# . ISg+ V      . . D+  NPr/V+ NSg/V/J+ V/J         NPr/J/P D/P+ NSg/J+ NSg/V+ .
>
#
> “ You    did ! ” said the Hatter .
# . ISgPl+ V   . . V/J  D   NSg/V  .
>
#
> “ I    deny it       ! ” said the March  Hare     .
# . ISg+ V    NPr/ISg+ . . V/J  D+  NPr/V+ NSg/V/J+ .
>
#
> “ He       denies it       , ” said the King     : “ leave out         that         part     . ”
# . NPr/ISg+ V      NPr/ISg+ . . V/J  D   NPr/V/J+ . . NSg/V NSg/V/J/R/P NSg/I/C/Ddem NSg/V/J+ . .
>
#
> “ Well    , at    any     rate   , the Dormouse said — ” the Hatter went  on  , looking anxiously
# . NSg/V/J . NSg/P I/R/Dq+ NSg/V+ . D   NSg      V/J  . . D   NSg/V  NSg/V J/P . V       R
> round     to see   if    he       would deny it       too : but     the Dormouse denied nothing  , being
# NSg/V/J/P P  NSg/V NSg/C NPr/ISg+ VX    V    NPr/ISg+ W?  . NSg/C/P D   NSg      V/J    NSg/I/J+ . N🅪Sg/V/C
> fast    asleep .
# NSg/V/J J      .
>
#
> “ After that          , ” continued the Hatter , “ I    cut     some     more         bread   - and - butter — ”
# . P     NSg/I/C/Ddem+ . . V/J       D   NSg/V  . . ISg+ NSg/V/J I/J/R/Dq NPr/I/V/J/Dq N🅪Sg/V+ . V/C . NSg/V+ . .
>
#
> “ But     what   did the Dormouse say   ? ” one       of the jury     asked .
# . NSg/C/P NSg/I+ V   D   NSg      NSg/V . . NSg/I/V/J P  D+  NSg/V/J+ V/J   .
>
#
> “ That         I    can’t remember , ” said the Hatter .
# . NSg/I/C/Ddem ISg+ VX    NSg/V    . . V/J  D   NSg/V  .
>
#
> “ You    must  remember , ” remarked the King     , “ or    I’ll have   you    executed . ”
# . ISgPl+ NSg/V NSg/V    . . V/J      D+  NPr/V/J+ . . NPr/C W?   NSg/VX ISgPl+ V/J      . .
>
#
> The miserable Hatter dropped his     teacup and bread   - and - butter , and went  down       on
# D   W?        NSg/V  V/J     ISg/D$+ NSg/J  V/C N🅪Sg/V+ . V/C . NSg/V+ . V/C NSg/V N🅪Sg/V/J/P J/P
> one       knee   . “ I’m a    poor    man      , your Majesty , ” he       began .
# NSg/I/V/J NSg/V+ . . W?  D/P+ NSg/V/J NPr/V/J+ . D$+  NSg/I+  . . NPr/ISg+ V     .
>
#
> “ You’re a   very poor    speaker , ” said the King     .
# . W?     D/P J/R  NSg/V/J NSg+    . . V/J  D   NPr/V/J+ .
>
#
> Here    one       of the guinea - pigs   cheered , and was immediately suppressed by      the
# NSg/J/R NSg/I/V/J P  D+  NPr+   . NPl/V+ V/J     . V/C V   R           V/J        NSg/J/P D
> officers of the court    . ( As    that          is rather    a   hard   word  , I    will   just explain to
# NPl/V    P  D+  NSg/V/J+ . . NSg/R NSg/I/C/Ddem+ VL NPr/V/J/R D/P N🅪Sg/J NSg/V . ISg+ NPr/VX V/J  V       P
> you    how   it       was done    . They had a    large  canvas bag    , which tied up        at    the mouth
# ISgPl+ NSg/C NPr/ISg+ V   NSg/V/J . IPl+ V   D/P+ NSg/J+ NSg/V+ NSg/V+ . I/C+  V/J  NSg/V/J/P NSg/P D   NSg/V+
> with strings : into this    they slipped the guinea - pig   , head     first   , and then    sat
# P    NPl/V+  . P    I/Ddem+ IPl+ V/J     D   NPr+   . NSg/V . NPr/V/J+ NSg/V/J . V/C NSg/J/C NSg/V/J
> upon it       . )
# P    NPr/ISg+ . .
>
#
> “ I’m glad    I’ve seen  that          done    , ” thought Alice . “ I’ve so        often read  in      the
# . W?  NSg/V/J W?   NSg/V NSg/I/C/Ddem+ NSg/V/J . . NSg/V   NPr+  . . W?   NSg/I/J/C R     NSg/V NPr/J/P D
> newspapers , at    the end   of trials , “ There was some     attempts at    applause , which
# NPl/V+     . NSg/P D   NSg/V P  NPl/V+ . . +     V   I/J/R/Dq NPl/V+   NSg/P Nᴹ+      . I/C+
> was immediately suppressed by      the officers of the court    , ” and I    never understood
# V   R           V/J        NSg/J/P D   NPl/V    P  D   NSg/V/J+ . . V/C ISg+ R     V/J
> what   it       meant till      now       . ”
# NSg/I+ NPr/ISg+ V     NSg/V/C/P NPr/V/J/C . .
>
#
> “ If    that’s all          you    know  about it       , you    may    stand down       , ” continued the King     .
# . NSg/C NSg$   NSg/I/J/C/Dq ISgPl+ NSg/V J/P   NPr/ISg+ . ISgPl+ NPr/VX NSg/V N🅪Sg/V/J/P . . V/J       D   NPr/V/J+ .
>
#
> “ I    can’t go      no    lower    , ” said the Hatter : “ I’m on  the floor  , as    it       is . ”
# . ISg+ VX    NSg/V/J NPr/P NSg/V/JC . . V/J  D   NSg/V  . . W?  J/P D   NSg/V+ . NSg/R NPr/ISg+ VL . .
>
#
> “ Then    you    may    sit   down       , ” the King     replied .
# . NSg/J/C ISgPl+ NPr/VX NSg/V N🅪Sg/V/J/P . . D+  NPr/V/J+ V/J     .
>
#
> Here    the other   guinea - pig    cheered , and was suppressed .
# NSg/J/R D   NSg/V/J NPr+   . NSg/V+ V/J     . V/C V   V/J        .
>
#
> “ Come    , that          finished the guinea - pigs   ! ” thought Alice . “ Now       we   shall get   on
# . NSg/V/P . NSg/I/C/Ddem+ V/J      D   NPr+   . NPl/V+ . . NSg/V   NPr+  . . NPr/V/J/C IPl+ VX    NSg/V J/P
> better    . ”
# NSg/VX/JC . .
>
#
> “ I’d rather    finish my  tea     , ” said the Hatter , with an  anxious look  at    the Queen    ,
# . W?  NPr/V/J/R NSg/V  D$+ N🅪Sg/V+ . . V/J  D   NSg/V  . P    D/P J       NSg/V NSg/P D   NPr/V/J+ .
> who    was reading the list  of singers .
# NPr/I+ V   NPr/V   D   NSg/V P  +       .
>
#
> “ You    may    go      , ” said the King     , and the Hatter hurriedly left    the court    , without
# . ISgPl+ NPr/VX NSg/V/J . . V/J  D+  NPr/V/J+ . V/C D   NSg/V  R         NPr/V/J D   NSg/V/J+ . C/P
> even    waiting to put   his     shoes  on  .
# NSg/V/J NSg/V   P  NSg/V ISg/D$+ NPl/V+ J/P .
>
#
> “ — and just take  his     head     off       outside   , ” the Queen    added to one       of the officers :
# . . V/C V/J  NSg/V ISg/D$+ NPr/V/J+ NSg/V/J/P NSg/V/J/P . . D+  NPr/V/J+ V/J   P  NSg/I/V/J P  D+  NPl/V+   .
> but     the Hatter was out         of sight   before the officer could  get   to the door   .
# NSg/C/P D   NSg/V  V   NSg/V/J/R/P P  N🅪Sg/V+ C/P    D   NSg/V+  NSg/VX NSg/V P  D   NSg/V+ .
>
#
> “ Call  the next     witness ! ” said the King     .
# . NSg/V D+  NSg/J/P+ NSg/V+  . . V/J  D+  NPr/V/J+ .
>
#
> The next     witness was the Duchess’s cook  . She  carried the pepper  - box   in      her     hand   ,
# D+  NSg/J/P+ NSg/V+  V   D   NSg$      NPr/V . ISg+ V/J     D   N🅪Sg/V+ . NSg/V NPr/J/P ISg/D$+ NSg/V+ .
> and Alice guessed who    it       was , even    before she  got into the court    , by      the way    the
# V/C NPr+  V/J     NPr/I+ NPr/ISg+ V   . NSg/V/J C/P    ISg+ V   P    D+  NSg/V/J+ . NSg/J/P D+  NSg/J+ D
> people near      the door   began sneezing all          at    once  .
# NPl/V+ NSg/V/J/P D+  NSg/V+ V     V        NSg/I/J/C/Dq NSg/P NSg/C .
>
#
> “ Give  your evidence , ” said the King     .
# . NSg/V D$+  Nᴹ/V+    . . V/J  D+  NPr/V/J+ .
>
#
> “ Shan’t , ” said the cook   .
# . V      . . V/J  D   NPr/V+ .
>
#
> The King     looked anxiously at    the White     Rabbit , who    said in      a    low      voice  , “ Your
# D+  NPr/V/J+ V/J    R         NSg/P D+  NPr🅪/V/J+ NSg/V+ . NPr/I+ V/J  NPr/J/P D/P+ NSg/V/J+ NSg/V+ . . D$+
> Majesty must  cross      - examine this    witness . ”
# NSg/I+  NSg/V NPr/V/J/P+ . NSg/V   I/Ddem+ NSg/V+  . .
>
#
> “ Well    , if    I    must  , I    must  , ” the King     said , with a   melancholy air     , and , after
# . NSg/V/J . NSg/C ISg+ NSg/V . ISg+ NSg/V . . D+  NPr/V/J+ V/J  . P    D/P NSg/J      N🅪Sg/V+ . V/C . P
> folding his     arms   and frowning at    the cook   till      his     eyes   were  nearly out         of
# V       ISg/D$+ NPl/V+ V/C V        NSg/P D   NPr/V+ NSg/V/C/P ISg/D$+ NPl/V+ NSg/V R      NSg/V/J/R/P P
> sight   , he       said in      a   deep  voice  , “ What   are tarts made of ? ”
# N🅪Sg/V+ . NPr/ISg+ V/J  NPr/J/P D/P NSg/J NSg/V+ . . NSg/I+ V   NPl/V V    P  . .
>
#
> “ Pepper  , mostly , ” said the cook   .
# . N🅪Sg/V+ . R      . . V/J  D+  NPr/V+ .
>
#
> “ Treacle , ” said a   sleepy voice  behind  her     .
# . NSg/V   . . V/J  D/P NSg/J  NSg/V+ NSg/J/P ISg/D$+ .
>
#
> “ Collar that          Dormouse , ” the Queen    shrieked out         . “ Behead that          Dormouse ! Turn  that
# . NSg/V+ NSg/I/C/Ddem+ NSg      . . D   NPr/V/J+ V/J      NSg/V/J/R/P . . V      NSg/I/C/Ddem+ NSg      . NSg/V NSg/I/C/Ddem+
> Dormouse out         of court    ! Suppress him  ! Pinch him  ! Off       with his     whiskers ! ”
# NSg      NSg/V/J/R/P P  NSg/V/J+ . V        ISg+ . NSg/V ISg+ . NSg/V/J/P P    ISg/D$+ W?       . .
>
#
> For some      minutes the whole  court    was in      confusion , getting the Dormouse turned
# C/P I/J/R/Dq+ NPl/V+  D+  NSg/J+ NSg/V/J+ V   NPr/J/P N🅪Sg/V+   . NSg/V   D   NSg      V/J
> out         , and , by      the time      they had settled down       again , the cook   had disappeared .
# NSg/V/J/R/P . V/C . NSg/J/P D   N🅪Sg/V/J+ IPl+ V   V/J     N🅪Sg/V/J/P P     . D   NPr/V+ V   V/J         .
>
#
> “ Never mind   ! ” said the King     , with an  air    of great  relief . “ Call  the next
# . R     NSg/V+ . . V/J  D+  NPr/V/J+ . P    D/P N🅪Sg/V P  NSg/J+ NSg/J+ . . NSg/V D+  NSg/J/P+
> witness . ” And he       added in      an  undertone to the Queen    , “ Really , my  dear    , you    must
# NSg/V+  . . V/C NPr/ISg+ V/J   NPr/J/P D/P NSg/V     P  D   NPr/V/J+ . . R      . D$+ NSg/V/J . ISgPl+ NSg/V
> cross      - examine the next    witness . It       quite makes my  forehead ache   ! ”
# NPr/V/J/P+ . NSg/V   D   NSg/J/P NSg/V+  . NPr/ISg+ R     NPl/V D$+ NSg+     NSg/V+ . .
>
#
> Alice watched the White     Rabbit as    he       fumbled over    the list   , feeling very curious
# NPr+  V/J     D+  NPr🅪/V/J+ NSg/V+ NSg/R NPr/ISg+ V/J     NSg/J/P D   NSg/V+ . NSg/V/J J/R  J
> to see   what   the next    witness would be     like        , “ — for they haven’t got much         evidence
# P  NSg/V NSg/I+ D   NSg/J/P NSg/V+  VX    NSg/VX NSg/V/J/C/P . . . C/P IPl+ V       V   NSg/I/J/R/Dq Nᴹ/V+
> yet     , ” she  said to herself . Imagine her     surprise , when    the White     Rabbit read  out         ,
# NSg/V/C . . ISg+ V/J  P  ISg+    . NSg/V   ISg/D$+ NSg/V+   . NSg/I/C D+  NPr🅪/V/J+ NSg/V+ NSg/V NSg/V/J/R/P .
> at    the top     of his     shrill  little      voice  , the name   “ Alice ! ”
# NSg/P D   NSg/V/J P  ISg/D$+ NSg/V/J NPr/I/J/Dq+ NSg/V+ . D+  NSg/V+ . NPr+  . .
>
#
> CHAPTER XII : Alice’s Evidence
# NSg/V+  W?  . NSg$    Nᴹ/V+
>
#
> “ Here    ! ” cried Alice , quite forgetting in      the flurry of the moment how   large she
# . NSg/J/R . . V/J   NPr+  . R     NSg/V      NPr/J/P D   NSg/V  P  D   NSg+   NSg/C NSg/J ISg+
> had grown in      the last    few      minutes , and she  jumped up        in      such  a   hurry  that          she
# V   V/J   NPr/J/P D   NSg/V/J NSg/I/Dq NPl/V+  . V/C ISg+ V/J    NSg/V/J/P NPr/J/P NSg/I D/P NSg/V+ NSg/I/C/Ddem+ ISg+
> tipped over    the jury     - box   with the edge  of her     skirt , upsetting all          the jurymen
# V      NSg/J/P D   NSg/V/J+ . NSg/V P    D   NSg/V P  ISg/D$+ NSg/V . NSg/V/J   NSg/I/J/C/Dq D   NPl
> on  to the heads of the crowd  below , and there they lay     sprawling about ,
# J/P P  D   NPl/V P  D   NSg/V+ P     . V/C +     IPl+ NSg/V/J V         J/P   .
> reminding her     very much         of a   globe of goldfish she  had accidentally upset   the
# V         ISg/D$+ J/R  NSg/I/J/R/Dq P  D/P NSg/V P  NSgPl    ISg+ V   R            NSg/V/J D
> week   before .
# NSg/J+ C/P    .
>
#
> “ Oh    , I    beg   your pardon ! ” she  exclaimed in      a   tone     of great  dismay , and began
# . NPr/V . ISg+ NSg/V D$+  NSg/V  . . ISg+ V/J       NPr/J/P D/P N🅪Sg/I/V P  NSg/J+ NSg/V+ . V/C V
> picking them     up        again as    quickly as    she  could  , for the accident of the goldfish
# V       NSg/IPl+ NSg/V/J/P P     NSg/R R       NSg/R ISg+ NSg/VX . C/P D   NSg/J    P  D   NSgPl
> kept running  in      her     head     , and she  had a   vague   sort  of idea that          they must  be
# V    Nᴹ/V/J/P NPr/J/P ISg/D$+ NPr/V/J+ . V/C ISg+ V   D/P NSg/V/J NSg/V P  NSg+ NSg/I/C/Ddem+ IPl+ NSg/V NSg/VX
> collected at    once  and put   back    into the jury     - box    , or    they would die   .
# V/J       NSg/P NSg/C V/C NSg/V NSg/V/J P    D   NSg/V/J+ . NSg/V+ . NPr/C IPl+ VX    NSg/V .
>
#
> “ The trial    cannot proceed , ” said the King     in      a   very grave    voice  , “ until all          the
# . D+  NSg/V/J+ NSg/V  V       . . V/J  D   NPr/V/J+ NPr/J/P D/P J/R  NSg/V/J+ NSg/V+ . . C/P   NSg/I/J/C/Dq D
> jurymen are back    in      their proper places — all          , ” he       repeated with great emphasis ,
# NPl     V   NSg/V/J NPr/J/P D$+   NSg/J  NPl/V+ . NSg/I/J/C/Dq . . NPr/ISg+ V/J      P    NSg/J NSg+     .
> looking hard   at    Alice as    he       said so        .
# V       N🅪Sg/J NSg/P NPr+  NSg/R NPr/ISg+ V/J  NSg/I/J/C .
>
#
> Alice looked at    the jury     - box    , and saw   that          , in      her     haste  , she  had put   the Lizard
# NPr+  V/J    NSg/P D   NSg/V/J+ . NSg/V+ . V/C NSg/V NSg/I/C/Ddem+ . NPr/J/P ISg/D$+ NSg/V+ . ISg+ V   NSg/V D   NSg
> in      head     downwards , and the poor    little     thing was waving its     tail     about in      a
# NPr/J/P NPr/V/J+ W?        . V/C D   NSg/V/J NPr/I/J/Dq NSg+  V   V      ISg/D$+ NSg/V/J+ J/P   NPr/J/P D/P
> melancholy way    , being    quite unable  to move  . She  soon got it       out         again , and put
# NSg/J      NSg/J+ . N🅪Sg/V/C R     NSg/V/J P  NSg/V . ISg+ J/R  V   NPr/ISg+ NSg/V/J/R/P P     . V/C NSg/V
> it       right   ; “ not   that         it       signifies much         , ” she  said to herself ; “ I    should think it
# NPr/ISg+ NPr/V/J . . NSg/C NSg/I/C/Ddem NPr/ISg+ V         NSg/I/J/R/Dq . . ISg+ V/J  P  ISg+    . . ISg+ VX     NSg/V NPr/ISg+
> would be     quite as    much         use   in      the trial    one        way    up        as    the other   . ”
# VX    NSg/VX R     NSg/R NSg/I/J/R/Dq NSg/V NPr/J/P D+  NSg/V/J+ NSg/I/V/J+ NSg/J+ NSg/V/J/P NSg/R D   NSg/V/J . .
>
#
> As    soon as    the jury     had a   little     recovered from the shock   of being    upset   , and
# NSg/R J/R  NSg/R D+  NSg/V/J+ V   D/P NPr/I/J/Dq V/J+      P    D   NSg/V/J P  N🅪Sg/V/C NSg/V/J . V/C
> their slates and pencils had been  found and handed back    to them     , they set     to
# D$+   NPl/V  V/C NPl/V+  V   NSg/V NSg/V V/C V/J    NSg/V/J P  NSg/IPl+ . IPl+ NPr/V/J P
> work   very diligently to write out         a   history of the accident , all          except the
# N🅪Sg/V J/R  R          P  NSg/V NSg/V/J/R/P D/P N🅪Sg    P  D   NSg/J+   . NSg/I/J/C/Dq V/C/P  D
> Lizard , who    seemed too much         overcome to do     anything but     sit   with its     mouth  open    ,
# NSg    . NPr/I+ V/J    W?  NSg/I/J/R/Dq NSg/V    P  NSg/VX NSg/I/V+ NSg/C/P NSg/V P    ISg/D$+ NSg/V+ NSg/V/J .
> gazing up        into the roof  of the court    .
# V      NSg/V/J/P P    D   NSg/V P  D   NSg/V/J+ .
>
#
> “ What   do     you    know  about this    business ? ” the King     said to Alice .
# . NSg/I+ NSg/VX ISgPl+ NSg/V J/P   I/Ddem+ N🅪Sg/J+  . . D+  NPr/V/J+ V/J  P  NPr+  .
>
#
> “ Nothing  , ” said Alice .
# . NSg/I/J+ . . V/J  NPr+  .
>
#
> “ Nothing  whatever ? ” persisted the King     .
# . NSg/I/J+ NSg/I/J+ . . V/J       D+  NPr/V/J+ .
>
#
> “ Nothing  whatever , ” said Alice .
# . NSg/I/J+ NSg/I/J+ . . V/J  NPr+  .
>
#
> “ That’s very important , ” the King     said , turning to the jury     . They were  just
# . NSg$   J/R  J         . . D   NPr/V/J+ V/J  . NSg/V   P  D   NSg/V/J+ . IPl+ NSg/V V/J
> beginning to write this   down       on  their slates , when    the White    Rabbit interrupted :
# NSg/V/J   P  NSg/V I/Ddem N🅪Sg/V/J/P J/P D$+   NPl/V  . NSg/I/C D   NPr🅪/V/J NSg/V+ V/J         .
> “ Unimportant , your Majesty means , of course , ” he       said in      a   very respectful tone      ,
# . J           . D$+  NSg/I+  NPl/V . P  NSg/V+ . . NPr/ISg+ V/J  NPr/J/P D/P J/R  J          N🅪Sg/I/V+ .
> but     frowning and making faces  at    him  as    he       spoke .
# NSg/C/P V        V/C NSg/V  NPl/V+ NSg/P ISg+ NSg/R NPr/ISg+ NSg/V .
>
#
> “ Unimportant , of course , I    meant , ” the King     hastily said , and went  on  to himself
# . J           . P  NSg/V+ . ISg+ V     . . D+  NPr/V/J+ R       V/J  . V/C NSg/V J/P P  ISg+
> in      an  undertone ,
# NPr/J/P D/P NSg/V     .
>
#
> “ important — unimportant — unimportant — important — ” as    if    he       were  trying  which word
# . J         . J           . J           . J         . . NSg/R NSg/C NPr/ISg+ NSg/V NSg/V/J I/C+  NSg/V+
> sounded best      .
# V/J     NPr/VX/JS .
>
#
> Some     of the jury     wrote it       down       “ important , ” and some     “ unimportant . ” Alice could
# I/J/R/Dq P  D+  NSg/V/J+ V     NPr/ISg+ N🅪Sg/V/J/P . J         . . V/C I/J/R/Dq . J           . . NPr+  NSg/VX
> see   this    , as    she  was near      enough to look  over    their slates ; “ but     it       doesn’t
# NSg/V I/Ddem+ . NSg/R ISg+ V   NSg/V/J/P NSg/I  P  NSg/V NSg/J/P D$+   NPl/V  . . NSg/C/P NPr/ISg+ V
> matter  a   bit    , ” she  thought to herself .
# N🅪Sg/V+ D/P NSg/V+ . . ISg+ NSg/V   P  ISg+    .
>
#
> At    this    moment the King     , who    had been  for some      time      busily writing in      his
# NSg/P I/Ddem+ NSg+   D+  NPr/V/J+ . NPr/I+ V   NSg/V C/P I/J/R/Dq+ N🅪Sg/V/J+ R      NSg/V   NPr/J/P ISg/D$+
> note   - book   , cackled out         “ Silence ! ” and read  out         from his     book   , “ Rule   Forty - two .
# NSg/V+ . NSg/V+ . V/J     NSg/V/J/R/P . NSg/V+  . . V/C NSg/V NSg/V/J/R/P P    ISg/D$+ NSg/V+ . . NSg/V+ NSg/J . NSg .
> All           persons more         than a    mile high    to leave the court    . ”
# NSg/I/J/C/Dq+ NPl/V+  NPr/I/V/J/Dq C/P  D/P+ NSg+ NSg/V/J P  NSg/V D+  NSg/V/J+ . .
>
#
> Everybody looked at    Alice .
# NSg/I+    V/J    NSg/P NPr+  .
>
#
> “ I’m not   a   mile high    , ” said Alice .
# . W?  NSg/C D/P NSg+ NSg/V/J . . V/J  NPr+  .
>
#
> “ You    are , ” said the King     .
# . ISgPl+ V   . . V/J  D+  NPr/V/J+ .
>
#
> “ Nearly two  miles  high    , ” added the Queen    .
# . R      NSg+ NPrPl+ NSg/V/J . . V/J   D+  NPr/V/J+ .
>
#
> “ Well    , I    shan’t go      , at    any    rate   , ” said Alice : “ besides , that’s not   a   regular
# . NSg/V/J . ISg+ V      NSg/V/J . NSg/P I/R/Dq NSg/V+ . . V/J  NPr+  . . W?      . NSg$   NSg/C D/P NSg/J
> rule   : you    invented it       just now       . ”
# NSg/V+ . ISgPl+ V/J      NPr/ISg+ V/J  NPr/V/J/C . .
>
#
> “ It’s the oldest rule   in      the book   , ” said the King     .
# . W?   D   JS     NSg/V+ NPr/J/P D   NSg/V+ . . V/J  D   NPr/V/J+ .
>
#
> “ Then    it       ought    to be     Number     One       , ” said Alice .
# . NSg/J/C NPr/ISg+ NSg/I/VX P  NSg/VX N🅪Sg/V/JC+ NSg/I/V/J . . V/J  NPr+  .
>
#
> The King     turned pale    , and shut    his     note   - book   hastily . “ Consider your verdict , ”
# D+  NPr/V/J+ V/J    NSg/V/J . V/C NSg/V/J ISg/D$+ NSg/V+ . NSg/V+ R       . . V        D$+  NSg+    . .
> he       said to the jury     , in      a   low     , trembling voice  .
# NPr/ISg+ V/J  P  D+  NSg/V/J+ . NPr/J/P D/P NSg/V/J . V         NSg/V+ .
>
#
> “ There’s more         evidence to come    yet     , please your Majesty , ” said the White    Rabbit ,
# . W?      NPr/I/V/J/Dq Nᴹ/V+    P  NSg/V/P NSg/V/C . V      D$+  NSg/I+  . . V/J  D   NPr🅪/V/J NSg/V+ .
> jumping up        in      a   great hurry  ; “ this   paper     has just been  picked up        . ”
# V       NSg/V/J/P NPr/J/P D/P NSg/J NSg/V+ . . I/Ddem N🅪Sg/V/J+ V   V/J  NSg/V V/J    NSg/V/J/P . .
>
#
> “ What’s in      it       ? ” said the Queen    .
# . NSg$   NPr/J/P NPr/ISg+ . . V/J  D+  NPr/V/J+ .
>
#
> “ I    haven’t opened it       yet     , ” said the White    Rabbit , “ but     it       seems to be     a   letter ,
# . ISg+ V       V/J    NPr/ISg+ NSg/V/C . . V/J  D   NPr🅪/V/J NSg/V+ . . NSg/C/P NPr/ISg+ V     P  NSg/VX D/P NSg/V+ .
> written by      the prisoner to — to somebody . ”
# V/J     NSg/J/P D   NSg+     P  . P  NSg/I+   . .
>
#
> “ It       must  have   been  that          , ” said the King     , “ unless it       was written to nobody , which
# . NPr/ISg+ NSg/V NSg/VX NSg/V NSg/I/C/Ddem+ . . V/J  D+  NPr/V/J+ . . C      NPr/ISg+ V   V/J     P  NSg/I+ . I/C+
> isn’t usual , you    know  . ”
# NSg/V NSg/J . ISgPl+ NSg/V . .
>
#
> “ Who    is it       directed to ? ” said one       of the jurymen .
# . NPr/I+ VL NPr/ISg+ V/J      P  . . V/J  NSg/I/V/J P  D   NPl     .
>
#
> “ It       isn’t directed at    all          , ” said the White    Rabbit ; “ in      fact , there’s nothing
# . NPr/ISg+ NSg/V V/J      NSg/P NSg/I/J/C/Dq . . V/J  D   NPr🅪/V/J NSg/V+ . . NPr/J/P NSg+ . W?      NSg/I/J+
> written on  the outside   . ” He       unfolded the paper     as    he       spoke , and added “ It       isn’t
# V/J     J/P D   NSg/V/J/P . . NPr/ISg+ V/J      D+  N🅪Sg/V/J+ NSg/R NPr/ISg+ NSg/V . V/C V/J   . NPr/ISg+ NSg/V
> a    letter , after all          : it’s a   set      of verses . ”
# D/P+ NSg/V+ . P     NSg/I/J/C/Dq . W?   D/P NPr/V/J+ P  NPl/V  . .
>
#
> “ Are they in      the prisoner’s handwriting ? ” asked another of the jurymen .
# . V   IPl+ NPr/J/P D   NSg$       Nᴹ/V        . . V/J   I/D     P  D   NPl     .
>
#
> “ No    , they’re not   , ” said the White    Rabbit , “ and that’s the queerest thing about
# . NPr/P . W?      NSg/C . . V/J  D   NPr🅪/V/J NSg/V+ . . V/C NSg$   D   JS       NSg+  J/P
> it       . ” ( The jury     all          looked puzzled . )
# NPr/ISg+ . . . D+  NSg/V/J+ NSg/I/J/C/Dq V/J    V/J     . .
>
#
> “ He       must  have   imitated somebody else’s hand   , ” said the King     . ( The jury     all
# . NPr/ISg+ NSg/V NSg/VX V/J      NSg/I+   NSg$   NSg/V+ . . V/J  D   NPr/V/J+ . . D+  NSg/V/J+ NSg/I/J/C/Dq
> brightened up        again . )
# V/J        NSg/V/J/P P     . .
>
#
> “ Please your Majesty , ” said the Knave , “ I    didn’t write it       , and they can’t prove
# . V      D$+  NSg/I+  . . V/J  D   NSg   . . ISg+ V      NSg/V NPr/ISg+ . V/C IPl+ VX    NSg/V
> I    did : there’s no    name   signed at    the end    . ”
# ISg+ V   . W?      NPr/P NSg/V+ V/J    NSg/P D   NSg/V+ . .
>
#
> “ If    you    didn’t sign   it       , ” said the King     , “ that          only  makes the matter  worse    . You
# . NSg/C ISgPl+ V      NSg/V+ NPr/ISg+ . . V/J  D   NPr/V/J+ . . NSg/I/C/Ddem+ J/R/C NPl/V D   N🅪Sg/V+ NSg/V/JC . ISgPl+
> must  have   meant some      mischief , or    else    you’d have   signed your name   like        an
# NSg/V NSg/VX V     I/J/R/Dq+ NSg/V+   . NPr/C NSg/J/C W?    NSg/VX V/J    D$+  NSg/V+ NSg/V/J/C/P D/P
> honest man      . ”
# V/JS   NPr/V/J+ . .
>
#
> There was a   general clapping of hands  at    this    : it       was the first   really clever
# +     V   D/P NSg/V/J NSg/V    P  NPl/V+ NSg/P I/Ddem+ . NPr/ISg+ V   D   NSg/V/J R      J
> thing the King     had said that         day   .
# NSg+  D+  NPr/V/J+ V   V/J  NSg/I/C/Ddem NPr🅪+ .
>
#
> “ That          proves his     guilt  , ” said the Queen    .
# . NSg/I/C/Ddem+ NPl/V  ISg/D$+ NSg/V+ . . V/J  D+  NPr/V/J+ .
>
#
> “ It       proves nothing of the sort   ! ” said Alice . “ Why   , you    don’t even    know  what
# . NPr/ISg+ NPl/V  NSg/I/J P  D+  NSg/V+ . . V/J  NPr+  . . NSg/V . ISgPl+ V     NSg/V/J NSg/V NSg/I+
> they’re about ! ”
# W?      J/P   . .
>
#
> “ Read  them     , ” said the King     .
# . NSg/V NSg/IPl+ . . V/J  D+  NPr/V/J+ .
>
#
> The White     Rabbit put   on  his     spectacles . “ Where shall I    begin , please your
# D+  NPr🅪/V/J+ NSg/V+ NSg/V J/P ISg/D$+ NPl        . . NSg/C VX    ISg+ NSg/V . V      D$+
> Majesty ? ” he       asked .
# NSg/I+  . . NPr/ISg+ V/J   .
>
#
> “ Begin at    the beginning , ” the King     said gravely , “ and go      on  till      you    come    to the
# . NSg/V NSg/P D+  NSg/V/J+  . . D+  NPr/V/J+ V/J  R       . . V/C NSg/V/J J/P NSg/V/C/P ISgPl+ NSg/V/P P  D
> end    : then    stop  . ”
# NSg/V+ . NSg/J/C NSg/V . .
>
#
> These   were  the verses the White    Rabbit read  : —
# I/Ddem+ NSg/V D   NPl/V  D   NPr🅪/V/J NSg/V+ NSg/V . .
>
#
> “ They told me       you    had been  to her     , And mentioned me       to him  : She  gave me       a    good
# . IPl+ V    NPr/ISg+ ISgPl+ V   NSg/V P  ISg/D$+ . V/C V/J       NPr/ISg+ P  ISg+ . ISg+ V    NPr/ISg+ D/P+ NPr/V/J+
> character , But     said I    could  not   swim  .
# NSg/V+    . NSg/C/P V/J  ISg+ NSg/VX NSg/C NSg/V .
>
#
> He       sent  them     word   I    had not   gone  ( We   know  it       to be     true    ) : If    she  should push
# NPr/ISg+ NSg/V NSg/IPl+ NSg/V+ ISg+ V   NSg/C V/J/P . IPl+ NSg/V NPr/ISg+ P  NSg/VX NSg/V/J . . NSg/C ISg+ VX     NSg/V
> the matter  on  , What   would become of you    ?
# D+  N🅪Sg/V+ J/P . NSg/I+ VX    V      P  ISgPl+ .
>
#
> I    gave her     one       , they gave him  two , You    gave us       three or    more         ; They all
# ISg+ V    ISg/D$+ NSg/I/V/J . IPl+ V    ISg+ NSg . ISgPl+ V    NPr/IPl+ NSg   NPr/C NPr/I/V/J/Dq . IPl+ NSg/I/J/C/Dq
> returned from him  to you    , Though they were  mine     before .
# V/J+     P    ISg+ P  ISgPl+ . V/C    IPl+ NSg/V NSg/I/V+ C/P    .
>
#
> If    I    or    she  should chance   to be     Involved in      this    affair , He       trusts to you    to
# NSg/C ISg+ NPr/C ISg+ VX     NPr/V/J+ P  NSg/VX V/J      NPr/J/P I/Ddem+ NSg+   . NPr/ISg+ NPl/V  P  ISgPl+ P
> set     them     free    , Exactly as    we   were  .
# NPr/V/J NSg/IPl+ NSg/V/J . R       NSg/R IPl+ NSg/V .
>
#
> My  notion was that         you    had been  ( Before she  had this    fit      ) An   obstacle that
# D$+ NSg+   V   NSg/I/C/Ddem ISgPl+ V   NSg/V . C/P    ISg+ V   I/Ddem+ NSg/V/J+ . D/P+ NSg+     NSg/I/C/Ddem+
> came    between Him  , and ourselves , and it       .
# NSg/V/P NSg/P   ISg+ . V/C IPl+      . V/C NPr/ISg+ .
>
#
> Don’t let   him  know  she  liked them     best      , For this    must  ever be     A   secret  , kept
# V     NSg/V ISg+ NSg/V ISg+ V/J   NSg/IPl+ NPr/VX/JS . C/P I/Ddem+ NSg/V J    NSg/VX D/P NSg/V/J . V
> from all          the rest      , Between yourself and me       . ”
# P    NSg/I/J/C/Dq D   NSg/V/JS+ . NSg/P   ISg+     V/C NPr/ISg+ . .
>
#
> “ That’s the most         important piece of evidence we’ve heard yet     , ” said the King     ,
# . NSg$   D   NSg/I/J/R/Dq J         NSg/V P  Nᴹ/V+    W?    V/J   NSg/V/C . . V/J  D   NPr/V/J+ .
> rubbing his     hands  ; “ so        now       let   the jury     — ”
# NSg/V   ISg/D$+ NPl/V+ . . NSg/I/J/C NPr/V/J/C NSg/V D   NSg/V/J+ . .
>
#
> “ If    any    one       of them     can    explain it       , ” said Alice , ( she  had grown so        large in      the
# . NSg/C I/R/Dq NSg/I/V/J P  NSg/IPl+ NPr/VX V       NPr/ISg+ . . V/J  NPr+  . . ISg+ V   V/J   NSg/I/J/C NSg/J NPr/J/P D+
> last     few       minutes that          she  wasn’t a   bit    afraid of interrupting him  , ) “ I’ll give
# NSg/V/J+ NSg/I/Dq+ NPl/V+  NSg/I/C/Ddem+ ISg+ V      D/P NSg/V+ J      P  V            ISg+ . . . W?   NSg/V
> him  sixpence . I    don’t believe there’s an  atom of meaning   in      it       . ”
# ISg+ NSg      . ISg+ V     V       W?      D/P NSg  P  N🅪Sg/V/J+ NPr/J/P NPr/ISg+ . .
>
#
> The jury     all          wrote down       on  their slates , “ She  doesn’t believe there’s an  atom of
# D+  NSg/V/J+ NSg/I/J/C/Dq V     N🅪Sg/V/J/P J/P D$+   NPl/V  . . ISg+ V       V       W?      D/P NSg  P
> meaning   in      it       , ” but     none  of them     attempted to explain the paper     .
# N🅪Sg/V/J+ NPr/J/P NPr/ISg+ . . NSg/C/P NSg/I P  NSg/IPl+ V/J       P  V       D   N🅪Sg/V/J+ .
>
#
> “ If    there’s no    meaning   in      it       , ” said the King     , “ that          saves a   world of trouble ,
# . NSg/C W?      NPr/P N🅪Sg/V/J+ NPr/J/P NPr/ISg+ . . V/J  D   NPr/V/J+ . . NSg/I/C/Ddem+ NPl/V D/P NSg/V P  NSg/V+  .
> you    know  , as    we   needn’t try     to find  any    . And yet     I    don’t know  , ” he       went  on  ,
# ISgPl+ NSg/V . NSg/R IPl+ VX      NSg/V/J P  NSg/V I/R/Dq . V/C NSg/V/C ISg+ V     NSg/V . . NPr/ISg+ NSg/V J/P .
> spreading out         the verses on  his     knee   , and looking at    them     with one       eye    ; “ I    seem
# V         NSg/V/J/R/P D   NPl/V  J/P ISg/D$+ NSg/V+ . V/C V       NSg/P NSg/IPl+ P    NSg/I/V/J NSg/V+ . . ISg+ V
> to see   some     meaning   in      them     , after all          . “ — said I    could  not   swim  — ” you    can’t
# P  NSg/V I/J/R/Dq N🅪Sg/V/J+ NPr/J/P NSg/IPl+ . P     NSg/I/J/C/Dq . . . V/J  ISg+ NSg/VX NSg/C NSg/V . . ISgPl+ VX
> swim  , can    you    ? ” he       added , turning to the Knave .
# NSg/V . NPr/VX ISgPl+ . . NPr/ISg+ V/J   . NSg/V   P  D   NSg   .
>
#
> The Knave shook   his     head     sadly . “ Do     I    look  like        it       ? ” he       said . ( Which he
# D   NSg   NSg/V/J ISg/D$+ NPr/V/J+ R     . . NSg/VX ISg+ NSg/V NSg/V/J/C/P NPr/ISg+ . . NPr/ISg+ V/J  . . I/C+  NPr/ISg+
> certainly did not   , being    made entirely of cardboard . )
# R         V   NSg/C . N🅪Sg/V/C V    R        P  Nᴹ/J+     . .
>
#
> “ All          right   , so        far     , ” said the King     , and he       went  on  muttering over    the verses to
# . NSg/I/J/C/Dq NPr/V/J . NSg/I/J/C NSg/V/J . . V/J  D+  NPr/V/J+ . V/C NPr/ISg+ NSg/V J/P NSg/V     NSg/J/P D   NPl/V  P
> himself : “ ‘          We   know  it       to be     true    — ’ that’s the jury     , of course — ‘          I    gave her     one       ,
# ISg+    . . Unlintable IPl+ NSg/V NPr/ISg+ P  NSg/VX NSg/V/J . . NSg$   D   NSg/V/J+ . P  NSg/V+ . Unlintable ISg+ V    ISg/D$+ NSg/I/V/J .
> they gave him  two — ’ why   , that          must  be     what   he       did with the tarts , you    know  — ”
# IPl+ V    ISg+ NSg . . NSg/V . NSg/I/C/Ddem+ NSg/V NSg/VX NSg/I+ NPr/ISg+ V   P    D   NPl/V . ISgPl+ NSg/V . .
>
#
> “ But     , it       goes  on  ‘          they all          returned from him  to you    , ’ ” said Alice .
# . NSg/C/P . NPr/ISg+ NPl/V J/P Unlintable IPl+ NSg/I/J/C/Dq V/J+     P    ISg+ P  ISgPl+ . . . V/J  NPr+  .
>
#
> “ Why   , there they are ! ” said the King     triumphantly , pointing to the tarts on  the
# . NSg/V . +     IPl+ V   . . V/J  D+  NPr/V/J+ R            . V        P  D   NPl/V J/P D
> table  . “ Nothing  can    be     clearer than that          . Then    again — ‘          before she  had this    fit      — ’
# NSg/V+ . . NSg/I/J+ NPr/VX NSg/VX NSg/JC  C/P  NSg/I/C/Ddem+ . NSg/J/C P     . Unlintable C/P    ISg+ V   I/Ddem+ NSg/V/J+ . .
> you    never had fits  , my  dear    , I    think ? ” he       said to the Queen    .
# ISgPl+ R     V   NPl/V . D$+ NSg/V/J . ISg+ NSg/V . . NPr/ISg+ V/J  P  D+  NPr/V/J+ .
>
#
> “ Never ! ” said the Queen    furiously , throwing an  inkstand at    the Lizard as    she
# . R     . . V/J  D+  NPr/V/J+ R         . V        D/P NSg      NSg/P D   NSg    NSg/R ISg+
> spoke . ( The unfortunate little      Bill   had left    off       writing on  his     slate    with one
# NSg/V . . D+  NSg/J+      NPr/I/J/Dq+ NPr/V+ V   NPr/V/J NSg/V/J/P NSg/V   J/P ISg/D$+ NSg/V/J+ P    NSg/I/V/J+
> finger , as    he       found it       made no     mark   ; but     he       now       hastily began again , using the
# NSg/V+ . NSg/R NPr/ISg+ NSg/V NPr/ISg+ V    NPr/P+ NPr/V+ . NSg/C/P NPr/ISg+ NPr/V/J/C R       V     P     . V     D+
> ink     , that          was trickling down       his     face   , as    long    as    it       lasted . )
# N🅪Sg/V+ . NSg/I/C/Ddem+ V   V         N🅪Sg/V/J/P ISg/D$+ NSg/V+ . NSg/R NPr/V/J NSg/R NPr/ISg+ V/J    . .
>
#
> “ Then    the words  don’t fit     you    , ” said the King     , looking round     the court    with a
# . NSg/J/C D+  NPl/V+ V     NSg/V/J ISgPl+ . . V/J  D   NPr/V/J+ . V       NSg/V/J/P D   NSg/V/J+ P    D/P
> smile  . There was a    dead     silence .
# NSg/V+ . +     V   D/P+ NSg/V/J+ NSg/V+  .
>
#
> “ It’s a    pun    ! ” the King     added in      an   offended tone      , and everybody laughed , “ Let
# . W?   D/P+ NSg/V+ . . D+  NPr/V/J+ V/J   NPr/J/P D/P+ V/J      N🅪Sg/I/V+ . V/C NSg/I+    V/J     . . NSg/V
> the jury     consider their verdict , ” the King     said , for about the twentieth time
# D+  NSg/V/J+ V        D$+   NSg+    . . D+  NPr/V/J+ V/J  . C/P J/P   D+  NSg/J+    N🅪Sg/V/J+
> that          day   .
# NSg/I/C/Ddem+ NPr🅪+ .
>
#
> “ No    , no    ! ” said the Queen    . “ Sentence first   — verdict afterwards . ”
# . NPr/P . NPr/P . . V/J  D+  NPr/V/J+ . . NSg/V+   NSg/V/J . NSg+    R/Comm     . .
>
#
> “ Stuff and nonsense ! ” said Alice loudly . “ The idea of having the sentence
# . Nᴹ/V  V/C Nᴹ/V/J+  . . V/J  NPr+  R      . . D   NSg  P  V      D+  NSg/V+
> first   ! ”
# NSg/V/J . .
>
#
> “ Hold    your tongue ! ” said the Queen    , turning purple   .
# . NSg/V/J D$+  NSg/V+ . . V/J  D+  NPr/V/J+ . NSg/V   N🅪Sg/V/J .
>
#
> “ I    won’t ! ” said Alice .
# . ISg+ V     . . V/J  NPr+  .
>
#
> “ Off       with her     head     ! ” the Queen    shouted at    the top     of her     voice  . Nobody moved .
# . NSg/V/J/P P    ISg/D$+ NPr/V/J+ . . D+  NPr/V/J+ V/J     NSg/P D   NSg/V/J P  ISg/D$+ NSg/V+ . NSg/I+ V/J   .
>
#
> “ Who    cares for you    ? ” said Alice , ( she  had grown to her     full     size    by      this    time      . )
# . NPr/I+ NPl/V C/P ISgPl+ . . V/J  NPr+  . . ISg+ V   V/J   P  ISg/D$+ NSg/V/J+ N🅪Sg/V+ NSg/J/P I/Ddem+ N🅪Sg/V/J+ . .
> “ You’re nothing  but     a   pack  of cards  ! ”
# . W?     NSg/I/J+ NSg/C/P D/P NSg/V P  NPl/V+ . .
>
#
> At    this    the whole  pack   rose    up        into the air     , and came    flying  down       upon her     : she
# NSg/P I/Ddem+ D+  NSg/J+ NSg/V+ NPr/V/J NSg/V/J/P P    D+  N🅪Sg/V+ . V/C NSg/V/P NSg/V/J N🅪Sg/V/J/P P    ISg/D$+ . ISg+
> gave a    little      scream , half       of fright  and half       of anger , and tried to beat     them
# V    D/P+ NPr/I/J/Dq+ NSg/V+ . N🅪Sg/V/J/P P  NSg/V/J V/C N🅪Sg/V/J/P P  Nᴹ/V+ . V/C V/J   P  N🅪Sg/V/J NSg/IPl+
> off       , and found herself lying   on  the bank   , with her     head     in      the lap     of her
# NSg/V/J/P . V/C NSg/V ISg+    NSg/V/J J/P D   NSg/V+ . P    ISg/D$+ NPr/V/J+ NPr/J/P D   NSg/V/J P  ISg/D$+
> sister , who    was gently brushing away some     dead    leaves that          had fluttered down
# NSg/V+ . NPr/I+ V   R      V        V/J  I/J/R/Dq NSg/V/J NPl/V+ NSg/I/C/Ddem+ V   V/J       N🅪Sg/V/J/P
> from the trees  upon her     face   .
# P    D   NPl/V+ P    ISg/D$+ NSg/V+ .
>
#
> “ Wake  up        , Alice dear    ! ” said her     sister ; “ Why   , what   a    long     sleep   you’ve had ! ”
# . NPr/V NSg/V/J/P . NPr+  NSg/V/J . . V/J  ISg/D$+ NSg/V+ . . NSg/V . NSg/I+ D/P+ NPr/V/J+ N🅪Sg/V+ W?     V   . .
>
#
> “ Oh    , I’ve had such  a   curious dream    ! ” said Alice , and she  told her     sister , as
# . NPr/V . W?   V   NSg/I D/P J       NSg/V/J+ . . V/J  NPr+  . V/C ISg+ V    ISg/D$+ NSg/V+ . NSg/R
> well    as    she  could  remember them     , all          these  strange Adventures of hers that         you
# NSg/V/J NSg/R ISg+ NSg/VX NSg/V    NSg/IPl+ . NSg/I/J/C/Dq I/Ddem NSg/V/J NPl/V      P  ISg+ NSg/I/C/Ddem ISgPl+
> have   just been  reading about ; and when    she  had finished , her     sister kissed her     ,
# NSg/VX V/J  NSg/V NPr/V   J/P   . V/C NSg/I/C ISg+ V   V/J      . ISg/D$+ NSg/V+ V/J    ISg/D$+ .
> and said , “ It       was a   curious dream   , dear    , certainly : but     now       run   in      to your tea     ;
# V/C V/J  . . NPr/ISg+ V   D/P J       NSg/V/J . NSg/V/J . R         . NSg/C/P NPr/V/J/C NSg/V NPr/J/P P  D$+  N🅪Sg/V+ .
> it’s getting late  . ” So        Alice got up        and ran   off       , thinking while     she  ran   , as    well
# W?   NSg/V   NSg/J . . NSg/I/J/C NPr+  V   NSg/V/J/P V/C NSg/V NSg/V/J/P . V        NSg/V/C/P ISg+ NSg/V . NSg/R NSg/V/J
> she  might   , what   a    wonderful dream    it       had been  .
# ISg+ Nᴹ/VX/J . NSg/I+ D/P+ J+        NSg/V/J+ NPr/ISg+ V   NSg/V .
>
#
> But     her     sister sat     still   just as    she  left    her     , leaning her     head     on  her     hand   ,
# NSg/C/P ISg/D$+ NSg/V+ NSg/V/J NSg/V/J V/J  NSg/R ISg+ NPr/V/J ISg/D$+ . NSg/V   ISg/D$+ NPr/V/J+ J/P ISg/D$+ NSg/V+ .
> watching the setting  sun    , and thinking of little      Alice and all           her     wonderful
# V        D+  NSg/V/J+ NPr/V+ . V/C V        P  NPr/I/J/Dq+ NPr+  V/C NSg/I/J/C/Dq+ ISg/D$+ J+
> Adventures , till      she  too began dreaming after a    fashion , and this    was her
# NPl/V+     . NSg/V/C/P ISg+ W?  V     V+       P     D/P+ N🅪Sg/V+ . V/C I/Ddem+ V   ISg/D$+
> dream    : —
# NSg/V/J+ . .
>
#
> First   , she  dreamed of little      Alice herself , and once  again the tiny   hands  were
# NSg/V/J . ISg+ V/J     P  NPr/I/J/Dq+ NPr+  ISg+    . V/C NSg/C P     D+  NSg/J+ NPl/V+ NSg/V
> clasped upon her     knee   , and the bright  eager   eyes   were  looking up        into hers — she
# V/J     P    ISg/D$+ NSg/V+ . V/C D   NPr/V/J NSg/V/J NPl/V+ NSg/V V       NSg/V/J/P P    ISg+ . ISg+
> could  hear the very tones of her     voice  , and see   that         queer   little     toss  of her
# NSg/VX V    D   J/R  NPl/V P  ISg/D$+ NSg/V+ . V/C NSg/V NSg/I/C/Ddem NSg/V/J NPr/I/J/Dq NSg/V P  ISg/D$+
> head     to keep  back    the wandering hair    that          would always get   into her     eyes   — and
# NPr/V/J+ P  NSg/V NSg/V/J D   V         N🅪Sg/V+ NSg/I/C/Ddem+ VX    R      NSg/V P    ISg/D$+ NPl/V+ . V/C
> still   as    she  listened , or    seemed to listen , the whole place   around her     became
# NSg/V/J NSg/R ISg+ V/J      . NPr/C V/J    P  NSg/V  . D   NSg/J N🅪Sg/V+ J/P    ISg/D$+ V
> alive with the strange creatures of her     little     sister’s dream    .
# W?    P    D   NSg/V/J NPl       P  ISg/D$+ NPr/I/J/Dq NSg$     NSg/V/J+ .
>
#
> The long     grass   rustled at    her     feet as    the White    Rabbit hurried by      — the frightened
# D+  NPr/V/J+ NPr🅪/V+ V/J     NSg/P ISg/D$+ NPl+ NSg/R D   NPr🅪/V/J NSg/V+ V/J     NSg/J/P . D   V/J
> Mouse  splashed his     way    through the neighbouring pool   — she  could  hear the rattle
# NSg/V+ V/J      ISg/D$+ NSg/J+ NSg/J/P D   V/Comm       NSg/V+ . ISg+ NSg/VX V    D   NSg/V
> of the teacups as    the March  Hare     and his     friends shared their never - ending meal   ,
# P  D   NPl     NSg/R D   NPr/V+ NSg/V/J+ V/C ISg/D$+ NPl/V+  V/J    D$+   R     . NSg/V  NSg/V+ .
> and the shrill  voice of the Queen    ordering off       her     unfortunate guests to
# V/C D   NSg/V/J NSg/V P  D   NPr/V/J+ V+       NSg/V/J/P ISg/D$+ NSg/J       NPl/V+ P
> execution — once  more         the pig    - baby     was sneezing on  the Duchess’s knee   , while
# NSg       . NSg/C NPr/I/V/J/Dq D   NSg/V+ . NSg/V/J+ V   V        J/P D   NSg$      NSg/V+ . NSg/V/C/P
> plates and dishes crashed around it       — once  more         the shriek of the Gryphon , the
# NPl/V  V/C NPl/V+ V/J     J/P    NPr/ISg+ . NSg/C NPr/I/V/J/Dq D   NSg/V  P  D   ?       . D
> squeaking of the Lizard’s slate    - pencil , and the choking of the suppressed
# V         P  D   NSg$     NSg/V/J+ . NSg/V+ . V/C D   V       P  D   V/J
> guinea - pigs   , filled the air     , mixed up        with the distant sobs  of the miserable
# NPr+   . NPl/V+ . V/J    D   N🅪Sg/V+ . V/J   NSg/V/J/P P    D   J       NPl/V P  D   W?
> Mock    Turtle .
# NSg/V/J NSg/V+ .
>
#
> So        she  sat     on  , with closed eyes   , and half        believed herself in      Wonderland , though
# NSg/I/J/C ISg+ NSg/V/J J/P . P    V/J    NPl/V+ . V/C N🅪Sg/V/J/P+ V/J      ISg+    NPr/J/P NSg+       . V/C
> she  knew she  had but     to open    them     again , and all          would change to dull
# ISg+ V    ISg+ V   NSg/C/P P  NSg/V/J NSg/IPl+ P     . V/C NSg/I/J/C/Dq VX    N🅪Sg/V P  V/J+
> reality — the grass   would be     only  rustling in      the wind    , and the pool   rippling to
# N🅪Sg+   . D+  NPr🅪/V+ VX    NSg/VX J/R/C V        NPr/J/P D   N🅪Sg/V+ . V/C D   NSg/V+ V        P
> the waving of the reeds — the rattling teacups would change  to tinkling
# D   V      P  D   NPl+  . D   V        NPl     VX    N🅪Sg/V+ P  V
> sheep  - bells , and the Queen’s shrill  cries to the voice of the shepherd boy    — and
# NSgPl+ . NPl/V . V/C D   NSg$    NSg/V/J NPl/V P  D   NSg/V P  D   NPr/V+   NSg/V+ . V/C
> the sneeze of the baby     , the shriek of the Gryphon , and all          the other   queer
# D   NSg/V  P  D   NSg/V/J+ . D   NSg/V  P  D   ?       . V/C NSg/I/J/C/Dq D   NSg/V/J NSg/V/J
> noises , would change  ( she  knew ) to the confused clamour    of the busy
# NPl/V+ . VX    N🅪Sg/V+ . ISg+ V    . P  D   V/J      NSg/V/Comm P  D   NSg/V/J
> farm   - yard   — while     the lowing of the cattle in      the distance would take  the place   of
# NSg/V+ . NSg/V+ . NSg/V/C/P D   V      P  D   Nᴹ/V+  NPr/J/P D   N🅪Sg/V+  VX    NSg/V D   N🅪Sg/V+ P
> the Mock    Turtle’s heavy   sobs  .
# D   NSg/V/J NSg$     NSg/V/J NPl/V .
>
#
> Lastly , she  pictured to herself how   this   same little     sister of hers would , in
# R      . ISg+ V/J      P  ISg+    NSg/C I/Ddem I/J  NPr/I/J/Dq NSg/V  P  ISg+ VX    . NPr/J/P
> the after - time      , be     herself a   grown woman  ; and how   she  would keep  , through all
# D   P     . N🅪Sg/V/J+ . NSg/VX ISg+    D/P V/J   NSg/V+ . V/C NSg/C ISg+ VX    NSg/V . NSg/J/P NSg/I/J/C/Dq
> her     riper years , the simple  and loving  heart  of her     childhood : and how   she  would
# ISg/D$+ NSg   NPl+  . D   NSg/V/J V/C NSg/V/J N🅪Sg/V P  ISg/D$+ NSg+      . V/C NSg/C ISg+ VX
> gather about her     other   little     children , and make  their eyes   bright  and eager
# NSg/V  J/P   ISg/D$+ NSg/V/J NPr/I/J/Dq NPl+     . V/C NSg/V D$+   NPl/V+ NPr/V/J V/C NSg/V/J
> with many       a   strange tale   , perhaps even    with the dream   of Wonderland of long    ago :
# P    NSg/I/J/Dq D/P NSg/V/J NSg/V+ . NSg/R   NSg/V/J P    D   NSg/V/J P  NSg+       P  NPr/V/J J/P .
> and how   she  would feel    with all          their simple  sorrows , and find  a   pleasure in      all
# V/C NSg/C ISg+ VX    NSg/I/V P    NSg/I/J/C/Dq D$+   NSg/V/J NPl/V+  . V/C NSg/V D/P NSg/V+   NPr/J/P NSg/I/J/C/Dq
> their simple  joys   , remembering her     own     child  - life    , and the happy   summer days .
# D$+   NSg/V/J NPl/V+ . V           ISg/D$+ NSg/V/J NSg/V+ . N🅪Sg/V+ . V/C D   NSg/V/J NPr/V+ NPl+ .
>
#
> THE END
# D+  NSg/V+<|MERGE_RESOLUTION|>--- conflicted
+++ resolved
@@ -662,13 +662,8 @@
 # N🅪Sg/V/J/P+ P  ISg+    . NSg/R ISg+ V    R      J/P   NPr/J/P D+  NSg/V+ . . V/C ISg+ NPl/V V       NSg/I/J/C
 > nicely by      the fire      , licking her     paws   and washing her     face   — and she  is such  a   nice
 # R      NSg/J/P D   N🅪Sg/V/J+ . NSg/V   ISg/D$+ NPl/V+ V/C NSg/V   ISg/D$+ NSg/V+ . V/C ISg+ VL NSg/I D/P NPr/V/J
-<<<<<<< HEAD
 > soft  thing to nurse — and she’s such  a   capital one        for catching mice   — oh    , I    beg
-# NSg/J NSg+  P  NSg/V . V/C W?    NSg/I D/P NSg/J+  NSg/I/V/J+ C/P V        NSg/V+ . NPr/V . ISg+ NSg/V
-=======
-> soft  thing  to nurse — and she’s such  a   capital one        for catching mice   — oh    , I    beg
-# NSg/J NSg/V+ P  NSg/V . V/C W?    NSg/I D/P NSg/J+  NSg/I/V/J+ C/P V        NPl/V+ . NPr/V . ISg+ NSg/V
->>>>>>> e97670e5
+# NSg/J NSg+  P  NSg/V . V/C W?    NSg/I D/P NSg/J+  NSg/I/V/J+ C/P V        NPl/V+ . NPr/V . ISg+ NSg/V
 > your pardon ! ” cried Alice again , for this    time      the Mouse  was bristling all          over    ,
 # D$+  NSg/V  . . V/J   NPr+  P     . C/P I/Ddem+ N🅪Sg/V/J+ D+  NSg/V+ V   V         NSg/I/J/C/Dq NSg/J/P .
 > and she  felt     certain it       must  be     really offended . “ We   won’t talk   about her     any
@@ -855,13 +850,8 @@
 #
 > “ What   I    was going   to say   , ” said the Dodo in      an  offended tone      , “ was , that         the
 # . NSg/I+ ISg+ V   NSg/V/J P  NSg/V . . V/J  D   NSg  NPr/J/P D/P V/J      N🅪Sg/I/V+ . . V   . NSg/I/C/Ddem D
-<<<<<<< HEAD
-> best      thing to get   us       dry     would be     a   Caucus - race   . ”
-# NPr/VX/JS NSg+  P  NSg/V NPr/IPl+ NSg/V/J VX    NSg/VX D/P NSg/V+ . NSg/V+ . .
-=======
-> best      thing  to get   us       dry     would be     a   Caucus - race    . ”
-# NPr/VX/JS NSg/V+ P  NSg/V NPr/IPl+ NSg/V/J VX    NSg/VX D/P NSg/V+ . N🅪Sg/V+ . .
->>>>>>> e97670e5
+> best      thing to get   us       dry     would be     a   Caucus - race    . ”
+# NPr/VX/JS NSg+  P  NSg/V NPr/IPl+ NSg/V/J VX    NSg/VX D/P NSg/V+ . N🅪Sg/V+ . .
 >
 #
 > “ What   is a   Caucus - race    ? ” said Alice ; not   that         she  wanted much         to know  , but     the
@@ -874,13 +864,8 @@
 #
 > “ Why   , ” said the Dodo , “ the best      way    to explain it       is to do     it       . ” ( And , as    you
 # . NSg/V . . V/J  D   NSg  . . D   NPr/VX/JS NSg/J+ P  V       NPr/ISg+ VL P  NSg/VX NPr/ISg+ . . . V/C . NSg/R ISgPl+
-<<<<<<< HEAD
-> might     like        to try     the thing yourself , some      winter day   , I    will   tell  you    how   the
-# NᴹSg/VX/J NSg/V/J/C/P P  NSg/V/J D+  NSg+  ISg+     . I/J/R/Dq+ NSg/V+ NPr🅪+ . ISg+ NPr/VX NPr/V ISgPl+ NSg/C D
-=======
-> might   like        to try     the thing  yourself , some      winter day   , I    will   tell  you    how   the
-# Nᴹ/VX/J NSg/V/J/C/P P  NSg/V/J D+  NSg/V+ ISg+     . I/J/R/Dq+ NSg/V+ NPr🅪+ . ISg+ NPr/VX NPr/V ISgPl+ NSg/C D
->>>>>>> e97670e5
+> might   like        to try     the thing yourself , some      winter day   , I    will   tell  you    how   the
+# Nᴹ/VX/J NSg/V/J/C/P P  NSg/V/J D+  NSg+  ISg+     . I/J/R/Dq+ NSg/V+ NPr🅪+ . ISg+ NPr/VX NPr/V ISgPl+ NSg/C D
 > Dodo managed it       . )
 # NSg  V/J     NPr/ISg+ . .
 >
@@ -2452,15 +2437,9 @@
 > Alice caught the baby    with some      difficulty , as    it       was a   queer   - shaped little
 # NPr+  V/J    D   NSg/V/J P    I/J/R/Dq+ N🅪Sg+      . NSg/R NPr/ISg+ V   D/P NSg/V/J . V/J    NPr/I/J/Dq+
 > creature , and held out         its     arms  and legs   in      all           directions , “ just like        a
-<<<<<<< HEAD
-# NSg+     . V/C V    NSg/V/J/R/P ISg/D$+ NPl/V V/C NPl/V+ NPr/J/P NSg/I/J/C/Dq+ NSg+       . . V/J  NSg/V/J/C/P D/P
+# NSg+     . V/C V    NSg/V/J/R/P ISg/D$+ NPl/V V/C NPl/V+ NPr/J/P NSg/I/J/C/Dq+ NPl+       . . V/J  NSg/V/J/C/P D/P
 > star   - fish      , ” thought Alice . The poor     little      thing was snorting like        a
 # NSg/V+ . N🅪SgPl/V+ . . NSg/V   NPr+  . D+  NSg/V/J+ NPr/I/J/Dq+ NSg+  V   V        NSg/V/J/C/P D/P
-=======
-# NSg+     . V/C V    NSg/V/J/R/P ISg/D$+ NPl/V V/C NPl/V+ NPr/J/P NSg/I/J/C/Dq+ NPl+       . . V/J  NSg/V/J/C/P D/P
-> star   - fish      , ” thought Alice . The poor     little      thing  was snorting like        a
-# NSg/V+ . N🅪SgPl/V+ . . NSg/V   NPr+  . D+  NSg/V/J+ NPr/I/J/Dq+ NSg/V+ V   V        NSg/V/J/C/P D/P
->>>>>>> e97670e5
 > steam     - engine when    she  caught it       , and kept doubling itself up        and straightening
 # N🅪Sg/V/J+ . NSg/V+ NSg/I/C ISg+ V/J    NPr/ISg+ . V/C V    V        ISg+   NSg/V/J/P V/C V
 > itself out         again , so        that          altogether , for the first   minute   or    two , it       was as
@@ -2650,15 +2629,9 @@
 >
 #
 > Alice was not   much         surprised at    this    , she  was getting so        used to queer    things
-<<<<<<< HEAD
 # NPr+  V   NSg/C NSg/I/J/R/Dq V/J       NSg/P I/Ddem+ . ISg+ V   NSg/V   NSg/I/J/C V/J  P  NSg/V/J+ NPl+
-> happening . While     she  was looking at    the place  where it       had been  , it       suddenly
-# NSg/V/J   . NSg/V/C/P ISg+ V   V       NSg/P D+  NSg/V+ NSg/C NPr/ISg+ V   NSg/V . NPr/ISg+ R
-=======
-# NPr+  V   NSg/C NSg/I/J/R/Dq V/J       NSg/P I/Ddem+ . ISg+ V   NSg/V   NSg/I/J/C V/J  P  NSg/V/J+ NPl/V+
 > happening . While     she  was looking at    the place   where it       had been  , it       suddenly
 # NSg/V/J   . NSg/V/C/P ISg+ V   V       NSg/P D+  N🅪Sg/V+ NSg/C NPr/ISg+ V   NSg/V . NPr/ISg+ R
->>>>>>> e97670e5
 > appeared again .
 # V/J      P     .
 >
@@ -2833,41 +2806,22 @@
 # I/J  NSg+  . ISgPl+ NSg/V . .
 >
 #
-<<<<<<< HEAD
-> “ Not   the same thing a    bit    ! ” said the Hatter . “ You    might     just as    well    say   that          ‘          I
-# . NSg/C D+  I/J+ NSg+  D/P+ NSg/V+ . . V/J  D   NSg/V  . . ISgPl+ NᴹSg/VX/J V/J  NSg/R NSg/V/J NSg/V NSg/I/C/Ddem+ Unlintable ISg+
+> “ Not   the same thing a    bit    ! ” said the Hatter . “ You    might   just as    well    say   that          ‘          I
+# . NSg/C D+  I/J+ NSg+  D/P+ NSg/V+ . . V/J  D   NSg/V  . . ISgPl+ Nᴹ/VX/J V/J  NSg/R NSg/V/J NSg/V NSg/I/C/Ddem+ Unlintable ISg+
 > see   what   I    eat ’ is the same thing as    ‘          I    eat what   I    see   ’ ! ”
 # NSg/V NSg/I+ ISg+ V   . VL D+  I/J+ NSg+  NSg/R Unlintable ISg+ V   NSg/I+ ISg+ NSg/V . . .
 >
 #
-> “ You    might     just as    well    say   , ” added the March  Hare     , “ that          ‘          I    like        what   I    get   ’ is
-# . ISgPl+ NᴹSg/VX/J V/J  NSg/R NSg/V/J NSg/V . . V/J   D+  NPr/V+ NSg/V/J+ . . NSg/I/C/Ddem+ Unlintable ISg+ NSg/V/J/C/P NSg/I+ ISg+ NSg/V . VL
+> “ You    might   just as    well    say   , ” added the March  Hare     , “ that          ‘          I    like        what   I    get   ’ is
+# . ISgPl+ Nᴹ/VX/J V/J  NSg/R NSg/V/J NSg/V . . V/J   D+  NPr/V+ NSg/V/J+ . . NSg/I/C/Ddem+ Unlintable ISg+ NSg/V/J/C/P NSg/I+ ISg+ NSg/V . VL
 > the same thing as    ‘          I    get   what   I    like        ’ ! ”
 # D+  I/J+ NSg+  NSg/R Unlintable ISg+ NSg/V NSg/I+ ISg+ NSg/V/J/C/P . . .
 >
 #
-> “ You    might     just as    well    say   , ” added the Dormouse , who    seemed to be     talking in
-# . ISgPl+ NᴹSg/VX/J V/J  NSg/R NSg/V/J NSg/V . . V/J   D   NSg      . NPr/I+ V/J    P  NSg/VX V       NPr/J/P
+> “ You    might   just as    well    say   , ” added the Dormouse , who    seemed to be     talking in
+# . ISgPl+ Nᴹ/VX/J V/J  NSg/R NSg/V/J NSg/V . . V/J   D   NSg      . NPr/I+ V/J    P  NSg/VX V       NPr/J/P
 > his     sleep   , “ that          ‘          I    breathe when    I    sleep  ’ is the same thing as    ‘          I    sleep  when    I
 # ISg/D$+ N🅪Sg/V+ . . NSg/I/C/Ddem+ Unlintable ISg+ V       NSg/I/C ISg+ N🅪Sg/V . VL D   I/J  NSg+  NSg/R Unlintable ISg+ N🅪Sg/V NSg/I/C ISg+
-=======
-> “ Not   the same thing  a    bit    ! ” said the Hatter . “ You    might   just as    well    say   that          ‘          I
-# . NSg/C D+  I/J+ NSg/V+ D/P+ NSg/V+ . . V/J  D   NSg/V  . . ISgPl+ Nᴹ/VX/J V/J  NSg/R NSg/V/J NSg/V NSg/I/C/Ddem+ Unlintable ISg+
-> see   what   I    eat ’ is the same thing  as    ‘          I    eat what   I    see   ’ ! ”
-# NSg/V NSg/I+ ISg+ V   . VL D+  I/J+ NSg/V+ NSg/R Unlintable ISg+ V   NSg/I+ ISg+ NSg/V . . .
->
-#
-> “ You    might   just as    well    say   , ” added the March  Hare     , “ that          ‘          I    like        what   I    get   ’ is
-# . ISgPl+ Nᴹ/VX/J V/J  NSg/R NSg/V/J NSg/V . . V/J   D+  NPr/V+ NSg/V/J+ . . NSg/I/C/Ddem+ Unlintable ISg+ NSg/V/J/C/P NSg/I+ ISg+ NSg/V . VL
-> the same thing  as    ‘          I    get   what   I    like        ’ ! ”
-# D+  I/J+ NSg/V+ NSg/R Unlintable ISg+ NSg/V NSg/I+ ISg+ NSg/V/J/C/P . . .
->
-#
-> “ You    might   just as    well    say   , ” added the Dormouse , who    seemed to be     talking in
-# . ISgPl+ Nᴹ/VX/J V/J  NSg/R NSg/V/J NSg/V . . V/J   D   NSg      . NPr/I+ V/J    P  NSg/VX V       NPr/J/P
-> his     sleep   , “ that          ‘          I    breathe when    I    sleep  ’ is the same thing  as    ‘          I    sleep  when    I
-# ISg/D$+ N🅪Sg/V+ . . NSg/I/C/Ddem+ Unlintable ISg+ V       NSg/I/C ISg+ N🅪Sg/V . VL D   I/J  NSg/V+ NSg/R Unlintable ISg+ N🅪Sg/V NSg/I/C ISg+
->>>>>>> e97670e5
 > breathe ’ ! ”
 # V       . . .
 >
@@ -4204,13 +4158,8 @@
 # . NPr/P . . V/J  NPr+  . . ISg+ V     NSg/V/J NSg/V NSg/I+ D/P NSg/V/J NSg/V+ VL . .
 >
 #
-<<<<<<< HEAD
-> “ It’s the thing Mock     Turtle Soup   is made from , ” said the Queen    .
-# . W?   D+  NSg+  NSg/V/J+ NSg/V+ NSg/V+ VL V    P    . . V/J  D   NPr/V/J+ .
-=======
-> “ It’s the thing  Mock     Turtle Soup    is made from , ” said the Queen    .
-# . W?   D+  NSg/V+ NSg/V/J+ NSg/V+ N🅪Sg/V+ VL V    P    . . V/J  D   NPr/V/J+ .
->>>>>>> e97670e5
+> “ It’s the thing Mock     Turtle Soup    is made from , ” said the Queen    .
+# . W?   D+  NSg+  NSg/V/J+ NSg/V+ N🅪Sg/V+ VL V    P    . . V/J  D   NPr/V/J+ .
 >
 #
 > “ I    never saw   one       , or    heard of one       , ” said Alice .
@@ -4223,17 +4172,10 @@
 #
 > As    they walked off       together , Alice heard the King     say   in      a    low      voice  , to the
 # NSg/R IPl+ V/J    NSg/V/J/P J        . NPr+  V/J   D+  NPr/V/J+ NSg/V NPr/J/P D/P+ NSg/V/J+ NSg/V+ . P  D+
-<<<<<<< HEAD
 > company generally , “ You    are all          pardoned . ” “ Come    , that’s a    good    thing ! ” she  said
-# NSg/V+  R         . . ISgPl+ V   NSg/I/J/C/Dq V/J      . . . NSg/V/P . NSg$   D/P+ NPr/V/J NSg+  . . ISg+ V/J
-> to herself , for she  had felt     quite unhappy at    the number   of executions the Queen
-# P  ISg+    . C/P ISg+ V   N🅪Sg/V/J R     NSg/V/J NSg/P D   NSg/V/JC P  +          D+  NPr/V/J+
-=======
-> company generally , “ You    are all          pardoned . ” “ Come    , that’s a    good    thing  ! ” she  said
-# N🅪Sg/V+ R         . . ISgPl+ V   NSg/I/J/C/Dq V/J      . . . NSg/V/P . NSg$   D/P+ NPr/V/J NSg/V+ . . ISg+ V/J
+# N🅪Sg/V+ R         . . ISgPl+ V   NSg/I/J/C/Dq V/J      . . . NSg/V/P . NSg$   D/P+ NPr/V/J NSg+  . . ISg+ V/J
 > to herself , for she  had felt     quite unhappy at    the number    of executions the Queen
 # P  ISg+    . C/P ISg+ V   N🅪Sg/V/J R     NSg/V/J NSg/P D   N🅪Sg/V/JC P  +          D+  NPr/V/J+
->>>>>>> e97670e5
 > had ordered .
 # V   V/J     .
 >
@@ -4988,17 +4930,10 @@
 # D   NSg/V+  . .
 >
 #
-<<<<<<< HEAD
-> “ What   is the use   of repeating all           that          stuff   , ” the Mock     Turtle interrupted , “ if
-# . NSg/I+ VL D   NSg/V P  NSg/V/J   NSg/I/J/C/Dq+ NSg/I/C/Ddem+ NᴹSg/V+ . . D+  NSg/V/J+ NSg/V+ V/J         . . NSg/C
+> “ What   is the use   of repeating all           that          stuff , ” the Mock     Turtle interrupted , “ if
+# . NSg/I+ VL D   NSg/V P  NSg/V/J   NSg/I/J/C/Dq+ NSg/I/C/Ddem+ Nᴹ/V+ . . D+  NSg/V/J+ NSg/V+ V/J         . . NSg/C
 > you    don’t explain it       as    you    go      on  ? It’s by      far     the most         confusing thing I    ever
 # ISgPl+ V     V       NPr/ISg+ NSg/R ISgPl+ NSg/V/J J/P . W?   NSg/J/P NSg/V/J D   NSg/I/J/R/Dq V/J       NSg+  ISg+ J
-=======
-> “ What   is the use   of repeating all           that          stuff , ” the Mock     Turtle interrupted , “ if
-# . NSg/I+ VL D   NSg/V P  NSg/V/J   NSg/I/J/C/Dq+ NSg/I/C/Ddem+ Nᴹ/V+ . . D+  NSg/V/J+ NSg/V+ V/J         . . NSg/C
-> you    don’t explain it       as    you    go      on  ? It’s by      far     the most         confusing thing  I    ever
-# ISgPl+ V     V       NPr/ISg+ NSg/R ISgPl+ NSg/V/J J/P . W?   NSg/J/P NSg/V/J D   NSg/I/J/R/Dq V/J       NSg/V+ ISg+ J
->>>>>>> e97670e5
 > heard ! ”
 # V/J   . .
 >
