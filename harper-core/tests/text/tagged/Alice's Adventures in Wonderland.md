>              Alice’s Adventures in        Wonderland
# HeadingStart NSg$    NPl/V3     NPr/J/R/P NSg+
>
#
> by      Lewis Carroll
# NSg/J/P NPr+  NPr+
>
#
> THE MILLENNIUM FULCRUM EDITION 3.0
# D   NSg+       NSg     NSg+    #
>
#
>              CHAPTER I       : Down        the Rabbit  - Hole
# HeadingStart NSg/VB+ ISg/#r+ . N🅪Sg/VB/J/P D   NSg/VB+ . NSg/VB+
>
#
> Alice was beginning to get    very tired of sitting  by      her     sister  on  the bank    , and
# NPr+  VPt NSg/Vg/J  P  NSg/VB J/R  VP/J  P  NSg/Vg/J NSg/J/P ISg/D$+ NSg/VB+ J/P D+  NSg/VB+ . VB/C
<<<<<<< HEAD
> of having  nothing  to do      : once  or    twice she  had peeped into the book    her     sister
# P  Nᴹ/Vg/J NSg/I/J+ P  NSg/VXB . NSg/C NPr/C R     ISg+ VP  VP/J   P    D+  NSg/VB+ ISg/D$+ NSg/VB+
=======
> of having  nothing  to do  : once  or    twice she  had peeped into the book    her     sister
# P  Nᴹ/Vg/J NSg/I/J+ P  VXB . NSg/C NPr/C R     ISg+ VB  VP/J   P    D+  NSg/VB+ ISg/D$+ NSg/VB+
>>>>>>> 0dc67389
> was reading   , but     it       had no       pictures or    conversations in        it       , “ and  what   is  the use
# VPt NPrᴹ/Vg/J . NSg/C/P NPr/ISg+ VP  NPr/Dq/P NPl/V3   NPr/C NPl/V3+       NPr/J/R/P NPr/ISg+ . . VB/C NSg/I+ VL3 D   N🅪Sg/VB
> of a   book    , ” thought Alice “ without pictures or    conversations ? ”
# P  D/P NSg/VB+ . . N🅪Sg/VP NPr+  . C/P     NPl/V3   NPr/C NPl/V3+       . .
>
#
> So          she  was considering in        her     own       mind    ( as    well       as    she  could   , for   the hot       day
# NSg/I/J/R/C ISg+ VPt Nᴹ/Vg/J     NPr/J/R/P ISg/D$+ NSg/VB/J+ NSg/VB+ . NSg/R NSg/VB/J/R NSg/R ISg+ NSg/VXB . R/C/P D+  NSg/VB/J+ NPr🅪Sg+
> made her     feel     very sleepy and  stupid ) , whether the pleasure of making  a
# VB   ISg/D$+ NSg/I/VB J/R  NSg/J  VB/C NSg/J  . . I/C     D   NSg/VB   P  Nᴹ/Vg/J D/P+
> daisy - chain    would be      worth    the trouble of getting up         and  picking the daisies ,
# NPr+  . N🅪Sg/VB+ VXB   NSg/VXB NSg/VB/J D   N🅪Sg/VB P  NSg/Vg  NSg/VB/J/P VB/C Nᴹ/Vg/J D   NPl     .
> when    suddenly a   White       Rabbit  with pink      eyes    ran     close    by      her     .
# NSg/I/C R        D/P NPr🅪Sg/VB/J NSg/VB+ P    N🅪Sg/VB/J NPl/V3+ NSg/VPt NSg/VB/J NSg/J/P ISg/D$+ .
>
#
> There was nothing  so          very remarkable in        that          ; nor   did Alice think  it       so          very
# R+    VPt NSg/I/J+ NSg/I/J/R/C J/R  J          NPr/J/R/P NSg/I/C/Ddem+ . NSg/C VPt NPr+  NSg/VB NPr/ISg+ NSg/I/J/R/C J/R
> much         out          of the way    to hear the Rabbit  say    to itself , “ Oh     dear     ! Oh     dear     ! I       shall
# NSg/I/J/R/Dq NSg/VB/J/R/P P  D+  NSg/J+ P  VB   D+  NSg/VB+ NSg/VB P  ISg+   . . NPr/VB NSg/VB/J . NPr/VB NSg/VB/J . ISg/#r+ VXB
> be      late  ! ” ( when    she  thought it       over    afterwards , it       occurred to her     that         she
# NSg/VXB NSg/J . . . NSg/I/C ISg+ N🅪Sg/VP NPr/ISg+ NSg/J/P R/Comm     . NPr/ISg+ VB       P  ISg/D$+ NSg/I/C/Ddem ISg+
> ought     to have    wondered at    this    , but     at    the time       it       all          seemed quite natural ) ;
# NSg/I/VXB P  NSg/VXB VP/J     NSg/P I/Ddem+ . NSg/C/P NSg/P D+  N🅪Sg/VB/J+ NPr/ISg+ NSg/I/J/C/Dq VP/J   R     NSg/J   . .
> but     when    the Rabbit  actually took a    watch   out          of its     waistcoat - pocket    , and
# NSg/C/P NSg/I/C D+  NSg/VB+ R        VPt  D/P+ NSg/VB+ NSg/VB/J/R/P P  ISg/D$+ NSg       . NSg/VB/J+ . VB/C
> looked at    it       , and  then      hurried on  , Alice started to her     feet , for   it       flashed
# VP/J   NSg/P NPr/ISg+ . VB/C NSg/J/R/C VP/J    J/P . NPr+  VP/J    P  ISg/D$+ NPl+ . R/C/P NPr/ISg+ VP/J
> across her     mind    that          she  had never before seen    a   rabbit  with either a
# NSg/P  ISg/D$+ NSg/VB+ NSg/I/C/Ddem+ ISg+ VP  R     C/P    NSg/VPp D/P NSg/VB+ P    I/C    D/P
> waistcoat - pocket    , or    a   watch  to take   out          of it       , and  burning with curiosity , she
# NSg       . NSg/VB/J+ . NPr/C D/P NSg/VB P  NSg/VB NSg/VB/J/R/P P  NPr/ISg+ . VB/C Nᴹ/Vg/J P    NSg+      . ISg+
> ran     across the field   after it       , and  fortunately was just in        time       to see    it       pop
# NSg/VPt NSg/P  D   NSg/VB+ P     NPr/ISg+ . VB/C R           VPt J/R  NPr/J/R/P N🅪Sg/VB/J+ P  NSg/VB NPr/ISg+ N🅪Sg/VB/J+
> down        a   large rabbit  - hole    under   the hedge   .
# N🅪Sg/VB/J/P D/P NSg/J NSg/VB+ . NSg/VB+ NSg/J/P D   NSg/VB+ .
>
#
> In        another moment down        went    Alice after it       , never once  considering how   in        the
# NPr/J/R/P I/D+    NSg+   N🅪Sg/VB/J/P NSg/VPt NPr+  P     NPr/ISg+ . R     NSg/C Nᴹ/Vg/J     NSg/C NPr/J/R/P D+
> world   she  was to get    out          again .
# NSg/VB+ ISg+ VPt P  NSg/VB NSg/VB/J/R/P P     .
>
#
> The rabbit  - hole    went    straight   on  like         a   tunnel for   some      way    , and  then      dipped
# D+  NSg/VB+ . NSg/VB+ NSg/VPt NSg/VB/J/R J/P NSg/VB/J/C/P D/P NSg/VB R/C/P I/J/R/Dq+ NSg/J+ . VB/C NSg/J/R/C VB/J
> suddenly down        , so          suddenly that         Alice had not     a   moment to think  about stopping
# R        N🅪Sg/VB/J/P . NSg/I/J/R/C R        NSg/I/C/Ddem NPr+  VP  NSg/R/C D/P NSg    P  NSg/VB J/P   NSg/VB
> herself before she  found  herself falling down        a   very deep  well       .
# ISg+    C/P    ISg+ NSg/VB ISg+    Nᴹ/Vg/J N🅪Sg/VB/J/P D/P J/R  NSg/J NSg/VB/J/R .
>
#
> Either the well       was very deep  , or    she  fell      very slowly , for   she  had plenty  of
# I/C    D   NSg/VB/J/R VPt J/R  NSg/J . NPr/C ISg+ NSg/VPt/J J/R  R      . R/C/P ISg+ VP  NSg/I/J P
> time       as    she  went    down        to look   about her     and  to wonder  what   was going   to happen
# N🅪Sg/VB/J+ NSg/R ISg+ NSg/VPt N🅪Sg/VB/J/P P  NSg/VB J/P   ISg/D$+ VB/C P  N🅪Sg/VB NSg/I+ VPt Nᴹ/Vg/J P  VB
> next    . First    , she  tried to look   down        and  make   out          what   she  was coming  to , but     it
# NSg/J/P . NSg/VB/J . ISg+ VP/J  P  NSg/VB N🅪Sg/VB/J/P VB/C NSg/VB NSg/VB/J/R/P NSg/I+ ISg+ VPt Nᴹ/Vg/J P  . NSg/C/P NPr/ISg+
> was too dark     to see    anything  ; then      she  looked at    the sides  of the well       , and
# VPt R   NSg/VB/J P  NSg/VB NSg/I/VB+ . NSg/J/R/C ISg+ VP/J   NSg/P D   NPl/V3 P  D   NSg/VB/J/R . VB/C
> noticed that         they were    filled with cupboards and  book    - shelves ; here    and  there
# VP/J    NSg/I/C/Ddem IPl+ NSg/VPt VP/J   P    NPl/V3    VB/C NSg/VB+ . NPl/V3+ . NSg/J/R VB/C R+
> she  saw     maps   and  pictures hung     upon pegs   . She  took down        a    jar     from one     of the
# ISg+ NSg/VPt NPl/V3 VB/C NPl/V3+  NPr/VB/J P    NPl/V3 . ISg+ VPt  N🅪Sg/VB/J/P D/P+ NSg/VB+ P    NSg/I/J P  D+
> shelves as    she  passed ; it       was labelled  “ ORANGE      MARMALADE ” , but     to her     great
# NPl/V3+ NSg/R ISg+ VP/J   . NPr/ISg+ VPt VB/J/Comm . NPr🅪Sg/VB/J Nᴹ/VB     . . NSg/C/P P  ISg/D$+ NSg/J
> disappointment it       was empty    : she  did not     like         to drop   the jar     for   fear     of
# NSg+           NPr/ISg+ VPt NSg/VB/J . ISg+ VPt NSg/R/C NSg/VB/J/C/P P  NSg/VB D   NSg/VB+ R/C/P N🅪Sg/VB+ P
> killing somebody underneath , so          managed to put     it       into one     of the cupboards as
# Nᴹ/Vg/J NSg/I+   NSg/J/P    . NSg/I/J/R/C VP/J    P  NSg/VBP NPr/ISg+ P    NSg/I/J P  D   NPl/V3    NSg/R
> she  fell      past       it       .
# ISg+ NSg/VPt/J NSg/VB/J/P NPr/ISg+ .
>
#
> “ Well       ! ” thought Alice to herself , “ after such  a    fall     as    this    , I       shall think
# . NSg/VB/J/R . . N🅪Sg/VP NPr+  P  ISg+    . . P     NSg/I D/P+ N🅪Sg/VB+ NSg/R I/Ddem+ . ISg/#r+ VXB   NSg/VB
> nothing  of tumbling down        stairs ! How   brave    they’ll all          think  me       at    home      ! Why    , I
# NSg/I/J+ P  Nᴹ/Vg/J  N🅪Sg/VB/J/P NPl+   . NSg/C NSg/VB/J K       NSg/I/J/C/Dq NSg/VB NPr/ISg+ NSg/P NSg/VB/J+ . NSg/VB . ISg/#r+
> wouldn’t say    anything  about it       , even     if    I       fell      off        the top      of the house   ! ” ( Which
# VXB      NSg/VB NSg/I/VB+ J/P   NPr/ISg+ . NSg/VB/J NSg/C ISg/#r+ NSg/VPt/J NSg/VB/J/P D   NSg/VB/J P  D   NPr/VB+ . . . I/C+
> was very likely true     . )
# VPt J/R  NSg/J  NSg/VB/J . .
>
#
> Down        , down        , down        . Would the fall     never come       to an   end     ? “ I       wonder  how   many        miles
# N🅪Sg/VB/J/P . N🅪Sg/VB/J/P . N🅪Sg/VB/J/P . VXB   D+  N🅪Sg/VB+ R     NSg/VBPp/P P  D/P+ NSg/VB+ . . ISg/#r+ N🅪Sg/VB NSg/C NSg/I/J/Dq+ NPrPl+
> I’ve fallen by      this   time       ? ” she  said aloud . “ I       must   be      getting somewhere near       the
# K    VPp/J  NSg/J/P I/Ddem N🅪Sg/VB/J+ . . ISg+ VP/J J     . . ISg/#r+ NSg/VB NSg/VXB NSg/Vg  NSg       NSg/VB/J/P D
> centre      of the earth    . Let     me       see    : that          would be      four thousand miles  down        , I
# NSg/VB/Comm P  D+  NPrᴹ/VB+ . NSg/VBP NPr/ISg+ NSg/VB . NSg/I/C/Ddem+ VXB   NSg/VXB NSg+ NSg+     NPrPl+ N🅪Sg/VB/J/P . ISg/#r+
> think  — ” ( for   , you    see    , Alice had learnt several things of this    sort    in        her
# NSg/VB . . . R/C/P . ISgPl+ NSg/VB . NPr+  VP  VB     J/Dq    NPl    P  I/Ddem+ NSg/VB+ NPr/J/R/P ISg/D$+
> lessons in        the schoolroom , and  though this    was not     a   very good     opportunity for
# NPl/V3+ NPr/J/R/P D   NSg        . VB/C VB/C   I/Ddem+ VPt NSg/R/C D/P J/R  NPr/VB/J N🅪Sg+       R/C/P
> showing  off        her     knowledge , as    there was no       one      to listen to her     , still    it       was
# Nᴹ/Vg/J+ NSg/VB/J/P ISg/D$+ Nᴹ+       . NSg/R R+    VPt NPr/Dq/P NSg/I/J+ P  NSg/VB P  ISg/D$+ . NSg/VB/J NPr/ISg+ VPt
> good     practice to say    it       over    ) “ — yes    , that’s about the right    distance — but     then      I
# NPr/VB/J NSg/VB+  P  NSg/VB NPr/ISg+ NSg/J/P . . . NPl/VB . NSg$   J/P   D   NPr/VB/J N🅪Sg/VB+ . NSg/C/P NSg/J/R/C ISg/#r+
> wonder  what   Latitude or    Longitude I’ve got to ? ” ( Alice had no        idea what   Latitude
<<<<<<< HEAD
# N🅪Sg/VB NSg/I+ NSg      NPr/C NSg+      K    VP  P  . . . NPr+  VP  NPr/Dq/P+ NSg+ NSg/I+ NSg+
> was , or    Longitude either , but     thought they were    nice     grand words  to say    . )
# VPt . NPr/C NSg+      I/C    . NSg/C/P N🅪Sg/VP IPl+ NSg/VPt NPr/VB/J NSg/J NPl/V3 P  NSg/VB . .
=======
# N🅪Sg/VB NSg/I+ NSg      NPr/C NSg+      K    VP  P  . . . NPr+  VB  NPr/Dq/P+ NSg+ NSg/I+ NSg+
> was , or    Longitude either , but     thought they were    nice  grand words  to say    . )
# VPt . NPr/C NSg+      I/C    . NSg/C/P N🅪Sg/VP IPl+ NSg/VPt NPr/J NSg/J NPl/V3 P  NSg/VB . .
>>>>>>> 0dc67389
>
#
> Presently she  began again . “ I       wonder  if    I       shall fall     right    through the earth    !
# R         ISg+ VPt   P     . . ISg/#r+ N🅪Sg/VB NSg/C ISg/#r+ VXB   N🅪Sg/VB+ NPr/VB/J NSg/J/P D+  NPrᴹ/VB+ .
> How   funny it’ll seem to come       out          among the people  that          walk   with their heads
# NSg/C NSg/J K     VB   P  NSg/VBPp/P NSg/VB/J/R/P P     D   NPl/VB+ NSg/I/C/Ddem+ NSg/VB P    D$+   NPl/V3+
> downward ! The Antipathies , I       think  — ” ( she  was rather     glad     there was no       one
# J/R      . D   NPl         . ISg/#r+ NSg/VB . . . ISg+ VPt NPr/VB/J/R NSg/VB/J R+    VPt NPr/Dq/P NSg/I/J+
> listening , this   time       , as    it       didn’t sound      at    all          the right    word    ) “ — but     I       shall
# Nᴹ/Vg/J   . I/Ddem N🅪Sg/VB/J+ . NSg/R NPr/ISg+ VB     N🅪Sg/VB/J+ NSg/P NSg/I/J/C/Dq D   NPr/VB/J NSg/VB+ . . . NSg/C/P ISg/#r+ VXB
> have    to ask    them     what   the name   of the country is  , you    know   . Please , Ma’am  , is
# NSg/VXB P  NSg/VB NSg/IPl+ NSg/I+ D   NSg/VB P  D   NSg/J+  VL3 . ISgPl+ NSg/VB . VB     . NSg/VB . VL3
> this   New   Zealand or    Australia ? ” ( and  she  tried to curtsey as    she  spoke   — fancy
# I/Ddem NSg/J NPr     NPr/C NPr+      . . . VB/C ISg+ VP/J  P  ?       NSg/R ISg+ NSg/VPt . NSg/VB/J
> curtseying as    you’re falling through the air      ! Do  you    think  you    could   manage it       ? )
# ?          NSg/R K      Nᴹ/Vg/J NSg/J/P D   N🅪Sg/VB+ . VXB ISgPl+ NSg/VB ISgPl+ NSg/VXB NSg/VB NPr/ISg+ . .
> “ And  what   an   ignorant little      girl    she’ll think  me       for   asking  ! No       , it’ll never do
# . VB/C NSg/I+ D/P+ NSg/J+   NPr/I/J/Dq+ NSg/VB+ K      NSg/VB NPr/ISg+ R/C/P Nᴹ/Vg/J . NPr/Dq/P . K     R     VXB
> to ask    : perhaps I       shall see    it       written up         somewhere . ”
# P  NSg/VB . NSg/R   ISg/#r+ VXB   NSg/VB NPr/ISg+ VPp/J   NSg/VB/J/P NSg       . .
>
#
> Down        , down        , down        . There was nothing  else    to do  , so          Alice soon began talking
# N🅪Sg/VB/J/P . N🅪Sg/VB/J/P . N🅪Sg/VB/J/P . R+    VPt NSg/I/J+ NSg/J/C P  VXB . NSg/I/J/R/C NPr+  J/R  VPt   Nᴹ/Vg/J
> again . “ Dinah’ll miss   me       very much         to - night    , I       should think  ! ” ( Dinah was the
# P     . . ?        NSg/VB NPr/ISg+ J/R  NSg/I/J/R/Dq P  . N🅪Sg/VB+ . ISg/#r+ VXB    NSg/VB . . . NPr   VPt D
> cat       . ) “ I       hope      they’ll remember her     saucer of milk     at    tea      - time       . Dinah my  dear     ! I
# NSg/VB/J+ . . . ISg/#r+ NPr🅪Sg/VB K       NSg/VB   ISg/D$+ NSg/VB P  N🅪Sg/VB+ NSg/P N🅪Sg/VB+ . N🅪Sg/VB/J+ . NPr   D$+ NSg/VB/J . ISg/#r+
> wish   you    were    down        here    with me       ! There are no       mice   in        the air      , I’m afraid , but
# NSg/VB ISgPl+ NSg/VPt N🅪Sg/VB/J/P NSg/J/R P    NPr/ISg+ . R+    VB  NPr/Dq/P NPl/VB NPr/J/R/P D+  N🅪Sg/VB+ . K   J      . NSg/C/P
> you    might    catch  a   bat     , and  that’s very like         a   mouse   , you    know   . But     do  cats    eat
# ISgPl+ Nᴹ/VXB/J NSg/VB D/P NSg/VB+ . VB/C NSg$   J/R  NSg/VB/J/C/P D/P NSg/VB+ . ISgPl+ NSg/VB . NSg/C/P VXB NPl/V3+ VB
> bats   , I       wonder  ? ” And  here    Alice began to get    rather     sleepy , and  went    on  saying
# NPl/V3 . ISg/#r+ N🅪Sg/VB . . VB/C NSg/J/R NPr+  VPt   P  NSg/VB NPr/VB/J/R NSg/J  . VB/C NSg/VPt J/P N🅪Sg/Vg/J
> to herself , in        a   dreamy sort   of way    , “ Do  cats    eat bats   ? Do  cats    eat bats   ? ” and
# P  ISg+    . NPr/J/R/P D/P J      NSg/VB P  NSg/J+ . . VXB NPl/V3+ VB  NPl/V3 . VXB NPl/V3+ VB  NPl/V3 . . VB/C
> sometimes , “ Do  bats   eat cats    ? ” for   , you    see    , as    she  couldn’t answer  either
# R         . . VXB NPl/V3 VB  NPl/V3+ . . R/C/P . ISgPl+ NSg/VB . NSg/R ISg+ VB       NSg/VB+ I/C
> question , it       didn’t much         matter  which way    she  put     it       . She  felt      that         she  was
# NSg/VB+  . NPr/ISg+ VB     NSg/I/J/R/Dq N🅪Sg/VB I/C+  NSg/J+ ISg+ NSg/VBP NPr/ISg+ . ISg+ N🅪Sg/VB/J NSg/I/C/Ddem ISg+ VPt
> dozing  off        , and  had just begun to dream    that         she  was walking hand    in        hand    with
<<<<<<< HEAD
# Nᴹ/Vg/J NSg/VB/J/P . VB/C VP  J    VPp   P  NSg/VB/J NSg/I/C/Ddem ISg+ VPt Nᴹ/Vg/J NSg/VB+ NPr/J/R/P NSg/VB+ P
=======
# Nᴹ/Vg/J NSg/VB/J/P . VB/C VB  J/R  VPp   P  NSg/VB/J NSg/I/C/Ddem ISg+ VPt Nᴹ/Vg/J NSg/VB+ NPr/J/R/P NSg/VB+ P
>>>>>>> 0dc67389
> Dinah , and  saying    to her     very earnestly , “ Now       , Dinah , tell   me       the truth    : did you
# NPr   . VB/C N🅪Sg/Vg/J P  ISg/D$+ J/R  R         . . NSg/J/R/C . NPr   . NPr/VB NPr/ISg+ D   N🅪Sg/VB+ . VPt ISgPl+
> ever eat a   bat     ? ” when    suddenly , thump   ! thump   ! down        she  came      upon a   heap   of
# J/R  VB  D/P NSg/VB+ . . NSg/I/C R        . NSg/VB+ . NSg/VB+ . N🅪Sg/VB/J/P ISg+ NSg/VPt/P P    D/P NSg/VB P
> sticks and  dry       leaves  , and  the fall     was over    .
# NPl/V3 VB/C NSg/VB/J+ NPl/V3+ . VB/C D+  N🅪Sg/VB+ VPt NSg/J/P .
>
#
> Alice was not     a   bit     hurt      , and  she  jumped up         on  to her     feet in        a    moment : she
# NPr+  VPt NSg/R/C D/P NSg/VPt NSg/VBP/J . VB/C ISg+ VP/J   NSg/VB/J/P J/P P  ISg/D$+ NPl+ NPr/J/R/P D/P+ NSg+   . ISg+
> looked up         , but     it       was all          dark     overhead ; before her     was another long     passage  ,
# VP/J   NSg/VB/J/P . NSg/C/P NPr/ISg+ VPt NSg/I/J/C/Dq NSg/VB/J NSg/J/P  . C/P    ISg/D$+ VPt I/D     NPr/VB/J NSg/VB/J .
> and  the White        Rabbit  was still    in        sight    , hurrying down        it       . There was not     a
# VB/C D+  NPr🅪Sg/VB/J+ NSg/VB+ VPt NSg/VB/J NPr/J/R/P N🅪Sg/VB+ . Nᴹ/Vg/J  N🅪Sg/VB/J/P NPr/ISg+ . R+    VPt NSg/R/C D/P
> moment to be      lost : away went    Alice like         the wind     , and  was just in        time       to hear
# NSg+   P  NSg/VXB VP/J . VB/J NSg/VPt NPr+  NSg/VB/J/C/P D+  N🅪Sg/VB+ . VB/C VPt J/R  NPr/J/R/P N🅪Sg/VB/J+ P  VB
> it       say    , as    it       turned a    corner  , “ Oh     my  ears    and  whiskers , how   late  it’s getting ! ”
# NPr/ISg+ NSg/VB . NSg/R NPr/ISg+ VP/J   D/P+ NSg/VB+ . . NPr/VB D$+ NPl/V3+ VB/C NPl      . NSg/C NSg/J K    NSg/Vg  . .
> She  was close    behind  it       when    she  turned the corner  , but     the Rabbit  was no       longer
# ISg+ VPt NSg/VB/J NSg/J/P NPr/ISg+ NSg/I/C ISg+ VP/J   D+  NSg/VB+ . NSg/C/P D+  NSg/VB+ VPt NPr/Dq/P NSg/JC
> to be      seen    : she  found  herself in        a   long     , low         hall , which was lit      up         by      a   row    of
# P  NSg/VXB NSg/VPp . ISg+ NSg/VB ISg+    NPr/J/R/P D/P NPr/VB/J . NSg/VB/J/R+ NPr+ . I/C+  VPt NSg/VB/J NSg/VB/J/P NSg/J/P D/P NSg/VB P
> lamps   hanging from the roof    .
# NPl/V3+ Nᴹ/Vg/J P    D+  NSg/VB+ .
>
#
> There were    doors   all          round      the hall , but     they were    all          locked ; and  when    Alice
# R+    NSg/VPt NPl/V3+ NSg/I/J/C/Dq NSg/VB/J/P D+  NPr+ . NSg/C/P IPl+ NSg/VPt NSg/I/J/C/Dq VP/J   . VB/C NSg/I/C NPr+
> had been    all          the way   down        one      side      and  up         the other    , trying  every door    , she
# VP  NSg/VPp NSg/I/J/C/Dq D   NSg/J N🅪Sg/VB/J/P NSg/I/J+ NSg/VB/J+ VB/C NSg/VB/J/P D   NSg/VB/J . Nᴹ/Vg/J Dq+   NSg/VB+ . ISg+
> walked sadly down        the middle   , wondering how   she  was ever to get    out          again .
# VP/J   R     N🅪Sg/VB/J/P D   NSg/VB/J . Nᴹ/Vg/J   NSg/C ISg+ VPt J/R  P  NSg/VB NSg/VB/J/R/P P     .
>
#
> Suddenly she  came      upon a   little     three - legged   table   , all          made of solid glass      ;
# R        ISg+ NSg/VPt/P P    D/P NPr/I/J/Dq NSg   . NSg/VB/J NSg/VB+ . NSg/I/J/C/Dq VB   P  NSg/J NPr🅪Sg/VB+ .
> there was nothing  on  it       except a   tiny  golden   key      , and  Alice’s first     thought  was
# R+    VPt NSg/I/J+ J/P NPr/ISg+ VB/C/P D/P NSg/J NPr/VB/J NPr/VB/J . VB/C NSg$    NSg/VB/J+ N🅪Sg/VP+ VPt
> that         it       might    belong to one     of the doors  of the hall ; but     , alas ! either the
# NSg/I/C/Ddem NPr/ISg+ Nᴹ/VXB/J VB/P   P  NSg/I/J P  D   NPl/V3 P  D   NPr+ . NSg/C/P . NPl  . I/C    D+
> locks   were    too large , or    the key      was too small    , but     at    any     rate    it       would not
# NPl/V3+ NSg/VPt R   NSg/J . NPr/C D   NPr/VB/J VPt R   NPr/VB/J . NSg/C/P NSg/P I/R/Dq+ NSg/VB+ NPr/ISg+ VXB   NSg/R/C
> open     any    of them     . However , on  the second    time       round      , she  came      upon a    low         curtain
# NSg/VB/J I/R/Dq P  NSg/IPl+ . C       . J/P D+  NSg/VB/J+ N🅪Sg/VB/J+ NSg/VB/J/P . ISg+ NSg/VPt/P P    D/P+ NSg/VB/J/R+ NSg/VB+
> she  had not     noticed before , and  behind  it       was a   little     door   about fifteen inches
# ISg+ VP  NSg/R/C VP/J    C/P    . VB/C NSg/J/P NPr/ISg+ VPt D/P NPr/I/J/Dq NSg/VB J/P   NSg+    NPl/V3+
> high       : she  tried the little     golden   key      in        the lock    , and  to her     great  delight    it
# NSg/VB/J/R . ISg+ VP/J  D   NPr/I/J/Dq NPr/VB/J NPr/VB/J NPr/J/R/P D+  NSg/VB+ . VB/C P  ISg/D$+ NSg/J+ N🅪Sg/VB/J+ NPr/ISg+
> fitted   !
# NSg/VP/J .
>
#
> Alice opened the door    and  found  that         it       led      into a    small     passage   , not     much
# NPr+  VP/J   D+  NSg/VB+ VB/C NSg/VB NSg/I/C/Ddem NPr/ISg+ NSg/VP/J P    D/P+ NPr/VB/J+ NSg/VB/J+ . NSg/R/C NSg/I/J/R/Dq
> larger than a   rat     - hole    : she  knelt down        and  looked along the passage   into the
# JC     C/P  D/P NSg/VB+ . NSg/VB+ . ISg+ VB    N🅪Sg/VB/J/P VB/C VP/J   P     D   NSg/VB/J+ P    D
> loveliest garden    you    ever saw     . How   she  longed to get    out          of that          dark      hall , and
# JS        NSg/VB/J+ ISgPl+ J/R  NSg/VPt . NSg/C ISg+ VP/J   P  NSg/VB NSg/VB/J/R/P P  NSg/I/C/Ddem+ NSg/VB/J+ NPr+ . VB/C
> wander about among those  beds   of bright    flowers   and  those  cool     fountains , but
# NSg/VB J/P   P     I/Ddem NPl/V3 P  NPr/VB/J+ NPrPl/V3+ VB/C I/Ddem NSg/VB/J NPl/V3    . NSg/C/P
> she  could   not     even     get    her     head      through the doorway ; “ and  even     if    my  head      would
# ISg+ NSg/VXB NSg/R/C NSg/VB/J NSg/VB ISg/D$+ NPr/VB/J+ NSg/J/P D   NSg+    . . VB/C NSg/VB/J NSg/C D$+ NPr/VB/J+ VXB
> go       through , ” thought poor     Alice , “ it       would be      of very little     use     without my
# NSg/VB/J NSg/J/P . . N🅪Sg/VP NSg/VB/J NPr+  . . NPr/ISg+ VXB   NSg/VXB P  J/R  NPr/I/J/Dq N🅪Sg/VB C/P     D$+
> shoulders . Oh     , how   I       wish   I       could   shut      up         like         a    telescope ! I       think  I       could   , if
# NPl/V3+   . NPr/VB . NSg/C ISg/#r+ NSg/VB ISg/#r+ NSg/VXB NSg/VBP/J NSg/VB/J/P NSg/VB/J/C/P D/P+ NSg/VB+   . ISg/#r+ NSg/VB ISg/#r+ NSg/VXB . NSg/C
> I       only  knew how   to begin  . ” For   , you    see    , so          many       out          - of - the - way   things had
# ISg/#r+ J/R/C VPt  NSg/C P  NSg/VB . . R/C/P . ISgPl+ NSg/VB . NSg/I/J/R/C NSg/I/J/Dq NSg/VB/J/R/P . P  . D   . NSg/J NPl+   VP
> happened lately , that         Alice had begun to think  that         very few       things indeed were
# VP/J     R      . NSg/I/C/Ddem NPr+  VP  VPp   P  NSg/VB NSg/I/C/Ddem J/R  NSg/I/Dq+ NPl+   R      NSg/VPt
> really impossible .
# R      NSg/J      .
>
#
> There seemed to be      no       use     in        waiting  by      the little      door    , so          she  went    back     to the
# R+    VP/J   P  NSg/VXB NPr/Dq/P N🅪Sg/VB NPr/J/R/P Nᴹ/Vg/J+ NSg/J/P D+  NPr/I/J/Dq+ NSg/VB+ . NSg/I/J/R/C ISg+ NSg/VPt NSg/VB/J P  D+
> table   , half         hoping  she  might    find   another key      on  it       , or    at    any    rate    a   book   of
# NSg/VB+ . N🅪Sg/VB/J/P+ Nᴹ/Vg/J ISg+ Nᴹ/VXB/J NSg/VB I/D     NPr/VB/J J/P NPr/ISg+ . NPr/C NSg/P I/R/Dq NSg/VB+ D/P NSg/VB P
> rules   for   shutting people  up         like         telescopes : this   time       she  found  a   little
# NPl/V3+ R/C/P NSg/Vg   NPl/VB+ NSg/VB/J/P NSg/VB/J/C/P NPl/V3     . I/Ddem N🅪Sg/VB/J+ ISg+ NSg/VB D/P NPr/I/J/Dq
> bottle  on  it       , ( “ which certainly was not     here    before , ” said Alice , ) and  round      the
# NSg/VB+ J/P NPr/ISg+ . . . I/C+  R         VPt NSg/R/C NSg/J/R C/P    . . VP/J NPr+  . . VB/C NSg/VB/J/P D
> neck   of the bottle  was a   paper      label   , with the words   “ DRINK   ME       , ” beautifully
# NSg/VB P  D   NSg/VB+ VPt D/P N🅪Sg/VB/J+ NSg/VB+ . P    D   NPl/V3+ . NSg/VB+ NPr/ISg+ . . R
> printed on  it       in        large letters .
# VP/J    J/P NPr/ISg+ NPr/J/R/P NSg/J NPl/V3+ .
>
#
> It       was all          very well       to say    “ Drink   me       , ” but     the wise      little      Alice was not     going
# NPr/ISg+ VPt NSg/I/J/C/Dq J/R  NSg/VB/J/R P  NSg/VB . NSg/VB+ NPr/ISg+ . . NSg/C/P D+  NPr/VB/J+ NPr/I/J/Dq+ NPr+  VPt NSg/R/C Nᴹ/Vg/J
<<<<<<< HEAD
> to do      that          in        a    hurry   . “ No       , I’ll look   first    , ” she  said , “ and  see    whether it’s
# P  NSg/VXB NSg/I/C/Ddem+ NPr/J/R/P D/P+ NSg/VB+ . . NPr/Dq/P . K    NSg/VB NSg/VB/J . . ISg+ VP/J . . VB/C NSg/VB I/C     K
> marked ‘          poison   ’ or    not     ” ; for   she  had read    several nice     little     histories about
# VP/J   Unlintable N🅪Sg/VB+ . NPr/C NSg/R/C . . R/C/P ISg+ VP  NSg/VBP J/Dq    NPr/VB/J NPr/I/J/Dq NPl       J/P
=======
> to do  that          in        a    hurry   . “ No       , I’ll look   first    , ” she  said , “ and  see    whether it’s
# P  VXB NSg/I/C/Ddem+ NPr/J/R/P D/P+ NSg/VB+ . . NPr/Dq/P . K    NSg/VB NSg/VB/J . . ISg+ VP/J . . VB/C NSg/VB I/C     K
> marked ‘          poison   ’ or    not     ” ; for   she  had read    several nice  little     histories about
# VP/J   Unlintable N🅪Sg/VB+ . NPr/C NSg/R/C . . R/C/P ISg+ VB  NSg/VBP J/Dq    NPr/J NPr/I/J/Dq NPl       J/P
>>>>>>> 0dc67389
> children who    had got burnt , and  eaten up         by      wild     beasts and  other    unpleasant
# NPl+     NPr/I+ VP  VP  VB/J  . VB/C VPp/J NSg/VB/J/P NSg/J/P NSg/VB/J NPl/V3 VB/C NSg/VB/J NSg/J
> things , all          because they would not     remember the simple   rules   their friends had
# NPl+   . NSg/I/J/C/Dq C/P     IPl+ VXB   NSg/R/C NSg/VB   D   NSg/VB/J NPl/V3+ D$+   NPl/V3+ VP
> taught them     : such  as    , that         a   red    - hot      poker   will    burn   you    if    you    hold     it       too
# VB     NSg/IPl+ . NSg/I NSg/R . NSg/I/C/Ddem D/P N🅪Sg/J . NSg/VB/J NSg/VB+ NPr/VXB NSg/VB ISgPl+ NSg/C ISgPl+ NSg/VB/J NPr/ISg+ R
> long     ; and  that         if    you    cut       your finger  very deeply with a   knife   , it       usually
# NPr/VB/J . VB/C NSg/I/C/Ddem NSg/C ISgPl+ NSg/VBP/J D$+  NSg/VB+ J/R  R      P    D/P NSg/VB+ . NPr/ISg+ R
> bleeds ; and  she  had never forgotten that          , if    you    drink   much         from a   bottle  marked
# NPl/V3 . VB/C ISg+ VP  R     NSg/VPp/J NSg/I/C/Ddem+ . NSg/C ISgPl+ NSg/VB+ NSg/I/J/R/Dq P    D/P NSg/VB+ VP/J
> “ poison   , ” it       is  almost certain to disagree with you    , sooner or    later .
# . N🅪Sg/VB+ . . NPr/ISg+ VL3 R      I/J     P  VB       P    ISgPl+ . JC     NPr/C JC    .
>
#
> However , this    bottle  was not     marked “ poison   , ” so          Alice ventured to taste    it       , and
# C       . I/Ddem+ NSg/VB+ VPt NSg/R/C VP/J   . N🅪Sg/VB+ . . NSg/I/J/R/C NPr+  VP/J     P  NSg/VB/J NPr/ISg+ . VB/C
<<<<<<< HEAD
> finding it       very nice     , ( it       had , in        fact , a   sort   of mixed flavour      of cherry    - tart     ,
# Nᴹ/Vg/J NPr/ISg+ J/R  NPr/VB/J . . NPr/ISg+ VP  . NPr/J/R/P NSg+ . D/P NSg/VB P  VP/J  N🅪Sg/VB/Comm P  NPr🅪Sg/J+ . NSg/VB/J .
=======
> finding it       very nice  , ( it       had , in        fact , a   sort   of mixed flavour      of cherry    - tart     ,
# Nᴹ/Vg/J NPr/ISg+ J/R  NPr/J . . NPr/ISg+ VB  . NPr/J/R/P NSg+ . D/P NSg/VB P  VP/J  N🅪Sg/VB/Comm P  NPr🅪Sg/J+ . NSg/VB/J .
>>>>>>> 0dc67389
> custard , pine   - apple   , roast     turkey    , toffee  , and  hot      buttered toast    , ) she  very
# N🅪Sg    . NSg/VB . NPr🅪Sg+ . N🅪Sg/VB/J NPr🅪Sg/J+ . N🅪Sg/VB . VB/C NSg/VB/J VP/J     N🅪Sg/VB+ . . ISg+ J/R
> soon finished it       off        .
# J/R  VP/J     NPr/ISg+ NSg/VB/J/P .
>
#
> “ What   a    curious feeling    ! ” said Alice ; “ I       must   be      shutting up         like         a   telescope . ”
# . NSg/I+ D/P+ J+      N🅪Sg/Vg/J+ . . VP/J NPr+  . . ISg/#r+ NSg/VB NSg/VXB NSg/Vg   NSg/VB/J/P NSg/VB/J/C/P D/P NSg/VB+   . .
>
#
> And  so          it       was indeed : she  was now       only  ten inches  high       , and  her     face    brightened
# VB/C NSg/I/J/R/C NPr/ISg+ VPt R      . ISg+ VPt NSg/J/R/C J/R/C NSg NPl/V3+ NSg/VB/J/R . VB/C ISg/D$+ NSg/VB+ VP/J
> up         at    the thought that         she  was now       the right    size     for   going   through the little
# NSg/VB/J/P NSg/P D   N🅪Sg/VP NSg/I/C/Ddem ISg+ VPt NSg/J/R/C D   NPr/VB/J N🅪Sg/VB+ R/C/P Nᴹ/Vg/J NSg/J/P D   NPr/I/J/Dq
> door    into that         lovely garden    . First    , however , she  waited for   a    few       minutes to
# NSg/VB+ P    NSg/I/C/Ddem NSg/J  NSg/VB/J+ . NSg/VB/J . C       . ISg+ VP/J   R/C/P D/P+ NSg/I/Dq+ NPl/V3+ P
> see    if    she  was going   to shrink any    further : she  felt      a   little     nervous about
# NSg/VB NSg/C ISg+ VPt Nᴹ/Vg/J P  NSg/VB I/R/Dq VB/JC   . ISg+ N🅪Sg/VB/J D/P NPr/I/J/Dq J       J/P
> this    ; “ for   it       might    end     , you    know   , ” said Alice to herself , “ in        my  going   out
# I/Ddem+ . . R/C/P NPr/ISg+ Nᴹ/VXB/J NSg/VB+ . ISgPl+ NSg/VB . . VP/J NPr+  P  ISg+    . . NPr/J/R/P D$+ Nᴹ/Vg/J NSg/VB/J/R/P
> altogether , like         a    candle  . I       wonder  what   I       should be      like         then      ? ” And  she  tried
# NSg        . NSg/VB/J/C/P D/P+ NSg/VB+ . ISg/#r+ N🅪Sg/VB NSg/I+ ISg/#r+ VXB    NSg/VXB NSg/VB/J/C/P NSg/J/R/C . . VB/C ISg+ VP/J
> to fancy    what   the flame    of a    candle  is  like         after the candle  is  blown out          , for
# P  NSg/VB/J NSg/I+ D   NSg/VB/J P  D/P+ NSg/VB+ VL3 NSg/VB/J/C/P P     D+  NSg/VB+ VL3 VPp/J NSg/VB/J/R/P . R/C/P
> she  could   not     remember ever having  seen    such   a    thing .
# ISg+ NSg/VXB NSg/R/C NSg/VB   J/R  Nᴹ/Vg/J NSg/VPp NSg/I+ D/P+ NSg+  .
>
#
> After a    while       , finding that         nothing  more         happened , she  decided  on  going   into the
# P     D/P+ NSg/VB/C/P+ . Nᴹ/Vg/J NSg/I/C/Ddem NSg/I/J+ NPr/I/J/R/Dq VP/J     . ISg+ NSg/VP/J J/P Nᴹ/Vg/J P    D+
> garden    at    once  ; but     , alas for   poor      Alice ! when    she  got to the door    , she  found
# NSg/VB/J+ NSg/P NSg/C . NSg/C/P . NPl  R/C/P NSg/VB/J+ NPr+  . NSg/I/C ISg+ VP  P  D+  NSg/VB+ . ISg+ NSg/VB
> she  had forgotten the little     golden   key      , and  when    she  went    back     to the table   for
# ISg+ VP  NSg/VPp/J D   NPr/I/J/Dq NPr/VB/J NPr/VB/J . VB/C NSg/I/C ISg+ NSg/VPt NSg/VB/J P  D+  NSg/VB+ R/C/P
> it       , she  found  she  could   not     possibly reach  it       : she  could   see    it       quite plainly
# NPr/ISg+ . ISg+ NSg/VB ISg+ NSg/VXB NSg/R/C R        NSg/VB NPr/ISg+ . ISg+ NSg/VXB NSg/VB NPr/ISg+ R     R
> through the glass      , and  she  tried her     best       to climb  up         one     of the legs   of the
# NSg/J/P D   NPr🅪Sg/VB+ . VB/C ISg+ VP/J  ISg/D$+ NPr/VXB/JS P  NSg/VB NSg/VB/J/P NSg/I/J P  D   NPl/V3 P  D
> table   , but     it       was too slippery ; and  when    she  had tired herself out          with trying  ,
# NSg/VB+ . NSg/C/P NPr/ISg+ VPt R   J        . VB/C NSg/I/C ISg+ VP  VP/J  ISg+    NSg/VB/J/R/P P    Nᴹ/Vg/J .
> the poor     little     thing sat      down        and  cried .
# D   NSg/VB/J NPr/I/J/Dq NSg+  NSg/VP/J N🅪Sg/VB/J/P VB/C VP/J  .
>
#
> “ Come       , there’s no       use     in        crying  like         that          ! ” said Alice to herself , rather
# . NSg/VBPp/P . K       NPr/Dq/P N🅪Sg/VB NPr/J/R/P Nᴹ/Vg/J NSg/VB/J/C/P NSg/I/C/Ddem+ . . VP/J NPr+  P  ISg+    . NPr/VB/J/R
> sharply ; “ I       advise you    to leave  off        this    minute    ! ” She  generally gave herself
# R       . . ISg/#r+ NSg/VB ISgPl+ P  NSg/VB NSg/VB/J/P I/Ddem+ NSg/VB/J+ . . ISg+ R         VPt  ISg+
> very good      advice , ( though she  very seldom followed it       ) , and  sometimes she
# J/R  NPr/VB/J+ Nᴹ+    . . VB/C   ISg+ J/R  R      VP/J     NPr/ISg+ . . VB/C R         ISg+
> scolded herself so          severely as    to bring tears   into her     eyes    ; and  once  she
# VP/J    ISg+    NSg/I/J/R/C R        NSg/R P  VB    NPl/V3+ P    ISg/D$+ NPl/V3+ . VB/C NSg/C ISg+
> remembered trying  to box    her     own      ears    for   having  cheated herself in        a   game      of
# VP/J       Nᴹ/Vg/J P  NSg/VB ISg/D$+ NSg/VB/J NPl/V3+ R/C/P Nᴹ/Vg/J VP/J    ISg+    NPr/J/R/P D/P NSg/VB/J+ P
> croquet she  was playing against herself , for   this   curious child   was very fond     of
# NSg/VB  ISg+ VPt Nᴹ/Vg/J C/P     ISg+    . R/C/P I/Ddem J       NSg/VB+ VPt J/R  NSg/VB/J P
> pretending to be      two people  . “ But     it’s no       use     now       , ” thought poor     Alice , “ to
# Nᴹ/Vg/J    P  NSg/VXB NSg NPl/VB+ . . NSg/C/P K    NPr/Dq/P N🅪Sg/VB NSg/J/R/C . . N🅪Sg/VP NSg/VB/J NPr+  . . P
> pretend  to be      two people  ! Why    , there’s hardly enough of me       left     to make   one
# NSg/VB/J P  NSg/VXB NSg NPl/VB+ . NSg/VB . K       R      NSg/I  P  NPr/ISg+ NPr/VB/J P  NSg/VB NSg/I/J
> respectable person  ! ”
# NSg/J       NSg/VB+ . .
>
#
> Soon her     eye     fell      on  a    little      glass      box     that          was lying   under   the table   : she
# J/R  ISg/D$+ NSg/VB+ NSg/VPt/J J/P D/P+ NPr/I/J/Dq+ NPr🅪Sg/VB+ NSg/VB+ NSg/I/C/Ddem+ VPt Nᴹ/Vg/J NSg/J/P D+  NSg/VB+ . ISg+
> opened it       , and  found  in        it       a   very small     cake     , on  which the words   “ EAT ME       ” were
# VP/J   NPr/ISg+ . VB/C NSg/VB NPr/J/R/P NPr/ISg+ D/P J/R  NPr/VB/J+ N🅪Sg/VB+ . J/P I/C+  D+  NPl/V3+ . VB  NPr/ISg+ . NSg/VPt
> beautifully marked in        currants . “ Well       , I’ll eat it       , ” said Alice , “ and  if    it
# R           VP/J   NPr/J/R/P NPl      . . NSg/VB/J/R . K    VB  NPr/ISg+ . . VP/J NPr+  . . VB/C NSg/C NPr/ISg+
> makes  me       grow larger , I       can     reach  the key      ; and  if    it       makes  me       grow smaller , I
# NPl/V3 NPr/ISg+ VB   JC     . ISg/#r+ NPr/VXB NSg/VB D   NPr/VB/J . VB/C NSg/C NPr/ISg+ NPl/V3 NPr/ISg+ VB   NSg/JC  . ISg/#r+
> can     creep   under   the door    ; so          either way    I’ll get    into the garden    , and  I       don’t
# NPr/VXB NSg/VB+ NSg/J/P D   NSg/VB+ . NSg/I/J/R/C I/C    NSg/J+ K    NSg/VB P    D   NSg/VB/J+ . VB/C ISg/#r+ VB
> care     which happens ! ”
# N🅪Sg/VB+ I/C+  V3      . .
>
#
> She  ate     a    little      bit      , and  said anxiously to herself , “ Which way    ? Which way    ? ” ,
# ISg+ NSg/VPt D/P+ NPr/I/J/Dq+ NSg/VPt+ . VB/C VP/J R         P  ISg+    . . I/C+  NSg/J+ . I/C+  NSg/J+ . . .
> holding her     hand    on  the top      of her     head      to feel     which way    it       was growing , and
# Nᴹ/Vg/J ISg/D$+ NSg/VB+ J/P D   NSg/VB/J P  ISg/D$+ NPr/VB/J+ P  NSg/I/VB I/C+  NSg/J+ NPr/ISg+ VPt Nᴹ/Vg/J . VB/C
> she  was quite surprised to find   that         she  remained the same size     : to be      sure ,
# ISg+ VPt R     VP/J      P  NSg/VB NSg/I/C/Ddem ISg+ VP/J     D+  I/J+ N🅪Sg/VB+ . P  NSg/VXB J    .
> this   generally happens when    one     eats cake     , but     Alice had got so          much         into the
# I/Ddem R         V3      NSg/I/C NSg/I/J V3   N🅪Sg/VB+ . NSg/C/P NPr+  VP  VP  NSg/I/J/R/C NSg/I/J/R/Dq P    D
> way   of expecting nothing  but     out          - of - the - way   things to happen , that         it       seemed
# NSg/J P  Nᴹ/Vg/J   NSg/I/J+ NSg/C/P NSg/VB/J/R/P . P  . D   . NSg/J NPl    P  VB     . NSg/I/C/Ddem NPr/ISg+ VP/J
> quite dull and  stupid for   life     to go       on  in        the common    way    .
# R     VB/J VB/C NSg/J  R/C/P N🅪Sg/VB+ P  NSg/VB/J J/P NPr/J/R/P D+  NSg/VB/J+ NSg/J+ .
>
#
> So          she  set       to work    , and  very soon finished off        the cake     .
# NSg/I/J/R/C ISg+ NPr/VBP/J P  N🅪Sg/VB . VB/C J/R  J/R  VP/J     NSg/VB/J/P D+  N🅪Sg/VB+ .
>
#
>              CHAPTER II : The Pool   of Tears
# HeadingStart NSg/VB+ #r . D   NSg/VB P  NPl/V3+
>
#
> “ Curiouser and  curiouser ! ” cried Alice ( she  was so          much         surprised , that         for   the
# . ?         VB/C ?         . . VP/J  NPr+  . ISg+ VPt NSg/I/J/R/C NSg/I/J/R/Dq VP/J      . NSg/I/C/Ddem R/C/P D+
> moment she  quite forgot how   to speak  good      English      ) ; “ now       I’m opening out          like
# NSg+   ISg+ R     VPt    NSg/C P  NSg/VB NPr/VB/J+ NPr🅪Sg/VB/J+ . . . NSg/J/R/C K   Nᴹ/Vg/J NSg/VB/J/R/P NSg/VB/J/C/P
> the largest telescope that          ever was ! Good     - bye     , feet ! ” ( for   when    she  looked down
# D   JS      NSg/VB+   NSg/I/C/Ddem+ J/R  VPt . NPr/VB/J . NSg/J/P . NPl+ . . . R/C/P NSg/I/C ISg+ VP/J   N🅪Sg/VB/J/P
> at    her     feet , they seemed to be      almost out          of sight    , they were    getting so          far
# NSg/P ISg/D$+ NPl+ . IPl+ VP/J   P  NSg/VXB R      NSg/VB/J/R/P P  N🅪Sg/VB+ . IPl+ NSg/VPt NSg/Vg  NSg/I/J/R/C NSg/VB/J
> off        ) . “ Oh     , my  poor      little      feet , I       wonder  who    will    put     on  your shoes  and
# NSg/VB/J/P . . . NPr/VB . D$+ NSg/VB/J+ NPr/I/J/Dq+ NPl+ . ISg/#r+ N🅪Sg/VB NPr/I+ NPr/VXB NSg/VBP J/P D$+  NPl/V3 VB/C
> stockings for   you    now       , dears   ? I’m sure I       shan’t be      able     ! I       shall be      a    great  deal
# NPl/V3+   R/C/P ISgPl+ NSg/J/R/C . NPl/V3+ . K   J    ISg/#r+ VB     NSg/VXB NSg/VB/J . ISg/#r+ VXB   NSg/VXB D/P+ NSg/J+ NSg/VB/J+
> too far      off        to trouble myself about you    : you    must   manage the best        way    you
# R   NSg/VB/J NSg/VB/J/P P  N🅪Sg/VB ISg+   J/P   ISgPl+ . ISgPl+ NSg/VB NSg/VB D+  NPr/VXB/JS+ NSg/J+ ISgPl+
> can     ; — but     I       must   be      kind  to them     , ” thought Alice , “ or    perhaps they won’t walk   the
# NPr/VXB . . NSg/C/P ISg/#r+ NSg/VB NSg/VXB NSg/J P  NSg/IPl+ . . N🅪Sg/VP NPr+  . . NPr/C NSg/R   IPl+ VB    NSg/VB D
> way    I       want   to go       ! Let     me       see    : I’ll give   them     a   new   pair   of boots   every
# NSg/J+ ISg/#r+ NSg/VB P  NSg/VB/J . NSg/VBP NPr/ISg+ NSg/VB . K    NSg/VB NSg/IPl+ D/P NSg/J NSg/VB P  NPl/V3+ Dq
> Christmas . ”
# NPr/VB/J+ . .
>
#
> And  she  went    on  planning to herself how   she  would manage it       . “ They must   go       by
# VB/C ISg+ NSg/VPt J/P NSg/VB   P  ISg+    NSg/C ISg+ VXB   NSg/VB NPr/ISg+ . . IPl+ NSg/VB NSg/VB/J NSg/J/P
> the carrier , ” she  thought ; “ and  how   funny it’ll seem , sending presents to one’s
# D+  NPr+    . . ISg+ N🅪Sg/VP . . VB/C NSg/C NSg/J K     VB   . Nᴹ/Vg/J NPl/V3+  P  NSg$
> own      feet ! And  how   odd    the directions will    look   !
# NSg/VB/J NPl+ . VB/C NSg/C NSg/J+ D+  NPl+       NPr/VXB NSg/VB .
>
#
> Alice’s Right     Foot    , Esq . , Hearthrug , near       the Fender , ( with Alice’s love      ) .
# NSg$    NPr/VB/J+ NSg/VB+ . NSg . . NSg       . NSg/VB/J/P D   NSg/VB . . P    NSg$    NPr🅪Sg/VB . .
>
#
> Oh     dear     , what   nonsense I’m talking ! ”
# NPr/VB NSg/VB/J . NSg/I+ Nᴹ/VB/J+ K   Nᴹ/Vg/J . .
>
#
> Just then      her     head      struck against the roof   of the hall : in        fact she  was now       more
# J/R  NSg/J/R/C ISg/D$+ NPr/VB/J+ VB     C/P     D   NSg/VB P  D+  NPr+ . NPr/J/R/P NSg+ ISg+ VPt NSg/J/R/C NPr/I/J/R/Dq
> than nine feet high       , and  she  at    once  took up         the little     golden   key      and  hurried
# C/P  NSg+ NPl+ NSg/VB/J/R . VB/C ISg+ NSg/P NSg/C VPt  NSg/VB/J/P D   NPr/I/J/Dq NPr/VB/J NPr/VB/J VB/C VP/J
> off        to the garden    door    .
# NSg/VB/J/P P  D+  NSg/VB/J+ NSg/VB+ .
>
#
> Poor      Alice ! It       was as    much         as    she  could   do  , lying   down        on  one      side      , to look
# NSg/VB/J+ NPr+  . NPr/ISg+ VPt NSg/R NSg/I/J/R/Dq NSg/R ISg+ NSg/VXB VXB . Nᴹ/Vg/J N🅪Sg/VB/J/P J/P NSg/I/J+ NSg/VB/J+ . P  NSg/VB
> through into the garden    with one      eye     ; but     to get    through was more         hopeless than
# NSg/J/P P    D   NSg/VB/J+ P    NSg/I/J+ NSg/VB+ . NSg/C/P P  NSg/VB NSg/J/P VPt NPr/I/J/R/Dq J        C/P
> ever : she  sat      down        and  began to cry    again .
# J/R  . ISg+ NSg/VP/J N🅪Sg/VB/J/P VB/C VPt   P  NSg/VB P     .
>
#
> “ You    ought     to be      ashamed of yourself , ” said Alice , “ a   great girl    like         you    , ” ( she
# . ISgPl+ NSg/I/VXB P  NSg/VXB J       P  ISg+     . . VP/J NPr+  . . D/P NSg/J NSg/VB+ NSg/VB/J/C/P ISgPl+ . . . ISg+
> might    well       say    this    ) , “ to go       on  crying  in        this    way    ! Stop   this    moment , I       tell
# Nᴹ/VXB/J NSg/VB/J/R NSg/VB I/Ddem+ . . . P  NSg/VB/J J/P Nᴹ/Vg/J NPr/J/R/P I/Ddem+ NSg/J+ . NSg/VB I/Ddem+ NSg+   . ISg/#r+ NPr/VB
> you    ! ” But     she  went    on  all          the same , shedding gallons of tears   , until there was a
# ISgPl+ . . NSg/C/P ISg+ NSg/VPt J/P NSg/I/J/C/Dq D   I/J  . NSg/Vg   NPl     P  NPl/V3+ . C/P   R+    VPt D/P
> large pool    all          round      her     , about four inches  deep  and  reaching half         down        the
# NSg/J NSg/VB+ NSg/I/J/C/Dq NSg/VB/J/P ISg/D$+ . J/P   NSg  NPl/V3+ NSg/J VB/C Nᴹ/Vg/J  N🅪Sg/VB/J/P+ N🅪Sg/VB/J/P D
> hall .
# NPr+ .
>
#
> After a    time       she  heard a   little     pattering of feet in        the distance , and  she
# P     D/P+ N🅪Sg/VB/J+ ISg+ VP/J  D/P NPr/I/J/Dq Nᴹ/Vg/J   P  NPl  NPr/J/R/P D   N🅪Sg/VB+ . VB/C ISg+
> hastily dried her     eyes    to see    what   was coming  . It       was the White       Rabbit
# R       VP/J  ISg/D$+ NPl/V3+ P  NSg/VB NSg/I+ VPt Nᴹ/Vg/J . NPr/ISg+ VPt D   NPr🅪Sg/VB/J NSg/VB
> returning , splendidly dressed , with a   pair   of white        kid     gloves  in        one     hand   and  a
# Nᴹ/Vg/J   . R          VP/J    . P    D/P NSg/VB P  NPr🅪Sg/VB/J+ NSg/VB+ NPl/V3+ NPr/J/R/P NSg/I/J NSg/VB VB/C D/P+
> large  fan     in        the other    : he       came      trotting along in        a    great  hurry   , muttering to
# NSg/J+ NSg/VB+ NPr/J/R/P D   NSg/VB/J . NPr/ISg+ NSg/VPt/P NSg/Vg/J P     NPr/J/R/P D/P+ NSg/J+ NSg/VB+ . Nᴹ/Vg/J   P
> himself as    he       came      , “ Oh     ! the Duchess , the Duchess ! Oh     ! won’t she  be      savage    if
# ISg+    NSg/R NPr/ISg+ NSg/VPt/P . . NPr/VB . D   NSg/VB  . D   NSg/VB  . NPr/VB . VB    ISg+ NSg/VXB NPr/VB/J+ NSg/C
> I’ve kept her     waiting ! ” Alice felt      so          desperate that         she  was ready    to ask    help
# K    VP   ISg/D$+ Nᴹ/Vg/J . . NPr+  N🅪Sg/VB/J NSg/I/J/R/C NSg/J     NSg/I/C/Ddem ISg+ VPt NSg/VB/J P  NSg/VB NSg/VB
> of any     one      ; so          , when    the Rabbit  came      near       her     , she  began , in        a   low        , timid voice   ,
# P  I/R/Dq+ NSg/I/J+ . NSg/I/J/R/C . NSg/I/C D+  NSg/VB+ NSg/VPt/P NSg/VB/J/P ISg/D$+ . ISg+ VPt   . NPr/J/R/P D/P NSg/VB/J/R . J+    NSg/VB+ .
> “ If    you    please , sir     — ” The Rabbit  started violently , dropped the white        kid     gloves
# . NSg/C ISgPl+ VB     . NPr/VB+ . . D+  NSg/VB+ VP/J    R         . VP/J    D+  NPr🅪Sg/VB/J+ NSg/VB+ NPl/V3
> and  the fan     , and  skurried away into the darkness as    hard     as    he       could   go       .
# VB/C D+  NSg/VB+ . VB/C ?        VB/J P    D   Nᴹ+      NSg/R N🅪Sg/J/R NSg/R NPr/ISg+ NSg/VXB NSg/VB/J .
>
#
> Alice took up         the fan    and  gloves  , and  , as    the hall was very hot      , she  kept
# NPr+  VPt  NSg/VB/J/P D   NSg/VB VB/C NPl/V3+ . VB/C . NSg/R D+  NPr+ VPt J/R  NSg/VB/J . ISg+ VP
> fanning herself all          the time       she  went    on  talking : “ Dear     , dear     ! How   queer
# NSg/Vg  ISg+    NSg/I/J/C/Dq D   N🅪Sg/VB/J+ ISg+ NSg/VPt J/P Nᴹ/Vg/J . . NSg/VB/J . NSg/VB/J . NSg/C NSg/VB/J
> everything is  to - day     ! And  yesterday things went    on  just as    usual . I       wonder  if
# NSg/I/VB+  VL3 P  . NPr🅪Sg+ . VB/C NSg+      NPl+   NSg/VPt J/P J/R  NSg/R NSg/J . ISg/#r+ N🅪Sg/VB NSg/C
> I’ve been    changed in        the night    ? Let     me       think  : was I       the same when    I       got up         this
# K    NSg/VPp VP/J    NPr/J/R/P D   N🅪Sg/VB+ . NSg/VBP NPr/ISg+ NSg/VB . VPt ISg/#r+ D   I/J  NSg/I/C ISg/#r+ VP  NSg/VB/J/P I/Ddem+
> morning    ? I       almost think  I       can     remember feeling   a   little     different . But     if    I’m
# N🅪Sg/Vg/J+ . ISg/#r+ R      NSg/VB ISg/#r+ NPr/VXB NSg/VB   N🅪Sg/Vg/J D/P NPr/I/J/Dq NSg/J     . NSg/C/P NSg/C K
> not     the same , the next    question is  , Who    in        the world   am       I       ? Ah       , that’s the great
# NSg/R/C D   I/J  . D   NSg/J/P NSg/VB+  VL3 . NPr/I+ NPr/J/R/P D   NSg/VB+ NPr/VB/J ISg/#r+ . NSg/I/VB . NSg$   D   NSg/J
> puzzle ! ” And  she  began thinking over    all           the children she  knew that          were    of the
# NSg/VB . . VB/C ISg+ VPt   Nᴹ/Vg/J  NSg/J/P NSg/I/J/C/Dq+ D+  NPl+     ISg+ VPt  NSg/I/C/Ddem+ NSg/VPt P  D+
> same age      as    herself , to see    if    she  could   have    been    changed for   any    of them     .
# I/J+ N🅪Sg/VB+ NSg/R ISg+    . P  NSg/VB NSg/C ISg+ NSg/VXB NSg/VXB NSg/VPp VP/J    R/C/P I/R/Dq P  NSg/IPl+ .
>
#
> “ I’m sure I’m not     Ada  , ” she  said , “ for   her     hair     goes   in        such  long     ringlets , and
# . K   J    K   NSg/R/C NPr+ . . ISg+ VP/J . . R/C/P ISg/D$+ N🅪Sg/VB+ NPl/VB NPr/J/R/P NSg/I NPr/VB/J NPl/V3   . VB/C
> mine      doesn’t go       in        ringlets at    all          ; and  I’m sure I       can’t be      Mabel , for   I       know
# NSg/I/VB+ VB      NSg/VB/J NPr/J/R/P NPl/V3   NSg/P NSg/I/J/C/Dq . VB/C K   J    ISg/#r+ VXB   NSg/VXB NPr   . R/C/P ISg/#r+ NSg/VB
> all          sorts  of things , and  she  , oh     ! she  knows  such  a   very little     ! Besides , she’s
# NSg/I/J/C/Dq NPl/V3 P  NPl+   . VB/C ISg+ . NPr/VB . ISg+ NPl/V3 NSg/I D/P J/R  NPr/I/J/Dq . R/P     . K
> she  , and  I’m I       , and  — oh     dear     , how   puzzling it       all          is  ! I’ll try      if    I       know   all          the
# ISg+ . VB/C K   ISg/#r+ . VB/C . NPr/VB NSg/VB/J . NSg/C Nᴹ/Vg/J  NPr/ISg+ NSg/I/J/C/Dq VL3 . K    NSg/VB/J NSg/C ISg/#r+ NSg/VB NSg/I/J/C/Dq D
> things I       used to know   . Let     me       see    : four times   five is   twelve , and  four times   six
# NPl+   ISg/#r+ VP/J P  NSg/VB . NSg/VBP NPr/ISg+ NSg/VB . NSg  NPl/V3+ NSg  VL3+ NSg    . VB/C NSg+ NPl/V3+ NSg
> is   thirteen , and  four times   seven is   — oh     dear     ! I       shall never get    to twenty at
# VL3+ NSg      . VB/C NSg+ NPl/V3+ NSg+  VL3+ . NPr/VB NSg/VB/J . ISg/#r+ VXB   R     NSg/VB P  NSg    NSg/P
> that          rate    ! However , the Multiplication Table   doesn’t signify : let’s try
# NSg/I/C/Ddem+ NSg/VB+ . C       . D   Nᴹ             NSg/VB+ VB      VB      . NSg$  NSg/VB/J
> Geography . London is  the capital of Paris , and  Paris is  the capital of Rome , and
# N🅪Sg+     . NPr+   VL3 D   N🅪Sg/J  P  NPr+  . VB/C NPr+  VL3 D   N🅪Sg/J  P  NPr+ . VB/C
> Rome — no       , that’s all          wrong      , I’m certain ! I       must   have    been    changed for   Mabel ! I’ll
# NPr+ . NPr/Dq/P . NSg$   NSg/I/J/C/Dq NSg/VB/J/R . K   I/J     . ISg/#r+ NSg/VB NSg/VXB NSg/VPp VP/J    R/C/P NPr   . K
> try      and  say    ‘          How   doth the little     — ’ ” and  she  crossed her     hands   on  her     lap       as    if
# NSg/VB/J VB/C NSg/VB Unlintable NSg/C V3   D   NPr/I/J/Dq . . . VB/C ISg+ VP/J    ISg/D$+ NPl/V3+ J/P ISg/D$+ NSg/VB/J+ NSg/R NSg/C
> she  were    saying    lessons , and  began to repeat it       , but     her     voice   sounded hoarse
# ISg+ NSg/VPt N🅪Sg/Vg/J NPl/V3+ . VB/C VPt   P  NSg/VB NPr/ISg+ . NSg/C/P ISg/D$+ NSg/VB+ VP/J    NSg/VB/J
> and  strange  , and  the words   did not     come       the same as    they used to do  : —
# VB/C NSg/VB/J . VB/C D   NPl/V3+ VPt NSg/R/C NSg/VBPp/P D   I/J  NSg/R IPl+ VP/J P  VXB . .
>
#
> “ How   doth the little     crocodile Improve his     shining tail      , And  pour   the waters
# . NSg/C V3   D+  NPr/I/J/Dq NSg/VB+   VB      ISg/D$+ Nᴹ/Vg/J NSg/VB/J+ . VB/C NSg/VB D   NPrPl/V3
> of the Nile On  every golden   scale    !
# P  D   NPr+ J/P Dq    NPr/VB/J N🅪Sg/VB+ .
>
#
> “ How   cheerfully he       seems to grin   , How   neatly spread   his     claws   , And  welcome
# . NSg/C R          NPr/ISg+ V3    P  NSg/VB . NSg/C R      N🅪Sg/VBP ISg/D$+ NPl/V3+ . VB/C NSg/VB/J
> little     fishes  in        With gently smiling jaws    ! ”
# NPr/I/J/Dq NPl/V3+ NPr/J/R/P P    R      Nᴹ/Vg/J NPl/V3+ . .
>
#
> “ I’m sure those   are not     the right    words   , ” said poor     Alice , and  her     eyes    filled
# . K   J    I/Ddem+ VB  NSg/R/C D   NPr/VB/J NPl/V3+ . . VP/J NSg/VB/J NPr+  . VB/C ISg/D$+ NPl/V3+ VP/J
> with tears   again as    she  went    on  , “ I       must   be      Mabel after all          , and  I       shall have    to
# P    NPl/V3+ P     NSg/R ISg+ NSg/VPt J/P . . ISg/#r+ NSg/VB NSg/VXB NPr   P     NSg/I/J/C/Dq . VB/C ISg/#r+ VXB   NSg/VXB P
> go       and  live in        that         poky  little     house   , and  have    next    to no       toys    to play    with ,
# NSg/VB/J VB/C VB/J NPr/J/R/P NSg/I/C/Ddem NSg/J NPr/I/J/Dq NPr/VB+ . VB/C NSg/VXB NSg/J/P P  NPr/Dq/P NPl/V3+ P  N🅪Sg/VB P    .
> and  oh     ! ever so          many       lessons to learn  ! No       , I’ve made up         my  mind    about it       ; if    I’m
# VB/C NPr/VB . J/R  NSg/I/J/R/C NSg/I/J/Dq NPl/V3+ P  NSg/VB . NPr/Dq/P . K    VB   NSg/VB/J/P D$+ NSg/VB+ J/P   NPr/ISg+ . NSg/C K
> Mabel , I’ll stay     down        here    ! It’ll be      no       use     their putting their heads   down        and
# NPr   . K    NSg/VB/J N🅪Sg/VB/J/P NSg/J/R . K     NSg/VXB NPr/Dq/P N🅪Sg/VB D$+   Nᴹ/Vg/J D$+   NPl/V3+ N🅪Sg/VB/J/P VB/C
> saying    ‘          Come       up         again , dear     ! ’ I       shall only  look   up         and  say    ‘          Who    am       I       then      ? Tell
# N🅪Sg/Vg/J Unlintable NSg/VBPp/P NSg/VB/J/P P     . NSg/VB/J . . ISg/#r+ VXB   J/R/C NSg/VB NSg/VB/J/P VB/C NSg/VB Unlintable NPr/I+ NPr/VB/J ISg/#r+ NSg/J/R/C . NPr/VB
> me       that         first    , and  then      , if    I       like         being       that          person  , I’ll come       up         : if    not     , I’ll
# NPr/ISg+ NSg/I/C/Ddem NSg/VB/J . VB/C NSg/J/R/C . NSg/C ISg/#r+ NSg/VB/J/C/P N🅪Sg/Vg/J/C NSg/I/C/Ddem+ NSg/VB+ . K    NSg/VBPp/P NSg/VB/J/P . NSg/C NSg/R/C . K
> stay     down        here    till       I’m somebody else    ’ — but     , oh     dear     ! ” cried Alice , with a   sudden
# NSg/VB/J N🅪Sg/VB/J/P NSg/J/R NSg/VB/C/P K   NSg/I+   NSg/J/C . . NSg/C/P . NPr/VB NSg/VB/J . . VP/J  NPr+  . P    D/P NSg/J
> burst  of tears   , “ I       do  wish   they would put     their heads   down        ! I       am       so          very tired
# NSg/VB P  NPl/V3+ . . ISg/#r+ VXB NSg/VB IPl+ VXB   NSg/VBP D$+   NPl/V3+ N🅪Sg/VB/J/P . ISg/#r+ NPr/VB/J NSg/I/J/R/C J/R  VP/J
> of being       all          alone here    ! ”
# P  N🅪Sg/Vg/J/C NSg/I/J/C/Dq J     NSg/J/R . .
>
#
> As    she  said this    she  looked down        at    her     hands   , and  was surprised to see    that         she
# NSg/R ISg+ VP/J I/Ddem+ ISg+ VP/J   N🅪Sg/VB/J/P NSg/P ISg/D$+ NPl/V3+ . VB/C VPt VP/J      P  NSg/VB NSg/I/C/Ddem ISg+
> had put     on  one     of the Rabbit’s little     white       kid     gloves  while      she  was talking .
# VP  NSg/VBP J/P NSg/I/J P  D   NSg$     NPr/I/J/Dq NPr🅪Sg/VB/J NSg/VB+ NPl/V3+ NSg/VB/C/P ISg+ VPt Nᴹ/Vg/J .
> “ How   can     I       have    done      that          ? ” she  thought . “ I       must   be      growing small    again . ” She
# . NSg/C NPr/VXB ISg/#r+ NSg/VXB NSg/VPp/J NSg/I/C/Ddem+ . . ISg+ N🅪Sg/VP . . ISg/#r+ NSg/VB NSg/VXB Nᴹ/Vg/J NPr/VB/J P     . . ISg+
> got up         and  went    to the table   to measure herself by      it       , and  found  that          , as    nearly
# VP  NSg/VB/J/P VB/C NSg/VPt P  D+  NSg/VB+ P  NSg/VB  ISg+    NSg/J/P NPr/ISg+ . VB/C NSg/VB NSg/I/C/Ddem+ . NSg/R R
> as    she  could   guess  , she  was now       about two  feet high       , and  was going   on  shrinking
# NSg/R ISg+ NSg/VXB NSg/VB . ISg+ VPt NSg/J/R/C J/P   NSg+ NPl+ NSg/VB/J/R . VB/C VPt Nᴹ/Vg/J J/P Nᴹ/Vg/J
> rapidly : she  soon found  out          that         the cause     of this    was the fan    she  was holding ,
# R       . ISg+ J/R  NSg/VB NSg/VB/J/R/P NSg/I/C/Ddem D   N🅪Sg/VB/C P  I/Ddem+ VPt D+  NSg/VB ISg+ VPt Nᴹ/Vg/J .
> and  she  dropped it       hastily , just in        time       to avoid shrinking away altogether .
# VB/C ISg+ VP/J    NPr/ISg+ R       . J/R  NPr/J/R/P N🅪Sg/VB/J+ P  VB    Nᴹ/Vg/J   VB/J NSg        .
>
#
> “ That          was a   narrow   escape  ! ” said Alice , a    good      deal      frightened at    the sudden
# . NSg/I/C/Ddem+ VPt D/P NSg/VB/J N🅪Sg/VB . . VP/J NPr+  . D/P+ NPr/VB/J+ NSg/VB/J+ VP/J       NSg/P D+  NSg/J+
> change   , but     very glad     to find   herself still    in        existence ; “ and  now       for   the
# N🅪Sg/VB+ . NSg/C/P J/R  NSg/VB/J P  NSg/VB ISg+    NSg/VB/J NPr/J/R/P NSg+      . . VB/C NSg/J/R/C R/C/P D+
> garden    ! ” and  she  ran     with all           speed    back     to the little      door    : but     , alas ! the
# NSg/VB/J+ . . VB/C ISg+ NSg/VPt P    NSg/I/J/C/Dq+ N🅪Sg/VB+ NSg/VB/J P  D+  NPr/I/J/Dq+ NSg/VB+ . NSg/C/P . NPl  . D+
> little      door    was shut      again , and  the little      golden    key       was lying   on  the glass
# NPr/I/J/Dq+ NSg/VB+ VPt NSg/VBP/J P     . VB/C D+  NPr/I/J/Dq+ NPr/VB/J+ NPr/VB/J+ VPt Nᴹ/Vg/J J/P D+  NPr🅪Sg/VB+
> table   as    before , “ and  things are worse     than ever , ” thought the poor      child   , “ for
# NSg/VB+ NSg/R C/P    . . VB/C NPl+   VB  NSg/VB/JC C/P  J/R  . . N🅪Sg/VP D+  NSg/VB/J+ NSg/VB+ . . R/C/P
> I       never was so          small    as    this   before , never ! And  I       declare it’s too bad      , that         it
# ISg/#r+ R     VPt NSg/I/J/R/C NPr/VB/J NSg/R I/Ddem C/P    . R     . VB/C ISg/#r+ VB      K    R   NSg/VB/J . NSg/I/C/Ddem NPr/ISg+
> is  ! ”
# VL3 . .
>
#
> As    she  said these   words   her     foot    slipped , and  in        another moment , splash  ! she  was
# NSg/R ISg+ VP/J I/Ddem+ NPl/V3+ ISg/D$+ NSg/VB+ VP/J    . VB/C NPr/J/R/P I/D+    NSg+   . NSg/VB+ . ISg+ VPt
> up         to her     chin    in        salt         water    . Her     first     idea was that         she  had somehow fallen
# NSg/VB/J/P P  ISg/D$+ NPr/VB+ NPr/J/R/P NPr🅪Sg/VB/J+ N🅪Sg/VB+ . ISg/D$+ NSg/VB/J+ NSg+ VPt NSg/I/C/Ddem ISg+ VP  R       VPp/J
> into the sea  , “ and  in        that         case       I       can     go       back     by      railway , ” she  said to herself .
# P    D+  NSg+ . . VB/C NPr/J/R/P NSg/I/C/Ddem NPr🅪Sg/VB+ ISg/#r+ NPr/VXB NSg/VB/J NSg/VB/J NSg/J/P NSg+    . . ISg+ VP/J P  ISg+    .
> ( Alice had been    to the seaside once  in        her     life     , and  had come       to the general
# . NPr+  VP  NSg/VPp P  D   NPr/J   NSg/C NPr/J/R/P ISg/D$+ N🅪Sg/VB+ . VB/C VP  NSg/VBPp/P P  D   NSg/VB/J
> conclusion , that          wherever you    go       to on  the English      coast   you    find   a   number     of
# NSg+       . NSg/I/C/Ddem+ C        ISgPl+ NSg/VB/J P  J/P D   NPr🅪Sg/VB/J+ NSg/VB+ ISgPl+ NSg/VB D/P N🅪Sg/VB/JC P
> bathing machines in        the sea  , some     children digging in        the sand      with wooden
# Nᴹ/Vg/J NPl/V3+  NPr/J/R/P D   NSg+ . I/J/R/Dq NPl+     NSg/VB  NPr/J/R/P D   NSg/VB/J+ P    J
> spades , then      a   row    of lodging    houses  , and  behind  them     a   railway station . )
# NPl/V3 . NSg/J/R/C D/P NSg/VB P  N🅪Sg/Vg/J+ NPl/V3+ . VB/C NSg/J/P NSg/IPl+ D/P NSg+    NSg/VB+ . .
> However , she  soon made out          that         she  was in        the pool   of tears   which she  had wept
# C       . ISg+ J/R  VB   NSg/VB/J/R/P NSg/I/C/Ddem ISg+ VPt NPr/J/R/P D   NSg/VB P  NPl/V3+ I/C+  ISg+ VP  VB
> when    she  was nine feet high       .
# NSg/I/C ISg+ VPt NSg  NPl  NSg/VB/J/R .
>
#
> “ I       wish   I       hadn’t cried so          much         ! ” said Alice , as    she  swam about , trying  to find
# . ISg/#r+ NSg/VB ISg/#r+ VB     VP/J  NSg/I/J/R/C NSg/I/J/R/Dq . . VP/J NPr+  . NSg/R ISg+ VPt  J/P   . Nᴹ/Vg/J P  NSg/VB
> her     way    out          . “ I       shall be      punished for   it       now       , I       suppose , by      being       drowned in        my
# ISg/D$+ NSg/J+ NSg/VB/J/R/P . . ISg/#r+ VXB   NSg/VXB VP/J     R/C/P NPr/ISg+ NSg/J/R/C . ISg/#r+ VB      . NSg/J/P N🅪Sg/Vg/J/C VP/J    NPr/J/R/P D$+
> own       tears   ! That          will    be      a   queer     thing , to be      sure ! However , everything is  queer
# NSg/VB/J+ NPl/V3+ . NSg/I/C/Ddem+ NPr/VXB NSg/VXB D/P NSg/VB/J+ NSg+  . P  NSg/VXB J    . C       . NSg/I/VB+  VL3 NSg/VB/J
> to - day     . ”
# P  . NPr🅪Sg+ . .
>
#
> Just then      she  heard something splashing about in        the pool    a   little     way    off        , and
# J/R  NSg/J/R/C ISg+ VP/J  NSg/I/J+  Nᴹ/Vg/J   J/P   NPr/J/R/P D   NSg/VB+ D/P NPr/I/J/Dq NSg/J+ NSg/VB/J/P . VB/C
> she  swam nearer to make   out          what   it       was : at    first    she  thought it       must   be      a
# ISg+ VPt  NSg/JC P  NSg/VB NSg/VB/J/R/P NSg/I+ NPr/ISg+ VPt . NSg/P NSg/VB/J ISg+ N🅪Sg/VP NPr/ISg+ NSg/VB NSg/VXB D/P
> walrus  or    hippopotamus , but     then      she  remembered how   small    she  was now       , and  she
# NSg/VB+ NPr/C NSg          . NSg/C/P NSg/J/R/C ISg+ VP/J       NSg/C NPr/VB/J ISg+ VPt NSg/J/R/C . VB/C ISg+
> soon made out          that         it       was only  a   mouse   that          had slipped in        like         herself .
# J/R  VB   NSg/VB/J/R/P NSg/I/C/Ddem NPr/ISg+ VPt J/R/C D/P NSg/VB+ NSg/I/C/Ddem+ VP  VP/J    NPr/J/R/P NSg/VB/J/C/P ISg+    .
>
#
> “ Would it       be      of any     use      , now       , ” thought Alice , “ to speak  to this    mouse   ?
# . VXB   NPr/ISg+ NSg/VXB P  I/R/Dq+ N🅪Sg/VB+ . NSg/J/R/C . . N🅪Sg/VP NPr+  . . P  NSg/VB P  I/Ddem+ NSg/VB+ .
> Everything is  so          out          - of - the - way   down        here    , that         I       should think  very likely it
# NSg/I/VB+  VL3 NSg/I/J/R/C NSg/VB/J/R/P . P  . D   . NSg/J N🅪Sg/VB/J/P NSg/J/R . NSg/I/C/Ddem ISg/#r+ VXB    NSg/VB J/R  NSg/J  NPr/ISg+
> can     talk    : at    any     rate    , there’s no        harm     in        trying  . ” So          she  began : “ O       Mouse   , do
# NPr/VXB N🅪Sg/VB . NSg/P I/R/Dq+ NSg/VB+ . K       NPr/Dq/P+ N🅪Sg/VB+ NPr/J/R/P Nᴹ/Vg/J . . NSg/I/J/R/C ISg+ VPt   . . NPr/J/P NSg/VB+ . VXB
> you    know   the way    out          of this    pool    ? I       am       very tired of swimming about here    , O
# ISgPl+ NSg/VB D+  NSg/J+ NSg/VB/J/R/P P  I/Ddem+ NSg/VB+ . ISg/#r+ NPr/VB/J J/R  VP/J  P  NSg/VB   J/P   NSg/J/R . NPr/J/P
> Mouse   ! ” ( Alice thought this    must   be      the right    way   of speaking to a    mouse   : she
# NSg/VB+ . . . NPr+  N🅪Sg/VP I/Ddem+ NSg/VB NSg/VXB D   NPr/VB/J NSg/J P  Nᴹ/Vg/J  P  D/P+ NSg/VB+ . ISg+
> had never done      such  a    thing before , but     she  remembered having  seen    in        her
# VP  R     NSg/VPp/J NSg/I D/P+ NSg+  C/P    . NSg/C/P ISg+ VP/J       Nᴹ/Vg/J NSg/VPp NPr/J/R/P ISg/D$+
> brother’s Latin Grammar  , “ A   mouse   — of a   mouse   — to a   mouse   — a   mouse   — O       mouse   ! ” ) The
# NSg$      NPr/J N🅪Sg/VB+ . . D/P NSg/VB+ . P  D/P NSg/VB+ . P  D/P NSg/VB+ . D/P NSg/VB+ . NPr/J/P NSg/VB+ . . . D+
> Mouse   looked at    her     rather     inquisitively , and  seemed to her     to wink   with one     of
# NSg/VB+ VP/J   NSg/P ISg/D$+ NPr/VB/J/R R             . VB/C VP/J   P  ISg/D$+ P  NSg/VB P    NSg/I/J P
> its     little     eyes    , but     it       said nothing  .
# ISg/D$+ NPr/I/J/Dq NPl/V3+ . NSg/C/P NPr/ISg+ VP/J NSg/I/J+ .
>
#
> “ Perhaps it       doesn’t understand English      , ” thought Alice ; “ I       daresay it’s a   French
# . NSg/R   NPr/ISg+ VB      VB         NPr🅪Sg/VB/J+ . . N🅪Sg/VP NPr+  . . ISg/#r+ VB      K    D/P NPr🅪Sg/VB/J
> mouse   , come       over    with William the Conqueror . ” ( For   , with all          her     knowledge of
# NSg/VB+ . NSg/VBPp/P NSg/J/P P    NPr+    D   NSg       . . . R/C/P . P    NSg/I/J/C/Dq ISg/D$+ Nᴹ        P
> history , Alice had no       very clear     notion how   long     ago anything  had happened . ) So
# N🅪Sg+   . NPr+  VP  NPr/Dq/P J/R  NSg/VB/J+ NSg+   NSg/C NPr/VB/J J/P NSg/I/VB+ VP  VP/J     . . NSg/I/J/R/C
> she  began again : “ Où est  ma     chatte ? ” which was the first    sentence in        her     French
# ISg+ VPt   P     . . ?  NPr+ NPr/J+ ?      . . I/C+  VPt D   NSg/VB/J NSg/VB   NPr/J/R/P ISg/D$+ NPr🅪Sg/VB/J
> lesson  - book    . The Mouse   gave a    sudden leap      out          of the water    , and  seemed to quiver
# NSg/VB+ . NSg/VB+ . D+  NSg/VB+ VPt  D/P+ NSg/J+ NSg/VB/J+ NSg/VB/J/R/P P  D+  N🅪Sg/VB+ . VB/C VP/J   P  NSg/VB/J
> all          over     with fright   . “ Oh     , I       beg    your pardon ! ” cried Alice hastily , afraid that
# NSg/I/J/C/Dq NSg/J/P+ P    NSg/VB/J . . NPr/VB . ISg/#r+ NSg/VB D$+  NSg/VB . . VP/J  NPr+  R       . J      NSg/I/C/Ddem
> she  had hurt      the poor     animal’s feelings . “ I       quite forgot you    didn’t like         cats    . ”
# ISg+ VP  NSg/VBP/J D   NSg/VB/J NSg$     NPl/V3+  . . ISg/#r+ R     VPt    ISgPl+ VB     NSg/VB/J/C/P NPl/V3+ . .
>
#
> “ Not     like         cats    ! ” cried the Mouse   , in        a   shrill   , passionate voice   . “ Would you    like
# . NSg/R/C NSg/VB/J/C/P NPl/V3+ . . VP/J  D+  NSg/VB+ . NPr/J/R/P D/P NSg/VB/J . NSg/VB/J+  NSg/VB+ . . VXB   ISgPl+ NSg/VB/J/C/P
> cats    if    you    were    me       ? ”
# NPl/V3+ NSg/C ISgPl+ NSg/VPt NPr/ISg+ . .
>
#
> “ Well       , perhaps not     , ” said Alice in        a    soothing tone       : “ don’t be      angry about it       .
# . NSg/VB/J/R . NSg/R   NSg/R/C . . VP/J NPr+  NPr/J/R/P D/P+ Nᴹ/Vg/J+ N🅪Sg/I/VB+ . . VB    NSg/VXB VB/J  J/P   NPr/ISg+ .
> And  yet      I       wish   I       could   show   you    our cat       Dinah : I       think  you’d take   a   fancy     to
# VB/C NSg/VB/C ISg/#r+ NSg/VB ISg/#r+ NSg/VXB NSg/VB ISgPl+ D$+ NSg/VB/J+ NPr   . ISg/#r+ NSg/VB K     NSg/VB D/P NSg/VB/J+ P
> cats   if    you    could   only  see    her     . She  is  such  a   dear     quiet     thing , ” Alice went    on  ,
# NPl/V3 NSg/C ISgPl+ NSg/VXB J/R/C NSg/VB ISg/D$+ . ISg+ VL3 NSg/I D/P NSg/VB/J N🅪Sg/VB/J NSg   . . NPr+  NSg/VPt J/P .
> half         to herself , as    she  swam lazily about in        the pool    , “ and  she  sits   purring so
# N🅪Sg/VB/J/P+ P  ISg+    . NSg/R ISg+ VPt  R      J/P   NPr/J/R/P D+  NSg/VB+ . . VB/C ISg+ NPl/V3 Nᴹ/Vg/J NSg/I/J/R/C
> nicely by      the fire       , licking her     paws    and  washing her     face    — and  she  is  such  a   nice
# R      NSg/J/P D   N🅪Sg/VB/J+ . Nᴹ/Vg/J ISg/D$+ NPl/V3+ VB/C Nᴹ/Vg/J ISg/D$+ NSg/VB+ . VB/C ISg+ VL3 NSg/I D/P NPr/J
> soft  thing to nurse  — and  she’s such  a   capital one      for   catching mice    — oh     , I       beg
# NSg/J NSg+  P  NSg/VB . VB/C K     NSg/I D/P N🅪Sg/J+ NSg/I/J+ R/C/P Nᴹ/Vg/J  NPl/VB+ . NPr/VB . ISg/#r+ NSg/VB
> your pardon ! ” cried Alice again , for   this    time       the Mouse   was bristling all          over    ,
# D$+  NSg/VB . . VP/J  NPr+  P     . R/C/P I/Ddem+ N🅪Sg/VB/J+ D+  NSg/VB+ VPt Nᴹ/Vg/J   NSg/I/J/C/Dq NSg/J/P .
> and  she  felt      certain it       must   be      really offended . “ We   won’t talk    about her     any
# VB/C ISg+ N🅪Sg/VB/J I/J     NPr/ISg+ NSg/VB NSg/VXB R      VP/J     . . IPl+ VB    N🅪Sg/VB J/P   ISg/D$+ I/R/Dq
> more         if    you’d rather     not     . ”
# NPr/I/J/R/Dq NSg/C K     NPr/VB/J/R NSg/R/C . .
>
#
> “ We   indeed ! ” cried the Mouse   , who    was trembling down        to the end    of his     tail      . “ As
# . IPl+ R      . . VP/J  D+  NSg/VB+ . NPr/I+ VPt Nᴹ/Vg/J   N🅪Sg/VB/J/P P  D   NSg/VB P  ISg/D$+ NSg/VB/J+ . . NSg/R
> if    I       would talk    on  such  a    subject   ! Our family  always hated cats    : nasty , low        ,
# NSg/C ISg/#r+ VXB   N🅪Sg/VB J/P NSg/I D/P+ NSg/VB/J+ . D$+ N🅪Sg/J+ R      VP/J  NPl/V3+ . NSg/J . NSg/VB/J/R .
> vulgar things ! Don’t let     me       hear the name    again ! ”
# NSg/J  NPl+   . VB    NSg/VBP NPr/ISg+ VB   D   NSg/VB+ P     . .
>
#
> “ I       won’t indeed ! ” said Alice , in        a   great hurry   to change  the subject  of
# . ISg/#r+ VB    R      . . VP/J NPr+  . NPr/J/R/P D/P NSg/J NSg/VB+ P  N🅪Sg/VB D   NSg/VB/J P
> conversation . “ Are you    — are you    fond     — of — of dogs    ? ” The Mouse   did not     answer  , so
# N🅪Sg/VB+     . . VB  ISgPl+ . VB  ISgPl+ NSg/VB/J . P  . P  NPl/V3+ . . D+  NSg/VB+ VPt NSg/R/C NSg/VB+ . NSg/I/J/R/C
> Alice went    on  eagerly : “ There is  such  a   nice  little     dog       near       our house   I       should
# NPr+  NSg/VPt J/P R       . . R+    VL3 NSg/I D/P NPr/J NPr/I/J/Dq NSg/VB/J+ NSg/VB/J/P D$+ NPr/VB+ ISg/#r+ VXB
> like         to show   you    ! A   little     bright   - eyed terrier , you    know   , with oh     , such  long
# NSg/VB/J/C/P P  NSg/VB ISgPl+ . D/P NPr/I/J/Dq NPr/VB/J . VP/J NSg     . ISgPl+ NSg/VB . P    NPr/VB . NSg/I NPr/VB/J
> curly   brown       hair     ! And  it’ll fetch  things when    you    throw  them     , and  it’ll sit    up
# NSg/J/R NPr🅪Sg/VB/J N🅪Sg/VB+ . VB/C K     NSg/VB NPl+   NSg/I/C ISgPl+ NSg/VB NSg/IPl+ . VB/C K     NSg/VB NSg/VB/J/P
> and  beg    for   its     dinner   , and  all          sorts  of things — I       can’t remember half        of
# VB/C NSg/VB R/C/P ISg/D$+ N🅪Sg/VB+ . VB/C NSg/I/J/C/Dq NPl/V3 P  NPl+   . ISg/#r+ VXB   NSg/VB   N🅪Sg/VB/J/P P
> them     — and  it       belongs to a   farmer , you    know   , and  he       says   it’s so          useful , it’s
# NSg/IPl+ . VB/C NPr/ISg+ V3      P  D/P NPr+   . ISgPl+ NSg/VB . VB/C NPr/ISg+ NPl/V3 K    NSg/I/J/R/C J      . K
> worth    a   hundred pounds  ! He       says   it       kills  all           the rats    and  — oh     dear     ! ” cried Alice
# NSg/VB/J D/P NSg     NPl/V3+ . NPr/ISg+ NPl/V3 NPr/ISg+ NPl/V3 NSg/I/J/C/Dq+ D+  NPl/V3+ VB/C . NPr/VB NSg/VB/J . . VP/J  NPr+
> in        a   sorrowful tone       , “ I’m afraid I’ve offended it       again ! ” For   the Mouse   was
# NPr/J/R/P D/P J         N🅪Sg/I/VB+ . . K   J      K    VP/J     NPr/ISg+ P     . . R/C/P D+  NSg/VB+ VPt
> swimming away from her     as    hard     as    it       could   go       , and  making  quite a   commotion in
# NSg/VB   VB/J P    ISg/D$+ NSg/R N🅪Sg/J/R NSg/R NPr/ISg+ NSg/VXB NSg/VB/J . VB/C Nᴹ/Vg/J R     D/P N🅪Sg      NPr/J/R/P
> the pool    as    it       went    .
# D   NSg/VB+ NSg/R NPr/ISg+ NSg/VPt .
>
#
> So          she  called softly after it       , “ Mouse   dear     ! Do  come       back     again , and  we   won’t
# NSg/I/J/R/C ISg+ VP/J   R      P     NPr/ISg+ . . NSg/VB+ NSg/VB/J . VXB NSg/VBPp/P NSg/VB/J P     . VB/C IPl+ VB
> talk    about cats    or    dogs    either , if    you    don’t like         them     ! ” When    the Mouse   heard
# N🅪Sg/VB J/P   NPl/V3+ NPr/C NPl/V3+ I/C    . NSg/C ISgPl+ VB    NSg/VB/J/C/P NSg/IPl+ . . NSg/I/C D+  NSg/VB+ VP/J
> this    , it       turned round      and  swam slowly back     to her     : its     face    was quite pale     ( with
# I/Ddem+ . NPr/ISg+ VP/J   NSg/VB/J/P VB/C VPt  R      NSg/VB/J P  ISg/D$+ . ISg/D$+ NSg/VB+ VPt R     NSg/VB/J . P
> passion  , Alice thought ) , and  it       said in        a    low         trembling voice   , “ Let     us       get    to
# NPrᴹ/VB+ . NPr+  N🅪Sg/VP . . VB/C NPr/ISg+ VP/J NPr/J/R/P D/P+ NSg/VB/J/R+ Nᴹ/Vg/J+  NSg/VB+ . . NSg/VBP NPr/IPl+ NSg/VB P
> the shore   , and  then      I’ll tell   you    my  history , and  you’ll understand why    it       is  I
# D+  NSg/VB+ . VB/C NSg/J/R/C K    NPr/VB ISgPl+ D$+ N🅪Sg+   . VB/C K      VB         NSg/VB NPr/ISg+ VL3 ISg/#r+
> hate    cats   and  dogs    . ”
# N🅪Sg/VB NPl/V3 VB/C NPl/V3+ . .
>
#
> It       was high       time      to go       , for   the pool    was getting quite crowded with the birds
# NPr/ISg+ VPt NSg/VB/J/R N🅪Sg/VB/J P  NSg/VB/J . R/C/P D+  NSg/VB+ VPt NSg/Vg  R     VP/J    P    D   NPl/V3
> and  animals that          had fallen into it       : there were    a    Duck    and  a   Dodo , a   Lory and  an
# VB/C NPl+    NSg/I/C/Ddem+ VP  VPp/J  P    NPr/ISg+ . R+    NSg/VPt D/P+ NSg/VB+ VB/C D/P NSg  . D/P ?    VB/C D/P
> Eaglet , and  several other    curious creatures . Alice led      the way    , and  the whole
# NSg    . VB/C J/Dq    NSg/VB/J J       NPl+      . NPr+  NSg/VP/J D+  NSg/J+ . VB/C D+  NSg/J+
> party     swam to the shore   .
# NSg/VB/J+ VPt  P  D+  NSg/VB+ .
>
#
>              CHAPTER III : A   Caucus  - Race    and  a   Long     Tale
# HeadingStart NSg/VB+ #r  . D/P NSg/VB+ . N🅪Sg/VB VB/C D/P NPr/VB/J NSg/VB+
>
#
> They were    indeed a   queer    - looking party     that          assembled on  the bank   — the birds  with
# IPl+ NSg/VPt R      D/P NSg/VB/J . Nᴹ/Vg/J NSg/VB/J+ NSg/I/C/Ddem+ VP/J      J/P D   NSg/VB . D   NPl/V3 P
> draggled feathers , the animals with their fur          clinging close    to them     , and  all
# ?        NPl/V3+  . D   NPl+    P    D$+   N🅪Sg/VB/C/P+ Nᴹ/Vg/J  NSg/VB/J P  NSg/IPl+ . VB/C NSg/I/J/C/Dq
> dripping wet      , cross       , and  uncomfortable .
# NSg/Vg   NSg/VB/J . NPr/VB/J/P+ . VB/C J             .
>
#
> The first    question of course  was , how   to get    dry      again : they had a   consultation
# D   NSg/VB/J NSg/VB   P  NSg/VB+ VPt . NSg/C P  NSg/VB NSg/VB/J P     . IPl+ VP  D/P NSg+
> about this    , and  after a    few       minutes it       seemed quite natural to Alice to find
# J/P   I/Ddem+ . VB/C P     D/P+ NSg/I/Dq+ NPl/V3+ NPr/ISg+ VP/J   R     NSg/J   P  NPr+  P  NSg/VB
> herself talking familiarly with them     , as    if    she  had known them     all          her     life     .
# ISg+    Nᴹ/Vg/J R          P    NSg/IPl+ . NSg/R NSg/C ISg+ VP  VPp/J NSg/IPl+ NSg/I/J/C/Dq ISg/D$+ N🅪Sg/VB+ .
> Indeed , she  had quite a   long     argument with the Lory , who    at    last     turned sulky ,
# R      . ISg+ VP  R     D/P NPr/VB/J N🅪Sg/VB  P    D   ?    . NPr/I+ NSg/P NSg/VB/J VP/J   NSg/J .
> and  would only  say    , “ I       am       older than you    , and  must   know   better     ; ” and  this   Alice
# VB/C VXB   J/R/C NSg/VB . . ISg/#r+ NPr/VB/J JC    C/P  ISgPl+ . VB/C NSg/VB NSg/VB NSg/VXB/JC . . VB/C I/Ddem NPr+
> would not     allow without knowing    how   old   it       was , and  , as    the Lory positively
# VXB   NSg/R/C VB    C/P     NSg/Vg/J/P NSg/C NSg/J NPr/ISg+ VPt . VB/C . NSg/R D   ?    R
> refused to tell   its     age      , there was no       more         to be      said .
# VP/J    P  NPr/VB ISg/D$+ N🅪Sg/VB+ . R+    VPt NPr/Dq/P NPr/I/J/R/Dq P  NSg/VXB VP/J .
>
#
> At    last     the Mouse   , who    seemed to be      a   person of authority among them     , called
# NSg/P NSg/VB/J D+  NSg/VB+ . NPr/I+ VP/J   P  NSg/VXB D/P NSg/VB P  N🅪Sg+     P     NSg/IPl+ . VP/J
> out          , “ Sit    down        , all          of you    , and  listen to me       ! I’ll soon make   you    dry      enough ! ”
# NSg/VB/J/R/P . . NSg/VB N🅪Sg/VB/J/P . NSg/I/J/C/Dq P  ISgPl+ . VB/C NSg/VB P  NPr/ISg+ . K    J/R  NSg/VB ISgPl+ NSg/VB/J NSg/I  . .
> They all          sat      down        at    once  , in        a    large  ring    , with the Mouse   in        the middle   . Alice
# IPl+ NSg/I/J/C/Dq NSg/VP/J N🅪Sg/VB/J/P NSg/P NSg/C . NPr/J/R/P D/P+ NSg/J+ NSg/VB+ . P    D+  NSg/VB+ NPr/J/R/P D   NSg/VB/J . NPr+
> kept her     eyes    anxiously fixed on  it       , for   she  felt      sure she  would catch  a   bad
# VP   ISg/D$+ NPl/V3+ R         VP/J  J/P NPr/ISg+ . R/C/P ISg+ N🅪Sg/VB/J J    ISg+ VXB   NSg/VB D/P NSg/VB/J
> cold  if    she  did not     get    dry      very soon .
# NSg/J NSg/C ISg+ VPt NSg/R/C NSg/VB NSg/VB/J J/R  J/R  .
>
#
> “ Ahem ! ” said the Mouse   with an   important air      , “ are you    all          ready    ? This    is  the
# . VB   . . VP/J D   NSg/VB+ P    D/P+ J+        N🅪Sg/VB+ . . VB  ISgPl+ NSg/I/J/C/Dq NSg/VB/J . I/Ddem+ VL3 D
> driest thing I       know   . Silence all          round      , if    you    please ! ‘          William the Conqueror ,
# JS     NSg   ISg/#r+ NSg/VB . NSg/VB+ NSg/I/J/C/Dq NSg/VB/J/P . NSg/C ISgPl+ VB     . Unlintable NPr+    D   NSg       .
> whose cause      was favoured  by      the pope    , was soon submitted to by      the English      , who
# I+    N🅪Sg/VB/C+ VPt VP/J/Comm NSg/J/P D   NPr/VB+ . VPt J/R  VP        P  NSg/J/P D   NPr🅪Sg/VB/J+ . NPr/I+
> wanted leaders , and  had been    of late  much         accustomed to usurpation and  conquest .
# VP/J   NPl+    . VB/C VP  NSg/VPp P  NSg/J NSg/I/J/R/Dq VP/J       P  NSg        VB/C NSg/VB+  .
> Edwin and  Morcar , the earls of Mercia and  Northumbria — ’ ”
# NPr+  VB/C ?      . D   NPl+  P  NPr    VB/C ?           . . .
>
#
> “ Ugh ! ” said the Lory , with a   shiver .
# . W?  . . VP/J D   ?    . P    D/P NSg/VB .
>
#
> “ I       beg    your pardon ! ” said the Mouse   , frowning , but     very politely : “ Did you
# . ISg/#r+ NSg/VB D$+  NSg/VB . . VP/J D+  NSg/VB+ . Nᴹ/Vg/J  . NSg/C/P J/R  R        . . VPt ISgPl+
> speak  ? ”
# NSg/VB . .
>
#
> “ Not     I       ! ” said the Lory hastily .
# . NSg/R/C ISg/#r+ . . VP/J D   ?    R       .
>
#
> “ I       thought you    did , ” said the Mouse   . “ — I       proceed . ‘          Edwin and  Morcar , the earls
# . ISg/#r+ N🅪Sg/VP ISgPl+ VPt . . VP/J D+  NSg/VB+ . . . ISg/#r+ VB      . Unlintable NPr+  VB/C ?      . D   NPl+
> of Mercia and  Northumbria , declared for   him  : and  even     Stigand , the patriotic
# P  NPr    VB/C ?           . VP/J     R/C/P ISg+ . VB/C NSg/VB/J ?       . D   NSg/J
> archbishop of Canterbury , found  it       advisable — ’ ”
# NSg        P  NPr        . NSg/VB NPr/ISg+ J         . . .
>
#
> “ Found  what   ? ” said the Duck    .
# . NSg/VB NSg/I+ . . VP/J D+  NSg/VB+ .
>
#
> “ Found  it       , ” the Mouse   replied rather     crossly : “ of course  you    know   what   ‘          it       ’
# . NSg/VB NPr/ISg+ . . D+  NSg/VB+ VP/J    NPr/VB/J/R R       . . P  NSg/VB+ ISgPl+ NSg/VB NSg/I+ Unlintable NPr/ISg+ .
> means  . ”
# NPl/V3 . .
>
#
> “ I       know   what   ‘          it       ’ means  well       enough , when    I       find   a    thing , ” said the Duck    : “ it’s
# . ISg/#r+ NSg/VB NSg/I+ Unlintable NPr/ISg+ . NPl/V3 NSg/VB/J/R NSg/I  . NSg/I/C ISg/#r+ NSg/VB D/P+ NSg+  . . VP/J D+  NSg/VB+ . . K
> generally a   frog   or    a   worm    . The question is  , what   did the archbishop find   ? ”
# R         D/P NSg/VB NPr/C D/P NSg/VB+ . D+  NSg/VB+  VL3 . NSg/I+ VPt D   NSg        NSg/VB . .
>
#
> The Mouse   did not     notice this    question , but     hurriedly went    on  , “ ‘          — found  it
# D+  NSg/VB+ VPt NSg/R/C NSg/VB I/Ddem+ NSg/VB+  . NSg/C/P R         NSg/VPt J/P . . Unlintable . NSg/VB NPr/ISg+
> advisable to go       with Edgar Atheling to meet     William and  offer     him  the crown     .
# J         P  NSg/VB/J P    NPr+  ?        P  NSg/VB/J NPr+    VB/C NSg/VB/JC ISg+ D   NSg/VB/J+ .
> William’s conduct at    first    was moderate . But     the insolence of his     Normans — ’ How
# NSg$      NSg/VB  NSg/P NSg/VB/J VPt NSg/VB/J . NSg/C/P D   Nᴹ/VB     P  ISg/D$+ NPl     . . NSg/C
> are you    getting on  now       , my  dear     ? ” it       continued , turning to Alice as    it       spoke   .
# VB  ISgPl+ NSg/Vg  J/P NSg/J/R/C . D$+ NSg/VB/J . . NPr/ISg+ VP/J      . Nᴹ/Vg/J P  NPr+  NSg/R NPr/ISg+ NSg/VPt .
>
#
> “ As    wet      as    ever , ” said Alice in        a   melancholy tone       : “ it       doesn’t seem to dry      me       at
# . NSg/R NSg/VB/J NSg/R J/R  . . VP/J NPr+  NPr/J/R/P D/P NSg/J      N🅪Sg/I/VB+ . . NPr/ISg+ VB      VB   P  NSg/VB/J NPr/ISg+ NSg/P
> all          . ”
# NSg/I/J/C/Dq . .
>
#
> “ In        that          case       , ” said the Dodo solemnly , rising    to its     feet , “ I       move   that         the
# . NPr/J/R/P NSg/I/C/Ddem+ NPr🅪Sg/VB+ . . VP/J D   NSg  R        . Nᴹ/Vg/J/P P  ISg/D$+ NPl+ . . ISg/#r+ NSg/VB NSg/I/C/Ddem D
> meeting    adjourn , for   the immediate adoption of more         energetic remedies — ”
# N🅪Sg/Vg/J+ VB      . R/C/P D   J         N🅪Sg     P  NPr/I/J/R/Dq NSg/J     NPl/V3+  . .
>
#
> “ Speak  English      ! ” said the Eaglet . “ I       don’t know   the meaning   of half         those  long
# . NSg/VB NPr🅪Sg/VB/J+ . . VP/J D   NSg    . . ISg/#r+ VB    NSg/VB D   N🅪Sg/Vg/J P  N🅪Sg/VB/J/P+ I/Ddem NPr/VB/J
> words   , and  , what’s more         , I       don’t believe you    do  either ! ” And  the Eaglet bent
# NPl/V3+ . VB/C . NSg$   NPr/I/J/R/Dq . ISg/#r+ VB    VB      ISgPl+ VXB I/C    . . VB/C D   NSg    NSg/VP/J
> down        its     head      to hide   a   smile   : some     of the other    birds   tittered audibly .
# N🅪Sg/VB/J/P ISg/D$+ NPr/VB/J+ P  NSg/VB D/P NSg/VB+ . I/J/R/Dq P  D   NSg/VB/J NPl/V3+ VP/J     R       .
>
#
> “ What   I       was going   to say    , ” said the Dodo in        an  offended tone       , “ was , that         the
# . NSg/I+ ISg/#r+ VPt Nᴹ/Vg/J P  NSg/VB . . VP/J D   NSg  NPr/J/R/P D/P VP/J     N🅪Sg/I/VB+ . . VPt . NSg/I/C/Ddem D
> best       thing to get    us       dry      would be      a   Caucus  - race     . ”
# NPr/VXB/JS NSg+  P  NSg/VB NPr/IPl+ NSg/VB/J VXB   NSg/VXB D/P NSg/VB+ . N🅪Sg/VB+ . .
>
#
> “ What   is  a   Caucus - race     ? ” said Alice ; not     that         she  wanted much         to know   , but     the
# . NSg/I+ VL3 D/P NSg/VB . N🅪Sg/VB+ . . VP/J NPr+  . NSg/R/C NSg/I/C/Ddem ISg+ VP/J   NSg/I/J/R/Dq P  NSg/VB . NSg/C/P D
> Dodo had paused as    if    it       thought that         somebody ought     to speak  , and  no       one      else
# NSg  VP  VP/J   NSg/R NSg/C NPr/ISg+ N🅪Sg/VP NSg/I/C/Ddem NSg/I+   NSg/I/VXB P  NSg/VB . VB/C NPr/Dq/P NSg/I/J+ NSg/J/C
> seemed inclined to say    anything  .
# VP/J   VP/J     P  NSg/VB NSg/I/VB+ .
>
#
> “ Why    , ” said the Dodo , “ the best       way    to explain it       is  to do  it       . ” ( And  , as    you
# . NSg/VB . . VP/J D   NSg  . . D   NPr/VXB/JS NSg/J+ P  VB      NPr/ISg+ VL3 P  VXB NPr/ISg+ . . . VB/C . NSg/R ISgPl+
> might    like         to try      the thing yourself , some      winter   day     , I       will    tell   you    how   the
# Nᴹ/VXB/J NSg/VB/J/C/P P  NSg/VB/J D+  NSg+  ISg+     . I/J/R/Dq+ N🅪Sg/VB+ NPr🅪Sg+ . ISg/#r+ NPr/VXB NPr/VB ISgPl+ NSg/C D
> Dodo managed it       . )
# NSg  VP/J    NPr/ISg+ . .
>
#
> First    it       marked out          a   race     - course  , in        a   sort   of circle  , ( “ the exact shape
# NSg/VB/J NPr/ISg+ VP/J   NSg/VB/J/R/P D/P N🅪Sg/VB+ . NSg/VB+ . NPr/J/R/P D/P NSg/VB P  NSg/VB+ . . . D+  VB/J+ N🅪Sg/VB+
> doesn’t matter   , ” it       said , ) and  then      all          the party     were    placed along the course  ,
# VB      N🅪Sg/VB+ . . NPr/ISg+ VP/J . . VB/C NSg/J/R/C NSg/I/J/C/Dq D   NSg/VB/J+ NSg/VPt VP/J   P     D   NSg/VB+ .
> here    and  there . There was no       “ One      , two , three , and  away , ” but     they began running
# NSg/J/R VB/C R     . R+    VPt NPr/Dq/P . NSg/I/J+ . NSg . NSg   . VB/C VB/J . . NSg/C/P IPl+ VPt   Nᴹ/Vg/J/P
> when    they liked , and  left     off        when    they liked , so          that         it       was not     easy     to know
# NSg/I/C IPl+ VP/J  . VB/C NPr/VB/J NSg/VB/J/P NSg/I/C IPl+ VP/J  . NSg/I/J/R/C NSg/I/C/Ddem NPr/ISg+ VPt NSg/R/C NSg/VB/J P  NSg/VB
> when    the race     was over    . However , when    they had been    running   half         an   hour or    so          ,
# NSg/I/C D+  N🅪Sg/VB+ VPt NSg/J/P . C       . NSg/I/C IPl+ VP  NSg/VPp Nᴹ/Vg/J/P N🅪Sg/VB/J/P+ D/P+ NSg+ NPr/C NSg/I/J/R/C .
> and  were    quite dry      again , the Dodo suddenly called out          “ The race     is  over    ! ” and
# VB/C NSg/VPt R     NSg/VB/J P     . D   NSg  R        VP/J   NSg/VB/J/R/P . D   N🅪Sg/VB+ VL3 NSg/J/P . . VB/C
> they all          crowded round      it       , panting , and  asking  , “ But     who    has won      ? ”
# IPl+ NSg/I/J/C/Dq VP/J    NSg/VB/J/P NPr/ISg+ . Nᴹ/Vg/J . VB/C Nᴹ/Vg/J . . NSg/C/P NPr/I+ V3  NSgPl/VP . .
>
#
> This    question the Dodo could   not     answer  without a   great deal     of thought  , and  it
# I/Ddem+ NSg/VB+  D   NSg  NSg/VXB NSg/R/C NSg/VB+ C/P     D/P NSg/J NSg/VB/J P  N🅪Sg/VP+ . VB/C NPr/ISg+
> sat      for   a   long     time       with one     finger  pressed upon its     forehead ( the position in
# NSg/VP/J R/C/P D/P NPr/VB/J N🅪Sg/VB/J+ P    NSg/I/J NSg/VB+ VP/J    P    ISg/D$+ NSg      . D   NSg/VB+  NPr/J/R/P
> which you    usually see    Shakespeare , in        the pictures of him  ) , while      the rest
# I/C+  ISgPl+ R       NSg/VB NPr/VB+     . NPr/J/R/P D   NPl/V3   P  ISg+ . . NSg/VB/C/P D   NSg/VB+
> waited in        silence . At    last     the Dodo said , “ Everybody has won      , and  all          must   have
# VP/J   NPr/J/R/P NSg/VB+ . NSg/P NSg/VB/J D   NSg  VP/J . . NSg/I+    V3  NSgPl/VP . VB/C NSg/I/J/C/Dq NSg/VB NSg/VXB
> prizes  . ”
# NPl/V3+ . .
>
#
> “ But     who    is  to give   the prizes  ? ” quite a   chorus of voices  asked .
# . NSg/C/P NPr/I+ VL3 P  NSg/VB D+  NPl/V3+ . . R     D/P NSg/VB P  NPl/V3+ VP/J  .
>
#
> “ Why    , she  , of course  , ” said the Dodo , pointing to Alice with one     finger  ; and  the
# . NSg/VB . ISg+ . P  NSg/VB+ . . VP/J D   NSg  . Nᴹ/Vg/J  P  NPr+  P    NSg/I/J NSg/VB+ . VB/C D
> whole party     at    once  crowded round      her     , calling out          in        a   confused way    , “ Prizes  !
# NSg/J NSg/VB/J+ NSg/P NSg/C VP/J    NSg/VB/J/P ISg/D$+ . Nᴹ/Vg/J NSg/VB/J/R/P NPr/J/R/P D/P VP/J     NSg/J+ . . NPl/V3+ .
> Prizes  ! ”
# NPl/V3+ . .
>
#
<<<<<<< HEAD
> Alice had no        idea what   to do      , and  in        despair she  put     her     hand    in        her     pocket    , and
# NPr+  VP  NPr/Dq/P+ NSg+ NSg/I+ P  NSg/VXB . VB/C NPr/J/R/P NSg/VB+ ISg+ NSg/VBP ISg/D$+ NSg/VB+ NPr/J/R/P ISg/D$+ NSg/VB/J+ . VB/C
=======
> Alice had no        idea what   to do  , and  in        despair she  put     her     hand    in        her     pocket    , and
# NPr+  VB  NPr/Dq/P+ NSg+ NSg/I+ P  VXB . VB/C NPr/J/R/P NSg/VB+ ISg+ NSg/VBP ISg/D$+ NSg/VB+ NPr/J/R/P ISg/D$+ NSg/VB/J+ . VB/C
>>>>>>> 0dc67389
> pulled out          a   box    of comfits , ( luckily the salt         water    had not     got into it       ) , and
# VP/J   NSg/VB/J/R/P D/P NSg/VB P  NPl/V3  . . R       D   NPr🅪Sg/VB/J+ N🅪Sg/VB+ VP  NSg/R/C VP  P    NPr/ISg+ . . VB/C
> handed them     round      as    prizes  . There was exactly one     a   - piece   , all          round      .
# VP/J   NSg/IPl+ NSg/VB/J/P NSg/R NPl/V3+ . R+    VPt R       NSg/I/J D/P . NSg/VB+ . NSg/I/J/C/Dq NSg/VB/J/P .
>
#
> “ But     she  must   have    a    prize     herself , you    know   , ” said the Mouse   .
# . NSg/C/P ISg+ NSg/VB NSg/VXB D/P+ NSg/VB/J+ ISg+    . ISgPl+ NSg/VB . . VP/J D+  NSg/VB+ .
>
#
> “ Of course  , ” the Dodo replied very gravely . “ What   else    have    you    got in        your
# . P  NSg/VB+ . . D   NSg  VP/J    J/R  R       . . NSg/I+ NSg/J/C NSg/VXB ISgPl+ VP  NPr/J/R/P D$+
> pocket    ? ” he       went    on  , turning to Alice .
# NSg/VB/J+ . . NPr/ISg+ NSg/VPt J/P . Nᴹ/Vg/J P  NPr+  .
>
#
> “ Only  a   thimble , ” said Alice sadly .
# . J/R/C D/P NSg/VB  . . VP/J NPr+  R     .
>
#
> “ Hand    it       over    here    , ” said the Dodo .
# . NSg/VB+ NPr/ISg+ NSg/J/P NSg/J/R . . VP/J D   NSg  .
>
#
> Then      they all          crowded round      her     once  more         , while      the Dodo solemnly presented the
# NSg/J/R/C IPl+ NSg/I/J/C/Dq VP/J    NSg/VB/J/P ISg/D$+ NSg/C NPr/I/J/R/Dq . NSg/VB/C/P D   NSg  R        VP/J      D
> thimble , saying    “ We   beg    your acceptance of this   elegant thimble ; ” and  , when    it
# NSg/VB  . N🅪Sg/Vg/J . IPl+ NSg/VB D$+  N🅪Sg       P  I/Ddem NSg/J   NSg/VB  . . VB/C . NSg/I/C NPr/ISg+
> had finished this   short      speech   , they all          cheered .
# VP  VP/J     I/Ddem NPr/VB/J/P N🅪Sg/VB+ . IPl+ NSg/I/J/C/Dq VP/J+   .
>
#
> Alice thought the whole  thing very absurd , but     they all          looked so          grave    that         she
# NPr+  N🅪Sg/VP D+  NSg/J+ NSg+  J/R  NSg/J  . NSg/C/P IPl+ NSg/I/J/C/Dq VP/J   NSg/I/J/R/C NSg/VB/J NSg/I/C/Ddem ISg+
> did not     dare    to laugh  ; and  , as    she  could   not     think  of anything  to say    , she
# VPt NSg/R/C NPr/VXB P  NSg/VB . VB/C . NSg/R ISg+ NSg/VXB NSg/R/C NSg/VB P  NSg/I/VB+ P  NSg/VB . ISg+
> simply bowed , and  took the thimble , looking as    solemn as    she  could   .
# R      VP/J  . VB/C VPt  D   NSg/VB  . Nᴹ/Vg/J NSg/R J      NSg/R ISg+ NSg/VXB .
>
#
> The next     thing was to eat the comfits : this   caused some     noise   and  confusion , as
# D+  NSg/J/P+ NSg+  VPt P  VB  D   NPl/V3  . I/Ddem VP/J   I/J/R/Dq N🅪Sg/VB VB/C N🅪Sg/VB+  . NSg/R
> the large birds   complained that         they could   not     taste    theirs , and  the small    ones
# D   NSg/J NPl/V3+ VP/J       NSg/I/C/Ddem IPl+ NSg/VXB NSg/R/C NSg/VB/J I+     . VB/C D   NPr/VB/J NPl+
> choked and  had to be      patted on  the back     . However , it       was over    at    last     , and  they
# VP/J   VB/C VP  P  NSg/VXB VP     J/P D   NSg/VB/J . C       . NPr/ISg+ VPt NSg/J/P NSg/P NSg/VB/J . VB/C IPl+
> sat      down        again in        a    ring    , and  begged the Mouse   to tell   them     something more         .
# NSg/VP/J N🅪Sg/VB/J/P P     NPr/J/R/P D/P+ NSg/VB+ . VB/C VP     D+  NSg/VB+ P  NPr/VB NSg/IPl+ NSg/I/J+  NPr/I/J/R/Dq .
>
#
> “ You    promised to tell   me       your history , you    know   , ” said Alice , “ and  why    it       is  you
# . ISgPl+ VP/J     P  NPr/VB NPr/ISg+ D$+  N🅪Sg+   . ISgPl+ NSg/VB . . VP/J NPr+  . . VB/C NSg/VB NPr/ISg+ VL3 ISgPl+
> hate    — C           and  D         , ” she  added in        a    whisper , half         afraid that         it       would be      offended
# N🅪Sg/VB . NPr/VB/J/#r VB/C NPr/J/#r+ . . ISg+ VP/J  NPr/J/R/P D/P+ NSg/VB+ . N🅪Sg/VB/J/P+ J      NSg/I/C/Ddem NPr/ISg+ VXB   NSg/VXB VP/J
> again .
# P     .
>
#
> “ Mine      is  a   long     and  a    sad       tale    ! ” said the Mouse   , turning to Alice , and  sighing .
# . NSg/I/VB+ VL3 D/P NPr/VB/J VB/C D/P+ NSg/VB/J+ NSg/VB+ . . VP/J D+  NSg/VB+ . Nᴹ/Vg/J P  NPr+  . VB/C Nᴹ/Vg/J .
>
#
> “ It       is  a   long     tail     , certainly , ” said Alice , looking down        with wonder  at    the
# . NPr/ISg+ VL3 D/P NPr/VB/J NSg/VB/J . R         . . VP/J NPr+  . Nᴹ/Vg/J N🅪Sg/VB/J/P P    N🅪Sg/VB NSg/P D
> Mouse’s tail      ; “ but     why    do  you    call   it       sad      ? ” And  she  kept on  puzzling about it
# NSg$    NSg/VB/J+ . . NSg/C/P NSg/VB VXB ISgPl+ NSg/VB NPr/ISg+ NSg/VB/J . . VB/C ISg+ VP   J/P Nᴹ/Vg/J  J/P   NPr/ISg+
> while      the Mouse   was speaking , so          that         her     idea of the tale    was something like
# NSg/VB/C/P D+  NSg/VB+ VPt Nᴹ/Vg/J  . NSg/I/J/R/C NSg/I/C/Ddem ISg/D$+ NSg  P  D+  NSg/VB+ VPt NSg/I/J+  NSg/VB/J/C/P
> this    : —
# I/Ddem+ . .
>
#
>  “Fury said to a
# Unlintable
>             mouse, That he
# Unlintable Unlintable
>            met in the
# Unlintable Unlintable
>
# Unlintable
>
#
> house   , ‘          Let     us       both   go       to law     : I       will    prosecute you    . — Come       , I’ll take   no
# NPr/VB+ . Unlintable NSg/VBP NPr/IPl+ I/C/Dq NSg/VB/J P  N🅪Sg/VB . ISg/#r+ NPr/VXB VB        ISgPl+ . . NSg/VBPp/P . K    NSg/VB NPr/Dq/P
> denial ; We   must   have    a   trial     : For   really this   morning    I’ve nothing  to do  . ’
# N🅪Sg+  . IPl+ NSg/VB NSg/VXB D/P NSg/VB/J+ . R/C/P R      I/Ddem N🅪Sg/Vg/J+ K    NSg/I/J+ P  VXB . .
> Said the mouse   to the cur   , ‘          Such  a   trial     , dear     sir     , With no       jury     or    judge   ,
# VP/J D+  NSg/VB+ P  D   NSg/J . Unlintable NSg/I D/P NSg/VB/J+ . NSg/VB/J NPr/VB+ . P    NPr/Dq/P NSg/VB/J NPr/C NSg/VB+ .
> would be      wasting our breath     . ’ ‘          I’ll be      judge   , I’ll be      jury      , ’ Said cunning old
# VXB   NSg/VXB Nᴹ/Vg/J D$+ N🅪Sg/VB/J+ . . Unlintable K    NSg/VXB NSg/VB+ . K    NSg/VXB NSg/VB/J+ . . VP/J NSg/J   NSg/J
> Fury  : ‘          I’ll try      the whole cause     , and  condemn you    to death  . ’ ”
# N🅪Sg+ . Unlintable K    NSg/VB/J D   NSg/J N🅪Sg/VB/C . VB/C VB      ISgPl+ P  NPr🅪Sg . . .
>
#
> “ You    are not     attending ! ” said the Mouse   to Alice severely . “ What   are you
# . ISgPl+ VB  NSg/R/C Nᴹ/Vg/J   . . VP/J D   NSg/VB+ P  NPr+  R        . . NSg/I+ VB  ISgPl+
> thinking of ? ”
# Nᴹ/Vg/J  P  . .
>
#
> “ I       beg    your pardon , ” said Alice very humbly : “ you    had got to the fifth    bend    , I
# . ISg/#r+ NSg/VB D$+  NSg/VB . . VP/J NPr+  J/R  R      . . ISgPl+ VP  VP  P  D   NSg/VB/J NPr/VB+ . ISg/#r+
> think  ? ”
# NSg/VB . .
>
#
> “ I       had not     ! ” cried the Mouse   , sharply and  very angrily .
# . ISg/#r+ VP  NSg/R/C . . VP/J  D+  NSg/VB+ . R       VB/C J/R  R       .
>
#
> “ A    knot    ! ” said Alice , always ready    to make   herself useful , and  looking anxiously
# . D/P+ NSg/VB+ . . VP/J NPr+  . R      NSg/VB/J P  NSg/VB ISg+    J      . VB/C Nᴹ/Vg/J R
> about her     . “ Oh     , do  let     me       help   to undo     it       ! ”
# J/P   ISg/D$+ . . NPr/VB . VXB NSg/VBP NPr/ISg+ NSg/VB P  NSg/VB/J NPr/ISg+ . .
>
#
> “ I       shall do  nothing of the sort    , ” said the Mouse   , getting up         and  walking away .
# . ISg/#r+ VXB   VXB NSg/I/J P  D+  NSg/VB+ . . VP/J D+  NSg/VB+ . NSg/Vg  NSg/VB/J/P VB/C Nᴹ/Vg/J VB/J .
> “ You    insult  me       by      talking such   nonsense ! ”
# . ISgPl+ NSg/VB+ NPr/ISg+ NSg/J/P Nᴹ/Vg/J NSg/I+ Nᴹ/VB/J+ . .
>
#
> “ I       didn’t mean     it       ! ” pleaded poor      Alice . “ But     you’re so          easily offended , you
# . ISg/#r+ VB     NSg/VB/J NPr/ISg+ . . VP/J    NSg/VB/J+ NPr+  . . NSg/C/P K      NSg/I/J/R/C R      VP/J     . ISgPl+
> know   ! ”
# NSg/VB . .
>
#
> The Mouse   only  growled in        reply   .
# D+  NSg/VB+ J/R/C VP/J    NPr/J/R/P NSg/VB+ .
>
#
> “ Please come       back     and  finish your story   ! ” Alice called after it       ; and  the others
# . VB     NSg/VBPp/P NSg/VB/J VB/C NSg/VB D$+  NSg/VB+ . . NPr+  VP/J   P     NPr/ISg+ . VB/C D+  NPl/V3+
> all          joined in        chorus  , “ Yes    , please do  ! ” but     the Mouse   only  shook    its     head
# NSg/I/J/C/Dq VP/J   NPr/J/R/P NSg/VB+ . . NPl/VB . VB     VXB . . NSg/C/P D+  NSg/VB+ J/R/C NSg/VB/J ISg/D$+ NPr/VB/J+
> impatiently , and  walked a   little     quicker .
# R           . VB/C VP/J   D/P NPr/I/J/Dq NSg/JC  .
>
#
> “ What   a    pity     it       wouldn’t stay     ! ” sighed the Lory , as    soon as    it       was quite out          of
# . NSg/I+ D/P+ N🅪Sg/VB+ NPr/ISg+ VXB      NSg/VB/J . . VP/J   D   ?    . NSg/R J/R  NSg/R NPr/ISg+ VPt R     NSg/VB/J/R/P P
> sight    ; and  an  old   Crab    took the opportunity of saying    to her     daughter “ Ah       , my
# N🅪Sg/VB+ . VB/C D/P NSg/J NSg/VB+ VPt  D   N🅪Sg        P  N🅪Sg/Vg/J P  ISg/D$+ NSg+     . NSg/I/VB . D$+
> dear     ! Let     this    be      a   lesson to you    never to lose   your temper     ! ” “ Hold     your tongue   ,
# NSg/VB/J . NSg/VBP I/Ddem+ NSg/VXB D/P NSg/VB P  ISgPl+ R     P  NSg/VB D$+  NSg/VB/JC+ . . . NSg/VB/J D$+  N🅪Sg/VB+ .
> Ma     ! ” said the young     Crab    , a   little     snappishly . “ You’re enough to try      the
# NPr/J+ . . VP/J D+  NPr/VB/J+ NSg/VB+ . D/P NPr/I/J/Dq R          . . K      NSg/I  P  NSg/VB/J D
> patience of an  oyster    ! ”
# Nᴹ       P  D/P NSg/VB/J+ . .
>
#
<<<<<<< HEAD
> “ I       wish   I       had our Dinah here    , I       know   I       do      ! ” said Alice aloud , addressing nobody
# . ISg/#r+ NSg/VB ISg/#r+ VP  D$+ NPr   NSg/J/R . ISg/#r+ NSg/VB ISg/#r+ NSg/VXB . . VP/J NPr+  J     . Nᴹ/Vg/J    NSg/I+
=======
> “ I       wish   I       had our Dinah here    , I       know   I       do  ! ” said Alice aloud , addressing nobody
# . ISg/#r+ NSg/VB ISg/#r+ VB  D$+ NPr   NSg/J/R . ISg/#r+ NSg/VB ISg/#r+ VXB . . VP/J NPr+  J     . Nᴹ/Vg/J    NSg/I+
>>>>>>> 0dc67389
> in        particular . “ She’d soon fetch  it       back     ! ”
# NPr/J/R/P NSg/J      . . K     J/R  NSg/VB NPr/ISg+ NSg/VB/J . .
>
#
> “ And  who    is  Dinah , if    I       might    venture to ask    the question ? ” said the Lory .
# . VB/C NPr/I+ VL3 NPr   . NSg/C ISg/#r+ Nᴹ/VXB/J NSg/VB+ P  NSg/VB D   NSg/VB+  . . VP/J D   ?    .
>
#
> Alice replied eagerly , for   she  was always ready    to talk    about her     pet       : “ Dinah’s
# NPr+  VP/J    R       . R/C/P ISg+ VPt R      NSg/VB/J P  N🅪Sg/VB J/P   ISg/D$+ NPr/VB/J+ . . NSg$
> our cat       . And  she’s such  a   capital one      for   catching mice    you    can’t think  ! And  oh     ,
# D$+ NSg/VB/J+ . VB/C K     NSg/I D/P N🅪Sg/J+ NSg/I/J+ R/C/P Nᴹ/Vg/J  NPl/VB+ ISgPl+ VXB   NSg/VB . VB/C NPr/VB .
> I       wish   you    could   see    her     after the birds   ! Why    , she’ll eat a   little     bird      as    soon
# ISg/#r+ NSg/VB ISgPl+ NSg/VXB NSg/VB ISg/D$+ P     D+  NPl/V3+ . NSg/VB . K      VB  D/P NPr/I/J/Dq NPr/VB/J+ NSg/R J/R
> as    look   at    it       ! ”
# NSg/R NSg/VB NSg/P NPr/ISg+ . .
>
#
> This    speech   caused a   remarkable sensation among the party     . Some     of the birds
# I/Ddem+ N🅪Sg/VB+ VP/J   D/P J          NSg+      P     D+  NSg/VB/J+ . I/J/R/Dq P  D+  NPl/V3+
> hurried off        at    once  : one     old   Magpie began wrapping itself up         very carefully ,
# VP/J+   NSg/VB/J/P NSg/P NSg/C . NSg/I/J NSg/J NSg/VB VPt   N🅪Sg/Vg+ ISg+   NSg/VB/J/P J/R  R         .
> remarking , “ I       really must   be      getting home      ; the night    - air      doesn’t suit    my
# Nᴹ/Vg/J   . . ISg/#r+ R      NSg/VB NSg/VXB NSg/Vg  NSg/VB/J+ . D   N🅪Sg/VB+ . N🅪Sg/VB+ VB      NSg/VB+ D$+
> throat  ! ” and  a   Canary   called out          in        a   trembling voice   to its     children , “ Come
# NSg/VB+ . . VB/C D/P NSg/VB/J VP/J   NSg/VB/J/R/P NPr/J/R/P D/P Nᴹ/Vg/J   NSg/VB+ P  ISg/D$+ NPl+     . . NSg/VBPp/P
> away , my  dears   ! It’s high        time       you    were    all          in        bed        ! ” On  various pretexts they
# VB/J . D$+ NPl/V3+ . K    NSg/VB/J/R+ N🅪Sg/VB/J+ ISgPl+ NSg/VPt NSg/I/J/C/Dq NPr/J/R/P NSg/VBP/J+ . . J/P J       NPl/V3   IPl+
> all          moved off        , and  Alice was soon left     alone .
# NSg/I/J/C/Dq VP/J+ NSg/VB/J/P . VB/C NPr+  VPt J/R  NPr/VB/J J     .
>
#
> “ I       wish   I       hadn’t mentioned Dinah ! ” she  said to herself in        a   melancholy tone       .
# . ISg/#r+ NSg/VB ISg/#r+ VB     VP/J      NPr   . . ISg+ VP/J P  ISg+    NPr/J/R/P D/P NSg/J      N🅪Sg/I/VB+ .
> “ Nobody seems to like         her     , down        here    , and  I’m sure she’s the best       cat       in        the
# . NSg/I+ V3    P  NSg/VB/J/C/P ISg/D$+ . N🅪Sg/VB/J/P NSg/J/R . VB/C K   J    K     D   NPr/VXB/JS NSg/VB/J+ NPr/J/R/P D
> world   ! Oh     , my  dear     Dinah ! I       wonder  if    I       shall ever see    you    any    more         ! ” And  here
# NSg/VB+ . NPr/VB . D$+ NSg/VB/J NPr   . ISg/#r+ N🅪Sg/VB NSg/C ISg/#r+ VXB   J/R  NSg/VB ISgPl+ I/R/Dq NPr/I/J/R/Dq . . VB/C NSg/J/R
> poor      Alice began to cry    again , for   she  felt      very lonely and  low        - spirited . In        a
# NSg/VB/J+ NPr+  VPt   P  NSg/VB P     . R/C/P ISg+ N🅪Sg/VB/J J/R  J/R    VB/C NSg/VB/J/R . VP/J     . NPr/J/R/P D/P
> little     while      , however , she  again heard a   little     pattering of footsteps in        the
# NPr/I/J/Dq NSg/VB/C/P . C       . ISg+ P     VP/J  D/P NPr/I/J/Dq Nᴹ/Vg/J   P  NPl+      NPr/J/R/P D
> distance , and  she  looked up         eagerly , half         hoping  that         the Mouse   had changed his
# N🅪Sg/VB+ . VB/C ISg+ VP/J   NSg/VB/J/P R       . N🅪Sg/VB/J/P+ Nᴹ/Vg/J NSg/I/C/Ddem D   NSg/VB+ VP  VP/J    ISg/D$+
> mind    , and  was coming  back     to finish his     story   .
# NSg/VB+ . VB/C VPt Nᴹ/Vg/J NSg/VB/J P  NSg/VB ISg/D$+ NSg/VB+ .
>
#
>              CHAPTER IV        : The Rabbit  Sends  in        a   Little     Bill
# HeadingStart NSg/VB+ NSg/J/#r+ . D   NSg/VB+ NPl/V3 NPr/J/R/P D/P NPr/I/J/Dq NPr/VB+
>
#
> It       was the White       Rabbit , trotting slowly back     again , and  looking anxiously about
# NPr/ISg+ VPt D   NPr🅪Sg/VB/J NSg/VB . NSg/Vg/J R      NSg/VB/J P     . VB/C Nᴹ/Vg/J R         J/P
> as    it       went    , as    if    it       had lost something ; and  she  heard it       muttering to itself
# NSg/R NPr/ISg+ NSg/VPt . NSg/R NSg/C NPr/ISg+ VP  VP/J NSg/I/J+  . VB/C ISg+ VP/J  NPr/ISg+ Nᴹ/Vg/J   P  ISg+
> “ The Duchess ! The Duchess ! Oh     my  dear      paws    ! Oh     my  fur          and  whiskers ! She’ll get
# . D   NSg/VB  . D   NSg/VB  . NPr/VB D$+ NSg/VB/J+ NPl/V3+ . NPr/VB D$+ N🅪Sg/VB/C/P+ VB/C NPl      . K      NSg/VB
> me       executed , as    sure as    ferrets are ferrets ! Where   can     I       have    dropped them     , I
# NPr/ISg+ VP/J     . NSg/R J    NSg/R NPl/V3  VB  NPl/V3  . NSg/R/C NPr/VXB ISg/#r+ NSg/VXB VP/J    NSg/IPl+ . ISg/#r+
> wonder  ? ” Alice guessed in        a    moment that          it       was looking for   the fan     and  the pair
# N🅪Sg/VB . . NPr+  VP/J    NPr/J/R/P D/P+ NSg+   NSg/I/C/Ddem+ NPr/ISg+ VPt Nᴹ/Vg/J R/C/P D+  NSg/VB+ VB/C D   NSg/VB
> of white        kid     gloves  , and  she  very good     - naturedly began hunting about for   them     ,
# P  NPr🅪Sg/VB/J+ NSg/VB+ NPl/V3+ . VB/C ISg+ J/R  NPr/VB/J . ?         VPt   Nᴹ/Vg/J J/P   R/C/P NSg/IPl+ .
> but     they were    nowhere to be      seen    — everything seemed to have    changed since her
# NSg/C/P IPl+ NSg/VPt NSg/J   P  NSg/VXB NSg/VPp . NSg/I/VB+  VP/J   P  NSg/VXB VP/J    C/P   ISg/D$+
> swim   in        the pool    , and  the great hall , with the glass      table  and  the little     door    ,
# NSg/VB NPr/J/R/P D   NSg/VB+ . VB/C D   NSg/J NPr+ . P    D   NPr🅪Sg/VB+ NSg/VB VB/C D   NPr/I/J/Dq NSg/VB+ .
> had vanished completely .
# VP  VP/J     R          .
>
#
> Very soon the Rabbit  noticed Alice , as    she  went    hunting about , and  called out          to
# J/R  J/R  D+  NSg/VB+ VP/J    NPr+  . NSg/R ISg+ NSg/VPt Nᴹ/Vg/J J/P   . VB/C VP/J   NSg/VB/J/R/P P
> her     in        an   angry tone       , “ Why    , Mary Ann    , what   are you    doing   out          here    ? Run      home      this
# ISg/D$+ NPr/J/R/P D/P+ VB/J+ N🅪Sg/I/VB+ . . NSg/VB . NPr+ NPr/J+ . NSg/I+ VB  ISgPl+ Nᴹ/Vg/J NSg/VB/J/R/P NSg/J/R . NSg/VBPp NSg/VB/J+ I/Ddem+
> moment , and  fetch  me       a   pair   of gloves and  a    fan     ! Quick    , now       ! ” And  Alice was so
# NSg+   . VB/C NSg/VB NPr/ISg+ D/P NSg/VB P  NPl/V3 VB/C D/P+ NSg/VB+ . NSg/VB/J . NSg/J/R/C . . VB/C NPr+  VPt NSg/I/J/R/C
> much         frightened that         she  ran     off        at    once  in        the direction it       pointed to , without
# NSg/I/J/R/Dq VP/J       NSg/I/C/Ddem ISg+ NSg/VPt NSg/VB/J/P NSg/P NSg/C NPr/J/R/P D+  N🅪Sg+     NPr/ISg+ VP/J    P  . C/P
> trying  to explain the mistake it       had made .
# Nᴹ/Vg/J P  VB      D+  NSg/VB+ NPr/ISg+ VP  VB   .
>
#
> “ He       took me       for   his     housemaid , ” she  said to herself as    she  ran     . “ How   surprised
# . NPr/ISg+ VPt  NPr/ISg+ R/C/P ISg/D$+ NSg/VB    . . ISg+ VP/J P  ISg+    NSg/R ISg+ NSg/VPt . . NSg/C VP/J
> he’ll be      when    he       finds  out          who    I       am       ! But     I’d better     take   him  his     fan    and
# K     NSg/VXB NSg/I/C NPr/ISg+ NPl/V3 NSg/VB/J/R/P NPr/I+ ISg/#r+ NPr/VB/J . NSg/C/P K   NSg/VXB/JC NSg/VB ISg+ ISg/D$+ NSg/VB VB/C
> gloves  — that          is  , if    I       can     find   them     . ” As    she  said this    , she  came      upon a    neat
# NPl/V3+ . NSg/I/C/Ddem+ VL3 . NSg/C ISg/#r+ NPr/VXB NSg/VB NSg/IPl+ . . NSg/R ISg+ VP/J I/Ddem+ . ISg+ NSg/VPt/P P    D/P+ NSg/J+
> little      house   , on  the door   of which was a   bright   brass     plate  with the name    “ W.
# NPr/I/J/Dq+ NPr/VB+ . J/P D   NSg/VB P  I/C+  VPt D/P NPr/VB/J N🅪Sg/VB/J NSg/VB P    D+  NSg/VB+ . ?
> RABBIT  , ” engraved upon it       . She  went    in        without knocking , and  hurried upstairs ,
# NSg/VB+ . . VP/J     P    NPr/ISg+ . ISg+ NSg/VPt NPr/J/R/P C/P     Nᴹ/Vg/J  . VB/C VP/J    NSg/J    .
> in        great  fear     lest she  should meet     the real   Mary Ann    , and  be      turned out          of the
# NPr/J/R/P NSg/J+ N🅪Sg/VB+ JS   ISg+ VXB    NSg/VB/J D+  NSg/J+ NPr+ NPr/J+ . VB/C NSg/VXB VP/J   NSg/VB/J/R/P P  D+
> house   before she  had found  the fan    and  gloves  .
# NPr/VB+ C/P    ISg+ VP  NSg/VB D   NSg/VB VB/C NPl/V3+ .
>
#
> “ How   queer    it       seems , ” Alice said to herself , “ to be      going   messages for   a    rabbit  !
# . NSg/C NSg/VB/J NPr/ISg+ V3    . . NPr+  VP/J P  ISg+    . . P  NSg/VXB Nᴹ/Vg/J NPl/V3   R/C/P D/P+ NSg/VB+ .
> I       suppose Dinah’ll be      sending me       on  messages next    ! ” And  she  began fancying the
# ISg/#r+ VB      ?        NSg/VXB Nᴹ/Vg/J NPr/ISg+ J/P NPl/V3+  NSg/J/P . . VB/C ISg+ VPt   Nᴹ/Vg/J  D
> sort   of thing that          would happen : “ ‘          Miss   Alice ! Come       here    directly , and  get    ready
# NSg/VB P  NSg+  NSg/I/C/Ddem+ VXB   VB     . . Unlintable NSg/VB NPr+  . NSg/VBPp/P NSg/J/R R/C      . VB/C NSg/VB NSg/VB/J
> for   your walk    ! ’ ‘          Coming  in        a    minute    , nurse   ! But     I’ve got to see    that         the mouse
# R/C/P D$+  NSg/VB+ . . Unlintable Nᴹ/Vg/J NPr/J/R/P D/P+ NSg/VB/J+ . NSg/VB+ . NSg/C/P K    VP  P  NSg/VB NSg/I/C/Ddem D   NSg/VB+
> doesn’t get    out          . ’ Only  I       don’t think  , ” Alice went    on  , “ that          they’d let     Dinah
# VB      NSg/VB NSg/VB/J/R/P . . J/R/C ISg/#r+ VB    NSg/VB . . NPr+  NSg/VPt J/P . . NSg/I/C/Ddem+ K      NSg/VBP NPr
> stop   in        the house   if    it       began ordering people  about like         that          ! ”
# NSg/VB NPr/J/R/P D   NPr/VB+ NSg/C NPr/ISg+ VPt   Nᴹ/Vg/J  NPl/VB+ J/P   NSg/VB/J/C/P NSg/I/C/Ddem+ . .
>
#
> By      this    time       she  had found  her     way    into a   tidy     little     room      with a   table   in        the
# NSg/J/P I/Ddem+ N🅪Sg/VB/J+ ISg+ VP  NSg/VB ISg/D$+ NSg/J+ P    D/P NSg/VB/J NPr/I/J/Dq N🅪Sg/VB/J P    D/P NSg/VB+ NPr/J/R/P D
> window  , and  on  it       ( as    she  had hoped ) a   fan     and  two or    three pairs  of tiny  white
# NSg/VB+ . VB/C J/P NPr/ISg+ . NSg/R ISg+ VP  VP/J  . D/P NSg/VB+ VB/C NSg NPr/C NSg   NPl/V3 P  NSg/J NPr🅪Sg/VB/J
> kid     gloves  : she  took up         the fan     and  a   pair   of the gloves  , and  was just going   to
# NSg/VB+ NPl/V3+ . ISg+ VPt  NSg/VB/J/P D   NSg/VB+ VB/C D/P NSg/VB P  D   NPl/V3+ . VB/C VPt J/R  Nᴹ/Vg/J P
> leave  the room       , when    her     eye     fell      upon a   little     bottle  that          stood near       the
# NSg/VB D   N🅪Sg/VB/J+ . NSg/I/C ISg/D$+ NSg/VB+ NSg/VPt/J P    D/P NPr/I/J/Dq NSg/VB+ NSg/I/C/Ddem+ VB    NSg/VB/J/P D
> looking  - glass      . There was no        label   this   time       with the words   “ DRINK   ME       , ” but
# Nᴹ/Vg/J+ . NPr🅪Sg/VB+ . R+    VPt NPr/Dq/P+ NSg/VB+ I/Ddem N🅪Sg/VB/J+ P    D+  NPl/V3+ . NSg/VB+ NPr/ISg+ . . NSg/C/P
> nevertheless she  uncorked it       and  put     it       to her     lips    . “ I       know   something
# R            ISg+ VP/J     NPr/ISg+ VB/C NSg/VBP NPr/ISg+ P  ISg/D$+ NPl/V3+ . . ISg/#r+ NSg/VB NSg/I/J+
> interesting is  sure to happen , ” she  said to herself , “ whenever I       eat or    drink
# Vg/J        VL3 J    P  VB     . . ISg+ VP/J P  ISg+    . . C        ISg/#r+ VB  NPr/C NSg/VB+
> anything  ; so          I’ll just see    what   this   bottle  does   . I       do  hope      it’ll make   me       grow
# NSg/I/VB+ . NSg/I/J/R/C K    J/R  NSg/VB NSg/I+ I/Ddem NSg/VB+ NPl/V3 . ISg/#r+ VXB NPr🅪Sg/VB K     NSg/VB NPr/ISg+ VB
> large again , for   really I’m quite tired of being       such  a   tiny  little     thing ! ”
# NSg/J P     . R/C/P R      K   R     VP/J  P  N🅪Sg/Vg/J/C NSg/I D/P NSg/J NPr/I/J/Dq NSg+  . .
>
#
> It       did so          indeed , and  much         sooner than she  had expected : before she  had drunk
# NPr/ISg+ VPt NSg/I/J/R/C R      . VB/C NSg/I/J/R/Dq JC     C/P  ISg+ VP  NSg/VP/J . C/P    ISg+ VP  NSg/VPp/J+
> half         the bottle  , she  found  her     head      pressing against the ceiling , and  had to
# N🅪Sg/VB/J/P+ D+  NSg/VB+ . ISg+ NSg/VB ISg/D$+ NPr/VB/J+ Nᴹ/Vg/J  C/P     D+  NSg/VB+ . VB/C VP  P
> stoop  to save       her     neck    from being       broken . She  hastily put     down        the bottle  ,
# NSg/VB P  NSg/VB/C/P ISg/D$+ NSg/VB+ P    N🅪Sg/Vg/J/C VPp/J  . ISg+ R       NSg/VBP N🅪Sg/VB/J/P D+  NSg/VB+ .
> saying    to herself “ That’s quite enough — I       hope      I       shan’t grow any    more         — As    it       is  , I
# N🅪Sg/Vg/J P  ISg+    . NSg$   R     NSg/I  . ISg/#r+ NPr🅪Sg/VB ISg/#r+ VB     VB   I/R/Dq NPr/I/J/R/Dq . NSg/R NPr/ISg+ VL3 . ISg/#r+
> can’t get    out          at    the door    — I       do  wish   I       hadn’t drunk     quite so          much         ! ”
# VXB   NSg/VB NSg/VB/J/R/P NSg/P D   NSg/VB+ . ISg/#r+ VXB NSg/VB ISg/#r+ VB     NSg/VPp/J R     NSg/I/J/R/C NSg/I/J/R/Dq . .
>
#
> Alas ! it       was too late  to wish   that          ! She  went    on  growing , and  growing , and  very
# NPl  . NPr/ISg+ VPt R   NSg/J P  NSg/VB NSg/I/C/Ddem+ . ISg+ NSg/VPt J/P Nᴹ/Vg/J . VB/C Nᴹ/Vg/J . VB/C J/R
> soon had to kneel down        on  the floor   : in        another minute    there was not     even     room
# J/R  VP  P  VB    N🅪Sg/VB/J/P J/P D   NSg/VB+ . NPr/J/R/P I/D     NSg/VB/J+ R+    VPt NSg/R/C NSg/VB/J N🅪Sg/VB/J+
> for   this    , and  she  tried the effect  of lying   down        with one     elbow   against the
# R/C/P I/Ddem+ . VB/C ISg+ VP/J  D   NSg/VB+ P  Nᴹ/Vg/J N🅪Sg/VB/J/P P    NSg/I/J NSg/VB+ C/P     D
> door    , and  the other    arm       curled round      her     head      . Still    she  went    on  growing , and  ,
# NSg/VB+ . VB/C D   NSg/VB/J NSg/VB/J+ VP/J   NSg/VB/J/P ISg/D$+ NPr/VB/J+ . NSg/VB/J ISg+ NSg/VPt J/P Nᴹ/Vg/J . VB/C .
> as    a    last      resource , she  put     one     arm       out          of the window  , and  one      foot    up         the
# NSg/R D/P+ NSg/VB/J+ N🅪Sg/VB+ . ISg+ NSg/VBP NSg/I/J NSg/VB/J+ NSg/VB/J/R/P P  D+  NSg/VB+ . VB/C NSg/I/J+ NSg/VB+ NSg/VB/J/P D+
> chimney , and  said to herself “ Now       I       can     do  no       more         , whatever happens . What   will
# NSg/VB+ . VB/C VP/J P  ISg+    . NSg/J/R/C ISg/#r+ NPr/VXB VXB NPr/Dq/P NPr/I/J/R/Dq . NSg/I/J+ V3      . NSg/I+ NPr/VXB
> become of me       ? ”
# VBPp   P  NPr/ISg+ . .
>
#
> Luckily for   Alice , the little      magic      bottle  had now       had its     full      effect  , and  she
# R       R/C/P NPr+  . D+  NPr/I/J/Dq+ N🅪Sg/VB/J+ NSg/VB+ VP  NSg/J/R/C VP  ISg/D$+ NSg/VB/J+ NSg/VB+ . VB/C ISg+
> grew no       larger : still    it       was very uncomfortable , and  , as    there seemed to be      no
# VB   NPr/Dq/P JC     . NSg/VB/J NPr/ISg+ VPt J/R  J             . VB/C . NSg/R R+    VP/J   P  NSg/VXB NPr/Dq/P
> sort   of chance   of her     ever getting out          of the room       again , no       wonder  she  felt
# NSg/VB P  NPr/VB/J P  ISg/D$+ J/R  NSg/Vg  NSg/VB/J/R/P P  D+  N🅪Sg/VB/J+ P     . NPr/Dq/P N🅪Sg/VB ISg+ N🅪Sg/VB/J
> unhappy  .
# NSg/VB/J .
>
#
> “ It       was much         pleasanter at    home      , ” thought poor     Alice , “ when    one     wasn’t always
# . NPr/ISg+ VPt NSg/I/J/R/Dq JC         NSg/P NSg/VB/J+ . . N🅪Sg/VP NSg/VB/J NPr+  . . NSg/I/C NSg/I/J VB     R
> growing larger and  smaller , and  being       ordered about by      mice   and  rabbits . I
# Nᴹ/Vg/J JC     VB/C NSg/JC  . VB/C N🅪Sg/Vg/J/C VP/J    J/P   NSg/J/P NPl/VB VB/C NPl/V3+ . ISg/#r+
> almost wish   I       hadn’t gone    down        that         rabbit  - hole    — and  yet      — and  yet      — it’s rather
# R      NSg/VB ISg/#r+ VB     VPp/J/P N🅪Sg/VB/J/P NSg/I/C/Ddem NSg/VB+ . NSg/VB+ . VB/C NSg/VB/C . VB/C NSg/VB/C . K    NPr/VB/J/R
> curious , you    know   , this   sort   of life     ! I       do  wonder  what   can     have    happened to me       !
# J       . ISgPl+ NSg/VB . I/Ddem NSg/VB P  N🅪Sg/VB+ . ISg/#r+ VXB N🅪Sg/VB NSg/I+ NPr/VXB NSg/VXB VP/J     P  NPr/ISg+ .
> When    I       used to read    fairy  - tales   , I       fancied that         kind  of thing never happened ,
# NSg/I/C ISg/#r+ VP/J P  NSg/VBP NSg/J+ . NPl/V3+ . ISg/#r+ VP/J    NSg/I/C/Ddem NSg/J P  NSg+  R     VP/J     .
> and  now       here    I       am       in        the middle   of one     ! There ought     to be      a   book    written about
# VB/C NSg/J/R/C NSg/J/R ISg/#r+ NPr/VB/J NPr/J/R/P D   NSg/VB/J P  NSg/I/J . R+    NSg/I/VXB P  NSg/VXB D/P NSg/VB+ VPp/J   J/P
> me       , that         there ought     ! And  when    I       grow up         , I’ll write  one     — but     I’m grown up         now       , ”
# NPr/ISg+ . NSg/I/C/Ddem R+    NSg/I/VXB . VB/C NSg/I/C ISg/#r+ VB   NSg/VB/J/P . K    NSg/VB NSg/I/J . NSg/C/P K   VB/J  NSg/VB/J/P NSg/J/R/C . .
> she  added in        a   sorrowful tone       ; “ at    least    there’s no       room       to grow up         any    more
# ISg+ VP/J  NPr/J/R/P D/P J         N🅪Sg/I/VB+ . . NSg/P NSg/J/Dq K       NPr/Dq/P N🅪Sg/VB/J+ P  VB   NSg/VB/J/P I/R/Dq NPr/I/J/R/Dq
> here    . ”
# NSg/J/R . .
>
#
> “ But     then      , ” thought Alice , “ shall I       never get    any    older than I       am       now       ? That’ll
# . NSg/C/P NSg/J/R/C . . N🅪Sg/VP NPr+  . . VXB   ISg/#r+ R     NSg/VB I/R/Dq JC    C/P  ISg/#r+ NPr/VB/J NSg/J/R/C . K
> be      a   comfort  , one     way    — never to be      an  old   woman   — but     then      — always to have    lessons
# NSg/VXB D/P N🅪Sg/VB+ . NSg/I/J NSg/J+ . R     P  NSg/VXB D/P NSg/J NSg/VB+ . NSg/C/P NSg/J/R/C . R      P  NSg/VXB NPl/V3+
> to learn  ! Oh     , I       shouldn’t like         that          ! ”
# P  NSg/VB . NPr/VB . ISg/#r+ VB        NSg/VB/J/C/P NSg/I/C/Ddem+ . .
>
#
> “ Oh     , you    foolish Alice ! ” she  answered herself . “ How   can     you    learn  lessons in
# . NPr/VB . ISgPl+ J+      NPr+  . . ISg+ VP/J     ISg+    . . NSg/C NPr/VXB ISgPl+ NSg/VB NPl/V3+ NPr/J/R/P
> here    ? Why    , there’s hardly room       for   you    , and  no       room       at    all          for   any
# NSg/J/R . NSg/VB . K       R      N🅪Sg/VB/J+ R/C/P ISgPl+ . VB/C NPr/Dq/P N🅪Sg/VB/J+ NSg/P NSg/I/J/C/Dq R/C/P I/R/Dq
> lesson  - books   ! ”
# NSg/VB+ . NPl/V3+ . .
>
#
> And  so          she  went    on  , taking   first     one      side      and  then      the other    , and  making  quite a
# VB/C NSg/I/J/R/C ISg+ NSg/VPt J/P . NSg/Vg/J NSg/VB/J+ NSg/I/J+ NSg/VB/J+ VB/C NSg/J/R/C D   NSg/VB/J . VB/C Nᴹ/Vg/J R     D/P
> conversation of it       altogether ; but     after a    few       minutes she  heard a    voice
# N🅪Sg/VB      P  NPr/ISg+ NSg        . NSg/C/P P     D/P+ NSg/I/Dq+ NPl/V3+ ISg+ VP/J  D/P+ NSg/VB+
> outside   , and  stopped to listen .
# Nᴹ/VB/J/P . VB/C VB/J    P  NSg/VB .
>
#
> “ Mary Ann    ! Mary Ann    ! ” said the voice   . “ Fetch  me       my  gloves this    moment ! ” Then
# . NPr+ NPr/J+ . NPr+ NPr/J+ . . VP/J D+  NSg/VB+ . . NSg/VB NPr/ISg+ D$+ NPl/V3 I/Ddem+ NSg+   . . NSg/J/R/C
> came      a   little     pattering of feet on  the stairs . Alice knew it       was the Rabbit
# NSg/VPt/P D/P NPr/I/J/Dq Nᴹ/Vg/J   P  NPl  J/P D   NPl+   . NPr+  VPt  NPr/ISg+ VPt D   NSg/VB
> coming  to look   for   her     , and  she  trembled till       she  shook    the house   , quite
# Nᴹ/Vg/J P  NSg/VB R/C/P ISg/D$+ . VB/C ISg+ VP/J     NSg/VB/C/P ISg+ NSg/VB/J D+  NPr/VB+ . R
> forgetting that         she  was now       about a    thousand times   as    large as    the Rabbit  , and
# NSg/Vg     NSg/I/C/Ddem ISg+ VPt NSg/J/R/C J/P   D/P+ NSg+     NPl/V3+ NSg/R NSg/J NSg/R D+  NSg/VB+ . VB/C
> had no       reason   to be      afraid of it       .
# VP  NPr/Dq/P N🅪Sg/VB+ P  NSg/VXB J      P  NPr/ISg+ .
>
#
> Presently the Rabbit  came      up         to the door    , and  tried to open     it       ; but     , as    the door
# R         D+  NSg/VB+ NSg/VPt/P NSg/VB/J/P P  D+  NSg/VB+ . VB/C VP/J  P  NSg/VB/J NPr/ISg+ . NSg/C/P . NSg/R D+  NSg/VB+
> opened inwards , and  Alice’s elbow   was pressed hard     against it       , that         attempt
# VP/J   NPl     . VB/C NSg$    NSg/VB+ VPt VP/J    N🅪Sg/J/R C/P     NPr/ISg+ . NSg/I/C/Ddem NSg/VB+
> proved a   failure . Alice heard it       say    to itself “ Then      I’ll go       round      and  get    in        at
# VP/J   D/P N🅪Sg+   . NPr+  VP/J  NPr/ISg+ NSg/VB P  ISg+   . NSg/J/R/C K    NSg/VB/J NSg/VB/J/P VB/C NSg/VB NPr/J/R/P NSg/P
> the window  . ”
# D   NSg/VB+ . .
>
#
> “ That         you    won’t ! ” thought Alice , and  , after waiting till       she  fancied she  heard
# . NSg/I/C/Ddem ISgPl+ VB    . . N🅪Sg/VP NPr+  . VB/C . P     Nᴹ/Vg/J NSg/VB/C/P ISg+ VP/J    ISg+ VP/J
> the Rabbit  just under   the window  , she  suddenly spread   out          her     hand    , and  made a
# D+  NSg/VB+ J/R  NSg/J/P D+  NSg/VB+ . ISg+ R        N🅪Sg/VBP NSg/VB/J/R/P ISg/D$+ NSg/VB+ . VB/C VB   D/P
> snatch in        the air      . She  did not     get    hold     of anything  , but     she  heard a   little
# NSg/VB NPr/J/R/P D   N🅪Sg/VB+ . ISg+ VPt NSg/R/C NSg/VB NSg/VB/J P  NSg/I/VB+ . NSg/C/P ISg+ VP/J  D/P NPr/I/J/Dq
> shriek and  a   fall     , and  a   crash    of broken glass      , from which she  concluded that         it
# NSg/VB VB/C D/P N🅪Sg/VB+ . VB/C D/P NSg/VB/J P  VPp/J  NPr🅪Sg/VB+ . P    I/C+  ISg+ VP/J      NSg/I/C/Ddem NPr/ISg+
> was just possible it       had fallen into a   cucumber - frame   , or    something of the sort    .
<<<<<<< HEAD
# VPt J    NSg/J    NPr/ISg+ VP  VPp/J  P    D/P N🅪Sg+    . NSg/VB+ . NPr/C NSg/I/J   P  D   NSg/VB+ .
>
#
> Next    came      an   angry voice   — the Rabbit’s — “ Pat       ! Pat       ! Where   are you    ? ” And  then    a
# NSg/J/P NSg/VPt/P D/P+ VB/J+ NSg/VB+ . D   NSg$     . . NPr/VB/J+ . NPr/VB/J+ . NSg/R/C VB  ISgPl+ . . VB/C NSg/J/C D/P+
> voice   she  had never heard before , “ Sure then    I’m here    ! Digging for   apples , yer
# NSg/VB+ ISg+ VP  R     VP/J  C/P    . . J    NSg/J/C K   NSg/J/R . NSg/VB  R/C/P NPl    . +
=======
# VPt J/R  NSg/J    NPr/ISg+ VB  VPp/J  P    D/P N🅪Sg+    . NSg/VB+ . NPr/C NSg/I/J   P  D   NSg/VB+ .
>
#
> Next    came      an   angry voice   — the Rabbit’s — “ Pat       ! Pat       ! Where   are you    ? ” And  then      a
# NSg/J/P NSg/VPt/P D/P+ VB/J+ NSg/VB+ . D   NSg$     . . NPr/VB/J+ . NPr/VB/J+ . NSg/R/C VB  ISgPl+ . . VB/C NSg/J/R/C D/P+
> voice   she  had never heard before , “ Sure then      I’m here    ! Digging for   apples , yer
# NSg/VB+ ISg+ VB  R     VP/J  C/P    . . J    NSg/J/R/C K   NSg/J/R . NSg/VB  R/C/P NPl    . +
>>>>>>> 0dc67389
> honour        ! ”
# N🅪Sg/VB/Comm+ . .
>
#
> “ Digging for   apples , indeed ! ” said the Rabbit  angrily . “ Here    ! Come       and  help   me
# . NSg/VB  R/C/P NPl    . R      . . VP/J D+  NSg/VB+ R       . . NSg/J/R . NSg/VBPp/P VB/C NSg/VB NPr/ISg+
> out          of this    ! ” ( Sounds of more         broken glass      . )
# NSg/VB/J/R/P P  I/Ddem+ . . . NPl/V3 P  NPr/I/J/R/Dq VPp/J  NPr🅪Sg/VB+ . .
>
#
> “ Now       tell   me       , Pat       , what’s that          in        the window  ? ”
# . NSg/J/R/C NPr/VB NPr/ISg+ . NPr/VB/J+ . NSg$   NSg/I/C/Ddem+ NPr/J/R/P D   NSg/VB+ . .
>
#
> “ Sure , it’s an  arm       , yer honour        ! ” ( He       pronounced it       “ arrum . ” )
# . J    . K    D/P NSg/VB/J+ . +   N🅪Sg/VB/Comm+ . . . NPr/ISg+ VP/J       NPr/ISg+ . ?     . . .
>
#
> “ An   arm       , you    goose   ! Who    ever saw     one     that          size     ? Why    , it       fills  the whole  window  ! ”
# . D/P+ NSg/VB/J+ . ISgPl+ NSg/VB+ . NPr/I+ J/R  NSg/VPt NSg/I/J NSg/I/C/Ddem+ N🅪Sg/VB+ . NSg/VB . NPr/ISg+ NPl/V3 D+  NSg/J+ NSg/VB+ . .
>
#
> “ Sure , it       does   , yer honour        : but     it’s an  arm       for   all           that          . ”
# . J    . NPr/ISg+ NPl/V3 . +   N🅪Sg/VB/Comm+ . NSg/C/P K    D/P NSg/VB/J+ R/C/P NSg/I/J/C/Dq+ NSg/I/C/Ddem+ . .
>
#
> “ Well       , it’s got no       business there , at    any    rate    : go       and  take   it       away ! ”
# . NSg/VB/J/R . K    VP  NPr/Dq/P N🅪Sg/J+  R     . NSg/P I/R/Dq NSg/VB+ . NSg/VB/J VB/C NSg/VB NPr/ISg+ VB/J . .
>
#
> There was a    long      silence after this    , and  Alice could   only  hear whispers now       and
# R+    VPt D/P+ NPr/VB/J+ NSg/VB+ P     I/Ddem+ . VB/C NPr+  NSg/VXB J/R/C VB   NPl/V3   NSg/J/R/C VB/C
> then      ; such  as    , “ Sure , I       don’t like         it       , yer honour        , at    all          , at    all          ! ” “ Do  as    I
# NSg/J/R/C . NSg/I NSg/R . . J    . ISg/#r+ VB    NSg/VB/J/C/P NPr/ISg+ . +   N🅪Sg/VB/Comm+ . NSg/P NSg/I/J/C/Dq . NSg/P NSg/I/J/C/Dq . . . VXB NSg/R ISg/#r+
> tell   you    , you    coward   ! ” and  at    last     she  spread   out          her     hand    again , and  made
# NPr/VB ISgPl+ . ISgPl+ NPr/VB/J . . VB/C NSg/P NSg/VB/J ISg+ N🅪Sg/VBP NSg/VB/J/R/P ISg/D$+ NSg/VB+ P     . VB/C VB
> another snatch in        the air      . This    time       there were    two  little      shrieks , and  more
# I/D     NSg/VB NPr/J/R/P D   N🅪Sg/VB+ . I/Ddem+ N🅪Sg/VB/J+ R+    NSg/VPt NSg+ NPr/I/J/Dq+ NPl/V3+ . VB/C NPr/I/J/R/Dq
> sounds of broken glass      . “ What   a   number     of cucumber - frames  there must   be      ! ”
# NPl/V3 P  VPp/J  NPr🅪Sg/VB+ . . NSg/I+ D/P N🅪Sg/VB/JC P  N🅪Sg+    . NPl/V3+ R+    NSg/VB NSg/VXB . .
> thought Alice . “ I       wonder  what   they’ll do  next    ! As    for    pulling me       out          of the
# N🅪Sg/VP NPr+  . . ISg/#r+ N🅪Sg/VB NSg/I+ K       VXB NSg/J/P . NSg/R R/C/P+ Nᴹ/Vg/J NPr/ISg+ NSg/VB/J/R/P P  D+
> window  , I       only  wish   they could   ! I’m sure I       don’t want   to stay     in        here    any
# NSg/VB+ . ISg/#r+ J/R/C NSg/VB IPl+ NSg/VXB . K   J    ISg/#r+ VB    NSg/VB P  NSg/VB/J NPr/J/R/P NSg/J/R I/R/Dq
> longer ! ”
# NSg/JC . .
>
#
> She  waited for   some     time       without hearing  anything  more         : at    last     came      a   rumbling
# ISg+ VP/J   R/C/P I/J/R/Dq N🅪Sg/VB/J+ C/P     Nᴹ/Vg/J+ NSg/I/VB+ NPr/I/J/R/Dq . NSg/P NSg/VB/J NSg/VPt/P D/P N🅪Sg/Vg/J
> of little     cartwheels , and  the sound     of a   good     many       voices  all          talking together :
# P  NPr/I/J/Dq NPl/V3     . VB/C D   N🅪Sg/VB/J P  D/P NPr/VB/J NSg/I/J/Dq NPl/V3+ NSg/I/J/C/Dq Nᴹ/Vg/J J        .
> she  made out          the words   : “ Where’s the other    ladder  ? — Why    , I       hadn’t to bring but
# ISg+ VB   NSg/VB/J/R/P D   NPl/V3+ . . NSg$    D   NSg/VB/J NSg/VB+ . . NSg/VB . ISg/#r+ VB     P  VB    NSg/C/P
> one     ; Bill’s got the other    — Bill    ! fetch  it       here    , lad ! — Here    , put     ’ em       up         at    this
# NSg/I/J . NSg$   VP  D   NSg/VB/J . NPr/VB+ . NSg/VB NPr/ISg+ NSg/J/R . NSg . . NSg/J/R . NSg/VBP . NSg/I/J+ NSg/VB/J/P NSg/P I/Ddem+
> corner  — No       , tie     ’ em       together first    — they don’t reach  half         high       enough yet      — Oh     !
# NSg/VB+ . NPr/Dq/P . NSg/VB+ . NSg/I/J+ J        NSg/VB/J . IPl+ VB    NSg/VB N🅪Sg/VB/J/P+ NSg/VB/J/R NSg/I  NSg/VB/C . NPr/VB .
> they’ll do  well       enough ; don’t be      particular — Here    , Bill    ! catch  hold     of this
# K       VXB NSg/VB/J/R NSg/I  . VB    NSg/VXB NSg/J      . NSg/J/R . NPr/VB+ . NSg/VB NSg/VB/J P  I/Ddem+
> rope    — Will    the roof    bear      ? — Mind    that         loose     slate     — Oh     , it’s coming  down        ! Heads
# NSg/VB+ . NPr/VXB D+  NSg/VB+ NSg/VB/J+ . . NSg/VB+ NSg/I/C/Ddem NSg/VB/J+ NSg/VB/J+ . NPr/VB . K    Nᴹ/Vg/J N🅪Sg/VB/J/P . NPl/V3+
> below ! ” ( a    loud   crash     ) — “ Now       , who    did that          ? — It       was Bill    , I       fancy    — Who’s to go       down
# P     . . . D/P+ NSg/J+ NSg/VB/J+ . . . NSg/J/R/C . NPr/I+ VPt NSg/I/C/Ddem+ . . NPr/ISg+ VPt NPr/VB+ . ISg/#r+ NSg/VB/J . NSg$  P  NSg/VB/J N🅪Sg/VB/J/P
> the chimney ? — Nay      , I       shan’t ! You    do  it       ! — That         I       won’t , then      ! — Bill’s to go
# D   NSg/VB+ . . NSg/VB/J . ISg/#r+ VB     . ISgPl+ VXB NPr/ISg+ . . NSg/I/C/Ddem ISg/#r+ VB    . NSg/J/R/C . . NSg$   P  NSg/VB/J
> down        — Here    , Bill    ! the master    says   you’re to go       down        the chimney ! ”
# N🅪Sg/VB/J/P . NSg/J/R . NPr/VB+ . D+  NPr/VB/J+ NPl/V3 K      P  NSg/VB/J N🅪Sg/VB/J/P D   NSg/VB+ . .
>
#
> “ Oh     ! So          Bill’s got to come       down        the chimney , has he       ? ” said Alice to herself .
# . NPr/VB . NSg/I/J/R/C NSg$   VP  P  NSg/VBPp/P N🅪Sg/VB/J/P D   NSg/VB+ . V3  NPr/ISg+ . . VP/J NPr+  P  ISg+    .
> “ Shy      , they seem to put     everything upon Bill    ! I       wouldn’t be      in        Bill’s place    for   a
# . NSg/VB/J . IPl+ VB   P  NSg/VBP NSg/I/VB+  P    NPr/VB+ . ISg/#r+ VXB      NSg/VXB NPr/J/R/P NSg$   N🅪Sg/VB+ R/C/P D/P
> good     deal      : this   fireplace is  narrow   , to be      sure ; but     I       think  I       can     kick   a
# NPr/VB/J NSg/VB/J+ . I/Ddem NSg+      VL3 NSg/VB/J . P  NSg/VXB J    . NSg/C/P ISg/#r+ NSg/VB ISg/#r+ NPr/VXB NSg/VB D/P
> little     ! ”
# NPr/I/J/Dq . .
>
#
> She  drew    her     foot    as    far      down        the chimney as    she  could   , and  waited till       she
# ISg+ NPr/VPt ISg/D$+ NSg/VB+ NSg/R NSg/VB/J N🅪Sg/VB/J/P D+  NSg/VB+ NSg/R ISg+ NSg/VXB . VB/C VP/J   NSg/VB/C/P ISg+
> heard a    little      animal ( she  couldn’t guess  of what   sort    it       was ) scratching and
# VP/J  D/P+ NPr/I/J/Dq+ NSg/J+ . ISg+ VB       NSg/VB P  NSg/I+ NSg/VB+ NPr/ISg+ VPt . Nᴹ/Vg/J    VB/C
> scrambling about in        the chimney close    above   her     : then      , saying    to herself “ This
# Nᴹ/Vg/J    J/P   NPr/J/R/P D   NSg/VB+ NSg/VB/J NSg/J/P ISg/D$+ . NSg/J/R/C . N🅪Sg/Vg/J P  ISg+    . I/Ddem+
> is  Bill    , ” she  gave one     sharp    kick    , and  waited to see    what   would happen next    .
# VL3 NPr/VB+ . . ISg+ VPt  NSg/I/J NPr/VB/J NSg/VB+ . VB/C VP/J   P  NSg/VB NSg/I+ VXB   VB     NSg/J/P .
>
#
> The first     thing she  heard was a   general  chorus of “ There goes   Bill    ! ” then      the
# D+  NSg/VB/J+ NSg+  ISg+ VP/J  VPt D/P NSg/VB/J NSg/VB P  . R+    NPl/VB NPr/VB+ . . NSg/J/R/C D
> Rabbit’s voice   along — “ Catch  him  , you    by      the hedge   ! ” then      silence , and  then
# NSg$     NSg/VB+ P     . . NSg/VB ISg+ . ISgPl+ NSg/J/P D   NSg/VB+ . . NSg/J/R/C NSg/VB+ . VB/C NSg/J/R/C
> another confusion of voices  — “ Hold     up         his     head      — Brandy  now       — Don’t choke  him  — How   was
# I/D     N🅪Sg/VB   P  NPl/V3+ . . NSg/VB/J NSg/VB/J/P ISg/D$+ NPr/VB/J+ . NPr/VB+ NSg/J/R/C . VB    NSg/VB ISg+ . NSg/C VPt
> it       , old   fellow ? What   happened to you    ? Tell   us       all          about it       ! ”
# NPr/ISg+ . NSg/J NSg/VB . NSg/I+ VP/J     P  ISgPl+ . NPr/VB NPr/IPl+ NSg/I/J/C/Dq J/P   NPr/ISg+ . .
>
#
> Last     came      a   little     feeble , squeaking voice   , ( “ That’s Bill    , ” thought Alice , )
# NSg/VB/J NSg/VPt/P D/P NPr/I/J/Dq VB/J   . Nᴹ/Vg/J   NSg/VB+ . . . NSg$   NPr/VB+ . . N🅪Sg/VP NPr+  . .
> “ Well       , I       hardly know   — No       more         , thank  ye       ; I’m better     now       — but     I’m a   deal      too
# . NSg/VB/J/R . ISg/#r+ R      NSg/VB . NPr/Dq/P NPr/I/J/R/Dq . NSg/VB NSg/I/D+ . K   NSg/VXB/JC NSg/J/R/C . NSg/C/P K   D/P NSg/VB/J+ R
> flustered to tell   you    — all          I       know   is  , something comes  at    me       like         a
# VP/J      P  NPr/VB ISgPl+ . NSg/I/J/C/Dq ISg/#r+ NSg/VB VL3 . NSg/I/J+  NPl/V3 NSg/P NPr/ISg+ NSg/VB/J/C/P D/P
> Jack      - in        - the - box     , and  up         I       goes   like         a   sky      - rocket  ! ”
# NPr/VB/J+ . NPr/J/R/P . D   . NSg/VB+ . VB/C NSg/VB/J/P ISg/#r+ NPl/VB NSg/VB/J/C/P D/P N🅪Sg/VB+ . NSg/VB+ . .
>
#
> “ So          you    did , old   fellow ! ” said the others  .
# . NSg/I/J/R/C ISgPl+ VPt . NSg/J NSg/VB . . VP/J D+  NPl/V3+ .
>
#
> “ We   must   burn   the house   down        ! ” said the Rabbit’s voice   ; and  Alice called out          as
# . IPl+ NSg/VB NSg/VB D+  NPr/VB+ N🅪Sg/VB/J/P . . VP/J D   NSg$     NSg/VB+ . VB/C NPr+  VP/J   NSg/VB/J/R/P NSg/R
> loud  as    she  could   , “ If    you    do  , I’ll set       Dinah at    you    ! ”
# NSg/J NSg/R ISg+ NSg/VXB . . NSg/C ISgPl+ VXB . K    NPr/VBP/J NPr   NSg/P ISgPl+ . .
>
#
> There was a    dead      silence instantly , and  Alice thought to herself , “ I       wonder  what
# R+    VPt D/P+ NSg/VB/J+ NSg/VB+ R         . VB/C NPr+  N🅪Sg/VP P  ISg+    . . ISg/#r+ N🅪Sg/VB NSg/I+
<<<<<<< HEAD
> they will    do      next    ! If    they had any     sense    , they’d take   the roof    off        . ” After a
# IPl+ NPr/VXB NSg/VXB NSg/J/P . NSg/C IPl+ VP  I/R/Dq+ N🅪Sg/VB+ . K      NSg/VB D   NSg/VB+ NSg/VB/J/P . . P     D/P+
=======
> they will    do  next    ! If    they had any     sense    , they’d take   the roof    off        . ” After a
# IPl+ NPr/VXB VXB NSg/J/P . NSg/C IPl+ VB  I/R/Dq+ N🅪Sg/VB+ . K      NSg/VB D   NSg/VB+ NSg/VB/J/P . . P     D/P+
>>>>>>> 0dc67389
> minute    or    two , they began moving  about again , and  Alice heard the Rabbit  say    , “ A
# NSg/VB/J+ NPr/C NSg . IPl+ VPt   Nᴹ/Vg/J J/P   P     . VB/C NPr+  VP/J  D+  NSg/VB+ NSg/VB . . D/P
> barrowful will    do  , to begin  with . ”
# ?         NPr/VXB VXB . P  NSg/VB P    . .
>
#
> “ A   barrowful of what   ? ” thought Alice ; but     she  had not     long     to doubt   , for   the
# . D/P ?         P  NSg/I+ . . N🅪Sg/VP NPr+  . NSg/C/P ISg+ VP  NSg/R/C NPr/VB/J P  N🅪Sg/VB . R/C/P D
> next     moment a   shower of little      pebbles came      rattling in        at    the window  , and  some
# NSg/J/P+ NSg+   D/P NSg/VB P  NPr/I/J/Dq+ NPl/V3+ NSg/VPt/P Nᴹ/Vg/J  NPr/J/R/P NSg/P D+  NSg/VB+ . VB/C I/J/R/Dq
> of them     hit       her     in        the face    . “ I’ll put     a   stop    to this    , ” she  said to herself , and
# P  NSg/IPl+ NSg/VBP/J ISg/D$+ NPr/J/R/P D+  NSg/VB+ . . K    NSg/VBP D/P NSg/VB+ P  I/Ddem+ . . ISg+ VP/J P  ISg+    . VB/C
> shouted out          , “ You’d better     not     do  that          again ! ” which produced another dead
# VP/J    NSg/VB/J/R/P . . K     NSg/VXB/JC NSg/R/C VXB NSg/I/C/Ddem+ P     . . I/C+  VP/J     I/D+    NSg/VB/J+
> silence .
# NSg/VB+ .
>
#
> Alice noticed with some     surprise that         the pebbles were    all          turning into little
# NPr+  VP/J    P    I/J/R/Dq NSg/VB+  NSg/I/C/Ddem D+  NPl/V3+ NSg/VPt NSg/I/J/C/Dq Nᴹ/Vg/J P    NPr/I/J/Dq+
> cakes   as    they lay      on  the floor   , and  a    bright    idea came      into her     head      . “ If    I       eat
# NPl/V3+ NSg/R IPl+ NSg/VB/J J/P D+  NSg/VB+ . VB/C D/P+ NPr/VB/J+ NSg+ NSg/VPt/P P    ISg/D$+ NPr/VB/J+ . . NSg/C ISg/#r+ VB
> one     of these   cakes   , ” she  thought , “ it’s sure to make   some     change   in        my  size     ; and
# NSg/I/J P  I/Ddem+ NPl/V3+ . . ISg+ N🅪Sg/VP . . K    J    P  NSg/VB I/J/R/Dq N🅪Sg/VB+ NPr/J/R/P D$+ N🅪Sg/VB+ . VB/C
> as    it       can’t possibly make   me       larger , it       must   make   me       smaller , I       suppose . ”
# NSg/R NPr/ISg+ VXB   R        NSg/VB NPr/ISg+ JC     . NPr/ISg+ NSg/VB NSg/VB NPr/ISg+ NSg/JC  . ISg/#r+ VB      . .
>
#
> So          she  swallowed one     of the cakes   , and  was delighted to find   that         she  began
# NSg/I/J/R/C ISg+ VP/J      NSg/I/J P  D+  NPl/V3+ . VB/C VPt VP/J      P  NSg/VB NSg/I/C/Ddem ISg+ VPt
> shrinking directly . As    soon as    she  was small    enough to get    through the door    , she
# Nᴹ/Vg/J   R/C      . NSg/R J/R  NSg/R ISg+ VPt NPr/VB/J NSg/I  P  NSg/VB NSg/J/P D+  NSg/VB+ . ISg+
> ran     out          of the house   , and  found  quite a   crowd  of little     animals and  birds
# NSg/VPt NSg/VB/J/R/P P  D+  NPr/VB+ . VB/C NSg/VB R     D/P NSg/VB P  NPr/I/J/Dq NPl     VB/C NPl/V3+
> waiting outside   . The poor     little     Lizard , Bill    , was in        the middle   , being       held up
# Nᴹ/Vg/J Nᴹ/VB/J/P . D   NSg/VB/J NPr/I/J/Dq NSg    . NPr/VB+ . VPt NPr/J/R/P D   NSg/VB/J . N🅪Sg/Vg/J/C VB   NSg/VB/J/P
> by      two guinea - pigs    , who    were    giving  it       something out          of a   bottle  . They all          made
# NSg/J/P NSg NPr+   . NPl/V3+ . NPr/I+ NSg/VPt Nᴹ/Vg/J NPr/ISg+ NSg/I/J+  NSg/VB/J/R/P P  D/P NSg/VB+ . IPl+ NSg/I/J/C/Dq VB
> a   rush      at    Alice the moment she  appeared ; but     she  ran     off        as    hard     as    she  could   ,
# D/P NPr/VB/J+ NSg/P NPr+  D+  NSg+   ISg+ VP/J     . NSg/C/P ISg+ NSg/VPt NSg/VB/J/P NSg/R N🅪Sg/J/R NSg/R ISg+ NSg/VXB .
> and  soon found  herself safe     in        a    thick     wood         .
# VB/C J/R  NSg/VB ISg+    NSg/VB/J NPr/J/R/P D/P+ NSg/VB/J+ NPr🅪Sg/VB/J+ .
>
#
> “ The first     thing I’ve got to do  , ” said Alice to herself , as    she  wandered about
# . D+  NSg/VB/J+ NSg+  K    VP  P  VXB . . VP/J NPr+  P  ISg+    . NSg/R ISg+ VP/J     J/P
> in        the wood         , “ is  to grow to my  right    size     again ; and  the second   thing is  to find
# NPr/J/R/P D   NPr🅪Sg/VB/J+ . . VL3 P  VB   P  D$+ NPr/VB/J N🅪Sg/VB+ P     . VB/C D   NSg/VB/J NSg+  VL3 P  NSg/VB
> my  way    into that         lovely garden    . I       think  that          will    be      the best        plan    . ”
# D$+ NSg/J+ P    NSg/I/C/Ddem NSg/J  NSg/VB/J+ . ISg/#r+ NSg/VB NSg/I/C/Ddem+ NPr/VXB NSg/VXB D+  NPr/VXB/JS+ NSg/VB+ . .
>
#
> It       sounded an   excellent plan    , no        doubt    , and  very neatly and  simply arranged ; the
# NPr/ISg+ VP/J    D/P+ J+        NSg/VB+ . NPr/Dq/P+ N🅪Sg/VB+ . VB/C J/R  R      VB/C R      VP/J     . D+
> only   difficulty was , that         she  had not     the smallest idea how   to set       about it       ; and
# J/R/C+ N🅪Sg+      VPt . NSg/I/C/Ddem ISg+ VP  NSg/R/C D+  JS       NSg  NSg/C P  NPr/VBP/J J/P   NPr/ISg+ . VB/C
> while      she  was peering about anxiously among the trees   , a   little     sharp    bark     just
# NSg/VB/C/P ISg+ VPt Nᴹ/Vg/J J/P   R         P     D   NPl/V3+ . D/P NPr/I/J/Dq NPr/VB/J N🅪Sg/VB+ J/R
> over    her     head      made her     look   up         in        a   great hurry   .
# NSg/J/P ISg/D$+ NPr/VB/J+ VB   ISg/D$+ NSg/VB NSg/VB/J/P NPr/J/R/P D/P NSg/J NSg/VB+ .
>
#
> An   enormous puppy   was looking down        at    her     with large round      eyes    , and  feebly
# D/P+ J+       NSg/VB+ VPt Nᴹ/Vg/J N🅪Sg/VB/J/P NSg/P ISg/D$+ P    NSg/J NSg/VB/J/P NPl/V3+ . VB/C R
> stretching out          one      paw     , trying  to touch   her     . “ Poor      little      thing ! ” said Alice , in
# Nᴹ/Vg/J    NSg/VB/J/R/P NSg/I/J+ NSg/VB+ . Nᴹ/Vg/J P  N🅪Sg/VB ISg/D$+ . . NSg/VB/J+ NPr/I/J/Dq+ NSg+  . . VP/J NPr+  . NPr/J/R/P
> a   coaxing tone       , and  she  tried hard     to whistle to it       ; but     she  was terribly
# D/P Nᴹ/Vg/J N🅪Sg/I/VB+ . VB/C ISg+ VP/J  N🅪Sg/J/R P  NSg/VB  P  NPr/ISg+ . NSg/C/P ISg+ VPt R
> frightened all          the time       at    the thought that         it       might    be      hungry , in        which case       it
# VP/J       NSg/I/J/C/Dq D   N🅪Sg/VB/J+ NSg/P D   N🅪Sg/VP NSg/I/C/Ddem NPr/ISg+ Nᴹ/VXB/J NSg/VXB J      . NPr/J/R/P I/C+  NPr🅪Sg/VB+ NPr/ISg+
> would be      very likely to eat her     up         in        spite     of all          her     coaxing .
# VXB   NSg/VXB J/R  NSg/J  P  VB  ISg/D$+ NSg/VB/J/P NPr/J/R/P NSg/VB/P+ P  NSg/I/J/C/Dq ISg/D$+ Nᴹ/Vg/J .
>
#
> Hardly knowing    what   she  did , she  picked up         a   little     bit     of stick     , and  held it
# R      NSg/Vg/J/P NSg/I+ ISg+ VPt . ISg+ VP/J   NSg/VB/J/P D/P NPr/I/J/Dq NSg/VPt P  NSg/VB/J+ . VB/C VB   NPr/ISg+
> out          to the puppy   ; whereupon the puppy   jumped into the air      off        all          its     feet at
# NSg/VB/J/R/P P  D+  NSg/VB+ . C         D+  NSg/VB+ VP/J   P    D   N🅪Sg/VB+ NSg/VB/J/P NSg/I/J/C/Dq ISg/D$+ NPl+ NSg/P
> once  , with a   yelp   of delight    , and  rushed at    the stick     , and  made believe to worry
# NSg/C . P    D/P NSg/VB P  N🅪Sg/VB/J+ . VB/C VP/J   NSg/P D   NSg/VB/J+ . VB/C VB   VB      P  NSg/VB
> it       ; then      Alice dodged behind  a   great thistle , to keep   herself from being       run
# NPr/ISg+ . NSg/J/R/C NPr+  VP/J   NSg/J/P D/P NSg/J NSg     . P  NSg/VB ISg+    P    N🅪Sg/Vg/J/C NSg/VBPp
> over    ; and  the moment she  appeared on  the other    side      , the puppy   made another rush
# NSg/J/P . VB/C D   NSg+   ISg+ VP/J     J/P D   NSg/VB/J NSg/VB/J+ . D   NSg/VB+ VB   I/D     NPr/VB/J+
> at    the stick     , and  tumbled head      over    heels   in        its     hurry   to get    hold     of it       ; then
# NSg/P D   NSg/VB/J+ . VB/C VP/J    NPr/VB/J+ NSg/J/P NPl/V3+ NPr/J/R/P ISg/D$+ NSg/VB+ P  NSg/VB NSg/VB/J P  NPr/ISg+ . NSg/J/R/C
> Alice , thinking it       was very like         having  a   game      of play    with a   cart    - horse   , and
# NPr+  . Nᴹ/Vg/J  NPr/ISg+ VPt J/R  NSg/VB/J/C/P Nᴹ/Vg/J D/P NSg/VB/J+ P  N🅪Sg/VB P    D/P NSg/VB+ . NSg/VB+ . VB/C
> expecting every moment to be      trampled under   its     feet , ran     round      the thistle
# Nᴹ/Vg/J   Dq    NSg+   P  NSg/VXB VP/J     NSg/J/P ISg/D$+ NPl+ . NSg/VPt NSg/VB/J/P D   NSg
> again ; then      the puppy   began a   series of short      charges at    the stick     , running   a
# P     . NSg/J/R/C D   NSg/VB+ VPt   D/P NSgPl  P  NPr/VB/J/P NPl/V3+ NSg/P D   NSg/VB/J+ . Nᴹ/Vg/J/P D/P
> very little     way    forwards each time       and  a   long     way    back     , and  barking  hoarsely all
# J/R  NPr/I/J/Dq NSg/J+ NPl/V3   Dq   N🅪Sg/VB/J+ VB/C D/P NPr/VB/J NSg/J+ NSg/VB/J . VB/C Nᴹ/Vg/J+ R        NSg/I/J/C/Dq
> the while      , till       at    last     it       sat      down        a   good     way    off        , panting , with its     tongue
# D   NSg/VB/C/P . NSg/VB/C/P NSg/P NSg/VB/J NPr/ISg+ NSg/VP/J N🅪Sg/VB/J/P D/P NPr/VB/J NSg/J+ NSg/VB/J/P . Nᴹ/Vg/J . P    ISg/D$+ N🅪Sg/VB+
> hanging out          of its     mouth   , and  its     great  eyes    half         shut      .
# Nᴹ/Vg/J NSg/VB/J/R/P P  ISg/D$+ NSg/VB+ . VB/C ISg/D$+ NSg/J+ NPl/V3+ N🅪Sg/VB/J/P+ NSg/VBP/J .
>
#
> This   seemed to Alice a    good      opportunity for   making  her     escape  ; so          she  set       off        at
# I/Ddem VP/J   P  NPr+  D/P+ NPr/VB/J+ N🅪Sg+       R/C/P Nᴹ/Vg/J ISg/D$+ N🅪Sg/VB . NSg/I/J/R/C ISg+ NPr/VBP/J NSg/VB/J/P NSg/P
> once  , and  ran     till       she  was quite tired and  out          of breath     , and  till       the puppy’s
# NSg/C . VB/C NSg/VPt NSg/VB/C/P ISg+ VPt R     VP/J  VB/C NSg/VB/J/R/P P  N🅪Sg/VB/J+ . VB/C NSg/VB/C/P D   NSg$
> bark     sounded quite faint    in        the distance .
# N🅪Sg/VB+ VP/J    R     NSg/VB/J NPr/J/R/P D   N🅪Sg/VB+ .
>
#
> “ And  yet      what   a    dear      little      puppy   it       was ! ” said Alice , as    she  leant against a
# . VB/C NSg/VB/C NSg/I+ D/P+ NSg/VB/J+ NPr/I/J/Dq+ NSg/VB+ NPr/ISg+ VPt . . VP/J NPr+  . NSg/R ISg+ ?     C/P     D/P
> buttercup to rest   herself , and  fanned herself with one     of the leaves  : “ I       should
# NSg       P  NSg/VB ISg+    . VB/C VP     ISg+    P    NSg/I/J P  D   NPl/V3+ . . ISg/#r+ VXB
> have    liked teaching   it       tricks  very much         , if    — if    I’d only  been    the right    size     to
# NSg/VXB VP/J  N🅪Sg/Vg/J+ NPr/ISg+ NPl/V3+ J/R  NSg/I/J/R/Dq . NSg/C . NSg/C K   J/R/C NSg/VPp D   NPr/VB/J N🅪Sg/VB+ P
> do  it       ! Oh     dear     ! I’d nearly forgotten that         I’ve got to grow up         again ! Let     me
# VXB NPr/ISg+ . NPr/VB NSg/VB/J . K   R      NSg/VPp/J NSg/I/C/Ddem K    VP  P  VB   NSg/VB/J/P P     . NSg/VBP NPr/ISg+
> see    — how   is  it       to be      managed ? I       suppose I       ought     to eat or    drink   something or
# NSg/VB . NSg/C VL3 NPr/ISg+ P  NSg/VXB VP/J    . ISg/#r+ VB      ISg/#r+ NSg/I/VXB P  VB  NPr/C NSg/VB+ NSg/I/J+  NPr/C
> other    ; but     the great  question is  , what   ? ”
# NSg/VB/J . NSg/C/P D+  NSg/J+ NSg/VB+  VL3 . NSg/I+ . .
>
#
> The great  question certainly was , what   ? Alice looked all          round      her     at    the
# D+  NSg/J+ NSg/VB+  R         VPt . NSg/I+ . NPr+  VP/J   NSg/I/J/C/Dq NSg/VB/J/P ISg/D$+ NSg/P D
> flowers   and  the blades of grass      , but     she  did not     see    anything  that          looked like
# NPrPl/V3+ VB/C D   NPl/V3 P  NPr🅪Sg/VB+ . NSg/C/P ISg+ VPt NSg/R/C NSg/VB NSg/I/VB+ NSg/I/C/Ddem+ VP/J   NSg/VB/J/C/P
> the right    thing to eat or    drink   under   the circumstances . There was a   large
# D   NPr/VB/J NSg+  P  VB  NPr/C NSg/VB+ NSg/J/P D+  NPl/V3+       . R+    VPt D/P NSg/J
> mushroom  growing near       her     , about the same height as    herself ; and  when    she  had
# N🅪Sg/VB/J Nᴹ/Vg/J NSg/VB/J/P ISg/D$+ . J/P   D   I/J  N🅪Sg+  NSg/R ISg+    . VB/C NSg/I/C ISg+ VP
> looked under   it       , and  on  both   sides  of it       , and  behind  it       , it       occurred to her     that
# VP/J   NSg/J/P NPr/ISg+ . VB/C J/P I/C/Dq NPl/V3 P  NPr/ISg+ . VB/C NSg/J/P NPr/ISg+ . NPr/ISg+ VB       P  ISg/D$+ NSg/I/C/Ddem
> she  might    as    well       look   and  see    what   was on  the top      of it       .
# ISg+ Nᴹ/VXB/J NSg/R NSg/VB/J/R NSg/VB VB/C NSg/VB NSg/I+ VPt J/P D   NSg/VB/J P  NPr/ISg+ .
>
#
> She  stretched herself up         on  tiptoe    , and  peeped over    the edge   of the mushroom  ,
# ISg+ VP/J      ISg+    NSg/VB/J/P J/P NSg/VB/J+ . VB/C VP/J   NSg/J/P D   NSg/VB P  D   N🅪Sg/VB/J .
> and  her     eyes    immediately met those  of a   large blue      caterpillar , that          was sitting
# VB/C ISg/D$+ NPl/V3+ R           VB  I/Ddem P  D/P NSg/J N🅪Sg/VB/J NSg/VB      . NSg/I/C/Ddem+ VPt NSg/Vg/J
> on  the top       with its     arms    folded , quietly smoking a   long     hookah , and  taking   not
# J/P D   NSg/VB/J+ P    ISg/D$+ NPl/V3+ VP/J   . R       Nᴹ/Vg/J D/P NPr/VB/J NSg    . VB/C NSg/Vg/J NSg/R/C
> the smallest notice of her     or    of anything  else    .
# D   JS       NSg/VB P  ISg/D$+ NPr/C P  NSg/I/VB+ NSg/J/C .
>
#
>              CHAPTER V        : Advice from a   Caterpillar
# HeadingStart NSg/VB+ NSg/P/#r . Nᴹ+    P    D/P NSg/VB
>
#
> The Caterpillar and  Alice looked at    each other    for   some     time       in        silence : at    last
# D   NSg/VB      VB/C NPr+  VP/J   NSg/P Dq   NSg/VB/J R/C/P I/J/R/Dq N🅪Sg/VB/J+ NPr/J/R/P NSg/VB+ . NSg/P NSg/VB/J
> the Caterpillar took the hookah out          of its     mouth   , and  addressed her     in        a
# D   NSg/VB      VPt  D   NSg    NSg/VB/J/R/P P  ISg/D$+ NSg/VB+ . VB/C VP/J      ISg/D$+ NPr/J/R/P D/P
> languid , sleepy voice   .
# NSg/J   . NSg/J  NSg/VB+ .
>
#
> “ Who    are you    ? ” said the Caterpillar .
# . NPr/I+ VB  ISgPl+ . . VP/J D   NSg/VB      .
>
#
> This    was not     an  encouraging opening for   a    conversation . Alice replied , rather
# I/Ddem+ VPt NSg/R/C D/P Nᴹ/Vg/J     Nᴹ/Vg/J R/C/P D/P+ N🅪Sg/VB+     . NPr+  VP/J    . NPr/VB/J/R
> shyly , “ I       — I       hardly know   , sir     , just at    present  — at    least    I       know   who    I       was when    I
# R     . . ISg/#r+ . ISg/#r+ R      NSg/VB . NPr/VB+ . J/R  NSg/P NSg/VB/J . NSg/P NSg/J/Dq ISg/#r+ NSg/VB NPr/I+ ISg/#r+ VPt NSg/I/C ISg/#r+
> got up         this   morning    , but     I       think  I       must   have    been    changed several times   since
# VP  NSg/VB/J/P I/Ddem N🅪Sg/Vg/J+ . NSg/C/P ISg/#r+ NSg/VB ISg/#r+ NSg/VB NSg/VXB NSg/VPp VP/J    J/Dq    NPl/V3+ C/P
> then      . ”
# NSg/J/R/C . .
>
#
> “ What   do  you    mean     by      that          ? ” said the Caterpillar sternly . “ Explain yourself ! ”
# . NSg/I+ VXB ISgPl+ NSg/VB/J NSg/J/P NSg/I/C/Ddem+ . . VP/J D   NSg/VB      R       . . VB      ISg+     . .
>
#
> “ I       can’t explain myself , I’m afraid , sir     , ” said Alice , “ because I’m not     myself ,
# . ISg/#r+ VXB   VB      ISg+   . K   J      . NPr/VB+ . . VP/J NPr+  . . C/P     K   NSg/R/C ISg+   .
> you    see    . ”
# ISgPl+ NSg/VB . .
>
#
> “ I       don’t see    , ” said the Caterpillar .
# . ISg/#r+ VB    NSg/VB . . VP/J D   NSg/VB      .
>
#
> “ I’m afraid I       can’t put     it       more         clearly , ” Alice replied very politely , “ for   I
# . K   J      ISg/#r+ VXB   NSg/VBP NPr/ISg+ NPr/I/J/R/Dq R       . . NPr+  VP/J    J/R  R        . . R/C/P ISg/#r+
> can’t understand it       myself to begin  with ; and  being       so          many       different sizes   in        a
# VXB   VB         NPr/ISg+ ISg+   P  NSg/VB P    . VB/C N🅪Sg/Vg/J/C NSg/I/J/R/C NSg/I/J/Dq NSg/J     NPl/V3+ NPr/J/R/P D/P
> day     is  very confusing . ”
# NPr🅪Sg+ VL3 J/R  Nᴹ/Vg/J   . .
>
#
> “ It       isn’t  , ” said the Caterpillar .
# . NPr/ISg+ NSg/VB . . VP/J D   NSg/VB      .
>
#
> “ Well       , perhaps you    haven’t found  it       so          yet      , ” said Alice ; “ but     when    you    have    to
# . NSg/VB/J/R . NSg/R   ISgPl+ VB      NSg/VB NPr/ISg+ NSg/I/J/R/C NSg/VB/C . . VP/J NPr+  . . NSg/C/P NSg/I/C ISgPl+ NSg/VXB P
> turn   into a   chrysalis — you    will    some     day     , you    know   — and  then      after that          into a
# NSg/VB P    D/P NSg/VB    . ISgPl+ NPr/VXB I/J/R/Dq NPr🅪Sg+ . ISgPl+ NSg/VB . VB/C NSg/J/R/C P     NSg/I/C/Ddem+ P    D/P
> butterfly , I       should think  you’ll feel     it       a   little     queer    , won’t you    ? ”
# NSg/VB+   . ISg/#r+ VXB    NSg/VB K      NSg/I/VB NPr/ISg+ D/P NPr/I/J/Dq NSg/VB/J . VB    ISgPl+ . .
>
#
> “ Not     a    bit      , ” said the Caterpillar .
# . NSg/R/C D/P+ NSg/VPt+ . . VP/J D   NSg/VB      .
>
#
> “ Well       , perhaps your feelings may     be      different , ” said Alice ; “ all          I       know   is  , it
# . NSg/VB/J/R . NSg/R   D$+  NPl/V3+  NPr/VXB NSg/VXB NSg/J     . . VP/J NPr+  . . NSg/I/J/C/Dq ISg/#r+ NSg/VB VL3 . NPr/ISg+
> would feel     very queer    to me       . ”
# VXB   NSg/I/VB J/R  NSg/VB/J P  NPr/ISg+ . .
>
#
> “ You    ! ” said the Caterpillar contemptuously . “ Who    are you    ? ”
# . ISgPl+ . . VP/J D   NSg/VB      R              . . NPr/I+ VB  ISgPl+ . .
>
#
> Which brought them     back     again to the beginning of the conversation . Alice felt      a
# I/C+  VP      NSg/IPl+ NSg/VB/J P     P  D   NSg/Vg/J  P  D+  N🅪Sg/VB+     . NPr+  N🅪Sg/VB/J D/P+
> little      irritated at    the Caterpillar’s making  such  very short      remarks , and  she
# NPr/I/J/Dq+ VP/J+     NSg/P D   NSg$          Nᴹ/Vg/J NSg/I J/R  NPr/VB/J/P NPl/V3+ . VB/C ISg+
> drew    herself up         and  said , very gravely , “ I       think  , you    ought     to tell   me       who    you
# NPr/VPt ISg+    NSg/VB/J/P VB/C VP/J . J/R  R       . . ISg/#r+ NSg/VB . ISgPl+ NSg/I/VXB P  NPr/VB NPr/ISg+ NPr/I+ ISgPl+
> are , first    . ”
# VB  . NSg/VB/J . .
>
#
> “ Why    ? ” said the Caterpillar .
# . NSg/VB . . VP/J D   NSg/VB      .
>
#
> Here    was another puzzling question ; and  as    Alice could   not     think  of any     good
# NSg/J/R VPt I/D+    Nᴹ/Vg/J+ NSg/VB+  . VB/C NSg/R NPr+  NSg/VXB NSg/R/C NSg/VB P  I/R/Dq+ NPr/VB/J+
> reason   , and  as    the Caterpillar seemed to be      in        a   very unpleasant state   of mind    ,
# N🅪Sg/VB+ . VB/C NSg/R D   NSg/VB      VP/J   P  NSg/VXB NPr/J/R/P D/P J/R  NSg/J      N🅪Sg/VB P  NSg/VB+ .
> she  turned away .
# ISg+ VP/J   VB/J .
>
#
> “ Come       back     ! ” the Caterpillar called after her     . “ I’ve something important to
# . NSg/VBPp/P NSg/VB/J . . D   NSg/VB      VP/J   P     ISg/D$+ . . K    NSg/I/J+  J         P
> say    ! ”
# NSg/VB . .
>
#
> This   sounded promising , certainly : Alice turned and  came      back     again .
# I/Ddem VP/J    Nᴹ/Vg/J   . R         . NPr+  VP/J   VB/C NSg/VPt/P NSg/VB/J P     .
>
#
> “ Keep   your temper     , ” said the Caterpillar .
# . NSg/VB D$+  NSg/VB/JC+ . . VP/J D   NSg/VB      .
>
#
> “ Is  that         all          ? ” said Alice , swallowing down        her     anger  as    well       as    she  could   .
# . VL3 NSg/I/C/Ddem NSg/I/J/C/Dq . . VP/J NPr+  . Nᴹ/Vg/J    N🅪Sg/VB/J/P ISg/D$+ Nᴹ/VB+ NSg/R NSg/VB/J/R NSg/R ISg+ NSg/VXB .
>
#
> “ No       , ” said the Caterpillar .
# . NPr/Dq/P . . VP/J D   NSg/VB      .
>
#
<<<<<<< HEAD
> Alice thought she  might    as    well       wait   , as    she  had nothing  else    to do      , and  perhaps
# NPr+  N🅪Sg/VP ISg+ Nᴹ/VXB/J NSg/R NSg/VB/J/R NSg/VB . NSg/R ISg+ VP  NSg/I/J+ NSg/J/C P  NSg/VXB . VB/C NSg/R
=======
> Alice thought she  might    as    well       wait   , as    she  had nothing  else    to do  , and  perhaps
# NPr+  N🅪Sg/VP ISg+ Nᴹ/VXB/J NSg/R NSg/VB/J/R NSg/VB . NSg/R ISg+ VB  NSg/I/J+ NSg/J/C P  VXB . VB/C NSg/R
>>>>>>> 0dc67389
> after all          it       might    tell   her     something worth     hearing  . For   some      minutes it       puffed
# P     NSg/I/J/C/Dq NPr/ISg+ Nᴹ/VXB/J NPr/VB ISg/D$+ NSg/I/J+  NSg/VB/J+ Nᴹ/Vg/J+ . R/C/P I/J/R/Dq+ NPl/V3+ NPr/ISg+ VP/J
> away without speaking , but     at    last     it       unfolded its     arms    , took the hookah out          of
# VB/J C/P     Nᴹ/Vg/J  . NSg/C/P NSg/P NSg/VB/J NPr/ISg+ VP/J     ISg/D$+ NPl/V3+ . VPt  D   NSg    NSg/VB/J/R/P P
> its     mouth   again , and  said , “ So          you    think  you’re changed , do  you    ? ”
# ISg/D$+ NSg/VB+ P     . VB/C VP/J . . NSg/I/J/R/C ISgPl+ NSg/VB K      VP/J    . VXB ISgPl+ . .
>
#
> “ I’m afraid I       am       , sir     , ” said Alice ; “ I       can’t remember things as    I       used — and  I
# . K   J      ISg/#r+ NPr/VB/J . NPr/VB+ . . VP/J NPr+  . . ISg/#r+ VXB   NSg/VB   NPl+   NSg/R ISg/#r+ VP/J . VB/C ISg/#r+
> don’t keep   the same size     for   ten minutes together ! ”
# VB    NSg/VB D   I/J  N🅪Sg/VB+ R/C/P NSg NPl/V3+ J        . .
>
#
> “ Can’t remember what   things ? ” said the Caterpillar .
# . VXB   NSg/VB   NSg/I+ NPl+   . . VP/J D   NSg/VB      .
>
#
> “ Well       , I’ve tried to say    “ How   doth the little     busy     bee     , ” but     it       all          came
# . NSg/VB/J/R . K    VP/J  P  NSg/VB . NSg/C V3   D   NPr/I/J/Dq NSg/VB/J NSg/VB+ . . NSg/C/P NPr/ISg+ NSg/I/J/C/Dq NSg/VPt/P
> different ! ” Alice replied in        a   very melancholy voice   .
# NSg/J     . . NPr+  VP/J    NPr/J/R/P D/P J/R  NSg/J      NSg/VB+ .
>
#
> “ Repeat , “ You    are old   , Father  William , ’ ” said the Caterpillar .
# . NSg/VB . . ISgPl+ VB  NSg/J . NPr/VB+ NPr+    . . . VP/J D   NSg/VB      .
>
#
> Alice folded her     hands   , and  began : —
# NPr+  VP/J   ISg/D$+ NPl/V3+ . VB/C VPt   . .
>
#
> “ You    are old   , Father  William , ” the young     man       said , “ And  your hair     has become
# . ISgPl+ VB  NSg/J . NPr/VB+ NPr+    . . D+  NPr/VB/J+ NPr/VB/J+ VP/J . . VB/C D$+  N🅪Sg/VB+ V3  VBPp
> very white       ; And  yet      you    incessantly stand  on  your head      — Do  you    think  , at    your
# J/R  NPr🅪Sg/VB/J . VB/C NSg/VB/C ISgPl+ R           NSg/VB J/P D$+  NPr/VB/J+ . VXB ISgPl+ NSg/VB . NSg/P D$+
> age      , it       is  right    ? ”
# N🅪Sg/VB+ . NPr/ISg+ VL3 NPr/VB/J . .
>
#
> “ In        my  youth , ” Father  William replied to his     son     , “ I       feared it       might    injure
# . NPr/J/R/P D$+ NSg+  . . NPr/VB+ NPr+    VP/J    P  ISg/D$+ NPr/VB+ . . ISg/#r+ VP/J   NPr/ISg+ Nᴹ/VXB/J VB
> the brain      ; But     , now       that          I’m perfectly sure I       have    none   , Why    , I       do  it       again
# D+  NPr🅪Sg/VB+ . NSg/C/P . NSg/J/R/C NSg/I/C/Ddem+ K   R         J    ISg/#r+ NSg/VXB NSg/I+ . NSg/VB . ISg/#r+ VXB NPr/ISg+ P
> and  again . ”
# VB/C P     . .
>
#
> “ You    are old   , ” said the youth , “ as    I       mentioned before , And  have    grown most
# . ISgPl+ VB  NSg/J . . VP/J D+  NSg+  . . NSg/R ISg/#r+ VP/J      C/P    . VB/C NSg/VXB VB/J  NSg/I/J/R/Dq
> uncommonly fat       ; Yet      you    turned a   back     - somersault in        at    the door    — Pray , what   is
# R          N🅪Sg/VB/J . NSg/VB/C ISgPl+ VP/J   D/P NSg/VB/J . NSg/VB     NPr/J/R/P NSg/P D   NSg/VB+ . VB   . NSg/I+ VL3
> the reason  of that          ? ”
# D   N🅪Sg/VB P  NSg/I/C/Ddem+ . .
>
#
> “ In        my  youth , ” said the sage     , as    he       shook    his     grey              locks   , “ I       kept all           my  limbs
# . NPr/J/R/P D$+ NSg+  . . VP/J D   NSg/VB/J . NSg/R NPr/ISg+ NSg/VB/J ISg/D$+ NPr🅪Sg/VB/J/Comm+ NPl/V3+ . . ISg/#r+ VP   NSg/I/J/C/Dq+ D$+ NPl/V3+
> very supple By      the use     of this   ointment — one     shilling  the box     — Allow me       to sell
# J/R  VB/J   NSg/J/P D   N🅪Sg/VB P  I/Ddem N🅪Sg     . NSg/I/J N🅪Sg/Vg/J D   NSg/VB+ . VB    NPr/ISg+ P  NSg/VB
> you    a   couple    ? ”
# ISgPl+ D/P NSg/VB/J+ . .
>
#
> “ You    are old   , ” said the youth , “ and  your jaws    are too weak For   anything
# . ISgPl+ VB  NSg/J . . VP/J D+  NSg+  . . VB/C D$+  NPl/V3+ VB  R   J    R/C/P NSg/I/VB+
> tougher than suet ; Yet      you    finished the goose   , with the bones   and  the beak    —
# NSg/JC  C/P  NSg  . NSg/VB/C ISgPl+ VP/J     D   NSg/VB+ . P    D   NPl/V3+ VB/C D   NSg/VB+ .
> Pray , how   did you    manage to do  it       ? ”
# VB   . NSg/C VPt ISgPl+ NSg/VB P  VXB NPr/ISg+ . .
>
#
> “ In        my  youth , ” said his     father  , “ I       took to the law      , And  argued each case       with
# . NPr/J/R/P D$+ NSg+  . . VP/J ISg/D$+ NPr/VB+ . . ISg/#r+ VPt  P  D+  N🅪Sg/VB+ . VB/C VP/J   Dq   NPr🅪Sg/VB+ P
> my  wife      ; And  the muscular strength , which it       gave to my  jaw       , Has lasted the
# D$+ NSg/VB/J+ . VB/C D+  J+       N🅪Sg/VB+ . I/C+  NPr/ISg+ VPt  P  D$+ NSg/VB/J+ . V3  VP/J   D
> rest   of my  life     . ”
# NSg/VB P  D$+ N🅪Sg/VB+ . .
>
#
> “ You    are old   , ” said the youth , “ one      would hardly suppose That         your eye     was as
# . ISgPl+ VB  NSg/J . . VP/J D+  NSg+  . . NSg/I/J+ VXB   R      VB      NSg/I/C/Ddem D$+  NSg/VB+ VPt NSg/R
> steady   as    ever ; Yet      you    balanced an  eel    on  the end    of your nose    — What   made you
# NSg/VB/J NSg/R J/R  . NSg/VB/C ISgPl+ VP/J     D/P NSg/VB J/P D   NSg/VB P  D$+  NSg/VB+ . NSg/I+ VB   ISgPl+
> so          awfully clever ? ”
# NSg/I/J/R/C R       J      . .
>
#
> “ I       have    answered three questions , and  that          is  enough , ” Said his     father  ; “ don’t
# . ISg/#r+ NSg/VXB VP/J     NSg+  NPl/V3+   . VB/C NSg/I/C/Ddem+ VL3 NSg/I  . . VP/J ISg/D$+ NPr/VB+ . . VB
> give   yourself airs   ! Do  you    think  I       can     listen all          day     to such   stuff  ? Be      off        ,
# NSg/VB ISg+     NPl/V3 . VXB ISgPl+ NSg/VB ISg/#r+ NPr/VXB NSg/VB NSg/I/J/C/Dq NPr🅪Sg+ P  NSg/I+ Nᴹ/VB+ . NSg/VXB NSg/VB/J/P .
> or    I’ll kick    you    down        stairs ! ”
# NPr/C K    NSg/VB+ ISgPl+ N🅪Sg/VB/J/P NPl+   . .
>
#
> “ That          is  not     said right    , ” said the Caterpillar .
# . NSg/I/C/Ddem+ VL3 NSg/R/C VP/J NPr/VB/J . . VP/J D   NSg/VB      .
>
#
> “ Not     quite right    , I’m afraid , ” said Alice , timidly ; “ some     of the words   have    got
# . NSg/R/C R     NPr/VB/J . K   J      . . VP/J NPr+  . R       . . I/J/R/Dq P  D   NPl/V3+ NSg/VXB VP
> altered  . ”
# NSg/VP/J . .
>
#
> “ It       is  wrong      from beginning to end    , ” said the Caterpillar decidedly , and  there
# . NPr/ISg+ VL3 NSg/VB/J/R P    NSg/Vg/J+ P  NSg/VB . . VP/J D   NSg/VB      R         . VB/C R+
> was silence for   some     minutes .
# VPt NSg/VB+ R/C/P I/J/R/Dq NPl/V3+ .
>
#
> The Caterpillar was the first     to speak  .
# D   NSg/VB      VPt D   NSg/VB/J+ P  NSg/VB .
>
#
> “ What   size     do  you    want   to be      ? ” it       asked .
# . NSg/I+ N🅪Sg/VB+ VXB ISgPl+ NSg/VB P  NSg/VXB . . NPr/ISg+ VP/J  .
>
#
> “ Oh     , I’m not     particular as    to size    , ” Alice hastily replied ; “ only  one     doesn’t
# . NPr/VB . K   NSg/R/C NSg/J      NSg/R P  N🅪Sg/VB . . NPr+  R       VP/J    . . J/R/C NSg/I/J VB
> like         changing so          often , you    know   . ”
# NSg/VB/J/C/P Nᴹ/Vg/J  NSg/I/J/R/C R     . ISgPl+ NSg/VB . .
>
#
> “ I       don’t know   , ” said the Caterpillar .
# . ISg/#r+ VB    NSg/VB . . VP/J D   NSg/VB      .
>
#
> Alice said nothing  : she  had never been    so          much         contradicted in        her     life     before ,
# NPr+  VP/J NSg/I/J+ . ISg+ VP  R     NSg/VPp NSg/I/J/R/C NSg/I/J/R/Dq VP/J         NPr/J/R/P ISg/D$+ N🅪Sg/VB+ C/P    .
> and  she  felt      that         she  was losing  her     temper     .
# VB/C ISg+ N🅪Sg/VB/J NSg/I/C/Ddem ISg+ VPt Nᴹ/Vg/J ISg/D$+ NSg/VB/JC+ .
>
#
> “ Are you    content    now       ? ” said the Caterpillar .
# . VB  ISgPl+ N🅪Sg/VB/J+ NSg/J/R/C . . VP/J D   NSg/VB      .
>
#
> “ Well       , I       should like         to be      a   little     larger , sir     , if    you    wouldn’t mind    , ” said
# . NSg/VB/J/R . ISg/#r+ VXB    NSg/VB/J/C/P P  NSg/VXB D/P NPr/I/J/Dq JC     . NPr/VB+ . NSg/C ISgPl+ VXB      NSg/VB+ . . VP/J
> Alice : “ three inches  is  such  a   wretched height to be      . ”
# NPr+  . . NSg   NPl/V3+ VL3 NSg/I D/P J        N🅪Sg+  P  NSg/VXB . .
>
#
> “ It       is  a   very good      height indeed ! ” said the Caterpillar angrily , rearing  itself
# . NPr/ISg+ VL3 D/P J/R  NPr/VB/J+ N🅪Sg+  R      . . VP/J D   NSg/VB      R       . Nᴹ/Vg/J+ ISg+
> upright  as    it       spoke   ( it       was exactly three inches  high       ) .
# NSg/VB/J NSg/R NPr/ISg+ NSg/VPt . NPr/ISg+ VPt R       NSg   NPl/V3+ NSg/VB/J/R . .
>
#
> “ But     I’m not     used to it       ! ” pleaded poor     Alice in        a    piteous tone       . And  she  thought
# . NSg/C/P K   NSg/R/C VP/J P  NPr/ISg+ . . VP/J    NSg/VB/J NPr+  NPr/J/R/P D/P+ J+      N🅪Sg/I/VB+ . VB/C ISg+ N🅪Sg/VP
> of herself , “ I       wish   the creatures wouldn’t be      so          easily offended ! ”
# P  ISg+    . . ISg/#r+ NSg/VB D+  NPl+      VXB      NSg/VXB NSg/I/J/R/C R      VP/J     . .
>
#
> “ You’ll get    used to it       in        time       , ” said the Caterpillar ; and  it       put     the hookah
# . K      NSg/VB VP/J P  NPr/ISg+ NPr/J/R/P N🅪Sg/VB/J+ . . VP/J D   NSg/VB      . VB/C NPr/ISg+ NSg/VBP D   NSg
> into its     mouth   and  began smoking  again .
# P    ISg/D$+ NSg/VB+ VB/C VPt   Nᴹ/Vg/J+ P     .
>
#
> This    time       Alice waited patiently until it       chose   to speak  again . In        a    minute    or
# I/Ddem+ N🅪Sg/VB/J+ NPr+  VP/J   R         C/P   NPr/ISg+ NSg/VPt P  NSg/VB P     . NPr/J/R/P D/P+ NSg/VB/J+ NPr/C
> two the Caterpillar took the hookah out          of its     mouth   and  yawned once  or    twice ,
# NSg D   NSg/VB      VPt  D   NSg    NSg/VB/J/R/P P  ISg/D$+ NSg/VB+ VB/C VP/J   NSg/C NPr/C R     .
> and  shook    itself . Then      it       got down        off        the mushroom  , and  crawled away in        the
# VB/C NSg/VB/J ISg+   . NSg/J/R/C NPr/ISg+ VP  N🅪Sg/VB/J/P NSg/VB/J/P D   N🅪Sg/VB/J . VB/C VP/J    VB/J NPr/J/R/P D
> grass      , merely remarking as    it       went    , “ One     side      will    make   you    grow taller , and  the
# NPr🅪Sg/VB+ . R      Nᴹ/Vg/J   NSg/R NPr/ISg+ NSg/VPt . . NSg/I/J NSg/VB/J+ NPr/VXB NSg/VB ISgPl+ VB   JC     . VB/C D
> other    side      will    make   you    grow shorter . ”
# NSg/VB/J NSg/VB/J+ NPr/VXB NSg/VB ISgPl+ VB   NSg/JC  . .
>
#
> “ One     side     of what   ? The other    side     of what   ? ” thought Alice to herself .
# . NSg/I/J NSg/VB/J P  NSg/I+ . D   NSg/VB/J NSg/VB/J P  NSg/I+ . . N🅪Sg/VP NPr+  P  ISg+    .
>
#
> “ Of the mushroom  , ” said the Caterpillar , just as    if    she  had asked it       aloud ; and
<<<<<<< HEAD
# . P  D   N🅪Sg/VB/J . . VP/J D   NSg/VB      . J    NSg/R NSg/C ISg+ VP  VP/J  NPr/ISg+ J     . VB/C
=======
# . P  D   N🅪Sg/VB/J . . VP/J D   NSg/VB      . J/R  NSg/R NSg/C ISg+ VB  VP/J  NPr/ISg+ J     . VB/C
>>>>>>> 0dc67389
> in        another moment it       was out          of sight    .
# NPr/J/R/P I/D     NSg+   NPr/ISg+ VPt NSg/VB/J/R/P P  N🅪Sg/VB+ .
>
#
> Alice remained looking thoughtfully at    the mushroom  for   a   minute    , trying  to make
# NPr+  VP/J     Nᴹ/Vg/J R            NSg/P D   N🅪Sg/VB/J R/C/P D/P NSg/VB/J+ . Nᴹ/Vg/J P  NSg/VB
> out          which were    the two sides  of it       ; and  as    it       was perfectly round      , she  found
# NSg/VB/J/R/P I/C+  NSg/VPt D   NSg NPl/V3 P  NPr/ISg+ . VB/C NSg/R NPr/ISg+ VPt R         NSg/VB/J/P . ISg+ NSg/VB
> this   a   very difficult question . However , at    last     she  stretched her     arms    round      it
# I/Ddem D/P J/R  VB/J      NSg/VB+  . C       . NSg/P NSg/VB/J ISg+ VP/J      ISg/D$+ NPl/V3+ NSg/VB/J/P NPr/ISg+
> as    far      as    they would go       , and  broke     off        a   bit     of the edge    with each hand    .
# NSg/R NSg/VB/J NSg/R IPl+ VXB   NSg/VB/J . VB/C NSg/VPt/J NSg/VB/J/P D/P NSg/VPt P  D   NSg/VB+ P    Dq+  NSg/VB+ .
>
#
> “ And  now       which is  which ? ” she  said to herself , and  nibbled a   little     of the
# . VB/C NSg/J/R/C I/C+  VL3 I/C+  . . ISg+ VP/J P  ISg+    . VB/C VP/J    D/P NPr/I/J/Dq P  D
> right    - hand    bit      to try      the effect  : the next    moment she  felt      a   violent  blow
# NPr/VB/J . NSg/VB+ NSg/VPt+ P  NSg/VB/J D   NSg/VB+ . D   NSg/J/P NSg+   ISg+ N🅪Sg/VB/J D/P NSg/VB/J NSg/VB/J+
> underneath her     chin    : it       had struck her     foot    !
# NSg/J/P    ISg/D$+ NPr/VB+ . NPr/ISg+ VP  VB     ISg/D$+ NSg/VB+ .
>
#
> She  was a   good     deal     frightened by      this   very sudden change  , but     she  felt      that
# ISg+ VPt D/P NPr/VB/J NSg/VB/J VP/J       NSg/J/P I/Ddem J/R  NSg/J  N🅪Sg/VB . NSg/C/P ISg+ N🅪Sg/VB/J NSg/I/C/Ddem
> there was no       time       to be      lost , as    she  was shrinking rapidly ; so          she  set       to work
# R+    VPt NPr/Dq/P N🅪Sg/VB/J+ P  NSg/VXB VP/J . NSg/R ISg+ VPt Nᴹ/Vg/J   R       . NSg/I/J/R/C ISg+ NPr/VBP/J P  N🅪Sg/VB
> at    once  to eat some     of the other     bit      . Her     chin    was pressed so          closely against
# NSg/P NSg/C P  VB  I/J/R/Dq P  D+  NSg/VB/J+ NSg/VPt+ . ISg/D$+ NPr/VB+ VPt VP/J    NSg/I/J/R/C R       C/P
> her     foot    , that         there was hardly room       to open     her     mouth   ; but     she  did it       at    last     ,
# ISg/D$+ NSg/VB+ . NSg/I/C/Ddem R+    VPt R      N🅪Sg/VB/J+ P  NSg/VB/J ISg/D$+ NSg/VB+ . NSg/C/P ISg+ VPt NPr/ISg+ NSg/P NSg/VB/J .
> and  managed to swallow a   morsel of the lefthand bit      .
# VB/C VP/J    P  NSg/VB  D/P NSg/VB P  D   ?        NSg/VPt+ .
>
#
> “ Come       , my  head’s free     at    last     ! ” said Alice in        a   tone      of delight    , which changed
# . NSg/VBPp/P . D$+ NSg$   NSg/VB/J NSg/P NSg/VB/J . . VP/J NPr+  NPr/J/R/P D/P N🅪Sg/I/VB P  N🅪Sg/VB/J+ . I/C+  VP/J
> into alarm    in        another moment , when    she  found  that         her     shoulders were    nowhere to
# P    N🅪Sg/VB+ NPr/J/R/P I/D+    NSg+   . NSg/I/C ISg+ NSg/VB NSg/I/C/Ddem ISg/D$+ NPl/V3+   NSg/VPt NSg/J   P
> be      found  : all          she  could   see    , when    she  looked down        , was an  immense length  of
# NSg/VXB NSg/VB . NSg/I/J/C/Dq ISg+ NSg/VXB NSg/VB . NSg/I/C ISg+ VP/J   N🅪Sg/VB/J/P . VPt D/P NSg/J   N🅪Sg/VB P
> neck    , which seemed to rise   like         a    stalk   out          of a   sea of green        leaves  that          lay
# NSg/VB+ . I/C+  VP/J   P  NSg/VB NSg/VB/J/C/P D/P+ NSg/VB+ NSg/VB/J/R/P P  D/P NSg P  NPr🅪Sg/VB/J+ NPl/V3+ NSg/I/C/Ddem+ NSg/VB/J
> far      below her     .
# NSg/VB/J P     ISg/D$+ .
>
#
> “ What   can     all          that         green        stuff  be      ? ” said Alice . “ And  where   have    my  shoulders got
# . NSg/I+ NPr/VXB NSg/I/J/C/Dq NSg/I/C/Ddem NPr🅪Sg/VB/J+ Nᴹ/VB+ NSg/VXB . . VP/J NPr+  . . VB/C NSg/R/C NSg/VXB D$+ NPl/V3+   VP
> to ? And  oh     , my  poor      hands   , how   is  it       I       can’t see    you    ? ” She  was moving  them     about
# P  . VB/C NPr/VB . D$+ NSg/VB/J+ NPl/V3+ . NSg/C VL3 NPr/ISg+ ISg/#r+ VXB   NSg/VB ISgPl+ . . ISg+ VPt Nᴹ/Vg/J NSg/IPl+ J/P
> as    she  spoke   , but     no        result  seemed to follow , except a   little     shaking  among the
# NSg/R ISg+ NSg/VPt . NSg/C/P NPr/Dq/P+ NSg/VB+ VP/J   P  NSg/VB . VB/C/P D/P NPr/I/J/Dq Nᴹ/Vg/J+ P     D+
> distant green        leaves  .
# J+      NPr🅪Sg/VB/J+ NPl/V3+ .
>
#
> As    there seemed to be      no       chance   of getting her     hands   up         to her     head      , she  tried
# NSg/R R+    VP/J   P  NSg/VXB NPr/Dq/P NPr/VB/J P  NSg/Vg  ISg/D$+ NPl/V3+ NSg/VB/J/P P  ISg/D$+ NPr/VB/J+ . ISg+ VP/J
> to get    her     head      down        to them     , and  was delighted to find   that         her     neck    would bend
# P  NSg/VB ISg/D$+ NPr/VB/J+ N🅪Sg/VB/J/P P  NSg/IPl+ . VB/C VPt VP/J      P  NSg/VB NSg/I/C/Ddem ISg/D$+ NSg/VB+ VXB   NPr/VB+
> about easily in        any     direction , like         a    serpent . She  had just succeeded in        curving
<<<<<<< HEAD
# J/P   R      NPr/J/R/P I/R/Dq+ N🅪Sg+     . NSg/VB/J/C/P D/P+ NSg/VB+ . ISg+ VP  J    VP/J      NPr/J/R/P Nᴹ/Vg/J+
=======
# J/P   R      NPr/J/R/P I/R/Dq+ N🅪Sg+     . NSg/VB/J/C/P D/P+ NSg/VB+ . ISg+ VB  J/R  VP/J      NPr/J/R/P Nᴹ/Vg/J+
>>>>>>> 0dc67389
> it       down        into a   graceful zigzag   , and  was going   to dive   in        among the leaves  , which
# NPr/ISg+ N🅪Sg/VB/J/P P    D/P J        NSg/VB/J . VB/C VPt Nᴹ/Vg/J P  NSg/VB NPr/J/R/P P     D   NPl/V3+ . I/C+
> she  found  to be      nothing  but     the tops   of the trees   under   which she  had been
# ISg+ NSg/VB P  NSg/VXB NSg/I/J+ NSg/C/P D   NPl/V3 P  D   NPl/V3+ NSg/J/P I/C+  ISg+ VP  NSg/VPp
> wandering , when    a   sharp    hiss    made her     draw   back     in        a   hurry   : a   large pigeon  had
# Nᴹ/Vg/J   . NSg/I/C D/P NPr/VB/J NSg/VB+ VB   ISg/D$+ NSg/VB NSg/VB/J NPr/J/R/P D/P NSg/VB+ . D/P NSg/J NSg/VB+ VP
> flown into her     face    , and  was beating her     violently with its     wings   .
# VPp/J P    ISg/D$+ NSg/VB+ . VB/C VPt Nᴹ/Vg/J ISg/D$+ R         P    ISg/D$+ NPl/V3+ .
>
#
> “ Serpent ! ” screamed the Pigeon  .
# . NSg/VB+ . . VP/J     D+  NSg/VB+ .
>
#
> “ I’m not     a   serpent ! ” said Alice indignantly . “ Let     me       alone ! ”
# . K   NSg/R/C D/P NSg/VB+ . . VP/J NPr+  R           . . NSg/VBP NPr/ISg+ J     . .
>
#
> “ Serpent , I       say    again ! ” repeated the Pigeon  , but     in        a   more         subdued tone      , and
# . NSg/VB+ . ISg/#r+ NSg/VB P     . . VP/J     D+  NSg/VB+ . NSg/C/P NPr/J/R/P D/P NPr/I/J/R/Dq VP/J+   N🅪Sg/I/VB . VB/C
> added with a   kind   of sob    , “ I’ve tried every way    , and  nothing  seems to suit
# VP/J  P    D/P NSg/J+ P  NSg/VB . . K    VP/J  Dq    NSg/J+ . VB/C NSg/I/J+ V3    P  NSg/VB
> them     ! ”
# NSg/IPl+ . .
>
#
> “ I       haven’t the least    idea what   you’re talking about , ” said Alice .
# . ISg/#r+ VB      D   NSg/J/Dq NSg+ NSg/I+ K      Nᴹ/Vg/J J/P   . . VP/J NPr+  .
>
#
> “ I’ve tried the roots  of trees   , and  I’ve tried banks     , and  I’ve tried hedges , ”
# . K    VP/J  D   NPl/V3 P  NPl/V3+ . VB/C K    VP/J  NPrPl/V3+ . VB/C K    VP/J  NPl/V3 . .
> the Pigeon  went    on  , without attending to her     ; “ but     those  serpents ! There’s no
# D   NSg/VB+ NSg/VPt J/P . C/P     Nᴹ/Vg/J   P  ISg/D$+ . . NSg/C/P I/Ddem NPl/V3   . K       NPr/Dq/P
> pleasing them     ! ”
# Nᴹ/Vg/J  NSg/IPl+ . .
>
#
> Alice was more         and  more         puzzled , but     she  thought there was no       use     in        saying
# NPr+  VPt NPr/I/J/R/Dq VB/C NPr/I/J/R/Dq VP/J    . NSg/C/P ISg+ N🅪Sg/VP R+    VPt NPr/Dq/P N🅪Sg/VB NPr/J/R/P N🅪Sg/Vg/J
> anything  more         till       the Pigeon  had finished .
# NSg/I/VB+ NPr/I/J/R/Dq NSg/VB/C/P D+  NSg/VB+ VP  VP/J     .
>
#
> “ As    if    it       wasn’t trouble  enough hatching the eggs    , ” said the Pigeon  ; “ but     I       must
# . NSg/R NSg/C NPr/ISg+ VB     N🅪Sg/VB+ NSg/I  Nᴹ/Vg/J  D   NPl/V3+ . . VP/J D   NSg/VB+ . . NSg/C/P ISg/#r+ NSg/VB
> be      on  the look    - out          for   serpents night   and  day     ! Why    , I       haven’t had a   wink   of
# NSg/VXB J/P D   NSg/VB+ . NSg/VB/J/R/P R/C/P NPl/V3   N🅪Sg/VB VB/C NPr🅪Sg+ . NSg/VB . ISg/#r+ VB      VP  D/P NSg/VB P
> sleep    these  three weeks  ! ”
# N🅪Sg/VB+ I/Ddem NSg   NPrPl+ . .
>
#
> “ I’m very sorry    you’ve been    annoyed , ” said Alice , who    was beginning to see    its
# . K   J/R  NSg/VB/J K      NSg/VPp VP/J    . . VP/J NPr+  . NPr/I+ VPt NSg/Vg/J+ P  NSg/VB ISg/D$+
> meaning    .
# N🅪Sg/Vg/J+ .
>
#
> “ And  just as    I’d taken the highest tree    in        the wood         , ” continued the Pigeon  ,
# . VB/C J/R  NSg/R K   VPp/J D   JS      NSg/VB+ NPr/J/R/P D   NPr🅪Sg/VB/J+ . . VP/J      D   NSg/VB+ .
> raising its     voice   to a   shriek , “ and  just as    I       was thinking I       should be      free     of
# Nᴹ/Vg/J ISg/D$+ NSg/VB+ P  D/P NSg/VB . . VB/C J/R  NSg/R ISg/#r+ VPt Nᴹ/Vg/J  ISg/#r+ VXB    NSg/VXB NSg/VB/J P
> them     at    last     , they must   needs  come       wriggling down        from the sky      ! Ugh , Serpent ! ”
# NSg/IPl+ NSg/P NSg/VB/J . IPl+ NSg/VB NPl/V3 NSg/VBPp/P Nᴹ/Vg/J   N🅪Sg/VB/J/P P    D   N🅪Sg/VB+ . W?  . NSg/VB+ . .
>
#
> “ But     I’m not     a   serpent , I       tell   you    ! ” said Alice . “ I’m a   — I’m a   — ”
# . NSg/C/P K   NSg/R/C D/P NSg/VB+ . ISg/#r+ NPr/VB ISgPl+ . . VP/J NPr+  . . K   D/P . K   D/P . .
>
#
> “ Well       ! What   are you    ? ” said the Pigeon  . “ I       can     see    you’re trying  to invent
# . NSg/VB/J/R . NSg/I+ VB  ISgPl+ . . VP/J D+  NSg/VB+ . . ISg/#r+ NPr/VXB NSg/VB K      Nᴹ/Vg/J P  VB
> something ! ”
# NSg/I/J+  . .
>
#
> “ I       — I’m a    little     girl    , ” said Alice , rather     doubtfully , as    she  remembered the
# . ISg/#r+ . K   D/P+ NPr/I/J/Dq NSg/VB+ . . VP/J NPr+  . NPr/VB/J/R R          . NSg/R ISg+ VP/J       D
> number     of changes she  had gone    through that         day     .
# N🅪Sg/VB/JC P  NPl/V3+ ISg+ VP  VPp/J/P NSg/J/P NSg/I/C/Ddem NPr🅪Sg+ .
>
#
> “ A    likely story   indeed ! ” said the Pigeon  in        a   tone      of the deepest contempt .
# . D/P+ NSg/J+ NSg/VB+ R      . . VP/J D+  NSg/VB+ NPr/J/R/P D/P N🅪Sg/I/VB P  D+  JS+     Nᴹ+      .
> “ I’ve seen    a   good     many       little     girls   in        my  time       , but     never one     with such  a   neck
# . K    NSg/VPp D/P NPr/VB/J NSg/I/J/Dq NPr/I/J/Dq NPl/V3+ NPr/J/R/P D$+ N🅪Sg/VB/J+ . NSg/C/P R     NSg/I/J P    NSg/I D/P NSg/VB+
> as    that          ! No       , no       ! You’re a    serpent ; and  there’s no       use     denying it       . I       suppose
# NSg/R NSg/I/C/Ddem+ . NPr/Dq/P . NPr/Dq/P . K      D/P+ NSg/VB+ . VB/C K       NPr/Dq/P N🅪Sg/VB Nᴹ/Vg/J NPr/ISg+ . ISg/#r+ VB
> you’ll be      telling me       next    that         you    never tasted an  egg      ! ”
# K      NSg/VXB Nᴹ/Vg/J NPr/ISg+ NSg/J/P NSg/I/C/Ddem ISgPl+ R     VP/J   D/P N🅪Sg/VB+ . .
>
#
> “ I       have    tasted eggs    , certainly , ” said Alice , who    was a   very truthful child   ; “ but
# . ISg/#r+ NSg/VXB VP/J   NPl/V3+ . R         . . VP/J NPr+  . NPr/I+ VPt D/P J/R  J        NSg/VB+ . . NSg/C/P
> little     girls   eat eggs    quite as    much         as    serpents do  , you    know   . ”
# NPr/I/J/Dq NPl/V3+ VB  NPl/V3+ R     NSg/R NSg/I/J/R/Dq NSg/R NPl/V3   VXB . ISgPl+ NSg/VB . .
>
#
> “ I       don’t believe it       , ” said the Pigeon  ; “ but     if    they do  , why    then      they’re a   kind
# . ISg/#r+ VB    VB      NPr/ISg+ . . VP/J D   NSg/VB+ . . NSg/C/P NSg/C IPl+ VXB . NSg/VB NSg/J/R/C K       D/P NSg/J
> of serpent , that’s all          I       can     say    . ”
# P  NSg/VB+ . NSg$   NSg/I/J/C/Dq ISg/#r+ NPr/VXB NSg/VB . .
>
#
> This    was such  a   new   idea to Alice , that         she  was quite silent for   a    minute    or
# I/Ddem+ VPt NSg/I D/P NSg/J NSg  P  NPr+  . NSg/I/C/Ddem ISg+ VPt R     NSg/J  R/C/P D/P+ NSg/VB/J+ NPr/C
> two , which gave the Pigeon  the opportunity of adding   , “ You’re looking for   eggs    ,
# NSg . I/C+  VPt  D   NSg/VB+ D   N🅪Sg        P  Nᴹ/Vg/J+ . . K      Nᴹ/Vg/J R/C/P NPl/V3+ .
> I       know   that         well       enough ; and  what   does   it       matter   to me       whether you’re a   little
# ISg/#r+ NSg/VB NSg/I/C/Ddem NSg/VB/J/R NSg/I  . VB/C NSg/I+ NPl/V3 NPr/ISg+ N🅪Sg/VB+ P  NPr/ISg+ I/C     K      D/P NPr/I/J/Dq
> girl   or    a   serpent ? ”
# NSg/VB NPr/C D/P NSg/VB+ . .
>
#
> “ It       matters a    good      deal      to me       , ” said Alice hastily ; “ but     I’m not     looking for
# . NPr/ISg+ NPl/V3  D/P+ NPr/VB/J+ NSg/VB/J+ P  NPr/ISg+ . . VP/J NPr+  R       . . NSg/C/P K   NSg/R/C Nᴹ/Vg/J R/C/P
> eggs    , as    it       happens ; and  if    I       was , I       shouldn’t want   yours : I       don’t like         them
# NPl/V3+ . NSg/R NPr/ISg+ V3      . VB/C NSg/C ISg/#r+ VPt . ISg/#r+ VB        NSg/VB I+    . ISg/#r+ VB    NSg/VB/J/C/P NSg/IPl+
> raw      . ”
# NSg/VB/J . .
>
#
> “ Well       , be      off        , then      ! ” said the Pigeon  in        a    sulky  tone       , as    it       settled down        again
# . NSg/VB/J/R . NSg/VXB NSg/VB/J/P . NSg/J/R/C . . VP/J D   NSg/VB+ NPr/J/R/P D/P+ NSg/J+ N🅪Sg/I/VB+ . NSg/R NPr/ISg+ VP/J    N🅪Sg/VB/J/P P
> into its     nest       . Alice crouched down        among the trees   as    well       as    she  could   , for   her
# P    ISg/D$+ NSg/VB/JS+ . NPr+  VP/J     N🅪Sg/VB/J/P P     D+  NPl/V3+ NSg/R NSg/VB/J/R NSg/R ISg+ NSg/VXB . R/C/P ISg/D$+
<<<<<<< HEAD
> neck    kept getting entangled among the branches , and  every now       and  then    she  had
# NSg/VB+ VP   NSg/Vg  VP/J      P     D   NPl/V3+  . VB/C Dq    NSg/J/R/C VB/C NSg/J/C ISg+ VP
=======
> neck    kept getting entangled among the branches , and  every now       and  then      she  had
# NSg/VB+ VP   NSg/Vg  VP/J      P     D   NPl/V3+  . VB/C Dq    NSg/J/R/C VB/C NSg/J/R/C ISg+ VB
>>>>>>> 0dc67389
> to stop   and  untwist it       . After a    while       she  remembered that         she  still    held the
# P  NSg/VB VB/C NSg/VB  NPr/ISg+ . P     D/P+ NSg/VB/C/P+ ISg+ VP/J       NSg/I/C/Ddem ISg+ NSg/VB/J VB   D
> pieces of mushroom  in        her     hands   , and  she  set       to work    very carefully , nibbling
# NPl/V3 P  N🅪Sg/VB/J NPr/J/R/P ISg/D$+ NPl/V3+ . VB/C ISg+ NPr/VBP/J P  N🅪Sg/VB J/R  R         . Nᴹ/Vg/J
> first    at    one     and  then      at    the other    , and  growing sometimes taller and  sometimes
# NSg/VB/J NSg/P NSg/I/J VB/C NSg/J/R/C NSg/P D   NSg/VB/J . VB/C Nᴹ/Vg/J R         JC     VB/C R
> shorter , until she  had succeeded in        bringing herself down        to her     usual height .
# NSg/JC  . C/P   ISg+ VP  VP/J      NPr/J/R/P Nᴹ/Vg/J  ISg+    N🅪Sg/VB/J/P P  ISg/D$+ NSg/J N🅪Sg+  .
>
#
> It       was so          long     since she  had been    anything  near       the right     size     , that         it       felt
# NPr/ISg+ VPt NSg/I/J/R/C NPr/VB/J C/P   ISg+ VP  NSg/VPp NSg/I/VB+ NSg/VB/J/P D+  NPr/VB/J+ N🅪Sg/VB+ . NSg/I/C/Ddem NPr/ISg+ N🅪Sg/VB/J
> quite strange  at    first    ; but     she  got used to it       in        a    few       minutes , and  began
# R     NSg/VB/J NSg/P NSg/VB/J . NSg/C/P ISg+ VP  VP/J P  NPr/ISg+ NPr/J/R/P D/P+ NSg/I/Dq+ NPl/V3+ . VB/C VPt
> talking to herself , as    usual . “ Come       , there’s half         my  plan    done      now       ! How   puzzling
# Nᴹ/Vg/J P  ISg+    . NSg/R NSg/J . . NSg/VBPp/P . K       N🅪Sg/VB/J/P+ D$+ NSg/VB+ NSg/VPp/J NSg/J/R/C . NSg/C Nᴹ/Vg/J
> all           these   changes are ! I’m never sure what   I’m going   to be      , from one     minute    to
# NSg/I/J/C/Dq+ I/Ddem+ NPl/V3+ VB  . K   R     J    NSg/I+ K   Nᴹ/Vg/J P  NSg/VXB . P    NSg/I/J NSg/VB/J+ P
> another ! However , I’ve got back     to my  right    size     : the next    thing is  , to get    into
# I/D     . C       . K    VP  NSg/VB/J P  D$+ NPr/VB/J N🅪Sg/VB+ . D   NSg/J/P NSg+  VL3 . P  NSg/VB P
> that         beautiful garden    — how   is  that          to be      done      , I       wonder  ? ” As    she  said this    , she
# NSg/I/C/Ddem NSg/J     NSg/VB/J+ . NSg/C VL3 NSg/I/C/Ddem+ P  NSg/VXB NSg/VPp/J . ISg/#r+ N🅪Sg/VB . . NSg/R ISg+ VP/J I/Ddem+ . ISg+
> came      suddenly upon an   open      place    , with a   little     house   in        it       about four feet
# NSg/VPt/P R        P    D/P+ NSg/VB/J+ N🅪Sg/VB+ . P    D/P NPr/I/J/Dq NPr/VB+ NPr/J/R/P NPr/ISg+ J/P   NSg+ NPl+
> high       . “ Whoever lives there , ” thought Alice , “ it’ll never do  to come       upon them
# NSg/VB/J/R . . I+      V3+   R     . . N🅪Sg/VP NPr+  . . K     R     VXB P  NSg/VBPp/P P    NSg/IPl+
> this   size     : why    , I       should frighten them     out          of their wits   ! ” So          she  began nibbling
# I/Ddem N🅪Sg/VB+ . NSg/VB . ISg/#r+ VXB    VB       NSg/IPl+ NSg/VB/J/R/P P  D$+   NPl/V3 . . NSg/I/J/R/C ISg+ VPt   Nᴹ/Vg/J
> at    the righthand bit      again , and  did not     venture to go       near       the house   till       she
# NSg/P D   ?         NSg/VPt+ P     . VB/C VPt NSg/R/C NSg/VB+ P  NSg/VB/J NSg/VB/J/P D   NPr/VB+ NSg/VB/C/P ISg+
> had brought herself down        to nine inches  high       .
# VP  VP      ISg+    N🅪Sg/VB/J/P P  NSg  NPl/V3+ NSg/VB/J/R .
>
#
>              CHAPTER VI     : Pig    and  Pepper
# HeadingStart NSg/VB+ NPr/#r . NSg/VB VB/C N🅪Sg/VB+
>
#
> For   a    minute    or    two she  stood looking at    the house   , and  wondering what   to do
# R/C/P D/P+ NSg/VB/J+ NPr/C NSg ISg+ VB    Nᴹ/Vg/J NSg/P D+  NPr/VB+ . VB/C Nᴹ/Vg/J   NSg/I+ P  VXB
> next    , when    suddenly a   footman in        livery   came      running   out          of the wood         — ( she
# NSg/J/P . NSg/I/C R        D/P NSg     NPr/J/R/P NSg/VB/J NSg/VPt/P Nᴹ/Vg/J/P NSg/VB/J/R/P P  D   NPr🅪Sg/VB/J+ . . ISg+
> considered him  to be      a   footman because he       was in        livery   : otherwise , judging by
# VP/J       ISg+ P  NSg/VXB D/P NSg     C/P     NPr/ISg+ VPt NPr/J/R/P NSg/VB/J . J/R       . Nᴹ/Vg/J NSg/J/P
> his     face    only  , she  would have    called him  a   fish       ) — and  rapped loudly at    the door
# ISg/D$+ NSg/VB+ J/R/C . ISg+ VXB   NSg/VXB VP/J   ISg+ D/P N🅪SgPl/VB+ . . VB/C VB     R      NSg/P D   NSg/VB+
> with his     knuckles . It       was opened by      another footman in        livery   , with a   round
# P    ISg/D$+ NPl/V3   . NPr/ISg+ VPt VP/J   NSg/J/P I/D     NSg     NPr/J/R/P NSg/VB/J . P    D/P NSg/VB/J/P
> face    , and  large eyes    like         a   frog   ; and  both   footmen , Alice noticed , had powdered
# NSg/VB+ . VB/C NSg/J NPl/V3+ NSg/VB/J/C/P D/P NSg/VB . VB/C I/C/Dq NPl     . NPr+  VP/J    . VP  VP/J
> hair     that          curled all          over    their heads   . She  felt      very curious to know   what   it       was
# N🅪Sg/VB+ NSg/I/C/Ddem+ VP/J   NSg/I/J/C/Dq NSg/J/P D$+   NPl/V3+ . ISg+ N🅪Sg/VB/J J/R  J       P  NSg/VB NSg/I+ NPr/ISg+ VPt
> all          about , and  crept a   little      way    out          of the wood         to listen .
# NSg/I/J/C/Dq J/P   . VB/C VP    D/P NPr/I/J/Dq+ NSg/J+ NSg/VB/J/R/P P  D+  NPr🅪Sg/VB/J+ P  NSg/VB .
>
#
> The Fish       - Footman began by      producing from under   his     arm      a   great letter  , nearly as
# D+  N🅪SgPl/VB+ . NSg     VPt   NSg/J/P Nᴹ/Vg/J   P    NSg/J/P ISg/D$+ NSg/VB/J D/P NSg/J NSg/VB+ . R      NSg/R
> large as    himself , and  this   he       handed over    to the other    , saying    , in        a   solemn
# NSg/J NSg/R ISg+    . VB/C I/Ddem NPr/ISg+ VP/J   NSg/J/P P  D   NSg/VB/J . N🅪Sg/Vg/J . NPr/J/R/P D/P J
> tone       , “ For   the Duchess . An  invitation from the Queen     to play    croquet . ” The
# N🅪Sg/I/VB+ . . R/C/P D   NSg/VB  . D/P NSg+       P    D+  NPr/VB/J+ P  N🅪Sg/VB NSg/VB  . . D
> Frog   - Footman repeated , in        the same solemn tone       , only  changing the order   of the
# NSg/VB . NSg     VP/J     . NPr/J/R/P D   I/J  J      N🅪Sg/I/VB+ . J/R/C Nᴹ/Vg/J  D   N🅪Sg/VB P  D
> words   a   little     , “ From the Queen     . An   invitation for   the Duchess to play    croquet . ”
# NPl/V3+ D/P NPr/I/J/Dq . . P    D   NPr/VB/J+ . D/P+ NSg+       R/C/P D   NSg/VB  P  N🅪Sg/VB NSg/VB  . .
>
#
> Then      they both   bowed low        , and  their curls  got entangled together .
# NSg/J/R/C IPl+ I/C/Dq VP/J  NSg/VB/J/R . VB/C D$+   NPl/V3 VP  VP/J      J        .
>
#
> Alice laughed so          much         at    this    , that         she  had to run      back     into the wood        for   fear
# NPr+  VP/J    NSg/I/J/R/C NSg/I/J/R/Dq NSg/P I/Ddem+ . NSg/I/C/Ddem ISg+ VP  P  NSg/VBPp NSg/VB/J P    D   NPr🅪Sg/VB/J R/C/P N🅪Sg/VB
> of their hearing  her     ; and  when    she  next    peeped out          the Fish       - Footman was gone    ,
# P  D$+   Nᴹ/Vg/J+ ISg/D$+ . VB/C NSg/I/C ISg+ NSg/J/P VP/J   NSg/VB/J/R/P D+  N🅪SgPl/VB+ . NSg     VPt VPp/J/P .
> and  the other    was sitting  on  the ground     near       the door    , staring stupidly up         into
# VB/C D   NSg/VB/J VPt NSg/Vg/J J/P D   N🅪Sg/VB/J+ NSg/VB/J/P D   NSg/VB+ . Nᴹ/Vg/J R        NSg/VB/J/P P
> the sky      .
# D   N🅪Sg/VB+ .
>
#
> Alice went    timidly up         to the door    , and  knocked .
# NPr+  NSg/VPt R       NSg/VB/J/P P  D   NSg/VB+ . VB/C VP/J    .
>
#
> “ There’s no       sort   of use     in        knocking , ” said the Footman , “ and  that          for   two
# . K       NPr/Dq/P NSg/VB P  N🅪Sg/VB NPr/J/R/P Nᴹ/Vg/J+ . . VP/J D   NSg     . . VB/C NSg/I/C/Ddem+ R/C/P NSg
> reasons . First    , because I’m on  the same side     of the door    as    you    are ; secondly ,
# NPl/V3+ . NSg/VB/J . C/P     K   J/P D   I/J  NSg/VB/J P  D   NSg/VB+ NSg/R ISgPl+ VB  . R        .
> because they’re making  such  a   noise    inside  , no       one      could   possibly hear you    . ” And
# C/P     K       Nᴹ/Vg/J NSg/I D/P N🅪Sg/VB+ NSg/J/P . NPr/Dq/P NSg/I/J+ NSg/VXB R        VB   ISgPl+ . . VB/C
> certainly there was a   most         extraordinary noise   going   on  within  — a   constant
# R         R+    VPt D/P NSg/I/J/R/Dq NSg/J         N🅪Sg/VB Nᴹ/Vg/J J/P NSg/J/P . D/P NSg/J
> howling and  sneezing , and  every now       and  then      a   great crash     , as    if    a   dish    or
# Nᴹ/Vg/J VB/C Nᴹ/Vg/J  . VB/C Dq    NSg/J/R/C VB/C NSg/J/R/C D/P NSg/J NSg/VB/J+ . NSg/R NSg/C D/P NSg/VB+ NPr/C
> kettle had been    broken to pieces .
# NSg/VB VP  NSg/VPp VPp/J  P  NPl/V3 .
>
#
> “ Please , then      , ” said Alice , “ how   am       I       to get    in        ? ”
# . VB     . NSg/J/R/C . . VP/J NPr+  . . NSg/C NPr/VB/J ISg/#r+ P  NSg/VB NPr/J/R/P . .
>
#
> “ There might    be      some     sense   in        your knocking , ” the Footman went    on  without
# . R+    Nᴹ/VXB/J NSg/VXB I/J/R/Dq N🅪Sg/VB NPr/J/R/P D$+  Nᴹ/Vg/J  . . D   NSg     NSg/VPt J/P C/P
> attending to her     , “ if    we   had the door    between us       . For   instance , if    you    were
# Nᴹ/Vg/J   P  ISg/D$+ . . NSg/C IPl+ VP  D   NSg/VB+ NSg/P   NPr/IPl+ . R/C/P NSg/VB+  . NSg/C ISgPl+ NSg/VPt
> inside  , you    might    knock  , and  I       could   let     you    out          , you    know   . ” He       was looking up
# NSg/J/P . ISgPl+ Nᴹ/VXB/J NSg/VB . VB/C ISg/#r+ NSg/VXB NSg/VBP ISgPl+ NSg/VB/J/R/P . ISgPl+ NSg/VB . . NPr/ISg+ VPt Nᴹ/Vg/J NSg/VB/J/P
> into the sky      all           the time       he       was speaking , and  this    Alice thought decidedly
# P    D+  N🅪Sg/VB+ NSg/I/J/C/Dq+ D+  N🅪Sg/VB/J+ NPr/ISg+ VPt Nᴹ/Vg/J  . VB/C I/Ddem+ NPr+  N🅪Sg/VP R
> uncivil . “ But     perhaps he       can’t help   it       , ” she  said to herself ; “ his     eyes    are so
# J       . . NSg/C/P NSg/R   NPr/ISg+ VXB   NSg/VB NPr/ISg+ . . ISg+ VP/J P  ISg+    . . ISg/D$+ NPl/V3+ VB  NSg/I/J/R/C
> very nearly at    the top      of his     head      . But     at    any     rate    he       might    answer
# J/R  R      NSg/P D   NSg/VB/J P  ISg/D$+ NPr/VB/J+ . NSg/C/P NSg/P I/R/Dq+ NSg/VB+ NPr/ISg+ Nᴹ/VXB/J NSg/VB+
> questions . — How   am       I       to get    in        ? ” she  repeated , aloud .
# NPl/V3+   . . NSg/C NPr/VB/J ISg/#r+ P  NSg/VB NPr/J/R/P . . ISg+ VP/J     . J     .
>
#
> “ I       shall sit    here    , ” the Footman remarked , “ till       tomorrow — ”
# . ISg/#r+ VXB   NSg/VB NSg/J/R . . D   NSg     VP/J     . . NSg/VB/C/P NSg+     . .
>
#
> At    this    moment the door   of the house   opened , and  a    large  plate   came      skimming
# NSg/P I/Ddem+ NSg+   D   NSg/VB P  D+  NPr/VB+ VP/J   . VB/C D/P+ NSg/J+ NSg/VB+ NSg/VPt/P NSg/Vg
> out          , straight   at    the Footman’s head      : it       just grazed his     nose    , and  broke     to
# NSg/VB/J/R/P . NSg/VB/J/R NSg/P D   NSg$      NPr/VB/J+ . NPr/ISg+ J/R  VP/J   ISg/D$+ NSg/VB+ . VB/C NSg/VPt/J P
> pieces against one     of the trees   behind  him  .
# NPl/V3 C/P     NSg/I/J P  D   NPl/V3+ NSg/J/P ISg+ .
>
#
> “ — or    next     day     , maybe   , ” the Footman continued in        the same tone       , exactly as    if
# . . NPr/C NSg/J/P+ NPr🅪Sg+ . NSg/J/R . . D   NSg     VP/J      NPr/J/R/P D   I/J  N🅪Sg/I/VB+ . R       NSg/R NSg/C
> nothing  had happened .
# NSg/I/J+ VP  VP/J     .
>
#
> “ How   am       I       to get    in        ? ” asked Alice again , in        a    louder tone       .
# . NSg/C NPr/VB/J ISg/#r+ P  NSg/VB NPr/J/R/P . . VP/J  NPr+  P     . NPr/J/R/P D/P+ JC+    N🅪Sg/I/VB+ .
>
#
> “ Are you    to get    in        at    all          ? ” said the Footman . “ That’s the first    question , you
# . VB  ISgPl+ P  NSg/VB NPr/J/R/P NSg/P NSg/I/J/C/Dq . . VP/J D   NSg     . . NSg$   D+  NSg/VB/J NSg/VB+  . ISgPl+
> know   . ”
# NSg/VB . .
>
#
> It       was , no       doubt    : only  Alice did not     like         to be      told so          . “ It’s really dreadful , ”
# NPr/ISg+ VPt . NPr/Dq/P N🅪Sg/VB+ . J/R/C NPr+  VPt NSg/R/C NSg/VB/J/C/P P  NSg/VXB VP   NSg/I/J/R/C . . K    R      NSg/J    . .
> she  muttered to herself , “ the way    all          the creatures argue . It’s enough to drive
# ISg+ VP/J     P  ISg+    . . D   NSg/J+ NSg/I/J/C/Dq D   NPl+      VB    . K    NSg/I  P  N🅪Sg/VB
> one     crazy ! ”
# NSg/I/J NSg/J . .
>
#
> The Footman seemed to think  this   a   good     opportunity for   repeating his     remark  ,
# D   NSg     VP/J   P  NSg/VB I/Ddem D/P NPr/VB/J N🅪Sg+       R/C/P Nᴹ/Vg/J   ISg/D$+ NSg/VB+ .
> with variations . “ I       shall sit    here    , ” he       said , “ on  and  off        , for   days and  days . ”
# P    NPl        . . ISg/#r+ VXB   NSg/VB NSg/J/R . . NPr/ISg+ VP/J . . J/P VB/C NSg/VB/J/P . R/C/P NPl  VB/C NPl+ . .
>
#
> “ But     what   am       I       to do  ? ” said Alice .
# . NSg/C/P NSg/I+ NPr/VB/J ISg/#r+ P  VXB . . VP/J NPr+  .
>
#
> “ Anything  you    like         , ” said the Footman , and  began whistling .
# . NSg/I/VB+ ISgPl+ NSg/VB/J/C/P . . VP/J D   NSg     . VB/C VPt   Nᴹ/Vg/J   .
>
#
> “ Oh     , there’s no       use     in        talking  to him  , ” said Alice desperately : “ he’s perfectly
# . NPr/VB . K       NPr/Dq/P N🅪Sg/VB NPr/J/R/P Nᴹ/Vg/J+ P  ISg+ . . VP/J NPr+  R           . . NSg$ R
> idiotic ! ” And  she  opened the door    and  went    in        .
# J       . . VB/C ISg+ VP/J   D+  NSg/VB+ VB/C NSg/VPt NPr/J/R/P .
>
#
> The door    led      right    into a    large  kitchen , which was full     of smoke    from one      end     to
# D+  NSg/VB+ NSg/VP/J NPr/VB/J P    D/P+ NSg/J+ NSg/VB+ . I/C+  VPt NSg/VB/J P  N🅪Sg/VB+ P    NSg/I/J+ NSg/VB+ P
> the other    : the Duchess was sitting  on  a   three - legged   stool  in        the middle   ,
# D   NSg/VB/J . D   NSg/VB  VPt NSg/Vg/J J/P D/P NSg   . NSg/VB/J NSg/VB NPr/J/R/P D   NSg/VB/J .
> nursing a   baby      ; the cook    was leaning over    the fire       , stirring a   large cauldron
# Nᴹ/Vg/J D/P NSg/VB/J+ . D   NPr/VB+ VPt Nᴹ/Vg/J NSg/J/P D   N🅪Sg/VB/J+ . NSg/Vg/J D/P NSg/J NSg+
> which seemed to be      full     of soup     .
# I/C+  VP/J   P  NSg/VXB NSg/VB/J P  N🅪Sg/VB+ .
>
#
> “ There’s certainly too much         pepper   in        that         soup     ! ” Alice said to herself , as    well
# . K       R         R   NSg/I/J/R/Dq N🅪Sg/VB+ NPr/J/R/P NSg/I/C/Ddem N🅪Sg/VB+ . . NPr+  VP/J P  ISg+    . NSg/R NSg/VB/J/R
> as    she  could   for   sneezing .
# NSg/R ISg+ NSg/VXB R/C/P Nᴹ/Vg/J  .
>
#
> There was certainly too much         of it       in        the air      . Even     the Duchess sneezed
# R+    VPt R         R   NSg/I/J/R/Dq P  NPr/ISg+ NPr/J/R/P D+  N🅪Sg/VB+ . NSg/VB/J D   NSg/VB  VP/J
> occasionally ; and  as    for   the baby      , it       was sneezing and  howling alternately
# R            . VB/C NSg/R R/C/P D   NSg/VB/J+ . NPr/ISg+ VPt Nᴹ/Vg/J  VB/C Nᴹ/Vg/J R
> without a   moment’s pause   . The only  things in        the kitchen that          did not     sneeze ,
# C/P     D/P NSg$     NSg/VB+ . D   J/R/C NPl+   NPr/J/R/P D+  NSg/VB+ NSg/I/C/Ddem+ VPt NSg/R/C NSg/VB .
> were    the cook    , and  a    large  cat       which was sitting  on  the hearth and  grinning from
# NSg/VPt D+  NPr/VB+ . VB/C D/P+ NSg/J+ NSg/VB/J+ I/C+  VPt NSg/Vg/J J/P D   NSg    VB/C NSg/VB   P
> ear       to ear      .
# NSg/VB/J+ P  NSg/VB/J .
>
#
> “ Please would you    tell   me       , ” said Alice , a   little     timidly , for   she  was not     quite
# . VB     VXB   ISgPl+ NPr/VB NPr/ISg+ . . VP/J NPr+  . D/P NPr/I/J/Dq R       . R/C/P ISg+ VPt NSg/R/C R
> sure whether it       was good     manners for   her     to speak  first    , “ why    your cat       grins
# J    I/C     NPr/ISg+ VPt NPr/VB/J NPl+    R/C/P ISg/D$+ P  NSg/VB NSg/VB/J . . NSg/VB D$+  NSg/VB/J+ NPl/V3
> like         that          ? ”
# NSg/VB/J/C/P NSg/I/C/Ddem+ . .
>
#
> “ It’s a   Cheshire cat       , ” said the Duchess , “ and  that’s why    . Pig     ! ”
# . K    D/P NPr      NSg/VB/J+ . . VP/J D   NSg/VB  . . VB/C NSg$   NSg/VB . NSg/VB+ . .
>
#
> She  said the last     word   with such   sudden violence that          Alice quite jumped ; but
# ISg+ VP/J D   NSg/VB/J NSg/VB P    NSg/I+ NSg/J+ Nᴹ/VB+   NSg/I/C/Ddem+ NPr+  R     VP/J   . NSg/C/P
> she  saw     in        another moment that          it       was addressed to the baby      , and  not     to her     , so
# ISg+ NSg/VPt NPr/J/R/P I/D+    NSg+   NSg/I/C/Ddem+ NPr/ISg+ VPt VP/J      P  D+  NSg/VB/J+ . VB/C NSg/R/C P  ISg/D$+ . NSg/I/J/R/C
> she  took courage , and  went    on  again : —
# ISg+ VPt  NSg/VB+ . VB/C NSg/VPt J/P P     . .
>
#
> “ I       didn’t know   that         Cheshire cats    always grinned ; in        fact , I       didn’t know   that
# . ISg/#r+ VB     NSg/VB NSg/I/C/Ddem NPr      NPl/V3+ R      VB      . NPr/J/R/P NSg+ . ISg/#r+ VB     NSg/VB NSg/I/C/Ddem
> cats    could   grin    . ”
# NPl/V3+ NSg/VXB NSg/VB+ . .
>
#
> “ They all          can     , ” said the Duchess ; “ and  most         of ’ em       do  . ”
# . IPl+ NSg/I/J/C/Dq NPr/VXB . . VP/J D   NSg/VB  . . VB/C NSg/I/J/R/Dq P  . NSg/I/J+ VXB . .
>
#
> “ I       don’t know   of any    that          do  , ” Alice said very politely , feeling   quite pleased
# . ISg/#r+ VB    NSg/VB P  I/R/Dq NSg/I/C/Ddem+ VXB . . NPr+  VP/J J/R  R        . N🅪Sg/Vg/J R     VP/J
> to have    got into a   conversation .
# P  NSg/VXB VP  P    D/P N🅪Sg/VB+     .
>
#
> “ You    don’t know   much         , ” said the Duchess ; “ and  that’s a   fact . ”
# . ISgPl+ VB    NSg/VB NSg/I/J/R/Dq . . VP/J D   NSg/VB  . . VB/C NSg$   D/P NSg+ . .
>
#
> Alice did not     at    all          like         the tone      of this    remark  , and  thought it       would be      as
# NPr+  VPt NSg/R/C NSg/P NSg/I/J/C/Dq NSg/VB/J/C/P D   N🅪Sg/I/VB P  I/Ddem+ NSg/VB+ . VB/C N🅪Sg/VP NPr/ISg+ VXB   NSg/VXB NSg/R
> well       to introduce some     other    subject  of conversation . While      she  was trying  to
# NSg/VB/J/R P  VB        I/J/R/Dq NSg/VB/J NSg/VB/J P  N🅪Sg/VB+     . NSg/VB/C/P ISg+ VPt Nᴹ/Vg/J P
> fix    on  one     , the cook   took the cauldron of soup     off        the fire       , and  at    once  set       to
# NSg/VB J/P NSg/I/J . D   NPr/VB VPt  D   NSg      P  N🅪Sg/VB+ NSg/VB/J/P D+  N🅪Sg/VB/J+ . VB/C NSg/P NSg/C NPr/VBP/J P
> work    throwing everything within  her     reach  at    the Duchess and  the baby      — the
# N🅪Sg/VB Nᴹ/Vg/J  NSg/I/VB+  NSg/J/P ISg/D$+ NSg/VB NSg/P D   NSg/VB  VB/C D   NSg/VB/J+ . D
> fire       - irons   came      first    ; then      followed a   shower of saucepans , plates  , and  dishes  .
# N🅪Sg/VB/J+ . NPl/V3+ NSg/VPt/P NSg/VB/J . NSg/J/R/C VP/J     D/P NSg/VB P  NPl/V3    . NPl/V3+ . VB/C NPl/V3+ .
> The Duchess took no       notice of them     even     when    they hit       her     ; and  the baby      was
# D   NSg/VB  VPt  NPr/Dq/P NSg/VB P  NSg/IPl+ NSg/VB/J NSg/I/C IPl+ NSg/VBP/J ISg/D$+ . VB/C D   NSg/VB/J+ VPt
> howling so          much         already , that         it       was quite impossible to say    whether the blows
# Nᴹ/Vg/J NSg/I/J/R/C NSg/I/J/R/Dq R       . NSg/I/C/Ddem NPr/ISg+ VPt R     NSg/J      P  NSg/VB I/C     D   NPl/V3
> hurt      it       or    not     .
# NSg/VBP/J NPr/ISg+ NPr/C NSg/R/C .
>
#
> “ Oh     , please mind    what   you’re doing   ! ” cried Alice , jumping up         and  down        in        an
# . NPr/VB . VB     NSg/VB+ NSg/I+ K      Nᴹ/Vg/J . . VP/J  NPr+  . Nᴹ/Vg/J NSg/VB/J/P VB/C N🅪Sg/VB/J/P NPr/J/R/P D/P
> agony of terror . “ Oh     , there goes   his     precious nose    ! ” as    an  unusually large
# N🅪Sg  P  N🅪Sg+  . . NPr/VB . R+    NPl/VB ISg/D$+ NSg/J+   NSg/VB+ . . NSg/R D/P R         NSg/J+
> saucepan flew      close    by      it       , and  very nearly carried it       off        .
# NSg/VB+  NSg/VPt/J NSg/VB/J NSg/J/P NPr/ISg+ . VB/C J/R  R      VP/J    NPr/ISg+ NSg/VB/J/P .
>
#
> “ If    everybody minded their own       business , ” the Duchess said in        a   hoarse   growl  ,
# . NSg/C NSg/I+    VP/J+  D$+   NSg/VB/J+ N🅪Sg/J+  . . D   NSg/VB  VP/J NPr/J/R/P D/P NSg/VB/J NSg/VB .
> “ the world   would go       round      a   deal      faster than it       does   . ”
# . D   NSg/VB+ VXB   NSg/VB/J NSg/VB/J/P D/P NSg/VB/J+ NSg/JC C/P  NPr/ISg+ NPl/V3 . .
>
#
> “ Which would not     be      an   advantage , ” said Alice , who    felt      very glad     to get    an
# . I/C+  VXB   NSg/R/C NSg/VXB D/P+ N🅪Sg/VB+  . . VP/J NPr+  . NPr/I+ N🅪Sg/VB/J J/R  NSg/VB/J P  NSg/VB D/P
> opportunity of showing off        a   little     of her     knowledge . “ Just think  of what   work
# N🅪Sg        P  Nᴹ/Vg/J NSg/VB/J/P D/P NPr/I/J/Dq P  ISg/D$+ Nᴹ+       . . J/R  NSg/VB P  NSg/I+ N🅪Sg/VB+
> it       would make   with the day    and  night    ! You    see    the earth    takes  twenty - four hours
# NPr/ISg+ VXB   NSg/VB P    D   NPr🅪Sg VB/C N🅪Sg/VB+ . ISgPl+ NSg/VB D+  NPrᴹ/VB+ NPl/V3 NSg    . NSg  NPl
> to turn   round      on  its     axis — ”
# P  NSg/VB NSg/VB/J/P J/P ISg/D$+ NPr+ . .
>
#
> “ Talking of axes         , ” said the Duchess , “ chop    off        her     head      ! ”
# . Nᴹ/Vg/J P  NPl/V3/Am/Br . . VP/J D   NSg/VB  . . NSg/VB+ NSg/VB/J/P ISg/D$+ NPr/VB/J+ . .
>
#
> Alice glanced rather     anxiously at    the cook    , to see    if    she  meant to take   the
# NPr+  VP/J    NPr/VB/J/R R         NSg/P D+  NPr/VB+ . P  NSg/VB NSg/C ISg+ VB    P  NSg/VB D+
> hint    ; but     the cook    was busily stirring the soup     , and  seemed not     to be      listening ,
# NSg/VB+ . NSg/C/P D+  NPr/VB+ VPt R      NSg/Vg/J D+  N🅪Sg/VB+ . VB/C VP/J   NSg/R/C P  NSg/VXB Nᴹ/Vg/J   .
> so          she  went    on  again : “ Twenty - four hours , I       think  ; or    is  it       twelve ? I       — ”
# NSg/I/J/R/C ISg+ NSg/VPt J/P P     . . NSg    . NSg  NPl+  . ISg/#r+ NSg/VB . NPr/C VL3 NPr/ISg+ NSg    . ISg/#r+ . .
>
#
> “ Oh     , don’t bother me       , ” said the Duchess ; “ I       never could   abide figures ! ” And  with
# . NPr/VB . VB    NSg/VB NPr/ISg+ . . VP/J D   NSg/VB  . . ISg/#r+ R     NSg/VXB VB    NPl/V3+ . . VB/C P
> that         she  began nursing her     child   again , singing a   sort    of lullaby to it       as    she
# NSg/I/C/Ddem ISg+ VPt   Nᴹ/Vg/J ISg/D$+ NSg/VB+ P     . Nᴹ/Vg/J D/P NSg/VB+ P  NSg/VB  P  NPr/ISg+ NSg/R ISg+
> did so          , and  giving  it       a   violent  shake   at    the end    of every line    :
# VPt NSg/I/J/R/C . VB/C Nᴹ/Vg/J NPr/ISg+ D/P NSg/VB/J NSg/VB+ NSg/P D   NSg/VB P  Dq    NSg/VB+ .
>
#
> “ Speak  roughly to your little      boy     , And  beat      him  when    he       sneezes : He       only  does
# . NSg/VB R       P  D$+  NPr/I/J/Dq+ NSg/VB+ . VB/C N🅪Sg/VB/J ISg+ NSg/I/C NPr/ISg+ NPl/V3  . NPr/ISg+ J/R/C NPl/V3
> it       to annoy  , Because he       knows  it       teases . ”
# NPr/ISg+ P  NSg/VB . C/P     NPr/ISg+ NPl/V3 NPr/ISg+ NPl/V3 . .
>
#
> CHORUS  . ( In        which the cook   and  the baby      joined ) :
# NSg/VB+ . . NPr/J/R/P I/C+  D   NPr/VB VB/C D+  NSg/VB/J+ VP/J   . .
>
#
> “ Wow    ! wow    ! wow    ! ”
# . NSg/VB . NSg/VB . NSg/VB . .
>
#
> While      the Duchess sang    the second   verse  of the song  , she  kept tossing the baby
# NSg/VB/C/P D   NSg/VB  NPr/VPt D   NSg/VB/J NSg/VB P  D   N🅪Sg+ . ISg+ VP   Nᴹ/Vg/J D   NSg/VB/J+
> violently up         and  down        , and  the poor     little     thing howled so          , that         Alice could
# R         NSg/VB/J/P VB/C N🅪Sg/VB/J/P . VB/C D   NSg/VB/J NPr/I/J/Dq NSg+  VP/J   NSg/I/J/R/C . NSg/I/C/Ddem NPr+  NSg/VXB
> hardly hear the words   : —
# R      VB   D   NPl/V3+ . .
>
#
> “ I       speak  severely to my  boy     , I       beat      him  when    he       sneezes ; For   he       can     thoroughly
# . ISg/#r+ NSg/VB R        P  D$+ NSg/VB+ . ISg/#r+ N🅪Sg/VB/J ISg+ NSg/I/C NPr/ISg+ NPl/V3  . R/C/P NPr/ISg+ NPr/VXB R
> enjoy The pepper   when    he       pleases ! ”
# VB    D   N🅪Sg/VB+ NSg/I/C NPr/ISg+ V3      . .
>
#
> CHORUS  .
# NSg/VB+ .
>
#
> “ Wow    ! wow    ! wow    ! ”
# . NSg/VB . NSg/VB . NSg/VB . .
>
#
> “ Here    ! you    may     nurse  it       a    bit      , if    you    like         ! ” the Duchess said to Alice , flinging
# . NSg/J/R . ISgPl+ NPr/VXB NSg/VB NPr/ISg+ D/P+ NSg/VPt+ . NSg/C ISgPl+ NSg/VB/J/C/P . . D   NSg/VB  VP/J P  NPr+  . Nᴹ/Vg/J
> the baby      at    her     as    she  spoke   . “ I       must   go       and  get    ready    to play    croquet with the
# D   NSg/VB/J+ NSg/P ISg/D$+ NSg/R ISg+ NSg/VPt . . ISg/#r+ NSg/VB NSg/VB/J VB/C NSg/VB NSg/VB/J P  N🅪Sg/VB NSg/VB  P    D+
> Queen     , ” and  she  hurried out          of the room       . The cook   threw a   frying  - pan      after her
# NPr/VB/J+ . . VB/C ISg+ VP/J    NSg/VB/J/R/P P  D   N🅪Sg/VB/J+ . D   NPr/VB VPt   D/P Nᴹ/Vg/J . NPr/VB/J P     ISg/D$+
> as    she  went    out          , but     it       just missed her     .
# NSg/R ISg+ NSg/VPt NSg/VB/J/R/P . NSg/C/P NPr/ISg+ J/R  VP/J   ISg/D$+ .
>
#
> Alice caught the baby     with some      difficulty , as    it       was a   queer    - shaped little
# NPr+  VB/J   D   NSg/VB/J P    I/J/R/Dq+ N🅪Sg+      . NSg/R NPr/ISg+ VPt D/P NSg/VB/J . VP/J   NPr/I/J/Dq+
> creature , and  held out          its     arms   and  legs    in        all           directions , “ just like         a
# NSg+     . VB/C VB   NSg/VB/J/R/P ISg/D$+ NPl/V3 VB/C NPl/V3+ NPr/J/R/P NSg/I/J/C/Dq+ NPl+       . . J/R  NSg/VB/J/C/P D/P
> star    - fish       , ” thought Alice . The poor      little      thing was snorting like         a
# NSg/VB+ . N🅪SgPl/VB+ . . N🅪Sg/VP NPr+  . D+  NSg/VB/J+ NPr/I/J/Dq+ NSg+  VPt Nᴹ/Vg/J  NSg/VB/J/C/P D/P
> steam      - engine  when    she  caught it       , and  kept doubling itself up         and  straightening
# N🅪Sg/VB/J+ . NSg/VB+ NSg/I/C ISg+ VB/J   NPr/ISg+ . VB/C VP   Nᴹ/Vg/J  ISg+   NSg/VB/J/P VB/C Nᴹ/Vg/J
> itself out          again , so          that          altogether , for   the first    minute    or    two , it       was as
# ISg+   NSg/VB/J/R/P P     . NSg/I/J/R/C NSg/I/C/Ddem+ NSg        . R/C/P D   NSg/VB/J NSg/VB/J+ NPr/C NSg . NPr/ISg+ VPt NSg/R
> much         as    she  could   do  to hold     it       .
# NSg/I/J/R/Dq NSg/R ISg+ NSg/VXB VXB P  NSg/VB/J NPr/ISg+ .
>
#
> As    soon as    she  had made out          the proper way   of nursing it       , ( which was to twist  it
<<<<<<< HEAD
# NSg/R J/R  NSg/R ISg+ VP  VB   NSg/VB/J/R/P D   NSg/J  NSg/J P  Nᴹ/Vg/J NPr/ISg+ . . I/C+  VPt P  NSg/VB NPr/ISg+
> up         into a   sort   of knot    , and  then    keep   tight hold     of its     right    ear       and  left     foot    ,
# NSg/VB/J/P P    D/P NSg/VB P  NSg/VB+ . VB/C NSg/J/C NSg/VB VB/J  NSg/VB/J P  ISg/D$+ NPr/VB/J NSg/VB/J+ VB/C NPr/VB/J NSg/VB+ .
=======
# NSg/R J/R  NSg/R ISg+ VB  VB   NSg/VB/J/R/P D   NSg/J  NSg/J P  Nᴹ/Vg/J NPr/ISg+ . . I/C+  VPt P  NSg/VB NPr/ISg+
> up         into a   sort   of knot    , and  then      keep   tight hold     of its     right    ear       and  left     foot    ,
# NSg/VB/J/P P    D/P NSg/VB P  NSg/VB+ . VB/C NSg/J/R/C NSg/VB VB/J  NSg/VB/J P  ISg/D$+ NPr/VB/J NSg/VB/J+ VB/C NPr/VB/J NSg/VB+ .
>>>>>>> 0dc67389
> so          as    to prevent its     undoing itself , ) she  carried it       out          into the open     air      . “ If
# NSg/I/J/R/C NSg/R P  VB      ISg/D$+ NSg/Vg  ISg+   . . ISg+ VP/J    NPr/ISg+ NSg/VB/J/R/P P    D   NSg/VB/J N🅪Sg/VB+ . . NSg/C
> I       don’t take   this   child   away with me       , ” thought Alice , “ they’re sure to kill   it
# ISg/#r+ VB    NSg/VB I/Ddem NSg/VB+ VB/J P    NPr/ISg+ . . N🅪Sg/VP NPr+  . . K       J    P  NSg/VB NPr/ISg+
> in        a   day     or    two : wouldn’t it       be      murder   to leave  it       behind  ? ” She  said the last
# NPr/J/R/P D/P NPr🅪Sg+ NPr/C NSg . VXB      NPr/ISg+ NSg/VXB N🅪Sg/VB+ P  NSg/VB NPr/ISg+ NSg/J/P . . ISg+ VP/J D+  NSg/VB/J+
> words   out          loud  , and  the little      thing grunted in        reply   ( it       had left     off        sneezing
# NPl/V3+ NSg/VB/J/R/P NSg/J . VB/C D+  NPr/I/J/Dq+ NSg+  VP/J    NPr/J/R/P NSg/VB+ . NPr/ISg+ VP  NPr/VB/J NSg/VB/J/P Nᴹ/Vg/J
> by      this   time       ) . “ Don’t grunt   , ” said Alice ; “ that’s not     at    all          a   proper way   of
# NSg/J/P I/Ddem N🅪Sg/VB/J+ . . . VB    NSg/VB+ . . VP/J NPr+  . . NSg$   NSg/R/C NSg/P NSg/I/J/C/Dq D/P NSg/J  NSg/J P
> expressing yourself . ”
# Nᴹ/Vg/J    ISg+     . .
>
#
> The baby      grunted again , and  Alice looked very anxiously into its     face    to see
# D+  NSg/VB/J+ VP/J    P     . VB/C NPr+  VP/J   J/R  R         P    ISg/D$+ NSg/VB+ P  NSg/VB
> what   was the matter   with it       . There could   be      no        doubt    that          it       had a   very turn   - up
# NSg/I+ VPt D   N🅪Sg/VB+ P    NPr/ISg+ . R+    NSg/VXB NSg/VXB NPr/Dq/P+ N🅪Sg/VB+ NSg/I/C/Ddem+ NPr/ISg+ VP  D/P J/R  NSg/VB . NSg/VB/J/P
> nose    , much         more         like         a   snout  than a   real  nose    ; also its     eyes    were    getting
# NSg/VB+ . NSg/I/J/R/Dq NPr/I/J/R/Dq NSg/VB/J/C/P D/P NSg/VB C/P  D/P NSg/J NSg/VB+ . R/C  ISg/D$+ NPl/V3+ NSg/VPt NSg/Vg
> extremely small    for   a   baby      : altogether Alice did not     like         the look   of the thing
# R         NPr/VB/J R/C/P D/P NSg/VB/J+ . NSg        NPr+  VPt NSg/R/C NSg/VB/J/C/P D   NSg/VB P  D   NSg+
> at    all          . “ But     perhaps it       was only  sobbing  , ” she  thought , and  looked into its     eyes
# NSg/P NSg/I/J/C/Dq . . NSg/C/P NSg/R   NPr/ISg+ VPt J/R/C NSg/Vg/J . . ISg+ N🅪Sg/VP . VB/C VP/J   P    ISg/D$+ NPl/V3+
> again , to see    if    there were    any    tears   .
# P     . P  NSg/VB NSg/C R+    NSg/VPt I/R/Dq NPl/V3+ .
>
#
> No       , there were    no        tears   . “ If    you’re going   to turn   into a   pig     , my  dear     , ” said
# NPr/Dq/P . R+    NSg/VPt NPr/Dq/P+ NPl/V3+ . . NSg/C K      Nᴹ/Vg/J P  NSg/VB P    D/P NSg/VB+ . D$+ NSg/VB/J . . VP/J
> Alice , seriously , “ I’ll have    nothing  more         to do  with you    . Mind    now       ! ” The poor
# NPr+  . R         . . K    NSg/VXB NSg/I/J+ NPr/I/J/R/Dq P  VXB P    ISgPl+ . NSg/VB+ NSg/J/R/C . . D+  NSg/VB/J+
> little      thing sobbed again ( or    grunted , it       was impossible to say    which ) , and  they
# NPr/I/J/Dq+ NSg+  VP     P     . NPr/C VP/J    . NPr/ISg+ VPt NSg/J      P  NSg/VB I/C+  . . VB/C IPl+
> went    on  for   some     while      in        silence .
# NSg/VPt J/P R/C/P I/J/R/Dq NSg/VB/C/P NPr/J/R/P NSg/VB+ .
>
#
> Alice was just beginning to think  to herself , “ Now       , what   am       I       to do  with this
# NPr+  VPt J/R  NSg/Vg/J  P  NSg/VB P  ISg+    . . NSg/J/R/C . NSg/I+ NPr/VB/J ISg/#r+ P  VXB P    I/Ddem+
> creature when    I       get    it       home      ? ” when    it       grunted again , so          violently , that         she
# NSg+     NSg/I/C ISg/#r+ NSg/VB NPr/ISg+ NSg/VB/J+ . . NSg/I/C NPr/ISg+ VP/J    P     . NSg/I/J/R/C R         . NSg/I/C/Ddem ISg+
> looked down        into its     face    in        some     alarm    . This    time       there could   be      no       mistake
# VP/J   N🅪Sg/VB/J/P P    ISg/D$+ NSg/VB+ NPr/J/R/P I/J/R/Dq N🅪Sg/VB+ . I/Ddem+ N🅪Sg/VB/J+ R+    NSg/VXB NSg/VXB NPr/Dq/P NSg/VB
> about it       : it       was neither more         nor   less       than a    pig     , and  she  felt      that         it       would be
# J/P   NPr/ISg+ . NPr/ISg+ VPt I/C     NPr/I/J/R/Dq NSg/C VB/J/R/C/P C/P  D/P+ NSg/VB+ . VB/C ISg+ N🅪Sg/VB/J NSg/I/C/Ddem NPr/ISg+ VXB   NSg/VXB
> quite absurd for   her     to carry  it       further .
# R     NSg/J  R/C/P ISg/D$+ P  NSg/VB NPr/ISg+ VB/JC   .
>
#
> So          she  set       the little      creature down        , and  felt      quite relieved to see    it       trot    away
# NSg/I/J/R/C ISg+ NPr/VBP/J D+  NPr/I/J/Dq+ NSg+     N🅪Sg/VB/J/P . VB/C N🅪Sg/VB/J R     VP/J     P  NSg/VB NPr/ISg+ NSg/VB+ VB/J
> quietly into the wood         . “ If    it       had grown up         , ” she  said to herself , “ it       would have
# R       P    D+  NPr🅪Sg/VB/J+ . . NSg/C NPr/ISg+ VP  VB/J  NSg/VB/J/P . . ISg+ VP/J P  ISg+    . . NPr/ISg+ VXB   NSg/VXB
> made a   dreadfully ugly      child   : but     it       makes  rather     a   handsome pig     , I       think  . ” And
# VB   D/P R          NSg/VB/J+ NSg/VB+ . NSg/C/P NPr/ISg+ NPl/V3 NPr/VB/J/R D/P VB/J     NSg/VB+ . ISg/#r+ NSg/VB . . VB/C
> she  began thinking over    other     children she  knew , who    might    do  very well       as    pigs    ,
# ISg+ VPt   Nᴹ/Vg/J  NSg/J/P NSg/VB/J+ NPl+     ISg+ VPt  . NPr/I+ Nᴹ/VXB/J VXB J/R  NSg/VB/J/R NSg/R NPl/V3+ .
> and  was just saying    to herself , “ if    one     only  knew the right    way    to change  them     — ”
# VB/C VPt J/R  N🅪Sg/Vg/J P  ISg+    . . NSg/C NSg/I/J J/R/C VPt  D   NPr/VB/J NSg/J+ P  N🅪Sg/VB NSg/IPl+ . .
> when    she  was a   little     startled by      seeing     the Cheshire Cat       sitting  on  a   bough of
# NSg/I/C ISg+ VPt D/P NPr/I/J/Dq VP/J     NSg/J/P NSg/Vg/J/C D   NPr      NSg/VB/J+ NSg/Vg/J J/P D/P NSg   P
> a   tree    a   few      yards   off        .
# D/P NSg/VB+ D/P NSg/I/Dq NPl/V3+ NSg/VB/J/P .
>
#
> The Cat       only  grinned when    it       saw     Alice . It       looked good     - natured , she  thought :
# D+  NSg/VB/J+ J/R/C VB      NSg/I/C NPr/ISg+ NSg/VPt NPr+  . NPr/ISg+ VP/J   NPr/VB/J . ?       . ISg+ N🅪Sg/VP .
> still    it       had very long     claws  and  a   great many       teeth , so          she  felt      that         it       ought
# NSg/VB/J NPr/ISg+ VP  J/R  NPr/VB/J NPl/V3 VB/C D/P NSg/J NSg/I/J/Dq NPl+  . NSg/I/J/R/C ISg+ N🅪Sg/VB/J NSg/I/C/Ddem NPr/ISg+ NSg/I/VXB
> to be      treated with respect .
# P  NSg/VXB VP/J    P    Nᴹ/VB+  .
>
#
> “ Cheshire Puss , ” she  began , rather     timidly , as    she  did not     at    all          know    whether
# . NPr      NSg  . . ISg+ VPt   . NPr/VB/J/R R       . NSg/R ISg+ VPt NSg/R/C NSg/P NSg/I/J/C/Dq NSg/VB+ I/C
> it       would like         the name    : however , it       only  grinned a   little     wider . “ Come       , it’s
# NPr/ISg+ VXB   NSg/VB/J/C/P D   NSg/VB+ . C       . NPr/ISg+ J/R/C VB      D/P NPr/I/J/Dq JC    . . NSg/VBPp/P . K
> pleased so          far      , ” thought Alice , and  she  went    on  . “ Would you    tell   me       , please ,
# VP/J    NSg/I/J/R/C NSg/VB/J . . N🅪Sg/VP NPr+  . VB/C ISg+ NSg/VPt J/P . . VXB   ISgPl+ NPr/VB NPr/ISg+ . VB     .
> which way    I       ought     to go       from here    ? ”
# I/C+  NSg/J+ ISg/#r+ NSg/I/VXB P  NSg/VB/J P    NSg/J/R . .
>
#
> “ That          depends a    good      deal      on  where   you    want   to get    to , ” said the Cat       .
# . NSg/I/C/Ddem+ NPl/V3  D/P+ NPr/VB/J+ NSg/VB/J+ J/P NSg/R/C ISgPl+ NSg/VB P  NSg/VB P  . . VP/J D+  NSg/VB/J+ .
>
#
> “ I       don’t much         care     where   — ” said Alice .
# . ISg/#r+ VB    NSg/I/J/R/Dq N🅪Sg/VB+ NSg/R/C . . VP/J NPr+  .
>
#
> “ Then      it       doesn’t matter   which way    you    go       , ” said the Cat       .
# . NSg/J/R/C NPr/ISg+ VB      N🅪Sg/VB+ I/C+  NSg/J+ ISgPl+ NSg/VB/J . . VP/J D   NSg/VB/J+ .
>
#
> “ — so          long     as    I       get    somewhere , ” Alice added as    an   explanation .
# . . NSg/I/J/R/C NPr/VB/J NSg/R ISg/#r+ NSg/VB NSg       . . NPr+  VP/J  NSg/R D/P+ N🅪Sg+       .
>
#
> “ Oh     , you’re sure to do  that          , ” said the Cat       , “ if    you    only  walk   long     enough . ”
# . NPr/VB . K      J    P  VXB NSg/I/C/Ddem+ . . VP/J D   NSg/VB/J+ . . NSg/C ISgPl+ J/R/C NSg/VB NPr/VB/J NSg/I  . .
>
#
> Alice felt      that         this    could   not     be      denied , so          she  tried another question . “ What
# NPr+  N🅪Sg/VB/J NSg/I/C/Ddem I/Ddem+ NSg/VXB NSg/R/C NSg/VXB VP/J   . NSg/I/J/R/C ISg+ VP/J  I/D+    NSg/VB+  . . NSg/I+
> sort   of people  live about here    ? ”
# NSg/VB P  NPl/VB+ VB/J J/P   NSg/J/R . .
>
#
> “ In        that          direction , ” the Cat       said , waving  its     right     paw     round      , “ lives a   Hatter :
# . NPr/J/R/P NSg/I/C/Ddem+ N🅪Sg+     . . D+  NSg/VB/J+ VP/J . Nᴹ/Vg/J ISg/D$+ NPr/VB/J+ NSg/VB+ NSg/VB/J/P . . V3+   D/P NSg/VB .
> and  in        that         direction , ” waving  the other    paw     , “ lives a   March   Hare      . Visit  either
# VB/C NPr/J/R/P NSg/I/C/Ddem N🅪Sg+     . . Nᴹ/Vg/J D   NSg/VB/J NSg/VB+ . . V3+   D/P NPr/VB+ NSg/VB/J+ . NSg/VB I/C
> you    like         : they’re both   mad      . ”
# ISgPl+ NSg/VB/J/C/P . K       I/C/Dq NSg/VB/J . .
>
#
> “ But     I       don’t want   to go       among mad      people  , ” Alice remarked .
# . NSg/C/P ISg/#r+ VB    NSg/VB P  NSg/VB/J P     NSg/VB/J NPl/VB+ . . NPr+  VP/J     .
>
#
> “ Oh     , you    can’t help   that          , ” said the Cat       : “ we’re all          mad      here    . I’m mad      . You’re
# . NPr/VB . ISgPl+ VXB   NSg/VB NSg/I/C/Ddem+ . . VP/J D   NSg/VB/J+ . . K     NSg/I/J/C/Dq NSg/VB/J NSg/J/R . K   NSg/VB/J . K
> mad      . ”
# NSg/VB/J . .
>
#
> “ How   do  you    know   I’m mad      ? ” said Alice .
# . NSg/C VXB ISgPl+ NSg/VB K   NSg/VB/J . . VP/J NPr+  .
>
#
> “ You    must   be      , ” said the Cat       , “ or    you    wouldn’t have    come       here    . ”
# . ISgPl+ NSg/VB NSg/VXB . . VP/J D+  NSg/VB/J+ . . NPr/C ISgPl+ VXB      NSg/VXB NSg/VBPp/P NSg/J/R . .
>
#
> Alice didn’t think  that          proved it       at    all          ; however , she  went    on  “ And  how   do  you
# NPr+  VB     NSg/VB NSg/I/C/Ddem+ VP/J   NPr/ISg+ NSg/P NSg/I/J/C/Dq . C       . ISg+ NSg/VPt J/P . VB/C NSg/C VXB ISgPl+
> know   that         you’re mad      ? ”
# NSg/VB NSg/I/C/Ddem K      NSg/VB/J . .
>
#
> “ To begin  with , ” said the Cat       , “ a   dog’s not     mad      . You    grant   that          ? ”
# . P  NSg/VB P    . . VP/J D+  NSg/VB/J+ . . D/P NSg$  NSg/R/C NSg/VB/J . ISgPl+ NPr/VB+ NSg/I/C/Ddem+ . .
>
#
> “ I       suppose so          , ” said Alice .
# . ISg/#r+ VB      NSg/I/J/R/C . . VP/J NPr+  .
>
#
> “ Well       , then      , ” the Cat       went    on  , “ you    see    , a    dog       growls when    it’s angry , and  wags
# . NSg/VB/J/R . NSg/J/R/C . . D+  NSg/VB/J+ NSg/VPt J/P . . ISgPl+ NSg/VB . D/P+ NSg/VB/J+ NPl/V3 NSg/I/C K    VB/J  . VB/C NPl/V3
> its     tail      when    it’s pleased . Now       I       growl  when    I’m pleased , and  wag    my  tail      when
# ISg/D$+ NSg/VB/J+ NSg/I/C K    VP/J    . NSg/J/R/C ISg/#r+ NSg/VB NSg/I/C K   VP/J    . VB/C NSg/VB D$+ NSg/VB/J+ NSg/I/C
> I’m angry . Therefore I’m mad      . ”
# K   VB/J  . R         K   NSg/VB/J . .
>
#
> “ I       call   it       purring , not     growling , ” said Alice .
# . ISg/#r+ NSg/VB NPr/ISg+ Nᴹ/Vg/J . NSg/R/C Nᴹ/Vg/J  . . VP/J NPr+  .
>
#
> “ Call   it       what   you    like         , ” said the Cat       . “ Do  you    play    croquet with the Queen
# . NSg/VB NPr/ISg+ NSg/I+ ISgPl+ NSg/VB/J/C/P . . VP/J D+  NSg/VB/J+ . . VXB ISgPl+ N🅪Sg/VB NSg/VB  P    D   NPr/VB/J+
> to - day     ? ”
# P  . NPr🅪Sg+ . .
>
#
> “ I       should like         it       very much         , ” said Alice , “ but     I       haven’t been    invited  yet      . ”
# . ISg/#r+ VXB    NSg/VB/J/C/P NPr/ISg+ J/R  NSg/I/J/R/Dq . . VP/J NPr+  . . NSg/C/P ISg/#r+ VB      NSg/VPp NSg/VP/J NSg/VB/C . .
>
#
> “ You’ll see    me       there , ” said the Cat       , and  vanished .
# . K      NSg/VB NPr/ISg+ R     . . VP/J D   NSg/VB/J+ . VB/C VP/J     .
>
#
> Alice was not     much         surprised at    this    , she  was getting so          used to queer     things
# NPr+  VPt NSg/R/C NSg/I/J/R/Dq VP/J      NSg/P I/Ddem+ . ISg+ VPt NSg/Vg  NSg/I/J/R/C VP/J P  NSg/VB/J+ NPl+
> happening . While      she  was looking at    the place    where   it       had been    , it       suddenly
# N🅪Sg/Vg/J . NSg/VB/C/P ISg+ VPt Nᴹ/Vg/J NSg/P D+  N🅪Sg/VB+ NSg/R/C NPr/ISg+ VP  NSg/VPp . NPr/ISg+ R
> appeared again .
# VP/J     P     .
>
#
> “ By      - the - bye     , what   became of the baby      ? ” said the Cat       . “ I’d nearly forgotten to
# . NSg/J/P . D   . NSg/J/P . NSg/I+ VPt    P  D+  NSg/VB/J+ . . VP/J D+  NSg/VB/J+ . . K   R      NSg/VPp/J P
> ask    . ”
# NSg/VB . .
>
#
> “ It       turned into a    pig     , ” Alice quietly said , just as    if    it       had come       back     in        a
<<<<<<< HEAD
# . NPr/ISg+ VP/J   P    D/P+ NSg/VB+ . . NPr+  R       VP/J . J    NSg/R NSg/C NPr/ISg+ VP  NSg/VBPp/P NSg/VB/J NPr/J/R/P D/P+
=======
# . NPr/ISg+ VP/J   P    D/P+ NSg/VB+ . . NPr+  R       VP/J . J/R  NSg/R NSg/C NPr/ISg+ VB  NSg/VBPp/P NSg/VB/J NPr/J/R/P D/P+
>>>>>>> 0dc67389
> natural way    .
# NSg/J+  NSg/J+ .
>
#
> “ I       thought it       would , ” said the Cat       , and  vanished again .
# . ISg/#r+ N🅪Sg/VP NPr/ISg+ VXB   . . VP/J D+  NSg/VB/J+ . VB/C VP/J     P     .
>
#
> Alice waited a   little     , half         expecting to see    it       again , but     it       did not     appear ,
# NPr+  VP/J   D/P NPr/I/J/Dq . N🅪Sg/VB/J/P+ Nᴹ/Vg/J   P  NSg/VB NPr/ISg+ P     . NSg/C/P NPr/ISg+ VPt NSg/R/C VB     .
> and  after a    minute    or    two she  walked on  in        the direction in        which the March   Hare
# VB/C P     D/P+ NSg/VB/J+ NPr/C NSg ISg+ VP/J   J/P NPr/J/R/P D+  N🅪Sg+     NPr/J/R/P I/C+  D+  NPr/VB+ NSg/VB/J+
> was said to live . “ I’ve seen    hatters before , ” she  said to herself ; “ the March
# VPt VP/J P  VB/J . . K    NSg/VPp NPl/V3  C/P    . . ISg+ VP/J P  ISg+    . . D   NPr/VB+
> Hare      will    be      much         the most         interesting , and  perhaps as    this    is  May     it       won’t be
# NSg/VB/J+ NPr/VXB NSg/VXB NSg/I/J/R/Dq D   NSg/I/J/R/Dq Vg/J        . VB/C NSg/R   NSg/R I/Ddem+ VL3 NPr/VXB NPr/ISg+ VB    NSg/VXB
> raving  mad      — at    least    not     so          mad      as    it       was in        March   . ” As    she  said this    , she  looked
# Nᴹ/Vg/J NSg/VB/J . NSg/P NSg/J/Dq NSg/R/C NSg/I/J/R/C NSg/VB/J NSg/R NPr/ISg+ VPt NPr/J/R/P NPr/VB+ . . NSg/R ISg+ VP/J I/Ddem+ . ISg+ VP/J
> up         , and  there was the Cat       again , sitting  on  a   branch of a    tree    .
# NSg/VB/J/P . VB/C R+    VPt D+  NSg/VB/J+ P     . NSg/Vg/J J/P D/P NPr/VB P  D/P+ NSg/VB+ .
>
#
> “ Did you    say    pig     , or    fig    ? ” said the Cat       .
# . VPt ISgPl+ NSg/VB NSg/VB+ . NPr/C NSg/VB . . VP/J D+  NSg/VB/J+ .
>
#
> “ I       said pig     , ” replied Alice ; “ and  I       wish   you    wouldn’t keep   appearing and
# . ISg/#r+ VP/J NSg/VB+ . . VP/J    NPr+  . . VB/C ISg/#r+ NSg/VB ISgPl+ VXB      NSg/VB Nᴹ/Vg/J   VB/C
> vanishing so          suddenly : you    make   one     quite giddy    . ”
# Nᴹ/Vg/J   NSg/I/J/R/C R        . ISgPl+ NSg/VB NSg/I/J R     NSg/VB/J . .
>
#
> “ All          right    , ” said the Cat       ; and  this    time       it       vanished quite slowly , beginning
# . NSg/I/J/C/Dq NPr/VB/J . . VP/J D+  NSg/VB/J+ . VB/C I/Ddem+ N🅪Sg/VB/J+ NPr/ISg+ VP/J     R     R      . NSg/Vg/J+
> with the end    of the tail      , and  ending  with the grin    , which remained some      time
# P    D   NSg/VB P  D+  NSg/VB/J+ . VB/C Nᴹ/Vg/J P    D+  NSg/VB+ . I/C+  VP/J     I/J/R/Dq+ N🅪Sg/VB/J+
> after the rest   of it       had gone    .
# P     D   NSg/VB P  NPr/ISg+ VP  VPp/J/P .
>
#
> “ Well       ! I’ve often seen    a   cat       without a   grin    , ” thought Alice ; “ but     a   grin    without
# . NSg/VB/J/R . K    R     NSg/VPp D/P NSg/VB/J+ C/P     D/P NSg/VB+ . . N🅪Sg/VP NPr+  . . NSg/C/P D/P NSg/VB+ C/P
> a   cat       ! It’s the most         curious thing I       ever saw     in        my  life     ! ”
# D/P NSg/VB/J+ . K    D   NSg/I/J/R/Dq J       NSg+  ISg/#r+ J/R  NSg/VPt NPr/J/R/P D$+ N🅪Sg/VB+ . .
>
#
> She  had not     gone    much         farther before she  came      in        sight   of the house  of the March
# ISg+ VP  NSg/R/C VPp/J/P NSg/I/J/R/Dq VB/JC   C/P    ISg+ NSg/VPt/P NPr/J/R/P N🅪Sg/VB P  D   NPr/VB P  D+  NPr/VB+
> Hare      : she  thought it       must   be      the right     house   , because the chimneys were    shaped
# NSg/VB/J+ . ISg+ N🅪Sg/VP NPr/ISg+ NSg/VB NSg/VXB D+  NPr/VB/J+ NPr/VB+ . C/P     D+  NPl/V3+  NSg/VPt VP/J
> like         ears   and  the roof    was thatched with fur          . It       was so          large a   house   , that         she
# NSg/VB/J/C/P NPl/V3 VB/C D+  NSg/VB+ VPt VP/J     P    N🅪Sg/VB/C/P+ . NPr/ISg+ VPt NSg/I/J/R/C NSg/J D/P NPr/VB+ . NSg/I/C/Ddem ISg+
> did not     like         to go       nearer till       she  had nibbled some     more         of the lefthand bit      of
<<<<<<< HEAD
# VPt NSg/R/C NSg/VB/J/C/P P  NSg/VB/J NSg/JC NSg/VB/C/P ISg+ VP  VP/J    I/J/R/Dq NPr/I/J/R/Dq P  D   ?        NSg/VPt+ P
> mushroom  , and  raised herself to about two feet high       : even     then    she  walked up
# N🅪Sg/VB/J . VB/C VP/J   ISg+    P  J/P   NSg NPl+ NSg/VB/J/R . NSg/VB/J NSg/J/C ISg+ VP/J   NSg/VB/J/P
=======
# VPt NSg/R/C NSg/VB/J/C/P P  NSg/VB/J NSg/JC NSg/VB/C/P ISg+ VB  VP/J    I/J/R/Dq NPr/I/J/R/Dq P  D   ?        NSg/VPt+ P
> mushroom  , and  raised herself to about two feet high       : even     then      she  walked up
# N🅪Sg/VB/J . VB/C VP/J   ISg+    P  J/P   NSg NPl+ NSg/VB/J/R . NSg/VB/J NSg/J/R/C ISg+ VP/J   NSg/VB/J/P
>>>>>>> 0dc67389
> towards it       rather     timidly , saying    to herself “ Suppose it       should be      raving  mad
# P       NPr/ISg+ NPr/VB/J/R R       . N🅪Sg/Vg/J P  ISg+    . VB      NPr/ISg+ VXB    NSg/VXB Nᴹ/Vg/J NSg/VB/J
> after all          ! I       almost wish   I’d gone    to see    the Hatter instead ! ”
# P     NSg/I/J/C/Dq . ISg/#r+ R      NSg/VB K   VPp/J/P P  NSg/VB D   NSg/VB R       . .
>
#
>              CHAPTER VII    : A   Mad      Tea      - Party
# HeadingStart NSg/VB+ NSg/#r . D/P NSg/VB/J N🅪Sg/VB+ . NSg/VB/J+
>
#
> There was a    table   set       out          under   a   tree    in        front    of the house   , and  the March   Hare
# R+    VPt D/P+ NSg/VB+ NPr/VBP/J NSg/VB/J/R/P NSg/J/P D/P NSg/VB+ NPr/J/R/P NSg/VB/J P  D+  NPr/VB+ . VB/C D+  NPr/VB+ NSg/VB/J+
> and  the Hatter were    having  tea      at    it       : a   Dormouse was sitting  between them     , fast
# VB/C D   NSg/VB NSg/VPt Nᴹ/Vg/J N🅪Sg/VB+ NSg/P NPr/ISg+ . D/P NSg      VPt NSg/Vg/J NSg/P   NSg/IPl+ . NSg/VB/J/R
> asleep , and  the other    two were     using   it       as    a   cushion , resting  their elbows  on
# J      . VB/C D   NSg/VB/J NSg NSg/VPt+ Nᴹ/Vg/J NPr/ISg+ NSg/R D/P NSg/VB+ . Nᴹ/Vg/J+ D$+   NPl/V3+ J/P
> it       , and  talking over    its     head      . “ Very uncomfortable for   the Dormouse , ” thought
# NPr/ISg+ . VB/C Nᴹ/Vg/J NSg/J/P ISg/D$+ NPr/VB/J+ . . J/R  J             R/C/P D   NSg      . . N🅪Sg/VP
> Alice ; “ only  , as    it’s asleep , I       suppose it       doesn’t mind    . ”
# NPr+  . . J/R/C . NSg/R K    J      . ISg/#r+ VB      NPr/ISg+ VB      NSg/VB+ . .
>
#
> The table   was a   large one     , but     the three were     all          crowded together at    one     corner
# D+  NSg/VB+ VPt D/P NSg/J NSg/I/J . NSg/C/P D+  NSg+  NSg/VPt+ NSg/I/J/C/Dq VP/J    J        NSg/P NSg/I/J NSg/VB
> of it       : “ No        room       ! No        room       ! ” they cried out          when    they saw     Alice coming  . “ There’s
# P  NPr/ISg+ . . NPr/Dq/P+ N🅪Sg/VB/J+ . NPr/Dq/P+ N🅪Sg/VB/J+ . . IPl+ VP/J  NSg/VB/J/R/P NSg/I/C IPl+ NSg/VPt NPr+  Nᴹ/Vg/J . . K
> plenty  of room       ! ” said Alice indignantly , and  she  sat      down        in        a   large arm       - chair
# NSg/I/J P  N🅪Sg/VB/J+ . . VP/J NPr+  R           . VB/C ISg+ NSg/VP/J N🅪Sg/VB/J/P NPr/J/R/P D/P NSg/J NSg/VB/J+ . NSg/VB+
> at    one     end    of the table   .
# NSg/P NSg/I/J NSg/VB P  D   NSg/VB+ .
>
#
> “ Have    some      wine     , ” the March   Hare      said in        an   encouraging tone       .
# . NSg/VXB I/J/R/Dq+ N🅪Sg/VB+ . . D+  NPr/VB+ NSg/VB/J+ VP/J NPr/J/R/P D/P+ Nᴹ/Vg/J     N🅪Sg/I/VB+ .
>
#
> Alice looked all          round      the table   , but     there was nothing  on  it       but     tea      . “ I       don’t
# NPr+  VP/J   NSg/I/J/C/Dq NSg/VB/J/P D+  NSg/VB+ . NSg/C/P R+    VPt NSg/I/J+ J/P NPr/ISg+ NSg/C/P N🅪Sg/VB+ . . ISg/#r+ VB
> see    any    wine     , ” she  remarked .
# NSg/VB I/R/Dq N🅪Sg/VB+ . . ISg+ VP/J     .
>
#
> “ There isn’t  any    , ” said the March   Hare      .
# . R+    NSg/VB I/R/Dq . . VP/J D   NPr/VB+ NSg/VB/J+ .
>
#
> “ Then      it       wasn’t very civil of you    to offer     it       , ” said Alice angrily .
# . NSg/J/R/C NPr/ISg+ VB     J/R  J     P  ISgPl+ P  NSg/VB/JC NPr/ISg+ . . VP/J NPr+  R       .
>
#
> “ It       wasn’t very civil of you    to sit    down        without being       invited  , ” said the March
# . NPr/ISg+ VB     J/R  J     P  ISgPl+ P  NSg/VB N🅪Sg/VB/J/P C/P     N🅪Sg/Vg/J/C NSg/VP/J . . VP/J D   NPr/VB+
> Hare      .
# NSg/VB/J+ .
>
#
> “ I       didn’t know   it       was your table   , ” said Alice ; “ it’s laid for   a   great many       more
# . ISg/#r+ VB     NSg/VB NPr/ISg+ VPt D$+  NSg/VB+ . . VP/J NPr+  . . K    VB/J R/C/P D/P NSg/J NSg/I/J/Dq NPr/I/J/R/Dq
> than three . ”
# C/P  NSg   . .
>
#
> “ Your hair     wants  cutting  , ” said the Hatter . He       had been    looking at    Alice for
# . D$+  N🅪Sg/VB+ NPl/V3 NSg/VB/J . . VP/J D   NSg/VB . NPr/ISg+ VP  NSg/VPp Nᴹ/Vg/J NSg/P NPr+  R/C/P
> some     time      with great  curiosity , and  this    was his     first     speech   .
# I/J/R/Dq N🅪Sg/VB/J P    NSg/J+ NSg+      . VB/C I/Ddem+ VPt ISg/D$+ NSg/VB/J+ N🅪Sg/VB+ .
>
#
> “ You    should learn  not     to make   personal remarks , ” Alice said with some     severity ;
# . ISgPl+ VXB    NSg/VB NSg/R/C P  NSg/VB NSg/J+   NPl/V3+ . . NPr+  VP/J P    I/J/R/Dq NSg      .
> “ it’s very rude . ”
# . K    J/R  J    . .
>
#
> The Hatter opened his     eyes    very wide  on  hearing  this    ; but     all          he       said was , “ Why
# D   NSg/VB VP/J   ISg/D$+ NPl/V3+ J/R  NSg/J J/P Nᴹ/Vg/J+ I/Ddem+ . NSg/C/P NSg/I/J/C/Dq NPr/ISg+ VP/J VPt . . NSg/VB
> is  a   raven    like         a   writing  - desk    ? ”
# VL3 D/P NSg/VB/J NSg/VB/J/C/P D/P Nᴹ/Vg/J+ . NSg/VB+ . .
>
#
> “ Come       , we   shall have    some     fun     now       ! ” thought Alice . “ I’m glad     they’ve begun
# . NSg/VBPp/P . IPl+ VXB   NSg/VXB I/J/R/Dq Nᴹ/VB/J NSg/J/R/C . . N🅪Sg/VP NPr+  . . K   NSg/VB/J K       VPp
> asking  riddles . — I       believe I       can     guess  that          , ” she  added aloud .
# Nᴹ/Vg/J NPl/V3  . . ISg/#r+ VB      ISg/#r+ NPr/VXB NSg/VB NSg/I/C/Ddem+ . . ISg+ VP/J  J     .
>
#
> “ Do  you    mean     that         you    think  you    can     find   out          the answer  to it       ? ” said the March
# . VXB ISgPl+ NSg/VB/J NSg/I/C/Ddem ISgPl+ NSg/VB ISgPl+ NPr/VXB NSg/VB NSg/VB/J/R/P D+  NSg/VB+ P  NPr/ISg+ . . VP/J D+  NPr/VB+
> Hare      .
# NSg/VB/J+ .
>
#
> “ Exactly so          , ” said Alice .
# . R       NSg/I/J/R/C . . VP/J NPr+  .
>
#
> “ Then      you    should say    what   you    mean     , ” the March   Hare      went    on  .
# . NSg/J/R/C ISgPl+ VXB    NSg/VB NSg/I+ ISgPl+ NSg/VB/J . . D+  NPr/VB+ NSg/VB/J+ NSg/VPt J/P .
>
#
> “ I       do  , ” Alice hastily replied ; “ at    least    — at    least    I       mean     what   I       say    — that’s the
# . ISg/#r+ VXB . . NPr+  R       VP/J    . . NSg/P NSg/J/Dq . NSg/P NSg/J/Dq ISg/#r+ NSg/VB/J NSg/I+ ISg/#r+ NSg/VB . NSg$   D+
> same thing , you    know   . ”
# I/J  NSg+  . ISgPl+ NSg/VB . .
>
#
> “ Not     the same thing a    bit      ! ” said the Hatter . “ You    might    just as    well       say    that          ‘          I
# . NSg/R/C D+  I/J+ NSg+  D/P+ NSg/VPt+ . . VP/J D   NSg/VB . . ISgPl+ Nᴹ/VXB/J J/R  NSg/R NSg/VB/J/R NSg/VB NSg/I/C/Ddem+ Unlintable ISg/#r+
> see    what   I       eat ’ is  the same thing as    ‘          I       eat what   I       see    ’ ! ”
# NSg/VB NSg/I+ ISg/#r+ VB  . VL3 D+  I/J+ NSg+  NSg/R Unlintable ISg/#r+ VB  NSg/I+ ISg/#r+ NSg/VB . . .
>
#
> “ You    might    just as    well       say    , ” added the March   Hare      , “ that          ‘          I       like         what   I       get    ’ is
# . ISgPl+ Nᴹ/VXB/J J/R  NSg/R NSg/VB/J/R NSg/VB . . VP/J  D+  NPr/VB+ NSg/VB/J+ . . NSg/I/C/Ddem+ Unlintable ISg/#r+ NSg/VB/J/C/P NSg/I+ ISg/#r+ NSg/VB . VL3
> the same thing as    ‘          I       get    what   I       like         ’ ! ”
# D+  I/J+ NSg+  NSg/R Unlintable ISg/#r+ NSg/VB NSg/I+ ISg/#r+ NSg/VB/J/C/P . . .
>
#
> “ You    might    just as    well       say    , ” added the Dormouse , who    seemed to be      talking in
# . ISgPl+ Nᴹ/VXB/J J/R  NSg/R NSg/VB/J/R NSg/VB . . VP/J  D   NSg      . NPr/I+ VP/J   P  NSg/VXB Nᴹ/Vg/J NPr/J/R/P
> his     sleep    , “ that          ‘          I       breathe when    I       sleep   ’ is  the same thing as    ‘          I       sleep   when    I
# ISg/D$+ N🅪Sg/VB+ . . NSg/I/C/Ddem+ Unlintable ISg/#r+ VB      NSg/I/C ISg/#r+ N🅪Sg/VB . VL3 D   I/J  NSg+  NSg/R Unlintable ISg/#r+ N🅪Sg/VB NSg/I/C ISg/#r+
> breathe ’ ! ”
# VB      . . .
>
#
> “ It       is  the same thing with you    , ” said the Hatter , and  here    the conversation
# . NPr/ISg+ VL3 D   I/J  NSg   P    ISgPl+ . . VP/J D   NSg/VB . VB/C NSg/J/R D   N🅪Sg/VB+
> dropped , and  the party     sat      silent for   a   minute    , while      Alice thought over    all          she
# VP/J    . VB/C D   NSg/VB/J+ NSg/VP/J NSg/J  R/C/P D/P NSg/VB/J+ . NSg/VB/C/P NPr+  N🅪Sg/VP NSg/J/P NSg/I/J/C/Dq ISg+
> could   remember about ravens and  writing - desks   , which wasn’t much         .
# NSg/VXB NSg/VB   J/P   NPl/V3 VB/C Nᴹ/Vg/J . NPl/V3+ . I/C+  VB     NSg/I/J/R/Dq .
>
#
> The Hatter was the first     to break  the silence . “ What   day    of the month  is  it       ? ” he
# D   NSg/VB VPt D   NSg/VB/J+ P  NSg/VB D   NSg/VB+ . . NSg/I+ NPr🅪Sg P  D+  NSg/J+ VL3 NPr/ISg+ . . NPr/ISg+
> said , turning to Alice : he       had taken his     watch  out          of his     pocket    , and  was
<<<<<<< HEAD
# VP/J . Nᴹ/Vg/J P  NPr+  . NPr/ISg+ VP  VPp/J ISg/D$+ NSg/VB NSg/VB/J/R/P P  ISg/D$+ NSg/VB/J+ . VB/C VPt
> looking at    it       uneasily , shaking it       every now       and  then    , and  holding it       to his
# Nᴹ/Vg/J NSg/P NPr/ISg+ R        . Nᴹ/Vg/J NPr/ISg+ Dq    NSg/J/R/C VB/C NSg/J/C . VB/C Nᴹ/Vg/J NPr/ISg+ P  ISg/D$+
=======
# VP/J . Nᴹ/Vg/J P  NPr+  . NPr/ISg+ VB  VPp/J ISg/D$+ NSg/VB NSg/VB/J/R/P P  ISg/D$+ NSg/VB/J+ . VB/C VPt
> looking at    it       uneasily , shaking it       every now       and  then      , and  holding it       to his
# Nᴹ/Vg/J NSg/P NPr/ISg+ R        . Nᴹ/Vg/J NPr/ISg+ Dq    NSg/J/R/C VB/C NSg/J/R/C . VB/C Nᴹ/Vg/J NPr/ISg+ P  ISg/D$+
>>>>>>> 0dc67389
> ear       .
# NSg/VB/J+ .
>
#
> Alice considered a   little     , and  then      said “ The fourth   . ”
# NPr+  VP/J       D/P NPr/I/J/Dq . VB/C NSg/J/R/C VP/J . D   NPr/VB/J . .
>
#
> “ Two  days wrong      ! ” sighed the Hatter . “ I       told you    butter  wouldn’t suit    the
# . NSg+ NPl+ NSg/VB/J/R . . VP/J   D   NSg/VB . . ISg/#r+ VP   ISgPl+ NSg/VB+ VXB      NSg/VB+ D
> works   ! ” he       added looking angrily at    the March   Hare      .
# NPl/V3+ . . NPr/ISg+ VP/J  Nᴹ/Vg/J R       NSg/P D+  NPr/VB+ NSg/VB/J+ .
>
#
> “ It       was the best       butter , ” the March   Hare      meekly replied .
# . NPr/ISg+ VPt D   NPr/VXB/JS NSg/VB . . D+  NPr/VB+ NSg/VB/J+ R      VP/J    .
>
#
> “ Yes    , but     some      crumbs  must   have    got in        as    well       , ” the Hatter grumbled : “ you
# . NPl/VB . NSg/C/P I/J/R/Dq+ NPl/V3+ NSg/VB NSg/VXB VP  NPr/J/R/P NSg/R NSg/VB/J/R . . D   NSg/VB VP/J     . . ISgPl+
> shouldn’t have    put     it       in        with the bread    - knife   . ”
# VB        NSg/VXB NSg/VBP NPr/ISg+ NPr/J/R/P P    D   N🅪Sg/VB+ . NSg/VB+ . .
>
#
> The March   Hare      took the watch  and  looked at    it       gloomily : then      he       dipped it       into
# D+  NPr/VB+ NSg/VB/J+ VPt  D   NSg/VB VB/C VP/J   NSg/P NPr/ISg+ R        . NSg/J/R/C NPr/ISg+ VB/J   NPr/ISg+ P
> his     cup    of tea      , and  looked at    it       again : but     he       could   think  of nothing  better     to
# ISg/D$+ NSg/VB P  N🅪Sg/VB+ . VB/C VP/J   NSg/P NPr/ISg+ P     . NSg/C/P NPr/ISg+ NSg/VXB NSg/VB P  NSg/I/J+ NSg/VXB/JC P
> say    than his     first    remark  , “ It       was the best       butter  , you    know   . ”
# NSg/VB C/P  ISg/D$+ NSg/VB/J NSg/VB+ . . NPr/ISg+ VPt D   NPr/VXB/JS NSg/VB+ . ISgPl+ NSg/VB . .
>
#
> Alice had been    looking over    his     shoulder with some      curiosity . “ What   a    funny
# NPr+  VP  NSg/VPp Nᴹ/Vg/J NSg/J/P ISg/D$+ NSg/VB+  P    I/J/R/Dq+ NSg+      . . NSg/I+ D/P+ NSg/J+
> watch   ! ” she  remarked . “ It       tells  the day    of the month  , and  doesn’t tell   what
# NSg/VB+ . . ISg+ VP/J     . . NPr/ISg+ NPl/V3 D   NPr🅪Sg P  D+  NSg/J+ . VB/C VB      NPr/VB NSg/I+
> o’clock it       is  ! ”
# R       NPr/ISg+ VL3 . .
>
#
> “ Why    should it       ? ” muttered the Hatter . “ Does   your watch  tell   you    what   year it
# . NSg/VB VXB    NPr/ISg+ . . VP/J     D   NSg/VB . . NPl/V3 D$+  NSg/VB NPr/VB ISgPl+ NSg/I+ NSg+ NPr/ISg+
> is  ? ”
# VL3 . .
>
#
> “ Of course  not     , ” Alice replied very readily : “ but     that’s because it       stays  the
# . P  NSg/VB+ NSg/R/C . . NPr+  VP/J    J/R  R       . . NSg/C/P NSg$   C/P     NPr/ISg+ NPl/V3 D
> same year for   such  a   long     time       together . ”
# I/J  NSg+ R/C/P NSg/I D/P NPr/VB/J N🅪Sg/VB/J+ J        . .
>
#
> “ Which is  just the case      with mine      , ” said the Hatter .
# . I/C+  VL3 J/R  D   NPr🅪Sg/VB P    NSg/I/VB+ . . VP/J D   NSg/VB .
>
#
> Alice felt      dreadfully puzzled , The Hatter’s remark  seemed to have    no       sort   of
# NPr+  N🅪Sg/VB/J R          VP/J    . D   NSg$     NSg/VB+ VP/J   P  NSg/VXB NPr/Dq/P NSg/VB P
> meaning    in        it       , and  yet      it       was certainly English      . “ I       don’t quite understand you    , ”
# N🅪Sg/Vg/J+ NPr/J/R/P NPr/ISg+ . VB/C NSg/VB/C NPr/ISg+ VPt R         NPr🅪Sg/VB/J+ . . ISg/#r+ VB    R     VB         ISgPl+ . .
> she  said , as    politely as    she  could   .
# ISg+ VP/J . NSg/R R        NSg/R ISg+ NSg/VXB .
>
#
> “ The Dormouse is  asleep again , ” said the Hatter , and  he       poured a   little     hot      tea
# . D   NSg      VL3 J      P     . . VP/J D   NSg/VB . VB/C NPr/ISg+ VP/J   D/P NPr/I/J/Dq NSg/VB/J N🅪Sg/VB+
> upon its     nose    .
# P    ISg/D$+ NSg/VB+ .
>
#
> The Dormouse shook    its     head      impatiently , and  said , without opening its     eyes    , “ Of
# D   NSg      NSg/VB/J ISg/D$+ NPr/VB/J+ R           . VB/C VP/J . C/P     Nᴹ/Vg/J ISg/D$+ NPl/V3+ . . P
> course  , of course  ; just what   I       was going   to remark myself . ”
# NSg/VB+ . P  NSg/VB+ . J/R  NSg/I+ ISg/#r+ VPt Nᴹ/Vg/J P  NSg/VB ISg+   . .
>
#
> “ Have    you    guessed the riddle  yet      ? ” the Hatter said , turning to Alice again .
# . NSg/VXB ISgPl+ VP/J    D+  NPr/VB+ NSg/VB/C . . D   NSg/VB VP/J . Nᴹ/Vg/J P  NPr+  P     .
>
#
> “ No       , I       give   it       up         , ” Alice replied : “ what’s the answer  ? ”
# . NPr/Dq/P . ISg/#r+ NSg/VB NPr/ISg+ NSg/VB/J/P . . NPr+  VP/J    . . NSg$   D+  NSg/VB+ . .
>
#
> “ I       haven’t the slightest idea , ” said the Hatter .
# . ISg/#r+ VB      D+  JS        NSg+ . . VP/J D   NSg/VB .
>
#
> “ Nor   I       , ” said the March   Hare      .
# . NSg/C ISg/#r+ . . VP/J D+  NPr/VB+ NSg/VB/J+ .
>
#
> Alice sighed wearily . “ I       think  you    might    do  something better     with the time       , ” she
# NPr+  VP/J   R       . . ISg/#r+ NSg/VB ISgPl+ Nᴹ/VXB/J VXB NSg/I/J+  NSg/VXB/JC P    D+  N🅪Sg/VB/J+ . . ISg+
> said , “ than waste     it       in        asking  riddles that          have    no       answers . ”
# VP/J . . C/P  NSg/VB/J+ NPr/ISg+ NPr/J/R/P Nᴹ/Vg/J NPl/V3  NSg/I/C/Ddem+ NSg/VXB NPr/Dq/P NPl/V3+ . .
>
#
> “ If    you    knew Time       as    well       as    I       do  , ” said the Hatter , “ you    wouldn’t talk    about
# . NSg/C ISgPl+ VPt  N🅪Sg/VB/J+ NSg/R NSg/VB/J/R NSg/R ISg/#r+ VXB . . VP/J D   NSg/VB . . ISgPl+ VXB      N🅪Sg/VB J/P
> wasting it       . It’s him  . ”
# Nᴹ/Vg/J NPr/ISg+ . K    ISg+ . .
>
#
> “ I       don’t know   what   you    mean     , ” said Alice .
# . ISg/#r+ VB    NSg/VB NSg/I+ ISgPl+ NSg/VB/J . . VP/J NPr+  .
>
#
> “ Of course  you    don’t ! ” the Hatter said , tossing his     head      contemptuously . “ I       dare
# . P  NSg/VB+ ISgPl+ VB    . . D   NSg/VB VP/J . Nᴹ/Vg/J ISg/D$+ NPr/VB/J+ R              . . ISg/#r+ NPr/VXB
> say    you    never even     spoke   to Time      ! ”
# NSg/VB ISgPl+ R     NSg/VB/J NSg/VPt P  N🅪Sg/VB/J . .
>
#
> “ Perhaps not     , ” Alice cautiously replied : “ but     I       know   I       have    to beat      time       when    I
# . NSg/R   NSg/R/C . . NPr+  R          VP/J    . . NSg/C/P ISg/#r+ NSg/VB ISg/#r+ NSg/VXB P  N🅪Sg/VB/J N🅪Sg/VB/J+ NSg/I/C ISg/#r+
> learn  music      . ”
# NSg/VB N🅪Sg/VB/J+ . .
>
#
> “ Ah       ! that          accounts for   it       , ” said the Hatter . “ He       won’t stand  beating . Now       , if
# . NSg/I/VB . NSg/I/C/Ddem+ NPl/V3+  R/C/P NPr/ISg+ . . VP/J D   NSg/VB . . NPr/ISg+ VB    NSg/VB Nᴹ/Vg/J . NSg/J/R/C . NSg/C
> you    only  kept on  good     terms   with him  , he’d do  almost anything  you    liked with the
# ISgPl+ J/R/C VP   J/P NPr/VB/J NPl/V3+ P    ISg+ . K    VXB R      NSg/I/VB+ ISgPl+ VP/J  P    D
> clock   . For   instance , suppose it       were    nine o’clock in        the morning    , just time       to
# NSg/VB+ . R/C/P NSg/VB+  . VB      NPr/ISg+ NSg/VPt NSg  R       NPr/J/R/P D+  N🅪Sg/Vg/J+ . J/R  N🅪Sg/VB/J+ P
> begin  lessons : you’d only  have    to whisper a   hint    to Time      , and  round      goes   the
# NSg/VB NPl/V3+ . K     J/R/C NSg/VXB P  NSg/VB  D/P NSg/VB+ P  N🅪Sg/VB/J . VB/C NSg/VB/J/P NPl/VB D
> clock   in        a   twinkling ! Half         - past       one     , time      for   dinner   ! ”
# NSg/VB+ NPr/J/R/P D/P N🅪Sg/Vg/J . N🅪Sg/VB/J/P+ . NSg/VB/J/P NSg/I/J . N🅪Sg/VB/J R/C/P N🅪Sg/VB+ . .
>
#
> ( “ I       only  wish   it       was , ” the March   Hare      said to itself in        a    whisper . )
# . . ISg/#r+ J/R/C NSg/VB NPr/ISg+ VPt . . D+  NPr/VB+ NSg/VB/J+ VP/J P  ISg+   NPr/J/R/P D/P+ NSg/VB+ . .
>
#
> “ That          would be      grand , certainly , ” said Alice thoughtfully : “ but     then      — I       shouldn’t
# . NSg/I/C/Ddem+ VXB   NSg/VXB NSg/J . R         . . VP/J NPr+  R            . . NSg/C/P NSg/J/R/C . ISg/#r+ VB
> be      hungry for   it       , you    know   . ”
# NSg/VXB J      R/C/P NPr/ISg+ . ISgPl+ NSg/VB . .
>
#
> “ Not     at    first    , perhaps , ” said the Hatter : “ but     you    could   keep   it       to half        - past
# . NSg/R/C NSg/P NSg/VB/J . NSg/R   . . VP/J D   NSg/VB . . NSg/C/P ISgPl+ NSg/VXB NSg/VB NPr/ISg+ P  N🅪Sg/VB/J/P . NSg/VB/J/P
> one     as    long     as    you    liked . ”
# NSg/I/J NSg/R NPr/VB/J NSg/R ISgPl+ VP/J  . .
>
#
> “ Is  that         the way    you    manage ? ” Alice asked .
# . VL3 NSg/I/C/Ddem D+  NSg/J+ ISgPl+ NSg/VB . . NPr+  VP/J  .
>
#
> The Hatter shook    his     head      mournfully . “ Not     I       ! ” he       replied . “ We   quarrelled last
# D   NSg/VB NSg/VB/J ISg/D$+ NPr/VB/J+ R          . . NSg/R/C ISg/#r+ . . NPr/ISg+ VP/J    . . IPl+ VB/Comm    NSg/VB/J
> March   — just before he       went    mad      , you    know   — ” ( pointing with his     tea      spoon   at    the
# NPr/VB+ . J/R  C/P    NPr/ISg+ NSg/VPt NSg/VB/J . ISgPl+ NSg/VB . . . Nᴹ/Vg/J  P    ISg/D$+ N🅪Sg/VB+ NSg/VB+ NSg/P D
> March   Hare      , ) “ — it       was at    the great concert given       by      the Queen    of Hearts  , and  I
# NPr/VB+ NSg/VB/J+ . . . . NPr/ISg+ VPt NSg/P D   NSg/J NSg/VB+ NSg/VPp/J/P NSg/J/P D   NPr/VB/J P  NPl/V3+ . VB/C ISg/#r+
> had to sing
# VP  P  NSg/VB/J
>
#
> ‘          Twinkle , twinkle , little     bat     ! How   I       wonder  what   you’re at    ! ’
# Unlintable NSg/VB  . NSg/VB  . NPr/I/J/Dq NSg/VB+ . NSg/C ISg/#r+ N🅪Sg/VB NSg/I+ K      NSg/P . .
>
#
> You    know   the song  , perhaps ? ”
# ISgPl+ NSg/VB D+  N🅪Sg+ . NSg/R   . .
>
#
> “ I’ve heard something like         it       , ” said Alice .
# . K    VP/J  NSg/I/J+  NSg/VB/J/C/P NPr/ISg+ . . VP/J NPr+  .
>
#
> “ It       goes   on  , you    know   , ” the Hatter continued , “ in        this   way    : —
# . NPr/ISg+ NPl/VB J/P . ISgPl+ NSg/VB . . D   NSg/VB VP/J      . . NPr/J/R/P I/Ddem NSg/J+ . .
>
#
> ‘          Up         above   the world   you    fly      , Like         a   tea      - tray   in        the sky      . Twinkle , twinkle — ’ ”
# Unlintable NSg/VB/J/P NSg/J/P D+  NSg/VB+ ISgPl+ NSg/VB/J . NSg/VB/J/C/P D/P N🅪Sg/VB+ . NSg/VB NPr/J/R/P D+  N🅪Sg/VB+ . NSg/VB  . NSg/VB  . . .
>
#
> Here    the Dormouse shook    itself , and  began singing in        its     sleep    “ Twinkle ,
# NSg/J/R D   NSg      NSg/VB/J ISg+   . VB/C VPt   Nᴹ/Vg/J NPr/J/R/P ISg/D$+ N🅪Sg/VB+ . NSg/VB  .
> twinkle , twinkle , twinkle — ” and  went    on  so          long     that         they had to pinch  it       to
# NSg/VB  . NSg/VB  . NSg/VB  . . VB/C NSg/VPt J/P NSg/I/J/R/C NPr/VB/J NSg/I/C/Ddem IPl+ VP  P  NSg/VB NPr/ISg+ P
> make   it       stop   .
# NSg/VB NPr/ISg+ NSg/VB .
>
#
> “ Well       , I’d hardly finished the first    verse  , ” said the Hatter , “ when    the Queen
# . NSg/VB/J/R . K   R      VP/J     D   NSg/VB/J NSg/VB . . VP/J D   NSg/VB . . NSg/I/C D   NPr/VB/J+
> jumped up         and  bawled out          , ‘          He’s murdering the time       ! Off        with his     head      ! ’ ”
# VP/J   NSg/VB/J/P VB/C VP/J   NSg/VB/J/R/P . Unlintable NSg$ Nᴹ/Vg/J+  D   N🅪Sg/VB/J+ . NSg/VB/J/P P    ISg/D$+ NPr/VB/J+ . . .
>
#
> “ How   dreadfully savage    ! ” exclaimed Alice .
# . NSg/C R          NPr/VB/J+ . . VP/J      NPr+  .
>
#
> “ And  ever since that          , ” the Hatter went    on  in        a   mournful tone       , “ he       won’t do  a
# . VB/C J/R  C/P   NSg/I/C/Ddem+ . . D   NSg/VB NSg/VPt J/P NPr/J/R/P D/P J        N🅪Sg/I/VB+ . . NPr/ISg+ VB    VXB D/P
> thing I       ask    ! It’s always six o’clock now       . ”
# NSg+  ISg/#r+ NSg/VB . K    R      NSg R       NSg/J/R/C . .
>
#
> A    bright    idea came      into Alice’s head      . “ Is  that         the reason   so          many       tea      - things are
# D/P+ NPr/VB/J+ NSg+ NSg/VPt/P P    NSg$    NPr/VB/J+ . . VL3 NSg/I/C/Ddem D+  N🅪Sg/VB+ NSg/I/J/R/C NSg/I/J/Dq N🅪Sg/VB+ . NPl+   VB
> put     out          here    ? ” she  asked .
# NSg/VBP NSg/VB/J/R/P NSg/J/R . . ISg+ VP/J  .
>
#
> “ Yes    , that’s it       , ” said the Hatter with a   sigh   : “ it’s always tea      - time       , and  we’ve
# . NPl/VB . NSg$   NPr/ISg+ . . VP/J D   NSg/VB P    D/P NSg/VB . . K    R      N🅪Sg/VB+ . N🅪Sg/VB/J+ . VB/C K
> no       time       to wash   the things between whiles . ”
# NPr/Dq/P N🅪Sg/VB/J+ P  NPr/VB D   NPl+   NSg/P   NPl/V3 . .
>
#
> “ Then      you    keep   moving  round      , I       suppose ? ” said Alice .
# . NSg/J/R/C ISgPl+ NSg/VB Nᴹ/Vg/J NSg/VB/J/P . ISg/#r+ VB      . . VP/J NPr+  .
>
#
> “ Exactly so          , ” said the Hatter : “ as    the things get    used up         . ”
# . R       NSg/I/J/R/C . . VP/J D   NSg/VB . . NSg/R D   NPl+   NSg/VB VP/J NSg/VB/J/P . .
>
#
> “ But     what   happens when    you    come       to the beginning again ? ” Alice ventured to ask    .
# . NSg/C/P NSg/I+ V3      NSg/I/C ISgPl+ NSg/VBPp/P P  D+  NSg/Vg/J+ P     . . NPr+  VP/J     P  NSg/VB .
>
#
> “ Suppose we   change  the subject   , ” the March   Hare      interrupted , yawning . “ I’m
# . VB      IPl+ N🅪Sg/VB D+  NSg/VB/J+ . . D+  NPr/VB+ NSg/VB/J+ VP/J        . Nᴹ/Vg/J . . K
> getting tired of this    . I       vote   the young     lady    tells  us       a    story   . ”
# NSg/Vg  VP/J  P  I/Ddem+ . ISg/#r+ NSg/VB D+  NPr/VB/J+ NPr/VB+ NPl/V3 NPr/IPl+ D/P+ NSg/VB+ . .
>
#
> “ I’m afraid I       don’t know   one     , ” said Alice , rather     alarmed at    the proposal .
# . K   J      ISg/#r+ VB    NSg/VB NSg/I/J . . VP/J NPr+  . NPr/VB/J/R VP/J    NSg/P D   NSg+     .
>
#
> “ Then      the Dormouse shall ! ” they both   cried . “ Wake   up         , Dormouse ! ” And  they
# . NSg/J/R/C D   NSg      VXB   . . IPl+ I/C/Dq VP/J  . . NPr/VB NSg/VB/J/P . NSg      . . VB/C IPl+
> pinched it       on  both   sides   at    once  .
# VP/J    NPr/ISg+ J/P I/C/Dq NPl/V3+ NSg/P NSg/C .
>
#
> The Dormouse slowly opened his     eyes    . “ I       wasn’t asleep , ” he       said in        a   hoarse   ,
# D   NSg      R      VP/J   ISg/D$+ NPl/V3+ . . ISg/#r+ VB     J      . . NPr/ISg+ VP/J NPr/J/R/P D/P NSg/VB/J .
> feeble voice   : “ I       heard every word    you    fellows were    saying    . ”
# VB/J   NSg/VB+ . . ISg/#r+ VP/J  Dq    NSg/VB+ ISgPl+ NPl/V3+ NSg/VPt N🅪Sg/Vg/J . .
>
#
> “ Tell   us       a    story   ! ” said the March   Hare      .
# . NPr/VB NPr/IPl+ D/P+ NSg/VB+ . . VP/J D+  NPr/VB+ NSg/VB/J+ .
>
#
> “ Yes    , please do  ! ” pleaded Alice .
# . NPl/VB . VB     VXB . . VP/J    NPr+  .
>
#
> “ And  be      quick    about it       , ” added the Hatter , “ or    you’ll be      asleep again before
# . VB/C NSg/VXB NSg/VB/J J/P   NPr/ISg+ . . VP/J  D   NSg/VB . . NPr/C K      NSg/VXB J      P     C/P
> it’s done      . ”
# K    NSg/VPp/J . .
>
#
> “ Once  upon a    time       there were    three little      sisters , ” the Dormouse began in        a
# . NSg/C P    D/P+ N🅪Sg/VB/J+ R+    NSg/VPt NSg+  NPr/I/J/Dq+ NPl/V3+ . . D   NSg      VPt   NPr/J/R/P D/P
> great hurry   ; “ and  their names   were    Elsie , Lacie , and  Tillie ; and  they lived at
# NSg/J NSg/VB+ . . VB/C D$+   NPl/V3+ NSg/VPt NPr   . ?     . VB/C ?      . VB/C IPl+ VP/J  NSg/P
> the bottom   of a   well        — ”
# D   NSg/VB/J P  D/P NSg/VB/J/R+ . .
>
#
> “ What   did they live on  ? ” said Alice , who    always took a   great interest in
# . NSg/I+ VPt IPl+ VB/J J/P . . VP/J NPr+  . NPr/I+ R      VPt  D/P NSg/J N🅪Sg/VB  NPr/J/R/P
> questions of eating   and  drinking .
# NPl/V3    P  Nᴹ/Vg/J+ VB/C Nᴹ/Vg/J  .
>
#
> “ They lived on  treacle , ” said the Dormouse , after thinking a   minute    or    two .
# . IPl+ VP/J  J/P Nᴹ/VB   . . VP/J D   NSg      . P     Nᴹ/Vg/J  D/P NSg/VB/J+ NPr/C NSg .
>
#
> “ They couldn’t have    done      that          , you    know   , ” Alice gently remarked ; “ they’d have
# . IPl+ VB       NSg/VXB NSg/VPp/J NSg/I/C/Ddem+ . ISgPl+ NSg/VB . . NPr+  R      VP/J     . . K      NSg/VXB
> been    ill      . ”
# NSg/VPp NSg/VB/J . .
>
#
> “ So          they were    , ” said the Dormouse ; “ very ill      . ”
# . NSg/I/J/R/C IPl+ NSg/VPt . . VP/J D   NSg      . . J/R  NSg/VB/J . .
>
#
> Alice tried to fancy    to herself what   such  an  extraordinary way   of living  would
# NPr+  VP/J  P  NSg/VB/J P  ISg+    NSg/I+ NSg/I D/P NSg/J         NSg/J P  Nᴹ/Vg/J VXB
> be      like         , but     it       puzzled her     too much         , so          she  went    on  : “ But     why    did they live at
# NSg/VXB NSg/VB/J/C/P . NSg/C/P NPr/ISg+ VP/J    ISg/D$+ R   NSg/I/J/R/Dq . NSg/I/J/R/C ISg+ NSg/VPt J/P . . NSg/C/P NSg/VB VPt IPl+ VB/J NSg/P
> the bottom   of a    well        ? ”
# D   NSg/VB/J P  D/P+ NSg/VB/J/R+ . .
>
#
> “ Take   some      more          tea      , ” the March   Hare      said to Alice , very earnestly .
# . NSg/VB I/J/R/Dq+ NPr/I/J/R/Dq+ N🅪Sg/VB+ . . D+  NPr/VB+ NSg/VB/J+ VP/J P  NPr+  . J/R  R         .
>
#
> “ I’ve had nothing  yet      , ” Alice replied in        an  offended tone       , “ so          I       can’t take
# . K    VP  NSg/I/J+ NSg/VB/C . . NPr+  VP/J    NPr/J/R/P D/P VP/J     N🅪Sg/I/VB+ . . NSg/I/J/R/C ISg/#r+ VXB   NSg/VB
> more         . ”
# NPr/I/J/R/Dq . .
>
#
> “ You    mean     you    can’t take   less       , ” said the Hatter : “ it’s very easy     to take   more
# . ISgPl+ NSg/VB/J ISgPl+ VXB   NSg/VB VB/J/R/C/P . . VP/J D   NSg/VB . . K    J/R  NSg/VB/J P  NSg/VB NPr/I/J/R/Dq
> than nothing  . ”
# C/P  NSg/I/J+ . .
>
#
> “ Nobody asked your opinion , ” said Alice .
# . NSg/I+ VP/J  D$+  N🅪Sg+   . . VP/J NPr+  .
>
#
> “ Who’s making  personal remarks now       ? ” the Hatter asked triumphantly .
# . NSg$  Nᴹ/Vg/J NSg/J+   NPl/V3+ NSg/J/R/C . . D   NSg/VB VP/J  R            .
>
#
> Alice did not     quite know   what   to say    to this    : so          she  helped herself to some     tea
# NPr+  VPt NSg/R/C R     NSg/VB NSg/I+ P  NSg/VB P  I/Ddem+ . NSg/I/J/R/C ISg+ VP/J   ISg+    P  I/J/R/Dq N🅪Sg/VB
> and  bread    - and  - butter  , and  then      turned to the Dormouse , and  repeated her
# VB/C N🅪Sg/VB+ . VB/C . NSg/VB+ . VB/C NSg/J/R/C VP/J   P  D   NSg      . VB/C VP/J     ISg/D$+
> question . “ Why    did they live at    the bottom   of a    well        ? ”
# NSg/VB+  . . NSg/VB VPt IPl+ VB/J NSg/P D   NSg/VB/J P  D/P+ NSg/VB/J/R+ . .
>
#
> The Dormouse again took a   minute    or    two to think  about it       , and  then      said , “ It
# D   NSg      P     VPt  D/P NSg/VB/J+ NPr/C NSg P  NSg/VB J/P   NPr/ISg+ . VB/C NSg/J/R/C VP/J . . NPr/ISg+
> was a   treacle - well       . ”
# VPt D/P Nᴹ/VB   . NSg/VB/J/R . .
>
#
> “ There’s no        such  thing ! ” Alice was beginning very angrily , but     the Hatter and
# . K       NPr/Dq/P+ NSg/I NSg+  . . NPr+  VPt NSg/Vg/J+ J/R  R       . NSg/C/P D   NSg/VB VB/C
> the March   Hare      went    “ Sh ! sh ! ” and  the Dormouse sulkily remarked , “ If    you    can’t
# D   NPr/VB+ NSg/VB/J+ NSg/VPt . W? . W? . . VB/C D   NSg      R       VP/J     . . NSg/C ISgPl+ VXB
> be      civil , you’d better     finish the story   for   yourself . ”
# NSg/VXB J     . K     NSg/VXB/JC NSg/VB D   NSg/VB+ R/C/P ISg+     . .
>
#
> “ No       , please go       on  ! ” Alice said very humbly ; “ I       won’t interrupt again . I       dare    say
# . NPr/Dq/P . VB     NSg/VB/J J/P . . NPr+  VP/J J/R  R      . . ISg/#r+ VB    NSg/VB    P     . ISg/#r+ NPr/VXB NSg/VB
> there may     be      one     . ”
# R+    NPr/VXB NSg/VXB NSg/I/J . .
>
#
> “ One     , indeed ! ” said the Dormouse indignantly . However , he       consented to go       on  .
# . NSg/I/J . R      . . VP/J D   NSg      R           . C       . NPr/ISg+ VP/J      P  NSg/VB/J J/P .
> “ And  so          these   three little      sisters — they were    learning to draw   , you    know   — ”
# . VB/C NSg/I/J/R/C I/Ddem+ NSg+  NPr/I/J/Dq+ NPl/V3+ . IPl+ NSg/VPt Nᴹ/Vg/J  P  NSg/VB . ISgPl+ NSg/VB . .
>
#
> “ What   did they draw   ? ” said Alice , quite forgetting her     promise .
# . NSg/I+ VPt IPl+ NSg/VB . . VP/J NPr+  . R     NSg/Vg     ISg/D$+ NSg/VB+ .
>
#
> “ Treacle , ” said the Dormouse , without considering at    all          this   time       .
# . Nᴹ/VB   . . VP/J D   NSg      . C/P     Nᴹ/Vg/J     NSg/P NSg/I/J/C/Dq I/Ddem N🅪Sg/VB/J+ .
>
#
> “ I       want   a    clean     cup     , ” interrupted the Hatter : “ let’s all          move   one     place    on  . ”
# . ISg/#r+ NSg/VB D/P+ NSg/VB/J+ NSg/VB+ . . VP/J        D   NSg/VB . . NSg$  NSg/I/J/C/Dq NSg/VB NSg/I/J N🅪Sg/VB+ J/P . .
>
#
> He       moved on  as    he       spoke   , and  the Dormouse followed him  : the March   Hare      moved
# NPr/ISg+ VP/J  J/P NSg/R NPr/ISg+ NSg/VPt . VB/C D   NSg      VP/J     ISg+ . D   NPr/VB+ NSg/VB/J+ VP/J
> into the Dormouse’s place    , and  Alice rather     unwillingly took the place   of the
# P    D   NSg$       N🅪Sg/VB+ . VB/C NPr+  NPr/VB/J/R R           VPt  D   N🅪Sg/VB P  D
> March   Hare      . The Hatter was the only  one      who    got any    advantage from the change   :
# NPr/VB+ NSg/VB/J+ . D   NSg/VB VPt D   J/R/C NSg/I/J+ NPr/I+ VP  I/R/Dq N🅪Sg/VB+  P    D   N🅪Sg/VB+ .
> and  Alice was a   good     deal      worse     off        than before , as    the March   Hare      had just
<<<<<<< HEAD
# VB/C NPr+  VPt D/P NPr/VB/J NSg/VB/J+ NSg/VB/JC NSg/VB/J/P C/P  C/P    . NSg/R D   NPr/VB+ NSg/VB/J+ VP  J
=======
# VB/C NPr+  VPt D/P NPr/VB/J NSg/VB/J+ NSg/VB/JC NSg/VB/J/P C/P  C/P    . NSg/R D   NPr/VB+ NSg/VB/J+ VB  J/R
>>>>>>> 0dc67389
> upset    the milk     - jug     into his     plate   .
# NSg/VB/J D   N🅪Sg/VB+ . NSg/VB+ P    ISg/D$+ NSg/VB+ .
>
#
> Alice did not     wish   to offend the Dormouse again , so          she  began very cautiously :
# NPr+  VPt NSg/R/C NSg/VB P  VB     D   NSg      P     . NSg/I/J/R/C ISg+ VPt   J/R  R          .
> “ But     I       don’t understand . Where   did they draw   the treacle from ? ”
# . NSg/C/P ISg/#r+ VB    VB         . NSg/R/C VPt IPl+ NSg/VB D   Nᴹ/VB   P    . .
>
#
> “ You    can     draw   water   out          of a    water    - well       , ” said the Hatter ; “ so          I       should think
# . ISgPl+ NPr/VXB NSg/VB N🅪Sg/VB NSg/VB/J/R/P P  D/P+ N🅪Sg/VB+ . NSg/VB/J/R . . VP/J D   NSg/VB . . NSg/I/J/R/C ISg/#r+ VXB    NSg/VB
> you    could   draw   treacle out          of a   treacle - well       — eh   , stupid ? ”
# ISgPl+ NSg/VXB NSg/VB Nᴹ/VB   NSg/VB/J/R/P P  D/P Nᴹ/VB   . NSg/VB/J/R . VB/J . NSg/J  . .
>
#
> “ But     they were    in        the well       , ” Alice said to the Dormouse , not     choosing to notice
# . NSg/C/P IPl+ NSg/VPt NPr/J/R/P D   NSg/VB/J/R . . NPr+  VP/J P  D   NSg      . NSg/R/C Nᴹ/Vg/J  P  NSg/VB
> this   last     remark  .
# I/Ddem NSg/VB/J NSg/VB+ .
>
#
> “ Of course  they were    , ” said the Dormouse ; “ — well       in        . ”
# . P  NSg/VB+ IPl+ NSg/VPt . . VP/J D   NSg      . . . NSg/VB/J/R NPr/J/R/P . .
>
#
> This    answer  so          confused poor      Alice , that         she  let     the Dormouse go       on  for   some
# I/Ddem+ NSg/VB+ NSg/I/J/R/C VP/J+    NSg/VB/J+ NPr+  . NSg/I/C/Ddem ISg+ NSg/VBP D   NSg      NSg/VB/J J/P R/C/P I/J/R/Dq
> time       without interrupting it       .
# N🅪Sg/VB/J+ C/P     Nᴹ/Vg/J      NPr/ISg+ .
>
#
> “ They were    learning to draw   , ” the Dormouse went    on  , yawning and  rubbing its
# . IPl+ NSg/VPt Nᴹ/Vg/J  P  NSg/VB . . D   NSg      NSg/VPt J/P . Nᴹ/Vg/J VB/C NSg/Vg  ISg/D$+
> eyes    , for   it       was getting very sleepy ; “ and  they drew    all          manner of
# NPl/V3+ . R/C/P NPr/ISg+ VPt NSg/Vg  J/R  NSg/J  . . VB/C IPl+ NPr/VPt NSg/I/J/C/Dq NSg    P
> things — everything that          begins with an  M           — ”
# NPl+   . NSg/I/VB+  NSg/I/C/Ddem+ NPl/V3 P    D/P NPr/VB/J/#r . .
>
#
> “ Why    with an  M           ? ” said Alice .
# . NSg/VB P    D/P NPr/VB/J/#r . . VP/J NPr+  .
>
#
> “ Why    not     ? ” said the March   Hare      .
# . NSg/VB NSg/R/C . . VP/J D+  NPr/VB+ NSg/VB/J+ .
>
#
> Alice was silent .
# NPr+  VPt NSg/J  .
>
#
> The Dormouse had closed its     eyes    by      this   time       , and  was going   off        into a   doze   ;
# D   NSg      VP  VP/J   ISg/D$+ NPl/V3+ NSg/J/P I/Ddem N🅪Sg/VB/J+ . VB/C VPt Nᴹ/Vg/J NSg/VB/J/P P    D/P NSg/VB .
> but     , on  being       pinched by      the Hatter , it       woke     up         again with a   little     shriek , and
# NSg/C/P . J/P N🅪Sg/Vg/J/C VP/J    NSg/J/P D   NSg/VB . NPr/ISg+ NSg/VB/J NSg/VB/J/P P     P    D/P NPr/I/J/Dq NSg/VB . VB/C
> went    on  : “ — that          begins with an  M           , such  as    mouse   - traps  , and  the moon    , and  memory ,
# NSg/VPt J/P . . . NSg/I/C/Ddem+ NPl/V3 P    D/P NPr/VB/J/#r . NSg/I NSg/R NSg/VB+ . NPl/V3 . VB/C D   NPr/VB+ . VB/C N🅪Sg+  .
> and  muchness — you    know   you    say    things are “ much         of a   muchness ” — did you    ever see
# VB/C NSg      . ISgPl+ NSg/VB ISgPl+ NSg/VB NPl+   VB  . NSg/I/J/R/Dq P  D/P NSg      . . VPt ISgPl+ J/R  NSg/VB
> such  a   thing as    a   drawing   of a   muchness ? ”
# NSg/I D/P NSg+  NSg/R D/P N🅪Sg/Vg/J P  D/P NSg      . .
>
#
> “ Really , now       you    ask    me       , ” said Alice , very much         confused , “ I       don’t think  — ”
# . R      . NSg/J/R/C ISgPl+ NSg/VB NPr/ISg+ . . VP/J NPr+  . J/R  NSg/I/J/R/Dq VP/J     . . ISg/#r+ VB    NSg/VB . .
>
#
> “ Then      you    shouldn’t talk    , ” said the Hatter .
# . NSg/J/R/C ISgPl+ VB        N🅪Sg/VB . . VP/J D   NSg/VB .
>
#
> This   piece  of rudeness was more         than Alice could   bear      : she  got up         in        great
# I/Ddem NSg/VB P  NSg+     VPt NPr/I/J/R/Dq C/P  NPr+  NSg/VXB NSg/VB/J+ . ISg+ VP  NSg/VB/J/P NPr/J/R/P NSg/J+
> disgust , and  walked off        ; the Dormouse fell      asleep instantly , and  neither of the
# Nᴹ/VB+  . VB/C VP/J   NSg/VB/J/P . D   NSg      NSg/VPt/J J      R         . VB/C I/C     P  D
> others  took the least    notice of her     going   , though she  looked back     once  or    twice ,
# NPl/V3+ VPt  D   NSg/J/Dq NSg/VB P  ISg/D$+ Nᴹ/Vg/J . VB/C   ISg+ VP/J   NSg/VB/J NSg/C NPr/C R     .
> half         hoping  that         they would call   after her     : the last     time       she  saw     them     , they
# N🅪Sg/VB/J/P+ Nᴹ/Vg/J NSg/I/C/Ddem IPl+ VXB   NSg/VB P     ISg/D$+ . D   NSg/VB/J N🅪Sg/VB/J+ ISg+ NSg/VPt NSg/IPl+ . IPl+
> were    trying  to put     the Dormouse into the teapot .
# NSg/VPt Nᴹ/Vg/J P  NSg/VBP D   NSg      P    D   NSg    .
>
#
> “ At    any     rate    I’ll never go       there again ! ” said Alice as    she  picked her     way
# . NSg/P I/R/Dq+ NSg/VB+ K    R     NSg/VB/J R+    P     . . VP/J NPr+  NSg/R ISg+ VP/J   ISg/D$+ NSg/J+
> through the wood         . “ It’s the stupidest tea      - party     I       ever was at    in        all          my  life     ! ”
# NSg/J/P D+  NPr🅪Sg/VB/J+ . . K    D   JS        N🅪Sg/VB+ . NSg/VB/J+ ISg/#r+ J/R  VPt NSg/P NPr/J/R/P NSg/I/J/C/Dq D$+ N🅪Sg/VB+ . .
>
#
> Just as    she  said this    , she  noticed that         one     of the trees   had a    door    leading
<<<<<<< HEAD
# J    NSg/R ISg+ VP/J I/Ddem+ . ISg+ VP/J    NSg/I/C/Ddem NSg/I/J P  D+  NPl/V3+ VP  D/P+ NSg/VB+ Nᴹ/Vg/J
=======
# J/R  NSg/R ISg+ VP/J I/Ddem+ . ISg+ VP/J    NSg/I/C/Ddem NSg/I/J P  D+  NPl/V3+ VB  D/P+ NSg/VB+ Nᴹ/Vg/J
>>>>>>> 0dc67389
> right    into it       . “ That’s very curious ! ” she  thought . “ But     everything’s curious
# NPr/VB/J P    NPr/ISg+ . . NSg$   J/R  J       . . ISg+ N🅪Sg/VP . . NSg/C/P NSg$         J+
> today  . I       think  I       may     as    well       go       in        at    once  . ” And  in        she  went    .
# NSg/J+ . ISg/#r+ NSg/VB ISg/#r+ NPr/VXB NSg/R NSg/VB/J/R NSg/VB/J NPr/J/R/P NSg/P NSg/C . . VB/C NPr/J/R/P ISg+ NSg/VPt .
>
#
> Once  more         she  found  herself in        the long      hall , and  close    to the little      glass
# NSg/C NPr/I/J/R/Dq ISg+ NSg/VB ISg+    NPr/J/R/P D+  NPr/VB/J+ NPr+ . VB/C NSg/VB/J P  D+  NPr/I/J/Dq+ NPr🅪Sg/VB+
> table   . “ Now       , I’ll manage better     this   time       , ” she  said to herself , and  began by
# NSg/VB+ . . NSg/J/R/C . K    NSg/VB NSg/VXB/JC I/Ddem N🅪Sg/VB/J+ . . ISg+ VP/J P  ISg+    . VB/C VPt   NSg/J/P
> taking   the little     golden   key      , and  unlocking the door    that          led      into the garden    .
# NSg/Vg/J D   NPr/I/J/Dq NPr/VB/J NPr/VB/J . VB/C Nᴹ/Vg/J   D   NSg/VB+ NSg/I/C/Ddem+ NSg/VP/J P    D   NSg/VB/J+ .
<<<<<<< HEAD
> Then    she  went    to work    nibbling at    the mushroom  ( she  had kept a   piece  of it       in
# NSg/J/C ISg+ NSg/VPt P  N🅪Sg/VB Nᴹ/Vg/J  NSg/P D   N🅪Sg/VB/J . ISg+ VP  VP   D/P NSg/VB P  NPr/ISg+ NPr/J/R/P
> her     pocket    ) till       she  was about a   foot    high       : then    she  walked down        the little
# ISg/D$+ NSg/VB/J+ . NSg/VB/C/P ISg+ VPt J/P   D/P NSg/VB+ NSg/VB/J/R . NSg/J/C ISg+ VP/J   N🅪Sg/VB/J/P D   NPr/I/J/Dq
> passage   : and  then    — she  found  herself at    last     in        the beautiful garden    , among the
# NSg/VB/J+ . VB/C NSg/J/C . ISg+ NSg/VB ISg+    NSg/P NSg/VB/J NPr/J/R/P D   NSg/J     NSg/VB/J+ . P     D
=======
> Then      she  went    to work    nibbling at    the mushroom  ( she  had kept a   piece  of it       in
# NSg/J/R/C ISg+ NSg/VPt P  N🅪Sg/VB Nᴹ/Vg/J  NSg/P D   N🅪Sg/VB/J . ISg+ VB  VP   D/P NSg/VB P  NPr/ISg+ NPr/J/R/P
> her     pocket    ) till       she  was about a   foot    high       : then      she  walked down        the little
# ISg/D$+ NSg/VB/J+ . NSg/VB/C/P ISg+ VPt J/P   D/P NSg/VB+ NSg/VB/J/R . NSg/J/R/C ISg+ VP/J   N🅪Sg/VB/J/P D   NPr/I/J/Dq
> passage   : and  then      — she  found  herself at    last     in        the beautiful garden    , among the
# NSg/VB/J+ . VB/C NSg/J/R/C . ISg+ NSg/VB ISg+    NSg/P NSg/VB/J NPr/J/R/P D   NSg/J     NSg/VB/J+ . P     D
>>>>>>> 0dc67389
> bright   flower  - beds    and  the cool     fountains .
# NPr/VB/J NSg/VB+ . NPl/V3+ VB/C D   NSg/VB/J NPl/V3    .
>
#
>              CHAPTER VIII : The Queen’s Croquet - Ground
# HeadingStart NSg/VB+ #r   . D   NSg$    NSg/VB  . N🅪Sg/VB/J+
>
#
> A   large rose       - tree   stood near       the entrance of the garden    : the roses   growing on  it
# D/P NSg/J NPr/VPt/J+ . NSg/VB VB    NSg/VB/J/P D   NSg/VB   P  D+  NSg/VB/J+ . D+  NPl/V3+ Nᴹ/Vg/J J/P NPr/ISg+
> were    white       , but     there were    three gardeners at    it       , busily painting   them     red    .
# NSg/VPt NPr🅪Sg/VB/J . NSg/C/P R+    NSg/VPt NSg+  NPl+      NSg/P NPr/ISg+ . R      N🅪Sg/Vg/J+ NSg/IPl+ N🅪Sg/J .
> Alice thought this   a   very curious thing , and  she  went    nearer to watch  them     , and
# NPr+  N🅪Sg/VP I/Ddem D/P J/R  J+      NSg+  . VB/C ISg+ NSg/VPt NSg/JC P  NSg/VB NSg/IPl+ . VB/C
> just as    she  came      up         to them     she  heard one     of them     say    , “ Look   out          now       , Five !
# J/R  NSg/R ISg+ NSg/VPt/P NSg/VB/J/P P  NSg/IPl+ ISg+ VP/J  NSg/I/J P  NSg/IPl+ NSg/VB . . NSg/VB NSg/VB/J/R/P NSg/J/R/C . NSg  .
> Don’t go       splashing paint    over    me       like         that          ! ”
# VB    NSg/VB/J Nᴹ/Vg/J   N🅪Sg/VB+ NSg/J/P NPr/ISg+ NSg/VB/J/C/P NSg/I/C/Ddem+ . .
>
#
> “ I       couldn’t help   it       , ” said Five , in        a   sulky tone       ; “ Seven jogged my  elbow   . ”
# . ISg/#r+ VB       NSg/VB NPr/ISg+ . . VP/J NSg  . NPr/J/R/P D/P NSg/J N🅪Sg/I/VB+ . . NSg   VB     D$+ NSg/VB+ . .
>
#
> On  which Seven looked up         and  said , “ That’s right    , Five ! Always lay      the blame    on
# J/P I/C+  NSg   VP/J   NSg/VB/J/P VB/C VP/J . . NSg$   NPr/VB/J . NSg  . R      NSg/VB/J D   NSg/VB/J J/P
> others  ! ”
# NPl/V3+ . .
>
#
> “ You’d better     not     talk    ! ” said Five . “ I       heard the Queen     say    only  yesterday you
# . K     NSg/VXB/JC NSg/R/C N🅪Sg/VB . . VP/J NSg  . . ISg/#r+ VP/J  D+  NPr/VB/J+ NSg/VB J/R/C NSg       ISgPl+
> deserved to be      beheaded ! ”
# VP/J     P  NSg/VXB VP/J     . .
>
#
> “ What   for   ? ” said the one      who    had spoken first    .
# . NSg/I+ R/C/P . . VP/J D+  NSg/I/J+ NPr/I+ VP  VPp/J  NSg/VB/J .
>
#
> “ That’s none  of your business , Two ! ” said Seven .
# . NSg$   NSg/I P  D$+  N🅪Sg/J+  . NSg . . VP/J NSg   .
>
#
> “ Yes    , it       is  his     business ! ” said Five , “ and  I’ll tell   him  — it       was for   bringing the
# . NPl/VB . NPr/ISg+ VL3 ISg/D$+ N🅪Sg/J+  . . VP/J NSg  . . VB/C K    NPr/VB ISg+ . NPr/ISg+ VPt R/C/P Nᴹ/Vg/J  D
> cook   tulip - roots   instead of onions . ”
# NPr/VB NSg   . NPl/V3+ R       P  NPl+   . .
>
#
> Seven flung down        his     brush   , and  had just begun “ Well       , of all          the unjust things — ”
<<<<<<< HEAD
# NSg   VB    N🅪Sg/VB/J/P ISg/D$+ NSg/VB+ . VB/C VP  J    VPp   . NSg/VB/J/R . P  NSg/I/J/C/Dq D   J      NPl+   . .
=======
# NSg   VB    N🅪Sg/VB/J/P ISg/D$+ NSg/VB+ . VB/C VB  J/R  VPp   . NSg/VB/J/R . P  NSg/I/J/C/Dq D   J      NPl+   . .
>>>>>>> 0dc67389
> when    his     eye     chanced to fall    upon Alice , as    she  stood watching them     , and  he
# NSg/I/C ISg/D$+ NSg/VB+ VP/J    P  N🅪Sg/VB P    NPr+  . NSg/R ISg+ VB    Nᴹ/Vg/J  NSg/IPl+ . VB/C NPr/ISg+
> checked himself suddenly : the others  looked round      also , and  all          of them     bowed
# VP/J    ISg+    R        . D   NPl/V3+ VP/J   NSg/VB/J/P R/C  . VB/C NSg/I/J/C/Dq P  NSg/IPl+ VP/J
> low        .
# NSg/VB/J/R .
>
#
> “ Would you    tell   me       , ” said Alice , a   little     timidly , “ why    you    are painting  those
# . VXB   ISgPl+ NPr/VB NPr/ISg+ . . VP/J NPr+  . D/P NPr/I/J/Dq R       . . NSg/VB ISgPl+ VB  N🅪Sg/Vg/J I/Ddem
> roses   ? ”
# NPl/V3+ . .
>
#
> Five and  Seven said nothing  , but     looked at    Two . Two began in        a    low         voice   , “ Why
# NSg  VB/C NSg   VP/J NSg/I/J+ . NSg/C/P VP/J   NSg/P NSg . NSg VPt   NPr/J/R/P D/P+ NSg/VB/J/R+ NSg/VB+ . . NSg/VB
> the fact is  , you    see    , Miss   , this   here    ought     to have    been    a   red    rose      - tree    , and  we
# D+  NSg+ VL3 . ISgPl+ NSg/VB . NSg/VB . I/Ddem NSg/J/R NSg/I/VXB P  NSg/VXB NSg/VPp D/P N🅪Sg/J NPr/VPt/J . NSg/VB+ . VB/C IPl+
> put     a   white       one      in        by      mistake ; and  if    the Queen     was to find   it       out          , we   should
# NSg/VBP D/P NPr🅪Sg/VB/J NSg/I/J+ NPr/J/R/P NSg/J/P NSg/VB+ . VB/C NSg/C D+  NPr/VB/J+ VPt P  NSg/VB NPr/ISg+ NSg/VB/J/R/P . IPl+ VXB
> all          have    our heads   cut       off        , you    know   . So          you    see    , Miss   , we’re doing   our best       ,
# NSg/I/J/C/Dq NSg/VXB D$+ NPl/V3+ NSg/VBP/J NSg/VB/J/P . ISgPl+ NSg/VB . NSg/I/J/R/C ISgPl+ NSg/VB . NSg/VB . K     Nᴹ/Vg/J D$+ NPr/VXB/JS .
> afore she  comes  , to — ” At    this   moment Five , who    had been    anxiously looking across
# R/C/P ISg+ NPl/V3 . P  . . NSg/P I/Ddem NSg+   NSg  . NPr/I+ VP  NSg/VPp R         Nᴹ/Vg/J NSg/P
> the garden    , called out          “ The Queen     ! The Queen     ! ” and  the three gardeners instantly
# D   NSg/VB/J+ . VP/J   NSg/VB/J/R/P . D   NPr/VB/J+ . D+  NPr/VB/J+ . . VB/C D+  NSg+  NPl+      R
> threw themselves flat     upon their faces   . There was a   sound     of many        footsteps , and
# VPt   IPl+       NSg/VB/J P    D$+   NPl/V3+ . R+    VPt D/P N🅪Sg/VB/J P  NSg/I/J/Dq+ NPl+      . VB/C
> Alice looked round      , eager    to see    the Queen     .
# NPr+  VP/J   NSg/VB/J/P . NSg/VB/J P  NSg/VB D+  NPr/VB/J+ .
>
#
> First    came      ten  soldiers carrying clubs   ; these   were    all          shaped like         the three
# NSg/VB/J NSg/VPt/P NSg+ NPl/V3+  Nᴹ/Vg/J  NPl/V3+ . I/Ddem+ NSg/VPt NSg/I/J/C/Dq VP/J   NSg/VB/J/C/P D+  NSg+
> gardeners , oblong   and  flat     , with their hands  and  feet at    the corners : next    the
# NPl+      . NSg/VB/J VB/C NSg/VB/J . P    D$+   NPl/V3 VB/C NPl+ NSg/P D   NPl/V3+ . NSg/J/P D
> ten courtiers ; these   were    ornamented all          over     with diamonds , and  walked two and
# NSg NPl       . I/Ddem+ NSg/VPt VP/J       NSg/I/J/C/Dq NSg/J/P+ P    NPl/V3   . VB/C VP/J   NSg VB/C
> two , as    the soldiers did . After these  came      the royal  children ; there were    ten of
# NSg . NSg/R D   NPl/V3+  VPt . P     I/Ddem NSg/VPt/P D+  NPr/J+ NPl+     . R+    NSg/VPt NSg P
> them     , and  the little      dears   came      jumping merrily along hand    in        hand    , in        couples :
# NSg/IPl+ . VB/C D+  NPr/I/J/Dq+ NPl/V3+ NSg/VPt/P Nᴹ/Vg/J R       P     NSg/VB+ NPr/J/R/P NSg/VB+ . NPr/J/R/P NPl/V3+ .
> they were    all          ornamented with hearts  . Next    came      the guests  , mostly Kings   and
# IPl+ NSg/VPt NSg/I/J/C/Dq VP/J       P    NPl/V3+ . NSg/J/P NSg/VPt/P D+  NPl/V3+ . R      NPl/V3+ VB/C
> Queens   , and  among them     Alice recognised the White       Rabbit  : it       was talking in        a
# NPrPl/V3 . VB/C P     NSg/IPl+ NPr+  VP/J/Au/Br D   NPr🅪Sg/VB/J NSg/VB+ . NPr/ISg+ VPt Nᴹ/Vg/J NPr/J/R/P D/P
> hurried nervous manner , smiling at    everything that          was said , and  went    by      without
# VP/J+   J+      NSg+   . Nᴹ/Vg/J NSg/P NSg/I/VB+  NSg/I/C/Ddem+ VPt VP/J . VB/C NSg/VPt NSg/J/P C/P
> noticing her     . Then      followed the Knave of Hearts  , carrying the King’s crown     on  a
# Nᴹ/Vg/J  ISg/D$+ . NSg/J/R/C VP/J     D   NSg   P  NPl/V3+ . Nᴹ/Vg/J  D   NSg$   NSg/VB/J+ J/P D/P
> crimson  velvet   cushion ; and  , last     of all          this   grand procession , came      THE KING
# NSg/VB/J Nᴹ/VB/J+ NSg/VB+ . VB/C . NSg/VB/J P  NSg/I/J/C/Dq I/Ddem NSg/J NSg/VB+    . NSg/VPt/P D   NPr/VB/J+
> AND  QUEEN     OF HEARTS  .
# VB/C NPr/VB/J+ P  NPl/V3+ .
>
#
> Alice was rather     doubtful whether she  ought     not     to lie    down        on  her     face    like         the
# NPr+  VPt NPr/VB/J/R NSg/J    I/C     ISg+ NSg/I/VXB NSg/R/C P  NPr/VB N🅪Sg/VB/J/P J/P ISg/D$+ NSg/VB+ NSg/VB/J/C/P D
> three gardeners , but     she  could   not     remember ever having  heard of such  a   rule    at
# NSg   NPl+      . NSg/C/P ISg+ NSg/VXB NSg/R/C NSg/VB   J/R  Nᴹ/Vg/J VP/J  P  NSg/I D/P NSg/VB+ NSg/P
> processions ; “ and  besides , what   would be      the use     of a   procession , ” thought she  ,
# NPl         . . VB/C R/P     . NSg/I+ VXB   NSg/VXB D   N🅪Sg/VB P  D/P NSg/VB+    . . N🅪Sg/VP ISg+ .
> “ if    people  had all           to lie    down        upon their faces   , so          that         they couldn’t see    it       ? ”
# . NSg/C NPl/VB+ VP  NSg/I/J/C/Dq+ P  NPr/VB N🅪Sg/VB/J/P P    D$+   NPl/V3+ . NSg/I/J/R/C NSg/I/C/Ddem IPl+ VB       NSg/VB NPr/ISg+ . .
> So          she  stood still    where   she  was , and  waited .
# NSg/I/J/R/C ISg+ VB    NSg/VB/J NSg/R/C ISg+ VPt . VB/C VP/J   .
>
#
> When    the procession came      opposite to Alice , they all          stopped and  looked at    her     ,
# NSg/I/C D+  NSg/VB+    NSg/VPt/P NSg/J/P  P  NPr+  . IPl+ NSg/I/J/C/Dq VB/J    VB/C VP/J   NSg/P ISg/D$+ .
> and  the Queen     said severely “ Who    is  this    ? ” She  said it       to the Knave of Hearts  ,
# VB/C D+  NPr/VB/J+ VP/J R        . NPr/I+ VL3 I/Ddem+ . . ISg+ VP/J NPr/ISg+ P  D   NSg   P  NPl/V3+ .
> who    only  bowed and  smiled in        reply   .
# NPr/I+ J/R/C VP/J  VB/C VP/J   NPr/J/R/P NSg/VB+ .
>
#
> “ Idiot  ! ” said the Queen     , tossing her     head      impatiently ; and  , turning to Alice ,
# . NSg/J+ . . VP/J D+  NPr/VB/J+ . Nᴹ/Vg/J ISg/D$+ NPr/VB/J+ R           . VB/C . Nᴹ/Vg/J P  NPr+  .
> she  went    on  , “ What’s your name    , child   ? ”
# ISg+ NSg/VPt J/P . . NSg$   D$+  NSg/VB+ . NSg/VB+ . .
>
#
> “ My  name    is  Alice , so          please your Majesty , ” said Alice very politely ; but     she
# . D$+ NSg/VB+ VL3 NPr+  . NSg/I/J/R/C VB     D$+  N🅪Sg/I+ . . VP/J NPr+  J/R  R        . NSg/C/P ISg+
> added , to herself , “ Why    , they’re only  a   pack   of cards   , after all          . I       needn’t be
# VP/J  . P  ISg+    . . NSg/VB . K       J/R/C D/P NSg/VB P  NPl/V3+ . P     NSg/I/J/C/Dq . ISg/#r+ VXB     NSg/VXB
> afraid of them     ! ”
# J      P  NSg/IPl+ . .
>
#
> “ And  who    are these  ? ” said the Queen     , pointing to the three gardeners who    were
# . VB/C NPr/I+ VB  I/Ddem . . VP/J D+  NPr/VB/J+ . Nᴹ/Vg/J  P  D+  NSg+  NPl+      NPr/I+ NSg/VPt
> lying   round      the rose       - tree    ; for   , you    see    , as    they were    lying   on  their faces   , and
# Nᴹ/Vg/J NSg/VB/J/P D   NPr/VPt/J+ . NSg/VB+ . R/C/P . ISgPl+ NSg/VB . NSg/R IPl+ NSg/VPt Nᴹ/Vg/J J/P D$+   NPl/V3+ . VB/C
> the pattern   on  their backs   was the same as    the rest   of the pack    , she  could   not
# D+  NSg/VB/J+ J/P D$+   NPl/V3+ VPt D   I/J  NSg/R D   NSg/VB P  D+  NSg/VB+ . ISg+ NSg/VXB NSg/R/C
> tell   whether they were    gardeners , or    soldiers , or    courtiers , or    three of her     own
# NPr/VB I/C     IPl+ NSg/VPt NPl       . NPr/C NPl/V3+  . NPr/C NPl       . NPr/C NSg   P  ISg/D$+ NSg/VB/J
> children .
# NPl+     .
>
#
> “ How   should I       know   ? ” said Alice , surprised at    her     own       courage . “ It’s no       business
# . NSg/C VXB    ISg/#r+ NSg/VB . . VP/J NPr+  . VP/J      NSg/P ISg/D$+ NSg/VB/J+ NSg/VB+ . . K    NPr/Dq/P N🅪Sg/J
> of mine      . ”
# P  NSg/I/VB+ . .
>
#
> The Queen     turned crimson  with fury  , and  , after glaring at    her     for   a   moment like
# D+  NPr/VB/J+ VP/J   NSg/VB/J P    N🅪Sg+ . VB/C . P     Nᴹ/Vg/J NSg/P ISg/D$+ R/C/P D/P NSg+   NSg/VB/J/C/P
> a    wild      beast     , screamed “ Off        with her     head      ! Off        — ”
# D/P+ NSg/VB/J+ NSg/VB/J+ . VP/J     . NSg/VB/J/P P    ISg/D$+ NPr/VB/J+ . NSg/VB/J/P . .
>
#
> “ Nonsense ! ” said Alice , very loudly and  decidedly , and  the Queen     was silent .
# . Nᴹ/VB/J+ . . VP/J NPr+  . J/R  R      VB/C R         . VB/C D   NPr/VB/J+ VPt NSg/J  .
>
#
> The King      laid his     hand    upon her     arm       , and  timidly said “ Consider , my  dear     : she  is
# D+  NPr/VB/J+ VB/J ISg/D$+ NSg/VB+ P    ISg/D$+ NSg/VB/J+ . VB/C R       VP/J . VB       . D$+ NSg/VB/J . ISg+ VL3
> only  a   child   ! ”
# J/R/C D/P NSg/VB+ . .
>
#
> The Queen     turned angrily away from him  , and  said to the Knave “ Turn   them     over    ! ”
# D+  NPr/VB/J+ VP/J   R       VB/J P    ISg+ . VB/C VP/J P  D   NSg   . NSg/VB NSg/IPl+ NSg/J/P . .
>
#
> The Knave did so          , very carefully , with one     foot    .
# D   NSg   VPt NSg/I/J/R/C . J/R  R         . P    NSg/I/J NSg/VB+ .
>
#
> “ Get    up         ! ” said the Queen     , in        a   shrill   , loud  voice   , and  the three gardeners
# . NSg/VB NSg/VB/J/P . . VP/J D+  NPr/VB/J+ . NPr/J/R/P D/P NSg/VB/J . NSg/J NSg/VB+ . VB/C D+  NSg+  NPl+
> instantly jumped up         , and  began bowing  to the King      , the Queen     , the royal
# R         VP/J   NSg/VB/J/P . VB/C VPt   Nᴹ/Vg/J P  D   NPr/VB/J+ . D   NPr/VB/J+ . D   NPr/J
> children , and  everybody else    .
# NPl+     . VB/C NSg/I+    NSg/J/C .
>
#
> “ Leave  off        that          ! ” screamed the Queen     . “ You    make   me       giddy    . ” And  then      , turning to
# . NSg/VB NSg/VB/J/P NSg/I/C/Ddem+ . . VP/J     D+  NPr/VB/J+ . . ISgPl+ NSg/VB NPr/ISg+ NSg/VB/J . . VB/C NSg/J/R/C . Nᴹ/Vg/J P
> the rose       - tree    , she  went    on  , “ What   have    you    been    doing   here    ? ”
# D+  NPr/VPt/J+ . NSg/VB+ . ISg+ NSg/VPt J/P . . NSg/I+ NSg/VXB ISgPl+ NSg/VPp Nᴹ/Vg/J NSg/J/R . .
>
#
> “ May     it       please your Majesty , ” said Two , in        a   very humble   tone       , going   down        on  one
# . NPr/VXB NPr/ISg+ VB     D$+  N🅪Sg/I+ . . VP/J NSg . NPr/J/R/P D/P J/R  NSg/VB/J N🅪Sg/I/VB+ . Nᴹ/Vg/J N🅪Sg/VB/J/P J/P NSg/I/J+
> knee    as    he       spoke   , “ we   were    trying  — ”
# NSg/VB+ NSg/R NPr/ISg+ NSg/VPt . . IPl+ NSg/VPt Nᴹ/Vg/J . .
>
#
> “ I       see    ! ” said the Queen     , who    had meanwhile been    examining the roses   . “ Off        with
# . ISg/#r+ NSg/VB . . VP/J D+  NPr/VB/J+ . NPr/I+ VP  NSg       NSg/VPp Nᴹ/Vg/J   D+  NPl/V3+ . . NSg/VB/J/P P
> their heads   ! ” and  the procession moved on  , three of the soldiers remaining
# D$+   NPl/V3+ . . VB/C D+  NSg/VB+    VP/J  J/P . NSg   P  D+  NPl/V3+  Nᴹ/Vg/J
> behind  to execute the unfortunate gardeners , who    ran     to Alice for   protection .
# NSg/J/P P  VB      D+  NSg/J+      NPl+      . NPr/I+ NSg/VPt P  NPr   R/C/P N🅪Sg+      .
>
#
> “ You    shan’t be      beheaded ! ” said Alice , and  she  put     them     into a   large flower  - pot
# . ISgPl+ VB     NSg/VXB VP/J     . . VP/J NPr+  . VB/C ISg+ NSg/VBP NSg/IPl+ P    D/P NSg/J NSg/VB+ . N🅪Sg/VB+
> that          stood near       . The three soldiers wandered about for   a    minute    or    two , looking
# NSg/I/C/Ddem+ VB    NSg/VB/J/P . D+  NSg+  NPl/V3+  VP/J     J/P   R/C/P D/P+ NSg/VB/J+ NPr/C NSg . Nᴹ/Vg/J
> for   them     , and  then      quietly marched off        after the others  .
# R/C/P NSg/IPl+ . VB/C NSg/J/R/C R       VP/J    NSg/VB/J/P P     D+  NPl/V3+ .
>
#
> “ Are their heads   off        ? ” shouted the Queen     .
# . VB  D$+   NPl/V3+ NSg/VB/J/P . . VP/J    D+  NPr/VB/J+ .
>
#
> “ Their heads   are gone    , if    it       please your Majesty ! ” the soldiers shouted in
# . D$+   NPl/V3+ VB  VPp/J/P . NSg/C NPr/ISg+ VB     D$+  N🅪Sg/I+ . . D+  NPl/V3+  VP/J    NPr/J/R/P
> reply   .
# NSg/VB+ .
>
#
> “ That’s right    ! ” shouted the Queen     . “ Can     you    play    croquet ? ”
# . NSg$   NPr/VB/J . . VP/J    D+  NPr/VB/J+ . . NPr/VXB ISgPl+ N🅪Sg/VB NSg/VB  . .
>
#
> The soldiers were    silent , and  looked at    Alice , as    the question was evidently
# D+  NPl/V3+  NSg/VPt NSg/J  . VB/C VP/J   NSg/P NPr+  . NSg/R D+  NSg/VB+  VPt R
> meant for   her     .
# VB    R/C/P ISg/D$+ .
>
#
> “ Yes    ! ” shouted Alice .
# . NPl/VB . . VP/J    NPr+  .
>
#
> “ Come       on  , then      ! ” roared the Queen     , and  Alice joined the procession , wondering
# . NSg/VBPp/P J/P . NSg/J/R/C . . VP/J   D+  NPr/VB/J+ . VB/C NPr+  VP/J   D+  NSg/VB+    . Nᴹ/Vg/J
> very much         what   would happen next    .
# J/R  NSg/I/J/R/Dq NSg/I+ VXB   VB     NSg/J/P .
>
#
> “ It’s — it’s a   very fine     day     ! ” said a    timid voice   at    her     side      . She  was walking by
# . K    . K    D/P J/R  NSg/VB/J NPr🅪Sg+ . . VP/J D/P+ J+    NSg/VB+ NSg/P ISg/D$+ NSg/VB/J+ . ISg+ VPt Nᴹ/Vg/J NSg/J/P
> the White        Rabbit  , who    was peeping anxiously into her     face    .
# D+  NPr🅪Sg/VB/J+ NSg/VB+ . NPr/I+ VPt Nᴹ/Vg/J R         P    ISg/D$+ NSg/VB+ .
>
#
> “ Very , ” said Alice : “ — where’s the Duchess ? ”
# . J/R  . . VP/J NPr+  . . . NSg$    D   NSg/VB  . .
>
#
> “ Hush    ! Hush    ! ” said the Rabbit  in        a   low        , hurried tone       . He       looked anxiously over
# . NSg/VB+ . NSg/VB+ . . VP/J D+  NSg/VB+ NPr/J/R/P D/P NSg/VB/J/R . VP/J    N🅪Sg/I/VB+ . NPr/ISg+ VP/J   R         NSg/J/P
> his     shoulder as    he       spoke   , and  then      raised himself upon tiptoe    , put     his     mouth
# ISg/D$+ NSg/VB+  NSg/R NPr/ISg+ NSg/VPt . VB/C NSg/J/R/C VP/J   ISg+    P    NSg/VB/J+ . NSg/VBP ISg/D$+ NSg/VB+
> close    to her     ear       , and  whispered “ She’s under   sentence of execution . ”
# NSg/VB/J P  ISg/D$+ NSg/VB/J+ . VB/C VP/J      . K     NSg/J/P NSg/VB   P  N🅪Sg+     . .
>
#
> “ What   for   ? ” said Alice .
# . NSg/I+ R/C/P . . VP/J NPr+  .
>
#
> “ Did you    say    ‘          What   a    pity     ! ’ ? ” the Rabbit  asked .
# . VPt ISgPl+ NSg/VB Unlintable NSg/I+ D/P+ N🅪Sg/VB+ . . . . D+  NSg/VB+ VP/J  .
>
#
> “ No       , I       didn’t , ” said Alice : “ I       don’t think  it’s at    all          a   pity     . I       said ‘          What
# . NPr/Dq/P . ISg/#r+ VB     . . VP/J NPr+  . . ISg/#r+ VB    NSg/VB K    NSg/P NSg/I/J/C/Dq D/P N🅪Sg/VB+ . ISg/#r+ VP/J Unlintable NSg/I+
> for   ? ’ ”
# R/C/P . . .
>
#
> “ She  boxed the Queen’s ears    — ” the Rabbit  began . Alice gave a   little     scream of
# . ISg+ VP/J  D   NSg$    NPl/V3+ . . D   NSg/VB+ VPt   . NPr+  VPt  D/P NPr/I/J/Dq NSg/VB P
> laughter . “ Oh     , hush    ! ” the Rabbit  whispered in        a    frightened tone       . “ The Queen     will
# Nᴹ+      . . NPr/VB . NSg/VB+ . . D+  NSg/VB+ VP/J      NPr/J/R/P D/P+ VP/J       N🅪Sg/I/VB+ . . D+  NPr/VB/J+ NPr/VXB
> hear you    ! You    see    , she  came      rather     late  , and  the Queen     said — ”
# VB   ISgPl+ . ISgPl+ NSg/VB . ISg+ NSg/VPt/P NPr/VB/J/R NSg/J . VB/C D+  NPr/VB/J+ VP/J . .
>
#
> “ Get    to your places  ! ” shouted the Queen     in        a   voice  of thunder , and  people  began
# . NSg/VB P  D$+  NPl/V3+ . . VP/J    D+  NPr/VB/J+ NPr/J/R/P D/P NSg/VB P  NSg/VB+ . VB/C NPl/VB+ VPt
> running   about in        all           directions , tumbling up         against each other    ; however , they
# Nᴹ/Vg/J/P J/P   NPr/J/R/P NSg/I/J/C/Dq+ NPl+       . Nᴹ/Vg/J  NSg/VB/J/P C/P     Dq   NSg/VB/J . C       . IPl+
> got settled down        in        a    minute    or    two , and  the game      began . Alice thought she  had
# VP  VP/J    N🅪Sg/VB/J/P NPr/J/R/P D/P+ NSg/VB/J+ NPr/C NSg . VB/C D+  NSg/VB/J+ VPt   . NPr+  N🅪Sg/VP ISg+ VP
> never seen    such  a   curious croquet - ground    in        her     life     ; it       was all          ridges and
# R     NSg/VPp NSg/I D/P J       NSg/VB  . N🅪Sg/VB/J NPr/J/R/P ISg/D$+ N🅪Sg/VB+ . NPr/ISg+ VPt NSg/I/J/C/Dq NPl/V3 VB/C
> furrows ; the balls   were    live hedgehogs , the mallets live flamingoes , and  the
# NPl/V3  . D   NPl/V3+ NSg/VPt VB/J NPl/V3    . D   NPl/V3  VB/J NPl        . VB/C D
> soldiers had to double   themselves up         and  to stand  on  their hands  and  feet , to
# NPl/V3+  VP  P  NSg/VB/J IPl+       NSg/VB/J/P VB/C P  NSg/VB J/P D$+   NPl/V3 VB/C NPl+ . P
> make   the arches .
# NSg/VB D   NPl/V3 .
>
#
> The chief     difficulty Alice found  at    first    was in        managing her     flamingo : she
# D+  NSg/VB/J+ N🅪Sg+      NPr+  NSg/VB NSg/P NSg/VB/J VPt NPr/J/R/P Nᴹ/Vg/J  ISg/D$+ NSg/J    . ISg+
> succeeded in        getting its     body    tucked away , comfortably enough , under   her     arm       ,
# VP/J      NPr/J/R/P NSg/Vg  ISg/D$+ NSg/VB+ VP/J   VB/J . R           NSg/I  . NSg/J/P ISg/D$+ NSg/VB/J+ .
> with its     legs    hanging down        , but     generally , just as    she  had got its     neck    nicely
<<<<<<< HEAD
# P    ISg/D$+ NPl/V3+ Nᴹ/Vg/J N🅪Sg/VB/J/P . NSg/C/P R         . J    NSg/R ISg+ VP  VP  ISg/D$+ NSg/VB+ R
=======
# P    ISg/D$+ NPl/V3+ Nᴹ/Vg/J N🅪Sg/VB/J/P . NSg/C/P R         . J/R  NSg/R ISg+ VB  VP  ISg/D$+ NSg/VB+ R
>>>>>>> 0dc67389
> straightened out          , and  was going   to give   the hedgehog a   blow      with its     head      , it
# VP/J         NSg/VB/J/R/P . VB/C VPt Nᴹ/Vg/J P  NSg/VB D   NSg/VB+  D/P NSg/VB/J+ P    ISg/D$+ NPr/VB/J+ . NPr/ISg+
> would twist  itself round      and  look   up         in        her     face    , with such  a   puzzled expression
# VXB   NSg/VB ISg+   NSg/VB/J/P VB/C NSg/VB NSg/VB/J/P NPr/J/R/P ISg/D$+ NSg/VB+ . P    NSg/I D/P VP/J    N🅪Sg+
> that          she  could   not     help   bursting out          laughing : and  when    she  had got its     head
# NSg/I/C/Ddem+ ISg+ NSg/VXB NSg/R/C NSg/VB Nᴹ/Vg/J  NSg/VB/J/R/P Nᴹ/Vg/J  . VB/C NSg/I/C ISg+ VP  VP  ISg/D$+ NPr/VB/J+
> down        , and  was going   to begin  again , it       was very provoking to find   that         the
# N🅪Sg/VB/J/P . VB/C VPt Nᴹ/Vg/J P  NSg/VB P     . NPr/ISg+ VPt J/R  Nᴹ/Vg/J   P  NSg/VB NSg/I/C/Ddem D
> hedgehog had unrolled itself , and  was in        the act     of crawling away : besides all
# NSg/VB+  VP  VP/J     ISg+   . VB/C VPt NPr/J/R/P D   NPr/VB+ P  Nᴹ/Vg/J  VB/J . R/P     NSg/I/J/C/Dq
> this    , there was generally a   ridge   or    furrow in        the way    wherever she  wanted to
# I/Ddem+ . R+    VPt R         D/P NSg/VB+ NPr/C NSg/VB NPr/J/R/P D   NSg/J+ C        ISg+ VP/J   P
> send   the hedgehog to , and  , as    the doubled - up         soldiers were    always getting up         and
# NSg/VB D   NSg/VB+  P  . VB/C . NSg/R D   VP/J+   . NSg/VB/J/P NPl/V3+  NSg/VPt R      NSg/Vg  NSg/VB/J/P VB/C
> walking off        to other    parts  of the ground     , Alice soon came      to the conclusion that
# Nᴹ/Vg/J NSg/VB/J/P P  NSg/VB/J NPl/V3 P  D   N🅪Sg/VB/J+ . NPr+  J/R  NSg/VPt/P P  D   NSg+       NSg/I/C/Ddem+
> it       was a   very difficult game      indeed .
# NPr/ISg+ VPt D/P J/R  VB/J      NSg/VB/J+ R      .
>
#
> The players all           played at    once  without waiting for   turns  , quarrelling all          the
# D+  NPl+    NSg/I/J/C/Dq+ VP/J+  NSg/P NSg/C C/P     Nᴹ/Vg/J R/C/P NPl/V3 . Nᴹ/VB/Comm  NSg/I/J/C/Dq D
> while      , and  fighting for   the hedgehogs ; and  in        a   very short      time       the Queen     was in
# NSg/VB/C/P . VB/C Nᴹ/Vg/J  R/C/P D   NPl/V3    . VB/C NPr/J/R/P D/P J/R  NPr/VB/J/P N🅪Sg/VB/J+ D   NPr/VB/J+ VPt NPr/J/R/P
> a   furious passion  , and  went    stamping about , and  shouting “ Off        with his     head      ! ” or
# D/P J       NPrᴹ/VB+ . VB/C NSg/VPt NSg      J/P   . VB/C Nᴹ/Vg/J+ . NSg/VB/J/P P    ISg/D$+ NPr/VB/J+ . . NPr/C
> “ Off        with her     head      ! ” about once  in        a    minute    .
# . NSg/VB/J/P P    ISg/D$+ NPr/VB/J+ . . J/P   NSg/C NPr/J/R/P D/P+ NSg/VB/J+ .
>
#
> Alice began to feel     very uneasy   : to be      sure , she  had not     as    yet      had any    dispute
<<<<<<< HEAD
# NPr+  VPt   P  NSg/I/VB J/R  NSg/VB/J . P  NSg/VXB J    . ISg+ VP  NSg/R/C NSg/R NSg/VB/C VP  I/R/Dq NSg/VB+
> with the Queen     , but     she  knew that         it       might    happen any     minute    , “ and  then    , ”
# P    D+  NPr/VB/J+ . NSg/C/P ISg+ VPt  NSg/I/C/Ddem NPr/ISg+ Nᴹ/VXB/J VB     I/R/Dq+ NSg/VB/J+ . . VB/C NSg/J/C . .
=======
# NPr+  VPt   P  NSg/I/VB J/R  NSg/VB/J . P  NSg/VXB J    . ISg+ VB  NSg/R/C NSg/R NSg/VB/C VB  I/R/Dq NSg/VB+
> with the Queen     , but     she  knew that         it       might    happen any     minute    , “ and  then      , ”
# P    D+  NPr/VB/J+ . NSg/C/P ISg+ VPt  NSg/I/C/Ddem NPr/ISg+ Nᴹ/VXB/J VB     I/R/Dq+ NSg/VB/J+ . . VB/C NSg/J/R/C . .
>>>>>>> 0dc67389
> thought she  , “ what   would become of me       ? They’re dreadfully fond     of beheading
# N🅪Sg/VP ISg+ . . NSg/I+ VXB   VBPp   P  NPr/ISg+ . K       R          NSg/VB/J P  NSg
> people  here    ; the great wonder   is  , that          there’s any    one      left     alive ! ”
# NPl/VB+ NSg/J/R . D   NSg/J N🅪Sg/VB+ VL3 . NSg/I/C/Ddem+ K       I/R/Dq NSg/I/J+ NPr/VB/J J     . .
>
#
> She  was looking about for   some     way   of escape   , and  wondering whether she  could
# ISg+ VPt Nᴹ/Vg/J J/P   R/C/P I/J/R/Dq NSg/J P  N🅪Sg/VB+ . VB/C Nᴹ/Vg/J   I/C     ISg+ NSg/VXB
> get    away without being       seen    , when    she  noticed a   curious appearance in        the air      :
# NSg/VB VB/J C/P     N🅪Sg/Vg/J/C NSg/VPp . NSg/I/C ISg+ VP/J    D/P J       NSg        NPr/J/R/P D+  N🅪Sg/VB+ .
> it       puzzled her     very much         at    first    , but     , after watching it       a    minute    or    two , she
# NPr/ISg+ VP/J    ISg/D$+ J/R  NSg/I/J/R/Dq NSg/P NSg/VB/J . NSg/C/P . P     Nᴹ/Vg/J  NPr/ISg+ D/P+ NSg/VB/J+ NPr/C NSg . ISg+
> made it       out          to be      a    grin    , and  she  said to herself “ It’s the Cheshire Cat       : now       I
# VB   NPr/ISg+ NSg/VB/J/R/P P  NSg/VXB D/P+ NSg/VB+ . VB/C ISg+ VP/J P  ISg+    . K    D   NPr      NSg/VB/J+ . NSg/J/R/C ISg/#r+
> shall have    somebody to talk    to . ”
# VXB   NSg/VXB NSg/I+   P  N🅪Sg/VB P  . .
>
#
> “ How   are you    getting on  ? ” said the Cat       , as    soon as    there was mouth   enough for   it
# . NSg/C VB  ISgPl+ NSg/Vg  J/P . . VP/J D+  NSg/VB/J+ . NSg/R J/R  NSg/R R+    VPt NSg/VB+ NSg/I  R/C/P NPr/ISg+
> to speak  with .
# P  NSg/VB P    .
>
#
> Alice waited till       the eyes    appeared , and  then      nodded . “ It’s no       use     speaking to
# NPr+  VP/J   NSg/VB/C/P D+  NPl/V3+ VP/J     . VB/C NSg/J/R/C VB     . . K    NPr/Dq/P N🅪Sg/VB Nᴹ/Vg/J  P
> it       , ” she  thought , “ till       its     ears    have    come       , or    at    least    one     of them     . ” In        another
# NPr/ISg+ . . ISg+ N🅪Sg/VP . . NSg/VB/C/P ISg/D$+ NPl/V3+ NSg/VXB NSg/VBPp/P . NPr/C NSg/P NSg/J/Dq NSg/I/J P  NSg/IPl+ . . NPr/J/R/P I/D+
> minute    the whole  head      appeared , and  then      Alice put     down        her     flamingo , and  began
# NSg/VB/J+ D+  NSg/J+ NPr/VB/J+ VP/J     . VB/C NSg/J/R/C NPr+  NSg/VBP N🅪Sg/VB/J/P ISg/D$+ NSg/J    . VB/C VPt
> an  account of the game      , feeling   very glad     she  had someone to listen to her     . The
# D/P NSg/VB  P  D   NSg/VB/J+ . N🅪Sg/Vg/J J/R  NSg/VB/J ISg+ VP  NSg/I+  P  NSg/VB P  ISg/D$+ . D+
> Cat       seemed to think  that         there was enough of it       now       in        sight    , and  no       more         of it
# NSg/VB/J+ VP/J   P  NSg/VB NSg/I/C/Ddem R+    VPt NSg/I  P  NPr/ISg+ NSg/J/R/C NPr/J/R/P N🅪Sg/VB+ . VB/C NPr/Dq/P NPr/I/J/R/Dq P  NPr/ISg+
> appeared .
# VP/J     .
>
#
> “ I       don’t think  they play    at    all          fairly , ” Alice began , in        rather     a   complaining
# . ISg/#r+ VB    NSg/VB IPl+ N🅪Sg/VB NSg/P NSg/I/J/C/Dq R+     . . NPr+  VPt   . NPr/J/R/P NPr/VB/J/R D/P Nᴹ/Vg/J
> tone       , “ and  they all          quarrel so          dreadfully one     can’t hear oneself speak  — and  they
# N🅪Sg/I/VB+ . . VB/C IPl+ NSg/I/J/C/Dq NSg/VB+ NSg/I/J/R/C R          NSg/I/J VXB   VB   I+      NSg/VB . VB/C IPl+
> don’t seem to have    any    rules   in        particular ; at    least    , if    there are , nobody
# VB    VB   P  NSg/VXB I/R/Dq NPl/V3+ NPr/J/R/P NSg/J      . NSg/P NSg/J/Dq . NSg/C R+    VB  . NSg/I+
> attends to them     — and  you’ve no       idea how   confusing it       is  all          the things being
# V3      P  NSg/IPl+ . VB/C K      NPr/Dq/P NSg+ NSg/C Nᴹ/Vg/J   NPr/ISg+ VL3 NSg/I/J/C/Dq D   NPl+   N🅪Sg/Vg/J/C
> alive ; for   instance , there’s the arch     I’ve got to go       through next    walking about
# J     . R/C/P NSg/VB+  . K       D   NSg/VB/J K    VP  P  NSg/VB/J NSg/J/P NSg/J/P Nᴹ/Vg/J J/P
> at    the other    end    of the ground     — and  I       should have    croqueted the Queen’s hedgehog
# NSg/P D   NSg/VB/J NSg/VB P  D   N🅪Sg/VB/J+ . VB/C ISg/#r+ VXB    NSg/VXB VP/J      D   NSg$    NSg/VB+
> just now       , only  it       ran     away when    it       saw     mine      coming  ! ”
# J/R  NSg/J/R/C . J/R/C NPr/ISg+ NSg/VPt VB/J NSg/I/C NPr/ISg+ NSg/VPt NSg/I/VB+ Nᴹ/Vg/J . .
>
#
> “ How   do  you    like         the Queen     ? ” said the Cat       in        a    low         voice   .
# . NSg/C VXB ISgPl+ NSg/VB/J/C/P D+  NPr/VB/J+ . . VP/J D   NSg/VB/J+ NPr/J/R/P D/P+ NSg/VB/J/R+ NSg/VB+ .
>
#
> “ Not     at    all          , ” said Alice : “ she’s so          extremely — ” Just then      she  noticed that         the
# . NSg/R/C NSg/P NSg/I/J/C/Dq . . VP/J NPr+  . . K     NSg/I/J/R/C R         . . J/R  NSg/J/R/C ISg+ VP/J    NSg/I/C/Ddem D
> Queen     was close    behind  her     , listening : so          she  went    on  , “ — likely to win    , that
# NPr/VB/J+ VPt NSg/VB/J NSg/J/P ISg/D$+ . Nᴹ/Vg/J   . NSg/I/J/R/C ISg+ NSg/VPt J/P . . . NSg/J  P  NSg/VB . NSg/I/C/Ddem
> it’s hardly worth    while      finishing the game      . ”
# K    R      NSg/VB/J NSg/VB/C/P Nᴹ/Vg/J   D   NSg/VB/J+ . .
>
#
> The Queen     smiled and  passed on  .
# D+  NPr/VB/J+ VP/J   VB/C VP/J   J/P .
>
#
> “ Who    are you    talking to ? ” said the King      , going   up         to Alice , and  looking at    the
# . NPr/I+ VB  ISgPl+ Nᴹ/Vg/J P  . . VP/J D+  NPr/VB/J+ . Nᴹ/Vg/J NSg/VB/J/P P  NPr+  . VB/C Nᴹ/Vg/J NSg/P D
> Cat’s head     with great curiosity .
# NSg$  NPr/VB/J P    NSg/J NSg+      .
>
#
> “ It’s a   friend   of mine      — a   Cheshire Cat       , ” said Alice : “ allow me       to introduce it       . ”
# . K    D/P NPr/VB/J P  NSg/I/VB+ . D/P NPr      NSg/VB/J+ . . VP/J NPr+  . . VB    NPr/ISg+ P  VB        NPr/ISg+ . .
>
#
> “ I       don’t like         the look   of it       at    all          , ” said the King      : “ however , it       may     kiss   my
# . ISg/#r+ VB    NSg/VB/J/C/P D   NSg/VB P  NPr/ISg+ NSg/P NSg/I/J/C/Dq . . VP/J D   NPr/VB/J+ . . C       . NPr/ISg+ NPr/VXB NSg/VB D$+
> hand    if    it       likes  . ”
# NSg/VB+ NSg/C NPr/ISg+ NPl/V3 . .
>
#
> “ I’d rather     not     , ” the Cat       remarked .
# . K   NPr/VB/J/R NSg/R/C . . D   NSg/VB/J+ VP/J     .
>
#
> “ Don’t be      impertinent , ” said the King      , “ and  don’t look   at    me       like         that          ! ” He       got
# . VB    NSg/VXB NSg/J       . . VP/J D   NPr/VB/J+ . . VB/C VB    NSg/VB NSg/P NPr/ISg+ NSg/VB/J/C/P NSg/I/C/Ddem+ . . NPr/ISg+ VP
> behind  Alice as    he       spoke   .
# NSg/J/P NPr+  NSg/R NPr/ISg+ NSg/VPt .
>
#
> “ A    cat       may     look   at    a    king      , ” said Alice . “ I’ve read    that         in        some     book    , but     I
# . D/P+ NSg/VB/J+ NPr/VXB NSg/VB NSg/P D/P+ NPr/VB/J+ . . VP/J NPr+  . . K    NSg/VBP NSg/I/C/Ddem NPr/J/R/P I/J/R/Dq NSg/VB+ . NSg/C/P ISg/#r+
> don’t remember where   . ”
# VB    NSg/VB   NSg/R/C . .
>
#
> “ Well       , it       must   be      removed , ” said the King      very decidedly , and  he       called the
# . NSg/VB/J/R . NPr/ISg+ NSg/VB NSg/VXB VP/J    . . VP/J D+  NPr/VB/J+ J/R  R         . VB/C NPr/ISg+ VP/J   D
> Queen     , who    was passing at    the moment , “ My  dear     ! I       wish   you    would have    this    cat
# NPr/VB/J+ . NPr/I+ VPt Nᴹ/Vg/J NSg/P D   NSg+   . . D$+ NSg/VB/J . ISg/#r+ NSg/VB ISgPl+ VXB   NSg/VXB I/Ddem+ NSg/VB/J+
> removed ! ”
# VP/J    . .
>
#
> The Queen     had only  one     way   of settling all           difficulties , great or    small    . “ Off
# D+  NPr/VB/J+ VP  J/R/C NSg/I/J NSg/J P  Nᴹ/Vg/J  NSg/I/J/C/Dq+ NPl+         . NSg/J NPr/C NPr/VB/J . . NSg/VB/J/P
> with his     head      ! ” she  said , without even     looking round      .
# P    ISg/D$+ NPr/VB/J+ . . ISg+ VP/J . C/P     NSg/VB/J Nᴹ/Vg/J NSg/VB/J/P .
>
#
> “ I’ll fetch  the executioner myself , ” said the King      eagerly , and  he       hurried off        .
# . K    NSg/VB D   NSg         ISg+   . . VP/J D   NPr/VB/J+ R       . VB/C NPr/ISg+ VP/J    NSg/VB/J/P .
>
#
> Alice thought she  might    as    well       go       back     , and  see    how   the game      was going   on  , as
# NPr+  N🅪Sg/VP ISg+ Nᴹ/VXB/J NSg/R NSg/VB/J/R NSg/VB/J NSg/VB/J . VB/C NSg/VB NSg/C D+  NSg/VB/J+ VPt Nᴹ/Vg/J J/P . NSg/R
> she  heard the Queen’s voice   in        the distance , screaming with passion  . She  had
# ISg+ VP/J  D   NSg$    NSg/VB+ NPr/J/R/P D   N🅪Sg/VB+ . Nᴹ/Vg/J   P    NPrᴹ/VB+ . ISg+ VP
> already heard her     sentence three of the players to be      executed for   having  missed
# R       VP/J  ISg/D$+ NSg/VB+  NSg   P  D+  NPl+    P  NSg/VXB VP/J     R/C/P Nᴹ/Vg/J VP/J
> their turns  , and  she  did not     like         the look   of things at    all          , as    the game      was in
# D$+   NPl/V3 . VB/C ISg+ VPt NSg/R/C NSg/VB/J/C/P D   NSg/VB P  NPl+   NSg/P NSg/I/J/C/Dq . NSg/R D+  NSg/VB/J+ VPt NPr/J/R/P
> such   confusion that          she  never knew whether it       was her     turn   or    not     . So          she  went
# NSg/I+ N🅪Sg/VB+  NSg/I/C/Ddem+ ISg+ R     VPt  I/C     NPr/ISg+ VPt ISg/D$+ NSg/VB NPr/C NSg/R/C . NSg/I/J/R/C ISg+ NSg/VPt
> in        search  of her     hedgehog .
# NPr/J/R/P N🅪Sg/VB P  ISg/D$+ NSg/VB+  .
>
#
> The hedgehog was engaged in        a   fight   with another hedgehog , which seemed to Alice
# D+  NSg/VB+  VPt VP/J    NPr/J/R/P D/P NSg/VB+ P    I/D+    NSg/VB+  . I/C+  VP/J   P  NPr+
> an   excellent opportunity for   croqueting one     of them     with the other    : the only
# D/P+ J+        N🅪Sg+       R/C/P Nᴹ/Vg/J    NSg/I/J P  NSg/IPl+ P    D   NSg/VB/J . D   J/R/C
> difficulty was , that         her     flamingo was gone    across to the other    side     of the
# N🅪Sg+      VPt . NSg/I/C/Ddem ISg/D$+ NSg/J    VPt VPp/J/P NSg/P  P  D   NSg/VB/J NSg/VB/J P  D
> garden    , where   Alice could   see    it       trying  in        a   helpless sort   of way    to fly      up         into
# NSg/VB/J+ . NSg/R/C NPr+  NSg/VXB NSg/VB NPr/ISg+ Nᴹ/Vg/J NPr/J/R/P D/P J        NSg/VB P  NSg/J+ P  NSg/VB/J NSg/VB/J/P P
> a   tree    .
# D/P NSg/VB+ .
>
#
> By      the time       she  had caught the flamingo and  brought it       back     , the fight   was over    ,
# NSg/J/P D+  N🅪Sg/VB/J+ ISg+ VP  VB/J   D   NSg/J    VB/C VP      NPr/ISg+ NSg/VB/J . D   NSg/VB+ VPt NSg/J/P .
> and  both   the hedgehogs were    out          of sight    : “ but     it       doesn’t matter   much         , ” thought
# VB/C I/C/Dq D   NPl/V3    NSg/VPt NSg/VB/J/R/P P  N🅪Sg/VB+ . . NSg/C/P NPr/ISg+ VB      N🅪Sg/VB+ NSg/I/J/R/Dq . . N🅪Sg/VP
> Alice , “ as    all          the arches are gone    from this   side     of the ground     . ” So          she  tucked
# NPr+  . . NSg/R NSg/I/J/C/Dq D   NPl/V3 VB  VPp/J/P P    I/Ddem NSg/VB/J P  D   N🅪Sg/VB/J+ . . NSg/I/J/R/C ISg+ VP/J
> it       away under   her     arm       , that         it       might    not     escape  again , and  went    back     for   a
# NPr/ISg+ VB/J NSg/J/P ISg/D$+ NSg/VB/J+ . NSg/I/C/Ddem NPr/ISg+ Nᴹ/VXB/J NSg/R/C N🅪Sg/VB P     . VB/C NSg/VPt NSg/VB/J R/C/P D/P
> little     more         conversation with her     friend    .
# NPr/I/J/Dq NPr/I/J/R/Dq N🅪Sg/VB      P    ISg/D$+ NPr/VB/J+ .
>
#
> When    she  got back     to the Cheshire Cat       , she  was surprised to find   quite a   large
# NSg/I/C ISg+ VP  NSg/VB/J P  D   NPr      NSg/VB/J+ . ISg+ VPt VP/J      P  NSg/VB R     D/P NSg/J
> crowd   collected round      it       : there was a   dispute going   on  between the executioner ,
# NSg/VB+ VP/J      NSg/VB/J/P NPr/ISg+ . R+    VPt D/P NSg/VB+ Nᴹ/Vg/J J/P NSg/P   D   NSg         .
> the King      , and  the Queen     , who    were    all          talking  at    once  , while      all          the rest    were
# D   NPr/VB/J+ . VB/C D   NPr/VB/J+ . NPr/I+ NSg/VPt NSg/I/J/C/Dq Nᴹ/Vg/J+ NSg/P NSg/C . NSg/VB/C/P NSg/I/J/C/Dq D   NSg/VB+ NSg/VPt
> quite silent , and  looked very uncomfortable .
# R     NSg/J  . VB/C VP/J   J/R  J             .
>
#
> The moment Alice appeared , she  was appealed to by      all          three to settle the
# D+  NSg+   NPr+  VP/J     . ISg+ VPt VP/J     P  NSg/J/P NSg/I/J/C/Dq NSg   P  NSg/VB D+
> question , and  they repeated their arguments to her     , though , as    they all           spoke    at
# NSg/VB+  . VB/C IPl+ VP/J     D$+   NPl/V3+   P  ISg/D$+ . VB/C   . NSg/R IPl+ NSg/I/J/C/Dq+ NSg/VPt+ NSg/P
> once  , she  found  it       very hard     indeed to make   out          exactly what   they said .
# NSg/C . ISg+ NSg/VB NPr/ISg+ J/R  N🅪Sg/J/R R      P  NSg/VB NSg/VB/J/R/P R       NSg/I+ IPl+ VP/J .
>
#
> The executioner’s argument was , that         you    couldn’t cut       off        a   head      unless there
# D   NSg$          N🅪Sg/VB+ VPt . NSg/I/C/Ddem ISgPl+ VB       NSg/VBP/J NSg/VB/J/P D/P NPr/VB/J+ C      R+
<<<<<<< HEAD
> was a   body    to cut       it       off        from : that         he       had never had to do      such  a   thing before ,
# VPt D/P NSg/VB+ P  NSg/VBP/J NPr/ISg+ NSg/VB/J/P P    . NSg/I/C/Ddem NPr/ISg+ VP  R     VP  P  NSg/VXB NSg/I D/P NSg+  C/P    .
=======
> was a   body    to cut       it       off        from : that         he       had never had to do  such  a   thing before ,
# VPt D/P NSg/VB+ P  NSg/VBP/J NPr/ISg+ NSg/VB/J/P P    . NSg/I/C/Ddem NPr/ISg+ VB  R     VB  P  VXB NSg/I D/P NSg+  C/P    .
>>>>>>> 0dc67389
> and  he       wasn’t going   to begin  at    his     time      of life     .
# VB/C NPr/ISg+ VB     Nᴹ/Vg/J P  NSg/VB NSg/P ISg/D$+ N🅪Sg/VB/J P  N🅪Sg/VB+ .
>
#
> The King’s argument was , that         anything  that          had a   head      could   be      beheaded , and
# D   NSg$   N🅪Sg/VB+ VPt . NSg/I/C/Ddem NSg/I/VB+ NSg/I/C/Ddem+ VP  D/P NPr/VB/J+ NSg/VXB NSg/VXB VP/J     . VB/C
> that         you    weren’t to talk    nonsense .
# NSg/I/C/Ddem ISgPl+ VB      P  N🅪Sg/VB Nᴹ/VB/J+ .
>
#
> The Queen’s argument was , that         if    something wasn’t done      about it       in        less       than no
# D   NSg$    N🅪Sg/VB+ VPt . NSg/I/C/Ddem NSg/C NSg/I/J+  VB     NSg/VPp/J J/P   NPr/ISg+ NPr/J/R/P VB/J/R/C/P C/P  NPr/Dq/P
> time       she’d have    everybody executed , all          round      . ( It       was this   last     remark that          had
# N🅪Sg/VB/J+ K     NSg/VXB NSg/I+    VP/J     . NSg/I/J/C/Dq NSg/VB/J/P . . NPr/ISg+ VPt I/Ddem NSg/VB/J NSg/VB NSg/I/C/Ddem+ VP
> made the whole  party     look   so          grave     and  anxious . )
# VB   D+  NSg/J+ NSg/VB/J+ NSg/VB NSg/I/J/R/C NSg/VB/J+ VB/C J       . .
>
#
> Alice could   think  of nothing  else    to say    but     “ It       belongs to the Duchess : you’d
# NPr+  NSg/VXB NSg/VB P  NSg/I/J+ NSg/J/C P  NSg/VB NSg/C/P . NPr/ISg+ V3      P  D   NSg/VB  . K
> better     ask    her     about it       . ”
# NSg/VXB/JC NSg/VB ISg/D$+ J/P   NPr/ISg+ . .
>
#
> “ She’s in        prison  , ” the Queen     said to the executioner : “ fetch  her     here    . ” And  the
# . K     NPr/J/R/P NSg/VB+ . . D   NPr/VB/J+ VP/J P  D   NSg         . . NSg/VB ISg/D$+ NSg/J/R . . VB/C D
> executioner went     off        like         an  arrow   .
# NSg         NSg/VPt+ NSg/VB/J/P NSg/VB/J/C/P D/P NSg/VB+ .
>
#
> The Cat’s head      began fading  away the moment he       was gone    , and  , by      the time       he       had
# D   NSg$  NPr/VB/J+ VPt   Nᴹ/Vg/J VB/J D   NSg+   NPr/ISg+ VPt VPp/J/P . VB/C . NSg/J/P D   N🅪Sg/VB/J+ NPr/ISg+ VP
> come       back     with the Duchess , it       had entirely disappeared ; so          the King      and  the
# NSg/VBPp/P NSg/VB/J P    D   NSg/VB  . NPr/ISg+ VP  R        VP/J        . NSg/I/J/R/C D   NPr/VB/J+ VB/C D
> executioner ran     wildly up         and  down        looking for   it       , while      the rest   of the party
# NSg         NSg/VPt R      NSg/VB/J/P VB/C N🅪Sg/VB/J/P Nᴹ/Vg/J R/C/P NPr/ISg+ . NSg/VB/C/P D   NSg/VB P  D   NSg/VB/J+
> went    back     to the game      .
# NSg/VPt NSg/VB/J P  D   NSg/VB/J+ .
>
#
>              CHAPTER IX : The Mock     Turtle’s Story
# HeadingStart NSg/VB+ #r . D   NSg/VB/J NSg$     NSg/VB+
>
#
> “ You    can’t think  how   glad     I       am       to see    you    again , you    dear     old   thing ! ” said the
# . ISgPl+ VXB   NSg/VB NSg/C NSg/VB/J ISg/#r+ NPr/VB/J P  NSg/VB ISgPl+ P     . ISgPl+ NSg/VB/J NSg/J NSg+  . . VP/J D
> Duchess , as    she  tucked her     arm       affectionately into Alice’s , and  they walked off
# NSg/VB  . NSg/R ISg+ VP/J   ISg/D$+ NSg/VB/J+ R              P    NSg$    . VB/C IPl+ VP/J   NSg/VB/J/P
> together .
# J        .
>
#
> Alice was very glad     to find   her     in        such   a    pleasant temper     , and  thought to
# NPr+  VPt J/R  NSg/VB/J P  NSg/VB ISg/D$+ NPr/J/R/P NSg/I+ D/P+ NSg/J+   NSg/VB/JC+ . VB/C N🅪Sg/VP P
> herself that          perhaps it       was only  the pepper   that          had made her     so          savage    when
# ISg+    NSg/I/C/Ddem+ NSg/R   NPr/ISg+ VPt J/R/C D+  N🅪Sg/VB+ NSg/I/C/Ddem+ VP  VB   ISg/D$+ NSg/I/J/R/C NPr/VB/J+ NSg/I/C
> they met in        the kitchen .
# IPl+ VB  NPr/J/R/P D+  NSg/VB+ .
>
#
> “ When    I’m a   Duchess , ” she  said to herself , ( not     in        a   very hopeful tone       though ) ,
# . NSg/I/C K   D/P NSg/VB  . . ISg+ VP/J P  ISg+    . . NSg/R/C NPr/J/R/P D/P J/R  NSg/J   N🅪Sg/I/VB+ VB/C   . .
> “ I       won’t have    any    pepper   in        my  kitchen at    all          . Soup     does   very well       without — Maybe
# . ISg/#r+ VB    NSg/VXB I/R/Dq N🅪Sg/VB+ NPr/J/R/P D$+ NSg/VB+ NSg/P NSg/I/J/C/Dq . N🅪Sg/VB+ NPl/V3 J/R  NSg/VB/J/R C/P     . NSg/J/R
> it’s always pepper  that          makes  people  hot      - tempered , ” she  went    on  , very much
# K    R      N🅪Sg/VB NSg/I/C/Ddem+ NPl/V3 NPl/VB+ NSg/VB/J . VP/J     . . ISg+ NSg/VPt J/P . J/R  NSg/I/J/R/Dq
> pleased at    having  found  out          a   new   kind  of rule    , “ and  vinegar that          makes  them
# VP/J    NSg/P Nᴹ/Vg/J NSg/VB NSg/VB/J/R/P D/P NSg/J NSg/J P  NSg/VB+ . . VB/C NSg/VB+ NSg/I/C/Ddem+ NPl/V3 NSg/IPl+
> sour     — and  camomile that          makes  them     bitter   — and  — and  barley - sugar   and  such  things
# NSg/VB/J . VB/C ?        NSg/I/C/Ddem+ NPl/V3 NSg/IPl+ NSg/VB/J . VB/C . VB/C Nᴹ     . N🅪Sg/VB VB/C NSg/I NPl+
> that          make   children sweet    - tempered . I       only  wish   people  knew that          : then      they
# NSg/I/C/Ddem+ NSg/VB NPl+     NPr/VB/J . VP/J     . ISg/#r+ J/R/C NSg/VB NPl/VB+ VPt  NSg/I/C/Ddem+ . NSg/J/R/C IPl+
> wouldn’t be      so          stingy about it       , you    know   — ”
# VXB      NSg/VXB NSg/I/J/R/C J      J/P   NPr/ISg+ . ISgPl+ NSg/VB . .
>
#
> She  had quite forgotten the Duchess by      this   time       , and  was a   little     startled when
# ISg+ VP  R     NSg/VPp/J D   NSg/VB  NSg/J/P I/Ddem N🅪Sg/VB/J+ . VB/C VPt D/P NPr/I/J/Dq VP/J     NSg/I/C
> she  heard her     voice   close    to her     ear       . “ You’re thinking about something , my  dear     ,
# ISg+ VP/J  ISg/D$+ NSg/VB+ NSg/VB/J P  ISg/D$+ NSg/VB/J+ . . K      Nᴹ/Vg/J  J/P   NSg/I/J+  . D$+ NSg/VB/J .
> and  that          makes  you    forget to talk    . I       can’t tell   you    just now       what   the moral    of
# VB/C NSg/I/C/Ddem+ NPl/V3 ISgPl+ VB     P  N🅪Sg/VB . ISg/#r+ VXB   NPr/VB ISgPl+ J/R  NSg/J/R/C NSg/I+ D   NSg/VB/J P
> that          is  , but     I       shall remember it       in        a   bit      . ”
# NSg/I/C/Ddem+ VL3 . NSg/C/P ISg/#r+ VXB   NSg/VB   NPr/ISg+ NPr/J/R/P D/P NSg/VPt+ . .
>
#
> “ Perhaps it       hasn’t one     , ” Alice ventured to remark .
# . NSg/R   NPr/ISg+ V3     NSg/I/J . . NPr+  VP/J     P  NSg/VB .
>
#
> “ Tut    , tut    , child   ! ” said the Duchess . “ Everything’s got a   moral    , if    only  you    can
# . NPr/VB . NPr/VB . NSg/VB+ . . VP/J D   NSg/VB  . . NSg$         VP  D/P NSg/VB/J . NSg/C J/R/C ISgPl+ NPr/VXB
> find   it       . ” And  she  squeezed herself up         closer to Alice’s side      as    she  spoke   .
# NSg/VB NPr/ISg+ . . VB/C ISg+ VP/J     ISg+    NSg/VB/J/P NSg/JC P  NSg$    NSg/VB/J+ NSg/R ISg+ NSg/VPt .
>
#
> Alice did not     much         like         keeping so          close    to her     : first    , because the Duchess was
# NPr+  VPt NSg/R/C NSg/I/J/R/Dq NSg/VB/J/C/P Nᴹ/Vg/J NSg/I/J/R/C NSg/VB/J P  ISg/D$+ . NSg/VB/J . C/P     D   NSg/VB  VPt
> very ugly     ; and  secondly , because she  was exactly the right    height to rest   her
# J/R  NSg/VB/J . VB/C R        . C/P     ISg+ VPt R       D   NPr/VB/J N🅪Sg+  P  NSg/VB ISg/D$+
> chin    upon Alice’s shoulder , and  it       was an  uncomfortably sharp    chin    . However , she
# NPr/VB+ P    NSg$    NSg/VB+  . VB/C NPr/ISg+ VPt D/P R             NPr/VB/J NPr/VB+ . C       . ISg+
> did not     like         to be      rude , so          she  bore   it       as    well       as    she  could   .
# VPt NSg/R/C NSg/VB/J/C/P P  NSg/VXB J    . NSg/I/J/R/C ISg+ NSg/VB NPr/ISg+ NSg/R NSg/VB/J/R NSg/R ISg+ NSg/VXB .
>
#
> “ The game’s going   on  rather     better     now       , ” she  said , by      way   of keeping up         the
# . D   NSg$   Nᴹ/Vg/J J/P NPr/VB/J/R NSg/VXB/JC NSg/J/R/C . . ISg+ VP/J . NSg/J/P NSg/J P  Nᴹ/Vg/J NSg/VB/J/P D
> conversation a   little     .
# N🅪Sg/VB+     D/P NPr/I/J/Dq .
>
#
> “ ’ Tis so          , ” said the Duchess : “ and  the moral    of that          is  — ‘          Oh     , ’ tis love      , ’ tis
# . . ?   NSg/I/J/R/C . . VP/J D   NSg/VB  . . VB/C D   NSg/VB/J P  NSg/I/C/Ddem+ VL3 . Unlintable NPr/VB . . ?   NPr🅪Sg/VB . . ?
> love      , that          makes  the world   go       round      ! ’ ”
# NPr🅪Sg/VB . NSg/I/C/Ddem+ NPl/V3 D   NSg/VB+ NSg/VB/J NSg/VB/J/P . . .
>
#
> “ Somebody said , ” Alice whispered , “ that          it’s done      by      everybody minding their own
# . NSg/I+   VP/J . . NPr+  VP/J      . . NSg/I/C/Ddem+ K    NSg/VPp/J NSg/J/P NSg/I+    Nᴹ/Vg/J D$+   NSg/VB/J
> business ! ”
# N🅪Sg/J+  . .
>
#
> “ Ah       , well       ! It       means  much         the same thing , ” said the Duchess , digging her     sharp
# . NSg/I/VB . NSg/VB/J/R . NPr/ISg+ NPl/V3 NSg/I/J/R/Dq D+  I/J+ NSg+  . . VP/J D   NSg/VB  . NSg/VB  ISg/D$+ NPr/VB/J
> little     chin    into Alice’s shoulder as    she  added , “ and  the moral    of that          is  — ‘          Take
# NPr/I/J/Dq NPr/VB+ P    NSg$    NSg/VB+  NSg/R ISg+ VP/J  . . VB/C D   NSg/VB/J P  NSg/I/C/Ddem+ VL3 . Unlintable NSg/VB
> care    of the sense    , and  the sounds  will    take   care    of themselves . ’ ”
# N🅪Sg/VB P  D   N🅪Sg/VB+ . VB/C D   NPl/V3+ NPr/VXB NSg/VB N🅪Sg/VB P  IPl+       . . .
>
#
> “ How   fond     she  is  of finding morals in        things ! ” Alice thought to herself .
# . NSg/C NSg/VB/J ISg+ VL3 P  Nᴹ/Vg/J NPl/V3 NPr/J/R/P NPl+   . . NPr+  N🅪Sg/VP P  ISg+    .
>
#
> “ I       dare    say    you’re wondering why    I       don’t put     my  arm       round      your waist , ” the
# . ISg/#r+ NPr/VXB NSg/VB K      Nᴹ/Vg/J   NSg/VB ISg/#r+ VB    NSg/VBP D$+ NSg/VB/J+ NSg/VB/J/P D$+  NSg+  . . D
> Duchess said after a   pause   : “ the reason   is  , that          I’m doubtful about the temper
# NSg/VB  VP/J P     D/P NSg/VB+ . . D   N🅪Sg/VB+ VL3 . NSg/I/C/Ddem+ K   NSg/J    J/P   D   NSg/VB/JC
> of your flamingo . Shall I       try      the experiment ? ”
# P  D$+  NSg/J    . VXB   ISg/#r+ NSg/VB/J D+  NSg/VB+    . .
>
#
> “ He       might    bite   , ” Alice cautiously replied , not     feeling   at    all           anxious to have
# . NPr/ISg+ Nᴹ/VXB/J NSg/VB . . NPr+  R          VP/J    . NSg/R/C N🅪Sg/Vg/J NSg/P NSg/I/J/C/Dq+ J+      P  NSg/VXB
> the experiment tried .
# D+  NSg/VB+    VP/J  .
>
#
> “ Very true     , ” said the Duchess : “ flamingoes and  mustard both   bite   . And  the moral
# . J/R  NSg/VB/J . . VP/J D   NSg/VB  . . NPl        VB/C Nᴹ/J    I/C/Dq NSg/VB . VB/C D   NSg/VB/J
> of that          is  — ‘          Birds  of a    feather flock   together . ’ ”
# P  NSg/I/C/Ddem+ VL3 . Unlintable NPl/V3 P  D/P+ NSg/VB+ NSg/VB+ J        . . .
>
#
> “ Only  mustard isn’t  a   bird      , ” Alice remarked .
# . J/R/C Nᴹ/J    NSg/VB D/P NPr/VB/J+ . . NPr+  VP/J     .
>
#
> “ Right    , as    usual , ” said the Duchess : “ what   a   clear    way    you    have    of putting
# . NPr/VB/J . NSg/R NSg/J . . VP/J D   NSg/VB  . . NSg/I+ D/P NSg/VB/J NSg/J+ ISgPl+ NSg/VXB P  Nᴹ/Vg/J
> things ! ”
# NPl+   . .
>
#
> “ It’s a    mineral , I       think  , ” said Alice .
# . K    D/P+ NSg/J+  . ISg/#r+ NSg/VB . . VP/J NPr+  .
>
#
> “ Of course  it       is  , ” said the Duchess , who    seemed ready    to agree to everything
# . P  NSg/VB+ NPr/ISg+ VL3 . . VP/J D   NSg/VB  . NPr/I+ VP/J   NSg/VB/J P  VB    P  NSg/I/VB+
> that         Alice said ; “ there’s a   large mustard - mine      near       here    . And  the moral    of that
# NSg/I/C/Ddem NPr+  VP/J . . K       D/P NSg/J Nᴹ/J    . NSg/I/VB+ NSg/VB/J/P NSg/J/R . VB/C D   NSg/VB/J P  NSg/I/C/Ddem+
> is  — ‘          The more         there is  of mine      , the less       there is  of yours . ’ ”
# VL3 . Unlintable D   NPr/I/J/R/Dq R     VL3 P  NSg/I/VB+ . D   VB/J/R/C/P R     VL3 P  I+    . . .
>
#
> “ Oh     , I       know   ! ” exclaimed Alice , who    had not     attended to this    last      remark  , “ it’s a
# . NPr/VB . ISg/#r+ NSg/VB . . VP/J      NPr+  . NPr/I+ VP  NSg/R/C VP/J     P  I/Ddem+ NSg/VB/J+ NSg/VB+ . . K    D/P+
> vegetable . It       doesn’t look   like         one     , but     it       is  . ”
# NSg/J+    . NPr/ISg+ VB      NSg/VB NSg/VB/J/C/P NSg/I/J . NSg/C/P NPr/ISg+ VL3 . .
>
#
> “ I       quite agree with you    , ” said the Duchess ; “ and  the moral    of that          is  — ‘          Be      what
# . ISg/#r+ R     VB    P    ISgPl+ . . VP/J D   NSg/VB  . . VB/C D   NSg/VB/J P  NSg/I/C/Ddem+ VL3 . Unlintable NSg/VXB NSg/I+
> you    would seem to be      ’ — or    if    you’d like         it       put     more         simply — ‘          Never imagine
# ISgPl+ VXB   VB   P  NSg/VXB . . NPr/C NSg/C K     NSg/VB/J/C/P NPr/ISg+ NSg/VBP NPr/I/J/R/Dq R      . Unlintable R     NSg/VB
> yourself not     to be      otherwise than what   it       might    appear to others that         what   you
# ISg+     NSg/R/C P  NSg/VXB J/R       C/P  NSg/I+ NPr/ISg+ Nᴹ/VXB/J VB     P  NPl/V3 NSg/I/C/Ddem NSg/I+ ISgPl+
> were    or    might    have    been    was not     otherwise than what   you    had been    would have
<<<<<<< HEAD
# NSg/VPt NPr/C Nᴹ/VXB/J NSg/VXB NSg/VPp VPt NSg/R/C J         C/P  NSg/I+ ISgPl+ VP  NSg/VPp VXB   NSg/VXB
=======
# NSg/VPt NPr/C Nᴹ/VXB/J NSg/VXB NSg/VPp VPt NSg/R/C J/R       C/P  NSg/I+ ISgPl+ VB  NSg/VPp VXB   NSg/VXB
>>>>>>> 0dc67389
> appeared to them     to be      otherwise . ’ ”
# VP/J     P  NSg/IPl+ P  NSg/VXB J/R       . . .
>
#
> “ I       think  I       should understand that         better     , ” Alice said very politely , “ if    I       had
# . ISg/#r+ NSg/VB ISg/#r+ VXB    VB         NSg/I/C/Ddem NSg/VXB/JC . . NPr+  VP/J J/R  R        . . NSg/C ISg/#r+ VP
> it       written down        : but     I       can’t quite follow it       as    you    say    it       . ”
# NPr/ISg+ VPp/J   N🅪Sg/VB/J/P . NSg/C/P ISg/#r+ VXB   R     NSg/VB NPr/ISg+ NSg/R ISgPl+ NSg/VB NPr/ISg+ . .
>
#
> “ That’s nothing  to what   I       could   say    if    I       chose   , ” the Duchess replied , in        a
# . NSg$   NSg/I/J+ P  NSg/I+ ISg/#r+ NSg/VXB NSg/VB NSg/C ISg/#r+ NSg/VPt . . D   NSg/VB  VP/J    . NPr/J/R/P D/P
> pleased tone       .
# VP/J    N🅪Sg/I/VB+ .
>
#
> “ Pray don’t trouble  yourself to say    it       any    longer than that          , ” said Alice .
# . VB   VB    N🅪Sg/VB+ ISg+     P  NSg/VB NPr/ISg+ I/R/Dq NSg/JC C/P  NSg/I/C/Ddem+ . . VP/J NPr+  .
>
#
> “ Oh     , don’t talk    about trouble  ! ” said the Duchess . “ I       make   you    a   present  of
# . NPr/VB . VB    N🅪Sg/VB J/P   N🅪Sg/VB+ . . VP/J D   NSg/VB  . . ISg/#r+ NSg/VB ISgPl+ D/P NSg/VB/J P
> everything I’ve said as    yet      . ”
# NSg/I/VB+  K    VP/J NSg/R NSg/VB/C . .
>
#
> “ A   cheap    sort   of present  ! ” thought Alice . “ I’m glad     they don’t give   birthday
# . D/P NSg/VB/J NSg/VB P  NSg/VB/J . . N🅪Sg/VP NPr+  . . K   NSg/VB/J IPl+ VB    NSg/VB NSg/VB+
> presents like         that          ! ” But     she  did not     venture to say    it       out          loud  .
# NPl/V3+  NSg/VB/J/C/P NSg/I/C/Ddem+ . . NSg/C/P ISg+ VPt NSg/R/C NSg/VB+ P  NSg/VB NPr/ISg+ NSg/VB/J/R/P NSg/J .
>
#
> “ Thinking again ? ” the Duchess asked , with another dig    of her     sharp    little     chin    .
# . Nᴹ/Vg/J  P     . . D   NSg/VB  VP/J  . P    I/D     NSg/VB P  ISg/D$+ NPr/VB/J NPr/I/J/Dq NPr/VB+ .
>
#
> “ I’ve a   right     to think  , ” said Alice sharply , for   she  was beginning to feel     a
# . K    D/P NPr/VB/J+ P  NSg/VB . . VP/J NPr+  R       . R/C/P ISg+ VPt NSg/Vg/J+ P  NSg/I/VB D/P
> little     worried .
# NPr/I/J/Dq VP/J    .
>
#
> “ Just about as    much         right    , ” said the Duchess , “ as    pigs    have    to fly      ; and  the m           — ”
# . J/R  J/P   NSg/R NSg/I/J/R/Dq NPr/VB/J . . VP/J D   NSg/VB  . . NSg/R NPl/V3+ NSg/VXB P  NSg/VB/J . VB/C D   NPr/VB/J/#r . .
>
#
> But     here    , to Alice’s great  surprise , the Duchess’s voice   died away , even     in        the
# NSg/C/P NSg/J/R . P  NSg$    NSg/J+ NSg/VB+  . D   NSg$      NSg/VB+ VP/J VB/J . NSg/VB/J NPr/J/R/P D
> middle   of her     favourite     word    ‘          moral    , ’ and  the arm       that          was linked into hers
# NSg/VB/J P  ISg/D$+ NSg/VB/J/Comm NSg/VB+ Unlintable NSg/VB/J . . VB/C D   NSg/VB/J+ NSg/I/C/Ddem+ VPt VP/J   P    ISg+
> began to tremble . Alice looked up         , and  there stood the Queen     in        front    of them     ,
# VPt   P  NSg/VB  . NPr+  VP/J   NSg/VB/J/P . VB/C R+    VB    D   NPr/VB/J+ NPr/J/R/P NSg/VB/J P  NSg/IPl+ .
> with her     arms    folded , frowning like         a   thunderstorm .
# P    ISg/D$+ NPl/V3+ VP/J   . Nᴹ/Vg/J  NSg/VB/J/C/P D/P NSg          .
>
#
> “ A    fine      day     , your Majesty ! ” the Duchess began in        a   low        , weak voice   .
# . D/P+ NSg/VB/J+ NPr🅪Sg+ . D$+  N🅪Sg/I+ . . D   NSg/VB  VPt   NPr/J/R/P D/P NSg/VB/J/R . J    NSg/VB+ .
>
#
> “ Now       , I       give   you    fair      warning    , ” shouted the Queen     , stamping on  the ground     as    she
# . NSg/J/R/C . ISg/#r+ NSg/VB ISgPl+ NSg/VB/J+ N🅪Sg/Vg/J+ . . VP/J    D+  NPr/VB/J+ . NSg      J/P D+  N🅪Sg/VB/J+ NSg/R ISg+
> spoke   ; “ either you    or    your head      must   be      off        , and  that          in        about half         no        time       !
# NSg/VPt . . I/C    ISgPl+ NPr/C D$+  NPr/VB/J+ NSg/VB NSg/VXB NSg/VB/J/P . VB/C NSg/I/C/Ddem+ NPr/J/R/P J/P   N🅪Sg/VB/J/P+ NPr/Dq/P+ N🅪Sg/VB/J+ .
> Take   your choice  ! ”
# NSg/VB D$+  N🅪Sg/J+ . .
>
#
> The Duchess took her     choice  , and  was gone    in        a   moment .
# D   NSg/VB  VPt  ISg/D$+ N🅪Sg/J+ . VB/C VPt VPp/J/P NPr/J/R/P D/P NSg+   .
>
#
> “ Let’s go       on  with the game      , ” the Queen     said to Alice ; and  Alice was too much
# . NSg$  NSg/VB/J J/P P    D   NSg/VB/J+ . . D   NPr/VB/J+ VP/J P  NPr+  . VB/C NPr+  VPt R   NSg/I/J/R/Dq
> frightened to say    a   word    , but     slowly followed her     back     to the croquet - ground     .
# VP/J       P  NSg/VB D/P NSg/VB+ . NSg/C/P R      VP/J     ISg/D$+ NSg/VB/J P  D   NSg/VB  . N🅪Sg/VB/J+ .
>
#
> The other     guests  had taken advantage of the Queen’s absence , and  were    resting in
# D+  NSg/VB/J+ NPl/V3+ VP  VPp/J N🅪Sg/VB   P  D   NSg$    N🅪Sg+   . VB/C NSg/VPt Nᴹ/Vg/J NPr/J/R/P
> the shade    : however , the moment they saw     her     , they hurried back     to the game      , the
# D   N🅪Sg/VB+ . C       . D   NSg+   IPl+ NSg/VPt ISg/D$+ . IPl+ VP/J    NSg/VB/J P  D   NSg/VB/J+ . D
> Queen     merely remarking that         a   moment’s delay     would cost       them     their lives .
# NPr/VB/J+ R      Nᴹ/Vg/J   NSg/I/C/Ddem D/P NSg$     NSg/VB/J+ VXB   N🅪Sg/VBP/J NSg/IPl+ D$+   V3+   .
>
#
> All           the time       they were    playing the Queen     never left     off        quarrelling with the
# NSg/I/J/C/Dq+ D+  N🅪Sg/VB/J+ IPl+ NSg/VPt Nᴹ/Vg/J D+  NPr/VB/J+ R     NPr/VB/J NSg/VB/J/P Nᴹ/VB/Comm  P    D
> other    players , and  shouting “ Off        with his     head      ! ” or    “ Off        with her     head      ! ” Those
# NSg/VB/J NPl+    . VB/C Nᴹ/Vg/J+ . NSg/VB/J/P P    ISg/D$+ NPr/VB/J+ . . NPr/C . NSg/VB/J/P P    ISg/D$+ NPr/VB/J+ . . I/Ddem+
> whom she  sentenced were    taken into custody by      the soldiers , who   of course  had to
<<<<<<< HEAD
# I+   ISg+ VP/J      NSg/VPt VPp/J P    Nᴹ+     NSg/J/P D   NPl/V3+  . NPr/I P  NSg/VB+ VP  P
> leave  off        being       arches to do      this    , so          that          by      the end    of half         an  hour or    so
# NSg/VB NSg/VB/J/P N🅪Sg/Vg/J/C NPl/V3 P  NSg/VXB I/Ddem+ . NSg/I/J/R/C NSg/I/C/Ddem+ NSg/J/P D   NSg/VB P  N🅪Sg/VB/J/P+ D/P NSg+ NPr/C NSg/I/J/R/C
=======
# I+   ISg+ VP/J      NSg/VPt VPp/J P    Nᴹ+     NSg/J/P D   NPl/V3+  . NPr/I P  NSg/VB+ VB  P
> leave  off        being       arches to do  this    , so          that          by      the end    of half         an  hour or    so
# NSg/VB NSg/VB/J/P N🅪Sg/Vg/J/C NPl/V3 P  VXB I/Ddem+ . NSg/I/J/R/C NSg/I/C/Ddem+ NSg/J/P D   NSg/VB P  N🅪Sg/VB/J/P+ D/P NSg+ NPr/C NSg/I/J/R/C
>>>>>>> 0dc67389
> there were    no       arches left     , and  all          the players , except the King      , the Queen     , and
# R+    NSg/VPt NPr/Dq/P NPl/V3 NPr/VB/J . VB/C NSg/I/J/C/Dq D   NPl+    . VB/C/P D   NPr/VB/J+ . D   NPr/VB/J+ . VB/C
> Alice , were    in        custody and  under   sentence of execution .
# NPr+  . NSg/VPt NPr/J/R/P Nᴹ+     VB/C NSg/J/P NSg/VB   P  N🅪Sg+     .
>
#
> Then      the Queen     left      off        , quite out          of breath     , and  said to Alice , “ Have    you    seen
# NSg/J/R/C D+  NPr/VB/J+ NPr/VB/J+ NSg/VB/J/P . R     NSg/VB/J/R/P P  N🅪Sg/VB/J+ . VB/C VP/J P  NPr+  . . NSg/VXB ISgPl+ NSg/VPp
> the Mock      Turtle  yet      ? ”
# D+  NSg/VB/J+ NSg/VB+ NSg/VB/C . .
>
#
> “ No       , ” said Alice . “ I       don’t even     know   what   a   Mock     Turtle  is  . ”
# . NPr/Dq/P . . VP/J NPr+  . . ISg/#r+ VB    NSg/VB/J NSg/VB NSg/I+ D/P NSg/VB/J NSg/VB+ VL3 . .
>
#
> “ It’s the thing Mock      Turtle  Soup     is  made from , ” said the Queen     .
# . K    D+  NSg+  NSg/VB/J+ NSg/VB+ N🅪Sg/VB+ VL3 VB   P    . . VP/J D   NPr/VB/J+ .
>
#
> “ I       never saw     one     , or    heard of one     , ” said Alice .
# . ISg/#r+ R     NSg/VPt NSg/I/J . NPr/C VP/J  P  NSg/I/J . . VP/J NPr+  .
>
#
> “ Come       on  , then      , ” said the Queen     , “ and  he       shall tell   you    his     history . ”
# . NSg/VBPp/P J/P . NSg/J/R/C . . VP/J D+  NPr/VB/J+ . . VB/C NPr/ISg+ VXB   NPr/VB ISgPl+ ISg/D$+ N🅪Sg+   . .
>
#
> As    they walked off        together , Alice heard the King      say    in        a    low         voice   , to the
# NSg/R IPl+ VP/J   NSg/VB/J/P J        . NPr+  VP/J  D+  NPr/VB/J+ NSg/VB NPr/J/R/P D/P+ NSg/VB/J/R+ NSg/VB+ . P  D+
> company  generally , “ You    are all          pardoned . ” “ Come       , that’s a    good     thing ! ” she  said
# N🅪Sg/VB+ R         . . ISgPl+ VB  NSg/I/J/C/Dq VP/J     . . . NSg/VBPp/P . NSg$   D/P+ NPr/VB/J NSg+  . . ISg+ VP/J
> to herself , for   she  had felt      quite unhappy  at    the number     of executions the Queen
# P  ISg+    . R/C/P ISg+ VP  N🅪Sg/VB/J R     NSg/VB/J NSg/P D   N🅪Sg/VB/JC P  NPl+       D+  NPr/VB/J+
> had ordered .
# VP  VP/J    .
>
#
> They very soon came      upon a   Gryphon , lying   fast       asleep in        the sun     . ( If    you    don’t
# IPl+ J/R  J/R  NSg/VPt/P P    D/P ?       . Nᴹ/Vg/J NSg/VB/J/R J      NPr/J/R/P D   NPr/VB+ . . NSg/C ISgPl+ VB
> know   what   a   Gryphon is  , look   at    the picture . ) “ Up         , lazy      thing ! ” said the Queen     ,
# NSg/VB NSg/I+ D/P ?       VL3 . NSg/VB NSg/P D   NSg/VB+ . . . NSg/VB/J/P . NSg/VB/J+ NSg+  . . VP/J D+  NPr/VB/J+ .
> “ and  take   this    young    lady    to see    the Mock      Turtle  , and  to hear his     history . I
# . VB/C NSg/VB I/Ddem+ NPr/VB/J NPr/VB+ P  NSg/VB D+  NSg/VB/J+ NSg/VB+ . VB/C P  VB   ISg/D$+ N🅪Sg+   . ISg/#r+
> must   go       back     and  see    after some      executions I       have    ordered ; ” and  she  walked off        ,
# NSg/VB NSg/VB/J NSg/VB/J VB/C NSg/VB P     I/J/R/Dq+ NPl+       ISg/#r+ NSg/VXB VP/J    . . VB/C ISg+ VP/J   NSg/VB/J/P .
> leaving Alice alone with the Gryphon . Alice did not     quite like         the look   of the
# Nᴹ/Vg/J NPr+  J     P    D   ?       . NPr+  VPt NSg/R/C R     NSg/VB/J/C/P D   NSg/VB P  D+
> creature , but     on  the whole she  thought it       would be      quite as    safe     to stay     with it
# NSg+     . NSg/C/P J/P D+  NSg/J ISg+ N🅪Sg/VP NPr/ISg+ VXB   NSg/VXB R     NSg/R NSg/VB/J P  NSg/VB/J P    NPr/ISg+
> as    to go       after that         savage    Queen     : so          she  waited .
# NSg/R P  NSg/VB/J P     NSg/I/C/Ddem NPr/VB/J+ NPr/VB/J+ . NSg/I/J/R/C ISg+ VP/J   .
>
#
> The Gryphon sat      up         and  rubbed its     eyes    : then      it       watched the Queen     till       she  was
# D   ?       NSg/VP/J NSg/VB/J/P VB/C VP/J   ISg/D$+ NPl/V3+ . NSg/J/R/C NPr/ISg+ VP/J    D   NPr/VB/J+ NSg/VB/C/P ISg+ VPt
> out          of sight    : then      it       chuckled . “ What   fun     ! ” said the Gryphon , half         to itself ,
# NSg/VB/J/R/P P  N🅪Sg/VB+ . NSg/J/R/C NPr/ISg+ VP/J     . . NSg/I+ Nᴹ/VB/J . . VP/J D   ?       . N🅪Sg/VB/J/P+ P  ISg+   .
> half         to Alice .
# N🅪Sg/VB/J/P+ P  NPr+  .
>
#
> “ What   is  the fun     ? ” said Alice .
# . NSg/I+ VL3 D   Nᴹ/VB/J . . VP/J NPr+  .
>
#
> “ Why    , she  , ” said the Gryphon . “ It’s all          her     fancy    , that          : they never executes
# . NSg/VB . ISg+ . . VP/J D   ?       . . K    NSg/I/J/C/Dq ISg/D$+ NSg/VB/J . NSg/I/C/Ddem+ . IPl+ R     V3
> nobody , you    know   . Come       on  ! ”
# NSg/I+ . ISgPl+ NSg/VB . NSg/VBPp/P J/P . .
>
#
> “ Everybody says   ‘          come       on  ! ’ here    , ” thought Alice , as    she  went    slowly after it       : “ I
# . NSg/I+    NPl/V3 Unlintable NSg/VBPp/P J/P . . NSg/J/R . . N🅪Sg/VP NPr+  . NSg/R ISg+ NSg/VPt R      P     NPr/ISg+ . . ISg/#r+
> never was so          ordered about in        all           my  life     , never ! ”
# R     VPt NSg/I/J/R/C VP/J    J/P   NPr/J/R/P NSg/I/J/C/Dq+ D$+ N🅪Sg/VB+ . R     . .
>
#
> They had not     gone    far      before they saw     the Mock     Turtle  in        the distance , sitting
# IPl+ VP  NSg/R/C VPp/J/P NSg/VB/J C/P    IPl+ NSg/VPt D   NSg/VB/J NSg/VB+ NPr/J/R/P D+  N🅪Sg/VB+ . NSg/Vg/J
> sad      and  lonely on  a   little     ledge  of rock       , and  , as    they came      nearer , Alice could
# NSg/VB/J VB/C J/R    J/P D/P NPr/I/J/Dq NSg/VB P  NPr🅪Sg/VB+ . VB/C . NSg/R IPl+ NSg/VPt/P NSg/JC . NPr+  NSg/VXB
> hear him  sighing as    if    his     heart    would break   . She  pitied him  deeply . “ What   is
# VB   ISg+ Nᴹ/Vg/J NSg/R NSg/C ISg/D$+ N🅪Sg/VB+ VXB   NSg/VB+ . ISg+ VP/J   ISg+ R      . . NSg/I+ VL3
> his     sorrow  ? ” she  asked the Gryphon , and  the Gryphon answered , very nearly in        the
# ISg/D$+ N🅪Sg/VB . . ISg+ VP/J  D   ?       . VB/C D   ?       VP/J     . J/R  R      NPr/J/R/P D
> same words   as    before , “ It’s all          his     fancy    , that          : he       hasn’t got no       sorrow  , you
# I/J  NPl/V3+ NSg/R C/P    . . K    NSg/I/J/C/Dq ISg/D$+ NSg/VB/J . NSg/I/C/Ddem+ . NPr/ISg+ V3     VP  NPr/Dq/P N🅪Sg/VB . ISgPl+
> know   . Come       on  ! ”
# NSg/VB . NSg/VBPp/P J/P . .
>
#
> So          they went    up         to the Mock      Turtle  , who    looked at    them     with large eyes   full     of
# NSg/I/J/R/C IPl+ NSg/VPt NSg/VB/J/P P  D+  NSg/VB/J+ NSg/VB+ . NPr/I+ VP/J   NSg/P NSg/IPl+ P    NSg/J NPl/V3 NSg/VB/J P
> tears   , but     said nothing  .
# NPl/V3+ . NSg/C/P VP/J NSg/I/J+ .
>
#
> “ This   here    young     lady    , ” said the Gryphon , “ she  wants  for   to know   your history ,
# . I/Ddem NSg/J/R NPr/VB/J+ NPr/VB+ . . VP/J D   ?       . . ISg+ NPl/V3 R/C/P P  NSg/VB D$+  N🅪Sg+   .
> she  do  . ”
# ISg+ VXB . .
>
#
> “ I’ll tell   it       her     , ” said the Mock     Turtle  in        a   deep  , hollow   tone       : “ sit    down        , both
# . K    NPr/VB NPr/ISg+ ISg/D$+ . . VP/J D   NSg/VB/J NSg/VB+ NPr/J/R/P D/P NSg/J . NSg/VB/J N🅪Sg/I/VB+ . . NSg/VB N🅪Sg/VB/J/P . I/C/Dq
> of you    , and  don’t speak  a   word    till       I’ve finished . ”
# P  ISgPl+ . VB/C VB    NSg/VB D/P NSg/VB+ NSg/VB/C/P K    VP/J     . .
>
#
> So          they sat      down        , and  nobody spoke   for   some      minutes . Alice thought to herself ,
# NSg/I/J/R/C IPl+ NSg/VP/J N🅪Sg/VB/J/P . VB/C NSg/I+ NSg/VPt R/C/P I/J/R/Dq+ NPl/V3+ . NPr+  N🅪Sg/VP P  ISg+    .
> “ I       don’t see    how   he       can     ever finish , if    he       doesn’t begin  . ” But     she  waited
# . ISg/#r+ VB    NSg/VB NSg/C NPr/ISg+ NPr/VXB J/R  NSg/VB . NSg/C NPr/ISg+ VB      NSg/VB . . NSg/C/P ISg+ VP/J
> patiently .
# R         .
>
#
> “ Once  , ” said the Mock      Turtle  at    last     , with a   deep  sigh   , “ I       was a   real  Turtle . ”
# . NSg/C . . VP/J D+  NSg/VB/J+ NSg/VB+ NSg/P NSg/VB/J . P    D/P NSg/J NSg/VB . . ISg/#r+ VPt D/P NSg/J NSg/VB . .
>
#
> These   words   were    followed by      a   very long      silence , broken only  by      an  occasional
# I/Ddem+ NPl/V3+ NSg/VPt VP/J     NSg/J/P D/P J/R  NPr/VB/J+ NSg/VB+ . VPp/J  J/R/C NSg/J/P D/P NSg/J
> exclamation of “ Hjckrrh ! ” from the Gryphon , and  the constant heavy    sobbing  of
# NSg         P  . ?       . . P    D   ?       . VB/C D   NSg/J    NSg/VB/J NSg/Vg/J P
> the Mock     Turtle  . Alice was very nearly getting up         and  saying    , “ Thank  you    , sir     ,
# D   NSg/VB/J NSg/VB+ . NPr+  VPt J/R  R      NSg/Vg  NSg/VB/J/P VB/C N🅪Sg/Vg/J . . NSg/VB ISgPl+ . NPr/VB+ .
> for   your interesting story   , ” but     she  could   not     help   thinking there must   be      more
# R/C/P D$+  Vg/J+       NSg/VB+ . . NSg/C/P ISg+ NSg/VXB NSg/R/C NSg/VB Nᴹ/Vg/J  R+    NSg/VB NSg/VXB NPr/I/J/R/Dq
> to come       , so          she  sat      still    and  said nothing  .
# P  NSg/VBPp/P . NSg/I/J/R/C ISg+ NSg/VP/J NSg/VB/J VB/C VP/J NSg/I/J+ .
>
#
> “ When    we   were    little     , ” the Mock      Turtle  went    on  at    last     , more         calmly , though
# . NSg/I/C IPl+ NSg/VPt NPr/I/J/Dq . . D+  NSg/VB/J+ NSg/VB+ NSg/VPt J/P NSg/P NSg/VB/J . NPr/I/J/R/Dq R      . VB/C
> still    sobbing  a   little     now       and  then      , “ we   went    to school  in        the sea  . The master
# NSg/VB/J NSg/Vg/J D/P NPr/I/J/Dq NSg/J/R/C VB/C NSg/J/R/C . . IPl+ NSg/VPt P  N🅪Sg/VB NPr/J/R/P D   NSg+ . D+  NPr/VB/J+
> was an  old   Turtle — we   used to call   him  Tortoise — ”
# VPt D/P NSg/J NSg/VB . IPl+ VP/J P  NSg/VB ISg+ NSg+     . .
>
#
> “ Why    did you    call   him  Tortoise , if    he       wasn’t one     ? ” Alice asked .
# . NSg/VB VPt ISgPl+ NSg/VB ISg+ NSg+     . NSg/C NPr/ISg+ VB     NSg/I/J . . NPr+  VP/J  .
>
#
> “ We   called him  Tortoise because he       taught us       , ” said the Mock      Turtle  angrily :
# . IPl+ VP/J   ISg+ NSg+     C/P     NPr/ISg+ VB     NPr/IPl+ . . VP/J D+  NSg/VB/J+ NSg/VB+ R       .
> “ really you    are very dull ! ”
# . R      ISgPl+ VB  J/R  VB/J . .
>
#
> “ You    ought     to be      ashamed of yourself for   asking  such   a    simple    question , ” added
# . ISgPl+ NSg/I/VXB P  NSg/VXB J       P  ISg+     R/C/P Nᴹ/Vg/J NSg/I+ D/P+ NSg/VB/J+ NSg/VB+  . . VP/J
> the Gryphon ; and  then      they both   sat      silent and  looked at    poor     Alice , who    felt
# D   ?       . VB/C NSg/J/R/C IPl+ I/C/Dq NSg/VP/J NSg/J  VB/C VP/J   NSg/P NSg/VB/J NPr+  . NPr/I+ N🅪Sg/VB/J
> ready    to sink   into the earth    . At    last     the Gryphon said to the Mock     Turtle  ,
# NSg/VB/J P  NSg/VB P    D   NPrᴹ/VB+ . NSg/P NSg/VB/J D   ?       VP/J P  D   NSg/VB/J NSg/VB+ .
> “ Drive   on  , old   fellow ! Don’t be      all          day     about it       ! ” and  he       went    on  in        these
# . N🅪Sg/VB J/P . NSg/J NSg/VB . VB    NSg/VXB NSg/I/J/C/Dq NPr🅪Sg+ J/P   NPr/ISg+ . . VB/C NPr/ISg+ NSg/VPt J/P NPr/J/R/P I/Ddem+
> words   :
# NPl/V3+ .
>
#
> “ Yes    , we   went    to school  in        the sea  , though you    mayn’t believe it       — ”
# . NPl/VB . IPl+ NSg/VPt P  N🅪Sg/VB NPr/J/R/P D+  NSg+ . VB/C   ISgPl+ VB     VB      NPr/ISg+ . .
>
#
> “ I       never said I       didn’t ! ” interrupted Alice .
# . ISg/#r+ R     VP/J ISg/#r+ VB     . . VP/J        NPr+  .
>
#
> “ You    did , ” said the Mock      Turtle  .
# . ISgPl+ VPt . . VP/J D+  NSg/VB/J+ NSg/VB+ .
>
#
> “ Hold     your tongue   ! ” added the Gryphon , before Alice could   speak  again . The Mock
# . NSg/VB/J D$+  N🅪Sg/VB+ . . VP/J  D   ?       . C/P    NPr+  NSg/VXB NSg/VB P     . D+  NSg/VB/J+
> Turtle  went    on  .
# NSg/VB+ NSg/VPt J/P .
>
#
> “ We   had the best       of educations — in        fact , we   went    to school  every day     — ”
# . IPl+ VP  D   NPr/VXB/JS P  NPl        . NPr/J/R/P NSg+ . IPl+ NSg/VPt P  N🅪Sg/VB Dq    NPr🅪Sg+ . .
>
#
> “ I’ve been    to a   day     - school   , too , ” said Alice ; “ you    needn’t be      so          proud as    all
# . K    NSg/VPp P  D/P NPr🅪Sg+ . N🅪Sg/VB+ . R   . . VP/J NPr+  . . ISgPl+ VXB     NSg/VXB NSg/I/J/R/C J     NSg/R NSg/I/J/C/Dq
> that          . ”
# NSg/I/C/Ddem+ . .
>
#
> “ With extras ? ” asked the Mock      Turtle  a   little     anxiously .
# . P    NPl+   . . VP/J  D+  NSg/VB/J+ NSg/VB+ D/P NPr/I/J/Dq R         .
>
#
> “ Yes    , ” said Alice , “ we   learned French      and  music      . ”
# . NPl/VB . . VP/J NPr+  . . IPl+ VP/J    NPr🅪Sg/VB/J VB/C N🅪Sg/VB/J+ . .
>
#
> “ And  washing ? ” said the Mock      Turtle  .
# . VB/C Nᴹ/Vg/J . . VP/J D+  NSg/VB/J+ NSg/VB+ .
>
#
> “ Certainly not     ! ” said Alice indignantly .
# . R         NSg/R/C . . VP/J NPr+  R           .
>
#
> “ Ah       ! then      yours wasn’t a   really good     school   , ” said the Mock     Turtle  in        a   tone      of
# . NSg/I/VB . NSg/J/R/C I+    VB     D/P R      NPr/VB/J N🅪Sg/VB+ . . VP/J D   NSg/VB/J NSg/VB+ NPr/J/R/P D/P N🅪Sg/I/VB P
> great relief . “ Now       at    ours they had at    the end    of the bill    , ‘          French      , music      , and
# NSg/J NSg/J+ . . NSg/J/R/C NSg/P I+   IPl+ VP  NSg/P D   NSg/VB P  D+  NPr/VB+ . Unlintable NPr🅪Sg/VB/J . N🅪Sg/VB/J+ . VB/C
> washing — extra . ’ ”
# Nᴹ/Vg/J . NSg/J . . .
>
#
> “ You    couldn’t have    wanted it       much         , ” said Alice ; “ living  at    the bottom   of the
# . ISgPl+ VB       NSg/VXB VP/J   NPr/ISg+ NSg/I/J/R/Dq . . VP/J NPr+  . . Nᴹ/Vg/J NSg/P D   NSg/VB/J P  D
> sea  . ”
# NSg+ . .
>
#
> “ I       couldn’t afford to learn  it       . ” said the Mock      Turtle  with a   sigh   . “ I       only  took
# . ISg/#r+ VB       VB     P  NSg/VB NPr/ISg+ . . VP/J D+  NSg/VB/J+ NSg/VB+ P    D/P NSg/VB . . ISg/#r+ J/R/C VPt
> the regular course  . ”
# D+  NSg/J+  NSg/VB+ . .
>
#
> “ What   was that          ? ” inquired Alice .
# . NSg/I+ VPt NSg/I/C/Ddem+ . . VP/J     NPr+  .
>
#
> “ Reeling and  Writhing , of course  , to begin  with , ” the Mock     Turtle  replied ; “ and
# . Nᴹ/Vg/J VB/C Nᴹ/Vg/J+ . P  NSg/VB+ . P  NSg/VB P    . . D   NSg/VB/J NSg/VB+ VP/J    . . VB/C
> then      the different branches of Arithmetic — Ambition , Distraction , Uglification ,
# NSg/J/R/C D   NSg/J     NPl/V3   P  Nᴹ/J       . N🅪Sg/VB+ . N🅪Sg/VB+    . N🅪Sg         .
> and  Derision . ”
# VB/C N🅪Sg     . .
>
#
> “ I       never heard of ‘          Uglification , ’ ” Alice ventured to say    . “ What   is  it       ? ”
# . ISg/#r+ R     VP/J  P  Unlintable N🅪Sg         . . . NPr+  VP/J     P  NSg/VB . . NSg/I+ VL3 NPr/ISg+ . .
>
#
> The Gryphon lifted up         both   its     paws    in        surprise . “ What   ! Never heard of
# D   ?       VP/J   NSg/VB/J/P I/C/Dq ISg/D$+ NPl/V3+ NPr/J/R/P NSg/VB+  . . NSg/I+ . R     VP/J  P
> uglifying ! ” it       exclaimed . “ You    know   what   to beautify is  , I       suppose ? ”
# ?         . . NPr/ISg+ VP/J      . . ISgPl+ NSg/VB NSg/I+ P  VB       VL3 . ISg/#r+ VB      . .
>
#
> “ Yes    , ” said Alice doubtfully : “ it       means  — to — make   — anything  — prettier . ”
# . NPl/VB . . VP/J NPr+  R          . . NPr/ISg+ NPl/V3 . P  . NSg/VB . NSg/I/VB+ . NSg/JC   . .
>
#
> “ Well       , then      , ” the Gryphon went    on  , “ if    you    don’t know   what   to uglify is  , you    are
# . NSg/VB/J/R . NSg/J/R/C . . D   ?       NSg/VPt J/P . . NSg/C ISgPl+ VB    NSg/VB NSg/I+ P  ?      VL3 . ISgPl+ VB
> a   simpleton . ”
# D/P NSg       . .
>
#
> Alice did not     feel     encouraged to ask    any     more          questions about it       , so          she  turned
# NPr+  VPt NSg/R/C NSg/I/VB VP/J       P  NSg/VB I/R/Dq+ NPr/I/J/R/Dq+ NPl/V3+   J/P   NPr/ISg+ . NSg/I/J/R/C ISg+ VP/J
> to the Mock      Turtle  , and  said “ What   else    had you    to learn  ? ”
# P  D+  NSg/VB/J+ NSg/VB+ . VB/C VP/J . NSg/I+ NSg/J/C VP  ISgPl+ P  NSg/VB . .
>
#
> “ Well       , there was Mystery , ” the Mock      Turtle  replied , counting off        the subjects on
# . NSg/VB/J/R . R+    VPt N🅪Sg+   . . D+  NSg/VB/J+ NSg/VB+ VP/J    . Nᴹ/Vg/J  NSg/VB/J/P D+  NPl/V3+  J/P
> his     flappers , “ — Mystery , ancient and  modern , with Seaography : then      Drawling — the
# ISg/D$+ NPl      . . . N🅪Sg+   . NSg/J   VB/C NSg/J  . P    ?          . NSg/J/R/C Nᴹ/Vg/J  . D
> Drawling - master    was an  old   conger - eel    , that          used to come       once  a   week   : he       taught
# Nᴹ/Vg/J  . NPr/VB/J+ VPt D/P NSg/J NSg    . NSg/VB . NSg/I/C/Ddem+ VP/J P  NSg/VBPp/P NSg/C D/P NSg/J+ . NPr/ISg+ VB
> us       Drawling , Stretching , and  Fainting in        Coils   . ”
# NPr/IPl+ Nᴹ/Vg/J  . Nᴹ/Vg/J    . VB/C Nᴹ/Vg/J+ NPr/J/R/P NPl/V3+ . .
>
#
> “ What   was that          like         ? ” said Alice .
# . NSg/I+ VPt NSg/I/C/Ddem+ NSg/VB/J/C/P . . VP/J NPr+  .
>
#
> “ Well       , I       can’t show   it       you    myself , ” the Mock     Turtle  said : “ I’m too stiff    . And
# . NSg/VB/J/R . ISg/#r+ VXB   NSg/VB NPr/ISg+ ISgPl+ ISg+   . . D   NSg/VB/J NSg/VB+ VP/J . . K   R   NSg/VB/J . VB/C
> the Gryphon never learnt it       . ”
# D   ?       R     VB     NPr/ISg+ . .
>
#
> “ Hadn’t time       , ” said the Gryphon : “ I       went    to the Classics master    , though . He       was
# . VB     N🅪Sg/VB/J+ . . VP/J D   ?       . . ISg/#r+ NSg/VPt P  D   NSgPl+   NPr/VB/J+ . VB/C   . NPr/ISg+ VPt
> an  old   crab   , he       was . ”
# D/P NSg/J NSg/VB . NPr/ISg+ VPt . .
>
#
> “ I       never went    to him  , ” the Mock      Turtle  said with a   sigh   : “ he       taught Laughing and
# . ISg/#r+ R     NSg/VPt P  ISg+ . . D+  NSg/VB/J+ NSg/VB+ VP/J P    D/P NSg/VB . . NPr/ISg+ VB     Nᴹ/Vg/J  VB/C
> Grief   , they used to say    . ”
# NSg/VB+ . IPl+ VP/J P  NSg/VB . .
>
#
> “ So          he       did , so          he       did , ” said the Gryphon , sighing in        his     turn   ; and  both
# . NSg/I/J/R/C NPr/ISg+ VPt . NSg/I/J/R/C NPr/ISg+ VPt . . VP/J D   ?       . Nᴹ/Vg/J NPr/J/R/P ISg/D$+ NSg/VB . VB/C I/C/Dq
> creatures hid their faces   in        their paws    .
# NPl+      VB  D$+   NPl/V3+ NPr/J/R/P D$+   NPl/V3+ .
>
#
> “ And  how   many        hours a    day     did you    do  lessons ? ” said Alice , in        a    hurry   to change
# . VB/C NSg/C NSg/I/J/Dq+ NPl+  D/P+ NPr🅪Sg+ VPt ISgPl+ VXB NPl/V3+ . . VP/J NPr+  . NPr/J/R/P D/P+ NSg/VB+ P  N🅪Sg/VB
> the subject   .
# D+  NSg/VB/J+ .
>
#
> “ Ten  hours the first     day     , ” said the Mock      Turtle  : “ nine the next    , and  so          on  . ”
# . NSg+ NPl+  D+  NSg/VB/J+ NPr🅪Sg+ . . VP/J D+  NSg/VB/J+ NSg/VB+ . . NSg  D   NSg/J/P . VB/C NSg/I/J/R/C J/P . .
>
#
> “ What   a    curious plan    ! ” exclaimed Alice .
# . NSg/I+ D/P+ J+      NSg/VB+ . . VP/J      NPr+  .
>
#
> “ That’s the reason   they’re called lessons , ” the Gryphon remarked : “ because they
# . NSg$   D+  N🅪Sg/VB+ K       VP/J   NPl/V3+ . . D   ?       VP/J     . . C/P     IPl+
> lessen from day     to day    . ”
# VB/C   P    NPr🅪Sg+ P  NPr🅪Sg . .
>
#
> This    was quite a   new   idea to Alice , and  she  thought it       over    a   little     before she
# I/Ddem+ VPt R     D/P NSg/J NSg  P  NPr+  . VB/C ISg+ N🅪Sg/VP NPr/ISg+ NSg/J/P D/P NPr/I/J/Dq C/P    ISg+
> made her     next     remark  . “ Then      the eleventh day     must   have    been    a    holiday ? ”
# VB   ISg/D$+ NSg/J/P+ NSg/VB+ . . NSg/J/R/C D+  NSg/J+   NPr🅪Sg+ NSg/VB NSg/VXB NSg/VPp D/P+ NPr/VB+ . .
>
#
> “ Of course  it       was , ” said the Mock      Turtle  .
# . P  NSg/VB+ NPr/ISg+ VPt . . VP/J D+  NSg/VB/J+ NSg/VB+ .
>
#
> “ And  how   did you    manage on  the twelfth ? ” Alice went    on  eagerly .
# . VB/C NSg/C VPt ISgPl+ NSg/VB J/P D   NSg/J   . . NPr+  NSg/VPt J/P R       .
>
#
> “ That’s enough about lessons , ” the Gryphon interrupted in        a   very decided  tone       :
# . NSg$   NSg/I  J/P   NPl/V3+ . . D   ?       VP/J        NPr/J/R/P D/P J/R  NSg/VP/J N🅪Sg/I/VB+ .
> “ tell   her     something about the games   now       . ”
# . NPr/VB ISg/D$+ NSg/I/J+  J/P   D   NPl/V3+ NSg/J/R/C . .
>
#
>              CHAPTER X         : The Lobster   Quadrille
# HeadingStart NSg/VB+ NPr/J/#r+ . D+  NSg/VB/J+ NSg/VB/J
>
#
> The Mock      Turtle  sighed deeply , and  drew    the back     of one     flapper across his     eyes    .
# D+  NSg/VB/J+ NSg/VB+ VP/J   R      . VB/C NPr/VPt D   NSg/VB/J P  NSg/I/J NSg     NSg/P  ISg/D$+ NPl/V3+ .
> He       looked at    Alice , and  tried to speak  , but     for   a    minute    or    two sobs   choked his
# NPr/ISg+ VP/J   NSg/P NPr+  . VB/C VP/J  P  NSg/VB . NSg/C/P R/C/P D/P+ NSg/VB/J+ NPr/C NSg NPl/V3 VP/J   ISg/D$+
> voice   . “ Same as    if    he       had a    bone       in        his     throat  , ” said the Gryphon : and  it       set       to
# NSg/VB+ . . I/J  NSg/R NSg/C NPr/ISg+ VP  D/P+ N🅪Sg/VB/J+ NPr/J/R/P ISg/D$+ NSg/VB+ . . VP/J D   ?       . VB/C NPr/ISg+ NPr/VBP/J P
> work    shaking him  and  punching him  in        the back     . At    last     the Mock      Turtle  recovered
# N🅪Sg/VB Nᴹ/Vg/J ISg+ VB/C Nᴹ/Vg/J  ISg+ NPr/J/R/P D   NSg/VB/J . NSg/P NSg/VB/J D+  NSg/VB/J+ NSg/VB+ VP/J
> his     voice   , and  , with tears   running   down        his     cheeks  , he       went    on  again : —
# ISg/D$+ NSg/VB+ . VB/C . P    NPl/V3+ Nᴹ/Vg/J/P N🅪Sg/VB/J/P ISg/D$+ NPl/V3+ . NPr/ISg+ NSg/VPt J/P P     . .
>
#
> “ You    may     not     have    lived much         under   the sea  — ” ( “ I       haven’t , ” said Alice ) — “ and
# . ISgPl+ NPr/VXB NSg/R/C NSg/VXB VP/J  NSg/I/J/R/Dq NSg/J/P D+  NSg+ . . . . ISg/#r+ VB      . . VP/J NPr+  . . . VB/C
> perhaps you    were    never even     introduced to a   lobster   — ” ( Alice began to say    “ I
# NSg/R   ISgPl+ NSg/VPt R     NSg/VB/J VP/J       P  D/P NSg/VB/J+ . . . NPr+  VPt   P  NSg/VB . ISg/#r+
> once  tasted — ” but     checked herself hastily , and  said “ No       , never ” ) “ — so          you    can
# NSg/C VP/J   . . NSg/C/P VP/J    ISg+    R       . VB/C VP/J . NPr/Dq/P . R     . . . . NSg/I/J/R/C ISgPl+ NPr/VXB
> have    no       idea what   a   delightful thing a   Lobster   Quadrille is  ! ”
# NSg/VXB NPr/Dq/P NSg+ NSg/I+ D/P J          NSg+  D/P NSg/VB/J+ NSg/VB/J  VL3 . .
>
#
> “ No       , indeed , ” said Alice . “ What   sort   of a    dance    is  it       ? ”
# . NPr/Dq/P . R      . . VP/J NPr+  . . NSg/I+ NSg/VB P  D/P+ N🅪Sg/VB+ VL3 NPr/ISg+ . .
>
#
> “ Why    , ” said the Gryphon , “ you    first    form     into a   line    along the sea  - shore   — ”
# . NSg/VB . . VP/J D   ?       . . ISgPl+ NSg/VB/J N🅪Sg/VB+ P    D/P NSg/VB+ P     D   NSg+ . NSg/VB+ . .
>
#
> “ Two  lines   ! ” cried the Mock      Turtle  . “ Seals   , turtles , salmon       , and  so          on  ; then      ,
# . NSg+ NPl/V3+ . . VP/J  D+  NSg/VB/J+ NSg/VB+ . . NPl/V3+ . NPl/V3  . N🅪SgPl/VB/J+ . VB/C NSg/I/J/R/C J/P . NSg/J/R/C .
> when    you’ve cleared all          the jelly     - fish       out          of the way    — ”
# NSg/I/C K      VP/J    NSg/I/J/C/Dq D   NSg/VB/J+ . N🅪SgPl/VB+ NSg/VB/J/R/P P  D   NSg/J+ . .
>
#
> “ That          generally takes  some      time       , ” interrupted the Gryphon .
# . NSg/I/C/Ddem+ R         NPl/V3 I/J/R/Dq+ N🅪Sg/VB/J+ . . VP/J        D   ?       .
>
#
> “ — you    advance   twice — ”
# . . ISgPl+ NSg/VB/J+ R     . .
>
#
> “ Each with a    lobster   as    a    partner ! ” cried the Gryphon .
# . Dq   P    D/P+ NSg/VB/J+ NSg/R D/P+ NSg/VB+ . . VP/J  D   ?       .
>
#
> “ Of course  , ” the Mock      Turtle  said : “ advance   twice , set       to partners — ”
# . P  NSg/VB+ . . D+  NSg/VB/J+ NSg/VB+ VP/J . . NSg/VB/J+ R     . NPr/VBP/J P  NPl/V3   . .
>
#
> “ — change   lobsters , and  retire in        same order    , ” continued the Gryphon .
# . . N🅪Sg/VB+ NPl/V3   . VB/C NSg/VB NPr/J/R/P I/J  N🅪Sg/VB+ . . VP/J      D   ?       .
>
#
> “ Then      , you    know   , ” the Mock      Turtle  went    on  , “ you    throw  the — ”
# . NSg/J/R/C . ISgPl+ NSg/VB . . D+  NSg/VB/J+ NSg/VB+ NSg/VPt J/P . . ISgPl+ NSg/VB D   . .
>
#
> “ The lobsters ! ” shouted the Gryphon , with a   bound     into the air      .
# . D   NPl/V3   . . VP/J    D   ?       . P    D/P NSg/VP/J+ P    D   N🅪Sg/VB+ .
>
#
> “ — as    far      out          to sea as    you    can     — ”
# . . NSg/R NSg/VB/J NSg/VB/J/R/P P  NSg NSg/R ISgPl+ NPr/VXB . .
>
#
> “ Swim   after them     ! ” screamed the Gryphon .
# . NSg/VB P     NSg/IPl+ . . VP/J     D   ?       .
>
#
> “ Turn   a   somersault in        the sea  ! ” cried the Mock      Turtle  , capering wildly about .
# . NSg/VB D/P NSg/VB     NPr/J/R/P D   NSg+ . . VP/J  D+  NSg/VB/J+ NSg/VB+ . Nᴹ/Vg/J  R      J/P   .
>
#
> “ Change   lobsters again ! ” yelled the Gryphon at    the top      of its     voice   .
# . N🅪Sg/VB+ NPl/V3   P     . . VP/J   D   ?       NSg/P D   NSg/VB/J P  ISg/D$+ NSg/VB+ .
>
#
> “ Back     to land      again , and  that’s all          the first    figure  , ” said the Mock     Turtle  ,
# . NSg/VB/J P  NPr🅪Sg/VB P     . VB/C NSg$   NSg/I/J/C/Dq D   NSg/VB/J NSg/VB+ . . VP/J D   NSg/VB/J NSg/VB+ .
> suddenly dropping his     voice   ; and  the two creatures , who    had been    jumping about
# R        NSg/Vg   ISg/D$+ NSg/VB+ . VB/C D   NSg NPl+      . NPr/I+ VP  NSg/VPp Nᴹ/Vg/J J/P
> like         mad      things all          this   time       , sat      down        again very sadly and  quietly , and  looked
# NSg/VB/J/C/P NSg/VB/J NPl+   NSg/I/J/C/Dq I/Ddem N🅪Sg/VB/J+ . NSg/VP/J N🅪Sg/VB/J/P P     J/R  R     VB/C R       . VB/C VP/J
> at    Alice .
# NSg/P NPr+  .
>
#
> “ It       must   be      a   very pretty     dance    , ” said Alice timidly .
# . NPr/ISg+ NSg/VB NSg/VXB D/P J/R  NSg/VB/J/R N🅪Sg/VB+ . . VP/J NPr+  R       .
>
#
> “ Would you    like         to see    a   little     of it       ? ” said the Mock      Turtle  .
# . VXB   ISgPl+ NSg/VB/J/C/P P  NSg/VB D/P NPr/I/J/Dq P  NPr/ISg+ . . VP/J D+  NSg/VB/J+ NSg/VB+ .
>
#
> “ Very much         indeed , ” said Alice .
# . J/R  NSg/I/J/R/Dq R      . . VP/J NPr+  .
>
#
> “ Come       , let’s try      the first    figure  ! ” said the Mock      Turtle  to the Gryphon . “ We   can
# . NSg/VBPp/P . NSg$  NSg/VB/J D   NSg/VB/J NSg/VB+ . . VP/J D+  NSg/VB/J+ NSg/VB+ P  D   ?       . . IPl+ NPr/VXB
> do  without lobsters , you    know   . Which shall sing     ? ”
# VXB C/P     NPl/V3   . ISgPl+ NSg/VB . I/C+  VXB   NSg/VB/J . .
>
#
> “ Oh     , you    sing     , ” said the Gryphon . “ I’ve forgotten the words   . ”
# . NPr/VB . ISgPl+ NSg/VB/J . . VP/J D   ?       . . K    NSg/VPp/J D   NPl/V3+ . .
>
#
> So          they began solemnly dancing round      and  round      Alice , every now       and  then
# NSg/I/J/R/C IPl+ VPt   R        Nᴹ/Vg/J NSg/VB/J/P VB/C NSg/VB/J/P NPr+  . Dq    NSg/J/R/C VB/C NSg/J/R/C
> treading on  her     toes    when    they passed too close    , and  waving  their forepaws to
# Nᴹ/Vg/J  J/P ISg/D$+ NPl/V3+ NSg/I/C IPl+ VP/J   R   NSg/VB/J . VB/C Nᴹ/Vg/J D$+   ?        P
> mark    the time       , while      the Mock     Turtle  sang    this    , very slowly and  sadly : —
# NPr/VB+ D   N🅪Sg/VB/J+ . NSg/VB/C/P D   NSg/VB/J NSg/VB+ NPr/VPt I/Ddem+ . J/R  R      VB/C R     . .
>
#
> “ Will    you    walk   a   little     faster ? ” said a    whiting      to a   snail  . “ There’s a
# . NPr/VXB ISgPl+ NSg/VB D/P NPr/I/J/Dq NSg/JC . . VP/J D/P+ N🅪SgPl/Vg/J+ P  D/P NSg/VB . . K       D/P
> porpoise close    behind  us       , and  he’s treading on  my  tail      . See    how   eagerly the
# NSg/VB+  NSg/VB/J NSg/J/P NPr/IPl+ . VB/C NSg$ Nᴹ/Vg/J  J/P D$+ NSg/VB/J+ . NSg/VB NSg/C R       D
> lobsters and  the turtles all          advance   ! They are waiting on  the shingle — will    you
# NPl/V3   VB/C D   NPl/V3  NSg/I/J/C/Dq NSg/VB/J+ . IPl+ VB  Nᴹ/Vg/J J/P D   NSg/VB  . NPr/VXB ISgPl+
> come       and  join   the dance    ? Will    you    , won’t you    , will    you    , won’t you    , will    you
# NSg/VBPp/P VB/C NSg/VB D   N🅪Sg/VB+ . NPr/VXB ISgPl+ . VB    ISgPl+ . NPr/VXB ISgPl+ . VB    ISgPl+ . NPr/VXB ISgPl+
> join   the dance    ? Will    you    , won’t you    , will    you    , won’t you    , won’t you    join   the
# NSg/VB D   N🅪Sg/VB+ . NPr/VXB ISgPl+ . VB    ISgPl+ . NPr/VXB ISgPl+ . VB    ISgPl+ . VB    ISgPl+ NSg/VB D
> dance    ?
# N🅪Sg/VB+ .
>
#
> “ You    can     really have    no        notion how   delightful it       will    be      When    they take   us       up
# . ISgPl+ NPr/VXB R      NSg/VXB NPr/Dq/P+ NSg+   NSg/C J          NPr/ISg+ NPr/VXB NSg/VXB NSg/I/C IPl+ NSg/VB NPr/IPl+ NSg/VB/J/P
> and  throw  us       , with the lobsters , out          to sea ! ” But     the snail  replied “ Too far      ,
# VB/C NSg/VB NPr/IPl+ . P    D   NPl/V3   . NSg/VB/J/R/P P  NSg . . NSg/C/P D   NSg/VB VP/J    . R   NSg/VB/J .
> too far      ! ” and  gave a   look   askance — Said he       thanked the whiting      kindly , but     he
# R   NSg/VB/J . . VB/C VPt  D/P NSg/VB VB/J    . VP/J NPr/ISg+ VP/J    D   N🅪SgPl/Vg/J+ J/R    . NSg/C/P NPr/ISg+
> would not     join   the dance    . Would not     , could   not     , would not     , could   not     , would
# VXB   NSg/R/C NSg/VB D   N🅪Sg/VB+ . VXB   NSg/R/C . NSg/VXB NSg/R/C . VXB   NSg/R/C . NSg/VXB NSg/R/C . VXB
> not     join   the dance    . Would not     , could   not     , would not     , could   not     , could   not     join
# NSg/R/C NSg/VB D+  N🅪Sg/VB+ . VXB   NSg/R/C . NSg/VXB NSg/R/C . VXB   NSg/R/C . NSg/VXB NSg/R/C . NSg/VXB NSg/R/C NSg/VB
> the dance    .
# D+  N🅪Sg/VB+ .
>
#
> “ What   matters it       how   far      we   go       ? ” his     scaly  friend    replied . “ There is  another
# . NSg/I+ NPl/V3+ NPr/ISg+ NSg/C NSg/VB/J IPl+ NSg/VB/J . . ISg/D$+ NSg/J+ NPr/VB/J+ VP/J    . . R+    VL3 I/D+
> shore   , you    know   , upon the other     side      . The further off        from England the nearer
# NSg/VB+ . ISgPl+ NSg/VB . P    D+  NSg/VB/J+ NSg/VB/J+ . D   VB/JC   NSg/VB/J/P P    NPr+    D   NSg/JC
> is  to France — Then      turn   not     pale     , beloved  snail  , but     come       and  join   the dance    .
# VL3 P  NPr+   . NSg/J/R/C NSg/VB NSg/R/C NSg/VB/J . NSg/VB/J NSg/VB . NSg/C/P NSg/VBPp/P VB/C NSg/VB D   N🅪Sg/VB+ .
> Will    you    , won’t you    , will    you    , won’t you    , will    you    join   the dance    ? Will    you    ,
# NPr/VXB ISgPl+ . VB    ISgPl+ . NPr/VXB ISgPl+ . VB    ISgPl+ . NPr/VXB ISgPl+ NSg/VB D   N🅪Sg/VB+ . NPr/VXB ISgPl+ .
> won’t you    , will    you    , won’t you    , won’t you    join   the dance    ? ”
# VB    ISgPl+ . NPr/VXB ISgPl+ . VB    ISgPl+ . VB    ISgPl+ NSg/VB D   N🅪Sg/VB+ . .
>
#
> “ Thank  you    , it’s a   very interesting dance    to watch  , ” said Alice , feeling   very
# . NSg/VB ISgPl+ . K    D/P J/R  Vg/J        N🅪Sg/VB+ P  NSg/VB . . VP/J NPr+  . N🅪Sg/Vg/J J/R
> glad     that         it       was over    at    last     : “ and  I       do  so          like         that         curious song about the
# NSg/VB/J NSg/I/C/Ddem NPr/ISg+ VPt NSg/J/P NSg/P NSg/VB/J . . VB/C ISg/#r+ VXB NSg/I/J/R/C NSg/VB/J/C/P NSg/I/C/Ddem J       N🅪Sg J/P   D
> whiting      ! ”
# N🅪SgPl/Vg/J+ . .
>
#
> “ Oh     , as    to the whiting      , ” said the Mock      Turtle  , “ they — you’ve seen    them     , of
# . NPr/VB . NSg/R P  D+  N🅪SgPl/Vg/J+ . . VP/J D+  NSg/VB/J+ NSg/VB+ . . IPl+ . K      NSg/VPp NSg/IPl+ . P
> course  ? ”
# NSg/VB+ . .
>
#
> “ Yes    , ” said Alice , “ I’ve often seen    them     at    dinn — ” she  checked herself hastily .
# . NPl/VB . . VP/J NPr+  . . K    R     NSg/VPp NSg/IPl+ NSg/P ?    . . ISg+ VP/J    ISg+    R       .
>
#
> “ I       don’t know   where   Dinn may     be      , ” said the Mock     Turtle  , “ but     if    you’ve seen    them
# . ISg/#r+ VB    NSg/VB NSg/R/C ?    NPr/VXB NSg/VXB . . VP/J D   NSg/VB/J NSg/VB+ . . NSg/C/P NSg/C K      NSg/VPp NSg/IPl+
> so          often , of course  you    know   what   they’re like         . ”
# NSg/I/J/R/C R     . P  NSg/VB+ ISgPl+ NSg/VB NSg/I+ K       NSg/VB/J/C/P . .
>
#
> “ I       believe so          , ” Alice replied thoughtfully . “ They have    their tails   in        their
# . ISg/#r+ VB      NSg/I/J/R/C . . NPr+  VP/J    R            . . IPl+ NSg/VXB D$+   NPl/V3+ NPr/J/R/P D$+
> mouths  — and  they’re all          over    crumbs  . ”
# NPl/V3+ . VB/C K       NSg/I/J/C/Dq NSg/J/P NPl/V3+ . .
>
#
> “ You’re wrong      about the crumbs  , ” said the Mock     Turtle  : “ crumbs  would all          wash
# . K      NSg/VB/J/R J/P   D   NPl/V3+ . . VP/J D   NSg/VB/J NSg/VB+ . . NPl/V3+ VXB   NSg/I/J/C/Dq NPr/VB+
> off        in        the sea  . But     they have    their tails   in        their mouths  ; and  the reason   is  — ”
# NSg/VB/J/P NPr/J/R/P D   NSg+ . NSg/C/P IPl+ NSg/VXB D$+   NPl/V3+ NPr/J/R/P D$+   NPl/V3+ . VB/C D+  N🅪Sg/VB+ VL3 . .
> here    the Mock      Turtle  yawned and  shut      his     eyes    . — “ Tell   her     about the reason   and
# NSg/J/R D+  NSg/VB/J+ NSg/VB+ VP/J   VB/C NSg/VBP/J ISg/D$+ NPl/V3+ . . . NPr/VB ISg/D$+ J/P   D+  N🅪Sg/VB+ VB/C
> all          that          , ” he       said to the Gryphon .
# NSg/I/J/C/Dq NSg/I/C/Ddem+ . . NPr/ISg+ VP/J P  D   ?       .
>
#
> “ The reason   is  , ” said the Gryphon , “ that         they would go       with the lobsters to the
# . D+  N🅪Sg/VB+ VL3 . . VP/J D   ?       . . NSg/I/C/Ddem IPl+ VXB   NSg/VB/J P    D   NPl/V3   P  D
> dance    . So          they got thrown out          to sea . So          they had to fall    a    long      way    . So          they
<<<<<<< HEAD
# N🅪Sg/VB+ . NSg/I/J/R/C IPl+ VP  VB/J   NSg/VB/J/R/P P  NSg . NSg/I/J/R/C IPl+ VP  P  N🅪Sg/VB D/P+ NPr/VB/J+ NSg/J+ . NSg/I/J/R/C IPl+
=======
# N🅪Sg/VB+ . NSg/I/J/R/C IPl+ VP  VPp/J  NSg/VB/J/R/P P  NSg . NSg/I/J/R/C IPl+ VB  P  N🅪Sg/VB D/P+ NPr/VB/J+ NSg/J+ . NSg/I/J/R/C IPl+
>>>>>>> 0dc67389
> got their tails   fast       in        their mouths  . So          they couldn’t get    them     out          again .
# VP  D$+   NPl/V3+ NSg/VB/J/R NPr/J/R/P D$+   NPl/V3+ . NSg/I/J/R/C IPl+ VB       NSg/VB NSg/IPl+ NSg/VB/J/R/P P     .
> That’s all          . ”
# NSg$   NSg/I/J/C/Dq . .
>
#
> “ Thank  you    , ” said Alice , “ it’s very interesting . I       never knew so          much         about a
# . NSg/VB ISgPl+ . . VP/J NPr+  . . K    J/R  Vg/J        . ISg/#r+ R     VPt  NSg/I/J/R/C NSg/I/J/R/Dq J/P   D/P+
> whiting      before . ”
# N🅪SgPl/Vg/J+ C/P    . .
>
#
> “ I       can     tell   you    more         than that          , if    you    like         , ” said the Gryphon . “ Do  you    know   why
# . ISg/#r+ NPr/VXB NPr/VB ISgPl+ NPr/I/J/R/Dq C/P  NSg/I/C/Ddem+ . NSg/C ISgPl+ NSg/VB/J/C/P . . VP/J D   ?       . . VXB ISgPl+ NSg/VB NSg/VB
> it’s called a    whiting      ? ”
# K    VP/J   D/P+ N🅪SgPl/Vg/J+ . .
>
#
> “ I       never thought about it       , ” said Alice . “ Why    ? ”
# . ISg/#r+ R     N🅪Sg/VP J/P   NPr/ISg+ . . VP/J NPr+  . . NSg/VB . .
>
#
> “ It       does   the boots  and  shoes   , ” the Gryphon replied very solemnly .
# . NPr/ISg+ NPl/V3 D   NPl/V3 VB/C NPl/V3+ . . D   ?       VP/J    J/R  R        .
>
#
> Alice was thoroughly puzzled . “ Does   the boots  and  shoes   ! ” she  repeated in        a
# NPr+  VPt R          VP/J    . . NPl/V3 D   NPl/V3 VB/C NPl/V3+ . . ISg+ VP/J     NPr/J/R/P D/P+
> wondering tone       .
# Nᴹ/Vg/J   N🅪Sg/I/VB+ .
>
#
> “ Why    , what   are your shoes   done      with ? ” said the Gryphon . “ I       mean     , what   makes  them
# . NSg/VB . NSg/I+ VB  D$+  NPl/V3+ NSg/VPp/J P    . . VP/J D   ?       . . ISg/#r+ NSg/VB/J . NSg/I+ NPl/V3 NSg/IPl+
> so          shiny ? ”
# NSg/I/J/R/C NSg/J . .
>
#
> Alice looked down        at    them     , and  considered a   little     before she  gave her     answer  .
# NPr+  VP/J   N🅪Sg/VB/J/P NSg/P NSg/IPl+ . VB/C VP/J       D/P NPr/I/J/Dq C/P    ISg+ VPt  ISg/D$+ NSg/VB+ .
> “ They’re done      with blacking , I       believe . ”
# . K       NSg/VPp/J P    Nᴹ/Vg/J  . ISg/#r+ VB      . .
>
#
> “ Boots  and  shoes   under   the sea  , ” the Gryphon went    on  in        a   deep  voice   , “ are done
# . NPl/V3 VB/C NPl/V3+ NSg/J/P D+  NSg+ . . D   ?       NSg/VPt J/P NPr/J/R/P D/P NSg/J NSg/VB+ . . VB  NSg/VPp/J
> with a   whiting      . Now       you    know   . ”
# P    D/P N🅪SgPl/Vg/J+ . NSg/J/R/C ISgPl+ NSg/VB . .
>
#
> “ And  what   are they made of ? ” Alice asked in        a   tone      of great  curiosity .
# . VB/C NSg/I+ VB  IPl+ VB   P  . . NPr+  VP/J  NPr/J/R/P D/P N🅪Sg/I/VB P  NSg/J+ NSg+      .
>
#
> “ Soles   and  eels   , of course  , ” the Gryphon replied rather     impatiently : “ any    shrimp
# . NPl/V3+ VB/C NPl/V3 . P  NSg/VB+ . . D   ?       VP/J    NPr/VB/J/R R           . . I/R/Dq N🅪SgPl/VB+
> could   have    told you    that          . ”
# NSg/VXB NSg/VXB VP   ISgPl+ NSg/I/C/Ddem+ . .
>
#
> “ If    I’d been    the whiting      , ” said Alice , whose thoughts were    still    running   on  the
# . NSg/C K   NSg/VPp D   N🅪SgPl/Vg/J+ . . VP/J NPr+  . I+    NPl/V3+  NSg/VPt NSg/VB/J Nᴹ/Vg/J/P J/P D
> song  , “ I’d have    said to the porpoise , ‘          Keep   back     , please : we   don’t want   you    with
# N🅪Sg+ . . K   NSg/VXB VP/J P  D   NSg/VB+  . Unlintable NSg/VB NSg/VB/J . VB     . IPl+ VB    NSg/VB ISgPl+ P
> us       ! ’ ”
# NPr/IPl+ . . .
>
#
> “ They were    obliged to have    him  with them     , ” the Mock      Turtle  said : “ no        wise      fish
# . IPl+ NSg/VPt VP/J    P  NSg/VXB ISg+ P    NSg/IPl+ . . D+  NSg/VB/J+ NSg/VB+ VP/J . . NPr/Dq/P+ NPr/VB/J+ N🅪SgPl/VB+
> would go       anywhere without a    porpoise . ”
# VXB   NSg/VB/J NSg/I    C/P     D/P+ NSg/VB+  . .
>
#
> “ Wouldn’t it       really ? ” said Alice in        a   tone      of great  surprise .
# . VXB      NPr/ISg+ R      . . VP/J NPr+  NPr/J/R/P D/P N🅪Sg/I/VB P  NSg/J+ NSg/VB+  .
>
#
> “ Of course  not     , ” said the Mock      Turtle  : “ why    , if    a    fish       came      to me       , and  told me
# . P  NSg/VB+ NSg/R/C . . VP/J D+  NSg/VB/J+ NSg/VB+ . . NSg/VB . NSg/C D/P+ N🅪SgPl/VB+ NSg/VPt/P P  NPr/ISg+ . VB/C VP   NPr/ISg+
> he       was going   a    journey , I       should say    ‘          With what   porpoise ? ’ ”
# NPr/ISg+ VPt Nᴹ/Vg/J D/P+ NSg/VB+ . ISg/#r+ VXB    NSg/VB Unlintable P    NSg/I+ NSg/VB+  . . .
>
#
> “ Don’t you    mean     ‘          purpose  ’ ? ” said Alice .
# . VB    ISgPl+ NSg/VB/J Unlintable N🅪Sg/VB+ . . . VP/J NPr+  .
>
#
> “ I       mean     what   I       say    , ” the Mock      Turtle  replied in        an   offended tone       . And  the
# . ISg/#r+ NSg/VB/J NSg/I+ ISg/#r+ NSg/VB . . D+  NSg/VB/J+ NSg/VB+ VP/J    NPr/J/R/P D/P+ VP/J     N🅪Sg/I/VB+ . VB/C D
> Gryphon added “ Come       , let’s hear some     of your adventures . ”
# ?       VP/J  . NSg/VBPp/P . NSg$  VB   I/J/R/Dq P  D$+  NPl/V3+    . .
>
#
> “ I       could   tell   you    my  adventures — beginning from this    morning    , ” said Alice a
# . ISg/#r+ NSg/VXB NPr/VB ISgPl+ D$+ NPl/V3+    . NSg/Vg/J+ P    I/Ddem+ N🅪Sg/Vg/J+ . . VP/J NPr+  D/P
> little     timidly : “ but     it’s no       use     going   back     to yesterday , because I       was a
# NPr/I/J/Dq R       . . NSg/C/P K    NPr/Dq/P N🅪Sg/VB Nᴹ/Vg/J NSg/VB/J P  NSg       . C/P     ISg/#r+ VPt D/P
> different person  then      . ”
# NSg/J     NSg/VB+ NSg/J/R/C . .
>
#
> “ Explain all          that          , ” said the Mock      Turtle  .
# . VB      NSg/I/J/C/Dq NSg/I/C/Ddem+ . . VP/J D+  NSg/VB/J+ NSg/VB+ .
>
#
> “ No       , no       ! The adventures first    , ” said the Gryphon in        an  impatient tone       :
# . NPr/Dq/P . NPr/Dq/P . D+  NPl/V3+    NSg/VB/J . . VP/J D   ?       NPr/J/R/P D/P J         N🅪Sg/I/VB+ .
> “ explanations take   such  a   dreadful time       . ”
# . NPl+         NSg/VB NSg/I D/P NSg/J    N🅪Sg/VB/J+ . .
>
#
> So          Alice began telling them     her     adventures from the time       when    she  first    saw     the
# NSg/I/J/R/C NPr+  VPt   Nᴹ/Vg/J NSg/IPl+ ISg/D$+ NPl/V3+    P    D+  N🅪Sg/VB/J+ NSg/I/C ISg+ NSg/VB/J NSg/VPt D+
> White        Rabbit  . She  was a   little     nervous about it       just at    first    , the two  creatures
# NPr🅪Sg/VB/J+ NSg/VB+ . ISg+ VPt D/P NPr/I/J/Dq J       J/P   NPr/ISg+ J/R  NSg/P NSg/VB/J . D+  NSg+ NPl+
> got so          close    to her     , one     on  each side      , and  opened their eyes   and  mouths  so          very
# VP  NSg/I/J/R/C NSg/VB/J P  ISg/D$+ . NSg/I/J J/P Dq+  NSg/VB/J+ . VB/C VP/J   D$+   NPl/V3 VB/C NPl/V3+ NSg/I/J/R/C J/R
> wide  , but     she  gained courage as    she  went    on  . Her     listeners were    perfectly quiet
# NSg/J . NSg/C/P ISg+ VP/J   NSg/VB+ NSg/R ISg+ NSg/VPt J/P . ISg/D$+ +         NSg/VPt R         N🅪Sg/VB/J
> till       she  got to the part      about her     repeating “ You    are old   , Father  William , ” to
# NSg/VB/C/P ISg+ VP  P  D+  NSg/VB/J+ J/P   ISg/D$+ Nᴹ/Vg/J   . ISgPl+ VB  NSg/J . NPr/VB+ NPr+    . . P
> the Caterpillar , and  the words   all          coming  different , and  then      the Mock     Turtle
# D   NSg/VB      . VB/C D   NPl/V3+ NSg/I/J/C/Dq Nᴹ/Vg/J NSg/J     . VB/C NSg/J/R/C D   NSg/VB/J NSg/VB+
> drew    a   long     breath     , and  said “ That’s very curious . ”
# NPr/VPt D/P NPr/VB/J N🅪Sg/VB/J+ . VB/C VP/J . NSg$   J/R  J       . .
>
#
> “ It’s all          about as    curious as    it       can     be      , ” said the Gryphon .
# . K    NSg/I/J/C/Dq J/P   NSg/R J       NSg/R NPr/ISg+ NPr/VXB NSg/VXB . . VP/J D   ?       .
>
#
> “ It       all          came      different ! ” the Mock      Turtle  repeated thoughtfully . “ I       should like
# . NPr/ISg+ NSg/I/J/C/Dq NSg/VPt/P NSg/J     . . D+  NSg/VB/J+ NSg/VB+ VP/J     R            . . ISg/#r+ VXB    NSg/VB/J/C/P
> to hear her     try      and  repeat something now       . Tell   her     to begin  . ” He       looked at    the
# P  VB   ISg/D$+ NSg/VB/J VB/C NSg/VB NSg/I/J+  NSg/J/R/C . NPr/VB ISg/D$+ P  NSg/VB . . NPr/ISg+ VP/J   NSg/P D
> Gryphon as    if    he       thought it       had some     kind  of authority over    Alice .
# ?       NSg/R NSg/C NPr/ISg+ N🅪Sg/VP NPr/ISg+ VP  I/J/R/Dq NSg/J P  N🅪Sg+     NSg/J/P NPr+  .
>
#
> “ Stand  up         and  repeat ‘          ’ Tis the voice  of the sluggard , ’ ” said the Gryphon .
# . NSg/VB NSg/VB/J/P VB/C NSg/VB Unlintable . ?   D   NSg/VB P  D   NSg      . . . VP/J D   ?       .
>
#
> “ How   the creatures order    one     about , and  make   one     repeat lessons ! ” thought Alice ;
# . NSg/C D+  NPl+      N🅪Sg/VB+ NSg/I/J J/P   . VB/C NSg/VB NSg/I/J NSg/VB NPl/V3+ . . N🅪Sg/VP NPr+  .
> “ I       might    as    well       be      at    school   at    once  . ” However , she  got up         , and  began to repeat
# . ISg/#r+ Nᴹ/VXB/J NSg/R NSg/VB/J/R NSg/VXB NSg/P N🅪Sg/VB+ NSg/P NSg/C . . C       . ISg+ VP  NSg/VB/J/P . VB/C VPt   P  NSg/VB
> it       , but     her     head      was so          full     of the Lobster   Quadrille , that         she  hardly knew what
# NPr/ISg+ . NSg/C/P ISg/D$+ NPr/VB/J+ VPt NSg/I/J/R/C NSg/VB/J P  D+  NSg/VB/J+ NSg/VB/J  . NSg/I/C/Ddem ISg+ R      VPt  NSg/I+
> she  was saying    , and  the words   came      very queer    indeed : —
# ISg+ VPt N🅪Sg/Vg/J . VB/C D   NPl/V3+ NSg/VPt/P J/R  NSg/VB/J R      . .
>
#
> “ ’ Tis the voice  of the Lobster   ; I       heard him  declare , “ You    have    baked me       too
# . . ?   D   NSg/VB P  D+  NSg/VB/J+ . ISg/#r+ VP/J  ISg+ VB      . . ISgPl+ NSg/VXB VP/J  NPr/ISg+ R
> brown       , I       must   sugar   my  hair     . ” As    a   duck    with its     eyelids , so          he       with his     nose
# NPr🅪Sg/VB/J . ISg/#r+ NSg/VB N🅪Sg/VB D$+ N🅪Sg/VB+ . . NSg/R D/P NSg/VB+ P    ISg/D$+ NPl+    . NSg/I/J/R/C NPr/ISg+ P    ISg/D$+ NSg/VB+
> Trims  his     belt    and  his     buttons , and  turns  out          his     toes    . ”
# NPl/V3 ISg/D$+ NSg/VB+ VB/C ISg/D$+ NPl/V3+ . VB/C NPl/V3 NSg/VB/J/R/P ISg/D$+ NPl/V3+ . .
>
#
> ( later editions continued as    follows When    the sands   are all          dry      , he       is  gay      as
# . JC    NPl      VP/J      NSg/R NPl/V3  NSg/I/C D   NPl/V3+ VB  NSg/I/J/C/Dq NSg/VB/J . NPr/ISg+ VL3 NPr/VB/J NSg/R
> a   lark   , And  will    talk    in        contemptuous tones  of the Shark   , But     , when    the tide
# D/P NSg/VB . VB/C NPr/VXB N🅪Sg/VB NPr/J/R/P J            NPl/V3 P  D   NSg/VB+ . NSg/C/P . NSg/I/C D   NSg/VB+
> rises   and  sharks are around , His     voice   has a   timid and  tremulous sound      . )
# NPl/V3+ VB/C NPl/V3 VB  J/P    . ISg/D$+ NSg/VB+ V3  D/P J     VB/C J         N🅪Sg/VB/J+ . .
>
#
> “ That’s different from what   I       used to say    when    I       was a   child   , ” said the Gryphon .
# . NSg$   NSg/J     P    NSg/I+ ISg/#r+ VP/J P  NSg/VB NSg/I/C ISg/#r+ VPt D/P NSg/VB+ . . VP/J D   ?       .
>
#
> “ Well       , I       never heard it       before , ” said the Mock      Turtle  ; “ but     it       sounds uncommon
# . NSg/VB/J/R . ISg/#r+ R     VP/J  NPr/ISg+ C/P    . . VP/J D+  NSg/VB/J+ NSg/VB+ . . NSg/C/P NPr/ISg+ NPl/V3 NSg/VB/J+
> nonsense . ”
# Nᴹ/VB/J+ . .
>
#
> Alice said nothing  ; she  had sat      down        with her     face    in        her     hands   , wondering if
# NPr+  VP/J NSg/I/J+ . ISg+ VP  NSg/VP/J N🅪Sg/VB/J/P P    ISg/D$+ NSg/VB+ NPr/J/R/P ISg/D$+ NPl/V3+ . Nᴹ/Vg/J   NSg/C
> anything  would ever happen in        a    natural way    again .
# NSg/I/VB+ VXB   J/R  VB     NPr/J/R/P D/P+ NSg/J+  NSg/J+ P     .
>
#
> “ I       should like         to have    it       explained , ” said the Mock      Turtle  .
# . ISg/#r+ VXB    NSg/VB/J/C/P P  NSg/VXB NPr/ISg+ VP/J      . . VP/J D+  NSg/VB/J+ NSg/VB+ .
>
#
> “ She  can’t explain it       , ” said the Gryphon hastily . “ Go       on  with the next    verse  . ”
# . ISg+ VXB   VB      NPr/ISg+ . . VP/J D   ?       R       . . NSg/VB/J J/P P    D   NSg/J/P NSg/VB . .
>
#
> “ But     about his     toes    ? ” the Mock      Turtle  persisted . “ How   could   he       turn   them     out
# . NSg/C/P J/P   ISg/D$+ NPl/V3+ . . D+  NSg/VB/J+ NSg/VB+ VP/J      . . NSg/C NSg/VXB NPr/ISg+ NSg/VB NSg/IPl+ NSg/VB/J/R/P
> with his     nose    , you    know   ? ”
# P    ISg/D$+ NSg/VB+ . ISgPl+ NSg/VB . .
>
#
> “ It’s the first    position in        dancing . ” Alice said ; but     was dreadfully puzzled by
# . K    D+  NSg/VB/J NSg/VB+  NPr/J/R/P Nᴹ/Vg/J . . NPr+  VP/J . NSg/C/P VPt R          VP/J    NSg/J/P
> the whole thing , and  longed to change  the subject   .
# D   NSg/J NSg+  . VB/C VP/J   P  N🅪Sg/VB D   NSg/VB/J+ .
>
#
> “ Go       on  with the next    verse  , ” the Gryphon repeated impatiently : “ it       begins ‘          I
# . NSg/VB/J J/P P    D   NSg/J/P NSg/VB . . D   ?       VP/J     R           . . NPr/ISg+ NPl/V3 Unlintable ISg/#r+
> passed by      his     garden    . ’ ”
# VP/J   NSg/J/P ISg/D$+ NSg/VB/J+ . . .
>
#
> Alice did not     dare    to disobey , though she  felt      sure it       would all          come       wrong      , and
# NPr+  VPt NSg/R/C NPr/VXB P  VB      . VB/C   ISg+ N🅪Sg/VB/J J    NPr/ISg+ VXB   NSg/I/J/C/Dq NSg/VBPp/P NSg/VB/J/R . VB/C
> she  went    on  in        a   trembling voice   : —
# ISg+ NSg/VPt J/P NPr/J/R/P D/P Nᴹ/Vg/J   NSg/VB+ . .
>
#
> “ I       passed by      his     garden    , and  marked , with one      eye     , How   the Owl     and  the Panther
# . ISg/#r+ VP/J   NSg/J/P ISg/D$+ NSg/VB/J+ . VB/C VP/J   . P    NSg/I/J+ NSg/VB+ . NSg/C D+  NSg/VB+ VB/C D   NSg
> were    sharing a   pie      — ”
# NSg/VPt Nᴹ/Vg/J D/P N🅪Sg/VB+ . .
>
#
> ( later editions continued as    follows The Panther took pie      - crust    , and  gravy    ,
# . JC    NPl      VP/J      NSg/R NPl/V3  D   NSg     VPt  N🅪Sg/VB+ . N🅪Sg/VB+ . VB/C N🅪Sg/VB+ .
> and  meat  , While      the Owl     had the dish    as    its     share  of the treat   . When    the pie
# VB/C N🅪Sg+ . NSg/VB/C/P D   NSg/VB+ VP  D   NSg/VB+ NSg/R ISg/D$+ NSg/VB P  D   NSg/VB+ . NSg/I/C D+  N🅪Sg/VB+
> was all          finished , the Owl     , as    a   boon  , Was kindly permitted to pocket   the
# VPt NSg/I/J/C/Dq VP/J     . D+  NSg/VB+ . NSg/R D/P NSg/J . VPt J/R    VP/J      P  NSg/VB/J D
> spoon   : While      the Panther received knife  and  fork    with a   growl  , And  concluded
# NSg/VB+ . NSg/VB/C/P D   NSg     VP/J     NSg/VB VB/C NSg/VB+ P    D/P NSg/VB . VB/C VP/J
> the banquet — )
# D   NSg/VB+ . .
>
#
> “ What   is  the use     of repeating all           that          stuff  , ” the Mock      Turtle  interrupted , “ if
# . NSg/I+ VL3 D   N🅪Sg/VB P  Nᴹ/Vg/J   NSg/I/J/C/Dq+ NSg/I/C/Ddem+ Nᴹ/VB+ . . D+  NSg/VB/J+ NSg/VB+ VP/J        . . NSg/C
> you    don’t explain it       as    you    go       on  ? It’s by      far      the most         confusing thing I       ever
# ISgPl+ VB    VB      NPr/ISg+ NSg/R ISgPl+ NSg/VB/J J/P . K    NSg/J/P NSg/VB/J D   NSg/I/J/R/Dq Nᴹ/Vg/J   NSg+  ISg/#r+ J/R
> heard ! ”
# VP/J  . .
>
#
> “ Yes    , I       think  you’d better      leave   off        , ” said the Gryphon : and  Alice was only  too
# . NPl/VB . ISg/#r+ NSg/VB K     NSg/VXB/JC+ NSg/VB+ NSg/VB/J/P . . VP/J D   ?       . VB/C NPr+  VPt J/R/C R
> glad     to do  so          .
# NSg/VB/J P  VXB NSg/I/J/R/C .
>
#
> “ Shall we   try      another figure of the Lobster   Quadrille ? ” the Gryphon went    on  . “ Or
# . VXB   IPl+ NSg/VB/J I/D     NSg/VB P  D+  NSg/VB/J+ NSg/VB/J  . . D   ?       NSg/VPt J/P . . NPr/C
> would you    like         the Mock      Turtle  to sing     you    a    song  ? ”
# VXB   ISgPl+ NSg/VB/J/C/P D+  NSg/VB/J+ NSg/VB+ P  NSg/VB/J ISgPl+ D/P+ N🅪Sg+ . .
>
#
> “ Oh     , a    song  , please , if    the Mock      Turtle  would be      so          kind   , ” Alice replied , so
# . NPr/VB . D/P+ N🅪Sg+ . VB     . NSg/C D+  NSg/VB/J+ NSg/VB+ VXB   NSg/VXB NSg/I/J/R/C NSg/J+ . . NPr+  VP/J    . NSg/I/J/R/C
> eagerly that         the Gryphon said , in        a   rather     offended tone       , “ Hm  ! No        accounting for
# R       NSg/I/C/Ddem D   ?       VP/J . NPr/J/R/P D/P NPr/VB/J/R VP/J     N🅪Sg/I/VB+ . . NPr . NPr/Dq/P+ Nᴹ/Vg/J+   R/C/P
> tastes ! Sing     her     ‘          Turtle  Soup     , ’ will    you    , old   fellow ? ”
# NPl/V3 . NSg/VB/J ISg/D$+ Unlintable NSg/VB+ N🅪Sg/VB+ . . NPr/VXB ISgPl+ . NSg/J NSg/VB . .
>
#
> The Mock      Turtle  sighed deeply , and  began , in        a    voice   sometimes choked with sobs   ,
# D+  NSg/VB/J+ NSg/VB+ VP/J   R      . VB/C VPt   . NPr/J/R/P D/P+ NSg/VB+ R         VP/J   P    NPl/V3 .
> to sing     this    : —
# P  NSg/VB/J I/Ddem+ . .
>
#
> “ Beautiful Soup     , so          rich     and  green       , Waiting in        a   hot      tureen ! Who    for   such
# . NSg/J+    N🅪Sg/VB+ . NSg/I/J/R/C NPr/VB/J VB/C NPr🅪Sg/VB/J . Nᴹ/Vg/J NPr/J/R/P D/P NSg/VB/J NSg    . NPr/I+ R/C/P NSg/I
> dainties would not     stoop  ? Soup    of the evening    , beautiful Soup     ! Soup    of the
# NPl      VXB   NSg/R/C NSg/VB . N🅪Sg/VB P  D+  N🅪Sg/Vg/J+ . NSg/J+    N🅪Sg/VB+ . N🅪Sg/VB P  D+
> evening    , beautiful Soup     ! Beau    — ootiful Soo — oop ! Beau    — ootiful Soo — oop ! Soo — oop
# N🅪Sg/Vg/J+ . NSg/J+    N🅪Sg/VB+ . NPr/VB+ . ?       ?   . Nᴹ  . NPr/VB+ . ?       ?   . Nᴹ  . ?   . Nᴹ
> of the e      — e     — evening    , Beautiful , beautiful Soup     !
# P  D   NPr/I+ . NPr/I . N🅪Sg/Vg/J+ . NSg/J     . NSg/J     N🅪Sg/VB+ .
>
#
> “ Beautiful Soup     ! Who    cares  for   fish       , Game      , or    any     other     dish    ? Who    would not
# . NSg/J+    N🅪Sg/VB+ . NPr/I+ NPl/V3 R/C/P N🅪SgPl/VB+ . NSg/VB/J+ . NPr/C I/R/Dq+ NSg/VB/J+ NSg/VB+ . NPr/I+ VXB   NSg/R/C
> give   all          else    for   two  p           ennyworth only  of beautiful Soup     ? Pennyworth only  of
# NSg/VB NSg/I/J/C/Dq NSg/J/C R/C/P NSg+ NPr/VB/J/P+ ?         J/R/C P  NSg/J     N🅪Sg/VB+ . NSg        J/R/C P
> beautiful Soup     ? Beau    — ootiful Soo — oop ! Beau    — ootiful Soo — oop ! Soo — oop of the
# NSg/J     N🅪Sg/VB+ . NPr/VB+ . ?       ?   . Nᴹ  . NPr/VB+ . ?       ?   . Nᴹ  . ?   . Nᴹ  P  D
> e      — e      — evening    , Beautiful , beauti — FUL SOUP     ! ”
# NPr/I+ . NPr/I+ . N🅪Sg/Vg/J+ . NSg/J     . ?      . ?   N🅪Sg/VB+ . .
>
#
> “ Chorus  again ! ” cried the Gryphon , and  the Mock     Turtle  had just begun to repeat
<<<<<<< HEAD
# . NSg/VB+ P     . . VP/J  D   ?       . VB/C D   NSg/VB/J NSg/VB+ VP  J    VPp   P  NSg/VB
=======
# . NSg/VB+ P     . . VP/J  D   ?       . VB/C D   NSg/VB/J NSg/VB+ VB  J/R  VPp   P  NSg/VB
>>>>>>> 0dc67389
> it       , when    a   cry    of “ The trial’s beginning ! ” was heard in        the distance .
# NPr/ISg+ . NSg/I/C D/P NSg/VB P  . D   NSg$    NSg/Vg/J+ . . VPt VP/J  NPr/J/R/P D+  N🅪Sg/VB+ .
>
#
> “ Come       on  ! ” cried the Gryphon , and  , taking   Alice by      the hand    , it       hurried off        ,
# . NSg/VBPp/P J/P . . VP/J  D   ?       . VB/C . NSg/Vg/J NPr+  NSg/J/P D   NSg/VB+ . NPr/ISg+ VP/J    NSg/VB/J/P .
> without waiting for   the end    of the song  .
# C/P     Nᴹ/Vg/J R/C/P D   NSg/VB P  D   N🅪Sg+ .
>
#
> “ What   trial     is  it       ? ” Alice panted as    she  ran     ; but     the Gryphon only  answered “ Come
# . NSg/I+ NSg/VB/J+ VL3 NPr/ISg+ . . NPr+  VP/J   NSg/R ISg+ NSg/VPt . NSg/C/P D   ?       J/R/C VP/J     . NSg/VBPp/P
> on  ! ” and  ran     the faster , while      more         and  more         faintly came      , carried on  the breeze
# J/P . . VB/C NSg/VPt D   NSg/JC . NSg/VB/C/P NPr/I/J/R/Dq VB/C NPr/I/J/R/Dq R       NSg/VPt/P . VP/J    J/P D+  NSg/VB+
> that          followed them     , the melancholy words   : —
# NSg/I/C/Ddem+ VP/J     NSg/IPl+ . D   NSg/J      NPl/V3+ . .
>
#
> “ Soo — oop of the e      — e      — evening    , Beautiful , beautiful Soup     ! ”
# . ?   . Nᴹ  P  D   NPr/I+ . NPr/I+ . N🅪Sg/Vg/J+ . NSg/J     . NSg/J     N🅪Sg/VB+ . .
>
#
>              CHAPTER XI     : Who    Stole   the Tarts  ?
# HeadingStart NSg/VB+ NSg/#r . NPr/I+ NSg/VPt D   NPl/V3 .
>
#
> The King     and  Queen    of Hearts  were    seated on  their throne when    they arrived , with
# D   NPr/VB/J VB/C NPr/VB/J P  NPl/V3+ NSg/VPt VP/J   J/P D$+   NSg/VB NSg/I/C IPl+ VP/J    . P
> a   great crowd   assembled about them     — all          sorts  of little     birds  and  beasts  , as    well
# D/P NSg/J NSg/VB+ VP/J      J/P   NSg/IPl+ . NSg/I/J/C/Dq NPl/V3 P  NPr/I/J/Dq NPl/V3 VB/C NPl/V3+ . NSg/R NSg/VB/J/R
> as    the whole pack   of cards   : the Knave was standing before them     , in        chains  , with
# NSg/R D   NSg/J NSg/VB P  NPl/V3+ . D   NSg   VPt Nᴹ/Vg/J  C/P    NSg/IPl+ . NPr/J/R/P NPl/V3+ . P
> a   soldier   on  each side      to guard   him  ; and  near       the King      was the White       Rabbit  ,
# D/P NSg/VB/J+ J/P Dq   NSg/VB/J+ P  NSg/VB+ ISg+ . VB/C NSg/VB/J/P D   NPr/VB/J+ VPt D   NPr🅪Sg/VB/J NSg/VB+ .
> with a   trumpet in        one     hand    , and  a   scroll of parchment in        the other    . In        the very
# P    D/P NSg/VB+ NPr/J/R/P NSg/I/J NSg/VB+ . VB/C D/P NSg/VB P  N🅪Sg+     NPr/J/R/P D   NSg/VB/J . NPr/J/R/P D   J/R
> middle   of the court      was a   table  , with a   large dish   of tarts  upon it       : they looked
# NSg/VB/J P  D+  N🅪Sg/VB/J+ VPt D/P NSg/VB . P    D/P NSg/J NSg/VB P  NPl/V3 P    NPr/ISg+ . IPl+ VP/J
> so          good     , that         it       made Alice quite hungry to look   at    them     — “ I       wish   they’d get    the
# NSg/I/J/R/C NPr/VB/J . NSg/I/C/Ddem NPr/ISg+ VB   NPr+  R     J      P  NSg/VB NSg/P NSg/IPl+ . . ISg/#r+ NSg/VB K      NSg/VB D
> trial     done      , ” she  thought , “ and  hand    round      the refreshments ! ” But     there seemed to
# NSg/VB/J+ NSg/VPp/J . . ISg+ N🅪Sg/VP . . VB/C NSg/VB+ NSg/VB/J/P D   NPl          . . NSg/C/P R+    VP/J   P
> be      no       chance   of this    , so          she  began looking at    everything about her     , to pass   away
# NSg/VXB NPr/Dq/P NPr/VB/J P  I/Ddem+ . NSg/I/J/R/C ISg+ VPt   Nᴹ/Vg/J NSg/P NSg/I/VB+  J/P   ISg/D$+ . P  NSg/VB VB/J
> the time       .
# D+  N🅪Sg/VB/J+ .
>
#
> Alice had never been    in        a   court     of justice before , but     she  had read    about them
# NPr+  VP  R     NSg/VPp NPr/J/R/P D/P N🅪Sg/VB/J P  NPr🅪Sg+ C/P    . NSg/C/P ISg+ VP  NSg/VBP J/P   NSg/IPl+
> in        books   , and  she  was quite pleased to find   that         she  knew the name   of nearly
# NPr/J/R/P NPl/V3+ . VB/C ISg+ VPt R     VP/J    P  NSg/VB NSg/I/C/Ddem ISg+ VPt  D   NSg/VB P  R
> everything there . “ That’s the judge   , ” she  said to herself , “ because of his     great
# NSg/I/VB+  R     . . NSg$   D+  NSg/VB+ . . ISg+ VP/J P  ISg+    . . C/P     P  ISg/D$+ NSg/J
> wig     . ”
# NSg/VB+ . .
>
#
> The judge   , by      the way    , was the King      ; and  as    he       wore his     crown     over    the wig     ,
# D+  NSg/VB+ . NSg/J/P D+  NSg/J+ . VPt D+  NPr/VB/J+ . VB/C NSg/R NPr/ISg+ VB   ISg/D$+ NSg/VB/J+ NSg/J/P D+  NSg/VB+ .
> ( look   at    the frontispiece if    you    want   to see    how   he       did it       , ) he       did not     look   at
# . NSg/VB NSg/P D   NSg/VB       NSg/C ISgPl+ NSg/VB P  NSg/VB NSg/C NPr/ISg+ VPt NPr/ISg+ . . NPr/ISg+ VPt NSg/R/C NSg/VB NSg/P
> all          comfortable , and  it       was certainly not     becoming .
# NSg/I/J/C/Dq NSg/J       . VB/C NPr/ISg+ VPt R         NSg/R/C NSg/Vg/J .
>
#
> “ And  that’s the jury      - box     , ” thought Alice , “ and  those  twelve creatures , ” ( she  was
# . VB/C NSg$   D   NSg/VB/J+ . NSg/VB+ . . N🅪Sg/VP NPr+  . . VB/C I/Ddem NSg    NPl+      . . . ISg+ VPt
> obliged to say    “ creatures , ” you    see    , because some     of them     were    animals , and  some
# VP/J    P  NSg/VB . NPl+      . . ISgPl+ NSg/VB . C/P     I/J/R/Dq P  NSg/IPl+ NSg/VPt NPl+    . VB/C I/J/R/Dq+
> were    birds   , ) “ I       suppose they are the jurors . ” She  said this    last     word    two or
# NSg/VPt NPl/V3+ . . . ISg/#r+ VB      IPl+ VB  D   NPl    . . ISg+ VP/J I/Ddem+ NSg/VB/J NSg/VB+ NSg NPr/C
> three times   over    to herself , being       rather     proud of it       : for   she  thought  , and
# NSg+  NPl/V3+ NSg/J/P P  ISg+    . N🅪Sg/Vg/J/C NPr/VB/J/R J     P  NPr/ISg+ . R/C/P ISg+ N🅪Sg/VP+ . VB/C
> rightly too , that          very few      little     girls  of her     age      knew the meaning   of it       at
# R       R   . NSg/I/C/Ddem+ J/R  NSg/I/Dq NPr/I/J/Dq NPl/V3 P  ISg/D$+ N🅪Sg/VB+ VPt  D   N🅪Sg/Vg/J P  NPr/ISg+ NSg/P
> all          . However , “ jury      - men  ” would have    done      just as    well       .
# NSg/I/J/C/Dq . C       . . NSg/VB/J+ . NPl+ . VXB   NSg/VXB NSg/VPp/J J/R  NSg/R NSg/VB/J/R .
>
#
> The twelve jurors were    all          writing very busily on  slates . “ What   are they doing   ? ”
# D   NSg    NPl    NSg/VPt NSg/I/J/C/Dq Nᴹ/Vg/J J/R  R      J/P NPl/V3 . . NSg/I+ VB  IPl+ Nᴹ/Vg/J . .
> Alice whispered to the Gryphon . “ They can’t have    anything  to put     down        yet      ,
# NPr+  VP/J      P  D   ?       . . IPl+ VXB   NSg/VXB NSg/I/VB+ P  NSg/VBP N🅪Sg/VB/J/P NSg/VB/C .
> before the trial’s begun . ”
# C/P    D   NSg$    VPp   . .
>
#
> “ They’re putting down        their names   , ” the Gryphon whispered in        reply   , “ for   fear
# . K       Nᴹ/Vg/J N🅪Sg/VB/J/P D$+   NPl/V3+ . . D   ?       VP/J      NPr/J/R/P NSg/VB+ . . R/C/P N🅪Sg/VB+
> they should forget them     before the end    of the trial     . ”
# IPl+ VXB    VB     NSg/IPl+ C/P    D   NSg/VB P  D   NSg/VB/J+ . .
>
#
> “ Stupid things ! ” Alice began in        a   loud  , indignant voice   , but     she  stopped
# . NSg/J+ NPl+   . . NPr+  VPt   NPr/J/R/P D/P NSg/J . J         NSg/VB+ . NSg/C/P ISg+ VB/J
> hastily , for   the White       Rabbit  cried out          , “ Silence in        the court      ! ” and  the King
# R       . R/C/P D   NPr🅪Sg/VB/J NSg/VB+ VP/J  NSg/VB/J/R/P . . NSg/VB+ NPr/J/R/P D   N🅪Sg/VB/J+ . . VB/C D+  NPr/VB/J+
> put     on  his     spectacles and  looked anxiously round      , to make   out          who    was talking .
# NSg/VBP J/P ISg/D$+ NPl        VB/C VP/J   R         NSg/VB/J/P . P  NSg/VB NSg/VB/J/R/P NPr/I+ VPt Nᴹ/Vg/J .
>
#
> Alice could   see    , as    well       as    if    she  were    looking over    their shoulders , that         all
# NPr+  NSg/VXB NSg/VB . NSg/R NSg/VB/J/R NSg/R NSg/C ISg+ NSg/VPt Nᴹ/Vg/J NSg/J/P D$+   NPl/V3+   . NSg/I/C/Ddem NSg/I/J/C/Dq
> the jurors were    writing down        “ stupid things ! ” on  their slates , and  she  could
# D   NPl    NSg/VPt Nᴹ/Vg/J N🅪Sg/VB/J/P . NSg/J  NPl+   . . J/P D$+   NPl/V3 . VB/C ISg+ NSg/VXB
> even     make   out          that         one     of them     didn’t know   how   to spell  “ stupid , ” and  that         he
# NSg/VB/J NSg/VB NSg/VB/J/R/P NSg/I/C/Ddem NSg/I/J P  NSg/IPl+ VB     NSg/VB NSg/C P  NSg/VB . NSg/J  . . VB/C NSg/I/C/Ddem NPr/ISg+
<<<<<<< HEAD
> had to ask    his     neighbour      to tell   him  . “ A    nice      muddle  their slates’ll be      in
# VP  P  NSg/VB ISg/D$+ NSg/VB/J/Comm+ P  NPr/VB ISg+ . . D/P+ NPr/VB/J+ NSg/VB+ D$+   ?         NSg/VXB NPr/J/R/P
=======
> had to ask    his     neighbour      to tell   him  . “ A    nice   muddle  their slates’ll be      in
# VB  P  NSg/VB ISg/D$+ NSg/VB/J/Comm+ P  NPr/VB ISg+ . . D/P+ NPr/J+ NSg/VB+ D$+   ?         NSg/VXB NPr/J/R/P
>>>>>>> 0dc67389
> before the trial’s over    ! ” thought Alice .
# C/P    D   NSg$    NSg/J/P . . N🅪Sg/VP NPr+  .
>
#
> One     of the jurors had a   pencil  that          squeaked . This   of course  , Alice could   not
# NSg/I/J P  D   NPl    VP  D/P NSg/VB+ NSg/I/C/Ddem+ VP/J     . I/Ddem P  NSg/VB+ . NPr+  NSg/VXB NSg/R/C
> stand  , and  she  went    round      the court      and  got behind  him  , and  very soon found  an
# NSg/VB . VB/C ISg+ NSg/VPt NSg/VB/J/P D+  N🅪Sg/VB/J+ VB/C VP  NSg/J/P ISg+ . VB/C J/R  J/R  NSg/VB D/P
> opportunity of taking   it       away . She  did it       so          quickly that         the poor     little     juror
# N🅪Sg        P  NSg/Vg/J NPr/ISg+ VB/J . ISg+ VPt NPr/ISg+ NSg/I/J/R/C R       NSg/I/C/Ddem D   NSg/VB/J NPr/I/J/Dq NSg
> ( it       was Bill    , the Lizard ) could   not     make   out          at    all          what   had become of it       ; so          ,
# . NPr/ISg+ VPt NPr/VB+ . D   NSg    . NSg/VXB NSg/R/C NSg/VB NSg/VB/J/R/P NSg/P NSg/I/J/C/Dq NSg/I+ VP  VBPp   P  NPr/ISg+ . NSg/I/J/R/C .
> after hunting all          about for   it       , he       was obliged to write  with one     finger  for   the
# P     Nᴹ/Vg/J NSg/I/J/C/Dq J/P+  R/C/P NPr/ISg+ . NPr/ISg+ VPt VP/J    P  NSg/VB P    NSg/I/J NSg/VB+ R/C/P D
> rest   of the day     ; and  this    was of very little     use      , as    it       left     no       mark    on  the
# NSg/VB P  D   NPr🅪Sg+ . VB/C I/Ddem+ VPt P  J/R  NPr/I/J/Dq N🅪Sg/VB+ . NSg/R NPr/ISg+ NPr/VB/J NPr/Dq/P NPr/VB+ J/P D
> slate     .
# NSg/VB/J+ .
>
#
> “ Herald  , read    the accusation ! ” said the King      .
# . NSg/VB+ . NSg/VBP D   N🅪Sg       . . VP/J D+  NPr/VB/J+ .
>
#
> On  this    the White        Rabbit  blew      three blasts on  the trumpet , and  then      unrolled the
# J/P I/Ddem+ D+  NPr🅪Sg/VB/J+ NSg/VB+ NSg/VPt/J NSg   NPl/V3 J/P D   NSg/VB+ . VB/C NSg/J/R/C VP/J     D
> parchment scroll , and  read    as    follows : —
# N🅪Sg+     NSg/VB . VB/C NSg/VBP NSg/R NPl/V3  . .
>
#
> “ The Queen    of Hearts  , she  made some     tarts  , All          on  a   summer     day     : The Knave of
# . D   NPr/VB/J P  NPl/V3+ . ISg+ VB   I/J/R/Dq NPl/V3 . NSg/I/J/C/Dq J/P D/P NPr🅪Sg/VB+ NPr🅪Sg+ . D   NSg   P
> Hearts  , he       stole   those  tarts  , And  took them     quite away ! ”
# NPl/V3+ . NPr/ISg+ NSg/VPt I/Ddem NPl/V3 . VB/C VPt  NSg/IPl+ R     VB/J . .
>
#
> “ Consider your verdict , ” the King      said to the jury      .
# . VB       D$+  NSg+    . . D+  NPr/VB/J+ VP/J P  D+  NSg/VB/J+ .
>
#
> “ Not     yet      , not     yet      ! ” the Rabbit  hastily interrupted . “ There’s a   great deal      to
# . NSg/R/C NSg/VB/C . NSg/R/C NSg/VB/C . . D+  NSg/VB+ R       VP/J        . . K       D/P NSg/J NSg/VB/J+ P
> come       before that          ! ”
# NSg/VBPp/P C/P    NSg/I/C/Ddem+ . .
>
#
> “ Call   the first     witness , ” said the King      ; and  the White        Rabbit  blew      three blasts
# . NSg/VB D+  NSg/VB/J+ NSg/VB+ . . VP/J D+  NPr/VB/J+ . VB/C D+  NPr🅪Sg/VB/J+ NSg/VB+ NSg/VPt/J NSg   NPl/V3
> on  the trumpet , and  called out          , “ First    witness ! ”
# J/P D   NSg/VB+ . VB/C VP/J   NSg/VB/J/R/P . . NSg/VB/J NSg/VB+ . .
>
#
> The first     witness was the Hatter . He       came      in        with a   teacup in        one     hand    and  a
# D+  NSg/VB/J+ NSg/VB+ VPt D   NSg/VB . NPr/ISg+ NSg/VPt/P NPr/J/R/P P    D/P NSg/J  NPr/J/R/P NSg/I/J NSg/VB+ VB/C D/P
> piece  of bread    - and  - butter  in        the other    . “ I       beg    pardon , your Majesty , ” he       began ,
# NSg/VB P  N🅪Sg/VB+ . VB/C . NSg/VB+ NPr/J/R/P D   NSg/VB/J . . ISg/#r+ NSg/VB NSg/VB . D$+  N🅪Sg/I+ . . NPr/ISg+ VPt   .
> “ for   bringing these  in        : but     I       hadn’t quite finished my  tea      when    I       was sent   for   . ”
# . R/C/P Nᴹ/Vg/J  I/Ddem NPr/J/R/P . NSg/C/P ISg/#r+ VB     R     VP/J     D$+ N🅪Sg/VB+ NSg/I/C ISg/#r+ VPt NSg/VB R/C/P . .
>
#
> “ You    ought     to have    finished , ” said the King      . “ When    did you    begin  ? ”
# . ISgPl+ NSg/I/VXB P  NSg/VXB VP/J     . . VP/J D+  NPr/VB/J+ . . NSg/I/C VPt ISgPl+ NSg/VB . .
>
#
> The Hatter looked at    the March   Hare      , who    had followed him  into the court      ,
# D   NSg/VB VP/J   NSg/P D   NPr/VB+ NSg/VB/J+ . NPr/I+ VP  VP/J     ISg+ P    D   N🅪Sg/VB/J+ .
> arm       - in        - arm       with the Dormouse . “ Fourteenth of March   , I       think  it       was , ” he       said .
# NSg/VB/J+ . NPr/J/R/P . NSg/VB/J+ P    D   NSg      . . NSg/J      P  NPr/VB+ . ISg/#r+ NSg/VB NPr/ISg+ VPt . . NPr/ISg+ VP/J .
>
#
> “ Fifteenth , ” said the March   Hare      .
# . NSg/J+    . . VP/J D+  NPr/VB+ NSg/VB/J+ .
>
#
> “ Sixteenth , ” added the Dormouse .
# . NSg/J     . . VP/J  D   NSg      .
>
#
> “ Write  that          down        , ” the King      said to the jury      , and  the jury      eagerly wrote down
# . NSg/VB NSg/I/C/Ddem+ N🅪Sg/VB/J/P . . D+  NPr/VB/J+ VP/J P  D+  NSg/VB/J+ . VB/C D+  NSg/VB/J+ R       VPt   N🅪Sg/VB/J/P
> all          three dates   on  their slates , and  then      added them     up         , and  reduced the answer
# NSg/I/J/C/Dq NSg   NPl/V3+ J/P D$+   NPl/V3 . VB/C NSg/J/R/C VP/J  NSg/IPl+ NSg/VB/J/P . VB/C VP/J    D   NSg/VB+
> to shillings and  pence .
# P  NPl       VB/C NPl   .
>
#
> “ Take   off        your hat     , ” the King      said to the Hatter .
# . NSg/VB NSg/VB/J/P D$+  NSg/VB+ . . D+  NPr/VB/J+ VP/J P  D   NSg/VB .
>
#
> “ It       isn’t  mine      , ” said the Hatter .
# . NPr/ISg+ NSg/VB NSg/I/VB+ . . VP/J D   NSg/VB .
>
#
> “ Stolen    ! ” the King      exclaimed , turning to the jury      , who    instantly made a
# . NSg/VPp/J . . D+  NPr/VB/J+ VP/J      . Nᴹ/Vg/J P  D+  NSg/VB/J+ . NPr/I+ R         VB   D/P
> memorandum of the fact .
# NSg        P  D   NSg+ .
>
#
> “ I       keep   them     to sell   , ” the Hatter added as    an  explanation ; “ I’ve none  of my  own      .
# . ISg/#r+ NSg/VB NSg/IPl+ P  NSg/VB . . D   NSg/VB VP/J  NSg/R D/P N🅪Sg+       . . K    NSg/I P  D$+ NSg/VB/J .
> I’m a   hatter . ”
# K   D/P NSg/VB . .
>
#
> Here    the Queen     put     on  her     spectacles , and  began staring at    the Hatter , who
# NSg/J/R D+  NPr/VB/J+ NSg/VBP J/P ISg/D$+ NPl        . VB/C VPt   Nᴹ/Vg/J NSg/P D   NSg/VB . NPr/I+
> turned pale     and  fidgeted .
# VP/J   NSg/VB/J VB/C VP/J     .
>
#
> “ Give   your evidence , ” said the King      ; “ and  don’t be      nervous , or    I’ll have    you
# . NSg/VB D$+  Nᴹ/VB+   . . VP/J D+  NPr/VB/J+ . . VB/C VB    NSg/VXB J       . NPr/C K    NSg/VXB ISgPl+
> executed on  the spot      . ”
# VP/J     J/P D   NSg/VB/J+ . .
>
#
> This    did not     seem to encourage the witness at    all          : he       kept shifting from one
# I/Ddem+ VPt NSg/R/C VB   P  VB        D+  NSg/VB+ NSg/P NSg/I/J/C/Dq . NPr/ISg+ VP   Nᴹ/Vg/J+ P    NSg/I/J+
> foot    to the other    , looking uneasily at    the Queen     , and  in        his     confusion he       bit     a
# NSg/VB+ P  D   NSg/VB/J . Nᴹ/Vg/J R        NSg/P D   NPr/VB/J+ . VB/C NPr/J/R/P ISg/D$+ N🅪Sg/VB+  NPr/ISg+ NSg/VPt D/P
> large piece   out          of his     teacup instead of the bread    - and  - butter  .
# NSg/J NSg/VB+ NSg/VB/J/R/P P  ISg/D$+ NSg/J  R       P  D   N🅪Sg/VB+ . VB/C . NSg/VB+ .
>
#
> Just at    this    moment Alice felt      a   very curious sensation , which puzzled her     a
# J/R  NSg/P I/Ddem+ NSg+   NPr+  N🅪Sg/VB/J D/P J/R  J+      NSg+      . I/C+  VP/J    ISg/D$+ D/P+
> good      deal      until she  made out          what   it       was : she  was beginning to grow larger
# NPr/VB/J+ NSg/VB/J+ C/P   ISg+ VB   NSg/VB/J/R/P NSg/I+ NPr/ISg+ VPt . ISg+ VPt NSg/Vg/J  P  VB   JC
> again , and  she  thought at    first    she  would get    up         and  leave  the court      ; but     on
# P     . VB/C ISg+ N🅪Sg/VP NSg/P NSg/VB/J ISg+ VXB   NSg/VB NSg/VB/J/P VB/C NSg/VB D+  N🅪Sg/VB/J+ . NSg/C/P J/P
> second    thoughts she  decided  to remain where   she  was as    long     as    there was room
# NSg/VB/J+ NPl/V3+  ISg+ NSg/VP/J P  NSg/VB NSg/R/C ISg+ VPt NSg/R NPr/VB/J NSg/R R+    VPt N🅪Sg/VB/J+
> for   her     .
# R/C/P ISg/D$+ .
>
#
> “ I       wish   you    wouldn’t squeeze so          . ” said the Dormouse , who    was sitting  next    to
# . ISg/#r+ NSg/VB ISgPl+ VXB      NSg/VB  NSg/I/J/R/C . . VP/J D   NSg      . NPr/I+ VPt NSg/Vg/J NSg/J/P P
> her     . “ I       can     hardly breathe . ”
# ISg/D$+ . . ISg/#r+ NPr/VXB R      VB      . .
>
#
> “ I       can’t help   it       , ” said Alice very meekly : “ I’m growing . ”
# . ISg/#r+ VXB   NSg/VB NPr/ISg+ . . VP/J NPr+  J/R  R      . . K   Nᴹ/Vg/J . .
>
#
> “ You’ve no       right     to grow here    , ” said the Dormouse .
# . K      NPr/Dq/P NPr/VB/J+ P  VB   NSg/J/R . . VP/J D   NSg      .
>
#
> “ Don’t talk    nonsense , ” said Alice more         boldly : “ you    know   you’re growing too . ”
# . VB    N🅪Sg/VB Nᴹ/VB/J+ . . VP/J NPr+  NPr/I/J/R/Dq R      . . ISgPl+ NSg/VB K      Nᴹ/Vg/J R   . .
>
#
> “ Yes    , but     I       grow at    a    reasonable pace        , ” said the Dormouse : “ not     in        that
# . NPl/VB . NSg/C/P ISg/#r+ VB   NSg/P D/P+ J+         NPr/VB/J/P+ . . VP/J D   NSg      . . NSg/R/C NPr/J/R/P NSg/I/C/Ddem
> ridiculous fashion  . ” And  he       got up         very sulkily and  crossed over    to the other
# J          N🅪Sg/VB+ . . VB/C NPr/ISg+ VP  NSg/VB/J/P J/R  R       VB/C VP/J    NSg/J/P P  D   NSg/VB/J
> side     of the court      .
# NSg/VB/J P  D   N🅪Sg/VB/J+ .
>
#
> All           this    time       the Queen     had never left     off        staring at    the Hatter , and  , just as
<<<<<<< HEAD
# NSg/I/J/C/Dq+ I/Ddem+ N🅪Sg/VB/J+ D+  NPr/VB/J+ VP  R     NPr/VB/J NSg/VB/J/P Nᴹ/Vg/J NSg/P D   NSg/VB . VB/C . J    NSg/R
=======
# NSg/I/J/C/Dq+ I/Ddem+ N🅪Sg/VB/J+ D+  NPr/VB/J+ VB  R     NPr/VB/J NSg/VB/J/P Nᴹ/Vg/J NSg/P D   NSg/VB . VB/C . J/R  NSg/R
>>>>>>> 0dc67389
> the Dormouse crossed the court      , she  said to one     of the officers of the court      ,
# D   NSg      VP/J    D   N🅪Sg/VB/J+ . ISg+ VP/J P  NSg/I/J P  D   NPl/V3   P  D   N🅪Sg/VB/J+ .
> “ Bring me       the list   of the singers in        the last     concert ! ” on  which the wretched
# . VB    NPr/ISg+ D   NSg/VB P  D   +       NPr/J/R/P D   NSg/VB/J NSg/VB+ . . J/P I/C+  D   J
> Hatter trembled so          , that         he       shook    both   his     shoes   off        .
# NSg/VB VP/J     NSg/I/J/R/C . NSg/I/C/Ddem NPr/ISg+ NSg/VB/J I/C/Dq ISg/D$+ NPl/V3+ NSg/VB/J/P .
>
#
> “ Give   your evidence , ” the King      repeated angrily , “ or    I’ll have    you    executed ,
# . NSg/VB D$+  Nᴹ/VB+   . . D+  NPr/VB/J+ VP/J     R       . . NPr/C K    NSg/VXB ISgPl+ VP/J     .
> whether you’re nervous or    not     . ”
# I/C     K      J       NPr/C NSg/R/C . .
>
#
> “ I’m a    poor     man       , your Majesty , ” the Hatter began , in        a   trembling voice   , “ — and  I
# . K   D/P+ NSg/VB/J NPr/VB/J+ . D$+  N🅪Sg/I+ . . D   NSg/VB VPt   . NPr/J/R/P D/P Nᴹ/Vg/J   NSg/VB+ . . . VB/C ISg/#r+
> hadn’t begun my  tea      — not     above   a   week   or    so          — and  what   with the bread    - and  - butter
# VB     VPp   D$+ N🅪Sg/VB+ . NSg/R/C NSg/J/P D/P NSg/J+ NPr/C NSg/I/J/R/C . VB/C NSg/I+ P    D   N🅪Sg/VB+ . VB/C . NSg/VB+
> getting so          thin     — and  the twinkling of the tea      — ”
# NSg/Vg  NSg/I/J/R/C NSg/VB/J . VB/C D   N🅪Sg/Vg/J P  D   N🅪Sg/VB+ . .
>
#
> “ The twinkling of the what   ? ” said the King      .
# . D   N🅪Sg/Vg/J P  D   NSg/I+ . . VP/J D+  NPr/VB/J+ .
>
#
> “ It       began with the tea      , ” the Hatter replied .
# . NPr/ISg+ VPt   P    D+  N🅪Sg/VB+ . . D   NSg/VB VP/J    .
>
#
> “ Of course  twinkling begins with a   T      ! ” said the King      sharply . “ Do  you    take   me
# . P  NSg/VB+ N🅪Sg/Vg/J NPl/V3 P    D/P NPr/J+ . . VP/J D+  NPr/VB/J+ R       . . VXB ISgPl+ NSg/VB NPr/ISg+
> for   a   dunce ? Go       on  ! ”
# R/C/P D/P NSg   . NSg/VB/J J/P . .
>
#
> “ I’m a    poor     man       , ” the Hatter went    on  , “ and  most         things twinkled after that          — only
# . K   D/P+ NSg/VB/J NPr/VB/J+ . . D   NSg/VB NSg/VPt J/P . . VB/C NSg/I/J/R/Dq NPl+   VP/J     P     NSg/I/C/Ddem+ . J/R/C
> the March   Hare      said — ”
# D   NPr/VB+ NSg/VB/J+ VP/J . .
>
#
> “ I       didn’t ! ” the March   Hare      interrupted in        a    great  hurry   .
# . ISg/#r+ VB     . . D+  NPr/VB+ NSg/VB/J+ VP/J        NPr/J/R/P D/P+ NSg/J+ NSg/VB+ .
>
#
> “ You    did ! ” said the Hatter .
# . ISgPl+ VPt . . VP/J D   NSg/VB .
>
#
> “ I       deny it       ! ” said the March   Hare      .
# . ISg/#r+ VB   NPr/ISg+ . . VP/J D+  NPr/VB+ NSg/VB/J+ .
>
#
> “ He       denies it       , ” said the King      : “ leave  out          that         part      . ”
# . NPr/ISg+ V3     NPr/ISg+ . . VP/J D   NPr/VB/J+ . . NSg/VB NSg/VB/J/R/P NSg/I/C/Ddem NSg/VB/J+ . .
>
#
> “ Well       , at    any     rate    , the Dormouse said — ” the Hatter went    on  , looking anxiously
# . NSg/VB/J/R . NSg/P I/R/Dq+ NSg/VB+ . D   NSg      VP/J . . D   NSg/VB NSg/VPt J/P . Nᴹ/Vg/J R
> round      to see    if    he       would deny it       too : but     the Dormouse denied nothing  , being
# NSg/VB/J/P P  NSg/VB NSg/C NPr/ISg+ VXB   VB   NPr/ISg+ R   . NSg/C/P D   NSg      VP/J   NSg/I/J+ . N🅪Sg/Vg/J/C
> fast       asleep .
# NSg/VB/J/R J      .
>
#
> “ After that          , ” continued the Hatter , “ I       cut       some     more         bread    - and  - butter  — ”
# . P     NSg/I/C/Ddem+ . . VP/J      D   NSg/VB . . ISg/#r+ NSg/VBP/J I/J/R/Dq NPr/I/J/R/Dq N🅪Sg/VB+ . VB/C . NSg/VB+ . .
>
#
> “ But     what   did the Dormouse say    ? ” one     of the jury      asked .
# . NSg/C/P NSg/I+ VPt D   NSg      NSg/VB . . NSg/I/J P  D+  NSg/VB/J+ VP/J  .
>
#
> “ That         I       can’t remember , ” said the Hatter .
# . NSg/I/C/Ddem ISg/#r+ VXB   NSg/VB   . . VP/J D   NSg/VB .
>
#
> “ You    must   remember , ” remarked the King      , “ or    I’ll have    you    executed . ”
# . ISgPl+ NSg/VB NSg/VB   . . VP/J     D+  NPr/VB/J+ . . NPr/C K    NSg/VXB ISgPl+ VP/J     . .
>
#
> The miserable Hatter dropped his     teacup and  bread    - and  - butter  , and  went    down        on
# D   J         NSg/VB VP/J    ISg/D$+ NSg/J  VB/C N🅪Sg/VB+ . VB/C . NSg/VB+ . VB/C NSg/VPt N🅪Sg/VB/J/P J/P
> one     knee    . “ I’m a    poor     man       , your Majesty , ” he       began .
# NSg/I/J NSg/VB+ . . K   D/P+ NSg/VB/J NPr/VB/J+ . D$+  N🅪Sg/I+ . . NPr/ISg+ VPt   .
>
#
> “ You’re a   very poor     speaker , ” said the King      .
# . K      D/P J/R  NSg/VB/J NSg+    . . VP/J D   NPr/VB/J+ .
>
#
> Here    one     of the guinea - pigs    cheered , and  was immediately suppressed by      the
# NSg/J/R NSg/I/J P  D+  NPr+   . NPl/V3+ VP/J    . VB/C VPt R           VP/J       NSg/J/P D
> officers of the court      . ( As    that          is  rather     a   hard     word   , I       will    just explain to
# NPl/V3   P  D+  N🅪Sg/VB/J+ . . NSg/R NSg/I/C/Ddem+ VL3 NPr/VB/J/R D/P N🅪Sg/J/R NSg/VB . ISg/#r+ NPr/VXB J/R  VB      P
> you    how   it       was done      . They had a    large  canvas  bag     , which tied up         at    the mouth
<<<<<<< HEAD
# ISgPl+ NSg/C NPr/ISg+ VPt NSg/VPp/J . IPl+ VP  D/P+ NSg/J+ NSg/VB+ NSg/VB+ . I/C+  VP/J NSg/VB/J/P NSg/P D   NSg/VB+
> with strings : into this    they slipped the guinea - pig    , head      first    , and  then    sat
# P    NPl/V3+ . P    I/Ddem+ IPl+ VP/J    D   NPr+   . NSg/VB . NPr/VB/J+ NSg/VB/J . VB/C NSg/J/C NSg/VP/J
=======
# ISgPl+ NSg/C NPr/ISg+ VPt NSg/VPp/J . IPl+ VB  D/P+ NSg/J+ NSg/VB+ NSg/VB+ . I/C+  VP/J NSg/VB/J/P NSg/P D   NSg/VB+
> with strings : into this    they slipped the guinea - pig    , head      first    , and  then      sat
# P    NPl/V3+ . P    I/Ddem+ IPl+ VP/J    D   NPr+   . NSg/VB . NPr/VB/J+ NSg/VB/J . VB/C NSg/J/R/C NSg/VP/J
>>>>>>> 0dc67389
> upon it       . )
# P    NPr/ISg+ . .
>
#
> “ I’m glad     I’ve seen    that          done      , ” thought Alice . “ I’ve so          often read    in        the
# . K   NSg/VB/J K    NSg/VPp NSg/I/C/Ddem+ NSg/VPp/J . . N🅪Sg/VP NPr+  . . K    NSg/I/J/R/C R     NSg/VBP NPr/J/R/P D
> newspapers , at    the end    of trials  , “ There was some     attempts at    applause , which
# NPl/V3+    . NSg/P D   NSg/VB P  NPl/V3+ . . R+    VPt I/J/R/Dq NPl/V3+  NSg/P Nᴹ+      . I/C+
> was immediately suppressed by      the officers of the court      , ” and  I       never understood
# VPt R           VP/J       NSg/J/P D   NPl/V3   P  D   N🅪Sg/VB/J+ . . VB/C ISg/#r+ R     VP/J
> what   it       meant till       now       . ”
# NSg/I+ NPr/ISg+ VB    NSg/VB/C/P NSg/J/R/C . .
>
#
> “ If    that’s all          you    know   about it       , you    may     stand  down        , ” continued the King      .
# . NSg/C NSg$   NSg/I/J/C/Dq ISgPl+ NSg/VB J/P   NPr/ISg+ . ISgPl+ NPr/VXB NSg/VB N🅪Sg/VB/J/P . . VP/J      D   NPr/VB/J+ .
>
#
> “ I       can’t go       no       lower     , ” said the Hatter : “ I’m on  the floor   , as    it       is  . ”
# . ISg/#r+ VXB   NSg/VB/J NPr/Dq/P NSg/VB/JC . . VP/J D   NSg/VB . . K   J/P D   NSg/VB+ . NSg/R NPr/ISg+ VL3 . .
>
#
> “ Then      you    may     sit    down        , ” the King      replied .
# . NSg/J/R/C ISgPl+ NPr/VXB NSg/VB N🅪Sg/VB/J/P . . D+  NPr/VB/J+ VP/J    .
>
#
> Here    the other    guinea - pig     cheered , and  was suppressed .
# NSg/J/R D   NSg/VB/J NPr+   . NSg/VB+ VP/J    . VB/C VPt VP/J       .
>
#
> “ Come       , that          finished the guinea - pigs    ! ” thought Alice . “ Now       we   shall get    on
# . NSg/VBPp/P . NSg/I/C/Ddem+ VP/J     D   NPr+   . NPl/V3+ . . N🅪Sg/VP NPr+  . . NSg/J/R/C IPl+ VXB   NSg/VB J/P
> better     . ”
# NSg/VXB/JC . .
>
#
> “ I’d rather     finish my  tea      , ” said the Hatter , with an  anxious look   at    the Queen     ,
# . K   NPr/VB/J/R NSg/VB D$+ N🅪Sg/VB+ . . VP/J D   NSg/VB . P    D/P J       NSg/VB NSg/P D   NPr/VB/J+ .
> who    was reading   the list   of singers .
# NPr/I+ VPt NPrᴹ/Vg/J D   NSg/VB P  +       .
>
#
> “ You    may     go       , ” said the King      , and  the Hatter hurriedly left     the court      , without
# . ISgPl+ NPr/VXB NSg/VB/J . . VP/J D+  NPr/VB/J+ . VB/C D   NSg/VB R         NPr/VB/J D   N🅪Sg/VB/J+ . C/P
> even     waiting to put     his     shoes   on  .
# NSg/VB/J Nᴹ/Vg/J P  NSg/VBP ISg/D$+ NPl/V3+ J/P .
>
#
> “ — and  just take   his     head      off        outside   , ” the Queen     added to one     of the officers :
# . . VB/C J/R  NSg/VB ISg/D$+ NPr/VB/J+ NSg/VB/J/P Nᴹ/VB/J/P . . D+  NPr/VB/J+ VP/J  P  NSg/I/J P  D+  NPl/V3+  .
> but     the Hatter was out          of sight    before the officer could   get    to the door    .
# NSg/C/P D   NSg/VB VPt NSg/VB/J/R/P P  N🅪Sg/VB+ C/P    D   NSg/VB+ NSg/VXB NSg/VB P  D   NSg/VB+ .
>
#
> “ Call   the next     witness ! ” said the King      .
# . NSg/VB D+  NSg/J/P+ NSg/VB+ . . VP/J D+  NPr/VB/J+ .
>
#
> The next     witness was the Duchess’s cook   . She  carried the pepper   - box    in        her     hand    ,
# D+  NSg/J/P+ NSg/VB+ VPt D   NSg$      NPr/VB . ISg+ VP/J    D   N🅪Sg/VB+ . NSg/VB NPr/J/R/P ISg/D$+ NSg/VB+ .
> and  Alice guessed who    it       was , even     before she  got into the court      , by      the way    the
# VB/C NPr+  VP/J    NPr/I+ NPr/ISg+ VPt . NSg/VB/J C/P    ISg+ VP  P    D+  N🅪Sg/VB/J+ . NSg/J/P D+  NSg/J+ D
> people  near       the door    began sneezing all          at    once  .
# NPl/VB+ NSg/VB/J/P D+  NSg/VB+ VPt   Nᴹ/Vg/J  NSg/I/J/C/Dq NSg/P NSg/C .
>
#
> “ Give   your evidence , ” said the King      .
# . NSg/VB D$+  Nᴹ/VB+   . . VP/J D+  NPr/VB/J+ .
>
#
> “ Shan’t , ” said the cook    .
# . VB     . . VP/J D   NPr/VB+ .
>
#
> The King      looked anxiously at    the White        Rabbit  , who    said in        a    low         voice   , “ Your
# D+  NPr/VB/J+ VP/J   R         NSg/P D+  NPr🅪Sg/VB/J+ NSg/VB+ . NPr/I+ VP/J NPr/J/R/P D/P+ NSg/VB/J/R+ NSg/VB+ . . D$+
> Majesty must   cross       - examine this    witness . ”
# N🅪Sg/I+ NSg/VB NPr/VB/J/P+ . NSg/VB  I/Ddem+ NSg/VB+ . .
>
#
> “ Well       , if    I       must   , I       must   , ” the King      said , with a   melancholy air      , and  , after
# . NSg/VB/J/R . NSg/C ISg/#r+ NSg/VB . ISg/#r+ NSg/VB . . D+  NPr/VB/J+ VP/J . P    D/P NSg/J      N🅪Sg/VB+ . VB/C . P
> folding his     arms    and  frowning at    the cook    till       his     eyes    were    nearly out          of
# Nᴹ/Vg/J ISg/D$+ NPl/V3+ VB/C Nᴹ/Vg/J  NSg/P D   NPr/VB+ NSg/VB/C/P ISg/D$+ NPl/V3+ NSg/VPt R      NSg/VB/J/R/P P
> sight    , he       said in        a   deep  voice   , “ What   are tarts  made of ? ”
# N🅪Sg/VB+ . NPr/ISg+ VP/J NPr/J/R/P D/P NSg/J NSg/VB+ . . NSg/I+ VB  NPl/V3 VB   P  . .
>
#
> “ Pepper   , mostly , ” said the cook    .
# . N🅪Sg/VB+ . R      . . VP/J D+  NPr/VB+ .
>
#
> “ Treacle , ” said a   sleepy voice   behind  her     .
# . Nᴹ/VB   . . VP/J D/P NSg/J  NSg/VB+ NSg/J/P ISg/D$+ .
>
#
> “ Collar  that          Dormouse , ” the Queen     shrieked out          . “ Behead that          Dormouse ! Turn   that
# . NSg/VB+ NSg/I/C/Ddem+ NSg      . . D   NPr/VB/J+ VP/J     NSg/VB/J/R/P . . VB     NSg/I/C/Ddem+ NSg      . NSg/VB NSg/I/C/Ddem+
> Dormouse out          of court      ! Suppress him  ! Pinch  him  ! Off        with his     whiskers ! ”
# NSg      NSg/VB/J/R/P P  N🅪Sg/VB/J+ . VB       ISg+ . NSg/VB ISg+ . NSg/VB/J/P P    ISg/D$+ NPl      . .
>
#
> For   some      minutes the whole  court      was in        confusion , getting the Dormouse turned
# R/C/P I/J/R/Dq+ NPl/V3+ D+  NSg/J+ N🅪Sg/VB/J+ VPt NPr/J/R/P N🅪Sg/VB+  . NSg/Vg  D   NSg      VP/J
> out          , and  , by      the time       they had settled down        again , the cook    had disappeared .
# NSg/VB/J/R/P . VB/C . NSg/J/P D   N🅪Sg/VB/J+ IPl+ VP  VP/J    N🅪Sg/VB/J/P P     . D   NPr/VB+ VP  VP/J        .
>
#
> “ Never mind    ! ” said the King      , with an  air     of great  relief . “ Call   the next
# . R     NSg/VB+ . . VP/J D+  NPr/VB/J+ . P    D/P N🅪Sg/VB P  NSg/J+ NSg/J+ . . NSg/VB D+  NSg/J/P+
> witness . ” And  he       added in        an  undertone to the Queen     , “ Really , my  dear     , you    must
# NSg/VB+ . . VB/C NPr/ISg+ VP/J  NPr/J/R/P D/P NSg/VB    P  D   NPr/VB/J+ . . R      . D$+ NSg/VB/J . ISgPl+ NSg/VB
> cross       - examine the next    witness . It       quite makes  my  forehead ache    ! ”
# NPr/VB/J/P+ . NSg/VB  D   NSg/J/P NSg/VB+ . NPr/ISg+ R     NPl/V3 D$+ NSg+     NSg/VB+ . .
>
#
> Alice watched the White        Rabbit  as    he       fumbled over    the list    , feeling   very curious
# NPr+  VP/J    D+  NPr🅪Sg/VB/J+ NSg/VB+ NSg/R NPr/ISg+ VP/J    NSg/J/P D   NSg/VB+ . N🅪Sg/Vg/J J/R  J
> to see    what   the next    witness would be      like         , “ — for   they haven’t got much         evidence
# P  NSg/VB NSg/I+ D   NSg/J/P NSg/VB+ VXB   NSg/VXB NSg/VB/J/C/P . . . R/C/P IPl+ VB      VP  NSg/I/J/R/Dq Nᴹ/VB+
> yet      , ” she  said to herself . Imagine her     surprise , when    the White        Rabbit  read    out          ,
# NSg/VB/C . . ISg+ VP/J P  ISg+    . NSg/VB  ISg/D$+ NSg/VB+  . NSg/I/C D+  NPr🅪Sg/VB/J+ NSg/VB+ NSg/VBP NSg/VB/J/R/P .
> at    the top      of his     shrill   little      voice   , the name    “ Alice ! ”
# NSg/P D   NSg/VB/J P  ISg/D$+ NSg/VB/J NPr/I/J/Dq+ NSg/VB+ . D+  NSg/VB+ . NPr+  . .
>
#
>              CHAPTER XII : Alice’s Evidence
# HeadingStart NSg/VB+ #r  . NSg$    Nᴹ/VB+
>
#
> “ Here    ! ” cried Alice , quite forgetting in        the flurry of the moment how   large she
# . NSg/J/R . . VP/J  NPr+  . R     NSg/Vg     NPr/J/R/P D   NSg/VB P  D   NSg+   NSg/C NSg/J ISg+
> had grown in        the last     few      minutes , and  she  jumped up         in        such  a   hurry   that          she
# VP  VB/J  NPr/J/R/P D   NSg/VB/J NSg/I/Dq NPl/V3+ . VB/C ISg+ VP/J   NSg/VB/J/P NPr/J/R/P NSg/I D/P NSg/VB+ NSg/I/C/Ddem+ ISg+
> tipped over    the jury      - box    with the edge   of her     skirt  , upsetting all          the jurymen
# VP     NSg/J/P D   NSg/VB/J+ . NSg/VB P    D   NSg/VB P  ISg/D$+ NSg/VB . NSg/VB/J  NSg/I/J/C/Dq D   NPl
> on  to the heads  of the crowd   below , and  there they lay      sprawling about ,
# J/P P  D   NPl/V3 P  D   NSg/VB+ P     . VB/C R+    IPl+ NSg/VB/J Nᴹ/Vg/J   J/P   .
> reminding her     very much         of a   globe  of goldfish she  had accidentally upset    the
# Nᴹ/Vg/J   ISg/D$+ J/R  NSg/I/J/R/Dq P  D/P NSg/VB P  NSgPl    ISg+ VP  R            NSg/VB/J D
> week   before .
# NSg/J+ C/P    .
>
#
> “ Oh     , I       beg    your pardon ! ” she  exclaimed in        a   tone      of great  dismay  , and  began
# . NPr/VB . ISg/#r+ NSg/VB D$+  NSg/VB . . ISg+ VP/J      NPr/J/R/P D/P N🅪Sg/I/VB P  NSg/J+ NSg/VB+ . VB/C VPt
> picking them     up         again as    quickly as    she  could   , for   the accident of the goldfish
# Nᴹ/Vg/J NSg/IPl+ NSg/VB/J/P P     NSg/R R       NSg/R ISg+ NSg/VXB . R/C/P D   NSg/J    P  D   NSgPl
> kept running   in        her     head      , and  she  had a   vague    sort   of idea that          they must   be
# VP   Nᴹ/Vg/J/P NPr/J/R/P ISg/D$+ NPr/VB/J+ . VB/C ISg+ VP  D/P NSg/VB/J NSg/VB P  NSg+ NSg/I/C/Ddem+ IPl+ NSg/VB NSg/VXB
> collected at    once  and  put     back     into the jury      - box     , or    they would die    .
# VP/J      NSg/P NSg/C VB/C NSg/VBP NSg/VB/J P    D   NSg/VB/J+ . NSg/VB+ . NPr/C IPl+ VXB   NSg/VB .
>
#
> “ The trial     cannot proceed , ” said the King      in        a   very grave     voice   , “ until all          the
# . D+  NSg/VB/J+ NSg/VB VB      . . VP/J D   NPr/VB/J+ NPr/J/R/P D/P J/R  NSg/VB/J+ NSg/VB+ . . C/P   NSg/I/J/C/Dq D
> jurymen are back     in        their proper places  — all          , ” he       repeated with great emphasis ,
# NPl     VB  NSg/VB/J NPr/J/R/P D$+   NSg/J  NPl/V3+ . NSg/I/J/C/Dq . . NPr/ISg+ VP/J     P    NSg/J NSg+     .
> looking hard     at    Alice as    he       said so          .
# Nᴹ/Vg/J N🅪Sg/J/R NSg/P NPr+  NSg/R NPr/ISg+ VP/J NSg/I/J/R/C .
>
#
> Alice looked at    the jury      - box     , and  saw     that          , in        her     haste   , she  had put     the Lizard
# NPr+  VP/J   NSg/P D   NSg/VB/J+ . NSg/VB+ . VB/C NSg/VPt NSg/I/C/Ddem+ . NPr/J/R/P ISg/D$+ NSg/VB+ . ISg+ VP  NSg/VBP D   NSg
> in        head      downwards , and  the poor     little     thing was waving  its     tail      about in        a
# NPr/J/R/P NPr/VB/J+ R         . VB/C D   NSg/VB/J NPr/I/J/Dq NSg+  VPt Nᴹ/Vg/J ISg/D$+ NSg/VB/J+ J/P   NPr/J/R/P D/P
> melancholy way    , being       quite unable   to move   . She  soon got it       out          again , and  put
# NSg/J      NSg/J+ . N🅪Sg/Vg/J/C R     NSg/VB/J P  NSg/VB . ISg+ J/R  VP  NPr/ISg+ NSg/VB/J/R/P P     . VB/C NSg/VBP
> it       right    ; “ not     that         it       signifies much         , ” she  said to herself ; “ I       should think  it
# NPr/ISg+ NPr/VB/J . . NSg/R/C NSg/I/C/Ddem NPr/ISg+ V3        NSg/I/J/R/Dq . . ISg+ VP/J P  ISg+    . . ISg/#r+ VXB    NSg/VB NPr/ISg+
> would be      quite as    much         use     in        the trial     one      way    up         as    the other    . ”
# VXB   NSg/VXB R     NSg/R NSg/I/J/R/Dq N🅪Sg/VB NPr/J/R/P D+  NSg/VB/J+ NSg/I/J+ NSg/J+ NSg/VB/J/P NSg/R D   NSg/VB/J . .
>
#
> As    soon as    the jury      had a   little     recovered from the shock  of being       upset    , and
# NSg/R J/R  NSg/R D+  NSg/VB/J+ VP  D/P NPr/I/J/Dq VP/J+     P    D   N🅪Sg/J P  N🅪Sg/Vg/J/C NSg/VB/J . VB/C
> their slates and  pencils had been    found  and  handed back     to them     , they set       to
# D$+   NPl/V3 VB/C NPl/V3+ VP  NSg/VPp NSg/VB VB/C VP/J   NSg/VB/J P  NSg/IPl+ . IPl+ NPr/VBP/J P
> work    very diligently to write  out          a   history of the accident , all          except the
# N🅪Sg/VB J/R  R          P  NSg/VB NSg/VB/J/R/P D/P N🅪Sg    P  D   NSg/J+   . NSg/I/J/C/Dq VB/C/P D
> Lizard , who    seemed too much         overcome to do  anything  but     sit    with its     mouth   open     ,
# NSg    . NPr/I+ VP/J   R   NSg/I/J/R/Dq VB       P  VXB NSg/I/VB+ NSg/C/P NSg/VB P    ISg/D$+ NSg/VB+ NSg/VB/J .
> gazing  up         into the roof   of the court      .
# Nᴹ/Vg/J NSg/VB/J/P P    D   NSg/VB P  D   N🅪Sg/VB/J+ .
>
#
> “ What   do  you    know   about this    business ? ” the King      said to Alice .
# . NSg/I+ VXB ISgPl+ NSg/VB J/P   I/Ddem+ N🅪Sg/J+  . . D+  NPr/VB/J+ VP/J P  NPr+  .
>
#
> “ Nothing  , ” said Alice .
# . NSg/I/J+ . . VP/J NPr+  .
>
#
> “ Nothing  whatever ? ” persisted the King      .
# . NSg/I/J+ NSg/I/J+ . . VP/J      D+  NPr/VB/J+ .
>
#
> “ Nothing  whatever , ” said Alice .
# . NSg/I/J+ NSg/I/J+ . . VP/J NPr+  .
>
#
> “ That’s very important , ” the King      said , turning to the jury      . They were    just
# . NSg$   J/R  J         . . D   NPr/VB/J+ VP/J . Nᴹ/Vg/J P  D   NSg/VB/J+ . IPl+ NSg/VPt J/R
> beginning to write  this   down        on  their slates , when    the White       Rabbit  interrupted :
# NSg/Vg/J  P  NSg/VB I/Ddem N🅪Sg/VB/J/P J/P D$+   NPl/V3 . NSg/I/C D   NPr🅪Sg/VB/J NSg/VB+ VP/J        .
> “ Unimportant , your Majesty means  , of course  , ” he       said in        a   very respectful tone       ,
# . J           . D$+  N🅪Sg/I+ NPl/V3 . P  NSg/VB+ . . NPr/ISg+ VP/J NPr/J/R/P D/P J/R  J          N🅪Sg/I/VB+ .
> but     frowning and  making  faces   at    him  as    he       spoke   .
# NSg/C/P Nᴹ/Vg/J  VB/C Nᴹ/Vg/J NPl/V3+ NSg/P ISg+ NSg/R NPr/ISg+ NSg/VPt .
>
#
> “ Unimportant , of course  , I       meant , ” the King      hastily said , and  went    on  to himself
# . J           . P  NSg/VB+ . ISg/#r+ VB    . . D+  NPr/VB/J+ R       VP/J . VB/C NSg/VPt J/P P  ISg+
> in        an  undertone ,
# NPr/J/R/P D/P NSg/VB    .
>
#
> “ important — unimportant — unimportant — important — ” as    if    he       were    trying  which word
# . J         . J           . J           . J         . . NSg/R NSg/C NPr/ISg+ NSg/VPt Nᴹ/Vg/J I/C+  NSg/VB+
> sounded best       .
# VP/J    NPr/VXB/JS .
>
#
> Some     of the jury      wrote it       down        “ important , ” and  some     “ unimportant . ” Alice could
# I/J/R/Dq P  D+  NSg/VB/J+ VPt   NPr/ISg+ N🅪Sg/VB/J/P . J         . . VB/C I/J/R/Dq . J           . . NPr+  NSg/VXB
> see    this    , as    she  was near       enough to look   over    their slates ; “ but     it       doesn’t
# NSg/VB I/Ddem+ . NSg/R ISg+ VPt NSg/VB/J/P NSg/I  P  NSg/VB NSg/J/P D$+   NPl/V3 . . NSg/C/P NPr/ISg+ VB
> matter   a   bit      , ” she  thought to herself .
# N🅪Sg/VB+ D/P NSg/VPt+ . . ISg+ N🅪Sg/VP P  ISg+    .
>
#
> At    this    moment the King      , who    had been    for   some      time       busily writing in        his
# NSg/P I/Ddem+ NSg+   D+  NPr/VB/J+ . NPr/I+ VP  NSg/VPp R/C/P I/J/R/Dq+ N🅪Sg/VB/J+ R      Nᴹ/Vg/J NPr/J/R/P ISg/D$+
> note    - book    , cackled out          “ Silence ! ” and  read    out          from his     book    , “ Rule    Forty - two .
# NSg/VB+ . NSg/VB+ . VP/J    NSg/VB/J/R/P . NSg/VB+ . . VB/C NSg/VBP NSg/VB/J/R/P P    ISg/D$+ NSg/VB+ . . NSg/VB+ NSg/J . NSg .
> All           persons more         than a    mile high       to leave  the court      . ”
# NSg/I/J/C/Dq+ NPl/V3+ NPr/I/J/R/Dq C/P  D/P+ NSg+ NSg/VB/J/R P  NSg/VB D+  N🅪Sg/VB/J+ . .
>
#
> Everybody looked at    Alice .
# NSg/I+    VP/J   NSg/P NPr+  .
>
#
> “ I’m not     a   mile high       , ” said Alice .
# . K   NSg/R/C D/P NSg+ NSg/VB/J/R . . VP/J NPr+  .
>
#
> “ You    are , ” said the King      .
# . ISgPl+ VB  . . VP/J D+  NPr/VB/J+ .
>
#
> “ Nearly two  miles  high       , ” added the Queen     .
# . R      NSg+ NPrPl+ NSg/VB/J/R . . VP/J  D+  NPr/VB/J+ .
>
#
> “ Well       , I       shan’t go       , at    any    rate    , ” said Alice : “ besides , that’s not     a   regular
# . NSg/VB/J/R . ISg/#r+ VB     NSg/VB/J . NSg/P I/R/Dq NSg/VB+ . . VP/J NPr+  . . R/P     . NSg$   NSg/R/C D/P NSg/J
> rule    : you    invented it       just now       . ”
# NSg/VB+ . ISgPl+ VP/J     NPr/ISg+ J/R  NSg/J/R/C . .
>
#
> “ It’s the oldest rule    in        the book    , ” said the King      .
# . K    D   JS     NSg/VB+ NPr/J/R/P D   NSg/VB+ . . VP/J D   NPr/VB/J+ .
>
#
> “ Then      it       ought     to be      Number      One     , ” said Alice .
# . NSg/J/R/C NPr/ISg+ NSg/I/VXB P  NSg/VXB N🅪Sg/VB/JC+ NSg/I/J . . VP/J NPr+  .
>
#
> The King      turned pale     , and  shut      his     note    - book    hastily . “ Consider your verdict , ”
# D+  NPr/VB/J+ VP/J   NSg/VB/J . VB/C NSg/VBP/J ISg/D$+ NSg/VB+ . NSg/VB+ R       . . VB       D$+  NSg+    . .
> he       said to the jury      , in        a   low        , trembling voice   .
# NPr/ISg+ VP/J P  D+  NSg/VB/J+ . NPr/J/R/P D/P NSg/VB/J/R . Nᴹ/Vg/J   NSg/VB+ .
>
#
> “ There’s more         evidence to come       yet      , please your Majesty , ” said the White       Rabbit  ,
# . K       NPr/I/J/R/Dq Nᴹ/VB+   P  NSg/VBPp/P NSg/VB/C . VB     D$+  N🅪Sg/I+ . . VP/J D   NPr🅪Sg/VB/J NSg/VB+ .
> jumping up         in        a   great hurry   ; “ this   paper      has just been    picked up         . ”
# Nᴹ/Vg/J NSg/VB/J/P NPr/J/R/P D/P NSg/J NSg/VB+ . . I/Ddem N🅪Sg/VB/J+ V3  J/R  NSg/VPp VP/J   NSg/VB/J/P . .
>
#
> “ What’s in        it       ? ” said the Queen     .
# . NSg$   NPr/J/R/P NPr/ISg+ . . VP/J D+  NPr/VB/J+ .
>
#
> “ I       haven’t opened it       yet      , ” said the White       Rabbit  , “ but     it       seems to be      a   letter  ,
# . ISg/#r+ VB      VP/J   NPr/ISg+ NSg/VB/C . . VP/J D   NPr🅪Sg/VB/J NSg/VB+ . . NSg/C/P NPr/ISg+ V3    P  NSg/VXB D/P NSg/VB+ .
> written by      the prisoner to — to somebody . ”
# VPp/J   NSg/J/P D   NSg+     P  . P  NSg/I+   . .
>
#
> “ It       must   have    been    that          , ” said the King      , “ unless it       was written to nobody , which
# . NPr/ISg+ NSg/VB NSg/VXB NSg/VPp NSg/I/C/Ddem+ . . VP/J D+  NPr/VB/J+ . . C      NPr/ISg+ VPt VPp/J   P  NSg/I+ . I/C+
> isn’t  usual , you    know   . ”
# NSg/VB NSg/J . ISgPl+ NSg/VB . .
>
#
> “ Who    is  it       directed to ? ” said one     of the jurymen .
# . NPr/I+ VL3 NPr/ISg+ VP/J     P  . . VP/J NSg/I/J P  D   NPl     .
>
#
> “ It       isn’t  directed at    all          , ” said the White       Rabbit  ; “ in        fact , there’s nothing
# . NPr/ISg+ NSg/VB VP/J     NSg/P NSg/I/J/C/Dq . . VP/J D   NPr🅪Sg/VB/J NSg/VB+ . . NPr/J/R/P NSg+ . K       NSg/I/J+
> written on  the outside   . ” He       unfolded the paper      as    he       spoke   , and  added “ It       isn’t
# VPp/J   J/P D   Nᴹ/VB/J/P . . NPr/ISg+ VP/J     D+  N🅪Sg/VB/J+ NSg/R NPr/ISg+ NSg/VPt . VB/C VP/J  . NPr/ISg+ NSg/VB
> a    letter  , after all          : it’s a   set        of verses . ”
# D/P+ NSg/VB+ . P     NSg/I/J/C/Dq . K    D/P NPr/VBP/J+ P  NPl/V3 . .
>
#
> “ Are they in        the prisoner’s handwriting ? ” asked another of the jurymen .
# . VB  IPl+ NPr/J/R/P D   NSg$       Nᴹ/VB       . . VP/J  I/D     P  D   NPl     .
>
#
> “ No       , they’re not     , ” said the White       Rabbit  , “ and  that’s the queerest thing about
# . NPr/Dq/P . K       NSg/R/C . . VP/J D   NPr🅪Sg/VB/J NSg/VB+ . . VB/C NSg$   D   JS       NSg+  J/P
> it       . ” ( The jury      all          looked puzzled . )
# NPr/ISg+ . . . D+  NSg/VB/J+ NSg/I/J/C/Dq VP/J   VP/J    . .
>
#
> “ He       must   have    imitated somebody else’s hand    , ” said the King      . ( The jury      all
# . NPr/ISg+ NSg/VB NSg/VXB VP/J     NSg/I+   NSg$   NSg/VB+ . . VP/J D   NPr/VB/J+ . . D+  NSg/VB/J+ NSg/I/J/C/Dq
> brightened up         again . )
# VP/J       NSg/VB/J/P P     . .
>
#
> “ Please your Majesty , ” said the Knave , “ I       didn’t write  it       , and  they can’t prove
# . VB     D$+  N🅪Sg/I+ . . VP/J D   NSg   . . ISg/#r+ VB     NSg/VB NPr/ISg+ . VB/C IPl+ VXB   NSg/VB
> I       did : there’s no       name    signed at    the end     . ”
# ISg/#r+ VPt . K       NPr/Dq/P NSg/VB+ VP/J   NSg/P D   NSg/VB+ . .
>
#
> “ If    you    didn’t sign    it       , ” said the King      , “ that          only  makes  the matter   worse     . You
# . NSg/C ISgPl+ VB     NSg/VB+ NPr/ISg+ . . VP/J D   NPr/VB/J+ . . NSg/I/C/Ddem+ J/R/C NPl/V3 D   N🅪Sg/VB+ NSg/VB/JC . ISgPl+
> must   have    meant some      mischief , or    else    you’d have    signed your name    like         an
# NSg/VB NSg/VXB VB    I/J/R/Dq+ NSg/VB+  . NPr/C NSg/J/C K     NSg/VXB VP/J   D$+  NSg/VB+ NSg/VB/J/C/P D/P
> honest man       . ”
# VB/JS  NPr/VB/J+ . .
>
#
> There was a   general  clapping of hands   at    this    : it       was the first    really clever
# R+    VPt D/P NSg/VB/J Nᴹ/Vg    P  NPl/V3+ NSg/P I/Ddem+ . NPr/ISg+ VPt D   NSg/VB/J R      J
> thing the King      had said that         day     .
# NSg+  D+  NPr/VB/J+ VP  VP/J NSg/I/C/Ddem NPr🅪Sg+ .
>
#
> “ That          proves his     guilt   , ” said the Queen     .
# . NSg/I/C/Ddem+ NPl/V3 ISg/D$+ NSg/VB+ . . VP/J D+  NPr/VB/J+ .
>
#
> “ It       proves nothing of the sort    ! ” said Alice . “ Why    , you    don’t even     know   what
# . NPr/ISg+ NPl/V3 NSg/I/J P  D+  NSg/VB+ . . VP/J NPr+  . . NSg/VB . ISgPl+ VB    NSg/VB/J NSg/VB NSg/I+
> they’re about ! ”
# K       J/P   . .
>
#
> “ Read    them     , ” said the King      .
# . NSg/VBP NSg/IPl+ . . VP/J D+  NPr/VB/J+ .
>
#
> The White        Rabbit  put     on  his     spectacles . “ Where   shall I       begin  , please your
# D+  NPr🅪Sg/VB/J+ NSg/VB+ NSg/VBP J/P ISg/D$+ NPl        . . NSg/R/C VXB   ISg/#r+ NSg/VB . VB     D$+
> Majesty ? ” he       asked .
# N🅪Sg/I+ . . NPr/ISg+ VP/J  .
>
#
> “ Begin  at    the beginning , ” the King      said gravely , “ and  go       on  till       you    come       to the
# . NSg/VB NSg/P D+  NSg/Vg/J+ . . D+  NPr/VB/J+ VP/J R       . . VB/C NSg/VB/J J/P NSg/VB/C/P ISgPl+ NSg/VBPp/P P  D
> end     : then      stop   . ”
# NSg/VB+ . NSg/J/R/C NSg/VB . .
>
#
> These   were    the verses the White       Rabbit  read    : —
# I/Ddem+ NSg/VPt D   NPl/V3 D   NPr🅪Sg/VB/J NSg/VB+ NSg/VBP . .
>
#
> “ They told me       you    had been    to her     , And  mentioned me       to him  : She  gave me       a    good
# . IPl+ VP   NPr/ISg+ ISgPl+ VP  NSg/VPp P  ISg/D$+ . VB/C VP/J      NPr/ISg+ P  ISg+ . ISg+ VPt  NPr/ISg+ D/P+ NPr/VB/J+
> character , But     said I       could   not     swim   .
# N🅪Sg/VB+  . NSg/C/P VP/J ISg/#r+ NSg/VXB NSg/R/C NSg/VB .
>
#
> He       sent   them     word    I       had not     gone    ( We   know   it       to be      true     ) : If    she  should push
# NPr/ISg+ NSg/VB NSg/IPl+ NSg/VB+ ISg/#r+ VP  NSg/R/C VPp/J/P . IPl+ NSg/VB NPr/ISg+ P  NSg/VXB NSg/VB/J . . NSg/C ISg+ VXB    NSg/VB
> the matter   on  , What   would become of you    ?
# D+  N🅪Sg/VB+ J/P . NSg/I+ VXB   VBPp   P  ISgPl+ .
>
#
> I       gave her     one     , they gave him  two , You    gave us       three or    more         ; They all
# ISg/#r+ VPt  ISg/D$+ NSg/I/J . IPl+ VPt  ISg+ NSg . ISgPl+ VPt  NPr/IPl+ NSg   NPr/C NPr/I/J/R/Dq . IPl+ NSg/I/J/C/Dq
> returned from him  to you    , Though they were    mine      before .
# VP/J+    P    ISg+ P  ISgPl+ . VB/C   IPl+ NSg/VPt NSg/I/VB+ C/P    .
>
#
> If    I       or    she  should chance    to be      Involved in        this    affair , He       trusts to you    to
# NSg/C ISg/#r+ NPr/C ISg+ VXB    NPr/VB/J+ P  NSg/VXB VP/J     NPr/J/R/P I/Ddem+ NSg+   . NPr/ISg+ NPl/V3 P  ISgPl+ P
> set       them     free     , Exactly as    we   were    .
# NPr/VBP/J NSg/IPl+ NSg/VB/J . R       NSg/R IPl+ NSg/VPt .
>
#
> My  notion was that         you    had been    ( Before she  had this    fit        ) An   obstacle that
# D$+ NSg+   VPt NSg/I/C/Ddem ISgPl+ VP  NSg/VPp . C/P    ISg+ VP  I/Ddem+ NSg/VBP/J+ . D/P+ NSg+     NSg/I/C/Ddem+
> came      between Him  , and  ourselves , and  it       .
# NSg/VPt/P NSg/P   ISg+ . VB/C IPl+      . VB/C NPr/ISg+ .
>
#
> Don’t let     him  know   she  liked them     best       , For   this    must   ever be      A   secret   , kept
# VB    NSg/VBP ISg+ NSg/VB ISg+ VP/J  NSg/IPl+ NPr/VXB/JS . R/C/P I/Ddem+ NSg/VB J/R  NSg/VXB D/P NSg/VB/J . VP
> from all          the rest    , Between yourself and  me       . ”
# P    NSg/I/J/C/Dq D   NSg/VB+ . NSg/P   ISg+     VB/C NPr/ISg+ . .
>
#
> “ That’s the most         important piece  of evidence we’ve heard yet      , ” said the King      ,
# . NSg$   D   NSg/I/J/R/Dq J         NSg/VB P  Nᴹ/VB+   K     VP/J  NSg/VB/C . . VP/J D   NPr/VB/J+ .
> rubbing his     hands   ; “ so          now       let     the jury      — ”
# NSg/Vg  ISg/D$+ NPl/V3+ . . NSg/I/J/R/C NSg/J/R/C NSg/VBP D   NSg/VB/J+ . .
>
#
> “ If    any    one     of them     can     explain it       , ” said Alice , ( she  had grown so          large in        the
# . NSg/C I/R/Dq NSg/I/J P  NSg/IPl+ NPr/VXB VB      NPr/ISg+ . . VP/J NPr+  . . ISg+ VP  VB/J  NSg/I/J/R/C NSg/J NPr/J/R/P D+
> last      few       minutes that          she  wasn’t a   bit      afraid of interrupting him  , ) “ I’ll give
# NSg/VB/J+ NSg/I/Dq+ NPl/V3+ NSg/I/C/Ddem+ ISg+ VB     D/P NSg/VPt+ J      P  Nᴹ/Vg/J      ISg+ . . . K    NSg/VB
> him  sixpence . I       don’t believe there’s an  atom of meaning    in        it       . ”
# ISg+ NSg      . ISg/#r+ VB    VB      K       D/P NSg  P  N🅪Sg/Vg/J+ NPr/J/R/P NPr/ISg+ . .
>
#
> The jury      all          wrote down        on  their slates , “ She  doesn’t believe there’s an  atom of
# D+  NSg/VB/J+ NSg/I/J/C/Dq VPt   N🅪Sg/VB/J/P J/P D$+   NPl/V3 . . ISg+ VB      VB      K       D/P NSg  P
> meaning    in        it       , ” but     none  of them     attempted to explain the paper      .
# N🅪Sg/Vg/J+ NPr/J/R/P NPr/ISg+ . . NSg/C/P NSg/I P  NSg/IPl+ VP/J      P  VB      D   N🅪Sg/VB/J+ .
>
#
> “ If    there’s no       meaning    in        it       , ” said the King      , “ that          saves  a   world  of trouble  ,
# . NSg/C K       NPr/Dq/P N🅪Sg/Vg/J+ NPr/J/R/P NPr/ISg+ . . VP/J D   NPr/VB/J+ . . NSg/I/C/Ddem+ NPl/V3 D/P NSg/VB P  N🅪Sg/VB+ .
> you    know   , as    we   needn’t try      to find   any    . And  yet      I       don’t know   , ” he       went    on  ,
# ISgPl+ NSg/VB . NSg/R IPl+ VXB     NSg/VB/J P  NSg/VB I/R/Dq . VB/C NSg/VB/C ISg/#r+ VB    NSg/VB . . NPr/ISg+ NSg/VPt J/P .
> spreading out          the verses on  his     knee    , and  looking at    them     with one     eye     ; “ I       seem
# Nᴹ/Vg/J   NSg/VB/J/R/P D   NPl/V3 J/P ISg/D$+ NSg/VB+ . VB/C Nᴹ/Vg/J NSg/P NSg/IPl+ P    NSg/I/J NSg/VB+ . . ISg/#r+ VB
> to see    some     meaning    in        them     , after all          . “ — said I       could   not     swim   — ” you    can’t
# P  NSg/VB I/J/R/Dq N🅪Sg/Vg/J+ NPr/J/R/P NSg/IPl+ . P     NSg/I/J/C/Dq . . . VP/J ISg/#r+ NSg/VXB NSg/R/C NSg/VB . . ISgPl+ VXB
> swim   , can     you    ? ” he       added , turning to the Knave .
# NSg/VB . NPr/VXB ISgPl+ . . NPr/ISg+ VP/J  . Nᴹ/Vg/J P  D   NSg   .
>
#
> The Knave shook    his     head      sadly . “ Do  I       look   like         it       ? ” he       said . ( Which he
# D   NSg   NSg/VB/J ISg/D$+ NPr/VB/J+ R     . . VXB ISg/#r+ NSg/VB NSg/VB/J/C/P NPr/ISg+ . . NPr/ISg+ VP/J . . I/C+  NPr/ISg+
> certainly did not     , being       made entirely of cardboard . )
# R         VPt NSg/R/C . N🅪Sg/Vg/J/C VB   R        P  Nᴹ/J+     . .
>
#
> “ All          right    , so          far      , ” said the King      , and  he       went    on  muttering over    the verses to
# . NSg/I/J/C/Dq NPr/VB/J . NSg/I/J/R/C NSg/VB/J . . VP/J D+  NPr/VB/J+ . VB/C NPr/ISg+ NSg/VPt J/P Nᴹ/Vg/J   NSg/J/P D   NPl/V3 P
> himself : “ ‘          We   know   it       to be      true     — ’ that’s the jury      , of course  — ‘          I       gave her     one     ,
# ISg+    . . Unlintable IPl+ NSg/VB NPr/ISg+ P  NSg/VXB NSg/VB/J . . NSg$   D   NSg/VB/J+ . P  NSg/VB+ . Unlintable ISg/#r+ VPt  ISg/D$+ NSg/I/J .
> they gave him  two — ’ why    , that          must   be      what   he       did with the tarts  , you    know   — ”
# IPl+ VPt  ISg+ NSg . . NSg/VB . NSg/I/C/Ddem+ NSg/VB NSg/VXB NSg/I+ NPr/ISg+ VPt P    D   NPl/V3 . ISgPl+ NSg/VB . .
>
#
> “ But     , it       goes   on  ‘          they all          returned from him  to you    , ’ ” said Alice .
# . NSg/C/P . NPr/ISg+ NPl/VB J/P Unlintable IPl+ NSg/I/J/C/Dq VP/J+    P    ISg+ P  ISgPl+ . . . VP/J NPr+  .
>
#
> “ Why    , there they are ! ” said the King      triumphantly , pointing to the tarts  on  the
# . NSg/VB . R+    IPl+ VB  . . VP/J D+  NPr/VB/J+ R            . Nᴹ/Vg/J  P  D   NPl/V3 J/P D
<<<<<<< HEAD
> table   . “ Nothing  can     be      clearer than that          . Then    again — ‘          before she  had this    fit        — ’
# NSg/VB+ . . NSg/I/J+ NPr/VXB NSg/VXB NSg/JC  C/P  NSg/I/C/Ddem+ . NSg/J/C P     . Unlintable C/P    ISg+ VP  I/Ddem+ NSg/VBP/J+ . .
=======
> table   . “ Nothing  can     be      clearer than that          . Then      again — ‘          before she  had this    fit        — ’
# NSg/VB+ . . NSg/I/J+ NPr/VXB NSg/VXB NSg/JC  C/P  NSg/I/C/Ddem+ . NSg/J/R/C P     . Unlintable C/P    ISg+ VB  I/Ddem+ NSg/VBP/J+ . .
>>>>>>> 0dc67389
> you    never had fits   , my  dear     , I       think  ? ” he       said to the Queen     .
# ISgPl+ R     VP  NPl/V3 . D$+ NSg/VB/J . ISg/#r+ NSg/VB . . NPr/ISg+ VP/J P  D+  NPr/VB/J+ .
>
#
> “ Never ! ” said the Queen     furiously , throwing an  inkstand at    the Lizard as    she
# . R     . . VP/J D+  NPr/VB/J+ R         . Nᴹ/Vg/J  D/P NSg      NSg/P D   NSg    NSg/R ISg+
> spoke   . ( The unfortunate little      Bill    had left     off        writing on  his     slate     with one
# NSg/VPt . . D+  NSg/J+      NPr/I/J/Dq+ NPr/VB+ VP  NPr/VB/J NSg/VB/J/P Nᴹ/Vg/J J/P ISg/D$+ NSg/VB/J+ P    NSg/I/J+
> finger  , as    he       found  it       made no        mark    ; but     he       now       hastily began again , using   the
# NSg/VB+ . NSg/R NPr/ISg+ NSg/VB NPr/ISg+ VB   NPr/Dq/P+ NPr/VB+ . NSg/C/P NPr/ISg+ NSg/J/R/C R       VPt   P     . Nᴹ/Vg/J D+
> ink      , that          was trickling down        his     face    , as    long     as    it       lasted . )
# N🅪Sg/VB+ . NSg/I/C/Ddem+ VPt Nᴹ/Vg/J   N🅪Sg/VB/J/P ISg/D$+ NSg/VB+ . NSg/R NPr/VB/J NSg/R NPr/ISg+ VP/J   . .
>
#
> “ Then      the words   don’t fit       you    , ” said the King      , looking round      the court      with a
# . NSg/J/R/C D+  NPl/V3+ VB    NSg/VBP/J ISgPl+ . . VP/J D   NPr/VB/J+ . Nᴹ/Vg/J NSg/VB/J/P D   N🅪Sg/VB/J+ P    D/P
> smile   . There was a    dead      silence .
# NSg/VB+ . R+    VPt D/P+ NSg/VB/J+ NSg/VB+ .
>
#
> “ It’s a    pun     ! ” the King      added in        an   offended tone       , and  everybody laughed , “ Let
# . K    D/P+ NSg/VB+ . . D+  NPr/VB/J+ VP/J  NPr/J/R/P D/P+ VP/J     N🅪Sg/I/VB+ . VB/C NSg/I+    VP/J    . . NSg/VBP
> the jury      consider their verdict , ” the King      said , for   about the twentieth time
# D+  NSg/VB/J+ VB       D$+   NSg+    . . D+  NPr/VB/J+ VP/J . R/C/P J/P   D+  NSg/J+    N🅪Sg/VB/J+
> that          day     .
# NSg/I/C/Ddem+ NPr🅪Sg+ .
>
#
> “ No       , no       ! ” said the Queen     . “ Sentence first    — verdict afterwards . ”
# . NPr/Dq/P . NPr/Dq/P . . VP/J D+  NPr/VB/J+ . . NSg/VB+  NSg/VB/J . NSg+    R/Comm     . .
>
#
> “ Stuff and  nonsense ! ” said Alice loudly . “ The idea of having  the sentence
# . Nᴹ/VB VB/C Nᴹ/VB/J+ . . VP/J NPr+  R      . . D   NSg  P  Nᴹ/Vg/J D+  NSg/VB+
> first    ! ”
# NSg/VB/J . .
>
#
> “ Hold     your tongue   ! ” said the Queen     , turning purple    .
# . NSg/VB/J D$+  N🅪Sg/VB+ . . VP/J D+  NPr/VB/J+ . Nᴹ/Vg/J N🅪Sg/VB/J .
>
#
> “ I       won’t ! ” said Alice .
# . ISg/#r+ VB    . . VP/J NPr+  .
>
#
> “ Off        with her     head      ! ” the Queen     shouted at    the top      of her     voice   . Nobody moved .
# . NSg/VB/J/P P    ISg/D$+ NPr/VB/J+ . . D+  NPr/VB/J+ VP/J    NSg/P D   NSg/VB/J P  ISg/D$+ NSg/VB+ . NSg/I+ VP/J  .
>
#
> “ Who    cares  for   you    ? ” said Alice , ( she  had grown to her     full      size     by      this    time       . )
# . NPr/I+ NPl/V3 R/C/P ISgPl+ . . VP/J NPr+  . . ISg+ VP  VB/J  P  ISg/D$+ NSg/VB/J+ N🅪Sg/VB+ NSg/J/P I/Ddem+ N🅪Sg/VB/J+ . .
> “ You’re nothing  but     a   pack   of cards   ! ”
# . K      NSg/I/J+ NSg/C/P D/P NSg/VB P  NPl/V3+ . .
>
#
> At    this    the whole  pack    rose      up         into the air      , and  came      flying  down        upon her     : she
# NSg/P I/Ddem+ D+  NSg/J+ NSg/VB+ NPr/VPt/J NSg/VB/J/P P    D+  N🅪Sg/VB+ . VB/C NSg/VPt/P Nᴹ/Vg/J N🅪Sg/VB/J/P P    ISg/D$+ . ISg+
> gave a    little      scream  , half        of fright   and  half        of anger  , and  tried to beat      them
# VPt  D/P+ NPr/I/J/Dq+ NSg/VB+ . N🅪Sg/VB/J/P P  NSg/VB/J VB/C N🅪Sg/VB/J/P P  Nᴹ/VB+ . VB/C VP/J  P  N🅪Sg/VB/J NSg/IPl+
> off        , and  found  herself lying   on  the bank    , with her     head      in        the lap      of her
# NSg/VB/J/P . VB/C NSg/VB ISg+    Nᴹ/Vg/J J/P D   NSg/VB+ . P    ISg/D$+ NPr/VB/J+ NPr/J/R/P D   NSg/VB/J P  ISg/D$+
> sister  , who    was gently brushing away some     dead     leaves  that          had fluttered down
# NSg/VB+ . NPr/I+ VPt R      Nᴹ/Vg/J  VB/J I/J/R/Dq NSg/VB/J NPl/V3+ NSg/I/C/Ddem+ VP  VP/J      N🅪Sg/VB/J/P
> from the trees   upon her     face    .
# P    D   NPl/V3+ P    ISg/D$+ NSg/VB+ .
>
#
> “ Wake   up         , Alice dear     ! ” said her     sister  ; “ Why    , what   a    long      sleep    you’ve had ! ”
# . NPr/VB NSg/VB/J/P . NPr+  NSg/VB/J . . VP/J ISg/D$+ NSg/VB+ . . NSg/VB . NSg/I+ D/P+ NPr/VB/J+ N🅪Sg/VB+ K      VP  . .
>
#
> “ Oh     , I’ve had such  a   curious dream     ! ” said Alice , and  she  told her     sister  , as
# . NPr/VB . K    VP  NSg/I D/P J       NSg/VB/J+ . . VP/J NPr+  . VB/C ISg+ VP   ISg/D$+ NSg/VB+ . NSg/R
> well       as    she  could   remember them     , all          these  strange  Adventures of hers that         you
# NSg/VB/J/R NSg/R ISg+ NSg/VXB NSg/VB   NSg/IPl+ . NSg/I/J/C/Dq I/Ddem NSg/VB/J NPl/V3     P  ISg+ NSg/I/C/Ddem ISgPl+
> have    just been    reading   about ; and  when    she  had finished , her     sister  kissed her     ,
<<<<<<< HEAD
# NSg/VXB J    NSg/VPp NPrᴹ/Vg/J J/P   . VB/C NSg/I/C ISg+ VP  VP/J     . ISg/D$+ NSg/VB+ VP/J   ISg/D$+ .
=======
# NSg/VXB J/R  NSg/VPp NPrᴹ/Vg/J J/P   . VB/C NSg/I/C ISg+ VB  VP/J     . ISg/D$+ NSg/VB+ VP/J   ISg/D$+ .
>>>>>>> 0dc67389
> and  said , “ It       was a   curious dream    , dear     , certainly : but     now       run      in        to your tea      ;
# VB/C VP/J . . NPr/ISg+ VPt D/P J       NSg/VB/J . NSg/VB/J . R         . NSg/C/P NSg/J/R/C NSg/VBPp NPr/J/R/P P  D$+  N🅪Sg/VB+ .
> it’s getting late  . ” So          Alice got up         and  ran     off        , thinking while      she  ran     , as    well
# K    NSg/Vg  NSg/J . . NSg/I/J/R/C NPr+  VP  NSg/VB/J/P VB/C NSg/VPt NSg/VB/J/P . Nᴹ/Vg/J  NSg/VB/C/P ISg+ NSg/VPt . NSg/R NSg/VB/J/R
> she  might    , what   a    wonderful dream     it       had been    .
# ISg+ Nᴹ/VXB/J . NSg/I+ D/P+ J+        NSg/VB/J+ NPr/ISg+ VP  NSg/VPp .
>
#
> But     her     sister  sat      still    just as    she  left     her     , leaning her     head      on  her     hand    ,
# NSg/C/P ISg/D$+ NSg/VB+ NSg/VP/J NSg/VB/J J/R  NSg/R ISg+ NPr/VB/J ISg/D$+ . Nᴹ/Vg/J ISg/D$+ NPr/VB/J+ J/P ISg/D$+ NSg/VB+ .
> watching the setting  sun     , and  thinking of little      Alice and  all           her     wonderful
# Nᴹ/Vg/J  D+  Nᴹ/Vg/J+ NPr/VB+ . VB/C Nᴹ/Vg/J  P  NPr/I/J/Dq+ NPr+  VB/C NSg/I/J/C/Dq+ ISg/D$+ J+
> Adventures , till       she  too began dreaming after a    fashion  , and  this    was her
# NPl/V3+    . NSg/VB/C/P ISg+ R   VPt   Nᴹ/Vg/J+ P     D/P+ N🅪Sg/VB+ . VB/C I/Ddem+ VPt ISg/D$+
> dream     : —
# NSg/VB/J+ . .
>
#
> First    , she  dreamed      of little      Alice herself , and  once  again the tiny   hands   were
# NSg/VB/J . ISg+ VP/J/NoAm/Au P  NPr/I/J/Dq+ NPr+  ISg+    . VB/C NSg/C P     D+  NSg/J+ NPl/V3+ NSg/VPt
> clasped upon her     knee    , and  the bright   eager    eyes    were    looking up         into hers — she
# VP/J    P    ISg/D$+ NSg/VB+ . VB/C D   NPr/VB/J NSg/VB/J NPl/V3+ NSg/VPt Nᴹ/Vg/J NSg/VB/J/P P    ISg+ . ISg+
> could   hear the very tones  of her     voice   , and  see    that         queer    little     toss   of her
# NSg/VXB VB   D   J/R  NPl/V3 P  ISg/D$+ NSg/VB+ . VB/C NSg/VB NSg/I/C/Ddem NSg/VB/J NPr/I/J/Dq NSg/VB P  ISg/D$+
> head      to keep   back     the wandering hair     that          would always get    into her     eyes    — and
# NPr/VB/J+ P  NSg/VB NSg/VB/J D   Nᴹ/Vg/J   N🅪Sg/VB+ NSg/I/C/Ddem+ VXB   R      NSg/VB P    ISg/D$+ NPl/V3+ . VB/C
> still    as    she  listened , or    seemed to listen , the whole place    around her     became
# NSg/VB/J NSg/R ISg+ VP/J     . NPr/C VP/J   P  NSg/VB . D   NSg/J N🅪Sg/VB+ J/P    ISg/D$+ VPt
> alive with the strange  creatures of her     little     sister’s dream     .
# J     P    D   NSg/VB/J NPl       P  ISg/D$+ NPr/I/J/Dq NSg$     NSg/VB/J+ .
>
#
> The long      grass      rustled at    her     feet as    the White       Rabbit  hurried by      — the frightened
# D+  NPr/VB/J+ NPr🅪Sg/VB+ VP/J    NSg/P ISg/D$+ NPl+ NSg/R D   NPr🅪Sg/VB/J NSg/VB+ VP/J    NSg/J/P . D   VP/J
> Mouse   splashed his     way    through the neighbouring pool    — she  could   hear the rattle
# NSg/VB+ VP/J     ISg/D$+ NSg/J+ NSg/J/P D   Nᴹ/Vg/J/Comm NSg/VB+ . ISg+ NSg/VXB VB   D   NSg/VB
> of the teacups as    the March   Hare      and  his     friends shared their never - ending  meal    ,
# P  D   NPl     NSg/R D   NPr/VB+ NSg/VB/J+ VB/C ISg/D$+ NPl/V3+ VP/J   D$+   R     . Nᴹ/Vg/J NSg/VB+ .
> and  the shrill   voice  of the Queen     ordering off        her     unfortunate guests  to
# VB/C D   NSg/VB/J NSg/VB P  D   NPr/VB/J+ Nᴹ/Vg/J+ NSg/VB/J/P ISg/D$+ NSg/J       NPl/V3+ P
> execution — once  more         the pig     - baby      was sneezing on  the Duchess’s knee    , while
# N🅪Sg      . NSg/C NPr/I/J/R/Dq D   NSg/VB+ . NSg/VB/J+ VPt Nᴹ/Vg/J  J/P D   NSg$      NSg/VB+ . NSg/VB/C/P
> plates and  dishes  crashed around it       — once  more         the shriek of the Gryphon , the
# NPl/V3 VB/C NPl/V3+ VP/J    J/P    NPr/ISg+ . NSg/C NPr/I/J/R/Dq D   NSg/VB P  D   ?       . D
> squeaking of the Lizard’s slate     - pencil  , and  the choking of the suppressed
# Nᴹ/Vg/J   P  D   NSg$     NSg/VB/J+ . NSg/VB+ . VB/C D   Nᴹ/Vg/J P  D   VP/J
> guinea - pigs    , filled the air      , mixed up         with the distant sobs   of the miserable
# NPr+   . NPl/V3+ . VP/J   D   N🅪Sg/VB+ . VP/J  NSg/VB/J/P P    D   J       NPl/V3 P  D   J
> Mock     Turtle  .
# NSg/VB/J NSg/VB+ .
>
#
> So          she  sat      on  , with closed eyes    , and  half         believed herself in        Wonderland , though
# NSg/I/J/R/C ISg+ NSg/VP/J J/P . P    VP/J   NPl/V3+ . VB/C N🅪Sg/VB/J/P+ VP/J     ISg+    NPr/J/R/P NSg+       . VB/C
> she  knew she  had but     to open     them     again , and  all          would change  to dull
# ISg+ VPt  ISg+ VP  NSg/C/P P  NSg/VB/J NSg/IPl+ P     . VB/C NSg/I/J/C/Dq VXB   N🅪Sg/VB P  VB/J+
> reality — the grass      would be      only  rustling in        the wind     , and  the pool    rippling to
# N🅪Sg+   . D+  NPr🅪Sg/VB+ VXB   NSg/VXB J/R/C Nᴹ/Vg/J  NPr/J/R/P D   N🅪Sg/VB+ . VB/C D   NSg/VB+ Nᴹ/Vg/J  P
> the waving  of the reeds — the rattling teacups would change   to tinkling
# D   Nᴹ/Vg/J P  D   NPl+  . D   Nᴹ/Vg/J  NPl     VXB   N🅪Sg/VB+ P  Nᴹ/Vg/J
> sheep  - bells  , and  the Queen’s shrill   cries  to the voice  of the shepherd boy     — and
# NSgPl+ . NPl/V3 . VB/C D   NSg$    NSg/VB/J NPl/V3 P  D   NSg/VB P  D   NPr/VB+  NSg/VB+ . VB/C
> the sneeze of the baby      , the shriek of the Gryphon , and  all          the other    queer
# D   NSg/VB P  D   NSg/VB/J+ . D   NSg/VB P  D   ?       . VB/C NSg/I/J/C/Dq D   NSg/VB/J NSg/VB/J
> noises  , would change   ( she  knew ) to the confused clamour     of the busy
# NPl/V3+ . VXB   N🅪Sg/VB+ . ISg+ VPt  . P  D   VP/J     NSg/VB/Comm P  D   NSg/VB/J
> farm    - yard    — while      the lowing  of the cattle in        the distance would take   the place    of
# NSg/VB+ . NSg/VB+ . NSg/VB/C/P D   Nᴹ/Vg/J P  D   Nᴹ/VB+ NPr/J/R/P D   N🅪Sg/VB+ VXB   NSg/VB D   N🅪Sg/VB+ P
> the Mock     Turtle’s heavy    sobs   .
# D   NSg/VB/J NSg$     NSg/VB/J NPl/V3 .
>
#
> Lastly , she  pictured to herself how   this   same little     sister of hers would , in
# R      . ISg+ VP/J     P  ISg+    NSg/C I/Ddem I/J  NPr/I/J/Dq NSg/VB P  ISg+ VXB   . NPr/J/R/P
> the after - time       , be      herself a   grown woman   ; and  how   she  would keep   , through all
# D   P     . N🅪Sg/VB/J+ . NSg/VXB ISg+    D/P VB/J  NSg/VB+ . VB/C NSg/C ISg+ VXB   NSg/VB . NSg/J/P NSg/I/J/C/Dq
> her     riper years , the simple   and  loving  heart   of her     childhood : and  how   she  would
# ISg/D$+ NSg   NPl+  . D   NSg/VB/J VB/C Nᴹ/Vg/J N🅪Sg/VB P  ISg/D$+ NSg+      . VB/C NSg/C ISg+ VXB
> gather about her     other    little     children , and  make   their eyes    bright   and  eager
# NSg/VB J/P   ISg/D$+ NSg/VB/J NPr/I/J/Dq NPl+     . VB/C NSg/VB D$+   NPl/V3+ NPr/VB/J VB/C NSg/VB/J
> with many       a   strange  tale    , perhaps even     with the dream    of Wonderland of long     ago :
# P    NSg/I/J/Dq D/P NSg/VB/J NSg/VB+ . NSg/R   NSg/VB/J P    D   NSg/VB/J P  NSg+       P  NPr/VB/J J/P .
> and  how   she  would feel     with all          their simple   sorrows , and  find   a   pleasure in        all
# VB/C NSg/C ISg+ VXB   NSg/I/VB P    NSg/I/J/C/Dq D$+   NSg/VB/J NPl/V3+ . VB/C NSg/VB D/P NSg/VB+  NPr/J/R/P NSg/I/J/C/Dq
> their simple   joys    , remembering her     own      child   - life     , and  the happy    summer     days .
# D$+   NSg/VB/J NPl/V3+ . Nᴹ/Vg/J     ISg/D$+ NSg/VB/J NSg/VB+ . N🅪Sg/VB+ . VB/C D   NSg/VB/J NPr🅪Sg/VB+ NPl+ .
>
#
> THE END
# D+  NSg/VB+<|MERGE_RESOLUTION|>--- conflicted
+++ resolved
@@ -16,13 +16,8 @@
 #
 > Alice was beginning to get    very tired of sitting  by      her     sister  on  the bank    , and
 # NPr+  VPt NSg/Vg/J  P  NSg/VB J/R  VP/J  P  NSg/Vg/J NSg/J/P ISg/D$+ NSg/VB+ J/P D+  NSg/VB+ . VB/C
-<<<<<<< HEAD
-> of having  nothing  to do      : once  or    twice she  had peeped into the book    her     sister
-# P  Nᴹ/Vg/J NSg/I/J+ P  NSg/VXB . NSg/C NPr/C R     ISg+ VP  VP/J   P    D+  NSg/VB+ ISg/D$+ NSg/VB+
-=======
 > of having  nothing  to do  : once  or    twice she  had peeped into the book    her     sister
-# P  Nᴹ/Vg/J NSg/I/J+ P  VXB . NSg/C NPr/C R     ISg+ VB  VP/J   P    D+  NSg/VB+ ISg/D$+ NSg/VB+
->>>>>>> 0dc67389
+# P  Nᴹ/Vg/J NSg/I/J+ P  VXB . NSg/C NPr/C R     ISg+ VP  VP/J   P    D+  NSg/VB+ ISg/D$+ NSg/VB+
 > was reading   , but     it       had no       pictures or    conversations in        it       , “ and  what   is  the use
 # VPt NPrᴹ/Vg/J . NSg/C/P NPr/ISg+ VP  NPr/Dq/P NPl/V3   NPr/C NPl/V3+       NPr/J/R/P NPr/ISg+ . . VB/C NSg/I+ VL3 D   N🅪Sg/VB
 > of a   book    , ” thought Alice “ without pictures or    conversations ? ”
@@ -122,15 +117,9 @@
 > good     practice to say    it       over    ) “ — yes    , that’s about the right    distance — but     then      I
 # NPr/VB/J NSg/VB+  P  NSg/VB NPr/ISg+ NSg/J/P . . . NPl/VB . NSg$   J/P   D   NPr/VB/J N🅪Sg/VB+ . NSg/C/P NSg/J/R/C ISg/#r+
 > wonder  what   Latitude or    Longitude I’ve got to ? ” ( Alice had no        idea what   Latitude
-<<<<<<< HEAD
 # N🅪Sg/VB NSg/I+ NSg      NPr/C NSg+      K    VP  P  . . . NPr+  VP  NPr/Dq/P+ NSg+ NSg/I+ NSg+
-> was , or    Longitude either , but     thought they were    nice     grand words  to say    . )
-# VPt . NPr/C NSg+      I/C    . NSg/C/P N🅪Sg/VP IPl+ NSg/VPt NPr/VB/J NSg/J NPl/V3 P  NSg/VB . .
-=======
-# N🅪Sg/VB NSg/I+ NSg      NPr/C NSg+      K    VP  P  . . . NPr+  VB  NPr/Dq/P+ NSg+ NSg/I+ NSg+
 > was , or    Longitude either , but     thought they were    nice  grand words  to say    . )
 # VPt . NPr/C NSg+      I/C    . NSg/C/P N🅪Sg/VP IPl+ NSg/VPt NPr/J NSg/J NPl/V3 P  NSg/VB . .
->>>>>>> 0dc67389
 >
 #
 > Presently she  began again . “ I       wonder  if    I       shall fall     right    through the earth    !
@@ -172,11 +161,7 @@
 > question , it       didn’t much         matter  which way    she  put     it       . She  felt      that         she  was
 # NSg/VB+  . NPr/ISg+ VB     NSg/I/J/R/Dq N🅪Sg/VB I/C+  NSg/J+ ISg+ NSg/VBP NPr/ISg+ . ISg+ N🅪Sg/VB/J NSg/I/C/Ddem ISg+ VPt
 > dozing  off        , and  had just begun to dream    that         she  was walking hand    in        hand    with
-<<<<<<< HEAD
-# Nᴹ/Vg/J NSg/VB/J/P . VB/C VP  J    VPp   P  NSg/VB/J NSg/I/C/Ddem ISg+ VPt Nᴹ/Vg/J NSg/VB+ NPr/J/R/P NSg/VB+ P
-=======
-# Nᴹ/Vg/J NSg/VB/J/P . VB/C VB  J/R  VPp   P  NSg/VB/J NSg/I/C/Ddem ISg+ VPt Nᴹ/Vg/J NSg/VB+ NPr/J/R/P NSg/VB+ P
->>>>>>> 0dc67389
+# Nᴹ/Vg/J NSg/VB/J/P . VB/C VP  J/R  VPp   P  NSg/VB/J NSg/I/C/Ddem ISg+ VPt Nᴹ/Vg/J NSg/VB+ NPr/J/R/P NSg/VB+ P
 > Dinah , and  saying    to her     very earnestly , “ Now       , Dinah , tell   me       the truth    : did you
 # NPr   . VB/C N🅪Sg/Vg/J P  ISg/D$+ J/R  R         . . NSg/J/R/C . NPr   . NPr/VB NPr/ISg+ D   N🅪Sg/VB+ . VPt ISgPl+
 > ever eat a   bat     ? ” when    suddenly , thump   ! thump   ! down        she  came      upon a   heap   of
@@ -267,17 +252,10 @@
 #
 > It       was all          very well       to say    “ Drink   me       , ” but     the wise      little      Alice was not     going
 # NPr/ISg+ VPt NSg/I/J/C/Dq J/R  NSg/VB/J/R P  NSg/VB . NSg/VB+ NPr/ISg+ . . NSg/C/P D+  NPr/VB/J+ NPr/I/J/Dq+ NPr+  VPt NSg/R/C Nᴹ/Vg/J
-<<<<<<< HEAD
-> to do      that          in        a    hurry   . “ No       , I’ll look   first    , ” she  said , “ and  see    whether it’s
-# P  NSg/VXB NSg/I/C/Ddem+ NPr/J/R/P D/P+ NSg/VB+ . . NPr/Dq/P . K    NSg/VB NSg/VB/J . . ISg+ VP/J . . VB/C NSg/VB I/C     K
-> marked ‘          poison   ’ or    not     ” ; for   she  had read    several nice     little     histories about
-# VP/J   Unlintable N🅪Sg/VB+ . NPr/C NSg/R/C . . R/C/P ISg+ VP  NSg/VBP J/Dq    NPr/VB/J NPr/I/J/Dq NPl       J/P
-=======
 > to do  that          in        a    hurry   . “ No       , I’ll look   first    , ” she  said , “ and  see    whether it’s
 # P  VXB NSg/I/C/Ddem+ NPr/J/R/P D/P+ NSg/VB+ . . NPr/Dq/P . K    NSg/VB NSg/VB/J . . ISg+ VP/J . . VB/C NSg/VB I/C     K
 > marked ‘          poison   ’ or    not     ” ; for   she  had read    several nice  little     histories about
-# VP/J   Unlintable N🅪Sg/VB+ . NPr/C NSg/R/C . . R/C/P ISg+ VB  NSg/VBP J/Dq    NPr/J NPr/I/J/Dq NPl       J/P
->>>>>>> 0dc67389
+# VP/J   Unlintable N🅪Sg/VB+ . NPr/C NSg/R/C . . R/C/P ISg+ VP  NSg/VBP J/Dq    NPr/J NPr/I/J/Dq NPl       J/P
 > children who    had got burnt , and  eaten up         by      wild     beasts and  other    unpleasant
 # NPl+     NPr/I+ VP  VP  VB/J  . VB/C VPp/J NSg/VB/J/P NSg/J/P NSg/VB/J NPl/V3 VB/C NSg/VB/J NSg/J
 > things , all          because they would not     remember the simple   rules   their friends had
@@ -294,13 +272,8 @@
 #
 > However , this    bottle  was not     marked “ poison   , ” so          Alice ventured to taste    it       , and
 # C       . I/Ddem+ NSg/VB+ VPt NSg/R/C VP/J   . N🅪Sg/VB+ . . NSg/I/J/R/C NPr+  VP/J     P  NSg/VB/J NPr/ISg+ . VB/C
-<<<<<<< HEAD
-> finding it       very nice     , ( it       had , in        fact , a   sort   of mixed flavour      of cherry    - tart     ,
-# Nᴹ/Vg/J NPr/ISg+ J/R  NPr/VB/J . . NPr/ISg+ VP  . NPr/J/R/P NSg+ . D/P NSg/VB P  VP/J  N🅪Sg/VB/Comm P  NPr🅪Sg/J+ . NSg/VB/J .
-=======
 > finding it       very nice  , ( it       had , in        fact , a   sort   of mixed flavour      of cherry    - tart     ,
-# Nᴹ/Vg/J NPr/ISg+ J/R  NPr/J . . NPr/ISg+ VB  . NPr/J/R/P NSg+ . D/P NSg/VB P  VP/J  N🅪Sg/VB/Comm P  NPr🅪Sg/J+ . NSg/VB/J .
->>>>>>> 0dc67389
+# Nᴹ/Vg/J NPr/ISg+ J/R  NPr/J . . NPr/ISg+ VP  . NPr/J/R/P NSg+ . D/P NSg/VB P  VP/J  N🅪Sg/VB/Comm P  NPr🅪Sg/J+ . NSg/VB/J .
 > custard , pine   - apple   , roast     turkey    , toffee  , and  hot      buttered toast    , ) she  very
 # N🅪Sg    . NSg/VB . NPr🅪Sg+ . N🅪Sg/VB/J NPr🅪Sg/J+ . N🅪Sg/VB . VB/C NSg/VB/J VP/J     N🅪Sg/VB+ . . ISg+ J/R
 > soon finished it       off        .
@@ -937,13 +910,8 @@
 # NPl/V3+ . .
 >
 #
-<<<<<<< HEAD
-> Alice had no        idea what   to do      , and  in        despair she  put     her     hand    in        her     pocket    , and
-# NPr+  VP  NPr/Dq/P+ NSg+ NSg/I+ P  NSg/VXB . VB/C NPr/J/R/P NSg/VB+ ISg+ NSg/VBP ISg/D$+ NSg/VB+ NPr/J/R/P ISg/D$+ NSg/VB/J+ . VB/C
-=======
 > Alice had no        idea what   to do  , and  in        despair she  put     her     hand    in        her     pocket    , and
-# NPr+  VB  NPr/Dq/P+ NSg+ NSg/I+ P  VXB . VB/C NPr/J/R/P NSg/VB+ ISg+ NSg/VBP ISg/D$+ NSg/VB+ NPr/J/R/P ISg/D$+ NSg/VB/J+ . VB/C
->>>>>>> 0dc67389
+# NPr+  VP  NPr/Dq/P+ NSg+ NSg/I+ P  VXB . VB/C NPr/J/R/P NSg/VB+ ISg+ NSg/VBP ISg/D$+ NSg/VB+ NPr/J/R/P ISg/D$+ NSg/VB/J+ . VB/C
 > pulled out          a   box    of comfits , ( luckily the salt         water    had not     got into it       ) , and
 # VP/J   NSg/VB/J/R/P D/P NSg/VB P  NPl/V3  . . R       D   NPr🅪Sg/VB/J+ N🅪Sg/VB+ VP  NSg/R/C VP  P    NPr/ISg+ . . VB/C
 > handed them     round      as    prizes  . There was exactly one     a   - piece   , all          round      .
@@ -1096,13 +1064,8 @@
 # Nᴹ       P  D/P NSg/VB/J+ . .
 >
 #
-<<<<<<< HEAD
-> “ I       wish   I       had our Dinah here    , I       know   I       do      ! ” said Alice aloud , addressing nobody
-# . ISg/#r+ NSg/VB ISg/#r+ VP  D$+ NPr   NSg/J/R . ISg/#r+ NSg/VB ISg/#r+ NSg/VXB . . VP/J NPr+  J     . Nᴹ/Vg/J    NSg/I+
-=======
 > “ I       wish   I       had our Dinah here    , I       know   I       do  ! ” said Alice aloud , addressing nobody
-# . ISg/#r+ NSg/VB ISg/#r+ VB  D$+ NPr   NSg/J/R . ISg/#r+ NSg/VB ISg/#r+ VXB . . VP/J NPr+  J     . Nᴹ/Vg/J    NSg/I+
->>>>>>> 0dc67389
+# . ISg/#r+ NSg/VB ISg/#r+ VP  D$+ NPr   NSg/J/R . ISg/#r+ NSg/VB ISg/#r+ VXB . . VP/J NPr+  J     . Nᴹ/Vg/J    NSg/I+
 > in        particular . “ She’d soon fetch  it       back     ! ”
 # NPr/J/R/P NSg/J      . . K     J/R  NSg/VB NPr/ISg+ NSg/VB/J . .
 >
@@ -1350,23 +1313,13 @@
 > shriek and  a   fall     , and  a   crash    of broken glass      , from which she  concluded that         it
 # NSg/VB VB/C D/P N🅪Sg/VB+ . VB/C D/P NSg/VB/J P  VPp/J  NPr🅪Sg/VB+ . P    I/C+  ISg+ VP/J      NSg/I/C/Ddem NPr/ISg+
 > was just possible it       had fallen into a   cucumber - frame   , or    something of the sort    .
-<<<<<<< HEAD
-# VPt J    NSg/J    NPr/ISg+ VP  VPp/J  P    D/P N🅪Sg+    . NSg/VB+ . NPr/C NSg/I/J   P  D   NSg/VB+ .
->
-#
-> Next    came      an   angry voice   — the Rabbit’s — “ Pat       ! Pat       ! Where   are you    ? ” And  then    a
-# NSg/J/P NSg/VPt/P D/P+ VB/J+ NSg/VB+ . D   NSg$     . . NPr/VB/J+ . NPr/VB/J+ . NSg/R/C VB  ISgPl+ . . VB/C NSg/J/C D/P+
-> voice   she  had never heard before , “ Sure then    I’m here    ! Digging for   apples , yer
-# NSg/VB+ ISg+ VP  R     VP/J  C/P    . . J    NSg/J/C K   NSg/J/R . NSg/VB  R/C/P NPl    . +
-=======
-# VPt J/R  NSg/J    NPr/ISg+ VB  VPp/J  P    D/P N🅪Sg+    . NSg/VB+ . NPr/C NSg/I/J   P  D   NSg/VB+ .
+# VPt J/R  NSg/J    NPr/ISg+ VP  VPp/J  P    D/P N🅪Sg+    . NSg/VB+ . NPr/C NSg/I/J   P  D   NSg/VB+ .
 >
 #
 > Next    came      an   angry voice   — the Rabbit’s — “ Pat       ! Pat       ! Where   are you    ? ” And  then      a
 # NSg/J/P NSg/VPt/P D/P+ VB/J+ NSg/VB+ . D   NSg$     . . NPr/VB/J+ . NPr/VB/J+ . NSg/R/C VB  ISgPl+ . . VB/C NSg/J/R/C D/P+
 > voice   she  had never heard before , “ Sure then      I’m here    ! Digging for   apples , yer
-# NSg/VB+ ISg+ VB  R     VP/J  C/P    . . J    NSg/J/R/C K   NSg/J/R . NSg/VB  R/C/P NPl    . +
->>>>>>> 0dc67389
+# NSg/VB+ ISg+ VP  R     VP/J  C/P    . . J    NSg/J/R/C K   NSg/J/R . NSg/VB  R/C/P NPl    . +
 > honour        ! ”
 # N🅪Sg/VB/Comm+ . .
 >
@@ -1489,13 +1442,8 @@
 #
 > There was a    dead      silence instantly , and  Alice thought to herself , “ I       wonder  what
 # R+    VPt D/P+ NSg/VB/J+ NSg/VB+ R         . VB/C NPr+  N🅪Sg/VP P  ISg+    . . ISg/#r+ N🅪Sg/VB NSg/I+
-<<<<<<< HEAD
-> they will    do      next    ! If    they had any     sense    , they’d take   the roof    off        . ” After a
-# IPl+ NPr/VXB NSg/VXB NSg/J/P . NSg/C IPl+ VP  I/R/Dq+ N🅪Sg/VB+ . K      NSg/VB D   NSg/VB+ NSg/VB/J/P . . P     D/P+
-=======
 > they will    do  next    ! If    they had any     sense    , they’d take   the roof    off        . ” After a
-# IPl+ NPr/VXB VXB NSg/J/P . NSg/C IPl+ VB  I/R/Dq+ N🅪Sg/VB+ . K      NSg/VB D   NSg/VB+ NSg/VB/J/P . . P     D/P+
->>>>>>> 0dc67389
+# IPl+ NPr/VXB VXB NSg/J/P . NSg/C IPl+ VP  I/R/Dq+ N🅪Sg/VB+ . K      NSg/VB D   NSg/VB+ NSg/VB/J/P . . P     D/P+
 > minute    or    two , they began moving  about again , and  Alice heard the Rabbit  say    , “ A
 # NSg/VB/J+ NPr/C NSg . IPl+ VPt   Nᴹ/Vg/J J/P   P     . VB/C NPr+  VP/J  D+  NSg/VB+ NSg/VB . . D/P
 > barrowful will    do  , to begin  with . ”
@@ -1760,13 +1708,8 @@
 # . NPr/Dq/P . . VP/J D   NSg/VB      .
 >
 #
-<<<<<<< HEAD
-> Alice thought she  might    as    well       wait   , as    she  had nothing  else    to do      , and  perhaps
-# NPr+  N🅪Sg/VP ISg+ Nᴹ/VXB/J NSg/R NSg/VB/J/R NSg/VB . NSg/R ISg+ VP  NSg/I/J+ NSg/J/C P  NSg/VXB . VB/C NSg/R
-=======
 > Alice thought she  might    as    well       wait   , as    she  had nothing  else    to do  , and  perhaps
-# NPr+  N🅪Sg/VP ISg+ Nᴹ/VXB/J NSg/R NSg/VB/J/R NSg/VB . NSg/R ISg+ VB  NSg/I/J+ NSg/J/C P  VXB . VB/C NSg/R
->>>>>>> 0dc67389
+# NPr+  N🅪Sg/VP ISg+ Nᴹ/VXB/J NSg/R NSg/VB/J/R NSg/VB . NSg/R ISg+ VP  NSg/I/J+ NSg/J/C P  VXB . VB/C NSg/R
 > after all          it       might    tell   her     something worth     hearing  . For   some      minutes it       puffed
 # P     NSg/I/J/C/Dq NPr/ISg+ Nᴹ/VXB/J NPr/VB ISg/D$+ NSg/I/J+  NSg/VB/J+ Nᴹ/Vg/J+ . R/C/P I/J/R/Dq+ NPl/V3+ NPr/ISg+ VP/J
 > away without speaking , but     at    last     it       unfolded its     arms    , took the hookah out          of
@@ -1948,11 +1891,7 @@
 >
 #
 > “ Of the mushroom  , ” said the Caterpillar , just as    if    she  had asked it       aloud ; and
-<<<<<<< HEAD
-# . P  D   N🅪Sg/VB/J . . VP/J D   NSg/VB      . J    NSg/R NSg/C ISg+ VP  VP/J  NPr/ISg+ J     . VB/C
-=======
-# . P  D   N🅪Sg/VB/J . . VP/J D   NSg/VB      . J/R  NSg/R NSg/C ISg+ VB  VP/J  NPr/ISg+ J     . VB/C
->>>>>>> 0dc67389
+# . P  D   N🅪Sg/VB/J . . VP/J D   NSg/VB      . J/R  NSg/R NSg/C ISg+ VP  VP/J  NPr/ISg+ J     . VB/C
 > in        another moment it       was out          of sight    .
 # NPr/J/R/P I/D     NSg+   NPr/ISg+ VPt NSg/VB/J/R/P P  N🅪Sg/VB+ .
 >
@@ -2014,11 +1953,7 @@
 > to get    her     head      down        to them     , and  was delighted to find   that         her     neck    would bend
 # P  NSg/VB ISg/D$+ NPr/VB/J+ N🅪Sg/VB/J/P P  NSg/IPl+ . VB/C VPt VP/J      P  NSg/VB NSg/I/C/Ddem ISg/D$+ NSg/VB+ VXB   NPr/VB+
 > about easily in        any     direction , like         a    serpent . She  had just succeeded in        curving
-<<<<<<< HEAD
-# J/P   R      NPr/J/R/P I/R/Dq+ N🅪Sg+     . NSg/VB/J/C/P D/P+ NSg/VB+ . ISg+ VP  J    VP/J      NPr/J/R/P Nᴹ/Vg/J+
-=======
-# J/P   R      NPr/J/R/P I/R/Dq+ N🅪Sg+     . NSg/VB/J/C/P D/P+ NSg/VB+ . ISg+ VB  J/R  VP/J      NPr/J/R/P Nᴹ/Vg/J+
->>>>>>> 0dc67389
+# J/P   R      NPr/J/R/P I/R/Dq+ N🅪Sg+     . NSg/VB/J/C/P D/P+ NSg/VB+ . ISg+ VP  J/R  VP/J      NPr/J/R/P Nᴹ/Vg/J+
 > it       down        into a   graceful zigzag   , and  was going   to dive   in        among the leaves  , which
 # NPr/ISg+ N🅪Sg/VB/J/P P    D/P J        NSg/VB/J . VB/C VPt Nᴹ/Vg/J P  NSg/VB NPr/J/R/P P     D   NPl/V3+ . I/C+
 > she  found  to be      nothing  but     the tops   of the trees   under   which she  had been
@@ -2145,13 +2080,8 @@
 # . NSg/VB/J/R . NSg/VXB NSg/VB/J/P . NSg/J/R/C . . VP/J D   NSg/VB+ NPr/J/R/P D/P+ NSg/J+ N🅪Sg/I/VB+ . NSg/R NPr/ISg+ VP/J    N🅪Sg/VB/J/P P
 > into its     nest       . Alice crouched down        among the trees   as    well       as    she  could   , for   her
 # P    ISg/D$+ NSg/VB/JS+ . NPr+  VP/J     N🅪Sg/VB/J/P P     D+  NPl/V3+ NSg/R NSg/VB/J/R NSg/R ISg+ NSg/VXB . R/C/P ISg/D$+
-<<<<<<< HEAD
-> neck    kept getting entangled among the branches , and  every now       and  then    she  had
-# NSg/VB+ VP   NSg/Vg  VP/J      P     D   NPl/V3+  . VB/C Dq    NSg/J/R/C VB/C NSg/J/C ISg+ VP
-=======
 > neck    kept getting entangled among the branches , and  every now       and  then      she  had
-# NSg/VB+ VP   NSg/Vg  VP/J      P     D   NPl/V3+  . VB/C Dq    NSg/J/R/C VB/C NSg/J/R/C ISg+ VB
->>>>>>> 0dc67389
+# NSg/VB+ VP   NSg/Vg  VP/J      P     D   NPl/V3+  . VB/C Dq    NSg/J/R/C VB/C NSg/J/R/C ISg+ VP
 > to stop   and  untwist it       . After a    while       she  remembered that         she  still    held the
 # P  NSg/VB VB/C NSg/VB  NPr/ISg+ . P     D/P+ NSg/VB/C/P+ ISg+ VP/J       NSg/I/C/Ddem ISg+ NSg/VB/J VB   D
 > pieces of mushroom  in        her     hands   , and  she  set       to work    very carefully , nibbling
@@ -2519,15 +2449,9 @@
 >
 #
 > As    soon as    she  had made out          the proper way   of nursing it       , ( which was to twist  it
-<<<<<<< HEAD
 # NSg/R J/R  NSg/R ISg+ VP  VB   NSg/VB/J/R/P D   NSg/J  NSg/J P  Nᴹ/Vg/J NPr/ISg+ . . I/C+  VPt P  NSg/VB NPr/ISg+
-> up         into a   sort   of knot    , and  then    keep   tight hold     of its     right    ear       and  left     foot    ,
-# NSg/VB/J/P P    D/P NSg/VB P  NSg/VB+ . VB/C NSg/J/C NSg/VB VB/J  NSg/VB/J P  ISg/D$+ NPr/VB/J NSg/VB/J+ VB/C NPr/VB/J NSg/VB+ .
-=======
-# NSg/R J/R  NSg/R ISg+ VB  VB   NSg/VB/J/R/P D   NSg/J  NSg/J P  Nᴹ/Vg/J NPr/ISg+ . . I/C+  VPt P  NSg/VB NPr/ISg+
 > up         into a   sort   of knot    , and  then      keep   tight hold     of its     right    ear       and  left     foot    ,
 # NSg/VB/J/P P    D/P NSg/VB P  NSg/VB+ . VB/C NSg/J/R/C NSg/VB VB/J  NSg/VB/J P  ISg/D$+ NPr/VB/J NSg/VB/J+ VB/C NPr/VB/J NSg/VB+ .
->>>>>>> 0dc67389
 > so          as    to prevent its     undoing itself , ) she  carried it       out          into the open     air      . “ If
 # NSg/I/J/R/C NSg/R P  VB      ISg/D$+ NSg/Vg  ISg+   . . ISg+ VP/J    NPr/ISg+ NSg/VB/J/R/P P    D   NSg/VB/J N🅪Sg/VB+ . . NSg/C
 > I       don’t take   this   child   away with me       , ” thought Alice , “ they’re sure to kill   it
@@ -2719,11 +2643,7 @@
 >
 #
 > “ It       turned into a    pig     , ” Alice quietly said , just as    if    it       had come       back     in        a
-<<<<<<< HEAD
-# . NPr/ISg+ VP/J   P    D/P+ NSg/VB+ . . NPr+  R       VP/J . J    NSg/R NSg/C NPr/ISg+ VP  NSg/VBPp/P NSg/VB/J NPr/J/R/P D/P+
-=======
-# . NPr/ISg+ VP/J   P    D/P+ NSg/VB+ . . NPr+  R       VP/J . J/R  NSg/R NSg/C NPr/ISg+ VB  NSg/VBPp/P NSg/VB/J NPr/J/R/P D/P+
->>>>>>> 0dc67389
+# . NPr/ISg+ VP/J   P    D/P+ NSg/VB+ . . NPr+  R       VP/J . J/R  NSg/R NSg/C NPr/ISg+ VP  NSg/VBPp/P NSg/VB/J NPr/J/R/P D/P+
 > natural way    .
 # NSg/J+  NSg/J+ .
 >
@@ -2777,15 +2697,9 @@
 > like         ears   and  the roof    was thatched with fur          . It       was so          large a   house   , that         she
 # NSg/VB/J/C/P NPl/V3 VB/C D+  NSg/VB+ VPt VP/J     P    N🅪Sg/VB/C/P+ . NPr/ISg+ VPt NSg/I/J/R/C NSg/J D/P NPr/VB+ . NSg/I/C/Ddem ISg+
 > did not     like         to go       nearer till       she  had nibbled some     more         of the lefthand bit      of
-<<<<<<< HEAD
 # VPt NSg/R/C NSg/VB/J/C/P P  NSg/VB/J NSg/JC NSg/VB/C/P ISg+ VP  VP/J    I/J/R/Dq NPr/I/J/R/Dq P  D   ?        NSg/VPt+ P
-> mushroom  , and  raised herself to about two feet high       : even     then    she  walked up
-# N🅪Sg/VB/J . VB/C VP/J   ISg+    P  J/P   NSg NPl+ NSg/VB/J/R . NSg/VB/J NSg/J/C ISg+ VP/J   NSg/VB/J/P
-=======
-# VPt NSg/R/C NSg/VB/J/C/P P  NSg/VB/J NSg/JC NSg/VB/C/P ISg+ VB  VP/J    I/J/R/Dq NPr/I/J/R/Dq P  D   ?        NSg/VPt+ P
 > mushroom  , and  raised herself to about two feet high       : even     then      she  walked up
 # N🅪Sg/VB/J . VB/C VP/J   ISg+    P  J/P   NSg NPl+ NSg/VB/J/R . NSg/VB/J NSg/J/R/C ISg+ VP/J   NSg/VB/J/P
->>>>>>> 0dc67389
 > towards it       rather     timidly , saying    to herself “ Suppose it       should be      raving  mad
 # P       NPr/ISg+ NPr/VB/J/R R       . N🅪Sg/Vg/J P  ISg+    . VB      NPr/ISg+ VXB    NSg/VXB Nᴹ/Vg/J NSg/VB/J
 > after all          ! I       almost wish   I’d gone    to see    the Hatter instead ! ”
@@ -2923,15 +2837,9 @@
 > The Hatter was the first     to break  the silence . “ What   day    of the month  is  it       ? ” he
 # D   NSg/VB VPt D   NSg/VB/J+ P  NSg/VB D   NSg/VB+ . . NSg/I+ NPr🅪Sg P  D+  NSg/J+ VL3 NPr/ISg+ . . NPr/ISg+
 > said , turning to Alice : he       had taken his     watch  out          of his     pocket    , and  was
-<<<<<<< HEAD
 # VP/J . Nᴹ/Vg/J P  NPr+  . NPr/ISg+ VP  VPp/J ISg/D$+ NSg/VB NSg/VB/J/R/P P  ISg/D$+ NSg/VB/J+ . VB/C VPt
-> looking at    it       uneasily , shaking it       every now       and  then    , and  holding it       to his
-# Nᴹ/Vg/J NSg/P NPr/ISg+ R        . Nᴹ/Vg/J NPr/ISg+ Dq    NSg/J/R/C VB/C NSg/J/C . VB/C Nᴹ/Vg/J NPr/ISg+ P  ISg/D$+
-=======
-# VP/J . Nᴹ/Vg/J P  NPr+  . NPr/ISg+ VB  VPp/J ISg/D$+ NSg/VB NSg/VB/J/R/P P  ISg/D$+ NSg/VB/J+ . VB/C VPt
 > looking at    it       uneasily , shaking it       every now       and  then      , and  holding it       to his
 # Nᴹ/Vg/J NSg/P NPr/ISg+ R        . Nᴹ/Vg/J NPr/ISg+ Dq    NSg/J/R/C VB/C NSg/J/R/C . VB/C Nᴹ/Vg/J NPr/ISg+ P  ISg/D$+
->>>>>>> 0dc67389
 > ear       .
 # NSg/VB/J+ .
 >
@@ -3311,11 +3219,7 @@
 > March   Hare      . The Hatter was the only  one      who    got any    advantage from the change   :
 # NPr/VB+ NSg/VB/J+ . D   NSg/VB VPt D   J/R/C NSg/I/J+ NPr/I+ VP  I/R/Dq N🅪Sg/VB+  P    D   N🅪Sg/VB+ .
 > and  Alice was a   good     deal      worse     off        than before , as    the March   Hare      had just
-<<<<<<< HEAD
-# VB/C NPr+  VPt D/P NPr/VB/J NSg/VB/J+ NSg/VB/JC NSg/VB/J/P C/P  C/P    . NSg/R D   NPr/VB+ NSg/VB/J+ VP  J
-=======
-# VB/C NPr+  VPt D/P NPr/VB/J NSg/VB/J+ NSg/VB/JC NSg/VB/J/P C/P  C/P    . NSg/R D   NPr/VB+ NSg/VB/J+ VB  J/R
->>>>>>> 0dc67389
+# VB/C NPr+  VPt D/P NPr/VB/J NSg/VB/J+ NSg/VB/JC NSg/VB/J/P C/P  C/P    . NSg/R D   NPr/VB+ NSg/VB/J+ VP  J/R
 > upset    the milk     - jug     into his     plate   .
 # NSg/VB/J D   N🅪Sg/VB+ . NSg/VB+ P    ISg/D$+ NSg/VB+ .
 >
@@ -3407,11 +3311,7 @@
 >
 #
 > Just as    she  said this    , she  noticed that         one     of the trees   had a    door    leading
-<<<<<<< HEAD
-# J    NSg/R ISg+ VP/J I/Ddem+ . ISg+ VP/J    NSg/I/C/Ddem NSg/I/J P  D+  NPl/V3+ VP  D/P+ NSg/VB+ Nᴹ/Vg/J
-=======
-# J/R  NSg/R ISg+ VP/J I/Ddem+ . ISg+ VP/J    NSg/I/C/Ddem NSg/I/J P  D+  NPl/V3+ VB  D/P+ NSg/VB+ Nᴹ/Vg/J
->>>>>>> 0dc67389
+# J/R  NSg/R ISg+ VP/J I/Ddem+ . ISg+ VP/J    NSg/I/C/Ddem NSg/I/J P  D+  NPl/V3+ VP  D/P+ NSg/VB+ Nᴹ/Vg/J
 > right    into it       . “ That’s very curious ! ” she  thought . “ But     everything’s curious
 # NPr/VB/J P    NPr/ISg+ . . NSg$   J/R  J       . . ISg+ N🅪Sg/VP . . NSg/C/P NSg$         J+
 > today  . I       think  I       may     as    well       go       in        at    once  . ” And  in        she  went    .
@@ -3424,21 +3324,12 @@
 # NSg/VB+ . . NSg/J/R/C . K    NSg/VB NSg/VXB/JC I/Ddem N🅪Sg/VB/J+ . . ISg+ VP/J P  ISg+    . VB/C VPt   NSg/J/P
 > taking   the little     golden   key      , and  unlocking the door    that          led      into the garden    .
 # NSg/Vg/J D   NPr/I/J/Dq NPr/VB/J NPr/VB/J . VB/C Nᴹ/Vg/J   D   NSg/VB+ NSg/I/C/Ddem+ NSg/VP/J P    D   NSg/VB/J+ .
-<<<<<<< HEAD
-> Then    she  went    to work    nibbling at    the mushroom  ( she  had kept a   piece  of it       in
-# NSg/J/C ISg+ NSg/VPt P  N🅪Sg/VB Nᴹ/Vg/J  NSg/P D   N🅪Sg/VB/J . ISg+ VP  VP   D/P NSg/VB P  NPr/ISg+ NPr/J/R/P
-> her     pocket    ) till       she  was about a   foot    high       : then    she  walked down        the little
-# ISg/D$+ NSg/VB/J+ . NSg/VB/C/P ISg+ VPt J/P   D/P NSg/VB+ NSg/VB/J/R . NSg/J/C ISg+ VP/J   N🅪Sg/VB/J/P D   NPr/I/J/Dq
-> passage   : and  then    — she  found  herself at    last     in        the beautiful garden    , among the
-# NSg/VB/J+ . VB/C NSg/J/C . ISg+ NSg/VB ISg+    NSg/P NSg/VB/J NPr/J/R/P D   NSg/J     NSg/VB/J+ . P     D
-=======
 > Then      she  went    to work    nibbling at    the mushroom  ( she  had kept a   piece  of it       in
-# NSg/J/R/C ISg+ NSg/VPt P  N🅪Sg/VB Nᴹ/Vg/J  NSg/P D   N🅪Sg/VB/J . ISg+ VB  VP   D/P NSg/VB P  NPr/ISg+ NPr/J/R/P
+# NSg/J/R/C ISg+ NSg/VPt P  N🅪Sg/VB Nᴹ/Vg/J  NSg/P D   N🅪Sg/VB/J . ISg+ VP  VP   D/P NSg/VB P  NPr/ISg+ NPr/J/R/P
 > her     pocket    ) till       she  was about a   foot    high       : then      she  walked down        the little
 # ISg/D$+ NSg/VB/J+ . NSg/VB/C/P ISg+ VPt J/P   D/P NSg/VB+ NSg/VB/J/R . NSg/J/R/C ISg+ VP/J   N🅪Sg/VB/J/P D   NPr/I/J/Dq
 > passage   : and  then      — she  found  herself at    last     in        the beautiful garden    , among the
 # NSg/VB/J+ . VB/C NSg/J/R/C . ISg+ NSg/VB ISg+    NSg/P NSg/VB/J NPr/J/R/P D   NSg/J     NSg/VB/J+ . P     D
->>>>>>> 0dc67389
 > bright   flower  - beds    and  the cool     fountains .
 # NPr/VB/J NSg/VB+ . NPl/V3+ VB/C D   NSg/VB/J NPl/V3    .
 >
@@ -3490,11 +3381,7 @@
 >
 #
 > Seven flung down        his     brush   , and  had just begun “ Well       , of all          the unjust things — ”
-<<<<<<< HEAD
-# NSg   VB    N🅪Sg/VB/J/P ISg/D$+ NSg/VB+ . VB/C VP  J    VPp   . NSg/VB/J/R . P  NSg/I/J/C/Dq D   J      NPl+   . .
-=======
-# NSg   VB    N🅪Sg/VB/J/P ISg/D$+ NSg/VB+ . VB/C VB  J/R  VPp   . NSg/VB/J/R . P  NSg/I/J/C/Dq D   J      NPl+   . .
->>>>>>> 0dc67389
+# NSg   VB    N🅪Sg/VB/J/P ISg/D$+ NSg/VB+ . VB/C VP  J/R  VPp   . NSg/VB/J/R . P  NSg/I/J/C/Dq D   J      NPl+   . .
 > when    his     eye     chanced to fall    upon Alice , as    she  stood watching them     , and  he
 # NSg/I/C ISg/D$+ NSg/VB+ VP/J    P  N🅪Sg/VB P    NPr+  . NSg/R ISg+ VB    Nᴹ/Vg/J  NSg/IPl+ . VB/C NPr/ISg+
 > checked himself suddenly : the others  looked round      also , and  all          of them     bowed
@@ -3754,11 +3641,7 @@
 > succeeded in        getting its     body    tucked away , comfortably enough , under   her     arm       ,
 # VP/J      NPr/J/R/P NSg/Vg  ISg/D$+ NSg/VB+ VP/J   VB/J . R           NSg/I  . NSg/J/P ISg/D$+ NSg/VB/J+ .
 > with its     legs    hanging down        , but     generally , just as    she  had got its     neck    nicely
-<<<<<<< HEAD
-# P    ISg/D$+ NPl/V3+ Nᴹ/Vg/J N🅪Sg/VB/J/P . NSg/C/P R         . J    NSg/R ISg+ VP  VP  ISg/D$+ NSg/VB+ R
-=======
-# P    ISg/D$+ NPl/V3+ Nᴹ/Vg/J N🅪Sg/VB/J/P . NSg/C/P R         . J/R  NSg/R ISg+ VB  VP  ISg/D$+ NSg/VB+ R
->>>>>>> 0dc67389
+# P    ISg/D$+ NPl/V3+ Nᴹ/Vg/J N🅪Sg/VB/J/P . NSg/C/P R         . J/R  NSg/R ISg+ VP  VP  ISg/D$+ NSg/VB+ R
 > straightened out          , and  was going   to give   the hedgehog a   blow      with its     head      , it
 # VP/J         NSg/VB/J/R/P . VB/C VPt Nᴹ/Vg/J P  NSg/VB D   NSg/VB+  D/P NSg/VB/J+ P    ISg/D$+ NPr/VB/J+ . NPr/ISg+
 > would twist  itself round      and  look   up         in        her     face    , with such  a   puzzled expression
@@ -3790,15 +3673,9 @@
 >
 #
 > Alice began to feel     very uneasy   : to be      sure , she  had not     as    yet      had any    dispute
-<<<<<<< HEAD
 # NPr+  VPt   P  NSg/I/VB J/R  NSg/VB/J . P  NSg/VXB J    . ISg+ VP  NSg/R/C NSg/R NSg/VB/C VP  I/R/Dq NSg/VB+
-> with the Queen     , but     she  knew that         it       might    happen any     minute    , “ and  then    , ”
-# P    D+  NPr/VB/J+ . NSg/C/P ISg+ VPt  NSg/I/C/Ddem NPr/ISg+ Nᴹ/VXB/J VB     I/R/Dq+ NSg/VB/J+ . . VB/C NSg/J/C . .
-=======
-# NPr+  VPt   P  NSg/I/VB J/R  NSg/VB/J . P  NSg/VXB J    . ISg+ VB  NSg/R/C NSg/R NSg/VB/C VB  I/R/Dq NSg/VB+
 > with the Queen     , but     she  knew that         it       might    happen any     minute    , “ and  then      , ”
 # P    D+  NPr/VB/J+ . NSg/C/P ISg+ VPt  NSg/I/C/Ddem NPr/ISg+ Nᴹ/VXB/J VB     I/R/Dq+ NSg/VB/J+ . . VB/C NSg/J/R/C . .
->>>>>>> 0dc67389
 > thought she  , “ what   would become of me       ? They’re dreadfully fond     of beheading
 # N🅪Sg/VP ISg+ . . NSg/I+ VXB   VBPp   P  NPr/ISg+ . K       R          NSg/VB/J P  NSg
 > people  here    ; the great wonder   is  , that          there’s any    one      left     alive ! ”
@@ -3977,13 +3854,8 @@
 #
 > The executioner’s argument was , that         you    couldn’t cut       off        a   head      unless there
 # D   NSg$          N🅪Sg/VB+ VPt . NSg/I/C/Ddem ISgPl+ VB       NSg/VBP/J NSg/VB/J/P D/P NPr/VB/J+ C      R+
-<<<<<<< HEAD
-> was a   body    to cut       it       off        from : that         he       had never had to do      such  a   thing before ,
-# VPt D/P NSg/VB+ P  NSg/VBP/J NPr/ISg+ NSg/VB/J/P P    . NSg/I/C/Ddem NPr/ISg+ VP  R     VP  P  NSg/VXB NSg/I D/P NSg+  C/P    .
-=======
 > was a   body    to cut       it       off        from : that         he       had never had to do  such  a   thing before ,
-# VPt D/P NSg/VB+ P  NSg/VBP/J NPr/ISg+ NSg/VB/J/P P    . NSg/I/C/Ddem NPr/ISg+ VB  R     VB  P  VXB NSg/I D/P NSg+  C/P    .
->>>>>>> 0dc67389
+# VPt D/P NSg/VB+ P  NSg/VBP/J NPr/ISg+ NSg/VB/J/P P    . NSg/I/C/Ddem NPr/ISg+ VP  R     VP  P  VXB NSg/I D/P NSg+  C/P    .
 > and  he       wasn’t going   to begin  at    his     time      of life     .
 # VB/C NPr/ISg+ VB     Nᴹ/Vg/J P  NSg/VB NSg/P ISg/D$+ N🅪Sg/VB/J P  N🅪Sg/VB+ .
 >
@@ -4175,11 +4047,7 @@
 > yourself not     to be      otherwise than what   it       might    appear to others that         what   you
 # ISg+     NSg/R/C P  NSg/VXB J/R       C/P  NSg/I+ NPr/ISg+ Nᴹ/VXB/J VB     P  NPl/V3 NSg/I/C/Ddem NSg/I+ ISgPl+
 > were    or    might    have    been    was not     otherwise than what   you    had been    would have
-<<<<<<< HEAD
-# NSg/VPt NPr/C Nᴹ/VXB/J NSg/VXB NSg/VPp VPt NSg/R/C J         C/P  NSg/I+ ISgPl+ VP  NSg/VPp VXB   NSg/VXB
-=======
-# NSg/VPt NPr/C Nᴹ/VXB/J NSg/VXB NSg/VPp VPt NSg/R/C J/R       C/P  NSg/I+ ISgPl+ VB  NSg/VPp VXB   NSg/VXB
->>>>>>> 0dc67389
+# NSg/VPt NPr/C Nᴹ/VXB/J NSg/VXB NSg/VPp VPt NSg/R/C J/R       C/P  NSg/I+ ISgPl+ VP  NSg/VPp VXB   NSg/VXB
 > appeared to them     to be      otherwise . ’ ”
 # VP/J     P  NSg/IPl+ P  NSg/VXB J/R       . . .
 >
@@ -4271,15 +4139,9 @@
 > other    players , and  shouting “ Off        with his     head      ! ” or    “ Off        with her     head      ! ” Those
 # NSg/VB/J NPl+    . VB/C Nᴹ/Vg/J+ . NSg/VB/J/P P    ISg/D$+ NPr/VB/J+ . . NPr/C . NSg/VB/J/P P    ISg/D$+ NPr/VB/J+ . . I/Ddem+
 > whom she  sentenced were    taken into custody by      the soldiers , who   of course  had to
-<<<<<<< HEAD
 # I+   ISg+ VP/J      NSg/VPt VPp/J P    Nᴹ+     NSg/J/P D   NPl/V3+  . NPr/I P  NSg/VB+ VP  P
-> leave  off        being       arches to do      this    , so          that          by      the end    of half         an  hour or    so
-# NSg/VB NSg/VB/J/P N🅪Sg/Vg/J/C NPl/V3 P  NSg/VXB I/Ddem+ . NSg/I/J/R/C NSg/I/C/Ddem+ NSg/J/P D   NSg/VB P  N🅪Sg/VB/J/P+ D/P NSg+ NPr/C NSg/I/J/R/C
-=======
-# I+   ISg+ VP/J      NSg/VPt VPp/J P    Nᴹ+     NSg/J/P D   NPl/V3+  . NPr/I P  NSg/VB+ VB  P
 > leave  off        being       arches to do  this    , so          that          by      the end    of half         an  hour or    so
 # NSg/VB NSg/VB/J/P N🅪Sg/Vg/J/C NPl/V3 P  VXB I/Ddem+ . NSg/I/J/R/C NSg/I/C/Ddem+ NSg/J/P D   NSg/VB P  N🅪Sg/VB/J/P+ D/P NSg+ NPr/C NSg/I/J/R/C
->>>>>>> 0dc67389
 > there were    no       arches left     , and  all          the players , except the King      , the Queen     , and
 # R+    NSg/VPt NPr/Dq/P NPl/V3 NPr/VB/J . VB/C NSg/I/J/C/Dq D   NPl+    . VB/C/P D   NPr/VB/J+ . D   NPr/VB/J+ . VB/C
 > Alice , were    in        custody and  under   sentence of execution .
@@ -4831,11 +4693,7 @@
 > “ The reason   is  , ” said the Gryphon , “ that         they would go       with the lobsters to the
 # . D+  N🅪Sg/VB+ VL3 . . VP/J D   ?       . . NSg/I/C/Ddem IPl+ VXB   NSg/VB/J P    D   NPl/V3   P  D
 > dance    . So          they got thrown out          to sea . So          they had to fall    a    long      way    . So          they
-<<<<<<< HEAD
-# N🅪Sg/VB+ . NSg/I/J/R/C IPl+ VP  VB/J   NSg/VB/J/R/P P  NSg . NSg/I/J/R/C IPl+ VP  P  N🅪Sg/VB D/P+ NPr/VB/J+ NSg/J+ . NSg/I/J/R/C IPl+
-=======
-# N🅪Sg/VB+ . NSg/I/J/R/C IPl+ VP  VPp/J  NSg/VB/J/R/P P  NSg . NSg/I/J/R/C IPl+ VB  P  N🅪Sg/VB D/P+ NPr/VB/J+ NSg/J+ . NSg/I/J/R/C IPl+
->>>>>>> 0dc67389
+# N🅪Sg/VB+ . NSg/I/J/R/C IPl+ VP  VPp/J  NSg/VB/J/R/P P  NSg . NSg/I/J/R/C IPl+ VP  P  N🅪Sg/VB D/P+ NPr/VB/J+ NSg/J+ . NSg/I/J/R/C IPl+
 > got their tails   fast       in        their mouths  . So          they couldn’t get    them     out          again .
 # VP  D$+   NPl/V3+ NSg/VB/J/R NPr/J/R/P D$+   NPl/V3+ . NSg/I/J/R/C IPl+ VB       NSg/VB NSg/IPl+ NSg/VB/J/R/P P     .
 > That’s all          . ”
@@ -5127,11 +4985,7 @@
 >
 #
 > “ Chorus  again ! ” cried the Gryphon , and  the Mock     Turtle  had just begun to repeat
-<<<<<<< HEAD
-# . NSg/VB+ P     . . VP/J  D   ?       . VB/C D   NSg/VB/J NSg/VB+ VP  J    VPp   P  NSg/VB
-=======
-# . NSg/VB+ P     . . VP/J  D   ?       . VB/C D   NSg/VB/J NSg/VB+ VB  J/R  VPp   P  NSg/VB
->>>>>>> 0dc67389
+# . NSg/VB+ P     . . VP/J  D   ?       . VB/C D   NSg/VB/J NSg/VB+ VP  J/R  VPp   P  NSg/VB
 > it       , when    a   cry    of “ The trial’s beginning ! ” was heard in        the distance .
 # NPr/ISg+ . NSg/I/C D/P NSg/VB P  . D   NSg$    NSg/Vg/J+ . . VPt VP/J  NPr/J/R/P D+  N🅪Sg/VB+ .
 >
@@ -5240,13 +5094,8 @@
 # D   NPl    NSg/VPt Nᴹ/Vg/J N🅪Sg/VB/J/P . NSg/J  NPl+   . . J/P D$+   NPl/V3 . VB/C ISg+ NSg/VXB
 > even     make   out          that         one     of them     didn’t know   how   to spell  “ stupid , ” and  that         he
 # NSg/VB/J NSg/VB NSg/VB/J/R/P NSg/I/C/Ddem NSg/I/J P  NSg/IPl+ VB     NSg/VB NSg/C P  NSg/VB . NSg/J  . . VB/C NSg/I/C/Ddem NPr/ISg+
-<<<<<<< HEAD
-> had to ask    his     neighbour      to tell   him  . “ A    nice      muddle  their slates’ll be      in
-# VP  P  NSg/VB ISg/D$+ NSg/VB/J/Comm+ P  NPr/VB ISg+ . . D/P+ NPr/VB/J+ NSg/VB+ D$+   ?         NSg/VXB NPr/J/R/P
-=======
 > had to ask    his     neighbour      to tell   him  . “ A    nice   muddle  their slates’ll be      in
-# VB  P  NSg/VB ISg/D$+ NSg/VB/J/Comm+ P  NPr/VB ISg+ . . D/P+ NPr/J+ NSg/VB+ D$+   ?         NSg/VXB NPr/J/R/P
->>>>>>> 0dc67389
+# VP  P  NSg/VB ISg/D$+ NSg/VB/J/Comm+ P  NPr/VB ISg+ . . D/P+ NPr/J+ NSg/VB+ D$+   ?         NSg/VXB NPr/J/R/P
 > before the trial’s over    ! ” thought Alice .
 # C/P    D   NSg$    NSg/J/P . . N🅪Sg/VP NPr+  .
 >
@@ -5412,11 +5261,7 @@
 >
 #
 > All           this    time       the Queen     had never left     off        staring at    the Hatter , and  , just as
-<<<<<<< HEAD
-# NSg/I/J/C/Dq+ I/Ddem+ N🅪Sg/VB/J+ D+  NPr/VB/J+ VP  R     NPr/VB/J NSg/VB/J/P Nᴹ/Vg/J NSg/P D   NSg/VB . VB/C . J    NSg/R
-=======
-# NSg/I/J/C/Dq+ I/Ddem+ N🅪Sg/VB/J+ D+  NPr/VB/J+ VB  R     NPr/VB/J NSg/VB/J/P Nᴹ/Vg/J NSg/P D   NSg/VB . VB/C . J/R  NSg/R
->>>>>>> 0dc67389
+# NSg/I/J/C/Dq+ I/Ddem+ N🅪Sg/VB/J+ D+  NPr/VB/J+ VP  R     NPr/VB/J NSg/VB/J/P Nᴹ/Vg/J NSg/P D   NSg/VB . VB/C . J/R  NSg/R
 > the Dormouse crossed the court      , she  said to one     of the officers of the court      ,
 # D   NSg      VP/J    D   N🅪Sg/VB/J+ . ISg+ VP/J P  NSg/I/J P  D   NPl/V3   P  D   N🅪Sg/VB/J+ .
 > “ Bring me       the list   of the singers in        the last     concert ! ” on  which the wretched
@@ -5514,15 +5359,9 @@
 > officers of the court      . ( As    that          is  rather     a   hard     word   , I       will    just explain to
 # NPl/V3   P  D+  N🅪Sg/VB/J+ . . NSg/R NSg/I/C/Ddem+ VL3 NPr/VB/J/R D/P N🅪Sg/J/R NSg/VB . ISg/#r+ NPr/VXB J/R  VB      P
 > you    how   it       was done      . They had a    large  canvas  bag     , which tied up         at    the mouth
-<<<<<<< HEAD
 # ISgPl+ NSg/C NPr/ISg+ VPt NSg/VPp/J . IPl+ VP  D/P+ NSg/J+ NSg/VB+ NSg/VB+ . I/C+  VP/J NSg/VB/J/P NSg/P D   NSg/VB+
-> with strings : into this    they slipped the guinea - pig    , head      first    , and  then    sat
-# P    NPl/V3+ . P    I/Ddem+ IPl+ VP/J    D   NPr+   . NSg/VB . NPr/VB/J+ NSg/VB/J . VB/C NSg/J/C NSg/VP/J
-=======
-# ISgPl+ NSg/C NPr/ISg+ VPt NSg/VPp/J . IPl+ VB  D/P+ NSg/J+ NSg/VB+ NSg/VB+ . I/C+  VP/J NSg/VB/J/P NSg/P D   NSg/VB+
 > with strings : into this    they slipped the guinea - pig    , head      first    , and  then      sat
 # P    NPl/V3+ . P    I/Ddem+ IPl+ VP/J    D   NPr+   . NSg/VB . NPr/VB/J+ NSg/VB/J . VB/C NSg/J/R/C NSg/VP/J
->>>>>>> 0dc67389
 > upon it       . )
 # P    NPr/ISg+ . .
 >
@@ -5987,13 +5826,8 @@
 #
 > “ Why    , there they are ! ” said the King      triumphantly , pointing to the tarts  on  the
 # . NSg/VB . R+    IPl+ VB  . . VP/J D+  NPr/VB/J+ R            . Nᴹ/Vg/J  P  D   NPl/V3 J/P D
-<<<<<<< HEAD
-> table   . “ Nothing  can     be      clearer than that          . Then    again — ‘          before she  had this    fit        — ’
-# NSg/VB+ . . NSg/I/J+ NPr/VXB NSg/VXB NSg/JC  C/P  NSg/I/C/Ddem+ . NSg/J/C P     . Unlintable C/P    ISg+ VP  I/Ddem+ NSg/VBP/J+ . .
-=======
 > table   . “ Nothing  can     be      clearer than that          . Then      again — ‘          before she  had this    fit        — ’
-# NSg/VB+ . . NSg/I/J+ NPr/VXB NSg/VXB NSg/JC  C/P  NSg/I/C/Ddem+ . NSg/J/R/C P     . Unlintable C/P    ISg+ VB  I/Ddem+ NSg/VBP/J+ . .
->>>>>>> 0dc67389
+# NSg/VB+ . . NSg/I/J+ NPr/VXB NSg/VXB NSg/JC  C/P  NSg/I/C/Ddem+ . NSg/J/R/C P     . Unlintable C/P    ISg+ VP  I/Ddem+ NSg/VBP/J+ . .
 > you    never had fits   , my  dear     , I       think  ? ” he       said to the Queen     .
 # ISgPl+ R     VP  NPl/V3 . D$+ NSg/VB/J . ISg/#r+ NSg/VB . . NPr/ISg+ VP/J P  D+  NPr/VB/J+ .
 >
@@ -6071,11 +5905,7 @@
 > well       as    she  could   remember them     , all          these  strange  Adventures of hers that         you
 # NSg/VB/J/R NSg/R ISg+ NSg/VXB NSg/VB   NSg/IPl+ . NSg/I/J/C/Dq I/Ddem NSg/VB/J NPl/V3     P  ISg+ NSg/I/C/Ddem ISgPl+
 > have    just been    reading   about ; and  when    she  had finished , her     sister  kissed her     ,
-<<<<<<< HEAD
-# NSg/VXB J    NSg/VPp NPrᴹ/Vg/J J/P   . VB/C NSg/I/C ISg+ VP  VP/J     . ISg/D$+ NSg/VB+ VP/J   ISg/D$+ .
-=======
-# NSg/VXB J/R  NSg/VPp NPrᴹ/Vg/J J/P   . VB/C NSg/I/C ISg+ VB  VP/J     . ISg/D$+ NSg/VB+ VP/J   ISg/D$+ .
->>>>>>> 0dc67389
+# NSg/VXB J/R  NSg/VPp NPrᴹ/Vg/J J/P   . VB/C NSg/I/C ISg+ VP  VP/J     . ISg/D$+ NSg/VB+ VP/J   ISg/D$+ .
 > and  said , “ It       was a   curious dream    , dear     , certainly : but     now       run      in        to your tea      ;
 # VB/C VP/J . . NPr/ISg+ VPt D/P J       NSg/VB/J . NSg/VB/J . R         . NSg/C/P NSg/J/R/C NSg/VBPp NPr/J/R/P P  D$+  N🅪Sg/VB+ .
 > it’s getting late  . ” So          Alice got up         and  ran     off        , thinking while      she  ran     , as    well
