> Alice’s Adventures in      Wonderland
# NSg$    NPl/V      NPr/J/P NSg+
>
#
> by      Lewis Carroll
# NSg/J/P NPr+  NPr+
>
#
> THE MILLENNIUM FULCRUM EDITION 3.0
# D   NSg+       NSg     NSg+    #
>
#
> CHAPTER I    : Down       the Rabbit - Hole
# NSg/V+  ISg+ . N🅪Sg/V/J/P D   NSg/V+ . NSg/V+
>
#
> Alice was beginning to get   very tired of sitting by      her     sister on  the bank   , and
# NPr+  V   NSg/V/J   P  NSg/V J/R  V/J   P  NSg/V/J NSg/J/P ISg/D$+ NSg/V+ J/P D+  NSg/V+ . V/C
> of having nothing  to do     : once  or    twice she  had peeped into the book   her     sister
# P  V      NSg/I/J+ P  NSg/VX . NSg/C NPr/C W?    ISg+ V   V/J    P    D+  NSg/V+ ISg/D$+ NSg/V+
> was reading , but     it       had no    pictures or    conversations in      it       , “ and what   is the use
# V   NPr/V   . NSg/C/P NPr/ISg+ V   NPr/P NPl/V    NPr/C NPl/V+        NPr/J/P NPr/ISg+ . . V/C NSg/I+ VL D   NSg/V
> of a   book   , ” thought Alice “ without pictures or    conversations ? ”
# P  D/P NSg/V+ . . NSg/V   NPr+  . C/P     NPl/V    NPr/C NPl/V+        . .
>
#
> So        she  was considering in      her     own      mind   ( as    well    as    she  could  , for the hot      day
# NSg/I/J/C ISg+ V   V           NPr/J/P ISg/D$+ NSg/V/J+ NSg/V+ . NSg/R NSg/V/J NSg/R ISg+ NSg/VX . C/P D+  NSg/V/J+ NPr🅪+
> made her     feel    very sleepy and stupid ) , whether the pleasure of making a
# V    ISg/D$+ NSg/I/V J/R  NSg/J  V/C NSg/J  . . I/C     D   NSg/V    P  NSg/V  D/P+
> daisy - chain  would be     worth   the trouble of getting up        and picking the daisies ,
# NPr+  . NSg/V+ VX    NSg/VX NSg/V/J D   NSg/V   P  NSg/V   NSg/V/J/P V/C V       D   NPl     .
> when    suddenly a   White    Rabbit with pink     eyes   ran   close   by      her     .
# NSg/I/C R        D/P NPr🅪/V/J NSg/V+ P    N🅪Sg/V/J NPl/V+ NSg/V NSg/V/J NSg/J/P ISg/D$+ .
>
#
> There was nothing  so        very remarkable in      that          ; nor   did Alice think it       so        very
# +     V   NSg/I/J+ NSg/I/J/C J/R  W?         NPr/J/P NSg/I/C/Ddem+ . NSg/C V   NPr+  NSg/V NPr/ISg+ NSg/I/J/C J/R
> much         out         of the way    to hear the Rabbit say   to itself , “ Oh    dear    ! Oh    dear    ! I    shall
# NSg/I/J/R/Dq NSg/V/J/R/P P  D+  NSg/J+ P  V    D+  NSg/V+ NSg/V P  ISg+   . . NPr/V NSg/V/J . NPr/V NSg/V/J . ISg+ VX
> be     late  ! ” ( when    she  thought it       over    afterwards , it       occurred to her     that         she
# NSg/VX NSg/J . . . NSg/I/C ISg+ NSg/V   NPr/ISg+ NSg/J/P R/Comm     . NPr/ISg+ V        P  ISg/D$+ NSg/I/C/Ddem ISg+
> ought    to have   wondered at    this    , but     at    the time      it       all          seemed quite natural ) ;
# NSg/I/VX P  NSg/VX V/J      NSg/P I/Ddem+ . NSg/C/P NSg/P D+  N🅪Sg/V/J+ NPr/ISg+ NSg/I/J/C/Dq V/J    R     NSg/J   . .
> but     when    the Rabbit actually took a    watch  out         of its     waistcoat - pocket   , and
# NSg/C/P NSg/I/C D+  NSg/V+ R        V    D/P+ NSg/V+ NSg/V/J/R/P P  ISg/D$+ NSg       . NSg/V/J+ . V/C
> looked at    it       , and then    hurried on  , Alice started to her     feet , for it       flashed
# V/J    NSg/P NPr/ISg+ . V/C NSg/J/C V/J     J/P . NPr+  V/J     P  ISg/D$+ NPl+ . C/P NPr/ISg+ V/J
> across her     mind   that          she  had never before seen  a   rabbit with either a
# NSg/P  ISg/D$+ NSg/V+ NSg/I/C/Ddem+ ISg+ V   R     C/P    NSg/V D/P NSg/V+ P    I/C    D/P
> waistcoat - pocket   , or    a   watch to take  out         of it       , and burning with curiosity , she
# NSg       . NSg/V/J+ . NPr/C D/P NSg/V P  NSg/V NSg/V/J/R/P P  NPr/ISg+ . V/C V       P    NSg+      . ISg+
> ran   across the field  after it       , and fortunately was just in      time      to see   it       pop
# NSg/V NSg/P  D   NSg/V+ P     NPr/ISg+ . V/C R           V   V/J  NPr/J/P N🅪Sg/V/J+ P  NSg/V NPr/ISg+ N🅪Sg/V/J+
> down       a   large rabbit - hole   under   the hedge  .
# N🅪Sg/V/J/P D/P NSg/J NSg/V+ . NSg/V+ NSg/J/P D   NSg/V+ .
>
#
> In      another moment down       went  Alice after it       , never once  considering how   in      the
# NPr/J/P I/D+    NSg+   N🅪Sg/V/J/P NSg/V NPr+  P     NPr/ISg+ . R     NSg/C V           NSg/C NPr/J/P D+
> world  she  was to get   out         again .
# NSg/V+ ISg+ V   P  NSg/V NSg/V/J/R/P P     .
>
#
> The rabbit - hole   went  straight on  like        a   tunnel for some      way    , and then    dipped
# D+  NSg/V+ . NSg/V+ NSg/V NSg/V/J  J/P NSg/V/J/C/P D/P NSg/V  C/P I/J/R/Dq+ NSg/J+ . V/C NSg/J/C V/J
> suddenly down       , so        suddenly that         Alice had not   a   moment to think about stopping
# R        N🅪Sg/V/J/P . NSg/I/J/C R        NSg/I/C/Ddem NPr+  V   NSg/C D/P NSg    P  NSg/V J/P   NSg/V
> herself before she  found herself falling down       a   very deep  well    .
# ISg+    C/P    ISg+ NSg/V ISg+    V       N🅪Sg/V/J/P D/P J/R  NSg/J NSg/V/J .
>
#
> Either the well    was very deep  , or    she  fell    very slowly , for she  had plenty  of
# I/C    D   NSg/V/J V   J/R  NSg/J . NPr/C ISg+ NSg/V/J J/R  R      . C/P ISg+ V   NSg/I/J P
> time      as    she  went  down       to look  about her     and to wonder what   was going   to happen
# N🅪Sg/V/J+ NSg/R ISg+ NSg/V N🅪Sg/V/J/P P  NSg/V J/P   ISg/D$+ V/C P  N🅪Sg/V NSg/I+ V   NSg/V/J P  V
> next    . First   , she  tried to look  down       and make  out         what   she  was coming  to , but     it
# NSg/J/P . NSg/V/J . ISg+ V/J   P  NSg/V N🅪Sg/V/J/P V/C NSg/V NSg/V/J/R/P NSg/I+ ISg+ V   NSg/V/J P  . NSg/C/P NPr/ISg+
> was too dark    to see   anything ; then    she  looked at    the sides of the well    , and
# V   W?  NSg/V/J P  NSg/V NSg/I/V+ . NSg/J/C ISg+ V/J    NSg/P D   NPl/V P  D   NSg/V/J . V/C
> noticed that         they were  filled with cupboards and book   - shelves ; here    and there
# V/J     NSg/I/C/Ddem IPl+ NSg/V V/J    P    NPl/V     V/C NSg/V+ . NPl/V+  . NSg/J/R V/C +
> she  saw   maps  and pictures hung    upon pegs  . She  took down       a    jar    from one       of the
# ISg+ NSg/V NPl/V V/C NPl/V+   NPr/V/J P    NPl/V . ISg+ V    N🅪Sg/V/J/P D/P+ NSg/V+ P    NSg/I/V/J P  D+
> shelves as    she  passed ; it       was labelled “ ORANGE   MARMALADE ” , but     to her     great
# NPl/V+  NSg/R ISg+ V/J    . NPr/ISg+ V   V/J/Comm . NPr🅪/V/J NᴹSg/V    . . NSg/C/P P  ISg/D$+ NSg/J
> disappointment it       was empty   : she  did not   like        to drop  the jar    for fear   of
# NSg+           NPr/ISg+ V   NSg/V/J . ISg+ V   NSg/C NSg/V/J/C/P P  NSg/V D   NSg/V+ C/P NSg/V+ P
> killing somebody underneath , so        managed to put   it       into one       of the cupboards as
# NSg/V/J NSg/I+   NSg/J/P    . NSg/I/J/C V/J     P  NSg/V NPr/ISg+ P    NSg/I/V/J P  D   NPl/V     NSg/R
> she  fell    past      it       .
# ISg+ NSg/V/J NSg/V/J/P NPr/ISg+ .
>
#
> “ Well    ! ” thought Alice to herself , “ after such  a    fall   as    this    , I    shall think
# . NSg/V/J . . NSg/V   NPr+  P  ISg+    . . P     NSg/I D/P+ NSg/V+ NSg/R I/Ddem+ . ISg+ VX    NSg/V
> nothing  of tumbling down       stairs ! How   brave   they’ll all          think me       at    home     ! Why   , I
# NSg/I/J+ P  NSg/V    N🅪Sg/V/J/P NPl+   . NSg/C NSg/V/J W?      NSg/I/J/C/Dq NSg/V NPr/ISg+ NSg/P NSg/V/J+ . NSg/V . ISg+
> wouldn’t say   anything about it       , even    if    I    fell    off       the top     of the house  ! ” ( Which
# VX       NSg/V NSg/I/V+ J/P   NPr/ISg+ . NSg/V/J NSg/C ISg+ NSg/V/J NSg/V/J/P D   NSg/V/J P  D   NPr/V+ . . . I/C+
> was very likely true    . )
# V   J/R  NSg/J  NSg/V/J . .
>
#
> Down       , down       , down       . Would the fall   never come    to an   end    ? “ I    wonder how   many        miles
# N🅪Sg/V/J/P . N🅪Sg/V/J/P . N🅪Sg/V/J/P . VX    D+  NSg/V+ R     NSg/V/P P  D/P+ NSg/V+ . . ISg+ N🅪Sg/V NSg/C NSg/I/J/Dq+ NPrPl+
> I’ve fallen by      this   time      ? ” she  said aloud . “ I    must  be     getting somewhere near      the
# W?   W?     NSg/J/P I/Ddem N🅪Sg/V/J+ . . ISg+ V/J  J     . . ISg+ NSg/V NSg/VX NSg/V   NSg       NSg/V/J/P D
> centre     of the earth   . Let   me       see   : that          would be     four thousand miles  down       , I
# NSg/V/Comm P  D+  NPrᴹ/V+ . NSg/V NPr/ISg+ NSg/V . NSg/I/C/Ddem+ VX    NSg/VX NSg+ NSg+     NPrPl+ N🅪Sg/V/J/P . ISg+
> think — ” ( for , you    see   , Alice had learnt several things of this    sort   in      her
# NSg/V . . . C/P . ISgPl+ NSg/V . NPr+  V   V      J/Dq    NPl    P  I/Ddem+ NSg/V+ NPr/J/P ISg/D$+
> lessons in      the schoolroom , and though this    was not   a   very good    opportunity for
# NPl/V+  NPr/J/P D   NSg        . V/C V/C    I/Ddem+ V   NSg/C D/P J/R  NPr/V/J NSg+        C/P
> showing off       her     knowledge , as    there was no    one        to listen to her     , still   it       was
# NSg/V+  NSg/V/J/P ISg/D$+ NᴹSg+     . NSg/R +     V   NPr/P NSg/I/V/J+ P  NSg/V  P  ISg/D$+ . NSg/V/J NPr/ISg+ V
> good    practice to say   it       over    ) “ — yes   , that’s about the right   distance — but     then    I
# NPr/V/J NSg/V+   P  NSg/V NPr/ISg+ NSg/J/P . . . NPl/V . NSg$   J/P   D   NPr/V/J NSg/V+   . NSg/C/P NSg/J/C ISg+
> wonder what   Latitude or    Longitude I’ve got to ? ” ( Alice had no     idea what   Latitude
# N🅪Sg/V NSg/I+ NSg      NPr/C NSg+      W?   V   P  . . . NPr+  V   NPr/P+ NSg+ NSg/I+ NSg+
> was , or    Longitude either , but     thought they were  nice    grand words to say   . )
# V   . NPr/C NSg+      I/C    . NSg/C/P NSg/V   IPl+ NSg/V NPr/V/J NSg/J NPl/V P  NSg/V . .
>
#
> Presently she  began again . “ I    wonder if    I    shall fall   right   through the earth   !
# R         ISg+ V     P     . . ISg+ N🅪Sg/V NSg/C ISg+ VX    NSg/V+ NPr/V/J NSg/J/P D+  NPrᴹ/V+ .
> How   funny it’ll seem to come    out         among the people that          walk  with their heads
# NSg/C NSg/J W?    V    P  NSg/V/P NSg/V/J/R/P P     D   NPl/V+ NSg/I/C/Ddem+ NSg/V P    D$+   NPl/V+
> downward ! The Antipathies , I    think — ” ( she  was rather    glad    there was no    one
# J        . D   NPl         . ISg+ NSg/V . . . ISg+ V   NPr/V/J/R NSg/V/J +     V   NPr/P NSg/I/V/J+
> listening , this   time      , as    it       didn’t sound    at    all          the right   word   ) “ — but     I    shall
# V         . I/Ddem N🅪Sg/V/J+ . NSg/R NPr/ISg+ V      NSg/V/J+ NSg/P NSg/I/J/C/Dq D   NPr/V/J NSg/V+ . . . NSg/C/P ISg+ VX
> have   to ask   them     what   the name  of the country is , you    know  . Please , Ma’am , is
# NSg/VX P  NSg/V NSg/IPl+ NSg/I+ D   NSg/V P  D   NSg/J+  VL . ISgPl+ NSg/V . V      . NSg/V . VL
> this   New     Zealand or    Australia ? ” ( and she  tried to curtsey as    she  spoke — fancy
# I/Ddem NSg/V/J NPr     NPr/C NPr+      . . . V/C ISg+ V/J   P  ?       NSg/R ISg+ NSg/V . NSg/V/J
> curtseying as    you’re falling through the air     ! Do     you    think you    could  manage it       ? )
# ?          NSg/R W?     V       NSg/J/P D   N🅪Sg/V+ . NSg/VX ISgPl+ NSg/V ISgPl+ NSg/VX NSg/V  NPr/ISg+ . .
> “ And what   an   ignorant little      girl   she’ll think me       for asking ! No    , it’ll never do
# . V/C NSg/I+ D/P+ NSg/J+   NPr/I/J/Dq+ NSg/V+ W?     NSg/V NPr/ISg+ C/P V      . NPr/P . W?    R     NSg/VX
> to ask   : perhaps I    shall see   it       written up        somewhere . ”
# P  NSg/V . NSg/R   ISg+ VX    NSg/V NPr/ISg+ V/J     NSg/V/J/P NSg       . .
>
#
> Down       , down       , down       . There was nothing  else    to do     , so        Alice soon began talking
# N🅪Sg/V/J/P . N🅪Sg/V/J/P . N🅪Sg/V/J/P . +     V   NSg/I/J+ NSg/J/C P  NSg/VX . NSg/I/J/C NPr+  J/R  V     V
> again . “ Dinah’ll miss  me       very much         to - night   , I    should think ! ” ( Dinah was the
# P     . . ?        NSg/V NPr/ISg+ J/R  NSg/I/J/R/Dq P  . N🅪Sg/V+ . ISg+ VX     NSg/V . . . NPr   V   D
> cat      . ) “ I    hope   they’ll remember her     saucer of milk    at    tea     - time      . Dinah my  dear    ! I
# NSg/V/J+ . . . ISg+ NPr🅪/V W?      NSg/V    ISg/D$+ NSg/V  P  N🅪Sg/V+ NSg/P N🅪Sg/V+ . N🅪Sg/V/J+ . NPr   D$+ NSg/V/J . ISg+
> wish  you    were  down       here    with me       ! There are no    mice  in      the air     , I’m afraid , but
# NSg/V ISgPl+ NSg/V N🅪Sg/V/J/P NSg/J/R P    NPr/ISg+ . +     V   NPr/P NSg/V NPr/J/P D+  N🅪Sg/V+ . W?  J      . NSg/C/P
> you    might     catch a   bat    , and that’s very like        a   mouse  , you    know  . But     do     cats   eat
# ISgPl+ NᴹSg/VX/J NSg/V D/P NSg/V+ . V/C NSg$   J/R  NSg/V/J/C/P D/P NSg/V+ . ISgPl+ NSg/V . NSg/C/P NSg/VX NPl/V+ V
> bats  , I    wonder ? ” And here    Alice began to get   rather    sleepy , and went  on  saying
# NPl/V . ISg+ N🅪Sg/V . . V/C NSg/J/R NPr+  V     P  NSg/V NPr/V/J/R NSg/J  . V/C NSg/V J/P NSg/V
> to herself , in      a   dreamy sort  of way    , “ Do     cats   eat bats  ? Do     cats   eat bats  ? ” and
# P  ISg+    . NPr/J/P D/P J      NSg/V P  NSg/J+ . . NSg/VX NPl/V+ V   NPl/V . NSg/VX NPl/V+ V   NPl/V . . V/C
> sometimes , “ Do     bats  eat cats   ? ” for , you    see   , as    she  couldn’t answer either
# R         . . NSg/VX NPl/V V   NPl/V+ . . C/P . ISgPl+ NSg/V . NSg/R ISg+ V        NSg/V+ I/C
> question , it       didn’t much         matter which way    she  put   it       . She  felt     that         she  was
# NSg/V+   . NPr/ISg+ V      NSg/I/J/R/Dq N🅪Sg/V I/C+  NSg/J+ ISg+ NSg/V NPr/ISg+ . ISg+ N🅪Sg/V/J NSg/I/C/Ddem ISg+ V
> dozing off       , and had just begun to dream   that         she  was walking hand   in      hand   with
# V      NSg/V/J/P . V/C V   V/J  V     P  NSg/V/J NSg/I/C/Ddem ISg+ V   NSg/V/J NSg/V+ NPr/J/P NSg/V+ P
> Dinah , and saying to her     very earnestly , “ Now       , Dinah , tell  me       the truth   : did you
# NPr   . V/C NSg/V  P  ISg/D$+ J/R  R         . . NPr/V/J/C . NPr   . NPr/V NPr/ISg+ D   N🅪Sg/V+ . V   ISgPl+
> ever eat a   bat    ? ” when    suddenly , thump  ! thump  ! down       she  came    upon a   heap  of
# J    V   D/P NSg/V+ . . NSg/I/C R        . NSg/V+ . NSg/V+ . N🅪Sg/V/J/P ISg+ NSg/V/P P    D/P NSg/V P
> sticks and dry      leaves , and the fall   was over    .
# NPl/V  V/C NSg/V/J+ NPl/V+ . V/C D+  NSg/V+ V   NSg/J/P .
>
#
> Alice was not   a   bit   hurt    , and she  jumped up        on  to her     feet in      a    moment : she
# NPr+  V   NSg/C D/P NSg/V NSg/V/J . V/C ISg+ V/J    NSg/V/J/P J/P P  ISg/D$+ NPl+ NPr/J/P D/P+ NSg+   . ISg+
> looked up        , but     it       was all          dark    overhead ; before her     was another long    passage ,
# V/J    NSg/V/J/P . NSg/C/P NPr/ISg+ V   NSg/I/J/C/Dq NSg/V/J NSg/J/P  . C/P    ISg/D$+ V   I/D     NPr/V/J NSg/V/J .
> and the White     Rabbit was still   in      sight   , hurrying down       it       . There was not   a
# V/C D+  NPr🅪/V/J+ NSg/V+ V   NSg/V/J NPr/J/P N🅪Sg/V+ . V        N🅪Sg/V/J/P NPr/ISg+ . +     V   NSg/C D/P
> moment to be     lost : away went  Alice like        the wind   , and was just in      time      to hear
# NSg+   P  NSg/VX V/J  . V/J  NSg/V NPr+  NSg/V/J/C/P D+  NSg/V+ . V/C V   V/J  NPr/J/P N🅪Sg/V/J+ P  V
> it       say   , as    it       turned a    corner , “ Oh    my  ears   and whiskers , how   late  it’s getting ! ”
# NPr/ISg+ NSg/V . NSg/R NPr/ISg+ V/J    D/P+ NSg/V+ . . NPr/V D$+ NPl/V+ V/C W?       . NSg/C NSg/J W?   NSg/V   . .
> She  was close   behind  it       when    she  turned the corner , but     the Rabbit was no    longer
# ISg+ V   NSg/V/J NSg/J/P NPr/ISg+ NSg/I/C ISg+ V/J    D+  NSg/V+ . NSg/C/P D+  NSg/V+ V   NPr/P NSg/JC
> to be     seen  : she  found herself in      a   long    , low      hall , which was lit     up        by      a   row   of
# P  NSg/VX NSg/V . ISg+ NSg/V ISg+    NPr/J/P D/P NPr/V/J . NSg/V/J+ NPr+ . I/C+  V   NSg/V/J NSg/V/J/P NSg/J/P D/P NSg/V P
> lamps  hanging from the roof   .
# NPl/V+ NSg/V/J P    D+  NSg/V+ .
>
#
> There were  doors  all          round     the hall , but     they were  all          locked ; and when    Alice
# +     NSg/V NPl/V+ NSg/I/J/C/Dq NSg/V/J/P D+  NPr+ . NSg/C/P IPl+ NSg/V NSg/I/J/C/Dq V/J    . V/C NSg/I/C NPr+
> had been  all          the way   down       one        side     and up        the other   , trying  every door   , she
# V   NSg/V NSg/I/J/C/Dq D   NSg/J N🅪Sg/V/J/P NSg/I/V/J+ NSg/V/J+ V/C NSg/V/J/P D   NSg/V/J . NSg/V/J Dq+   NSg/V+ . ISg+
> walked sadly down       the middle  , wondering how   she  was ever to get   out         again .
# V/J    R     N🅪Sg/V/J/P D   NSg/V/J . NSg/V/J   NSg/C ISg+ V   J    P  NSg/V NSg/V/J/R/P P     .
>
#
> Suddenly she  came    upon a   little     three - legged  table  , all          made of solid glass   ;
# R        ISg+ NSg/V/P P    D/P NPr/I/J/Dq NSg   . NSg/V/J NSg/V+ . NSg/I/J/C/Dq V    P  NSg/J NPr🅪/V+ .
> there was nothing  on  it       except a   tiny  golden  key     , and Alice’s first    thought was
# +     V   NSg/I/J+ J/P NPr/ISg+ V/C/P  D/P NSg/J NPr/V/J NPr/V/J . V/C NSg$    NSg/V/J+ NSg/V+  V
> that         it       might     belong to one       of the doors of the hall ; but     , alas ! either the
# NSg/I/C/Ddem NPr/ISg+ NᴹSg/VX/J V/P    P  NSg/I/V/J P  D   NPl/V P  D   NPr+ . NSg/C/P . NPl  . I/C    D+
> locks  were  too large , or    the key     was too small   , but     at    any     rate   it       would not
# NPl/V+ NSg/V W?  NSg/J . NPr/C D   NPr/V/J V   W?  NPr/V/J . NSg/C/P NSg/P I/R/Dq+ NSg/V+ NPr/ISg+ VX    NSg/C
> open    any    of them     . However , on  the second   time      round     , she  came    upon a    low      curtain
# NSg/V/J I/R/Dq P  NSg/IPl+ . C       . J/P D+  NSg/V/J+ N🅪Sg/V/J+ NSg/V/J/P . ISg+ NSg/V/P P    D/P+ NSg/V/J+ NSg/V+
> she  had not   noticed before , and behind  it       was a   little     door  about fifteen inches
# ISg+ V   NSg/C V/J     C/P    . V/C NSg/J/P NPr/ISg+ V   D/P NPr/I/J/Dq NSg/V J/P   NSg+    NPl/V+
> high    : she  tried the little     golden  key     in      the lock   , and to her     great  delight   it
# NSg/V/J . ISg+ V/J   D   NPr/I/J/Dq NPr/V/J NPr/V/J NPr/J/P D+  NSg/V+ . V/C P  ISg/D$+ NSg/J+ N🅪Sg/V/J+ NPr/ISg+
> fitted  !
# NSg/V/J .
>
#
> Alice opened the door   and found that         it       led     into a    small    passage  , not   much
# NPr+  V/J    D+  NSg/V+ V/C NSg/V NSg/I/C/Ddem NPr/ISg+ NSg/V/J P    D/P+ NPr/V/J+ NSg/V/J+ . NSg/C NSg/I/J/R/Dq
> larger than a   rat    - hole   : she  knelt down       and looked along the passage  into the
# JC     C/P  D/P NSg/V+ . NSg/V+ . ISg+ V     N🅪Sg/V/J/P V/C V/J    P     D   NSg/V/J+ P    D
> loveliest garden   you    ever saw   . How   she  longed to get   out         of that          dark     hall , and
# JS        NSg/V/J+ ISgPl+ J    NSg/V . NSg/C ISg+ V/J    P  NSg/V NSg/V/J/R/P P  NSg/I/C/Ddem+ NSg/V/J+ NPr+ . V/C
> wander about among those  beds  of bright   flowers  and those  cool    fountains , but
# NSg/V  J/P   P     I/Ddem NPl/V P  NPr/V/J+ NPrPl/V+ V/C I/Ddem NSg/V/J NPl/V     . NSg/C/P
> she  could  not   even    get   her     head     through the doorway ; “ and even    if    my  head     would
# ISg+ NSg/VX NSg/C NSg/V/J NSg/V ISg/D$+ NPr/V/J+ NSg/J/P D   NSg+    . . V/C NSg/V/J NSg/C D$+ NPr/V/J+ VX
> go      through , ” thought poor    Alice , “ it       would be     of very little     use   without my
# NSg/V/J NSg/J/P . . NSg/V   NSg/V/J NPr+  . . NPr/ISg+ VX    NSg/VX P  J/R  NPr/I/J/Dq NSg/V C/P     D$+
> shoulders . Oh    , how   I    wish  I    could  shut    up        like        a    telescope ! I    think I    could  , if
# NPl/V+    . NPr/V . NSg/C ISg+ NSg/V ISg+ NSg/VX NSg/V/J NSg/V/J/P NSg/V/J/C/P D/P+ NSg/V+    . ISg+ NSg/V ISg+ NSg/VX . NSg/C
> I    only  knew how   to begin . ” For , you    see   , so        many       out         - of - the - way   things had
# ISg+ J/R/C V    NSg/C P  NSg/V . . C/P . ISgPl+ NSg/V . NSg/I/J/C NSg/I/J/Dq NSg/V/J/R/P . P  . D   . NSg/J NPl+   V
> happened lately , that         Alice had begun to think that         very few       things indeed were
# V/J      R      . NSg/I/C/Ddem NPr+  V   V     P  NSg/V NSg/I/C/Ddem J/R  NSg/I/Dq+ NPl+   W?     NSg/V
> really impossible .
# R      NSg/J      .
>
#
> There seemed to be     no    use   in      waiting by      the little      door   , so        she  went  back    to the
# +     V/J    P  NSg/VX NPr/P NSg/V NPr/J/P NSg/V+  NSg/J/P D+  NPr/I/J/Dq+ NSg/V+ . NSg/I/J/C ISg+ NSg/V NSg/V/J P  D+
> table  , half        hoping she  might     find  another key     on  it       , or    at    any    rate   a   book  of
# NSg/V+ . N🅪Sg/V/J/P+ V      ISg+ NᴹSg/VX/J NSg/V I/D     NPr/V/J J/P NPr/ISg+ . NPr/C NSg/P I/R/Dq NSg/V+ D/P NSg/V P
> rules  for shutting people up        like        telescopes : this   time      she  found a   little
# NPl/V+ C/P NSg/V    NPl/V+ NSg/V/J/P NSg/V/J/C/P NPl/V      . I/Ddem N🅪Sg/V/J+ ISg+ NSg/V D/P NPr/I/J/Dq
> bottle on  it       , ( “ which certainly was not   here    before , ” said Alice , ) and round     the
# NSg/V+ J/P NPr/ISg+ . . . I/C+  R         V   NSg/C NSg/J/R C/P    . . V/J  NPr+  . . V/C NSg/V/J/P D
> neck  of the bottle was a   paper     label  , with the words  “ DRINK  ME       , ” beautifully
# NSg/V P  D   NSg/V+ V   D/P N🅪Sg/V/J+ NSg/V+ . P    D   NPl/V+ . NSg/V+ NPr/ISg+ . . R
> printed on  it       in      large letters .
# V/J     J/P NPr/ISg+ NPr/J/P NSg/J NPl/V+  .
>
#
> It       was all          very well    to say   “ Drink  me       , ” but     the wise     little      Alice was not   going
# NPr/ISg+ V   NSg/I/J/C/Dq J/R  NSg/V/J P  NSg/V . NSg/V+ NPr/ISg+ . . NSg/C/P D+  NPr/V/J+ NPr/I/J/Dq+ NPr+  V   NSg/C NSg/V/J
> to do     that          in      a    hurry  . “ No    , I’ll look  first   , ” she  said , “ and see   whether it’s
# P  NSg/VX NSg/I/C/Ddem+ NPr/J/P D/P+ NSg/V+ . . NPr/P . W?   NSg/V NSg/V/J . . ISg+ V/J  . . V/C NSg/V I/C     W?
> marked ‘          poison  ’ or    not   ” ; for she  had read  several nice    little     histories about
# V/J    Unlintable N🅪Sg/V+ . NPr/C NSg/C . . C/P ISg+ V   NSg/V J/Dq    NPr/V/J NPr/I/J/Dq NPl       J/P
> children who    had got burnt , and eaten up        by      wild    beasts and other   unpleasant
# NPl+     NPr/I+ V   V   V/J   . V/C V/J   NSg/V/J/P NSg/J/P NSg/V/J NPl/V  V/C NSg/V/J NSg/J
> things , all          because they would not   remember the simple  rules  their friends had
# NPl+   . NSg/I/J/C/Dq C/P     IPl+ VX    NSg/C NSg/V    D   NSg/V/J NPl/V+ D$+   NPl/V+  V
> taught them     : such  as    , that         a   red    - hot     poker  will   burn  you    if    you    hold    it       too
# V      NSg/IPl+ . NSg/I NSg/R . NSg/I/C/Ddem D/P N🅪Sg/J . NSg/V/J NSg/V+ NPr/VX NSg/V ISgPl+ NSg/C ISgPl+ NSg/V/J NPr/ISg+ W?
> long    ; and that         if    you    cut     your finger very deeply with a   knife  , it       usually
# NPr/V/J . V/C NSg/I/C/Ddem NSg/C ISgPl+ NSg/V/J D$+  NSg/V+ J/R  R      P    D/P NSg/V+ . NPr/ISg+ R
> bleeds ; and she  had never forgotten that          , if    you    drink  much         from a   bottle marked
# NPl/V  . V/C ISg+ V   R     NSg/V/J   NSg/I/C/Ddem+ . NSg/C ISgPl+ NSg/V+ NSg/I/J/R/Dq P    D/P NSg/V+ V/J
> “ poison  , ” it       is almost certain to disagree with you    , sooner or    later .
# . N🅪Sg/V+ . . NPr/ISg+ VL R      I/J     P  V        P    ISgPl+ . JC     NPr/C JC    .
>
#
> However , this    bottle was not   marked “ poison  , ” so        Alice ventured to taste   it       , and
# C       . I/Ddem+ NSg/V+ V   NSg/C V/J    . N🅪Sg/V+ . . NSg/I/J/C NPr+  V/J      P  NSg/V/J NPr/ISg+ . V/C
> finding it       very nice    , ( it       had , in      fact , a   sort  of mixed flavour     of cherry  - tart    ,
# NSg/V   NPr/ISg+ J/R  NPr/V/J . . NPr/ISg+ V   . NPr/J/P NSg+ . D/P NSg/V P  V/J   N🅪Sg/V/Comm P  NPr🅪/J+ . NSg/V/J .
> custard , pine  - apple , roast    turkey  , toffee , and hot     buttered toast  , ) she  very
# N🅪Sg    . NSg/V . NPr🅪+ . N🅪Sg/V/J NPr🅪/J+ . NSg/V  . V/C NSg/V/J V/J      NSg/V+ . . ISg+ J/R
> soon finished it       off       .
# J/R  V/J      NPr/ISg+ NSg/V/J/P .
>
#
> “ What   a    curious feeling  ! ” said Alice ; “ I    must  be     shutting up        like        a   telescope . ”
# . NSg/I+ D/P+ J+      NSg/V/J+ . . V/J  NPr+  . . ISg+ NSg/V NSg/VX NSg/V    NSg/V/J/P NSg/V/J/C/P D/P NSg/V+    . .
>
#
> And so        it       was indeed : she  was now       only  ten inches high    , and her     face   brightened
# V/C NSg/I/J/C NPr/ISg+ V   W?     . ISg+ V   NPr/V/J/C J/R/C NSg NPl/V+ NSg/V/J . V/C ISg/D$+ NSg/V+ V/J
> up        at    the thought that         she  was now       the right   size    for going   through the little
# NSg/V/J/P NSg/P D   NSg/V   NSg/I/C/Ddem ISg+ V   NPr/V/J/C D   NPr/V/J N🅪Sg/V+ C/P NSg/V/J NSg/J/P D   NPr/I/J/Dq
> door   into that         lovely garden   . First   , however , she  waited for a    few       minutes to
# NSg/V+ P    NSg/I/C/Ddem NSg/J  NSg/V/J+ . NSg/V/J . C       . ISg+ V/J    C/P D/P+ NSg/I/Dq+ NPl/V+  P
> see   if    she  was going   to shrink any    further : she  felt     a   little     nervous about
# NSg/V NSg/C ISg+ V   NSg/V/J P  NSg/V  I/R/Dq V/J     . ISg+ N🅪Sg/V/J D/P NPr/I/J/Dq J       J/P
> this    ; “ for it       might     end    , you    know  , ” said Alice to herself , “ in      my  going   out
# I/Ddem+ . . C/P NPr/ISg+ NᴹSg/VX/J NSg/V+ . ISgPl+ NSg/V . . V/J  NPr+  P  ISg+    . . NPr/J/P D$+ NSg/V/J NSg/V/J/R/P
> altogether , like        a    candle . I    wonder what   I    should be     like        then    ? ” And she  tried
# NSg        . NSg/V/J/C/P D/P+ NSg/V+ . ISg+ N🅪Sg/V NSg/I+ ISg+ VX     NSg/VX NSg/V/J/C/P NSg/J/C . . V/C ISg+ V/J
> to fancy   what   the flame   of a    candle is like        after the candle is blown out         , for
# P  NSg/V/J NSg/I+ D   NSg/V/J P  D/P+ NSg/V+ VL NSg/V/J/C/P P     D+  NSg/V+ VL V/J   NSg/V/J/R/P . C/P
> she  could  not   remember ever having seen  such   a    thing .
# ISg+ NSg/VX NSg/C NSg/V    J    V      NSg/V NSg/I+ D/P+ NSg+  .
>
#
> After a    while      , finding that         nothing  more         happened , she  decided on  going   into the
# P     D/P+ NSg/V/C/P+ . NSg/V   NSg/I/C/Ddem NSg/I/J+ NPr/I/V/J/Dq V/J      . ISg+ NSg/V/J J/P NSg/V/J P    D+
> garden   at    once  ; but     , alas for poor     Alice ! when    she  got to the door   , she  found
# NSg/V/J+ NSg/P NSg/C . NSg/C/P . NPl  C/P NSg/V/J+ NPr+  . NSg/I/C ISg+ V   P  D+  NSg/V+ . ISg+ NSg/V
> she  had forgotten the little     golden  key     , and when    she  went  back    to the table  for
# ISg+ V   NSg/V/J   D   NPr/I/J/Dq NPr/V/J NPr/V/J . V/C NSg/I/C ISg+ NSg/V NSg/V/J P  D+  NSg/V+ C/P
> it       , she  found she  could  not   possibly reach it       : she  could  see   it       quite plainly
# NPr/ISg+ . ISg+ NSg/V ISg+ NSg/VX NSg/C R        NSg/V NPr/ISg+ . ISg+ NSg/VX NSg/V NPr/ISg+ R     R
> through the glass   , and she  tried her     best      to climb up        one       of the legs  of the
# NSg/J/P D   NPr🅪/V+ . V/C ISg+ V/J   ISg/D$+ NPr/VX/JS P  NSg/V NSg/V/J/P NSg/I/V/J P  D   NPl/V P  D
> table  , but     it       was too slippery ; and when    she  had tired herself out         with trying  ,
# NSg/V+ . NSg/C/P NPr/ISg+ V   W?  J        . V/C NSg/I/C ISg+ V   V/J   ISg+    NSg/V/J/R/P P    NSg/V/J .
> the poor    little     thing sat     down       and cried .
# D   NSg/V/J NPr/I/J/Dq NSg+  NSg/V/J N🅪Sg/V/J/P V/C V/J   .
>
#
> “ Come    , there’s no    use   in      crying like        that          ! ” said Alice to herself , rather
# . NSg/V/P . W?      NPr/P NSg/V NPr/J/P V      NSg/V/J/C/P NSg/I/C/Ddem+ . . V/J  NPr+  P  ISg+    . NPr/V/J/R
> sharply ; “ I    advise you    to leave off       this    minute   ! ” She  generally gave herself
# R       . . ISg+ NSg/V  ISgPl+ P  NSg/V NSg/V/J/P I/Ddem+ NSg/V/J+ . . ISg+ R         V    ISg+
> very good     advice , ( though she  very seldom followed it       ) , and sometimes she
# J/R  NPr/V/J+ NᴹSg+  . . V/C    ISg+ J/R  R      V/J      NPr/ISg+ . . V/C R         ISg+
> scolded herself so        severely as    to bring tears  into her     eyes   ; and once  she
# V/J     ISg+    NSg/I/J/C R        NSg/R P  V     NPl/V+ P    ISg/D$+ NPl/V+ . V/C NSg/C ISg+
> remembered trying  to box   her     own     ears   for having cheated herself in      a   game     of
# V/J        NSg/V/J P  NSg/V ISg/D$+ NSg/V/J NPl/V+ C/P V      V/J     ISg+    NPr/J/P D/P NSg/V/J+ P
> croquet she  was playing against herself , for this   curious child  was very fond    of
# NSg/V   ISg+ V   V       C/P     ISg+    . C/P I/Ddem J       NSg/V+ V   J/R  NSg/V/J P
> pretending to be     two people . “ But     it’s no    use   now       , ” thought poor    Alice , “ to
# V          P  NSg/VX NSg NPl/V+ . . NSg/C/P W?   NPr/P NSg/V NPr/V/J/C . . NSg/V   NSg/V/J NPr+  . . P
> pretend to be     two people ! Why   , there’s hardly enough of me       left    to make  one
# NSg/V/J P  NSg/VX NSg NPl/V+ . NSg/V . W?      R      NSg/I  P  NPr/ISg+ NPr/V/J P  NSg/V NSg/I/V/J
> respectable person ! ”
# NSg/J       NSg/V+ . .
>
#
> Soon her     eye    fell    on  a    little      glass   box    that          was lying   under   the table  : she
# J/R  ISg/D$+ NSg/V+ NSg/V/J J/P D/P+ NPr/I/J/Dq+ NPr🅪/V+ NSg/V+ NSg/I/C/Ddem+ V   NSg/V/J NSg/J/P D+  NSg/V+ . ISg+
> opened it       , and found in      it       a   very small    cake    , on  which the words  “ EAT ME       ” were
# V/J    NPr/ISg+ . V/C NSg/V NPr/J/P NPr/ISg+ D/P J/R  NPr/V/J+ N🅪Sg/V+ . J/P I/C+  D+  NPl/V+ . V   NPr/ISg+ . NSg/V
> beautifully marked in      currants . “ Well    , I’ll eat it       , ” said Alice , “ and if    it
# R           V/J    NPr/J/P NPl      . . NSg/V/J . W?   V   NPr/ISg+ . . V/J  NPr+  . . V/C NSg/C NPr/ISg+
> makes me       grow larger , I    can    reach the key     ; and if    it       makes me       grow smaller , I
# NPl/V NPr/ISg+ V    JC     . ISg+ NPr/VX NSg/V D   NPr/V/J . V/C NSg/C NPr/ISg+ NPl/V NPr/ISg+ V    NSg/JC  . ISg+
> can    creep  under   the door   ; so        either way    I’ll get   into the garden   , and I    don’t
# NPr/VX NSg/V+ NSg/J/P D   NSg/V+ . NSg/I/J/C I/C    NSg/J+ W?   NSg/V P    D   NSg/V/J+ . V/C ISg+ V
> care    which happens ! ”
# N🅪Sg/V+ I/C+  V       . .
>
#
> She  ate   a    little      bit    , and said anxiously to herself , “ Which way    ? Which way    ? ” ,
# ISg+ NSg/V D/P+ NPr/I/J/Dq+ NSg/V+ . V/C V/J  R         P  ISg+    . . I/C+  NSg/J+ . I/C+  NSg/J+ . . .
> holding her     hand   on  the top     of her     head     to feel    which way    it       was growing , and
# NSg/V   ISg/D$+ NSg/V+ J/P D   NSg/V/J P  ISg/D$+ NPr/V/J+ P  NSg/I/V I/C+  NSg/J+ NPr/ISg+ V   NSg/V   . V/C
> she  was quite surprised to find  that         she  remained the same size    : to be     sure ,
# ISg+ V   R     V/J       P  NSg/V NSg/I/C/Ddem ISg+ V/J      D+  I/J+ N🅪Sg/V+ . P  NSg/VX J    .
> this   generally happens when    one       eats cake    , but     Alice had got so        much         into the
# I/Ddem R         V       NSg/I/C NSg/I/V/J V    N🅪Sg/V+ . NSg/C/P NPr+  V   V   NSg/I/J/C NSg/I/J/R/Dq P    D
> way   of expecting nothing  but     out         - of - the - way   things to happen , that         it       seemed
# NSg/J P  V         NSg/I/J+ NSg/C/P NSg/V/J/R/P . P  . D   . NSg/J NPl    P  V      . NSg/I/C/Ddem NPr/ISg+ V/J
> quite dull and stupid for life    to go      on  in      the common   way    .
# R     V/J  V/C NSg/J  C/P N🅪Sg/V+ P  NSg/V/J J/P NPr/J/P D+  NSg/V/J+ NSg/J+ .
>
#
> So        she  set     to work   , and very soon finished off       the cake    .
# NSg/I/J/C ISg+ NPr/V/J P  N🅪Sg/V . V/C J/R  J/R  V/J      NSg/V/J/P D+  N🅪Sg/V+ .
>
#
> CHAPTER II : The Pool  of Tears
# NSg/V+  W? . D   NSg/V P  NPl/V+
>
#
> “ Curiouser and curiouser ! ” cried Alice ( she  was so        much         surprised , that         for the
# . ?         V/C ?         . . V/J   NPr+  . ISg+ V   NSg/I/J/C NSg/I/J/R/Dq V/J       . NSg/I/C/Ddem C/P D+
> moment she  quite forgot how   to speak good     English   ) ; “ now       I’m opening out         like
# NSg+   ISg+ R     V      NSg/C P  NSg/V NPr/V/J+ NPr🅪/V/J+ . . . NPr/V/J/C W?  NSg/V/J NSg/V/J/R/P NSg/V/J/C/P
> the largest telescope that          ever was ! Good    - bye     , feet ! ” ( for when    she  looked down
# D   JS      NSg/V+    NSg/I/C/Ddem+ J    V   . NPr/V/J . NSg/J/P . NPl+ . . . C/P NSg/I/C ISg+ V/J    N🅪Sg/V/J/P
> at    her     feet , they seemed to be     almost out         of sight   , they were  getting so        far
# NSg/P ISg/D$+ NPl+ . IPl+ V/J    P  NSg/VX R      NSg/V/J/R/P P  N🅪Sg/V+ . IPl+ NSg/V NSg/V   NSg/I/J/C NSg/V/J
> off       ) . “ Oh    , my  poor     little      feet , I    wonder who    will   put   on  your shoes and
# NSg/V/J/P . . . NPr/V . D$+ NSg/V/J+ NPr/I/J/Dq+ NPl+ . ISg+ N🅪Sg/V NPr/I+ NPr/VX NSg/V J/P D$+  NPl/V V/C
> stockings for you    now       , dears  ? I’m sure I    shan’t be     able    ! I    shall be     a    great  deal
# NPl/V+    C/P ISgPl+ NPr/V/J/C . NPl/V+ . W?  J    ISg+ V      NSg/VX NSg/V/J . ISg+ VX    NSg/VX D/P+ NSg/J+ NSg/V/J+
> too far     off       to trouble myself about you    : you    must  manage the best       way    you
# W?  NSg/V/J NSg/V/J/P P  NSg/V   ISg+   J/P   ISgPl+ . ISgPl+ NSg/V NSg/V  D+  NPr/VX/JS+ NSg/J+ ISgPl+
> can    ; — but     I    must  be     kind  to them     , ” thought Alice , “ or    perhaps they won’t walk  the
# NPr/VX . . NSg/C/P ISg+ NSg/V NSg/VX NSg/J P  NSg/IPl+ . . NSg/V   NPr+  . . NPr/C NSg/R   IPl+ V     NSg/V D
> way    I    want  to go      ! Let   me       see   : I’ll give  them     a   new     pair  of boots  every
# NSg/J+ ISg+ NSg/V P  NSg/V/J . NSg/V NPr/ISg+ NSg/V . W?   NSg/V NSg/IPl+ D/P NSg/V/J NSg/V P  NPl/V+ Dq
> Christmas . ”
# NPr/V/J+  . .
>
#
> And she  went  on  planning to herself how   she  would manage it       . “ They must  go      by
# V/C ISg+ NSg/V J/P NSg/V    P  ISg+    NSg/C ISg+ VX    NSg/V  NPr/ISg+ . . IPl+ NSg/V NSg/V/J NSg/J/P
> the carrier , ” she  thought ; “ and how   funny it’ll seem , sending presents to one’s
# D+  NPr+    . . ISg+ NSg/V   . . V/C NSg/C NSg/J W?    V    . V       NPl/V+   P  NSg$
> own     feet ! And how   odd    the directions will   look  !
# NSg/V/J NPl+ . V/C NSg/C NSg/J+ D+  NSg+       NPr/VX NSg/V .
>
#
> Alice’s Right    Foot   , Esq . , Hearthrug , near      the Fender , ( with Alice’s love   ) .
# NSg$    NPr/V/J+ NSg/V+ . NSg . . NSg       . NSg/V/J/P D   NSg/V  . . P    NSg$    NPr🅪/V . .
>
#
> Oh    dear    , what   nonsense  I’m talking ! ”
# NPr/V NSg/V/J . NSg/I+ NᴹSg/V/J+ W?  V       . .
>
#
> Just then    her     head     struck against the roof  of the hall : in      fact she  was now       more
# V/J  NSg/J/C ISg/D$+ NPr/V/J+ V      C/P     D   NSg/V P  D+  NPr+ . NPr/J/P NSg+ ISg+ V   NPr/V/J/C NPr/I/V/J/Dq
> than nine feet high    , and she  at    once  took up        the little     golden  key     and hurried
# C/P  NSg+ NPl+ NSg/V/J . V/C ISg+ NSg/P NSg/C V    NSg/V/J/P D   NPr/I/J/Dq NPr/V/J NPr/V/J V/C V/J
> off       to the garden   door   .
# NSg/V/J/P P  D+  NSg/V/J+ NSg/V+ .
>
#
> Poor     Alice ! It       was as    much         as    she  could  do     , lying   down       on  one        side     , to look
# NSg/V/J+ NPr+  . NPr/ISg+ V   NSg/R NSg/I/J/R/Dq NSg/R ISg+ NSg/VX NSg/VX . NSg/V/J N🅪Sg/V/J/P J/P NSg/I/V/J+ NSg/V/J+ . P  NSg/V
> through into the garden   with one        eye    ; but     to get   through was more         hopeless than
# NSg/J/P P    D   NSg/V/J+ P    NSg/I/V/J+ NSg/V+ . NSg/C/P P  NSg/V NSg/J/P V   NPr/I/V/J/Dq J        C/P
> ever : she  sat     down       and began to cry   again .
# J    . ISg+ NSg/V/J N🅪Sg/V/J/P V/C V     P  NSg/V P     .
>
#
> “ You    ought    to be     ashamed of yourself , ” said Alice , “ a   great girl   like        you    , ” ( she
# . ISgPl+ NSg/I/VX P  NSg/VX V/J     P  ISg+     . . V/J  NPr+  . . D/P NSg/J NSg/V+ NSg/V/J/C/P ISgPl+ . . . ISg+
> might     well    say   this    ) , “ to go      on  crying in      this    way    ! Stop  this    moment , I    tell
# NᴹSg/VX/J NSg/V/J NSg/V I/Ddem+ . . . P  NSg/V/J J/P V      NPr/J/P I/Ddem+ NSg/J+ . NSg/V I/Ddem+ NSg+   . ISg+ NPr/V
> you    ! ” But     she  went  on  all          the same , shedding gallons of tears  , until there was a
# ISgPl+ . . NSg/C/P ISg+ NSg/V J/P NSg/I/J/C/Dq D   I/J  . NSg/V    NPl     P  NPl/V+ . C/P   +     V   D/P
> large pool   all          round     her     , about four inches deep  and reaching half        down       the
# NSg/J NSg/V+ NSg/I/J/C/Dq NSg/V/J/P ISg/D$+ . J/P   NSg  NPl/V+ NSg/J V/C V        N🅪Sg/V/J/P+ N🅪Sg/V/J/P D
> hall .
# NPr+ .
>
#
> After a    time      she  heard a   little     pattering of feet in      the distance , and she
# P     D/P+ N🅪Sg/V/J+ ISg+ V/J   D/P NPr/I/J/Dq V         P  NPl  NPr/J/P D   NSg/V+   . V/C ISg+
> hastily dried her     eyes   to see   what   was coming  . It       was the White    Rabbit
# R       V/J   ISg/D$+ NPl/V+ P  NSg/V NSg/I+ V   NSg/V/J . NPr/ISg+ V   D   NPr🅪/V/J NSg/V
> returning , splendidly dressed , with a   pair  of white     kid    gloves in      one       hand  and a
# V         . R          V/J     . P    D/P NSg/V P  NPr🅪/V/J+ NSg/V+ NPl/V+ NPr/J/P NSg/I/V/J NSg/V V/C D/P+
> large  fan    in      the other   : he       came    trotting along in      a    great  hurry  , muttering to
# NSg/J+ NSg/V+ NPr/J/P D   NSg/V/J . NPr/ISg+ NSg/V/P NSg/V/J  P     NPr/J/P D/P+ NSg/J+ NSg/V+ . NSg/V     P
> himself as    he       came    , “ Oh    ! the Duchess , the Duchess ! Oh    ! won’t she  be     savage   if
# ISg+    NSg/R NPr/ISg+ NSg/V/P . . NPr/V . D   NSg/V   . D   NSg/V   . NPr/V . V     ISg+ NSg/VX NPr/V/J+ NSg/C
> I’ve kept her     waiting ! ” Alice felt     so        desperate that         she  was ready   to ask   help
# W?   V    ISg/D$+ NSg/V   . . NPr+  N🅪Sg/V/J NSg/I/J/C NSg/J     NSg/I/C/Ddem ISg+ V   NSg/V/J P  NSg/V NSg/V
> of any     one        ; so        , when    the Rabbit came    near      her     , she  began , in      a   low     , timid voice  ,
# P  I/R/Dq+ NSg/I/V/J+ . NSg/I/J/C . NSg/I/C D+  NSg/V+ NSg/V/P NSg/V/J/P ISg/D$+ . ISg+ V     . NPr/J/P D/P NSg/V/J . J+    NSg/V+ .
> “ If    you    please , sir    — ” The Rabbit started violently , dropped the white     kid    gloves
# . NSg/C ISgPl+ V      . NPr/V+ . . D+  NSg/V+ V/J     R         . V/J     D+  NPr🅪/V/J+ NSg/V+ NPl/V
> and the fan    , and skurried away into the darkness as    hard   as    he       could  go      .
# V/C D+  NSg/V+ . V/C ?        V/J  P    D   NᴹSg+    NSg/R N🅪Sg/J NSg/R NPr/ISg+ NSg/VX NSg/V/J .
>
#
> Alice took up        the fan   and gloves , and , as    the hall was very hot     , she  kept
# NPr+  V    NSg/V/J/P D   NSg/V V/C NPl/V+ . V/C . NSg/R D+  NPr+ V   J/R  NSg/V/J . ISg+ V
> fanning herself all          the time      she  went  on  talking : “ Dear    , dear    ! How   queer
# NSg/V   ISg+    NSg/I/J/C/Dq D   N🅪Sg/V/J+ ISg+ NSg/V J/P V       . . NSg/V/J . NSg/V/J . NSg/C NSg/V/J
> everything is to - day   ! And yesterday things went  on  just as    usual . I    wonder if
# NSg/I/V+   VL P  . NPr🅪+ . V/C NSg+      NPl+   NSg/V J/P V/J  NSg/R NSg/J . ISg+ N🅪Sg/V NSg/C
> I’ve been  changed in      the night   ? Let   me       think : was I    the same when    I    got up        this
# W?   NSg/V V/J     NPr/J/P D   N🅪Sg/V+ . NSg/V NPr/ISg+ NSg/V . V   ISg+ D   I/J  NSg/I/C ISg+ V   NSg/V/J/P I/Ddem+
> morning ? I    almost think I    can    remember feeling a   little     different . But     if    I’m
# N🅪Sg/V+ . ISg+ R      NSg/V ISg+ NPr/VX NSg/V    NSg/V/J D/P NPr/I/J/Dq NSg/J     . NSg/C/P NSg/C W?
> not   the same , the next    question is , Who    in      the world  am      I    ? Ah      , that’s the great
# NSg/C D   I/J  . D   NSg/J/P NSg/V+   VL . NPr/I+ NPr/J/P D   NSg/V+ NPr/V/J ISg+ . NSg/I/V . NSg$   D   NSg/J
> puzzle ! ” And she  began thinking over    all           the children she  knew that          were  of the
# NSg/V  . . V/C ISg+ V     V        NSg/J/P NSg/I/J/C/Dq+ D+  NPl+     ISg+ V    NSg/I/C/Ddem+ NSg/V P  D+
> same age     as    herself , to see   if    she  could  have   been  changed for any    of them     .
# I/J+ N🅪Sg/V+ NSg/R ISg+    . P  NSg/V NSg/C ISg+ NSg/VX NSg/VX NSg/V V/J     C/P I/R/Dq P  NSg/IPl+ .
>
#
> “ I’m sure I’m not   Ada  , ” she  said , “ for her     hair    goes  in      such  long    ringlets , and
# . W?  J    W?  NSg/C NPr+ . . ISg+ V/J  . . C/P ISg/D$+ N🅪Sg/V+ NPl/V NPr/J/P NSg/I NPr/V/J NPl/V    . V/C
> mine     doesn’t go      in      ringlets at    all          ; and I’m sure I    can’t be     Mabel , for I    know
# NSg/I/V+ V       NSg/V/J NPr/J/P NPl/V    NSg/P NSg/I/J/C/Dq . V/C W?  J    ISg+ VX    NSg/VX NPr   . C/P ISg+ NSg/V
> all          sorts of things , and she  , oh    ! she  knows such  a   very little     ! Besides , she’s
# NSg/I/J/C/Dq NPl/V P  NPl+   . V/C ISg+ . NPr/V . ISg+ NPl/V NSg/I D/P J/R  NPr/I/J/Dq . W?      . W?
> she  , and I’m I    , and — oh    dear    , how   puzzling it       all          is ! I’ll try     if    I    know  all          the
# ISg+ . V/C W?  ISg+ . V/C . NPr/V NSg/V/J . NSg/C V        NPr/ISg+ NSg/I/J/C/Dq VL . W?   NSg/V/J NSg/C ISg+ NSg/V NSg/I/J/C/Dq D
> things I    used to know  . Let   me       see   : four times  five is  twelve , and four times  six
# NPl+   ISg+ V/J  P  NSg/V . NSg/V NPr/ISg+ NSg/V . NSg  NPl/V+ NSg  VL+ NSg    . V/C NSg+ NPl/V+ NSg
> is  thirteen , and four times  seven is  — oh    dear    ! I    shall never get   to twenty at
# VL+ NSg      . V/C NSg+ NPl/V+ NSg+  VL+ . NPr/V NSg/V/J . ISg+ VX    R     NSg/V P  NSg    NSg/P
> that          rate   ! However , the Multiplication Table  doesn’t signify : let’s try
# NSg/I/C/Ddem+ NSg/V+ . C       . D   NᴹSg           NSg/V+ V       V       . NSg$  NSg/V/J
> Geography . London is the capital of Paris , and Paris is the capital of Rome , and
# N🅪Sg+     . NPr+   VL D   NSg/J   P  NPr+  . V/C NPr+  VL D   NSg/J   P  NPr+ . V/C
> Rome — no    , that’s all          wrong   , I’m certain ! I    must  have   been  changed for Mabel ! I’ll
# NPr+ . NPr/P . NSg$   NSg/I/J/C/Dq NSg/V/J . W?  I/J     . ISg+ NSg/V NSg/VX NSg/V V/J     C/P NPr   . W?
> try     and say   ‘          How   doth the little     — ’ ” and she  crossed her     hands  on  her     lap      as    if
# NSg/V/J V/C NSg/V Unlintable NSg/C W?   D   NPr/I/J/Dq . . . V/C ISg+ V/J     ISg/D$+ NPl/V+ J/P ISg/D$+ NSg/V/J+ NSg/R NSg/C
> she  were  saying lessons , and began to repeat it       , but     her     voice  sounded hoarse
# ISg+ NSg/V NSg/V  NPl/V+  . V/C V     P  NSg/V  NPr/ISg+ . NSg/C/P ISg/D$+ NSg/V+ V/J     NSg/V/J
> and strange , and the words  did not   come    the same as    they used to do     : —
# V/C NSg/V/J . V/C D   NPl/V+ V   NSg/C NSg/V/P D   I/J  NSg/R IPl+ V/J  P  NSg/VX . .
>
#
> “ How   doth the little     crocodile Improve his     shining tail     , And pour  the waters
# . NSg/C W?   D+  NPr/I/J/Dq NSg/V+    V       ISg/D$+ V       NSg/V/J+ . V/C NSg/V D   NPrPl/V
> of the Nile On  every golden  scale   !
# P  D   NPr+ J/P Dq    NPr/V/J N🅪Sg/V+ .
>
#
> “ How   cheerfully he       seems to grin  , How   neatly spread his     claws  , And welcome
# . NSg/C R          NPr/ISg+ V     P  NSg/V . NSg/C R      N🅪Sg/V ISg/D$+ NPl/V+ . V/C NSg/V/J
> little     fishes in      With gently smiling  jaws   ! ”
# NPr/I/J/Dq NPl/V+ NPr/J/P P    R      NᴹSg/V/J NPl/V+ . .
>
#
> “ I’m sure those   are not   the right   words  , ” said poor    Alice , and her     eyes   filled
# . W?  J    I/Ddem+ V   NSg/C D   NPr/V/J NPl/V+ . . V/J  NSg/V/J NPr+  . V/C ISg/D$+ NPl/V+ V/J
> with tears  again as    she  went  on  , “ I    must  be     Mabel after all          , and I    shall have   to
# P    NPl/V+ P     NSg/R ISg+ NSg/V J/P . . ISg+ NSg/V NSg/VX NPr   P     NSg/I/J/C/Dq . V/C ISg+ VX    NSg/VX P
> go      and live in      that         poky  little     house  , and have   next    to no    toys   to play  with ,
# NSg/V/J V/C V/J  NPr/J/P NSg/I/C/Ddem NSg/J NPr/I/J/Dq NPr/V+ . V/C NSg/VX NSg/J/P P  NPr/P NPl/V+ P  NSg/V P    .
> and oh    ! ever so        many       lessons to learn ! No    , I’ve made up        my  mind   about it       ; if    I’m
# V/C NPr/V . J    NSg/I/J/C NSg/I/J/Dq NPl/V+  P  NSg/V . NPr/P . W?   V    NSg/V/J/P D$+ NSg/V+ J/P   NPr/ISg+ . NSg/C W?
> Mabel , I’ll stay    down       here    ! It’ll be     no    use   their putting their heads  down       and
# NPr   . W?   NSg/V/J N🅪Sg/V/J/P NSg/J/R . W?    NSg/VX NPr/P NSg/V D$+   NSg/V   D$+   NPl/V+ N🅪Sg/V/J/P V/C
> saying ‘          Come    up        again , dear    ! ’ I    shall only  look  up        and say   ‘          Who    am      I    then    ? Tell
# NSg/V  Unlintable NSg/V/P NSg/V/J/P P     . NSg/V/J . . ISg+ VX    J/R/C NSg/V NSg/V/J/P V/C NSg/V Unlintable NPr/I+ NPr/V/J ISg+ NSg/J/C . NPr/V
> me       that         first   , and then    , if    I    like        being    that          person , I’ll come    up        : if    not   , I’ll
# NPr/ISg+ NSg/I/C/Ddem NSg/V/J . V/C NSg/J/C . NSg/C ISg+ NSg/V/J/C/P N🅪Sg/V/C NSg/I/C/Ddem+ NSg/V+ . W?   NSg/V/P NSg/V/J/P . NSg/C NSg/C . W?
> stay    down       here    till      I’m somebody else    ’ — but     , oh    dear    ! ” cried Alice , with a   sudden
# NSg/V/J N🅪Sg/V/J/P NSg/J/R NSg/V/C/P W?  NSg/I+   NSg/J/C . . NSg/C/P . NPr/V NSg/V/J . . V/J   NPr+  . P    D/P NSg/J
> burst of tears  , “ I    do     wish  they would put   their heads  down       ! I    am      so        very tired
# NSg/V P  NPl/V+ . . ISg+ NSg/VX NSg/V IPl+ VX    NSg/V D$+   NPl/V+ N🅪Sg/V/J/P . ISg+ NPr/V/J NSg/I/J/C J/R  V/J
> of being    all          alone here    ! ”
# P  N🅪Sg/V/C NSg/I/J/C/Dq J     NSg/J/R . .
>
#
> As    she  said this    she  looked down       at    her     hands  , and was surprised to see   that         she
# NSg/R ISg+ V/J  I/Ddem+ ISg+ V/J    N🅪Sg/V/J/P NSg/P ISg/D$+ NPl/V+ . V/C V   V/J       P  NSg/V NSg/I/C/Ddem ISg+
> had put   on  one       of the Rabbit’s little     white    kid    gloves while     she  was talking .
# V   NSg/V J/P NSg/I/V/J P  D   NSg$     NPr/I/J/Dq NPr🅪/V/J NSg/V+ NPl/V+ NSg/V/C/P ISg+ V   V       .
> “ How   can    I    have   done    that          ? ” she  thought . “ I    must  be     growing small   again . ” She
# . NSg/C NPr/VX ISg+ NSg/VX NSg/V/J NSg/I/C/Ddem+ . . ISg+ NSg/V   . . ISg+ NSg/V NSg/VX NSg/V   NPr/V/J P     . . ISg+
> got up        and went  to the table  to measure herself by      it       , and found that          , as    nearly
# V   NSg/V/J/P V/C NSg/V P  D+  NSg/V+ P  NSg/V   ISg+    NSg/J/P NPr/ISg+ . V/C NSg/V NSg/I/C/Ddem+ . NSg/R R
> as    she  could  guess , she  was now       about two  feet high    , and was going   on  shrinking
# NSg/R ISg+ NSg/VX NSg/V . ISg+ V   NPr/V/J/C J/P   NSg+ NPl+ NSg/V/J . V/C V   NSg/V/J J/P V
> rapidly : she  soon found out         that         the cause    of this    was the fan   she  was holding ,
# R       . ISg+ J/R  NSg/V NSg/V/J/R/P NSg/I/C/Ddem D   N🅪Sg/V/C P  I/Ddem+ V   D+  NSg/V ISg+ V   NSg/V   .
> and she  dropped it       hastily , just in      time      to avoid shrinking away altogether .
# V/C ISg+ V/J     NPr/ISg+ R       . V/J  NPr/J/P N🅪Sg/V/J+ P  V     V         V/J  NSg        .
>
#
> “ That          was a   narrow  escape ! ” said Alice , a    good     deal     frightened at    the sudden
# . NSg/I/C/Ddem+ V   D/P NSg/V/J NSg/V  . . V/J  NPr+  . D/P+ NPr/V/J+ NSg/V/J+ V/J        NSg/P D+  NSg/J+
> change  , but     very glad    to find  herself still   in      existence ; “ and now       for the
# N🅪Sg/V+ . NSg/C/P J/R  NSg/V/J P  NSg/V ISg+    NSg/V/J NPr/J/P NSg+      . . V/C NPr/V/J/C C/P D+
> garden   ! ” and she  ran   with all           speed   back    to the little      door   : but     , alas ! the
# NSg/V/J+ . . V/C ISg+ NSg/V P    NSg/I/J/C/Dq+ N🅪Sg/V+ NSg/V/J P  D+  NPr/I/J/Dq+ NSg/V+ . NSg/C/P . NPl  . D+
> little      door   was shut    again , and the little      golden   key      was lying   on  the glass
# NPr/I/J/Dq+ NSg/V+ V   NSg/V/J P     . V/C D+  NPr/I/J/Dq+ NPr/V/J+ NPr/V/J+ V   NSg/V/J J/P D+  NPr🅪/V+
> table  as    before , “ and things are worse    than ever , ” thought the poor     child  , “ for
# NSg/V+ NSg/R C/P    . . V/C NPl+   V   NSg/V/JC C/P  J    . . NSg/V   D+  NSg/V/J+ NSg/V+ . . C/P
> I    never was so        small   as    this   before , never ! And I    declare it’s too bad     , that         it
# ISg+ R     V   NSg/I/J/C NPr/V/J NSg/R I/Ddem C/P    . R     . V/C ISg+ V       W?   W?  NSg/V/J . NSg/I/C/Ddem NPr/ISg+
> is ! ”
# VL . .
>
#
> As    she  said these   words  her     foot   slipped , and in      another moment , splash ! she  was
# NSg/R ISg+ V/J  I/Ddem+ NPl/V+ ISg/D$+ NSg/V+ V/J     . V/C NPr/J/P I/D+    NSg+   . NSg/V+ . ISg+ V
> up        to her     chin   in      salt      water   . Her     first    idea was that         she  had somehow fallen
# NSg/V/J/P P  ISg/D$+ NPr/V+ NPr/J/P NPr🅪/V/J+ N🅪Sg/V+ . ISg/D$+ NSg/V/J+ NSg+ V   NSg/I/C/Ddem ISg+ V   W?      W?
> into the sea  , “ and in      that         case   I    can    go      back    by      railway , ” she  said to herself .
# P    D+  NSg+ . . V/C NPr/J/P NSg/I/C/Ddem NPr/V+ ISg+ NPr/VX NSg/V/J NSg/V/J NSg/J/P NSg+    . . ISg+ V/J  P  ISg+    .
> ( Alice had been  to the seaside once  in      her     life    , and had come    to the general
# . NPr+  V   NSg/V P  D   NPr/J   NSg/C NPr/J/P ISg/D$+ N🅪Sg/V+ . V/C V   NSg/V/P P  D   NSg/V/J
> conclusion , that          wherever you    go      to on  the English   coast  you    find  a   number   of
# NSg+       . NSg/I/C/Ddem+ C        ISgPl+ NSg/V/J P  J/P D   NPr🅪/V/J+ NSg/V+ ISgPl+ NSg/V D/P NSg/V/JC P
> bathing machines in      the sea  , some     children digging in      the sand     with wooden
# NSg/V   NPl/V+   NPr/J/P D   NSg+ . I/J/R/Dq NPl+     NSg/V   NPr/J/P D   NSg/V/J+ P    J
> spades , then    a   row   of lodging houses , and behind  them     a   railway station . )
# NPl/V  . NSg/J/C D/P NSg/V P  N🅪Sg/V+ NPl/V+ . V/C NSg/J/P NSg/IPl+ D/P NSg+    NSg/V+  . .
> However , she  soon made out         that         she  was in      the pool  of tears  which she  had wept
# C       . ISg+ J/R  V    NSg/V/J/R/P NSg/I/C/Ddem ISg+ V   NPr/J/P D   NSg/V P  NPl/V+ I/C+  ISg+ V   V
> when    she  was nine feet high    .
# NSg/I/C ISg+ V   NSg  NPl  NSg/V/J .
>
#
> “ I    wish  I    hadn’t cried so        much         ! ” said Alice , as    she  swam about , trying  to find
# . ISg+ NSg/V ISg+ V      V/J   NSg/I/J/C NSg/I/J/R/Dq . . V/J  NPr+  . NSg/R ISg+ V    J/P   . NSg/V/J P  NSg/V
> her     way    out         . “ I    shall be     punished for it       now       , I    suppose , by      being    drowned in      my
# ISg/D$+ NSg/J+ NSg/V/J/R/P . . ISg+ VX    NSg/VX V/J      C/P NPr/ISg+ NPr/V/J/C . ISg+ V       . NSg/J/P N🅪Sg/V/C V/J     NPr/J/P D$+
> own      tears  ! That          will   be     a   queer    thing , to be     sure ! However , everything is queer
# NSg/V/J+ NPl/V+ . NSg/I/C/Ddem+ NPr/VX NSg/VX D/P NSg/V/J+ NSg+  . P  NSg/VX J    . C       . NSg/I/V+   VL NSg/V/J
> to - day   . ”
# P  . NPr🅪+ . .
>
#
> Just then    she  heard something  splashing about in      the pool   a   little     way    off       , and
# V/J  NSg/J/C ISg+ V/J   NSg/I/V/J+ V         J/P   NPr/J/P D   NSg/V+ D/P NPr/I/J/Dq NSg/J+ NSg/V/J/P . V/C
> she  swam nearer to make  out         what   it       was : at    first   she  thought it       must  be     a
# ISg+ V    NSg/JC P  NSg/V NSg/V/J/R/P NSg/I+ NPr/ISg+ V   . NSg/P NSg/V/J ISg+ NSg/V   NPr/ISg+ NSg/V NSg/VX D/P
> walrus or    hippopotamus , but     then    she  remembered how   small   she  was now       , and she
# NSg/V+ NPr/C NSg          . NSg/C/P NSg/J/C ISg+ V/J        NSg/C NPr/V/J ISg+ V   NPr/V/J/C . V/C ISg+
> soon made out         that         it       was only  a   mouse  that          had slipped in      like        herself .
# J/R  V    NSg/V/J/R/P NSg/I/C/Ddem NPr/ISg+ V   J/R/C D/P NSg/V+ NSg/I/C/Ddem+ V   V/J     NPr/J/P NSg/V/J/C/P ISg+    .
>
#
> “ Would it       be     of any     use    , now       , ” thought Alice , “ to speak to this    mouse  ?
# . VX    NPr/ISg+ NSg/VX P  I/R/Dq+ NSg/V+ . NPr/V/J/C . . NSg/V   NPr+  . . P  NSg/V P  I/Ddem+ NSg/V+ .
> Everything is so        out         - of - the - way   down       here    , that         I    should think very likely it
# NSg/I/V+   VL NSg/I/J/C NSg/V/J/R/P . P  . D   . NSg/J N🅪Sg/V/J/P NSg/J/R . NSg/I/C/Ddem ISg+ VX     NSg/V J/R  NSg/J  NPr/ISg+
> can    talk   : at    any     rate   , there’s no     harm   in      trying  . ” So        she  began : “ O       Mouse  , do
# NPr/VX N🅪Sg/V . NSg/P I/R/Dq+ NSg/V+ . W?      NPr/P+ NSg/V+ NPr/J/P NSg/V/J . . NSg/I/J/C ISg+ V     . . NPr/J/P NSg/V+ . NSg/VX
> you    know  the way    out         of this    pool   ? I    am      very tired of swimming about here    , O
# ISgPl+ NSg/V D+  NSg/J+ NSg/V/J/R/P P  I/Ddem+ NSg/V+ . ISg+ NPr/V/J J/R  V/J   P  NSg/V    J/P   NSg/J/R . NPr/J/P
> Mouse  ! ” ( Alice thought this    must  be     the right   way   of speaking to a    mouse  : she
# NSg/V+ . . . NPr+  NSg/V   I/Ddem+ NSg/V NSg/VX D   NPr/V/J NSg/J P  V        P  D/P+ NSg/V+ . ISg+
> had never done    such  a    thing before , but     she  remembered having seen  in      her
# V   R     NSg/V/J NSg/I D/P+ NSg+  C/P    . NSg/C/P ISg+ V/J        V      NSg/V NPr/J/P ISg/D$+
> brother’s Latin Grammar , “ A   mouse  — of a   mouse  — to a   mouse  — a   mouse  — O       mouse  ! ” ) The
# NSg$      NPr/J N🅪Sg/V+ . . D/P NSg/V+ . P  D/P NSg/V+ . P  D/P NSg/V+ . D/P NSg/V+ . NPr/J/P NSg/V+ . . . D+
> Mouse  looked at    her     rather    inquisitively , and seemed to her     to wink  with one       of
# NSg/V+ V/J    NSg/P ISg/D$+ NPr/V/J/R R             . V/C V/J    P  ISg/D$+ P  NSg/V P    NSg/I/V/J P
> its     little     eyes   , but     it       said nothing  .
# ISg/D$+ NPr/I/J/Dq NPl/V+ . NSg/C/P NPr/ISg+ V/J  NSg/I/J+ .
>
#
> “ Perhaps it       doesn’t understand English   , ” thought Alice ; “ I    daresay it’s a   French
# . NSg/R   NPr/ISg+ V       V          NPr🅪/V/J+ . . NSg/V   NPr+  . . ISg+ V       W?   D/P NPr🅪/V/J
> mouse  , come    over    with William the Conqueror . ” ( For , with all          her     knowledge of
# NSg/V+ . NSg/V/P NSg/J/P P    NPr+    D   NSg       . . . C/P . P    NSg/I/J/C/Dq ISg/D$+ NᴹSg      P
> history , Alice had no    very clear    notion how   long    ago anything had happened . ) So
# N🅪Sg+   . NPr+  V   NPr/P J/R  NSg/V/J+ NSg+   NSg/C NPr/V/J J/P NSg/I/V+ V   V/J      . . NSg/I/J/C
> she  began again : “ Où est  ma     chatte ? ” which was the first   sentence in      her     French
# ISg+ V     P     . . ?  NPr+ NPr/J+ ?      . . I/C+  V   D   NSg/V/J NSg/V    NPr/J/P ISg/D$+ NPr🅪/V/J
> lesson - book   . The Mouse  gave a    sudden leap     out         of the water   , and seemed to quiver
# NSg/V+ . NSg/V+ . D+  NSg/V+ V    D/P+ NSg/J+ NSg/V/J+ NSg/V/J/R/P P  D+  N🅪Sg/V+ . V/C V/J    P  NSg/V/J
> all          over     with fright  . “ Oh    , I    beg   your pardon ! ” cried Alice hastily , afraid that
# NSg/I/J/C/Dq NSg/J/P+ P    NSg/V/J . . NPr/V . ISg+ NSg/V D$+  NSg/V  . . V/J   NPr+  R       . J      NSg/I/C/Ddem
> she  had hurt    the poor    animal’s feelings . “ I    quite forgot you    didn’t like        cats   . ”
# ISg+ V   NSg/V/J D   NSg/V/J NSg$     +        . . ISg+ R     V      ISgPl+ V      NSg/V/J/C/P NPl/V+ . .
>
#
> “ Not   like        cats   ! ” cried the Mouse  , in      a   shrill  , passionate voice  . “ Would you    like
# . NSg/C NSg/V/J/C/P NPl/V+ . . V/J   D+  NSg/V+ . NPr/J/P D/P NSg/V/J . NSg/V/J+   NSg/V+ . . VX    ISgPl+ NSg/V/J/C/P
> cats   if    you    were  me       ? ”
# NPl/V+ NSg/C ISgPl+ NSg/V NPr/ISg+ . .
>
#
> “ Well    , perhaps not   , ” said Alice in      a    soothing tone      : “ don’t be     angry about it       .
# . NSg/V/J . NSg/R   NSg/C . . V/J  NPr+  NPr/J/P D/P+ NSg/V/J+ N🅪Sg/I/V+ . . V     NSg/VX V/J   J/P   NPr/ISg+ .
> And yet     I    wish  I    could  show  you    our cat      Dinah : I    think you’d take  a   fancy    to
# V/C NSg/V/C ISg+ NSg/V ISg+ NSg/VX NSg/V ISgPl+ D$+ NSg/V/J+ NPr   . ISg+ NSg/V W?    NSg/V D/P NSg/V/J+ P
> cats  if    you    could  only  see   her     . She  is such  a   dear    quiet    thing , ” Alice went  on  ,
# NPl/V NSg/C ISgPl+ NSg/VX J/R/C NSg/V ISg/D$+ . ISg+ VL NSg/I D/P NSg/V/J N🅪Sg/V/J NSg   . . NPr+  NSg/V J/P .
> half        to herself , as    she  swam lazily about in      the pool   , “ and she  sits  purring so
# N🅪Sg/V/J/P+ P  ISg+    . NSg/R ISg+ V    R      J/P   NPr/J/P D+  NSg/V+ . . V/C ISg+ NPl/V V       NSg/I/J/C
> nicely by      the fire      , licking her     paws   and washing her     face   — and she  is such  a   nice
# R      NSg/J/P D   N🅪Sg/V/J+ . NSg/V   ISg/D$+ NPl/V+ V/C NSg/V   ISg/D$+ NSg/V+ . V/C ISg+ VL NSg/I D/P NPr/V/J
> soft  thing to nurse — and she’s such  a   capital one        for catching mice   — oh    , I    beg
# NSg/J NSg+  P  NSg/V . V/C W?    NSg/I D/P NSg/J+  NSg/I/V/J+ C/P V        NSg/V+ . NPr/V . ISg+ NSg/V
> your pardon ! ” cried Alice again , for this    time      the Mouse  was bristling all          over    ,
# D$+  NSg/V  . . V/J   NPr+  P     . C/P I/Ddem+ N🅪Sg/V/J+ D+  NSg/V+ V   V         NSg/I/J/C/Dq NSg/J/P .
> and she  felt     certain it       must  be     really offended . “ We   won’t talk   about her     any
# V/C ISg+ N🅪Sg/V/J I/J     NPr/ISg+ NSg/V NSg/VX R      V/J      . . IPl+ V     N🅪Sg/V J/P   ISg/D$+ I/R/Dq
> more         if    you’d rather    not   . ”
# NPr/I/V/J/Dq NSg/C W?    NPr/V/J/R NSg/C . .
>
#
> “ We   indeed ! ” cried the Mouse  , who    was trembling down       to the end   of his     tail     . “ As
# . IPl+ W?     . . V/J   D+  NSg/V+ . NPr/I+ V   V         N🅪Sg/V/J/P P  D   NSg/V P  ISg/D$+ NSg/V/J+ . . NSg/R
> if    I    would talk   on  such  a    subject  ! Our family  always hated cats   : nasty , low     ,
# NSg/C ISg+ VX    N🅪Sg/V J/P NSg/I D/P+ NSg/V/J+ . D$+ N🅪Sg/J+ R      V/J   NPl/V+ . NSg/J . NSg/V/J .
> vulgar things ! Don’t let   me       hear the name   again ! ”
# NSg/J  NPl+   . V     NSg/V NPr/ISg+ V    D   NSg/V+ P     . .
>
#
> “ I    won’t indeed ! ” said Alice , in      a   great hurry  to change the subject of
# . ISg+ V     W?     . . V/J  NPr+  . NPr/J/P D/P NSg/J NSg/V+ P  N🅪Sg/V D   NSg/V/J P
> conversation . “ Are you    — are you    fond    — of — of dogs   ? ” The Mouse  did not   answer , so
# N🅪Sg/V+      . . V   ISgPl+ . V   ISgPl+ NSg/V/J . P  . P  NPl/V+ . . D+  NSg/V+ V   NSg/C NSg/V+ . NSg/I/J/C
> Alice went  on  eagerly : “ There is such  a   nice    little     dog      near      our house  I    should
# NPr+  NSg/V J/P R       . . +     VL NSg/I D/P NPr/V/J NPr/I/J/Dq NSg/V/J+ NSg/V/J/P D$+ NPr/V+ ISg+ VX
> like        to show  you    ! A   little     bright  - eyed terrier , you    know  , with oh    , such  long
# NSg/V/J/C/P P  NSg/V ISgPl+ . D/P NPr/I/J/Dq NPr/V/J . V/J  NSg     . ISgPl+ NSg/V . P    NPr/V . NSg/I NPr/V/J
> curly   brown    hair    ! And it’ll fetch things when    you    throw them     , and it’ll sit   up
# NSg/J/R NPr🅪/V/J N🅪Sg/V+ . V/C W?    NSg/V NPl+   NSg/I/C ISgPl+ NSg/V NSg/IPl+ . V/C W?    NSg/V NSg/V/J/P
> and beg   for its     dinner  , and all          sorts of things — I    can’t remember half       of
# V/C NSg/V C/P ISg/D$+ N🅪Sg/V+ . V/C NSg/I/J/C/Dq NPl/V P  NPl+   . ISg+ VX    NSg/V    N🅪Sg/V/J/P P
> them     — and it       belongs to a   farmer , you    know  , and he       says  it’s so        useful , it’s
# NSg/IPl+ . V/C NPr/ISg+ V       P  D/P NPr+   . ISgPl+ NSg/V . V/C NPr/ISg+ NPl/V W?   NSg/I/J/C J      . W?
> worth   a   hundred pounds ! He       says  it       kills all           the rats   and — oh    dear    ! ” cried Alice
# NSg/V/J D/P NSg     NPl/V+ . NPr/ISg+ NPl/V NPr/ISg+ NPl/V NSg/I/J/C/Dq+ D+  NPl/V+ V/C . NPr/V NSg/V/J . . V/J   NPr+
> in      a   sorrowful tone      , “ I’m afraid I’ve offended it       again ! ” For the Mouse  was
# NPr/J/P D/P J         N🅪Sg/I/V+ . . W?  J      W?   V/J      NPr/ISg+ P     . . C/P D+  NSg/V+ V
> swimming away from her     as    hard   as    it       could  go      , and making quite a   commotion in
# NSg/V    V/J  P    ISg/D$+ NSg/R N🅪Sg/J NSg/R NPr/ISg+ NSg/VX NSg/V/J . V/C NSg/V  R     D/P NSg       NPr/J/P
> the pool   as    it       went  .
# D   NSg/V+ NSg/R NPr/ISg+ NSg/V .
>
#
> So        she  called softly after it       , “ Mouse  dear    ! Do     come    back    again , and we   won’t
# NSg/I/J/C ISg+ V/J    R      P     NPr/ISg+ . . NSg/V+ NSg/V/J . NSg/VX NSg/V/P NSg/V/J P     . V/C IPl+ V
> talk   about cats   or    dogs   either , if    you    don’t like        them     ! ” When    the Mouse  heard
# N🅪Sg/V J/P   NPl/V+ NPr/C NPl/V+ I/C    . NSg/C ISgPl+ V     NSg/V/J/C/P NSg/IPl+ . . NSg/I/C D+  NSg/V+ V/J
> this    , it       turned round     and swam slowly back    to her     : its     face   was quite pale    ( with
# I/Ddem+ . NPr/ISg+ V/J    NSg/V/J/P V/C V    R      NSg/V/J P  ISg/D$+ . ISg/D$+ NSg/V+ V   R     NSg/V/J . P
> passion , Alice thought ) , and it       said in      a    low      trembling voice  , “ Let   us       get   to
# NPr/V+  . NPr+  NSg/V   . . V/C NPr/ISg+ V/J  NPr/J/P D/P+ NSg/V/J+ V+        NSg/V+ . . NSg/V NPr/IPl+ NSg/V P
> the shore  , and then    I’ll tell  you    my  history , and you’ll understand why   it       is I
# D+  NSg/V+ . V/C NSg/J/C W?   NPr/V ISgPl+ D$+ N🅪Sg+   . V/C W?     V          NSg/V NPr/ISg+ VL ISg+
> hate   cats  and dogs   . ”
# N🅪Sg/V NPl/V V/C NPl/V+ . .
>
#
> It       was high    time     to go      , for the pool   was getting quite crowded with the birds
# NPr/ISg+ V   NSg/V/J N🅪Sg/V/J P  NSg/V/J . C/P D+  NSg/V+ V   NSg/V   R     V/J     P    D   NPl/V
> and animals that          had fallen into it       : there were  a    Duck   and a   Dodo , a   Lory and an
# V/C NPl+    NSg/I/C/Ddem+ V   W?     P    NPr/ISg+ . +     NSg/V D/P+ NSg/V+ V/C D/P NSg  . D/P ?    V/C D/P
> Eaglet , and several other   curious creatures . Alice led     the way    , and the whole
# NSg    . V/C J/Dq    NSg/V/J J       NPl+      . NPr+  NSg/V/J D+  NSg/J+ . V/C D+  NSg/J+
> party    swam to the shore  .
# NSg/V/J+ V    P  D+  NSg/V+ .
>
#
> CHAPTER III : A   Caucus - Race  and a    Long     Tale
# NSg/V+  W?  . D/P NSg/V+ . NSg/V V/C D/P+ NPr/V/J+ NSg/V+
>
#
> They were  indeed a   queer   - looking party    that          assembled on  the bank  — the birds with
# IPl+ NSg/V W?     D/P NSg/V/J . V       NSg/V/J+ NSg/I/C/Ddem+ V/J       J/P D   NSg/V . D   NPl/V P
> draggled feathers , the animals with their fur        clinging close   to them     , and all
# ?        NPl/V+   . D   NPl+    P    D$+   NSg/V/C/P+ V        NSg/V/J P  NSg/IPl+ . V/C NSg/I/J/C/Dq
> dripping wet     , cross      , and uncomfortable .
# NSg/V    NSg/V/J . NPr/V/J/P+ . V/C J             .
>
#
> The first   question of course was , how   to get   dry     again : they had a   consultation
# D   NSg/V/J NSg/V    P  NSg/V+ V   . NSg/C P  NSg/V NSg/V/J P     . IPl+ V   D/P NSg+
> about this    , and after a    few       minutes it       seemed quite natural to Alice to find
# J/P   I/Ddem+ . V/C P     D/P+ NSg/I/Dq+ NPl/V+  NPr/ISg+ V/J    R     NSg/J   P  NPr+  P  NSg/V
> herself talking familiarly with them     , as    if    she  had known them     all          her     life    .
# ISg+    V       R          P    NSg/IPl+ . NSg/R NSg/C ISg+ V   V/J   NSg/IPl+ NSg/I/J/C/Dq ISg/D$+ N🅪Sg/V+ .
> Indeed , she  had quite a   long    argument with the Lory , who    at    last    turned sulky ,
# W?     . ISg+ V   R     D/P NPr/V/J N🅪Sg/V   P    D   ?    . NPr/I+ NSg/P NSg/V/J V/J    NSg/J .
> and would only  say   , “ I    am      older than you    , and must  know  better    ; ” and this   Alice
# V/C VX    J/R/C NSg/V . . ISg+ NPr/V/J JC    C/P  ISgPl+ . V/C NSg/V NSg/V NSg/VX/JC . . V/C I/Ddem NPr+
> would not   allow without knowing   how   old   it       was , and , as    the Lory positively
# VX    NSg/C V     C/P     NSg/V/J/P NSg/C NSg/J NPr/ISg+ V   . V/C . NSg/R D   ?    R
> refused to tell  its     age     , there was no    more         to be     said .
# V/J     P  NPr/V ISg/D$+ N🅪Sg/V+ . +     V   NPr/P NPr/I/V/J/Dq P  NSg/VX V/J  .
>
#
> At    last    the Mouse  , who    seemed to be     a   person of authority among them     , called
# NSg/P NSg/V/J D+  NSg/V+ . NPr/I+ V/J    P  NSg/VX D/P NSg/V  P  N🅪Sg+     P     NSg/IPl+ . V/J
> out         , “ Sit   down       , all          of you    , and listen to me       ! I’ll soon make  you    dry     enough ! ”
# NSg/V/J/R/P . . NSg/V N🅪Sg/V/J/P . NSg/I/J/C/Dq P  ISgPl+ . V/C NSg/V  P  NPr/ISg+ . W?   J/R  NSg/V ISgPl+ NSg/V/J NSg/I  . .
> They all          sat     down       at    once  , in      a    large  ring   , with the Mouse  in      the middle  . Alice
# IPl+ NSg/I/J/C/Dq NSg/V/J N🅪Sg/V/J/P NSg/P NSg/C . NPr/J/P D/P+ NSg/J+ NSg/V+ . P    D+  NSg/V+ NPr/J/P D   NSg/V/J . NPr+
> kept her     eyes   anxiously fixed on  it       , for she  felt     sure she  would catch a   bad
# V    ISg/D$+ NPl/V+ R         V/J   J/P NPr/ISg+ . C/P ISg+ N🅪Sg/V/J J    ISg+ VX    NSg/V D/P NSg/V/J
> cold  if    she  did not   get   dry     very soon .
# NSg/J NSg/C ISg+ V   NSg/C NSg/V NSg/V/J J/R  J/R  .
>
#
> “ Ahem ! ” said the Mouse  with an   important air     , “ are you    all          ready   ? This    is the
# . V    . . V/J  D   NSg/V+ P    D/P+ J+        N🅪Sg/V+ . . V   ISgPl+ NSg/I/J/C/Dq NSg/V/J . I/Ddem+ VL D
> driest thing I    know  . Silence all          round     , if    you    please ! ‘          William the Conqueror ,
# JS     NSg   ISg+ NSg/V . NSg/V+  NSg/I/J/C/Dq NSg/V/J/P . NSg/C ISgPl+ V      . Unlintable NPr+    D   NSg       .
> whose cause     was favoured by      the pope   , was soon submitted to by      the English   , who
# I+    N🅪Sg/V/C+ V   V/J/Comm NSg/J/P D   NPr/V+ . V   J/R  V         P  NSg/J/P D   NPr🅪/V/J+ . NPr/I+
> wanted leaders , and had been  of late  much         accustomed to usurpation and conquest .
# V/J    +       . V/C V   NSg/V P  NSg/J NSg/I/J/R/Dq V/J        P  NSg        V/C NSg/V+   .
> Edwin and Morcar , the earls of Mercia and Northumbria — ’ ”
# NPr+  V/C ?      . D   NPl+  P  NPr    V/C ?           . . .
>
#
> “ Ugh ! ” said the Lory , with a   shiver .
# . W?  . . V/J  D   ?    . P    D/P NSg/V  .
>
#
> “ I    beg   your pardon ! ” said the Mouse  , frowning , but     very politely : “ Did you
# . ISg+ NSg/V D$+  NSg/V  . . V/J  D+  NSg/V+ . V        . NSg/C/P J/R  R        . . V   ISgPl+
> speak ? ”
# NSg/V . .
>
#
> “ Not   I    ! ” said the Lory hastily .
# . NSg/C ISg+ . . V/J  D   ?    R       .
>
#
> “ I    thought you    did , ” said the Mouse  . “ — I    proceed . ‘          Edwin and Morcar , the earls
# . ISg+ NSg/V   ISgPl+ V   . . V/J  D+  NSg/V+ . . . ISg+ V       . Unlintable NPr+  V/C ?      . D   NPl+
> of Mercia and Northumbria , declared for him  : and even    Stigand , the patriotic
# P  NPr    V/C ?           . V/J      C/P ISg+ . V/C NSg/V/J ?       . D   NSg/J
> archbishop of Canterbury , found it       advisable — ’ ”
# NSg        P  NPr        . NSg/V NPr/ISg+ J         . . .
>
#
> “ Found what   ? ” said the Duck   .
# . NSg/V NSg/I+ . . V/J  D+  NSg/V+ .
>
#
> “ Found it       , ” the Mouse  replied rather    crossly : “ of course you    know  what   ‘          it       ’
# . NSg/V NPr/ISg+ . . D+  NSg/V+ V/J     NPr/V/J/R R       . . P  NSg/V+ ISgPl+ NSg/V NSg/I+ Unlintable NPr/ISg+ .
> means . ”
# NPl/V . .
>
#
> “ I    know  what   ‘          it       ’ means well    enough , when    I    find  a    thing , ” said the Duck   : “ it’s
# . ISg+ NSg/V NSg/I+ Unlintable NPr/ISg+ . NPl/V NSg/V/J NSg/I  . NSg/I/C ISg+ NSg/V D/P+ NSg+  . . V/J  D+  NSg/V+ . . W?
> generally a   frog  or    a   worm   . The question is , what   did the archbishop find  ? ”
# R         D/P NSg/V NPr/C D/P NSg/V+ . D+  NSg/V+   VL . NSg/I+ V   D   NSg        NSg/V . .
>
#
> The Mouse  did not   notice this    question , but     hurriedly went  on  , “ ‘          — found it
# D+  NSg/V+ V   NSg/C NSg/V  I/Ddem+ NSg/V+   . NSg/C/P R         NSg/V J/P . . Unlintable . NSg/V NPr/ISg+
> advisable to go      with Edgar Atheling to meet    William and offer    him  the crown    .
# J         P  NSg/V/J P    NPr+  ?        P  NSg/V/J NPr+    V/C NSg/V/JC ISg+ D   NSg/V/J+ .
> William’s conduct at    first   was moderate . But     the insolence of his     Normans — ’ How
# NSg$      NSg/V   NSg/P NSg/V/J V   NSg/V/J  . NSg/C/P D   NSg/V     P  ISg/D$+ NPl     . . NSg/C
> are you    getting on  now       , my  dear    ? ” it       continued , turning to Alice as    it       spoke .
# V   ISgPl+ NSg/V   J/P NPr/V/J/C . D$+ NSg/V/J . . NPr/ISg+ V/J       . NSg/V   P  NPr+  NSg/R NPr/ISg+ NSg/V .
>
#
> “ As    wet     as    ever , ” said Alice in      a   melancholy tone      : “ it       doesn’t seem to dry     me       at
# . NSg/R NSg/V/J NSg/R J    . . V/J  NPr+  NPr/J/P D/P NSg/J      N🅪Sg/I/V+ . . NPr/ISg+ V       V    P  NSg/V/J NPr/ISg+ NSg/P
> all          . ”
# NSg/I/J/C/Dq . .
>
#
> “ In      that          case   , ” said the Dodo solemnly , rising    to its     feet , “ I    move  that         the
# . NPr/J/P NSg/I/C/Ddem+ NPr/V+ . . V/J  D   NSg  R        . NSg/V/J/P P  ISg/D$+ NPl+ . . ISg+ NSg/V NSg/I/C/Ddem D
> meeting adjourn , for the immediate adoption of more         energetic remedies — ”
# NSg/V+  V       . C/P D   J         NSg      P  NPr/I/V/J/Dq NSg/J     NPl/V+   . .
>
#
> “ Speak English   ! ” said the Eaglet . “ I    don’t know  the meaning  of half        those  long
# . NSg/V NPr🅪/V/J+ . . V/J  D   NSg    . . ISg+ V     NSg/V D   N🅪Sg/V/J P  N🅪Sg/V/J/P+ I/Ddem NPr/V/J
> words  , and , what’s more         , I    don’t believe you    do     either ! ” And the Eaglet bent
# NPl/V+ . V/C . NSg$   NPr/I/V/J/Dq . ISg+ V     V       ISgPl+ NSg/VX I/C    . . V/C D   NSg    NSg/V/J
> down       its     head     to hide  a   smile  : some     of the other   birds  tittered audibly .
# N🅪Sg/V/J/P ISg/D$+ NPr/V/J+ P  NSg/V D/P NSg/V+ . I/J/R/Dq P  D   NSg/V/J NPl/V+ V/J      R       .
>
#
> “ What   I    was going   to say   , ” said the Dodo in      an  offended tone      , “ was , that         the
# . NSg/I+ ISg+ V   NSg/V/J P  NSg/V . . V/J  D   NSg  NPr/J/P D/P V/J      N🅪Sg/I/V+ . . V   . NSg/I/C/Ddem D
> best      thing to get   us       dry     would be     a   Caucus - race   . ”
# NPr/VX/JS NSg+  P  NSg/V NPr/IPl+ NSg/V/J VX    NSg/VX D/P NSg/V+ . NSg/V+ . .
>
#
> “ What   is a   Caucus - race   ? ” said Alice ; not   that         she  wanted much         to know  , but     the
# . NSg/I+ VL D/P NSg/V  . NSg/V+ . . V/J  NPr+  . NSg/C NSg/I/C/Ddem ISg+ V/J    NSg/I/J/R/Dq P  NSg/V . NSg/C/P D
> Dodo had paused as    if    it       thought that         somebody ought    to speak , and no    one        else
# NSg  V   V/J    NSg/R NSg/C NPr/ISg+ NSg/V   NSg/I/C/Ddem NSg/I+   NSg/I/VX P  NSg/V . V/C NPr/P NSg/I/V/J+ NSg/J/C
> seemed inclined to say   anything .
# V/J    V/J      P  NSg/V NSg/I/V+ .
>
#
> “ Why   , ” said the Dodo , “ the best      way    to explain it       is to do     it       . ” ( And , as    you
# . NSg/V . . V/J  D   NSg  . . D   NPr/VX/JS NSg/J+ P  V       NPr/ISg+ VL P  NSg/VX NPr/ISg+ . . . V/C . NSg/R ISgPl+
> might     like        to try     the thing yourself , some      winter day   , I    will   tell  you    how   the
# NᴹSg/VX/J NSg/V/J/C/P P  NSg/V/J D+  NSg+  ISg+     . I/J/R/Dq+ NSg/V+ NPr🅪+ . ISg+ NPr/VX NPr/V ISgPl+ NSg/C D
> Dodo managed it       . )
# NSg  V/J     NPr/ISg+ . .
>
#
> First   it       marked out         a   race   - course , in      a   sort  of circle , ( “ the exact shape
# NSg/V/J NPr/ISg+ V/J    NSg/V/J/R/P D/P NSg/V+ . NSg/V+ . NPr/J/P D/P NSg/V P  NSg/V+ . . . D+  V/J+  NSg/V+
> doesn’t matter  , ” it       said , ) and then    all          the party    were  placed along the course ,
# V       N🅪Sg/V+ . . NPr/ISg+ V/J  . . V/C NSg/J/C NSg/I/J/C/Dq D   NSg/V/J+ NSg/V V/J    P     D   NSg/V+ .
> here    and there . There was no    “ One        , two , three , and away , ” but     they began running
# NSg/J/R V/C W?    . +     V   NPr/P . NSg/I/V/J+ . NSg . NSg   . V/C V/J  . . NSg/C/P IPl+ V     NSg/V/J/P
> when    they liked , and left    off       when    they liked , so        that         it       was not   easy    to know
# NSg/I/C IPl+ V/J   . V/C NPr/V/J NSg/V/J/P NSg/I/C IPl+ V/J   . NSg/I/J/C NSg/I/C/Ddem NPr/ISg+ V   NSg/C NSg/V/J P  NSg/V
> when    the race   was over    . However , when    they had been  running   half        an   hour or    so        ,
# NSg/I/C D+  NSg/V+ V   NSg/J/P . C       . NSg/I/C IPl+ V   NSg/V NSg/V/J/P N🅪Sg/V/J/P+ D/P+ NSg+ NPr/C NSg/I/J/C .
> and were  quite dry     again , the Dodo suddenly called out         “ The race   is over    ! ” and
# V/C NSg/V R     NSg/V/J P     . D   NSg  R        V/J    NSg/V/J/R/P . D   NSg/V+ VL NSg/J/P . . V/C
> they all          crowded round     it       , panting , and asking , “ But     who    has won     ? ”
# IPl+ NSg/I/J/C/Dq V/J     NSg/V/J/P NPr/ISg+ . V       . V/C V      . . NSg/C/P NPr/I+ V   NSgPl/V . .
>
#
> This    question the Dodo could  not   answer without a   great deal    of thought , and it
# I/Ddem+ NSg/V+   D   NSg  NSg/VX NSg/C NSg/V+ C/P     D/P NSg/J NSg/V/J P  NSg/V+  . V/C NPr/ISg+
> sat     for a   long    time      with one       finger pressed upon its     forehead ( the position in
# NSg/V/J C/P D/P NPr/V/J N🅪Sg/V/J+ P    NSg/I/V/J NSg/V+ V/J     P    ISg/D$+ NSg      . D   NSg/V+   NPr/J/P
> which you    usually see   Shakespeare , in      the pictures of him  ) , while     the rest
# I/C+  ISgPl+ R       NSg/V NPr/V+      . NPr/J/P D   NPl/V    P  ISg+ . . NSg/V/C/P D   NSg/V/JS+
> waited in      silence . At    last    the Dodo said , “ Everybody has won     , and all          must  have
# V/J    NPr/J/P NSg/V+  . NSg/P NSg/V/J D   NSg  V/J  . . NSg/I+    V   NSgPl/V . V/C NSg/I/J/C/Dq NSg/V NSg/VX
> prizes . ”
# NPl/V+ . .
>
#
> “ But     who    is to give  the prizes ? ” quite a   chorus of voices asked .
# . NSg/C/P NPr/I+ VL P  NSg/V D+  NPl/V+ . . R     D/P NSg/V  P  NPl/V+ V/J   .
>
#
> “ Why   , she  , of course , ” said the Dodo , pointing to Alice with one       finger ; and the
# . NSg/V . ISg+ . P  NSg/V+ . . V/J  D   NSg  . V        P  NPr+  P    NSg/I/V/J NSg/V+ . V/C D
> whole party    at    once  crowded round     her     , calling out         in      a   confused way    , “ Prizes !
# NSg/J NSg/V/J+ NSg/P NSg/C V/J     NSg/V/J/P ISg/D$+ . NSg/V   NSg/V/J/R/P NPr/J/P D/P V/J      NSg/J+ . . NPl/V+ .
> Prizes ! ”
# NPl/V+ . .
>
#
> Alice had no     idea what   to do     , and in      despair she  put   her     hand   in      her     pocket   , and
# NPr+  V   NPr/P+ NSg+ NSg/I+ P  NSg/VX . V/C NPr/J/P NSg/V+  ISg+ NSg/V ISg/D$+ NSg/V+ NPr/J/P ISg/D$+ NSg/V/J+ . V/C
> pulled out         a   box   of comfits , ( luckily the salt      water   had not   got into it       ) , and
# V/J    NSg/V/J/R/P D/P NSg/V P  NPl/V   . . R       D   NPr🅪/V/J+ N🅪Sg/V+ V   NSg/C V   P    NPr/ISg+ . . V/C
> handed them     round     as    prizes . There was exactly one       a   - piece  , all          round     .
# V/J    NSg/IPl+ NSg/V/J/P NSg/R NPl/V+ . +     V   R       NSg/I/V/J D/P . NSg/V+ . NSg/I/J/C/Dq NSg/V/J/P .
>
#
> “ But     she  must  have   a    prize    herself , you    know  , ” said the Mouse  .
# . NSg/C/P ISg+ NSg/V NSg/VX D/P+ NSg/V/J+ ISg+    . ISgPl+ NSg/V . . V/J  D+  NSg/V+ .
>
#
> “ Of course , ” the Dodo replied very gravely . “ What   else    have   you    got in      your
# . P  NSg/V+ . . D   NSg  V/J     J/R  R       . . NSg/I+ NSg/J/C NSg/VX ISgPl+ V   NPr/J/P D$+
> pocket   ? ” he       went  on  , turning to Alice .
# NSg/V/J+ . . NPr/ISg+ NSg/V J/P . NSg/V   P  NPr+  .
>
#
> “ Only  a   thimble , ” said Alice sadly .
# . J/R/C D/P NSg/V   . . V/J  NPr+  R     .
>
#
> “ Hand   it       over    here    , ” said the Dodo .
# . NSg/V+ NPr/ISg+ NSg/J/P NSg/J/R . . V/J  D   NSg  .
>
#
> Then    they all          crowded round     her     once  more         , while     the Dodo solemnly presented the
# NSg/J/C IPl+ NSg/I/J/C/Dq V/J     NSg/V/J/P ISg/D$+ NSg/C NPr/I/V/J/Dq . NSg/V/C/P D   NSg  R        V/J       D
> thimble , saying “ We   beg   your acceptance of this   elegant thimble ; ” and , when    it
# NSg/V   . NSg/V  . IPl+ NSg/V D$+  NSg        P  I/Ddem NSg/J   NSg/V   . . V/C . NSg/I/C NPr/ISg+
> had finished this   short     speech  , they all          cheered .
# V   V/J      I/Ddem NPr/V/J/P N🅪Sg/V+ . IPl+ NSg/I/J/C/Dq V/J+    .
>
#
> Alice thought the whole  thing very absurd , but     they all          looked so        grave   that         she
# NPr+  NSg/V   D+  NSg/J+ NSg+  J/R  NSg/J  . NSg/C/P IPl+ NSg/I/J/C/Dq V/J    NSg/I/J/C NSg/V/J NSg/I/C/Ddem ISg+
> did not   dare   to laugh ; and , as    she  could  not   think of anything to say   , she
# V   NSg/C NPr/VX P  NSg/V . V/C . NSg/R ISg+ NSg/VX NSg/C NSg/V P  NSg/I/V+ P  NSg/V . ISg+
> simply bowed , and took the thimble , looking as    solemn as    she  could  .
# R      V/J   . V/C V    D   NSg/V   . V       NSg/R J      NSg/R ISg+ NSg/VX .
>
#
> The next     thing was to eat the comfits : this   caused some     noise  and confusion , as
# D+  NSg/J/P+ NSg+  V   P  V   D   NPl/V   . I/Ddem V/J    I/J/R/Dq N🅪Sg/V V/C N🅪Sg/V+   . NSg/R
> the large birds  complained that         they could  not   taste   theirs , and the small   ones
# D   NSg/J NPl/V+ V/J        NSg/I/C/Ddem IPl+ NSg/VX NSg/C NSg/V/J I+     . V/C D   NPr/V/J NPl/V+
> choked and had to be     patted on  the back    . However , it       was over    at    last    , and they
# V/J    V/C V   P  NSg/VX V      J/P D   NSg/V/J . C       . NPr/ISg+ V   NSg/J/P NSg/P NSg/V/J . V/C IPl+
> sat     down       again in      a    ring   , and begged the Mouse  to tell  them     something  more         .
# NSg/V/J N🅪Sg/V/J/P P     NPr/J/P D/P+ NSg/V+ . V/C V      D+  NSg/V+ P  NPr/V NSg/IPl+ NSg/I/V/J+ NPr/I/V/J/Dq .
>
#
> “ You    promised to tell  me       your history , you    know  , ” said Alice , “ and why   it       is you
# . ISgPl+ V/J      P  NPr/V NPr/ISg+ D$+  N🅪Sg+   . ISgPl+ NSg/V . . V/J  NPr+  . . V/C NSg/V NPr/ISg+ VL ISgPl+
> hate   — C       and D      , ” she  added in      a    whisper , half        afraid that         it       would be     offended
# N🅪Sg/V . NPr/V/J V/C NPr/J+ . . ISg+ V/J   NPr/J/P D/P+ NSg/V+  . N🅪Sg/V/J/P+ J      NSg/I/C/Ddem NPr/ISg+ VX    NSg/VX V/J
> again .
# P     .
>
#
> “ Mine     is a   long    and a    sad      tale   ! ” said the Mouse  , turning to Alice , and sighing .
# . NSg/I/V+ VL D/P NPr/V/J V/C D/P+ NSg/V/J+ NSg/V+ . . V/J  D+  NSg/V+ . NSg/V   P  NPr+  . V/C V       .
>
#
> “ It       is a   long    tail    , certainly , ” said Alice , looking down       with wonder at    the
# . NPr/ISg+ VL D/P NPr/V/J NSg/V/J . R         . . V/J  NPr+  . V       N🅪Sg/V/J/P P    N🅪Sg/V NSg/P D
> Mouse’s tail     ; “ but     why   do     you    call  it       sad     ? ” And she  kept on  puzzling about it
# NSg$    NSg/V/J+ . . NSg/C/P NSg/V NSg/VX ISgPl+ NSg/V NPr/ISg+ NSg/V/J . . V/C ISg+ V    J/P V        J/P   NPr/ISg+
> while     the Mouse  was speaking , so        that         her     idea of the tale   was something  like
# NSg/V/C/P D+  NSg/V+ V   V        . NSg/I/J/C NSg/I/C/Ddem ISg/D$+ NSg  P  D+  NSg/V+ V   NSg/I/V/J+ NSg/V/J/C/P
> this    : —
# I/Ddem+ . .
>
#
>  “Fury said to a
# Unlintable
>             mouse, That he
# Unlintable Unlintable
>            met in the
# Unlintable Unlintable
>
# Unlintable
>
#
> house  , ‘          Let   us       both   go      to law    : I    will   prosecute you    . — Come    , I’ll take  no
# NPr/V+ . Unlintable NSg/V NPr/IPl+ I/C/Dq NSg/V/J P  N🅪Sg/V . ISg+ NPr/VX V         ISgPl+ . . NSg/V/P . W?   NSg/V NPr/P
> denial ; We   must  have   a   trial    : For really this   morning I’ve nothing  to do     . ’
# N🅪Sg+  . IPl+ NSg/V NSg/VX D/P NSg/V/J+ . C/P R      I/Ddem N🅪Sg/V+ W?   NSg/I/J+ P  NSg/VX . .
> Said the mouse  to the cur   , ‘          Such  a   trial    , dear    sir    , With no    jury    or    judge  ,
# V/J  D+  NSg/V+ P  D   NSg/J . Unlintable NSg/I D/P NSg/V/J+ . NSg/V/J NPr/V+ . P    NPr/P NSg/V/J NPr/C NSg/V+ .
> would be     wasting our breath    . ’ ‘          I’ll be     judge  , I’ll be     jury     , ’ Said cunning old
# VX    NSg/VX V       D$+ N🅪Sg/V/J+ . . Unlintable W?   NSg/VX NSg/V+ . W?   NSg/VX NSg/V/J+ . . V/J  NSg/J   NSg/J
> Fury : ‘          I’ll try     the whole cause    , and condemn you    to death . ’ ”
# NSg+ . Unlintable W?   NSg/V/J D   NSg/J N🅪Sg/V/C . V/C V       ISgPl+ P  NPr🅪  . . .
>
#
> “ You    are not   attending ! ” said the Mouse  to Alice severely . “ What   are you
# . ISgPl+ V   NSg/C V         . . V/J  D   NSg/V+ P  NPr+  R        . . NSg/I+ V   ISgPl+
> thinking of ? ”
# V        P  . .
>
#
> “ I    beg   your pardon , ” said Alice very humbly : “ you    had got to the fifth   bend   , I
# . ISg+ NSg/V D$+  NSg/V  . . V/J  NPr+  J/R  R      . . ISgPl+ V   V   P  D   NSg/V/J NPr/V+ . ISg+
> think ? ”
# NSg/V . .
>
#
> “ I    had not   ! ” cried the Mouse  , sharply and very angrily .
# . ISg+ V   NSg/C . . V/J   D+  NSg/V+ . R       V/C J/R  R       .
>
#
> “ A    knot   ! ” said Alice , always ready   to make  herself useful , and looking anxiously
# . D/P+ NSg/V+ . . V/J  NPr+  . R      NSg/V/J P  NSg/V ISg+    J      . V/C V       R
> about her     . “ Oh    , do     let   me       help  to undo    it       ! ”
# J/P   ISg/D$+ . . NPr/V . NSg/VX NSg/V NPr/ISg+ NSg/V P  NSg/V/J NPr/ISg+ . .
>
#
> “ I    shall do     nothing of the sort   , ” said the Mouse  , getting up        and walking away .
# . ISg+ VX    NSg/VX NSg/I/J P  D+  NSg/V+ . . V/J  D+  NSg/V+ . NSg/V   NSg/V/J/P V/C NSg/V/J V/J  .
> “ You    insult me       by      talking such   nonsense  ! ”
# . ISgPl+ NSg/V+ NPr/ISg+ NSg/J/P V       NSg/I+ NᴹSg/V/J+ . .
>
#
> “ I    didn’t mean    it       ! ” pleaded poor     Alice . “ But     you’re so        easily offended , you
# . ISg+ V      NSg/V/J NPr/ISg+ . . V/J     NSg/V/J+ NPr+  . . NSg/C/P W?     NSg/I/J/C R      V/J      . ISgPl+
> know  ! ”
# NSg/V . .
>
#
> The Mouse  only  growled in      reply  .
# D+  NSg/V+ J/R/C V/J     NPr/J/P NSg/V+ .
>
#
> “ Please come    back    and finish your story  ! ” Alice called after it       ; and the others
# . V      NSg/V/P NSg/V/J V/C NSg/V  D$+  NSg/V+ . . NPr+  V/J    P     NPr/ISg+ . V/C D+  NPl/V+
> all          joined in      chorus , “ Yes   , please do     ! ” but     the Mouse  only  shook   its     head
# NSg/I/J/C/Dq V/J    NPr/J/P NSg/V+ . . NPl/V . V      NSg/VX . . NSg/C/P D+  NSg/V+ J/R/C NSg/V/J ISg/D$+ NPr/V/J+
> impatiently , and walked a   little     quicker .
# R           . V/C V/J    D/P NPr/I/J/Dq NSg/JC  .
>
#
> “ What   a    pity    it       wouldn’t stay    ! ” sighed the Lory , as    soon as    it       was quite out         of
# . NSg/I+ D/P+ N🅪Sg/V+ NPr/ISg+ VX       NSg/V/J . . V/J    D   ?    . NSg/R J/R  NSg/R NPr/ISg+ V   R     NSg/V/J/R/P P
> sight   ; and an  old   Crab   took the opportunity of saying to her     daughter “ Ah      , my
# N🅪Sg/V+ . V/C D/P NSg/J NSg/V+ V    D   NSg         P  NSg/V  P  ISg/D$+ NSg+     . NSg/I/V . D$+
> dear    ! Let   this    be     a   lesson to you    never to lose  your temper    ! ” “ Hold    your tongue ,
# NSg/V/J . NSg/V I/Ddem+ NSg/VX D/P NSg/V  P  ISgPl+ R     P  NSg/V D$+  NSg/V/JC+ . . . NSg/V/J D$+  NSg/V+ .
> Ma     ! ” said the young    Crab   , a   little     snappishly . “ You’re enough to try     the
# NPr/J+ . . V/J  D+  NPr/V/J+ NSg/V+ . D/P NPr/I/J/Dq R          . . W?     NSg/I  P  NSg/V/J D
> patience of an  oyster   ! ”
# NSg      P  D/P NSg/V/J+ . .
>
#
> “ I    wish  I    had our Dinah here    , I    know  I    do     ! ” said Alice aloud , addressing nobody
# . ISg+ NSg/V ISg+ V   D$+ NPr   NSg/J/R . ISg+ NSg/V ISg+ NSg/VX . . V/J  NPr+  J     . V          NSg/I+
> in      particular . “ She’d soon fetch it       back    ! ”
# NPr/J/P NSg/J      . . W?    J/R  NSg/V NPr/ISg+ NSg/V/J . .
>
#
> “ And who    is Dinah , if    I    might     venture to ask   the question ? ” said the Lory .
# . V/C NPr/I+ VL NPr   . NSg/C ISg+ NᴹSg/VX/J NSg/V+  P  NSg/V D   NSg/V+   . . V/J  D   ?    .
>
#
> Alice replied eagerly , for she  was always ready   to talk   about her     pet      : “ Dinah’s
# NPr+  V/J     R       . C/P ISg+ V   R      NSg/V/J P  N🅪Sg/V J/P   ISg/D$+ NPr/V/J+ . . NSg$
> our cat      . And she’s such  a   capital one        for catching mice   you    can’t think ! And oh    ,
# D$+ NSg/V/J+ . V/C W?    NSg/I D/P NSg/J+  NSg/I/V/J+ C/P V        NSg/V+ ISgPl+ VX    NSg/V . V/C NPr/V .
> I    wish  you    could  see   her     after the birds  ! Why   , she’ll eat a   little     bird     as    soon
# ISg+ NSg/V ISgPl+ NSg/VX NSg/V ISg/D$+ P     D+  NPl/V+ . NSg/V . W?     V   D/P NPr/I/J/Dq NPr/V/J+ NSg/R J/R
> as    look  at    it       ! ”
# NSg/R NSg/V NSg/P NPr/ISg+ . .
>
#
> This    speech  caused a   remarkable sensation among the party    . Some     of the birds
# I/Ddem+ N🅪Sg/V+ V/J    D/P W?         NSg+      P     D+  NSg/V/J+ . I/J/R/Dq P  D+  NPl/V+
> hurried off       at    once  : one       old   Magpie began wrapping itself up        very carefully ,
# V/J+    NSg/V/J/P NSg/P NSg/C . NSg/I/V/J NSg/J NSg/V  V     N🅪Sg/V+  ISg+   NSg/V/J/P J/R  R         .
> remarking , “ I    really must  be     getting home     ; the night   - air     doesn’t suit   my
# V         . . ISg+ R      NSg/V NSg/VX NSg/V   NSg/V/J+ . D   N🅪Sg/V+ . N🅪Sg/V+ V       NSg/V+ D$+
> throat ! ” and a   Canary  called out         in      a   trembling voice  to its     children , “ Come
# NSg/V+ . . V/C D/P NSg/V/J V/J    NSg/V/J/R/P NPr/J/P D/P V         NSg/V+ P  ISg/D$+ NPl+     . . NSg/V/P
> away , my  dears  ! It’s high     time      you    were  all          in      bed      ! ” On  various pretexts they
# V/J  . D$+ NPl/V+ . W?   NSg/V/J+ N🅪Sg/V/J+ ISgPl+ NSg/V NSg/I/J/C/Dq NPr/J/P NSg/V/J+ . . J/P J       NPl/V    IPl+
> all          moved off       , and Alice was soon left    alone .
# NSg/I/J/C/Dq V/J+  NSg/V/J/P . V/C NPr+  V   J/R  NPr/V/J J     .
>
#
> “ I    wish  I    hadn’t mentioned Dinah ! ” she  said to herself in      a   melancholy tone      .
# . ISg+ NSg/V ISg+ V      V/J       NPr   . . ISg+ V/J  P  ISg+    NPr/J/P D/P NSg/J      N🅪Sg/I/V+ .
> “ Nobody seems to like        her     , down       here    , and I’m sure she’s the best      cat      in      the
# . NSg/I+ V     P  NSg/V/J/C/P ISg/D$+ . N🅪Sg/V/J/P NSg/J/R . V/C W?  J    W?    D   NPr/VX/JS NSg/V/J+ NPr/J/P D
> world  ! Oh    , my  dear    Dinah ! I    wonder if    I    shall ever see   you    any    more         ! ” And here
# NSg/V+ . NPr/V . D$+ NSg/V/J NPr   . ISg+ N🅪Sg/V NSg/C ISg+ VX    J    NSg/V ISgPl+ I/R/Dq NPr/I/V/J/Dq . . V/C NSg/J/R
> poor     Alice began to cry   again , for she  felt     very lonely and low     - spirited . In      a
# NSg/V/J+ NPr+  V     P  NSg/V P     . C/P ISg+ N🅪Sg/V/J J/R  J/R    V/C NSg/V/J . V/J      . NPr/J/P D/P
> little     while     , however , she  again heard a   little     pattering of footsteps in      the
# NPr/I/J/Dq NSg/V/C/P . C       . ISg+ P     V/J   D/P NPr/I/J/Dq V         P  NPl+      NPr/J/P D
> distance , and she  looked up        eagerly , half        hoping that         the Mouse  had changed his
# NSg/V+   . V/C ISg+ V/J    NSg/V/J/P R       . N🅪Sg/V/J/P+ V      NSg/I/C/Ddem D   NSg/V+ V   V/J     ISg/D$+
> mind   , and was coming  back    to finish his     story  .
# NSg/V+ . V/C V   NSg/V/J NSg/V/J P  NSg/V  ISg/D$+ NSg/V+ .
>
#
> CHAPTER IV     : The Rabbit Sends in      a    Little      Bill
# NSg/V+  NSg/J+ . D+  NSg/V+ NPl/V NPr/J/P D/P+ NPr/I/J/Dq+ NPr/V+
>
#
> It       was the White    Rabbit , trotting slowly back    again , and looking anxiously about
# NPr/ISg+ V   D   NPr🅪/V/J NSg/V  . NSg/V/J  R      NSg/V/J P     . V/C V       R         J/P
> as    it       went  , as    if    it       had lost something  ; and she  heard it       muttering to itself
# NSg/R NPr/ISg+ NSg/V . NSg/R NSg/C NPr/ISg+ V   V/J  NSg/I/V/J+ . V/C ISg+ V/J   NPr/ISg+ NSg/V     P  ISg+
> “ The Duchess ! The Duchess ! Oh    my  dear     paws   ! Oh    my  fur        and whiskers ! She’ll get
# . D   NSg/V   . D   NSg/V   . NPr/V D$+ NSg/V/J+ NPl/V+ . NPr/V D$+ NSg/V/C/P+ V/C W?       . W?     NSg/V
> me       executed , as    sure as    ferrets are ferrets ! Where can    I    have   dropped them     , I
# NPr/ISg+ V/J      . NSg/R J    NSg/R NPl/V   V   NPl/V   . NSg/C NPr/VX ISg+ NSg/VX V/J     NSg/IPl+ . ISg+
> wonder ? ” Alice guessed in      a    moment that          it       was looking for the fan    and the pair
# N🅪Sg/V . . NPr+  V/J     NPr/J/P D/P+ NSg+   NSg/I/C/Ddem+ NPr/ISg+ V   V       C/P D+  NSg/V+ V/C D   NSg/V
> of white     kid    gloves , and she  very good    - naturedly began hunting about for them     ,
# P  NPr🅪/V/J+ NSg/V+ NPl/V+ . V/C ISg+ J/R  NPr/V/J . ?         V     NᴹSg/V  J/P   C/P NSg/IPl+ .
> but     they were  nowhere to be     seen  — everything seemed to have   changed since her
# NSg/C/P IPl+ NSg/V NSg/J   P  NSg/VX NSg/V . NSg/I/V+   V/J    P  NSg/VX V/J     C/P   ISg/D$+
> swim  in      the pool   , and the great hall , with the glass   table and the little     door   ,
# NSg/V NPr/J/P D   NSg/V+ . V/C D   NSg/J NPr+ . P    D   NPr🅪/V+ NSg/V V/C D   NPr/I/J/Dq NSg/V+ .
> had vanished completely .
# V   V/J      R          .
>
#
> Very soon the Rabbit noticed Alice , as    she  went  hunting about , and called out         to
# J/R  J/R  D+  NSg/V+ V/J     NPr+  . NSg/R ISg+ NSg/V NᴹSg/V  J/P   . V/C V/J    NSg/V/J/R/P P
> her     in      an   angry tone      , “ Why   , Mary Ann    , what   are you    doing out         here    ? Run   home     this
# ISg/D$+ NPr/J/P D/P+ V/J+  N🅪Sg/I/V+ . . NSg/V . NPr+ NPr/J+ . NSg/I+ V   ISgPl+ NSg/V NSg/V/J/R/P NSg/J/R . NSg/V NSg/V/J+ I/Ddem+
> moment , and fetch me       a   pair  of gloves and a    fan    ! Quick   , now       ! ” And Alice was so
# NSg+   . V/C NSg/V NPr/ISg+ D/P NSg/V P  NPl/V  V/C D/P+ NSg/V+ . NSg/V/J . NPr/V/J/C . . V/C NPr+  V   NSg/I/J/C
> much         frightened that         she  ran   off       at    once  in      the direction it       pointed to , without
# NSg/I/J/R/Dq V/J        NSg/I/C/Ddem ISg+ NSg/V NSg/V/J/P NSg/P NSg/C NPr/J/P D+  NSg+      NPr/ISg+ V/J     P  . C/P
> trying  to explain the mistake it       had made .
# NSg/V/J P  V       D+  NSg/V+  NPr/ISg+ V   V    .
>
#
> “ He       took me       for his     housemaid , ” she  said to herself as    she  ran   . “ How   surprised
# . NPr/ISg+ V    NPr/ISg+ C/P ISg/D$+ NSg/V     . . ISg+ V/J  P  ISg+    NSg/R ISg+ NSg/V . . NSg/C V/J
> he’ll be     when    he       finds out         who    I    am      ! But     I’d better    take  him  his     fan   and
# W?    NSg/VX NSg/I/C NPr/ISg+ NPl/V NSg/V/J/R/P NPr/I+ ISg+ NPr/V/J . NSg/C/P W?  NSg/VX/JC NSg/V ISg+ ISg/D$+ NSg/V V/C
> gloves — that          is , if    I    can    find  them     . ” As    she  said this    , she  came    upon a    neat
# NPl/V+ . NSg/I/C/Ddem+ VL . NSg/C ISg+ NPr/VX NSg/V NSg/IPl+ . . NSg/R ISg+ V/J  I/Ddem+ . ISg+ NSg/V/P P    D/P+ NSg/J+
> little      house  , on  the door  of which was a   bright  brass    plate with the name   “ W.
# NPr/I/J/Dq+ NPr/V+ . J/P D   NSg/V P  I/C+  V   D/P NPr/V/J N🅪Sg/V/J NSg/V P    D+  NSg/V+ . ?
> RABBIT , ” engraved upon it       . She  went  in      without knocking , and hurried upstairs ,
# NSg/V+ . . V/J      P    NPr/ISg+ . ISg+ NSg/V NPr/J/P C/P     V        . V/C V/J     NSg/J    .
> in      great  fear   lest she  should meet    the real   Mary Ann    , and be     turned out         of the
# NPr/J/P NSg/J+ NSg/V+ JS   ISg+ VX     NSg/V/J D+  NSg/J+ NPr+ NPr/J+ . V/C NSg/VX V/J    NSg/V/J/R/P P  D+
> house  before she  had found the fan   and gloves .
# NPr/V+ C/P    ISg+ V   NSg/V D   NSg/V V/C NPl/V+ .
>
#
> “ How   queer   it       seems , ” Alice said to herself , “ to be     going   messages for a    rabbit !
# . NSg/C NSg/V/J NPr/ISg+ V     . . NPr+  V/J  P  ISg+    . . P  NSg/VX NSg/V/J NPl/V    C/P D/P+ NSg/V+ .
> I    suppose Dinah’ll be     sending me       on  messages next    ! ” And she  began fancying the
# ISg+ V       ?        NSg/VX V       NPr/ISg+ J/P NPl/V+   NSg/J/P . . V/C ISg+ V     V        D
> sort  of thing that          would happen : “ ‘          Miss  Alice ! Come    here    directly , and get   ready
# NSg/V P  NSg+  NSg/I/C/Ddem+ VX    V      . . Unlintable NSg/V NPr+  . NSg/V/P NSg/J/R R/C      . V/C NSg/V NSg/V/J
> for your walk   ! ’ ‘          Coming  in      a    minute   , nurse  ! But     I’ve got to see   that         the mouse
# C/P D$+  NSg/V+ . . Unlintable NSg/V/J NPr/J/P D/P+ NSg/V/J+ . NSg/V+ . NSg/C/P W?   V   P  NSg/V NSg/I/C/Ddem D   NSg/V+
> doesn’t get   out         . ’ Only  I    don’t think , ” Alice went  on  , “ that          they’d let   Dinah
# V       NSg/V NSg/V/J/R/P . . J/R/C ISg+ V     NSg/V . . NPr+  NSg/V J/P . . NSg/I/C/Ddem+ W?     NSg/V NPr
> stop  in      the house  if    it       began ordering people about like        that          ! ”
# NSg/V NPr/J/P D   NPr/V+ NSg/C NPr/ISg+ V     V        NPl/V+ J/P   NSg/V/J/C/P NSg/I/C/Ddem+ . .
>
#
> By      this    time      she  had found her     way    into a   tidy    little     room    with a   table  in      the
# NSg/J/P I/Ddem+ N🅪Sg/V/J+ ISg+ V   NSg/V ISg/D$+ NSg/J+ P    D/P NSg/V/J NPr/I/J/Dq NSg/V/J P    D/P NSg/V+ NPr/J/P D
> window , and on  it       ( as    she  had hoped ) a   fan    and two or    three pairs of tiny  white
# NSg/V+ . V/C J/P NPr/ISg+ . NSg/R ISg+ V   V/J   . D/P NSg/V+ V/C NSg NPr/C NSg   NPl/V P  NSg/J NPr🅪/V/J
> kid    gloves : she  took up        the fan    and a   pair  of the gloves , and was just going   to
# NSg/V+ NPl/V+ . ISg+ V    NSg/V/J/P D   NSg/V+ V/C D/P NSg/V P  D   NPl/V+ . V/C V   V/J  NSg/V/J P
> leave the room     , when    her     eye    fell    upon a   little     bottle that          stood near      the
# NSg/V D   NSg/V/J+ . NSg/I/C ISg/D$+ NSg/V+ NSg/V/J P    D/P NPr/I/J/Dq NSg/V+ NSg/I/C/Ddem+ V     NSg/V/J/P D
> looking - glass   . There was no     label  this   time      with the words  “ DRINK  ME       , ” but
# V+      . NPr🅪/V+ . +     V   NPr/P+ NSg/V+ I/Ddem N🅪Sg/V/J+ P    D+  NPl/V+ . NSg/V+ NPr/ISg+ . . NSg/C/P
> nevertheless she  uncorked it       and put   it       to her     lips   . “ I    know  something
# W?           ISg+ V/J      NPr/ISg+ V/C NSg/V NPr/ISg+ P  ISg/D$+ NPl/V+ . . ISg+ NSg/V NSg/I/V/J+
> interesting is sure to happen , ” she  said to herself , “ whenever I    eat or    drink
# V/J         VL J    P  V      . . ISg+ V/J  P  ISg+    . . C        ISg+ V   NPr/C NSg/V+
> anything ; so        I’ll just see   what   this   bottle does  . I    do     hope   it’ll make  me       grow
# NSg/I/V+ . NSg/I/J/C W?   V/J  NSg/V NSg/I+ I/Ddem NSg/V+ NPl/V . ISg+ NSg/VX NPr🅪/V W?    NSg/V NPr/ISg+ V
<<<<<<< HEAD
> large again , for really I’m quite tired of being    such  a   tiny  little     thing ! ”
# NSg/J P     . C/P R      W?  NSg   V/J   P  N🅪Sg/V/C NSg/I D/P NSg/J NPr/I/J/Dq NSg+  . .
=======
> large again , for really I’m quite tired of being    such  a   tiny  little     thing  ! ”
# NSg/J P     . C/P R      W?  R     V/J   P  N🅪Sg/V/C NSg/I D/P NSg/J NPr/I/J/Dq NSg/V+ . .
>>>>>>> 29a0d529
>
#
> It       did so        indeed , and much         sooner than she  had expected : before she  had drunk
# NPr/ISg+ V   NSg/I/J/C W?     . V/C NSg/I/J/R/Dq JC     C/P  ISg+ V   NSg/V/J  . C/P    ISg+ V   NSg/V/J+
> half        the bottle , she  found her     head     pressing against the ceiling , and had to
# N🅪Sg/V/J/P+ D+  NSg/V+ . ISg+ NSg/V ISg/D$+ NPr/V/J+ NSg/V/J  C/P     D+  NSg/V+  . V/C V   P
> stoop to save      her     neck   from being    broken . She  hastily put   down       the bottle ,
# NSg/V P  NSg/V/C/P ISg/D$+ NSg/V+ P    N🅪Sg/V/C V/J    . ISg+ R       NSg/V N🅪Sg/V/J/P D+  NSg/V+ .
> saying to herself “ That’s quite enough — I    hope   I    shan’t grow any    more         — As    it       is , I
# NSg/V  P  ISg+    . NSg$   R     NSg/I  . ISg+ NPr🅪/V ISg+ V      V    I/R/Dq NPr/I/V/J/Dq . NSg/R NPr/ISg+ VL . ISg+
> can’t get   out         at    the door   — I    do     wish  I    hadn’t drunk   quite so        much         ! ”
# VX    NSg/V NSg/V/J/R/P NSg/P D   NSg/V+ . ISg+ NSg/VX NSg/V ISg+ V      NSg/V/J R     NSg/I/J/C NSg/I/J/R/Dq . .
>
#
> Alas ! it       was too late  to wish  that          ! She  went  on  growing , and growing , and very
# NPl  . NPr/ISg+ V   W?  NSg/J P  NSg/V NSg/I/C/Ddem+ . ISg+ NSg/V J/P NSg/V   . V/C NSg/V   . V/C J/R
> soon had to kneel down       on  the floor  : in      another minute   there was not   even    room
# J/R  V   P  V     N🅪Sg/V/J/P J/P D   NSg/V+ . NPr/J/P I/D     NSg/V/J+ +     V   NSg/C NSg/V/J NSg/V/J+
> for this    , and she  tried the effect of lying   down       with one       elbow  against the
# C/P I/Ddem+ . V/C ISg+ V/J   D   NSg/V+ P  NSg/V/J N🅪Sg/V/J/P P    NSg/I/V/J NSg/V+ C/P     D
> door   , and the other   arm      curled round     her     head     . Still   she  went  on  growing , and ,
# NSg/V+ . V/C D   NSg/V/J NSg/V/J+ V/J    NSg/V/J/P ISg/D$+ NPr/V/J+ . NSg/V/J ISg+ NSg/V J/P NSg/V   . V/C .
> as    a    last     resource , she  put   one       arm      out         of the window , and one        foot   up        the
# NSg/R D/P+ NSg/V/J+ N🅪Sg/V+  . ISg+ NSg/V NSg/I/V/J NSg/V/J+ NSg/V/J/R/P P  D+  NSg/V+ . V/C NSg/I/V/J+ NSg/V+ NSg/V/J/P D+
> chimney , and said to herself “ Now       I    can    do     no    more         , whatever happens . What   will
# NSg/V+  . V/C V/J  P  ISg+    . NPr/V/J/C ISg+ NPr/VX NSg/VX NPr/P NPr/I/V/J/Dq . NSg/I/J+ V       . NSg/I+ NPr/VX
> become of me       ? ”
# V      P  NPr/ISg+ . .
>
#
> Luckily for Alice , the little      magic     bottle had now       had its     full     effect , and she
# R       C/P NPr+  . D+  NPr/I/J/Dq+ N🅪Sg/V/J+ NSg/V+ V   NPr/V/J/C V   ISg/D$+ NSg/V/J+ NSg/V+ . V/C ISg+
> grew no    larger : still   it       was very uncomfortable , and , as    there seemed to be     no
# V    NPr/P JC     . NSg/V/J NPr/ISg+ V   J/R  J             . V/C . NSg/R +     V/J    P  NSg/VX NPr/P
> sort  of chance  of her     ever getting out         of the room     again , no    wonder she  felt
# NSg/V P  NPr/V/J P  ISg/D$+ J    NSg/V   NSg/V/J/R/P P  D+  NSg/V/J+ P     . NPr/P N🅪Sg/V ISg+ N🅪Sg/V/J
> unhappy .
# NSg/V/J .
>
#
> “ It       was much         pleasanter at    home     , ” thought poor    Alice , “ when    one       wasn’t always
# . NPr/ISg+ V   NSg/I/J/R/Dq J          NSg/P NSg/V/J+ . . NSg/V   NSg/V/J NPr+  . . NSg/I/C NSg/I/V/J V      R
> growing larger and smaller , and being    ordered about by      mice  and rabbits . I
# NSg/V   JC     V/C NSg/JC  . V/C N🅪Sg/V/C V/J     J/P   NSg/J/P NSg/V V/C NPl/V+  . ISg+
> almost wish  I    hadn’t gone  down       that         rabbit - hole   — and yet     — and yet     — it’s rather
# R      NSg/V ISg+ V      V/J/P N🅪Sg/V/J/P NSg/I/C/Ddem NSg/V+ . NSg/V+ . V/C NSg/V/C . V/C NSg/V/C . W?   NPr/V/J/R
> curious , you    know  , this   sort  of life    ! I    do     wonder what   can    have   happened to me       !
# J       . ISgPl+ NSg/V . I/Ddem NSg/V P  N🅪Sg/V+ . ISg+ NSg/VX N🅪Sg/V NSg/I+ NPr/VX NSg/VX V/J      P  NPr/ISg+ .
> When    I    used to read  fairy  - tales  , I    fancied that         kind  of thing never happened ,
# NSg/I/C ISg+ V/J  P  NSg/V NSg/J+ . NPl/V+ . ISg+ V/J     NSg/I/C/Ddem NSg/J P  NSg+  R     V/J      .
> and now       here    I    am      in      the middle  of one       ! There ought    to be     a   book   written about
# V/C NPr/V/J/C NSg/J/R ISg+ NPr/V/J NPr/J/P D   NSg/V/J P  NSg/I/V/J . +     NSg/I/VX P  NSg/VX D/P NSg/V+ V/J     J/P
> me       , that         there ought    ! And when    I    grow up        , I’ll write one       — but     I’m grown up        now       , ”
# NPr/ISg+ . NSg/I/C/Ddem +     NSg/I/VX . V/C NSg/I/C ISg+ V    NSg/V/J/P . W?   NSg/V NSg/I/V/J . NSg/C/P W?  V/J   NSg/V/J/P NPr/V/J/C . .
> she  added in      a   sorrowful tone      ; “ at    least there’s no    room     to grow up        any    more
# ISg+ V/J   NPr/J/P D/P J         N🅪Sg/I/V+ . . NSg/P NSg/J W?      NPr/P NSg/V/J+ P  V    NSg/V/J/P I/R/Dq NPr/I/V/J/Dq
> here    . ”
# NSg/J/R . .
>
#
> “ But     then    , ” thought Alice , “ shall I    never get   any    older than I    am      now       ? That’ll
# . NSg/C/P NSg/J/C . . NSg/V   NPr+  . . VX    ISg+ R     NSg/V I/R/Dq JC    C/P  ISg+ NPr/V/J NPr/V/J/C . W?
> be     a   comfort , one       way    — never to be     an  old   woman  — but     then    — always to have   lessons
# NSg/VX D/P N🅪Sg/V+ . NSg/I/V/J NSg/J+ . R     P  NSg/VX D/P NSg/J NSg/V+ . NSg/C/P NSg/J/C . R      P  NSg/VX NPl/V+
> to learn ! Oh    , I    shouldn’t like        that          ! ”
# P  NSg/V . NPr/V . ISg+ V         NSg/V/J/C/P NSg/I/C/Ddem+ . .
>
#
> “ Oh    , you    foolish Alice ! ” she  answered herself . “ How   can    you    learn lessons in
# . NPr/V . ISgPl+ J+      NPr+  . . ISg+ V/J      ISg+    . . NSg/C NPr/VX ISgPl+ NSg/V NPl/V+  NPr/J/P
> here    ? Why   , there’s hardly room     for you    , and no    room     at    all          for any
# NSg/J/R . NSg/V . W?      R      NSg/V/J+ C/P ISgPl+ . V/C NPr/P NSg/V/J+ NSg/P NSg/I/J/C/Dq C/P I/R/Dq
> lesson - books  ! ”
# NSg/V+ . NPl/V+ . .
>
#
> And so        she  went  on  , taking  first    one        side     and then    the other   , and making quite a
# V/C NSg/I/J/C ISg+ NSg/V J/P . NSg/V/J NSg/V/J+ NSg/I/V/J+ NSg/V/J+ V/C NSg/J/C D   NSg/V/J . V/C NSg/V  R     D/P
> conversation of it       altogether ; but     after a    few       minutes she  heard a    voice
# N🅪Sg/V       P  NPr/ISg+ NSg        . NSg/C/P P     D/P+ NSg/I/Dq+ NPl/V+  ISg+ V/J   D/P+ NSg/V+
> outside   , and stopped to listen .
# NSg/V/J/P . V/C V/J     P  NSg/V  .
>
#
> “ Mary Ann    ! Mary Ann    ! ” said the voice  . “ Fetch me       my  gloves this    moment ! ” Then
# . NPr+ NPr/J+ . NPr+ NPr/J+ . . V/J  D+  NSg/V+ . . NSg/V NPr/ISg+ D$+ NPl/V  I/Ddem+ NSg+   . . NSg/J/C
> came    a   little     pattering of feet on  the stairs . Alice knew it       was the Rabbit
# NSg/V/P D/P NPr/I/J/Dq V         P  NPl  J/P D   NPl+   . NPr+  V    NPr/ISg+ V   D   NSg/V
> coming  to look  for her     , and she  trembled till      she  shook   the house  , quite
# NSg/V/J P  NSg/V C/P ISg/D$+ . V/C ISg+ V/J      NSg/V/C/P ISg+ NSg/V/J D+  NPr/V+ . R
> forgetting that         she  was now       about a    thousand times  as    large as    the Rabbit , and
# NSg/V      NSg/I/C/Ddem ISg+ V   NPr/V/J/C J/P   D/P+ NSg+     NPl/V+ NSg/R NSg/J NSg/R D+  NSg/V+ . V/C
> had no    reason  to be     afraid of it       .
# V   NPr/P N🅪Sg/V+ P  NSg/VX J      P  NPr/ISg+ .
>
#
> Presently the Rabbit came    up        to the door   , and tried to open    it       ; but     , as    the door
# R         D+  NSg/V+ NSg/V/P NSg/V/J/P P  D+  NSg/V+ . V/C V/J   P  NSg/V/J NPr/ISg+ . NSg/C/P . NSg/R D+  NSg/V+
> opened inwards , and Alice’s elbow  was pressed hard   against it       , that         attempt
# V/J    NPl     . V/C NSg$    NSg/V+ V   V/J     N🅪Sg/J C/P     NPr/ISg+ . NSg/I/C/Ddem NSg/V+
> proved a   failure . Alice heard it       say   to itself “ Then    I’ll go      round     and get   in      at
# V/J    D/P N🅪Sg+   . NPr+  V/J   NPr/ISg+ NSg/V P  ISg+   . NSg/J/C W?   NSg/V/J NSg/V/J/P V/C NSg/V NPr/J/P NSg/P
> the window . ”
# D   NSg/V+ . .
>
#
> “ That         you    won’t ! ” thought Alice , and , after waiting till      she  fancied she  heard
# . NSg/I/C/Ddem ISgPl+ V     . . NSg/V   NPr+  . V/C . P     NSg/V   NSg/V/C/P ISg+ V/J     ISg+ V/J
> the Rabbit just under   the window , she  suddenly spread out         her     hand   , and made a
# D+  NSg/V+ V/J  NSg/J/P D+  NSg/V+ . ISg+ R        N🅪Sg/V NSg/V/J/R/P ISg/D$+ NSg/V+ . V/C V    D/P
> snatch in      the air     . She  did not   get   hold    of anything , but     she  heard a   little
# NSg/V  NPr/J/P D   N🅪Sg/V+ . ISg+ V   NSg/C NSg/V NSg/V/J P  NSg/I/V+ . NSg/C/P ISg+ V/J   D/P NPr/I/J/Dq
> shriek and a   fall   , and a   crash   of broken glass   , from which she  concluded that         it
# NSg/V  V/C D/P NSg/V+ . V/C D/P NSg/V/J P  V/J    NPr🅪/V+ . P    I/C+  ISg+ V/J       NSg/I/C/Ddem NPr/ISg+
> was just possible it       had fallen into a   cucumber - frame  , or    something of the sort   .
# V   V/J  NSg/J    NPr/ISg+ V   W?     P    D/P N🅪Sg+    . NSg/V+ . NPr/C NSg/I/V/J P  D   NSg/V+ .
>
#
> Next    came    an   angry voice  — the Rabbit’s — “ Pat      ! Pat      ! Where are you    ? ” And then    a
# NSg/J/P NSg/V/P D/P+ V/J+  NSg/V+ . D   NSg$     . . NPr/V/J+ . NPr/V/J+ . NSg/C V   ISgPl+ . . V/C NSg/J/C D/P+
> voice  she  had never heard before , “ Sure then    I’m here    ! Digging for apples , yer
# NSg/V+ ISg+ V   R     V/J   C/P    . . J    NSg/J/C W?  NSg/J/R . NSg/V   C/P NPl    . +
> honour       ! ”
# N🅪Sg/V/Comm+ . .
>
#
> “ Digging for apples , indeed ! ” said the Rabbit angrily . “ Here    ! Come    and help  me
# . NSg/V   C/P NPl    . W?     . . V/J  D+  NSg/V+ R       . . NSg/J/R . NSg/V/P V/C NSg/V NPr/ISg+
> out         of this    ! ” ( Sounds of more         broken glass   . )
# NSg/V/J/R/P P  I/Ddem+ . . . NPl/V  P  NPr/I/V/J/Dq V/J    NPr🅪/V+ . .
>
#
> “ Now       tell  me       , Pat      , what’s that          in      the window ? ”
# . NPr/V/J/C NPr/V NPr/ISg+ . NPr/V/J+ . NSg$   NSg/I/C/Ddem+ NPr/J/P D   NSg/V+ . .
>
#
> “ Sure , it’s an  arm      , yer honour       ! ” ( He       pronounced it       “ arrum . ” )
# . J    . W?   D/P NSg/V/J+ . +   N🅪Sg/V/Comm+ . . . NPr/ISg+ V/J        NPr/ISg+ . ?     . . .
>
#
> “ An   arm      , you    goose  ! Who    ever saw   one       that          size    ? Why   , it       fills the whole  window ! ”
# . D/P+ NSg/V/J+ . ISgPl+ NSg/V+ . NPr/I+ J    NSg/V NSg/I/V/J NSg/I/C/Ddem+ N🅪Sg/V+ . NSg/V . NPr/ISg+ NPl/V D+  NSg/J+ NSg/V+ . .
>
#
> “ Sure , it       does  , yer honour       : but     it’s an  arm      for all           that          . ”
# . J    . NPr/ISg+ NPl/V . +   N🅪Sg/V/Comm+ . NSg/C/P W?   D/P NSg/V/J+ C/P NSg/I/J/C/Dq+ NSg/I/C/Ddem+ . .
>
#
> “ Well    , it’s got no    business there , at    any    rate   : go      and take  it       away ! ”
# . NSg/V/J . W?   V   NPr/P N🅪Sg/J+  W?    . NSg/P I/R/Dq NSg/V+ . NSg/V/J V/C NSg/V NPr/ISg+ V/J  . .
>
#
> There was a    long     silence after this    , and Alice could  only  hear whispers now       and
# +     V   D/P+ NPr/V/J+ NSg/V+  P     I/Ddem+ . V/C NPr+  NSg/VX J/R/C V    NPl/V    NPr/V/J/C V/C
> then    ; such  as    , “ Sure , I    don’t like        it       , yer honour       , at    all          , at    all          ! ” “ Do     as    I
# NSg/J/C . NSg/I NSg/R . . J    . ISg+ V     NSg/V/J/C/P NPr/ISg+ . +   N🅪Sg/V/Comm+ . NSg/P NSg/I/J/C/Dq . NSg/P NSg/I/J/C/Dq . . . NSg/VX NSg/R ISg+
> tell  you    , you    coward  ! ” and at    last    she  spread out         her     hand   again , and made
# NPr/V ISgPl+ . ISgPl+ NPr/V/J . . V/C NSg/P NSg/V/J ISg+ N🅪Sg/V NSg/V/J/R/P ISg/D$+ NSg/V+ P     . V/C V
> another snatch in      the air     . This    time      there were  two  little      shrieks , and more
# I/D     NSg/V  NPr/J/P D   N🅪Sg/V+ . I/Ddem+ N🅪Sg/V/J+ +     NSg/V NSg+ NPr/I/J/Dq+ NPl/V+  . V/C NPr/I/V/J/Dq
> sounds of broken glass   . “ What   a   number   of cucumber - frames there must  be     ! ”
# NPl/V  P  V/J    NPr🅪/V+ . . NSg/I+ D/P NSg/V/JC P  N🅪Sg+    . NPl/V+ +     NSg/V NSg/VX . .
> thought Alice . “ I    wonder what   they’ll do     next    ! As    for  pulling me       out         of the
# NSg/V   NPr+  . . ISg+ N🅪Sg/V NSg/I+ W?      NSg/VX NSg/J/P . NSg/R C/P+ V       NPr/ISg+ NSg/V/J/R/P P  D+
> window , I    only  wish  they could  ! I’m sure I    don’t want  to stay    in      here    any
# NSg/V+ . ISg+ J/R/C NSg/V IPl+ NSg/VX . W?  J    ISg+ V     NSg/V P  NSg/V/J NPr/J/P NSg/J/R I/R/Dq
> longer ! ”
# NSg/JC . .
>
#
> She  waited for some     time      without hearing  anything more         : at    last    came    a   rumbling
# ISg+ V/J    C/P I/J/R/Dq N🅪Sg/V/J+ C/P     NSg/V/J+ NSg/I/V+ NPr/I/V/J/Dq . NSg/P NSg/V/J NSg/V/P D/P N🅪Sg/V/J
> of little     cartwheels , and the sound   of a   good    many       voices all          talking together :
# P  NPr/I/J/Dq NPl/V      . V/C D   NSg/V/J P  D/P NPr/V/J NSg/I/J/Dq NPl/V+ NSg/I/J/C/Dq V       J        .
> she  made out         the words  : “ Where’s the other   ladder ? — Why   , I    hadn’t to bring but
# ISg+ V    NSg/V/J/R/P D   NPl/V+ . . NSg$    D   NSg/V/J NSg/V+ . . NSg/V . ISg+ V      P  V     NSg/C/P
> one       ; Bill’s got the other   — Bill   ! fetch it       here    , lad ! — Here    , put   ’ em       up        at    this
# NSg/I/V/J . NSg$   V   D   NSg/V/J . NPr/V+ . NSg/V NPr/ISg+ NSg/J/R . NSg . . NSg/J/R . NSg/V . NSg/I/J+ NSg/V/J/P NSg/P I/Ddem+
> corner — No    , tie    ’ em       together first   — they don’t reach half        high    enough yet     — Oh    !
# NSg/V+ . NPr/P . NSg/V+ . NSg/I/J+ J        NSg/V/J . IPl+ V     NSg/V N🅪Sg/V/J/P+ NSg/V/J NSg/I  NSg/V/C . NPr/V .
> they’ll do     well    enough ; don’t be     particular — Here    , Bill   ! catch hold    of this
# W?      NSg/VX NSg/V/J NSg/I  . V     NSg/VX NSg/J      . NSg/J/R . NPr/V+ . NSg/V NSg/V/J P  I/Ddem+
> rope   — Will   the roof   bear     ? — Mind   that         loose    slate    — Oh    , it’s coming  down       ! Heads
# NSg/V+ . NPr/VX D+  NSg/V+ NSg/V/J+ . . NSg/V+ NSg/I/C/Ddem NSg/V/J+ NSg/V/J+ . NPr/V . W?   NSg/V/J N🅪Sg/V/J/P . NPl/V+
> below ! ” ( a    loud   crash    ) — “ Now       , who    did that          ? — It       was Bill   , I    fancy   — Who’s to go      down
# P     . . . D/P+ NSg/J+ NSg/V/J+ . . . NPr/V/J/C . NPr/I+ V   NSg/I/C/Ddem+ . . NPr/ISg+ V   NPr/V+ . ISg+ NSg/V/J . NSg$  P  NSg/V/J N🅪Sg/V/J/P
> the chimney ? — Nay     , I    shan’t ! You    do     it       ! — That         I    won’t , then    ! — Bill’s to go
# D   NSg/V+  . . NSg/V/J . ISg+ V      . ISgPl+ NSg/VX NPr/ISg+ . . NSg/I/C/Ddem ISg+ V     . NSg/J/C . . NSg$   P  NSg/V/J
> down       — Here    , Bill   ! the master   says  you’re to go      down       the chimney ! ”
# N🅪Sg/V/J/P . NSg/J/R . NPr/V+ . D+  NPr/V/J+ NPl/V W?     P  NSg/V/J N🅪Sg/V/J/P D   NSg/V+  . .
>
#
> “ Oh    ! So        Bill’s got to come    down       the chimney , has he       ? ” said Alice to herself .
# . NPr/V . NSg/I/J/C NSg$   V   P  NSg/V/P N🅪Sg/V/J/P D   NSg/V+  . V   NPr/ISg+ . . V/J  NPr+  P  ISg+    .
> “ Shy     , they seem to put   everything upon Bill   ! I    wouldn’t be     in      Bill’s place  for a
# . NSg/V/J . IPl+ V    P  NSg/V NSg/I/V+   P    NPr/V+ . ISg+ VX       NSg/VX NPr/J/P NSg$   NSg/V+ C/P D/P
> good    deal     : this   fireplace is narrow  , to be     sure ; but     I    think I    can    kick  a
# NPr/V/J NSg/V/J+ . I/Ddem NSg+      VL NSg/V/J . P  NSg/VX J    . NSg/C/P ISg+ NSg/V ISg+ NPr/VX NSg/V D/P
> little     ! ”
# NPr/I/J/Dq . .
>
#
> She  drew  her     foot   as    far     down       the chimney as    she  could  , and waited till      she
# ISg+ NPr/V ISg/D$+ NSg/V+ NSg/R NSg/V/J N🅪Sg/V/J/P D+  NSg/V+  NSg/R ISg+ NSg/VX . V/C V/J    NSg/V/C/P ISg+
> heard a    little      animal ( she  couldn’t guess of what   sort   it       was ) scratching and
# V/J   D/P+ NPr/I/J/Dq+ NSg/J+ . ISg+ V        NSg/V P  NSg/I+ NSg/V+ NPr/ISg+ V   . V          V/C
> scrambling about in      the chimney close   above   her     : then    , saying to herself “ This
# V          J/P   NPr/J/P D   NSg/V+  NSg/V/J NSg/J/P ISg/D$+ . NSg/J/C . NSg/V  P  ISg+    . I/Ddem+
> is Bill   , ” she  gave one       sharp   kick   , and waited to see   what   would happen next    .
# VL NPr/V+ . . ISg+ V    NSg/I/V/J NPr/V/J NSg/V+ . V/C V/J    P  NSg/V NSg/I+ VX    V      NSg/J/P .
>
#
> The first    thing she  heard was a   general chorus of “ There goes  Bill   ! ” then    the
# D+  NSg/V/J+ NSg+  ISg+ V/J   V   D/P NSg/V/J NSg/V  P  . +     NPl/V NPr/V+ . . NSg/J/C D
> Rabbit’s voice  along — “ Catch him  , you    by      the hedge  ! ” then    silence , and then
# NSg$     NSg/V+ P     . . NSg/V ISg+ . ISgPl+ NSg/J/P D   NSg/V+ . . NSg/J/C NSg/V+  . V/C NSg/J/C
> another confusion of voices — “ Hold    up        his     head     — Brandy now       — Don’t choke him  — How   was
# I/D     N🅪Sg/V    P  NPl/V+ . . NSg/V/J NSg/V/J/P ISg/D$+ NPr/V/J+ . NPr/V+ NPr/V/J/C . V     NSg/V ISg+ . NSg/C V
> it       , old   fellow ? What   happened to you    ? Tell  us       all          about it       ! ”
# NPr/ISg+ . NSg/J NSg/V  . NSg/I+ V/J      P  ISgPl+ . NPr/V NPr/IPl+ NSg/I/J/C/Dq J/P   NPr/ISg+ . .
>
#
> Last    came    a   little     feeble , squeaking voice  , ( “ That’s Bill   , ” thought Alice , )
# NSg/V/J NSg/V/P D/P NPr/I/J/Dq V/J    . V         NSg/V+ . . . NSg$   NPr/V+ . . NSg/V   NPr+  . .
> “ Well    , I    hardly know  — No    more         , thank ye       ; I’m better    now       — but     I’m a   deal     too
# . NSg/V/J . ISg+ R      NSg/V . NPr/P NPr/I/V/J/Dq . NSg/V NSg/I/D+ . W?  NSg/VX/JC NPr/V/J/C . NSg/C/P W?  D/P NSg/V/J+ W?
> flustered to tell  you    — all          I    know  is , something  comes at    me       like        a
# V/J       P  NPr/V ISgPl+ . NSg/I/J/C/Dq ISg+ NSg/V VL . NSg/I/V/J+ NPl/V NSg/P NPr/ISg+ NSg/V/J/C/P D/P
> Jack     - in      - the - box    , and up        I    goes  like        a   sky     - rocket ! ”
# NPr/V/J+ . NPr/J/P . D   . NSg/V+ . V/C NSg/V/J/P ISg+ NPl/V NSg/V/J/C/P D/P N🅪Sg/V+ . NSg/V+ . .
>
#
> “ So        you    did , old   fellow ! ” said the others .
# . NSg/I/J/C ISgPl+ V   . NSg/J NSg/V  . . V/J  D+  NPl/V+ .
>
#
> “ We   must  burn  the house  down       ! ” said the Rabbit’s voice  ; and Alice called out         as
# . IPl+ NSg/V NSg/V D+  NPr/V+ N🅪Sg/V/J/P . . V/J  D   NSg$     NSg/V+ . V/C NPr+  V/J    NSg/V/J/R/P NSg/R
> loud  as    she  could  , “ If    you    do     , I’ll set     Dinah at    you    ! ”
# NSg/J NSg/R ISg+ NSg/VX . . NSg/C ISgPl+ NSg/VX . W?   NPr/V/J NPr   NSg/P ISgPl+ . .
>
#
> There was a    dead     silence instantly , and Alice thought to herself , “ I    wonder what
# +     V   D/P+ NSg/V/J+ NSg/V+  R         . V/C NPr+  NSg/V   P  ISg+    . . ISg+ N🅪Sg/V NSg/I+
> they will   do     next    ! If    they had any     sense   , they’d take  the roof   off       . ” After a
# IPl+ NPr/VX NSg/VX NSg/J/P . NSg/C IPl+ V   I/R/Dq+ N🅪Sg/V+ . W?     NSg/V D   NSg/V+ NSg/V/J/P . . P     D/P+
> minute   or    two , they began moving  about again , and Alice heard the Rabbit say   , “ A
# NSg/V/J+ NPr/C NSg . IPl+ V     NSg/V/J J/P   P     . V/C NPr+  V/J   D+  NSg/V+ NSg/V . . D/P
> barrowful will   do     , to begin with . ”
# ?         NPr/VX NSg/VX . P  NSg/V P    . .
>
#
> “ A   barrowful of what   ? ” thought Alice ; but     she  had not   long    to doubt , for the
# . D/P ?         P  NSg/I+ . . NSg/V   NPr+  . NSg/C/P ISg+ V   NSg/C NPr/V/J P  NSg/V . C/P D
> next     moment a   shower of little      pebbles came    rattling in      at    the window , and some
# NSg/J/P+ NSg+   D/P NSg/V  P  NPr/I/J/Dq+ NPl/V+  NSg/V/P V        NPr/J/P NSg/P D+  NSg/V+ . V/C I/J/R/Dq
> of them     hit     her     in      the face   . “ I’ll put   a   stop   to this    , ” she  said to herself , and
# P  NSg/IPl+ NSg/V/J ISg/D$+ NPr/J/P D+  NSg/V+ . . W?   NSg/V D/P NSg/V+ P  I/Ddem+ . . ISg+ V/J  P  ISg+    . V/C
> shouted out         , “ You’d better    not   do     that          again ! ” which produced another dead
# V/J     NSg/V/J/R/P . . W?    NSg/VX/JC NSg/C NSg/VX NSg/I/C/Ddem+ P     . . I/C+  V/J      I/D+    NSg/V/J+
> silence .
# NSg/V+  .
>
#
> Alice noticed with some     surprise that         the pebbles were  all          turning into little
# NPr+  V/J     P    I/J/R/Dq NSg/V+   NSg/I/C/Ddem D+  NPl/V+  NSg/V NSg/I/J/C/Dq NSg/V   P    NPr/I/J/Dq+
> cakes  as    they lay     on  the floor  , and a    bright   idea came    into her     head     . “ If    I    eat
# NPl/V+ NSg/R IPl+ NSg/V/J J/P D+  NSg/V+ . V/C D/P+ NPr/V/J+ NSg+ NSg/V/P P    ISg/D$+ NPr/V/J+ . . NSg/C ISg+ V
> one       of these   cakes  , ” she  thought , “ it’s sure to make  some     change  in      my  size    ; and
# NSg/I/V/J P  I/Ddem+ NPl/V+ . . ISg+ NSg/V   . . W?   J    P  NSg/V I/J/R/Dq N🅪Sg/V+ NPr/J/P D$+ N🅪Sg/V+ . V/C
> as    it       can’t possibly make  me       larger , it       must  make  me       smaller , I    suppose . ”
# NSg/R NPr/ISg+ VX    R        NSg/V NPr/ISg+ JC     . NPr/ISg+ NSg/V NSg/V NPr/ISg+ NSg/JC  . ISg+ V       . .
>
#
> So        she  swallowed one       of the cakes  , and was delighted to find  that         she  began
# NSg/I/J/C ISg+ V/J       NSg/I/V/J P  D+  NPl/V+ . V/C V   V/J       P  NSg/V NSg/I/C/Ddem ISg+ V
> shrinking directly . As    soon as    she  was small   enough to get   through the door   , she
# V         R/C      . NSg/R J/R  NSg/R ISg+ V   NPr/V/J NSg/I  P  NSg/V NSg/J/P D+  NSg/V+ . ISg+
> ran   out         of the house  , and found quite a   crowd of little     animals and birds
# NSg/V NSg/V/J/R/P P  D+  NPr/V+ . V/C NSg/V R     D/P NSg/V P  NPr/I/J/Dq NPl     V/C NPl/V+
> waiting outside   . The poor    little     Lizard , Bill   , was in      the middle  , being    held up
# NSg/V   NSg/V/J/P . D   NSg/V/J NPr/I/J/Dq NSg    . NPr/V+ . V   NPr/J/P D   NSg/V/J . N🅪Sg/V/C V    NSg/V/J/P
> by      two guinea - pigs   , who    were  giving it       something  out         of a   bottle . They all          made
# NSg/J/P NSg NPr+   . NPl/V+ . NPr/I+ NSg/V V      NPr/ISg+ NSg/I/V/J+ NSg/V/J/R/P P  D/P NSg/V+ . IPl+ NSg/I/J/C/Dq V
> a   rush     at    Alice the moment she  appeared ; but     she  ran   off       as    hard   as    she  could  ,
# D/P NPr/V/J+ NSg/P NPr+  D+  NSg+   ISg+ V/J      . NSg/C/P ISg+ NSg/V NSg/V/J/P NSg/R N🅪Sg/J NSg/R ISg+ NSg/VX .
> and soon found herself safe    in      a    thick    wood     .
# V/C J/R  NSg/V ISg+    NSg/V/J NPr/J/P D/P+ NSg/V/J+ NPr/V/J+ .
>
#
> “ The first    thing I’ve got to do     , ” said Alice to herself , as    she  wandered about
# . D+  NSg/V/J+ NSg+  W?   V   P  NSg/VX . . V/J  NPr+  P  ISg+    . NSg/R ISg+ V/J      J/P
> in      the wood     , “ is to grow to my  right   size    again ; and the second  thing is to find
# NPr/J/P D   NPr/V/J+ . . VL P  V    P  D$+ NPr/V/J N🅪Sg/V+ P     . V/C D   NSg/V/J NSg+  VL P  NSg/V
> my  way    into that         lovely garden   . I    think that          will   be     the best       plan   . ”
# D$+ NSg/J+ P    NSg/I/C/Ddem NSg/J  NSg/V/J+ . ISg+ NSg/V NSg/I/C/Ddem+ NPr/VX NSg/VX D+  NPr/VX/JS+ NSg/V+ . .
>
#
> It       sounded an   excellent plan   , no     doubt  , and very neatly and simply arranged ; the
# NPr/ISg+ V/J     D/P+ J+        NSg/V+ . NPr/P+ NSg/V+ . V/C J/R  R      V/C R      V/J      . D+
> only   difficulty was , that         she  had not   the smallest idea how   to set     about it       ; and
# J/R/C+ N🅪Sg+      V   . NSg/I/C/Ddem ISg+ V   NSg/C D+  JS       NSg  NSg/C P  NPr/V/J J/P   NPr/ISg+ . V/C
> while     she  was peering about anxiously among the trees  , a   little     sharp   bark    just
# NSg/V/C/P ISg+ V   V       J/P   R         P     D   NPl/V+ . D/P NPr/I/J/Dq NPr/V/J N🅪Sg/V+ V/J
> over    her     head     made her     look  up        in      a   great hurry  .
# NSg/J/P ISg/D$+ NPr/V/J+ V    ISg/D$+ NSg/V NSg/V/J/P NPr/J/P D/P NSg/J NSg/V+ .
>
#
> An   enormous puppy  was looking down       at    her     with large round     eyes   , and feebly
# D/P+ J+       NSg/V+ V   V       N🅪Sg/V/J/P NSg/P ISg/D$+ P    NSg/J NSg/V/J/P NPl/V+ . V/C R
> stretching out         one        paw    , trying  to touch  her     . “ Poor     little      thing ! ” said Alice , in
# V          NSg/V/J/R/P NSg/I/V/J+ NSg/V+ . NSg/V/J P  N🅪Sg/V ISg/D$+ . . NSg/V/J+ NPr/I/J/Dq+ NSg+  . . V/J  NPr+  . NPr/J/P
> a   coaxing tone      , and she  tried hard   to whistle to it       ; but     she  was terribly
# D/P NSg/V/J N🅪Sg/I/V+ . V/C ISg+ V/J   N🅪Sg/J P  NSg/V   P  NPr/ISg+ . NSg/C/P ISg+ V   R
> frightened all          the time      at    the thought that         it       might     be     hungry , in      which case   it
# V/J        NSg/I/J/C/Dq D   N🅪Sg/V/J+ NSg/P D   NSg/V   NSg/I/C/Ddem NPr/ISg+ NᴹSg/VX/J NSg/VX J      . NPr/J/P I/C+  NPr/V+ NPr/ISg+
> would be     very likely to eat her     up        in      spite    of all          her     coaxing .
# VX    NSg/VX J/R  NSg/J  P  V   ISg/D$+ NSg/V/J/P NPr/J/P NSg/V/P+ P  NSg/I/J/C/Dq ISg/D$+ NSg/V/J .
>
#
> Hardly knowing   what   she  did , she  picked up        a   little     bit   of stick    , and held it
# R      NSg/V/J/P NSg/I+ ISg+ V   . ISg+ V/J    NSg/V/J/P D/P NPr/I/J/Dq NSg/V P  NSg/V/J+ . V/C V    NPr/ISg+
> out         to the puppy  ; whereupon the puppy  jumped into the air     off       all          its     feet at
# NSg/V/J/R/P P  D+  NSg/V+ . C         D+  NSg/V+ V/J    P    D   N🅪Sg/V+ NSg/V/J/P NSg/I/J/C/Dq ISg/D$+ NPl+ NSg/P
> once  , with a   yelp  of delight   , and rushed at    the stick    , and made believe to worry
# NSg/C . P    D/P NSg/V P  N🅪Sg/V/J+ . V/C V/J    NSg/P D   NSg/V/J+ . V/C V    V       P  NSg/V
> it       ; then    Alice dodged behind  a   great thistle , to keep  herself from being    run
# NPr/ISg+ . NSg/J/C NPr+  V/J    NSg/J/P D/P NSg/J NSg     . P  NSg/V ISg+    P    N🅪Sg/V/C NSg/V
> over    ; and the moment she  appeared on  the other   side     , the puppy  made another rush
# NSg/J/P . V/C D   NSg+   ISg+ V/J      J/P D   NSg/V/J NSg/V/J+ . D   NSg/V+ V    I/D     NPr/V/J+
> at    the stick    , and tumbled head     over    heels  in      its     hurry  to get   hold    of it       ; then
# NSg/P D   NSg/V/J+ . V/C V/J     NPr/V/J+ NSg/J/P NPl/V+ NPr/J/P ISg/D$+ NSg/V+ P  NSg/V NSg/V/J P  NPr/ISg+ . NSg/J/C
> Alice , thinking it       was very like        having a   game     of play  with a   cart   - horse  , and
# NPr+  . V        NPr/ISg+ V   J/R  NSg/V/J/C/P V      D/P NSg/V/J+ P  NSg/V P    D/P NSg/V+ . NSg/V+ . V/C
> expecting every moment to be     trampled under   its     feet , ran   round     the thistle
# V         Dq    NSg+   P  NSg/VX V/J      NSg/J/P ISg/D$+ NPl+ . NSg/V NSg/V/J/P D   NSg
> again ; then    the puppy  began a   series of short     charges at    the stick    , running   a
# P     . NSg/J/C D   NSg/V+ V     D/P NSgPl  P  NPr/V/J/P NPl/V+  NSg/P D   NSg/V/J+ . NSg/V/J/P D/P
> very little     way    forwards each time      and a   long    way    back    , and barking hoarsely all
# J/R  NPr/I/J/Dq NSg/J+ NPl/V    Dq   N🅪Sg/V/J+ V/C D/P NPr/V/J NSg/J+ NSg/V/J . V/C V+      R        NSg/I/J/C/Dq
> the while     , till      at    last    it       sat     down       a   good    way    off       , panting , with its     tongue
# D   NSg/V/C/P . NSg/V/C/P NSg/P NSg/V/J NPr/ISg+ NSg/V/J N🅪Sg/V/J/P D/P NPr/V/J NSg/J+ NSg/V/J/P . V       . P    ISg/D$+ NSg/V+
> hanging out         of its     mouth  , and its     great  eyes   half        shut    .
# NSg/V/J NSg/V/J/R/P P  ISg/D$+ NSg/V+ . V/C ISg/D$+ NSg/J+ NPl/V+ N🅪Sg/V/J/P+ NSg/V/J .
>
#
> This   seemed to Alice a    good     opportunity for making her     escape ; so        she  set     off       at
# I/Ddem V/J    P  NPr+  D/P+ NPr/V/J+ NSg+        C/P NSg/V  ISg/D$+ NSg/V  . NSg/I/J/C ISg+ NPr/V/J NSg/V/J/P NSg/P
> once  , and ran   till      she  was quite tired and out         of breath    , and till      the puppy’s
# NSg/C . V/C NSg/V NSg/V/C/P ISg+ V   R     V/J   V/C NSg/V/J/R/P P  N🅪Sg/V/J+ . V/C NSg/V/C/P D   NSg$
> bark    sounded quite faint   in      the distance .
# N🅪Sg/V+ V/J     R     NSg/V/J NPr/J/P D   NSg/V+   .
>
#
> “ And yet     what   a    dear     little      puppy  it       was ! ” said Alice , as    she  leant against a
# . V/C NSg/V/C NSg/I+ D/P+ NSg/V/J+ NPr/I/J/Dq+ NSg/V+ NPr/ISg+ V   . . V/J  NPr+  . NSg/R ISg+ ?     C/P     D/P
> buttercup to rest     herself , and fanned herself with one       of the leaves : “ I    should
# NSg       P  NSg/V/JS ISg+    . V/C V      ISg+    P    NSg/I/V/J P  D   NPl/V+ . . ISg+ VX
> have   liked teaching it       tricks very much         , if    — if    I’d only  been  the right   size    to
# NSg/VX V/J   NSg/V+   NPr/ISg+ NPl/V+ J/R  NSg/I/J/R/Dq . NSg/C . NSg/C W?  J/R/C NSg/V D   NPr/V/J N🅪Sg/V+ P
> do     it       ! Oh    dear    ! I’d nearly forgotten that         I’ve got to grow up        again ! Let   me
# NSg/VX NPr/ISg+ . NPr/V NSg/V/J . W?  R      NSg/V/J   NSg/I/C/Ddem W?   V   P  V    NSg/V/J/P P     . NSg/V NPr/ISg+
> see   — how   is it       to be     managed ? I    suppose I    ought    to eat or    drink  something  or
# NSg/V . NSg/C VL NPr/ISg+ P  NSg/VX V/J     . ISg+ V       ISg+ NSg/I/VX P  V   NPr/C NSg/V+ NSg/I/V/J+ NPr/C
> other   ; but     the great  question is , what   ? ”
# NSg/V/J . NSg/C/P D+  NSg/J+ NSg/V+   VL . NSg/I+ . .
>
#
> The great  question certainly was , what   ? Alice looked all          round     her     at    the
# D+  NSg/J+ NSg/V+   R         V   . NSg/I+ . NPr+  V/J    NSg/I/J/C/Dq NSg/V/J/P ISg/D$+ NSg/P D
> flowers  and the blades of grass   , but     she  did not   see   anything that          looked like
# NPrPl/V+ V/C D   NPl/V  P  NPr🅪/V+ . NSg/C/P ISg+ V   NSg/C NSg/V NSg/I/V+ NSg/I/C/Ddem+ V/J    NSg/V/J/C/P
> the right   thing to eat or    drink  under   the circumstances . There was a   large
# D   NPr/V/J NSg+  P  V   NPr/C NSg/V+ NSg/J/P D+  NPl/V+        . +     V   D/P NSg/J
> mushroom growing near      her     , about the same height as    herself ; and when    she  had
# NᴹSg/V/J NSg/V   NSg/V/J/P ISg/D$+ . J/P   D   I/J  N🅪Sg+  NSg/R ISg+    . V/C NSg/I/C ISg+ V
> looked under   it       , and on  both   sides of it       , and behind  it       , it       occurred to her     that
# V/J    NSg/J/P NPr/ISg+ . V/C J/P I/C/Dq NPl/V P  NPr/ISg+ . V/C NSg/J/P NPr/ISg+ . NPr/ISg+ V        P  ISg/D$+ NSg/I/C/Ddem
> she  might     as    well    look  and see   what   was on  the top     of it       .
# ISg+ NᴹSg/VX/J NSg/R NSg/V/J NSg/V V/C NSg/V NSg/I+ V   J/P D   NSg/V/J P  NPr/ISg+ .
>
#
> She  stretched herself up        on  tiptoe   , and peeped over    the edge  of the mushroom ,
# ISg+ V/J       ISg+    NSg/V/J/P J/P NSg/V/J+ . V/C V/J    NSg/J/P D   NSg/V P  D   NᴹSg/V/J .
> and her     eyes   immediately met those  of a   large blue     caterpillar , that          was sitting
# V/C ISg/D$+ NPl/V+ R           V   I/Ddem P  D/P NSg/J N🅪Sg/V/J NSg/V       . NSg/I/C/Ddem+ V   NSg/V/J
> on  the top      with its     arms   folded , quietly smoking  a   long    hookah , and taking  not
# J/P D   NSg/V/J+ P    ISg/D$+ NPl/V+ V/J    . R       NᴹSg/V/J D/P NPr/V/J NSg    . V/C NSg/V/J NSg/C
> the smallest notice of her     or    of anything else    .
# D   JS       NSg/V  P  ISg/D$+ NPr/C P  NSg/I/V+ NSg/J/C .
>
#
> CHAPTER V     : Advice from a   Caterpillar
# NSg/V+  NSg/P . NᴹSg+  P    D/P NSg/V
>
#
> The Caterpillar and Alice looked at    each other   for some     time      in      silence : at    last
# D   NSg/V       V/C NPr+  V/J    NSg/P Dq   NSg/V/J C/P I/J/R/Dq N🅪Sg/V/J+ NPr/J/P NSg/V+  . NSg/P NSg/V/J
> the Caterpillar took the hookah out         of its     mouth  , and addressed her     in      a
# D   NSg/V       V    D   NSg    NSg/V/J/R/P P  ISg/D$+ NSg/V+ . V/C V/J       ISg/D$+ NPr/J/P D/P
> languid , sleepy voice  .
# NSg/J   . NSg/J  NSg/V+ .
>
#
> “ Who    are you    ? ” said the Caterpillar .
# . NPr/I+ V   ISgPl+ . . V/J  D   NSg/V       .
>
#
> This    was not   an  encouraging opening for a    conversation . Alice replied , rather
# I/Ddem+ V   NSg/C D/P NSg/V/J     NSg/V/J C/P D/P+ N🅪Sg/V+      . NPr+  V/J     . NPr/V/J/R
> shyly , “ I    — I    hardly know  , sir    , just at    present — at    least I    know  who    I    was when    I
# R     . . ISg+ . ISg+ R      NSg/V . NPr/V+ . V/J  NSg/P NSg/V/J . NSg/P NSg/J ISg+ NSg/V NPr/I+ ISg+ V   NSg/I/C ISg+
> got up        this   morning , but     I    think I    must  have   been  changed several times  since
# V   NSg/V/J/P I/Ddem N🅪Sg/V+ . NSg/C/P ISg+ NSg/V ISg+ NSg/V NSg/VX NSg/V V/J     J/Dq    NPl/V+ C/P
> then    . ”
# NSg/J/C . .
>
#
> “ What   do     you    mean    by      that          ? ” said the Caterpillar sternly . “ Explain yourself ! ”
# . NSg/I+ NSg/VX ISgPl+ NSg/V/J NSg/J/P NSg/I/C/Ddem+ . . V/J  D   NSg/V       R       . . V       ISg+     . .
>
#
> “ I    can’t explain myself , I’m afraid , sir    , ” said Alice , “ because I’m not   myself ,
# . ISg+ VX    V       ISg+   . W?  J      . NPr/V+ . . V/J  NPr+  . . C/P     W?  NSg/C ISg+   .
> you    see   . ”
# ISgPl+ NSg/V . .
>
#
> “ I    don’t see   , ” said the Caterpillar .
# . ISg+ V     NSg/V . . V/J  D   NSg/V       .
>
#
> “ I’m afraid I    can’t put   it       more         clearly , ” Alice replied very politely , “ for I
# . W?  J      ISg+ VX    NSg/V NPr/ISg+ NPr/I/V/J/Dq R       . . NPr+  V/J     J/R  R        . . C/P ISg+
> can’t understand it       myself to begin with ; and being    so        many       different sizes  in      a
# VX    V          NPr/ISg+ ISg+   P  NSg/V P    . V/C N🅪Sg/V/C NSg/I/J/C NSg/I/J/Dq NSg/J     NPl/V+ NPr/J/P D/P
> day   is very confusing . ”
# NPr🅪+ VL J/R  V/J       . .
>
#
> “ It       isn’t , ” said the Caterpillar .
# . NPr/ISg+ NSg/V . . V/J  D   NSg/V       .
>
#
> “ Well    , perhaps you    haven’t found it       so        yet     , ” said Alice ; “ but     when    you    have   to
# . NSg/V/J . NSg/R   ISgPl+ V       NSg/V NPr/ISg+ NSg/I/J/C NSg/V/C . . V/J  NPr+  . . NSg/C/P NSg/I/C ISgPl+ NSg/VX P
> turn  into a   chrysalis — you    will   some     day   , you    know  — and then    after that          into a
# NSg/V P    D/P NSg/V     . ISgPl+ NPr/VX I/J/R/Dq NPr🅪+ . ISgPl+ NSg/V . V/C NSg/J/C P     NSg/I/C/Ddem+ P    D/P
> butterfly , I    should think you’ll feel    it       a   little     queer   , won’t you    ? ”
# NSg/V+    . ISg+ VX     NSg/V W?     NSg/I/V NPr/ISg+ D/P NPr/I/J/Dq NSg/V/J . V     ISgPl+ . .
>
#
> “ Not   a    bit    , ” said the Caterpillar .
# . NSg/C D/P+ NSg/V+ . . V/J  D   NSg/V       .
>
#
> “ Well    , perhaps your feelings may    be     different , ” said Alice ; “ all          I    know  is , it
# . NSg/V/J . NSg/R   D$+  +        NPr/VX NSg/VX NSg/J     . . V/J  NPr+  . . NSg/I/J/C/Dq ISg+ NSg/V VL . NPr/ISg+
> would feel    very queer   to me       . ”
# VX    NSg/I/V J/R  NSg/V/J P  NPr/ISg+ . .
>
#
> “ You    ! ” said the Caterpillar contemptuously . “ Who    are you    ? ”
# . ISgPl+ . . V/J  D   NSg/V       R              . . NPr/I+ V   ISgPl+ . .
>
#
> Which brought them     back    again to the beginning of the conversation . Alice felt     a
# I/C+  V       NSg/IPl+ NSg/V/J P     P  D   NSg/V/J   P  D+  N🅪Sg/V+      . NPr+  N🅪Sg/V/J D/P+
> little      irritated at    the Caterpillar’s making such  very short     remarks , and she
# NPr/I/J/Dq+ V/J+      NSg/P D   NSg$          NSg/V  NSg/I J/R  NPr/V/J/P NPl/V+  . V/C ISg+
> drew  herself up        and said , very gravely , “ I    think , you    ought    to tell  me       who    you
# NPr/V ISg+    NSg/V/J/P V/C V/J  . J/R  R       . . ISg+ NSg/V . ISgPl+ NSg/I/VX P  NPr/V NPr/ISg+ NPr/I+ ISgPl+
> are , first   . ”
# V   . NSg/V/J . .
>
#
> “ Why   ? ” said the Caterpillar .
# . NSg/V . . V/J  D   NSg/V       .
>
#
> Here    was another puzzling question ; and as    Alice could  not   think of any     good
# NSg/J/R V   I/D+    V+       NSg/V+   . V/C NSg/R NPr+  NSg/VX NSg/C NSg/V P  I/R/Dq+ NPr/V/J+
> reason  , and as    the Caterpillar seemed to be     in      a   very unpleasant state of mind   ,
# N🅪Sg/V+ . V/C NSg/R D   NSg/V       V/J    P  NSg/VX NPr/J/P D/P J/R  NSg/J      NSg/V P  NSg/V+ .
> she  turned away .
# ISg+ V/J    V/J  .
>
#
> “ Come    back    ! ” the Caterpillar called after her     . “ I’ve something  important to
# . NSg/V/P NSg/V/J . . D   NSg/V       V/J    P     ISg/D$+ . . W?   NSg/I/V/J+ J         P
> say   ! ”
# NSg/V . .
>
#
> This   sounded promising , certainly : Alice turned and came    back    again .
# I/Ddem V/J     NSg/V/J   . R         . NPr+  V/J    V/C NSg/V/P NSg/V/J P     .
>
#
> “ Keep  your temper    , ” said the Caterpillar .
# . NSg/V D$+  NSg/V/JC+ . . V/J  D   NSg/V       .
>
#
> “ Is that         all          ? ” said Alice , swallowing down       her     anger   as    well    as    she  could  .
# . VL NSg/I/C/Ddem NSg/I/J/C/Dq . . V/J  NPr+  . V          N🅪Sg/V/J/P ISg/D$+ NᴹSg/V+ NSg/R NSg/V/J NSg/R ISg+ NSg/VX .
>
#
> “ No    , ” said the Caterpillar .
# . NPr/P . . V/J  D   NSg/V       .
>
#
> Alice thought she  might     as    well    wait  , as    she  had nothing  else    to do     , and perhaps
# NPr+  NSg/V   ISg+ NᴹSg/VX/J NSg/R NSg/V/J NSg/V . NSg/R ISg+ V   NSg/I/J+ NSg/J/C P  NSg/VX . V/C NSg/R
> after all          it       might     tell  her     something  worth    hearing  . For some      minutes it       puffed
# P     NSg/I/J/C/Dq NPr/ISg+ NᴹSg/VX/J NPr/V ISg/D$+ NSg/I/V/J+ NSg/V/J+ NSg/V/J+ . C/P I/J/R/Dq+ NPl/V+  NPr/ISg+ V/J
> away without speaking , but     at    last    it       unfolded its     arms   , took the hookah out         of
# V/J  C/P     V        . NSg/C/P NSg/P NSg/V/J NPr/ISg+ V/J      ISg/D$+ NPl/V+ . V    D   NSg    NSg/V/J/R/P P
> its     mouth  again , and said , “ So        you    think you’re changed , do     you    ? ”
# ISg/D$+ NSg/V+ P     . V/C V/J  . . NSg/I/J/C ISgPl+ NSg/V W?     V/J     . NSg/VX ISgPl+ . .
>
#
> “ I’m afraid I    am      , sir    , ” said Alice ; “ I    can’t remember things as    I    used — and I
# . W?  J      ISg+ NPr/V/J . NPr/V+ . . V/J  NPr+  . . ISg+ VX    NSg/V    NPl+   NSg/R ISg+ V/J  . V/C ISg+
> don’t keep  the same size    for ten minutes together ! ”
# V     NSg/V D   I/J  N🅪Sg/V+ C/P NSg NPl/V+  J        . .
>
#
> “ Can’t remember what   things ? ” said the Caterpillar .
# . VX    NSg/V    NSg/I+ NPl+   . . V/J  D   NSg/V       .
>
#
> “ Well    , I’ve tried to say   “ How   doth the little     busy    bee    , ” but     it       all          came
# . NSg/V/J . W?   V/J   P  NSg/V . NSg/C W?   D   NPr/I/J/Dq NSg/V/J NSg/V+ . . NSg/C/P NPr/ISg+ NSg/I/J/C/Dq NSg/V/P
> different ! ” Alice replied in      a   very melancholy voice  .
# NSg/J     . . NPr+  V/J     NPr/J/P D/P J/R  NSg/J      NSg/V+ .
>
#
> “ Repeat , “ You    are old   , Father William , ’ ” said the Caterpillar .
# . NSg/V  . . ISgPl+ V   NSg/J . NPr/V+ NPr+    . . . V/J  D   NSg/V       .
>
#
> Alice folded her     hands  , and began : —
# NPr+  V/J    ISg/D$+ NPl/V+ . V/C V     . .
>
#
> “ You    are old   , Father William , ” the young    man      said , “ And your hair    has become
# . ISgPl+ V   NSg/J . NPr/V+ NPr+    . . D+  NPr/V/J+ NPr/V/J+ V/J  . . V/C D$+  N🅪Sg/V+ V   V
> very white    ; And yet     you    incessantly stand on  your head     — Do     you    think , at    your
# J/R  NPr🅪/V/J . V/C NSg/V/C ISgPl+ R           NSg/V J/P D$+  NPr/V/J+ . NSg/VX ISgPl+ NSg/V . NSg/P D$+
> age     , it       is right   ? ”
# N🅪Sg/V+ . NPr/ISg+ VL NPr/V/J . .
>
#
> “ In      my  youth , ” Father William replied to his     son    , “ I    feared it       might     injure
# . NPr/J/P D$+ NSg+  . . NPr/V+ NPr+    V/J     P  ISg/D$+ NPr/V+ . . ISg+ V/J    NPr/ISg+ NᴹSg/VX/J V
> the brain   ; But     , now       that          I’m perfectly sure I    have   none   , Why   , I    do     it       again
# D+  NPr🅪/V+ . NSg/C/P . NPr/V/J/C NSg/I/C/Ddem+ W?  R         J    ISg+ NSg/VX NSg/I+ . NSg/V . ISg+ NSg/VX NPr/ISg+ P
> and again . ”
# V/C P     . .
>
#
> “ You    are old   , ” said the youth , “ as    I    mentioned before , And have   grown most
# . ISgPl+ V   NSg/J . . V/J  D+  NSg+  . . NSg/R ISg+ V/J       C/P    . V/C NSg/VX V/J   NSg/I/J/R/Dq
> uncommonly fat      ; Yet     you    turned a   back    - somersault in      at    the door   — Pray , what   is
# R          N🅪Sg/V/J . NSg/V/C ISgPl+ V/J    D/P NSg/V/J . NSg/V      NPr/J/P NSg/P D   NSg/V+ . V    . NSg/I+ VL
> the reason of that          ? ”
# D   N🅪Sg/V P  NSg/I/C/Ddem+ . .
>
#
> “ In      my  youth , ” said the sage    , as    he       shook   his     grey           locks  , “ I    kept all           my  limbs
# . NPr/J/P D$+ NSg+  . . V/J  D   NSg/V/J . NSg/R NPr/ISg+ NSg/V/J ISg/D$+ NPr🅪/V/J/Comm+ NPl/V+ . . ISg+ V    NSg/I/J/C/Dq+ D$+ NPl/V+
> very supple By      the use   of this   ointment — one       shilling the box    — Allow me       to sell
# J/R  V/J    NSg/J/P D   NSg/V P  I/Ddem N🅪Sg     . NSg/I/V/J NSg/V    D   NSg/V+ . V     NPr/ISg+ P  NSg/V
> you    a   couple   ? ”
# ISgPl+ D/P NSg/V/J+ . .
>
#
> “ You    are old   , ” said the youth , “ and your jaws   are too weak For anything
# . ISgPl+ V   NSg/J . . V/J  D+  NSg+  . . V/C D$+  NPl/V+ V   W?  J    C/P NSg/I/V+
> tougher than suet ; Yet     you    finished the goose  , with the bones  and the beak   —
# NSg/JC  C/P  NSg  . NSg/V/C ISgPl+ V/J      D   NSg/V+ . P    D   NPl/V+ V/C D   NSg/V+ .
> Pray , how   did you    manage to do     it       ? ”
# V    . NSg/C V   ISgPl+ NSg/V  P  NSg/VX NPr/ISg+ . .
>
#
> “ In      my  youth , ” said his     father , “ I    took to the law     , And argued each case   with
# . NPr/J/P D$+ NSg+  . . V/J  ISg/D$+ NPr/V+ . . ISg+ V    P  D+  N🅪Sg/V+ . V/C V/J    Dq   NPr/V+ P
> my  wife     ; And the muscular strength , which it       gave to my  jaw      , Has lasted the
# D$+ NSg/V/J+ . V/C D+  J+       N🅪Sg/V+  . I/C+  NPr/ISg+ V    P  D$+ NSg/V/J+ . V   V/J    D
> rest     of my  life    . ”
# NSg/V/JS P  D$+ N🅪Sg/V+ . .
>
#
> “ You    are old   , ” said the youth , “ one        would hardly suppose That         your eye    was as
# . ISgPl+ V   NSg/J . . V/J  D+  NSg+  . . NSg/I/V/J+ VX    R      V       NSg/I/C/Ddem D$+  NSg/V+ V   NSg/R
> steady  as    ever ; Yet     you    balanced an  eel   on  the end   of your nose   — What   made you
# NSg/V/J NSg/R J    . NSg/V/C ISgPl+ V/J      D/P NSg/V J/P D   NSg/V P  D$+  NSg/V+ . NSg/I+ V    ISgPl+
> so        awfully clever ? ”
# NSg/I/J/C R       J      . .
>
#
> “ I    have   answered three questions , and that          is enough , ” Said his     father ; “ don’t
# . ISg+ NSg/VX V/J      NSg+  NPl/V+    . V/C NSg/I/C/Ddem+ VL NSg/I  . . V/J  ISg/D$+ NPr/V+ . . V
> give  yourself airs  ! Do     you    think I    can    listen all          day   to such   stuff   ? Be     off       ,
# NSg/V ISg+     NPl/V . NSg/VX ISgPl+ NSg/V ISg+ NPr/VX NSg/V  NSg/I/J/C/Dq NPr🅪+ P  NSg/I+ NᴹSg/V+ . NSg/VX NSg/V/J/P .
> or    I’ll kick   you    down       stairs ! ”
# NPr/C W?   NSg/V+ ISgPl+ N🅪Sg/V/J/P NPl+   . .
>
#
> “ That          is not   said right   , ” said the Caterpillar .
# . NSg/I/C/Ddem+ VL NSg/C V/J  NPr/V/J . . V/J  D   NSg/V       .
>
#
> “ Not   quite right   , I’m afraid , ” said Alice , timidly ; “ some     of the words  have   got
# . NSg/C R     NPr/V/J . W?  J      . . V/J  NPr+  . R       . . I/J/R/Dq P  D   NPl/V+ NSg/VX V
> altered . ”
# NSg/V/J . .
>
#
> “ It       is wrong   from beginning to end   , ” said the Caterpillar decidedly , and there
# . NPr/ISg+ VL NSg/V/J P    NSg/V/J+  P  NSg/V . . V/J  D   NSg/V       R         . V/C +
> was silence for some     minutes .
# V   NSg/V+  C/P I/J/R/Dq NPl/V+  .
>
#
> The Caterpillar was the first    to speak .
# D   NSg/V       V   D   NSg/V/J+ P  NSg/V .
>
#
> “ What   size    do     you    want  to be     ? ” it       asked .
# . NSg/I+ N🅪Sg/V+ NSg/VX ISgPl+ NSg/V P  NSg/VX . . NPr/ISg+ V/J   .
>
#
> “ Oh    , I’m not   particular as    to size   , ” Alice hastily replied ; “ only  one       doesn’t
# . NPr/V . W?  NSg/C NSg/J      NSg/R P  N🅪Sg/V . . NPr+  R       V/J     . . J/R/C NSg/I/V/J V
> like        changing so        often , you    know  . ”
# NSg/V/J/C/P NSg/V    NSg/I/J/C R     . ISgPl+ NSg/V . .
>
#
> “ I    don’t know  , ” said the Caterpillar .
# . ISg+ V     NSg/V . . V/J  D   NSg/V       .
>
#
> Alice said nothing  : she  had never been  so        much         contradicted in      her     life    before ,
# NPr+  V/J  NSg/I/J+ . ISg+ V   R     NSg/V NSg/I/J/C NSg/I/J/R/Dq V/J          NPr/J/P ISg/D$+ N🅪Sg/V+ C/P    .
> and she  felt     that         she  was losing   her     temper    .
# V/C ISg+ N🅪Sg/V/J NSg/I/C/Ddem ISg+ V   NᴹSg/V/J ISg/D$+ NSg/V/JC+ .
>
#
> “ Are you    content   now       ? ” said the Caterpillar .
# . V   ISgPl+ N🅪Sg/V/J+ NPr/V/J/C . . V/J  D   NSg/V       .
>
#
> “ Well    , I    should like        to be     a   little     larger , sir    , if    you    wouldn’t mind   , ” said
# . NSg/V/J . ISg+ VX     NSg/V/J/C/P P  NSg/VX D/P NPr/I/J/Dq JC     . NPr/V+ . NSg/C ISgPl+ VX       NSg/V+ . . V/J
> Alice : “ three inches is such  a   wretched height to be     . ”
# NPr+  . . NSg   NPl/V+ VL NSg/I D/P J        N🅪Sg+  P  NSg/VX . .
>
#
> “ It       is a   very good     height indeed ! ” said the Caterpillar angrily , rearing itself
# . NPr/ISg+ VL D/P J/R  NPr/V/J+ N🅪Sg+  W?     . . V/J  D   NSg/V       R       . V+      ISg+
> upright as    it       spoke ( it       was exactly three inches high    ) .
# NSg/V/J NSg/R NPr/ISg+ NSg/V . NPr/ISg+ V   R       NSg   NPl/V+ NSg/V/J . .
>
#
> “ But     I’m not   used to it       ! ” pleaded poor    Alice in      a    piteous tone      . And she  thought
# . NSg/C/P W?  NSg/C V/J  P  NPr/ISg+ . . V/J     NSg/V/J NPr+  NPr/J/P D/P+ J+      N🅪Sg/I/V+ . V/C ISg+ NSg/V
> of herself , “ I    wish  the creatures wouldn’t be     so        easily offended ! ”
# P  ISg+    . . ISg+ NSg/V D+  NPl+      VX       NSg/VX NSg/I/J/C R      V/J      . .
>
#
> “ You’ll get   used to it       in      time      , ” said the Caterpillar ; and it       put   the hookah
# . W?     NSg/V V/J  P  NPr/ISg+ NPr/J/P N🅪Sg/V/J+ . . V/J  D   NSg/V       . V/C NPr/ISg+ NSg/V D   NSg
> into its     mouth  and began smoking   again .
# P    ISg/D$+ NSg/V+ V/C V     NᴹSg/V/J+ P     .
>
#
> This    time      Alice waited patiently until it       chose to speak again . In      a    minute   or
# I/Ddem+ N🅪Sg/V/J+ NPr+  V/J    R         C/P   NPr/ISg+ NSg/V P  NSg/V P     . NPr/J/P D/P+ NSg/V/J+ NPr/C
> two the Caterpillar took the hookah out         of its     mouth  and yawned once  or    twice ,
# NSg D   NSg/V       V    D   NSg    NSg/V/J/R/P P  ISg/D$+ NSg/V+ V/C V/J    NSg/C NPr/C W?    .
> and shook   itself . Then    it       got down       off       the mushroom , and crawled away in      the
# V/C NSg/V/J ISg+   . NSg/J/C NPr/ISg+ V   N🅪Sg/V/J/P NSg/V/J/P D   NᴹSg/V/J . V/C V/J     V/J  NPr/J/P D
> grass   , merely remarking as    it       went  , “ One       side     will   make  you    grow taller , and the
# NPr🅪/V+ . R      V         NSg/R NPr/ISg+ NSg/V . . NSg/I/V/J NSg/V/J+ NPr/VX NSg/V ISgPl+ V    JC     . V/C D
> other   side     will   make  you    grow shorter . ”
# NSg/V/J NSg/V/J+ NPr/VX NSg/V ISgPl+ V    NSg/JC  . .
>
#
> “ One       side    of what   ? The other   side    of what   ? ” thought Alice to herself .
# . NSg/I/V/J NSg/V/J P  NSg/I+ . D   NSg/V/J NSg/V/J P  NSg/I+ . . NSg/V   NPr+  P  ISg+    .
>
#
> “ Of the mushroom , ” said the Caterpillar , just as    if    she  had asked it       aloud ; and
# . P  D   NᴹSg/V/J . . V/J  D   NSg/V       . V/J  NSg/R NSg/C ISg+ V   V/J   NPr/ISg+ J     . V/C
> in      another moment it       was out         of sight   .
# NPr/J/P I/D     NSg+   NPr/ISg+ V   NSg/V/J/R/P P  N🅪Sg/V+ .
>
#
> Alice remained looking thoughtfully at    the mushroom for a   minute   , trying  to make
# NPr+  V/J      V       R            NSg/P D   NᴹSg/V/J C/P D/P NSg/V/J+ . NSg/V/J P  NSg/V
> out         which were  the two sides of it       ; and as    it       was perfectly round     , she  found
# NSg/V/J/R/P I/C+  NSg/V D   NSg NPl/V P  NPr/ISg+ . V/C NSg/R NPr/ISg+ V   R         NSg/V/J/P . ISg+ NSg/V
> this   a   very difficult question . However , at    last    she  stretched her     arms   round     it
# I/Ddem D/P J/R  V/J       NSg/V+   . C       . NSg/P NSg/V/J ISg+ V/J       ISg/D$+ NPl/V+ NSg/V/J/P NPr/ISg+
> as    far     as    they would go      , and broke   off       a   bit   of the edge   with each hand   .
# NSg/R NSg/V/J NSg/R IPl+ VX    NSg/V/J . V/C NSg/V/J NSg/V/J/P D/P NSg/V P  D   NSg/V+ P    Dq+  NSg/V+ .
>
#
> “ And now       which is which ? ” she  said to herself , and nibbled a   little     of the
# . V/C NPr/V/J/C I/C+  VL I/C+  . . ISg+ V/J  P  ISg+    . V/C V/J     D/P NPr/I/J/Dq P  D
> right   - hand   bit    to try     the effect : the next    moment she  felt     a   violent blow
# NPr/V/J . NSg/V+ NSg/V+ P  NSg/V/J D   NSg/V+ . D   NSg/J/P NSg+   ISg+ N🅪Sg/V/J D/P NSg/V/J NSg/V/J+
> underneath her     chin   : it       had struck her     foot   !
# NSg/J/P    ISg/D$+ NPr/V+ . NPr/ISg+ V   V      ISg/D$+ NSg/V+ .
>
#
> She  was a   good    deal    frightened by      this   very sudden change , but     she  felt     that
# ISg+ V   D/P NPr/V/J NSg/V/J V/J        NSg/J/P I/Ddem J/R  NSg/J  N🅪Sg/V . NSg/C/P ISg+ N🅪Sg/V/J NSg/I/C/Ddem
> there was no    time      to be     lost , as    she  was shrinking rapidly ; so        she  set     to work
# +     V   NPr/P N🅪Sg/V/J+ P  NSg/VX V/J  . NSg/R ISg+ V   V         R       . NSg/I/J/C ISg+ NPr/V/J P  N🅪Sg/V
> at    once  to eat some     of the other    bit    . Her     chin   was pressed so        closely against
# NSg/P NSg/C P  V   I/J/R/Dq P  D+  NSg/V/J+ NSg/V+ . ISg/D$+ NPr/V+ V   V/J     NSg/I/J/C R       C/P
> her     foot   , that         there was hardly room     to open    her     mouth  ; but     she  did it       at    last    ,
# ISg/D$+ NSg/V+ . NSg/I/C/Ddem +     V   R      NSg/V/J+ P  NSg/V/J ISg/D$+ NSg/V+ . NSg/C/P ISg+ V   NPr/ISg+ NSg/P NSg/V/J .
> and managed to swallow a   morsel of the lefthand bit    .
# V/C V/J     P  NSg/V   D/P NSg/V  P  D   ?        NSg/V+ .
>
#
> “ Come    , my  head’s free    at    last    ! ” said Alice in      a   tone     of delight   , which changed
# . NSg/V/P . D$+ NSg$   NSg/V/J NSg/P NSg/V/J . . V/J  NPr+  NPr/J/P D/P N🅪Sg/I/V P  N🅪Sg/V/J+ . I/C+  V/J
> into alarm  in      another moment , when    she  found that         her     shoulders were  nowhere to
# P    NSg/V+ NPr/J/P I/D+    NSg+   . NSg/I/C ISg+ NSg/V NSg/I/C/Ddem ISg/D$+ NPl/V+    NSg/V NSg/J   P
> be     found : all          she  could  see   , when    she  looked down       , was an  immense length of
# NSg/VX NSg/V . NSg/I/J/C/Dq ISg+ NSg/VX NSg/V . NSg/I/C ISg+ V/J    N🅪Sg/V/J/P . V   D/P NSg/J   N🅪Sg/V P
> neck   , which seemed to rise  like        a    stalk  out         of a   sea of green     leaves that          lay
# NSg/V+ . I/C+  V/J    P  NSg/V NSg/V/J/C/P D/P+ NSg/V+ NSg/V/J/R/P P  D/P NSg P  NPr🅪/V/J+ NPl/V+ NSg/I/C/Ddem+ NSg/V/J
> far     below her     .
# NSg/V/J P     ISg/D$+ .
>
#
> “ What   can    all          that         green     stuff   be     ? ” said Alice . “ And where have   my  shoulders got
# . NSg/I+ NPr/VX NSg/I/J/C/Dq NSg/I/C/Ddem NPr🅪/V/J+ NᴹSg/V+ NSg/VX . . V/J  NPr+  . . V/C NSg/C NSg/VX D$+ NPl/V+    V
> to ? And oh    , my  poor     hands  , how   is it       I    can’t see   you    ? ” She  was moving  them     about
# P  . V/C NPr/V . D$+ NSg/V/J+ NPl/V+ . NSg/C VL NPr/ISg+ ISg+ VX    NSg/V ISgPl+ . . ISg+ V   NSg/V/J NSg/IPl+ J/P
> as    she  spoke , but     no     result seemed to follow , except a   little     shaking among the
# NSg/R ISg+ NSg/V . NSg/C/P NPr/P+ NSg/V+ V/J    P  NSg/V  . V/C/P  D/P NPr/I/J/Dq V+      P     D+
> distant green     leaves .
# J+      NPr🅪/V/J+ NPl/V+ .
>
#
> As    there seemed to be     no    chance  of getting her     hands  up        to her     head     , she  tried
# NSg/R +     V/J    P  NSg/VX NPr/P NPr/V/J P  NSg/V   ISg/D$+ NPl/V+ NSg/V/J/P P  ISg/D$+ NPr/V/J+ . ISg+ V/J
> to get   her     head     down       to them     , and was delighted to find  that         her     neck   would bend
# P  NSg/V ISg/D$+ NPr/V/J+ N🅪Sg/V/J/P P  NSg/IPl+ . V/C V   V/J       P  NSg/V NSg/I/C/Ddem ISg/D$+ NSg/V+ VX    NPr/V+
> about easily in      any     direction , like        a    serpent . She  had just succeeded in      curving
# J/P   R      NPr/J/P I/R/Dq+ NSg+      . NSg/V/J/C/P D/P+ NSg/V+  . ISg+ V   V/J  V/J       NPr/J/P V+
> it       down       into a   graceful zigzag  , and was going   to dive  in      among the leaves , which
# NPr/ISg+ N🅪Sg/V/J/P P    D/P J        NSg/V/J . V/C V   NSg/V/J P  NSg/V NPr/J/P P     D   NPl/V+ . I/C+
> she  found to be     nothing  but     the tops  of the trees  under   which she  had been
# ISg+ NSg/V P  NSg/VX NSg/I/J+ NSg/C/P D   NPl/V P  D   NPl/V+ NSg/J/P I/C+  ISg+ V   NSg/V
> wandering , when    a   sharp   hiss   made her     draw  back    in      a   hurry  : a   large pigeon had
# V         . NSg/I/C D/P NPr/V/J NSg/V+ V    ISg/D$+ NSg/V NSg/V/J NPr/J/P D/P NSg/V+ . D/P NSg/J NSg/V+ V
> flown into her     face   , and was beating her     violently with its     wings  .
# V/J   P    ISg/D$+ NSg/V+ . V/C V   NSg/V   ISg/D$+ R         P    ISg/D$+ NPl/V+ .
>
#
> “ Serpent ! ” screamed the Pigeon .
# . NSg/V+  . . V/J      D+  NSg/V+ .
>
#
> “ I’m not   a   serpent ! ” said Alice indignantly . “ Let   me       alone ! ”
# . W?  NSg/C D/P NSg/V+  . . V/J  NPr+  R           . . NSg/V NPr/ISg+ J     . .
>
#
> “ Serpent , I    say   again ! ” repeated the Pigeon , but     in      a   more         subdued tone     , and
# . NSg/V+  . ISg+ NSg/V P     . . V/J      D+  NSg/V+ . NSg/C/P NPr/J/P D/P NPr/I/V/J/Dq V/J+    N🅪Sg/I/V . V/C
> added with a   kind   of sob   , “ I’ve tried every way    , and nothing  seems to suit
# V/J   P    D/P NSg/J+ P  NSg/V . . W?   V/J   Dq    NSg/J+ . V/C NSg/I/J+ V     P  NSg/V
> them     ! ”
# NSg/IPl+ . .
>
#
> “ I    haven’t the least idea what   you’re talking about , ” said Alice .
# . ISg+ V       D   NSg/J NSg+ NSg/I+ W?     V       J/P   . . V/J  NPr+  .
>
#
> “ I’ve tried the roots of trees  , and I’ve tried banks    , and I’ve tried hedges , ”
# . W?   V/J   D   NPl/V P  NPl/V+ . V/C W?   V/J   NPrPl/V+ . V/C W?   V/J   NPl/V  . .
> the Pigeon went  on  , without attending to her     ; “ but     those  serpents ! There’s no
# D   NSg/V+ NSg/V J/P . C/P     V         P  ISg/D$+ . . NSg/C/P I/Ddem NPl/V    . W?      NPr/P
> pleasing them     ! ”
# NSg/V/J  NSg/IPl+ . .
>
#
> Alice was more         and more         puzzled , but     she  thought there was no    use   in      saying
# NPr+  V   NPr/I/V/J/Dq V/C NPr/I/V/J/Dq V/J     . NSg/C/P ISg+ NSg/V   +     V   NPr/P NSg/V NPr/J/P NSg/V
> anything more         till      the Pigeon had finished .
# NSg/I/V+ NPr/I/V/J/Dq NSg/V/C/P D+  NSg/V+ V   V/J      .
>
#
> “ As    if    it       wasn’t trouble enough hatching the eggs   , ” said the Pigeon ; “ but     I    must
# . NSg/R NSg/C NPr/ISg+ V      NSg/V+  NSg/I  NSg/V    D   NPl/V+ . . V/J  D   NSg/V+ . . NSg/C/P ISg+ NSg/V
> be     on  the look   - out         for serpents night  and day   ! Why   , I    haven’t had a   wink  of
# NSg/VX J/P D   NSg/V+ . NSg/V/J/R/P C/P NPl/V    N🅪Sg/V V/C NPr🅪+ . NSg/V . ISg+ V       V   D/P NSg/V P
> sleep   these  three weeks  ! ”
# N🅪Sg/V+ I/Ddem NSg   NPrPl+ . .
>
#
> “ I’m very sorry   you’ve been  annoyed , ” said Alice , who    was beginning to see   its
# . W?  J/R  NSg/V/J W?     NSg/V V/J     . . V/J  NPr+  . NPr/I+ V   NSg/V/J+  P  NSg/V ISg/D$+
> meaning   .
# N🅪Sg/V/J+ .
>
#
> “ And just as    I’d taken the highest tree   in      the wood     , ” continued the Pigeon ,
# . V/C V/J  NSg/R W?  V/J   D   JS      NSg/V+ NPr/J/P D   NPr/V/J+ . . V/J       D   NSg/V+ .
> raising its     voice  to a   shriek , “ and just as    I    was thinking I    should be     free    of
# V       ISg/D$+ NSg/V+ P  D/P NSg/V  . . V/C V/J  NSg/R ISg+ V   V        ISg+ VX     NSg/VX NSg/V/J P
> them     at    last    , they must  needs come    wriggling down       from the sky     ! Ugh , Serpent ! ”
# NSg/IPl+ NSg/P NSg/V/J . IPl+ NSg/V NPl/V NSg/V/P V         N🅪Sg/V/J/P P    D   N🅪Sg/V+ . W?  . NSg/V+  . .
>
#
> “ But     I’m not   a   serpent , I    tell  you    ! ” said Alice . “ I’m a   — I’m a   — ”
# . NSg/C/P W?  NSg/C D/P NSg/V+  . ISg+ NPr/V ISgPl+ . . V/J  NPr+  . . W?  D/P . W?  D/P . .
>
#
> “ Well    ! What   are you    ? ” said the Pigeon . “ I    can    see   you’re trying  to invent
# . NSg/V/J . NSg/I+ V   ISgPl+ . . V/J  D+  NSg/V+ . . ISg+ NPr/VX NSg/V W?     NSg/V/J P  V
> something  ! ”
# NSg/I/V/J+ . .
>
#
> “ I    — I’m a    little     girl   , ” said Alice , rather    doubtfully , as    she  remembered the
# . ISg+ . W?  D/P+ NPr/I/J/Dq NSg/V+ . . V/J  NPr+  . NPr/V/J/R R          . NSg/R ISg+ V/J        D
> number   of changes she  had gone  through that         day   .
# NSg/V/JC P  NPl/V+  ISg+ V   V/J/P NSg/J/P NSg/I/C/Ddem NPr🅪+ .
>
#
> “ A    likely story  indeed ! ” said the Pigeon in      a   tone     of the deepest contempt .
# . D/P+ NSg/J+ NSg/V+ W?     . . V/J  D+  NSg/V+ NPr/J/P D/P N🅪Sg/I/V P  D+  JS+     NSg+     .
> “ I’ve seen  a   good    many       little     girls  in      my  time      , but     never one       with such  a   neck
# . W?   NSg/V D/P NPr/V/J NSg/I/J/Dq NPr/I/J/Dq NPl/V+ NPr/J/P D$+ N🅪Sg/V/J+ . NSg/C/P R     NSg/I/V/J P    NSg/I D/P NSg/V+
> as    that          ! No    , no    ! You’re a    serpent ; and there’s no    use   denying it       . I    suppose
# NSg/R NSg/I/C/Ddem+ . NPr/P . NPr/P . W?     D/P+ NSg/V+  . V/C W?      NPr/P NSg/V V       NPr/ISg+ . ISg+ V
> you’ll be     telling me       next    that         you    never tasted an  egg     ! ”
# W?     NSg/VX NSg/V/J NPr/ISg+ NSg/J/P NSg/I/C/Ddem ISgPl+ R     V/J    D/P N🅪Sg/V+ . .
>
#
> “ I    have   tasted eggs   , certainly , ” said Alice , who    was a   very truthful child  ; “ but
# . ISg+ NSg/VX V/J    NPl/V+ . R         . . V/J  NPr+  . NPr/I+ V   D/P J/R  J        NSg/V+ . . NSg/C/P
> little     girls  eat eggs   quite as    much         as    serpents do     , you    know  . ”
# NPr/I/J/Dq NPl/V+ V   NPl/V+ R     NSg/R NSg/I/J/R/Dq NSg/R NPl/V    NSg/VX . ISgPl+ NSg/V . .
>
#
> “ I    don’t believe it       , ” said the Pigeon ; “ but     if    they do     , why   then    they’re a   kind
# . ISg+ V     V       NPr/ISg+ . . V/J  D   NSg/V+ . . NSg/C/P NSg/C IPl+ NSg/VX . NSg/V NSg/J/C W?      D/P NSg/J
> of serpent , that’s all          I    can    say   . ”
# P  NSg/V+  . NSg$   NSg/I/J/C/Dq ISg+ NPr/VX NSg/V . .
>
#
> This    was such  a   new     idea to Alice , that         she  was quite silent for a    minute   or
# I/Ddem+ V   NSg/I D/P NSg/V/J NSg  P  NPr+  . NSg/I/C/Ddem ISg+ V   R     NSg/J  C/P D/P+ NSg/V/J+ NPr/C
> two , which gave the Pigeon the opportunity of adding , “ You’re looking for eggs   ,
# NSg . I/C+  V    D   NSg/V+ D   NSg         P  V+     . . W?     V       C/P NPl/V+ .
> I    know  that         well    enough ; and what   does  it       matter  to me       whether you’re a   little
# ISg+ NSg/V NSg/I/C/Ddem NSg/V/J NSg/I  . V/C NSg/I+ NPl/V NPr/ISg+ N🅪Sg/V+ P  NPr/ISg+ I/C     W?     D/P NPr/I/J/Dq
> girl  or    a   serpent ? ”
# NSg/V NPr/C D/P NSg/V+  . .
>
#
> “ It       matters a    good     deal     to me       , ” said Alice hastily ; “ but     I’m not   looking for
# . NPr/ISg+ NPl/V   D/P+ NPr/V/J+ NSg/V/J+ P  NPr/ISg+ . . V/J  NPr+  R       . . NSg/C/P W?  NSg/C V       C/P
> eggs   , as    it       happens ; and if    I    was , I    shouldn’t want  yours : I    don’t like        them
# NPl/V+ . NSg/R NPr/ISg+ V       . V/C NSg/C ISg+ V   . ISg+ V         NSg/V I+    . ISg+ V     NSg/V/J/C/P NSg/IPl+
> raw     . ”
# NSg/V/J . .
>
#
> “ Well    , be     off       , then    ! ” said the Pigeon in      a    sulky  tone      , as    it       settled down       again
# . NSg/V/J . NSg/VX NSg/V/J/P . NSg/J/C . . V/J  D   NSg/V+ NPr/J/P D/P+ NSg/J+ N🅪Sg/I/V+ . NSg/R NPr/ISg+ V/J     N🅪Sg/V/J/P P
> into its     nest      . Alice crouched down       among the trees  as    well    as    she  could  , for her
# P    ISg/D$+ NSg/V/JS+ . NPr+  V/J      N🅪Sg/V/J/P P     D+  NPl/V+ NSg/R NSg/V/J NSg/R ISg+ NSg/VX . C/P ISg/D$+
> neck   kept getting entangled among the branches , and every now       and then    she  had
# NSg/V+ V    NSg/V   V/J       P     D   NPl/V+   . V/C Dq    NPr/V/J/C V/C NSg/J/C ISg+ V
> to stop  and untwist it       . After a    while      she  remembered that         she  still   held the
# P  NSg/V V/C NSg/V   NPr/ISg+ . P     D/P+ NSg/V/C/P+ ISg+ V/J        NSg/I/C/Ddem ISg+ NSg/V/J V    D
> pieces of mushroom in      her     hands  , and she  set     to work   very carefully , nibbling
# NPl/V  P  NᴹSg/V/J NPr/J/P ISg/D$+ NPl/V+ . V/C ISg+ NPr/V/J P  N🅪Sg/V J/R  R         . V
> first   at    one       and then    at    the other   , and growing sometimes taller and sometimes
# NSg/V/J NSg/P NSg/I/V/J V/C NSg/J/C NSg/P D   NSg/V/J . V/C NSg/V   R         JC     V/C R
> shorter , until she  had succeeded in      bringing herself down       to her     usual height .
# NSg/JC  . C/P   ISg+ V   V/J       NPr/J/P V        ISg+    N🅪Sg/V/J/P P  ISg/D$+ NSg/J N🅪Sg+  .
>
#
> It       was so        long    since she  had been  anything near      the right    size    , that         it       felt
# NPr/ISg+ V   NSg/I/J/C NPr/V/J C/P   ISg+ V   NSg/V NSg/I/V+ NSg/V/J/P D+  NPr/V/J+ N🅪Sg/V+ . NSg/I/C/Ddem NPr/ISg+ N🅪Sg/V/J
> quite strange at    first   ; but     she  got used to it       in      a    few       minutes , and began
# R     NSg/V/J NSg/P NSg/V/J . NSg/C/P ISg+ V   V/J  P  NPr/ISg+ NPr/J/P D/P+ NSg/I/Dq+ NPl/V+  . V/C V
> talking to herself , as    usual . “ Come    , there’s half        my  plan   done    now       ! How   puzzling
# V       P  ISg+    . NSg/R NSg/J . . NSg/V/P . W?      N🅪Sg/V/J/P+ D$+ NSg/V+ NSg/V/J NPr/V/J/C . NSg/C V
> all           these   changes are ! I’m never sure what   I’m going   to be     , from one       minute   to
# NSg/I/J/C/Dq+ I/Ddem+ NPl/V+  V   . W?  R     J    NSg/I+ W?  NSg/V/J P  NSg/VX . P    NSg/I/V/J NSg/V/J+ P
> another ! However , I’ve got back    to my  right   size    : the next    thing is , to get   into
# I/D     . C       . W?   V   NSg/V/J P  D$+ NPr/V/J N🅪Sg/V+ . D   NSg/J/P NSg+  VL . P  NSg/V P
> that         beautiful garden   — how   is that          to be     done    , I    wonder ? ” As    she  said this    , she
# NSg/I/C/Ddem NSg/J     NSg/V/J+ . NSg/C VL NSg/I/C/Ddem+ P  NSg/VX NSg/V/J . ISg+ N🅪Sg/V . . NSg/R ISg+ V/J  I/Ddem+ . ISg+
> came    suddenly upon an   open     place  , with a   little     house  in      it       about four feet
# NSg/V/P R        P    D/P+ NSg/V/J+ NSg/V+ . P    D/P NPr/I/J/Dq NPr/V+ NPr/J/P NPr/ISg+ J/P   NSg+ NPl+
> high    . “ Whoever lives there , ” thought Alice , “ it’ll never do     to come    upon them
# NSg/V/J . . I+      V+    W?    . . NSg/V   NPr+  . . W?    R     NSg/VX P  NSg/V/P P    NSg/IPl+
> this   size    : why   , I    should frighten them     out         of their wits  ! ” So        she  began nibbling
# I/Ddem N🅪Sg/V+ . NSg/V . ISg+ VX     V        NSg/IPl+ NSg/V/J/R/P P  D$+   NPl/V . . NSg/I/J/C ISg+ V     V
> at    the righthand bit    again , and did not   venture to go      near      the house  till      she
# NSg/P D   ?         NSg/V+ P     . V/C V   NSg/C NSg/V+  P  NSg/V/J NSg/V/J/P D   NPr/V+ NSg/V/C/P ISg+
> had brought herself down       to nine inches high    .
# V   V       ISg+    N🅪Sg/V/J/P P  NSg  NPl/V+ NSg/V/J .
>
#
> CHAPTER VI  : Pig   and Pepper
# NSg/V+  NPr . NSg/V V/C N🅪Sg/V+
>
#
> For a    minute   or    two she  stood looking at    the house  , and wondering what   to do
# C/P D/P+ NSg/V/J+ NPr/C NSg ISg+ V     V       NSg/P D+  NPr/V+ . V/C NSg/V/J   NSg/I+ P  NSg/VX
> next    , when    suddenly a   footman in      livery  came    running   out         of the wood     — ( she
# NSg/J/P . NSg/I/C R        D/P NSg     NPr/J/P NSg/V/J NSg/V/P NSg/V/J/P NSg/V/J/R/P P  D   NPr/V/J+ . . ISg+
> considered him  to be     a   footman because he       was in      livery  : otherwise , judging by
# V/J        ISg+ P  NSg/VX D/P NSg     C/P     NPr/ISg+ V   NPr/J/P NSg/V/J . J         . V       NSg/J/P
> his     face   only  , she  would have   called him  a   fish      ) — and rapped loudly at    the door
# ISg/D$+ NSg/V+ J/R/C . ISg+ VX    NSg/VX V/J    ISg+ D/P N🅪SgPl/V+ . . V/C V      R      NSg/P D   NSg/V+
> with his     knuckles . It       was opened by      another footman in      livery  , with a   round
# P    ISg/D$+ NPl/V    . NPr/ISg+ V   V/J    NSg/J/P I/D     NSg     NPr/J/P NSg/V/J . P    D/P NSg/V/J/P
> face   , and large eyes   like        a   frog  ; and both   footmen , Alice noticed , had powdered
# NSg/V+ . V/C NSg/J NPl/V+ NSg/V/J/C/P D/P NSg/V . V/C I/C/Dq NPl     . NPr+  V/J     . V   V/J
> hair    that          curled all          over    their heads  . She  felt     very curious to know  what   it       was
# N🅪Sg/V+ NSg/I/C/Ddem+ V/J    NSg/I/J/C/Dq NSg/J/P D$+   NPl/V+ . ISg+ N🅪Sg/V/J J/R  J       P  NSg/V NSg/I+ NPr/ISg+ V
> all          about , and crept a   little      way    out         of the wood     to listen .
# NSg/I/J/C/Dq J/P   . V/C V     D/P NPr/I/J/Dq+ NSg/J+ NSg/V/J/R/P P  D+  NPr/V/J+ P  NSg/V  .
>
#
> The Fish      - Footman began by      producing from under   his     arm     a   great letter , nearly as
# D+  N🅪SgPl/V+ . NSg     V     NSg/J/P V         P    NSg/J/P ISg/D$+ NSg/V/J D/P NSg/J NSg/V+ . R      NSg/R
> large as    himself , and this   he       handed over    to the other   , saying , in      a   solemn
# NSg/J NSg/R ISg+    . V/C I/Ddem NPr/ISg+ V/J    NSg/J/P P  D   NSg/V/J . NSg/V  . NPr/J/P D/P J
> tone      , “ For the Duchess . An  invitation from the Queen    to play  croquet . ” The
# N🅪Sg/I/V+ . . C/P D   NSg/V   . D/P NSg+       P    D+  NPr/V/J+ P  NSg/V NSg/V   . . D
> Frog  - Footman repeated , in      the same solemn tone      , only  changing the order of the
# NSg/V . NSg     V/J      . NPr/J/P D   I/J  J      N🅪Sg/I/V+ . J/R/C NSg/V    D   NSg/V P  D
> words  a   little     , “ From the Queen    . An   invitation for the Duchess to play  croquet . ”
# NPl/V+ D/P NPr/I/J/Dq . . P    D   NPr/V/J+ . D/P+ NSg+       C/P D   NSg/V   P  NSg/V NSg/V   . .
>
#
> Then    they both   bowed low     , and their curls got entangled together .
# NSg/J/C IPl+ I/C/Dq V/J   NSg/V/J . V/C D$+   NPl/V V   V/J       J        .
>
#
> Alice laughed so        much         at    this    , that         she  had to run   back    into the wood    for fear
# NPr+  V/J     NSg/I/J/C NSg/I/J/R/Dq NSg/P I/Ddem+ . NSg/I/C/Ddem ISg+ V   P  NSg/V NSg/V/J P    D   NPr/V/J C/P NSg/V
> of their hearing  her     ; and when    she  next    peeped out         the Fish      - Footman was gone  ,
# P  D$+   NSg/V/J+ ISg/D$+ . V/C NSg/I/C ISg+ NSg/J/P V/J    NSg/V/J/R/P D+  N🅪SgPl/V+ . NSg     V   V/J/P .
> and the other   was sitting on  the ground   near      the door   , staring stupidly up        into
# V/C D   NSg/V/J V   NSg/V/J J/P D   NSg/V/J+ NSg/V/J/P D   NSg/V+ . V       R        NSg/V/J/P P
> the sky     .
# D   N🅪Sg/V+ .
>
#
> Alice went  timidly up        to the door   , and knocked .
# NPr+  NSg/V R       NSg/V/J/P P  D   NSg/V+ . V/C V/J     .
>
#
> “ There’s no    sort  of use   in      knocking , ” said the Footman , “ and that          for two
# . W?      NPr/P NSg/V P  NSg/V NPr/J/P V+       . . V/J  D   NSg     . . V/C NSg/I/C/Ddem+ C/P NSg
> reasons . First   , because I’m on  the same side    of the door   as    you    are ; secondly ,
# NPl/V+  . NSg/V/J . C/P     W?  J/P D   I/J  NSg/V/J P  D   NSg/V+ NSg/R ISgPl+ V   . R        .
> because they’re making such  a   noise   inside  , no    one        could  possibly hear you    . ” And
# C/P     W?      NSg/V  NSg/I D/P N🅪Sg/V+ NSg/J/P . NPr/P NSg/I/V/J+ NSg/VX R        V    ISgPl+ . . V/C
> certainly there was a   most         extraordinary noise  going   on  within  — a   constant
# R         +     V   D/P NSg/I/J/R/Dq NSg/J         N🅪Sg/V NSg/V/J J/P NSg/J/P . D/P NSg/J
> howling and sneezing , and every now       and then    a   great crash    , as    if    a   dish   or
# V       V/C V        . V/C Dq    NPr/V/J/C V/C NSg/J/C D/P NSg/J NSg/V/J+ . NSg/R NSg/C D/P NSg/V+ NPr/C
> kettle had been  broken to pieces .
# NSg/V  V   NSg/V V/J    P  NPl/V  .
>
#
> “ Please , then    , ” said Alice , “ how   am      I    to get   in      ? ”
# . V      . NSg/J/C . . V/J  NPr+  . . NSg/C NPr/V/J ISg+ P  NSg/V NPr/J/P . .
>
#
> “ There might     be     some     sense  in      your knocking , ” the Footman went  on  without
# . +     NᴹSg/VX/J NSg/VX I/J/R/Dq N🅪Sg/V NPr/J/P D$+  V        . . D   NSg     NSg/V J/P C/P
> attending to her     , “ if    we   had the door   between us       . For instance , if    you    were
# V         P  ISg/D$+ . . NSg/C IPl+ V   D   NSg/V+ NSg/P   NPr/IPl+ . C/P NSg/V+   . NSg/C ISgPl+ NSg/V
> inside  , you    might     knock , and I    could  let   you    out         , you    know  . ” He       was looking up
# NSg/J/P . ISgPl+ NᴹSg/VX/J NSg/V . V/C ISg+ NSg/VX NSg/V ISgPl+ NSg/V/J/R/P . ISgPl+ NSg/V . . NPr/ISg+ V   V       NSg/V/J/P
> into the sky     all           the time      he       was speaking , and this    Alice thought decidedly
# P    D+  N🅪Sg/V+ NSg/I/J/C/Dq+ D+  N🅪Sg/V/J+ NPr/ISg+ V   V        . V/C I/Ddem+ NPr+  NSg/V   R
> uncivil . “ But     perhaps he       can’t help  it       , ” she  said to herself ; “ his     eyes   are so
# J       . . NSg/C/P NSg/R   NPr/ISg+ VX    NSg/V NPr/ISg+ . . ISg+ V/J  P  ISg+    . . ISg/D$+ NPl/V+ V   NSg/I/J/C
> very nearly at    the top     of his     head     . But     at    any     rate   he       might     answer
# J/R  R      NSg/P D   NSg/V/J P  ISg/D$+ NPr/V/J+ . NSg/C/P NSg/P I/R/Dq+ NSg/V+ NPr/ISg+ NᴹSg/VX/J NSg/V+
> questions . — How   am      I    to get   in      ? ” she  repeated , aloud .
# NPl/V+    . . NSg/C NPr/V/J ISg+ P  NSg/V NPr/J/P . . ISg+ V/J      . J     .
>
#
> “ I    shall sit   here    , ” the Footman remarked , “ till      tomorrow — ”
# . ISg+ VX    NSg/V NSg/J/R . . D   NSg     V/J      . . NSg/V/C/P NSg+     . .
>
#
> At    this    moment the door  of the house  opened , and a    large  plate  came    skimming
# NSg/P I/Ddem+ NSg+   D   NSg/V P  D+  NPr/V+ V/J    . V/C D/P+ NSg/J+ NSg/V+ NSg/V/P NSg/V
> out         , straight at    the Footman’s head     : it       just grazed his     nose   , and broke   to
# NSg/V/J/R/P . NSg/V/J  NSg/P D   NSg$      NPr/V/J+ . NPr/ISg+ V/J  V/J    ISg/D$+ NSg/V+ . V/C NSg/V/J P
> pieces against one       of the trees  behind  him  .
# NPl/V  C/P     NSg/I/V/J P  D   NPl/V+ NSg/J/P ISg+ .
>
#
> “ — or    next     day   , maybe   , ” the Footman continued in      the same tone      , exactly as    if
# . . NPr/C NSg/J/P+ NPr🅪+ . NSg/J/R . . D   NSg     V/J       NPr/J/P D   I/J  N🅪Sg/I/V+ . R       NSg/R NSg/C
> nothing  had happened .
# NSg/I/J+ V   V/J      .
>
#
> “ How   am      I    to get   in      ? ” asked Alice again , in      a    louder tone      .
# . NSg/C NPr/V/J ISg+ P  NSg/V NPr/J/P . . V/J   NPr+  P     . NPr/J/P D/P+ JC+    N🅪Sg/I/V+ .
>
#
> “ Are you    to get   in      at    all          ? ” said the Footman . “ That’s the first   question , you
# . V   ISgPl+ P  NSg/V NPr/J/P NSg/P NSg/I/J/C/Dq . . V/J  D   NSg     . . NSg$   D+  NSg/V/J NSg/V+   . ISgPl+
> know  . ”
# NSg/V . .
>
#
> It       was , no    doubt  : only  Alice did not   like        to be     told so        . “ It’s really dreadful , ”
# NPr/ISg+ V   . NPr/P NSg/V+ . J/R/C NPr+  V   NSg/C NSg/V/J/C/P P  NSg/VX V    NSg/I/J/C . . W?   R      NSg/J    . .
> she  muttered to herself , “ the way    all          the creatures argue . It’s enough to drive
# ISg+ V/J      P  ISg+    . . D   NSg/J+ NSg/I/J/C/Dq D   NPl+      V     . W?   NSg/I  P  NSg/V
> one       crazy ! ”
# NSg/I/V/J NSg/J . .
>
#
> The Footman seemed to think this   a   good    opportunity for repeating his     remark ,
# D   NSg     V/J    P  NSg/V I/Ddem D/P NPr/V/J NSg+        C/P NSg/V/J   ISg/D$+ NSg/V+ .
> with variations . “ I    shall sit   here    , ” he       said , “ on  and off       , for days and days . ”
# P    W?         . . ISg+ VX    NSg/V NSg/J/R . . NPr/ISg+ V/J  . . J/P V/C NSg/V/J/P . C/P NPl  V/C NPl+ . .
>
#
> “ But     what   am      I    to do     ? ” said Alice .
# . NSg/C/P NSg/I+ NPr/V/J ISg+ P  NSg/VX . . V/J  NPr+  .
>
#
> “ Anything you    like        , ” said the Footman , and began whistling .
# . NSg/I/V+ ISgPl+ NSg/V/J/C/P . . V/J  D   NSg     . V/C V     V         .
>
#
> “ Oh    , there’s no    use   in      talking to him  , ” said Alice desperately : “ he’s perfectly
# . NPr/V . W?      NPr/P NSg/V NPr/J/P V+      P  ISg+ . . V/J  NPr+  R           . . NSg$ R
> idiotic ! ” And she  opened the door   and went  in      .
# J       . . V/C ISg+ V/J    D+  NSg/V+ V/C NSg/V NPr/J/P .
>
#
> The door   led     right   into a    large  kitchen , which was full    of smoke   from one        end    to
# D+  NSg/V+ NSg/V/J NPr/V/J P    D/P+ NSg/J+ NSg/V+  . I/C+  V   NSg/V/J P  N🅪Sg/V+ P    NSg/I/V/J+ NSg/V+ P
> the other   : the Duchess was sitting on  a   three - legged  stool in      the middle  ,
# D   NSg/V/J . D   NSg/V   V   NSg/V/J J/P D/P NSg   . NSg/V/J NSg/V NPr/J/P D   NSg/V/J .
> nursing  a   baby     ; the cook   was leaning over    the fire      , stirring a   large cauldron
# NᴹSg/V/J D/P NSg/V/J+ . D   NPr/V+ V   NSg/V   NSg/J/P D   N🅪Sg/V/J+ . NSg/V/J  D/P NSg/J NSg+
> which seemed to be     full    of soup   .
# I/C+  V/J    P  NSg/VX NSg/V/J P  NSg/V+ .
>
#
> “ There’s certainly too much         pepper  in      that         soup   ! ” Alice said to herself , as    well
# . W?      R         W?  NSg/I/J/R/Dq N🅪Sg/V+ NPr/J/P NSg/I/C/Ddem NSg/V+ . . NPr+  V/J  P  ISg+    . NSg/R NSg/V/J
> as    she  could  for sneezing .
# NSg/R ISg+ NSg/VX C/P V        .
>
#
> There was certainly too much         of it       in      the air     . Even    the Duchess sneezed
# +     V   R         W?  NSg/I/J/R/Dq P  NPr/ISg+ NPr/J/P D+  N🅪Sg/V+ . NSg/V/J D   NSg/V   V/J
> occasionally ; and as    for the baby     , it       was sneezing and howling alternately
# R            . V/C NSg/R C/P D   NSg/V/J+ . NPr/ISg+ V   V        V/C V       R
> without a   moment’s pause  . The only  things in      the kitchen that          did not   sneeze ,
# C/P     D/P NSg$     NSg/V+ . D   J/R/C NPl+   NPr/J/P D+  NSg/V+  NSg/I/C/Ddem+ V   NSg/C NSg/V  .
> were  the cook   , and a    large  cat      which was sitting on  the hearth and grinning from
# NSg/V D+  NPr/V+ . V/C D/P+ NSg/J+ NSg/V/J+ I/C+  V   NSg/V/J J/P D   NSg    V/C NSg/V    P
> ear      to ear     .
# NSg/V/J+ P  NSg/V/J .
>
#
> “ Please would you    tell  me       , ” said Alice , a   little     timidly , for she  was not   quite
# . V      VX    ISgPl+ NPr/V NPr/ISg+ . . V/J  NPr+  . D/P NPr/I/J/Dq R       . C/P ISg+ V   NSg/C R
> sure whether it       was good    manners for her     to speak first   , “ why   your cat      grins
# J    I/C     NPr/ISg+ V   NPr/V/J NPl+    C/P ISg/D$+ P  NSg/V NSg/V/J . . NSg/V D$+  NSg/V/J+ NPl/V
> like        that          ? ”
# NSg/V/J/C/P NSg/I/C/Ddem+ . .
>
#
> “ It’s a   Cheshire cat      , ” said the Duchess , “ and that’s why   . Pig    ! ”
# . W?   D/P NPr      NSg/V/J+ . . V/J  D   NSg/V   . . V/C NSg$   NSg/V . NSg/V+ . .
>
#
> She  said the last    word  with such   sudden violence that          Alice quite jumped ; but
# ISg+ V/J  D   NSg/V/J NSg/V P    NSg/I+ NSg/J+ NSg/V+   NSg/I/C/Ddem+ NPr+  R     V/J    . NSg/C/P
> she  saw   in      another moment that          it       was addressed to the baby     , and not   to her     , so
# ISg+ NSg/V NPr/J/P I/D+    NSg+   NSg/I/C/Ddem+ NPr/ISg+ V   V/J       P  D+  NSg/V/J+ . V/C NSg/C P  ISg/D$+ . NSg/I/J/C
> she  took courage , and went  on  again : —
# ISg+ V    NSg/V+  . V/C NSg/V J/P P     . .
>
#
> “ I    didn’t know  that         Cheshire cats   always grinned ; in      fact , I    didn’t know  that
# . ISg+ V      NSg/V NSg/I/C/Ddem NPr      NPl/V+ R      V       . NPr/J/P NSg+ . ISg+ V      NSg/V NSg/I/C/Ddem
> cats   could  grin   . ”
# NPl/V+ NSg/VX NSg/V+ . .
>
#
> “ They all          can    , ” said the Duchess ; “ and most         of ’ em       do     . ”
# . IPl+ NSg/I/J/C/Dq NPr/VX . . V/J  D   NSg/V   . . V/C NSg/I/J/R/Dq P  . NSg/I/J+ NSg/VX . .
>
#
> “ I    don’t know  of any    that          do     , ” Alice said very politely , feeling quite pleased
# . ISg+ V     NSg/V P  I/R/Dq NSg/I/C/Ddem+ NSg/VX . . NPr+  V/J  J/R  R        . NSg/V/J R     V/J
> to have   got into a   conversation .
# P  NSg/VX V   P    D/P N🅪Sg/V+      .
>
#
> “ You    don’t know  much         , ” said the Duchess ; “ and that’s a   fact . ”
# . ISgPl+ V     NSg/V NSg/I/J/R/Dq . . V/J  D   NSg/V   . . V/C NSg$   D/P NSg+ . .
>
#
> Alice did not   at    all          like        the tone     of this    remark , and thought it       would be     as
# NPr+  V   NSg/C NSg/P NSg/I/J/C/Dq NSg/V/J/C/P D   N🅪Sg/I/V P  I/Ddem+ NSg/V+ . V/C NSg/V   NPr/ISg+ VX    NSg/VX NSg/R
> well    to introduce some     other   subject of conversation . While     she  was trying  to
# NSg/V/J P  V         I/J/R/Dq NSg/V/J NSg/V/J P  N🅪Sg/V+      . NSg/V/C/P ISg+ V   NSg/V/J P
> fix   on  one       , the cook  took the cauldron of soup   off       the fire      , and at    once  set     to
# NSg/V J/P NSg/I/V/J . D   NPr/V V    D   NSg      P  NSg/V+ NSg/V/J/P D+  N🅪Sg/V/J+ . V/C NSg/P NSg/C NPr/V/J P
> work   throwing everything within  her     reach at    the Duchess and the baby     — the
# N🅪Sg/V V        NSg/I/V+   NSg/J/P ISg/D$+ NSg/V NSg/P D   NSg/V   V/C D   NSg/V/J+ . D
> fire      - irons  came    first   ; then    followed a   shower of saucepans , plates , and dishes .
# N🅪Sg/V/J+ . NPl/V+ NSg/V/P NSg/V/J . NSg/J/C V/J      D/P NSg/V  P  NPl/V     . NPl/V+ . V/C NPl/V+ .
> The Duchess took no    notice of them     even    when    they hit     her     ; and the baby     was
# D   NSg/V   V    NPr/P NSg/V  P  NSg/IPl+ NSg/V/J NSg/I/C IPl+ NSg/V/J ISg/D$+ . V/C D   NSg/V/J+ V
> howling so        much         already , that         it       was quite impossible to say   whether the blows
# V       NSg/I/J/C NSg/I/J/R/Dq W?      . NSg/I/C/Ddem NPr/ISg+ V   R     NSg/J      P  NSg/V I/C     D   NPl/V
> hurt    it       or    not   .
# NSg/V/J NPr/ISg+ NPr/C NSg/C .
>
#
> “ Oh    , please mind   what   you’re doing ! ” cried Alice , jumping up        and down       in      an
# . NPr/V . V      NSg/V+ NSg/I+ W?     NSg/V . . V/J   NPr+  . V       NSg/V/J/P V/C N🅪Sg/V/J/P NPr/J/P D/P
> agony of terror . “ Oh    , there goes  his     precious nose   ! ” as    an  unusually large
# NSg   P  NSg+   . . NPr/V . +     NPl/V ISg/D$+ NSg/J+   NSg/V+ . . NSg/R D/P R         NSg/J+
> saucepan flew    close   by      it       , and very nearly carried it       off       .
# NSg/V+   NSg/V/J NSg/V/J NSg/J/P NPr/ISg+ . V/C J/R  R      V/J     NPr/ISg+ NSg/V/J/P .
>
#
> “ If    everybody minded their own      business , ” the Duchess said in      a   hoarse  growl ,
# . NSg/C NSg/I+    V/J+   D$+   NSg/V/J+ N🅪Sg/J+  . . D   NSg/V   V/J  NPr/J/P D/P NSg/V/J NSg/V .
> “ the world  would go      round     a   deal     faster than it       does  . ”
# . D   NSg/V+ VX    NSg/V/J NSg/V/J/P D/P NSg/V/J+ NSg/JC C/P  NPr/ISg+ NPl/V . .
>
#
> “ Which would not   be     an   advantage , ” said Alice , who    felt     very glad    to get   an
# . I/C+  VX    NSg/C NSg/VX D/P+ N🅪Sg/V+   . . V/J  NPr+  . NPr/I+ N🅪Sg/V/J J/R  NSg/V/J P  NSg/V D/P
> opportunity of showing off       a   little     of her     knowledge . “ Just think of what   work
# NSg         P  NSg/V   NSg/V/J/P D/P NPr/I/J/Dq P  ISg/D$+ NᴹSg+     . . V/J  NSg/V P  NSg/I+ N🅪Sg/V+
> it       would make  with the day  and night   ! You    see   the earth   takes twenty - four hours
# NPr/ISg+ VX    NSg/V P    D   NPr🅪 V/C N🅪Sg/V+ . ISgPl+ NSg/V D+  NPrᴹ/V+ NPl/V NSg    . NSg  NPl
> to turn  round     on  its     axis — ”
# P  NSg/V NSg/V/J/P J/P ISg/D$+ NPr+ . .
>
#
> “ Talking of axes        , ” said the Duchess , “ chop   off       her     head     ! ”
# . V       P  NPl/V/Am/Br . . V/J  D   NSg/V   . . NSg/V+ NSg/V/J/P ISg/D$+ NPr/V/J+ . .
>
#
> Alice glanced rather    anxiously at    the cook   , to see   if    she  meant to take  the
# NPr+  V/J     NPr/V/J/R R         NSg/P D+  NPr/V+ . P  NSg/V NSg/C ISg+ V     P  NSg/V D+
> hint   ; but     the cook   was busily stirring the soup   , and seemed not   to be     listening ,
# NSg/V+ . NSg/C/P D+  NPr/V+ V   R      NSg/V/J  D+  NSg/V+ . V/C V/J    NSg/C P  NSg/VX V         .
> so        she  went  on  again : “ Twenty - four hours , I    think ; or    is it       twelve ? I    — ”
# NSg/I/J/C ISg+ NSg/V J/P P     . . NSg    . NSg  NPl+  . ISg+ NSg/V . NPr/C VL NPr/ISg+ NSg    . ISg+ . .
>
#
> “ Oh    , don’t bother me       , ” said the Duchess ; “ I    never could  abide figures ! ” And with
# . NPr/V . V     NSg/V  NPr/ISg+ . . V/J  D   NSg/V   . . ISg+ R     NSg/VX V     NPl/V+  . . V/C P
> that         she  began nursing  her     child  again , singing a   sort   of lullaby to it       as    she
# NSg/I/C/Ddem ISg+ V     NᴹSg/V/J ISg/D$+ NSg/V+ P     . NSg/V/J D/P NSg/V+ P  NSg/V   P  NPr/ISg+ NSg/R ISg+
> did so        , and giving it       a   violent shake  at    the end   of every line   :
# V   NSg/I/J/C . V/C V      NPr/ISg+ D/P NSg/V/J NSg/V+ NSg/P D   NSg/V P  Dq    NSg/V+ .
>
#
> “ Speak roughly to your little      boy    , And beat     him  when    he       sneezes : He       only  does
# . NSg/V R       P  D$+  NPr/I/J/Dq+ NSg/V+ . V/C N🅪Sg/V/J ISg+ NSg/I/C NPr/ISg+ NPl/V   . NPr/ISg+ J/R/C NPl/V
> it       to annoy , Because he       knows it       teases . ”
# NPr/ISg+ P  NSg/V . C/P     NPr/ISg+ NPl/V NPr/ISg+ NPl/V  . .
>
#
> CHORUS . ( In      which the cook  and the baby     joined ) :
# NSg/V+ . . NPr/J/P I/C+  D   NPr/V V/C D+  NSg/V/J+ V/J    . .
>
#
> “ Wow   ! wow   ! wow   ! ”
# . NSg/V . NSg/V . NSg/V . .
>
#
> While     the Duchess sang  the second  verse of the song  , she  kept tossing the baby
# NSg/V/C/P D   NSg/V   NPr/V D   NSg/V/J NSg/V P  D   N🅪Sg+ . ISg+ V    V       D   NSg/V/J+
> violently up        and down       , and the poor    little     thing howled so        , that         Alice could
# R         NSg/V/J/P V/C N🅪Sg/V/J/P . V/C D   NSg/V/J NPr/I/J/Dq NSg+  V/J    NSg/I/J/C . NSg/I/C/Ddem NPr+  NSg/VX
> hardly hear the words  : —
# R      V    D   NPl/V+ . .
>
#
> “ I    speak severely to my  boy    , I    beat     him  when    he       sneezes ; For he       can    thoroughly
# . ISg+ NSg/V R        P  D$+ NSg/V+ . ISg+ N🅪Sg/V/J ISg+ NSg/I/C NPr/ISg+ NPl/V   . C/P NPr/ISg+ NPr/VX R
> enjoy The pepper  when    he       pleases ! ”
# V     D   N🅪Sg/V+ NSg/I/C NPr/ISg+ V       . .
>
#
> CHORUS .
# NSg/V+ .
>
#
> “ Wow   ! wow   ! wow   ! ”
# . NSg/V . NSg/V . NSg/V . .
>
#
> “ Here    ! you    may    nurse it       a    bit    , if    you    like        ! ” the Duchess said to Alice , flinging
# . NSg/J/R . ISgPl+ NPr/VX NSg/V NPr/ISg+ D/P+ NSg/V+ . NSg/C ISgPl+ NSg/V/J/C/P . . D   NSg/V   V/J  P  NPr+  . V
> the baby     at    her     as    she  spoke . “ I    must  go      and get   ready   to play  croquet with the
# D   NSg/V/J+ NSg/P ISg/D$+ NSg/R ISg+ NSg/V . . ISg+ NSg/V NSg/V/J V/C NSg/V NSg/V/J P  NSg/V NSg/V   P    D+
> Queen    , ” and she  hurried out         of the room     . The cook  threw a   frying - pan     after her
# NPr/V/J+ . . V/C ISg+ V/J     NSg/V/J/R/P P  D   NSg/V/J+ . D   NPr/V V     D/P V      . NPr/V/J P     ISg/D$+
> as    she  went  out         , but     it       just missed her     .
# NSg/R ISg+ NSg/V NSg/V/J/R/P . NSg/C/P NPr/ISg+ V/J  V/J    ISg/D$+ .
>
#
> Alice caught the baby    with some      difficulty , as    it       was a   queer   - shaped little
# NPr+  V/J    D   NSg/V/J P    I/J/R/Dq+ N🅪Sg+      . NSg/R NPr/ISg+ V   D/P NSg/V/J . V/J    NPr/I/J/Dq+
> creature , and held out         its     arms  and legs   in      all           directions , “ just like        a
# NSg+     . V/C V    NSg/V/J/R/P ISg/D$+ NPl/V V/C NPl/V+ NPr/J/P NSg/I/J/C/Dq+ NSg+       . . V/J  NSg/V/J/C/P D/P
> star   - fish      , ” thought Alice . The poor     little      thing was snorting like        a
# NSg/V+ . N🅪SgPl/V+ . . NSg/V   NPr+  . D+  NSg/V/J+ NPr/I/J/Dq+ NSg+  V   V        NSg/V/J/C/P D/P
> steam     - engine when    she  caught it       , and kept doubling itself up        and straightening
# N🅪Sg/V/J+ . NSg/V+ NSg/I/C ISg+ V/J    NPr/ISg+ . V/C V    V        ISg+   NSg/V/J/P V/C V
> itself out         again , so        that          altogether , for the first   minute   or    two , it       was as
# ISg+   NSg/V/J/R/P P     . NSg/I/J/C NSg/I/C/Ddem+ NSg        . C/P D   NSg/V/J NSg/V/J+ NPr/C NSg . NPr/ISg+ V   NSg/R
> much         as    she  could  do     to hold    it       .
# NSg/I/J/R/Dq NSg/R ISg+ NSg/VX NSg/VX P  NSg/V/J NPr/ISg+ .
>
#
> As    soon as    she  had made out         the proper way   of nursing  it       , ( which was to twist it
# NSg/R J/R  NSg/R ISg+ V   V    NSg/V/J/R/P D   NSg/J  NSg/J P  NᴹSg/V/J NPr/ISg+ . . I/C+  V   P  NSg/V NPr/ISg+
> up        into a   sort  of knot   , and then    keep  tight hold    of its     right   ear      and left    foot   ,
# NSg/V/J/P P    D/P NSg/V P  NSg/V+ . V/C NSg/J/C NSg/V V/J   NSg/V/J P  ISg/D$+ NPr/V/J NSg/V/J+ V/C NPr/V/J NSg/V+ .
> so        as    to prevent its     undoing itself , ) she  carried it       out         into the open    air     . “ If
# NSg/I/J/C NSg/R P  V       ISg/D$+ NSg/V   ISg+   . . ISg+ V/J     NPr/ISg+ NSg/V/J/R/P P    D   NSg/V/J N🅪Sg/V+ . . NSg/C
> I    don’t take  this   child  away with me       , ” thought Alice , “ they’re sure to kill  it
# ISg+ V     NSg/V I/Ddem NSg/V+ V/J  P    NPr/ISg+ . . NSg/V   NPr+  . . W?      J    P  NSg/V NPr/ISg+
> in      a   day   or    two : wouldn’t it       be     murder  to leave it       behind  ? ” She  said the last
# NPr/J/P D/P NPr🅪+ NPr/C NSg . VX       NPr/ISg+ NSg/VX N🅪Sg/V+ P  NSg/V NPr/ISg+ NSg/J/P . . ISg+ V/J  D+  NSg/V/J+
> words  out         loud  , and the little      thing grunted in      reply  ( it       had left    off       sneezing
# NPl/V+ NSg/V/J/R/P NSg/J . V/C D+  NPr/I/J/Dq+ NSg+  V/J     NPr/J/P NSg/V+ . NPr/ISg+ V   NPr/V/J NSg/V/J/P V
> by      this   time      ) . “ Don’t grunt  , ” said Alice ; “ that’s not   at    all          a   proper way   of
# NSg/J/P I/Ddem N🅪Sg/V/J+ . . . V     NSg/V+ . . V/J  NPr+  . . NSg$   NSg/C NSg/P NSg/I/J/C/Dq D/P NSg/J  NSg/J P
> expressing yourself . ”
# V          ISg+     . .
>
#
> The baby     grunted again , and Alice looked very anxiously into its     face   to see
# D+  NSg/V/J+ V/J     P     . V/C NPr+  V/J    J/R  R         P    ISg/D$+ NSg/V+ P  NSg/V
> what   was the matter  with it       . There could  be     no     doubt  that          it       had a   very turn  - up
# NSg/I+ V   D   N🅪Sg/V+ P    NPr/ISg+ . +     NSg/VX NSg/VX NPr/P+ NSg/V+ NSg/I/C/Ddem+ NPr/ISg+ V   D/P J/R  NSg/V . NSg/V/J/P
> nose   , much         more         like        a   snout than a   real  nose   ; also its     eyes   were  getting
# NSg/V+ . NSg/I/J/R/Dq NPr/I/V/J/Dq NSg/V/J/C/P D/P NSg/V C/P  D/P NSg/J NSg/V+ . W?   ISg/D$+ NPl/V+ NSg/V NSg/V
> extremely small   for a   baby     : altogether Alice did not   like        the look  of the thing
# R         NPr/V/J C/P D/P NSg/V/J+ . NSg        NPr+  V   NSg/C NSg/V/J/C/P D   NSg/V P  D   NSg+
> at    all          . “ But     perhaps it       was only  sobbing , ” she  thought , and looked into its     eyes
# NSg/P NSg/I/J/C/Dq . . NSg/C/P NSg/R   NPr/ISg+ V   J/R/C NSg/V/J . . ISg+ NSg/V   . V/C V/J    P    ISg/D$+ NPl/V+
> again , to see   if    there were  any    tears  .
# P     . P  NSg/V NSg/C +     NSg/V I/R/Dq NPl/V+ .
>
#
> No    , there were  no     tears  . “ If    you’re going   to turn  into a   pig    , my  dear    , ” said
# NPr/P . +     NSg/V NPr/P+ NPl/V+ . . NSg/C W?     NSg/V/J P  NSg/V P    D/P NSg/V+ . D$+ NSg/V/J . . V/J
> Alice , seriously , “ I’ll have   nothing  more         to do     with you    . Mind   now       ! ” The poor
# NPr+  . R         . . W?   NSg/VX NSg/I/J+ NPr/I/V/J/Dq P  NSg/VX P    ISgPl+ . NSg/V+ NPr/V/J/C . . D+  NSg/V/J+
> little      thing sobbed again ( or    grunted , it       was impossible to say   which ) , and they
# NPr/I/J/Dq+ NSg+  V      P     . NPr/C V/J     . NPr/ISg+ V   NSg/J      P  NSg/V I/C+  . . V/C IPl+
> went  on  for some     while     in      silence .
# NSg/V J/P C/P I/J/R/Dq NSg/V/C/P NPr/J/P NSg/V+  .
>
#
> Alice was just beginning to think to herself , “ Now       , what   am      I    to do     with this
# NPr+  V   V/J  NSg/V/J   P  NSg/V P  ISg+    . . NPr/V/J/C . NSg/I+ NPr/V/J ISg+ P  NSg/VX P    I/Ddem+
> creature when    I    get   it       home     ? ” when    it       grunted again , so        violently , that         she
# NSg+     NSg/I/C ISg+ NSg/V NPr/ISg+ NSg/V/J+ . . NSg/I/C NPr/ISg+ V/J     P     . NSg/I/J/C R         . NSg/I/C/Ddem ISg+
> looked down       into its     face   in      some     alarm  . This    time      there could  be     no    mistake
# V/J    N🅪Sg/V/J/P P    ISg/D$+ NSg/V+ NPr/J/P I/J/R/Dq NSg/V+ . I/Ddem+ N🅪Sg/V/J+ +     NSg/VX NSg/VX NPr/P NSg/V
> about it       : it       was neither more         nor   less    than a    pig    , and she  felt     that         it       would be
# J/P   NPr/ISg+ . NPr/ISg+ V   I/C     NPr/I/V/J/Dq NSg/C V/J/C/P C/P  D/P+ NSg/V+ . V/C ISg+ N🅪Sg/V/J NSg/I/C/Ddem NPr/ISg+ VX    NSg/VX
> quite absurd for her     to carry it       further .
# R     NSg/J  C/P ISg/D$+ P  NSg/V NPr/ISg+ V/J     .
>
#
> So        she  set     the little      creature down       , and felt     quite relieved to see   it       trot   away
# NSg/I/J/C ISg+ NPr/V/J D+  NPr/I/J/Dq+ NSg+     N🅪Sg/V/J/P . V/C N🅪Sg/V/J R     V/J      P  NSg/V NPr/ISg+ NSg/V+ V/J
> quietly into the wood     . “ If    it       had grown up        , ” she  said to herself , “ it       would have
# R       P    D+  NPr/V/J+ . . NSg/C NPr/ISg+ V   V/J   NSg/V/J/P . . ISg+ V/J  P  ISg+    . . NPr/ISg+ VX    NSg/VX
> made a   dreadfully ugly     child  : but     it       makes rather    a   handsome pig    , I    think . ” And
# V    D/P R          NSg/V/J+ NSg/V+ . NSg/C/P NPr/ISg+ NPl/V NPr/V/J/R D/P V/J      NSg/V+ . ISg+ NSg/V . . V/C
> she  began thinking over    other    children she  knew , who    might     do     very well    as    pigs   ,
# ISg+ V     V        NSg/J/P NSg/V/J+ NPl+     ISg+ V    . NPr/I+ NᴹSg/VX/J NSg/VX J/R  NSg/V/J NSg/R NPl/V+ .
> and was just saying to herself , “ if    one       only  knew the right   way    to change them     — ”
# V/C V   V/J  NSg/V  P  ISg+    . . NSg/C NSg/I/V/J J/R/C V    D   NPr/V/J NSg/J+ P  N🅪Sg/V NSg/IPl+ . .
> when    she  was a   little     startled by      seeing    the Cheshire Cat      sitting on  a   bough of
# NSg/I/C ISg+ V   D/P NPr/I/J/Dq V/J      NSg/J/P NSg/V/J/C D   NPr      NSg/V/J+ NSg/V/J J/P D/P NSg   P
> a   tree   a   few      yards  off       .
# D/P NSg/V+ D/P NSg/I/Dq NPl/V+ NSg/V/J/P .
>
#
> The Cat      only  grinned when    it       saw   Alice . It       looked good    - natured , she  thought :
# D+  NSg/V/J+ J/R/C V       NSg/I/C NPr/ISg+ NSg/V NPr+  . NPr/ISg+ V/J    NPr/V/J . ?       . ISg+ NSg/V   .
> still   it       had very long    claws and a   great many       teeth , so        she  felt     that         it       ought
# NSg/V/J NPr/ISg+ V   J/R  NPr/V/J NPl/V V/C D/P NSg/J NSg/I/J/Dq NPl+  . NSg/I/J/C ISg+ N🅪Sg/V/J NSg/I/C/Ddem NPr/ISg+ NSg/I/VX
> to be     treated with respect .
# P  NSg/VX V/J     P    NᴹSg/V+ .
>
#
> “ Cheshire Puss , ” she  began , rather    timidly , as    she  did not   at    all          know   whether
# . NPr      NSg  . . ISg+ V     . NPr/V/J/R R       . NSg/R ISg+ V   NSg/C NSg/P NSg/I/J/C/Dq NSg/V+ I/C
> it       would like        the name   : however , it       only  grinned a   little     wider . “ Come    , it’s
# NPr/ISg+ VX    NSg/V/J/C/P D   NSg/V+ . C       . NPr/ISg+ J/R/C V       D/P NPr/I/J/Dq JC    . . NSg/V/P . W?
> pleased so        far     , ” thought Alice , and she  went  on  . “ Would you    tell  me       , please ,
# V/J     NSg/I/J/C NSg/V/J . . NSg/V   NPr+  . V/C ISg+ NSg/V J/P . . VX    ISgPl+ NPr/V NPr/ISg+ . V      .
> which way    I    ought    to go      from here    ? ”
# I/C+  NSg/J+ ISg+ NSg/I/VX P  NSg/V/J P    NSg/J/R . .
>
#
> “ That          depends a    good     deal     on  where you    want  to get   to , ” said the Cat      .
# . NSg/I/C/Ddem+ NPl/V   D/P+ NPr/V/J+ NSg/V/J+ J/P NSg/C ISgPl+ NSg/V P  NSg/V P  . . V/J  D+  NSg/V/J+ .
>
#
> “ I    don’t much         care    where — ” said Alice .
# . ISg+ V     NSg/I/J/R/Dq N🅪Sg/V+ NSg/C . . V/J  NPr+  .
>
#
> “ Then    it       doesn’t matter  which way    you    go      , ” said the Cat      .
# . NSg/J/C NPr/ISg+ V       N🅪Sg/V+ I/C+  NSg/J+ ISgPl+ NSg/V/J . . V/J  D   NSg/V/J+ .
>
#
> “ — so        long    as    I    get   somewhere , ” Alice added as    an   explanation .
# . . NSg/I/J/C NPr/V/J NSg/R ISg+ NSg/V NSg       . . NPr+  V/J   NSg/R D/P+ N🅪Sg+       .
>
#
> “ Oh    , you’re sure to do     that          , ” said the Cat      , “ if    you    only  walk  long    enough . ”
# . NPr/V . W?     J    P  NSg/VX NSg/I/C/Ddem+ . . V/J  D   NSg/V/J+ . . NSg/C ISgPl+ J/R/C NSg/V NPr/V/J NSg/I  . .
>
#
> Alice felt     that         this    could  not   be     denied , so        she  tried another question . “ What
# NPr+  N🅪Sg/V/J NSg/I/C/Ddem I/Ddem+ NSg/VX NSg/C NSg/VX V/J    . NSg/I/J/C ISg+ V/J   I/D+    NSg/V+   . . NSg/I+
> sort  of people live about here    ? ”
# NSg/V P  NPl/V+ V/J  J/P   NSg/J/R . .
>
#
> “ In      that          direction , ” the Cat      said , waving its     right    paw    round     , “ lives a   Hatter :
# . NPr/J/P NSg/I/C/Ddem+ NSg+      . . D+  NSg/V/J+ V/J  . V      ISg/D$+ NPr/V/J+ NSg/V+ NSg/V/J/P . . V+    D/P NSg/V  .
> and in      that         direction , ” waving the other   paw    , “ lives a   March  Hare     . Visit either
# V/C NPr/J/P NSg/I/C/Ddem NSg+      . . V      D   NSg/V/J NSg/V+ . . V+    D/P NPr/V+ NSg/V/J+ . NSg/V I/C
> you    like        : they’re both   mad     . ”
# ISgPl+ NSg/V/J/C/P . W?      I/C/Dq NSg/V/J . .
>
#
> “ But     I    don’t want  to go      among mad     people , ” Alice remarked .
# . NSg/C/P ISg+ V     NSg/V P  NSg/V/J P     NSg/V/J NPl/V+ . . NPr+  V/J      .
>
#
> “ Oh    , you    can’t help  that          , ” said the Cat      : “ we’re all          mad     here    . I’m mad     . You’re
# . NPr/V . ISgPl+ VX    NSg/V NSg/I/C/Ddem+ . . V/J  D   NSg/V/J+ . . W?    NSg/I/J/C/Dq NSg/V/J NSg/J/R . W?  NSg/V/J . W?
> mad     . ”
# NSg/V/J . .
>
#
> “ How   do     you    know  I’m mad     ? ” said Alice .
# . NSg/C NSg/VX ISgPl+ NSg/V W?  NSg/V/J . . V/J  NPr+  .
>
#
> “ You    must  be     , ” said the Cat      , “ or    you    wouldn’t have   come    here    . ”
# . ISgPl+ NSg/V NSg/VX . . V/J  D+  NSg/V/J+ . . NPr/C ISgPl+ VX       NSg/VX NSg/V/P NSg/J/R . .
>
#
> Alice didn’t think that          proved it       at    all          ; however , she  went  on  “ And how   do     you
# NPr+  V      NSg/V NSg/I/C/Ddem+ V/J    NPr/ISg+ NSg/P NSg/I/J/C/Dq . C       . ISg+ NSg/V J/P . V/C NSg/C NSg/VX ISgPl+
> know  that         you’re mad     ? ”
# NSg/V NSg/I/C/Ddem W?     NSg/V/J . .
>
#
> “ To begin with , ” said the Cat      , “ a   dog’s not   mad     . You    grant  that          ? ”
# . P  NSg/V P    . . V/J  D+  NSg/V/J+ . . D/P NSg$  NSg/C NSg/V/J . ISgPl+ NPr/V+ NSg/I/C/Ddem+ . .
>
#
> “ I    suppose so        , ” said Alice .
# . ISg+ V       NSg/I/J/C . . V/J  NPr+  .
>
#
> “ Well    , then    , ” the Cat      went  on  , “ you    see   , a    dog      growls when    it’s angry , and wags
# . NSg/V/J . NSg/J/C . . D+  NSg/V/J+ NSg/V J/P . . ISgPl+ NSg/V . D/P+ NSg/V/J+ NPl/V  NSg/I/C W?   V/J   . V/C NPl/V
> its     tail     when    it’s pleased . Now       I    growl when    I’m pleased , and wag   my  tail     when
# ISg/D$+ NSg/V/J+ NSg/I/C W?   V/J     . NPr/V/J/C ISg+ NSg/V NSg/I/C W?  V/J     . V/C NSg/V D$+ NSg/V/J+ NSg/I/C
> I’m angry . Therefore I’m mad     . ”
# W?  V/J   . R         W?  NSg/V/J . .
>
#
> “ I    call  it       purring , not   growling , ” said Alice .
# . ISg+ NSg/V NPr/ISg+ V       . NSg/C V        . . V/J  NPr+  .
>
#
> “ Call  it       what   you    like        , ” said the Cat      . “ Do     you    play  croquet with the Queen
# . NSg/V NPr/ISg+ NSg/I+ ISgPl+ NSg/V/J/C/P . . V/J  D+  NSg/V/J+ . . NSg/VX ISgPl+ NSg/V NSg/V   P    D   NPr/V/J+
> to - day   ? ”
# P  . NPr🅪+ . .
>
#
> “ I    should like        it       very much         , ” said Alice , “ but     I    haven’t been  invited yet     . ”
# . ISg+ VX     NSg/V/J/C/P NPr/ISg+ J/R  NSg/I/J/R/Dq . . V/J  NPr+  . . NSg/C/P ISg+ V       NSg/V NSg/V/J NSg/V/C . .
>
#
> “ You’ll see   me       there , ” said the Cat      , and vanished .
# . W?     NSg/V NPr/ISg+ W?    . . V/J  D   NSg/V/J+ . V/C V/J      .
>
#
<<<<<<< HEAD
> Alice was not   much       surprised at    this    , she  was getting so        used to queer    things
# NPr+  V   NSg/C NSg/I/J/Dq V/J       NSg/P I/Ddem+ . ISg+ V   NSg/V   NSg/I/J/C V/J  P  NSg/V/J+ NPl+
=======
> Alice was not   much         surprised at    this    , she  was getting so        used to queer    things
# NPr+  V   NSg/C NSg/I/J/R/Dq V/J       NSg/P I/Ddem+ . ISg+ V   NSg/V   NSg/I/J/C V/J  P  NSg/V/J+ NPl/V+
>>>>>>> 29a0d529
> happening . While     she  was looking at    the place  where it       had been  , it       suddenly
# NSg/V/J   . NSg/V/C/P ISg+ V   V       NSg/P D+  NSg/V+ NSg/C NPr/ISg+ V   NSg/V . NPr/ISg+ R
> appeared again .
# V/J      P     .
>
#
> “ By      - the - bye     , what   became of the baby     ? ” said the Cat      . “ I’d nearly forgotten to
# . NSg/J/P . D   . NSg/J/P . NSg/I+ V      P  D+  NSg/V/J+ . . V/J  D+  NSg/V/J+ . . W?  R      NSg/V/J   P
> ask   . ”
# NSg/V . .
>
#
> “ It       turned into a    pig    , ” Alice quietly said , just as    if    it       had come    back    in      a
# . NPr/ISg+ V/J    P    D/P+ NSg/V+ . . NPr+  R       V/J  . V/J  NSg/R NSg/C NPr/ISg+ V   NSg/V/P NSg/V/J NPr/J/P D/P+
> natural way    .
# NSg/J+  NSg/J+ .
>
#
> “ I    thought it       would , ” said the Cat      , and vanished again .
# . ISg+ NSg/V   NPr/ISg+ VX    . . V/J  D+  NSg/V/J+ . V/C V/J      P     .
>
#
> Alice waited a   little     , half        expecting to see   it       again , but     it       did not   appear ,
# NPr+  V/J    D/P NPr/I/J/Dq . N🅪Sg/V/J/P+ V         P  NSg/V NPr/ISg+ P     . NSg/C/P NPr/ISg+ V   NSg/C V      .
> and after a    minute   or    two she  walked on  in      the direction in      which the March  Hare
# V/C P     D/P+ NSg/V/J+ NPr/C NSg ISg+ V/J    J/P NPr/J/P D+  NSg+      NPr/J/P I/C+  D+  NPr/V+ NSg/V/J+
> was said to live . “ I’ve seen  hatters before , ” she  said to herself ; “ the March
# V   V/J  P  V/J  . . W?   NSg/V NPl/V   C/P    . . ISg+ V/J  P  ISg+    . . D   NPr/V+
> Hare     will   be     much         the most         interesting , and perhaps as    this    is May    it       won’t be
# NSg/V/J+ NPr/VX NSg/VX NSg/I/J/R/Dq D   NSg/I/J/R/Dq V/J         . V/C NSg/R   NSg/R I/Ddem+ VL NPr/VX NPr/ISg+ V     NSg/VX
> raving  mad     — at    least not   so        mad     as    it       was in      March  . ” As    she  said this    , she  looked
# NSg/V/J NSg/V/J . NSg/P NSg/J NSg/C NSg/I/J/C NSg/V/J NSg/R NPr/ISg+ V   NPr/J/P NPr/V+ . . NSg/R ISg+ V/J  I/Ddem+ . ISg+ V/J
> up        , and there was the Cat      again , sitting on  a   branch of a    tree   .
# NSg/V/J/P . V/C +     V   D+  NSg/V/J+ P     . NSg/V/J J/P D/P NPr/V  P  D/P+ NSg/V+ .
>
#
> “ Did you    say   pig    , or    fig   ? ” said the Cat      .
# . V   ISgPl+ NSg/V NSg/V+ . NPr/C NSg/V . . V/J  D+  NSg/V/J+ .
>
#
> “ I    said pig    , ” replied Alice ; “ and I    wish  you    wouldn’t keep  appearing and
# . ISg+ V/J  NSg/V+ . . V/J     NPr+  . . V/C ISg+ NSg/V ISgPl+ VX       NSg/V V         V/C
> vanishing so        suddenly : you    make  one       quite giddy   . ”
# V         NSg/I/J/C R        . ISgPl+ NSg/V NSg/I/V/J R     NSg/V/J . .
>
#
> “ All          right   , ” said the Cat      ; and this    time      it       vanished quite slowly , beginning
# . NSg/I/J/C/Dq NPr/V/J . . V/J  D+  NSg/V/J+ . V/C I/Ddem+ N🅪Sg/V/J+ NPr/ISg+ V/J      R     R      . NSg/V/J+
> with the end   of the tail     , and ending with the grin   , which remained some      time
# P    D   NSg/V P  D+  NSg/V/J+ . V/C NSg/V  P    D+  NSg/V+ . I/C+  V/J      I/J/R/Dq+ N🅪Sg/V/J+
> after the rest     of it       had gone  .
# P     D   NSg/V/JS P  NPr/ISg+ V   V/J/P .
>
#
> “ Well    ! I’ve often seen  a   cat      without a   grin   , ” thought Alice ; “ but     a   grin   without
# . NSg/V/J . W?   R     NSg/V D/P NSg/V/J+ C/P     D/P NSg/V+ . . NSg/V   NPr+  . . NSg/C/P D/P NSg/V+ C/P
<<<<<<< HEAD
> a   cat      ! It’s the most       curious thing I    ever saw   in      my  life    ! ”
# D/P NSg/V/J+ . W?   D   NSg/I/J/Dq J       NSg+  ISg+ J    NSg/V NPr/J/P D$+ N🅪Sg/V+ . .
=======
> a   cat      ! It’s the most         curious thing  I    ever saw   in      my  life    ! ”
# D/P NSg/V/J+ . W?   D   NSg/I/J/R/Dq J       NSg/V+ ISg+ J    NSg/V NPr/J/P D$+ N🅪Sg/V+ . .
>>>>>>> 29a0d529
>
#
> She  had not   gone  much         farther before she  came    in      sight  of the house of the March
# ISg+ V   NSg/C V/J/P NSg/I/J/R/Dq V/J     C/P    ISg+ NSg/V/P NPr/J/P N🅪Sg/V P  D   NPr/V P  D+  NPr/V+
> Hare     : she  thought it       must  be     the right    house  , because the chimneys were  shaped
# NSg/V/J+ . ISg+ NSg/V   NPr/ISg+ NSg/V NSg/VX D+  NPr/V/J+ NPr/V+ . C/P     D+  NPl/V+   NSg/V V/J
> like        ears  and the roof   was thatched with fur        . It       was so        large a   house  , that         she
# NSg/V/J/C/P NPl/V V/C D+  NSg/V+ V   V/J      P    NSg/V/C/P+ . NPr/ISg+ V   NSg/I/J/C NSg/J D/P NPr/V+ . NSg/I/C/Ddem ISg+
> did not   like        to go      nearer till      she  had nibbled some     more         of the lefthand bit    of
# V   NSg/C NSg/V/J/C/P P  NSg/V/J NSg/JC NSg/V/C/P ISg+ V   V/J     I/J/R/Dq NPr/I/V/J/Dq P  D   ?        NSg/V+ P
> mushroom , and raised herself to about two feet high    : even    then    she  walked up
# NᴹSg/V/J . V/C V/J    ISg+    P  J/P   NSg NPl+ NSg/V/J . NSg/V/J NSg/J/C ISg+ V/J    NSg/V/J/P
> towards it       rather    timidly , saying to herself “ Suppose it       should be     raving  mad
# P       NPr/ISg+ NPr/V/J/R R       . NSg/V  P  ISg+    . V       NPr/ISg+ VX     NSg/VX NSg/V/J NSg/V/J
> after all          ! I    almost wish  I’d gone  to see   the Hatter instead ! ”
# P     NSg/I/J/C/Dq . ISg+ R      NSg/V W?  V/J/P P  NSg/V D   NSg/V  W?      . .
>
#
> CHAPTER VII : A   Mad     Tea     - Party
# NSg/V+  NSg . D/P NSg/V/J N🅪Sg/V+ . NSg/V/J+
>
#
> There was a    table  set     out         under   a   tree   in      front   of the house  , and the March  Hare
# +     V   D/P+ NSg/V+ NPr/V/J NSg/V/J/R/P NSg/J/P D/P NSg/V+ NPr/J/P NSg/V/J P  D+  NPr/V+ . V/C D+  NPr/V+ NSg/V/J+
> and the Hatter were  having tea     at    it       : a   Dormouse was sitting between them     , fast
# V/C D   NSg/V  NSg/V V      N🅪Sg/V+ NSg/P NPr/ISg+ . D/P NSg      V   NSg/V/J NSg/P   NSg/IPl+ . NSg/V/J
> asleep , and the other   two were   using it       as    a   cushion , resting their elbows on
# J      . V/C D   NSg/V/J NSg NSg/V+ V     NPr/ISg+ NSg/R D/P NSg/V+  . V+      D$+   NPl/V+ J/P
> it       , and talking over    its     head     . “ Very uncomfortable for the Dormouse , ” thought
# NPr/ISg+ . V/C V       NSg/J/P ISg/D$+ NPr/V/J+ . . J/R  J             C/P D   NSg      . . NSg/V
> Alice ; “ only  , as    it’s asleep , I    suppose it       doesn’t mind   . ”
# NPr+  . . J/R/C . NSg/R W?   J      . ISg+ V       NPr/ISg+ V       NSg/V+ . .
>
#
> The table  was a   large one       , but     the three were   all          crowded together at    one       corner
# D+  NSg/V+ V   D/P NSg/J NSg/I/V/J . NSg/C/P D+  NSg+  NSg/V+ NSg/I/J/C/Dq V/J     J        NSg/P NSg/I/V/J NSg/V
> of it       : “ No     room     ! No     room     ! ” they cried out         when    they saw   Alice coming  . “ There’s
# P  NPr/ISg+ . . NPr/P+ NSg/V/J+ . NPr/P+ NSg/V/J+ . . IPl+ V/J   NSg/V/J/R/P NSg/I/C IPl+ NSg/V NPr+  NSg/V/J . . W?
> plenty  of room     ! ” said Alice indignantly , and she  sat     down       in      a   large arm      - chair
# NSg/I/J P  NSg/V/J+ . . V/J  NPr+  R           . V/C ISg+ NSg/V/J N🅪Sg/V/J/P NPr/J/P D/P NSg/J NSg/V/J+ . NSg/V+
> at    one       end   of the table  .
# NSg/P NSg/I/V/J NSg/V P  D   NSg/V+ .
>
#
> “ Have   some      wine    , ” the March  Hare     said in      an   encouraging tone      .
# . NSg/VX I/J/R/Dq+ N🅪Sg/V+ . . D+  NPr/V+ NSg/V/J+ V/J  NPr/J/P D/P+ NSg/V/J     N🅪Sg/I/V+ .
>
#
> Alice looked all          round     the table  , but     there was nothing  on  it       but     tea     . “ I    don’t
# NPr+  V/J    NSg/I/J/C/Dq NSg/V/J/P D+  NSg/V+ . NSg/C/P +     V   NSg/I/J+ J/P NPr/ISg+ NSg/C/P N🅪Sg/V+ . . ISg+ V
> see   any    wine    , ” she  remarked .
# NSg/V I/R/Dq N🅪Sg/V+ . . ISg+ V/J      .
>
#
> “ There isn’t any    , ” said the March  Hare     .
# . +     NSg/V I/R/Dq . . V/J  D   NPr/V+ NSg/V/J+ .
>
#
> “ Then    it       wasn’t very civil of you    to offer    it       , ” said Alice angrily .
# . NSg/J/C NPr/ISg+ V      J/R  J     P  ISgPl+ P  NSg/V/JC NPr/ISg+ . . V/J  NPr+  R       .
>
#
> “ It       wasn’t very civil of you    to sit   down       without being    invited , ” said the March
# . NPr/ISg+ V      J/R  J     P  ISgPl+ P  NSg/V N🅪Sg/V/J/P C/P     N🅪Sg/V/C NSg/V/J . . V/J  D   NPr/V+
> Hare     .
# NSg/V/J+ .
>
#
> “ I    didn’t know  it       was your table  , ” said Alice ; “ it’s laid for a   great many       more
# . ISg+ V      NSg/V NPr/ISg+ V   D$+  NSg/V+ . . V/J  NPr+  . . W?   V/J  C/P D/P NSg/J NSg/I/J/Dq NPr/I/V/J/Dq
> than three . ”
# C/P  NSg   . .
>
#
> “ Your hair    wants cutting , ” said the Hatter . He       had been  looking at    Alice for
# . D$+  N🅪Sg/V+ NPl/V NSg/V/J . . V/J  D   NSg/V  . NPr/ISg+ V   NSg/V V       NSg/P NPr+  C/P
> some     time     with great  curiosity , and this    was his     first    speech  .
# I/J/R/Dq N🅪Sg/V/J P    NSg/J+ NSg+      . V/C I/Ddem+ V   ISg/D$+ NSg/V/J+ N🅪Sg/V+ .
>
#
> “ You    should learn not   to make  personal remarks , ” Alice said with some     severity ;
# . ISgPl+ VX     NSg/V NSg/C P  NSg/V NSg/J+   NPl/V+  . . NPr+  V/J  P    I/J/R/Dq NSg      .
> “ it’s very rude . ”
# . W?   J/R  J    . .
>
#
> The Hatter opened his     eyes   very wide  on  hearing  this    ; but     all          he       said was , “ Why
# D   NSg/V  V/J    ISg/D$+ NPl/V+ J/R  NSg/J J/P NSg/V/J+ I/Ddem+ . NSg/C/P NSg/I/J/C/Dq NPr/ISg+ V/J  V   . . NSg/V
> is a   raven   like        a   writing - desk   ? ”
# VL D/P NSg/V/J NSg/V/J/C/P D/P NSg/V+  . NSg/V+ . .
>
#
> “ Come    , we   shall have   some     fun      now       ! ” thought Alice . “ I’m glad    they’ve begun
# . NSg/V/P . IPl+ VX    NSg/VX I/J/R/Dq NᴹSg/V/J NPr/V/J/C . . NSg/V   NPr+  . . W?  NSg/V/J W?      V
> asking riddles . — I    believe I    can    guess that          , ” she  added aloud .
# V      NPl/V   . . ISg+ V       ISg+ NPr/VX NSg/V NSg/I/C/Ddem+ . . ISg+ V/J   J     .
>
#
> “ Do     you    mean    that         you    think you    can    find  out         the answer to it       ? ” said the March
# . NSg/VX ISgPl+ NSg/V/J NSg/I/C/Ddem ISgPl+ NSg/V ISgPl+ NPr/VX NSg/V NSg/V/J/R/P D+  NSg/V+ P  NPr/ISg+ . . V/J  D+  NPr/V+
> Hare     .
# NSg/V/J+ .
>
#
> “ Exactly so        , ” said Alice .
# . R       NSg/I/J/C . . V/J  NPr+  .
>
#
> “ Then    you    should say   what   you    mean    , ” the March  Hare     went  on  .
# . NSg/J/C ISgPl+ VX     NSg/V NSg/I+ ISgPl+ NSg/V/J . . D+  NPr/V+ NSg/V/J+ NSg/V J/P .
>
#
> “ I    do     , ” Alice hastily replied ; “ at    least — at    least I    mean    what   I    say   — that’s the
# . ISg+ NSg/VX . . NPr+  R       V/J     . . NSg/P NSg/J . NSg/P NSg/J ISg+ NSg/V/J NSg/I+ ISg+ NSg/V . NSg$   D+
> same thing , you    know  . ”
# I/J  NSg+  . ISgPl+ NSg/V . .
>
#
> “ Not   the same thing a    bit    ! ” said the Hatter . “ You    might     just as    well    say   that          ‘          I
# . NSg/C D+  I/J+ NSg+  D/P+ NSg/V+ . . V/J  D   NSg/V  . . ISgPl+ NᴹSg/VX/J V/J  NSg/R NSg/V/J NSg/V NSg/I/C/Ddem+ Unlintable ISg+
> see   what   I    eat ’ is the same thing as    ‘          I    eat what   I    see   ’ ! ”
# NSg/V NSg/I+ ISg+ V   . VL D+  I/J+ NSg+  NSg/R Unlintable ISg+ V   NSg/I+ ISg+ NSg/V . . .
>
#
> “ You    might     just as    well    say   , ” added the March  Hare     , “ that          ‘          I    like        what   I    get   ’ is
# . ISgPl+ NᴹSg/VX/J V/J  NSg/R NSg/V/J NSg/V . . V/J   D+  NPr/V+ NSg/V/J+ . . NSg/I/C/Ddem+ Unlintable ISg+ NSg/V/J/C/P NSg/I+ ISg+ NSg/V . VL
> the same thing as    ‘          I    get   what   I    like        ’ ! ”
# D+  I/J+ NSg+  NSg/R Unlintable ISg+ NSg/V NSg/I+ ISg+ NSg/V/J/C/P . . .
>
#
> “ You    might     just as    well    say   , ” added the Dormouse , who    seemed to be     talking in
# . ISgPl+ NᴹSg/VX/J V/J  NSg/R NSg/V/J NSg/V . . V/J   D   NSg      . NPr/I+ V/J    P  NSg/VX V       NPr/J/P
> his     sleep   , “ that          ‘          I    breathe when    I    sleep  ’ is the same thing as    ‘          I    sleep  when    I
# ISg/D$+ N🅪Sg/V+ . . NSg/I/C/Ddem+ Unlintable ISg+ V       NSg/I/C ISg+ N🅪Sg/V . VL D   I/J  NSg+  NSg/R Unlintable ISg+ N🅪Sg/V NSg/I/C ISg+
> breathe ’ ! ”
# V       . . .
>
#
> “ It       is the same thing with you    , ” said the Hatter , and here    the conversation
# . NPr/ISg+ VL D   I/J  NSg   P    ISgPl+ . . V/J  D   NSg/V  . V/C NSg/J/R D   N🅪Sg/V+
> dropped , and the party    sat     silent for a   minute   , while     Alice thought over    all          she
# V/J     . V/C D   NSg/V/J+ NSg/V/J NSg/J  C/P D/P NSg/V/J+ . NSg/V/C/P NPr+  NSg/V   NSg/J/P NSg/I/J/C/Dq ISg+
> could  remember about ravens and writing - desks  , which wasn’t much         .
# NSg/VX NSg/V    J/P   NPl/V  V/C NSg/V   . NPl/V+ . I/C+  V      NSg/I/J/R/Dq .
>
#
> The Hatter was the first    to break the silence . “ What   day  of the month  is it       ? ” he
# D   NSg/V  V   D   NSg/V/J+ P  NSg/V D   NSg/V+  . . NSg/I+ NPr🅪 P  D+  NSg/J+ VL NPr/ISg+ . . NPr/ISg+
> said , turning to Alice : he       had taken his     watch out         of his     pocket   , and was
# V/J  . NSg/V   P  NPr+  . NPr/ISg+ V   V/J   ISg/D$+ NSg/V NSg/V/J/R/P P  ISg/D$+ NSg/V/J+ . V/C V
> looking at    it       uneasily , shaking it       every now       and then    , and holding it       to his
# V       NSg/P NPr/ISg+ R        . V       NPr/ISg+ Dq    NPr/V/J/C V/C NSg/J/C . V/C NSg/V   NPr/ISg+ P  ISg/D$+
> ear      .
# NSg/V/J+ .
>
#
> Alice considered a   little     , and then    said “ The fourth  . ”
# NPr+  V/J        D/P NPr/I/J/Dq . V/C NSg/J/C V/J  . D   NPr/V/J . .
>
#
> “ Two  days wrong   ! ” sighed the Hatter . “ I    told you    butter wouldn’t suit   the
# . NSg+ NPl+ NSg/V/J . . V/J    D   NSg/V  . . ISg+ V    ISgPl+ NSg/V+ VX       NSg/V+ D
> works  ! ” he       added looking angrily at    the March  Hare     .
# NPl/V+ . . NPr/ISg+ V/J   V       R       NSg/P D+  NPr/V+ NSg/V/J+ .
>
#
> “ It       was the best      butter , ” the March  Hare     meekly replied .
# . NPr/ISg+ V   D   NPr/VX/JS NSg/V  . . D+  NPr/V+ NSg/V/J+ R      V/J     .
>
#
> “ Yes   , but     some      crumbs must  have   got in      as    well    , ” the Hatter grumbled : “ you
# . NPl/V . NSg/C/P I/J/R/Dq+ NPl/V+ NSg/V NSg/VX V   NPr/J/P NSg/R NSg/V/J . . D   NSg/V  V/J      . . ISgPl+
> shouldn’t have   put   it       in      with the bread   - knife  . ”
# V         NSg/VX NSg/V NPr/ISg+ NPr/J/P P    D   N🅪Sg/V+ . NSg/V+ . .
>
#
> The March  Hare     took the watch and looked at    it       gloomily : then    he       dipped it       into
# D+  NPr/V+ NSg/V/J+ V    D   NSg/V V/C V/J    NSg/P NPr/ISg+ R        . NSg/J/C NPr/ISg+ V/J    NPr/ISg+ P
> his     cup   of tea     , and looked at    it       again : but     he       could  think of nothing  better    to
# ISg/D$+ NSg/V P  N🅪Sg/V+ . V/C V/J    NSg/P NPr/ISg+ P     . NSg/C/P NPr/ISg+ NSg/VX NSg/V P  NSg/I/J+ NSg/VX/JC P
> say   than his     first   remark , “ It       was the best      butter , you    know  . ”
# NSg/V C/P  ISg/D$+ NSg/V/J NSg/V+ . . NPr/ISg+ V   D   NPr/VX/JS NSg/V+ . ISgPl+ NSg/V . .
>
#
> Alice had been  looking over    his     shoulder with some      curiosity . “ What   a    funny
# NPr+  V   NSg/V V       NSg/J/P ISg/D$+ NSg/V+   P    I/J/R/Dq+ NSg+      . . NSg/I+ D/P+ NSg/J+
> watch  ! ” she  remarked . “ It       tells the day  of the month  , and doesn’t tell  what
# NSg/V+ . . ISg+ V/J      . . NPr/ISg+ NPl/V D   NPr🅪 P  D+  NSg/J+ . V/C V       NPr/V NSg/I+
> o’clock it       is ! ”
# W?      NPr/ISg+ VL . .
>
#
> “ Why   should it       ? ” muttered the Hatter . “ Does  your watch tell  you    what   year it
# . NSg/V VX     NPr/ISg+ . . V/J      D   NSg/V  . . NPl/V D$+  NSg/V NPr/V ISgPl+ NSg/I+ NSg+ NPr/ISg+
> is ? ”
# VL . .
>
#
> “ Of course not   , ” Alice replied very readily : “ but     that’s because it       stays the
# . P  NSg/V+ NSg/C . . NPr+  V/J     J/R  R       . . NSg/C/P NSg$   C/P     NPr/ISg+ NPl/V D
> same year for such  a   long    time      together . ”
# I/J  NSg+ C/P NSg/I D/P NPr/V/J N🅪Sg/V/J+ J        . .
>
#
> “ Which is just the case  with mine     , ” said the Hatter .
# . I/C+  VL V/J  D   NPr/V P    NSg/I/V+ . . V/J  D   NSg/V  .
>
#
> Alice felt     dreadfully puzzled , The Hatter’s remark seemed to have   no    sort  of
# NPr+  N🅪Sg/V/J R          V/J     . D   NSg$     NSg/V+ V/J    P  NSg/VX NPr/P NSg/V P
> meaning   in      it       , and yet     it       was certainly English   . “ I    don’t quite understand you    , ”
# N🅪Sg/V/J+ NPr/J/P NPr/ISg+ . V/C NSg/V/C NPr/ISg+ V   R         NPr🅪/V/J+ . . ISg+ V     R     V          ISgPl+ . .
> she  said , as    politely as    she  could  .
# ISg+ V/J  . NSg/R R        NSg/R ISg+ NSg/VX .
>
#
> “ The Dormouse is asleep again , ” said the Hatter , and he       poured a   little     hot     tea
# . D   NSg      VL J      P     . . V/J  D   NSg/V  . V/C NPr/ISg+ V/J    D/P NPr/I/J/Dq NSg/V/J N🅪Sg/V+
> upon its     nose   .
# P    ISg/D$+ NSg/V+ .
>
#
> The Dormouse shook   its     head     impatiently , and said , without opening its     eyes   , “ Of
# D   NSg      NSg/V/J ISg/D$+ NPr/V/J+ R           . V/C V/J  . C/P     NSg/V/J ISg/D$+ NPl/V+ . . P
> course , of course ; just what   I    was going   to remark myself . ”
# NSg/V+ . P  NSg/V+ . V/J  NSg/I+ ISg+ V   NSg/V/J P  NSg/V  ISg+   . .
>
#
> “ Have   you    guessed the riddle yet     ? ” the Hatter said , turning to Alice again .
# . NSg/VX ISgPl+ V/J     D+  NPr/V+ NSg/V/C . . D   NSg/V  V/J  . NSg/V   P  NPr+  P     .
>
#
> “ No    , I    give  it       up        , ” Alice replied : “ what’s the answer ? ”
# . NPr/P . ISg+ NSg/V NPr/ISg+ NSg/V/J/P . . NPr+  V/J     . . NSg$   D+  NSg/V+ . .
>
#
> “ I    haven’t the slightest idea , ” said the Hatter .
# . ISg+ V       D+  JS        NSg+ . . V/J  D   NSg/V  .
>
#
> “ Nor   I    , ” said the March  Hare     .
# . NSg/C ISg+ . . V/J  D+  NPr/V+ NSg/V/J+ .
>
#
> Alice sighed wearily . “ I    think you    might     do     something  better    with the time      , ” she
# NPr+  V/J    R       . . ISg+ NSg/V ISgPl+ NᴹSg/VX/J NSg/VX NSg/I/V/J+ NSg/VX/JC P    D+  N🅪Sg/V/J+ . . ISg+
> said , “ than waste    it       in      asking riddles that          have   no    answers . ”
# V/J  . . C/P  NSg/V/J+ NPr/ISg+ NPr/J/P V      NPl/V   NSg/I/C/Ddem+ NSg/VX NPr/P NPl/V+  . .
>
#
> “ If    you    knew Time      as    well    as    I    do     , ” said the Hatter , “ you    wouldn’t talk   about
# . NSg/C ISgPl+ V    N🅪Sg/V/J+ NSg/R NSg/V/J NSg/R ISg+ NSg/VX . . V/J  D   NSg/V  . . ISgPl+ VX       N🅪Sg/V J/P
> wasting it       . It’s him  . ”
# V       NPr/ISg+ . W?   ISg+ . .
>
#
> “ I    don’t know  what   you    mean    , ” said Alice .
# . ISg+ V     NSg/V NSg/I+ ISgPl+ NSg/V/J . . V/J  NPr+  .
>
#
> “ Of course you    don’t ! ” the Hatter said , tossing his     head     contemptuously . “ I    dare
# . P  NSg/V+ ISgPl+ V     . . D   NSg/V  V/J  . V       ISg/D$+ NPr/V/J+ R              . . ISg+ NPr/VX
> say   you    never even    spoke to Time     ! ”
# NSg/V ISgPl+ R     NSg/V/J NSg/V P  N🅪Sg/V/J . .
>
#
> “ Perhaps not   , ” Alice cautiously replied : “ but     I    know  I    have   to beat     time      when    I
# . NSg/R   NSg/C . . NPr+  R          V/J     . . NSg/C/P ISg+ NSg/V ISg+ NSg/VX P  N🅪Sg/V/J N🅪Sg/V/J+ NSg/I/C ISg+
> learn music     . ”
# NSg/V N🅪Sg/V/J+ . .
>
#
> “ Ah      ! that          accounts for it       , ” said the Hatter . “ He       won’t stand beating . Now       , if
# . NSg/I/V . NSg/I/C/Ddem+ NPl/V+   C/P NPr/ISg+ . . V/J  D   NSg/V  . . NPr/ISg+ V     NSg/V NSg/V   . NPr/V/J/C . NSg/C
> you    only  kept on  good    terms  with him  , he’d do     almost anything you    liked with the
# ISgPl+ J/R/C V    J/P NPr/V/J NPl/V+ P    ISg+ . W?   NSg/VX R      NSg/I/V+ ISgPl+ V/J   P    D
> clock  . For instance , suppose it       were  nine o’clock in      the morning , just time      to
# NSg/V+ . C/P NSg/V+   . V       NPr/ISg+ NSg/V NSg  W?      NPr/J/P D+  N🅪Sg/V+ . V/J  N🅪Sg/V/J+ P
> begin lessons : you’d only  have   to whisper a   hint   to Time     , and round     goes  the
# NSg/V NPl/V+  . W?    J/R/C NSg/VX P  NSg/V   D/P NSg/V+ P  N🅪Sg/V/J . V/C NSg/V/J/P NPl/V D
> clock  in      a   twinkling ! Half        - past      one       , time     for dinner  ! ”
# NSg/V+ NPr/J/P D/P NSg/V/J   . N🅪Sg/V/J/P+ . NSg/V/J/P NSg/I/V/J . N🅪Sg/V/J C/P N🅪Sg/V+ . .
>
#
> ( “ I    only  wish  it       was , ” the March  Hare     said to itself in      a    whisper . )
# . . ISg+ J/R/C NSg/V NPr/ISg+ V   . . D+  NPr/V+ NSg/V/J+ V/J  P  ISg+   NPr/J/P D/P+ NSg/V+  . .
>
#
> “ That          would be     grand , certainly , ” said Alice thoughtfully : “ but     then    — I    shouldn’t
# . NSg/I/C/Ddem+ VX    NSg/VX NSg/J . R         . . V/J  NPr+  R            . . NSg/C/P NSg/J/C . ISg+ V
> be     hungry for it       , you    know  . ”
# NSg/VX J      C/P NPr/ISg+ . ISgPl+ NSg/V . .
>
#
> “ Not   at    first   , perhaps , ” said the Hatter : “ but     you    could  keep  it       to half       - past
# . NSg/C NSg/P NSg/V/J . NSg/R   . . V/J  D   NSg/V  . . NSg/C/P ISgPl+ NSg/VX NSg/V NPr/ISg+ P  N🅪Sg/V/J/P . NSg/V/J/P
> one       as    long    as    you    liked . ”
# NSg/I/V/J NSg/R NPr/V/J NSg/R ISgPl+ V/J   . .
>
#
> “ Is that         the way    you    manage ? ” Alice asked .
# . VL NSg/I/C/Ddem D+  NSg/J+ ISgPl+ NSg/V  . . NPr+  V/J   .
>
#
> The Hatter shook   his     head     mournfully . “ Not   I    ! ” he       replied . “ We   quarrelled last
# D   NSg/V  NSg/V/J ISg/D$+ NPr/V/J+ R          . . NSg/C ISg+ . . NPr/ISg+ V/J     . . IPl+ V/Comm     NSg/V/J
> March  — just before he       went  mad     , you    know  — ” ( pointing with his     tea     spoon  at    the
# NPr/V+ . V/J  C/P    NPr/ISg+ NSg/V NSg/V/J . ISgPl+ NSg/V . . . V        P    ISg/D$+ N🅪Sg/V+ NSg/V+ NSg/P D
> March  Hare     , ) “ — it       was at    the great concert given     by      the Queen   of Hearts , and I
# NPr/V+ NSg/V/J+ . . . . NPr/ISg+ V   NSg/P D   NSg/J NSg/V+  NSg/V/J/P NSg/J/P D   NPr/V/J P  NPl/V+ . V/C ISg+
> had to sing
# V   P  NSg/V/J
>
#
> ‘          Twinkle , twinkle , little     bat    ! How   I    wonder what   you’re at    ! ’
# Unlintable NSg/V   . NSg/V   . NPr/I/J/Dq NSg/V+ . NSg/C ISg+ N🅪Sg/V NSg/I+ W?     NSg/P . .
>
#
> You    know  the song  , perhaps ? ”
# ISgPl+ NSg/V D+  N🅪Sg+ . NSg/R   . .
>
#
> “ I’ve heard something  like        it       , ” said Alice .
# . W?   V/J   NSg/I/V/J+ NSg/V/J/C/P NPr/ISg+ . . V/J  NPr+  .
>
#
> “ It       goes  on  , you    know  , ” the Hatter continued , “ in      this   way    : —
# . NPr/ISg+ NPl/V J/P . ISgPl+ NSg/V . . D   NSg/V  V/J       . . NPr/J/P I/Ddem NSg/J+ . .
>
#
> ‘          Up        above   the world  you    fly     , Like        a   tea     - tray  in      the sky     . Twinkle , twinkle — ’ ”
# Unlintable NSg/V/J/P NSg/J/P D+  NSg/V+ ISgPl+ NSg/V/J . NSg/V/J/C/P D/P N🅪Sg/V+ . NSg/V NPr/J/P D+  N🅪Sg/V+ . NSg/V   . NSg/V   . . .
>
#
> Here    the Dormouse shook   itself , and began singing in      its     sleep   “ Twinkle ,
# NSg/J/R D   NSg      NSg/V/J ISg+   . V/C V     NSg/V/J NPr/J/P ISg/D$+ N🅪Sg/V+ . NSg/V   .
> twinkle , twinkle , twinkle — ” and went  on  so        long    that         they had to pinch it       to
# NSg/V   . NSg/V   . NSg/V   . . V/C NSg/V J/P NSg/I/J/C NPr/V/J NSg/I/C/Ddem IPl+ V   P  NSg/V NPr/ISg+ P
> make  it       stop  .
# NSg/V NPr/ISg+ NSg/V .
>
#
> “ Well    , I’d hardly finished the first   verse , ” said the Hatter , “ when    the Queen
# . NSg/V/J . W?  R      V/J      D   NSg/V/J NSg/V . . V/J  D   NSg/V  . . NSg/I/C D   NPr/V/J+
> jumped up        and bawled out         , ‘          He’s murdering the time      ! Off       with his     head     ! ’ ”
# V/J    NSg/V/J/P V/C V/J    NSg/V/J/R/P . Unlintable NSg$ V+        D   N🅪Sg/V/J+ . NSg/V/J/P P    ISg/D$+ NPr/V/J+ . . .
>
#
> “ How   dreadfully savage   ! ” exclaimed Alice .
# . NSg/C R          NPr/V/J+ . . V/J       NPr+  .
>
#
> “ And ever since that          , ” the Hatter went  on  in      a   mournful tone      , “ he       won’t do     a
# . V/C J    C/P   NSg/I/C/Ddem+ . . D   NSg/V  NSg/V J/P NPr/J/P D/P J        N🅪Sg/I/V+ . . NPr/ISg+ V     NSg/VX D/P
> thing I    ask   ! It’s always six o’clock now       . ”
# NSg+  ISg+ NSg/V . W?   R      NSg W?      NPr/V/J/C . .
>
#
> A    bright   idea came    into Alice’s head     . “ Is that         the reason  so        many       tea     - things are
# D/P+ NPr/V/J+ NSg+ NSg/V/P P    NSg$    NPr/V/J+ . . VL NSg/I/C/Ddem D+  N🅪Sg/V+ NSg/I/J/C NSg/I/J/Dq N🅪Sg/V+ . NPl+   V
> put   out         here    ? ” she  asked .
# NSg/V NSg/V/J/R/P NSg/J/R . . ISg+ V/J   .
>
#
> “ Yes   , that’s it       , ” said the Hatter with a   sigh  : “ it’s always tea     - time      , and we’ve
# . NPl/V . NSg$   NPr/ISg+ . . V/J  D   NSg/V  P    D/P NSg/V . . W?   R      N🅪Sg/V+ . N🅪Sg/V/J+ . V/C W?
> no    time      to wash  the things between whiles . ”
# NPr/P N🅪Sg/V/J+ P  NPr/V D   NPl+   NSg/P   NPl/V  . .
>
#
> “ Then    you    keep  moving  round     , I    suppose ? ” said Alice .
# . NSg/J/C ISgPl+ NSg/V NSg/V/J NSg/V/J/P . ISg+ V       . . V/J  NPr+  .
>
#
> “ Exactly so        , ” said the Hatter : “ as    the things get   used up        . ”
# . R       NSg/I/J/C . . V/J  D   NSg/V  . . NSg/R D   NPl+   NSg/V V/J  NSg/V/J/P . .
>
#
> “ But     what   happens when    you    come    to the beginning again ? ” Alice ventured to ask   .
# . NSg/C/P NSg/I+ V       NSg/I/C ISgPl+ NSg/V/P P  D+  NSg/V/J+  P     . . NPr+  V/J      P  NSg/V .
>
#
> “ Suppose we   change the subject  , ” the March  Hare     interrupted , yawning . “ I’m
# . V       IPl+ N🅪Sg/V D+  NSg/V/J+ . . D+  NPr/V+ NSg/V/J+ V/J         . V       . . W?
> getting tired of this    . I    vote  the young    lady   tells us       a    story  . ”
# NSg/V   V/J   P  I/Ddem+ . ISg+ NSg/V D+  NPr/V/J+ NPr/V+ NPl/V NPr/IPl+ D/P+ NSg/V+ . .
>
#
> “ I’m afraid I    don’t know  one       , ” said Alice , rather    alarmed at    the proposal .
# . W?  J      ISg+ V     NSg/V NSg/I/V/J . . V/J  NPr+  . NPr/V/J/R V/J     NSg/P D   NSg+     .
>
#
> “ Then    the Dormouse shall ! ” they both   cried . “ Wake  up        , Dormouse ! ” And they
# . NSg/J/C D   NSg      VX    . . IPl+ I/C/Dq V/J   . . NPr/V NSg/V/J/P . NSg      . . V/C IPl+
> pinched it       on  both   sides  at    once  .
# V/J     NPr/ISg+ J/P I/C/Dq NPl/V+ NSg/P NSg/C .
>
#
> The Dormouse slowly opened his     eyes   . “ I    wasn’t asleep , ” he       said in      a   hoarse  ,
# D   NSg      R      V/J    ISg/D$+ NPl/V+ . . ISg+ V      J      . . NPr/ISg+ V/J  NPr/J/P D/P NSg/V/J .
> feeble voice  : “ I    heard every word   you    fellows were  saying . ”
# V/J    NSg/V+ . . ISg+ V/J   Dq    NSg/V+ ISgPl+ NPl/V+  NSg/V NSg/V  . .
>
#
> “ Tell  us       a    story  ! ” said the March  Hare     .
# . NPr/V NPr/IPl+ D/P+ NSg/V+ . . V/J  D+  NPr/V+ NSg/V/J+ .
>
#
> “ Yes   , please do     ! ” pleaded Alice .
# . NPl/V . V      NSg/VX . . V/J     NPr+  .
>
#
> “ And be     quick   about it       , ” added the Hatter , “ or    you’ll be     asleep again before
# . V/C NSg/VX NSg/V/J J/P   NPr/ISg+ . . V/J   D   NSg/V  . . NPr/C W?     NSg/VX J      P     C/P
> it’s done    . ”
# W?   NSg/V/J . .
>
#
> “ Once  upon a    time      there were  three little      sisters , ” the Dormouse began in      a
# . NSg/C P    D/P+ N🅪Sg/V/J+ +     NSg/V NSg+  NPr/I/J/Dq+ NPl/V+  . . D   NSg      V     NPr/J/P D/P
> great hurry  ; “ and their names  were  Elsie , Lacie , and Tillie ; and they lived at
# NSg/J NSg/V+ . . V/C D$+   NPl/V+ NSg/V NPr   . ?     . V/C ?      . V/C IPl+ V/J   NSg/P
> the bottom  of a   well     — ”
# D   NSg/V/J P  D/P NSg/V/J+ . .
>
#
> “ What   did they live on  ? ” said Alice , who    always took a   great interest in
# . NSg/I+ V   IPl+ V/J  J/P . . V/J  NPr+  . NPr/I+ R      V    D/P NSg/J NSg/V    NPr/J/P
> questions of eating and drinking .
# NPl/V     P  V+     V/C V        .
>
#
> “ They lived on  treacle , ” said the Dormouse , after thinking a   minute   or    two .
# . IPl+ V/J   J/P NSg/V   . . V/J  D   NSg      . P     V        D/P NSg/V/J+ NPr/C NSg .
>
#
> “ They couldn’t have   done    that          , you    know  , ” Alice gently remarked ; “ they’d have
# . IPl+ V        NSg/VX NSg/V/J NSg/I/C/Ddem+ . ISgPl+ NSg/V . . NPr+  R      V/J      . . W?     NSg/VX
> been  ill     . ”
# NSg/V NSg/V/J . .
>
#
> “ So        they were  , ” said the Dormouse ; “ very ill     . ”
# . NSg/I/J/C IPl+ NSg/V . . V/J  D   NSg      . . J/R  NSg/V/J . .
>
#
> Alice tried to fancy   to herself what   such  an  extraordinary way   of living  would
# NPr+  V/J   P  NSg/V/J P  ISg+    NSg/I+ NSg/I D/P NSg/J         NSg/J P  NSg/V/J VX
> be     like        , but     it       puzzled her     too much         , so        she  went  on  : “ But     why   did they live at
# NSg/VX NSg/V/J/C/P . NSg/C/P NPr/ISg+ V/J     ISg/D$+ W?  NSg/I/J/R/Dq . NSg/I/J/C ISg+ NSg/V J/P . . NSg/C/P NSg/V V   IPl+ V/J  NSg/P
> the bottom  of a    well     ? ”
# D   NSg/V/J P  D/P+ NSg/V/J+ . .
>
#
> “ Take  some      more          tea     , ” the March  Hare     said to Alice , very earnestly .
# . NSg/V I/J/R/Dq+ NPr/I/V/J/Dq+ N🅪Sg/V+ . . D+  NPr/V+ NSg/V/J+ V/J  P  NPr+  . J/R  R         .
>
#
> “ I’ve had nothing  yet     , ” Alice replied in      an  offended tone      , “ so        I    can’t take
# . W?   V   NSg/I/J+ NSg/V/C . . NPr+  V/J     NPr/J/P D/P V/J      N🅪Sg/I/V+ . . NSg/I/J/C ISg+ VX    NSg/V
> more         . ”
# NPr/I/V/J/Dq . .
>
#
> “ You    mean    you    can’t take  less    , ” said the Hatter : “ it’s very easy    to take  more
# . ISgPl+ NSg/V/J ISgPl+ VX    NSg/V V/J/C/P . . V/J  D   NSg/V  . . W?   J/R  NSg/V/J P  NSg/V NPr/I/V/J/Dq
> than nothing  . ”
# C/P  NSg/I/J+ . .
>
#
> “ Nobody asked your opinion , ” said Alice .
# . NSg/I+ V/J   D$+  NSg+    . . V/J  NPr+  .
>
#
> “ Who’s making personal remarks now       ? ” the Hatter asked triumphantly .
# . NSg$  NSg/V  NSg/J+   NPl/V+  NPr/V/J/C . . D   NSg/V  V/J   R            .
>
#
> Alice did not   quite know  what   to say   to this    : so        she  helped herself to some     tea
# NPr+  V   NSg/C R     NSg/V NSg/I+ P  NSg/V P  I/Ddem+ . NSg/I/J/C ISg+ V/J    ISg+    P  I/J/R/Dq N🅪Sg/V
> and bread   - and - butter , and then    turned to the Dormouse , and repeated her
# V/C N🅪Sg/V+ . V/C . NSg/V+ . V/C NSg/J/C V/J    P  D   NSg      . V/C V/J      ISg/D$+
> question . “ Why   did they live at    the bottom  of a    well     ? ”
# NSg/V+   . . NSg/V V   IPl+ V/J  NSg/P D   NSg/V/J P  D/P+ NSg/V/J+ . .
>
#
> The Dormouse again took a   minute   or    two to think about it       , and then    said , “ It
# D   NSg      P     V    D/P NSg/V/J+ NPr/C NSg P  NSg/V J/P   NPr/ISg+ . V/C NSg/J/C V/J  . . NPr/ISg+
> was a   treacle - well    . ”
# V   D/P NSg/V   . NSg/V/J . .
>
#
> “ There’s no     such  thing ! ” Alice was beginning very angrily , but     the Hatter and
# . W?      NPr/P+ NSg/I NSg+  . . NPr+  V   NSg/V/J+  J/R  R       . NSg/C/P D   NSg/V  V/C
> the March  Hare     went  “ Sh ! sh ! ” and the Dormouse sulkily remarked , “ If    you    can’t
# D   NPr/V+ NSg/V/J+ NSg/V . W? . W? . . V/C D   NSg      R       V/J      . . NSg/C ISgPl+ VX
> be     civil , you’d better    finish the story  for yourself . ”
# NSg/VX J     . W?    NSg/VX/JC NSg/V  D   NSg/V+ C/P ISg+     . .
>
#
> “ No    , please go      on  ! ” Alice said very humbly ; “ I    won’t interrupt again . I    dare   say
# . NPr/P . V      NSg/V/J J/P . . NPr+  V/J  J/R  R      . . ISg+ V     NSg/V     P     . ISg+ NPr/VX NSg/V
> there may    be     one       . ”
# +     NPr/VX NSg/VX NSg/I/V/J . .
>
#
> “ One       , indeed ! ” said the Dormouse indignantly . However , he       consented to go      on  .
# . NSg/I/V/J . W?     . . V/J  D   NSg      R           . C       . NPr/ISg+ V/J       P  NSg/V/J J/P .
> “ And so        these   three little      sisters — they were  learning to draw  , you    know  — ”
# . V/C NSg/I/J/C I/Ddem+ NSg+  NPr/I/J/Dq+ NPl/V+  . IPl+ NSg/V V        P  NSg/V . ISgPl+ NSg/V . .
>
#
> “ What   did they draw  ? ” said Alice , quite forgetting her     promise .
# . NSg/I+ V   IPl+ NSg/V . . V/J  NPr+  . R     NSg/V      ISg/D$+ NSg/V+  .
>
#
> “ Treacle , ” said the Dormouse , without considering at    all          this   time      .
# . NSg/V   . . V/J  D   NSg      . C/P     V           NSg/P NSg/I/J/C/Dq I/Ddem N🅪Sg/V/J+ .
>
#
> “ I    want  a    clean    cup    , ” interrupted the Hatter : “ let’s all          move  one       place  on  . ”
# . ISg+ NSg/V D/P+ NSg/V/J+ NSg/V+ . . V/J         D   NSg/V  . . NSg$  NSg/I/J/C/Dq NSg/V NSg/I/V/J NSg/V+ J/P . .
>
#
> He       moved on  as    he       spoke , and the Dormouse followed him  : the March  Hare     moved
# NPr/ISg+ V/J   J/P NSg/R NPr/ISg+ NSg/V . V/C D   NSg      V/J      ISg+ . D   NPr/V+ NSg/V/J+ V/J
> into the Dormouse’s place  , and Alice rather    unwillingly took the place of the
# P    D   NSg$       NSg/V+ . V/C NPr+  NPr/V/J/R R           V    D   NSg/V P  D
> March  Hare     . The Hatter was the only  one        who    got any    advantage from the change  :
# NPr/V+ NSg/V/J+ . D   NSg/V  V   D   J/R/C NSg/I/V/J+ NPr/I+ V   I/R/Dq N🅪Sg/V+   P    D   N🅪Sg/V+ .
> and Alice was a   good    deal     worse    off       than before , as    the March  Hare     had just
# V/C NPr+  V   D/P NPr/V/J NSg/V/J+ NSg/V/JC NSg/V/J/P C/P  C/P    . NSg/R D   NPr/V+ NSg/V/J+ V   V/J
> upset   the milk    - jug    into his     plate  .
# NSg/V/J D   N🅪Sg/V+ . NSg/V+ P    ISg/D$+ NSg/V+ .
>
#
> Alice did not   wish  to offend the Dormouse again , so        she  began very cautiously :
# NPr+  V   NSg/C NSg/V P  V      D   NSg      P     . NSg/I/J/C ISg+ V     J/R  R          .
> “ But     I    don’t understand . Where did they draw  the treacle from ? ”
# . NSg/C/P ISg+ V     V          . NSg/C V   IPl+ NSg/V D   NSg/V   P    . .
>
#
> “ You    can    draw  water  out         of a    water   - well    , ” said the Hatter ; “ so        I    should think
# . ISgPl+ NPr/VX NSg/V N🅪Sg/V NSg/V/J/R/P P  D/P+ N🅪Sg/V+ . NSg/V/J . . V/J  D   NSg/V  . . NSg/I/J/C ISg+ VX     NSg/V
> you    could  draw  treacle out         of a   treacle - well    — eh  , stupid ? ”
# ISgPl+ NSg/VX NSg/V NSg/V   NSg/V/J/R/P P  D/P NSg/V   . NSg/V/J . V/J . NSg/J  . .
>
#
> “ But     they were  in      the well    , ” Alice said to the Dormouse , not   choosing to notice
# . NSg/C/P IPl+ NSg/V NPr/J/P D   NSg/V/J . . NPr+  V/J  P  D   NSg      . NSg/C V        P  NSg/V
> this   last    remark .
# I/Ddem NSg/V/J NSg/V+ .
>
#
> “ Of course they were  , ” said the Dormouse ; “ — well    in      . ”
# . P  NSg/V+ IPl+ NSg/V . . V/J  D   NSg      . . . NSg/V/J NPr/J/P . .
>
#
> This    answer so        confused poor     Alice , that         she  let   the Dormouse go      on  for some
# I/Ddem+ NSg/V+ NSg/I/J/C V/J+     NSg/V/J+ NPr+  . NSg/I/C/Ddem ISg+ NSg/V D   NSg      NSg/V/J J/P C/P I/J/R/Dq
> time      without interrupting it       .
# N🅪Sg/V/J+ C/P     V            NPr/ISg+ .
>
#
> “ They were  learning to draw  , ” the Dormouse went  on  , yawning and rubbing its
# . IPl+ NSg/V V        P  NSg/V . . D   NSg      NSg/V J/P . V       V/C NSg/V   ISg/D$+
> eyes   , for it       was getting very sleepy ; “ and they drew  all          manner of
# NPl/V+ . C/P NPr/ISg+ V   NSg/V   J/R  NSg/J  . . V/C IPl+ NPr/V NSg/I/J/C/Dq NSg    P
> things — everything that          begins with an  M       — ”
# NPl+   . NSg/I/V+   NSg/I/C/Ddem+ NPl/V  P    D/P NPr/V/J . .
>
#
> “ Why   with an  M       ? ” said Alice .
# . NSg/V P    D/P NPr/V/J . . V/J  NPr+  .
>
#
> “ Why   not   ? ” said the March  Hare     .
# . NSg/V NSg/C . . V/J  D+  NPr/V+ NSg/V/J+ .
>
#
> Alice was silent .
# NPr+  V   NSg/J  .
>
#
> The Dormouse had closed its     eyes   by      this   time      , and was going   off       into a   doze  ;
# D   NSg      V   V/J    ISg/D$+ NPl/V+ NSg/J/P I/Ddem N🅪Sg/V/J+ . V/C V   NSg/V/J NSg/V/J/P P    D/P NSg/V .
> but     , on  being    pinched by      the Hatter , it       woke    up        again with a   little     shriek , and
# NSg/C/P . J/P N🅪Sg/V/C V/J     NSg/J/P D   NSg/V  . NPr/ISg+ NSg/V/J NSg/V/J/P P     P    D/P NPr/I/J/Dq NSg/V  . V/C
> went  on  : “ — that          begins with an  M       , such  as    mouse  - traps , and the moon   , and memory ,
# NSg/V J/P . . . NSg/I/C/Ddem+ NPl/V  P    D/P NPr/V/J . NSg/I NSg/R NSg/V+ . NPl/V . V/C D   NPr/V+ . V/C N🅪Sg+  .
<<<<<<< HEAD
> and muchness — you    know  you    say   things are “ much       of a   muchness ” — did you    ever see
# V/C W?       . ISgPl+ NSg/V ISgPl+ NSg/V NPl+   V   . NSg/I/J/Dq P  D/P W?       . . V   ISgPl+ J    NSg/V
> such  a   thing as    a   drawing of a   muchness ? ”
# NSg/I D/P NSg+  NSg/R D/P NSg/V   P  D/P W?       . .
=======
> and muchness — you    know  you    say   things are “ much         of a   muchness ” — did you    ever see
# V/C W?       . ISgPl+ NSg/V ISgPl+ NSg/V NPl/V+ V   . NSg/I/J/R/Dq P  D/P W?       . . V   ISgPl+ J    NSg/V
> such  a   thing  as    a   drawing of a   muchness ? ”
# NSg/I D/P NSg/V+ NSg/R D/P NSg/V   P  D/P W?       . .
>>>>>>> 29a0d529
>
#
> “ Really , now       you    ask   me       , ” said Alice , very much         confused , “ I    don’t think — ”
# . R      . NPr/V/J/C ISgPl+ NSg/V NPr/ISg+ . . V/J  NPr+  . J/R  NSg/I/J/R/Dq V/J      . . ISg+ V     NSg/V . .
>
#
> “ Then    you    shouldn’t talk   , ” said the Hatter .
# . NSg/J/C ISgPl+ V         N🅪Sg/V . . V/J  D   NSg/V  .
>
#
> This   piece of rudeness was more         than Alice could  bear     : she  got up        in      great
# I/Ddem NSg/V P  NSg+     V   NPr/I/V/J/Dq C/P  NPr+  NSg/VX NSg/V/J+ . ISg+ V   NSg/V/J/P NPr/J/P NSg/J+
> disgust , and walked off       ; the Dormouse fell    asleep instantly , and neither of the
# NSg/V+  . V/C V/J    NSg/V/J/P . D   NSg      NSg/V/J J      R         . V/C I/C     P  D
> others took the least notice of her     going   , though she  looked back    once  or    twice ,
# NPl/V+ V    D   NSg/J NSg/V  P  ISg/D$+ NSg/V/J . V/C    ISg+ V/J    NSg/V/J NSg/C NPr/C W?    .
> half        hoping that         they would call  after her     : the last    time      she  saw   them     , they
# N🅪Sg/V/J/P+ V      NSg/I/C/Ddem IPl+ VX    NSg/V P     ISg/D$+ . D   NSg/V/J N🅪Sg/V/J+ ISg+ NSg/V NSg/IPl+ . IPl+
> were  trying  to put   the Dormouse into the teapot .
# NSg/V NSg/V/J P  NSg/V D   NSg      P    D   NSg    .
>
#
> “ At    any     rate   I’ll never go      there again ! ” said Alice as    she  picked her     way
# . NSg/P I/R/Dq+ NSg/V+ W?   R     NSg/V/J +     P     . . V/J  NPr+  NSg/R ISg+ V/J    ISg/D$+ NSg/J+
> through the wood     . “ It’s the stupidest tea     - party    I    ever was at    in      all          my  life    ! ”
# NSg/J/P D+  NPr/V/J+ . . W?   D   JS        N🅪Sg/V+ . NSg/V/J+ ISg+ J    V   NSg/P NPr/J/P NSg/I/J/C/Dq D$+ N🅪Sg/V+ . .
>
#
> Just as    she  said this    , she  noticed that         one       of the trees  had a    door   leading
# V/J  NSg/R ISg+ V/J  I/Ddem+ . ISg+ V/J     NSg/I/C/Ddem NSg/I/V/J P  D+  NPl/V+ V   D/P+ NSg/V+ NSg/V/J
> right   into it       . “ That’s very curious ! ” she  thought . “ But     everything’s curious
# NPr/V/J P    NPr/ISg+ . . NSg$   J/R  J       . . ISg+ NSg/V   . . NSg/C/P NSg$         J+
> today  . I    think I    may    as    well    go      in      at    once  . ” And in      she  went  .
# NSg/J+ . ISg+ NSg/V ISg+ NPr/VX NSg/R NSg/V/J NSg/V/J NPr/J/P NSg/P NSg/C . . V/C NPr/J/P ISg+ NSg/V .
>
#
> Once  more         she  found herself in      the long     hall , and close   to the little      glass
# NSg/C NPr/I/V/J/Dq ISg+ NSg/V ISg+    NPr/J/P D+  NPr/V/J+ NPr+ . V/C NSg/V/J P  D+  NPr/I/J/Dq+ NPr🅪/V+
> table  . “ Now       , I’ll manage better    this   time      , ” she  said to herself , and began by
# NSg/V+ . . NPr/V/J/C . W?   NSg/V  NSg/VX/JC I/Ddem N🅪Sg/V/J+ . . ISg+ V/J  P  ISg+    . V/C V     NSg/J/P
> taking  the little     golden  key     , and unlocking the door   that          led     into the garden   .
# NSg/V/J D   NPr/I/J/Dq NPr/V/J NPr/V/J . V/C V         D   NSg/V+ NSg/I/C/Ddem+ NSg/V/J P    D   NSg/V/J+ .
> Then    she  went  to work   nibbling at    the mushroom ( she  had kept a   piece of it       in
# NSg/J/C ISg+ NSg/V P  N🅪Sg/V V        NSg/P D   NᴹSg/V/J . ISg+ V   V    D/P NSg/V P  NPr/ISg+ NPr/J/P
> her     pocket   ) till      she  was about a   foot   high    : then    she  walked down       the little
# ISg/D$+ NSg/V/J+ . NSg/V/C/P ISg+ V   J/P   D/P NSg/V+ NSg/V/J . NSg/J/C ISg+ V/J    N🅪Sg/V/J/P D   NPr/I/J/Dq
> passage  : and then    — she  found herself at    last    in      the beautiful garden   , among the
# NSg/V/J+ . V/C NSg/J/C . ISg+ NSg/V ISg+    NSg/P NSg/V/J NPr/J/P D   NSg/J     NSg/V/J+ . P     D
> bright  flower - beds   and the cool    fountains .
# NPr/V/J NSg/V+ . NPl/V+ V/C D   NSg/V/J NPl/V     .
>
#
> CHAPTER VIII : The Queen’s Croquet - Ground
# NSg/V+  W?   . D   NSg$    NSg/V   . NSg/V/J+
>
#
> A   large rose     - tree  stood near      the entrance of the garden   : the roses  growing on  it
# D/P NSg/J NPr/V/J+ . NSg/V V     NSg/V/J/P D   NSg/V    P  D+  NSg/V/J+ . D+  NPl/V+ NSg/V   J/P NPr/ISg+
> were  white    , but     there were  three gardeners at    it       , busily painting them     red    .
# NSg/V NPr🅪/V/J . NSg/C/P +     NSg/V NSg+  +         NSg/P NPr/ISg+ . R      N🅪Sg/V+  NSg/IPl+ N🅪Sg/J .
> Alice thought this   a   very curious thing , and she  went  nearer to watch them     , and
# NPr+  NSg/V   I/Ddem D/P J/R  J+      NSg+  . V/C ISg+ NSg/V NSg/JC P  NSg/V NSg/IPl+ . V/C
> just as    she  came    up        to them     she  heard one       of them     say   , “ Look  out         now       , Five !
# V/J  NSg/R ISg+ NSg/V/P NSg/V/J/P P  NSg/IPl+ ISg+ V/J   NSg/I/V/J P  NSg/IPl+ NSg/V . . NSg/V NSg/V/J/R/P NPr/V/J/C . NSg  .
> Don’t go      splashing paint   over    me       like        that          ! ”
# V     NSg/V/J V         N🅪Sg/V+ NSg/J/P NPr/ISg+ NSg/V/J/C/P NSg/I/C/Ddem+ . .
>
#
> “ I    couldn’t help  it       , ” said Five , in      a   sulky tone      ; “ Seven jogged my  elbow  . ”
# . ISg+ V        NSg/V NPr/ISg+ . . V/J  NSg  . NPr/J/P D/P NSg/J N🅪Sg/I/V+ . . NSg   V      D$+ NSg/V+ . .
>
#
> On  which Seven looked up        and said , “ That’s right   , Five ! Always lay     the blame   on
# J/P I/C+  NSg   V/J    NSg/V/J/P V/C V/J  . . NSg$   NPr/V/J . NSg  . R      NSg/V/J D   NSg/V/J J/P
> others ! ”
# NPl/V+ . .
>
#
> “ You’d better    not   talk   ! ” said Five . “ I    heard the Queen    say   only  yesterday you
# . W?    NSg/VX/JC NSg/C N🅪Sg/V . . V/J  NSg  . . ISg+ V/J   D+  NPr/V/J+ NSg/V J/R/C NSg       ISgPl+
> deserved to be     beheaded ! ”
# V/J      P  NSg/VX V/J      . .
>
#
> “ What   for ? ” said the one        who    had spoken first   .
# . NSg/I+ C/P . . V/J  D+  NSg/I/V/J+ NPr/I+ V   V/J    NSg/V/J .
>
#
> “ That’s none  of your business , Two ! ” said Seven .
# . NSg$   NSg/I P  D$+  N🅪Sg/J+  . NSg . . V/J  NSg   .
>
#
> “ Yes   , it       is his     business ! ” said Five , “ and I’ll tell  him  — it       was for bringing the
# . NPl/V . NPr/ISg+ VL ISg/D$+ N🅪Sg/J+  . . V/J  NSg  . . V/C W?   NPr/V ISg+ . NPr/ISg+ V   C/P V        D
> cook  tulip - roots  instead of onions . ”
# NPr/V NSg   . NPl/V+ W?      P  NPl+   . .
>
#
> Seven flung down       his     brush  , and had just begun “ Well    , of all          the unjust things — ”
# NSg   V     N🅪Sg/V/J/P ISg/D$+ NSg/V+ . V/C V   V/J  V     . NSg/V/J . P  NSg/I/J/C/Dq D   J      NPl+   . .
> when    his     eye    chanced to fall  upon Alice , as    she  stood watching them     , and he
# NSg/I/C ISg/D$+ NSg/V+ V/J     P  NSg/V P    NPr+  . NSg/R ISg+ V     V        NSg/IPl+ . V/C NPr/ISg+
> checked himself suddenly : the others looked round     also , and all          of them     bowed
# V/J     ISg+    R        . D   NPl/V+ V/J    NSg/V/J/P W?   . V/C NSg/I/J/C/Dq P  NSg/IPl+ V/J
> low     .
# NSg/V/J .
>
#
> “ Would you    tell  me       , ” said Alice , a   little     timidly , “ why   you    are painting those
# . VX    ISgPl+ NPr/V NPr/ISg+ . . V/J  NPr+  . D/P NPr/I/J/Dq R       . . NSg/V ISgPl+ V   N🅪Sg/V   I/Ddem
> roses  ? ”
# NPl/V+ . .
>
#
> Five and Seven said nothing  , but     looked at    Two . Two began in      a    low      voice  , “ Why
# NSg  V/C NSg   V/J  NSg/I/J+ . NSg/C/P V/J    NSg/P NSg . NSg V     NPr/J/P D/P+ NSg/V/J+ NSg/V+ . . NSg/V
> the fact is , you    see   , Miss  , this   here    ought    to have   been  a   red    rose    - tree   , and we
# D+  NSg+ VL . ISgPl+ NSg/V . NSg/V . I/Ddem NSg/J/R NSg/I/VX P  NSg/VX NSg/V D/P N🅪Sg/J NPr/V/J . NSg/V+ . V/C IPl+
> put   a   white    one        in      by      mistake ; and if    the Queen    was to find  it       out         , we   should
# NSg/V D/P NPr🅪/V/J NSg/I/V/J+ NPr/J/P NSg/J/P NSg/V+  . V/C NSg/C D+  NPr/V/J+ V   P  NSg/V NPr/ISg+ NSg/V/J/R/P . IPl+ VX
> all          have   our heads  cut     off       , you    know  . So        you    see   , Miss  , we’re doing our best      ,
# NSg/I/J/C/Dq NSg/VX D$+ NPl/V+ NSg/V/J NSg/V/J/P . ISgPl+ NSg/V . NSg/I/J/C ISgPl+ NSg/V . NSg/V . W?    NSg/V D$+ NPr/VX/JS .
> afore she  comes , to — ” At    this   moment Five , who    had been  anxiously looking across
# ?     ISg+ NPl/V . P  . . NSg/P I/Ddem NSg+   NSg  . NPr/I+ V   NSg/V R         V       NSg/P
> the garden   , called out         “ The Queen    ! The Queen    ! ” and the three gardeners instantly
# D   NSg/V/J+ . V/J    NSg/V/J/R/P . D   NPr/V/J+ . D+  NPr/V/J+ . . V/C D+  NSg+  +         R
> threw themselves flat    upon their faces  . There was a   sound   of many        footsteps , and
# V     IPl+       NSg/V/J P    D$+   NPl/V+ . +     V   D/P NSg/V/J P  NSg/I/J/Dq+ NPl+      . V/C
> Alice looked round     , eager   to see   the Queen    .
# NPr+  V/J    NSg/V/J/P . NSg/V/J P  NSg/V D+  NPr/V/J+ .
>
#
> First   came    ten  soldiers carrying clubs  ; these   were  all          shaped like        the three
# NSg/V/J NSg/V/P NSg+ NPl/V+   V        NPl/V+ . I/Ddem+ NSg/V NSg/I/J/C/Dq V/J    NSg/V/J/C/P D+  NSg+
> gardeners , oblong  and flat    , with their hands and feet at    the corners : next    the
# +         . NSg/V/J V/C NSg/V/J . P    D$+   NPl/V V/C NPl+ NSg/P D   +       . NSg/J/P D
> ten courtiers ; these   were  ornamented all          over     with diamonds , and walked two and
# NSg NPl       . I/Ddem+ NSg/V V/J        NSg/I/J/C/Dq NSg/J/P+ P    NPl/V    . V/C V/J    NSg V/C
> two , as    the soldiers did . After these  came    the royal  children ; there were  ten of
# NSg . NSg/R D   NPl/V+   V   . P     I/Ddem NSg/V/P D+  NPr/J+ NPl+     . +     NSg/V NSg P
> them     , and the little      dears  came    jumping merrily along hand   in      hand   , in      couples :
# NSg/IPl+ . V/C D+  NPr/I/J/Dq+ NPl/V+ NSg/V/P V       R       P     NSg/V+ NPr/J/P NSg/V+ . NPr/J/P NPl/V+  .
> they were  all          ornamented with hearts . Next    came    the guests , mostly Kings  and
# IPl+ NSg/V NSg/I/J/C/Dq V/J        P    NPl/V+ . NSg/J/P NSg/V/P D+  NPl/V+ . R      NPl/V+ V/C
> Queens  , and among them     Alice recognised the White    Rabbit : it       was talking in      a
# NPrPl/V . V/C P     NSg/IPl+ NPr+  V/J/Au/Br  D   NPr🅪/V/J NSg/V+ . NPr/ISg+ V   V       NPr/J/P D/P
> hurried nervous manner , smiling  at    everything that          was said , and went  by      without
# V/J+    J+      NSg+   . NᴹSg/V/J NSg/P NSg/I/V+   NSg/I/C/Ddem+ V   V/J  . V/C NSg/V NSg/J/P C/P
> noticing her     . Then    followed the Knave of Hearts , carrying the King’s crown    on  a
# V        ISg/D$+ . NSg/J/C V/J      D   NSg   P  NPl/V+ . V        D   NSg$   NSg/V/J+ J/P D/P
> crimson velvet   cushion ; and , last    of all          this   grand procession , came    THE KING
# NSg/V/J NSg/V/J+ NSg/V+  . V/C . NSg/V/J P  NSg/I/J/C/Dq I/Ddem NSg/J NSg/V+     . NSg/V/P D   NPr/V/J+
> AND QUEEN    OF HEARTS .
# V/C NPr/V/J+ P  NPl/V+ .
>
#
> Alice was rather    doubtful whether she  ought    not   to lie   down       on  her     face   like        the
# NPr+  V   NPr/V/J/R NSg/J    I/C     ISg+ NSg/I/VX NSg/C P  NPr/V N🅪Sg/V/J/P J/P ISg/D$+ NSg/V+ NSg/V/J/C/P D
> three gardeners , but     she  could  not   remember ever having heard of such  a   rule   at
# NSg   +         . NSg/C/P ISg+ NSg/VX NSg/C NSg/V    J    V      V/J   P  NSg/I D/P NSg/V+ NSg/P
> processions ; “ and besides , what   would be     the use   of a   procession , ” thought she  ,
# NPl         . . V/C W?      . NSg/I+ VX    NSg/VX D   NSg/V P  D/P NSg/V+     . . NSg/V   ISg+ .
> “ if    people had all           to lie   down       upon their faces  , so        that         they couldn’t see   it       ? ”
# . NSg/C NPl/V+ V   NSg/I/J/C/Dq+ P  NPr/V N🅪Sg/V/J/P P    D$+   NPl/V+ . NSg/I/J/C NSg/I/C/Ddem IPl+ V        NSg/V NPr/ISg+ . .
> So        she  stood still   where she  was , and waited .
# NSg/I/J/C ISg+ V     NSg/V/J NSg/C ISg+ V   . V/C V/J    .
>
#
> When    the procession came    opposite to Alice , they all          stopped and looked at    her     ,
# NSg/I/C D+  NSg/V+     NSg/V/P NSg/J/P  P  NPr+  . IPl+ NSg/I/J/C/Dq V/J     V/C V/J    NSg/P ISg/D$+ .
> and the Queen    said severely “ Who    is this    ? ” She  said it       to the Knave of Hearts ,
# V/C D+  NPr/V/J+ V/J  R        . NPr/I+ VL I/Ddem+ . . ISg+ V/J  NPr/ISg+ P  D   NSg   P  NPl/V+ .
> who    only  bowed and smiled in      reply  .
# NPr/I+ J/R/C V/J   V/C V/J    NPr/J/P NSg/V+ .
>
#
> “ Idiot  ! ” said the Queen    , tossing her     head     impatiently ; and , turning to Alice ,
# . NSg/J+ . . V/J  D+  NPr/V/J+ . V       ISg/D$+ NPr/V/J+ R           . V/C . NSg/V   P  NPr+  .
> she  went  on  , “ What’s your name   , child  ? ”
# ISg+ NSg/V J/P . . NSg$   D$+  NSg/V+ . NSg/V+ . .
>
#
> “ My  name   is Alice , so        please your Majesty , ” said Alice very politely ; but     she
# . D$+ NSg/V+ VL NPr+  . NSg/I/J/C V      D$+  NSg/I+  . . V/J  NPr+  J/R  R        . NSg/C/P ISg+
> added , to herself , “ Why   , they’re only  a   pack  of cards  , after all          . I    needn’t be
# V/J   . P  ISg+    . . NSg/V . W?      J/R/C D/P NSg/V P  NPl/V+ . P     NSg/I/J/C/Dq . ISg+ VX      NSg/VX
> afraid of them     ! ”
# J      P  NSg/IPl+ . .
>
#
> “ And who    are these  ? ” said the Queen    , pointing to the three gardeners who    were
# . V/C NPr/I+ V   I/Ddem . . V/J  D+  NPr/V/J+ . V        P  D+  NSg+  +         NPr/I+ NSg/V
> lying   round     the rose     - tree   ; for , you    see   , as    they were  lying   on  their faces  , and
# NSg/V/J NSg/V/J/P D   NPr/V/J+ . NSg/V+ . C/P . ISgPl+ NSg/V . NSg/R IPl+ NSg/V NSg/V/J J/P D$+   NPl/V+ . V/C
> the pattern  on  their backs  was the same as    the rest     of the pack   , she  could  not
# D+  NSg/V/J+ J/P D$+   NPl/V+ V   D   I/J  NSg/R D   NSg/V/JS P  D+  NSg/V+ . ISg+ NSg/VX NSg/C
> tell  whether they were  gardeners , or    soldiers , or    courtiers , or    three of her     own
# NPr/V I/C     IPl+ NSg/V W?        . NPr/C NPl/V+   . NPr/C NPl       . NPr/C NSg   P  ISg/D$+ NSg/V/J
> children .
# NPl+     .
>
#
> “ How   should I    know  ? ” said Alice , surprised at    her     own      courage . “ It’s no    business
# . NSg/C VX     ISg+ NSg/V . . V/J  NPr+  . V/J       NSg/P ISg/D$+ NSg/V/J+ NSg/V+  . . W?   NPr/P N🅪Sg/J
> of mine     . ”
# P  NSg/I/V+ . .
>
#
> The Queen    turned crimson with fury , and , after glaring at    her     for a   moment like
# D+  NPr/V/J+ V/J    NSg/V/J P    NSg+ . V/C . P     NSg/V/J NSg/P ISg/D$+ C/P D/P NSg+   NSg/V/J/C/P
> a    wild     beast    , screamed “ Off       with her     head     ! Off       — ”
# D/P+ NSg/V/J+ NSg/V/J+ . V/J      . NSg/V/J/P P    ISg/D$+ NPr/V/J+ . NSg/V/J/P . .
>
#
> “ Nonsense  ! ” said Alice , very loudly and decidedly , and the Queen    was silent .
# . NᴹSg/V/J+ . . V/J  NPr+  . J/R  R      V/C R         . V/C D   NPr/V/J+ V   NSg/J  .
>
#
> The King     laid his     hand   upon her     arm      , and timidly said “ Consider , my  dear    : she  is
# D+  NPr/V/J+ V/J  ISg/D$+ NSg/V+ P    ISg/D$+ NSg/V/J+ . V/C R       V/J  . V        . D$+ NSg/V/J . ISg+ VL
> only  a   child  ! ”
# J/R/C D/P NSg/V+ . .
>
#
> The Queen    turned angrily away from him  , and said to the Knave “ Turn  them     over    ! ”
# D+  NPr/V/J+ V/J    R       V/J  P    ISg+ . V/C V/J  P  D   NSg   . NSg/V NSg/IPl+ NSg/J/P . .
>
#
> The Knave did so        , very carefully , with one       foot   .
# D   NSg   V   NSg/I/J/C . J/R  R         . P    NSg/I/V/J NSg/V+ .
>
#
> “ Get   up        ! ” said the Queen    , in      a   shrill  , loud  voice  , and the three gardeners
# . NSg/V NSg/V/J/P . . V/J  D+  NPr/V/J+ . NPr/J/P D/P NSg/V/J . NSg/J NSg/V+ . V/C D+  NSg+  +
> instantly jumped up        , and began bowing to the King     , the Queen    , the royal
# R         V/J    NSg/V/J/P . V/C V     V      P  D   NPr/V/J+ . D   NPr/V/J+ . D   NPr/J
> children , and everybody else    .
# NPl+     . V/C NSg/I+    NSg/J/C .
>
#
> “ Leave off       that          ! ” screamed the Queen    . “ You    make  me       giddy   . ” And then    , turning to
# . NSg/V NSg/V/J/P NSg/I/C/Ddem+ . . V/J      D+  NPr/V/J+ . . ISgPl+ NSg/V NPr/ISg+ NSg/V/J . . V/C NSg/J/C . NSg/V   P
> the rose     - tree   , she  went  on  , “ What   have   you    been  doing here    ? ”
# D+  NPr/V/J+ . NSg/V+ . ISg+ NSg/V J/P . . NSg/I+ NSg/VX ISgPl+ NSg/V NSg/V NSg/J/R . .
>
#
> “ May    it       please your Majesty , ” said Two , in      a   very humble  tone      , going   down       on  one
# . NPr/VX NPr/ISg+ V      D$+  NSg/I+  . . V/J  NSg . NPr/J/P D/P J/R  NSg/V/J N🅪Sg/I/V+ . NSg/V/J N🅪Sg/V/J/P J/P NSg/I/V/J+
> knee   as    he       spoke , “ we   were  trying  — ”
# NSg/V+ NSg/R NPr/ISg+ NSg/V . . IPl+ NSg/V NSg/V/J . .
>
#
> “ I    see   ! ” said the Queen    , who    had meanwhile been  examining the roses  . “ Off       with
# . ISg+ NSg/V . . V/J  D+  NPr/V/J+ . NPr/I+ V   NSg       NSg/V V         D+  NPl/V+ . . NSg/V/J/P P
> their heads  ! ” and the procession moved on  , three of the soldiers remaining
# D$+   NPl/V+ . . V/C D+  NSg/V+     V/J   J/P . NSg   P  D+  NPl/V+   V
> behind  to execute the unfortunate gardeners , who    ran   to Alice for protection .
# NSg/J/P P  V       D+  NSg/J+      +         . NPr/I+ NSg/V P  NPr   C/P N🅪Sg+      .
>
#
> “ You    shan’t be     beheaded ! ” said Alice , and she  put   them     into a   large flower - pot
# . ISgPl+ V      NSg/VX V/J      . . V/J  NPr+  . V/C ISg+ NSg/V NSg/IPl+ P    D/P NSg/J NSg/V+ . N🅪Sg/V+
> that          stood near      . The three soldiers wandered about for a    minute   or    two , looking
# NSg/I/C/Ddem+ V     NSg/V/J/P . D+  NSg+  NPl/V+   V/J      J/P   C/P D/P+ NSg/V/J+ NPr/C NSg . V
> for them     , and then    quietly marched off       after the others .
# C/P NSg/IPl+ . V/C NSg/J/C R       V/J     NSg/V/J/P P     D+  NPl/V+ .
>
#
> “ Are their heads  off       ? ” shouted the Queen    .
# . V   D$+   NPl/V+ NSg/V/J/P . . V/J     D+  NPr/V/J+ .
>
#
> “ Their heads  are gone  , if    it       please your Majesty ! ” the soldiers shouted in
# . D$+   NPl/V+ V   V/J/P . NSg/C NPr/ISg+ V      D$+  NSg/I+  . . D+  NPl/V+   V/J     NPr/J/P
> reply  .
# NSg/V+ .
>
#
> “ That’s right   ! ” shouted the Queen    . “ Can    you    play  croquet ? ”
# . NSg$   NPr/V/J . . V/J     D+  NPr/V/J+ . . NPr/VX ISgPl+ NSg/V NSg/V   . .
>
#
> The soldiers were  silent , and looked at    Alice , as    the question was evidently
# D+  NPl/V+   NSg/V NSg/J  . V/C V/J    NSg/P NPr+  . NSg/R D+  NSg/V+   V   R
> meant for her     .
# V     C/P ISg/D$+ .
>
#
> “ Yes   ! ” shouted Alice .
# . NPl/V . . V/J     NPr+  .
>
#
> “ Come    on  , then    ! ” roared the Queen    , and Alice joined the procession , wondering
# . NSg/V/P J/P . NSg/J/C . . V/J    D+  NPr/V/J+ . V/C NPr+  V/J    D+  NSg/V+     . NSg/V/J
> very much         what   would happen next    .
# J/R  NSg/I/J/R/Dq NSg/I+ VX    V      NSg/J/P .
>
#
> “ It’s — it’s a   very fine    day   ! ” said a    timid voice  at    her     side     . She  was walking by
# . W?   . W?   D/P J/R  NSg/V/J NPr🅪+ . . V/J  D/P+ J+    NSg/V+ NSg/P ISg/D$+ NSg/V/J+ . ISg+ V   NSg/V/J NSg/J/P
> the White     Rabbit , who    was peeping anxiously into her     face   .
# D+  NPr🅪/V/J+ NSg/V+ . NPr/I+ V   V       R         P    ISg/D$+ NSg/V+ .
>
#
> “ Very , ” said Alice : “ — where’s the Duchess ? ”
# . J/R  . . V/J  NPr+  . . . NSg$    D   NSg/V   . .
>
#
> “ Hush   ! Hush   ! ” said the Rabbit in      a   low     , hurried tone      . He       looked anxiously over
# . NSg/V+ . NSg/V+ . . V/J  D+  NSg/V+ NPr/J/P D/P NSg/V/J . V/J     N🅪Sg/I/V+ . NPr/ISg+ V/J    R         NSg/J/P
> his     shoulder as    he       spoke , and then    raised himself upon tiptoe   , put   his     mouth
# ISg/D$+ NSg/V+   NSg/R NPr/ISg+ NSg/V . V/C NSg/J/C V/J    ISg+    P    NSg/V/J+ . NSg/V ISg/D$+ NSg/V+
> close   to her     ear      , and whispered “ She’s under   sentence of execution . ”
# NSg/V/J P  ISg/D$+ NSg/V/J+ . V/C V/J       . W?    NSg/J/P NSg/V    P  NSg+      . .
>
#
> “ What   for ? ” said Alice .
# . NSg/I+ C/P . . V/J  NPr+  .
>
#
> “ Did you    say   ‘          What   a    pity    ! ’ ? ” the Rabbit asked .
# . V   ISgPl+ NSg/V Unlintable NSg/I+ D/P+ N🅪Sg/V+ . . . . D+  NSg/V+ V/J   .
>
#
> “ No    , I    didn’t , ” said Alice : “ I    don’t think it’s at    all          a   pity    . I    said ‘          What
# . NPr/P . ISg+ V      . . V/J  NPr+  . . ISg+ V     NSg/V W?   NSg/P NSg/I/J/C/Dq D/P N🅪Sg/V+ . ISg+ V/J  Unlintable NSg/I+
> for ? ’ ”
# C/P . . .
>
#
> “ She  boxed the Queen’s ears   — ” the Rabbit began . Alice gave a   little     scream of
# . ISg+ V/J   D   NSg$    NPl/V+ . . D   NSg/V+ V     . NPr+  V    D/P NPr/I/J/Dq NSg/V  P
> laughter . “ Oh    , hush   ! ” the Rabbit whispered in      a    frightened tone      . “ The Queen    will
# NSg+     . . NPr/V . NSg/V+ . . D+  NSg/V+ V/J       NPr/J/P D/P+ V/J        N🅪Sg/I/V+ . . D+  NPr/V/J+ NPr/VX
> hear you    ! You    see   , she  came    rather    late  , and the Queen    said — ”
# V    ISgPl+ . ISgPl+ NSg/V . ISg+ NSg/V/P NPr/V/J/R NSg/J . V/C D+  NPr/V/J+ V/J  . .
>
#
> “ Get   to your places ! ” shouted the Queen    in      a   voice of thunder , and people began
# . NSg/V P  D$+  NPl/V+ . . V/J     D+  NPr/V/J+ NPr/J/P D/P NSg/V P  NSg/V+  . V/C NPl/V+ V
> running   about in      all           directions , tumbling up        against each other   ; however , they
# NSg/V/J/P J/P   NPr/J/P NSg/I/J/C/Dq+ NSg+       . NSg/V    NSg/V/J/P C/P     Dq   NSg/V/J . C       . IPl+
> got settled down       in      a    minute   or    two , and the game     began . Alice thought she  had
# V   V/J     N🅪Sg/V/J/P NPr/J/P D/P+ NSg/V/J+ NPr/C NSg . V/C D+  NSg/V/J+ V     . NPr+  NSg/V   ISg+ V
> never seen  such  a   curious croquet - ground  in      her     life    ; it       was all          ridges and
# R     NSg/V NSg/I D/P J       NSg/V   . NSg/V/J NPr/J/P ISg/D$+ N🅪Sg/V+ . NPr/ISg+ V   NSg/I/J/C/Dq NPl/V  V/C
> furrows ; the balls  were  live hedgehogs , the mallets live flamingoes , and the
# NPl/V   . D   NPl/V+ NSg/V V/J  NPl/V     . D   NPl/V   V/J  ?          . V/C D
> soldiers had to double  themselves up        and to stand on  their hands and feet , to
# NPl/V+   V   P  NSg/V/J IPl+       NSg/V/J/P V/C P  NSg/V J/P D$+   NPl/V V/C NPl+ . P
> make  the arches .
# NSg/V D   NPl/V  .
>
#
> The chief    difficulty Alice found at    first   was in      managing her     flamingo : she
# D+  NSg/V/J+ N🅪Sg+      NPr+  NSg/V NSg/P NSg/V/J V   NPr/J/P V        ISg/D$+ NSg/J    . ISg+
> succeeded in      getting its     body   tucked away , comfortably enough , under   her     arm      ,
# V/J       NPr/J/P NSg/V   ISg/D$+ NSg/V+ V/J    V/J  . R           NSg/I  . NSg/J/P ISg/D$+ NSg/V/J+ .
> with its     legs   hanging down       , but     generally , just as    she  had got its     neck   nicely
# P    ISg/D$+ NPl/V+ NSg/V/J N🅪Sg/V/J/P . NSg/C/P R         . V/J  NSg/R ISg+ V   V   ISg/D$+ NSg/V+ R
> straightened out         , and was going   to give  the hedgehog a   blow     with its     head     , it
# V/J          NSg/V/J/R/P . V/C V   NSg/V/J P  NSg/V D   NSg/V+   D/P NSg/V/J+ P    ISg/D$+ NPr/V/J+ . NPr/ISg+
> would twist itself round     and look  up        in      her     face   , with such  a   puzzled expression
# VX    NSg/V ISg+   NSg/V/J/P V/C NSg/V NSg/V/J/P NPr/J/P ISg/D$+ NSg/V+ . P    NSg/I D/P V/J     N🅪Sg+
> that          she  could  not   help  bursting out         laughing : and when    she  had got its     head
# NSg/I/C/Ddem+ ISg+ NSg/VX NSg/C NSg/V V        NSg/V/J/R/P NSg/V/J  . V/C NSg/I/C ISg+ V   V   ISg/D$+ NPr/V/J+
> down       , and was going   to begin again , it       was very provoking to find  that         the
# N🅪Sg/V/J/P . V/C V   NSg/V/J P  NSg/V P     . NPr/ISg+ V   J/R  NSg/V/J   P  NSg/V NSg/I/C/Ddem D
> hedgehog had unrolled itself , and was in      the act    of crawling away : besides all
# NSg/V+   V   V/J      ISg+   . V/C V   NPr/J/P D   NPr/V+ P  V        V/J  . W?      NSg/I/J/C/Dq
> this    , there was generally a   ridge  or    furrow in      the way    wherever she  wanted to
# I/Ddem+ . +     V   R         D/P NSg/V+ NPr/C NSg/V  NPr/J/P D   NSg/J+ C        ISg+ V/J    P
> send  the hedgehog to , and , as    the doubled - up        soldiers were  always getting up        and
# NSg/V D   NSg/V+   P  . V/C . NSg/R D   V/J+    . NSg/V/J/P NPl/V+   NSg/V R      NSg/V   NSg/V/J/P V/C
> walking off       to other   parts of the ground   , Alice soon came    to the conclusion that
# NSg/V/J NSg/V/J/P P  NSg/V/J NPl/V P  D   NSg/V/J+ . NPr+  J/R  NSg/V/P P  D   NSg+       NSg/I/C/Ddem+
> it       was a   very difficult game     indeed .
# NPr/ISg+ V   D/P J/R  V/J       NSg/V/J+ W?     .
>
#
> The players all           played at    once  without waiting for turns , quarrelling all          the
# D+  NPl+    NSg/I/J/C/Dq+ V/J+   NSg/P NSg/C C/P     NSg/V   C/P NPl/V . NᴹSg/V/Comm NSg/I/J/C/Dq D
> while     , and fighting for the hedgehogs ; and in      a   very short     time      the Queen    was in
# NSg/V/C/P . V/C NSg/V/J  C/P D   NPl/V     . V/C NPr/J/P D/P J/R  NPr/V/J/P N🅪Sg/V/J+ D   NPr/V/J+ V   NPr/J/P
> a   furious passion , and went  stamping about , and shouting “ Off       with his     head     ! ” or
# D/P J       NPr/V+  . V/C NSg/V NSg      J/P   . V/C V+       . NSg/V/J/P P    ISg/D$+ NPr/V/J+ . . NPr/C
> “ Off       with her     head     ! ” about once  in      a    minute   .
# . NSg/V/J/P P    ISg/D$+ NPr/V/J+ . . J/P   NSg/C NPr/J/P D/P+ NSg/V/J+ .
>
#
> Alice began to feel    very uneasy  : to be     sure , she  had not   as    yet     had any    dispute
# NPr+  V     P  NSg/I/V J/R  NSg/V/J . P  NSg/VX J    . ISg+ V   NSg/C NSg/R NSg/V/C V   I/R/Dq NSg/V+
> with the Queen    , but     she  knew that         it       might     happen any     minute   , “ and then    , ”
# P    D+  NPr/V/J+ . NSg/C/P ISg+ V    NSg/I/C/Ddem NPr/ISg+ NᴹSg/VX/J V      I/R/Dq+ NSg/V/J+ . . V/C NSg/J/C . .
> thought she  , “ what   would become of me       ? They’re dreadfully fond    of beheading
# NSg/V   ISg+ . . NSg/I+ VX    V      P  NPr/ISg+ . W?      R          NSg/V/J P  NSg
> people here    ; the great wonder  is , that          there’s any    one        left    alive ! ”
# NPl/V+ NSg/J/R . D   NSg/J N🅪Sg/V+ VL . NSg/I/C/Ddem+ W?      I/R/Dq NSg/I/V/J+ NPr/V/J W?    . .
>
#
> She  was looking about for some     way   of escape , and wondering whether she  could
# ISg+ V   V       J/P   C/P I/J/R/Dq NSg/J P  NSg/V+ . V/C NSg/V/J   I/C     ISg+ NSg/VX
> get   away without being    seen  , when    she  noticed a   curious appearance in      the air     :
# NSg/V V/J  C/P     N🅪Sg/V/C NSg/V . NSg/I/C ISg+ V/J     D/P J       NSg        NPr/J/P D+  N🅪Sg/V+ .
> it       puzzled her     very much         at    first   , but     , after watching it       a    minute   or    two , she
# NPr/ISg+ V/J     ISg/D$+ J/R  NSg/I/J/R/Dq NSg/P NSg/V/J . NSg/C/P . P     V        NPr/ISg+ D/P+ NSg/V/J+ NPr/C NSg . ISg+
> made it       out         to be     a    grin   , and she  said to herself “ It’s the Cheshire Cat      : now       I
# V    NPr/ISg+ NSg/V/J/R/P P  NSg/VX D/P+ NSg/V+ . V/C ISg+ V/J  P  ISg+    . W?   D   NPr      NSg/V/J+ . NPr/V/J/C ISg+
> shall have   somebody to talk   to . ”
# VX    NSg/VX NSg/I+   P  N🅪Sg/V P  . .
>
#
> “ How   are you    getting on  ? ” said the Cat      , as    soon as    there was mouth  enough for it
# . NSg/C V   ISgPl+ NSg/V   J/P . . V/J  D+  NSg/V/J+ . NSg/R J/R  NSg/R +     V   NSg/V+ NSg/I  C/P NPr/ISg+
> to speak with .
# P  NSg/V P    .
>
#
> Alice waited till      the eyes   appeared , and then    nodded . “ It’s no    use   speaking to
# NPr+  V/J    NSg/V/C/P D+  NPl/V+ V/J      . V/C NSg/J/C V      . . W?   NPr/P NSg/V V        P
> it       , ” she  thought , “ till      its     ears   have   come    , or    at    least one       of them     . ” In      another
# NPr/ISg+ . . ISg+ NSg/V   . . NSg/V/C/P ISg/D$+ NPl/V+ NSg/VX NSg/V/P . NPr/C NSg/P NSg/J NSg/I/V/J P  NSg/IPl+ . . NPr/J/P I/D+
> minute   the whole  head     appeared , and then    Alice put   down       her     flamingo , and began
# NSg/V/J+ D+  NSg/J+ NPr/V/J+ V/J      . V/C NSg/J/C NPr+  NSg/V N🅪Sg/V/J/P ISg/D$+ NSg/J    . V/C V
> an  account of the game     , feeling very glad    she  had someone to listen to her     . The
# D/P NSg/V   P  D   NSg/V/J+ . NSg/V/J J/R  NSg/V/J ISg+ V   NSg/I+  P  NSg/V  P  ISg/D$+ . D+
> Cat      seemed to think that         there was enough of it       now       in      sight   , and no    more         of it
# NSg/V/J+ V/J    P  NSg/V NSg/I/C/Ddem +     V   NSg/I  P  NPr/ISg+ NPr/V/J/C NPr/J/P N🅪Sg/V+ . V/C NPr/P NPr/I/V/J/Dq P  NPr/ISg+
> appeared .
# V/J      .
>
#
> “ I    don’t think they play  at    all          fairly , ” Alice began , in      rather    a   complaining
# . ISg+ V     NSg/V IPl+ NSg/V NSg/P NSg/I/J/C/Dq R+     . . NPr+  V     . NPr/J/P NPr/V/J/R D/P V
> tone      , “ and they all          quarrel so        dreadfully one       can’t hear oneself speak — and they
# N🅪Sg/I/V+ . . V/C IPl+ NSg/I/J/C/Dq NSg/V+  NSg/I/J/C R          NSg/I/V/J VX    V    I+      NSg/V . V/C IPl+
> don’t seem to have   any    rules  in      particular ; at    least , if    there are , nobody
# V     V    P  NSg/VX I/R/Dq NPl/V+ NPr/J/P NSg/J      . NSg/P NSg/J . NSg/C +     V   . NSg/I+
> attends to them     — and you’ve no    idea how   confusing it       is all          the things being
# V       P  NSg/IPl+ . V/C W?     NPr/P NSg+ NSg/C V/J       NPr/ISg+ VL NSg/I/J/C/Dq D   NPl+   N🅪Sg/V/C
> alive ; for instance , there’s the arch    I’ve got to go      through next    walking about
# W?    . C/P NSg/V+   . W?      D   NSg/V/J W?   V   P  NSg/V/J NSg/J/P NSg/J/P NSg/V/J J/P
> at    the other   end   of the ground   — and I    should have   croqueted the Queen’s hedgehog
# NSg/P D   NSg/V/J NSg/V P  D   NSg/V/J+ . V/C ISg+ VX     NSg/VX ?         D   NSg$    NSg/V+
> just now       , only  it       ran   away when    it       saw   mine     coming  ! ”
# V/J  NPr/V/J/C . J/R/C NPr/ISg+ NSg/V V/J  NSg/I/C NPr/ISg+ NSg/V NSg/I/V+ NSg/V/J . .
>
#
> “ How   do     you    like        the Queen    ? ” said the Cat      in      a    low      voice  .
# . NSg/C NSg/VX ISgPl+ NSg/V/J/C/P D+  NPr/V/J+ . . V/J  D   NSg/V/J+ NPr/J/P D/P+ NSg/V/J+ NSg/V+ .
>
#
> “ Not   at    all          , ” said Alice : “ she’s so        extremely — ” Just then    she  noticed that         the
# . NSg/C NSg/P NSg/I/J/C/Dq . . V/J  NPr+  . . W?    NSg/I/J/C R         . . V/J  NSg/J/C ISg+ V/J     NSg/I/C/Ddem D
> Queen    was close   behind  her     , listening : so        she  went  on  , “ — likely to win   , that
# NPr/V/J+ V   NSg/V/J NSg/J/P ISg/D$+ . V         . NSg/I/J/C ISg+ NSg/V J/P . . . NSg/J  P  NSg/V . NSg/I/C/Ddem
> it’s hardly worth   while     finishing the game     . ”
# W?   R      NSg/V/J NSg/V/C/P V         D   NSg/V/J+ . .
>
#
> The Queen    smiled and passed on  .
# D+  NPr/V/J+ V/J    V/C V/J    J/P .
>
#
> “ Who    are you    talking to ? ” said the King     , going   up        to Alice , and looking at    the
# . NPr/I+ V   ISgPl+ V       P  . . V/J  D+  NPr/V/J+ . NSg/V/J NSg/V/J/P P  NPr+  . V/C V       NSg/P D
> Cat’s head    with great curiosity .
# NSg$  NPr/V/J P    NSg/J NSg+      .
>
#
> “ It’s a   friend  of mine     — a   Cheshire Cat      , ” said Alice : “ allow me       to introduce it       . ”
# . W?   D/P NPr/V/J P  NSg/I/V+ . D/P NPr      NSg/V/J+ . . V/J  NPr+  . . V     NPr/ISg+ P  V         NPr/ISg+ . .
>
#
> “ I    don’t like        the look  of it       at    all          , ” said the King     : “ however , it       may    kiss  my
# . ISg+ V     NSg/V/J/C/P D   NSg/V P  NPr/ISg+ NSg/P NSg/I/J/C/Dq . . V/J  D   NPr/V/J+ . . C       . NPr/ISg+ NPr/VX NSg/V D$+
> hand   if    it       likes . ”
# NSg/V+ NSg/C NPr/ISg+ NPl/V . .
>
#
> “ I’d rather    not   , ” the Cat      remarked .
# . W?  NPr/V/J/R NSg/C . . D   NSg/V/J+ V/J      .
>
#
> “ Don’t be     impertinent , ” said the King     , “ and don’t look  at    me       like        that          ! ” He       got
# . V     NSg/VX NSg/J       . . V/J  D   NPr/V/J+ . . V/C V     NSg/V NSg/P NPr/ISg+ NSg/V/J/C/P NSg/I/C/Ddem+ . . NPr/ISg+ V
> behind  Alice as    he       spoke .
# NSg/J/P NPr+  NSg/R NPr/ISg+ NSg/V .
>
#
> “ A    cat      may    look  at    a    king     , ” said Alice . “ I’ve read  that         in      some     book   , but     I
# . D/P+ NSg/V/J+ NPr/VX NSg/V NSg/P D/P+ NPr/V/J+ . . V/J  NPr+  . . W?   NSg/V NSg/I/C/Ddem NPr/J/P I/J/R/Dq NSg/V+ . NSg/C/P ISg+
> don’t remember where . ”
# V     NSg/V    NSg/C . .
>
#
> “ Well    , it       must  be     removed , ” said the King     very decidedly , and he       called the
# . NSg/V/J . NPr/ISg+ NSg/V NSg/VX V/J     . . V/J  D+  NPr/V/J+ J/R  R         . V/C NPr/ISg+ V/J    D
> Queen    , who    was passing at    the moment , “ My  dear    ! I    wish  you    would have   this    cat
# NPr/V/J+ . NPr/I+ V   NSg/V/J NSg/P D   NSg+   . . D$+ NSg/V/J . ISg+ NSg/V ISgPl+ VX    NSg/VX I/Ddem+ NSg/V/J+
> removed ! ”
# V/J     . .
>
#
> The Queen    had only  one       way   of settling all           difficulties , great or    small   . “ Off
# D+  NPr/V/J+ V   J/R/C NSg/I/V/J NSg/J P  V        NSg/I/J/C/Dq+ NPl+         . NSg/J NPr/C NPr/V/J . . NSg/V/J/P
> with his     head     ! ” she  said , without even    looking round     .
# P    ISg/D$+ NPr/V/J+ . . ISg+ V/J  . C/P     NSg/V/J V       NSg/V/J/P .
>
#
> “ I’ll fetch the executioner myself , ” said the King     eagerly , and he       hurried off       .
# . W?   NSg/V D   NSg         ISg+   . . V/J  D   NPr/V/J+ R       . V/C NPr/ISg+ V/J     NSg/V/J/P .
>
#
> Alice thought she  might     as    well    go      back    , and see   how   the game     was going   on  , as
# NPr+  NSg/V   ISg+ NᴹSg/VX/J NSg/R NSg/V/J NSg/V/J NSg/V/J . V/C NSg/V NSg/C D+  NSg/V/J+ V   NSg/V/J J/P . NSg/R
> she  heard the Queen’s voice  in      the distance , screaming with passion . She  had
# ISg+ V/J   D   NSg$    NSg/V+ NPr/J/P D   NSg/V+   . NSg/V/J   P    NPr/V+  . ISg+ V
> already heard her     sentence three of the players to be     executed for having missed
# W?      V/J   ISg/D$+ NSg/V+   NSg   P  D+  NPl+    P  NSg/VX V/J      C/P V      V/J
> their turns , and she  did not   like        the look  of things at    all          , as    the game     was in
# D$+   NPl/V . V/C ISg+ V   NSg/C NSg/V/J/C/P D   NSg/V P  NPl+   NSg/P NSg/I/J/C/Dq . NSg/R D+  NSg/V/J+ V   NPr/J/P
> such   confusion that          she  never knew whether it       was her     turn  or    not   . So        she  went
# NSg/I+ N🅪Sg/V+   NSg/I/C/Ddem+ ISg+ R     V    I/C     NPr/ISg+ V   ISg/D$+ NSg/V NPr/C NSg/C . NSg/I/J/C ISg+ NSg/V
> in      search of her     hedgehog .
# NPr/J/P N🅪Sg/V P  ISg/D$+ NSg/V+   .
>
#
> The hedgehog was engaged in      a   fight  with another hedgehog , which seemed to Alice
# D+  NSg/V+   V   V/J     NPr/J/P D/P NSg/V+ P    I/D+    NSg/V+   . I/C+  V/J    P  NPr+
> an   excellent opportunity for croqueting one       of them     with the other   : the only
# D/P+ J+        NSg+        C/P ?          NSg/I/V/J P  NSg/IPl+ P    D   NSg/V/J . D   J/R/C
> difficulty was , that         her     flamingo was gone  across to the other   side    of the
# N🅪Sg+      V   . NSg/I/C/Ddem ISg/D$+ NSg/J    V   V/J/P NSg/P  P  D   NSg/V/J NSg/V/J P  D
> garden   , where Alice could  see   it       trying  in      a   helpless sort  of way    to fly     up        into
# NSg/V/J+ . NSg/C NPr+  NSg/VX NSg/V NPr/ISg+ NSg/V/J NPr/J/P D/P J        NSg/V P  NSg/J+ P  NSg/V/J NSg/V/J/P P
> a   tree   .
# D/P NSg/V+ .
>
#
> By      the time      she  had caught the flamingo and brought it       back    , the fight  was over    ,
# NSg/J/P D+  N🅪Sg/V/J+ ISg+ V   V/J    D   NSg/J    V/C V       NPr/ISg+ NSg/V/J . D   NSg/V+ V   NSg/J/P .
> and both   the hedgehogs were  out         of sight   : “ but     it       doesn’t matter  much         , ” thought
# V/C I/C/Dq D   NPl/V     NSg/V NSg/V/J/R/P P  N🅪Sg/V+ . . NSg/C/P NPr/ISg+ V       N🅪Sg/V+ NSg/I/J/R/Dq . . NSg/V
> Alice , “ as    all          the arches are gone  from this   side    of the ground   . ” So        she  tucked
# NPr+  . . NSg/R NSg/I/J/C/Dq D   NPl/V  V   V/J/P P    I/Ddem NSg/V/J P  D   NSg/V/J+ . . NSg/I/J/C ISg+ V/J
> it       away under   her     arm      , that         it       might     not   escape again , and went  back    for a
# NPr/ISg+ V/J  NSg/J/P ISg/D$+ NSg/V/J+ . NSg/I/C/Ddem NPr/ISg+ NᴹSg/VX/J NSg/C NSg/V  P     . V/C NSg/V NSg/V/J C/P D/P
> little     more         conversation with her     friend   .
# NPr/I/J/Dq NPr/I/V/J/Dq N🅪Sg/V       P    ISg/D$+ NPr/V/J+ .
>
#
> When    she  got back    to the Cheshire Cat      , she  was surprised to find  quite a   large
# NSg/I/C ISg+ V   NSg/V/J P  D   NPr      NSg/V/J+ . ISg+ V   V/J       P  NSg/V R     D/P NSg/J
> crowd  collected round     it       : there was a   dispute going   on  between the executioner ,
# NSg/V+ V/J       NSg/V/J/P NPr/ISg+ . +     V   D/P NSg/V+  NSg/V/J J/P NSg/P   D   NSg         .
> the King     , and the Queen    , who    were  all          talking at    once  , while     all          the rest      were
# D   NPr/V/J+ . V/C D   NPr/V/J+ . NPr/I+ NSg/V NSg/I/J/C/Dq V+      NSg/P NSg/C . NSg/V/C/P NSg/I/J/C/Dq D   NSg/V/JS+ NSg/V
> quite silent , and looked very uncomfortable .
# R     NSg/J  . V/C V/J    J/R  J             .
>
#
> The moment Alice appeared , she  was appealed to by      all          three to settle the
# D+  NSg+   NPr+  V/J      . ISg+ V   V/J      P  NSg/J/P NSg/I/J/C/Dq NSg   P  NSg/V  D+
> question , and they repeated their arguments to her     , though , as    they all           spoke  at
# NSg/V+   . V/C IPl+ V/J      D$+   NPl/V+    P  ISg/D$+ . V/C    . NSg/R IPl+ NSg/I/J/C/Dq+ NSg/V+ NSg/P
> once  , she  found it       very hard   indeed to make  out         exactly what   they said .
# NSg/C . ISg+ NSg/V NPr/ISg+ J/R  N🅪Sg/J W?     P  NSg/V NSg/V/J/R/P R       NSg/I+ IPl+ V/J  .
>
#
> The executioner’s argument was , that         you    couldn’t cut     off       a   head     unless there
# D   NSg$          N🅪Sg/V+  V   . NSg/I/C/Ddem ISgPl+ V        NSg/V/J NSg/V/J/P D/P NPr/V/J+ C      +
> was a   body   to cut     it       off       from : that         he       had never had to do     such  a   thing before ,
# V   D/P NSg/V+ P  NSg/V/J NPr/ISg+ NSg/V/J/P P    . NSg/I/C/Ddem NPr/ISg+ V   R     V   P  NSg/VX NSg/I D/P NSg+  C/P    .
> and he       wasn’t going   to begin at    his     time     of life    .
# V/C NPr/ISg+ V      NSg/V/J P  NSg/V NSg/P ISg/D$+ N🅪Sg/V/J P  N🅪Sg/V+ .
>
#
> The King’s argument was , that         anything that          had a   head     could  be     beheaded , and
# D   NSg$   N🅪Sg/V+  V   . NSg/I/C/Ddem NSg/I/V+ NSg/I/C/Ddem+ V   D/P NPr/V/J+ NSg/VX NSg/VX V/J      . V/C
> that         you    weren’t to talk   nonsense  .
# NSg/I/C/Ddem ISgPl+ V       P  N🅪Sg/V NᴹSg/V/J+ .
>
#
> The Queen’s argument was , that         if    something  wasn’t done    about it       in      less    than no
# D   NSg$    N🅪Sg/V+  V   . NSg/I/C/Ddem NSg/C NSg/I/V/J+ V      NSg/V/J J/P   NPr/ISg+ NPr/J/P V/J/C/P C/P  NPr/P
> time      she’d have   everybody executed , all          round     . ( It       was this   last    remark that          had
# N🅪Sg/V/J+ W?    NSg/VX NSg/I+    V/J      . NSg/I/J/C/Dq NSg/V/J/P . . NPr/ISg+ V   I/Ddem NSg/V/J NSg/V  NSg/I/C/Ddem+ V
> made the whole  party    look  so        grave    and anxious . )
# V    D+  NSg/J+ NSg/V/J+ NSg/V NSg/I/J/C NSg/V/J+ V/C J       . .
>
#
> Alice could  think of nothing  else    to say   but     “ It       belongs to the Duchess : you’d
# NPr+  NSg/VX NSg/V P  NSg/I/J+ NSg/J/C P  NSg/V NSg/C/P . NPr/ISg+ V       P  D   NSg/V   . W?
> better    ask   her     about it       . ”
# NSg/VX/JC NSg/V ISg/D$+ J/P   NPr/ISg+ . .
>
#
> “ She’s in      prison , ” the Queen    said to the executioner : “ fetch her     here    . ” And the
# . W?    NPr/J/P NSg/V+ . . D   NPr/V/J+ V/J  P  D   NSg         . . NSg/V ISg/D$+ NSg/J/R . . V/C D
> executioner went   off       like        an  arrow  .
# NSg         NSg/V+ NSg/V/J/P NSg/V/J/C/P D/P NSg/V+ .
>
#
> The Cat’s head     began fading away the moment he       was gone  , and , by      the time      he       had
# D   NSg$  NPr/V/J+ V     NSg/V  V/J  D   NSg+   NPr/ISg+ V   V/J/P . V/C . NSg/J/P D   N🅪Sg/V/J+ NPr/ISg+ V
> come    back    with the Duchess , it       had entirely disappeared ; so        the King     and the
# NSg/V/P NSg/V/J P    D   NSg/V   . NPr/ISg+ V   R        V/J         . NSg/I/J/C D   NPr/V/J+ V/C D
> executioner ran   wildly up        and down       looking for it       , while     the rest     of the party
# NSg         NSg/V R      NSg/V/J/P V/C N🅪Sg/V/J/P V       C/P NPr/ISg+ . NSg/V/C/P D   NSg/V/JS P  D   NSg/V/J+
> went  back    to the game     .
# NSg/V NSg/V/J P  D   NSg/V/J+ .
>
#
> CHAPTER IX : The Mock    Turtle’s Story
# NSg/V+  W? . D   NSg/V/J NSg$     NSg/V+
>
#
> “ You    can’t think how   glad    I    am      to see   you    again , you    dear    old   thing ! ” said the
# . ISgPl+ VX    NSg/V NSg/C NSg/V/J ISg+ NPr/V/J P  NSg/V ISgPl+ P     . ISgPl+ NSg/V/J NSg/J NSg+  . . V/J  D
> Duchess , as    she  tucked her     arm      affectionately into Alice’s , and they walked off
# NSg/V   . NSg/R ISg+ V/J    ISg/D$+ NSg/V/J+ R              P    NSg$    . V/C IPl+ V/J    NSg/V/J/P
> together .
# J        .
>
#
> Alice was very glad    to find  her     in      such   a    pleasant temper    , and thought to
# NPr+  V   J/R  NSg/V/J P  NSg/V ISg/D$+ NPr/J/P NSg/I+ D/P+ NSg/J+   NSg/V/JC+ . V/C NSg/V   P
> herself that          perhaps it       was only  the pepper  that          had made her     so        savage   when
# ISg+    NSg/I/C/Ddem+ NSg/R   NPr/ISg+ V   J/R/C D+  N🅪Sg/V+ NSg/I/C/Ddem+ V   V    ISg/D$+ NSg/I/J/C NPr/V/J+ NSg/I/C
> they met in      the kitchen .
# IPl+ V   NPr/J/P D+  NSg/V+  .
>
#
> “ When    I’m a   Duchess , ” she  said to herself , ( not   in      a   very hopeful tone      though ) ,
# . NSg/I/C W?  D/P NSg/V   . . ISg+ V/J  P  ISg+    . . NSg/C NPr/J/P D/P J/R  NSg/J   N🅪Sg/I/V+ V/C    . .
> “ I    won’t have   any    pepper  in      my  kitchen at    all          . Soup   does  very well    without — Maybe
# . ISg+ V     NSg/VX I/R/Dq N🅪Sg/V+ NPr/J/P D$+ NSg/V+  NSg/P NSg/I/J/C/Dq . NSg/V+ NPl/V J/R  NSg/V/J C/P     . NSg/J/R
> it’s always pepper that          makes people hot     - tempered , ” she  went  on  , very much
# W?   R      N🅪Sg/V NSg/I/C/Ddem+ NPl/V NPl/V+ NSg/V/J . V/J      . . ISg+ NSg/V J/P . J/R  NSg/I/J/R/Dq
> pleased at    having found out         a   new     kind  of rule   , “ and vinegar that          makes them
# V/J     NSg/P V      NSg/V NSg/V/J/R/P D/P NSg/V/J NSg/J P  NSg/V+ . . V/C NSg/V+  NSg/I/C/Ddem+ NPl/V NSg/IPl+
> sour    — and camomile that          makes them     bitter  — and — and barley - sugar  and such  things
# NSg/V/J . V/C ?        NSg/I/C/Ddem+ NPl/V NSg/IPl+ NSg/V/J . V/C . V/C NSg    . N🅪Sg/V V/C NSg/I NPl+
> that          make  children sweet   - tempered . I    only  wish  people knew that          : then    they
# NSg/I/C/Ddem+ NSg/V NPl+     NPr/V/J . V/J      . ISg+ J/R/C NSg/V NPl/V+ V    NSg/I/C/Ddem+ . NSg/J/C IPl+
> wouldn’t be     so        stingy about it       , you    know  — ”
# VX       NSg/VX NSg/I/J/C J      J/P   NPr/ISg+ . ISgPl+ NSg/V . .
>
#
> She  had quite forgotten the Duchess by      this   time      , and was a   little     startled when
# ISg+ V   R     NSg/V/J   D   NSg/V   NSg/J/P I/Ddem N🅪Sg/V/J+ . V/C V   D/P NPr/I/J/Dq V/J      NSg/I/C
> she  heard her     voice  close   to her     ear      . “ You’re thinking about something  , my  dear    ,
# ISg+ V/J   ISg/D$+ NSg/V+ NSg/V/J P  ISg/D$+ NSg/V/J+ . . W?     V        J/P   NSg/I/V/J+ . D$+ NSg/V/J .
> and that          makes you    forget to talk   . I    can’t tell  you    just now       what   the moral   of
# V/C NSg/I/C/Ddem+ NPl/V ISgPl+ V      P  N🅪Sg/V . ISg+ VX    NPr/V ISgPl+ V/J  NPr/V/J/C NSg/I+ D   NSg/V/J P
> that          is , but     I    shall remember it       in      a   bit    . ”
# NSg/I/C/Ddem+ VL . NSg/C/P ISg+ VX    NSg/V    NPr/ISg+ NPr/J/P D/P NSg/V+ . .
>
#
> “ Perhaps it       hasn’t one       , ” Alice ventured to remark .
# . NSg/R   NPr/ISg+ V      NSg/I/V/J . . NPr+  V/J      P  NSg/V  .
>
#
> “ Tut   , tut   , child  ! ” said the Duchess . “ Everything’s got a   moral   , if    only  you    can
# . NPr/V . NPr/V . NSg/V+ . . V/J  D   NSg/V   . . NSg$         V   D/P NSg/V/J . NSg/C J/R/C ISgPl+ NPr/VX
> find  it       . ” And she  squeezed herself up        closer to Alice’s side     as    she  spoke .
# NSg/V NPr/ISg+ . . V/C ISg+ V/J      ISg+    NSg/V/J/P NSg/JC P  NSg$    NSg/V/J+ NSg/R ISg+ NSg/V .
>
#
> Alice did not   much         like        keeping so        close   to her     : first   , because the Duchess was
# NPr+  V   NSg/C NSg/I/J/R/Dq NSg/V/J/C/P NSg/V   NSg/I/J/C NSg/V/J P  ISg/D$+ . NSg/V/J . C/P     D   NSg/V   V
> very ugly    ; and secondly , because she  was exactly the right   height to rest     her
# J/R  NSg/V/J . V/C R        . C/P     ISg+ V   R       D   NPr/V/J N🅪Sg+  P  NSg/V/JS ISg/D$+
> chin   upon Alice’s shoulder , and it       was an  uncomfortably sharp   chin   . However , she
# NPr/V+ P    NSg$    NSg/V+   . V/C NPr/ISg+ V   D/P R             NPr/V/J NPr/V+ . C       . ISg+
> did not   like        to be     rude , so        she  bore  it       as    well    as    she  could  .
# V   NSg/C NSg/V/J/C/P P  NSg/VX J    . NSg/I/J/C ISg+ NSg/V NPr/ISg+ NSg/R NSg/V/J NSg/R ISg+ NSg/VX .
>
#
> “ The game’s going   on  rather    better    now       , ” she  said , by      way   of keeping up        the
# . D   NSg$   NSg/V/J J/P NPr/V/J/R NSg/VX/JC NPr/V/J/C . . ISg+ V/J  . NSg/J/P NSg/J P  NSg/V   NSg/V/J/P D
> conversation a   little     .
# N🅪Sg/V+      D/P NPr/I/J/Dq .
>
#
> “ ’ Tis so        , ” said the Duchess : “ and the moral   of that          is — ‘          Oh    , ’ tis love   , ’ tis
# . . ?   NSg/I/J/C . . V/J  D   NSg/V   . . V/C D   NSg/V/J P  NSg/I/C/Ddem+ VL . Unlintable NPr/V . . ?   NPr🅪/V . . ?
> love   , that          makes the world  go      round     ! ’ ”
# NPr🅪/V . NSg/I/C/Ddem+ NPl/V D   NSg/V+ NSg/V/J NSg/V/J/P . . .
>
#
> “ Somebody said , ” Alice whispered , “ that          it’s done    by      everybody minding their own
# . NSg/I+   V/J  . . NPr+  V/J       . . NSg/I/C/Ddem+ W?   NSg/V/J NSg/J/P NSg/I+    V       D$+   NSg/V/J
> business ! ”
# N🅪Sg/J+  . .
>
#
<<<<<<< HEAD
> “ Ah      , well    ! It       means much       the same thing , ” said the Duchess , digging her     sharp
# . NSg/I/V . NSg/V/J . NPr/ISg+ NPl/V NSg/I/J/Dq D+  I/J+ NSg+  . . V/J  D   NSg/V   . NSg/V   ISg/D$+ NPr/V/J
=======
> “ Ah      , well    ! It       means much         the same thing  , ” said the Duchess , digging her     sharp
# . NSg/I/V . NSg/V/J . NPr/ISg+ NPl/V NSg/I/J/R/Dq D+  I/J+ NSg/V+ . . V/J  D   NSg/V   . NSg/V   ISg/D$+ NPr/V/J
>>>>>>> 29a0d529
> little     chin   into Alice’s shoulder as    she  added , “ and the moral   of that          is — ‘          Take
# NPr/I/J/Dq NPr/V+ P    NSg$    NSg/V+   NSg/R ISg+ V/J   . . V/C D   NSg/V/J P  NSg/I/C/Ddem+ VL . Unlintable NSg/V
> care   of the sense   , and the sounds will   take  care   of themselves . ’ ”
# N🅪Sg/V P  D   N🅪Sg/V+ . V/C D   NPl/V+ NPr/VX NSg/V N🅪Sg/V P  IPl+       . . .
>
#
> “ How   fond    she  is of finding morals in      things ! ” Alice thought to herself .
# . NSg/C NSg/V/J ISg+ VL P  NSg/V   NPl/V  NPr/J/P NPl+   . . NPr+  NSg/V   P  ISg+    .
>
#
> “ I    dare   say   you’re wondering why   I    don’t put   my  arm      round     your waist , ” the
# . ISg+ NPr/VX NSg/V W?     NSg/V/J   NSg/V ISg+ V     NSg/V D$+ NSg/V/J+ NSg/V/J/P D$+  NSg+  . . D
> Duchess said after a   pause  : “ the reason  is , that          I’m doubtful about the temper
# NSg/V   V/J  P     D/P NSg/V+ . . D   N🅪Sg/V+ VL . NSg/I/C/Ddem+ W?  NSg/J    J/P   D   NSg/V/JC
> of your flamingo . Shall I    try     the experiment ? ”
# P  D$+  NSg/J    . VX    ISg+ NSg/V/J D+  NSg/V+     . .
>
#
> “ He       might     bite  , ” Alice cautiously replied , not   feeling at    all           anxious to have
# . NPr/ISg+ NᴹSg/VX/J NSg/V . . NPr+  R          V/J     . NSg/C NSg/V/J NSg/P NSg/I/J/C/Dq+ J+      P  NSg/VX
> the experiment tried .
# D+  NSg/V+     V/J   .
>
#
> “ Very true    , ” said the Duchess : “ flamingoes and mustard both   bite  . And the moral
# . J/R  NSg/V/J . . V/J  D   NSg/V   . . ?          V/C NᴹSg/J  I/C/Dq NSg/V . V/C D   NSg/V/J
> of that          is — ‘          Birds of a    feather flock  together . ’ ”
# P  NSg/I/C/Ddem+ VL . Unlintable NPl/V P  D/P+ NSg/V+  NSg/V+ J        . . .
>
#
> “ Only  mustard isn’t a   bird     , ” Alice remarked .
# . J/R/C NᴹSg/J  NSg/V D/P NPr/V/J+ . . NPr+  V/J      .
>
#
> “ Right   , as    usual , ” said the Duchess : “ what   a   clear   way    you    have   of putting
# . NPr/V/J . NSg/R NSg/J . . V/J  D   NSg/V   . . NSg/I+ D/P NSg/V/J NSg/J+ ISgPl+ NSg/VX P  NSg/V
> things ! ”
# NPl+   . .
>
#
> “ It’s a    mineral , I    think , ” said Alice .
# . W?   D/P+ NSg/J+  . ISg+ NSg/V . . V/J  NPr+  .
>
#
> “ Of course it       is , ” said the Duchess , who    seemed ready   to agree to everything
# . P  NSg/V+ NPr/ISg+ VL . . V/J  D   NSg/V   . NPr/I+ V/J    NSg/V/J P  V     P  NSg/I/V+
> that         Alice said ; “ there’s a   large mustard - mine     near      here    . And the moral   of that
# NSg/I/C/Ddem NPr+  V/J  . . W?      D/P NSg/J NᴹSg/J  . NSg/I/V+ NSg/V/J/P NSg/J/R . V/C D   NSg/V/J P  NSg/I/C/Ddem+
> is — ‘          The more         there is of mine     , the less    there is of yours . ’ ”
# VL . Unlintable D   NPr/I/V/J/Dq W?    VL P  NSg/I/V+ . D   V/J/C/P W?    VL P  I+    . . .
>
#
> “ Oh    , I    know  ! ” exclaimed Alice , who    had not   attended to this    last     remark , “ it’s a
# . NPr/V . ISg+ NSg/V . . V/J       NPr+  . NPr/I+ V   NSg/C V/J      P  I/Ddem+ NSg/V/J+ NSg/V+ . . W?   D/P+
> vegetable . It       doesn’t look  like        one       , but     it       is . ”
# NSg/J+    . NPr/ISg+ V       NSg/V NSg/V/J/C/P NSg/I/V/J . NSg/C/P NPr/ISg+ VL . .
>
#
> “ I    quite agree with you    , ” said the Duchess ; “ and the moral   of that          is — ‘          Be     what
# . ISg+ R     V     P    ISgPl+ . . V/J  D   NSg/V   . . V/C D   NSg/V/J P  NSg/I/C/Ddem+ VL . Unlintable NSg/VX NSg/I+
> you    would seem to be     ’ — or    if    you’d like        it       put   more         simply — ‘          Never imagine
# ISgPl+ VX    V    P  NSg/VX . . NPr/C NSg/C W?    NSg/V/J/C/P NPr/ISg+ NSg/V NPr/I/V/J/Dq R      . Unlintable R     NSg/V
> yourself not   to be     otherwise than what   it       might     appear to others that         what   you
# ISg+     NSg/C P  NSg/VX J         C/P  NSg/I+ NPr/ISg+ NᴹSg/VX/J V      P  NPl/V  NSg/I/C/Ddem NSg/I+ ISgPl+
> were  or    might     have   been  was not   otherwise than what   you    had been  would have
# NSg/V NPr/C NᴹSg/VX/J NSg/VX NSg/V V   NSg/C J         C/P  NSg/I+ ISgPl+ V   NSg/V VX    NSg/VX
> appeared to them     to be     otherwise . ’ ”
# V/J      P  NSg/IPl+ P  NSg/VX J         . . .
>
#
> “ I    think I    should understand that         better    , ” Alice said very politely , “ if    I    had
# . ISg+ NSg/V ISg+ VX     V          NSg/I/C/Ddem NSg/VX/JC . . NPr+  V/J  J/R  R        . . NSg/C ISg+ V
> it       written down       : but     I    can’t quite follow it       as    you    say   it       . ”
# NPr/ISg+ V/J     N🅪Sg/V/J/P . NSg/C/P ISg+ VX    R     NSg/V  NPr/ISg+ NSg/R ISgPl+ NSg/V NPr/ISg+ . .
>
#
> “ That’s nothing  to what   I    could  say   if    I    chose , ” the Duchess replied , in      a
# . NSg$   NSg/I/J+ P  NSg/I+ ISg+ NSg/VX NSg/V NSg/C ISg+ NSg/V . . D   NSg/V   V/J     . NPr/J/P D/P
> pleased tone      .
# V/J     N🅪Sg/I/V+ .
>
#
> “ Pray don’t trouble yourself to say   it       any    longer than that          , ” said Alice .
# . V    V     NSg/V+  ISg+     P  NSg/V NPr/ISg+ I/R/Dq NSg/JC C/P  NSg/I/C/Ddem+ . . V/J  NPr+  .
>
#
> “ Oh    , don’t talk   about trouble ! ” said the Duchess . “ I    make  you    a   present of
# . NPr/V . V     N🅪Sg/V J/P   NSg/V+  . . V/J  D   NSg/V   . . ISg+ NSg/V ISgPl+ D/P NSg/V/J P
> everything I’ve said as    yet     . ”
# NSg/I/V+   W?   V/J  NSg/R NSg/V/C . .
>
#
> “ A   cheap   sort  of present ! ” thought Alice . “ I’m glad    they don’t give  birthday
# . D/P NSg/V/J NSg/V P  NSg/V/J . . NSg/V   NPr+  . . W?  NSg/V/J IPl+ V     NSg/V NSg/V+
> presents like        that          ! ” But     she  did not   venture to say   it       out         loud  .
# NPl/V+   NSg/V/J/C/P NSg/I/C/Ddem+ . . NSg/C/P ISg+ V   NSg/C NSg/V+  P  NSg/V NPr/ISg+ NSg/V/J/R/P NSg/J .
>
#
> “ Thinking again ? ” the Duchess asked , with another dig   of her     sharp   little     chin   .
# . V        P     . . D   NSg/V   V/J   . P    I/D     NSg/V P  ISg/D$+ NPr/V/J NPr/I/J/Dq NPr/V+ .
>
#
> “ I’ve a   right    to think , ” said Alice sharply , for she  was beginning to feel    a
# . W?   D/P NPr/V/J+ P  NSg/V . . V/J  NPr+  R       . C/P ISg+ V   NSg/V/J+  P  NSg/I/V D/P
> little     worried .
# NPr/I/J/Dq V/J     .
>
#
> “ Just about as    much         right   , ” said the Duchess , “ as    pigs   have   to fly     ; and the m       — ”
# . V/J  J/P   NSg/R NSg/I/J/R/Dq NPr/V/J . . V/J  D   NSg/V   . . NSg/R NPl/V+ NSg/VX P  NSg/V/J . V/C D   NPr/V/J . .
>
#
> But     here    , to Alice’s great  surprise , the Duchess’s voice  died away , even    in      the
# NSg/C/P NSg/J/R . P  NSg$    NSg/J+ NSg/V+   . D   NSg$      NSg/V+ V/J  V/J  . NSg/V/J NPr/J/P D
> middle  of her     favourite    word   ‘          moral   , ’ and the arm      that          was linked into hers
# NSg/V/J P  ISg/D$+ NSg/V/J/Comm NSg/V+ Unlintable NSg/V/J . . V/C D   NSg/V/J+ NSg/I/C/Ddem+ V   V/J    P    ISg+
> began to tremble . Alice looked up        , and there stood the Queen    in      front   of them     ,
# V     P  NSg/V   . NPr+  V/J    NSg/V/J/P . V/C +     V     D   NPr/V/J+ NPr/J/P NSg/V/J P  NSg/IPl+ .
> with her     arms   folded , frowning like        a   thunderstorm .
# P    ISg/D$+ NPl/V+ V/J    . V        NSg/V/J/C/P D/P NSg          .
>
#
> “ A    fine     day   , your Majesty ! ” the Duchess began in      a   low     , weak voice  .
# . D/P+ NSg/V/J+ NPr🅪+ . D$+  NSg/I+  . . D   NSg/V   V     NPr/J/P D/P NSg/V/J . J    NSg/V+ .
>
#
> “ Now       , I    give  you    fair     warning , ” shouted the Queen    , stamping on  the ground   as    she
# . NPr/V/J/C . ISg+ NSg/V ISgPl+ NSg/V/J+ NSg/V+  . . V/J     D+  NPr/V/J+ . NSg      J/P D+  NSg/V/J+ NSg/R ISg+
> spoke ; “ either you    or    your head     must  be     off       , and that          in      about half        no     time      !
# NSg/V . . I/C    ISgPl+ NPr/C D$+  NPr/V/J+ NSg/V NSg/VX NSg/V/J/P . V/C NSg/I/C/Ddem+ NPr/J/P J/P   N🅪Sg/V/J/P+ NPr/P+ N🅪Sg/V/J+ .
> Take  your choice ! ”
# NSg/V D$+  NSg/J+ . .
>
#
> The Duchess took her     choice , and was gone  in      a   moment .
# D   NSg/V   V    ISg/D$+ NSg/J+ . V/C V   V/J/P NPr/J/P D/P NSg+   .
>
#
> “ Let’s go      on  with the game     , ” the Queen    said to Alice ; and Alice was too much
# . NSg$  NSg/V/J J/P P    D   NSg/V/J+ . . D   NPr/V/J+ V/J  P  NPr+  . V/C NPr+  V   W?  NSg/I/J/R/Dq
> frightened to say   a   word   , but     slowly followed her     back    to the croquet - ground   .
# V/J        P  NSg/V D/P NSg/V+ . NSg/C/P R      V/J      ISg/D$+ NSg/V/J P  D   NSg/V   . NSg/V/J+ .
>
#
> The other    guests had taken advantage of the Queen’s absence , and were  resting in
# D+  NSg/V/J+ NPl/V+ V   V/J   N🅪Sg/V    P  D   NSg$    NSg+    . V/C NSg/V V       NPr/J/P
> the shade   : however , the moment they saw   her     , they hurried back    to the game     , the
# D   N🅪Sg/V+ . C       . D   NSg+   IPl+ NSg/V ISg/D$+ . IPl+ V/J     NSg/V/J P  D   NSg/V/J+ . D
> Queen    merely remarking that         a   moment’s delay    would cost    them     their lives .
# NPr/V/J+ R      V         NSg/I/C/Ddem D/P NSg$     NSg/V/J+ VX    NSg/V/J NSg/IPl+ D$+   V+    .
>
#
> All           the time      they were  playing the Queen    never left    off       quarrelling with the
# NSg/I/J/C/Dq+ D+  N🅪Sg/V/J+ IPl+ NSg/V V       D+  NPr/V/J+ R     NPr/V/J NSg/V/J/P NᴹSg/V/Comm P    D
> other   players , and shouting “ Off       with his     head     ! ” or    “ Off       with her     head     ! ” Those
# NSg/V/J NPl+    . V/C V+       . NSg/V/J/P P    ISg/D$+ NPr/V/J+ . . NPr/C . NSg/V/J/P P    ISg/D$+ NPr/V/J+ . . I/Ddem+
> whom she  sentenced were  taken into custody by      the soldiers , who   of course had to
# I+   ISg+ V/J       NSg/V V/J   P    NᴹSg+   NSg/J/P D   NPl/V+   . NPr/I P  NSg/V+ V   P
> leave off       being    arches to do     this    , so        that          by      the end   of half        an  hour or    so
# NSg/V NSg/V/J/P N🅪Sg/V/C NPl/V  P  NSg/VX I/Ddem+ . NSg/I/J/C NSg/I/C/Ddem+ NSg/J/P D   NSg/V P  N🅪Sg/V/J/P+ D/P NSg+ NPr/C NSg/I/J/C
> there were  no    arches left    , and all          the players , except the King     , the Queen    , and
# +     NSg/V NPr/P NPl/V  NPr/V/J . V/C NSg/I/J/C/Dq D   NPl+    . V/C/P  D   NPr/V/J+ . D   NPr/V/J+ . V/C
> Alice , were  in      custody and under   sentence of execution .
# NPr+  . NSg/V NPr/J/P NᴹSg+   V/C NSg/J/P NSg/V    P  NSg+      .
>
#
> Then    the Queen    left     off       , quite out         of breath    , and said to Alice , “ Have   you    seen
# NSg/J/C D+  NPr/V/J+ NPr/V/J+ NSg/V/J/P . R     NSg/V/J/R/P P  N🅪Sg/V/J+ . V/C V/J  P  NPr+  . . NSg/VX ISgPl+ NSg/V
> the Mock     Turtle yet     ? ”
# D+  NSg/V/J+ NSg/V+ NSg/V/C . .
>
#
> “ No    , ” said Alice . “ I    don’t even    know  what   a   Mock    Turtle is . ”
# . NPr/P . . V/J  NPr+  . . ISg+ V     NSg/V/J NSg/V NSg/I+ D/P NSg/V/J NSg/V+ VL . .
>
#
> “ It’s the thing Mock     Turtle Soup   is made from , ” said the Queen    .
# . W?   D+  NSg+  NSg/V/J+ NSg/V+ NSg/V+ VL V    P    . . V/J  D   NPr/V/J+ .
>
#
> “ I    never saw   one       , or    heard of one       , ” said Alice .
# . ISg+ R     NSg/V NSg/I/V/J . NPr/C V/J   P  NSg/I/V/J . . V/J  NPr+  .
>
#
> “ Come    on  , then    , ” said the Queen    , “ and he       shall tell  you    his     history . ”
# . NSg/V/P J/P . NSg/J/C . . V/J  D+  NPr/V/J+ . . V/C NPr/ISg+ VX    NPr/V ISgPl+ ISg/D$+ N🅪Sg+   . .
>
#
> As    they walked off       together , Alice heard the King     say   in      a    low      voice  , to the
# NSg/R IPl+ V/J    NSg/V/J/P J        . NPr+  V/J   D+  NPr/V/J+ NSg/V NPr/J/P D/P+ NSg/V/J+ NSg/V+ . P  D+
> company generally , “ You    are all          pardoned . ” “ Come    , that’s a    good    thing ! ” she  said
# NSg/V+  R         . . ISgPl+ V   NSg/I/J/C/Dq V/J      . . . NSg/V/P . NSg$   D/P+ NPr/V/J NSg+  . . ISg+ V/J
> to herself , for she  had felt     quite unhappy at    the number   of executions the Queen
# P  ISg+    . C/P ISg+ V   N🅪Sg/V/J R     NSg/V/J NSg/P D   NSg/V/JC P  +          D+  NPr/V/J+
> had ordered .
# V   V/J     .
>
#
> They very soon came    upon a   Gryphon , lying   fast    asleep in      the sun    . ( If    you    don’t
# IPl+ J/R  J/R  NSg/V/P P    D/P ?       . NSg/V/J NSg/V/J J      NPr/J/P D   NPr/V+ . . NSg/C ISgPl+ V
> know  what   a   Gryphon is , look  at    the picture . ) “ Up        , lazy     thing ! ” said the Queen    ,
# NSg/V NSg/I+ D/P ?       VL . NSg/V NSg/P D   NSg/V+  . . . NSg/V/J/P . NSg/V/J+ NSg+  . . V/J  D+  NPr/V/J+ .
> “ and take  this    young   lady   to see   the Mock     Turtle , and to hear his     history . I
# . V/C NSg/V I/Ddem+ NPr/V/J NPr/V+ P  NSg/V D+  NSg/V/J+ NSg/V+ . V/C P  V    ISg/D$+ N🅪Sg+   . ISg+
> must  go      back    and see   after some      executions I    have   ordered ; ” and she  walked off       ,
# NSg/V NSg/V/J NSg/V/J V/C NSg/V P     I/J/R/Dq+ +          ISg+ NSg/VX V/J     . . V/C ISg+ V/J    NSg/V/J/P .
> leaving Alice alone with the Gryphon . Alice did not   quite like        the look  of the
# V       NPr+  J     P    D   ?       . NPr+  V   NSg/C R     NSg/V/J/C/P D   NSg/V P  D+
> creature , but     on  the whole she  thought it       would be     quite as    safe    to stay    with it
# NSg+     . NSg/C/P J/P D+  NSg/J ISg+ NSg/V   NPr/ISg+ VX    NSg/VX R     NSg/R NSg/V/J P  NSg/V/J P    NPr/ISg+
> as    to go      after that         savage   Queen    : so        she  waited .
# NSg/R P  NSg/V/J P     NSg/I/C/Ddem NPr/V/J+ NPr/V/J+ . NSg/I/J/C ISg+ V/J    .
>
#
> The Gryphon sat     up        and rubbed its     eyes   : then    it       watched the Queen    till      she  was
# D   ?       NSg/V/J NSg/V/J/P V/C V/J    ISg/D$+ NPl/V+ . NSg/J/C NPr/ISg+ V/J     D   NPr/V/J+ NSg/V/C/P ISg+ V
> out         of sight   : then    it       chuckled . “ What   fun      ! ” said the Gryphon , half        to itself ,
# NSg/V/J/R/P P  N🅪Sg/V+ . NSg/J/C NPr/ISg+ V/J      . . NSg/I+ NᴹSg/V/J . . V/J  D   ?       . N🅪Sg/V/J/P+ P  ISg+   .
> half        to Alice .
# N🅪Sg/V/J/P+ P  NPr+  .
>
#
> “ What   is the fun      ? ” said Alice .
# . NSg/I+ VL D   NᴹSg/V/J . . V/J  NPr+  .
>
#
> “ Why   , she  , ” said the Gryphon . “ It’s all          her     fancy   , that          : they never executes
# . NSg/V . ISg+ . . V/J  D   ?       . . W?   NSg/I/J/C/Dq ISg/D$+ NSg/V/J . NSg/I/C/Ddem+ . IPl+ R     V
> nobody , you    know  . Come    on  ! ”
# NSg/I+ . ISgPl+ NSg/V . NSg/V/P J/P . .
>
#
> “ Everybody says  ‘          come    on  ! ’ here    , ” thought Alice , as    she  went  slowly after it       : “ I
# . NSg/I+    NPl/V Unlintable NSg/V/P J/P . . NSg/J/R . . NSg/V   NPr+  . NSg/R ISg+ NSg/V R      P     NPr/ISg+ . . ISg+
> never was so        ordered about in      all           my  life    , never ! ”
# R     V   NSg/I/J/C V/J     J/P   NPr/J/P NSg/I/J/C/Dq+ D$+ N🅪Sg/V+ . R     . .
>
#
> They had not   gone  far     before they saw   the Mock    Turtle in      the distance , sitting
# IPl+ V   NSg/C V/J/P NSg/V/J C/P    IPl+ NSg/V D   NSg/V/J NSg/V+ NPr/J/P D+  NSg/V+   . NSg/V/J
> sad     and lonely on  a   little     ledge of rock    , and , as    they came    nearer , Alice could
# NSg/V/J V/C J/R    J/P D/P NPr/I/J/Dq NSg/V P  NPr🅪/V+ . V/C . NSg/R IPl+ NSg/V/P NSg/JC . NPr+  NSg/VX
> hear him  sighing as    if    his     heart   would break  . She  pitied him  deeply . “ What   is
# V    ISg+ V       NSg/R NSg/C ISg/D$+ N🅪Sg/V+ VX    NSg/V+ . ISg+ V/J    ISg+ R      . . NSg/I+ VL
> his     sorrow ? ” she  asked the Gryphon , and the Gryphon answered , very nearly in      the
# ISg/D$+ N🅪Sg/V . . ISg+ V/J   D   ?       . V/C D   ?       V/J      . J/R  R      NPr/J/P D
> same words  as    before , “ It’s all          his     fancy   , that          : he       hasn’t got no    sorrow , you
# I/J  NPl/V+ NSg/R C/P    . . W?   NSg/I/J/C/Dq ISg/D$+ NSg/V/J . NSg/I/C/Ddem+ . NPr/ISg+ V      V   NPr/P N🅪Sg/V . ISgPl+
> know  . Come    on  ! ”
# NSg/V . NSg/V/P J/P . .
>
#
> So        they went  up        to the Mock     Turtle , who    looked at    them     with large eyes  full    of
# NSg/I/J/C IPl+ NSg/V NSg/V/J/P P  D+  NSg/V/J+ NSg/V+ . NPr/I+ V/J    NSg/P NSg/IPl+ P    NSg/J NPl/V NSg/V/J P
> tears  , but     said nothing  .
# NPl/V+ . NSg/C/P V/J  NSg/I/J+ .
>
#
> “ This   here    young    lady   , ” said the Gryphon , “ she  wants for to know  your history ,
# . I/Ddem NSg/J/R NPr/V/J+ NPr/V+ . . V/J  D   ?       . . ISg+ NPl/V C/P P  NSg/V D$+  N🅪Sg+   .
> she  do     . ”
# ISg+ NSg/VX . .
>
#
> “ I’ll tell  it       her     , ” said the Mock    Turtle in      a   deep  , hollow  tone      : “ sit   down       , both
# . W?   NPr/V NPr/ISg+ ISg/D$+ . . V/J  D   NSg/V/J NSg/V+ NPr/J/P D/P NSg/J . NSg/V/J N🅪Sg/I/V+ . . NSg/V N🅪Sg/V/J/P . I/C/Dq
> of you    , and don’t speak a   word   till      I’ve finished . ”
# P  ISgPl+ . V/C V     NSg/V D/P NSg/V+ NSg/V/C/P W?   V/J      . .
>
#
> So        they sat     down       , and nobody spoke for some      minutes . Alice thought to herself ,
# NSg/I/J/C IPl+ NSg/V/J N🅪Sg/V/J/P . V/C NSg/I+ NSg/V C/P I/J/R/Dq+ NPl/V+  . NPr+  NSg/V   P  ISg+    .
> “ I    don’t see   how   he       can    ever finish , if    he       doesn’t begin . ” But     she  waited
# . ISg+ V     NSg/V NSg/C NPr/ISg+ NPr/VX J    NSg/V  . NSg/C NPr/ISg+ V       NSg/V . . NSg/C/P ISg+ V/J
> patiently .
# R         .
>
#
> “ Once  , ” said the Mock     Turtle at    last    , with a   deep  sigh  , “ I    was a   real  Turtle . ”
# . NSg/C . . V/J  D+  NSg/V/J+ NSg/V+ NSg/P NSg/V/J . P    D/P NSg/J NSg/V . . ISg+ V   D/P NSg/J NSg/V  . .
>
#
> These   words  were  followed by      a   very long     silence , broken only  by      an  occasional
# I/Ddem+ NPl/V+ NSg/V V/J      NSg/J/P D/P J/R  NPr/V/J+ NSg/V+  . V/J    J/R/C NSg/J/P D/P NSg/J
> exclamation of “ Hjckrrh ! ” from the Gryphon , and the constant heavy   sobbing of
# NSg         P  . ?       . . P    D   ?       . V/C D   NSg/J    NSg/V/J NSg/V/J P
> the Mock    Turtle . Alice was very nearly getting up        and saying , “ Thank you    , sir    ,
# D   NSg/V/J NSg/V+ . NPr+  V   J/R  R      NSg/V   NSg/V/J/P V/C NSg/V  . . NSg/V ISgPl+ . NPr/V+ .
> for your interesting story  , ” but     she  could  not   help  thinking there must  be     more
# C/P D$+  V/J+        NSg/V+ . . NSg/C/P ISg+ NSg/VX NSg/C NSg/V V        +     NSg/V NSg/VX NPr/I/V/J/Dq
> to come    , so        she  sat     still   and said nothing  .
# P  NSg/V/P . NSg/I/J/C ISg+ NSg/V/J NSg/V/J V/C V/J  NSg/I/J+ .
>
#
> “ When    we   were  little     , ” the Mock     Turtle went  on  at    last    , more         calmly , though
# . NSg/I/C IPl+ NSg/V NPr/I/J/Dq . . D+  NSg/V/J+ NSg/V+ NSg/V J/P NSg/P NSg/V/J . NPr/I/V/J/Dq R      . V/C
> still   sobbing a   little     now       and then    , “ we   went  to school in      the sea  . The master
# NSg/V/J NSg/V/J D/P NPr/I/J/Dq NPr/V/J/C V/C NSg/J/C . . IPl+ NSg/V P  NSg/V  NPr/J/P D   NSg+ . D+  NPr/V/J+
> was an  old   Turtle — we   used to call  him  Tortoise — ”
# V   D/P NSg/J NSg/V  . IPl+ V/J  P  NSg/V ISg+ NSg+     . .
>
#
> “ Why   did you    call  him  Tortoise , if    he       wasn’t one       ? ” Alice asked .
# . NSg/V V   ISgPl+ NSg/V ISg+ NSg+     . NSg/C NPr/ISg+ V      NSg/I/V/J . . NPr+  V/J   .
>
#
> “ We   called him  Tortoise because he       taught us       , ” said the Mock     Turtle angrily :
# . IPl+ V/J    ISg+ NSg+     C/P     NPr/ISg+ V      NPr/IPl+ . . V/J  D+  NSg/V/J+ NSg/V+ R       .
> “ really you    are very dull ! ”
# . R      ISgPl+ V   J/R  V/J  . .
>
#
> “ You    ought    to be     ashamed of yourself for asking such   a    simple   question , ” added
# . ISgPl+ NSg/I/VX P  NSg/VX V/J     P  ISg+     C/P V      NSg/I+ D/P+ NSg/V/J+ NSg/V+   . . V/J
> the Gryphon ; and then    they both   sat     silent and looked at    poor    Alice , who    felt
# D   ?       . V/C NSg/J/C IPl+ I/C/Dq NSg/V/J NSg/J  V/C V/J    NSg/P NSg/V/J NPr+  . NPr/I+ N🅪Sg/V/J
> ready   to sink  into the earth   . At    last    the Gryphon said to the Mock    Turtle ,
# NSg/V/J P  NSg/V P    D   NPrᴹ/V+ . NSg/P NSg/V/J D   ?       V/J  P  D   NSg/V/J NSg/V+ .
> “ Drive on  , old   fellow ! Don’t be     all          day   about it       ! ” and he       went  on  in      these
# . NSg/V J/P . NSg/J NSg/V  . V     NSg/VX NSg/I/J/C/Dq NPr🅪+ J/P   NPr/ISg+ . . V/C NPr/ISg+ NSg/V J/P NPr/J/P I/Ddem+
> words  :
# NPl/V+ .
>
#
> “ Yes   , we   went  to school in      the sea  , though you    mayn’t believe it       — ”
# . NPl/V . IPl+ NSg/V P  NSg/V  NPr/J/P D+  NSg+ . V/C    ISgPl+ V      V       NPr/ISg+ . .
>
#
> “ I    never said I    didn’t ! ” interrupted Alice .
# . ISg+ R     V/J  ISg+ V      . . V/J         NPr+  .
>
#
> “ You    did , ” said the Mock     Turtle .
# . ISgPl+ V   . . V/J  D+  NSg/V/J+ NSg/V+ .
>
#
> “ Hold    your tongue ! ” added the Gryphon , before Alice could  speak again . The Mock
# . NSg/V/J D$+  NSg/V+ . . V/J   D   ?       . C/P    NPr+  NSg/VX NSg/V P     . D+  NSg/V/J+
> Turtle went  on  .
# NSg/V+ NSg/V J/P .
>
#
> “ We   had the best      of educations — in      fact , we   went  to school every day   — ”
# . IPl+ V   D   NPr/VX/JS P  NSg        . NPr/J/P NSg+ . IPl+ NSg/V P  NSg/V  Dq    NPr🅪+ . .
>
#
> “ I’ve been  to a   day   - school , too , ” said Alice ; “ you    needn’t be     so        proud as    all
# . W?   NSg/V P  D/P NPr🅪+ . NSg/V+ . W?  . . V/J  NPr+  . . ISgPl+ VX      NSg/VX NSg/I/J/C J     NSg/R NSg/I/J/C/Dq
> that          . ”
# NSg/I/C/Ddem+ . .
>
#
> “ With extras ? ” asked the Mock     Turtle a   little     anxiously .
# . P    NPl+   . . V/J   D+  NSg/V/J+ NSg/V+ D/P NPr/I/J/Dq R         .
>
#
> “ Yes   , ” said Alice , “ we   learned French   and music     . ”
# . NPl/V . . V/J  NPr+  . . IPl+ V/J     NPr🅪/V/J V/C N🅪Sg/V/J+ . .
>
#
> “ And washing ? ” said the Mock     Turtle .
# . V/C NSg/V   . . V/J  D+  NSg/V/J+ NSg/V+ .
>
#
> “ Certainly not   ! ” said Alice indignantly .
# . R         NSg/C . . V/J  NPr+  R           .
>
#
> “ Ah      ! then    yours wasn’t a   really good    school , ” said the Mock    Turtle in      a   tone     of
# . NSg/I/V . NSg/J/C I+    V      D/P R      NPr/V/J NSg/V+ . . V/J  D   NSg/V/J NSg/V+ NPr/J/P D/P N🅪Sg/I/V P
> great relief . “ Now       at    ours they had at    the end   of the bill   , ‘          French   , music     , and
# NSg/J NSg/J+ . . NPr/V/J/C NSg/P I+   IPl+ V   NSg/P D   NSg/V P  D+  NPr/V+ . Unlintable NPr🅪/V/J . N🅪Sg/V/J+ . V/C
> washing — extra . ’ ”
# NSg/V   . NSg/J . . .
>
#
> “ You    couldn’t have   wanted it       much         , ” said Alice ; “ living  at    the bottom  of the
# . ISgPl+ V        NSg/VX V/J    NPr/ISg+ NSg/I/J/R/Dq . . V/J  NPr+  . . NSg/V/J NSg/P D   NSg/V/J P  D
> sea  . ”
# NSg+ . .
>
#
> “ I    couldn’t afford to learn it       . ” said the Mock     Turtle with a   sigh  . “ I    only  took
# . ISg+ V        V      P  NSg/V NPr/ISg+ . . V/J  D+  NSg/V/J+ NSg/V+ P    D/P NSg/V . . ISg+ J/R/C V
> the regular course . ”
# D+  NSg/J+  NSg/V+ . .
>
#
> “ What   was that          ? ” inquired Alice .
# . NSg/I+ V   NSg/I/C/Ddem+ . . V/J      NPr+  .
>
#
> “ Reeling and Writhing , of course , to begin with , ” the Mock    Turtle replied ; “ and
# . V       V/C V+       . P  NSg/V+ . P  NSg/V P    . . D   NSg/V/J NSg/V+ V/J     . . V/C
> then    the different branches of Arithmetic — Ambition , Distraction , Uglification ,
# NSg/J/C D   NSg/J     NPl/V    P  NᴹSg/J     . N🅪Sg/V+  . NSg/V+      . ?            .
> and Derision . ”
# V/C N🅪Sg     . .
>
#
> “ I    never heard of ‘          Uglification , ’ ” Alice ventured to say   . “ What   is it       ? ”
# . ISg+ R     V/J   P  Unlintable ?            . . . NPr+  V/J      P  NSg/V . . NSg/I+ VL NPr/ISg+ . .
>
#
> The Gryphon lifted up        both   its     paws   in      surprise . “ What   ! Never heard of
# D   ?       V/J    NSg/V/J/P I/C/Dq ISg/D$+ NPl/V+ NPr/J/P NSg/V+   . . NSg/I+ . R     V/J   P
> uglifying ! ” it       exclaimed . “ You    know  what   to beautify is , I    suppose ? ”
# ?         . . NPr/ISg+ V/J       . . ISgPl+ NSg/V NSg/I+ P  V        VL . ISg+ V       . .
>
#
> “ Yes   , ” said Alice doubtfully : “ it       means — to — make  — anything — prettier . ”
# . NPl/V . . V/J  NPr+  R          . . NPr/ISg+ NPl/V . P  . NSg/V . NSg/I/V+ . NSg/JC   . .
>
#
> “ Well    , then    , ” the Gryphon went  on  , “ if    you    don’t know  what   to uglify is , you    are
# . NSg/V/J . NSg/J/C . . D   ?       NSg/V J/P . . NSg/C ISgPl+ V     NSg/V NSg/I+ P  ?      VL . ISgPl+ V
> a   simpleton . ”
# D/P NSg       . .
>
#
> Alice did not   feel    encouraged to ask   any     more          questions about it       , so        she  turned
# NPr+  V   NSg/C NSg/I/V V/J        P  NSg/V I/R/Dq+ NPr/I/V/J/Dq+ NPl/V+    J/P   NPr/ISg+ . NSg/I/J/C ISg+ V/J
> to the Mock     Turtle , and said “ What   else    had you    to learn ? ”
# P  D+  NSg/V/J+ NSg/V+ . V/C V/J  . NSg/I+ NSg/J/C V   ISgPl+ P  NSg/V . .
>
#
> “ Well    , there was Mystery , ” the Mock     Turtle replied , counting off       the subjects on
# . NSg/V/J . +     V   NSg+    . . D+  NSg/V/J+ NSg/V+ V/J     . V        NSg/V/J/P D+  NPl/V+   J/P
> his     flappers , “ — Mystery , ancient and modern , with Seaography : then    Drawling — the
# ISg/D$+ NPl      . . . NSg+    . NSg/J   V/C NSg/J  . P    ?          . NSg/J/C V        . D
> Drawling - master   was an  old   conger - eel   , that          used to come    once  a   week   : he       taught
# V        . NPr/V/J+ V   D/P NSg/J NSg    . NSg/V . NSg/I/C/Ddem+ V/J  P  NSg/V/P NSg/C D/P NSg/J+ . NPr/ISg+ V
> us       Drawling , Stretching , and Fainting in      Coils  . ”
# NPr/IPl+ V        . V          . V/C V+       NPr/J/P NPl/V+ . .
>
#
> “ What   was that          like        ? ” said Alice .
# . NSg/I+ V   NSg/I/C/Ddem+ NSg/V/J/C/P . . V/J  NPr+  .
>
#
> “ Well    , I    can’t show  it       you    myself , ” the Mock    Turtle said : “ I’m too stiff   . And
# . NSg/V/J . ISg+ VX    NSg/V NPr/ISg+ ISgPl+ ISg+   . . D   NSg/V/J NSg/V+ V/J  . . W?  W?  NSg/V/J . V/C
> the Gryphon never learnt it       . ”
# D   ?       R     V      NPr/ISg+ . .
>
#
> “ Hadn’t time      , ” said the Gryphon : “ I    went  to the Classics master   , though . He       was
# . V      N🅪Sg/V/J+ . . V/J  D   ?       . . ISg+ NSg/V P  D   NSgPl+   NPr/V/J+ . V/C    . NPr/ISg+ V
> an  old   crab  , he       was . ”
# D/P NSg/J NSg/V . NPr/ISg+ V   . .
>
#
> “ I    never went  to him  , ” the Mock     Turtle said with a   sigh  : “ he       taught Laughing and
# . ISg+ R     NSg/V P  ISg+ . . D+  NSg/V/J+ NSg/V+ V/J  P    D/P NSg/V . . NPr/ISg+ V      NSg/V/J  V/C
> Grief  , they used to say   . ”
# NSg/V+ . IPl+ V/J  P  NSg/V . .
>
#
> “ So        he       did , so        he       did , ” said the Gryphon , sighing in      his     turn  ; and both
# . NSg/I/J/C NPr/ISg+ V   . NSg/I/J/C NPr/ISg+ V   . . V/J  D   ?       . V       NPr/J/P ISg/D$+ NSg/V . V/C I/C/Dq
> creatures hid their faces  in      their paws   .
# NPl+      V   D$+   NPl/V+ NPr/J/P D$+   NPl/V+ .
>
#
> “ And how   many        hours a    day   did you    do     lessons ? ” said Alice , in      a    hurry  to change
# . V/C NSg/C NSg/I/J/Dq+ NPl+  D/P+ NPr🅪+ V   ISgPl+ NSg/VX NPl/V+  . . V/J  NPr+  . NPr/J/P D/P+ NSg/V+ P  N🅪Sg/V
> the subject  .
# D+  NSg/V/J+ .
>
#
> “ Ten  hours the first    day   , ” said the Mock     Turtle : “ nine the next    , and so        on  . ”
# . NSg+ NPl+  D+  NSg/V/J+ NPr🅪+ . . V/J  D+  NSg/V/J+ NSg/V+ . . NSg  D   NSg/J/P . V/C NSg/I/J/C J/P . .
>
#
> “ What   a    curious plan   ! ” exclaimed Alice .
# . NSg/I+ D/P+ J+      NSg/V+ . . V/J       NPr+  .
>
#
> “ That’s the reason  they’re called lessons , ” the Gryphon remarked : “ because they
# . NSg$   D+  N🅪Sg/V+ W?      V/J    NPl/V+  . . D   ?       V/J      . . C/P     IPl+
> lessen from day   to day  . ”
# V/C    P    NPr🅪+ P  NPr🅪 . .
>
#
> This    was quite a   new     idea to Alice , and she  thought it       over    a   little     before she
# I/Ddem+ V   R     D/P NSg/V/J NSg  P  NPr+  . V/C ISg+ NSg/V   NPr/ISg+ NSg/J/P D/P NPr/I/J/Dq C/P    ISg+
> made her     next     remark . “ Then    the eleventh day   must  have   been  a    holiday ? ”
# V    ISg/D$+ NSg/J/P+ NSg/V+ . . NSg/J/C D+  NSg/J+   NPr🅪+ NSg/V NSg/VX NSg/V D/P+ NPr/V+  . .
>
#
> “ Of course it       was , ” said the Mock     Turtle .
# . P  NSg/V+ NPr/ISg+ V   . . V/J  D+  NSg/V/J+ NSg/V+ .
>
#
> “ And how   did you    manage on  the twelfth ? ” Alice went  on  eagerly .
# . V/C NSg/C V   ISgPl+ NSg/V  J/P D   NSg/J   . . NPr+  NSg/V J/P R       .
>
#
> “ That’s enough about lessons , ” the Gryphon interrupted in      a   very decided tone      :
# . NSg$   NSg/I  J/P   NPl/V+  . . D   ?       V/J         NPr/J/P D/P J/R  NSg/V/J N🅪Sg/I/V+ .
> “ tell  her     something  about the games  now       . ”
# . NPr/V ISg/D$+ NSg/I/V/J+ J/P   D   NPl/V+ NPr/V/J/C . .
>
#
> CHAPTER X      : The Lobster  Quadrille
# NSg/V+  NPr/J+ . D+  NSg/V/J+ NSg/V/J
>
#
> The Mock     Turtle sighed deeply , and drew  the back    of one       flapper across his     eyes   .
# D+  NSg/V/J+ NSg/V+ V/J    R      . V/C NPr/V D   NSg/V/J P  NSg/I/V/J NSg     NSg/P  ISg/D$+ NPl/V+ .
> He       looked at    Alice , and tried to speak , but     for a    minute   or    two sobs  choked his
# NPr/ISg+ V/J    NSg/P NPr+  . V/C V/J   P  NSg/V . NSg/C/P C/P D/P+ NSg/V/J+ NPr/C NSg NPl/V V/J    ISg/D$+
> voice  . “ Same as    if    he       had a    bone      in      his     throat , ” said the Gryphon : and it       set     to
# NSg/V+ . . I/J  NSg/R NSg/C NPr/ISg+ V   D/P+ N🅪Sg/V/J+ NPr/J/P ISg/D$+ NSg/V+ . . V/J  D   ?       . V/C NPr/ISg+ NPr/V/J P
> work   shaking him  and punching him  in      the back    . At    last    the Mock     Turtle recovered
# N🅪Sg/V V       ISg+ V/C V        ISg+ NPr/J/P D   NSg/V/J . NSg/P NSg/V/J D+  NSg/V/J+ NSg/V+ V/J
> his     voice  , and , with tears  running   down       his     cheeks , he       went  on  again : —
# ISg/D$+ NSg/V+ . V/C . P    NPl/V+ NSg/V/J/P N🅪Sg/V/J/P ISg/D$+ NPl/V+ . NPr/ISg+ NSg/V J/P P     . .
>
#
> “ You    may    not   have   lived much         under   the sea  — ” ( “ I    haven’t , ” said Alice ) — “ and
# . ISgPl+ NPr/VX NSg/C NSg/VX V/J   NSg/I/J/R/Dq NSg/J/P D+  NSg+ . . . . ISg+ V       . . V/J  NPr+  . . . V/C
> perhaps you    were  never even    introduced to a   lobster  — ” ( Alice began to say   “ I
# NSg/R   ISgPl+ NSg/V R     NSg/V/J V/J        P  D/P NSg/V/J+ . . . NPr+  V     P  NSg/V . ISg+
> once  tasted — ” but     checked herself hastily , and said “ No    , never ” ) “ — so        you    can
# NSg/C V/J    . . NSg/C/P V/J     ISg+    R       . V/C V/J  . NPr/P . R     . . . . NSg/I/J/C ISgPl+ NPr/VX
> have   no    idea what   a   delightful thing a   Lobster  Quadrille is ! ”
# NSg/VX NPr/P NSg+ NSg/I+ D/P J          NSg+  D/P NSg/V/J+ NSg/V/J   VL . .
>
#
> “ No    , indeed , ” said Alice . “ What   sort  of a    dance  is it       ? ”
# . NPr/P . W?     . . V/J  NPr+  . . NSg/I+ NSg/V P  D/P+ NSg/V+ VL NPr/ISg+ . .
>
#
> “ Why   , ” said the Gryphon , “ you    first   form   into a   line   along the sea  - shore  — ”
# . NSg/V . . V/J  D   ?       . . ISgPl+ NSg/V/J NSg/V+ P    D/P NSg/V+ P     D   NSg+ . NSg/V+ . .
>
#
> “ Two  lines  ! ” cried the Mock     Turtle . “ Seals  , turtles , salmon      , and so        on  ; then    ,
# . NSg+ NPl/V+ . . V/J   D+  NSg/V/J+ NSg/V+ . . NPl/V+ . NPl/V   . N🅪SgPl/V/J+ . V/C NSg/I/J/C J/P . NSg/J/C .
> when    you’ve cleared all          the jelly    - fish      out         of the way    — ”
# NSg/I/C W?     V/J     NSg/I/J/C/Dq D   NSg/V/J+ . N🅪SgPl/V+ NSg/V/J/R/P P  D   NSg/J+ . .
>
#
> “ That          generally takes some      time      , ” interrupted the Gryphon .
# . NSg/I/C/Ddem+ R         NPl/V I/J/R/Dq+ N🅪Sg/V/J+ . . V/J         D   ?       .
>
#
> “ — you    advance  twice — ”
# . . ISgPl+ NSg/V/J+ W?    . .
>
#
> “ Each with a    lobster  as    a    partner ! ” cried the Gryphon .
# . Dq   P    D/P+ NSg/V/J+ NSg/R D/P+ NSg/V+  . . V/J   D   ?       .
>
#
> “ Of course , ” the Mock     Turtle said : “ advance  twice , set     to partners — ”
# . P  NSg/V+ . . D+  NSg/V/J+ NSg/V+ V/J  . . NSg/V/J+ W?    . NPr/V/J P  NPl/V    . .
>
#
> “ — change  lobsters , and retire in      same order  , ” continued the Gryphon .
# . . N🅪Sg/V+ NPl/V    . V/C NSg/V  NPr/J/P I/J  NSg/V+ . . V/J       D   ?       .
>
#
> “ Then    , you    know  , ” the Mock     Turtle went  on  , “ you    throw the — ”
# . NSg/J/C . ISgPl+ NSg/V . . D+  NSg/V/J+ NSg/V+ NSg/V J/P . . ISgPl+ NSg/V D   . .
>
#
> “ The lobsters ! ” shouted the Gryphon , with a   bound    into the air     .
# . D   NPl/V    . . V/J     D   ?       . P    D/P NSg/V/J+ P    D   N🅪Sg/V+ .
>
#
> “ — as    far     out         to sea as    you    can    — ”
# . . NSg/R NSg/V/J NSg/V/J/R/P P  NSg NSg/R ISgPl+ NPr/VX . .
>
#
> “ Swim  after them     ! ” screamed the Gryphon .
# . NSg/V P     NSg/IPl+ . . V/J      D   ?       .
>
#
> “ Turn  a   somersault in      the sea  ! ” cried the Mock     Turtle , capering wildly about .
# . NSg/V D/P NSg/V      NPr/J/P D   NSg+ . . V/J   D+  NSg/V/J+ NSg/V+ . V        R      J/P   .
>
#
> “ Change  lobsters again ! ” yelled the Gryphon at    the top     of its     voice  .
# . N🅪Sg/V+ NPl/V    P     . . V/J    D   ?       NSg/P D   NSg/V/J P  ISg/D$+ NSg/V+ .
>
#
> “ Back    to land   again , and that’s all          the first   figure , ” said the Mock    Turtle ,
# . NSg/V/J P  NPr🅪/V P     . V/C NSg$   NSg/I/J/C/Dq D   NSg/V/J NSg/V+ . . V/J  D   NSg/V/J NSg/V+ .
> suddenly dropping his     voice  ; and the two creatures , who    had been  jumping about
# R        NSg/V    ISg/D$+ NSg/V+ . V/C D   NSg NPl+      . NPr/I+ V   NSg/V V       J/P
> like        mad     things all          this   time      , sat     down       again very sadly and quietly , and looked
# NSg/V/J/C/P NSg/V/J NPl+   NSg/I/J/C/Dq I/Ddem N🅪Sg/V/J+ . NSg/V/J N🅪Sg/V/J/P P     J/R  R     V/C R       . V/C V/J
> at    Alice .
# NSg/P NPr+  .
>
#
> “ It       must  be     a   very pretty    dance  , ” said Alice timidly .
# . NPr/ISg+ NSg/V NSg/VX D/P J/R  NSg/V/J/R NSg/V+ . . V/J  NPr+  R       .
>
#
> “ Would you    like        to see   a   little     of it       ? ” said the Mock     Turtle .
# . VX    ISgPl+ NSg/V/J/C/P P  NSg/V D/P NPr/I/J/Dq P  NPr/ISg+ . . V/J  D+  NSg/V/J+ NSg/V+ .
>
#
> “ Very much         indeed , ” said Alice .
# . J/R  NSg/I/J/R/Dq W?     . . V/J  NPr+  .
>
#
> “ Come    , let’s try     the first   figure ! ” said the Mock     Turtle to the Gryphon . “ We   can
# . NSg/V/P . NSg$  NSg/V/J D   NSg/V/J NSg/V+ . . V/J  D+  NSg/V/J+ NSg/V+ P  D   ?       . . IPl+ NPr/VX
> do     without lobsters , you    know  . Which shall sing    ? ”
# NSg/VX C/P     NPl/V    . ISgPl+ NSg/V . I/C+  VX    NSg/V/J . .
>
#
> “ Oh    , you    sing    , ” said the Gryphon . “ I’ve forgotten the words  . ”
# . NPr/V . ISgPl+ NSg/V/J . . V/J  D   ?       . . W?   NSg/V/J   D   NPl/V+ . .
>
#
> So        they began solemnly dancing round     and round     Alice , every now       and then
# NSg/I/J/C IPl+ V     R        NSg/V   NSg/V/J/P V/C NSg/V/J/P NPr+  . Dq    NPr/V/J/C V/C NSg/J/C
> treading on  her     toes   when    they passed too close   , and waving their forepaws to
# V        J/P ISg/D$+ NPl/V+ NSg/I/C IPl+ V/J    W?  NSg/V/J . V/C V      D$+   ?        P
> mark   the time      , while     the Mock    Turtle sang  this    , very slowly and sadly : —
# NPr/V+ D   N🅪Sg/V/J+ . NSg/V/C/P D   NSg/V/J NSg/V+ NPr/V I/Ddem+ . J/R  R      V/C R     . .
>
#
> “ Will   you    walk  a   little     faster ? ” said a    whiting to a   snail . “ There’s a
# . NPr/VX ISgPl+ NSg/V D/P NPr/I/J/Dq NSg/JC . . V/J  D/P+ NSg/V+  P  D/P NSg/V . . W?      D/P
> porpoise close   behind  us       , and he’s treading on  my  tail     . See   how   eagerly the
# NSg/V+   NSg/V/J NSg/J/P NPr/IPl+ . V/C NSg$ V        J/P D$+ NSg/V/J+ . NSg/V NSg/C R       D
> lobsters and the turtles all          advance  ! They are waiting on  the shingle — will   you
# NPl/V    V/C D   NPl/V   NSg/I/J/C/Dq NSg/V/J+ . IPl+ V   NSg/V   J/P D   NSg/V   . NPr/VX ISgPl+
> come    and join  the dance  ? Will   you    , won’t you    , will   you    , won’t you    , will   you
# NSg/V/P V/C NSg/V D   NSg/V+ . NPr/VX ISgPl+ . V     ISgPl+ . NPr/VX ISgPl+ . V     ISgPl+ . NPr/VX ISgPl+
> join  the dance  ? Will   you    , won’t you    , will   you    , won’t you    , won’t you    join  the
# NSg/V D   NSg/V+ . NPr/VX ISgPl+ . V     ISgPl+ . NPr/VX ISgPl+ . V     ISgPl+ . V     ISgPl+ NSg/V D
> dance  ?
# NSg/V+ .
>
#
> “ You    can    really have   no     notion how   delightful it       will   be     When    they take  us       up
# . ISgPl+ NPr/VX R      NSg/VX NPr/P+ NSg+   NSg/C J          NPr/ISg+ NPr/VX NSg/VX NSg/I/C IPl+ NSg/V NPr/IPl+ NSg/V/J/P
> and throw us       , with the lobsters , out         to sea ! ” But     the snail replied “ Too far     ,
# V/C NSg/V NPr/IPl+ . P    D   NPl/V    . NSg/V/J/R/P P  NSg . . NSg/C/P D   NSg/V V/J     . W?  NSg/V/J .
> too far     ! ” and gave a   look  askance — Said he       thanked the whiting kindly , but     he
# W?  NSg/V/J . . V/C V    D/P NSg/V V/J     . V/J  NPr/ISg+ V/J     D   NSg/V+  J/R    . NSg/C/P NPr/ISg+
> would not   join  the dance  . Would not   , could  not   , would not   , could  not   , would
# VX    NSg/C NSg/V D   NSg/V+ . VX    NSg/C . NSg/VX NSg/C . VX    NSg/C . NSg/VX NSg/C . VX
> not   join  the dance  . Would not   , could  not   , would not   , could  not   , could  not   join
# NSg/C NSg/V D+  NSg/V+ . VX    NSg/C . NSg/VX NSg/C . VX    NSg/C . NSg/VX NSg/C . NSg/VX NSg/C NSg/V
> the dance  .
# D+  NSg/V+ .
>
#
> “ What   matters it       how   far     we   go      ? ” his     scaly  friend   replied . “ There is another
# . NSg/I+ NPl/V+  NPr/ISg+ NSg/C NSg/V/J IPl+ NSg/V/J . . ISg/D$+ NSg/J+ NPr/V/J+ V/J     . . +     VL I/D+
> shore  , you    know  , upon the other    side     . The further off       from England the nearer
# NSg/V+ . ISgPl+ NSg/V . P    D+  NSg/V/J+ NSg/V/J+ . D   V/J     NSg/V/J/P P    NPr+    D   NSg/JC
> is to France — Then    turn  not   pale    , beloved snail , but     come    and join  the dance  .
# VL P  NPr+   . NSg/J/C NSg/V NSg/C NSg/V/J . NSg/V/J NSg/V . NSg/C/P NSg/V/P V/C NSg/V D   NSg/V+ .
> Will   you    , won’t you    , will   you    , won’t you    , will   you    join  the dance  ? Will   you    ,
# NPr/VX ISgPl+ . V     ISgPl+ . NPr/VX ISgPl+ . V     ISgPl+ . NPr/VX ISgPl+ NSg/V D   NSg/V+ . NPr/VX ISgPl+ .
> won’t you    , will   you    , won’t you    , won’t you    join  the dance  ? ”
# V     ISgPl+ . NPr/VX ISgPl+ . V     ISgPl+ . V     ISgPl+ NSg/V D   NSg/V+ . .
>
#
> “ Thank you    , it’s a   very interesting dance  to watch , ” said Alice , feeling very
# . NSg/V ISgPl+ . W?   D/P J/R  V/J         NSg/V+ P  NSg/V . . V/J  NPr+  . NSg/V/J J/R
> glad    that         it       was over    at    last    : “ and I    do     so        like        that         curious song about the
# NSg/V/J NSg/I/C/Ddem NPr/ISg+ V   NSg/J/P NSg/P NSg/V/J . . V/C ISg+ NSg/VX NSg/I/J/C NSg/V/J/C/P NSg/I/C/Ddem J       N🅪Sg J/P   D
> whiting ! ”
# NSg/V+  . .
>
#
> “ Oh    , as    to the whiting , ” said the Mock     Turtle , “ they — you’ve seen  them     , of
# . NPr/V . NSg/R P  D+  NSg/V+  . . V/J  D+  NSg/V/J+ NSg/V+ . . IPl+ . W?     NSg/V NSg/IPl+ . P
> course ? ”
# NSg/V+ . .
>
#
> “ Yes   , ” said Alice , “ I’ve often seen  them     at    dinn — ” she  checked herself hastily .
# . NPl/V . . V/J  NPr+  . . W?   R     NSg/V NSg/IPl+ NSg/P ?    . . ISg+ V/J     ISg+    R       .
>
#
> “ I    don’t know  where Dinn may    be     , ” said the Mock    Turtle , “ but     if    you’ve seen  them
# . ISg+ V     NSg/V NSg/C ?    NPr/VX NSg/VX . . V/J  D   NSg/V/J NSg/V+ . . NSg/C/P NSg/C W?     NSg/V NSg/IPl+
> so        often , of course you    know  what   they’re like        . ”
# NSg/I/J/C R     . P  NSg/V+ ISgPl+ NSg/V NSg/I+ W?      NSg/V/J/C/P . .
>
#
> “ I    believe so        , ” Alice replied thoughtfully . “ They have   their tails  in      their
# . ISg+ V       NSg/I/J/C . . NPr+  V/J     R            . . IPl+ NSg/VX D$+   NPl/V+ NPr/J/P D$+
> mouths — and they’re all          over    crumbs . ”
# NSg/V+ . V/C W?      NSg/I/J/C/Dq NSg/J/P NPl/V+ . .
>
#
> “ You’re wrong   about the crumbs , ” said the Mock    Turtle : “ crumbs would all          wash
# . W?     NSg/V/J J/P   D   NPl/V+ . . V/J  D   NSg/V/J NSg/V+ . . NPl/V+ VX    NSg/I/J/C/Dq NPr/V+
> off       in      the sea  . But     they have   their tails  in      their mouths ; and the reason  is — ”
# NSg/V/J/P NPr/J/P D   NSg+ . NSg/C/P IPl+ NSg/VX D$+   NPl/V+ NPr/J/P D$+   NSg/V+ . V/C D+  N🅪Sg/V+ VL . .
> here    the Mock     Turtle yawned and shut    his     eyes   . — “ Tell  her     about the reason  and
# NSg/J/R D+  NSg/V/J+ NSg/V+ V/J    V/C NSg/V/J ISg/D$+ NPl/V+ . . . NPr/V ISg/D$+ J/P   D+  N🅪Sg/V+ V/C
> all          that          , ” he       said to the Gryphon .
# NSg/I/J/C/Dq NSg/I/C/Ddem+ . . NPr/ISg+ V/J  P  D   ?       .
>
#
> “ The reason  is , ” said the Gryphon , “ that         they would go      with the lobsters to the
# . D+  N🅪Sg/V+ VL . . V/J  D   ?       . . NSg/I/C/Ddem IPl+ VX    NSg/V/J P    D   NPl/V    P  D
> dance  . So        they got thrown out         to sea . So        they had to fall  a    long     way    . So        they
# NSg/V+ . NSg/I/J/C IPl+ V   V/J    NSg/V/J/R/P P  NSg . NSg/I/J/C IPl+ V   P  NSg/V D/P+ NPr/V/J+ NSg/J+ . NSg/I/J/C IPl+
> got their tails  fast    in      their mouths . So        they couldn’t get   them     out         again .
# V   D$+   NPl/V+ NSg/V/J NPr/J/P D$+   NSg/V+ . NSg/I/J/C IPl+ V        NSg/V NSg/IPl+ NSg/V/J/R/P P     .
> That’s all          . ”
# NSg$   NSg/I/J/C/Dq . .
>
#
> “ Thank you    , ” said Alice , “ it’s very interesting . I    never knew so        much         about a
# . NSg/V ISgPl+ . . V/J  NPr+  . . W?   J/R  V/J         . ISg+ R     V    NSg/I/J/C NSg/I/J/R/Dq J/P   D/P+
> whiting before . ”
# NSg/V+  C/P    . .
>
#
> “ I    can    tell  you    more         than that          , if    you    like        , ” said the Gryphon . “ Do     you    know  why
# . ISg+ NPr/VX NPr/V ISgPl+ NPr/I/V/J/Dq C/P  NSg/I/C/Ddem+ . NSg/C ISgPl+ NSg/V/J/C/P . . V/J  D   ?       . . NSg/VX ISgPl+ NSg/V NSg/V
> it’s called a    whiting ? ”
# W?   V/J    D/P+ NSg/V+  . .
>
#
> “ I    never thought about it       , ” said Alice . “ Why   ? ”
# . ISg+ R     NSg/V   J/P   NPr/ISg+ . . V/J  NPr+  . . NSg/V . .
>
#
> “ It       does  the boots and shoes  , ” the Gryphon replied very solemnly .
# . NPr/ISg+ NPl/V D   NPl/V V/C NPl/V+ . . D   ?       V/J     J/R  R        .
>
#
> Alice was thoroughly puzzled . “ Does  the boots and shoes  ! ” she  repeated in      a
# NPr+  V   R          V/J     . . NPl/V D   NPl/V V/C NPl/V+ . . ISg+ V/J      NPr/J/P D/P+
> wondering tone      .
# NSg/V/J   N🅪Sg/I/V+ .
>
#
> “ Why   , what   are your shoes  done    with ? ” said the Gryphon . “ I    mean    , what   makes them
# . NSg/V . NSg/I+ V   D$+  NPl/V+ NSg/V/J P    . . V/J  D   ?       . . ISg+ NSg/V/J . NSg/I+ NPl/V NSg/IPl+
> so        shiny ? ”
# NSg/I/J/C NSg/J . .
>
#
> Alice looked down       at    them     , and considered a   little     before she  gave her     answer .
# NPr+  V/J    N🅪Sg/V/J/P NSg/P NSg/IPl+ . V/C V/J        D/P NPr/I/J/Dq C/P    ISg+ V    ISg/D$+ NSg/V+ .
> “ They’re done    with blacking , I    believe . ”
# . W?      NSg/V/J P    NSg/V    . ISg+ V       . .
>
#
> “ Boots and shoes  under   the sea  , ” the Gryphon went  on  in      a   deep  voice  , “ are done
# . NPl/V V/C NPl/V+ NSg/J/P D+  NSg+ . . D   ?       NSg/V J/P NPr/J/P D/P NSg/J NSg/V+ . . V   NSg/V/J
> with a   whiting . Now       you    know  . ”
# P    D/P NSg/V+  . NPr/V/J/C ISgPl+ NSg/V . .
>
#
> “ And what   are they made of ? ” Alice asked in      a   tone     of great  curiosity .
# . V/C NSg/I+ V   IPl+ V    P  . . NPr+  V/J   NPr/J/P D/P N🅪Sg/I/V P  NSg/J+ NSg+      .
>
#
> “ Soles  and eels  , of course , ” the Gryphon replied rather    impatiently : “ any    shrimp
# . NPl/V+ V/C NPl/V . P  NSg/V+ . . D   ?       V/J     NPr/V/J/R R           . . I/R/Dq NSgPl/V+
> could  have   told you    that          . ”
# NSg/VX NSg/VX V    ISgPl+ NSg/I/C/Ddem+ . .
>
#
> “ If    I’d been  the whiting , ” said Alice , whose thoughts were  still   running   on  the
# . NSg/C W?  NSg/V D   NSg/V+  . . V/J  NPr+  . I+    NPl/V+   NSg/V NSg/V/J NSg/V/J/P J/P D
> song  , “ I’d have   said to the porpoise , ‘          Keep  back    , please : we   don’t want  you    with
# N🅪Sg+ . . W?  NSg/VX V/J  P  D   NSg/V+   . Unlintable NSg/V NSg/V/J . V      . IPl+ V     NSg/V ISgPl+ P
> us       ! ’ ”
# NPr/IPl+ . . .
>
#
> “ They were  obliged to have   him  with them     , ” the Mock     Turtle said : “ no     wise     fish
# . IPl+ NSg/V V/J     P  NSg/VX ISg+ P    NSg/IPl+ . . D+  NSg/V/J+ NSg/V+ V/J  . . NPr/P+ NPr/V/J+ N🅪SgPl/V+
> would go      anywhere without a    porpoise . ”
# VX    NSg/V/J NSg/I    C/P     D/P+ NSg/V+   . .
>
#
> “ Wouldn’t it       really ? ” said Alice in      a   tone     of great  surprise .
# . VX       NPr/ISg+ R      . . V/J  NPr+  NPr/J/P D/P N🅪Sg/I/V P  NSg/J+ NSg/V+   .
>
#
> “ Of course not   , ” said the Mock     Turtle : “ why   , if    a    fish      came    to me       , and told me
# . P  NSg/V+ NSg/C . . V/J  D+  NSg/V/J+ NSg/V+ . . NSg/V . NSg/C D/P+ N🅪SgPl/V+ NSg/V/P P  NPr/ISg+ . V/C V    NPr/ISg+
> he       was going   a    journey , I    should say   ‘          With what   porpoise ? ’ ”
# NPr/ISg+ V   NSg/V/J D/P+ NSg/V+  . ISg+ VX     NSg/V Unlintable P    NSg/I+ NSg/V+   . . .
>
#
> “ Don’t you    mean    ‘          purpose ’ ? ” said Alice .
# . V     ISgPl+ NSg/V/J Unlintable N🅪Sg/V+ . . . V/J  NPr+  .
>
#
> “ I    mean    what   I    say   , ” the Mock     Turtle replied in      an   offended tone      . And the
# . ISg+ NSg/V/J NSg/I+ ISg+ NSg/V . . D+  NSg/V/J+ NSg/V+ V/J     NPr/J/P D/P+ V/J      N🅪Sg/I/V+ . V/C D
> Gryphon added “ Come    , let’s hear some     of your adventures . ”
# ?       V/J   . NSg/V/P . NSg$  V    I/J/R/Dq P  D$+  NPl/V+     . .
>
#
> “ I    could  tell  you    my  adventures — beginning from this    morning , ” said Alice a
# . ISg+ NSg/VX NPr/V ISgPl+ D$+ NPl/V+     . NSg/V/J+  P    I/Ddem+ N🅪Sg/V+ . . V/J  NPr+  D/P
> little     timidly : “ but     it’s no    use   going   back    to yesterday , because I    was a
# NPr/I/J/Dq R       . . NSg/C/P W?   NPr/P NSg/V NSg/V/J NSg/V/J P  NSg       . C/P     ISg+ V   D/P
> different person then    . ”
# NSg/J     NSg/V+ NSg/J/C . .
>
#
> “ Explain all          that          , ” said the Mock     Turtle .
# . V       NSg/I/J/C/Dq NSg/I/C/Ddem+ . . V/J  D+  NSg/V/J+ NSg/V+ .
>
#
> “ No    , no    ! The adventures first   , ” said the Gryphon in      an  impatient tone      :
# . NPr/P . NPr/P . D+  NPl/V+     NSg/V/J . . V/J  D   ?       NPr/J/P D/P J         N🅪Sg/I/V+ .
> “ explanations take  such  a   dreadful time      . ”
# . NPl+         NSg/V NSg/I D/P NSg/J    N🅪Sg/V/J+ . .
>
#
> So        Alice began telling them     her     adventures from the time      when    she  first   saw   the
# NSg/I/J/C NPr+  V     NSg/V/J NSg/IPl+ ISg/D$+ NPl/V+     P    D+  N🅪Sg/V/J+ NSg/I/C ISg+ NSg/V/J NSg/V D+
> White     Rabbit . She  was a   little     nervous about it       just at    first   , the two  creatures
# NPr🅪/V/J+ NSg/V+ . ISg+ V   D/P NPr/I/J/Dq J       J/P   NPr/ISg+ V/J  NSg/P NSg/V/J . D+  NSg+ NPl+
> got so        close   to her     , one       on  each side     , and opened their eyes  and mouths so        very
# V   NSg/I/J/C NSg/V/J P  ISg/D$+ . NSg/I/V/J J/P Dq+  NSg/V/J+ . V/C V/J    D$+   NPl/V V/C NSg/V+ NSg/I/J/C J/R
> wide  , but     she  gained courage as    she  went  on  . Her     listeners were  perfectly quiet
# NSg/J . NSg/C/P ISg+ V/J    NSg/V+  NSg/R ISg+ NSg/V J/P . ISg/D$+ +         NSg/V R         N🅪Sg/V/J
> till      she  got to the part     about her     repeating “ You    are old   , Father William , ” to
# NSg/V/C/P ISg+ V   P  D+  NSg/V/J+ J/P   ISg/D$+ NSg/V/J   . ISgPl+ V   NSg/J . NPr/V+ NPr+    . . P
> the Caterpillar , and the words  all          coming  different , and then    the Mock    Turtle
# D   NSg/V       . V/C D   NPl/V+ NSg/I/J/C/Dq NSg/V/J NSg/J     . V/C NSg/J/C D   NSg/V/J NSg/V+
> drew  a   long    breath    , and said “ That’s very curious . ”
# NPr/V D/P NPr/V/J N🅪Sg/V/J+ . V/C V/J  . NSg$   J/R  J       . .
>
#
> “ It’s all          about as    curious as    it       can    be     , ” said the Gryphon .
# . W?   NSg/I/J/C/Dq J/P   NSg/R J       NSg/R NPr/ISg+ NPr/VX NSg/VX . . V/J  D   ?       .
>
#
> “ It       all          came    different ! ” the Mock     Turtle repeated thoughtfully . “ I    should like
# . NPr/ISg+ NSg/I/J/C/Dq NSg/V/P NSg/J     . . D+  NSg/V/J+ NSg/V+ V/J      R            . . ISg+ VX     NSg/V/J/C/P
> to hear her     try     and repeat something  now       . Tell  her     to begin . ” He       looked at    the
# P  V    ISg/D$+ NSg/V/J V/C NSg/V  NSg/I/V/J+ NPr/V/J/C . NPr/V ISg/D$+ P  NSg/V . . NPr/ISg+ V/J    NSg/P D
> Gryphon as    if    he       thought it       had some     kind  of authority over    Alice .
# ?       NSg/R NSg/C NPr/ISg+ NSg/V   NPr/ISg+ V   I/J/R/Dq NSg/J P  N🅪Sg+     NSg/J/P NPr+  .
>
#
> “ Stand up        and repeat ‘          ’ Tis the voice of the sluggard , ’ ” said the Gryphon .
# . NSg/V NSg/V/J/P V/C NSg/V  Unlintable . ?   D   NSg/V P  D   NSg      . . . V/J  D   ?       .
>
#
> “ How   the creatures order  one       about , and make  one       repeat lessons ! ” thought Alice ;
# . NSg/C D+  NPl+      NSg/V+ NSg/I/V/J J/P   . V/C NSg/V NSg/I/V/J NSg/V  NPl/V+  . . NSg/V   NPr+  .
> “ I    might     as    well    be     at    school at    once  . ” However , she  got up        , and began to repeat
# . ISg+ NᴹSg/VX/J NSg/R NSg/V/J NSg/VX NSg/P NSg/V+ NSg/P NSg/C . . C       . ISg+ V   NSg/V/J/P . V/C V     P  NSg/V
> it       , but     her     head     was so        full    of the Lobster  Quadrille , that         she  hardly knew what
# NPr/ISg+ . NSg/C/P ISg/D$+ NPr/V/J+ V   NSg/I/J/C NSg/V/J P  D+  NSg/V/J+ NSg/V/J   . NSg/I/C/Ddem ISg+ R      V    NSg/I+
> she  was saying , and the words  came    very queer   indeed : —
# ISg+ V   NSg/V  . V/C D   NPl/V+ NSg/V/P J/R  NSg/V/J W?     . .
>
#
> “ ’ Tis the voice of the Lobster  ; I    heard him  declare , “ You    have   baked me       too
# . . ?   D   NSg/V P  D+  NSg/V/J+ . ISg+ V/J   ISg+ V       . . ISgPl+ NSg/VX V/J   NPr/ISg+ W?
> brown    , I    must  sugar  my  hair    . ” As    a   duck   with its     eyelids , so        he       with his     nose
# NPr🅪/V/J . ISg+ NSg/V N🅪Sg/V D$+ N🅪Sg/V+ . . NSg/R D/P NSg/V+ P    ISg/D$+ NPl+    . NSg/I/J/C NPr/ISg+ P    ISg/D$+ NSg/V+
> Trims his     belt   and his     buttons , and turns out         his     toes   . ”
# NPl/V ISg/D$+ NSg/V+ V/C ISg/D$+ NPl/V+  . V/C NPl/V NSg/V/J/R/P ISg/D$+ NPl/V+ . .
>
#
> ( later editions continued as    follows When    the sands  are all          dry     , he       is gay     as
# . JC    NPl      V/J       NSg/R NPl/V   NSg/I/C D   NPl/V+ V   NSg/I/J/C/Dq NSg/V/J . NPr/ISg+ VL NPr/V/J NSg/R
> a   lark  , And will   talk   in      contemptuous tones of the Shark  , But     , when    the tide
# D/P NSg/V . V/C NPr/VX N🅪Sg/V NPr/J/P J            NPl/V P  D   NSg/V+ . NSg/C/P . NSg/I/C D   NSg/V+
> rises  and sharks are around , His     voice  has a   timid and tremulous sound    . )
# NPl/V+ V/C NPl/V  V   J/P    . ISg/D$+ NSg/V+ V   D/P J     V/C J         NSg/V/J+ . .
>
#
> “ That’s different from what   I    used to say   when    I    was a   child  , ” said the Gryphon .
# . NSg$   NSg/J     P    NSg/I+ ISg+ V/J  P  NSg/V NSg/I/C ISg+ V   D/P NSg/V+ . . V/J  D   ?       .
>
#
> “ Well    , I    never heard it       before , ” said the Mock     Turtle ; “ but     it       sounds uncommon
# . NSg/V/J . ISg+ R     V/J   NPr/ISg+ C/P    . . V/J  D+  NSg/V/J+ NSg/V+ . . NSg/C/P NPr/ISg+ NPl/V  NSg/V/J+
> nonsense  . ”
# NᴹSg/V/J+ . .
>
#
> Alice said nothing  ; she  had sat     down       with her     face   in      her     hands  , wondering if
# NPr+  V/J  NSg/I/J+ . ISg+ V   NSg/V/J N🅪Sg/V/J/P P    ISg/D$+ NSg/V+ NPr/J/P ISg/D$+ NPl/V+ . NSg/V/J   NSg/C
> anything would ever happen in      a    natural way    again .
# NSg/I/V+ VX    J    V      NPr/J/P D/P+ NSg/J+  NSg/J+ P     .
>
#
> “ I    should like        to have   it       explained , ” said the Mock     Turtle .
# . ISg+ VX     NSg/V/J/C/P P  NSg/VX NPr/ISg+ V/J       . . V/J  D+  NSg/V/J+ NSg/V+ .
>
#
> “ She  can’t explain it       , ” said the Gryphon hastily . “ Go      on  with the next    verse . ”
# . ISg+ VX    V       NPr/ISg+ . . V/J  D   ?       R       . . NSg/V/J J/P P    D   NSg/J/P NSg/V . .
>
#
> “ But     about his     toes   ? ” the Mock     Turtle persisted . “ How   could  he       turn  them     out
# . NSg/C/P J/P   ISg/D$+ NPl/V+ . . D+  NSg/V/J+ NSg/V+ V/J       . . NSg/C NSg/VX NPr/ISg+ NSg/V NSg/IPl+ NSg/V/J/R/P
> with his     nose   , you    know  ? ”
# P    ISg/D$+ NSg/V+ . ISgPl+ NSg/V . .
>
#
> “ It’s the first   position in      dancing . ” Alice said ; but     was dreadfully puzzled by
# . W?   D+  NSg/V/J NSg/V+   NPr/J/P NSg/V   . . NPr+  V/J  . NSg/C/P V   R          V/J     NSg/J/P
> the whole thing , and longed to change the subject  .
# D   NSg/J NSg+  . V/C V/J    P  N🅪Sg/V D   NSg/V/J+ .
>
#
> “ Go      on  with the next    verse , ” the Gryphon repeated impatiently : “ it       begins ‘          I
# . NSg/V/J J/P P    D   NSg/J/P NSg/V . . D   ?       V/J      R           . . NPr/ISg+ NPl/V  Unlintable ISg+
> passed by      his     garden   . ’ ”
# V/J    NSg/J/P ISg/D$+ NSg/V/J+ . . .
>
#
> Alice did not   dare   to disobey , though she  felt     sure it       would all          come    wrong   , and
# NPr+  V   NSg/C NPr/VX P  V       . V/C    ISg+ N🅪Sg/V/J J    NPr/ISg+ VX    NSg/I/J/C/Dq NSg/V/P NSg/V/J . V/C
> she  went  on  in      a   trembling voice  : —
# ISg+ NSg/V J/P NPr/J/P D/P V         NSg/V+ . .
>
#
> “ I    passed by      his     garden   , and marked , with one        eye    , How   the Owl    and the Panther
# . ISg+ V/J    NSg/J/P ISg/D$+ NSg/V/J+ . V/C V/J    . P    NSg/I/V/J+ NSg/V+ . NSg/C D+  NSg/V+ V/C D   NSg
> were  sharing a   pie     — ”
# NSg/V V       D/P N🅪Sg/V+ . .
>
#
> ( later editions continued as    follows The Panther took pie     - crust   , and gravy   ,
# . JC    NPl      V/J       NSg/R NPl/V   D   NSg     V    N🅪Sg/V+ . N🅪Sg/V+ . V/C N🅪Sg/V+ .
> and meat  , While     the Owl    had the dish   as    its     share of the treat  . When    the pie
# V/C N🅪Sg+ . NSg/V/C/P D   NSg/V+ V   D   NSg/V+ NSg/R ISg/D$+ NSg/V P  D   NSg/V+ . NSg/I/C D+  N🅪Sg/V+
> was all          finished , the Owl    , as    a   boon  , Was kindly permitted to pocket  the
# V   NSg/I/J/C/Dq V/J      . D+  NSg/V+ . NSg/R D/P NSg/J . V   J/R    V/J       P  NSg/V/J D
> spoon  : While     the Panther received knife and fork   with a   growl , And concluded
# NSg/V+ . NSg/V/C/P D   NSg     V/J      NSg/V V/C NSg/V+ P    D/P NSg/V . V/C V/J
> the banquet — )
# D   NSg/V+  . .
>
#
> “ What   is the use   of repeating all           that          stuff   , ” the Mock     Turtle interrupted , “ if
# . NSg/I+ VL D   NSg/V P  NSg/V/J   NSg/I/J/C/Dq+ NSg/I/C/Ddem+ NᴹSg/V+ . . D+  NSg/V/J+ NSg/V+ V/J         . . NSg/C
<<<<<<< HEAD
> you    don’t explain it       as    you    go      on  ? It’s by      far     the most       confusing thing I    ever
# ISgPl+ V     V       NPr/ISg+ NSg/R ISgPl+ NSg/V/J J/P . W?   NSg/J/P NSg/V/J D   NSg/I/J/Dq V/J       NSg+  ISg+ J
=======
> you    don’t explain it       as    you    go      on  ? It’s by      far     the most         confusing thing  I    ever
# ISgPl+ V     V       NPr/ISg+ NSg/R ISgPl+ NSg/V/J J/P . W?   NSg/J/P NSg/V/J D   NSg/I/J/R/Dq V/J       NSg/V+ ISg+ J
>>>>>>> 29a0d529
> heard ! ”
# V/J   . .
>
#
> “ Yes   , I    think you’d better     leave  off       , ” said the Gryphon : and Alice was only  too
# . NPl/V . ISg+ NSg/V W?    NSg/VX/JC+ NSg/V+ NSg/V/J/P . . V/J  D   ?       . V/C NPr+  V   J/R/C W?
> glad    to do     so        .
# NSg/V/J P  NSg/VX NSg/I/J/C .
>
#
> “ Shall we   try     another figure of the Lobster  Quadrille ? ” the Gryphon went  on  . “ Or
# . VX    IPl+ NSg/V/J I/D     NSg/V  P  D+  NSg/V/J+ NSg/V/J   . . D   ?       NSg/V J/P . . NPr/C
> would you    like        the Mock     Turtle to sing    you    a    song  ? ”
# VX    ISgPl+ NSg/V/J/C/P D+  NSg/V/J+ NSg/V+ P  NSg/V/J ISgPl+ D/P+ N🅪Sg+ . .
>
#
> “ Oh    , a    song  , please , if    the Mock     Turtle would be     so        kind   , ” Alice replied , so
# . NPr/V . D/P+ N🅪Sg+ . V      . NSg/C D+  NSg/V/J+ NSg/V+ VX    NSg/VX NSg/I/J/C NSg/J+ . . NPr+  V/J     . NSg/I/J/C
> eagerly that         the Gryphon said , in      a   rather    offended tone      , “ Hm  ! No     accounting for
# R       NSg/I/C/Ddem D   ?       V/J  . NPr/J/P D/P NPr/V/J/R V/J      N🅪Sg/I/V+ . . NPr . NPr/P+ NSg/V+     C/P
> tastes ! Sing    her     ‘          Turtle Soup   , ’ will   you    , old   fellow ? ”
# NPl/V  . NSg/V/J ISg/D$+ Unlintable NSg/V+ NSg/V+ . . NPr/VX ISgPl+ . NSg/J NSg/V  . .
>
#
> The Mock     Turtle sighed deeply , and began , in      a    voice  sometimes choked with sobs  ,
# D+  NSg/V/J+ NSg/V+ V/J    R      . V/C V     . NPr/J/P D/P+ NSg/V+ R         V/J    P    NPl/V .
> to sing    this    : —
# P  NSg/V/J I/Ddem+ . .
>
#
> “ Beautiful Soup   , so        rich    and green    , Waiting in      a   hot     tureen ! Who    for such
# . NSg/J+    NSg/V+ . NSg/I/J/C NPr/V/J V/C NPr🅪/V/J . NSg/V   NPr/J/P D/P NSg/V/J NSg    . NPr/I+ C/P NSg/I
> dainties would not   stoop ? Soup  of the evening , beautiful Soup   ! Soup  of the
# NPl      VX    NSg/C NSg/V . NSg/V P  D+  N🅪Sg/V+ . NSg/J+    NSg/V+ . NSg/V P  D+
> evening , beautiful Soup   ! Beau   — ootiful Soo — oop  ! Beau   — ootiful Soo — oop  ! Soo — oop
# N🅪Sg/V+ . NSg/J+    NSg/V+ . NPr/V+ . ?       ?   . NᴹSg . NPr/V+ . ?       ?   . NᴹSg . ?   . NᴹSg
> of the e      — e     — evening , Beautiful , beautiful Soup   !
# P  D   NPr/I+ . NPr/I . N🅪Sg/V+ . NSg/J     . NSg/J     NSg/V+ .
>
#
> “ Beautiful Soup   ! Who    cares for fish      , Game     , or    any     other    dish   ? Who    would not
# . NSg/J+    NSg/V+ . NPr/I+ NPl/V C/P N🅪SgPl/V+ . NSg/V/J+ . NPr/C I/R/Dq+ NSg/V/J+ NSg/V+ . NPr/I+ VX    NSg/C
> give  all          else    for two  p          ennyworth only  of beautiful Soup   ? Pennyworth only  of
# NSg/V NSg/I/J/C/Dq NSg/J/C C/P NSg+ NPr/V/J/P+ ?         J/R/C P  NSg/J     NSg/V+ . NSg        J/R/C P
> beautiful Soup   ? Beau   — ootiful Soo — oop  ! Beau   — ootiful Soo — oop  ! Soo — oop  of the
# NSg/J     NSg/V+ . NPr/V+ . ?       ?   . NᴹSg . NPr/V+ . ?       ?   . NᴹSg . ?   . NᴹSg P  D
> e      — e      — evening , Beautiful , beauti — FUL SOUP   ! ”
# NPr/I+ . NPr/I+ . N🅪Sg/V+ . NSg/J     . ?      . ?   NSg/V+ . .
>
#
> “ Chorus again ! ” cried the Gryphon , and the Mock    Turtle had just begun to repeat
# . NSg/V+ P     . . V/J   D   ?       . V/C D   NSg/V/J NSg/V+ V   V/J  V     P  NSg/V
> it       , when    a   cry   of “ The trial’s beginning ! ” was heard in      the distance .
# NPr/ISg+ . NSg/I/C D/P NSg/V P  . D   NSg$    NSg/V/J+  . . V   V/J   NPr/J/P D+  NSg/V+   .
>
#
> “ Come    on  ! ” cried the Gryphon , and , taking  Alice by      the hand   , it       hurried off       ,
# . NSg/V/P J/P . . V/J   D   ?       . V/C . NSg/V/J NPr+  NSg/J/P D   NSg/V+ . NPr/ISg+ V/J     NSg/V/J/P .
> without waiting for the end   of the song  .
# C/P     NSg/V   C/P D   NSg/V P  D   N🅪Sg+ .
>
#
> “ What   trial    is it       ? ” Alice panted as    she  ran   ; but     the Gryphon only  answered “ Come
# . NSg/I+ NSg/V/J+ VL NPr/ISg+ . . NPr+  V/J    NSg/R ISg+ NSg/V . NSg/C/P D   ?       J/R/C V/J      . NSg/V/P
> on  ! ” and ran   the faster , while     more         and more         faintly came    , carried on  the breeze
# J/P . . V/C NSg/V D   NSg/JC . NSg/V/C/P NPr/I/V/J/Dq V/C NPr/I/V/J/Dq R       NSg/V/P . V/J     J/P D+  NSg/V+
> that          followed them     , the melancholy words  : —
# NSg/I/C/Ddem+ V/J      NSg/IPl+ . D   NSg/J      NPl/V+ . .
>
#
> “ Soo — oop  of the e      — e      — evening , Beautiful , beautiful Soup   ! ”
# . ?   . NᴹSg P  D   NPr/I+ . NPr/I+ . N🅪Sg/V+ . NSg/J     . NSg/J     NSg/V+ . .
>
#
> CHAPTER XI  : Who    Stole the Tarts ?
# NSg/V+  NSg . NPr/I+ NSg/V D   NPl/V .
>
#
> The King    and Queen   of Hearts were  seated on  their throne when    they arrived , with
# D   NPr/V/J V/C NPr/V/J P  NPl/V+ NSg/V V/J    J/P D$+   NSg/V  NSg/I/C IPl+ V/J     . P
> a   great crowd  assembled about them     — all          sorts of little     birds and beasts , as    well
# D/P NSg/J NSg/V+ V/J       J/P   NSg/IPl+ . NSg/I/J/C/Dq NPl/V P  NPr/I/J/Dq NPl/V V/C NPl/V+ . NSg/R NSg/V/J
> as    the whole pack  of cards  : the Knave was standing before them     , in      chains , with
# NSg/R D   NSg/J NSg/V P  NPl/V+ . D   NSg   V   NSg/V/J  C/P    NSg/IPl+ . NPr/J/P NPl/V+ . P
> a   soldier  on  each side     to guard  him  ; and near      the King     was the White    Rabbit ,
# D/P NSg/V/J+ J/P Dq   NSg/V/J+ P  NSg/V+ ISg+ . V/C NSg/V/J/P D   NPr/V/J+ V   D   NPr🅪/V/J NSg/V+ .
> with a   trumpet in      one       hand   , and a   scroll of parchment in      the other   . In      the very
# P    D/P NSg/V+  NPr/J/P NSg/I/V/J NSg/V+ . V/C D/P NSg/V  P  NSg+      NPr/J/P D   NSg/V/J . NPr/J/P D   J/R
> middle  of the court    was a   table , with a   large dish  of tarts upon it       : they looked
# NSg/V/J P  D+  NSg/V/J+ V   D/P NSg/V . P    D/P NSg/J NSg/V P  NPl/V P    NPr/ISg+ . IPl+ V/J
> so        good    , that         it       made Alice quite hungry to look  at    them     — “ I    wish  they’d get   the
# NSg/I/J/C NPr/V/J . NSg/I/C/Ddem NPr/ISg+ V    NPr+  R     J      P  NSg/V NSg/P NSg/IPl+ . . ISg+ NSg/V W?     NSg/V D
> trial    done    , ” she  thought , “ and hand   round     the refreshments ! ” But     there seemed to
# NSg/V/J+ NSg/V/J . . ISg+ NSg/V   . . V/C NSg/V+ NSg/V/J/P D   NPl          . . NSg/C/P +     V/J    P
> be     no    chance  of this    , so        she  began looking at    everything about her     , to pass  away
# NSg/VX NPr/P NPr/V/J P  I/Ddem+ . NSg/I/J/C ISg+ V     V       NSg/P NSg/I/V+   J/P   ISg/D$+ . P  NSg/V V/J
> the time      .
# D+  N🅪Sg/V/J+ .
>
#
> Alice had never been  in      a   court   of justice before , but     she  had read  about them
# NPr+  V   R     NSg/V NPr/J/P D/P NSg/V/J P  NPr🅪+   C/P    . NSg/C/P ISg+ V   NSg/V J/P   NSg/IPl+
> in      books  , and she  was quite pleased to find  that         she  knew the name  of nearly
# NPr/J/P NPl/V+ . V/C ISg+ V   R     V/J     P  NSg/V NSg/I/C/Ddem ISg+ V    D   NSg/V P  R
> everything there . “ That’s the judge  , ” she  said to herself , “ because of his     great
# NSg/I/V+   W?    . . NSg$   D+  NSg/V+ . . ISg+ V/J  P  ISg+    . . C/P     P  ISg/D$+ NSg/J
> wig    . ”
# NSg/V+ . .
>
#
> The judge  , by      the way    , was the King     ; and as    he       wore his     crown    over    the wig    ,
# D+  NSg/V+ . NSg/J/P D+  NSg/J+ . V   D+  NPr/V/J+ . V/C NSg/R NPr/ISg+ V    ISg/D$+ NSg/V/J+ NSg/J/P D+  NSg/V+ .
> ( look  at    the frontispiece if    you    want  to see   how   he       did it       , ) he       did not   look  at
# . NSg/V NSg/P D   NSg/V        NSg/C ISgPl+ NSg/V P  NSg/V NSg/C NPr/ISg+ V   NPr/ISg+ . . NPr/ISg+ V   NSg/C NSg/V NSg/P
> all          comfortable , and it       was certainly not   becoming .
# NSg/I/J/C/Dq NSg/J       . V/C NPr/ISg+ V   R         NSg/C NSg/V/J  .
>
#
> “ And that’s the jury     - box    , ” thought Alice , “ and those  twelve creatures , ” ( she  was
# . V/C NSg$   D   NSg/V/J+ . NSg/V+ . . NSg/V   NPr+  . . V/C I/Ddem NSg    NPl+      . . . ISg+ V
> obliged to say   “ creatures , ” you    see   , because some     of them     were  animals , and some
# V/J     P  NSg/V . NPl+      . . ISgPl+ NSg/V . C/P     I/J/R/Dq P  NSg/IPl+ NSg/V NPl+    . V/C I/J/R/Dq+
> were  birds  , ) “ I    suppose they are the jurors . ” She  said this    last    word   two or
# NSg/V NPl/V+ . . . ISg+ V       IPl+ V   D   NPl    . . ISg+ V/J  I/Ddem+ NSg/V/J NSg/V+ NSg NPr/C
> three times  over    to herself , being    rather    proud of it       : for she  thought , and
# NSg+  NPl/V+ NSg/J/P P  ISg+    . N🅪Sg/V/C NPr/V/J/R J     P  NPr/ISg+ . C/P ISg+ NSg/V+  . V/C
> rightly too , that          very few      little     girls of her     age     knew the meaning  of it       at
# R       W?  . NSg/I/C/Ddem+ J/R  NSg/I/Dq NPr/I/J/Dq NPl/V P  ISg/D$+ N🅪Sg/V+ V    D   N🅪Sg/V/J P  NPr/ISg+ NSg/P
> all          . However , “ jury     - men  ” would have   done    just as    well    .
# NSg/I/J/C/Dq . C       . . NSg/V/J+ . NSg+ . VX    NSg/VX NSg/V/J V/J  NSg/R NSg/V/J .
>
#
> The twelve jurors were  all          writing very busily on  slates . “ What   are they doing ? ”
# D   NSg    NPl    NSg/V NSg/I/J/C/Dq NSg/V   J/R  R      J/P NPl/V  . . NSg/I+ V   IPl+ NSg/V . .
> Alice whispered to the Gryphon . “ They can’t have   anything to put   down       yet     ,
# NPr+  V/J       P  D   ?       . . IPl+ VX    NSg/VX NSg/I/V+ P  NSg/V N🅪Sg/V/J/P NSg/V/C .
> before the trial’s begun . ”
# C/P    D   NSg$    V     . .
>
#
> “ They’re putting down       their names  , ” the Gryphon whispered in      reply  , “ for fear
# . W?      NSg/V   N🅪Sg/V/J/P D$+   NPl/V+ . . D   ?       V/J       NPr/J/P NSg/V+ . . C/P NSg/V+
> they should forget them     before the end   of the trial    . ”
# IPl+ VX     V      NSg/IPl+ C/P    D   NSg/V P  D   NSg/V/J+ . .
>
#
> “ Stupid things ! ” Alice began in      a   loud  , indignant voice  , but     she  stopped
# . NSg/J+ NPl+   . . NPr+  V     NPr/J/P D/P NSg/J . J         NSg/V+ . NSg/C/P ISg+ V/J
> hastily , for the White    Rabbit cried out         , “ Silence in      the court    ! ” and the King
# R       . C/P D   NPr🅪/V/J NSg/V+ V/J   NSg/V/J/R/P . . NSg/V+  NPr/J/P D   NSg/V/J+ . . V/C D+  NPr/V/J+
> put   on  his     spectacles and looked anxiously round     , to make  out         who    was talking .
# NSg/V J/P ISg/D$+ NPl        V/C V/J    R         NSg/V/J/P . P  NSg/V NSg/V/J/R/P NPr/I+ V   V       .
>
#
> Alice could  see   , as    well    as    if    she  were  looking over    their shoulders , that         all
# NPr+  NSg/VX NSg/V . NSg/R NSg/V/J NSg/R NSg/C ISg+ NSg/V V       NSg/J/P D$+   NPl/V+    . NSg/I/C/Ddem NSg/I/J/C/Dq
> the jurors were  writing down       “ stupid things ! ” on  their slates , and she  could
# D   NPl    NSg/V NSg/V   N🅪Sg/V/J/P . NSg/J  NPl+   . . J/P D$+   NPl/V  . V/C ISg+ NSg/VX
> even    make  out         that         one       of them     didn’t know  how   to spell “ stupid , ” and that         he
# NSg/V/J NSg/V NSg/V/J/R/P NSg/I/C/Ddem NSg/I/V/J P  NSg/IPl+ V      NSg/V NSg/C P  NSg/V . NSg/J  . . V/C NSg/I/C/Ddem NPr/ISg+
> had to ask   his     neighbour     to tell  him  . “ A    nice     muddle their slates’ll be     in
# V   P  NSg/V ISg/D$+ NSg/V/J/Comm+ P  NPr/V ISg+ . . D/P+ NPr/V/J+ NSg/V+ D$+   ?         NSg/VX NPr/J/P
> before the trial’s over    ! ” thought Alice .
# C/P    D   NSg$    NSg/J/P . . NSg/V   NPr+  .
>
#
> One       of the jurors had a   pencil that          squeaked . This   of course , Alice could  not
# NSg/I/V/J P  D   NPl    V   D/P NSg/V+ NSg/I/C/Ddem+ V/J      . I/Ddem P  NSg/V+ . NPr+  NSg/VX NSg/C
> stand , and she  went  round     the court    and got behind  him  , and very soon found an
# NSg/V . V/C ISg+ NSg/V NSg/V/J/P D+  NSg/V/J+ V/C V   NSg/J/P ISg+ . V/C J/R  J/R  NSg/V D/P
> opportunity of taking  it       away . She  did it       so        quickly that         the poor    little     juror
# NSg         P  NSg/V/J NPr/ISg+ V/J  . ISg+ V   NPr/ISg+ NSg/I/J/C R       NSg/I/C/Ddem D   NSg/V/J NPr/I/J/Dq NSg
> ( it       was Bill   , the Lizard ) could  not   make  out         at    all          what   had become of it       ; so        ,
# . NPr/ISg+ V   NPr/V+ . D   NSg    . NSg/VX NSg/C NSg/V NSg/V/J/R/P NSg/P NSg/I/J/C/Dq NSg/I+ V   V      P  NPr/ISg+ . NSg/I/J/C .
> after hunting all          about for it       , he       was obliged to write with one       finger for the
# P     NᴹSg/V  NSg/I/J/C/Dq J/P+  C/P NPr/ISg+ . NPr/ISg+ V   V/J     P  NSg/V P    NSg/I/V/J NSg/V+ C/P D
> rest     of the day   ; and this    was of very little     use    , as    it       left    no    mark   on  the
# NSg/V/JS P  D   NPr🅪+ . V/C I/Ddem+ V   P  J/R  NPr/I/J/Dq NSg/V+ . NSg/R NPr/ISg+ NPr/V/J NPr/P NPr/V+ J/P D
> slate    .
# NSg/V/J+ .
>
#
> “ Herald , read  the accusation ! ” said the King     .
# . NSg/V+ . NSg/V D   NSg        . . V/J  D+  NPr/V/J+ .
>
#
> On  this    the White     Rabbit blew    three blasts on  the trumpet , and then    unrolled the
# J/P I/Ddem+ D+  NPr🅪/V/J+ NSg/V+ NSg/V/J NSg   NPl/V  J/P D   NSg/V+  . V/C NSg/J/C V/J      D
> parchment scroll , and read  as    follows : —
# NSg+      NSg/V  . V/C NSg/V NSg/R NPl/V   . .
>
#
> “ The Queen   of Hearts , she  made some     tarts , All          on  a   summer day   : The Knave of
# . D   NPr/V/J P  NPl/V+ . ISg+ V    I/J/R/Dq NPl/V . NSg/I/J/C/Dq J/P D/P NPr/V+ NPr🅪+ . D   NSg   P
> Hearts , he       stole those  tarts , And took them     quite away ! ”
# NPl/V+ . NPr/ISg+ NSg/V I/Ddem NPl/V . V/C V    NSg/IPl+ R     V/J  . .
>
#
> “ Consider your verdict , ” the King     said to the jury     .
# . V        D$+  NSg+    . . D+  NPr/V/J+ V/J  P  D+  NSg/V/J+ .
>
#
> “ Not   yet     , not   yet     ! ” the Rabbit hastily interrupted . “ There’s a   great deal     to
# . NSg/C NSg/V/C . NSg/C NSg/V/C . . D+  NSg/V+ R       V/J         . . W?      D/P NSg/J NSg/V/J+ P
> come    before that          ! ”
# NSg/V/P C/P    NSg/I/C/Ddem+ . .
>
#
> “ Call  the first    witness , ” said the King     ; and the White     Rabbit blew    three blasts
# . NSg/V D+  NSg/V/J+ NSg/V+  . . V/J  D+  NPr/V/J+ . V/C D+  NPr🅪/V/J+ NSg/V+ NSg/V/J NSg   NPl/V
> on  the trumpet , and called out         , “ First   witness ! ”
# J/P D   NSg/V+  . V/C V/J    NSg/V/J/R/P . . NSg/V/J NSg/V+  . .
>
#
> The first    witness was the Hatter . He       came    in      with a   teacup in      one       hand   and a
# D+  NSg/V/J+ NSg/V+  V   D   NSg/V  . NPr/ISg+ NSg/V/P NPr/J/P P    D/P NSg/J  NPr/J/P NSg/I/V/J NSg/V+ V/C D/P
> piece of bread   - and - butter in      the other   . “ I    beg   pardon , your Majesty , ” he       began ,
# NSg/V P  N🅪Sg/V+ . V/C . NSg/V+ NPr/J/P D   NSg/V/J . . ISg+ NSg/V NSg/V  . D$+  NSg/I+  . . NPr/ISg+ V     .
> “ for bringing these  in      : but     I    hadn’t quite finished my  tea     when    I    was sent  for . ”
# . C/P V        I/Ddem NPr/J/P . NSg/C/P ISg+ V      R     V/J      D$+ N🅪Sg/V+ NSg/I/C ISg+ V   NSg/V C/P . .
>
#
> “ You    ought    to have   finished , ” said the King     . “ When    did you    begin ? ”
# . ISgPl+ NSg/I/VX P  NSg/VX V/J      . . V/J  D+  NPr/V/J+ . . NSg/I/C V   ISgPl+ NSg/V . .
>
#
> The Hatter looked at    the March  Hare     , who    had followed him  into the court    ,
# D   NSg/V  V/J    NSg/P D   NPr/V+ NSg/V/J+ . NPr/I+ V   V/J      ISg+ P    D   NSg/V/J+ .
> arm      - in      - arm      with the Dormouse . “ Fourteenth of March  , I    think it       was , ” he       said .
# NSg/V/J+ . NPr/J/P . NSg/V/J+ P    D   NSg      . . NSg/J      P  NPr/V+ . ISg+ NSg/V NPr/ISg+ V   . . NPr/ISg+ V/J  .
>
#
> “ Fifteenth , ” said the March  Hare     .
# . NSg/J+    . . V/J  D+  NPr/V+ NSg/V/J+ .
>
#
> “ Sixteenth , ” added the Dormouse .
# . NSg/J     . . V/J   D   NSg      .
>
#
> “ Write that          down       , ” the King     said to the jury     , and the jury     eagerly wrote down
# . NSg/V NSg/I/C/Ddem+ N🅪Sg/V/J/P . . D+  NPr/V/J+ V/J  P  D+  NSg/V/J+ . V/C D+  NSg/V/J+ R       V     N🅪Sg/V/J/P
> all          three dates  on  their slates , and then    added them     up        , and reduced the answer
# NSg/I/J/C/Dq NSg   NPl/V+ J/P D$+   NPl/V  . V/C NSg/J/C V/J   NSg/IPl+ NSg/V/J/P . V/C V/J     D   NSg/V+
> to shillings and pence .
# P  W?        V/C NSg   .
>
#
> “ Take  off       your hat    , ” the King     said to the Hatter .
# . NSg/V NSg/V/J/P D$+  NSg/V+ . . D+  NPr/V/J+ V/J  P  D   NSg/V  .
>
#
> “ It       isn’t mine     , ” said the Hatter .
# . NPr/ISg+ NSg/V NSg/I/V+ . . V/J  D   NSg/V  .
>
#
> “ Stolen  ! ” the King     exclaimed , turning to the jury     , who    instantly made a
# . NSg/V/J . . D+  NPr/V/J+ V/J       . NSg/V   P  D+  NSg/V/J+ . NPr/I+ R         V    D/P
> memorandum of the fact .
# NSg        P  D   NSg+ .
>
#
> “ I    keep  them     to sell  , ” the Hatter added as    an  explanation ; “ I’ve none  of my  own     .
# . ISg+ NSg/V NSg/IPl+ P  NSg/V . . D   NSg/V  V/J   NSg/R D/P N🅪Sg+       . . W?   NSg/I P  D$+ NSg/V/J .
> I’m a   hatter . ”
# W?  D/P NSg/V  . .
>
#
> Here    the Queen    put   on  her     spectacles , and began staring at    the Hatter , who
# NSg/J/R D+  NPr/V/J+ NSg/V J/P ISg/D$+ NPl        . V/C V     V       NSg/P D   NSg/V  . NPr/I+
> turned pale    and fidgeted .
# V/J    NSg/V/J V/C V/J      .
>
#
> “ Give  your evidence , ” said the King     ; “ and don’t be     nervous , or    I’ll have   you
# . NSg/V D$+  NᴹSg/V+  . . V/J  D+  NPr/V/J+ . . V/C V     NSg/VX J       . NPr/C W?   NSg/VX ISgPl+
> executed on  the spot     . ”
# V/J      J/P D   NSg/V/J+ . .
>
#
> This    did not   seem to encourage the witness at    all          : he       kept shifting from one
# I/Ddem+ V   NSg/C V    P  V         D+  NSg/V+  NSg/P NSg/I/J/C/Dq . NPr/ISg+ V    V+       P    NSg/I/V/J+
> foot   to the other   , looking uneasily at    the Queen    , and in      his     confusion he       bit   a
# NSg/V+ P  D   NSg/V/J . V       R        NSg/P D   NPr/V/J+ . V/C NPr/J/P ISg/D$+ N🅪Sg/V+   NPr/ISg+ NSg/V D/P
> large piece  out         of his     teacup instead of the bread   - and - butter .
# NSg/J NSg/V+ NSg/V/J/R/P P  ISg/D$+ NSg/J  W?      P  D   N🅪Sg/V+ . V/C . NSg/V+ .
>
#
> Just at    this    moment Alice felt     a   very curious sensation , which puzzled her     a
# V/J  NSg/P I/Ddem+ NSg+   NPr+  N🅪Sg/V/J D/P J/R  J+      NSg+      . I/C+  V/J     ISg/D$+ D/P+
> good     deal     until she  made out         what   it       was : she  was beginning to grow larger
# NPr/V/J+ NSg/V/J+ C/P   ISg+ V    NSg/V/J/R/P NSg/I+ NPr/ISg+ V   . ISg+ V   NSg/V/J   P  V    JC
> again , and she  thought at    first   she  would get   up        and leave the court    ; but     on
# P     . V/C ISg+ NSg/V   NSg/P NSg/V/J ISg+ VX    NSg/V NSg/V/J/P V/C NSg/V D+  NSg/V/J+ . NSg/C/P J/P
> second   thoughts she  decided to remain where she  was as    long    as    there was room
# NSg/V/J+ NPl/V+   ISg+ NSg/V/J P  NSg/V  NSg/C ISg+ V   NSg/R NPr/V/J NSg/R +     V   NSg/V/J+
> for her     .
# C/P ISg/D$+ .
>
#
> “ I    wish  you    wouldn’t squeeze so        . ” said the Dormouse , who    was sitting next    to
# . ISg+ NSg/V ISgPl+ VX       NSg/V   NSg/I/J/C . . V/J  D   NSg      . NPr/I+ V   NSg/V/J NSg/J/P P
> her     . “ I    can    hardly breathe . ”
# ISg/D$+ . . ISg+ NPr/VX R      V       . .
>
#
> “ I    can’t help  it       , ” said Alice very meekly : “ I’m growing . ”
# . ISg+ VX    NSg/V NPr/ISg+ . . V/J  NPr+  J/R  R      . . W?  NSg/V   . .
>
#
> “ You’ve no    right    to grow here    , ” said the Dormouse .
# . W?     NPr/P NPr/V/J+ P  V    NSg/J/R . . V/J  D   NSg      .
>
#
> “ Don’t talk   nonsense  , ” said Alice more         boldly : “ you    know  you’re growing too . ”
# . V     N🅪Sg/V NᴹSg/V/J+ . . V/J  NPr+  NPr/I/V/J/Dq R      . . ISgPl+ NSg/V W?     NSg/V   W?  . .
>
#
> “ Yes   , but     I    grow at    a    reasonable pace       , ” said the Dormouse : “ not   in      that
# . NPl/V . NSg/C/P ISg+ V    NSg/P D/P+ J+         NPr/V/J/P+ . . V/J  D   NSg      . . NSg/C NPr/J/P NSg/I/C/Ddem
> ridiculous fashion . ” And he       got up        very sulkily and crossed over    to the other
# J          N🅪Sg/V+ . . V/C NPr/ISg+ V   NSg/V/J/P J/R  R       V/C V/J     NSg/J/P P  D   NSg/V/J
> side    of the court    .
# NSg/V/J P  D   NSg/V/J+ .
>
#
> All           this    time      the Queen    had never left    off       staring at    the Hatter , and , just as
# NSg/I/J/C/Dq+ I/Ddem+ N🅪Sg/V/J+ D+  NPr/V/J+ V   R     NPr/V/J NSg/V/J/P V       NSg/P D   NSg/V  . V/C . V/J  NSg/R
> the Dormouse crossed the court    , she  said to one       of the officers of the court    ,
# D   NSg      V/J     D   NSg/V/J+ . ISg+ V/J  P  NSg/I/V/J P  D   NPl/V    P  D   NSg/V/J+ .
> “ Bring me       the list  of the singers in      the last    concert ! ” on  which the wretched
# . V     NPr/ISg+ D   NSg/V P  D   +       NPr/J/P D   NSg/V/J NSg/V+  . . J/P I/C+  D   J
> Hatter trembled so        , that         he       shook   both   his     shoes  off       .
# NSg/V  V/J      NSg/I/J/C . NSg/I/C/Ddem NPr/ISg+ NSg/V/J I/C/Dq ISg/D$+ NPl/V+ NSg/V/J/P .
>
#
> “ Give  your evidence , ” the King     repeated angrily , “ or    I’ll have   you    executed ,
# . NSg/V D$+  NᴹSg/V+  . . D+  NPr/V/J+ V/J      R       . . NPr/C W?   NSg/VX ISgPl+ V/J      .
> whether you’re nervous or    not   . ”
# I/C     W?     J       NPr/C NSg/C . .
>
#
> “ I’m a    poor    man      , your Majesty , ” the Hatter began , in      a   trembling voice  , “ — and I
# . W?  D/P+ NSg/V/J NPr/V/J+ . D$+  NSg/I+  . . D   NSg/V  V     . NPr/J/P D/P V         NSg/V+ . . . V/C ISg+
> hadn’t begun my  tea     — not   above   a   week   or    so        — and what   with the bread   - and - butter
# V      V     D$+ N🅪Sg/V+ . NSg/C NSg/J/P D/P NSg/J+ NPr/C NSg/I/J/C . V/C NSg/I+ P    D   N🅪Sg/V+ . V/C . NSg/V+
> getting so        thin    — and the twinkling of the tea     — ”
# NSg/V   NSg/I/J/C NSg/V/J . V/C D   NSg/V/J   P  D   N🅪Sg/V+ . .
>
#
> “ The twinkling of the what   ? ” said the King     .
# . D   NSg/V/J   P  D   NSg/I+ . . V/J  D+  NPr/V/J+ .
>
#
> “ It       began with the tea     , ” the Hatter replied .
# . NPr/ISg+ V     P    D+  N🅪Sg/V+ . . D   NSg/V  V/J     .
>
#
> “ Of course twinkling begins with a   T      ! ” said the King     sharply . “ Do     you    take  me
# . P  NSg/V+ NSg/V/J   NPl/V  P    D/P NPr/J+ . . V/J  D+  NPr/V/J+ R       . . NSg/VX ISgPl+ NSg/V NPr/ISg+
> for a   dunce ? Go      on  ! ”
# C/P D/P NSg   . NSg/V/J J/P . .
>
#
<<<<<<< HEAD
> “ I’m a    poor    man      , ” the Hatter went  on  , “ and most       things twinkled after that          — only
# . W?  D/P+ NSg/V/J NPr/V/J+ . . D   NSg/V  NSg/V J/P . . V/C NSg/I/J/Dq NPl+   V/J      P     NSg/I/C/Ddem+ . J/R/C
=======
> “ I’m a    poor    man      , ” the Hatter went  on  , “ and most         things twinkled after that          — only
# . W?  D/P+ NSg/V/J NPr/V/J+ . . D   NSg/V  NSg/V J/P . . V/C NSg/I/J/R/Dq NPl/V+ V/J      P     NSg/I/C/Ddem+ . J/R/C
>>>>>>> 29a0d529
> the March  Hare     said — ”
# D   NPr/V+ NSg/V/J+ V/J  . .
>
#
> “ I    didn’t ! ” the March  Hare     interrupted in      a    great  hurry  .
# . ISg+ V      . . D+  NPr/V+ NSg/V/J+ V/J         NPr/J/P D/P+ NSg/J+ NSg/V+ .
>
#
> “ You    did ! ” said the Hatter .
# . ISgPl+ V   . . V/J  D   NSg/V  .
>
#
> “ I    deny it       ! ” said the March  Hare     .
# . ISg+ V    NPr/ISg+ . . V/J  D+  NPr/V+ NSg/V/J+ .
>
#
> “ He       denies it       , ” said the King     : “ leave out         that         part     . ”
# . NPr/ISg+ V      NPr/ISg+ . . V/J  D   NPr/V/J+ . . NSg/V NSg/V/J/R/P NSg/I/C/Ddem NSg/V/J+ . .
>
#
> “ Well    , at    any     rate   , the Dormouse said — ” the Hatter went  on  , looking anxiously
# . NSg/V/J . NSg/P I/R/Dq+ NSg/V+ . D   NSg      V/J  . . D   NSg/V  NSg/V J/P . V       R
> round     to see   if    he       would deny it       too : but     the Dormouse denied nothing  , being
# NSg/V/J/P P  NSg/V NSg/C NPr/ISg+ VX    V    NPr/ISg+ W?  . NSg/C/P D   NSg      V/J    NSg/I/J+ . N🅪Sg/V/C
> fast    asleep .
# NSg/V/J J      .
>
#
> “ After that          , ” continued the Hatter , “ I    cut     some     more         bread   - and - butter — ”
# . P     NSg/I/C/Ddem+ . . V/J       D   NSg/V  . . ISg+ NSg/V/J I/J/R/Dq NPr/I/V/J/Dq N🅪Sg/V+ . V/C . NSg/V+ . .
>
#
> “ But     what   did the Dormouse say   ? ” one       of the jury     asked .
# . NSg/C/P NSg/I+ V   D   NSg      NSg/V . . NSg/I/V/J P  D+  NSg/V/J+ V/J   .
>
#
> “ That         I    can’t remember , ” said the Hatter .
# . NSg/I/C/Ddem ISg+ VX    NSg/V    . . V/J  D   NSg/V  .
>
#
> “ You    must  remember , ” remarked the King     , “ or    I’ll have   you    executed . ”
# . ISgPl+ NSg/V NSg/V    . . V/J      D+  NPr/V/J+ . . NPr/C W?   NSg/VX ISgPl+ V/J      . .
>
#
> The miserable Hatter dropped his     teacup and bread   - and - butter , and went  down       on
# D   W?        NSg/V  V/J     ISg/D$+ NSg/J  V/C N🅪Sg/V+ . V/C . NSg/V+ . V/C NSg/V N🅪Sg/V/J/P J/P
> one       knee   . “ I’m a    poor    man      , your Majesty , ” he       began .
# NSg/I/V/J NSg/V+ . . W?  D/P+ NSg/V/J NPr/V/J+ . D$+  NSg/I+  . . NPr/ISg+ V     .
>
#
> “ You’re a   very poor    speaker , ” said the King     .
# . W?     D/P J/R  NSg/V/J NSg+    . . V/J  D   NPr/V/J+ .
>
#
> Here    one       of the guinea - pigs   cheered , and was immediately suppressed by      the
# NSg/J/R NSg/I/V/J P  D+  NPr+   . NPl/V+ V/J     . V/C V   R           V/J        NSg/J/P D
> officers of the court    . ( As    that          is rather    a   hard   word  , I    will   just explain to
# NPl/V    P  D+  NSg/V/J+ . . NSg/R NSg/I/C/Ddem+ VL NPr/V/J/R D/P N🅪Sg/J NSg/V . ISg+ NPr/VX V/J  V       P
> you    how   it       was done    . They had a    large  canvas bag    , which tied up        at    the mouth
# ISgPl+ NSg/C NPr/ISg+ V   NSg/V/J . IPl+ V   D/P+ NSg/J+ NSg/V+ NSg/V+ . I/C+  V/J  NSg/V/J/P NSg/P D   NSg/V+
> with strings : into this    they slipped the guinea - pig   , head     first   , and then    sat
# P    NPl/V+  . P    I/Ddem+ IPl+ V/J     D   NPr+   . NSg/V . NPr/V/J+ NSg/V/J . V/C NSg/J/C NSg/V/J
> upon it       . )
# P    NPr/ISg+ . .
>
#
> “ I’m glad    I’ve seen  that          done    , ” thought Alice . “ I’ve so        often read  in      the
# . W?  NSg/V/J W?   NSg/V NSg/I/C/Ddem+ NSg/V/J . . NSg/V   NPr+  . . W?   NSg/I/J/C R     NSg/V NPr/J/P D
> newspapers , at    the end   of trials , “ There was some     attempts at    applause , which
# NPl/V+     . NSg/P D   NSg/V P  NPl/V+ . . +     V   I/J/R/Dq NPl/V+   NSg/P NᴹSg+    . I/C+
> was immediately suppressed by      the officers of the court    , ” and I    never understood
# V   R           V/J        NSg/J/P D   NPl/V    P  D   NSg/V/J+ . . V/C ISg+ R     V/J
> what   it       meant till      now       . ”
# NSg/I+ NPr/ISg+ V     NSg/V/C/P NPr/V/J/C . .
>
#
> “ If    that’s all          you    know  about it       , you    may    stand down       , ” continued the King     .
# . NSg/C NSg$   NSg/I/J/C/Dq ISgPl+ NSg/V J/P   NPr/ISg+ . ISgPl+ NPr/VX NSg/V N🅪Sg/V/J/P . . V/J       D   NPr/V/J+ .
>
#
> “ I    can’t go      no    lower    , ” said the Hatter : “ I’m on  the floor  , as    it       is . ”
# . ISg+ VX    NSg/V/J NPr/P NSg/V/JC . . V/J  D   NSg/V  . . W?  J/P D   NSg/V+ . NSg/R NPr/ISg+ VL . .
>
#
> “ Then    you    may    sit   down       , ” the King     replied .
# . NSg/J/C ISgPl+ NPr/VX NSg/V N🅪Sg/V/J/P . . D+  NPr/V/J+ V/J     .
>
#
> Here    the other   guinea - pig    cheered , and was suppressed .
# NSg/J/R D   NSg/V/J NPr+   . NSg/V+ V/J     . V/C V   V/J        .
>
#
> “ Come    , that          finished the guinea - pigs   ! ” thought Alice . “ Now       we   shall get   on
# . NSg/V/P . NSg/I/C/Ddem+ V/J      D   NPr+   . NPl/V+ . . NSg/V   NPr+  . . NPr/V/J/C IPl+ VX    NSg/V J/P
> better    . ”
# NSg/VX/JC . .
>
#
> “ I’d rather    finish my  tea     , ” said the Hatter , with an  anxious look  at    the Queen    ,
# . W?  NPr/V/J/R NSg/V  D$+ N🅪Sg/V+ . . V/J  D   NSg/V  . P    D/P J       NSg/V NSg/P D   NPr/V/J+ .
> who    was reading the list  of singers .
# NPr/I+ V   NPr/V   D   NSg/V P  +       .
>
#
> “ You    may    go      , ” said the King     , and the Hatter hurriedly left    the court    , without
# . ISgPl+ NPr/VX NSg/V/J . . V/J  D+  NPr/V/J+ . V/C D   NSg/V  R         NPr/V/J D   NSg/V/J+ . C/P
> even    waiting to put   his     shoes  on  .
# NSg/V/J NSg/V   P  NSg/V ISg/D$+ NPl/V+ J/P .
>
#
> “ — and just take  his     head     off       outside   , ” the Queen    added to one       of the officers :
# . . V/C V/J  NSg/V ISg/D$+ NPr/V/J+ NSg/V/J/P NSg/V/J/P . . D+  NPr/V/J+ V/J   P  NSg/I/V/J P  D+  NPl/V+   .
> but     the Hatter was out         of sight   before the officer could  get   to the door   .
# NSg/C/P D   NSg/V  V   NSg/V/J/R/P P  N🅪Sg/V+ C/P    D   NSg/V+  NSg/VX NSg/V P  D   NSg/V+ .
>
#
> “ Call  the next     witness ! ” said the King     .
# . NSg/V D+  NSg/J/P+ NSg/V+  . . V/J  D+  NPr/V/J+ .
>
#
> The next     witness was the Duchess’s cook  . She  carried the pepper  - box   in      her     hand   ,
# D+  NSg/J/P+ NSg/V+  V   D   NSg$      NPr/V . ISg+ V/J     D   N🅪Sg/V+ . NSg/V NPr/J/P ISg/D$+ NSg/V+ .
> and Alice guessed who    it       was , even    before she  got into the court    , by      the way    the
# V/C NPr+  V/J     NPr/I+ NPr/ISg+ V   . NSg/V/J C/P    ISg+ V   P    D+  NSg/V/J+ . NSg/J/P D+  NSg/J+ D
> people near      the door   began sneezing all          at    once  .
# NPl/V+ NSg/V/J/P D+  NSg/V+ V     V        NSg/I/J/C/Dq NSg/P NSg/C .
>
#
> “ Give  your evidence , ” said the King     .
# . NSg/V D$+  NᴹSg/V+  . . V/J  D+  NPr/V/J+ .
>
#
> “ Shan’t , ” said the cook   .
# . V      . . V/J  D   NPr/V+ .
>
#
> The King     looked anxiously at    the White     Rabbit , who    said in      a    low      voice  , “ Your
# D+  NPr/V/J+ V/J    R         NSg/P D+  NPr🅪/V/J+ NSg/V+ . NPr/I+ V/J  NPr/J/P D/P+ NSg/V/J+ NSg/V+ . . D$+
> Majesty must  cross      - examine this    witness . ”
# NSg/I+  NSg/V NPr/V/J/P+ . NSg/V   I/Ddem+ NSg/V+  . .
>
#
> “ Well    , if    I    must  , I    must  , ” the King     said , with a   melancholy air     , and , after
# . NSg/V/J . NSg/C ISg+ NSg/V . ISg+ NSg/V . . D+  NPr/V/J+ V/J  . P    D/P NSg/J      N🅪Sg/V+ . V/C . P
> folding his     arms   and frowning at    the cook   till      his     eyes   were  nearly out         of
# V       ISg/D$+ NPl/V+ V/C V        NSg/P D   NPr/V+ NSg/V/C/P ISg/D$+ NPl/V+ NSg/V R      NSg/V/J/R/P P
> sight   , he       said in      a   deep  voice  , “ What   are tarts made of ? ”
# N🅪Sg/V+ . NPr/ISg+ V/J  NPr/J/P D/P NSg/J NSg/V+ . . NSg/I+ V   NPl/V V    P  . .
>
#
> “ Pepper  , mostly , ” said the cook   .
# . N🅪Sg/V+ . R      . . V/J  D+  NPr/V+ .
>
#
> “ Treacle , ” said a   sleepy voice  behind  her     .
# . NSg/V   . . V/J  D/P NSg/J  NSg/V+ NSg/J/P ISg/D$+ .
>
#
> “ Collar that          Dormouse , ” the Queen    shrieked out         . “ Behead that          Dormouse ! Turn  that
# . NSg/V+ NSg/I/C/Ddem+ NSg      . . D   NPr/V/J+ V/J      NSg/V/J/R/P . . V      NSg/I/C/Ddem+ NSg      . NSg/V NSg/I/C/Ddem+
> Dormouse out         of court    ! Suppress him  ! Pinch him  ! Off       with his     whiskers ! ”
# NSg      NSg/V/J/R/P P  NSg/V/J+ . V        ISg+ . NSg/V ISg+ . NSg/V/J/P P    ISg/D$+ W?       . .
>
#
> For some      minutes the whole  court    was in      confusion , getting the Dormouse turned
# C/P I/J/R/Dq+ NPl/V+  D+  NSg/J+ NSg/V/J+ V   NPr/J/P N🅪Sg/V+   . NSg/V   D   NSg      V/J
> out         , and , by      the time      they had settled down       again , the cook   had disappeared .
# NSg/V/J/R/P . V/C . NSg/J/P D   N🅪Sg/V/J+ IPl+ V   V/J     N🅪Sg/V/J/P P     . D   NPr/V+ V   V/J         .
>
#
> “ Never mind   ! ” said the King     , with an  air    of great  relief . “ Call  the next
# . R     NSg/V+ . . V/J  D+  NPr/V/J+ . P    D/P N🅪Sg/V P  NSg/J+ NSg/J+ . . NSg/V D+  NSg/J/P+
> witness . ” And he       added in      an  undertone to the Queen    , “ Really , my  dear    , you    must
# NSg/V+  . . V/C NPr/ISg+ V/J   NPr/J/P D/P NSg/V     P  D   NPr/V/J+ . . R      . D$+ NSg/V/J . ISgPl+ NSg/V
> cross      - examine the next    witness . It       quite makes my  forehead ache   ! ”
# NPr/V/J/P+ . NSg/V   D   NSg/J/P NSg/V+  . NPr/ISg+ R     NPl/V D$+ NSg+     NSg/V+ . .
>
#
> Alice watched the White     Rabbit as    he       fumbled over    the list   , feeling very curious
# NPr+  V/J     D+  NPr🅪/V/J+ NSg/V+ NSg/R NPr/ISg+ V/J     NSg/J/P D   NSg/V+ . NSg/V/J J/R  J
> to see   what   the next    witness would be     like        , “ — for they haven’t got much         evidence
# P  NSg/V NSg/I+ D   NSg/J/P NSg/V+  VX    NSg/VX NSg/V/J/C/P . . . C/P IPl+ V       V   NSg/I/J/R/Dq NᴹSg/V+
> yet     , ” she  said to herself . Imagine her     surprise , when    the White     Rabbit read  out         ,
# NSg/V/C . . ISg+ V/J  P  ISg+    . NSg/V   ISg/D$+ NSg/V+   . NSg/I/C D+  NPr🅪/V/J+ NSg/V+ NSg/V NSg/V/J/R/P .
> at    the top     of his     shrill  little      voice  , the name   “ Alice ! ”
# NSg/P D   NSg/V/J P  ISg/D$+ NSg/V/J NPr/I/J/Dq+ NSg/V+ . D+  NSg/V+ . NPr+  . .
>
#
> CHAPTER XII : Alice’s Evidence
# NSg/V+  W?  . NSg$    NᴹSg/V+
>
#
> “ Here    ! ” cried Alice , quite forgetting in      the flurry of the moment how   large she
# . NSg/J/R . . V/J   NPr+  . R     NSg/V      NPr/J/P D   NSg/V  P  D   NSg+   NSg/C NSg/J ISg+
> had grown in      the last    few      minutes , and she  jumped up        in      such  a   hurry  that          she
# V   V/J   NPr/J/P D   NSg/V/J NSg/I/Dq NPl/V+  . V/C ISg+ V/J    NSg/V/J/P NPr/J/P NSg/I D/P NSg/V+ NSg/I/C/Ddem+ ISg+
> tipped over    the jury     - box   with the edge  of her     skirt , upsetting all          the jurymen
# V      NSg/J/P D   NSg/V/J+ . NSg/V P    D   NSg/V P  ISg/D$+ NSg/V . NSg/V/J   NSg/I/J/C/Dq D   NPl
> on  to the heads of the crowd  below , and there they lay     sprawling about ,
# J/P P  D   NPl/V P  D   NSg/V+ P     . V/C +     IPl+ NSg/V/J V         J/P   .
> reminding her     very much         of a   globe of goldfish she  had accidentally upset   the
# V         ISg/D$+ J/R  NSg/I/J/R/Dq P  D/P NSg/V P  NSgPl    ISg+ V   R            NSg/V/J D
> week   before .
# NSg/J+ C/P    .
>
#
> “ Oh    , I    beg   your pardon ! ” she  exclaimed in      a   tone     of great  dismay , and began
# . NPr/V . ISg+ NSg/V D$+  NSg/V  . . ISg+ V/J       NPr/J/P D/P N🅪Sg/I/V P  NSg/J+ NSg/V+ . V/C V
> picking them     up        again as    quickly as    she  could  , for the accident of the goldfish
# V       NSg/IPl+ NSg/V/J/P P     NSg/R R       NSg/R ISg+ NSg/VX . C/P D   NSg/J    P  D   NSgPl
> kept running   in      her     head     , and she  had a   vague   sort  of idea that          they must  be
# V    NSg/V/J/P NPr/J/P ISg/D$+ NPr/V/J+ . V/C ISg+ V   D/P NSg/V/J NSg/V P  NSg+ NSg/I/C/Ddem+ IPl+ NSg/V NSg/VX
> collected at    once  and put   back    into the jury     - box    , or    they would die   .
# V/J       NSg/P NSg/C V/C NSg/V NSg/V/J P    D   NSg/V/J+ . NSg/V+ . NPr/C IPl+ VX    NSg/V .
>
#
> “ The trial    cannot proceed , ” said the King     in      a   very grave    voice  , “ until all          the
# . D+  NSg/V/J+ NSg/V  V       . . V/J  D   NPr/V/J+ NPr/J/P D/P J/R  NSg/V/J+ NSg/V+ . . C/P   NSg/I/J/C/Dq D
> jurymen are back    in      their proper places — all          , ” he       repeated with great emphasis ,
# NPl     V   NSg/V/J NPr/J/P D$+   NSg/J  NPl/V+ . NSg/I/J/C/Dq . . NPr/ISg+ V/J      P    NSg/J NSg+     .
> looking hard   at    Alice as    he       said so        .
# V       N🅪Sg/J NSg/P NPr+  NSg/R NPr/ISg+ V/J  NSg/I/J/C .
>
#
> Alice looked at    the jury     - box    , and saw   that          , in      her     haste  , she  had put   the Lizard
# NPr+  V/J    NSg/P D   NSg/V/J+ . NSg/V+ . V/C NSg/V NSg/I/C/Ddem+ . NPr/J/P ISg/D$+ NSg/V+ . ISg+ V   NSg/V D   NSg
> in      head     downwards , and the poor    little     thing was waving its     tail     about in      a
# NPr/J/P NPr/V/J+ W?        . V/C D   NSg/V/J NPr/I/J/Dq NSg+  V   V      ISg/D$+ NSg/V/J+ J/P   NPr/J/P D/P
> melancholy way    , being    quite unable  to move  . She  soon got it       out         again , and put
# NSg/J      NSg/J+ . N🅪Sg/V/C R     NSg/V/J P  NSg/V . ISg+ J/R  V   NPr/ISg+ NSg/V/J/R/P P     . V/C NSg/V
> it       right   ; “ not   that         it       signifies much         , ” she  said to herself ; “ I    should think it
# NPr/ISg+ NPr/V/J . . NSg/C NSg/I/C/Ddem NPr/ISg+ V         NSg/I/J/R/Dq . . ISg+ V/J  P  ISg+    . . ISg+ VX     NSg/V NPr/ISg+
> would be     quite as    much         use   in      the trial    one        way    up        as    the other   . ”
# VX    NSg/VX R     NSg/R NSg/I/J/R/Dq NSg/V NPr/J/P D+  NSg/V/J+ NSg/I/V/J+ NSg/J+ NSg/V/J/P NSg/R D   NSg/V/J . .
>
#
> As    soon as    the jury     had a   little     recovered from the shock   of being    upset   , and
# NSg/R J/R  NSg/R D+  NSg/V/J+ V   D/P NPr/I/J/Dq V/J+      P    D   NSg/V/J P  N🅪Sg/V/C NSg/V/J . V/C
> their slates and pencils had been  found and handed back    to them     , they set     to
# D$+   NPl/V  V/C NPl/V+  V   NSg/V NSg/V V/C V/J    NSg/V/J P  NSg/IPl+ . IPl+ NPr/V/J P
> work   very diligently to write out         a   history of the accident , all          except the
# N🅪Sg/V J/R  R          P  NSg/V NSg/V/J/R/P D/P N🅪Sg    P  D   NSg/J+   . NSg/I/J/C/Dq V/C/P  D
> Lizard , who    seemed too much         overcome to do     anything but     sit   with its     mouth  open    ,
# NSg    . NPr/I+ V/J    W?  NSg/I/J/R/Dq NSg/V    P  NSg/VX NSg/I/V+ NSg/C/P NSg/V P    ISg/D$+ NSg/V+ NSg/V/J .
> gazing up        into the roof  of the court    .
# V      NSg/V/J/P P    D   NSg/V P  D   NSg/V/J+ .
>
#
> “ What   do     you    know  about this    business ? ” the King     said to Alice .
# . NSg/I+ NSg/VX ISgPl+ NSg/V J/P   I/Ddem+ N🅪Sg/J+  . . D+  NPr/V/J+ V/J  P  NPr+  .
>
#
> “ Nothing  , ” said Alice .
# . NSg/I/J+ . . V/J  NPr+  .
>
#
> “ Nothing  whatever ? ” persisted the King     .
# . NSg/I/J+ NSg/I/J+ . . V/J       D+  NPr/V/J+ .
>
#
> “ Nothing  whatever , ” said Alice .
# . NSg/I/J+ NSg/I/J+ . . V/J  NPr+  .
>
#
> “ That’s very important , ” the King     said , turning to the jury     . They were  just
# . NSg$   J/R  J         . . D   NPr/V/J+ V/J  . NSg/V   P  D   NSg/V/J+ . IPl+ NSg/V V/J
> beginning to write this   down       on  their slates , when    the White    Rabbit interrupted :
# NSg/V/J   P  NSg/V I/Ddem N🅪Sg/V/J/P J/P D$+   NPl/V  . NSg/I/C D   NPr🅪/V/J NSg/V+ V/J         .
> “ Unimportant , your Majesty means , of course , ” he       said in      a   very respectful tone      ,
# . J           . D$+  NSg/I+  NPl/V . P  NSg/V+ . . NPr/ISg+ V/J  NPr/J/P D/P J/R  J          N🅪Sg/I/V+ .
> but     frowning and making faces  at    him  as    he       spoke .
# NSg/C/P V        V/C NSg/V  NPl/V+ NSg/P ISg+ NSg/R NPr/ISg+ NSg/V .
>
#
> “ Unimportant , of course , I    meant , ” the King     hastily said , and went  on  to himself
# . J           . P  NSg/V+ . ISg+ V     . . D+  NPr/V/J+ R       V/J  . V/C NSg/V J/P P  ISg+
> in      an  undertone ,
# NPr/J/P D/P NSg/V     .
>
#
> “ important — unimportant — unimportant — important — ” as    if    he       were  trying  which word
# . J         . J           . J           . J         . . NSg/R NSg/C NPr/ISg+ NSg/V NSg/V/J I/C+  NSg/V+
> sounded best      .
# V/J     NPr/VX/JS .
>
#
> Some     of the jury     wrote it       down       “ important , ” and some     “ unimportant . ” Alice could
# I/J/R/Dq P  D+  NSg/V/J+ V     NPr/ISg+ N🅪Sg/V/J/P . J         . . V/C I/J/R/Dq . J           . . NPr+  NSg/VX
> see   this    , as    she  was near      enough to look  over    their slates ; “ but     it       doesn’t
# NSg/V I/Ddem+ . NSg/R ISg+ V   NSg/V/J/P NSg/I  P  NSg/V NSg/J/P D$+   NPl/V  . . NSg/C/P NPr/ISg+ V
> matter  a   bit    , ” she  thought to herself .
# N🅪Sg/V+ D/P NSg/V+ . . ISg+ NSg/V   P  ISg+    .
>
#
> At    this    moment the King     , who    had been  for some      time      busily writing in      his
# NSg/P I/Ddem+ NSg+   D+  NPr/V/J+ . NPr/I+ V   NSg/V C/P I/J/R/Dq+ N🅪Sg/V/J+ R      NSg/V   NPr/J/P ISg/D$+
> note   - book   , cackled out         “ Silence ! ” and read  out         from his     book   , “ Rule   Forty - two .
# NSg/V+ . NSg/V+ . V/J     NSg/V/J/R/P . NSg/V+  . . V/C NSg/V NSg/V/J/R/P P    ISg/D$+ NSg/V+ . . NSg/V+ NSg/J . NSg .
> All           persons more         than a    mile high    to leave the court    . ”
# NSg/I/J/C/Dq+ NPl/V+  NPr/I/V/J/Dq C/P  D/P+ NSg+ NSg/V/J P  NSg/V D+  NSg/V/J+ . .
>
#
> Everybody looked at    Alice .
# NSg/I+    V/J    NSg/P NPr+  .
>
#
> “ I’m not   a   mile high    , ” said Alice .
# . W?  NSg/C D/P NSg+ NSg/V/J . . V/J  NPr+  .
>
#
> “ You    are , ” said the King     .
# . ISgPl+ V   . . V/J  D+  NPr/V/J+ .
>
#
> “ Nearly two  miles  high    , ” added the Queen    .
# . R      NSg+ NPrPl+ NSg/V/J . . V/J   D+  NPr/V/J+ .
>
#
> “ Well    , I    shan’t go      , at    any    rate   , ” said Alice : “ besides , that’s not   a   regular
# . NSg/V/J . ISg+ V      NSg/V/J . NSg/P I/R/Dq NSg/V+ . . V/J  NPr+  . . W?      . NSg$   NSg/C D/P NSg/J
> rule   : you    invented it       just now       . ”
# NSg/V+ . ISgPl+ V/J      NPr/ISg+ V/J  NPr/V/J/C . .
>
#
> “ It’s the oldest rule   in      the book   , ” said the King     .
# . W?   D   JS     NSg/V+ NPr/J/P D   NSg/V+ . . V/J  D   NPr/V/J+ .
>
#
> “ Then    it       ought    to be     Number    One       , ” said Alice .
# . NSg/J/C NPr/ISg+ NSg/I/VX P  NSg/VX NSg/V/JC+ NSg/I/V/J . . V/J  NPr+  .
>
#
> The King     turned pale    , and shut    his     note   - book   hastily . “ Consider your verdict , ”
# D+  NPr/V/J+ V/J    NSg/V/J . V/C NSg/V/J ISg/D$+ NSg/V+ . NSg/V+ R       . . V        D$+  NSg+    . .
> he       said to the jury     , in      a   low     , trembling voice  .
# NPr/ISg+ V/J  P  D+  NSg/V/J+ . NPr/J/P D/P NSg/V/J . V         NSg/V+ .
>
#
> “ There’s more         evidence to come    yet     , please your Majesty , ” said the White    Rabbit ,
# . W?      NPr/I/V/J/Dq NᴹSg/V+  P  NSg/V/P NSg/V/C . V      D$+  NSg/I+  . . V/J  D   NPr🅪/V/J NSg/V+ .
> jumping up        in      a   great hurry  ; “ this   paper     has just been  picked up        . ”
# V       NSg/V/J/P NPr/J/P D/P NSg/J NSg/V+ . . I/Ddem N🅪Sg/V/J+ V   V/J  NSg/V V/J    NSg/V/J/P . .
>
#
> “ What’s in      it       ? ” said the Queen    .
# . NSg$   NPr/J/P NPr/ISg+ . . V/J  D+  NPr/V/J+ .
>
#
> “ I    haven’t opened it       yet     , ” said the White    Rabbit , “ but     it       seems to be     a   letter ,
# . ISg+ V       V/J    NPr/ISg+ NSg/V/C . . V/J  D   NPr🅪/V/J NSg/V+ . . NSg/C/P NPr/ISg+ V     P  NSg/VX D/P NSg/V+ .
> written by      the prisoner to — to somebody . ”
# V/J     NSg/J/P D   NSg+     P  . P  NSg/I+   . .
>
#
> “ It       must  have   been  that          , ” said the King     , “ unless it       was written to nobody , which
# . NPr/ISg+ NSg/V NSg/VX NSg/V NSg/I/C/Ddem+ . . V/J  D+  NPr/V/J+ . . C      NPr/ISg+ V   V/J     P  NSg/I+ . I/C+
> isn’t usual , you    know  . ”
# NSg/V NSg/J . ISgPl+ NSg/V . .
>
#
> “ Who    is it       directed to ? ” said one       of the jurymen .
# . NPr/I+ VL NPr/ISg+ V/J      P  . . V/J  NSg/I/V/J P  D   NPl     .
>
#
> “ It       isn’t directed at    all          , ” said the White    Rabbit ; “ in      fact , there’s nothing
# . NPr/ISg+ NSg/V V/J      NSg/P NSg/I/J/C/Dq . . V/J  D   NPr🅪/V/J NSg/V+ . . NPr/J/P NSg+ . W?      NSg/I/J+
> written on  the outside   . ” He       unfolded the paper     as    he       spoke , and added “ It       isn’t
# V/J     J/P D   NSg/V/J/P . . NPr/ISg+ V/J      D+  N🅪Sg/V/J+ NSg/R NPr/ISg+ NSg/V . V/C V/J   . NPr/ISg+ NSg/V
> a    letter , after all          : it’s a   set      of verses . ”
# D/P+ NSg/V+ . P     NSg/I/J/C/Dq . W?   D/P NPr/V/J+ P  NPl/V  . .
>
#
> “ Are they in      the prisoner’s handwriting ? ” asked another of the jurymen .
# . V   IPl+ NPr/J/P D   NSg$       NᴹSg/V      . . V/J   I/D     P  D   NPl     .
>
#
> “ No    , they’re not   , ” said the White    Rabbit , “ and that’s the queerest thing about
# . NPr/P . W?      NSg/C . . V/J  D   NPr🅪/V/J NSg/V+ . . V/C NSg$   D   JS       NSg+  J/P
> it       . ” ( The jury     all          looked puzzled . )
# NPr/ISg+ . . . D+  NSg/V/J+ NSg/I/J/C/Dq V/J    V/J     . .
>
#
> “ He       must  have   imitated somebody else’s hand   , ” said the King     . ( The jury     all
# . NPr/ISg+ NSg/V NSg/VX V/J      NSg/I+   NSg$   NSg/V+ . . V/J  D   NPr/V/J+ . . D+  NSg/V/J+ NSg/I/J/C/Dq
> brightened up        again . )
# V/J        NSg/V/J/P P     . .
>
#
> “ Please your Majesty , ” said the Knave , “ I    didn’t write it       , and they can’t prove
# . V      D$+  NSg/I+  . . V/J  D   NSg   . . ISg+ V      NSg/V NPr/ISg+ . V/C IPl+ VX    NSg/V
> I    did : there’s no    name   signed at    the end    . ”
# ISg+ V   . W?      NPr/P NSg/V+ V/J    NSg/P D   NSg/V+ . .
>
#
> “ If    you    didn’t sign   it       , ” said the King     , “ that          only  makes the matter  worse    . You
# . NSg/C ISgPl+ V      NSg/V+ NPr/ISg+ . . V/J  D   NPr/V/J+ . . NSg/I/C/Ddem+ J/R/C NPl/V D   N🅪Sg/V+ NSg/V/JC . ISgPl+
> must  have   meant some      mischief , or    else    you’d have   signed your name   like        an
# NSg/V NSg/VX V     I/J/R/Dq+ NSg/V+   . NPr/C NSg/J/C W?    NSg/VX V/J    D$+  NSg/V+ NSg/V/J/C/P D/P
> honest man      . ”
# V/JS   NPr/V/J+ . .
>
#
> There was a   general clapping of hands  at    this    : it       was the first   really clever
# +     V   D/P NSg/V/J NSg/V    P  NPl/V+ NSg/P I/Ddem+ . NPr/ISg+ V   D   NSg/V/J R      J
> thing the King     had said that         day   .
# NSg+  D+  NPr/V/J+ V   V/J  NSg/I/C/Ddem NPr🅪+ .
>
#
> “ That          proves his     guilt  , ” said the Queen    .
# . NSg/I/C/Ddem+ NPl/V  ISg/D$+ NSg/V+ . . V/J  D+  NPr/V/J+ .
>
#
> “ It       proves nothing of the sort   ! ” said Alice . “ Why   , you    don’t even    know  what
# . NPr/ISg+ NPl/V  NSg/I/J P  D+  NSg/V+ . . V/J  NPr+  . . NSg/V . ISgPl+ V     NSg/V/J NSg/V NSg/I+
> they’re about ! ”
# W?      J/P   . .
>
#
> “ Read  them     , ” said the King     .
# . NSg/V NSg/IPl+ . . V/J  D+  NPr/V/J+ .
>
#
> The White     Rabbit put   on  his     spectacles . “ Where shall I    begin , please your
# D+  NPr🅪/V/J+ NSg/V+ NSg/V J/P ISg/D$+ NPl        . . NSg/C VX    ISg+ NSg/V . V      D$+
> Majesty ? ” he       asked .
# NSg/I+  . . NPr/ISg+ V/J   .
>
#
> “ Begin at    the beginning , ” the King     said gravely , “ and go      on  till      you    come    to the
# . NSg/V NSg/P D+  NSg/V/J+  . . D+  NPr/V/J+ V/J  R       . . V/C NSg/V/J J/P NSg/V/C/P ISgPl+ NSg/V/P P  D
> end    : then    stop  . ”
# NSg/V+ . NSg/J/C NSg/V . .
>
#
> These   were  the verses the White    Rabbit read  : —
# I/Ddem+ NSg/V D   NPl/V  D   NPr🅪/V/J NSg/V+ NSg/V . .
>
#
> “ They told me       you    had been  to her     , And mentioned me       to him  : She  gave me       a    good
# . IPl+ V    NPr/ISg+ ISgPl+ V   NSg/V P  ISg/D$+ . V/C V/J       NPr/ISg+ P  ISg+ . ISg+ V    NPr/ISg+ D/P+ NPr/V/J+
> character , But     said I    could  not   swim  .
# NSg/V+    . NSg/C/P V/J  ISg+ NSg/VX NSg/C NSg/V .
>
#
> He       sent  them     word   I    had not   gone  ( We   know  it       to be     true    ) : If    she  should push
# NPr/ISg+ NSg/V NSg/IPl+ NSg/V+ ISg+ V   NSg/C V/J/P . IPl+ NSg/V NPr/ISg+ P  NSg/VX NSg/V/J . . NSg/C ISg+ VX     NSg/V
> the matter  on  , What   would become of you    ?
# D+  N🅪Sg/V+ J/P . NSg/I+ VX    V      P  ISgPl+ .
>
#
> I    gave her     one       , they gave him  two , You    gave us       three or    more         ; They all
# ISg+ V    ISg/D$+ NSg/I/V/J . IPl+ V    ISg+ NSg . ISgPl+ V    NPr/IPl+ NSg   NPr/C NPr/I/V/J/Dq . IPl+ NSg/I/J/C/Dq
> returned from him  to you    , Though they were  mine     before .
# V/J+     P    ISg+ P  ISgPl+ . V/C    IPl+ NSg/V NSg/I/V+ C/P    .
>
#
> If    I    or    she  should chance   to be     Involved in      this    affair , He       trusts to you    to
# NSg/C ISg+ NPr/C ISg+ VX     NPr/V/J+ P  NSg/VX V/J      NPr/J/P I/Ddem+ NSg+   . NPr/ISg+ NPl/V  P  ISgPl+ P
> set     them     free    , Exactly as    we   were  .
# NPr/V/J NSg/IPl+ NSg/V/J . R       NSg/R IPl+ NSg/V .
>
#
> My  notion was that         you    had been  ( Before she  had this    fit      ) An   obstacle that
# D$+ NSg+   V   NSg/I/C/Ddem ISgPl+ V   NSg/V . C/P    ISg+ V   I/Ddem+ NSg/V/J+ . D/P+ NSg+     NSg/I/C/Ddem+
> came    between Him  , and ourselves , and it       .
# NSg/V/P NSg/P   ISg+ . V/C IPl+      . V/C NPr/ISg+ .
>
#
> Don’t let   him  know  she  liked them     best      , For this    must  ever be     A   secret  , kept
# V     NSg/V ISg+ NSg/V ISg+ V/J   NSg/IPl+ NPr/VX/JS . C/P I/Ddem+ NSg/V J    NSg/VX D/P NSg/V/J . V
> from all          the rest      , Between yourself and me       . ”
# P    NSg/I/J/C/Dq D   NSg/V/JS+ . NSg/P   ISg+     V/C NPr/ISg+ . .
>
#
> “ That’s the most         important piece of evidence we’ve heard yet     , ” said the King     ,
# . NSg$   D   NSg/I/J/R/Dq J         NSg/V P  NᴹSg/V+  W?    V/J   NSg/V/C . . V/J  D   NPr/V/J+ .
> rubbing his     hands  ; “ so        now       let   the jury     — ”
# NSg/V   ISg/D$+ NPl/V+ . . NSg/I/J/C NPr/V/J/C NSg/V D   NSg/V/J+ . .
>
#
> “ If    any    one       of them     can    explain it       , ” said Alice , ( she  had grown so        large in      the
# . NSg/C I/R/Dq NSg/I/V/J P  NSg/IPl+ NPr/VX V       NPr/ISg+ . . V/J  NPr+  . . ISg+ V   V/J   NSg/I/J/C NSg/J NPr/J/P D+
> last     few       minutes that          she  wasn’t a   bit    afraid of interrupting him  , ) “ I’ll give
# NSg/V/J+ NSg/I/Dq+ NPl/V+  NSg/I/C/Ddem+ ISg+ V      D/P NSg/V+ J      P  V            ISg+ . . . W?   NSg/V
> him  sixpence . I    don’t believe there’s an  atom of meaning   in      it       . ”
# ISg+ NSg      . ISg+ V     V       W?      D/P NSg  P  N🅪Sg/V/J+ NPr/J/P NPr/ISg+ . .
>
#
> The jury     all          wrote down       on  their slates , “ She  doesn’t believe there’s an  atom of
# D+  NSg/V/J+ NSg/I/J/C/Dq V     N🅪Sg/V/J/P J/P D$+   NPl/V  . . ISg+ V       V       W?      D/P NSg  P
> meaning   in      it       , ” but     none  of them     attempted to explain the paper     .
# N🅪Sg/V/J+ NPr/J/P NPr/ISg+ . . NSg/C/P NSg/I P  NSg/IPl+ V/J       P  V       D   N🅪Sg/V/J+ .
>
#
> “ If    there’s no    meaning   in      it       , ” said the King     , “ that          saves a   world of trouble ,
# . NSg/C W?      NPr/P N🅪Sg/V/J+ NPr/J/P NPr/ISg+ . . V/J  D   NPr/V/J+ . . NSg/I/C/Ddem+ NPl/V D/P NSg/V P  NSg/V+  .
> you    know  , as    we   needn’t try     to find  any    . And yet     I    don’t know  , ” he       went  on  ,
# ISgPl+ NSg/V . NSg/R IPl+ VX      NSg/V/J P  NSg/V I/R/Dq . V/C NSg/V/C ISg+ V     NSg/V . . NPr/ISg+ NSg/V J/P .
> spreading out         the verses on  his     knee   , and looking at    them     with one       eye    ; “ I    seem
# V         NSg/V/J/R/P D   NPl/V  J/P ISg/D$+ NSg/V+ . V/C V       NSg/P NSg/IPl+ P    NSg/I/V/J NSg/V+ . . ISg+ V
> to see   some     meaning   in      them     , after all          . “ — said I    could  not   swim  — ” you    can’t
# P  NSg/V I/J/R/Dq N🅪Sg/V/J+ NPr/J/P NSg/IPl+ . P     NSg/I/J/C/Dq . . . V/J  ISg+ NSg/VX NSg/C NSg/V . . ISgPl+ VX
> swim  , can    you    ? ” he       added , turning to the Knave .
# NSg/V . NPr/VX ISgPl+ . . NPr/ISg+ V/J   . NSg/V   P  D   NSg   .
>
#
> The Knave shook   his     head     sadly . “ Do     I    look  like        it       ? ” he       said . ( Which he
# D   NSg   NSg/V/J ISg/D$+ NPr/V/J+ R     . . NSg/VX ISg+ NSg/V NSg/V/J/C/P NPr/ISg+ . . NPr/ISg+ V/J  . . I/C+  NPr/ISg+
> certainly did not   , being    made entirely of cardboard . )
# R         V   NSg/C . N🅪Sg/V/C V    R        P  NᴹSg/J+   . .
>
#
> “ All          right   , so        far     , ” said the King     , and he       went  on  muttering over    the verses to
# . NSg/I/J/C/Dq NPr/V/J . NSg/I/J/C NSg/V/J . . V/J  D+  NPr/V/J+ . V/C NPr/ISg+ NSg/V J/P NSg/V     NSg/J/P D   NPl/V  P
> himself : “ ‘          We   know  it       to be     true    — ’ that’s the jury     , of course — ‘          I    gave her     one       ,
# ISg+    . . Unlintable IPl+ NSg/V NPr/ISg+ P  NSg/VX NSg/V/J . . NSg$   D   NSg/V/J+ . P  NSg/V+ . Unlintable ISg+ V    ISg/D$+ NSg/I/V/J .
> they gave him  two — ’ why   , that          must  be     what   he       did with the tarts , you    know  — ”
# IPl+ V    ISg+ NSg . . NSg/V . NSg/I/C/Ddem+ NSg/V NSg/VX NSg/I+ NPr/ISg+ V   P    D   NPl/V . ISgPl+ NSg/V . .
>
#
> “ But     , it       goes  on  ‘          they all          returned from him  to you    , ’ ” said Alice .
# . NSg/C/P . NPr/ISg+ NPl/V J/P Unlintable IPl+ NSg/I/J/C/Dq V/J+     P    ISg+ P  ISgPl+ . . . V/J  NPr+  .
>
#
> “ Why   , there they are ! ” said the King     triumphantly , pointing to the tarts on  the
# . NSg/V . +     IPl+ V   . . V/J  D+  NPr/V/J+ R            . V        P  D   NPl/V J/P D
> table  . “ Nothing  can    be     clearer than that          . Then    again — ‘          before she  had this    fit      — ’
# NSg/V+ . . NSg/I/J+ NPr/VX NSg/VX NSg/JC  C/P  NSg/I/C/Ddem+ . NSg/J/C P     . Unlintable C/P    ISg+ V   I/Ddem+ NSg/V/J+ . .
> you    never had fits  , my  dear    , I    think ? ” he       said to the Queen    .
# ISgPl+ R     V   NPl/V . D$+ NSg/V/J . ISg+ NSg/V . . NPr/ISg+ V/J  P  D+  NPr/V/J+ .
>
#
> “ Never ! ” said the Queen    furiously , throwing an  inkstand at    the Lizard as    she
# . R     . . V/J  D+  NPr/V/J+ R         . V        D/P NSg      NSg/P D   NSg    NSg/R ISg+
> spoke . ( The unfortunate little      Bill   had left    off       writing on  his     slate    with one
# NSg/V . . D+  NSg/J+      NPr/I/J/Dq+ NPr/V+ V   NPr/V/J NSg/V/J/P NSg/V   J/P ISg/D$+ NSg/V/J+ P    NSg/I/V/J+
> finger , as    he       found it       made no     mark   ; but     he       now       hastily began again , using the
# NSg/V+ . NSg/R NPr/ISg+ NSg/V NPr/ISg+ V    NPr/P+ NPr/V+ . NSg/C/P NPr/ISg+ NPr/V/J/C R       V     P     . V     D+
> ink     , that          was trickling down       his     face   , as    long    as    it       lasted . )
# N🅪Sg/V+ . NSg/I/C/Ddem+ V   V         N🅪Sg/V/J/P ISg/D$+ NSg/V+ . NSg/R NPr/V/J NSg/R NPr/ISg+ V/J    . .
>
#
> “ Then    the words  don’t fit     you    , ” said the King     , looking round     the court    with a
# . NSg/J/C D+  NPl/V+ V     NSg/V/J ISgPl+ . . V/J  D   NPr/V/J+ . V       NSg/V/J/P D   NSg/V/J+ P    D/P
> smile  . There was a    dead     silence .
# NSg/V+ . +     V   D/P+ NSg/V/J+ NSg/V+  .
>
#
> “ It’s a    pun    ! ” the King     added in      an   offended tone      , and everybody laughed , “ Let
# . W?   D/P+ NSg/V+ . . D+  NPr/V/J+ V/J   NPr/J/P D/P+ V/J      N🅪Sg/I/V+ . V/C NSg/I+    V/J     . . NSg/V
> the jury     consider their verdict , ” the King     said , for about the twentieth time
# D+  NSg/V/J+ V        D$+   NSg+    . . D+  NPr/V/J+ V/J  . C/P J/P   D+  NSg/J+    N🅪Sg/V/J+
> that          day   .
# NSg/I/C/Ddem+ NPr🅪+ .
>
#
> “ No    , no    ! ” said the Queen    . “ Sentence first   — verdict afterwards . ”
# . NPr/P . NPr/P . . V/J  D+  NPr/V/J+ . . NSg/V+   NSg/V/J . NSg+    R/Comm     . .
>
#
> “ Stuff  and nonsense  ! ” said Alice loudly . “ The idea of having the sentence
# . NᴹSg/V V/C NᴹSg/V/J+ . . V/J  NPr+  R      . . D   NSg  P  V      D+  NSg/V+
> first   ! ”
# NSg/V/J . .
>
#
> “ Hold    your tongue ! ” said the Queen    , turning purple   .
# . NSg/V/J D$+  NSg/V+ . . V/J  D+  NPr/V/J+ . NSg/V   N🅪Sg/V/J .
>
#
> “ I    won’t ! ” said Alice .
# . ISg+ V     . . V/J  NPr+  .
>
#
> “ Off       with her     head     ! ” the Queen    shouted at    the top     of her     voice  . Nobody moved .
# . NSg/V/J/P P    ISg/D$+ NPr/V/J+ . . D+  NPr/V/J+ V/J     NSg/P D   NSg/V/J P  ISg/D$+ NSg/V+ . NSg/I+ V/J   .
>
#
> “ Who    cares for you    ? ” said Alice , ( she  had grown to her     full     size    by      this    time      . )
# . NPr/I+ NPl/V C/P ISgPl+ . . V/J  NPr+  . . ISg+ V   V/J   P  ISg/D$+ NSg/V/J+ N🅪Sg/V+ NSg/J/P I/Ddem+ N🅪Sg/V/J+ . .
> “ You’re nothing  but     a   pack  of cards  ! ”
# . W?     NSg/I/J+ NSg/C/P D/P NSg/V P  NPl/V+ . .
>
#
> At    this    the whole  pack   rose    up        into the air     , and came    flying  down       upon her     : she
# NSg/P I/Ddem+ D+  NSg/J+ NSg/V+ NPr/V/J NSg/V/J/P P    D+  N🅪Sg/V+ . V/C NSg/V/P NSg/V/J N🅪Sg/V/J/P P    ISg/D$+ . ISg+
> gave a    little      scream , half       of fright  and half       of anger   , and tried to beat     them
# V    D/P+ NPr/I/J/Dq+ NSg/V+ . N🅪Sg/V/J/P P  NSg/V/J V/C N🅪Sg/V/J/P P  NᴹSg/V+ . V/C V/J   P  N🅪Sg/V/J NSg/IPl+
> off       , and found herself lying   on  the bank   , with her     head     in      the lap     of her
# NSg/V/J/P . V/C NSg/V ISg+    NSg/V/J J/P D   NSg/V+ . P    ISg/D$+ NPr/V/J+ NPr/J/P D   NSg/V/J P  ISg/D$+
> sister , who    was gently brushing away some     dead    leaves that          had fluttered down
# NSg/V+ . NPr/I+ V   R      V        V/J  I/J/R/Dq NSg/V/J NPl/V+ NSg/I/C/Ddem+ V   V/J       N🅪Sg/V/J/P
> from the trees  upon her     face   .
# P    D   NPl/V+ P    ISg/D$+ NSg/V+ .
>
#
> “ Wake  up        , Alice dear    ! ” said her     sister ; “ Why   , what   a    long     sleep   you’ve had ! ”
# . NPr/V NSg/V/J/P . NPr+  NSg/V/J . . V/J  ISg/D$+ NSg/V+ . . NSg/V . NSg/I+ D/P+ NPr/V/J+ N🅪Sg/V+ W?     V   . .
>
#
> “ Oh    , I’ve had such  a   curious dream    ! ” said Alice , and she  told her     sister , as
# . NPr/V . W?   V   NSg/I D/P J       NSg/V/J+ . . V/J  NPr+  . V/C ISg+ V    ISg/D$+ NSg/V+ . NSg/R
> well    as    she  could  remember them     , all          these  strange Adventures of hers that         you
# NSg/V/J NSg/R ISg+ NSg/VX NSg/V    NSg/IPl+ . NSg/I/J/C/Dq I/Ddem NSg/V/J NPl/V      P  ISg+ NSg/I/C/Ddem ISgPl+
> have   just been  reading about ; and when    she  had finished , her     sister kissed her     ,
# NSg/VX V/J  NSg/V NPr/V   J/P   . V/C NSg/I/C ISg+ V   V/J      . ISg/D$+ NSg/V+ V/J    ISg/D$+ .
> and said , “ It       was a   curious dream   , dear    , certainly : but     now       run   in      to your tea     ;
# V/C V/J  . . NPr/ISg+ V   D/P J       NSg/V/J . NSg/V/J . R         . NSg/C/P NPr/V/J/C NSg/V NPr/J/P P  D$+  N🅪Sg/V+ .
> it’s getting late  . ” So        Alice got up        and ran   off       , thinking while     she  ran   , as    well
# W?   NSg/V   NSg/J . . NSg/I/J/C NPr+  V   NSg/V/J/P V/C NSg/V NSg/V/J/P . V        NSg/V/C/P ISg+ NSg/V . NSg/R NSg/V/J
> she  might     , what   a    wonderful dream    it       had been  .
# ISg+ NᴹSg/VX/J . NSg/I+ D/P+ J+        NSg/V/J+ NPr/ISg+ V   NSg/V .
>
#
> But     her     sister sat     still   just as    she  left    her     , leaning her     head     on  her     hand   ,
# NSg/C/P ISg/D$+ NSg/V+ NSg/V/J NSg/V/J V/J  NSg/R ISg+ NPr/V/J ISg/D$+ . NSg/V   ISg/D$+ NPr/V/J+ J/P ISg/D$+ NSg/V+ .
> watching the setting  sun    , and thinking of little      Alice and all           her     wonderful
# V        D+  NSg/V/J+ NPr/V+ . V/C V        P  NPr/I/J/Dq+ NPr+  V/C NSg/I/J/C/Dq+ ISg/D$+ J+
> Adventures , till      she  too began dreaming after a    fashion , and this    was her
# NPl/V+     . NSg/V/C/P ISg+ W?  V     V+       P     D/P+ N🅪Sg/V+ . V/C I/Ddem+ V   ISg/D$+
> dream    : —
# NSg/V/J+ . .
>
#
> First   , she  dreamed of little      Alice herself , and once  again the tiny   hands  were
# NSg/V/J . ISg+ V/J     P  NPr/I/J/Dq+ NPr+  ISg+    . V/C NSg/C P     D+  NSg/J+ NPl/V+ NSg/V
> clasped upon her     knee   , and the bright  eager   eyes   were  looking up        into hers — she
# V/J     P    ISg/D$+ NSg/V+ . V/C D   NPr/V/J NSg/V/J NPl/V+ NSg/V V       NSg/V/J/P P    ISg+ . ISg+
> could  hear the very tones of her     voice  , and see   that         queer   little     toss  of her
# NSg/VX V    D   J/R  NPl/V P  ISg/D$+ NSg/V+ . V/C NSg/V NSg/I/C/Ddem NSg/V/J NPr/I/J/Dq NSg/V P  ISg/D$+
> head     to keep  back    the wandering hair    that          would always get   into her     eyes   — and
# NPr/V/J+ P  NSg/V NSg/V/J D   V         N🅪Sg/V+ NSg/I/C/Ddem+ VX    R      NSg/V P    ISg/D$+ NPl/V+ . V/C
> still   as    she  listened , or    seemed to listen , the whole place  around her     became
# NSg/V/J NSg/R ISg+ V/J      . NPr/C V/J    P  NSg/V  . D   NSg/J NSg/V+ J/P    ISg/D$+ V
> alive with the strange creatures of her     little     sister’s dream    .
# W?    P    D   NSg/V/J NPl       P  ISg/D$+ NPr/I/J/Dq NSg$     NSg/V/J+ .
>
#
> The long     grass   rustled at    her     feet as    the White    Rabbit hurried by      — the frightened
# D+  NPr/V/J+ NPr🅪/V+ V/J     NSg/P ISg/D$+ NPl+ NSg/R D   NPr🅪/V/J NSg/V+ V/J     NSg/J/P . D   V/J
> Mouse  splashed his     way    through the neighbouring pool   — she  could  hear the rattle
# NSg/V+ V/J      ISg/D$+ NSg/J+ NSg/J/P D   V/Comm       NSg/V+ . ISg+ NSg/VX V    D   NSg/V
> of the teacups as    the March  Hare     and his     friends shared their never - ending meal   ,
# P  D   NPl     NSg/R D   NPr/V+ NSg/V/J+ V/C ISg/D$+ NPl/V+  V/J    D$+   R     . NSg/V  NSg/V+ .
> and the shrill  voice of the Queen    ordering off       her     unfortunate guests to
# V/C D   NSg/V/J NSg/V P  D   NPr/V/J+ V+       NSg/V/J/P ISg/D$+ NSg/J       NPl/V+ P
> execution — once  more         the pig    - baby     was sneezing on  the Duchess’s knee   , while
# NSg       . NSg/C NPr/I/V/J/Dq D   NSg/V+ . NSg/V/J+ V   V        J/P D   NSg$      NSg/V+ . NSg/V/C/P
> plates and dishes crashed around it       — once  more         the shriek of the Gryphon , the
# NPl/V  V/C NPl/V+ V/J     J/P    NPr/ISg+ . NSg/C NPr/I/V/J/Dq D   NSg/V  P  D   ?       . D
> squeaking of the Lizard’s slate    - pencil , and the choking of the suppressed
# V         P  D   NSg$     NSg/V/J+ . NSg/V+ . V/C D   V       P  D   V/J
> guinea - pigs   , filled the air     , mixed up        with the distant sobs  of the miserable
# NPr+   . NPl/V+ . V/J    D   N🅪Sg/V+ . V/J   NSg/V/J/P P    D   J       NPl/V P  D   W?
> Mock    Turtle .
# NSg/V/J NSg/V+ .
>
#
> So        she  sat     on  , with closed eyes   , and half        believed herself in      Wonderland , though
# NSg/I/J/C ISg+ NSg/V/J J/P . P    V/J    NPl/V+ . V/C N🅪Sg/V/J/P+ V/J      ISg+    NPr/J/P NSg+       . V/C
> she  knew she  had but     to open    them     again , and all          would change to dull
# ISg+ V    ISg+ V   NSg/C/P P  NSg/V/J NSg/IPl+ P     . V/C NSg/I/J/C/Dq VX    N🅪Sg/V P  V/J+
> reality — the grass   would be     only  rustling in      the wind   , and the pool   rippling to
# N🅪Sg+   . D+  NPr🅪/V+ VX    NSg/VX J/R/C V        NPr/J/P D   NSg/V+ . V/C D   NSg/V+ V        P
> the waving of the reeds — the rattling teacups would change  to tinkling
# D   V      P  D   NPl+  . D   V        NPl     VX    N🅪Sg/V+ P  V
> sheep  - bells , and the Queen’s shrill  cries to the voice of the shepherd boy    — and
# NSgPl+ . NPl/V . V/C D   NSg$    NSg/V/J NPl/V P  D   NSg/V P  D   NPr/V+   NSg/V+ . V/C
> the sneeze of the baby     , the shriek of the Gryphon , and all          the other   queer
# D   NSg/V  P  D   NSg/V/J+ . D   NSg/V  P  D   ?       . V/C NSg/I/J/C/Dq D   NSg/V/J NSg/V/J
> noises , would change  ( she  knew ) to the confused clamour    of the busy
# NPl/V+ . VX    N🅪Sg/V+ . ISg+ V    . P  D   V/J      NSg/V/Comm P  D   NSg/V/J
> farm   - yard   — while     the lowing of the cattle  in      the distance would take  the place  of
# NSg/V+ . NSg/V+ . NSg/V/C/P D   V      P  D   NᴹSg/V+ NPr/J/P D   NSg/V+   VX    NSg/V D   NSg/V+ P
> the Mock    Turtle’s heavy   sobs  .
# D   NSg/V/J NSg$     NSg/V/J NPl/V .
>
#
> Lastly , she  pictured to herself how   this   same little     sister of hers would , in
# R      . ISg+ V/J      P  ISg+    NSg/C I/Ddem I/J  NPr/I/J/Dq NSg/V  P  ISg+ VX    . NPr/J/P
> the after - time      , be     herself a   grown woman  ; and how   she  would keep  , through all
# D   P     . N🅪Sg/V/J+ . NSg/VX ISg+    D/P V/J   NSg/V+ . V/C NSg/C ISg+ VX    NSg/V . NSg/J/P NSg/I/J/C/Dq
> her     riper years , the simple  and loving  heart  of her     childhood : and how   she  would
# ISg/D$+ NSg   NPl+  . D   NSg/V/J V/C NSg/V/J N🅪Sg/V P  ISg/D$+ NSg+      . V/C NSg/C ISg+ VX
> gather about her     other   little     children , and make  their eyes   bright  and eager
# NSg/V  J/P   ISg/D$+ NSg/V/J NPr/I/J/Dq NPl+     . V/C NSg/V D$+   NPl/V+ NPr/V/J V/C NSg/V/J
> with many       a   strange tale   , perhaps even    with the dream   of Wonderland of long    ago :
# P    NSg/I/J/Dq D/P NSg/V/J NSg/V+ . NSg/R   NSg/V/J P    D   NSg/V/J P  NSg+       P  NPr/V/J J/P .
> and how   she  would feel    with all          their simple  sorrows , and find  a   pleasure in      all
# V/C NSg/C ISg+ VX    NSg/I/V P    NSg/I/J/C/Dq D$+   NSg/V/J NPl/V+  . V/C NSg/V D/P NSg/V+   NPr/J/P NSg/I/J/C/Dq
> their simple  joys   , remembering her     own     child  - life    , and the happy   summer days .
# D$+   NSg/V/J NPl/V+ . V           ISg/D$+ NSg/V/J NSg/V+ . N🅪Sg/V+ . V/C D   NSg/V/J NPr/V+ NPl+ .
>
#
> THE END
# D+  NSg/V+<|MERGE_RESOLUTION|>--- conflicted
+++ resolved
@@ -1196,13 +1196,8 @@
 # V/J         VL J    P  V      . . ISg+ V/J  P  ISg+    . . C        ISg+ V   NPr/C NSg/V+
 > anything ; so        I’ll just see   what   this   bottle does  . I    do     hope   it’ll make  me       grow
 # NSg/I/V+ . NSg/I/J/C W?   V/J  NSg/V NSg/I+ I/Ddem NSg/V+ NPl/V . ISg+ NSg/VX NPr🅪/V W?    NSg/V NPr/ISg+ V
-<<<<<<< HEAD
 > large again , for really I’m quite tired of being    such  a   tiny  little     thing ! ”
-# NSg/J P     . C/P R      W?  NSg   V/J   P  N🅪Sg/V/C NSg/I D/P NSg/J NPr/I/J/Dq NSg+  . .
-=======
-> large again , for really I’m quite tired of being    such  a   tiny  little     thing  ! ”
-# NSg/J P     . C/P R      W?  R     V/J   P  N🅪Sg/V/C NSg/I D/P NSg/J NPr/I/J/Dq NSg/V+ . .
->>>>>>> 29a0d529
+# NSg/J P     . C/P R      W?  R     V/J   P  N🅪Sg/V/C NSg/I D/P NSg/J NPr/I/J/Dq NSg+  . .
 >
 #
 > It       did so        indeed , and much         sooner than she  had expected : before she  had drunk
@@ -2633,13 +2628,8 @@
 # . W?     NSg/V NPr/ISg+ W?    . . V/J  D   NSg/V/J+ . V/C V/J      .
 >
 #
-<<<<<<< HEAD
-> Alice was not   much       surprised at    this    , she  was getting so        used to queer    things
-# NPr+  V   NSg/C NSg/I/J/Dq V/J       NSg/P I/Ddem+ . ISg+ V   NSg/V   NSg/I/J/C V/J  P  NSg/V/J+ NPl+
-=======
 > Alice was not   much         surprised at    this    , she  was getting so        used to queer    things
-# NPr+  V   NSg/C NSg/I/J/R/Dq V/J       NSg/P I/Ddem+ . ISg+ V   NSg/V   NSg/I/J/C V/J  P  NSg/V/J+ NPl/V+
->>>>>>> 29a0d529
+# NPr+  V   NSg/C NSg/I/J/R/Dq V/J       NSg/P I/Ddem+ . ISg+ V   NSg/V   NSg/I/J/C V/J  P  NSg/V/J+ NPl+
 > happening . While     she  was looking at    the place  where it       had been  , it       suddenly
 # NSg/V/J   . NSg/V/C/P ISg+ V   V       NSg/P D+  NSg/V+ NSg/C NPr/ISg+ V   NSg/V . NPr/ISg+ R
 > appeared again .
@@ -2696,13 +2686,8 @@
 #
 > “ Well    ! I’ve often seen  a   cat      without a   grin   , ” thought Alice ; “ but     a   grin   without
 # . NSg/V/J . W?   R     NSg/V D/P NSg/V/J+ C/P     D/P NSg/V+ . . NSg/V   NPr+  . . NSg/C/P D/P NSg/V+ C/P
-<<<<<<< HEAD
-> a   cat      ! It’s the most       curious thing I    ever saw   in      my  life    ! ”
-# D/P NSg/V/J+ . W?   D   NSg/I/J/Dq J       NSg+  ISg+ J    NSg/V NPr/J/P D$+ N🅪Sg/V+ . .
-=======
-> a   cat      ! It’s the most         curious thing  I    ever saw   in      my  life    ! ”
-# D/P NSg/V/J+ . W?   D   NSg/I/J/R/Dq J       NSg/V+ ISg+ J    NSg/V NPr/J/P D$+ N🅪Sg/V+ . .
->>>>>>> 29a0d529
+> a   cat      ! It’s the most         curious thing I    ever saw   in      my  life    ! ”
+# D/P NSg/V/J+ . W?   D   NSg/I/J/R/Dq J       NSg+  ISg+ J    NSg/V NPr/J/P D$+ N🅪Sg/V+ . .
 >
 #
 > She  had not   gone  much         farther before she  came    in      sight  of the house of the March
@@ -3293,17 +3278,10 @@
 # NSg/C/P . J/P N🅪Sg/V/C V/J     NSg/J/P D   NSg/V  . NPr/ISg+ NSg/V/J NSg/V/J/P P     P    D/P NPr/I/J/Dq NSg/V  . V/C
 > went  on  : “ — that          begins with an  M       , such  as    mouse  - traps , and the moon   , and memory ,
 # NSg/V J/P . . . NSg/I/C/Ddem+ NPl/V  P    D/P NPr/V/J . NSg/I NSg/R NSg/V+ . NPl/V . V/C D   NPr/V+ . V/C N🅪Sg+  .
-<<<<<<< HEAD
-> and muchness — you    know  you    say   things are “ much       of a   muchness ” — did you    ever see
-# V/C W?       . ISgPl+ NSg/V ISgPl+ NSg/V NPl+   V   . NSg/I/J/Dq P  D/P W?       . . V   ISgPl+ J    NSg/V
+> and muchness — you    know  you    say   things are “ much         of a   muchness ” — did you    ever see
+# V/C W?       . ISgPl+ NSg/V ISgPl+ NSg/V NPl+   V   . NSg/I/J/R/Dq P  D/P W?       . . V   ISgPl+ J    NSg/V
 > such  a   thing as    a   drawing of a   muchness ? ”
 # NSg/I D/P NSg+  NSg/R D/P NSg/V   P  D/P W?       . .
-=======
-> and muchness — you    know  you    say   things are “ much         of a   muchness ” — did you    ever see
-# V/C W?       . ISgPl+ NSg/V ISgPl+ NSg/V NPl/V+ V   . NSg/I/J/R/Dq P  D/P W?       . . V   ISgPl+ J    NSg/V
-> such  a   thing  as    a   drawing of a   muchness ? ”
-# NSg/I D/P NSg/V+ NSg/R D/P NSg/V   P  D/P W?       . .
->>>>>>> 29a0d529
 >
 #
 > “ Really , now       you    ask   me       , ” said Alice , very much         confused , “ I    don’t think — ”
@@ -4002,13 +3980,8 @@
 # N🅪Sg/J+  . .
 >
 #
-<<<<<<< HEAD
-> “ Ah      , well    ! It       means much       the same thing , ” said the Duchess , digging her     sharp
-# . NSg/I/V . NSg/V/J . NPr/ISg+ NPl/V NSg/I/J/Dq D+  I/J+ NSg+  . . V/J  D   NSg/V   . NSg/V   ISg/D$+ NPr/V/J
-=======
-> “ Ah      , well    ! It       means much         the same thing  , ” said the Duchess , digging her     sharp
-# . NSg/I/V . NSg/V/J . NPr/ISg+ NPl/V NSg/I/J/R/Dq D+  I/J+ NSg/V+ . . V/J  D   NSg/V   . NSg/V   ISg/D$+ NPr/V/J
->>>>>>> 29a0d529
+> “ Ah      , well    ! It       means much         the same thing , ” said the Duchess , digging her     sharp
+# . NSg/I/V . NSg/V/J . NPr/ISg+ NPl/V NSg/I/J/R/Dq D+  I/J+ NSg+  . . V/J  D   NSg/V   . NSg/V   ISg/D$+ NPr/V/J
 > little     chin   into Alice’s shoulder as    she  added , “ and the moral   of that          is — ‘          Take
 # NPr/I/J/Dq NPr/V+ P    NSg$    NSg/V+   NSg/R ISg+ V/J   . . V/C D   NSg/V/J P  NSg/I/C/Ddem+ VL . Unlintable NSg/V
 > care   of the sense   , and the sounds will   take  care   of themselves . ’ ”
@@ -4959,13 +4932,8 @@
 #
 > “ What   is the use   of repeating all           that          stuff   , ” the Mock     Turtle interrupted , “ if
 # . NSg/I+ VL D   NSg/V P  NSg/V/J   NSg/I/J/C/Dq+ NSg/I/C/Ddem+ NᴹSg/V+ . . D+  NSg/V/J+ NSg/V+ V/J         . . NSg/C
-<<<<<<< HEAD
-> you    don’t explain it       as    you    go      on  ? It’s by      far     the most       confusing thing I    ever
-# ISgPl+ V     V       NPr/ISg+ NSg/R ISgPl+ NSg/V/J J/P . W?   NSg/J/P NSg/V/J D   NSg/I/J/Dq V/J       NSg+  ISg+ J
-=======
-> you    don’t explain it       as    you    go      on  ? It’s by      far     the most         confusing thing  I    ever
-# ISgPl+ V     V       NPr/ISg+ NSg/R ISgPl+ NSg/V/J J/P . W?   NSg/J/P NSg/V/J D   NSg/I/J/R/Dq V/J       NSg/V+ ISg+ J
->>>>>>> 29a0d529
+> you    don’t explain it       as    you    go      on  ? It’s by      far     the most         confusing thing I    ever
+# ISgPl+ V     V       NPr/ISg+ NSg/R ISgPl+ NSg/V/J J/P . W?   NSg/J/P NSg/V/J D   NSg/I/J/R/Dq V/J       NSg+  ISg+ J
 > heard ! ”
 # V/J   . .
 >
@@ -5330,13 +5298,8 @@
 # C/P D/P NSg   . NSg/V/J J/P . .
 >
 #
-<<<<<<< HEAD
-> “ I’m a    poor    man      , ” the Hatter went  on  , “ and most       things twinkled after that          — only
-# . W?  D/P+ NSg/V/J NPr/V/J+ . . D   NSg/V  NSg/V J/P . . V/C NSg/I/J/Dq NPl+   V/J      P     NSg/I/C/Ddem+ . J/R/C
-=======
 > “ I’m a    poor    man      , ” the Hatter went  on  , “ and most         things twinkled after that          — only
-# . W?  D/P+ NSg/V/J NPr/V/J+ . . D   NSg/V  NSg/V J/P . . V/C NSg/I/J/R/Dq NPl/V+ V/J      P     NSg/I/C/Ddem+ . J/R/C
->>>>>>> 29a0d529
+# . W?  D/P+ NSg/V/J NPr/V/J+ . . D   NSg/V  NSg/V J/P . . V/C NSg/I/J/R/Dq NPl+   V/J      P     NSg/I/C/Ddem+ . J/R/C
 > the March  Hare     said — ”
 # D   NPr/V+ NSg/V/J+ V/J  . .
 >
