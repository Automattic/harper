--- conflicted
+++ resolved
@@ -302,13 +302,8 @@
 # ISg+ NSg/VX NSg/C NSg/V    J    Nᴹ/V/J NSg/V NSg/I+ D/P+ NSg/V+ .
 >
 #
-<<<<<<< HEAD
-> After a    while      , finding that         nothing  more         happened , she  decided on  going  into the
-# P     D/P+ NSg/V/C/P+ . Nᴹ/V/J  NSg/I/C/Ddem NSg/I/J+ NPr/I/V/J/Dq V/J      . ISg+ NSg/V/J J/P Nᴹ/V/J P    D+
-=======
-> After a    while      , finding that         nothing  more           happened , she  decided on  going   into the
-# P     D/P+ NSg/V/C/P+ . NSg/V   NSg/I/C/Ddem NSg/I/J+ NPr/I/V/J/R/Dq V/J      . ISg+ NSg/V/J J/P NSg/V/J P    D+
->>>>>>> 7e6aec91
+> After a    while      , finding that         nothing  more           happened , she  decided on  going  into the
+# P     D/P+ NSg/V/C/P+ . Nᴹ/V/J  NSg/I/C/Ddem NSg/I/J+ NPr/I/V/J/R/Dq V/J      . ISg+ NSg/V/J J/P Nᴹ/V/J P    D+
 > garden   at    once  ; but     , alas for poor     Alice ! when    she  got to the door   , she  found
 # NSg/V/J+ NSg/P NSg/C . NSg/C/P . NPl  C/P NSg/V/J+ NPr+  . NSg/I/C ISg+ V   P  D+  NSg/V+ . ISg+ NSg/V
 > she  had forgotten the little     golden  key     , and when    she  went  back    to the table  for
@@ -425,17 +420,10 @@
 # NSg/V/J/P P  D+  NSg/V/J+ NSg/V+ .
 >
 #
-<<<<<<< HEAD
 > Poor     Alice ! It       was as    much         as    she  could  do     , lying  down       on  one        side     , to look
 # NSg/V/J+ NPr+  . NPr/ISg+ V   NSg/R NSg/I/J/R/Dq NSg/R ISg+ NSg/VX NSg/VX . Nᴹ/V/J N🅪Sg/V/J/P J/P NSg/I/V/J+ NSg/V/J+ . P  NSg/V
-> through into the garden   with one        eye    ; but     to get   through was more         hopeless than
-# NSg/J/P P    D   NSg/V/J+ P    NSg/I/V/J+ NSg/V+ . NSg/C/P P  NSg/V NSg/J/P V   NPr/I/V/J/Dq J        C/P
-=======
-> Poor     Alice ! It       was as    much         as    she  could  do     , lying   down       on  one        side     , to look
-# NSg/V/J+ NPr+  . NPr/ISg+ V   NSg/R NSg/I/J/R/Dq NSg/R ISg+ NSg/VX NSg/VX . NSg/V/J N🅪Sg/V/J/P J/P NSg/I/V/J+ NSg/V/J+ . P  NSg/V
 > through into the garden   with one        eye    ; but     to get   through was more           hopeless than
 # NSg/J/P P    D   NSg/V/J+ P    NSg/I/V/J+ NSg/V+ . NSg/C/P P  NSg/V NSg/J/P V   NPr/I/V/J/R/Dq J        C/P
->>>>>>> 7e6aec91
 > ever : she  sat     down       and began to cry   again .
 # J    . ISg+ NSg/V/J N🅪Sg/V/J/P V/C V     P  NSg/V P     .
 >
@@ -846,17 +834,10 @@
 # NSg/I/J/C/Dq . .
 >
 #
-<<<<<<< HEAD
 > “ In      that          case    , ” said the Dodo solemnly , rising   to its     feet , “ I    move  that         the
 # . NPr/J/P NSg/I/C/Ddem+ NPr🅪/V+ . . V/J  D   NSg  R        . Nᴹ/V/J/P P  ISg/D$+ NPl+ . . ISg+ NSg/V NSg/I/C/Ddem D
-> meeting   adjourn , for the immediate adoption of more         energetic remedies — ”
-# N🅪Sg/V/J+ V       . C/P D   J         NSg      P  NPr/I/V/J/Dq NSg/J     NPl/V+   . .
-=======
-> “ In      that          case    , ” said the Dodo solemnly , rising    to its     feet , “ I    move  that         the
-# . NPr/J/P NSg/I/C/Ddem+ NPr🅪/V+ . . V/J  D   NSg  R        . NSg/V/J/P P  ISg/D$+ NPl+ . . ISg+ NSg/V NSg/I/C/Ddem D
-> meeting adjourn , for the immediate adoption of more           energetic remedies — ”
-# NSg/V+  V       . C/P D   J         NSg      P  NPr/I/V/J/R/Dq NSg/J     NPl/V+   . .
->>>>>>> 7e6aec91
+> meeting   adjourn , for the immediate adoption of more           energetic remedies — ”
+# N🅪Sg/V/J+ V       . C/P D   J         NSg      P  NPr/I/V/J/R/Dq NSg/J     NPl/V+   . .
 >
 #
 > “ Speak English   ! ” said the Eaglet . “ I    don’t know  the meaning  of half        those  long
@@ -1222,19 +1203,11 @@
 > It       did so        indeed , and much         sooner than she  had expected : before she  had drunk
 # NPr/ISg+ V   NSg/I/J/C W?     . V/C NSg/I/J/R/Dq JC     C/P  ISg+ V   NSg/V/J  . C/P    ISg+ V   NSg/V/J+
 > half        the bottle , she  found her     head     pressing against the ceiling , and had to
-<<<<<<< HEAD
 # N🅪Sg/V/J/P+ D+  NSg/V+ . ISg+ NSg/V ISg/D$+ NPr/V/J+ Nᴹ/V/J   C/P     D+  NSg/V+  . V/C V   P
 > stoop to save      her     neck   from being      broken . She  hastily put   down       the bottle ,
 # NSg/V P  NSg/V/C/P ISg/D$+ NSg/V+ P    N🅪Sg/V/J/C V/J    . ISg+ R       NSg/V N🅪Sg/V/J/P D+  NSg/V+ .
-> saying to herself “ That’s quite enough — I    hope   I    shan’t grow any    more         — As    it       is , I
-# Nᴹ/V/J P  ISg+    . NSg$   R     NSg/I  . ISg+ NPr🅪/V ISg+ V      V    I/R/Dq NPr/I/V/J/Dq . NSg/R NPr/ISg+ VL . ISg+
-=======
-# N🅪Sg/V/J/P+ D+  NSg/V+ . ISg+ NSg/V ISg/D$+ NPr/V/J+ NSg/V/J  C/P     D+  NSg/V+  . V/C V   P
-> stoop to save      her     neck   from being    broken . She  hastily put   down       the bottle ,
-# NSg/V P  NSg/V/C/P ISg/D$+ NSg/V+ P    N🅪Sg/V/C V/J    . ISg+ R       NSg/V N🅪Sg/V/J/P D+  NSg/V+ .
 > saying to herself “ That’s quite enough — I    hope   I    shan’t grow any    more           — As    it       is , I
-# NSg/V  P  ISg+    . NSg$   R     NSg/I  . ISg+ NPr🅪/V ISg+ V      V    I/R/Dq NPr/I/V/J/R/Dq . NSg/R NPr/ISg+ VL . ISg+
->>>>>>> 7e6aec91
+# Nᴹ/V/J P  ISg+    . NSg$   R     NSg/I  . ISg+ NPr🅪/V ISg+ V      V    I/R/Dq NPr/I/V/J/R/Dq . NSg/R NPr/ISg+ VL . ISg+
 > can’t get   out         at    the door   — I    do     wish  I    hadn’t drunk   quite so        much         ! ”
 # VX    NSg/V NSg/V/J/R/P NSg/P D   NSg/V+ . ISg+ NSg/VX NSg/V ISg+ V      NSg/V/J R     NSg/I/J/C NSg/I/J/R/Dq . .
 >
@@ -1395,13 +1368,8 @@
 # NSg/JC . .
 >
 #
-<<<<<<< HEAD
-> She  waited for some     time      without hearing anything more         : at    last    came    a   rumbling
-# ISg+ V/J    C/P I/J/R/Dq N🅪Sg/V/J+ C/P     Nᴹ/V/J+ NSg/I/V+ NPr/I/V/J/Dq . NSg/P NSg/V/J NSg/V/P D/P N🅪Sg/V/J
-=======
-> She  waited for some     time      without hearing  anything more           : at    last    came    a   rumbling
-# ISg+ V/J    C/P I/J/R/Dq N🅪Sg/V/J+ C/P     NSg/V/J+ NSg/I/V+ NPr/I/V/J/R/Dq . NSg/P NSg/V/J NSg/V/P D/P N🅪Sg/V/J
->>>>>>> 7e6aec91
+> She  waited for some     time      without hearing anything more           : at    last    came    a   rumbling
+# ISg+ V/J    C/P I/J/R/Dq N🅪Sg/V/J+ C/P     Nᴹ/V/J+ NSg/I/V+ NPr/I/V/J/R/Dq . NSg/P NSg/V/J NSg/V/P D/P N🅪Sg/V/J
 > of little     cartwheels , and the sound    of a   good    many       voices all          talking together :
 # P  NPr/I/J/Dq NPl/V      . V/C D   N🅪Sg/V/J P  D/P NPr/V/J NSg/I/J/Dq NPl/V+ NSg/I/J/C/Dq Nᴹ/V/J  J        .
 > she  made out         the words  : “ Where’s the other   ladder ? — Why   , I    hadn’t to bring but
@@ -1453,15 +1421,9 @@
 >
 #
 > Last    came    a   little     feeble , squeaking voice  , ( “ That’s Bill   , ” thought Alice , )
-<<<<<<< HEAD
 # NSg/V/J NSg/V/P D/P NPr/I/J/Dq V/J    . Nᴹ/V/J    NSg/V+ . . . NSg$   NPr/V+ . . NSg/V   NPr+  . .
-> “ Well    , I    hardly know  — No    more         , thank ye       ; I’m better    now       — but     I’m a   deal     too
-# . NSg/V/J . ISg+ R      NSg/V . NPr/P NPr/I/V/J/Dq . NSg/V NSg/I/D+ . W?  NSg/VX/JC NPr/V/J/C . NSg/C/P W?  D/P NSg/V/J+ W?
-=======
-# NSg/V/J NSg/V/P D/P NPr/I/J/Dq V/J    . V         NSg/V+ . . . NSg$   NPr/V+ . . NSg/V   NPr+  . .
 > “ Well    , I    hardly know  — No    more           , thank ye       ; I’m better    now       — but     I’m a   deal     too
 # . NSg/V/J . ISg+ R      NSg/V . NPr/P NPr/I/V/J/R/Dq . NSg/V NSg/I/D+ . W?  NSg/VX/JC NPr/V/J/C . NSg/C/P W?  D/P NSg/V/J+ W?
->>>>>>> 7e6aec91
 > flustered to tell  you    — all          I    know  is , something  comes at    me       like        a
 # V/J       P  NPr/V ISgPl+ . NSg/I/J/C/Dq ISg+ NSg/V VL . NSg/I/V/J+ NPl/V NSg/P NPr/ISg+ NSg/V/J/C/P D/P
 > Jack     - in      - the - box    , and up        I    goes  like        a   sky     - rocket ! ”
@@ -1668,17 +1630,10 @@
 # . ISg+ V     NSg/V . . V/J  D   NSg/V       .
 >
 #
-<<<<<<< HEAD
-> “ I’m afraid I    can’t put   it       more         clearly , ” Alice replied very politely , “ for I
-# . W?  J      ISg+ VX    NSg/V NPr/ISg+ NPr/I/V/J/Dq R       . . NPr+  V/J     J/R  R        . . C/P ISg+
+> “ I’m afraid I    can’t put   it       more           clearly , ” Alice replied very politely , “ for I
+# . W?  J      ISg+ VX    NSg/V NPr/ISg+ NPr/I/V/J/R/Dq R       . . NPr+  V/J     J/R  R        . . C/P ISg+
 > can’t understand it       myself to begin with ; and being      so        many       different sizes  in      a
 # VX    V          NPr/ISg+ ISg+   P  NSg/V P    . V/C N🅪Sg/V/J/C NSg/I/J/C NSg/I/J/Dq NSg/J     NPl/V+ NPr/J/P D/P
-=======
-> “ I’m afraid I    can’t put   it       more           clearly , ” Alice replied very politely , “ for I
-# . W?  J      ISg+ VX    NSg/V NPr/ISg+ NPr/I/V/J/R/Dq R       . . NPr+  V/J     J/R  R        . . C/P ISg+
-> can’t understand it       myself to begin with ; and being    so        many       different sizes  in      a
-# VX    V          NPr/ISg+ ISg+   P  NSg/V P    . V/C N🅪Sg/V/C NSg/I/J/C NSg/I/J/Dq NSg/J     NPl/V+ NPr/J/P D/P
->>>>>>> 7e6aec91
 > day   is very confusing . ”
 # NPr🅪+ VL J/R  Nᴹ/V/J    . .
 >
@@ -2037,17 +1992,10 @@
 # Nᴹ/V/J   NSg/IPl+ . .
 >
 #
-<<<<<<< HEAD
-> Alice was more         and more         puzzled , but     she  thought there was no    use   in      saying
-# NPr+  V   NPr/I/V/J/Dq V/C NPr/I/V/J/Dq V/J     . NSg/C/P ISg+ NSg/V   +     V   NPr/P NSg/V NPr/J/P Nᴹ/V/J
-> anything more         till      the Pigeon had finished .
-# NSg/I/V+ NPr/I/V/J/Dq NSg/V/C/P D+  NSg/V+ V   V/J      .
-=======
 > Alice was more           and more           puzzled , but     she  thought there was no    use   in      saying
-# NPr+  V   NPr/I/V/J/R/Dq V/C NPr/I/V/J/R/Dq V/J     . NSg/C/P ISg+ NSg/V   +     V   NPr/P NSg/V NPr/J/P NSg/V
+# NPr+  V   NPr/I/V/J/R/Dq V/C NPr/I/V/J/R/Dq V/J     . NSg/C/P ISg+ NSg/V   +     V   NPr/P NSg/V NPr/J/P Nᴹ/V/J
 > anything more           till      the Pigeon had finished .
 # NSg/I/V+ NPr/I/V/J/R/Dq NSg/V/C/P D+  NSg/V+ V   V/J      .
->>>>>>> 7e6aec91
 >
 #
 > “ As    if    it       wasn’t trouble enough hatching the eggs   , ” said the Pigeon ; “ but     I    must
@@ -2532,17 +2480,10 @@
 # P     . P  NSg/V NSg/C +     NSg/V I/R/Dq NPl/V+ .
 >
 #
-<<<<<<< HEAD
 > No    , there were  no     tears  . “ If    you’re going  to turn  into a   pig    , my  dear    , ” said
 # NPr/P . +     NSg/V NPr/P+ NPl/V+ . . NSg/C W?     Nᴹ/V/J P  NSg/V P    D/P NSg/V+ . D$+ NSg/V/J . . V/J
-> Alice , seriously , “ I’ll have   nothing  more         to do     with you    . Mind   now       ! ” The poor
-# NPr+  . R         . . W?   NSg/VX NSg/I/J+ NPr/I/V/J/Dq P  NSg/VX P    ISgPl+ . NSg/V+ NPr/V/J/C . . D+  NSg/V/J+
-=======
-> No    , there were  no     tears  . “ If    you’re going   to turn  into a   pig    , my  dear    , ” said
-# NPr/P . +     NSg/V NPr/P+ NPl/V+ . . NSg/C W?     NSg/V/J P  NSg/V P    D/P NSg/V+ . D$+ NSg/V/J . . V/J
 > Alice , seriously , “ I’ll have   nothing  more           to do     with you    . Mind   now       ! ” The poor
 # NPr+  . R         . . W?   NSg/VX NSg/I/J+ NPr/I/V/J/R/Dq P  NSg/VX P    ISgPl+ . NSg/V+ NPr/V/J/C . . D+  NSg/V/J+
->>>>>>> 7e6aec91
 > little      thing  sobbed again ( or    grunted , it       was impossible to say   which ) , and they
 # NPr/I/J/Dq+ NSg/V+ V      P     . NPr/C V/J     . NPr/ISg+ V   NSg/J      P  NSg/V I/C+  . . V/C IPl+
 > went  on  for some     while     in      silence .
@@ -3765,17 +3706,10 @@
 # NPr/ISg+ . . ISg+ NSg/V   . . NSg/V/C/P ISg/D$+ NPl/V+ NSg/VX NSg/V/P . NPr/C NSg/P NSg/J NSg/I/V/J P  NSg/IPl+ . . NPr/J/P I/D+
 > minute   the whole  head     appeared , and then    Alice put   down       her     flamingo , and began
 # NSg/V/J+ D+  NSg/J+ NPr/V/J+ V/J      . V/C NSg/J/C NPr+  NSg/V N🅪Sg/V/J/P ISg/D$+ NSg/J    . V/C V
-<<<<<<< HEAD
 > an  account of the game     , feeling  very glad    she  had someone to listen to her     . The
 # D/P NSg/V   P  D   NSg/V/J+ . N🅪Sg/V/J J/R  NSg/V/J ISg+ V   NSg/I+  P  NSg/V  P  ISg/D$+ . D+
-> Cat      seemed to think that         there was enough of it       now       in      sight   , and no    more         of it
-# NSg/V/J+ V/J    P  NSg/V NSg/I/C/Ddem +     V   NSg/I  P  NPr/ISg+ NPr/V/J/C NPr/J/P N🅪Sg/V+ . V/C NPr/P NPr/I/V/J/Dq P  NPr/ISg+
-=======
-> an  account of the game     , feeling very glad    she  had someone to listen to her     . The
-# D/P NSg/V   P  D   NSg/V/J+ . NSg/V/J J/R  NSg/V/J ISg+ V   NSg/I+  P  NSg/V  P  ISg/D$+ . D+
 > Cat      seemed to think that         there was enough of it       now       in      sight   , and no    more           of it
 # NSg/V/J+ V/J    P  NSg/V NSg/I/C/Ddem +     V   NSg/I  P  NPr/ISg+ NPr/V/J/C NPr/J/P N🅪Sg/V+ . V/C NPr/P NPr/I/V/J/R/Dq P  NPr/ISg+
->>>>>>> 7e6aec91
 > appeared .
 # V/J      .
 >
@@ -4337,11 +4271,7 @@
 > the Mock    Turtle . Alice was very nearly getting up        and saying , “ Thank you    , sir    ,
 # D   NSg/V/J NSg/V+ . NPr+  V   J/R  R      NSg/V   NSg/V/J/P V/C Nᴹ/V/J . . NSg/V ISgPl+ . NPr/V+ .
 > for your interesting story  , ” but     she  could  not   help  thinking there must  be     more
-<<<<<<< HEAD
-# C/P D$+  V/J+        NSg/V+ . . NSg/C/P ISg+ NSg/VX NSg/C NSg/V Nᴹ/V/J   +     NSg/V NSg/VX NPr/I/V/J/Dq
-=======
-# C/P D$+  V/J+        NSg/V+ . . NSg/C/P ISg+ NSg/VX NSg/C NSg/V V        +     NSg/V NSg/VX NPr/I/V/J/R/Dq
->>>>>>> 7e6aec91
+# C/P D$+  V/J+        NSg/V+ . . NSg/C/P ISg+ NSg/VX NSg/C NSg/V Nᴹ/V/J   +     NSg/V NSg/VX NPr/I/V/J/R/Dq
 > to come    , so        she  sat     still   and said nothing  .
 # P  NSg/V/P . NSg/I/J/C ISg+ NSg/V/J NSg/V/J V/C V/J  NSg/I/J+ .
 >
@@ -4776,17 +4706,10 @@
 # N🅪SgPl/V/J+ C/P    . .
 >
 #
-<<<<<<< HEAD
-> “ I    can    tell  you    more         than that          , if    you    like        , ” said the Gryphon . “ Do     you    know  why
-# . ISg+ NPr/VX NPr/V ISgPl+ NPr/I/V/J/Dq C/P  NSg/I/C/Ddem+ . NSg/C ISgPl+ NSg/V/J/C/P . . V/J  D   ?       . . NSg/VX ISgPl+ NSg/V NSg/V
+> “ I    can    tell  you    more           than that          , if    you    like        , ” said the Gryphon . “ Do     you    know  why
+# . ISg+ NPr/VX NPr/V ISgPl+ NPr/I/V/J/R/Dq C/P  NSg/I/C/Ddem+ . NSg/C ISgPl+ NSg/V/J/C/P . . V/J  D   ?       . . NSg/VX ISgPl+ NSg/V NSg/V
 > it’s called a    whiting     ? ”
 # W?   V/J    D/P+ N🅪SgPl/V/J+ . .
-=======
-> “ I    can    tell  you    more           than that          , if    you    like        , ” said the Gryphon . “ Do     you    know  why
-# . ISg+ NPr/VX NPr/V ISgPl+ NPr/I/V/J/R/Dq C/P  NSg/I/C/Ddem+ . NSg/C ISgPl+ NSg/V/J/C/P . . V/J  D   ?       . . NSg/VX ISgPl+ NSg/V NSg/V
-> it’s called a    whiting ? ”
-# W?   V/J    D/P+ NSg/V+  . .
->>>>>>> 7e6aec91
 >
 #
 > “ I    never thought about it       , ” said Alice . “ Why   ? ”
@@ -5325,13 +5248,8 @@
 # . W?     NPr/P NPr/V/J+ P  V    NSg/J/R . . V/J  D   NSg      .
 >
 #
-<<<<<<< HEAD
-> “ Don’t talk   nonsense , ” said Alice more         boldly : “ you    know  you’re growing too . ”
-# . V     N🅪Sg/V Nᴹ/V/J+  . . V/J  NPr+  NPr/I/V/J/Dq R      . . ISgPl+ NSg/V W?     Nᴹ/V/J  W?  . .
-=======
 > “ Don’t talk   nonsense , ” said Alice more           boldly : “ you    know  you’re growing too . ”
-# . V     N🅪Sg/V Nᴹ/V/J+  . . V/J  NPr+  NPr/I/V/J/R/Dq R      . . ISgPl+ NSg/V W?     NSg/V   W?  . .
->>>>>>> 7e6aec91
+# . V     N🅪Sg/V Nᴹ/V/J+  . . V/J  NPr+  NPr/I/V/J/R/Dq R      . . ISgPl+ NSg/V W?     Nᴹ/V/J  W?  . .
 >
 #
 > “ Yes   , but     I    grow at    a    reasonable pace       , ” said the Dormouse : “ not   in      that
@@ -6027,19 +5945,11 @@
 > of the teacups as    the March  Hare     and his     friends shared their never - ending meal   ,
 # P  D   NPl     NSg/R D   NPr/V+ NSg/V/J+ V/C ISg/D$+ NPl/V+  V/J    D$+   R     . Nᴹ/V/J NSg/V+ .
 > and the shrill  voice of the Queen    ordering off       her     unfortunate guests to
-<<<<<<< HEAD
 # V/C D   NSg/V/J NSg/V P  D   NPr/V/J+ Nᴹ/V/J+  NSg/V/J/P ISg/D$+ NSg/J       NPl/V+ P
-> execution — once  more         the pig    - baby     was sneezing on  the Duchess’s knee   , while
-# NSg       . NSg/C NPr/I/V/J/Dq D   NSg/V+ . NSg/V/J+ V   Nᴹ/V/J   J/P D   NSg$      NSg/V+ . NSg/V/C/P
-> plates and dishes crashed around it       — once  more         the shriek of the Gryphon , the
-# NPl/V  V/C NPl/V+ V/J     J/P    NPr/ISg+ . NSg/C NPr/I/V/J/Dq D   NSg/V  P  D   ?       . D
-=======
-# V/C D   NSg/V/J NSg/V P  D   NPr/V/J+ V+       NSg/V/J/P ISg/D$+ NSg/J       NPl/V+ P
 > execution — once  more           the pig    - baby     was sneezing on  the Duchess’s knee   , while
-# NSg       . NSg/C NPr/I/V/J/R/Dq D   NSg/V+ . NSg/V/J+ V   V        J/P D   NSg$      NSg/V+ . NSg/V/C/P
+# NSg       . NSg/C NPr/I/V/J/R/Dq D   NSg/V+ . NSg/V/J+ V   Nᴹ/V/J   J/P D   NSg$      NSg/V+ . NSg/V/C/P
 > plates and dishes crashed around it       — once  more           the shriek of the Gryphon , the
 # NPl/V  V/C NPl/V+ V/J     J/P    NPr/ISg+ . NSg/C NPr/I/V/J/R/Dq D   NSg/V  P  D   ?       . D
->>>>>>> 7e6aec91
 > squeaking of the Lizard’s slate    - pencil , and the choking of the suppressed
 # Nᴹ/V/J    P  D   NSg$     NSg/V/J+ . NSg/V+ . V/C D   Nᴹ/V/J  P  D   V/J
 > guinea - pigs   , filled the air     , mixed up        with the distant sobs  of the miserable
