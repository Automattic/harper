> Alice’s Adventures in        Wonderland
# N$      NPl/V      NPrSg/J/P NSg
>
#
> by      Lewis Carroll
# NSg/J/P NPr+  NPrSg
>
#
> THE MILLENNIUM FULCRUM EDITION 3.0
# D+  NSg+       NSg     NSg+    #
>
#
> CHAPTER I    : Down      the Rabbit - Hole
# NSg/V   ISg+ . NSg/V/J/P D   NSg/V+ . NSg/V
>
#
> Alice was beginning to get   very tired of sitting by      her     sister on  the bank   , and
# NPr+  V   NSg/V/J+  P  NSg/V J/R  V/J   P  NSg/V/J NSg/J/P I/J/D$+ NSg/V+ J/P D+  NSg/V+ . V/C
> of having nothing to do     : once  or      twice she  had peeped into the book   her     sister
# P  V      NSg/I/J P  NSg/VX . NSg/C NPrSg/C W?    ISg+ V   V/J    P    D+  NSg/V+ I/J/D$+ NSg/V+
> was reading , but     it         had no       pictures or      conversations in        it        , “ and what   is the use
# V   NPrSg/V . NSg/C/P NPrSg/ISg+ V   NPrSg/P+ NPl/V    NPrSg/C NPl/V+        NPrSg/J/P NPrSg/ISg . . V/C NSg/I+ VL D   NSg/V
> of a    book   , ” thought Alice “ without pictures or      conversations ? ”
# P  D/P+ NSg/V+ . . NSg/V   NPr+  . C/P     NPl/V    NPrSg/C NPl/V+        . .
>
#
> So        she  was considering in        her     own      mind   ( as    well    as    she  could  , for the hot      day
# NSg/I/J/C ISg+ V   V           NPrSg/J/P I/J/D$+ NSg/V/J+ NSg/V+ . NSg/R NSg/V/J NSg/R ISg+ NSg/VX . C/P D+  NSg/V/J+ NPrSg+
> made  her     feel    very sleepy and stupid ) , whether the pleasure of making a
# NSg/V I/J/D$+ NSg/I/V J/R  NSg/J  V/C NSg/J+ . . I/C     D   NSg/V    P  NSg/V  D/P
> daisy  - chain would  be     worth   the trouble of getting up        and picking the daisies ,
# NPrSg+ . NSg/V NSg/VX NSg/VX NSg/V/J D   NSg/V   P  NSg/V   NSg/V/J/P V/C V       D   NPl     .
> when    suddenly a   White     Rabbit with pink    eyes   ran   close    by      her     .
# NSg/I/C R        D/P NPrSg/V/J NSg/V  P    NSg/V/J NPl/V+ NSg/V NSg/V/J+ NSg/J/P I/J/D$+ .
>
#
> There was nothing so        very remarkable in        that        ; nor   did Alice think it         so        very
# +     V   NSg/I/J NSg/I/J/C J/R  W?         NPrSg/J/P N/I/C/Ddem+ . NSg/C V   NPr   NSg/V NPrSg/ISg+ NSg/I/J/C J/R
> much  out         of the way    to hear the Rabbit say   to itself , “ Oh      dear    ! Oh      dear    ! I    shall
# N/I/J NSg/V/J/R/P P  D+  NSg/J+ P  V    D+  NSg/V+ NSg/V P  I+     . . NPrSg/V NSg/V/J . NPrSg/V NSg/V/J . ISg+ VX
> be     late  ! ” ( when    she  thought it         over      afterwards , it         occurred to her     that       she
# NSg/VX NSg/J . . . NSg/I/C ISg+ NSg/V   NPrSg/ISg+ NSg/V/J/P R/Ca/Au/Br . NPrSg/ISg+ V        P  I/J/D$+ N/I/C/Ddem ISg+
> ought    to have   wondered at    this    , but     at    the time     it         all       seemed quite natural ) ;
# NSg/I/VX P  NSg/VX V/J      NSg/P I/Ddem+ . NSg/C/P NSg/P D+  NSg/V/J+ NPrSg/ISg+ NSg/I/J/C V/J    NSg   NSg/J   . .
> but     when    the Rabbit actually took a   watch out         of its     waistcoat - pocket  , and
# NSg/C/P NSg/I/C D+  NSg/V+ R        V    D/P NSg/V NSg/V/J/R/P P  ISg/D$+ NSg       . NSg/V/J . V/C
> looked at    it         , and then    hurried on  , Alice started to her     feet , for it         flashed
# V/J    NSg/P NPrSg/ISg+ . V/C NSg/J/C V/J     J/P . NPr+  V/J     P  I/J/D$+ NPl+ . C/P NPrSg/ISg+ V/J
> across her     mind   that        she  had never before seen  a   rabbit with either a
# NSg/P  I/J/D$+ NSg/V+ N/I/C/Ddem+ ISg+ V   R     C/P    NSg/V D/P NSg/V  P    I/C    D/P
> waistcoat - pocket  , or      a   watch to take  out         of it         , and burning with curiosity , she
# NSg       . NSg/V/J . NPrSg/C D/P NSg/V P  NSg/V NSg/V/J/R/P P  NPrSg/ISg+ . V/C V       P    NSg+      . ISg+
> ran   across the field  after it         , and fortunately was just in        time     to see   it         pop
# NSg/V NSg/P  D+  NSg/V+ J/P   NPrSg/ISg+ . V/C R           V   V/J  NPrSg/J/P NSg/V/J+ P  NSg/V NPrSg/ISg+ NSg/V/J+
> down      a   large rabbit - hole  under   the hedge  .
# NSg/V/J/P D/P NSg/J NSg/V+ . NSg/V NSg/J/P D+  NSg/V+ .
>
#
> In        another moment down      went  Alice after it         , never once  considering how   in        the
# NPrSg/J/P I/D+    NSg    NSg/V/J/P NSg/V NPr+  J/P   NPrSg/ISg+ . R     NSg/C V           NSg/C NPrSg/J/P D+
> world  she  was to get   out          again .
# NSg/V+ ISg+ V   P  NSg/V NSg/V/J/R/P+ P+    .
>
#
> The rabbit - hole  went  straight on  like        a   tunnel for some   way    , and then    dipped
# D+  NSg/V  . NSg/V NSg/V NSg/V/J  J/P NSg/V/J/C/P D/P NSg/V  C/P I/J/R+ NSg/J+ . V/C NSg/J/C V/J
> suddenly down      , so        suddenly that       Alice had not   a   moment to think about stopping
# R        NSg/V/J/P . NSg/I/J/C R        N/I/C/Ddem NPr+  V   NSg/C D/P NSg    P  NSg/V J/P   NSg/V
> herself before she  found herself falling down      a   very deep   well    .
# I+      C/P    ISg+ NSg/V I+      V       NSg/V/J/P D/P J/R  NSg/J+ NSg/V/J .
>
#
> Either the well    was very deep  , or      she  fell    very slowly , for she  had plenty  of
# I/C+   D   NSg/V/J V   J/R  NSg/J . NPrSg/C ISg+ NSg/V/J J/R  R      . C/P ISg+ V   NSg/I/J P
> time     as    she  went  down      to look  about her     and to wonder what   was going   to happen
# NSg/V/J+ NSg/R ISg+ NSg/V NSg/V/J/P P  NSg/V J/P   I/J/D$+ V/C P  NSg/V  NSg/I+ V   NSg/V/J P  V+
> next    . First   , she  tried to look  down      and make  out         what   she  was coming  to , but     it
# NSg/J/P . NSg/V/J . ISg+ V/J   P  NSg/V NSg/V/J/P V/C NSg/V NSg/V/J/R/P NSg/I+ ISg+ V   NSg/V/J P  . NSg/C/P NPrSg/ISg+
> was too dark    to see   anything ; then    she  looked at    the sides of the well    , and
# V   W?  NSg/V/J P  NSg/V NSg/I/V+ . NSg/J/C ISg+ V/J    NSg/P D   NPl/V P  D   NSg/V/J . V/C
> noticed that       they were  filled with cupboards and book   - shelves ; here    and there
# V/J     N/I/C/Ddem IPl+ NSg/V V/J    P    NPl/V     V/C NSg/V+ . NPl/V   . NSg/J/R V/C +
> she  saw   maps  and pictures hung    upon pegs  . She  took down      a   jar   from one       of the
# ISg+ NSg/V NPl/V V/C NPl/V+   NPr/V/J P+   NPl/V . ISg+ V    NSg/V/J/P D/P NSg/V P    NSg/I/V/J P  D+
> shelves as    she  passed ; it         was labelled     “ ORANGE    MARMALADE ” , but     to her     great
# NPl/V+  NSg/R ISg+ V/J    . NPrSg/ISg+ V   V/J/Ca/Au/Br . NPrSg/V/J NSg/V     . . NSg/C/P P  I/J/D$+ NSg/J+
> disappointment it         was empty   : she  did not   like        to drop  the jar   for fear  of
# NSg+           NPrSg/ISg+ V   NSg/V/J . ISg+ V   NSg/C NSg/V/J/C/P P  NSg/V D   NSg/V C/P NSg/V P
> killing somebody underneath , so        managed to put   it         into one       of the cupboards as
# NSg/V/J NSg/I+   NSg/J/P    . NSg/I/J/C V/J     P  NSg/V NPrSg/ISg+ P    NSg/I/V/J P  D   NPl/V     NSg/R
> she  fell    past      it         .
# ISg+ NSg/V/J NSg/V/J/P NPrSg/ISg+ .
>
#
> “ Well    ! ” thought Alice to herself , “ after such  a   fall  as    this    , I    shall think
# . NSg/V/J . . NSg/V   NPr+  P  I+      . . J/P   NSg/I D/P NSg/V NSg/R I/Ddem+ . ISg+ VX    NSg/V
> nothing of tumbling down      stairs ! How   brave   they’ll all       think me       at    home    ! Why   , I
# NSg/I/J P  NSg/V    NSg/V/J/P NPl+   . NSg/C NSg/V/J W?      NSg/I/J/C NSg/V NPrSg/I+ NSg/P NSg/V/J . NSg/V . ISg+
> wouldn’t say   anything about it         , even    if    I    fell    off       the top     of the house    ! ” ( Which
# VX       NSg/V NSg/I/V+ J/P   NPrSg/ISg+ . NSg/V/J NSg/C ISg+ NSg/V/J NSg/V/J/P D   NSg/V/J P  D+  NPrSg/V+ . . . I/C+
> was very likely true    . )
# V   J/R  NSg/J  NSg/V/J . .
>
#
> Down      , down      , down      . Would  the fall  never come    to an   end    ? “ I    wonder how   many     miles
# NSg/V/J/P . NSg/V/J/P . NSg/V/J/P . NSg/VX D   NSg/V R     NSg/V/P P  D/P+ NSg/V+ . . ISg+ NSg/V  NSg/C N/I/J/D+ NPrPl+
> I’ve fallen by      this    time     ? ” she  said aloud . “ I    must  be     getting somewhere near      the
# W?   W?     NSg/J/P I/Ddem+ NSg/V/J+ . . ISg+ V/J+ J     . . ISg+ NSg/V NSg/VX NSg/V   NSg       NSg/V/J/P D
> centre         of the earth    . Let   me       see   : that        would  be     four thousand miles  down      , I
# NSg/V/Ca/Au/Br P  D+  NPrSg/V+ . NSg/V NPrSg/I+ NSg/V . N/I/C/Ddem+ NSg/VX NSg/VX NSg  NSg      NPrPl+ NSg/V/J/P . ISg+
> think — ” ( for , you  see   , Alice had learnt several things of this    sort   in        her
# NSg/V . . . C/P . IPl+ NSg/V . NPr+  V   V      J/D     NPl/V  P  I/Ddem+ NSg/V+ NPrSg/J/P I/J/D$+
> lessons in        the schoolroom , and though this    was not   a   very good      opportunity for
# NPl/V+  NPrSg/J/P D   NSg        . V/C V/C    I/Ddem+ V   NSg/C D/P J/R  NPrSg/V/J NSg         C/P
> showing off       her     knowledge , as    there was no      one        to listen to her     , still   it         was
# NSg/V   NSg/V/J/P I/J/D$+ NSg/V+    . NSg/R +     V   NPrSg/P NSg/I/V/J+ P  NSg/V  P  I/J/D$+ . NSg/V/J NPrSg/ISg+ V
> good      practice to say   it         over      ) “ — yes   , that’s about the right      distance — but     then    I
# NPrSg/V/J NSg/V    P  NSg/V NPrSg/ISg+ NSg/V/J/P . . . NSg/V . N$     J/P   D+  NPrSg/V/J+ NSg/V+   . NSg/C/P NSg/J/C ISg+
> wonder what   Latitude or      Longitude I’ve got to ? ” ( Alice had no       idea what   Latitude
# NSg/V  NSg/I+ NSg      NPrSg/C NSg+      W?   V   P  . . . NPr+  V   NPrSg/P+ NSg+ NSg/I+ NSg+
> was , or      Longitude either , but     thought they were  nice      grand words to say   . )
# V   . NPrSg/C NSg+      I/C    . NSg/C/P NSg/V   IPl+ NSg/V NPrSg/V/J NSg/J NPl/V P+ NSg/V . .
>
#
> Presently she  began again . “ I    wonder if    I    shall fall  right     through the earth    !
# R         ISg+ V     P     . . ISg+ NSg/V  NSg/C ISg+ VX    NSg/V NPrSg/V/J NSg/J/P D+  NPrSg/V+ .
> How   funny it’ll seem to come    out         among the people that        walk  with their heads
# NSg/C NSg/J W?    V    P  NSg/V/P NSg/V/J/R/P P     D+  NSg/V+ N/I/C/Ddem+ NSg/V P    D$+   NPl/V+
> downward ! The Antipathies , I    think — ” ( she  was rather    glad    there was no       one
# J        . D   NPl         . ISg+ NSg/V . . . ISg+ V   NPrSg/V/J NSg/V/J W?    V   NPrSg/P+ NSg/I/V/J+
> listening , this    time     , as    it         didn’t sound    at    all       the right      word   ) “ — but     I    shall
# V         . I/Ddem+ NSg/V/J+ . NSg/R NPrSg/ISg+ V      NSg/V/J+ NSg/P NSg/I/J/C D+  NPrSg/V/J+ NSg/V+ . . . NSg/C/P ISg+ VX
> have   to ask   them what   the name  of the country is , you  know   . Please , Ma’am , is
# NSg/VX P  NSg/V N/I+ NSg/I+ D   NSg/V P  D+  NSg/J+  VL . IPl+ NSg/V+ . V      . NSg/V . VL
> this    New     Zealand or      Australia ? ” ( and she  tried to curtsey as    she  spoke — fancy
# I/Ddem+ NSg/V/J NPr     NPrSg/C NPr+      . . . V/C ISg+ V/J   P  ?       NSg/R ISg+ NSg/V . NSg/V/J
> curtseying as    you’re falling through the air    ! Do     you  think you  could  manage it         ? )
# ?          NSg/R W?     V       NSg/J/P D+  NSg/V+ . NSg/VX IPl+ NSg/V IPl+ NSg/VX NSg/V  NPrSg/ISg+ . .
> “ And what   an  ignorant little    girl   she’ll think me       for asking ! No       , it’ll never do
# . V/C NSg/I+ D/P NSg/J    NPrSg/I/J NSg/V+ W?     NSg/V NPrSg/I+ C/P V      . NPrSg/P+ . W?    R     NSg/VX
> to ask   : perhaps I    shall see   it         written up         somewhere . ”
# P  NSg/V . NSg     ISg+ VX    NSg/V NPrSg/ISg+ V/J     NSg/V/J/P+ NSg       . .
>
#
> Down      , down      , down      . There was nothing else  to do     , so        Alice soon began talking
# NSg/V/J/P . NSg/V/J/P . NSg/V/J/P . +     V   NSg/I/J N/J/C P  NSg/VX . NSg/I/J/C NPr+  J/R  V     V+
> again . “ Dinah’ll miss  me       very much  to - night , I    should think ! ” ( Dinah was the
# P     . . ?        NSg/V NPrSg/I+ J/R  N/I/J P  . NSg/V . ISg+ VX     NSg/V . . . NPr   V   D
> cat     . ) “ I    hope    they’ll remember her     saucer  of milk  at    tea    - time    . Dinah my  dear     ! I
# NSg/V/J . . . ISg+ NPrSg/V W?      NSg/V    I/J/D$+ NSg/V/J P  NSg/V NSg/P NSg/V+ . NSg/V/J . NPr   D$+ NSg/V/J+ . ISg+
> wish  you  were  down      here    with me       ! There are no      mice  in        the air    , I’m afraid , but
# NSg/V IPl+ NSg/V NSg/V/J/P NSg/J/R P    NPrSg/I+ . +     V   NPrSg/P NSg/V NPrSg/J/P D+  NSg/V+ . W?  J      . NSg/C/P
> you  might    catch a    bat    , and that’s very like        a    mouse  , you  know   . But     do     cats   eat
# IPl+ NSg/VX/J NSg/V D/P+ NSg/V+ . V/C N$     J/R  NSg/V/J/C/P D/P+ NSg/V+ . IPl+ NSg/V+ . NSg/C/P NSg/VX NPl/V+ NSg/V
> bats  , I    wonder ? ” And here    Alice began to get   rather    sleepy , and went  on  saying
# NPl/V . ISg+ NSg/V  . . V/C NSg/J/R NPr+  V     P  NSg/V NPrSg/V/J NSg/J  . V/C NSg/V J/P NSg/V
> to herself , in        a   dreamy sort  of way    , “ Do     cats   eat   bats  ? Do     cats   eat   bats  ? ” and
# P  I+      . NPrSg/J/P D/P J      NSg/V P  NSg/J+ . . NSg/VX NPl/V+ NSg/V NPl/V . NSg/VX NPl/V+ NSg/V NPl/V . . V/C
> sometimes , “ Do     bats  eat   cats   ? ” for , you  see   , as    she  couldn’t answer either
# R         . . NSg/VX NPl/V NSg/V NPl/V+ . . C/P . IPl+ NSg/V . NSg/R ISg+ V        NSg/V+ I/C
> question , it         didn’t much  matter  which way    she  put   it         . She  felt    that       she  was
# NSg/V+   . NPrSg/ISg+ V      N/I/J NSg/V/J I/C+  NSg/J+ ISg+ NSg/V NPrSg/ISg+ . ISg+ NSg/V/J N/I/C/Ddem ISg+ V
> dozing off       , and had just begun to dream   that       she  was walking hand   in        hand  with
# V      NSg/V/J/P . V/C V   V/J  V     P  NSg/V/J N/I/C/Ddem ISg+ V   NSg/V/J NSg/V+ NPrSg/J/P NSg/V P
> Dinah , and saying to her     very earnestly , “ Now         , Dinah , tell    me       the truth  : did you
# NPr   . V/C NSg/V  P  I/J/D$+ J/R  R         . . NPrSg/V/J/C . NPr   . NPrSg/V NPrSg/I+ D+  NSg/V+ . V   IPl+
> ever eat   a    bat    ? ” when    suddenly , thump  ! thump  ! down      she  came    upon a   heap  of
# J    NSg/V D/P+ NSg/V+ . . NSg/I/C R        . NSg/V+ . NSg/V+ . NSg/V/J/P ISg+ NSg/V/P P    D/P NSg/V P
> sticks and dry      leaves , and the fall   was over      .
# NPl/V+ V/C NSg/V/J+ NPl/V+ . V/C D+  NSg/V+ V+  NSg/V/J/P .
>
#
> Alice was not   a   bit    hurt    , and she  jumped up        on  to her     feet in        a    moment : she
# NPr+  V   NSg/C D/P NSg/V+ NSg/V/J . V/C ISg+ V/J    NSg/V/J/P J/P P  I/J/D$+ NPl+ NPrSg/J/P D/P+ NSg+   . ISg+
> looked up        , but     it         was all       dark    overhead ; before her     was another long      passage ,
# V/J    NSg/V/J/P . NSg/C/P NPrSg/ISg+ V   NSg/I/J/C NSg/V/J NSg/J/P  . C/P    I/J/D$+ V   I/D     NPrSg/V/J NSg/V/J .
> and the White      Rabbit was still   in        sight  , hurrying down      it         . There was not   a
# V/C D+  NPrSg/V/J+ NSg/V+ V   NSg/V/J NPrSg/J/P NSg/V+ . V        NSg/V/J/P NPrSg/ISg+ . +     V   NSg/C D/P
> moment to be     lost : away went  Alice like        the wind   , and was just in        time     to hear
# NSg    P  NSg/VX V/J  . V/J  NSg/V NPr+  NSg/V/J/C/P D+  NSg/V+ . V/C V   V/J  NPrSg/J/P NSg/V/J+ P  V
> it         say   , as    it         turned a    corner   , “ Oh      my  ears   and whiskers , how   late  it’s getting ! ”
# NPrSg/ISg+ NSg/V . NSg/R NPrSg/ISg+ V/J    D/P+ NSg/V/J+ . . NPrSg/V D$+ NPl/V+ V/C W?       . NSg/C NSg/J W?   NSg/V   . .
> She  was close   behind  it         when    she  turned the corner   , but     the Rabbit was no      longer
# ISg+ V   NSg/V/J NSg/J/P NPrSg/ISg+ NSg/I/C ISg+ V/J    D+  NSg/V/J+ . NSg/C/P D+  NSg/V+ V   NPrSg/P NSg/J
> to be     seen  : she  found herself in        a   long      , low      hall   , which was lit     up        by      a   row   of
# P  NSg/VX NSg/V . ISg+ NSg/V I+      NPrSg/J/P D/P NPrSg/V/J . NSg/V/J+ NPrSg+ . I/C+  V   NSg/V/J NSg/V/J/P NSg/J/P D/P NSg/V P
> lamps  hanging from the roof   .
# NPl/V+ NSg/V/J P    D+  NSg/V+ .
>
#
> There were  doors all       round     the hall   , but     they were  all       locked ; and when    Alice
# +     NSg/V NPl/V NSg/I/J/C NSg/V/J/P D+  NPrSg+ . NSg/C/P IPl+ NSg/V NSg/I/J/C V/J+   . V/C NSg/I/C NPr+
> had been  all       the way    down      one       side    and up        the other   , trying  every door   , she
# V   NSg/V NSg/I/J/C D+  NSg/J+ NSg/V/J/P NSg/I/V/J NSg/V/J V/C NSg/V/J/P D   NSg/V/J . NSg/V/J D+    NSg/V+ . ISg+
> walked sadly down      the middle  , wondering how   she  was ever to get   out          again .
# V/J    R     NSg/V/J/P D   NSg/V/J . NSg/V/J   NSg/C ISg+ V   J    P  NSg/V NSg/V/J/R/P+ P     .
>
#
> Suddenly she  came    upon a   little    three - legged  table , all       made  of solid glass    ;
# R        ISg+ NSg/V/P P    D/P NPrSg/I/J NSg   . NSg/V/J NSg/V . NSg/I/J/C NSg/V P  NSg/J NPrSg/V+ .
> there was nothing on  it         except a   tiny  golden     key       , and Alice’s first   thought was
# +     V   NSg/I/J J/P NPrSg/ISg+ V/C/P  D/P NSg/J NPrSg/V/J+ NPrSg/V/J . V/C N$      NSg/V/J NSg/V+  V
> that       it         might    belong to one       of the doors of the hall   ; but     , alas ! either the
# N/I/C/Ddem NPrSg/ISg+ NSg/VX/J V/P    P  NSg/I/V/J P  D   NPl/V P  D+  NPrSg+ . NSg/C/P . NSg  . I/C    D+
> locks  were  too large , or      the key       was too small     , but     at    any    rate   it         would  not
# NPl/V+ NSg/V W?  NSg/J . NPrSg/C D   NPrSg/V/J V   W?  NPrSg/V/J . NSg/C/P NSg/P I/R/D+ NSg/V+ NPrSg/ISg+ NSg/VX NSg/C
> open    any   of them . However , on  the second   time    round     , she  came    upon a   low     curtain
# NSg/V/J I/R/D P  N/I+ . C       . J/P D   NSg/V/J+ NSg/V/J NSg/V/J/P . ISg+ NSg/V/P P    D/P NSg/V/J NSg/V+
> she  had not   noticed before , and behind  it         was a   little    door  about fifteen inches
# ISg+ V   NSg/C V/J     C/P    . V/C NSg/J/P NPrSg/ISg+ V   D/P NPrSg/I/J NSg/V J/P   NSg     NPl/V+
> high    : she  tried the little    golden    key       in        the lock   , and to her     great  delight  it
# NSg/V/J . ISg+ V/J   D   NPrSg/I/J NPrSg/V/J NPrSg/V/J NPrSg/J/P D+  NSg/V+ . V/C P  I/J/D$+ NSg/J+ NSg/V/J+ NPrSg/ISg+
> fitted  !
# NSg/V/J .
>
#
> Alice opened the door   and found that       it         led     into a    small      passage  , not   much
# NPr+  V/J    D+  NSg/V+ V/C NSg/V N/I/C/Ddem NPrSg/ISg+ NSg/V/J P    D/P+ NPrSg/V/J+ NSg/V/J+ . NSg/C N/I/J
> larger than a   rat    - hole  : she  knelt down      and looked along the passage into the
# J      C/P  D/P NSg/V+ . NSg/V . ISg+ V     NSg/V/J/P V/C V/J    P     D   NSg/V/J P    D+
> loveliest garden   you  ever saw   . How   she  longed to get   out         of that        dark     hall   , and
# +         NSg/V/J+ IPl+ J    NSg/V . NSg/C ISg+ V/J    P  NSg/V NSg/V/J/R/P P  N/I/C/Ddem+ NSg/V/J+ NPrSg+ . V/C
> wander about among those  beds  of bright    flowers and those   cool     fountains , but
# NSg/V  J/P   P     I/Ddem NPl/V P  NPrSg/V/J NPrPl/V V/C I/Ddem+ NSg/V/J+ NPl/V     . NSg/C/P
> she  could  not   even    get   her     head       through the doorway ; “ and even    if    my  head       would
# ISg+ NSg/VX NSg/C NSg/V/J NSg/V I/J/D$+ NPrSg/V/J+ NSg/J/P D   NSg+    . . V/C NSg/V/J NSg/C D$+ NPrSg/V/J+ NSg/VX
> go      through , ” thought poor     Alice , “ it         would  be     of very little    use   without my
# NSg/V/J NSg/J/P . . NSg/V   NSg/V/J+ NPr+  . . NPrSg/ISg+ NSg/VX NSg/VX P  J/R  NPrSg/I/J NSg/V C/P     D$+
> shoulders . Oh      , how   I    wish  I    could  shut    up        like        a    telescope ! I    think I    could  , if
# NPl/V+    . NPrSg/V . NSg/C ISg+ NSg/V ISg+ NSg/VX NSg/V/J NSg/V/J/P NSg/V/J/C/P D/P+ NSg/V+    . ISg+ NSg/V ISg+ NSg/VX . NSg/C
> I    only knew how   to begin . ” For , you  see   , so        many    out         - of - the - way   things had
# ISg+ W?   V    NSg/C P+ NSg/V . . C/P . IPl+ NSg/V . NSg/I/J/C N/I/J/D NSg/V/J/R/P . P  . D   . NSg/J NPl/V  V
> happened lately , that       Alice had begun to think that       very few  things indeed were
# V/J      R      . N/I/C/Ddem NPr+  V   V     P  NSg/V N/I/C/Ddem J/R  N/I+ NPl/V+ W?     NSg/V
> really impossible .
# R+     NSg/J      .
>
#
> There seemed to be     no      use   in        waiting by      the little     door   , so        she  went  back    to the
# +     V/J    P  NSg/VX NPrSg/P NSg/V NPrSg/J/P NSg/V+  NSg/J/P D+  NPrSg/I/J+ NSg/V+ . NSg/I/J/C ISg+ NSg/V NSg/V/J P  D+
> table  , half       hoping she  might    find  another key       on  it         , or      at    any   rate   a   book  of
# NSg/V+ . NSg/V/J/P+ V      ISg+ NSg/VX/J NSg/V I/D     NPrSg/V/J J/P NPrSg/ISg+ . NPrSg/C NSg/P I/R/D NSg/V+ D/P NSg/V P
> rules for shutting people up        like        telescopes : this    time     she  found a   little
# NPl/V C/P NSg/V    NSg/V+ NSg/V/J/P NSg/V/J/C/P NPl/V      . I/Ddem+ NSg/V/J+ ISg+ NSg/V D/P NPrSg/I/J
> bottle on  it         , ( “ which certainly was not   here    before , ” said Alice , ) and round     the
# NSg/V  J/P NPrSg/ISg+ . . . I/C+  R         V   NSg/C NSg/J/R C/P    . . V/J  NPr   . . V/C NSg/V/J/P D
> neck  of the bottle was a   paper   label  , with the words  “ DRINK  ME       , ” beautifully
# NSg/V P  D+  NSg/V+ V   D/P NSg/V/J NSg/V+ . P    D+  NPl/V+ . NSg/V+ NPrSg/I+ . . R
> printed on  it         in        large  letters .
# V/J     J/P NPrSg/ISg+ NPrSg/J/P NSg/J+ NPl/V+  .
>
#
> It         was all       very well    to say   “ Drink  me      , ” but     the wise      little    Alice was not   going
# NPrSg/ISg+ V   NSg/I/J/C J/R  NSg/V/J P  NSg/V . NSg/V+ NPrSg/I . . NSg/C/P D   NPrSg/V/J NPrSg/I/J NPr+  V   NSg/C NSg/V/J
> to do     that        in        a    hurry  . “ No       , I’ll look  first   , ” she  said , “ and see   whether it’s
# P  NSg/VX N/I/C/Ddem+ NPrSg/J/P D/P+ NSg/V+ . . NPrSg/P+ . W?   NSg/V NSg/V/J . . ISg+ V/J  . . V/C NSg/V I/C     W?
> marked ‘          poison ’ or      not   ” ; for she  had read  several nice      little    histories about
# V/J    Unlintable NSg/V+ . NPrSg/C NSg/C . . C/P ISg+ V   NSg/V J/D     NPrSg/V/J NPrSg/I/J NPl       J/P
> children who      had got burnt , and eaten up        by      wild    beasts and other    unpleasant
# NPl+     NPrSg/I+ V   V   V/J   . V/C V/J   NSg/V/J/P NSg/J/P NSg/V/J NPl/V+ V/C NSg/V/J+ NSg/J+
> things , all       because they would  not   remember the simple   rules  their friends had
# NPl/V+ . NSg/I/J/C C/P     IPl+ NSg/VX NSg/C NSg/V    D+  NSg/V/J+ NPl/V+ D$+   NPl/V+  V
> taught them : such  as    , that       a   red   - hot     poker   will     burn  you  if    you  hold    it         too
# V      N/I+ . NSg/I NSg/R . N/I/C/Ddem D/P NSg/J . NSg/V/J NSg/V/J NPrSg/VX NSg/V IPl+ NSg/C IPl+ NSg/V/J NPrSg/ISg+ W?
> long      ; and that       if    you  cut     your finger very deeply with a    knife  , it         usually
# NPrSg/V/J . V/C N/I/C/Ddem NSg/C IPl+ NSg/V/J D$+  NSg/V+ J/R  R      P    D/P+ NSg/V+ . NPrSg/ISg+ R
> bleeds ; and she  had never forgotten that        , if    you  drink  much  from a    bottle marked
# NPl/V  . V/C ISg+ V   R     NSg/V/J   N/I/C/Ddem+ . NSg/C IPl+ NSg/V+ N/I/J P    D/P+ NSg/V+ V/J
> “ poison , ” it         is almost certain to disagree with you , sooner or       later .
# . NSg/V+ . . NPrSg/ISg+ VL NSg    I/J     P  V        P    IPl . J+     NPrSg/C+ J     .
>
#
> However , this   bottle was not   marked “ poison , ” so        Alice ventured to taste   it         , and
# C       . I/Ddem NSg/V+ V   NSg/C V/J    . NSg/V+ . . NSg/I/J/C NPr+  V/J      P  NSg/V/J NPrSg/ISg+ . V/C
> finding it         very nice      , ( it         had , in        fact , a   sort  of mixed flavour        of cherry  - tart    ,
# NSg/V   NPrSg/ISg+ J/R  NPrSg/V/J . . NPrSg/ISg+ V   . NPrSg/J/P NSg+ . D/P NSg/V P  V/J   NSg/V/Ca/Au/Br P  NPrSg/J . NSg/V/J .
> custard , pine  - apple , roast    turkey   , toffee , and hot     buttered toast  , ) she  very
# NSg     . NSg/V . NPrSg . NSg/V/J+ NPrSg/J+ . NSg/V  . V/C NSg/V/J V/J+     NSg/V+ . . ISg+ J/R
> soon finished it        off       .
# J/R  V/J      NPrSg/ISg NSg/V/J/P .
>
#
> “ What   a   curious feeling  ! ” said Alice ; “ I    must  be     shutting up        like        a    telescope . ”
# . NSg/I+ D/P J       NSg/V/J+ . . V/J  NPr+  . . ISg+ NSg/V NSg/VX NSg/V    NSg/V/J/P NSg/V/J/C/P D/P+ NSg/V+    . .
>
#
> And so        it         was indeed : she  was now         only ten inches high    , and her     face   brightened
# V/C NSg/I/J/C NPrSg/ISg+ V   W?     . ISg+ V   NPrSg/V/J/C W?   NSg NPl/V+ NSg/V/J . V/C I/J/D$+ NSg/V+ V/J
> up        at    the thought that       she  was now         the right      size  for going   through the little
# NSg/V/J/P NSg/P D   NSg/V   N/I/C/Ddem ISg+ V   NPrSg/V/J/C D   NPrSg/V/J+ NSg/V C/P NSg/V/J NSg/J/P D   NPrSg/I/J
> door  into that        lovely garden   . First   , however , she  waited for a   few minutes to
# NSg/V P    N/I/C/Ddem+ NSg/J+ NSg/V/J+ . NSg/V/J . C       . ISg+ V/J    C/P D/P N/I NPl/V   P
> see   if    she  was going   to shrink any    further : she felt    a   little    nervous about
# NSg/V NSg/C ISg+ V   NSg/V/J P  NSg/V  I/R/D+ V/J     . ISg NSg/V/J D/P NPrSg/I/J J       J/P
> this    ; “ for it         might    end   , you  know  , ” said Alice to herself , “ in        my  going   out
# I/Ddem+ . . C/P NPrSg/ISg+ NSg/VX/J NSg/V . IPl+ NSg/V . . V/J  NPr+  P  I+      . . NPrSg/J/P D$+ NSg/V/J NSg/V/J/R/P
> altogether , like        a    candle . I    wonder what   I    should be     like        then    ? ” And she  tried
# NSg        . NSg/V/J/C/P D/P+ NSg/V+ . ISg+ NSg/V  NSg/I+ ISg+ VX     NSg/VX NSg/V/J/C/P NSg/J/C . . V/C ISg+ V/J
> to fancy   what   the flame   of a    candle is like        after the candle is blown out         , for
# P  NSg/V/J NSg/I+ D   NSg/V/J P  D/P+ NSg/V+ VL NSg/V/J/C/P J/P   D+  NSg/V+ VL V/J   NSg/V/J/R/P . C/P
> she  could  not   remember ever having seen  such   a   thing  .
# ISg+ NSg/VX NSg/C NSg/V    J    V      NSg/V NSg/I+ D/P NSg/V+ .
>
#
> After a    while     , finding that       nothing  more        happened , she  decided on  going   into the
# J/P   D/P+ NSg/V/C/P . NSg/V   N/I/C/Ddem NSg/I/J+ NPrSg/I/V/J V/J      . ISg+ NSg/V/J J/P NSg/V/J P    D+
> garden  at    once  ; but     , alas for poor    Alice ! when    she  got to the door   , she  found
# NSg/V/J NSg/P NSg/C . NSg/C/P . NSg  C/P NSg/V/J NPr+  . NSg/I/C ISg+ V   P  D+  NSg/V+ . ISg+ NSg/V
> she  had forgotten the little    golden     key       , and when    she  went  back    to the table for
# ISg+ V   NSg/V/J   D   NPrSg/I/J NPrSg/V/J+ NPrSg/V/J . V/C NSg/I/C ISg+ NSg/V NSg/V/J P  D   NSg/V C/P
> it         , she  found she  could  not   possibly reach it         : she  could  see   it         quite plainly
# NPrSg/ISg+ . ISg+ NSg/V ISg+ NSg/VX NSg/C R        NSg/V NPrSg/ISg+ . ISg+ NSg/VX NSg/V NPrSg/ISg+ NSg   R
> through the glass    , and she  tried her     best        to climb up        one       of the legs  of the
# NSg/J/P D+  NPrSg/V+ . V/C ISg+ V/J   I/J/D$+ NPrSg/VX/J+ P  NSg/V NSg/V/J/P NSg/I/V/J P  D   NPl/V P  D+
> table  , but     it         was too slippery ; and when    she  had tired herself out         with trying  ,
# NSg/V+ . NSg/C/P NPrSg/ISg+ V   W?  J        . V/C NSg/I/C ISg+ V   V/J   I+      NSg/V/J/R/P P    NSg/V/J .
> the poor    little    thing  sat     down      and  cried .
# D   NSg/V/J NPrSg/I/J NSg/V+ NSg/V/J NSg/V/J/P V/C+ V/J+  .
>
#
> “ Come    , there’s no      use   in        crying like        that        ! ” said Alice to herself , rather
# . NSg/V/P . W?      NPrSg/P NSg/V NPrSg/J/P V      NSg/V/J/C/P N/I/C/Ddem+ . . V/J  NPr+  P  I+      . NPrSg/V/J
> sharply ; “ I    advise you  to leave off       this    minute   ! ” She  generally gave herself
# R       . . ISg+ NSg/V  IPl+ P  NSg/V NSg/V/J/P I/Ddem+ NSg/V/J+ . . ISg+ R         V    I+
> very good       advice , ( though she  very seldom followed it         ) , and sometimes she
<<<<<<< HEAD
# J    NPrSg/V/J+ NSg/V+ . . V/C    ISg+ J    R      V/J      NPrSg/ISg+ . . V/C R         ISg+
=======
# J/R  NPrSg/V/J+ NSg/V+ . . V/C    ISg+ J/R  J      V/J      NPrSg/ISg+ . . V/C R         ISg+
>>>>>>> df4562b1
> scolded herself so        severely as    to bring tears  into her     eyes   ; and once  she
# V/J     I+      NSg/I/J/C R        NSg/R P  V     NPl/V+ P    I/J/D$+ NPl/V+ . V/C NSg/C ISg+
> remembered trying  to box   her     own      ears  for having cheated herself in        a   game    of
# V/J        NSg/V/J P  NSg/V I/J/D$+ NSg/V/J+ NPl/V C/P V      V/J     I+      NPrSg/J/P D/P NSg/V/J P
> croquet she  was playing against herself , for this    curious child  was very fond    of
# NSg/V   ISg+ V   V       C/P     I+      . C/P I/Ddem+ J+      NSg/V+ V   J/R  NSg/V/J P
> pretending to be     two  people . “ But     it’s no       use   now         , ” thought poor     Alice , “ to
# V          P  NSg/VX NSg+ NSg/V+ . . NSg/C/P W?   NPrSg/P+ NSg/V NPrSg/V/J/C . . NSg/V   NSg/V/J+ NPr+  . . P
> pretend to be     two  people ! Why   , there’s hardly enough of me       left      to make  one
# NSg/V/J P  NSg/VX NSg+ NSg/V+ . NSg/V . W?      R      NSg/I  P  NPrSg/I+ NPrSg/V/J P  NSg/V NSg/I/V/J
> respectable person ! ”
# NSg/J       NSg/V+ . .
>
#
> Soon her     eye   fell    on  a   little    glass    box    that        was lying   under   the table  : she
# J/R  I/J/D$+ NSg/V NSg/V/J J/P D/P NPrSg/I/J NPrSg/V+ NSg/V+ N/I/C/Ddem+ V   NSg/V/J NSg/J/P D+  NSg/V+ . ISg+
> opened it         , and found in        it         a   very small     cake  , on  which the words  “ EAT   ME       ” were
# V/J    NPrSg/ISg+ . V/C NSg/V NPrSg/J/P NPrSg/ISg+ D/P J/R  NPrSg/V/J NSg/V . J/P I/C+  D+  NPl/V+ . NSg/V NPrSg/I+ . NSg/V
> beautifully marked in        currants . “ Well    , I’ll eat   it         , ” said Alice , “ and if    it
# R           V/J    NPrSg/J/P NPl      . . NSg/V/J . W?   NSg/V NPrSg/ISg+ . . V/J  NPr   . . V/C NSg/C NPrSg/ISg+
> makes me      grow larger , I    can      reach the key       ; and if    it         makes me      grow smaller , I
# NPl/V NPrSg/I V    J      . ISg+ NPrSg/VX NSg/V D   NPrSg/V/J . V/C NSg/C NPrSg/ISg+ NPl/V NPrSg/I V    J       . ISg+
> can      creep under   the door   ; so        either way    I’ll get   into the garden   , and I    don’t
# NPrSg/VX NSg/V NSg/J/P D+  NSg/V+ . NSg/I/J/C I/C    NSg/J+ W?   NSg/V P    D+  NSg/V/J+ . V/C ISg+ V
> care   which happens ! ”
# NSg/V+ I/C+  V       . .
>
#
> She  ate   a   little     bit    , and said anxiously to herself , “ Which way    ? Which way    ? ” ,
# ISg+ NSg/V D/P NPrSg/I/J+ NSg/V+ . V/C V/J  R         P  I+      . . I/C+  NSg/J+ . I/C+  NSg/J+ . . .
> holding her     hand   on  the top     of her     head       to feel    which way    it         was growing , and
# NSg/V   I/J/D$+ NSg/V+ J/P D   NSg/V/J P  I/J/D$+ NPrSg/V/J+ P  NSg/I/V I/C+  NSg/J+ NPrSg/ISg+ V   NSg/V   . V/C
> she  was quite surprised to find  that       she  remained the same size   : to be     sure ,
# ISg+ V   NSg   V/J       P  NSg/V N/I/C/Ddem ISg+ V/J      D+  I/J+ NSg/V+ . P  NSg/VX J    .
> this    generally happens when    one       eats  cake   , but     Alice had got so        much  into the
# I/Ddem+ R         V       NSg/I/C NSg/I/V/J NPl/V NSg/V+ . NSg/C/P NPr+  V   V   NSg/I/J/C N/I/J P    D
> way   of expecting nothing  but     out         - of - the - way   things to happen , that       it         seemed
# NSg/J P  V         NSg/I/J+ NSg/C/P NSg/V/J/R/P . P  . D   . NSg/J NPl/V  P  V      . N/I/C/Ddem NPrSg/ISg+ V/J
> quite dull and stupid for life   to go      on  in        the common   way   .
# NSg   V/J  V/C NSg/J  C/P NSg/V+ P  NSg/V/J J/P NPrSg/J/P D+  NSg/V/J+ NSg/J .
>
#
> So        she  set       to work  , and very soon finished off       the cake   .
# NSg/I/J/C ISg+ NPrSg/V/J P  NSg/V . V/C J/R  J/R  V/J      NSg/V/J/P D+  NSg/V+ .
>
#
> CHAPTER II : The Pool  of Tears
# NSg/V+  W? . D   NSg/V P  NPl/V
>
#
> “ Curiouser and curiouser ! ” cried Alice ( she  was so        much  surprised , that       for the
# . ?         V/C ?         . . V/J   NPr+  . ISg+ V   NSg/I/J/C N/I/J V/J       . N/I/C/Ddem C/P D+
> moment she  quite forgot how   to speak good      English    ) ; “ now         I’m opening out         like
# NSg+   ISg+ NSg   V      NSg/C P  NSg/V NPrSg/V/J NPrSg/V/J+ . . . NPrSg/V/J/C W?  NSg/V/J NSg/V/J/R/P NSg/V/J/C/P
> the largest telescope that        ever was ! Good      - bye     , feet ! ” ( for when    she  looked down
# D+  +       NSg/V+    N/I/C/Ddem+ J    V   . NPrSg/V/J . NSg/J/P . NPl+ . . . C/P NSg/I/C ISg+ V/J    NSg/V/J/P
> at    her     feet , they seemed to be     almost out         of sight  , they were  getting so        far
# NSg/P I/J/D$+ NPl+ . IPl+ V/J    P  NSg/VX NSg    NSg/V/J/R/P P  NSg/V+ . IPl+ NSg/V NSg/V   NSg/I/J/C NSg/V/J
> off        ) . “ Oh      , my  poor     little     feet , I    wonder who      will     put   on  your shoes and
# NSg/V/J/P+ . . . NPrSg/V . D$+ NSg/V/J+ NPrSg/I/J+ NPl+ . ISg+ NSg/V  NPrSg/I+ NPrSg/VX NSg/V J/P D$+  NPl/V V/C
> stockings for you  now         , dears  ? I’m sure I    shan’t be     able    ! I    shall be     a   great deal
# NPl/V     C/P IPl+ NPrSg/V/J/C . NPl/V+ . W?  J    ISg+ V      NSg/VX NSg/V/J . ISg+ VX    NSg/VX D/P NSg/J NSg/V/J+
> too far     off       to trouble myself about you  : you  must  manage the best        way    you
# W?  NSg/V/J NSg/V/J/P P  NSg/V   I+     J/P   IPl+ . IPl+ NSg/V NSg/V  D+  NPrSg/VX/J+ NSg/J+ IPl+
> can      ; — but     I    must  be     kind  to them , ” thought Alice , “ or      perhaps they won’t walk  the
# NPrSg/VX . . NSg/C/P ISg+ NSg/V NSg/VX NSg/J P  N/I+ . . NSg/V   NPr   . . NPrSg/C NSg     IPl+ V     NSg/V D+
> way    I    want  to go      ! Let   me       see   : I’ll give  them a   new     pair  of boots  every
# NSg/J+ ISg+ NSg/V P  NSg/V/J . NSg/V NPrSg/I+ NSg/V . W?   NSg/V N/I+ D/P NSg/V/J NSg/V P  NPl/V+ D+
> Christmas  . ”
# NPrSg/V/J+ . .
>
#
> And  she  went  on  planning to herself how   she  would  manage it         . “ They must  go      by
# V/C+ ISg+ NSg/V J/P NSg/V    P  I+      NSg/C ISg+ NSg/VX NSg/V  NPrSg/ISg+ . . IPl+ NSg/V NSg/V/J NSg/J/P
> the carrier  , ” she  thought ; “ and how   funny it’ll seem , sending presents to one’s
# D+  NPrSg/J+ . . ISg+ NSg/V   . . V/C NSg/C NSg/J W?    V    . V       NPl/V+   P  N$
> own     feet ! And how   odd   the directions will     look  !
# NSg/V/J NPl+ . V/C NSg/C NSg/J D+  NSg+       NPrSg/VX NSg/V .
>
#
> Alice’s Right     Foot  , Esq . , Hearthrug , near      the Fender  , ( with Alice’s love     ) .
# N$      NPrSg/V/J NSg/V . NSg . . NSg       . NSg/V/J/P D   NSg/V/J . . P    N$+     NPrSg/V+ . .
>
#
> Oh      dear    , what   nonsense I’m talking ! ”
# NPrSg/V NSg/V/J . NSg/I+ NSg/V/J+ W?  V       . .
>
#
> Just then    her     head       struck against the roof  of the hall   : in        fact she  was now         more
# V/J  NSg/J/C I/J/D$+ NPrSg/V/J+ V      C/P     D   NSg/V P  D+  NPrSg+ . NPrSg/J/P NSg+ ISg+ V   NPrSg/V/J/C NPrSg/I/V/J
> than nine feet high    , and she  at    once  took up        the little    golden    key       and hurried
# C/P  NSg+ NPl+ NSg/V/J . V/C ISg+ NSg/P NSg/C V    NSg/V/J/P D   NPrSg/I/J NPrSg/V/J NPrSg/V/J V/C V/J
> off       to the garden   door   .
# NSg/V/J/P P  D+  NSg/V/J+ NSg/V+ .
>
#
> Poor     Alice ! It         was as    much  as    she  could  do     , lying   down      on  one        side     , to look
# NSg/V/J+ NPr+  . NPrSg/ISg+ V   NSg/R N/I/J NSg/R ISg+ NSg/VX NSg/VX . NSg/V/J NSg/V/J/P J/P NSg/I/V/J+ NSg/V/J+ . P  NSg/V
> through into the garden   with one       eye    ; but     to get   through was more        hopeless than
# NSg/J/P P    D+  NSg/V/J+ P    NSg/I/V/J NSg/V+ . NSg/C/P P  NSg/V NSg/J/P V   NPrSg/I/V/J J        C/P
> ever : she  sat     down      and began to cry    again .
# J    . ISg+ NSg/V/J NSg/V/J/P V/C V     P  NSg/V+ P+    .
>
#
> “ You  ought    to be     ashamed of yourself , ” said Alice , “ a   great girl  like        you  , ” ( she
# . IPl+ NSg/I/VX P  NSg/VX V/J     P  I+       . . V/J  NPr+  . . D/P NSg/J NSg/V NSg/V/J/C/P IPl+ . . . ISg+
> might    well    say   this    ) , “ to go      on  crying in        this    way    ! Stop  this    moment , I    tell
# NSg/VX/J NSg/V/J NSg/V I/Ddem+ . . . P  NSg/V/J J/P V      NPrSg/J/P I/Ddem+ NSg/J+ . NSg/V I/Ddem+ NSg+   . ISg+ NPrSg/V
> you  ! ” But     she  went  on  all       the same , shedding gallons of tears  , until there was a
# IPl+ . . NSg/C/P ISg+ NSg/V J/P NSg/I/J/C D   I/J  . NSg/V    NPl     P  NPl/V+ . C/P   +     V   D/P
> large pool  all       round     her     , about four inches deep  and reaching half       down      the
# NSg/J NSg/V NSg/I/J/C NSg/V/J/P I/J/D$+ . J/P   NSg  NPl/V+ NSg/J V/C V        NSg/V/J/P+ NSg/V/J/P D
> hall   .
# NPrSg+ .
>
#
> After a    time     she  heard a   little    pattering of feet in        the distance , and she
# J/P   D/P+ NSg/V/J+ ISg+ V/J   D/P NPrSg/I/J V         P  NPl+ NPrSg/J/P D+  NSg/V+   . V/C ISg+
> hastily dried her     eyes   to see   what   was coming  . It         was the White     Rabbit
# R       V/J   I/J/D$+ NPl/V+ P  NSg/V NSg/I+ V+  NSg/V/J . NPrSg/ISg+ V   D   NPrSg/V/J NSg/V
> returning , splendidly dressed , with a   pair  of white     kid    gloves in        one       hand   and a
# V         . R          V/J     . P    D/P NSg/V P  NPrSg/V/J NSg/V+ NPl/V  NPrSg/J/P NSg/I/V/J NSg/V+ V/C D/P
> large fan   in        the other   : he       came    trotting along in        a    great  hurry  , muttering to
# NSg/J NSg/V NPrSg/J/P D   NSg/V/J . NPr/ISg+ NSg/V/P NSg/V/J  P     NPrSg/J/P D/P+ NSg/J+ NSg/V+ . NSg/V     P
> himself as    he       came    , “ Oh      ! the Duchess , the Duchess ! Oh      ! won’t she  be     savage     if
# I+      NSg/R NPr/ISg+ NSg/V/P . . NPrSg/V . D   NSg/V   . D   NSg/V   . NPrSg/V . V     ISg+ NSg/VX NPrSg/V/J+ NSg/C
> I’ve kept her    waiting ! ” Alice felt    so        desperate that       she  was ready   to ask   help
# W?   V    I/J/D$ NSg/V   . . NPr+  NSg/V/J NSg/I/J/C NSg/J     N/I/C/Ddem ISg+ V   NSg/V/J P  NSg/V NSg/V
> of any    one        ; so        , when    the Rabbit came    near      her     , she  began , in        a   low     , timid voice  ,
# P  I/R/D+ NSg/I/V/J+ . NSg/I/J/C . NSg/I/C D+  NSg/V+ NSg/V/P NSg/V/J/P I/J/D$+ . ISg+ V     . NPrSg/J/P D/P NSg/V/J . J+    NSg/V+ .
> “ If    you  please , sir      — ” The Rabbit started violently , dropped the white      kid    gloves
# . NSg/C IPl+ V      . NPrSg/V+ . . D+  NSg/V+ V/J     R         . V/J     D+  NPrSg/V/J+ NSg/V+ NPl/V
> and the fan    , and skurried away into the darkness as    hard    as    he       could   go      .
# V/C D+  NSg/V+ . V/C ?        V/J  P    D+  NSg+     NSg/R NSg/V/J NSg/R NPr/ISg+ NSg/VX+ NSg/V/J .
>
#
> Alice took up        the fan   and gloves , and , as    the hall   was very hot     , she  kept
# NPr+  V    NSg/V/J/P D   NSg/V V/C NPl/V+ . V/C . NSg/R D+  NPrSg+ V   J/R  NSg/V/J . ISg+ V
> fanning herself all       the time     she  went  on  talking : “ Dear    , dear    ! How   queer
# NSg/V   I+      NSg/I/J/C D+  NSg/V/J+ ISg+ NSg/V J/P V       . . NSg/V/J . NSg/V/J . NSg/C NSg/V/J
> everything is to - day   ! And yesterday things went  on  just as     usual  . I    wonder if
# N/I/V+     VL P  . NPrSg . V/C NSg+      NPl/V+ NSg/V J/P V/J  NSg/R+ NSg/J+ . ISg+ NSg/V  NSg/C
> I’ve been  changed in        the night  ? Let   me       think : was I    the same when    I    got up        this
# W?   NSg/V V/J     NPrSg/J/P D+  NSg/V+ . NSg/V NPrSg/I+ NSg/V . V   ISg+ D   I/J  NSg/I/C ISg+ V   NSg/V/J/P I/Ddem+
> morning ? I    almost think I    can      remember feeling a    little     different . But     if    I’m
# NSg/V+  . ISg+ NSg    NSg/V ISg+ NPrSg/VX NSg/V    NSg/V/J D/P+ NPrSg/I/J+ NSg/J+    . NSg/C/P NSg/C W?
> not   the same , the next     question is , Who     in        the world  am        I    ? Ah      , that’s the great
# NSg/C D   I/J  . D+  NSg/J/P+ NSg/V+   VL . NPrSg/I NPrSg/J/P D+  NSg/V+ NPrSg/V/J ISg+ . NSg/I/V . N$     D   NSg/J
> puzzle ! ” And she  began thinking over      all       the children she  knew that        were  of the
# NSg/V  . . V/C ISg+ V     V        NSg/V/J/P NSg/I/J/C D+  NPl+     ISg+ V    N/I/C/Ddem+ NSg/V P  D+
> same age    as    herself , to see   if    she  could  have   been  changed for any   of them .
# I/J+ NSg/V+ NSg/R I+      . P  NSg/V NSg/C ISg+ NSg/VX NSg/VX NSg/V V/J     C/P I/R/D P  N/I+ .
>
#
> “ I’m sure I’m not   Ada  , ” she  said , “ for her     hair   goes  in        such  long       ringlets , and
# . W?  J    W?  NSg/C NPr+ . . ISg+ V/J  . . C/P I/J/D$+ NSg/V+ NSg/V NPrSg/J/P NSg/I NPrSg/V/J+ NPl/V    . V/C
> mine     doesn’t go      in        ringlets at    all       ; and I’m sure I    can’t be     Mabel , for I    know
# NSg/I/V+ V       NSg/V/J NPrSg/J/P NPl/V    NSg/P NSg/I/J/C . V/C W?  J    ISg+ VX    NSg/VX NPr   . C/P ISg+ NSg/V
> all       sorts of things , and she  , oh      ! she  knows such  a   very little    ! Besides , she’s
# NSg/I/J/C NPl/V P  NPl/V+ . V/C ISg+ . NPrSg/V . ISg+ NPl/V NSg/I D/P J/R  NPrSg/I/J . W?      . W?
> she  , and I’m I    , and — oh      dear    , how   puzzling it         all       is ! I’ll try     if    I    know  all       the
# ISg+ . V/C W?  ISg+ . V/C . NPrSg/V NSg/V/J . NSg/C V        NPrSg/ISg+ NSg/I/J/C VL . W?   NSg/V/J NSg/C ISg+ NSg/V NSg/I/J/C D+
> things I    used to know  . Let   me       see   : four times  five is  twelve , and four times  six
# NPl/V+ ISg+ V/J  P+ NSg/V . NSg/V NPrSg/I+ NSg/V . NSg  NPl/V+ NSg  VL+ NSg    . V/C NSg  NPl/V+ NSg
> is  thirteen , and four times  seven is  — oh      dear    ! I    shall never get   to twenty at
# VL+ N        . V/C NSg  NPl/V+ NSg   VL+ . NPrSg/V NSg/V/J . ISg+ VX    R     NSg/V P  NSg    NSg/P
> that        rate   ! However , the Multiplication Table  doesn’t signify : let’s try
# N/I/C/Ddem+ NSg/V+ . C       . D+  NSg+           NSg/V+ V       V       . N$    NSg/V/J
> Geography . London is the capital of Paris , and Paris is the capital of Rome , and
# NSg+      . NPr+   VL D   NSg/J   P  NPr+  . V/C NPr+  VL D   NSg/J   P  NPr+ . V/C
> Rome — no       , that’s all       wrong   , I’m certain ! I    must  have   been  changed for Mabel ! I’ll
# NPr+ . NPrSg/P+ . N$     NSg/I/J/C NSg/V/J . W?  I/J     . ISg+ NSg/V NSg/VX NSg/V V/J     C/P NPr   . W?
> try     and say   ‘          How   doth the little    — ’ ” and she  crossed her     hands  on  her     lap      as    if
# NSg/V/J V/C NSg/V Unlintable NSg/C W?   D   NPrSg/I/J . . . V/C ISg+ V/J     I/J/D$+ NPl/V+ J/P I/J/D$+ NSg/V/J+ NSg/R NSg/C
> she  were  saying lessons , and began to repeat it         , but     her     voice  sounded hoarse
# ISg+ NSg/V NSg/V  NPl/V   . V/C V     P  NSg/V  NPrSg/ISg+ . NSg/C/P I/J/D$+ NSg/V+ V/J     NSg/V/J
> and strange , and the words  did not   come    the same as    they used to do     : —
# V/C NSg/V/J . V/C D+  NPl/V+ V   NSg/C NSg/V/P D   I/J  NSg/R IPl+ V/J  P  NSg/VX . .
>
#
> “ How   doth the little     crocodile Improve his     shining tail     , And pour  the waters
# . NSg/C W?   D+  NPrSg/I/J+ NSg/V+    V       ISg/D$+ V       NSg/V/J+ . V/C NSg/V D   NPrSg/V
> of the Nile On  every golden     scale  !
# P  D+  NPr+ J/P D+    NPrSg/V/J+ NSg/V+ .
>
#
> “ How   cheerfully he       seems to grin  , How   neatly spread his     claws  , And welcome
# . NSg/C R          NPr/ISg+ V     P  NSg/V . NSg/C R      NSg/V  ISg/D$+ NPl/V+ . V/C NSg/V/J
> little    fishes in        With gently smiling jaws  ! ”
# NPrSg/I/J NPl/V  NPrSg/J/P P    R      NSg/V/J NPl/V . .
>
#
> “ I’m sure those   are not   the right     words  , ” said poor     Alice , and her     eyes   filled
# . W?  J    I/Ddem+ V   NSg/C D   NPrSg/V/J NPl/V+ . . V/J  NSg/V/J+ NPr+  . V/C I/J/D$+ NPl/V+ V/J
> with tears  again as    she  went  on  , “ I    must  be     Mabel after all       , and I    shall have   to
# P    NPl/V+ P     NSg/R ISg+ NSg/V J/P . . ISg+ NSg/V NSg/VX NPr   J/P   NSg/I/J/C . V/C ISg+ VX    NSg/VX P
> go      and live in        that       poky  little     house    , and have   next    to no      toys   to play  with ,
# NSg/V/J V/C V/J  NPrSg/J/P N/I/C/Ddem NSg/J NPrSg/I/J+ NPrSg/V+ . V/C NSg/VX NSg/J/P P  NPrSg/P NPl/V+ P  NSg/V P    .
> and oh      ! ever so        many    lessons to learn ! No       , I’ve made  up        my  mind   about it         ; if    I’m
# V/C NPrSg/V . J    NSg/I/J/C N/I/J/D NPl/V   P  NSg/V . NPrSg/P+ . W?   NSg/V NSg/V/J/P D$+ NSg/V+ J/P   NPrSg/ISg+ . NSg/C W?
> Mabel , I’ll stay    down      here    ! It’ll be     no       use   their putting their heads  down      and
# NPr   . W?   NSg/V/J NSg/V/J/P NSg/J/R . W?    NSg/VX NPrSg/P+ NSg/V D$+   NSg/V   D$+   NPl/V+ NSg/V/J/P V/C
> saying ‘          Come    up        again , dear    ! ’ I    shall only look  up        and say   ‘          Who      am        I    then    ? Tell
# NSg/V  Unlintable NSg/V/P NSg/V/J/P P     . NSg/V/J . . ISg+ VX    W?   NSg/V NSg/V/J/P V/C NSg/V Unlintable NPrSg/I+ NPrSg/V/J ISg+ NSg/J/C . NPrSg/V
> me       that        first   , and then    , if    I    like        being   that       person , I’ll come    up        : if    not   , I’ll
# NPrSg/I+ N/I/C/Ddem+ NSg/V/J . V/C NSg/J/C . NSg/C ISg+ NSg/V/J/C/P NSg/V/C N/I/C/Ddem NSg/V  . W?   NSg/V/P NSg/V/J/P . NSg/C NSg/C . W?
> stay    down      here    till      I’m somebody else  ’ — but     , oh      dear    ! ” cried Alice , with a   sudden
# NSg/V/J NSg/V/J/P NSg/J/R NSg/V/C/P W?  NSg/I+   N/J/C . . NSg/C/P . NPrSg/V NSg/V/J . . V/J   NPr+  . P    D/P NSg/J
> burst of tears  , “ I    do     wish  they would  put   their heads  down      ! I    am        so        very tired
# NSg/V P  NPl/V+ . . ISg+ NSg/VX NSg/V IPl+ NSg/VX NSg/V D$+   NPl/V+ NSg/V/J/P . ISg+ NPrSg/V/J NSg/I/J/C J/R  V/J
> of being   all       alone here    ! ”
# P  NSg/V/C NSg/I/J/C J     NSg/J/R . .
>
#
> As     she  said this    she  looked down      at    her     hands  , and was surprised to see   that       she
# NSg/R+ ISg+ V/J  I/Ddem+ ISg+ V/J    NSg/V/J/P NSg/P I/J/D$+ NPl/V+ . V/C V   V/J       P  NSg/V N/I/C/Ddem ISg+
> had put   on  one       of the Rabbit’s little    white     kid    gloves while     she  was talking .
# V   NSg/V J/P NSg/I/V/J P  D   N$       NPrSg/I/J NPrSg/V/J NSg/V+ NPl/V+ NSg/V/C/P ISg+ V+  V       .
> “ How   can      I    have   done    that        ? ” she  thought . “ I    must  be     growing small      again . ” She
# . NSg/C NPrSg/VX ISg+ NSg/VX NSg/V/J N/I/C/Ddem+ . . ISg+ NSg/V+  . . ISg+ NSg/V NSg/VX NSg/V   NPrSg/V/J+ P+    . . ISg+
> got up        and went  to the table  to measure herself by      it         , and found that        , as    nearly
# V   NSg/V/J/P V/C NSg/V P  D+  NSg/V+ P  NSg/V   I+      NSg/J/P NPrSg/ISg+ . V/C NSg/V N/I/C/Ddem+ . NSg/R R
> as    she  could  guess , she  was now         about two  feet high    , and was going   on  shrinking
# NSg/R ISg+ NSg/VX NSg/V . ISg+ V   NPrSg/V/J/C J/P   NSg+ NPl+ NSg/V/J . V/C V   NSg/V/J J/P V
> rapidly : she  soon found out         that       the cause   of this    was the fan   she  was holding ,
# R       . ISg+ J/R  NSg/V NSg/V/J/R/P N/I/C/Ddem D   NSg/V/C P  I/Ddem+ V   D   NSg/V ISg+ V   NSg/V   .
> and she  dropped it         hastily , just in        time     to avoid shrinking away altogether .
# V/C ISg+ V/J     NPrSg/ISg+ R       . V/J  NPrSg/J/P NSg/V/J+ P  V     V+        V/J+ NSg+       .
>
#
> “ That        was a   narrow  escape ! ” said Alice , a   good      deal     frightened at    the sudden
# . N/I/C/Ddem+ V   D/P NSg/V/J NSg/V  . . V/J  NPr+  . D/P NPrSg/V/J NSg/V/J+ V/J        NSg/P D+  NSg/J+
> change , but     very glad    to find  herself still   in        existence ; “ and now         for the
# NSg/V+ . NSg/C/P J/R  NSg/V/J P  NSg/V I+      NSg/V/J NPrSg/J/P NSg+      . . V/C NPrSg/V/J/C C/P D+
> garden   ! ” and she  ran   with all        speed  back    to the little     door   : but     , alas ! the
# NSg/V/J+ . . V/C ISg+ NSg/V P    NSg/I/J/C+ NSg/V+ NSg/V/J P  D+  NPrSg/I/J+ NSg/V+ . NSg/C/P . NSg  . D+
> little     door   was shut    again , and the little    golden    key        was lying   on  the glass
# NPrSg/I/J+ NSg/V+ V   NSg/V/J P     . V/C D   NPrSg/I/J NPrSg/V/J NPrSg/V/J+ V   NSg/V/J J/P D+  NPrSg/V+
> table  as    before , “ and things are worse   than ever , ” thought the poor     child  , “ for
# NSg/V+ NSg/R C/P    . . V/C NPl/V+ V   NSg/V/J C/P  J    . . NSg/V   D+  NSg/V/J+ NSg/V+ . . C/P
> I    never was so        small     as    this    before , never ! And I    declare it’s too bad     , that       it
# ISg+ R     V   NSg/I/J/C NPrSg/V/J NSg/R I/Ddem+ C/P    . R     . V/C ISg+ V       W?   W?  NSg/V/J . N/I/C/Ddem NPrSg/ISg+
> is ! ”
# VL . .
>
#
> As     she  said these   words  her     foot   slipped , and in        another moment , splash ! she  was
# NSg/R+ ISg+ V/J  I/Ddem+ NPl/V+ I/J/D$+ NSg/V+ V/J     . V/C NPrSg/J/P I/D+    NSg+   . NSg/V+ . ISg+ V
> up        to her     chin     in        salt       water  . Her     first    idea was that       she  had somehow fallen
# NSg/V/J/P P  I/J/D$+ NPrSg/V+ NPrSg/J/P NPrSg/V/J+ NSg/V+ . I/J/D$+ NSg/V/J+ NSg+ V   N/I/C/Ddem ISg+ V   W?      W?
> into the sea , “ and in        that        case     I    can      go      back    by      railway , ” she  said to herself .
# P    D+  NSg . . V/C NPrSg/J/P N/I/C/Ddem+ NPrSg/V+ ISg+ NPrSg/VX NSg/V/J NSg/V/J NSg/J/P NSg+    . . ISg+ V/J  P  I+      .
> ( Alice had been  to the seaside once  in        her     life   , and had come    to the general
# . NPr+  V   NSg/V P  D   NPrSg/J NSg/C NPrSg/J/P I/J/D$+ NSg/V+ . V/C V   NSg/V/P P  D+  NSg/V/J+
> conclusion , that        wherever you  go      to on  the English    coast  you  find  a   number  of
# NSg+       . N/I/C/Ddem+ C        IPl+ NSg/V/J P  J/P D+  NPrSg/V/J+ NSg/V+ IPl+ NSg/V D/P NSg/V/J P
> bathing machines in        the sea  , some  children digging in        the sand     with wooden
# NSg/V   NPl/V    NPrSg/J/P D+  NSg+ . I/J/R NPl+     NSg/V   NPrSg/J/P D+  NSg/V/J+ P    J+
> spades , then    a   row   of lodging houses , and behind  them a    railway station . )
# NPl/V  . NSg/J/C D/P NSg/V P  NSg/V+  NPl/V+ . V/C NSg/J/P N/I+ D/P+ NSg+    NSg/V+  . .
> However , she  soon made  out         that       she  was in        the pool  of tears  which she  had wept
# C       . ISg+ J/R  NSg/V NSg/V/J/R/P N/I/C/Ddem ISg+ V   NPrSg/J/P D   NSg/V P  NPl/V+ I/C+  ISg+ V   V
> when    she  was nine feet high    .
# NSg/I/C ISg+ V   NSg+ NPl+ NSg/V/J .
>
#
> “ I    wish  I    hadn’t cried so        much  ! ” said Alice , as    she  swam about , trying  to find
# . ISg+ NSg/V ISg+ V      V/J   NSg/I/J/C N/I/J . . V/J  NPr+  . NSg/R ISg+ V    J/P   . NSg/V/J P  NSg/V
> her     way    out          . “ I    shall be     punished for it         now         , I    suppose , by      being   drowned in        my
# I/J/D$+ NSg/J+ NSg/V/J/R/P+ . . ISg+ VX    NSg/VX V/J      C/P NPrSg/ISg+ NPrSg/V/J/C . ISg+ V       . NSg/J/P NSg/V/C V/J     NPrSg/J/P D$+
> own      tears  ! That        will     be     a   queer   thing  , to be     sure ! However , everything is queer
# NSg/V/J+ NPl/V+ . N/I/C/Ddem+ NPrSg/VX NSg/VX D/P NSg/V/J NSg/V+ . P  NSg/VX J    . C       . N/I/V+     VL NSg/V/J
> to - day    . ”
# P  . NPrSg+ . .
>
#
> Just then    she  heard something splashing about in        the pool   a   little    way   off       , and
# V/J  NSg/J/C ISg+ V/J   NSg/I/V/J V         J/P   NPrSg/J/P D+  NSg/V+ D/P NPrSg/I/J NSg/J NSg/V/J/P . V/C
> she  swam nearer to make  out         what   it         was : at    first   she  thought it         must  be     a
# ISg+ V    J      P  NSg/V NSg/V/J/R/P NSg/I+ NPrSg/ISg+ V   . NSg/P NSg/V/J ISg+ NSg/V   NPrSg/ISg+ NSg/V NSg/VX D/P
> walrus or      hippopotamus , but     then    she  remembered how   small     she  was now         , and she
# NSg/V  NPrSg/C NSg          . NSg/C/P NSg/J/C ISg+ V/J        NSg/C NPrSg/V/J ISg+ V   NPrSg/V/J/C . V/C ISg+
> soon made  out         that       it         was only a    mouse  that        had slipped in        like        herself .
# J/R  NSg/V NSg/V/J/R/P N/I/C/Ddem NPrSg/ISg+ V   W?   D/P+ NSg/V+ N/I/C/Ddem+ V   V/J     NPrSg/J/P NSg/V/J/C/P I+      .
>
#
> “ Would  it         be     of any    use    , now         , ” thought Alice , “ to speak to this    mouse  ?
# . NSg/VX NPrSg/ISg+ NSg/VX P  I/R/D+ NSg/V+ . NPrSg/V/J/C . . NSg/V   NPr+  . . P  NSg/V P  I/Ddem+ NSg/V+ .
> Everything is so        out         - of - the - way   down      here    , that       I    should think very likely it
# N/I/V+     VL NSg/I/J/C NSg/V/J/R/P . P  . D   . NSg/J NSg/V/J/P NSg/J/R . N/I/C/Ddem ISg+ VX     NSg/V J/R  NSg/J  NPrSg/ISg+
> can      talk  : at    any    rate   , there’s no      harm  in        trying  . ” So        she  began : “ O         Mouse  , do
# NPrSg/VX NSg/V . NSg/P I/R/D+ NSg/V+ . W?      NPrSg/P NSg/V NPrSg/J/P NSg/V/J . . NSg/I/J/C ISg+ V     . . NPrSg/J/P NSg/V+ . NSg/VX
> you  know  the way    out         of this    pool   ? I    am        very tired of swimming about here    , O
# IPl+ NSg/V D   NSg/J+ NSg/V/J/R/P P  I/Ddem+ NSg/V+ . ISg+ NPrSg/V/J J/R  V/J   P  NSg/V    J/P   NSg/J/R . NPrSg/J/P
> Mouse  ! ” ( Alice thought this    must  be     the right     way   of speaking to a    mouse  : she
# NSg/V+ . . . NPr+  NSg/V   I/Ddem+ NSg/V NSg/VX D   NPrSg/V/J NSg/J P  V        P  D/P+ NSg/V+ . ISg+
> had never done    such  a    thing  before , but     she  remembered having seen  in        her
# V   R     NSg/V/J NSg/I D/P+ NSg/V+ C/P    . NSg/C/P ISg+ V/J        V      NSg/V NPrSg/J/P I/J/D$+
> brother’s Latin    Grammar , “ A   mouse  — of a   mouse  — to a    mouse  — a   mouse  — O         mouse  ! ” ) The
# N$        NPrSg/J+ NSg/V+  . . D/P NSg/V+ . P  D/P NSg/V+ . P  D/P+ NSg/V+ . D/P NSg/V+ . NPrSg/J/P NSg/V+ . . . D+
> Mouse  looked at    her     rather    inquisitively , and seemed to her     to wink  with one       of
# NSg/V+ V/J    NSg/P I/J/D$+ NPrSg/V/J R             . V/C V/J    P  I/J/D$+ P  NSg/V P    NSg/I/V/J P
> its     little     eyes   , but     it         said nothing  .
# ISg/D$+ NPrSg/I/J+ NPl/V+ . NSg/C/P NPrSg/ISg+ V/J  NSg/I/J+ .
>
#
> “ Perhaps it         doesn’t understand English    , ” thought Alice ; “ I    daresay it’s a    French
# . NSg     NPrSg/ISg+ V       V          NPrSg/V/J+ . . NSg/V   NPr+  . . ISg+ V       W?   D/P+ NPrSg/V/J+
> mouse , come    over      with William the Conqueror . ” ( For , with all       her     knowledge of
# NSg/V . NSg/V/P NSg/V/J/P P    NPrSg+  D+  NSg       . . . C/P . P    NSg/I/J/C I/J/D$+ NSg/V     P
> history , Alice had no       very clear   notion how   long      ago anything had happened . ) So
# NSg+    . NPr+  V   NPrSg/P+ J/R  NSg/V/J NSg+   NSg/C NPrSg/V/J J/P NSg/I/V+ V+  V/J      . . NSg/I/J/C
> she  began again : “ Où est    ma       chatte ? ” which was the first   sentence in        her     French
# ISg+ V     P     . . ?  NPrSg+ NPrSg/J+ ?      . . I/C+  V   D   NSg/V/J NSg/V    NPrSg/J/P I/J/D$+ NPrSg/V/J+
> lesson - book  . The Mouse  gave a   sudden leap    out         of the water  , and seemed to quiver
# NSg/V+ . NSg/V . D+  NSg/V+ V    D/P NSg/J  NSg/V/J NSg/V/J/R/P P  D+  NSg/V+ . V/C V/J    P  NSg/V/J
> all       over      with fright  . “ Oh      , I    beg   your pardon ! ” cried Alice hastily , afraid that
# NSg/I/J/C NSg/V/J/P P+   NSg/V/J . . NPrSg/V . ISg+ NSg/V D$+  NSg/V  . . V/J   NPr+  R       . J      N/I/C/Ddem
> she  had hurt    the poor     animal’s feelings . “ I    quite forgot you  didn’t like        cats  . ”
# ISg+ V   NSg/V/J D+  NSg/V/J+ N$       +        . . ISg+ NSg   V      IPl+ V      NSg/V/J/C/P NPl/V . .
>
#
> “ Not   like        cats   ! ” cried the Mouse  , in        a   shrill  , passionate voice  . “ Would  you like
# . NSg/C NSg/V/J/C/P NPl/V+ . . V/J   D+  NSg/V+ . NPrSg/J/P D/P NSg/V/J . NSg/V/J+   NSg/V+ . . NSg/VX IPl NSg/V/J/C/P
> cats   if    you  were  me       ? ”
# NPl/V+ NSg/C IPl+ NSg/V NPrSg/I+ . .
>
#
> “ Well    , perhaps not   , ” said Alice in        a   soothing tone     : “ don’t be     angry about it         .
# . NSg/V/J . NSg     NSg/C . . V/J  NPr+  NPrSg/J/P D/P NSg/V/J  NSg/I/V+ . . V     NSg/VX V/J   J/P   NPrSg/ISg+ .
> And yet     I    wish  I    could  show  you  our cat      Dinah : I    think you’d take  a   fancy   to
# V/C NSg/V/C ISg+ NSg/V ISg+ NSg/VX NSg/V IPl+ D$+ NSg/V/J+ NPr   . ISg+ NSg/V W?    NSg/V D/P NSg/V/J P
> cats  if    you  could  only see   her     . She  is such  a   dear    quiet    thing  , ” Alice went  on  ,
# NPl/V NSg/C IPl+ NSg/VX W?   NSg/V I/J/D$+ . ISg+ VL NSg/I D/P NSg/V/J NSg/V/J+ NSg/V+ . . NPr+  NSg/V J/P .
> half      to herself , as    she  swam lazily about in        the pool  , “ and she  sits  purring so
# NSg/V/J/P P  I+      . NSg/R ISg+ V    R      J/P   NPrSg/J/P D+  NSg/V . . V/C ISg+ NPl/V V       NSg/I/J/C
> nicely by      the fire     , licking her     paws   and washing her     face   — and she  is such  a   nice
# R      NSg/J/P D+  NSg/V/J+ . NSg/V   I/J/D$+ NPl/V+ V/C NSg/V   I/J/D$+ NSg/V+ . V/C ISg+ VL NSg/I D/P NPrSg/V/J
> soft  thing to nurse — and she’s such  a   capital one       for catching mice   — oh      , I    beg
# NSg/J NSg/V P  NSg/V . V/C W?    NSg/I D/P NSg/J+  NSg/I/V/J C/P V        NSg/V+ . NPrSg/V . ISg+ NSg/V
> your pardon ! ” cried Alice again , for this    time     the Mouse  was bristling all       over      ,
# D$+  NSg/V  . . V/J   NPr+  P     . C/P I/Ddem+ NSg/V/J+ D+  NSg/V+ V   V         NSg/I/J/C NSg/V/J/P .
> and she  felt    certain it         must  be     really offended . “ We   won’t talk  about her     any
# V/C ISg+ NSg/V/J I/J     NPrSg/ISg+ NSg/V NSg/VX R+     V/J      . . IPl+ V     NSg/V J/P   I/J/D$+ I/R/D+
> more        if    you’d rather     not   . ”
# NPrSg/I/V/J NSg/C W?    NPrSg/V/J+ NSg/C . .
>
#
> “ We   indeed ! ” cried the Mouse  , who      was trembling down      to the end   of his     tail     . “ As
# . IPl+ W?     . . V/J   D+  NSg/V+ . NPrSg/I+ V   V         NSg/V/J/P P  D   NSg/V P  ISg/D$+ NSg/V/J+ . . NSg/R
> if    I    would  talk  on  such  a    subject  ! Our family always hated cats  : nasty , low     ,
# NSg/C ISg+ NSg/VX NSg/V J/P NSg/I D/P+ NSg/V/J+ . D$+ NSg/J+ R      V/J   NPl/V . NSg/J . NSg/V/J .
> vulgar things ! Don’t let   me       hear the name   again ! ”
# NSg/J  NPl/V+ . V     NSg/V NPrSg/I+ V    D+  NSg/V+ P     . .
>
#
> “ I    won’t indeed ! ” said Alice , in        a   great hurry to change the subject of
# . ISg+ V     W?     . . V/J  NPr+  . NPrSg/J/P D/P NSg/J NSg/V P  NSg/V  D   NSg/V/J P
> conversation . “ Are you  — are you  fond     — of — of dogs   ? ” The Mouse  did not   answer , so
# NSg/V+       . . V   IPl+ . V   IPl+ NSg/V/J+ . P  . P  NPl/V+ . . D+  NSg/V+ V   NSg/C NSg/V  . NSg/I/J/C
> Alice went  on  eagerly : “ There is such  a   nice      little    dog     near      our house    I    should
# NPr+  NSg/V J/P R       . . +     VL NSg/I D/P NPrSg/V/J NPrSg/I/J NSg/V/J NSg/V/J/P D$+ NPrSg/V+ ISg+ VX
> like        to show  you  ! A   little    bright    - eyed terrier , you  know  , with oh      , such  long
# NSg/V/J/C/P P  NSg/V IPl+ . D/P NPrSg/I/J NPrSg/V/J . V/J+ NSg/J   . IPl+ NSg/V . P    NPrSg/V . NSg/I NPrSg/V/J
> curly   brown     hair   ! And it’ll fetch things when    you  throw them , and it’ll sit   up
# NSg/J/R NPrSg/V/J NSg/V+ . V/C W?    NSg/V NPl/V+ NSg/I/C IPl+ NSg/V N/I+ . V/C W?    NSg/V NSg/V/J/P
> and beg   for its     dinner , and all       sorts of things — I    can’t remember half      of
# V/C NSg/V C/P ISg/D$+ NSg/V+ . V/C NSg/I/J/C NPl/V P  NPl/V+ . ISg+ VX    NSg/V    NSg/V/J/P P
> them — and it         belongs to a    farmer   , you  know  , and he       says  it’s so        useful , it’s
# N/I+ . V/C NPrSg/ISg+ V       P  D/P+ NPrSg/J+ . IPl+ NSg/V . V/C NPr/ISg+ NPl/V W?   NSg/I/J/C J      . W?
> worth   a   hundred pounds ! He       says  it         kills all       the rats   and — oh      dear    ! ” cried Alice
# NSg/V/J D/P NSg     NPl/V+ . NPr/ISg+ NPl/V NPrSg/ISg+ NPl/V NSg/I/J/C D+  NPl/V+ V/C . NPrSg/V NSg/V/J . . V/J   NPr+
> in        a   sorrowful tone     , “ I’m afraid I’ve offended it         again ! ” For the Mouse  was
# NPrSg/J/P D/P J         NSg/I/V+ . . W?  J      W?   V/J      NPrSg/ISg+ P     . . C/P D+  NSg/V+ V
> swimming away from her     as    hard    as    it         could  go      , and making quite a   commotion in
# NSg/V    V/J  P    I/J/D$+ NSg/R NSg/V/J NSg/R NPrSg/ISg+ NSg/VX NSg/V/J . V/C NSg/V  NSg   D/P NSg       NPrSg/J/P
> the pool   as    it         went  .
# D+  NSg/V+ NSg/R NPrSg/ISg+ NSg/V .
>
#
> So        she  called softly after it         , “ Mouse  dear    ! Do     come    back    again , and we   won’t
# NSg/I/J/C ISg+ V/J    R      J/P   NPrSg/ISg+ . . NSg/V+ NSg/V/J . NSg/VX NSg/V/P NSg/V/J P     . V/C IPl+ V
> talk  about cats  or      dogs   either , if    you  don’t like        them ! ” When    the Mouse  heard
# NSg/V J/P   NPl/V NPrSg/C NPl/V+ I/C    . NSg/C IPl+ V     NSg/V/J/C/P N/I+ . . NSg/I/C D+  NSg/V+ V/J
> this    , it         turned round     and swam slowly back    to her     : its     face   was quite pale    ( with
# I/Ddem+ . NPrSg/ISg+ V/J    NSg/V/J/P V/C V    R      NSg/V/J P  I/J/D$+ . ISg/D$+ NSg/V+ V   NSg   NSg/V/J . P
> passion  , Alice thought ) , and it         said in        a   low      trembling voice  , “ Let   us     get   to
# NPrSg/V+ . NPr+  NSg/V   . . V/C NPrSg/ISg+ V/J  NPrSg/J/P D/P NSg/V/J+ V+        NSg/V+ . . NSg/V NPr/I+ NSg/V P
> the shore  , and then    I’ll tell    you  my  history , and you’ll understand why   it         is I
# D+  NSg/V+ . V/C NSg/J/C W?   NPrSg/V IPl+ D$+ NSg+    . V/C W?     V          NSg/V NPrSg/ISg+ VL ISg
> hate  cats  and dogs   . ”
# NSg/V NPl/V V/C NPl/V+ . .
>
#
> It         was high    time    to go      , for the pool   was getting quite crowded with the birds
# NPrSg/ISg+ V   NSg/V/J NSg/V/J P  NSg/V/J . C/P D+  NSg/V+ V   NSg/V   NSg   V/J     P    D   NPl/V
> and animals that        had fallen into it         : there were  a   Duck  and a   Dodo , a   Lory and an
# V/C NPl+    N/I/C/Ddem+ V   W?     P    NPrSg/ISg+ . +     NSg/V D/P NSg/V V/C D/P NSg  . D/P ?    V/C D/P
> Eaglet , and several other    curious creatures . Alice led     the way    , and the whole
# NSg    . V/C J/D     NSg/V/J+ J+      NPl+      . NPr+  NSg/V/J D+  NSg/J+ . V/C D+  NSg/J+
> party    swam to the shore  .
# NSg/V/J+ V    P  D+  NSg/V+ .
>
#
> CHAPTER III : A   Caucus - Race  and a   Long       Tale
# NSg/V+  W?  . D/P NSg/V+ . NSg/V V/C D/P NPrSg/V/J+ NSg/V
>
#
> They were  indeed a   queer   - looking party   that        assembled on  the bank   — the birds  with
# IPl+ NSg/V W?     D/P NSg/V/J . V       NSg/V/J N/I/C/Ddem+ V/J       J/P D+  NSg/V+ . D+  NPl/V+ P
> draggled feathers , the animals with their fur        clinging close   to them , and all
# ?        NPl/V+   . D   NPl     P    D$+   NSg/V/C/P+ V        NSg/V/J P  N/I+ . V/C NSg/I/J/C
> dripping wet     , cross        , and  uncomfortable .
# NSg/V    NSg/V/J . NPrSg/V/J/P+ . V/C+ J             .
>
#
> The first   question of course was , how   to get   dry     again : they had a   consultation
# D   NSg/V/J NSg/V    P  NSg/V+ V   . NSg/C P  NSg/V NSg/V/J P     . IPl+ V   D/P NSg
> about this    , and after a   few  minutes it         seemed quite natural to Alice to find
# J/P   I/Ddem+ . V/C J/P   D/P N/I+ NPl/V+  NPrSg/ISg+ V/J    NSg   NSg/J   P  NPr+  P  NSg/V
> herself talking familiarly with them , as    if    she  had known   them all       her     life   .
# I+      V       R          P    N/I+ . NSg/R NSg/C ISg+ V   NSg/V/J N/I+ NSg/I/J/C I/J/D$+ NSg/V+ .
> Indeed , she  had quite a   long      argument with the Lory , who     at    last    turned sulky ,
# W?     . ISg+ V   NSg   D/P NPrSg/V/J NSg/V    P    D   ?    . NPrSg/I NSg/P NSg/V/J V/J    NSg/J .
> and would  only say   , “ I    am        older than you  , and must  know  better   ; ” and this    Alice
# V/C NSg/VX W?   NSg/V . . ISg+ NPrSg/V/J J     C/P  IPl+ . V/C NSg/V NSg/V NSg/VX/J . . V/C I/Ddem+ NPr+
> would  not   allow without knowing   how   old   it         was , and , as    the Lory positively
# NSg/VX NSg/C V     C/P     NSg/V/J/P NSg/C NSg/J NPrSg/ISg+ V   . V/C . NSg/R D   ?    R
> refused to tell    its     age    , there was no      more        to be      said .
# V/J     P  NPrSg/V ISg/D$+ NSg/V+ . +     V   NPrSg/P NPrSg/I/V/J P+ NSg/VX+ V/J  .
>
#
> At    last    the Mouse  , who      seemed to be     a   person of authority among them , called
# NSg/P NSg/V/J D   NSg/V+ . NPrSg/I+ V/J    P  NSg/VX D/P NSg/V  P  NSg+      P     N/I+ . V/J
> out         , “ Sit   down      , all       of you  , and listen to me       ! I’ll soon make  you  dry      enough ! ”
# NSg/V/J/R/P . . NSg/V NSg/V/J/P . NSg/I/J/C P  IPl+ . V/C NSg/V  P  NPrSg/I+ . W?   J/R  NSg/V IPl+ NSg/V/J+ NSg/I  . .
> They all       sat     down      at    once  , in        a   large  ring   , with the Mouse in        the middle   . Alice
# IPl+ NSg/I/J/C NSg/V/J NSg/V/J/P NSg/P NSg/C . NPrSg/J/P D/P NSg/J+ NSg/V+ . P    D   NSg/V NPrSg/J/P D+  NSg/V/J+ . NPr+
> kept her     eyes   anxiously fixed on  it         , for she  felt    sure she  would  catch a   bad
# V    I/J/D$+ NPl/V+ R         V/J   J/P NPrSg/ISg+ . C/P ISg+ NSg/V/J J    ISg+ NSg/VX NSg/V D/P NSg/V/J
> cold  if    she  did not   get   dry      very soon .
# NSg/J NSg/C ISg+ V   NSg/C NSg/V NSg/V/J+ J/R+ J/R+ .
>
#
> “ Ahem ! ” said the Mouse  with an   important air    , “ are you  all       ready   ? This    is the
# . V    . . V/J  D+  NSg/V+ P    D/P+ J+        NSg/V+ . . V   IPl+ NSg/I/J/C NSg/V/J . I/Ddem+ VL D
> driest thing I    know   . Silence all       round     , if    you  please ! ‘          William the Conqueror ,
# W?     NSg/V ISg+ NSg/V+ . NSg/V+  NSg/I/J/C NSg/V/J/P . NSg/C IPl+ V      . Unlintable NPrSg+  D   NSg       .
> whose cause    was favoured     by      the pope     , was soon submitted to by      the English    , who
# I+    NSg/V/C+ V   V/J/Ca/Au/Br NSg/J/P D+  NPrSg/V+ . V   J/R  V         P  NSg/J/P D+  NPrSg/V/J+ . NPrSg/I+
> wanted leaders , and had been  of late  much  accustomed to usurpation and conquest .
# V/J    +       . V/C V   NSg/V P  NSg/J N/I/J V/J        P  NSg        V/C NSg/V+   .
> Edwin and Morcar , the earls of Mercia and Northumbria — ’ ”
# NPr+  V/C ?      . D   NPl   P  NPr    V/C ?           . . .
>
#
> “ Ugh ! ” said the Lory , with a   shiver   .
# . W?  . . V/J  D   ?    . P    D/P NSg/V/J+ .
>
#
> “ I    beg   your pardon ! ” said the Mouse  , frowning , but     very politely : “ Did you
# . ISg+ NSg/V D$+  NSg/V  . . V/J  D+  NSg/V+ . V        . NSg/C/P J/R  R        . . V   IPl+
> speak ? ”
# NSg/V . .
>
#
> “ Not   I    ! ” said the Lory hastily .
# . NSg/C ISg+ . . V/J  D+  ?    R+      .
>
#
> “ I    thought you  did , ” said the Mouse  . “ — I    proceed . ‘          Edwin and Morcar , the earls
# . ISg+ NSg/V   IPl+ V   . . V/J  D+  NSg/V+ . . . ISg+ V+      . Unlintable NPr+  V/C ?      . D   NPl
> of Mercia and Northumbria , declared for him : and even    Stigand , the patriotic
# P  NPr    V/C ?           . V/J      C/P I+  . V/C NSg/V/J ?       . D   NSg/J
> archbishop of Canterbury , found it         advisable — ’ ”
# NSg        P  NPr        . NSg/V NPrSg/ISg+ J         . . .
>
#
> “ Found what   ? ” said the Duck   .
# . NSg/V NSg/I+ . . V/J  D   NSg/V+ .
>
#
> “ Found it        , ” the Mouse  replied rather    crossly : “ of course you  know  what   ‘          it         ’
# . NSg/V NPrSg/ISg . . D+  NSg/V+ V/J     NPrSg/V/J R       . . P  NSg/V+ IPl+ NSg/V NSg/I+ Unlintable NPrSg/ISg+ .
> means . ”
# NPl/V . .
>
#
> “ I    know  what   ‘          it         ’ means well    enough , when    I    find  a    thing  , ” said the Duck   : “ it’s
# . ISg+ NSg/V NSg/I+ Unlintable NPrSg/ISg+ . NPl/V NSg/V/J NSg/I  . NSg/I/C ISg+ NSg/V D/P+ NSg/V+ . . V/J  D+  NSg/V+ . . W?
> generally a   frog  or      a    worm   . The question is , what  did the archbishop find  ? ”
# R         D/P NSg/V NPrSg/C D/P+ NSg/V+ . D+  NSg/V+   VL . NSg/I V   D   NSg        NSg/V . .
>
#
> The Mouse did not   notice this    question , but     hurriedly went  on  , “ ‘          — found it
# D+  NSg/V V   NSg/C NSg/V  I/Ddem+ NSg/V+   . NSg/C/P R         NSg/V J/P . . Unlintable . NSg/V NPrSg/ISg+
> advisable to go      with Edgar  Atheling to meet    William and offer   him the crown    .
# J         P  NSg/V/J P    NPrSg+ ?        P  NSg/V/J NPrSg+  V/C NSg/V/J I+  D+  NSg/V/J+ .
> William’s conduct at    first    was moderate . But     the insolence of his     Normans — ’ How
# N$        NSg/V   NSg/P NSg/V/J+ V+  NSg/V/J+ . NSg/C/P D   NSg/V     P  ISg/D$+ NPl     . . NSg/C
> are you  getting on  now         , my  dear     ? ” it         continued , turning to Alice as    it         spoke  .
# V   IPl+ NSg/V   J/P NPrSg/V/J/C . D$+ NSg/V/J+ . . NPrSg/ISg+ V/J       . NSg/V   P  NPr+  NSg/R NPrSg/ISg+ NSg/V+ .
>
#
> “ As    wet     as    ever , ” said Alice in        a   melancholy tone     : “ it         doesn’t seem to dry     me       at
# . NSg/R NSg/V/J NSg/R J    . . V/J  NPr+  NPrSg/J/P D/P NSg/J      NSg/I/V+ . . NPrSg/ISg+ V       V    P  NSg/V/J NPrSg/I+ NSg/P
> all       . ”
# NSg/I/J/C . .
>
#
> “ In        that        case     , ” said the Dodo solemnly , rising    to its     feet , “ I    move  that       the
# . NPrSg/J/P N/I/C/Ddem+ NPrSg/V+ . . V/J  D   NSg  R        . NSg/V/J/P P  ISg/D$+ NPl+ . . ISg+ NSg/V N/I/C/Ddem D+
> meeting adjourn , for the immediate adoption of more        energetic remedies — ”
# NSg/V+  V       . C/P D   J         NSg      P  NPrSg/I/V/J NSg/J     NPl/V+   . .
>
#
> “ Speak English    ! ” said the Eaglet . “ I    don’t know  the meaning of half       those   long
# . NSg/V NPrSg/V/J+ . . V/J  D+  NSg    . . ISg+ V     NSg/V D   NSg/V/J P  NSg/V/J/P+ I/Ddem+ NPrSg/V/J+
> words  , and , what’s more        , I    don’t believe you  do     either ! ” And the Eaglet bent
# NPl/V+ . V/C . N$     NPrSg/I/V/J . ISg+ V     V       IPl+ NSg/VX I/C    . . V/C D   NSg    NSg/V/J
> down      its     head       to hide  a   smile  : some  of the other    birds  tittered audibly .
# NSg/V/J/P ISg/D$+ NPrSg/V/J+ P  NSg/V D/P NSg/V+ . I/J/R P  D+  NSg/V/J+ NPl/V+ V/J+     R+      .
>
#
> “ What   I    was going   to say   , ” said the Dodo in        an  offended tone     , “ was , that       the
# . NSg/I+ ISg+ V   NSg/V/J P  NSg/V . . V/J  D   NSg  NPrSg/J/P D/P V/J      NSg/I/V+ . . V   . N/I/C/Ddem D+
> best        thing to get   us     dry     would  be     a   Caucus - race  . ”
# NPrSg/VX/J+ NSg/V P  NSg/V NPr/I+ NSg/V/J NSg/VX NSg/VX D/P NSg/V  . NSg/V . .
>
#
> “ What   is a   Caucus - race  ? ” said Alice ; not   that       she  wanted much  to know  , but     the
# . NSg/I+ VL D/P NSg/V  . NSg/V . . V/J  NPr+  . NSg/C N/I/C/Ddem ISg+ V/J    N/I/J P  NSg/V . NSg/C/P D
> Dodo had paused as    if    it         thought that       somebody ought    to speak , and no       one        else
# NSg  V   V/J    NSg/R NSg/C NPrSg/ISg+ NSg/V   N/I/C/Ddem NSg/I+   NSg/I/VX P  NSg/V . V/C NPrSg/P+ NSg/I/V/J+ N/J/C
> seemed inclined to say   anything .
# V/J    V/J      P  NSg/V NSg/I/V+ .
>
#
> “ Why   , ” said the Dodo , “ the best        way   to explain it         is to do     it         . ” ( And , as    you
# . NSg/V . . V/J  D   NSg  . . D+  NPrSg/VX/J+ NSg/J P  V       NPrSg/ISg+ VL P  NSg/VX NPrSg/ISg+ . . . V/C . NSg/R IPl+
> might    like        to try     the thing  yourself , some   winter day    , I    will     tell    you  how   the
# NSg/VX/J NSg/V/J/C/P P  NSg/V/J D+  NSg/V+ I+       . I/J/R+ NSg/V+ NPrSg+ . ISg+ NPrSg/VX NPrSg/V IPl+ NSg/C D
> Dodo managed it        . )
# NSg  V/J     NPrSg/ISg . .
>
#
> First    it         marked out         a   race   - course , in        a   sort  of circle , ( “ the exact shape
# NSg/V/J+ NPrSg/ISg+ V/J    NSg/V/J/R/P D/P NSg/V+ . NSg/V  . NPrSg/J/P D/P NSg/V P  NSg/V+ . . . D+  V/J+  NSg/V+
> doesn’t matter   , ” it         said , ) and then    all       the party    were  placed along the course ,
# V       NSg/V/J+ . . NPrSg/ISg+ V/J  . . V/C NSg/J/C NSg/I/J/C D+  NSg/V/J+ NSg/V V/J    P     D+  NSg/V  .
> here     and  there . There was no      “ One        , two , three , and away , ” but     they began running
# NSg/J/R+ V/C+ +     . +     V   NPrSg/P . NSg/I/V/J+ . NSg . NSg   . V/C V/J  . . NSg/C/P IPl+ V     NSg/V/J/P
> when    they liked , and left      off       when    they liked , so        that       it         was not   easy    to know
# NSg/I/C IPl+ V/J   . V/C NPrSg/V/J NSg/V/J/P NSg/I/C IPl+ V/J   . NSg/I/J/C N/I/C/Ddem NPrSg/ISg+ V   NSg/C NSg/V/J P  NSg/V
> when    the race   was over      . However , when    they had been  running   half       an  hour or      so        ,
# NSg/I/C D+  NSg/V+ V   NSg/V/J/P . C       . NSg/I/C IPl+ V   NSg/V NSg/V/J/P NSg/V/J/P+ D/P NSg  NPrSg/C NSg/I/J/C .
> and were  quite dry      again , the Dodo suddenly called out         “ The race   is over      ! ” and
# V/C NSg/V NSg   NSg/V/J+ P     . D   NSg  R        V/J    NSg/V/J/R/P . D+  NSg/V+ VL NSg/V/J/P . . V/C
> they all       crowded round     it        , panting , and asking , “ But     who      has won   ? ”
# IPl+ NSg/I/J/C V/J     NSg/V/J/P NPrSg/ISg . V       . V/C V      . . NSg/C/P NPrSg/I+ V   NSg/V . .
>
#
> This    question the Dodo could  not   answer without a   great deal    of thought , and it
# I/Ddem+ NSg/V+   D   NSg  NSg/VX NSg/C NSg/V  C/P     D/P NSg/J NSg/V/J P  NSg/V+  . V/C NPrSg/ISg+
> sat     for a   long      time    with one       finger pressed upon its     forehead ( the position in
# NSg/V/J C/P D/P NPrSg/V/J NSg/V/J P    NSg/I/V/J NSg/V+ V/J     P    ISg/D$+ NSg      . D+  NSg/V+   NPrSg/J/P
> which you  usually see   Shakespeare , in        the pictures of him ) , while     the rest
# I/C+  IPl+ R       NSg/V NPrSg/V+    . NPrSg/J/P D   NPl/V    P  I+  . . NSg/V/C/P D+  NSg/V+
> waited in        silence . At    last    the Dodo said , “ Everybody has won   , and all       must  have
# V/J    NPrSg/J/P NSg/V+  . NSg/P NSg/V/J D   NSg  V/J  . . N/I+      V   NSg/V . V/C NSg/I/J/C NSg/V NSg/VX
> prizes . ”
# NPl/V  . .
>
#
> “ But     who      is to give  the prizes ? ” quite a   chorus of voices asked .
# . NSg/C/P NPrSg/I+ VL P  NSg/V D+  NPl/V+ . . NSg   D/P NSg/V  P  NPl/V+ V/J+  .
>
#
> “ Why   , she  , of course , ” said the Dodo , pointing to Alice with one       finger ; and the
# . NSg/V . ISg+ . P  NSg/V+ . . V/J  D   NSg  . V        P  NPr+  P    NSg/I/V/J NSg/V+ . V/C D
> whole party   at    once  crowded round     her     , calling out         in        a    confused way    , “ Prizes !
# NSg/J NSg/V/J NSg/P NSg/C V/J     NSg/V/J/P I/J/D$+ . NSg/V   NSg/V/J/R/P NPrSg/J/P D/P+ V/J+     NSg/J+ . . NPl/V+ .
> Prizes ! ”
# NPl/V+ . .
>
#
> Alice had no       idea what   to do     , and in        despair she  put   her     hand   in        her     pocket   , and
# NPr+  V   NPrSg/P+ NSg+ NSg/I+ P  NSg/VX . V/C NPrSg/J/P NSg/V+  ISg+ NSg/V I/J/D$+ NSg/V+ NPrSg/J/P I/J/D$+ NSg/V/J+ . V/C
> pulled out         a   box   of comfits , ( luckily the salt       water  had not   got into it         ) , and
# V/J    NSg/V/J/R/P D/P NSg/V P  NPl/V   . . R       D+  NPrSg/V/J+ NSg/V+ V   NSg/C V   P    NPrSg/ISg+ . . V/C
> handed them round     as    prizes . There was exactly one       a   - piece , all       round     .
# V/J    N/I+ NSg/V/J/P NSg/R NPl/V+ . +     V   R       NSg/I/V/J D/P . NSg/V . NSg/I/J/C NSg/V/J/P .
>
#
> “ But     she  must  have   a    prize    herself , you  know  , ” said the Mouse  .
# . NSg/C/P ISg+ NSg/V NSg/VX D/P+ NSg/V/J+ I+      . IPl+ NSg/V . . V/J  D   NSg/V+ .
>
#
> “ Of course , ” the Dodo replied very gravely . “ What   else  have   you  got in        your
# . P  NSg/V  . . D   NSg  V/J     J/R+ R       . . NSg/I+ N/J/C NSg/VX IPl+ V   NPrSg/J/P D$+
> pocket   ? ” he       went  on  , turning to Alice .
# NSg/V/J+ . . NPr/ISg+ NSg/V J/P . NSg/V   P  NPr+  .
>
#
> “ Only a   thimble , ” said Alice sadly .
# . W?   D/P NSg/V   . . V/J  NPr+  R+    .
>
#
> “ Hand  it         over      here    , ” said the Dodo .
# . NSg/V NPrSg/ISg+ NSg/V/J/P NSg/J/R . . V/J  D   NSg  .
>
#
> Then    they all       crowded round     her     once  more        , while     the Dodo solemnly presented the
# NSg/J/C IPl+ NSg/I/J/C V/J     NSg/V/J/P I/J/D$+ NSg/C NPrSg/I/V/J . NSg/V/C/P D   NSg  R        V/J       D
> thimble , saying “ We   beg   your acceptance of this    elegant thimble ; ” and , when    it
# NSg/V   . NSg/V  . IPl+ NSg/V D$+  NSg        P  I/Ddem+ NSg/J   NSg/V   . . V/C . NSg/I/C NPrSg/ISg+
> had finished this    short        speech , they all       cheered .
# V   V/J      I/Ddem+ NPrSg/V/J/P+ NSg/V+ . IPl+ NSg/I/J/C V/J+    .
>
#
> Alice thought the whole  thing  very absurd , but     they all       looked so        grave   that       she
# NPr+  NSg/V   D+  NSg/J+ NSg/V+ J/R  NSg/J  . NSg/C/P IPl+ NSg/I/J/C V/J    NSg/I/J/C NSg/V/J N/I/C/Ddem ISg+
> did not   dare     to laugh ; and , as    she  could  not   think of anything to say   , she
# V   NSg/C NPrSg/VX P  NSg/V . V/C . NSg/R ISg+ NSg/VX NSg/C NSg/V P  NSg/I/V+ P  NSg/V . ISg+
> simply bowed , and took the thimble , looking as    solemn as    she  could   .
# R      V/J   . V/C V    D   NSg/V   . V       NSg/R J      NSg/R ISg+ NSg/VX+ .
>
#
> The next    thing was to eat   the comfits : this    caused some   noise and confusion , as
# D+  NSg/J/P NSg/V V   P  NSg/V D   NPl/V   . I/Ddem+ V/J    I/J/R+ NSg/V V/C NSg/V+    . NSg/R
> the large  birds  complained that       they could  not   taste   theirs , and the small      ones
# D+  NSg/J+ NPl/V+ V/J        N/I/C/Ddem IPl+ NSg/VX NSg/C NSg/V/J I+     . V/C D+  NPrSg/V/J+ NPl/V+
> choked and had to be     patted on  the back    . However , it         was over      at    last    , and they
# V/J    V/C V   P  NSg/VX V      J/P D   NSg/V/J . C       . NPrSg/ISg+ V   NSg/V/J/P NSg/P NSg/V/J . V/C IPl+
> sat     down      again in        a    ring   , and begged the Mouse  to tell    them something  more         .
# NSg/V/J NSg/V/J/P P     NPrSg/J/P D/P+ NSg/V+ . V/C V      D+  NSg/V+ P  NPrSg/V N/I+ NSg/I/V/J+ NPrSg/I/V/J+ .
>
#
> “ You  promised to tell    me       your history , you  know  , ” said Alice , “ and why   it         is you
# . IPl+ V/J      P  NPrSg/V NPrSg/I+ D$+  NSg+    . IPl+ NSg/V . . V/J  NPr   . . V/C NSg/V NPrSg/ISg+ VL IPl
> hate  — C         and D        , ” she  added in        a    whisper , half       afraid that       it         would  be     offended
# NSg/V . NPrSg/V/J V/C NPrSg/J+ . . ISg+ V/J   NPrSg/J/P D/P+ NSg/V+  . NSg/V/J/P+ J      N/I/C/Ddem NPrSg/ISg+ NSg/VX NSg/VX V/J+
> again .
# P+    .
>
#
> “ Mine     is a   long      and a   sad     tale   ! ” said the Mouse  , turning to Alice , and  sighing .
# . NSg/I/V+ VL D/P NPrSg/V/J V/C D/P NSg/V/J NSg/V+ . . V/J  D+  NSg/V+ . NSg/V   P  NPr+  . V/C+ V+      .
>
#
> “ It         is a   long      tail     , certainly , ” said Alice , looking down      with wonder at    the
# . NPrSg/ISg+ VL D/P NPrSg/V/J NSg/V/J+ . R         . . V/J  NPr+  . V       NSg/V/J/P P    NSg/V  NSg/P D+
> Mouse’s tail     ; “ but     why   do     you  call  it         sad     ? ” And she  kept on  puzzling about it
# N$+     NSg/V/J+ . . NSg/C/P NSg/V NSg/VX IPl+ NSg/V NPrSg/ISg+ NSg/V/J . . V/C ISg+ V    J/P V        J/P   NPrSg/ISg+
> while     the Mouse  was speaking , so        that       her     idea of the tale   was something like
# NSg/V/C/P D+  NSg/V+ V   V        . NSg/I/J/C N/I/C/Ddem I/J/D$+ NSg  P  D+  NSg/V+ V   NSg/I/V/J NSg/V/J/C/P
> this   : —
# I/Ddem . .
>
#
>  “Fury said to a
# Unlintable
>             mouse, That he
# Unlintable Unlintable
>            met in the
# Unlintable Unlintable
>
# Unlintable
>
#
> house    , ‘          Let   us     both go      to law   : I    will     prosecute you  . — Come    , I’ll take  no
# NPrSg/V+ . Unlintable NSg/V NPr/I+ I/C  NSg/V/J P  NSg/V . ISg+ NPrSg/VX V         IPl+ . . NSg/V/P . W?   NSg/V NPrSg/P+
> denial ; We   must  have   a   trial    : For really this    morning I’ve nothing to do     . ’
# NSg+   . IPl+ NSg/V NSg/VX D/P NSg/V/J+ . C/P R      I/Ddem+ NSg/V+  W?   NSg/I/J P+ NSg/VX . .
> Said the mouse to the cur   , ‘          Such  a    trial    , dear     sir      , With no       jury    or      judge  ,
# V/J  D   NSg/V P  D   NSg/J . Unlintable NSg/I D/P+ NSg/V/J+ . NSg/V/J+ NPrSg/V+ . P    NPrSg/P+ NSg/V/J NPrSg/C NSg/V+ .
> would  be     wasting our breath   . ’ ‘          I’ll be     judge , I’ll be     jury    , ’ Said cunning old
# NSg/VX NSg/VX V       D$+ NSg/V/J+ . . Unlintable W?   NSg/VX NSg/V . W?   NSg/VX NSg/V/J . . V/J  NSg/J   NSg/J
> Fury : ‘          I’ll try     the whole  cause   , and condemn you  to death . ’ ”
# NSg+ . Unlintable W?   NSg/V/J D+  NSg/J+ NSg/V/C . V/C V       IPl+ P+ NPrSg . . .
>
#
> “ You  are not   attending ! ” said the Mouse  to Alice severely . “ What   are you
# . IPl+ V   NSg/C V         . . V/J  D+  NSg/V+ P  NPr+  R+       . . NSg/I+ V   IPl+
> thinking of ? ”
# V        P  . .
>
#
> “ I    beg   your pardon , ” said Alice very humbly : “ you  had got to the fifth    bend     , I
# . ISg+ NSg/V D$+  NSg/V  . . V/J  NPr+  J/R  R      . . IPl+ V   V   P  D+  NSg/V/J+ NPrSg/V+ . ISg+
> think ? ”
# NSg/V . .
>
#
> “ I    had not   ! ” cried the Mouse , sharply and very angrily .
# . ISg+ V   NSg/C . . V/J   D+  NSg/V . R       V/C J/R+ R       .
>
#
> “ A    knot   ! ” said Alice , always ready   to make  herself useful , and looking anxiously
# . D/P+ NSg/V+ . . V/J  NPr+  . R      NSg/V/J P  NSg/V I+      J      . V/C V       R
> about her     . “ Oh      , do     let   me       help  to undo    it        ! ”
# J/P   I/J/D$+ . . NPrSg/V . NSg/VX NSg/V NPrSg/I+ NSg/V P  NSg/V/J NPrSg/ISg . .
>
#
> “ I    shall do     nothing of the sort   , ” said the Mouse  , getting up        and  walking  away .
# . ISg+ VX    NSg/VX NSg/I/J P  D+  NSg/V+ . . V/J  D+  NSg/V+ . NSg/V   NSg/V/J/P V/C+ NSg/V/J+ V/J  .
> “ You  insult me       by      talking such  nonsense ! ”
# . IPl+ NSg/V+ NPrSg/I+ NSg/J/P V       NSg/I NSg/V/J+ . .
>
#
> “ I    didn’t mean    it         ! ” pleaded poor     Alice . “ But     you’re so        easily offended , you
# . ISg+ V      NSg/V/J NPrSg/ISg+ . . V/J     NSg/V/J+ NPr+  . . NSg/C/P W?     NSg/I/J/C R      V/J      . IPl+
> know  ! ”
# NSg/V . .
>
#
> The Mouse only growled in        reply  .
# D+  NSg/V W?   V/J     NPrSg/J/P NSg/V+ .
>
#
> “ Please come    back    and finish your story  ! ” Alice called after it         ; and the others
# . V      NSg/V/P NSg/V/J V/C NSg/V  D$+  NSg/V+ . . NPr+  V/J    J/P   NPrSg/ISg+ . V/C D   NPl/V
> all       joined in        chorus , “ Yes   , please do     ! ” but     the Mouse  only shook   its     head
# NSg/I/J/C V/J    NPrSg/J/P NSg/V+ . . NSg/V . V      NSg/VX . . NSg/C/P D+  NSg/V+ W?   NSg/V/J ISg/D$+ NPrSg/V/J+
> impatiently , and walked a    little     quicker .
# R           . V/C V/J    D/P+ NPrSg/I/J+ J       .
>
#
> “ What   a    pity   it         wouldn’t stay    ! ” sighed the Lory , as    soon as    it         was quite out         of
# . NSg/I+ D/P+ NSg/V+ NPrSg/ISg+ VX       NSg/V/J . . V/J    D   ?    . NSg/R J/R  NSg/R NPrSg/ISg+ V   NSg   NSg/V/J/R/P P
> sight  ; and an  old   Crab   took the opportunity of saying to her     daughter “ Ah      , my
# NSg/V+ . V/C D/P NSg/J NSg/V+ V    D   NSg         P  NSg/V  P  I/J/D$+ NSg+     . NSg/I/V . D$+
> dear     ! Let   this    be     a   lesson to you  never to lose  your temper   ! ” “ Hold    your tongue ,
# NSg/V/J+ . NSg/V I/Ddem+ NSg/VX D/P NSg/V  P  IPl+ R     P  NSg/V D$+  NSg/V/J+ . . . NSg/V/J D$+  NSg/V+ .
> Ma       ! ” said the young      Crab   , a    little     snappishly . “ You’re enough to try     the
# NPrSg/J+ . . V/J  D+  NPrSg/V/J+ NSg/V+ . D/P+ NPrSg/I/J+ R+         . . W?     NSg/I  P  NSg/V/J D
> patience of an   oyster   ! ”
# NSg      P  D/P+ NSg/V/J+ . .
>
#
> “ I    wish  I    had our Dinah here    , I    know  I    do     ! ” said Alice aloud , addressing nobody
# . ISg+ NSg/V ISg+ V   D$+ NPr   NSg/J/R . ISg+ NSg/V ISg+ NSg/VX . . V/J  NPr+  J     . V          NSg/I
> in        particular . “ She’d soon fetch it         back    ! ”
# NPrSg/J/P NSg/J+     . . W?    J/R  NSg/V NPrSg/ISg+ NSg/V/J . .
>
#
> “ And who      is Dinah , if    I    might    venture to ask   the question ? ” said the Lory .
# . V/C NPrSg/I+ VL NPr   . NSg/C ISg+ NSg/VX/J NSg/V   P  NSg/V D+  NSg/V+   . . V/J  D   ?    .
>
#
> Alice replied eagerly , for she  was always ready   to talk  about her     pet        : “ Dinah’s
# NPr   V/J     R       . C/P ISg+ V   R      NSg/V/J P  NSg/V J/P   I/J/D$+ NPrSg/V/J+ . . N$
> our cat      . And she’s such  a   capital one       for catching mice   you  can’t think ! And oh      ,
# D$+ NSg/V/J+ . V/C W?    NSg/I D/P NSg/J+  NSg/I/V/J C/P V        NSg/V+ IPl+ VX    NSg/V . V/C NPrSg/V .
> I    wish  you  could  see   her     after the birds  ! Why   , she’ll eat   a   little    bird       as    soon
# ISg+ NSg/V IPl+ NSg/VX NSg/V I/J/D$+ J/P   D+  NPl/V+ . NSg/V . W?     NSg/V D/P NPrSg/I/J NPrSg/V/J+ NSg/R J/R
> as    look  at    it        ! ”
# NSg/R NSg/V NSg/P NPrSg/ISg . .
>
#
> This    speech caused a   remarkable sensation among the party    . Some  of the birds
# I/Ddem+ NSg/V  V/J    D/P W?         NSg       P     D+  NSg/V/J+ . I/J/R P  D   NPl/V+
> hurried off       at    once  : one       old   Magpie began wrapping itself up        very carefully ,
# V/J     NSg/V/J/P NSg/P NSg/C . NSg/I/V/J NSg/J NSg/V  V     NSg/V+   I      NSg/V/J/P J/R  R         .
> remarking , “ I    really must  be     getting home     ; the night  - air   doesn’t suit   my
# V         . . ISg+ R      NSg/V NSg/VX NSg/V   NSg/V/J+ . D   NSg/V+ . NSg/V V       NSg/V+ D$+
> throat ! ” and a   Canary  called out         in        a   trembling voice to its     children , “ Come
# NSg/V+ . . V/C D/P NSg/V/J V/J    NSg/V/J/R/P NPrSg/J/P D/P V         NSg/V P  ISg/D$+ NPl+     . . NSg/V/P
> away , my  dears  ! It’s high    time     you  were  all       in        bed      ! ” On  various pretexts they
# V/J  . D$+ NPl/V+ . W?   NSg/V/J NSg/V/J+ IPl+ NSg/V NSg/I/J/C NPrSg/J/P NSg/V/J+ . . J/P J       NPl/V    IPl+
> all       moved off       , and Alice was soon left       alone .
# NSg/I/J/C V/J   NSg/V/J/P . V/C NPr+  V   J/R  NPrSg/V/J+ J+    .
>
#
> “ I    wish  I    hadn’t mentioned Dinah ! ” she  said to herself in        a   melancholy tone     .
# . ISg+ NSg/V ISg+ V      V/J       NPr   . . ISg+ V/J  P  I+      NPrSg/J/P D/P NSg/J+     NSg/I/V+ .
> “ Nobody seems to like        her     , down      here    , and I’m sure she’s the best       cat     in        the
# . NSg/I  V     P  NSg/V/J/C/P I/J/D$+ . NSg/V/J/P NSg/J/R . V/C W?  J    W?    D   NPrSg/VX/J NSg/V/J NPrSg/J/P D+
> world  ! Oh      , my  dear     Dinah ! I    wonder if    I    shall ever see   you  any    more        ! ” And here
# NSg/V+ . NPrSg/V . D$+ NSg/V/J+ NPr   . ISg+ NSg/V  NSg/C ISg+ VX    J    NSg/V IPl+ I/R/D+ NPrSg/I/V/J . . V/C NSg/J/R
> poor     Alice began to cry   again , for she  felt    very lonely and low      - spirited . In        a
# NSg/V/J+ NPr+  V     P  NSg/V P     . C/P ISg+ NSg/V/J J/R  J/R    V/C NSg/V/J+ . V/J      . NPrSg/J/P D/P+
> little     while     , however , she  again heard a   little    pattering of footsteps in        the
# NPrSg/I/J+ NSg/V/C/P . C       . ISg+ P     V/J   D/P NPrSg/I/J V         P  NPl+      NPrSg/J/P D+
> distance , and she  looked up        eagerly , half       hoping that       the Mouse  had changed his
# NSg/V+   . V/C ISg+ V/J    NSg/V/J/P R       . NSg/V/J/P+ V      N/I/C/Ddem D+  NSg/V+ V   V/J     ISg/D$+
> mind   , and was coming  back    to finish his     story  .
# NSg/V+ . V/C V   NSg/V/J NSg/V/J P  NSg/V  ISg/D$+ NSg/V+ .
>
#
> CHAPTER IV    : The Rabbit Sends in        a   Little     Bill
# NSg/V+  NSg/J . D+  NSg/V+ NPl/V NPrSg/J/P D/P NPrSg/I/J+ NPrSg/V
>
#
> It         was the White     Rabbit , trotting slowly back    again , and looking anxiously about
# NPrSg/ISg+ V   D   NPrSg/V/J NSg/V  . NSg/V/J  R      NSg/V/J P     . V/C V       R         J/P
> as    it         went  , as    if    it         had lost something  ; and she  heard it         muttering to itself
# NSg/R NPrSg/ISg+ NSg/V . NSg/R NSg/C NPrSg/ISg+ V   V/J  NSg/I/V/J+ . V/C ISg+ V/J   NPrSg/ISg+ NSg/V     P  I+
> “ The Duchess ! The Duchess ! Oh      my  dear     paws   ! Oh      my  fur        and whiskers ! She’ll get
# . D   NSg/V   . D   NSg/V   . NPrSg/V D$+ NSg/V/J+ NPl/V+ . NPrSg/V D$+ NSg/V/C/P+ V/C W?       . W?     NSg/V
> me       executed , as    sure as    ferrets are ferrets ! Where can      I    have   dropped them , I
# NPrSg/I+ V/J      . NSg/R J    NSg/R NPl/V   V   NPl/V   . NSg/C NPrSg/VX ISg+ NSg/VX V/J     N/I+ . ISg+
> wonder ? ” Alice guessed in        a    moment that        it         was looking for the fan    and the pair
# NSg/V  . . NPr+  V/J     NPrSg/J/P D/P+ NSg+   N/I/C/Ddem+ NPrSg/ISg+ V   V       C/P D+  NSg/V+ V/C D   NSg/V
> of white      kid    gloves , and she  very good      - naturedly began hunting about for them ,
# P  NPrSg/V/J+ NSg/V+ NPl/V+ . V/C ISg+ J/R  NPrSg/V/J . ?         V     NSg/V   J/P   C/P N/I+ .
> but     they were  nowhere to be     seen  — everything seemed to have   changed since her
# NSg/C/P IPl+ NSg/V NSg/J   P  NSg/VX NSg/V . N/I/V+     V/J    P  NSg/VX V/J     C/P   I/J/D$+
> swim  in        the pool   , and the great  hall   , with the glass    table and the little     door   ,
# NSg/V NPrSg/J/P D+  NSg/V+ . V/C D+  NSg/J+ NPrSg+ . P    D+  NPrSg/V+ NSg/V V/C D+  NPrSg/I/J+ NSg/V+ .
> had vanished completely .
# V   V/J+     R          .
>
#
> Very soon the Rabbit noticed Alice , as    she  went  hunting about , and called out         to
# J/R  J/R  D   NSg/V+ V/J     NPr+  . NSg/R ISg+ NSg/V NSg/V   J/P   . V/C V/J    NSg/V/J/R/P P
> her     in        an   angry tone     , “ Why   , Mary Ann      , what   are you  doing out         here    ? Run   home     this
# I/J/D$+ NPrSg/J/P D/P+ V/J+  NSg/I/V+ . . NSg/V . NPr+ NPrSg/J+ . NSg/I+ V   IPl+ NSg/V NSg/V/J/R/P NSg/J/R . NSg/V NSg/V/J+ I/Ddem+
> moment , and fetch me       a   pair  of gloves and a    fan    ! Quick   , now         ! ” And Alice was so
# NSg+   . V/C NSg/V NPrSg/I+ D/P NSg/V P  NPl/V  V/C D/P+ NSg/V+ . NSg/V/J . NPrSg/V/J/C . . V/C NPr+  V   NSg/I/J/C
> much  frightened that       she  ran   off       at    once  in        the direction it         pointed to , without
# N/I/J V/J        N/I/C/Ddem ISg+ NSg/V NSg/V/J/P NSg/P NSg/C NPrSg/J/P D+  NSg+      NPrSg/ISg+ V/J     P  . C/P
> trying  to explain the mistake it         had made  .
# NSg/V/J P  V       D+  NSg/V+  NPrSg/ISg+ V+  NSg/V .
>
#
> “ He       took me       for his     housemaid , ” she  said to herself as    she  ran    . “ How   surprised
# . NPr/ISg+ V    NPrSg/I+ C/P ISg/D$+ NSg/V     . . ISg+ V/J  P  I+      NSg/R ISg+ NSg/V+ . . NSg/C V/J
> he’ll be     when    he       finds out         who      I    am        ! But     I’d better   take  him his     fan   and
# W?    NSg/VX NSg/I/C NPr/ISg+ NPl/V NSg/V/J/R/P NPrSg/I+ ISg+ NPrSg/V/J . NSg/C/P W?  NSg/VX/J NSg/V I+  ISg/D$+ NSg/V V/C
> gloves — that        is , if    I    can      find  them . ” As    she  said this    , she  came    upon a   neat
# NPl/V+ . N/I/C/Ddem+ VL . NSg/C ISg+ NPrSg/VX NSg/V N/I+ . . NSg/R ISg+ V/J  I/Ddem+ . ISg+ NSg/V/P P    D/P NSg/J
> little     house    , on  the door  of which was a   bright    brass   plate with the name   “ W.
# NPrSg/I/J+ NPrSg/V+ . J/P D   NSg/V P  I/C+  V   D/P NPrSg/V/J NSg/V/J NSg/V P    D+  NSg/V+ . ?
> RABBIT , ” engraved upon it         . She  went  in        without knocking , and hurried upstairs ,
# NSg/V+ . . V/J      P    NPrSg/ISg+ . ISg+ NSg/V NPrSg/J/P C/P     V        . V/C V/J     NSg/J    .
> in        great fear   lest she  should meet    the real   Mary Ann      , and be     turned out         of the
# NPrSg/J/P NSg/J NSg/V+ W?   ISg+ VX     NSg/V/J D+  NSg/J+ NPr+ NPrSg/J+ . V/C NSg/VX V/J    NSg/V/J/R/P P  D+
> house    before she  had found the fan   and gloves .
# NPrSg/V+ C/P    ISg+ V   NSg/V D   NSg/V V/C NPl/V+ .
>
#
> “ How   queer   it         seems , ” Alice said to herself , “ to be     going   messages for a    rabbit !
# . NSg/C NSg/V/J NPrSg/ISg+ V     . . NPr+  V/J  P  I+      . . P  NSg/VX NSg/V/J NPl/V    C/P D/P+ NSg/V+ .
> I    suppose Dinah’ll be     sending me       on  messages next    ! ” And she  began fancying the
# ISg+ V       ?        NSg/VX V       NPrSg/I+ J/P NPl/V+   NSg/J/P . . V/C ISg+ V     V        D
> sort  of thing  that        would  happen : “ ‘          Miss  Alice ! Come    here    directly , and get   ready
# NSg/V P  NSg/V+ N/I/C/Ddem+ NSg/VX V      . . Unlintable NSg/V NPr+  . NSg/V/P NSg/J/R R/C      . V/C NSg/V NSg/V/J
> for your walk   ! ’ ‘          Coming  in        a    minute   , nurse  ! But     I’ve got to see   that       the mouse
# C/P D$+  NSg/V+ . . Unlintable NSg/V/J NPrSg/J/P D/P+ NSg/V/J+ . NSg/V+ . NSg/C/P W?   V   P  NSg/V N/I/C/Ddem D+  NSg/V+
> doesn’t get    out         . ’ Only I    don’t think , ” Alice went  on  , “ that        they’d let   Dinah
# V       NSg/V+ NSg/V/J/R/P . . W?   ISg+ V     NSg/V . . NPr+  NSg/V J/P . . N/I/C/Ddem+ W?     NSg/V NPr
> stop  in        the house    if    it         began ordering people about like        that        ! ”
# NSg/V NPrSg/J/P D+  NPrSg/V+ NSg/C NPrSg/ISg+ V     V        NSg/V+ J/P   NSg/V/J/C/P N/I/C/Ddem+ . .
>
#
> By      this    time     she  had found her     way    into a   tidy    little    room    with a   table in        the
# NSg/J/P I/Ddem+ NSg/V/J+ ISg+ V   NSg/V I/J/D$+ NSg/J+ P    D/P NSg/V/J NPrSg/I/J NSg/V/J P    D/P NSg/V NPrSg/J/P D+
> window , and on  it         ( as    she  had hoped ) a    fan    and two or      three pairs of tiny  white
# NSg/V+ . V/C J/P NPrSg/ISg+ . NSg/R ISg+ V   V/J   . D/P+ NSg/V+ V/C NSg NPrSg/C NSg   NPl/V P  NSg/J NPrSg/V/J
> kid    gloves : she  took up        the fan    and a   pair  of the gloves , and was just going   to
# NSg/V+ NPl/V+ . ISg+ V    NSg/V/J/P D+  NSg/V+ V/C D/P NSg/V P  D+  NPl/V+ . V/C V   V/J  NSg/V/J P
> leave the room     , when    her     eye    fell    upon a   little     bottle that        stood near      the
# NSg/V D+  NSg/V/J+ . NSg/I/C I/J/D$+ NSg/V+ NSg/V/J P    D/P NPrSg/I/J+ NSg/V+ N/I/C/Ddem+ V     NSg/V/J/P D
> looking - glass   . There was no       label  this    time    with the words  “ DRINK  ME      , ” but
# V+      . NPrSg/V . +     V   NPrSg/P+ NSg/V+ I/Ddem+ NSg/V/J P    D+  NPl/V+ . NSg/V+ NPrSg/I . . NSg/C/P
> nevertheless she  uncorked it         and put   it         to her     lips   . “ I    know  something
# W?           ISg+ V/J      NPrSg/ISg+ V/C NSg/V NPrSg/ISg+ P  I/J/D$+ NPl/V+ . . ISg+ NSg/V NSg/I/V/J+
> interesting is sure to happen , ” she  said to herself , “ whenever I    eat   or      drink
# V/J         VL J    P  V      . . ISg+ V/J  P  I+      . . C        ISg+ NSg/V NPrSg/C NSg/V+
> anything ; so        I’ll just see   what   this    bottle does   . I    do     hope    it’ll make  me       grow
# NSg/I/V+ . NSg/I/J/C W?   V/J  NSg/V NSg/I+ I/Ddem+ NSg/V+ NPl/V+ . ISg+ NSg/VX NPrSg/V W?    NSg/V NPrSg/I+ V
> large  again , for really I’m quite tired of being   such  a   tiny  little    thing  ! ”
# NSg/J+ P     . C/P R      W?  NSg   V/J   P  NSg/V/C NSg/I D/P NSg/J NPrSg/I/J NSg/V+ . .
>
#
> It         did so        indeed , and much  sooner than she  had expected : before she  had drunk
# NPrSg/ISg+ V   NSg/I/J/C W?     . V/C N/I/J J      C/P  ISg+ V   NSg/V/J  . C/P    ISg+ V   NSg/V/J
> half       the bottle , she  found her     head       pressing against the ceiling , and had to
# NSg/V/J/P+ D+  NSg/V+ . ISg+ NSg/V I/J/D$+ NPrSg/V/J+ NSg/V/J  C/P     D+  NSg/V+  . V/C V   P
> stoop to save      her     neck   from being    broken . She  hastily put   down      the bottle ,
# NSg/V P  NSg/V/C/P I/J/D$+ NSg/V+ P+   NSg/V/C+ V/J+   . ISg+ R       NSg/V NSg/V/J/P D+  NSg/V+ .
> saying to herself “ That’s quite enough — I    hope    I    shan’t grow any    more        — As    it         is , I
# NSg/V  P  I+      . N$     NSg   NSg/I  . ISg+ NPrSg/V ISg+ V      V    I/R/D+ NPrSg/I/V/J . NSg/R NPrSg/ISg+ VL . ISg
> can’t get   out         at    the door   — I    do     wish  I    hadn’t drunk   quite so        much  ! ”
# VX    NSg/V NSg/V/J/R/P NSg/P D+  NSg/V+ . ISg+ NSg/VX NSg/V ISg+ V      NSg/V/J NSg   NSg/I/J/C N/I/J . .
>
#
> Alas ! it         was too late  to wish  that        ! She  went  on  growing , and growing , and very
# NSg  . NPrSg/ISg+ V   W?  NSg/J P  NSg/V N/I/C/Ddem+ . ISg+ NSg/V J/P NSg/V   . V/C NSg/V   . V/C J/R
> soon had to kneel down      on  the floor  : in        another minute   there was not   even    room
# J/R  V   P  V     NSg/V/J/P J/P D+  NSg/V+ . NPrSg/J/P I/D+    NSg/V/J+ +     V   NSg/C NSg/V/J NSg/V/J
> for this    , and she  tried the effect of lying   down      with one       elbow  against the
# C/P I/Ddem+ . V/C ISg+ V/J   D   NSg/V  P  NSg/V/J NSg/V/J/P P    NSg/I/V/J NSg/V+ C/P     D+
> door   , and the other    arm      curled round     her    head       . Still   she  went  on  growing , and ,
# NSg/V+ . V/C D+  NSg/V/J+ NSg/V/J+ V/J    NSg/V/J/P I/J/D$ NPrSg/V/J+ . NSg/V/J ISg+ NSg/V J/P NSg/V   . V/C .
> as    a    last     resource , she  put   one       arm      out         of the window , and one       foot   up        the
# NSg/R D/P+ NSg/V/J+ NSg/V+   . ISg+ NSg/V NSg/I/V/J NSg/V/J+ NSg/V/J/R/P P  D+  NSg/V+ . V/C NSg/I/V/J NSg/V+ NSg/V/J/P D+
> chimney , and said to herself “ Now         I    can      do     no       more        , whatever happens . What   will
# NSg/V+  . V/C V/J  P  I+      . NPrSg/V/J/C ISg+ NPrSg/VX NSg/VX NPrSg/P+ NPrSg/I/V/J . NSg/I/J+ V+      . NSg/I+ NPrSg/VX
> become of me      ? ”
# V      P  NPrSg/I . .
>
#
> Luckily for Alice , the little     magic    bottle had now         had its     full     effect , and she
# R       C/P NPr   . D+  NPrSg/I/J+ NSg/V/J+ NSg/V+ V   NPrSg/V/J/C V   ISg/D$+ NSg/V/J+ NSg/V+ . V/C ISg+
> grew no       larger : still   it         was very uncomfortable , and , as    there seemed to be     no
# V    NPrSg/P+ J      . NSg/V/J NPrSg/ISg+ V   J/R  J             . V/C . NSg/R +     V/J    P  NSg/VX NPrSg/P
> sort  of chance    of her     ever getting out         of the room     again , no       wonder she  felt
# NSg/V P  NPrSg/V/J P  I/J/D$+ J    NSg/V   NSg/V/J/R/P P  D+  NSg/V/J+ P     . NPrSg/P+ NSg/V  ISg+ NSg/V/J+
> unhappy .
# NSg/V/J .
>
#
> “ It         was much  pleasanter at    home     , ” thought poor     Alice , “ when    one       wasn’t always
# . NPrSg/ISg+ V   N/I/J J          NSg/P NSg/V/J+ . . NSg/V   NSg/V/J+ NPr+  . . NSg/I/C NSg/I/V/J V      R
> growing larger and smaller , and being   ordered about by      mice  and rabbits . I
# NSg/V   J      V/C J       . V/C NSg/V/C V/J     J/P   NSg/J/P NSg/V V/C NPl/V+  . ISg+
> almost wish  I    hadn’t gone  down      that       rabbit - hole  — and yet     — and yet     — it’s rather
# NSg    NSg/V ISg+ V      V/J/P NSg/V/J/P N/I/C/Ddem NSg/V+ . NSg/V . V/C NSg/V/C . V/C NSg/V/C . W?   NPrSg/V/J
> curious , you  know  , this   sort  of life   ! I    do     wonder what   can      have   happened to me       !
# J       . IPl+ NSg/V . I/Ddem NSg/V P  NSg/V+ . ISg+ NSg/VX NSg/V  NSg/I+ NPrSg/VX NSg/VX V/J      P  NPrSg/I+ .
> When    I    used to read  fairy - tales , I    fancied that       kind  of thing  never happened ,
# NSg/I/C ISg+ V/J  P  NSg/V NSg/J . NPl/V . ISg+ V/J     N/I/C/Ddem NSg/J P  NSg/V+ R     V/J      .
> and now         here    I    am        in        the middle  of one       ! There ought    to be     a   book  written about
# V/C NPrSg/V/J/C NSg/J/R ISg+ NPrSg/V/J NPrSg/J/P D   NSg/V/J P  NSg/I/V/J . +     NSg/I/VX P  NSg/VX D/P NSg/V V/J     J/P
> me       , that       there ought    ! And when    I    grow up        , I’ll write one       — but     I’m grown up        now         , ”
# NPrSg/I+ . N/I/C/Ddem +     NSg/I/VX . V/C NSg/I/C ISg+ V    NSg/V/J/P . W?   NSg/V NSg/I/V/J . NSg/C/P W?  V/J   NSg/V/J/P NPrSg/V/J/C . .
> she  added in        a   sorrowful tone     ; “ at    least there’s no      room     to grow up        any    more
# ISg+ V/J   NPrSg/J/P D/P J         NSg/I/V+ . . NSg/P NSg/J W?      NPrSg/P NSg/V/J+ P  V    NSg/V/J/P I/R/D+ NPrSg/I/V/J+
> here    . ”
# NSg/J/R . .
>
#
> “ But     then    , ” thought Alice , “ shall I    never get   any    older than I    am        now         ? That’ll
# . NSg/C/P NSg/J/C . . NSg/V   NPr+  . . VX    ISg+ R     NSg/V I/R/D+ J     C/P  ISg+ NPrSg/V/J NPrSg/V/J/C . W?
> be     a   comfort , one       way    — never to be     an  old   woman  — but     then    — always to have   lessons
# NSg/VX D/P NSg/V   . NSg/I/V/J NSg/J+ . R     P  NSg/VX D/P NSg/J NSg/V+ . NSg/C/P NSg/J/C . R      P  NSg/VX NPl/V+
> to learn ! Oh      , I    shouldn’t like        that        ! ”
# P  NSg/V . NPrSg/V . ISg+ V         NSg/V/J/C/P N/I/C/Ddem+ . .
>
#
> “ Oh      , you  foolish Alice ! ” she  answered herself . “ How   can      you  learn lessons in
# . NPrSg/V . IPl+ J+      NPr+  . . ISg+ V/J      I+      . . NSg/C NPrSg/VX IPl+ NSg/V NPl/V+  NPrSg/J/P
> here    ? Why   , there’s hardly room    for you  , and no      room    at    all       for any
# NSg/J/R . NSg/V . W?      R      NSg/V/J C/P IPl+ . V/C NPrSg/P NSg/V/J NSg/P NSg/I/J/C C/P I/R/D
> lesson - books ! ”
# NSg/V+ . NPl/V . .
>
#
> And so        she  went  on  , taking  first   one       side     and then    the other   , and making quite a
# V/C NSg/I/J/C ISg+ NSg/V J/P . NSg/V/J NSg/V/J NSg/I/V/J NSg/V/J+ V/C NSg/J/C D   NSg/V/J . V/C NSg/V  NSg   D/P
> conversation of it         altogether ; but     after a   few  minutes she  heard a    voice
# NSg/V        P  NPrSg/ISg+ NSg        . NSg/C/P J/P   D/P N/I+ NPl/V+  ISg+ V/J   D/P+ NSg/V+
> outside   , and stopped to listen .
# NSg/V/J/P . V/C V/J     P+ NSg/V+ .
>
#
> “ Mary Ann      ! Mary Ann      ! ” said the voice  . “ Fetch me       my  gloves this    moment ! ” Then
# . NPr+ NPrSg/J+ . NPr+ NPrSg/J+ . . V/J  D+  NSg/V+ . . NSg/V NPrSg/I+ D$+ NPl/V  I/Ddem+ NSg+   . . NSg/J/C
> came    a   little    pattering of feet on  the stairs . Alice knew it         was the Rabbit
# NSg/V/P D/P NPrSg/I/J V         P  NPl+ J/P D+  NPl+   . NPr+  V    NPrSg/ISg+ V   D   NSg/V
> coming  to look  for her     , and she  trembled till      she  shook   the house    , quite
# NSg/V/J P  NSg/V C/P I/J/D$+ . V/C ISg+ V/J      NSg/V/C/P ISg+ NSg/V/J D+  NPrSg/V+ . NSg
> forgetting that       she  was now         about a   thousand times  as    large as    the Rabbit , and
# NSg/V      N/I/C/Ddem ISg+ V   NPrSg/V/J/C J/P   D/P NSg      NPl/V+ NSg/R NSg/J NSg/R D+  NSg/V+ . V/C
> had no      reason to be     afraid of it        .
# V   NPrSg/P NSg/V+ P  NSg/VX J      P  NPrSg/ISg .
>
#
> Presently the Rabbit came    up        to the door   , and tried to open    it         ; but     , as    the door
# R         D   NSg/V  NSg/V/P NSg/V/J/P P  D+  NSg/V+ . V/C V/J   P  NSg/V/J NPrSg/ISg+ . NSg/C/P . NSg/R D+  NSg/V+
> opened inwards , and Alice’s elbow  was pressed hard    against it         , that        attempt
# V/J    NPl     . V/C N$      NSg/V+ V   V/J     NSg/V/J C/P     NPrSg/ISg+ . N/I/C/Ddem+ NSg/V+
> proved a    failure . Alice heard it         say   to itself “ Then    I’ll go      round     and get   in        at
# V/J    D/P+ NSg+    . NPr+  V/J   NPrSg/ISg+ NSg/V P  I+     . NSg/J/C W?   NSg/V/J NSg/V/J/P V/C NSg/V NPrSg/J/P NSg/P
> the window . ”
# D+  NSg/V+ . .
>
#
> “ That       you  won’t ! ” thought Alice , and , after waiting till      she  fancied she  heard
# . N/I/C/Ddem IPl+ V     . . NSg/V   NPr   . V/C . J/P   NSg/V   NSg/V/C/P ISg+ V/J     ISg+ V/J
> the Rabbit just under   the window , she  suddenly spread out         her     hand   , and made  a
# D+  NSg/V+ V/J  NSg/J/P D+  NSg/V+ . ISg+ R        NSg/V  NSg/V/J/R/P I/J/D$+ NSg/V+ . V/C NSg/V D/P
> snatch in        the air    . She  did not   get   hold    of anything , but     she  heard a   little
# NSg/V  NPrSg/J/P D+  NSg/V+ . ISg+ V   NSg/C NSg/V NSg/V/J P  NSg/I/V+ . NSg/C/P ISg+ V/J   D/P NPrSg/I/J
> shriek and a    fall   , and a   crash   of broken glass    , from which she  concluded that       it
# NSg/V  V/C D/P+ NSg/V+ . V/C D/P NSg/V/J P  V/J+   NPrSg/V+ . P    I/C+  ISg+ V/J       N/I/C/Ddem NPrSg/ISg+
> was just possible it        had fallen into a   cucumber - frame , or      something of the sort   .
# V   V/J  NSg/J    NPrSg/ISg V   W?     P    D/P NSg+     . NSg/V . NPrSg/C NSg/I/V/J P  D+  NSg/V+ .
>
#
> Next     came     an  angry voice  — the Rabbit’s — “ Pat        ! Pat        ! Where are you  ? ” And then    a
# NSg/J/P+ NSg/V/P+ D/P V/J   NSg/V+ . D   N$       . . NPrSg/V/J+ . NPrSg/V/J+ . NSg/C V   IPl+ . . V/C NSg/J/C D/P+
> voice  she  had never heard before , “ Sure then    I’m here    ! Digging for apples , yer
# NSg/V+ ISg+ V   R     V/J   C/P    . . J    NSg/J/C W?  NSg/J/R . NSg/V   C/P NPl    . J+
> honour          ! ”
# NSg/V/Ca/Au/Br+ . .
>
#
> “ Digging for apples , indeed ! ” said the Rabbit angrily . “ Here    ! Come    and help  me
# . NSg/V   C/P NPl    . W?     . . V/J  D+  NSg/V+ R+      . . NSg/J/R . NSg/V/P V/C NSg/V NPrSg/I+
> out         of this    ! ” ( Sounds of more         broken glass   . )
# NSg/V/J/R/P P  I/Ddem+ . . . NPl/V  P  NPrSg/I/V/J+ V/J    NPrSg/V . .
>
#
> “ Now         tell    me      , Pat        , what’s that        in        the window ? ”
# . NPrSg/V/J/C NPrSg/V NPrSg/I . NPrSg/V/J+ . N$     N/I/C/Ddem+ NPrSg/J/P D+  NSg/V+ . .
>
#
> “ Sure , it’s an   arm      , yer honour          ! ” ( He       pronounced it         “ arrum . ” )
# . J    . W?   D/P+ NSg/V/J+ . J+  NSg/V/Ca/Au/Br+ . . . NPr/ISg+ V/J        NPrSg/ISg+ . ?     . . .
>
#
> “ An   arm     , you  goose  ! Who      ever saw   one       that        size   ? Why   , it         fills the whole  window ! ”
# . D/P+ NSg/V/J . IPl+ NSg/V+ . NPrSg/I+ J    NSg/V NSg/I/V/J N/I/C/Ddem+ NSg/V+ . NSg/V . NPrSg/ISg+ NPl/V D+  NSg/J+ NSg/V+ . .
>
#
> “ Sure , it         does  , yer honour          : but     it’s an  arm     for all        that        . ”
# . J    . NPrSg/ISg+ NPl/V . J+  NSg/V/Ca/Au/Br+ . NSg/C/P W?   D/P NSg/V/J C/P NSg/I/J/C+ N/I/C/Ddem+ . .
>
#
> “ Well    , it’s got no       business there , at    any    rate   : go      and take  it         away ! ”
# . NSg/V/J . W?   V   NPrSg/P+ NSg/J+   W?    . NSg/P I/R/D+ NSg/V+ . NSg/V/J V/C NSg/V NPrSg/ISg+ V/J  . .
>
#
> There was a   long      silence after this    , and Alice could  only hear whispers now         and
# +     V   D/P NPrSg/V/J NSg/V   J/P   I/Ddem+ . V/C NPr+  NSg/VX W?   V    NPl/V    NPrSg/V/J/C V/C
> then    ; such  as    , “ Sure , I    don’t like        it         , yer honour          , at    all       , at    all       ! ” “ Do     as    I
# NSg/J/C . NSg/I NSg/R . . J    . ISg+ V     NSg/V/J/C/P NPrSg/ISg+ . J+  NSg/V/Ca/Au/Br+ . NSg/P NSg/I/J/C . NSg/P NSg/I/J/C . . . NSg/VX NSg/R ISg+
> tell    you  , you  coward    ! ” and at    last    she  spread out         her     hand   again , and made
# NPrSg/V IPl+ . IPl+ NPrSg/V/J . . V/C NSg/P NSg/V/J ISg+ NSg/V  NSg/V/J/R/P I/J/D$+ NSg/V+ P     . V/C NSg/V
> another snatch in        the air    . This    time     there were  two  little     shrieks , and more
# I/D     NSg/V  NPrSg/J/P D+  NSg/V+ . I/Ddem+ NSg/V/J+ +     NSg/V NSg+ NPrSg/I/J+ NPl/V+  . V/C NPrSg/I/V/J
> sounds of broken glass    . “ What   a   number  of cucumber - frames there must  be     ! ”
# NPl/V  P  V/J    NPrSg/V+ . . NSg/I+ D/P NSg/V/J P  NSg+     . NPl/V  +     NSg/V NSg/VX . .
> thought Alice . “ I    wonder what   they’ll do     next    ! As    for  pulling me       out         of the
# NSg/V   NPr+  . . ISg+ NSg/V  NSg/I+ W?      NSg/VX NSg/J/P . NSg/R C/P+ V       NPrSg/I+ NSg/V/J/R/P P  D+
> window , I    only wish  they could  ! I’m sure I    don’t want  to stay    in        here    any
# NSg/V+ . ISg+ W?   NSg/V IPl+ NSg/VX . W?  J    ISg+ V     NSg/V P  NSg/V/J NPrSg/J/P NSg/J/R I/R/D+
> longer ! ”
# NSg/J  . .
>
#
> She  waited for some  time     without hearing  anything more        : at    last    came    a   rumbling
# ISg+ V/J    C/P I/J/R NSg/V/J+ C/P     NSg/V/J+ NSg/I/V+ NPrSg/I/V/J . NSg/P NSg/V/J NSg/V/P D/P NSg/V/J
> of little     cartwheels , and the sound   of a   good      many     voices all       talking together :
# P  NPrSg/I/J+ NPl/V      . V/C D   NSg/V/J P  D/P NPrSg/V/J N/I/J/D+ NPl/V+ NSg/I/J/C V       J        .
> she  made  out         the words  : “ Where’s the other    ladder ? — Why   , I    hadn’t to bring but
# ISg+ NSg/V NSg/V/J/R/P D+  NPl/V+ . . N$      D+  NSg/V/J+ NSg/V+ . . NSg/V . ISg+ V      P  V     NSg/C/P
> one       ; Bill’s got the other   — Bill     ! fetch it         here    , lad ! — Here    , put   ’ em       up        at    this
# NSg/I/V/J . N$     V   D   NSg/V/J . NPrSg/V+ . NSg/V NPrSg/ISg+ NSg/J/R . NSg . . NSg/J/R . NSg/V . NSg/I/J+ NSg/V/J/P NSg/P I/Ddem+
> corner   — No      , tie   ’ em       together first   — they don’t reach half       high    enough yet     — Oh      !
# NSg/V/J+ . NPrSg/P . NSg/V . NSg/I/J+ J        NSg/V/J . IPl+ V     NSg/V NSg/V/J/P+ NSg/V/J NSg/I  NSg/V/C . NPrSg/V .
> they’ll do     well    enough ; don’t be     particular — Here    , Bill     ! catch hold    of this
# W?      NSg/VX NSg/V/J NSg/I  . V     NSg/VX NSg/J      . NSg/J/R . NPrSg/V+ . NSg/V NSg/V/J P  I/Ddem+
> rope   — Will     the roof  bear     ? — Mind   that       loose   slate    — Oh      , it’s coming  down      ! Heads
# NSg/V+ . NPrSg/VX D   NSg/V NSg/V/J+ . . NSg/V+ N/I/C/Ddem NSg/V/J NSg/V/J+ . NPrSg/V . W?   NSg/V/J NSg/V/J/P . NPl/V+
> below ! ” ( a   loud  crash    ) — “ Now         , who      did that        ? — It         was Bill    , I    fancy   — Who’s to go      down
# P     . . . D/P NSg/J NSg/V/J+ . . . NPrSg/V/J/C . NPrSg/I+ V   N/I/C/Ddem+ . . NPrSg/ISg+ V   NPrSg/V . ISg+ NSg/V/J . N$    P  NSg/V/J NSg/V/J/P
> the chimney ? — Nay     , I    shan’t ! You  do     it         ! — That       I    won’t , then    ! — Bill’s to go
# D+  NSg/V+  . . NSg/V/J . ISg+ V      . IPl+ NSg/VX NPrSg/ISg+ . . N/I/C/Ddem ISg+ V     . NSg/J/C . . N$     P  NSg/V/J
> down      — Here    , Bill     ! the master     says  you’re to go      down      the chimney ! ”
# NSg/V/J/P . NSg/J/R . NPrSg/V+ . D+  NPrSg/V/J+ NPl/V W?     P  NSg/V/J NSg/V/J/P D+  NSg/V+  . .
>
#
> “ Oh      ! So        Bill’s got to come    down      the chimney , has he       ? ” said Alice to herself .
# . NPrSg/V . NSg/I/J/C N$     V   P  NSg/V/P NSg/V/J/P D+  NSg/V+  . V   NPr/ISg+ . . V/J  NPr+  P  I+      .
> “ Shy     , they seem to put   everything upon Bill     ! I    wouldn’t be     in        Bill’s place for a
# . NSg/V/J . IPl+ V    P  NSg/V N/I/V+     P    NPrSg/V+ . ISg+ VX       NSg/VX NPrSg/J/P N$     NSg/V C/P D/P
> good      deal     : this    fireplace is narrow  , to be     sure ; but     I    think I    can      kick  a
# NPrSg/V/J NSg/V/J+ . I/Ddem+ NSg+      VL NSg/V/J . P  NSg/VX J    . NSg/C/P ISg+ NSg/V ISg+ NPrSg/VX NSg/V D/P
> little     ! ”
# NPrSg/I/J+ . .
>
#
> She  drew  her    foot   as    far     down      the chimney as    she  could  , and waited till      she
# ISg+ NPr/V I/J/D$ NSg/V+ NSg/R NSg/V/J NSg/V/J/P D+  NSg/V+  NSg/R ISg+ NSg/VX . V/C V/J    NSg/V/C/P ISg+
> heard a   little    animal ( she  couldn’t guess of what   sort   it         was ) scratching and
# V/J   D/P NPrSg/I/J NSg/J+ . ISg+ V        NSg/V P  NSg/I+ NSg/V+ NPrSg/ISg+ V   . V          V/C
> scrambling about in        the chimney close   above   her    : then    , saying to herself “ This
# V          J/P   NPrSg/J/P D+  NSg/V+  NSg/V/J NSg/J/P I/J/D$ . NSg/J/C . NSg/V  P  I+      . I/Ddem+
> is Bill    , ” she  gave one       sharp      kick   , and waited to see   what   would  happen next    .
# VL NPrSg/V . . ISg+ V    NSg/I/V/J NPrSg/V/J+ NSg/V+ . V/C V/J    P  NSg/V NSg/I+ NSg/VX V+     NSg/J/P .
>
#
> The first   thing she  heard was a   general chorus of “ There goes  Bill     ! ” then    the
# D+  NSg/V/J NSg/V ISg+ V/J   V   D/P NSg/V/J NSg/V  P  . +     NSg/V NPrSg/V+ . . NSg/J/C D+
> Rabbit’s voice along — “ Catch him , you by      the hedge  ! ” then    silence , and then
# N$+      NSg/V P     . . NSg/V I+  . IPl NSg/J/P D+  NSg/V+ . . NSg/J/C NSg/V+  . V/C NSg/J/C
> another confusion of voices — “ Hold    up        his     head       — Brandy   now         — Don’t choke him — How   was
# I/D     NSg/V     P  NPl/V+ . . NSg/V/J NSg/V/J/P ISg/D$+ NPrSg/V/J+ . NPrSg/V+ NPrSg/V/J/C . V     NSg/V I+  . NSg/C V
> it        , old   fellow ? What   happened to you  ? Tell    us     all       about it         ! ”
# NPrSg/ISg . NSg/J NSg/V  . NSg/I+ V/J      P  IPl+ . NPrSg/V NPr/I+ NSg/I/J/C J/P   NPrSg/ISg+ . .
>
#
> Last     came     a    little     feeble , squeaking voice  , ( “ That’s Bill     , ” thought Alice , )
# NSg/V/J+ NSg/V/P+ D/P+ NPrSg/I/J+ V/J    . V         NSg/V+ . . . N$     NPrSg/V+ . . NSg/V   NPr+  . .
> “ Well    , I    hardly know  — No       more        , thank ye       ; I’m better   now         — but     I’m a    deal     too
# . NSg/V/J . ISg+ R      NSg/V . NPrSg/P+ NPrSg/I/V/J . NSg/V NSg/I/D+ . W?  NSg/VX/J NPrSg/V/J/C . NSg/C/P W?  D/P+ NSg/V/J+ W?
> flustered to tell    you  — all       I    know  is , something comes at    me       like        a
# V/J       P  NPrSg/V IPl+ . NSg/I/J/C ISg+ NSg/V VL . NSg/I/V/J NPl/V NSg/P NPrSg/I+ NSg/V/J/C/P D/P
> Jack      - in        - the - box   , and up        I    goes  like        a   sky    - rocket ! ”
# NPrSg/V/J . NPrSg/J/P . D   . NSg/V . V/C NSg/V/J/P ISg+ NSg/V NSg/V/J/C/P D/P NSg/V+ . NSg/V  . .
>
#
> “ So        you  did , old   fellow ! ” said the others .
# . NSg/I/J/C IPl+ V   . NSg/J NSg/V  . . V/J  D   NPl/V+ .
>
#
> “ We   must  burn  the house    down      ! ” said the Rabbit’s voice  ; and Alice called out         as
# . IPl+ NSg/V NSg/V D+  NPrSg/V+ NSg/V/J/P . . V/J  D+  N$+      NSg/V+ . V/C NPr+  V/J    NSg/V/J/R/P NSg/R
> loud  as    she  could  , “ If    you  do     , I’ll set       Dinah at    you ! ”
# NSg/J NSg/R ISg+ NSg/VX . . NSg/C IPl+ NSg/VX . W?   NPrSg/V/J NPr   NSg/P IPl . .
>
#
> There was a   dead    silence instantly , and Alice thought to herself , “ I    wonder what
# +     V   D/P NSg/V/J NSg/V   R         . V/C NPr+  NSg/V   P  I+      . . ISg+ NSg/V  NSg/I+
> they will     do     next    ! If    they had any    sense  , they’d take  the roof  off       . ” After a
# IPl+ NPrSg/VX NSg/VX NSg/J/P . NSg/C IPl+ V   I/R/D+ NSg/V+ . W?     NSg/V D+  NSg/V NSg/V/J/P . . J/P   D/P
> minute  or      two , they began moving  about again , and Alice heard the Rabbit say   , “ A
# NSg/V/J NPrSg/C NSg . IPl+ V     NSg/V/J J/P   P     . V/C NPr+  V/J   D+  NSg/V+ NSg/V . . D/P+
> barrowful will     do     , to begin  with . ”
# ?         NPrSg/VX NSg/VX . P  NSg/V+ P    . .
>
#
> “ A   barrowful of what   ? ” thought Alice ; but     she  had not   long      to doubt , for the
# . D/P ?         P  NSg/I+ . . NSg/V   NPr+  . NSg/C/P ISg+ V   NSg/C NPrSg/V/J P  NSg/V . C/P D+
> next     moment a   shower  of little    pebbles came    rattling in        at    the window , and some
# NSg/J/P+ NSg+   D/P NSg/V/J P  NPrSg/I/J NPl/V+  NSg/V/P V        NPrSg/J/P NSg/P D+  NSg/V+ . V/C I/J/R
> of them hit     her     in        the face   . “ I’ll put   a   stop  to this    , ” she  said to herself , and
# P  N/I+ NSg/V/J I/J/D$+ NPrSg/J/P D+  NSg/V+ . . W?   NSg/V D/P NSg/V P  I/Ddem+ . . ISg+ V/J  P  I+      . V/C
> shouted out         , “ You’d better   not   do     that        again ! ” which produced another dead
# V/J     NSg/V/J/R/P . . W?    NSg/VX/J NSg/C NSg/VX N/I/C/Ddem+ P     . . I/C+  V/J      I/D+    NSg/V/J+
> silence .
# NSg/V+  .
>
#
> Alice noticed with some   surprise that       the pebbles were  all       turning into little
# NPr+  V/J     P    I/J/R+ NSg/V    N/I/C/Ddem D+  NPl/V+  NSg/V NSg/I/J/C NSg/V   P    NPrSg/I/J
> cakes  as    they lay     on  the floor  , and a   bright    idea came    into her     head       . “ If    I    eat
# NPl/V+ NSg/R IPl+ NSg/V/J J/P D+  NSg/V+ . V/C D/P NPrSg/V/J NSg  NSg/V/P P    I/J/D$+ NPrSg/V/J+ . . NSg/C ISg+ NSg/V
> one       of these   cakes  , ” she  thought , “ it’s sure to make  some  change in        my  size   ; and
# NSg/I/V/J P  I/Ddem+ NPl/V+ . . ISg+ NSg/V   . . W?   J    P  NSg/V I/J/R NSg/V+ NPrSg/J/P D$+ NSg/V+ . V/C
> as    it         can’t possibly make  me       larger , it         must  make  me       smaller , I    suppose . ”
# NSg/R NPrSg/ISg+ VX    R        NSg/V NPrSg/I+ J      . NPrSg/ISg+ NSg/V NSg/V NPrSg/I+ J       . ISg+ V+      . .
>
#
> So        she  swallowed one       of the cakes  , and was delighted to find  that       she  began
# NSg/I/J/C ISg+ V/J       NSg/I/V/J P  D+  NPl/V+ . V/C V   V/J       P  NSg/V N/I/C/Ddem ISg+ V
> shrinking directly . As    soon as    she  was small     enough to get   through the door   , she
# V         R/C+     . NSg/R J/R  NSg/R ISg+ V   NPrSg/V/J NSg/I  P  NSg/V NSg/J/P D+  NSg/V+ . ISg+
> ran   out         of the house    , and found quite a   crowd of little    animals and birds
# NSg/V NSg/V/J/R/P P  D+  NPrSg/V+ . V/C NSg/V NSg   D/P NSg/V P  NPrSg/I/J NPl     V/C NPl/V+
> waiting outside   . The poor    little     Lizard , Bill     , was in        the middle  , being   held up
# NSg/V+  NSg/V/J/P . D   NSg/V/J NPrSg/I/J+ NSg    . NPrSg/V+ . V   NPrSg/J/P D   NSg/V/J . NSg/V/C V    NSg/V/J/P
> by      two  guinea - pigs  , who      were  giving it         something out         of a    bottle . They all       made
# NSg/J/P NSg+ NPrSg+ . NPl/V . NPrSg/I+ NSg/V V      NPrSg/ISg+ NSg/I/V/J NSg/V/J/R/P P  D/P+ NSg/V+ . IPl+ NSg/I/J/C NSg/V
> a   rush      at    Alice the moment she  appeared ; but     she  ran   off       as    hard    as    she  could  ,
# D/P NPrSg/V/J NSg/P NPr+  D+  NSg+   ISg+ V/J      . NSg/C/P ISg+ NSg/V NSg/V/J/P NSg/R NSg/V/J NSg/R ISg+ NSg/VX .
> and soon found herself safe     in        a    thick    wood       .
# V/C J/R  NSg/V I+      NSg/V/J+ NPrSg/J/P D/P+ NSg/V/J+ NPrSg/V/J+ .
>
#
> “ The first    thing  I’ve got to do     , ” said Alice to herself , as    she  wandered about
# . D+  NSg/V/J+ NSg/V+ W?   V   P  NSg/VX . . V/J  NPr+  P  I+      . NSg/R ISg+ V/J      J/P
> in        the wood       , “ is to grow to my  right      size   again ; and the second   thing  is to find
# NPrSg/J/P D+  NPrSg/V/J+ . . VL P  V    P  D$+ NPrSg/V/J+ NSg/V+ P     . V/C D+  NSg/V/J+ NSg/V+ VL P  NSg/V
> my  way    into that        lovely garden   . I    think that        will     be     the best        plan   . ”
# D$+ NSg/J+ P    N/I/C/Ddem+ NSg/J+ NSg/V/J+ . ISg+ NSg/V N/I/C/Ddem+ NPrSg/VX NSg/VX D   NPrSg/VX/J+ NSg/V+ . .
>
#
> It         sounded an  excellent plan   , no       doubt  , and very neatly and simply arranged ; the
# NPrSg/ISg+ V/J     D/P J+        NSg/V+ . NPrSg/P+ NSg/V+ . V/C J/R  R      V/C R      V/J      . D+
> only difficulty was , that       she  had not   the smallest idea how   to set       about it         ; and
# +    NSg+       V   . N/I/C/Ddem ISg+ V   NSg/C D   W?       NSg+ NSg/C P  NPrSg/V/J J/P   NPrSg/ISg+ . V/C
> while     she  was peering about anxiously among the trees  , a   little    sharp     bark   just
# NSg/V/C/P ISg+ V   V       J/P   R         P     D+  NPl/V+ . D/P NPrSg/I/J NPrSg/V/J NSg/V+ V/J
> over      her     head       made  her    look  up        in        a    great  hurry  .
# NSg/V/J/P I/J/D$+ NPrSg/V/J+ NSg/V I/J/D$ NSg/V NSg/V/J/P NPrSg/J/P D/P+ NSg/J+ NSg/V+ .
>
#
> An   enormous puppy was looking down      at    her    with large round     eyes   , and feebly
# D/P+ J        NSg/V V   V       NSg/V/J/P NSg/P I/J/D$ P    NSg/J NSg/V/J/P NPl/V+ . V/C R
> stretching out         one        paw    , trying  to touch her     . “ Poor    little    thing  ! ” said Alice , in
# V          NSg/V/J/R/P NSg/I/V/J+ NSg/V+ . NSg/V/J P  NSg/V I/J/D$+ . . NSg/V/J NPrSg/I/J NSg/V+ . . V/J  NPr+  . NPrSg/J/P
> a   coaxing tone     , and she  tried hard    to whistle to it         ; but     she  was terribly
# D/P NSg/V/J NSg/I/V+ . V/C ISg+ V/J   NSg/V/J P  NSg/V   P  NPrSg/ISg+ . NSg/C/P ISg+ V   R
> frightened all       the time    at    the thought that       it         might    be     hungry , in        which case     it
# V/J        NSg/I/J/C D   NSg/V/J NSg/P D   NSg/V   N/I/C/Ddem NPrSg/ISg+ NSg/VX/J NSg/VX J      . NPrSg/J/P I/C+  NPrSg/V+ NPrSg/ISg+
> would  be     very likely to eat   her     up        in        spite   of all       her     coaxing .
# NSg/VX NSg/VX J/R  NSg/J  P  NSg/V I/J/D$+ NSg/V/J/P NPrSg/J/P NSg/V/P P  NSg/I/J/C I/J/D$+ NSg/V/J .
>
#
> Hardly knowing   what   she  did , she  picked up        a   little    bit   of stick    , and held it
# R      NSg/V/J/P NSg/I+ ISg+ V   . ISg+ V/J    NSg/V/J/P D/P NPrSg/I/J NSg/V P  NSg/V/J+ . V/C V    NPrSg/ISg+
> out         to the puppy  ; whereupon the puppy  jumped into the air   off       all       its     feet at
# NSg/V/J/R/P P  D+  NSg/V+ . C         D+  NSg/V+ V/J    P    D   NSg/V NSg/V/J/P NSg/I/J/C ISg/D$+ NPl+ NSg/P
> once  , with a   yelp  of delight  , and rushed at    the stick    , and made  believe to worry
# NSg/C . P    D/P NSg/V P  NSg/V/J+ . V/C V/J    NSg/P D+  NSg/V/J+ . V/C NSg/V V       P  NSg/V
> it         ; then    Alice dodged behind  a    great  thistle , to keep  herself from being   run
# NPrSg/ISg+ . NSg/J/C NPr+  V/J    NSg/J/P D/P+ NSg/J+ NSg     . P  NSg/V I+      P    NSg/V/C NSg/V
> over      ; and the moment she  appeared on  the other    side     , the puppy  made  another rush
# NSg/V/J/P . V/C D+  NSg+   ISg+ V/J      J/P D+  NSg/V/J+ NSg/V/J+ . D+  NSg/V+ NSg/V I/D     NPrSg/V/J
> at    the stick    , and tumbled head       over      heels  in        its     hurry  to get   hold    of it         ; then
# NSg/P D+  NSg/V/J+ . V/C V/J     NPrSg/V/J+ NSg/V/J/P NPl/V+ NPrSg/J/P ISg/D$+ NSg/V+ P  NSg/V NSg/V/J P  NPrSg/ISg+ . NSg/J/C
> Alice , thinking it         was very like        having a   game    of play  with a   cart   - horse , and
# NPr+  . V        NPrSg/ISg+ V   J/R  NSg/V/J/C/P V      D/P NSg/V/J P  NSg/V P    D/P NSg/V+ . NSg/V . V/C
> expecting every moment to be     trampled under   its     feet , ran   round     the thistle
# V         D+    NSg+   P  NSg/VX V/J      NSg/J/P ISg/D$+ NPl+ . NSg/V NSg/V/J/P D   NSg
> again ; then    the puppy  began a   series of short       charges at    the stick    , running   a
# P     . NSg/J/C D+  NSg/V+ V     D/P NSg    P  NPrSg/V/J/P NPl/V   NSg/P D+  NSg/V/J+ . NSg/V/J/P D/P
> very little    way   forwards each time    and a   long       way    back    , and barking hoarsely all
# J/R  NPrSg/I/J NSg/J NPl/V    D+   NSg/V/J V/C D/P NPrSg/V/J+ NSg/J+ NSg/V/J . V/C V+      R        NSg/I/J/C
> the while     , till      at    last    it         sat     down      a   good      way   off       , panting , with its     tongue
# D   NSg/V/C/P . NSg/V/C/P NSg/P NSg/V/J NPrSg/ISg+ NSg/V/J NSg/V/J/P D/P NPrSg/V/J NSg/J NSg/V/J/P . V       . P    ISg/D$+ NSg/V+
> hanging out         of its     mouth  , and its     great eyes   half       shut     .
# NSg/V/J NSg/V/J/R/P P  ISg/D$+ NSg/V+ . V/C ISg/D$+ NSg/J NPl/V+ NSg/V/J/P+ NSg/V/J+ .
>
#
> This    seemed to Alice a   good      opportunity for making her     escape ; so        she  set       off       at
# I/Ddem+ V/J    P  NPr+  D/P NPrSg/V/J NSg         C/P NSg/V  I/J/D$+ NSg/V  . NSg/I/J/C ISg+ NPrSg/V/J NSg/V/J/P NSg/P
> once  , and ran   till      she  was quite tired and out         of breath   , and till      the puppy’s
# NSg/C . V/C NSg/V NSg/V/C/P ISg+ V   NSg   V/J   V/C NSg/V/J/R/P P  NSg/V/J+ . V/C NSg/V/C/P D+  N$+
> bark   sounded quite faint   in        the distance .
# NSg/V+ V/J     NSg   NSg/V/J NPrSg/J/P D+  NSg/V+   .
>
#
> “ And yet     what   a   dear    little    puppy  it         was ! ” said Alice , as    she  leant against a
# . V/C NSg/V/C NSg/I+ D/P NSg/V/J NPrSg/I/J NSg/V+ NPrSg/ISg+ V   . . V/J  NPr+  . NSg/R ISg+ ?     C/P     D/P
> buttercup to rest  herself , and fanned herself with one       of the leaves : “ I    should
# NSg       P  NSg/V I+      . V/C V      I+      P    NSg/I/V/J P  D+  NPl/V+ . . ISg+ VX
> have   liked teaching it         tricks very much  , if    — if    I’d only been  the right     size  to
# NSg/VX V/J   NSg/V+   NPrSg/ISg+ NPl/V+ J/R  N/I/J . NSg/C . NSg/C W?  W?   NSg/V D   NPrSg/V/J NSg/V P
> do     it         ! Oh      dear    ! I’d nearly forgotten that       I’ve got to grow up        again ! Let   me
# NSg/VX NPrSg/ISg+ . NPrSg/V NSg/V/J . W?  R      NSg/V/J   N/I/C/Ddem W?   V   P  V    NSg/V/J/P P     . NSg/V NPrSg/I+
> see   — how   is it         to be     managed ? I    suppose I    ought    to eat   or      drink  something or
# NSg/V . NSg/C VL NPrSg/ISg+ P  NSg/VX V/J     . ISg+ V       ISg+ NSg/I/VX P  NSg/V NPrSg/C NSg/V+ NSg/I/V/J NPrSg/C
> other   ; but     the great  question is , what  ? ”
# NSg/V/J . NSg/C/P D+  NSg/J+ NSg/V+   VL . NSg/I . .
>
#
> The great question certainly was , what  ? Alice looked all       round     her     at    the
# D+  NSg/J NSg/V    R         V   . NSg/I . NPr+  V/J    NSg/I/J/C NSg/V/J/P I/J/D$+ NSg/P D+
> flowers  and the blades of grass    , but     she  did not   see   anything that        looked like
# NPrPl/V+ V/C D   NPl/V  P  NPrSg/V+ . NSg/C/P ISg+ V   NSg/C NSg/V NSg/I/V+ N/I/C/Ddem+ V/J    NSg/V/J/C/P
> the right      thing to eat   or      drink  under   the circumstances . There was a   large
# D+  NPrSg/V/J+ NSg/V P  NSg/V NPrSg/C NSg/V+ NSg/J/P D+  NPl/V+        . +     V   D/P NSg/J
> mushroom growing near      her     , about the same height as    herself ; and when    she  had
# NSg/V/J  NSg/V   NSg/V/J/P I/J/D$+ . J/P   D+  I/J+ NSg+   NSg/R I+      . V/C NSg/I/C ISg+ V
> looked under   it         , and on  both sides of it         , and behind  it         , it         occurred to her     that
# V/J    NSg/J/P NPrSg/ISg+ . V/C J/P I/C  NPl/V P  NPrSg/ISg+ . V/C NSg/J/P NPrSg/ISg+ . NPrSg/ISg+ V        P  I/J/D$+ N/I/C/Ddem
> she  might    as    well    look  and see   what   was on  the top     of it         .
# ISg+ NSg/VX/J NSg/R NSg/V/J NSg/V V/C NSg/V NSg/I+ V   J/P D   NSg/V/J P  NPrSg/ISg+ .
>
#
> She  stretched herself up        on  tiptoe   , and peeped over      the edge  of the mushroom ,
# ISg+ V/J       I       NSg/V/J/P J/P NSg/V/J+ . V/C V/J    NSg/V/J/P D   NSg/V P  D   NSg/V/J  .
> and her     eyes   immediately met those  of a   large blue     caterpillar , that        was sitting
# V/C I/J/D$+ NPl/V+ R           V   I/Ddem P  D/P NSg/J NSg/V/J+ NSg/V       . N/I/C/Ddem+ V   NSg/V/J
> on  the top      with its     arms   folded , quietly smoking a    long       hookah , and taking  not
# J/P D+  NSg/V/J+ P    ISg/D$+ NPl/V+ V/J    . R       NSg/V/J D/P+ NPrSg/V/J+ NSg    . V/C NSg/V/J NSg/C
> the smallest notice of her    or      of anything else   .
# D   W?       NSg/V  P  I/J/D$ NPrSg/C P  NSg/I/V+ N/J/C+ .
>
#
> CHAPTER V     : Advice from a   Caterpillar
# NSg/V   NSg/P . NSg/V  P    D/P NSg/V+
>
#
> The Caterpillar and Alice looked at    each other   for some  time     in        silence : at    last
# D   NSg/V       V/C NPr+  V/J    NSg/P D    NSg/V/J C/P I/J/R NSg/V/J+ NPrSg/J/P NSg/V+  . NSg/P NSg/V/J
> the Caterpillar took the hookah out         of its     mouth  , and addressed her     in        a
# D   NSg/V       V    D   NSg    NSg/V/J/R/P P  ISg/D$+ NSg/V+ . V/C V/J       I/J/D$+ NPrSg/J/P D/P
> languid , sleepy voice  .
# NSg/J   . NSg/J+ NSg/V+ .
>
#
> “ Who      are you  ? ” said the Caterpillar .
# . NPrSg/I+ V   IPl+ . . V/J  D   NSg/V       .
>
#
> This    was not   an  encouraging opening for a    conversation . Alice replied , rather
# I/Ddem+ V   NSg/C D/P NSg/V/J     NSg/V/J C/P D/P+ NSg/V+       . NPr+  V/J     . NPrSg/V/J
> shyly , “ I    — I    hardly know  , sir      , just at    present — at    least I    know  who      I    was when    I
# R     . . ISg+ . ISg+ R      NSg/V . NPrSg/V+ . V/J  NSg/P NSg/V/J . NSg/P NSg/J ISg+ NSg/V NPrSg/I+ ISg+ V   NSg/I/C ISg+
> got up        this    morning , but     I    think I    must  have   been  changed several times  since
# V   NSg/V/J/P I/Ddem+ NSg/V+  . NSg/C/P ISg+ NSg/V ISg+ NSg/V NSg/VX NSg/V V/J     J/D     NPl/V+ C/P+
> then    . ”
# NSg/J/C . .
>
#
> “ What   do     you  mean    by      that        ? ” said the Caterpillar sternly . “ Explain yourself ! ”
# . NSg/I+ NSg/VX IPl+ NSg/V/J NSg/J/P N/I/C/Ddem+ . . V/J  D+  NSg/V+      R       . . V       I        . .
>
#
> “ I    can’t explain myself , I’m afraid , sir      , ” said Alice , “ because I’m not   myself ,
# . ISg+ VX    V       I+     . W?  J      . NPrSg/V+ . . V/J  NPr+  . . C/P     W?  NSg/C I+     .
> you  see    . ”
# IPl+ NSg/V+ . .
>
#
> “ I    don’t see   , ” said the Caterpillar .
# . ISg+ V     NSg/V . . V/J  D   NSg/V+      .
>
#
> “ I’m afraid I    can’t put   it         more        clearly , ” Alice replied very politely , “ for I
# . W?  J      ISg+ VX    NSg/V NPrSg/ISg+ NPrSg/I/V/J R       . . NPr+  V/J     J/R  R        . . C/P ISg+
> can’t understand it         myself to begin with ; and being   so        many    different sizes in        a
# VX    V          NPrSg/ISg+ I+     P  NSg/V P    . V/C NSg/V/C NSg/I/J/C N/I/J/D NSg/J     NPl/V NPrSg/J/P D/P+
> day    is very confusing . ”
# NPrSg+ VL J/R+ V/J       . .
>
#
> “ It         isn’t , ” said the Caterpillar .
# . NPrSg/ISg+ NSg/V . . V/J  D   NSg/V+      .
>
#
> “ Well    , perhaps you  haven’t found it         so        yet     , ” said Alice ; “ but     when    you  have   to
# . NSg/V/J . NSg     IPl+ V       NSg/V NPrSg/ISg+ NSg/I/J/C NSg/V/C . . V/J  NPr+  . . NSg/C/P NSg/I/C IPl+ NSg/VX P
> turn  into a   chrysalis — you  will     some  day   , you  know  — and then    after that        into a
# NSg/V P    D/P NSg/V     . IPl+ NPrSg/VX I/J/R NPrSg . IPl+ NSg/V . V/C NSg/J/C J/P   N/I/C/Ddem+ P    D/P+
> butterfly , I    should think you’ll feel    it         a    little     queer   , won’t you  ? ”
# NSg/V+    . ISg+ VX     NSg/V W?     NSg/I/V NPrSg/ISg+ D/P+ NPrSg/I/J+ NSg/V/J . V     IPl+ . .
>
#
> “ Not   a   bit    , ” said the Caterpillar .
# . NSg/C D/P NSg/V+ . . V/J  D   NSg/V+      .
>
#
> “ Well    , perhaps your feelings may      be     different , ” said Alice ; “ all       I    know  is , it
# . NSg/V/J . NSg     D$+  +        NPrSg/VX NSg/VX NSg/J     . . V/J  NPr+  . . NSg/I/J/C ISg+ NSg/V VL . NPrSg/ISg+
> would  feel    very queer   to me      . ”
# NSg/VX NSg/I/V J/R  NSg/V/J P  NPrSg/I . .
>
#
> “ You  ! ” said the Caterpillar contemptuously . “ Who      are you  ? ”
# . IPl+ . . V/J  D+  NSg/V+      R              . . NPrSg/I+ V   IPl+ . .
>
#
> Which brought them back    again to the beginning of the conversation . Alice felt    a
# I/C+  V       N/I  NSg/V/J P     P  D   NSg/V/J   P  D+  NSg/V+       . NPr+  NSg/V/J D/P
> little    irritated at    the Caterpillar’s making such  very short        remarks , and she
# NPrSg/I/J V/J       NSg/P D   N$            NSg/V  NSg/I J/R  NPrSg/V/J/P+ NPl/V+  . V/C ISg+
> drew  herself up        and said , very gravely , “ I    think , you  ought    to tell    me       who      you
# NPr/V I+      NSg/V/J/P V/C V/J  . J/R  R       . . ISg+ NSg/V . IPl+ NSg/I/VX P  NPrSg/V NPrSg/I+ NPrSg/I+ IPl+
> are , first    . ”
# V   . NSg/V/J+ . .
>
#
> “ Why   ? ” said the Caterpillar .
# . NSg/V . . V/J  D   NSg/V       .
>
#
> Here    was another puzzling question ; and as    Alice could  not   think of any    good
# NSg/J/R V   I/D     V        NSg/V    . V/C NSg/R NPr+  NSg/VX NSg/C NSg/V P  I/R/D+ NPrSg/V/J+
> reason , and as    the Caterpillar seemed to be     in        a   very unpleasant state of mind   ,
# NSg/V+ . V/C NSg/R D   NSg/V       V/J    P  NSg/VX NPrSg/J/P D/P J/R  NSg/J      NSg/V P  NSg/V+ .
> she  turned away .
# ISg+ V/J+   V/J+ .
>
#
> “ Come    back    ! ” the Caterpillar called after her     . “ I’ve something  important to
# . NSg/V/P NSg/V/J . . D   NSg/V       V/J    J/P   I/J/D$+ . . W?   NSg/I/V/J+ J         P
> say   ! ”
# NSg/V . .
>
#
> This   sounded promising , certainly : Alice turned and came    back     again .
# I/Ddem V/J     NSg/V/J   . R         . NPr+  V/J    V/C NSg/V/P NSg/V/J+ P+    .
>
#
> “ Keep  your temper   , ” said the Caterpillar .
# . NSg/V D$+  NSg/V/J+ . . V/J  D   NSg/V+      .
>
#
> “ Is that       all       ? ” said Alice , swallowing down      her     anger  as    well    as    she  could   .
# . VL N/I/C/Ddem NSg/I/J/C . . V/J  NPr+  . V          NSg/V/J/P I/J/D$+ NSg/V+ NSg/R NSg/V/J NSg/R ISg+ NSg/VX+ .
>
#
> “ No       , ” said the Caterpillar .
# . NPrSg/P+ . . V/J  D   NSg/V       .
>
#
> Alice thought she  might    as    well    wait  , as    she  had nothing else  to do     , and perhaps
# NPr+  NSg/V   ISg+ NSg/VX/J NSg/R NSg/V/J NSg/V . NSg/R ISg+ V   NSg/I/J N/J/C P  NSg/VX . V/C NSg
> after all       it         might    tell    her     something  worth    hearing  . For some   minutes it         puffed
# J/P   NSg/I/J/C NPrSg/ISg+ NSg/VX/J NPrSg/V I/J/D$+ NSg/I/V/J+ NSg/V/J+ NSg/V/J+ . C/P I/J/R+ NPl/V+  NPrSg/ISg+ V/J
> away without speaking , but     at    last    it         unfolded its     arms   , took the hookah out         of
# V/J  C/P     V        . NSg/C/P NSg/P NSg/V/J NPrSg/ISg+ V/J      ISg/D$+ NPl/V+ . V    D   NSg    NSg/V/J/R/P P
> its     mouth  again , and said , “ So        you  think you’re changed , do     you  ? ”
# ISg/D$+ NSg/V+ P     . V/C V/J  . . NSg/I/J/C IPl+ NSg/V W?     V/J     . NSg/VX IPl+ . .
>
#
> “ I’m afraid I    am        , sir     , ” said Alice ; “ I    can’t remember things as    I    used — and I
# . W?  J      ISg+ NPrSg/V/J . NPrSg/V . . V/J  NPr+  . . ISg+ VX    NSg/V    NPl/V+ NSg/R ISg+ V/J  . V/C ISg+
> don’t keep  the same size  for ten minutes together ! ”
# V     NSg/V D   I/J  NSg/V C/P NSg NPl/V+  J        . .
>
#
> “ Can’t remember what   things ? ” said the Caterpillar .
# . VX    NSg/V    NSg/I+ NPl/V+ . . V/J  D   NSg/V+      .
>
#
> “ Well    , I’ve tried to say   “ How   doth the little    busy     bee   , ” but     it         all       came
# . NSg/V/J . W?   V/J   P  NSg/V . NSg/C W?   D   NPrSg/I/J NSg/V/J+ NSg/V . . NSg/C/P NPrSg/ISg+ NSg/I/J/C NSg/V/P
> different ! ” Alice replied in        a   very melancholy voice  .
# NSg/J     . . NPr+  V/J     NPrSg/J/P D/P J/R  NSg/J      NSg/V+ .
>
#
> “ Repeat , “ You  are old   , Father   William , ’ ” said the Caterpillar .
# . NSg/V  . . IPl+ V   NSg/J . NPrSg/V+ NPrSg+  . . . V/J  D   NSg/V       .
>
#
> Alice folded her     hands  , and began : —
# NPr+  V/J    I/J/D$+ NPl/V+ . V/C V     . .
>
#
> “ You  are old   , Father   William , ” the young      man        said , “ And your hair   has become
# . IPl+ V   NSg/J . NPrSg/V+ NPrSg+  . . D+  NPrSg/V/J+ NPrSg/V/J+ V/J  . . V/C D$+  NSg/V+ V   V
> very white     ; And yet     you  incessantly stand on  your head       — Do     you think , at    your
# J/R  NPrSg/V/J . V/C NSg/V/C IPl+ R           NSg/V J/P D$+  NPrSg/V/J+ . NSg/VX IPl NSg/V . NSg/P D$+
> age    , it         is right     ? ”
# NSg/V+ . NPrSg/ISg+ VL NPrSg/V/J . .
>
#
> “ In        my  youth , ” Father   William replied to his     son      , “ I    feared it         might    injure
# . NPrSg/J/P D$+ NSg+  . . NPrSg/V+ NPrSg+  V/J     P  ISg/D$+ NPrSg/V+ . . ISg+ V/J    NPrSg/ISg+ NSg/VX/J V
> the brain    ; But     , now         that        I’m perfectly sure I    have   none  , Why   , I    do     it         again
# D   NPrSg/V+ . NSg/C/P . NPrSg/V/J/C N/I/C/Ddem+ W?  R         J    ISg+ NSg/VX NSg/I . NSg/V . ISg+ NSg/VX NPrSg/ISg+ P
> and  again . ”
# V/C+ P+    . .
>
#
> “ You  are old   , ” said the youth , “ as    I    mentioned before , And have   grown most
# . IPl+ V   NSg/J . . V/J  D+  NSg+  . . NSg/R ISg+ V/J       C/P    . V/C NSg/VX V/J   NSg/I/J
> uncommonly fat     ; Yet     you  turned a   back    - somersault in        at    the door   — Pray , what   is
# R          NSg/V/J . NSg/V/C IPl+ V/J    D/P NSg/V/J . NSg/V      NPrSg/J/P NSg/P D+  NSg/V+ . V    . NSg/I+ VL
> the reason of that       ? ”
# D   NSg/V  P  N/I/C/Ddem . .
>
#
> “ In        my  youth , ” said the sage    , as    he       shook   his     grey                locks  , “ I    kept all       my  limbs
# . NPrSg/J/P D$+ NSg+  . . V/J  D   NSg/V/J . NSg/R NPr/ISg+ NSg/V/J ISg/D$+ NPrSg/V/J/Ca/Au/Br+ NPl/V+ . . ISg+ V    NSg/I/J/C D$+ NPl/V+
> very supple By      the use   of this    ointment — one       shilling the box    — Allow me       to sell
# J/R  V/J    NSg/J/P D   NSg/V P  I/Ddem+ NSg      . NSg/I/V/J NSg/V    D+  NSg/V+ . V     NPrSg/I+ P  NSg/V
> you  a    couple   ? ”
# IPl+ D/P+ NSg/V/J+ . .
>
#
> “ You  are old   , ” said the youth , “ and your jaws   are too weak For anything
# . IPl+ V   NSg/J . . V/J  D+  NSg   . . V/C D$+  NPl/V+ V   W?  J    C/P NSg/I/V
> tougher than suet ; Yet     you  finished the goose  , with the bones and the beak   —
# J       C/P  NSg  . NSg/V/C IPl+ V/J      D+  NSg/V+ . P    D   NPl/V V/C D+  NSg/V+ .
> Pray , how   did you  manage to do     it        ? ”
# V    . NSg/C V   IPl+ NSg/V  P  NSg/VX NPrSg/ISg . .
>
#
> “ In        my  youth , ” said his     father   , “ I    took to the law    , And argued each case     with
# . NPrSg/J/P D$+ NSg+  . . V/J  ISg/D$+ NPrSg/V+ . . ISg+ V    P  D+  NSg/V+ . V/C V/J    D+   NPrSg/V+ P
> my  wife     ; And the muscular strength , which it         gave to my  jaw      , Has lasted the
# D$+ NSg/V/J+ . V/C D+  J+       NSg/V+   . I/C+  NPrSg/ISg+ V    P  D$+ NSg/V/J+ . V   V/J+   D
> rest  of my  life   . ”
# NSg/V P  D$+ NSg/V+ . .
>
#
> “ You  are old   , ” said the youth , “ one        would  hardly suppose That       your eye    was as
# . IPl+ V   NSg/J . . V/J  D+  NSg+  . . NSg/I/V/J+ NSg/VX R      V       N/I/C/Ddem D$+  NSg/V+ V   NSg/R
> steady  as    ever ; Yet     you  balanced an  eel   on  the end   of your nose   — What   made  you
# NSg/V/J NSg/R J    . NSg/V/C IPl+ V/J      D/P NSg/V J/P D   NSg/V P  D$+  NSg/V+ . NSg/I+ NSg/V IPl+
> so        awfully clever ? ”
# NSg/I/J/C R       J      . .
>
#
> “ I    have   answered three questions , and that        is enough , ” Said his     father   ; “ don’t
# . ISg+ NSg/VX V/J      NSg   NPl/V+    . V/C N/I/C/Ddem+ VL NSg/I  . . V/J  ISg/D$+ NPrSg/V+ . . V
> give  yourself airs  ! Do     you  think I    can      listen all       day   to such  stuff  ? Be     off       ,
# NSg/V I+       NPl/V . NSg/VX IPl+ NSg/V ISg+ NPrSg/VX NSg/V  NSg/I/J/C NPrSg P  NSg/I NSg/V+ . NSg/VX NSg/V/J/P .
> or      I’ll kick   you  down      stairs ! ”
# NPrSg/C W?   NSg/V+ IPl+ NSg/V/J/P NPl+   . .
>
#
> “ That        is not   said right     , ” said the Caterpillar .
# . N/I/C/Ddem+ VL NSg/C V/J  NPrSg/V/J . . V/J  D   NSg/V+      .
>
#
> “ Not   quite right     , I’m afraid , ” said Alice , timidly ; “ some  of the words  have   got
# . NSg/C NSg   NPrSg/V/J . W?  J      . . V/J  NPr+  . R       . . I/J/R P  D+  NPl/V+ NSg/VX V+
> altered . ”
# NSg/V/J . .
>
#
> “ It         is wrong   from beginning to end   , ” said the Caterpillar decidedly , and there
# . NPrSg/ISg+ VL NSg/V/J P    NSg/V/J+  P  NSg/V . . V/J  D   NSg/V       R         . V/C +
> was silence for some   minutes .
# V   NSg/V   C/P I/J/R+ NPl/V+  .
>
#
> The Caterpillar was the first   to speak  .
# D+  NSg/V       V   D   NSg/V/J P+ NSg/V+ .
>
#
> “ What   size   do     you  want  to be     ? ” it         asked .
# . NSg/I+ NSg/V+ NSg/VX IPl+ NSg/V P  NSg/VX . . NPrSg/ISg+ V/J+  .
>
#
> “ Oh      , I’m not   particular as    to size  , ” Alice hastily replied ; “ only one       doesn’t
# . NPrSg/V . W?  NSg/C NSg/J      NSg/R P  NSg/V . . NPr+  R       V/J     . . W?   NSg/I/V/J V
> like        changing so        often , you  know   . ”
# NSg/V/J/C/P NSg/V    NSg/I/J/C R     . IPl+ NSg/V+ . .
>
#
> “ I    don’t know  , ” said the Caterpillar .
# . ISg+ V     NSg/V . . V/J  D   NSg/V       .
>
#
> Alice said nothing  : she  had never been  so        much  contradicted in        her     life   before ,
# NPr+  V/J  NSg/I/J+ . ISg+ V   R     NSg/V NSg/I/J/C N/I/J V/J          NPrSg/J/P I/J/D$+ NSg/V+ C/P    .
> and she  felt    that       she  was losing  her     temper   .
# V/C ISg+ NSg/V/J N/I/C/Ddem ISg+ V   NSg/V/J I/J/D$+ NSg/V/J+ .
>
#
> “ Are you  content  now         ? ” said the Caterpillar .
# . V   IPl+ NSg/V/J+ NPrSg/V/J/C . . V/J  D   NSg/V+      .
>
#
> “ Well    , I    should like        to be     a   little    larger , sir      , if    you  wouldn’t mind   , ” said
# . NSg/V/J . ISg+ VX     NSg/V/J/C/P P  NSg/VX D/P NPrSg/I/J J      . NPrSg/V+ . NSg/C IPl+ VX       NSg/V+ . . V/J
> Alice : “ three inches is such  a   wretched height to be     . ”
# NPr+  . . NSg   NPl/V+ VL NSg/I D/P J        NSg+   P+ NSg/VX . .
>
#
> “ It         is a   very good      height indeed ! ” said the Caterpillar angrily , rearing itself
# . NPrSg/ISg+ VL D/P J/R  NPrSg/V/J NSg    W?     . . V/J  D   NSg/V       R       . V+      I+
> upright as    it         spoke ( it         was exactly three inches high     ) .
# NSg/V/J NSg/R NPrSg/ISg+ NSg/V . NPrSg/ISg+ V   R       NSg   NPl/V+ NSg/V/J+ . .
>
#
> “ But     I’m not   used to it         ! ” pleaded poor    Alice in        a    piteous tone     . And she  thought
# . NSg/C/P W?  NSg/C V/J  P  NPrSg/ISg+ . . V/J     NSg/V/J NPr+  NPrSg/J/P D/P+ J+      NSg/I/V+ . V/C ISg+ NSg/V
> of herself , “ I    wish  the creatures wouldn’t be     so        easily offended ! ”
# P  I+      . . ISg+ NSg/V D+  NPl+      VX       NSg/VX NSg/I/J/C R      V/J      . .
>
#
> “ You’ll get   used to it         in        time     , ” said the Caterpillar ; and it         put   the hookah
# . W?     NSg/V V/J  P  NPrSg/ISg+ NPrSg/J/P NSg/V/J+ . . V/J  D   NSg/V       . V/C NPrSg/ISg+ NSg/V D   NSg
> into its     mouth  and began smoking  again .
# P    ISg/D$+ NSg/V+ V/C V     NSg/V/J+ P+    .
>
#
> This    time    Alice waited patiently until it         chose to speak  again . In        a   minute  or
# I/Ddem+ NSg/V/J NPr+  V/J    R         C/P   NPrSg/ISg+ NSg/V P  NSg/V+ P     . NPrSg/J/P D/P NSg/V/J NPrSg/C
> two the Caterpillar took the hookah out         of its     mouth  and yawned once  or      twice ,
# NSg D   NSg/V       V    D   NSg    NSg/V/J/R/P P  ISg/D$+ NSg/V+ V/C V/J    NSg/C NPrSg/C W?    .
> and shook   itself . Then    it         got down      off       the mushroom , and crawled away in        the
# V/C NSg/V/J I+     . NSg/J/C NPrSg/ISg+ V   NSg/V/J/P NSg/V/J/P D   NSg/V/J  . V/C V/J     V/J  NPrSg/J/P D+
> grass    , merely remarking as    it         went  , “ One       side     will     make  you  grow taller , and the
# NPrSg/V+ . R      V         NSg/R NPrSg/ISg+ NSg/V . . NSg/I/V/J NSg/V/J+ NPrSg/VX NSg/V IPl+ V    J      . V/C D+
> other    side     will     make  you  grow shorter . ”
# NSg/V/J+ NSg/V/J+ NPrSg/VX NSg/V IPl+ V+   J       . .
>
#
> “ One       side    of what   ? The other   side    of what   ? ” thought Alice to herself .
# . NSg/I/V/J NSg/V/J P  NSg/I+ . D   NSg/V/J NSg/V/J P  NSg/I+ . . NSg/V   NPr+  P  I+      .
>
#
> “ Of the mushroom , ” said the Caterpillar , just as    if    she  had asked it         aloud ; and
# . P  D   NSg/V/J  . . V/J  D   NSg/V       . V/J  NSg/R NSg/C ISg+ V   V/J   NPrSg/ISg+ J     . V/C
> in        another moment it         was out         of sight  .
# NPrSg/J/P I/D+    NSg+   NPrSg/ISg+ V   NSg/V/J/R/P P+ NSg/V+ .
>
#
> Alice remained looking thoughtfully at    the mushroom for a    minute   , trying  to make
# NPr+  V/J      V       R            NSg/P D   NSg/V/J  C/P D/P+ NSg/V/J+ . NSg/V/J P  NSg/V
> out         which were  the two sides of it         ; and as    it         was perfectly round     , she  found
# NSg/V/J/R/P I/C+  NSg/V D   NSg NPl/V P  NPrSg/ISg+ . V/C NSg/R NPrSg/ISg+ V   R         NSg/V/J/P . ISg+ NSg/V
> this   a   very difficult question . However , at    last    she  stretched her     arms   round     it
# I/Ddem D/P J/R  V/J       NSg/V    . C       . NSg/P NSg/V/J ISg+ V/J       I/J/D$+ NPl/V+ NSg/V/J/P NPrSg/ISg+
> as    far     as    they would  go      , and broke   off       a   bit   of the edge   with each hand   .
# NSg/R NSg/V/J NSg/R IPl+ NSg/VX NSg/V/J . V/C NSg/V/J NSg/V/J/P D/P NSg/V P  D+  NSg/V+ P    D+   NSg/V+ .
>
#
> “ And now         which is which ? ” she  said to herself , and nibbled a   little    of the
# . V/C NPrSg/V/J/C I/C+  VL I/C+  . . ISg+ V/J  P  I+      . V/C V/J     D/P NPrSg/I/J P  D
> right     - hand  bit   to try     the effect : the next     moment she  felt    a   violent blow
# NPrSg/V/J . NSg/V NSg/V P  NSg/V/J D+  NSg/V+ . D+  NSg/J/P+ NSg+   ISg+ NSg/V/J D/P NSg/V/J NSg/V/J+
> underneath her     chin     : it         had struck her     foot   !
# NSg/J/P    I/J/D$+ NPrSg/V+ . NPrSg/ISg+ V   V      I/J/D$+ NSg/V+ .
>
#
> She  was a   good      deal    frightened by      this    very sudden change , but     she  felt    that
# ISg+ V   D/P NPrSg/V/J NSg/V/J V/J        NSg/J/P I/Ddem+ J/R  NSg/J+ NSg/V+ . NSg/C/P ISg+ NSg/V/J N/I/C/Ddem
> there was no      time     to be     lost , as    she  was shrinking rapidly ; so        she  set       to work
# +     V   NPrSg/P NSg/V/J+ P  NSg/VX V/J  . NSg/R ISg+ V   V         R       . NSg/I/J/C ISg+ NPrSg/V/J P  NSg/V
> at    once  to eat   some  of the other    bit    . Her     chin     was pressed so        closely against
# NSg/P NSg/C P  NSg/V I/J/R P  D+  NSg/V/J+ NSg/V+ . I/J/D$+ NPrSg/V+ V   V/J     NSg/I/J/C R       C/P
> her     foot   , that       there was hardly room    to open    her     mouth  ; but     she  did it        at    last    ,
# I/J/D$+ NSg/V+ . N/I/C/Ddem +     V   R      NSg/V/J P  NSg/V/J I/J/D$+ NSg/V+ . NSg/C/P ISg+ V   NPrSg/ISg NSg/P NSg/V/J .
> and managed to swallow a   morsel of the lefthand bit    .
# V/C V/J     P  NSg/V   D/P NSg/V  P  D+  ?        NSg/V+ .
>
#
> “ Come    , my  head’s free    at    last    ! ” said Alice in        a   tone    of delight  , which changed
# . NSg/V/P . D$+ N$     NSg/V/J NSg/P NSg/V/J . . V/J  NPr+  NPrSg/J/P D/P NSg/I/V P  NSg/V/J+ . I/C+  V/J
> into alarm  in        another moment , when    she  found that       her     shoulders were  nowhere to
# P    NSg/V+ NPrSg/J/P I/D+    NSg+   . NSg/I/C ISg+ NSg/V N/I/C/Ddem I/J/D$+ NPl/V+    NSg/V NSg/J   P
> be     found : all       she  could  see   , when    she  looked down      , was an  immense length of
# NSg/VX NSg/V . NSg/I/J/C ISg+ NSg/VX NSg/V . NSg/I/C ISg+ V/J    NSg/V/J/P . V   D/P NSg/J   NSg/V  P
> neck   , which seemed to rise  like        a   stalk out         of a   sea of green      leaves that        lay
# NSg/V+ . I/C+  V/J    P  NSg/V NSg/V/J/C/P D/P NSg/V NSg/V/J/R/P P  D/P NSg P  NPrSg/V/J+ NPl/V+ N/I/C/Ddem+ NSg/V/J
> far     below her     .
# NSg/V/J P     I/J/D$+ .
>
#
> “ What   can      all       that       green     stuff  be     ? ” said Alice . “ And where have   my  shoulders got
# . NSg/I+ NPrSg/VX NSg/I/J/C N/I/C/Ddem NPrSg/V/J NSg/V+ NSg/VX . . V/J  NPr+  . . V/C NSg/C NSg/VX D$+ NPl/V+    V
> to ? And oh      , my  poor     hands  , how   is it         I    can’t see   you  ? ” She  was moving  them about
# P  . V/C NPrSg/V . D$+ NSg/V/J+ NPl/V+ . NSg/C VL NPrSg/ISg+ ISg+ VX    NSg/V IPl+ . . ISg+ V   NSg/V/J N/I+ J/P
> as    she  spoke , but     no       result seemed to follow , except a   little    shaking among the
# NSg/R ISg+ NSg/V . NSg/C/P NPrSg/P+ NSg/V+ V/J    P  NSg/V  . V/C/P  D/P NPrSg/I/J V       P     D+
> distant green      leaves .
# J+      NPrSg/V/J+ NPl/V+ .
>
#
> As     there seemed to be     no      chance    of getting her     hands  up        to her     head       , she tried
# NSg/R+ +     V/J    P  NSg/VX NPrSg/P NPrSg/V/J P  NSg/V   I/J/D$+ NPl/V+ NSg/V/J/P P  I/J/D$+ NPrSg/V/J+ . ISg V/J
> to get   her     head       down      to them , and was delighted to find  that       her     neck   would  bend
# P  NSg/V I/J/D$+ NPrSg/V/J+ NSg/V/J/P P  N/I+ . V/C V   V/J       P  NSg/V N/I/C/Ddem I/J/D$+ NSg/V+ NSg/VX NPrSg/V
> about easily in        any    direction , like        a    serpent . She  had just succeeded in        curving
# J/P   R      NPrSg/J/P I/R/D+ NSg+      . NSg/V/J/C/P D/P+ NSg/V+  . ISg+ V   V/J  V/J       NPrSg/J/P V+
> it         down      into a    graceful zigzag  , and was going   to dive  in        among the leaves , which
# NPrSg/ISg+ NSg/V/J/P P    D/P+ J+       NSg/V/J . V/C V   NSg/V/J P  NSg/V NPrSg/J/P P     D+  NPl/V+ . I/C+
> she  found to be     nothing  but     the tops  of the trees  under   which she  had been
# ISg+ NSg/V P  NSg/VX NSg/I/J+ NSg/C/P D   NPl/V P  D+  NPl/V+ NSg/J/P I/C+  ISg+ V   NSg/V
> wandering , when    a   sharp     hiss   made  her     draw  back    in        a    hurry  : a    large  pigeon had
# V         . NSg/I/C D/P NPrSg/V/J NSg/V+ NSg/V I/J/D$+ NSg/V NSg/V/J NPrSg/J/P D/P+ NSg/V+ . D/P+ NSg/J+ NSg/V+ V
> flown into her     face   , and was beating her     violently with its     wings  .
# V/J   P    I/J/D$+ NSg/V+ . V/C V   NSg/V   I/J/D$+ R         P    ISg/D$+ NPl/V+ .
>
#
> “ Serpent ! ” screamed the Pigeon .
# . NSg/V   . . V/J      D   NSg/V+ .
>
#
> “ I’m not   a   serpent ! ” said Alice indignantly . “ Let   me       alone ! ”
# . W?  NSg/C D/P NSg/V+  . . V/J  NPr+  R+          . . NSg/V NPrSg/I+ J     . .
>
#
> “ Serpent , I    say   again ! ” repeated the Pigeon , but     in        a   more        subdued tone    , and
# . NSg/V   . ISg+ NSg/V P     . . V/J      D+  NSg/V+ . NSg/C/P NPrSg/J/P D/P NPrSg/I/V/J V/J     NSg/I/V . V/C
> added with a   kind  of sob   , “ I’ve tried every way    , and nothing seems to suit
# V/J   P    D/P NSg/J P  NSg/V . . W?   V/J   D+    NSg/J+ . V/C NSg/I/J V     P  NSg/V
> them ! ”
# N/I  . .
>
#
> “ I    haven’t the least  idea what   you’re talking about , ” said Alice .
# . ISg+ V       D+  NSg/J+ NSg+ NSg/I+ W?     V       J/P   . . V/J  NPr+  .
>
#
> “ I’ve tried the roots of trees  , and I’ve tried banks    , and I’ve tried hedges , ”
# . W?   V/J   D   NPl/V P  NPl/V+ . V/C W?   V/J   NPrPl/V+ . V/C W?   V/J   NPl/V  . .
> the Pigeon went  on  , without attending to her     ; “ but     those   serpents ! There’s no
# D+  NSg/V+ NSg/V J/P . C/P     V         P  I/J/D$+ . . NSg/C/P I/Ddem+ NPl/V    . W?      NPrSg/P+
> pleasing them ! ”
# NSg/V/J  N/I+ . .
>
#
> Alice was more        and more        puzzled , but     she  thought there was no      use   in        saying
# NPr+  V   NPrSg/I/V/J V/C NPrSg/I/V/J V/J     . NSg/C/P ISg+ NSg/V   +     V   NPrSg/P NSg/V NPrSg/J/P NSg/V
> anything more        till      the Pigeon had finished .
# NSg/I/V+ NPrSg/I/V/J NSg/V/C/P D+  NSg/V+ V+  V/J      .
>
#
> “ As    if    it         wasn’t trouble enough hatching the eggs   , ” said the Pigeon ; “ but     I    must
# . NSg/R NSg/C NPrSg/ISg+ V      NSg/V   NSg/I  NSg/V    D+  NPl/V+ . . V/J  D+  NSg/V+ . . NSg/C/P ISg+ NSg/V
> be     on  the look   - out         for serpents night and day    ! Why   , I    haven’t had a   wink  of
# NSg/VX J/P D   NSg/V+ . NSg/V/J/R/P C/P NPl/V    NSg/V V/C NPrSg+ . NSg/V . ISg+ V       V   D/P NSg/V P
> sleep  these   three weeks  ! ”
# NSg/V+ I/Ddem+ NSg   NPrPl+ . .
>
#
> “ I’m very sorry   you’ve been  annoyed , ” said Alice , who      was beginning to see   its
# . W?  J/R  NSg/V/J W?     NSg/V V/J     . . V/J  NPr+  . NPrSg/I+ V   NSg/V/J+  P  NSg/V ISg/D$+
> meaning  .
# NSg/V/J+ .
>
#
> “ And just as    I’d taken the highest tree  in        the wood       , ” continued the Pigeon ,
# . V/C V/J  NSg/R W?  V/J   D   W?      NSg/V NPrSg/J/P D+  NPrSg/V/J+ . . V/J       D+  NSg/V+ .
> raising its     voice  to a   shriek , “ and just as    I    was thinking I    should be     free    of
# V       ISg/D$+ NSg/V+ P  D/P NSg/V  . . V/C V/J  NSg/R ISg+ V   V        ISg+ VX     NSg/VX NSg/V/J P
> them at    last    , they must  needs come    wriggling down      from the sky    ! Ugh , Serpent ! ”
# N/I+ NSg/P NSg/V/J . IPl+ NSg/V NPl/V NSg/V/P V         NSg/V/J/P P    D+  NSg/V+ . W?  . NSg/V+  . .
>
#
> “ But     I’m not   a   serpent , I    tell    you  ! ” said Alice . “ I’m a   — I’m a   — ”
# . NSg/C/P W?  NSg/C D/P NSg/V+  . ISg+ NPrSg/V IPl+ . . V/J  NPr+  . . W?  D/P . W?  D/P . .
>
#
> “ Well    ! What   are you  ? ” said the Pigeon . “ I    can      see   you’re trying  to invent
# . NSg/V/J . NSg/I+ V   IPl+ . . V/J  D+  NSg/V+ . . ISg+ NPrSg/VX NSg/V W?     NSg/V/J P  V
> something ! ”
# NSg/I/V/J . .
>
#
> “ I    — I’m a    little     girl   , ” said Alice , rather    doubtfully , as    she  remembered the
# . ISg+ . W?  D/P+ NPrSg/I/J+ NSg/V+ . . V/J  NPr+  . NPrSg/V/J R          . NSg/R ISg+ V/J        D
> number  of changes she  had gone  through that        day    .
# NSg/V/J P  NPl/V+  ISg+ V   V/J/P NSg/J/P N/I/C/Ddem+ NPrSg+ .
>
#
> “ A   likely story  indeed ! ” said the Pigeon in        a   tone    of the deepest contempt .
# . D/P NSg/J  NSg/V+ W?     . . V/J  D+  NSg/V+ NPrSg/J/P D/P NSg/I/V P  D+  +       NSg+     .
> “ I’ve seen  a   good      many    little    girls in        my  time     , but     never one       with such  a    neck
# . W?   NSg/V D/P NPrSg/V/J N/I/J/D NPrSg/I/J NPl/V NPrSg/J/P D$+ NSg/V/J+ . NSg/C/P R     NSg/I/V/J P    NSg/I D/P+ NSg/V+
> as    that        ! No       , no       ! You’re a    serpent ; and there’s no       use   denying it         . I    suppose
# NSg/R N/I/C/Ddem+ . NPrSg/P+ . NPrSg/P+ . W?     D/P+ NSg/V+  . V/C W?      NPrSg/P+ NSg/V V       NPrSg/ISg+ . ISg+ V
> you’ll be     telling me       next    that       you  never tasted an   egg    ! ”
# W?     NSg/VX NSg/V/J NPrSg/I+ NSg/J/P N/I/C/Ddem IPl+ R     V/J    D/P+ NSg/V+ . .
>
#
> “ I    have   tasted eggs  , certainly , ” said Alice , who      was a   very truthful child ; “ but
# . ISg+ NSg/VX V/J    NPl/V . R         . . V/J  NPr+  . NPrSg/I+ V   D/P J/R  J        NSg/V . . NSg/C/P
> little    girls  eat   eggs   quite as    much  as    serpents do     , you  know   . ”
# NPrSg/I/J NPl/V+ NSg/V NPl/V+ NSg   NSg/R N/I/J NSg/R NPl/V    NSg/VX . IPl+ NSg/V+ . .
>
#
> “ I    don’t believe it         , ” said the Pigeon ; “ but     if    they do     , why   then    they’re a   kind
# . ISg+ V     V       NPrSg/ISg+ . . V/J  D+  NSg/V+ . . NSg/C/P NSg/C IPl+ NSg/VX . NSg/V NSg/J/C W?      D/P NSg/J
> of serpent , that’s all       I    can       say   . ”
# P  NSg/V+  . N$     NSg/I/J/C ISg+ NPrSg/VX+ NSg/V . .
>
#
> This    was such  a   new     idea to Alice , that       she  was quite silent for a   minute  or
# I/Ddem+ V   NSg/I D/P NSg/V/J NSg  P  NPr+  . N/I/C/Ddem ISg+ V   NSg   NSg/J  C/P D/P NSg/V/J NPrSg/C
> two , which gave the Pigeon the opportunity of adding , “ You’re looking for eggs   ,
# NSg . I/C+  V    D+  NSg/V+ D   NSg         P  V+     . . W?     V       C/P NPl/V+ .
> I    know  that       well    enough ; and what   does  it         matter   to me       whether you’re a   little
# ISg+ NSg/V N/I/C/Ddem NSg/V/J NSg/I  . V/C NSg/I+ NPl/V NPrSg/ISg+ NSg/V/J+ P  NPrSg/I+ I/C     W?     D/P NPrSg/I/J
> girl  or      a    serpent ? ”
# NSg/V NPrSg/C D/P+ NSg/V+  . .
>
#
> “ It         matters a   good      deal    to me       , ” said Alice hastily ; “ but     I’m not   looking for
# . NPrSg/ISg+ W?      D/P NPrSg/V/J NSg/V/J P  NPrSg/I+ . . V/J  NPr+  R       . . NSg/C/P W?  NSg/C V       C/P
> eggs   , as    it         happens ; and if    I    was , I    shouldn’t want  yours : I    don’t like        them
# NPl/V+ . NSg/R NPrSg/ISg+ V       . V/C NSg/C ISg+ V   . ISg+ V         NSg/V I+    . ISg+ V     NSg/V/J/C/P N/I+
> raw      . ”
# NSg/V/J+ . .
>
#
> “ Well    , be     off       , then    ! ” said the Pigeon in        a    sulky  tone     , as    it         settled down      again
# . NSg/V/J . NSg/VX NSg/V/J/P . NSg/J/C . . V/J  D+  NSg/V+ NPrSg/J/P D/P+ NSg/J+ NSg/I/V+ . NSg/R NPrSg/ISg+ V/J     NSg/V/J/P P
> into its     nest   . Alice crouched down      among the trees  as    well    as    she  could  , for her
# P    ISg/D$+ NSg/V+ . NPr+  V/J      NSg/V/J/P P     D+  NPl/V+ NSg/R NSg/V/J NSg/R ISg+ NSg/VX . C/P I/J/D$+
> neck   kept getting entangled among the branches , and every now         and then    she  had
# NSg/V+ V    NSg/V   V/J       P     D+  NPl/V+   . V/C D+    NPrSg/V/J/C V/C NSg/J/C ISg+ V
> to stop  and untwist it         . After a    while      she  remembered that       she  still   held the
# P  NSg/V V/C NSg/V   NPrSg/ISg+ . J/P   D/P+ NSg/V/C/P+ ISg+ V/J        N/I/C/Ddem ISg+ NSg/V/J V    D
> pieces of mushroom in        her     hands  , and she  set       to work  very carefully , nibbling
# NPl/V  P  NSg/V/J  NPrSg/J/P I/J/D$+ NPl/V+ . V/C ISg+ NPrSg/V/J P  NSg/V J/R  R         . V
> first   at    one       and then    at    the other   , and growing sometimes taller and sometimes
# NSg/V/J NSg/P NSg/I/V/J V/C NSg/J/C NSg/P D   NSg/V/J . V/C NSg/V   R         J      V/C R
> shorter , until she  had succeeded in        bringing herself down      to her     usual  height .
# J       . C/P   ISg+ V   V/J       NPrSg/J/P V        I+      NSg/V/J/P P  I/J/D$+ NSg/J+ NSg+   .
>
#
> It         was so        long      since she  had been  anything near      the right      size   , that       it         felt
# NPrSg/ISg+ V   NSg/I/J/C NPrSg/V/J C/P   ISg+ V   NSg/V NSg/I/V  NSg/V/J/P D+  NPrSg/V/J+ NSg/V+ . N/I/C/Ddem NPrSg/ISg+ NSg/V/J
> quite strange at    first   ; but     she  got used to it         in        a   few  minutes , and began
# NSg   NSg/V/J NSg/P NSg/V/J . NSg/C/P ISg+ V   V/J  P  NPrSg/ISg+ NPrSg/J/P D/P N/I+ NPl/V+  . V/C V
> talking to herself , as     usual  . “ Come    , there’s half       my  plan   done    now         ! How   puzzling
# V       P  I+      . NSg/R+ NSg/J+ . . NSg/V/P . W?      NSg/V/J/P+ D$+ NSg/V+ NSg/V/J NPrSg/V/J/C . NSg/C V
> all       these   changes are ! I’m never sure what   I’m going   to be     , from one       minute   to
# NSg/I/J/C I/Ddem+ NPl/V+  V   . W?  R     J    NSg/I+ W?  NSg/V/J P  NSg/VX . P    NSg/I/V/J NSg/V/J+ P
> another ! However , I’ve got back    to my  right      size   : the next     thing  is , to get   into
# I/D     . C       . W?   V   NSg/V/J P  D$+ NPrSg/V/J+ NSg/V+ . D+  NSg/J/P+ NSg/V+ VL . P  NSg/V P
> that        beautiful garden   — how   is that        to be     done    , I    wonder ? ” As    she  said this    , she
# N/I/C/Ddem+ NSg/J     NSg/V/J+ . NSg/C VL N/I/C/Ddem+ P  NSg/VX NSg/V/J . ISg+ NSg/V  . . NSg/R ISg+ V/J  I/Ddem+ . ISg+
> came    suddenly upon an  open     place  , with a   little    house   in        it         about four feet
# NSg/V/P R        P    D/P NSg/V/J+ NSg/V+ . P    D/P NPrSg/I/J NPrSg/V NPrSg/J/P NPrSg/ISg+ J/P   NSg+ NPl+
> high     . “ Whoever lives there , ” thought Alice , “ it’ll never do     to come    upon them
# NSg/V/J+ . . I+      V+    W?    . . NSg/V   NPr+  . . W?    R     NSg/VX P  NSg/V/P P    N/I+
> this    size   : why   , I    should frighten them out         of their wits  ! ” So        she  began nibbling
# I/Ddem+ NSg/V+ . NSg/V . ISg+ VX     V        N/I+ NSg/V/J/R/P P  D$+   NSg/V . . NSg/I/J/C ISg+ V     V
> at    the righthand bit    again , and did not   venture to go      near      the house    till      she
# NSg/P D+  ?         NSg/V+ P     . V/C V   NSg/C NSg/V   P  NSg/V/J NSg/V/J/P D+  NPrSg/V+ NSg/V/C/P ISg+
> had brought herself down      to nine inches high    .
# V   V       I+      NSg/V/J/P P  NSg+ NPl/V+ NSg/V/J .
>
#
> CHAPTER VI    : Pig    and Pepper
# NSg/V+  NPrSg . NSg/V+ V/C NSg/V
>
#
> For a   minute  or      two  she  stood looking at    the house    , and wondering what   to do
# C/P D/P NSg/V/J NPrSg/C NSg+ ISg+ V     V       NSg/P D+  NPrSg/V+ . V/C NSg/V/J   NSg/I+ P  NSg/VX
> next    , when    suddenly a   footman in        livery  came    running   out         of the wood       — ( she
# NSg/J/P . NSg/I/C R        D/P NSg     NPrSg/J/P NSg/V/J NSg/V/P NSg/V/J/P NSg/V/J/R/P P  D+  NPrSg/V/J+ . . ISg+
> considered him to be     a   footman because he       was in        livery  : otherwise , judging by
# V/J        I+  P  NSg/VX D/P NSg     C/P     NPr/ISg+ V   NPrSg/J/P NSg/V/J . J         . V       NSg/J/P
> his     face   only , she  would  have   called him a    fish   ) — and rapped loudly at    the door
# ISg/D$+ NSg/V+ W?   . ISg+ NSg/VX NSg/VX V/J    I+  D/P+ NSg/V+ . . V/C V      R      NSg/P D+  NSg/V+
> with his     knuckles . It         was opened by      another footman in        livery  , with a   round
# P    ISg/D$+ NPl/V+   . NPrSg/ISg+ V   V/J    NSg/J/P I/D     NSg     NPrSg/J/P NSg/V/J . P    D/P NSg/V/J/P
> face   , and large eyes  like        a   frog  ; and both footmen , Alice noticed , had powdered
# NSg/V+ . V/C NSg/J NPl/V NSg/V/J/C/P D/P NSg/V . V/C I/C  NPl     . NPr+  V/J     . V   V/J
> hair   that        curled all       over      their heads  . She  felt    very curious to know  what   it         was
# NSg/V+ N/I/C/Ddem+ V/J    NSg/I/J/C NSg/V/J/P D$+   NPl/V+ . ISg+ NSg/V/J J/R  J       P  NSg/V NSg/I+ NPrSg/ISg+ V
> all       about , and crept a   little    way   out         of the wood       to listen .
# NSg/I/J/C J/P   . V/C V     D/P NPrSg/I/J NSg/J NSg/V/J/R/P P  D+  NPrSg/V/J+ P+ NSg/V+ .
>
#
> The Fish  - Footman began by      producing from under   his     arm     a    great  letter , nearly as
# D+  NSg/V . NSg     V     NSg/J/P V         P    NSg/J/P ISg/D$+ NSg/V/J D/P+ NSg/J+ NSg/V+ . R      NSg/R
> large as    himself , and this    he       handed over      to the other   , saying , in        a    solemn
# NSg/J NSg/R I+      . V/C I/Ddem+ NPr/ISg+ V/J    NSg/V/J/P P  D   NSg/V/J . NSg/V  . NPrSg/J/P D/P+ J+
> tone     , “ For the Duchess . An  invitation from the Queen      to play   croquet . ” The
# NSg/I/V+ . . C/P D+  NSg/V+  . D/P NSg        P    D+  NPrSg/V/J+ P  NSg/V+ NSg/V   . . D
> Frog  - Footman repeated , in        the same solemn tone     , only changing the order of the
# NSg/V . NSg     V/J      . NPrSg/J/P D   I/J  J+     NSg/I/V+ . W?   NSg/V    D   NSg/V P  D+
> words  a   little    , “ From the Queen      . An  invitation for the Duchess to play   croquet . ”
# NPl/V+ D/P NPrSg/I/J . . P    D+  NPrSg/V/J+ . D/P NSg        C/P D   NSg/V   P  NSg/V+ NSg/V   . .
>
#
> Then    they both bowed low     , and their curls got entangled together .
# NSg/J/C IPl+ I/C  V/J   NSg/V/J . V/C D$+   NPl/V V   V/J+      J        .
>
#
> Alice laughed so        much  at    this    , that       she  had to run   back    into the wood      for fear
# NPr+  V/J     NSg/I/J/C N/I/J NSg/P I/Ddem+ . N/I/C/Ddem ISg+ V   P  NSg/V NSg/V/J P    D   NPrSg/V/J C/P NSg/V
> of their hearing  her     ; and when    she  next    peeped out         the Fish   - Footman was gone  ,
# P  D$+   NSg/V/J+ I/J/D$+ . V/C NSg/I/C ISg+ NSg/J/P V/J    NSg/V/J/R/P D   NSg/V+ . NSg     V   V/J/P .
> and the other   was sitting on  the ground  near      the door   , staring stupidly up        into
# V/C D   NSg/V/J V   NSg/V/J J/P D   NSg/V/J NSg/V/J/P D+  NSg/V+ . V       R        NSg/V/J/P P
> the sky    .
# D+  NSg/V+ .
>
#
> Alice went  timidly up        to the door   , and  knocked .
# NPr+  NSg/V R       NSg/V/J/P P  D+  NSg/V+ . V/C+ V/J+    .
>
#
> “ There’s no      sort  of use   in        knocking , ” said the Footman , “ and that        for two
# . W?      NPrSg/P NSg/V P  NSg/V NPrSg/J/P V+       . . V/J  D   NSg     . . V/C N/I/C/Ddem+ C/P NSg+
> reasons . First   , because I’m on  the same side    of the door   as    you  are ; secondly ,
# NPl/V+  . NSg/V/J . C/P     W?  J/P D   I/J  NSg/V/J P  D+  NSg/V+ NSg/R IPl+ V   . R        .
> because they’re making such  a    noise  inside  , no       one        could  possibly hear you  . ” And
# C/P     W?      NSg/V  NSg/I D/P+ NSg/V+ NSg/J/P . NPrSg/P+ NSg/I/V/J+ NSg/VX R        V    IPl+ . . V/C
> certainly there was a   most    extraordinary noise going   on  within — a   constant
# R         +     V   D/P NSg/I/J NSg/J         NSg/V NSg/V/J J/P N/J/P  . D/P NSg/J
> howling and sneezing , and every now         and then    a    great  crash    , as    if    a   dish  or
# V       V/C V        . V/C D+    NPrSg/V/J/C V/C NSg/J/C D/P+ NSg/J+ NSg/V/J+ . NSg/R NSg/C D/P NSg/V NPrSg/C
> kettle had been  broken to pieces .
# NSg/V  V   NSg/V V/J    P+ NPl/V+ .
>
#
> “ Please , then    , ” said Alice , “ how   am        I    to get   in        ? ”
# . V      . NSg/J/C . . V/J  NPr+  . . NSg/C NPrSg/V/J ISg+ P  NSg/V NPrSg/J/P . .
>
#
> “ There might    be     some  sense in        your knocking , ” the Footman went  on  without
# . +     NSg/VX/J NSg/VX I/J/R NSg/V NPrSg/J/P D$+  V        . . D   NSg     NSg/V J/P C/P
> attending to her     , “ if    we   had the door   between us     . For instance , if    you  were
# V         P  I/J/D$+ . . NSg/C IPl+ V   D+  NSg/V+ NSg/P   NPr/I+ . C/P NSg/V+   . NSg/C IPl+ NSg/V
> inside  , you  might    knock , and I    could  let   you  out         , you  know   . ” He       was looking up
# NSg/J/P . IPl+ NSg/VX/J NSg/V . V/C ISg+ NSg/VX NSg/V IPl+ NSg/V/J/R/P . IPl+ NSg/V+ . . NPr/ISg+ V   V       NSg/V/J/P
> into the sky   all       the time     he       was speaking , and this    Alice thought decidedly
# P    D+  NSg/V NSg/I/J/C D+  NSg/V/J+ NPr/ISg+ V   V        . V/C I/Ddem+ NPr+  NSg/V   R+
> uncivil . “ But     perhaps he       can’t help  it         , ” she  said to herself ; “ his     eyes   are so
# J+      . . NSg/C/P NSg     NPr/ISg+ VX    NSg/V NPrSg/ISg+ . . ISg+ V/J  P  I+      . . ISg/D$+ NPl/V+ V   NSg/I/J/C
> very nearly at    the top     of his     head       . But     at    any    rate   he       might    answer
# J/R  R      NSg/P D   NSg/V/J P  ISg/D$+ NPrSg/V/J+ . NSg/C/P NSg/P I/R/D+ NSg/V+ NPr/ISg+ NSg/VX/J NSg/V+
> questions . — How   am        I    to get   in        ? ” she  repeated , aloud .
# NPl/V     . . NSg/C NPrSg/V/J ISg+ P  NSg/V NPrSg/J/P . . ISg+ V/J      . J+    .
>
#
> “ I    shall sit   here    , ” the Footman remarked , “ till      tomorrow — ”
# . ISg+ VX    NSg/V NSg/J/R . . D   NSg     V/J      . . NSg/V/C/P NSg      . .
>
#
> At    this    moment the door  of the house    opened , and a   large plate  came    skimming
# NSg/P I/Ddem+ NSg+   D   NSg/V P  D+  NPrSg/V+ V/J    . V/C D/P NSg/J NSg/V+ NSg/V/P NSg/V
> out         , straight at    the Footman’s head       : it         just grazed his     nose   , and broke   to
# NSg/V/J/R/P . NSg/V/J  NSg/P D+  N$+       NPrSg/V/J+ . NPrSg/ISg+ V/J  V/J    ISg/D$+ NSg/V+ . V/C NSg/V/J P
> pieces against one       of the trees  behind  him .
# NPl/V  C/P     NSg/I/V/J P  D+  NPl/V+ NSg/J/P I+  .
>
#
> “ — or      next     day    , maybe   , ” the Footman continued in        the same tone     , exactly as    if
# . . NPrSg/C NSg/J/P+ NPrSg+ . NSg/J/R . . D   NSg     V/J       NPrSg/J/P D+  I/J+ NSg/I/V+ . R       NSg/R NSg/C
> nothing  had happened .
# NSg/I/J+ V+  V/J      .
>
#
> “ How   am        I    to get   in        ? ” asked Alice again , in        a    louder tone     .
# . NSg/C NPrSg/V/J ISg+ P  NSg/V NPrSg/J/P . . V/J   NPr+  P     . NPrSg/J/P D/P+ J+     NSg/I/V+ .
>
#
> “ Are you  to get   in        at    all       ? ” said the Footman . “ That’s the first    question , you
# . V   IPl+ P  NSg/V NPrSg/J/P NSg/P NSg/I/J/C . . V/J  D+  NSg     . . N$     D+  NSg/V/J+ NSg/V+   . IPl+
> know   . ”
# NSg/V+ . .
>
#
> It         was , no       doubt  : only Alice did not   like        to be     told so        . “ It’s really dreadful , ”
# NPrSg/ISg+ V   . NPrSg/P+ NSg/V+ . W?   NPr+  V   NSg/C NSg/V/J/C/P P  NSg/VX V+   NSg/I/J/C . . W?   R      NSg/J    . .
> she  muttered to herself , “ the way   all       the creatures argue . It’s enough to drive
# ISg+ V/J      P  I+      . . D+  NSg/J NSg/I/J/C D+  NPl+      V+    . W?   NSg/I  P  NSg/V
> one       crazy  ! ”
# NSg/I/V/J NSg/J+ . .
>
#
> The Footman seemed to think this   a   good      opportunity for repeating his     remark ,
# D   NSg     V/J    P  NSg/V I/Ddem D/P NPrSg/V/J NSg         C/P NSg/V/J   ISg/D$+ NSg/V+ .
> with variations . “ I    shall sit   here    , ” he       said , “ on  and off       , for days and days . ”
# P+   W?         . . ISg+ VX    NSg/V NSg/J/R . . NPr/ISg+ V/J  . . J/P V/C NSg/V/J/P . C/P NPl  V/C NPl+ . .
>
#
> “ But     what   am        I    to do     ? ” said Alice .
# . NSg/C/P NSg/I+ NPrSg/V/J ISg+ P  NSg/VX . . V/J  NPr+  .
>
#
> “ Anything you  like        , ” said the Footman , and began whistling .
# . NSg/I/V+ IPl+ NSg/V/J/C/P . . V/J  D   NSg     . V/C V+    V         .
>
#
> “ Oh      , there’s no      use   in        talking to him , ” said Alice desperately : “ he’s perfectly
# . NPrSg/V . W?      NPrSg/P NSg/V NPrSg/J/P V       P  I+  . . V/J  NPr+  R           . . N$   R
> idiotic ! ” And she  opened the door   and went  in        .
# J       . . V/C ISg+ V/J    D+  NSg/V+ V/C NSg/V NPrSg/J/P .
>
#
> The door  led     right     into a    large  kitchen , which was full    of smoke  from one       end    to
# D+  NSg/V NSg/V/J NPrSg/V/J P    D/P+ NSg/J+ NSg/V+  . I/C+  V   NSg/V/J P  NSg/V+ P    NSg/I/V/J NSg/V+ P
> the other   : the Duchess was sitting on  a   three - legged  stool in        the middle  ,
# D   NSg/V/J . D   NSg/V   V   NSg/V/J J/P D/P NSg   . NSg/V/J NSg/V NPrSg/J/P D   NSg/V/J .
> nursing a    baby     ; the cook     was leaning over      the fire     , stirring a   large cauldron
# NSg/V/J D/P+ NSg/V/J+ . D+  NPrSg/V+ V   NSg/V   NSg/V/J/P D+  NSg/V/J+ . NSg/V/J  D/P NSg/J NSg+
> which seemed to be     full    of soup   .
# I/C+  V/J    P  NSg/VX NSg/V/J P  NSg/V+ .
>
#
> “ There’s certainly too much  pepper in        that        soup   ! ” Alice said to herself , as    well
# . W?      R         W?  N/I/J NSg/V  NPrSg/J/P N/I/C/Ddem+ NSg/V+ . . NPr+  V/J  P  I+      . NSg/R NSg/V/J
> as    she  could  for sneezing .
# NSg/R ISg+ NSg/VX C/P V        .
>
#
> There was certainly too much  of it         in        the air    . Even    the Duchess sneezed
# +     V   R         W?  N/I/J P  NPrSg/ISg+ NPrSg/J/P D   NSg/V+ . NSg/V/J D   NSg/V   V/J
> occasionally ; and as    for the baby     , it         was sneezing and howling alternately
# R            . V/C NSg/R C/P D+  NSg/V/J+ . NPrSg/ISg+ V   V        V/C V       R
> without a   moment’s pause  . The only things in        the kitchen that        did not   sneeze ,
# C/P     D/P N$+      NSg/V+ . D   W?   NPl/V  NPrSg/J/P D+  NSg/V+  N/I/C/Ddem+ V   NSg/C NSg/V  .
> were  the cook    , and a   large cat      which was sitting on  the hearth and grinning from
# NSg/V D   NPrSg/V . V/C D/P NSg/J NSg/V/J+ I/C+  V   NSg/V/J J/P D   NSg    V/C NSg/V    P
> ear      to ear      .
# NSg/V/J+ P+ NSg/V/J+ .
>
#
> “ Please would  you  tell    me       , ” said Alice , a   little     timidly , for she  was not   quite
# . V      NSg/VX IPl+ NPrSg/V NPrSg/I+ . . V/J  NPr+  . D/P NPrSg/I/J+ R       . C/P ISg+ V   NSg/C NSg
> sure whether it         was good      manners for her     to speak first   , “ why   your cat      grins
# J    I/C     NPrSg/ISg+ V   NPrSg/V/J NPl     C/P I/J/D$+ P  NSg/V NSg/V/J . . NSg/V D$+  NSg/V/J+ NPl/V
> like        that       ? ”
# NSg/V/J/C/P N/I/C/Ddem . .
>
#
> “ It’s a   Cheshire cat     , ” said the Duchess , “ and that’s why   . Pig    ! ”
# . W?   D/P NPr      NSg/V/J . . V/J  D   NSg/V   . . V/C N$+    NSg/V . NSg/V+ . .
>
#
> She  said the last     word  with such  sudden violence that        Alice quite jumped ; but
# ISg+ V/J  D   NSg/V/J+ NSg/V P    NSg/I NSg/J  NSg/V+   N/I/C/Ddem+ NPr+  NSg   V/J    . NSg/C/P
> she  saw   in        another moment that        it         was addressed to the baby     , and not   to her     , so
# ISg+ NSg/V NPrSg/J/P I/D+    NSg+   N/I/C/Ddem+ NPrSg/ISg+ V   V/J       P  D+  NSg/V/J+ . V/C NSg/C P  I/J/D$+ . NSg/I/J/C
> she  took courage , and went  on  again : —
# ISg+ V    NSg/V+  . V/C NSg/V J/P P     . .
>
#
> “ I    didn’t know  that       Cheshire cats   always grinned ; in        fact , I    didn’t know  that
# . ISg+ V      NSg/V N/I/C/Ddem NPr      NPl/V+ R      V       . NPrSg/J/P NSg+ . ISg+ V      NSg/V N/I/C/Ddem
> cats   could  grin   . ”
# NPl/V+ NSg/VX NSg/V+ . .
>
#
> “ They all       can      , ” said the Duchess ; “ and most    of ’ em       do      . ”
# . IPl+ NSg/I/J/C NPrSg/VX . . V/J  D   NSg/V   . . V/C NSg/I/J P  . NSg/I/J+ NSg/VX+ . .
>
#
> “ I    don’t know  of any    that        do     , ” Alice said very politely , feeling quite pleased
# . ISg+ V     NSg/V P  I/R/D+ N/I/C/Ddem+ NSg/VX . . NPr+  V/J  J/R  R        . NSg/V/J NSg   V/J
> to have   got into a    conversation .
# P  NSg/VX V   P    D/P+ NSg/V+       .
>
#
> “ You  don’t know  much  , ” said the Duchess ; “ and that’s a    fact . ”
# . IPl+ V     NSg/V N/I/J . . V/J  D   NSg/V   . . V/C N$     D/P+ NSg+ . .
>
#
> Alice did not   at    all       like        the tone    of this    remark , and thought it         would  be     as
# NPr+  V   NSg/C NSg/P NSg/I/J/C NSg/V/J/C/P D   NSg/I/V P  I/Ddem+ NSg/V+ . V/C NSg/V   NPrSg/ISg+ NSg/VX NSg/VX NSg/R
> well    to introduce some  other   subject of conversation . While     she  was trying  to
# NSg/V/J P  V         I/J/R NSg/V/J NSg/V/J P  NSg/V+       . NSg/V/C/P ISg+ V   NSg/V/J P
> fix   on  one       , the cook    took the cauldron of soup  off       the fire     , and at    once  set       to
# NSg/V J/P NSg/I/V/J . D   NPrSg/V V    D   NSg      P  NSg/V NSg/V/J/P D+  NSg/V/J+ . V/C NSg/P NSg/C NPrSg/V/J P
> work  throwing everything within her     reach at    the Duchess and the baby     — the
# NSg/V V        N/I/V+     N/J/P  I/J/D$+ NSg/V NSg/P D   NSg/V   V/C D+  NSg/V/J+ . D
> fire     - irons came    first   ; then    followed a   shower  of saucepans , plates , and dishes .
# NSg/V/J+ . NPl/V NSg/V/P NSg/V/J . NSg/J/C V/J      D/P NSg/V/J P  NPl/V     . NPl/V+ . V/C NPl/V+ .
> The Duchess took no      notice of them even    when    they hit     her     ; and the baby     was
# D   NSg/V   V    NPrSg/P NSg/V  P  N/I+ NSg/V/J NSg/I/C IPl+ NSg/V/J I/J/D$+ . V/C D+  NSg/V/J+ V
> howling so        much  already , that       it         was quite impossible to say   whether the blows
# V       NSg/I/J/C N/I/J W?      . N/I/C/Ddem NPrSg/ISg+ V   NSg   NSg/J      P  NSg/V I/C     D   NPl/V
> hurt    it         or       not   .
# NSg/V/J NPrSg/ISg+ NPrSg/C+ NSg/C .
>
#
> “ Oh      , please mind   what   you’re doing ! ” cried Alice , jumping up        and down      in        an
# . NPrSg/V . V      NSg/V+ NSg/I+ W?     NSg/V . . V/J   NPr+  . V       NSg/V/J/P V/C NSg/V/J/P NPrSg/J/P D/P
> agony of terror . “ Oh      , there goes  his     precious nose  ! ” as    an  unusually large
# NSg   P  NSg+   . . NPrSg/V . +     NSg/V ISg/D$+ NSg/J+   NSg/V . . NSg/R D/P R         NSg/J
> saucepan flew    close   by      it         , and very nearly carried it        off       .
# NSg/V    NSg/V/J NSg/V/J NSg/J/P NPrSg/ISg+ . V/C J/R  R      V/J     NPrSg/ISg NSg/V/J/P .
>
#
> “ If    everybody minded their own      business , ” the Duchess said in        a    hoarse   growl ,
# . NSg/C N/I+      V/J    D$+   NSg/V/J+ NSg/J+   . . D   NSg/V   V/J  NPrSg/J/P D/P+ NSg/V/J+ NSg/V .
> “ the world  would  go      round     a   deal     faster than it         does   . ”
# . D+  NSg/V+ NSg/VX NSg/V/J NSg/V/J/P D/P NSg/V/J+ J      C/P  NPrSg/ISg+ NPl/V+ . .
>
#
> “ Which would  not   be     an  advantage , ” said Alice , who      felt    very glad    to get   an
# . I/C+  NSg/VX NSg/C NSg/VX D/P NSg/V     . . V/J  NPr+  . NPrSg/I+ NSg/V/J J/R  NSg/V/J P  NSg/V D/P
> opportunity of showing off       a   little    of her     knowledge . “ Just think of what   work
# NSg         P  NSg/V   NSg/V/J/P D/P NPrSg/I/J P  I/J/D$+ NSg/V+    . . V/J  NSg/V P  NSg/I+ NSg/V+
> it         would  make  with the day   and night  ! You  see   the earth    takes twenty - four hours
# NPrSg/ISg+ NSg/VX NSg/V P    D   NPrSg V/C NSg/V+ . IPl+ NSg/V D+  NPrSg/V+ NPl/V NSg    . NSg  NPl
> to turn  round     on  its     axis   — ”
# P  NSg/V NSg/V/J/P J/P ISg/D$+ NPrSg+ . .
>
#
> “ Talking of axes        , ” said the Duchess , “ chop  off       her     head       ! ”
# . V       P  NPl/V/Am/Br . . V/J  D   NSg/V   . . NSg/V NSg/V/J/P I/J/D$+ NPrSg/V/J+ . .
>
#
> Alice glanced rather    anxiously at    the cook     , to see   if    she  meant to take  the
# NPr+  V/J     NPrSg/V/J R         NSg/P D+  NPrSg/V+ . P  NSg/V NSg/C ISg+ V     P  NSg/V D+
> hint   ; but     the cook     was busily stirring the soup   , and seemed not   to be     listening ,
# NSg/V+ . NSg/C/P D+  NPrSg/V+ V   R      NSg/V/J  D+  NSg/V+ . V/C V/J    NSg/C P  NSg/VX V         .
> so        she  went  on  again : “ Twenty - four hours , I    think ; or      is it         twelve ? I    — ”
# NSg/I/J/C ISg+ NSg/V J/P P     . . NSg    . NSg  NPl   . ISg+ NSg/V . NPrSg/C VL NPrSg/ISg+ NSg    . ISg+ . .
>
#
> “ Oh      , don’t bother me       , ” said the Duchess ; “ I    never could  abide figures ! ” And with
# . NPrSg/V . V     NSg/V  NPrSg/I+ . . V/J  D   NSg/V   . . ISg+ R     NSg/VX V     NPl/V+  . . V/C P
> that       she  began nursing her     child  again , singing a   sort  of lullaby to it         as    she
# N/I/C/Ddem ISg+ V     NSg/V/J I/J/D$+ NSg/V+ P     . NSg/V/J D/P NSg/V P  NSg/V   P  NPrSg/ISg+ NSg/R ISg+
> did so        , and giving it         a   violent shake at    the end   of every line   :
# V   NSg/I/J/C . V/C V      NPrSg/ISg+ D/P NSg/V/J NSg/V NSg/P D   NSg/V P  D+    NSg/V+ .
>
#
> “ Speak roughly to your little     boy    , And beat    him when    he       sneezes : He       only does
# . NSg/V R       P  D$+  NPrSg/I/J+ NSg/V+ . V/C NSg/V/J I+  NSg/I/C NPr/ISg+ NPl/V   . NPr/ISg+ W?   NPl/V
> it         to annoy , Because he       knows it         teases . ”
# NPrSg/ISg+ P  NSg/V . C/P     NPr/ISg+ NPl/V NPrSg/ISg+ NPl/V+ . .
>
#
> CHORUS . ( In        which the cook    and the baby     joined ) :
# NSg/V+ . . NPrSg/J/P I/C+  D   NPrSg/V V/C D+  NSg/V/J+ V/J    . .
>
#
> “ Wow   ! wow   ! wow   ! ”
# . NSg/V . NSg/V . NSg/V . .
>
#
> While      the Duchess sang    the second  verse of the song , she  kept tossing the baby
# NSg/V/C/P+ D   NSg/V   NPrSg/V D   NSg/V/J NSg/V P  D+  NSg+ . ISg+ V    V       D+  NSg/V/J+
> violently up        and down      , and the poor    little    thing  howled so        , that       Alice could
# R         NSg/V/J/P V/C NSg/V/J/P . V/C D   NSg/V/J NPrSg/I/J NSg/V+ V/J    NSg/I/J/C . N/I/C/Ddem NPr+  NSg/VX
> hardly hear the words  : —
# R      V    D+  NPl/V+ . .
>
#
> “ I    speak severely to my  boy    , I    beat    him when    he       sneezes ; For he       can      thoroughly
# . ISg+ NSg/V R        P  D$+ NSg/V+ . ISg+ NSg/V/J I+  NSg/I/C NPr/ISg+ NPl/V   . C/P NPr/ISg+ NPrSg/VX R
> enjoy The pepper when    he       pleases ! ”
# V     D+  NSg/V+ NSg/I/C NPr/ISg+ V       . .
>
#
> CHORUS .
# NSg/V+ .
>
#
> “ Wow   ! wow   ! wow   ! ”
# . NSg/V . NSg/V . NSg/V . .
>
#
> “ Here    ! you  may      nurse it         a    bit    , if    you  like        ! ” the Duchess said to Alice , flinging
# . NSg/J/R . IPl+ NPrSg/VX NSg/V NPrSg/ISg+ D/P+ NSg/V+ . NSg/C IPl+ NSg/V/J/C/P . . D   NSg/V   V/J  P  NPr+  . V
> the baby    at    her     as    she  spoke  . “ I    must  go      and get   ready   to play  croquet with the
# D+  NSg/V/J NSg/P I/J/D$+ NSg/R ISg+ NSg/V+ . . ISg+ NSg/V NSg/V/J V/C NSg/V NSg/V/J P  NSg/V NSg/V   P    D+
> Queen     , ” and she  hurried out         of the room     . The cook    threw a   frying - pan       after her
# NPrSg/V/J . . V/C ISg+ V/J     NSg/V/J/R/P P  D+  NSg/V/J+ . D   NPrSg/V V     D/P V      . NPrSg/V/J J/P   I/J/D$+
> as    she  went  out         , but     it         just missed her     .
# NSg/R ISg+ NSg/V NSg/V/J/R/P . NSg/C/P NPrSg/ISg+ V/J  V/J    I/J/D$+ .
>
#
> Alice caught the baby     with some   difficulty , as    it         was a   queer   - shaped little
# NPr+  V/J    D+  NSg/V/J+ P    I/J/R+ NSg+       . NSg/R NPrSg/ISg+ V   D/P NSg/V/J . V/J    NPrSg/I/J+
> creature , and held out         its     arms  and legs   in        all        directions , “ just like        a
# NSg      . V/C V    NSg/V/J/R/P ISg/D$+ NPl/V V/C NPl/V+ NPrSg/J/P NSg/I/J/C+ NSg+       . . V/J  NSg/V/J/C/P D/P
> star   - fish  , ” thought Alice . The poor    little    thing  was snorting like        a
# NSg/V+ . NSg/V . . NSg/V   NPr+  . D   NSg/V/J NPrSg/I/J NSg/V+ V   V        NSg/V/J/C/P D/P
> steam    - engine when    she  caught it         , and kept doubling itself up        and straightening
# NSg/V/J+ . NSg/V  NSg/I/C ISg+ V/J    NPrSg/ISg+ . V/C V    V        I+     NSg/V/J/P V/C V
> itself out         again , so        that        altogether , for the first    minute  or      two , it         was as
# I+     NSg/V/J/R/P P     . NSg/I/J/C N/I/C/Ddem+ NSg        . C/P D+  NSg/V/J+ NSg/V/J NPrSg/C NSg . NPrSg/ISg+ V   NSg/R
> much  as    she  could  do     to hold    it        .
# N/I/J NSg/R ISg+ NSg/VX NSg/VX P  NSg/V/J NPrSg/ISg .
>
#
> As    soon as    she  had made  out         the proper way   of nursing it         , ( which was to twist it
# NSg/R J/R  NSg/R ISg+ V   NSg/V NSg/V/J/R/P D   NSg/J  NSg/J P  NSg/V/J NPrSg/ISg+ . . I/C+  V   P  NSg/V NPrSg/ISg+
> up        into a   sort  of knot   , and then    keep  tight hold    of its     right     ear      and left      foot   ,
# NSg/V/J/P P    D/P NSg/V P  NSg/V+ . V/C NSg/J/C NSg/V V/J   NSg/V/J P  ISg/D$+ NPrSg/V/J NSg/V/J+ V/C NPrSg/V/J NSg/V+ .
> so        as    to prevent its     undoing itself , ) she  carried it         out         into the open     air    . “ If
# NSg/I/J/C NSg/R P  V       ISg/D$+ NSg/V   I+     . . ISg+ V/J     NPrSg/ISg+ NSg/V/J/R/P P    D+  NSg/V/J+ NSg/V+ . . NSg/C
> I    don’t take  this    child  away with me       , ” thought Alice , “ they’re sure to kill  it
# ISg+ V     NSg/V I/Ddem+ NSg/V+ V/J  P    NPrSg/I+ . . NSg/V   NPr+  . . W?      J    P  NSg/V NPrSg/ISg+
> in        a   day   or      two : wouldn’t it         be     murder to leave it         behind  ? ” She  said the last
# NPrSg/J/P D/P NPrSg NPrSg/C NSg . VX       NPrSg/ISg+ NSg/VX NSg/V+ P  NSg/V NPrSg/ISg+ NSg/J/P . . ISg+ V/J  D+  NSg/V/J+
> words out         loud  , and the little     thing  grunted in        reply  ( it         had left      off       sneezing
# NPl/V NSg/V/J/R/P NSg/J . V/C D+  NPrSg/I/J+ NSg/V+ V/J     NPrSg/J/P NSg/V+ . NPrSg/ISg+ V   NPrSg/V/J NSg/V/J/P V
> by      this    time     ) . “ Don’t grunt  , ” said Alice ; “ that’s not   at    all       a   proper way   of
# NSg/J/P I/Ddem+ NSg/V/J+ . . . V     NSg/V+ . . V/J  NPr+  . . N$     NSg/C NSg/P NSg/I/J/C D/P NSg/J  NSg/J P
> expressing yourself . ”
# V          I        . .
>
#
> The baby    grunted again , and Alice looked very anxiously into its     face   to see
# D+  NSg/V/J V/J     P     . V/C NPr+  V/J    J/R  R         P    ISg/D$+ NSg/V+ P  NSg/V
> what   was the matter  with it         . There could  be     no       doubt that        it         had a   very turn  - up
# NSg/I+ V   D   NSg/V/J P    NPrSg/ISg+ . +     NSg/VX NSg/VX NPrSg/P+ NSg/V N/I/C/Ddem+ NPrSg/ISg+ V   D/P J/R  NSg/V . NSg/V/J/P
> nose  , much  more        like        a   snout than a   real  nose   ; also its     eyes   were  getting
# NSg/V . N/I/J NPrSg/I/V/J NSg/V/J/C/P D/P NSg/V C/P  D/P NSg/J NSg/V+ . W?   ISg/D$+ NPl/V+ NSg/V NSg/V
> extremely small     for a    baby     : altogether Alice did not   like        the look  of the thing
# R         NPrSg/V/J C/P D/P+ NSg/V/J+ . NSg        NPr+  V   NSg/C NSg/V/J/C/P D   NSg/V P  D+  NSg/V
> at    all        . “ But     perhaps it         was only sobbing , ” she  thought , and looked into its     eyes
# NSg/P NSg/I/J/C+ . . NSg/C/P NSg     NPrSg/ISg+ V   W?   NSg/V/J . . ISg+ NSg/V   . V/C V/J    P    ISg/D$+ NPl/V+
> again , to see   if    there were  any   tears  .
# P     . P  NSg/V NSg/C +     NSg/V I/R/D NPl/V+ .
>
#
> No       , there were  no       tears  . “ If    you’re going   to turn  into a    pig    , my  dear    , ” said
# NPrSg/P+ . +     NSg/V NPrSg/P+ NPl/V+ . . NSg/C W?     NSg/V/J P  NSg/V P    D/P+ NSg/V+ . D$+ NSg/V/J . . V/J
> Alice , seriously , “ I’ll have   nothing more        to do     with you  . Mind   now         ! ” The poor
# NPr   . R         . . W?   NSg/VX NSg/I/J NPrSg/I/V/J P  NSg/VX P    IPl+ . NSg/V+ NPrSg/V/J/C . . D   NSg/V/J
> little    thing  sobbed again ( or      grunted , it         was impossible to say   which ) , and they
# NPrSg/I/J NSg/V+ V      P     . NPrSg/C V/J     . NPrSg/ISg+ V   NSg/J      P  NSg/V I/C+  . . V/C IPl+
> went  on  for some  while     in        silence .
# NSg/V J/P C/P I/J/R NSg/V/C/P NPrSg/J/P NSg/V+  .
>
#
> Alice was just beginning to think to herself , “ Now         , what   am        I    to do     with this
# NPr+  V   V/J  NSg/V/J+  P  NSg/V P  I+      . . NPrSg/V/J/C . NSg/I+ NPrSg/V/J ISg+ P  NSg/VX P    I/Ddem+
> creature when    I    get   it         home     ? ” when    it         grunted again , so        violently , that       she
# NSg+     NSg/I/C ISg+ NSg/V NPrSg/ISg+ NSg/V/J+ . . NSg/I/C NPrSg/ISg+ V/J     P     . NSg/I/J/C R         . N/I/C/Ddem ISg+
> looked down      into its     face   in        some   alarm  . This    time     there could  be     no      mistake
# V/J    NSg/V/J/P P    ISg/D$+ NSg/V+ NPrSg/J/P I/J/R+ NSg/V+ . I/Ddem+ NSg/V/J+ +     NSg/VX NSg/VX NPrSg/P NSg/V
> about it         : it         was neither more        nor   less    than a    pig    , and she  felt    that       it         would  be
# J/P   NPrSg/ISg+ . NPrSg/ISg+ V   I/C     NPrSg/I/V/J NSg/C V/J/C/P C/P  D/P+ NSg/V+ . V/C ISg+ NSg/V/J N/I/C/Ddem NPrSg/ISg+ NSg/VX NSg/VX
> quite absurd for her     to carry it         further .
# NSg   NSg/J  C/P I/J/D$+ P  NSg/V NPrSg/ISg+ V/J     .
>
#
> So        she  set       the little     creature down      , and felt    quite relieved to see   it         trot   away
# NSg/I/J/C ISg+ NPrSg/V/J D+  NPrSg/I/J+ NSg+     NSg/V/J/P . V/C NSg/V/J NSg   V/J      P  NSg/V NPrSg/ISg+ NSg/V+ V/J
> quietly into the wood       . “ If    it         had grown up        , ” she  said to herself , “ it         would  have
# R       P    D+  NPrSg/V/J+ . . NSg/C NPrSg/ISg+ V   V/J   NSg/V/J/P . . ISg+ V/J  P  I+      . . NPrSg/ISg+ NSg/VX NSg/VX
> made  a   dreadfully ugly    child  : but     it         makes rather    a    handsome pig    , I    think  . ” And
# NSg/V D/P R          NSg/V/J NSg/V+ . NSg/C/P NPrSg/ISg+ NPl/V NPrSg/V/J D/P+ V/J+     NSg/V+ . ISg+ NSg/V+ . . V/C
> she  began thinking over      other    children she  knew , who      might    do     very well    as    pigs   ,
# ISg+ V     V        NSg/V/J/P NSg/V/J+ NPl+     ISg+ V    . NPrSg/I+ NSg/VX/J NSg/VX J/R  NSg/V/J NSg/R NPl/V+ .
> and was just saying to herself , “ if    one       only knew the right      way   to change them — ”
# V/C V   V/J  NSg/V  P  I+      . . NSg/C NSg/I/V/J W?   V    D+  NPrSg/V/J+ NSg/J P  NSg/V  N/I+ . .
> when    she  was a   little    startled by      seeing    the Cheshire Cat      sitting on  a   bough of
# NSg/I/C ISg+ V   D/P NPrSg/I/J V/J      NSg/J/P NSg/V/J/C D+  NPr+     NSg/V/J+ NSg/V/J J/P D/P NSg   P
> a    tree   a   few yards off       .
# D/P+ NSg/V+ D/P N/I NPl/V NSg/V/J/P .
>
#
> The Cat     only grinned when    it         saw   Alice . It         looked good      - natured , she  thought :
# D+  NSg/V/J W?   V       NSg/I/C NPrSg/ISg+ NSg/V NPr+  . NPrSg/ISg+ V/J    NPrSg/V/J . ?       . ISg+ NSg/V   .
> still   it         had very long      claws and a   great many     teeth , so        she  felt    that       it         ought
# NSg/V/J NPrSg/ISg+ V   J/R  NPrSg/V/J NPl/V V/C D/P NSg/J N/I/J/D+ +     . NSg/I/J/C ISg+ NSg/V/J N/I/C/Ddem NPrSg/ISg+ NSg/I/VX
> to be     treated with respect .
# P  NSg/VX V/J     P    NSg/V+  .
>
#
> “ Cheshire Puss , ” she  began , rather    timidly , as    she  did not   at    all        know   whether
# . NPr      NSg  . . ISg+ V     . NPrSg/V/J R       . NSg/R ISg+ V   NSg/C NSg/P NSg/I/J/C+ NSg/V+ I/C
> it         would  like        the name   : however , it         only grinned a    little     wider . “ Come    , it’s
# NPrSg/ISg+ NSg/VX NSg/V/J/C/P D+  NSg/V+ . C       . NPrSg/ISg+ W?   V       D/P+ NPrSg/I/J+ J+    . . NSg/V/P . W?
> pleased so        far     , ” thought Alice , and she  went   on  . “ Would  you  tell    me      , please ,
# V/J     NSg/I/J/C NSg/V/J . . NSg/V   NPr+  . V/C ISg+ NSg/V+ J/P . . NSg/VX IPl+ NPrSg/V NPrSg/I . V      .
> which way    I    ought    to go      from here    ? ”
# I/C+  NSg/J+ ISg+ NSg/I/VX P  NSg/V/J P    NSg/J/R . .
>
#
> “ That        depends a   good      deal    on  where you  want  to get   to , ” said the Cat      .
# . N/I/C/Ddem+ NPl/V   D/P NPrSg/V/J NSg/V/J J/P NSg/C IPl+ NSg/V P  NSg/V P  . . V/J  D   NSg/V/J+ .
>
#
> “ I    don’t much  care   where — ” said Alice .
# . ISg+ V     N/I/J NSg/V+ NSg/C . . V/J  NPr+  .
>
#
> “ Then    it         doesn’t matter   which way    you  go      , ” said the Cat      .
# . NSg/J/C NPrSg/ISg+ V       NSg/V/J+ I/C+  NSg/J+ IPl+ NSg/V/J . . V/J  D   NSg/V/J+ .
>
#
> “ — so        long      as    I    get   somewhere , ” Alice added as    an   explanation .
# . . NSg/I/J/C NPrSg/V/J NSg/R ISg+ NSg/V NSg       . . NPr+  V/J   NSg/R D/P+ NSg+        .
>
#
> “ Oh      , you’re sure to do     that        , ” said the Cat      , “ if    you  only walk  long       enough . ”
# . NPrSg/V . W?     J    P  NSg/VX N/I/C/Ddem+ . . V/J  D+  NSg/V/J+ . . NSg/C IPl+ W?   NSg/V NPrSg/V/J+ NSg/I+ . .
>
#
> Alice felt    that       this    could  not   be     denied , so        she  tried another question . “ What
# NPr+  NSg/V/J N/I/C/Ddem I/Ddem+ NSg/VX NSg/C NSg/VX V/J    . NSg/I/J/C ISg+ V/J   I/D+    NSg/V+   . . NSg/I+
> sort  of people live about here    ? ”
# NSg/V P  NSg/V+ V/J  J/P   NSg/J/R . .
>
#
> “ In        that        direction , ” the Cat      said , waving its     right     paw   round     , “ lives a   Hatter :
# . NPrSg/J/P N/I/C/Ddem+ NSg+      . . D+  NSg/V/J+ V/J  . V      ISg/D$+ NPrSg/V/J NSg/V NSg/V/J/P . . V+    D/P NSg/V  .
> and in        that        direction , ” waving the other    paw    , “ lives a    March    Hare     . Visit either
# V/C NPrSg/J/P N/I/C/Ddem+ NSg+      . . V      D+  NSg/V/J+ NSg/V+ . . V+    D/P+ NPrSg/V+ NSg/V/J+ . NSg/V I/C
> you  like        : they’re both mad    . ”
# IPl+ NSg/V/J/C/P . +       I/C+ N/V/J+ . .
>
#
> “ But     I    don’t want  to go      among mad    people , ” Alice remarked .
# . NSg/C/P ISg+ V     NSg/V P  NSg/V/J P     N/V/J+ NSg/V+ . . NPr+  V/J+     .
>
#
> “ Oh      , you  can’t help  that        , ” said the Cat      : “ we’re all        mad    here     . I’m mad    . You’re
# . NPrSg/V . IPl+ VX    NSg/V N/I/C/Ddem+ . . V/J  D+  NSg/V/J+ . . W?    NSg/I/J/C+ N/V/J+ NSg/J/R+ . +   N/V/J+ . +
> mad    . ”
# N/V/J+ . .
>
#
> “ How   do     you  know  I’m mad   ? ” said Alice .
# . NSg/C NSg/VX IPl+ NSg/V W?  N/V/J . . V/J  NPr+  .
>
#
> “ You  must  be     , ” said the Cat     , “ or      you  wouldn’t have   come     here    . ”
# . IPl+ NSg/V NSg/VX . . V/J  D+  NSg/V/J . . NPrSg/C IPl+ VX       NSg/VX NSg/V/P+ NSg/J/R . .
>
#
> Alice didn’t think that        proved it         at    all       ; however , she  went  on  “ And how   do     you
# NPr+  V      NSg/V N/I/C/Ddem+ V/J    NPrSg/ISg+ NSg/P NSg/I/J/C . C       . ISg+ NSg/V J/P . V/C NSg/C NSg/VX IPl+
> know  that       you’re mad    ? ”
# NSg/V N/I/C/Ddem W?     N/V/J+ . .
>
#
> “ To begin with , ” said the Cat      , “ a   dog’s not   mad    . You  grant    that        ? ”
# . P  NSg/V P    . . V/J  D+  NSg/V/J+ . . D/P N$    NSg/C N/V/J+ . IPl+ NPrSg/V+ N/I/C/Ddem+ . .
>
#
> “ I    suppose so        , ” said Alice .
# . ISg+ V       NSg/I/J/C . . V/J  NPr+  .
>
#
> “ Well    , then    , ” the Cat      went  on  , “ you  see   , a    dog      growls when    it’s angry , and wags
# . NSg/V/J . NSg/J/C . . D+  NSg/V/J+ NSg/V J/P . . IPl+ NSg/V . D/P+ NSg/V/J+ NPl/V  NSg/I/C W?   V/J   . V/C NPl/V
> its     tail     when    it’s pleased . Now         I    growl when    I’m pleased , and wag   my  tail     when
# ISg/D$+ NSg/V/J+ NSg/I/C W?   V/J+    . NPrSg/V/J/C ISg+ NSg/V NSg/I/C W?  V/J     . V/C NSg/V D$+ NSg/V/J+ NSg/I/C
> I’m angry . Therefore I’m mad    . ”
# W?  V/J+  . R         +   N/V/J+ . .
>
#
> “ I    call  it         purring , not   growling , ” said Alice .
# . ISg+ NSg/V NPrSg/ISg+ V       . NSg/C V        . . V/J  NPr+  .
>
#
> “ Call  it         what   you  like        , ” said the Cat      . “ Do     you  play  croquet with the Queen
# . NSg/V NPrSg/ISg+ NSg/I+ IPl+ NSg/V/J/C/P . . V/J  D+  NSg/V/J+ . . NSg/VX IPl+ NSg/V NSg/V   P    D   NPrSg/V/J+
> to - day   ? ”
# P  . NPrSg . .
>
#
> “ I    should like        it         very much  , ” said Alice , “ but     I    haven’t been  invited  yet     . ”
# . ISg+ VX     NSg/V/J/C/P NPrSg/ISg+ J/R  N/I/J . . V/J  NPr   . . NSg/C/P ISg+ V       NSg/V NSg/V/J+ NSg/V/C . .
>
#
> “ You’ll see   me       there , ” said the Cat      , and  vanished .
# . W?     NSg/V NPrSg/I+ W?    . . V/J  D+  NSg/V/J+ . V/C+ V/J+     .
>
#
> Alice was not   much  surprised at    this    , she  was getting so        used to queer    things
# NPr+  V   NSg/C N/I/J V/J       NSg/P I/Ddem+ . ISg+ V   NSg/V   NSg/I/J/C V/J  P  NSg/V/J+ NPl/V+
> happening . While     she  was looking at    the place  where it         had been  , it         suddenly
# NSg/V/J+  . NSg/V/C/P ISg+ V   V       NSg/P D+  NSg/V+ NSg/C NPrSg/ISg+ V   NSg/V . NPrSg/ISg+ R
> appeared again .
# V/J+     P+    .
>
#
> “ By      - the - bye     , what   became of the baby     ? ” said the Cat      . “ I’d nearly forgotten to
# . NSg/J/P . D   . NSg/J/P . NSg/I+ V      P  D+  NSg/V/J+ . . V/J  D+  NSg/V/J+ . . W?  R      NSg/V/J   P+
> ask   . ”
# NSg/V . .
>
#
> “ It         turned into a    pig    , ” Alice quietly said , just as    if    it         had come    back    in        a
# . NPrSg/ISg+ V/J    P    D/P+ NSg/V+ . . NPr+  R       V/J  . V/J  NSg/R NSg/C NPrSg/ISg+ V   NSg/V/P NSg/V/J NPrSg/J/P D/P+
> natural way    .
# NSg/J+  NSg/J+ .
>
#
> “ I    thought it         would  , ” said the Cat      , and vanished again .
# . ISg+ NSg/V   NPrSg/ISg+ NSg/VX . . V/J  D+  NSg/V/J+ . V/C V/J+     P     .
>
#
> Alice waited a   little    , half       expecting to see   it         again , but     it         did not   appear ,
# NPr+  V/J    D/P NPrSg/I/J . NSg/V/J/P+ V         P  NSg/V NPrSg/ISg+ P     . NSg/C/P NPrSg/ISg+ V   NSg/C V      .
> and after a   minute  or      two  she  walked on  in        the direction in        which the March    Hare
# V/C J/P   D/P NSg/V/J NPrSg/C NSg+ ISg+ V/J    J/P NPrSg/J/P D+  NSg+      NPrSg/J/P I/C+  D+  NPrSg/V+ NSg/V/J+
> was said to live . “ I’ve seen  hatters before , ” she  said to herself ; “ the March
# V   V/J  P+ V/J  . . W?   NSg/V NPl/V   C/P    . . ISg+ V/J  P  I+      . . D+  NPrSg/V+
> Hare     will     be     much  the most    interesting , and perhaps as    this    is May      it         won’t be
# NSg/V/J+ NPrSg/VX NSg/VX N/I/J D   NSg/I/J V/J         . V/C NSg     NSg/R I/Ddem+ VL NPrSg/VX NPrSg/ISg+ V     NSg/VX
> raving  mad   — at    least not   so        mad   as    it         was in        March   . ” As    she  said this    , she  looked
# NSg/V/J N/V/J . NSg/P NSg/J NSg/C NSg/I/J/C N/V/J NSg/R NPrSg/ISg+ V   NPrSg/J/P NPrSg/V . . NSg/R ISg+ V/J  I/Ddem+ . ISg+ V/J
> up        , and there was the Cat      again , sitting on  a   branch  of a    tree   .
# NSg/V/J/P . V/C +     V   D+  NSg/V/J+ P     . NSg/V/J J/P D/P NPrSg/V P  D/P+ NSg/V+ .
>
#
> “ Did you  say   pig    , or      fig   ? ” said the Cat      .
# . V   IPl+ NSg/V NSg/V+ . NPrSg/C NSg/V . . V/J  D   NSg/V/J+ .
>
#
> “ I    said pig    , ” replied Alice ; “ and I    wish  you  wouldn’t keep  appearing and
# . ISg+ V/J  NSg/V+ . . V/J     NPr+  . . V/C ISg+ NSg/V IPl+ VX       NSg/V V         V/C
> vanishing so        suddenly : you  make  one        quite giddy    . ”
# V         NSg/I/J/C R        . IPl+ NSg/V NSg/I/V/J+ NSg+  NSg/V/J+ . .
>
#
> “ All       right     , ” said the Cat      ; and this    time     it         vanished quite slowly , beginning
# . NSg/I/J/C NPrSg/V/J . . V/J  D+  NSg/V/J+ . V/C I/Ddem+ NSg/V/J+ NPrSg/ISg+ V/J      NSg   R      . NSg/V/J
> with the end   of the tail     , and ending with the grin   , which remained some  time
# P    D   NSg/V P  D+  NSg/V/J+ . V/C NSg/V  P    D+  NSg/V+ . I/C+  V/J      I/J/R NSg/V/J
> after the rest  of it         had gone  .
# J/P   D   NSg/V P  NPrSg/ISg+ V+  V/J/P .
>
#
> “ Well    ! I’ve often seen  a   cat     without a    grin   , ” thought Alice ; “ but     a   grin  without
# . NSg/V/J . W?   R     NSg/V D/P NSg/V/J C/P     D/P+ NSg/V+ . . NSg/V   NPr+  . . NSg/C/P D/P NSg/V C/P
> a    cat      ! It’s the most    curious thing I    ever saw   in        my  life   ! ”
# D/P+ NSg/V/J+ . W?   D   NSg/I/J J       NSg/V ISg+ J    NSg/V NPrSg/J/P D$+ NSg/V+ . .
>
#
> She  had not   gone  much  farther before she  came    in        sight of the house   of the March
# ISg+ V   NSg/C V/J/P N/I/J V/J     C/P    ISg+ NSg/V/P NPrSg/J/P NSg/V P  D   NPrSg/V P  D+  NPrSg/V+
> Hare     : she  thought it         must  be     the right     house    , because the chimneys were  shaped
# NSg/V/J+ . ISg+ NSg/V   NPrSg/ISg+ NSg/V NSg/VX D   NPrSg/V/J NPrSg/V+ . C/P     D+  NPl/V+   NSg/V V/J
> like        ears  and the roof   was thatched with fur        . It         was so        large a   house    , that       she
# NSg/V/J/C/P NPl/V V/C D+  NSg/V+ V   V/J      P    NSg/V/C/P+ . NPrSg/ISg+ V   NSg/I/J/C NSg/J D/P NPrSg/V+ . N/I/C/Ddem ISg+
> did not   like        to go      nearer till      she  had nibbled some  more        of the lefthand bit   of
# V   NSg/C NSg/V/J/C/P P  NSg/V/J J      NSg/V/C/P ISg+ V   V/J     I/J/R NPrSg/I/V/J P  D   ?        NSg/V P
> mushroom , and raised herself to about two  feet high    : even    then    she  walked up
# NSg/V/J  . V/C V/J    I+      P  J/P   NSg+ NPl+ NSg/V/J . NSg/V/J NSg/J/C ISg+ V/J    NSg/V/J/P
> towards it         rather    timidly , saying to herself “ Suppose it         should be     raving  mad
# P       NPrSg/ISg+ NPrSg/V/J R       . NSg/V  P  I+      . V       NPrSg/ISg+ VX     NSg/VX NSg/V/J N/V/J
> after all       ! I    almost wish  I’d gone  to see   the Hatter instead ! ”
# J/P   NSg/I/J/C . ISg+ NSg    NSg/V W?  V/J/P P  NSg/V D   NSg/V  W?      . .
>
#
> CHAPTER VII : A   Mad   Tea    - Party
# NSg/V+  NSg . D/P N/V/J NSg/V+ . NSg/V/J
>
#
> There was a   table  set       out         under   a   tree  in        front   of the house    , and the March    Hare
# +     V   D/P NSg/V+ NPrSg/V/J NSg/V/J/R/P NSg/J/P D/P NSg/V NPrSg/J/P NSg/V/J P  D+  NPrSg/V+ . V/C D+  NPrSg/V+ NSg/V/J
> and the Hatter were  having tea    at    it         : a    Dormouse was sitting between them , fast
# V/C D   NSg/V  NSg/V V      NSg/V+ NSg/P NPrSg/ISg+ . D/P+ NSg+     V   NSg/V/J NSg/P   N/I+ . NSg/V/J+
> asleep , and the other    two  were   using it         as    a    cushion , resting their elbows on
# J      . V/C D+  NSg/V/J+ NSg+ NSg/V+ V     NPrSg/ISg+ NSg/R D/P+ NSg/V+  . V+      D$+   NPl/V+ J/P
> it         , and talking over      its     head       . “ Very uncomfortable for the Dormouse , ” thought
# NPrSg/ISg+ . V/C V       NSg/V/J/P ISg/D$+ NPrSg/V/J+ . . J/R  J             C/P D   NSg      . . NSg/V
> Alice ; “ only , as    it’s asleep , I    suppose it         doesn’t mind   . ”
# NPr+  . . W?   . NSg/R W?   J      . ISg+ V       NPrSg/ISg+ V       NSg/V+ . .
>
#
> The table was a   large one       , but     the three were   all       crowded together at    one       corner
# D+  NSg/V V   D/P NSg/J NSg/I/V/J . NSg/C/P D+  NSg+  NSg/V+ NSg/I/J/C V/J     J        NSg/P NSg/I/V/J NSg/V/J
> of it         : “ No       room     ! No       room     ! ” they cried out         when    they saw   Alice coming   . “ There’s
# P  NPrSg/ISg+ . . NPrSg/P+ NSg/V/J+ . NPrSg/P+ NSg/V/J+ . . IPl+ V/J   NSg/V/J/R/P NSg/I/C IPl+ NSg/V NPr+  NSg/V/J+ . . W?
> plenty  of room     ! ” said Alice indignantly , and she  sat     down      in        a   large arm      - chair
# NSg/I/J P  NSg/V/J+ . . V/J  NPr+  R           . V/C ISg+ NSg/V/J NSg/V/J/P NPrSg/J/P D/P NSg/J NSg/V/J+ . NSg/V
> at    one       end   of the table  .
# NSg/P NSg/I/V/J NSg/V P  D+  NSg/V+ .
>
#
> “ Have   some   wine   , ” the March    Hare     said in        an   encouraging tone     .
# . NSg/VX I/J/R+ NSg/V+ . . D+  NPrSg/V+ NSg/V/J+ V/J  NPrSg/J/P D/P+ NSg/V/J+    NSg/I/V+ .
>
#
> Alice looked all       round     the table  , but     there was nothing on  it         but     tea    . “ I    don’t
# NPr+  V/J    NSg/I/J/C NSg/V/J/P D+  NSg/V+ . NSg/C/P +     V   NSg/I/J J/P NPrSg/ISg+ NSg/C/P NSg/V+ . . ISg+ V
> see   any    wine   , ” she  remarked .
# NSg/V I/R/D+ NSg/V+ . . ISg+ V/J+     .
>
#
> “ There isn’t any    , ” said the March    Hare     .
# . +     NSg/V I/R/D+ . . V/J  D+  NPrSg/V+ NSg/V/J+ .
>
#
> “ Then    it         wasn’t very civil of you  to offer   it         , ” said Alice angrily .
# . NSg/J/C NPrSg/ISg+ V      J/R  J     P  IPl+ P  NSg/V/J NPrSg/ISg+ . . V/J  NPr+  R       .
>
#
> “ It         wasn’t very civil of you  to sit   down      without being   invited , ” said the March
# . NPrSg/ISg+ V      J/R  J     P  IPl+ P  NSg/V NSg/V/J/P C/P     NSg/V/C NSg/V/J . . V/J  D+  NPrSg/V+
> Hare     .
# NSg/V/J+ .
>
#
> “ I    didn’t know  it         was your table , ” said Alice ; “ it’s laid for a   great many    more
# . ISg+ V      NSg/V NPrSg/ISg+ V   D$   NSg/V . . V/J  NPr+  . . W?   V/J  C/P D/P NSg/J N/I/J/D NPrSg/I/V/J
> than three . ”
# C/P+ NSg+  . .
>
#
> “ Your hair   wants cutting , ” said the Hatter . He       had been  looking at    Alice for
# . D$+  NSg/V+ NPl/V NSg/V/J . . V/J  D+  NSg/V  . NPr/ISg+ V   NSg/V V       NSg/P NPr+  C/P
> some  time     with great  curiosity , and this    was his     first   speech .
# I/J/R NSg/V/J+ P    NSg/J+ NSg+      . V/C I/Ddem+ V   ISg/D$+ NSg/V/J NSg/V  .
>
#
> “ You  should learn not   to make  personal remarks , ” Alice said with some   severity ;
# . IPl+ VX     NSg/V NSg/C P  NSg/V NSg/J+   NPl/V+  . . NPr+  V/J  P    I/J/R+ NSg      .
> “ it’s very rude . ”
# . W?   J/R+ J+   . .
>
#
> The Hatter opened his     eyes   very wide  on  hearing  this    ; but     all       he       said was , “ Why
# D   NSg/V  V/J    ISg/D$+ NPl/V+ J/R  NSg/J J/P NSg/V/J+ I/Ddem+ . NSg/C/P NSg/I/J/C NPr/ISg+ V/J  V   . . NSg/V
> is a   raven   like        a   writing - desk  ? ”
# VL D/P NSg/V/J NSg/V/J/C/P D/P NSg/V+  . NSg/V . .
>
#
> “ Come    , we   shall have   some   fun     now         ! ” thought Alice . “ I’m glad    they’ve begun
# . NSg/V/P . IPl+ VX    NSg/VX I/J/R+ NSg/V/J NPrSg/V/J/C . . NSg/V   NPr+  . . W?  NSg/V/J W?      V
> asking riddles . — I    believe I    can      guess that        , ” she  added aloud .
# V+     NPl/V   . . ISg+ V       ISg+ NPrSg/VX NSg/V N/I/C/Ddem+ . . ISg+ V/J+  J+    .
>
#
> “ Do     you  mean    that       you  think you  can      find  out         the answer to it         ? ” said the March
# . NSg/VX IPl+ NSg/V/J N/I/C/Ddem IPl+ NSg/V IPl+ NPrSg/VX NSg/V NSg/V/J/R/P D+  NSg/V  P  NPrSg/ISg+ . . V/J  D+  NPrSg/V+
> Hare     .
# NSg/V/J+ .
>
#
> “ Exactly so        , ” said Alice .
# . R       NSg/I/J/C . . V/J  NPr+  .
>
#
> “ Then    you  should say   what  you  mean    , ” the March    Hare     went  on  .
# . NSg/J/C IPl+ VX     NSg/V NSg/I IPl+ NSg/V/J . . D+  NPrSg/V+ NSg/V/J+ NSg/V J/P .
>
#
> “ I    do     , ” Alice hastily replied ; “ at    least — at    least I    mean    what   I    say   — that’s the
# . ISg+ NSg/VX . . NPr+  R       V/J     . . NSg/P NSg/J . NSg/P NSg/J ISg+ NSg/V/J NSg/I+ ISg+ NSg/V . N$     D+
> same thing  , you  know   . ”
# I/J+ NSg/V+ . IPl+ NSg/V+ . .
>
#
> “ Not   the same thing  a    bit    ! ” said the Hatter . “ You  might    just as    well    say   that        ‘          I
# . NSg/C D   I/J  NSg/V+ D/P+ NSg/V+ . . V/J  D+  NSg/V  . . IPl+ NSg/VX/J V/J  NSg/R NSg/V/J NSg/V N/I/C/Ddem+ Unlintable ISg+
> see   what   I    eat   ’ is the same thing  as    ‘          I    eat   what   I    see   ’ ! ”
# NSg/V NSg/I+ ISg+ NSg/V . VL D   I/J  NSg/V+ NSg/R Unlintable ISg+ NSg/V NSg/I+ ISg+ NSg/V . . .
>
#
> “ You  might    just as    well    say   , ” added the March    Hare     , “ that        ‘          I    like        what   I    get   ’ is
# . IPl+ NSg/VX/J V/J  NSg/R NSg/V/J NSg/V . . V/J   D+  NPrSg/V+ NSg/V/J+ . . N/I/C/Ddem+ Unlintable ISg+ NSg/V/J/C/P NSg/I+ ISg+ NSg/V . VL
> the same thing  as    ‘          I    get   what   I    like        ’ ! ”
# D   I/J  NSg/V+ NSg/R Unlintable ISg+ NSg/V NSg/I+ ISg+ NSg/V/J/C/P . . .
>
#
> “ You  might    just as    well    say   , ” added the Dormouse , who      seemed to be     talking in
# . IPl+ NSg/VX/J V/J  NSg/R NSg/V/J NSg/V . . V/J   D   NSg      . NPrSg/I+ V/J    P  NSg/VX V       NPrSg/J/P
> his     sleep  , “ that        ‘          I    breathe when    I    sleep ’ is the same thing  as    ‘          I    sleep when    I
# ISg/D$+ NSg/V+ . . N/I/C/Ddem+ Unlintable ISg+ V       NSg/I/C ISg+ NSg/V . VL D   I/J  NSg/V+ NSg/R Unlintable ISg+ NSg/V NSg/I/C ISg+
> breathe ’ ! ”
# V       . . .
>
#
> “ It         is the same thing with you  , ” said the Hatter , and here    the conversation
# . NPrSg/ISg+ VL D   I/J  NSg/V P    IPl+ . . V/J  D   NSg/V  . V/C NSg/J/R D+  NSg/V+
> dropped , and the party    sat     silent for a    minute   , while     Alice thought over      all       she
# V/J     . V/C D+  NSg/V/J+ NSg/V/J NSg/J  C/P D/P+ NSg/V/J+ . NSg/V/C/P NPr+  NSg/V   NSg/V/J/P NSg/I/J/C ISg+
> could  remember about ravens and writing - desks , which wasn’t much   .
# NSg/VX NSg/V    J/P   NPl/V  V/C NSg/V   . NPl/V . I/C+  V+     N/I/J+ .
>
#
> The Hatter was the first   to break the silence . “ What   day   of the month  is it         ? ” he
# D+  NSg/V  V   D   NSg/V/J P  NSg/V D+  NSg/V+  . . NSg/I+ NPrSg P  D+  NSg/J+ VL NPrSg/ISg+ . . NPr/ISg+
> said , turning to Alice : he       had taken his     watch out         of his     pocket   , and was
# V/J  . NSg/V   P  NPr+  . NPr/ISg+ V   V/J   ISg/D$+ NSg/V NSg/V/J/R/P P  ISg/D$+ NSg/V/J+ . V/C V
> looking at    it         uneasily , shaking it         every now         and then    , and holding it         to his
# V       NSg/P NPrSg/ISg+ R        . V       NPrSg/ISg+ D+    NPrSg/V/J/C V/C NSg/J/C . V/C NSg/V   NPrSg/ISg+ P  ISg/D$+
> ear      .
# NSg/V/J+ .
>
#
> Alice considered a   little    , and then    said “ The fourth     . ”
# NPr+  V/J        D/P NPrSg/I/J . V/C NSg/J/C V/J  . D+  NPrSg/V/J+ . .
>
#
> “ Two  days wrong   ! ” sighed the Hatter . “ I    told you  butter   wouldn’t suit   the
# . NSg+ NPl+ NSg/V/J . . V/J    D+  NSg/V  . . ISg+ V    IPl+ NSg/V/J+ VX       NSg/V+ D+
> works  ! ” he       added looking angrily at    the March    Hare     .
# NSg/V+ . . NPr/ISg+ V/J   V       R       NSg/P D+  NPrSg/V+ NSg/V/J+ .
>
#
> “ It         was the best       butter  , ” the March    Hare     meekly replied .
# . NPrSg/ISg+ V   D   NPrSg/VX/J NSg/V/J . . D+  NPrSg/V+ NSg/V/J+ R+     V/J+    .
>
#
> “ Yes   , but     some   crumbs must  have   got in        as    well    , ” the Hatter grumbled : “ you
# . NSg/V . NSg/C/P I/J/R+ NPl/V+ NSg/V NSg/VX V   NPrSg/J/P NSg/R NSg/V/J . . D   NSg/V  V/J      . . IPl+
> shouldn’t have   put   it         in        with the bread  - knife . ”
# V         NSg/VX NSg/V NPrSg/ISg+ NPrSg/J/P P    D   NSg/V+ . NSg/V . .
>
#
> The March    Hare    took the watch and looked at    it         gloomily : then    he       dipped it         into
# D+  NPrSg/V+ NSg/V/J V    D   NSg/V V/C V/J    NSg/P NPrSg/ISg+ R        . NSg/J/C NPr/ISg+ V/J    NPrSg/ISg+ P
> his     cup   of tea    , and looked at    it         again : but     he       could  think of nothing better   to
# ISg/D$+ NSg/V P  NSg/V+ . V/C V/J    NSg/P NPrSg/ISg+ P     . NSg/C/P NPr/ISg+ NSg/VX NSg/V P  NSg/I/J NSg/VX/J P
> say   than his     first    remark , “ It         was the best       butter  , you  know   . ”
# NSg/V C/P  ISg/D$+ NSg/V/J+ NSg/V+ . . NPrSg/ISg+ V   D   NPrSg/VX/J NSg/V/J . IPl+ NSg/V+ . .
>
#
> Alice had been  looking over      his     shoulder with some   curiosity . “ What   a   funny
# NPr+  V   NSg/V V       NSg/V/J/P ISg/D$+ NSg/V+   P    I/J/R+ NSg+      . . NSg/I+ D/P NSg/J
> watch  ! ” she  remarked . “ It         tells the day   of the month  , and doesn’t tell    what
# NSg/V+ . . ISg+ V/J+     . . NPrSg/ISg+ NPl/V D   NPrSg P  D+  NSg/J+ . V/C V       NPrSg/V NSg/I+
> o’clock it         is ! ”
# W?      NPrSg/ISg+ VL . .
>
#
> “ Why   should it         ? ” muttered the Hatter . “ Does  your watch tell    you  what   year it
# . NSg/V VX     NPrSg/ISg+ . . V/J      D+  NSg/V  . . NPl/V D$+  NSg/V NPrSg/V IPl+ NSg/I+ NSg+ NPrSg/ISg+
> is ? ”
# VL . .
>
#
> “ Of course not   , ” Alice replied very readily : “ but     that’s because it         stays the
# . P  NSg/V+ NSg/C . . NPr+  V/J     J/R  R       . . NSg/C/P N$     C/P     NPrSg/ISg+ NPl/V D+
> same year for such  a   long       time     together . ”
# I/J+ NSg  C/P NSg/I D/P NPrSg/V/J+ NSg/V/J+ J+       . .
>
#
> “ Which is just the case     with mine     , ” said the Hatter .
# . I/C+  VL V/J  D+  NPrSg/V+ P    NSg/I/V+ . . V/J  D   NSg/V  .
>
#
> Alice felt    dreadfully puzzled , The Hatter’s remark seemed to have   no      sort  of
# NPr+  NSg/V/J R          V/J     . D+  N$+      NSg/V+ V/J    P  NSg/VX NPrSg/P NSg/V P
> meaning  in        it         , and yet     it         was certainly English    . “ I    don’t quite understand you  , ”
# NSg/V/J+ NPrSg/J/P NPrSg/ISg+ . V/C NSg/V/C NPrSg/ISg+ V   R         NPrSg/V/J+ . . ISg+ V     NSg   V          IPl+ . .
> she  said , as    politely as    she  could   .
# ISg+ V/J  . NSg/R R        NSg/R ISg+ NSg/VX+ .
>
#
> “ The Dormouse is asleep again , ” said the Hatter , and he       poured a   little    hot     tea
# . D   NSg      VL J      P     . . V/J  D   NSg/V  . V/C NPr/ISg+ V/J    D/P NPrSg/I/J NSg/V/J NSg/V
> upon its     nose   .
# P    ISg/D$+ NSg/V+ .
>
#
> The Dormouse shook   its     head       impatiently , and said , without opening its     eyes   , “ Of
# D   NSg      NSg/V/J ISg/D$+ NPrSg/V/J+ R           . V/C V/J  . C/P     NSg/V/J ISg/D$+ NPl/V+ . . P
> course , of course ; just what   I    was going   to remark myself . ”
# NSg/V+ . P  NSg/V+ . V/J  NSg/I+ ISg+ V   NSg/V/J P  NSg/V  I      . .
>
#
> “ Have   you  guessed the riddle   yet     ? ” the Hatter said , turning to Alice again .
# . NSg/VX IPl+ V/J     D+  NPrSg/V+ NSg/V/C . . D   NSg/V  V/J  . NSg/V   P  NPr+  P+    .
>
#
> “ No       , I    give  it         up        , ” Alice replied : “ what’s the answer ? ”
# . NPrSg/P+ . ISg+ NSg/V NPrSg/ISg+ NSg/V/J/P . . NPr+  V/J     . . N$     D+  NSg/V+ . .
>
#
> “ I    haven’t the slightest idea , ” said the Hatter .
# . ISg+ V       D+  +         NSg+ . . V/J  D   NSg/V+ .
>
#
> “ Nor   I   , ” said the March    Hare     .
# . NSg/C ISg . . V/J  D+  NPrSg/V+ NSg/V/J+ .
>
#
> Alice sighed wearily . “ I    think you  might    do     something better   with the time     , ” she
# NPr+  V/J+   R       . . ISg+ NSg/V IPl+ NSg/VX/J NSg/VX NSg/I/V/J NSg/VX/J P    D+  NSg/V/J+ . . ISg+
> said , “ than waste    it         in        asking riddles that        have   no       answers . ”
# V/J  . . C/P  NSg/V/J+ NPrSg/ISg+ NPrSg/J/P V      NPl/V   N/I/C/Ddem+ NSg/VX NPrSg/P+ NPl/V+  . .
>
#
> “ If    you  knew Time     as    well    as    I    do     , ” said the Hatter , “ you  wouldn’t talk  about
# . NSg/C IPl+ V    NSg/V/J+ NSg/R NSg/V/J NSg/R ISg+ NSg/VX . . V/J  D   NSg/V  . . IPl+ VX       NSg/V J/P
> wasting it         . It’s him . ”
# V       NPrSg/ISg+ . W?   I+  . .
>
#
> “ I    don’t know  what   you  mean    , ” said Alice .
# . ISg+ V     NSg/V NSg/I+ IPl+ NSg/V/J . . V/J  NPr+  .
>
#
> “ Of course you  don’t ! ” the Hatter said , tossing his     head       contemptuously . “ I    dare
# . P  NSg/V+ IPl+ V     . . D   NSg/V  V/J  . V       ISg/D$+ NPrSg/V/J+ R+             . . ISg+ NPrSg/VX
> say   you  never even    spoke to Time    ! ”
# NSg/V IPl+ R     NSg/V/J NSg/V P  NSg/V/J . .
>
#
> “ Perhaps not   , ” Alice cautiously replied : “ but     I    know  I    have   to beat    time     when    I
# . NSg     NSg/C . . NPr+  R          V/J     . . NSg/C/P ISg+ NSg/V ISg+ NSg/VX P  NSg/V/J NSg/V/J+ NSg/I/C ISg+
> learn music   . ”
# NSg/V NSg/V/J . .
>
#
> “ Ah      ! that        accounts for it         , ” said the Hatter . “ He       won’t stand beating . Now         , if
# . NSg/I/V . N/I/C/Ddem+ NPl/V    C/P NPrSg/ISg+ . . V/J  D+  NSg/V  . . NPr/ISg+ V     NSg/V NSg/V   . NPrSg/V/J/C . NSg/C
> you  only kept on  good      terms with him , he’d do     almost anything you  liked with the
# IPl+ W?   V    J/P NPrSg/V/J NPl/V P    I+  . W?   NSg/VX NSg    NSg/I/V+ IPl+ V/J   P    D+
> clock  . For instance , suppose it         were  nine o’clock in        the morning , just time     to
# NSg/V+ . C/P NSg/V+   . V       NPrSg/ISg+ NSg/V NSg  W?      NPrSg/J/P D+  NSg/V+  . V/J  NSg/V/J+ P
> begin lessons : you’d only have   to whisper a   hint  to Time    , and round     goes  the
# NSg/V NPl/V+  . W?    W?   NSg/VX P  NSg/V   D/P NSg/V P  NSg/V/J . V/C NSg/V/J/P NSg/V D+
> clock  in        a   twinkling ! Half       - past      one       , time    for dinner ! ”
# NSg/V+ NPrSg/J/P D/P NSg/V/J   . NSg/V/J/P+ . NSg/V/J/P NSg/I/V/J . NSg/V/J C/P NSg/V  . .
>
#
> ( “ I    only wish  it         was , ” the March    Hare     said to itself in        a   whisper . )
# . . ISg+ W?   NSg/V NPrSg/ISg+ V   . . D+  NPrSg/V+ NSg/V/J+ V/J  P  I+     NPrSg/J/P D/P NSg/V+  . .
>
#
> “ That        would  be     grand , certainly , ” said Alice thoughtfully : “ but     then    — I    shouldn’t
# . N/I/C/Ddem+ NSg/VX NSg/VX NSg/J . R         . . V/J  NPr+  R            . . NSg/C/P NSg/J/C . ISg+ V
> be     hungry for it         , you  know   . ”
# NSg/VX J      C/P NPrSg/ISg+ . IPl+ NSg/V+ . .
>
#
> “ Not   at    first   , perhaps , ” said the Hatter : “ but     you  could  keep  it         to half      - past
# . NSg/C NSg/P NSg/V/J . NSg     . . V/J  D   NSg/V  . . NSg/C/P IPl+ NSg/VX NSg/V NPrSg/ISg+ P  NSg/V/J/P . NSg/V/J/P
> one       as    long      as    you  liked . ”
# NSg/I/V/J NSg/R NPrSg/V/J NSg/R IPl+ V/J+  . .
>
#
> “ Is that       the way    you  manage ? ” Alice asked .
# . VL N/I/C/Ddem D+  NSg/J+ IPl+ NSg/V  . . NPr+  V/J+  .
>
#
> The Hatter shook   his     head       mournfully . “ Not   I    ! ” he       replied . “ We   quarrelled last
# D   NSg/V  NSg/V/J ISg/D$+ NPrSg/V/J+ R+         . . NSg/C ISg+ . . NPr/ISg+ V/J+    . . IPl+ V/Ca/Au/Br NSg/V/J
> March    — just before he       went  mad   , you  know  — ” ( pointing with his     tea    spoon at    the
# NPrSg/V+ . V/J  C/P    NPr/ISg+ NSg/V N/V/J . IPl+ NSg/V . . . V        P    ISg/D$+ NSg/V+ NSg/V NSg/P D+
> March    Hare     , ) “ — it         was at    the great  concert given     by      the Queen     of Hearts , and I
# NPrSg/V+ NSg/V/J+ . . . . NPrSg/ISg+ V   NSg/P D+  NSg/J+ NSg/V+  NSg/V/J/P NSg/J/P D   NPrSg/V/J P  NPl/V+ . V/C ISg+
> had to sing
# V   P  NSg/V/J
>
#
> ‘          Twinkle , twinkle , little    bat    ! How   I    wonder what   you’re at    ! ’
# Unlintable NSg/V   . NSg/V   . NPrSg/I/J NSg/V+ . NSg/C ISg+ NSg/V  NSg/I+ W?     NSg/P . .
>
#
> You  know  the song , perhaps ? ”
# IPl+ NSg/V D   NSg+ . NSg     . .
>
#
> “ I’ve heard something like        it         , ” said Alice .
# . W?   V/J   NSg/I/V/J NSg/V/J/C/P NPrSg/ISg+ . . V/J  NPr+  .
>
#
> “ It         goes  on  , you  know  , ” the Hatter continued , “ in        this    way    : —
# . NPrSg/ISg+ NSg/V J/P . IPl+ NSg/V . . D   NSg/V  V/J       . . NPrSg/J/P I/Ddem+ NSg/J+ . .
>
#
> ‘          Up        above   the world  you  fly     , Like        a   tea    - tray  in        the sky    . Twinkle , twinkle — ’ ”
# Unlintable NSg/V/J/P NSg/J/P D+  NSg/V+ IPl+ NSg/V/J . NSg/V/J/C/P D/P NSg/V+ . NSg/V NPrSg/J/P D+  NSg/V+ . NSg/V   . NSg/V   . . .
>
#
> Here    the Dormouse shook   itself , and began singing in        its     sleep  “ Twinkle ,
# NSg/J/R D   NSg      NSg/V/J I+     . V/C V     NSg/V/J NPrSg/J/P ISg/D$+ NSg/V+ . NSg/V   .
> twinkle , twinkle , twinkle — ” and went  on  so        long      that       they had to pinch it         to
# NSg/V   . NSg/V   . NSg/V   . . V/C NSg/V J/P NSg/I/J/C NPrSg/V/J N/I/C/Ddem IPl+ V   P  NSg/V NPrSg/ISg+ P
> make  it         stop   .
# NSg/V NPrSg/ISg+ NSg/V+ .
>
#
> “ Well    , I’d hardly finished the first    verse , ” said the Hatter , “ when    the Queen
# . NSg/V/J . W?  R      V/J      D+  NSg/V/J+ NSg/V . . V/J  D   NSg/V  . . NSg/I/C D+  NPrSg/V/J+
> jumped up        and bawled out         , ‘          He’s murdering the time     ! Off       with his     head       ! ’ ”
# V/J    NSg/V/J/P V/C V/J    NSg/V/J/R/P . Unlintable N$   V+        D   NSg/V/J+ . NSg/V/J/P P    ISg/D$+ NPrSg/V/J+ . . .
>
#
> “ How   dreadfully savage     ! ” exclaimed Alice .
# . NSg/C R          NPrSg/V/J+ . . V/J       NPr+  .
>
#
> “ And ever since that        , ” the Hatter went  on  in        a    mournful tone     , “ he       won’t do     a
# . V/C J    C/P   N/I/C/Ddem+ . . D   NSg/V  NSg/V J/P NPrSg/J/P D/P+ J+       NSg/I/V+ . . NPr/ISg+ V     NSg/VX D/P
> thing I    ask   ! It’s always six  o’clock now         . ”
# NSg/V ISg+ NSg/V . W?   R      NSg+ +       NPrSg/V/J/C . .
>
#
> A   bright    idea came    into Alice’s head       . “ Is that       the reason so        many     tea    - things are
# D/P NPrSg/V/J NSg  NSg/V/P P    N$      NPrSg/V/J+ . . VL N/I/C/Ddem D+  NSg/V+ NSg/I/J/C N/I/J/D+ NSg/V+ . NPl/V  V
> put   out         here    ? ” she  asked .
# NSg/V NSg/V/J/R/P NSg/J/R . . ISg+ V/J+  .
>
#
> “ Yes   , that’s it         , ” said the Hatter with a   sigh  : “ it’s always tea    - time    , and we’ve
# . NSg/V . N$     NPrSg/ISg+ . . V/J  D   NSg/V  P    D/P NSg/V . . W?   R      NSg/V+ . NSg/V/J . V/C W?
> no      time     to wash    the things between whiles . ”
# NPrSg/P NSg/V/J+ P  NPrSg/V D+  NPl/V+ NSg/P+  NPl/V  . .
>
#
> “ Then    you  keep  moving  round     , I    suppose ? ” said Alice .
# . NSg/J/C IPl+ NSg/V NSg/V/J NSg/V/J/P . ISg+ V       . . V/J  NPr+  .
>
#
> “ Exactly so        , ” said the Hatter : “ as    the things get   used up        . ”
# . R       NSg/I/J/C . . V/J  D   NSg/V  . . NSg/R D+  NPl/V+ NSg/V V/J+ NSg/V/J/P . .
>
#
> “ But     what   happens when    you  come    to the beginning again ? ” Alice ventured to ask    .
# . NSg/C/P NSg/I+ V       NSg/I/C IPl+ NSg/V/P P  D+  NSg/V/J+  P     . . NPr+  V/J      P+ NSg/V+ .
>
#
> “ Suppose we   change the subject  , ” the March    Hare     interrupted , yawning . “ I’m
# . V       IPl+ NSg/V  D+  NSg/V/J+ . . D+  NPrSg/V+ NSg/V/J+ V/J         . V       . . W?
> getting tired of this    . I    vote  the young      lady     tells us     a    story  . ”
# NSg/V   V/J   P  I/Ddem+ . ISg+ NSg/V D+  NPrSg/V/J+ NPrSg/V+ NPl/V NPr/I+ D/P+ NSg/V+ . .
>
#
> “ I’m afraid I    don’t know  one       , ” said Alice , rather    alarmed at    the proposal .
# . W?  J      ISg+ V     NSg/V NSg/I/V/J . . V/J  NPr+  . NPrSg/V/J V/J     NSg/P D+  NSg+     .
>
#
> “ Then    the Dormouse shall ! ” they both cried . “ Wake    up        , Dormouse ! ” And they
# . NSg/J/C D   NSg      VX    . . IPl+ I/C+ V/J   . . NPrSg/V NSg/V/J/P . NSg      . . V/C IPl+
> pinched it         on  both sides at    once   .
# V/J     NPrSg/ISg+ J/P I/C+ NPl/V NSg/P NSg/C+ .
>
#
> The Dormouse slowly opened his     eyes   . “ I    wasn’t asleep , ” he       said in        a   hoarse  ,
# D   NSg      R      V/J    ISg/D$+ NPl/V+ . . ISg+ V      J      . . NPr/ISg+ V/J  NPrSg/J/P D/P NSg/V/J .
> feeble voice  : “ I    heard every word   you  fellows were   saying . ”
# V/J    NSg/V+ . . ISg+ V/J   D+    NSg/V+ IPl+ NPl/V+  NSg/V+ NSg/V  . .
>
#
> “ Tell    us     a    story  ! ” said the March    Hare     .
# . NPrSg/V NPr/I+ D/P+ NSg/V+ . . V/J  D+  NPrSg/V+ NSg/V/J+ .
>
#
> “ Yes   , please do     ! ” pleaded Alice .
# . NSg/V . V      NSg/VX . . V/J     NPr+  .
>
#
> “ And be     quick   about it         , ” added the Hatter , “ or      you’ll be     asleep again before
# . V/C NSg/VX NSg/V/J J/P   NPrSg/ISg+ . . V/J   D   NSg/V  . . NPrSg/C W?     NSg/VX J      P     C/P
> it’s done    . ”
# +    NSg/V/J . .
>
#
> “ Once  upon a    time     there were  three little     sisters , ” the Dormouse began in        a
# . NSg/C P    D/P+ NSg/V/J+ +     NSg/V NSg   NPrSg/I/J+ NPl/V+  . . D   NSg      V     NPrSg/J/P D/P
> great hurry  ; “ and their names  were  Elsie , Lacie , and Tillie ; and they lived at
# NSg/J NSg/V+ . . V/C D$+   NPl/V+ NSg/V NPr   . ?     . V/C ?      . V/C IPl+ V/J   NSg/P
> the bottom  of a    well     — ”
# D   NSg/V/J P  D/P+ NSg/V/J+ . .
>
#
> “ What   did they live on  ? ” said Alice , who      always took a   great interest in
# . NSg/I+ V   IPl+ V/J  J/P . . V/J  NPr+  . NPrSg/I+ R      V    D/P NSg/J NSg/V    NPrSg/J/P
> questions of eating and  drinking .
# NPl/V     P  V+     V/C+ V+       .
>
#
> “ They lived on  treacle , ” said the Dormouse , after thinking a   minute  or       two  .
# . IPl+ V/J   J/P NSg/V   . . V/J  D   NSg      . J/P   V        D/P NSg/V/J NPrSg/C+ NSg+ .
>
#
> “ They couldn’t have   done    that       , you  know  , ” Alice gently remarked ; “ they’d have
# . IPl+ V        NSg/VX NSg/V/J N/I/C/Ddem . IPl+ NSg/V . . NPr+  R      V/J      . . W?     NSg/VX+
> been   ill      . ”
# NSg/V+ NSg/V/J+ . .
>
#
> “ So        they were  , ” said the Dormouse ; “ very ill      . ”
# . NSg/I/J/C IPl+ NSg/V . . V/J  D   NSg      . . J/R+ NSg/V/J+ . .
>
#
> Alice tried to fancy   to herself what   such  an  extraordinary way   of living  would
# NPr+  V/J   P  NSg/V/J P  I+      NSg/I+ NSg/I D/P NSg/J         NSg/J P  NSg/V/J NSg/VX
> be     like        , but     it         puzzled her     too much  , so        she  went  on  : “ But     why   did they live at
# NSg/VX NSg/V/J/C/P . NSg/C/P NPrSg/ISg+ V/J     I/J/D$+ W?  N/I/J . NSg/I/J/C ISg+ NSg/V J/P . . NSg/C/P NSg/V V   IPl+ V/J  NSg/P
> the bottom  of a    well     ? ”
# D   NSg/V/J P  D/P+ NSg/V/J+ . .
>
#
> “ Take  some   more         tea    , ” the March    Hare     said to Alice , very earnestly .
# . NSg/V I/J/R+ NPrSg/I/V/J+ NSg/V+ . . D+  NPrSg/V+ NSg/V/J+ V/J  P  NPr+  . J/R+ R+        .
>
#
> “ I’ve had nothing yet     , ” Alice replied in        an  offended tone     , “ so        I    can’t take
# . W?   V   NSg/I/J NSg/V/C . . NPr+  V/J     NPrSg/J/P D/P V/J      NSg/I/V+ . . NSg/I/J/C ISg+ VX    NSg/V+
> more        . ”
# NPrSg/I/V/J . .
>
#
> “ You  mean    you  can’t take  less    , ” said the Hatter : “ it’s very easy    to take  more
# . IPl+ NSg/V/J IPl+ VX    NSg/V V/J/C/P . . V/J  D   NSg/V  . . W?   J/R  NSg/V/J P  NSg/V NPrSg/I/V/J
> than nothing . ”
# C/P  NSg/I/J . .
>
#
> “ Nobody asked your opinion , ” said Alice .
# . NSg/I+ V/J   D$+  NSg/V+  . . V/J  NPr+  .
>
#
> “ Who’s making personal remarks now         ? ” the Hatter asked triumphantly .
# . N$    NSg/V  NSg/J    NPl/V+  NPrSg/V/J/C . . D   NSg/V  V/J+  R            .
>
#
> Alice did not   quite know  what   to say   to this    : so        she  helped herself to some  tea
# NPr+  V   NSg/C NSg   NSg/V NSg/I+ P  NSg/V P  I/Ddem+ . NSg/I/J/C ISg+ V/J    I+      P  I/J/R NSg/V
> and bread  - and - butter  , and then    turned to the Dormouse , and repeated her
# V/C NSg/V+ . V/C . NSg/V/J . V/C NSg/J/C V/J    P  D   NSg      . V/C V/J      I/J/D$+
> question . “ Why   did they live at    the bottom  of a    well     ? ”
# NSg/V+   . . NSg/V V   IPl+ V/J  NSg/P D   NSg/V/J P  D/P+ NSg/V/J+ . .
>
#
> The Dormouse again took a   minute  or      two to think about it         , and then    said , “ It
# D   NSg      P     V    D/P NSg/V/J NPrSg/C NSg P  NSg/V J/P   NPrSg/ISg+ . V/C NSg/J/C V/J  . . NPrSg/ISg+
> was a   treacle - well    . ”
# V   D/P NSg/V   . NSg/V/J . .
>
#
> “ There’s no       such  thing  ! ” Alice was beginning very angrily , but     the Hatter and
# . W?      NPrSg/P+ NSg/I NSg/V+ . . NPr+  V   NSg/V/J+  J/R  R       . NSg/C/P D   NSg/V  V/C
> the March    Hare     went  “ Sh ! sh ! ” and the Dormouse sulkily remarked , “ If    you  can’t
# D+  NPrSg/V+ NSg/V/J+ NSg/V . W? . W? . . V/C D   NSg      R       V/J      . . NSg/C IPl+ VX
> be     civil , you’d better   finish the story for yourself . ”
# NSg/VX J     . W?    NSg/VX/J NSg/V  D   NSg/V C/P I        . .
>
#
> “ No       , please go      on  ! ” Alice said very humbly ; “ I    won’t interrupt again . I    dare     say
# . NPrSg/P+ . V      NSg/V/J J/P . . NPr+  V/J  J/R  R      . . ISg+ V     NSg/V+    P     . ISg+ NPrSg/VX NSg/V
> there may       be      one        . ”
# +     NPrSg/VX+ NSg/VX+ NSg/I/V/J+ . .
>
#
> “ One       , indeed ! ” said the Dormouse indignantly . However , he       consented to go       on  .
# . NSg/I/V/J . W?     . . V/J  D+  NSg      R           . C       . NPr/ISg+ V/J       P  NSg/V/J+ J/P .
> “ And so        these   three little    sisters — they were  learning to draw  , you  know  — ”
# . V/C NSg/I/J/C I/Ddem+ NSg   NPrSg/I/J NPl/V+  . IPl+ NSg/V V+       P  NSg/V . IPl+ NSg/V . .
>
#
> “ What   did they draw  ? ” said Alice , quite forgetting her     promise .
# . NSg/I+ V   IPl+ NSg/V . . V/J  NPr+  . NSg   NSg/V      I/J/D$+ NSg/V+  .
>
#
> “ Treacle , ” said the Dormouse , without considering at    all       this    time     .
# . NSg/V   . . V/J  D   NSg      . C/P     V           NSg/P NSg/I/J/C I/Ddem+ NSg/V/J+ .
>
#
> “ I    want  a    clean    cup    , ” interrupted the Hatter : “ let’s all       move  one        place  on  . ”
# . ISg+ NSg/V D/P+ NSg/V/J+ NSg/V+ . . V/J         D   NSg/V  . . N$    NSg/I/J/C NSg/V NSg/I/V/J+ NSg/V+ J/P . .
>
#
> He       moved on  as    he       spoke , and the Dormouse followed him : the March    Hare     moved
# NPr/ISg+ V/J   J/P NSg/R NPr/ISg+ NSg/V . V/C D   NSg      V/J      I+  . D+  NPrSg/V+ NSg/V/J+ V/J
> into the Dormouse’s place  , and Alice rather    unwillingly took the place of the
# P    D+  N$+        NSg/V+ . V/C NPr+  NPrSg/V/J R           V    D   NSg/V P  D+
> March    Hare     . The Hatter was the only one       who      got any   advantage from the change :
# NPrSg/V+ NSg/V/J+ . D   NSg/V  V   D   W?   NSg/I/V/J NPrSg/I+ V   I/R/D NSg/V     P    D+  NSg/V+ .
> and Alice was a   good      deal    worse   off       than before , as    the March    Hare     had just
# V/C NPr+  V   D/P NPrSg/V/J NSg/V/J NSg/V/J NSg/V/J/P C/P  C/P    . NSg/R D+  NPrSg/V+ NSg/V/J+ V   V/J
> upset   the milk   - jug   into his     plate  .
# NSg/V/J D   NSg/V+ . NSg/V P    ISg/D$+ NSg/V+ .
>
#
> Alice did not   wish  to offend the Dormouse again , so        she  began very cautiously :
# NPr+  V   NSg/C NSg/V P  V      D   NSg      P     . NSg/I/J/C ISg+ V     J/R  R          .
> “ But     I    don’t understand . Where did they draw  the treacle from ? ”
# . NSg/C/P ISg+ V     V          . NSg/C V   IPl+ NSg/V D   NSg/V   P    . .
>
#
> “ You  can      draw  water out         of a   water  - well    , ” said the Hatter ; “ so        I    should think
# . IPl+ NPrSg/VX NSg/V NSg/V NSg/V/J/R/P P  D/P NSg/V+ . NSg/V/J . . V/J  D   NSg/V  . . NSg/I/J/C ISg+ VX     NSg/V
> you  could  draw  treacle out         of a   treacle - well    — eh  , stupid ? ”
# IPl+ NSg/VX NSg/V NSg/V   NSg/V/J/R/P P  D/P NSg/V   . NSg/V/J . V/J . NSg/J+ . .
>
#
> “ But     they were  in        the well    , ” Alice said to the Dormouse , not   choosing to notice
# . NSg/C/P IPl+ NSg/V NPrSg/J/P D   NSg/V/J . . NPr+  V/J  P  D   NSg      . NSg/C V        P  NSg/V
> this    last     remark .
# I/Ddem+ NSg/V/J+ NSg/V+ .
>
#
> “ Of course they were  , ” said the Dormouse ; “ — well     in        . ”
# . P  NSg/V+ IPl+ NSg/V . . V/J  D   NSg      . . . NSg/V/J+ NPrSg/J/P . .
>
#
> This    answer so        confused poor     Alice , that       she  let   the Dormouse go      on  for some
# I/Ddem+ NSg/V  NSg/I/J/C V/J      NSg/V/J+ NPr+  . N/I/C/Ddem ISg+ NSg/V D   NSg      NSg/V/J J/P C/P I/J/R+
> time     without interrupting it         .
# NSg/V/J+ C/P     V            NPrSg/ISg+ .
>
#
> “ They were  learning to draw  , ” the Dormouse went  on  , yawning and rubbing its
# . IPl+ NSg/V V+       P  NSg/V . . D   NSg      NSg/V J/P . V       V/C NSg/V   ISg/D$+
> eyes   , for it         was getting very sleepy ; “ and they drew  all       manner of
# NPl/V+ . C/P NPrSg/ISg+ V   NSg/V   J/R  NSg/J  . . V/C IPl+ NPr/V NSg/I/J/C NSg    P
> things — everything that        begins with an  M          — ”
# NPl/V+ . N/I/V+     N/I/C/Ddem+ NPl/V  P    D/P NPrSg/V/J+ . .
>
#
> “ Why   with an  M         ? ” said Alice .
# . NSg/V P    D/P NPrSg/V/J . . V/J  NPr+  .
>
#
> “ Why   not   ? ” said the March    Hare     .
# . NSg/V NSg/C . . V/J  D+  NPrSg/V+ NSg/V/J+ .
>
#
> Alice was silent .
# NPr+  V+  NSg/J  .
>
#
> The Dormouse had closed its     eyes   by      this    time     , and was going   off       into a   doze  ;
# D+  NSg      V   V/J    ISg/D$+ NPl/V+ NSg/J/P I/Ddem+ NSg/V/J+ . V/C V   NSg/V/J NSg/V/J/P P    D/P NSg/V .
> but     , on  being   pinched by      the Hatter , it         woke    up        again with a    little     shriek , and
# NSg/C/P . J/P NSg/V/C V/J     NSg/J/P D   NSg/V  . NPrSg/ISg+ NSg/V/J NSg/V/J/P P     P    D/P+ NPrSg/I/J+ NSg/V  . V/C
> went  on  : “ — that        begins with an  M         , such  as    mouse - traps , and the moon     , and memory ,
# NSg/V J/P . . . N/I/C/Ddem+ NPl/V  P    D/P NPrSg/V/J . NSg/I NSg/R NSg/V . NPl/V . V/C D+  NPrSg/V+ . V/C NSg+   .
> and muchness — you  know  you  say   things are “ much  of a   muchness ” — did you  ever see
# V/C W?       . IPl+ NSg/V IPl+ NSg/V NPl/V+ V   . N/I/J P  D/P W?       . . V   IPl+ J    NSg/V
> such  a   thing as    a   drawing of a   muchness ? ”
# NSg/I D/P NSg/V NSg/R D/P NSg/V   P  D/P W?       . .
>
#
> “ Really , now         you  ask   me       , ” said Alice , very much  confused , “ I    don’t think — ”
# . R      . NPrSg/V/J/C IPl+ NSg/V NPrSg/I+ . . V/J  NPr+  . J/R  N/I/J V/J      . . ISg+ V     NSg/V . .
>
#
> “ Then    you  shouldn’t talk  , ” said the Hatter .
# . NSg/J/C IPl+ V         NSg/V . . V/J  D   NSg/V+ .
>
#
> This   piece of rudeness was more        than Alice could  bear     : she  got up        in        great
# I/Ddem NSg/V P  NSg+     V   NPrSg/I/V/J C/P  NPr+  NSg/VX NSg/V/J+ . ISg+ V   NSg/V/J/P NPrSg/J/P NSg/J+
> disgust , and walked off       ; the Dormouse fell    asleep instantly , and neither of the
# NSg/V+  . V/C V/J    NSg/V/J/P . D   NSg      NSg/V/J J+     R         . V/C I/C     P  D+
> others took the least notice of her     going   , though she  looked back    once  or      twice ,
# NPl/V+ V    D   NSg/J NSg/V  P  I/J/D$+ NSg/V/J . V/C    ISg+ V/J    NSg/V/J NSg/C NPrSg/C W?    .
> half       hoping that       they would  call  after her     : the last     time     she  saw   them , they
# NSg/V/J/P+ V      N/I/C/Ddem IPl+ NSg/VX NSg/V J/P   I/J/D$+ . D+  NSg/V/J+ NSg/V/J+ ISg+ NSg/V N/I+ . IPl+
> were  trying  to put   the Dormouse into the teapot .
# NSg/V NSg/V/J P  NSg/V D   NSg      P    D   NSg+   .
>
#
> “ At    any    rate   I’ll never go      there again ! ” said Alice as    she  picked her     way
# . NSg/P I/R/D+ NSg/V+ W?   R     NSg/V/J +     P     . . V/J  NPr+  NSg/R ISg+ V/J    I/J/D$+ NSg/J+
> through the wood       . “ It’s the stupidest tea    - party   I    ever was at    in        all        my  life   ! ”
# NSg/J/P D+  NPrSg/V/J+ . . W?   D   +         NSg/V+ . NSg/V/J ISg+ J    V   NSg/P NPrSg/J/P NSg/I/J/C+ D$+ NSg/V+ . .
>
#
> Just as    she  said this    , she  noticed that       one       of the trees  had a   door   leading
# V/J  NSg/R ISg+ V/J  I/Ddem+ . ISg+ V/J     N/I/C/Ddem NSg/I/V/J P  D+  NPl/V+ V   D/P NSg/V+ NSg/V/J
> right      into it         . “ That’s very curious ! ” she  thought . “ But     everything’s curious
# NPrSg/V/J+ P    NPrSg/ISg+ . . N$     J/R  J       . . ISg+ NSg/V+  . . NSg/C/P N$           J+
> today  . I    think I    may      as    well    go      in        at     once  . ” And in        she  went  .
# NSg/J+ . ISg+ NSg/V ISg+ NPrSg/VX NSg/R NSg/V/J NSg/V/J NPrSg/J/P NSg/P+ NSg/C . . V/C NPrSg/J/P ISg+ NSg/V .
>
#
> Once  more        she  found herself in        the long       hall   , and close   to the little     glass
# NSg/C NPrSg/I/V/J ISg+ NSg/V I+      NPrSg/J/P D+  NPrSg/V/J+ NPrSg+ . V/C NSg/V/J P  D+  NPrSg/I/J+ NPrSg/V+
> table  . “ Now         , I’ll manage better   this    time     , ” she  said to herself , and began by
# NSg/V+ . . NPrSg/V/J/C . W?   NSg/V  NSg/VX/J I/Ddem+ NSg/V/J+ . . ISg+ V/J  P  I+      . V/C V     NSg/J/P
> taking  the little    golden     key       , and unlocking the door   that        led     into the garden   .
# NSg/V/J D   NPrSg/I/J NPrSg/V/J+ NPrSg/V/J . V/C V         D+  NSg/V+ N/I/C/Ddem+ NSg/V/J P    D   NSg/V/J+ .
> Then    she  went  to work  nibbling at    the mushroom ( she  had kept a   piece of it         in
# NSg/J/C ISg+ NSg/V P  NSg/V V        NSg/P D   NSg/V/J  . ISg+ V   V    D/P NSg/V P  NPrSg/ISg+ NPrSg/J/P
> her     pocket  ) till      she  was about a    foot   high    : then    she  walked down      the little
# I/J/D$+ NSg/V/J . NSg/V/C/P ISg+ V   J/P   D/P+ NSg/V+ NSg/V/J . NSg/J/C ISg+ V/J    NSg/V/J/P D+  NPrSg/I/J+
> passage  : and then    — she  found herself at    last    in        the beautiful garden   , among the
# NSg/V/J+ . V/C NSg/J/C . ISg+ NSg/V I+      NSg/P NSg/V/J NPrSg/J/P D+  NSg/J+    NSg/V/J+ . P     D
> bright     flower - beds  and the cool     fountains .
# NPrSg/V/J+ NSg/V+ . NPl/V V/C D+  NSg/V/J+ NPl/V+    .
>
#
> CHAPTER VIII : The Queen’s Croquet - Ground
# NSg/V+  W?   . D   N$      NSg/V   . NSg/V/J
>
#
> A   large rose      - tree  stood near      the entrance of the garden   : the roses  growing on  it
# D/P NSg/J NPrSg/V/J . NSg/V V     NSg/V/J/P D   NSg/V    P  D+  NSg/V/J+ . D+  NPl/V+ NSg/V   J/P NPrSg/ISg+
> were  white     , but     there were  three gardeners at    it         , busily painting them red    .
# NSg/V NPrSg/V/J . NSg/C/P +     NSg/V NSg   +         NSg/P NPrSg/ISg+ . R      NSg/V+   N/I+ NSg/J+ .
> Alice thought this   a   very curious thing , and she  went  nearer to watch them , and
# NPr+  NSg/V   I/Ddem D/P J/R  J       NSg/V . V/C ISg+ NSg/V J      P  NSg/V N/I+ . V/C
> just as    she  came    up        to them she  heard one       of them say   , “ Look  out         now         , Five !
# V/J  NSg/R ISg+ NSg/V/P NSg/V/J/P P  N/I+ ISg+ V/J   NSg/I/V/J P  N/I+ NSg/V . . NSg/V NSg/V/J/R/P NPrSg/V/J/C . NSg  .
> Don’t go      splashing paint  over      me       like        that       ! ”
# V     NSg/V/J V         NSg/V+ NSg/V/J/P NPrSg/I+ NSg/V/J/C/P N/I/C/Ddem . .
>
#
> “ I    couldn’t help  it         , ” said Five , in        a   sulky tone     ; “ Seven jogged my  elbow  . ”
# . ISg+ V        NSg/V NPrSg/ISg+ . . V/J  NSg  . NPrSg/J/P D/P NSg/J NSg/I/V+ . . NSg   V      D$+ NSg/V+ . .
>
#
> On  which Seven looked up        and said , “ That’s right     , Five ! Always lay     the blame    on
# J/P I/C+  NSg   V/J    NSg/V/J/P V/C V/J  . . N$     NPrSg/V/J . NSg  . R      NSg/V/J D+  NSg/V/J+ J/P
> others ! ”
# NPl/V  . .
>
#
> “ You’d better   not   talk  ! ” said Five . “ I    heard the Queen      say   only yesterday you
# . W?    NSg/VX/J NSg/C NSg/V . . V/J+ NSg  . . ISg+ V/J   D+  NPrSg/V/J+ NSg/V W?   NSg       IPl+
> deserved to be     beheaded ! ”
# V/J      P  NSg/VX V/J      . .
>
#
> “ What   for ? ” said the one        who      had spoken first   .
# . NSg/I+ C/P . . V/J  D+  NSg/I/V/J+ NPrSg/I+ V   V/J+   NSg/V/J .
>
#
> “ That’s none  of your business , Two ! ” said Seven .
# . N$     NSg/I P  D$+  NSg/J+   . NSg . . V/J+ NSg+  .
>
#
> “ Yes   , it         is his    business ! ” said Five , “ and I’ll tell    him — it         was for bringing the
# . NSg/V . NPrSg/ISg+ VL ISg/D$ NSg/J    . . V/J  NSg  . . V/C W?   NPrSg/V I+  . NPrSg/ISg+ V   C/P V        D
> cook    tulip - roots instead of onions . ”
# NPrSg/V NSg   . NPl/V W?      P  W?     . .
>
#
> Seven flung down      his     brush  , and had just begun “ Well    , of all       the unjust things — ”
# NSg   V     NSg/V/J/P ISg/D$+ NSg/V+ . V/C V   V/J  V     . NSg/V/J . P  NSg/I/J/C D+  J+     NPl/V+ . .
> when    his     eye    chanced to fall  upon Alice , as    she  stood watching them , and he
# NSg/I/C ISg/D$+ NSg/V+ V/J     P  NSg/V P    NPr+  . NSg/R ISg+ V     V        N/I+ . V/C NPr/ISg+
> checked himself suddenly : the others looked round     also , and all       of them bowed
# V/J     I+      R        . D+  NPl/V+ V/J    NSg/V/J/P W?   . V/C NSg/I/J/C P  N/I+ V/J+
> low     .
# NSg/V/J .
>
#
> “ Would  you  tell    me       , ” said Alice , a    little     timidly , “ why   you  are painting those
# . NSg/VX IPl+ NPrSg/V NPrSg/I+ . . V/J  NPr+  . D/P+ NPrSg/I/J+ R       . . NSg/V IPl+ V   NSg/V    I/Ddem+
> roses  ? ”
# NPl/V+ . .
>
#
> Five and Seven said nothing  , but     looked at     Two . Two began in        a    low      voice  , “ Why
# NSg  V/C NSg   V/J  NSg/I/J+ . NSg/C/P V/J    NSg/P+ NSg . NSg V     NPrSg/J/P D/P+ NSg/V/J+ NSg/V+ . . NSg/V
> the fact is , you  see   , Miss  , this    here    ought    to have   been  a   red   rose       - tree  , and we
# D+  NSg+ VL . IPl+ NSg/V . NSg/V . I/Ddem+ NSg/J/R NSg/I/VX P  NSg/VX NSg/V D/P NSg/J NPrSg/V/J+ . NSg/V . V/C IPl+
> put   a   white     one       in        by      mistake ; and if    the Queen      was to find  it         out         , we   should
# NSg/V D/P NPrSg/V/J NSg/I/V/J NPrSg/J/P NSg/J/P NSg/V+  . V/C NSg/C D+  NPrSg/V/J+ V   P  NSg/V NPrSg/ISg+ NSg/V/J/R/P . IPl+ VX
> all       have   our heads  cut     off       , you know   . So        you  see   , Miss  , we’re doing our best       ,
# NSg/I/J/C NSg/VX D$+ NPl/V+ NSg/V/J NSg/V/J/P . IPl NSg/V+ . NSg/I/J/C IPl+ NSg/V . NSg/V . W?    NSg/V D$+ NPrSg/VX/J .
> afore she  comes , to — ” At    this    moment Five , who      had been  anxiously looking across
# ?     ISg+ NPl/V . P  . . NSg/P I/Ddem+ NSg+   NSg  . NPrSg/I+ V   NSg/V R         V       NSg/P
> the garden   , called out         “ The Queen      ! The Queen      ! ” and the three gardeners instantly
# D+  NSg/V/J+ . V/J    NSg/V/J/R/P . D+  NPrSg/V/J+ . D+  NPrSg/V/J+ . . V/C D+  NSg+  +         R
> threw themselves flat    upon their faces  . There was a   sound   of many     footsteps , and
# V     I+         NSg/V/J P    D$+   NPl/V+ . +     V   D/P NSg/V/J P  N/I/J/D+ NPl+      . V/C
> Alice looked round     , eager   to see   the Queen      .
# NPr+  V/J    NSg/V/J/P . NSg/V/J P  NSg/V D   NPrSg/V/J+ .
>
#
> First    came    ten soldiers carrying clubs  ; these   were  all       shaped like        the three
# NSg/V/J+ NSg/V/P NSg NPl/V+   V        NPl/V+ . I/Ddem+ NSg/V NSg/I/J/C V/J+   NSg/V/J/C/P D+  NSg+
> gardeners , oblong  and flat    , with their hands and feet at    the corners : next    the
# W?        . NSg/V/J V/C NSg/V/J . P    D$+   NPl/V V/C NPl+ NSg/P D+  +       . NSg/J/P D
> ten courtiers ; these   were  ornamented all       over      with diamonds , and walked two and
# NSg NPl       . I/Ddem+ NSg/V V/J        NSg/I/J/C NSg/V/J/P P    NPl/V    . V/C V/J    NSg V/C
> two , as    the soldiers did . After these   came    the royal    children ; there were  ten of
# NSg . NSg/R D+  NPl/V+   V+  . J/P   I/Ddem+ NSg/V/P D+  NPrSg/J+ NPl+     . +     NSg/V NSg P
> them , and the little     dears  came    jumping merrily along hand   in        hand   , in        couples :
# N/I+ . V/C D+  NPrSg/I/J+ NPl/V+ NSg/V/P V       R       P     NSg/V+ NPrSg/J/P NSg/V+ . NPrSg/J/P NPl/V+  .
> they were  all       ornamented with hearts . Next    came    the guests , mostly Kings  and
# IPl+ NSg/V NSg/I/J/C V/J        P    NPl/V+ . NSg/J/P NSg/V/P D+  NPl/V+ . R      NPl/V+ V/C
> Queens  , and among them Alice recognised the White      Rabbit : it         was talking in        a
# NPrSg/V . V/C P     N/I+ NPr+  V/J/Au/Br  D+  NPrSg/V/J+ NSg/V+ . NPrSg/ISg+ V   V       NPrSg/J/P D/P+
> hurried nervous manner , smiling at    everything that        was said , and went  by      without
# V/J+    J+      NSg+   . NSg/V/J NSg/P N/I/V+     N/I/C/Ddem+ V   V/J  . V/C NSg/V NSg/J/P C/P+
> noticing her     . Then    followed the Knave of Hearts , carrying the King’s crown    on  a
# V        I/J/D$+ . NSg/J/C V/J      D   NSg   P  NPl/V+ . V        D+  N$+    NSg/V/J+ J/P D/P
> crimson velvet   cushion ; and , last    of all       this    grand  procession , came    THE KING
# NSg/V/J NSg/V/J+ NSg/V+  . V/C . NSg/V/J P  NSg/I/J/C I/Ddem+ NSg/J+ NSg/V+     . NSg/V/P D+  NPrSg/V/J
> AND QUEEN     OF HEARTS .
# V/C NPrSg/V/J P  NPl/V+ .
>
#
> Alice was rather    doubtful whether she  ought    not   to lie     down      on  her     face   like        the
# NPr+  V   NPrSg/V/J NSg/J    I/C     ISg+ NSg/I/VX NSg/C P  NPrSg/V NSg/V/J/P J/P I/J/D$+ NSg/V+ NSg/V/J/C/P D+
> three gardeners , but     she  could  not   remember ever having heard of such  a   rule  at
# NSg+  +         . NSg/C/P ISg+ NSg/VX NSg/C NSg/V    J    V      V/J   P  NSg/I D/P NSg/V NSg/P
> processions ; “ and besides , what   would  be     the use   of a    procession , ” thought she  ,
# NPl         . . V/C W?      . NSg/I+ NSg/VX NSg/VX D   NSg/V P  D/P+ NSg/V+     . . NSg/V   ISg+ .
> “ if    people had all        to lie     down      upon their faces  , so        that       they couldn’t see   it         ? ”
# . NSg/C NSg/V+ V   NSg/I/J/C+ P  NPrSg/V NSg/V/J/P P    D$+   NPl/V+ . NSg/I/J/C N/I/C/Ddem IPl+ V        NSg/V NPrSg/ISg+ . .
> So        she  stood still   where she  was , and  waited .
# NSg/I/J/C ISg+ V     NSg/V/J NSg/C ISg+ V   . V/C+ V/J    .
>
#
> When    the procession came    opposite to Alice , they all       stopped and looked at    her     ,
# NSg/I/C D   NSg/V      NSg/V/P NSg/J/P  P  NPr+  . IPl+ NSg/I/J/C V/J     V/C V/J    NSg/P I/J/D$+ .
> and the Queen      said severely “ Who      is this    ? ” She  said it         to the Knave of Hearts ,
# V/C D+  NPrSg/V/J+ V/J  R        . NPrSg/I+ VL I/Ddem+ . . ISg+ V/J  NPrSg/ISg+ P  D   NSg   P  NPl/V+ .
> who      only bowed and smiled in        reply  .
# NPrSg/I+ W?   V/J   V/C V/J    NPrSg/J/P NSg/V+ .
>
#
> “ Idiot ! ” said the Queen      , tossing her     head       impatiently ; and , turning to Alice ,
# . NSg/J . . V/J  D+  NPrSg/V/J+ . V       I/J/D$+ NPrSg/V/J+ R           . V/C . NSg/V   P  NPr+  .
> she  went  on  , “ What’s your name   , child  ? ”
# ISg+ NSg/V J/P . . N$     D$+  NSg/V+ . NSg/V+ . .
>
#
> “ My  name   is Alice , so        please your Majesty , ” said Alice very politely ; but     she
# . D$+ NSg/V+ VL NPr   . NSg/I/J/C V      D$+  NSg/I+  . . V/J  NPr+  J/R  R        . NSg/C/P ISg+
> added , to herself , “ Why   , they’re only a   pack  of cards  , after all        . I    needn’t be
# V/J   . P  I+      . . NSg/V . W?      W?   D/P NSg/V P  NPl/V+ . J/P   NSg/I/J/C+ . ISg+ VX      NSg/VX
> afraid of them ! ”
# J      P  N/I+ . .
>
#
> “ And who      are these   ? ” said the Queen      , pointing to the three gardeners who      were
# . V/C NPrSg/I+ V   I/Ddem+ . . V/J  D+  NPrSg/V/J+ . V        P  D+  NSg+  +         NPrSg/I+ NSg/V
> lying   round     the rose       - tree  ; for , you  see   , as    they were  lying   on  their faces  , and
# NSg/V/J NSg/V/J/P D   NPrSg/V/J+ . NSg/V . C/P . IPl+ NSg/V . NSg/R IPl+ NSg/V NSg/V/J J/P D$+   NPl/V+ . V/C
> the pattern on  their backs  was the same as    the rest  of the pack   , she  could  not
# D   NSg/V/J J/P D$+   NPl/V+ V   D   I/J  NSg/R D   NSg/V P  D+  NSg/V+ . ISg+ NSg/VX NSg/C
> tell    whether they were  gardeners , or      soldiers , or      courtiers , or      three of her     own
# NPrSg/V I/C     IPl+ NSg/V W?        . NPrSg/C NPl/V+   . NPrSg/C NPl       . NPrSg/C NSg   P  I/J/D$+ NSg/V/J+
> children .
# NPl+     .
>
#
> “ How   should I    know  ? ” said Alice , surprised at    her     own      courage . “ It’s no      business
# . NSg/C VX     ISg+ NSg/V . . V/J  NPr+  . V/J       NSg/P I/J/D$+ NSg/V/J+ NSg/V+  . . W?   NPrSg/P NSg/J
> of mine    . ”
# P  NSg/I/V . .
>
#
> The Queen     turned crimson with fury , and , after glaring at    her     for a   moment like
# D+  NPrSg/V/J V/J    NSg/V/J P    NSg  . V/C . J/P   NSg/V/J NSg/P I/J/D$+ C/P D/P NSg    NSg/V/J/C/P
> a    wild     beast    , screamed “ Off       with her     head       ! Off       — ”
# D/P+ NSg/V/J+ NSg/V/J+ . V/J      . NSg/V/J/P P    I/J/D$+ NPrSg/V/J+ . NSg/V/J/P . .
>
#
> “ Nonsense ! ” said Alice , very loudly and decidedly , and the Queen      was silent .
# . NSg/V/J  . . V/J  NPr+  . J/R  R      V/C R         . V/C D+  NPrSg/V/J+ V+  NSg/J  .
>
#
> The King      laid his     hand   upon her     arm      , and timidly said “ Consider , my  dear     : she  is
# D+  NPrSg/V/J V/J  ISg/D$+ NSg/V+ P    I/J/D$+ NSg/V/J+ . V/C R       V/J  . V        . D$+ NSg/V/J+ . ISg+ VL
> only a    child  ! ”
# W?   D/P+ NSg/V+ . .
>
#
> The Queen     turned angrily away from him , and said to the Knave “ Turn  them over      ! ”
# D+  NPrSg/V/J V/J    R       V/J  P    I+  . V/C V/J  P  D   NSg   . NSg/V N/I+ NSg/V/J/P . .
>
#
> The Knave did so        , very carefully , with one        foot   .
# D+  NSg   V   NSg/I/J/C . J/R  R         . P    NSg/I/V/J+ NSg/V+ .
>
#
> “ Get   up        ! ” said the Queen      , in        a   shrill  , loud   voice  , and the three gardeners
# . NSg/V NSg/V/J/P . . V/J  D+  NPrSg/V/J+ . NPrSg/J/P D/P NSg/V/J . NSg/J+ NSg/V+ . V/C D+  NSg+  +
> instantly jumped up        , and began bowing to the King       , the Queen      , the royal
# R         V/J    NSg/V/J/P . V/C V     V      P  D+  NPrSg/V/J+ . D+  NPrSg/V/J+ . D+  NPrSg/J+
> children , and everybody else   .
# NPl+     . V/C N/I+      N/J/C+ .
>
#
> “ Leave off       that        ! ” screamed the Queen      . “ You  make  me       giddy    . ” And then    , turning to
# . NSg/V NSg/V/J/P N/I/C/Ddem+ . . V/J      D+  NPrSg/V/J+ . . IPl+ NSg/V NPrSg/I+ NSg/V/J+ . . V/C NSg/J/C . NSg/V   P
> the rose       - tree  , she  went  on  , “ What   have   you  been  doing here    ? ”
# D   NPrSg/V/J+ . NSg/V . ISg+ NSg/V J/P . . NSg/I+ NSg/VX IPl+ NSg/V NSg/V NSg/J/R . .
>
#
> “ May      it         please your Majesty , ” said Two , in        a   very humble  tone    , going   down      on  one
# . NPrSg/VX NPrSg/ISg+ V      D$+  NSg/I+  . . V/J  NSg . NPrSg/J/P D/P J/R  NSg/V/J NSg/I/V . NSg/V/J NSg/V/J/P J/P NSg/I/V/J
> knee   as    he       spoke , “ we   were  trying  — ”
# NSg/V+ NSg/R NPr/ISg+ NSg/V . . IPl+ NSg/V NSg/V/J . .
>
#
> “ I    see   ! ” said the Queen      , who      had meanwhile been  examining the roses  . “ Off       with
# . ISg+ NSg/V . . V/J  D+  NPrSg/V/J+ . NPrSg/I+ V   NSg       NSg/V V         D+  NPl/V+ . . NSg/V/J/P P
> their heads  ! ” and the procession moved on  , three of the soldiers remaining
# D$+   NPl/V+ . . V/C D+  NSg/V+     V/J   J/P . NSg   P  D+  NPl/V+   V
> behind  to execute the unfortunate gardeners , who      ran   to Alice for protection .
# NSg/J/P P  V       D+  NSg/J+      +         . NPrSg/I+ NSg/V P  NPr+  C/P NSg+       .
>
#
> “ You  shan’t be     beheaded ! ” said Alice , and she  put   them into a   large flower - pot
# . IPl+ V      NSg/VX V/J      . . V/J  NPr+  . V/C ISg+ NSg/V N/I+ P    D/P NSg/J NSg/V+ . NSg/V
> that        stood near      . The three soldiers wandered about for a   minute  or      two , looking
# N/I/C/Ddem+ V+    NSg/V/J/P . D+  NSg+  NPl/V+   V/J      J/P   C/P D/P NSg/V/J NPrSg/C NSg . V
> for them , and then    quietly marched off       after the others .
# C/P N/I+ . V/C NSg/J/C R       V/J     NSg/V/J/P J/P   D+  NPl/V+ .
>
#
> “ Are their heads off       ? ” shouted the Queen      .
# . V   D$+   NPl/V NSg/V/J/P . . V/J     D   NPrSg/V/J+ .
>
#
> “ Their heads  are gone  , if    it         please your Majesty ! ” the soldiers shouted in
# . D$+   NPl/V+ V   V/J/P . NSg/C NPrSg/ISg+ V      D$   NSg/I+  . . D+  NPl/V+   V/J     NPrSg/J/P
> reply  .
# NSg/V+ .
>
#
> “ That’s right     ! ” shouted the Queen      . “ Can      you  play  croquet ? ”
# . N$     NPrSg/V/J . . V/J     D+  NPrSg/V/J+ . . NPrSg/VX IPl+ NSg/V NSg/V   . .
>
#
> The soldiers were  silent , and looked at    Alice , as    the question was evidently
# D+  NPl/V    NSg/V NSg/J  . V/C V/J    NSg/P NPr+  . NSg/R D+  NSg/V+   V   R
> meant for her     .
# V     C/P I/J/D$+ .
>
#
> “ Yes   ! ” shouted Alice .
# . NSg/V . . V/J     NPr+  .
>
#
> “ Come    on  , then    ! ” roared the Queen      , and Alice joined the procession , wondering
# . NSg/V/P J/P . NSg/J/C . . V/J    D+  NPrSg/V/J+ . V/C NPr+  V/J    D+  NSg/V+     . NSg/V/J
> very much  what   would  happen next    .
# J/R  N/I/J NSg/I+ NSg/VX V+     NSg/J/P .
>
#
> “ It’s — it’s a   very fine    day   ! ” said a   timid voice at    her     side     . She  was walking by
# . W?   . W?   D/P J/R  NSg/V/J NPrSg . . V/J  D/P J     NSg/V NSg/P I/J/D$+ NSg/V/J+ . ISg+ V   NSg/V/J NSg/J/P
> the White      Rabbit , who      was peeping anxiously into her     face   .
# D+  NPrSg/V/J+ NSg/V+ . NPrSg/I+ V   V       R         P    I/J/D$+ NSg/V+ .
>
#
> “ Very , ” said Alice : “ — where’s the Duchess ? ”
# . J/R  . . V/J  NPr+  . . . N$      D   NSg/V   . .
>
#
> “ Hush  ! Hush   ! ” said the Rabbit in        a   low     , hurried tone     . He       looked anxiously over
# . NSg/V . NSg/V+ . . V/J  D+  NSg/V+ NPrSg/J/P D/P NSg/V/J . V/J     NSg/I/V+ . NPr/ISg+ V/J    R         NSg/V/J/P
> his     shoulder as    he       spoke , and then    raised himself upon tiptoe   , put   his     mouth
# ISg/D$+ NSg/V+   NSg/R NPr/ISg+ NSg/V . V/C NSg/J/C V/J    I+      P    NSg/V/J+ . NSg/V ISg/D$+ NSg/V+
> close   to her     ear      , and whispered “ She’s under   sentence of execution . ”
# NSg/V/J P  I/J/D$+ NSg/V/J+ . V/C V/J       . W?    NSg/J/P NSg/V    P  NSg       . .
>
#
> “ What   for ? ” said Alice .
# . NSg/I+ C/P . . V/J  NPr+  .
>
#
> “ Did you  say   ‘          What   a    pity   ! ’ ? ” the Rabbit asked .
# . V   IPl+ NSg/V Unlintable NSg/I+ D/P+ NSg/V+ . . . . D+  NSg/V+ V/J+  .
>
#
> “ No       , I    didn’t , ” said Alice : “ I    don’t think it’s at    all       a    pity   . I    said ‘          What
# . NPrSg/P+ . ISg+ V      . . V/J  NPr+  . . ISg+ V     NSg/V W?   NSg/P NSg/I/J/C D/P+ NSg/V+ . ISg+ V/J  Unlintable NSg/I+
> for ? ’ ”
# C/P . . .
>
#
> “ She  boxed the Queen’s ears   — ” the Rabbit began . Alice gave a   little    scream of
# . ISg+ V/J   D+  N$+     NPl/V+ . . D+  NSg/V+ V+    . NPr+  V    D/P NPrSg/I/J NSg/V  P
> laughter . “ Oh      , hush   ! ” the Rabbit whispered in        a    frightened tone     . “ The Queen      will
# NSg+     . . NPrSg/V . NSg/V+ . . D+  NSg/V+ V/J       NPrSg/J/P D/P+ V/J+       NSg/I/V+ . . D+  NPrSg/V/J+ NPrSg/VX
> hear you  ! You  see   , she  came    rather    late  , and the Queen      said — ”
# V    IPl+ . IPl+ NSg/V . ISg+ NSg/V/P NPrSg/V/J NSg/J . V/C D+  NPrSg/V/J+ V/J  . .
>
#
> “ Get   to your places ! ” shouted the Queen      in        a   voice of thunder , and people began
# . NSg/V P  D$+  NPl/V+ . . V/J     D+  NPrSg/V/J+ NPrSg/J/P D/P NSg/V P  NSg/V+  . V/C NSg/V+ V
> running   about in        all        directions , tumbling up        against each other   ; however , they
# NSg/V/J/P J/P   NPrSg/J/P NSg/I/J/C+ NSg+       . NSg/V    NSg/V/J/P C/P     D    NSg/V/J . C       . IPl+
> got settled down      in        a   minute  or      two , and the game     began . Alice thought she  had
# V   V/J     NSg/V/J/P NPrSg/J/P D/P NSg/V/J NPrSg/C NSg . V/C D+  NSg/V/J+ V+    . NPr+  NSg/V   ISg+ V
> never seen  such  a   curious croquet - ground  in        her     life   ; it         was all       ridges and
# R     NSg/V NSg/I D/P J       NSg/V   . NSg/V/J NPrSg/J/P I/J/D$+ NSg/V+ . NPrSg/ISg+ V   NSg/I/J/C NPl/V  V/C
> furrows ; the balls  were  live hedgehogs , the mallets live flamingoes , and the
# NPl/V   . D+  NSg/V+ NSg/V V/J  NPl/V     . D   NPl/V   V/J  ?          . V/C D+
> soldiers had to double  themselves up        and to stand on  their hands and feet , to
# NPl/V+   V   P  NSg/V/J I+         NSg/V/J/P V/C P  NSg/V J/P D$+   NPl/V V/C NPl+ . P
> make  the arches .
# NSg/V D   NPl/V+ .
>
#
> The chief   difficulty Alice found at    first   was in        managing her     flamingo : she
# D+  NSg/V/J NSg        NPr+  NSg/V NSg/P NSg/V/J V   NPrSg/J/P V        I/J/D$+ NSg/J    . ISg+
> succeeded in        getting its     body   tucked away , comfortably enough , under   her     arm      ,
# V/J       NPrSg/J/P NSg/V   ISg/D$+ NSg/V+ V/J    V/J  . R           NSg/I  . NSg/J/P I/J/D$+ NSg/V/J+ .
> with its     legs   hanging down      , but     generally , just as    she  had got its     neck   nicely
# P    ISg/D$+ NPl/V+ NSg/V/J NSg/V/J/P . NSg/C/P R         . V/J  NSg/R ISg+ V   V   ISg/D$+ NSg/V+ R
> straightened out         , and was going   to give  the hedgehog a   blow    with its     head       , it
# V/J          NSg/V/J/R/P . V/C V   NSg/V/J P  NSg/V D+  NSg/V+   D/P NSg/V/J P    ISg/D$+ NPrSg/V/J+ . NPrSg/ISg+
> would  twist itself round     and look  up        in        her     face   , with such  a   puzzled expression
# NSg/VX NSg/V I+     NSg/V/J/P V/C NSg/V NSg/V/J/P NPrSg/J/P I/J/D$+ NSg/V+ . P    NSg/I D/P V/J+    NSg+
> that        she  could  not   help  bursting out         laughing : and when    she  had got its     head
# N/I/C/Ddem+ ISg+ NSg/VX NSg/C NSg/V V        NSg/V/J/R/P NSg/V/J  . V/C NSg/I/C ISg+ V   V   ISg/D$+ NPrSg/V/J+
> down      , and was going   to begin again , it         was very provoking to find  that       the
# NSg/V/J/P . V/C V   NSg/V/J P  NSg/V P     . NPrSg/ISg+ V   J/R  NSg/V/J   P  NSg/V N/I/C/Ddem D+
> hedgehog had unrolled itself , and was in        the act     of crawling away : besides all
# NSg/V+   V   V/J      I      . V/C V   NPrSg/J/P D   NPrSg/V P  V        V/J  . W?      NSg/I/J/C
> this    , there was generally a   ridge or      furrow in        the way    wherever she  wanted to
# I/Ddem+ . +     V   R         D/P NSg/V NPrSg/C NSg/V  NPrSg/J/P D+  NSg/J+ C        ISg+ V/J    P
> send  the hedgehog to , and , as    the doubled - up        soldiers were  always getting up        and
# NSg/V D+  NSg/V+   P  . V/C . NSg/R D   V/J+    . NSg/V/J/P NPl/V    NSg/V R      NSg/V   NSg/V/J/P V/C
> walking off       to other   parts of the ground   , Alice soon came    to the conclusion that
# NSg/V/J NSg/V/J/P P  NSg/V/J NPl/V P  D+  NSg/V/J+ . NPr+  J/R  NSg/V/P P  D+  NSg+       N/I/C/Ddem+
> it         was a   very difficult game     indeed .
# NPrSg/ISg+ V   D/P J/R  V/J       NSg/V/J+ +      .
>
#
> The players all       played at    once  without waiting for turns , quarrelling    all       the
# D+  NPl     NSg/I/J/C V/J    NSg/P NSg/C C/P     NSg/V   C/P NPl/V . NSg/V/Ca/Au/Br NSg/I/J/C D
> while     , and fighting for the hedgehogs ; and in        a   very short       time     the Queen      was in
# NSg/V/C/P . V/C NSg/V/J  C/P D   NPl/V     . V/C NPrSg/J/P D/P J/R  NPrSg/V/J/P NSg/V/J+ D+  NPrSg/V/J+ V   NPrSg/J/P
> a   furious passion  , and went  stamping about , and shouting “ Off       with his     head       ! ” or
# D/P J+      NPrSg/V+ . V/C NSg/V NSg      J/P   . V/C V+       . NSg/V/J/P P    ISg/D$+ NPrSg/V/J+ . . NPrSg/C
> “ Off       with her     head       ! ” about once  in        a    minute   .
# . NSg/V/J/P P    I/J/D$+ NPrSg/V/J+ . . J/P   NSg/C NPrSg/J/P D/P+ NSg/V/J+ .
>
#
> Alice began to feel    very uneasy  : to be     sure , she  had not   as    yet     had any   dispute
# NPr+  V     P  NSg/I/V J/R  NSg/V/J . P  NSg/VX J    . ISg+ V   NSg/C NSg/R NSg/V/C V   I/R/D NSg/V
> with the Queen      , but     she  knew that       it         might    happen any    minute  , “ and then    , ”
# P    D+  NPrSg/V/J+ . NSg/C/P ISg+ V    N/I/C/Ddem NPrSg/ISg+ NSg/VX/J V      I/R/D+ NSg/V/J . . V/C NSg/J/C . .
> thought she  , “ what   would  become of me       ? They’re dreadfully fond    of beheading
# NSg/V   ISg+ . . NSg/I+ NSg/VX V      P  NPrSg/I+ . W?      R          NSg/V/J P  NSg
> people here    ; the great  wonder is , that        there’s any    one        left      alive ! ”
# NSg/V+ NSg/J/R . D+  NSg/J+ NSg/V+ VL . N/I/C/Ddem+ W?      I/R/D+ NSg/I/V/J+ NPrSg/V/J W?    . .
>
#
> She  was looking about for some  way   of escape , and wondering whether she  could
# ISg+ V   V       J/P   C/P I/J/R NSg/J P  NSg/V+ . V/C NSg/V/J   I/C     ISg+ NSg/VX
> get   away without being   seen  , when    she  noticed a   curious appearance in        the air    :
# NSg/V V/J  C/P     NSg/V/C NSg/V . NSg/I/C ISg+ V/J     D/P J       NSg        NPrSg/J/P D+  NSg/V+ .
> it         puzzled her     very much  at    first   , but     , after watching it         a   minute  or      two , she
# NPrSg/ISg+ V/J     I/J/D$+ J/R  N/I/J NSg/P NSg/V/J . NSg/C/P . J/P   V        NPrSg/ISg+ D/P NSg/V/J NPrSg/C NSg . ISg+
> made  it         out         to be     a   grin  , and she  said to herself “ It’s the Cheshire Cat      : now         I
# NSg/V NPrSg/ISg+ NSg/V/J/R/P P  NSg/VX D/P NSg/V . V/C ISg+ V/J  P  I+      . W?   D+  NPr+     NSg/V/J+ . NPrSg/V/J/C ISg+
> shall have   somebody to talk   to . ”
# VX    NSg/VX NSg/I+   P  NSg/V+ P  . .
>
#
> “ How   are you  getting on  ? ” said the Cat      , as    soon as    there was mouth  enough for it
# . NSg/C V   IPl+ NSg/V   J/P . . V/J  D+  NSg/V/J+ . NSg/R J/R  NSg/R +     V   NSg/V+ NSg/I  C/P NPrSg/ISg+
> to speak with .
# P  NSg/V P    .
>
#
> Alice waited till      the eyes   appeared , and then     nodded . “ It’s no      use   speaking to
# NPr+  V/J    NSg/V/C/P D+  NPl/V+ V/J      . V/C NSg/J/C+ V      . . W?   NPrSg/P NSg/V V        P
> it         , ” she  thought , “ till      its     ears   have   come    , or      at    least one       of them . ” In        another
# NPrSg/ISg+ . . ISg+ NSg/V   . . NSg/V/C/P ISg/D$+ NPl/V+ NSg/VX NSg/V/P . NPrSg/C NSg/P NSg/J NSg/I/V/J P  N/I+ . . NPrSg/J/P I/D+
> minute   the whole  head       appeared , and then    Alice put   down      her     flamingo , and began
# NSg/V/J+ D+  NSg/J+ NPrSg/V/J+ V/J      . V/C NSg/J/C NPr+  NSg/V NSg/V/J/P I/J/D$+ NSg/J    . V/C V
> an  account of the game     , feeling very glad    she  had someone to listen to her     . The
# D/P NSg/V   P  D+  NSg/V/J+ . NSg/V/J J/R  NSg/V/J ISg+ V   NSg/I   P  NSg/V  P  I/J/D$+ . D+
> Cat      seemed to think that       there was enough of it         now         in        sight  , and no      more        of it
# NSg/V/J+ V/J    P  NSg/V N/I/C/Ddem +     V   NSg/I  P  NPrSg/ISg+ NPrSg/V/J/C NPrSg/J/P NSg/V+ . V/C NPrSg/P NPrSg/I/V/J P  NPrSg/ISg+
> appeared .
# V/J+     .
>
#
> “ I    don’t think they play  at    all        fairly , ” Alice began , in        rather    a   complaining
# . ISg+ V     NSg/V IPl+ NSg/V NSg/P NSg/I/J/C+ R+     . . NPr+  V     . NPrSg/J/P NPrSg/V/J D/P V
> tone    , “ and they all        quarrel so        dreadfully one       can’t hear oneself speak — and they
# NSg/I/V . . V/C IPl+ NSg/I/J/C+ NSg/V+  NSg/I/J/C R          NSg/I/V/J VX    V    I+      NSg/V . V/C IPl+
> don’t seem to have   any   rules in        particular ; at    least , if    there are , nobody
# V     V    P  NSg/VX I/R/D NPl/V NPrSg/J/P NSg/J      . NSg/P NSg/J . NSg/C +     V   . NSg/I+
> attends to them — and you’ve no       idea how   confusing it         is all       the things being
# V       P  N/I+ . V/C W?     NPrSg/P+ NSg+ NSg/C V/J       NPrSg/ISg+ VL NSg/I/J/C D+  NPl/V+ NSg/V/C
> alive ; for instance , there’s the arch    I’ve got to go      through next    walking about
# W?    . C/P NSg/V+   . W?      D   NSg/V/J W?   V   P  NSg/V/J NSg/J/P NSg/J/P NSg/V/J J/P
> at    the other   end   of the ground   — and I    should have   croqueted the Queen’s hedgehog
# NSg/P D   NSg/V/J NSg/V P  D+  NSg/V/J+ . V/C ISg+ VX     NSg/VX ?         D+  N$+     NSg/V+
> just now         , only it         ran   away when    it         saw   mine     coming  ! ”
# V/J  NPrSg/V/J/C . W?   NPrSg/ISg+ NSg/V V/J  NSg/I/C NPrSg/ISg+ NSg/V NSg/I/V+ NSg/V/J . .
>
#
> “ How   do     you like        the Queen      ? ” said the Cat      in        a    low      voice  .
# . NSg/C NSg/VX IPl NSg/V/J/C/P D+  NPrSg/V/J+ . . V/J  D+  NSg/V/J+ NPrSg/J/P D/P+ NSg/V/J+ NSg/V+ .
>
#
> “ Not   at    all       , ” said Alice : “ she’s so        extremely — ” Just then    she  noticed that       the
# . NSg/C NSg/P NSg/I/J/C . . V/J  NPr+  . . W?    NSg/I/J/C R         . . V/J  NSg/J/C ISg+ V/J     N/I/C/Ddem D+
> Queen      was close   behind  her     , listening : so        she  went  on  , “ — likely to win   , that
# NPrSg/V/J+ V   NSg/V/J NSg/J/P I/J/D$+ . V         . NSg/I/J/C ISg+ NSg/V J/P . . . NSg/J  P  NSg/V . N/I/C/Ddem
> it’s hardly worth   while     finishing the game     . ”
# W?   R      NSg/V/J NSg/V/C/P V         D+  NSg/V/J+ . .
>
#
> The Queen     smiled and passed on  .
# D+  NPrSg/V/J V/J    V/C V/J    J/P .
>
#
> “ Who      are you  talking to ? ” said the King       , going   up        to Alice , and looking at    the
# . NPrSg/I+ V   IPl+ V       P  . . V/J  D+  NPrSg/V/J+ . NSg/V/J NSg/V/J/P P  NPr+  . V/C V       NSg/P D+
> Cat’s head       with great  curiosity .
# N$+   NPrSg/V/J+ P    NSg/J+ NSg+      .
>
#
> “ It’s a   friend    of mine     — a   Cheshire Cat      , ” said Alice : “ allow me       to introduce it        . ”
# . W?   D/P NPrSg/V/J P  NSg/I/V+ . D/P NPr      NSg/V/J+ . . V/J  NPr+  . . V     NPrSg/I+ P  V         NPrSg/ISg . .
>
#
> “ I    don’t like        the look  of it         at    all       , ” said the King       : “ however , it         may      kiss  my
# . ISg+ V     NSg/V/J/C/P D   NSg/V P  NPrSg/ISg+ NSg/P NSg/I/J/C . . V/J  D+  NPrSg/V/J+ . . C       . NPrSg/ISg+ NPrSg/VX NSg/V D$+
> hand   if    it         likes  . ”
# NSg/V+ NSg/C NPrSg/ISg+ NPl/V+ . .
>
#
> “ I’d rather    not   , ” the Cat      remarked .
# . W?  NPrSg/V/J NSg/C . . D+  NSg/V/J+ V/J+     .
>
#
> “ Don’t be     impertinent , ” said the King      , “ and don’t look  at    me       like        that        ! ” He       got
# . V     NSg/VX NSg/J       . . V/J  D+  NPrSg/V/J . . V/C V     NSg/V NSg/P NPrSg/I+ NSg/V/J/C/P N/I/C/Ddem+ . . NPr/ISg+ V
> behind  Alice as    he       spoke  .
# NSg/J/P NPr+  NSg/R NPr/ISg+ NSg/V+ .
>
#
> “ A    cat      may      look  at    a    king       , ” said Alice . “ I’ve read  that       in        some   book   , but     I
# . D/P+ NSg/V/J+ NPrSg/VX NSg/V NSg/P D/P+ NPrSg/V/J+ . . V/J  NPr+  . . W?   NSg/V N/I/C/Ddem NPrSg/J/P I/J/R+ NSg/V+ . NSg/C/P ISg+
> don’t remember where . ”
# V     NSg/V+   NSg/C . .
>
#
> “ Well    , it         must  be     removed , ” said the King       very decidedly , and he       called the
# . NSg/V/J . NPrSg/ISg+ NSg/V NSg/VX V/J     . . V/J  D+  NPrSg/V/J+ J/R  R         . V/C NPr/ISg+ V/J    D+
> Queen      , who      was passing at    the moment , “ My  dear     ! I    wish  you  would  have   this    cat
# NPrSg/V/J+ . NPrSg/I+ V   NSg/V/J NSg/P D+  NSg+   . . D$+ NSg/V/J+ . ISg+ NSg/V IPl+ NSg/VX NSg/VX I/Ddem+ NSg/V/J+
> removed ! ”
# V/J     . .
>
#
> The Queen     had only one       way   of settling all        difficulties , great  or       small      . “ Off
# D+  NPrSg/V/J V   W?   NSg/I/V/J NSg/J P  V        NSg/I/J/C+ NPl          . NSg/J+ NPrSg/C+ NPrSg/V/J+ . . NSg/V/J/P
> with his     head       ! ” she  said , without even     looking round     .
# P    ISg/D$+ NPrSg/V/J+ . . ISg+ V/J  . C/P     NSg/V/J+ V       NSg/V/J/P .
>
#
> “ I’ll fetch the executioner myself , ” said the King       eagerly , and he       hurried off       .
# . W?   NSg/V D+  NSg/J+      I+     . . V/J  D+  NPrSg/V/J+ R       . V/C NPr/ISg+ V/J     NSg/V/J/P .
>
#
> Alice thought she  might    as    well    go      back    , and see   how   the game     was going   on  , as
# NPr+  NSg/V   ISg+ NSg/VX/J NSg/R NSg/V/J NSg/V/J NSg/V/J . V/C NSg/V NSg/C D+  NSg/V/J+ V   NSg/V/J J/P . NSg/R
> she  heard the Queen’s voice  in        the distance , screaming with passion  . She  had
# ISg+ V/J   D+  N$+     NSg/V+ NPrSg/J/P D+  NSg/V+   . NSg/V/J   P    NPrSg/V+ . ISg+ V
> already heard her     sentence three of the players to be     executed for having missed
# W?      V/J   I/J/D$+ NSg/V+   NSg   P  D+  NPl+    P  NSg/VX V/J      C/P V      V/J
> their turns , and she  did not   like        the look  of things at    all       , as    the game     was in
# D$+   NPl/V . V/C ISg+ V   NSg/C NSg/V/J/C/P D   NSg/V P  NPl/V+ NSg/P NSg/I/J/C . NSg/R D+  NSg/V/J+ V   NPrSg/J/P
> such  confusion that        she  never knew whether it         was her     turn  or      not   . So        she  went
# NSg/I NSg/V     N/I/C/Ddem+ ISg+ R     V    I/C     NPrSg/ISg+ V   I/J/D$+ NSg/V NPrSg/C NSg/C . NSg/I/J/C ISg+ NSg/V
> in        search of her     hedgehog .
# NPrSg/J/P NSg/V  P  I/J/D$+ NSg/V+   .
>
#
> The hedgehog was engaged in        a   fight with another hedgehog , which seemed to Alice
# D+  NSg/V    V   V/J     NPrSg/J/P D/P NSg/V P    I/D+    NSg/V+   . I/C+  V/J    P  NPr+
> an  excellent opportunity for croqueting one       of them with the other   : the only
# D/P J         NSg         C/P ?          NSg/I/V/J P  N/I  P    D   NSg/V/J . D+  +
> difficulty was , that       her     flamingo was gone  across to the other   side    of the
# NSg+       V   . N/I/C/Ddem I/J/D$+ NSg/J    V   V/J/P NSg/P  P  D   NSg/V/J NSg/V/J P  D+
> garden   , where Alice could  see   it         trying  in        a   helpless sort  of way    to fly     up        into
# NSg/V/J+ . NSg/C NPr+  NSg/VX NSg/V NPrSg/ISg+ NSg/V/J NPrSg/J/P D/P J        NSg/V P  NSg/J+ P  NSg/V/J NSg/V/J/P P
> a    tree   .
# D/P+ NSg/V+ .
>
#
> By      the time     she  had caught the flamingo and brought it         back    , the fight  was over      ,
# NSg/J/P D+  NSg/V/J+ ISg+ V   V/J    D   NSg/J    V/C V       NPrSg/ISg+ NSg/V/J . D+  NSg/V+ V   NSg/V/J/P .
> and both the hedgehogs were  out         of sight  : “ but     it         doesn’t matter   much  , ” thought
# V/C I/C  D   NPl/V     NSg/V NSg/V/J/R/P P  NSg/V+ . . NSg/C/P NPrSg/ISg+ V       NSg/V/J+ N/I/J . . NSg/V
> Alice , “ as    all       the arches are gone  from this   side    of the ground   . ” So        she  tucked
# NPr+  . . NSg/R NSg/I/J/C D   NPl/V  V   V/J/P P    I/Ddem NSg/V/J P  D+  NSg/V/J+ . . NSg/I/J/C ISg+ V/J
> it         away under   her     arm      , that       it         might    not   escape again , and went  back    for a
# NPrSg/ISg+ V/J  NSg/J/P I/J/D$+ NSg/V/J+ . N/I/C/Ddem NPrSg/ISg+ NSg/VX/J NSg/C NSg/V  P     . V/C NSg/V NSg/V/J C/P D/P
> little    more        conversation with her     friend    .
# NPrSg/I/J NPrSg/I/V/J NSg/V        P    I/J/D$+ NPrSg/V/J .
>
#
> When    she  got back    to the Cheshire Cat      , she  was surprised to find  quite a   large
# NSg/I/C ISg+ V   NSg/V/J P  D+  NPr+     NSg/V/J+ . ISg+ V   V/J       P  NSg/V NSg   D/P NSg/J
> crowd  collected round     it         : there was a   dispute going   on  between the executioner ,
# NSg/V+ V/J       NSg/V/J/P NPrSg/ISg+ . +     V   D/P NSg/V+  NSg/V/J J/P NSg/P   D   NSg/J       .
> the King       , and the Queen      , who      were  all       talking at    once  , while     all       the rest   were
# D+  NPrSg/V/J+ . V/C D+  NPrSg/V/J+ . NPrSg/I+ NSg/V NSg/I/J/C V       NSg/P NSg/C . NSg/V/C/P NSg/I/J/C D+  NSg/V+ NSg/V
> quite silent , and looked very uncomfortable .
# NSg   NSg/J  . V/C V/J    J/R+ J             .
>
#
> The moment Alice appeared , she  was appealed to by      all       three to settle the
# D+  NSg    NPr   V/J      . ISg+ V   V/J      P  NSg/J/P NSg/I/J/C NSg   P  NSg/V  D+
> question , and they repeated their arguments to her     , though , as    they all       spoke at
# NSg/V+   . V/C IPl+ V/J      D$+   NPl/V+    P  I/J/D$+ . V/C    . NSg/R IPl+ NSg/I/J/C NSg/V NSg/P
> once  , she  found it         very hard    indeed to make  out         exactly what   they said .
# NSg/C . ISg+ NSg/V NPrSg/ISg+ J/R  NSg/V/J W?     P  NSg/V NSg/V/J/R/P R       NSg/I+ IPl+ V/J+ .
>
#
> The executioner’s argument was , that       you  couldn’t cut     off       a    head       unless there
# D+  N$+           NSg/V    V   . N/I/C/Ddem IPl+ V        NSg/V/J NSg/V/J/P D/P+ NPrSg/V/J+ C      +
> was a   body  to cut     it        off       from : that       he       had never had to do     such  a    thing  before ,
# V   D/P NSg/V P  NSg/V/J NPrSg/ISg NSg/V/J/P P    . N/I/C/Ddem NPr/ISg+ V   R     V   P  NSg/VX NSg/I D/P+ NSg/V+ C/P    .
> and he       wasn’t going   to begin at    his     time    of life   .
# V/C NPr/ISg+ V      NSg/V/J P  NSg/V NSg/P ISg/D$+ NSg/V/J P  NSg/V+ .
>
#
> The King’s argument was , that       anything that        had a    head       could  be     beheaded , and
# D+  N$+    NSg/V    V   . N/I/C/Ddem NSg/I/V+ N/I/C/Ddem+ V   D/P+ NPrSg/V/J+ NSg/VX NSg/VX V/J      . V/C
> that       you  weren’t to talk  nonsense .
# N/I/C/Ddem IPl+ V       P  NSg/V NSg/V/J+ .
>
#
> The Queen’s argument was , that       if    something wasn’t done    about it         in        less    than no
# D+  N$+     NSg/V    V   . N/I/C/Ddem NSg/C NSg/I/V/J V      NSg/V/J J/P   NPrSg/ISg+ NPrSg/J/P V/J/C/P C/P  NPrSg/P+
> time     she’d have   everybody executed , all        round      . ( It         was this    last    remark that        had
# NSg/V/J+ W?    NSg/VX N/I+      V/J      . NSg/I/J/C+ NSg/V/J/P+ . . NPrSg/ISg+ V   I/Ddem+ NSg/V/J NSg/V  N/I/C/Ddem+ V
> made  the whole  party    look  so        grave    and  anxious . )
# NSg/V D+  NSg/J+ NSg/V/J+ NSg/V NSg/I/J/C NSg/V/J+ V/C+ J+      . .
>
#
> Alice could  think of nothing else  to say   but     “ It         belongs to the Duchess : you’d
# NPr+  NSg/VX NSg/V P  NSg/I/J N/J/C P  NSg/V NSg/C/P . NPrSg/ISg+ V       P  D   NSg/V   . W?
> better   ask   her     about it        . ”
# NSg/VX/J NSg/V I/J/D$+ J/P   NPrSg/ISg . .
>
#
> “ She’s in        prison , ” the Queen      said to the executioner : “ fetch her     here     . ” And the
# . W?    NPrSg/J/P NSg/V+ . . D+  NPrSg/V/J+ V/J  P  D   NSg/J       . . NSg/V I/J/D$+ NSg/J/R+ . . V/C D
> executioner went  off       like        an  arrow  .
# NSg/J       NSg/V NSg/V/J/P NSg/V/J/C/P D/P NSg/V+ .
>
#
> The Cat’s head      began fading away the moment he       was gone  , and , by      the time     he       had
# D+  N$+   NPrSg/V/J V     NSg/V  V/J  D+  NSg+   NPr/ISg+ V   V/J/P . V/C . NSg/J/P D+  NSg/V/J+ NPr/ISg+ V
> come    back    with the Duchess , it         had entirely disappeared ; so        the King      and the
# NSg/V/P NSg/V/J P    D   NSg/V   . NPrSg/ISg+ V   R        V/J         . NSg/I/J/C D   NPrSg/V/J V/C D
> executioner ran   wildly up        and down      looking for it         , while     the rest  of the party
# NSg/J       NSg/V R      NSg/V/J/P V/C NSg/V/J/P V       C/P NPrSg/ISg+ . NSg/V/C/P D   NSg/V P  D+  NSg/V/J+
> went  back    to the game     .
# NSg/V NSg/V/J P  D+  NSg/V/J+ .
>
#
> CHAPTER IX : The Mock     Turtle’s Story
# NSg/V+  W? . D+  NSg/V/J+ N$+      NSg/V
>
#
> “ You  can’t think how   glad    I    am        to see   you  again , you  dear     old   thing  ! ” said the
# . IPl+ VX    NSg/V NSg/C NSg/V/J ISg+ NPrSg/V/J P  NSg/V IPl+ P     . IPl+ NSg/V/J+ NSg/J NSg/V+ . . V/J  D
> Duchess , as    she  tucked her     arm      affectionately into Alice’s , and they walked off
# NSg/V   . NSg/R ISg+ V/J    I/J/D$+ NSg/V/J+ R              P    N$      . V/C IPl+ V/J    NSg/V/J/P
> together .
# J        .
>
#
> Alice was very glad    to find  her     in        such  a    pleasant temper   , and thought to
# NPr+  V   J/R  NSg/V/J P  NSg/V I/J/D$+ NPrSg/J/P NSg/I D/P+ NSg/J+   NSg/V/J+ . V/C NSg/V   P
> herself that        perhaps it         was only the pepper that        had made  her     so        savage     when
# I+      N/I/C/Ddem+ NSg     NPrSg/ISg+ V   W?   D+  NSg/V+ N/I/C/Ddem+ V   NSg/V I/J/D$+ NSg/I/J/C NPrSg/V/J+ NSg/I/C
> they met in        the kitchen .
# IPl+ V   NPrSg/J/P D+  NSg/V+  .
>
#
> “ When    I’m a   Duchess , ” she  said to herself , ( not   in        a   very hopeful tone    though ) ,
# . NSg/I/C W?  D/P NSg/V   . . ISg+ V/J  P  I+      . . NSg/C NPrSg/J/P D/P J/R  NSg/J   NSg/I/V V/C    . .
> “ I    won’t have   any   pepper in        my  kitchen at    all        . Soup   does  very well    without — Maybe
# . ISg+ V     NSg/VX I/R/D NSg/V  NPrSg/J/P D$+ NSg/V+  NSg/P NSg/I/J/C+ . NSg/V+ NPl/V J/R  NSg/V/J C/P     . NSg/J/R
> it’s always pepper that        makes people hot     - tempered , ” she  went  on  , very much
<<<<<<< HEAD
# W?   R      NSg/V  N/I/C/Ddem+ NPl/V NSg/V+ NSg/V/J . V/J      . . ISg+ NSg/V J/P . J    N/I/J
=======
# W?   W?     NSg/V  N/I/C/Ddem+ NPl/V NSg/V+ NSg/V/J . V/J      . . ISg+ NSg/V J/P . J/R  N/I/J
>>>>>>> df4562b1
> pleased at    having found out         a   new     kind  of rule  , “ and vinegar that        makes them
# V/J     NSg/P V      NSg/V NSg/V/J/R/P D/P NSg/V/J NSg/J P  NSg/V . . V/C NSg/V+  N/I/C/Ddem+ NPl/V N/I+
> sour    — and camomile that        makes them bitter  — and — and barley - sugar and such  things
# NSg/V/J . V/C ?        N/I/C/Ddem+ NPl/V N/I+ NSg/V/J . V/C . V/C NSg    . NSg/V V/C NSg/I NPl/V+
> that        make  children sweet      - tempered . I    only wish  people knew that        : then    they
# N/I/C/Ddem+ NSg/V NPl+     NPrSg/V/J+ . V/J      . ISg+ W?   NSg/V NSg/V+ V    N/I/C/Ddem+ . NSg/J/C IPl+
> wouldn’t be     so        stingy about it         , you  know  — ”
# VX       NSg/VX NSg/I/J/C J      J/P   NPrSg/ISg+ . IPl+ NSg/V . .
>
#
> She  had quite forgotten the Duchess by      this    time     , and was a   little    startled when
# ISg+ V   NSg   NSg/V/J   D   NSg/V   NSg/J/P I/Ddem+ NSg/V/J+ . V/C V   D/P NPrSg/I/J V/J      NSg/I/C
> she  heard her     voice  close   to her     ear      . “ You’re thinking about something  , my  dear    ,
# ISg+ V/J   I/J/D$+ NSg/V+ NSg/V/J P  I/J/D$+ NSg/V/J+ . . W?     V        J/P   NSg/I/V/J+ . D$+ NSg/V/J .
> and that        makes you  forget to talk  . I    can’t tell    you  just now         what   the moral   of
# V/C N/I/C/Ddem+ NPl/V IPl+ V      P+ NSg/V . ISg+ VX    NPrSg/V IPl+ V/J  NPrSg/V/J/C NSg/I+ D   NSg/V/J P
> that        is , but     I    shall remember it         in        a   bit    . ”
# N/I/C/Ddem+ VL . NSg/C/P ISg+ VX    NSg/V    NPrSg/ISg+ NPrSg/J/P D/P NSg/V+ . .
>
#
> “ Perhaps it         hasn’t one       , ” Alice ventured to remark .
# . NSg     NPrSg/ISg+ V      NSg/I/V/J . . NPr+  V/J      P+ NSg/V+ .
>
#
> “ Tut     , tut     , child  ! ” said the Duchess . “ Everything’s got a   moral   , if    only you  can
# . NPrSg/V . NPrSg/V . NSg/V+ . . V/J  D+  NSg/V   . . N$           V   D/P NSg/V/J . NSg/C W?   IPl+ NPrSg/VX
> find  it         . ” And she  squeezed herself up        closer to Alice’s side     as    she  spoke  .
# NSg/V NPrSg/ISg+ . . V/C ISg+ V/J      I+      NSg/V/J/P NSg/J  P  N$      NSg/V/J+ NSg/R ISg+ NSg/V+ .
>
#
> Alice did not   much  like        keeping so        close   to her    : first   , because the Duchess was
# NPr+  V   NSg/C N/I/J NSg/V/J/C/P NSg/V   NSg/I/J/C NSg/V/J P  I/J/D$ . NSg/V/J . C/P     D   NSg/V   V
> very ugly    ; and secondly , because she  was exactly the right      height to rest  her
# J/R  NSg/V/J . V/C R        . C/P     ISg+ V   R       D+  NPrSg/V/J+ NSg    P  NSg/V I/J/D$+
> chin     upon Alice’s shoulder , and it         was an  uncomfortably sharp     chin    . However , she
# NPrSg/V+ P    N$+     NSg/V+   . V/C NPrSg/ISg+ V   D/P R             NPrSg/V/J NPrSg/V . C       . ISg+
> did not   like        to be     rude , so        she  bore  it         as    well    as    she  could   .
# V   NSg/C NSg/V/J/C/P P  NSg/VX J    . NSg/I/J/C ISg+ NSg/V NPrSg/ISg+ NSg/R NSg/V/J NSg/R ISg+ NSg/VX+ .
>
#
> “ The game’s going   on  rather    better    now         , ” she  said , by      way   of keeping up        the
# . D   N$     NSg/V/J J/P NPrSg/V/J NSg/VX/J+ NPrSg/V/J/C . . ISg+ V/J  . NSg/J/P NSg/J P  NSg/V   NSg/V/J/P D+
> conversation a   little    .
# NSg/V+       D/P NPrSg/I/J .
>
#
> “ ’ Tis so        , ” said the Duchess : “ and the moral   of that        is — ‘          Oh      , ’ tis love    , ’ tis
# . . ?   NSg/I/J/C . . V/J  D   NSg/V   . . V/C D   NSg/V/J P  N/I/C/Ddem+ VL . Unlintable NPrSg/V . . ?   NPrSg/V . . ?
> love    , that        makes the world  go      round     ! ’ ”
# NPrSg/V . N/I/C/Ddem+ NPl/V D+  NSg/V+ NSg/V/J NSg/V/J/P . . .
>
#
> “ Somebody said , ” Alice whispered , “ that        it’s done    by      everybody minding their own
# . NSg/I+   V/J  . . NPr+  V/J       . . N/I/C/Ddem+ W?   NSg/V/J NSg/J/P N/I+      V       D$+   NSg/V/J
> business ! ”
# NSg/J+   . .
>
#
> “ Ah      , well    ! It         means much  the same thing  , ” said the Duchess , digging her     sharp
# . NSg/I/V . NSg/V/J . NPrSg/ISg+ NPl/V N/I/J D+  I/J+ NSg/V+ . . V/J  D   NSg/V   . NSg/V   I/J/D$+ NPrSg/V/J+
> little    chin    into Alice’s shoulder as    she  added , “ and the moral   of that        is — ‘          Take
# NPrSg/I/J NPrSg/V P    N$      NSg/V+   NSg/R ISg+ V/J   . . V/C D   NSg/V/J P  N/I/C/Ddem+ VL . Unlintable NSg/V
> care  of the sense  , and the sounds will     take  care  of themselves . ’ ”
# NSg/V P  D+  NSg/V+ . V/C D+  NPl/V+ NPrSg/VX NSg/V NSg/V P  I+         . . .
>
#
> “ How   fond    she  is of finding morals in        things ! ” Alice thought to herself .
# . NSg/C NSg/V/J ISg+ VL P  NSg/V   NPl/V  NPrSg/J/P NPl/V+ . . NPr+  NSg/V   P  I+      .
>
#
> “ I    dare     say   you’re wondering why   I    don’t put   my  arm      round     your waist , ” the
# . ISg+ NPrSg/VX NSg/V W?     NSg/V/J   NSg/V ISg+ V     NSg/V D$+ NSg/V/J+ NSg/V/J/P D$+  NSg+  . . D
> Duchess said after a    pause  : “ the reason is , that        I’m doubtful about the temper
# NSg/V   V/J  J/P   D/P+ NSg/V+ . . D+  NSg/V+ VL . N/I/C/Ddem+ W?  NSg/J    J/P   D   NSg/V/J
> of your flamingo . Shall I    try     the experiment ? ”
# P  D$+  NSg/J+   . VX    ISg+ NSg/V/J D+  NSg/V+     . .
>
#
> “ He       might    bite  , ” Alice cautiously replied , not   feeling at    all        anxious to have
# . NPr/ISg+ NSg/VX/J NSg/V . . NPr+  R          V/J     . NSg/C NSg/V/J NSg/P NSg/I/J/C+ J       P  NSg/VX
> the experiment tried .
# D+  NSg/V+     V/J+  .
>
#
> “ Very true    , ” said the Duchess : “ flamingoes and mustard both bite  . And the moral
# . J/R  NSg/V/J . . V/J  D   NSg/V   . . ?          V/C NSg/J   I/C+ NSg/V . V/C D   NSg/V/J
> of that        is — ‘          Birds of a    feather flock  together . ’ ”
# P  N/I/C/Ddem+ VL . Unlintable NPl/V P  D/P+ NSg/V+  NSg/V+ J+       . . .
>
#
> “ Only mustard isn’t a    bird       , ” Alice remarked .
# . W?   NSg/J   NSg/V D/P+ NPrSg/V/J+ . . NPr+  V/J+     .
>
#
> “ Right     , as    usual , ” said the Duchess : “ what   a   clear   way    you  have   of putting
# . NPrSg/V/J . NSg/R NSg/J . . V/J  D   NSg/V   . . NSg/I+ D/P NSg/V/J NSg/J+ IPl+ NSg/VX P  NSg/V
> things ! ”
# NPl/V  . .
>
#
> “ It’s a    mineral , I    think , ” said Alice .
# . W?   D/P+ NSg/J+  . ISg+ NSg/V . . V/J  NPr+  .
>
#
> “ Of course it         is , ” said the Duchess , who      seemed ready   to agree to everything
# . P  NSg/V+ NPrSg/ISg+ VL . . V/J  D   NSg/V   . NPrSg/I+ V/J    NSg/V/J P  V     P  N/I/V+
> that       Alice said ; “ there’s a   large mustard - mine     near       here    . And the moral   of that
# N/I/C/Ddem NPr+  V/J  . . W?      D/P NSg/J NSg/J   . NSg/I/V+ NSg/V/J/P+ NSg/J/R . V/C D   NSg/V/J P  N/I/C/Ddem+
> is — ‘          The more        there is of mine     , the less    there is of yours . ’ ”
# VL . Unlintable D   NPrSg/I/V/J W?    VL P  NSg/I/V+ . D   V/J/C/P W?    VL P  I+    . . .
>
#
> “ Oh      , I    know  ! ” exclaimed Alice , who      had not   attended to this    last     remark , “ it’s a
# . NPrSg/V . ISg+ NSg/V . . V/J       NPr+  . NPrSg/I+ V   NSg/C V/J      P  I/Ddem+ NSg/V/J+ NSg/V+ . . W?   D/P+
> vegetable . It         doesn’t look  like        one       , but     it         is  . ”
# NSg/J+    . NPrSg/ISg+ V       NSg/V NSg/V/J/C/P NSg/I/V/J . NSg/C/P NPrSg/ISg+ VL+ . .
>
#
> “ I    quite agree with you  , ” said the Duchess ; “ and the moral   of that        is — ‘          Be     what
# . ISg+ NSg   V     P    IPl+ . . V/J  D   NSg/V   . . V/C D   NSg/V/J P  N/I/C/Ddem+ VL . Unlintable NSg/VX NSg/I
> you  would  seem to be     ’ — or      if    you’d like        it         put   more        simply — ‘          Never imagine
# IPl+ NSg/VX V    P  NSg/VX . . NPrSg/C NSg/C W?    NSg/V/J/C/P NPrSg/ISg+ NSg/V NPrSg/I/V/J R      . Unlintable R     NSg/V
> yourself not   to be     otherwise than what   it         might    appear to others that       what   you
# I+       NSg/C P  NSg/VX J         C/P  NSg/I+ NPrSg/ISg+ NSg/VX/J V      P  NPl/V  N/I/C/Ddem NSg/I+ IPl+
> were  or      might    have   been  was not   otherwise than what   you  had been  would  have
# NSg/V NPrSg/C NSg/VX/J NSg/VX NSg/V V   NSg/C J         C/P  NSg/I+ IPl+ V   NSg/V NSg/VX NSg/VX
> appeared to them to be     otherwise . ’ ”
# V/J      P  N/I+ P+ NSg/VX J         . . .
>
#
> “ I    think I    should understand that        better   , ” Alice said very politely , “ if    I    had
# . ISg+ NSg/V ISg+ VX     V          N/I/C/Ddem+ NSg/VX/J . . NPr+  V/J  J/R  R        . . NSg/C ISg+ V
> it         written down      : but     I    can’t quite follow it         as    you  say   it        . ”
# NPrSg/ISg+ V/J     NSg/V/J/P . NSg/C/P ISg+ VX    NSg   NSg/V  NPrSg/ISg+ NSg/R IPl+ NSg/V NPrSg/ISg . .
>
#
> “ That’s nothing  to what   I    could  say   if    I    chose , ” the Duchess replied , in        a
# . N$     NSg/I/J+ P  NSg/I+ ISg+ NSg/VX NSg/V NSg/C ISg+ NSg/V . . D   NSg/V   V/J     . NPrSg/J/P D/P+
> pleased tone     .
# V/J+    NSg/I/V+ .
>
#
> “ Pray don’t trouble yourself to say   it         any   longer than that       , ” said Alice .
# . V    V     NSg/V+  I+       P  NSg/V NPrSg/ISg+ I/R/D NSg/J  C/P  N/I/C/Ddem . . V/J  NPr+  .
>
#
> “ Oh      , don’t talk  about trouble ! ” said the Duchess . “ I    make  you  a   present of
# . NPrSg/V . V     NSg/V J/P   NSg/V+  . . V/J  D+  NSg/V   . . ISg+ NSg/V IPl+ D/P NSg/V/J P
> everything I’ve said as     yet     . ”
# N/I/V+     W?   V/J  NSg/R+ NSg/V/C . .
>
#
> “ A   cheap   sort  of present ! ” thought Alice . “ I’m glad    they don’t give  birthday
# . D/P NSg/V/J NSg/V P  NSg/V/J . . NSg/V   NPr+  . . W?  NSg/V/J IPl+ V     NSg/V NSg/V+
> presents like        that        ! ” But     she  did not   venture to say   it         out         loud  .
# NPl/V    NSg/V/J/C/P N/I/C/Ddem+ . . NSg/C/P ISg+ V   NSg/C NSg/V   P  NSg/V NPrSg/ISg+ NSg/V/J/R/P NSg/J .
>
#
> “ Thinking again ? ” the Duchess asked , with another dig   of her     sharp      little     chin     .
# . V        P     . . D   NSg/V   V/J   . P    I/D     NSg/V P  I/J/D$+ NPrSg/V/J+ NPrSg/I/J+ NPrSg/V+ .
>
#
> “ I’ve a   right     to think , ” said Alice sharply , for she  was beginning to feel    a
# . W?   D/P NPrSg/V/J P  NSg/V . . V/J  NPr+  R       . C/P ISg+ V   NSg/V/J+  P  NSg/I/V D/P+
> little     worried .
# NPrSg/I/J+ V/J     .
>
#
> “ Just about as    much  right     , ” said the Duchess , “ as    pigs   have   to fly     ; and the m          — ”
# . V/J  J/P   NSg/R N/I/J NPrSg/V/J . . V/J  D   NSg/V   . . NSg/R NPl/V+ NSg/VX P  NSg/V/J . V/C D   NPrSg/V/J+ . .
>
#
> But     here    , to Alice’s great  surprise , the Duchess’s voice  died away , even    in        the
# NSg/C/P NSg/J/R . P  N$      NSg/J+ NSg/V+   . D+  N$+       NSg/V+ V/J  V/J  . NSg/V/J NPrSg/J/P D
> middle  of her     favourite         word   ‘          moral   , ’ and the arm      that        was linked into hers
# NSg/V/J P  I/J/D$+ NSg/V/J/Ca/Au/Br+ NSg/V+ Unlintable NSg/V/J . . V/C D+  NSg/V/J+ N/I/C/Ddem+ V   V/J    P    ISg+
> began to tremble . Alice looked up        , and there stood the Queen      in        front   of them ,
# V     P+ NSg/V   . NPr+  V/J    NSg/V/J/P . V/C +     V     D+  NPrSg/V/J+ NPrSg/J/P NSg/V/J P  N/I+ .
> with her     arms   folded , frowning like        a   thunderstorm .
# P    I/J/D$+ NPl/V+ V/J    . V        NSg/V/J/C/P D/P NSg+         .
>
#
> “ A    fine     day    , your Majesty ! ” the Duchess began in        a   low     , weak voice  .
# . D/P+ NSg/V/J+ NPrSg+ . D$+  NSg/I+  . . D   NSg/V   V     NPrSg/J/P D/P NSg/V/J . J+   NSg/V+ .
>
#
> “ Now         , I    give  you  fair     warning , ” shouted the Queen      , stamping on  the ground   as    she
# . NPrSg/V/J/C . ISg+ NSg/V IPl+ NSg/V/J+ NSg/V+  . . V/J     D+  NPrSg/V/J+ . NSg      J/P D+  NSg/V/J+ NSg/R ISg+
> spoke ; “ either you or      your head       must  be     off       , and that        in        about half       no       time     !
# NSg/V . . I/C    IPl NPrSg/C D$+  NPrSg/V/J+ NSg/V NSg/VX NSg/V/J/P . V/C N/I/C/Ddem+ NPrSg/J/P J/P   NSg/V/J/P+ NPrSg/P+ NSg/V/J+ .
> Take  your choice ! ”
# NSg/V D$+  NSg/J+ . .
>
#
> The Duchess took her     choice , and was gone  in        a    moment .
# D   NSg/V   V    I/J/D$+ NSg/J+ . V/C V   V/J/P NPrSg/J/P D/P+ NSg+   .
>
#
> “ Let’s go      on  with the game     , ” the Queen      said to Alice ; and Alice was too much
# . N$    NSg/V/J J/P P    D+  NSg/V/J+ . . D+  NPrSg/V/J+ V/J  P  NPr+  . V/C NPr+  V   W?  N/I/J
> frightened to say   a    word   , but     slowly followed her     back    to the croquet - ground   .
# V/J        P  NSg/V D/P+ NSg/V+ . NSg/C/P R      V/J      I/J/D$+ NSg/V/J P  D   NSg/V   . NSg/V/J+ .
>
#
> The other   guests had taken advantage of the Queen’s absence , and were  resting in
# D+  NSg/V/J NPl/V  V   V/J   NSg/V     P  D+  N$+     NSg+    . V/C NSg/V V       NPrSg/J/P
> the shade  : however , the moment they saw   her     , they hurried back    to the game     , the
# D+  NSg/V+ . C       . D+  NSg+   IPl+ NSg/V I/J/D$+ . IPl+ V/J     NSg/V/J P  D+  NSg/V/J+ . D+
> Queen      merely remarking that       a    moment’s delay    would  cost    them their lives .
# NPrSg/V/J+ R      V         N/I/C/Ddem D/P+ N$+      NSg/V/J+ NSg/VX NSg/V/J N/I+ D$+   V+    .
>
#
> All       the time    they were  playing the Queen      never left      off       quarrelling    with the
# NSg/I/J/C D+  NSg/V/J IPl+ NSg/V V       D+  NPrSg/V/J+ R     NPrSg/V/J NSg/V/J/P NSg/V/Ca/Au/Br P    D+
> other    players , and shouting “ Off       with his     head       ! ” or      “ Off       with her     head       ! ” Those
# NSg/V/J+ NPl+    . V/C V+       . NSg/V/J/P P    ISg/D$+ NPrSg/V/J+ . . NPrSg/C . NSg/V/J/P P    I/J/D$+ NPrSg/V/J+ . . I/Ddem+
> whom she  sentenced were  taken into custody by      the soldiers , who     of course had to
# I+   ISg+ V/J       NSg/V V/J   P    NSg+    NSg/J/P D+  NPl/V+   . NPrSg/I P  NSg/V+ V   P
> leave off       being   arches to do     this    , so        that       by      the end   of half       an  hour or      so
# NSg/V NSg/V/J/P NSg/V/C NPl/V  P  NSg/VX I/Ddem+ . NSg/I/J/C N/I/C/Ddem NSg/J/P D   NSg/V P  NSg/V/J/P+ D/P NSg  NPrSg/C NSg/I/J/C
> there were  no       arches left      , and all       the players , except the King       , the Queen      , and
# +     NSg/V NPrSg/P+ NPl/V  NPrSg/V/J . V/C NSg/I/J/C D+  NPl+    . V/C/P  D+  NPrSg/V/J+ . D+  NPrSg/V/J+ . V/C
> Alice , were  in        custody and under   sentence of execution .
# NPr+  . NSg/V NPrSg/J/P NSg     V/C NSg/J/P NSg/V    P  NSg       .
>
#
> Then    the Queen     left      off       , quite out         of breath   , and said to Alice , “ Have   you  seen
# NSg/J/C D   NPrSg/V/J NPrSg/V/J NSg/V/J/P . NSg   NSg/V/J/R/P P  NSg/V/J+ . V/C V/J  P  NPr+  . . NSg/VX IPl+ NSg/V
> the Mock     Turtle yet     ? ”
# D+  NSg/V/J+ NSg/V+ NSg/V/C . .
>
#
> “ No       , ” said Alice . “ I    don’t even    know  what   a    Mock     Turtle is  . ”
# . NPrSg/P+ . . V/J  NPr+  . . ISg+ V     NSg/V/J NSg/V NSg/I+ D/P+ NSg/V/J+ NSg/V+ VL+ . .
>
#
> “ It’s the thing  Mock    Turtle Soup   is made  from , ” said the Queen      .
# . W?   D+  NSg/V+ NSg/V/J NSg/V+ NSg/V+ VL NSg/V P    . . V/J  D   NPrSg/V/J+ .
>
#
> “ I    never saw   one       , or      heard of one       , ” said Alice .
# . ISg+ R     NSg/V NSg/I/V/J . NPrSg/C V/J   P  NSg/I/V/J . . V/J  NPr+  .
>
#
> “ Come    on  , then    , ” said the Queen     , “ and he       shall tell    you  his     history . ”
# . NSg/V/P J/P . NSg/J/C . . V/J  D+  NPrSg/V/J . . V/C NPr/ISg+ VX    NPrSg/V IPl+ ISg/D$+ NSg+    . .
>
#
> As     they walked off       together , Alice heard the King       say   in        a   low      voice  , to the
# NSg/R+ IPl+ V/J    NSg/V/J/P J        . NPr+  V/J   D+  NPrSg/V/J+ NSg/V NPrSg/J/P D/P NSg/V/J+ NSg/V+ . P  D+
> company generally , “ You  are all        pardoned . ” “ Come    , that’s a   good      thing  ! ” she  said
# NSg/V+  R         . . IPl+ V   NSg/I/J/C+ V/J      . . . NSg/V/P . N$     D/P NPrSg/V/J NSg/V+ . . ISg+ V/J
> to herself , for she  had felt    quite unhappy at    the number  of executions the Queen
# P  I+      . C/P ISg+ V   NSg/V/J NSg   NSg/V/J NSg/P D   NSg/V/J P  +          D+  NPrSg/V/J+
> had ordered .
# V+  V/J     .
>
#
> They very soon came    upon a   Gryphon , lying   fast    asleep in        the sun      . ( If    you  don’t
# IPl+ J/R  J/R  NSg/V/P P    D/P ?       . NSg/V/J NSg/V/J J      NPrSg/J/P D+  NPrSg/V+ . . NSg/C IPl+ V
> know  what   a    Gryphon is , look  at    the picture . ) “ Up        , lazy    thing  ! ” said the Queen     ,
# NSg/V NSg/I+ D/P+ ?       VL . NSg/V NSg/P D+  NSg/V+  . . . NSg/V/J/P . NSg/V/J NSg/V+ . . V/J  D+  NPrSg/V/J .
> “ and take  this    young      lady    to see   the Mock     Turtle , and to hear his     history . I
# . V/C NSg/V I/Ddem+ NPrSg/V/J+ NPrSg/V P  NSg/V D+  NSg/V/J+ NSg/V+ . V/C P  V    ISg/D$+ NSg+    . ISg+
> must  go      back    and see   after some   executions I    have   ordered ; ” and she  walked off       ,
# NSg/V NSg/V/J NSg/V/J V/C NSg/V J/P   I/J/R+ +          ISg+ NSg/VX V/J     . . V/C ISg+ V/J    NSg/V/J/P .
> leaving Alice alone with the Gryphon . Alice did not   quite like        the look  of the
# V       NPr+  J     P    D+  ?       . NPr+  V   NSg/C NSg   NSg/V/J/C/P D   NSg/V P  D+
> creature , but     on  the whole  she  thought it         would  be     quite as    safe    to stay    with it
# NSg+     . NSg/C/P J/P D+  NSg/J+ ISg+ NSg/V   NPrSg/ISg+ NSg/VX NSg/VX NSg   NSg/R NSg/V/J P  NSg/V/J P    NPrSg/ISg+
> as    to go      after that       savage     Queen      : so        she  waited .
# NSg/R P  NSg/V/J J/P   N/I/C/Ddem NPrSg/V/J+ NPrSg/V/J+ . NSg/I/J/C ISg+ V/J+   .
>
#
> The Gryphon sat     up        and rubbed its     eyes   : then    it         watched the Queen      till      she  was
# D   ?       NSg/V/J NSg/V/J/P V/C V/J    ISg/D$+ NPl/V+ . NSg/J/C NPrSg/ISg+ V/J     D+  NPrSg/V/J+ NSg/V/C/P ISg+ V
> out         of sight  : then    it         chuckled . “ What   fun     ! ” said the Gryphon , half      to itself ,
# NSg/V/J/R/P P  NSg/V+ . NSg/J/C NPrSg/ISg+ V/J+     . . NSg/I+ NSg/V/J . . V/J  D   ?       . NSg/V/J/P P  I+     .
> half      to Alice .
# NSg/V/J/P P  NPr+  .
>
#
> “ What   is the fun     ? ” said Alice .
# . NSg/I+ VL D   NSg/V/J . . V/J  NPr+  .
>
#
> “ Why   , she  , ” said the Gryphon . “ It’s all       her     fancy   , that        : they never executes
# . NSg/V . ISg+ . . V/J  D+  ?       . . W?   NSg/I/J/C I/J/D$+ NSg/V/J . N/I/C/Ddem+ . IPl+ R     V
> nobody , you  know   . Come    on  ! ”
# NSg/I+ . IPl+ NSg/V+ . NSg/V/P J/P . .
>
#
> “ Everybody says  ‘          come    on  ! ’ here    , ” thought Alice , as    she  went  slowly after it         : “ I
# . N/I+      NPl/V Unlintable NSg/V/P J/P . . NSg/J/R . . NSg/V   NPr+  . NSg/R ISg+ NSg/V R      J/P   NPrSg/ISg+ . . ISg+
> never was so        ordered about in        all        my  life   , never ! ”
# R     V   NSg/I/J/C V/J     J/P   NPrSg/J/P NSg/I/J/C+ D$+ NSg/V+ . R     . .
>
#
> They had not   gone  far     before they saw   the Mock    Turtle in        the distance , sitting
# IPl+ V   NSg/C V/J/P NSg/V/J C/P    IPl+ NSg/V D   NSg/V/J NSg/V  NPrSg/J/P D+  NSg/V+   . NSg/V/J
> sad     and lonely on  a   little    ledge of rock    , and , as    they came    nearer , Alice could
# NSg/V/J V/C J/R    J/P D/P NPrSg/I/J NSg/V P  NPrSg/V . V/C . NSg/R IPl+ NSg/V/P J      . NPr+  NSg/VX
> hear him sighing as    if    his     heart  would  break  . She  pitied him deeply . “ What   is
# V    I+  V       NSg/R NSg/C ISg/D$+ NSg/V+ NSg/VX NSg/V+ . ISg+ V/J    I+  R+     . . NSg/I+ VL
> his     sorrow ? ” she  asked the Gryphon , and the Gryphon answered , very nearly in        the
# ISg/D$+ NSg/V  . . ISg+ V/J   D   ?       . V/C D   ?       V/J      . J/R  R      NPrSg/J/P D+
> same words  as    before , “ It’s all       his     fancy   , that        : he       hasn’t got no       sorrow , you
# I/J+ NPl/V+ NSg/R C/P    . . W?   NSg/I/J/C ISg/D$+ NSg/V/J . N/I/C/Ddem+ . NPr/ISg+ V      V   NPrSg/P+ NSg/V  . IPl+
> know   . Come    on  ! ”
# NSg/V+ . NSg/V/P J/P . .
>
#
> So        they went  up        to the Mock     Turtle , who      looked at    them with large eyes   full    of
# NSg/I/J/C IPl+ NSg/V NSg/V/J/P P  D+  NSg/V/J+ NSg/V+ . NPrSg/I+ V/J    NSg/P N/I  P    NSg/J NPl/V+ NSg/V/J P
> tears  , but     said nothing  .
# NPl/V+ . NSg/C/P V/J  NSg/I/J+ .
>
#
> “ This    here    young      lady     , ” said the Gryphon , “ she  wants for to know  your history ,
# . I/Ddem+ NSg/J/R NPrSg/V/J+ NPrSg/V+ . . V/J  D   ?       . . ISg+ NPl/V C/P P  NSg/V D$+  NSg+    .
> she  do      . ”
# ISg+ NSg/VX+ . .
>
#
> “ I’ll tell    it         her     , ” said the Mock    Turtle in        a   deep  , hollow  tone     : “ sit   down      , both
# . W?   NPrSg/V NPrSg/ISg+ I/J/D$+ . . V/J  D   NSg/V/J NSg/V  NPrSg/J/P D/P NSg/J . NSg/V/J NSg/I/V+ . . NSg/V NSg/V/J/P . I/C
> of you  , and don’t speak a   word  till      I’ve finished . ”
# P  IPl+ . V/C V     NSg/V D/P NSg/V NSg/V/C/P +    V/J+     . .
>
#
> So        they sat     down      , and nobody spoke for some   minutes . Alice thought to herself ,
# NSg/I/J/C IPl+ NSg/V/J NSg/V/J/P . V/C NSg/I  NSg/V C/P I/J/R+ NPl/V+  . NPr+  NSg/V   P  I+      .
> “ I    don’t see   how   he       can      ever finish , if    he       doesn’t begin . ” But     she  waited
# . ISg+ V     NSg/V NSg/C NPr/ISg+ NPrSg/VX J    NSg/V  . NSg/C NPr/ISg+ V+      NSg/V . . NSg/C/P ISg+ V/J+
> patiently .
# R+        .
>
#
> “ Once  , ” said the Mock    Turtle at    last    , with a    deep   sigh  , “ I    was a   real   Turtle . ”
# . NSg/C . . V/J  D   NSg/V/J NSg/V  NSg/P NSg/V/J . P    D/P+ NSg/J+ NSg/V . . ISg+ V   D/P NSg/J+ NSg/V  . .
>
#
> These   words were  followed by      a   very long      silence , broken only by      an  occasional
# I/Ddem+ NPl/V NSg/V V/J      NSg/J/P D/P J/R  NPrSg/V/J NSg/V   . V/J    W?   NSg/J/P D/P NSg/J
> exclamation of “ Hjckrrh ! ” from the Gryphon , and the constant heavy   sobbing of
# NSg         P  . ?       . . P    D   ?       . V/C D   NSg/J    NSg/V/J NSg/V/J P
> the Mock     Turtle . Alice was very nearly getting up        and saying , “ Thank you , sir      ,
# D+  NSg/V/J+ NSg/V+ . NPr+  V   J/R  R      NSg/V   NSg/V/J/P V/C NSg/V  . . NSg/V IPl . NPrSg/V+ .
> for your interesting story , ” but     she  could  not   help  thinking there must  be     more
# C/P D$+  V/J+        NSg/V . . NSg/C/P ISg+ NSg/VX NSg/C NSg/V V        +     NSg/V NSg/VX NPrSg/I/V/J
> to come    , so        she  sat     still   and said nothing  .
# P  NSg/V/P . NSg/I/J/C ISg+ NSg/V/J NSg/V/J V/C V/J  NSg/I/J+ .
>
#
> “ When    we   were  little    , ” the Mock     Turtle went  on  at    last    , more        calmly , though
# . NSg/I/C IPl+ NSg/V NPrSg/I/J . . D+  NSg/V/J+ NSg/V+ NSg/V J/P NSg/P NSg/V/J . NPrSg/I/V/J R      . V/C
> still   sobbing a   little    now         and then    , “ we   went  to school in        the sea  . The master
# NSg/V/J NSg/V/J D/P NPrSg/I/J NPrSg/V/J/C V/C NSg/J/C . . IPl+ NSg/V P  NSg/V  NPrSg/J/P D+  NSg+ . D+  NPrSg/V/J+
> was an  old   Turtle — we   used to call  him Tortoise — ”
# V   D/P NSg/J NSg/V  . IPl+ V/J  P  NSg/V I+  NSg+     . .
>
#
> “ Why   did you  call  him Tortoise , if    he       wasn’t one       ? ” Alice asked .
# . NSg/V V   IPl+ NSg/V I+  NSg+     . NSg/C NPr/ISg+ V      NSg/I/V/J . . NPr+  V/J+  .
>
#
> “ We   called him Tortoise because he       taught us     , ” said the Mock     Turtle angrily :
# . IPl+ V/J    I+  NSg+     C/P     NPr/ISg+ V      NPr/I+ . . V/J  D+  NSg/V/J+ NSg/V+ R       .
> “ really you  are very dull ! ”
# . R      IPl+ V   J/R  V/J+ . .
>
#
> “ You  ought    to be     ashamed of yourself for asking such  a    simple   question , ” added
# . IPl+ NSg/I/VX P  NSg/VX V/J     P  I+       C/P V      NSg/I D/P+ NSg/V/J+ NSg/V+   . . V/J
> the Gryphon ; and then    they both sat     silent and looked at    poor     Alice , who      felt
# D   ?       . V/C NSg/J/C IPl+ I/C  NSg/V/J NSg/J  V/C V/J    NSg/P NSg/V/J+ NPr+  . NPrSg/I+ NSg/V/J
> ready   to sink  into the earth    . At    last    the Gryphon said to the Mock     Turtle ,
# NSg/V/J P  NSg/V P    D+  NPrSg/V+ . NSg/P NSg/V/J D   ?       V/J  P  D+  NSg/V/J+ NSg/V+ .
> “ Drive on  , old   fellow ! Don’t be     all       day   about it         ! ” and he       went  on  in        these
# . NSg/V J/P . NSg/J NSg/V  . V     NSg/VX NSg/I/J/C NPrSg J/P   NPrSg/ISg+ . . V/C NPr/ISg+ NSg/V J/P NPrSg/J/P I/Ddem+
> words  :
# NPl/V+ .
>
#
> “ Yes   , we   went  to school in        the sea  , though you  mayn’t believe it        — ”
# . NSg/V . IPl+ NSg/V P  NSg/V  NPrSg/J/P D+  NSg+ . V/C    IPl+ V      V       NPrSg/ISg . .
>
#
> “ I    never said I    didn’t ! ” interrupted Alice .
# . ISg+ R     V/J  ISg+ V      . . V/J         NPr+  .
>
#
> “ You  did , ” said the Mock     Turtle .
# . IPl+ V   . . V/J  D+  NSg/V/J+ NSg/V+ .
>
#
> “ Hold    your tongue ! ” added the Gryphon , before Alice could  speak  again . The Mock
# . NSg/V/J D$+  NSg/V+ . . V/J   D   ?       . C/P    NPr+  NSg/VX NSg/V+ P     . D+  NSg/V/J+
> Turtle went  on  .
# NSg/V+ NSg/V J/P .
>
#
> “ We   had the best       of educations — in        fact , we   went  to school every day    — ”
# . IPl+ V   D   NPrSg/VX/J P  NSg        . NPrSg/J/P NSg+ . IPl+ NSg/V P  NSg/V  D+    NPrSg+ . .
>
#
> “ I’ve been  to a   day    - school , too , ” said Alice ; “ you  needn’t be     so        proud as    all
# . W?   NSg/V P  D/P NPrSg+ . NSg/V  . W?  . . V/J  NPr+  . . IPl+ VX      NSg/VX NSg/I/J/C J     NSg/R NSg/I/J/C
> that        . ”
# N/I/C/Ddem+ . .
>
#
> “ With extras ? ” asked the Mock    Turtle a    little     anxiously .
# . P    NPl+   . . V/J   D   NSg/V/J NSg/V+ D/P+ NPrSg/I/J+ R         .
>
#
> “ Yes   , ” said Alice , “ we   learned French     and music    . ”
# . NSg/V . . V/J  NPr+  . . IPl+ V/J     NPrSg/V/J+ V/C NSg/V/J+ . .
>
#
> “ And washing ? ” said the Mock     Turtle .
# . V/C NSg/V   . . V/J  D+  NSg/V/J+ NSg/V+ .
>
#
> “ Certainly not   ! ” said Alice indignantly .
# . R         NSg/C . . V/J  NPr+  R+          .
>
#
> “ Ah      ! then    yours wasn’t a   really good      school , ” said the Mock    Turtle in        a   tone    of
# . NSg/I/V . NSg/J/C I+    V      D/P R      NPrSg/V/J NSg/V  . . V/J  D   NSg/V/J NSg/V  NPrSg/J/P D/P NSg/I/V P
> great  relief . “ Now         at    ours they had at    the end   of the bill     , ‘          French    , music    , and
# NSg/J+ NSg/J+ . . NPrSg/V/J/C NSg/P I+   IPl+ V   NSg/P D   NSg/V P  D+  NPrSg/V+ . Unlintable NPrSg/V/J . NSg/V/J+ . V/C
> washing — extra . ’ ”
# NSg/V   . NSg/J . . .
>
#
> “ You  couldn’t have   wanted it         much  , ” said Alice ; “ living  at    the bottom  of the
# . IPl+ V        NSg/VX V/J    NPrSg/ISg+ N/I/J . . V/J  NPr+  . . NSg/V/J NSg/P D   NSg/V/J P  D+
> sea  . ”
# NSg+ . .
>
#
> “ I    couldn’t afford to learn it         . ” said the Mock    Turtle with a    sigh   . “ I    only took
# . ISg+ V        V      P  NSg/V NPrSg/ISg+ . . V/J  D   NSg/V/J NSg/V  P    D/P+ NSg/V+ . . ISg+ W?   V
> the regular course . ”
# D+  NSg/J+  NSg/V+ . .
>
#
> “ What   was that        ? ” inquired Alice .
# . NSg/I+ V   N/I/C/Ddem+ . . V/J      NPr+  .
>
#
> “ Reeling and Writhing , of course , to begin with , ” the Mock     Turtle replied ; “ and
# . V       V/C V+       . P  NSg/V+ . P  NSg/V P    . . D+  NSg/V/J+ NSg/V+ V/J     . . V/C
> then    the different branches of Arithmetic — Ambition , Distraction , Uglification ,
# NSg/J/C D   NSg/J     NPl/V    P  NSg/J      . NSg/V+   . NSg/V+      . ?            .
> and  Derision . ”
# V/C+ NSg+     . .
>
#
> “ I    never heard of ‘          Uglification , ’ ” Alice ventured to say   . “ What   is it         ? ”
# . ISg+ R     V/J   P  Unlintable ?            . . . NPr+  V/J      P+ NSg/V . . NSg/I+ VL NPrSg/ISg+ . .
>
#
> The Gryphon lifted up        both its     paws   in        surprise . “ What   ! Never heard of
# D   ?       V/J    NSg/V/J/P I/C  ISg/D$+ NPl/V+ NPrSg/J/P NSg/V+   . . NSg/I+ . R     V/J   P
> uglifying ! ” it         exclaimed . “ You  know  what   to beautify is , I    suppose ? ”
# ?         . . NPrSg/ISg+ V/J+      . . IPl+ NSg/V NSg/I+ P  V        VL . ISg+ V       . .
>
#
> “ Yes   , ” said Alice doubtfully : “ it         means — to — make  — anything — prettier . ”
# . NSg/V . . V/J  NPr+  R          . . NPrSg/ISg+ NPl/V . P  . NSg/V . NSg/I/V+ . J+       . .
>
#
> “ Well    , then    , ” the Gryphon went  on  , “ if    you  don’t know  what   to uglify is , you  are
# . NSg/V/J . NSg/J/C . . D   ?       NSg/V J/P . . NSg/C IPl+ V     NSg/V NSg/I+ P  ?      VL . IPl+ V
> a    simpleton . ”
# D/P+ NSg+      . .
>
#
> Alice did not   feel    encouraged to ask   any   more        questions about it         , so        she  turned
# NPr+  V   NSg/C NSg/I/V V/J        P  NSg/V I/R/D NPrSg/I/V/J NPl/V     J/P   NPrSg/ISg+ . NSg/I/J/C ISg+ V/J
> to the Mock     Turtle , and said “ What   else  had you  to learn ? ”
# P  D+  NSg/V/J+ NSg/V+ . V/C V/J  . NSg/I+ N/J/C V   IPl+ P  NSg/V . .
>
#
> “ Well    , there was Mystery , ” the Mock     Turtle replied , counting off       the subjects on
# . NSg/V/J . +     V   NSg+    . . D+  NSg/V/J+ NSg/V+ V/J     . V        NSg/V/J/P D+  NPl/V+   J/P
> his     flappers , “ — Mystery , ancient and modern , with Seaography : then    Drawling — the
# ISg/D$+ NPl      . . . NSg     . NSg/J   V/C NSg/J  . P    ?          . NSg/J/C V        . D
> Drawling - master    was an  old   conger - eel   , that        used to come    once  a    week   : he       taught
# V        . NPrSg/V/J V   D/P NSg/J NSg    . NSg/V . N/I/C/Ddem+ V/J  P  NSg/V/P NSg/C D/P+ NSg/J+ . NPr/ISg+ V
> us     Drawling , Stretching , and Fainting in        Coils . ”
# NPr/I+ V        . V          . V/C V+       NPrSg/J/P NPl/V . .
>
#
> “ What   was that       like        ? ” said Alice .
# . NSg/I+ V   N/I/C/Ddem NSg/V/J/C/P . . V/J  NPr+  .
>
#
> “ Well    , I    can’t show  it         you  myself , ” the Mock     Turtle said : “ I’m too stiff   . And
# . NSg/V/J . ISg+ VX    NSg/V NPrSg/ISg+ IPl+ I+     . . D+  NSg/V/J+ NSg/V+ V/J  . . W?  +   NSg/V/J . V/C
> the Gryphon never learnt it        . ”
# D   ?       R     V      NPrSg/ISg . .
>
#
> “ Hadn’t time    , ” said the Gryphon : “ I    went  to the Classics master     , though . He       was
# . V      NSg/V/J . . V/J  D   ?       . . ISg+ NSg/V P  D+  NPl+     NPrSg/V/J+ . V/C    . NPr/ISg+ V
> an  old   crab  , he       was . ”
# D/P NSg/J NSg/V . NPr/ISg+ V+  . .
>
#
> “ I    never went  to him , ” the Mock     Turtle said with a   sigh  : “ he       taught Laughing and
# . ISg+ R     NSg/V P  I+  . . D+  NSg/V/J+ NSg/V+ V/J  P    D/P NSg/V . . NPr/ISg+ V      NSg/V/J  V/C
> Grief  , they used to say   . ”
# NSg/V+ . IPl+ V/J  P+ NSg/V . .
>
#
> “ So        he       did , so        he       did , ” said the Gryphon , sighing in        his     turn  ; and both
# . NSg/I/J/C NPr/ISg+ V   . NSg/I/J/C NPr/ISg+ V   . . V/J  D   ?       . V       NPrSg/J/P ISg/D$+ NSg/V . V/C I/C
> creatures hid their faces  in        their paws   .
# NPl+      V   D$+   NPl/V+ NPrSg/J/P D$+   NPl/V+ .
>
#
> “ And how   many    hours a    day    did you  do     lessons ? ” said Alice , in        a   hurry to change
# . V/C NSg/C N/I/J/D NPl+  D/P+ NPrSg+ V   IPl+ NSg/VX NPl/V+  . . V/J  NPr+  . NPrSg/J/P D/P NSg/V P  NSg/V
> the subject  .
# D   NSg/V/J+ .
>
#
> “ Ten hours the first    day    , ” said the Mock     Turtle : “ nine the next    , and so         on  . ”
# . NSg NPl+  D+  NSg/V/J+ NPrSg+ . . V/J  D+  NSg/V/J+ NSg/V+ . . NSg  D   NSg/J/P . V/C NSg/I/J/C+ J/P . .
>
#
> “ What   a   curious plan   ! ” exclaimed Alice .
# . NSg/I+ D/P J       NSg/V+ . . V/J       NPr+  .
>
#
> “ That’s the reason they’re called lessons , ” the Gryphon remarked : “ because they
# . N$     D+  NSg/V+ W?      V/J    NPl/V+  . . D   ?       V/J      . . C/P     IPl+
> lessen from day    to day   . ”
# V/C    P    NPrSg+ P+ NPrSg . .
>
#
> This    was quite a   new     idea to Alice , and she  thought it         over      a   little    before she
# I/Ddem+ V   NSg   D/P NSg/V/J NSg  P  NPr+  . V/C ISg+ NSg/V   NPrSg/ISg+ NSg/V/J/P D/P NPrSg/I/J C/P    ISg+
> made  her     next     remark . “ Then    the eleventh day   must  have   been  a   holiday ? ”
# NSg/V I/J/D$+ NSg/J/P+ NSg/V+ . . NSg/J/C D+  NSg/J+   NPrSg NSg/V NSg/VX NSg/V D/P NPrSg/V . .
>
#
> “ Of course it         was , ” said the Mock     Turtle .
# . P  NSg/V+ NPrSg/ISg+ V   . . V/J  D+  NSg/V/J+ NSg/V+ .
>
#
> “ And how   did you  manage on  the twelfth ? ” Alice went  on  eagerly .
# . V/C NSg/C V   IPl+ NSg/V  J/P D   NSg/J   . . NPr+  NSg/V J/P R+      .
>
#
> “ That’s enough about lessons , ” the Gryphon interrupted in        a   very decided tone    :
# . N$     NSg/I  J/P   NPl/V+  . . D   ?       V/J         NPrSg/J/P D/P J/R  NSg/V/J NSg/I/V .
> “ tell    her     something about the games  now          . ”
# . NPrSg/V I/J/D$+ NSg/I/V/J J/P   D+  NPl/V+ NPrSg/V/J/C+ . .
>
#
> CHAPTER X       : The Lobster  Quadrille
# NSg/V+  NPrSg/J . D   NSg/V/J+ NSg/V/J
>
#
> The Mock    Turtle sighed deeply , and drew  the back    of one       flapper across his     eyes   .
# D+  NSg/V/J NSg/V  V/J    R      . V/C NPr/V D   NSg/V/J P  NSg/I/V/J NSg     NSg/P  ISg/D$+ NPl/V+ .
> He       looked at    Alice , and tried to speak , but     for a   minute  or      two sobs  choked his
# NPr/ISg+ V/J    NSg/P NPr+  . V/C V/J   P  NSg/V . NSg/C/P C/P D/P NSg/V/J NPrSg/C NSg NPl/V V/J    ISg/D$+
> voice  . “ Same as    if    he       had a   bone    in        his     throat , ” said the Gryphon : and it         set       to
# NSg/V+ . . I/J  NSg/R NSg/C NPr/ISg+ V   D/P NSg/V/J NPrSg/J/P ISg/D$+ NSg/V+ . . V/J  D   ?       . V/C NPrSg/ISg+ NPrSg/V/J P
> work  shaking him and punching him in        the back    . At    last    the Mock     Turtle recovered
# NSg/V V       I+  V/C V        I+  NPrSg/J/P D   NSg/V/J . NSg/P NSg/V/J D+  NSg/V/J+ NSg/V+ V/J
> his     voice  , and , with tears  running   down      his     cheeks , he       went  on  again : —
# ISg/D$+ NSg/V+ . V/C . P    NPl/V+ NSg/V/J/P NSg/V/J/P ISg/D$+ NPl/V+ . NPr/ISg+ NSg/V J/P P     . .
>
#
> “ You  may      not   have   lived much  under   the sea  — ” ( “ I    haven’t , ” said Alice ) — “ and
# . IPl+ NPrSg/VX NSg/C NSg/VX V/J   N/I/J NSg/J/P D+  NSg+ . . . . ISg+ V       . . V/J  NPr+  . . . V/C
> perhaps you  were  never even    introduced to a    lobster  — ” ( Alice began to say   “ I
# NSg     IPl+ NSg/V R     NSg/V/J V/J        P  D/P+ NSg/V/J+ . . . NPr+  V     P  NSg/V . ISg+
> once  tasted — ” but     checked herself hastily , and said “ No       , never ” ) “ — so        you  can
# NSg/C V/J    . . NSg/C/P V/J     I+      R       . V/C V/J  . NPrSg/P+ . R     . . . . NSg/I/J/C IPl+ NPrSg/VX
> have   no       idea what   a   delightful thing  a    Lobster  Quadrille is ! ”
# NSg/VX NPrSg/P+ NSg+ NSg/I+ D/P J          NSg/V+ D/P+ NSg/V/J+ NSg/V/J   VL . .
>
#
> “ No       , indeed , ” said Alice . “ What   sort  of a    dance  is it         ? ”
# . NPrSg/P+ . W?     . . V/J  NPr+  . . NSg/I+ NSg/V P  D/P+ NSg/V+ VL NPrSg/ISg+ . .
>
#
> “ Why   , ” said the Gryphon , “ you  first    form  into a   line  along the sea  - shore — ”
# . NSg/V . . V/J  D   ?       . . IPl+ NSg/V/J+ NSg/V P    D/P NSg/V P     D   NSg+ . NSg/V . .
>
#
> “ Two  lines  ! ” cried the Mock     Turtle . “ Seals  , turtles , salmon   , and so        on  ; then    ,
# . NSg+ NPl/V+ . . V/J   D+  NSg/V/J+ NSg/V+ . . NPl/V+ . NPl/V   . NSg/V/J+ . V/C NSg/I/J/C J/P . NSg/J/C .
> when    you’ve cleared all       the jelly    - fish  out         of the way    — ”
# NSg/I/C W?     V/J     NSg/I/J/C D   NSg/V/J+ . NSg/V NSg/V/J/R/P P  D+  NSg/J+ . .
>
#
> “ That        generally takes some   time     , ” interrupted the Gryphon .
# . N/I/C/Ddem+ R         NPl/V I/J/R+ NSg/V/J+ . . V/J         D   ?       .
>
#
> “ — you  advance  twice — ”
# . . IPl+ NSg/V/J+ W?    . .
>
#
> “ Each with a   lobster as    a    partner ! ” cried the Gryphon .
# . D    P    D/P NSg/V/J NSg/R D/P+ NSg/V+  . . V/J   D   ?       .
>
#
> “ Of course , ” the Mock     Turtle said : “ advance  twice , set       to partners — ”
# . P  NSg/V  . . D+  NSg/V/J+ NSg/V+ V/J  . . NSg/V/J+ W?    . NPrSg/V/J P  NPl/V    . .
>
#
> “ — change lobsters , and retire in        same order  , ” continued the Gryphon .
# . . NSg/V+ NPl/V    . V/C NSg/V  NPrSg/J/P I/J+ NSg/V+ . . V/J       D   ?       .
>
#
> “ Then    , you  know  , ” the Mock     Turtle went  on  , “ you  throw the — ”
# . NSg/J/C . IPl+ NSg/V . . D+  NSg/V/J+ NSg/V+ NSg/V J/P . . IPl+ NSg/V D   . .
>
#
> “ The lobsters ! ” shouted the Gryphon , with a   bound   into the air    .
# . D   NPl/V    . . V/J     D   ?       . P    D/P NSg/V/J P    D+  NSg/V+ .
>
#
> “ — as    far     out         to sea as    you  can      — ”
# . . NSg/R NSg/V/J NSg/V/J/R/P P  NSg NSg/R IPl+ NPrSg/VX . .
>
#
> “ Swim  after them ! ” screamed the Gryphon .
# . NSg/V J/P   N/I+ . . V/J      D   ?       .
>
#
> “ Turn  a   somersault in        the sea  ! ” cried the Mock     Turtle , capering wildly about .
# . NSg/V D/P NSg/V      NPrSg/J/P D+  NSg+ . . V/J   D+  NSg/V/J+ NSg/V+ . V        R      J/P   .
>
#
> “ Change lobsters again ! ” yelled the Gryphon at    the top     of its     voice  .
# . NSg/V  NPl/V    P     . . V/J    D   ?       NSg/P D   NSg/V/J P  ISg/D$+ NSg/V+ .
>
#
> “ Back    to land    again , and that’s all       the first    figure , ” said the Mock     Turtle ,
# . NSg/V/J P  NPrSg/V P     . V/C N$     NSg/I/J/C D+  NSg/V/J+ NSg/V+ . . V/J  D+  NSg/V/J+ NSg/V+ .
> suddenly dropping his     voice  ; and the two  creatures , who      had been  jumping about
# R        NSg/V    ISg/D$+ NSg/V+ . V/C D+  NSg+ NPl+      . NPrSg/I+ V   NSg/V V       J/P
> like        mad   things all       this    time     , sat     down      again very sadly and quietly , and looked
# NSg/V/J/C/P N/V/J NPl/V+ NSg/I/J/C I/Ddem+ NSg/V/J+ . NSg/V/J NSg/V/J/P P     J/R  R     V/C R       . V/C V/J
> at    Alice .
# NSg/P NPr+  .
>
#
> “ It         must  be     a   very pretty  dance , ” said Alice timidly .
# . NPrSg/ISg+ NSg/V NSg/VX D/P J/R  NSg/V/J NSg/V . . V/J  NPr+  R+      .
>
#
> “ Would  you  like        to see   a   little    of it         ? ” said the Mock     Turtle .
# . NSg/VX IPl+ NSg/V/J/C/P P  NSg/V D/P NPrSg/I/J P  NPrSg/ISg+ . . V/J  D+  NSg/V/J+ NSg/V+ .
>
#
> “ Very much  indeed , ” said Alice .
# . J/R  N/I/J W?     . . V/J  NPr+  .
>
#
> “ Come    , let’s try     the first    figure ! ” said the Mock    Turtle to the Gryphon . “ We   can
# . NSg/V/P . N$    NSg/V/J D+  NSg/V/J+ NSg/V+ . . V/J  D   NSg/V/J NSg/V  P  D+  ?       . . IPl+ NPrSg/VX
> do     without lobsters , you  know   . Which shall sing    ? ”
# NSg/VX C/P     NPl/V    . IPl+ NSg/V+ . I/C+  VX    NSg/V/J . .
>
#
> “ Oh      , you  sing    , ” said the Gryphon . “ I’ve forgotten the words  . ”
# . NPrSg/V . IPl+ NSg/V/J . . V/J  D+  ?       . . W?   NSg/V/J   D+  NPl/V+ . .
>
#
> So        they began solemnly dancing round     and round     Alice , every now         and then
# NSg/I/J/C IPl+ V     R        NSg/V   NSg/V/J/P V/C NSg/V/J/P NPr+  . D+    NPrSg/V/J/C V/C NSg/J/C
> treading on  her     toes   when    they passed too close   , and waving their forepaws to
# V        J/P I/J/D$+ NPl/V+ NSg/I/C IPl+ V/J    W?  NSg/V/J . V/C V      D$+   ?        P
> mark     the time     , while     the Mock     Turtle sang    this    , very slowly and sadly : —
# NPrSg/V+ D+  NSg/V/J+ . NSg/V/C/P D+  NSg/V/J+ NSg/V+ NPrSg/V I/Ddem+ . J/R  R      V/C R     . .
>
#
> “ Will     you  walk  a   little    faster ? ” said a   whiting to a    snail  . “ There’s a
# . NPrSg/VX IPl+ NSg/V D/P NPrSg/I/J J      . . V/J  D/P NSg/V   P  D/P+ NSg/V+ . . W?      D/P
> porpoise close   behind  us     , and he’s treading on  my  tail     . See   how   eagerly the
# NSg/V+   NSg/V/J NSg/J/P NPr/I+ . V/C N$   V        J/P D$+ NSg/V/J+ . NSg/V NSg/C R       D
> lobsters and the turtles all        advance  ! They are waiting on  the shingle — will     you
# NPl/V    V/C D+  NPl/V   NSg/I/J/C+ NSg/V/J+ . IPl+ V   NSg/V   J/P D   NSg/V   . NPrSg/VX IPl+
> come    and join  the dance  ? Will     you , won’t you  , will     you , won’t you  , will     you
# NSg/V/P V/C NSg/V D+  NSg/V+ . NPrSg/VX IPl . V     IPl+ . NPrSg/VX IPl . V     IPl+ . NPrSg/VX IPl+
> join  the dance  ? Will     you , won’t you  , will     you , won’t you  , won’t you  join  the
# NSg/V D+  NSg/V+ . NPrSg/VX IPl . V     IPl+ . NPrSg/VX IPl . V     IPl+ . V     IPl+ NSg/V D
> dance  ?
# NSg/V+ .
>
#
> “ You  can      really have   no       notion how   delightful it         will     be     When    they take  us     up
# . IPl+ NPrSg/VX R      NSg/VX NPrSg/P+ NSg+   NSg/C J          NPrSg/ISg+ NPrSg/VX NSg/VX NSg/I/C IPl+ NSg/V NPr/I+ NSg/V/J/P
> and throw us     , with the lobsters , out         to sea ! ” But     the snail replied “ Too far     ,
# V/C NSg/V NPr/I+ . P    D   NPl/V    . NSg/V/J/R/P P  NSg . . NSg/C/P D   NSg/V V/J     . W?  NSg/V/J .
> too far     ! ” and gave a   look  askance — Said he       thanked the whiting kindly , but     he
# W?  NSg/V/J . . V/C V    D/P NSg/V V/J     . V/J  NPr/ISg+ V/J     D+  NSg/V+  J/R    . NSg/C/P NPr/ISg+
> would  not   join  the dance  . Would  not   , could  not   , would  not   , could  not   , would
# NSg/VX NSg/C NSg/V D+  NSg/V+ . NSg/VX NSg/C . NSg/VX NSg/C . NSg/VX NSg/C . NSg/VX NSg/C . NSg/VX
> not   join  the dance  . Would  not   , could  not   , would  not   , could  not   , could  not   join
# NSg/C NSg/V D+  NSg/V+ . NSg/VX NSg/C . NSg/VX NSg/C . NSg/VX NSg/C . NSg/VX NSg/C . NSg/VX NSg/C NSg/V
> the dance  .
# D   NSg/V+ .
>
#
> “ What   matters it         how   far     we   go      ? ” his     scaly  friend     replied . “ There is another
# . NSg/I+ +       NPrSg/ISg+ NSg/C NSg/V/J IPl+ NSg/V/J . . ISg/D$+ NSg/J+ NPrSg/V/J+ V/J+    . . +     VL I/D+
> shore  , you  know  , upon the other    side     . The further off       from England the nearer
# NSg/V+ . IPl+ NSg/V . P    D+  NSg/V/J+ NSg/V/J+ . D   V/J     NSg/V/J/P P    NPr+    D   J
> is to France — Then    turn  not   pale    , beloved  snail , but     come    and join  the dance  .
# VL P  NPr+   . NSg/J/C NSg/V NSg/C NSg/V/J . NSg/V/J+ NSg/V . NSg/C/P NSg/V/P V/C NSg/V D+  NSg/V+ .
> Will     you , won’t you  , will     you , won’t you  , will     you  join  the dance  ? Will     you ,
# NPrSg/VX IPl . V     IPl+ . NPrSg/VX IPl . V     IPl+ . NPrSg/VX IPl+ NSg/V D+  NSg/V+ . NPrSg/VX IPl .
> won’t you  , will     you , won’t you  , won’t you  join  the dance  ? ”
# V     IPl+ . NPrSg/VX IPl . V     IPl+ . V     IPl+ NSg/V D+  NSg/V+ . .
>
#
> “ Thank you , it’s a   very interesting dance to watch , ” said Alice , feeling very
# . NSg/V IPl . W?   D/P J/R  V/J         NSg/V P  NSg/V . . V/J  NPr+  . NSg/V/J J/R
> glad    that       it         was over      at    last    : “ and I    do     so        like        that        curious song about the
# NSg/V/J N/I/C/Ddem NPrSg/ISg+ V   NSg/V/J/P NSg/P NSg/V/J . . V/C ISg+ NSg/VX NSg/I/J/C NSg/V/J/C/P N/I/C/Ddem+ J       NSg  J/P   D+
> whiting ! ”
# NSg/V+  . .
>
#
> “ Oh      , as    to the whiting , ” said the Mock     Turtle , “ they — you’ve seen  them , of
# . NPrSg/V . NSg/R P  D+  NSg/V+  . . V/J  D+  NSg/V/J+ NSg/V+ . . IPl+ . W?     NSg/V N/I+ . P
> course ? ”
# NSg/V  . .
>
#
> “ Yes   , ” said Alice , “ I’ve often seen  them at    dinn — ” she  checked herself hastily .
# . NSg/V . . V/J  NPr+  . . W?   R     NSg/V N/I+ NSg/P ?    . . ISg+ V/J     I+      R+      .
>
#
> “ I    don’t know  where Dinn may      be     , ” said the Mock     Turtle , “ but     if    you’ve seen  them
# . ISg+ V     NSg/V NSg/C ?    NPrSg/VX NSg/VX . . V/J  D+  NSg/V/J+ NSg/V  . . NSg/C/P NSg/C W?     NSg/V N/I+
> so        often , of course you  know  what   they’re like        . ”
# NSg/I/J/C R     . P  NSg/V+ IPl+ NSg/V NSg/I+ +       NSg/V/J/C/P . .
>
#
> “ I    believe so        , ” Alice replied thoughtfully . “ They have   their tails  in        their
# . ISg+ V       NSg/I/J/C . . NPr+  V/J+    R            . . IPl+ NSg/VX D$+   NPl/V+ NPrSg/J/P D$+
> mouths — and they’re all       over       crumbs . ”
# NSg/V+ . V/C W?      NSg/I/J/C NSg/V/J/P+ NPl/V  . .
>
#
> “ You’re wrong   about the crumbs , ” said the Mock     Turtle : “ crumbs would  all       wash
# . W?     NSg/V/J J/P   D+  NPl/V+ . . V/J  D+  NSg/V/J+ NSg/V+ . . NPl/V+ NSg/VX NSg/I/J/C NPrSg/V
> off       in        the sea  . But     they have   their tails  in        their mouths ; and the reason is — ”
# NSg/V/J/P NPrSg/J/P D+  NSg+ . NSg/C/P IPl+ NSg/VX D$+   NPl/V+ NPrSg/J/P D$+   NSg/V+ . V/C D+  NSg/V+ VL . .
> here    the Mock     Turtle yawned and shut    his     eyes   . — “ Tell    her     about the reason and
# NSg/J/R D+  NSg/V/J+ NSg/V+ V/J    V/C NSg/V/J ISg/D$+ NPl/V+ . . . NPrSg/V I/J/D$+ J/P   D   NSg/V  V/C
> all       that        , ” he       said to the Gryphon .
# NSg/I/J/C N/I/C/Ddem+ . . NPr/ISg+ V/J  P  D   ?       .
>
#
> “ The reason is , ” said the Gryphon , “ that       they would  go      with the lobsters to the
# . D+  NSg/V+ VL . . V/J  D   ?       . . N/I/C/Ddem IPl+ NSg/VX NSg/V/J P    D   NPl/V    P  D
> dance  . So        they got thrown out         to sea . So        they had to fall  a    long      way    . So        they
# NSg/V+ . NSg/I/J/C IPl+ V   V/J    NSg/V/J/R/P P  NSg . NSg/I/J/C IPl+ V   P  NSg/V D/P+ NPrSg/V/J NSg/J+ . NSg/I/J/C IPl+
> got their tails  fast    in        their mouths . So        they couldn’t get   them out          again .
# V   D$+   NPl/V+ NSg/V/J NPrSg/J/P D$    NSg/V+ . NSg/I/J/C IPl+ V        NSg/V N/I+ NSg/V/J/R/P+ P     .
> That’s all       . ”
# N$     NSg/I/J/C . .
>
#
> “ Thank you , ” said Alice , “ it’s very interesting . I    never knew so        much  about a
<<<<<<< HEAD
# . NSg/V IPl . . V/J  NPr+  . . W?   J+   V/J+        . ISg+ R     V    NSg/I/J/C N/I/J J/P   D/P+
=======
# . NSg/V IPl . . V/J  NPr+  . . W?   J/R+ V/J+        . ISg+ V     V    NSg/I/J/C N/I/J J/P   D/P+
>>>>>>> df4562b1
> whiting before . ”
# NSg/V+  C/P+   . .
>
#
> “ I    can      tell    you  more        than that        , if    you  like        , ” said the Gryphon . “ Do     you  know  why
# . ISg+ NPrSg/VX NPrSg/V IPl+ NPrSg/I/V/J C/P  N/I/C/Ddem+ . NSg/C IPl+ NSg/V/J/C/P . . V/J  D+  ?       . . NSg/VX IPl+ NSg/V NSg/V
> it’s called a    whiting ? ”
# W?   V/J    D/P+ NSg/V+  . .
>
#
> “ I    never thought about it         , ” said Alice . “ Why   ? ”
# . ISg+ R     NSg/V   J/P   NPrSg/ISg+ . . V/J  NPr+  . . NSg/V . .
>
#
> “ It         does  the boots and shoes  , ” the Gryphon replied very solemnly .
# . NPrSg/ISg+ NPl/V D   NPl/V V/C NPl/V+ . . D   ?       V/J     J/R+ R        .
>
#
> Alice was thoroughly puzzled . “ Does  the boots and shoes  ! ” she  repeated in        a
# NPr+  V   R+         V/J     . . NPl/V D   NPl/V V/C NPl/V+ . . ISg+ V/J      NPrSg/J/P D/P+
> wondering tone     .
# NSg/V/J+  NSg/I/V+ .
>
#
> “ Why   , what   are your shoes  done    with ? ” said the Gryphon . “ I    mean    , what   makes them
# . NSg/V . NSg/I+ V   D$+  NPl/V+ NSg/V/J P    . . V/J  D+  ?       . . ISg+ NSg/V/J . NSg/I+ NPl/V N/I+
> so        shiny  ? ”
# NSg/I/J/C NSg/J+ . .
>
#
> Alice looked down      at    them , and considered a   little    before she  gave her     answer .
# NPr+  V/J    NSg/V/J/P NSg/P N/I+ . V/C V/J        D/P NPrSg/I/J C/P    ISg+ V    I/J/D$+ NSg/V+ .
> “ They’re done    with blacking , I    believe . ”
# . W?      NSg/V/J P    NSg/V    . ISg+ V+      . .
>
#
> “ Boots and shoes  under   the sea  , ” the Gryphon went  on  in        a    deep   voice  , “ are done
# . NPl/V V/C NPl/V+ NSg/J/P D+  NSg+ . . D   ?       NSg/V J/P NPrSg/J/P D/P+ NSg/J+ NSg/V+ . . V   NSg/V/J
> with a   whiting . Now         you  know   . ”
# P    D/P NSg/V+  . NPrSg/V/J/C IPl+ NSg/V+ . .
>
#
> “ And what   are they made  of ? ” Alice asked in        a   tone    of great  curiosity .
# . V/C NSg/I+ V   IPl+ NSg/V P  . . NPr+  V/J   NPrSg/J/P D/P NSg/I/V P  NSg/J+ NSg+      .
>
#
> “ Soles and eels  , of course , ” the Gryphon replied rather    impatiently : “ any    shrimp
# . NPl/V V/C NPl/V . P  NSg/V+ . . D   ?       V/J     NPrSg/V/J R           . . I/R/D+ NSg/V+
> could  have   told you  that        . ”
# NSg/VX NSg/VX V    IPl+ N/I/C/Ddem+ . .
>
#
> “ If    I’d been  the whiting , ” said Alice , whose thoughts were  still   running   on  the
# . NSg/C W?  NSg/V D   NSg/V   . . V/J  NPr+  . I+    NPl/V+   NSg/V NSg/V/J NSg/V/J/P J/P D+
> song , “ I’d have   said to the porpoise , ‘          Keep  back    , please : we   don’t want  you  with
# NSg+ . . W?  NSg/VX V/J  P  D+  NSg/V+   . Unlintable NSg/V NSg/V/J . V      . IPl+ V     NSg/V IPl+ P
> us     ! ’ ”
# NPr/I+ . . .
>
#
> “ They were  obliged to have   him with them , ” the Mock     Turtle said : “ no       wise      fish
# . IPl+ NSg/V V/J     P  NSg/VX I+  P    N/I+ . . D+  NSg/V/J+ NSg/V+ V/J  . . NPrSg/P+ NPrSg/V/J NSg/V+
> would  go      anywhere without a    porpoise . ”
# NSg/VX NSg/V/J NSg/I    C/P     D/P+ NSg/V+   . .
>
#
> “ Wouldn’t it         really ? ” said Alice in        a   tone    of great  surprise .
# . VX       NPrSg/ISg+ R      . . V/J  NPr+  NPrSg/J/P D/P NSg/I/V P  NSg/J+ NSg/V+   .
>
#
> “ Of course not   , ” said the Mock     Turtle : “ why   , if    a   fish   came    to me       , and told me
# . P  NSg/V+ NSg/C . . V/J  D+  NSg/V/J+ NSg/V+ . . NSg/V . NSg/C D/P NSg/V+ NSg/V/P P  NPrSg/I+ . V/C V    NPrSg/I+
> he       was going   a    journey , I    should say   ‘          With what   porpoise ? ’ ”
# NPr/ISg+ V   NSg/V/J D/P+ NSg/V+  . ISg+ VX     NSg/V Unlintable P    NSg/I+ NSg/V+   . . .
>
#
> “ Don’t you  mean    ‘          purpose ’ ? ” said Alice .
# . V     IPl+ NSg/V/J Unlintable NSg/V+  . . . V/J  NPr+  .
>
#
> “ I    mean    what   I    say   , ” the Mock     Turtle replied in        an   offended tone     . And the
# . ISg+ NSg/V/J NSg/I+ ISg+ NSg/V . . D+  NSg/V/J+ NSg/V  V/J     NPrSg/J/P D/P+ V/J+     NSg/I/V+ . V/C D
> Gryphon added “ Come    , let’s hear some  of your adventures . ”
# ?       V/J   . NSg/V/P . N$    V    I/J/R P  D$+  NPl/V+     . .
>
#
> “ I    could  tell    you  my  adventures — beginning from this    morning , ” said Alice a
# . ISg+ NSg/VX NPrSg/V IPl+ D$+ NPl/V+     . NSg/V/J   P    I/Ddem+ NSg/V+  . . V/J  NPr+  D/P
> little    timidly : “ but     it’s no       use   going   back    to yesterday , because I    was a
# NPrSg/I/J R       . . NSg/C/P W?   NPrSg/P+ NSg/V NSg/V/J NSg/V/J P  NSg       . C/P     ISg+ V   D/P
> different person then     . ”
# NSg/J     NSg/V  NSg/J/C+ . .
>
#
> “ Explain all       that        , ” said the Mock     Turtle .
# . V       NSg/I/J/C N/I/C/Ddem+ . . V/J  D+  NSg/V/J+ NSg/V+ .
>
#
> “ No       , no       ! The adventures first   , ” said the Gryphon in        an  impatient tone     :
# . NPrSg/P+ . NPrSg/P+ . D+  NPl/V+     NSg/V/J . . V/J  D   ?       NPrSg/J/P D/P J         NSg/I/V+ .
> “ explanations take  such  a    dreadful time     . ”
# . NPl+         NSg/V NSg/I D/P+ NSg/J+   NSg/V/J+ . .
>
#
> So        Alice began telling them her     adventures from the time     when    she  first   saw   the
# NSg/I/J/C NPr   V     NSg/V/J N/I+ I/J/D$+ NPl/V+     P    D+  NSg/V/J+ NSg/I/C ISg+ NSg/V/J NSg/V D+
> White      Rabbit . She  was a   little    nervous about it         just at    first   , the two  creatures
# NPrSg/V/J+ NSg/V+ . ISg+ V   D/P NPrSg/I/J J       J/P   NPrSg/ISg+ V/J  NSg/P NSg/V/J . D+  NSg+ NPl+
> got so        close   to her     , one       on  each side     , and opened their eyes  and mouths so        very
# V   NSg/I/J/C NSg/V/J P  I/J/D$+ . NSg/I/V/J J/P D+   NSg/V/J+ . V/C V/J    D$+   NPl/V V/C NSg/V+ NSg/I/J/C J/R
> wide  , but     she  gained courage as    she  went   on  . Her     listeners were  perfectly quiet
# NSg/J . NSg/C/P ISg+ V/J    NSg/V+  NSg/R ISg+ NSg/V+ J/P . I/J/D$+ +         NSg/V R         NSg/V/J
> till      she  got to the part     about her     repeating “ You  are old   , Father   William , ” to
# NSg/V/C/P ISg+ V   P  D+  NSg/V/J+ J/P   I/J/D$+ NSg/V/J   . IPl+ V   NSg/J . NPrSg/V+ NPrSg+  . . P
> the Caterpillar , and the words all       coming  different , and then    the Mock     Turtle
# D   NSg/V       . V/C D+  NPl/V NSg/I/J/C NSg/V/J NSg/J     . V/C NSg/J/C D+  NSg/V/J+ NSg/V
> drew  a    long       breath   , and said “ That’s very curious . ”
# NPr/V D/P+ NPrSg/V/J+ NSg/V/J+ . V/C V/J  . N$     J/R+ J+      . .
>
#
> “ It’s all       about as    curious as    it         can      be     , ” said the Gryphon .
# . W?   NSg/I/J/C J/P   NSg/R J       NSg/R NPrSg/ISg+ NPrSg/VX NSg/VX . . V/J  D   ?       .
>
#
> “ It         all       came    different ! ” the Mock     Turtle repeated thoughtfully . “ I    should like
# . NPrSg/ISg+ NSg/I/J/C NSg/V/P NSg/J     . . D+  NSg/V/J+ NSg/V+ V/J+     R            . . ISg+ VX     NSg/V/J/C/P
> to hear her     try     and repeat something  now          . Tell    her     to begin . ” He       looked at    the
# P  V    I/J/D$+ NSg/V/J V/C NSg/V  NSg/I/V/J+ NPrSg/V/J/C+ . NPrSg/V I/J/D$+ P+ NSg/V . . NPr/ISg+ V/J    NSg/P D
> Gryphon as    if    he       thought it         had some  kind  of authority over      Alice .
# ?       NSg/R NSg/C NPr/ISg+ NSg/V   NPrSg/ISg+ V   I/J/R NSg/J P  NSg+      NSg/V/J/P NPr+  .
>
#
> “ Stand up        and repeat ‘          ’ Tis the voice of the sluggard , ’ ” said the Gryphon .
# . NSg/V NSg/V/J/P V/C NSg/V  Unlintable . ?   D   NSg/V P  D   NSg      . . . V/J  D   ?       .
>
#
> “ How   the creatures order  one       about , and make  one       repeat lessons ! ” thought Alice ;
# . NSg/C D+  NPl+      NSg/V+ NSg/I/V/J J/P   . V/C NSg/V NSg/I/V/J NSg/V  NPl/V+  . . NSg/V   NPr+  .
> “ I    might    as    well    be     at    school at     once  . ” However , she  got up        , and began to repeat
# . ISg+ NSg/VX/J NSg/R NSg/V/J NSg/VX NSg/P NSg/V+ NSg/P+ NSg/C . . C       . ISg+ V   NSg/V/J/P . V/C V     P  NSg/V
> it         , but     her     head       was so        full    of the Lobster  Quadrille , that       she  hardly knew what
# NPrSg/ISg+ . NSg/C/P I/J/D$+ NPrSg/V/J+ V   NSg/I/J/C NSg/V/J P  D+  NSg/V/J+ NSg/V/J   . N/I/C/Ddem ISg+ R      V    NSg/I+
> she  was saying , and the words  came    very queer   indeed : —
# ISg+ V   NSg/V  . V/C D+  NPl/V+ NSg/V/P J/R  NSg/V/J W?     . .
>
#
> “ ’ Tis the voice of the Lobster  ; I    heard him declare , “ You  have   baked me       too
# . . ?   D   NSg/V P  D+  NSg/V/J+ . ISg+ V/J   I+  V       . . IPl+ NSg/VX V/J   NPrSg/I+ W?
> brown     , I    must  sugar my  hair   . ” As    a   duck  with its     eyelids , so        he      with his     nose
# NPrSg/V/J . ISg+ NSg/V NSg/V D$+ NSg/V+ . . NSg/R D/P NSg/V P    ISg/D$+ NPl+    . NSg/I/J/C NPr/ISg P    ISg/D$+ NSg/V+
> Trims his     belt  and his     buttons , and turns out         his     toes   . ”
# NPl/V ISg/D$+ NSg/V V/C ISg/D$+ NPl/V+  . V/C NPl/V NSg/V/J/R/P ISg/D$+ NPl/V+ . .
>
#
> ( later editions continued as    follows When    the sands  are all       dry     , he       is gay       as
# . J     NPl      V/J       NSg/R NPl/V   NSg/I/C D+  NPl/V+ V   NSg/I/J/C NSg/V/J . NPr/ISg+ VL NPrSg/V/J NSg/R
> a   lark  , And will     talk  in        contemptuous tones of the Shark  , But     , when    the tide
# D/P NSg/V . V/C NPrSg/VX NSg/V NPrSg/J/P J            NPl/V P  D+  NSg/V+ . NSg/C/P . NSg/I/C D+  NSg/V+
> rises  and sharks are around , His     voice  has a   timid and tremulous sound    . )
# NPl/V+ V/C NPl/V  V   J/P    . ISg/D$+ NSg/V+ V   D/P J     V/C J         NSg/V/J+ . .
>
#
> “ That’s different from what   I    used to say   when    I    was a   child , ” said the Gryphon .
# . N$     NSg/J     P    NSg/I+ ISg+ V/J  P  NSg/V NSg/I/C ISg+ V   D/P NSg/V . . V/J  D   ?       .
>
#
> “ Well    , I    never heard it         before , ” said the Mock     Turtle ; “ but     it         sounds uncommon
# . NSg/V/J . ISg+ R     V/J   NPrSg/ISg+ C/P    . . V/J  D+  NSg/V/J+ NSg/V+ . . NSg/C/P NPrSg/ISg+ NPl/V  NSg/V/J+
> nonsense . ”
# NSg/V/J+ . .
>
#
> Alice said nothing  ; she  had sat     down      with her     face   in        her     hands  , wondering if
# NPr+  V/J  NSg/I/J+ . ISg+ V   NSg/V/J NSg/V/J/P P    I/J/D$+ NSg/V+ NPrSg/J/P I/J/D$+ NPl/V+ . NSg/V/J   NSg/C
> anything would  ever happen in        a   natural way    again .
# NSg/I/V+ NSg/VX J    V      NPrSg/J/P D/P NSg/J+  NSg/J+ P+    .
>
#
> “ I    should like        to have   it         explained , ” said the Mock     Turtle .
# . ISg+ VX     NSg/V/J/C/P P  NSg/VX NPrSg/ISg+ V/J       . . V/J  D+  NSg/V/J+ NSg/V+ .
>
#
> “ She  can’t explain it         , ” said the Gryphon hastily . “ Go      on  with the next     verse  . ”
# . ISg+ VX    V       NPrSg/ISg+ . . V/J  D+  ?       R       . . NSg/V/J J/P P    D+  NSg/J/P+ NSg/V+ . .
>
#
> “ But     about his     toes   ? ” the Mock     Turtle persisted . “ How   could  he       turn  them out
# . NSg/C/P J/P   ISg/D$+ NPl/V+ . . D+  NSg/V/J+ NSg/V+ V/J+      . . NSg/C NSg/VX NPr/ISg+ NSg/V N/I+ NSg/V/J/R/P
> with his     nose   , you  know  ? ”
# P    ISg/D$+ NSg/V+ . IPl+ NSg/V . .
>
#
> “ It’s the first   position in        dancing . ” Alice said ; but     was dreadfully puzzled by
# . W?   D   NSg/V/J NSg/V    NPrSg/J/P NSg/V   . . NPr+  V/J  . NSg/C/P V   R          V/J     NSg/J/P
> the whole  thing  , and longed to change the subject  .
# D+  NSg/J+ NSg/V+ . V/C V/J    P  NSg/V  D   NSg/V/J+ .
>
#
> “ Go      on  with the next     verse , ” the Gryphon repeated impatiently : “ it         begins ‘          I
# . NSg/V/J J/P P    D+  NSg/J/P+ NSg/V . . D   ?       V/J      R           . . NPrSg/ISg+ NPl/V  Unlintable ISg+
> passed by      his     garden   . ’ ”
# V/J    NSg/J/P ISg/D$+ NSg/V/J+ . . .
>
#
> Alice did not   dare     to disobey , though she  felt    sure it         would  all       come    wrong   , and
# NPr+  V   NSg/C NPrSg/VX P  V       . V/C    ISg+ NSg/V/J J    NPrSg/ISg+ NSg/VX NSg/I/J/C NSg/V/P NSg/V/J . V/C
> she  went  on  in        a   trembling voice : —
# ISg+ NSg/V J/P NPrSg/J/P D/P V         NSg/V . .
>
#
> “ I    passed by      his     garden   , and marked , with one        eye    , How   the Owl   and the Panther
# . ISg+ V/J    NSg/J/P ISg/D$+ NSg/V/J+ . V/C V/J    . P    NSg/I/V/J+ NSg/V+ . NSg/C D   NSg/V V/C D   NSg
> were  sharing a    pie    — ”
# NSg/V V       D/P+ NSg/V+ . .
>
#
> ( later editions continued as    follows The Panther took pie   - crust , and gravy  ,
# . J     NPl      V/J       NSg/R NPl/V   D   NSg     V    NSg/V . NSg/V . V/C NSg/V+ .
> and meat , While     the Owl    had the dish   as    its     share of the treat  . When    the pie
# V/C NSg+ . NSg/V/C/P D+  NSg/V+ V   D+  NSg/V+ NSg/R ISg/D$+ NSg/V P  D   NSg/V+ . NSg/I/C D+  NSg/V+
> was all       finished , the Owl    , as    a    boon   , Was kindly permitted to pocket  the
# V   NSg/I/J/C V/J      . D+  NSg/V+ . NSg/R D/P+ NSg/J+ . V   J/R    V/J       P  NSg/V/J D+
> spoon  : While     the Panther received knife and fork   with a   growl , And concluded
# NSg/V+ . NSg/V/C/P D   NSg     V/J      NSg/V V/C NSg/V+ P    D/P NSg/V . V/C V/J
> the banquet — )
# D+  NSg/V+  . .
>
#
> “ What   is the use   of repeating all       that        stuff  , ” the Mock     Turtle interrupted , “ if
# . NSg/I+ VL D   NSg/V P  NSg/V/J   NSg/I/J/C N/I/C/Ddem+ NSg/V+ . . D+  NSg/V/J+ NSg/V+ V/J         . . NSg/C
> you  don’t explain it         as    you  go      on  ? It’s by      far     the most    confusing thing I    ever
# IPl+ V     V       NPrSg/ISg+ NSg/R IPl+ NSg/V/J J/P . W?   NSg/J/P NSg/V/J D   NSg/I/J V/J       NSg/V ISg+ J
> heard ! ”
# V/J   . .
>
#
> “ Yes   , I    think you’d better   leave off       , ” said the Gryphon : and Alice was only too
# . NSg/V . ISg+ NSg/V W?    NSg/VX/J NSg/V NSg/V/J/P . . V/J  D   ?       . V/C NPr+  V   W?   W?
> glad    to do      so         .
# NSg/V/J P  NSg/VX+ NSg/I/J/C+ .
>
#
> “ Shall we   try     another figure of the Lobster  Quadrille ? ” the Gryphon went   on  . “ Or
# . VX    IPl+ NSg/V/J I/D     NSg/V  P  D+  NSg/V/J+ NSg/V/J   . . D   ?       NSg/V+ J/P . . NPrSg/C
> would  you like        the Mock     Turtle to sing    you  a    song ? ”
# NSg/VX IPl NSg/V/J/C/P D+  NSg/V/J+ NSg/V  P  NSg/V/J IPl+ D/P+ NSg+ . .
>
#
> “ Oh      , a    song , please , if    the Mock     Turtle would  be     so        kind  , ” Alice replied , so
# . NPrSg/V . D/P+ NSg+ . V      . NSg/C D+  NSg/V/J+ NSg/V+ NSg/VX NSg/VX NSg/I/J/C NSg/J . . NPr+  V/J     . NSg/I/J/C
> eagerly that       the Gryphon said , in        a   rather    offended tone    , “ Hm    ! No       accounting for
# R       N/I/C/Ddem D   ?       V/J  . NPrSg/J/P D/P NPrSg/V/J V/J      NSg/I/V . . NPrSg . NPrSg/P+ NSg/V      C/P
> tastes ! Sing    her     ‘          Turtle Soup   , ’ will     you , old   fellow ? ”
# NPl/V  . NSg/V/J I/J/D$+ Unlintable NSg/V+ NSg/V+ . . NPrSg/VX IPl . NSg/J NSg/V+ . .
>
#
> The Mock    Turtle sighed deeply , and began , in        a   voice  sometimes choked with sobs  ,
# D+  NSg/V/J NSg/V  V/J    R      . V/C V     . NPrSg/J/P D/P NSg/V+ R         V/J    P    NPl/V .
> to sing    this   : —
# P  NSg/V/J I/Ddem . .
>
#
> “ Beautiful Soup  , so        rich      and green     , Waiting in        a   hot     tureen ! Who     for such
# . NSg/J     NSg/V . NSg/I/J/C NPrSg/V/J V/C NPrSg/V/J . NSg/V   NPrSg/J/P D/P NSg/V/J NSg    . NPrSg/I C/P NSg/I
> dainties would  not   stoop ? Soup  of the evening , beautiful Soup   ! Soup  of the
# NPl      NSg/VX NSg/C NSg/V . NSg/V P  D+  NSg/V+  . NSg/J     NSg/V+ . NSg/V P  D+
> evening , beautiful Soup   ! Beau     — ootiful Soo — oop ! Beau     — ootiful Soo — oop ! Soo — oop
# NSg/V+  . NSg/J     NSg/V+ . NPrSg/V+ . ?       ?   . ?   . NPrSg/V+ . ?       ?   . ?   . ?   . ?
> of the e        — e        — evening , Beautiful , beautiful Soup   !
# P  D+  NPrSg/I+ . NPrSg/I+ . NSg/V+  . NSg/J     . NSg/J+    NSg/V+ .
>
#
> “ Beautiful Soup  ! Who      cares for fish  , Game     , or      any    other    dish   ? Who      would  not
# . NSg/J     NSg/V . NPrSg/I+ NPl/V C/P NSg/V . NSg/V/J+ . NPrSg/C I/R/D+ NSg/V/J+ NSg/V+ . NPrSg/I+ NSg/VX NSg/C
> give  all       else  for two  p            ennyworth only of beautiful Soup   ? Pennyworth only of
# NSg/V NSg/I/J/C N/J/C C/P NSg+ NPrSg/V/J/P+ ?         W?   P  NSg/J     NSg/V+ . NSg        W?   P
> beautiful Soup   ? Beau     — ootiful Soo — oop ! Beau     — ootiful Soo — oop ! Soo — oop of the
# NSg/J     NSg/V+ . NPrSg/V+ . ?       ?   . ?   . NPrSg/V+ . ?       ?   . ?   . ?   . ?   P  D+
> e        — e        — evening , Beautiful , beauti — FUL SOUP   ! ”
# NPrSg/I+ . NPrSg/I+ . NSg/V+  . NSg/J     . ?      . ?   NSg/V+ . .
>
#
> “ Chorus again ! ” cried the Gryphon , and the Mock     Turtle had just begun to repeat
# . NSg/V+ P     . . V/J   D   ?       . V/C D+  NSg/V/J+ NSg/V+ V   V/J  V     P  NSg/V
> it         , when    a   cry   of “ The trial’s beginning ! ” was heard in        the distance .
# NPrSg/ISg+ . NSg/I/C D/P NSg/V P  . D+  N$+     NSg/V/J+  . . V   V/J   NPrSg/J/P D+  NSg/V+   .
>
#
> “ Come    on  ! ” cried the Gryphon , and , taking  Alice by      the hand   , it         hurried off       ,
# . NSg/V/P J/P . . V/J   D   ?       . V/C . NSg/V/J NPr+  NSg/J/P D+  NSg/V+ . NPrSg/ISg+ V/J     NSg/V/J/P .
> without waiting for the end   of the song .
# C/P     NSg/V   C/P D   NSg/V P  D+  NSg+ .
>
#
> “ What   trial    is it         ? ” Alice panted as    she  ran   ; but     the Gryphon only answered “ Come
# . NSg/I+ NSg/V/J+ VL NPrSg/ISg+ . . NPr+  V/J    NSg/R ISg+ NSg/V . NSg/C/P D   ?       W?   V/J      . NSg/V/P
> on  ! ” and ran   the faster , while     more        and more        faintly came    , carried on  the breeze
# J/P . . V/C NSg/V D   J      . NSg/V/C/P NPrSg/I/V/J V/C NPrSg/I/V/J R       NSg/V/P . V/J     J/P D+  NSg/V+
> that        followed them , the melancholy words  : —
# N/I/C/Ddem+ V/J      N/I+ . D+  NSg/J+     NPl/V+ . .
>
#
> “ Soo — oop of the e        — e        — evening , Beautiful , beautiful Soup   ! ”
# . ?   . ?   P  D+  NPrSg/I+ . NPrSg/I+ . NSg/V+  . NSg/J     . NSg/J     NSg/V+ . .
>
#
> CHAPTER XI  : Who      Stole the Tarts  ?
# NSg/V+  NSg . NPrSg/I+ NSg/V D   NPl/V+ .
>
#
> The King      and Queen     of Hearts were  seated on  their throne when    they arrived , with
# D+  NPrSg/V/J V/C NPrSg/V/J P  NPl/V+ NSg/V V/J    J/P D$+   NSg/V  NSg/I/C IPl+ V/J     . P
> a   great crowd  assembled about them — all       sorts of little    birds and beasts , as    well
# D/P NSg/J NSg/V+ V/J       J/P   N/I+ . NSg/I/J/C NPl/V P  NPrSg/I/J NPl/V V/C NPl/V+ . NSg/R NSg/V/J
> as    the whole pack  of cards  : the Knave was standing before them , in        chains , with
# NSg/R D   NSg/J NSg/V P  NPl/V+ . D   NSg   V   NSg/V/J  C/P    N/I+ . NPrSg/J/P NPl/V+ . P
> a   soldier on  each side     to guard  him ; and near      the King       was the White     Rabbit ,
# D/P NSg/V/J J/P D+   NSg/V/J+ P  NSg/V+ I+  . V/C NSg/V/J/P D+  NPrSg/V/J+ V   D   NPrSg/V/J NSg/V  .
> with a   trumpet in        one        hand   , and a   scroll of parchment in        the other    . In        the very
# P    D/P NSg/V   NPrSg/J/P NSg/I/V/J+ NSg/V+ . V/C D/P NSg/V  P  NSg+      NPrSg/J/P D   NSg/V/J+ . NPrSg/J/P D   J/R
> middle  of the court    was a   table , with a   large dish  of tarts upon it         : they looked
# NSg/V/J P  D+  NSg/V/J+ V   D/P NSg/V . P    D/P NSg/J NSg/V P  NPl/V P    NPrSg/ISg+ . IPl+ V/J
> so        good      , that       it         made  Alice quite hungry to look  at    them — “ I    wish  they’d get   the
# NSg/I/J/C NPrSg/V/J . N/I/C/Ddem NPrSg/ISg+ NSg/V NPr+  NSg   J      P  NSg/V NSg/P N/I+ . . ISg+ NSg/V W?     NSg/V D+
> trial    done    , ” she  thought , “ and hand   round     the refreshments ! ” But     there seemed to
# NSg/V/J+ NSg/V/J . . ISg+ NSg/V   . . V/C NSg/V+ NSg/V/J/P D   NSg          . . NSg/C/P +     V/J    P
> be     no      chance    of this    , so        she  began looking at    everything about her     , to pass  away
# NSg/VX NPrSg/P NPrSg/V/J P  I/Ddem+ . NSg/I/J/C ISg+ V     V       NSg/P N/I/V+     J/P   I/J/D$+ . P  NSg/V V/J
> the time     .
# D   NSg/V/J+ .
>
#
> Alice had never been  in        a   court   of justice before , but     she  had read  about them
# NPr+  V   R     NSg/V NPrSg/J/P D/P NSg/V/J P  NPrSg+  C/P    . NSg/C/P ISg+ V   NSg/V J/P   N/I+
> in        books  , and she  was quite pleased to find  that       she  knew the name  of nearly
# NPrSg/J/P NPl/V+ . V/C ISg+ V   NSg   V/J     P  NSg/V N/I/C/Ddem ISg+ V    D   NSg/V P  R
> everything there . “ That’s the judge  , ” she  said to herself , “ because of his     great
# N/I/V+     +     . . N$     D+  NSg/V+ . . ISg+ V/J  P  I+      . . C/P     P  ISg/D$+ NSg/J+
> wig    . ”
# NSg/V+ . .
>
#
> The judge , by      the way    , was the King      ; and as    he       wore his     crown    over      the wig    ,
# D+  NSg/V . NSg/J/P D+  NSg/J+ . V   D   NPrSg/V/J . V/C NSg/R NPr/ISg+ V    ISg/D$+ NSg/V/J+ NSg/V/J/P D+  NSg/V+ .
> ( look  at    the frontispiece if    you  want  to see   how   he       did it        , ) he       did not   look  at
# . NSg/V NSg/P D   NSg/V        NSg/C IPl+ NSg/V P  NSg/V NSg/C NPr/ISg+ V   NPrSg/ISg . . NPr/ISg+ V   NSg/C NSg/V NSg/P
> all       comfortable , and it         was certainly not   becoming .
# NSg/I/J/C NSg/J       . V/C NPrSg/ISg+ V   R         NSg/C NSg/V/J+ .
>
#
> “ And that’s the jury     - box   , ” thought Alice , “ and those   twelve creatures , ” ( she  was
# . V/C N$     D   NSg/V/J+ . NSg/V . . NSg/V   NPr   . . V/C I/Ddem+ NSg    NPl+      . . . ISg+ V
> obliged to say   “ creatures , ” you  see   , because some  of them were   animals , and some
# V/J     P  NSg/V . NPl+      . . IPl+ NSg/V . C/P     I/J/R P  N/I+ NSg/V+ NPl     . V/C I/J/R+
> were  birds , ) “ I    suppose they are the jurors . ” She  said this    last     word   two or
# NSg/V NPl/V . . . ISg+ V       IPl+ V   D+  NPl    . . ISg+ V/J  I/Ddem+ NSg/V/J+ NSg/V+ NSg NPrSg/C
> three times  over      to herself , being   rather    proud of it         : for she  thought , and
# NSg   NPl/V+ NSg/V/J/P P  I+      . NSg/V/C NPrSg/V/J J     P  NPrSg/ISg+ . C/P ISg+ NSg/V+  . V/C
> rightly too , that        very few little    girls of her     age    knew the meaning of it         at
# R       W?  . N/I/C/Ddem+ J/R  N/I NPrSg/I/J NPl/V P  I/J/D$+ NSg/V+ V    D   NSg/V/J P  NPrSg/ISg+ NSg/P
> all       . However , “ jury     - men ” would  have   done    just as     well     .
# NSg/I/J/C . C       . . NSg/V/J+ . NSg . NSg/VX NSg/VX NSg/V/J V/J  NSg/R+ NSg/V/J+ .
>
#
> The twelve jurors were  all       writing very busily on  slates . “ What   are they doing ? ”
# D   NSg    NPl    NSg/V NSg/I/J/C NSg/V   J/R  R      J/P NPl/V  . . NSg/I+ V   IPl+ NSg/V . .
> Alice whispered to the Gryphon . “ They can’t have   anything to put   down      yet     ,
# NPr+  V/J       P  D+  ?       . . IPl+ VX    NSg/VX NSg/I/V+ P  NSg/V NSg/V/J/P NSg/V/C .
> before the trial’s begun . ”
# C/P    D+  N$+     V     . .
>
#
> “ They’re putting down      their names  , ” the Gryphon whispered in        reply  , “ for fear
# . W?      NSg/V   NSg/V/J/P D$+   NPl/V+ . . D   ?       V/J       NPrSg/J/P NSg/V+ . . C/P NSg/V+
> they should forget them before the end   of the trial    . ”
# IPl+ VX     V      N/I+ C/P    D   NSg/V P  D+  NSg/V/J+ . .
>
#
> “ Stupid things ! ” Alice began in        a   loud  , indignant voice  , but     she  stopped
# . NSg/J  NPl/V  . . NPr+  V     NPrSg/J/P D/P NSg/J . J         NSg/V+ . NSg/C/P ISg+ V/J
> hastily , for the White      Rabbit cried out         , “ Silence in        the court    ! ” and the King
# R       . C/P D+  NPrSg/V/J+ NSg/V+ V/J   NSg/V/J/R/P . . NSg/V   NPrSg/J/P D+  NSg/V/J+ . . V/C D+  NPrSg/V/J+
> put   on  his     spectacles and looked anxiously round     , to make  out         who      was talking .
# NSg/V J/P ISg/D$+ NSg        V/C V/J    R         NSg/V/J/P . P  NSg/V NSg/V/J/R/P NPrSg/I+ V+  V       .
>
#
> Alice could  see   , as    well    as    if    she  were  looking over      their shoulders , that       all
# NPr   NSg/VX NSg/V . NSg/R NSg/V/J NSg/R NSg/C ISg+ NSg/V V       NSg/V/J/P D$+   NPl/V+    . N/I/C/Ddem NSg/I/J/C
> the jurors were  writing down      “ stupid things ! ” on  their slates , and she  could
# D   NPl    NSg/V NSg/V   NSg/V/J/P . NSg/J  NPl/V+ . . J/P D$+   NPl/V  . V/C ISg+ NSg/VX
> even    make  out         that       one       of them didn’t know  how   to spell “ stupid , ” and that       he
# NSg/V/J NSg/V NSg/V/J/R/P N/I/C/Ddem NSg/I/V/J P  N/I+ V      NSg/V NSg/C P  NSg/V . NSg/J  . . V/C N/I/C/Ddem NPr/ISg+
> had to ask   his     neighbour         to tell    him . “ A   nice      muddle their slates’ll be     in
# V   P  NSg/V ISg/D$+ NSg/V/J/Ca/Au/Br+ P  NPrSg/V I+  . . D/P NPrSg/V/J NSg/V+ D$+   ?         NSg/VX NPrSg/J/P
> before the trial’s over      ! ” thought Alice .
# C/P    D   N$      NSg/V/J/P . . NSg/V   NPr+  .
>
#
> One       of the jurors had a    pencil that        squeaked . This   of course , Alice could  not
# NSg/I/V/J P  D   NPl    V   D/P+ NSg/V+ N/I/C/Ddem+ V/J+     . I/Ddem P  NSg/V+ . NPr+  NSg/VX NSg/C
> stand , and she  went  round     the court    and got behind  him , and very soon found an
# NSg/V . V/C ISg+ NSg/V NSg/V/J/P D+  NSg/V/J+ V/C V   NSg/J/P I+  . V/C J/R  J/R  NSg/V D/P
> opportunity of taking  it         away . She  did it         so        quickly that       the poor    little    juror
# NSg         P  NSg/V/J NPrSg/ISg+ V/J+ . ISg+ V   NPrSg/ISg+ NSg/I/J/C R       N/I/C/Ddem D   NSg/V/J NPrSg/I/J NSg
> ( it        was Bill    , the Lizard ) could  not   make  out         at    all       what   had become of it        ; so        ,
# . NPrSg/ISg V   NPrSg/V . D   NSg    . NSg/VX NSg/C NSg/V NSg/V/J/R/P NSg/P NSg/I/J/C NSg/I+ V   V      P  NPrSg/ISg . NSg/I/J/C .
> after hunting all       about for it         , he       was obliged to write with one       finger for the
# J/P   NSg/V   NSg/I/J/C J/P   C/P NPrSg/ISg+ . NPr/ISg+ V   V/J     P  NSg/V P    NSg/I/V/J NSg/V  C/P D
> rest  of the day    ; and this    was of very little     use    , as    it         left      no      mark    on  the
# NSg/V P  D+  NPrSg+ . V/C I/Ddem+ V   P  J/R  NPrSg/I/J+ NSg/V+ . NSg/R NPrSg/ISg+ NPrSg/V/J NPrSg/P NPrSg/V J/P D
> slate    .
# NSg/V/J+ .
>
#
> “ Herald , read  the accusation ! ” said the King       .
# . NSg/V+ . NSg/V D   NSg        . . V/J  D   NPrSg/V/J+ .
>
#
> On  this   the White      Rabbit blew    three blasts on  the trumpet , and then    unrolled the
# J/P I/Ddem D+  NPrSg/V/J+ NSg/V+ NSg/V/J NSg   NPl/V  J/P D+  NSg/V+  . V/C NSg/J/C V/J      D+
> parchment scroll , and read  as    follows : —
# NSg+      NSg/V  . V/C NSg/V NSg/R NPl/V   . .
>
#
> “ The Queen     of Hearts , she  made  some   tarts , All       on  a    summer   day    : The Knave of
# . D   NPrSg/V/J P  NPl/V+ . ISg+ NSg/V I/J/R+ NPl/V . NSg/I/J/C J/P D/P+ NPrSg/V+ NPrSg+ . D   NSg   P
> Hearts , he       stole those   tarts , And took them quite away ! ”
# NPl/V+ . NPr/ISg+ NSg/V I/Ddem+ NPl/V . V/C V    N/I+ NSg   V/J  . .
>
#
> “ Consider your verdict , ” the King       said to the jury     .
# . V        D$+  NSg+    . . D+  NPrSg/V/J+ V/J  P  D+  NSg/V/J+ .
>
#
> “ Not   yet     , not   yet     ! ” the Rabbit hastily interrupted . “ There’s a   great deal    to
# . NSg/C NSg/V/C . NSg/C NSg/V/C . . D+  NSg/V+ R+      V/J         . . W?      D/P NSg/J NSg/V/J P
> come    before that        ! ”
# NSg/V/P C/P    N/I/C/Ddem+ . .
>
#
> “ Call  the first    witness , ” said the King       ; and the White      Rabbit blew    three blasts
# . NSg/V D+  NSg/V/J+ NSg/V+  . . V/J  D+  NPrSg/V/J+ . V/C D+  NPrSg/V/J+ NSg/V+ NSg/V/J NSg   NPl/V
> on  the trumpet , and called out         , “ First   witness ! ”
# J/P D+  NSg/V+  . V/C V/J    NSg/V/J/R/P . . NSg/V/J NSg/V+  . .
>
#
> The first   witness was the Hatter . He       came    in        with a   teacup in        one       hand   and a
# D+  NSg/V/J NSg/V   V   D+  NSg/V  . NPr/ISg+ NSg/V/P NPrSg/J/P P    D/P NSg/J  NPrSg/J/P NSg/I/V/J NSg/V+ V/C D/P
> piece of bread  - and - butter  in        the other    . “ I    beg   pardon , your Majesty , ” he       began ,
# NSg/V P  NSg/V+ . V/C . NSg/V/J NPrSg/J/P D   NSg/V/J+ . . ISg+ NSg/V NSg/V  . D$+  NSg/I+  . . NPr/ISg+ V     .
> “ for bringing these   in        : but     I    hadn’t quite finished my  tea    when    I    was sent  for . ”
# . C/P V        I/Ddem+ NPrSg/J/P . NSg/C/P ISg+ V      NSg   V/J      D$+ NSg/V+ NSg/I/C ISg+ V   NSg/V C/P . .
>
#
> “ You  ought    to have   finished , ” said the King       . “ When    did you  begin ? ”
# . IPl+ NSg/I/VX P  NSg/VX V/J      . . V/J  D+  NPrSg/V/J+ . . NSg/I/C V   IPl+ NSg/V . .
>
#
> The Hatter looked at    the March    Hare     , who      had followed him into the court    ,
# D   NSg/V  V/J    NSg/P D+  NPrSg/V+ NSg/V/J+ . NPrSg/I+ V   V/J      I+  P    D+  NSg/V/J+ .
> arm     - in        - arm     with the Dormouse . “ Fourteenth of March    , I    think it         was , ” he       said .
# NSg/V/J . NPrSg/J/P . NSg/V/J P    D+  NSg+     . . NSg/J      P  NPrSg/V+ . ISg+ NSg/V NPrSg/ISg+ V   . . NPr/ISg+ V/J+ .
>
#
> “ Fifteenth , ” said the March    Hare     .
# . NSg/J     . . V/J  D+  NPrSg/V+ NSg/V/J+ .
>
#
> “ Sixteenth , ” added the Dormouse .
# . NSg/J     . . V/J   D   NSg+     .
>
#
> “ Write that        down      , ” the King       said to the jury     , and the jury     eagerly wrote down
# . NSg/V N/I/C/Ddem+ NSg/V/J/P . . D+  NPrSg/V/J+ V/J  P  D+  NSg/V/J+ . V/C D+  NSg/V/J+ R       V     NSg/V/J/P
> all       three dates  on  their slates , and then    added them up        , and reduced the answer
# NSg/I/J/C NSg   NPl/V+ J/P D$+   NPl/V  . V/C NSg/J/C V/J   N/I+ NSg/V/J/P . V/C V/J     D+  NSg/V+
> to shillings and  pence .
# P  W?        V/C+ NSg+  .
>
#
> “ Take  off       your hat    , ” the King       said to the Hatter .
# . NSg/V NSg/V/J/P D$+  NSg/V+ . . D+  NPrSg/V/J+ V/J  P  D   NSg/V+ .
>
#
> “ It         isn’t mine    , ” said the Hatter .
# . NPrSg/ISg+ NSg/V NSg/I/V . . V/J  D   NSg/V+ .
>
#
> “ Stolen  ! ” the King       exclaimed , turning to the jury     , who      instantly made  a
# . NSg/V/J . . D+  NPrSg/V/J+ V/J       . NSg/V   P  D+  NSg/V/J+ . NPrSg/I+ R         NSg/V D/P
> memorandum of the fact .
# NSg        P  D+  NSg+ .
>
#
> “ I    keep  them to sell  , ” the Hatter added as    an   explanation ; “ I’ve none  of my  own      .
# . ISg+ NSg/V N/I+ P  NSg/V . . D   NSg/V  V/J   NSg/R D/P+ NSg+        . . W?   NSg/I P  D$+ NSg/V/J+ .
> I’m a    hatter . ”
# W?  D/P+ NSg/V+ . .
>
#
> Here    the Queen     put   on  her     spectacles , and began staring at    the Hatter , who
# NSg/J/R D   NPrSg/V/J NSg/V J/P I/J/D$+ NSg        . V/C V     V       NSg/P D   NSg/V  . NPrSg/I+
> turned pale     and  fidgeted .
# V/J    NSg/V/J+ V/C+ V/J+     .
>
#
> “ Give  your evidence , ” said the King       ; “ and don’t be     nervous , or      I’ll have   you
# . NSg/V D$+  NSg/V+   . . V/J  D+  NPrSg/V/J+ . . V/C V     NSg/VX J       . NPrSg/C W?   NSg/VX IPl+
> executed on  the spot     . ”
# V/J      J/P D+  NSg/V/J+ . .
>
#
> This    did not   seem to encourage the witness at    all       : he       kept shifting from one
# I/Ddem+ V   NSg/C V    P  V         D+  NSg/V   NSg/P NSg/I/J/C . NPr/ISg+ V    V+       P    NSg/I/V/J
> foot   to the other   , looking uneasily at    the Queen      , and in        his     confusion he       bit   a
# NSg/V+ P  D   NSg/V/J . V       R        NSg/P D+  NPrSg/V/J+ . V/C NPrSg/J/P ISg/D$+ NSg/V+    NPr/ISg+ NSg/V D/P
> large piece out         of his     teacup instead of the bread  - and - butter  .
# NSg/J NSg/V NSg/V/J/R/P P  ISg/D$+ NSg/J  W?      P  D   NSg/V+ . V/C . NSg/V/J .
>
#
> Just at    this   moment Alice felt    a   very curious sensation , which puzzled her     a
# V/J  NSg/P I/Ddem NSg+   NPr+  NSg/V/J D/P J/R  J       NSg       . I/C+  V/J     I/J/D$+ D/P
> good      deal     until she  made  out         what   it         was : she  was beginning to grow larger
# NPrSg/V/J NSg/V/J+ C/P   ISg+ NSg/V NSg/V/J/R/P NSg/I+ NPrSg/ISg+ V   . ISg+ V   NSg/V/J+  P  V    J+
> again , and she  thought at    first   she  would  get   up        and leave the court    ; but     on
# P     . V/C ISg+ NSg/V   NSg/P NSg/V/J ISg+ NSg/VX NSg/V NSg/V/J/P V/C NSg/V D+  NSg/V/J+ . NSg/C/P J/P
> second  thoughts she  decided to remain where she  was as    long      as    there was room
# NSg/V/J NPl/V+   ISg+ NSg/V/J P  NSg/V  NSg/C ISg+ V   NSg/R NPrSg/V/J NSg/R +     V   NSg/V/J
> for her     .
# C/P I/J/D$+ .
>
#
> “ I    wish  you  wouldn’t squeeze so        . ” said the Dormouse , who      was sitting next    to
# . ISg+ NSg/V IPl+ VX       NSg/V+  NSg/I/J/C . . V/J  D   NSg      . NPrSg/I+ V   NSg/V/J NSg/J/P P
> her     . “ I    can      hardly breathe . ”
# I/J/D$+ . . ISg+ NPrSg/VX R+     V       . .
>
#
> “ I    can’t help  it         , ” said Alice very meekly : “ I’m growing . ”
# . ISg+ VX    NSg/V NPrSg/ISg+ . . V/J  NPr+  J/R  R      . . +   NSg/V   . .
>
#
> “ You’ve no      right      to grow here    , ” said the Dormouse .
# . W?     NPrSg/P NPrSg/V/J+ P  V    NSg/J/R . . V/J  D   NSg+     .
>
#
> “ Don’t talk  nonsense , ” said Alice more        boldly : “ you  know  you’re growing too . ”
# . V     NSg/V NSg/V/J+ . . V/J  NPr+  NPrSg/I/V/J R      . . IPl+ NSg/V W?     NSg/V+  W?  . .
>
#
> “ Yes   , but     I    grow at    a    reasonable pace         , ” said the Dormouse : “ not   in        that
# . NSg/V . NSg/C/P ISg+ V    NSg/P D/P+ J+         NPrSg/V/J/P+ . . V/J  D   NSg      . . NSg/C NPrSg/J/P N/I/C/Ddem+
> ridiculous fashion . ” And he       got up        very sulkily and crossed over      to the other
# J+         NSg/V+  . . V/C NPr/ISg+ V   NSg/V/J/P J/R  R       V/C V/J     NSg/V/J/P P  D   NSg/V/J
> side    of the court    .
# NSg/V/J P  D   NSg/V/J+ .
>
#
> All       this    time    the Queen      had never left      off       staring at    the Hatter , and , just as
# NSg/I/J/C I/Ddem+ NSg/V/J D+  NPrSg/V/J+ V   R     NPrSg/V/J NSg/V/J/P V       NSg/P D   NSg/V  . V/C . V/J  NSg/R
> the Dormouse crossed the court    , she  said to one       of the officers of the court    ,
# D   NSg      V/J     D+  NSg/V/J+ . ISg+ V/J  P  NSg/I/V/J P  D   W?       P  D+  NSg/V/J+ .
> “ Bring me       the list  of the singers in        the last     concert ! ” on  which the wretched
# . V     NPrSg/I+ D   NSg/V P  D   W?      NPrSg/J/P D+  NSg/V/J+ NSg/V+  . . J/P I/C+  D   J
> Hatter trembled so        , that       he       shook   both his     shoes off       .
# NSg/V  V/J      NSg/I/J/C . N/I/C/Ddem NPr/ISg+ NSg/V/J I/C  ISg/D$+ NPl/V NSg/V/J/P .
>
#
> “ Give  your evidence , ” the King       repeated angrily , “ or      I’ll have   you  executed ,
# . NSg/V D$+  NSg/V+   . . D+  NPrSg/V/J+ V/J      R       . . NPrSg/C W?   NSg/VX IPl+ V/J      .
> whether you’re nervous or       not   . ”
# I/C     W?     J+      NPrSg/C+ NSg/C . .
>
#
> “ I’m a    poor     man        , your Majesty , ” the Hatter began , in        a   trembling voice  , “ — and I
# . W?  D/P+ NSg/V/J+ NPrSg/V/J+ . D$+  NSg/I+  . . D   NSg/V  V     . NPrSg/J/P D/P V         NSg/V+ . . . V/C ISg+
> hadn’t begun my  tea    — not   above   a   week  or      so        — and what   with the bread  - and - butter
# V      V     D$+ NSg/V+ . NSg/C NSg/J/P D/P NSg/J NPrSg/C NSg/I/J/C . V/C NSg/I+ P    D   NSg/V+ . V/C . NSg/V/J
> getting so        thin    — and the twinkling of the tea    — ”
# NSg/V   NSg/I/J/C NSg/V/J . V/C D   NSg/V/J   P  D+  NSg/V+ . .
>
#
> “ The twinkling of the what   ? ” said the King       .
# . D   NSg/V/J   P  D+  NSg/I+ . . V/J  D   NPrSg/V/J+ .
>
#
> “ It         began with the tea    , ” the Hatter replied .
# . NPrSg/ISg+ V     P    D+  NSg/V+ . . D+  NSg/V+ V/J+    .
>
#
> “ Of course twinkling begins with a   T       ! ” said the King       sharply . “ Do     you  take  me
# . P  NSg/V+ NSg/V/J   NPl/V  P    D/P NPrSg/J . . V/J  D+  NPrSg/V/J+ R+      . . NSg/VX IPl+ NSg/V NPrSg/I+
> for a   dunce ? Go      on  ! ”
# C/P D/P NSg   . NSg/V/J J/P . .
>
#
> “ I’m a    poor     man        , ” the Hatter went  on  , “ and most    things twinkled after that        — only
# . W?  D/P+ NSg/V/J+ NPrSg/V/J+ . . D   NSg/V  NSg/V J/P . . V/C NSg/I/J NPl/V+ V/J      J/P   N/I/C/Ddem+ . W?
> the March    Hare     said — ”
# D+  NPrSg/V+ NSg/V/J+ V/J  . .
>
#
> “ I    didn’t ! ” the March    Hare     interrupted in        a   great  hurry  .
# . ISg+ V      . . D+  NPrSg/V+ NSg/V/J+ V/J         NPrSg/J/P D/P NSg/J+ NSg/V+ .
>
#
> “ You  did ! ” said the Hatter .
# . IPl+ V   . . V/J  D   NSg/V+ .
>
#
> “ I    deny it         ! ” said the March    Hare     .
# . ISg+ V    NPrSg/ISg+ . . V/J  D+  NPrSg/V+ NSg/V/J+ .
>
#
> “ He       denies it         , ” said the King       : “ leave out         that        part     . ”
# . NPr/ISg+ V      NPrSg/ISg+ . . V/J  D+  NPrSg/V/J+ . . NSg/V NSg/V/J/R/P N/I/C/Ddem+ NSg/V/J+ . .
>
#
> “ Well    , at    any    rate   , the Dormouse said — ” the Hatter went  on  , looking anxiously
# . NSg/V/J . NSg/P I/R/D+ NSg/V+ . D   NSg      V/J  . . D   NSg/V  NSg/V J/P . V       R
> round     to see   if    he       would  deny it         too : but     the Dormouse denied nothing  , being
# NSg/V/J/P P  NSg/V NSg/C NPr/ISg+ NSg/VX V    NPrSg/ISg+ W?  . NSg/C/P D   NSg      V/J    NSg/I/J+ . NSg/V/C
> fast     asleep .
# NSg/V/J+ J      .
>
#
> “ After that       , ” continued the Hatter , “ I    cut     some  more        bread  - and - butter  — ”
# . J/P   N/I/C/Ddem . . V/J       D   NSg/V  . . ISg+ NSg/V/J I/J/R NPrSg/I/V/J NSg/V+ . V/C . NSg/V/J . .
>
#
> “ But     what   did the Dormouse say   ? ” one       of the jury     asked .
# . NSg/C/P NSg/I+ V   D   NSg      NSg/V . . NSg/I/V/J P  D+  NSg/V/J+ V/J+  .
>
#
> “ That       I    can’t remember , ” said the Hatter .
# . N/I/C/Ddem ISg+ VX    NSg/V    . . V/J  D   NSg/V+ .
>
#
> “ You  must  remember , ” remarked the King      , “ or      I’ll have   you  executed . ”
# . IPl+ NSg/V NSg/V    . . V/J      D+  NPrSg/V/J . . NPrSg/C W?   NSg/VX IPl+ V/J+     . .
>
#
> The miserable Hatter dropped his     teacup and bread  - and - butter  , and went  down      on
# D   W?        NSg/V  V/J     ISg/D$+ NSg/J  V/C NSg/V+ . V/C . NSg/V/J . V/C NSg/V NSg/V/J/P J/P
> one        knee   . “ I’m a    poor     man        , your Majesty , ” he       began .
# NSg/I/V/J+ NSg/V+ . . W?  D/P+ NSg/V/J+ NPrSg/V/J+ . D$+  NSg/I+  . . NPr/ISg+ V+    .
>
#
> “ You’re a   very poor    speaker , ” said the King      .
# . W?     D/P J/R  NSg/V/J NSg/J   . . V/J  D   NPrSg/V/J .
>
#
> Here    one       of the guinea - pigs  cheered , and was immediately suppressed by      the
# NSg/J/R NSg/I/V/J P  D   NPrSg+ . NPl/V V/J     . V/C V   R           V/J        NSg/J/P D
> officers of the court    . ( As    that        is rather    a    hard     word   , I    will     just explain to
# W?       P  D+  NSg/V/J+ . . NSg/R N/I/C/Ddem+ VL NPrSg/V/J D/P+ NSg/V/J+ NSg/V+ . ISg+ NPrSg/VX V/J  V       P
> you  how   it         was done    . They had a   large  canvas bag    , which tied up        at    the mouth
# IPl+ NSg/C NPrSg/ISg+ V+  NSg/V/J . IPl+ V   D/P NSg/J+ NSg/V+ NSg/V+ . I/C+  V/J  NSg/V/J/P NSg/P D+  NSg/V+
> with strings : into this   they slipped the guinea - pig   , head       first   , and then    sat
# P    NPl/V+  . P    I/Ddem IPl+ V/J     D   NPrSg+ . NSg/V . NPrSg/V/J+ NSg/V/J . V/C NSg/J/C NSg/V/J
> upon it        . )
# P    NPrSg/ISg . .
>
#
> “ I’m glad    I’ve seen  that        done    , ” thought Alice . “ I’ve so        often read  in        the
# . W?  NSg/V/J W?   NSg/V N/I/C/Ddem+ NSg/V/J . . NSg/V   NPr+  . . W?   NSg/I/J/C R     NSg/V NPrSg/J/P D+
> newspapers , at    the end   of trials , “ There was some  attempts at    applause , which
# NPl/V+     . NSg/P D   NSg/V P  NPl/V+ . . +     V   I/J/R NPl/V    NSg/P NSg+     . I/C+
> was immediately suppressed by      the officers of the court   , ” and I    never understood
# V   R           V/J        NSg/J/P D   W?       P  D+  NSg/V/J . . V/C ISg+ R     V/J
> what   it         meant till       now         . ”
# NSg/I+ NPrSg/ISg+ V     NSg/V/C/P+ NPrSg/V/J/C . .
>
#
> “ If    that’s all       you  know  about it         , you  may      stand down      , ” continued the King       .
# . NSg/C N$     NSg/I/J/C IPl+ NSg/V J/P   NPrSg/ISg+ . IPl+ NPrSg/VX NSg/V NSg/V/J/P . . V/J       D   NPrSg/V/J+ .
>
#
> “ I    can’t go      no       lower , ” said the Hatter : “ I’m on  the floor  , as    it         is  . ”
# . ISg+ VX    NSg/V/J NPrSg/P+ V/J   . . V/J  D   NSg/V  . . W?  J/P D+  NSg/V+ . NSg/R NPrSg/ISg+ VL+ . .
>
#
> “ Then    you  may      sit   down      , ” the King       replied .
# . NSg/J/C IPl+ NPrSg/VX NSg/V NSg/V/J/P . . D+  NPrSg/V/J+ V/J     .
>
#
> Here    the other   guinea - pig   cheered , and  was suppressed .
# NSg/J/R D   NSg/V/J NPrSg+ . NSg/V V/J     . V/C+ V+  V/J        .
>
#
> “ Come    , that        finished the guinea - pigs  ! ” thought Alice . “ Now         we   shall get   on
# . NSg/V/P . N/I/C/Ddem+ V/J      D   NPrSg+ . NPl/V . . NSg/V   NPr+  . . NPrSg/V/J/C IPl+ VX    NSg/V J/P
> better   . ”
# NSg/VX/J . .
>
#
> “ I’d rather    finish my  tea    , ” said the Hatter , with an  anxious look  at    the Queen      ,
# . W?  NPrSg/V/J NSg/V  D$+ NSg/V+ . . V/J  D   NSg/V  . P    D/P J       NSg/V NSg/P D+  NPrSg/V/J+ .
> who      was reading the list  of singers .
# NPrSg/I+ V   NPrSg/V D   NSg/V P  +       .
>
#
> “ You  may      go      , ” said the King       , and the Hatter hurriedly left      the court    , without
# . IPl+ NPrSg/VX NSg/V/J . . V/J  D+  NPrSg/V/J+ . V/C D   NSg/V  R         NPrSg/V/J D+  NSg/V/J+ . C/P
> even    waiting to put   his     shoes on  .
# NSg/V/J NSg/V   P  NSg/V ISg/D$+ NPl/V J/P .
>
#
> “ — and just take  his     head      off       outside   , ” the Queen      added to one       of the officers :
# . . V/C V/J  NSg/V ISg/D$+ NPrSg/V/J NSg/V/J/P NSg/V/J/P . . D+  NPrSg/V/J+ V/J   P  NSg/I/V/J P  D+  +        .
> but     the Hatter was out         of sight  before the officer  could  get   to the door   .
# NSg/C/P D   NSg/V  V   NSg/V/J/R/P P  NSg/V+ C/P    D+  NSg/V/J+ NSg/VX NSg/V P  D+  NSg/V+ .
>
#
> “ Call  the next     witness ! ” said the King       .
# . NSg/V D+  NSg/J/P+ NSg/V+  . . V/J  D   NPrSg/V/J+ .
>
#
> The next    witness was the Duchess’s cook    . She  carried the pepper - box   in        her     hand   ,
# D+  NSg/J/P NSg/V   V   D   N$        NPrSg/V . ISg+ V/J     D   NSg/V+ . NSg/V NPrSg/J/P I/J/D$+ NSg/V+ .
> and Alice guessed who      it         was , even    before she  got into the court    , by      the way    the
# V/C NPr+  V/J     NPrSg/I+ NPrSg/ISg+ V   . NSg/V/J C/P    ISg+ V   P    D+  NSg/V/J+ . NSg/J/P D+  NSg/J+ D
> people near      the door   began sneezing all       at    once   .
# NSg/V  NSg/V/J/P D+  NSg/V+ V     V        NSg/I/J/C NSg/P NSg/C+ .
>
#
> “ Give  your evidence , ” said the King       .
# . NSg/V D$+  NSg/V+   . . V/J  D   NPrSg/V/J+ .
>
#
> “ Shan’t , ” said the cook     .
# . V      . . V/J  D   NPrSg/V+ .
>
#
> The King      looked anxiously at    the White      Rabbit , who      said in        a    low      voice  , “ Your
# D+  NPrSg/V/J V/J    R         NSg/P D+  NPrSg/V/J+ NSg/V+ . NPrSg/I+ V/J  NPrSg/J/P D/P+ NSg/V/J+ NSg/V+ . . D$+
> Majesty must  cross        - examine this    witness . ”
# NSg/I+  NSg/V NPrSg/V/J/P+ . NSg/V   I/Ddem+ NSg/V+  . .
>
#
> “ Well    , if    I    must  , I    must  , ” the King       said , with a   melancholy air    , and , after
# . NSg/V/J . NSg/C ISg+ NSg/V . ISg+ NSg/V . . D+  NPrSg/V/J+ V/J  . P    D/P NSg/J      NSg/V+ . V/C . J/P
> folding his     arms   and frowning at    the cook     till      his     eyes   were  nearly out         of
# V       ISg/D$+ NPl/V+ V/C V        NSg/P D+  NPrSg/V+ NSg/V/C/P ISg/D$+ NPl/V+ NSg/V R      NSg/V/J/R/P P
> sight  , he       said in        a    deep   voice  , “ What   are tarts made  of ? ”
# NSg/V+ . NPr/ISg+ V/J  NPrSg/J/P D/P+ NSg/J+ NSg/V+ . . NSg/I+ V   NPl/V NSg/V P  . .
>
#
> “ Pepper , mostly , ” said the cook     .
# . NSg/V  . R      . . V/J  D   NPrSg/V+ .
>
#
> “ Treacle , ” said a   sleepy voice behind  her     .
# . NSg/V   . . V/J  D/P NSg/J  NSg/V NSg/J/P I/J/D$+ .
>
#
> “ Collar that        Dormouse , ” the Queen      shrieked out         . “ Behead that        Dormouse ! Turn  that
# . NSg/V  N/I/C/Ddem+ NSg      . . D+  NPrSg/V/J+ V/J+     NSg/V/J/R/P . . V      N/I/C/Ddem+ NSg      . NSg/V N/I/C/Ddem
> Dormouse out         of court    ! Suppress him ! Pinch him ! Off       with his     whiskers ! ”
# NSg      NSg/V/J/R/P P  NSg/V/J+ . V        I+  . NSg/V I+  . NSg/V/J/P P    ISg/D$+ W?       . .
>
#
> For some   minutes the whole  court    was in        confusion , getting the Dormouse turned
# C/P I/J/R+ NPl/V+  D+  NSg/J+ NSg/V/J+ V   NPrSg/J/P NSg/V     . NSg/V   D   NSg      V/J
> out         , and , by      the time     they had settled down      again , the cook     had disappeared .
# NSg/V/J/R/P . V/C . NSg/J/P D+  NSg/V/J+ IPl+ V   V/J     NSg/V/J/P P     . D+  NPrSg/V+ V+  V/J         .
>
#
> “ Never mind   ! ” said the King       , with an  air   of great  relief . “ Call  the next
# . R     NSg/V+ . . V/J  D+  NPrSg/V/J+ . P    D/P NSg/V P  NSg/J+ NSg/J+ . . NSg/V D+  NSg/J/P+
> witness . ” And he       added in        an  undertone to the Queen      , “ Really , my  dear    , you  must
# NSg/V+  . . V/C NPr/ISg+ V/J   NPrSg/J/P D/P NSg/V     P  D+  NPrSg/V/J+ . . R      . D$+ NSg/V/J . IPl+ NSg/V
> cross        - examine the next     witness . It         quite makes my  forehead ache   ! ”
# NPrSg/V/J/P+ . NSg/V   D+  NSg/J/P+ NSg/V+  . NPrSg/ISg+ NSg   NPl/V D$+ NSg+     NSg/V+ . .
>
#
> Alice watched the White      Rabbit as    he       fumbled over      the list   , feeling very curious
# NPr+  V/J     D+  NPrSg/V/J+ NSg/V+ NSg/R NPr/ISg+ V/J     NSg/V/J/P D+  NSg/V+ . NSg/V/J J/R  J
> to see   what   the next     witness would  be     like        , “ — for they haven’t got much  evidence
# P  NSg/V NSg/I+ D+  NSg/J/P+ NSg/V+  NSg/VX NSg/VX NSg/V/J/C/P . . . C/P IPl+ V       V   N/I/J NSg/V+
> yet     , ” she  said to herself . Imagine her     surprise , when    the White      Rabbit read  out         ,
# NSg/V/C . . ISg+ V/J  P  I+      . NSg/V   I/J/D$+ NSg/V+   . NSg/I/C D+  NPrSg/V/J+ NSg/V+ NSg/V NSg/V/J/R/P .
> at    the top     of his     shrill   little     voice  , the name   “ Alice ! ”
# NSg/P D   NSg/V/J P  ISg/D$+ NSg/V/J+ NPrSg/I/J+ NSg/V+ . D+  NSg/V+ . NPr+  . .
>
#
> CHAPTER XII : Alice’s Evidence
# NSg/V+  W?  . N$+     NSg/V
>
#
> “ Here    ! ” cried Alice , quite forgetting in        the flurry of the moment how   large she
# . NSg/J/R . . V/J   NPr+  . NSg   NSg/V      NPrSg/J/P D   NSg/V  P  D+  NSg+   NSg/C NSg/J ISg+
> had grown in        the last     few  minutes , and she  jumped up        in        such  a    hurry  that        she
# V   V/J   NPrSg/J/P D+  NSg/V/J+ N/I+ NPl/V+  . V/C ISg+ V/J    NSg/V/J/P NPrSg/J/P NSg/I D/P+ NSg/V+ N/I/C/Ddem+ ISg+
> tipped over      the jury     - box   with the edge  of her     skirt , upsetting all       the jurymen
# V      NSg/V/J/P D   NSg/V/J+ . NSg/V P    D   NSg/V P  I/J/D$+ NSg/V . NSg/V/J   NSg/I/J/C D   NPl
> on  to the heads of the crowd  below , and there they lay     sprawling about ,
# J/P P  D   NPl/V P  D+  NSg/V+ P     . V/C +     IPl+ NSg/V/J V         J/P   .
> reminding her     very much  of a   globe of goldfish she  had accidentally upset   the
# V         I/J/D$+ J/R  N/I/J P  D/P NSg/V P  NSg      ISg+ V   R            NSg/V/J D+
> week   before .
# NSg/J+ C/P+   .
>
#
> “ Oh      , I    beg   your pardon ! ” she  exclaimed in        a   tone    of great  dismay , and began
# . NPrSg/V . ISg+ NSg/V D$+  NSg/V  . . ISg+ V/J       NPrSg/J/P D/P NSg/I/V P  NSg/J+ NSg/V+ . V/C V
> picking them up        again as    quickly as    she  could  , for the accident of the goldfish
# V       N/I+ NSg/V/J/P P     NSg/R R       NSg/R ISg+ NSg/VX . C/P D   NSg/J    P  D   NSg
> kept running   in        her     head       , and she  had a   vague   sort  of idea that        they must  be
# V    NSg/V/J/P NPrSg/J/P I/J/D$+ NPrSg/V/J+ . V/C ISg+ V   D/P NSg/V/J NSg/V P  NSg+ N/I/C/Ddem+ IPl+ NSg/V NSg/VX
> collected at    once  and put   back    into the jury     - box   , or      they would   die   .
# V/J       NSg/P NSg/C V/C NSg/V NSg/V/J P    D   NSg/V/J+ . NSg/V . NPrSg/C IPl+ NSg/VX+ NSg/V .
>
#
> “ The trial    cannot proceed , ” said the King       in        a   very grave    voice  , “ until all       the
# . D+  NSg/V/J+ NSg/V  V       . . V/J  D+  NPrSg/V/J+ NPrSg/J/P D/P J/R+ NSg/V/J+ NSg/V+ . . C/P   NSg/I/J/C D
> jurymen are back    in        their proper places — all       , ” he       repeated with great  emphasis ,
# NPl     V   NSg/V/J NPrSg/J/P D$+   NSg/J  NPl/V+ . NSg/I/J/C . . NPr/ISg+ V/J      P    NSg/J+ NSg+     .
> looking hard    at    Alice as    he       said so        .
# V       NSg/V/J NSg/P NPr+  NSg/R NPr/ISg+ V/J+ NSg/I/J/C .
>
#
> Alice looked at    the jury     - box   , and saw   that        , in        her     haste  , she  had put   the Lizard
# NPr+  V/J    NSg/P D   NSg/V/J+ . NSg/V . V/C NSg/V N/I/C/Ddem+ . NPrSg/J/P I/J/D$+ NSg/V+ . ISg+ V   NSg/V D   NSg
> in        head       downwards , and the poor    little    thing  was waving its     tail     about in        a
# NPrSg/J/P NPrSg/V/J+ W?        . V/C D   NSg/V/J NPrSg/I/J NSg/V+ V   V      ISg/D$+ NSg/V/J+ J/P   NPrSg/J/P D/P
> melancholy way    , being   quite unable   to move  . She  soon got it         out         again , and put
# NSg/J      NSg/J+ . NSg/V/C NSg   NSg/V/J+ P+ NSg/V . ISg+ J/R  V   NPrSg/ISg+ NSg/V/J/R/P P     . V/C NSg/V
> it         right     ; “ not   that       it         signifies much  , ” she  said to herself ; “ I    should think it
# NPrSg/ISg+ NPrSg/V/J . . NSg/C N/I/C/Ddem NPrSg/ISg+ V         N/I/J . . ISg+ V/J  P  I+      . . ISg+ VX     NSg/V NPrSg/ISg+
> would  be     quite as    much  use   in        the trial    one       way    up        as    the other    . ”
# NSg/VX NSg/VX NSg   NSg/R N/I/J NSg/V NPrSg/J/P D+  NSg/V/J+ NSg/I/V/J NSg/J+ NSg/V/J/P NSg/R D+  NSg/V/J+ . .
>
#
> As    soon as    the jury     had a   little    recovered from the shock   of being   upset   , and
# NSg/R J/R  NSg/R D+  NSg/V/J+ V   D/P NPrSg/I/J V/J       P    D   NSg/V/J P  NSg/V/C NSg/V/J . V/C
> their slates and pencils had been  found and handed back    to them , they set       to
# D$+   NPl/V  V/C NPl/V+  V   NSg/V NSg/V V/C V/J    NSg/V/J P  N/I+ . IPl+ NPrSg/V/J P
> work  very diligently to write out         a   history of the accident , all       except the
# NSg/V J/R  R          P  NSg/V NSg/V/J/R/P D/P NSg     P  D+  NSg/J+   . NSg/I/J/C V/C/P  D
> Lizard , who      seemed too much  overcome to do     anything but     sit   with its     mouth  open    ,
# NSg    . NPrSg/I+ V/J    W?  N/I/J NSg/V    P  NSg/VX NSg/I/V+ NSg/C/P NSg/V P    ISg/D$+ NSg/V+ NSg/V/J .
> gazing up        into the roof  of the court    .
# V      NSg/V/J/P P    D   NSg/V P  D   NSg/V/J+ .
>
#
> “ What   do     you  know  about this    business ? ” the King       said to Alice .
# . NSg/I+ NSg/VX IPl+ NSg/V J/P   I/Ddem+ NSg/J+   . . D+  NPrSg/V/J+ V/J  P  NPr+  .
>
#
> “ Nothing  , ” said Alice .
# . NSg/I/J+ . . V/J  NPr+  .
>
#
> “ Nothing  whatever ? ” persisted the King       .
# . NSg/I/J+ NSg/I/J+ . . V/J       D   NPrSg/V/J+ .
>
#
> “ Nothing  whatever , ” said Alice .
# . NSg/I/J+ NSg/I/J  . . V/J  NPr+  .
>
#
> “ That’s very important , ” the King       said , turning to the jury     . They were  just
# . N$     J/R  J         . . D+  NPrSg/V/J+ V/J  . NSg/V   P  D+  NSg/V/J+ . IPl+ NSg/V V/J
> beginning to write this    down      on  their slates , when    the White      Rabbit interrupted :
# NSg/V/J+  P  NSg/V I/Ddem+ NSg/V/J/P J/P D$+   NPl/V  . NSg/I/C D+  NPrSg/V/J+ NSg/V+ V/J         .
> “ Unimportant , your Majesty means , of course , ” he       said in        a   very respectful tone    ,
# . J           . D$+  NSg/I+  NPl/V . P  NSg/V+ . . NPr/ISg+ V/J  NPrSg/J/P D/P J/R  J          NSg/I/V .
> but     frowning and making faces  at    him as    he       spoke  .
# NSg/C/P V        V/C NSg/V  NPl/V+ NSg/P I+  NSg/R NPr/ISg+ NSg/V+ .
>
#
> “ Unimportant , of course , I    meant , ” the King       hastily said , and went  on  to himself
# . J           . P  NSg/V+ . ISg+ V     . . D+  NPrSg/V/J+ R       V/J  . V/C NSg/V J/P P  I+
> in        an  undertone ,
# NPrSg/J/P D/P NSg/V+    .
>
#
> “ important — unimportant — unimportant — important — ” as    if    he       were  trying  which word
# . J         . J           . J           . J         . . NSg/R NSg/C NPr/ISg+ NSg/V NSg/V/J I/C+  NSg/V+
> sounded best       .
# V/J+    NPrSg/VX/J .
>
#
> Some  of the jury     wrote it         down      “ important , ” and some   “ unimportant . ” Alice could
# I/J/R P  D+  NSg/V/J+ V     NPrSg/ISg+ NSg/V/J/P . J         . . V/C I/J/R+ . J+          . . NPr+  NSg/VX
> see   this   , as    she  was near      enough to look  over      their slates ; “ but     it         doesn’t
# NSg/V I/Ddem . NSg/R ISg+ V   NSg/V/J/P NSg/I  P  NSg/V NSg/V/J/P D$+   NPl/V  . . NSg/C/P NPrSg/ISg+ V
> matter   a    bit    , ” she  thought to herself .
# NSg/V/J+ D/P+ NSg/V+ . . ISg+ NSg/V   P  I+      .
>
#
> At    this    moment the King       , who      had been  for some   time     busily writing in        his
# NSg/P I/Ddem+ NSg+   D+  NPrSg/V/J+ . NPrSg/I+ V   NSg/V C/P I/J/R+ NSg/V/J+ R      NSg/V   NPrSg/J/P ISg/D$+
> note   - book  , cackled out         “ Silence ! ” and read  out         from his     book   , “ Rule  Forty - two .
# NSg/V+ . NSg/V . V/J     NSg/V/J/R/P . NSg/V+  . . V/C NSg/V NSg/V/J/R/P P    ISg/D$+ NSg/V+ . . NSg/V NSg/J . NSg .
> All        persons more        than a    mile high    to leave the court    . ”
# NSg/I/J/C+ NPl/V+  NPrSg/I/V/J C/P  D/P+ NSg+ NSg/V/J P  NSg/V D+  NSg/V/J+ . .
>
#
> Everybody looked at    Alice .
# N/I+      V/J    NSg/P NPr+  .
>
#
> “ I’m not   a   mile high    , ” said Alice .
# . W?  NSg/C D/P NSg+ NSg/V/J . . V/J  NPr+  .
>
#
> “ You  are , ” said the King       .
# . IPl+ V   . . V/J  D   NPrSg/V/J+ .
>
#
> “ Nearly two  miles  high    , ” added the Queen      .
# . R      NSg+ NPrPl+ NSg/V/J . . V/J   D   NPrSg/V/J+ .
>
#
> “ Well    , I    shan’t go      , at    any    rate   , ” said Alice : “ besides , that’s not   a   regular
# . NSg/V/J . ISg+ V      NSg/V/J . NSg/P I/R/D+ NSg/V+ . . V/J  NPr+  . . W?      . N$     NSg/C D/P NSg/J
> rule   : you  invented it         just now         . ”
# NSg/V+ . IPl+ V/J      NPrSg/ISg+ V/J+ NPrSg/V/J/C . .
>
#
> “ It’s the oldest rule  in        the book   , ” said the King       .
# . W?   D   W?     NSg/V NPrSg/J/P D+  NSg/V+ . . V/J  D   NPrSg/V/J+ .
>
#
> “ Then    it         ought    to be     Number  One       , ” said Alice .
# . NSg/J/C NPrSg/ISg+ NSg/I/VX P  NSg/VX NSg/V/J NSg/I/V/J . . V/J  NPr+  .
>
#
> The King      turned pale    , and shut    his     note   - book   hastily . “ Consider your verdict , ”
# D+  NPrSg/V/J V/J    NSg/V/J . V/C NSg/V/J ISg/D$+ NSg/V+ . NSg/V+ R+      . . V        D$+  NSg+    . .
> he       said to the jury     , in        a   low     , trembling voice  .
# NPr/ISg+ V/J  P  D+  NSg/V/J+ . NPrSg/J/P D/P NSg/V/J . V         NSg/V+ .
>
#
> “ There’s more        evidence to come    yet     , please your Majesty , ” said the White      Rabbit ,
# . W?      NPrSg/I/V/J NSg/V    P  NSg/V/P NSg/V/C . V      D$+  NSg/I+  . . V/J  D+  NPrSg/V/J+ NSg/V+ .
> jumping up        in        a   great hurry  ; “ this    paper    has just been  picked up        . ”
# V       NSg/V/J/P NPrSg/J/P D/P NSg/J NSg/V+ . . I/Ddem+ NSg/V/J+ V   V/J  NSg/V V/J    NSg/V/J/P . .
>
#
> “ What’s in        it         ? ” said the Queen      .
# . N$     NPrSg/J/P NPrSg/ISg+ . . V/J  D   NPrSg/V/J+ .
>
#
> “ I    haven’t opened it         yet     , ” said the White      Rabbit , “ but     it         seems to be     a   letter ,
# . ISg+ V       V/J    NPrSg/ISg+ NSg/V/C . . V/J  D+  NPrSg/V/J+ NSg/V  . . NSg/C/P NPrSg/ISg+ V     P  NSg/VX D/P NSg/V  .
> written by      the prisoner to — to somebody . ”
# V/J     NSg/J/P D+  NSg/J+   P  . P  NSg/I    . .
>
#
> “ It         must  have   been  that       , ” said the King       , “ unless it         was written to nobody , which
# . NPrSg/ISg+ NSg/V NSg/VX NSg/V N/I/C/Ddem . . V/J  D+  NPrSg/V/J+ . . C      NPrSg/ISg+ V   V/J     P  NSg/I+ . I/C+
> isn’t usual , you  know   . ”
# NSg/V NSg/J . IPl+ NSg/V+ . .
>
#
> “ Who      is it         directed to ? ” said one       of the jurymen .
# . NPrSg/I+ VL NPrSg/ISg+ V/J      P  . . V/J  NSg/I/V/J P  D   NPl+    .
>
#
> “ It         isn’t directed at    all       , ” said the White      Rabbit ; “ in        fact , there’s nothing
# . NPrSg/ISg+ NSg/V V/J      NSg/P NSg/I/J/C . . V/J  D+  NPrSg/V/J+ NSg/V+ . . NPrSg/J/P NSg+ . W?      NSg/I/J
> written on  the outside   . ” He       unfolded the paper    as    he       spoke , and added “ It         isn’t
# V/J     J/P D   NSg/V/J/P . . NPr/ISg+ V/J      D+  NSg/V/J+ NSg/R NPr/ISg+ NSg/V . V/C V/J   . NPrSg/ISg+ NSg/V
> a   letter , after all       : it’s a   set       of verses . ”
# D/P NSg/V  . J/P   NSg/I/J/C . W?   D/P NPrSg/V/J P  NPl/V  . .
>
#
> “ Are they in        the prisoner’s handwriting ? ” asked another of the jurymen .
# . V   IPl+ NPrSg/J/P D   N$         NSg/V       . . V/J   I/D     P  D   NPl+    .
>
#
> “ No       , they’re not   , ” said the White      Rabbit , “ and that’s the queerest thing  about
# . NPrSg/P+ . W?      NSg/C . . V/J  D+  NPrSg/V/J+ NSg/V  . . V/C N$     D+  +        NSg/V+ J/P
> it         . ” ( The jury    all       looked puzzled . )
# NPrSg/ISg+ . . . D+  NSg/V/J NSg/I/J/C V/J+   V/J     . .
>
#
> “ He       must  have   imitated somebody else’s hand   , ” said the King       . ( The jury    all
# . NPr/ISg+ NSg/V NSg/VX V/J      NSg/I+   N$     NSg/V+ . . V/J  D+  NPrSg/V/J+ . . D+  NSg/V/J NSg/I/J/C
> brightened up         again . )
# V/J        NSg/V/J/P+ P     . .
>
#
> “ Please your Majesty , ” said the Knave , “ I    didn’t write it         , and they can’t prove
# . V      D$+  NSg/I+  . . V/J  D   NSg   . . ISg+ V      NSg/V NPrSg/ISg+ . V/C IPl+ VX    NSg/V
> I    did : there’s no      name   signed at    the end    . ”
# ISg+ V   . W?      NPrSg/P NSg/V+ V/J    NSg/P D+  NSg/V+ . .
>
#
> “ If    you  didn’t sign   it         , ” said the King       , “ that        only makes the matter   worse    . You
# . NSg/C IPl+ V      NSg/V+ NPrSg/ISg+ . . V/J  D+  NPrSg/V/J+ . . N/I/C/Ddem+ W?   NPl/V D+  NSg/V/J+ NSg/V/J+ . IPl+
> must  have   meant some   mischief , or      else  you’d have   signed your name   like        an
# NSg/V NSg/VX V     I/J/R+ NSg/V+   . NPrSg/C N/J/C W?    NSg/VX V/J    D$+  NSg/V+ NSg/V/J/C/P D/P+
> honest man        . ”
# V/J+   NPrSg/V/J+ . .
>
#
> There was a   general clapping of hands  at    this    : it         was the first   really clever
# +     V   D/P NSg/V/J NSg/V    P  NPl/V+ NSg/P I/Ddem+ . NPrSg/ISg+ V   D   NSg/V/J R      J
> thing  the King       had said that       day    .
# NSg/V+ D+  NPrSg/V/J+ V   V/J  N/I/C/Ddem NPrSg+ .
>
#
> “ That        proves his     guilt  , ” said the Queen      .
# . N/I/C/Ddem+ NPl/V  ISg/D$+ NSg/V+ . . V/J  D   NPrSg/V/J+ .
>
#
> “ It         proves nothing of the sort   ! ” said Alice . “ Why   , you  don’t even    know  what
# . NPrSg/ISg+ NPl/V  NSg/I/J P  D+  NSg/V+ . . V/J  NPr+  . . NSg/V . IPl+ V     NSg/V/J NSg/V NSg/I+
> they’re about ! ”
# W?      J/P   . .
>
#
> “ Read  them , ” said the King       .
# . NSg/V N/I  . . V/J  D   NPrSg/V/J+ .
>
#
> The White     Rabbit put   on  his     spectacles . “ Where shall I   begin , please your
# D+  NPrSg/V/J NSg/V  NSg/V J/P ISg/D$+ NSg+       . . NSg/C VX    ISg NSg/V . V      D$+
> Majesty ? ” he       asked .
# NSg/I+  . . NPr/ISg+ V/J+  .
>
#
> “ Begin at    the beginning , ” the King       said gravely , “ and go      on  till      you  come    to the
# . NSg/V NSg/P D+  NSg/V/J+  . . D+  NPrSg/V/J+ V/J  R       . . V/C NSg/V/J J/P NSg/V/C/P IPl+ NSg/V/P P  D+
> end    : then     stop  . ”
# NSg/V+ . NSg/J/C+ NSg/V . .
>
#
> These   were  the verses the White      Rabbit read  : —
# I/Ddem+ NSg/V D   NPl/V  D+  NPrSg/V/J+ NSg/V+ NSg/V . .
>
#
> “ They told me       you  had been  to her    , And mentioned me       to him : She  gave me       a    good
# . IPl+ V    NPrSg/I+ IPl+ V   NSg/V P  I/J/D$ . V/C V/J       NPrSg/I+ P  I+  . ISg+ V    NPrSg/I+ D/P+ NPrSg/V/J+
> character , But     said I    could  not   swim  .
# NSg/V+    . NSg/C/P V/J  ISg+ NSg/VX NSg/C NSg/V .
>
#
> He       sent  them word  I    had not   gone  ( We   know  it         to be     true    ) : If    she  should push
# NPr/ISg+ NSg/V N/I  NSg/V ISg+ V   NSg/C V/J/P . IPl+ NSg/V NPrSg/ISg+ P  NSg/VX NSg/V/J . . NSg/C ISg+ VX     NSg/V
> the matter   on  , What   would  become of you  ?
# D+  NSg/V/J+ J/P . NSg/I+ NSg/VX V      P  IPl+ .
>
#
> I    gave her    one       , they gave him two , You  gave us     three or      more        ; They all
# ISg+ V    I/J/D$ NSg/I/V/J . IPl+ V    I+  NSg . IPl+ V    NPr/I+ NSg   NPrSg/C NPrSg/I/V/J . IPl+ NSg/I/J/C
> returned from him to you  , Though they were  mine     before .
# V/J      P    I   P  IPl+ . V/C    IPl+ NSg/V NSg/I/V+ C/P+   .
>
#
> If     I    or      she  should chance     to be     Involved in        this    affair , He       trusts to you  to
# NSg/C+ ISg+ NPrSg/C ISg+ VX     NPrSg/V/J+ P  NSg/VX V/J      NPrSg/J/P I/Ddem+ NSg    . NPr/ISg+ NPl/V  P  IPl+ P
> set       them free    , Exactly as    we   were   .
# NPrSg/V/J N/I+ NSg/V/J . R       NSg/R IPl+ NSg/V+ .
>
#
> My  notion was that       you  had been  ( Before she  had this    fit      ) An  obstacle that
# D$+ NSg    V   N/I/C/Ddem IPl+ V   NSg/V . C/P    ISg+ V   I/Ddem+ NSg/V/J+ . D/P NSg+     N/I/C/Ddem+
> came    between Him , and ourselves , and it         .
# NSg/V/P NSg/P   I+  . V/C I+        . V/C NPrSg/ISg+ .
>
#
> Don’t let   him know  she  liked them best       , For this    must  ever be     A   secret  , kept
# V     NSg/V I+  NSg/V ISg+ V/J   N/I+ NPrSg/VX/J . C/P I/Ddem+ NSg/V J    NSg/VX D/P NSg/V/J . V
> from all       the rest   , Between yourself and me       . ”
# P    NSg/I/J/C D+  NSg/V+ . NSg/P   I+       V/C NPrSg/I+ . .
>
#
> “ That’s the most    important piece of evidence we’ve heard yet     , ” said the King       ,
# . N$     D   NSg/I/J J         NSg/V P  NSg/V+   W?    V/J   NSg/V/C . . V/J  D+  NPrSg/V/J+ .
> rubbing his     hands  ; “ so        now         let   the jury     — ”
# NSg/V   ISg/D$+ NPl/V+ . . NSg/I/J/C NPrSg/V/J/C NSg/V D+  NSg/V/J+ . .
>
#
> “ If    any   one       of them can      explain it        , ” said Alice , ( she  had grown so        large in        the
# . NSg/C I/R/D NSg/I/V/J P  N/I+ NPrSg/VX V       NPrSg/ISg . . V/J  NPr+  . . ISg+ V   V/J   NSg/I/J/C NSg/J NPrSg/J/P D+
> last     few  minutes that        she  wasn’t a   bit    afraid of interrupting him , ) “ I’ll give
# NSg/V/J+ N/I+ NPl/V+  N/I/C/Ddem+ ISg+ V      D/P NSg/V+ J      P  V            I+  . . . W?   NSg/V
> him sixpence . I    don’t believe there’s an  atom of meaning  in        it        . ”
# I+  NSg+     . ISg+ V     V       W?      D/P NSg  P  NSg/V/J+ NPrSg/J/P NPrSg/ISg . .
>
#
> The jury    all       wrote down      on  their slates , “ She  doesn’t believe there’s an  atom of
# D+  NSg/V/J NSg/I/J/C V     NSg/V/J/P J/P D$+   NPl/V  . . ISg+ V       V       W?      D/P NSg  P
> meaning  in        it        , ” but     none  of them attempted to explain the paper    .
# NSg/V/J+ NPrSg/J/P NPrSg/ISg . . NSg/C/P NSg/I P  N/I+ V/J       P  V       D   NSg/V/J+ .
>
#
> “ If    there’s no      meaning in        it         , ” said the King       , “ that        saves a   world of trouble ,
# . NSg/C W?      NPrSg/P NSg/V/J NPrSg/J/P NPrSg/ISg+ . . V/J  D+  NPrSg/V/J+ . . N/I/C/Ddem+ NPl/V D/P NSg/V P  NSg/V+  .
> you  know  , as    we   needn’t try     to find  any    . And yet     I    don’t know  , ” he       went  on  ,
# IPl+ NSg/V . NSg/R IPl+ VX      NSg/V/J P  NSg/V I/R/D+ . V/C NSg/V/C ISg+ V     NSg/V . . NPr/ISg+ NSg/V J/P .
> spreading out         the verses on  his     knee   , and looking at    them with one       eye    ; “ I    seem
# V         NSg/V/J/R/P D   NPl/V  J/P ISg/D$+ NSg/V+ . V/C V       NSg/P N/I  P    NSg/I/V/J NSg/V+ . . ISg+ V
> to see   some  meaning in        them , after all        . “ — said I    could  not   swim  — ” you  can’t
# P  NSg/V I/J/R NSg/V/J NPrSg/J/P N/I+ . J/P   NSg/I/J/C+ . . . V/J  ISg+ NSg/VX NSg/C NSg/V . . IPl+ VX
> swim  , can      you  ? ” he       added , turning to the Knave .
# NSg/V . NPrSg/VX IPl+ . . NPr/ISg+ V/J   . NSg/V   P  D   NSg+  .
>
#
> The Knave shook   his     head       sadly . “ Do     I    look  like        it         ? ” he       said . ( Which he
# D   NSg   NSg/V/J ISg/D$+ NPrSg/V/J+ R+    . . NSg/VX ISg+ NSg/V NSg/V/J/C/P NPrSg/ISg+ . . NPr/ISg+ V/J+ . . I/C+  NPr/ISg+
> certainly did not   , being   made  entirely of cardboard . )
# R         V   NSg/C . NSg/V/C NSg/V R        P  NSg/J     . .
>
#
> “ All       right     , so        far     , ” said the King       , and he       went  on  muttering over      the verses to
# . NSg/I/J/C NPrSg/V/J . NSg/I/J/C NSg/V/J . . V/J  D+  NPrSg/V/J+ . V/C NPr/ISg+ NSg/V J/P NSg/V     NSg/V/J/P D   NPl/V  P
> himself : “ ‘          We   know  it         to be     true    — ’ that’s the jury     , of course — ‘          I    gave her     one       ,
# I+      . . Unlintable IPl+ NSg/V NPrSg/ISg+ P  NSg/VX NSg/V/J . . N$     D   NSg/V/J+ . P  NSg/V+ . Unlintable ISg+ V    I/J/D$+ NSg/I/V/J .
> they gave him two — ’ why   , that        must  be     what  he       did with the tarts , you  know  — ”
# IPl+ V    I+  NSg . . NSg/V . N/I/C/Ddem+ NSg/V NSg/VX NSg/I NPr/ISg+ V   P    D   NPl/V . IPl+ NSg/V . .
>
#
> “ But     , it         goes  on  ‘          they all       returned from him to you  , ’ ” said Alice .
# . NSg/C/P . NPrSg/ISg+ NSg/V J/P Unlintable IPl+ NSg/I/J/C V/J      P    I   P  IPl+ . . . V/J  NPr+  .
>
#
> “ Why   , there they are ! ” said the King       triumphantly , pointing to the tarts on  the
# . NSg/V . +     IPl+ V   . . V/J  D+  NPrSg/V/J+ R            . V        P  D   NPl/V J/P D+
> table  . “ Nothing  can      be     clearer than that        . Then    again — ‘          before she  had this    fit      — ’
# NSg/V+ . . NSg/I/J+ NPrSg/VX NSg/VX J       C/P  N/I/C/Ddem+ . NSg/J/C P     . Unlintable C/P    ISg+ V   I/Ddem+ NSg/V/J+ . .
> you  never had fits  , my  dear    , I    think ? ” he       said to the Queen      .
# IPl+ R     V   NPl/V . D$+ NSg/V/J . ISg+ NSg/V . . NPr/ISg+ V/J  P  D+  NPrSg/V/J+ .
>
#
> “ Never ! ” said the Queen      furiously , throwing an  inkstand at    the Lizard as    she
# . R     . . V/J  D+  NPrSg/V/J+ R         . V        D/P NSg      NSg/P D   NSg    NSg/R ISg+
> spoke  . ( The unfortunate little    Bill     had left      off       writing on  his     slate    with one
# NSg/V+ . . D   NSg/J       NPrSg/I/J NPrSg/V+ V   NPrSg/V/J NSg/V/J/P NSg/V   J/P ISg/D$+ NSg/V/J+ P    NSg/I/V/J+
> finger , as    he       found it         made  no       mark     ; but     he       now         hastily began again , using the
# NSg/V+ . NSg/R NPr/ISg+ NSg/V NPrSg/ISg+ NSg/V NPrSg/P+ NPrSg/V+ . NSg/C/P NPr/ISg+ NPrSg/V/J/C R       V     P     . V     D+
> ink    , that        was trickling down      his     face   , as    long      as    it         lasted . )
# NSg/V+ . N/I/C/Ddem+ V   V         NSg/V/J/P ISg/D$+ NSg/V+ . NSg/R NPrSg/V/J NSg/R NPrSg/ISg+ V/J+   . .
>
#
> “ Then    the words  don’t fit     you  , ” said the King       , looking round     the court    with a
# . NSg/J/C D+  NPl/V+ V     NSg/V/J IPl+ . . V/J  D+  NPrSg/V/J+ . V       NSg/V/J/P D+  NSg/V/J+ P    D/P+
> smile  . There was a    dead     silence .
# NSg/V+ . +     V   D/P+ NSg/V/J+ NSg/V   .
>
#
> “ It’s a    pun    ! ” the King       added in        an  offended tone     , and everybody laughed , “ Let
# . W?   D/P+ NSg/V+ . . D+  NPrSg/V/J+ V/J   NPrSg/J/P D/P V/J      NSg/I/V+ . V/C N/I+      V/J     . . NSg/V
> the jury     consider their verdict , ” the King       said , for about the twentieth time
# D+  NSg/V/J+ V        D$+   NSg+    . . D+  NPrSg/V/J+ V/J  . C/P J/P   D+  NSg/J+    NSg/V/J+
> that        day    .
# N/I/C/Ddem+ NPrSg+ .
>
#
> “ No       , no       ! ” said the Queen      . “ Sentence first   — verdict afterwards  . ”
# . NPrSg/P+ . NPrSg/P+ . . V/J  D+  NPrSg/V/J+ . . NSg/V+   NSg/V/J . NSg+    R/Ca/Au/Br+ . .
>
#
> “ Stuff and nonsense ! ” said Alice loudly . “ The idea of having the sentence
# . NSg/V V/C NSg/V/J+ . . V/J  NPr+  R+     . . D   NSg  P  V      D+  NSg/V+
> first    ! ”
# NSg/V/J+ . .
>
#
> “ Hold    your tongue ! ” said the Queen      , turning purple  .
# . NSg/V/J D$+  NSg/V+ . . V/J  D+  NPrSg/V/J+ . NSg/V+  NSg/V/J .
>
#
> “ I    won’t ! ” said Alice .
# . ISg+ V     . . V/J  NPr+  .
>
#
> “ Off       with her     head       ! ” the Queen      shouted at    the top     of her     voice  . Nobody moved .
# . NSg/V/J/P P    I/J/D$+ NPrSg/V/J+ . . D+  NPrSg/V/J+ V/J     NSg/P D   NSg/V/J P  I/J/D$+ NSg/V+ . NSg/I+ V/J+  .
>
#
> “ Who      cares for you  ? ” said Alice , ( she  had grown to her     full     size  by      this    time     . )
# . NPrSg/I+ NPl/V C/P IPl+ . . V/J  NPr+  . . ISg+ V   V/J   P  I/J/D$+ NSg/V/J+ NSg/V NSg/J/P I/Ddem+ NSg/V/J+ . .
> “ You’re nothing  but     a   pack  of cards ! ”
# . W?     NSg/I/J+ NSg/C/P D/P NSg/V P  NPl/V . .
>
#
> At    this   the whole  pack   rose      up        into the air    , and came    flying  down      upon her     : she
# NSg/P I/Ddem D+  NSg/J+ NSg/V+ NPrSg/V/J NSg/V/J/P P    D+  NSg/V+ . V/C NSg/V/P NSg/V/J NSg/V/J/P P    I/J/D$+ . ISg+
> gave a    little     scream , half      of fright  and half      of anger  , and tried to beat    them
# V    D/P+ NPrSg/I/J+ NSg/V+ . NSg/V/J/P P  NSg/V/J V/C NSg/V/J/P P  NSg/V+ . V/C V/J   P  NSg/V/J N/I+
> off       , and found herself lying   on  the bank   , with her     head       in        the lap     of her
# NSg/V/J/P . V/C NSg/V I+      NSg/V/J J/P D+  NSg/V+ . P    I/J/D$+ NPrSg/V/J+ NPrSg/J/P D   NSg/V/J P  I/J/D$+
> sister , who      was gently brushing away some   dead     leaves that        had fluttered down
# NSg/V+ . NPrSg/I+ V   R      V        V/J  I/J/R+ NSg/V/J+ NPl/V+ N/I/C/Ddem+ V   V/J       NSg/V/J/P
> from the trees  upon her     face   .
# P    D+  NPl/V+ P    I/J/D$+ NSg/V+ .
>
#
> “ Wake    up        , Alice dear    ! ” said her     sister ; “ Why   , what   a   long      sleep  you’ve had ! ”
# . NPrSg/V NSg/V/J/P . NPr+  NSg/V/J . . V/J  I/J/D$+ NSg/V+ . . NSg/V . NSg/I+ D/P NPrSg/V/J NSg/V+ W?     V   . .
>
#
> “ Oh      , I’ve had such  a   curious dream    ! ” said Alice , and she  told her     sister , as
# . NPrSg/V . W?   V   NSg/I D/P J       NSg/V/J+ . . V/J  NPr+  . V/C ISg+ V    I/J/D$+ NSg/V+ . NSg/R
> well    as    she  could  remember them , all       these  strange Adventures of hers that       you
# NSg/V/J NSg/R ISg+ NSg/VX NSg/V    N/I+ . NSg/I/J/C I/Ddem NSg/V/J NPl/V      P  ISg+ N/I/C/Ddem IPl+
> have   just been  reading about ; and when    she  had finished , her     sister kissed her     ,
# NSg/VX V/J  NSg/V NPrSg/V J/P   . V/C NSg/I/C ISg+ V   V/J      . I/J/D$+ NSg/V+ V/J    I/J/D$+ .
> and said , “ It         was a   curious dream   , dear    , certainly : but     now         run   in        to your tea    ;
# V/C V/J  . . NPrSg/ISg+ V   D/P J       NSg/V/J . NSg/V/J . R         . NSg/C/P NPrSg/V/J/C NSg/V NPrSg/J/P P  D$+  NSg/V+ .
> it’s getting late   . ” So        Alice got up        and ran   off       , thinking while     she  ran   , as    well
# W?   NSg/V+  NSg/J+ . . NSg/I/J/C NPr+  V   NSg/V/J/P V/C NSg/V NSg/V/J/P . V        NSg/V/C/P ISg+ NSg/V . NSg/R NSg/V/J
> she  might    , what  a   wonderful dream    it         had been  .
# ISg+ NSg/VX/J . NSg/I D/P J         NSg/V/J+ NPrSg/ISg+ V+  NSg/V .
>
#
> But     her     sister sat     still   just as    she  left      her     , leaning her     head       on  her    hand   ,
# NSg/C/P I/J/D$+ NSg/V+ NSg/V/J NSg/V/J V/J  NSg/R ISg+ NPrSg/V/J I/J/D$+ . NSg/V   I/J/D$+ NPrSg/V/J+ J/P I/J/D$ NSg/V+ .
> watching the setting  sun      , and thinking of little    Alice and all       her     wonderful
# V        D+  NSg/V/J+ NPrSg/V+ . V/C V        P  NPrSg/I/J NPr   V/C NSg/I/J/C I/J/D$+ J+
> Adventures , till      she  too began dreaming after a    fashion , and this    was her
# NPl/V+     . NSg/V/C/P ISg+ W?  V     V+       J/P   D/P+ NSg/V+  . V/C I/Ddem+ V   I/J/D$+
> dream    : —
# NSg/V/J+ . .
>
#
> First   , she  dreamed of little    Alice herself , and once  again the tiny   hands  were
# NSg/V/J . ISg+ V/J     P  NPrSg/I/J NPr+  I+      . V/C NSg/C P     D+  NSg/J+ NPl/V+ NSg/V
> clasped upon her     knee   , and the bright    eager   eyes   were  looking up        into hers — she
# V/J     P    I/J/D$+ NSg/V+ . V/C D   NPrSg/V/J NSg/V/J NPl/V+ NSg/V V       NSg/V/J/P P    ISg+ . ISg+
> could  hear the very tones of her     voice  , and see   that       queer   little    toss  of her
# NSg/VX V    D   J/R  NPl/V P  I/J/D$+ NSg/V+ . V/C NSg/V N/I/C/Ddem NSg/V/J NPrSg/I/J NSg/V P  I/J/D$+
> head       to keep  back    the wandering hair   that        would  always get   into her     eyes   — and
# NPrSg/V/J+ P  NSg/V NSg/V/J D+  V+        NSg/V+ N/I/C/Ddem+ NSg/VX R      NSg/V P    I/J/D$+ NPl/V+ . V/C
> still   as    she  listened , or      seemed to listen , the whole place around her     became
# NSg/V/J NSg/R ISg+ V/J      . NPrSg/C V/J    P  NSg/V  . D   NSg/J NSg/V J/P    I/J/D$+ V
> alive with the strange creatures of her     little     sister’s dream    .
# W?    P    D   NSg/V/J NPl       P  I/J/D$+ NPrSg/I/J+ N$       NSg/V/J+ .
>
#
> The long      grass   rustled at    her     feet as    the White      Rabbit hurried by      — the frightened
# D+  NPrSg/V/J NPrSg/V V/J     NSg/P I/J/D$+ NPl+ NSg/R D+  NPrSg/V/J+ NSg/V+ V/J     NSg/J/P . D+  V/J+
> Mouse  splashed his     way    through the neighbouring pool   — she  could  hear the rattle
# NSg/V+ V/J      ISg/D$+ NSg/J+ NSg/J/P D+  V/Ca/Au/Br+  NSg/V+ . ISg+ NSg/VX V    D   NSg/V
> of the teacups as    the March    Hare    and his     friends shared their never - ending meal  ,
# P  D   NPl     NSg/R D+  NPrSg/V+ NSg/V/J V/C ISg/D$+ NPl/V+  V/J    D$+   R     . NSg/V  NSg/V .
> and the shrill  voice of the Queen      ordering off       her     unfortunate guests to
# V/C D   NSg/V/J NSg/V P  D   NPrSg/V/J+ V        NSg/V/J/P I/J/D$+ NSg/J+      NPl/V  P
> execution — once  more        the pig    - baby    was sneezing on  the Duchess’s knee   , while
# NSg       . NSg/C NPrSg/I/V/J D   NSg/V+ . NSg/V/J V   V        J/P D+  N$+       NSg/V+ . NSg/V/C/P
> plates and dishes crashed around it         — once  more        the shriek of the Gryphon , the
# NPl/V  V/C NPl/V+ V/J     J/P    NPrSg/ISg+ . NSg/C NPrSg/I/V/J D   NSg/V  P  D   ?       . D
> squeaking of the Lizard’s slate    - pencil , and the choking of the suppressed
# V         P  D   N$+      NSg/V/J+ . NSg/V  . V/C D   V       P  D   V/J+
> guinea - pigs  , filled the air    , mixed up        with the distant sobs  of the miserable
# NPrSg  . NPl/V . V/J    D+  NSg/V+ . V/J   NSg/V/J/P P    D   J       NPl/V P  D+  +
> Mock     Turtle .
# NSg/V/J+ NSg/V  .
>
#
> So        she  sat     on  , with closed eyes   , and half       believed herself in        Wonderland , though
# NSg/I/J/C ISg+ NSg/V/J J/P . P    V/J    NPl/V+ . V/C NSg/V/J/P+ V/J      I+      NPrSg/J/P NSg+       . V/C
> she  knew she  had but     to open    them again , and all       would  change to dull
# ISg+ V    ISg+ V   NSg/C/P P  NSg/V/J N/I+ P     . V/C NSg/I/J/C NSg/VX NSg/V  P  V/J
> reality — the grass    would  be     only rustling in        the wind   , and the pool   rippling to
# NSg+    . D+  NPrSg/V+ NSg/VX NSg/VX W?   V        NPrSg/J/P D+  NSg/V+ . V/C D+  NSg/V+ V        P
> the waving of the reeds — the rattling teacups would  change to tinkling
# D   V      P  D+  NPl+  . D   V        NPl     NSg/VX NSg/V+ P  V
> sheep - bells , and the Queen’s shrill  cries to the voice of the shepherd boy    — and
# NSg+  . NPl/V . V/C D   N$      NSg/V/J NPl/V P  D   NSg/V P  D+  NPrSg/V+ NSg/V+ . V/C
> the sneeze of the baby     , the shriek of the Gryphon , and all       the other    queer
# D   NSg/V  P  D+  NSg/V/J+ . D   NSg/V  P  D   ?       . V/C NSg/I/J/C D+  NSg/V/J+ NSg/V/J+
> noises , would  change ( she  knew ) to the confused clamour        of the busy
# NPl/V+ . NSg/VX NSg/V+ . ISg+ V    . P  D   V/J      NSg/V/Ca/Au/Br P  D   NSg/V/J+
> farm   - yard  — while     the lowing of the cattle in        the distance would  take  the place of
# NSg/V+ . NSg/V . NSg/V/C/P D   V      P  D   NSg/V  NPrSg/J/P D+  NSg/V+   NSg/VX NSg/V D   NSg/V P
> the Mock    Turtle’s heavy    sobs   .
# D   NSg/V/J N$       NSg/V/J+ NPl/V+ .
>
#
> Lastly , she  pictured to herself how   this    same little    sister of hers would  , in
# R      . ISg+ V/J      P  I+      NSg/C I/Ddem+ I/J  NPrSg/I/J NSg/V  P  ISg+ NSg/VX . NPrSg/J/P
> the after - time    , be     herself a   grown woman  ; and how   she  would  keep  , through all
# D   J/P   . NSg/V/J . NSg/VX I+      D/P V/J   NSg/V+ . V/C NSg/C ISg+ NSg/VX NSg/V . NSg/J/P NSg/I/J/C
> her     riper years , the simple  and loving  heart of her     childhood : and how   she  would
# I/J/D$+ J     NPl+  . D   NSg/V/J V/C NSg/V/J NSg/V P  I/J/D$+ NSg+      . V/C NSg/C ISg+ NSg/VX
> gather about her     other    little     children , and make  their eyes   bright    and eager
# NSg/V  J/P   I/J/D$+ NSg/V/J+ NPrSg/I/J+ NPl+     . V/C NSg/V D$+   NPl/V+ NPrSg/V/J V/C NSg/V/J
> with many    a    strange  tale   , perhaps even    with the dream   of Wonderland of long      ago :
# P    N/I/J/D D/P+ NSg/V/J+ NSg/V+ . NSg     NSg/V/J P    D   NSg/V/J P  NSg        P  NPrSg/V/J J/P .
> and how   she  would  feel    with all       their simple   sorrows , and find  a   pleasure in        all
# V/C NSg/C ISg+ NSg/VX NSg/I/V P    NSg/I/J/C D$+   NSg/V/J+ NPl/V+  . V/C NSg/V D/P NSg/V    NPrSg/J/P NSg/I/J/C+
> their simple   joys   , remembering her     own      child  - life  , and the happy    summer   days .
# D$+   NSg/V/J+ NPl/V+ . V           I/J/D$+ NSg/V/J+ NSg/V+ . NSg/V . V/C D+  NSg/V/J+ NPrSg/V+ NPl+ .
>
#
> THE END
# D+  NSg/V<|MERGE_RESOLUTION|>--- conflicted
+++ resolved
@@ -323,11 +323,7 @@
 > sharply ; “ I    advise you  to leave off       this    minute   ! ” She  generally gave herself
 # R       . . ISg+ NSg/V  IPl+ P  NSg/V NSg/V/J/P I/Ddem+ NSg/V/J+ . . ISg+ R         V    I+
 > very good       advice , ( though she  very seldom followed it         ) , and sometimes she
-<<<<<<< HEAD
-# J    NPrSg/V/J+ NSg/V+ . . V/C    ISg+ J    R      V/J      NPrSg/ISg+ . . V/C R         ISg+
-=======
-# J/R  NPrSg/V/J+ NSg/V+ . . V/C    ISg+ J/R  J      V/J      NPrSg/ISg+ . . V/C R         ISg+
->>>>>>> df4562b1
+# J/R  NPrSg/V/J+ NSg/V+ . . V/C    ISg+ J/R  R      V/J      NPrSg/ISg+ . . V/C R         ISg+
 > scolded herself so        severely as    to bring tears  into her     eyes   ; and once  she
 # V/J     I+      NSg/I/J/C R        NSg/R P  V     NPl/V+ P    I/J/D$+ NPl/V+ . V/C NSg/C ISg+
 > remembered trying  to box   her     own      ears  for having cheated herself in        a   game    of
@@ -3925,11 +3921,7 @@
 > “ I    won’t have   any   pepper in        my  kitchen at    all        . Soup   does  very well    without — Maybe
 # . ISg+ V     NSg/VX I/R/D NSg/V  NPrSg/J/P D$+ NSg/V+  NSg/P NSg/I/J/C+ . NSg/V+ NPl/V J/R  NSg/V/J C/P     . NSg/J/R
 > it’s always pepper that        makes people hot     - tempered , ” she  went  on  , very much
-<<<<<<< HEAD
-# W?   R      NSg/V  N/I/C/Ddem+ NPl/V NSg/V+ NSg/V/J . V/J      . . ISg+ NSg/V J/P . J    N/I/J
-=======
-# W?   W?     NSg/V  N/I/C/Ddem+ NPl/V NSg/V+ NSg/V/J . V/J      . . ISg+ NSg/V J/P . J/R  N/I/J
->>>>>>> df4562b1
+# W?   R      NSg/V  N/I/C/Ddem+ NPl/V NSg/V+ NSg/V/J . V/J      . . ISg+ NSg/V J/P . J/R  N/I/J
 > pleased at    having found out         a   new     kind  of rule  , “ and vinegar that        makes them
 # V/J     NSg/P V      NSg/V NSg/V/J/R/P D/P NSg/V/J NSg/J P  NSg/V . . V/C NSg/V+  N/I/C/Ddem+ NPl/V N/I+
 > sour    — and camomile that        makes them bitter  — and — and barley - sugar and such  things
@@ -4709,11 +4701,7 @@
 >
 #
 > “ Thank you , ” said Alice , “ it’s very interesting . I    never knew so        much  about a
-<<<<<<< HEAD
-# . NSg/V IPl . . V/J  NPr+  . . W?   J+   V/J+        . ISg+ R     V    NSg/I/J/C N/I/J J/P   D/P+
-=======
-# . NSg/V IPl . . V/J  NPr+  . . W?   J/R+ V/J+        . ISg+ V     V    NSg/I/J/C N/I/J J/P   D/P+
->>>>>>> df4562b1
+# . NSg/V IPl . . V/J  NPr+  . . W?   J/R+ V/J+        . ISg+ R     V    NSg/I/J/C N/I/J J/P   D/P+
 > whiting before . ”
 # NSg/V+  C/P+   . .
 >
