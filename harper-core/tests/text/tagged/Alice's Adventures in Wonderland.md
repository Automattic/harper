--- conflicted
+++ resolved
@@ -834,29 +834,16 @@
 # NSg/I/J/C/Dq . .
 >
 #
-<<<<<<< HEAD
 > “ In      that          case    , ” said the Dodo solemnly , rising    to its     feet , “ I       move  that         the
 # . NPr/J/P NSg/I/C/Ddem+ NPr🅪/V+ . . V/J  D   NSg  R        . NSg/V/J/P P  ISg/D$+ NPl+ . . ISg/#r+ NSg/V NSg/I/C/Ddem D
-> meeting adjourn , for the immediate adoption of more         energetic remedies — ”
-# NSg/V+  V       . C/P D   J         NSg      P  NPr/I/V/J/Dq NSg/J     NPl/V+   . .
+> meeting adjourn , for the immediate adoption of more           energetic remedies — ”
+# NSg/V+  V       . C/P D   J         NSg      P  NPr/I/V/J/R/Dq NSg/J     NPl/V+   . .
 >
 #
 > “ Speak English   ! ” said the Eaglet . “ I       don’t know  the meaning  of half        those  long
 # . NSg/V NPr🅪/V/J+ . . V/J  D   NSg    . . ISg/#r+ V     NSg/V D   N🅪Sg/V/J P  N🅪Sg/V/J/P+ I/Ddem NPr/V/J
-> words  , and , what’s more         , I       don’t believe you    do     either ! ” And the Eaglet bent
-# NPl/V+ . V/C . NSg$   NPr/I/V/J/Dq . ISg/#r+ V     V       ISgPl+ NSg/VX I/C    . . V/C D   NSg    NSg/V/J
-=======
-> “ In      that          case    , ” said the Dodo solemnly , rising    to its     feet , “ I    move  that         the
-# . NPr/J/P NSg/I/C/Ddem+ NPr🅪/V+ . . V/J  D   NSg  R        . NSg/V/J/P P  ISg/D$+ NPl+ . . ISg+ NSg/V NSg/I/C/Ddem D
-> meeting adjourn , for the immediate adoption of more           energetic remedies — ”
-# NSg/V+  V       . C/P D   J         NSg      P  NPr/I/V/J/R/Dq NSg/J     NPl/V+   . .
->
-#
-> “ Speak English   ! ” said the Eaglet . “ I    don’t know  the meaning  of half        those  long
-# . NSg/V NPr🅪/V/J+ . . V/J  D   NSg    . . ISg+ V     NSg/V D   N🅪Sg/V/J P  N🅪Sg/V/J/P+ I/Ddem NPr/V/J
-> words  , and , what’s more           , I    don’t believe you    do     either ! ” And the Eaglet bent
-# NPl/V+ . V/C . NSg$   NPr/I/V/J/R/Dq . ISg+ V     V       ISgPl+ NSg/VX I/C    . . V/C D   NSg    NSg/V/J
->>>>>>> 7e6aec91
+> words  , and , what’s more           , I       don’t believe you    do     either ! ” And the Eaglet bent
+# NPl/V+ . V/C . NSg$   NPr/I/V/J/R/Dq . ISg/#r+ V     V       ISgPl+ NSg/VX I/C    . . V/C D   NSg    NSg/V/J
 > down       its     head     to hide  a   smile  : some     of the other   birds  tittered audibly .
 # N🅪Sg/V/J/P ISg/D$+ NPr/V/J+ P  NSg/V D/P NSg/V+ . I/J/R/Dq P  D   NSg/V/J NPl/V+ V/J      R       .
 >
@@ -1115,13 +1102,8 @@
 # . ISg/#r+ NSg/V ISg/#r+ V      V/J       NPr   . . ISg+ V/J  P  ISg+    NPr/J/P D/P NSg/J      N🅪Sg/I/V+ .
 > “ Nobody seems to like        her     , down       here    , and I’m sure she’s the best      cat      in      the
 # . NSg/I+ V     P  NSg/V/J/C/P ISg/D$+ . N🅪Sg/V/J/P NSg/J/R . V/C W?  J    W?    D   NPr/VX/JS NSg/V/J+ NPr/J/P D
-<<<<<<< HEAD
-> world  ! Oh    , my  dear    Dinah ! I       wonder if    I       shall ever see   you    any    more         ! ” And here
-# NSg/V+ . NPr/V . D$+ NSg/V/J NPr   . ISg/#r+ N🅪Sg/V NSg/C ISg/#r+ VX    J    NSg/V ISgPl+ I/R/Dq NPr/I/V/J/Dq . . V/C NSg/J/R
-=======
-> world  ! Oh    , my  dear    Dinah ! I    wonder if    I    shall ever see   you    any    more           ! ” And here
-# NSg/V+ . NPr/V . D$+ NSg/V/J NPr   . ISg+ N🅪Sg/V NSg/C ISg+ VX    J    NSg/V ISgPl+ I/R/Dq NPr/I/V/J/R/Dq . . V/C NSg/J/R
->>>>>>> 7e6aec91
+> world  ! Oh    , my  dear    Dinah ! I       wonder if    I       shall ever see   you    any    more           ! ” And here
+# NSg/V+ . NPr/V . D$+ NSg/V/J NPr   . ISg/#r+ N🅪Sg/V NSg/C ISg/#r+ VX    J    NSg/V ISgPl+ I/R/Dq NPr/I/V/J/R/Dq . . V/C NSg/J/R
 > poor     Alice began to cry   again , for she  felt     very lonely and low     - spirited . In      a
 # NSg/V/J+ NPr+  V     P  NSg/V P     . C/P ISg+ N🅪Sg/V/J J/R  J/R    V/C NSg/V/J . V/J      . NPr/J/P D/P
 > little     while     , however , she  again heard a   little     pattering of footsteps in      the
@@ -1224,17 +1206,10 @@
 # N🅪Sg/V/J/P+ D+  NSg/V+ . ISg+ NSg/V ISg/D$+ NPr/V/J+ NSg/V/J  C/P     D+  NSg/V+  . V/C V   P
 > stoop to save      her     neck   from being    broken . She  hastily put   down       the bottle ,
 # NSg/V P  NSg/V/C/P ISg/D$+ NSg/V+ P    N🅪Sg/V/C V/J    . ISg+ R       NSg/V N🅪Sg/V/J/P D+  NSg/V+ .
-<<<<<<< HEAD
-> saying to herself “ That’s quite enough — I       hope   I       shan’t grow any    more         — As    it       is , I
-# NSg/V  P  ISg+    . NSg$   R     NSg/I  . ISg/#r+ NPr🅪/V ISg/#r+ V      V    I/R/Dq NPr/I/V/J/Dq . NSg/R NPr/ISg+ VL . ISg/#r+
+> saying to herself “ That’s quite enough — I       hope   I       shan’t grow any    more           — As    it       is , I
+# NSg/V  P  ISg+    . NSg$   R     NSg/I  . ISg/#r+ NPr🅪/V ISg/#r+ V      V    I/R/Dq NPr/I/V/J/R/Dq . NSg/R NPr/ISg+ VL . ISg/#r+
 > can’t get   out         at    the door   — I       do     wish  I       hadn’t drunk   quite so        much         ! ”
 # VX    NSg/V NSg/V/J/R/P NSg/P D   NSg/V+ . ISg/#r+ NSg/VX NSg/V ISg/#r+ V      NSg/V/J R     NSg/I/J/C NSg/I/J/R/Dq . .
-=======
-> saying to herself “ That’s quite enough — I    hope   I    shan’t grow any    more           — As    it       is , I
-# NSg/V  P  ISg+    . NSg$   R     NSg/I  . ISg+ NPr🅪/V ISg+ V      V    I/R/Dq NPr/I/V/J/R/Dq . NSg/R NPr/ISg+ VL . ISg+
-> can’t get   out         at    the door   — I    do     wish  I    hadn’t drunk   quite so        much         ! ”
-# VX    NSg/V NSg/V/J/R/P NSg/P D   NSg/V+ . ISg+ NSg/VX NSg/V ISg+ V      NSg/V/J R     NSg/I/J/C NSg/I/J/R/Dq . .
->>>>>>> 7e6aec91
 >
 #
 > Alas ! it       was too late  to wish  that          ! She  went  on  growing , and growing , and very
@@ -1247,13 +1222,8 @@
 # NSg/V+ . V/C D   NSg/V/J NSg/V/J+ V/J    NSg/V/J/P ISg/D$+ NPr/V/J+ . NSg/V/J ISg+ NSg/V J/P NSg/V   . V/C .
 > as    a    last     resource , she  put   one       arm      out         of the window , and one        foot   up        the
 # NSg/R D/P+ NSg/V/J+ N🅪Sg/V+  . ISg+ NSg/V NSg/I/V/J NSg/V/J+ NSg/V/J/R/P P  D+  NSg/V+ . V/C NSg/I/V/J+ NSg/V+ NSg/V/J/P D+
-<<<<<<< HEAD
-> chimney , and said to herself “ Now       I       can    do     no    more         , whatever happens . What   will
-# NSg/V+  . V/C V/J  P  ISg+    . NPr/V/J/C ISg/#r+ NPr/VX NSg/VX NPr/P NPr/I/V/J/Dq . NSg/I/J+ V       . NSg/I+ NPr/VX
-=======
-> chimney , and said to herself “ Now       I    can    do     no    more           , whatever happens . What   will
-# NSg/V+  . V/C V/J  P  ISg+    . NPr/V/J/C ISg+ NPr/VX NSg/VX NPr/P NPr/I/V/J/R/Dq . NSg/I/J+ V       . NSg/I+ NPr/VX
->>>>>>> 7e6aec91
+> chimney , and said to herself “ Now       I       can    do     no    more           , whatever happens . What   will
+# NSg/V+  . V/C V/J  P  ISg+    . NPr/V/J/C ISg/#r+ NPr/VX NSg/VX NPr/P NPr/I/V/J/R/Dq . NSg/I/J+ V       . NSg/I+ NPr/VX
 > become of me       ? ”
 # V      P  NPr/ISg+ . .
 >
@@ -1452,21 +1422,12 @@
 #
 > Last    came    a   little     feeble , squeaking voice  , ( “ That’s Bill   , ” thought Alice , )
 # NSg/V/J NSg/V/P D/P NPr/I/J/Dq V/J    . V         NSg/V+ . . . NSg$   NPr/V+ . . NSg/V   NPr+  . .
-<<<<<<< HEAD
-> “ Well    , I       hardly know  — No    more         , thank ye       ; I’m better    now       — but     I’m a   deal     too
-# . NSg/V/J . ISg/#r+ R      NSg/V . NPr/P NPr/I/V/J/Dq . NSg/V NSg/I/D+ . W?  NSg/VX/JC NPr/V/J/C . NSg/C/P W?  D/P NSg/V/J+ W?
+> “ Well    , I       hardly know  — No    more           , thank ye       ; I’m better    now       — but     I’m a   deal     too
+# . NSg/V/J . ISg/#r+ R      NSg/V . NPr/P NPr/I/V/J/R/Dq . NSg/V NSg/I/D+ . W?  NSg/VX/JC NPr/V/J/C . NSg/C/P W?  D/P NSg/V/J+ W?
 > flustered to tell  you    — all          I       know  is , something  comes at    me       like        a
 # V/J       P  NPr/V ISgPl+ . NSg/I/J/C/Dq ISg/#r+ NSg/V VL . NSg/I/V/J+ NPl/V NSg/P NPr/ISg+ NSg/V/J/C/P D/P
 > Jack     - in      - the - box    , and up        I       goes  like        a   sky     - rocket ! ”
 # NPr/V/J+ . NPr/J/P . D   . NSg/V+ . V/C NSg/V/J/P ISg/#r+ NPl/V NSg/V/J/C/P D/P N🅪Sg/V+ . NSg/V+ . .
-=======
-> “ Well    , I    hardly know  — No    more           , thank ye       ; I’m better    now       — but     I’m a   deal     too
-# . NSg/V/J . ISg+ R      NSg/V . NPr/P NPr/I/V/J/R/Dq . NSg/V NSg/I/D+ . W?  NSg/VX/JC NPr/V/J/C . NSg/C/P W?  D/P NSg/V/J+ W?
-> flustered to tell  you    — all          I    know  is , something  comes at    me       like        a
-# V/J       P  NPr/V ISgPl+ . NSg/I/J/C/Dq ISg+ NSg/V VL . NSg/I/V/J+ NPl/V NSg/P NPr/ISg+ NSg/V/J/C/P D/P
-> Jack     - in      - the - box    , and up        I    goes  like        a   sky     - rocket ! ”
-# NPr/V/J+ . NPr/J/P . D   . NSg/V+ . V/C NSg/V/J/P ISg+ NPl/V NSg/V/J/C/P D/P N🅪Sg/V+ . NSg/V+ . .
->>>>>>> 7e6aec91
 >
 #
 > “ So        you    did , old   fellow ! ” said the others .
@@ -1669,13 +1630,8 @@
 # . ISg/#r+ V     NSg/V . . V/J  D   NSg/V       .
 >
 #
-<<<<<<< HEAD
-> “ I’m afraid I       can’t put   it       more         clearly , ” Alice replied very politely , “ for I
-# . W?  J      ISg/#r+ VX    NSg/V NPr/ISg+ NPr/I/V/J/Dq R       . . NPr+  V/J     J/R  R        . . C/P ISg/#r+
-=======
-> “ I’m afraid I    can’t put   it       more           clearly , ” Alice replied very politely , “ for I
-# . W?  J      ISg+ VX    NSg/V NPr/ISg+ NPr/I/V/J/R/Dq R       . . NPr+  V/J     J/R  R        . . C/P ISg+
->>>>>>> 7e6aec91
+> “ I’m afraid I       can’t put   it       more           clearly , ” Alice replied very politely , “ for I
+# . W?  J      ISg/#r+ VX    NSg/V NPr/ISg+ NPr/I/V/J/R/Dq R       . . NPr+  V/J     J/R  R        . . C/P ISg/#r+
 > can’t understand it       myself to begin with ; and being    so        many       different sizes  in      a
 # VX    V          NPr/ISg+ ISg+   P  NSg/V P    . V/C N🅪Sg/V/C NSg/I/J/C NSg/I/J/Dq NSg/J     NPl/V+ NPr/J/P D/P
 > day   is very confusing . ”
@@ -2016,13 +1972,8 @@
 # . W?  NSg/C D/P NSg/V+  . . V/J  NPr+  R           . . NSg/V NPr/ISg+ J     . .
 >
 #
-<<<<<<< HEAD
-> “ Serpent , I       say   again ! ” repeated the Pigeon , but     in      a   more         subdued tone     , and
-# . NSg/V+  . ISg/#r+ NSg/V P     . . V/J      D+  NSg/V+ . NSg/C/P NPr/J/P D/P NPr/I/V/J/Dq V/J+    N🅪Sg/I/V . V/C
-=======
-> “ Serpent , I    say   again ! ” repeated the Pigeon , but     in      a   more           subdued tone     , and
-# . NSg/V+  . ISg+ NSg/V P     . . V/J      D+  NSg/V+ . NSg/C/P NPr/J/P D/P NPr/I/V/J/R/Dq V/J+    N🅪Sg/I/V . V/C
->>>>>>> 7e6aec91
+> “ Serpent , I       say   again ! ” repeated the Pigeon , but     in      a   more           subdued tone     , and
+# . NSg/V+  . ISg/#r+ NSg/V P     . . V/J      D+  NSg/V+ . NSg/C/P NPr/J/P D/P NPr/I/V/J/R/Dq V/J+    N🅪Sg/I/V . V/C
 > added with a   kind   of sob   , “ I’ve tried every way    , and nothing  seems to suit
 # V/J   P    D/P NSg/J+ P  NSg/V . . W?   V/J   Dq    NSg/J+ . V/C NSg/I/J+ V     P  NSg/V
 > them     ! ”
@@ -2805,13 +2756,8 @@
 # NSg/V/J+ .
 >
 #
-<<<<<<< HEAD
 > “ I       didn’t know  it       was your table  , ” said Alice ; “ it’s laid for a   great many       more
-# . ISg/#r+ V      NSg/V NPr/ISg+ V   D$+  NSg/V+ . . V/J  NPr+  . . W?   V/J  C/P D/P NSg/J NSg/I/J/Dq NPr/I/V/J/Dq
-=======
-> “ I    didn’t know  it       was your table  , ” said Alice ; “ it’s laid for a   great many       more
-# . ISg+ V      NSg/V NPr/ISg+ V   D$+  NSg/V+ . . V/J  NPr+  . . W?   V/J  C/P D/P NSg/J NSg/I/J/Dq NPr/I/V/J/R/Dq
->>>>>>> 7e6aec91
+# . ISg/#r+ V      NSg/V NPr/ISg+ V   D$+  NSg/V+ . . V/J  NPr+  . . W?   V/J  C/P D/P NSg/J NSg/I/J/Dq NPr/I/V/J/R/Dq
 > than three . ”
 # C/P  NSg   . .
 >
@@ -3200,17 +3146,10 @@
 # . NSg/V I/J/R/Dq+ NPr/I/V/J/R/Dq+ N🅪Sg/V+ . . D+  NPr/V+ NSg/V/J+ V/J  P  NPr+  . J/R  R         .
 >
 #
-<<<<<<< HEAD
 > “ I’ve had nothing  yet     , ” Alice replied in      an  offended tone      , “ so        I       can’t take
 # . W?   V   NSg/I/J+ NSg/V/C . . NPr+  V/J     NPr/J/P D/P V/J      N🅪Sg/I/V+ . . NSg/I/J/C ISg/#r+ VX    NSg/V
-> more         . ”
-# NPr/I/V/J/Dq . .
-=======
-> “ I’ve had nothing  yet     , ” Alice replied in      an  offended tone      , “ so        I    can’t take
-# . W?   V   NSg/I/J+ NSg/V/C . . NPr+  V/J     NPr/J/P D/P V/J      N🅪Sg/I/V+ . . NSg/I/J/C ISg+ VX    NSg/V
 > more           . ”
 # NPr/I/V/J/R/Dq . .
->>>>>>> 7e6aec91
 >
 #
 > “ You    mean    you    can’t take  less      , ” said the Hatter : “ it’s very easy    to take  more
@@ -4101,17 +4040,10 @@
 # NSg/J+    . NPr/ISg+ V       NSg/V NSg/V/J/C/P NSg/I/V/J . NSg/C/P NPr/ISg+ VL . .
 >
 #
-<<<<<<< HEAD
 > “ I       quite agree with you    , ” said the Duchess ; “ and the moral   of that          is — ‘          Be     what
 # . ISg/#r+ R     V     P    ISgPl+ . . V/J  D   NSg/V   . . V/C D   NSg/V/J P  NSg/I/C/Ddem+ VL . Unlintable NSg/VX NSg/I+
-> you    would seem to be     ’ — or    if    you’d like        it       put   more         simply — ‘          Never imagine
-# ISgPl+ VX    V    P  NSg/VX . . NPr/C NSg/C W?    NSg/V/J/C/P NPr/ISg+ NSg/V NPr/I/V/J/Dq R      . Unlintable R     NSg/V
-=======
-> “ I    quite agree with you    , ” said the Duchess ; “ and the moral   of that          is — ‘          Be     what
-# . ISg+ R     V     P    ISgPl+ . . V/J  D   NSg/V   . . V/C D   NSg/V/J P  NSg/I/C/Ddem+ VL . Unlintable NSg/VX NSg/I+
 > you    would seem to be     ’ — or    if    you’d like        it       put   more           simply — ‘          Never imagine
 # ISgPl+ VX    V    P  NSg/VX . . NPr/C NSg/C W?    NSg/V/J/C/P NPr/ISg+ NSg/V NPr/I/V/J/R/Dq R      . Unlintable R     NSg/V
->>>>>>> 7e6aec91
 > yourself not   to be     otherwise than what   it       might   appear to others that         what   you
 # ISg+     NSg/C P  NSg/VX J         C/P  NSg/I+ NPr/ISg+ Nᴹ/VX/J V      P  NPl/V  NSg/I/C/Ddem NSg/I+ ISgPl+
 > were  or    might   have   been  was not   otherwise than what   you    had been  would have
@@ -4774,13 +4706,8 @@
 # NSg/V+  C/P    . .
 >
 #
-<<<<<<< HEAD
-> “ I       can    tell  you    more         than that          , if    you    like        , ” said the Gryphon . “ Do     you    know  why
-# . ISg/#r+ NPr/VX NPr/V ISgPl+ NPr/I/V/J/Dq C/P  NSg/I/C/Ddem+ . NSg/C ISgPl+ NSg/V/J/C/P . . V/J  D   ?       . . NSg/VX ISgPl+ NSg/V NSg/V
-=======
-> “ I    can    tell  you    more           than that          , if    you    like        , ” said the Gryphon . “ Do     you    know  why
-# . ISg+ NPr/VX NPr/V ISgPl+ NPr/I/V/J/R/Dq C/P  NSg/I/C/Ddem+ . NSg/C ISgPl+ NSg/V/J/C/P . . V/J  D   ?       . . NSg/VX ISgPl+ NSg/V NSg/V
->>>>>>> 7e6aec91
+> “ I       can    tell  you    more           than that          , if    you    like        , ” said the Gryphon . “ Do     you    know  why
+# . ISg/#r+ NPr/VX NPr/V ISgPl+ NPr/I/V/J/R/Dq C/P  NSg/I/C/Ddem+ . NSg/C ISgPl+ NSg/V/J/C/P . . V/J  D   ?       . . NSg/VX ISgPl+ NSg/V NSg/V
 > it’s called a    whiting ? ”
 # W?   V/J    D/P+ NSg/V+  . .
 >
@@ -5401,13 +5328,8 @@
 # NSg/V/J J      .
 >
 #
-<<<<<<< HEAD
-> “ After that          , ” continued the Hatter , “ I       cut     some     more         bread   - and - butter — ”
-# . P     NSg/I/C/Ddem+ . . V/J       D   NSg/V  . . ISg/#r+ NSg/V/J I/J/R/Dq NPr/I/V/J/Dq N🅪Sg/V+ . V/C . NSg/V+ . .
-=======
-> “ After that          , ” continued the Hatter , “ I    cut     some     more           bread   - and - butter — ”
-# . P     NSg/I/C/Ddem+ . . V/J       D   NSg/V  . . ISg+ NSg/V/J I/J/R/Dq NPr/I/V/J/R/Dq N🅪Sg/V+ . V/C . NSg/V+ . .
->>>>>>> 7e6aec91
+> “ After that          , ” continued the Hatter , “ I       cut     some     more           bread   - and - butter — ”
+# . P     NSg/I/C/Ddem+ . . V/J       D   NSg/V  . . ISg/#r+ NSg/V/J I/J/R/Dq NPr/I/V/J/R/Dq N🅪Sg/V+ . V/C . NSg/V+ . .
 >
 #
 > “ But     what   did the Dormouse say   ? ” one       of the jury     asked .
@@ -5828,13 +5750,8 @@
 # D+  N🅪Sg/V+ J/P . NSg/I+ VX    V      P  ISgPl+ .
 >
 #
-<<<<<<< HEAD
-> I       gave her     one       , they gave him  two , You    gave us       three or    more         ; They all
-# ISg/#r+ V    ISg/D$+ NSg/I/V/J . IPl+ V    ISg+ NSg . ISgPl+ V    NPr/IPl+ NSg   NPr/C NPr/I/V/J/Dq . IPl+ NSg/I/J/C/Dq
-=======
-> I    gave her     one       , they gave him  two , You    gave us       three or    more           ; They all
-# ISg+ V    ISg/D$+ NSg/I/V/J . IPl+ V    ISg+ NSg . ISgPl+ V    NPr/IPl+ NSg   NPr/C NPr/I/V/J/R/Dq . IPl+ NSg/I/J/C/Dq
->>>>>>> 7e6aec91
+> I       gave her     one       , they gave him  two , You    gave us       three or    more           ; They all
+# ISg/#r+ V    ISg/D$+ NSg/I/V/J . IPl+ V    ISg+ NSg . ISgPl+ V    NPr/IPl+ NSg   NPr/C NPr/I/V/J/R/Dq . IPl+ NSg/I/J/C/Dq
 > returned from him  to you    , Though they were  mine     before .
 # V/J+     P    ISg+ P  ISgPl+ . V/C    IPl+ NSg/V NSg/I/V+ C/P    .
 >
