--- conflicted
+++ resolved
@@ -380,13 +380,8 @@
 # NSg+   ISg+ NSg   V      NSg/C P  NSg/V NPr/V/J NPr🅪/V/J+ . . . NPr/V/J/C W?  NSg/V/J NSg/V/J/R/P NSg/V/J/C/P
 > the largest telescope that          ever was ! Good    - bye     , feet ! ” ( for when    she  looked down
 # D+  JS+     NSg/V+    NSg/I/C/Ddem+ J    V   . NPr/V/J . NSg/J/P . NPl+ . . . C/P NSg/I/C ISg+ V/J    NSg/V/J/P
-<<<<<<< HEAD
 > at    her     feet , they seemed to be     almost out         of sight   , they were  getting so        far
-# NSg/P ISg/D$+ NPl+ . IPl+ V/J    P  NSg/VX NSg    NSg/V/J/R/P P  N🅪Sg/V+ . IPl+ NSg/V NSg/V   NSg/I/J/C NSg/V/J
-=======
-> at    her     feet , they seemed to be     almost out         of sight  , they were  getting so        far
-# NSg/P ISg/D$+ NPl+ . IPl+ V/J    P  NSg/VX R      NSg/V/J/R/P P  NSg/V+ . IPl+ NSg/V NSg/V   NSg/I/J/C NSg/V/J
->>>>>>> a2bc3743
+# NSg/P ISg/D$+ NPl+ . IPl+ V/J    P  NSg/VX R      NSg/V/J/R/P P  N🅪Sg/V+ . IPl+ NSg/V NSg/V   NSg/I/J/C NSg/V/J
 > off        ) . “ Oh    , my  poor     little      feet , I    wonder who    will   put   on  your shoes and
 # NSg/V/J/P+ . . . NPr/V . D$+ NSg/V/J+ NPr/I/J/Dq+ NPl+ . ISg+ NSg/V  NPr/I+ NPr/VX NSg/V J/P D$+  NPl/V V/C
 > stockings for you    now       , dears  ? I’m sure I    shan’t be     able    ! I    shall be     a   great deal
