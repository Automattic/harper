>              Alice’s Adventures in        Wonderland
# HeadingStart NSg$    NPl/V3     NPr/J/R/P NSg+
>
#
> by      Lewis Carroll
# NSg/J/P NPr+  NPr+
>
#
> THE MILLENNIUM FULCRUM EDITION 3.0
# D   NSg+       NSg     NSg+    #
>
#
>              CHAPTER I       : Down        the Rabbit  - Hole
# HeadingStart NSg/VB+ ISg/#r+ . N🅪Sg/VB/J/P D   NSg/VB+ . NSg/VB+
>
#
> Alice was beginning to get    very tired of sitting  by      her     sister  on  the bank    , and
# NPr+  VPt NSg/Vg/J  P  NSg/VB J/R  VP/J  P  NSg/Vg/J NSg/J/P ISg/D$+ NSg/VB+ J/P D+  NSg/VB+ . VB/C
> of having  nothing  to do  : once  or    twice she  had peeped into the book    her     sister
# P  Nᴹ/Vg/J NSg/I/J+ P  VXB . NSg/C NPr/C R     ISg+ VP  VP/J   P    D+  NSg/VB+ ISg/D$+ NSg/VB+
> was reading   , but     it       had no       pictures or    conversations in        it       , “ and  what   is  the use
# VPt NPrᴹ/Vg/J . NSg/C/P NPr/ISg+ VP  NSg/Dq/P NPl/V3   NPr/C NPl/V3+       NPr/J/R/P NPr/ISg+ . . VB/C NSg/I+ VL3 D   N🅪Sg/VB
> of a   book    , ” thought Alice “ without pictures or    conversations ? ”
# P  D/P NSg/VB+ . . N🅪Sg/VP NPr+  . C/P     NPl/V3   NPr/C NPl/V3+       . .
>
#
> So          she  was considering in        her     own       mind    ( as    well       as    she  could   , for   the hot       day
# NSg/I/J/R/C ISg+ VPt Nᴹ/Vg/J     NPr/J/R/P ISg/D$+ NSg/VB/J+ NSg/VB+ . R/C/P NSg/VB/J/R R/C/P ISg+ NSg/VXB . R/C/P D+  NSg/VB/J+ NPr🅪Sg+
> made her     feel     very sleepy and  stupid ) , whether the pleasure of making  a
# VP   ISg/D$+ NSg/I/VB J/R  NSg/J  VB/C NSg/J  . . I/C     D   NSg/VB   P  Nᴹ/Vg/J D/P+
> daisy - chain    would be      worth    the trouble of getting up         and  picking the daisies ,
# NPr+  . N🅪Sg/VB+ VXB   NSg/VXB NSg/VB/J D   N🅪Sg/VB P  NSg/Vg  NSg/VB/J/P VB/C Nᴹ/Vg/J D   NPl     .
> when    suddenly a   White       Rabbit  with pink      eyes    ran     close    by      her     .
# NSg/I/C R        D/P NPr🅪Sg/VB/J NSg/VB+ P    N🅪Sg/VB/J NPl/V3+ NSg/VPt NSg/VB/J NSg/J/P ISg/D$+ .
>
#
> There was nothing  so          very remarkable in        that          ; nor   did  Alice think  it       so          very
# R+    VPt NSg/I/J+ NSg/I/J/R/C J/R  J          NPr/J/R/P NSg/I/C/Ddem+ . NSg/C VXPt NPr+  NSg/VB NPr/ISg+ NSg/I/J/R/C J/R
> much         out          of the way    to hear the Rabbit  say    to itself , “ Oh     dear     ! Oh     dear     ! I       shall
# NSg/I/J/R/Dq NSg/VB/J/R/P P  D+  NSg/J+ P  VB   D+  NSg/VB+ NSg/VB P  ISg+   . . NPr/VB NSg/VB/J . NPr/VB NSg/VB/J . ISg/#r+ VXB
> be      late  ! ” ( when    she  thought it       over    afterwards , it       occurred to her     that         she
# NSg/VXB NSg/J . . . NSg/I/C ISg+ N🅪Sg/VP NPr/ISg+ NSg/J/P R/Comm     . NPr/ISg+ VB       P  ISg/D$+ NSg/I/C/Ddem ISg+
> ought     to have    wondered at    this    , but     at    the time       it       all          seemed quite natural ) ;
# NSg/I/VXB P  NSg/VXB VP/J     NSg/P I/Ddem+ . NSg/C/P NSg/P D+  N🅪Sg/VB/J+ NPr/ISg+ NSg/I/J/C/Dq VP/J   R     NSg/J   . .
> but     when    the Rabbit  actually took a    watch   out          of its     waistcoat - pocket    , and
# NSg/C/P NSg/I/C D+  NSg/VB+ R        VPt  D/P+ NSg/VB+ NSg/VB/J/R/P P  ISg/D$+ NSg       . NSg/VB/J+ . VB/C
> looked at    it       , and  then      hurried on  , Alice started to her     feet , for   it       flashed
# VP/J   NSg/P NPr/ISg+ . VB/C NSg/J/R/C VP/J    J/P . NPr+  VP/J    P  ISg/D$+ NPl+ . R/C/P NPr/ISg+ VP/J
> across her     mind    that          she  had never before seen    a   rabbit  with either a
# NSg/P  ISg/D$+ NSg/VB+ NSg/I/C/Ddem+ ISg+ VP  R     C/P    NSg/VPp D/P NSg/VB+ P    I/C    D/P
> waistcoat - pocket    , or    a   watch  to take   out          of it       , and  burning with curiosity , she
# NSg       . NSg/VB/J+ . NPr/C D/P NSg/VB P  NSg/VB NSg/VB/J/R/P P  NPr/ISg+ . VB/C Nᴹ/Vg/J P    NSg+      . ISg+
> ran     across the field   after it       , and  fortunately was just in        time       to see    it       pop
# NSg/VPt NSg/P  D   NSg/VB+ P     NPr/ISg+ . VB/C R           VPt J/R  NPr/J/R/P N🅪Sg/VB/J+ P  NSg/VB NPr/ISg+ N🅪Sg/VB/J+
> down        a   large rabbit  - hole    under   the hedge   .
# N🅪Sg/VB/J/P D/P NSg/J NSg/VB+ . NSg/VB+ NSg/J/P D   NSg/VB+ .
>
#
> In        another moment down        went    Alice after it       , never once  considering how   in        the
# NPr/J/R/P I/D+    NSg+   N🅪Sg/VB/J/P NSg/VPt NPr+  P     NPr/ISg+ . R     NSg/C Nᴹ/Vg/J     NSg/C NPr/J/R/P D+
> world   she  was to get    out          again .
# NSg/VB+ ISg+ VPt P  NSg/VB NSg/VB/J/R/P P     .
>
#
> The rabbit  - hole    went    straight   on  like         a   tunnel for   some      way    , and  then      dipped
# D+  NSg/VB+ . NSg/VB+ NSg/VPt NSg/VB/J/R J/P NSg/VB/J/C/P D/P NSg/VB R/C/P I/J/R/Dq+ NSg/J+ . VB/C NSg/J/R/C VP/J
> suddenly down        , so          suddenly that         Alice had not     a   moment to think  about stopping
# R        N🅪Sg/VB/J/P . NSg/I/J/R/C R        NSg/I/C/Ddem NPr+  VP  NSg/R/C D/P NSg    P  NSg/VB J/P   NSg/VB
> herself before she  found  herself falling down        a   very deep  well       .
# ISg+    C/P    ISg+ NSg/VP ISg+    Nᴹ/Vg/J N🅪Sg/VB/J/P D/P J/R  NSg/J NSg/VB/J/R .
>
#
> Either the well       was very deep  , or    she  fell      very slowly , for   she  had plenty  of
# I/C    D   NSg/VB/J/R VPt J/R  NSg/J . NPr/C ISg+ NSg/VPt/J J/R  R      . R/C/P ISg+ VP  NSg/I/J P
> time       as    she  went    down        to look   about her     and  to wonder  what   was going   to happen
# N🅪Sg/VB/J+ R/C/P ISg+ NSg/VPt N🅪Sg/VB/J/P P  NSg/VB J/P   ISg/D$+ VB/C P  N🅪Sg/VB NSg/I+ VPt Nᴹ/Vg/J P  VB
> next    . First , she  tried to look   down        and  make   out          what   she  was coming  to , but     it
# NSg/J/P . NSg/J . ISg+ VP/J  P  NSg/VB N🅪Sg/VB/J/P VB/C NSg/VB NSg/VB/J/R/P NSg/I+ ISg+ VPt Nᴹ/Vg/J P  . NSg/C/P NPr/ISg+
> was too dark     to see    anything  ; then      she  looked at    the sides  of the well       , and
# VPt R   NSg/VB/J P  NSg/VB NSg/I/VB+ . NSg/J/R/C ISg+ VP/J   NSg/P D   NPl/V3 P  D   NSg/VB/J/R . VB/C
> noticed that         they were    filled with cupboards and  book    - shelves ; here and  there
# VP/J    NSg/I/C/Ddem IPl+ NSg/VPt VP/J   P    NPl/V3    VB/C NSg/VB+ . NPl/V3+ . J/R  VB/C R+
> she  saw     maps   and  pictures hung     upon pegs   . She  took down        a    jar     from one     of the
# ISg+ NSg/VPt NPl/V3 VB/C NPl/V3+  NPr/VB/J P    NPl/V3 . ISg+ VPt  N🅪Sg/VB/J/P D/P+ NSg/VB+ P    NSg/I/J P  D+
> shelves as    she  passed ; it       was labelled  “ ORANGE      MARMALADE ” , but     to her     great
# NPl/V3+ R/C/P ISg+ VP/J   . NPr/ISg+ VPt VB/J/Comm . NPr🅪Sg/VB/J Nᴹ/VB     . . NSg/C/P P  ISg/D$+ NSg/J
> disappointment it       was empty    : she  did  not     like         to drop   the jar     for   fear     of
# NSg+           NPr/ISg+ VPt NSg/VB/J . ISg+ VXPt NSg/R/C NSg/VB/J/C/P P  NSg/VB D   NSg/VB+ R/C/P N🅪Sg/VB+ P
> killing somebody underneath , so          managed to put     it       into one     of the cupboards as
# Nᴹ/Vg/J NSg/I+   NSg/J/P    . NSg/I/J/R/C VP/J    P  NSg/VBP NPr/ISg+ P    NSg/I/J P  D   NPl/V3    R/C/P
> she  fell      past       it       .
# ISg+ NSg/VPt/J NSg/VB/J/P NPr/ISg+ .
>
#
> “ Well       ! ” thought Alice to herself , “ after such  a    fall     as    this    , I       shall think
# . NSg/VB/J/R . . N🅪Sg/VP NPr+  P  ISg+    . . P     NSg/I D/P+ N🅪Sg/VB+ R/C/P I/Ddem+ . ISg/#r+ VXB   NSg/VB
> nothing  of tumbling down        stairs ! How   brave    they’ll all          think  me       at    home      ! Why    , I
# NSg/I/J+ P  Nᴹ/Vg/J  N🅪Sg/VB/J/P NPl+   . NSg/C NSg/VB/J K       NSg/I/J/C/Dq NSg/VB NPr/ISg+ NSg/P NSg/VB/J+ . NSg/VB . ISg/#r+
> wouldn’t say    anything  about it       , even       if    I       fell      off        the top      of the house   ! ” ( Which
# VXB      NSg/VB NSg/I/VB+ J/P   NPr/ISg+ . NSg/VB/J/R NSg/C ISg/#r+ NSg/VPt/J NSg/VB/J/P D   NSg/VB/J P  D   NPr/VB+ . . . I/C+
> was very likely true     . )
# VPt J/R  NSg/J  NSg/VB/J . .
>
#
> Down        , down        , down        . Would the fall     never come       to an   end     ? “ I       wonder  how   many        miles
# N🅪Sg/VB/J/P . N🅪Sg/VB/J/P . N🅪Sg/VB/J/P . VXB   D+  N🅪Sg/VB+ R     NSg/VBPp/P P  D/P+ NSg/VB+ . . ISg/#r+ N🅪Sg/VB NSg/C NSg/I/J/Dq+ NPrPl+
> I’ve fallen by      this   time       ? ” she  said aloud . “ I       must    be      getting somewhere near       the
# K    VPp/J  NSg/J/P I/Ddem N🅪Sg/VB/J+ . . ISg+ VP/J J     . . ISg/#r+ NSg/VXB NSg/VXB NSg/Vg  NSg       NSg/VB/J/P D
> centre      of the earth    . Let     me       see    : that          would be      four thousand miles  down        , I
# NSg/VB/Comm P  D+  NPrᴹ/VB+ . NSg/VBP NPr/ISg+ NSg/VB . NSg/I/C/Ddem+ VXB   NSg/VXB NSg+ NSg+     NPrPl+ N🅪Sg/VB/J/P . ISg/#r+
> think  — ” ( for   , you    see    , Alice had learnt several things of this    sort    in        her
# NSg/VB . . . R/C/P . ISgPl+ NSg/VB . NPr+  VP  VB     J/Dq    NPl    P  I/Ddem+ NSg/VB+ NPr/J/R/P ISg/D$+
> lessons in        the schoolroom , and  though this    was not     a   very good     opportunity for
# NPl/V3+ NPr/J/R/P D   NSg        . VB/C VB/C   I/Ddem+ VPt NSg/R/C D/P J/R  NPr/VB/J N🅪Sg+       R/C/P
> showing  off        her     knowledge , as    there was no       one      to listen to her     , still      it       was
# Nᴹ/Vg/J+ NSg/VB/J/P ISg/D$+ Nᴹ+       . R/C/P R+    VPt NSg/Dq/P NSg/I/J+ P  NSg/VB P  ISg/D$+ . NSg/VB/J/R NPr/ISg+ VPt
> good     practice to say    it       over    ) “ — yes    , that’s about the right    distance — but     then      I
# NPr/VB/J NSg/VB+  P  NSg/VB NPr/ISg+ NSg/J/P . . . NPl/VB . NSg$   J/P   D   NPr/VB/J N🅪Sg/VB+ . NSg/C/P NSg/J/R/C ISg/#r+
> wonder  what   Latitude or    Longitude I’ve got to ? ” ( Alice had no        idea what   Latitude
# N🅪Sg/VB NSg/I+ NSg      NPr/C NSg+      K    VP  P  . . . NPr+  VP  NSg/Dq/P+ NSg+ NSg/I+ NSg+
> was , or    Longitude either , but     thought they were    nice  grand words  to say    . )
# VPt . NPr/C NSg+      I/C    . NSg/C/P N🅪Sg/VP IPl+ NSg/VPt NPr/J NSg/J NPl/V3 P  NSg/VB . .
>
#
> Presently she  began again . “ I       wonder  if    I       shall fall     right    through the earth    !
# R         ISg+ VPt   P     . . ISg/#r+ N🅪Sg/VB NSg/C ISg/#r+ VXB   N🅪Sg/VB+ NPr/VB/J NSg/J/P D+  NPrᴹ/VB+ .
> How   funny it’ll seem to come       out          among the people  that          walk   with their heads
# NSg/C NSg/J K     VB   P  NSg/VBPp/P NSg/VB/J/R/P P     D   NPl/VB+ NSg/I/C/Ddem+ NSg/VB P    D$+   NPl/V3+
> downward ! The Antipathies , I       think  — ” ( she  was rather     glad     there was no       one
# J/R      . D   NPl         . ISg/#r+ NSg/VB . . . ISg+ VPt NPr/VB/J/R NSg/VB/J R+    VPt NSg/Dq/P NSg/I/J+
> listening , this   time       , as    it       didn’t sound      at    all          the right    word    ) “ — but     I       shall
# Nᴹ/Vg/J   . I/Ddem N🅪Sg/VB/J+ . R/C/P NPr/ISg+ VXPt   N🅪Sg/VB/J+ NSg/P NSg/I/J/C/Dq D   NPr/VB/J NSg/VB+ . . . NSg/C/P ISg/#r+ VXB
> have    to ask    them     what   the name   of the country is  , you    know   . Please , Ma’am  , is
# NSg/VXB P  NSg/VB NSg/IPl+ NSg/I+ D   NSg/VB P  D   NSg/J+  VL3 . ISgPl+ NSg/VB . VB     . NSg/VB . VL3
> this   New   Zealand or    Australia ? ” ( and  she  tried to curtsey as    she  spoke   — fancy
# I/Ddem NSg/J NPr     NPr/C NPr+      . . . VB/C ISg+ VP/J  P  ?       R/C/P ISg+ NSg/VPt . NSg/VB/J
> curtseying as    you’re falling through the air      ! Do  you    think  you    could   manage it       ? )
# ?          R/C/P K      Nᴹ/Vg/J NSg/J/P D   N🅪Sg/VB+ . VXB ISgPl+ NSg/VB ISgPl+ NSg/VXB NSg/VB NPr/ISg+ . .
> “ And  what   an   ignorant little      girl    she’ll think  me       for   asking  ! No       , it’ll never do
# . VB/C NSg/I+ D/P+ NSg/J+   NPr/I/J/Dq+ NSg/VB+ K      NSg/VB NPr/ISg+ R/C/P Nᴹ/Vg/J . NSg/Dq/P . K     R     VXB
> to ask    : perhaps I       shall see    it       written up         somewhere . ”
# P  NSg/VB . NSg/R   ISg/#r+ VXB   NSg/VB NPr/ISg+ VPp/J   NSg/VB/J/P NSg       . .
>
#
> Down        , down        , down        . There was nothing  else    to do  , so          Alice soon began talking
# N🅪Sg/VB/J/P . N🅪Sg/VB/J/P . N🅪Sg/VB/J/P . R+    VPt NSg/I/J+ NSg/J/C P  VXB . NSg/I/J/R/C NPr+  J/R  VPt   Nᴹ/Vg/J
> again . “ Dinah’ll miss   me       very much         to - night    , I       should think  ! ” ( Dinah was the
# P     . . ?        NSg/VB NPr/ISg+ J/R  NSg/I/J/R/Dq P  . N🅪Sg/VB+ . ISg/#r+ VXB    NSg/VB . . . NPr   VPt D
> cat       . ) “ I       hope      they’ll remember her     saucer of milk     at    tea      - time       . Dinah my  dear     ! I
# NSg/VB/J+ . . . ISg/#r+ NPr🅪Sg/VB K       NSg/VB   ISg/D$+ NSg/VB P  N🅪Sg/VB+ NSg/P N🅪Sg/VB+ . N🅪Sg/VB/J+ . NPr   D$+ NSg/VB/J . ISg/#r+
> wish   you    were    down        here with me       ! There are no       mice   in        the air      , I’m afraid , but
# NSg/VB ISgPl+ NSg/VPt N🅪Sg/VB/J/P J/R  P    NPr/ISg+ . R+    VB  NSg/Dq/P NPl/VB NPr/J/R/P D+  N🅪Sg/VB+ . K   J      . NSg/C/P
> you    might    catch  a   bat     , and  that’s very like         a   mouse   , you    know   . But     do  cats    eat
# ISgPl+ Nᴹ/VXB/J NSg/VB D/P NSg/VB+ . VB/C NSg$   J/R  NSg/VB/J/C/P D/P NSg/VB+ . ISgPl+ NSg/VB . NSg/C/P VXB NPl/V3+ VB
> bats   , I       wonder  ? ” And  here Alice began to get    rather     sleepy , and  went    on  saying
# NPl/V3 . ISg/#r+ N🅪Sg/VB . . VB/C J/R  NPr+  VPt   P  NSg/VB NPr/VB/J/R NSg/J  . VB/C NSg/VPt J/P N🅪Sg/Vg/J
> to herself , in        a   dreamy sort   of way    , “ Do  cats    eat bats   ? Do  cats    eat bats   ? ” and
# P  ISg+    . NPr/J/R/P D/P J      NSg/VB P  NSg/J+ . . VXB NPl/V3+ VB  NPl/V3 . VXB NPl/V3+ VB  NPl/V3 . . VB/C
> sometimes , “ Do  bats   eat cats    ? ” for   , you    see    , as    she  couldn’t answer  either
# R         . . VXB NPl/V3 VB  NPl/V3+ . . R/C/P . ISgPl+ NSg/VB . R/C/P ISg+ VXB      NSg/VB+ I/C
> question , it       didn’t much         matter  which way    she  put     it       . She  felt      that         she  was
# NSg/VB+  . NPr/ISg+ VXPt   NSg/I/J/R/Dq N🅪Sg/VB I/C+  NSg/J+ ISg+ NSg/VBP NPr/ISg+ . ISg+ N🅪Sg/VP/J NSg/I/C/Ddem ISg+ VPt
> dozing  off        , and  had just begun to dream    that         she  was walking hand    in        hand    with
# Nᴹ/Vg/J NSg/VB/J/P . VB/C VP  J/R  VPp   P  NSg/VB/J NSg/I/C/Ddem ISg+ VPt Nᴹ/Vg/J NSg/VB+ NPr/J/R/P NSg/VB+ P
> Dinah , and  saying    to her     very earnestly , “ Now       , Dinah , tell   me       the truth    : did  you
# NPr   . VB/C N🅪Sg/Vg/J P  ISg/D$+ J/R  R         . . NSg/J/R/C . NPr   . NPr/VB NPr/ISg+ D   N🅪Sg/VB+ . VXPt ISgPl+
> ever eat a   bat     ? ” when    suddenly , thump   ! thump   ! down        she  came      upon a   heap   of
# J/R  VB  D/P NSg/VB+ . . NSg/I/C R        . NSg/VB+ . NSg/VB+ . N🅪Sg/VB/J/P ISg+ NSg/VPt/P P    D/P NSg/VB P
> sticks and  dry       leaves  , and  the fall     was over    .
# NPl/V3 VB/C NSg/VB/J+ NPl/V3+ . VB/C D+  N🅪Sg/VB+ VPt NSg/J/P .
>
#
> Alice was not     a   bit     hurt      , and  she  jumped up         on  to her     feet in        a    moment : she
# NPr+  VPt NSg/R/C D/P NSg/VPt NSg/VBP/J . VB/C ISg+ VP/J   NSg/VB/J/P J/P P  ISg/D$+ NPl+ NPr/J/R/P D/P+ NSg+   . ISg+
> looked up         , but     it       was all          dark     overhead ; before her     was another long     passage  ,
# VP/J   NSg/VB/J/P . NSg/C/P NPr/ISg+ VPt NSg/I/J/C/Dq NSg/VB/J NSg/J/P  . C/P    ISg/D$+ VPt I/D     NPr/VB/J NSg/VB/J .
> and  the White        Rabbit  was still      in        sight    , hurrying down        it       . There was not     a
# VB/C D+  NPr🅪Sg/VB/J+ NSg/VB+ VPt NSg/VB/J/R NPr/J/R/P N🅪Sg/VB+ . Nᴹ/Vg/J  N🅪Sg/VB/J/P NPr/ISg+ . R+    VPt NSg/R/C D/P
> moment to be      lost : away went    Alice like         the wind     , and  was just in        time       to hear
# NSg+   P  NSg/VXB VP/J . VB/J NSg/VPt NPr+  NSg/VB/J/C/P D+  N🅪Sg/VB+ . VB/C VPt J/R  NPr/J/R/P N🅪Sg/VB/J+ P  VB
> it       say    , as    it       turned a    corner  , “ Oh     my  ears    and  whiskers , how   late  it’s getting ! ”
# NPr/ISg+ NSg/VB . R/C/P NPr/ISg+ VP/J   D/P+ NSg/VB+ . . NPr/VB D$+ NPl/V3+ VB/C NPl      . NSg/C NSg/J K    NSg/Vg  . .
> She  was close    behind  it       when    she  turned the corner  , but     the Rabbit  was no       longer
# ISg+ VPt NSg/VB/J NSg/J/P NPr/ISg+ NSg/I/C ISg+ VP/J   D+  NSg/VB+ . NSg/C/P D+  NSg/VB+ VPt NSg/Dq/P NSg/JC
> to be      seen    : she  found  herself in        a   long     , low         hall , which was lit      up         by      a   row    of
# P  NSg/VXB NSg/VPp . ISg+ NSg/VP ISg+    NPr/J/R/P D/P NPr/VB/J . NSg/VB/J/R+ NPr+ . I/C+  VPt NSg/VP/J NSg/VB/J/P NSg/J/P D/P NSg/VB P
> lamps   hanging from the roof    .
# NPl/V3+ Nᴹ/Vg/J P    D+  NSg/VB+ .
>
#
> There were    doors   all          round      the hall , but     they were    all          locked ; and  when    Alice
# R+    NSg/VPt NPl/V3+ NSg/I/J/C/Dq NSg/VB/J/P D+  NPr+ . NSg/C/P IPl+ NSg/VPt NSg/I/J/C/Dq VP/J   . VB/C NSg/I/C NPr+
> had been    all          the way   down        one      side      and  up         the other    , trying  every door    , she
# VP  NSg/VPp NSg/I/J/C/Dq D   NSg/J N🅪Sg/VB/J/P NSg/I/J+ NSg/VB/J+ VB/C NSg/VB/J/P D   NSg/VB/J . Nᴹ/Vg/J Dq+   NSg/VB+ . ISg+
> walked sadly down        the middle   , wondering how   she  was ever to get    out          again .
# VP/J   R     N🅪Sg/VB/J/P D   NSg/VB/J . Nᴹ/Vg/J   NSg/C ISg+ VPt J/R  P  NSg/VB NSg/VB/J/R/P P     .
>
#
> Suddenly she  came      upon a   little     three - legged   table   , all          made of solid glass      ;
# R        ISg+ NSg/VPt/P P    D/P NPr/I/J/Dq NSg   . NSg/VB/J NSg/VB+ . NSg/I/J/C/Dq VP   P  NSg/J NPr🅪Sg/VB+ .
> there was nothing  on  it       except a   tiny  golden   key      , and  Alice’s first  thought  was
# R+    VPt NSg/I/J+ J/P NPr/ISg+ VB/C/P D/P NSg/J NPr/VB/J NPr/VB/J . VB/C NSg$    NSg/J+ N🅪Sg/VP+ VPt
> that         it       might    belong to one     of the doors  of the hall ; but     , alas ! either the
# NSg/I/C/Ddem NPr/ISg+ Nᴹ/VXB/J VB/P   P  NSg/I/J P  D   NPl/V3 P  D   NPr+ . NSg/C/P . NPl  . I/C    D+
> locks   were    too large , or    the key      was too small    , but     at    any     rate    it       would not
# NPl/V3+ NSg/VPt R   NSg/J . NPr/C D   NPr/VB/J VPt R   NPr/VB/J . NSg/C/P NSg/P I/R/Dq+ NSg/VB+ NPr/ISg+ VXB   NSg/R/C
> open     any    of them     . However , on  the second    time       round      , she  came      upon a    low         curtain
# NSg/VB/J I/R/Dq P  NSg/IPl+ . C       . J/P D+  NSg/VB/J+ N🅪Sg/VB/J+ NSg/VB/J/P . ISg+ NSg/VPt/P P    D/P+ NSg/VB/J/R+ NSg/VB+
> she  had not     noticed before , and  behind  it       was a   little     door   about fifteen inches
# ISg+ VP  NSg/R/C VP/J    C/P    . VB/C NSg/J/P NPr/ISg+ VPt D/P NPr/I/J/Dq NSg/VB J/P   NSg+    NPl/V3+
> high       : she  tried the little     golden   key      in        the lock    , and  to her     great  delight    it
# NSg/VB/J/R . ISg+ VP/J  D   NPr/I/J/Dq NPr/VB/J NPr/VB/J NPr/J/R/P D+  NSg/VB+ . VB/C P  ISg/D$+ NSg/J+ N🅪Sg/VB/J+ NPr/ISg+
> fitted   !
# NSg/VP/J .
>
#
> Alice opened the door    and  found  that         it       led      into a    small     passage   , not     much
# NPr+  VP/J   D+  NSg/VB+ VB/C NSg/VP NSg/I/C/Ddem NPr/ISg+ NSg/VP/J P    D/P+ NPr/VB/J+ NSg/VB/J+ . NSg/R/C NSg/I/J/R/Dq
> larger than a   rat     - hole    : she  knelt down        and  looked along the passage   into the
# JC     C/P  D/P NSg/VB+ . NSg/VB+ . ISg+ VP    N🅪Sg/VB/J/P VB/C VP/J   P     D   NSg/VB/J+ P    D
> loveliest garden    you    ever saw     . How   she  longed to get    out          of that          dark      hall , and
# JS        NSg/VB/J+ ISgPl+ J/R  NSg/VPt . NSg/C ISg+ VP/J   P  NSg/VB NSg/VB/J/R/P P  NSg/I/C/Ddem+ NSg/VB/J+ NPr+ . VB/C
> wander about among those  beds   of bright    flowers   and  those  cool     fountains , but
# NSg/VB J/P   P     I/Ddem NPl/V3 P  NPr/VB/J+ NPrPl/V3+ VB/C I/Ddem NSg/VB/J NPl/V3    . NSg/C/P
> she  could   not     even       get    her     head      through the doorway ; “ and  even       if    my  head      would
# ISg+ NSg/VXB NSg/R/C NSg/VB/J/R NSg/VB ISg/D$+ NPr/VB/J+ NSg/J/P D   NSg+    . . VB/C NSg/VB/J/R NSg/C D$+ NPr/VB/J+ VXB
> go       through , ” thought poor     Alice , “ it       would be      of very little     use     without my
# NSg/VB/J NSg/J/P . . N🅪Sg/VP NSg/VB/J NPr+  . . NPr/ISg+ VXB   NSg/VXB P  J/R  NPr/I/J/Dq N🅪Sg/VB C/P     D$+
> shoulders . Oh     , how   I       wish   I       could   shut      up         like         a    telescope ! I       think  I       could   , if
# NPl/V3+   . NPr/VB . NSg/C ISg/#r+ NSg/VB ISg/#r+ NSg/VXB NSg/VBP/J NSg/VB/J/P NSg/VB/J/C/P D/P+ NSg/VB+   . ISg/#r+ NSg/VB ISg/#r+ NSg/VXB . NSg/C
> I       only  knew how   to begin  . ” For   , you    see    , so          many       out          - of - the - way   things had
# ISg/#r+ J/R/C VPt  NSg/C P  NSg/VB . . R/C/P . ISgPl+ NSg/VB . NSg/I/J/R/C NSg/I/J/Dq NSg/VB/J/R/P . P  . D   . NSg/J NPl+   VP
> happened lately , that         Alice had begun to think  that         very few       things indeed were
# VP/J     R      . NSg/I/C/Ddem NPr+  VP  VPp   P  NSg/VB NSg/I/C/Ddem J/R  NSg/I/Dq+ NPl+   R      NSg/VPt
> really impossible .
# R      NSg/J      .
>
#
> There seemed to be      no       use     in        waiting  by      the little      door    , so          she  went    back     to the
# R+    VP/J   P  NSg/VXB NSg/Dq/P N🅪Sg/VB NPr/J/R/P Nᴹ/Vg/J+ NSg/J/P D+  NPr/I/J/Dq+ NSg/VB+ . NSg/I/J/R/C ISg+ NSg/VPt NSg/VB/J P  D+
> table   , half      hoping  she  might    find   another key      on  it       , or    at    any    rate    a   book   of
# NSg/VB+ . N🅪Sg/J/P+ Nᴹ/Vg/J ISg+ Nᴹ/VXB/J NSg/VB I/D     NPr/VB/J J/P NPr/ISg+ . NPr/C NSg/P I/R/Dq NSg/VB+ D/P NSg/VB P
> rules   for   shutting people  up         like         telescopes : this   time       she  found  a   little
# NPl/V3+ R/C/P NSg/Vg   NPl/VB+ NSg/VB/J/P NSg/VB/J/C/P NPl/V3     . I/Ddem N🅪Sg/VB/J+ ISg+ NSg/VP D/P NPr/I/J/Dq
> bottle  on  it       , ( “ which certainly was not     here before , ” said Alice , ) and  round      the
# NSg/VB+ J/P NPr/ISg+ . . . I/C+  R         VPt NSg/R/C J/R  C/P    . . VP/J NPr+  . . VB/C NSg/VB/J/P D
> neck   of the bottle  was a   paper      label   , with the words   “ DRINK   ME       , ” beautifully
# NSg/VB P  D   NSg/VB+ VPt D/P N🅪Sg/VB/J+ NSg/VB+ . P    D   NPl/V3+ . NSg/VB+ NPr/ISg+ . . R
> printed on  it       in        large letters .
# VP/J    J/P NPr/ISg+ NPr/J/R/P NSg/J NPl/V3+ .
>
#
> It       was all          very well       to say    “ Drink   me       , ” but     the wise      little      Alice was not     going
# NPr/ISg+ VPt NSg/I/J/C/Dq J/R  NSg/VB/J/R P  NSg/VB . NSg/VB+ NPr/ISg+ . . NSg/C/P D+  NPr/VB/J+ NPr/I/J/Dq+ NPr+  VPt NSg/R/C Nᴹ/Vg/J
> to do  that          in        a    hurry   . “ No       , I’ll look   first , ” she  said , “ and  see    whether it’s
# P  VXB NSg/I/C/Ddem+ NPr/J/R/P D/P+ NSg/VB+ . . NSg/Dq/P . K    NSg/VB NSg/J . . ISg+ VP/J . . VB/C NSg/VB I/C     K
> marked ‘          poison   ’ or    not     ” ; for   she  had read    several nice  little     histories about
# VP/J   Unlintable N🅪Sg/VB+ . NPr/C NSg/R/C . . R/C/P ISg+ VP  NSg/VBP J/Dq    NPr/J NPr/I/J/Dq NPl       J/P
> children who    had got burnt , and  eaten up         by      wild     beasts and  other    unpleasant
# NPl+     NPr/I+ VP  VP  VB/J  . VB/C VPp/J NSg/VB/J/P NSg/J/P NSg/VB/J NPl/V3 VB/C NSg/VB/J NSg/J
> things , all          because they would not     remember the simple   rules   their friends had
# NPl+   . NSg/I/J/C/Dq C/P     IPl+ VXB   NSg/R/C NSg/VB   D   NSg/VB/J NPl/V3+ D$+   NPl/V3+ VP
> taught them     : such  as    , that         a   red    - hot      poker   will    burn   you    if    you    hold     it       too
# VP     NSg/IPl+ . NSg/I R/C/P . NSg/I/C/Ddem D/P N🅪Sg/J . NSg/VB/J NSg/VB+ NPr/VXB NSg/VB ISgPl+ NSg/C ISgPl+ NSg/VB/J NPr/ISg+ R
> long     ; and  that         if    you    cut       your finger  very deeply with a   knife   , it       usually
# NPr/VB/J . VB/C NSg/I/C/Ddem NSg/C ISgPl+ NSg/VBP/J D$+  NSg/VB+ J/R  R      P    D/P NSg/VB+ . NPr/ISg+ R
> bleeds ; and  she  had never forgotten that          , if    you    drink   much         from a   bottle  marked
# NPl/V3 . VB/C ISg+ VP  R     NSg/VPp/J NSg/I/C/Ddem+ . NSg/C ISgPl+ NSg/VB+ NSg/I/J/R/Dq P    D/P NSg/VB+ VP/J
> “ poison   , ” it       is  almost certain to disagree with you    , sooner or    later .
# . N🅪Sg/VB+ . . NPr/ISg+ VL3 R      I/J     P  VB       P    ISgPl+ . JC     NPr/C JC    .
>
#
> However , this    bottle  was not     marked “ poison   , ” so          Alice ventured to taste    it       , and
# C       . I/Ddem+ NSg/VB+ VPt NSg/R/C VP/J   . N🅪Sg/VB+ . . NSg/I/J/R/C NPr+  VP/J     P  NSg/VB/J NPr/ISg+ . VB/C
> finding it       very nice  , ( it       had , in        fact , a   sort   of mixed flavour      of cherry    - tart     ,
# Nᴹ/Vg/J NPr/ISg+ J/R  NPr/J . . NPr/ISg+ VP  . NPr/J/R/P NSg+ . D/P NSg/VB P  VP/J  N🅪Sg/VB/Comm P  NPr🅪Sg/J+ . NSg/VB/J .
> custard , pine   - apple   , roast     turkey    , toffee  , and  hot      buttered toast    , ) she  very
# N🅪Sg    . NSg/VB . NPr🅪Sg+ . N🅪Sg/VB/J NPr🅪Sg/J+ . N🅪Sg/VB . VB/C NSg/VB/J VP/J     N🅪Sg/VB+ . . ISg+ J/R
> soon finished it       off        .
# J/R  VP/J     NPr/ISg+ NSg/VB/J/P .
>
#
> “ What   a    curious feeling    ! ” said Alice ; “ I       must    be      shutting up         like         a   telescope . ”
# . NSg/I+ D/P+ J+      N🅪Sg/Vg/J+ . . VP/J NPr+  . . ISg/#r+ NSg/VXB NSg/VXB NSg/Vg   NSg/VB/J/P NSg/VB/J/C/P D/P NSg/VB+   . .
>
#
> And  so          it       was indeed : she  was now       only  ten inches  high       , and  her     face    brightened
# VB/C NSg/I/J/R/C NPr/ISg+ VPt R      . ISg+ VPt NSg/J/R/C J/R/C NSg NPl/V3+ NSg/VB/J/R . VB/C ISg/D$+ NSg/VB+ VP/J
> up         at    the thought that         she  was now       the right    size     for   going   through the little
# NSg/VB/J/P NSg/P D   N🅪Sg/VP NSg/I/C/Ddem ISg+ VPt NSg/J/R/C D   NPr/VB/J N🅪Sg/VB+ R/C/P Nᴹ/Vg/J NSg/J/P D   NPr/I/J/Dq
> door    into that         lovely garden    . First , however , she  waited for   a    few       minutes to
# NSg/VB+ P    NSg/I/C/Ddem NSg/J  NSg/VB/J+ . NSg/J . C       . ISg+ VP/J   R/C/P D/P+ NSg/I/Dq+ NPl/V3+ P
> see    if    she  was going   to shrink any    further : she  felt      a   little     nervous about
# NSg/VB NSg/C ISg+ VPt Nᴹ/Vg/J P  NSg/VB I/R/Dq VB/JC   . ISg+ N🅪Sg/VP/J D/P NPr/I/J/Dq J       J/P
> this    ; “ for   it       might    end     , you    know   , ” said Alice to herself , “ in        my  going   out
# I/Ddem+ . . R/C/P NPr/ISg+ Nᴹ/VXB/J NSg/VB+ . ISgPl+ NSg/VB . . VP/J NPr+  P  ISg+    . . NPr/J/R/P D$+ Nᴹ/Vg/J NSg/VB/J/R/P
> altogether , like         a    candle  . I       wonder  what   I       should be      like         then      ? ” And  she  tried
# NSg        . NSg/VB/J/C/P D/P+ NSg/VB+ . ISg/#r+ N🅪Sg/VB NSg/I+ ISg/#r+ VXB    NSg/VXB NSg/VB/J/C/P NSg/J/R/C . . VB/C ISg+ VP/J
> to fancy    what   the flame    of a    candle  is  like         after the candle  is  blown out          , for
# P  NSg/VB/J NSg/I+ D   NSg/VB/J P  D/P+ NSg/VB+ VL3 NSg/VB/J/C/P P     D+  NSg/VB+ VL3 VPp/J NSg/VB/J/R/P . R/C/P
> she  could   not     remember ever having  seen    such   a    thing .
# ISg+ NSg/VXB NSg/R/C NSg/VB   J/R  Nᴹ/Vg/J NSg/VPp NSg/I+ D/P+ NSg+  .
>
#
> After a    while       , finding that         nothing  more         happened , she  decided  on  going   into the
# P     D/P+ NSg/VB/C/P+ . Nᴹ/Vg/J NSg/I/C/Ddem NSg/I/J+ NPr/I/J/R/Dq VP/J     . ISg+ NSg/VP/J J/P Nᴹ/Vg/J P    D+
> garden    at    once  ; but     , alas for   poor      Alice ! when    she  got to the door    , she  found
# NSg/VB/J+ NSg/P NSg/C . NSg/C/P . NPl  R/C/P NSg/VB/J+ NPr+  . NSg/I/C ISg+ VP  P  D+  NSg/VB+ . ISg+ NSg/VP
> she  had forgotten the little     golden   key      , and  when    she  went    back     to the table   for
# ISg+ VP  NSg/VPp/J D   NPr/I/J/Dq NPr/VB/J NPr/VB/J . VB/C NSg/I/C ISg+ NSg/VPt NSg/VB/J P  D+  NSg/VB+ R/C/P
> it       , she  found  she  could   not     possibly reach  it       : she  could   see    it       quite plainly
# NPr/ISg+ . ISg+ NSg/VP ISg+ NSg/VXB NSg/R/C R        NSg/VB NPr/ISg+ . ISg+ NSg/VXB NSg/VB NPr/ISg+ R     R
> through the glass      , and  she  tried her     best       to climb  up         one     of the legs   of the
# NSg/J/P D   NPr🅪Sg/VB+ . VB/C ISg+ VP/J  ISg/D$+ NPr/VXB/JS P  NSg/VB NSg/VB/J/P NSg/I/J P  D   NPl/V3 P  D
> table   , but     it       was too slippery ; and  when    she  had tired herself out          with trying  ,
# NSg/VB+ . NSg/C/P NPr/ISg+ VPt R   J        . VB/C NSg/I/C ISg+ VP  VP/J  ISg+    NSg/VB/J/R/P P    Nᴹ/Vg/J .
> the poor     little     thing sat      down        and  cried .
# D   NSg/VB/J NPr/I/J/Dq NSg+  NSg/VP/J N🅪Sg/VB/J/P VB/C VP/J  .
>
#
> “ Come       , there’s no       use     in        crying  like         that          ! ” said Alice to herself , rather
# . NSg/VBPp/P . K       NSg/Dq/P N🅪Sg/VB NPr/J/R/P Nᴹ/Vg/J NSg/VB/J/C/P NSg/I/C/Ddem+ . . VP/J NPr+  P  ISg+    . NPr/VB/J/R
> sharply ; “ I       advise you    to leave  off        this    minute    ! ” She  generally gave herself
# R       . . ISg/#r+ NSg/VB ISgPl+ P  NSg/VB NSg/VB/J/P I/Ddem+ NSg/VB/J+ . . ISg+ R         VPt  ISg+
> very good      advice , ( though she  very seldom followed it       ) , and  sometimes she
# J/R  NPr/VB/J+ Nᴹ+    . . VB/C   ISg+ J/R  R      VP/J     NPr/ISg+ . . VB/C R         ISg+
> scolded herself so          severely as    to bring tears   into her     eyes    ; and  once  she
# VP/J    ISg+    NSg/I/J/R/C R        R/C/P P  VB    NPl/V3+ P    ISg/D$+ NPl/V3+ . VB/C NSg/C ISg+
> remembered trying  to box    her     own      ears    for   having  cheated herself in        a   game      of
# VP/J       Nᴹ/Vg/J P  NSg/VB ISg/D$+ NSg/VB/J NPl/V3+ R/C/P Nᴹ/Vg/J VP/J    ISg+    NPr/J/R/P D/P NSg/VB/J+ P
> croquet she  was playing against herself , for   this   curious child   was very fond     of
# NSg/VB  ISg+ VPt Nᴹ/Vg/J C/P     ISg+    . R/C/P I/Ddem J       NSg/VB+ VPt J/R  NSg/VB/J P
> pretending to be      two people  . “ But     it’s no       use     now       , ” thought poor     Alice , “ to
# Nᴹ/Vg/J    P  NSg/VXB NSg NPl/VB+ . . NSg/C/P K    NSg/Dq/P N🅪Sg/VB NSg/J/R/C . . N🅪Sg/VP NSg/VB/J NPr+  . . P
> pretend  to be      two people  ! Why    , there’s hardly enough of me       left     to make   one
# NSg/VB/J P  NSg/VXB NSg NPl/VB+ . NSg/VB . K       R      NSg/I  P  NPr/ISg+ NPr/VP/J P  NSg/VB NSg/I/J
> respectable person  ! ”
# NSg/J       NSg/VB+ . .
>
#
> Soon her     eye     fell      on  a    little      glass      box     that          was lying   under   the table   : she
# J/R  ISg/D$+ NSg/VB+ NSg/VPt/J J/P D/P+ NPr/I/J/Dq+ NPr🅪Sg/VB+ NSg/VB+ NSg/I/C/Ddem+ VPt Nᴹ/Vg/J NSg/J/P D+  NSg/VB+ . ISg+
> opened it       , and  found  in        it       a   very small     cake     , on  which the words   “ EAT ME       ” were
# VP/J   NPr/ISg+ . VB/C NSg/VP NPr/J/R/P NPr/ISg+ D/P J/R  NPr/VB/J+ N🅪Sg/VB+ . J/P I/C+  D+  NPl/V3+ . VB  NPr/ISg+ . NSg/VPt
> beautifully marked in        currants . “ Well       , I’ll eat it       , ” said Alice , “ and  if    it
# R           VP/J   NPr/J/R/P NPl      . . NSg/VB/J/R . K    VB  NPr/ISg+ . . VP/J NPr+  . . VB/C NSg/C NPr/ISg+
> makes  me       grow larger , I       can     reach  the key      ; and  if    it       makes  me       grow smaller , I
# NPl/V3 NPr/ISg+ VB   JC     . ISg/#r+ NPr/VXB NSg/VB D   NPr/VB/J . VB/C NSg/C NPr/ISg+ NPl/V3 NPr/ISg+ VB   NSg/JC  . ISg/#r+
> can     creep   under   the door    ; so          either way    I’ll get    into the garden    , and  I       don’t
# NPr/VXB NSg/VB+ NSg/J/P D   NSg/VB+ . NSg/I/J/R/C I/C    NSg/J+ K    NSg/VB P    D   NSg/VB/J+ . VB/C ISg/#r+ VXB
> care     which happens ! ”
# N🅪Sg/VB+ I/C+  V3      . .
>
#
> She  ate     a    little      bit      , and  said anxiously to herself , “ Which way    ? Which way    ? ” ,
# ISg+ NSg/VPt D/P+ NPr/I/J/Dq+ NSg/VPt+ . VB/C VP/J R         P  ISg+    . . I/C+  NSg/J+ . I/C+  NSg/J+ . . .
> holding her     hand    on  the top      of her     head      to feel     which way    it       was growing , and
# Nᴹ/Vg/J ISg/D$+ NSg/VB+ J/P D   NSg/VB/J P  ISg/D$+ NPr/VB/J+ P  NSg/I/VB I/C+  NSg/J+ NPr/ISg+ VPt Nᴹ/Vg/J . VB/C
> she  was quite surprised to find   that         she  remained the same size     : to be      sure ,
# ISg+ VPt R     VP/J      P  NSg/VB NSg/I/C/Ddem ISg+ VP/J     D+  I/J+ N🅪Sg/VB+ . P  NSg/VXB J    .
> this   generally happens when    one     eats cake     , but     Alice had got so          much         into the
# I/Ddem R         V3      NSg/I/C NSg/I/J V3   N🅪Sg/VB+ . NSg/C/P NPr+  VP  VP  NSg/I/J/R/C NSg/I/J/R/Dq P    D
> way   of expecting nothing  but     out          - of - the - way   things to happen , that         it       seemed
# NSg/J P  Nᴹ/Vg/J   NSg/I/J+ NSg/C/P NSg/VB/J/R/P . P  . D   . NSg/J NPl    P  VB     . NSg/I/C/Ddem NPr/ISg+ VP/J
> quite dull and  stupid for   life     to go       on  in        the common    way    .
# R     VB/J VB/C NSg/J  R/C/P N🅪Sg/VB+ P  NSg/VB/J J/P NPr/J/R/P D+  NSg/VB/J+ NSg/J+ .
>
#
> So          she  set       to work    , and  very soon finished off        the cake     .
# NSg/I/J/R/C ISg+ NPr/VBP/J P  N🅪Sg/VB . VB/C J/R  J/R  VP/J     NSg/VB/J/P D+  N🅪Sg/VB+ .
>
#
>              CHAPTER II : The Pool   of Tears
# HeadingStart NSg/VB+ #r . D   NSg/VB P  NPl/V3+
>
#
> “ Curiouser and  curiouser ! ” cried Alice ( she  was so          much         surprised , that         for   the
# . ?         VB/C ?         . . VP/J  NPr+  . ISg+ VPt NSg/I/J/R/C NSg/I/J/R/Dq VP/J      . NSg/I/C/Ddem R/C/P D+
> moment she  quite forgot how   to speak  good      English      ) ; “ now       I’m opening out          like
# NSg+   ISg+ R     VPt    NSg/C P  NSg/VB NPr/VB/J+ NPr🅪Sg/VB/J+ . . . NSg/J/R/C K   Nᴹ/Vg/J NSg/VB/J/R/P NSg/VB/J/C/P
> the largest telescope that          ever was ! Good     - bye     , feet ! ” ( for   when    she  looked down
# D   JS      NSg/VB+   NSg/I/C/Ddem+ J/R  VPt . NPr/VB/J . NSg/J/P . NPl+ . . . R/C/P NSg/I/C ISg+ VP/J   N🅪Sg/VB/J/P
> at    her     feet , they seemed to be      almost out          of sight    , they were    getting so          far
# NSg/P ISg/D$+ NPl+ . IPl+ VP/J   P  NSg/VXB R      NSg/VB/J/R/P P  N🅪Sg/VB+ . IPl+ NSg/VPt NSg/Vg  NSg/I/J/R/C NSg/VB/J
> off        ) . “ Oh     , my  poor      little      feet , I       wonder  who    will    put     on  your shoes  and
# NSg/VB/J/P . . . NPr/VB . D$+ NSg/VB/J+ NPr/I/J/Dq+ NPl+ . ISg/#r+ N🅪Sg/VB NPr/I+ NPr/VXB NSg/VBP J/P D$+  NPl/V3 VB/C
> stockings for   you    now       , dears   ? I’m sure I       shan’t be      able     ! I       shall be      a    great  deal
# NPl/V3+   R/C/P ISgPl+ NSg/J/R/C . NPl/V3+ . K   J    ISg/#r+ VXB    NSg/VXB NSg/VB/J . ISg/#r+ VXB   NSg/VXB D/P+ NSg/J+ NSg/VB/J+
> too far      off        to trouble myself about you    : you    must    manage the best        way    you
# R   NSg/VB/J NSg/VB/J/P P  N🅪Sg/VB ISg+   J/P   ISgPl+ . ISgPl+ NSg/VXB NSg/VB D+  NPr/VXB/JS+ NSg/J+ ISgPl+
> can     ; — but     I       must    be      kind  to them     , ” thought Alice , “ or    perhaps they won’t walk   the
# NPr/VXB . . NSg/C/P ISg/#r+ NSg/VXB NSg/VXB NSg/J P  NSg/IPl+ . . N🅪Sg/VP NPr+  . . NPr/C NSg/R   IPl+ VXB   NSg/VB D
> way    I       want   to go       ! Let     me       see    : I’ll give   them     a   new   pair   of boots   every
# NSg/J+ ISg/#r+ NSg/VB P  NSg/VB/J . NSg/VBP NPr/ISg+ NSg/VB . K    NSg/VB NSg/IPl+ D/P NSg/J NSg/VB P  NPl/V3+ Dq
> Christmas . ”
# NPr/VB/J+ . .
>
#
> And  she  went    on  planning to herself how   she  would manage it       . “ They must    go       by
# VB/C ISg+ NSg/VPt J/P NSg/VB   P  ISg+    NSg/C ISg+ VXB   NSg/VB NPr/ISg+ . . IPl+ NSg/VXB NSg/VB/J NSg/J/P
> the carrier , ” she  thought ; “ and  how   funny it’ll seem , sending presents to one’s
# D+  NPr+    . . ISg+ N🅪Sg/VP . . VB/C NSg/C NSg/J K     VB   . Nᴹ/Vg/J NPl/V3+  P  NSg$
> own      feet ! And  how   odd    the directions will    look   !
# NSg/VB/J NPl+ . VB/C NSg/C NSg/J+ D+  NPl+       NPr/VXB NSg/VB .
>
#
> Alice’s Right     Foot    , Esq . , Hearthrug , near       the Fender , ( with Alice’s love      ) .
# NSg$    NPr/VB/J+ NSg/VB+ . NSg . . NSg       . NSg/VB/J/P D   NSg/VB . . P    NSg$    NPr🅪Sg/VB . .
>
#
> Oh     dear     , what   nonsense I’m talking ! ”
# NPr/VB NSg/VB/J . NSg/I+ Nᴹ/VB/J+ K   Nᴹ/Vg/J . .
>
#
> Just then      her     head      struck against the roof   of the hall : in        fact she  was now       more
# J/R  NSg/J/R/C ISg/D$+ NPr/VB/J+ VB     C/P     D   NSg/VB P  D+  NPr+ . NPr/J/R/P NSg+ ISg+ VPt NSg/J/R/C NPr/I/J/R/Dq
> than nine feet high       , and  she  at    once  took up         the little     golden   key      and  hurried
# C/P  NSg+ NPl+ NSg/VB/J/R . VB/C ISg+ NSg/P NSg/C VPt  NSg/VB/J/P D   NPr/I/J/Dq NPr/VB/J NPr/VB/J VB/C VP/J
> off        to the garden    door    .
# NSg/VB/J/P P  D+  NSg/VB/J+ NSg/VB+ .
>
#
> Poor      Alice ! It       was as    much         as    she  could   do  , lying   down        on  one      side      , to look
# NSg/VB/J+ NPr+  . NPr/ISg+ VPt R/C/P NSg/I/J/R/Dq R/C/P ISg+ NSg/VXB VXB . Nᴹ/Vg/J N🅪Sg/VB/J/P J/P NSg/I/J+ NSg/VB/J+ . P  NSg/VB
> through into the garden    with one      eye     ; but     to get    through was more         hopeless than
# NSg/J/P P    D   NSg/VB/J+ P    NSg/I/J+ NSg/VB+ . NSg/C/P P  NSg/VB NSg/J/P VPt NPr/I/J/R/Dq J        C/P
> ever : she  sat      down        and  began to cry    again .
# J/R  . ISg+ NSg/VP/J N🅪Sg/VB/J/P VB/C VPt   P  NSg/VB P     .
>
#
> “ You    ought     to be      ashamed of yourself , ” said Alice , “ a   great girl    like         you    , ” ( she
# . ISgPl+ NSg/I/VXB P  NSg/VXB J       P  ISg+     . . VP/J NPr+  . . D/P NSg/J NSg/VB+ NSg/VB/J/C/P ISgPl+ . . . ISg+
> might    well       say    this    ) , “ to go       on  crying  in        this    way    ! Stop   this    moment , I       tell
# Nᴹ/VXB/J NSg/VB/J/R NSg/VB I/Ddem+ . . . P  NSg/VB/J J/P Nᴹ/Vg/J NPr/J/R/P I/Ddem+ NSg/J+ . NSg/VB I/Ddem+ NSg+   . ISg/#r+ NPr/VB
> you    ! ” But     she  went    on  all          the same , shedding gallons of tears   , until there was a
# ISgPl+ . . NSg/C/P ISg+ NSg/VPt J/P NSg/I/J/C/Dq D   I/J  . NSg/Vg   NPl     P  NPl/V3+ . C/P   R+    VPt D/P
> large pool    all          round      her     , about four inches  deep  and  reaching half      down        the
# NSg/J NSg/VB+ NSg/I/J/C/Dq NSg/VB/J/P ISg/D$+ . J/P   NSg  NPl/V3+ NSg/J VB/C Nᴹ/Vg/J  N🅪Sg/J/P+ N🅪Sg/VB/J/P D
> hall .
# NPr+ .
>
#
> After a    time       she  heard a   little     pattering of feet in        the distance , and  she
# P     D/P+ N🅪Sg/VB/J+ ISg+ VP/J  D/P NPr/I/J/Dq Nᴹ/Vg/J   P  NPl  NPr/J/R/P D   N🅪Sg/VB+ . VB/C ISg+
> hastily dried her     eyes    to see    what   was coming  . It       was the White       Rabbit
# R       VP/J  ISg/D$+ NPl/V3+ P  NSg/VB NSg/I+ VPt Nᴹ/Vg/J . NPr/ISg+ VPt D   NPr🅪Sg/VB/J NSg/VB
> returning , splendidly dressed , with a   pair   of white        kid     gloves  in        one     hand   and  a
# Nᴹ/Vg/J   . R          VP/J    . P    D/P NSg/VB P  NPr🅪Sg/VB/J+ NSg/VB+ NPl/V3+ NPr/J/R/P NSg/I/J NSg/VB VB/C D/P+
> large  fan     in        the other    : he       came      trotting along in        a    great  hurry   , muttering to
# NSg/J+ NSg/VB+ NPr/J/R/P D   NSg/VB/J . NPr/ISg+ NSg/VPt/P NSg/Vg/J P     NPr/J/R/P D/P+ NSg/J+ NSg/VB+ . Nᴹ/Vg/J   P
> himself as    he       came      , “ Oh     ! the Duchess , the Duchess ! Oh     ! won’t she  be      savage    if
# ISg+    R/C/P NPr/ISg+ NSg/VPt/P . . NPr/VB . D   NSg/VB  . D   NSg/VB  . NPr/VB . VXB   ISg+ NSg/VXB NPr/VB/J+ NSg/C
> I’ve kept her     waiting ! ” Alice felt      so          desperate that         she  was ready    to ask    help
# K    VP   ISg/D$+ Nᴹ/Vg/J . . NPr+  N🅪Sg/VP/J NSg/I/J/R/C NSg/J     NSg/I/C/Ddem ISg+ VPt NSg/VB/J P  NSg/VB NSg/VB
> of any     one      ; so          , when    the Rabbit  came      near       her     , she  began , in        a   low        , timid voice   ,
# P  I/R/Dq+ NSg/I/J+ . NSg/I/J/R/C . NSg/I/C D+  NSg/VB+ NSg/VPt/P NSg/VB/J/P ISg/D$+ . ISg+ VPt   . NPr/J/R/P D/P NSg/VB/J/R . J+    NSg/VB+ .
> “ If    you    please , sir     — ” The Rabbit  started violently , dropped the white        kid     gloves
# . NSg/C ISgPl+ VB     . NPr/VB+ . . D+  NSg/VB+ VP/J    R         . VP/J    D+  NPr🅪Sg/VB/J+ NSg/VB+ NPl/V3
> and  the fan     , and  skurried away into the darkness as    hard     as    he       could   go       .
# VB/C D+  NSg/VB+ . VB/C ?        VB/J P    D   Nᴹ+      R/C/P N🅪Sg/J/R R/C/P NPr/ISg+ NSg/VXB NSg/VB/J .
>
#
> Alice took up         the fan    and  gloves  , and  , as    the hall was very hot      , she  kept
# NPr+  VPt  NSg/VB/J/P D   NSg/VB VB/C NPl/V3+ . VB/C . R/C/P D+  NPr+ VPt J/R  NSg/VB/J . ISg+ VP
> fanning herself all          the time       she  went    on  talking : “ Dear     , dear     ! How   queer
# NSg/Vg  ISg+    NSg/I/J/C/Dq D   N🅪Sg/VB/J+ ISg+ NSg/VPt J/P Nᴹ/Vg/J . . NSg/VB/J . NSg/VB/J . NSg/C NSg/VB/J
> everything is  to - day     ! And  yesterday things went    on  just as    usual . I       wonder  if
# NSg/I/VB+  VL3 P  . NPr🅪Sg+ . VB/C NSg+      NPl+   NSg/VPt J/P J/R  R/C/P NSg/J . ISg/#r+ N🅪Sg/VB NSg/C
> I’ve been    changed in        the night    ? Let     me       think  : was I       the same when    I       got up         this
# K    NSg/VPp VP/J    NPr/J/R/P D   N🅪Sg/VB+ . NSg/VBP NPr/ISg+ NSg/VB . VPt ISg/#r+ D   I/J  NSg/I/C ISg/#r+ VP  NSg/VB/J/P I/Ddem+
> morning    ? I       almost think  I       can     remember feeling   a   little     different . But     if    I’m
# N🅪Sg/Vg/J+ . ISg/#r+ R      NSg/VB ISg/#r+ NPr/VXB NSg/VB   N🅪Sg/Vg/J D/P NPr/I/J/Dq NSg/J     . NSg/C/P NSg/C K
> not     the same , the next    question is  , Who    in        the world   am       I       ? Ah       , that’s the great
# NSg/R/C D   I/J  . D   NSg/J/P NSg/VB+  VL3 . NPr/I+ NPr/J/R/P D   NSg/VB+ NPr/VB/J ISg/#r+ . NSg/I/VB . NSg$   D   NSg/J
> puzzle ! ” And  she  began thinking over    all           the children she  knew that          were    of the
# NSg/VB . . VB/C ISg+ VPt   Nᴹ/Vg/J  NSg/J/P NSg/I/J/C/Dq+ D+  NPl+     ISg+ VPt  NSg/I/C/Ddem+ NSg/VPt P  D+
> same age      as    herself , to see    if    she  could   have    been    changed for   any    of them     .
# I/J+ N🅪Sg/VB+ R/C/P ISg+    . P  NSg/VB NSg/C ISg+ NSg/VXB NSg/VXB NSg/VPp VP/J    R/C/P I/R/Dq P  NSg/IPl+ .
>
#
> “ I’m sure I’m not     Ada  , ” she  said , “ for   her     hair     goes   in        such  long     ringlets , and
# . K   J    K   NSg/R/C NPr+ . . ISg+ VP/J . . R/C/P ISg/D$+ N🅪Sg/VB+ NPl/V3 NPr/J/R/P NSg/I NPr/VB/J NPl/V3   . VB/C
> mine      doesn’t go       in        ringlets at    all          ; and  I’m sure I       can’t be      Mabel , for   I       know
# NSg/I/VB+ VX3     NSg/VB/J NPr/J/R/P NPl/V3   NSg/P NSg/I/J/C/Dq . VB/C K   J    ISg/#r+ VXB   NSg/VXB NPr   . R/C/P ISg/#r+ NSg/VB
> all          sorts  of things , and  she  , oh     ! she  knows  such  a   very little     ! Besides , she’s
# NSg/I/J/C/Dq NPl/V3 P  NPl+   . VB/C ISg+ . NPr/VB . ISg+ NPl/V3 NSg/I D/P J/R  NPr/I/J/Dq . R/P     . K
> she  , and  I’m I       , and  — oh     dear     , how   puzzling it       all          is  ! I’ll try      if    I       know   all          the
# ISg+ . VB/C K   ISg/#r+ . VB/C . NPr/VB NSg/VB/J . NSg/C Nᴹ/Vg/J  NPr/ISg+ NSg/I/J/C/Dq VL3 . K    NSg/VB/J NSg/C ISg/#r+ NSg/VB NSg/I/J/C/Dq D
> things I       used to know   . Let     me       see    : four times   five is   twelve , and  four times   six
# NPl+   ISg/#r+ VP/J P  NSg/VB . NSg/VBP NPr/ISg+ NSg/VB . NSg  NPl/V3+ NSg  VL3+ NSg    . VB/C NSg+ NPl/V3+ NSg
> is   thirteen , and  four times   seven is   — oh     dear     ! I       shall never get    to twenty at
# VL3+ NSg      . VB/C NSg+ NPl/V3+ NSg+  VL3+ . NPr/VB NSg/VB/J . ISg/#r+ VXB   R     NSg/VB P  NSg    NSg/P
> that          rate    ! However , the Multiplication Table   doesn’t signify : let’s try
# NSg/I/C/Ddem+ NSg/VB+ . C       . D   Nᴹ             NSg/VB+ VX3     VB      . NSg$  NSg/VB/J
> Geography . London is  the capital of Paris , and  Paris is  the capital of Rome , and
# N🅪Sg+     . NPr+   VL3 D   N🅪Sg/J  P  NPr+  . VB/C NPr+  VL3 D   N🅪Sg/J  P  NPr+ . VB/C
> Rome — no       , that’s all          wrong      , I’m certain ! I       must    have    been    changed for   Mabel ! I’ll
# NPr+ . NSg/Dq/P . NSg$   NSg/I/J/C/Dq NSg/VB/J/R . K   I/J     . ISg/#r+ NSg/VXB NSg/VXB NSg/VPp VP/J    R/C/P NPr   . K
> try      and  say    ‘          How   doth the little     — ’ ” and  she  crossed her     hands   on  her     lap       as    if
# NSg/VB/J VB/C NSg/VB Unlintable NSg/C V3   D   NPr/I/J/Dq . . . VB/C ISg+ VP/J    ISg/D$+ NPl/V3+ J/P ISg/D$+ NSg/VB/J+ R/C/P NSg/C
> she  were    saying    lessons , and  began to repeat it       , but     her     voice   sounded hoarse
# ISg+ NSg/VPt N🅪Sg/Vg/J NPl/V3+ . VB/C VPt   P  NSg/VB NPr/ISg+ . NSg/C/P ISg/D$+ NSg/VB+ VP/J    NSg/VB/J
> and  strange  , and  the words   did  not     come       the same as    they used to do  : —
# VB/C NSg/VB/J . VB/C D   NPl/V3+ VXPt NSg/R/C NSg/VBPp/P D   I/J  R/C/P IPl+ VP/J P  VXB . .
>
#
> “ How   doth the little     crocodile Improve his     shining tail      , And  pour   the waters
# . NSg/C V3   D+  NPr/I/J/Dq NSg/VB+   VB      ISg/D$+ Nᴹ/Vg/J NSg/VB/J+ . VB/C NSg/VB D   NPrPl/V3
> of the Nile On  every golden   scale    !
# P  D   NPr+ J/P Dq    NPr/VB/J N🅪Sg/VB+ .
>
#
> “ How   cheerfully he       seems to grin   , How   neatly spread   his     claws   , And  welcome
# . NSg/C R          NPr/ISg+ V3    P  NSg/VB . NSg/C R      N🅪Sg/VBP ISg/D$+ NPl/V3+ . VB/C NSg/VB/J
> little     fishes  in        With gently smiling jaws    ! ”
# NPr/I/J/Dq NPl/V3+ NPr/J/R/P P    R      Nᴹ/Vg/J NPl/V3+ . .
>
#
> “ I’m sure those   are not     the right    words   , ” said poor     Alice , and  her     eyes    filled
# . K   J    I/Ddem+ VB  NSg/R/C D   NPr/VB/J NPl/V3+ . . VP/J NSg/VB/J NPr+  . VB/C ISg/D$+ NPl/V3+ VP/J
> with tears   again as    she  went    on  , “ I       must    be      Mabel after all          , and  I       shall have    to
# P    NPl/V3+ P     R/C/P ISg+ NSg/VPt J/P . . ISg/#r+ NSg/VXB NSg/VXB NPr   P     NSg/I/J/C/Dq . VB/C ISg/#r+ VXB   NSg/VXB P
> go       and  live in        that         poky  little     house   , and  have    next    to no       toys    to play    with ,
# NSg/VB/J VB/C VB/J NPr/J/R/P NSg/I/C/Ddem NSg/J NPr/I/J/Dq NPr/VB+ . VB/C NSg/VXB NSg/J/P P  NSg/Dq/P NPl/V3+ P  N🅪Sg/VB P    .
> and  oh     ! ever so          many       lessons to learn  ! No       , I’ve made up         my  mind    about it       ; if    I’m
# VB/C NPr/VB . J/R  NSg/I/J/R/C NSg/I/J/Dq NPl/V3+ P  NSg/VB . NSg/Dq/P . K    VP   NSg/VB/J/P D$+ NSg/VB+ J/P   NPr/ISg+ . NSg/C K
> Mabel , I’ll stay     down        here ! It’ll be      no       use     their putting their heads   down        and
# NPr   . K    NSg/VB/J N🅪Sg/VB/J/P J/R  . K     NSg/VXB NSg/Dq/P N🅪Sg/VB D$+   Nᴹ/Vg/J D$+   NPl/V3+ N🅪Sg/VB/J/P VB/C
> saying    ‘          Come       up         again , dear     ! ’ I       shall only  look   up         and  say    ‘          Who    am       I       then      ? Tell
# N🅪Sg/Vg/J Unlintable NSg/VBPp/P NSg/VB/J/P P     . NSg/VB/J . . ISg/#r+ VXB   J/R/C NSg/VB NSg/VB/J/P VB/C NSg/VB Unlintable NPr/I+ NPr/VB/J ISg/#r+ NSg/J/R/C . NPr/VB
> me       that         first , and  then      , if    I       like         being       that          person  , I’ll come       up         : if    not     , I’ll
# NPr/ISg+ NSg/I/C/Ddem NSg/J . VB/C NSg/J/R/C . NSg/C ISg/#r+ NSg/VB/J/C/P N🅪Sg/Vg/J/C NSg/I/C/Ddem+ NSg/VB+ . K    NSg/VBPp/P NSg/VB/J/P . NSg/C NSg/R/C . K
> stay     down        here till       I’m somebody else    ’ — but     , oh     dear     ! ” cried Alice , with a   sudden
# NSg/VB/J N🅪Sg/VB/J/P J/R  NSg/VB/C/P K   NSg/I+   NSg/J/C . . NSg/C/P . NPr/VB NSg/VB/J . . VP/J  NPr+  . P    D/P NSg/J
> burst  of tears   , “ I       do  wish   they would put     their heads   down        ! I       am       so          very tired
# NSg/VB P  NPl/V3+ . . ISg/#r+ VXB NSg/VB IPl+ VXB   NSg/VBP D$+   NPl/V3+ N🅪Sg/VB/J/P . ISg/#r+ NPr/VB/J NSg/I/J/R/C J/R  VP/J
> of being       all          alone here ! ”
# P  N🅪Sg/Vg/J/C NSg/I/J/C/Dq J     J/R  . .
>
#
> As    she  said this    she  looked down        at    her     hands   , and  was surprised to see    that         she
# R/C/P ISg+ VP/J I/Ddem+ ISg+ VP/J   N🅪Sg/VB/J/P NSg/P ISg/D$+ NPl/V3+ . VB/C VPt VP/J      P  NSg/VB NSg/I/C/Ddem ISg+
> had put     on  one     of the Rabbit’s little     white       kid     gloves  while      she  was talking .
# VP  NSg/VBP J/P NSg/I/J P  D   NSg$     NPr/I/J/Dq NPr🅪Sg/VB/J NSg/VB+ NPl/V3+ NSg/VB/C/P ISg+ VPt Nᴹ/Vg/J .
> “ How   can     I       have    done      that          ? ” she  thought . “ I       must    be      growing small    again . ” She
# . NSg/C NPr/VXB ISg/#r+ NSg/VXB NSg/VPp/J NSg/I/C/Ddem+ . . ISg+ N🅪Sg/VP . . ISg/#r+ NSg/VXB NSg/VXB Nᴹ/Vg/J NPr/VB/J P     . . ISg+
> got up         and  went    to the table   to measure herself by      it       , and  found  that          , as    nearly
# VP  NSg/VB/J/P VB/C NSg/VPt P  D+  NSg/VB+ P  NSg/VB  ISg+    NSg/J/P NPr/ISg+ . VB/C NSg/VP NSg/I/C/Ddem+ . R/C/P R
> as    she  could   guess  , she  was now       about two  feet high       , and  was going   on  shrinking
# R/C/P ISg+ NSg/VXB NSg/VB . ISg+ VPt NSg/J/R/C J/P   NSg+ NPl+ NSg/VB/J/R . VB/C VPt Nᴹ/Vg/J J/P Nᴹ/Vg/J
> rapidly : she  soon found  out          that         the cause     of this    was the fan    she  was holding ,
# R       . ISg+ J/R  NSg/VP NSg/VB/J/R/P NSg/I/C/Ddem D   N🅪Sg/VB/C P  I/Ddem+ VPt D+  NSg/VB ISg+ VPt Nᴹ/Vg/J .
> and  she  dropped it       hastily , just in        time       to avoid shrinking away altogether .
# VB/C ISg+ VP/J    NPr/ISg+ R       . J/R  NPr/J/R/P N🅪Sg/VB/J+ P  VB    Nᴹ/Vg/J   VB/J NSg        .
>
#
> “ That          was a   narrow   escape  ! ” said Alice , a    good      deal      frightened at    the sudden
# . NSg/I/C/Ddem+ VPt D/P NSg/VB/J N🅪Sg/VB . . VP/J NPr+  . D/P+ NPr/VB/J+ NSg/VB/J+ VP/J       NSg/P D+  NSg/J+
> change   , but     very glad     to find   herself still      in        existence ; “ and  now       for   the
# N🅪Sg/VB+ . NSg/C/P J/R  NSg/VB/J P  NSg/VB ISg+    NSg/VB/J/R NPr/J/R/P NSg+      . . VB/C NSg/J/R/C R/C/P D+
> garden    ! ” and  she  ran     with all           speed    back     to the little      door    : but     , alas ! the
# NSg/VB/J+ . . VB/C ISg+ NSg/VPt P    NSg/I/J/C/Dq+ N🅪Sg/VB+ NSg/VB/J P  D+  NPr/I/J/Dq+ NSg/VB+ . NSg/C/P . NPl  . D+
> little      door    was shut      again , and  the little      golden    key       was lying   on  the glass
# NPr/I/J/Dq+ NSg/VB+ VPt NSg/VBP/J P     . VB/C D+  NPr/I/J/Dq+ NPr/VB/J+ NPr/VB/J+ VPt Nᴹ/Vg/J J/P D+  NPr🅪Sg/VB+
> table   as    before , “ and  things are worse     than ever , ” thought the poor      child   , “ for
# NSg/VB+ R/C/P C/P    . . VB/C NPl+   VB  NSg/VB/JC C/P  J/R  . . N🅪Sg/VP D+  NSg/VB/J+ NSg/VB+ . . R/C/P
> I       never was so          small    as    this   before , never ! And  I       declare it’s too bad      , that         it
# ISg/#r+ R     VPt NSg/I/J/R/C NPr/VB/J R/C/P I/Ddem C/P    . R     . VB/C ISg/#r+ VB      K    R   NSg/VB/J . NSg/I/C/Ddem NPr/ISg+
> is  ! ”
# VL3 . .
>
#
> As    she  said these   words   her     foot    slipped , and  in        another moment , splash  ! she  was
# R/C/P ISg+ VP/J I/Ddem+ NPl/V3+ ISg/D$+ NSg/VB+ VP/J    . VB/C NPr/J/R/P I/D+    NSg+   . NSg/VB+ . ISg+ VPt
> up         to her     chin    in        salt         water    . Her     first  idea was that         she  had somehow fallen
# NSg/VB/J/P P  ISg/D$+ NPr/VB+ NPr/J/R/P NPr🅪Sg/VB/J+ N🅪Sg/VB+ . ISg/D$+ NSg/J+ NSg+ VPt NSg/I/C/Ddem ISg+ VP  R       VPp/J
> into the sea  , “ and  in        that         case       I       can     go       back     by      railway , ” she  said to herself .
# P    D+  NSg+ . . VB/C NPr/J/R/P NSg/I/C/Ddem NPr🅪Sg/VB+ ISg/#r+ NPr/VXB NSg/VB/J NSg/VB/J NSg/J/P NSg+    . . ISg+ VP/J P  ISg+    .
> ( Alice had been    to the seaside once  in        her     life     , and  had come       to the general
# . NPr+  VP  NSg/VPp P  D   NPr/J   NSg/C NPr/J/R/P ISg/D$+ N🅪Sg/VB+ . VB/C VP  NSg/VBPp/P P  D   NSg/VB/J
> conclusion , that          wherever you    go       to on  the English      coast   you    find   a   number     of
# NSg+       . NSg/I/C/Ddem+ C        ISgPl+ NSg/VB/J P  J/P D   NPr🅪Sg/VB/J+ NSg/VB+ ISgPl+ NSg/VB D/P N🅪Sg/VB/JC P
> bathing machines in        the sea  , some     children digging in        the sand      with wooden
# Nᴹ/Vg/J NPl/V3+  NPr/J/R/P D   NSg+ . I/J/R/Dq NPl+     NSg/VB  NPr/J/R/P D   NSg/VB/J+ P    J
> spades , then      a   row    of lodging    houses  , and  behind  them     a   railway station . )
# NPl/V3 . NSg/J/R/C D/P NSg/VB P  N🅪Sg/Vg/J+ NPl/V3+ . VB/C NSg/J/P NSg/IPl+ D/P NSg+    NSg/VB+ . .
> However , she  soon made out          that         she  was in        the pool   of tears   which she  had wept
# C       . ISg+ J/R  VP   NSg/VB/J/R/P NSg/I/C/Ddem ISg+ VPt NPr/J/R/P D   NSg/VB P  NPl/V3+ I/C+  ISg+ VP  VB
> when    she  was nine feet high       .
# NSg/I/C ISg+ VPt NSg  NPl  NSg/VB/J/R .
>
#
> “ I       wish   I       hadn’t cried so          much         ! ” said Alice , as    she  swam about , trying  to find
# . ISg/#r+ NSg/VB ISg/#r+ VPt    VP/J  NSg/I/J/R/C NSg/I/J/R/Dq . . VP/J NPr+  . R/C/P ISg+ VPt  J/P   . Nᴹ/Vg/J P  NSg/VB
> her     way    out          . “ I       shall be      punished for   it       now       , I       suppose , by      being       drowned in        my
# ISg/D$+ NSg/J+ NSg/VB/J/R/P . . ISg/#r+ VXB   NSg/VXB VP/J     R/C/P NPr/ISg+ NSg/J/R/C . ISg/#r+ VB      . NSg/J/P N🅪Sg/Vg/J/C VP/J    NPr/J/R/P D$+
> own       tears   ! That          will    be      a   queer     thing , to be      sure ! However , everything is  queer
# NSg/VB/J+ NPl/V3+ . NSg/I/C/Ddem+ NPr/VXB NSg/VXB D/P NSg/VB/J+ NSg+  . P  NSg/VXB J    . C       . NSg/I/VB+  VL3 NSg/VB/J
> to - day     . ”
# P  . NPr🅪Sg+ . .
>
#
> Just then      she  heard something splashing about in        the pool    a   little     way    off        , and
# J/R  NSg/J/R/C ISg+ VP/J  NSg/I/J+  Nᴹ/Vg/J   J/P   NPr/J/R/P D   NSg/VB+ D/P NPr/I/J/Dq NSg/J+ NSg/VB/J/P . VB/C
> she  swam nearer to make   out          what   it       was : at    first she  thought it       must    be      a
# ISg+ VPt  NSg/JC P  NSg/VB NSg/VB/J/R/P NSg/I+ NPr/ISg+ VPt . NSg/P NSg/J ISg+ N🅪Sg/VP NPr/ISg+ NSg/VXB NSg/VXB D/P
> walrus  or    hippopotamus , but     then      she  remembered how   small    she  was now       , and  she
# NSg/VB+ NPr/C NSg          . NSg/C/P NSg/J/R/C ISg+ VP/J       NSg/C NPr/VB/J ISg+ VPt NSg/J/R/C . VB/C ISg+
> soon made out          that         it       was only  a   mouse   that          had slipped in        like         herself .
# J/R  VP   NSg/VB/J/R/P NSg/I/C/Ddem NPr/ISg+ VPt J/R/C D/P NSg/VB+ NSg/I/C/Ddem+ VP  VP/J    NPr/J/R/P NSg/VB/J/C/P ISg+    .
>
#
> “ Would it       be      of any     use      , now       , ” thought Alice , “ to speak  to this    mouse   ?
# . VXB   NPr/ISg+ NSg/VXB P  I/R/Dq+ N🅪Sg/VB+ . NSg/J/R/C . . N🅪Sg/VP NPr+  . . P  NSg/VB P  I/Ddem+ NSg/VB+ .
> Everything is  so          out          - of - the - way   down        here , that         I       should think  very likely it
# NSg/I/VB+  VL3 NSg/I/J/R/C NSg/VB/J/R/P . P  . D   . NSg/J N🅪Sg/VB/J/P J/R  . NSg/I/C/Ddem ISg/#r+ VXB    NSg/VB J/R  NSg/J  NPr/ISg+
> can     talk    : at    any     rate    , there’s no        harm     in        trying  . ” So          she  began : “ O       Mouse   , do
# NPr/VXB N🅪Sg/VB . NSg/P I/R/Dq+ NSg/VB+ . K       NSg/Dq/P+ N🅪Sg/VB+ NPr/J/R/P Nᴹ/Vg/J . . NSg/I/J/R/C ISg+ VPt   . . NPr/J/P NSg/VB+ . VXB
> you    know   the way    out          of this    pool    ? I       am       very tired of swimming about here , O
# ISgPl+ NSg/VB D+  NSg/J+ NSg/VB/J/R/P P  I/Ddem+ NSg/VB+ . ISg/#r+ NPr/VB/J J/R  VP/J  P  NSg/VB   J/P   J/R  . NPr/J/P
> Mouse   ! ” ( Alice thought this    must    be      the right    way   of speaking to a    mouse   : she
# NSg/VB+ . . . NPr+  N🅪Sg/VP I/Ddem+ NSg/VXB NSg/VXB D   NPr/VB/J NSg/J P  Nᴹ/Vg/J  P  D/P+ NSg/VB+ . ISg+
> had never done      such  a    thing before , but     she  remembered having  seen    in        her
# VP  R     NSg/VPp/J NSg/I D/P+ NSg+  C/P    . NSg/C/P ISg+ VP/J       Nᴹ/Vg/J NSg/VPp NPr/J/R/P ISg/D$+
> brother’s Latin Grammar  , “ A   mouse   — of a   mouse   — to a   mouse   — a   mouse   — O       mouse   ! ” ) The
# NSg$      NPr/J N🅪Sg/VB+ . . D/P NSg/VB+ . P  D/P NSg/VB+ . P  D/P NSg/VB+ . D/P NSg/VB+ . NPr/J/P NSg/VB+ . . . D+
> Mouse   looked at    her     rather     inquisitively , and  seemed to her     to wink   with one     of
# NSg/VB+ VP/J   NSg/P ISg/D$+ NPr/VB/J/R R             . VB/C VP/J   P  ISg/D$+ P  NSg/VB P    NSg/I/J P
> its     little     eyes    , but     it       said nothing  .
# ISg/D$+ NPr/I/J/Dq NPl/V3+ . NSg/C/P NPr/ISg+ VP/J NSg/I/J+ .
>
#
> “ Perhaps it       doesn’t understand English      , ” thought Alice ; “ I       daresay it’s a   French
# . NSg/R   NPr/ISg+ VX3     VB         NPr🅪Sg/VB/J+ . . N🅪Sg/VP NPr+  . . ISg/#r+ VB      K    D/P NPr🅪Sg/VB/J
> mouse   , come       over    with William the Conqueror . ” ( For   , with all          her     knowledge of
# NSg/VB+ . NSg/VBPp/P NSg/J/P P    NPr+    D   NSg       . . . R/C/P . P    NSg/I/J/C/Dq ISg/D$+ Nᴹ        P
> history , Alice had no       very clear     notion how   long     ago anything  had happened . ) So
# N🅪Sg+   . NPr+  VP  NSg/Dq/P J/R  NSg/VB/J+ NSg+   NSg/C NPr/VB/J J/P NSg/I/VB+ VP  VP/J     . . NSg/I/J/R/C
> she  began again : “ Où est  ma     chatte ? ” which was the first sentence in        her     French
# ISg+ VPt   P     . . ?  NPr+ NPr/J+ ?      . . I/C+  VPt D   NSg/J NSg/VB   NPr/J/R/P ISg/D$+ NPr🅪Sg/VB/J
> lesson  - book    . The Mouse   gave a    sudden leap      out          of the water    , and  seemed to quiver
# NSg/VB+ . NSg/VB+ . D+  NSg/VB+ VPt  D/P+ NSg/J+ NSg/VB/J+ NSg/VB/J/R/P P  D+  N🅪Sg/VB+ . VB/C VP/J   P  NSg/VB/J
> all          over     with fright   . “ Oh     , I       beg    your pardon ! ” cried Alice hastily , afraid that
# NSg/I/J/C/Dq NSg/J/P+ P    NSg/VB/J . . NPr/VB . ISg/#r+ NSg/VB D$+  NSg/VB . . VP/J  NPr+  R       . J      NSg/I/C/Ddem
> she  had hurt      the poor     animal’s feelings . “ I       quite forgot you    didn’t like         cats    . ”
# ISg+ VP  NSg/VBP/J D   NSg/VB/J NSg$     NPl/V3+  . . ISg/#r+ R     VPt    ISgPl+ VXPt   NSg/VB/J/C/P NPl/V3+ . .
>
#
> “ Not     like         cats    ! ” cried the Mouse   , in        a   shrill   , passionate voice   . “ Would you    like
# . NSg/R/C NSg/VB/J/C/P NPl/V3+ . . VP/J  D+  NSg/VB+ . NPr/J/R/P D/P NSg/VB/J . NSg/VB/J+  NSg/VB+ . . VXB   ISgPl+ NSg/VB/J/C/P
> cats    if    you    were    me       ? ”
# NPl/V3+ NSg/C ISgPl+ NSg/VPt NPr/ISg+ . .
>
#
> “ Well       , perhaps not     , ” said Alice in        a    soothing tone       : “ don’t be      angry about it       .
# . NSg/VB/J/R . NSg/R   NSg/R/C . . VP/J NPr+  NPr/J/R/P D/P+ Nᴹ/Vg/J+ N🅪Sg/I/VB+ . . VXB   NSg/VXB VB/J  J/P   NPr/ISg+ .
> And  yet      I       wish   I       could   show   you    our cat       Dinah : I       think  you’d take   a   fancy     to
# VB/C NSg/VB/C ISg/#r+ NSg/VB ISg/#r+ NSg/VXB NSg/VB ISgPl+ D$+ NSg/VB/J+ NPr   . ISg/#r+ NSg/VB K     NSg/VB D/P NSg/VB/J+ P
> cats   if    you    could   only  see    her     . She  is  such  a   dear     quiet     thing , ” Alice went    on  ,
# NPl/V3 NSg/C ISgPl+ NSg/VXB J/R/C NSg/VB ISg/D$+ . ISg+ VL3 NSg/I D/P NSg/VB/J N🅪Sg/VB/J NSg   . . NPr+  NSg/VPt J/P .
> half      to herself , as    she  swam lazily about in        the pool    , “ and  she  sits   purring so
# N🅪Sg/J/P+ P  ISg+    . R/C/P ISg+ VPt  R      J/P   NPr/J/R/P D+  NSg/VB+ . . VB/C ISg+ NPl/V3 Nᴹ/Vg/J NSg/I/J/R/C
> nicely by      the fire       , licking her     paws    and  washing her     face    — and  she  is  such  a   nice
# R      NSg/J/P D   N🅪Sg/VB/J+ . Nᴹ/Vg/J ISg/D$+ NPl/V3+ VB/C Nᴹ/Vg/J ISg/D$+ NSg/VB+ . VB/C ISg+ VL3 NSg/I D/P NPr/J
> soft  thing to nurse  — and  she’s such  a   capital one      for   catching mice    — oh     , I       beg
# NSg/J NSg+  P  NSg/VB . VB/C K     NSg/I D/P N🅪Sg/J+ NSg/I/J+ R/C/P Nᴹ/Vg/J  NPl/VB+ . NPr/VB . ISg/#r+ NSg/VB
> your pardon ! ” cried Alice again , for   this    time       the Mouse   was bristling all          over    ,
# D$+  NSg/VB . . VP/J  NPr+  P     . R/C/P I/Ddem+ N🅪Sg/VB/J+ D+  NSg/VB+ VPt Nᴹ/Vg/J   NSg/I/J/C/Dq NSg/J/P .
> and  she  felt      certain it       must    be      really offended . “ We   won’t talk    about her     any
# VB/C ISg+ N🅪Sg/VP/J I/J     NPr/ISg+ NSg/VXB NSg/VXB R      VP/J     . . IPl+ VXB   N🅪Sg/VB J/P   ISg/D$+ I/R/Dq
> more         if    you’d rather     not     . ”
# NPr/I/J/R/Dq NSg/C K     NPr/VB/J/R NSg/R/C . .
>
#
> “ We   indeed ! ” cried the Mouse   , who    was trembling down        to the end    of his     tail      . “ As
# . IPl+ R      . . VP/J  D+  NSg/VB+ . NPr/I+ VPt Nᴹ/Vg/J   N🅪Sg/VB/J/P P  D   NSg/VB P  ISg/D$+ NSg/VB/J+ . . R/C/P
> if    I       would talk    on  such  a    subject   ! Our family  always hated cats    : nasty , low        ,
# NSg/C ISg/#r+ VXB   N🅪Sg/VB J/P NSg/I D/P+ NSg/VB/J+ . D$+ N🅪Sg/J+ R      VP/J  NPl/V3+ . NSg/J . NSg/VB/J/R .
> vulgar things ! Don’t let     me       hear the name    again ! ”
# NSg/J  NPl+   . VXB   NSg/VBP NPr/ISg+ VB   D   NSg/VB+ P     . .
>
#
> “ I       won’t indeed ! ” said Alice , in        a   great hurry   to change  the subject  of
# . ISg/#r+ VXB   R      . . VP/J NPr+  . NPr/J/R/P D/P NSg/J NSg/VB+ P  N🅪Sg/VB D   NSg/VB/J P
> conversation . “ Are you    — are you    fond     — of — of dogs    ? ” The Mouse   did  not     answer  , so
# N🅪Sg/VB+     . . VB  ISgPl+ . VB  ISgPl+ NSg/VB/J . P  . P  NPl/V3+ . . D+  NSg/VB+ VXPt NSg/R/C NSg/VB+ . NSg/I/J/R/C
> Alice went    on  eagerly : “ There is  such  a   nice  little     dog       near       our house   I       should
# NPr+  NSg/VPt J/P R       . . R+    VL3 NSg/I D/P NPr/J NPr/I/J/Dq NSg/VB/J+ NSg/VB/J/P D$+ NPr/VB+ ISg/#r+ VXB
> like         to show   you    ! A   little     bright   - eyed terrier , you    know   , with oh     , such  long
# NSg/VB/J/C/P P  NSg/VB ISgPl+ . D/P NPr/I/J/Dq NPr/VB/J . VP/J NSg     . ISgPl+ NSg/VB . P    NPr/VB . NSg/I NPr/VB/J
> curly   brown       hair     ! And  it’ll fetch  things when    you    throw  them     , and  it’ll sit    up
# NSg/J/R NPr🅪Sg/VB/J N🅪Sg/VB+ . VB/C K     NSg/VB NPl+   NSg/I/C ISgPl+ NSg/VB NSg/IPl+ . VB/C K     NSg/VB NSg/VB/J/P
> and  beg    for   its     dinner   , and  all          sorts  of things — I       can’t remember half     of
# VB/C NSg/VB R/C/P ISg/D$+ N🅪Sg/VB+ . VB/C NSg/I/J/C/Dq NPl/V3 P  NPl+   . ISg/#r+ VXB   NSg/VB   N🅪Sg/J/P P
> them     — and  it       belongs to a   farmer , you    know   , and  he       says   it’s so          useful , it’s
# NSg/IPl+ . VB/C NPr/ISg+ V3      P  D/P NPr+   . ISgPl+ NSg/VB . VB/C NPr/ISg+ NPl/V3 K    NSg/I/J/R/C J      . K
> worth    a   hundred pounds  ! He       says   it       kills  all           the rats    and  — oh     dear     ! ” cried Alice
# NSg/VB/J D/P NSg     NPl/V3+ . NPr/ISg+ NPl/V3 NPr/ISg+ NPl/V3 NSg/I/J/C/Dq+ D+  NPl/V3+ VB/C . NPr/VB NSg/VB/J . . VP/J  NPr+
> in        a   sorrowful tone       , “ I’m afraid I’ve offended it       again ! ” For   the Mouse   was
# NPr/J/R/P D/P J         N🅪Sg/I/VB+ . . K   J      K    VP/J     NPr/ISg+ P     . . R/C/P D+  NSg/VB+ VPt
> swimming away from her     as    hard     as    it       could   go       , and  making  quite a   commotion in
# NSg/VB   VB/J P    ISg/D$+ R/C/P N🅪Sg/J/R R/C/P NPr/ISg+ NSg/VXB NSg/VB/J . VB/C Nᴹ/Vg/J R     D/P N🅪Sg      NPr/J/R/P
> the pool    as    it       went    .
# D   NSg/VB+ R/C/P NPr/ISg+ NSg/VPt .
>
#
> So          she  called softly after it       , “ Mouse   dear     ! Do  come       back     again , and  we   won’t
# NSg/I/J/R/C ISg+ VP/J   R      P     NPr/ISg+ . . NSg/VB+ NSg/VB/J . VXB NSg/VBPp/P NSg/VB/J P     . VB/C IPl+ VXB
> talk    about cats    or    dogs    either , if    you    don’t like         them     ! ” When    the Mouse   heard
# N🅪Sg/VB J/P   NPl/V3+ NPr/C NPl/V3+ I/C    . NSg/C ISgPl+ VXB   NSg/VB/J/C/P NSg/IPl+ . . NSg/I/C D+  NSg/VB+ VP/J
> this    , it       turned round      and  swam slowly back     to her     : its     face    was quite pale     ( with
# I/Ddem+ . NPr/ISg+ VP/J   NSg/VB/J/P VB/C VPt  R      NSg/VB/J P  ISg/D$+ . ISg/D$+ NSg/VB+ VPt R     NSg/VB/J . P
> passion  , Alice thought ) , and  it       said in        a    low         trembling voice   , “ Let     us       get    to
# NPrᴹ/VB+ . NPr+  N🅪Sg/VP . . VB/C NPr/ISg+ VP/J NPr/J/R/P D/P+ NSg/VB/J/R+ Nᴹ/Vg/J+  NSg/VB+ . . NSg/VBP NPr/IPl+ NSg/VB P
> the shore   , and  then      I’ll tell   you    my  history , and  you’ll understand why    it       is  I
# D+  NSg/VB+ . VB/C NSg/J/R/C K    NPr/VB ISgPl+ D$+ N🅪Sg+   . VB/C K      VB         NSg/VB NPr/ISg+ VL3 ISg/#r+
> hate    cats   and  dogs    . ”
# N🅪Sg/VB NPl/V3 VB/C NPl/V3+ . .
>
#
> It       was high       time      to go       , for   the pool    was getting quite crowded with the birds
# NPr/ISg+ VPt NSg/VB/J/R N🅪Sg/VB/J P  NSg/VB/J . R/C/P D+  NSg/VB+ VPt NSg/Vg  R     VP/J    P    D   NPl/V3
> and  animals that          had fallen into it       : there were    a    Duck    and  a   Dodo , a   Lory and  an
# VB/C NPl+    NSg/I/C/Ddem+ VP  VPp/J  P    NPr/ISg+ . R+    NSg/VPt D/P+ NSg/VB+ VB/C D/P NSg  . D/P ?    VB/C D/P
> Eaglet , and  several other    curious creatures . Alice led      the way    , and  the whole
# NSg    . VB/C J/Dq    NSg/VB/J J       NPl+      . NPr+  NSg/VP/J D+  NSg/J+ . VB/C D+  NSg/J+
> party     swam to the shore   .
# NSg/VB/J+ VPt  P  D+  NSg/VB+ .
>
#
>              CHAPTER III : A   Caucus  - Race    and  a   Long     Tale
# HeadingStart NSg/VB+ #r  . D/P NSg/VB+ . N🅪Sg/VB VB/C D/P NPr/VB/J NSg/VB+
>
#
> They were    indeed a   queer    - looking party     that          assembled on  the bank   — the birds  with
# IPl+ NSg/VPt R      D/P NSg/VB/J . Nᴹ/Vg/J NSg/VB/J+ NSg/I/C/Ddem+ VP/J      J/P D   NSg/VB . D   NPl/V3 P
> draggled feathers , the animals with their fur          clinging close    to them     , and  all
# ?        NPl/V3+  . D   NPl+    P    D$+   N🅪Sg/VB/C/P+ Nᴹ/Vg/J  NSg/VB/J P  NSg/IPl+ . VB/C NSg/I/J/C/Dq
> dripping wet      , cross       , and  uncomfortable .
# NSg/Vg   NSg/VP/J . NPr/VB/J/P+ . VB/C J             .
>
#
> The first question of course  was , how   to get    dry      again : they had a   consultation
# D   NSg/J NSg/VB   P  NSg/VB+ VPt . NSg/C P  NSg/VB NSg/VB/J P     . IPl+ VP  D/P NSg+
> about this    , and  after a    few       minutes it       seemed quite natural to Alice to find
# J/P   I/Ddem+ . VB/C P     D/P+ NSg/I/Dq+ NPl/V3+ NPr/ISg+ VP/J   R     NSg/J   P  NPr+  P  NSg/VB
> herself talking familiarly with them     , as    if    she  had known them     all          her     life     .
# ISg+    Nᴹ/Vg/J R          P    NSg/IPl+ . R/C/P NSg/C ISg+ VP  VPp/J NSg/IPl+ NSg/I/J/C/Dq ISg/D$+ N🅪Sg/VB+ .
> Indeed , she  had quite a   long     argument with the Lory , who    at    last     turned sulky ,
# R      . ISg+ VP  R     D/P NPr/VB/J N🅪Sg/VB  P    D   ?    . NPr/I+ NSg/P NSg/VB/J VP/J   NSg/J .
> and  would only  say    , “ I       am       older than you    , and  must    know   better     ; ” and  this   Alice
# VB/C VXB   J/R/C NSg/VB . . ISg/#r+ NPr/VB/J JC    C/P  ISgPl+ . VB/C NSg/VXB NSg/VB NSg/VXB/JC . . VB/C I/Ddem NPr+
> would not     allow without knowing    how   old   it       was , and  , as    the Lory positively
# VXB   NSg/R/C VB    C/P     NSg/Vg/J/P NSg/C NSg/J NPr/ISg+ VPt . VB/C . R/C/P D   ?    R
> refused to tell   its     age      , there was no       more         to be      said .
# VP/J    P  NPr/VB ISg/D$+ N🅪Sg/VB+ . R+    VPt NSg/Dq/P NPr/I/J/R/Dq P  NSg/VXB VP/J .
>
#
> At    last     the Mouse   , who    seemed to be      a   person of authority among them     , called
# NSg/P NSg/VB/J D+  NSg/VB+ . NPr/I+ VP/J   P  NSg/VXB D/P NSg/VB P  N🅪Sg+     P     NSg/IPl+ . VP/J
> out          , “ Sit    down        , all          of you    , and  listen to me       ! I’ll soon make   you    dry      enough ! ”
# NSg/VB/J/R/P . . NSg/VB N🅪Sg/VB/J/P . NSg/I/J/C/Dq P  ISgPl+ . VB/C NSg/VB P  NPr/ISg+ . K    J/R  NSg/VB ISgPl+ NSg/VB/J NSg/I  . .
> They all          sat      down        at    once  , in        a    large  ring    , with the Mouse   in        the middle   . Alice
# IPl+ NSg/I/J/C/Dq NSg/VP/J N🅪Sg/VB/J/P NSg/P NSg/C . NPr/J/R/P D/P+ NSg/J+ NSg/VB+ . P    D+  NSg/VB+ NPr/J/R/P D   NSg/VB/J . NPr+
> kept her     eyes    anxiously fixed on  it       , for   she  felt      sure she  would catch  a   bad
# VP   ISg/D$+ NPl/V3+ R         VP/J  J/P NPr/ISg+ . R/C/P ISg+ N🅪Sg/VP/J J    ISg+ VXB   NSg/VB D/P NSg/VB/J
> cold  if    she  did  not     get    dry      very soon .
# NSg/J NSg/C ISg+ VXPt NSg/R/C NSg/VB NSg/VB/J J/R  J/R  .
>
#
> “ Ahem ! ” said the Mouse   with an   important air      , “ are you    all          ready    ? This    is  the
# . VB   . . VP/J D   NSg/VB+ P    D/P+ J+        N🅪Sg/VB+ . . VB  ISgPl+ NSg/I/J/C/Dq NSg/VB/J . I/Ddem+ VL3 D
> driest thing I       know   . Silence all          round      , if    you    please ! ‘          William the Conqueror ,
# JS     NSg   ISg/#r+ NSg/VB . NSg/VB+ NSg/I/J/C/Dq NSg/VB/J/P . NSg/C ISgPl+ VB     . Unlintable NPr+    D   NSg       .
> whose cause      was favoured  by      the pope    , was soon submitted to by      the English      , who
# I+    N🅪Sg/VB/C+ VPt VP/J/Comm NSg/J/P D   NPr/VB+ . VPt J/R  VP        P  NSg/J/P D   NPr🅪Sg/VB/J+ . NPr/I+
> wanted leaders , and  had been    of late  much         accustomed to usurpation and  conquest .
# VP/J   NPl+    . VB/C VP  NSg/VPp P  NSg/J NSg/I/J/R/Dq VP/J       P  NSg        VB/C NSg/VB+  .
> Edwin and  Morcar , the earls of Mercia and  Northumbria — ’ ”
# NPr+  VB/C ?      . D   NPl+  P  NPr    VB/C ?           . . .
>
#
> “ Ugh ! ” said the Lory , with a   shiver .
# . W?  . . VP/J D   ?    . P    D/P NSg/VB .
>
#
> “ I       beg    your pardon ! ” said the Mouse   , frowning , but     very politely : “ Did  you
# . ISg/#r+ NSg/VB D$+  NSg/VB . . VP/J D+  NSg/VB+ . Nᴹ/Vg/J  . NSg/C/P J/R  R        . . VXPt ISgPl+
> speak  ? ”
# NSg/VB . .
>
#
> “ Not     I       ! ” said the Lory hastily .
# . NSg/R/C ISg/#r+ . . VP/J D   ?    R       .
>
#
> “ I       thought you    did  , ” said the Mouse   . “ — I       proceed . ‘          Edwin and  Morcar , the earls
# . ISg/#r+ N🅪Sg/VP ISgPl+ VXPt . . VP/J D+  NSg/VB+ . . . ISg/#r+ VB      . Unlintable NPr+  VB/C ?      . D   NPl+
> of Mercia and  Northumbria , declared for   him  : and  even       Stigand , the patriotic
# P  NPr    VB/C ?           . VP/J     R/C/P ISg+ . VB/C NSg/VB/J/R ?       . D   NSg/J
> archbishop of Canterbury , found  it       advisable — ’ ”
# NSg        P  NPr        . NSg/VP NPr/ISg+ J         . . .
>
#
> “ Found  what   ? ” said the Duck    .
# . NSg/VP NSg/I+ . . VP/J D+  NSg/VB+ .
>
#
> “ Found  it       , ” the Mouse   replied rather     crossly : “ of course  you    know   what   ‘          it       ’
# . NSg/VP NPr/ISg+ . . D+  NSg/VB+ VP/J    NPr/VB/J/R R       . . P  NSg/VB+ ISgPl+ NSg/VB NSg/I+ Unlintable NPr/ISg+ .
> means  . ”
# NPl/V3 . .
>
#
> “ I       know   what   ‘          it       ’ means  well       enough , when    I       find   a    thing , ” said the Duck    : “ it’s
# . ISg/#r+ NSg/VB NSg/I+ Unlintable NPr/ISg+ . NPl/V3 NSg/VB/J/R NSg/I  . NSg/I/C ISg/#r+ NSg/VB D/P+ NSg+  . . VP/J D+  NSg/VB+ . . K
> generally a   frog   or    a   worm    . The question is  , what   did  the archbishop find   ? ”
# R         D/P NSg/VB NPr/C D/P NSg/VB+ . D+  NSg/VB+  VL3 . NSg/I+ VXPt D   NSg        NSg/VB . .
>
#
> The Mouse   did  not     notice this    question , but     hurriedly went    on  , “ ‘          — found  it
# D+  NSg/VB+ VXPt NSg/R/C NSg/VB I/Ddem+ NSg/VB+  . NSg/C/P R         NSg/VPt J/P . . Unlintable . NSg/VP NPr/ISg+
> advisable to go       with Edgar Atheling to meet     William and  offer     him  the crown     .
# J         P  NSg/VB/J P    NPr+  ?        P  NSg/VB/J NPr+    VB/C NSg/VB/JC ISg+ D   NSg/VB/J+ .
> William’s conduct at    first was moderate . But     the insolence of his     Normans — ’ How
# NSg$      NSg/VB  NSg/P NSg/J VPt NSg/VB/J . NSg/C/P D   Nᴹ/VB     P  ISg/D$+ NPl     . . NSg/C
> are you    getting on  now       , my  dear     ? ” it       continued , turning to Alice as    it       spoke   .
# VB  ISgPl+ NSg/Vg  J/P NSg/J/R/C . D$+ NSg/VB/J . . NPr/ISg+ VP/J      . Nᴹ/Vg/J P  NPr+  R/C/P NPr/ISg+ NSg/VPt .
>
#
> “ As    wet      as    ever , ” said Alice in        a   melancholy tone       : “ it       doesn’t seem to dry      me       at
# . R/C/P NSg/VP/J R/C/P J/R  . . VP/J NPr+  NPr/J/R/P D/P NSg/J      N🅪Sg/I/VB+ . . NPr/ISg+ VX3     VB   P  NSg/VB/J NPr/ISg+ NSg/P
> all          . ”
# NSg/I/J/C/Dq . .
>
#
> “ In        that          case       , ” said the Dodo solemnly , rising    to its     feet , “ I       move   that         the
# . NPr/J/R/P NSg/I/C/Ddem+ NPr🅪Sg/VB+ . . VP/J D   NSg  R        . Nᴹ/Vg/J/P P  ISg/D$+ NPl+ . . ISg/#r+ NSg/VB NSg/I/C/Ddem D
> meeting    adjourn , for   the immediate adoption of more         energetic remedies — ”
# N🅪Sg/Vg/J+ VB      . R/C/P D   J         N🅪Sg     P  NPr/I/J/R/Dq NSg/J     NPl/V3+  . .
>
#
> “ Speak  English      ! ” said the Eaglet . “ I       don’t know   the meaning   of half      those  long
# . NSg/VB NPr🅪Sg/VB/J+ . . VP/J D   NSg    . . ISg/#r+ VXB   NSg/VB D   N🅪Sg/Vg/J P  N🅪Sg/J/P+ I/Ddem NPr/VB/J
> words   , and  , what’s more         , I       don’t believe you    do  either ! ” And  the Eaglet bent
# NPl/V3+ . VB/C . K      NPr/I/J/R/Dq . ISg/#r+ VXB   VB      ISgPl+ VXB I/C    . . VB/C D   NSg    NSg/VP/J
> down        its     head      to hide   a   smile   : some     of the other    birds   tittered audibly .
# N🅪Sg/VB/J/P ISg/D$+ NPr/VB/J+ P  NSg/VB D/P NSg/VB+ . I/J/R/Dq P  D   NSg/VB/J NPl/V3+ VP/J     R       .
>
#
> “ What   I       was going   to say    , ” said the Dodo in        an  offended tone       , “ was , that         the
# . NSg/I+ ISg/#r+ VPt Nᴹ/Vg/J P  NSg/VB . . VP/J D   NSg  NPr/J/R/P D/P VP/J     N🅪Sg/I/VB+ . . VPt . NSg/I/C/Ddem D
> best       thing to get    us       dry      would be      a   Caucus  - race     . ”
# NPr/VXB/JS NSg+  P  NSg/VB NPr/IPl+ NSg/VB/J VXB   NSg/VXB D/P NSg/VB+ . N🅪Sg/VB+ . .
>
#
> “ What   is  a   Caucus - race     ? ” said Alice ; not     that         she  wanted much         to know   , but     the
# . NSg/I+ VL3 D/P NSg/VB . N🅪Sg/VB+ . . VP/J NPr+  . NSg/R/C NSg/I/C/Ddem ISg+ VP/J   NSg/I/J/R/Dq P  NSg/VB . NSg/C/P D
> Dodo had paused as    if    it       thought that         somebody ought     to speak  , and  no       one      else
# NSg  VP  VP/J   R/C/P NSg/C NPr/ISg+ N🅪Sg/VP NSg/I/C/Ddem NSg/I+   NSg/I/VXB P  NSg/VB . VB/C NSg/Dq/P NSg/I/J+ NSg/J/C
> seemed inclined to say    anything  .
# VP/J   VP/J     P  NSg/VB NSg/I/VB+ .
>
#
> “ Why    , ” said the Dodo , “ the best       way    to explain it       is  to do  it       . ” ( And  , as    you
# . NSg/VB . . VP/J D   NSg  . . D   NPr/VXB/JS NSg/J+ P  VB      NPr/ISg+ VL3 P  VXB NPr/ISg+ . . . VB/C . R/C/P ISgPl+
> might    like         to try      the thing yourself , some      winter   day     , I       will    tell   you    how   the
# Nᴹ/VXB/J NSg/VB/J/C/P P  NSg/VB/J D+  NSg+  ISg+     . I/J/R/Dq+ N🅪Sg/VB+ NPr🅪Sg+ . ISg/#r+ NPr/VXB NPr/VB ISgPl+ NSg/C D
> Dodo managed it       . )
# NSg  VP/J    NPr/ISg+ . .
>
#
> First it       marked out          a   race     - course  , in        a   sort   of circle  , ( “ the exact shape
# NSg/J NPr/ISg+ VP/J   NSg/VB/J/R/P D/P N🅪Sg/VB+ . NSg/VB+ . NPr/J/R/P D/P NSg/VB P  NSg/VB+ . . . D+  VB/J+ N🅪Sg/VB+
> doesn’t matter   , ” it       said , ) and  then      all          the party     were    placed along the course  ,
# VX3     N🅪Sg/VB+ . . NPr/ISg+ VP/J . . VB/C NSg/J/R/C NSg/I/J/C/Dq D   NSg/VB/J+ NSg/VPt VP/J   P     D   NSg/VB+ .
> here and  there . There was no       “ One      , two , three , and  away , ” but     they began running
# J/R  VB/C R     . R+    VPt NSg/Dq/P . NSg/I/J+ . NSg . NSg   . VB/C VB/J . . NSg/C/P IPl+ VPt   Nᴹ/Vg/J/P
> when    they liked , and  left     off        when    they liked , so          that         it       was not     easy     to know
# NSg/I/C IPl+ VP/J  . VB/C NPr/VP/J NSg/VB/J/P NSg/I/C IPl+ VP/J  . NSg/I/J/R/C NSg/I/C/Ddem NPr/ISg+ VPt NSg/R/C NSg/VB/J P  NSg/VB
> when    the race     was over    . However , when    they had been    running   half      an   hour or    so          ,
# NSg/I/C D+  N🅪Sg/VB+ VPt NSg/J/P . C       . NSg/I/C IPl+ VP  NSg/VPp Nᴹ/Vg/J/P N🅪Sg/J/P+ D/P+ NSg+ NPr/C NSg/I/J/R/C .
> and  were    quite dry      again , the Dodo suddenly called out          “ The race     is  over    ! ” and
# VB/C NSg/VPt R     NSg/VB/J P     . D   NSg  R        VP/J   NSg/VB/J/R/P . D   N🅪Sg/VB+ VL3 NSg/J/P . . VB/C
> they all          crowded round      it       , panting , and  asking  , “ But     who    has won      ? ”
# IPl+ NSg/I/J/C/Dq VP/J    NSg/VB/J/P NPr/ISg+ . Nᴹ/Vg/J . VB/C Nᴹ/Vg/J . . NSg/C/P NPr/I+ V3  NSgPl/VP . .
>
#
> This    question the Dodo could   not     answer  without a   great deal     of thought  , and  it
# I/Ddem+ NSg/VB+  D   NSg  NSg/VXB NSg/R/C NSg/VB+ C/P     D/P NSg/J NSg/VB/J P  N🅪Sg/VP+ . VB/C NPr/ISg+
> sat      for   a   long     time       with one     finger  pressed upon its     forehead ( the position in
# NSg/VP/J R/C/P D/P NPr/VB/J N🅪Sg/VB/J+ P    NSg/I/J NSg/VB+ VP/J    P    ISg/D$+ NSg      . D   NSg/VB+  NPr/J/R/P
> which you    usually see    Shakespeare , in        the pictures of him  ) , while      the rest
# I/C+  ISgPl+ R       NSg/VB NPr/VB+     . NPr/J/R/P D   NPl/V3   P  ISg+ . . NSg/VB/C/P D   NSg/VB+
> waited in        silence . At    last     the Dodo said , “ Everybody has won      , and  all          must    have
# VP/J   NPr/J/R/P NSg/VB+ . NSg/P NSg/VB/J D   NSg  VP/J . . NSg/I+    V3  NSgPl/VP . VB/C NSg/I/J/C/Dq NSg/VXB NSg/VXB
> prizes  . ”
# NPl/V3+ . .
>
#
> “ But     who    is  to give   the prizes  ? ” quite a   chorus of voices  asked .
# . NSg/C/P NPr/I+ VL3 P  NSg/VB D+  NPl/V3+ . . R     D/P NSg/VB P  NPl/V3+ VP/J  .
>
#
> “ Why    , she  , of course  , ” said the Dodo , pointing to Alice with one     finger  ; and  the
# . NSg/VB . ISg+ . P  NSg/VB+ . . VP/J D   NSg  . Nᴹ/Vg/J  P  NPr+  P    NSg/I/J NSg/VB+ . VB/C D
> whole party     at    once  crowded round      her     , calling out          in        a   confused way    , “ Prizes  !
# NSg/J NSg/VB/J+ NSg/P NSg/C VP/J    NSg/VB/J/P ISg/D$+ . Nᴹ/Vg/J NSg/VB/J/R/P NPr/J/R/P D/P VP/J     NSg/J+ . . NPl/V3+ .
> Prizes  ! ”
# NPl/V3+ . .
>
#
> Alice had no        idea what   to do  , and  in        despair she  put     her     hand    in        her     pocket    , and
# NPr+  VP  NSg/Dq/P+ NSg+ NSg/I+ P  VXB . VB/C NPr/J/R/P NSg/VB+ ISg+ NSg/VBP ISg/D$+ NSg/VB+ NPr/J/R/P ISg/D$+ NSg/VB/J+ . VB/C
> pulled out          a   box    of comfits , ( luckily the salt         water    had not     got into it       ) , and
# VP/J   NSg/VB/J/R/P D/P NSg/VB P  NPl/V3  . . R       D   NPr🅪Sg/VB/J+ N🅪Sg/VB+ VP  NSg/R/C VP  P    NPr/ISg+ . . VB/C
> handed them     round      as    prizes  . There was exactly one     a   - piece   , all          round      .
# VP/J   NSg/IPl+ NSg/VB/J/P R/C/P NPl/V3+ . R+    VPt R       NSg/I/J D/P . NSg/VB+ . NSg/I/J/C/Dq NSg/VB/J/P .
>
#
> “ But     she  must    have    a    prize     herself , you    know   , ” said the Mouse   .
# . NSg/C/P ISg+ NSg/VXB NSg/VXB D/P+ NSg/VB/J+ ISg+    . ISgPl+ NSg/VB . . VP/J D+  NSg/VB+ .
>
#
> “ Of course  , ” the Dodo replied very gravely . “ What   else    have    you    got in        your
# . P  NSg/VB+ . . D   NSg  VP/J    J/R  R       . . NSg/I+ NSg/J/C NSg/VXB ISgPl+ VP  NPr/J/R/P D$+
> pocket    ? ” he       went    on  , turning to Alice .
# NSg/VB/J+ . . NPr/ISg+ NSg/VPt J/P . Nᴹ/Vg/J P  NPr+  .
>
#
> “ Only  a   thimble , ” said Alice sadly .
# . J/R/C D/P NSg/VB  . . VP/J NPr+  R     .
>
#
> “ Hand    it       over    here , ” said the Dodo .
# . NSg/VB+ NPr/ISg+ NSg/J/P J/R  . . VP/J D   NSg  .
>
#
> Then      they all          crowded round      her     once  more         , while      the Dodo solemnly presented the
# NSg/J/R/C IPl+ NSg/I/J/C/Dq VP/J    NSg/VB/J/P ISg/D$+ NSg/C NPr/I/J/R/Dq . NSg/VB/C/P D   NSg  R        VP/J      D
> thimble , saying    “ We   beg    your acceptance of this   elegant thimble ; ” and  , when    it
# NSg/VB  . N🅪Sg/Vg/J . IPl+ NSg/VB D$+  N🅪Sg       P  I/Ddem NSg/J   NSg/VB  . . VB/C . NSg/I/C NPr/ISg+
> had finished this   short      speech   , they all          cheered .
# VP  VP/J     I/Ddem NPr/VB/J/P N🅪Sg/VB+ . IPl+ NSg/I/J/C/Dq VP/J+   .
>
#
> Alice thought the whole  thing very absurd , but     they all          looked so          grave    that         she
# NPr+  N🅪Sg/VP D+  NSg/J+ NSg+  J/R  NSg/J  . NSg/C/P IPl+ NSg/I/J/C/Dq VP/J   NSg/I/J/R/C NSg/VB/J NSg/I/C/Ddem ISg+
> did  not     dare    to laugh  ; and  , as    she  could   not     think  of anything  to say    , she
# VXPt NSg/R/C NPr/VXB P  NSg/VB . VB/C . R/C/P ISg+ NSg/VXB NSg/R/C NSg/VB P  NSg/I/VB+ P  NSg/VB . ISg+
> simply bowed , and  took the thimble , looking as    solemn as    she  could   .
# R      VP/J  . VB/C VPt  D   NSg/VB  . Nᴹ/Vg/J R/C/P J      R/C/P ISg+ NSg/VXB .
>
#
> The next     thing was to eat the comfits : this   caused some     noise   and  confusion , as
# D+  NSg/J/P+ NSg+  VPt P  VB  D   NPl/V3  . I/Ddem VP/J   I/J/R/Dq N🅪Sg/VB VB/C N🅪Sg/VB+  . R/C/P
> the large birds   complained that         they could   not     taste    theirs , and  the small    ones
# D   NSg/J NPl/V3+ VP/J       NSg/I/C/Ddem IPl+ NSg/VXB NSg/R/C NSg/VB/J I+     . VB/C D   NPr/VB/J NPl+
> choked and  had to be      patted on  the back     . However , it       was over    at    last     , and  they
# VP/J   VB/C VP  P  NSg/VXB VP     J/P D   NSg/VB/J . C       . NPr/ISg+ VPt NSg/J/P NSg/P NSg/VB/J . VB/C IPl+
> sat      down        again in        a    ring    , and  begged the Mouse   to tell   them     something more         .
# NSg/VP/J N🅪Sg/VB/J/P P     NPr/J/R/P D/P+ NSg/VB+ . VB/C VP     D+  NSg/VB+ P  NPr/VB NSg/IPl+ NSg/I/J+  NPr/I/J/R/Dq .
>
#
> “ You    promised to tell   me       your history , you    know   , ” said Alice , “ and  why    it       is  you
# . ISgPl+ VP/J     P  NPr/VB NPr/ISg+ D$+  N🅪Sg+   . ISgPl+ NSg/VB . . VP/J NPr+  . . VB/C NSg/VB NPr/ISg+ VL3 ISgPl+
> hate    — C         and  D         , ” she  added in        a    whisper , half      afraid that         it       would be      offended
# N🅪Sg/VB . NPr/VB/#r VB/C NPr/J/#r+ . . ISg+ VP/J  NPr/J/R/P D/P+ NSg/VB+ . N🅪Sg/J/P+ J      NSg/I/C/Ddem NPr/ISg+ VXB   NSg/VXB VP/J
> again .
# P     .
>
#
> “ Mine      is  a   long     and  a    sad       tale    ! ” said the Mouse   , turning to Alice , and  sighing .
# . NSg/I/VB+ VL3 D/P NPr/VB/J VB/C D/P+ NSg/VB/J+ NSg/VB+ . . VP/J D+  NSg/VB+ . Nᴹ/Vg/J P  NPr+  . VB/C Nᴹ/Vg/J .
>
#
> “ It       is  a   long     tail     , certainly , ” said Alice , looking down        with wonder  at    the
# . NPr/ISg+ VL3 D/P NPr/VB/J NSg/VB/J . R         . . VP/J NPr+  . Nᴹ/Vg/J N🅪Sg/VB/J/P P    N🅪Sg/VB NSg/P D
> Mouse’s tail      ; “ but     why    do  you    call   it       sad      ? ” And  she  kept on  puzzling about it
# NSg$    NSg/VB/J+ . . NSg/C/P NSg/VB VXB ISgPl+ NSg/VB NPr/ISg+ NSg/VB/J . . VB/C ISg+ VP   J/P Nᴹ/Vg/J  J/P   NPr/ISg+
> while      the Mouse   was speaking , so          that         her     idea of the tale    was something like
# NSg/VB/C/P D+  NSg/VB+ VPt Nᴹ/Vg/J  . NSg/I/J/R/C NSg/I/C/Ddem ISg/D$+ NSg  P  D+  NSg/VB+ VPt NSg/I/J+  NSg/VB/J/C/P
> this    : —
# I/Ddem+ . .
>
#
>  “Fury said to a
# Unlintable
>             mouse, That he
# Unlintable Unlintable
>            met in the
# Unlintable Unlintable
>
# Unlintable
>
#
> house   , ‘          Let     us       both   go       to law     : I       will    prosecute you    . — Come       , I’ll take   no
# NPr/VB+ . Unlintable NSg/VBP NPr/IPl+ I/C/Dq NSg/VB/J P  N🅪Sg/VB . ISg/#r+ NPr/VXB VB        ISgPl+ . . NSg/VBPp/P . K    NSg/VB NSg/Dq/P
> denial ; We   must    have    a   trial     : For   really this   morning    I’ve nothing  to do  . ’
# N🅪Sg+  . IPl+ NSg/VXB NSg/VXB D/P NSg/VB/J+ . R/C/P R      I/Ddem N🅪Sg/Vg/J+ K    NSg/I/J+ P  VXB . .
> Said the mouse   to the cur   , ‘          Such  a   trial     , dear     sir     , With no       jury     or    judge   ,
# VP/J D+  NSg/VB+ P  D   NSg/J . Unlintable NSg/I D/P NSg/VB/J+ . NSg/VB/J NPr/VB+ . P    NSg/Dq/P NSg/VB/J NPr/C NSg/VB+ .
> would be      wasting our breath     . ’ ‘          I’ll be      judge   , I’ll be      jury      , ’ Said cunning old
# VXB   NSg/VXB Nᴹ/Vg/J D$+ N🅪Sg/VB/J+ . . Unlintable K    NSg/VXB NSg/VB+ . K    NSg/VXB NSg/VB/J+ . . VP/J NSg/J   NSg/J
> Fury  : ‘          I’ll try      the whole cause     , and  condemn you    to death  . ’ ”
# N🅪Sg+ . Unlintable K    NSg/VB/J D   NSg/J N🅪Sg/VB/C . VB/C VB      ISgPl+ P  NPr🅪Sg . . .
>
#
> “ You    are not     attending ! ” said the Mouse   to Alice severely . “ What   are you
# . ISgPl+ VB  NSg/R/C Nᴹ/Vg/J   . . VP/J D   NSg/VB+ P  NPr+  R        . . NSg/I+ VB  ISgPl+
> thinking of ? ”
# Nᴹ/Vg/J  P  . .
>
#
> “ I       beg    your pardon , ” said Alice very humbly : “ you    had got to the fifth    bend    , I
# . ISg/#r+ NSg/VB D$+  NSg/VB . . VP/J NPr+  J/R  R      . . ISgPl+ VP  VP  P  D   NSg/VB/J NPr/VB+ . ISg/#r+
> think  ? ”
# NSg/VB . .
>
#
> “ I       had not     ! ” cried the Mouse   , sharply and  very angrily .
# . ISg/#r+ VP  NSg/R/C . . VP/J  D+  NSg/VB+ . R       VB/C J/R  R       .
>
#
> “ A    knot    ! ” said Alice , always ready    to make   herself useful , and  looking anxiously
# . D/P+ NSg/VB+ . . VP/J NPr+  . R      NSg/VB/J P  NSg/VB ISg+    J      . VB/C Nᴹ/Vg/J R
> about her     . “ Oh     , do  let     me       help   to undo     it       ! ”
# J/P   ISg/D$+ . . NPr/VB . VXB NSg/VBP NPr/ISg+ NSg/VB P  NSg/VB/J NPr/ISg+ . .
>
#
> “ I       shall do  nothing of the sort    , ” said the Mouse   , getting up         and  walking away .
# . ISg/#r+ VXB   VXB NSg/I/J P  D+  NSg/VB+ . . VP/J D+  NSg/VB+ . NSg/Vg  NSg/VB/J/P VB/C Nᴹ/Vg/J VB/J .
> “ You    insult  me       by      talking such   nonsense ! ”
# . ISgPl+ NSg/VB+ NPr/ISg+ NSg/J/P Nᴹ/Vg/J NSg/I+ Nᴹ/VB/J+ . .
>
#
> “ I       didn’t mean     it       ! ” pleaded poor      Alice . “ But     you’re so          easily offended , you
# . ISg/#r+ VXPt   NSg/VB/J NPr/ISg+ . . VP/J    NSg/VB/J+ NPr+  . . NSg/C/P K      NSg/I/J/R/C R      VP/J     . ISgPl+
> know   ! ”
# NSg/VB . .
>
#
> The Mouse   only  growled in        reply   .
# D+  NSg/VB+ J/R/C VP/J    NPr/J/R/P NSg/VB+ .
>
#
> “ Please come       back     and  finish your story   ! ” Alice called after it       ; and  the others
# . VB     NSg/VBPp/P NSg/VB/J VB/C NSg/VB D$+  NSg/VB+ . . NPr+  VP/J   P     NPr/ISg+ . VB/C D+  NPl/V3+
> all          joined in        chorus  , “ Yes    , please do  ! ” but     the Mouse   only  shook     its     head
# NSg/I/J/C/Dq VP/J   NPr/J/R/P NSg/VB+ . . NPl/VB . VB     VXB . . NSg/C/P D+  NSg/VB+ J/R/C NSg/VPt/J ISg/D$+ NPr/VB/J+
> impatiently , and  walked a   little     quicker .
# R           . VB/C VP/J   D/P NPr/I/J/Dq NSg/JC  .
>
#
> “ What   a    pity     it       wouldn’t stay     ! ” sighed the Lory , as    soon as    it       was quite out          of
# . NSg/I+ D/P+ N🅪Sg/VB+ NPr/ISg+ VXB      NSg/VB/J . . VP/J   D   ?    . R/C/P J/R  R/C/P NPr/ISg+ VPt R     NSg/VB/J/R/P P
> sight    ; and  an  old   Crab    took the opportunity of saying    to her     daughter “ Ah       , my
# N🅪Sg/VB+ . VB/C D/P NSg/J NSg/VB+ VPt  D   N🅪Sg        P  N🅪Sg/Vg/J P  ISg/D$+ NSg+     . NSg/I/VB . D$+
> dear     ! Let     this    be      a   lesson to you    never to lose your temper     ! ” “ Hold     your tongue   ,
# NSg/VB/J . NSg/VBP I/Ddem+ NSg/VXB D/P NSg/VB P  ISgPl+ R     P  VB   D$+  NSg/VB/JC+ . . . NSg/VB/J D$+  N🅪Sg/VB+ .
> Ma     ! ” said the young     Crab    , a   little     snappishly . “ You’re enough to try      the
# NPr/J+ . . VP/J D+  NPr/VB/J+ NSg/VB+ . D/P NPr/I/J/Dq R          . . K      NSg/I  P  NSg/VB/J D
> patience of an  oyster    ! ”
# Nᴹ       P  D/P NSg/VB/J+ . .
>
#
> “ I       wish   I       had our Dinah here , I       know   I       do  ! ” said Alice aloud , addressing nobody
# . ISg/#r+ NSg/VB ISg/#r+ VP  D$+ NPr   J/R  . ISg/#r+ NSg/VB ISg/#r+ VXB . . VP/J NPr+  J     . Nᴹ/Vg/J    NSg/I+
> in        particular . “ She’d soon fetch  it       back     ! ”
# NPr/J/R/P NSg/J      . . K     J/R  NSg/VB NPr/ISg+ NSg/VB/J . .
>
#
> “ And  who    is  Dinah , if    I       might    venture to ask    the question ? ” said the Lory .
# . VB/C NPr/I+ VL3 NPr   . NSg/C ISg/#r+ Nᴹ/VXB/J NSg/VB+ P  NSg/VB D   NSg/VB+  . . VP/J D   ?    .
>
#
> Alice replied eagerly , for   she  was always ready    to talk    about her     pet       : “ Dinah’s
# NPr+  VP/J    R       . R/C/P ISg+ VPt R      NSg/VB/J P  N🅪Sg/VB J/P   ISg/D$+ NPr/VB/J+ . . NSg$
> our cat       . And  she’s such  a   capital one      for   catching mice    you    can’t think  ! And  oh     ,
# D$+ NSg/VB/J+ . VB/C K     NSg/I D/P N🅪Sg/J+ NSg/I/J+ R/C/P Nᴹ/Vg/J  NPl/VB+ ISgPl+ VXB   NSg/VB . VB/C NPr/VB .
> I       wish   you    could   see    her     after the birds   ! Why    , she’ll eat a   little     bird      as    soon
# ISg/#r+ NSg/VB ISgPl+ NSg/VXB NSg/VB ISg/D$+ P     D+  NPl/V3+ . NSg/VB . K      VB  D/P NPr/I/J/Dq NPr/VB/J+ R/C/P J/R
> as    look   at    it       ! ”
# R/C/P NSg/VB NSg/P NPr/ISg+ . .
>
#
> This    speech   caused a   remarkable sensation among the party     . Some     of the birds
# I/Ddem+ N🅪Sg/VB+ VP/J   D/P J          NSg+      P     D+  NSg/VB/J+ . I/J/R/Dq P  D+  NPl/V3+
> hurried off        at    once  : one     old   Magpie began wrapping itself up         very carefully ,
# VP/J+   NSg/VB/J/P NSg/P NSg/C . NSg/I/J NSg/J NSg/VB VPt   N🅪Sg/Vg+ ISg+   NSg/VB/J/P J/R  R         .
> remarking , “ I       really must    be      getting home      ; the night    - air      doesn’t suit    my
# Nᴹ/Vg/J   . . ISg/#r+ R      NSg/VXB NSg/VXB NSg/Vg  NSg/VB/J+ . D   N🅪Sg/VB+ . N🅪Sg/VB+ VX3     NSg/VB+ D$+
> throat  ! ” and  a   Canary   called out          in        a   trembling voice   to its     children , “ Come
# NSg/VB+ . . VB/C D/P NSg/VB/J VP/J   NSg/VB/J/R/P NPr/J/R/P D/P Nᴹ/Vg/J   NSg/VB+ P  ISg/D$+ NPl+     . . NSg/VBPp/P
> away , my  dears   ! It’s high        time       you    were    all          in        bed        ! ” On  various pretexts they
# VB/J . D$+ NPl/V3+ . K    NSg/VB/J/R+ N🅪Sg/VB/J+ ISgPl+ NSg/VPt NSg/I/J/C/Dq NPr/J/R/P NSg/VBP/J+ . . J/P J       NPl/V3   IPl+
> all          moved off        , and  Alice was soon left     alone .
# NSg/I/J/C/Dq VP/J+ NSg/VB/J/P . VB/C NPr+  VPt J/R  NPr/VP/J J     .
>
#
> “ I       wish   I       hadn’t mentioned Dinah ! ” she  said to herself in        a   melancholy tone       .
# . ISg/#r+ NSg/VB ISg/#r+ VPt    VP/J      NPr   . . ISg+ VP/J P  ISg+    NPr/J/R/P D/P NSg/J      N🅪Sg/I/VB+ .
> “ Nobody seems to like         her     , down        here , and  I’m sure she’s the best       cat       in        the
# . NSg/I+ V3    P  NSg/VB/J/C/P ISg/D$+ . N🅪Sg/VB/J/P J/R  . VB/C K   J    K     D   NPr/VXB/JS NSg/VB/J+ NPr/J/R/P D
> world   ! Oh     , my  dear     Dinah ! I       wonder  if    I       shall ever see    you    any    more         ! ” And  here
# NSg/VB+ . NPr/VB . D$+ NSg/VB/J NPr   . ISg/#r+ N🅪Sg/VB NSg/C ISg/#r+ VXB   J/R  NSg/VB ISgPl+ I/R/Dq NPr/I/J/R/Dq . . VB/C J/R
> poor      Alice began to cry    again , for   she  felt      very lonely and  low        - spirited . In        a
# NSg/VB/J+ NPr+  VPt   P  NSg/VB P     . R/C/P ISg+ N🅪Sg/VP/J J/R  J/R    VB/C NSg/VB/J/R . VP/J     . NPr/J/R/P D/P
> little     while      , however , she  again heard a   little     pattering of footsteps in        the
# NPr/I/J/Dq NSg/VB/C/P . C       . ISg+ P     VP/J  D/P NPr/I/J/Dq Nᴹ/Vg/J   P  NPl+      NPr/J/R/P D
> distance , and  she  looked up         eagerly , half      hoping  that         the Mouse   had changed his
# N🅪Sg/VB+ . VB/C ISg+ VP/J   NSg/VB/J/P R       . N🅪Sg/J/P+ Nᴹ/Vg/J NSg/I/C/Ddem D   NSg/VB+ VP  VP/J    ISg/D$+
> mind    , and  was coming  back     to finish his     story   .
# NSg/VB+ . VB/C VPt Nᴹ/Vg/J NSg/VB/J P  NSg/VB ISg/D$+ NSg/VB+ .
>
#
>              CHAPTER IV        : The Rabbit  Sends  in        a   Little     Bill
# HeadingStart NSg/VB+ NSg/J/#r+ . D   NSg/VB+ NPl/V3 NPr/J/R/P D/P NPr/I/J/Dq NPr/VB+
>
#
> It       was the White       Rabbit , trotting slowly back     again , and  looking anxiously about
# NPr/ISg+ VPt D   NPr🅪Sg/VB/J NSg/VB . NSg/Vg/J R      NSg/VB/J P     . VB/C Nᴹ/Vg/J R         J/P
> as    it       went    , as    if    it       had lost something ; and  she  heard it       muttering to itself
# R/C/P NPr/ISg+ NSg/VPt . R/C/P NSg/C NPr/ISg+ VP  VP/J NSg/I/J+  . VB/C ISg+ VP/J  NPr/ISg+ Nᴹ/Vg/J   P  ISg+
> “ The Duchess ! The Duchess ! Oh     my  dear      paws    ! Oh     my  fur          and  whiskers ! She’ll get
# . D   NSg/VB  . D   NSg/VB  . NPr/VB D$+ NSg/VB/J+ NPl/V3+ . NPr/VB D$+ N🅪Sg/VB/C/P+ VB/C NPl      . K      NSg/VB
> me       executed , as    sure as    ferrets are ferrets ! Where   can     I       have    dropped them     , I
# NPr/ISg+ VP/J     . R/C/P J    R/C/P NPl/V3  VB  NPl/V3  . NSg/R/C NPr/VXB ISg/#r+ NSg/VXB VP/J    NSg/IPl+ . ISg/#r+
> wonder  ? ” Alice guessed in        a    moment that          it       was looking for   the fan     and  the pair
# N🅪Sg/VB . . NPr+  VP/J    NPr/J/R/P D/P+ NSg+   NSg/I/C/Ddem+ NPr/ISg+ VPt Nᴹ/Vg/J R/C/P D+  NSg/VB+ VB/C D   NSg/VB
> of white        kid     gloves  , and  she  very good     - naturedly began hunting about for   them     ,
# P  NPr🅪Sg/VB/J+ NSg/VB+ NPl/V3+ . VB/C ISg+ J/R  NPr/VB/J . ?         VPt   Nᴹ/Vg/J J/P   R/C/P NSg/IPl+ .
> but     they were    nowhere to be      seen    — everything seemed to have    changed since her
# NSg/C/P IPl+ NSg/VPt NSg/J   P  NSg/VXB NSg/VPp . NSg/I/VB+  VP/J   P  NSg/VXB VP/J    C/P   ISg/D$+
> swim   in        the pool    , and  the great hall , with the glass      table  and  the little     door    ,
# NSg/VB NPr/J/R/P D   NSg/VB+ . VB/C D   NSg/J NPr+ . P    D   NPr🅪Sg/VB+ NSg/VB VB/C D   NPr/I/J/Dq NSg/VB+ .
> had vanished completely .
# VP  VP/J     R          .
>
#
> Very soon the Rabbit  noticed Alice , as    she  went    hunting about , and  called out          to
# J/R  J/R  D+  NSg/VB+ VP/J    NPr+  . R/C/P ISg+ NSg/VPt Nᴹ/Vg/J J/P   . VB/C VP/J   NSg/VB/J/R/P P
> her     in        an   angry tone       , “ Why    , Mary Ann    , what   are you    doing   out          here ? Run      home      this
# ISg/D$+ NPr/J/R/P D/P+ VB/J+ N🅪Sg/I/VB+ . . NSg/VB . NPr+ NPr/J+ . NSg/I+ VB  ISgPl+ Nᴹ/Vg/J NSg/VB/J/R/P J/R  . NSg/VBPp NSg/VB/J+ I/Ddem+
> moment , and  fetch  me       a   pair   of gloves and  a    fan     ! Quick    , now       ! ” And  Alice was so
# NSg+   . VB/C NSg/VB NPr/ISg+ D/P NSg/VB P  NPl/V3 VB/C D/P+ NSg/VB+ . NSg/VB/J . NSg/J/R/C . . VB/C NPr+  VPt NSg/I/J/R/C
> much         frightened that         she  ran     off        at    once  in        the direction it       pointed to , without
# NSg/I/J/R/Dq VP/J       NSg/I/C/Ddem ISg+ NSg/VPt NSg/VB/J/P NSg/P NSg/C NPr/J/R/P D+  N🅪Sg+     NPr/ISg+ VP/J    P  . C/P
> trying  to explain the mistake it       had made .
# Nᴹ/Vg/J P  VB      D+  NSg/VB+ NPr/ISg+ VP  VP   .
>
#
> “ He       took me       for   his     housemaid , ” she  said to herself as    she  ran     . “ How   surprised
# . NPr/ISg+ VPt  NPr/ISg+ R/C/P ISg/D$+ NSg/VB    . . ISg+ VP/J P  ISg+    R/C/P ISg+ NSg/VPt . . NSg/C VP/J
> he’ll be      when    he       finds  out          who    I       am       ! But     I’d better     take   him  his     fan    and
# K     NSg/VXB NSg/I/C NPr/ISg+ NPl/V3 NSg/VB/J/R/P NPr/I+ ISg/#r+ NPr/VB/J . NSg/C/P K   NSg/VXB/JC NSg/VB ISg+ ISg/D$+ NSg/VB VB/C
> gloves  — that          is  , if    I       can     find   them     . ” As    she  said this    , she  came      upon a    neat
# NPl/V3+ . NSg/I/C/Ddem+ VL3 . NSg/C ISg/#r+ NPr/VXB NSg/VB NSg/IPl+ . . R/C/P ISg+ VP/J I/Ddem+ . ISg+ NSg/VPt/P P    D/P+ J+
> little      house   , on  the door   of which was a   bright   brass     plate  with the name    “ W.
# NPr/I/J/Dq+ NPr/VB+ . J/P D   NSg/VB P  I/C+  VPt D/P NPr/VB/J N🅪Sg/VB/J NSg/VB P    D+  NSg/VB+ . ?
> RABBIT  , ” engraved upon it       . She  went    in        without knocking , and  hurried upstairs ,
# NSg/VB+ . . VP/J     P    NPr/ISg+ . ISg+ NSg/VPt NPr/J/R/P C/P     Nᴹ/Vg/J  . VB/C VP/J    NSg/J    .
> in        great  fear     lest she  should meet     the real   Mary Ann    , and  be      turned out          of the
# NPr/J/R/P NSg/J+ N🅪Sg/VB+ JS   ISg+ VXB    NSg/VB/J D+  NSg/J+ NPr+ NPr/J+ . VB/C NSg/VXB VP/J   NSg/VB/J/R/P P  D+
> house   before she  had found  the fan    and  gloves  .
# NPr/VB+ C/P    ISg+ VP  NSg/VP D   NSg/VB VB/C NPl/V3+ .
>
#
> “ How   queer    it       seems , ” Alice said to herself , “ to be      going   messages for   a    rabbit  !
# . NSg/C NSg/VB/J NPr/ISg+ V3    . . NPr+  VP/J P  ISg+    . . P  NSg/VXB Nᴹ/Vg/J NPl/V3   R/C/P D/P+ NSg/VB+ .
> I       suppose Dinah’ll be      sending me       on  messages next    ! ” And  she  began fancying the
# ISg/#r+ VB      ?        NSg/VXB Nᴹ/Vg/J NPr/ISg+ J/P NPl/V3+  NSg/J/P . . VB/C ISg+ VPt   Nᴹ/Vg/J  D
> sort   of thing that          would happen : “ ‘          Miss   Alice ! Come       here directly , and  get    ready
# NSg/VB P  NSg+  NSg/I/C/Ddem+ VXB   VB     . . Unlintable NSg/VB NPr+  . NSg/VBPp/P J/R  R/C      . VB/C NSg/VB NSg/VB/J
> for   your walk    ! ’ ‘          Coming  in        a    minute    , nurse   ! But     I’ve got to see    that         the mouse
# R/C/P D$+  NSg/VB+ . . Unlintable Nᴹ/Vg/J NPr/J/R/P D/P+ NSg/VB/J+ . NSg/VB+ . NSg/C/P K    VP  P  NSg/VB NSg/I/C/Ddem D   NSg/VB+
> doesn’t get    out          . ’ Only  I       don’t think  , ” Alice went    on  , “ that          they’d let     Dinah
# VX3     NSg/VB NSg/VB/J/R/P . . J/R/C ISg/#r+ VXB   NSg/VB . . NPr+  NSg/VPt J/P . . NSg/I/C/Ddem+ K      NSg/VBP NPr
> stop   in        the house   if    it       began ordering people  about like         that          ! ”
# NSg/VB NPr/J/R/P D   NPr/VB+ NSg/C NPr/ISg+ VPt   Nᴹ/Vg/J  NPl/VB+ J/P   NSg/VB/J/C/P NSg/I/C/Ddem+ . .
>
#
> By      this    time       she  had found  her     way    into a   tidy     little     room      with a   table   in        the
# NSg/J/P I/Ddem+ N🅪Sg/VB/J+ ISg+ VP  NSg/VP ISg/D$+ NSg/J+ P    D/P NSg/VB/J NPr/I/J/Dq N🅪Sg/VB/J P    D/P NSg/VB+ NPr/J/R/P D
> window  , and  on  it       ( as    she  had hoped ) a   fan     and  two or    three pairs  of tiny  white
# NSg/VB+ . VB/C J/P NPr/ISg+ . R/C/P ISg+ VP  VP/J  . D/P NSg/VB+ VB/C NSg NPr/C NSg   NPl/V3 P  NSg/J NPr🅪Sg/VB/J
> kid     gloves  : she  took up         the fan     and  a   pair   of the gloves  , and  was just going   to
# NSg/VB+ NPl/V3+ . ISg+ VPt  NSg/VB/J/P D   NSg/VB+ VB/C D/P NSg/VB P  D   NPl/V3+ . VB/C VPt J/R  Nᴹ/Vg/J P
> leave  the room       , when    her     eye     fell      upon a   little     bottle  that          stood near       the
# NSg/VB D   N🅪Sg/VB/J+ . NSg/I/C ISg/D$+ NSg/VB+ NSg/VPt/J P    D/P NPr/I/J/Dq NSg/VB+ NSg/I/C/Ddem+ VP    NSg/VB/J/P D
> looking  - glass      . There was no        label   this   time       with the words   “ DRINK   ME       , ” but
# Nᴹ/Vg/J+ . NPr🅪Sg/VB+ . R+    VPt NSg/Dq/P+ NSg/VB+ I/Ddem N🅪Sg/VB/J+ P    D+  NPl/V3+ . NSg/VB+ NPr/ISg+ . . NSg/C/P
> nevertheless she  uncorked it       and  put     it       to her     lips    . “ I       know   something
# R            ISg+ VP/J     NPr/ISg+ VB/C NSg/VBP NPr/ISg+ P  ISg/D$+ NPl/V3+ . . ISg/#r+ NSg/VB NSg/I/J+
> interesting is  sure to happen , ” she  said to herself , “ whenever I       eat or    drink
# Vg/J        VL3 J    P  VB     . . ISg+ VP/J P  ISg+    . . C        ISg/#r+ VB  NPr/C NSg/VB+
> anything  ; so          I’ll just see    what   this   bottle  does    . I       do  hope      it’ll make   me       grow
# NSg/I/VB+ . NSg/I/J/R/C K    J/R  NSg/VB NSg/I+ I/Ddem NSg/VB+ NPl/VX3 . ISg/#r+ VXB NPr🅪Sg/VB K     NSg/VB NPr/ISg+ VB
> large again , for   really I’m quite tired of being       such  a   tiny  little     thing ! ”
# NSg/J P     . R/C/P R      K   R     VP/J  P  N🅪Sg/Vg/J/C NSg/I D/P NSg/J NPr/I/J/Dq NSg+  . .
>
#
> It       did  so          indeed , and  much         sooner than she  had expected : before she  had drunk
# NPr/ISg+ VXPt NSg/I/J/R/C R      . VB/C NSg/I/J/R/Dq JC     C/P  ISg+ VP  NSg/VP/J . C/P    ISg+ VP  NSg/VPp/J+
> half      the bottle  , she  found  her     head      pressing against the ceiling , and  had to
# N🅪Sg/J/P+ D+  NSg/VB+ . ISg+ NSg/VP ISg/D$+ NPr/VB/J+ Nᴹ/Vg/J  C/P     D+  NSg/VB+ . VB/C VP  P
> stoop  to save       her     neck    from being       broken . She  hastily put     down        the bottle  ,
# NSg/VB P  NSg/VB/C/P ISg/D$+ NSg/VB+ P    N🅪Sg/Vg/J/C VPp/J  . ISg+ R       NSg/VBP N🅪Sg/VB/J/P D+  NSg/VB+ .
> saying    to herself “ That’s quite enough — I       hope      I       shan’t grow any    more         — As    it       is  , I
# N🅪Sg/Vg/J P  ISg+    . NSg$   R     NSg/I  . ISg/#r+ NPr🅪Sg/VB ISg/#r+ VXB    VB   I/R/Dq NPr/I/J/R/Dq . R/C/P NPr/ISg+ VL3 . ISg/#r+
> can’t get    out          at    the door    — I       do  wish   I       hadn’t drunk     quite so          much         ! ”
# VXB   NSg/VB NSg/VB/J/R/P NSg/P D   NSg/VB+ . ISg/#r+ VXB NSg/VB ISg/#r+ VPt    NSg/VPp/J R     NSg/I/J/R/C NSg/I/J/R/Dq . .
>
#
> Alas ! it       was too late  to wish   that          ! She  went    on  growing , and  growing , and  very
# NPl  . NPr/ISg+ VPt R   NSg/J P  NSg/VB NSg/I/C/Ddem+ . ISg+ NSg/VPt J/P Nᴹ/Vg/J . VB/C Nᴹ/Vg/J . VB/C J/R
> soon had to kneel down        on  the floor   : in        another minute    there was not     even       room
# J/R  VP  P  VB    N🅪Sg/VB/J/P J/P D   NSg/VB+ . NPr/J/R/P I/D     NSg/VB/J+ R+    VPt NSg/R/C NSg/VB/J/R N🅪Sg/VB/J+
> for   this    , and  she  tried the effect  of lying   down        with one     elbow   against the
# R/C/P I/Ddem+ . VB/C ISg+ VP/J  D   NSg/VB+ P  Nᴹ/Vg/J N🅪Sg/VB/J/P P    NSg/I/J NSg/VB+ C/P     D
> door    , and  the other    arm       curled round      her     head      . Still      she  went    on  growing , and  ,
# NSg/VB+ . VB/C D   NSg/VB/J NSg/VB/J+ VP/J   NSg/VB/J/P ISg/D$+ NPr/VB/J+ . NSg/VB/J/R ISg+ NSg/VPt J/P Nᴹ/Vg/J . VB/C .
> as    a    last      resource , she  put     one     arm       out          of the window  , and  one      foot    up         the
# R/C/P D/P+ NSg/VB/J+ N🅪Sg/VB+ . ISg+ NSg/VBP NSg/I/J NSg/VB/J+ NSg/VB/J/R/P P  D+  NSg/VB+ . VB/C NSg/I/J+ NSg/VB+ NSg/VB/J/P D+
> chimney , and  said to herself “ Now       I       can     do  no       more         , whatever happens . What   will
# NSg/VB+ . VB/C VP/J P  ISg+    . NSg/J/R/C ISg/#r+ NPr/VXB VXB NSg/Dq/P NPr/I/J/R/Dq . NSg/I/J+ V3      . NSg/I+ NPr/VXB
> become of me       ? ”
# VBPp   P  NPr/ISg+ . .
>
#
> Luckily for   Alice , the little      magic      bottle  had now       had its     full      effect  , and  she
# R       R/C/P NPr+  . D+  NPr/I/J/Dq+ N🅪Sg/VB/J+ NSg/VB+ VP  NSg/J/R/C VP  ISg/D$+ NSg/VB/J+ NSg/VB+ . VB/C ISg+
> grew no       larger : still      it       was very uncomfortable , and  , as    there seemed to be      no
# VPt  NSg/Dq/P JC     . NSg/VB/J/R NPr/ISg+ VPt J/R  J             . VB/C . R/C/P R+    VP/J   P  NSg/VXB NSg/Dq/P
> sort   of chance   of her     ever getting out          of the room       again , no       wonder  she  felt
# NSg/VB P  NPr/VB/J P  ISg/D$+ J/R  NSg/Vg  NSg/VB/J/R/P P  D+  N🅪Sg/VB/J+ P     . NSg/Dq/P N🅪Sg/VB ISg+ N🅪Sg/VP/J
> unhappy  .
# NSg/VB/J .
>
#
> “ It       was much         pleasanter at    home      , ” thought poor     Alice , “ when    one     wasn’t always
# . NPr/ISg+ VPt NSg/I/J/R/Dq JC         NSg/P NSg/VB/J+ . . N🅪Sg/VP NSg/VB/J NPr+  . . NSg/I/C NSg/I/J VPt    R
> growing larger and  smaller , and  being       ordered about by      mice   and  rabbits . I
# Nᴹ/Vg/J JC     VB/C NSg/JC  . VB/C N🅪Sg/Vg/J/C VP/J    J/P   NSg/J/P NPl/VB VB/C NPl/V3+ . ISg/#r+
> almost wish   I       hadn’t gone    down        that         rabbit  - hole    — and  yet      — and  yet      — it’s rather
# R      NSg/VB ISg/#r+ VPt    VPp/J/P N🅪Sg/VB/J/P NSg/I/C/Ddem NSg/VB+ . NSg/VB+ . VB/C NSg/VB/C . VB/C NSg/VB/C . K    NPr/VB/J/R
> curious , you    know   , this   sort   of life     ! I       do  wonder  what   can     have    happened to me       !
# J       . ISgPl+ NSg/VB . I/Ddem NSg/VB P  N🅪Sg/VB+ . ISg/#r+ VXB N🅪Sg/VB NSg/I+ NPr/VXB NSg/VXB VP/J     P  NPr/ISg+ .
> When    I       used to read    fairy  - tales   , I       fancied that         kind  of thing never happened ,
# NSg/I/C ISg/#r+ VP/J P  NSg/VBP NSg/J+ . NPl/V3+ . ISg/#r+ VP/J    NSg/I/C/Ddem NSg/J P  NSg+  R     VP/J     .
> and  now       here I       am       in        the middle   of one     ! There ought     to be      a   book    written about
# VB/C NSg/J/R/C J/R  ISg/#r+ NPr/VB/J NPr/J/R/P D   NSg/VB/J P  NSg/I/J . R+    NSg/I/VXB P  NSg/VXB D/P NSg/VB+ VPp/J   J/P
> me       , that         there ought     ! And  when    I       grow up         , I’ll write  one     — but     I’m grown up         now       , ”
# NPr/ISg+ . NSg/I/C/Ddem R+    NSg/I/VXB . VB/C NSg/I/C ISg/#r+ VB   NSg/VB/J/P . K    NSg/VB NSg/I/J . NSg/C/P K   VB/J  NSg/VB/J/P NSg/J/R/C . .
> she  added in        a   sorrowful tone       ; “ at    least    there’s no       room       to grow up         any    more
# ISg+ VP/J  NPr/J/R/P D/P J         N🅪Sg/I/VB+ . . NSg/P NSg/J/Dq K       NSg/Dq/P N🅪Sg/VB/J+ P  VB   NSg/VB/J/P I/R/Dq NPr/I/J/R/Dq
> here . ”
# J/R  . .
>
#
> “ But     then      , ” thought Alice , “ shall I       never get    any    older than I       am       now       ? That’ll
# . NSg/C/P NSg/J/R/C . . N🅪Sg/VP NPr+  . . VXB   ISg/#r+ R     NSg/VB I/R/Dq JC    C/P  ISg/#r+ NPr/VB/J NSg/J/R/C . K
> be      a   comfort  , one     way    — never to be      an  old   woman   — but     then      — always to have    lessons
# NSg/VXB D/P N🅪Sg/VB+ . NSg/I/J NSg/J+ . R     P  NSg/VXB D/P NSg/J NSg/VB+ . NSg/C/P NSg/J/R/C . R      P  NSg/VXB NPl/V3+
> to learn  ! Oh     , I       shouldn’t like         that          ! ”
# P  NSg/VB . NPr/VB . ISg/#r+ VXB       NSg/VB/J/C/P NSg/I/C/Ddem+ . .
>
#
> “ Oh     , you    foolish Alice ! ” she  answered herself . “ How   can     you    learn  lessons in
# . NPr/VB . ISgPl+ J+      NPr+  . . ISg+ VP/J     ISg+    . . NSg/C NPr/VXB ISgPl+ NSg/VB NPl/V3+ NPr/J/R/P
> here ? Why    , there’s hardly room       for   you    , and  no       room       at    all          for   any
# J/R  . NSg/VB . K       R      N🅪Sg/VB/J+ R/C/P ISgPl+ . VB/C NSg/Dq/P N🅪Sg/VB/J+ NSg/P NSg/I/J/C/Dq R/C/P I/R/Dq
> lesson  - books   ! ”
# NSg/VB+ . NPl/V3+ . .
>
#
> And  so          she  went    on  , taking   first  one      side      and  then      the other    , and  making  quite a
# VB/C NSg/I/J/R/C ISg+ NSg/VPt J/P . NSg/Vg/J NSg/J+ NSg/I/J+ NSg/VB/J+ VB/C NSg/J/R/C D   NSg/VB/J . VB/C Nᴹ/Vg/J R     D/P
> conversation of it       altogether ; but     after a    few       minutes she  heard a    voice
# N🅪Sg/VB      P  NPr/ISg+ NSg        . NSg/C/P P     D/P+ NSg/I/Dq+ NPl/V3+ ISg+ VP/J  D/P+ NSg/VB+
> outside   , and  stopped to listen .
# Nᴹ/VB/J/P . VB/C VP/J    P  NSg/VB .
>
#
> “ Mary Ann    ! Mary Ann    ! ” said the voice   . “ Fetch  me       my  gloves this    moment ! ” Then
# . NPr+ NPr/J+ . NPr+ NPr/J+ . . VP/J D+  NSg/VB+ . . NSg/VB NPr/ISg+ D$+ NPl/V3 I/Ddem+ NSg+   . . NSg/J/R/C
> came      a   little     pattering of feet on  the stairs . Alice knew it       was the Rabbit
# NSg/VPt/P D/P NPr/I/J/Dq Nᴹ/Vg/J   P  NPl  J/P D   NPl+   . NPr+  VPt  NPr/ISg+ VPt D   NSg/VB
> coming  to look   for   her     , and  she  trembled till       she  shook     the house   , quite
# Nᴹ/Vg/J P  NSg/VB R/C/P ISg/D$+ . VB/C ISg+ VP/J     NSg/VB/C/P ISg+ NSg/VPt/J D+  NPr/VB+ . R
> forgetting that         she  was now       about a    thousand times   as    large as    the Rabbit  , and
# NSg/Vg     NSg/I/C/Ddem ISg+ VPt NSg/J/R/C J/P   D/P+ NSg+     NPl/V3+ R/C/P NSg/J R/C/P D+  NSg/VB+ . VB/C
> had no       reason   to be      afraid of it       .
# VP  NSg/Dq/P N🅪Sg/VB+ P  NSg/VXB J      P  NPr/ISg+ .
>
#
> Presently the Rabbit  came      up         to the door    , and  tried to open     it       ; but     , as    the door
# R         D+  NSg/VB+ NSg/VPt/P NSg/VB/J/P P  D+  NSg/VB+ . VB/C VP/J  P  NSg/VB/J NPr/ISg+ . NSg/C/P . R/C/P D+  NSg/VB+
> opened inwards , and  Alice’s elbow   was pressed hard     against it       , that         attempt
# VP/J   NPl     . VB/C NSg$    NSg/VB+ VPt VP/J    N🅪Sg/J/R C/P     NPr/ISg+ . NSg/I/C/Ddem NSg/VB+
> proved a   failure . Alice heard it       say    to itself “ Then      I’ll go       round      and  get    in        at
# VP/J   D/P N🅪Sg+   . NPr+  VP/J  NPr/ISg+ NSg/VB P  ISg+   . NSg/J/R/C K    NSg/VB/J NSg/VB/J/P VB/C NSg/VB NPr/J/R/P NSg/P
> the window  . ”
# D   NSg/VB+ . .
>
#
> “ That         you    won’t ! ” thought Alice , and  , after waiting till       she  fancied she  heard
# . NSg/I/C/Ddem ISgPl+ VXB   . . N🅪Sg/VP NPr+  . VB/C . P     Nᴹ/Vg/J NSg/VB/C/P ISg+ VP/J    ISg+ VP/J
> the Rabbit  just under   the window  , she  suddenly spread   out          her     hand    , and  made a
# D+  NSg/VB+ J/R  NSg/J/P D+  NSg/VB+ . ISg+ R        N🅪Sg/VBP NSg/VB/J/R/P ISg/D$+ NSg/VB+ . VB/C VP   D/P
> snatch in        the air      . She  did  not     get    hold     of anything  , but     she  heard a   little
# NSg/VB NPr/J/R/P D   N🅪Sg/VB+ . ISg+ VXPt NSg/R/C NSg/VB NSg/VB/J P  NSg/I/VB+ . NSg/C/P ISg+ VP/J  D/P NPr/I/J/Dq
> shriek and  a   fall     , and  a   crash    of broken glass      , from which she  concluded that         it
# NSg/VB VB/C D/P N🅪Sg/VB+ . VB/C D/P NSg/VB/J P  VPp/J  NPr🅪Sg/VB+ . P    I/C+  ISg+ VP/J      NSg/I/C/Ddem NPr/ISg+
> was just possible it       had fallen into a   cucumber - frame   , or    something of the sort    .
# VPt J/R  NSg/J    NPr/ISg+ VP  VPp/J  P    D/P N🅪Sg+    . NSg/VB+ . NPr/C NSg/I/J   P  D   NSg/VB+ .
>
#
> Next    came      an   angry voice   — the Rabbit’s — “ Pat       ! Pat       ! Where   are you    ? ” And  then      a
# NSg/J/P NSg/VPt/P D/P+ VB/J+ NSg/VB+ . D   NSg$     . . NPr/VB/J+ . NPr/VB/J+ . NSg/R/C VB  ISgPl+ . . VB/C NSg/J/R/C D/P+
> voice   she  had never heard before , “ Sure then      I’m here ! Digging for   apples , yer
# NSg/VB+ ISg+ VP  R     VP/J  C/P    . . J    NSg/J/R/C K   J/R  . NSg/VB  R/C/P NPl    . +
> honour        ! ”
# N🅪Sg/VB/Comm+ . .
>
#
> “ Digging for   apples , indeed ! ” said the Rabbit  angrily . “ Here ! Come       and  help   me
# . NSg/VB  R/C/P NPl    . R      . . VP/J D+  NSg/VB+ R       . . J/R  . NSg/VBPp/P VB/C NSg/VB NPr/ISg+
> out          of this    ! ” ( Sounds of more         broken glass      . )
# NSg/VB/J/R/P P  I/Ddem+ . . . NPl/V3 P  NPr/I/J/R/Dq VPp/J  NPr🅪Sg/VB+ . .
>
#
> “ Now       tell   me       , Pat       , what’s that          in        the window  ? ”
# . NSg/J/R/C NPr/VB NPr/ISg+ . NPr/VB/J+ . K      NSg/I/C/Ddem+ NPr/J/R/P D   NSg/VB+ . .
>
#
> “ Sure , it’s an  arm       , yer honour        ! ” ( He       pronounced it       “ arrum . ” )
# . J    . K    D/P NSg/VB/J+ . +   N🅪Sg/VB/Comm+ . . . NPr/ISg+ VP/J       NPr/ISg+ . ?     . . .
>
#
> “ An   arm       , you    goose   ! Who    ever saw     one     that          size     ? Why    , it       fills  the whole  window  ! ”
# . D/P+ NSg/VB/J+ . ISgPl+ NSg/VB+ . NPr/I+ J/R  NSg/VPt NSg/I/J NSg/I/C/Ddem+ N🅪Sg/VB+ . NSg/VB . NPr/ISg+ NPl/V3 D+  NSg/J+ NSg/VB+ . .
>
#
> “ Sure , it       does    , yer honour        : but     it’s an  arm       for   all           that          . ”
# . J    . NPr/ISg+ NPl/VX3 . +   N🅪Sg/VB/Comm+ . NSg/C/P K    D/P NSg/VB/J+ R/C/P NSg/I/J/C/Dq+ NSg/I/C/Ddem+ . .
>
#
> “ Well       , it’s got no       business there , at    any    rate    : go       and  take   it       away ! ”
# . NSg/VB/J/R . K    VP  NSg/Dq/P N🅪Sg/J+  R     . NSg/P I/R/Dq NSg/VB+ . NSg/VB/J VB/C NSg/VB NPr/ISg+ VB/J . .
>
#
> There was a    long      silence after this    , and  Alice could   only  hear whispers now       and
# R+    VPt D/P+ NPr/VB/J+ NSg/VB+ P     I/Ddem+ . VB/C NPr+  NSg/VXB J/R/C VB   NPl/V3   NSg/J/R/C VB/C
> then      ; such  as    , “ Sure , I       don’t like         it       , yer honour        , at    all          , at    all          ! ” “ Do  as    I
# NSg/J/R/C . NSg/I R/C/P . . J    . ISg/#r+ VXB   NSg/VB/J/C/P NPr/ISg+ . +   N🅪Sg/VB/Comm+ . NSg/P NSg/I/J/C/Dq . NSg/P NSg/I/J/C/Dq . . . VXB R/C/P ISg/#r+
> tell   you    , you    coward   ! ” and  at    last     she  spread   out          her     hand    again , and  made
# NPr/VB ISgPl+ . ISgPl+ NPr/VB/J . . VB/C NSg/P NSg/VB/J ISg+ N🅪Sg/VBP NSg/VB/J/R/P ISg/D$+ NSg/VB+ P     . VB/C VP
> another snatch in        the air      . This    time       there were    two  little      shrieks , and  more
# I/D     NSg/VB NPr/J/R/P D   N🅪Sg/VB+ . I/Ddem+ N🅪Sg/VB/J+ R+    NSg/VPt NSg+ NPr/I/J/Dq+ NPl/V3+ . VB/C NPr/I/J/R/Dq
> sounds of broken glass      . “ What   a   number     of cucumber - frames  there must    be      ! ”
# NPl/V3 P  VPp/J  NPr🅪Sg/VB+ . . NSg/I+ D/P N🅪Sg/VB/JC P  N🅪Sg+    . NPl/V3+ R+    NSg/VXB NSg/VXB . .
> thought Alice . “ I       wonder  what   they’ll do  next    ! As    for    pulling me       out          of the
# N🅪Sg/VP NPr+  . . ISg/#r+ N🅪Sg/VB NSg/I+ K       VXB NSg/J/P . R/C/P R/C/P+ Nᴹ/Vg/J NPr/ISg+ NSg/VB/J/R/P P  D+
> window  , I       only  wish   they could   ! I’m sure I       don’t want   to stay     in        here any
# NSg/VB+ . ISg/#r+ J/R/C NSg/VB IPl+ NSg/VXB . K   J    ISg/#r+ VXB   NSg/VB P  NSg/VB/J NPr/J/R/P J/R  I/R/Dq
> longer ! ”
# NSg/JC . .
>
#
> She  waited for   some     time       without hearing  anything  more         : at    last     came      a   rumbling
# ISg+ VP/J   R/C/P I/J/R/Dq N🅪Sg/VB/J+ C/P     Nᴹ/Vg/J+ NSg/I/VB+ NPr/I/J/R/Dq . NSg/P NSg/VB/J NSg/VPt/P D/P N🅪Sg/Vg/J
> of little     cartwheels , and  the sound     of a   good     many       voices  all          talking together :
# P  NPr/I/J/Dq NPl/V3     . VB/C D   N🅪Sg/VB/J P  D/P NPr/VB/J NSg/I/J/Dq NPl/V3+ NSg/I/J/C/Dq Nᴹ/Vg/J J        .
> she  made out          the words   : “ Where’s the other    ladder  ? — Why    , I       hadn’t to bring but
# ISg+ VP   NSg/VB/J/R/P D   NPl/V3+ . . NSg$    D   NSg/VB/J NSg/VB+ . . NSg/VB . ISg/#r+ VPt    P  VB    NSg/C/P
> one     ; Bill’s got the other    — Bill    ! fetch  it       here , lad ! — Here , put     ’ em       up         at    this
# NSg/I/J . NSg$   VP  D   NSg/VB/J . NPr/VB+ . NSg/VB NPr/ISg+ J/R  . NSg . . J/R  . NSg/VBP . NSg/I/J+ NSg/VB/J/P NSg/P I/Ddem+
> corner  — No       , tie     ’ em       together first — they don’t reach  half      high       enough yet      — Oh     !
# NSg/VB+ . NSg/Dq/P . NSg/VB+ . NSg/I/J+ J        NSg/J . IPl+ VXB   NSg/VB N🅪Sg/J/P+ NSg/VB/J/R NSg/I  NSg/VB/C . NPr/VB .
> they’ll do  well       enough ; don’t be      particular — Here , Bill    ! catch  hold     of this
# K       VXB NSg/VB/J/R NSg/I  . VXB   NSg/VXB NSg/J      . J/R  . NPr/VB+ . NSg/VB NSg/VB/J P  I/Ddem+
> rope    — Will    the roof    bear      ? — Mind    that         loose     slate     — Oh     , it’s coming  down        ! Heads
# NSg/VB+ . NPr/VXB D+  NSg/VB+ NSg/VB/J+ . . NSg/VB+ NSg/I/C/Ddem NSg/VB/J+ NSg/VB/J+ . NPr/VB . K    Nᴹ/Vg/J N🅪Sg/VB/J/P . NPl/V3+
> below ! ” ( a    loud   crash     ) — “ Now       , who    did  that          ? — It       was Bill    , I       fancy    — Who’s to go       down
# P     . . . D/P+ NSg/J+ NSg/VB/J+ . . . NSg/J/R/C . NPr/I+ VXPt NSg/I/C/Ddem+ . . NPr/ISg+ VPt NPr/VB+ . ISg/#r+ NSg/VB/J . NSg$  P  NSg/VB/J N🅪Sg/VB/J/P
> the chimney ? — Nay      , I       shan’t ! You    do  it       ! — That         I       won’t , then      ! — Bill’s to go
# D   NSg/VB+ . . NSg/VB/J . ISg/#r+ VXB    . ISgPl+ VXB NPr/ISg+ . . NSg/I/C/Ddem ISg/#r+ VXB   . NSg/J/R/C . . NSg$   P  NSg/VB/J
> down        — Here , Bill    ! the master    says   you’re to go       down        the chimney ! ”
# N🅪Sg/VB/J/P . J/R  . NPr/VB+ . D+  NPr/VB/J+ NPl/V3 K      P  NSg/VB/J N🅪Sg/VB/J/P D   NSg/VB+ . .
>
#
> “ Oh     ! So          Bill’s got to come       down        the chimney , has he       ? ” said Alice to herself .
# . NPr/VB . NSg/I/J/R/C NSg$   VP  P  NSg/VBPp/P N🅪Sg/VB/J/P D   NSg/VB+ . V3  NPr/ISg+ . . VP/J NPr+  P  ISg+    .
> “ Shy      , they seem to put     everything upon Bill    ! I       wouldn’t be      in        Bill’s place    for   a
# . NSg/VB/J . IPl+ VB   P  NSg/VBP NSg/I/VB+  P    NPr/VB+ . ISg/#r+ VXB      NSg/VXB NPr/J/R/P NSg$   N🅪Sg/VB+ R/C/P D/P
> good     deal      : this   fireplace is  narrow   , to be      sure ; but     I       think  I       can     kick   a
# NPr/VB/J NSg/VB/J+ . I/Ddem NSg+      VL3 NSg/VB/J . P  NSg/VXB J    . NSg/C/P ISg/#r+ NSg/VB ISg/#r+ NPr/VXB NSg/VB D/P
> little     ! ”
# NPr/I/J/Dq . .
>
#
> She  drew    her     foot    as    far      down        the chimney as    she  could   , and  waited till       she
# ISg+ NPr/VPt ISg/D$+ NSg/VB+ R/C/P NSg/VB/J N🅪Sg/VB/J/P D+  NSg/VB+ R/C/P ISg+ NSg/VXB . VB/C VP/J   NSg/VB/C/P ISg+
> heard a    little      animal ( she  couldn’t guess  of what   sort    it       was ) scratching and
# VP/J  D/P+ NPr/I/J/Dq+ NSg/J+ . ISg+ VXB      NSg/VB P  NSg/I+ NSg/VB+ NPr/ISg+ VPt . Nᴹ/Vg/J    VB/C
> scrambling about in        the chimney close    above   her     : then      , saying    to herself “ This
# Nᴹ/Vg/J    J/P   NPr/J/R/P D   NSg/VB+ NSg/VB/J NSg/J/P ISg/D$+ . NSg/J/R/C . N🅪Sg/Vg/J P  ISg+    . I/Ddem+
> is  Bill    , ” she  gave one     sharp    kick    , and  waited to see    what   would happen next    .
# VL3 NPr/VB+ . . ISg+ VPt  NSg/I/J NPr/VB/J NSg/VB+ . VB/C VP/J   P  NSg/VB NSg/I+ VXB   VB     NSg/J/P .
>
#
> The first  thing she  heard was a   general  chorus of “ There goes   Bill    ! ” then      the
# D+  NSg/J+ NSg+  ISg+ VP/J  VPt D/P NSg/VB/J NSg/VB P  . R+    NPl/V3 NPr/VB+ . . NSg/J/R/C D
> Rabbit’s voice   along — “ Catch  him  , you    by      the hedge   ! ” then      silence , and  then
# NSg$     NSg/VB+ P     . . NSg/VB ISg+ . ISgPl+ NSg/J/P D   NSg/VB+ . . NSg/J/R/C NSg/VB+ . VB/C NSg/J/R/C
> another confusion of voices  — “ Hold     up         his     head      — Brandy  now       — Don’t choke  him  — How   was
# I/D     N🅪Sg/VB   P  NPl/V3+ . . NSg/VB/J NSg/VB/J/P ISg/D$+ NPr/VB/J+ . NPr/VB+ NSg/J/R/C . VXB   NSg/VB ISg+ . NSg/C VPt
> it       , old   fellow ? What   happened to you    ? Tell   us       all          about it       ! ”
# NPr/ISg+ . NSg/J NSg    . NSg/I+ VP/J     P  ISgPl+ . NPr/VB NPr/IPl+ NSg/I/J/C/Dq J/P   NPr/ISg+ . .
>
#
> Last     came      a   little     feeble , squeaking voice   , ( “ That’s Bill    , ” thought Alice , )
# NSg/VB/J NSg/VPt/P D/P NPr/I/J/Dq VB/J   . Nᴹ/Vg/J   NSg/VB+ . . . NSg$   NPr/VB+ . . N🅪Sg/VP NPr+  . .
> “ Well       , I       hardly know   — No       more         , thank  ye       ; I’m better     now       — but     I’m a   deal      too
# . NSg/VB/J/R . ISg/#r+ R      NSg/VB . NSg/Dq/P NPr/I/J/R/Dq . NSg/VB NSg/I/D+ . K   NSg/VXB/JC NSg/J/R/C . NSg/C/P K   D/P NSg/VB/J+ R
> flustered to tell   you    — all          I       know   is  , something comes  at    me       like         a
# VP/J      P  NPr/VB ISgPl+ . NSg/I/J/C/Dq ISg/#r+ NSg/VB VL3 . NSg/I/J+  NPl/V3 NSg/P NPr/ISg+ NSg/VB/J/C/P D/P
> Jack      - in        - the - box     , and  up         I       goes   like         a   sky      - rocket  ! ”
# NPr/VB/J+ . NPr/J/R/P . D   . NSg/VB+ . VB/C NSg/VB/J/P ISg/#r+ NPl/V3 NSg/VB/J/C/P D/P N🅪Sg/VB+ . NSg/VB+ . .
>
#
> “ So          you    did  , old   fellow ! ” said the others  .
# . NSg/I/J/R/C ISgPl+ VXPt . NSg/J NSg    . . VP/J D+  NPl/V3+ .
>
#
> “ We   must    burn   the house   down        ! ” said the Rabbit’s voice   ; and  Alice called out          as
# . IPl+ NSg/VXB NSg/VB D+  NPr/VB+ N🅪Sg/VB/J/P . . VP/J D   NSg$     NSg/VB+ . VB/C NPr+  VP/J   NSg/VB/J/R/P R/C/P
> loud  as    she  could   , “ If    you    do  , I’ll set       Dinah at    you    ! ”
# NSg/J R/C/P ISg+ NSg/VXB . . NSg/C ISgPl+ VXB . K    NPr/VBP/J NPr   NSg/P ISgPl+ . .
>
#
> There was a    dead      silence instantly , and  Alice thought to herself , “ I       wonder  what
# R+    VPt D/P+ NSg/VB/J+ NSg/VB+ R         . VB/C NPr+  N🅪Sg/VP P  ISg+    . . ISg/#r+ N🅪Sg/VB NSg/I+
> they will    do  next    ! If    they had any     sense    , they’d take   the roof    off        . ” After a
# IPl+ NPr/VXB VXB NSg/J/P . NSg/C IPl+ VP  I/R/Dq+ N🅪Sg/VB+ . K      NSg/VB D   NSg/VB+ NSg/VB/J/P . . P     D/P+
> minute    or    two , they began moving  about again , and  Alice heard the Rabbit  say    , “ A
# NSg/VB/J+ NPr/C NSg . IPl+ VPt   Nᴹ/Vg/J J/P   P     . VB/C NPr+  VP/J  D+  NSg/VB+ NSg/VB . . D/P
> barrowful will    do  , to begin  with . ”
# ?         NPr/VXB VXB . P  NSg/VB P    . .
>
#
> “ A   barrowful of what   ? ” thought Alice ; but     she  had not     long     to doubt   , for   the
# . D/P ?         P  NSg/I+ . . N🅪Sg/VP NPr+  . NSg/C/P ISg+ VP  NSg/R/C NPr/VB/J P  N🅪Sg/VB . R/C/P D
> next     moment a   shower of little      pebbles came      rattling in        at    the window  , and  some
# NSg/J/P+ NSg+   D/P NSg/VB P  NPr/I/J/Dq+ NPl/V3+ NSg/VPt/P Nᴹ/Vg/J  NPr/J/R/P NSg/P D+  NSg/VB+ . VB/C I/J/R/Dq
> of them     hit       her     in        the face    . “ I’ll put     a   stop    to this    , ” she  said to herself , and
# P  NSg/IPl+ NSg/VBP/J ISg/D$+ NPr/J/R/P D+  NSg/VB+ . . K    NSg/VBP D/P NSg/VB+ P  I/Ddem+ . . ISg+ VP/J P  ISg+    . VB/C
> shouted out          , “ You’d better     not     do  that          again ! ” which produced another dead
# VP/J    NSg/VB/J/R/P . . K     NSg/VXB/JC NSg/R/C VXB NSg/I/C/Ddem+ P     . . I/C+  VP/J     I/D+    NSg/VB/J+
> silence .
# NSg/VB+ .
>
#
> Alice noticed with some     surprise that         the pebbles were    all          turning into little
# NPr+  VP/J    P    I/J/R/Dq NSg/VB+  NSg/I/C/Ddem D+  NPl/V3+ NSg/VPt NSg/I/J/C/Dq Nᴹ/Vg/J P    NPr/I/J/Dq+
> cakes   as    they lay       on  the floor   , and  a    bright    idea came      into her     head      . “ If    I       eat
# NPl/V3+ R/C/P IPl+ NSg/VPt/J J/P D+  NSg/VB+ . VB/C D/P+ NPr/VB/J+ NSg+ NSg/VPt/P P    ISg/D$+ NPr/VB/J+ . . NSg/C ISg/#r+ VB
> one     of these   cakes   , ” she  thought , “ it’s sure to make   some     change   in        my  size     ; and
# NSg/I/J P  I/Ddem+ NPl/V3+ . . ISg+ N🅪Sg/VP . . K    J    P  NSg/VB I/J/R/Dq N🅪Sg/VB+ NPr/J/R/P D$+ N🅪Sg/VB+ . VB/C
> as    it       can’t possibly make   me       larger , it       must    make   me       smaller , I       suppose . ”
# R/C/P NPr/ISg+ VXB   R        NSg/VB NPr/ISg+ JC     . NPr/ISg+ NSg/VXB NSg/VB NPr/ISg+ NSg/JC  . ISg/#r+ VB      . .
>
#
> So          she  swallowed one     of the cakes   , and  was delighted to find   that         she  began
# NSg/I/J/R/C ISg+ VP/J      NSg/I/J P  D+  NPl/V3+ . VB/C VPt VP/J      P  NSg/VB NSg/I/C/Ddem ISg+ VPt
> shrinking directly . As    soon as    she  was small    enough to get    through the door    , she
# Nᴹ/Vg/J   R/C      . R/C/P J/R  R/C/P ISg+ VPt NPr/VB/J NSg/I  P  NSg/VB NSg/J/P D+  NSg/VB+ . ISg+
> ran     out          of the house   , and  found  quite a   crowd  of little     animals and  birds
# NSg/VPt NSg/VB/J/R/P P  D+  NPr/VB+ . VB/C NSg/VP R     D/P NSg/VB P  NPr/I/J/Dq NPl     VB/C NPl/V3+
> waiting outside   . The poor     little     Lizard , Bill    , was in        the middle   , being       held up
# Nᴹ/Vg/J Nᴹ/VB/J/P . D   NSg/VB/J NPr/I/J/Dq NSg    . NPr/VB+ . VPt NPr/J/R/P D   NSg/VB/J . N🅪Sg/Vg/J/C VP   NSg/VB/J/P
> by      two guinea - pigs    , who    were    giving  it       something out          of a   bottle  . They all          made
# NSg/J/P NSg NPr+   . NPl/V3+ . NPr/I+ NSg/VPt Nᴹ/Vg/J NPr/ISg+ NSg/I/J+  NSg/VB/J/R/P P  D/P NSg/VB+ . IPl+ NSg/I/J/C/Dq VP
> a   rush      at    Alice the moment she  appeared ; but     she  ran     off        as    hard     as    she  could   ,
# D/P NPr/VB/J+ NSg/P NPr+  D+  NSg+   ISg+ VP/J     . NSg/C/P ISg+ NSg/VPt NSg/VB/J/P R/C/P N🅪Sg/J/R R/C/P ISg+ NSg/VXB .
> and  soon found  herself safe     in        a    thick     wood         .
# VB/C J/R  NSg/VP ISg+    NSg/VB/J NPr/J/R/P D/P+ NSg/VB/J+ NPr🅪Sg/VB/J+ .
>
#
> “ The first  thing I’ve got to do  , ” said Alice to herself , as    she  wandered about
# . D+  NSg/J+ NSg+  K    VP  P  VXB . . VP/J NPr+  P  ISg+    . R/C/P ISg+ VP/J     J/P
> in        the wood         , “ is  to grow to my  right    size     again ; and  the second   thing is  to find
# NPr/J/R/P D   NPr🅪Sg/VB/J+ . . VL3 P  VB   P  D$+ NPr/VB/J N🅪Sg/VB+ P     . VB/C D   NSg/VB/J NSg+  VL3 P  NSg/VB
> my  way    into that         lovely garden    . I       think  that          will    be      the best        plan    . ”
# D$+ NSg/J+ P    NSg/I/C/Ddem NSg/J  NSg/VB/J+ . ISg/#r+ NSg/VB NSg/I/C/Ddem+ NPr/VXB NSg/VXB D+  NPr/VXB/JS+ NSg/VB+ . .
>
#
> It       sounded an   excellent plan    , no        doubt    , and  very neatly and  simply arranged ; the
# NPr/ISg+ VP/J    D/P+ J+        NSg/VB+ . NSg/Dq/P+ N🅪Sg/VB+ . VB/C J/R  R      VB/C R      VP/J     . D+
> only   difficulty was , that         she  had not     the smallest idea how   to set       about it       ; and
# J/R/C+ N🅪Sg+      VPt . NSg/I/C/Ddem ISg+ VP  NSg/R/C D+  JS       NSg  NSg/C P  NPr/VBP/J J/P   NPr/ISg+ . VB/C
> while      she  was peering about anxiously among the trees   , a   little     sharp    bark     just
# NSg/VB/C/P ISg+ VPt Nᴹ/Vg/J J/P   R         P     D   NPl/V3+ . D/P NPr/I/J/Dq NPr/VB/J N🅪Sg/VB+ J/R
> over    her     head      made her     look   up         in        a   great hurry   .
# NSg/J/P ISg/D$+ NPr/VB/J+ VP   ISg/D$+ NSg/VB NSg/VB/J/P NPr/J/R/P D/P NSg/J NSg/VB+ .
>
#
> An   enormous puppy   was looking down        at    her     with large round      eyes    , and  feebly
# D/P+ J+       NSg/VB+ VPt Nᴹ/Vg/J N🅪Sg/VB/J/P NSg/P ISg/D$+ P    NSg/J NSg/VB/J/P NPl/V3+ . VB/C R
> stretching out          one      paw     , trying  to touch   her     . “ Poor      little      thing ! ” said Alice , in
# Nᴹ/Vg/J    NSg/VB/J/R/P NSg/I/J+ NSg/VB+ . Nᴹ/Vg/J P  N🅪Sg/VB ISg/D$+ . . NSg/VB/J+ NPr/I/J/Dq+ NSg+  . . VP/J NPr+  . NPr/J/R/P
> a   coaxing tone       , and  she  tried hard     to whistle to it       ; but     she  was terribly
# D/P Nᴹ/Vg/J N🅪Sg/I/VB+ . VB/C ISg+ VP/J  N🅪Sg/J/R P  NSg/VB  P  NPr/ISg+ . NSg/C/P ISg+ VPt R
> frightened all          the time       at    the thought that         it       might    be      hungry , in        which case       it
# VP/J       NSg/I/J/C/Dq D   N🅪Sg/VB/J+ NSg/P D   N🅪Sg/VP NSg/I/C/Ddem NPr/ISg+ Nᴹ/VXB/J NSg/VXB J      . NPr/J/R/P I/C+  NPr🅪Sg/VB+ NPr/ISg+
> would be      very likely to eat her     up         in        spite     of all          her     coaxing .
# VXB   NSg/VXB J/R  NSg/J  P  VB  ISg/D$+ NSg/VB/J/P NPr/J/R/P NSg/VB/P+ P  NSg/I/J/C/Dq ISg/D$+ Nᴹ/Vg/J .
>
#
> Hardly knowing    what   she  did  , she  picked up         a   little     bit     of stick     , and  held it
# R      NSg/Vg/J/P NSg/I+ ISg+ VXPt . ISg+ VP/J   NSg/VB/J/P D/P NPr/I/J/Dq NSg/VPt P  NSg/VB/J+ . VB/C VP   NPr/ISg+
> out          to the puppy   ; whereupon the puppy   jumped into the air      off        all          its     feet at
# NSg/VB/J/R/P P  D+  NSg/VB+ . C         D+  NSg/VB+ VP/J   P    D   N🅪Sg/VB+ NSg/VB/J/P NSg/I/J/C/Dq ISg/D$+ NPl+ NSg/P
> once  , with a   yelp   of delight    , and  rushed at    the stick     , and  made believe to worry
# NSg/C . P    D/P NSg/VB P  N🅪Sg/VB/J+ . VB/C VP/J   NSg/P D   NSg/VB/J+ . VB/C VP   VB      P  NSg/VB
> it       ; then      Alice dodged behind  a   great thistle , to keep   herself from being       run
# NPr/ISg+ . NSg/J/R/C NPr+  VP/J   NSg/J/P D/P NSg/J NSg     . P  NSg/VB ISg+    P    N🅪Sg/Vg/J/C NSg/VBPp
> over    ; and  the moment she  appeared on  the other    side      , the puppy   made another rush
# NSg/J/P . VB/C D   NSg+   ISg+ VP/J     J/P D   NSg/VB/J NSg/VB/J+ . D   NSg/VB+ VP   I/D     NPr/VB/J+
> at    the stick     , and  tumbled head      over    heels   in        its     hurry   to get    hold     of it       ; then
# NSg/P D   NSg/VB/J+ . VB/C VP/J    NPr/VB/J+ NSg/J/P NPl/V3+ NPr/J/R/P ISg/D$+ NSg/VB+ P  NSg/VB NSg/VB/J P  NPr/ISg+ . NSg/J/R/C
> Alice , thinking it       was very like         having  a   game      of play    with a   cart    - horse   , and
# NPr+  . Nᴹ/Vg/J  NPr/ISg+ VPt J/R  NSg/VB/J/C/P Nᴹ/Vg/J D/P NSg/VB/J+ P  N🅪Sg/VB P    D/P NSg/VB+ . NSg/VB+ . VB/C
> expecting every moment to be      trampled under   its     feet , ran     round      the thistle
# Nᴹ/Vg/J   Dq    NSg+   P  NSg/VXB VP/J     NSg/J/P ISg/D$+ NPl+ . NSg/VPt NSg/VB/J/P D   NSg
> again ; then      the puppy   began a   series of short      charges at    the stick     , running   a
# P     . NSg/J/R/C D   NSg/VB+ VPt   D/P NSgPl  P  NPr/VB/J/P NPl/V3+ NSg/P D   NSg/VB/J+ . Nᴹ/Vg/J/P D/P
> very little     way    forwards each time       and  a   long     way    back     , and  barking  hoarsely all
# J/R  NPr/I/J/Dq NSg/J+ NPl/V3   Dq   N🅪Sg/VB/J+ VB/C D/P NPr/VB/J NSg/J+ NSg/VB/J . VB/C Nᴹ/Vg/J+ R        NSg/I/J/C/Dq
> the while      , till       at    last     it       sat      down        a   good     way    off        , panting , with its     tongue
# D   NSg/VB/C/P . NSg/VB/C/P NSg/P NSg/VB/J NPr/ISg+ NSg/VP/J N🅪Sg/VB/J/P D/P NPr/VB/J NSg/J+ NSg/VB/J/P . Nᴹ/Vg/J . P    ISg/D$+ N🅪Sg/VB+
> hanging out          of its     mouth   , and  its     great  eyes    half      shut      .
# Nᴹ/Vg/J NSg/VB/J/R/P P  ISg/D$+ NSg/VB+ . VB/C ISg/D$+ NSg/J+ NPl/V3+ N🅪Sg/J/P+ NSg/VBP/J .
>
#
> This   seemed to Alice a    good      opportunity for   making  her     escape  ; so          she  set       off        at
# I/Ddem VP/J   P  NPr+  D/P+ NPr/VB/J+ N🅪Sg+       R/C/P Nᴹ/Vg/J ISg/D$+ N🅪Sg/VB . NSg/I/J/R/C ISg+ NPr/VBP/J NSg/VB/J/P NSg/P
> once  , and  ran     till       she  was quite tired and  out          of breath     , and  till       the puppy’s
# NSg/C . VB/C NSg/VPt NSg/VB/C/P ISg+ VPt R     VP/J  VB/C NSg/VB/J/R/P P  N🅪Sg/VB/J+ . VB/C NSg/VB/C/P D   NSg$
> bark     sounded quite faint    in        the distance .
# N🅪Sg/VB+ VP/J    R     NSg/VB/J NPr/J/R/P D   N🅪Sg/VB+ .
>
#
> “ And  yet      what   a    dear      little      puppy   it       was ! ” said Alice , as    she  leant against a
# . VB/C NSg/VB/C NSg/I+ D/P+ NSg/VB/J+ NPr/I/J/Dq+ NSg/VB+ NPr/ISg+ VPt . . VP/J NPr+  . R/C/P ISg+ ?     C/P     D/P
> buttercup to rest   herself , and  fanned herself with one     of the leaves  : “ I       should
# NSg       P  NSg/VB ISg+    . VB/C VP     ISg+    P    NSg/I/J P  D   NPl/V3+ . . ISg/#r+ VXB
> have    liked teaching   it       tricks  very much         , if    — if    I’d only  been    the right    size     to
# NSg/VXB VP/J  N🅪Sg/Vg/J+ NPr/ISg+ NPl/V3+ J/R  NSg/I/J/R/Dq . NSg/C . NSg/C K   J/R/C NSg/VPp D   NPr/VB/J N🅪Sg/VB+ P
> do  it       ! Oh     dear     ! I’d nearly forgotten that         I’ve got to grow up         again ! Let     me
# VXB NPr/ISg+ . NPr/VB NSg/VB/J . K   R      NSg/VPp/J NSg/I/C/Ddem K    VP  P  VB   NSg/VB/J/P P     . NSg/VBP NPr/ISg+
> see    — how   is  it       to be      managed ? I       suppose I       ought     to eat or    drink   something or
# NSg/VB . NSg/C VL3 NPr/ISg+ P  NSg/VXB VP/J    . ISg/#r+ VB      ISg/#r+ NSg/I/VXB P  VB  NPr/C NSg/VB+ NSg/I/J+  NPr/C
> other    ; but     the great  question is  , what   ? ”
# NSg/VB/J . NSg/C/P D+  NSg/J+ NSg/VB+  VL3 . NSg/I+ . .
>
#
> The great  question certainly was , what   ? Alice looked all          round      her     at    the
# D+  NSg/J+ NSg/VB+  R         VPt . NSg/I+ . NPr+  VP/J   NSg/I/J/C/Dq NSg/VB/J/P ISg/D$+ NSg/P D
> flowers   and  the blades of grass      , but     she  did  not     see    anything  that          looked like
# NPrPl/V3+ VB/C D   NPl/V3 P  NPr🅪Sg/VB+ . NSg/C/P ISg+ VXPt NSg/R/C NSg/VB NSg/I/VB+ NSg/I/C/Ddem+ VP/J   NSg/VB/J/C/P
> the right    thing to eat or    drink   under   the circumstances . There was a   large
# D   NPr/VB/J NSg+  P  VB  NPr/C NSg/VB+ NSg/J/P D+  NPl/V3+       . R+    VPt D/P NSg/J
> mushroom  growing near       her     , about the same height as    herself ; and  when    she  had
# N🅪Sg/VB/J Nᴹ/Vg/J NSg/VB/J/P ISg/D$+ . J/P   D   I/J  N🅪Sg+  R/C/P ISg+    . VB/C NSg/I/C ISg+ VP
> looked under   it       , and  on  both   sides  of it       , and  behind  it       , it       occurred to her     that
# VP/J   NSg/J/P NPr/ISg+ . VB/C J/P I/C/Dq NPl/V3 P  NPr/ISg+ . VB/C NSg/J/P NPr/ISg+ . NPr/ISg+ VB       P  ISg/D$+ NSg/I/C/Ddem
> she  might    as    well       look   and  see    what   was on  the top      of it       .
# ISg+ Nᴹ/VXB/J R/C/P NSg/VB/J/R NSg/VB VB/C NSg/VB NSg/I+ VPt J/P D   NSg/VB/J P  NPr/ISg+ .
>
#
> She  stretched herself up         on  tiptoe    , and  peeped over    the edge   of the mushroom  ,
# ISg+ VP/J      ISg+    NSg/VB/J/P J/P NSg/VB/J+ . VB/C VP/J   NSg/J/P D   NSg/VB P  D   N🅪Sg/VB/J .
> and  her     eyes    immediately met those  of a   large blue      caterpillar , that          was sitting
# VB/C ISg/D$+ NPl/V3+ R           VP  I/Ddem P  D/P NSg/J N🅪Sg/VB/J NSg/VB      . NSg/I/C/Ddem+ VPt NSg/Vg/J
> on  the top       with its     arms    folded , quietly smoking a   long     hookah , and  taking   not
# J/P D   NSg/VB/J+ P    ISg/D$+ NPl/V3+ VP/J   . R       Nᴹ/Vg/J D/P NPr/VB/J NSg    . VB/C NSg/Vg/J NSg/R/C
> the smallest notice of her     or    of anything  else    .
# D   JS       NSg/VB P  ISg/D$+ NPr/C P  NSg/I/VB+ NSg/J/C .
>
#
>              CHAPTER V        : Advice from a   Caterpillar
# HeadingStart NSg/VB+ NSg/P/#r . Nᴹ+    P    D/P NSg/VB
>
#
> The Caterpillar and  Alice looked at    each other    for   some     time       in        silence : at    last
# D   NSg/VB      VB/C NPr+  VP/J   NSg/P Dq   NSg/VB/J R/C/P I/J/R/Dq N🅪Sg/VB/J+ NPr/J/R/P NSg/VB+ . NSg/P NSg/VB/J
> the Caterpillar took the hookah out          of its     mouth   , and  addressed her     in        a
# D   NSg/VB      VPt  D   NSg    NSg/VB/J/R/P P  ISg/D$+ NSg/VB+ . VB/C VP/J      ISg/D$+ NPr/J/R/P D/P
> languid , sleepy voice   .
# NSg/J   . NSg/J  NSg/VB+ .
>
#
> “ Who    are you    ? ” said the Caterpillar .
# . NPr/I+ VB  ISgPl+ . . VP/J D   NSg/VB      .
>
#
> This    was not     an  encouraging opening for   a    conversation . Alice replied , rather
# I/Ddem+ VPt NSg/R/C D/P Nᴹ/Vg/J     Nᴹ/Vg/J R/C/P D/P+ N🅪Sg/VB+     . NPr+  VP/J    . NPr/VB/J/R
> shyly , “ I       — I       hardly know   , sir     , just at    present  — at    least    I       know   who    I       was when    I
# R     . . ISg/#r+ . ISg/#r+ R      NSg/VB . NPr/VB+ . J/R  NSg/P NSg/VB/J . NSg/P NSg/J/Dq ISg/#r+ NSg/VB NPr/I+ ISg/#r+ VPt NSg/I/C ISg/#r+
> got up         this   morning    , but     I       think  I       must    have    been    changed several times   since
# VP  NSg/VB/J/P I/Ddem N🅪Sg/Vg/J+ . NSg/C/P ISg/#r+ NSg/VB ISg/#r+ NSg/VXB NSg/VXB NSg/VPp VP/J    J/Dq    NPl/V3+ C/P
> then      . ”
# NSg/J/R/C . .
>
#
> “ What   do  you    mean     by      that          ? ” said the Caterpillar sternly . “ Explain yourself ! ”
# . NSg/I+ VXB ISgPl+ NSg/VB/J NSg/J/P NSg/I/C/Ddem+ . . VP/J D   NSg/VB      R       . . VB      ISg+     . .
>
#
> “ I       can’t explain myself , I’m afraid , sir     , ” said Alice , “ because I’m not     myself ,
# . ISg/#r+ VXB   VB      ISg+   . K   J      . NPr/VB+ . . VP/J NPr+  . . C/P     K   NSg/R/C ISg+   .
> you    see    . ”
# ISgPl+ NSg/VB . .
>
#
> “ I       don’t see    , ” said the Caterpillar .
# . ISg/#r+ VXB   NSg/VB . . VP/J D   NSg/VB      .
>
#
> “ I’m afraid I       can’t put     it       more         clearly , ” Alice replied very politely , “ for   I
# . K   J      ISg/#r+ VXB   NSg/VBP NPr/ISg+ NPr/I/J/R/Dq R       . . NPr+  VP/J    J/R  R        . . R/C/P ISg/#r+
> can’t understand it       myself to begin  with ; and  being       so          many       different sizes   in        a
# VXB   VB         NPr/ISg+ ISg+   P  NSg/VB P    . VB/C N🅪Sg/Vg/J/C NSg/I/J/R/C NSg/I/J/Dq NSg/J     NPl/V3+ NPr/J/R/P D/P
> day     is  very confusing . ”
# NPr🅪Sg+ VL3 J/R  Nᴹ/Vg/J   . .
>
#
> “ It       isn’t   , ” said the Caterpillar .
# . NPr/ISg+ NSg/VX3 . . VP/J D   NSg/VB      .
>
#
> “ Well       , perhaps you    haven’t found  it       so          yet      , ” said Alice ; “ but     when    you    have    to
# . NSg/VB/J/R . NSg/R   ISgPl+ VXB     NSg/VP NPr/ISg+ NSg/I/J/R/C NSg/VB/C . . VP/J NPr+  . . NSg/C/P NSg/I/C ISgPl+ NSg/VXB P
> turn   into a   chrysalis — you    will    some     day     , you    know   — and  then      after that          into a
# NSg/VB P    D/P NSg/VB    . ISgPl+ NPr/VXB I/J/R/Dq NPr🅪Sg+ . ISgPl+ NSg/VB . VB/C NSg/J/R/C P     NSg/I/C/Ddem+ P    D/P
> butterfly , I       should think  you’ll feel     it       a   little     queer    , won’t you    ? ”
# NSg/VB+   . ISg/#r+ VXB    NSg/VB K      NSg/I/VB NPr/ISg+ D/P NPr/I/J/Dq NSg/VB/J . VXB   ISgPl+ . .
>
#
> “ Not     a    bit      , ” said the Caterpillar .
# . NSg/R/C D/P+ NSg/VPt+ . . VP/J D   NSg/VB      .
>
#
> “ Well       , perhaps your feelings may     be      different , ” said Alice ; “ all          I       know   is  , it
# . NSg/VB/J/R . NSg/R   D$+  NPl/V3+  NPr/VXB NSg/VXB NSg/J     . . VP/J NPr+  . . NSg/I/J/C/Dq ISg/#r+ NSg/VB VL3 . NPr/ISg+
> would feel     very queer    to me       . ”
# VXB   NSg/I/VB J/R  NSg/VB/J P  NPr/ISg+ . .
>
#
> “ You    ! ” said the Caterpillar contemptuously . “ Who    are you    ? ”
# . ISgPl+ . . VP/J D   NSg/VB      R              . . NPr/I+ VB  ISgPl+ . .
>
#
> Which brought them     back     again to the beginning of the conversation . Alice felt      a
# I/C+  VP      NSg/IPl+ NSg/VB/J P     P  D   NSg/Vg/J  P  D+  N🅪Sg/VB+     . NPr+  N🅪Sg/VP/J D/P+
> little      irritated at    the Caterpillar’s making  such  very short      remarks , and  she
# NPr/I/J/Dq+ VP/J+     NSg/P D   NSg$          Nᴹ/Vg/J NSg/I J/R  NPr/VB/J/P NPl/V3+ . VB/C ISg+
> drew    herself up         and  said , very gravely , “ I       think  , you    ought     to tell   me       who    you
# NPr/VPt ISg+    NSg/VB/J/P VB/C VP/J . J/R  R       . . ISg/#r+ NSg/VB . ISgPl+ NSg/I/VXB P  NPr/VB NPr/ISg+ NPr/I+ ISgPl+
> are , first . ”
# VB  . NSg/J . .
>
#
> “ Why    ? ” said the Caterpillar .
# . NSg/VB . . VP/J D   NSg/VB      .
>
#
> Here was another puzzling question ; and  as    Alice could   not     think  of any     good
# J/R  VPt I/D+    Nᴹ/Vg/J+ NSg/VB+  . VB/C R/C/P NPr+  NSg/VXB NSg/R/C NSg/VB P  I/R/Dq+ NPr/VB/J+
> reason   , and  as    the Caterpillar seemed to be      in        a   very unpleasant state   of mind    ,
# N🅪Sg/VB+ . VB/C R/C/P D   NSg/VB      VP/J   P  NSg/VXB NPr/J/R/P D/P J/R  NSg/J      N🅪Sg/VB P  NSg/VB+ .
> she  turned away .
# ISg+ VP/J   VB/J .
>
#
> “ Come       back     ! ” the Caterpillar called after her     . “ I’ve something important to
# . NSg/VBPp/P NSg/VB/J . . D   NSg/VB      VP/J   P     ISg/D$+ . . K    NSg/I/J+  J         P
> say    ! ”
# NSg/VB . .
>
#
> This   sounded promising , certainly : Alice turned and  came      back     again .
# I/Ddem VP/J    Nᴹ/Vg/J   . R         . NPr+  VP/J   VB/C NSg/VPt/P NSg/VB/J P     .
>
#
> “ Keep   your temper     , ” said the Caterpillar .
# . NSg/VB D$+  NSg/VB/JC+ . . VP/J D   NSg/VB      .
>
#
> “ Is  that         all          ? ” said Alice , swallowing down        her     anger  as    well       as    she  could   .
# . VL3 NSg/I/C/Ddem NSg/I/J/C/Dq . . VP/J NPr+  . Nᴹ/Vg/J    N🅪Sg/VB/J/P ISg/D$+ Nᴹ/VB+ R/C/P NSg/VB/J/R R/C/P ISg+ NSg/VXB .
>
#
> “ No       , ” said the Caterpillar .
# . NSg/Dq/P . . VP/J D   NSg/VB      .
>
#
> Alice thought she  might    as    well       wait   , as    she  had nothing  else    to do  , and  perhaps
# NPr+  N🅪Sg/VP ISg+ Nᴹ/VXB/J R/C/P NSg/VB/J/R NSg/VB . R/C/P ISg+ VP  NSg/I/J+ NSg/J/C P  VXB . VB/C NSg/R
> after all          it       might    tell   her     something worth     hearing  . For   some      minutes it       puffed
# P     NSg/I/J/C/Dq NPr/ISg+ Nᴹ/VXB/J NPr/VB ISg/D$+ NSg/I/J+  NSg/VB/J+ Nᴹ/Vg/J+ . R/C/P I/J/R/Dq+ NPl/V3+ NPr/ISg+ VP/J
> away without speaking , but     at    last     it       unfolded its     arms    , took the hookah out          of
# VB/J C/P     Nᴹ/Vg/J  . NSg/C/P NSg/P NSg/VB/J NPr/ISg+ VP/J     ISg/D$+ NPl/V3+ . VPt  D   NSg    NSg/VB/J/R/P P
> its     mouth   again , and  said , “ So          you    think  you’re changed , do  you    ? ”
# ISg/D$+ NSg/VB+ P     . VB/C VP/J . . NSg/I/J/R/C ISgPl+ NSg/VB K      VP/J    . VXB ISgPl+ . .
>
#
> “ I’m afraid I       am       , sir     , ” said Alice ; “ I       can’t remember things as    I       used — and  I
# . K   J      ISg/#r+ NPr/VB/J . NPr/VB+ . . VP/J NPr+  . . ISg/#r+ VXB   NSg/VB   NPl+   R/C/P ISg/#r+ VP/J . VB/C ISg/#r+
> don’t keep   the same size     for   ten minutes together ! ”
# VXB   NSg/VB D   I/J  N🅪Sg/VB+ R/C/P NSg NPl/V3+ J        . .
>
#
> “ Can’t remember what   things ? ” said the Caterpillar .
# . VXB   NSg/VB   NSg/I+ NPl+   . . VP/J D   NSg/VB      .
>
#
> “ Well       , I’ve tried to say    “ How   doth the little     busy     bee     , ” but     it       all          came
# . NSg/VB/J/R . K    VP/J  P  NSg/VB . NSg/C V3   D   NPr/I/J/Dq NSg/VB/J NSg/VB+ . . NSg/C/P NPr/ISg+ NSg/I/J/C/Dq NSg/VPt/P
> different ! ” Alice replied in        a   very melancholy voice   .
# NSg/J     . . NPr+  VP/J    NPr/J/R/P D/P J/R  NSg/J      NSg/VB+ .
>
#
> “ Repeat , “ You    are old   , Father  William , ’ ” said the Caterpillar .
# . NSg/VB . . ISgPl+ VB  NSg/J . NPr/VB+ NPr+    . . . VP/J D   NSg/VB      .
>
#
> Alice folded her     hands   , and  began : —
# NPr+  VP/J   ISg/D$+ NPl/V3+ . VB/C VPt   . .
>
#
> “ You    are old   , Father  William , ” the young     man       said , “ And  your hair     has become
# . ISgPl+ VB  NSg/J . NPr/VB+ NPr+    . . D+  NPr/VB/J+ NPr/VB/J+ VP/J . . VB/C D$+  N🅪Sg/VB+ V3  VBPp
> very white       ; And  yet      you    incessantly stand  on  your head      — Do  you    think  , at    your
# J/R  NPr🅪Sg/VB/J . VB/C NSg/VB/C ISgPl+ R           NSg/VB J/P D$+  NPr/VB/J+ . VXB ISgPl+ NSg/VB . NSg/P D$+
> age      , it       is  right    ? ”
# N🅪Sg/VB+ . NPr/ISg+ VL3 NPr/VB/J . .
>
#
> “ In        my  youth , ” Father  William replied to his     son     , “ I       feared it       might    injure
# . NPr/J/R/P D$+ NSg+  . . NPr/VB+ NPr+    VP/J    P  ISg/D$+ NPr/VB+ . . ISg/#r+ VP/J   NPr/ISg+ Nᴹ/VXB/J VB
> the brain      ; But     , now       that          I’m perfectly sure I       have    none   , Why    , I       do  it       again
# D+  NPr🅪Sg/VB+ . NSg/C/P . NSg/J/R/C NSg/I/C/Ddem+ K   R         J    ISg/#r+ NSg/VXB NSg/I+ . NSg/VB . ISg/#r+ VXB NPr/ISg+ P
> and  again . ”
# VB/C P     . .
>
#
> “ You    are old   , ” said the youth , “ as    I       mentioned before , And  have    grown most
# . ISgPl+ VB  NSg/J . . VP/J D+  NSg+  . . R/C/P ISg/#r+ VP/J      C/P    . VB/C NSg/VXB VB/J  NSg/I/J/R/Dq
> uncommonly fat       ; Yet      you    turned a   back     - somersault in        at    the door    — Pray , what   is
# R          N🅪Sg/VB/J . NSg/VB/C ISgPl+ VP/J   D/P NSg/VB/J . NSg/VB     NPr/J/R/P NSg/P D   NSg/VB+ . VB   . NSg/I+ VL3
> the reason  of that          ? ”
# D   N🅪Sg/VB P  NSg/I/C/Ddem+ . .
>
#
> “ In        my  youth , ” said the sage     , as    he       shook     his     grey              locks   , “ I       kept all           my  limbs
# . NPr/J/R/P D$+ NSg+  . . VP/J D   NSg/VB/J . R/C/P NPr/ISg+ NSg/VPt/J ISg/D$+ NPr🅪Sg/VB/J/Comm+ NPl/V3+ . . ISg/#r+ VP   NSg/I/J/C/Dq+ D$+ NPl/V3+
> very supple By      the use     of this   ointment — one     shilling  the box     — Allow me       to sell
# J/R  VB/J   NSg/J/P D   N🅪Sg/VB P  I/Ddem N🅪Sg     . NSg/I/J N🅪Sg/Vg/J D   NSg/VB+ . VB    NPr/ISg+ P  NSg/VB
> you    a   couple    ? ”
# ISgPl+ D/P NSg/VB/J+ . .
>
#
> “ You    are old   , ” said the youth , “ and  your jaws    are too weak For   anything
# . ISgPl+ VB  NSg/J . . VP/J D+  NSg+  . . VB/C D$+  NPl/V3+ VB  R   J    R/C/P NSg/I/VB+
> tougher than suet ; Yet      you    finished the goose   , with the bones   and  the beak    —
# NSg/JC  C/P  NSg  . NSg/VB/C ISgPl+ VP/J     D   NSg/VB+ . P    D   NPl/V3+ VB/C D   NSg/VB+ .
> Pray , how   did  you    manage to do  it       ? ”
# VB   . NSg/C VXPt ISgPl+ NSg/VB P  VXB NPr/ISg+ . .
>
#
> “ In        my  youth , ” said his     father  , “ I       took to the law      , And  argued each case       with
# . NPr/J/R/P D$+ NSg+  . . VP/J ISg/D$+ NPr/VB+ . . ISg/#r+ VPt  P  D+  N🅪Sg/VB+ . VB/C VP/J   Dq   NPr🅪Sg/VB+ P
> my  wife      ; And  the muscular strength , which it       gave to my  jaw       , Has lasted the
# D$+ NSg/VB/J+ . VB/C D+  J+       N🅪Sg/VB+ . I/C+  NPr/ISg+ VPt  P  D$+ NSg/VB/J+ . V3  VP/J   D
> rest   of my  life     . ”
# NSg/VB P  D$+ N🅪Sg/VB+ . .
>
#
> “ You    are old   , ” said the youth , “ one      would hardly suppose That         your eye     was as
# . ISgPl+ VB  NSg/J . . VP/J D+  NSg+  . . NSg/I/J+ VXB   R      VB      NSg/I/C/Ddem D$+  NSg/VB+ VPt R/C/P
> steady   as    ever ; Yet      you    balanced an  eel    on  the end    of your nose    — What   made you
# NSg/VB/J R/C/P J/R  . NSg/VB/C ISgPl+ VP/J     D/P NSg/VB J/P D   NSg/VB P  D$+  NSg/VB+ . NSg/I+ VP   ISgPl+
> so          awfully clever ? ”
# NSg/I/J/R/C R       J      . .
>
#
> “ I       have    answered three questions , and  that          is  enough , ” Said his     father  ; “ don’t
# . ISg/#r+ NSg/VXB VP/J     NSg+  NPl/V3+   . VB/C NSg/I/C/Ddem+ VL3 NSg/I  . . VP/J ISg/D$+ NPr/VB+ . . VXB
> give   yourself airs   ! Do  you    think  I       can     listen all          day     to such   stuff  ? Be      off        ,
# NSg/VB ISg+     NPl/V3 . VXB ISgPl+ NSg/VB ISg/#r+ NPr/VXB NSg/VB NSg/I/J/C/Dq NPr🅪Sg+ P  NSg/I+ Nᴹ/VB+ . NSg/VXB NSg/VB/J/P .
> or    I’ll kick    you    down        stairs ! ”
# NPr/C K    NSg/VB+ ISgPl+ N🅪Sg/VB/J/P NPl+   . .
>
#
> “ That          is  not     said right    , ” said the Caterpillar .
# . NSg/I/C/Ddem+ VL3 NSg/R/C VP/J NPr/VB/J . . VP/J D   NSg/VB      .
>
#
> “ Not     quite right    , I’m afraid , ” said Alice , timidly ; “ some     of the words   have    got
# . NSg/R/C R     NPr/VB/J . K   J      . . VP/J NPr+  . R       . . I/J/R/Dq P  D   NPl/V3+ NSg/VXB VP
> altered  . ”
# NSg/VP/J . .
>
#
> “ It       is  wrong      from beginning to end    , ” said the Caterpillar decidedly , and  there
# . NPr/ISg+ VL3 NSg/VB/J/R P    NSg/Vg/J+ P  NSg/VB . . VP/J D   NSg/VB      R         . VB/C R+
> was silence for   some     minutes .
# VPt NSg/VB+ R/C/P I/J/R/Dq NPl/V3+ .
>
#
> The Caterpillar was the first  to speak  .
# D   NSg/VB      VPt D   NSg/J+ P  NSg/VB .
>
#
> “ What   size     do  you    want   to be      ? ” it       asked .
# . NSg/I+ N🅪Sg/VB+ VXB ISgPl+ NSg/VB P  NSg/VXB . . NPr/ISg+ VP/J  .
>
#
> “ Oh     , I’m not     particular as    to size    , ” Alice hastily replied ; “ only  one     doesn’t
# . NPr/VB . K   NSg/R/C NSg/J      R/C/P P  N🅪Sg/VB . . NPr+  R       VP/J    . . J/R/C NSg/I/J VX3
> like         changing so          often , you    know   . ”
# NSg/VB/J/C/P Nᴹ/Vg/J  NSg/I/J/R/C R     . ISgPl+ NSg/VB . .
>
#
> “ I       don’t know   , ” said the Caterpillar .
# . ISg/#r+ VXB   NSg/VB . . VP/J D   NSg/VB      .
>
#
> Alice said nothing  : she  had never been    so          much         contradicted in        her     life     before ,
# NPr+  VP/J NSg/I/J+ . ISg+ VP  R     NSg/VPp NSg/I/J/R/C NSg/I/J/R/Dq VP/J         NPr/J/R/P ISg/D$+ N🅪Sg/VB+ C/P    .
> and  she  felt      that         she  was losing  her     temper     .
# VB/C ISg+ N🅪Sg/VP/J NSg/I/C/Ddem ISg+ VPt Nᴹ/Vg/J ISg/D$+ NSg/VB/JC+ .
>
#
> “ Are you    content    now       ? ” said the Caterpillar .
# . VB  ISgPl+ N🅪Sg/VB/J+ NSg/J/R/C . . VP/J D   NSg/VB      .
>
#
> “ Well       , I       should like         to be      a   little     larger , sir     , if    you    wouldn’t mind    , ” said
# . NSg/VB/J/R . ISg/#r+ VXB    NSg/VB/J/C/P P  NSg/VXB D/P NPr/I/J/Dq JC     . NPr/VB+ . NSg/C ISgPl+ VXB      NSg/VB+ . . VP/J
> Alice : “ three inches  is  such  a   wretched height to be      . ”
# NPr+  . . NSg   NPl/V3+ VL3 NSg/I D/P J        N🅪Sg+  P  NSg/VXB . .
>
#
> “ It       is  a   very good      height indeed ! ” said the Caterpillar angrily , rearing  itself
# . NPr/ISg+ VL3 D/P J/R  NPr/VB/J+ N🅪Sg+  R      . . VP/J D   NSg/VB      R       . Nᴹ/Vg/J+ ISg+
> upright  as    it       spoke   ( it       was exactly three inches  high       ) .
# NSg/VB/J R/C/P NPr/ISg+ NSg/VPt . NPr/ISg+ VPt R       NSg   NPl/V3+ NSg/VB/J/R . .
>
#
> “ But     I’m not     used to it       ! ” pleaded poor     Alice in        a    piteous tone       . And  she  thought
# . NSg/C/P K   NSg/R/C VP/J P  NPr/ISg+ . . VP/J    NSg/VB/J NPr+  NPr/J/R/P D/P+ J+      N🅪Sg/I/VB+ . VB/C ISg+ N🅪Sg/VP
> of herself , “ I       wish   the creatures wouldn’t be      so          easily offended ! ”
# P  ISg+    . . ISg/#r+ NSg/VB D+  NPl+      VXB      NSg/VXB NSg/I/J/R/C R      VP/J     . .
>
#
> “ You’ll get    used to it       in        time       , ” said the Caterpillar ; and  it       put     the hookah
# . K      NSg/VB VP/J P  NPr/ISg+ NPr/J/R/P N🅪Sg/VB/J+ . . VP/J D   NSg/VB      . VB/C NPr/ISg+ NSg/VBP D   NSg
> into its     mouth   and  began smoking  again .
# P    ISg/D$+ NSg/VB+ VB/C VPt   Nᴹ/Vg/J+ P     .
>
#
> This    time       Alice waited patiently until it       chose   to speak  again . In        a    minute    or
# I/Ddem+ N🅪Sg/VB/J+ NPr+  VP/J   R         C/P   NPr/ISg+ NSg/VPt P  NSg/VB P     . NPr/J/R/P D/P+ NSg/VB/J+ NPr/C
> two the Caterpillar took the hookah out          of its     mouth   and  yawned once  or    twice ,
# NSg D   NSg/VB      VPt  D   NSg    NSg/VB/J/R/P P  ISg/D$+ NSg/VB+ VB/C VP/J   NSg/C NPr/C R     .
> and  shook     itself . Then      it       got down        off        the mushroom  , and  crawled away in        the
# VB/C NSg/VPt/J ISg+   . NSg/J/R/C NPr/ISg+ VP  N🅪Sg/VB/J/P NSg/VB/J/P D   N🅪Sg/VB/J . VB/C VP/J    VB/J NPr/J/R/P D
> grass      , merely remarking as    it       went    , “ One     side      will    make   you    grow taller , and  the
# NPr🅪Sg/VB+ . R      Nᴹ/Vg/J   R/C/P NPr/ISg+ NSg/VPt . . NSg/I/J NSg/VB/J+ NPr/VXB NSg/VB ISgPl+ VB   JC     . VB/C D
> other    side      will    make   you    grow shorter . ”
# NSg/VB/J NSg/VB/J+ NPr/VXB NSg/VB ISgPl+ VB   NSg/JC  . .
>
#
> “ One     side     of what   ? The other    side     of what   ? ” thought Alice to herself .
# . NSg/I/J NSg/VB/J P  NSg/I+ . D   NSg/VB/J NSg/VB/J P  NSg/I+ . . N🅪Sg/VP NPr+  P  ISg+    .
>
#
> “ Of the mushroom  , ” said the Caterpillar , just as    if    she  had asked it       aloud ; and
# . P  D   N🅪Sg/VB/J . . VP/J D   NSg/VB      . J/R  R/C/P NSg/C ISg+ VP  VP/J  NPr/ISg+ J     . VB/C
> in        another moment it       was out          of sight    .
# NPr/J/R/P I/D     NSg+   NPr/ISg+ VPt NSg/VB/J/R/P P  N🅪Sg/VB+ .
>
#
> Alice remained looking thoughtfully at    the mushroom  for   a   minute    , trying  to make
# NPr+  VP/J     Nᴹ/Vg/J R            NSg/P D   N🅪Sg/VB/J R/C/P D/P NSg/VB/J+ . Nᴹ/Vg/J P  NSg/VB
> out          which were    the two sides  of it       ; and  as    it       was perfectly round      , she  found
# NSg/VB/J/R/P I/C+  NSg/VPt D   NSg NPl/V3 P  NPr/ISg+ . VB/C R/C/P NPr/ISg+ VPt R         NSg/VB/J/P . ISg+ NSg/VP
> this   a   very difficult question . However , at    last     she  stretched her     arms    round      it
# I/Ddem D/P J/R  VB/J      NSg/VB+  . C       . NSg/P NSg/VB/J ISg+ VP/J      ISg/D$+ NPl/V3+ NSg/VB/J/P NPr/ISg+
> as    far      as    they would go       , and  broke     off        a   bit     of the edge    with each hand    .
# R/C/P NSg/VB/J R/C/P IPl+ VXB   NSg/VB/J . VB/C NSg/VPt/J NSg/VB/J/P D/P NSg/VPt P  D   NSg/VB+ P    Dq+  NSg/VB+ .
>
#
> “ And  now       which is  which ? ” she  said to herself , and  nibbled a   little     of the
# . VB/C NSg/J/R/C I/C+  VL3 I/C+  . . ISg+ VP/J P  ISg+    . VB/C VP/J    D/P NPr/I/J/Dq P  D
> right    - hand    bit      to try      the effect  : the next    moment she  felt      a   violent  blow
# NPr/VB/J . NSg/VB+ NSg/VPt+ P  NSg/VB/J D   NSg/VB+ . D   NSg/J/P NSg+   ISg+ N🅪Sg/VP/J D/P NSg/VB/J NSg/VB/J+
> underneath her     chin    : it       had struck her     foot    !
# NSg/J/P    ISg/D$+ NPr/VB+ . NPr/ISg+ VP  VB     ISg/D$+ NSg/VB+ .
>
#
> She  was a   good     deal     frightened by      this   very sudden change  , but     she  felt      that
# ISg+ VPt D/P NPr/VB/J NSg/VB/J VP/J       NSg/J/P I/Ddem J/R  NSg/J  N🅪Sg/VB . NSg/C/P ISg+ N🅪Sg/VP/J NSg/I/C/Ddem
> there was no       time       to be      lost , as    she  was shrinking rapidly ; so          she  set       to work
# R+    VPt NSg/Dq/P N🅪Sg/VB/J+ P  NSg/VXB VP/J . R/C/P ISg+ VPt Nᴹ/Vg/J   R       . NSg/I/J/R/C ISg+ NPr/VBP/J P  N🅪Sg/VB
> at    once  to eat some     of the other     bit      . Her     chin    was pressed so          closely against
# NSg/P NSg/C P  VB  I/J/R/Dq P  D+  NSg/VB/J+ NSg/VPt+ . ISg/D$+ NPr/VB+ VPt VP/J    NSg/I/J/R/C R       C/P
> her     foot    , that         there was hardly room       to open     her     mouth   ; but     she  did  it       at    last     ,
# ISg/D$+ NSg/VB+ . NSg/I/C/Ddem R+    VPt R      N🅪Sg/VB/J+ P  NSg/VB/J ISg/D$+ NSg/VB+ . NSg/C/P ISg+ VXPt NPr/ISg+ NSg/P NSg/VB/J .
> and  managed to swallow a   morsel of the lefthand bit      .
# VB/C VP/J    P  NSg/VB  D/P NSg/VB P  D   ?        NSg/VPt+ .
>
#
> “ Come       , my  head’s free     at    last     ! ” said Alice in        a   tone      of delight    , which changed
# . NSg/VBPp/P . D$+ NSg$   NSg/VB/J NSg/P NSg/VB/J . . VP/J NPr+  NPr/J/R/P D/P N🅪Sg/I/VB P  N🅪Sg/VB/J+ . I/C+  VP/J
> into alarm    in        another moment , when    she  found  that         her     shoulders were    nowhere to
# P    N🅪Sg/VB+ NPr/J/R/P I/D+    NSg+   . NSg/I/C ISg+ NSg/VP NSg/I/C/Ddem ISg/D$+ NPl/V3+   NSg/VPt NSg/J   P
> be      found  : all          she  could   see    , when    she  looked down        , was an  immense length  of
# NSg/VXB NSg/VP . NSg/I/J/C/Dq ISg+ NSg/VXB NSg/VB . NSg/I/C ISg+ VP/J   N🅪Sg/VB/J/P . VPt D/P NSg/J   N🅪Sg/VB P
> neck    , which seemed to rise   like         a    stalk   out          of a   sea of green        leaves  that          lay
# NSg/VB+ . I/C+  VP/J   P  NSg/VB NSg/VB/J/C/P D/P+ NSg/VB+ NSg/VB/J/R/P P  D/P NSg P  NPr🅪Sg/VB/J+ NPl/V3+ NSg/I/C/Ddem+ NSg/VPt/J
> far      below her     .
# NSg/VB/J P     ISg/D$+ .
>
#
> “ What   can     all          that         green        stuff  be      ? ” said Alice . “ And  where   have    my  shoulders got
# . NSg/I+ NPr/VXB NSg/I/J/C/Dq NSg/I/C/Ddem NPr🅪Sg/VB/J+ Nᴹ/VB+ NSg/VXB . . VP/J NPr+  . . VB/C NSg/R/C NSg/VXB D$+ NPl/V3+   VP
> to ? And  oh     , my  poor      hands   , how   is  it       I       can’t see    you    ? ” She  was moving  them     about
# P  . VB/C NPr/VB . D$+ NSg/VB/J+ NPl/V3+ . NSg/C VL3 NPr/ISg+ ISg/#r+ VXB   NSg/VB ISgPl+ . . ISg+ VPt Nᴹ/Vg/J NSg/IPl+ J/P
> as    she  spoke   , but     no        result  seemed to follow , except a   little     shaking  among the
# R/C/P ISg+ NSg/VPt . NSg/C/P NSg/Dq/P+ NSg/VB+ VP/J   P  NSg/VB . VB/C/P D/P NPr/I/J/Dq Nᴹ/Vg/J+ P     D+
> distant green        leaves  .
# J+      NPr🅪Sg/VB/J+ NPl/V3+ .
>
#
> As    there seemed to be      no       chance   of getting her     hands   up         to her     head      , she  tried
# R/C/P R+    VP/J   P  NSg/VXB NSg/Dq/P NPr/VB/J P  NSg/Vg  ISg/D$+ NPl/V3+ NSg/VB/J/P P  ISg/D$+ NPr/VB/J+ . ISg+ VP/J
> to get    her     head      down        to them     , and  was delighted to find   that         her     neck    would bend
# P  NSg/VB ISg/D$+ NPr/VB/J+ N🅪Sg/VB/J/P P  NSg/IPl+ . VB/C VPt VP/J      P  NSg/VB NSg/I/C/Ddem ISg/D$+ NSg/VB+ VXB   NPr/VB+
> about easily in        any     direction , like         a    serpent . She  had just succeeded in        curving
# J/P   R      NPr/J/R/P I/R/Dq+ N🅪Sg+     . NSg/VB/J/C/P D/P+ NSg/VB+ . ISg+ VP  J/R  VP/J      NPr/J/R/P Nᴹ/Vg/J+
> it       down        into a   graceful zigzag   , and  was going   to dive   in        among the leaves  , which
# NPr/ISg+ N🅪Sg/VB/J/P P    D/P J        NSg/VB/J . VB/C VPt Nᴹ/Vg/J P  NSg/VB NPr/J/R/P P     D   NPl/V3+ . I/C+
> she  found  to be      nothing  but     the tops   of the trees   under   which she  had been
# ISg+ NSg/VP P  NSg/VXB NSg/I/J+ NSg/C/P D   NPl/V3 P  D   NPl/V3+ NSg/J/P I/C+  ISg+ VP  NSg/VPp
> wandering , when    a   sharp    hiss    made her     draw   back     in        a   hurry   : a   large pigeon  had
# Nᴹ/Vg/J   . NSg/I/C D/P NPr/VB/J NSg/VB+ VP   ISg/D$+ NSg/VB NSg/VB/J NPr/J/R/P D/P NSg/VB+ . D/P NSg/J NSg/VB+ VP
> flown into her     face    , and  was beating her     violently with its     wings   .
# VPp/J P    ISg/D$+ NSg/VB+ . VB/C VPt Nᴹ/Vg/J ISg/D$+ R         P    ISg/D$+ NPl/V3+ .
>
#
> “ Serpent ! ” screamed the Pigeon  .
# . NSg/VB+ . . VP/J     D+  NSg/VB+ .
>
#
> “ I’m not     a   serpent ! ” said Alice indignantly . “ Let     me       alone ! ”
# . K   NSg/R/C D/P NSg/VB+ . . VP/J NPr+  R           . . NSg/VBP NPr/ISg+ J     . .
>
#
> “ Serpent , I       say    again ! ” repeated the Pigeon  , but     in        a   more         subdued tone      , and
# . NSg/VB+ . ISg/#r+ NSg/VB P     . . VP/J     D+  NSg/VB+ . NSg/C/P NPr/J/R/P D/P NPr/I/J/R/Dq VP/J+   N🅪Sg/I/VB . VB/C
> added with a   kind   of sob    , “ I’ve tried every way    , and  nothing  seems to suit
# VP/J  P    D/P NSg/J+ P  NSg/VB . . K    VP/J  Dq    NSg/J+ . VB/C NSg/I/J+ V3    P  NSg/VB
> them     ! ”
# NSg/IPl+ . .
>
#
> “ I       haven’t the least    idea what   you’re talking about , ” said Alice .
# . ISg/#r+ VXB     D   NSg/J/Dq NSg+ NSg/I+ K      Nᴹ/Vg/J J/P   . . VP/J NPr+  .
>
#
> “ I’ve tried the roots  of trees   , and  I’ve tried banks     , and  I’ve tried hedges , ”
# . K    VP/J  D   NPl/V3 P  NPl/V3+ . VB/C K    VP/J  NPrPl/V3+ . VB/C K    VP/J  NPl/V3 . .
> the Pigeon  went    on  , without attending to her     ; “ but     those  serpents ! There’s no
# D   NSg/VB+ NSg/VPt J/P . C/P     Nᴹ/Vg/J   P  ISg/D$+ . . NSg/C/P I/Ddem NPl/V3   . K       NSg/Dq/P
> pleasing them     ! ”
# Nᴹ/Vg/J  NSg/IPl+ . .
>
#
> Alice was more         and  more         puzzled , but     she  thought there was no       use     in        saying
# NPr+  VPt NPr/I/J/R/Dq VB/C NPr/I/J/R/Dq VP/J    . NSg/C/P ISg+ N🅪Sg/VP R+    VPt NSg/Dq/P N🅪Sg/VB NPr/J/R/P N🅪Sg/Vg/J
> anything  more         till       the Pigeon  had finished .
# NSg/I/VB+ NPr/I/J/R/Dq NSg/VB/C/P D+  NSg/VB+ VP  VP/J     .
>
#
> “ As    if    it       wasn’t trouble  enough hatching the eggs    , ” said the Pigeon  ; “ but     I       must
# . R/C/P NSg/C NPr/ISg+ VPt    N🅪Sg/VB+ NSg/I  Nᴹ/Vg/J  D   NPl/V3+ . . VP/J D   NSg/VB+ . . NSg/C/P ISg/#r+ NSg/VXB
> be      on  the look    - out          for   serpents night   and  day     ! Why    , I       haven’t had a   wink   of
# NSg/VXB J/P D   NSg/VB+ . NSg/VB/J/R/P R/C/P NPl/V3   N🅪Sg/VB VB/C NPr🅪Sg+ . NSg/VB . ISg/#r+ VXB     VP  D/P NSg/VB P
> sleep    these  three weeks  ! ”
# N🅪Sg/VB+ I/Ddem NSg   NPrPl+ . .
>
#
> “ I’m very sorry    you’ve been    annoyed , ” said Alice , who    was beginning to see    its
# . K   J/R  NSg/VB/J K      NSg/VPp VP/J    . . VP/J NPr+  . NPr/I+ VPt NSg/Vg/J+ P  NSg/VB ISg/D$+
> meaning    .
# N🅪Sg/Vg/J+ .
>
#
> “ And  just as    I’d taken the highest tree    in        the wood         , ” continued the Pigeon  ,
# . VB/C J/R  R/C/P K   VPp/J D   JS      NSg/VB+ NPr/J/R/P D   NPr🅪Sg/VB/J+ . . VP/J      D   NSg/VB+ .
> raising its     voice   to a   shriek , “ and  just as    I       was thinking I       should be      free     of
# Nᴹ/Vg/J ISg/D$+ NSg/VB+ P  D/P NSg/VB . . VB/C J/R  R/C/P ISg/#r+ VPt Nᴹ/Vg/J  ISg/#r+ VXB    NSg/VXB NSg/VB/J P
> them     at    last     , they must    needs  come       wriggling down        from the sky      ! Ugh , Serpent ! ”
# NSg/IPl+ NSg/P NSg/VB/J . IPl+ NSg/VXB NPl/V3 NSg/VBPp/P Nᴹ/Vg/J   N🅪Sg/VB/J/P P    D   N🅪Sg/VB+ . W?  . NSg/VB+ . .
>
#
> “ But     I’m not     a   serpent , I       tell   you    ! ” said Alice . “ I’m a   — I’m a   — ”
# . NSg/C/P K   NSg/R/C D/P NSg/VB+ . ISg/#r+ NPr/VB ISgPl+ . . VP/J NPr+  . . K   D/P . K   D/P . .
>
#
> “ Well       ! What   are you    ? ” said the Pigeon  . “ I       can     see    you’re trying  to invent
# . NSg/VB/J/R . NSg/I+ VB  ISgPl+ . . VP/J D+  NSg/VB+ . . ISg/#r+ NPr/VXB NSg/VB K      Nᴹ/Vg/J P  VB
> something ! ”
# NSg/I/J+  . .
>
#
> “ I       — I’m a    little     girl    , ” said Alice , rather     doubtfully , as    she  remembered the
# . ISg/#r+ . K   D/P+ NPr/I/J/Dq NSg/VB+ . . VP/J NPr+  . NPr/VB/J/R R          . R/C/P ISg+ VP/J       D
> number     of changes she  had gone    through that         day     .
# N🅪Sg/VB/JC P  NPl/V3+ ISg+ VP  VPp/J/P NSg/J/P NSg/I/C/Ddem NPr🅪Sg+ .
>
#
> “ A    likely story   indeed ! ” said the Pigeon  in        a   tone      of the deepest contempt .
# . D/P+ NSg/J+ NSg/VB+ R      . . VP/J D+  NSg/VB+ NPr/J/R/P D/P N🅪Sg/I/VB P  D+  JS+     Nᴹ+      .
> “ I’ve seen    a   good     many       little     girls   in        my  time       , but     never one     with such  a   neck
# . K    NSg/VPp D/P NPr/VB/J NSg/I/J/Dq NPr/I/J/Dq NPl/V3+ NPr/J/R/P D$+ N🅪Sg/VB/J+ . NSg/C/P R     NSg/I/J P    NSg/I D/P NSg/VB+
> as    that          ! No       , no       ! You’re a    serpent ; and  there’s no       use     denying it       . I       suppose
# R/C/P NSg/I/C/Ddem+ . NSg/Dq/P . NSg/Dq/P . K      D/P+ NSg/VB+ . VB/C K       NSg/Dq/P N🅪Sg/VB Nᴹ/Vg/J NPr/ISg+ . ISg/#r+ VB
> you’ll be      telling me       next    that         you    never tasted an  egg      ! ”
# K      NSg/VXB Nᴹ/Vg/J NPr/ISg+ NSg/J/P NSg/I/C/Ddem ISgPl+ R     VP/J   D/P N🅪Sg/VB+ . .
>
#
> “ I       have    tasted eggs    , certainly , ” said Alice , who    was a   very truthful child   ; “ but
# . ISg/#r+ NSg/VXB VP/J   NPl/V3+ . R         . . VP/J NPr+  . NPr/I+ VPt D/P J/R  J        NSg/VB+ . . NSg/C/P
> little     girls   eat eggs    quite as    much         as    serpents do  , you    know   . ”
# NPr/I/J/Dq NPl/V3+ VB  NPl/V3+ R     R/C/P NSg/I/J/R/Dq R/C/P NPl/V3   VXB . ISgPl+ NSg/VB . .
>
#
> “ I       don’t believe it       , ” said the Pigeon  ; “ but     if    they do  , why    then      they’re a   kind
# . ISg/#r+ VXB   VB      NPr/ISg+ . . VP/J D   NSg/VB+ . . NSg/C/P NSg/C IPl+ VXB . NSg/VB NSg/J/R/C K       D/P NSg/J
> of serpent , that’s all          I       can     say    . ”
# P  NSg/VB+ . NSg$   NSg/I/J/C/Dq ISg/#r+ NPr/VXB NSg/VB . .
>
#
> This    was such  a   new   idea to Alice , that         she  was quite silent for   a    minute    or
# I/Ddem+ VPt NSg/I D/P NSg/J NSg  P  NPr+  . NSg/I/C/Ddem ISg+ VPt R     NSg/J  R/C/P D/P+ NSg/VB/J+ NPr/C
> two , which gave the Pigeon  the opportunity of adding   , “ You’re looking for   eggs    ,
# NSg . I/C+  VPt  D   NSg/VB+ D   N🅪Sg        P  Nᴹ/Vg/J+ . . K      Nᴹ/Vg/J R/C/P NPl/V3+ .
> I       know   that         well       enough ; and  what   does    it       matter   to me       whether you’re a   little
# ISg/#r+ NSg/VB NSg/I/C/Ddem NSg/VB/J/R NSg/I  . VB/C NSg/I+ NPl/VX3 NPr/ISg+ N🅪Sg/VB+ P  NPr/ISg+ I/C     K      D/P NPr/I/J/Dq
> girl   or    a   serpent ? ”
# NSg/VB NPr/C D/P NSg/VB+ . .
>
#
> “ It       matters a    good      deal      to me       , ” said Alice hastily ; “ but     I’m not     looking for
# . NPr/ISg+ NPl/V3  D/P+ NPr/VB/J+ NSg/VB/J+ P  NPr/ISg+ . . VP/J NPr+  R       . . NSg/C/P K   NSg/R/C Nᴹ/Vg/J R/C/P
> eggs    , as    it       happens ; and  if    I       was , I       shouldn’t want   yours : I       don’t like         them
# NPl/V3+ . R/C/P NPr/ISg+ V3      . VB/C NSg/C ISg/#r+ VPt . ISg/#r+ VXB       NSg/VB I+    . ISg/#r+ VXB   NSg/VB/J/C/P NSg/IPl+
> raw      . ”
# NSg/VB/J . .
>
#
> “ Well       , be      off        , then      ! ” said the Pigeon  in        a    sulky  tone       , as    it       settled down        again
# . NSg/VB/J/R . NSg/VXB NSg/VB/J/P . NSg/J/R/C . . VP/J D   NSg/VB+ NPr/J/R/P D/P+ NSg/J+ N🅪Sg/I/VB+ . R/C/P NPr/ISg+ VP/J    N🅪Sg/VB/J/P P
> into its     nest       . Alice crouched down        among the trees   as    well       as    she  could   , for   her
# P    ISg/D$+ NSg/VB/JS+ . NPr+  VP/J     N🅪Sg/VB/J/P P     D+  NPl/V3+ R/C/P NSg/VB/J/R R/C/P ISg+ NSg/VXB . R/C/P ISg/D$+
> neck    kept getting entangled among the branches , and  every now       and  then      she  had
# NSg/VB+ VP   NSg/Vg  VP/J      P     D   NPl/V3+  . VB/C Dq    NSg/J/R/C VB/C NSg/J/R/C ISg+ VP
> to stop   and  untwist it       . After a    while       she  remembered that         she  still      held the
# P  NSg/VB VB/C NSg/VB  NPr/ISg+ . P     D/P+ NSg/VB/C/P+ ISg+ VP/J       NSg/I/C/Ddem ISg+ NSg/VB/J/R VP   D
> pieces of mushroom  in        her     hands   , and  she  set       to work    very carefully , nibbling
# NPl/V3 P  N🅪Sg/VB/J NPr/J/R/P ISg/D$+ NPl/V3+ . VB/C ISg+ NPr/VBP/J P  N🅪Sg/VB J/R  R         . Nᴹ/Vg/J
> first at    one     and  then      at    the other    , and  growing sometimes taller and  sometimes
# NSg/J NSg/P NSg/I/J VB/C NSg/J/R/C NSg/P D   NSg/VB/J . VB/C Nᴹ/Vg/J R         JC     VB/C R
> shorter , until she  had succeeded in        bringing herself down        to her     usual height .
# NSg/JC  . C/P   ISg+ VP  VP/J      NPr/J/R/P Nᴹ/Vg/J  ISg+    N🅪Sg/VB/J/P P  ISg/D$+ NSg/J N🅪Sg+  .
>
#
> It       was so          long     since she  had been    anything  near       the right     size     , that         it       felt
# NPr/ISg+ VPt NSg/I/J/R/C NPr/VB/J C/P   ISg+ VP  NSg/VPp NSg/I/VB+ NSg/VB/J/P D+  NPr/VB/J+ N🅪Sg/VB+ . NSg/I/C/Ddem NPr/ISg+ N🅪Sg/VP/J
> quite strange  at    first ; but     she  got used to it       in        a    few       minutes , and  began
# R     NSg/VB/J NSg/P NSg/J . NSg/C/P ISg+ VP  VP/J P  NPr/ISg+ NPr/J/R/P D/P+ NSg/I/Dq+ NPl/V3+ . VB/C VPt
> talking to herself , as    usual . “ Come       , there’s half      my  plan    done      now       ! How   puzzling
# Nᴹ/Vg/J P  ISg+    . R/C/P NSg/J . . NSg/VBPp/P . K       N🅪Sg/J/P+ D$+ NSg/VB+ NSg/VPp/J NSg/J/R/C . NSg/C Nᴹ/Vg/J
> all           these   changes are ! I’m never sure what   I’m going   to be      , from one     minute    to
# NSg/I/J/C/Dq+ I/Ddem+ NPl/V3+ VB  . K   R     J    NSg/I+ K   Nᴹ/Vg/J P  NSg/VXB . P    NSg/I/J NSg/VB/J+ P
> another ! However , I’ve got back     to my  right    size     : the next    thing is  , to get    into
# I/D     . C       . K    VP  NSg/VB/J P  D$+ NPr/VB/J N🅪Sg/VB+ . D   NSg/J/P NSg+  VL3 . P  NSg/VB P
> that         beautiful garden    — how   is  that          to be      done      , I       wonder  ? ” As    she  said this    , she
# NSg/I/C/Ddem NSg/J     NSg/VB/J+ . NSg/C VL3 NSg/I/C/Ddem+ P  NSg/VXB NSg/VPp/J . ISg/#r+ N🅪Sg/VB . . R/C/P ISg+ VP/J I/Ddem+ . ISg+
> came      suddenly upon an   open      place    , with a   little     house   in        it       about four feet
# NSg/VPt/P R        P    D/P+ NSg/VB/J+ N🅪Sg/VB+ . P    D/P NPr/I/J/Dq NPr/VB+ NPr/J/R/P NPr/ISg+ J/P   NSg+ NPl+
> high       . “ Whoever lives there , ” thought Alice , “ it’ll never do  to come       upon them
# NSg/VB/J/R . . I+      V3+   R     . . N🅪Sg/VP NPr+  . . K     R     VXB P  NSg/VBPp/P P    NSg/IPl+
> this   size     : why    , I       should frighten them     out          of their wits   ! ” So          she  began nibbling
# I/Ddem N🅪Sg/VB+ . NSg/VB . ISg/#r+ VXB    VB       NSg/IPl+ NSg/VB/J/R/P P  D$+   NPl/V3 . . NSg/I/J/R/C ISg+ VPt   Nᴹ/Vg/J
> at    the righthand bit      again , and  did  not     venture to go       near       the house   till       she
# NSg/P D   ?         NSg/VPt+ P     . VB/C VXPt NSg/R/C NSg/VB+ P  NSg/VB/J NSg/VB/J/P D   NPr/VB+ NSg/VB/C/P ISg+
> had brought herself down        to nine inches  high       .
# VP  VP      ISg+    N🅪Sg/VB/J/P P  NSg  NPl/V3+ NSg/VB/J/R .
>
#
>              CHAPTER VI     : Pig    and  Pepper
# HeadingStart NSg/VB+ NPr/#r . NSg/VB VB/C N🅪Sg/VB+
>
#
> For   a    minute    or    two she  stood looking at    the house   , and  wondering what   to do
# R/C/P D/P+ NSg/VB/J+ NPr/C NSg ISg+ VP    Nᴹ/Vg/J NSg/P D+  NPr/VB+ . VB/C Nᴹ/Vg/J   NSg/I+ P  VXB
> next    , when    suddenly a   footman in        livery   came      running   out          of the wood         — ( she
# NSg/J/P . NSg/I/C R        D/P NSg     NPr/J/R/P NSg/VB/J NSg/VPt/P Nᴹ/Vg/J/P NSg/VB/J/R/P P  D   NPr🅪Sg/VB/J+ . . ISg+
> considered him  to be      a   footman because he       was in        livery   : otherwise , judging by
# VP/J       ISg+ P  NSg/VXB D/P NSg     C/P     NPr/ISg+ VPt NPr/J/R/P NSg/VB/J . J/R       . Nᴹ/Vg/J NSg/J/P
> his     face    only  , she  would have    called him  a   fish       ) — and  rapped loudly at    the door
# ISg/D$+ NSg/VB+ J/R/C . ISg+ VXB   NSg/VXB VP/J   ISg+ D/P N🅪SgPl/VB+ . . VB/C VB     R      NSg/P D   NSg/VB+
> with his     knuckles . It       was opened by      another footman in        livery   , with a   round
# P    ISg/D$+ NPl/V3   . NPr/ISg+ VPt VP/J   NSg/J/P I/D     NSg     NPr/J/R/P NSg/VB/J . P    D/P NSg/VB/J/P
> face    , and  large eyes    like         a   frog   ; and  both   footmen , Alice noticed , had powdered
# NSg/VB+ . VB/C NSg/J NPl/V3+ NSg/VB/J/C/P D/P NSg/VB . VB/C I/C/Dq NPl     . NPr+  VP/J    . VP  VP/J
> hair     that          curled all          over    their heads   . She  felt      very curious to know   what   it       was
# N🅪Sg/VB+ NSg/I/C/Ddem+ VP/J   NSg/I/J/C/Dq NSg/J/P D$+   NPl/V3+ . ISg+ N🅪Sg/VP/J J/R  J       P  NSg/VB NSg/I+ NPr/ISg+ VPt
> all          about , and  crept a   little      way    out          of the wood         to listen .
# NSg/I/J/C/Dq J/P   . VB/C VP    D/P NPr/I/J/Dq+ NSg/J+ NSg/VB/J/R/P P  D+  NPr🅪Sg/VB/J+ P  NSg/VB .
>
#
> The Fish       - Footman began by      producing from under   his     arm      a   great letter  , nearly as
# D+  N🅪SgPl/VB+ . NSg     VPt   NSg/J/P Nᴹ/Vg/J   P    NSg/J/P ISg/D$+ NSg/VB/J D/P NSg/J NSg/VB+ . R      R/C/P
> large as    himself , and  this   he       handed over    to the other    , saying    , in        a   solemn
# NSg/J R/C/P ISg+    . VB/C I/Ddem NPr/ISg+ VP/J   NSg/J/P P  D   NSg/VB/J . N🅪Sg/Vg/J . NPr/J/R/P D/P J
> tone       , “ For   the Duchess . An  invitation from the Queen     to play    croquet . ” The
# N🅪Sg/I/VB+ . . R/C/P D   NSg/VB  . D/P NSg+       P    D+  NPr/VB/J+ P  N🅪Sg/VB NSg/VB  . . D
> Frog   - Footman repeated , in        the same solemn tone       , only  changing the order   of the
# NSg/VB . NSg     VP/J     . NPr/J/R/P D   I/J  J      N🅪Sg/I/VB+ . J/R/C Nᴹ/Vg/J  D   N🅪Sg/VB P  D
> words   a   little     , “ From the Queen     . An   invitation for   the Duchess to play    croquet . ”
# NPl/V3+ D/P NPr/I/J/Dq . . P    D   NPr/VB/J+ . D/P+ NSg+       R/C/P D   NSg/VB  P  N🅪Sg/VB NSg/VB  . .
>
#
> Then      they both   bowed low        , and  their curls  got entangled together .
# NSg/J/R/C IPl+ I/C/Dq VP/J  NSg/VB/J/R . VB/C D$+   NPl/V3 VP  VP/J      J        .
>
#
> Alice laughed so          much         at    this    , that         she  had to run      back     into the wood        for   fear
# NPr+  VP/J    NSg/I/J/R/C NSg/I/J/R/Dq NSg/P I/Ddem+ . NSg/I/C/Ddem ISg+ VP  P  NSg/VBPp NSg/VB/J P    D   NPr🅪Sg/VB/J R/C/P N🅪Sg/VB
> of their hearing  her     ; and  when    she  next    peeped out          the Fish       - Footman was gone    ,
# P  D$+   Nᴹ/Vg/J+ ISg/D$+ . VB/C NSg/I/C ISg+ NSg/J/P VP/J   NSg/VB/J/R/P D+  N🅪SgPl/VB+ . NSg     VPt VPp/J/P .
> and  the other    was sitting  on  the ground     near       the door    , staring stupidly up         into
# VB/C D   NSg/VB/J VPt NSg/Vg/J J/P D   N🅪Sg/VB/J+ NSg/VB/J/P D   NSg/VB+ . Nᴹ/Vg/J R        NSg/VB/J/P P
> the sky      .
# D   N🅪Sg/VB+ .
>
#
> Alice went    timidly up         to the door    , and  knocked .
# NPr+  NSg/VPt R       NSg/VB/J/P P  D   NSg/VB+ . VB/C VP/J    .
>
#
> “ There’s no       sort   of use     in        knocking , ” said the Footman , “ and  that          for   two
# . K       NSg/Dq/P NSg/VB P  N🅪Sg/VB NPr/J/R/P Nᴹ/Vg/J+ . . VP/J D   NSg     . . VB/C NSg/I/C/Ddem+ R/C/P NSg
> reasons . First , because I’m on  the same side     of the door    as    you    are ; secondly ,
# NPl/V3+ . NSg/J . C/P     K   J/P D   I/J  NSg/VB/J P  D   NSg/VB+ R/C/P ISgPl+ VB  . R        .
> because they’re making  such  a   noise    inside  , no       one      could   possibly hear you    . ” And
# C/P     K       Nᴹ/Vg/J NSg/I D/P N🅪Sg/VB+ NSg/J/P . NSg/Dq/P NSg/I/J+ NSg/VXB R        VB   ISgPl+ . . VB/C
> certainly there was a   most         extraordinary noise   going   on  within  — a   constant
# R         R+    VPt D/P NSg/I/J/R/Dq NSg/J         N🅪Sg/VB Nᴹ/Vg/J J/P NSg/J/P . D/P NSg/J
> howling and  sneezing , and  every now       and  then      a   great crash     , as    if    a   dish    or
# Nᴹ/Vg/J VB/C Nᴹ/Vg/J  . VB/C Dq    NSg/J/R/C VB/C NSg/J/R/C D/P NSg/J NSg/VB/J+ . R/C/P NSg/C D/P NSg/VB+ NPr/C
> kettle had been    broken to pieces .
# NSg/VB VP  NSg/VPp VPp/J  P  NPl/V3 .
>
#
> “ Please , then      , ” said Alice , “ how   am       I       to get    in        ? ”
# . VB     . NSg/J/R/C . . VP/J NPr+  . . NSg/C NPr/VB/J ISg/#r+ P  NSg/VB NPr/J/R/P . .
>
#
> “ There might    be      some     sense   in        your knocking , ” the Footman went    on  without
# . R+    Nᴹ/VXB/J NSg/VXB I/J/R/Dq N🅪Sg/VB NPr/J/R/P D$+  Nᴹ/Vg/J  . . D   NSg     NSg/VPt J/P C/P
> attending to her     , “ if    we   had the door    between us       . For   instance , if    you    were
# Nᴹ/Vg/J   P  ISg/D$+ . . NSg/C IPl+ VP  D   NSg/VB+ NSg/P   NPr/IPl+ . R/C/P NSg/VB+  . NSg/C ISgPl+ NSg/VPt
> inside  , you    might    knock  , and  I       could   let     you    out          , you    know   . ” He       was looking up
# NSg/J/P . ISgPl+ Nᴹ/VXB/J NSg/VB . VB/C ISg/#r+ NSg/VXB NSg/VBP ISgPl+ NSg/VB/J/R/P . ISgPl+ NSg/VB . . NPr/ISg+ VPt Nᴹ/Vg/J NSg/VB/J/P
> into the sky      all           the time       he       was speaking , and  this    Alice thought decidedly
# P    D+  N🅪Sg/VB+ NSg/I/J/C/Dq+ D+  N🅪Sg/VB/J+ NPr/ISg+ VPt Nᴹ/Vg/J  . VB/C I/Ddem+ NPr+  N🅪Sg/VP R
> uncivil . “ But     perhaps he       can’t help   it       , ” she  said to herself ; “ his     eyes    are so
# J       . . NSg/C/P NSg/R   NPr/ISg+ VXB   NSg/VB NPr/ISg+ . . ISg+ VP/J P  ISg+    . . ISg/D$+ NPl/V3+ VB  NSg/I/J/R/C
> very nearly at    the top      of his     head      . But     at    any     rate    he       might    answer
# J/R  R      NSg/P D   NSg/VB/J P  ISg/D$+ NPr/VB/J+ . NSg/C/P NSg/P I/R/Dq+ NSg/VB+ NPr/ISg+ Nᴹ/VXB/J NSg/VB+
> questions . — How   am       I       to get    in        ? ” she  repeated , aloud .
# NPl/V3+   . . NSg/C NPr/VB/J ISg/#r+ P  NSg/VB NPr/J/R/P . . ISg+ VP/J     . J     .
>
#
> “ I       shall sit    here , ” the Footman remarked , “ till       tomorrow — ”
# . ISg/#r+ VXB   NSg/VB J/R  . . D   NSg     VP/J     . . NSg/VB/C/P NSg+     . .
>
#
> At    this    moment the door   of the house   opened , and  a    large  plate   came      skimming
# NSg/P I/Ddem+ NSg+   D   NSg/VB P  D+  NPr/VB+ VP/J   . VB/C D/P+ NSg/J+ NSg/VB+ NSg/VPt/P NSg/Vg
> out          , straight   at    the Footman’s head      : it       just grazed his     nose    , and  broke     to
# NSg/VB/J/R/P . NSg/VB/J/R NSg/P D   NSg$      NPr/VB/J+ . NPr/ISg+ J/R  VP/J   ISg/D$+ NSg/VB+ . VB/C NSg/VPt/J P
> pieces against one     of the trees   behind  him  .
# NPl/V3 C/P     NSg/I/J P  D   NPl/V3+ NSg/J/P ISg+ .
>
#
> “ — or    next     day     , maybe   , ” the Footman continued in        the same tone       , exactly as    if
# . . NPr/C NSg/J/P+ NPr🅪Sg+ . NSg/J/R . . D   NSg     VP/J      NPr/J/R/P D   I/J  N🅪Sg/I/VB+ . R       R/C/P NSg/C
> nothing  had happened .
# NSg/I/J+ VP  VP/J     .
>
#
> “ How   am       I       to get    in        ? ” asked Alice again , in        a    louder tone       .
# . NSg/C NPr/VB/J ISg/#r+ P  NSg/VB NPr/J/R/P . . VP/J  NPr+  P     . NPr/J/R/P D/P+ JC+    N🅪Sg/I/VB+ .
>
#
> “ Are you    to get    in        at    all          ? ” said the Footman . “ That’s the first question , you
# . VB  ISgPl+ P  NSg/VB NPr/J/R/P NSg/P NSg/I/J/C/Dq . . VP/J D   NSg     . . NSg$   D+  NSg/J NSg/VB+  . ISgPl+
> know   . ”
# NSg/VB . .
>
#
> It       was , no       doubt    : only  Alice did  not     like         to be      told so          . “ It’s really dreadful , ”
# NPr/ISg+ VPt . NSg/Dq/P N🅪Sg/VB+ . J/R/C NPr+  VXPt NSg/R/C NSg/VB/J/C/P P  NSg/VXB VP   NSg/I/J/R/C . . K    R      NSg/J    . .
> she  muttered to herself , “ the way    all          the creatures argue . It’s enough to drive
# ISg+ VP/J     P  ISg+    . . D   NSg/J+ NSg/I/J/C/Dq D   NPl+      VB    . K    NSg/I  P  N🅪Sg/VB
> one     crazy ! ”
# NSg/I/J NSg/J . .
>
#
> The Footman seemed to think  this   a   good     opportunity for   repeating his     remark  ,
# D   NSg     VP/J   P  NSg/VB I/Ddem D/P NPr/VB/J N🅪Sg+       R/C/P Nᴹ/Vg/J   ISg/D$+ NSg/VB+ .
> with variations . “ I       shall sit    here , ” he       said , “ on  and  off        , for   days and  days . ”
# P    NPl        . . ISg/#r+ VXB   NSg/VB J/R  . . NPr/ISg+ VP/J . . J/P VB/C NSg/VB/J/P . R/C/P NPl  VB/C NPl+ . .
>
#
> “ But     what   am       I       to do  ? ” said Alice .
# . NSg/C/P NSg/I+ NPr/VB/J ISg/#r+ P  VXB . . VP/J NPr+  .
>
#
> “ Anything  you    like         , ” said the Footman , and  began whistling .
# . NSg/I/VB+ ISgPl+ NSg/VB/J/C/P . . VP/J D   NSg     . VB/C VPt   Nᴹ/Vg/J   .
>
#
> “ Oh     , there’s no       use     in        talking  to him  , ” said Alice desperately : “ he’s perfectly
# . NPr/VB . K       NSg/Dq/P N🅪Sg/VB NPr/J/R/P Nᴹ/Vg/J+ P  ISg+ . . VP/J NPr+  R           . . NSg$ R
> idiotic ! ” And  she  opened the door    and  went    in        .
# J       . . VB/C ISg+ VP/J   D+  NSg/VB+ VB/C NSg/VPt NPr/J/R/P .
>
#
> The door    led      right    into a    large  kitchen , which was full     of smoke    from one      end     to
# D+  NSg/VB+ NSg/VP/J NPr/VB/J P    D/P+ NSg/J+ NSg/VB+ . I/C+  VPt NSg/VB/J P  N🅪Sg/VB+ P    NSg/I/J+ NSg/VB+ P
> the other    : the Duchess was sitting  on  a   three - legged   stool  in        the middle   ,
# D   NSg/VB/J . D   NSg/VB  VPt NSg/Vg/J J/P D/P NSg   . NSg/VB/J NSg/VB NPr/J/R/P D   NSg/VB/J .
> nursing a   baby      ; the cook    was leaning over    the fire       , stirring a   large cauldron
# Nᴹ/Vg/J D/P NSg/VB/J+ . D   NPr/VB+ VPt Nᴹ/Vg/J NSg/J/P D   N🅪Sg/VB/J+ . NSg/Vg/J D/P NSg/J NSg+
> which seemed to be      full     of soup     .
# I/C+  VP/J   P  NSg/VXB NSg/VB/J P  N🅪Sg/VB+ .
>
#
> “ There’s certainly too much         pepper   in        that         soup     ! ” Alice said to herself , as    well
# . K       R         R   NSg/I/J/R/Dq N🅪Sg/VB+ NPr/J/R/P NSg/I/C/Ddem N🅪Sg/VB+ . . NPr+  VP/J P  ISg+    . R/C/P NSg/VB/J/R
> as    she  could   for   sneezing .
# R/C/P ISg+ NSg/VXB R/C/P Nᴹ/Vg/J  .
>
#
> There was certainly too much         of it       in        the air      . Even       the Duchess sneezed
# R+    VPt R         R   NSg/I/J/R/Dq P  NPr/ISg+ NPr/J/R/P D+  N🅪Sg/VB+ . NSg/VB/J/R D   NSg/VB  VP/J
> occasionally ; and  as    for   the baby      , it       was sneezing and  howling alternately
# R            . VB/C R/C/P R/C/P D   NSg/VB/J+ . NPr/ISg+ VPt Nᴹ/Vg/J  VB/C Nᴹ/Vg/J R
> without a   moment’s pause   . The only  things in        the kitchen that          did  not     sneeze ,
# C/P     D/P NSg$     NSg/VB+ . D   J/R/C NPl+   NPr/J/R/P D+  NSg/VB+ NSg/I/C/Ddem+ VXPt NSg/R/C NSg/VB .
> were    the cook    , and  a    large  cat       which was sitting  on  the hearth and  grinning from
# NSg/VPt D+  NPr/VB+ . VB/C D/P+ NSg/J+ NSg/VB/J+ I/C+  VPt NSg/Vg/J J/P D   NSg    VB/C NSg/VB   P
> ear       to ear      .
# NSg/VB/J+ P  NSg/VB/J .
>
#
> “ Please would you    tell   me       , ” said Alice , a   little     timidly , for   she  was not     quite
# . VB     VXB   ISgPl+ NPr/VB NPr/ISg+ . . VP/J NPr+  . D/P NPr/I/J/Dq R       . R/C/P ISg+ VPt NSg/R/C R
> sure whether it       was good     manners for   her     to speak  first , “ why    your cat       grins
# J    I/C     NPr/ISg+ VPt NPr/VB/J NPl+    R/C/P ISg/D$+ P  NSg/VB NSg/J . . NSg/VB D$+  NSg/VB/J+ NPl/V3
> like         that          ? ”
# NSg/VB/J/C/P NSg/I/C/Ddem+ . .
>
#
> “ It’s a   Cheshire cat       , ” said the Duchess , “ and  that’s why    . Pig     ! ”
# . K    D/P NPr      NSg/VB/J+ . . VP/J D   NSg/VB  . . VB/C NSg$   NSg/VB . NSg/VB+ . .
>
#
> She  said the last     word   with such   sudden violence that          Alice quite jumped ; but
# ISg+ VP/J D   NSg/VB/J NSg/VB P    NSg/I+ NSg/J+ Nᴹ/VB+   NSg/I/C/Ddem+ NPr+  R     VP/J   . NSg/C/P
> she  saw     in        another moment that          it       was addressed to the baby      , and  not     to her     , so
# ISg+ NSg/VPt NPr/J/R/P I/D+    NSg+   NSg/I/C/Ddem+ NPr/ISg+ VPt VP/J      P  D+  NSg/VB/J+ . VB/C NSg/R/C P  ISg/D$+ . NSg/I/J/R/C
> she  took courage , and  went    on  again : —
# ISg+ VPt  NSg/VB+ . VB/C NSg/VPt J/P P     . .
>
#
> “ I       didn’t know   that         Cheshire cats    always grinned ; in        fact , I       didn’t know   that
# . ISg/#r+ VXPt   NSg/VB NSg/I/C/Ddem NPr      NPl/V3+ R      VB      . NPr/J/R/P NSg+ . ISg/#r+ VXPt   NSg/VB NSg/I/C/Ddem
> cats    could   grin    . ”
# NPl/V3+ NSg/VXB NSg/VB+ . .
>
#
> “ They all          can     , ” said the Duchess ; “ and  most         of ’ em       do  . ”
# . IPl+ NSg/I/J/C/Dq NPr/VXB . . VP/J D   NSg/VB  . . VB/C NSg/I/J/R/Dq P  . NSg/I/J+ VXB . .
>
#
> “ I       don’t know   of any    that          do  , ” Alice said very politely , feeling   quite pleased
# . ISg/#r+ VXB   NSg/VB P  I/R/Dq NSg/I/C/Ddem+ VXB . . NPr+  VP/J J/R  R        . N🅪Sg/Vg/J R     VP/J
> to have    got into a   conversation .
# P  NSg/VXB VP  P    D/P N🅪Sg/VB+     .
>
#
> “ You    don’t know   much         , ” said the Duchess ; “ and  that’s a   fact . ”
# . ISgPl+ VXB   NSg/VB NSg/I/J/R/Dq . . VP/J D   NSg/VB  . . VB/C NSg$   D/P NSg+ . .
>
#
> Alice did  not     at    all          like         the tone      of this    remark  , and  thought it       would be      as
# NPr+  VXPt NSg/R/C NSg/P NSg/I/J/C/Dq NSg/VB/J/C/P D   N🅪Sg/I/VB P  I/Ddem+ NSg/VB+ . VB/C N🅪Sg/VP NPr/ISg+ VXB   NSg/VXB R/C/P
> well       to introduce some     other    subject  of conversation . While      she  was trying  to
# NSg/VB/J/R P  VB        I/J/R/Dq NSg/VB/J NSg/VB/J P  N🅪Sg/VB+     . NSg/VB/C/P ISg+ VPt Nᴹ/Vg/J P
> fix    on  one     , the cook   took the cauldron of soup     off        the fire       , and  at    once  set       to
# NSg/VB J/P NSg/I/J . D   NPr/VB VPt  D   NSg      P  N🅪Sg/VB+ NSg/VB/J/P D+  N🅪Sg/VB/J+ . VB/C NSg/P NSg/C NPr/VBP/J P
> work    throwing everything within  her     reach  at    the Duchess and  the baby      — the
# N🅪Sg/VB Nᴹ/Vg/J  NSg/I/VB+  NSg/J/P ISg/D$+ NSg/VB NSg/P D   NSg/VB  VB/C D   NSg/VB/J+ . D
> fire       - irons   came      first ; then      followed a   shower of saucepans , plates  , and  dishes  .
# N🅪Sg/VB/J+ . NPl/V3+ NSg/VPt/P NSg/J . NSg/J/R/C VP/J     D/P NSg/VB P  NPl/V3    . NPl/V3+ . VB/C NPl/V3+ .
> The Duchess took no       notice of them     even       when    they hit       her     ; and  the baby      was
# D   NSg/VB  VPt  NSg/Dq/P NSg/VB P  NSg/IPl+ NSg/VB/J/R NSg/I/C IPl+ NSg/VBP/J ISg/D$+ . VB/C D   NSg/VB/J+ VPt
> howling so          much         already , that         it       was quite impossible to say    whether the blows
# Nᴹ/Vg/J NSg/I/J/R/C NSg/I/J/R/Dq R       . NSg/I/C/Ddem NPr/ISg+ VPt R     NSg/J      P  NSg/VB I/C     D   NPl/V3
> hurt      it       or    not     .
# NSg/VBP/J NPr/ISg+ NPr/C NSg/R/C .
>
#
> “ Oh     , please mind    what   you’re doing   ! ” cried Alice , jumping up         and  down        in        an
# . NPr/VB . VB     NSg/VB+ NSg/I+ K      Nᴹ/Vg/J . . VP/J  NPr+  . Nᴹ/Vg/J NSg/VB/J/P VB/C N🅪Sg/VB/J/P NPr/J/R/P D/P
> agony of terror . “ Oh     , there goes   his     precious nose    ! ” as    an  unusually large
# N🅪Sg  P  N🅪Sg+  . . NPr/VB . R+    NPl/V3 ISg/D$+ NSg/J+   NSg/VB+ . . R/C/P D/P R         NSg/J+
> saucepan flew      close    by      it       , and  very nearly carried it       off        .
# NSg/VB+  NSg/VPt/J NSg/VB/J NSg/J/P NPr/ISg+ . VB/C J/R  R      VP/J    NPr/ISg+ NSg/VB/J/P .
>
#
> “ If    everybody minded their own       business , ” the Duchess said in        a   hoarse   growl  ,
# . NSg/C NSg/I+    VP/J+  D$+   NSg/VB/J+ N🅪Sg/J+  . . D   NSg/VB  VP/J NPr/J/R/P D/P NSg/VB/J NSg/VB .
> “ the world   would go       round      a   deal      faster than it       does    . ”
# . D   NSg/VB+ VXB   NSg/VB/J NSg/VB/J/P D/P NSg/VB/J+ NSg/JC C/P  NPr/ISg+ NPl/VX3 . .
>
#
> “ Which would not     be      an   advantage , ” said Alice , who    felt      very glad     to get    an
# . I/C+  VXB   NSg/R/C NSg/VXB D/P+ N🅪Sg/VB+  . . VP/J NPr+  . NPr/I+ N🅪Sg/VP/J J/R  NSg/VB/J P  NSg/VB D/P
> opportunity of showing off        a   little     of her     knowledge . “ Just think  of what   work
# N🅪Sg        P  Nᴹ/Vg/J NSg/VB/J/P D/P NPr/I/J/Dq P  ISg/D$+ Nᴹ+       . . J/R  NSg/VB P  NSg/I+ N🅪Sg/VB+
> it       would make   with the day    and  night    ! You    see    the earth    takes  twenty - four hours
# NPr/ISg+ VXB   NSg/VB P    D   NPr🅪Sg VB/C N🅪Sg/VB+ . ISgPl+ NSg/VB D+  NPrᴹ/VB+ NPl/V3 NSg    . NSg  NPl
> to turn   round      on  its     axis — ”
# P  NSg/VB NSg/VB/J/P J/P ISg/D$+ NPr+ . .
>
#
> “ Talking of axes         , ” said the Duchess , “ chop    off        her     head      ! ”
# . Nᴹ/Vg/J P  NPl/V3/Am/Br . . VP/J D   NSg/VB  . . NSg/VB+ NSg/VB/J/P ISg/D$+ NPr/VB/J+ . .
>
#
> Alice glanced rather     anxiously at    the cook    , to see    if    she  meant to take   the
# NPr+  VP/J    NPr/VB/J/R R         NSg/P D+  NPr/VB+ . P  NSg/VB NSg/C ISg+ VP    P  NSg/VB D+
> hint    ; but     the cook    was busily stirring the soup     , and  seemed not     to be      listening ,
# NSg/VB+ . NSg/C/P D+  NPr/VB+ VPt R      NSg/Vg/J D+  N🅪Sg/VB+ . VB/C VP/J   NSg/R/C P  NSg/VXB Nᴹ/Vg/J   .
> so          she  went    on  again : “ Twenty - four hours , I       think  ; or    is  it       twelve ? I       — ”
# NSg/I/J/R/C ISg+ NSg/VPt J/P P     . . NSg    . NSg  NPl+  . ISg/#r+ NSg/VB . NPr/C VL3 NPr/ISg+ NSg    . ISg/#r+ . .
>
#
> “ Oh     , don’t bother me       , ” said the Duchess ; “ I       never could   abide figures ! ” And  with
# . NPr/VB . VXB   NSg/VB NPr/ISg+ . . VP/J D   NSg/VB  . . ISg/#r+ R     NSg/VXB VB    NPl/V3+ . . VB/C P
> that         she  began nursing her     child   again , singing a   sort    of lullaby to it       as    she
# NSg/I/C/Ddem ISg+ VPt   Nᴹ/Vg/J ISg/D$+ NSg/VB+ P     . Nᴹ/Vg/J D/P NSg/VB+ P  NSg/VB  P  NPr/ISg+ R/C/P ISg+
> did  so          , and  giving  it       a   violent  shake   at    the end    of every line    :
# VXPt NSg/I/J/R/C . VB/C Nᴹ/Vg/J NPr/ISg+ D/P NSg/VB/J NSg/VB+ NSg/P D   NSg/VB P  Dq    NSg/VB+ .
>
#
> “ Speak  roughly to your little      boy     , And  beat      him  when    he       sneezes : He       only  does
# . NSg/VB R       P  D$+  NPr/I/J/Dq+ NSg/VB+ . VB/C N🅪Sg/VB/J ISg+ NSg/I/C NPr/ISg+ NPl/V3  . NPr/ISg+ J/R/C NPl/VX3
> it       to annoy  , Because he       knows  it       teases . ”
# NPr/ISg+ P  NSg/VB . C/P     NPr/ISg+ NPl/V3 NPr/ISg+ NPl/V3 . .
>
#
> CHORUS  . ( In        which the cook   and  the baby      joined ) :
# NSg/VB+ . . NPr/J/R/P I/C+  D   NPr/VB VB/C D+  NSg/VB/J+ VP/J   . .
>
#
> “ Wow    ! wow    ! wow    ! ”
# . NSg/VB . NSg/VB . NSg/VB . .
>
#
> While      the Duchess sang    the second   verse  of the song  , she  kept tossing the baby
# NSg/VB/C/P D   NSg/VB  NPr/VPt D   NSg/VB/J NSg/VB P  D   N🅪Sg+ . ISg+ VP   Nᴹ/Vg/J D   NSg/VB/J+
> violently up         and  down        , and  the poor     little     thing howled so          , that         Alice could
# R         NSg/VB/J/P VB/C N🅪Sg/VB/J/P . VB/C D   NSg/VB/J NPr/I/J/Dq NSg+  VP/J   NSg/I/J/R/C . NSg/I/C/Ddem NPr+  NSg/VXB
> hardly hear the words   : —
# R      VB   D   NPl/V3+ . .
>
#
> “ I       speak  severely to my  boy     , I       beat      him  when    he       sneezes ; For   he       can     thoroughly
# . ISg/#r+ NSg/VB R        P  D$+ NSg/VB+ . ISg/#r+ N🅪Sg/VB/J ISg+ NSg/I/C NPr/ISg+ NPl/V3  . R/C/P NPr/ISg+ NPr/VXB R
> enjoy The pepper   when    he       pleases ! ”
# VB    D   N🅪Sg/VB+ NSg/I/C NPr/ISg+ V3      . .
>
#
> CHORUS  .
# NSg/VB+ .
>
#
> “ Wow    ! wow    ! wow    ! ”
# . NSg/VB . NSg/VB . NSg/VB . .
>
#
> “ Here ! you    may     nurse  it       a    bit      , if    you    like         ! ” the Duchess said to Alice , flinging
# . J/R  . ISgPl+ NPr/VXB NSg/VB NPr/ISg+ D/P+ NSg/VPt+ . NSg/C ISgPl+ NSg/VB/J/C/P . . D   NSg/VB  VP/J P  NPr+  . Nᴹ/Vg/J
> the baby      at    her     as    she  spoke   . “ I       must    go       and  get    ready    to play    croquet with the
# D   NSg/VB/J+ NSg/P ISg/D$+ R/C/P ISg+ NSg/VPt . . ISg/#r+ NSg/VXB NSg/VB/J VB/C NSg/VB NSg/VB/J P  N🅪Sg/VB NSg/VB  P    D+
> Queen     , ” and  she  hurried out          of the room       . The cook   threw a   frying  - pan      after her
# NPr/VB/J+ . . VB/C ISg+ VP/J    NSg/VB/J/R/P P  D   N🅪Sg/VB/J+ . D   NPr/VB VPt   D/P Nᴹ/Vg/J . NPr/VB/J P     ISg/D$+
> as    she  went    out          , but     it       just missed her     .
# R/C/P ISg+ NSg/VPt NSg/VB/J/R/P . NSg/C/P NPr/ISg+ J/R  VP/J   ISg/D$+ .
>
#
> Alice caught the baby     with some      difficulty , as    it       was a   queer    - shaped little
# NPr+  VP/J   D   NSg/VB/J P    I/J/R/Dq+ N🅪Sg+      . R/C/P NPr/ISg+ VPt D/P NSg/VB/J . VP/J   NPr/I/J/Dq+
> creature , and  held out          its     arms   and  legs    in        all           directions , “ just like         a
# NSg+     . VB/C VP   NSg/VB/J/R/P ISg/D$+ NPl/V3 VB/C NPl/V3+ NPr/J/R/P NSg/I/J/C/Dq+ NPl+       . . J/R  NSg/VB/J/C/P D/P
> star    - fish       , ” thought Alice . The poor      little      thing was snorting like         a
# NSg/VB+ . N🅪SgPl/VB+ . . N🅪Sg/VP NPr+  . D+  NSg/VB/J+ NPr/I/J/Dq+ NSg+  VPt Nᴹ/Vg/J  NSg/VB/J/C/P D/P
> steam      - engine  when    she  caught it       , and  kept doubling itself up         and  straightening
# N🅪Sg/VB/J+ . NSg/VB+ NSg/I/C ISg+ VP/J   NPr/ISg+ . VB/C VP   Nᴹ/Vg/J  ISg+   NSg/VB/J/P VB/C Nᴹ/Vg/J
> itself out          again , so          that          altogether , for   the first minute    or    two , it       was as
# ISg+   NSg/VB/J/R/P P     . NSg/I/J/R/C NSg/I/C/Ddem+ NSg        . R/C/P D   NSg/J NSg/VB/J+ NPr/C NSg . NPr/ISg+ VPt R/C/P
> much         as    she  could   do  to hold     it       .
# NSg/I/J/R/Dq R/C/P ISg+ NSg/VXB VXB P  NSg/VB/J NPr/ISg+ .
>
#
> As    soon as    she  had made out          the proper way   of nursing it       , ( which was to twist  it
# R/C/P J/R  R/C/P ISg+ VP  VP   NSg/VB/J/R/P D   NSg/J  NSg/J P  Nᴹ/Vg/J NPr/ISg+ . . I/C+  VPt P  NSg/VB NPr/ISg+
> up         into a   sort   of knot    , and  then      keep   tight hold     of its     right    ear       and  left     foot    ,
# NSg/VB/J/P P    D/P NSg/VB P  NSg/VB+ . VB/C NSg/J/R/C NSg/VB VB/J  NSg/VB/J P  ISg/D$+ NPr/VB/J NSg/VB/J+ VB/C NPr/VP/J NSg/VB+ .
> so          as    to prevent its     undoing itself , ) she  carried it       out          into the open     air      . “ If
# NSg/I/J/R/C R/C/P P  VB      ISg/D$+ NSg/Vg  ISg+   . . ISg+ VP/J    NPr/ISg+ NSg/VB/J/R/P P    D   NSg/VB/J N🅪Sg/VB+ . . NSg/C
> I       don’t take   this   child   away with me       , ” thought Alice , “ they’re sure to kill   it
# ISg/#r+ VXB   NSg/VB I/Ddem NSg/VB+ VB/J P    NPr/ISg+ . . N🅪Sg/VP NPr+  . . K       J    P  NSg/VB NPr/ISg+
> in        a   day     or    two : wouldn’t it       be      murder   to leave  it       behind  ? ” She  said the last
# NPr/J/R/P D/P NPr🅪Sg+ NPr/C NSg . VXB      NPr/ISg+ NSg/VXB N🅪Sg/VB+ P  NSg/VB NPr/ISg+ NSg/J/P . . ISg+ VP/J D+  NSg/VB/J+
> words   out          loud  , and  the little      thing grunted in        reply   ( it       had left     off        sneezing
# NPl/V3+ NSg/VB/J/R/P NSg/J . VB/C D+  NPr/I/J/Dq+ NSg+  VP/J    NPr/J/R/P NSg/VB+ . NPr/ISg+ VP  NPr/VP/J NSg/VB/J/P Nᴹ/Vg/J
> by      this   time       ) . “ Don’t grunt   , ” said Alice ; “ that’s not     at    all          a   proper way   of
# NSg/J/P I/Ddem N🅪Sg/VB/J+ . . . VXB   NSg/VB+ . . VP/J NPr+  . . NSg$   NSg/R/C NSg/P NSg/I/J/C/Dq D/P NSg/J  NSg/J P
> expressing yourself . ”
# Nᴹ/Vg/J    ISg+     . .
>
#
> The baby      grunted again , and  Alice looked very anxiously into its     face    to see
# D+  NSg/VB/J+ VP/J    P     . VB/C NPr+  VP/J   J/R  R         P    ISg/D$+ NSg/VB+ P  NSg/VB
> what   was the matter   with it       . There could   be      no        doubt    that          it       had a   very turn   - up
# NSg/I+ VPt D   N🅪Sg/VB+ P    NPr/ISg+ . R+    NSg/VXB NSg/VXB NSg/Dq/P+ N🅪Sg/VB+ NSg/I/C/Ddem+ NPr/ISg+ VP  D/P J/R  NSg/VB . NSg/VB/J/P
> nose    , much         more         like         a   snout  than a   real  nose    ; also its     eyes    were    getting
# NSg/VB+ . NSg/I/J/R/Dq NPr/I/J/R/Dq NSg/VB/J/C/P D/P NSg/VB C/P  D/P NSg/J NSg/VB+ . R/C  ISg/D$+ NPl/V3+ NSg/VPt NSg/Vg
> extremely small    for   a   baby      : altogether Alice did  not     like         the look   of the thing
# R         NPr/VB/J R/C/P D/P NSg/VB/J+ . NSg        NPr+  VXPt NSg/R/C NSg/VB/J/C/P D   NSg/VB P  D   NSg+
> at    all          . “ But     perhaps it       was only  sobbing  , ” she  thought , and  looked into its     eyes
# NSg/P NSg/I/J/C/Dq . . NSg/C/P NSg/R   NPr/ISg+ VPt J/R/C NSg/Vg/J . . ISg+ N🅪Sg/VP . VB/C VP/J   P    ISg/D$+ NPl/V3+
> again , to see    if    there were    any    tears   .
# P     . P  NSg/VB NSg/C R+    NSg/VPt I/R/Dq NPl/V3+ .
>
#
> No       , there were    no        tears   . “ If    you’re going   to turn   into a   pig     , my  dear     , ” said
# NSg/Dq/P . R+    NSg/VPt NSg/Dq/P+ NPl/V3+ . . NSg/C K      Nᴹ/Vg/J P  NSg/VB P    D/P NSg/VB+ . D$+ NSg/VB/J . . VP/J
> Alice , seriously , “ I’ll have    nothing  more         to do  with you    . Mind    now       ! ” The poor
# NPr+  . R         . . K    NSg/VXB NSg/I/J+ NPr/I/J/R/Dq P  VXB P    ISgPl+ . NSg/VB+ NSg/J/R/C . . D+  NSg/VB/J+
> little      thing sobbed again ( or    grunted , it       was impossible to say    which ) , and  they
# NPr/I/J/Dq+ NSg+  VP     P     . NPr/C VP/J    . NPr/ISg+ VPt NSg/J      P  NSg/VB I/C+  . . VB/C IPl+
> went    on  for   some     while      in        silence .
# NSg/VPt J/P R/C/P I/J/R/Dq NSg/VB/C/P NPr/J/R/P NSg/VB+ .
>
#
> Alice was just beginning to think  to herself , “ Now       , what   am       I       to do  with this
# NPr+  VPt J/R  NSg/Vg/J  P  NSg/VB P  ISg+    . . NSg/J/R/C . NSg/I+ NPr/VB/J ISg/#r+ P  VXB P    I/Ddem+
> creature when    I       get    it       home      ? ” when    it       grunted again , so          violently , that         she
# NSg+     NSg/I/C ISg/#r+ NSg/VB NPr/ISg+ NSg/VB/J+ . . NSg/I/C NPr/ISg+ VP/J    P     . NSg/I/J/R/C R         . NSg/I/C/Ddem ISg+
> looked down        into its     face    in        some     alarm    . This    time       there could   be      no       mistake
# VP/J   N🅪Sg/VB/J/P P    ISg/D$+ NSg/VB+ NPr/J/R/P I/J/R/Dq N🅪Sg/VB+ . I/Ddem+ N🅪Sg/VB/J+ R+    NSg/VXB NSg/VXB NSg/Dq/P NSg/VB
> about it       : it       was neither more         nor   less       than a    pig     , and  she  felt      that         it       would be
# J/P   NPr/ISg+ . NPr/ISg+ VPt I/C     NPr/I/J/R/Dq NSg/C VB/J/R/C/P C/P  D/P+ NSg/VB+ . VB/C ISg+ N🅪Sg/VP/J NSg/I/C/Ddem NPr/ISg+ VXB   NSg/VXB
> quite absurd for   her     to carry  it       further .
# R     NSg/J  R/C/P ISg/D$+ P  NSg/VB NPr/ISg+ VB/JC   .
>
#
> So          she  set       the little      creature down        , and  felt      quite relieved to see    it       trot    away
# NSg/I/J/R/C ISg+ NPr/VBP/J D+  NPr/I/J/Dq+ NSg+     N🅪Sg/VB/J/P . VB/C N🅪Sg/VP/J R     VP/J     P  NSg/VB NPr/ISg+ NSg/VB+ VB/J
> quietly into the wood         . “ If    it       had grown up         , ” she  said to herself , “ it       would have
# R       P    D+  NPr🅪Sg/VB/J+ . . NSg/C NPr/ISg+ VP  VB/J  NSg/VB/J/P . . ISg+ VP/J P  ISg+    . . NPr/ISg+ VXB   NSg/VXB
> made a   dreadfully ugly      child   : but     it       makes  rather     a   handsome pig     , I       think  . ” And
# VP   D/P R          NSg/VB/J+ NSg/VB+ . NSg/C/P NPr/ISg+ NPl/V3 NPr/VB/J/R D/P VB/J     NSg/VB+ . ISg/#r+ NSg/VB . . VB/C
> she  began thinking over    other     children she  knew , who    might    do  very well       as    pigs    ,
# ISg+ VPt   Nᴹ/Vg/J  NSg/J/P NSg/VB/J+ NPl+     ISg+ VPt  . NPr/I+ Nᴹ/VXB/J VXB J/R  NSg/VB/J/R R/C/P NPl/V3+ .
> and  was just saying    to herself , “ if    one     only  knew the right    way    to change  them     — ”
# VB/C VPt J/R  N🅪Sg/Vg/J P  ISg+    . . NSg/C NSg/I/J J/R/C VPt  D   NPr/VB/J NSg/J+ P  N🅪Sg/VB NSg/IPl+ . .
> when    she  was a   little     startled by      seeing     the Cheshire Cat       sitting  on  a   bough of
# NSg/I/C ISg+ VPt D/P NPr/I/J/Dq VP/J     NSg/J/P NSg/Vg/J/C D   NPr      NSg/VB/J+ NSg/Vg/J J/P D/P NSg   P
> a   tree    a   few      yards   off        .
# D/P NSg/VB+ D/P NSg/I/Dq NPl/V3+ NSg/VB/J/P .
>
#
> The Cat       only  grinned when    it       saw     Alice . It       looked good     - natured , she  thought :
# D+  NSg/VB/J+ J/R/C VB      NSg/I/C NPr/ISg+ NSg/VPt NPr+  . NPr/ISg+ VP/J   NPr/VB/J . ?       . ISg+ N🅪Sg/VP .
> still      it       had very long     claws  and  a   great many       teeth , so          she  felt      that         it       ought
# NSg/VB/J/R NPr/ISg+ VP  J/R  NPr/VB/J NPl/V3 VB/C D/P NSg/J NSg/I/J/Dq NPl+  . NSg/I/J/R/C ISg+ N🅪Sg/VP/J NSg/I/C/Ddem NPr/ISg+ NSg/I/VXB
> to be      treated with respect .
# P  NSg/VXB VP/J    P    Nᴹ/VB+  .
>
#
> “ Cheshire Puss , ” she  began , rather     timidly , as    she  did  not     at    all          know    whether
# . NPr      NSg  . . ISg+ VPt   . NPr/VB/J/R R       . R/C/P ISg+ VXPt NSg/R/C NSg/P NSg/I/J/C/Dq NSg/VB+ I/C
> it       would like         the name    : however , it       only  grinned a   little     wider . “ Come       , it’s
# NPr/ISg+ VXB   NSg/VB/J/C/P D   NSg/VB+ . C       . NPr/ISg+ J/R/C VB      D/P NPr/I/J/Dq JC    . . NSg/VBPp/P . K
> pleased so          far      , ” thought Alice , and  she  went    on  . “ Would you    tell   me       , please ,
# VP/J    NSg/I/J/R/C NSg/VB/J . . N🅪Sg/VP NPr+  . VB/C ISg+ NSg/VPt J/P . . VXB   ISgPl+ NPr/VB NPr/ISg+ . VB     .
> which way    I       ought     to go       from here ? ”
# I/C+  NSg/J+ ISg/#r+ NSg/I/VXB P  NSg/VB/J P    J/R  . .
>
#
> “ That          depends a    good      deal      on  where   you    want   to get    to , ” said the Cat       .
# . NSg/I/C/Ddem+ NPl/V3  D/P+ NPr/VB/J+ NSg/VB/J+ J/P NSg/R/C ISgPl+ NSg/VB P  NSg/VB P  . . VP/J D+  NSg/VB/J+ .
>
#
> “ I       don’t much         care     where   — ” said Alice .
# . ISg/#r+ VXB   NSg/I/J/R/Dq N🅪Sg/VB+ NSg/R/C . . VP/J NPr+  .
>
#
> “ Then      it       doesn’t matter   which way    you    go       , ” said the Cat       .
# . NSg/J/R/C NPr/ISg+ VX3     N🅪Sg/VB+ I/C+  NSg/J+ ISgPl+ NSg/VB/J . . VP/J D   NSg/VB/J+ .
>
#
> “ — so          long     as    I       get    somewhere , ” Alice added as    an   explanation .
# . . NSg/I/J/R/C NPr/VB/J R/C/P ISg/#r+ NSg/VB NSg       . . NPr+  VP/J  R/C/P D/P+ N🅪Sg+       .
>
#
> “ Oh     , you’re sure to do  that          , ” said the Cat       , “ if    you    only  walk   long     enough . ”
# . NPr/VB . K      J    P  VXB NSg/I/C/Ddem+ . . VP/J D   NSg/VB/J+ . . NSg/C ISgPl+ J/R/C NSg/VB NPr/VB/J NSg/I  . .
>
#
> Alice felt      that         this    could   not     be      denied , so          she  tried another question . “ What
# NPr+  N🅪Sg/VP/J NSg/I/C/Ddem I/Ddem+ NSg/VXB NSg/R/C NSg/VXB VP/J   . NSg/I/J/R/C ISg+ VP/J  I/D+    NSg/VB+  . . NSg/I+
> sort   of people  live about here ? ”
# NSg/VB P  NPl/VB+ VB/J J/P   J/R  . .
>
#
> “ In        that          direction , ” the Cat       said , waving  its     right     paw     round      , “ lives a   Hatter :
# . NPr/J/R/P NSg/I/C/Ddem+ N🅪Sg+     . . D+  NSg/VB/J+ VP/J . Nᴹ/Vg/J ISg/D$+ NPr/VB/J+ NSg/VB+ NSg/VB/J/P . . V3+   D/P NSg/VB .
> and  in        that         direction , ” waving  the other    paw     , “ lives a   March   Hare      . Visit  either
# VB/C NPr/J/R/P NSg/I/C/Ddem N🅪Sg+     . . Nᴹ/Vg/J D   NSg/VB/J NSg/VB+ . . V3+   D/P NPr/VB+ NSg/VB/J+ . NSg/VB I/C
> you    like         : they’re both   mad      . ”
# ISgPl+ NSg/VB/J/C/P . K       I/C/Dq NSg/VB/J . .
>
#
> “ But     I       don’t want   to go       among mad      people  , ” Alice remarked .
# . NSg/C/P ISg/#r+ VXB   NSg/VB P  NSg/VB/J P     NSg/VB/J NPl/VB+ . . NPr+  VP/J     .
>
#
> “ Oh     , you    can’t help   that          , ” said the Cat       : “ we’re all          mad      here . I’m mad      . You’re
# . NPr/VB . ISgPl+ VXB   NSg/VB NSg/I/C/Ddem+ . . VP/J D   NSg/VB/J+ . . K     NSg/I/J/C/Dq NSg/VB/J J/R  . K   NSg/VB/J . K
> mad      . ”
# NSg/VB/J . .
>
#
> “ How   do  you    know   I’m mad      ? ” said Alice .
# . NSg/C VXB ISgPl+ NSg/VB K   NSg/VB/J . . VP/J NPr+  .
>
#
> “ You    must    be      , ” said the Cat       , “ or    you    wouldn’t have    come       here . ”
# . ISgPl+ NSg/VXB NSg/VXB . . VP/J D+  NSg/VB/J+ . . NPr/C ISgPl+ VXB      NSg/VXB NSg/VBPp/P J/R  . .
>
#
> Alice didn’t think  that          proved it       at    all          ; however , she  went    on  “ And  how   do  you
# NPr+  VXPt   NSg/VB NSg/I/C/Ddem+ VP/J   NPr/ISg+ NSg/P NSg/I/J/C/Dq . C       . ISg+ NSg/VPt J/P . VB/C NSg/C VXB ISgPl+
> know   that         you’re mad      ? ”
# NSg/VB NSg/I/C/Ddem K      NSg/VB/J . .
>
#
> “ To begin  with , ” said the Cat       , “ a   dog’s not     mad      . You    grant   that          ? ”
# . P  NSg/VB P    . . VP/J D+  NSg/VB/J+ . . D/P NSg$  NSg/R/C NSg/VB/J . ISgPl+ NPr/VB+ NSg/I/C/Ddem+ . .
>
#
> “ I       suppose so          , ” said Alice .
# . ISg/#r+ VB      NSg/I/J/R/C . . VP/J NPr+  .
>
#
> “ Well       , then      , ” the Cat       went    on  , “ you    see    , a    dog       growls when    it’s angry , and  wags
# . NSg/VB/J/R . NSg/J/R/C . . D+  NSg/VB/J+ NSg/VPt J/P . . ISgPl+ NSg/VB . D/P+ NSg/VB/J+ NPl/V3 NSg/I/C K    VB/J  . VB/C NPl/V3
> its     tail      when    it’s pleased . Now       I       growl  when    I’m pleased , and  wag    my  tail      when
# ISg/D$+ NSg/VB/J+ NSg/I/C K    VP/J    . NSg/J/R/C ISg/#r+ NSg/VB NSg/I/C K   VP/J    . VB/C NSg/VB D$+ NSg/VB/J+ NSg/I/C
> I’m angry . Therefore I’m mad      . ”
# K   VB/J  . R         K   NSg/VB/J . .
>
#
> “ I       call   it       purring , not     growling , ” said Alice .
# . ISg/#r+ NSg/VB NPr/ISg+ Nᴹ/Vg/J . NSg/R/C Nᴹ/Vg/J  . . VP/J NPr+  .
>
#
> “ Call   it       what   you    like         , ” said the Cat       . “ Do  you    play    croquet with the Queen
# . NSg/VB NPr/ISg+ NSg/I+ ISgPl+ NSg/VB/J/C/P . . VP/J D+  NSg/VB/J+ . . VXB ISgPl+ N🅪Sg/VB NSg/VB  P    D   NPr/VB/J+
> to - day     ? ”
# P  . NPr🅪Sg+ . .
>
#
> “ I       should like         it       very much         , ” said Alice , “ but     I       haven’t been    invited  yet      . ”
# . ISg/#r+ VXB    NSg/VB/J/C/P NPr/ISg+ J/R  NSg/I/J/R/Dq . . VP/J NPr+  . . NSg/C/P ISg/#r+ VXB     NSg/VPp NSg/VP/J NSg/VB/C . .
>
#
> “ You’ll see    me       there , ” said the Cat       , and  vanished .
# . K      NSg/VB NPr/ISg+ R     . . VP/J D   NSg/VB/J+ . VB/C VP/J     .
>
#
> Alice was not     much         surprised at    this    , she  was getting so          used to queer     things
# NPr+  VPt NSg/R/C NSg/I/J/R/Dq VP/J      NSg/P I/Ddem+ . ISg+ VPt NSg/Vg  NSg/I/J/R/C VP/J P  NSg/VB/J+ NPl+
> happening . While      she  was looking at    the place    where   it       had been    , it       suddenly
# N🅪Sg/Vg/J . NSg/VB/C/P ISg+ VPt Nᴹ/Vg/J NSg/P D+  N🅪Sg/VB+ NSg/R/C NPr/ISg+ VP  NSg/VPp . NPr/ISg+ R
> appeared again .
# VP/J     P     .
>
#
> “ By      - the - bye     , what   became of the baby      ? ” said the Cat       . “ I’d nearly forgotten to
# . NSg/J/P . D   . NSg/J/P . NSg/I+ VPt    P  D+  NSg/VB/J+ . . VP/J D+  NSg/VB/J+ . . K   R      NSg/VPp/J P
> ask    . ”
# NSg/VB . .
>
#
> “ It       turned into a    pig     , ” Alice quietly said , just as    if    it       had come       back     in        a
# . NPr/ISg+ VP/J   P    D/P+ NSg/VB+ . . NPr+  R       VP/J . J/R  R/C/P NSg/C NPr/ISg+ VP  NSg/VBPp/P NSg/VB/J NPr/J/R/P D/P+
> natural way    .
# NSg/J+  NSg/J+ .
>
#
> “ I       thought it       would , ” said the Cat       , and  vanished again .
# . ISg/#r+ N🅪Sg/VP NPr/ISg+ VXB   . . VP/J D+  NSg/VB/J+ . VB/C VP/J     P     .
>
#
> Alice waited a   little     , half      expecting to see    it       again , but     it       did  not     appear ,
# NPr+  VP/J   D/P NPr/I/J/Dq . N🅪Sg/J/P+ Nᴹ/Vg/J   P  NSg/VB NPr/ISg+ P     . NSg/C/P NPr/ISg+ VXPt NSg/R/C VB     .
> and  after a    minute    or    two she  walked on  in        the direction in        which the March   Hare
# VB/C P     D/P+ NSg/VB/J+ NPr/C NSg ISg+ VP/J   J/P NPr/J/R/P D+  N🅪Sg+     NPr/J/R/P I/C+  D+  NPr/VB+ NSg/VB/J+
> was said to live . “ I’ve seen    hatters before , ” she  said to herself ; “ the March
# VPt VP/J P  VB/J . . K    NSg/VPp NPl/V3  C/P    . . ISg+ VP/J P  ISg+    . . D   NPr/VB+
> Hare      will    be      much         the most         interesting , and  perhaps as    this    is  May     it       won’t be
# NSg/VB/J+ NPr/VXB NSg/VXB NSg/I/J/R/Dq D   NSg/I/J/R/Dq Vg/J        . VB/C NSg/R   R/C/P I/Ddem+ VL3 NPr/VXB NPr/ISg+ VXB   NSg/VXB
> raving  mad      — at    least    not     so          mad      as    it       was in        March   . ” As    she  said this    , she  looked
# Nᴹ/Vg/J NSg/VB/J . NSg/P NSg/J/Dq NSg/R/C NSg/I/J/R/C NSg/VB/J R/C/P NPr/ISg+ VPt NPr/J/R/P NPr/VB+ . . R/C/P ISg+ VP/J I/Ddem+ . ISg+ VP/J
> up         , and  there was the Cat       again , sitting  on  a   branch of a    tree    .
# NSg/VB/J/P . VB/C R+    VPt D+  NSg/VB/J+ P     . NSg/Vg/J J/P D/P NPr/VB P  D/P+ NSg/VB+ .
>
#
> “ Did  you    say    pig     , or    fig    ? ” said the Cat       .
# . VXPt ISgPl+ NSg/VB NSg/VB+ . NPr/C NSg/VB . . VP/J D+  NSg/VB/J+ .
>
#
> “ I       said pig     , ” replied Alice ; “ and  I       wish   you    wouldn’t keep   appearing and
# . ISg/#r+ VP/J NSg/VB+ . . VP/J    NPr+  . . VB/C ISg/#r+ NSg/VB ISgPl+ VXB      NSg/VB Nᴹ/Vg/J   VB/C
> vanishing so          suddenly : you    make   one     quite giddy    . ”
# Nᴹ/Vg/J   NSg/I/J/R/C R        . ISgPl+ NSg/VB NSg/I/J R     NSg/VB/J . .
>
#
> “ All          right    , ” said the Cat       ; and  this    time       it       vanished quite slowly , beginning
# . NSg/I/J/C/Dq NPr/VB/J . . VP/J D+  NSg/VB/J+ . VB/C I/Ddem+ N🅪Sg/VB/J+ NPr/ISg+ VP/J     R     R      . NSg/Vg/J+
> with the end    of the tail      , and  ending  with the grin    , which remained some      time
# P    D   NSg/VB P  D+  NSg/VB/J+ . VB/C Nᴹ/Vg/J P    D+  NSg/VB+ . I/C+  VP/J     I/J/R/Dq+ N🅪Sg/VB/J+
> after the rest   of it       had gone    .
# P     D   NSg/VB P  NPr/ISg+ VP  VPp/J/P .
>
#
> “ Well       ! I’ve often seen    a   cat       without a   grin    , ” thought Alice ; “ but     a   grin    without
# . NSg/VB/J/R . K    R     NSg/VPp D/P NSg/VB/J+ C/P     D/P NSg/VB+ . . N🅪Sg/VP NPr+  . . NSg/C/P D/P NSg/VB+ C/P
> a   cat       ! It’s the most         curious thing I       ever saw     in        my  life     ! ”
# D/P NSg/VB/J+ . K    D   NSg/I/J/R/Dq J       NSg+  ISg/#r+ J/R  NSg/VPt NPr/J/R/P D$+ N🅪Sg/VB+ . .
>
#
> She  had not     gone    much         farther before she  came      in        sight   of the house  of the March
# ISg+ VP  NSg/R/C VPp/J/P NSg/I/J/R/Dq VB/JC   C/P    ISg+ NSg/VPt/P NPr/J/R/P N🅪Sg/VB P  D   NPr/VB P  D+  NPr/VB+
> Hare      : she  thought it       must    be      the right     house   , because the chimneys were    shaped
# NSg/VB/J+ . ISg+ N🅪Sg/VP NPr/ISg+ NSg/VXB NSg/VXB D+  NPr/VB/J+ NPr/VB+ . C/P     D+  NPl/V3+  NSg/VPt VP/J
> like         ears   and  the roof    was thatched with fur          . It       was so          large a   house   , that         she
# NSg/VB/J/C/P NPl/V3 VB/C D+  NSg/VB+ VPt VP/J     P    N🅪Sg/VB/C/P+ . NPr/ISg+ VPt NSg/I/J/R/C NSg/J D/P NPr/VB+ . NSg/I/C/Ddem ISg+
> did  not     like         to go       nearer till       she  had nibbled some     more         of the lefthand bit      of
# VXPt NSg/R/C NSg/VB/J/C/P P  NSg/VB/J NSg/JC NSg/VB/C/P ISg+ VP  VP/J    I/J/R/Dq NPr/I/J/R/Dq P  D   ?        NSg/VPt+ P
> mushroom  , and  raised herself to about two feet high       : even       then      she  walked up
# N🅪Sg/VB/J . VB/C VP/J   ISg+    P  J/P   NSg NPl+ NSg/VB/J/R . NSg/VB/J/R NSg/J/R/C ISg+ VP/J   NSg/VB/J/P
> towards it       rather     timidly , saying    to herself “ Suppose it       should be      raving  mad
# P       NPr/ISg+ NPr/VB/J/R R       . N🅪Sg/Vg/J P  ISg+    . VB      NPr/ISg+ VXB    NSg/VXB Nᴹ/Vg/J NSg/VB/J
> after all          ! I       almost wish   I’d gone    to see    the Hatter instead ! ”
# P     NSg/I/J/C/Dq . ISg/#r+ R      NSg/VB K   VPp/J/P P  NSg/VB D   NSg/VB R       . .
>
#
>              CHAPTER VII    : A   Mad      Tea      - Party
# HeadingStart NSg/VB+ NSg/#r . D/P NSg/VB/J N🅪Sg/VB+ . NSg/VB/J+
>
#
> There was a    table   set       out          under   a   tree    in        front    of the house   , and  the March   Hare
# R+    VPt D/P+ NSg/VB+ NPr/VBP/J NSg/VB/J/R/P NSg/J/P D/P NSg/VB+ NPr/J/R/P NSg/VB/J P  D+  NPr/VB+ . VB/C D+  NPr/VB+ NSg/VB/J+
> and  the Hatter were    having  tea      at    it       : a   Dormouse was sitting  between them     , fast
# VB/C D   NSg/VB NSg/VPt Nᴹ/Vg/J N🅪Sg/VB+ NSg/P NPr/ISg+ . D/P NSg      VPt NSg/Vg/J NSg/P   NSg/IPl+ . NSg/VB/J/R
> asleep , and  the other    two were     using   it       as    a   cushion , resting  their elbows  on
# J      . VB/C D   NSg/VB/J NSg NSg/VPt+ Nᴹ/Vg/J NPr/ISg+ R/C/P D/P NSg/VB+ . Nᴹ/Vg/J+ D$+   NPl/V3+ J/P
> it       , and  talking over    its     head      . “ Very uncomfortable for   the Dormouse , ” thought
# NPr/ISg+ . VB/C Nᴹ/Vg/J NSg/J/P ISg/D$+ NPr/VB/J+ . . J/R  J             R/C/P D   NSg      . . N🅪Sg/VP
> Alice ; “ only  , as    it’s asleep , I       suppose it       doesn’t mind    . ”
# NPr+  . . J/R/C . R/C/P K    J      . ISg/#r+ VB      NPr/ISg+ VX3     NSg/VB+ . .
>
#
> The table   was a   large one     , but     the three were     all          crowded together at    one     corner
# D+  NSg/VB+ VPt D/P NSg/J NSg/I/J . NSg/C/P D+  NSg+  NSg/VPt+ NSg/I/J/C/Dq VP/J    J        NSg/P NSg/I/J NSg/VB
> of it       : “ No        room       ! No        room       ! ” they cried out          when    they saw     Alice coming  . “ There’s
# P  NPr/ISg+ . . NSg/Dq/P+ N🅪Sg/VB/J+ . NSg/Dq/P+ N🅪Sg/VB/J+ . . IPl+ VP/J  NSg/VB/J/R/P NSg/I/C IPl+ NSg/VPt NPr+  Nᴹ/Vg/J . . K
> plenty  of room       ! ” said Alice indignantly , and  she  sat      down        in        a   large arm       - chair
# NSg/I/J P  N🅪Sg/VB/J+ . . VP/J NPr+  R           . VB/C ISg+ NSg/VP/J N🅪Sg/VB/J/P NPr/J/R/P D/P NSg/J NSg/VB/J+ . NSg/VB+
> at    one     end    of the table   .
# NSg/P NSg/I/J NSg/VB P  D   NSg/VB+ .
>
#
> “ Have    some      wine     , ” the March   Hare      said in        an   encouraging tone       .
# . NSg/VXB I/J/R/Dq+ N🅪Sg/VB+ . . D+  NPr/VB+ NSg/VB/J+ VP/J NPr/J/R/P D/P+ Nᴹ/Vg/J     N🅪Sg/I/VB+ .
>
#
> Alice looked all          round      the table   , but     there was nothing  on  it       but     tea      . “ I       don’t
# NPr+  VP/J   NSg/I/J/C/Dq NSg/VB/J/P D+  NSg/VB+ . NSg/C/P R+    VPt NSg/I/J+ J/P NPr/ISg+ NSg/C/P N🅪Sg/VB+ . . ISg/#r+ VXB
> see    any    wine     , ” she  remarked .
# NSg/VB I/R/Dq N🅪Sg/VB+ . . ISg+ VP/J     .
>
#
> “ There isn’t   any    , ” said the March   Hare      .
# . R+    NSg/VX3 I/R/Dq . . VP/J D   NPr/VB+ NSg/VB/J+ .
>
#
> “ Then      it       wasn’t very civil of you    to offer     it       , ” said Alice angrily .
# . NSg/J/R/C NPr/ISg+ VPt    J/R  J     P  ISgPl+ P  NSg/VB/JC NPr/ISg+ . . VP/J NPr+  R       .
>
#
> “ It       wasn’t very civil of you    to sit    down        without being       invited  , ” said the March
# . NPr/ISg+ VPt    J/R  J     P  ISgPl+ P  NSg/VB N🅪Sg/VB/J/P C/P     N🅪Sg/Vg/J/C NSg/VP/J . . VP/J D   NPr/VB+
> Hare      .
# NSg/VB/J+ .
>
#
> “ I       didn’t know   it       was your table   , ” said Alice ; “ it’s laid for   a   great many       more
# . ISg/#r+ VXPt   NSg/VB NPr/ISg+ VPt D$+  NSg/VB+ . . VP/J NPr+  . . K    VP/J R/C/P D/P NSg/J NSg/I/J/Dq NPr/I/J/R/Dq
> than three . ”
# C/P  NSg   . .
>
#
> “ Your hair     wants  cutting  , ” said the Hatter . He       had been    looking at    Alice for
# . D$+  N🅪Sg/VB+ NPl/V3 NSg/VB/J . . VP/J D   NSg/VB . NPr/ISg+ VP  NSg/VPp Nᴹ/Vg/J NSg/P NPr+  R/C/P
> some     time      with great  curiosity , and  this    was his     first  speech   .
# I/J/R/Dq N🅪Sg/VB/J P    NSg/J+ NSg+      . VB/C I/Ddem+ VPt ISg/D$+ NSg/J+ N🅪Sg/VB+ .
>
#
> “ You    should learn  not     to make   personal remarks , ” Alice said with some     severity ;
# . ISgPl+ VXB    NSg/VB NSg/R/C P  NSg/VB NSg/J+   NPl/V3+ . . NPr+  VP/J P    I/J/R/Dq NSg      .
> “ it’s very rude . ”
# . K    J/R  J    . .
>
#
> The Hatter opened his     eyes    very wide  on  hearing  this    ; but     all          he       said was , “ Why
# D   NSg/VB VP/J   ISg/D$+ NPl/V3+ J/R  NSg/J J/P Nᴹ/Vg/J+ I/Ddem+ . NSg/C/P NSg/I/J/C/Dq NPr/ISg+ VP/J VPt . . NSg/VB
> is  a   raven    like         a   writing  - desk    ? ”
# VL3 D/P NSg/VB/J NSg/VB/J/C/P D/P Nᴹ/Vg/J+ . NSg/VB+ . .
>
#
> “ Come       , we   shall have    some     fun     now       ! ” thought Alice . “ I’m glad     they’ve begun
# . NSg/VBPp/P . IPl+ VXB   NSg/VXB I/J/R/Dq Nᴹ/VB/J NSg/J/R/C . . N🅪Sg/VP NPr+  . . K   NSg/VB/J K       VPp
> asking  riddles . — I       believe I       can     guess  that          , ” she  added aloud .
# Nᴹ/Vg/J NPl/V3  . . ISg/#r+ VB      ISg/#r+ NPr/VXB NSg/VB NSg/I/C/Ddem+ . . ISg+ VP/J  J     .
>
#
> “ Do  you    mean     that         you    think  you    can     find   out          the answer  to it       ? ” said the March
# . VXB ISgPl+ NSg/VB/J NSg/I/C/Ddem ISgPl+ NSg/VB ISgPl+ NPr/VXB NSg/VB NSg/VB/J/R/P D+  NSg/VB+ P  NPr/ISg+ . . VP/J D+  NPr/VB+
> Hare      .
# NSg/VB/J+ .
>
#
> “ Exactly so          , ” said Alice .
# . R       NSg/I/J/R/C . . VP/J NPr+  .
>
#
> “ Then      you    should say    what   you    mean     , ” the March   Hare      went    on  .
# . NSg/J/R/C ISgPl+ VXB    NSg/VB NSg/I+ ISgPl+ NSg/VB/J . . D+  NPr/VB+ NSg/VB/J+ NSg/VPt J/P .
>
#
> “ I       do  , ” Alice hastily replied ; “ at    least    — at    least    I       mean     what   I       say    — that’s the
# . ISg/#r+ VXB . . NPr+  R       VP/J    . . NSg/P NSg/J/Dq . NSg/P NSg/J/Dq ISg/#r+ NSg/VB/J NSg/I+ ISg/#r+ NSg/VB . NSg$   D+
> same thing , you    know   . ”
# I/J  NSg+  . ISgPl+ NSg/VB . .
>
#
> “ Not     the same thing a    bit      ! ” said the Hatter . “ You    might    just as    well       say    that          ‘          I
# . NSg/R/C D+  I/J+ NSg+  D/P+ NSg/VPt+ . . VP/J D   NSg/VB . . ISgPl+ Nᴹ/VXB/J J/R  R/C/P NSg/VB/J/R NSg/VB NSg/I/C/Ddem+ Unlintable ISg/#r+
> see    what   I       eat ’ is  the same thing as    ‘          I       eat what   I       see    ’ ! ”
# NSg/VB NSg/I+ ISg/#r+ VB  . VL3 D+  I/J+ NSg+  R/C/P Unlintable ISg/#r+ VB  NSg/I+ ISg/#r+ NSg/VB . . .
>
#
> “ You    might    just as    well       say    , ” added the March   Hare      , “ that          ‘          I       like         what   I       get    ’ is
# . ISgPl+ Nᴹ/VXB/J J/R  R/C/P NSg/VB/J/R NSg/VB . . VP/J  D+  NPr/VB+ NSg/VB/J+ . . NSg/I/C/Ddem+ Unlintable ISg/#r+ NSg/VB/J/C/P NSg/I+ ISg/#r+ NSg/VB . VL3
> the same thing as    ‘          I       get    what   I       like         ’ ! ”
# D+  I/J+ NSg+  R/C/P Unlintable ISg/#r+ NSg/VB NSg/I+ ISg/#r+ NSg/VB/J/C/P . . .
>
#
> “ You    might    just as    well       say    , ” added the Dormouse , who    seemed to be      talking in
# . ISgPl+ Nᴹ/VXB/J J/R  R/C/P NSg/VB/J/R NSg/VB . . VP/J  D   NSg      . NPr/I+ VP/J   P  NSg/VXB Nᴹ/Vg/J NPr/J/R/P
> his     sleep    , “ that          ‘          I       breathe when    I       sleep   ’ is  the same thing as    ‘          I       sleep   when    I
# ISg/D$+ N🅪Sg/VB+ . . NSg/I/C/Ddem+ Unlintable ISg/#r+ VB      NSg/I/C ISg/#r+ N🅪Sg/VB . VL3 D   I/J  NSg+  R/C/P Unlintable ISg/#r+ N🅪Sg/VB NSg/I/C ISg/#r+
> breathe ’ ! ”
# VB      . . .
>
#
> “ It       is  the same thing with you    , ” said the Hatter , and  here the conversation
# . NPr/ISg+ VL3 D   I/J  NSg   P    ISgPl+ . . VP/J D   NSg/VB . VB/C J/R  D   N🅪Sg/VB+
> dropped , and  the party     sat      silent for   a   minute    , while      Alice thought over    all          she
# VP/J    . VB/C D   NSg/VB/J+ NSg/VP/J NSg/J  R/C/P D/P NSg/VB/J+ . NSg/VB/C/P NPr+  N🅪Sg/VP NSg/J/P NSg/I/J/C/Dq ISg+
> could   remember about ravens and  writing - desks   , which wasn’t much         .
# NSg/VXB NSg/VB   J/P   NPl/V3 VB/C Nᴹ/Vg/J . NPl/V3+ . I/C+  VPt    NSg/I/J/R/Dq .
>
#
> The Hatter was the first  to break  the silence . “ What   day    of the month  is  it       ? ” he
# D   NSg/VB VPt D   NSg/J+ P  NSg/VB D   NSg/VB+ . . NSg/I+ NPr🅪Sg P  D+  NSg/J+ VL3 NPr/ISg+ . . NPr/ISg+
> said , turning to Alice : he       had taken his     watch  out          of his     pocket    , and  was
# VP/J . Nᴹ/Vg/J P  NPr+  . NPr/ISg+ VP  VPp/J ISg/D$+ NSg/VB NSg/VB/J/R/P P  ISg/D$+ NSg/VB/J+ . VB/C VPt
> looking at    it       uneasily , shaking it       every now       and  then      , and  holding it       to his
# Nᴹ/Vg/J NSg/P NPr/ISg+ R        . Nᴹ/Vg/J NPr/ISg+ Dq    NSg/J/R/C VB/C NSg/J/R/C . VB/C Nᴹ/Vg/J NPr/ISg+ P  ISg/D$+
> ear       .
# NSg/VB/J+ .
>
#
> Alice considered a   little     , and  then      said “ The fourth   . ”
# NPr+  VP/J       D/P NPr/I/J/Dq . VB/C NSg/J/R/C VP/J . D   NPr/VB/J . .
>
#
> “ Two  days wrong      ! ” sighed the Hatter . “ I       told you    butter  wouldn’t suit    the
# . NSg+ NPl+ NSg/VB/J/R . . VP/J   D   NSg/VB . . ISg/#r+ VP   ISgPl+ NSg/VB+ VXB      NSg/VB+ D
> works   ! ” he       added looking angrily at    the March   Hare      .
# NPl/V3+ . . NPr/ISg+ VP/J  Nᴹ/Vg/J R       NSg/P D+  NPr/VB+ NSg/VB/J+ .
>
#
> “ It       was the best       butter , ” the March   Hare      meekly replied .
# . NPr/ISg+ VPt D   NPr/VXB/JS NSg/VB . . D+  NPr/VB+ NSg/VB/J+ R      VP/J    .
>
#
> “ Yes    , but     some      crumbs  must    have    got in        as    well       , ” the Hatter grumbled : “ you
# . NPl/VB . NSg/C/P I/J/R/Dq+ NPl/V3+ NSg/VXB NSg/VXB VP  NPr/J/R/P R/C/P NSg/VB/J/R . . D   NSg/VB VP/J     . . ISgPl+
> shouldn’t have    put     it       in        with the bread    - knife   . ”
# VXB       NSg/VXB NSg/VBP NPr/ISg+ NPr/J/R/P P    D   N🅪Sg/VB+ . NSg/VB+ . .
>
#
> The March   Hare      took the watch  and  looked at    it       gloomily : then      he       dipped it       into
# D+  NPr/VB+ NSg/VB/J+ VPt  D   NSg/VB VB/C VP/J   NSg/P NPr/ISg+ R        . NSg/J/R/C NPr/ISg+ VP/J   NPr/ISg+ P
> his     cup    of tea      , and  looked at    it       again : but     he       could   think  of nothing  better     to
# ISg/D$+ NSg/VB P  N🅪Sg/VB+ . VB/C VP/J   NSg/P NPr/ISg+ P     . NSg/C/P NPr/ISg+ NSg/VXB NSg/VB P  NSg/I/J+ NSg/VXB/JC P
> say    than his     first remark  , “ It       was the best       butter  , you    know   . ”
# NSg/VB C/P  ISg/D$+ NSg/J NSg/VB+ . . NPr/ISg+ VPt D   NPr/VXB/JS NSg/VB+ . ISgPl+ NSg/VB . .
>
#
> Alice had been    looking over    his     shoulder with some      curiosity . “ What   a    funny
# NPr+  VP  NSg/VPp Nᴹ/Vg/J NSg/J/P ISg/D$+ NSg/VB+  P    I/J/R/Dq+ NSg+      . . NSg/I+ D/P+ NSg/J+
> watch   ! ” she  remarked . “ It       tells  the day    of the month  , and  doesn’t tell   what
# NSg/VB+ . . ISg+ VP/J     . . NPr/ISg+ NPl/V3 D   NPr🅪Sg P  D+  NSg/J+ . VB/C VX3     NPr/VB NSg/I+
> o’clock it       is  ! ”
# R       NPr/ISg+ VL3 . .
>
#
> “ Why    should it       ? ” muttered the Hatter . “ Does    your watch  tell   you    what   year it
# . NSg/VB VXB    NPr/ISg+ . . VP/J     D   NSg/VB . . NPl/VX3 D$+  NSg/VB NPr/VB ISgPl+ NSg/I+ NSg+ NPr/ISg+
> is  ? ”
# VL3 . .
>
#
> “ Of course  not     , ” Alice replied very readily : “ but     that’s because it       stays  the
# . P  NSg/VB+ NSg/R/C . . NPr+  VP/J    J/R  R       . . NSg/C/P NSg$   C/P     NPr/ISg+ NPl/V3 D
> same year for   such  a   long     time       together . ”
# I/J  NSg+ R/C/P NSg/I D/P NPr/VB/J N🅪Sg/VB/J+ J        . .
>
#
> “ Which is  just the case      with mine      , ” said the Hatter .
# . I/C+  VL3 J/R  D   NPr🅪Sg/VB P    NSg/I/VB+ . . VP/J D   NSg/VB .
>
#
> Alice felt      dreadfully puzzled , The Hatter’s remark  seemed to have    no       sort   of
# NPr+  N🅪Sg/VP/J R          VP/J    . D   NSg$     NSg/VB+ VP/J   P  NSg/VXB NSg/Dq/P NSg/VB P
> meaning    in        it       , and  yet      it       was certainly English      . “ I       don’t quite understand you    , ”
# N🅪Sg/Vg/J+ NPr/J/R/P NPr/ISg+ . VB/C NSg/VB/C NPr/ISg+ VPt R         NPr🅪Sg/VB/J+ . . ISg/#r+ VXB   R     VB         ISgPl+ . .
> she  said , as    politely as    she  could   .
# ISg+ VP/J . R/C/P R        R/C/P ISg+ NSg/VXB .
>
#
> “ The Dormouse is  asleep again , ” said the Hatter , and  he       poured a   little     hot      tea
# . D   NSg      VL3 J      P     . . VP/J D   NSg/VB . VB/C NPr/ISg+ VP/J   D/P NPr/I/J/Dq NSg/VB/J N🅪Sg/VB+
> upon its     nose    .
# P    ISg/D$+ NSg/VB+ .
>
#
> The Dormouse shook     its     head      impatiently , and  said , without opening its     eyes    , “ Of
# D   NSg      NSg/VPt/J ISg/D$+ NPr/VB/J+ R           . VB/C VP/J . C/P     Nᴹ/Vg/J ISg/D$+ NPl/V3+ . . P
> course  , of course  ; just what   I       was going   to remark myself . ”
# NSg/VB+ . P  NSg/VB+ . J/R  NSg/I+ ISg/#r+ VPt Nᴹ/Vg/J P  NSg/VB ISg+   . .
>
#
> “ Have    you    guessed the riddle  yet      ? ” the Hatter said , turning to Alice again .
# . NSg/VXB ISgPl+ VP/J    D+  NPr/VB+ NSg/VB/C . . D   NSg/VB VP/J . Nᴹ/Vg/J P  NPr+  P     .
>
#
> “ No       , I       give   it       up         , ” Alice replied : “ what’s the answer  ? ”
<<<<<<< HEAD
# . NSg/Dq/P . ISg/#r+ NSg/VB NPr/ISg+ NSg/VB/J/P . . NPr+  VP/J    . . NSg$   D+  NSg/VB+ . .
=======
# . NPr/Dq/P . ISg/#r+ NSg/VB NPr/ISg+ NSg/VB/J/P . . NPr+  VP/J    . . K      D+  NSg/VB+ . .
>>>>>>> 857489bf
>
#
> “ I       haven’t the slightest idea , ” said the Hatter .
# . ISg/#r+ VXB     D+  JS        NSg+ . . VP/J D   NSg/VB .
>
#
> “ Nor   I       , ” said the March   Hare      .
# . NSg/C ISg/#r+ . . VP/J D+  NPr/VB+ NSg/VB/J+ .
>
#
> Alice sighed wearily . “ I       think  you    might    do  something better     with the time       , ” she
# NPr+  VP/J   R       . . ISg/#r+ NSg/VB ISgPl+ Nᴹ/VXB/J VXB NSg/I/J+  NSg/VXB/JC P    D+  N🅪Sg/VB/J+ . . ISg+
> said , “ than waste     it       in        asking  riddles that          have    no       answers . ”
# VP/J . . C/P  NSg/VB/J+ NPr/ISg+ NPr/J/R/P Nᴹ/Vg/J NPl/V3  NSg/I/C/Ddem+ NSg/VXB NSg/Dq/P NPl/V3+ . .
>
#
> “ If    you    knew Time       as    well       as    I       do  , ” said the Hatter , “ you    wouldn’t talk    about
# . NSg/C ISgPl+ VPt  N🅪Sg/VB/J+ R/C/P NSg/VB/J/R R/C/P ISg/#r+ VXB . . VP/J D   NSg/VB . . ISgPl+ VXB      N🅪Sg/VB J/P
> wasting it       . It’s him  . ”
# Nᴹ/Vg/J NPr/ISg+ . K    ISg+ . .
>
#
> “ I       don’t know   what   you    mean     , ” said Alice .
# . ISg/#r+ VXB   NSg/VB NSg/I+ ISgPl+ NSg/VB/J . . VP/J NPr+  .
>
#
> “ Of course  you    don’t ! ” the Hatter said , tossing his     head      contemptuously . “ I       dare
# . P  NSg/VB+ ISgPl+ VXB   . . D   NSg/VB VP/J . Nᴹ/Vg/J ISg/D$+ NPr/VB/J+ R              . . ISg/#r+ NPr/VXB
> say    you    never even       spoke   to Time      ! ”
# NSg/VB ISgPl+ R     NSg/VB/J/R NSg/VPt P  N🅪Sg/VB/J . .
>
#
> “ Perhaps not     , ” Alice cautiously replied : “ but     I       know   I       have    to beat      time       when    I
# . NSg/R   NSg/R/C . . NPr+  R          VP/J    . . NSg/C/P ISg/#r+ NSg/VB ISg/#r+ NSg/VXB P  N🅪Sg/VB/J N🅪Sg/VB/J+ NSg/I/C ISg/#r+
> learn  music      . ”
# NSg/VB N🅪Sg/VB/J+ . .
>
#
> “ Ah       ! that          accounts for   it       , ” said the Hatter . “ He       won’t stand  beating . Now       , if
# . NSg/I/VB . NSg/I/C/Ddem+ NPl/V3+  R/C/P NPr/ISg+ . . VP/J D   NSg/VB . . NPr/ISg+ VXB   NSg/VB Nᴹ/Vg/J . NSg/J/R/C . NSg/C
> you    only  kept on  good     terms   with him  , he’d do  almost anything  you    liked with the
# ISgPl+ J/R/C VP   J/P NPr/VB/J NPl/V3+ P    ISg+ . K    VXB R      NSg/I/VB+ ISgPl+ VP/J  P    D
> clock   . For   instance , suppose it       were    nine o’clock in        the morning    , just time       to
# NSg/VB+ . R/C/P NSg/VB+  . VB      NPr/ISg+ NSg/VPt NSg  R       NPr/J/R/P D+  N🅪Sg/Vg/J+ . J/R  N🅪Sg/VB/J+ P
> begin  lessons : you’d only  have    to whisper a   hint    to Time      , and  round      goes   the
# NSg/VB NPl/V3+ . K     J/R/C NSg/VXB P  NSg/VB  D/P NSg/VB+ P  N🅪Sg/VB/J . VB/C NSg/VB/J/P NPl/V3 D
> clock   in        a   twinkling ! Half      - past       one     , time      for   dinner   ! ”
# NSg/VB+ NPr/J/R/P D/P N🅪Sg/Vg/J . N🅪Sg/J/P+ . NSg/VB/J/P NSg/I/J . N🅪Sg/VB/J R/C/P N🅪Sg/VB+ . .
>
#
> ( “ I       only  wish   it       was , ” the March   Hare      said to itself in        a    whisper . )
# . . ISg/#r+ J/R/C NSg/VB NPr/ISg+ VPt . . D+  NPr/VB+ NSg/VB/J+ VP/J P  ISg+   NPr/J/R/P D/P+ NSg/VB+ . .
>
#
> “ That          would be      grand , certainly , ” said Alice thoughtfully : “ but     then      — I       shouldn’t
# . NSg/I/C/Ddem+ VXB   NSg/VXB NSg/J . R         . . VP/J NPr+  R            . . NSg/C/P NSg/J/R/C . ISg/#r+ VXB
> be      hungry for   it       , you    know   . ”
# NSg/VXB J      R/C/P NPr/ISg+ . ISgPl+ NSg/VB . .
>
#
> “ Not     at    first , perhaps , ” said the Hatter : “ but     you    could   keep   it       to half     - past
# . NSg/R/C NSg/P NSg/J . NSg/R   . . VP/J D   NSg/VB . . NSg/C/P ISgPl+ NSg/VXB NSg/VB NPr/ISg+ P  N🅪Sg/J/P . NSg/VB/J/P
> one     as    long     as    you    liked . ”
# NSg/I/J R/C/P NPr/VB/J R/C/P ISgPl+ VP/J  . .
>
#
> “ Is  that         the way    you    manage ? ” Alice asked .
# . VL3 NSg/I/C/Ddem D+  NSg/J+ ISgPl+ NSg/VB . . NPr+  VP/J  .
>
#
> The Hatter shook     his     head      mournfully . “ Not     I       ! ” he       replied . “ We   quarrelled last
# D   NSg/VB NSg/VPt/J ISg/D$+ NPr/VB/J+ R          . . NSg/R/C ISg/#r+ . . NPr/ISg+ VP/J    . . IPl+ VB/Comm    NSg/VB/J
> March   — just before he       went    mad      , you    know   — ” ( pointing with his     tea      spoon   at    the
# NPr/VB+ . J/R  C/P    NPr/ISg+ NSg/VPt NSg/VB/J . ISgPl+ NSg/VB . . . Nᴹ/Vg/J  P    ISg/D$+ N🅪Sg/VB+ NSg/VB+ NSg/P D
> March   Hare      , ) “ — it       was at    the great concert given       by      the Queen    of Hearts  , and  I
# NPr/VB+ NSg/VB/J+ . . . . NPr/ISg+ VPt NSg/P D   NSg/J NSg/VB+ NSg/VPp/J/P NSg/J/P D   NPr/VB/J P  NPl/V3+ . VB/C ISg/#r+
> had to sing
# VP  P  NSg/VB/J
>
#
> ‘          Twinkle , twinkle , little     bat     ! How   I       wonder  what   you’re at    ! ’
# Unlintable NSg/VB  . NSg/VB  . NPr/I/J/Dq NSg/VB+ . NSg/C ISg/#r+ N🅪Sg/VB NSg/I+ K      NSg/P . .
>
#
> You    know   the song  , perhaps ? ”
# ISgPl+ NSg/VB D+  N🅪Sg+ . NSg/R   . .
>
#
> “ I’ve heard something like         it       , ” said Alice .
# . K    VP/J  NSg/I/J+  NSg/VB/J/C/P NPr/ISg+ . . VP/J NPr+  .
>
#
> “ It       goes   on  , you    know   , ” the Hatter continued , “ in        this   way    : —
# . NPr/ISg+ NPl/V3 J/P . ISgPl+ NSg/VB . . D   NSg/VB VP/J      . . NPr/J/R/P I/Ddem NSg/J+ . .
>
#
> ‘          Up         above   the world   you    fly      , Like         a   tea      - tray   in        the sky      . Twinkle , twinkle — ’ ”
# Unlintable NSg/VB/J/P NSg/J/P D+  NSg/VB+ ISgPl+ NSg/VB/J . NSg/VB/J/C/P D/P N🅪Sg/VB+ . NSg/VB NPr/J/R/P D+  N🅪Sg/VB+ . NSg/VB  . NSg/VB  . . .
>
#
> Here the Dormouse shook     itself , and  began singing in        its     sleep    “ Twinkle ,
# J/R  D   NSg      NSg/VPt/J ISg+   . VB/C VPt   Nᴹ/Vg/J NPr/J/R/P ISg/D$+ N🅪Sg/VB+ . NSg/VB  .
> twinkle , twinkle , twinkle — ” and  went    on  so          long     that         they had to pinch  it       to
# NSg/VB  . NSg/VB  . NSg/VB  . . VB/C NSg/VPt J/P NSg/I/J/R/C NPr/VB/J NSg/I/C/Ddem IPl+ VP  P  NSg/VB NPr/ISg+ P
> make   it       stop   .
# NSg/VB NPr/ISg+ NSg/VB .
>
#
> “ Well       , I’d hardly finished the first verse  , ” said the Hatter , “ when    the Queen
# . NSg/VB/J/R . K   R      VP/J     D   NSg/J NSg/VB . . VP/J D   NSg/VB . . NSg/I/C D   NPr/VB/J+
> jumped up         and  bawled out          , ‘          He’s murdering the time       ! Off        with his     head      ! ’ ”
# VP/J   NSg/VB/J/P VB/C VP/J   NSg/VB/J/R/P . Unlintable NSg$ Nᴹ/Vg/J+  D   N🅪Sg/VB/J+ . NSg/VB/J/P P    ISg/D$+ NPr/VB/J+ . . .
>
#
> “ How   dreadfully savage    ! ” exclaimed Alice .
# . NSg/C R          NPr/VB/J+ . . VP/J      NPr+  .
>
#
> “ And  ever since that          , ” the Hatter went    on  in        a   mournful tone       , “ he       won’t do  a
# . VB/C J/R  C/P   NSg/I/C/Ddem+ . . D   NSg/VB NSg/VPt J/P NPr/J/R/P D/P J        N🅪Sg/I/VB+ . . NPr/ISg+ VXB   VXB D/P
> thing I       ask    ! It’s always six o’clock now       . ”
# NSg+  ISg/#r+ NSg/VB . K    R      NSg R       NSg/J/R/C . .
>
#
> A    bright    idea came      into Alice’s head      . “ Is  that         the reason   so          many       tea      - things are
# D/P+ NPr/VB/J+ NSg+ NSg/VPt/P P    NSg$    NPr/VB/J+ . . VL3 NSg/I/C/Ddem D+  N🅪Sg/VB+ NSg/I/J/R/C NSg/I/J/Dq N🅪Sg/VB+ . NPl+   VB
> put     out          here ? ” she  asked .
# NSg/VBP NSg/VB/J/R/P J/R  . . ISg+ VP/J  .
>
#
> “ Yes    , that’s it       , ” said the Hatter with a   sigh   : “ it’s always tea      - time       , and  we’ve
# . NPl/VB . NSg$   NPr/ISg+ . . VP/J D   NSg/VB P    D/P NSg/VB . . K    R      N🅪Sg/VB+ . N🅪Sg/VB/J+ . VB/C K
> no       time       to wash   the things between whiles . ”
# NSg/Dq/P N🅪Sg/VB/J+ P  NPr/VB D   NPl+   NSg/P   NPl/V3 . .
>
#
> “ Then      you    keep   moving  round      , I       suppose ? ” said Alice .
# . NSg/J/R/C ISgPl+ NSg/VB Nᴹ/Vg/J NSg/VB/J/P . ISg/#r+ VB      . . VP/J NPr+  .
>
#
> “ Exactly so          , ” said the Hatter : “ as    the things get    used up         . ”
# . R       NSg/I/J/R/C . . VP/J D   NSg/VB . . R/C/P D   NPl+   NSg/VB VP/J NSg/VB/J/P . .
>
#
> “ But     what   happens when    you    come       to the beginning again ? ” Alice ventured to ask    .
# . NSg/C/P NSg/I+ V3      NSg/I/C ISgPl+ NSg/VBPp/P P  D+  NSg/Vg/J+ P     . . NPr+  VP/J     P  NSg/VB .
>
#
> “ Suppose we   change  the subject   , ” the March   Hare      interrupted , yawning . “ I’m
# . VB      IPl+ N🅪Sg/VB D+  NSg/VB/J+ . . D+  NPr/VB+ NSg/VB/J+ VP/J        . Nᴹ/Vg/J . . K
> getting tired of this    . I       vote   the young     lady    tells  us       a    story   . ”
# NSg/Vg  VP/J  P  I/Ddem+ . ISg/#r+ NSg/VB D+  NPr/VB/J+ NPr/VB+ NPl/V3 NPr/IPl+ D/P+ NSg/VB+ . .
>
#
> “ I’m afraid I       don’t know   one     , ” said Alice , rather     alarmed at    the proposal .
# . K   J      ISg/#r+ VXB   NSg/VB NSg/I/J . . VP/J NPr+  . NPr/VB/J/R VP/J    NSg/P D   NSg+     .
>
#
> “ Then      the Dormouse shall ! ” they both   cried . “ Wake   up         , Dormouse ! ” And  they
# . NSg/J/R/C D   NSg      VXB   . . IPl+ I/C/Dq VP/J  . . NPr/VB NSg/VB/J/P . NSg      . . VB/C IPl+
> pinched it       on  both   sides   at    once  .
# VP/J    NPr/ISg+ J/P I/C/Dq NPl/V3+ NSg/P NSg/C .
>
#
> The Dormouse slowly opened his     eyes    . “ I       wasn’t asleep , ” he       said in        a   hoarse   ,
# D   NSg      R      VP/J   ISg/D$+ NPl/V3+ . . ISg/#r+ VPt    J      . . NPr/ISg+ VP/J NPr/J/R/P D/P NSg/VB/J .
> feeble voice   : “ I       heard every word    you    fellows were    saying    . ”
# VB/J   NSg/VB+ . . ISg/#r+ VP/J  Dq    NSg/VB+ ISgPl+ NPl+    NSg/VPt N🅪Sg/Vg/J . .
>
#
> “ Tell   us       a    story   ! ” said the March   Hare      .
# . NPr/VB NPr/IPl+ D/P+ NSg/VB+ . . VP/J D+  NPr/VB+ NSg/VB/J+ .
>
#
> “ Yes    , please do  ! ” pleaded Alice .
# . NPl/VB . VB     VXB . . VP/J    NPr+  .
>
#
> “ And  be      quick    about it       , ” added the Hatter , “ or    you’ll be      asleep again before
# . VB/C NSg/VXB NSg/VB/J J/P   NPr/ISg+ . . VP/J  D   NSg/VB . . NPr/C K      NSg/VXB J      P     C/P
> it’s done      . ”
# K    NSg/VPp/J . .
>
#
> “ Once  upon a    time       there were    three little      sisters , ” the Dormouse began in        a
# . NSg/C P    D/P+ N🅪Sg/VB/J+ R+    NSg/VPt NSg+  NPr/I/J/Dq+ NPl/V3+ . . D   NSg      VPt   NPr/J/R/P D/P
> great hurry   ; “ and  their names   were    Elsie , Lacie , and  Tillie ; and  they lived at
# NSg/J NSg/VB+ . . VB/C D$+   NPl/V3+ NSg/VPt NPr   . ?     . VB/C ?      . VB/C IPl+ VP/J  NSg/P
> the bottom   of a   well        — ”
# D   NSg/VB/J P  D/P NSg/VB/J/R+ . .
>
#
> “ What   did  they live on  ? ” said Alice , who    always took a   great interest in
# . NSg/I+ VXPt IPl+ VB/J J/P . . VP/J NPr+  . NPr/I+ R      VPt  D/P NSg/J N🅪Sg/VB  NPr/J/R/P
> questions of eating   and  drinking .
# NPl/V3    P  Nᴹ/Vg/J+ VB/C Nᴹ/Vg/J  .
>
#
> “ They lived on  treacle , ” said the Dormouse , after thinking a   minute    or    two .
# . IPl+ VP/J  J/P Nᴹ/VB   . . VP/J D   NSg      . P     Nᴹ/Vg/J  D/P NSg/VB/J+ NPr/C NSg .
>
#
> “ They couldn’t have    done      that          , you    know   , ” Alice gently remarked ; “ they’d have
# . IPl+ VXB      NSg/VXB NSg/VPp/J NSg/I/C/Ddem+ . ISgPl+ NSg/VB . . NPr+  R      VP/J     . . K      NSg/VXB
> been    ill      . ”
# NSg/VPp NSg/VB/J . .
>
#
> “ So          they were    , ” said the Dormouse ; “ very ill      . ”
# . NSg/I/J/R/C IPl+ NSg/VPt . . VP/J D   NSg      . . J/R  NSg/VB/J . .
>
#
> Alice tried to fancy    to herself what   such  an  extraordinary way   of living  would
# NPr+  VP/J  P  NSg/VB/J P  ISg+    NSg/I+ NSg/I D/P NSg/J         NSg/J P  Nᴹ/Vg/J VXB
> be      like         , but     it       puzzled her     too much         , so          she  went    on  : “ But     why    did  they live at
# NSg/VXB NSg/VB/J/C/P . NSg/C/P NPr/ISg+ VP/J    ISg/D$+ R   NSg/I/J/R/Dq . NSg/I/J/R/C ISg+ NSg/VPt J/P . . NSg/C/P NSg/VB VXPt IPl+ VB/J NSg/P
> the bottom   of a    well        ? ”
# D   NSg/VB/J P  D/P+ NSg/VB/J/R+ . .
>
#
> “ Take   some      more          tea      , ” the March   Hare      said to Alice , very earnestly .
# . NSg/VB I/J/R/Dq+ NPr/I/J/R/Dq+ N🅪Sg/VB+ . . D+  NPr/VB+ NSg/VB/J+ VP/J P  NPr+  . J/R  R         .
>
#
> “ I’ve had nothing  yet      , ” Alice replied in        an  offended tone       , “ so          I       can’t take
# . K    VP  NSg/I/J+ NSg/VB/C . . NPr+  VP/J    NPr/J/R/P D/P VP/J     N🅪Sg/I/VB+ . . NSg/I/J/R/C ISg/#r+ VXB   NSg/VB
> more         . ”
# NPr/I/J/R/Dq . .
>
#
> “ You    mean     you    can’t take   less       , ” said the Hatter : “ it’s very easy     to take   more
# . ISgPl+ NSg/VB/J ISgPl+ VXB   NSg/VB VB/J/R/C/P . . VP/J D   NSg/VB . . K    J/R  NSg/VB/J P  NSg/VB NPr/I/J/R/Dq
> than nothing  . ”
# C/P  NSg/I/J+ . .
>
#
> “ Nobody asked your opinion , ” said Alice .
# . NSg/I+ VP/J  D$+  N🅪Sg+   . . VP/J NPr+  .
>
#
> “ Who’s making  personal remarks now       ? ” the Hatter asked triumphantly .
# . NSg$  Nᴹ/Vg/J NSg/J+   NPl/V3+ NSg/J/R/C . . D   NSg/VB VP/J  R            .
>
#
> Alice did  not     quite know   what   to say    to this    : so          she  helped herself to some     tea
# NPr+  VXPt NSg/R/C R     NSg/VB NSg/I+ P  NSg/VB P  I/Ddem+ . NSg/I/J/R/C ISg+ VP/J   ISg+    P  I/J/R/Dq N🅪Sg/VB
> and  bread    - and  - butter  , and  then      turned to the Dormouse , and  repeated her
# VB/C N🅪Sg/VB+ . VB/C . NSg/VB+ . VB/C NSg/J/R/C VP/J   P  D   NSg      . VB/C VP/J     ISg/D$+
> question . “ Why    did  they live at    the bottom   of a    well        ? ”
# NSg/VB+  . . NSg/VB VXPt IPl+ VB/J NSg/P D   NSg/VB/J P  D/P+ NSg/VB/J/R+ . .
>
#
> The Dormouse again took a   minute    or    two to think  about it       , and  then      said , “ It
# D   NSg      P     VPt  D/P NSg/VB/J+ NPr/C NSg P  NSg/VB J/P   NPr/ISg+ . VB/C NSg/J/R/C VP/J . . NPr/ISg+
> was a   treacle - well       . ”
# VPt D/P Nᴹ/VB   . NSg/VB/J/R . .
>
#
> “ There’s no        such  thing ! ” Alice was beginning very angrily , but     the Hatter and
# . K       NSg/Dq/P+ NSg/I NSg+  . . NPr+  VPt NSg/Vg/J+ J/R  R       . NSg/C/P D   NSg/VB VB/C
> the March   Hare      went    “ Sh ! sh ! ” and  the Dormouse sulkily remarked , “ If    you    can’t
# D   NPr/VB+ NSg/VB/J+ NSg/VPt . W? . W? . . VB/C D   NSg      R       VP/J     . . NSg/C ISgPl+ VXB
> be      civil , you’d better     finish the story   for   yourself . ”
# NSg/VXB J     . K     NSg/VXB/JC NSg/VB D   NSg/VB+ R/C/P ISg+     . .
>
#
> “ No       , please go       on  ! ” Alice said very humbly ; “ I       won’t interrupt again . I       dare    say
# . NSg/Dq/P . VB     NSg/VB/J J/P . . NPr+  VP/J J/R  R      . . ISg/#r+ VXB   NSg/VB    P     . ISg/#r+ NPr/VXB NSg/VB
> there may     be      one     . ”
# R+    NPr/VXB NSg/VXB NSg/I/J . .
>
#
> “ One     , indeed ! ” said the Dormouse indignantly . However , he       consented to go       on  .
# . NSg/I/J . R      . . VP/J D   NSg      R           . C       . NPr/ISg+ VP/J      P  NSg/VB/J J/P .
> “ And  so          these   three little      sisters — they were    learning to draw   , you    know   — ”
# . VB/C NSg/I/J/R/C I/Ddem+ NSg+  NPr/I/J/Dq+ NPl/V3+ . IPl+ NSg/VPt Nᴹ/Vg/J  P  NSg/VB . ISgPl+ NSg/VB . .
>
#
> “ What   did  they draw   ? ” said Alice , quite forgetting her     promise .
# . NSg/I+ VXPt IPl+ NSg/VB . . VP/J NPr+  . R     NSg/Vg     ISg/D$+ NSg/VB+ .
>
#
> “ Treacle , ” said the Dormouse , without considering at    all          this   time       .
# . Nᴹ/VB   . . VP/J D   NSg      . C/P     Nᴹ/Vg/J     NSg/P NSg/I/J/C/Dq I/Ddem N🅪Sg/VB/J+ .
>
#
> “ I       want   a    clean     cup     , ” interrupted the Hatter : “ let’s all          move   one     place    on  . ”
# . ISg/#r+ NSg/VB D/P+ NSg/VB/J+ NSg/VB+ . . VP/J        D   NSg/VB . . NSg$  NSg/I/J/C/Dq NSg/VB NSg/I/J N🅪Sg/VB+ J/P . .
>
#
> He       moved on  as    he       spoke   , and  the Dormouse followed him  : the March   Hare      moved
# NPr/ISg+ VP/J  J/P R/C/P NPr/ISg+ NSg/VPt . VB/C D   NSg      VP/J     ISg+ . D   NPr/VB+ NSg/VB/J+ VP/J
> into the Dormouse’s place    , and  Alice rather     unwillingly took the place   of the
# P    D   NSg$       N🅪Sg/VB+ . VB/C NPr+  NPr/VB/J/R R           VPt  D   N🅪Sg/VB P  D
> March   Hare      . The Hatter was the only  one      who    got any    advantage from the change   :
# NPr/VB+ NSg/VB/J+ . D   NSg/VB VPt D   J/R/C NSg/I/J+ NPr/I+ VP  I/R/Dq N🅪Sg/VB+  P    D   N🅪Sg/VB+ .
> and  Alice was a   good     deal      worse     off        than before , as    the March   Hare      had just
# VB/C NPr+  VPt D/P NPr/VB/J NSg/VB/J+ NSg/VB/JC NSg/VB/J/P C/P  C/P    . R/C/P D   NPr/VB+ NSg/VB/J+ VP  J/R
> upset    the milk     - jug     into his     plate   .
# NSg/VB/J D   N🅪Sg/VB+ . NSg/VB+ P    ISg/D$+ NSg/VB+ .
>
#
> Alice did  not     wish   to offend the Dormouse again , so          she  began very cautiously :
# NPr+  VXPt NSg/R/C NSg/VB P  VB     D   NSg      P     . NSg/I/J/R/C ISg+ VPt   J/R  R          .
> “ But     I       don’t understand . Where   did  they draw   the treacle from ? ”
# . NSg/C/P ISg/#r+ VXB   VB         . NSg/R/C VXPt IPl+ NSg/VB D   Nᴹ/VB   P    . .
>
#
> “ You    can     draw   water   out          of a    water    - well       , ” said the Hatter ; “ so          I       should think
# . ISgPl+ NPr/VXB NSg/VB N🅪Sg/VB NSg/VB/J/R/P P  D/P+ N🅪Sg/VB+ . NSg/VB/J/R . . VP/J D   NSg/VB . . NSg/I/J/R/C ISg/#r+ VXB    NSg/VB
> you    could   draw   treacle out          of a   treacle - well       — eh   , stupid ? ”
# ISgPl+ NSg/VXB NSg/VB Nᴹ/VB   NSg/VB/J/R/P P  D/P Nᴹ/VB   . NSg/VB/J/R . VB/J . NSg/J  . .
>
#
> “ But     they were    in        the well       , ” Alice said to the Dormouse , not     choosing to notice
# . NSg/C/P IPl+ NSg/VPt NPr/J/R/P D   NSg/VB/J/R . . NPr+  VP/J P  D   NSg      . NSg/R/C Nᴹ/Vg/J  P  NSg/VB
> this   last     remark  .
# I/Ddem NSg/VB/J NSg/VB+ .
>
#
> “ Of course  they were    , ” said the Dormouse ; “ — well       in        . ”
# . P  NSg/VB+ IPl+ NSg/VPt . . VP/J D   NSg      . . . NSg/VB/J/R NPr/J/R/P . .
>
#
> This    answer  so          confused poor      Alice , that         she  let     the Dormouse go       on  for   some
# I/Ddem+ NSg/VB+ NSg/I/J/R/C VP/J+    NSg/VB/J+ NPr+  . NSg/I/C/Ddem ISg+ NSg/VBP D   NSg      NSg/VB/J J/P R/C/P I/J/R/Dq
> time       without interrupting it       .
# N🅪Sg/VB/J+ C/P     Nᴹ/Vg/J      NPr/ISg+ .
>
#
> “ They were    learning to draw   , ” the Dormouse went    on  , yawning and  rubbing its
# . IPl+ NSg/VPt Nᴹ/Vg/J  P  NSg/VB . . D   NSg      NSg/VPt J/P . Nᴹ/Vg/J VB/C NSg/Vg  ISg/D$+
> eyes    , for   it       was getting very sleepy ; “ and  they drew    all          manner of
# NPl/V3+ . R/C/P NPr/ISg+ VPt NSg/Vg  J/R  NSg/J  . . VB/C IPl+ NPr/VPt NSg/I/J/C/Dq NSg    P
> things — everything that          begins with an  M           — ”
# NPl+   . NSg/I/VB+  NSg/I/C/Ddem+ NPl/V3 P    D/P NPr/VB/J/#r . .
>
#
> “ Why    with an  M           ? ” said Alice .
# . NSg/VB P    D/P NPr/VB/J/#r . . VP/J NPr+  .
>
#
> “ Why    not     ? ” said the March   Hare      .
# . NSg/VB NSg/R/C . . VP/J D+  NPr/VB+ NSg/VB/J+ .
>
#
> Alice was silent .
# NPr+  VPt NSg/J  .
>
#
> The Dormouse had closed its     eyes    by      this   time       , and  was going   off        into a   doze   ;
# D   NSg      VP  VP/J   ISg/D$+ NPl/V3+ NSg/J/P I/Ddem N🅪Sg/VB/J+ . VB/C VPt Nᴹ/Vg/J NSg/VB/J/P P    D/P NSg/VB .
> but     , on  being       pinched by      the Hatter , it       woke     up         again with a   little     shriek , and
# NSg/C/P . J/P N🅪Sg/Vg/J/C VP/J    NSg/J/P D   NSg/VB . NPr/ISg+ NSg/VB/J NSg/VB/J/P P     P    D/P NPr/I/J/Dq NSg/VB . VB/C
> went    on  : “ — that          begins with an  M           , such  as    mouse   - traps  , and  the moon    , and  memory ,
# NSg/VPt J/P . . . NSg/I/C/Ddem+ NPl/V3 P    D/P NPr/VB/J/#r . NSg/I R/C/P NSg/VB+ . NPl/V3 . VB/C D   NPr/VB+ . VB/C N🅪Sg+  .
> and  muchness — you    know   you    say    things are “ much         of a   muchness ” — did  you    ever see
# VB/C NSg      . ISgPl+ NSg/VB ISgPl+ NSg/VB NPl+   VB  . NSg/I/J/R/Dq P  D/P NSg      . . VXPt ISgPl+ J/R  NSg/VB
> such  a   thing as    a   drawing   of a   muchness ? ”
# NSg/I D/P NSg+  R/C/P D/P N🅪Sg/Vg/J P  D/P NSg      . .
>
#
> “ Really , now       you    ask    me       , ” said Alice , very much         confused , “ I       don’t think  — ”
# . R      . NSg/J/R/C ISgPl+ NSg/VB NPr/ISg+ . . VP/J NPr+  . J/R  NSg/I/J/R/Dq VP/J     . . ISg/#r+ VXB   NSg/VB . .
>
#
> “ Then      you    shouldn’t talk    , ” said the Hatter .
# . NSg/J/R/C ISgPl+ VXB       N🅪Sg/VB . . VP/J D   NSg/VB .
>
#
> This   piece  of rudeness was more         than Alice could   bear      : she  got up         in        great
# I/Ddem NSg/VB P  NSg+     VPt NPr/I/J/R/Dq C/P  NPr+  NSg/VXB NSg/VB/J+ . ISg+ VP  NSg/VB/J/P NPr/J/R/P NSg/J+
> disgust , and  walked off        ; the Dormouse fell      asleep instantly , and  neither of the
# Nᴹ/VB+  . VB/C VP/J   NSg/VB/J/P . D   NSg      NSg/VPt/J J      R         . VB/C I/C     P  D
> others  took the least    notice of her     going   , though she  looked back     once  or    twice ,
# NPl/V3+ VPt  D   NSg/J/Dq NSg/VB P  ISg/D$+ Nᴹ/Vg/J . VB/C   ISg+ VP/J   NSg/VB/J NSg/C NPr/C R     .
> half      hoping  that         they would call   after her     : the last     time       she  saw     them     , they
# N🅪Sg/J/P+ Nᴹ/Vg/J NSg/I/C/Ddem IPl+ VXB   NSg/VB P     ISg/D$+ . D   NSg/VB/J N🅪Sg/VB/J+ ISg+ NSg/VPt NSg/IPl+ . IPl+
> were    trying  to put     the Dormouse into the teapot .
# NSg/VPt Nᴹ/Vg/J P  NSg/VBP D   NSg      P    D   NSg    .
>
#
> “ At    any     rate    I’ll never go       there again ! ” said Alice as    she  picked her     way
# . NSg/P I/R/Dq+ NSg/VB+ K    R     NSg/VB/J R+    P     . . VP/J NPr+  R/C/P ISg+ VP/J   ISg/D$+ NSg/J+
> through the wood         . “ It’s the stupidest tea      - party     I       ever was at    in        all          my  life     ! ”
# NSg/J/P D+  NPr🅪Sg/VB/J+ . . K    D   JS        N🅪Sg/VB+ . NSg/VB/J+ ISg/#r+ J/R  VPt NSg/P NPr/J/R/P NSg/I/J/C/Dq D$+ N🅪Sg/VB+ . .
>
#
> Just as    she  said this    , she  noticed that         one     of the trees   had a    door    leading
# J/R  R/C/P ISg+ VP/J I/Ddem+ . ISg+ VP/J    NSg/I/C/Ddem NSg/I/J P  D+  NPl/V3+ VP  D/P+ NSg/VB+ Nᴹ/Vg/J
> right    into it       . “ That’s very curious ! ” she  thought . “ But     everything’s curious
# NPr/VB/J P    NPr/ISg+ . . NSg$   J/R  J       . . ISg+ N🅪Sg/VP . . NSg/C/P NSg$         J+
> today  . I       think  I       may     as    well       go       in        at    once  . ” And  in        she  went    .
# NSg/J+ . ISg/#r+ NSg/VB ISg/#r+ NPr/VXB R/C/P NSg/VB/J/R NSg/VB/J NPr/J/R/P NSg/P NSg/C . . VB/C NPr/J/R/P ISg+ NSg/VPt .
>
#
> Once  more         she  found  herself in        the long      hall , and  close    to the little      glass
# NSg/C NPr/I/J/R/Dq ISg+ NSg/VP ISg+    NPr/J/R/P D+  NPr/VB/J+ NPr+ . VB/C NSg/VB/J P  D+  NPr/I/J/Dq+ NPr🅪Sg/VB+
> table   . “ Now       , I’ll manage better     this   time       , ” she  said to herself , and  began by
# NSg/VB+ . . NSg/J/R/C . K    NSg/VB NSg/VXB/JC I/Ddem N🅪Sg/VB/J+ . . ISg+ VP/J P  ISg+    . VB/C VPt   NSg/J/P
> taking   the little     golden   key      , and  unlocking the door    that          led      into the garden    .
# NSg/Vg/J D   NPr/I/J/Dq NPr/VB/J NPr/VB/J . VB/C Nᴹ/Vg/J   D   NSg/VB+ NSg/I/C/Ddem+ NSg/VP/J P    D   NSg/VB/J+ .
> Then      she  went    to work    nibbling at    the mushroom  ( she  had kept a   piece  of it       in
# NSg/J/R/C ISg+ NSg/VPt P  N🅪Sg/VB Nᴹ/Vg/J  NSg/P D   N🅪Sg/VB/J . ISg+ VP  VP   D/P NSg/VB P  NPr/ISg+ NPr/J/R/P
> her     pocket    ) till       she  was about a   foot    high       : then      she  walked down        the little
# ISg/D$+ NSg/VB/J+ . NSg/VB/C/P ISg+ VPt J/P   D/P NSg/VB+ NSg/VB/J/R . NSg/J/R/C ISg+ VP/J   N🅪Sg/VB/J/P D   NPr/I/J/Dq
> passage   : and  then      — she  found  herself at    last     in        the beautiful garden    , among the
# NSg/VB/J+ . VB/C NSg/J/R/C . ISg+ NSg/VP ISg+    NSg/P NSg/VB/J NPr/J/R/P D   NSg/J     NSg/VB/J+ . P     D
> bright   flower  - beds    and  the cool     fountains .
# NPr/VB/J NSg/VB+ . NPl/V3+ VB/C D   NSg/VB/J NPl/V3    .
>
#
>              CHAPTER VIII : The Queen’s Croquet - Ground
# HeadingStart NSg/VB+ #r   . D   NSg$    NSg/VB  . N🅪Sg/VB/J+
>
#
> A   large rose       - tree   stood near       the entrance of the garden    : the roses   growing on  it
# D/P NSg/J NPr/VPt/J+ . NSg/VB VP    NSg/VB/J/P D   NSg/VB   P  D+  NSg/VB/J+ . D+  NPl/V3+ Nᴹ/Vg/J J/P NPr/ISg+
> were    white       , but     there were    three gardeners at    it       , busily painting   them     red    .
# NSg/VPt NPr🅪Sg/VB/J . NSg/C/P R+    NSg/VPt NSg+  NPl+      NSg/P NPr/ISg+ . R      N🅪Sg/Vg/J+ NSg/IPl+ N🅪Sg/J .
> Alice thought this   a   very curious thing , and  she  went    nearer to watch  them     , and
# NPr+  N🅪Sg/VP I/Ddem D/P J/R  J+      NSg+  . VB/C ISg+ NSg/VPt NSg/JC P  NSg/VB NSg/IPl+ . VB/C
> just as    she  came      up         to them     she  heard one     of them     say    , “ Look   out          now       , Five !
# J/R  R/C/P ISg+ NSg/VPt/P NSg/VB/J/P P  NSg/IPl+ ISg+ VP/J  NSg/I/J P  NSg/IPl+ NSg/VB . . NSg/VB NSg/VB/J/R/P NSg/J/R/C . NSg  .
> Don’t go       splashing paint    over    me       like         that          ! ”
# VXB   NSg/VB/J Nᴹ/Vg/J   N🅪Sg/VB+ NSg/J/P NPr/ISg+ NSg/VB/J/C/P NSg/I/C/Ddem+ . .
>
#
> “ I       couldn’t help   it       , ” said Five , in        a   sulky tone       ; “ Seven jogged my  elbow   . ”
# . ISg/#r+ VXB      NSg/VB NPr/ISg+ . . VP/J NSg  . NPr/J/R/P D/P NSg/J N🅪Sg/I/VB+ . . NSg   VB     D$+ NSg/VB+ . .
>
#
> On  which Seven looked up         and  said , “ That’s right    , Five ! Always lay       the blame    on
# J/P I/C+  NSg   VP/J   NSg/VB/J/P VB/C VP/J . . NSg$   NPr/VB/J . NSg  . R      NSg/VPt/J D   NSg/VB/J J/P
> others  ! ”
# NPl/V3+ . .
>
#
> “ You’d better     not     talk    ! ” said Five . “ I       heard the Queen     say    only  yesterday you
# . K     NSg/VXB/JC NSg/R/C N🅪Sg/VB . . VP/J NSg  . . ISg/#r+ VP/J  D+  NPr/VB/J+ NSg/VB J/R/C NSg       ISgPl+
> deserved to be      beheaded ! ”
# VP/J     P  NSg/VXB VP/J     . .
>
#
> “ What   for   ? ” said the one      who    had spoken first .
# . NSg/I+ R/C/P . . VP/J D+  NSg/I/J+ NPr/I+ VP  VPp/J  NSg/J .
>
#
> “ That’s none  of your business , Two ! ” said Seven .
# . NSg$   NSg/I P  D$+  N🅪Sg/J+  . NSg . . VP/J NSg   .
>
#
> “ Yes    , it       is  his     business ! ” said Five , “ and  I’ll tell   him  — it       was for   bringing the
# . NPl/VB . NPr/ISg+ VL3 ISg/D$+ N🅪Sg/J+  . . VP/J NSg  . . VB/C K    NPr/VB ISg+ . NPr/ISg+ VPt R/C/P Nᴹ/Vg/J  D
> cook   tulip - roots   instead of onions . ”
# NPr/VB NSg   . NPl/V3+ R       P  NPl+   . .
>
#
> Seven flung down        his     brush   , and  had just begun “ Well       , of all          the unjust things — ”
# NSg   VB    N🅪Sg/VB/J/P ISg/D$+ NSg/VB+ . VB/C VP  J/R  VPp   . NSg/VB/J/R . P  NSg/I/J/C/Dq D   J      NPl+   . .
> when    his     eye     chanced to fall    upon Alice , as    she  stood watching them     , and  he
# NSg/I/C ISg/D$+ NSg/VB+ VP/J    P  N🅪Sg/VB P    NPr+  . R/C/P ISg+ VP    Nᴹ/Vg/J  NSg/IPl+ . VB/C NPr/ISg+
> checked himself suddenly : the others  looked round      also , and  all          of them     bowed
# VP/J    ISg+    R        . D   NPl/V3+ VP/J   NSg/VB/J/P R/C  . VB/C NSg/I/J/C/Dq P  NSg/IPl+ VP/J
> low        .
# NSg/VB/J/R .
>
#
> “ Would you    tell   me       , ” said Alice , a   little     timidly , “ why    you    are painting  those
# . VXB   ISgPl+ NPr/VB NPr/ISg+ . . VP/J NPr+  . D/P NPr/I/J/Dq R       . . NSg/VB ISgPl+ VB  N🅪Sg/Vg/J I/Ddem
> roses   ? ”
# NPl/V3+ . .
>
#
> Five and  Seven said nothing  , but     looked at    Two . Two began in        a    low         voice   , “ Why
# NSg  VB/C NSg   VP/J NSg/I/J+ . NSg/C/P VP/J   NSg/P NSg . NSg VPt   NPr/J/R/P D/P+ NSg/VB/J/R+ NSg/VB+ . . NSg/VB
> the fact is  , you    see    , Miss   , this   here ought     to have    been    a   red    rose      - tree    , and  we
# D+  NSg+ VL3 . ISgPl+ NSg/VB . NSg/VB . I/Ddem J/R  NSg/I/VXB P  NSg/VXB NSg/VPp D/P N🅪Sg/J NPr/VPt/J . NSg/VB+ . VB/C IPl+
> put     a   white       one      in        by      mistake ; and  if    the Queen     was to find   it       out          , we   should
# NSg/VBP D/P NPr🅪Sg/VB/J NSg/I/J+ NPr/J/R/P NSg/J/P NSg/VB+ . VB/C NSg/C D+  NPr/VB/J+ VPt P  NSg/VB NPr/ISg+ NSg/VB/J/R/P . IPl+ VXB
> all          have    our heads   cut       off        , you    know   . So          you    see    , Miss   , we’re doing   our best       ,
# NSg/I/J/C/Dq NSg/VXB D$+ NPl/V3+ NSg/VBP/J NSg/VB/J/P . ISgPl+ NSg/VB . NSg/I/J/R/C ISgPl+ NSg/VB . NSg/VB . K     Nᴹ/Vg/J D$+ NPr/VXB/JS .
> afore she  comes  , to — ” At    this   moment Five , who    had been    anxiously looking across
# R/C/P ISg+ NPl/V3 . P  . . NSg/P I/Ddem NSg+   NSg  . NPr/I+ VP  NSg/VPp R         Nᴹ/Vg/J NSg/P
> the garden    , called out          “ The Queen     ! The Queen     ! ” and  the three gardeners instantly
# D   NSg/VB/J+ . VP/J   NSg/VB/J/R/P . D   NPr/VB/J+ . D+  NPr/VB/J+ . . VB/C D+  NSg+  NPl+      R
> threw themselves flat     upon their faces   . There was a   sound     of many        footsteps , and
# VPt   IPl+       NSg/VB/J P    D$+   NPl/V3+ . R+    VPt D/P N🅪Sg/VB/J P  NSg/I/J/Dq+ NPl+      . VB/C
> Alice looked round      , eager    to see    the Queen     .
# NPr+  VP/J   NSg/VB/J/P . NSg/VB/J P  NSg/VB D+  NPr/VB/J+ .
>
#
> First came      ten  soldiers carrying clubs   ; these   were    all          shaped like         the three
# NSg/J NSg/VPt/P NSg+ NPl/V3+  Nᴹ/Vg/J  NPl/V3+ . I/Ddem+ NSg/VPt NSg/I/J/C/Dq VP/J   NSg/VB/J/C/P D+  NSg+
> gardeners , oblong   and  flat     , with their hands  and  feet at    the corners : next    the
# NPl+      . NSg/VB/J VB/C NSg/VB/J . P    D$+   NPl/V3 VB/C NPl+ NSg/P D   NPl/V3+ . NSg/J/P D
> ten courtiers ; these   were    ornamented all          over     with diamonds , and  walked two and
# NSg NPl       . I/Ddem+ NSg/VPt VP/J       NSg/I/J/C/Dq NSg/J/P+ P    NPl/V3   . VB/C VP/J   NSg VB/C
> two , as    the soldiers did  . After these  came      the royal  children ; there were    ten of
# NSg . R/C/P D   NPl/V3+  VXPt . P     I/Ddem NSg/VPt/P D+  NPr/J+ NPl+     . R+    NSg/VPt NSg P
> them     , and  the little      dears   came      jumping merrily along hand    in        hand    , in        couples :
# NSg/IPl+ . VB/C D+  NPr/I/J/Dq+ NPl/V3+ NSg/VPt/P Nᴹ/Vg/J R       P     NSg/VB+ NPr/J/R/P NSg/VB+ . NPr/J/R/P NPl/V3+ .
> they were    all          ornamented with hearts  . Next    came      the guests  , mostly Kings   and
# IPl+ NSg/VPt NSg/I/J/C/Dq VP/J       P    NPl/V3+ . NSg/J/P NSg/VPt/P D+  NPl/V3+ . R      NPl/V3+ VB/C
> Queens   , and  among them     Alice recognised the White       Rabbit  : it       was talking in        a
# NPrPl/V3 . VB/C P     NSg/IPl+ NPr+  VP/J/Au/Br D   NPr🅪Sg/VB/J NSg/VB+ . NPr/ISg+ VPt Nᴹ/Vg/J NPr/J/R/P D/P
> hurried nervous manner , smiling at    everything that          was said , and  went    by      without
# VP/J+   J+      NSg+   . Nᴹ/Vg/J NSg/P NSg/I/VB+  NSg/I/C/Ddem+ VPt VP/J . VB/C NSg/VPt NSg/J/P C/P
> noticing her     . Then      followed the Knave of Hearts  , carrying the King’s crown     on  a
# Nᴹ/Vg/J  ISg/D$+ . NSg/J/R/C VP/J     D   NSg   P  NPl/V3+ . Nᴹ/Vg/J  D   NSg$   NSg/VB/J+ J/P D/P
> crimson  velvet   cushion ; and  , last     of all          this   grand procession , came      THE KING
# NSg/VB/J Nᴹ/VB/J+ NSg/VB+ . VB/C . NSg/VB/J P  NSg/I/J/C/Dq I/Ddem NSg/J NSg/VB+    . NSg/VPt/P D   NPr/VB/J+
> AND  QUEEN     OF HEARTS  .
# VB/C NPr/VB/J+ P  NPl/V3+ .
>
#
> Alice was rather     doubtful whether she  ought     not     to lie    down        on  her     face    like         the
# NPr+  VPt NPr/VB/J/R NSg/J    I/C     ISg+ NSg/I/VXB NSg/R/C P  NPr/VB N🅪Sg/VB/J/P J/P ISg/D$+ NSg/VB+ NSg/VB/J/C/P D
> three gardeners , but     she  could   not     remember ever having  heard of such  a   rule    at
# NSg   NPl+      . NSg/C/P ISg+ NSg/VXB NSg/R/C NSg/VB   J/R  Nᴹ/Vg/J VP/J  P  NSg/I D/P NSg/VB+ NSg/P
> processions ; “ and  besides , what   would be      the use     of a   procession , ” thought she  ,
# NPl         . . VB/C R/P     . NSg/I+ VXB   NSg/VXB D   N🅪Sg/VB P  D/P NSg/VB+    . . N🅪Sg/VP ISg+ .
> “ if    people  had all           to lie    down        upon their faces   , so          that         they couldn’t see    it       ? ”
# . NSg/C NPl/VB+ VP  NSg/I/J/C/Dq+ P  NPr/VB N🅪Sg/VB/J/P P    D$+   NPl/V3+ . NSg/I/J/R/C NSg/I/C/Ddem IPl+ VXB      NSg/VB NPr/ISg+ . .
> So          she  stood still      where   she  was , and  waited .
# NSg/I/J/R/C ISg+ VP    NSg/VB/J/R NSg/R/C ISg+ VPt . VB/C VP/J   .
>
#
> When    the procession came      opposite to Alice , they all          stopped and  looked at    her     ,
# NSg/I/C D+  NSg/VB+    NSg/VPt/P NSg/J/P  P  NPr+  . IPl+ NSg/I/J/C/Dq VP/J    VB/C VP/J   NSg/P ISg/D$+ .
> and  the Queen     said severely “ Who    is  this    ? ” She  said it       to the Knave of Hearts  ,
# VB/C D+  NPr/VB/J+ VP/J R        . NPr/I+ VL3 I/Ddem+ . . ISg+ VP/J NPr/ISg+ P  D   NSg   P  NPl/V3+ .
> who    only  bowed and  smiled in        reply   .
# NPr/I+ J/R/C VP/J  VB/C VP/J   NPr/J/R/P NSg/VB+ .
>
#
> “ Idiot  ! ” said the Queen     , tossing her     head      impatiently ; and  , turning to Alice ,
# . NSg/J+ . . VP/J D+  NPr/VB/J+ . Nᴹ/Vg/J ISg/D$+ NPr/VB/J+ R           . VB/C . Nᴹ/Vg/J P  NPr+  .
> she  went    on  , “ What’s your name    , child   ? ”
# ISg+ NSg/VPt J/P . . K      D$+  NSg/VB+ . NSg/VB+ . .
>
#
> “ My  name    is  Alice , so          please your Majesty , ” said Alice very politely ; but     she
# . D$+ NSg/VB+ VL3 NPr+  . NSg/I/J/R/C VB     D$+  N🅪Sg/I+ . . VP/J NPr+  J/R  R        . NSg/C/P ISg+
> added , to herself , “ Why    , they’re only  a   pack   of cards   , after all          . I       needn’t be
# VP/J  . P  ISg+    . . NSg/VB . K       J/R/C D/P NSg/VB P  NPl/V3+ . P     NSg/I/J/C/Dq . ISg/#r+ VXB     NSg/VXB
> afraid of them     ! ”
# J      P  NSg/IPl+ . .
>
#
> “ And  who    are these  ? ” said the Queen     , pointing to the three gardeners who    were
# . VB/C NPr/I+ VB  I/Ddem . . VP/J D+  NPr/VB/J+ . Nᴹ/Vg/J  P  D+  NSg+  NPl+      NPr/I+ NSg/VPt
> lying   round      the rose       - tree    ; for   , you    see    , as    they were    lying   on  their faces   , and
# Nᴹ/Vg/J NSg/VB/J/P D   NPr/VPt/J+ . NSg/VB+ . R/C/P . ISgPl+ NSg/VB . R/C/P IPl+ NSg/VPt Nᴹ/Vg/J J/P D$+   NPl/V3+ . VB/C
> the pattern   on  their backs   was the same as    the rest   of the pack    , she  could   not
# D+  NSg/VB/J+ J/P D$+   NPl/V3+ VPt D   I/J  R/C/P D   NSg/VB P  D+  NSg/VB+ . ISg+ NSg/VXB NSg/R/C
> tell   whether they were    gardeners , or    soldiers , or    courtiers , or    three of her     own
# NPr/VB I/C     IPl+ NSg/VPt NPl       . NPr/C NPl/V3+  . NPr/C NPl       . NPr/C NSg   P  ISg/D$+ NSg/VB/J
> children .
# NPl+     .
>
#
> “ How   should I       know   ? ” said Alice , surprised at    her     own       courage . “ It’s no       business
# . NSg/C VXB    ISg/#r+ NSg/VB . . VP/J NPr+  . VP/J      NSg/P ISg/D$+ NSg/VB/J+ NSg/VB+ . . K    NSg/Dq/P N🅪Sg/J
> of mine      . ”
# P  NSg/I/VB+ . .
>
#
> The Queen     turned crimson  with fury  , and  , after glaring at    her     for   a   moment like
# D+  NPr/VB/J+ VP/J   NSg/VB/J P    N🅪Sg+ . VB/C . P     Nᴹ/Vg/J NSg/P ISg/D$+ R/C/P D/P NSg+   NSg/VB/J/C/P
> a    wild      beast     , screamed “ Off        with her     head      ! Off        — ”
# D/P+ NSg/VB/J+ NSg/VB/J+ . VP/J     . NSg/VB/J/P P    ISg/D$+ NPr/VB/J+ . NSg/VB/J/P . .
>
#
> “ Nonsense ! ” said Alice , very loudly and  decidedly , and  the Queen     was silent .
# . Nᴹ/VB/J+ . . VP/J NPr+  . J/R  R      VB/C R         . VB/C D   NPr/VB/J+ VPt NSg/J  .
>
#
> The King      laid his     hand    upon her     arm       , and  timidly said “ Consider , my  dear     : she  is
# D+  NPr/VB/J+ VP/J ISg/D$+ NSg/VB+ P    ISg/D$+ NSg/VB/J+ . VB/C R       VP/J . VB       . D$+ NSg/VB/J . ISg+ VL3
> only  a   child   ! ”
# J/R/C D/P NSg/VB+ . .
>
#
> The Queen     turned angrily away from him  , and  said to the Knave “ Turn   them     over    ! ”
# D+  NPr/VB/J+ VP/J   R       VB/J P    ISg+ . VB/C VP/J P  D   NSg   . NSg/VB NSg/IPl+ NSg/J/P . .
>
#
> The Knave did  so          , very carefully , with one     foot    .
# D   NSg   VXPt NSg/I/J/R/C . J/R  R         . P    NSg/I/J NSg/VB+ .
>
#
> “ Get    up         ! ” said the Queen     , in        a   shrill   , loud  voice   , and  the three gardeners
# . NSg/VB NSg/VB/J/P . . VP/J D+  NPr/VB/J+ . NPr/J/R/P D/P NSg/VB/J . NSg/J NSg/VB+ . VB/C D+  NSg+  NPl+
> instantly jumped up         , and  began bowing  to the King      , the Queen     , the royal
# R         VP/J   NSg/VB/J/P . VB/C VPt   Nᴹ/Vg/J P  D   NPr/VB/J+ . D   NPr/VB/J+ . D   NPr/J
> children , and  everybody else    .
# NPl+     . VB/C NSg/I+    NSg/J/C .
>
#
> “ Leave  off        that          ! ” screamed the Queen     . “ You    make   me       giddy    . ” And  then      , turning to
# . NSg/VB NSg/VB/J/P NSg/I/C/Ddem+ . . VP/J     D+  NPr/VB/J+ . . ISgPl+ NSg/VB NPr/ISg+ NSg/VB/J . . VB/C NSg/J/R/C . Nᴹ/Vg/J P
> the rose       - tree    , she  went    on  , “ What   have    you    been    doing   here ? ”
# D+  NPr/VPt/J+ . NSg/VB+ . ISg+ NSg/VPt J/P . . NSg/I+ NSg/VXB ISgPl+ NSg/VPp Nᴹ/Vg/J J/R  . .
>
#
> “ May     it       please your Majesty , ” said Two , in        a   very humble   tone       , going   down        on  one
# . NPr/VXB NPr/ISg+ VB     D$+  N🅪Sg/I+ . . VP/J NSg . NPr/J/R/P D/P J/R  NSg/VB/J N🅪Sg/I/VB+ . Nᴹ/Vg/J N🅪Sg/VB/J/P J/P NSg/I/J+
> knee    as    he       spoke   , “ we   were    trying  — ”
# NSg/VB+ R/C/P NPr/ISg+ NSg/VPt . . IPl+ NSg/VPt Nᴹ/Vg/J . .
>
#
> “ I       see    ! ” said the Queen     , who    had meanwhile been    examining the roses   . “ Off        with
# . ISg/#r+ NSg/VB . . VP/J D+  NPr/VB/J+ . NPr/I+ VP  NSg       NSg/VPp Nᴹ/Vg/J   D+  NPl/V3+ . . NSg/VB/J/P P
> their heads   ! ” and  the procession moved on  , three of the soldiers remaining
# D$+   NPl/V3+ . . VB/C D+  NSg/VB+    VP/J  J/P . NSg   P  D+  NPl/V3+  Nᴹ/Vg/J
> behind  to execute the unfortunate gardeners , who    ran     to Alice for   protection .
# NSg/J/P P  VB      D+  NSg/J+      NPl+      . NPr/I+ NSg/VPt P  NPr   R/C/P N🅪Sg+      .
>
#
> “ You    shan’t be      beheaded ! ” said Alice , and  she  put     them     into a   large flower  - pot
# . ISgPl+ VXB    NSg/VXB VP/J     . . VP/J NPr+  . VB/C ISg+ NSg/VBP NSg/IPl+ P    D/P NSg/J NSg/VB+ . N🅪Sg/VB+
> that          stood near       . The three soldiers wandered about for   a    minute    or    two , looking
# NSg/I/C/Ddem+ VP    NSg/VB/J/P . D+  NSg+  NPl/V3+  VP/J     J/P   R/C/P D/P+ NSg/VB/J+ NPr/C NSg . Nᴹ/Vg/J
> for   them     , and  then      quietly marched off        after the others  .
# R/C/P NSg/IPl+ . VB/C NSg/J/R/C R       VP/J    NSg/VB/J/P P     D+  NPl/V3+ .
>
#
> “ Are their heads   off        ? ” shouted the Queen     .
# . VB  D$+   NPl/V3+ NSg/VB/J/P . . VP/J    D+  NPr/VB/J+ .
>
#
> “ Their heads   are gone    , if    it       please your Majesty ! ” the soldiers shouted in
# . D$+   NPl/V3+ VB  VPp/J/P . NSg/C NPr/ISg+ VB     D$+  N🅪Sg/I+ . . D+  NPl/V3+  VP/J    NPr/J/R/P
> reply   .
# NSg/VB+ .
>
#
> “ That’s right    ! ” shouted the Queen     . “ Can     you    play    croquet ? ”
# . NSg$   NPr/VB/J . . VP/J    D+  NPr/VB/J+ . . NPr/VXB ISgPl+ N🅪Sg/VB NSg/VB  . .
>
#
> The soldiers were    silent , and  looked at    Alice , as    the question was evidently
# D+  NPl/V3+  NSg/VPt NSg/J  . VB/C VP/J   NSg/P NPr+  . R/C/P D+  NSg/VB+  VPt R
> meant for   her     .
# VP    R/C/P ISg/D$+ .
>
#
> “ Yes    ! ” shouted Alice .
# . NPl/VB . . VP/J    NPr+  .
>
#
> “ Come       on  , then      ! ” roared the Queen     , and  Alice joined the procession , wondering
# . NSg/VBPp/P J/P . NSg/J/R/C . . VP/J   D+  NPr/VB/J+ . VB/C NPr+  VP/J   D+  NSg/VB+    . Nᴹ/Vg/J
> very much         what   would happen next    .
# J/R  NSg/I/J/R/Dq NSg/I+ VXB   VB     NSg/J/P .
>
#
> “ It’s — it’s a   very fine     day     ! ” said a    timid voice   at    her     side      . She  was walking by
# . K    . K    D/P J/R  NSg/VB/J NPr🅪Sg+ . . VP/J D/P+ J+    NSg/VB+ NSg/P ISg/D$+ NSg/VB/J+ . ISg+ VPt Nᴹ/Vg/J NSg/J/P
> the White        Rabbit  , who    was peeping anxiously into her     face    .
# D+  NPr🅪Sg/VB/J+ NSg/VB+ . NPr/I+ VPt Nᴹ/Vg/J R         P    ISg/D$+ NSg/VB+ .
>
#
> “ Very , ” said Alice : “ — where’s the Duchess ? ”
# . J/R  . . VP/J NPr+  . . . NSg$    D   NSg/VB  . .
>
#
> “ Hush    ! Hush    ! ” said the Rabbit  in        a   low        , hurried tone       . He       looked anxiously over
# . NSg/VB+ . NSg/VB+ . . VP/J D+  NSg/VB+ NPr/J/R/P D/P NSg/VB/J/R . VP/J    N🅪Sg/I/VB+ . NPr/ISg+ VP/J   R         NSg/J/P
> his     shoulder as    he       spoke   , and  then      raised himself upon tiptoe    , put     his     mouth
# ISg/D$+ NSg/VB+  R/C/P NPr/ISg+ NSg/VPt . VB/C NSg/J/R/C VP/J   ISg+    P    NSg/VB/J+ . NSg/VBP ISg/D$+ NSg/VB+
> close    to her     ear       , and  whispered “ She’s under   sentence of execution . ”
# NSg/VB/J P  ISg/D$+ NSg/VB/J+ . VB/C VP/J      . K     NSg/J/P NSg/VB   P  N🅪Sg+     . .
>
#
> “ What   for   ? ” said Alice .
# . NSg/I+ R/C/P . . VP/J NPr+  .
>
#
> “ Did  you    say    ‘          What   a    pity     ! ’ ? ” the Rabbit  asked .
# . VXPt ISgPl+ NSg/VB Unlintable NSg/I+ D/P+ N🅪Sg/VB+ . . . . D+  NSg/VB+ VP/J  .
>
#
> “ No       , I       didn’t , ” said Alice : “ I       don’t think  it’s at    all          a   pity     . I       said ‘          What
# . NSg/Dq/P . ISg/#r+ VXPt   . . VP/J NPr+  . . ISg/#r+ VXB   NSg/VB K    NSg/P NSg/I/J/C/Dq D/P N🅪Sg/VB+ . ISg/#r+ VP/J Unlintable NSg/I+
> for   ? ’ ”
# R/C/P . . .
>
#
> “ She  boxed the Queen’s ears    — ” the Rabbit  began . Alice gave a   little     scream of
# . ISg+ VP/J  D   NSg$    NPl/V3+ . . D   NSg/VB+ VPt   . NPr+  VPt  D/P NPr/I/J/Dq NSg/VB P
> laughter . “ Oh     , hush    ! ” the Rabbit  whispered in        a    frightened tone       . “ The Queen     will
# Nᴹ+      . . NPr/VB . NSg/VB+ . . D+  NSg/VB+ VP/J      NPr/J/R/P D/P+ VP/J       N🅪Sg/I/VB+ . . D+  NPr/VB/J+ NPr/VXB
> hear you    ! You    see    , she  came      rather     late  , and  the Queen     said — ”
# VB   ISgPl+ . ISgPl+ NSg/VB . ISg+ NSg/VPt/P NPr/VB/J/R NSg/J . VB/C D+  NPr/VB/J+ VP/J . .
>
#
> “ Get    to your places  ! ” shouted the Queen     in        a   voice  of thunder , and  people  began
# . NSg/VB P  D$+  NPl/V3+ . . VP/J    D+  NPr/VB/J+ NPr/J/R/P D/P NSg/VB P  NSg/VB+ . VB/C NPl/VB+ VPt
> running   about in        all           directions , tumbling up         against each other    ; however , they
# Nᴹ/Vg/J/P J/P   NPr/J/R/P NSg/I/J/C/Dq+ NPl+       . Nᴹ/Vg/J  NSg/VB/J/P C/P     Dq   NSg/VB/J . C       . IPl+
> got settled down        in        a    minute    or    two , and  the game      began . Alice thought she  had
# VP  VP/J    N🅪Sg/VB/J/P NPr/J/R/P D/P+ NSg/VB/J+ NPr/C NSg . VB/C D+  NSg/VB/J+ VPt   . NPr+  N🅪Sg/VP ISg+ VP
> never seen    such  a   curious croquet - ground    in        her     life     ; it       was all          ridges and
# R     NSg/VPp NSg/I D/P J       NSg/VB  . N🅪Sg/VB/J NPr/J/R/P ISg/D$+ N🅪Sg/VB+ . NPr/ISg+ VPt NSg/I/J/C/Dq NPl/V3 VB/C
> furrows ; the balls   were    live hedgehogs , the mallets live flamingoes , and  the
# NPl/V3  . D   NPl/V3+ NSg/VPt VB/J NPl/V3    . D   NPl/V3  VB/J NPl        . VB/C D
> soldiers had to double   themselves up         and  to stand  on  their hands  and  feet , to
# NPl/V3+  VP  P  NSg/VB/J IPl+       NSg/VB/J/P VB/C P  NSg/VB J/P D$+   NPl/V3 VB/C NPl+ . P
> make   the arches .
# NSg/VB D   NPl/V3 .
>
#
> The chief     difficulty Alice found  at    first was in        managing her     flamingo : she
# D+  NSg/VB/J+ N🅪Sg+      NPr+  NSg/VP NSg/P NSg/J VPt NPr/J/R/P Nᴹ/Vg/J  ISg/D$+ NSg/J    . ISg+
> succeeded in        getting its     body    tucked away , comfortably enough , under   her     arm       ,
# VP/J      NPr/J/R/P NSg/Vg  ISg/D$+ NSg/VB+ VP/J   VB/J . R           NSg/I  . NSg/J/P ISg/D$+ NSg/VB/J+ .
> with its     legs    hanging down        , but     generally , just as    she  had got its     neck    nicely
# P    ISg/D$+ NPl/V3+ Nᴹ/Vg/J N🅪Sg/VB/J/P . NSg/C/P R         . J/R  R/C/P ISg+ VP  VP  ISg/D$+ NSg/VB+ R
> straightened out          , and  was going   to give   the hedgehog a   blow      with its     head      , it
# VP/J         NSg/VB/J/R/P . VB/C VPt Nᴹ/Vg/J P  NSg/VB D   NSg/VB+  D/P NSg/VB/J+ P    ISg/D$+ NPr/VB/J+ . NPr/ISg+
> would twist  itself round      and  look   up         in        her     face    , with such  a   puzzled expression
# VXB   NSg/VB ISg+   NSg/VB/J/P VB/C NSg/VB NSg/VB/J/P NPr/J/R/P ISg/D$+ NSg/VB+ . P    NSg/I D/P VP/J    N🅪Sg+
> that          she  could   not     help   bursting out          laughing : and  when    she  had got its     head
# NSg/I/C/Ddem+ ISg+ NSg/VXB NSg/R/C NSg/VB Nᴹ/Vg/J  NSg/VB/J/R/P Nᴹ/Vg/J  . VB/C NSg/I/C ISg+ VP  VP  ISg/D$+ NPr/VB/J+
> down        , and  was going   to begin  again , it       was very provoking to find   that         the
# N🅪Sg/VB/J/P . VB/C VPt Nᴹ/Vg/J P  NSg/VB P     . NPr/ISg+ VPt J/R  Nᴹ/Vg/J   P  NSg/VB NSg/I/C/Ddem D
> hedgehog had unrolled itself , and  was in        the act     of crawling away : besides all
# NSg/VB+  VP  VP/J     ISg+   . VB/C VPt NPr/J/R/P D   NPr/VB+ P  Nᴹ/Vg/J  VB/J . R/P     NSg/I/J/C/Dq
> this    , there was generally a   ridge   or    furrow in        the way    wherever she  wanted to
# I/Ddem+ . R+    VPt R         D/P NSg/VB+ NPr/C NSg/VB NPr/J/R/P D   NSg/J+ C        ISg+ VP/J   P
> send   the hedgehog to , and  , as    the doubled - up         soldiers were    always getting up         and
# NSg/VB D   NSg/VB+  P  . VB/C . R/C/P D   VP/J+   . NSg/VB/J/P NPl/V3+  NSg/VPt R      NSg/Vg  NSg/VB/J/P VB/C
> walking off        to other    parts  of the ground     , Alice soon came      to the conclusion that
# Nᴹ/Vg/J NSg/VB/J/P P  NSg/VB/J NPl/V3 P  D   N🅪Sg/VB/J+ . NPr+  J/R  NSg/VPt/P P  D   NSg+       NSg/I/C/Ddem+
> it       was a   very difficult game      indeed .
# NPr/ISg+ VPt D/P J/R  VB/J      NSg/VB/J+ R      .
>
#
> The players all           played at    once  without waiting for   turns  , quarrelling all          the
# D+  NPl+    NSg/I/J/C/Dq+ VP/J+  NSg/P NSg/C C/P     Nᴹ/Vg/J R/C/P NPl/V3 . Nᴹ/VB/Comm  NSg/I/J/C/Dq D
> while      , and  fighting for   the hedgehogs ; and  in        a   very short      time       the Queen     was in
# NSg/VB/C/P . VB/C Nᴹ/Vg/J  R/C/P D   NPl/V3    . VB/C NPr/J/R/P D/P J/R  NPr/VB/J/P N🅪Sg/VB/J+ D   NPr/VB/J+ VPt NPr/J/R/P
> a   furious passion  , and  went    stamping about , and  shouting “ Off        with his     head      ! ” or
# D/P J       NPrᴹ/VB+ . VB/C NSg/VPt NSg      J/P   . VB/C Nᴹ/Vg/J+ . NSg/VB/J/P P    ISg/D$+ NPr/VB/J+ . . NPr/C
> “ Off        with her     head      ! ” about once  in        a    minute    .
# . NSg/VB/J/P P    ISg/D$+ NPr/VB/J+ . . J/P   NSg/C NPr/J/R/P D/P+ NSg/VB/J+ .
>
#
> Alice began to feel     very uneasy   : to be      sure , she  had not     as    yet      had any    dispute
# NPr+  VPt   P  NSg/I/VB J/R  NSg/VB/J . P  NSg/VXB J    . ISg+ VP  NSg/R/C R/C/P NSg/VB/C VP  I/R/Dq NSg/VB+
> with the Queen     , but     she  knew that         it       might    happen any     minute    , “ and  then      , ”
# P    D+  NPr/VB/J+ . NSg/C/P ISg+ VPt  NSg/I/C/Ddem NPr/ISg+ Nᴹ/VXB/J VB     I/R/Dq+ NSg/VB/J+ . . VB/C NSg/J/R/C . .
> thought she  , “ what   would become of me       ? They’re dreadfully fond     of beheading
# N🅪Sg/VP ISg+ . . NSg/I+ VXB   VBPp   P  NPr/ISg+ . K       R          NSg/VB/J P  NSg
> people  here ; the great wonder   is  , that          there’s any    one      left     alive ! ”
# NPl/VB+ J/R  . D   NSg/J N🅪Sg/VB+ VL3 . NSg/I/C/Ddem+ K       I/R/Dq NSg/I/J+ NPr/VP/J J     . .
>
#
> She  was looking about for   some     way   of escape   , and  wondering whether she  could
# ISg+ VPt Nᴹ/Vg/J J/P   R/C/P I/J/R/Dq NSg/J P  N🅪Sg/VB+ . VB/C Nᴹ/Vg/J   I/C     ISg+ NSg/VXB
> get    away without being       seen    , when    she  noticed a   curious appearance in        the air      :
# NSg/VB VB/J C/P     N🅪Sg/Vg/J/C NSg/VPp . NSg/I/C ISg+ VP/J    D/P J       NSg        NPr/J/R/P D+  N🅪Sg/VB+ .
> it       puzzled her     very much         at    first , but     , after watching it       a    minute    or    two , she
# NPr/ISg+ VP/J    ISg/D$+ J/R  NSg/I/J/R/Dq NSg/P NSg/J . NSg/C/P . P     Nᴹ/Vg/J  NPr/ISg+ D/P+ NSg/VB/J+ NPr/C NSg . ISg+
> made it       out          to be      a    grin    , and  she  said to herself “ It’s the Cheshire Cat       : now       I
# VP   NPr/ISg+ NSg/VB/J/R/P P  NSg/VXB D/P+ NSg/VB+ . VB/C ISg+ VP/J P  ISg+    . K    D   NPr      NSg/VB/J+ . NSg/J/R/C ISg/#r+
> shall have    somebody to talk    to . ”
# VXB   NSg/VXB NSg/I+   P  N🅪Sg/VB P  . .
>
#
> “ How   are you    getting on  ? ” said the Cat       , as    soon as    there was mouth   enough for   it
# . NSg/C VB  ISgPl+ NSg/Vg  J/P . . VP/J D+  NSg/VB/J+ . R/C/P J/R  R/C/P R+    VPt NSg/VB+ NSg/I  R/C/P NPr/ISg+
> to speak  with .
# P  NSg/VB P    .
>
#
> Alice waited till       the eyes    appeared , and  then      nodded . “ It’s no       use     speaking to
# NPr+  VP/J   NSg/VB/C/P D+  NPl/V3+ VP/J     . VB/C NSg/J/R/C VP     . . K    NSg/Dq/P N🅪Sg/VB Nᴹ/Vg/J  P
> it       , ” she  thought , “ till       its     ears    have    come       , or    at    least    one     of them     . ” In        another
# NPr/ISg+ . . ISg+ N🅪Sg/VP . . NSg/VB/C/P ISg/D$+ NPl/V3+ NSg/VXB NSg/VBPp/P . NPr/C NSg/P NSg/J/Dq NSg/I/J P  NSg/IPl+ . . NPr/J/R/P I/D+
> minute    the whole  head      appeared , and  then      Alice put     down        her     flamingo , and  began
# NSg/VB/J+ D+  NSg/J+ NPr/VB/J+ VP/J     . VB/C NSg/J/R/C NPr+  NSg/VBP N🅪Sg/VB/J/P ISg/D$+ NSg/J    . VB/C VPt
> an  account of the game      , feeling   very glad     she  had someone to listen to her     . The
# D/P NSg/VB  P  D   NSg/VB/J+ . N🅪Sg/Vg/J J/R  NSg/VB/J ISg+ VP  NSg/I+  P  NSg/VB P  ISg/D$+ . D+
> Cat       seemed to think  that         there was enough of it       now       in        sight    , and  no       more         of it
# NSg/VB/J+ VP/J   P  NSg/VB NSg/I/C/Ddem R+    VPt NSg/I  P  NPr/ISg+ NSg/J/R/C NPr/J/R/P N🅪Sg/VB+ . VB/C NSg/Dq/P NPr/I/J/R/Dq P  NPr/ISg+
> appeared .
# VP/J     .
>
#
> “ I       don’t think  they play    at    all          fairly , ” Alice began , in        rather     a   complaining
# . ISg/#r+ VXB   NSg/VB IPl+ N🅪Sg/VB NSg/P NSg/I/J/C/Dq R+     . . NPr+  VPt   . NPr/J/R/P NPr/VB/J/R D/P Nᴹ/Vg/J
> tone       , “ and  they all          quarrel so          dreadfully one     can’t hear oneself speak  — and  they
# N🅪Sg/I/VB+ . . VB/C IPl+ NSg/I/J/C/Dq NSg/VB+ NSg/I/J/R/C R          NSg/I/J VXB   VB   I+      NSg/VB . VB/C IPl+
> don’t seem to have    any    rules   in        particular ; at    least    , if    there are , nobody
# VXB   VB   P  NSg/VXB I/R/Dq NPl/V3+ NPr/J/R/P NSg/J      . NSg/P NSg/J/Dq . NSg/C R+    VB  . NSg/I+
> attends to them     — and  you’ve no       idea how   confusing it       is  all          the things being
# V3      P  NSg/IPl+ . VB/C K      NSg/Dq/P NSg+ NSg/C Nᴹ/Vg/J   NPr/ISg+ VL3 NSg/I/J/C/Dq D   NPl+   N🅪Sg/Vg/J/C
> alive ; for   instance , there’s the arch     I’ve got to go       through next    walking about
# J     . R/C/P NSg/VB+  . K       D   NSg/VB/J K    VP  P  NSg/VB/J NSg/J/P NSg/J/P Nᴹ/Vg/J J/P
> at    the other    end    of the ground     — and  I       should have    croqueted the Queen’s hedgehog
# NSg/P D   NSg/VB/J NSg/VB P  D   N🅪Sg/VB/J+ . VB/C ISg/#r+ VXB    NSg/VXB VP/J      D   NSg$    NSg/VB+
> just now       , only  it       ran     away when    it       saw     mine      coming  ! ”
# J/R  NSg/J/R/C . J/R/C NPr/ISg+ NSg/VPt VB/J NSg/I/C NPr/ISg+ NSg/VPt NSg/I/VB+ Nᴹ/Vg/J . .
>
#
> “ How   do  you    like         the Queen     ? ” said the Cat       in        a    low         voice   .
# . NSg/C VXB ISgPl+ NSg/VB/J/C/P D+  NPr/VB/J+ . . VP/J D   NSg/VB/J+ NPr/J/R/P D/P+ NSg/VB/J/R+ NSg/VB+ .
>
#
> “ Not     at    all          , ” said Alice : “ she’s so          extremely — ” Just then      she  noticed that         the
# . NSg/R/C NSg/P NSg/I/J/C/Dq . . VP/J NPr+  . . K     NSg/I/J/R/C R         . . J/R  NSg/J/R/C ISg+ VP/J    NSg/I/C/Ddem D
> Queen     was close    behind  her     , listening : so          she  went    on  , “ — likely to win    , that
# NPr/VB/J+ VPt NSg/VB/J NSg/J/P ISg/D$+ . Nᴹ/Vg/J   . NSg/I/J/R/C ISg+ NSg/VPt J/P . . . NSg/J  P  NSg/VB . NSg/I/C/Ddem
> it’s hardly worth    while      finishing the game      . ”
# K    R      NSg/VB/J NSg/VB/C/P Nᴹ/Vg/J   D   NSg/VB/J+ . .
>
#
> The Queen     smiled and  passed on  .
# D+  NPr/VB/J+ VP/J   VB/C VP/J   J/P .
>
#
> “ Who    are you    talking to ? ” said the King      , going   up         to Alice , and  looking at    the
# . NPr/I+ VB  ISgPl+ Nᴹ/Vg/J P  . . VP/J D+  NPr/VB/J+ . Nᴹ/Vg/J NSg/VB/J/P P  NPr+  . VB/C Nᴹ/Vg/J NSg/P D
> Cat’s head     with great curiosity .
# NSg$  NPr/VB/J P    NSg/J NSg+      .
>
#
> “ It’s a   friend   of mine      — a   Cheshire Cat       , ” said Alice : “ allow me       to introduce it       . ”
# . K    D/P NPr/VB/J P  NSg/I/VB+ . D/P NPr      NSg/VB/J+ . . VP/J NPr+  . . VB    NPr/ISg+ P  VB        NPr/ISg+ . .
>
#
> “ I       don’t like         the look   of it       at    all          , ” said the King      : “ however , it       may     kiss   my
# . ISg/#r+ VXB   NSg/VB/J/C/P D   NSg/VB P  NPr/ISg+ NSg/P NSg/I/J/C/Dq . . VP/J D   NPr/VB/J+ . . C       . NPr/ISg+ NPr/VXB NSg/VB D$+
> hand    if    it       likes  . ”
# NSg/VB+ NSg/C NPr/ISg+ NPl/V3 . .
>
#
> “ I’d rather     not     , ” the Cat       remarked .
# . K   NPr/VB/J/R NSg/R/C . . D   NSg/VB/J+ VP/J     .
>
#
> “ Don’t be      impertinent , ” said the King      , “ and  don’t look   at    me       like         that          ! ” He       got
# . VXB   NSg/VXB NSg/J       . . VP/J D   NPr/VB/J+ . . VB/C VXB   NSg/VB NSg/P NPr/ISg+ NSg/VB/J/C/P NSg/I/C/Ddem+ . . NPr/ISg+ VP
> behind  Alice as    he       spoke   .
# NSg/J/P NPr+  R/C/P NPr/ISg+ NSg/VPt .
>
#
> “ A    cat       may     look   at    a    king      , ” said Alice . “ I’ve read    that         in        some     book    , but     I
# . D/P+ NSg/VB/J+ NPr/VXB NSg/VB NSg/P D/P+ NPr/VB/J+ . . VP/J NPr+  . . K    NSg/VBP NSg/I/C/Ddem NPr/J/R/P I/J/R/Dq NSg/VB+ . NSg/C/P ISg/#r+
> don’t remember where   . ”
# VXB   NSg/VB   NSg/R/C . .
>
#
> “ Well       , it       must    be      removed , ” said the King      very decidedly , and  he       called the
# . NSg/VB/J/R . NPr/ISg+ NSg/VXB NSg/VXB VP/J    . . VP/J D+  NPr/VB/J+ J/R  R         . VB/C NPr/ISg+ VP/J   D
> Queen     , who    was passing at    the moment , “ My  dear     ! I       wish   you    would have    this    cat
# NPr/VB/J+ . NPr/I+ VPt Nᴹ/Vg/J NSg/P D   NSg+   . . D$+ NSg/VB/J . ISg/#r+ NSg/VB ISgPl+ VXB   NSg/VXB I/Ddem+ NSg/VB/J+
> removed ! ”
# VP/J    . .
>
#
> The Queen     had only  one     way   of settling all           difficulties , great or    small    . “ Off
# D+  NPr/VB/J+ VP  J/R/C NSg/I/J NSg/J P  Nᴹ/Vg/J  NSg/I/J/C/Dq+ NPl+         . NSg/J NPr/C NPr/VB/J . . NSg/VB/J/P
> with his     head      ! ” she  said , without even       looking round      .
# P    ISg/D$+ NPr/VB/J+ . . ISg+ VP/J . C/P     NSg/VB/J/R Nᴹ/Vg/J NSg/VB/J/P .
>
#
> “ I’ll fetch  the executioner myself , ” said the King      eagerly , and  he       hurried off        .
# . K    NSg/VB D   NSg         ISg+   . . VP/J D   NPr/VB/J+ R       . VB/C NPr/ISg+ VP/J    NSg/VB/J/P .
>
#
> Alice thought she  might    as    well       go       back     , and  see    how   the game      was going   on  , as
# NPr+  N🅪Sg/VP ISg+ Nᴹ/VXB/J R/C/P NSg/VB/J/R NSg/VB/J NSg/VB/J . VB/C NSg/VB NSg/C D+  NSg/VB/J+ VPt Nᴹ/Vg/J J/P . R/C/P
> she  heard the Queen’s voice   in        the distance , screaming with passion  . She  had
# ISg+ VP/J  D   NSg$    NSg/VB+ NPr/J/R/P D   N🅪Sg/VB+ . Nᴹ/Vg/J   P    NPrᴹ/VB+ . ISg+ VP
> already heard her     sentence three of the players to be      executed for   having  missed
# R       VP/J  ISg/D$+ NSg/VB+  NSg   P  D+  NPl+    P  NSg/VXB VP/J     R/C/P Nᴹ/Vg/J VP/J
> their turns  , and  she  did  not     like         the look   of things at    all          , as    the game      was in
# D$+   NPl/V3 . VB/C ISg+ VXPt NSg/R/C NSg/VB/J/C/P D   NSg/VB P  NPl+   NSg/P NSg/I/J/C/Dq . R/C/P D+  NSg/VB/J+ VPt NPr/J/R/P
> such   confusion that          she  never knew whether it       was her     turn   or    not     . So          she  went
# NSg/I+ N🅪Sg/VB+  NSg/I/C/Ddem+ ISg+ R     VPt  I/C     NPr/ISg+ VPt ISg/D$+ NSg/VB NPr/C NSg/R/C . NSg/I/J/R/C ISg+ NSg/VPt
> in        search  of her     hedgehog .
# NPr/J/R/P N🅪Sg/VB P  ISg/D$+ NSg/VB+  .
>
#
> The hedgehog was engaged in        a   fight   with another hedgehog , which seemed to Alice
# D+  NSg/VB+  VPt VP/J    NPr/J/R/P D/P NSg/VB+ P    I/D+    NSg/VB+  . I/C+  VP/J   P  NPr+
> an   excellent opportunity for   croqueting one     of them     with the other    : the only
# D/P+ J+        N🅪Sg+       R/C/P Nᴹ/Vg/J    NSg/I/J P  NSg/IPl+ P    D   NSg/VB/J . D   J/R/C
> difficulty was , that         her     flamingo was gone    across to the other    side     of the
# N🅪Sg+      VPt . NSg/I/C/Ddem ISg/D$+ NSg/J    VPt VPp/J/P NSg/P  P  D   NSg/VB/J NSg/VB/J P  D
> garden    , where   Alice could   see    it       trying  in        a   helpless sort   of way    to fly      up         into
# NSg/VB/J+ . NSg/R/C NPr+  NSg/VXB NSg/VB NPr/ISg+ Nᴹ/Vg/J NPr/J/R/P D/P J        NSg/VB P  NSg/J+ P  NSg/VB/J NSg/VB/J/P P
> a   tree    .
# D/P NSg/VB+ .
>
#
> By      the time       she  had caught the flamingo and  brought it       back     , the fight   was over    ,
# NSg/J/P D+  N🅪Sg/VB/J+ ISg+ VP  VP/J   D   NSg/J    VB/C VP      NPr/ISg+ NSg/VB/J . D   NSg/VB+ VPt NSg/J/P .
> and  both   the hedgehogs were    out          of sight    : “ but     it       doesn’t matter   much         , ” thought
# VB/C I/C/Dq D   NPl/V3    NSg/VPt NSg/VB/J/R/P P  N🅪Sg/VB+ . . NSg/C/P NPr/ISg+ VX3     N🅪Sg/VB+ NSg/I/J/R/Dq . . N🅪Sg/VP
> Alice , “ as    all          the arches are gone    from this   side     of the ground     . ” So          she  tucked
# NPr+  . . R/C/P NSg/I/J/C/Dq D   NPl/V3 VB  VPp/J/P P    I/Ddem NSg/VB/J P  D   N🅪Sg/VB/J+ . . NSg/I/J/R/C ISg+ VP/J
> it       away under   her     arm       , that         it       might    not     escape  again , and  went    back     for   a
# NPr/ISg+ VB/J NSg/J/P ISg/D$+ NSg/VB/J+ . NSg/I/C/Ddem NPr/ISg+ Nᴹ/VXB/J NSg/R/C N🅪Sg/VB P     . VB/C NSg/VPt NSg/VB/J R/C/P D/P
> little     more         conversation with her     friend    .
# NPr/I/J/Dq NPr/I/J/R/Dq N🅪Sg/VB      P    ISg/D$+ NPr/VB/J+ .
>
#
> When    she  got back     to the Cheshire Cat       , she  was surprised to find   quite a   large
# NSg/I/C ISg+ VP  NSg/VB/J P  D   NPr      NSg/VB/J+ . ISg+ VPt VP/J      P  NSg/VB R     D/P NSg/J
> crowd   collected round      it       : there was a   dispute going   on  between the executioner ,
# NSg/VB+ VP/J      NSg/VB/J/P NPr/ISg+ . R+    VPt D/P NSg/VB+ Nᴹ/Vg/J J/P NSg/P   D   NSg         .
> the King      , and  the Queen     , who    were    all          talking  at    once  , while      all          the rest    were
# D   NPr/VB/J+ . VB/C D   NPr/VB/J+ . NPr/I+ NSg/VPt NSg/I/J/C/Dq Nᴹ/Vg/J+ NSg/P NSg/C . NSg/VB/C/P NSg/I/J/C/Dq D   NSg/VB+ NSg/VPt
> quite silent , and  looked very uncomfortable .
# R     NSg/J  . VB/C VP/J   J/R  J             .
>
#
> The moment Alice appeared , she  was appealed to by      all          three to settle the
# D+  NSg+   NPr+  VP/J     . ISg+ VPt VP/J     P  NSg/J/P NSg/I/J/C/Dq NSg   P  NSg/VB D+
> question , and  they repeated their arguments to her     , though , as    they all           spoke    at
# NSg/VB+  . VB/C IPl+ VP/J     D$+   NPl/V3+   P  ISg/D$+ . VB/C   . R/C/P IPl+ NSg/I/J/C/Dq+ NSg/VPt+ NSg/P
> once  , she  found  it       very hard     indeed to make   out          exactly what   they said .
# NSg/C . ISg+ NSg/VP NPr/ISg+ J/R  N🅪Sg/J/R R      P  NSg/VB NSg/VB/J/R/P R       NSg/I+ IPl+ VP/J .
>
#
> The executioner’s argument was , that         you    couldn’t cut       off        a   head      unless there
# D   NSg$          N🅪Sg/VB+ VPt . NSg/I/C/Ddem ISgPl+ VXB      NSg/VBP/J NSg/VB/J/P D/P NPr/VB/J+ C      R+
> was a   body    to cut       it       off        from : that         he       had never had to do  such  a   thing before ,
# VPt D/P NSg/VB+ P  NSg/VBP/J NPr/ISg+ NSg/VB/J/P P    . NSg/I/C/Ddem NPr/ISg+ VP  R     VP  P  VXB NSg/I D/P NSg+  C/P    .
> and  he       wasn’t going   to begin  at    his     time      of life     .
# VB/C NPr/ISg+ VPt    Nᴹ/Vg/J P  NSg/VB NSg/P ISg/D$+ N🅪Sg/VB/J P  N🅪Sg/VB+ .
>
#
> The King’s argument was , that         anything  that          had a   head      could   be      beheaded , and
# D   NSg$   N🅪Sg/VB+ VPt . NSg/I/C/Ddem NSg/I/VB+ NSg/I/C/Ddem+ VP  D/P NPr/VB/J+ NSg/VXB NSg/VXB VP/J     . VB/C
> that         you    weren’t to talk    nonsense .
# NSg/I/C/Ddem ISgPl+ VPt     P  N🅪Sg/VB Nᴹ/VB/J+ .
>
#
> The Queen’s argument was , that         if    something wasn’t done      about it       in        less       than no
# D   NSg$    N🅪Sg/VB+ VPt . NSg/I/C/Ddem NSg/C NSg/I/J+  VPt    NSg/VPp/J J/P   NPr/ISg+ NPr/J/R/P VB/J/R/C/P C/P  NSg/Dq/P
> time       she’d have    everybody executed , all          round      . ( It       was this   last     remark that          had
# N🅪Sg/VB/J+ K     NSg/VXB NSg/I+    VP/J     . NSg/I/J/C/Dq NSg/VB/J/P . . NPr/ISg+ VPt I/Ddem NSg/VB/J NSg/VB NSg/I/C/Ddem+ VP
> made the whole  party     look   so          grave     and  anxious . )
# VP   D+  NSg/J+ NSg/VB/J+ NSg/VB NSg/I/J/R/C NSg/VB/J+ VB/C J       . .
>
#
> Alice could   think  of nothing  else    to say    but     “ It       belongs to the Duchess : you’d
# NPr+  NSg/VXB NSg/VB P  NSg/I/J+ NSg/J/C P  NSg/VB NSg/C/P . NPr/ISg+ V3      P  D   NSg/VB  . K
> better     ask    her     about it       . ”
# NSg/VXB/JC NSg/VB ISg/D$+ J/P   NPr/ISg+ . .
>
#
> “ She’s in        prison  , ” the Queen     said to the executioner : “ fetch  her     here . ” And  the
# . K     NPr/J/R/P NSg/VB+ . . D   NPr/VB/J+ VP/J P  D   NSg         . . NSg/VB ISg/D$+ J/R  . . VB/C D
> executioner went     off        like         an  arrow   .
# NSg         NSg/VPt+ NSg/VB/J/P NSg/VB/J/C/P D/P NSg/VB+ .
>
#
> The Cat’s head      began fading  away the moment he       was gone    , and  , by      the time       he       had
# D   NSg$  NPr/VB/J+ VPt   Nᴹ/Vg/J VB/J D   NSg+   NPr/ISg+ VPt VPp/J/P . VB/C . NSg/J/P D   N🅪Sg/VB/J+ NPr/ISg+ VP
> come       back     with the Duchess , it       had entirely disappeared ; so          the King      and  the
# NSg/VBPp/P NSg/VB/J P    D   NSg/VB  . NPr/ISg+ VP  R        VP/J        . NSg/I/J/R/C D   NPr/VB/J+ VB/C D
> executioner ran     wildly up         and  down        looking for   it       , while      the rest   of the party
# NSg         NSg/VPt R      NSg/VB/J/P VB/C N🅪Sg/VB/J/P Nᴹ/Vg/J R/C/P NPr/ISg+ . NSg/VB/C/P D   NSg/VB P  D   NSg/VB/J+
> went    back     to the game      .
# NSg/VPt NSg/VB/J P  D   NSg/VB/J+ .
>
#
>              CHAPTER IX : The Mock     Turtle’s Story
# HeadingStart NSg/VB+ #r . D   NSg/VB/J NSg$     NSg/VB+
>
#
> “ You    can’t think  how   glad     I       am       to see    you    again , you    dear     old   thing ! ” said the
# . ISgPl+ VXB   NSg/VB NSg/C NSg/VB/J ISg/#r+ NPr/VB/J P  NSg/VB ISgPl+ P     . ISgPl+ NSg/VB/J NSg/J NSg+  . . VP/J D
> Duchess , as    she  tucked her     arm       affectionately into Alice’s , and  they walked off
# NSg/VB  . R/C/P ISg+ VP/J   ISg/D$+ NSg/VB/J+ R              P    NSg$    . VB/C IPl+ VP/J   NSg/VB/J/P
> together .
# J        .
>
#
> Alice was very glad     to find   her     in        such   a    pleasant temper     , and  thought to
# NPr+  VPt J/R  NSg/VB/J P  NSg/VB ISg/D$+ NPr/J/R/P NSg/I+ D/P+ NSg/J+   NSg/VB/JC+ . VB/C N🅪Sg/VP P
> herself that          perhaps it       was only  the pepper   that          had made her     so          savage    when
# ISg+    NSg/I/C/Ddem+ NSg/R   NPr/ISg+ VPt J/R/C D+  N🅪Sg/VB+ NSg/I/C/Ddem+ VP  VP   ISg/D$+ NSg/I/J/R/C NPr/VB/J+ NSg/I/C
> they met in        the kitchen .
# IPl+ VP  NPr/J/R/P D+  NSg/VB+ .
>
#
> “ When    I’m a   Duchess , ” she  said to herself , ( not     in        a   very hopeful tone       though ) ,
# . NSg/I/C K   D/P NSg/VB  . . ISg+ VP/J P  ISg+    . . NSg/R/C NPr/J/R/P D/P J/R  NSg/J   N🅪Sg/I/VB+ VB/C   . .
> “ I       won’t have    any    pepper   in        my  kitchen at    all          . Soup     does    very well       without — Maybe
# . ISg/#r+ VXB   NSg/VXB I/R/Dq N🅪Sg/VB+ NPr/J/R/P D$+ NSg/VB+ NSg/P NSg/I/J/C/Dq . N🅪Sg/VB+ NPl/VX3 J/R  NSg/VB/J/R C/P     . NSg/J/R
> it’s always pepper  that          makes  people  hot      - tempered , ” she  went    on  , very much
# K    R      N🅪Sg/VB NSg/I/C/Ddem+ NPl/V3 NPl/VB+ NSg/VB/J . VP/J     . . ISg+ NSg/VPt J/P . J/R  NSg/I/J/R/Dq
> pleased at    having  found  out          a   new   kind  of rule    , “ and  vinegar that          makes  them
# VP/J    NSg/P Nᴹ/Vg/J NSg/VP NSg/VB/J/R/P D/P NSg/J NSg/J P  NSg/VB+ . . VB/C NSg/VB+ NSg/I/C/Ddem+ NPl/V3 NSg/IPl+
> sour     — and  camomile that          makes  them     bitter   — and  — and  barley - sugar   and  such  things
# NSg/VB/J . VB/C ?        NSg/I/C/Ddem+ NPl/V3 NSg/IPl+ NSg/VB/J . VB/C . VB/C Nᴹ     . N🅪Sg/VB VB/C NSg/I NPl+
> that          make   children sweet    - tempered . I       only  wish   people  knew that          : then      they
# NSg/I/C/Ddem+ NSg/VB NPl+     NPr/VB/J . VP/J     . ISg/#r+ J/R/C NSg/VB NPl/VB+ VPt  NSg/I/C/Ddem+ . NSg/J/R/C IPl+
> wouldn’t be      so          stingy about it       , you    know   — ”
# VXB      NSg/VXB NSg/I/J/R/C J      J/P   NPr/ISg+ . ISgPl+ NSg/VB . .
>
#
> She  had quite forgotten the Duchess by      this   time       , and  was a   little     startled when
# ISg+ VP  R     NSg/VPp/J D   NSg/VB  NSg/J/P I/Ddem N🅪Sg/VB/J+ . VB/C VPt D/P NPr/I/J/Dq VP/J     NSg/I/C
> she  heard her     voice   close    to her     ear       . “ You’re thinking about something , my  dear     ,
# ISg+ VP/J  ISg/D$+ NSg/VB+ NSg/VB/J P  ISg/D$+ NSg/VB/J+ . . K      Nᴹ/Vg/J  J/P   NSg/I/J+  . D$+ NSg/VB/J .
> and  that          makes  you    forget to talk    . I       can’t tell   you    just now       what   the moral    of
# VB/C NSg/I/C/Ddem+ NPl/V3 ISgPl+ VB     P  N🅪Sg/VB . ISg/#r+ VXB   NPr/VB ISgPl+ J/R  NSg/J/R/C NSg/I+ D   NSg/VB/J P
> that          is  , but     I       shall remember it       in        a   bit      . ”
# NSg/I/C/Ddem+ VL3 . NSg/C/P ISg/#r+ VXB   NSg/VB   NPr/ISg+ NPr/J/R/P D/P NSg/VPt+ . .
>
#
> “ Perhaps it       hasn’t one     , ” Alice ventured to remark .
# . NSg/R   NPr/ISg+ V3     NSg/I/J . . NPr+  VP/J     P  NSg/VB .
>
#
> “ Tut    , tut    , child   ! ” said the Duchess . “ Everything’s got a   moral    , if    only  you    can
# . NPr/VB . NPr/VB . NSg/VB+ . . VP/J D   NSg/VB  . . NSg$         VP  D/P NSg/VB/J . NSg/C J/R/C ISgPl+ NPr/VXB
> find   it       . ” And  she  squeezed herself up         closer to Alice’s side      as    she  spoke   .
# NSg/VB NPr/ISg+ . . VB/C ISg+ VP/J     ISg+    NSg/VB/J/P NSg/JC P  NSg$    NSg/VB/J+ R/C/P ISg+ NSg/VPt .
>
#
> Alice did  not     much         like         keeping so          close    to her     : first , because the Duchess was
# NPr+  VXPt NSg/R/C NSg/I/J/R/Dq NSg/VB/J/C/P Nᴹ/Vg/J NSg/I/J/R/C NSg/VB/J P  ISg/D$+ . NSg/J . C/P     D   NSg/VB  VPt
> very ugly     ; and  secondly , because she  was exactly the right    height to rest   her
# J/R  NSg/VB/J . VB/C R        . C/P     ISg+ VPt R       D   NPr/VB/J N🅪Sg+  P  NSg/VB ISg/D$+
> chin    upon Alice’s shoulder , and  it       was an  uncomfortably sharp    chin    . However , she
# NPr/VB+ P    NSg$    NSg/VB+  . VB/C NPr/ISg+ VPt D/P R             NPr/VB/J NPr/VB+ . C       . ISg+
> did  not     like         to be      rude , so          she  bore     it       as    well       as    she  could   .
# VXPt NSg/R/C NSg/VB/J/C/P P  NSg/VXB J    . NSg/I/J/R/C ISg+ NSg/VBPt NPr/ISg+ R/C/P NSg/VB/J/R R/C/P ISg+ NSg/VXB .
>
#
> “ The game’s going   on  rather     better     now       , ” she  said , by      way   of keeping up         the
# . D   NSg$   Nᴹ/Vg/J J/P NPr/VB/J/R NSg/VXB/JC NSg/J/R/C . . ISg+ VP/J . NSg/J/P NSg/J P  Nᴹ/Vg/J NSg/VB/J/P D
> conversation a   little     .
# N🅪Sg/VB+     D/P NPr/I/J/Dq .
>
#
> “ ’ Tis so          , ” said the Duchess : “ and  the moral    of that          is  — ‘          Oh     , ’ tis love      , ’ tis
# . . ?   NSg/I/J/R/C . . VP/J D   NSg/VB  . . VB/C D   NSg/VB/J P  NSg/I/C/Ddem+ VL3 . Unlintable NPr/VB . . ?   NPr🅪Sg/VB . . ?
> love      , that          makes  the world   go       round      ! ’ ”
# NPr🅪Sg/VB . NSg/I/C/Ddem+ NPl/V3 D   NSg/VB+ NSg/VB/J NSg/VB/J/P . . .
>
#
> “ Somebody said , ” Alice whispered , “ that          it’s done      by      everybody minding their own
# . NSg/I+   VP/J . . NPr+  VP/J      . . NSg/I/C/Ddem+ K    NSg/VPp/J NSg/J/P NSg/I+    Nᴹ/Vg/J D$+   NSg/VB/J
> business ! ”
# N🅪Sg/J+  . .
>
#
> “ Ah       , well       ! It       means  much         the same thing , ” said the Duchess , digging her     sharp
# . NSg/I/VB . NSg/VB/J/R . NPr/ISg+ NPl/V3 NSg/I/J/R/Dq D+  I/J+ NSg+  . . VP/J D   NSg/VB  . NSg/VB  ISg/D$+ NPr/VB/J
> little     chin    into Alice’s shoulder as    she  added , “ and  the moral    of that          is  — ‘          Take
# NPr/I/J/Dq NPr/VB+ P    NSg$    NSg/VB+  R/C/P ISg+ VP/J  . . VB/C D   NSg/VB/J P  NSg/I/C/Ddem+ VL3 . Unlintable NSg/VB
> care    of the sense    , and  the sounds  will    take   care    of themselves . ’ ”
# N🅪Sg/VB P  D   N🅪Sg/VB+ . VB/C D   NPl/V3+ NPr/VXB NSg/VB N🅪Sg/VB P  IPl+       . . .
>
#
> “ How   fond     she  is  of finding morals in        things ! ” Alice thought to herself .
# . NSg/C NSg/VB/J ISg+ VL3 P  Nᴹ/Vg/J NPl/V3 NPr/J/R/P NPl+   . . NPr+  N🅪Sg/VP P  ISg+    .
>
#
> “ I       dare    say    you’re wondering why    I       don’t put     my  arm       round      your waist , ” the
# . ISg/#r+ NPr/VXB NSg/VB K      Nᴹ/Vg/J   NSg/VB ISg/#r+ VXB   NSg/VBP D$+ NSg/VB/J+ NSg/VB/J/P D$+  NSg+  . . D
> Duchess said after a   pause   : “ the reason   is  , that          I’m doubtful about the temper
# NSg/VB  VP/J P     D/P NSg/VB+ . . D   N🅪Sg/VB+ VL3 . NSg/I/C/Ddem+ K   NSg/J    J/P   D   NSg/VB/JC
> of your flamingo . Shall I       try      the experiment ? ”
# P  D$+  NSg/J    . VXB   ISg/#r+ NSg/VB/J D+  NSg/VB+    . .
>
#
> “ He       might    bite   , ” Alice cautiously replied , not     feeling   at    all           anxious to have
# . NPr/ISg+ Nᴹ/VXB/J NSg/VB . . NPr+  R          VP/J    . NSg/R/C N🅪Sg/Vg/J NSg/P NSg/I/J/C/Dq+ J+      P  NSg/VXB
> the experiment tried .
# D+  NSg/VB+    VP/J  .
>
#
> “ Very true     , ” said the Duchess : “ flamingoes and  mustard both   bite   . And  the moral
# . J/R  NSg/VB/J . . VP/J D   NSg/VB  . . NPl        VB/C Nᴹ/J    I/C/Dq NSg/VB . VB/C D   NSg/VB/J
> of that          is  — ‘          Birds  of a    feather flock   together . ’ ”
# P  NSg/I/C/Ddem+ VL3 . Unlintable NPl/V3 P  D/P+ NSg/VB+ NSg/VB+ J        . . .
>
#
> “ Only  mustard isn’t   a   bird      , ” Alice remarked .
# . J/R/C Nᴹ/J    NSg/VX3 D/P NPr/VB/J+ . . NPr+  VP/J     .
>
#
> “ Right    , as    usual , ” said the Duchess : “ what   a   clear    way    you    have    of putting
# . NPr/VB/J . R/C/P NSg/J . . VP/J D   NSg/VB  . . NSg/I+ D/P NSg/VB/J NSg/J+ ISgPl+ NSg/VXB P  Nᴹ/Vg/J
> things ! ”
# NPl+   . .
>
#
> “ It’s a    mineral , I       think  , ” said Alice .
# . K    D/P+ NSg/J+  . ISg/#r+ NSg/VB . . VP/J NPr+  .
>
#
> “ Of course  it       is  , ” said the Duchess , who    seemed ready    to agree to everything
# . P  NSg/VB+ NPr/ISg+ VL3 . . VP/J D   NSg/VB  . NPr/I+ VP/J   NSg/VB/J P  VB    P  NSg/I/VB+
> that         Alice said ; “ there’s a   large mustard - mine      near       here . And  the moral    of that
# NSg/I/C/Ddem NPr+  VP/J . . K       D/P NSg/J Nᴹ/J    . NSg/I/VB+ NSg/VB/J/P J/R  . VB/C D   NSg/VB/J P  NSg/I/C/Ddem+
> is  — ‘          The more         there is  of mine      , the less       there is  of yours . ’ ”
# VL3 . Unlintable D   NPr/I/J/R/Dq R     VL3 P  NSg/I/VB+ . D   VB/J/R/C/P R     VL3 P  I+    . . .
>
#
> “ Oh     , I       know   ! ” exclaimed Alice , who    had not     attended to this    last      remark  , “ it’s a
# . NPr/VB . ISg/#r+ NSg/VB . . VP/J      NPr+  . NPr/I+ VP  NSg/R/C VP/J     P  I/Ddem+ NSg/VB/J+ NSg/VB+ . . K    D/P+
> vegetable . It       doesn’t look   like         one     , but     it       is  . ”
# NSg/J+    . NPr/ISg+ VX3     NSg/VB NSg/VB/J/C/P NSg/I/J . NSg/C/P NPr/ISg+ VL3 . .
>
#
> “ I       quite agree with you    , ” said the Duchess ; “ and  the moral    of that          is  — ‘          Be      what
# . ISg/#r+ R     VB    P    ISgPl+ . . VP/J D   NSg/VB  . . VB/C D   NSg/VB/J P  NSg/I/C/Ddem+ VL3 . Unlintable NSg/VXB NSg/I+
> you    would seem to be      ’ — or    if    you’d like         it       put     more         simply — ‘          Never imagine
# ISgPl+ VXB   VB   P  NSg/VXB . . NPr/C NSg/C K     NSg/VB/J/C/P NPr/ISg+ NSg/VBP NPr/I/J/R/Dq R      . Unlintable R     NSg/VB
> yourself not     to be      otherwise than what   it       might    appear to others that         what   you
# ISg+     NSg/R/C P  NSg/VXB J/R       C/P  NSg/I+ NPr/ISg+ Nᴹ/VXB/J VB     P  NPl/V3 NSg/I/C/Ddem NSg/I+ ISgPl+
> were    or    might    have    been    was not     otherwise than what   you    had been    would have
# NSg/VPt NPr/C Nᴹ/VXB/J NSg/VXB NSg/VPp VPt NSg/R/C J/R       C/P  NSg/I+ ISgPl+ VP  NSg/VPp VXB   NSg/VXB
> appeared to them     to be      otherwise . ’ ”
# VP/J     P  NSg/IPl+ P  NSg/VXB J/R       . . .
>
#
> “ I       think  I       should understand that         better     , ” Alice said very politely , “ if    I       had
# . ISg/#r+ NSg/VB ISg/#r+ VXB    VB         NSg/I/C/Ddem NSg/VXB/JC . . NPr+  VP/J J/R  R        . . NSg/C ISg/#r+ VP
> it       written down        : but     I       can’t quite follow it       as    you    say    it       . ”
# NPr/ISg+ VPp/J   N🅪Sg/VB/J/P . NSg/C/P ISg/#r+ VXB   R     NSg/VB NPr/ISg+ R/C/P ISgPl+ NSg/VB NPr/ISg+ . .
>
#
> “ That’s nothing  to what   I       could   say    if    I       chose   , ” the Duchess replied , in        a
# . NSg$   NSg/I/J+ P  NSg/I+ ISg/#r+ NSg/VXB NSg/VB NSg/C ISg/#r+ NSg/VPt . . D   NSg/VB  VP/J    . NPr/J/R/P D/P
> pleased tone       .
# VP/J    N🅪Sg/I/VB+ .
>
#
> “ Pray don’t trouble  yourself to say    it       any    longer than that          , ” said Alice .
# . VB   VXB   N🅪Sg/VB+ ISg+     P  NSg/VB NPr/ISg+ I/R/Dq NSg/JC C/P  NSg/I/C/Ddem+ . . VP/J NPr+  .
>
#
> “ Oh     , don’t talk    about trouble  ! ” said the Duchess . “ I       make   you    a   present  of
# . NPr/VB . VXB   N🅪Sg/VB J/P   N🅪Sg/VB+ . . VP/J D   NSg/VB  . . ISg/#r+ NSg/VB ISgPl+ D/P NSg/VB/J P
> everything I’ve said as    yet      . ”
# NSg/I/VB+  K    VP/J R/C/P NSg/VB/C . .
>
#
> “ A   cheap    sort   of present  ! ” thought Alice . “ I’m glad     they don’t give   birthday
# . D/P NSg/VB/J NSg/VB P  NSg/VB/J . . N🅪Sg/VP NPr+  . . K   NSg/VB/J IPl+ VXB   NSg/VB NSg/VB+
> presents like         that          ! ” But     she  did  not     venture to say    it       out          loud  .
# NPl/V3+  NSg/VB/J/C/P NSg/I/C/Ddem+ . . NSg/C/P ISg+ VXPt NSg/R/C NSg/VB+ P  NSg/VB NPr/ISg+ NSg/VB/J/R/P NSg/J .
>
#
> “ Thinking again ? ” the Duchess asked , with another dig    of her     sharp    little     chin    .
# . Nᴹ/Vg/J  P     . . D   NSg/VB  VP/J  . P    I/D     NSg/VB P  ISg/D$+ NPr/VB/J NPr/I/J/Dq NPr/VB+ .
>
#
> “ I’ve a   right     to think  , ” said Alice sharply , for   she  was beginning to feel     a
# . K    D/P NPr/VB/J+ P  NSg/VB . . VP/J NPr+  R       . R/C/P ISg+ VPt NSg/Vg/J+ P  NSg/I/VB D/P
> little     worried .
# NPr/I/J/Dq VP/J    .
>
#
> “ Just about as    much         right    , ” said the Duchess , “ as    pigs    have    to fly      ; and  the m           — ”
# . J/R  J/P   R/C/P NSg/I/J/R/Dq NPr/VB/J . . VP/J D   NSg/VB  . . R/C/P NPl/V3+ NSg/VXB P  NSg/VB/J . VB/C D   NPr/VB/J/#r . .
>
#
> But     here , to Alice’s great  surprise , the Duchess’s voice   died away , even       in        the
# NSg/C/P J/R  . P  NSg$    NSg/J+ NSg/VB+  . D   NSg$      NSg/VB+ VP/J VB/J . NSg/VB/J/R NPr/J/R/P D
> middle   of her     favourite     word    ‘          moral    , ’ and  the arm       that          was linked into hers
# NSg/VB/J P  ISg/D$+ NSg/VB/J/Comm NSg/VB+ Unlintable NSg/VB/J . . VB/C D   NSg/VB/J+ NSg/I/C/Ddem+ VPt VP/J   P    ISg+
> began to tremble . Alice looked up         , and  there stood the Queen     in        front    of them     ,
# VPt   P  NSg/VB  . NPr+  VP/J   NSg/VB/J/P . VB/C R+    VP    D   NPr/VB/J+ NPr/J/R/P NSg/VB/J P  NSg/IPl+ .
> with her     arms    folded , frowning like         a   thunderstorm .
# P    ISg/D$+ NPl/V3+ VP/J   . Nᴹ/Vg/J  NSg/VB/J/C/P D/P NSg          .
>
#
> “ A    fine      day     , your Majesty ! ” the Duchess began in        a   low        , weak voice   .
# . D/P+ NSg/VB/J+ NPr🅪Sg+ . D$+  N🅪Sg/I+ . . D   NSg/VB  VPt   NPr/J/R/P D/P NSg/VB/J/R . J    NSg/VB+ .
>
#
> “ Now       , I       give   you    fair      warning    , ” shouted the Queen     , stamping on  the ground     as    she
# . NSg/J/R/C . ISg/#r+ NSg/VB ISgPl+ NSg/VB/J+ N🅪Sg/Vg/J+ . . VP/J    D+  NPr/VB/J+ . NSg      J/P D+  N🅪Sg/VB/J+ R/C/P ISg+
> spoke   ; “ either you    or    your head      must    be      off        , and  that          in        about half      no        time       !
# NSg/VPt . . I/C    ISgPl+ NPr/C D$+  NPr/VB/J+ NSg/VXB NSg/VXB NSg/VB/J/P . VB/C NSg/I/C/Ddem+ NPr/J/R/P J/P   N🅪Sg/J/P+ NSg/Dq/P+ N🅪Sg/VB/J+ .
> Take   your choice  ! ”
# NSg/VB D$+  N🅪Sg/J+ . .
>
#
> The Duchess took her     choice  , and  was gone    in        a   moment .
# D   NSg/VB  VPt  ISg/D$+ N🅪Sg/J+ . VB/C VPt VPp/J/P NPr/J/R/P D/P NSg+   .
>
#
> “ Let’s go       on  with the game      , ” the Queen     said to Alice ; and  Alice was too much
# . NSg$  NSg/VB/J J/P P    D   NSg/VB/J+ . . D   NPr/VB/J+ VP/J P  NPr+  . VB/C NPr+  VPt R   NSg/I/J/R/Dq
> frightened to say    a   word    , but     slowly followed her     back     to the croquet - ground     .
# VP/J       P  NSg/VB D/P NSg/VB+ . NSg/C/P R      VP/J     ISg/D$+ NSg/VB/J P  D   NSg/VB  . N🅪Sg/VB/J+ .
>
#
> The other     guests  had taken advantage of the Queen’s absence , and  were    resting in
# D+  NSg/VB/J+ NPl/V3+ VP  VPp/J N🅪Sg/VB   P  D   NSg$    N🅪Sg+   . VB/C NSg/VPt Nᴹ/Vg/J NPr/J/R/P
> the shade    : however , the moment they saw     her     , they hurried back     to the game      , the
# D   N🅪Sg/VB+ . C       . D   NSg+   IPl+ NSg/VPt ISg/D$+ . IPl+ VP/J    NSg/VB/J P  D   NSg/VB/J+ . D
> Queen     merely remarking that         a   moment’s delay      would cost       them     their lives .
# NPr/VB/J+ R      Nᴹ/Vg/J   NSg/I/C/Ddem D/P NSg$     NSg/VPt/J+ VXB   N🅪Sg/VBP/J NSg/IPl+ D$+   V3+   .
>
#
> All           the time       they were    playing the Queen     never left     off        quarrelling with the
# NSg/I/J/C/Dq+ D+  N🅪Sg/VB/J+ IPl+ NSg/VPt Nᴹ/Vg/J D+  NPr/VB/J+ R     NPr/VP/J NSg/VB/J/P Nᴹ/VB/Comm  P    D
> other    players , and  shouting “ Off        with his     head      ! ” or    “ Off        with her     head      ! ” Those
# NSg/VB/J NPl+    . VB/C Nᴹ/Vg/J+ . NSg/VB/J/P P    ISg/D$+ NPr/VB/J+ . . NPr/C . NSg/VB/J/P P    ISg/D$+ NPr/VB/J+ . . I/Ddem+
> whom she  sentenced were    taken into custody by      the soldiers , who   of course  had to
# I+   ISg+ VP/J      NSg/VPt VPp/J P    Nᴹ+     NSg/J/P D   NPl/V3+  . NPr/I P  NSg/VB+ VP  P
> leave  off        being       arches to do  this    , so          that          by      the end    of half      an  hour or    so
# NSg/VB NSg/VB/J/P N🅪Sg/Vg/J/C NPl/V3 P  VXB I/Ddem+ . NSg/I/J/R/C NSg/I/C/Ddem+ NSg/J/P D   NSg/VB P  N🅪Sg/J/P+ D/P NSg+ NPr/C NSg/I/J/R/C
> there were    no       arches left     , and  all          the players , except the King      , the Queen     , and
# R+    NSg/VPt NSg/Dq/P NPl/V3 NPr/VP/J . VB/C NSg/I/J/C/Dq D   NPl+    . VB/C/P D   NPr/VB/J+ . D   NPr/VB/J+ . VB/C
> Alice , were    in        custody and  under   sentence of execution .
# NPr+  . NSg/VPt NPr/J/R/P Nᴹ+     VB/C NSg/J/P NSg/VB   P  N🅪Sg+     .
>
#
> Then      the Queen     left      off        , quite out          of breath     , and  said to Alice , “ Have    you    seen
# NSg/J/R/C D+  NPr/VB/J+ NPr/VP/J+ NSg/VB/J/P . R     NSg/VB/J/R/P P  N🅪Sg/VB/J+ . VB/C VP/J P  NPr+  . . NSg/VXB ISgPl+ NSg/VPp
> the Mock      Turtle  yet      ? ”
# D+  NSg/VB/J+ NSg/VB+ NSg/VB/C . .
>
#
> “ No       , ” said Alice . “ I       don’t even       know   what   a   Mock     Turtle  is  . ”
# . NSg/Dq/P . . VP/J NPr+  . . ISg/#r+ VXB   NSg/VB/J/R NSg/VB NSg/I+ D/P NSg/VB/J NSg/VB+ VL3 . .
>
#
> “ It’s the thing Mock      Turtle  Soup     is  made from , ” said the Queen     .
# . K    D+  NSg+  NSg/VB/J+ NSg/VB+ N🅪Sg/VB+ VL3 VP   P    . . VP/J D   NPr/VB/J+ .
>
#
> “ I       never saw     one     , or    heard of one     , ” said Alice .
# . ISg/#r+ R     NSg/VPt NSg/I/J . NPr/C VP/J  P  NSg/I/J . . VP/J NPr+  .
>
#
> “ Come       on  , then      , ” said the Queen     , “ and  he       shall tell   you    his     history . ”
# . NSg/VBPp/P J/P . NSg/J/R/C . . VP/J D+  NPr/VB/J+ . . VB/C NPr/ISg+ VXB   NPr/VB ISgPl+ ISg/D$+ N🅪Sg+   . .
>
#
> As    they walked off        together , Alice heard the King      say    in        a    low         voice   , to the
# R/C/P IPl+ VP/J   NSg/VB/J/P J        . NPr+  VP/J  D+  NPr/VB/J+ NSg/VB NPr/J/R/P D/P+ NSg/VB/J/R+ NSg/VB+ . P  D+
> company  generally , “ You    are all          pardoned . ” “ Come       , that’s a    good     thing ! ” she  said
# N🅪Sg/VB+ R         . . ISgPl+ VB  NSg/I/J/C/Dq VP/J     . . . NSg/VBPp/P . NSg$   D/P+ NPr/VB/J NSg+  . . ISg+ VP/J
> to herself , for   she  had felt      quite unhappy  at    the number     of executions the Queen
# P  ISg+    . R/C/P ISg+ VP  N🅪Sg/VP/J R     NSg/VB/J NSg/P D   N🅪Sg/VB/JC P  NPl+       D+  NPr/VB/J+
> had ordered .
# VP  VP/J    .
>
#
> They very soon came      upon a   Gryphon , lying   fast       asleep in        the sun     . ( If    you    don’t
# IPl+ J/R  J/R  NSg/VPt/P P    D/P ?       . Nᴹ/Vg/J NSg/VB/J/R J      NPr/J/R/P D   NPr/VB+ . . NSg/C ISgPl+ VXB
> know   what   a   Gryphon is  , look   at    the picture . ) “ Up         , lazy      thing ! ” said the Queen     ,
# NSg/VB NSg/I+ D/P ?       VL3 . NSg/VB NSg/P D   NSg/VB+ . . . NSg/VB/J/P . NSg/VB/J+ NSg+  . . VP/J D+  NPr/VB/J+ .
> “ and  take   this    young    lady    to see    the Mock      Turtle  , and  to hear his     history . I
# . VB/C NSg/VB I/Ddem+ NPr/VB/J NPr/VB+ P  NSg/VB D+  NSg/VB/J+ NSg/VB+ . VB/C P  VB   ISg/D$+ N🅪Sg+   . ISg/#r+
> must    go       back     and  see    after some      executions I       have    ordered ; ” and  she  walked off        ,
# NSg/VXB NSg/VB/J NSg/VB/J VB/C NSg/VB P     I/J/R/Dq+ NPl+       ISg/#r+ NSg/VXB VP/J    . . VB/C ISg+ VP/J   NSg/VB/J/P .
> leaving Alice alone with the Gryphon . Alice did  not     quite like         the look   of the
# Nᴹ/Vg/J NPr+  J     P    D   ?       . NPr+  VXPt NSg/R/C R     NSg/VB/J/C/P D   NSg/VB P  D+
> creature , but     on  the whole she  thought it       would be      quite as    safe     to stay     with it
# NSg+     . NSg/C/P J/P D+  NSg/J ISg+ N🅪Sg/VP NPr/ISg+ VXB   NSg/VXB R     R/C/P NSg/VB/J P  NSg/VB/J P    NPr/ISg+
> as    to go       after that         savage    Queen     : so          she  waited .
# R/C/P P  NSg/VB/J P     NSg/I/C/Ddem NPr/VB/J+ NPr/VB/J+ . NSg/I/J/R/C ISg+ VP/J   .
>
#
> The Gryphon sat      up         and  rubbed its     eyes    : then      it       watched the Queen     till       she  was
# D   ?       NSg/VP/J NSg/VB/J/P VB/C VP/J   ISg/D$+ NPl/V3+ . NSg/J/R/C NPr/ISg+ VP/J    D   NPr/VB/J+ NSg/VB/C/P ISg+ VPt
> out          of sight    : then      it       chuckled . “ What   fun     ! ” said the Gryphon , half      to itself ,
# NSg/VB/J/R/P P  N🅪Sg/VB+ . NSg/J/R/C NPr/ISg+ VP/J     . . NSg/I+ Nᴹ/VB/J . . VP/J D   ?       . N🅪Sg/J/P+ P  ISg+   .
> half      to Alice .
# N🅪Sg/J/P+ P  NPr+  .
>
#
> “ What   is  the fun     ? ” said Alice .
# . NSg/I+ VL3 D   Nᴹ/VB/J . . VP/J NPr+  .
>
#
> “ Why    , she  , ” said the Gryphon . “ It’s all          her     fancy    , that          : they never executes
# . NSg/VB . ISg+ . . VP/J D   ?       . . K    NSg/I/J/C/Dq ISg/D$+ NSg/VB/J . NSg/I/C/Ddem+ . IPl+ R     V3
> nobody , you    know   . Come       on  ! ”
# NSg/I+ . ISgPl+ NSg/VB . NSg/VBPp/P J/P . .
>
#
> “ Everybody says   ‘          come       on  ! ’ here , ” thought Alice , as    she  went    slowly after it       : “ I
# . NSg/I+    NPl/V3 Unlintable NSg/VBPp/P J/P . . J/R  . . N🅪Sg/VP NPr+  . R/C/P ISg+ NSg/VPt R      P     NPr/ISg+ . . ISg/#r+
> never was so          ordered about in        all           my  life     , never ! ”
# R     VPt NSg/I/J/R/C VP/J    J/P   NPr/J/R/P NSg/I/J/C/Dq+ D$+ N🅪Sg/VB+ . R     . .
>
#
> They had not     gone    far      before they saw     the Mock     Turtle  in        the distance , sitting
# IPl+ VP  NSg/R/C VPp/J/P NSg/VB/J C/P    IPl+ NSg/VPt D   NSg/VB/J NSg/VB+ NPr/J/R/P D+  N🅪Sg/VB+ . NSg/Vg/J
> sad      and  lonely on  a   little     ledge  of rock       , and  , as    they came      nearer , Alice could
# NSg/VB/J VB/C J/R    J/P D/P NPr/I/J/Dq NSg/VB P  NPr🅪Sg/VB+ . VB/C . R/C/P IPl+ NSg/VPt/P NSg/JC . NPr+  NSg/VXB
> hear him  sighing as    if    his     heart    would break   . She  pitied him  deeply . “ What   is
# VB   ISg+ Nᴹ/Vg/J R/C/P NSg/C ISg/D$+ N🅪Sg/VB+ VXB   NSg/VB+ . ISg+ VP/J   ISg+ R      . . NSg/I+ VL3
> his     sorrow  ? ” she  asked the Gryphon , and  the Gryphon answered , very nearly in        the
# ISg/D$+ N🅪Sg/VB . . ISg+ VP/J  D   ?       . VB/C D   ?       VP/J     . J/R  R      NPr/J/R/P D
> same words   as    before , “ It’s all          his     fancy    , that          : he       hasn’t got no       sorrow  , you
# I/J  NPl/V3+ R/C/P C/P    . . K    NSg/I/J/C/Dq ISg/D$+ NSg/VB/J . NSg/I/C/Ddem+ . NPr/ISg+ V3     VP  NSg/Dq/P N🅪Sg/VB . ISgPl+
> know   . Come       on  ! ”
# NSg/VB . NSg/VBPp/P J/P . .
>
#
> So          they went    up         to the Mock      Turtle  , who    looked at    them     with large eyes   full     of
# NSg/I/J/R/C IPl+ NSg/VPt NSg/VB/J/P P  D+  NSg/VB/J+ NSg/VB+ . NPr/I+ VP/J   NSg/P NSg/IPl+ P    NSg/J NPl/V3 NSg/VB/J P
> tears   , but     said nothing  .
# NPl/V3+ . NSg/C/P VP/J NSg/I/J+ .
>
#
> “ This   here young     lady    , ” said the Gryphon , “ she  wants  for   to know   your history ,
# . I/Ddem J/R  NPr/VB/J+ NPr/VB+ . . VP/J D   ?       . . ISg+ NPl/V3 R/C/P P  NSg/VB D$+  N🅪Sg+   .
> she  do  . ”
# ISg+ VXB . .
>
#
> “ I’ll tell   it       her     , ” said the Mock     Turtle  in        a   deep  , hollow   tone       : “ sit    down        , both
# . K    NPr/VB NPr/ISg+ ISg/D$+ . . VP/J D   NSg/VB/J NSg/VB+ NPr/J/R/P D/P NSg/J . NSg/VB/J N🅪Sg/I/VB+ . . NSg/VB N🅪Sg/VB/J/P . I/C/Dq
> of you    , and  don’t speak  a   word    till       I’ve finished . ”
# P  ISgPl+ . VB/C VXB   NSg/VB D/P NSg/VB+ NSg/VB/C/P K    VP/J     . .
>
#
> So          they sat      down        , and  nobody spoke   for   some      minutes . Alice thought to herself ,
# NSg/I/J/R/C IPl+ NSg/VP/J N🅪Sg/VB/J/P . VB/C NSg/I+ NSg/VPt R/C/P I/J/R/Dq+ NPl/V3+ . NPr+  N🅪Sg/VP P  ISg+    .
> “ I       don’t see    how   he       can     ever finish , if    he       doesn’t begin  . ” But     she  waited
# . ISg/#r+ VXB   NSg/VB NSg/C NPr/ISg+ NPr/VXB J/R  NSg/VB . NSg/C NPr/ISg+ VX3     NSg/VB . . NSg/C/P ISg+ VP/J
> patiently .
# R         .
>
#
> “ Once  , ” said the Mock      Turtle  at    last     , with a   deep  sigh   , “ I       was a   real  Turtle . ”
# . NSg/C . . VP/J D+  NSg/VB/J+ NSg/VB+ NSg/P NSg/VB/J . P    D/P NSg/J NSg/VB . . ISg/#r+ VPt D/P NSg/J NSg/VB . .
>
#
> These   words   were    followed by      a   very long      silence , broken only  by      an  occasional
# I/Ddem+ NPl/V3+ NSg/VPt VP/J     NSg/J/P D/P J/R  NPr/VB/J+ NSg/VB+ . VPp/J  J/R/C NSg/J/P D/P NSg/J
> exclamation of “ Hjckrrh ! ” from the Gryphon , and  the constant heavy    sobbing  of
# NSg         P  . ?       . . P    D   ?       . VB/C D   NSg/J    NSg/VB/J NSg/Vg/J P
> the Mock     Turtle  . Alice was very nearly getting up         and  saying    , “ Thank  you    , sir     ,
# D   NSg/VB/J NSg/VB+ . NPr+  VPt J/R  R      NSg/Vg  NSg/VB/J/P VB/C N🅪Sg/Vg/J . . NSg/VB ISgPl+ . NPr/VB+ .
> for   your interesting story   , ” but     she  could   not     help   thinking there must    be      more
# R/C/P D$+  Vg/J+       NSg/VB+ . . NSg/C/P ISg+ NSg/VXB NSg/R/C NSg/VB Nᴹ/Vg/J  R+    NSg/VXB NSg/VXB NPr/I/J/R/Dq
> to come       , so          she  sat      still      and  said nothing  .
# P  NSg/VBPp/P . NSg/I/J/R/C ISg+ NSg/VP/J NSg/VB/J/R VB/C VP/J NSg/I/J+ .
>
#
> “ When    we   were    little     , ” the Mock      Turtle  went    on  at    last     , more         calmly , though
# . NSg/I/C IPl+ NSg/VPt NPr/I/J/Dq . . D+  NSg/VB/J+ NSg/VB+ NSg/VPt J/P NSg/P NSg/VB/J . NPr/I/J/R/Dq R      . VB/C
> still      sobbing  a   little     now       and  then      , “ we   went    to school  in        the sea  . The master
# NSg/VB/J/R NSg/Vg/J D/P NPr/I/J/Dq NSg/J/R/C VB/C NSg/J/R/C . . IPl+ NSg/VPt P  N🅪Sg/VB NPr/J/R/P D   NSg+ . D+  NPr/VB/J+
> was an  old   Turtle — we   used to call   him  Tortoise — ”
# VPt D/P NSg/J NSg/VB . IPl+ VP/J P  NSg/VB ISg+ NSg+     . .
>
#
> “ Why    did  you    call   him  Tortoise , if    he       wasn’t one     ? ” Alice asked .
# . NSg/VB VXPt ISgPl+ NSg/VB ISg+ NSg+     . NSg/C NPr/ISg+ VPt    NSg/I/J . . NPr+  VP/J  .
>
#
> “ We   called him  Tortoise because he       taught us       , ” said the Mock      Turtle  angrily :
# . IPl+ VP/J   ISg+ NSg+     C/P     NPr/ISg+ VP     NPr/IPl+ . . VP/J D+  NSg/VB/J+ NSg/VB+ R       .
> “ really you    are very dull ! ”
# . R      ISgPl+ VB  J/R  VB/J . .
>
#
> “ You    ought     to be      ashamed of yourself for   asking  such   a    simple    question , ” added
# . ISgPl+ NSg/I/VXB P  NSg/VXB J       P  ISg+     R/C/P Nᴹ/Vg/J NSg/I+ D/P+ NSg/VB/J+ NSg/VB+  . . VP/J
> the Gryphon ; and  then      they both   sat      silent and  looked at    poor     Alice , who    felt
# D   ?       . VB/C NSg/J/R/C IPl+ I/C/Dq NSg/VP/J NSg/J  VB/C VP/J   NSg/P NSg/VB/J NPr+  . NPr/I+ N🅪Sg/VP/J
> ready    to sink   into the earth    . At    last     the Gryphon said to the Mock     Turtle  ,
# NSg/VB/J P  NSg/VB P    D   NPrᴹ/VB+ . NSg/P NSg/VB/J D   ?       VP/J P  D   NSg/VB/J NSg/VB+ .
> “ Drive   on  , old   fellow ! Don’t be      all          day     about it       ! ” and  he       went    on  in        these
# . N🅪Sg/VB J/P . NSg/J NSg    . VXB   NSg/VXB NSg/I/J/C/Dq NPr🅪Sg+ J/P   NPr/ISg+ . . VB/C NPr/ISg+ NSg/VPt J/P NPr/J/R/P I/Ddem+
> words   :
# NPl/V3+ .
>
#
> “ Yes    , we   went    to school  in        the sea  , though you    mayn’t believe it       — ”
# . NPl/VB . IPl+ NSg/VPt P  N🅪Sg/VB NPr/J/R/P D+  NSg+ . VB/C   ISgPl+ VXB    VB      NPr/ISg+ . .
>
#
> “ I       never said I       didn’t ! ” interrupted Alice .
# . ISg/#r+ R     VP/J ISg/#r+ VXPt   . . VP/J        NPr+  .
>
#
> “ You    did  , ” said the Mock      Turtle  .
# . ISgPl+ VXPt . . VP/J D+  NSg/VB/J+ NSg/VB+ .
>
#
> “ Hold     your tongue   ! ” added the Gryphon , before Alice could   speak  again . The Mock
# . NSg/VB/J D$+  N🅪Sg/VB+ . . VP/J  D   ?       . C/P    NPr+  NSg/VXB NSg/VB P     . D+  NSg/VB/J+
> Turtle  went    on  .
# NSg/VB+ NSg/VPt J/P .
>
#
> “ We   had the best       of educations — in        fact , we   went    to school  every day     — ”
# . IPl+ VP  D   NPr/VXB/JS P  NPl        . NPr/J/R/P NSg+ . IPl+ NSg/VPt P  N🅪Sg/VB Dq    NPr🅪Sg+ . .
>
#
> “ I’ve been    to a   day     - school   , too , ” said Alice ; “ you    needn’t be      so          proud as    all
# . K    NSg/VPp P  D/P NPr🅪Sg+ . N🅪Sg/VB+ . R   . . VP/J NPr+  . . ISgPl+ VXB     NSg/VXB NSg/I/J/R/C J     R/C/P NSg/I/J/C/Dq
> that          . ”
# NSg/I/C/Ddem+ . .
>
#
> “ With extras ? ” asked the Mock      Turtle  a   little     anxiously .
# . P    NPl+   . . VP/J  D+  NSg/VB/J+ NSg/VB+ D/P NPr/I/J/Dq R         .
>
#
> “ Yes    , ” said Alice , “ we   learned French      and  music      . ”
# . NPl/VB . . VP/J NPr+  . . IPl+ VP/J    NPr🅪Sg/VB/J VB/C N🅪Sg/VB/J+ . .
>
#
> “ And  washing ? ” said the Mock      Turtle  .
# . VB/C Nᴹ/Vg/J . . VP/J D+  NSg/VB/J+ NSg/VB+ .
>
#
> “ Certainly not     ! ” said Alice indignantly .
# . R         NSg/R/C . . VP/J NPr+  R           .
>
#
> “ Ah       ! then      yours wasn’t a   really good     school   , ” said the Mock     Turtle  in        a   tone      of
# . NSg/I/VB . NSg/J/R/C I+    VPt    D/P R      NPr/VB/J N🅪Sg/VB+ . . VP/J D   NSg/VB/J NSg/VB+ NPr/J/R/P D/P N🅪Sg/I/VB P
> great relief . “ Now       at    ours they had at    the end    of the bill    , ‘          French      , music      , and
# NSg/J NSg/J+ . . NSg/J/R/C NSg/P I+   IPl+ VP  NSg/P D   NSg/VB P  D+  NPr/VB+ . Unlintable NPr🅪Sg/VB/J . N🅪Sg/VB/J+ . VB/C
> washing — extra . ’ ”
# Nᴹ/Vg/J . NSg/J . . .
>
#
> “ You    couldn’t have    wanted it       much         , ” said Alice ; “ living  at    the bottom   of the
# . ISgPl+ VXB      NSg/VXB VP/J   NPr/ISg+ NSg/I/J/R/Dq . . VP/J NPr+  . . Nᴹ/Vg/J NSg/P D   NSg/VB/J P  D
> sea  . ”
# NSg+ . .
>
#
> “ I       couldn’t afford to learn  it       . ” said the Mock      Turtle  with a   sigh   . “ I       only  took
# . ISg/#r+ VXB      VB     P  NSg/VB NPr/ISg+ . . VP/J D+  NSg/VB/J+ NSg/VB+ P    D/P NSg/VB . . ISg/#r+ J/R/C VPt
> the regular course  . ”
# D+  NSg/J+  NSg/VB+ . .
>
#
> “ What   was that          ? ” inquired Alice .
# . NSg/I+ VPt NSg/I/C/Ddem+ . . VP/J     NPr+  .
>
#
> “ Reeling and  Writhing , of course  , to begin  with , ” the Mock     Turtle  replied ; “ and
# . Nᴹ/Vg/J VB/C Nᴹ/Vg/J+ . P  NSg/VB+ . P  NSg/VB P    . . D   NSg/VB/J NSg/VB+ VP/J    . . VB/C
> then      the different branches of Arithmetic — Ambition , Distraction , Uglification ,
# NSg/J/R/C D   NSg/J     NPl/V3   P  Nᴹ/J       . N🅪Sg/VB+ . N🅪Sg/VB+    . N🅪Sg         .
> and  Derision . ”
# VB/C N🅪Sg     . .
>
#
> “ I       never heard of ‘          Uglification , ’ ” Alice ventured to say    . “ What   is  it       ? ”
# . ISg/#r+ R     VP/J  P  Unlintable N🅪Sg         . . . NPr+  VP/J     P  NSg/VB . . NSg/I+ VL3 NPr/ISg+ . .
>
#
> The Gryphon lifted up         both   its     paws    in        surprise . “ What   ! Never heard of
# D   ?       VP/J   NSg/VB/J/P I/C/Dq ISg/D$+ NPl/V3+ NPr/J/R/P NSg/VB+  . . NSg/I+ . R     VP/J  P
> uglifying ! ” it       exclaimed . “ You    know   what   to beautify is  , I       suppose ? ”
# ?         . . NPr/ISg+ VP/J      . . ISgPl+ NSg/VB NSg/I+ P  VB       VL3 . ISg/#r+ VB      . .
>
#
> “ Yes    , ” said Alice doubtfully : “ it       means  — to — make   — anything  — prettier . ”
# . NPl/VB . . VP/J NPr+  R          . . NPr/ISg+ NPl/V3 . P  . NSg/VB . NSg/I/VB+ . NSg/JC   . .
>
#
> “ Well       , then      , ” the Gryphon went    on  , “ if    you    don’t know   what   to uglify is  , you    are
# . NSg/VB/J/R . NSg/J/R/C . . D   ?       NSg/VPt J/P . . NSg/C ISgPl+ VXB   NSg/VB NSg/I+ P  ?      VL3 . ISgPl+ VB
> a   simpleton . ”
# D/P NSg       . .
>
#
> Alice did  not     feel     encouraged to ask    any     more          questions about it       , so          she  turned
# NPr+  VXPt NSg/R/C NSg/I/VB VP/J       P  NSg/VB I/R/Dq+ NPr/I/J/R/Dq+ NPl/V3+   J/P   NPr/ISg+ . NSg/I/J/R/C ISg+ VP/J
> to the Mock      Turtle  , and  said “ What   else    had you    to learn  ? ”
# P  D+  NSg/VB/J+ NSg/VB+ . VB/C VP/J . NSg/I+ NSg/J/C VP  ISgPl+ P  NSg/VB . .
>
#
> “ Well       , there was Mystery , ” the Mock      Turtle  replied , counting off        the subjects on
# . NSg/VB/J/R . R+    VPt N🅪Sg+   . . D+  NSg/VB/J+ NSg/VB+ VP/J    . Nᴹ/Vg/J  NSg/VB/J/P D+  NPl/V3+  J/P
> his     flappers , “ — Mystery , ancient and  modern , with Seaography : then      Drawling — the
# ISg/D$+ NPl      . . . N🅪Sg+   . NSg/J   VB/C NSg/J  . P    ?          . NSg/J/R/C Nᴹ/Vg/J  . D
> Drawling - master    was an  old   conger - eel    , that          used to come       once  a   week   : he       taught
# Nᴹ/Vg/J  . NPr/VB/J+ VPt D/P NSg/J NSg    . NSg/VB . NSg/I/C/Ddem+ VP/J P  NSg/VBPp/P NSg/C D/P NSg/J+ . NPr/ISg+ VP
> us       Drawling , Stretching , and  Fainting in        Coils   . ”
# NPr/IPl+ Nᴹ/Vg/J  . Nᴹ/Vg/J    . VB/C Nᴹ/Vg/J+ NPr/J/R/P NPl/V3+ . .
>
#
> “ What   was that          like         ? ” said Alice .
# . NSg/I+ VPt NSg/I/C/Ddem+ NSg/VB/J/C/P . . VP/J NPr+  .
>
#
> “ Well       , I       can’t show   it       you    myself , ” the Mock     Turtle  said : “ I’m too stiff    . And
# . NSg/VB/J/R . ISg/#r+ VXB   NSg/VB NPr/ISg+ ISgPl+ ISg+   . . D   NSg/VB/J NSg/VB+ VP/J . . K   R   NSg/VB/J . VB/C
> the Gryphon never learnt it       . ”
# D   ?       R     VB     NPr/ISg+ . .
>
#
> “ Hadn’t time       , ” said the Gryphon : “ I       went    to the Classics master    , though . He       was
# . VPt    N🅪Sg/VB/J+ . . VP/J D   ?       . . ISg/#r+ NSg/VPt P  D   NSgPl+   NPr/VB/J+ . VB/C   . NPr/ISg+ VPt
> an  old   crab   , he       was . ”
# D/P NSg/J NSg/VB . NPr/ISg+ VPt . .
>
#
> “ I       never went    to him  , ” the Mock      Turtle  said with a   sigh   : “ he       taught Laughing and
# . ISg/#r+ R     NSg/VPt P  ISg+ . . D+  NSg/VB/J+ NSg/VB+ VP/J P    D/P NSg/VB . . NPr/ISg+ VP     Nᴹ/Vg/J  VB/C
> Grief   , they used to say    . ”
# NSg/VB+ . IPl+ VP/J P  NSg/VB . .
>
#
> “ So          he       did  , so          he       did  , ” said the Gryphon , sighing in        his     turn   ; and  both
# . NSg/I/J/R/C NPr/ISg+ VXPt . NSg/I/J/R/C NPr/ISg+ VXPt . . VP/J D   ?       . Nᴹ/Vg/J NPr/J/R/P ISg/D$+ NSg/VB . VB/C I/C/Dq
> creatures hid their faces   in        their paws    .
# NPl+      VB  D$+   NPl/V3+ NPr/J/R/P D$+   NPl/V3+ .
>
#
> “ And  how   many        hours a    day     did  you    do  lessons ? ” said Alice , in        a    hurry   to change
# . VB/C NSg/C NSg/I/J/Dq+ NPl+  D/P+ NPr🅪Sg+ VXPt ISgPl+ VXB NPl/V3+ . . VP/J NPr+  . NPr/J/R/P D/P+ NSg/VB+ P  N🅪Sg/VB
> the subject   .
# D+  NSg/VB/J+ .
>
#
> “ Ten  hours the first  day     , ” said the Mock      Turtle  : “ nine the next    , and  so          on  . ”
# . NSg+ NPl+  D+  NSg/J+ NPr🅪Sg+ . . VP/J D+  NSg/VB/J+ NSg/VB+ . . NSg  D   NSg/J/P . VB/C NSg/I/J/R/C J/P . .
>
#
> “ What   a    curious plan    ! ” exclaimed Alice .
# . NSg/I+ D/P+ J+      NSg/VB+ . . VP/J      NPr+  .
>
#
> “ That’s the reason   they’re called lessons , ” the Gryphon remarked : “ because they
# . NSg$   D+  N🅪Sg/VB+ K       VP/J   NPl/V3+ . . D   ?       VP/J     . . C/P     IPl+
> lessen from day     to day    . ”
# VB/C   P    NPr🅪Sg+ P  NPr🅪Sg . .
>
#
> This    was quite a   new   idea to Alice , and  she  thought it       over    a   little     before she
# I/Ddem+ VPt R     D/P NSg/J NSg  P  NPr+  . VB/C ISg+ N🅪Sg/VP NPr/ISg+ NSg/J/P D/P NPr/I/J/Dq C/P    ISg+
> made her     next     remark  . “ Then      the eleventh day     must    have    been    a    holiday ? ”
# VP   ISg/D$+ NSg/J/P+ NSg/VB+ . . NSg/J/R/C D+  NSg/J+   NPr🅪Sg+ NSg/VXB NSg/VXB NSg/VPp D/P+ NPr/VB+ . .
>
#
> “ Of course  it       was , ” said the Mock      Turtle  .
# . P  NSg/VB+ NPr/ISg+ VPt . . VP/J D+  NSg/VB/J+ NSg/VB+ .
>
#
> “ And  how   did  you    manage on  the twelfth ? ” Alice went    on  eagerly .
# . VB/C NSg/C VXPt ISgPl+ NSg/VB J/P D   NSg/J   . . NPr+  NSg/VPt J/P R       .
>
#
> “ That’s enough about lessons , ” the Gryphon interrupted in        a   very decided  tone       :
# . NSg$   NSg/I  J/P   NPl/V3+ . . D   ?       VP/J        NPr/J/R/P D/P J/R  NSg/VP/J N🅪Sg/I/VB+ .
> “ tell   her     something about the games   now       . ”
# . NPr/VB ISg/D$+ NSg/I/J+  J/P   D   NPl/V3+ NSg/J/R/C . .
>
#
>              CHAPTER X         : The Lobster   Quadrille
# HeadingStart NSg/VB+ NPr/J/#r+ . D+  NSg/VB/J+ NSg/VB/J
>
#
> The Mock      Turtle  sighed deeply , and  drew    the back     of one     flapper across his     eyes    .
# D+  NSg/VB/J+ NSg/VB+ VP/J   R      . VB/C NPr/VPt D   NSg/VB/J P  NSg/I/J NSg     NSg/P  ISg/D$+ NPl/V3+ .
> He       looked at    Alice , and  tried to speak  , but     for   a    minute    or    two sobs   choked his
# NPr/ISg+ VP/J   NSg/P NPr+  . VB/C VP/J  P  NSg/VB . NSg/C/P R/C/P D/P+ NSg/VB/J+ NPr/C NSg NPl/V3 VP/J   ISg/D$+
> voice   . “ Same as    if    he       had a    bone       in        his     throat  , ” said the Gryphon : and  it       set       to
# NSg/VB+ . . I/J  R/C/P NSg/C NPr/ISg+ VP  D/P+ N🅪Sg/VB/J+ NPr/J/R/P ISg/D$+ NSg/VB+ . . VP/J D   ?       . VB/C NPr/ISg+ NPr/VBP/J P
> work    shaking him  and  punching him  in        the back     . At    last     the Mock      Turtle  recovered
# N🅪Sg/VB Nᴹ/Vg/J ISg+ VB/C Nᴹ/Vg/J  ISg+ NPr/J/R/P D   NSg/VB/J . NSg/P NSg/VB/J D+  NSg/VB/J+ NSg/VB+ VP/J
> his     voice   , and  , with tears   running   down        his     cheeks  , he       went    on  again : —
# ISg/D$+ NSg/VB+ . VB/C . P    NPl/V3+ Nᴹ/Vg/J/P N🅪Sg/VB/J/P ISg/D$+ NPl/V3+ . NPr/ISg+ NSg/VPt J/P P     . .
>
#
> “ You    may     not     have    lived much         under   the sea  — ” ( “ I       haven’t , ” said Alice ) — “ and
# . ISgPl+ NPr/VXB NSg/R/C NSg/VXB VP/J  NSg/I/J/R/Dq NSg/J/P D+  NSg+ . . . . ISg/#r+ VXB     . . VP/J NPr+  . . . VB/C
> perhaps you    were    never even       introduced to a   lobster   — ” ( Alice began to say    “ I
# NSg/R   ISgPl+ NSg/VPt R     NSg/VB/J/R VP/J       P  D/P NSg/VB/J+ . . . NPr+  VPt   P  NSg/VB . ISg/#r+
> once  tasted — ” but     checked herself hastily , and  said “ No       , never ” ) “ — so          you    can
# NSg/C VP/J   . . NSg/C/P VP/J    ISg+    R       . VB/C VP/J . NSg/Dq/P . R     . . . . NSg/I/J/R/C ISgPl+ NPr/VXB
> have    no       idea what   a   delightful thing a   Lobster   Quadrille is  ! ”
# NSg/VXB NSg/Dq/P NSg+ NSg/I+ D/P J          NSg+  D/P NSg/VB/J+ NSg/VB/J  VL3 . .
>
#
> “ No       , indeed , ” said Alice . “ What   sort   of a    dance    is  it       ? ”
# . NSg/Dq/P . R      . . VP/J NPr+  . . NSg/I+ NSg/VB P  D/P+ N🅪Sg/VB+ VL3 NPr/ISg+ . .
>
#
> “ Why    , ” said the Gryphon , “ you    first form     into a   line    along the sea  - shore   — ”
# . NSg/VB . . VP/J D   ?       . . ISgPl+ NSg/J N🅪Sg/VB+ P    D/P NSg/VB+ P     D   NSg+ . NSg/VB+ . .
>
#
> “ Two  lines   ! ” cried the Mock      Turtle  . “ Seals   , turtles , salmon       , and  so          on  ; then      ,
# . NSg+ NPl/V3+ . . VP/J  D+  NSg/VB/J+ NSg/VB+ . . NPl/V3+ . NPl/V3  . N🅪SgPl/VB/J+ . VB/C NSg/I/J/R/C J/P . NSg/J/R/C .
> when    you’ve cleared all          the jelly     - fish       out          of the way    — ”
# NSg/I/C K      VP/J    NSg/I/J/C/Dq D   NSg/VB/J+ . N🅪SgPl/VB+ NSg/VB/J/R/P P  D   NSg/J+ . .
>
#
> “ That          generally takes  some      time       , ” interrupted the Gryphon .
# . NSg/I/C/Ddem+ R         NPl/V3 I/J/R/Dq+ N🅪Sg/VB/J+ . . VP/J        D   ?       .
>
#
> “ — you    advance   twice — ”
# . . ISgPl+ NSg/VB/J+ R     . .
>
#
> “ Each with a    lobster   as    a    partner ! ” cried the Gryphon .
# . Dq   P    D/P+ NSg/VB/J+ R/C/P D/P+ NSg/VB+ . . VP/J  D   ?       .
>
#
> “ Of course  , ” the Mock      Turtle  said : “ advance   twice , set       to partners — ”
# . P  NSg/VB+ . . D+  NSg/VB/J+ NSg/VB+ VP/J . . NSg/VB/J+ R     . NPr/VBP/J P  NPl/V3   . .
>
#
> “ — change   lobsters , and  retire in        same order    , ” continued the Gryphon .
# . . N🅪Sg/VB+ NPl/V3   . VB/C NSg/VB NPr/J/R/P I/J  N🅪Sg/VB+ . . VP/J      D   ?       .
>
#
> “ Then      , you    know   , ” the Mock      Turtle  went    on  , “ you    throw  the — ”
# . NSg/J/R/C . ISgPl+ NSg/VB . . D+  NSg/VB/J+ NSg/VB+ NSg/VPt J/P . . ISgPl+ NSg/VB D   . .
>
#
> “ The lobsters ! ” shouted the Gryphon , with a   bound     into the air      .
# . D   NPl/V3   . . VP/J    D   ?       . P    D/P NSg/VP/J+ P    D   N🅪Sg/VB+ .
>
#
> “ — as    far      out          to sea as    you    can     — ”
# . . R/C/P NSg/VB/J NSg/VB/J/R/P P  NSg R/C/P ISgPl+ NPr/VXB . .
>
#
> “ Swim   after them     ! ” screamed the Gryphon .
# . NSg/VB P     NSg/IPl+ . . VP/J     D   ?       .
>
#
> “ Turn   a   somersault in        the sea  ! ” cried the Mock      Turtle  , capering wildly about .
# . NSg/VB D/P NSg/VB     NPr/J/R/P D   NSg+ . . VP/J  D+  NSg/VB/J+ NSg/VB+ . Nᴹ/Vg/J  R      J/P   .
>
#
> “ Change   lobsters again ! ” yelled the Gryphon at    the top      of its     voice   .
# . N🅪Sg/VB+ NPl/V3   P     . . VP/J   D   ?       NSg/P D   NSg/VB/J P  ISg/D$+ NSg/VB+ .
>
#
> “ Back     to land      again , and  that’s all          the first figure  , ” said the Mock     Turtle  ,
# . NSg/VB/J P  NPr🅪Sg/VB P     . VB/C NSg$   NSg/I/J/C/Dq D   NSg/J NSg/VB+ . . VP/J D   NSg/VB/J NSg/VB+ .
> suddenly dropping his     voice   ; and  the two creatures , who    had been    jumping about
# R        NSg/Vg   ISg/D$+ NSg/VB+ . VB/C D   NSg NPl+      . NPr/I+ VP  NSg/VPp Nᴹ/Vg/J J/P
> like         mad      things all          this   time       , sat      down        again very sadly and  quietly , and  looked
# NSg/VB/J/C/P NSg/VB/J NPl+   NSg/I/J/C/Dq I/Ddem N🅪Sg/VB/J+ . NSg/VP/J N🅪Sg/VB/J/P P     J/R  R     VB/C R       . VB/C VP/J
> at    Alice .
# NSg/P NPr+  .
>
#
> “ It       must    be      a   very pretty     dance    , ” said Alice timidly .
# . NPr/ISg+ NSg/VXB NSg/VXB D/P J/R  NSg/VB/J/R N🅪Sg/VB+ . . VP/J NPr+  R       .
>
#
> “ Would you    like         to see    a   little     of it       ? ” said the Mock      Turtle  .
# . VXB   ISgPl+ NSg/VB/J/C/P P  NSg/VB D/P NPr/I/J/Dq P  NPr/ISg+ . . VP/J D+  NSg/VB/J+ NSg/VB+ .
>
#
> “ Very much         indeed , ” said Alice .
# . J/R  NSg/I/J/R/Dq R      . . VP/J NPr+  .
>
#
> “ Come       , let’s try      the first figure  ! ” said the Mock      Turtle  to the Gryphon . “ We   can
# . NSg/VBPp/P . NSg$  NSg/VB/J D   NSg/J NSg/VB+ . . VP/J D+  NSg/VB/J+ NSg/VB+ P  D   ?       . . IPl+ NPr/VXB
> do  without lobsters , you    know   . Which shall sing     ? ”
# VXB C/P     NPl/V3   . ISgPl+ NSg/VB . I/C+  VXB   NSg/VB/J . .
>
#
> “ Oh     , you    sing     , ” said the Gryphon . “ I’ve forgotten the words   . ”
# . NPr/VB . ISgPl+ NSg/VB/J . . VP/J D   ?       . . K    NSg/VPp/J D   NPl/V3+ . .
>
#
> So          they began solemnly dancing round      and  round      Alice , every now       and  then
# NSg/I/J/R/C IPl+ VPt   R        Nᴹ/Vg/J NSg/VB/J/P VB/C NSg/VB/J/P NPr+  . Dq    NSg/J/R/C VB/C NSg/J/R/C
> treading on  her     toes    when    they passed too close    , and  waving  their forepaws to
# Nᴹ/Vg/J  J/P ISg/D$+ NPl/V3+ NSg/I/C IPl+ VP/J   R   NSg/VB/J . VB/C Nᴹ/Vg/J D$+   ?        P
> mark    the time       , while      the Mock     Turtle  sang    this    , very slowly and  sadly : —
# NPr/VB+ D   N🅪Sg/VB/J+ . NSg/VB/C/P D   NSg/VB/J NSg/VB+ NPr/VPt I/Ddem+ . J/R  R      VB/C R     . .
>
#
> “ Will    you    walk   a   little     faster ? ” said a    whiting      to a   snail  . “ There’s a
# . NPr/VXB ISgPl+ NSg/VB D/P NPr/I/J/Dq NSg/JC . . VP/J D/P+ N🅪SgPl/Vg/J+ P  D/P NSg/VB . . K       D/P
> porpoise close    behind  us       , and  he’s treading on  my  tail      . See    how   eagerly the
# NSg/VB+  NSg/VB/J NSg/J/P NPr/IPl+ . VB/C NSg$ Nᴹ/Vg/J  J/P D$+ NSg/VB/J+ . NSg/VB NSg/C R       D
> lobsters and  the turtles all          advance   ! They are waiting on  the shingle — will    you
# NPl/V3   VB/C D   NPl/V3  NSg/I/J/C/Dq NSg/VB/J+ . IPl+ VB  Nᴹ/Vg/J J/P D   NSg/VB  . NPr/VXB ISgPl+
> come       and  join   the dance    ? Will    you    , won’t you    , will    you    , won’t you    , will    you
# NSg/VBPp/P VB/C NSg/VB D   N🅪Sg/VB+ . NPr/VXB ISgPl+ . VXB   ISgPl+ . NPr/VXB ISgPl+ . VXB   ISgPl+ . NPr/VXB ISgPl+
> join   the dance    ? Will    you    , won’t you    , will    you    , won’t you    , won’t you    join   the
# NSg/VB D   N🅪Sg/VB+ . NPr/VXB ISgPl+ . VXB   ISgPl+ . NPr/VXB ISgPl+ . VXB   ISgPl+ . VXB   ISgPl+ NSg/VB D
> dance    ?
# N🅪Sg/VB+ .
>
#
> “ You    can     really have    no        notion how   delightful it       will    be      When    they take   us       up
# . ISgPl+ NPr/VXB R      NSg/VXB NSg/Dq/P+ NSg+   NSg/C J          NPr/ISg+ NPr/VXB NSg/VXB NSg/I/C IPl+ NSg/VB NPr/IPl+ NSg/VB/J/P
> and  throw  us       , with the lobsters , out          to sea ! ” But     the snail  replied “ Too far      ,
# VB/C NSg/VB NPr/IPl+ . P    D   NPl/V3   . NSg/VB/J/R/P P  NSg . . NSg/C/P D   NSg/VB VP/J    . R   NSg/VB/J .
> too far      ! ” and  gave a   look   askance — Said he       thanked the whiting      kindly , but     he
# R   NSg/VB/J . . VB/C VPt  D/P NSg/VB VB/J    . VP/J NPr/ISg+ VP/J    D   N🅪SgPl/Vg/J+ J/R    . NSg/C/P NPr/ISg+
> would not     join   the dance    . Would not     , could   not     , would not     , could   not     , would
# VXB   NSg/R/C NSg/VB D   N🅪Sg/VB+ . VXB   NSg/R/C . NSg/VXB NSg/R/C . VXB   NSg/R/C . NSg/VXB NSg/R/C . VXB
> not     join   the dance    . Would not     , could   not     , would not     , could   not     , could   not     join
# NSg/R/C NSg/VB D+  N🅪Sg/VB+ . VXB   NSg/R/C . NSg/VXB NSg/R/C . VXB   NSg/R/C . NSg/VXB NSg/R/C . NSg/VXB NSg/R/C NSg/VB
> the dance    .
# D+  N🅪Sg/VB+ .
>
#
> “ What   matters it       how   far      we   go       ? ” his     scaly  friend    replied . “ There is  another
# . NSg/I+ NPl/V3+ NPr/ISg+ NSg/C NSg/VB/J IPl+ NSg/VB/J . . ISg/D$+ NSg/J+ NPr/VB/J+ VP/J    . . R+    VL3 I/D+
> shore   , you    know   , upon the other     side      . The further off        from England the nearer
# NSg/VB+ . ISgPl+ NSg/VB . P    D+  NSg/VB/J+ NSg/VB/J+ . D   VB/JC   NSg/VB/J/P P    NPr+    D   NSg/JC
> is  to France — Then      turn   not     pale     , beloved  snail  , but     come       and  join   the dance    .
# VL3 P  NPr+   . NSg/J/R/C NSg/VB NSg/R/C NSg/VB/J . NSg/VB/J NSg/VB . NSg/C/P NSg/VBPp/P VB/C NSg/VB D   N🅪Sg/VB+ .
> Will    you    , won’t you    , will    you    , won’t you    , will    you    join   the dance    ? Will    you    ,
# NPr/VXB ISgPl+ . VXB   ISgPl+ . NPr/VXB ISgPl+ . VXB   ISgPl+ . NPr/VXB ISgPl+ NSg/VB D   N🅪Sg/VB+ . NPr/VXB ISgPl+ .
> won’t you    , will    you    , won’t you    , won’t you    join   the dance    ? ”
# VXB   ISgPl+ . NPr/VXB ISgPl+ . VXB   ISgPl+ . VXB   ISgPl+ NSg/VB D   N🅪Sg/VB+ . .
>
#
> “ Thank  you    , it’s a   very interesting dance    to watch  , ” said Alice , feeling   very
# . NSg/VB ISgPl+ . K    D/P J/R  Vg/J        N🅪Sg/VB+ P  NSg/VB . . VP/J NPr+  . N🅪Sg/Vg/J J/R
> glad     that         it       was over    at    last     : “ and  I       do  so          like         that         curious song about the
# NSg/VB/J NSg/I/C/Ddem NPr/ISg+ VPt NSg/J/P NSg/P NSg/VB/J . . VB/C ISg/#r+ VXB NSg/I/J/R/C NSg/VB/J/C/P NSg/I/C/Ddem J       N🅪Sg J/P   D
> whiting      ! ”
# N🅪SgPl/Vg/J+ . .
>
#
> “ Oh     , as    to the whiting      , ” said the Mock      Turtle  , “ they — you’ve seen    them     , of
# . NPr/VB . R/C/P P  D+  N🅪SgPl/Vg/J+ . . VP/J D+  NSg/VB/J+ NSg/VB+ . . IPl+ . K      NSg/VPp NSg/IPl+ . P
> course  ? ”
# NSg/VB+ . .
>
#
> “ Yes    , ” said Alice , “ I’ve often seen    them     at    dinn — ” she  checked herself hastily .
# . NPl/VB . . VP/J NPr+  . . K    R     NSg/VPp NSg/IPl+ NSg/P ?    . . ISg+ VP/J    ISg+    R       .
>
#
> “ I       don’t know   where   Dinn may     be      , ” said the Mock     Turtle  , “ but     if    you’ve seen    them
# . ISg/#r+ VXB   NSg/VB NSg/R/C ?    NPr/VXB NSg/VXB . . VP/J D   NSg/VB/J NSg/VB+ . . NSg/C/P NSg/C K      NSg/VPp NSg/IPl+
> so          often , of course  you    know   what   they’re like         . ”
# NSg/I/J/R/C R     . P  NSg/VB+ ISgPl+ NSg/VB NSg/I+ K       NSg/VB/J/C/P . .
>
#
> “ I       believe so          , ” Alice replied thoughtfully . “ They have    their tails   in        their
# . ISg/#r+ VB      NSg/I/J/R/C . . NPr+  VP/J    R            . . IPl+ NSg/VXB D$+   NPl/V3+ NPr/J/R/P D$+
> mouths  — and  they’re all          over    crumbs  . ”
# NPl/V3+ . VB/C K       NSg/I/J/C/Dq NSg/J/P NPl/V3+ . .
>
#
> “ You’re wrong      about the crumbs  , ” said the Mock     Turtle  : “ crumbs  would all          wash
# . K      NSg/VB/J/R J/P   D   NPl/V3+ . . VP/J D   NSg/VB/J NSg/VB+ . . NPl/V3+ VXB   NSg/I/J/C/Dq NPr/VB+
> off        in        the sea  . But     they have    their tails   in        their mouths  ; and  the reason   is  — ”
# NSg/VB/J/P NPr/J/R/P D   NSg+ . NSg/C/P IPl+ NSg/VXB D$+   NPl/V3+ NPr/J/R/P D$+   NPl/V3+ . VB/C D+  N🅪Sg/VB+ VL3 . .
> here the Mock      Turtle  yawned and  shut      his     eyes    . — “ Tell   her     about the reason   and
# J/R  D+  NSg/VB/J+ NSg/VB+ VP/J   VB/C NSg/VBP/J ISg/D$+ NPl/V3+ . . . NPr/VB ISg/D$+ J/P   D+  N🅪Sg/VB+ VB/C
> all          that          , ” he       said to the Gryphon .
# NSg/I/J/C/Dq NSg/I/C/Ddem+ . . NPr/ISg+ VP/J P  D   ?       .
>
#
> “ The reason   is  , ” said the Gryphon , “ that         they would go       with the lobsters to the
# . D+  N🅪Sg/VB+ VL3 . . VP/J D   ?       . . NSg/I/C/Ddem IPl+ VXB   NSg/VB/J P    D   NPl/V3   P  D
> dance    . So          they got thrown out          to sea . So          they had to fall    a    long      way    . So          they
# N🅪Sg/VB+ . NSg/I/J/R/C IPl+ VP  VPp/J  NSg/VB/J/R/P P  NSg . NSg/I/J/R/C IPl+ VP  P  N🅪Sg/VB D/P+ NPr/VB/J+ NSg/J+ . NSg/I/J/R/C IPl+
> got their tails   fast       in        their mouths  . So          they couldn’t get    them     out          again .
# VP  D$+   NPl/V3+ NSg/VB/J/R NPr/J/R/P D$+   NPl/V3+ . NSg/I/J/R/C IPl+ VXB      NSg/VB NSg/IPl+ NSg/VB/J/R/P P     .
> That’s all          . ”
# NSg$   NSg/I/J/C/Dq . .
>
#
> “ Thank  you    , ” said Alice , “ it’s very interesting . I       never knew so          much         about a
# . NSg/VB ISgPl+ . . VP/J NPr+  . . K    J/R  Vg/J        . ISg/#r+ R     VPt  NSg/I/J/R/C NSg/I/J/R/Dq J/P   D/P+
> whiting      before . ”
# N🅪SgPl/Vg/J+ C/P    . .
>
#
> “ I       can     tell   you    more         than that          , if    you    like         , ” said the Gryphon . “ Do  you    know   why
# . ISg/#r+ NPr/VXB NPr/VB ISgPl+ NPr/I/J/R/Dq C/P  NSg/I/C/Ddem+ . NSg/C ISgPl+ NSg/VB/J/C/P . . VP/J D   ?       . . VXB ISgPl+ NSg/VB NSg/VB
> it’s called a    whiting      ? ”
# K    VP/J   D/P+ N🅪SgPl/Vg/J+ . .
>
#
> “ I       never thought about it       , ” said Alice . “ Why    ? ”
# . ISg/#r+ R     N🅪Sg/VP J/P   NPr/ISg+ . . VP/J NPr+  . . NSg/VB . .
>
#
> “ It       does    the boots  and  shoes   , ” the Gryphon replied very solemnly .
# . NPr/ISg+ NPl/VX3 D   NPl/V3 VB/C NPl/V3+ . . D   ?       VP/J    J/R  R        .
>
#
> Alice was thoroughly puzzled . “ Does    the boots  and  shoes   ! ” she  repeated in        a
# NPr+  VPt R          VP/J    . . NPl/VX3 D   NPl/V3 VB/C NPl/V3+ . . ISg+ VP/J     NPr/J/R/P D/P+
> wondering tone       .
# Nᴹ/Vg/J   N🅪Sg/I/VB+ .
>
#
> “ Why    , what   are your shoes   done      with ? ” said the Gryphon . “ I       mean     , what   makes  them
# . NSg/VB . NSg/I+ VB  D$+  NPl/V3+ NSg/VPp/J P    . . VP/J D   ?       . . ISg/#r+ NSg/VB/J . NSg/I+ NPl/V3 NSg/IPl+
> so          shiny ? ”
# NSg/I/J/R/C NSg/J . .
>
#
> Alice looked down        at    them     , and  considered a   little     before she  gave her     answer  .
# NPr+  VP/J   N🅪Sg/VB/J/P NSg/P NSg/IPl+ . VB/C VP/J       D/P NPr/I/J/Dq C/P    ISg+ VPt  ISg/D$+ NSg/VB+ .
> “ They’re done      with blacking , I       believe . ”
# . K       NSg/VPp/J P    Nᴹ/Vg/J  . ISg/#r+ VB      . .
>
#
> “ Boots  and  shoes   under   the sea  , ” the Gryphon went    on  in        a   deep  voice   , “ are done
# . NPl/V3 VB/C NPl/V3+ NSg/J/P D+  NSg+ . . D   ?       NSg/VPt J/P NPr/J/R/P D/P NSg/J NSg/VB+ . . VB  NSg/VPp/J
> with a   whiting      . Now       you    know   . ”
# P    D/P N🅪SgPl/Vg/J+ . NSg/J/R/C ISgPl+ NSg/VB . .
>
#
> “ And  what   are they made of ? ” Alice asked in        a   tone      of great  curiosity .
# . VB/C NSg/I+ VB  IPl+ VP   P  . . NPr+  VP/J  NPr/J/R/P D/P N🅪Sg/I/VB P  NSg/J+ NSg+      .
>
#
> “ Soles   and  eels   , of course  , ” the Gryphon replied rather     impatiently : “ any    shrimp
# . NPl/V3+ VB/C NPl/V3 . P  NSg/VB+ . . D   ?       VP/J    NPr/VB/J/R R           . . I/R/Dq N🅪SgPl/VB+
> could   have    told you    that          . ”
# NSg/VXB NSg/VXB VP   ISgPl+ NSg/I/C/Ddem+ . .
>
#
> “ If    I’d been    the whiting      , ” said Alice , whose thoughts were    still      running   on  the
# . NSg/C K   NSg/VPp D   N🅪SgPl/Vg/J+ . . VP/J NPr+  . I+    NPl/V3+  NSg/VPt NSg/VB/J/R Nᴹ/Vg/J/P J/P D
> song  , “ I’d have    said to the porpoise , ‘          Keep   back     , please : we   don’t want   you    with
# N🅪Sg+ . . K   NSg/VXB VP/J P  D   NSg/VB+  . Unlintable NSg/VB NSg/VB/J . VB     . IPl+ VXB   NSg/VB ISgPl+ P
> us       ! ’ ”
# NPr/IPl+ . . .
>
#
> “ They were    obliged to have    him  with them     , ” the Mock      Turtle  said : “ no        wise      fish
# . IPl+ NSg/VPt VP/J    P  NSg/VXB ISg+ P    NSg/IPl+ . . D+  NSg/VB/J+ NSg/VB+ VP/J . . NSg/Dq/P+ NPr/VB/J+ N🅪SgPl/VB+
> would go       anywhere without a    porpoise . ”
# VXB   NSg/VB/J NSg/I    C/P     D/P+ NSg/VB+  . .
>
#
> “ Wouldn’t it       really ? ” said Alice in        a   tone      of great  surprise .
# . VXB      NPr/ISg+ R      . . VP/J NPr+  NPr/J/R/P D/P N🅪Sg/I/VB P  NSg/J+ NSg/VB+  .
>
#
> “ Of course  not     , ” said the Mock      Turtle  : “ why    , if    a    fish       came      to me       , and  told me
# . P  NSg/VB+ NSg/R/C . . VP/J D+  NSg/VB/J+ NSg/VB+ . . NSg/VB . NSg/C D/P+ N🅪SgPl/VB+ NSg/VPt/P P  NPr/ISg+ . VB/C VP   NPr/ISg+
> he       was going   a    journey , I       should say    ‘          With what   porpoise ? ’ ”
# NPr/ISg+ VPt Nᴹ/Vg/J D/P+ NSg/VB+ . ISg/#r+ VXB    NSg/VB Unlintable P    NSg/I+ NSg/VB+  . . .
>
#
> “ Don’t you    mean     ‘          purpose  ’ ? ” said Alice .
# . VXB   ISgPl+ NSg/VB/J Unlintable N🅪Sg/VB+ . . . VP/J NPr+  .
>
#
> “ I       mean     what   I       say    , ” the Mock      Turtle  replied in        an   offended tone       . And  the
# . ISg/#r+ NSg/VB/J NSg/I+ ISg/#r+ NSg/VB . . D+  NSg/VB/J+ NSg/VB+ VP/J    NPr/J/R/P D/P+ VP/J     N🅪Sg/I/VB+ . VB/C D
> Gryphon added “ Come       , let’s hear some     of your adventures . ”
# ?       VP/J  . NSg/VBPp/P . NSg$  VB   I/J/R/Dq P  D$+  NPl/V3+    . .
>
#
> “ I       could   tell   you    my  adventures — beginning from this    morning    , ” said Alice a
# . ISg/#r+ NSg/VXB NPr/VB ISgPl+ D$+ NPl/V3+    . NSg/Vg/J+ P    I/Ddem+ N🅪Sg/Vg/J+ . . VP/J NPr+  D/P
> little     timidly : “ but     it’s no       use     going   back     to yesterday , because I       was a
# NPr/I/J/Dq R       . . NSg/C/P K    NSg/Dq/P N🅪Sg/VB Nᴹ/Vg/J NSg/VB/J P  NSg       . C/P     ISg/#r+ VPt D/P
> different person  then      . ”
# NSg/J     NSg/VB+ NSg/J/R/C . .
>
#
> “ Explain all          that          , ” said the Mock      Turtle  .
# . VB      NSg/I/J/C/Dq NSg/I/C/Ddem+ . . VP/J D+  NSg/VB/J+ NSg/VB+ .
>
#
> “ No       , no       ! The adventures first , ” said the Gryphon in        an  impatient tone       :
# . NSg/Dq/P . NSg/Dq/P . D+  NPl/V3+    NSg/J . . VP/J D   ?       NPr/J/R/P D/P J         N🅪Sg/I/VB+ .
> “ explanations take   such  a   dreadful time       . ”
# . NPl+         NSg/VB NSg/I D/P NSg/J    N🅪Sg/VB/J+ . .
>
#
> So          Alice began telling them     her     adventures from the time       when    she  first saw     the
# NSg/I/J/R/C NPr+  VPt   Nᴹ/Vg/J NSg/IPl+ ISg/D$+ NPl/V3+    P    D+  N🅪Sg/VB/J+ NSg/I/C ISg+ NSg/J NSg/VPt D+
> White        Rabbit  . She  was a   little     nervous about it       just at    first , the two  creatures
# NPr🅪Sg/VB/J+ NSg/VB+ . ISg+ VPt D/P NPr/I/J/Dq J       J/P   NPr/ISg+ J/R  NSg/P NSg/J . D+  NSg+ NPl+
> got so          close    to her     , one     on  each side      , and  opened their eyes   and  mouths  so          very
# VP  NSg/I/J/R/C NSg/VB/J P  ISg/D$+ . NSg/I/J J/P Dq+  NSg/VB/J+ . VB/C VP/J   D$+   NPl/V3 VB/C NPl/V3+ NSg/I/J/R/C J/R
> wide  , but     she  gained courage as    she  went    on  . Her     listeners were    perfectly quiet
# NSg/J . NSg/C/P ISg+ VP/J   NSg/VB+ R/C/P ISg+ NSg/VPt J/P . ISg/D$+ +         NSg/VPt R         N🅪Sg/VB/J
> till       she  got to the part      about her     repeating “ You    are old   , Father  William , ” to
# NSg/VB/C/P ISg+ VP  P  D+  NSg/VB/J+ J/P   ISg/D$+ Nᴹ/Vg/J   . ISgPl+ VB  NSg/J . NPr/VB+ NPr+    . . P
> the Caterpillar , and  the words   all          coming  different , and  then      the Mock     Turtle
# D   NSg/VB      . VB/C D   NPl/V3+ NSg/I/J/C/Dq Nᴹ/Vg/J NSg/J     . VB/C NSg/J/R/C D   NSg/VB/J NSg/VB+
> drew    a   long     breath     , and  said “ That’s very curious . ”
# NPr/VPt D/P NPr/VB/J N🅪Sg/VB/J+ . VB/C VP/J . NSg$   J/R  J       . .
>
#
> “ It’s all          about as    curious as    it       can     be      , ” said the Gryphon .
# . K    NSg/I/J/C/Dq J/P   R/C/P J       R/C/P NPr/ISg+ NPr/VXB NSg/VXB . . VP/J D   ?       .
>
#
> “ It       all          came      different ! ” the Mock      Turtle  repeated thoughtfully . “ I       should like
# . NPr/ISg+ NSg/I/J/C/Dq NSg/VPt/P NSg/J     . . D+  NSg/VB/J+ NSg/VB+ VP/J     R            . . ISg/#r+ VXB    NSg/VB/J/C/P
> to hear her     try      and  repeat something now       . Tell   her     to begin  . ” He       looked at    the
# P  VB   ISg/D$+ NSg/VB/J VB/C NSg/VB NSg/I/J+  NSg/J/R/C . NPr/VB ISg/D$+ P  NSg/VB . . NPr/ISg+ VP/J   NSg/P D
> Gryphon as    if    he       thought it       had some     kind  of authority over    Alice .
# ?       R/C/P NSg/C NPr/ISg+ N🅪Sg/VP NPr/ISg+ VP  I/J/R/Dq NSg/J P  N🅪Sg+     NSg/J/P NPr+  .
>
#
> “ Stand  up         and  repeat ‘          ’ Tis the voice  of the sluggard , ’ ” said the Gryphon .
# . NSg/VB NSg/VB/J/P VB/C NSg/VB Unlintable . ?   D   NSg/VB P  D   NSg      . . . VP/J D   ?       .
>
#
> “ How   the creatures order    one     about , and  make   one     repeat lessons ! ” thought Alice ;
# . NSg/C D+  NPl+      N🅪Sg/VB+ NSg/I/J J/P   . VB/C NSg/VB NSg/I/J NSg/VB NPl/V3+ . . N🅪Sg/VP NPr+  .
> “ I       might    as    well       be      at    school   at    once  . ” However , she  got up         , and  began to repeat
# . ISg/#r+ Nᴹ/VXB/J R/C/P NSg/VB/J/R NSg/VXB NSg/P N🅪Sg/VB+ NSg/P NSg/C . . C       . ISg+ VP  NSg/VB/J/P . VB/C VPt   P  NSg/VB
> it       , but     her     head      was so          full     of the Lobster   Quadrille , that         she  hardly knew what
# NPr/ISg+ . NSg/C/P ISg/D$+ NPr/VB/J+ VPt NSg/I/J/R/C NSg/VB/J P  D+  NSg/VB/J+ NSg/VB/J  . NSg/I/C/Ddem ISg+ R      VPt  NSg/I+
> she  was saying    , and  the words   came      very queer    indeed : —
# ISg+ VPt N🅪Sg/Vg/J . VB/C D   NPl/V3+ NSg/VPt/P J/R  NSg/VB/J R      . .
>
#
> “ ’ Tis the voice  of the Lobster   ; I       heard him  declare , “ You    have    baked me       too
# . . ?   D   NSg/VB P  D+  NSg/VB/J+ . ISg/#r+ VP/J  ISg+ VB      . . ISgPl+ NSg/VXB VP/J  NPr/ISg+ R
> brown       , I       must    sugar   my  hair     . ” As    a   duck    with its     eyelids , so          he       with his     nose
# NPr🅪Sg/VB/J . ISg/#r+ NSg/VXB N🅪Sg/VB D$+ N🅪Sg/VB+ . . R/C/P D/P NSg/VB+ P    ISg/D$+ NPl+    . NSg/I/J/R/C NPr/ISg+ P    ISg/D$+ NSg/VB+
> Trims  his     belt    and  his     buttons , and  turns  out          his     toes    . ”
# NPl/V3 ISg/D$+ NSg/VB+ VB/C ISg/D$+ NPl/V3+ . VB/C NPl/V3 NSg/VB/J/R/P ISg/D$+ NPl/V3+ . .
>
#
> ( later editions continued as    follows When    the sands   are all          dry      , he       is  gay      as
# . JC    NPl      VP/J      R/C/P NPl/V3  NSg/I/C D   NPl/V3+ VB  NSg/I/J/C/Dq NSg/VB/J . NPr/ISg+ VL3 NPr/VB/J R/C/P
> a   lark   , And  will    talk    in        contemptuous tones  of the Shark   , But     , when    the tide
# D/P NSg/VB . VB/C NPr/VXB N🅪Sg/VB NPr/J/R/P J            NPl/V3 P  D   NSg/VB+ . NSg/C/P . NSg/I/C D   NSg/VB+
> rises   and  sharks are around , His     voice   has a   timid and  tremulous sound      . )
# NPl/V3+ VB/C NPl/V3 VB  J/P    . ISg/D$+ NSg/VB+ V3  D/P J     VB/C J         N🅪Sg/VB/J+ . .
>
#
> “ That’s different from what   I       used to say    when    I       was a   child   , ” said the Gryphon .
# . NSg$   NSg/J     P    NSg/I+ ISg/#r+ VP/J P  NSg/VB NSg/I/C ISg/#r+ VPt D/P NSg/VB+ . . VP/J D   ?       .
>
#
> “ Well       , I       never heard it       before , ” said the Mock      Turtle  ; “ but     it       sounds uncommon
# . NSg/VB/J/R . ISg/#r+ R     VP/J  NPr/ISg+ C/P    . . VP/J D+  NSg/VB/J+ NSg/VB+ . . NSg/C/P NPr/ISg+ NPl/V3 NSg/VB/J+
> nonsense . ”
# Nᴹ/VB/J+ . .
>
#
> Alice said nothing  ; she  had sat      down        with her     face    in        her     hands   , wondering if
# NPr+  VP/J NSg/I/J+ . ISg+ VP  NSg/VP/J N🅪Sg/VB/J/P P    ISg/D$+ NSg/VB+ NPr/J/R/P ISg/D$+ NPl/V3+ . Nᴹ/Vg/J   NSg/C
> anything  would ever happen in        a    natural way    again .
# NSg/I/VB+ VXB   J/R  VB     NPr/J/R/P D/P+ NSg/J+  NSg/J+ P     .
>
#
> “ I       should like         to have    it       explained , ” said the Mock      Turtle  .
# . ISg/#r+ VXB    NSg/VB/J/C/P P  NSg/VXB NPr/ISg+ VP/J      . . VP/J D+  NSg/VB/J+ NSg/VB+ .
>
#
> “ She  can’t explain it       , ” said the Gryphon hastily . “ Go       on  with the next    verse  . ”
# . ISg+ VXB   VB      NPr/ISg+ . . VP/J D   ?       R       . . NSg/VB/J J/P P    D   NSg/J/P NSg/VB . .
>
#
> “ But     about his     toes    ? ” the Mock      Turtle  persisted . “ How   could   he       turn   them     out
# . NSg/C/P J/P   ISg/D$+ NPl/V3+ . . D+  NSg/VB/J+ NSg/VB+ VP/J      . . NSg/C NSg/VXB NPr/ISg+ NSg/VB NSg/IPl+ NSg/VB/J/R/P
> with his     nose    , you    know   ? ”
# P    ISg/D$+ NSg/VB+ . ISgPl+ NSg/VB . .
>
#
> “ It’s the first position in        dancing . ” Alice said ; but     was dreadfully puzzled by
# . K    D+  NSg/J NSg/VB+  NPr/J/R/P Nᴹ/Vg/J . . NPr+  VP/J . NSg/C/P VPt R          VP/J    NSg/J/P
> the whole thing , and  longed to change  the subject   .
# D   NSg/J NSg+  . VB/C VP/J   P  N🅪Sg/VB D   NSg/VB/J+ .
>
#
> “ Go       on  with the next    verse  , ” the Gryphon repeated impatiently : “ it       begins ‘          I
# . NSg/VB/J J/P P    D   NSg/J/P NSg/VB . . D   ?       VP/J     R           . . NPr/ISg+ NPl/V3 Unlintable ISg/#r+
> passed by      his     garden    . ’ ”
# VP/J   NSg/J/P ISg/D$+ NSg/VB/J+ . . .
>
#
> Alice did  not     dare    to disobey , though she  felt      sure it       would all          come       wrong      , and
# NPr+  VXPt NSg/R/C NPr/VXB P  VB      . VB/C   ISg+ N🅪Sg/VP/J J    NPr/ISg+ VXB   NSg/I/J/C/Dq NSg/VBPp/P NSg/VB/J/R . VB/C
> she  went    on  in        a   trembling voice   : —
# ISg+ NSg/VPt J/P NPr/J/R/P D/P Nᴹ/Vg/J   NSg/VB+ . .
>
#
> “ I       passed by      his     garden    , and  marked , with one      eye     , How   the Owl     and  the Panther
# . ISg/#r+ VP/J   NSg/J/P ISg/D$+ NSg/VB/J+ . VB/C VP/J   . P    NSg/I/J+ NSg/VB+ . NSg/C D+  NSg/VB+ VB/C D   NSg
> were    sharing a   pie      — ”
# NSg/VPt Nᴹ/Vg/J D/P N🅪Sg/VB+ . .
>
#
> ( later editions continued as    follows The Panther took pie      - crust    , and  gravy    ,
# . JC    NPl      VP/J      R/C/P NPl/V3  D   NSg     VPt  N🅪Sg/VB+ . N🅪Sg/VB+ . VB/C N🅪Sg/VB+ .
> and  meat  , While      the Owl     had the dish    as    its     share  of the treat   . When    the pie
# VB/C N🅪Sg+ . NSg/VB/C/P D   NSg/VB+ VP  D   NSg/VB+ R/C/P ISg/D$+ NSg/VB P  D   NSg/VB+ . NSg/I/C D+  N🅪Sg/VB+
> was all          finished , the Owl     , as    a   boon  , Was kindly permitted to pocket   the
# VPt NSg/I/J/C/Dq VP/J     . D+  NSg/VB+ . R/C/P D/P NSg/J . VPt J/R    VP/J      P  NSg/VB/J D
> spoon   : While      the Panther received knife  and  fork    with a   growl  , And  concluded
# NSg/VB+ . NSg/VB/C/P D   NSg     VP/J     NSg/VB VB/C NSg/VB+ P    D/P NSg/VB . VB/C VP/J
> the banquet — )
# D   NSg/VB+ . .
>
#
> “ What   is  the use     of repeating all           that          stuff  , ” the Mock      Turtle  interrupted , “ if
# . NSg/I+ VL3 D   N🅪Sg/VB P  Nᴹ/Vg/J   NSg/I/J/C/Dq+ NSg/I/C/Ddem+ Nᴹ/VB+ . . D+  NSg/VB/J+ NSg/VB+ VP/J        . . NSg/C
> you    don’t explain it       as    you    go       on  ? It’s by      far      the most         confusing thing I       ever
# ISgPl+ VXB   VB      NPr/ISg+ R/C/P ISgPl+ NSg/VB/J J/P . K    NSg/J/P NSg/VB/J D   NSg/I/J/R/Dq Nᴹ/Vg/J   NSg+  ISg/#r+ J/R
> heard ! ”
# VP/J  . .
>
#
> “ Yes    , I       think  you’d better      leave   off        , ” said the Gryphon : and  Alice was only  too
# . NPl/VB . ISg/#r+ NSg/VB K     NSg/VXB/JC+ NSg/VB+ NSg/VB/J/P . . VP/J D   ?       . VB/C NPr+  VPt J/R/C R
> glad     to do  so          .
# NSg/VB/J P  VXB NSg/I/J/R/C .
>
#
> “ Shall we   try      another figure of the Lobster   Quadrille ? ” the Gryphon went    on  . “ Or
# . VXB   IPl+ NSg/VB/J I/D     NSg/VB P  D+  NSg/VB/J+ NSg/VB/J  . . D   ?       NSg/VPt J/P . . NPr/C
> would you    like         the Mock      Turtle  to sing     you    a    song  ? ”
# VXB   ISgPl+ NSg/VB/J/C/P D+  NSg/VB/J+ NSg/VB+ P  NSg/VB/J ISgPl+ D/P+ N🅪Sg+ . .
>
#
> “ Oh     , a    song  , please , if    the Mock      Turtle  would be      so          kind   , ” Alice replied , so
# . NPr/VB . D/P+ N🅪Sg+ . VB     . NSg/C D+  NSg/VB/J+ NSg/VB+ VXB   NSg/VXB NSg/I/J/R/C NSg/J+ . . NPr+  VP/J    . NSg/I/J/R/C
> eagerly that         the Gryphon said , in        a   rather     offended tone       , “ Hm  ! No        accounting for
# R       NSg/I/C/Ddem D   ?       VP/J . NPr/J/R/P D/P NPr/VB/J/R VP/J     N🅪Sg/I/VB+ . . NPr . NSg/Dq/P+ Nᴹ/Vg/J+   R/C/P
> tastes ! Sing     her     ‘          Turtle  Soup     , ’ will    you    , old   fellow ? ”
# NPl/V3 . NSg/VB/J ISg/D$+ Unlintable NSg/VB+ N🅪Sg/VB+ . . NPr/VXB ISgPl+ . NSg/J NSg    . .
>
#
> The Mock      Turtle  sighed deeply , and  began , in        a    voice   sometimes choked with sobs   ,
# D+  NSg/VB/J+ NSg/VB+ VP/J   R      . VB/C VPt   . NPr/J/R/P D/P+ NSg/VB+ R         VP/J   P    NPl/V3 .
> to sing     this    : —
# P  NSg/VB/J I/Ddem+ . .
>
#
> “ Beautiful Soup     , so          rich     and  green       , Waiting in        a   hot      tureen ! Who    for   such
# . NSg/J+    N🅪Sg/VB+ . NSg/I/J/R/C NPr/VB/J VB/C NPr🅪Sg/VB/J . Nᴹ/Vg/J NPr/J/R/P D/P NSg/VB/J NSg    . NPr/I+ R/C/P NSg/I
> dainties would not     stoop  ? Soup    of the evening    , beautiful Soup     ! Soup    of the
# NPl      VXB   NSg/R/C NSg/VB . N🅪Sg/VB P  D+  N🅪Sg/Vg/J+ . NSg/J+    N🅪Sg/VB+ . N🅪Sg/VB P  D+
> evening    , beautiful Soup     ! Beau    — ootiful Soo — oop ! Beau    — ootiful Soo — oop ! Soo — oop
# N🅪Sg/Vg/J+ . NSg/J+    N🅪Sg/VB+ . NPr/VB+ . ?       ?   . Nᴹ  . NPr/VB+ . ?       ?   . Nᴹ  . ?   . Nᴹ
> of the e      — e     — evening    , Beautiful , beautiful Soup     !
# P  D   NPr/I+ . NPr/I . N🅪Sg/Vg/J+ . NSg/J     . NSg/J     N🅪Sg/VB+ .
>
#
> “ Beautiful Soup     ! Who    cares  for   fish       , Game      , or    any     other     dish    ? Who    would not
# . NSg/J+    N🅪Sg/VB+ . NPr/I+ NPl/V3 R/C/P N🅪SgPl/VB+ . NSg/VB/J+ . NPr/C I/R/Dq+ NSg/VB/J+ NSg/VB+ . NPr/I+ VXB   NSg/R/C
> give   all          else    for   two  p         ennyworth only  of beautiful Soup     ? Pennyworth only  of
# NSg/VB NSg/I/J/C/Dq NSg/J/C R/C/P NSg+ NSg/VB/P+ ?         J/R/C P  NSg/J     N🅪Sg/VB+ . NSg        J/R/C P
> beautiful Soup     ? Beau    — ootiful Soo — oop ! Beau    — ootiful Soo — oop ! Soo — oop of the
# NSg/J     N🅪Sg/VB+ . NPr/VB+ . ?       ?   . Nᴹ  . NPr/VB+ . ?       ?   . Nᴹ  . ?   . Nᴹ  P  D
> e      — e      — evening    , Beautiful , beauti — FUL SOUP     ! ”
# NPr/I+ . NPr/I+ . N🅪Sg/Vg/J+ . NSg/J     . ?      . ?   N🅪Sg/VB+ . .
>
#
> “ Chorus  again ! ” cried the Gryphon , and  the Mock     Turtle  had just begun to repeat
# . NSg/VB+ P     . . VP/J  D   ?       . VB/C D   NSg/VB/J NSg/VB+ VP  J/R  VPp   P  NSg/VB
> it       , when    a   cry    of “ The trial’s beginning ! ” was heard in        the distance .
# NPr/ISg+ . NSg/I/C D/P NSg/VB P  . D   NSg$    NSg/Vg/J+ . . VPt VP/J  NPr/J/R/P D+  N🅪Sg/VB+ .
>
#
> “ Come       on  ! ” cried the Gryphon , and  , taking   Alice by      the hand    , it       hurried off        ,
# . NSg/VBPp/P J/P . . VP/J  D   ?       . VB/C . NSg/Vg/J NPr+  NSg/J/P D   NSg/VB+ . NPr/ISg+ VP/J    NSg/VB/J/P .
> without waiting for   the end    of the song  .
# C/P     Nᴹ/Vg/J R/C/P D   NSg/VB P  D   N🅪Sg+ .
>
#
> “ What   trial     is  it       ? ” Alice panted as    she  ran     ; but     the Gryphon only  answered “ Come
# . NSg/I+ NSg/VB/J+ VL3 NPr/ISg+ . . NPr+  VP/J   R/C/P ISg+ NSg/VPt . NSg/C/P D   ?       J/R/C VP/J     . NSg/VBPp/P
> on  ! ” and  ran     the faster , while      more         and  more         faintly came      , carried on  the breeze
# J/P . . VB/C NSg/VPt D   NSg/JC . NSg/VB/C/P NPr/I/J/R/Dq VB/C NPr/I/J/R/Dq R       NSg/VPt/P . VP/J    J/P D+  NSg/VB+
> that          followed them     , the melancholy words   : —
# NSg/I/C/Ddem+ VP/J     NSg/IPl+ . D   NSg/J      NPl/V3+ . .
>
#
> “ Soo — oop of the e      — e      — evening    , Beautiful , beautiful Soup     ! ”
# . ?   . Nᴹ  P  D   NPr/I+ . NPr/I+ . N🅪Sg/Vg/J+ . NSg/J     . NSg/J     N🅪Sg/VB+ . .
>
#
>              CHAPTER XI     : Who    Stole   the Tarts  ?
# HeadingStart NSg/VB+ NSg/#r . NPr/I+ NSg/VPt D   NPl/V3 .
>
#
> The King     and  Queen    of Hearts  were    seated on  their throne when    they arrived , with
# D   NPr/VB/J VB/C NPr/VB/J P  NPl/V3+ NSg/VPt VP/J   J/P D$+   NSg/VB NSg/I/C IPl+ VP/J    . P
> a   great crowd   assembled about them     — all          sorts  of little     birds  and  beasts  , as    well
# D/P NSg/J NSg/VB+ VP/J      J/P   NSg/IPl+ . NSg/I/J/C/Dq NPl/V3 P  NPr/I/J/Dq NPl/V3 VB/C NPl/V3+ . R/C/P NSg/VB/J/R
> as    the whole pack   of cards   : the Knave was standing before them     , in        chains  , with
# R/C/P D   NSg/J NSg/VB P  NPl/V3+ . D   NSg   VPt Nᴹ/Vg/J  C/P    NSg/IPl+ . NPr/J/R/P NPl/V3+ . P
> a   soldier   on  each side      to guard   him  ; and  near       the King      was the White       Rabbit  ,
# D/P NSg/VB/J+ J/P Dq   NSg/VB/J+ P  NSg/VB+ ISg+ . VB/C NSg/VB/J/P D   NPr/VB/J+ VPt D   NPr🅪Sg/VB/J NSg/VB+ .
> with a   trumpet in        one     hand    , and  a   scroll of parchment in        the other    . In        the very
# P    D/P NSg/VB+ NPr/J/R/P NSg/I/J NSg/VB+ . VB/C D/P NSg/VB P  N🅪Sg+     NPr/J/R/P D   NSg/VB/J . NPr/J/R/P D   J/R
> middle   of the court      was a   table  , with a   large dish   of tarts  upon it       : they looked
# NSg/VB/J P  D+  N🅪Sg/VB/J+ VPt D/P NSg/VB . P    D/P NSg/J NSg/VB P  NPl/V3 P    NPr/ISg+ . IPl+ VP/J
> so          good     , that         it       made Alice quite hungry to look   at    them     — “ I       wish   they’d get    the
# NSg/I/J/R/C NPr/VB/J . NSg/I/C/Ddem NPr/ISg+ VP   NPr+  R     J      P  NSg/VB NSg/P NSg/IPl+ . . ISg/#r+ NSg/VB K      NSg/VB D
> trial     done      , ” she  thought , “ and  hand    round      the refreshments ! ” But     there seemed to
# NSg/VB/J+ NSg/VPp/J . . ISg+ N🅪Sg/VP . . VB/C NSg/VB+ NSg/VB/J/P D   NPl          . . NSg/C/P R+    VP/J   P
> be      no       chance   of this    , so          she  began looking at    everything about her     , to pass   away
# NSg/VXB NSg/Dq/P NPr/VB/J P  I/Ddem+ . NSg/I/J/R/C ISg+ VPt   Nᴹ/Vg/J NSg/P NSg/I/VB+  J/P   ISg/D$+ . P  NSg/VB VB/J
> the time       .
# D+  N🅪Sg/VB/J+ .
>
#
> Alice had never been    in        a   court     of justice before , but     she  had read    about them
# NPr+  VP  R     NSg/VPp NPr/J/R/P D/P N🅪Sg/VB/J P  NPr🅪Sg+ C/P    . NSg/C/P ISg+ VP  NSg/VBP J/P   NSg/IPl+
> in        books   , and  she  was quite pleased to find   that         she  knew the name   of nearly
# NPr/J/R/P NPl/V3+ . VB/C ISg+ VPt R     VP/J    P  NSg/VB NSg/I/C/Ddem ISg+ VPt  D   NSg/VB P  R
> everything there . “ That’s the judge   , ” she  said to herself , “ because of his     great
# NSg/I/VB+  R     . . NSg$   D+  NSg/VB+ . . ISg+ VP/J P  ISg+    . . C/P     P  ISg/D$+ NSg/J
> wig     . ”
# NSg/VB+ . .
>
#
> The judge   , by      the way    , was the King      ; and  as    he       wore his     crown     over    the wig     ,
# D+  NSg/VB+ . NSg/J/P D+  NSg/J+ . VPt D+  NPr/VB/J+ . VB/C R/C/P NPr/ISg+ VPt  ISg/D$+ NSg/VB/J+ NSg/J/P D+  NSg/VB+ .
> ( look   at    the frontispiece if    you    want   to see    how   he       did  it       , ) he       did  not     look   at
# . NSg/VB NSg/P D   NSg/VB       NSg/C ISgPl+ NSg/VB P  NSg/VB NSg/C NPr/ISg+ VXPt NPr/ISg+ . . NPr/ISg+ VXPt NSg/R/C NSg/VB NSg/P
> all          comfortable , and  it       was certainly not     becoming .
# NSg/I/J/C/Dq NSg/J       . VB/C NPr/ISg+ VPt R         NSg/R/C NSg/Vg/J .
>
#
> “ And  that’s the jury      - box     , ” thought Alice , “ and  those  twelve creatures , ” ( she  was
# . VB/C NSg$   D   NSg/VB/J+ . NSg/VB+ . . N🅪Sg/VP NPr+  . . VB/C I/Ddem NSg    NPl+      . . . ISg+ VPt
> obliged to say    “ creatures , ” you    see    , because some     of them     were    animals , and  some
# VP/J    P  NSg/VB . NPl+      . . ISgPl+ NSg/VB . C/P     I/J/R/Dq P  NSg/IPl+ NSg/VPt NPl+    . VB/C I/J/R/Dq+
> were    birds   , ) “ I       suppose they are the jurors . ” She  said this    last     word    two or
# NSg/VPt NPl/V3+ . . . ISg/#r+ VB      IPl+ VB  D   NPl    . . ISg+ VP/J I/Ddem+ NSg/VB/J NSg/VB+ NSg NPr/C
> three times   over    to herself , being       rather     proud of it       : for   she  thought  , and
# NSg+  NPl/V3+ NSg/J/P P  ISg+    . N🅪Sg/Vg/J/C NPr/VB/J/R J     P  NPr/ISg+ . R/C/P ISg+ N🅪Sg/VP+ . VB/C
> rightly too , that          very few      little     girls  of her     age      knew the meaning   of it       at
# R       R   . NSg/I/C/Ddem+ J/R  NSg/I/Dq NPr/I/J/Dq NPl/V3 P  ISg/D$+ N🅪Sg/VB+ VPt  D   N🅪Sg/Vg/J P  NPr/ISg+ NSg/P
> all          . However , “ jury      - men  ” would have    done      just as    well       .
# NSg/I/J/C/Dq . C       . . NSg/VB/J+ . NPl+ . VXB   NSg/VXB NSg/VPp/J J/R  R/C/P NSg/VB/J/R .
>
#
> The twelve jurors were    all          writing very busily on  slates . “ What   are they doing   ? ”
# D   NSg    NPl    NSg/VPt NSg/I/J/C/Dq Nᴹ/Vg/J J/R  R      J/P NPl/V3 . . NSg/I+ VB  IPl+ Nᴹ/Vg/J . .
> Alice whispered to the Gryphon . “ They can’t have    anything  to put     down        yet      ,
# NPr+  VP/J      P  D   ?       . . IPl+ VXB   NSg/VXB NSg/I/VB+ P  NSg/VBP N🅪Sg/VB/J/P NSg/VB/C .
> before the trial’s begun . ”
# C/P    D   NSg$    VPp   . .
>
#
> “ They’re putting down        their names   , ” the Gryphon whispered in        reply   , “ for   fear
# . K       Nᴹ/Vg/J N🅪Sg/VB/J/P D$+   NPl/V3+ . . D   ?       VP/J      NPr/J/R/P NSg/VB+ . . R/C/P N🅪Sg/VB+
> they should forget them     before the end    of the trial     . ”
# IPl+ VXB    VB     NSg/IPl+ C/P    D   NSg/VB P  D   NSg/VB/J+ . .
>
#
> “ Stupid things ! ” Alice began in        a   loud  , indignant voice   , but     she  stopped
# . NSg/J+ NPl+   . . NPr+  VPt   NPr/J/R/P D/P NSg/J . J         NSg/VB+ . NSg/C/P ISg+ VP/J
> hastily , for   the White       Rabbit  cried out          , “ Silence in        the court      ! ” and  the King
# R       . R/C/P D   NPr🅪Sg/VB/J NSg/VB+ VP/J  NSg/VB/J/R/P . . NSg/VB+ NPr/J/R/P D   N🅪Sg/VB/J+ . . VB/C D+  NPr/VB/J+
> put     on  his     spectacles and  looked anxiously round      , to make   out          who    was talking .
# NSg/VBP J/P ISg/D$+ NPl        VB/C VP/J   R         NSg/VB/J/P . P  NSg/VB NSg/VB/J/R/P NPr/I+ VPt Nᴹ/Vg/J .
>
#
> Alice could   see    , as    well       as    if    she  were    looking over    their shoulders , that         all
# NPr+  NSg/VXB NSg/VB . R/C/P NSg/VB/J/R R/C/P NSg/C ISg+ NSg/VPt Nᴹ/Vg/J NSg/J/P D$+   NPl/V3+   . NSg/I/C/Ddem NSg/I/J/C/Dq
> the jurors were    writing down        “ stupid things ! ” on  their slates , and  she  could
# D   NPl    NSg/VPt Nᴹ/Vg/J N🅪Sg/VB/J/P . NSg/J  NPl+   . . J/P D$+   NPl/V3 . VB/C ISg+ NSg/VXB
> even       make   out          that         one     of them     didn’t know   how   to spell  “ stupid , ” and  that         he
# NSg/VB/J/R NSg/VB NSg/VB/J/R/P NSg/I/C/Ddem NSg/I/J P  NSg/IPl+ VXPt   NSg/VB NSg/C P  NSg/VB . NSg/J  . . VB/C NSg/I/C/Ddem NPr/ISg+
> had to ask    his     neighbour      to tell   him  . “ A    nice   muddle  their slates’ll be      in
# VP  P  NSg/VB ISg/D$+ NSg/VB/J/Comm+ P  NPr/VB ISg+ . . D/P+ NPr/J+ NSg/VB+ D$+   ?         NSg/VXB NPr/J/R/P
> before the trial’s over    ! ” thought Alice .
# C/P    D   NSg$    NSg/J/P . . N🅪Sg/VP NPr+  .
>
#
> One     of the jurors had a   pencil  that          squeaked . This   of course  , Alice could   not
# NSg/I/J P  D   NPl    VP  D/P NSg/VB+ NSg/I/C/Ddem+ VP/J     . I/Ddem P  NSg/VB+ . NPr+  NSg/VXB NSg/R/C
> stand  , and  she  went    round      the court      and  got behind  him  , and  very soon found  an
# NSg/VB . VB/C ISg+ NSg/VPt NSg/VB/J/P D+  N🅪Sg/VB/J+ VB/C VP  NSg/J/P ISg+ . VB/C J/R  J/R  NSg/VP D/P
> opportunity of taking   it       away . She  did  it       so          quickly that         the poor     little     juror
# N🅪Sg        P  NSg/Vg/J NPr/ISg+ VB/J . ISg+ VXPt NPr/ISg+ NSg/I/J/R/C R       NSg/I/C/Ddem D   NSg/VB/J NPr/I/J/Dq NSg
> ( it       was Bill    , the Lizard ) could   not     make   out          at    all          what   had become of it       ; so          ,
# . NPr/ISg+ VPt NPr/VB+ . D   NSg    . NSg/VXB NSg/R/C NSg/VB NSg/VB/J/R/P NSg/P NSg/I/J/C/Dq NSg/I+ VP  VBPp   P  NPr/ISg+ . NSg/I/J/R/C .
> after hunting all          about for   it       , he       was obliged to write  with one     finger  for   the
# P     Nᴹ/Vg/J NSg/I/J/C/Dq J/P+  R/C/P NPr/ISg+ . NPr/ISg+ VPt VP/J    P  NSg/VB P    NSg/I/J NSg/VB+ R/C/P D
> rest   of the day     ; and  this    was of very little     use      , as    it       left     no       mark    on  the
# NSg/VB P  D   NPr🅪Sg+ . VB/C I/Ddem+ VPt P  J/R  NPr/I/J/Dq N🅪Sg/VB+ . R/C/P NPr/ISg+ NPr/VP/J NSg/Dq/P NPr/VB+ J/P D
> slate     .
# NSg/VB/J+ .
>
#
> “ Herald  , read    the accusation ! ” said the King      .
# . NSg/VB+ . NSg/VBP D   N🅪Sg       . . VP/J D+  NPr/VB/J+ .
>
#
> On  this    the White        Rabbit  blew      three blasts on  the trumpet , and  then      unrolled the
# J/P I/Ddem+ D+  NPr🅪Sg/VB/J+ NSg/VB+ NSg/VPt/J NSg   NPl/V3 J/P D   NSg/VB+ . VB/C NSg/J/R/C VP/J     D
> parchment scroll , and  read    as    follows : —
# N🅪Sg+     NSg/VB . VB/C NSg/VBP R/C/P NPl/V3  . .
>
#
> “ The Queen    of Hearts  , she  made some     tarts  , All          on  a   summer     day     : The Knave of
# . D   NPr/VB/J P  NPl/V3+ . ISg+ VP   I/J/R/Dq NPl/V3 . NSg/I/J/C/Dq J/P D/P NPr🅪Sg/VB+ NPr🅪Sg+ . D   NSg   P
> Hearts  , he       stole   those  tarts  , And  took them     quite away ! ”
# NPl/V3+ . NPr/ISg+ NSg/VPt I/Ddem NPl/V3 . VB/C VPt  NSg/IPl+ R     VB/J . .
>
#
> “ Consider your verdict , ” the King      said to the jury      .
# . VB       D$+  NSg+    . . D+  NPr/VB/J+ VP/J P  D+  NSg/VB/J+ .
>
#
> “ Not     yet      , not     yet      ! ” the Rabbit  hastily interrupted . “ There’s a   great deal      to
# . NSg/R/C NSg/VB/C . NSg/R/C NSg/VB/C . . D+  NSg/VB+ R       VP/J        . . K       D/P NSg/J NSg/VB/J+ P
> come       before that          ! ”
# NSg/VBPp/P C/P    NSg/I/C/Ddem+ . .
>
#
> “ Call   the first  witness , ” said the King      ; and  the White        Rabbit  blew      three blasts
# . NSg/VB D+  NSg/J+ NSg/VB+ . . VP/J D+  NPr/VB/J+ . VB/C D+  NPr🅪Sg/VB/J+ NSg/VB+ NSg/VPt/J NSg   NPl/V3
> on  the trumpet , and  called out          , “ First witness ! ”
# J/P D   NSg/VB+ . VB/C VP/J   NSg/VB/J/R/P . . NSg/J NSg/VB+ . .
>
#
> The first  witness was the Hatter . He       came      in        with a   teacup in        one     hand    and  a
# D+  NSg/J+ NSg/VB+ VPt D   NSg/VB . NPr/ISg+ NSg/VPt/P NPr/J/R/P P    D/P NSg/J  NPr/J/R/P NSg/I/J NSg/VB+ VB/C D/P
> piece  of bread    - and  - butter  in        the other    . “ I       beg    pardon , your Majesty , ” he       began ,
# NSg/VB P  N🅪Sg/VB+ . VB/C . NSg/VB+ NPr/J/R/P D   NSg/VB/J . . ISg/#r+ NSg/VB NSg/VB . D$+  N🅪Sg/I+ . . NPr/ISg+ VPt   .
> “ for   bringing these  in        : but     I       hadn’t quite finished my  tea      when    I       was sent   for   . ”
# . R/C/P Nᴹ/Vg/J  I/Ddem NPr/J/R/P . NSg/C/P ISg/#r+ VPt    R     VP/J     D$+ N🅪Sg/VB+ NSg/I/C ISg/#r+ VPt NSg/VP R/C/P . .
>
#
> “ You    ought     to have    finished , ” said the King      . “ When    did  you    begin  ? ”
# . ISgPl+ NSg/I/VXB P  NSg/VXB VP/J     . . VP/J D+  NPr/VB/J+ . . NSg/I/C VXPt ISgPl+ NSg/VB . .
>
#
> The Hatter looked at    the March   Hare      , who    had followed him  into the court      ,
# D   NSg/VB VP/J   NSg/P D   NPr/VB+ NSg/VB/J+ . NPr/I+ VP  VP/J     ISg+ P    D   N🅪Sg/VB/J+ .
> arm       - in        - arm       with the Dormouse . “ Fourteenth of March   , I       think  it       was , ” he       said .
# NSg/VB/J+ . NPr/J/R/P . NSg/VB/J+ P    D   NSg      . . NSg/J      P  NPr/VB+ . ISg/#r+ NSg/VB NPr/ISg+ VPt . . NPr/ISg+ VP/J .
>
#
> “ Fifteenth , ” said the March   Hare      .
# . NSg/J+    . . VP/J D+  NPr/VB+ NSg/VB/J+ .
>
#
> “ Sixteenth , ” added the Dormouse .
# . NSg/J     . . VP/J  D   NSg      .
>
#
> “ Write  that          down        , ” the King      said to the jury      , and  the jury      eagerly wrote down
# . NSg/VB NSg/I/C/Ddem+ N🅪Sg/VB/J/P . . D+  NPr/VB/J+ VP/J P  D+  NSg/VB/J+ . VB/C D+  NSg/VB/J+ R       VPt   N🅪Sg/VB/J/P
> all          three dates   on  their slates , and  then      added them     up         , and  reduced the answer
# NSg/I/J/C/Dq NSg   NPl/V3+ J/P D$+   NPl/V3 . VB/C NSg/J/R/C VP/J  NSg/IPl+ NSg/VB/J/P . VB/C VP/J    D   NSg/VB+
> to shillings and  pence .
# P  NPl       VB/C NPl   .
>
#
> “ Take   off        your hat     , ” the King      said to the Hatter .
# . NSg/VB NSg/VB/J/P D$+  NSg/VB+ . . D+  NPr/VB/J+ VP/J P  D   NSg/VB .
>
#
> “ It       isn’t   mine      , ” said the Hatter .
# . NPr/ISg+ NSg/VX3 NSg/I/VB+ . . VP/J D   NSg/VB .
>
#
> “ Stolen    ! ” the King      exclaimed , turning to the jury      , who    instantly made a
# . NSg/VPp/J . . D+  NPr/VB/J+ VP/J      . Nᴹ/Vg/J P  D+  NSg/VB/J+ . NPr/I+ R         VP   D/P
> memorandum of the fact .
# NSg        P  D   NSg+ .
>
#
> “ I       keep   them     to sell   , ” the Hatter added as    an  explanation ; “ I’ve none  of my  own      .
# . ISg/#r+ NSg/VB NSg/IPl+ P  NSg/VB . . D   NSg/VB VP/J  R/C/P D/P N🅪Sg+       . . K    NSg/I P  D$+ NSg/VB/J .
> I’m a   hatter . ”
# K   D/P NSg/VB . .
>
#
> Here the Queen     put     on  her     spectacles , and  began staring at    the Hatter , who
# J/R  D+  NPr/VB/J+ NSg/VBP J/P ISg/D$+ NPl        . VB/C VPt   Nᴹ/Vg/J NSg/P D   NSg/VB . NPr/I+
> turned pale     and  fidgeted .
# VP/J   NSg/VB/J VB/C VP/J     .
>
#
> “ Give   your evidence , ” said the King      ; “ and  don’t be      nervous , or    I’ll have    you
# . NSg/VB D$+  Nᴹ/VB+   . . VP/J D+  NPr/VB/J+ . . VB/C VXB   NSg/VXB J       . NPr/C K    NSg/VXB ISgPl+
> executed on  the spot      . ”
# VP/J     J/P D   NSg/VB/J+ . .
>
#
> This    did  not     seem to encourage the witness at    all          : he       kept shifting from one
# I/Ddem+ VXPt NSg/R/C VB   P  VB        D+  NSg/VB+ NSg/P NSg/I/J/C/Dq . NPr/ISg+ VP   Nᴹ/Vg/J+ P    NSg/I/J+
> foot    to the other    , looking uneasily at    the Queen     , and  in        his     confusion he       bit     a
# NSg/VB+ P  D   NSg/VB/J . Nᴹ/Vg/J R        NSg/P D   NPr/VB/J+ . VB/C NPr/J/R/P ISg/D$+ N🅪Sg/VB+  NPr/ISg+ NSg/VPt D/P
> large piece   out          of his     teacup instead of the bread    - and  - butter  .
# NSg/J NSg/VB+ NSg/VB/J/R/P P  ISg/D$+ NSg/J  R       P  D   N🅪Sg/VB+ . VB/C . NSg/VB+ .
>
#
> Just at    this    moment Alice felt      a   very curious sensation , which puzzled her     a
# J/R  NSg/P I/Ddem+ NSg+   NPr+  N🅪Sg/VP/J D/P J/R  J+      NSg+      . I/C+  VP/J    ISg/D$+ D/P+
> good      deal      until she  made out          what   it       was : she  was beginning to grow larger
# NPr/VB/J+ NSg/VB/J+ C/P   ISg+ VP   NSg/VB/J/R/P NSg/I+ NPr/ISg+ VPt . ISg+ VPt NSg/Vg/J  P  VB   JC
> again , and  she  thought at    first she  would get    up         and  leave  the court      ; but     on
# P     . VB/C ISg+ N🅪Sg/VP NSg/P NSg/J ISg+ VXB   NSg/VB NSg/VB/J/P VB/C NSg/VB D+  N🅪Sg/VB/J+ . NSg/C/P J/P
> second    thoughts she  decided  to remain where   she  was as    long     as    there was room
# NSg/VB/J+ NPl/V3+  ISg+ NSg/VP/J P  NSg/VB NSg/R/C ISg+ VPt R/C/P NPr/VB/J R/C/P R+    VPt N🅪Sg/VB/J+
> for   her     .
# R/C/P ISg/D$+ .
>
#
> “ I       wish   you    wouldn’t squeeze so          . ” said the Dormouse , who    was sitting  next    to
# . ISg/#r+ NSg/VB ISgPl+ VXB      NSg/VB  NSg/I/J/R/C . . VP/J D   NSg      . NPr/I+ VPt NSg/Vg/J NSg/J/P P
> her     . “ I       can     hardly breathe . ”
# ISg/D$+ . . ISg/#r+ NPr/VXB R      VB      . .
>
#
> “ I       can’t help   it       , ” said Alice very meekly : “ I’m growing . ”
# . ISg/#r+ VXB   NSg/VB NPr/ISg+ . . VP/J NPr+  J/R  R      . . K   Nᴹ/Vg/J . .
>
#
> “ You’ve no       right     to grow here , ” said the Dormouse .
# . K      NSg/Dq/P NPr/VB/J+ P  VB   J/R  . . VP/J D   NSg      .
>
#
> “ Don’t talk    nonsense , ” said Alice more         boldly : “ you    know   you’re growing too . ”
# . VXB   N🅪Sg/VB Nᴹ/VB/J+ . . VP/J NPr+  NPr/I/J/R/Dq R      . . ISgPl+ NSg/VB K      Nᴹ/Vg/J R   . .
>
#
> “ Yes    , but     I       grow at    a    reasonable pace        , ” said the Dormouse : “ not     in        that
# . NPl/VB . NSg/C/P ISg/#r+ VB   NSg/P D/P+ J+         NPr/VB/J/P+ . . VP/J D   NSg      . . NSg/R/C NPr/J/R/P NSg/I/C/Ddem
> ridiculous fashion  . ” And  he       got up         very sulkily and  crossed over    to the other
# J          N🅪Sg/VB+ . . VB/C NPr/ISg+ VP  NSg/VB/J/P J/R  R       VB/C VP/J    NSg/J/P P  D   NSg/VB/J
> side     of the court      .
# NSg/VB/J P  D   N🅪Sg/VB/J+ .
>
#
> All           this    time       the Queen     had never left     off        staring at    the Hatter , and  , just as
# NSg/I/J/C/Dq+ I/Ddem+ N🅪Sg/VB/J+ D+  NPr/VB/J+ VP  R     NPr/VP/J NSg/VB/J/P Nᴹ/Vg/J NSg/P D   NSg/VB . VB/C . J/R  R/C/P
> the Dormouse crossed the court      , she  said to one     of the officers of the court      ,
# D   NSg      VP/J    D   N🅪Sg/VB/J+ . ISg+ VP/J P  NSg/I/J P  D   NPl/V3   P  D   N🅪Sg/VB/J+ .
> “ Bring me       the list   of the singers in        the last     concert ! ” on  which the wretched
# . VB    NPr/ISg+ D   NSg/VB P  D   +       NPr/J/R/P D   NSg/VB/J NSg/VB+ . . J/P I/C+  D   J
> Hatter trembled so          , that         he       shook     both   his     shoes   off        .
# NSg/VB VP/J     NSg/I/J/R/C . NSg/I/C/Ddem NPr/ISg+ NSg/VPt/J I/C/Dq ISg/D$+ NPl/V3+ NSg/VB/J/P .
>
#
> “ Give   your evidence , ” the King      repeated angrily , “ or    I’ll have    you    executed ,
# . NSg/VB D$+  Nᴹ/VB+   . . D+  NPr/VB/J+ VP/J     R       . . NPr/C K    NSg/VXB ISgPl+ VP/J     .
> whether you’re nervous or    not     . ”
# I/C     K      J       NPr/C NSg/R/C . .
>
#
> “ I’m a    poor     man       , your Majesty , ” the Hatter began , in        a   trembling voice   , “ — and  I
# . K   D/P+ NSg/VB/J NPr/VB/J+ . D$+  N🅪Sg/I+ . . D   NSg/VB VPt   . NPr/J/R/P D/P Nᴹ/Vg/J   NSg/VB+ . . . VB/C ISg/#r+
> hadn’t begun my  tea      — not     above   a   week   or    so          — and  what   with the bread    - and  - butter
# VPt    VPp   D$+ N🅪Sg/VB+ . NSg/R/C NSg/J/P D/P NSg/J+ NPr/C NSg/I/J/R/C . VB/C NSg/I+ P    D   N🅪Sg/VB+ . VB/C . NSg/VB+
> getting so          thin     — and  the twinkling of the tea      — ”
# NSg/Vg  NSg/I/J/R/C NSg/VB/J . VB/C D   N🅪Sg/Vg/J P  D   N🅪Sg/VB+ . .
>
#
> “ The twinkling of the what   ? ” said the King      .
# . D   N🅪Sg/Vg/J P  D   NSg/I+ . . VP/J D+  NPr/VB/J+ .
>
#
> “ It       began with the tea      , ” the Hatter replied .
# . NPr/ISg+ VPt   P    D+  N🅪Sg/VB+ . . D   NSg/VB VP/J    .
>
#
> “ Of course  twinkling begins with a   T      ! ” said the King      sharply . “ Do  you    take   me
# . P  NSg/VB+ N🅪Sg/Vg/J NPl/V3 P    D/P NPr/J+ . . VP/J D+  NPr/VB/J+ R       . . VXB ISgPl+ NSg/VB NPr/ISg+
> for   a   dunce ? Go       on  ! ”
# R/C/P D/P NSg   . NSg/VB/J J/P . .
>
#
> “ I’m a    poor     man       , ” the Hatter went    on  , “ and  most         things twinkled after that          — only
# . K   D/P+ NSg/VB/J NPr/VB/J+ . . D   NSg/VB NSg/VPt J/P . . VB/C NSg/I/J/R/Dq NPl+   VP/J     P     NSg/I/C/Ddem+ . J/R/C
> the March   Hare      said — ”
# D   NPr/VB+ NSg/VB/J+ VP/J . .
>
#
> “ I       didn’t ! ” the March   Hare      interrupted in        a    great  hurry   .
# . ISg/#r+ VXPt   . . D+  NPr/VB+ NSg/VB/J+ VP/J        NPr/J/R/P D/P+ NSg/J+ NSg/VB+ .
>
#
> “ You    did  ! ” said the Hatter .
# . ISgPl+ VXPt . . VP/J D   NSg/VB .
>
#
> “ I       deny it       ! ” said the March   Hare      .
# . ISg/#r+ VB   NPr/ISg+ . . VP/J D+  NPr/VB+ NSg/VB/J+ .
>
#
> “ He       denies it       , ” said the King      : “ leave  out          that         part      . ”
# . NPr/ISg+ V3     NPr/ISg+ . . VP/J D   NPr/VB/J+ . . NSg/VB NSg/VB/J/R/P NSg/I/C/Ddem NSg/VB/J+ . .
>
#
> “ Well       , at    any     rate    , the Dormouse said — ” the Hatter went    on  , looking anxiously
# . NSg/VB/J/R . NSg/P I/R/Dq+ NSg/VB+ . D   NSg      VP/J . . D   NSg/VB NSg/VPt J/P . Nᴹ/Vg/J R
> round      to see    if    he       would deny it       too : but     the Dormouse denied nothing  , being
# NSg/VB/J/P P  NSg/VB NSg/C NPr/ISg+ VXB   VB   NPr/ISg+ R   . NSg/C/P D   NSg      VP/J   NSg/I/J+ . N🅪Sg/Vg/J/C
> fast       asleep .
# NSg/VB/J/R J      .
>
#
> “ After that          , ” continued the Hatter , “ I       cut       some     more         bread    - and  - butter  — ”
# . P     NSg/I/C/Ddem+ . . VP/J      D   NSg/VB . . ISg/#r+ NSg/VBP/J I/J/R/Dq NPr/I/J/R/Dq N🅪Sg/VB+ . VB/C . NSg/VB+ . .
>
#
> “ But     what   did  the Dormouse say    ? ” one     of the jury      asked .
# . NSg/C/P NSg/I+ VXPt D   NSg      NSg/VB . . NSg/I/J P  D+  NSg/VB/J+ VP/J  .
>
#
> “ That         I       can’t remember , ” said the Hatter .
# . NSg/I/C/Ddem ISg/#r+ VXB   NSg/VB   . . VP/J D   NSg/VB .
>
#
> “ You    must    remember , ” remarked the King      , “ or    I’ll have    you    executed . ”
# . ISgPl+ NSg/VXB NSg/VB   . . VP/J     D+  NPr/VB/J+ . . NPr/C K    NSg/VXB ISgPl+ VP/J     . .
>
#
> The miserable Hatter dropped his     teacup and  bread    - and  - butter  , and  went    down        on
# D   J         NSg/VB VP/J    ISg/D$+ NSg/J  VB/C N🅪Sg/VB+ . VB/C . NSg/VB+ . VB/C NSg/VPt N🅪Sg/VB/J/P J/P
> one     knee    . “ I’m a    poor     man       , your Majesty , ” he       began .
# NSg/I/J NSg/VB+ . . K   D/P+ NSg/VB/J NPr/VB/J+ . D$+  N🅪Sg/I+ . . NPr/ISg+ VPt   .
>
#
> “ You’re a   very poor     speaker , ” said the King      .
# . K      D/P J/R  NSg/VB/J NSg+    . . VP/J D   NPr/VB/J+ .
>
#
> Here one     of the guinea - pigs    cheered , and  was immediately suppressed by      the
# J/R  NSg/I/J P  D+  NPr+   . NPl/V3+ VP/J    . VB/C VPt R           VP/J       NSg/J/P D
> officers of the court      . ( As    that          is  rather     a   hard     word   , I       will    just explain to
# NPl/V3   P  D+  N🅪Sg/VB/J+ . . R/C/P NSg/I/C/Ddem+ VL3 NPr/VB/J/R D/P N🅪Sg/J/R NSg/VB . ISg/#r+ NPr/VXB J/R  VB      P
> you    how   it       was done      . They had a    large  canvas  bag     , which tied up         at    the mouth
# ISgPl+ NSg/C NPr/ISg+ VPt NSg/VPp/J . IPl+ VP  D/P+ NSg/J+ NSg/VB+ NSg/VB+ . I/C+  VP/J NSg/VB/J/P NSg/P D   NSg/VB+
> with strings : into this    they slipped the guinea - pig    , head      first , and  then      sat
# P    NPl/V3+ . P    I/Ddem+ IPl+ VP/J    D   NPr+   . NSg/VB . NPr/VB/J+ NSg/J . VB/C NSg/J/R/C NSg/VP/J
> upon it       . )
# P    NPr/ISg+ . .
>
#
> “ I’m glad     I’ve seen    that          done      , ” thought Alice . “ I’ve so          often read    in        the
# . K   NSg/VB/J K    NSg/VPp NSg/I/C/Ddem+ NSg/VPp/J . . N🅪Sg/VP NPr+  . . K    NSg/I/J/R/C R     NSg/VBP NPr/J/R/P D
> newspapers , at    the end    of trials  , “ There was some     attempts at    applause , which
# NPl/V3+    . NSg/P D   NSg/VB P  NPl/V3+ . . R+    VPt I/J/R/Dq NPl/V3+  NSg/P Nᴹ+      . I/C+
> was immediately suppressed by      the officers of the court      , ” and  I       never understood
# VPt R           VP/J       NSg/J/P D   NPl/V3   P  D   N🅪Sg/VB/J+ . . VB/C ISg/#r+ R     VP/J
> what   it       meant till       now       . ”
# NSg/I+ NPr/ISg+ VP    NSg/VB/C/P NSg/J/R/C . .
>
#
> “ If    that’s all          you    know   about it       , you    may     stand  down        , ” continued the King      .
# . NSg/C NSg$   NSg/I/J/C/Dq ISgPl+ NSg/VB J/P   NPr/ISg+ . ISgPl+ NPr/VXB NSg/VB N🅪Sg/VB/J/P . . VP/J      D   NPr/VB/J+ .
>
#
> “ I       can’t go       no       lower     , ” said the Hatter : “ I’m on  the floor   , as    it       is  . ”
# . ISg/#r+ VXB   NSg/VB/J NSg/Dq/P NSg/VB/JC . . VP/J D   NSg/VB . . K   J/P D   NSg/VB+ . R/C/P NPr/ISg+ VL3 . .
>
#
> “ Then      you    may     sit    down        , ” the King      replied .
# . NSg/J/R/C ISgPl+ NPr/VXB NSg/VB N🅪Sg/VB/J/P . . D+  NPr/VB/J+ VP/J    .
>
#
> Here the other    guinea - pig     cheered , and  was suppressed .
# J/R  D   NSg/VB/J NPr+   . NSg/VB+ VP/J    . VB/C VPt VP/J       .
>
#
> “ Come       , that          finished the guinea - pigs    ! ” thought Alice . “ Now       we   shall get    on
# . NSg/VBPp/P . NSg/I/C/Ddem+ VP/J     D   NPr+   . NPl/V3+ . . N🅪Sg/VP NPr+  . . NSg/J/R/C IPl+ VXB   NSg/VB J/P
> better     . ”
# NSg/VXB/JC . .
>
#
> “ I’d rather     finish my  tea      , ” said the Hatter , with an  anxious look   at    the Queen     ,
# . K   NPr/VB/J/R NSg/VB D$+ N🅪Sg/VB+ . . VP/J D   NSg/VB . P    D/P J       NSg/VB NSg/P D   NPr/VB/J+ .
> who    was reading   the list   of singers .
# NPr/I+ VPt NPrᴹ/Vg/J D   NSg/VB P  +       .
>
#
> “ You    may     go       , ” said the King      , and  the Hatter hurriedly left     the court      , without
# . ISgPl+ NPr/VXB NSg/VB/J . . VP/J D+  NPr/VB/J+ . VB/C D   NSg/VB R         NPr/VP/J D   N🅪Sg/VB/J+ . C/P
> even       waiting to put     his     shoes   on  .
# NSg/VB/J/R Nᴹ/Vg/J P  NSg/VBP ISg/D$+ NPl/V3+ J/P .
>
#
> “ — and  just take   his     head      off        outside   , ” the Queen     added to one     of the officers :
# . . VB/C J/R  NSg/VB ISg/D$+ NPr/VB/J+ NSg/VB/J/P Nᴹ/VB/J/P . . D+  NPr/VB/J+ VP/J  P  NSg/I/J P  D+  NPl/V3+  .
> but     the Hatter was out          of sight    before the officer could   get    to the door    .
# NSg/C/P D   NSg/VB VPt NSg/VB/J/R/P P  N🅪Sg/VB+ C/P    D   NSg/VB+ NSg/VXB NSg/VB P  D   NSg/VB+ .
>
#
> “ Call   the next     witness ! ” said the King      .
# . NSg/VB D+  NSg/J/P+ NSg/VB+ . . VP/J D+  NPr/VB/J+ .
>
#
> The next     witness was the Duchess’s cook   . She  carried the pepper   - box    in        her     hand    ,
# D+  NSg/J/P+ NSg/VB+ VPt D   NSg$      NPr/VB . ISg+ VP/J    D   N🅪Sg/VB+ . NSg/VB NPr/J/R/P ISg/D$+ NSg/VB+ .
> and  Alice guessed who    it       was , even       before she  got into the court      , by      the way    the
# VB/C NPr+  VP/J    NPr/I+ NPr/ISg+ VPt . NSg/VB/J/R C/P    ISg+ VP  P    D+  N🅪Sg/VB/J+ . NSg/J/P D+  NSg/J+ D
> people  near       the door    began sneezing all          at    once  .
# NPl/VB+ NSg/VB/J/P D+  NSg/VB+ VPt   Nᴹ/Vg/J  NSg/I/J/C/Dq NSg/P NSg/C .
>
#
> “ Give   your evidence , ” said the King      .
# . NSg/VB D$+  Nᴹ/VB+   . . VP/J D+  NPr/VB/J+ .
>
#
> “ Shan’t , ” said the cook    .
# . VXB    . . VP/J D   NPr/VB+ .
>
#
> The King      looked anxiously at    the White        Rabbit  , who    said in        a    low         voice   , “ Your
# D+  NPr/VB/J+ VP/J   R         NSg/P D+  NPr🅪Sg/VB/J+ NSg/VB+ . NPr/I+ VP/J NPr/J/R/P D/P+ NSg/VB/J/R+ NSg/VB+ . . D$+
> Majesty must    cross       - examine this    witness . ”
# N🅪Sg/I+ NSg/VXB NPr/VB/J/P+ . NSg/VB  I/Ddem+ NSg/VB+ . .
>
#
> “ Well       , if    I       must    , I       must    , ” the King      said , with a   melancholy air      , and  , after
# . NSg/VB/J/R . NSg/C ISg/#r+ NSg/VXB . ISg/#r+ NSg/VXB . . D+  NPr/VB/J+ VP/J . P    D/P NSg/J      N🅪Sg/VB+ . VB/C . P
> folding his     arms    and  frowning at    the cook    till       his     eyes    were    nearly out          of
# Nᴹ/Vg/J ISg/D$+ NPl/V3+ VB/C Nᴹ/Vg/J  NSg/P D   NPr/VB+ NSg/VB/C/P ISg/D$+ NPl/V3+ NSg/VPt R      NSg/VB/J/R/P P
> sight    , he       said in        a   deep  voice   , “ What   are tarts  made of ? ”
# N🅪Sg/VB+ . NPr/ISg+ VP/J NPr/J/R/P D/P NSg/J NSg/VB+ . . NSg/I+ VB  NPl/V3 VP   P  . .
>
#
> “ Pepper   , mostly , ” said the cook    .
# . N🅪Sg/VB+ . R      . . VP/J D+  NPr/VB+ .
>
#
> “ Treacle , ” said a   sleepy voice   behind  her     .
# . Nᴹ/VB   . . VP/J D/P NSg/J  NSg/VB+ NSg/J/P ISg/D$+ .
>
#
> “ Collar  that          Dormouse , ” the Queen     shrieked out          . “ Behead that          Dormouse ! Turn   that
# . NSg/VB+ NSg/I/C/Ddem+ NSg      . . D   NPr/VB/J+ VP/J     NSg/VB/J/R/P . . VB     NSg/I/C/Ddem+ NSg      . NSg/VB NSg/I/C/Ddem+
> Dormouse out          of court      ! Suppress him  ! Pinch  him  ! Off        with his     whiskers ! ”
# NSg      NSg/VB/J/R/P P  N🅪Sg/VB/J+ . VB       ISg+ . NSg/VB ISg+ . NSg/VB/J/P P    ISg/D$+ NPl      . .
>
#
> For   some      minutes the whole  court      was in        confusion , getting the Dormouse turned
# R/C/P I/J/R/Dq+ NPl/V3+ D+  NSg/J+ N🅪Sg/VB/J+ VPt NPr/J/R/P N🅪Sg/VB+  . NSg/Vg  D   NSg      VP/J
> out          , and  , by      the time       they had settled down        again , the cook    had disappeared .
# NSg/VB/J/R/P . VB/C . NSg/J/P D   N🅪Sg/VB/J+ IPl+ VP  VP/J    N🅪Sg/VB/J/P P     . D   NPr/VB+ VP  VP/J        .
>
#
> “ Never mind    ! ” said the King      , with an  air     of great  relief . “ Call   the next
# . R     NSg/VB+ . . VP/J D+  NPr/VB/J+ . P    D/P N🅪Sg/VB P  NSg/J+ NSg/J+ . . NSg/VB D+  NSg/J/P+
> witness . ” And  he       added in        an  undertone to the Queen     , “ Really , my  dear     , you    must
# NSg/VB+ . . VB/C NPr/ISg+ VP/J  NPr/J/R/P D/P NSg/VB    P  D   NPr/VB/J+ . . R      . D$+ NSg/VB/J . ISgPl+ NSg/VXB
> cross       - examine the next    witness . It       quite makes  my  forehead ache    ! ”
# NPr/VB/J/P+ . NSg/VB  D   NSg/J/P NSg/VB+ . NPr/ISg+ R     NPl/V3 D$+ NSg+     NSg/VB+ . .
>
#
> Alice watched the White        Rabbit  as    he       fumbled over    the list    , feeling   very curious
# NPr+  VP/J    D+  NPr🅪Sg/VB/J+ NSg/VB+ R/C/P NPr/ISg+ VP/J    NSg/J/P D   NSg/VB+ . N🅪Sg/Vg/J J/R  J
> to see    what   the next    witness would be      like         , “ — for   they haven’t got much         evidence
# P  NSg/VB NSg/I+ D   NSg/J/P NSg/VB+ VXB   NSg/VXB NSg/VB/J/C/P . . . R/C/P IPl+ VXB     VP  NSg/I/J/R/Dq Nᴹ/VB+
> yet      , ” she  said to herself . Imagine her     surprise , when    the White        Rabbit  read    out          ,
# NSg/VB/C . . ISg+ VP/J P  ISg+    . NSg/VB  ISg/D$+ NSg/VB+  . NSg/I/C D+  NPr🅪Sg/VB/J+ NSg/VB+ NSg/VBP NSg/VB/J/R/P .
> at    the top      of his     shrill   little      voice   , the name    “ Alice ! ”
# NSg/P D   NSg/VB/J P  ISg/D$+ NSg/VB/J NPr/I/J/Dq+ NSg/VB+ . D+  NSg/VB+ . NPr+  . .
>
#
>              CHAPTER XII : Alice’s Evidence
# HeadingStart NSg/VB+ #r  . NSg$    Nᴹ/VB+
>
#
> “ Here ! ” cried Alice , quite forgetting in        the flurry of the moment how   large she
# . J/R  . . VP/J  NPr+  . R     NSg/Vg     NPr/J/R/P D   NSg/VB P  D   NSg+   NSg/C NSg/J ISg+
> had grown in        the last     few      minutes , and  she  jumped up         in        such  a   hurry   that          she
# VP  VB/J  NPr/J/R/P D   NSg/VB/J NSg/I/Dq NPl/V3+ . VB/C ISg+ VP/J   NSg/VB/J/P NPr/J/R/P NSg/I D/P NSg/VB+ NSg/I/C/Ddem+ ISg+
> tipped over    the jury      - box    with the edge   of her     skirt  , upsetting all          the jurymen
# VP     NSg/J/P D   NSg/VB/J+ . NSg/VB P    D   NSg/VB P  ISg/D$+ NSg/VB . NSg/VB/J  NSg/I/J/C/Dq D   NPl
> on  to the heads  of the crowd   below , and  there they lay       sprawling about ,
# J/P P  D   NPl/V3 P  D   NSg/VB+ P     . VB/C R+    IPl+ NSg/VPt/J Nᴹ/Vg/J   J/P   .
> reminding her     very much         of a   globe  of goldfish she  had accidentally upset    the
# Nᴹ/Vg/J   ISg/D$+ J/R  NSg/I/J/R/Dq P  D/P NSg/VB P  NSgPl    ISg+ VP  R            NSg/VB/J D
> week   before .
# NSg/J+ C/P    .
>
#
> “ Oh     , I       beg    your pardon ! ” she  exclaimed in        a   tone      of great  dismay  , and  began
# . NPr/VB . ISg/#r+ NSg/VB D$+  NSg/VB . . ISg+ VP/J      NPr/J/R/P D/P N🅪Sg/I/VB P  NSg/J+ NSg/VB+ . VB/C VPt
> picking them     up         again as    quickly as    she  could   , for   the accident of the goldfish
# Nᴹ/Vg/J NSg/IPl+ NSg/VB/J/P P     R/C/P R       R/C/P ISg+ NSg/VXB . R/C/P D   NSg/J    P  D   NSgPl
> kept running   in        her     head      , and  she  had a   vague    sort   of idea that          they must    be
# VP   Nᴹ/Vg/J/P NPr/J/R/P ISg/D$+ NPr/VB/J+ . VB/C ISg+ VP  D/P NSg/VB/J NSg/VB P  NSg+ NSg/I/C/Ddem+ IPl+ NSg/VXB NSg/VXB
> collected at    once  and  put     back     into the jury      - box     , or    they would die    .
# VP/J      NSg/P NSg/C VB/C NSg/VBP NSg/VB/J P    D   NSg/VB/J+ . NSg/VB+ . NPr/C IPl+ VXB   NSg/VB .
>
#
> “ The trial     cannot proceed , ” said the King      in        a   very grave     voice   , “ until all          the
# . D+  NSg/VB/J+ NSg/VB VB      . . VP/J D   NPr/VB/J+ NPr/J/R/P D/P J/R  NSg/VB/J+ NSg/VB+ . . C/P   NSg/I/J/C/Dq D
> jurymen are back     in        their proper places  — all          , ” he       repeated with great emphasis ,
# NPl     VB  NSg/VB/J NPr/J/R/P D$+   NSg/J  NPl/V3+ . NSg/I/J/C/Dq . . NPr/ISg+ VP/J     P    NSg/J NSg+     .
> looking hard     at    Alice as    he       said so          .
# Nᴹ/Vg/J N🅪Sg/J/R NSg/P NPr+  R/C/P NPr/ISg+ VP/J NSg/I/J/R/C .
>
#
> Alice looked at    the jury      - box     , and  saw     that          , in        her     haste   , she  had put     the Lizard
# NPr+  VP/J   NSg/P D   NSg/VB/J+ . NSg/VB+ . VB/C NSg/VPt NSg/I/C/Ddem+ . NPr/J/R/P ISg/D$+ NSg/VB+ . ISg+ VP  NSg/VBP D   NSg
> in        head      downwards , and  the poor     little     thing was waving  its     tail      about in        a
# NPr/J/R/P NPr/VB/J+ R         . VB/C D   NSg/VB/J NPr/I/J/Dq NSg+  VPt Nᴹ/Vg/J ISg/D$+ NSg/VB/J+ J/P   NPr/J/R/P D/P
> melancholy way    , being       quite unable   to move   . She  soon got it       out          again , and  put
# NSg/J      NSg/J+ . N🅪Sg/Vg/J/C R     NSg/VB/J P  NSg/VB . ISg+ J/R  VP  NPr/ISg+ NSg/VB/J/R/P P     . VB/C NSg/VBP
> it       right    ; “ not     that         it       signifies much         , ” she  said to herself ; “ I       should think  it
# NPr/ISg+ NPr/VB/J . . NSg/R/C NSg/I/C/Ddem NPr/ISg+ V3        NSg/I/J/R/Dq . . ISg+ VP/J P  ISg+    . . ISg/#r+ VXB    NSg/VB NPr/ISg+
> would be      quite as    much         use     in        the trial     one      way    up         as    the other    . ”
# VXB   NSg/VXB R     R/C/P NSg/I/J/R/Dq N🅪Sg/VB NPr/J/R/P D+  NSg/VB/J+ NSg/I/J+ NSg/J+ NSg/VB/J/P R/C/P D   NSg/VB/J . .
>
#
> As    soon as    the jury      had a   little     recovered from the shock  of being       upset    , and
# R/C/P J/R  R/C/P D+  NSg/VB/J+ VP  D/P NPr/I/J/Dq VP/J+     P    D   N🅪Sg/J P  N🅪Sg/Vg/J/C NSg/VB/J . VB/C
> their slates and  pencils had been    found  and  handed back     to them     , they set       to
# D$+   NPl/V3 VB/C NPl/V3+ VP  NSg/VPp NSg/VP VB/C VP/J   NSg/VB/J P  NSg/IPl+ . IPl+ NPr/VBP/J P
> work    very diligently to write  out          a   history of the accident , all          except the
# N🅪Sg/VB J/R  R          P  NSg/VB NSg/VB/J/R/P D/P N🅪Sg    P  D   NSg/J+   . NSg/I/J/C/Dq VB/C/P D
> Lizard , who    seemed too much         overcome to do  anything  but     sit    with its     mouth   open     ,
# NSg    . NPr/I+ VP/J   R   NSg/I/J/R/Dq VB       P  VXB NSg/I/VB+ NSg/C/P NSg/VB P    ISg/D$+ NSg/VB+ NSg/VB/J .
> gazing  up         into the roof   of the court      .
# Nᴹ/Vg/J NSg/VB/J/P P    D   NSg/VB P  D   N🅪Sg/VB/J+ .
>
#
> “ What   do  you    know   about this    business ? ” the King      said to Alice .
# . NSg/I+ VXB ISgPl+ NSg/VB J/P   I/Ddem+ N🅪Sg/J+  . . D+  NPr/VB/J+ VP/J P  NPr+  .
>
#
> “ Nothing  , ” said Alice .
# . NSg/I/J+ . . VP/J NPr+  .
>
#
> “ Nothing  whatever ? ” persisted the King      .
# . NSg/I/J+ NSg/I/J+ . . VP/J      D+  NPr/VB/J+ .
>
#
> “ Nothing  whatever , ” said Alice .
# . NSg/I/J+ NSg/I/J+ . . VP/J NPr+  .
>
#
> “ That’s very important , ” the King      said , turning to the jury      . They were    just
# . NSg$   J/R  J         . . D   NPr/VB/J+ VP/J . Nᴹ/Vg/J P  D   NSg/VB/J+ . IPl+ NSg/VPt J/R
> beginning to write  this   down        on  their slates , when    the White       Rabbit  interrupted :
# NSg/Vg/J  P  NSg/VB I/Ddem N🅪Sg/VB/J/P J/P D$+   NPl/V3 . NSg/I/C D   NPr🅪Sg/VB/J NSg/VB+ VP/J        .
> “ Unimportant , your Majesty means  , of course  , ” he       said in        a   very respectful tone       ,
# . J           . D$+  N🅪Sg/I+ NPl/V3 . P  NSg/VB+ . . NPr/ISg+ VP/J NPr/J/R/P D/P J/R  J          N🅪Sg/I/VB+ .
> but     frowning and  making  faces   at    him  as    he       spoke   .
# NSg/C/P Nᴹ/Vg/J  VB/C Nᴹ/Vg/J NPl/V3+ NSg/P ISg+ R/C/P NPr/ISg+ NSg/VPt .
>
#
> “ Unimportant , of course  , I       meant , ” the King      hastily said , and  went    on  to himself
# . J           . P  NSg/VB+ . ISg/#r+ VP    . . D+  NPr/VB/J+ R       VP/J . VB/C NSg/VPt J/P P  ISg+
> in        an  undertone ,
# NPr/J/R/P D/P NSg/VB    .
>
#
> “ important — unimportant — unimportant — important — ” as    if    he       were    trying  which word
# . J         . J           . J           . J         . . R/C/P NSg/C NPr/ISg+ NSg/VPt Nᴹ/Vg/J I/C+  NSg/VB+
> sounded best       .
# VP/J    NPr/VXB/JS .
>
#
> Some     of the jury      wrote it       down        “ important , ” and  some     “ unimportant . ” Alice could
# I/J/R/Dq P  D+  NSg/VB/J+ VPt   NPr/ISg+ N🅪Sg/VB/J/P . J         . . VB/C I/J/R/Dq . J           . . NPr+  NSg/VXB
> see    this    , as    she  was near       enough to look   over    their slates ; “ but     it       doesn’t
# NSg/VB I/Ddem+ . R/C/P ISg+ VPt NSg/VB/J/P NSg/I  P  NSg/VB NSg/J/P D$+   NPl/V3 . . NSg/C/P NPr/ISg+ VX3
> matter   a   bit      , ” she  thought to herself .
# N🅪Sg/VB+ D/P NSg/VPt+ . . ISg+ N🅪Sg/VP P  ISg+    .
>
#
> At    this    moment the King      , who    had been    for   some      time       busily writing in        his
# NSg/P I/Ddem+ NSg+   D+  NPr/VB/J+ . NPr/I+ VP  NSg/VPp R/C/P I/J/R/Dq+ N🅪Sg/VB/J+ R      Nᴹ/Vg/J NPr/J/R/P ISg/D$+
> note    - book    , cackled out          “ Silence ! ” and  read    out          from his     book    , “ Rule    Forty - two .
# NSg/VB+ . NSg/VB+ . VP/J    NSg/VB/J/R/P . NSg/VB+ . . VB/C NSg/VBP NSg/VB/J/R/P P    ISg/D$+ NSg/VB+ . . NSg/VB+ NSg/J . NSg .
> All           persons more         than a    mile high       to leave  the court      . ”
# NSg/I/J/C/Dq+ NPl/V3+ NPr/I/J/R/Dq C/P  D/P+ NSg+ NSg/VB/J/R P  NSg/VB D+  N🅪Sg/VB/J+ . .
>
#
> Everybody looked at    Alice .
# NSg/I+    VP/J   NSg/P NPr+  .
>
#
> “ I’m not     a   mile high       , ” said Alice .
# . K   NSg/R/C D/P NSg+ NSg/VB/J/R . . VP/J NPr+  .
>
#
> “ You    are , ” said the King      .
# . ISgPl+ VB  . . VP/J D+  NPr/VB/J+ .
>
#
> “ Nearly two  miles  high       , ” added the Queen     .
# . R      NSg+ NPrPl+ NSg/VB/J/R . . VP/J  D+  NPr/VB/J+ .
>
#
> “ Well       , I       shan’t go       , at    any    rate    , ” said Alice : “ besides , that’s not     a   regular
# . NSg/VB/J/R . ISg/#r+ VXB    NSg/VB/J . NSg/P I/R/Dq NSg/VB+ . . VP/J NPr+  . . R/P     . NSg$   NSg/R/C D/P NSg/J
> rule    : you    invented it       just now       . ”
# NSg/VB+ . ISgPl+ VP/J     NPr/ISg+ J/R  NSg/J/R/C . .
>
#
> “ It’s the oldest rule    in        the book    , ” said the King      .
# . K    D   JS     NSg/VB+ NPr/J/R/P D   NSg/VB+ . . VP/J D   NPr/VB/J+ .
>
#
> “ Then      it       ought     to be      Number      One     , ” said Alice .
# . NSg/J/R/C NPr/ISg+ NSg/I/VXB P  NSg/VXB N🅪Sg/VB/JC+ NSg/I/J . . VP/J NPr+  .
>
#
> The King      turned pale     , and  shut      his     note    - book    hastily . “ Consider your verdict , ”
# D+  NPr/VB/J+ VP/J   NSg/VB/J . VB/C NSg/VBP/J ISg/D$+ NSg/VB+ . NSg/VB+ R       . . VB       D$+  NSg+    . .
> he       said to the jury      , in        a   low        , trembling voice   .
# NPr/ISg+ VP/J P  D+  NSg/VB/J+ . NPr/J/R/P D/P NSg/VB/J/R . Nᴹ/Vg/J   NSg/VB+ .
>
#
> “ There’s more         evidence to come       yet      , please your Majesty , ” said the White       Rabbit  ,
# . K       NPr/I/J/R/Dq Nᴹ/VB+   P  NSg/VBPp/P NSg/VB/C . VB     D$+  N🅪Sg/I+ . . VP/J D   NPr🅪Sg/VB/J NSg/VB+ .
> jumping up         in        a   great hurry   ; “ this   paper      has just been    picked up         . ”
# Nᴹ/Vg/J NSg/VB/J/P NPr/J/R/P D/P NSg/J NSg/VB+ . . I/Ddem N🅪Sg/VB/J+ V3  J/R  NSg/VPp VP/J   NSg/VB/J/P . .
>
#
> “ What’s in        it       ? ” said the Queen     .
# . K      NPr/J/R/P NPr/ISg+ . . VP/J D+  NPr/VB/J+ .
>
#
> “ I       haven’t opened it       yet      , ” said the White       Rabbit  , “ but     it       seems to be      a   letter  ,
# . ISg/#r+ VXB     VP/J   NPr/ISg+ NSg/VB/C . . VP/J D   NPr🅪Sg/VB/J NSg/VB+ . . NSg/C/P NPr/ISg+ V3    P  NSg/VXB D/P NSg/VB+ .
> written by      the prisoner to — to somebody . ”
# VPp/J   NSg/J/P D   NSg+     P  . P  NSg/I+   . .
>
#
> “ It       must    have    been    that          , ” said the King      , “ unless it       was written to nobody , which
# . NPr/ISg+ NSg/VXB NSg/VXB NSg/VPp NSg/I/C/Ddem+ . . VP/J D+  NPr/VB/J+ . . C      NPr/ISg+ VPt VPp/J   P  NSg/I+ . I/C+
> isn’t   usual , you    know   . ”
# NSg/VX3 NSg/J . ISgPl+ NSg/VB . .
>
#
> “ Who    is  it       directed to ? ” said one     of the jurymen .
# . NPr/I+ VL3 NPr/ISg+ VP/J     P  . . VP/J NSg/I/J P  D   NPl     .
>
#
> “ It       isn’t   directed at    all          , ” said the White       Rabbit  ; “ in        fact , there’s nothing
# . NPr/ISg+ NSg/VX3 VP/J     NSg/P NSg/I/J/C/Dq . . VP/J D   NPr🅪Sg/VB/J NSg/VB+ . . NPr/J/R/P NSg+ . K       NSg/I/J+
> written on  the outside   . ” He       unfolded the paper      as    he       spoke   , and  added “ It       isn’t
# VPp/J   J/P D   Nᴹ/VB/J/P . . NPr/ISg+ VP/J     D+  N🅪Sg/VB/J+ R/C/P NPr/ISg+ NSg/VPt . VB/C VP/J  . NPr/ISg+ NSg/VX3
> a    letter  , after all          : it’s a   set        of verses . ”
# D/P+ NSg/VB+ . P     NSg/I/J/C/Dq . K    D/P NPr/VBP/J+ P  NPl/V3 . .
>
#
> “ Are they in        the prisoner’s handwriting ? ” asked another of the jurymen .
# . VB  IPl+ NPr/J/R/P D   NSg$       Nᴹ/VB       . . VP/J  I/D     P  D   NPl     .
>
#
> “ No       , they’re not     , ” said the White       Rabbit  , “ and  that’s the queerest thing about
# . NSg/Dq/P . K       NSg/R/C . . VP/J D   NPr🅪Sg/VB/J NSg/VB+ . . VB/C NSg$   D   JS       NSg+  J/P
> it       . ” ( The jury      all          looked puzzled . )
# NPr/ISg+ . . . D+  NSg/VB/J+ NSg/I/J/C/Dq VP/J   VP/J    . .
>
#
> “ He       must    have    imitated somebody else’s hand    , ” said the King      . ( The jury      all
# . NPr/ISg+ NSg/VXB NSg/VXB VP/J     NSg/I+   NSg$   NSg/VB+ . . VP/J D   NPr/VB/J+ . . D+  NSg/VB/J+ NSg/I/J/C/Dq
> brightened up         again . )
# VP/J       NSg/VB/J/P P     . .
>
#
> “ Please your Majesty , ” said the Knave , “ I       didn’t write  it       , and  they can’t prove
# . VB     D$+  N🅪Sg/I+ . . VP/J D   NSg   . . ISg/#r+ VXPt   NSg/VB NPr/ISg+ . VB/C IPl+ VXB   NSg/VB
> I       did  : there’s no       name    signed at    the end     . ”
# ISg/#r+ VXPt . K       NSg/Dq/P NSg/VB+ VP/J   NSg/P D   NSg/VB+ . .
>
#
> “ If    you    didn’t sign    it       , ” said the King      , “ that          only  makes  the matter   worse     . You
# . NSg/C ISgPl+ VXPt   NSg/VB+ NPr/ISg+ . . VP/J D   NPr/VB/J+ . . NSg/I/C/Ddem+ J/R/C NPl/V3 D   N🅪Sg/VB+ NSg/VB/JC . ISgPl+
> must    have    meant some      mischief , or    else    you’d have    signed your name    like         an
# NSg/VXB NSg/VXB VP    I/J/R/Dq+ NSg/VB+  . NPr/C NSg/J/C K     NSg/VXB VP/J   D$+  NSg/VB+ NSg/VB/J/C/P D/P
> honest man       . ”
# VB/JS  NPr/VB/J+ . .
>
#
> There was a   general  clapping of hands   at    this    : it       was the first really clever
# R+    VPt D/P NSg/VB/J Nᴹ/Vg    P  NPl/V3+ NSg/P I/Ddem+ . NPr/ISg+ VPt D   NSg/J R      J
> thing the King      had said that         day     .
# NSg+  D+  NPr/VB/J+ VP  VP/J NSg/I/C/Ddem NPr🅪Sg+ .
>
#
> “ That          proves his     guilt   , ” said the Queen     .
# . NSg/I/C/Ddem+ NPl/V3 ISg/D$+ NSg/VB+ . . VP/J D+  NPr/VB/J+ .
>
#
> “ It       proves nothing of the sort    ! ” said Alice . “ Why    , you    don’t even       know   what
# . NPr/ISg+ NPl/V3 NSg/I/J P  D+  NSg/VB+ . . VP/J NPr+  . . NSg/VB . ISgPl+ VXB   NSg/VB/J/R NSg/VB NSg/I+
> they’re about ! ”
# K       J/P   . .
>
#
> “ Read    them     , ” said the King      .
# . NSg/VBP NSg/IPl+ . . VP/J D+  NPr/VB/J+ .
>
#
> The White        Rabbit  put     on  his     spectacles . “ Where   shall I       begin  , please your
# D+  NPr🅪Sg/VB/J+ NSg/VB+ NSg/VBP J/P ISg/D$+ NPl        . . NSg/R/C VXB   ISg/#r+ NSg/VB . VB     D$+
> Majesty ? ” he       asked .
# N🅪Sg/I+ . . NPr/ISg+ VP/J  .
>
#
> “ Begin  at    the beginning , ” the King      said gravely , “ and  go       on  till       you    come       to the
# . NSg/VB NSg/P D+  NSg/Vg/J+ . . D+  NPr/VB/J+ VP/J R       . . VB/C NSg/VB/J J/P NSg/VB/C/P ISgPl+ NSg/VBPp/P P  D
> end     : then      stop   . ”
# NSg/VB+ . NSg/J/R/C NSg/VB . .
>
#
> These   were    the verses the White       Rabbit  read    : —
# I/Ddem+ NSg/VPt D   NPl/V3 D   NPr🅪Sg/VB/J NSg/VB+ NSg/VBP . .
>
#
> “ They told me       you    had been    to her     , And  mentioned me       to him  : She  gave me       a    good
# . IPl+ VP   NPr/ISg+ ISgPl+ VP  NSg/VPp P  ISg/D$+ . VB/C VP/J      NPr/ISg+ P  ISg+ . ISg+ VPt  NPr/ISg+ D/P+ NPr/VB/J+
> character , But     said I       could   not     swim   .
# N🅪Sg/VB+  . NSg/C/P VP/J ISg/#r+ NSg/VXB NSg/R/C NSg/VB .
>
#
> He       sent   them     word    I       had not     gone    ( We   know   it       to be      true     ) : If    she  should push
# NPr/ISg+ NSg/VP NSg/IPl+ NSg/VB+ ISg/#r+ VP  NSg/R/C VPp/J/P . IPl+ NSg/VB NPr/ISg+ P  NSg/VXB NSg/VB/J . . NSg/C ISg+ VXB    NSg/VB
> the matter   on  , What   would become of you    ?
# D+  N🅪Sg/VB+ J/P . NSg/I+ VXB   VBPp   P  ISgPl+ .
>
#
> I       gave her     one     , they gave him  two , You    gave us       three or    more         ; They all
# ISg/#r+ VPt  ISg/D$+ NSg/I/J . IPl+ VPt  ISg+ NSg . ISgPl+ VPt  NPr/IPl+ NSg   NPr/C NPr/I/J/R/Dq . IPl+ NSg/I/J/C/Dq
> returned from him  to you    , Though they were    mine      before .
# VP/J+    P    ISg+ P  ISgPl+ . VB/C   IPl+ NSg/VPt NSg/I/VB+ C/P    .
>
#
> If    I       or    she  should chance    to be      Involved in        this    affair , He       trusts to you    to
# NSg/C ISg/#r+ NPr/C ISg+ VXB    NPr/VB/J+ P  NSg/VXB VP/J     NPr/J/R/P I/Ddem+ NSg+   . NPr/ISg+ NPl/V3 P  ISgPl+ P
> set       them     free     , Exactly as    we   were    .
# NPr/VBP/J NSg/IPl+ NSg/VB/J . R       R/C/P IPl+ NSg/VPt .
>
#
> My  notion was that         you    had been    ( Before she  had this    fit        ) An   obstacle that
# D$+ NSg+   VPt NSg/I/C/Ddem ISgPl+ VP  NSg/VPp . C/P    ISg+ VP  I/Ddem+ NSg/VBP/J+ . D/P+ NSg+     NSg/I/C/Ddem+
> came      between Him  , and  ourselves , and  it       .
# NSg/VPt/P NSg/P   ISg+ . VB/C IPl+      . VB/C NPr/ISg+ .
>
#
> Don’t let     him  know   she  liked them     best       , For   this    must    ever be      A   secret   , kept
# VXB   NSg/VBP ISg+ NSg/VB ISg+ VP/J  NSg/IPl+ NPr/VXB/JS . R/C/P I/Ddem+ NSg/VXB J/R  NSg/VXB D/P NSg/VB/J . VP
> from all          the rest    , Between yourself and  me       . ”
# P    NSg/I/J/C/Dq D   NSg/VB+ . NSg/P   ISg+     VB/C NPr/ISg+ . .
>
#
> “ That’s the most         important piece  of evidence we’ve heard yet      , ” said the King      ,
# . NSg$   D   NSg/I/J/R/Dq J         NSg/VB P  Nᴹ/VB+   K     VP/J  NSg/VB/C . . VP/J D   NPr/VB/J+ .
> rubbing his     hands   ; “ so          now       let     the jury      — ”
# NSg/Vg  ISg/D$+ NPl/V3+ . . NSg/I/J/R/C NSg/J/R/C NSg/VBP D   NSg/VB/J+ . .
>
#
> “ If    any    one     of them     can     explain it       , ” said Alice , ( she  had grown so          large in        the
# . NSg/C I/R/Dq NSg/I/J P  NSg/IPl+ NPr/VXB VB      NPr/ISg+ . . VP/J NPr+  . . ISg+ VP  VB/J  NSg/I/J/R/C NSg/J NPr/J/R/P D+
> last      few       minutes that          she  wasn’t a   bit      afraid of interrupting him  , ) “ I’ll give
# NSg/VB/J+ NSg/I/Dq+ NPl/V3+ NSg/I/C/Ddem+ ISg+ VPt    D/P NSg/VPt+ J      P  Nᴹ/Vg/J      ISg+ . . . K    NSg/VB
> him  sixpence . I       don’t believe there’s an  atom of meaning    in        it       . ”
# ISg+ NSg      . ISg/#r+ VXB   VB      K       D/P NSg  P  N🅪Sg/Vg/J+ NPr/J/R/P NPr/ISg+ . .
>
#
> The jury      all          wrote down        on  their slates , “ She  doesn’t believe there’s an  atom of
# D+  NSg/VB/J+ NSg/I/J/C/Dq VPt   N🅪Sg/VB/J/P J/P D$+   NPl/V3 . . ISg+ VX3     VB      K       D/P NSg  P
> meaning    in        it       , ” but     none  of them     attempted to explain the paper      .
# N🅪Sg/Vg/J+ NPr/J/R/P NPr/ISg+ . . NSg/C/P NSg/I P  NSg/IPl+ VP/J      P  VB      D   N🅪Sg/VB/J+ .
>
#
> “ If    there’s no       meaning    in        it       , ” said the King      , “ that          saves  a   world  of trouble  ,
# . NSg/C K       NSg/Dq/P N🅪Sg/Vg/J+ NPr/J/R/P NPr/ISg+ . . VP/J D   NPr/VB/J+ . . NSg/I/C/Ddem+ NPl/V3 D/P NSg/VB P  N🅪Sg/VB+ .
> you    know   , as    we   needn’t try      to find   any    . And  yet      I       don’t know   , ” he       went    on  ,
# ISgPl+ NSg/VB . R/C/P IPl+ VXB     NSg/VB/J P  NSg/VB I/R/Dq . VB/C NSg/VB/C ISg/#r+ VXB   NSg/VB . . NPr/ISg+ NSg/VPt J/P .
> spreading out          the verses on  his     knee    , and  looking at    them     with one     eye     ; “ I       seem
# Nᴹ/Vg/J   NSg/VB/J/R/P D   NPl/V3 J/P ISg/D$+ NSg/VB+ . VB/C Nᴹ/Vg/J NSg/P NSg/IPl+ P    NSg/I/J NSg/VB+ . . ISg/#r+ VB
> to see    some     meaning    in        them     , after all          . “ — said I       could   not     swim   — ” you    can’t
# P  NSg/VB I/J/R/Dq N🅪Sg/Vg/J+ NPr/J/R/P NSg/IPl+ . P     NSg/I/J/C/Dq . . . VP/J ISg/#r+ NSg/VXB NSg/R/C NSg/VB . . ISgPl+ VXB
> swim   , can     you    ? ” he       added , turning to the Knave .
# NSg/VB . NPr/VXB ISgPl+ . . NPr/ISg+ VP/J  . Nᴹ/Vg/J P  D   NSg   .
>
#
> The Knave shook     his     head      sadly . “ Do  I       look   like         it       ? ” he       said . ( Which he
# D   NSg   NSg/VPt/J ISg/D$+ NPr/VB/J+ R     . . VXB ISg/#r+ NSg/VB NSg/VB/J/C/P NPr/ISg+ . . NPr/ISg+ VP/J . . I/C+  NPr/ISg+
> certainly did  not     , being       made entirely of cardboard . )
# R         VXPt NSg/R/C . N🅪Sg/Vg/J/C VP   R        P  Nᴹ/J+     . .
>
#
> “ All          right    , so          far      , ” said the King      , and  he       went    on  muttering over    the verses to
# . NSg/I/J/C/Dq NPr/VB/J . NSg/I/J/R/C NSg/VB/J . . VP/J D+  NPr/VB/J+ . VB/C NPr/ISg+ NSg/VPt J/P Nᴹ/Vg/J   NSg/J/P D   NPl/V3 P
> himself : “ ‘          We   know   it       to be      true     — ’ that’s the jury      , of course  — ‘          I       gave her     one     ,
# ISg+    . . Unlintable IPl+ NSg/VB NPr/ISg+ P  NSg/VXB NSg/VB/J . . NSg$   D   NSg/VB/J+ . P  NSg/VB+ . Unlintable ISg/#r+ VPt  ISg/D$+ NSg/I/J .
> they gave him  two — ’ why    , that          must    be      what   he       did  with the tarts  , you    know   — ”
# IPl+ VPt  ISg+ NSg . . NSg/VB . NSg/I/C/Ddem+ NSg/VXB NSg/VXB NSg/I+ NPr/ISg+ VXPt P    D   NPl/V3 . ISgPl+ NSg/VB . .
>
#
> “ But     , it       goes   on  ‘          they all          returned from him  to you    , ’ ” said Alice .
# . NSg/C/P . NPr/ISg+ NPl/V3 J/P Unlintable IPl+ NSg/I/J/C/Dq VP/J+    P    ISg+ P  ISgPl+ . . . VP/J NPr+  .
>
#
> “ Why    , there they are ! ” said the King      triumphantly , pointing to the tarts  on  the
# . NSg/VB . R+    IPl+ VB  . . VP/J D+  NPr/VB/J+ R            . Nᴹ/Vg/J  P  D   NPl/V3 J/P D
> table   . “ Nothing  can     be      clearer than that          . Then      again — ‘          before she  had this    fit        — ’
# NSg/VB+ . . NSg/I/J+ NPr/VXB NSg/VXB NSg/JC  C/P  NSg/I/C/Ddem+ . NSg/J/R/C P     . Unlintable C/P    ISg+ VP  I/Ddem+ NSg/VBP/J+ . .
> you    never had fits   , my  dear     , I       think  ? ” he       said to the Queen     .
# ISgPl+ R     VP  NPl/V3 . D$+ NSg/VB/J . ISg/#r+ NSg/VB . . NPr/ISg+ VP/J P  D+  NPr/VB/J+ .
>
#
> “ Never ! ” said the Queen     furiously , throwing an  inkstand at    the Lizard as    she
# . R     . . VP/J D+  NPr/VB/J+ R         . Nᴹ/Vg/J  D/P NSg      NSg/P D   NSg    R/C/P ISg+
> spoke   . ( The unfortunate little      Bill    had left     off        writing on  his     slate     with one
# NSg/VPt . . D+  NSg/J+      NPr/I/J/Dq+ NPr/VB+ VP  NPr/VP/J NSg/VB/J/P Nᴹ/Vg/J J/P ISg/D$+ NSg/VB/J+ P    NSg/I/J+
> finger  , as    he       found  it       made no        mark    ; but     he       now       hastily began again , using   the
# NSg/VB+ . R/C/P NPr/ISg+ NSg/VP NPr/ISg+ VP   NSg/Dq/P+ NPr/VB+ . NSg/C/P NPr/ISg+ NSg/J/R/C R       VPt   P     . Nᴹ/Vg/J D+
> ink      , that          was trickling down        his     face    , as    long     as    it       lasted . )
# N🅪Sg/VB+ . NSg/I/C/Ddem+ VPt Nᴹ/Vg/J   N🅪Sg/VB/J/P ISg/D$+ NSg/VB+ . R/C/P NPr/VB/J R/C/P NPr/ISg+ VP/J   . .
>
#
> “ Then      the words   don’t fit       you    , ” said the King      , looking round      the court      with a
# . NSg/J/R/C D+  NPl/V3+ VXB   NSg/VBP/J ISgPl+ . . VP/J D   NPr/VB/J+ . Nᴹ/Vg/J NSg/VB/J/P D   N🅪Sg/VB/J+ P    D/P
> smile   . There was a    dead      silence .
# NSg/VB+ . R+    VPt D/P+ NSg/VB/J+ NSg/VB+ .
>
#
> “ It’s a    pun     ! ” the King      added in        an   offended tone       , and  everybody laughed , “ Let
# . K    D/P+ NSg/VB+ . . D+  NPr/VB/J+ VP/J  NPr/J/R/P D/P+ VP/J     N🅪Sg/I/VB+ . VB/C NSg/I+    VP/J    . . NSg/VBP
> the jury      consider their verdict , ” the King      said , for   about the twentieth time
# D+  NSg/VB/J+ VB       D$+   NSg+    . . D+  NPr/VB/J+ VP/J . R/C/P J/P   D+  NSg/J+    N🅪Sg/VB/J+
> that          day     .
# NSg/I/C/Ddem+ NPr🅪Sg+ .
>
#
> “ No       , no       ! ” said the Queen     . “ Sentence first — verdict afterwards . ”
# . NSg/Dq/P . NSg/Dq/P . . VP/J D+  NPr/VB/J+ . . NSg/VB+  NSg/J . NSg+    R/Comm     . .
>
#
> “ Stuff and  nonsense ! ” said Alice loudly . “ The idea of having  the sentence
# . Nᴹ/VB VB/C Nᴹ/VB/J+ . . VP/J NPr+  R      . . D   NSg  P  Nᴹ/Vg/J D+  NSg/VB+
> first ! ”
# NSg/J . .
>
#
> “ Hold     your tongue   ! ” said the Queen     , turning purple    .
# . NSg/VB/J D$+  N🅪Sg/VB+ . . VP/J D+  NPr/VB/J+ . Nᴹ/Vg/J N🅪Sg/VB/J .
>
#
> “ I       won’t ! ” said Alice .
# . ISg/#r+ VXB   . . VP/J NPr+  .
>
#
> “ Off        with her     head      ! ” the Queen     shouted at    the top      of her     voice   . Nobody moved .
# . NSg/VB/J/P P    ISg/D$+ NPr/VB/J+ . . D+  NPr/VB/J+ VP/J    NSg/P D   NSg/VB/J P  ISg/D$+ NSg/VB+ . NSg/I+ VP/J  .
>
#
> “ Who    cares  for   you    ? ” said Alice , ( she  had grown to her     full      size     by      this    time       . )
# . NPr/I+ NPl/V3 R/C/P ISgPl+ . . VP/J NPr+  . . ISg+ VP  VB/J  P  ISg/D$+ NSg/VB/J+ N🅪Sg/VB+ NSg/J/P I/Ddem+ N🅪Sg/VB/J+ . .
> “ You’re nothing  but     a   pack   of cards   ! ”
# . K      NSg/I/J+ NSg/C/P D/P NSg/VB P  NPl/V3+ . .
>
#
> At    this    the whole  pack    rose      up         into the air      , and  came      flying  down        upon her     : she
# NSg/P I/Ddem+ D+  NSg/J+ NSg/VB+ NPr/VPt/J NSg/VB/J/P P    D+  N🅪Sg/VB+ . VB/C NSg/VPt/P Nᴹ/Vg/J N🅪Sg/VB/J/P P    ISg/D$+ . ISg+
> gave a    little      scream  , half     of fright   and  half     of anger  , and  tried to beat      them
# VPt  D/P+ NPr/I/J/Dq+ NSg/VB+ . N🅪Sg/J/P P  NSg/VB/J VB/C N🅪Sg/J/P P  Nᴹ/VB+ . VB/C VP/J  P  N🅪Sg/VB/J NSg/IPl+
> off        , and  found  herself lying   on  the bank    , with her     head      in        the lap      of her
# NSg/VB/J/P . VB/C NSg/VP ISg+    Nᴹ/Vg/J J/P D   NSg/VB+ . P    ISg/D$+ NPr/VB/J+ NPr/J/R/P D   NSg/VB/J P  ISg/D$+
> sister  , who    was gently brushing away some     dead     leaves  that          had fluttered down
# NSg/VB+ . NPr/I+ VPt R      Nᴹ/Vg/J  VB/J I/J/R/Dq NSg/VB/J NPl/V3+ NSg/I/C/Ddem+ VP  VP/J      N🅪Sg/VB/J/P
> from the trees   upon her     face    .
# P    D   NPl/V3+ P    ISg/D$+ NSg/VB+ .
>
#
> “ Wake   up         , Alice dear     ! ” said her     sister  ; “ Why    , what   a    long      sleep    you’ve had ! ”
# . NPr/VB NSg/VB/J/P . NPr+  NSg/VB/J . . VP/J ISg/D$+ NSg/VB+ . . NSg/VB . NSg/I+ D/P+ NPr/VB/J+ N🅪Sg/VB+ K      VP  . .
>
#
> “ Oh     , I’ve had such  a   curious dream     ! ” said Alice , and  she  told her     sister  , as
# . NPr/VB . K    VP  NSg/I D/P J       NSg/VB/J+ . . VP/J NPr+  . VB/C ISg+ VP   ISg/D$+ NSg/VB+ . R/C/P
> well       as    she  could   remember them     , all          these  strange  Adventures of hers that         you
# NSg/VB/J/R R/C/P ISg+ NSg/VXB NSg/VB   NSg/IPl+ . NSg/I/J/C/Dq I/Ddem NSg/VB/J NPl/V3     P  ISg+ NSg/I/C/Ddem ISgPl+
> have    just been    reading   about ; and  when    she  had finished , her     sister  kissed her     ,
# NSg/VXB J/R  NSg/VPp NPrᴹ/Vg/J J/P   . VB/C NSg/I/C ISg+ VP  VP/J     . ISg/D$+ NSg/VB+ VP/J   ISg/D$+ .
> and  said , “ It       was a   curious dream    , dear     , certainly : but     now       run      in        to your tea      ;
# VB/C VP/J . . NPr/ISg+ VPt D/P J       NSg/VB/J . NSg/VB/J . R         . NSg/C/P NSg/J/R/C NSg/VBPp NPr/J/R/P P  D$+  N🅪Sg/VB+ .
> it’s getting late  . ” So          Alice got up         and  ran     off        , thinking while      she  ran     , as    well
# K    NSg/Vg  NSg/J . . NSg/I/J/R/C NPr+  VP  NSg/VB/J/P VB/C NSg/VPt NSg/VB/J/P . Nᴹ/Vg/J  NSg/VB/C/P ISg+ NSg/VPt . R/C/P NSg/VB/J/R
> she  might    , what   a    wonderful dream     it       had been    .
# ISg+ Nᴹ/VXB/J . NSg/I+ D/P+ J+        NSg/VB/J+ NPr/ISg+ VP  NSg/VPp .
>
#
> But     her     sister  sat      still      just as    she  left     her     , leaning her     head      on  her     hand    ,
# NSg/C/P ISg/D$+ NSg/VB+ NSg/VP/J NSg/VB/J/R J/R  R/C/P ISg+ NPr/VP/J ISg/D$+ . Nᴹ/Vg/J ISg/D$+ NPr/VB/J+ J/P ISg/D$+ NSg/VB+ .
> watching the setting  sun     , and  thinking of little      Alice and  all           her     wonderful
# Nᴹ/Vg/J  D+  Nᴹ/Vg/J+ NPr/VB+ . VB/C Nᴹ/Vg/J  P  NPr/I/J/Dq+ NPr+  VB/C NSg/I/J/C/Dq+ ISg/D$+ J+
> Adventures , till       she  too began dreaming after a    fashion  , and  this    was her
# NPl/V3+    . NSg/VB/C/P ISg+ R   VPt   Nᴹ/Vg/J+ P     D/P+ N🅪Sg/VB+ . VB/C I/Ddem+ VPt ISg/D$+
> dream     : —
# NSg/VB/J+ . .
>
#
> First , she  dreamed      of little      Alice herself , and  once  again the tiny   hands   were
# NSg/J . ISg+ VP/J/NoAm/Au P  NPr/I/J/Dq+ NPr+  ISg+    . VB/C NSg/C P     D+  NSg/J+ NPl/V3+ NSg/VPt
> clasped upon her     knee    , and  the bright   eager    eyes    were    looking up         into hers — she
# VP/J    P    ISg/D$+ NSg/VB+ . VB/C D   NPr/VB/J NSg/VB/J NPl/V3+ NSg/VPt Nᴹ/Vg/J NSg/VB/J/P P    ISg+ . ISg+
> could   hear the very tones  of her     voice   , and  see    that         queer    little     toss   of her
# NSg/VXB VB   D   J/R  NPl/V3 P  ISg/D$+ NSg/VB+ . VB/C NSg/VB NSg/I/C/Ddem NSg/VB/J NPr/I/J/Dq NSg/VB P  ISg/D$+
> head      to keep   back     the wandering hair     that          would always get    into her     eyes    — and
# NPr/VB/J+ P  NSg/VB NSg/VB/J D   Nᴹ/Vg/J   N🅪Sg/VB+ NSg/I/C/Ddem+ VXB   R      NSg/VB P    ISg/D$+ NPl/V3+ . VB/C
> still      as    she  listened , or    seemed to listen , the whole place    around her     became
# NSg/VB/J/R R/C/P ISg+ VP/J     . NPr/C VP/J   P  NSg/VB . D   NSg/J N🅪Sg/VB+ J/P    ISg/D$+ VPt
> alive with the strange  creatures of her     little     sister’s dream     .
# J     P    D   NSg/VB/J NPl       P  ISg/D$+ NPr/I/J/Dq NSg$     NSg/VB/J+ .
>
#
> The long      grass      rustled at    her     feet as    the White       Rabbit  hurried by      — the frightened
# D+  NPr/VB/J+ NPr🅪Sg/VB+ VP/J    NSg/P ISg/D$+ NPl+ R/C/P D   NPr🅪Sg/VB/J NSg/VB+ VP/J    NSg/J/P . D   VP/J
> Mouse   splashed his     way    through the neighbouring pool    — she  could   hear the rattle
# NSg/VB+ VP/J     ISg/D$+ NSg/J+ NSg/J/P D   Nᴹ/Vg/J/Comm NSg/VB+ . ISg+ NSg/VXB VB   D   NSg/VB
> of the teacups as    the March   Hare      and  his     friends shared their never - ending  meal    ,
# P  D   NPl     R/C/P D   NPr/VB+ NSg/VB/J+ VB/C ISg/D$+ NPl/V3+ VP/J   D$+   R     . Nᴹ/Vg/J NSg/VB+ .
> and  the shrill   voice  of the Queen     ordering off        her     unfortunate guests  to
# VB/C D   NSg/VB/J NSg/VB P  D   NPr/VB/J+ Nᴹ/Vg/J+ NSg/VB/J/P ISg/D$+ NSg/J       NPl/V3+ P
> execution — once  more         the pig     - baby      was sneezing on  the Duchess’s knee    , while
# N🅪Sg      . NSg/C NPr/I/J/R/Dq D   NSg/VB+ . NSg/VB/J+ VPt Nᴹ/Vg/J  J/P D   NSg$      NSg/VB+ . NSg/VB/C/P
> plates and  dishes  crashed around it       — once  more         the shriek of the Gryphon , the
# NPl/V3 VB/C NPl/V3+ VP/J    J/P    NPr/ISg+ . NSg/C NPr/I/J/R/Dq D   NSg/VB P  D   ?       . D
> squeaking of the Lizard’s slate     - pencil  , and  the choking of the suppressed
# Nᴹ/Vg/J   P  D   NSg$     NSg/VB/J+ . NSg/VB+ . VB/C D   Nᴹ/Vg/J P  D   VP/J
> guinea - pigs    , filled the air      , mixed up         with the distant sobs   of the miserable
# NPr+   . NPl/V3+ . VP/J   D   N🅪Sg/VB+ . VP/J  NSg/VB/J/P P    D   J       NPl/V3 P  D   J
> Mock     Turtle  .
# NSg/VB/J NSg/VB+ .
>
#
> So          she  sat      on  , with closed eyes    , and  half      believed herself in        Wonderland , though
# NSg/I/J/R/C ISg+ NSg/VP/J J/P . P    VP/J   NPl/V3+ . VB/C N🅪Sg/J/P+ VP/J     ISg+    NPr/J/R/P NSg+       . VB/C
> she  knew she  had but     to open     them     again , and  all          would change  to dull
# ISg+ VPt  ISg+ VP  NSg/C/P P  NSg/VB/J NSg/IPl+ P     . VB/C NSg/I/J/C/Dq VXB   N🅪Sg/VB P  VB/J+
> reality — the grass      would be      only  rustling in        the wind     , and  the pool    rippling to
# N🅪Sg+   . D+  NPr🅪Sg/VB+ VXB   NSg/VXB J/R/C Nᴹ/Vg/J  NPr/J/R/P D   N🅪Sg/VB+ . VB/C D   NSg/VB+ Nᴹ/Vg/J  P
> the waving  of the reeds — the rattling teacups would change   to tinkling
# D   Nᴹ/Vg/J P  D   NPl+  . D   Nᴹ/Vg/J  NPl     VXB   N🅪Sg/VB+ P  Nᴹ/Vg/J
> sheep  - bells  , and  the Queen’s shrill   cries  to the voice  of the shepherd boy     — and
# NSgPl+ . NPl/V3 . VB/C D   NSg$    NSg/VB/J NPl/V3 P  D   NSg/VB P  D   NPr/VB+  NSg/VB+ . VB/C
> the sneeze of the baby      , the shriek of the Gryphon , and  all          the other    queer
# D   NSg/VB P  D   NSg/VB/J+ . D   NSg/VB P  D   ?       . VB/C NSg/I/J/C/Dq D   NSg/VB/J NSg/VB/J
> noises  , would change   ( she  knew ) to the confused clamour     of the busy
# NPl/V3+ . VXB   N🅪Sg/VB+ . ISg+ VPt  . P  D   VP/J     NSg/VB/Comm P  D   NSg/VB/J
> farm    - yard    — while      the lowing  of the cattle in        the distance would take   the place    of
# NSg/VB+ . NSg/VB+ . NSg/VB/C/P D   Nᴹ/Vg/J P  D   Nᴹ/VB+ NPr/J/R/P D   N🅪Sg/VB+ VXB   NSg/VB D   N🅪Sg/VB+ P
> the Mock     Turtle’s heavy    sobs   .
# D   NSg/VB/J NSg$     NSg/VB/J NPl/V3 .
>
#
> Lastly , she  pictured to herself how   this   same little     sister of hers would , in
# R      . ISg+ VP/J     P  ISg+    NSg/C I/Ddem I/J  NPr/I/J/Dq NSg/VB P  ISg+ VXB   . NPr/J/R/P
> the after - time       , be      herself a   grown woman   ; and  how   she  would keep   , through all
# D   P     . N🅪Sg/VB/J+ . NSg/VXB ISg+    D/P VB/J  NSg/VB+ . VB/C NSg/C ISg+ VXB   NSg/VB . NSg/J/P NSg/I/J/C/Dq
> her     riper years , the simple   and  loving  heart   of her     childhood : and  how   she  would
# ISg/D$+ NSg   NPl+  . D   NSg/VB/J VB/C Nᴹ/Vg/J N🅪Sg/VB P  ISg/D$+ NSg+      . VB/C NSg/C ISg+ VXB
> gather about her     other    little     children , and  make   their eyes    bright   and  eager
# NSg/VB J/P   ISg/D$+ NSg/VB/J NPr/I/J/Dq NPl+     . VB/C NSg/VB D$+   NPl/V3+ NPr/VB/J VB/C NSg/VB/J
> with many       a   strange  tale    , perhaps even       with the dream    of Wonderland of long     ago :
# P    NSg/I/J/Dq D/P NSg/VB/J NSg/VB+ . NSg/R   NSg/VB/J/R P    D   NSg/VB/J P  NSg+       P  NPr/VB/J J/P .
> and  how   she  would feel     with all          their simple   sorrows , and  find   a   pleasure in        all
# VB/C NSg/C ISg+ VXB   NSg/I/VB P    NSg/I/J/C/Dq D$+   NSg/VB/J NPl/V3+ . VB/C NSg/VB D/P NSg/VB+  NPr/J/R/P NSg/I/J/C/Dq
> their simple   joys    , remembering her     own      child   - life     , and  the happy    summer     days .
# D$+   NSg/VB/J NPl/V3+ . Nᴹ/Vg/J     ISg/D$+ NSg/VB/J NSg/VB+ . N🅪Sg/VB+ . VB/C D   NSg/VB/J NPr🅪Sg/VB+ NPl+ .
>
#
> THE END
# D+  NSg/VB+<|MERGE_RESOLUTION|>--- conflicted
+++ resolved
@@ -2921,11 +2921,7 @@
 >
 #
 > “ No       , I       give   it       up         , ” Alice replied : “ what’s the answer  ? ”
-<<<<<<< HEAD
-# . NSg/Dq/P . ISg/#r+ NSg/VB NPr/ISg+ NSg/VB/J/P . . NPr+  VP/J    . . NSg$   D+  NSg/VB+ . .
-=======
-# . NPr/Dq/P . ISg/#r+ NSg/VB NPr/ISg+ NSg/VB/J/P . . NPr+  VP/J    . . K      D+  NSg/VB+ . .
->>>>>>> 857489bf
+# . NSg/Dq/P . ISg/#r+ NSg/VB NPr/ISg+ NSg/VB/J/P . . NPr+  VP/J    . . K      D+  NSg/VB+ . .
 >
 #
 > “ I       haven’t the slightest idea , ” said the Hatter .
