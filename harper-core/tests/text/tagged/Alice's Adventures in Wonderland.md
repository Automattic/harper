--- conflicted
+++ resolved
@@ -39,19 +39,11 @@
 > much  out         of the way   to hear the Rabbit say   to itself , “ Oh      dear    ! Oh      dear    ! I   shall
 # N/I/J NSg/V/J/R/P P  D   NSg/J P  V    D   NSg/V  NSg/V P  I      . . NPrSg/V NSg/V/J . NPrSg/V NSg/V/J . ISg VX
 > be     late  ! ” ( when    she thought it        over      afterwards , it        occurred to her   that    she
-<<<<<<< HEAD
-# NSg/VX NSg/J . . . NSg/I/C ISg NSg/V   NPrSg/ISg NSg/V/J/P NPl/R/Br   . NPrSg/ISg V        P  I/J/D N/I/C/D ISg
+# NSg/VX NSg/J . . . NSg/I/C ISg NSg/V   NPrSg/ISg NSg/V/J/P R/Br       . NPrSg/ISg V        P  I/J/D N/I/C/D ISg
 > ought    to have   wondered at this , but     at the time  it        all       seemed quite natural ) ;
 # NSg/I/VX P  NSg/VX W?       P  I/D  . NSg/C/P P  D   NSg/V NPrSg/ISg NSg/I/J/C W?     NSg   NSg/J   . .
 > but     when    the Rabbit actually took a   watch out         of its   waistcoat - pocket  , and
 # NSg/C/P NSg/I/C D   NSg/V  J/R      V    D/P NSg/V NSg/V/J/R/P P  ISg/D NSg       . NSg/V/J . V/C
-=======
-# NSg/VX NSg/J . . . NSg/I/C ISg NSg/V   NPrSg/ISg NSg/V/J/P R/Br       . NPrSg/ISg V        P  I/J/D N/I/C/D ISg
-> ought    to have   wondered at        this , but     at        the time  it        all       seemed quite natural ) ;
-# NSg/I/VX P  NSg/VX W?       NSg/I/V/P I/D  . NSg/C/P NSg/I/V/P D   NSg/V NPrSg/ISg NSg/I/J/C W?     NSg   NSg/J   . .
-> but     when    the Rabbit actually took a   watch out         of  its   waistcoat - pocket  , and
-# NSg/C/P NSg/I/C D   NSg/V  J/R      V    D/P NSg/V NSg/V/J/R/P V/P ISg/D NSg       . NSg/V/J . V/C
->>>>>>> d04fe0e5
 > looked at        it        , and then    hurried on  , Alice started to her   feet , for it        flashed
 # W?     NSg/I/V/P NPrSg/ISg . V/C NSg/J/C V/J     J/P . NPr   W?      P  I/J/D NSg  . C/P NPrSg/ISg W?
 > across her   mind  that    she had never before seen  a   rabbit with either a
@@ -643,19 +635,11 @@
 > mouse , come    over      with William the Conqueror . ” ( For , with all       her   knowledge of
 # NSg/V . NSg/V/P NSg/V/J/P P    NPrSg   D   NSg       . . . C/P . P    NSg/I/J/C I/J/D NSg/V     V/P
 > history , Alice had no      very clear   notion how   long      ago anything had happened . ) So
-<<<<<<< HEAD
-# NSg/V   . NPr   V   NPrSg/P J    NSg/V/J NSg    NSg/C NPrSg/V/J J/P NSg/I/V  V   W?       . . NSg/I/J/C
+# NSg     . NPr   V   NPrSg/P J    NSg/V/J NSg    NSg/C NPrSg/V/J J/P NSg/I/V  V   W?       . . NSg/I/J/C
 > she began again : “ Où est   ma      chatte ? ” which was the first   sentence in her   French
 # ISg V     P     . . ?  NPrSg NPrSg/J ?      . . I/C   V   D   NSg/V/J NSg/V    P  I/J/D NPrSg/V/J
 > lesson - book  . The Mouse gave a   sudden leap    out         of the water , and seemed to quiver
 # NSg/V  . NSg/V . D   NSg/V V    D/P NSg/J  NSg/V/J NSg/V/J/R/P P  D   NSg/V . V/C W?     P  NSg/V/J
-=======
-# NSg     . NPr   V   NPrSg/P J    NSg/V/J NSg    NSg/C NPrSg/V/J J/P NSg/I/V  V   W?       . . NSg/I/J/C
-> she began again : “ Où est   ma      chatte ? ” which was the first   sentence in          her   French
-# ISg V     P     . . ?  NPrSg NPrSg/J ?      . . I/C   V   D   NSg/V/J NSg/V    NPrSg/V/J/P I/J/D NPrSg/V/J
-> lesson - book  . The Mouse gave a   sudden leap    out         of  the water , and seemed to quiver
-# NSg/V  . NSg/V . D   NSg/V V    D/P NSg/J  NSg/V/J NSg/V/J/R/P V/P D   NSg/V . V/C W?     P  NSg/V/J
->>>>>>> d04fe0e5
 > all       over      with fright  . “ Oh      , I   beg   your pardon ! ” cried Alice hastily , afraid that
 # NSg/I/J/C NSg/V/J/P P    NSg/V/J . . NPrSg/V . ISg NSg/V D    NSg/V  . . W?    NPr   R       . J      N/I/C/D
 > she had hurt    the poor    animal’s feelings . “ I   quite forgot you didn’t like        cats . ”
@@ -979,15 +963,9 @@
 >
 #
 > “ You promised to tell    me        your history , you know  , ” said Alice , “ and why   it        is you
-<<<<<<< HEAD
-# . IPl W?       P  NPrSg/V NPrSg/ISg D    NSg/V   . IPl NSg/V . . V/J  NPr   . . V/C NSg/V NPrSg/ISg VL IPl
+# . IPl W?       P  NPrSg/V NPrSg/ISg D    NSg     . IPl NSg/V . . V/J  NPr   . . V/C NSg/V NPrSg/ISg VL IPl
 > hate  — C         and D       , ” she added in a   whisper , half      afraid that    it        would  be     offended
 # NSg/V . NPrSg/V/J V/C NPrSg/J . . ISg W?    P  D/P NSg/V   . NSg/V/J/P J      N/I/C/D NPrSg/ISg NSg/VX NSg/VX W?
-=======
-# . IPl W?       P  NPrSg/V NPrSg/ISg D    NSg     . IPl NSg/V . . V/J  NPr   . . V/C NSg/V NPrSg/ISg VL IPl
-> hate  — C         and D       , ” she added in          a   whisper , half      afraid that    it        would  be     offended
-# NSg/V . NPrSg/V/J V/C NPrSg/J . . ISg W?    NPrSg/V/J/P D/P NSg/V   . NSg/V/J/P J      N/I/C/D NPrSg/ISg NSg/VX NSg/VX W?
->>>>>>> d04fe0e5
 > again .
 # P     .
 >
@@ -5562,13 +5540,8 @@
 # NSg/R J/R  NSg/R D   NSg/V/J V   D/P NPrSg/I/J W?        P    D   NSg/V/J V/P NSg/V/C NSg/V/J . V/C
 > their slates and pencils had been  found and handed back    to them , they set       to
 # D     NPl    V/C NPl     V   NSg/V NSg/V V/C V/J    NSg/V/J P  N/I  . IPl  NPrSg/V/J P
-<<<<<<< HEAD
 > work  very diligently to write out         a   history of the accident , all       except the
-# NSg/V J    J/R        P  NSg/V NSg/V/J/R/P D/P NSg/V   P  D   NSg/J    . NSg/I/J/C V/C/P  D
-=======
-> work  very diligently to write out         a   history of  the accident , all       except the
-# NSg/V J    J/R        P  NSg/V NSg/V/J/R/P D/P NSg     V/P D   NSg/J    . NSg/I/J/C V/C/P  D
->>>>>>> d04fe0e5
+# NSg/V J    J/R        P  NSg/V NSg/V/J/R/P D/P NSg     P  D   NSg/J    . NSg/I/J/C V/C/P  D
 > Lizard , who     seemed too much  overcome to do     anything but     sit   with its   mouth open    ,
 # NSg    . NPrSg/I W?     W?  N/I/J NSg/V    P  NSg/VX NSg/I/V  NSg/C/P NSg/V P    ISg/D NSg/V NSg/V/J .
 > gazing up        into the roof  of the court .
