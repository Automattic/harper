> Alice’s Adventures in      Wonderland
# NSg$    NPl/V      NPr/J/P NSg
>
#
> by      Lewis Carroll
# NSg/J/P NPr+  NPr
>
#
> THE MILLENNIUM FULCRUM EDITION 3.0
# D+  NSg+       NSg     NSg+    #
>
#
> CHAPTER I    : Down      the Rabbit - Hole
# NSg/V   ISg+ . NSg/V/J/P D   NSg/V+ . NSg/V
>
#
> Alice was beginning to get   very tired of sitting by      her     sister on  the bank   , and
# NPr+  V   NSg/V/J+  P  NSg/V J/R  V/J   P  NSg/V/J NSg/J/P ISg/D$+ NSg/V+ J/P D+  NSg/V+ . V/C
> of having nothing to do     : once  or    twice she  had peeped into the book   her     sister
# P  V      NSg/I/J P  NSg/VX . NSg/C NPr/C W?    ISg+ V   V/J    P    D+  NSg/V+ ISg/D$+ NSg/V+
> was reading , but     it       had no     pictures or    conversations in      it      , “ and what   is the use
# V   NPr/V   . NSg/C/P NPr/ISg+ V   NPr/P+ NPl/V    NPr/C NPl/V+        NPr/J/P NPr/ISg . . V/C NSg/I+ VL D   NSg/V
> of a    book   , ” thought Alice “ without pictures or    conversations ? ”
# P  D/P+ NSg/V+ . . NSg/V   NPr+  . C/P     NPl/V    NPr/C NPl/V+        . .
>
#
> So        she  was considering in      her     own      mind   ( as    well    as    she  could  , for the hot      day
# NSg/I/J/C ISg+ V   V           NPr/J/P ISg/D$+ NSg/V/J+ NSg/V+ . NSg/R NSg/V/J NSg/R ISg+ NSg/VX . C/P D+  NSg/V/J+ NPr🅪+
> made her     feel    very sleepy and stupid ) , whether the pleasure of making a
# V    ISg/D$+ NSg/I/V J/R  NSg/J  V/C NSg/J+ . . I/C     D   NSg/V    P  NSg/V  D/P
> daisy - chain would be     worth   the trouble of getting up        and picking the daisies ,
# NPr+  . NSg/V VX    NSg/VX NSg/V/J D   NSg/V   P  NSg/V   NSg/V/J/P V/C V       D   NPl     .
> when    suddenly a   White   Rabbit with pink     eyes   ran   close    by      her     .
# NSg/I/C R        D/P NPr/V/J NSg/V  P    N🅪Sg/V/J NPl/V+ NSg/V NSg/V/J+ NSg/J/P ISg/D$+ .
>
#
> There was nothing so        very remarkable in      that          ; nor   did Alice think it       so        very
# +     V   NSg/I/J NSg/I/J/C J/R  W?         NPr/J/P NSg/I/C/Ddem+ . NSg/C V   NPr   NSg/V NPr/ISg+ NSg/I/J/C J/R
> much       out         of the way    to hear the Rabbit say   to itself , “ Oh    dear    ! Oh    dear    ! I    shall
# NSg/I/J/Dq NSg/V/J/R/P P  D+  NSg/J+ P  V    D+  NSg/V+ NSg/V P  ISg+   . . NPr/V NSg/V/J . NPr/V NSg/V/J . ISg+ VX
> be     late  ! ” ( when    she  thought it       over      afterwards , it       occurred to her     that         she
# NSg/VX NSg/J . . . NSg/I/C ISg+ NSg/V   NPr/ISg+ NSg/V/J/P R/Comm     . NPr/ISg+ V        P  ISg/D$+ NSg/I/C/Ddem ISg+
> ought    to have   wondered at    this    , but     at    the time      it       all          seemed quite natural ) ;
# NSg/I/VX P  NSg/VX V/J      NSg/P I/Ddem+ . NSg/C/P NSg/P D+  N🅪Sg/V/J+ NPr/ISg+ NSg/I/J/C/Dq V/J    NSg   NSg/J   . .
> but     when    the Rabbit actually took a   watch out         of its     waistcoat - pocket  , and
# NSg/C/P NSg/I/C D+  NSg/V+ R        V    D/P NSg/V NSg/V/J/R/P P  ISg/D$+ NSg       . NSg/V/J . V/C
> looked at    it       , and then    hurried on  , Alice started to her     feet , for it       flashed
# V/J    NSg/P NPr/ISg+ . V/C NSg/J/C V/J     J/P . NPr+  V/J     P  ISg/D$+ NPl+ . C/P NPr/ISg+ V/J
> across her     mind   that          she  had never before seen  a   rabbit with either a
# NSg/P  ISg/D$+ NSg/V+ NSg/I/C/Ddem+ ISg+ V   R     C/P    NSg/V D/P NSg/V  P    I/C    D/P
> waistcoat - pocket  , or    a   watch to take  out         of it       , and burning with curiosity , she
# NSg       . NSg/V/J . NPr/C D/P NSg/V P  NSg/V NSg/V/J/R/P P  NPr/ISg+ . V/C V       P    NSg+      . ISg+
> ran   across the field  after    it       , and fortunately was just in      time      to see   it       pop
# NSg/V NSg/P  D+  NSg/V+ JC/R/C/P NPr/ISg+ . V/C R           V   V/J  NPr/J/P N🅪Sg/V/J+ P  NSg/V NPr/ISg+ N🅪Sg/V/J+
> down      a   large rabbit - hole  under   the hedge  .
# NSg/V/J/P D/P NSg/J NSg/V+ . NSg/V NSg/J/P D+  NSg/V+ .
>
#
> In      another moment down      went  Alice after    it       , never once  considering how   in      the
# NPr/J/P I/D+    NSg    NSg/V/J/P NSg/V NPr+  JC/R/C/P NPr/ISg+ . R     NSg/C V           NSg/C NPr/J/P D+
> world  she  was to get   out          again .
# NSg/V+ ISg+ V   P  NSg/V NSg/V/J/R/P+ R+    .
>
#
> The rabbit - hole  went  straight on  like        a   tunnel for some      way    , and then    dipped
# D+  NSg/V  . NSg/V NSg/V NSg/V/J  J/P NSg/V/J/C/P D/P NSg/V  C/P I/J/R/Dq+ NSg/J+ . V/C NSg/J/C V/J
> suddenly down      , so        suddenly that         Alice had not   a   moment to think about stopping
# R        NSg/V/J/P . NSg/I/J/C R        NSg/I/C/Ddem NPr+  V   NSg/C D/P NSg    P  NSg/V J/P   NSg/V
> herself before she  found herself falling down      a   very deep   well    .
# ISg+    C/P    ISg+ NSg/V ISg+    V       NSg/V/J/P D/P J/R  NSg/J+ NSg/V/J .
>
#
> Either the well    was very deep  , or    she  fell    very slowly , for she  had plenty  of
# I/C+   D   NSg/V/J V   J/R  NSg/J . NPr/C ISg+ NSg/V/J J/R  R      . C/P ISg+ V   NSg/I/J P
> time      as    she  went  down      to look  about her     and to wonder what   was going   to happen
# N🅪Sg/V/J+ NSg/R ISg+ NSg/V NSg/V/J/P P  NSg/V J/P   ISg/D$+ V/C P  NSg/V  NSg/I+ V   NSg/V/J P  V+
> next    . First   , she  tried to look  down      and make  out         what   she  was coming  to , but     it
# NSg/J/P . NSg/V/J . ISg+ V/J   P  NSg/V NSg/V/J/P V/C NSg/V NSg/V/J/R/P NSg/I+ ISg+ V   NSg/V/J P  . NSg/C/P NPr/ISg+
> was too dark    to see   anything ; then    she  looked at    the sides of the well    , and
# V   W?  NSg/V/J P  NSg/V NSg/I/V+ . NSg/J/C ISg+ V/J    NSg/P D   NPl/V P  D   NSg/V/J . V/C
> noticed that         they were  filled with cupboards and book   - shelves ; here    and there
# V/J     NSg/I/C/Ddem IPl+ NSg/V V/J    P    NPl/V     V/C NSg/V+ . NPl/V   . NSg/J/R V/C +
> she  saw   maps  and pictures hung    upon pegs  . She  took down      a   jar   from one       of the
# ISg+ NSg/V NPl/V V/C NPl/V+   NPr/V/J P+   NPl/V . ISg+ V    NSg/V/J/P D/P NSg/V P    NSg/I/V/J P  D+
> shelves as    she  passed ; it       was labelled “ ORANGE   MARMALADE ” , but     to her     great
# NPl/V+  NSg/R ISg+ V/J    . NPr/ISg+ V   V/J/Comm . NPr🅪/V/J NᴹSg/V    . . NSg/C/P P  ISg/D$+ NSg/J+
> disappointment it       was empty   : she  did not   like        to drop  the jar   for fear  of
# NSg+           NPr/ISg+ V   NSg/V/J . ISg+ V   NSg/C NSg/V/J/C/P P  NSg/V D   NSg/V C/P NSg/V P
> killing somebody underneath , so        managed to put   it       into one       of the cupboards as
# NSg/V/J NSg/I+   NSg/J/P    . NSg/I/J/C V/J     P  NSg/V NPr/ISg+ P    NSg/I/V/J P  D   NPl/V     NSg/R
> she  fell    past      it       .
# ISg+ NSg/V/J NSg/V/J/P NPr/ISg+ .
>
#
> “ Well    ! ” thought Alice to herself , “ after    such  a   fall  as    this    , I    shall think
# . NSg/V/J . . NSg/V   NPr+  P  ISg+    . . JC/R/C/P NSg/I D/P NSg/V NSg/R I/Ddem+ . ISg+ VX    NSg/V
> nothing of tumbling down      stairs ! How   brave   they’ll all          think me       at    home    ! Why   , I
# NSg/I/J P  NSg/V    NSg/V/J/P NPl+   . NSg/C NSg/V/J W?      NSg/I/J/C/Dq NSg/V NPr/ISg+ NSg/P NSg/V/J . NSg/V . ISg+
> wouldn’t say   anything about it       , even    if    I    fell    off       the top     of the house  ! ” ( Which
# VX       NSg/V NSg/I/V+ J/P   NPr/ISg+ . NSg/V/J NSg/C ISg+ NSg/V/J NSg/V/J/P D   NSg/V/J P  D+  NPr/V+ . . . I/C+
> was very likely true    . )
# V   J/R  NSg/J  NSg/V/J . .
>
#
> Down      , down      , down      . Would the fall  never come    to an   end    ? “ I    wonder how   many        miles
# NSg/V/J/P . NSg/V/J/P . NSg/V/J/P . VX    D   NSg/V R     NSg/V/P P  D/P+ NSg/V+ . . ISg+ NSg/V  NSg/C NSg/I/J/Dq+ NPrPl+
> I’ve fallen by      this    time      ? ” she  said aloud . “ I    must  be     getting somewhere near      the
# W?   W?     NSg/J/P I/Ddem+ N🅪Sg/V/J+ . . ISg+ V/J+ J     . . ISg+ NSg/V NSg/VX NSg/V   NSg       NSg/V/J/P D
> centre     of the earth  . Let   me       see   : that          would be     four thousand miles  down      , I
# NSg/V/Comm P  D+  NPr/V+ . NSg/V NPr/ISg+ NSg/V . NSg/I/C/Ddem+ VX    NSg/VX NSg  NSg      NPrPl+ NSg/V/J/P . ISg+
> think — ” ( for , you    see   , Alice had learnt several things of this    sort   in      her
# NSg/V . . . C/P . ISgPl+ NSg/V . NPr+  V   V      J/Dq    NPl/V  P  I/Ddem+ NSg/V+ NPr/J/P ISg/D$+
> lessons in      the schoolroom , and though this    was not   a   very good    opportunity for
# NPl/V+  NPr/J/P D   NSg        . V/C V/C    I/Ddem+ V   NSg/C D/P J/R  NPr/V/J NSg         C/P
> showing off       her     knowledge , as    there was no    one        to listen to her     , still   it       was
# NSg/V   NSg/V/J/P ISg/D$+ NᴹSg+     . NSg/R +     V   NPr/P NSg/I/V/J+ P  NSg/V  P  ISg/D$+ . NSg/V/J NPr/ISg+ V
> good    practice to say   it       over      ) “ — yes   , that’s about the right    distance — but     then    I
# NPr/V/J NSg/V    P  NSg/V NPr/ISg+ NSg/V/J/P . . . NPl/V . NSg$   J/P   D+  NPr/V/J+ NSg/V+   . NSg/C/P NSg/J/C ISg+
> wonder what   Latitude or    Longitude I’ve got to ? ” ( Alice had no     idea what   Latitude
# NSg/V  NSg/I+ NSg      NPr/C NSg+      W?   V   P  . . . NPr+  V   NPr/P+ NSg+ NSg/I+ NSg+
> was , or    Longitude either , but     thought they were  nice    grand words to say   . )
# V   . NPr/C NSg+      I/C    . NSg/C/P NSg/V   IPl+ NSg/V NPr/V/J NSg/J NPl/V P+ NSg/V . .
>
#
> Presently she  began again . “ I    wonder if    I    shall fall  right   through the earth  !
# R         ISg+ V     R     . . ISg+ NSg/V  NSg/C ISg+ VX    NSg/V NPr/V/J NSg/J/P D+  NPr/V+ .
> How   funny it’ll seem to come    out         among the people that          walk  with their heads
# NSg/C NSg/J W?    V    P  NSg/V/P NSg/V/J/R/P P     D+  NSg/V+ NSg/I/C/Ddem+ NSg/V P    D$+   NPl/V+
> downward ! The Antipathies , I    think — ” ( she  was rather  glad    there was no     one
# J        . D   NPl         . ISg+ NSg/V . . . ISg+ V   NPr/V/J NSg/V/J W?    V   NPr/P+ NSg/I/V/J+
> listening , this    time      , as    it       didn’t sound    at    all          the right    word   ) “ — but     I    shall
# V         . I/Ddem+ N🅪Sg/V/J+ . NSg/R NPr/ISg+ V      NSg/V/J+ NSg/P NSg/I/J/C/Dq D+  NPr/V/J+ NSg/V+ . . . NSg/C/P ISg+ VX
> have   to ask   them     what   the name  of the country is , you    know   . Please , Ma’am , is
# NSg/VX P  NSg/V NSg/IPl+ NSg/I+ D   NSg/V P  D+  NSg/J+  VL . ISgPl+ NSg/V+ . V      . NSg/V . VL
> this    New     Zealand or    Australia ? ” ( and she  tried to curtsey as    she  spoke — fancy
# I/Ddem+ NSg/V/J NPr     NPr/C NPr+      . . . V/C ISg+ V/J   P  ?       NSg/R ISg+ NSg/V . NSg/V/J
> curtseying as    you’re falling through the air    ! Do     you    think you    could  manage it       ? )
# ?          NSg/R W?     V       NSg/J/P D+  NSg/V+ . NSg/VX ISgPl+ NSg/V ISgPl+ NSg/VX NSg/V  NPr/ISg+ . .
> “ And what   an  ignorant little     girl   she’ll think me       for asking ! No     , it’ll never do
# . V/C NSg/I+ D/P NSg/J    NPr/I/J/Dq NSg/V+ W?     NSg/V NPr/ISg+ C/P V      . NPr/P+ . W?    R     NSg/VX
> to ask   : perhaps I    shall see   it       written up         somewhere . ”
# P  NSg/V . NSg     ISg+ VX    NSg/V NPr/ISg+ V/J     NSg/V/J/P+ NSg       . .
>
#
> Down      , down      , down      . There was nothing else    to do     , so        Alice soon began talking
# NSg/V/J/P . NSg/V/J/P . NSg/V/J/P . +     V   NSg/I/J NSg/J/C P  NSg/VX . NSg/I/J/C NPr+  J/R  V     V+
> again . “ Dinah’ll miss  me       very much       to - night  , I    should think ! ” ( Dinah was the
# R     . . ?        NSg/V NPr/ISg+ J/R  NSg/I/J/Dq P  . N🅪Sg/V . ISg+ VX     NSg/V . . . NPr   V   D
> cat     . ) “ I    hope   they’ll remember her     saucer of milk   at    tea     - time     . Dinah my  dear     ! I
# NSg/V/J . . . ISg+ NPr🅪/V W?      NSg/V    ISg/D$+ NSg/V  P  N🅪Sg/V NSg/P N🅪Sg/V+ . N🅪Sg/V/J . NPr   D$+ NSg/V/J+ . ISg+
> wish  you    were  down      here    with me       ! There are no    mice  in      the air    , I’m afraid , but
# NSg/V ISgPl+ NSg/V NSg/V/J/P NSg/J/R P    NPr/ISg+ . +     V   NPr/P NSg/V NPr/J/P D+  NSg/V+ . W?  J      . NSg/C/P
> you    might     catch a    bat    , and that’s very like        a    mouse  , you    know   . But     do     cats   eat
# ISgPl+ NᴹSg/VX/J NSg/V D/P+ NSg/V+ . V/C NSg$   J/R  NSg/V/J/C/P D/P+ NSg/V+ . ISgPl+ NSg/V+ . NSg/C/P NSg/VX NPl/V+ V
> bats  , I    wonder ? ” And here    Alice began to get   rather  sleepy , and went  on  saying
# NPl/V . ISg+ NSg/V  . . V/C NSg/J/R NPr+  V     P  NSg/V NPr/V/J NSg/J  . V/C NSg/V J/P NSg/V
> to herself , in      a   dreamy sort  of way    , “ Do     cats   eat bats  ? Do     cats   eat bats  ? ” and
# P  ISg+    . NPr/J/P D/P J      NSg/V P  NSg/J+ . . NSg/VX NPl/V+ V   NPl/V . NSg/VX NPl/V+ V   NPl/V . . V/C
> sometimes , “ Do     bats  eat cats   ? ” for , you    see   , as    she  couldn’t answer either
# R         . . NSg/VX NPl/V V   NPl/V+ . . C/P . ISgPl+ NSg/V . NSg/R ISg+ V        NSg/V+ I/C
> question , it       didn’t much       matter    which way    she  put   it       . She  felt    that         she  was
# NSg/V+   . NPr/ISg+ V      NSg/I/J/Dq N🅪Sg/V/JC I/C+  NSg/J+ ISg+ NSg/V NPr/ISg+ . ISg+ NSg/V/J NSg/I/C/Ddem ISg+ V
> dozing off       , and had just begun to dream   that         she  was walking hand   in      hand  with
# V      NSg/V/J/P . V/C V   V/J  V     P  NSg/V/J NSg/I/C/Ddem ISg+ V   NSg/V/J NSg/V+ NPr/J/P NSg/V P
> Dinah , and saying to her     very earnestly , “ Now       , Dinah , tell  me       the truth   : did you
# NPr   . V/C NSg/V  P  ISg/D$+ J/R  R         . . NPr/V/J/C . NPr   . NPr/V NPr/ISg+ D+  N🅪Sg/V+ . V   ISgPl+
> ever eat a    bat    ? ” when    suddenly , thump  ! thump  ! down      she  came    upon a   heap  of
# J    V   D/P+ NSg/V+ . . NSg/I/C R        . NSg/V+ . NSg/V+ . NSg/V/J/P ISg+ NSg/V/P P    D/P NSg/V P
> sticks and dry      leaves , and the fall   was over      .
# NPl/V+ V/C NSg/V/J+ NPl/V+ . V/C D+  NSg/V+ V+  NSg/V/J/P .
>
#
> Alice was not   a   bit    hurt    , and she  jumped up        on  to her     feet in      a    moment : she
# NPr+  V   NSg/C D/P NSg/V+ NSg/V/J . V/C ISg+ V/J    NSg/V/J/P J/P P  ISg/D$+ NPl+ NPr/J/P D/P+ NSg+   . ISg+
> looked up        , but     it       was all          dark    overhead ; before her     was another long    passage ,
# V/J    NSg/V/J/P . NSg/C/P NPr/ISg+ V   NSg/I/J/C/Dq NSg/V/J NSg/J/P  . C/P    ISg/D$+ V   I/D     NPr/V/J NSg/V/J .
> and the White    Rabbit was still   in      sight  , hurrying down      it       . There was not   a
# V/C D+  NPr/V/J+ NSg/V+ V   NSg/V/J NPr/J/P NSg/V+ . V        NSg/V/J/P NPr/ISg+ . +     V   NSg/C D/P
> moment to be     lost : away went  Alice like        the wind   , and was just in      time      to hear
# NSg    P  NSg/VX V/J  . V/J  NSg/V NPr+  NSg/V/J/C/P D+  NSg/V+ . V/C V   V/J  NPr/J/P N🅪Sg/V/J+ P  V
> it       say   , as    it       turned a    corner , “ Oh    my  ears   and whiskers , how   late  it’s getting ! ”
# NPr/ISg+ NSg/V . NSg/R NPr/ISg+ V/J    D/P+ NSg/V+ . . NPr/V D$+ NPl/V+ V/C W?       . NSg/C NSg/J W?   NSg/V   . .
> She  was close   behind  it       when    she  turned the corner , but     the Rabbit was no    longer
# ISg+ V   NSg/V/J NSg/J/P NPr/ISg+ NSg/I/C ISg+ V/J    D+  NSg/V+ . NSg/C/P D+  NSg/V+ V   NPr/P NSg/J
> to be     seen  : she  found herself in      a   long    , low      hall , which was lit     up        by      a   row   of
# P  NSg/VX NSg/V . ISg+ NSg/V ISg+    NPr/J/P D/P NPr/V/J . NSg/V/J+ NPr+ . I/C+  V   NSg/V/J NSg/V/J/P NSg/J/P D/P NSg/V P
> lamps  hanging from the roof   .
# NPl/V+ NSg/V/J P    D+  NSg/V+ .
>
#
> There were  doors all          round     the hall , but     they were  all          locked ; and when    Alice
# +     NSg/V NPl/V NSg/I/J/C/Dq NSg/V/J/P D+  NPr+ . NSg/C/P IPl+ NSg/V NSg/I/J/C/Dq V/J+   . V/C NSg/I/C NPr+
> had been  all          the way    down      one       side    and up        the other   , trying  every door   , she
# V   NSg/V NSg/I/J/C/Dq D+  NSg/J+ NSg/V/J/P NSg/I/V/J NSg/V/J V/C NSg/V/J/P D   NSg/V/J . NSg/V/J Dq+   NSg/V+ . ISg+
> walked sadly down      the middle  , wondering how   she  was ever to get   out          again .
# V/J    R     NSg/V/J/P D   NSg/V/J . NSg/V/J   NSg/C ISg+ V   J    P  NSg/V NSg/V/J/R/P+ R     .
>
#
> Suddenly she  came    upon a   little     three - legged  table , all          made of solid glass   ;
# R        ISg+ NSg/V/P P    D/P NPr/I/J/Dq NSg   . NSg/V/J NSg/V . NSg/I/J/C/Dq V    P  NSg/J NPr🅪/V+ .
> there was nothing on  it       except a   tiny  golden   key     , and Alice’s first   thought was
# +     V   NSg/I/J J/P NPr/ISg+ V/C/P  D/P NSg/J NPr/V/J+ NPr/V/J . V/C NSg$    NSg/V/J NSg/V+  V
> that         it       might     belong to one       of the doors of the hall ; but     , alas ! either the
# NSg/I/C/Ddem NPr/ISg+ NᴹSg/VX/J V/P    P  NSg/I/V/J P  D   NPl/V P  D+  NPr+ . NSg/C/P . NPl  . I/C    D+
> locks  were  too large , or    the key     was too small   , but     at    any     rate   it       would not
# NPl/V+ NSg/V W?  NSg/J . NPr/C D   NPr/V/J V   W?  NPr/V/J . NSg/C/P NSg/P I/R/Dq+ NSg/V+ NPr/ISg+ VX    NSg/C
> open    any    of them     . However , on  the second   time     round     , she  came    upon a   low     curtain
# NSg/V/J I/R/Dq P  NSg/IPl+ . C       . J/P D   NSg/V/J+ N🅪Sg/V/J NSg/V/J/P . ISg+ NSg/V/P P    D/P NSg/V/J NSg/V+
> she  had not   noticed before , and behind  it       was a   little     door  about fifteen inches
# ISg+ V   NSg/C V/J     C/P    . V/C NSg/J/P NPr/ISg+ V   D/P NPr/I/J/Dq NSg/V J/P   NSg     NPl/V+
> high    : she  tried the little     golden  key     in      the lock   , and to her     great  delight  it
# NSg/V/J . ISg+ V/J   D   NPr/I/J/Dq NPr/V/J NPr/V/J NPr/J/P D+  NSg/V+ . V/C P  ISg/D$+ NSg/J+ NSg/V/J+ NPr/ISg+
> fitted  !
# NSg/V/J .
>
#
> Alice opened the door   and found that         it       led     into a    small    passage  , not   much
# NPr+  V/J    D+  NSg/V+ V/C NSg/V NSg/I/C/Ddem NPr/ISg+ NSg/V/J P    D/P+ NPr/V/J+ NSg/V/J+ . NSg/C NSg/I/J/Dq
> larger than a   rat    - hole  : she  knelt down      and looked along the passage into the
# JC     C/P  D/P NSg/V+ . NSg/V . ISg+ V     NSg/V/J/P V/C V/J    P     D   NSg/V/J P    D+
> loveliest garden   you    ever saw   . How   she  longed to get   out         of that          dark     hall , and
# JS+       NSg/V/J+ ISgPl+ J    NSg/V . NSg/C ISg+ V/J    P  NSg/V NSg/V/J/R/P P  NSg/I/C/Ddem+ NSg/V/J+ NPr+ . V/C
> wander about among those  beds  of bright  flowers and those   cool     fountains , but
# NSg/V  J/P   P     I/Ddem NPl/V P  NPr/V/J NPrPl/V V/C I/Ddem+ NSg/V/J+ NPl/V     . NSg/C/P
> she  could  not   even    get   her     head     through the doorway ; “ and even    if    my  head     would
# ISg+ NSg/VX NSg/C NSg/V/J NSg/V ISg/D$+ NPr/V/J+ NSg/J/P D   NSg+    . . V/C NSg/V/J NSg/C D$+ NPr/V/J+ VX
> go      through , ” thought poor     Alice , “ it       would be     of very little     use   without my
# NSg/V/J NSg/J/P . . NSg/V   NSg/V/J+ NPr+  . . NPr/ISg+ VX    NSg/VX P  J/R  NPr/I/J/Dq NSg/V C/P     D$+
> shoulders . Oh    , how   I    wish  I    could  shut    up        like        a    telescope ! I    think I    could  , if
# NPl/V+    . NPr/V . NSg/C ISg+ NSg/V ISg+ NSg/VX NSg/V/J NSg/V/J/P NSg/V/J/C/P D/P+ NSg/V+    . ISg+ NSg/V ISg+ NSg/VX . NSg/C
> I    only  knew how   to begin . ” For , you    see   , so        many       out         - of - the - way   things had
# ISg+ J/R/C V    NSg/C P+ NSg/V . . C/P . ISgPl+ NSg/V . NSg/I/J/C NSg/I/J/Dq NSg/V/J/R/P . P  . D   . NSg/J NPl/V  V
> happened lately , that         Alice had begun to think that         very few       things indeed were
# V/J      R      . NSg/I/C/Ddem NPr+  V   V     P  NSg/V NSg/I/C/Ddem J/R  NSg/I/Dq+ NPl/V+ W?     NSg/V
> really impossible .
# R+     NSg/J      .
>
#
> There seemed to be     no    use   in      waiting by      the little      door   , so        she  went  back    to the
# +     V/J    P  NSg/VX NPr/P NSg/V NPr/J/P NSg/V+  NSg/J/P D+  NPr/I/J/Dq+ NSg/V+ . NSg/I/J/C ISg+ NSg/V NSg/V/J P  D+
> table  , half        hoping she  might     find  another key     on  it       , or    at    any    rate   a   book  of
# NSg/V+ . N🅪Sg/V/J/P+ V      ISg+ NᴹSg/VX/J NSg/V I/D     NPr/V/J J/P NPr/ISg+ . NPr/C NSg/P I/R/Dq NSg/V+ D/P NSg/V P
> rules for shutting people up        like        telescopes : this    time      she  found a   little
# NPl/V C/P NSg/V    NSg/V+ NSg/V/J/P NSg/V/J/C/P NPl/V      . I/Ddem+ N🅪Sg/V/J+ ISg+ NSg/V D/P NPr/I/J/Dq
> bottle on  it       , ( “ which certainly was not   here    before , ” said Alice , ) and round     the
# NSg/V  J/P NPr/ISg+ . . . I/C+  R         V   NSg/C NSg/J/R C/P    . . V/J  NPr   . . V/C NSg/V/J/P D
> neck  of the bottle was a   paper    label  , with the words  “ DRINK  ME       , ” beautifully
# NSg/V P  D+  NSg/V+ V   D/P N🅪Sg/V/J NSg/V+ . P    D+  NPl/V+ . NSg/V+ NPr/ISg+ . . R
> printed on  it       in      large  letters .
# V/J     J/P NPr/ISg+ NPr/J/P NSg/J+ NPl/V+  .
>
#
> It       was all          very well    to say   “ Drink  me      , ” but     the wise    little     Alice was not   going
# NPr/ISg+ V   NSg/I/J/C/Dq J/R  NSg/V/J P  NSg/V . NSg/V+ NPr/ISg . . NSg/C/P D   NPr/V/J NPr/I/J/Dq NPr+  V   NSg/C NSg/V/J
> to do     that          in      a    hurry  . “ No     , I’ll look  first   , ” she  said , “ and see   whether it’s
# P  NSg/VX NSg/I/C/Ddem+ NPr/J/P D/P+ NSg/V+ . . NPr/P+ . W?   NSg/V NSg/V/J . . ISg+ V/J  . . V/C NSg/V I/C     W?
> marked ‘          poison ’ or    not   ” ; for she  had read  several nice    little     histories about
# V/J    Unlintable NSg/V+ . NPr/C NSg/C . . C/P ISg+ V   NSg/V J/Dq    NPr/V/J NPr/I/J/Dq NPl       J/P
> children who    had got burnt , and eaten up        by      wild    beasts and other    unpleasant
# NPl+     NPr/I+ V   V   V/J   . V/C V/J   NSg/V/J/P NSg/J/P NSg/V/J NPl/V+ V/C NSg/V/J+ NSg/J+
> things , all          because they would not   remember the simple   rules  their friends had
# NPl/V+ . NSg/I/J/C/Dq C/P     IPl+ VX    NSg/C NSg/V    D+  NSg/V/J+ NPl/V+ D$+   NPl/V+  V
> taught them     : such  as    , that         a   red   - hot     poker will   burn  you    if    you    hold    it       too
# V      NSg/IPl+ . NSg/I NSg/R . NSg/I/C/Ddem D/P NSg/J . NSg/V/J NSg/V NPr/VX NSg/V ISgPl+ NSg/C ISgPl+ NSg/V/J NPr/ISg+ W?
> long    ; and that         if    you    cut     your finger very deeply with a    knife  , it       usually
# NPr/V/J . V/C NSg/I/C/Ddem NSg/C ISgPl+ NSg/V/J D$+  NSg/V+ J/R  R      P    D/P+ NSg/V+ . NPr/ISg+ R
> bleeds ; and she  had never forgotten that          , if    you    drink  much       from a    bottle marked
# NPl/V  . V/C ISg+ V   R     NSg/V/J   NSg/I/C/Ddem+ . NSg/C ISgPl+ NSg/V+ NSg/I/J/Dq P    D/P+ NSg/V+ V/J
> “ poison , ” it       is almost certain to disagree with you   , sooner or     later .
# . NSg/V+ . . NPr/ISg+ VL R      I/J     P  V        P    ISgPl . JC+    NPr/C+ JC    .
>
#
> However , this   bottle was not   marked “ poison , ” so        Alice ventured to taste   it       , and
# C       . I/Ddem NSg/V+ V   NSg/C V/J    . NSg/V+ . . NSg/I/J/C NPr+  V/J      P  NSg/V/J NPr/ISg+ . V/C
> finding it       very nice    , ( it       had , in      fact , a   sort  of mixed flavour     of cherry - tart    ,
# NSg/V   NPr/ISg+ J/R  NPr/V/J . . NPr/ISg+ V   . NPr/J/P NSg+ . D/P NSg/V P  V/J   N🅪Sg/V/Comm P  NPr🅪/J . NSg/V/J .
> custard , pine  - apple , roast    turkey  , toffee , and hot     buttered toast  , ) she  very
# N🅪Sg    . NSg/V . NPr🅪  . NSg/V/J+ NPr🅪/J+ . NSg/V  . V/C NSg/V/J V/J+     NSg/V+ . . ISg+ J/R
> soon finished it      off       .
# J/R  V/J      NPr/ISg NSg/V/J/P .
>
#
> “ What   a   curious feeling  ! ” said Alice ; “ I    must  be     shutting up        like        a    telescope . ”
# . NSg/I+ D/P J       NSg/V/J+ . . V/J  NPr+  . . ISg+ NSg/V NSg/VX NSg/V    NSg/V/J/P NSg/V/J/C/P D/P+ NSg/V+    . .
>
#
> And so        it       was indeed : she  was now       only  ten inches high    , and her     face   brightened
# V/C NSg/I/J/C NPr/ISg+ V   W?     . ISg+ V   NPr/V/J/C J/R/C NSg NPl/V+ NSg/V/J . V/C ISg/D$+ NSg/V+ V/J
> up        at    the thought that         she  was now       the right    size  for going   through the little
# NSg/V/J/P NSg/P D   NSg/V   NSg/I/C/Ddem ISg+ V   NPr/V/J/C D   NPr/V/J+ NSg/V C/P NSg/V/J NSg/J/P D   NPr/I/J/Dq
> door  into that          lovely garden   . First   , however , she  waited for a   few      minutes to
# NSg/V P    NSg/I/C/Ddem+ NSg/J+ NSg/V/J+ . NSg/V/J . C       . ISg+ V/J    C/P D/P NSg/I/Dq NPl/V   P
> see   if    she  was going   to shrink any     further : she felt    a   little     nervous about
# NSg/V NSg/C ISg+ V   NSg/V/J P  NSg/V  I/R/Dq+ V/J     . ISg NSg/V/J D/P NPr/I/J/Dq J       J/P
> this    ; “ for it       might     end   , you    know  , ” said Alice to herself , “ in      my  going   out
# I/Ddem+ . . C/P NPr/ISg+ NᴹSg/VX/J NSg/V . ISgPl+ NSg/V . . V/J  NPr+  P  ISg+    . . NPr/J/P D$+ NSg/V/J NSg/V/J/R/P
> altogether , like        a    candle . I    wonder what   I    should be     like        then    ? ” And she  tried
# NSg        . NSg/V/J/C/P D/P+ NSg/V+ . ISg+ NSg/V  NSg/I+ ISg+ VX     NSg/VX NSg/V/J/C/P NSg/J/C . . V/C ISg+ V/J
> to fancy   what   the flame   of a    candle is like        after    the candle is blown out         , for
# P  NSg/V/J NSg/I+ D   NSg/V/J P  D/P+ NSg/V+ VL NSg/V/J/C/P JC/R/C/P D+  NSg/V+ VL V/J   NSg/V/J/R/P . C/P
> she  could  not   remember ever having seen  such   a   thing  .
# ISg+ NSg/VX NSg/C NSg/V    J    V      NSg/V NSg/I+ D/P NSg/V+ .
>
#
> After    a    while     , finding that         nothing  more         happened , she  decided on  going   into the
# JC/R/C/P D/P+ NSg/V/C/P . NSg/V   NSg/I/C/Ddem NSg/I/J+ NPr/I/V/J/Dq V/J      . ISg+ NSg/V/J J/P NSg/V/J P    D+
> garden  at    once  ; but     , alas for poor    Alice ! when    she  got to the door   , she  found
# NSg/V/J NSg/P NSg/C . NSg/C/P . NPl  C/P NSg/V/J NPr+  . NSg/I/C ISg+ V   P  D+  NSg/V+ . ISg+ NSg/V
> she  had forgotten the little     golden   key     , and when    she  went  back    to the table for
# ISg+ V   NSg/V/J   D   NPr/I/J/Dq NPr/V/J+ NPr/V/J . V/C NSg/I/C ISg+ NSg/V NSg/V/J P  D   NSg/V C/P
> it       , she  found she  could  not   possibly reach it       : she  could  see   it       quite plainly
# NPr/ISg+ . ISg+ NSg/V ISg+ NSg/VX NSg/C R        NSg/V NPr/ISg+ . ISg+ NSg/VX NSg/V NPr/ISg+ NSg   R
> through the glass   , and she  tried her     best       to climb up        one       of the legs  of the
# NSg/J/P D+  NPr🅪/V+ . V/C ISg+ V/J   ISg/D$+ NPr/VX/JS+ P  NSg/V NSg/V/J/P NSg/I/V/J P  D   NPl/V P  D+
> table  , but     it       was too slippery ; and when    she  had tired herself out         with trying  ,
# NSg/V+ . NSg/C/P NPr/ISg+ V   W?  J        . V/C NSg/I/C ISg+ V   V/J   ISg+    NSg/V/J/R/P P    NSg/V/J .
> the poor    little     thing  sat     down      and  cried .
# D   NSg/V/J NPr/I/J/Dq NSg/V+ NSg/V/J NSg/V/J/P V/C+ V/J+  .
>
#
> “ Come    , there’s no    use   in      crying like        that          ! ” said Alice to herself , rather
# . NSg/V/P . W?      NPr/P NSg/V NPr/J/P V      NSg/V/J/C/P NSg/I/C/Ddem+ . . V/J  NPr+  P  ISg+    . NPr/V/J
> sharply ; “ I    advise you    to leave off       this    minute   ! ” She  generally gave herself
# R       . . ISg+ NSg/V  ISgPl+ P  NSg/V NSg/V/J/P I/Ddem+ NSg/V/J+ . . ISg+ R         V    ISg+
> very good     advice , ( though she  very seldom followed it       ) , and sometimes she
# J/R  NPr/V/J+ NᴹSg+  . . V/C    ISg+ J/R  R      V/J      NPr/ISg+ . . V/C R         ISg+
> scolded herself so        severely as    to bring tears  into her     eyes   ; and once  she
# V/J     ISg+    NSg/I/J/C R        NSg/R P  V     NPl/V+ P    ISg/D$+ NPl/V+ . V/C NSg/C ISg+
> remembered trying  to box   her     own      ears  for having cheated herself in      a   game    of
# V/J        NSg/V/J P  NSg/V ISg/D$+ NSg/V/J+ NPl/V C/P V      V/J     ISg+    NPr/J/P D/P NSg/V/J P
> croquet she  was playing against herself , for this    curious child  was very fond    of
# NSg/V   ISg+ V   V       C/P     ISg+    . C/P I/Ddem+ J+      NSg/V+ V   J/R  NSg/V/J P
> pretending to be     two  people . “ But     it’s no     use   now       , ” thought poor     Alice , “ to
# V          P  NSg/VX NSg+ NSg/V+ . . NSg/C/P W?   NPr/P+ NSg/V NPr/V/J/C . . NSg/V   NSg/V/J+ NPr+  . . P
> pretend to be     two  people ! Why   , there’s hardly enough of me       left    to make  one
# NSg/V/J P  NSg/VX NSg+ NSg/V+ . NSg/V . W?      R      NSg/I  P  NPr/ISg+ NPr/V/J P  NSg/V NSg/I/V/J
> respectable person ! ”
# NSg/J       NSg/V+ . .
>
#
> Soon her     eye   fell    on  a   little     glass   box    that          was lying   under   the table  : she
# J/R  ISg/D$+ NSg/V NSg/V/J J/P D/P NPr/I/J/Dq NPr🅪/V+ NSg/V+ NSg/I/C/Ddem+ V   NSg/V/J NSg/J/P D+  NSg/V+ . ISg+
> opened it       , and found in      it       a   very small   cake   , on  which the words  “ EAT ME       ” were
# V/J    NPr/ISg+ . V/C NSg/V NPr/J/P NPr/ISg+ D/P J/R  NPr/V/J N🅪Sg/V . J/P I/C+  D+  NPl/V+ . V   NPr/ISg+ . NSg/V
> beautifully marked in      currants . “ Well    , I’ll eat it       , ” said Alice , “ and if    it
# R           V/J    NPr/J/P NPl      . . NSg/V/J . W?   V   NPr/ISg+ . . V/J  NPr   . . V/C NSg/C NPr/ISg+
> makes me      grow larger , I    can    reach the key     ; and if    it       makes me      grow smaller , I
# NPl/V NPr/ISg V    JC     . ISg+ NPr/VX NSg/V D   NPr/V/J . V/C NSg/C NPr/ISg+ NPl/V NPr/ISg V    NSg/JC  . ISg+
> can    creep under   the door   ; so        either way    I’ll get   into the garden   , and I    don’t
# NPr/VX NSg/V NSg/J/P D+  NSg/V+ . NSg/I/J/C I/C    NSg/J+ W?   NSg/V P    D+  NSg/V/J+ . V/C ISg+ V
> care   which happens ! ”
# NSg/V+ I/C+  V       . .
>
#
> She  ate   a   little      bit    , and said anxiously to herself , “ Which way    ? Which way    ? ” ,
# ISg+ NSg/V D/P NPr/I/J/Dq+ NSg/V+ . V/C V/J  R         P  ISg+    . . I/C+  NSg/J+ . I/C+  NSg/J+ . . .
> holding her     hand   on  the top     of her     head     to feel    which way    it       was growing , and
# NSg/V   ISg/D$+ NSg/V+ J/P D   NSg/V/J P  ISg/D$+ NPr/V/J+ P  NSg/I/V I/C+  NSg/J+ NPr/ISg+ V   NSg/V   . V/C
> she  was quite surprised to find  that         she  remained the same size   : to be     sure ,
# ISg+ V   NSg   V/J       P  NSg/V NSg/I/C/Ddem ISg+ V/J      D+  I/J+ NSg/V+ . P  NSg/VX J    .
> this    generally happens when    one       eats cake    , but     Alice had got so        much       into the
# I/Ddem+ R         V       NSg/I/C NSg/I/V/J V    N🅪Sg/V+ . NSg/C/P NPr+  V   V   NSg/I/J/C NSg/I/J/Dq P    D
> way   of expecting nothing  but     out         - of - the - way   things to happen , that         it       seemed
# NSg/J P  V         NSg/I/J+ NSg/C/P NSg/V/J/R/P . P  . D   . NSg/J NPl/V  P  V      . NSg/I/C/Ddem NPr/ISg+ V/J
> quite dull and stupid for life   to go      on  in      the common   way   .
# NSg   V/J  V/C NSg/J  C/P NSg/V+ P  NSg/V/J J/P NPr/J/P D+  NSg/V/J+ NSg/J .
>
#
> So        she  set     to work  , and very soon finished off       the cake    .
# NSg/I/J/C ISg+ NPr/V/J P  NSg/V . V/C J/R  J/R  V/J      NSg/V/J/P D+  N🅪Sg/V+ .
>
#
> CHAPTER II : The Pool  of Tears
# NSg/V+  W? . D   NSg/V P  NPl/V
>
#
> “ Curiouser and curiouser ! ” cried Alice ( she  was so        much       surprised , that         for the
# . ?         V/C ?         . . V/J   NPr+  . ISg+ V   NSg/I/J/C NSg/I/J/Dq V/J       . NSg/I/C/Ddem C/P D+
> moment she  quite forgot how   to speak good    English   ) ; “ now       I’m opening out         like
# NSg+   ISg+ NSg   V      NSg/C P  NSg/V NPr/V/J NPr🅪/V/J+ . . . NPr/V/J/C W?  NSg/V/J NSg/V/J/R/P NSg/V/J/C/P
> the largest telescope that          ever was ! Good    - bye     , feet ! ” ( for when    she  looked down
# D+  JS+     NSg/V+    NSg/I/C/Ddem+ J    V   . NPr/V/J . NSg/J/P . NPl+ . . . C/P NSg/I/C ISg+ V/J    NSg/V/J/P
> at    her     feet , they seemed to be     almost out         of sight  , they were  getting so        far
# NSg/P ISg/D$+ NPl+ . IPl+ V/J    P  NSg/VX R      NSg/V/J/R/P P  NSg/V+ . IPl+ NSg/V NSg/V   NSg/I/J/C NSg/V/J
> off        ) . “ Oh    , my  poor     little      feet , I    wonder who    will   put   on  your shoes and
# NSg/V/J/P+ . . . NPr/V . D$+ NSg/V/J+ NPr/I/J/Dq+ NPl+ . ISg+ NSg/V  NPr/I+ NPr/VX NSg/V J/P D$+  NPl/V V/C
> stockings for you    now       , dears  ? I’m sure I    shan’t be     able    ! I    shall be     a   great deal
# NPl/V     C/P ISgPl+ NPr/V/J/C . NPl/V+ . W?  J    ISg+ V      NSg/VX NSg/V/J . ISg+ VX    NSg/VX D/P NSg/J NSg/V/J+
> too far     off       to trouble myself about you    : you    must  manage the best       way    you
# W?  NSg/V/J NSg/V/J/P P  NSg/V   ISg+   J/P   ISgPl+ . ISgPl+ NSg/V NSg/V  D+  NPr/VX/JS+ NSg/J+ ISgPl+
> can    ; — but     I    must  be     kind  to them     , ” thought Alice , “ or    perhaps they won’t walk  the
# NPr/VX . . NSg/C/P ISg+ NSg/V NSg/VX NSg/J P  NSg/IPl+ . . NSg/V   NPr   . . NPr/C NSg     IPl+ V     NSg/V D+
> way    I    want  to go      ! Let   me       see   : I’ll give  them     a   new     pair  of boots  every
# NSg/J+ ISg+ NSg/V P  NSg/V/J . NSg/V NPr/ISg+ NSg/V . W?   NSg/V NSg/IPl+ D/P NSg/V/J NSg/V P  NPl/V+ Dq+
> Christmas . ”
# NPr/V/J+  . .
>
#
> And  she  went  on  planning to herself how   she  would manage it       . “ They must  go      by
# V/C+ ISg+ NSg/V J/P NSg/V    P  ISg+    NSg/C ISg+ VX    NSg/V  NPr/ISg+ . . IPl+ NSg/V NSg/V/J NSg/J/P
> the carrier , ” she  thought ; “ and how   funny it’ll seem , sending presents to one’s
# D+  NPr+    . . ISg+ NSg/V   . . V/C NSg/C NSg/J W?    V    . V       NPl/V+   P  NSg$
> own     feet ! And how   odd   the directions will   look  !
# NSg/V/J NPl+ . V/C NSg/C NSg/J D+  NSg+       NPr/VX NSg/V .
>
#
> Alice’s Right   Foot  , Esq . , Hearthrug , near      the Fender , ( with Alice’s love    ) .
# NSg$    NPr/V/J NSg/V . NSg . . NSg       . NSg/V/J/P D   NSg/V  . . P    NSg$+   NPr🅪/V+ . .
>
#
> Oh    dear    , what   nonsense  I’m talking ! ”
# NPr/V NSg/V/J . NSg/I+ NᴹSg/V/J+ W?  V       . .
>
#
> Just then    her     head     struck against the roof  of the hall : in      fact she  was now       more
# V/J  NSg/J/C ISg/D$+ NPr/V/J+ V      C/P     D   NSg/V P  D+  NPr+ . NPr/J/P NSg+ ISg+ V   NPr/V/J/C NPr/I/V/J/Dq
> than nine feet high    , and she  at    once  took up        the little     golden  key     and hurried
# C/P  NSg+ NPl+ NSg/V/J . V/C ISg+ NSg/P NSg/C V    NSg/V/J/P D   NPr/I/J/Dq NPr/V/J NPr/V/J V/C V/J
> off       to the garden   door   .
# NSg/V/J/P P  D+  NSg/V/J+ NSg/V+ .
>
#
> Poor     Alice ! It       was as    much       as    she  could  do     , lying   down      on  one        side     , to look
# NSg/V/J+ NPr+  . NPr/ISg+ V   NSg/R NSg/I/J/Dq NSg/R ISg+ NSg/VX NSg/VX . NSg/V/J NSg/V/J/P J/P NSg/I/V/J+ NSg/V/J+ . P  NSg/V
> through into the garden   with one       eye    ; but     to get   through was more         hopeless than
# NSg/J/P P    D+  NSg/V/J+ P    NSg/I/V/J NSg/V+ . NSg/C/P P  NSg/V NSg/J/P V   NPr/I/V/J/Dq J        C/P
> ever : she  sat     down      and began to cry    again .
# J    . ISg+ NSg/V/J NSg/V/J/P V/C V     P  NSg/V+ R+    .
>
#
> “ You    ought    to be     ashamed of yourself , ” said Alice , “ a   great girl  like        you    , ” ( she
# . ISgPl+ NSg/I/VX P  NSg/VX V/J     P  ISg+     . . V/J  NPr+  . . D/P NSg/J NSg/V NSg/V/J/C/P ISgPl+ . . . ISg+
> might     well    say   this    ) , “ to go      on  crying in      this    way    ! Stop  this    moment , I    tell
# NᴹSg/VX/J NSg/V/J NSg/V I/Ddem+ . . . P  NSg/V/J J/P V      NPr/J/P I/Ddem+ NSg/J+ . NSg/V I/Ddem+ NSg+   . ISg+ NPr/V
> you    ! ” But     she  went  on  all          the same , shedding gallons of tears  , until there was a
# ISgPl+ . . NSg/C/P ISg+ NSg/V J/P NSg/I/J/C/Dq D   I/J  . NSg/V    NPl     P  NPl/V+ . C/P   +     V   D/P
> large pool  all          round     her     , about four inches deep  and reaching half        down      the
# NSg/J NSg/V NSg/I/J/C/Dq NSg/V/J/P ISg/D$+ . J/P   NSg  NPl/V+ NSg/J V/C V        N🅪Sg/V/J/P+ NSg/V/J/P D
> hall .
# NPr+ .
>
#
> After    a    time      she  heard a   little     pattering of feet in      the distance , and she
# JC/R/C/P D/P+ N🅪Sg/V/J+ ISg+ V/J   D/P NPr/I/J/Dq V         P  NPl+ NPr/J/P D+  NSg/V+   . V/C ISg+
> hastily dried her     eyes   to see   what   was coming  . It       was the White   Rabbit
# R       V/J   ISg/D$+ NPl/V+ P  NSg/V NSg/I+ V+  NSg/V/J . NPr/ISg+ V   D   NPr/V/J NSg/V
> returning , splendidly dressed , with a   pair  of white   kid    gloves in      one       hand   and a
# V         . R          V/J     . P    D/P NSg/V P  NPr/V/J NSg/V+ NPl/V  NPr/J/P NSg/I/V/J NSg/V+ V/C D/P
> large fan   in      the other   : he       came    trotting along in      a    great  hurry  , muttering to
# NSg/J NSg/V NPr/J/P D   NSg/V/J . NPr/ISg+ NSg/V/P NSg/V/J  P     NPr/J/P D/P+ NSg/J+ NSg/V+ . NSg/V     P
> himself as    he       came    , “ Oh    ! the Duchess , the Duchess ! Oh    ! won’t she  be     savage   if
# ISg+    NSg/R NPr/ISg+ NSg/V/P . . NPr/V . D   NSg/V   . D   NSg/V   . NPr/V . V     ISg+ NSg/VX NPr/V/J+ NSg/C
> I’ve kept her    waiting ! ” Alice felt    so        desperate that         she  was ready   to ask   help
# W?   V    ISg/D$ NSg/V   . . NPr+  NSg/V/J NSg/I/J/C NSg/J     NSg/I/C/Ddem ISg+ V   NSg/V/J P  NSg/V NSg/V
> of any     one        ; so        , when    the Rabbit came    near      her     , she  began , in      a   low     , timid voice  ,
# P  I/R/Dq+ NSg/I/V/J+ . NSg/I/J/C . NSg/I/C D+  NSg/V+ NSg/V/P NSg/V/J/P ISg/D$+ . ISg+ V     . NPr/J/P D/P NSg/V/J . J+    NSg/V+ .
> “ If    you    please , sir    — ” The Rabbit started violently , dropped the white    kid    gloves
# . NSg/C ISgPl+ V      . NPr/V+ . . D+  NSg/V+ V/J     R         . V/J     D+  NPr/V/J+ NSg/V+ NPl/V
> and the fan    , and skurried away into the darkness as    hard   as    he       could   go      .
# V/C D+  NSg/V+ . V/C ?        V/J  P    D+  NSg+     NSg/R N🅪Sg/J NSg/R NPr/ISg+ NSg/VX+ NSg/V/J .
>
#
> Alice took up        the fan   and gloves , and , as    the hall was very hot     , she  kept
# NPr+  V    NSg/V/J/P D   NSg/V V/C NPl/V+ . V/C . NSg/R D+  NPr+ V   J/R  NSg/V/J . ISg+ V
> fanning herself all          the time      she  went  on  talking : “ Dear    , dear    ! How   queer
# NSg/V   ISg+    NSg/I/J/C/Dq D+  N🅪Sg/V/J+ ISg+ NSg/V J/P V       . . NSg/V/J . NSg/V/J . NSg/C NSg/V/J
> everything is to - day  ! And yesterday things went  on  just as     usual  . I    wonder if
# NSg/I/V+   VL P  . NPr🅪 . V/C NSg+      NPl/V+ NSg/V J/P V/J  NSg/R+ NSg/J+ . ISg+ NSg/V  NSg/C
> I’ve been  changed in      the night   ? Let   me       think : was I    the same when    I    got up        this
# W?   NSg/V V/J     NPr/J/P D+  N🅪Sg/V+ . NSg/V NPr/ISg+ NSg/V . V   ISg+ D   I/J  NSg/I/C ISg+ V   NSg/V/J/P I/Ddem+
> morning ? I    almost think I    can    remember feeling a    little      different . But     if    I’m
# N🅪Sg/V+ . ISg+ R      NSg/V ISg+ NPr/VX NSg/V    NSg/V/J D/P+ NPr/I/J/Dq+ NSg/J+    . NSg/C/P NSg/C W?
> not   the same , the next     question is , Who   in      the world  am      I    ? Ah      , that’s the great
# NSg/C D   I/J  . D+  NSg/J/P+ NSg/V+   VL . NPr/I NPr/J/P D+  NSg/V+ NPr/V/J ISg+ . NSg/I/V . NSg$   D   NSg/J
> puzzle ! ” And she  began thinking over      all          the children she  knew that          were  of the
# NSg/V  . . V/C ISg+ V     V        NSg/V/J/P NSg/I/J/C/Dq D+  NPl+     ISg+ V    NSg/I/C/Ddem+ NSg/V P  D+
> same age     as    herself , to see   if    she  could  have   been  changed for any    of them     .
# I/J+ N🅪Sg/V+ NSg/R ISg+    . P  NSg/V NSg/C ISg+ NSg/VX NSg/VX NSg/V V/J     C/P I/R/Dq P  NSg/IPl+ .
>
#
> “ I’m sure I’m not   Ada  , ” she  said , “ for her     hair    goes  in      such  long     ringlets , and
# . W?  J    W?  NSg/C NPr+ . . ISg+ V/J  . . C/P ISg/D$+ N🅪Sg/V+ NPl/V NPr/J/P NSg/I NPr/V/J+ NPl/V    . V/C
> mine     doesn’t go      in      ringlets at    all          ; and I’m sure I    can’t be     Mabel , for I    know
# NSg/I/V+ V       NSg/V/J NPr/J/P NPl/V    NSg/P NSg/I/J/C/Dq . V/C W?  J    ISg+ VX    NSg/VX NPr   . C/P ISg+ NSg/V
> all          sorts of things , and she  , oh    ! she  knows such  a   very little     ! Besides , she’s
# NSg/I/J/C/Dq NPl/V P  NPl/V+ . V/C ISg+ . NPr/V . ISg+ NPl/V NSg/I D/P J/R  NPr/I/J/Dq . W?      . W?
> she  , and I’m I    , and — oh    dear    , how   puzzling it       all          is ! I’ll try     if    I    know  all          the
# ISg+ . V/C W?  ISg+ . V/C . NPr/V NSg/V/J . NSg/C V        NPr/ISg+ NSg/I/J/C/Dq VL . W?   NSg/V/J NSg/C ISg+ NSg/V NSg/I/J/C/Dq D+
> things I    used to know  . Let   me       see   : four times  five is  twelve , and four times  six
# NPl/V+ ISg+ V/J  P+ NSg/V . NSg/V NPr/ISg+ NSg/V . NSg  NPl/V+ NSg  VL+ NSg    . V/C NSg  NPl/V+ NSg
> is  thirteen , and four times  seven is  — oh    dear    ! I    shall never get   to twenty at
# VL+ NSg      . V/C NSg  NPl/V+ NSg   VL+ . NPr/V NSg/V/J . ISg+ VX    R     NSg/V P  NSg    NSg/P
> that          rate   ! However , the Multiplication Table  doesn’t signify : let’s try
# NSg/I/C/Ddem+ NSg/V+ . C       . D+  NSg+           NSg/V+ V       V       . NSg$  NSg/V/J
> Geography . London is the capital of Paris , and Paris is the capital of Rome , and
# N🅪Sg+     . NPr+   VL D   NSg/J   P  NPr+  . V/C NPr+  VL D   NSg/J   P  NPr+ . V/C
> Rome — no     , that’s all          wrong   , I’m certain ! I    must  have   been  changed for Mabel ! I’ll
# NPr+ . NPr/P+ . NSg$   NSg/I/J/C/Dq NSg/V/J . W?  I/J     . ISg+ NSg/V NSg/VX NSg/V V/J     C/P NPr   . W?
> try     and say   ‘          How   doth the little     — ’ ” and she  crossed her     hands  on  her     lap      as    if
# NSg/V/J V/C NSg/V Unlintable NSg/C W?   D   NPr/I/J/Dq . . . V/C ISg+ V/J     ISg/D$+ NPl/V+ J/P ISg/D$+ NSg/V/J+ NSg/R NSg/C
> she  were  saying lessons , and began to repeat it       , but     her     voice  sounded hoarse
# ISg+ NSg/V NSg/V  NPl/V   . V/C V     P  NSg/V  NPr/ISg+ . NSg/C/P ISg/D$+ NSg/V+ V/J     NSg/V/J
> and strange , and the words  did not   come    the same as    they used to do     : —
# V/C NSg/V/J . V/C D+  NPl/V+ V   NSg/C NSg/V/P D   I/J  NSg/R IPl+ V/J  P  NSg/VX . .
>
#
> “ How   doth the little      crocodile Improve his     shining tail     , And pour  the waters
# . NSg/C W?   D+  NPr/I/J/Dq+ NSg/V+    V       ISg/D$+ V       NSg/V/J+ . V/C NSg/V D   NPrPl/V
> of the Nile On  every golden   scale  !
# P  D+  NPr+ J/P Dq+   NPr/V/J+ NSg/V+ .
>
#
> “ How   cheerfully he       seems to grin  , How   neatly spread his     claws  , And welcome
# . NSg/C R          NPr/ISg+ V     P  NSg/V . NSg/C R      N🅪Sg/V ISg/D$+ NPl/V+ . V/C NSg/V/J
> little     fishes in      With gently smiling jaws  ! ”
# NPr/I/J/Dq NPl/V  NPr/J/P P    R      NSg/V/J NPl/V . .
>
#
> “ I’m sure those   are not   the right   words  , ” said poor     Alice , and her     eyes   filled
# . W?  J    I/Ddem+ V   NSg/C D   NPr/V/J NPl/V+ . . V/J  NSg/V/J+ NPr+  . V/C ISg/D$+ NPl/V+ V/J
> with tears  again as    she  went  on  , “ I    must  be     Mabel after    all          , and I    shall have   to
# P    NPl/V+ R     NSg/R ISg+ NSg/V J/P . . ISg+ NSg/V NSg/VX NPr   JC/R/C/P NSg/I/J/C/Dq . V/C ISg+ VX    NSg/VX P
> go      and live in      that         poky  little      house  , and have   next    to no    toys   to play  with ,
# NSg/V/J V/C V/J  NPr/J/P NSg/I/C/Ddem NSg/J NPr/I/J/Dq+ NPr/V+ . V/C NSg/VX NSg/J/P P  NPr/P NPl/V+ P  NSg/V P    .
> and oh    ! ever so        many       lessons to learn ! No     , I’ve made up        my  mind   about it       ; if    I’m
# V/C NPr/V . J    NSg/I/J/C NSg/I/J/Dq NPl/V   P  NSg/V . NPr/P+ . W?   V    NSg/V/J/P D$+ NSg/V+ J/P   NPr/ISg+ . NSg/C W?
> Mabel , I’ll stay    down      here    ! It’ll be     no     use   their putting their heads  down      and
# NPr   . W?   NSg/V/J NSg/V/J/P NSg/J/R . W?    NSg/VX NPr/P+ NSg/V D$+   NSg/V   D$+   NPl/V+ NSg/V/J/P V/C
> saying ‘          Come    up        again , dear    ! ’ I    shall only  look  up        and say   ‘          Who    am      I    then    ? Tell
# NSg/V  Unlintable NSg/V/P NSg/V/J/P R     . NSg/V/J . . ISg+ VX    J/R/C NSg/V NSg/V/J/P V/C NSg/V Unlintable NPr/I+ NPr/V/J ISg+ NSg/J/C . NPr/V
> me       that          first   , and then    , if    I    like        being   that         person , I’ll come    up        : if    not   , I’ll
# NPr/ISg+ NSg/I/C/Ddem+ NSg/V/J . V/C NSg/J/C . NSg/C ISg+ NSg/V/J/C/P NSg/V/C NSg/I/C/Ddem NSg/V  . W?   NSg/V/P NSg/V/J/P . NSg/C NSg/C . W?
> stay    down      here    till      I’m somebody else    ’ — but     , oh    dear    ! ” cried Alice , with a   sudden
# NSg/V/J NSg/V/J/P NSg/J/R NSg/V/C/P W?  NSg/I+   NSg/J/C . . NSg/C/P . NPr/V NSg/V/J . . V/J   NPr+  . P    D/P NSg/J
> burst of tears  , “ I    do     wish  they would put   their heads  down      ! I    am      so        very tired
# NSg/V P  NPl/V+ . . ISg+ NSg/VX NSg/V IPl+ VX    NSg/V D$+   NPl/V+ NSg/V/J/P . ISg+ NPr/V/J NSg/I/J/C J/R  V/J
> of being   all          alone here    ! ”
# P  NSg/V/C NSg/I/J/C/Dq J     NSg/J/R . .
>
#
> As     she  said this    she  looked down      at    her     hands  , and was surprised to see   that         she
# NSg/R+ ISg+ V/J  I/Ddem+ ISg+ V/J    NSg/V/J/P NSg/P ISg/D$+ NPl/V+ . V/C V   V/J       P  NSg/V NSg/I/C/Ddem ISg+
> had put   on  one       of the Rabbit’s little     white   kid    gloves while     she  was talking .
# V   NSg/V J/P NSg/I/V/J P  D   NSg$     NPr/I/J/Dq NPr/V/J NSg/V+ NPl/V+ NSg/V/C/P ISg+ V+  V       .
> “ How   can    I    have   done    that          ? ” she  thought . “ I    must  be     growing small    again . ” She
# . NSg/C NPr/VX ISg+ NSg/VX NSg/V/J NSg/I/C/Ddem+ . . ISg+ NSg/V+  . . ISg+ NSg/V NSg/VX NSg/V   NPr/V/J+ R+    . . ISg+
> got up        and went  to the table  to measure herself by      it       , and found that          , as    nearly
# V   NSg/V/J/P V/C NSg/V P  D+  NSg/V+ P  NSg/V   ISg+    NSg/J/P NPr/ISg+ . V/C NSg/V NSg/I/C/Ddem+ . NSg/R R
> as    she  could  guess , she  was now       about two  feet high    , and was going   on  shrinking
# NSg/R ISg+ NSg/VX NSg/V . ISg+ V   NPr/V/J/C J/P   NSg+ NPl+ NSg/V/J . V/C V   NSg/V/J J/P V
> rapidly : she  soon found out         that         the cause   of this    was the fan   she  was holding ,
# R       . ISg+ J/R  NSg/V NSg/V/J/R/P NSg/I/C/Ddem D   NSg/V/C P  I/Ddem+ V   D   NSg/V ISg+ V   NSg/V   .
> and she  dropped it       hastily , just in      time      to avoid shrinking away altogether .
# V/C ISg+ V/J     NPr/ISg+ R       . V/J  NPr/J/P N🅪Sg/V/J+ P  V     V+        V/J+ NSg+       .
>
#
> “ That          was a   narrow  escape ! ” said Alice , a   good    deal     frightened at    the sudden
# . NSg/I/C/Ddem+ V   D/P NSg/V/J NSg/V  . . V/J  NPr+  . D/P NPr/V/J NSg/V/J+ V/J        NSg/P D+  NSg/J+
> change  , but     very glad    to find  herself still   in      existence ; “ and now       for the
# N🅪Sg/V+ . NSg/C/P J/R  NSg/V/J P  NSg/V ISg+    NSg/V/J NPr/J/P NSg+      . . V/C NPr/V/J/C C/P D+
> garden   ! ” and she  ran   with all           speed   back    to the little      door   : but     , alas ! the
# NSg/V/J+ . . V/C ISg+ NSg/V P    NSg/I/J/C/Dq+ N🅪Sg/V+ NSg/V/J P  D+  NPr/I/J/Dq+ NSg/V+ . NSg/C/P . NPl  . D+
> little      door   was shut    again , and the little     golden  key      was lying   on  the glass
# NPr/I/J/Dq+ NSg/V+ V   NSg/V/J R     . V/C D   NPr/I/J/Dq NPr/V/J NPr/V/J+ V   NSg/V/J J/P D+  NPr🅪/V+
> table  as    before , “ and things are worse    than ever , ” thought the poor     child  , “ for
# NSg/V+ NSg/R C/P    . . V/C NPl/V+ V   NSg/V/JC C/P  J    . . NSg/V   D+  NSg/V/J+ NSg/V+ . . C/P
> I    never was so        small   as    this    before , never ! And I    declare it’s too bad     , that         it
# ISg+ R     V   NSg/I/J/C NPr/V/J NSg/R I/Ddem+ C/P    . R     . V/C ISg+ V       W?   W?  NSg/V/J . NSg/I/C/Ddem NPr/ISg+
> is ! ”
# VL . .
>
#
> As     she  said these   words  her     foot   slipped , and in      another moment , splash ! she  was
# NSg/R+ ISg+ V/J  I/Ddem+ NPl/V+ ISg/D$+ NSg/V+ V/J     . V/C NPr/J/P I/D+    NSg+   . NSg/V+ . ISg+ V
> up        to her     chin   in      salt     water   . Her     first    idea was that         she  had somehow fallen
# NSg/V/J/P P  ISg/D$+ NPr/V+ NPr/J/P NPr/V/J+ N🅪Sg/V+ . ISg/D$+ NSg/V/J+ NSg+ V   NSg/I/C/Ddem ISg+ V   W?      W?
> into the sea , “ and in      that          case   I    can    go      back    by      railway , ” she  said to herself .
# P    D+  NSg . . V/C NPr/J/P NSg/I/C/Ddem+ NPr/V+ ISg+ NPr/VX NSg/V/J NSg/V/J NSg/J/P NSg+    . . ISg+ V/J  P  ISg+    .
> ( Alice had been  to the seaside once  in      her     life   , and had come    to the general
# . NPr+  V   NSg/V P  D   NPr/J   NSg/C NPr/J/P ISg/D$+ NSg/V+ . V/C V   NSg/V/P P  D+  NSg/V/J+
> conclusion , that          wherever you    go      to on  the English   coast  you    find  a   number   of
# NSg+       . NSg/I/C/Ddem+ C        ISgPl+ NSg/V/J P  J/P D+  NPr🅪/V/J+ NSg/V+ ISgPl+ NSg/V D/P NSg/V/JC P
> bathing machines in      the sea  , some     children digging in      the sand     with wooden
# NSg/V   NPl/V    NPr/J/P D+  NSg+ . I/J/R/Dq NPl+     NSg/V   NPr/J/P D+  NSg/V/J+ P    J+
> spades , then    a   row   of lodging houses , and behind  them     a    railway station . )
# NPl/V  . NSg/J/C D/P NSg/V P  N🅪Sg/V+ NPl/V+ . V/C NSg/J/P NSg/IPl+ D/P+ NSg+    NSg/V+  . .
> However , she  soon made out         that         she  was in      the pool  of tears  which she  had wept
# C       . ISg+ J/R  V    NSg/V/J/R/P NSg/I/C/Ddem ISg+ V   NPr/J/P D   NSg/V P  NPl/V+ I/C+  ISg+ V   V
> when    she  was nine feet high    .
# NSg/I/C ISg+ V   NSg+ NPl+ NSg/V/J .
>
#
> “ I    wish  I    hadn’t cried so        much       ! ” said Alice , as    she  swam about , trying  to find
# . ISg+ NSg/V ISg+ V      V/J   NSg/I/J/C NSg/I/J/Dq . . V/J  NPr+  . NSg/R ISg+ V    J/P   . NSg/V/J P  NSg/V
> her     way    out          . “ I    shall be     punished for it       now       , I    suppose , by      being   drowned in      my
# ISg/D$+ NSg/J+ NSg/V/J/R/P+ . . ISg+ VX    NSg/VX V/J      C/P NPr/ISg+ NPr/V/J/C . ISg+ V       . NSg/J/P NSg/V/C V/J     NPr/J/P D$+
> own      tears  ! That          will   be     a   queer   thing  , to be     sure ! However , everything is queer
# NSg/V/J+ NPl/V+ . NSg/I/C/Ddem+ NPr/VX NSg/VX D/P NSg/V/J NSg/V+ . P  NSg/VX J    . C       . NSg/I/V+   VL NSg/V/J
> to - day   . ”
# P  . NPr🅪+ . .
>
#
> Just then    she  heard something splashing about in      the pool   a   little     way   off       , and
# V/J  NSg/J/C ISg+ V/J   NSg/I/V/J V         J/P   NPr/J/P D+  NSg/V+ D/P NPr/I/J/Dq NSg/J NSg/V/J/P . V/C
> she  swam nearer to make  out         what   it       was : at    first   she  thought it       must  be     a
# ISg+ V    NSg/JC P  NSg/V NSg/V/J/R/P NSg/I+ NPr/ISg+ V   . NSg/P NSg/V/J ISg+ NSg/V   NPr/ISg+ NSg/V NSg/VX D/P
> walrus or    hippopotamus , but     then    she  remembered how   small   she  was now       , and she
# NSg/V  NPr/C NSg          . NSg/C/P NSg/J/C ISg+ V/J        NSg/C NPr/V/J ISg+ V   NPr/V/J/C . V/C ISg+
> soon made out         that         it       was only  a    mouse  that          had slipped in      like        herself .
# J/R  V    NSg/V/J/R/P NSg/I/C/Ddem NPr/ISg+ V   J/R/C D/P+ NSg/V+ NSg/I/C/Ddem+ V   V/J     NPr/J/P NSg/V/J/C/P ISg+    .
>
#
> “ Would it       be     of any     use    , now       , ” thought Alice , “ to speak to this    mouse  ?
# . VX    NPr/ISg+ NSg/VX P  I/R/Dq+ NSg/V+ . NPr/V/J/C . . NSg/V   NPr+  . . P  NSg/V P  I/Ddem+ NSg/V+ .
> Everything is so        out         - of - the - way   down      here    , that         I    should think very likely it
# NSg/I/V+   VL NSg/I/J/C NSg/V/J/R/P . P  . D   . NSg/J NSg/V/J/P NSg/J/R . NSg/I/C/Ddem ISg+ VX     NSg/V J/R  NSg/J  NPr/ISg+
> can    talk  : at    any     rate   , there’s no    harm  in      trying  . ” So        she  began : “ O       Mouse  , do
# NPr/VX NSg/V . NSg/P I/R/Dq+ NSg/V+ . W?      NPr/P NSg/V NPr/J/P NSg/V/J . . NSg/I/J/C ISg+ V     . . NPr/J/P NSg/V+ . NSg/VX
> you    know  the way    out         of this    pool   ? I    am      very tired of swimming about here    , O
# ISgPl+ NSg/V D   NSg/J+ NSg/V/J/R/P P  I/Ddem+ NSg/V+ . ISg+ NPr/V/J J/R  V/J   P  NSg/V    J/P   NSg/J/R . NPr/J/P
> Mouse  ! ” ( Alice thought this    must  be     the right   way   of speaking to a    mouse  : she
# NSg/V+ . . . NPr+  NSg/V   I/Ddem+ NSg/V NSg/VX D   NPr/V/J NSg/J P  V        P  D/P+ NSg/V+ . ISg+
> had never done    such  a    thing  before , but     she  remembered having seen  in      her
# V   R     NSg/V/J NSg/I D/P+ NSg/V+ C/P    . NSg/C/P ISg+ V/J        V      NSg/V NPr/J/P ISg/D$+
> brother’s Latin  Grammar , “ A   mouse  — of a   mouse  — to a    mouse  — a   mouse  — O       mouse  ! ” ) The
# NSg$      NPr/J+ NSg/V+  . . D/P NSg/V+ . P  D/P NSg/V+ . P  D/P+ NSg/V+ . D/P NSg/V+ . NPr/J/P NSg/V+ . . . D+
> Mouse  looked at    her     rather  inquisitively , and seemed to her     to wink  with one       of
# NSg/V+ V/J    NSg/P ISg/D$+ NPr/V/J R             . V/C V/J    P  ISg/D$+ P  NSg/V P    NSg/I/V/J P
> its     little      eyes   , but     it       said nothing  .
# ISg/D$+ NPr/I/J/Dq+ NPl/V+ . NSg/C/P NPr/ISg+ V/J  NSg/I/J+ .
>
#
> “ Perhaps it       doesn’t understand English   , ” thought Alice ; “ I    daresay it’s a    French
# . NSg     NPr/ISg+ V       V          NPr🅪/V/J+ . . NSg/V   NPr+  . . ISg+ V       W?   D/P+ NPr🅪/V/J+
> mouse , come    over      with William the Conqueror . ” ( For , with all          her     knowledge of
# NSg/V . NSg/V/P NSg/V/J/P P    NPr+    D+  NSg       . . . C/P . P    NSg/I/J/C/Dq ISg/D$+ NᴹSg      P
> history , Alice had no     very clear   notion how   long    ago anything had happened . ) So
# N🅪Sg+   . NPr+  V   NPr/P+ J/R  NSg/V/J NSg+   NSg/C NPr/V/J J/P NSg/I/V+ V+  V/J      . . NSg/I/J/C
> she  began again : “ Où est  ma     chatte ? ” which was the first   sentence in      her     French
# ISg+ V     R     . . ?  NPr+ NPr/J+ ?      . . I/C+  V   D   NSg/V/J NSg/V    NPr/J/P ISg/D$+ NPr🅪/V/J+
> lesson - book  . The Mouse  gave a   sudden leap    out         of the water   , and seemed to quiver
# NSg/V+ . NSg/V . D+  NSg/V+ V    D/P NSg/J  NSg/V/J NSg/V/J/R/P P  D+  N🅪Sg/V+ . V/C V/J    P  NSg/V/J
> all          over      with fright  . “ Oh    , I    beg   your pardon ! ” cried Alice hastily , afraid that
# NSg/I/J/C/Dq NSg/V/J/P P+   NSg/V/J . . NPr/V . ISg+ NSg/V D$+  NSg/V  . . V/J   NPr+  R       . J      NSg/I/C/Ddem
> she  had hurt    the poor     animal’s feelings . “ I    quite forgot you    didn’t like        cats  . ”
# ISg+ V   NSg/V/J D+  NSg/V/J+ NSg$     +        . . ISg+ NSg   V      ISgPl+ V      NSg/V/J/C/P NPl/V . .
>
#
> “ Not   like        cats   ! ” cried the Mouse  , in      a   shrill  , passionate voice  . “ Would you   like
# . NSg/C NSg/V/J/C/P NPl/V+ . . V/J   D+  NSg/V+ . NPr/J/P D/P NSg/V/J . NSg/V/J+   NSg/V+ . . VX    ISgPl NSg/V/J/C/P
> cats   if    you    were  me       ? ”
# NPl/V+ NSg/C ISgPl+ NSg/V NPr/ISg+ . .
>
#
> “ Well    , perhaps not   , ” said Alice in      a   soothing tone     : “ don’t be     angry about it       .
# . NSg/V/J . NSg     NSg/C . . V/J  NPr+  NPr/J/P D/P NSg/V/J  NSg/I/V+ . . V     NSg/VX V/J   J/P   NPr/ISg+ .
> And yet     I    wish  I    could  show  you    our cat      Dinah : I    think you’d take  a   fancy   to
# V/C NSg/V/C ISg+ NSg/V ISg+ NSg/VX NSg/V ISgPl+ D$+ NSg/V/J+ NPr   . ISg+ NSg/V W?    NSg/V D/P NSg/V/J P
> cats  if    you    could  only  see   her     . She  is such  a   dear    quiet    thing  , ” Alice went  on  ,
# NPl/V NSg/C ISgPl+ NSg/VX J/R/C NSg/V ISg/D$+ . ISg+ VL NSg/I D/P NSg/V/J NSg/V/J+ NSg/V+ . . NPr+  NSg/V J/P .
> half       to herself , as    she  swam lazily about in      the pool  , “ and she  sits  purring so
# N🅪Sg/V/J/P P  ISg+    . NSg/R ISg+ V    R      J/P   NPr/J/P D+  NSg/V . . V/C ISg+ NPl/V V       NSg/I/J/C
> nicely by      the fire      , licking her     paws   and washing her     face   — and she  is such  a   nice
# R      NSg/J/P D+  N🅪Sg/V/J+ . NSg/V   ISg/D$+ NPl/V+ V/C NSg/V   ISg/D$+ NSg/V+ . V/C ISg+ VL NSg/I D/P NPr/V/J
> soft  thing to nurse — and she’s such  a   capital one       for catching mice   — oh    , I    beg
# NSg/J NSg/V P  NSg/V . V/C W?    NSg/I D/P NSg/J+  NSg/I/V/J C/P V        NSg/V+ . NPr/V . ISg+ NSg/V
> your pardon ! ” cried Alice again , for this    time      the Mouse  was bristling all          over      ,
# D$+  NSg/V  . . V/J   NPr+  R     . C/P I/Ddem+ N🅪Sg/V/J+ D+  NSg/V+ V   V         NSg/I/J/C/Dq NSg/V/J/P .
> and she  felt    certain it       must  be     really offended . “ We   won’t talk  about her     any
# V/C ISg+ NSg/V/J I/J     NPr/ISg+ NSg/V NSg/VX R+     V/J      . . IPl+ V     NSg/V J/P   ISg/D$+ I/R/Dq+
> more         if    you’d rather   not   . ”
# NPr/I/V/J/Dq NSg/C W?    NPr/V/J+ NSg/C . .
>
#
> “ We   indeed ! ” cried the Mouse  , who    was trembling down      to the end   of his     tail     . “ As
# . IPl+ W?     . . V/J   D+  NSg/V+ . NPr/I+ V   V         NSg/V/J/P P  D   NSg/V P  ISg/D$+ NSg/V/J+ . . NSg/R
> if    I    would talk  on  such  a    subject  ! Our family always hated cats  : nasty , low     ,
# NSg/C ISg+ VX    NSg/V J/P NSg/I D/P+ NSg/V/J+ . D$+ NSg/J+ R      V/J   NPl/V . NSg/J . NSg/V/J .
> vulgar things ! Don’t let   me       hear the name   again ! ”
# NSg/J  NPl/V+ . V     NSg/V NPr/ISg+ V    D+  NSg/V+ R     . .
>
#
> “ I    won’t indeed ! ” said Alice , in      a   great hurry to change the subject of
# . ISg+ V     W?     . . V/J  NPr+  . NPr/J/P D/P NSg/J NSg/V P  N🅪Sg/V D   NSg/V/J P
> conversation . “ Are you    — are you    fond     — of — of dogs   ? ” The Mouse  did not   answer , so
# NSg/V+       . . V   ISgPl+ . V   ISgPl+ NSg/V/J+ . P  . P  NPl/V+ . . D+  NSg/V+ V   NSg/C NSg/V  . NSg/I/J/C
> Alice went  on  eagerly : “ There is such  a   nice    little     dog     near      our house  I    should
# NPr+  NSg/V J/P R       . . +     VL NSg/I D/P NPr/V/J NPr/I/J/Dq NSg/V/J NSg/V/J/P D$+ NPr/V+ ISg+ VX
> like        to show  you    ! A   little     bright  - eyed terrier , you    know  , with oh    , such  long
# NSg/V/J/C/P P  NSg/V ISgPl+ . D/P NPr/I/J/Dq NPr/V/J . V/J+ NSg     . ISgPl+ NSg/V . P    NPr/V . NSg/I NPr/V/J
> curly   brown   hair    ! And it’ll fetch things when    you    throw them     , and it’ll sit   up
# NSg/J/R NPr/V/J N🅪Sg/V+ . V/C W?    NSg/V NPl/V+ NSg/I/C ISgPl+ NSg/V NSg/IPl+ . V/C W?    NSg/V NSg/V/J/P
> and beg   for its     dinner , and all          sorts of things — I    can’t remember half       of
# V/C NSg/V C/P ISg/D$+ NSg/V+ . V/C NSg/I/J/C/Dq NPl/V P  NPl/V+ . ISg+ VX    NSg/V    N🅪Sg/V/J/P P
> them     — and it       belongs to a    farmer , you    know  , and he       says  it’s so        useful , it’s
# NSg/IPl+ . V/C NPr/ISg+ V       P  D/P+ NPr+   . ISgPl+ NSg/V . V/C NPr/ISg+ NPl/V W?   NSg/I/J/C J      . W?
> worth   a   hundred pounds ! He       says  it       kills all          the rats   and — oh    dear    ! ” cried Alice
# NSg/V/J D/P NSg     NPl/V+ . NPr/ISg+ NPl/V NPr/ISg+ NPl/V NSg/I/J/C/Dq D+  NPl/V+ V/C . NPr/V NSg/V/J . . V/J   NPr+
> in      a   sorrowful tone     , “ I’m afraid I’ve offended it       again ! ” For the Mouse  was
# NPr/J/P D/P J         NSg/I/V+ . . W?  J      W?   V/J      NPr/ISg+ R     . . C/P D+  NSg/V+ V
> swimming away from her     as    hard   as    it       could  go      , and making quite a   commotion in
# NSg/V    V/J  P    ISg/D$+ NSg/R N🅪Sg/J NSg/R NPr/ISg+ NSg/VX NSg/V/J . V/C NSg/V  NSg   D/P NSg       NPr/J/P
> the pool   as    it       went  .
# D+  NSg/V+ NSg/R NPr/ISg+ NSg/V .
>
#
> So        she  called softly after    it       , “ Mouse  dear    ! Do     come    back    again , and we   won’t
# NSg/I/J/C ISg+ V/J    R      JC/R/C/P NPr/ISg+ . . NSg/V+ NSg/V/J . NSg/VX NSg/V/P NSg/V/J R     . V/C IPl+ V
> talk  about cats  or    dogs   either , if    you    don’t like        them     ! ” When    the Mouse  heard
# NSg/V J/P   NPl/V NPr/C NPl/V+ I/C    . NSg/C ISgPl+ V     NSg/V/J/C/P NSg/IPl+ . . NSg/I/C D+  NSg/V+ V/J
> this    , it       turned round     and swam slowly back    to her     : its     face   was quite pale    ( with
# I/Ddem+ . NPr/ISg+ V/J    NSg/V/J/P V/C V    R      NSg/V/J P  ISg/D$+ . ISg/D$+ NSg/V+ V   NSg   NSg/V/J . P
> passion , Alice thought ) , and it       said in      a   low      trembling voice  , “ Let   us       get   to
# NPr/V+  . NPr+  NSg/V   . . V/C NPr/ISg+ V/J  NPr/J/P D/P NSg/V/J+ V+        NSg/V+ . . NSg/V NPr/IPl+ NSg/V P
> the shore  , and then    I’ll tell  you    my  history , and you’ll understand why   it       is I
# D+  NSg/V+ . V/C NSg/J/C W?   NPr/V ISgPl+ D$+ N🅪Sg+   . V/C W?     V          NSg/V NPr/ISg+ VL ISg
> hate   cats  and dogs   . ”
# N🅪Sg/V NPl/V V/C NPl/V+ . .
>
#
> It       was high    time     to go      , for the pool   was getting quite crowded with the birds
# NPr/ISg+ V   NSg/V/J N🅪Sg/V/J P  NSg/V/J . C/P D+  NSg/V+ V   NSg/V   NSg   V/J     P    D   NPl/V
> and animals that          had fallen into it       : there were  a   Duck  and a   Dodo , a   Lory and an
# V/C NPl+    NSg/I/C/Ddem+ V   W?     P    NPr/ISg+ . +     NSg/V D/P NSg/V V/C D/P NSg  . D/P ?    V/C D/P
> Eaglet , and several other    curious creatures . Alice led     the way    , and the whole
# NSg    . V/C J/Dq    NSg/V/J+ J+      NPl+      . NPr+  NSg/V/J D+  NSg/J+ . V/C D+  NSg/J+
> party    swam to the shore  .
# NSg/V/J+ V    P  D+  NSg/V+ .
>
#
> CHAPTER III : A   Caucus - Race  and a   Long     Tale
# NSg/V+  W?  . D/P NSg/V+ . NSg/V V/C D/P NPr/V/J+ NSg/V
>
#
> They were  indeed a   queer   - looking party   that          assembled on  the bank   — the birds  with
# IPl+ NSg/V W?     D/P NSg/V/J . V       NSg/V/J NSg/I/C/Ddem+ V/J       J/P D+  NSg/V+ . D+  NPl/V+ P
> draggled feathers , the animals with their fur        clinging close   to them     , and all
# ?        NPl/V+   . D   NPl     P    D$+   NSg/V/C/P+ V        NSg/V/J P  NSg/IPl+ . V/C NSg/I/J/C/Dq
> dripping wet     , cross      , and  uncomfortable .
# NSg/V    NSg/V/J . NPr/V/J/P+ . V/C+ J             .
>
#
> The first   question of course was , how   to get   dry     again : they had a   consultation
# D   NSg/V/J NSg/V    P  NSg/V+ V   . NSg/C P  NSg/V NSg/V/J R     . IPl+ V   D/P NSg
> about this    , and after    a   few       minutes it       seemed quite natural to Alice to find
# J/P   I/Ddem+ . V/C JC/R/C/P D/P NSg/I/Dq+ NPl/V+  NPr/ISg+ V/J    NSg   NSg/J   P  NPr+  P  NSg/V
> herself talking familiarly with them     , as    if    she  had known them     all          her     life   .
# ISg+    V       R          P    NSg/IPl+ . NSg/R NSg/C ISg+ V   V/J   NSg/IPl+ NSg/I/J/C/Dq ISg/D$+ NSg/V+ .
> Indeed , she  had quite a   long    argument with the Lory , who   at    last    turned sulky ,
# W?     . ISg+ V   NSg   D/P NPr/V/J NSg/V    P    D   ?    . NPr/I NSg/P NSg/V/J V/J    NSg/J .
> and would only  say   , “ I    am      older than you    , and must  know  better    ; ” and this    Alice
# V/C VX    J/R/C NSg/V . . ISg+ NPr/V/J JC    C/P  ISgPl+ . V/C NSg/V NSg/V NSg/VX/JC . . V/C I/Ddem+ NPr+
> would not   allow without knowing   how   old   it       was , and , as    the Lory positively
# VX    NSg/C V     C/P     NSg/V/J/P NSg/C NSg/J NPr/ISg+ V   . V/C . NSg/R D   ?    R
> refused to tell  its     age     , there was no    more         to be      said .
# V/J     P  NPr/V ISg/D$+ N🅪Sg/V+ . +     V   NPr/P NPr/I/V/J/Dq P+ NSg/VX+ V/J  .
>
#
> At    last    the Mouse  , who    seemed to be     a   person of authority among them     , called
# NSg/P NSg/V/J D   NSg/V+ . NPr/I+ V/J    P  NSg/VX D/P NSg/V  P  NSg+      P     NSg/IPl+ . V/J
> out         , “ Sit   down      , all          of you    , and listen to me       ! I’ll soon make  you    dry      enough ! ”
# NSg/V/J/R/P . . NSg/V NSg/V/J/P . NSg/I/J/C/Dq P  ISgPl+ . V/C NSg/V  P  NPr/ISg+ . W?   J/R  NSg/V ISgPl+ NSg/V/J+ NSg/I  . .
> They all          sat     down      at    once  , in      a   large  ring   , with the Mouse in      the middle   . Alice
# IPl+ NSg/I/J/C/Dq NSg/V/J NSg/V/J/P NSg/P NSg/C . NPr/J/P D/P NSg/J+ NSg/V+ . P    D   NSg/V NPr/J/P D+  NSg/V/J+ . NPr+
> kept her     eyes   anxiously fixed on  it       , for she  felt    sure she  would catch a   bad
# V    ISg/D$+ NPl/V+ R         V/J   J/P NPr/ISg+ . C/P ISg+ NSg/V/J J    ISg+ VX    NSg/V D/P NSg/V/J
> cold  if    she  did not   get   dry      very soon .
# NSg/J NSg/C ISg+ V   NSg/C NSg/V NSg/V/J+ J/R+ J/R+ .
>
#
> “ Ahem ! ” said the Mouse  with an   important air    , “ are you    all          ready   ? This    is the
# . V    . . V/J  D+  NSg/V+ P    D/P+ J+        NSg/V+ . . V   ISgPl+ NSg/I/J/C/Dq NSg/V/J . I/Ddem+ VL D
> driest thing I    know   . Silence all          round     , if    you    please ! ‘          William the Conqueror ,
# JS     NSg/V ISg+ NSg/V+ . NSg/V+  NSg/I/J/C/Dq NSg/V/J/P . NSg/C ISgPl+ V      . Unlintable NPr+    D   NSg       .
> whose cause    was favoured by      the pope   , was soon submitted to by      the English   , who
# I+    NSg/V/C+ V   V/J/Comm NSg/J/P D+  NPr/V+ . V   J/R  V         P  NSg/J/P D+  NPr🅪/V/J+ . NPr/I+
> wanted leaders , and had been  of late  much       accustomed to usurpation and conquest .
# V/J    +       . V/C V   NSg/V P  NSg/J NSg/I/J/Dq V/J        P  NSg        V/C NSg/V+   .
> Edwin and Morcar , the earls of Mercia and Northumbria — ’ ”
# NPr+  V/C ?      . D   NPl   P  NPr    V/C ?           . . .
>
#
> “ Ugh ! ” said the Lory , with a   shiver .
# . W?  . . V/J  D   ?    . P    D/P NSg/V+ .
>
#
> “ I    beg   your pardon ! ” said the Mouse  , frowning , but     very politely : “ Did you
# . ISg+ NSg/V D$+  NSg/V  . . V/J  D+  NSg/V+ . V        . NSg/C/P J/R  R        . . V   ISgPl+
> speak ? ”
# NSg/V . .
>
#
> “ Not   I    ! ” said the Lory hastily .
# . NSg/C ISg+ . . V/J  D+  ?    R+      .
>
#
> “ I    thought you    did , ” said the Mouse  . “ — I    proceed . ‘          Edwin and Morcar , the earls
# . ISg+ NSg/V   ISgPl+ V   . . V/J  D+  NSg/V+ . . . ISg+ V+      . Unlintable NPr+  V/C ?      . D   NPl
> of Mercia and Northumbria , declared for him  : and even    Stigand , the patriotic
# P  NPr    V/C ?           . V/J      C/P ISg+ . V/C NSg/V/J ?       . D   NSg/J
> archbishop of Canterbury , found it       advisable — ’ ”
# NSg        P  NPr        . NSg/V NPr/ISg+ J         . . .
>
#
> “ Found what   ? ” said the Duck   .
# . NSg/V NSg/I+ . . V/J  D   NSg/V+ .
>
#
> “ Found it      , ” the Mouse  replied rather  crossly : “ of course you    know  what   ‘          it       ’
# . NSg/V NPr/ISg . . D+  NSg/V+ V/J     NPr/V/J R       . . P  NSg/V+ ISgPl+ NSg/V NSg/I+ Unlintable NPr/ISg+ .
> means . ”
# NPl/V . .
>
#
> “ I    know  what   ‘          it       ’ means well    enough , when    I    find  a    thing  , ” said the Duck   : “ it’s
# . ISg+ NSg/V NSg/I+ Unlintable NPr/ISg+ . NPl/V NSg/V/J NSg/I  . NSg/I/C ISg+ NSg/V D/P+ NSg/V+ . . V/J  D+  NSg/V+ . . W?
> generally a   frog  or    a    worm   . The question is , what  did the archbishop find  ? ”
# R         D/P NSg/V NPr/C D/P+ NSg/V+ . D+  NSg/V+   VL . NSg/I V   D   NSg        NSg/V . .
>
#
> The Mouse did not   notice this    question , but     hurriedly went  on  , “ ‘          — found it
# D+  NSg/V V   NSg/C NSg/V  I/Ddem+ NSg/V+   . NSg/C/P R         NSg/V J/P . . Unlintable . NSg/V NPr/ISg+
> advisable to go      with Edgar Atheling to meet    William and offer    him  the crown    .
# J         P  NSg/V/J P    NPr+  ?        P  NSg/V/J NPr+    V/C NSg/V/JC ISg+ D+  NSg/V/J+ .
> William’s conduct at    first    was moderate . But     the insolence of his     Normans — ’ How
# NSg$      NSg/V   NSg/P NSg/V/J+ V+  NSg/V/J+ . NSg/C/P D   NSg/V     P  ISg/D$+ NPl     . . NSg/C
> are you    getting on  now       , my  dear     ? ” it       continued , turning to Alice as    it       spoke  .
# V   ISgPl+ NSg/V   J/P NPr/V/J/C . D$+ NSg/V/J+ . . NPr/ISg+ V/J       . NSg/V   P  NPr+  NSg/R NPr/ISg+ NSg/V+ .
>
#
> “ As    wet     as    ever , ” said Alice in      a   melancholy tone     : “ it       doesn’t seem to dry     me       at
# . NSg/R NSg/V/J NSg/R J    . . V/J  NPr+  NPr/J/P D/P NSg/J      NSg/I/V+ . . NPr/ISg+ V       V    P  NSg/V/J NPr/ISg+ NSg/P
> all          . ”
# NSg/I/J/C/Dq . .
>
#
> “ In      that          case   , ” said the Dodo solemnly , rising    to its     feet , “ I    move  that         the
# . NPr/J/P NSg/I/C/Ddem+ NPr/V+ . . V/J  D   NSg  R        . NSg/V/J/P P  ISg/D$+ NPl+ . . ISg+ NSg/V NSg/I/C/Ddem D+
> meeting adjourn , for the immediate adoption of more         energetic remedies — ”
# NSg/V+  V       . C/P D   J         NSg      P  NPr/I/V/J/Dq NSg/J     NPl/V+   . .
>
#
> “ Speak English   ! ” said the Eaglet . “ I    don’t know  the meaning  of half        those   long
# . NSg/V NPr🅪/V/J+ . . V/J  D+  NSg    . . ISg+ V     NSg/V D   N🅪Sg/V/J P  N🅪Sg/V/J/P+ I/Ddem+ NPr/V/J+
> words  , and , what’s more         , I    don’t believe you    do     either ! ” And the Eaglet bent
# NPl/V+ . V/C . NSg$   NPr/I/V/J/Dq . ISg+ V     V       ISgPl+ NSg/VX I/C    . . V/C D   NSg    NSg/V/J
> down      its     head     to hide  a   smile  : some     of the other    birds  tittered audibly .
# NSg/V/J/P ISg/D$+ NPr/V/J+ P  NSg/V D/P NSg/V+ . I/J/R/Dq P  D+  NSg/V/J+ NPl/V+ V/J+     R+      .
>
#
> “ What   I    was going   to say   , ” said the Dodo in      an  offended tone     , “ was , that         the
# . NSg/I+ ISg+ V   NSg/V/J P  NSg/V . . V/J  D   NSg  NPr/J/P D/P V/J      NSg/I/V+ . . V   . NSg/I/C/Ddem D+
> best       thing to get   us       dry     would be     a   Caucus - race  . ”
# NPr/VX/JS+ NSg/V P  NSg/V NPr/IPl+ NSg/V/J VX    NSg/VX D/P NSg/V  . NSg/V . .
>
#
> “ What   is a   Caucus - race  ? ” said Alice ; not   that         she  wanted much       to know  , but     the
# . NSg/I+ VL D/P NSg/V  . NSg/V . . V/J  NPr+  . NSg/C NSg/I/C/Ddem ISg+ V/J    NSg/I/J/Dq P  NSg/V . NSg/C/P D
> Dodo had paused as    if    it       thought that         somebody ought    to speak , and no     one        else
# NSg  V   V/J    NSg/R NSg/C NPr/ISg+ NSg/V   NSg/I/C/Ddem NSg/I+   NSg/I/VX P  NSg/V . V/C NPr/P+ NSg/I/V/J+ NSg/J/C
> seemed inclined to say   anything .
# V/J    V/J      P  NSg/V NSg/I/V+ .
>
#
> “ Why   , ” said the Dodo , “ the best       way   to explain it       is to do     it       . ” ( And , as    you
# . NSg/V . . V/J  D   NSg  . . D+  NPr/VX/JS+ NSg/J P  V       NPr/ISg+ VL P  NSg/VX NPr/ISg+ . . . V/C . NSg/R ISgPl+
> might     like        to try     the thing  yourself , some      winter day   , I    will   tell  you    how   the
# NᴹSg/VX/J NSg/V/J/C/P P  NSg/V/J D+  NSg/V+ ISg+     . I/J/R/Dq+ NSg/V+ NPr🅪+ . ISg+ NPr/VX NPr/V ISgPl+ NSg/C D
> Dodo managed it      . )
# NSg  V/J     NPr/ISg . .
>
#
> First    it       marked out         a   race   - course , in      a   sort  of circle , ( “ the exact shape
# NSg/V/J+ NPr/ISg+ V/J    NSg/V/J/R/P D/P NSg/V+ . NSg/V  . NPr/J/P D/P NSg/V P  NSg/V+ . . . D+  V/J+  NSg/V+
> doesn’t matter     , ” it       said , ) and then    all          the party    were  placed along the course ,
# V       N🅪Sg/V/JC+ . . NPr/ISg+ V/J  . . V/C NSg/J/C NSg/I/J/C/Dq D+  NSg/V/J+ NSg/V V/J    P     D+  NSg/V  .
> here     and  there . There was no    “ One        , two , three , and away , ” but     they began running
# NSg/J/R+ V/C+ +     . +     V   NPr/P . NSg/I/V/J+ . NSg . NSg   . V/C V/J  . . NSg/C/P IPl+ V     NSg/V/J/P
> when    they liked , and left    off       when    they liked , so        that         it       was not   easy    to know
# NSg/I/C IPl+ V/J   . V/C NPr/V/J NSg/V/J/P NSg/I/C IPl+ V/J   . NSg/I/J/C NSg/I/C/Ddem NPr/ISg+ V   NSg/C NSg/V/J P  NSg/V
> when    the race   was over      . However , when    they had been  running   half        an  hour or    so        ,
# NSg/I/C D+  NSg/V+ V   NSg/V/J/P . C       . NSg/I/C IPl+ V   NSg/V NSg/V/J/P N🅪Sg/V/J/P+ D/P NSg  NPr/C NSg/I/J/C .
> and were  quite dry      again , the Dodo suddenly called out         “ The race   is over      ! ” and
# V/C NSg/V NSg   NSg/V/J+ R     . D   NSg  R        V/J    NSg/V/J/R/P . D+  NSg/V+ VL NSg/V/J/P . . V/C
> they all          crowded round     it      , panting , and asking , “ But     who    has won     ? ”
# IPl+ NSg/I/J/C/Dq V/J     NSg/V/J/P NPr/ISg . V       . V/C V      . . NSg/C/P NPr/I+ V   NSgPl/V . .
>
#
> This    question the Dodo could  not   answer without a   great deal    of thought , and it
# I/Ddem+ NSg/V+   D   NSg  NSg/VX NSg/C NSg/V  C/P     D/P NSg/J NSg/V/J P  NSg/V+  . V/C NPr/ISg+
> sat     for a   long    time     with one       finger pressed upon its     forehead ( the position in
# NSg/V/J C/P D/P NPr/V/J N🅪Sg/V/J P    NSg/I/V/J NSg/V+ V/J     P    ISg/D$+ NSg      . D+  NSg/V+   NPr/J/P
> which you    usually see   Shakespeare , in      the pictures of him  ) , while     the rest
# I/C+  ISgPl+ R       NSg/V NPr/V+      . NPr/J/P D   NPl/V    P  ISg+ . . NSg/V/C/P D+  NSg/V/JS+
> waited in      silence . At    last    the Dodo said , “ Everybody has won     , and all          must  have
# V/J    NPr/J/P NSg/V+  . NSg/P NSg/V/J D   NSg  V/J  . . NSg/I+    V   NSgPl/V . V/C NSg/I/J/C/Dq NSg/V NSg/VX
> prizes . ”
# NPl/V  . .
>
#
> “ But     who    is to give  the prizes ? ” quite a   chorus of voices asked .
# . NSg/C/P NPr/I+ VL P  NSg/V D+  NPl/V+ . . NSg   D/P NSg/V  P  NPl/V+ V/J+  .
>
#
> “ Why   , she  , of course , ” said the Dodo , pointing to Alice with one       finger ; and the
# . NSg/V . ISg+ . P  NSg/V+ . . V/J  D   NSg  . V        P  NPr+  P    NSg/I/V/J NSg/V+ . V/C D
> whole party   at    once  crowded round     her     , calling out         in      a    confused way    , “ Prizes !
# NSg/J NSg/V/J NSg/P NSg/C V/J     NSg/V/J/P ISg/D$+ . NSg/V   NSg/V/J/R/P NPr/J/P D/P+ V/J+     NSg/J+ . . NPl/V+ .
> Prizes ! ”
# NPl/V+ . .
>
#
> Alice had no     idea what   to do     , and in      despair she  put   her     hand   in      her     pocket   , and
# NPr+  V   NPr/P+ NSg+ NSg/I+ P  NSg/VX . V/C NPr/J/P NSg/V+  ISg+ NSg/V ISg/D$+ NSg/V+ NPr/J/P ISg/D$+ NSg/V/J+ . V/C
> pulled out         a   box   of comfits , ( luckily the salt     water   had not   got into it       ) , and
# V/J    NSg/V/J/R/P D/P NSg/V P  NPl/V   . . R       D+  NPr/V/J+ N🅪Sg/V+ V   NSg/C V   P    NPr/ISg+ . . V/C
> handed them     round     as    prizes . There was exactly one       a   - piece , all          round     .
# V/J    NSg/IPl+ NSg/V/J/P NSg/R NPl/V+ . +     V   R       NSg/I/V/J D/P . NSg/V . NSg/I/J/C/Dq NSg/V/J/P .
>
#
> “ But     she  must  have   a    prize    herself , you    know  , ” said the Mouse  .
# . NSg/C/P ISg+ NSg/V NSg/VX D/P+ NSg/V/J+ ISg+    . ISgPl+ NSg/V . . V/J  D   NSg/V+ .
>
#
> “ Of course , ” the Dodo replied very gravely . “ What   else    have   you    got in      your
# . P  NSg/V  . . D   NSg  V/J     J/R+ R       . . NSg/I+ NSg/J/C NSg/VX ISgPl+ V   NPr/J/P D$+
> pocket   ? ” he       went  on  , turning to Alice .
# NSg/V/J+ . . NPr/ISg+ NSg/V J/P . NSg/V   P  NPr+  .
>
#
> “ Only  a   thimble , ” said Alice sadly .
# . J/R/C D/P NSg/V   . . V/J  NPr+  R+    .
>
#
> “ Hand  it       over      here    , ” said the Dodo .
# . NSg/V NPr/ISg+ NSg/V/J/P NSg/J/R . . V/J  D   NSg  .
>
#
> Then    they all          crowded round     her     once  more         , while     the Dodo solemnly presented the
# NSg/J/C IPl+ NSg/I/J/C/Dq V/J     NSg/V/J/P ISg/D$+ NSg/C NPr/I/V/J/Dq . NSg/V/C/P D   NSg  R        V/J       D
> thimble , saying “ We   beg   your acceptance of this    elegant thimble ; ” and , when    it
# NSg/V   . NSg/V  . IPl+ NSg/V D$+  NSg        P  I/Ddem+ NSg/J   NSg/V   . . V/C . NSg/I/C NPr/ISg+
> had finished this    short      speech  , they all          cheered .
# V   V/J      I/Ddem+ NPr/V/J/P+ N🅪Sg/V+ . IPl+ NSg/I/J/C/Dq V/J+    .
>
#
> Alice thought the whole  thing  very absurd , but     they all          looked so        grave   that         she
# NPr+  NSg/V   D+  NSg/J+ NSg/V+ J/R  NSg/J  . NSg/C/P IPl+ NSg/I/J/C/Dq V/J    NSg/I/J/C NSg/V/J NSg/I/C/Ddem ISg+
> did not   dare   to laugh ; and , as    she  could  not   think of anything to say   , she
# V   NSg/C NPr/VX P  NSg/V . V/C . NSg/R ISg+ NSg/VX NSg/C NSg/V P  NSg/I/V+ P  NSg/V . ISg+
> simply bowed , and took the thimble , looking as    solemn as    she  could   .
# R      V/J   . V/C V    D   NSg/V   . V       NSg/R J      NSg/R ISg+ NSg/VX+ .
>
#
> The next    thing was to eat the comfits : this    caused some      noise and confusion , as
# D+  NSg/J/P NSg/V V   P  V   D   NPl/V   . I/Ddem+ V/J    I/J/R/Dq+ NSg/V V/C NSg/V+    . NSg/R
> the large  birds  complained that         they could  not   taste   theirs , and the small    ones
# D+  NSg/J+ NPl/V+ V/J        NSg/I/C/Ddem IPl+ NSg/VX NSg/C NSg/V/J I+     . V/C D+  NPr/V/J+ NPl/V+
> choked and had to be     patted on  the back    . However , it       was over      at    last    , and they
# V/J    V/C V   P  NSg/VX V      J/P D   NSg/V/J . C       . NPr/ISg+ V   NSg/V/J/P NSg/P NSg/V/J . V/C IPl+
> sat     down      again in      a    ring   , and begged the Mouse  to tell  them     something  more          .
# NSg/V/J NSg/V/J/P R     NPr/J/P D/P+ NSg/V+ . V/C V      D+  NSg/V+ P  NPr/V NSg/IPl+ NSg/I/V/J+ NPr/I/V/J/Dq+ .
>
#
> “ You    promised to tell  me       your history , you    know  , ” said Alice , “ and why   it       is you
# . ISgPl+ V/J      P  NPr/V NPr/ISg+ D$+  N🅪Sg+   . ISgPl+ NSg/V . . V/J  NPr   . . V/C NSg/V NPr/ISg+ VL ISgPl
> hate   — C       and D      , ” she  added in      a    whisper , half        afraid that         it       would be     offended
# N🅪Sg/V . NPr/V/J V/C NPr/J+ . . ISg+ V/J   NPr/J/P D/P+ NSg/V+  . N🅪Sg/V/J/P+ J      NSg/I/C/Ddem NPr/ISg+ VX    NSg/VX V/J+
> again .
# R+    .
>
#
> “ Mine     is a   long    and a   sad     tale   ! ” said the Mouse  , turning to Alice , and  sighing .
# . NSg/I/V+ VL D/P NPr/V/J V/C D/P NSg/V/J NSg/V+ . . V/J  D+  NSg/V+ . NSg/V   P  NPr+  . V/C+ V+      .
>
#
> “ It       is a   long    tail     , certainly , ” said Alice , looking down      with wonder at    the
# . NPr/ISg+ VL D/P NPr/V/J NSg/V/J+ . R         . . V/J  NPr+  . V       NSg/V/J/P P    NSg/V  NSg/P D+
> Mouse’s tail     ; “ but     why   do     you    call  it       sad     ? ” And she  kept on  puzzling about it
# NSg$+   NSg/V/J+ . . NSg/C/P NSg/V NSg/VX ISgPl+ NSg/V NPr/ISg+ NSg/V/J . . V/C ISg+ V    J/P V        J/P   NPr/ISg+
> while     the Mouse  was speaking , so        that         her     idea of the tale   was something like
# NSg/V/C/P D+  NSg/V+ V   V        . NSg/I/J/C NSg/I/C/Ddem ISg/D$+ NSg  P  D+  NSg/V+ V   NSg/I/V/J NSg/V/J/C/P
> this   : —
# I/Ddem . .
>
#
>  “Fury said to a
# Unlintable
>             mouse, That he
# Unlintable Unlintable
>            met in the
# Unlintable Unlintable
>
# Unlintable
>
#
> house  , ‘          Let   us       both   go      to law   : I    will   prosecute you    . — Come    , I’ll take  no
# NPr/V+ . Unlintable NSg/V NPr/IPl+ I/C/Dq NSg/V/J P  NSg/V . ISg+ NPr/VX V         ISgPl+ . . NSg/V/P . W?   NSg/V NPr/P+
> denial ; We   must  have   a   trial    : For really this    morning I’ve nothing to do     . ’
# N🅪Sg+  . IPl+ NSg/V NSg/VX D/P NSg/V/J+ . C/P R      I/Ddem+ N🅪Sg/V+ W?   NSg/I/J P+ NSg/VX . .
> Said the mouse to the cur   , ‘          Such  a    trial    , dear     sir    , With no     jury    or    judge  ,
# V/J  D   NSg/V P  D   NSg/J . Unlintable NSg/I D/P+ NSg/V/J+ . NSg/V/J+ NPr/V+ . P    NPr/P+ NSg/V/J NPr/C NSg/V+ .
> would be     wasting our breath   . ’ ‘          I’ll be     judge , I’ll be     jury    , ’ Said cunning old
# VX    NSg/VX V       D$+ NSg/V/J+ . . Unlintable W?   NSg/VX NSg/V . W?   NSg/VX NSg/V/J . . V/J  NSg/J   NSg/J
> Fury : ‘          I’ll try     the whole  cause   , and condemn you    to death . ’ ”
# NSg+ . Unlintable W?   NSg/V/J D+  NSg/J+ NSg/V/C . V/C V       ISgPl+ P+ NPr🅪  . . .
>
#
> “ You    are not   attending ! ” said the Mouse  to Alice severely . “ What   are you
# . ISgPl+ V   NSg/C V         . . V/J  D+  NSg/V+ P  NPr+  R+       . . NSg/I+ V   ISgPl+
> thinking of ? ”
# V        P  . .
>
#
> “ I    beg   your pardon , ” said Alice very humbly : “ you    had got to the fifth    bend   , I
# . ISg+ NSg/V D$+  NSg/V  . . V/J  NPr+  J/R  R      . . ISgPl+ V   V   P  D+  NSg/V/J+ NPr/V+ . ISg+
> think ? ”
# NSg/V . .
>
#
> “ I    had not   ! ” cried the Mouse , sharply and very angrily .
# . ISg+ V   NSg/C . . V/J   D+  NSg/V . R       V/C J/R+ R       .
>
#
> “ A    knot   ! ” said Alice , always ready   to make  herself useful , and looking anxiously
# . D/P+ NSg/V+ . . V/J  NPr+  . R      NSg/V/J P  NSg/V ISg+    J      . V/C V       R
> about her     . “ Oh    , do     let   me       help  to undo    it      ! ”
# J/P   ISg/D$+ . . NPr/V . NSg/VX NSg/V NPr/ISg+ NSg/V P  NSg/V/J NPr/ISg . .
>
#
> “ I    shall do     nothing of the sort   , ” said the Mouse  , getting up        and  walking  away .
# . ISg+ VX    NSg/VX NSg/I/J P  D+  NSg/V+ . . V/J  D+  NSg/V+ . NSg/V   NSg/V/J/P V/C+ NSg/V/J+ V/J  .
> “ You    insult me       by      talking such  nonsense  ! ”
# . ISgPl+ NSg/V+ NPr/ISg+ NSg/J/P V       NSg/I NᴹSg/V/J+ . .
>
#
> “ I    didn’t mean    it       ! ” pleaded poor     Alice . “ But     you’re so        easily offended , you
# . ISg+ V      NSg/V/J NPr/ISg+ . . V/J     NSg/V/J+ NPr+  . . NSg/C/P W?     NSg/I/J/C R      V/J      . ISgPl+
> know  ! ”
# NSg/V . .
>
#
> The Mouse only  growled in      reply  .
# D+  NSg/V J/R/C V/J     NPr/J/P NSg/V+ .
>
#
> “ Please come    back    and finish your story  ! ” Alice called after    it       ; and the others
# . V      NSg/V/P NSg/V/J V/C NSg/V  D$+  NSg/V+ . . NPr+  V/J    JC/R/C/P NPr/ISg+ . V/C D   NPl/V
> all          joined in      chorus , “ Yes   , please do     ! ” but     the Mouse  only  shook   its     head
# NSg/I/J/C/Dq V/J    NPr/J/P NSg/V+ . . NPl/V . V      NSg/VX . . NSg/C/P D+  NSg/V+ J/R/C NSg/V/J ISg/D$+ NPr/V/J+
> impatiently , and walked a    little      quicker .
# R           . V/C V/J    D/P+ NPr/I/J/Dq+ NSg/JC  .
>
#
> “ What   a    pity    it       wouldn’t stay    ! ” sighed the Lory , as    soon as    it       was quite out         of
# . NSg/I+ D/P+ N🅪Sg/V+ NPr/ISg+ VX       NSg/V/J . . V/J    D   ?    . NSg/R J/R  NSg/R NPr/ISg+ V   NSg   NSg/V/J/R/P P
> sight  ; and an  old   Crab   took the opportunity of saying to her     daughter “ Ah      , my
# NSg/V+ . V/C D/P NSg/J NSg/V+ V    D   NSg         P  NSg/V  P  ISg/D$+ NSg+     . NSg/I/V . D$+
> dear     ! Let   this    be     a   lesson to you    never to lose  your temper    ! ” “ Hold    your tongue ,
# NSg/V/J+ . NSg/V I/Ddem+ NSg/VX D/P NSg/V  P  ISgPl+ R     P  NSg/V D$+  NSg/V/JC+ . . . NSg/V/J D$+  NSg/V+ .
> Ma     ! ” said the young    Crab   , a    little      snappishly . “ You’re enough to try     the
# NPr/J+ . . V/J  D+  NPr/V/J+ NSg/V+ . D/P+ NPr/I/J/Dq+ R+         . . W?     NSg/I  P  NSg/V/J D
> patience of an   oyster   ! ”
# NSg      P  D/P+ NSg/V/J+ . .
>
#
> “ I    wish  I    had our Dinah here    , I    know  I    do     ! ” said Alice aloud , addressing nobody
# . ISg+ NSg/V ISg+ V   D$+ NPr   NSg/J/R . ISg+ NSg/V ISg+ NSg/VX . . V/J  NPr+  J     . V          NSg/I
> in      particular . “ She’d soon fetch it       back    ! ”
# NPr/J/P NSg/J+     . . W?    J/R  NSg/V NPr/ISg+ NSg/V/J . .
>
#
> “ And who    is Dinah , if    I    might     venture to ask   the question ? ” said the Lory .
# . V/C NPr/I+ VL NPr   . NSg/C ISg+ NᴹSg/VX/J NSg/V   P  NSg/V D+  NSg/V+   . . V/J  D   ?    .
>
#
> Alice replied eagerly , for she  was always ready   to talk  about her     pet      : “ Dinah’s
# NPr   V/J     R       . C/P ISg+ V   R      NSg/V/J P  NSg/V J/P   ISg/D$+ NPr/V/J+ . . NSg$
> our cat      . And she’s such  a   capital one       for catching mice   you    can’t think ! And oh    ,
# D$+ NSg/V/J+ . V/C W?    NSg/I D/P NSg/J+  NSg/I/V/J C/P V        NSg/V+ ISgPl+ VX    NSg/V . V/C NPr/V .
> I    wish  you    could  see   her     after    the birds  ! Why   , she’ll eat a   little     bird     as    soon
# ISg+ NSg/V ISgPl+ NSg/VX NSg/V ISg/D$+ JC/R/C/P D+  NPl/V+ . NSg/V . W?     V   D/P NPr/I/J/Dq NPr/V/J+ NSg/R J/R
> as    look  at    it      ! ”
# NSg/R NSg/V NSg/P NPr/ISg . .
>
#
> This    speech caused a   remarkable sensation among the party    . Some     of the birds
# I/Ddem+ N🅪Sg/V V/J    D/P W?         NSg       P     D+  NSg/V/J+ . I/J/R/Dq P  D   NPl/V+
> hurried off       at    once  : one       old   Magpie began wrapping itself up        very carefully ,
# V/J     NSg/V/J/P NSg/P NSg/C . NSg/I/V/J NSg/J NSg/V  V     N🅪Sg/V+  ISg    NSg/V/J/P J/R  R         .
> remarking , “ I    really must  be     getting home     ; the night   - air   doesn’t suit   my
# V         . . ISg+ R      NSg/V NSg/VX NSg/V   NSg/V/J+ . D   N🅪Sg/V+ . NSg/V V       NSg/V+ D$+
> throat ! ” and a   Canary  called out         in      a   trembling voice to its     children , “ Come
# NSg/V+ . . V/C D/P NSg/V/J V/J    NSg/V/J/R/P NPr/J/P D/P V         NSg/V P  ISg/D$+ NPl+     . . NSg/V/P
> away , my  dears  ! It’s high    time      you    were  all          in      bed      ! ” On  various pretexts they
# V/J  . D$+ NPl/V+ . W?   NSg/V/J N🅪Sg/V/J+ ISgPl+ NSg/V NSg/I/J/C/Dq NPr/J/P NSg/V/J+ . . J/P J       NPl/V    IPl+
> all          moved off       , and Alice was soon left     alone .
# NSg/I/J/C/Dq V/J   NSg/V/J/P . V/C NPr+  V   J/R  NPr/V/J+ J+    .
>
#
> “ I    wish  I    hadn’t mentioned Dinah ! ” she  said to herself in      a   melancholy tone     .
# . ISg+ NSg/V ISg+ V      V/J       NPr   . . ISg+ V/J  P  ISg+    NPr/J/P D/P NSg/J+     NSg/I/V+ .
> “ Nobody seems to like        her     , down      here    , and I’m sure she’s the best      cat     in      the
# . NSg/I  V     P  NSg/V/J/C/P ISg/D$+ . NSg/V/J/P NSg/J/R . V/C W?  J    W?    D   NPr/VX/JS NSg/V/J NPr/J/P D+
> world  ! Oh    , my  dear     Dinah ! I    wonder if    I    shall ever see   you    any     more         ! ” And here
# NSg/V+ . NPr/V . D$+ NSg/V/J+ NPr   . ISg+ NSg/V  NSg/C ISg+ VX    J    NSg/V ISgPl+ I/R/Dq+ NPr/I/V/J/Dq . . V/C NSg/J/R
> poor     Alice began to cry   again , for she  felt    very lonely and low      - spirited . In      a
# NSg/V/J+ NPr+  V     P  NSg/V R     . C/P ISg+ NSg/V/J J/R  J/R    V/C NSg/V/J+ . V/J      . NPr/J/P D/P+
> little      while     , however , she  again heard a   little     pattering of footsteps in      the
# NPr/I/J/Dq+ NSg/V/C/P . C       . ISg+ R     V/J   D/P NPr/I/J/Dq V         P  NPl+      NPr/J/P D+
> distance , and she  looked up        eagerly , half        hoping that         the Mouse  had changed his
# NSg/V+   . V/C ISg+ V/J    NSg/V/J/P R       . N🅪Sg/V/J/P+ V      NSg/I/C/Ddem D+  NSg/V+ V   V/J     ISg/D$+
> mind   , and was coming  back    to finish his     story  .
# NSg/V+ . V/C V   NSg/V/J NSg/V/J P  NSg/V  ISg/D$+ NSg/V+ .
>
#
> CHAPTER IV    : The Rabbit Sends in      a   Little      Bill
# NSg/V+  NSg/J . D+  NSg/V+ NPl/V NPr/J/P D/P NPr/I/J/Dq+ NPr/V
>
#
> It       was the White   Rabbit , trotting slowly back    again , and looking anxiously about
# NPr/ISg+ V   D   NPr/V/J NSg/V  . NSg/V/J  R      NSg/V/J R     . V/C V       R         J/P
> as    it       went  , as    if    it       had lost something  ; and she  heard it       muttering to itself
# NSg/R NPr/ISg+ NSg/V . NSg/R NSg/C NPr/ISg+ V   V/J  NSg/I/V/J+ . V/C ISg+ V/J   NPr/ISg+ NSg/V     P  ISg+
> “ The Duchess ! The Duchess ! Oh    my  dear     paws   ! Oh    my  fur        and whiskers ! She’ll get
# . D   NSg/V   . D   NSg/V   . NPr/V D$+ NSg/V/J+ NPl/V+ . NPr/V D$+ NSg/V/C/P+ V/C W?       . W?     NSg/V
> me       executed , as    sure as    ferrets are ferrets ! Where can    I    have   dropped them     , I
# NPr/ISg+ V/J      . NSg/R J    NSg/R NPl/V   V   NPl/V   . NSg/C NPr/VX ISg+ NSg/VX V/J     NSg/IPl+ . ISg+
> wonder ? ” Alice guessed in      a    moment that          it       was looking for the fan    and the pair
# NSg/V  . . NPr+  V/J     NPr/J/P D/P+ NSg+   NSg/I/C/Ddem+ NPr/ISg+ V   V       C/P D+  NSg/V+ V/C D   NSg/V
> of white    kid    gloves , and she  very good    - naturedly began hunting about for them     ,
# P  NPr/V/J+ NSg/V+ NPl/V+ . V/C ISg+ J/R  NPr/V/J . ?         V     NᴹSg/V  J/P   C/P NSg/IPl+ .
> but     they were  nowhere to be     seen  — everything seemed to have   changed since her
# NSg/C/P IPl+ NSg/V NSg/J   P  NSg/VX NSg/V . NSg/I/V+   V/J    P  NSg/VX V/J     C/P   ISg/D$+
> swim  in      the pool   , and the great  hall , with the glass   table and the little      door   ,
# NSg/V NPr/J/P D+  NSg/V+ . V/C D+  NSg/J+ NPr+ . P    D+  NPr🅪/V+ NSg/V V/C D+  NPr/I/J/Dq+ NSg/V+ .
> had vanished completely .
# V   V/J+     R          .
>
#
> Very soon the Rabbit noticed Alice , as    she  went  hunting about , and called out         to
# J/R  J/R  D   NSg/V+ V/J     NPr+  . NSg/R ISg+ NSg/V NᴹSg/V  J/P   . V/C V/J    NSg/V/J/R/P P
> her     in      an   angry tone     , “ Why   , Mary Ann    , what   are you    doing out         here    ? Run   home     this
# ISg/D$+ NPr/J/P D/P+ V/J+  NSg/I/V+ . . NSg/V . NPr+ NPr/J+ . NSg/I+ V   ISgPl+ NSg/V NSg/V/J/R/P NSg/J/R . NSg/V NSg/V/J+ I/Ddem+
> moment , and fetch me       a   pair  of gloves and a    fan    ! Quick   , now       ! ” And Alice was so
# NSg+   . V/C NSg/V NPr/ISg+ D/P NSg/V P  NPl/V  V/C D/P+ NSg/V+ . NSg/V/J . NPr/V/J/C . . V/C NPr+  V   NSg/I/J/C
> much       frightened that         she  ran   off       at    once  in      the direction it       pointed to , without
# NSg/I/J/Dq V/J        NSg/I/C/Ddem ISg+ NSg/V NSg/V/J/P NSg/P NSg/C NPr/J/P D+  NSg+      NPr/ISg+ V/J     P  . C/P
> trying  to explain the mistake it       had made .
# NSg/V/J P  V       D+  NSg/V+  NPr/ISg+ V+  V    .
>
#
> “ He       took me       for his     housemaid , ” she  said to herself as    she  ran    . “ How   surprised
# . NPr/ISg+ V    NPr/ISg+ C/P ISg/D$+ NSg/V     . . ISg+ V/J  P  ISg+    NSg/R ISg+ NSg/V+ . . NSg/C V/J
> he’ll be     when    he       finds out         who    I    am      ! But     I’d better    take  him  his     fan   and
# W?    NSg/VX NSg/I/C NPr/ISg+ NPl/V NSg/V/J/R/P NPr/I+ ISg+ NPr/V/J . NSg/C/P W?  NSg/VX/JC NSg/V ISg+ ISg/D$+ NSg/V V/C
> gloves — that          is , if    I    can    find  them     . ” As    she  said this    , she  came    upon a   neat
# NPl/V+ . NSg/I/C/Ddem+ VL . NSg/C ISg+ NPr/VX NSg/V NSg/IPl+ . . NSg/R ISg+ V/J  I/Ddem+ . ISg+ NSg/V/P P    D/P NSg/J
> little      house  , on  the door  of which was a   bright  brass    plate with the name   “ W.
# NPr/I/J/Dq+ NPr/V+ . J/P D   NSg/V P  I/C+  V   D/P NPr/V/J N🅪Sg/V/J NSg/V P    D+  NSg/V+ . ?
> RABBIT , ” engraved upon it       . She  went  in      without knocking , and hurried upstairs ,
# NSg/V+ . . V/J      P    NPr/ISg+ . ISg+ NSg/V NPr/J/P C/P     V        . V/C V/J     NSg/J    .
> in      great fear   lest she  should meet    the real   Mary Ann    , and be     turned out         of the
# NPr/J/P NSg/J NSg/V+ JS   ISg+ VX     NSg/V/J D+  NSg/J+ NPr+ NPr/J+ . V/C NSg/VX V/J    NSg/V/J/R/P P  D+
> house  before she  had found the fan   and gloves .
# NPr/V+ C/P    ISg+ V   NSg/V D   NSg/V V/C NPl/V+ .
>
#
> “ How   queer   it       seems , ” Alice said to herself , “ to be     going   messages for a    rabbit !
# . NSg/C NSg/V/J NPr/ISg+ V     . . NPr+  V/J  P  ISg+    . . P  NSg/VX NSg/V/J NPl/V    C/P D/P+ NSg/V+ .
> I    suppose Dinah’ll be     sending me       on  messages next    ! ” And she  began fancying the
# ISg+ V       ?        NSg/VX V       NPr/ISg+ J/P NPl/V+   NSg/J/P . . V/C ISg+ V     V        D
> sort  of thing  that          would happen : “ ‘          Miss  Alice ! Come    here    directly , and get   ready
# NSg/V P  NSg/V+ NSg/I/C/Ddem+ VX    V      . . Unlintable NSg/V NPr+  . NSg/V/P NSg/J/R R/C      . V/C NSg/V NSg/V/J
> for your walk   ! ’ ‘          Coming  in      a    minute   , nurse  ! But     I’ve got to see   that         the mouse
# C/P D$+  NSg/V+ . . Unlintable NSg/V/J NPr/J/P D/P+ NSg/V/J+ . NSg/V+ . NSg/C/P W?   V   P  NSg/V NSg/I/C/Ddem D+  NSg/V+
> doesn’t get    out         . ’ Only  I    don’t think , ” Alice went  on  , “ that          they’d let   Dinah
# V       NSg/V+ NSg/V/J/R/P . . J/R/C ISg+ V     NSg/V . . NPr+  NSg/V J/P . . NSg/I/C/Ddem+ W?     NSg/V NPr
> stop  in      the house  if    it       began ordering people about like        that          ! ”
# NSg/V NPr/J/P D+  NPr/V+ NSg/C NPr/ISg+ V     V        NSg/V+ J/P   NSg/V/J/C/P NSg/I/C/Ddem+ . .
>
#
> By      this    time      she  had found her     way    into a   tidy    little     room    with a   table in      the
# NSg/J/P I/Ddem+ N🅪Sg/V/J+ ISg+ V   NSg/V ISg/D$+ NSg/J+ P    D/P NSg/V/J NPr/I/J/Dq NSg/V/J P    D/P NSg/V NPr/J/P D+
> window , and on  it       ( as    she  had hoped ) a    fan    and two or    three pairs of tiny  white
# NSg/V+ . V/C J/P NPr/ISg+ . NSg/R ISg+ V   V/J   . D/P+ NSg/V+ V/C NSg NPr/C NSg   NPl/V P  NSg/J NPr/V/J
> kid    gloves : she  took up        the fan    and a   pair  of the gloves , and was just going   to
# NSg/V+ NPl/V+ . ISg+ V    NSg/V/J/P D+  NSg/V+ V/C D/P NSg/V P  D+  NPl/V+ . V/C V   V/J  NSg/V/J P
> leave the room     , when    her     eye    fell    upon a   little      bottle that          stood near      the
# NSg/V D+  NSg/V/J+ . NSg/I/C ISg/D$+ NSg/V+ NSg/V/J P    D/P NPr/I/J/Dq+ NSg/V+ NSg/I/C/Ddem+ V     NSg/V/J/P D
> looking - glass  . There was no     label  this    time     with the words  “ DRINK  ME      , ” but
# V+      . NPr🅪/V . +     V   NPr/P+ NSg/V+ I/Ddem+ N🅪Sg/V/J P    D+  NPl/V+ . NSg/V+ NPr/ISg . . NSg/C/P
> nevertheless she  uncorked it       and put   it       to her     lips   . “ I    know  something
# W?           ISg+ V/J      NPr/ISg+ V/C NSg/V NPr/ISg+ P  ISg/D$+ NPl/V+ . . ISg+ NSg/V NSg/I/V/J+
> interesting is sure to happen , ” she  said to herself , “ whenever I    eat or    drink
# V/J         VL J    P  V      . . ISg+ V/J  P  ISg+    . . C        ISg+ V   NPr/C NSg/V+
> anything ; so        I’ll just see   what   this    bottle does   . I    do     hope   it’ll make  me       grow
# NSg/I/V+ . NSg/I/J/C W?   V/J  NSg/V NSg/I+ I/Ddem+ NSg/V+ NPl/V+ . ISg+ NSg/VX NPr🅪/V W?    NSg/V NPr/ISg+ V
> large  again , for really I’m quite tired of being   such  a   tiny  little     thing  ! ”
# NSg/J+ R     . C/P R      W?  NSg   V/J   P  NSg/V/C NSg/I D/P NSg/J NPr/I/J/Dq NSg/V+ . .
>
#
> It       did so        indeed , and much       sooner than she  had expected : before she  had drunk
# NPr/ISg+ V   NSg/I/J/C W?     . V/C NSg/I/J/Dq JC     C/P  ISg+ V   NSg/V/J  . C/P    ISg+ V   NSg/V/J
> half        the bottle , she  found her     head     pressing against the ceiling , and had to
# N🅪Sg/V/J/P+ D+  NSg/V+ . ISg+ NSg/V ISg/D$+ NPr/V/J+ NSg/V/J  C/P     D+  NSg/V+  . V/C V   P
> stoop to save      her     neck   from being    broken . She  hastily put   down      the bottle ,
# NSg/V P  NSg/V/C/P ISg/D$+ NSg/V+ P+   NSg/V/C+ V/J+   . ISg+ R       NSg/V NSg/V/J/P D+  NSg/V+ .
> saying to herself “ That’s quite enough — I    hope   I    shan’t grow any     more         — As    it       is , I
# NSg/V  P  ISg+    . NSg$   NSg   NSg/I  . ISg+ NPr🅪/V ISg+ V      V    I/R/Dq+ NPr/I/V/J/Dq . NSg/R NPr/ISg+ VL . ISg
> can’t get   out         at    the door   — I    do     wish  I    hadn’t drunk   quite so        much       ! ”
# VX    NSg/V NSg/V/J/R/P NSg/P D+  NSg/V+ . ISg+ NSg/VX NSg/V ISg+ V      NSg/V/J NSg   NSg/I/J/C NSg/I/J/Dq . .
>
#
> Alas ! it       was too late  to wish  that          ! She  went  on  growing , and growing , and very
# NPl  . NPr/ISg+ V   W?  NSg/J P  NSg/V NSg/I/C/Ddem+ . ISg+ NSg/V J/P NSg/V   . V/C NSg/V   . V/C J/R
> soon had to kneel down      on  the floor  : in      another minute   there was not   even    room
# J/R  V   P  V     NSg/V/J/P J/P D+  NSg/V+ . NPr/J/P I/D+    NSg/V/J+ +     V   NSg/C NSg/V/J NSg/V/J
> for this    , and she  tried the effect of lying   down      with one       elbow  against the
# C/P I/Ddem+ . V/C ISg+ V/J   D   NSg/V  P  NSg/V/J NSg/V/J/P P    NSg/I/V/J NSg/V+ C/P     D+
> door   , and the other    arm      curled round     her    head     . Still   she  went  on  growing , and ,
# NSg/V+ . V/C D+  NSg/V/J+ NSg/V/J+ V/J    NSg/V/J/P ISg/D$ NPr/V/J+ . NSg/V/J ISg+ NSg/V J/P NSg/V   . V/C .
> as    a    last     resource , she  put   one       arm      out         of the window , and one       foot   up        the
# NSg/R D/P+ NSg/V/J+ NSg/V+   . ISg+ NSg/V NSg/I/V/J NSg/V/J+ NSg/V/J/R/P P  D+  NSg/V+ . V/C NSg/I/V/J NSg/V+ NSg/V/J/P D+
> chimney , and said to herself “ Now       I    can    do     no     more         , whatever happens . What   will
# NSg/V+  . V/C V/J  P  ISg+    . NPr/V/J/C ISg+ NPr/VX NSg/VX NPr/P+ NPr/I/V/J/Dq . NSg/I/J+ V+      . NSg/I+ NPr/VX
> become of me      ? ”
# V      P  NPr/ISg . .
>
#
> Luckily for Alice , the little      magic    bottle had now       had its     full     effect , and she
# R       C/P NPr   . D+  NPr/I/J/Dq+ NSg/V/J+ NSg/V+ V   NPr/V/J/C V   ISg/D$+ NSg/V/J+ NSg/V+ . V/C ISg+
> grew no     larger : still   it       was very uncomfortable , and , as    there seemed to be     no
# V    NPr/P+ JC     . NSg/V/J NPr/ISg+ V   J/R  J             . V/C . NSg/R +     V/J    P  NSg/VX NPr/P
> sort  of chance  of her     ever getting out         of the room     again , no     wonder she  felt
# NSg/V P  NPr/V/J P  ISg/D$+ J    NSg/V   NSg/V/J/R/P P  D+  NSg/V/J+ R     . NPr/P+ NSg/V  ISg+ NSg/V/J+
> unhappy .
# NSg/V/J .
>
#
> “ It       was much       pleasanter at    home     , ” thought poor     Alice , “ when    one       wasn’t always
# . NPr/ISg+ V   NSg/I/J/Dq J          NSg/P NSg/V/J+ . . NSg/V   NSg/V/J+ NPr+  . . NSg/I/C NSg/I/V/J V      R
> growing larger and smaller , and being   ordered about by      mice  and rabbits . I
# NSg/V   JC     V/C NSg/JC  . V/C NSg/V/C V/J     J/P   NSg/J/P NSg/V V/C NPl/V+  . ISg+
> almost wish  I    hadn’t gone  down      that         rabbit - hole  — and yet     — and yet     — it’s rather
# R      NSg/V ISg+ V      V/J/P NSg/V/J/P NSg/I/C/Ddem NSg/V+ . NSg/V . V/C NSg/V/C . V/C NSg/V/C . W?   NPr/V/J
> curious , you    know  , this   sort  of life   ! I    do     wonder what   can    have   happened to me       !
# J       . ISgPl+ NSg/V . I/Ddem NSg/V P  NSg/V+ . ISg+ NSg/VX NSg/V  NSg/I+ NPr/VX NSg/VX V/J      P  NPr/ISg+ .
> When    I    used to read  fairy - tales , I    fancied that         kind  of thing  never happened ,
# NSg/I/C ISg+ V/J  P  NSg/V NSg/J . NPl/V . ISg+ V/J     NSg/I/C/Ddem NSg/J P  NSg/V+ R     V/J      .
> and now       here    I    am      in      the middle  of one       ! There ought    to be     a   book  written about
# V/C NPr/V/J/C NSg/J/R ISg+ NPr/V/J NPr/J/P D   NSg/V/J P  NSg/I/V/J . +     NSg/I/VX P  NSg/VX D/P NSg/V V/J     J/P
> me       , that         there ought    ! And when    I    grow up        , I’ll write one       — but     I’m grown up        now       , ”
# NPr/ISg+ . NSg/I/C/Ddem +     NSg/I/VX . V/C NSg/I/C ISg+ V    NSg/V/J/P . W?   NSg/V NSg/I/V/J . NSg/C/P W?  V/J   NSg/V/J/P NPr/V/J/C . .
> she  added in      a   sorrowful tone     ; “ at    least there’s no    room     to grow up        any     more
# ISg+ V/J   NPr/J/P D/P J         NSg/I/V+ . . NSg/P NSg/J W?      NPr/P NSg/V/J+ P  V    NSg/V/J/P I/R/Dq+ NPr/I/V/J/Dq+
> here    . ”
# NSg/J/R . .
>
#
> “ But     then    , ” thought Alice , “ shall I    never get   any     older than I    am      now       ? That’ll
# . NSg/C/P NSg/J/C . . NSg/V   NPr+  . . VX    ISg+ R     NSg/V I/R/Dq+ JC    C/P  ISg+ NPr/V/J NPr/V/J/C . W?
> be     a   comfort , one       way    — never to be     an  old   woman  — but     then    — always to have   lessons
# NSg/VX D/P NSg/V   . NSg/I/V/J NSg/J+ . R     P  NSg/VX D/P NSg/J NSg/V+ . NSg/C/P NSg/J/C . R      P  NSg/VX NPl/V+
> to learn ! Oh    , I    shouldn’t like        that          ! ”
# P  NSg/V . NPr/V . ISg+ V         NSg/V/J/C/P NSg/I/C/Ddem+ . .
>
#
> “ Oh    , you    foolish Alice ! ” she  answered herself . “ How   can    you    learn lessons in
# . NPr/V . ISgPl+ J+      NPr+  . . ISg+ V/J      ISg+    . . NSg/C NPr/VX ISgPl+ NSg/V NPl/V+  NPr/J/P
> here    ? Why   , there’s hardly room    for you    , and no    room    at    all          for any
# NSg/J/R . NSg/V . W?      R      NSg/V/J C/P ISgPl+ . V/C NPr/P NSg/V/J NSg/P NSg/I/J/C/Dq C/P I/R/Dq
> lesson - books ! ”
# NSg/V+ . NPl/V . .
>
#
> And so        she  went  on  , taking  first   one       side     and then    the other   , and making quite a
# V/C NSg/I/J/C ISg+ NSg/V J/P . NSg/V/J NSg/V/J NSg/I/V/J NSg/V/J+ V/C NSg/J/C D   NSg/V/J . V/C NSg/V  NSg   D/P
> conversation of it       altogether ; but     after    a   few       minutes she  heard a    voice
# NSg/V        P  NPr/ISg+ NSg        . NSg/C/P JC/R/C/P D/P NSg/I/Dq+ NPl/V+  ISg+ V/J   D/P+ NSg/V+
> outside   , and stopped to listen .
# NSg/V/J/P . V/C V/J     P+ NSg/V+ .
>
#
> “ Mary Ann    ! Mary Ann    ! ” said the voice  . “ Fetch me       my  gloves this    moment ! ” Then
# . NPr+ NPr/J+ . NPr+ NPr/J+ . . V/J  D+  NSg/V+ . . NSg/V NPr/ISg+ D$+ NPl/V  I/Ddem+ NSg+   . . NSg/J/C
> came    a   little     pattering of feet on  the stairs . Alice knew it       was the Rabbit
# NSg/V/P D/P NPr/I/J/Dq V         P  NPl+ J/P D+  NPl+   . NPr+  V    NPr/ISg+ V   D   NSg/V
> coming  to look  for her     , and she  trembled till      she  shook   the house  , quite
# NSg/V/J P  NSg/V C/P ISg/D$+ . V/C ISg+ V/J      NSg/V/C/P ISg+ NSg/V/J D+  NPr/V+ . NSg
> forgetting that         she  was now       about a   thousand times  as    large as    the Rabbit , and
# NSg/V      NSg/I/C/Ddem ISg+ V   NPr/V/J/C J/P   D/P NSg      NPl/V+ NSg/R NSg/J NSg/R D+  NSg/V+ . V/C
> had no    reason  to be     afraid of it      .
# V   NPr/P N🅪Sg/V+ P  NSg/VX J      P  NPr/ISg .
>
#
> Presently the Rabbit came    up        to the door   , and tried to open    it       ; but     , as    the door
# R         D   NSg/V  NSg/V/P NSg/V/J/P P  D+  NSg/V+ . V/C V/J   P  NSg/V/J NPr/ISg+ . NSg/C/P . NSg/R D+  NSg/V+
> opened inwards , and Alice’s elbow  was pressed hard   against it       , that          attempt
# V/J    NPl     . V/C NSg$    NSg/V+ V   V/J     N🅪Sg/J C/P     NPr/ISg+ . NSg/I/C/Ddem+ NSg/V+
> proved a    failure . Alice heard it       say   to itself “ Then    I’ll go      round     and get   in      at
# V/J    D/P+ NSg+    . NPr+  V/J   NPr/ISg+ NSg/V P  ISg+   . NSg/J/C W?   NSg/V/J NSg/V/J/P V/C NSg/V NPr/J/P NSg/P
> the window . ”
# D+  NSg/V+ . .
>
#
> “ That         you    won’t ! ” thought Alice , and , after    waiting till      she  fancied she  heard
# . NSg/I/C/Ddem ISgPl+ V     . . NSg/V   NPr   . V/C . JC/R/C/P NSg/V   NSg/V/C/P ISg+ V/J     ISg+ V/J
> the Rabbit just under   the window , she  suddenly spread out         her     hand   , and made a
# D+  NSg/V+ V/J  NSg/J/P D+  NSg/V+ . ISg+ R        N🅪Sg/V NSg/V/J/R/P ISg/D$+ NSg/V+ . V/C V    D/P
> snatch in      the air    . She  did not   get   hold    of anything , but     she  heard a   little
# NSg/V  NPr/J/P D+  NSg/V+ . ISg+ V   NSg/C NSg/V NSg/V/J P  NSg/I/V+ . NSg/C/P ISg+ V/J   D/P NPr/I/J/Dq
> shriek and a    fall   , and a   crash   of broken glass   , from which she  concluded that         it
# NSg/V  V/C D/P+ NSg/V+ . V/C D/P NSg/V/J P  V/J+   NPr🅪/V+ . P    I/C+  ISg+ V/J       NSg/I/C/Ddem NPr/ISg+
> was just possible it      had fallen into a   cucumber - frame , or    something of the sort   .
# V   V/J  NSg/J    NPr/ISg V   W?     P    D/P N🅪Sg+    . NSg/V . NPr/C NSg/I/V/J P  D+  NSg/V+ .
>
#
> Next     came     an  angry voice  — the Rabbit’s — “ Pat      ! Pat      ! Where are you    ? ” And then    a
# NSg/J/P+ NSg/V/P+ D/P V/J   NSg/V+ . D   NSg$     . . NPr/V/J+ . NPr/V/J+ . NSg/C V   ISgPl+ . . V/C NSg/J/C D/P+
> voice  she  had never heard before , “ Sure then    I’m here    ! Digging for apples , yer
# NSg/V+ ISg+ V   R     V/J   C/P    . . J    NSg/J/C W?  NSg/J/R . NSg/V   C/P NPl    . +
> honour       ! ”
# N🅪Sg/V/Comm+ . .
>
#
> “ Digging for apples , indeed ! ” said the Rabbit angrily . “ Here    ! Come    and help  me
# . NSg/V   C/P NPl    . W?     . . V/J  D+  NSg/V+ R+      . . NSg/J/R . NSg/V/P V/C NSg/V NPr/ISg+
> out         of this    ! ” ( Sounds of more          broken glass  . )
# NSg/V/J/R/P P  I/Ddem+ . . . NPl/V  P  NPr/I/V/J/Dq+ V/J    NPr🅪/V . .
>
#
> “ Now       tell  me      , Pat      , what’s that          in      the window ? ”
# . NPr/V/J/C NPr/V NPr/ISg . NPr/V/J+ . NSg$   NSg/I/C/Ddem+ NPr/J/P D+  NSg/V+ . .
>
#
> “ Sure , it’s an   arm      , yer honour       ! ” ( He       pronounced it       “ arrum . ” )
# . J    . W?   D/P+ NSg/V/J+ . +   N🅪Sg/V/Comm+ . . . NPr/ISg+ V/J        NPr/ISg+ . ?     . . .
>
#
> “ An   arm     , you    goose  ! Who    ever saw   one       that          size   ? Why   , it       fills the whole  window ! ”
# . D/P+ NSg/V/J . ISgPl+ NSg/V+ . NPr/I+ J    NSg/V NSg/I/V/J NSg/I/C/Ddem+ NSg/V+ . NSg/V . NPr/ISg+ NPl/V D+  NSg/J+ NSg/V+ . .
>
#
> “ Sure , it       does  , yer honour       : but     it’s an  arm     for all           that          . ”
# . J    . NPr/ISg+ NPl/V . +   N🅪Sg/V/Comm+ . NSg/C/P W?   D/P NSg/V/J C/P NSg/I/J/C/Dq+ NSg/I/C/Ddem+ . .
>
#
> “ Well    , it’s got no     business there , at    any     rate   : go      and take  it       away ! ”
# . NSg/V/J . W?   V   NPr/P+ N🅪Sg/J+  W?    . NSg/P I/R/Dq+ NSg/V+ . NSg/V/J V/C NSg/V NPr/ISg+ V/J  . .
>
#
> There was a   long    silence after    this    , and Alice could  only  hear whispers now       and
# +     V   D/P NPr/V/J NSg/V   JC/R/C/P I/Ddem+ . V/C NPr+  NSg/VX J/R/C V    NPl/V    NPr/V/J/C V/C
> then    ; such  as    , “ Sure , I    don’t like        it       , yer honour       , at    all          , at    all          ! ” “ Do     as    I
# NSg/J/C . NSg/I NSg/R . . J    . ISg+ V     NSg/V/J/C/P NPr/ISg+ . +   N🅪Sg/V/Comm+ . NSg/P NSg/I/J/C/Dq . NSg/P NSg/I/J/C/Dq . . . NSg/VX NSg/R ISg+
> tell  you    , you    coward  ! ” and at    last    she  spread out         her     hand   again , and made
# NPr/V ISgPl+ . ISgPl+ NPr/V/J . . V/C NSg/P NSg/V/J ISg+ N🅪Sg/V NSg/V/J/R/P ISg/D$+ NSg/V+ R     . V/C V
> another snatch in      the air    . This    time      there were  two  little      shrieks , and more
# I/D     NSg/V  NPr/J/P D+  NSg/V+ . I/Ddem+ N🅪Sg/V/J+ +     NSg/V NSg+ NPr/I/J/Dq+ NPl/V+  . V/C NPr/I/V/J/Dq
> sounds of broken glass   . “ What   a   number   of cucumber - frames there must  be     ! ”
# NPl/V  P  V/J    NPr🅪/V+ . . NSg/I+ D/P NSg/V/JC P  N🅪Sg+    . NPl/V  +     NSg/V NSg/VX . .
> thought Alice . “ I    wonder what   they’ll do     next    ! As    for  pulling me       out         of the
# NSg/V   NPr+  . . ISg+ NSg/V  NSg/I+ W?      NSg/VX NSg/J/P . NSg/R C/P+ V       NPr/ISg+ NSg/V/J/R/P P  D+
> window , I    only  wish  they could  ! I’m sure I    don’t want  to stay    in      here    any
# NSg/V+ . ISg+ J/R/C NSg/V IPl+ NSg/VX . W?  J    ISg+ V     NSg/V P  NSg/V/J NPr/J/P NSg/J/R I/R/Dq+
> longer ! ”
# NSg/J  . .
>
#
> She  waited for some     time      without hearing  anything more         : at    last    came    a   rumbling
# ISg+ V/J    C/P I/J/R/Dq N🅪Sg/V/J+ C/P     NSg/V/J+ NSg/I/V+ NPr/I/V/J/Dq . NSg/P NSg/V/J NSg/V/P D/P N🅪Sg/V/J
> of little      cartwheels , and the sound   of a   good    many        voices all          talking together :
# P  NPr/I/J/Dq+ NPl/V      . V/C D   NSg/V/J P  D/P NPr/V/J NSg/I/J/Dq+ NPl/V+ NSg/I/J/C/Dq V       J        .
> she  made out         the words  : “ Where’s the other    ladder ? — Why   , I    hadn’t to bring but
# ISg+ V    NSg/V/J/R/P D+  NPl/V+ . . NSg$    D+  NSg/V/J+ NSg/V+ . . NSg/V . ISg+ V      P  V     NSg/C/P
> one       ; Bill’s got the other   — Bill   ! fetch it       here    , lad ! — Here    , put   ’ em       up        at    this
# NSg/I/V/J . NSg$   V   D   NSg/V/J . NPr/V+ . NSg/V NPr/ISg+ NSg/J/R . NSg . . NSg/J/R . NSg/V . NSg/I/J+ NSg/V/J/P NSg/P I/Ddem+
> corner — No    , tie   ’ em       together first   — they don’t reach half        high    enough yet     — Oh    !
# NSg/V+ . NPr/P . NSg/V . NSg/I/J+ J        NSg/V/J . IPl+ V     NSg/V N🅪Sg/V/J/P+ NSg/V/J NSg/I  NSg/V/C . NPr/V .
> they’ll do     well    enough ; don’t be     particular — Here    , Bill   ! catch hold    of this
# W?      NSg/VX NSg/V/J NSg/I  . V     NSg/VX NSg/J      . NSg/J/R . NPr/V+ . NSg/V NSg/V/J P  I/Ddem+
> rope   — Will   the roof  bear     ? — Mind   that         loose   slate    — Oh    , it’s coming  down      ! Heads
# NSg/V+ . NPr/VX D   NSg/V NSg/V/J+ . . NSg/V+ NSg/I/C/Ddem NSg/V/J NSg/V/J+ . NPr/V . W?   NSg/V/J NSg/V/J/P . NPl/V+
> below ! ” ( a   loud  crash    ) — “ Now       , who    did that          ? — It       was Bill  , I    fancy   — Who’s to go      down
# P     . . . D/P NSg/J NSg/V/J+ . . . NPr/V/J/C . NPr/I+ V   NSg/I/C/Ddem+ . . NPr/ISg+ V   NPr/V . ISg+ NSg/V/J . NSg$  P  NSg/V/J NSg/V/J/P
> the chimney ? — Nay     , I    shan’t ! You    do     it       ! — That         I    won’t , then    ! — Bill’s to go
# D+  NSg/V+  . . NSg/V/J . ISg+ V      . ISgPl+ NSg/VX NPr/ISg+ . . NSg/I/C/Ddem ISg+ V     . NSg/J/C . . NSg$   P  NSg/V/J
> down      — Here    , Bill   ! the master   says  you’re to go      down      the chimney ! ”
# NSg/V/J/P . NSg/J/R . NPr/V+ . D+  NPr/V/J+ NPl/V W?     P  NSg/V/J NSg/V/J/P D+  NSg/V+  . .
>
#
> “ Oh    ! So        Bill’s got to come    down      the chimney , has he       ? ” said Alice to herself .
# . NPr/V . NSg/I/J/C NSg$   V   P  NSg/V/P NSg/V/J/P D+  NSg/V+  . V   NPr/ISg+ . . V/J  NPr+  P  ISg+    .
> “ Shy     , they seem to put   everything upon Bill   ! I    wouldn’t be     in      Bill’s place for a
# . NSg/V/J . IPl+ V    P  NSg/V NSg/I/V+   P    NPr/V+ . ISg+ VX       NSg/VX NPr/J/P NSg$   NSg/V C/P D/P
> good    deal     : this    fireplace is narrow  , to be     sure ; but     I    think I    can    kick  a
# NPr/V/J NSg/V/J+ . I/Ddem+ NSg+      VL NSg/V/J . P  NSg/VX J    . NSg/C/P ISg+ NSg/V ISg+ NPr/VX NSg/V D/P
> little      ! ”
# NPr/I/J/Dq+ . .
>
#
> She  drew  her    foot   as    far     down      the chimney as    she  could  , and waited till      she
# ISg+ NPr/V ISg/D$ NSg/V+ NSg/R NSg/V/J NSg/V/J/P D+  NSg/V+  NSg/R ISg+ NSg/VX . V/C V/J    NSg/V/C/P ISg+
> heard a   little     animal ( she  couldn’t guess of what   sort   it       was ) scratching and
# V/J   D/P NPr/I/J/Dq NSg/J+ . ISg+ V        NSg/V P  NSg/I+ NSg/V+ NPr/ISg+ V   . V          V/C
> scrambling about in      the chimney close   above   her    : then    , saying to herself “ This
# V          J/P   NPr/J/P D+  NSg/V+  NSg/V/J NSg/J/P ISg/D$ . NSg/J/C . NSg/V  P  ISg+    . I/Ddem+
> is Bill  , ” she  gave one       sharp    kick   , and waited to see   what   would happen next    .
# VL NPr/V . . ISg+ V    NSg/I/V/J NPr/V/J+ NSg/V+ . V/C V/J    P  NSg/V NSg/I+ VX    V+     NSg/J/P .
>
#
> The first   thing she  heard was a   general chorus of “ There goes  Bill   ! ” then    the
# D+  NSg/V/J NSg/V ISg+ V/J   V   D/P NSg/V/J NSg/V  P  . +     NPl/V NPr/V+ . . NSg/J/C D+
> Rabbit’s voice along — “ Catch him  , you   by      the hedge  ! ” then    silence , and then
# NSg$+    NSg/V P     . . NSg/V ISg+ . ISgPl NSg/J/P D+  NSg/V+ . . NSg/J/C NSg/V+  . V/C NSg/J/C
> another confusion of voices — “ Hold    up        his     head     — Brandy now       — Don’t choke him  — How   was
# I/D     NSg/V     P  NPl/V+ . . NSg/V/J NSg/V/J/P ISg/D$+ NPr/V/J+ . NPr/V+ NPr/V/J/C . V     NSg/V ISg+ . NSg/C V
> it      , old   fellow ? What   happened to you    ? Tell  us       all          about it       ! ”
# NPr/ISg . NSg/J NSg/V  . NSg/I+ V/J      P  ISgPl+ . NPr/V NPr/IPl+ NSg/I/J/C/Dq J/P   NPr/ISg+ . .
>
#
> Last     came     a    little      feeble , squeaking voice  , ( “ That’s Bill   , ” thought Alice , )
# NSg/V/J+ NSg/V/P+ D/P+ NPr/I/J/Dq+ V/J    . V         NSg/V+ . . . NSg$   NPr/V+ . . NSg/V   NPr+  . .
> “ Well    , I    hardly know  — No     more         , thank ye       ; I’m better    now       — but     I’m a    deal     too
# . NSg/V/J . ISg+ R      NSg/V . NPr/P+ NPr/I/V/J/Dq . NSg/V NSg/I/D+ . W?  NSg/VX/JC NPr/V/J/C . NSg/C/P W?  D/P+ NSg/V/J+ W?
> flustered to tell  you    — all          I    know  is , something comes at    me       like        a
# V/J       P  NPr/V ISgPl+ . NSg/I/J/C/Dq ISg+ NSg/V VL . NSg/I/V/J NPl/V NSg/P NPr/ISg+ NSg/V/J/C/P D/P
> Jack    - in      - the - box   , and up        I    goes  like        a   sky    - rocket ! ”
# NPr/V/J . NPr/J/P . D   . NSg/V . V/C NSg/V/J/P ISg+ NPl/V NSg/V/J/C/P D/P NSg/V+ . NSg/V  . .
>
#
> “ So        you    did , old   fellow ! ” said the others .
# . NSg/I/J/C ISgPl+ V   . NSg/J NSg/V  . . V/J  D   NPl/V+ .
>
#
> “ We   must  burn  the house  down      ! ” said the Rabbit’s voice  ; and Alice called out         as
# . IPl+ NSg/V NSg/V D+  NPr/V+ NSg/V/J/P . . V/J  D+  NSg$+    NSg/V+ . V/C NPr+  V/J    NSg/V/J/R/P NSg/R
> loud  as    she  could  , “ If    you    do     , I’ll set     Dinah at    you   ! ”
# NSg/J NSg/R ISg+ NSg/VX . . NSg/C ISgPl+ NSg/VX . W?   NPr/V/J NPr   NSg/P ISgPl . .
>
#
> There was a   dead    silence instantly , and Alice thought to herself , “ I    wonder what
# +     V   D/P NSg/V/J NSg/V   R         . V/C NPr+  NSg/V   P  ISg+    . . ISg+ NSg/V  NSg/I+
> they will   do     next    ! If    they had any     sense  , they’d take  the roof  off       . ” After    a
# IPl+ NPr/VX NSg/VX NSg/J/P . NSg/C IPl+ V   I/R/Dq+ NSg/V+ . W?     NSg/V D+  NSg/V NSg/V/J/P . . JC/R/C/P D/P
> minute  or    two , they began moving  about again , and Alice heard the Rabbit say   , “ A
# NSg/V/J NPr/C NSg . IPl+ V     NSg/V/J J/P   R     . V/C NPr+  V/J   D+  NSg/V+ NSg/V . . D/P+
> barrowful will   do     , to begin  with . ”
# ?         NPr/VX NSg/VX . P  NSg/V+ P    . .
>
#
> “ A   barrowful of what   ? ” thought Alice ; but     she  had not   long    to doubt , for the
# . D/P ?         P  NSg/I+ . . NSg/V   NPr+  . NSg/C/P ISg+ V   NSg/C NPr/V/J P  NSg/V . C/P D+
> next     moment a   shower of little     pebbles came    rattling in      at    the window , and some
# NSg/J/P+ NSg+   D/P NSg/V  P  NPr/I/J/Dq NPl/V+  NSg/V/P V        NPr/J/P NSg/P D+  NSg/V+ . V/C I/J/R/Dq
> of them     hit     her     in      the face   . “ I’ll put   a   stop  to this    , ” she  said to herself , and
# P  NSg/IPl+ NSg/V/J ISg/D$+ NPr/J/P D+  NSg/V+ . . W?   NSg/V D/P NSg/V P  I/Ddem+ . . ISg+ V/J  P  ISg+    . V/C
> shouted out         , “ You’d better    not   do     that          again ! ” which produced another dead
# V/J     NSg/V/J/R/P . . W?    NSg/VX/JC NSg/C NSg/VX NSg/I/C/Ddem+ R     . . I/C+  V/J      I/D+    NSg/V/J+
> silence .
# NSg/V+  .
>
#
> Alice noticed with some      surprise that         the pebbles were  all          turning into little
# NPr+  V/J     P    I/J/R/Dq+ NSg/V    NSg/I/C/Ddem D+  NPl/V+  NSg/V NSg/I/J/C/Dq NSg/V   P    NPr/I/J/Dq
> cakes  as    they lay     on  the floor  , and a   bright  idea came    into her     head     . “ If    I    eat
# NPl/V+ NSg/R IPl+ NSg/V/J J/P D+  NSg/V+ . V/C D/P NPr/V/J NSg  NSg/V/P P    ISg/D$+ NPr/V/J+ . . NSg/C ISg+ V
> one       of these   cakes  , ” she  thought , “ it’s sure to make  some     change  in      my  size   ; and
# NSg/I/V/J P  I/Ddem+ NPl/V+ . . ISg+ NSg/V   . . W?   J    P  NSg/V I/J/R/Dq N🅪Sg/V+ NPr/J/P D$+ NSg/V+ . V/C
> as    it       can’t possibly make  me       larger , it       must  make  me       smaller , I    suppose . ”
# NSg/R NPr/ISg+ VX    R        NSg/V NPr/ISg+ JC     . NPr/ISg+ NSg/V NSg/V NPr/ISg+ NSg/JC  . ISg+ V+      . .
>
#
> So        she  swallowed one       of the cakes  , and was delighted to find  that         she  began
# NSg/I/J/C ISg+ V/J       NSg/I/V/J P  D+  NPl/V+ . V/C V   V/J       P  NSg/V NSg/I/C/Ddem ISg+ V
> shrinking directly . As    soon as    she  was small   enough to get   through the door   , she
# V         R/C+     . NSg/R J/R  NSg/R ISg+ V   NPr/V/J NSg/I  P  NSg/V NSg/J/P D+  NSg/V+ . ISg+
> ran   out         of the house  , and found quite a   crowd of little     animals and birds
# NSg/V NSg/V/J/R/P P  D+  NPr/V+ . V/C NSg/V NSg   D/P NSg/V P  NPr/I/J/Dq NPl     V/C NPl/V+
> waiting outside   . The poor    little      Lizard , Bill   , was in      the middle  , being   held up
# NSg/V+  NSg/V/J/P . D   NSg/V/J NPr/I/J/Dq+ NSg    . NPr/V+ . V   NPr/J/P D   NSg/V/J . NSg/V/C V    NSg/V/J/P
> by      two  guinea - pigs  , who    were  giving it       something out         of a    bottle . They all          made
# NSg/J/P NSg+ NPr+   . NPl/V . NPr/I+ NSg/V V      NPr/ISg+ NSg/I/V/J NSg/V/J/R/P P  D/P+ NSg/V+ . IPl+ NSg/I/J/C/Dq V
> a   rush    at    Alice the moment she  appeared ; but     she  ran   off       as    hard   as    she  could  ,
# D/P NPr/V/J NSg/P NPr+  D+  NSg+   ISg+ V/J      . NSg/C/P ISg+ NSg/V NSg/V/J/P NSg/R N🅪Sg/J NSg/R ISg+ NSg/VX .
> and soon found herself safe     in      a    thick    wood     .
# V/C J/R  NSg/V ISg+    NSg/V/J+ NPr/J/P D/P+ NSg/V/J+ NPr/V/J+ .
>
#
> “ The first    thing  I’ve got to do     , ” said Alice to herself , as    she  wandered about
# . D+  NSg/V/J+ NSg/V+ W?   V   P  NSg/VX . . V/J  NPr+  P  ISg+    . NSg/R ISg+ V/J      J/P
> in      the wood     , “ is to grow to my  right    size   again ; and the second   thing  is to find
# NPr/J/P D+  NPr/V/J+ . . VL P  V    P  D$+ NPr/V/J+ NSg/V+ R     . V/C D+  NSg/V/J+ NSg/V+ VL P  NSg/V
> my  way    into that          lovely garden   . I    think that          will   be     the best       plan   . ”
# D$+ NSg/J+ P    NSg/I/C/Ddem+ NSg/J+ NSg/V/J+ . ISg+ NSg/V NSg/I/C/Ddem+ NPr/VX NSg/VX D   NPr/VX/JS+ NSg/V+ . .
>
#
> It       sounded an  excellent plan   , no     doubt  , and very neatly and simply arranged ; the
# NPr/ISg+ V/J     D/P J+        NSg/V+ . NPr/P+ NSg/V+ . V/C J/R  R      V/C R      V/J      . D+
> only   difficulty was , that         she  had not   the smallest idea how   to set     about it       ; and
# J/R/C+ N🅪Sg+      V   . NSg/I/C/Ddem ISg+ V   NSg/C D   JS       NSg+ NSg/C P  NPr/V/J J/P   NPr/ISg+ . V/C
> while     she  was peering about anxiously among the trees  , a   little     sharp   bark   just
# NSg/V/C/P ISg+ V   V       J/P   R         P     D+  NPl/V+ . D/P NPr/I/J/Dq NPr/V/J NSg/V+ V/J
> over      her     head     made her    look  up        in      a    great  hurry  .
# NSg/V/J/P ISg/D$+ NPr/V/J+ V    ISg/D$ NSg/V NSg/V/J/P NPr/J/P D/P+ NSg/J+ NSg/V+ .
>
#
> An   enormous puppy was looking down      at    her    with large round     eyes   , and feebly
# D/P+ J        NSg/V V   V       NSg/V/J/P NSg/P ISg/D$ P    NSg/J NSg/V/J/P NPl/V+ . V/C R
> stretching out         one        paw    , trying  to touch her     . “ Poor    little     thing  ! ” said Alice , in
# V          NSg/V/J/R/P NSg/I/V/J+ NSg/V+ . NSg/V/J P  NSg/V ISg/D$+ . . NSg/V/J NPr/I/J/Dq NSg/V+ . . V/J  NPr+  . NPr/J/P
> a   coaxing tone     , and she  tried hard   to whistle to it       ; but     she  was terribly
# D/P NSg/V/J NSg/I/V+ . V/C ISg+ V/J   N🅪Sg/J P  NSg/V   P  NPr/ISg+ . NSg/C/P ISg+ V   R
> frightened all          the time     at    the thought that         it       might     be     hungry , in      which case   it
# V/J        NSg/I/J/C/Dq D   N🅪Sg/V/J NSg/P D   NSg/V   NSg/I/C/Ddem NPr/ISg+ NᴹSg/VX/J NSg/VX J      . NPr/J/P I/C+  NPr/V+ NPr/ISg+
> would be     very likely to eat her     up        in      spite   of all          her     coaxing .
# VX    NSg/VX J/R  NSg/J  P  V   ISg/D$+ NSg/V/J/P NPr/J/P NSg/V/P P  NSg/I/J/C/Dq ISg/D$+ NSg/V/J .
>
#
> Hardly knowing   what   she  did , she  picked up        a   little     bit   of stick    , and held it
# R      NSg/V/J/P NSg/I+ ISg+ V   . ISg+ V/J    NSg/V/J/P D/P NPr/I/J/Dq NSg/V P  NSg/V/J+ . V/C V    NPr/ISg+
> out         to the puppy  ; whereupon the puppy  jumped into the air   off       all          its     feet at
# NSg/V/J/R/P P  D+  NSg/V+ . C         D+  NSg/V+ V/J    P    D   NSg/V NSg/V/J/P NSg/I/J/C/Dq ISg/D$+ NPl+ NSg/P
> once  , with a   yelp  of delight  , and rushed at    the stick    , and made believe to worry
# NSg/C . P    D/P NSg/V P  NSg/V/J+ . V/C V/J    NSg/P D+  NSg/V/J+ . V/C V    V       P  NSg/V
> it       ; then    Alice dodged behind  a    great  thistle , to keep  herself from being   run
# NPr/ISg+ . NSg/J/C NPr+  V/J    NSg/J/P D/P+ NSg/J+ NSg     . P  NSg/V ISg+    P    NSg/V/C NSg/V
> over      ; and the moment she  appeared on  the other    side     , the puppy  made another rush
# NSg/V/J/P . V/C D+  NSg+   ISg+ V/J      J/P D+  NSg/V/J+ NSg/V/J+ . D+  NSg/V+ V    I/D     NPr/V/J
> at    the stick    , and tumbled head     over      heels  in      its     hurry  to get   hold    of it       ; then
# NSg/P D+  NSg/V/J+ . V/C V/J     NPr/V/J+ NSg/V/J/P NPl/V+ NPr/J/P ISg/D$+ NSg/V+ P  NSg/V NSg/V/J P  NPr/ISg+ . NSg/J/C
> Alice , thinking it       was very like        having a   game    of play  with a   cart   - horse , and
# NPr+  . V        NPr/ISg+ V   J/R  NSg/V/J/C/P V      D/P NSg/V/J P  NSg/V P    D/P NSg/V+ . NSg/V . V/C
> expecting every moment to be     trampled under   its     feet , ran   round     the thistle
# V         Dq+   NSg+   P  NSg/VX V/J      NSg/J/P ISg/D$+ NPl+ . NSg/V NSg/V/J/P D   NSg
> again ; then    the puppy  began a   series of short     charges at    the stick    , running   a
# R     . NSg/J/C D+  NSg/V+ V     D/P NSgPl  P  NPr/V/J/P NPl/V   NSg/P D+  NSg/V/J+ . NSg/V/J/P D/P
> very little     way   forwards each time     and a   long     way    back    , and barking hoarsely all
# J/R  NPr/I/J/Dq NSg/J NPl/V    Dq+  N🅪Sg/V/J V/C D/P NPr/V/J+ NSg/J+ NSg/V/J . V/C V+      R        NSg/I/J/C/Dq
> the while     , till      at    last    it       sat     down      a   good    way   off       , panting , with its     tongue
# D   NSg/V/C/P . NSg/V/C/P NSg/P NSg/V/J NPr/ISg+ NSg/V/J NSg/V/J/P D/P NPr/V/J NSg/J NSg/V/J/P . V       . P    ISg/D$+ NSg/V+
> hanging out         of its     mouth  , and its     great eyes   half        shut     .
# NSg/V/J NSg/V/J/R/P P  ISg/D$+ NSg/V+ . V/C ISg/D$+ NSg/J NPl/V+ N🅪Sg/V/J/P+ NSg/V/J+ .
>
#
> This    seemed to Alice a   good    opportunity for making her     escape ; so        she  set     off       at
# I/Ddem+ V/J    P  NPr+  D/P NPr/V/J NSg         C/P NSg/V  ISg/D$+ NSg/V  . NSg/I/J/C ISg+ NPr/V/J NSg/V/J/P NSg/P
> once  , and ran   till      she  was quite tired and out         of breath   , and till      the puppy’s
# NSg/C . V/C NSg/V NSg/V/C/P ISg+ V   NSg   V/J   V/C NSg/V/J/R/P P  NSg/V/J+ . V/C NSg/V/C/P D+  NSg$+
> bark   sounded quite faint   in      the distance .
# NSg/V+ V/J     NSg   NSg/V/J NPr/J/P D+  NSg/V+   .
>
#
> “ And yet     what   a   dear    little     puppy  it       was ! ” said Alice , as    she  leant against a
# . V/C NSg/V/C NSg/I+ D/P NSg/V/J NPr/I/J/Dq NSg/V+ NPr/ISg+ V   . . V/J  NPr+  . NSg/R ISg+ ?     C/P     D/P
> buttercup to rest     herself , and fanned herself with one       of the leaves : “ I    should
# NSg       P  NSg/V/JS ISg+    . V/C V      ISg+    P    NSg/I/V/J P  D+  NPl/V+ . . ISg+ VX
> have   liked teaching it       tricks very much       , if    — if    I’d only  been  the right   size  to
# NSg/VX V/J   NSg/V+   NPr/ISg+ NPl/V+ J/R  NSg/I/J/Dq . NSg/C . NSg/C W?  J/R/C NSg/V D   NPr/V/J NSg/V P
> do     it       ! Oh    dear    ! I’d nearly forgotten that         I’ve got to grow up        again ! Let   me
# NSg/VX NPr/ISg+ . NPr/V NSg/V/J . W?  R      NSg/V/J   NSg/I/C/Ddem W?   V   P  V    NSg/V/J/P R     . NSg/V NPr/ISg+
> see   — how   is it       to be     managed ? I    suppose I    ought    to eat or    drink  something or
# NSg/V . NSg/C VL NPr/ISg+ P  NSg/VX V/J     . ISg+ V       ISg+ NSg/I/VX P  V   NPr/C NSg/V+ NSg/I/V/J NPr/C
> other   ; but     the great  question is , what  ? ”
# NSg/V/J . NSg/C/P D+  NSg/J+ NSg/V+   VL . NSg/I . .
>
#
> The great question certainly was , what  ? Alice looked all          round     her     at    the
# D+  NSg/J NSg/V    R         V   . NSg/I . NPr+  V/J    NSg/I/J/C/Dq NSg/V/J/P ISg/D$+ NSg/P D+
> flowers  and the blades of grass  , but     she  did not   see   anything that          looked like
# NPrPl/V+ V/C D   NPl/V  P  NPr/V+ . NSg/C/P ISg+ V   NSg/C NSg/V NSg/I/V+ NSg/I/C/Ddem+ V/J    NSg/V/J/C/P
> the right    thing to eat or    drink  under   the circumstances . There was a   large
# D+  NPr/V/J+ NSg/V P  V   NPr/C NSg/V+ NSg/J/P D+  NPl/V+        . +     V   D/P NSg/J
> mushroom growing near      her     , about the same height as    herself ; and when    she  had
# NᴹSg/V/J NSg/V   NSg/V/J/P ISg/D$+ . J/P   D+  I/J+ N🅪Sg+  NSg/R ISg+    . V/C NSg/I/C ISg+ V
> looked under   it       , and on  both   sides of it       , and behind  it       , it       occurred to her     that
# V/J    NSg/J/P NPr/ISg+ . V/C J/P I/C/Dq NPl/V P  NPr/ISg+ . V/C NSg/J/P NPr/ISg+ . NPr/ISg+ V        P  ISg/D$+ NSg/I/C/Ddem
> she  might     as    well    look  and see   what   was on  the top     of it       .
# ISg+ NᴹSg/VX/J NSg/R NSg/V/J NSg/V V/C NSg/V NSg/I+ V   J/P D   NSg/V/J P  NPr/ISg+ .
>
#
> She  stretched herself up        on  tiptoe   , and peeped over      the edge  of the mushroom ,
# ISg+ V/J       ISg     NSg/V/J/P J/P NSg/V/J+ . V/C V/J    NSg/V/J/P D   NSg/V P  D   NᴹSg/V/J .
> and her     eyes   immediately met those  of a   large blue     caterpillar , that          was sitting
# V/C ISg/D$+ NPl/V+ R           V   I/Ddem P  D/P NSg/J NSg/V/J+ NSg/V       . NSg/I/C/Ddem+ V   NSg/V/J
> on  the top      with its     arms   folded , quietly smoking  a    long     hookah , and taking  not
# J/P D+  NSg/V/J+ P    ISg/D$+ NPl/V+ V/J    . R       NᴹSg/V/J D/P+ NPr/V/J+ NSg    . V/C NSg/V/J NSg/C
> the smallest notice of her    or    of anything else     .
# D   JS       NSg/V  P  ISg/D$ NPr/C P  NSg/I/V+ NSg/J/C+ .
>
#
> CHAPTER V     : Advice from a   Caterpillar
# NSg/V   NSg/P . NᴹSg   P    D/P NSg/V+
>
#
> The Caterpillar and Alice looked at    each other   for some     time      in      silence : at    last
# D   NSg/V       V/C NPr+  V/J    NSg/P Dq   NSg/V/J C/P I/J/R/Dq N🅪Sg/V/J+ NPr/J/P NSg/V+  . NSg/P NSg/V/J
> the Caterpillar took the hookah out         of its     mouth  , and addressed her     in      a
# D   NSg/V       V    D   NSg    NSg/V/J/R/P P  ISg/D$+ NSg/V+ . V/C V/J       ISg/D$+ NPr/J/P D/P
> languid , sleepy voice  .
# NSg/J   . NSg/J+ NSg/V+ .
>
#
> “ Who    are you    ? ” said the Caterpillar .
# . NPr/I+ V   ISgPl+ . . V/J  D   NSg/V       .
>
#
> This    was not   an  encouraging opening for a    conversation . Alice replied , rather
# I/Ddem+ V   NSg/C D/P NSg/V/J     NSg/V/J C/P D/P+ NSg/V+       . NPr+  V/J     . NPr/V/J
> shyly , “ I    — I    hardly know  , sir    , just at    present — at    least I    know  who    I    was when    I
# R     . . ISg+ . ISg+ R      NSg/V . NPr/V+ . V/J  NSg/P NSg/V/J . NSg/P NSg/J ISg+ NSg/V NPr/I+ ISg+ V   NSg/I/C ISg+
> got up        this    morning , but     I    think I    must  have   been  changed several times  since
# V   NSg/V/J/P I/Ddem+ N🅪Sg/V+ . NSg/C/P ISg+ NSg/V ISg+ NSg/V NSg/VX NSg/V V/J     J/Dq    NPl/V+ C/P+
> then    . ”
# NSg/J/C . .
>
#
> “ What   do     you    mean    by      that          ? ” said the Caterpillar sternly . “ Explain yourself ! ”
# . NSg/I+ NSg/VX ISgPl+ NSg/V/J NSg/J/P NSg/I/C/Ddem+ . . V/J  D+  NSg/V+      R       . . V       ISg      . .
>
#
> “ I    can’t explain myself , I’m afraid , sir    , ” said Alice , “ because I’m not   myself ,
# . ISg+ VX    V       ISg+   . W?  J      . NPr/V+ . . V/J  NPr+  . . C/P     W?  NSg/C ISg+   .
> you    see    . ”
# ISgPl+ NSg/V+ . .
>
#
> “ I    don’t see   , ” said the Caterpillar .
# . ISg+ V     NSg/V . . V/J  D   NSg/V+      .
>
#
> “ I’m afraid I    can’t put   it       more         clearly , ” Alice replied very politely , “ for I
# . W?  J      ISg+ VX    NSg/V NPr/ISg+ NPr/I/V/J/Dq R       . . NPr+  V/J     J/R  R        . . C/P ISg+
> can’t understand it       myself to begin with ; and being   so        many       different sizes in      a
# VX    V          NPr/ISg+ ISg+   P  NSg/V P    . V/C NSg/V/C NSg/I/J/C NSg/I/J/Dq NSg/J     NPl/V NPr/J/P D/P+
> day   is very confusing . ”
# NPr🅪+ VL J/R+ V/J       . .
>
#
> “ It       isn’t , ” said the Caterpillar .
# . NPr/ISg+ NSg/V . . V/J  D   NSg/V+      .
>
#
> “ Well    , perhaps you    haven’t found it       so        yet     , ” said Alice ; “ but     when    you    have   to
# . NSg/V/J . NSg     ISgPl+ V       NSg/V NPr/ISg+ NSg/I/J/C NSg/V/C . . V/J  NPr+  . . NSg/C/P NSg/I/C ISgPl+ NSg/VX P
> turn  into a   chrysalis — you    will   some     day  , you    know  — and then    after    that          into a
# NSg/V P    D/P NSg/V     . ISgPl+ NPr/VX I/J/R/Dq NPr🅪 . ISgPl+ NSg/V . V/C NSg/J/C JC/R/C/P NSg/I/C/Ddem+ P    D/P+
> butterfly , I    should think you’ll feel    it       a    little      queer   , won’t you    ? ”
# NSg/V+    . ISg+ VX     NSg/V W?     NSg/I/V NPr/ISg+ D/P+ NPr/I/J/Dq+ NSg/V/J . V     ISgPl+ . .
>
#
> “ Not   a   bit    , ” said the Caterpillar .
# . NSg/C D/P NSg/V+ . . V/J  D   NSg/V+      .
>
#
> “ Well    , perhaps your feelings may    be     different , ” said Alice ; “ all          I    know  is , it
# . NSg/V/J . NSg     D$+  +        NPr/VX NSg/VX NSg/J     . . V/J  NPr+  . . NSg/I/J/C/Dq ISg+ NSg/V VL . NPr/ISg+
> would feel    very queer   to me      . ”
# VX    NSg/I/V J/R  NSg/V/J P  NPr/ISg . .
>
#
> “ You    ! ” said the Caterpillar contemptuously . “ Who    are you    ? ”
# . ISgPl+ . . V/J  D+  NSg/V+      R              . . NPr/I+ V   ISgPl+ . .
>
#
> Which brought them    back    again to the beginning of the conversation . Alice felt    a
# I/C+  V       NSg/IPl NSg/V/J R     P  D   NSg/V/J   P  D+  NSg/V+       . NPr+  NSg/V/J D/P
> little     irritated at    the Caterpillar’s making such  very short      remarks , and she
# NPr/I/J/Dq V/J       NSg/P D   NSg$          NSg/V  NSg/I J/R  NPr/V/J/P+ NPl/V+  . V/C ISg+
> drew  herself up        and said , very gravely , “ I    think , you    ought    to tell  me       who    you
# NPr/V ISg+    NSg/V/J/P V/C V/J  . J/R  R       . . ISg+ NSg/V . ISgPl+ NSg/I/VX P  NPr/V NPr/ISg+ NPr/I+ ISgPl+
> are , first    . ”
# V   . NSg/V/J+ . .
>
#
> “ Why   ? ” said the Caterpillar .
# . NSg/V . . V/J  D   NSg/V       .
>
#
> Here    was another puzzling question ; and as    Alice could  not   think of any     good
# NSg/J/R V   I/D     V        NSg/V    . V/C NSg/R NPr+  NSg/VX NSg/C NSg/V P  I/R/Dq+ NPr/V/J+
> reason  , and as    the Caterpillar seemed to be     in      a   very unpleasant state of mind   ,
# N🅪Sg/V+ . V/C NSg/R D   NSg/V       V/J    P  NSg/VX NPr/J/P D/P J/R  NSg/J      NSg/V P  NSg/V+ .
> she  turned away .
# ISg+ V/J+   V/J+ .
>
#
> “ Come    back    ! ” the Caterpillar called after    her     . “ I’ve something  important to
# . NSg/V/P NSg/V/J . . D   NSg/V       V/J    JC/R/C/P ISg/D$+ . . W?   NSg/I/V/J+ J         P
> say   ! ”
# NSg/V . .
>
#
> This   sounded promising , certainly : Alice turned and came    back     again .
# I/Ddem V/J     NSg/V/J   . R         . NPr+  V/J    V/C NSg/V/P NSg/V/J+ R+    .
>
#
> “ Keep  your temper    , ” said the Caterpillar .
# . NSg/V D$+  NSg/V/JC+ . . V/J  D   NSg/V+      .
>
#
> “ Is that         all          ? ” said Alice , swallowing down      her     anger  as    well    as    she  could   .
# . VL NSg/I/C/Ddem NSg/I/J/C/Dq . . V/J  NPr+  . V          NSg/V/J/P ISg/D$+ NSg/V+ NSg/R NSg/V/J NSg/R ISg+ NSg/VX+ .
>
#
> “ No     , ” said the Caterpillar .
# . NPr/P+ . . V/J  D   NSg/V       .
>
#
> Alice thought she  might     as    well    wait  , as    she  had nothing else    to do     , and perhaps
# NPr+  NSg/V   ISg+ NᴹSg/VX/J NSg/R NSg/V/J NSg/V . NSg/R ISg+ V   NSg/I/J NSg/J/C P  NSg/VX . V/C NSg
> after    all          it       might     tell  her     something  worth    hearing  . For some      minutes it       puffed
# JC/R/C/P NSg/I/J/C/Dq NPr/ISg+ NᴹSg/VX/J NPr/V ISg/D$+ NSg/I/V/J+ NSg/V/J+ NSg/V/J+ . C/P I/J/R/Dq+ NPl/V+  NPr/ISg+ V/J
> away without speaking , but     at    last    it       unfolded its     arms   , took the hookah out         of
# V/J  C/P     V        . NSg/C/P NSg/P NSg/V/J NPr/ISg+ V/J      ISg/D$+ NPl/V+ . V    D   NSg    NSg/V/J/R/P P
> its     mouth  again , and said , “ So        you    think you’re changed , do     you    ? ”
# ISg/D$+ NSg/V+ R     . V/C V/J  . . NSg/I/J/C ISgPl+ NSg/V W?     V/J     . NSg/VX ISgPl+ . .
>
#
> “ I’m afraid I    am      , sir   , ” said Alice ; “ I    can’t remember things as    I    used — and I
# . W?  J      ISg+ NPr/V/J . NPr/V . . V/J  NPr+  . . ISg+ VX    NSg/V    NPl/V+ NSg/R ISg+ V/J  . V/C ISg+
> don’t keep  the same size  for ten minutes together ! ”
# V     NSg/V D   I/J  NSg/V C/P NSg NPl/V+  J        . .
>
#
> “ Can’t remember what   things ? ” said the Caterpillar .
# . VX    NSg/V    NSg/I+ NPl/V+ . . V/J  D   NSg/V+      .
>
#
> “ Well    , I’ve tried to say   “ How   doth the little     busy     bee   , ” but     it       all          came
# . NSg/V/J . W?   V/J   P  NSg/V . NSg/C W?   D   NPr/I/J/Dq NSg/V/J+ NSg/V . . NSg/C/P NPr/ISg+ NSg/I/J/C/Dq NSg/V/P
> different ! ” Alice replied in      a   very melancholy voice  .
# NSg/J     . . NPr+  V/J     NPr/J/P D/P J/R  NSg/J      NSg/V+ .
>
#
> “ Repeat , “ You    are old   , Father William , ’ ” said the Caterpillar .
# . NSg/V  . . ISgPl+ V   NSg/J . NPr/V+ NPr+    . . . V/J  D   NSg/V       .
>
#
> Alice folded her     hands  , and began : —
# NPr+  V/J    ISg/D$+ NPl/V+ . V/C V     . .
>
#
> “ You    are old   , Father William , ” the young    man      said , “ And your hair    has become
# . ISgPl+ V   NSg/J . NPr/V+ NPr+    . . D+  NPr/V/J+ NPr/V/J+ V/J  . . V/C D$+  N🅪Sg/V+ V   V
> very white   ; And yet     you    incessantly stand on  your head     — Do     you   think , at    your
# J/R  NPr/V/J . V/C NSg/V/C ISgPl+ R           NSg/V J/P D$+  NPr/V/J+ . NSg/VX ISgPl NSg/V . NSg/P D$+
> age     , it       is right   ? ”
# N🅪Sg/V+ . NPr/ISg+ VL NPr/V/J . .
>
#
> “ In      my  youth , ” Father William replied to his     son    , “ I    feared it       might     injure
# . NPr/J/P D$+ NSg+  . . NPr/V+ NPr+    V/J     P  ISg/D$+ NPr/V+ . . ISg+ V/J    NPr/ISg+ NᴹSg/VX/J V
> the brain   ; But     , now       that          I’m perfectly sure I    have   none  , Why   , I    do     it       again
# D   NPr🅪/V+ . NSg/C/P . NPr/V/J/C NSg/I/C/Ddem+ W?  R         J    ISg+ NSg/VX NSg/I . NSg/V . ISg+ NSg/VX NPr/ISg+ R
> and  again . ”
# V/C+ R+    . .
>
#
> “ You    are old   , ” said the youth , “ as    I    mentioned before , And have   grown most
# . ISgPl+ V   NSg/J . . V/J  D+  NSg+  . . NSg/R ISg+ V/J       C/P    . V/C NSg/VX V/J   NSg/I/J/Dq
> uncommonly fat      ; Yet     you    turned a   back    - somersault in      at    the door   — Pray , what   is
# R          N🅪Sg/V/J . NSg/V/C ISgPl+ V/J    D/P NSg/V/J . NSg/V      NPr/J/P NSg/P D+  NSg/V+ . V    . NSg/I+ VL
> the reason of that         ? ”
# D   N🅪Sg/V P  NSg/I/C/Ddem . .
>
#
> “ In      my  youth , ” said the sage    , as    he       shook   his     grey          locks  , “ I    kept all          my  limbs
# . NPr/J/P D$+ NSg+  . . V/J  D   NSg/V/J . NSg/R NPr/ISg+ NSg/V/J ISg/D$+ NPr/V/J/Comm+ NPl/V+ . . ISg+ V    NSg/I/J/C/Dq D$+ NPl/V+
> very supple By      the use   of this    ointment — one       shilling the box    — Allow me       to sell
# J/R  V/J    NSg/J/P D   NSg/V P  I/Ddem+ N🅪Sg     . NSg/I/V/J NSg/V    D+  NSg/V+ . V     NPr/ISg+ P  NSg/V
> you    a    couple   ? ”
# ISgPl+ D/P+ NSg/V/J+ . .
>
#
> “ You    are old   , ” said the youth , “ and your jaws   are too weak For anything
# . ISgPl+ V   NSg/J . . V/J  D+  NSg   . . V/C D$+  NPl/V+ V   W?  J    C/P NSg/I/V
> tougher than suet ; Yet     you    finished the goose  , with the bones and the beak   —
# NSg/JC  C/P  NSg  . NSg/V/C ISgPl+ V/J      D+  NSg/V+ . P    D   NPl/V V/C D+  NSg/V+ .
> Pray , how   did you    manage to do     it      ? ”
# V    . NSg/C V   ISgPl+ NSg/V  P  NSg/VX NPr/ISg . .
>
#
> “ In      my  youth , ” said his     father , “ I    took to the law    , And argued each case   with
# . NPr/J/P D$+ NSg+  . . V/J  ISg/D$+ NPr/V+ . . ISg+ V    P  D+  NSg/V+ . V/C V/J    Dq+  NPr/V+ P
> my  wife     ; And the muscular strength , which it       gave to my  jaw      , Has lasted the
# D$+ NSg/V/J+ . V/C D+  J+       NSg/V+   . I/C+  NPr/ISg+ V    P  D$+ NSg/V/J+ . V   V/J+   D
> rest     of my  life   . ”
# NSg/V/JS P  D$+ NSg/V+ . .
>
#
> “ You    are old   , ” said the youth , “ one        would hardly suppose That         your eye    was as
# . ISgPl+ V   NSg/J . . V/J  D+  NSg+  . . NSg/I/V/J+ VX    R      V       NSg/I/C/Ddem D$+  NSg/V+ V   NSg/R
> steady  as    ever ; Yet     you    balanced an  eel   on  the end   of your nose   — What   made you
# NSg/V/J NSg/R J    . NSg/V/C ISgPl+ V/J      D/P NSg/V J/P D   NSg/V P  D$+  NSg/V+ . NSg/I+ V    ISgPl+
> so        awfully clever ? ”
# NSg/I/J/C R       J      . .
>
#
> “ I    have   answered three questions , and that          is enough , ” Said his     father ; “ don’t
# . ISg+ NSg/VX V/J      NSg   NPl/V+    . V/C NSg/I/C/Ddem+ VL NSg/I  . . V/J  ISg/D$+ NPr/V+ . . V
> give  yourself airs  ! Do     you    think I    can    listen all          day  to such  stuff   ? Be     off       ,
# NSg/V ISg+     NPl/V . NSg/VX ISgPl+ NSg/V ISg+ NPr/VX NSg/V  NSg/I/J/C/Dq NPr🅪 P  NSg/I NᴹSg/V+ . NSg/VX NSg/V/J/P .
> or    I’ll kick   you    down      stairs ! ”
# NPr/C W?   NSg/V+ ISgPl+ NSg/V/J/P NPl+   . .
>
#
> “ That          is not   said right   , ” said the Caterpillar .
# . NSg/I/C/Ddem+ VL NSg/C V/J  NPr/V/J . . V/J  D   NSg/V+      .
>
#
> “ Not   quite right   , I’m afraid , ” said Alice , timidly ; “ some     of the words  have   got
# . NSg/C NSg   NPr/V/J . W?  J      . . V/J  NPr+  . R       . . I/J/R/Dq P  D+  NPl/V+ NSg/VX V+
> altered . ”
# NSg/V/J . .
>
#
> “ It       is wrong   from beginning to end   , ” said the Caterpillar decidedly , and there
# . NPr/ISg+ VL NSg/V/J P    NSg/V/J+  P  NSg/V . . V/J  D   NSg/V       R         . V/C +
> was silence for some      minutes .
# V   NSg/V   C/P I/J/R/Dq+ NPl/V+  .
>
#
> The Caterpillar was the first   to speak  .
# D+  NSg/V       V   D   NSg/V/J P+ NSg/V+ .
>
#
> “ What   size   do     you    want  to be     ? ” it       asked .
# . NSg/I+ NSg/V+ NSg/VX ISgPl+ NSg/V P  NSg/VX . . NPr/ISg+ V/J+  .
>
#
> “ Oh    , I’m not   particular as    to size  , ” Alice hastily replied ; “ only  one       doesn’t
# . NPr/V . W?  NSg/C NSg/J      NSg/R P  NSg/V . . NPr+  R       V/J     . . J/R/C NSg/I/V/J V
> like        changing so        often , you    know   . ”
# NSg/V/J/C/P NSg/V    NSg/I/J/C R     . ISgPl+ NSg/V+ . .
>
#
> “ I    don’t know  , ” said the Caterpillar .
# . ISg+ V     NSg/V . . V/J  D   NSg/V       .
>
#
> Alice said nothing  : she  had never been  so        much       contradicted in      her     life   before ,
# NPr+  V/J  NSg/I/J+ . ISg+ V   R     NSg/V NSg/I/J/C NSg/I/J/Dq V/J          NPr/J/P ISg/D$+ NSg/V+ C/P    .
> and she  felt    that         she  was losing  her     temper    .
# V/C ISg+ NSg/V/J NSg/I/C/Ddem ISg+ V   NSg/V/J ISg/D$+ NSg/V/JC+ .
>
#
> “ Are you    content  now       ? ” said the Caterpillar .
# . V   ISgPl+ NSg/V/J+ NPr/V/J/C . . V/J  D   NSg/V+      .
>
#
> “ Well    , I    should like        to be     a   little     larger , sir    , if    you    wouldn’t mind   , ” said
# . NSg/V/J . ISg+ VX     NSg/V/J/C/P P  NSg/VX D/P NPr/I/J/Dq JC     . NPr/V+ . NSg/C ISgPl+ VX       NSg/V+ . . V/J
> Alice : “ three inches is such  a   wretched height to be     . ”
# NPr+  . . NSg   NPl/V+ VL NSg/I D/P J        N🅪Sg+  P+ NSg/VX . .
>
#
> “ It       is a   very good    height indeed ! ” said the Caterpillar angrily , rearing itself
# . NPr/ISg+ VL D/P J/R  NPr/V/J N🅪Sg   W?     . . V/J  D   NSg/V       R       . V+      ISg+
> upright as    it       spoke ( it       was exactly three inches high     ) .
# NSg/V/J NSg/R NPr/ISg+ NSg/V . NPr/ISg+ V   R       NSg   NPl/V+ NSg/V/J+ . .
>
#
> “ But     I’m not   used to it       ! ” pleaded poor    Alice in      a    piteous tone     . And she  thought
# . NSg/C/P W?  NSg/C V/J  P  NPr/ISg+ . . V/J     NSg/V/J NPr+  NPr/J/P D/P+ J+      NSg/I/V+ . V/C ISg+ NSg/V
> of herself , “ I    wish  the creatures wouldn’t be     so        easily offended ! ”
# P  ISg+    . . ISg+ NSg/V D+  NPl+      VX       NSg/VX NSg/I/J/C R      V/J      . .
>
#
> “ You’ll get   used to it       in      time      , ” said the Caterpillar ; and it       put   the hookah
# . W?     NSg/V V/J  P  NPr/ISg+ NPr/J/P N🅪Sg/V/J+ . . V/J  D   NSg/V       . V/C NPr/ISg+ NSg/V D   NSg
> into its     mouth  and began smoking   again .
# P    ISg/D$+ NSg/V+ V/C V     NᴹSg/V/J+ R+    .
>
#
> This    time     Alice waited patiently until it       chose to speak  again . In      a   minute  or
# I/Ddem+ N🅪Sg/V/J NPr+  V/J    R         C/P   NPr/ISg+ NSg/V P  NSg/V+ R     . NPr/J/P D/P NSg/V/J NPr/C
> two the Caterpillar took the hookah out         of its     mouth  and yawned once  or    twice ,
# NSg D   NSg/V       V    D   NSg    NSg/V/J/R/P P  ISg/D$+ NSg/V+ V/C V/J    NSg/C NPr/C W?    .
> and shook   itself . Then    it       got down      off       the mushroom , and crawled away in      the
# V/C NSg/V/J ISg+   . NSg/J/C NPr/ISg+ V   NSg/V/J/P NSg/V/J/P D   NᴹSg/V/J . V/C V/J     V/J  NPr/J/P D+
> grass  , merely remarking as    it       went  , “ One       side     will   make  you    grow taller , and the
# NPr/V+ . R      V         NSg/R NPr/ISg+ NSg/V . . NSg/I/V/J NSg/V/J+ NPr/VX NSg/V ISgPl+ V    JC     . V/C D+
> other    side     will   make  you    grow shorter . ”
# NSg/V/J+ NSg/V/J+ NPr/VX NSg/V ISgPl+ V+   NSg/JC  . .
>
#
> “ One       side    of what   ? The other   side    of what   ? ” thought Alice to herself .
# . NSg/I/V/J NSg/V/J P  NSg/I+ . D   NSg/V/J NSg/V/J P  NSg/I+ . . NSg/V   NPr+  P  ISg+    .
>
#
> “ Of the mushroom , ” said the Caterpillar , just as    if    she  had asked it       aloud ; and
# . P  D   NᴹSg/V/J . . V/J  D   NSg/V       . V/J  NSg/R NSg/C ISg+ V   V/J   NPr/ISg+ J     . V/C
> in      another moment it       was out         of sight  .
# NPr/J/P I/D+    NSg+   NPr/ISg+ V   NSg/V/J/R/P P+ NSg/V+ .
>
#
> Alice remained looking thoughtfully at    the mushroom for a    minute   , trying  to make
# NPr+  V/J      V       R            NSg/P D   NᴹSg/V/J C/P D/P+ NSg/V/J+ . NSg/V/J P  NSg/V
> out         which were  the two sides of it       ; and as    it       was perfectly round     , she  found
# NSg/V/J/R/P I/C+  NSg/V D   NSg NPl/V P  NPr/ISg+ . V/C NSg/R NPr/ISg+ V   R         NSg/V/J/P . ISg+ NSg/V
> this   a   very difficult question . However , at    last    she  stretched her     arms   round     it
# I/Ddem D/P J/R  V/J       NSg/V    . C       . NSg/P NSg/V/J ISg+ V/J       ISg/D$+ NPl/V+ NSg/V/J/P NPr/ISg+
> as    far     as    they would go      , and broke   off       a   bit   of the edge   with each hand   .
# NSg/R NSg/V/J NSg/R IPl+ VX    NSg/V/J . V/C NSg/V/J NSg/V/J/P D/P NSg/V P  D+  NSg/V+ P    Dq+  NSg/V+ .
>
#
> “ And now       which is which ? ” she  said to herself , and nibbled a   little     of the
# . V/C NPr/V/J/C I/C+  VL I/C+  . . ISg+ V/J  P  ISg+    . V/C V/J     D/P NPr/I/J/Dq P  D
> right   - hand  bit   to try     the effect : the next     moment she  felt    a   violent blow
# NPr/V/J . NSg/V NSg/V P  NSg/V/J D+  NSg/V+ . D+  NSg/J/P+ NSg+   ISg+ NSg/V/J D/P NSg/V/J NSg/V/J+
> underneath her     chin   : it       had struck her     foot   !
# NSg/J/P    ISg/D$+ NPr/V+ . NPr/ISg+ V   V      ISg/D$+ NSg/V+ .
>
#
> She  was a   good    deal    frightened by      this    very sudden change  , but     she  felt    that
# ISg+ V   D/P NPr/V/J NSg/V/J V/J        NSg/J/P I/Ddem+ J/R  NSg/J+ N🅪Sg/V+ . NSg/C/P ISg+ NSg/V/J NSg/I/C/Ddem
> there was no    time      to be     lost , as    she  was shrinking rapidly ; so        she  set     to work
# +     V   NPr/P N🅪Sg/V/J+ P  NSg/VX V/J  . NSg/R ISg+ V   V         R       . NSg/I/J/C ISg+ NPr/V/J P  NSg/V
> at    once  to eat some     of the other    bit    . Her     chin   was pressed so        closely against
# NSg/P NSg/C P  V   I/J/R/Dq P  D+  NSg/V/J+ NSg/V+ . ISg/D$+ NPr/V+ V   V/J     NSg/I/J/C R       C/P
> her     foot   , that         there was hardly room    to open    her     mouth  ; but     she  did it      at    last    ,
# ISg/D$+ NSg/V+ . NSg/I/C/Ddem +     V   R      NSg/V/J P  NSg/V/J ISg/D$+ NSg/V+ . NSg/C/P ISg+ V   NPr/ISg NSg/P NSg/V/J .
> and managed to swallow a   morsel of the lefthand bit    .
# V/C V/J     P  NSg/V   D/P NSg/V  P  D+  ?        NSg/V+ .
>
#
> “ Come    , my  head’s free    at    last    ! ” said Alice in      a   tone    of delight  , which changed
# . NSg/V/P . D$+ NSg$   NSg/V/J NSg/P NSg/V/J . . V/J  NPr+  NPr/J/P D/P NSg/I/V P  NSg/V/J+ . I/C+  V/J
> into alarm  in      another moment , when    she  found that         her     shoulders were  nowhere to
# P    NSg/V+ NPr/J/P I/D+    NSg+   . NSg/I/C ISg+ NSg/V NSg/I/C/Ddem ISg/D$+ NPl/V+    NSg/V NSg/J   P
> be     found : all          she  could  see   , when    she  looked down      , was an  immense length of
# NSg/VX NSg/V . NSg/I/J/C/Dq ISg+ NSg/VX NSg/V . NSg/I/C ISg+ V/J    NSg/V/J/P . V   D/P NSg/J   N🅪Sg/V P
> neck   , which seemed to rise  like        a   stalk out         of a   sea of green    leaves that          lay
# NSg/V+ . I/C+  V/J    P  NSg/V NSg/V/J/C/P D/P NSg/V NSg/V/J/R/P P  D/P NSg P  NPr/V/J+ NPl/V+ NSg/I/C/Ddem+ NSg/V/J
> far     below her     .
# NSg/V/J P     ISg/D$+ .
>
#
> “ What   can    all          that         green   stuff   be     ? ” said Alice . “ And where have   my  shoulders got
# . NSg/I+ NPr/VX NSg/I/J/C/Dq NSg/I/C/Ddem NPr/V/J NᴹSg/V+ NSg/VX . . V/J  NPr+  . . V/C NSg/C NSg/VX D$+ NPl/V+    V
> to ? And oh    , my  poor     hands  , how   is it       I    can’t see   you    ? ” She  was moving  them     about
# P  . V/C NPr/V . D$+ NSg/V/J+ NPl/V+ . NSg/C VL NPr/ISg+ ISg+ VX    NSg/V ISgPl+ . . ISg+ V   NSg/V/J NSg/IPl+ J/P
> as    she  spoke , but     no     result seemed to follow , except a   little     shaking among the
# NSg/R ISg+ NSg/V . NSg/C/P NPr/P+ NSg/V+ V/J    P  NSg/V  . V/C/P  D/P NPr/I/J/Dq V       P     D+
> distant green    leaves .
# J+      NPr/V/J+ NPl/V+ .
>
#
> As     there seemed to be     no    chance  of getting her     hands  up        to her     head     , she tried
# NSg/R+ +     V/J    P  NSg/VX NPr/P NPr/V/J P  NSg/V   ISg/D$+ NPl/V+ NSg/V/J/P P  ISg/D$+ NPr/V/J+ . ISg V/J
> to get   her     head     down      to them     , and was delighted to find  that         her     neck   would bend
# P  NSg/V ISg/D$+ NPr/V/J+ NSg/V/J/P P  NSg/IPl+ . V/C V   V/J       P  NSg/V NSg/I/C/Ddem ISg/D$+ NSg/V+ VX    NPr/V
> about easily in      any     direction , like        a    serpent . She  had just succeeded in      curving
# J/P   R      NPr/J/P I/R/Dq+ NSg+      . NSg/V/J/C/P D/P+ NSg/V+  . ISg+ V   V/J  V/J       NPr/J/P V+
> it       down      into a    graceful zigzag  , and was going   to dive  in      among the leaves , which
# NPr/ISg+ NSg/V/J/P P    D/P+ J+       NSg/V/J . V/C V   NSg/V/J P  NSg/V NPr/J/P P     D+  NPl/V+ . I/C+
> she  found to be     nothing  but     the tops  of the trees  under   which she  had been
# ISg+ NSg/V P  NSg/VX NSg/I/J+ NSg/C/P D   NPl/V P  D+  NPl/V+ NSg/J/P I/C+  ISg+ V   NSg/V
> wandering , when    a   sharp   hiss   made her     draw  back    in      a    hurry  : a    large  pigeon had
# V         . NSg/I/C D/P NPr/V/J NSg/V+ V    ISg/D$+ NSg/V NSg/V/J NPr/J/P D/P+ NSg/V+ . D/P+ NSg/J+ NSg/V+ V
> flown into her     face   , and was beating her     violently with its     wings  .
# V/J   P    ISg/D$+ NSg/V+ . V/C V   NSg/V   ISg/D$+ R         P    ISg/D$+ NPl/V+ .
>
#
> “ Serpent ! ” screamed the Pigeon .
# . NSg/V   . . V/J      D   NSg/V+ .
>
#
> “ I’m not   a   serpent ! ” said Alice indignantly . “ Let   me       alone ! ”
# . W?  NSg/C D/P NSg/V+  . . V/J  NPr+  R+          . . NSg/V NPr/ISg+ J     . .
>
#
> “ Serpent , I    say   again ! ” repeated the Pigeon , but     in      a   more         subdued tone    , and
# . NSg/V   . ISg+ NSg/V R     . . V/J      D+  NSg/V+ . NSg/C/P NPr/J/P D/P NPr/I/V/J/Dq V/J     NSg/I/V . V/C
> added with a   kind  of sob   , “ I’ve tried every way    , and nothing seems to suit
# V/J   P    D/P NSg/J P  NSg/V . . W?   V/J   Dq+   NSg/J+ . V/C NSg/I/J V     P  NSg/V
> them    ! ”
# NSg/IPl . .
>
#
> “ I    haven’t the least  idea what   you’re talking about , ” said Alice .
# . ISg+ V       D+  NSg/J+ NSg+ NSg/I+ W?     V       J/P   . . V/J  NPr+  .
>
#
> “ I’ve tried the roots of trees  , and I’ve tried banks    , and I’ve tried hedges , ”
# . W?   V/J   D   NPl/V P  NPl/V+ . V/C W?   V/J   NPrPl/V+ . V/C W?   V/J   NPl/V  . .
> the Pigeon went  on  , without attending to her     ; “ but     those   serpents ! There’s no
# D+  NSg/V+ NSg/V J/P . C/P     V         P  ISg/D$+ . . NSg/C/P I/Ddem+ NPl/V    . W?      NPr/P+
> pleasing them     ! ”
# NSg/V/J  NSg/IPl+ . .
>
#
> Alice was more         and more         puzzled , but     she  thought there was no    use   in      saying
# NPr+  V   NPr/I/V/J/Dq V/C NPr/I/V/J/Dq V/J     . NSg/C/P ISg+ NSg/V   +     V   NPr/P NSg/V NPr/J/P NSg/V
> anything more         till      the Pigeon had finished .
# NSg/I/V+ NPr/I/V/J/Dq NSg/V/C/P D+  NSg/V+ V+  V/J      .
>
#
> “ As    if    it       wasn’t trouble enough hatching the eggs   , ” said the Pigeon ; “ but     I    must
# . NSg/R NSg/C NPr/ISg+ V      NSg/V   NSg/I  NSg/V    D+  NPl/V+ . . V/J  D+  NSg/V+ . . NSg/C/P ISg+ NSg/V
> be     on  the look   - out         for serpents night  and day   ! Why   , I    haven’t had a   wink  of
# NSg/VX J/P D   NSg/V+ . NSg/V/J/R/P C/P NPl/V    N🅪Sg/V V/C NPr🅪+ . NSg/V . ISg+ V       V   D/P NSg/V P
> sleep   these   three weeks  ! ”
# N🅪Sg/V+ I/Ddem+ NSg   NPrPl+ . .
>
#
> “ I’m very sorry   you’ve been  annoyed , ” said Alice , who    was beginning to see   its
# . W?  J/R  NSg/V/J W?     NSg/V V/J     . . V/J  NPr+  . NPr/I+ V   NSg/V/J+  P  NSg/V ISg/D$+
> meaning   .
# N🅪Sg/V/J+ .
>
#
> “ And just as    I’d taken the highest tree  in      the wood     , ” continued the Pigeon ,
# . V/C V/J  NSg/R W?  V/J   D   JS      NSg/V NPr/J/P D+  NPr/V/J+ . . V/J       D+  NSg/V+ .
> raising its     voice  to a   shriek , “ and just as    I    was thinking I    should be     free    of
# V       ISg/D$+ NSg/V+ P  D/P NSg/V  . . V/C V/J  NSg/R ISg+ V   V        ISg+ VX     NSg/VX NSg/V/J P
> them     at    last    , they must  needs come    wriggling down      from the sky    ! Ugh , Serpent ! ”
# NSg/IPl+ NSg/P NSg/V/J . IPl+ NSg/V NPl/V NSg/V/P V         NSg/V/J/P P    D+  NSg/V+ . W?  . NSg/V+  . .
>
#
> “ But     I’m not   a   serpent , I    tell  you    ! ” said Alice . “ I’m a   — I’m a   — ”
# . NSg/C/P W?  NSg/C D/P NSg/V+  . ISg+ NPr/V ISgPl+ . . V/J  NPr+  . . W?  D/P . W?  D/P . .
>
#
> “ Well    ! What   are you    ? ” said the Pigeon . “ I    can    see   you’re trying  to invent
# . NSg/V/J . NSg/I+ V   ISgPl+ . . V/J  D+  NSg/V+ . . ISg+ NPr/VX NSg/V W?     NSg/V/J P  V
> something ! ”
# NSg/I/V/J . .
>
#
> “ I    — I’m a    little      girl   , ” said Alice , rather  doubtfully , as    she  remembered the
# . ISg+ . W?  D/P+ NPr/I/J/Dq+ NSg/V+ . . V/J  NPr+  . NPr/V/J R          . NSg/R ISg+ V/J        D
> number   of changes she  had gone  through that          day   .
# NSg/V/JC P  NPl/V+  ISg+ V   V/J/P NSg/J/P NSg/I/C/Ddem+ NPr🅪+ .
>
#
> “ A   likely story  indeed ! ” said the Pigeon in      a   tone    of the deepest contempt .
# . D/P NSg/J  NSg/V+ W?     . . V/J  D+  NSg/V+ NPr/J/P D/P NSg/I/V P  D+  JS+     NSg+     .
> “ I’ve seen  a   good    many       little     girls in      my  time      , but     never one       with such  a    neck
# . W?   NSg/V D/P NPr/V/J NSg/I/J/Dq NPr/I/J/Dq NPl/V NPr/J/P D$+ N🅪Sg/V/J+ . NSg/C/P R     NSg/I/V/J P    NSg/I D/P+ NSg/V+
> as    that          ! No     , no     ! You’re a    serpent ; and there’s no     use   denying it       . I    suppose
# NSg/R NSg/I/C/Ddem+ . NPr/P+ . NPr/P+ . W?     D/P+ NSg/V+  . V/C W?      NPr/P+ NSg/V V       NPr/ISg+ . ISg+ V
> you’ll be     telling me       next    that         you    never tasted an   egg     ! ”
# W?     NSg/VX NSg/V/J NPr/ISg+ NSg/J/P NSg/I/C/Ddem ISgPl+ R     V/J    D/P+ N🅪Sg/V+ . .
>
#
> “ I    have   tasted eggs  , certainly , ” said Alice , who    was a   very truthful child ; “ but
# . ISg+ NSg/VX V/J    NPl/V . R         . . V/J  NPr+  . NPr/I+ V   D/P J/R  J        NSg/V . . NSg/C/P
> little     girls  eat eggs   quite as    much       as    serpents do     , you    know   . ”
# NPr/I/J/Dq NPl/V+ V   NPl/V+ NSg   NSg/R NSg/I/J/Dq NSg/R NPl/V    NSg/VX . ISgPl+ NSg/V+ . .
>
#
> “ I    don’t believe it       , ” said the Pigeon ; “ but     if    they do     , why   then    they’re a   kind
# . ISg+ V     V       NPr/ISg+ . . V/J  D+  NSg/V+ . . NSg/C/P NSg/C IPl+ NSg/VX . NSg/V NSg/J/C W?      D/P NSg/J
> of serpent , that’s all          I    can     say   . ”
# P  NSg/V+  . NSg$   NSg/I/J/C/Dq ISg+ NPr/VX+ NSg/V . .
>
#
> This    was such  a   new     idea to Alice , that         she  was quite silent for a   minute  or
# I/Ddem+ V   NSg/I D/P NSg/V/J NSg  P  NPr+  . NSg/I/C/Ddem ISg+ V   NSg   NSg/J  C/P D/P NSg/V/J NPr/C
> two , which gave the Pigeon the opportunity of adding , “ You’re looking for eggs   ,
# NSg . I/C+  V    D+  NSg/V+ D   NSg         P  V+     . . W?     V       C/P NPl/V+ .
> I    know  that         well    enough ; and what   does  it       matter     to me       whether you’re a   little
# ISg+ NSg/V NSg/I/C/Ddem NSg/V/J NSg/I  . V/C NSg/I+ NPl/V NPr/ISg+ N🅪Sg/V/JC+ P  NPr/ISg+ I/C     W?     D/P NPr/I/J/Dq
> girl  or    a    serpent ? ”
# NSg/V NPr/C D/P+ NSg/V+  . .
>
#
> “ It       matters a   good    deal    to me       , ” said Alice hastily ; “ but     I’m not   looking for
# . NPr/ISg+ NPl/V   D/P NPr/V/J NSg/V/J P  NPr/ISg+ . . V/J  NPr+  R       . . NSg/C/P W?  NSg/C V       C/P
> eggs   , as    it       happens ; and if    I    was , I    shouldn’t want  yours : I    don’t like        them
# NPl/V+ . NSg/R NPr/ISg+ V       . V/C NSg/C ISg+ V   . ISg+ V         NSg/V I+    . ISg+ V     NSg/V/J/C/P NSg/IPl+
> raw      . ”
# NSg/V/J+ . .
>
#
> “ Well    , be     off       , then    ! ” said the Pigeon in      a    sulky  tone     , as    it       settled down      again
# . NSg/V/J . NSg/VX NSg/V/J/P . NSg/J/C . . V/J  D+  NSg/V+ NPr/J/P D/P+ NSg/J+ NSg/I/V+ . NSg/R NPr/ISg+ V/J     NSg/V/J/P R
> into its     nest      . Alice crouched down      among the trees  as    well    as    she  could  , for her
# P    ISg/D$+ NSg/V/JS+ . NPr+  V/J      NSg/V/J/P P     D+  NPl/V+ NSg/R NSg/V/J NSg/R ISg+ NSg/VX . C/P ISg/D$+
> neck   kept getting entangled among the branches , and every now       and then    she  had
# NSg/V+ V    NSg/V   V/J       P     D+  NPl/V+   . V/C Dq+   NPr/V/J/C V/C NSg/J/C ISg+ V
> to stop  and untwist it       . After    a    while      she  remembered that         she  still   held the
# P  NSg/V V/C NSg/V   NPr/ISg+ . JC/R/C/P D/P+ NSg/V/C/P+ ISg+ V/J        NSg/I/C/Ddem ISg+ NSg/V/J V    D
> pieces of mushroom in      her     hands  , and she  set     to work  very carefully , nibbling
# NPl/V  P  NᴹSg/V/J NPr/J/P ISg/D$+ NPl/V+ . V/C ISg+ NPr/V/J P  NSg/V J/R  R         . V
> first   at    one       and then    at    the other   , and growing sometimes taller and sometimes
# NSg/V/J NSg/P NSg/I/V/J V/C NSg/J/C NSg/P D   NSg/V/J . V/C NSg/V   R         JC     V/C R
> shorter , until she  had succeeded in      bringing herself down      to her     usual  height .
# NSg/JC  . C/P   ISg+ V   V/J       NPr/J/P V        ISg+    NSg/V/J/P P  ISg/D$+ NSg/J+ N🅪Sg+  .
>
#
> It       was so        long    since she  had been  anything near      the right    size   , that         it       felt
# NPr/ISg+ V   NSg/I/J/C NPr/V/J C/P   ISg+ V   NSg/V NSg/I/V  NSg/V/J/P D+  NPr/V/J+ NSg/V+ . NSg/I/C/Ddem NPr/ISg+ NSg/V/J
> quite strange at    first   ; but     she  got used to it       in      a   few       minutes , and began
# NSg   NSg/V/J NSg/P NSg/V/J . NSg/C/P ISg+ V   V/J  P  NPr/ISg+ NPr/J/P D/P NSg/I/Dq+ NPl/V+  . V/C V
> talking to herself , as     usual  . “ Come    , there’s half        my  plan   done    now       ! How   puzzling
# V       P  ISg+    . NSg/R+ NSg/J+ . . NSg/V/P . W?      N🅪Sg/V/J/P+ D$+ NSg/V+ NSg/V/J NPr/V/J/C . NSg/C V
> all          these   changes are ! I’m never sure what   I’m going   to be     , from one       minute   to
# NSg/I/J/C/Dq I/Ddem+ NPl/V+  V   . W?  R     J    NSg/I+ W?  NSg/V/J P  NSg/VX . P    NSg/I/V/J NSg/V/J+ P
> another ! However , I’ve got back    to my  right    size   : the next     thing  is , to get   into
# I/D     . C       . W?   V   NSg/V/J P  D$+ NPr/V/J+ NSg/V+ . D+  NSg/J/P+ NSg/V+ VL . P  NSg/V P
> that          beautiful garden   — how   is that          to be     done    , I    wonder ? ” As    she  said this    , she
# NSg/I/C/Ddem+ NSg/J     NSg/V/J+ . NSg/C VL NSg/I/C/Ddem+ P  NSg/VX NSg/V/J . ISg+ NSg/V  . . NSg/R ISg+ V/J  I/Ddem+ . ISg+
> came    suddenly upon an  open     place  , with a   little     house in      it       about four feet
# NSg/V/P R        P    D/P NSg/V/J+ NSg/V+ . P    D/P NPr/I/J/Dq NPr/V NPr/J/P NPr/ISg+ J/P   NSg+ NPl+
> high     . “ Whoever lives there , ” thought Alice , “ it’ll never do     to come    upon them
# NSg/V/J+ . . I+      V+    W?    . . NSg/V   NPr+  . . W?    R     NSg/VX P  NSg/V/P P    NSg/IPl+
> this    size   : why   , I    should frighten them     out         of their wits  ! ” So        she  began nibbling
# I/Ddem+ NSg/V+ . NSg/V . ISg+ VX     V        NSg/IPl+ NSg/V/J/R/P P  D$+   NPl/V . . NSg/I/J/C ISg+ V     V
> at    the righthand bit    again , and did not   venture to go      near      the house  till      she
# NSg/P D+  ?         NSg/V+ R     . V/C V   NSg/C NSg/V   P  NSg/V/J NSg/V/J/P D+  NPr/V+ NSg/V/C/P ISg+
> had brought herself down      to nine inches high    .
# V   V       ISg+    NSg/V/J/P P  NSg+ NPl/V+ NSg/V/J .
>
#
> CHAPTER VI  : Pig    and Pepper
# NSg/V+  NPr . NSg/V+ V/C NSg/V
>
#
> For a   minute  or    two  she  stood looking at    the house  , and wondering what   to do
# C/P D/P NSg/V/J NPr/C NSg+ ISg+ V     V       NSg/P D+  NPr/V+ . V/C NSg/V/J   NSg/I+ P  NSg/VX
> next    , when    suddenly a   footman in      livery  came    running   out         of the wood     — ( she
# NSg/J/P . NSg/I/C R        D/P NSg     NPr/J/P NSg/V/J NSg/V/P NSg/V/J/P NSg/V/J/R/P P  D+  NPr/V/J+ . . ISg+
> considered him  to be     a   footman because he       was in      livery  : otherwise , judging by
# V/J        ISg+ P  NSg/VX D/P NSg     C/P     NPr/ISg+ V   NPr/J/P NSg/V/J . J         . V       NSg/J/P
> his     face   only  , she  would have   called him  a    fish      ) — and rapped loudly at    the door
# ISg/D$+ NSg/V+ J/R/C . ISg+ VX    NSg/VX V/J    ISg+ D/P+ N🅪SgPl/V+ . . V/C V      R      NSg/P D+  NSg/V+
> with his     knuckles . It       was opened by      another footman in      livery  , with a   round
# P    ISg/D$+ NPl/V+   . NPr/ISg+ V   V/J    NSg/J/P I/D     NSg     NPr/J/P NSg/V/J . P    D/P NSg/V/J/P
> face   , and large eyes  like        a   frog  ; and both   footmen , Alice noticed , had powdered
# NSg/V+ . V/C NSg/J NPl/V NSg/V/J/C/P D/P NSg/V . V/C I/C/Dq NPl     . NPr+  V/J     . V   V/J
> hair    that          curled all          over      their heads  . She  felt    very curious to know  what   it       was
# N🅪Sg/V+ NSg/I/C/Ddem+ V/J    NSg/I/J/C/Dq NSg/V/J/P D$+   NPl/V+ . ISg+ NSg/V/J J/R  J       P  NSg/V NSg/I+ NPr/ISg+ V
> all          about , and crept a   little     way   out         of the wood     to listen .
# NSg/I/J/C/Dq J/P   . V/C V     D/P NPr/I/J/Dq NSg/J NSg/V/J/R/P P  D+  NPr/V/J+ P+ NSg/V+ .
>
#
> The Fish     - Footman began by      producing from under   his     arm     a    great  letter , nearly as
# D+  N🅪SgPl/V . NSg     V     NSg/J/P V         P    NSg/J/P ISg/D$+ NSg/V/J D/P+ NSg/J+ NSg/V+ . R      NSg/R
> large as    himself , and this    he       handed over      to the other   , saying , in      a    solemn
# NSg/J NSg/R ISg+    . V/C I/Ddem+ NPr/ISg+ V/J    NSg/V/J/P P  D   NSg/V/J . NSg/V  . NPr/J/P D/P+ J+
> tone     , “ For the Duchess . An  invitation from the Queen    to play   croquet . ” The
# NSg/I/V+ . . C/P D+  NSg/V+  . D/P NSg        P    D+  NPr/V/J+ P  NSg/V+ NSg/V   . . D
> Frog  - Footman repeated , in      the same solemn tone     , only  changing the order of the
# NSg/V . NSg     V/J      . NPr/J/P D   I/J  J+     NSg/I/V+ . J/R/C NSg/V    D   NSg/V P  D+
> words  a   little     , “ From the Queen    . An  invitation for the Duchess to play   croquet . ”
# NPl/V+ D/P NPr/I/J/Dq . . P    D+  NPr/V/J+ . D/P NSg        C/P D   NSg/V   P  NSg/V+ NSg/V   . .
>
#
> Then    they both   bowed low     , and their curls got entangled together .
# NSg/J/C IPl+ I/C/Dq V/J   NSg/V/J . V/C D$+   NPl/V V   V/J+      J        .
>
#
> Alice laughed so        much       at    this    , that         she  had to run   back    into the wood    for fear
# NPr+  V/J     NSg/I/J/C NSg/I/J/Dq NSg/P I/Ddem+ . NSg/I/C/Ddem ISg+ V   P  NSg/V NSg/V/J P    D   NPr/V/J C/P NSg/V
> of their hearing  her     ; and when    she  next    peeped out         the Fish      - Footman was gone  ,
# P  D$+   NSg/V/J+ ISg/D$+ . V/C NSg/I/C ISg+ NSg/J/P V/J    NSg/V/J/R/P D   N🅪SgPl/V+ . NSg     V   V/J/P .
> and the other   was sitting on  the ground  near      the door   , staring stupidly up        into
# V/C D   NSg/V/J V   NSg/V/J J/P D   NSg/V/J NSg/V/J/P D+  NSg/V+ . V       R        NSg/V/J/P P
> the sky    .
# D+  NSg/V+ .
>
#
> Alice went  timidly up        to the door   , and  knocked .
# NPr+  NSg/V R       NSg/V/J/P P  D+  NSg/V+ . V/C+ V/J+    .
>
#
> “ There’s no    sort  of use   in      knocking , ” said the Footman , “ and that          for two
# . W?      NPr/P NSg/V P  NSg/V NPr/J/P V+       . . V/J  D   NSg     . . V/C NSg/I/C/Ddem+ C/P NSg+
> reasons . First   , because I’m on  the same side    of the door   as    you    are ; secondly ,
# NPl/V+  . NSg/V/J . C/P     W?  J/P D   I/J  NSg/V/J P  D+  NSg/V+ NSg/R ISgPl+ V   . R        .
> because they’re making such  a    noise  inside  , no     one        could  possibly hear you    . ” And
# C/P     W?      NSg/V  NSg/I D/P+ NSg/V+ NSg/J/P . NPr/P+ NSg/I/V/J+ NSg/VX R        V    ISgPl+ . . V/C
> certainly there was a   most       extraordinary noise going   on  within  — a   constant
# R         +     V   D/P NSg/I/J/Dq NSg/J         NSg/V NSg/V/J J/P NSg/J/P . D/P NSg/J
> howling and sneezing , and every now       and then    a    great  crash    , as    if    a   dish  or
# V       V/C V        . V/C Dq+   NPr/V/J/C V/C NSg/J/C D/P+ NSg/J+ NSg/V/J+ . NSg/R NSg/C D/P NSg/V NPr/C
> kettle had been  broken to pieces .
# NSg/V  V   NSg/V V/J    P+ NPl/V+ .
>
#
> “ Please , then    , ” said Alice , “ how   am      I    to get   in      ? ”
# . V      . NSg/J/C . . V/J  NPr+  . . NSg/C NPr/V/J ISg+ P  NSg/V NPr/J/P . .
>
#
> “ There might     be     some     sense in      your knocking , ” the Footman went  on  without
# . +     NᴹSg/VX/J NSg/VX I/J/R/Dq NSg/V NPr/J/P D$+  V        . . D   NSg     NSg/V J/P C/P
> attending to her     , “ if    we   had the door   between us       . For instance , if    you    were
# V         P  ISg/D$+ . . NSg/C IPl+ V   D+  NSg/V+ NSg/P   NPr/IPl+ . C/P NSg/V+   . NSg/C ISgPl+ NSg/V
> inside  , you    might     knock , and I    could  let   you    out         , you    know   . ” He       was looking up
# NSg/J/P . ISgPl+ NᴹSg/VX/J NSg/V . V/C ISg+ NSg/VX NSg/V ISgPl+ NSg/V/J/R/P . ISgPl+ NSg/V+ . . NPr/ISg+ V   V       NSg/V/J/P
> into the sky   all          the time      he       was speaking , and this    Alice thought decidedly
# P    D+  NSg/V NSg/I/J/C/Dq D+  N🅪Sg/V/J+ NPr/ISg+ V   V        . V/C I/Ddem+ NPr+  NSg/V   R+
> uncivil . “ But     perhaps he       can’t help  it       , ” she  said to herself ; “ his     eyes   are so
# J+      . . NSg/C/P NSg     NPr/ISg+ VX    NSg/V NPr/ISg+ . . ISg+ V/J  P  ISg+    . . ISg/D$+ NPl/V+ V   NSg/I/J/C
> very nearly at    the top     of his     head     . But     at    any     rate   he       might     answer
# J/R  R      NSg/P D   NSg/V/J P  ISg/D$+ NPr/V/J+ . NSg/C/P NSg/P I/R/Dq+ NSg/V+ NPr/ISg+ NᴹSg/VX/J NSg/V+
> questions . — How   am      I    to get   in      ? ” she  repeated , aloud .
# NPl/V     . . NSg/C NPr/V/J ISg+ P  NSg/V NPr/J/P . . ISg+ V/J      . J+    .
>
#
> “ I    shall sit   here    , ” the Footman remarked , “ till      tomorrow — ”
# . ISg+ VX    NSg/V NSg/J/R . . D   NSg     V/J      . . NSg/V/C/P NSg      . .
>
#
> At    this    moment the door  of the house  opened , and a   large plate  came    skimming
# NSg/P I/Ddem+ NSg+   D   NSg/V P  D+  NPr/V+ V/J    . V/C D/P NSg/J NSg/V+ NSg/V/P NSg/V
> out         , straight at    the Footman’s head     : it       just grazed his     nose   , and broke   to
# NSg/V/J/R/P . NSg/V/J  NSg/P D+  NSg$+     NPr/V/J+ . NPr/ISg+ V/J  V/J    ISg/D$+ NSg/V+ . V/C NSg/V/J P
> pieces against one       of the trees  behind  him  .
# NPl/V  C/P     NSg/I/V/J P  D+  NPl/V+ NSg/J/P ISg+ .
>
#
> “ — or    next     day   , maybe   , ” the Footman continued in      the same tone     , exactly as    if
# . . NPr/C NSg/J/P+ NPr🅪+ . NSg/J/R . . D   NSg     V/J       NPr/J/P D+  I/J+ NSg/I/V+ . R       NSg/R NSg/C
> nothing  had happened .
# NSg/I/J+ V+  V/J      .
>
#
> “ How   am      I    to get   in      ? ” asked Alice again , in      a    louder tone     .
# . NSg/C NPr/V/J ISg+ P  NSg/V NPr/J/P . . V/J   NPr+  R     . NPr/J/P D/P+ JC+    NSg/I/V+ .
>
#
> “ Are you    to get   in      at    all          ? ” said the Footman . “ That’s the first    question , you
# . V   ISgPl+ P  NSg/V NPr/J/P NSg/P NSg/I/J/C/Dq . . V/J  D+  NSg     . . NSg$   D+  NSg/V/J+ NSg/V+   . ISgPl+
> know   . ”
# NSg/V+ . .
>
#
> It       was , no     doubt  : only  Alice did not   like        to be     told so        . “ It’s really dreadful , ”
# NPr/ISg+ V   . NPr/P+ NSg/V+ . J/R/C NPr+  V   NSg/C NSg/V/J/C/P P  NSg/VX V+   NSg/I/J/C . . W?   R      NSg/J    . .
> she  muttered to herself , “ the way   all          the creatures argue . It’s enough to drive
# ISg+ V/J      P  ISg+    . . D+  NSg/J NSg/I/J/C/Dq D+  NPl+      V+    . W?   NSg/I  P  NSg/V
> one       crazy  ! ”
# NSg/I/V/J NSg/J+ . .
>
#
> The Footman seemed to think this   a   good    opportunity for repeating his     remark ,
# D   NSg     V/J    P  NSg/V I/Ddem D/P NPr/V/J NSg         C/P NSg/V/J   ISg/D$+ NSg/V+ .
> with variations . “ I    shall sit   here    , ” he       said , “ on  and off       , for days and days . ”
# P+   W?         . . ISg+ VX    NSg/V NSg/J/R . . NPr/ISg+ V/J  . . J/P V/C NSg/V/J/P . C/P NPl  V/C NPl+ . .
>
#
> “ But     what   am      I    to do     ? ” said Alice .
# . NSg/C/P NSg/I+ NPr/V/J ISg+ P  NSg/VX . . V/J  NPr+  .
>
#
> “ Anything you    like        , ” said the Footman , and began whistling .
# . NSg/I/V+ ISgPl+ NSg/V/J/C/P . . V/J  D   NSg     . V/C V+    V         .
>
#
> “ Oh    , there’s no    use   in      talking to him  , ” said Alice desperately : “ he’s perfectly
# . NPr/V . W?      NPr/P NSg/V NPr/J/P V       P  ISg+ . . V/J  NPr+  R           . . NSg$ R
> idiotic ! ” And she  opened the door   and went  in      .
# J       . . V/C ISg+ V/J    D+  NSg/V+ V/C NSg/V NPr/J/P .
>
#
> The door  led     right   into a    large  kitchen , which was full    of smoke   from one       end    to
# D+  NSg/V NSg/V/J NPr/V/J P    D/P+ NSg/J+ NSg/V+  . I/C+  V   NSg/V/J P  N🅪Sg/V+ P    NSg/I/V/J NSg/V+ P
> the other   : the Duchess was sitting on  a   three - legged  stool in      the middle  ,
# D   NSg/V/J . D   NSg/V   V   NSg/V/J J/P D/P NSg   . NSg/V/J NSg/V NPr/J/P D   NSg/V/J .
> nursing  a    baby     ; the cook   was leaning over      the fire      , stirring a   large cauldron
# NᴹSg/V/J D/P+ NSg/V/J+ . D+  NPr/V+ V   NSg/V   NSg/V/J/P D+  N🅪Sg/V/J+ . NSg/V/J  D/P NSg/J NSg+
> which seemed to be     full    of soup   .
# I/C+  V/J    P  NSg/VX NSg/V/J P  NSg/V+ .
>
#
> “ There’s certainly too much       pepper in      that          soup   ! ” Alice said to herself , as    well
# . W?      R         W?  NSg/I/J/Dq NSg/V  NPr/J/P NSg/I/C/Ddem+ NSg/V+ . . NPr+  V/J  P  ISg+    . NSg/R NSg/V/J
> as    she  could  for sneezing .
# NSg/R ISg+ NSg/VX C/P V        .
>
#
> There was certainly too much       of it       in      the air    . Even    the Duchess sneezed
# +     V   R         W?  NSg/I/J/Dq P  NPr/ISg+ NPr/J/P D   NSg/V+ . NSg/V/J D   NSg/V   V/J
> occasionally ; and as    for the baby     , it       was sneezing and howling alternately
# R            . V/C NSg/R C/P D+  NSg/V/J+ . NPr/ISg+ V   V        V/C V       R
> without a   moment’s pause  . The only  things in      the kitchen that          did not   sneeze ,
# C/P     D/P NSg$+    NSg/V+ . D   J/R/C NPl/V  NPr/J/P D+  NSg/V+  NSg/I/C/Ddem+ V   NSg/C NSg/V  .
> were  the cook  , and a   large cat      which was sitting on  the hearth and grinning from
# NSg/V D   NPr/V . V/C D/P NSg/J NSg/V/J+ I/C+  V   NSg/V/J J/P D   NSg    V/C NSg/V    P
> ear      to ear      .
# NSg/V/J+ P+ NSg/V/J+ .
>
#
> “ Please would you    tell  me       , ” said Alice , a   little      timidly , for she  was not   quite
# . V      VX    ISgPl+ NPr/V NPr/ISg+ . . V/J  NPr+  . D/P NPr/I/J/Dq+ R       . C/P ISg+ V   NSg/C NSg
> sure whether it       was good    manners for her     to speak first   , “ why   your cat      grins
# J    I/C     NPr/ISg+ V   NPr/V/J NPl     C/P ISg/D$+ P  NSg/V NSg/V/J . . NSg/V D$+  NSg/V/J+ NPl/V
> like        that         ? ”
# NSg/V/J/C/P NSg/I/C/Ddem . .
>
#
> “ It’s a   Cheshire cat     , ” said the Duchess , “ and that’s why   . Pig    ! ”
# . W?   D/P NPr      NSg/V/J . . V/J  D   NSg/V   . . V/C NSg$+  NSg/V . NSg/V+ . .
>
#
> She  said the last     word  with such  sudden violence that          Alice quite jumped ; but
# ISg+ V/J  D   NSg/V/J+ NSg/V P    NSg/I NSg/J  NSg/V+   NSg/I/C/Ddem+ NPr+  NSg   V/J    . NSg/C/P
> she  saw   in      another moment that          it       was addressed to the baby     , and not   to her     , so
# ISg+ NSg/V NPr/J/P I/D+    NSg+   NSg/I/C/Ddem+ NPr/ISg+ V   V/J       P  D+  NSg/V/J+ . V/C NSg/C P  ISg/D$+ . NSg/I/J/C
> she  took courage , and went  on  again : —
# ISg+ V    NSg/V+  . V/C NSg/V J/P R     . .
>
#
> “ I    didn’t know  that         Cheshire cats   always grinned ; in      fact , I    didn’t know  that
# . ISg+ V      NSg/V NSg/I/C/Ddem NPr      NPl/V+ R      V       . NPr/J/P NSg+ . ISg+ V      NSg/V NSg/I/C/Ddem
> cats   could  grin   . ”
# NPl/V+ NSg/VX NSg/V+ . .
>
#
> “ They all          can    , ” said the Duchess ; “ and most       of ’ em       do      . ”
# . IPl+ NSg/I/J/C/Dq NPr/VX . . V/J  D   NSg/V   . . V/C NSg/I/J/Dq P  . NSg/I/J+ NSg/VX+ . .
>
#
> “ I    don’t know  of any     that          do     , ” Alice said very politely , feeling quite pleased
# . ISg+ V     NSg/V P  I/R/Dq+ NSg/I/C/Ddem+ NSg/VX . . NPr+  V/J  J/R  R        . NSg/V/J NSg   V/J
> to have   got into a    conversation .
# P  NSg/VX V   P    D/P+ NSg/V+       .
>
#
> “ You    don’t know  much       , ” said the Duchess ; “ and that’s a    fact . ”
# . ISgPl+ V     NSg/V NSg/I/J/Dq . . V/J  D   NSg/V   . . V/C NSg$   D/P+ NSg+ . .
>
#
> Alice did not   at    all          like        the tone    of this    remark , and thought it       would be     as
# NPr+  V   NSg/C NSg/P NSg/I/J/C/Dq NSg/V/J/C/P D   NSg/I/V P  I/Ddem+ NSg/V+ . V/C NSg/V   NPr/ISg+ VX    NSg/VX NSg/R
> well    to introduce some     other   subject of conversation . While     she  was trying  to
# NSg/V/J P  V         I/J/R/Dq NSg/V/J NSg/V/J P  NSg/V+       . NSg/V/C/P ISg+ V   NSg/V/J P
> fix   on  one       , the cook  took the cauldron of soup  off       the fire      , and at    once  set     to
# NSg/V J/P NSg/I/V/J . D   NPr/V V    D   NSg      P  NSg/V NSg/V/J/P D+  N🅪Sg/V/J+ . V/C NSg/P NSg/C NPr/V/J P
> work  throwing everything within  her     reach at    the Duchess and the baby     — the
# NSg/V V        NSg/I/V+   NSg/J/P ISg/D$+ NSg/V NSg/P D   NSg/V   V/C D+  NSg/V/J+ . D
> fire      - irons came    first   ; then    followed a   shower of saucepans , plates , and dishes .
# N🅪Sg/V/J+ . NPl/V NSg/V/P NSg/V/J . NSg/J/C V/J      D/P NSg/V  P  NPl/V     . NPl/V+ . V/C NPl/V+ .
> The Duchess took no    notice of them     even    when    they hit     her     ; and the baby     was
# D   NSg/V   V    NPr/P NSg/V  P  NSg/IPl+ NSg/V/J NSg/I/C IPl+ NSg/V/J ISg/D$+ . V/C D+  NSg/V/J+ V
> howling so        much       already , that         it       was quite impossible to say   whether the blows
# V       NSg/I/J/C NSg/I/J/Dq W?      . NSg/I/C/Ddem NPr/ISg+ V   NSg   NSg/J      P  NSg/V I/C     D   NPl/V
> hurt    it       or     not   .
# NSg/V/J NPr/ISg+ NPr/C+ NSg/C .
>
#
> “ Oh    , please mind   what   you’re doing ! ” cried Alice , jumping up        and down      in      an
# . NPr/V . V      NSg/V+ NSg/I+ W?     NSg/V . . V/J   NPr+  . V       NSg/V/J/P V/C NSg/V/J/P NPr/J/P D/P
> agony of terror . “ Oh    , there goes  his     precious nose  ! ” as    an  unusually large
# NSg   P  NSg+   . . NPr/V . +     NPl/V ISg/D$+ NSg/J+   NSg/V . . NSg/R D/P R         NSg/J
> saucepan flew    close   by      it       , and very nearly carried it      off       .
# NSg/V    NSg/V/J NSg/V/J NSg/J/P NPr/ISg+ . V/C J/R  R      V/J     NPr/ISg NSg/V/J/P .
>
#
> “ If    everybody minded their own      business , ” the Duchess said in      a    hoarse   growl ,
# . NSg/C NSg/I+    V/J    D$+   NSg/V/J+ N🅪Sg/J+  . . D   NSg/V   V/J  NPr/J/P D/P+ NSg/V/J+ NSg/V .
> “ the world  would go      round     a   deal     faster than it       does   . ”
# . D+  NSg/V+ VX    NSg/V/J NSg/V/J/P D/P NSg/V/J+ NSg/JC C/P  NPr/ISg+ NPl/V+ . .
>
#
> “ Which would not   be     an  advantage , ” said Alice , who    felt    very glad    to get   an
# . I/C+  VX    NSg/C NSg/VX D/P NSg/V     . . V/J  NPr+  . NPr/I+ NSg/V/J J/R  NSg/V/J P  NSg/V D/P
> opportunity of showing off       a   little     of her     knowledge . “ Just think of what   work
# NSg         P  NSg/V   NSg/V/J/P D/P NPr/I/J/Dq P  ISg/D$+ NᴹSg+     . . V/J  NSg/V P  NSg/I+ NSg/V+
> it       would make  with the day  and night   ! You    see   the earth  takes twenty - four hours
# NPr/ISg+ VX    NSg/V P    D   NPr🅪 V/C N🅪Sg/V+ . ISgPl+ NSg/V D+  NPr/V+ NPl/V NSg    . NSg  NPl
> to turn  round     on  its     axis — ”
# P  NSg/V NSg/V/J/P J/P ISg/D$+ NPr+ . .
>
#
> “ Talking of axes        , ” said the Duchess , “ chop  off       her     head     ! ”
# . V       P  NPl/V/Am/Br . . V/J  D   NSg/V   . . NSg/V NSg/V/J/P ISg/D$+ NPr/V/J+ . .
>
#
> Alice glanced rather  anxiously at    the cook   , to see   if    she  meant to take  the
# NPr+  V/J     NPr/V/J R         NSg/P D+  NPr/V+ . P  NSg/V NSg/C ISg+ V     P  NSg/V D+
> hint   ; but     the cook   was busily stirring the soup   , and seemed not   to be     listening ,
# NSg/V+ . NSg/C/P D+  NPr/V+ V   R      NSg/V/J  D+  NSg/V+ . V/C V/J    NSg/C P  NSg/VX V         .
> so        she  went  on  again : “ Twenty - four hours , I    think ; or    is it       twelve ? I    — ”
# NSg/I/J/C ISg+ NSg/V J/P R     . . NSg    . NSg  NPl   . ISg+ NSg/V . NPr/C VL NPr/ISg+ NSg    . ISg+ . .
>
#
> “ Oh    , don’t bother me       , ” said the Duchess ; “ I    never could  abide figures ! ” And with
# . NPr/V . V     NSg/V  NPr/ISg+ . . V/J  D   NSg/V   . . ISg+ R     NSg/VX V     NPl/V+  . . V/C P
> that         she  began nursing  her     child  again , singing a   sort  of lullaby to it       as    she
# NSg/I/C/Ddem ISg+ V     NᴹSg/V/J ISg/D$+ NSg/V+ R     . NSg/V/J D/P NSg/V P  NSg/V   P  NPr/ISg+ NSg/R ISg+
> did so        , and giving it       a   violent shake at    the end   of every line   :
# V   NSg/I/J/C . V/C V      NPr/ISg+ D/P NSg/V/J NSg/V NSg/P D   NSg/V P  Dq+   NSg/V+ .
>
#
> “ Speak roughly to your little      boy    , And beat    him  when    he       sneezes : He       only  does
# . NSg/V R       P  D$+  NPr/I/J/Dq+ NSg/V+ . V/C NSg/V/J ISg+ NSg/I/C NPr/ISg+ NPl/V   . NPr/ISg+ J/R/C NPl/V
> it       to annoy , Because he       knows it       teases . ”
# NPr/ISg+ P  NSg/V . C/P     NPr/ISg+ NPl/V NPr/ISg+ NPl/V+ . .
>
#
> CHORUS . ( In      which the cook  and the baby     joined ) :
# NSg/V+ . . NPr/J/P I/C+  D   NPr/V V/C D+  NSg/V/J+ V/J    . .
>
#
> “ Wow   ! wow   ! wow   ! ”
# . NSg/V . NSg/V . NSg/V . .
>
#
> While      the Duchess sang  the second  verse of the song  , she  kept tossing the baby
# NSg/V/C/P+ D   NSg/V   NPr/V D   NSg/V/J NSg/V P  D+  N🅪Sg+ . ISg+ V    V       D+  NSg/V/J+
> violently up        and down      , and the poor    little     thing  howled so        , that         Alice could
# R         NSg/V/J/P V/C NSg/V/J/P . V/C D   NSg/V/J NPr/I/J/Dq NSg/V+ V/J    NSg/I/J/C . NSg/I/C/Ddem NPr+  NSg/VX
> hardly hear the words  : —
# R      V    D+  NPl/V+ . .
>
#
> “ I    speak severely to my  boy    , I    beat    him  when    he       sneezes ; For he       can    thoroughly
# . ISg+ NSg/V R        P  D$+ NSg/V+ . ISg+ NSg/V/J ISg+ NSg/I/C NPr/ISg+ NPl/V   . C/P NPr/ISg+ NPr/VX R
> enjoy The pepper when    he       pleases ! ”
# V     D+  NSg/V+ NSg/I/C NPr/ISg+ V       . .
>
#
> CHORUS .
# NSg/V+ .
>
#
> “ Wow   ! wow   ! wow   ! ”
# . NSg/V . NSg/V . NSg/V . .
>
#
> “ Here    ! you    may    nurse it       a    bit    , if    you    like        ! ” the Duchess said to Alice , flinging
# . NSg/J/R . ISgPl+ NPr/VX NSg/V NPr/ISg+ D/P+ NSg/V+ . NSg/C ISgPl+ NSg/V/J/C/P . . D   NSg/V   V/J  P  NPr+  . V
> the baby    at    her     as    she  spoke  . “ I    must  go      and get   ready   to play  croquet with the
# D+  NSg/V/J NSg/P ISg/D$+ NSg/R ISg+ NSg/V+ . . ISg+ NSg/V NSg/V/J V/C NSg/V NSg/V/J P  NSg/V NSg/V   P    D+
> Queen   , ” and she  hurried out         of the room     . The cook  threw a   frying - pan     after    her
# NPr/V/J . . V/C ISg+ V/J     NSg/V/J/R/P P  D+  NSg/V/J+ . D   NPr/V V     D/P V      . NPr/V/J JC/R/C/P ISg/D$+
> as    she  went  out         , but     it       just missed her     .
# NSg/R ISg+ NSg/V NSg/V/J/R/P . NSg/C/P NPr/ISg+ V/J  V/J    ISg/D$+ .
>
#
> Alice caught the baby     with some      difficulty , as    it       was a   queer   - shaped little
# NPr+  V/J    D+  NSg/V/J+ P    I/J/R/Dq+ N🅪Sg+      . NSg/R NPr/ISg+ V   D/P NSg/V/J . V/J    NPr/I/J/Dq+
> creature , and held out         its     arms  and legs   in      all           directions , “ just like        a
# NSg      . V/C V    NSg/V/J/R/P ISg/D$+ NPl/V V/C NPl/V+ NPr/J/P NSg/I/J/C/Dq+ NSg+       . . V/J  NSg/V/J/C/P D/P
> star   - fish     , ” thought Alice . The poor    little     thing  was snorting like        a
# NSg/V+ . N🅪SgPl/V . . NSg/V   NPr+  . D   NSg/V/J NPr/I/J/Dq NSg/V+ V   V        NSg/V/J/C/P D/P
> steam     - engine when    she  caught it       , and kept doubling itself up        and straightening
# N🅪Sg/V/J+ . NSg/V  NSg/I/C ISg+ V/J    NPr/ISg+ . V/C V    V        ISg+   NSg/V/J/P V/C V
> itself out         again , so        that          altogether , for the first    minute  or    two , it       was as
# ISg+   NSg/V/J/R/P R     . NSg/I/J/C NSg/I/C/Ddem+ NSg        . C/P D+  NSg/V/J+ NSg/V/J NPr/C NSg . NPr/ISg+ V   NSg/R
> much       as    she  could  do     to hold    it      .
# NSg/I/J/Dq NSg/R ISg+ NSg/VX NSg/VX P  NSg/V/J NPr/ISg .
>
#
> As    soon as    she  had made out         the proper way   of nursing  it       , ( which was to twist it
# NSg/R J/R  NSg/R ISg+ V   V    NSg/V/J/R/P D   NSg/J  NSg/J P  NᴹSg/V/J NPr/ISg+ . . I/C+  V   P  NSg/V NPr/ISg+
> up        into a   sort  of knot   , and then    keep  tight hold    of its     right   ear      and left    foot   ,
# NSg/V/J/P P    D/P NSg/V P  NSg/V+ . V/C NSg/J/C NSg/V V/J   NSg/V/J P  ISg/D$+ NPr/V/J NSg/V/J+ V/C NPr/V/J NSg/V+ .
> so        as    to prevent its     undoing itself , ) she  carried it       out         into the open     air    . “ If
# NSg/I/J/C NSg/R P  V       ISg/D$+ NSg/V   ISg+   . . ISg+ V/J     NPr/ISg+ NSg/V/J/R/P P    D+  NSg/V/J+ NSg/V+ . . NSg/C
> I    don’t take  this    child  away with me       , ” thought Alice , “ they’re sure to kill  it
# ISg+ V     NSg/V I/Ddem+ NSg/V+ V/J  P    NPr/ISg+ . . NSg/V   NPr+  . . W?      J    P  NSg/V NPr/ISg+
> in      a   day  or    two : wouldn’t it       be     murder  to leave it       behind  ? ” She  said the last
# NPr/J/P D/P NPr🅪 NPr/C NSg . VX       NPr/ISg+ NSg/VX N🅪Sg/V+ P  NSg/V NPr/ISg+ NSg/J/P . . ISg+ V/J  D+  NSg/V/J+
> words out         loud  , and the little      thing  grunted in      reply  ( it       had left    off       sneezing
# NPl/V NSg/V/J/R/P NSg/J . V/C D+  NPr/I/J/Dq+ NSg/V+ V/J     NPr/J/P NSg/V+ . NPr/ISg+ V   NPr/V/J NSg/V/J/P V
> by      this    time      ) . “ Don’t grunt  , ” said Alice ; “ that’s not   at    all          a   proper way   of
# NSg/J/P I/Ddem+ N🅪Sg/V/J+ . . . V     NSg/V+ . . V/J  NPr+  . . NSg$   NSg/C NSg/P NSg/I/J/C/Dq D/P NSg/J  NSg/J P
> expressing yourself . ”
# V          ISg      . .
>
#
> The baby    grunted again , and Alice looked very anxiously into its     face   to see
# D+  NSg/V/J V/J     R     . V/C NPr+  V/J    J/R  R         P    ISg/D$+ NSg/V+ P  NSg/V
> what   was the matter    with it       . There could  be     no     doubt that          it       had a   very turn  - up
# NSg/I+ V   D   N🅪Sg/V/JC P    NPr/ISg+ . +     NSg/VX NSg/VX NPr/P+ NSg/V NSg/I/C/Ddem+ NPr/ISg+ V   D/P J/R  NSg/V . NSg/V/J/P
> nose  , much       more         like        a   snout than a   real  nose   ; also its     eyes   were  getting
# NSg/V . NSg/I/J/Dq NPr/I/V/J/Dq NSg/V/J/C/P D/P NSg/V C/P  D/P NSg/J NSg/V+ . W?   ISg/D$+ NPl/V+ NSg/V NSg/V
> extremely small   for a    baby     : altogether Alice did not   like        the look  of the thing
# R         NPr/V/J C/P D/P+ NSg/V/J+ . NSg        NPr+  V   NSg/C NSg/V/J/C/P D   NSg/V P  D+  NSg/V
> at    all           . “ But     perhaps it       was only  sobbing , ” she  thought , and looked into its     eyes
# NSg/P NSg/I/J/C/Dq+ . . NSg/C/P NSg     NPr/ISg+ V   J/R/C NSg/V/J . . ISg+ NSg/V   . V/C V/J    P    ISg/D$+ NPl/V+
> again , to see   if    there were  any    tears  .
# R     . P  NSg/V NSg/C +     NSg/V I/R/Dq NPl/V+ .
>
#
> No     , there were  no     tears  . “ If    you’re going   to turn  into a    pig    , my  dear    , ” said
# NPr/P+ . +     NSg/V NPr/P+ NPl/V+ . . NSg/C W?     NSg/V/J P  NSg/V P    D/P+ NSg/V+ . D$+ NSg/V/J . . V/J
> Alice , seriously , “ I’ll have   nothing more         to do     with you    . Mind   now       ! ” The poor
# NPr   . R         . . W?   NSg/VX NSg/I/J NPr/I/V/J/Dq P  NSg/VX P    ISgPl+ . NSg/V+ NPr/V/J/C . . D   NSg/V/J
> little     thing  sobbed again ( or    grunted , it       was impossible to say   which ) , and they
# NPr/I/J/Dq NSg/V+ V      R     . NPr/C V/J     . NPr/ISg+ V   NSg/J      P  NSg/V I/C+  . . V/C IPl+
> went  on  for some     while     in      silence .
# NSg/V J/P C/P I/J/R/Dq NSg/V/C/P NPr/J/P NSg/V+  .
>
#
> Alice was just beginning to think to herself , “ Now       , what   am      I    to do     with this
# NPr+  V   V/J  NSg/V/J+  P  NSg/V P  ISg+    . . NPr/V/J/C . NSg/I+ NPr/V/J ISg+ P  NSg/VX P    I/Ddem+
> creature when    I    get   it       home     ? ” when    it       grunted again , so        violently , that         she
# NSg+     NSg/I/C ISg+ NSg/V NPr/ISg+ NSg/V/J+ . . NSg/I/C NPr/ISg+ V/J     R     . NSg/I/J/C R         . NSg/I/C/Ddem ISg+
> looked down      into its     face   in      some      alarm  . This    time      there could  be     no    mistake
# V/J    NSg/V/J/P P    ISg/D$+ NSg/V+ NPr/J/P I/J/R/Dq+ NSg/V+ . I/Ddem+ N🅪Sg/V/J+ +     NSg/VX NSg/VX NPr/P NSg/V
> about it       : it       was neither more         nor   less    than a    pig    , and she  felt    that         it       would be
# J/P   NPr/ISg+ . NPr/ISg+ V   I/C     NPr/I/V/J/Dq NSg/C V/J/C/P C/P  D/P+ NSg/V+ . V/C ISg+ NSg/V/J NSg/I/C/Ddem NPr/ISg+ VX    NSg/VX
> quite absurd for her     to carry it       further .
# NSg   NSg/J  C/P ISg/D$+ P  NSg/V NPr/ISg+ V/J     .
>
#
> So        she  set     the little      creature down      , and felt    quite relieved to see   it       trot   away
# NSg/I/J/C ISg+ NPr/V/J D+  NPr/I/J/Dq+ NSg+     NSg/V/J/P . V/C NSg/V/J NSg   V/J      P  NSg/V NPr/ISg+ NSg/V+ V/J
> quietly into the wood     . “ If    it       had grown up        , ” she  said to herself , “ it       would have
# R       P    D+  NPr/V/J+ . . NSg/C NPr/ISg+ V   V/J   NSg/V/J/P . . ISg+ V/J  P  ISg+    . . NPr/ISg+ VX    NSg/VX
> made a   dreadfully ugly    child  : but     it       makes rather  a    handsome pig    , I    think  . ” And
# V    D/P R          NSg/V/J NSg/V+ . NSg/C/P NPr/ISg+ NPl/V NPr/V/J D/P+ V/J+     NSg/V+ . ISg+ NSg/V+ . . V/C
> she  began thinking over      other    children she  knew , who    might     do     very well    as    pigs   ,
# ISg+ V     V        NSg/V/J/P NSg/V/J+ NPl+     ISg+ V    . NPr/I+ NᴹSg/VX/J NSg/VX J/R  NSg/V/J NSg/R NPl/V+ .
> and was just saying to herself , “ if    one       only  knew the right    way   to change them     — ”
# V/C V   V/J  NSg/V  P  ISg+    . . NSg/C NSg/I/V/J J/R/C V    D+  NPr/V/J+ NSg/J P  N🅪Sg/V NSg/IPl+ . .
> when    she  was a   little     startled by      seeing    the Cheshire Cat      sitting on  a   bough of
# NSg/I/C ISg+ V   D/P NPr/I/J/Dq V/J      NSg/J/P NSg/V/J/C D+  NPr+     NSg/V/J+ NSg/V/J J/P D/P NSg   P
> a    tree   a   few      yards off       .
# D/P+ NSg/V+ D/P NSg/I/Dq NPl/V NSg/V/J/P .
>
#
> The Cat     only  grinned when    it       saw   Alice . It       looked good    - natured , she  thought :
# D+  NSg/V/J J/R/C V       NSg/I/C NPr/ISg+ NSg/V NPr+  . NPr/ISg+ V/J    NPr/V/J . ?       . ISg+ NSg/V   .
> still   it       had very long    claws and a   great many        teeth , so        she  felt    that         it       ought
# NSg/V/J NPr/ISg+ V   J/R  NPr/V/J NPl/V V/C D/P NSg/J NSg/I/J/Dq+ NPl+  . NSg/I/J/C ISg+ NSg/V/J NSg/I/C/Ddem NPr/ISg+ NSg/I/VX
> to be     treated with respect .
# P  NSg/VX V/J     P    NSg/V+  .
>
#
> “ Cheshire Puss , ” she  began , rather  timidly , as    she  did not   at    all           know   whether
# . NPr      NSg  . . ISg+ V     . NPr/V/J R       . NSg/R ISg+ V   NSg/C NSg/P NSg/I/J/C/Dq+ NSg/V+ I/C
> it       would like        the name   : however , it       only  grinned a    little      wider . “ Come    , it’s
# NPr/ISg+ VX    NSg/V/J/C/P D+  NSg/V+ . C       . NPr/ISg+ J/R/C V       D/P+ NPr/I/J/Dq+ JC+   . . NSg/V/P . W?
> pleased so        far     , ” thought Alice , and she  went   on  . “ Would you    tell  me      , please ,
# V/J     NSg/I/J/C NSg/V/J . . NSg/V   NPr+  . V/C ISg+ NSg/V+ J/P . . VX    ISgPl+ NPr/V NPr/ISg . V      .
> which way    I    ought    to go      from here    ? ”
# I/C+  NSg/J+ ISg+ NSg/I/VX P  NSg/V/J P    NSg/J/R . .
>
#
> “ That          depends a   good    deal    on  where you    want  to get   to , ” said the Cat      .
# . NSg/I/C/Ddem+ NPl/V   D/P NPr/V/J NSg/V/J J/P NSg/C ISgPl+ NSg/V P  NSg/V P  . . V/J  D   NSg/V/J+ .
>
#
> “ I    don’t much       care   where — ” said Alice .
# . ISg+ V     NSg/I/J/Dq NSg/V+ NSg/C . . V/J  NPr+  .
>
#
> “ Then    it       doesn’t matter     which way    you    go      , ” said the Cat      .
# . NSg/J/C NPr/ISg+ V       N🅪Sg/V/JC+ I/C+  NSg/J+ ISgPl+ NSg/V/J . . V/J  D   NSg/V/J+ .
>
#
> “ — so        long    as    I    get   somewhere , ” Alice added as    an   explanation .
# . . NSg/I/J/C NPr/V/J NSg/R ISg+ NSg/V NSg       . . NPr+  V/J   NSg/R D/P+ N🅪Sg+       .
>
#
> “ Oh    , you’re sure to do     that          , ” said the Cat      , “ if    you    only  walk  long     enough . ”
# . NPr/V . W?     J    P  NSg/VX NSg/I/C/Ddem+ . . V/J  D+  NSg/V/J+ . . NSg/C ISgPl+ J/R/C NSg/V NPr/V/J+ NSg/I+ . .
>
#
> Alice felt    that         this    could  not   be     denied , so        she  tried another question . “ What
# NPr+  NSg/V/J NSg/I/C/Ddem I/Ddem+ NSg/VX NSg/C NSg/VX V/J    . NSg/I/J/C ISg+ V/J   I/D+    NSg/V+   . . NSg/I+
> sort  of people live about here    ? ”
# NSg/V P  NSg/V+ V/J  J/P   NSg/J/R . .
>
#
> “ In      that          direction , ” the Cat      said , waving its     right   paw   round     , “ lives a   Hatter :
# . NPr/J/P NSg/I/C/Ddem+ NSg+      . . D+  NSg/V/J+ V/J  . V      ISg/D$+ NPr/V/J NSg/V NSg/V/J/P . . V+    D/P NSg/V  .
> and in      that          direction , ” waving the other    paw    , “ lives a    March  Hare     . Visit either
# V/C NPr/J/P NSg/I/C/Ddem+ NSg+      . . V      D+  NSg/V/J+ NSg/V+ . . V+    D/P+ NPr/V+ NSg/V/J+ . NSg/V I/C
> you    like        : they’re both    mad      . ”
# ISgPl+ NSg/V/J/C/P . +       I/C/Dq+ NSg/V/J+ . .
>
#
> “ But     I    don’t want  to go      among mad      people , ” Alice remarked .
# . NSg/C/P ISg+ V     NSg/V P  NSg/V/J P     NSg/V/J+ NSg/V+ . . NPr+  V/J+     .
>
#
> “ Oh    , you    can’t help  that          , ” said the Cat      : “ we’re all           mad      here     . I’m mad      . You’re
# . NPr/V . ISgPl+ VX    NSg/V NSg/I/C/Ddem+ . . V/J  D+  NSg/V/J+ . . W?    NSg/I/J/C/Dq+ NSg/V/J+ NSg/J/R+ . +   NSg/V/J+ . +
> mad      . ”
# NSg/V/J+ . .
>
#
> “ How   do     you    know  I’m mad     ? ” said Alice .
# . NSg/C NSg/VX ISgPl+ NSg/V W?  NSg/V/J . . V/J  NPr+  .
>
#
> “ You    must  be     , ” said the Cat     , “ or    you    wouldn’t have   come     here    . ”
# . ISgPl+ NSg/V NSg/VX . . V/J  D+  NSg/V/J . . NPr/C ISgPl+ VX       NSg/VX NSg/V/P+ NSg/J/R . .
>
#
> Alice didn’t think that          proved it       at    all          ; however , she  went  on  “ And how   do     you
# NPr+  V      NSg/V NSg/I/C/Ddem+ V/J    NPr/ISg+ NSg/P NSg/I/J/C/Dq . C       . ISg+ NSg/V J/P . V/C NSg/C NSg/VX ISgPl+
> know  that         you’re mad      ? ”
# NSg/V NSg/I/C/Ddem W?     NSg/V/J+ . .
>
#
> “ To begin with , ” said the Cat      , “ a   dog’s not   mad      . You    grant  that          ? ”
# . P  NSg/V P    . . V/J  D+  NSg/V/J+ . . D/P NSg$  NSg/C NSg/V/J+ . ISgPl+ NPr/V+ NSg/I/C/Ddem+ . .
>
#
> “ I    suppose so        , ” said Alice .
# . ISg+ V       NSg/I/J/C . . V/J  NPr+  .
>
#
> “ Well    , then    , ” the Cat      went  on  , “ you    see   , a    dog      growls when    it’s angry , and wags
# . NSg/V/J . NSg/J/C . . D+  NSg/V/J+ NSg/V J/P . . ISgPl+ NSg/V . D/P+ NSg/V/J+ NPl/V  NSg/I/C W?   V/J   . V/C NPl/V
> its     tail     when    it’s pleased . Now       I    growl when    I’m pleased , and wag   my  tail     when
# ISg/D$+ NSg/V/J+ NSg/I/C W?   V/J+    . NPr/V/J/C ISg+ NSg/V NSg/I/C W?  V/J     . V/C NSg/V D$+ NSg/V/J+ NSg/I/C
> I’m angry . Therefore I’m mad      . ”
# W?  V/J+  . R         +   NSg/V/J+ . .
>
#
> “ I    call  it       purring , not   growling , ” said Alice .
# . ISg+ NSg/V NPr/ISg+ V       . NSg/C V        . . V/J  NPr+  .
>
#
> “ Call  it       what   you    like        , ” said the Cat      . “ Do     you    play  croquet with the Queen
# . NSg/V NPr/ISg+ NSg/I+ ISgPl+ NSg/V/J/C/P . . V/J  D+  NSg/V/J+ . . NSg/VX ISgPl+ NSg/V NSg/V   P    D   NPr/V/J+
> to - day  ? ”
# P  . NPr🅪 . .
>
#
> “ I    should like        it       very much       , ” said Alice , “ but     I    haven’t been  invited  yet     . ”
# . ISg+ VX     NSg/V/J/C/P NPr/ISg+ J/R  NSg/I/J/Dq . . V/J  NPr   . . NSg/C/P ISg+ V       NSg/V NSg/V/J+ NSg/V/C . .
>
#
> “ You’ll see   me       there , ” said the Cat      , and  vanished .
# . W?     NSg/V NPr/ISg+ W?    . . V/J  D+  NSg/V/J+ . V/C+ V/J+     .
>
#
> Alice was not   much       surprised at    this    , she  was getting so        used to queer    things
# NPr+  V   NSg/C NSg/I/J/Dq V/J       NSg/P I/Ddem+ . ISg+ V   NSg/V   NSg/I/J/C V/J  P  NSg/V/J+ NPl/V+
> happening . While     she  was looking at    the place  where it       had been  , it       suddenly
# NSg/V/J+  . NSg/V/C/P ISg+ V   V       NSg/P D+  NSg/V+ NSg/C NPr/ISg+ V   NSg/V . NPr/ISg+ R
> appeared again .
# V/J+     R+    .
>
#
> “ By      - the - bye     , what   became of the baby     ? ” said the Cat      . “ I’d nearly forgotten to
# . NSg/J/P . D   . NSg/J/P . NSg/I+ V      P  D+  NSg/V/J+ . . V/J  D+  NSg/V/J+ . . W?  R      NSg/V/J   P+
> ask   . ”
# NSg/V . .
>
#
> “ It       turned into a    pig    , ” Alice quietly said , just as    if    it       had come    back    in      a
# . NPr/ISg+ V/J    P    D/P+ NSg/V+ . . NPr+  R       V/J  . V/J  NSg/R NSg/C NPr/ISg+ V   NSg/V/P NSg/V/J NPr/J/P D/P+
> natural way    .
# NSg/J+  NSg/J+ .
>
#
> “ I    thought it       would , ” said the Cat      , and vanished again .
# . ISg+ NSg/V   NPr/ISg+ VX    . . V/J  D+  NSg/V/J+ . V/C V/J+     R     .
>
#
> Alice waited a   little     , half        expecting to see   it       again , but     it       did not   appear ,
# NPr+  V/J    D/P NPr/I/J/Dq . N🅪Sg/V/J/P+ V         P  NSg/V NPr/ISg+ R     . NSg/C/P NPr/ISg+ V   NSg/C V      .
> and after    a   minute  or    two  she  walked on  in      the direction in      which the March  Hare
# V/C JC/R/C/P D/P NSg/V/J NPr/C NSg+ ISg+ V/J    J/P NPr/J/P D+  NSg+      NPr/J/P I/C+  D+  NPr/V+ NSg/V/J+
> was said to live . “ I’ve seen  hatters before , ” she  said to herself ; “ the March
# V   V/J  P+ V/J  . . W?   NSg/V NPl/V   C/P    . . ISg+ V/J  P  ISg+    . . D+  NPr/V+
> Hare     will   be     much       the most       interesting , and perhaps as    this    is May    it       won’t be
# NSg/V/J+ NPr/VX NSg/VX NSg/I/J/Dq D   NSg/I/J/Dq V/J         . V/C NSg     NSg/R I/Ddem+ VL NPr/VX NPr/ISg+ V     NSg/VX
> raving  mad     — at    least not   so        mad     as    it       was in      March . ” As    she  said this    , she  looked
# NSg/V/J NSg/V/J . NSg/P NSg/J NSg/C NSg/I/J/C NSg/V/J NSg/R NPr/ISg+ V   NPr/J/P NPr/V . . NSg/R ISg+ V/J  I/Ddem+ . ISg+ V/J
> up        , and there was the Cat      again , sitting on  a   branch of a    tree   .
# NSg/V/J/P . V/C +     V   D+  NSg/V/J+ R     . NSg/V/J J/P D/P NPr/V  P  D/P+ NSg/V+ .
>
#
> “ Did you    say   pig    , or    fig   ? ” said the Cat      .
# . V   ISgPl+ NSg/V NSg/V+ . NPr/C NSg/V . . V/J  D   NSg/V/J+ .
>
#
> “ I    said pig    , ” replied Alice ; “ and I    wish  you    wouldn’t keep  appearing and
# . ISg+ V/J  NSg/V+ . . V/J     NPr+  . . V/C ISg+ NSg/V ISgPl+ VX       NSg/V V         V/C
> vanishing so        suddenly : you    make  one        quite giddy    . ”
# V         NSg/I/J/C R        . ISgPl+ NSg/V NSg/I/V/J+ NSg+  NSg/V/J+ . .
>
#
> “ All          right   , ” said the Cat      ; and this    time      it       vanished quite slowly , beginning
# . NSg/I/J/C/Dq NPr/V/J . . V/J  D+  NSg/V/J+ . V/C I/Ddem+ N🅪Sg/V/J+ NPr/ISg+ V/J      NSg   R      . NSg/V/J
> with the end   of the tail     , and ending with the grin   , which remained some     time
# P    D   NSg/V P  D+  NSg/V/J+ . V/C NSg/V  P    D+  NSg/V+ . I/C+  V/J      I/J/R/Dq N🅪Sg/V/J
> after    the rest     of it       had gone  .
# JC/R/C/P D   NSg/V/JS P  NPr/ISg+ V+  V/J/P .
>
#
> “ Well    ! I’ve often seen  a   cat     without a    grin   , ” thought Alice ; “ but     a   grin  without
# . NSg/V/J . W?   R     NSg/V D/P NSg/V/J C/P     D/P+ NSg/V+ . . NSg/V   NPr+  . . NSg/C/P D/P NSg/V C/P
> a    cat      ! It’s the most       curious thing I    ever saw   in      my  life   ! ”
# D/P+ NSg/V/J+ . W?   D   NSg/I/J/Dq J       NSg/V ISg+ J    NSg/V NPr/J/P D$+ NSg/V+ . .
>
#
> She  had not   gone  much       farther before she  came    in      sight of the house of the March
# ISg+ V   NSg/C V/J/P NSg/I/J/Dq V/J     C/P    ISg+ NSg/V/P NPr/J/P NSg/V P  D   NPr/V P  D+  NPr/V+
> Hare     : she  thought it       must  be     the right   house  , because the chimneys were  shaped
# NSg/V/J+ . ISg+ NSg/V   NPr/ISg+ NSg/V NSg/VX D   NPr/V/J NPr/V+ . C/P     D+  NPl/V+   NSg/V V/J
> like        ears  and the roof   was thatched with fur        . It       was so        large a   house  , that         she
# NSg/V/J/C/P NPl/V V/C D+  NSg/V+ V   V/J      P    NSg/V/C/P+ . NPr/ISg+ V   NSg/I/J/C NSg/J D/P NPr/V+ . NSg/I/C/Ddem ISg+
> did not   like        to go      nearer till      she  had nibbled some     more         of the lefthand bit   of
# V   NSg/C NSg/V/J/C/P P  NSg/V/J NSg/JC NSg/V/C/P ISg+ V   V/J     I/J/R/Dq NPr/I/V/J/Dq P  D   ?        NSg/V P
> mushroom , and raised herself to about two  feet high    : even    then    she  walked up
# NᴹSg/V/J . V/C V/J    ISg+    P  J/P   NSg+ NPl+ NSg/V/J . NSg/V/J NSg/J/C ISg+ V/J    NSg/V/J/P
> towards it       rather  timidly , saying to herself “ Suppose it       should be     raving  mad
# P       NPr/ISg+ NPr/V/J R       . NSg/V  P  ISg+    . V       NPr/ISg+ VX     NSg/VX NSg/V/J NSg/V/J
<<<<<<< HEAD
> after    all          ! I    almost wish  I’d gone  to see   the Hatter instead ! ”
# JC/R/C/P NSg/I/J/C/Dq . ISg+ NSg    NSg/V W?  V/J/P P  NSg/V D   NSg/V  W?      . .
=======
> after all          ! I    almost wish  I’d gone  to see   the Hatter instead ! ”
# JC/P  NSg/I/J/C/Dq . ISg+ R      NSg/V W?  V/J/P P  NSg/V D   NSg/V  W?      . .
>>>>>>> 1cef35cb
>
#
> CHAPTER VII : A   Mad     Tea     - Party
# NSg/V+  NSg . D/P NSg/V/J N🅪Sg/V+ . NSg/V/J
>
#
> There was a   table  set     out         under   a   tree  in      front   of the house  , and the March  Hare
# +     V   D/P NSg/V+ NPr/V/J NSg/V/J/R/P NSg/J/P D/P NSg/V NPr/J/P NSg/V/J P  D+  NPr/V+ . V/C D+  NPr/V+ NSg/V/J
> and the Hatter were  having tea     at    it       : a    Dormouse was sitting between them     , fast
# V/C D   NSg/V  NSg/V V      N🅪Sg/V+ NSg/P NPr/ISg+ . D/P+ NSg+     V   NSg/V/J NSg/P   NSg/IPl+ . NSg/V/J+
> asleep , and the other    two  were   using it       as    a    cushion , resting their elbows on
# J      . V/C D+  NSg/V/J+ NSg+ NSg/V+ V     NPr/ISg+ NSg/R D/P+ NSg/V+  . V+      D$+   NPl/V+ J/P
> it       , and talking over      its     head     . “ Very uncomfortable for the Dormouse , ” thought
# NPr/ISg+ . V/C V       NSg/V/J/P ISg/D$+ NPr/V/J+ . . J/R  J             C/P D   NSg      . . NSg/V
> Alice ; “ only  , as    it’s asleep , I    suppose it       doesn’t mind   . ”
# NPr+  . . J/R/C . NSg/R W?   J      . ISg+ V       NPr/ISg+ V       NSg/V+ . .
>
#
> The table was a   large one       , but     the three were   all          crowded together at    one       corner
# D+  NSg/V V   D/P NSg/J NSg/I/V/J . NSg/C/P D+  NSg+  NSg/V+ NSg/I/J/C/Dq V/J     J        NSg/P NSg/I/V/J NSg/V
> of it       : “ No     room     ! No     room     ! ” they cried out         when    they saw   Alice coming   . “ There’s
# P  NPr/ISg+ . . NPr/P+ NSg/V/J+ . NPr/P+ NSg/V/J+ . . IPl+ V/J   NSg/V/J/R/P NSg/I/C IPl+ NSg/V NPr+  NSg/V/J+ . . W?
> plenty  of room     ! ” said Alice indignantly , and she  sat     down      in      a   large arm      - chair
# NSg/I/J P  NSg/V/J+ . . V/J  NPr+  R           . V/C ISg+ NSg/V/J NSg/V/J/P NPr/J/P D/P NSg/J NSg/V/J+ . NSg/V
> at    one       end   of the table  .
# NSg/P NSg/I/V/J NSg/V P  D+  NSg/V+ .
>
#
> “ Have   some      wine    , ” the March  Hare     said in      an   encouraging tone     .
# . NSg/VX I/J/R/Dq+ N🅪Sg/V+ . . D+  NPr/V+ NSg/V/J+ V/J  NPr/J/P D/P+ NSg/V/J+    NSg/I/V+ .
>
#
> Alice looked all          round     the table  , but     there was nothing on  it       but     tea     . “ I    don’t
# NPr+  V/J    NSg/I/J/C/Dq NSg/V/J/P D+  NSg/V+ . NSg/C/P +     V   NSg/I/J J/P NPr/ISg+ NSg/C/P N🅪Sg/V+ . . ISg+ V
> see   any     wine    , ” she  remarked .
# NSg/V I/R/Dq+ N🅪Sg/V+ . . ISg+ V/J+     .
>
#
> “ There isn’t any     , ” said the March  Hare     .
# . +     NSg/V I/R/Dq+ . . V/J  D+  NPr/V+ NSg/V/J+ .
>
#
> “ Then    it       wasn’t very civil of you    to offer    it       , ” said Alice angrily .
# . NSg/J/C NPr/ISg+ V      J/R  J     P  ISgPl+ P  NSg/V/JC NPr/ISg+ . . V/J  NPr+  R       .
>
#
> “ It       wasn’t very civil of you    to sit   down      without being   invited , ” said the March
# . NPr/ISg+ V      J/R  J     P  ISgPl+ P  NSg/V NSg/V/J/P C/P     NSg/V/C NSg/V/J . . V/J  D+  NPr/V+
> Hare     .
# NSg/V/J+ .
>
#
> “ I    didn’t know  it       was your table , ” said Alice ; “ it’s laid for a   great many       more
# . ISg+ V      NSg/V NPr/ISg+ V   D$   NSg/V . . V/J  NPr+  . . W?   V/J  C/P D/P NSg/J NSg/I/J/Dq NPr/I/V/J/Dq
> than three . ”
# C/P+ NSg+  . .
>
#
> “ Your hair    wants cutting , ” said the Hatter . He       had been  looking at    Alice for
# . D$+  N🅪Sg/V+ NPl/V NSg/V/J . . V/J  D+  NSg/V  . NPr/ISg+ V   NSg/V V       NSg/P NPr+  C/P
> some     time      with great  curiosity , and this    was his     first   speech .
# I/J/R/Dq N🅪Sg/V/J+ P    NSg/J+ NSg+      . V/C I/Ddem+ V   ISg/D$+ NSg/V/J N🅪Sg/V .
>
#
> “ You    should learn not   to make  personal remarks , ” Alice said with some      severity ;
# . ISgPl+ VX     NSg/V NSg/C P  NSg/V NSg/J+   NPl/V+  . . NPr+  V/J  P    I/J/R/Dq+ NSg      .
> “ it’s very rude . ”
# . W?   J/R+ J+   . .
>
#
> The Hatter opened his     eyes   very wide  on  hearing  this    ; but     all          he       said was , “ Why
# D   NSg/V  V/J    ISg/D$+ NPl/V+ J/R  NSg/J J/P NSg/V/J+ I/Ddem+ . NSg/C/P NSg/I/J/C/Dq NPr/ISg+ V/J  V   . . NSg/V
> is a   raven   like        a   writing - desk  ? ”
# VL D/P NSg/V/J NSg/V/J/C/P D/P NSg/V+  . NSg/V . .
>
#
> “ Come    , we   shall have   some      fun      now       ! ” thought Alice . “ I’m glad    they’ve begun
# . NSg/V/P . IPl+ VX    NSg/VX I/J/R/Dq+ NᴹSg/V/J NPr/V/J/C . . NSg/V   NPr+  . . W?  NSg/V/J W?      V
> asking riddles . — I    believe I    can    guess that          , ” she  added aloud .
# V+     NPl/V   . . ISg+ V       ISg+ NPr/VX NSg/V NSg/I/C/Ddem+ . . ISg+ V/J+  J+    .
>
#
> “ Do     you    mean    that         you    think you    can    find  out         the answer to it       ? ” said the March
# . NSg/VX ISgPl+ NSg/V/J NSg/I/C/Ddem ISgPl+ NSg/V ISgPl+ NPr/VX NSg/V NSg/V/J/R/P D+  NSg/V  P  NPr/ISg+ . . V/J  D+  NPr/V+
> Hare     .
# NSg/V/J+ .
>
#
> “ Exactly so        , ” said Alice .
# . R       NSg/I/J/C . . V/J  NPr+  .
>
#
> “ Then    you    should say   what  you    mean    , ” the March  Hare     went  on  .
# . NSg/J/C ISgPl+ VX     NSg/V NSg/I ISgPl+ NSg/V/J . . D+  NPr/V+ NSg/V/J+ NSg/V J/P .
>
#
> “ I    do     , ” Alice hastily replied ; “ at    least — at    least I    mean    what   I    say   — that’s the
# . ISg+ NSg/VX . . NPr+  R       V/J     . . NSg/P NSg/J . NSg/P NSg/J ISg+ NSg/V/J NSg/I+ ISg+ NSg/V . NSg$   D+
> same thing  , you    know   . ”
# I/J+ NSg/V+ . ISgPl+ NSg/V+ . .
>
#
> “ Not   the same thing  a    bit    ! ” said the Hatter . “ You    might     just as    well    say   that          ‘          I
# . NSg/C D   I/J  NSg/V+ D/P+ NSg/V+ . . V/J  D+  NSg/V  . . ISgPl+ NᴹSg/VX/J V/J  NSg/R NSg/V/J NSg/V NSg/I/C/Ddem+ Unlintable ISg+
> see   what   I    eat ’ is the same thing  as    ‘          I    eat what   I    see   ’ ! ”
# NSg/V NSg/I+ ISg+ V   . VL D   I/J  NSg/V+ NSg/R Unlintable ISg+ V   NSg/I+ ISg+ NSg/V . . .
>
#
> “ You    might     just as    well    say   , ” added the March  Hare     , “ that          ‘          I    like        what   I    get   ’ is
# . ISgPl+ NᴹSg/VX/J V/J  NSg/R NSg/V/J NSg/V . . V/J   D+  NPr/V+ NSg/V/J+ . . NSg/I/C/Ddem+ Unlintable ISg+ NSg/V/J/C/P NSg/I+ ISg+ NSg/V . VL
> the same thing  as    ‘          I    get   what   I    like        ’ ! ”
# D   I/J  NSg/V+ NSg/R Unlintable ISg+ NSg/V NSg/I+ ISg+ NSg/V/J/C/P . . .
>
#
> “ You    might     just as    well    say   , ” added the Dormouse , who    seemed to be     talking in
# . ISgPl+ NᴹSg/VX/J V/J  NSg/R NSg/V/J NSg/V . . V/J   D   NSg      . NPr/I+ V/J    P  NSg/VX V       NPr/J/P
> his     sleep   , “ that          ‘          I    breathe when    I    sleep  ’ is the same thing  as    ‘          I    sleep  when    I
# ISg/D$+ N🅪Sg/V+ . . NSg/I/C/Ddem+ Unlintable ISg+ V       NSg/I/C ISg+ N🅪Sg/V . VL D   I/J  NSg/V+ NSg/R Unlintable ISg+ N🅪Sg/V NSg/I/C ISg+
> breathe ’ ! ”
# V       . . .
>
#
> “ It       is the same thing with you    , ” said the Hatter , and here    the conversation
# . NPr/ISg+ VL D   I/J  NSg/V P    ISgPl+ . . V/J  D   NSg/V  . V/C NSg/J/R D+  NSg/V+
> dropped , and the party    sat     silent for a    minute   , while     Alice thought over      all          she
# V/J     . V/C D+  NSg/V/J+ NSg/V/J NSg/J  C/P D/P+ NSg/V/J+ . NSg/V/C/P NPr+  NSg/V   NSg/V/J/P NSg/I/J/C/Dq ISg+
> could  remember about ravens and writing - desks , which wasn’t much        .
# NSg/VX NSg/V    J/P   NPl/V  V/C NSg/V   . NPl/V . I/C+  V+     NSg/I/J/Dq+ .
>
#
> The Hatter was the first   to break the silence . “ What   day  of the month  is it       ? ” he
# D+  NSg/V  V   D   NSg/V/J P  NSg/V D+  NSg/V+  . . NSg/I+ NPr🅪 P  D+  NSg/J+ VL NPr/ISg+ . . NPr/ISg+
> said , turning to Alice : he       had taken his     watch out         of his     pocket   , and was
# V/J  . NSg/V   P  NPr+  . NPr/ISg+ V   V/J   ISg/D$+ NSg/V NSg/V/J/R/P P  ISg/D$+ NSg/V/J+ . V/C V
> looking at    it       uneasily , shaking it       every now       and then    , and holding it       to his
# V       NSg/P NPr/ISg+ R        . V       NPr/ISg+ Dq+   NPr/V/J/C V/C NSg/J/C . V/C NSg/V   NPr/ISg+ P  ISg/D$+
> ear      .
# NSg/V/J+ .
>
#
> Alice considered a   little     , and then    said “ The fourth   . ”
# NPr+  V/J        D/P NPr/I/J/Dq . V/C NSg/J/C V/J  . D+  NPr/V/J+ . .
>
#
> “ Two  days wrong   ! ” sighed the Hatter . “ I    told you    butter wouldn’t suit   the
# . NSg+ NPl+ NSg/V/J . . V/J    D+  NSg/V  . . ISg+ V    ISgPl+ NSg/V+ VX       NSg/V+ D+
> works  ! ” he       added looking angrily at    the March  Hare     .
# NPl/V+ . . NPr/ISg+ V/J   V       R       NSg/P D+  NPr/V+ NSg/V/J+ .
>
#
> “ It       was the best      butter , ” the March  Hare     meekly replied .
# . NPr/ISg+ V   D   NPr/VX/JS NSg/V  . . D+  NPr/V+ NSg/V/J+ R+     V/J+    .
>
#
> “ Yes   , but     some      crumbs must  have   got in      as    well    , ” the Hatter grumbled : “ you
# . NPl/V . NSg/C/P I/J/R/Dq+ NPl/V+ NSg/V NSg/VX V   NPr/J/P NSg/R NSg/V/J . . D   NSg/V  V/J      . . ISgPl+
> shouldn’t have   put   it       in      with the bread  - knife . ”
# V         NSg/VX NSg/V NPr/ISg+ NPr/J/P P    D   NSg/V+ . NSg/V . .
>
#
> The March  Hare    took the watch and looked at    it       gloomily : then    he       dipped it       into
# D+  NPr/V+ NSg/V/J V    D   NSg/V V/C V/J    NSg/P NPr/ISg+ R        . NSg/J/C NPr/ISg+ V/J    NPr/ISg+ P
> his     cup   of tea     , and looked at    it       again : but     he       could  think of nothing better    to
# ISg/D$+ NSg/V P  N🅪Sg/V+ . V/C V/J    NSg/P NPr/ISg+ R     . NSg/C/P NPr/ISg+ NSg/VX NSg/V P  NSg/I/J NSg/VX/JC P
> say   than his     first    remark , “ It       was the best      butter , you    know   . ”
# NSg/V C/P  ISg/D$+ NSg/V/J+ NSg/V+ . . NPr/ISg+ V   D   NPr/VX/JS NSg/V  . ISgPl+ NSg/V+ . .
>
#
> Alice had been  looking over      his     shoulder with some      curiosity . “ What   a   funny
# NPr+  V   NSg/V V       NSg/V/J/P ISg/D$+ NSg/V+   P    I/J/R/Dq+ NSg+      . . NSg/I+ D/P NSg/J
> watch  ! ” she  remarked . “ It       tells the day  of the month  , and doesn’t tell  what
# NSg/V+ . . ISg+ V/J+     . . NPr/ISg+ NPl/V D   NPr🅪 P  D+  NSg/J+ . V/C V       NPr/V NSg/I+
> o’clock it       is ! ”
# W?      NPr/ISg+ VL . .
>
#
> “ Why   should it       ? ” muttered the Hatter . “ Does  your watch tell  you    what   year it
# . NSg/V VX     NPr/ISg+ . . V/J      D+  NSg/V  . . NPl/V D$+  NSg/V NPr/V ISgPl+ NSg/I+ NSg+ NPr/ISg+
> is ? ”
# VL . .
>
#
> “ Of course not   , ” Alice replied very readily : “ but     that’s because it       stays the
# . P  NSg/V+ NSg/C . . NPr+  V/J     J/R  R       . . NSg/C/P NSg$   C/P     NPr/ISg+ NPl/V D+
> same year for such  a   long     time      together . ”
# I/J+ NSg  C/P NSg/I D/P NPr/V/J+ N🅪Sg/V/J+ J+       . .
>
#
> “ Which is just the case   with mine     , ” said the Hatter .
# . I/C+  VL V/J  D+  NPr/V+ P    NSg/I/V+ . . V/J  D   NSg/V  .
>
#
> Alice felt    dreadfully puzzled , The Hatter’s remark seemed to have   no    sort  of
# NPr+  NSg/V/J R          V/J     . D+  NSg$+    NSg/V+ V/J    P  NSg/VX NPr/P NSg/V P
> meaning   in      it       , and yet     it       was certainly English   . “ I    don’t quite understand you    , ”
# N🅪Sg/V/J+ NPr/J/P NPr/ISg+ . V/C NSg/V/C NPr/ISg+ V   R         NPr🅪/V/J+ . . ISg+ V     NSg   V          ISgPl+ . .
> she  said , as    politely as    she  could   .
# ISg+ V/J  . NSg/R R        NSg/R ISg+ NSg/VX+ .
>
#
> “ The Dormouse is asleep again , ” said the Hatter , and he       poured a   little     hot     tea
# . D   NSg      VL J      R     . . V/J  D   NSg/V  . V/C NPr/ISg+ V/J    D/P NPr/I/J/Dq NSg/V/J N🅪Sg/V
> upon its     nose   .
# P    ISg/D$+ NSg/V+ .
>
#
> The Dormouse shook   its     head     impatiently , and said , without opening its     eyes   , “ Of
# D   NSg      NSg/V/J ISg/D$+ NPr/V/J+ R           . V/C V/J  . C/P     NSg/V/J ISg/D$+ NPl/V+ . . P
> course , of course ; just what   I    was going   to remark myself . ”
# NSg/V+ . P  NSg/V+ . V/J  NSg/I+ ISg+ V   NSg/V/J P  NSg/V  ISg    . .
>
#
> “ Have   you    guessed the riddle yet     ? ” the Hatter said , turning to Alice again .
# . NSg/VX ISgPl+ V/J     D+  NPr/V+ NSg/V/C . . D   NSg/V  V/J  . NSg/V   P  NPr+  R+    .
>
#
> “ No     , I    give  it       up        , ” Alice replied : “ what’s the answer ? ”
# . NPr/P+ . ISg+ NSg/V NPr/ISg+ NSg/V/J/P . . NPr+  V/J     . . NSg$   D+  NSg/V+ . .
>
#
> “ I    haven’t the slightest idea , ” said the Hatter .
# . ISg+ V       D+  JS+       NSg+ . . V/J  D   NSg/V+ .
>
#
> “ Nor   I   , ” said the March  Hare     .
# . NSg/C ISg . . V/J  D+  NPr/V+ NSg/V/J+ .
>
#
> Alice sighed wearily . “ I    think you    might     do     something better    with the time      , ” she
# NPr+  V/J+   R       . . ISg+ NSg/V ISgPl+ NᴹSg/VX/J NSg/VX NSg/I/V/J NSg/VX/JC P    D+  N🅪Sg/V/J+ . . ISg+
> said , “ than waste    it       in      asking riddles that          have   no     answers . ”
# V/J  . . C/P  NSg/V/J+ NPr/ISg+ NPr/J/P V      NPl/V   NSg/I/C/Ddem+ NSg/VX NPr/P+ NPl/V+  . .
>
#
> “ If    you    knew Time      as    well    as    I    do     , ” said the Hatter , “ you    wouldn’t talk  about
# . NSg/C ISgPl+ V    N🅪Sg/V/J+ NSg/R NSg/V/J NSg/R ISg+ NSg/VX . . V/J  D   NSg/V  . . ISgPl+ VX       NSg/V J/P
> wasting it       . It’s him  . ”
# V       NPr/ISg+ . W?   ISg+ . .
>
#
> “ I    don’t know  what   you    mean    , ” said Alice .
# . ISg+ V     NSg/V NSg/I+ ISgPl+ NSg/V/J . . V/J  NPr+  .
>
#
> “ Of course you    don’t ! ” the Hatter said , tossing his     head     contemptuously . “ I    dare
# . P  NSg/V+ ISgPl+ V     . . D   NSg/V  V/J  . V       ISg/D$+ NPr/V/J+ R+             . . ISg+ NPr/VX
> say   you    never even    spoke to Time     ! ”
# NSg/V ISgPl+ R     NSg/V/J NSg/V P  N🅪Sg/V/J . .
>
#
> “ Perhaps not   , ” Alice cautiously replied : “ but     I    know  I    have   to beat    time      when    I
# . NSg     NSg/C . . NPr+  R          V/J     . . NSg/C/P ISg+ NSg/V ISg+ NSg/VX P  NSg/V/J N🅪Sg/V/J+ NSg/I/C ISg+
> learn music    . ”
# NSg/V N🅪Sg/V/J . .
>
#
> “ Ah      ! that          accounts for it       , ” said the Hatter . “ He       won’t stand beating . Now       , if
# . NSg/I/V . NSg/I/C/Ddem+ NPl/V    C/P NPr/ISg+ . . V/J  D+  NSg/V  . . NPr/ISg+ V     NSg/V NSg/V   . NPr/V/J/C . NSg/C
> you    only  kept on  good    terms with him  , he’d do     almost anything you    liked with the
# ISgPl+ J/R/C V    J/P NPr/V/J NPl/V P    ISg+ . W?   NSg/VX R      NSg/I/V+ ISgPl+ V/J   P    D+
> clock  . For instance , suppose it       were  nine o’clock in      the morning , just time      to
# NSg/V+ . C/P NSg/V+   . V       NPr/ISg+ NSg/V NSg  W?      NPr/J/P D+  N🅪Sg/V+ . V/J  N🅪Sg/V/J+ P
> begin lessons : you’d only  have   to whisper a   hint  to Time     , and round     goes  the
# NSg/V NPl/V+  . W?    J/R/C NSg/VX P  NSg/V   D/P NSg/V P  N🅪Sg/V/J . V/C NSg/V/J/P NPl/V D+
> clock  in      a   twinkling ! Half        - past      one       , time     for dinner ! ”
# NSg/V+ NPr/J/P D/P NSg/V/J   . N🅪Sg/V/J/P+ . NSg/V/J/P NSg/I/V/J . N🅪Sg/V/J C/P NSg/V  . .
>
#
> ( “ I    only  wish  it       was , ” the March  Hare     said to itself in      a   whisper . )
# . . ISg+ J/R/C NSg/V NPr/ISg+ V   . . D+  NPr/V+ NSg/V/J+ V/J  P  ISg+   NPr/J/P D/P NSg/V+  . .
>
#
> “ That          would be     grand , certainly , ” said Alice thoughtfully : “ but     then    — I    shouldn’t
# . NSg/I/C/Ddem+ VX    NSg/VX NSg/J . R         . . V/J  NPr+  R            . . NSg/C/P NSg/J/C . ISg+ V
> be     hungry for it       , you    know   . ”
# NSg/VX J      C/P NPr/ISg+ . ISgPl+ NSg/V+ . .
>
#
> “ Not   at    first   , perhaps , ” said the Hatter : “ but     you    could  keep  it       to half       - past
# . NSg/C NSg/P NSg/V/J . NSg     . . V/J  D   NSg/V  . . NSg/C/P ISgPl+ NSg/VX NSg/V NPr/ISg+ P  N🅪Sg/V/J/P . NSg/V/J/P
> one       as    long    as    you    liked . ”
# NSg/I/V/J NSg/R NPr/V/J NSg/R ISgPl+ V/J+  . .
>
#
> “ Is that         the way    you    manage ? ” Alice asked .
# . VL NSg/I/C/Ddem D+  NSg/J+ ISgPl+ NSg/V  . . NPr+  V/J+  .
>
#
> The Hatter shook   his     head     mournfully . “ Not   I    ! ” he       replied . “ We   quarrelled last
# D   NSg/V  NSg/V/J ISg/D$+ NPr/V/J+ R+         . . NSg/C ISg+ . . NPr/ISg+ V/J+    . . IPl+ V/Comm     NSg/V/J
> March  — just before he       went  mad     , you    know  — ” ( pointing with his     tea     spoon at    the
# NPr/V+ . V/J  C/P    NPr/ISg+ NSg/V NSg/V/J . ISgPl+ NSg/V . . . V        P    ISg/D$+ N🅪Sg/V+ NSg/V NSg/P D+
> March  Hare     , ) “ — it       was at    the great  concert given     by      the Queen   of Hearts , and I
# NPr/V+ NSg/V/J+ . . . . NPr/ISg+ V   NSg/P D+  NSg/J+ NSg/V+  NSg/V/J/P NSg/J/P D   NPr/V/J P  NPl/V+ . V/C ISg+
> had to sing
# V   P  NSg/V/J
>
#
> ‘          Twinkle , twinkle , little     bat    ! How   I    wonder what   you’re at    ! ’
# Unlintable NSg/V   . NSg/V   . NPr/I/J/Dq NSg/V+ . NSg/C ISg+ NSg/V  NSg/I+ W?     NSg/P . .
>
#
> You    know  the song  , perhaps ? ”
# ISgPl+ NSg/V D   N🅪Sg+ . NSg     . .
>
#
> “ I’ve heard something like        it       , ” said Alice .
# . W?   V/J   NSg/I/V/J NSg/V/J/C/P NPr/ISg+ . . V/J  NPr+  .
>
#
> “ It       goes  on  , you    know  , ” the Hatter continued , “ in      this    way    : —
# . NPr/ISg+ NPl/V J/P . ISgPl+ NSg/V . . D   NSg/V  V/J       . . NPr/J/P I/Ddem+ NSg/J+ . .
>
#
> ‘          Up        above   the world  you    fly     , Like        a   tea     - tray  in      the sky    . Twinkle , twinkle — ’ ”
# Unlintable NSg/V/J/P NSg/J/P D+  NSg/V+ ISgPl+ NSg/V/J . NSg/V/J/C/P D/P N🅪Sg/V+ . NSg/V NPr/J/P D+  NSg/V+ . NSg/V   . NSg/V   . . .
>
#
> Here    the Dormouse shook   itself , and began singing in      its     sleep   “ Twinkle ,
# NSg/J/R D   NSg      NSg/V/J ISg+   . V/C V     NSg/V/J NPr/J/P ISg/D$+ N🅪Sg/V+ . NSg/V   .
> twinkle , twinkle , twinkle — ” and went  on  so        long    that         they had to pinch it       to
# NSg/V   . NSg/V   . NSg/V   . . V/C NSg/V J/P NSg/I/J/C NPr/V/J NSg/I/C/Ddem IPl+ V   P  NSg/V NPr/ISg+ P
> make  it       stop   .
# NSg/V NPr/ISg+ NSg/V+ .
>
#
> “ Well    , I’d hardly finished the first    verse , ” said the Hatter , “ when    the Queen
# . NSg/V/J . W?  R      V/J      D+  NSg/V/J+ NSg/V . . V/J  D   NSg/V  . . NSg/I/C D+  NPr/V/J+
> jumped up        and bawled out         , ‘          He’s murdering the time      ! Off       with his     head     ! ’ ”
# V/J    NSg/V/J/P V/C V/J    NSg/V/J/R/P . Unlintable NSg$ V+        D   N🅪Sg/V/J+ . NSg/V/J/P P    ISg/D$+ NPr/V/J+ . . .
>
#
> “ How   dreadfully savage   ! ” exclaimed Alice .
# . NSg/C R          NPr/V/J+ . . V/J       NPr+  .
>
#
> “ And ever since that          , ” the Hatter went  on  in      a    mournful tone     , “ he       won’t do     a
# . V/C J    C/P   NSg/I/C/Ddem+ . . D   NSg/V  NSg/V J/P NPr/J/P D/P+ J+       NSg/I/V+ . . NPr/ISg+ V     NSg/VX D/P
> thing I    ask   ! It’s always six  o’clock now       . ”
# NSg/V ISg+ NSg/V . W?   R      NSg+ +       NPr/V/J/C . .
>
#
> A   bright  idea came    into Alice’s head     . “ Is that         the reason  so        many        tea     - things are
# D/P NPr/V/J NSg  NSg/V/P P    NSg$    NPr/V/J+ . . VL NSg/I/C/Ddem D+  N🅪Sg/V+ NSg/I/J/C NSg/I/J/Dq+ N🅪Sg/V+ . NPl/V  V
> put   out         here    ? ” she  asked .
# NSg/V NSg/V/J/R/P NSg/J/R . . ISg+ V/J+  .
>
#
> “ Yes   , that’s it       , ” said the Hatter with a   sigh  : “ it’s always tea     - time     , and we’ve
# . NPl/V . NSg$   NPr/ISg+ . . V/J  D   NSg/V  P    D/P NSg/V . . W?   R      N🅪Sg/V+ . N🅪Sg/V/J . V/C W?
> no    time      to wash  the things between whiles . ”
# NPr/P N🅪Sg/V/J+ P  NPr/V D+  NPl/V+ NSg/P+  NPl/V  . .
>
#
> “ Then    you    keep  moving  round     , I    suppose ? ” said Alice .
# . NSg/J/C ISgPl+ NSg/V NSg/V/J NSg/V/J/P . ISg+ V       . . V/J  NPr+  .
>
#
> “ Exactly so        , ” said the Hatter : “ as    the things get   used up        . ”
# . R       NSg/I/J/C . . V/J  D   NSg/V  . . NSg/R D+  NPl/V+ NSg/V V/J+ NSg/V/J/P . .
>
#
> “ But     what   happens when    you    come    to the beginning again ? ” Alice ventured to ask    .
# . NSg/C/P NSg/I+ V       NSg/I/C ISgPl+ NSg/V/P P  D+  NSg/V/J+  R     . . NPr+  V/J      P+ NSg/V+ .
>
#
> “ Suppose we   change the subject  , ” the March  Hare     interrupted , yawning . “ I’m
# . V       IPl+ N🅪Sg/V D+  NSg/V/J+ . . D+  NPr/V+ NSg/V/J+ V/J         . V       . . W?
> getting tired of this    . I    vote  the young    lady   tells us       a    story  . ”
# NSg/V   V/J   P  I/Ddem+ . ISg+ NSg/V D+  NPr/V/J+ NPr/V+ NPl/V NPr/IPl+ D/P+ NSg/V+ . .
>
#
> “ I’m afraid I    don’t know  one       , ” said Alice , rather  alarmed at    the proposal .
# . W?  J      ISg+ V     NSg/V NSg/I/V/J . . V/J  NPr+  . NPr/V/J V/J     NSg/P D+  NSg+     .
>
#
> “ Then    the Dormouse shall ! ” they both    cried . “ Wake  up        , Dormouse ! ” And they
# . NSg/J/C D   NSg      VX    . . IPl+ I/C/Dq+ V/J   . . NPr/V NSg/V/J/P . NSg      . . V/C IPl+
> pinched it       on  both    sides at    once   .
# V/J     NPr/ISg+ J/P I/C/Dq+ NPl/V NSg/P NSg/C+ .
>
#
> The Dormouse slowly opened his     eyes   . “ I    wasn’t asleep , ” he       said in      a   hoarse  ,
# D   NSg      R      V/J    ISg/D$+ NPl/V+ . . ISg+ V      J      . . NPr/ISg+ V/J  NPr/J/P D/P NSg/V/J .
> feeble voice  : “ I    heard every word   you    fellows were   saying . ”
# V/J    NSg/V+ . . ISg+ V/J   Dq+   NSg/V+ ISgPl+ NPl/V+  NSg/V+ NSg/V  . .
>
#
> “ Tell  us       a    story  ! ” said the March  Hare     .
# . NPr/V NPr/IPl+ D/P+ NSg/V+ . . V/J  D+  NPr/V+ NSg/V/J+ .
>
#
> “ Yes   , please do     ! ” pleaded Alice .
# . NPl/V . V      NSg/VX . . V/J     NPr+  .
>
#
> “ And be     quick   about it       , ” added the Hatter , “ or    you’ll be     asleep again before
# . V/C NSg/VX NSg/V/J J/P   NPr/ISg+ . . V/J   D   NSg/V  . . NPr/C W?     NSg/VX J      R     C/P
> it’s done    . ”
# +    NSg/V/J . .
>
#
> “ Once  upon a    time      there were  three little      sisters , ” the Dormouse began in      a
# . NSg/C P    D/P+ N🅪Sg/V/J+ +     NSg/V NSg   NPr/I/J/Dq+ NPl/V+  . . D   NSg      V     NPr/J/P D/P
> great hurry  ; “ and their names  were  Elsie , Lacie , and Tillie ; and they lived at
# NSg/J NSg/V+ . . V/C D$+   NPl/V+ NSg/V NPr   . ?     . V/C ?      . V/C IPl+ V/J   NSg/P
> the bottom  of a    well     — ”
# D   NSg/V/J P  D/P+ NSg/V/J+ . .
>
#
> “ What   did they live on  ? ” said Alice , who    always took a   great interest in
# . NSg/I+ V   IPl+ V/J  J/P . . V/J  NPr+  . NPr/I+ R      V    D/P NSg/J NSg/V    NPr/J/P
> questions of eating and  drinking .
# NPl/V     P  V+     V/C+ V+       .
>
#
> “ They lived on  treacle , ” said the Dormouse , after    thinking a   minute  or     two  .
# . IPl+ V/J   J/P NSg/V   . . V/J  D   NSg      . JC/R/C/P V        D/P NSg/V/J NPr/C+ NSg+ .
>
#
> “ They couldn’t have   done    that         , you    know  , ” Alice gently remarked ; “ they’d have
# . IPl+ V        NSg/VX NSg/V/J NSg/I/C/Ddem . ISgPl+ NSg/V . . NPr+  R      V/J      . . W?     NSg/VX+
> been   ill      . ”
# NSg/V+ NSg/V/J+ . .
>
#
> “ So        they were  , ” said the Dormouse ; “ very ill      . ”
# . NSg/I/J/C IPl+ NSg/V . . V/J  D   NSg      . . J/R+ NSg/V/J+ . .
>
#
> Alice tried to fancy   to herself what   such  an  extraordinary way   of living  would
# NPr+  V/J   P  NSg/V/J P  ISg+    NSg/I+ NSg/I D/P NSg/J         NSg/J P  NSg/V/J VX
> be     like        , but     it       puzzled her     too much       , so        she  went  on  : “ But     why   did they live at
# NSg/VX NSg/V/J/C/P . NSg/C/P NPr/ISg+ V/J     ISg/D$+ W?  NSg/I/J/Dq . NSg/I/J/C ISg+ NSg/V J/P . . NSg/C/P NSg/V V   IPl+ V/J  NSg/P
> the bottom  of a    well     ? ”
# D   NSg/V/J P  D/P+ NSg/V/J+ . .
>
#
> “ Take  some      more          tea     , ” the March  Hare     said to Alice , very earnestly .
# . NSg/V I/J/R/Dq+ NPr/I/V/J/Dq+ N🅪Sg/V+ . . D+  NPr/V+ NSg/V/J+ V/J  P  NPr+  . J/R+ R+        .
>
#
> “ I’ve had nothing yet     , ” Alice replied in      an  offended tone     , “ so        I    can’t take
# . W?   V   NSg/I/J NSg/V/C . . NPr+  V/J     NPr/J/P D/P V/J      NSg/I/V+ . . NSg/I/J/C ISg+ VX    NSg/V+
> more         . ”
# NPr/I/V/J/Dq . .
>
#
> “ You    mean    you    can’t take  less    , ” said the Hatter : “ it’s very easy    to take  more
# . ISgPl+ NSg/V/J ISgPl+ VX    NSg/V V/J/C/P . . V/J  D   NSg/V  . . W?   J/R  NSg/V/J P  NSg/V NPr/I/V/J/Dq
> than nothing . ”
# C/P  NSg/I/J . .
>
#
> “ Nobody asked your opinion , ” said Alice .
# . NSg/I+ V/J   D$+  NSg+    . . V/J  NPr+  .
>
#
> “ Who’s making personal remarks now       ? ” the Hatter asked triumphantly .
# . NSg$  NSg/V  NSg/J    NPl/V+  NPr/V/J/C . . D   NSg/V  V/J+  R            .
>
#
> Alice did not   quite know  what   to say   to this    : so        she  helped herself to some     tea
# NPr+  V   NSg/C NSg   NSg/V NSg/I+ P  NSg/V P  I/Ddem+ . NSg/I/J/C ISg+ V/J    ISg+    P  I/J/R/Dq N🅪Sg/V
> and bread  - and - butter , and then    turned to the Dormouse , and repeated her
# V/C NSg/V+ . V/C . NSg/V  . V/C NSg/J/C V/J    P  D   NSg      . V/C V/J      ISg/D$+
> question . “ Why   did they live at    the bottom  of a    well     ? ”
# NSg/V+   . . NSg/V V   IPl+ V/J  NSg/P D   NSg/V/J P  D/P+ NSg/V/J+ . .
>
#
> The Dormouse again took a   minute  or    two to think about it       , and then    said , “ It
# D   NSg      R     V    D/P NSg/V/J NPr/C NSg P  NSg/V J/P   NPr/ISg+ . V/C NSg/J/C V/J  . . NPr/ISg+
> was a   treacle - well    . ”
# V   D/P NSg/V   . NSg/V/J . .
>
#
> “ There’s no     such  thing  ! ” Alice was beginning very angrily , but     the Hatter and
# . W?      NPr/P+ NSg/I NSg/V+ . . NPr+  V   NSg/V/J+  J/R  R       . NSg/C/P D   NSg/V  V/C
> the March  Hare     went  “ Sh ! sh ! ” and the Dormouse sulkily remarked , “ If    you    can’t
# D+  NPr/V+ NSg/V/J+ NSg/V . W? . W? . . V/C D   NSg      R       V/J      . . NSg/C ISgPl+ VX
> be     civil , you’d better    finish the story for yourself . ”
# NSg/VX J     . W?    NSg/VX/JC NSg/V  D   NSg/V C/P ISg      . .
>
#
> “ No     , please go      on  ! ” Alice said very humbly ; “ I    won’t interrupt again . I    dare   say
# . NPr/P+ . V      NSg/V/J J/P . . NPr+  V/J  J/R  R      . . ISg+ V     NSg/V+    R     . ISg+ NPr/VX NSg/V
> there may     be      one        . ”
# +     NPr/VX+ NSg/VX+ NSg/I/V/J+ . .
>
#
> “ One       , indeed ! ” said the Dormouse indignantly . However , he       consented to go       on  .
# . NSg/I/V/J . W?     . . V/J  D+  NSg      R           . C       . NPr/ISg+ V/J       P  NSg/V/J+ J/P .
> “ And so        these   three little     sisters — they were  learning to draw  , you    know  — ”
# . V/C NSg/I/J/C I/Ddem+ NSg   NPr/I/J/Dq NPl/V+  . IPl+ NSg/V V+       P  NSg/V . ISgPl+ NSg/V . .
>
#
> “ What   did they draw  ? ” said Alice , quite forgetting her     promise .
# . NSg/I+ V   IPl+ NSg/V . . V/J  NPr+  . NSg   NSg/V      ISg/D$+ NSg/V+  .
>
#
> “ Treacle , ” said the Dormouse , without considering at    all          this    time      .
# . NSg/V   . . V/J  D   NSg      . C/P     V           NSg/P NSg/I/J/C/Dq I/Ddem+ N🅪Sg/V/J+ .
>
#
> “ I    want  a    clean    cup    , ” interrupted the Hatter : “ let’s all          move  one        place  on  . ”
# . ISg+ NSg/V D/P+ NSg/V/J+ NSg/V+ . . V/J         D   NSg/V  . . NSg$  NSg/I/J/C/Dq NSg/V NSg/I/V/J+ NSg/V+ J/P . .
>
#
> He       moved on  as    he       spoke , and the Dormouse followed him  : the March  Hare     moved
# NPr/ISg+ V/J   J/P NSg/R NPr/ISg+ NSg/V . V/C D   NSg      V/J      ISg+ . D+  NPr/V+ NSg/V/J+ V/J
> into the Dormouse’s place  , and Alice rather  unwillingly took the place of the
# P    D+  NSg$+      NSg/V+ . V/C NPr+  NPr/V/J R           V    D   NSg/V P  D+
> March  Hare     . The Hatter was the only  one       who    got any    advantage from the change  :
# NPr/V+ NSg/V/J+ . D   NSg/V  V   D   J/R/C NSg/I/V/J NPr/I+ V   I/R/Dq NSg/V     P    D+  N🅪Sg/V+ .
> and Alice was a   good    deal    worse    off       than before , as    the March  Hare     had just
# V/C NPr+  V   D/P NPr/V/J NSg/V/J NSg/V/JC NSg/V/J/P C/P  C/P    . NSg/R D+  NPr/V+ NSg/V/J+ V   V/J
> upset   the milk    - jug   into his     plate  .
# NSg/V/J D   N🅪Sg/V+ . NSg/V P    ISg/D$+ NSg/V+ .
>
#
> Alice did not   wish  to offend the Dormouse again , so        she  began very cautiously :
# NPr+  V   NSg/C NSg/V P  V      D   NSg      R     . NSg/I/J/C ISg+ V     J/R  R          .
> “ But     I    don’t understand . Where did they draw  the treacle from ? ”
# . NSg/C/P ISg+ V     V          . NSg/C V   IPl+ NSg/V D   NSg/V   P    . .
>
#
> “ You    can    draw  water  out         of a   water   - well    , ” said the Hatter ; “ so        I    should think
# . ISgPl+ NPr/VX NSg/V N🅪Sg/V NSg/V/J/R/P P  D/P N🅪Sg/V+ . NSg/V/J . . V/J  D   NSg/V  . . NSg/I/J/C ISg+ VX     NSg/V
> you    could  draw  treacle out         of a   treacle - well    — eh  , stupid ? ”
# ISgPl+ NSg/VX NSg/V NSg/V   NSg/V/J/R/P P  D/P NSg/V   . NSg/V/J . V/J . NSg/J+ . .
>
#
> “ But     they were  in      the well    , ” Alice said to the Dormouse , not   choosing to notice
# . NSg/C/P IPl+ NSg/V NPr/J/P D   NSg/V/J . . NPr+  V/J  P  D   NSg      . NSg/C V        P  NSg/V
> this    last     remark .
# I/Ddem+ NSg/V/J+ NSg/V+ .
>
#
> “ Of course they were  , ” said the Dormouse ; “ — well     in      . ”
# . P  NSg/V+ IPl+ NSg/V . . V/J  D   NSg      . . . NSg/V/J+ NPr/J/P . .
>
#
> This    answer so        confused poor     Alice , that         she  let   the Dormouse go      on  for some
# I/Ddem+ NSg/V  NSg/I/J/C V/J      NSg/V/J+ NPr+  . NSg/I/C/Ddem ISg+ NSg/V D   NSg      NSg/V/J J/P C/P I/J/R/Dq+
> time      without interrupting it       .
# N🅪Sg/V/J+ C/P     V            NPr/ISg+ .
>
#
> “ They were  learning to draw  , ” the Dormouse went  on  , yawning and rubbing its
# . IPl+ NSg/V V+       P  NSg/V . . D   NSg      NSg/V J/P . V       V/C NSg/V   ISg/D$+
> eyes   , for it       was getting very sleepy ; “ and they drew  all          manner of
# NPl/V+ . C/P NPr/ISg+ V   NSg/V   J/R  NSg/J  . . V/C IPl+ NPr/V NSg/I/J/C/Dq NSg    P
> things — everything that          begins with an  M        — ”
# NPl/V+ . NSg/I/V+   NSg/I/C/Ddem+ NPl/V  P    D/P NPr/V/J+ . .
>
#
> “ Why   with an  M       ? ” said Alice .
# . NSg/V P    D/P NPr/V/J . . V/J  NPr+  .
>
#
> “ Why   not   ? ” said the March  Hare     .
# . NSg/V NSg/C . . V/J  D+  NPr/V+ NSg/V/J+ .
>
#
> Alice was silent .
# NPr+  V+  NSg/J  .
>
#
> The Dormouse had closed its     eyes   by      this    time      , and was going   off       into a   doze  ;
# D+  NSg      V   V/J    ISg/D$+ NPl/V+ NSg/J/P I/Ddem+ N🅪Sg/V/J+ . V/C V   NSg/V/J NSg/V/J/P P    D/P NSg/V .
> but     , on  being   pinched by      the Hatter , it       woke    up        again with a    little      shriek , and
# NSg/C/P . J/P NSg/V/C V/J     NSg/J/P D   NSg/V  . NPr/ISg+ NSg/V/J NSg/V/J/P R     P    D/P+ NPr/I/J/Dq+ NSg/V  . V/C
> went  on  : “ — that          begins with an  M       , such  as    mouse - traps , and the moon   , and memory ,
# NSg/V J/P . . . NSg/I/C/Ddem+ NPl/V  P    D/P NPr/V/J . NSg/I NSg/R NSg/V . NPl/V . V/C D+  NPr/V+ . V/C N🅪Sg+  .
> and muchness — you    know  you    say   things are “ much       of a   muchness ” — did you    ever see
# V/C W?       . ISgPl+ NSg/V ISgPl+ NSg/V NPl/V+ V   . NSg/I/J/Dq P  D/P W?       . . V   ISgPl+ J    NSg/V
> such  a   thing as    a   drawing of a   muchness ? ”
# NSg/I D/P NSg/V NSg/R D/P NSg/V   P  D/P W?       . .
>
#
> “ Really , now       you    ask   me       , ” said Alice , very much       confused , “ I    don’t think — ”
# . R      . NPr/V/J/C ISgPl+ NSg/V NPr/ISg+ . . V/J  NPr+  . J/R  NSg/I/J/Dq V/J      . . ISg+ V     NSg/V . .
>
#
> “ Then    you    shouldn’t talk  , ” said the Hatter .
# . NSg/J/C ISgPl+ V         NSg/V . . V/J  D   NSg/V+ .
>
#
> This   piece of rudeness was more         than Alice could  bear     : she  got up        in      great
# I/Ddem NSg/V P  NSg+     V   NPr/I/V/J/Dq C/P  NPr+  NSg/VX NSg/V/J+ . ISg+ V   NSg/V/J/P NPr/J/P NSg/J+
> disgust , and walked off       ; the Dormouse fell    asleep instantly , and neither of the
# NSg/V+  . V/C V/J    NSg/V/J/P . D   NSg      NSg/V/J J+     R         . V/C I/C     P  D+
> others took the least notice of her     going   , though she  looked back    once  or    twice ,
# NPl/V+ V    D   NSg/J NSg/V  P  ISg/D$+ NSg/V/J . V/C    ISg+ V/J    NSg/V/J NSg/C NPr/C W?    .
> half        hoping that         they would call  after    her     : the last     time      she  saw   them     , they
# N🅪Sg/V/J/P+ V      NSg/I/C/Ddem IPl+ VX    NSg/V JC/R/C/P ISg/D$+ . D+  NSg/V/J+ N🅪Sg/V/J+ ISg+ NSg/V NSg/IPl+ . IPl+
> were  trying  to put   the Dormouse into the teapot .
# NSg/V NSg/V/J P  NSg/V D   NSg      P    D   NSg+   .
>
#
> “ At    any     rate   I’ll never go      there again ! ” said Alice as    she  picked her     way
# . NSg/P I/R/Dq+ NSg/V+ W?   R     NSg/V/J +     R     . . V/J  NPr+  NSg/R ISg+ V/J    ISg/D$+ NSg/J+
> through the wood     . “ It’s the stupidest tea     - party   I    ever was at    in      all           my  life   ! ”
# NSg/J/P D+  NPr/V/J+ . . W?   D   JS+       N🅪Sg/V+ . NSg/V/J ISg+ J    V   NSg/P NPr/J/P NSg/I/J/C/Dq+ D$+ NSg/V+ . .
>
#
> Just as    she  said this    , she  noticed that         one       of the trees  had a   door   leading
# V/J  NSg/R ISg+ V/J  I/Ddem+ . ISg+ V/J     NSg/I/C/Ddem NSg/I/V/J P  D+  NPl/V+ V   D/P NSg/V+ NSg/V/J
> right    into it       . “ That’s very curious ! ” she  thought . “ But     everything’s curious
# NPr/V/J+ P    NPr/ISg+ . . NSg$   J/R  J       . . ISg+ NSg/V+  . . NSg/C/P NSg$         J+
> today  . I    think I    may    as    well    go      in      at     once  . ” And in      she  went  .
# NSg/J+ . ISg+ NSg/V ISg+ NPr/VX NSg/R NSg/V/J NSg/V/J NPr/J/P NSg/P+ NSg/C . . V/C NPr/J/P ISg+ NSg/V .
>
#
> Once  more         she  found herself in      the long     hall , and close   to the little      glass
# NSg/C NPr/I/V/J/Dq ISg+ NSg/V ISg+    NPr/J/P D+  NPr/V/J+ NPr+ . V/C NSg/V/J P  D+  NPr/I/J/Dq+ NPr🅪/V+
> table  . “ Now       , I’ll manage better    this    time      , ” she  said to herself , and began by
# NSg/V+ . . NPr/V/J/C . W?   NSg/V  NSg/VX/JC I/Ddem+ N🅪Sg/V/J+ . . ISg+ V/J  P  ISg+    . V/C V     NSg/J/P
> taking  the little     golden   key     , and unlocking the door   that          led     into the garden   .
# NSg/V/J D   NPr/I/J/Dq NPr/V/J+ NPr/V/J . V/C V         D+  NSg/V+ NSg/I/C/Ddem+ NSg/V/J P    D   NSg/V/J+ .
> Then    she  went  to work  nibbling at    the mushroom ( she  had kept a   piece of it       in
# NSg/J/C ISg+ NSg/V P  NSg/V V        NSg/P D   NᴹSg/V/J . ISg+ V   V    D/P NSg/V P  NPr/ISg+ NPr/J/P
> her     pocket  ) till      she  was about a    foot   high    : then    she  walked down      the little
# ISg/D$+ NSg/V/J . NSg/V/C/P ISg+ V   J/P   D/P+ NSg/V+ NSg/V/J . NSg/J/C ISg+ V/J    NSg/V/J/P D+  NPr/I/J/Dq+
> passage  : and then    — she  found herself at    last    in      the beautiful garden   , among the
# NSg/V/J+ . V/C NSg/J/C . ISg+ NSg/V ISg+    NSg/P NSg/V/J NPr/J/P D+  NSg/J+    NSg/V/J+ . P     D
> bright   flower - beds  and the cool     fountains .
# NPr/V/J+ NSg/V+ . NPl/V V/C D+  NSg/V/J+ NPl/V+    .
>
#
> CHAPTER VIII : The Queen’s Croquet - Ground
# NSg/V+  W?   . D   NSg$    NSg/V   . NSg/V/J
>
#
> A   large rose    - tree  stood near      the entrance of the garden   : the roses  growing on  it
# D/P NSg/J NPr/V/J . NSg/V V     NSg/V/J/P D   NSg/V    P  D+  NSg/V/J+ . D+  NPl/V+ NSg/V   J/P NPr/ISg+
> were  white   , but     there were  three gardeners at    it       , busily painting them     red    .
# NSg/V NPr/V/J . NSg/C/P +     NSg/V NSg   +         NSg/P NPr/ISg+ . R      N🅪Sg/V+  NSg/IPl+ NSg/J+ .
> Alice thought this   a   very curious thing , and she  went  nearer to watch them     , and
# NPr+  NSg/V   I/Ddem D/P J/R  J       NSg/V . V/C ISg+ NSg/V NSg/JC P  NSg/V NSg/IPl+ . V/C
> just as    she  came    up        to them     she  heard one       of them     say   , “ Look  out         now       , Five !
# V/J  NSg/R ISg+ NSg/V/P NSg/V/J/P P  NSg/IPl+ ISg+ V/J   NSg/I/V/J P  NSg/IPl+ NSg/V . . NSg/V NSg/V/J/R/P NPr/V/J/C . NSg  .
> Don’t go      splashing paint   over      me       like        that         ! ”
# V     NSg/V/J V         N🅪Sg/V+ NSg/V/J/P NPr/ISg+ NSg/V/J/C/P NSg/I/C/Ddem . .
>
#
> “ I    couldn’t help  it       , ” said Five , in      a   sulky tone     ; “ Seven jogged my  elbow  . ”
# . ISg+ V        NSg/V NPr/ISg+ . . V/J  NSg  . NPr/J/P D/P NSg/J NSg/I/V+ . . NSg   V      D$+ NSg/V+ . .
>
#
> On  which Seven looked up        and said , “ That’s right   , Five ! Always lay     the blame    on
# J/P I/C+  NSg   V/J    NSg/V/J/P V/C V/J  . . NSg$   NPr/V/J . NSg  . R      NSg/V/J D+  NSg/V/J+ J/P
> others ! ”
# NPl/V  . .
>
#
> “ You’d better    not   talk  ! ” said Five . “ I    heard the Queen    say   only  yesterday you
# . W?    NSg/VX/JC NSg/C NSg/V . . V/J+ NSg  . . ISg+ V/J   D+  NPr/V/J+ NSg/V J/R/C NSg       ISgPl+
> deserved to be     beheaded ! ”
# V/J      P  NSg/VX V/J      . .
>
#
> “ What   for ? ” said the one        who    had spoken first   .
# . NSg/I+ C/P . . V/J  D+  NSg/I/V/J+ NPr/I+ V   V/J+   NSg/V/J .
>
#
> “ That’s none  of your business , Two ! ” said Seven .
# . NSg$   NSg/I P  D$+  N🅪Sg/J+  . NSg . . V/J+ NSg+  .
>
#
> “ Yes   , it       is his    business ! ” said Five , “ and I’ll tell  him  — it       was for bringing the
# . NPl/V . NPr/ISg+ VL ISg/D$ N🅪Sg/J   . . V/J  NSg  . . V/C W?   NPr/V ISg+ . NPr/ISg+ V   C/P V        D
> cook  tulip - roots instead of onions . ”
# NPr/V NSg   . NPl/V W?      P  NPl    . .
>
#
> Seven flung down      his     brush  , and had just begun “ Well    , of all          the unjust things — ”
# NSg   V     NSg/V/J/P ISg/D$+ NSg/V+ . V/C V   V/J  V     . NSg/V/J . P  NSg/I/J/C/Dq D+  J+     NPl/V+ . .
> when    his     eye    chanced to fall  upon Alice , as    she  stood watching them     , and he
# NSg/I/C ISg/D$+ NSg/V+ V/J     P  NSg/V P    NPr+  . NSg/R ISg+ V     V        NSg/IPl+ . V/C NPr/ISg+
> checked himself suddenly : the others looked round     also , and all          of them     bowed
# V/J     ISg+    R        . D+  NPl/V+ V/J    NSg/V/J/P W?   . V/C NSg/I/J/C/Dq P  NSg/IPl+ V/J+
> low     .
# NSg/V/J .
>
#
> “ Would you    tell  me       , ” said Alice , a    little      timidly , “ why   you    are painting those
# . VX    ISgPl+ NPr/V NPr/ISg+ . . V/J  NPr+  . D/P+ NPr/I/J/Dq+ R       . . NSg/V ISgPl+ V   N🅪Sg/V   I/Ddem+
> roses  ? ”
# NPl/V+ . .
>
#
> Five and Seven said nothing  , but     looked at     Two . Two began in      a    low      voice  , “ Why
# NSg  V/C NSg   V/J  NSg/I/J+ . NSg/C/P V/J    NSg/P+ NSg . NSg V     NPr/J/P D/P+ NSg/V/J+ NSg/V+ . . NSg/V
> the fact is , you    see   , Miss  , this    here    ought    to have   been  a   red   rose     - tree  , and we
# D+  NSg+ VL . ISgPl+ NSg/V . NSg/V . I/Ddem+ NSg/J/R NSg/I/VX P  NSg/VX NSg/V D/P NSg/J NPr/V/J+ . NSg/V . V/C IPl+
> put   a   white   one       in      by      mistake ; and if    the Queen    was to find  it       out         , we   should
# NSg/V D/P NPr/V/J NSg/I/V/J NPr/J/P NSg/J/P NSg/V+  . V/C NSg/C D+  NPr/V/J+ V   P  NSg/V NPr/ISg+ NSg/V/J/R/P . IPl+ VX
> all          have   our heads  cut     off       , you   know   . So        you    see   , Miss  , we’re doing our best      ,
# NSg/I/J/C/Dq NSg/VX D$+ NPl/V+ NSg/V/J NSg/V/J/P . ISgPl NSg/V+ . NSg/I/J/C ISgPl+ NSg/V . NSg/V . W?    NSg/V D$+ NPr/VX/JS .
> afore she  comes , to — ” At    this    moment Five , who    had been  anxiously looking across
# ?     ISg+ NPl/V . P  . . NSg/P I/Ddem+ NSg+   NSg  . NPr/I+ V   NSg/V R         V       NSg/P
> the garden   , called out         “ The Queen    ! The Queen    ! ” and the three gardeners instantly
# D+  NSg/V/J+ . V/J    NSg/V/J/R/P . D+  NPr/V/J+ . D+  NPr/V/J+ . . V/C D+  NSg+  +         R
> threw themselves flat    upon their faces  . There was a   sound   of many        footsteps , and
# V     IPl+       NSg/V/J P    D$+   NPl/V+ . +     V   D/P NSg/V/J P  NSg/I/J/Dq+ NPl+      . V/C
> Alice looked round     , eager   to see   the Queen    .
# NPr+  V/J    NSg/V/J/P . NSg/V/J P  NSg/V D   NPr/V/J+ .
>
#
> First    came    ten soldiers carrying clubs  ; these   were  all          shaped like        the three
# NSg/V/J+ NSg/V/P NSg NPl/V+   V        NPl/V+ . I/Ddem+ NSg/V NSg/I/J/C/Dq V/J+   NSg/V/J/C/P D+  NSg+
> gardeners , oblong  and flat    , with their hands and feet at    the corners : next    the
# W?        . NSg/V/J V/C NSg/V/J . P    D$+   NPl/V V/C NPl+ NSg/P D+  +       . NSg/J/P D
> ten courtiers ; these   were  ornamented all          over      with diamonds , and walked two and
# NSg NPl       . I/Ddem+ NSg/V V/J        NSg/I/J/C/Dq NSg/V/J/P P    NPl/V    . V/C V/J    NSg V/C
> two , as    the soldiers did . After    these   came    the royal  children ; there were  ten of
# NSg . NSg/R D+  NPl/V+   V+  . JC/R/C/P I/Ddem+ NSg/V/P D+  NPr/J+ NPl+     . +     NSg/V NSg P
> them     , and the little      dears  came    jumping merrily along hand   in      hand   , in      couples :
# NSg/IPl+ . V/C D+  NPr/I/J/Dq+ NPl/V+ NSg/V/P V       R       P     NSg/V+ NPr/J/P NSg/V+ . NPr/J/P NPl/V+  .
> they were  all          ornamented with hearts . Next    came    the guests , mostly Kings  and
# IPl+ NSg/V NSg/I/J/C/Dq V/J        P    NPl/V+ . NSg/J/P NSg/V/P D+  NPl/V+ . R      NPl/V+ V/C
> Queens  , and among them     Alice recognised the White    Rabbit : it       was talking in      a
# NPrPl/V . V/C P     NSg/IPl+ NPr+  V/J/Au/Br  D+  NPr/V/J+ NSg/V+ . NPr/ISg+ V   V       NPr/J/P D/P+
> hurried nervous manner , smiling at    everything that          was said , and went  by      without
# V/J+    J+      NSg+   . NSg/V/J NSg/P NSg/I/V+   NSg/I/C/Ddem+ V   V/J  . V/C NSg/V NSg/J/P C/P+
> noticing her     . Then    followed the Knave of Hearts , carrying the King’s crown    on  a
# V        ISg/D$+ . NSg/J/C V/J      D   NSg   P  NPl/V+ . V        D+  NSg$+  NSg/V/J+ J/P D/P
> crimson velvet   cushion ; and , last    of all          this    grand  procession , came    THE KING
# NSg/V/J NSg/V/J+ NSg/V+  . V/C . NSg/V/J P  NSg/I/J/C/Dq I/Ddem+ NSg/J+ NSg/V+     . NSg/V/P D+  NPr/V/J
> AND QUEEN   OF HEARTS .
# V/C NPr/V/J P  NPl/V+ .
>
#
> Alice was rather  doubtful whether she  ought    not   to lie   down      on  her     face   like        the
# NPr+  V   NPr/V/J NSg/J    I/C     ISg+ NSg/I/VX NSg/C P  NPr/V NSg/V/J/P J/P ISg/D$+ NSg/V+ NSg/V/J/C/P D+
> three gardeners , but     she  could  not   remember ever having heard of such  a   rule  at
# NSg+  +         . NSg/C/P ISg+ NSg/VX NSg/C NSg/V    J    V      V/J   P  NSg/I D/P NSg/V NSg/P
> processions ; “ and besides , what   would be     the use   of a    procession , ” thought she  ,
# NPl         . . V/C W?      . NSg/I+ VX    NSg/VX D   NSg/V P  D/P+ NSg/V+     . . NSg/V   ISg+ .
> “ if    people had all           to lie   down      upon their faces  , so        that         they couldn’t see   it       ? ”
# . NSg/C NSg/V+ V   NSg/I/J/C/Dq+ P  NPr/V NSg/V/J/P P    D$+   NPl/V+ . NSg/I/J/C NSg/I/C/Ddem IPl+ V        NSg/V NPr/ISg+ . .
> So        she  stood still   where she  was , and  waited .
# NSg/I/J/C ISg+ V     NSg/V/J NSg/C ISg+ V   . V/C+ V/J    .
>
#
> When    the procession came    opposite to Alice , they all          stopped and looked at    her     ,
# NSg/I/C D   NSg/V      NSg/V/P NSg/J/P  P  NPr+  . IPl+ NSg/I/J/C/Dq V/J     V/C V/J    NSg/P ISg/D$+ .
> and the Queen    said severely “ Who    is this    ? ” She  said it       to the Knave of Hearts ,
# V/C D+  NPr/V/J+ V/J  R        . NPr/I+ VL I/Ddem+ . . ISg+ V/J  NPr/ISg+ P  D   NSg   P  NPl/V+ .
> who    only  bowed and smiled in      reply  .
# NPr/I+ J/R/C V/J   V/C V/J    NPr/J/P NSg/V+ .
>
#
> “ Idiot ! ” said the Queen    , tossing her     head     impatiently ; and , turning to Alice ,
# . NSg/J . . V/J  D+  NPr/V/J+ . V       ISg/D$+ NPr/V/J+ R           . V/C . NSg/V   P  NPr+  .
> she  went  on  , “ What’s your name   , child  ? ”
# ISg+ NSg/V J/P . . NSg$   D$+  NSg/V+ . NSg/V+ . .
>
#
> “ My  name   is Alice , so        please your Majesty , ” said Alice very politely ; but     she
# . D$+ NSg/V+ VL NPr   . NSg/I/J/C V      D$+  NSg/I+  . . V/J  NPr+  J/R  R        . NSg/C/P ISg+
> added , to herself , “ Why   , they’re only  a   pack  of cards  , after    all           . I    needn’t be
# V/J   . P  ISg+    . . NSg/V . W?      J/R/C D/P NSg/V P  NPl/V+ . JC/R/C/P NSg/I/J/C/Dq+ . ISg+ VX      NSg/VX
> afraid of them     ! ”
# J      P  NSg/IPl+ . .
>
#
> “ And who    are these   ? ” said the Queen    , pointing to the three gardeners who    were
# . V/C NPr/I+ V   I/Ddem+ . . V/J  D+  NPr/V/J+ . V        P  D+  NSg+  +         NPr/I+ NSg/V
> lying   round     the rose     - tree  ; for , you    see   , as    they were  lying   on  their faces  , and
# NSg/V/J NSg/V/J/P D   NPr/V/J+ . NSg/V . C/P . ISgPl+ NSg/V . NSg/R IPl+ NSg/V NSg/V/J J/P D$+   NPl/V+ . V/C
> the pattern on  their backs  was the same as    the rest     of the pack   , she  could  not
# D   NSg/V/J J/P D$+   NPl/V+ V   D   I/J  NSg/R D   NSg/V/JS P  D+  NSg/V+ . ISg+ NSg/VX NSg/C
> tell  whether they were  gardeners , or    soldiers , or    courtiers , or    three of her     own
# NPr/V I/C     IPl+ NSg/V W?        . NPr/C NPl/V+   . NPr/C NPl       . NPr/C NSg   P  ISg/D$+ NSg/V/J+
> children .
# NPl+     .
>
#
> “ How   should I    know  ? ” said Alice , surprised at    her     own      courage . “ It’s no    business
# . NSg/C VX     ISg+ NSg/V . . V/J  NPr+  . V/J       NSg/P ISg/D$+ NSg/V/J+ NSg/V+  . . W?   NPr/P N🅪Sg/J
> of mine    . ”
# P  NSg/I/V . .
>
#
> The Queen   turned crimson with fury , and , after    glaring at    her     for a   moment like
# D+  NPr/V/J V/J    NSg/V/J P    NSg  . V/C . JC/R/C/P NSg/V/J NSg/P ISg/D$+ C/P D/P NSg    NSg/V/J/C/P
> a    wild     beast    , screamed “ Off       with her     head     ! Off       — ”
# D/P+ NSg/V/J+ NSg/V/J+ . V/J      . NSg/V/J/P P    ISg/D$+ NPr/V/J+ . NSg/V/J/P . .
>
#
> “ Nonsense ! ” said Alice , very loudly and decidedly , and the Queen    was silent .
# . NᴹSg/V/J . . V/J  NPr+  . J/R  R      V/C R         . V/C D+  NPr/V/J+ V+  NSg/J  .
>
#
> The King    laid his     hand   upon her     arm      , and timidly said “ Consider , my  dear     : she  is
# D+  NPr/V/J V/J  ISg/D$+ NSg/V+ P    ISg/D$+ NSg/V/J+ . V/C R       V/J  . V        . D$+ NSg/V/J+ . ISg+ VL
> only  a    child  ! ”
# J/R/C D/P+ NSg/V+ . .
>
#
> The Queen   turned angrily away from him  , and said to the Knave “ Turn  them     over      ! ”
# D+  NPr/V/J V/J    R       V/J  P    ISg+ . V/C V/J  P  D   NSg   . NSg/V NSg/IPl+ NSg/V/J/P . .
>
#
> The Knave did so        , very carefully , with one        foot   .
# D+  NSg   V   NSg/I/J/C . J/R  R         . P    NSg/I/V/J+ NSg/V+ .
>
#
> “ Get   up        ! ” said the Queen    , in      a   shrill  , loud   voice  , and the three gardeners
# . NSg/V NSg/V/J/P . . V/J  D+  NPr/V/J+ . NPr/J/P D/P NSg/V/J . NSg/J+ NSg/V+ . V/C D+  NSg+  +
> instantly jumped up        , and began bowing to the King     , the Queen    , the royal
# R         V/J    NSg/V/J/P . V/C V     V      P  D+  NPr/V/J+ . D+  NPr/V/J+ . D+  NPr/J+
> children , and everybody else     .
# NPl+     . V/C NSg/I+    NSg/J/C+ .
>
#
> “ Leave off       that          ! ” screamed the Queen    . “ You    make  me       giddy    . ” And then    , turning to
# . NSg/V NSg/V/J/P NSg/I/C/Ddem+ . . V/J      D+  NPr/V/J+ . . ISgPl+ NSg/V NPr/ISg+ NSg/V/J+ . . V/C NSg/J/C . NSg/V   P
> the rose     - tree  , she  went  on  , “ What   have   you    been  doing here    ? ”
# D   NPr/V/J+ . NSg/V . ISg+ NSg/V J/P . . NSg/I+ NSg/VX ISgPl+ NSg/V NSg/V NSg/J/R . .
>
#
> “ May    it       please your Majesty , ” said Two , in      a   very humble  tone    , going   down      on  one
# . NPr/VX NPr/ISg+ V      D$+  NSg/I+  . . V/J  NSg . NPr/J/P D/P J/R  NSg/V/J NSg/I/V . NSg/V/J NSg/V/J/P J/P NSg/I/V/J
> knee   as    he       spoke , “ we   were  trying  — ”
# NSg/V+ NSg/R NPr/ISg+ NSg/V . . IPl+ NSg/V NSg/V/J . .
>
#
> “ I    see   ! ” said the Queen    , who    had meanwhile been  examining the roses  . “ Off       with
# . ISg+ NSg/V . . V/J  D+  NPr/V/J+ . NPr/I+ V   NSg       NSg/V V         D+  NPl/V+ . . NSg/V/J/P P
> their heads  ! ” and the procession moved on  , three of the soldiers remaining
# D$+   NPl/V+ . . V/C D+  NSg/V+     V/J   J/P . NSg   P  D+  NPl/V+   V
> behind  to execute the unfortunate gardeners , who    ran   to Alice for protection .
# NSg/J/P P  V       D+  NSg/J+      +         . NPr/I+ NSg/V P  NPr+  C/P NSg+       .
>
#
> “ You    shan’t be     beheaded ! ” said Alice , and she  put   them     into a   large flower - pot
# . ISgPl+ V      NSg/VX V/J      . . V/J  NPr+  . V/C ISg+ NSg/V NSg/IPl+ P    D/P NSg/J NSg/V+ . NSg/V
> that          stood near      . The three soldiers wandered about for a   minute  or    two , looking
# NSg/I/C/Ddem+ V+    NSg/V/J/P . D+  NSg+  NPl/V+   V/J      J/P   C/P D/P NSg/V/J NPr/C NSg . V
> for them     , and then    quietly marched off       after    the others .
# C/P NSg/IPl+ . V/C NSg/J/C R       V/J     NSg/V/J/P JC/R/C/P D+  NPl/V+ .
>
#
> “ Are their heads off       ? ” shouted the Queen    .
# . V   D$+   NPl/V NSg/V/J/P . . V/J     D   NPr/V/J+ .
>
#
> “ Their heads  are gone  , if    it       please your Majesty ! ” the soldiers shouted in
# . D$+   NPl/V+ V   V/J/P . NSg/C NPr/ISg+ V      D$   NSg/I+  . . D+  NPl/V+   V/J     NPr/J/P
> reply  .
# NSg/V+ .
>
#
> “ That’s right   ! ” shouted the Queen    . “ Can    you    play  croquet ? ”
# . NSg$   NPr/V/J . . V/J     D+  NPr/V/J+ . . NPr/VX ISgPl+ NSg/V NSg/V   . .
>
#
> The soldiers were  silent , and looked at    Alice , as    the question was evidently
# D+  NPl/V    NSg/V NSg/J  . V/C V/J    NSg/P NPr+  . NSg/R D+  NSg/V+   V   R
> meant for her     .
# V     C/P ISg/D$+ .
>
#
> “ Yes   ! ” shouted Alice .
# . NPl/V . . V/J     NPr+  .
>
#
> “ Come    on  , then    ! ” roared the Queen    , and Alice joined the procession , wondering
# . NSg/V/P J/P . NSg/J/C . . V/J    D+  NPr/V/J+ . V/C NPr+  V/J    D+  NSg/V+     . NSg/V/J
> very much       what   would happen next    .
# J/R  NSg/I/J/Dq NSg/I+ VX    V+     NSg/J/P .
>
#
> “ It’s — it’s a   very fine    day  ! ” said a   timid voice at    her     side     . She  was walking by
# . W?   . W?   D/P J/R  NSg/V/J NPr🅪 . . V/J  D/P J     NSg/V NSg/P ISg/D$+ NSg/V/J+ . ISg+ V   NSg/V/J NSg/J/P
> the White    Rabbit , who    was peeping anxiously into her     face   .
# D+  NPr/V/J+ NSg/V+ . NPr/I+ V   V       R         P    ISg/D$+ NSg/V+ .
>
#
> “ Very , ” said Alice : “ — where’s the Duchess ? ”
# . J/R  . . V/J  NPr+  . . . NSg$    D   NSg/V   . .
>
#
> “ Hush  ! Hush   ! ” said the Rabbit in      a   low     , hurried tone     . He       looked anxiously over
# . NSg/V . NSg/V+ . . V/J  D+  NSg/V+ NPr/J/P D/P NSg/V/J . V/J     NSg/I/V+ . NPr/ISg+ V/J    R         NSg/V/J/P
> his     shoulder as    he       spoke , and then    raised himself upon tiptoe   , put   his     mouth
# ISg/D$+ NSg/V+   NSg/R NPr/ISg+ NSg/V . V/C NSg/J/C V/J    ISg+    P    NSg/V/J+ . NSg/V ISg/D$+ NSg/V+
> close   to her     ear      , and whispered “ She’s under   sentence of execution . ”
# NSg/V/J P  ISg/D$+ NSg/V/J+ . V/C V/J       . W?    NSg/J/P NSg/V    P  NSg       . .
>
#
> “ What   for ? ” said Alice .
# . NSg/I+ C/P . . V/J  NPr+  .
>
#
> “ Did you    say   ‘          What   a    pity    ! ’ ? ” the Rabbit asked .
# . V   ISgPl+ NSg/V Unlintable NSg/I+ D/P+ N🅪Sg/V+ . . . . D+  NSg/V+ V/J+  .
>
#
> “ No     , I    didn’t , ” said Alice : “ I    don’t think it’s at    all          a    pity    . I    said ‘          What
# . NPr/P+ . ISg+ V      . . V/J  NPr+  . . ISg+ V     NSg/V W?   NSg/P NSg/I/J/C/Dq D/P+ N🅪Sg/V+ . ISg+ V/J  Unlintable NSg/I+
> for ? ’ ”
# C/P . . .
>
#
> “ She  boxed the Queen’s ears   — ” the Rabbit began . Alice gave a   little     scream of
# . ISg+ V/J   D+  NSg$+   NPl/V+ . . D+  NSg/V+ V+    . NPr+  V    D/P NPr/I/J/Dq NSg/V  P
> laughter . “ Oh    , hush   ! ” the Rabbit whispered in      a    frightened tone     . “ The Queen    will
# NSg+     . . NPr/V . NSg/V+ . . D+  NSg/V+ V/J       NPr/J/P D/P+ V/J+       NSg/I/V+ . . D+  NPr/V/J+ NPr/VX
> hear you    ! You    see   , she  came    rather  late  , and the Queen    said — ”
# V    ISgPl+ . ISgPl+ NSg/V . ISg+ NSg/V/P NPr/V/J NSg/J . V/C D+  NPr/V/J+ V/J  . .
>
#
> “ Get   to your places ! ” shouted the Queen    in      a   voice of thunder , and people began
# . NSg/V P  D$+  NPl/V+ . . V/J     D+  NPr/V/J+ NPr/J/P D/P NSg/V P  NSg/V+  . V/C NSg/V+ V
> running   about in      all           directions , tumbling up        against each other   ; however , they
# NSg/V/J/P J/P   NPr/J/P NSg/I/J/C/Dq+ NSg+       . NSg/V    NSg/V/J/P C/P     Dq   NSg/V/J . C       . IPl+
> got settled down      in      a   minute  or    two , and the game     began . Alice thought she  had
# V   V/J     NSg/V/J/P NPr/J/P D/P NSg/V/J NPr/C NSg . V/C D+  NSg/V/J+ V+    . NPr+  NSg/V   ISg+ V
> never seen  such  a   curious croquet - ground  in      her     life   ; it       was all          ridges and
# R     NSg/V NSg/I D/P J       NSg/V   . NSg/V/J NPr/J/P ISg/D$+ NSg/V+ . NPr/ISg+ V   NSg/I/J/C/Dq NPl/V  V/C
> furrows ; the balls  were  live hedgehogs , the mallets live flamingoes , and the
# NPl/V   . D+  NPl/V+ NSg/V V/J  NPl/V     . D   NPl/V   V/J  ?          . V/C D+
> soldiers had to double  themselves up        and to stand on  their hands and feet , to
# NPl/V+   V   P  NSg/V/J IPl+       NSg/V/J/P V/C P  NSg/V J/P D$+   NPl/V V/C NPl+ . P
> make  the arches .
# NSg/V D   NPl/V+ .
>
#
> The chief   difficulty Alice found at    first   was in      managing her     flamingo : she
# D+  NSg/V/J N🅪Sg       NPr+  NSg/V NSg/P NSg/V/J V   NPr/J/P V        ISg/D$+ NSg/J    . ISg+
> succeeded in      getting its     body   tucked away , comfortably enough , under   her     arm      ,
# V/J       NPr/J/P NSg/V   ISg/D$+ NSg/V+ V/J    V/J  . R           NSg/I  . NSg/J/P ISg/D$+ NSg/V/J+ .
> with its     legs   hanging down      , but     generally , just as    she  had got its     neck   nicely
# P    ISg/D$+ NPl/V+ NSg/V/J NSg/V/J/P . NSg/C/P R         . V/J  NSg/R ISg+ V   V   ISg/D$+ NSg/V+ R
> straightened out         , and was going   to give  the hedgehog a   blow    with its     head     , it
# V/J          NSg/V/J/R/P . V/C V   NSg/V/J P  NSg/V D+  NSg/V+   D/P NSg/V/J P    ISg/D$+ NPr/V/J+ . NPr/ISg+
> would twist itself round     and look  up        in      her     face   , with such  a   puzzled expression
# VX    NSg/V ISg+   NSg/V/J/P V/C NSg/V NSg/V/J/P NPr/J/P ISg/D$+ NSg/V+ . P    NSg/I D/P V/J+    NSg+
> that          she  could  not   help  bursting out         laughing : and when    she  had got its     head
# NSg/I/C/Ddem+ ISg+ NSg/VX NSg/C NSg/V V        NSg/V/J/R/P NSg/V/J  . V/C NSg/I/C ISg+ V   V   ISg/D$+ NPr/V/J+
> down      , and was going   to begin again , it       was very provoking to find  that         the
# NSg/V/J/P . V/C V   NSg/V/J P  NSg/V R     . NPr/ISg+ V   J/R  NSg/V/J   P  NSg/V NSg/I/C/Ddem D+
> hedgehog had unrolled itself , and was in      the act   of crawling away : besides all
# NSg/V+   V   V/J      ISg    . V/C V   NPr/J/P D   NPr/V P  V        V/J  . W?      NSg/I/J/C/Dq
> this    , there was generally a   ridge or    furrow in      the way    wherever she  wanted to
# I/Ddem+ . +     V   R         D/P NSg/V NPr/C NSg/V  NPr/J/P D+  NSg/J+ C        ISg+ V/J    P
> send  the hedgehog to , and , as    the doubled - up        soldiers were  always getting up        and
# NSg/V D+  NSg/V+   P  . V/C . NSg/R D   V/J+    . NSg/V/J/P NPl/V    NSg/V R      NSg/V   NSg/V/J/P V/C
> walking off       to other   parts of the ground   , Alice soon came    to the conclusion that
# NSg/V/J NSg/V/J/P P  NSg/V/J NPl/V P  D+  NSg/V/J+ . NPr+  J/R  NSg/V/P P  D+  NSg+       NSg/I/C/Ddem+
> it       was a   very difficult game     indeed .
# NPr/ISg+ V   D/P J/R  V/J       NSg/V/J+ +      .
>
#
> The players all          played at    once  without waiting for turns , quarrelling all          the
# D+  NPl     NSg/I/J/C/Dq V/J    NSg/P NSg/C C/P     NSg/V   C/P NPl/V . NᴹSg/V/Comm NSg/I/J/C/Dq D
> while     , and fighting for the hedgehogs ; and in      a   very short     time      the Queen    was in
# NSg/V/C/P . V/C NSg/V/J  C/P D   NPl/V     . V/C NPr/J/P D/P J/R  NPr/V/J/P N🅪Sg/V/J+ D+  NPr/V/J+ V   NPr/J/P
> a   furious passion , and went  stamping about , and shouting “ Off       with his     head     ! ” or
# D/P J+      NPr/V+  . V/C NSg/V NSg      J/P   . V/C V+       . NSg/V/J/P P    ISg/D$+ NPr/V/J+ . . NPr/C
> “ Off       with her     head     ! ” about once  in      a    minute   .
# . NSg/V/J/P P    ISg/D$+ NPr/V/J+ . . J/P   NSg/C NPr/J/P D/P+ NSg/V/J+ .
>
#
> Alice began to feel    very uneasy  : to be     sure , she  had not   as    yet     had any    dispute
# NPr+  V     P  NSg/I/V J/R  NSg/V/J . P  NSg/VX J    . ISg+ V   NSg/C NSg/R NSg/V/C V   I/R/Dq NSg/V
> with the Queen    , but     she  knew that         it       might     happen any     minute  , “ and then    , ”
# P    D+  NPr/V/J+ . NSg/C/P ISg+ V    NSg/I/C/Ddem NPr/ISg+ NᴹSg/VX/J V      I/R/Dq+ NSg/V/J . . V/C NSg/J/C . .
> thought she  , “ what   would become of me       ? They’re dreadfully fond    of beheading
# NSg/V   ISg+ . . NSg/I+ VX    V      P  NPr/ISg+ . W?      R          NSg/V/J P  NSg
> people here    ; the great  wonder is , that          there’s any     one        left    alive ! ”
# NSg/V+ NSg/J/R . D+  NSg/J+ NSg/V+ VL . NSg/I/C/Ddem+ W?      I/R/Dq+ NSg/I/V/J+ NPr/V/J W?    . .
>
#
> She  was looking about for some     way   of escape , and wondering whether she  could
# ISg+ V   V       J/P   C/P I/J/R/Dq NSg/J P  NSg/V+ . V/C NSg/V/J   I/C     ISg+ NSg/VX
> get   away without being   seen  , when    she  noticed a   curious appearance in      the air    :
# NSg/V V/J  C/P     NSg/V/C NSg/V . NSg/I/C ISg+ V/J     D/P J       NSg        NPr/J/P D+  NSg/V+ .
> it       puzzled her     very much       at    first   , but     , after    watching it       a   minute  or    two , she
# NPr/ISg+ V/J     ISg/D$+ J/R  NSg/I/J/Dq NSg/P NSg/V/J . NSg/C/P . JC/R/C/P V        NPr/ISg+ D/P NSg/V/J NPr/C NSg . ISg+
> made it       out         to be     a   grin  , and she  said to herself “ It’s the Cheshire Cat      : now       I
# V    NPr/ISg+ NSg/V/J/R/P P  NSg/VX D/P NSg/V . V/C ISg+ V/J  P  ISg+    . W?   D+  NPr+     NSg/V/J+ . NPr/V/J/C ISg+
> shall have   somebody to talk   to . ”
# VX    NSg/VX NSg/I+   P  NSg/V+ P  . .
>
#
> “ How   are you    getting on  ? ” said the Cat      , as    soon as    there was mouth  enough for it
# . NSg/C V   ISgPl+ NSg/V   J/P . . V/J  D+  NSg/V/J+ . NSg/R J/R  NSg/R +     V   NSg/V+ NSg/I  C/P NPr/ISg+
> to speak with .
# P  NSg/V P    .
>
#
> Alice waited till      the eyes   appeared , and then     nodded . “ It’s no    use   speaking to
# NPr+  V/J    NSg/V/C/P D+  NPl/V+ V/J      . V/C NSg/J/C+ V      . . W?   NPr/P NSg/V V        P
> it       , ” she  thought , “ till      its     ears   have   come    , or    at    least one       of them     . ” In      another
# NPr/ISg+ . . ISg+ NSg/V   . . NSg/V/C/P ISg/D$+ NPl/V+ NSg/VX NSg/V/P . NPr/C NSg/P NSg/J NSg/I/V/J P  NSg/IPl+ . . NPr/J/P I/D+
> minute   the whole  head     appeared , and then    Alice put   down      her     flamingo , and began
# NSg/V/J+ D+  NSg/J+ NPr/V/J+ V/J      . V/C NSg/J/C NPr+  NSg/V NSg/V/J/P ISg/D$+ NSg/J    . V/C V
> an  account of the game     , feeling very glad    she  had someone to listen to her     . The
# D/P NSg/V   P  D+  NSg/V/J+ . NSg/V/J J/R  NSg/V/J ISg+ V   NSg/I   P  NSg/V  P  ISg/D$+ . D+
> Cat      seemed to think that         there was enough of it       now       in      sight  , and no    more         of it
# NSg/V/J+ V/J    P  NSg/V NSg/I/C/Ddem +     V   NSg/I  P  NPr/ISg+ NPr/V/J/C NPr/J/P NSg/V+ . V/C NPr/P NPr/I/V/J/Dq P  NPr/ISg+
> appeared .
# V/J+     .
>
#
> “ I    don’t think they play  at    all           fairly , ” Alice began , in      rather  a   complaining
# . ISg+ V     NSg/V IPl+ NSg/V NSg/P NSg/I/J/C/Dq+ R+     . . NPr+  V     . NPr/J/P NPr/V/J D/P V
> tone    , “ and they all           quarrel so        dreadfully one       can’t hear oneself speak — and they
# NSg/I/V . . V/C IPl+ NSg/I/J/C/Dq+ NSg/V+  NSg/I/J/C R          NSg/I/V/J VX    V    I+      NSg/V . V/C IPl+
> don’t seem to have   any    rules in      particular ; at    least , if    there are , nobody
# V     V    P  NSg/VX I/R/Dq NPl/V NPr/J/P NSg/J      . NSg/P NSg/J . NSg/C +     V   . NSg/I+
> attends to them     — and you’ve no     idea how   confusing it       is all          the things being
# V       P  NSg/IPl+ . V/C W?     NPr/P+ NSg+ NSg/C V/J       NPr/ISg+ VL NSg/I/J/C/Dq D+  NPl/V+ NSg/V/C
> alive ; for instance , there’s the arch    I’ve got to go      through next    walking about
# W?    . C/P NSg/V+   . W?      D   NSg/V/J W?   V   P  NSg/V/J NSg/J/P NSg/J/P NSg/V/J J/P
> at    the other   end   of the ground   — and I    should have   croqueted the Queen’s hedgehog
# NSg/P D   NSg/V/J NSg/V P  D+  NSg/V/J+ . V/C ISg+ VX     NSg/VX ?         D+  NSg$+   NSg/V+
> just now       , only  it       ran   away when    it       saw   mine     coming  ! ”
# V/J  NPr/V/J/C . J/R/C NPr/ISg+ NSg/V V/J  NSg/I/C NPr/ISg+ NSg/V NSg/I/V+ NSg/V/J . .
>
#
> “ How   do     you   like        the Queen    ? ” said the Cat      in      a    low      voice  .
# . NSg/C NSg/VX ISgPl NSg/V/J/C/P D+  NPr/V/J+ . . V/J  D+  NSg/V/J+ NPr/J/P D/P+ NSg/V/J+ NSg/V+ .
>
#
> “ Not   at    all          , ” said Alice : “ she’s so        extremely — ” Just then    she  noticed that         the
# . NSg/C NSg/P NSg/I/J/C/Dq . . V/J  NPr+  . . W?    NSg/I/J/C R         . . V/J  NSg/J/C ISg+ V/J     NSg/I/C/Ddem D+
> Queen    was close   behind  her     , listening : so        she  went  on  , “ — likely to win   , that
# NPr/V/J+ V   NSg/V/J NSg/J/P ISg/D$+ . V         . NSg/I/J/C ISg+ NSg/V J/P . . . NSg/J  P  NSg/V . NSg/I/C/Ddem
> it’s hardly worth   while     finishing the game     . ”
# W?   R      NSg/V/J NSg/V/C/P V         D+  NSg/V/J+ . .
>
#
> The Queen   smiled and passed on  .
# D+  NPr/V/J V/J    V/C V/J    J/P .
>
#
> “ Who    are you    talking to ? ” said the King     , going   up        to Alice , and looking at    the
# . NPr/I+ V   ISgPl+ V       P  . . V/J  D+  NPr/V/J+ . NSg/V/J NSg/V/J/P P  NPr+  . V/C V       NSg/P D+
> Cat’s head     with great  curiosity .
# NSg$+ NPr/V/J+ P    NSg/J+ NSg+      .
>
#
> “ It’s a   friend  of mine     — a   Cheshire Cat      , ” said Alice : “ allow me       to introduce it      . ”
# . W?   D/P NPr/V/J P  NSg/I/V+ . D/P NPr      NSg/V/J+ . . V/J  NPr+  . . V     NPr/ISg+ P  V         NPr/ISg . .
>
#
> “ I    don’t like        the look  of it       at    all          , ” said the King     : “ however , it       may    kiss  my
# . ISg+ V     NSg/V/J/C/P D   NSg/V P  NPr/ISg+ NSg/P NSg/I/J/C/Dq . . V/J  D+  NPr/V/J+ . . C       . NPr/ISg+ NPr/VX NSg/V D$+
> hand   if    it       likes  . ”
# NSg/V+ NSg/C NPr/ISg+ NPl/V+ . .
>
#
> “ I’d rather  not   , ” the Cat      remarked .
# . W?  NPr/V/J NSg/C . . D+  NSg/V/J+ V/J+     .
>
#
> “ Don’t be     impertinent , ” said the King    , “ and don’t look  at    me       like        that          ! ” He       got
# . V     NSg/VX NSg/J       . . V/J  D+  NPr/V/J . . V/C V     NSg/V NSg/P NPr/ISg+ NSg/V/J/C/P NSg/I/C/Ddem+ . . NPr/ISg+ V
> behind  Alice as    he       spoke  .
# NSg/J/P NPr+  NSg/R NPr/ISg+ NSg/V+ .
>
#
> “ A    cat      may    look  at    a    king     , ” said Alice . “ I’ve read  that         in      some      book   , but     I
# . D/P+ NSg/V/J+ NPr/VX NSg/V NSg/P D/P+ NPr/V/J+ . . V/J  NPr+  . . W?   NSg/V NSg/I/C/Ddem NPr/J/P I/J/R/Dq+ NSg/V+ . NSg/C/P ISg+
> don’t remember where . ”
# V     NSg/V+   NSg/C . .
>
#
> “ Well    , it       must  be     removed , ” said the King     very decidedly , and he       called the
# . NSg/V/J . NPr/ISg+ NSg/V NSg/VX V/J     . . V/J  D+  NPr/V/J+ J/R  R         . V/C NPr/ISg+ V/J    D+
> Queen    , who    was passing at    the moment , “ My  dear     ! I    wish  you    would have   this    cat
# NPr/V/J+ . NPr/I+ V   NSg/V/J NSg/P D+  NSg+   . . D$+ NSg/V/J+ . ISg+ NSg/V ISgPl+ VX    NSg/VX I/Ddem+ NSg/V/J+
> removed ! ”
# V/J     . .
>
#
> The Queen   had only  one       way   of settling all           difficulties , great  or     small    . “ Off
# D+  NPr/V/J V   J/R/C NSg/I/V/J NSg/J P  V        NSg/I/J/C/Dq+ NPl          . NSg/J+ NPr/C+ NPr/V/J+ . . NSg/V/J/P
> with his     head     ! ” she  said , without even     looking round     .
# P    ISg/D$+ NPr/V/J+ . . ISg+ V/J  . C/P     NSg/V/J+ V       NSg/V/J/P .
>
#
> “ I’ll fetch the executioner myself , ” said the King     eagerly , and he       hurried off       .
# . W?   NSg/V D+  NSg+        ISg+   . . V/J  D+  NPr/V/J+ R       . V/C NPr/ISg+ V/J     NSg/V/J/P .
>
#
> Alice thought she  might     as    well    go      back    , and see   how   the game     was going   on  , as
# NPr+  NSg/V   ISg+ NᴹSg/VX/J NSg/R NSg/V/J NSg/V/J NSg/V/J . V/C NSg/V NSg/C D+  NSg/V/J+ V   NSg/V/J J/P . NSg/R
> she  heard the Queen’s voice  in      the distance , screaming with passion . She  had
# ISg+ V/J   D+  NSg$+   NSg/V+ NPr/J/P D+  NSg/V+   . NSg/V/J   P    NPr/V+  . ISg+ V
> already heard her     sentence three of the players to be     executed for having missed
# W?      V/J   ISg/D$+ NSg/V+   NSg   P  D+  NPl+    P  NSg/VX V/J      C/P V      V/J
> their turns , and she  did not   like        the look  of things at    all          , as    the game     was in
# D$+   NPl/V . V/C ISg+ V   NSg/C NSg/V/J/C/P D   NSg/V P  NPl/V+ NSg/P NSg/I/J/C/Dq . NSg/R D+  NSg/V/J+ V   NPr/J/P
> such  confusion that          she  never knew whether it       was her     turn  or    not   . So        she  went
# NSg/I NSg/V     NSg/I/C/Ddem+ ISg+ R     V    I/C     NPr/ISg+ V   ISg/D$+ NSg/V NPr/C NSg/C . NSg/I/J/C ISg+ NSg/V
> in      search of her     hedgehog .
# NPr/J/P NSg/V  P  ISg/D$+ NSg/V+   .
>
#
> The hedgehog was engaged in      a   fight with another hedgehog , which seemed to Alice
# D+  NSg/V    V   V/J     NPr/J/P D/P NSg/V P    I/D+    NSg/V+   . I/C+  V/J    P  NPr+
> an  excellent opportunity for croqueting one       of them    with the other   : the only
# D/P J         NSg         C/P ?          NSg/I/V/J P  NSg/IPl P    D   NSg/V/J . D+  J/R/C+
> difficulty was , that         her     flamingo was gone  across to the other   side    of the
# N🅪Sg+      V   . NSg/I/C/Ddem ISg/D$+ NSg/J    V   V/J/P NSg/P  P  D   NSg/V/J NSg/V/J P  D+
> garden   , where Alice could  see   it       trying  in      a   helpless sort  of way    to fly     up        into
# NSg/V/J+ . NSg/C NPr+  NSg/VX NSg/V NPr/ISg+ NSg/V/J NPr/J/P D/P J        NSg/V P  NSg/J+ P  NSg/V/J NSg/V/J/P P
> a    tree   .
# D/P+ NSg/V+ .
>
#
> By      the time      she  had caught the flamingo and brought it       back    , the fight  was over      ,
# NSg/J/P D+  N🅪Sg/V/J+ ISg+ V   V/J    D   NSg/J    V/C V       NPr/ISg+ NSg/V/J . D+  NSg/V+ V   NSg/V/J/P .
> and both   the hedgehogs were  out         of sight  : “ but     it       doesn’t matter     much       , ” thought
# V/C I/C/Dq D   NPl/V     NSg/V NSg/V/J/R/P P  NSg/V+ . . NSg/C/P NPr/ISg+ V       N🅪Sg/V/JC+ NSg/I/J/Dq . . NSg/V
> Alice , “ as    all          the arches are gone  from this   side    of the ground   . ” So        she  tucked
# NPr+  . . NSg/R NSg/I/J/C/Dq D   NPl/V  V   V/J/P P    I/Ddem NSg/V/J P  D+  NSg/V/J+ . . NSg/I/J/C ISg+ V/J
> it       away under   her     arm      , that         it       might     not   escape again , and went  back    for a
# NPr/ISg+ V/J  NSg/J/P ISg/D$+ NSg/V/J+ . NSg/I/C/Ddem NPr/ISg+ NᴹSg/VX/J NSg/C NSg/V  R     . V/C NSg/V NSg/V/J C/P D/P
> little     more         conversation with her     friend  .
# NPr/I/J/Dq NPr/I/V/J/Dq NSg/V        P    ISg/D$+ NPr/V/J .
>
#
> When    she  got back    to the Cheshire Cat      , she  was surprised to find  quite a   large
# NSg/I/C ISg+ V   NSg/V/J P  D+  NPr+     NSg/V/J+ . ISg+ V   V/J       P  NSg/V NSg   D/P NSg/J
> crowd  collected round     it       : there was a   dispute going   on  between the executioner ,
# NSg/V+ V/J       NSg/V/J/P NPr/ISg+ . +     V   D/P NSg/V+  NSg/V/J J/P NSg/P   D   NSg         .
> the King     , and the Queen    , who    were  all          talking at    once  , while     all          the rest      were
# D+  NPr/V/J+ . V/C D+  NPr/V/J+ . NPr/I+ NSg/V NSg/I/J/C/Dq V       NSg/P NSg/C . NSg/V/C/P NSg/I/J/C/Dq D+  NSg/V/JS+ NSg/V
> quite silent , and looked very uncomfortable .
# NSg   NSg/J  . V/C V/J    J/R+ J             .
>
#
> The moment Alice appeared , she  was appealed to by      all          three to settle the
# D+  NSg    NPr   V/J      . ISg+ V   V/J      P  NSg/J/P NSg/I/J/C/Dq NSg   P  NSg/V  D+
> question , and they repeated their arguments to her     , though , as    they all          spoke at
# NSg/V+   . V/C IPl+ V/J      D$+   NPl/V+    P  ISg/D$+ . V/C    . NSg/R IPl+ NSg/I/J/C/Dq NSg/V NSg/P
> once  , she  found it       very hard   indeed to make  out         exactly what   they said .
# NSg/C . ISg+ NSg/V NPr/ISg+ J/R  N🅪Sg/J W?     P  NSg/V NSg/V/J/R/P R       NSg/I+ IPl+ V/J+ .
>
#
> The executioner’s argument was , that         you    couldn’t cut     off       a    head     unless there
# D+  NSg$+         NSg/V    V   . NSg/I/C/Ddem ISgPl+ V        NSg/V/J NSg/V/J/P D/P+ NPr/V/J+ C      +
> was a   body  to cut     it      off       from : that         he       had never had to do     such  a    thing  before ,
# V   D/P NSg/V P  NSg/V/J NPr/ISg NSg/V/J/P P    . NSg/I/C/Ddem NPr/ISg+ V   R     V   P  NSg/VX NSg/I D/P+ NSg/V+ C/P    .
> and he       wasn’t going   to begin at    his     time     of life   .
# V/C NPr/ISg+ V      NSg/V/J P  NSg/V NSg/P ISg/D$+ N🅪Sg/V/J P  NSg/V+ .
>
#
> The King’s argument was , that         anything that          had a    head     could  be     beheaded , and
# D+  NSg$+  NSg/V    V   . NSg/I/C/Ddem NSg/I/V+ NSg/I/C/Ddem+ V   D/P+ NPr/V/J+ NSg/VX NSg/VX V/J      . V/C
> that         you    weren’t to talk  nonsense  .
# NSg/I/C/Ddem ISgPl+ V       P  NSg/V NᴹSg/V/J+ .
>
#
> The Queen’s argument was , that         if    something wasn’t done    about it       in      less    than no
# D+  NSg$+   NSg/V    V   . NSg/I/C/Ddem NSg/C NSg/I/V/J V      NSg/V/J J/P   NPr/ISg+ NPr/J/P V/J/C/P C/P  NPr/P+
> time      she’d have   everybody executed , all           round      . ( It       was this    last    remark that          had
# N🅪Sg/V/J+ W?    NSg/VX NSg/I+    V/J      . NSg/I/J/C/Dq+ NSg/V/J/P+ . . NPr/ISg+ V   I/Ddem+ NSg/V/J NSg/V  NSg/I/C/Ddem+ V
> made the whole  party    look  so        grave    and  anxious . )
# V    D+  NSg/J+ NSg/V/J+ NSg/V NSg/I/J/C NSg/V/J+ V/C+ J+      . .
>
#
> Alice could  think of nothing else    to say   but     “ It       belongs to the Duchess : you’d
# NPr+  NSg/VX NSg/V P  NSg/I/J NSg/J/C P  NSg/V NSg/C/P . NPr/ISg+ V       P  D   NSg/V   . W?
> better    ask   her     about it      . ”
# NSg/VX/JC NSg/V ISg/D$+ J/P   NPr/ISg . .
>
#
> “ She’s in      prison , ” the Queen    said to the executioner : “ fetch her     here     . ” And the
# . W?    NPr/J/P NSg/V+ . . D+  NPr/V/J+ V/J  P  D   NSg         . . NSg/V ISg/D$+ NSg/J/R+ . . V/C D
> executioner went  off       like        an  arrow  .
# NSg         NSg/V NSg/V/J/P NSg/V/J/C/P D/P NSg/V+ .
>
#
> The Cat’s head    began fading away the moment he       was gone  , and , by      the time      he       had
# D+  NSg$+ NPr/V/J V     NSg/V  V/J  D+  NSg+   NPr/ISg+ V   V/J/P . V/C . NSg/J/P D+  N🅪Sg/V/J+ NPr/ISg+ V
> come    back    with the Duchess , it       had entirely disappeared ; so        the King    and the
# NSg/V/P NSg/V/J P    D   NSg/V   . NPr/ISg+ V   R        V/J         . NSg/I/J/C D   NPr/V/J V/C D
> executioner ran   wildly up        and down      looking for it       , while     the rest     of the party
# NSg         NSg/V R      NSg/V/J/P V/C NSg/V/J/P V       C/P NPr/ISg+ . NSg/V/C/P D   NSg/V/JS P  D+  NSg/V/J+
> went  back    to the game     .
# NSg/V NSg/V/J P  D+  NSg/V/J+ .
>
#
> CHAPTER IX : The Mock     Turtle’s Story
# NSg/V+  W? . D+  NSg/V/J+ NSg$+    NSg/V
>
#
> “ You    can’t think how   glad    I    am      to see   you    again , you    dear     old   thing  ! ” said the
# . ISgPl+ VX    NSg/V NSg/C NSg/V/J ISg+ NPr/V/J P  NSg/V ISgPl+ R     . ISgPl+ NSg/V/J+ NSg/J NSg/V+ . . V/J  D
> Duchess , as    she  tucked her     arm      affectionately into Alice’s , and they walked off
# NSg/V   . NSg/R ISg+ V/J    ISg/D$+ NSg/V/J+ R              P    NSg$    . V/C IPl+ V/J    NSg/V/J/P
> together .
# J        .
>
#
> Alice was very glad    to find  her     in      such  a    pleasant temper    , and thought to
# NPr+  V   J/R  NSg/V/J P  NSg/V ISg/D$+ NPr/J/P NSg/I D/P+ NSg/J+   NSg/V/JC+ . V/C NSg/V   P
> herself that          perhaps it       was only  the pepper that          had made her     so        savage   when
# ISg+    NSg/I/C/Ddem+ NSg     NPr/ISg+ V   J/R/C D+  NSg/V+ NSg/I/C/Ddem+ V   V    ISg/D$+ NSg/I/J/C NPr/V/J+ NSg/I/C
> they met in      the kitchen .
# IPl+ V   NPr/J/P D+  NSg/V+  .
>
#
> “ When    I’m a   Duchess , ” she  said to herself , ( not   in      a   very hopeful tone    though ) ,
# . NSg/I/C W?  D/P NSg/V   . . ISg+ V/J  P  ISg+    . . NSg/C NPr/J/P D/P J/R  NSg/J   NSg/I/V V/C    . .
> “ I    won’t have   any    pepper in      my  kitchen at    all           . Soup   does  very well    without — Maybe
# . ISg+ V     NSg/VX I/R/Dq NSg/V  NPr/J/P D$+ NSg/V+  NSg/P NSg/I/J/C/Dq+ . NSg/V+ NPl/V J/R  NSg/V/J C/P     . NSg/J/R
> it’s always pepper that          makes people hot     - tempered , ” she  went  on  , very much
# W?   R      NSg/V  NSg/I/C/Ddem+ NPl/V NSg/V+ NSg/V/J . V/J      . . ISg+ NSg/V J/P . J/R  NSg/I/J/Dq
> pleased at    having found out         a   new     kind  of rule  , “ and vinegar that          makes them
# V/J     NSg/P V      NSg/V NSg/V/J/R/P D/P NSg/V/J NSg/J P  NSg/V . . V/C NSg/V+  NSg/I/C/Ddem+ NPl/V NSg/IPl+
> sour    — and camomile that          makes them     bitter  — and — and barley - sugar  and such  things
# NSg/V/J . V/C ?        NSg/I/C/Ddem+ NPl/V NSg/IPl+ NSg/V/J . V/C . V/C NSg    . N🅪Sg/V V/C NSg/I NPl/V+
> that          make  children sweet    - tempered . I    only  wish  people knew that          : then    they
# NSg/I/C/Ddem+ NSg/V NPl+     NPr/V/J+ . V/J      . ISg+ J/R/C NSg/V NSg/V+ V    NSg/I/C/Ddem+ . NSg/J/C IPl+
> wouldn’t be     so        stingy about it       , you    know  — ”
# VX       NSg/VX NSg/I/J/C J      J/P   NPr/ISg+ . ISgPl+ NSg/V . .
>
#
> She  had quite forgotten the Duchess by      this    time      , and was a   little     startled when
# ISg+ V   NSg   NSg/V/J   D   NSg/V   NSg/J/P I/Ddem+ N🅪Sg/V/J+ . V/C V   D/P NPr/I/J/Dq V/J      NSg/I/C
> she  heard her     voice  close   to her     ear      . “ You’re thinking about something  , my  dear    ,
# ISg+ V/J   ISg/D$+ NSg/V+ NSg/V/J P  ISg/D$+ NSg/V/J+ . . W?     V        J/P   NSg/I/V/J+ . D$+ NSg/V/J .
> and that          makes you    forget to talk  . I    can’t tell  you    just now       what   the moral   of
# V/C NSg/I/C/Ddem+ NPl/V ISgPl+ V      P+ NSg/V . ISg+ VX    NPr/V ISgPl+ V/J  NPr/V/J/C NSg/I+ D   NSg/V/J P
> that          is , but     I    shall remember it       in      a   bit    . ”
# NSg/I/C/Ddem+ VL . NSg/C/P ISg+ VX    NSg/V    NPr/ISg+ NPr/J/P D/P NSg/V+ . .
>
#
> “ Perhaps it       hasn’t one       , ” Alice ventured to remark .
# . NSg     NPr/ISg+ V      NSg/I/V/J . . NPr+  V/J      P+ NSg/V+ .
>
#
> “ Tut   , tut   , child  ! ” said the Duchess . “ Everything’s got a   moral   , if    only  you    can
# . NPr/V . NPr/V . NSg/V+ . . V/J  D+  NSg/V   . . NSg$         V   D/P NSg/V/J . NSg/C J/R/C ISgPl+ NPr/VX
> find  it       . ” And she  squeezed herself up        closer to Alice’s side     as    she  spoke  .
# NSg/V NPr/ISg+ . . V/C ISg+ V/J      ISg+    NSg/V/J/P NSg/JC P  NSg$    NSg/V/J+ NSg/R ISg+ NSg/V+ .
>
#
> Alice did not   much       like        keeping so        close   to her    : first   , because the Duchess was
# NPr+  V   NSg/C NSg/I/J/Dq NSg/V/J/C/P NSg/V   NSg/I/J/C NSg/V/J P  ISg/D$ . NSg/V/J . C/P     D   NSg/V   V
> very ugly    ; and secondly , because she  was exactly the right    height to rest     her
# J/R  NSg/V/J . V/C R        . C/P     ISg+ V   R       D+  NPr/V/J+ N🅪Sg   P  NSg/V/JS ISg/D$+
> chin   upon Alice’s shoulder , and it       was an  uncomfortably sharp   chin  . However , she
# NPr/V+ P    NSg$+   NSg/V+   . V/C NPr/ISg+ V   D/P R             NPr/V/J NPr/V . C       . ISg+
> did not   like        to be     rude , so        she  bore  it       as    well    as    she  could   .
# V   NSg/C NSg/V/J/C/P P  NSg/VX J    . NSg/I/J/C ISg+ NSg/V NPr/ISg+ NSg/R NSg/V/J NSg/R ISg+ NSg/VX+ .
>
#
> “ The game’s going   on  rather  better     now       , ” she  said , by      way   of keeping up        the
# . D   NSg$   NSg/V/J J/P NPr/V/J NSg/VX/JC+ NPr/V/J/C . . ISg+ V/J  . NSg/J/P NSg/J P  NSg/V   NSg/V/J/P D+
> conversation a   little     .
# NSg/V+       D/P NPr/I/J/Dq .
>
#
> “ ’ Tis so        , ” said the Duchess : “ and the moral   of that          is — ‘          Oh    , ’ tis love   , ’ tis
# . . ?   NSg/I/J/C . . V/J  D   NSg/V   . . V/C D   NSg/V/J P  NSg/I/C/Ddem+ VL . Unlintable NPr/V . . ?   NPr🅪/V . . ?
> love   , that          makes the world  go      round     ! ’ ”
# NPr🅪/V . NSg/I/C/Ddem+ NPl/V D+  NSg/V+ NSg/V/J NSg/V/J/P . . .
>
#
> “ Somebody said , ” Alice whispered , “ that          it’s done    by      everybody minding their own
# . NSg/I+   V/J  . . NPr+  V/J       . . NSg/I/C/Ddem+ W?   NSg/V/J NSg/J/P NSg/I+    V       D$+   NSg/V/J
> business ! ”
# N🅪Sg/J+  . .
>
#
> “ Ah      , well    ! It       means much       the same thing  , ” said the Duchess , digging her     sharp
# . NSg/I/V . NSg/V/J . NPr/ISg+ NPl/V NSg/I/J/Dq D+  I/J+ NSg/V+ . . V/J  D   NSg/V   . NSg/V   ISg/D$+ NPr/V/J+
> little     chin  into Alice’s shoulder as    she  added , “ and the moral   of that          is — ‘          Take
# NPr/I/J/Dq NPr/V P    NSg$    NSg/V+   NSg/R ISg+ V/J   . . V/C D   NSg/V/J P  NSg/I/C/Ddem+ VL . Unlintable NSg/V
> care  of the sense  , and the sounds will   take  care  of themselves . ’ ”
# NSg/V P  D+  NSg/V+ . V/C D+  NPl/V+ NPr/VX NSg/V NSg/V P  IPl+       . . .
>
#
> “ How   fond    she  is of finding morals in      things ! ” Alice thought to herself .
# . NSg/C NSg/V/J ISg+ VL P  NSg/V   NPl/V  NPr/J/P NPl/V+ . . NPr+  NSg/V   P  ISg+    .
>
#
> “ I    dare   say   you’re wondering why   I    don’t put   my  arm      round     your waist , ” the
# . ISg+ NPr/VX NSg/V W?     NSg/V/J   NSg/V ISg+ V     NSg/V D$+ NSg/V/J+ NSg/V/J/P D$+  NSg+  . . D
> Duchess said after    a    pause  : “ the reason  is , that          I’m doubtful about the temper
# NSg/V   V/J  JC/R/C/P D/P+ NSg/V+ . . D+  N🅪Sg/V+ VL . NSg/I/C/Ddem+ W?  NSg/J    J/P   D   NSg/V/JC
> of your flamingo . Shall I    try     the experiment ? ”
# P  D$+  NSg/J+   . VX    ISg+ NSg/V/J D+  NSg/V+     . .
>
#
> “ He       might     bite  , ” Alice cautiously replied , not   feeling at    all           anxious to have
# . NPr/ISg+ NᴹSg/VX/J NSg/V . . NPr+  R          V/J     . NSg/C NSg/V/J NSg/P NSg/I/J/C/Dq+ J       P  NSg/VX
> the experiment tried .
# D+  NSg/V+     V/J+  .
>
#
> “ Very true    , ” said the Duchess : “ flamingoes and mustard both    bite  . And the moral
# . J/R  NSg/V/J . . V/J  D   NSg/V   . . ?          V/C NSg/J   I/C/Dq+ NSg/V . V/C D   NSg/V/J
> of that          is — ‘          Birds of a    feather flock  together . ’ ”
# P  NSg/I/C/Ddem+ VL . Unlintable NPl/V P  D/P+ NSg/V+  NSg/V+ J+       . . .
>
#
> “ Only  mustard isn’t a    bird     , ” Alice remarked .
# . J/R/C NSg/J   NSg/V D/P+ NPr/V/J+ . . NPr+  V/J+     .
>
#
> “ Right   , as    usual , ” said the Duchess : “ what   a   clear   way    you    have   of putting
# . NPr/V/J . NSg/R NSg/J . . V/J  D   NSg/V   . . NSg/I+ D/P NSg/V/J NSg/J+ ISgPl+ NSg/VX P  NSg/V
> things ! ”
# NPl/V  . .
>
#
> “ It’s a    mineral , I    think , ” said Alice .
# . W?   D/P+ NSg/J+  . ISg+ NSg/V . . V/J  NPr+  .
>
#
> “ Of course it       is , ” said the Duchess , who    seemed ready   to agree to everything
# . P  NSg/V+ NPr/ISg+ VL . . V/J  D   NSg/V   . NPr/I+ V/J    NSg/V/J P  V     P  NSg/I/V+
> that         Alice said ; “ there’s a   large mustard - mine     near       here    . And the moral   of that
# NSg/I/C/Ddem NPr+  V/J  . . W?      D/P NSg/J NSg/J   . NSg/I/V+ NSg/V/J/P+ NSg/J/R . V/C D   NSg/V/J P  NSg/I/C/Ddem+
> is — ‘          The more         there is of mine     , the less    there is of yours . ’ ”
# VL . Unlintable D   NPr/I/V/J/Dq W?    VL P  NSg/I/V+ . D   V/J/C/P W?    VL P  I+    . . .
>
#
> “ Oh    , I    know  ! ” exclaimed Alice , who    had not   attended to this    last     remark , “ it’s a
# . NPr/V . ISg+ NSg/V . . V/J       NPr+  . NPr/I+ V   NSg/C V/J      P  I/Ddem+ NSg/V/J+ NSg/V+ . . W?   D/P+
> vegetable . It       doesn’t look  like        one       , but     it       is  . ”
# NSg/J+    . NPr/ISg+ V       NSg/V NSg/V/J/C/P NSg/I/V/J . NSg/C/P NPr/ISg+ VL+ . .
>
#
> “ I    quite agree with you    , ” said the Duchess ; “ and the moral   of that          is — ‘          Be     what
# . ISg+ NSg   V     P    ISgPl+ . . V/J  D   NSg/V   . . V/C D   NSg/V/J P  NSg/I/C/Ddem+ VL . Unlintable NSg/VX NSg/I
> you    would seem to be     ’ — or    if    you’d like        it       put   more         simply — ‘          Never imagine
# ISgPl+ VX    V    P  NSg/VX . . NPr/C NSg/C W?    NSg/V/J/C/P NPr/ISg+ NSg/V NPr/I/V/J/Dq R      . Unlintable R     NSg/V
> yourself not   to be     otherwise than what   it       might     appear to others that         what   you
# ISg+     NSg/C P  NSg/VX J         C/P  NSg/I+ NPr/ISg+ NᴹSg/VX/J V      P  NPl/V  NSg/I/C/Ddem NSg/I+ ISgPl+
> were  or    might     have   been  was not   otherwise than what   you    had been  would have
# NSg/V NPr/C NᴹSg/VX/J NSg/VX NSg/V V   NSg/C J         C/P  NSg/I+ ISgPl+ V   NSg/V VX    NSg/VX
> appeared to them     to be     otherwise . ’ ”
# V/J      P  NSg/IPl+ P+ NSg/VX J         . . .
>
#
> “ I    think I    should understand that          better    , ” Alice said very politely , “ if    I    had
# . ISg+ NSg/V ISg+ VX     V          NSg/I/C/Ddem+ NSg/VX/JC . . NPr+  V/J  J/R  R        . . NSg/C ISg+ V
> it       written down      : but     I    can’t quite follow it       as    you    say   it      . ”
# NPr/ISg+ V/J     NSg/V/J/P . NSg/C/P ISg+ VX    NSg   NSg/V  NPr/ISg+ NSg/R ISgPl+ NSg/V NPr/ISg . .
>
#
> “ That’s nothing  to what   I    could  say   if    I    chose , ” the Duchess replied , in      a
# . NSg$   NSg/I/J+ P  NSg/I+ ISg+ NSg/VX NSg/V NSg/C ISg+ NSg/V . . D   NSg/V   V/J     . NPr/J/P D/P+
> pleased tone     .
# V/J+    NSg/I/V+ .
>
#
> “ Pray don’t trouble yourself to say   it       any    longer than that         , ” said Alice .
# . V    V     NSg/V+  ISg+     P  NSg/V NPr/ISg+ I/R/Dq NSg/J  C/P  NSg/I/C/Ddem . . V/J  NPr+  .
>
#
> “ Oh    , don’t talk  about trouble ! ” said the Duchess . “ I    make  you    a   present of
# . NPr/V . V     NSg/V J/P   NSg/V+  . . V/J  D+  NSg/V   . . ISg+ NSg/V ISgPl+ D/P NSg/V/J P
> everything I’ve said as     yet     . ”
# NSg/I/V+   W?   V/J  NSg/R+ NSg/V/C . .
>
#
> “ A   cheap   sort  of present ! ” thought Alice . “ I’m glad    they don’t give  birthday
# . D/P NSg/V/J NSg/V P  NSg/V/J . . NSg/V   NPr+  . . W?  NSg/V/J IPl+ V     NSg/V NSg/V+
> presents like        that          ! ” But     she  did not   venture to say   it       out         loud  .
# NPl/V    NSg/V/J/C/P NSg/I/C/Ddem+ . . NSg/C/P ISg+ V   NSg/C NSg/V   P  NSg/V NPr/ISg+ NSg/V/J/R/P NSg/J .
>
#
> “ Thinking again ? ” the Duchess asked , with another dig   of her     sharp    little      chin   .
# . V        R     . . D   NSg/V   V/J   . P    I/D     NSg/V P  ISg/D$+ NPr/V/J+ NPr/I/J/Dq+ NPr/V+ .
>
#
> “ I’ve a   right   to think , ” said Alice sharply , for she  was beginning to feel    a
# . W?   D/P NPr/V/J P  NSg/V . . V/J  NPr+  R       . C/P ISg+ V   NSg/V/J+  P  NSg/I/V D/P+
> little      worried .
# NPr/I/J/Dq+ V/J     .
>
#
> “ Just about as    much       right   , ” said the Duchess , “ as    pigs   have   to fly     ; and the m        — ”
# . V/J  J/P   NSg/R NSg/I/J/Dq NPr/V/J . . V/J  D   NSg/V   . . NSg/R NPl/V+ NSg/VX P  NSg/V/J . V/C D   NPr/V/J+ . .
>
#
> But     here    , to Alice’s great  surprise , the Duchess’s voice  died away , even    in      the
# NSg/C/P NSg/J/R . P  NSg$    NSg/J+ NSg/V+   . D+  NSg$+     NSg/V+ V/J  V/J  . NSg/V/J NPr/J/P D
> middle  of her     favourite     word   ‘          moral   , ’ and the arm      that          was linked into hers
# NSg/V/J P  ISg/D$+ NSg/V/J/Comm+ NSg/V+ Unlintable NSg/V/J . . V/C D+  NSg/V/J+ NSg/I/C/Ddem+ V   V/J    P    ISg+
> began to tremble . Alice looked up        , and there stood the Queen    in      front   of them     ,
# V     P+ NSg/V   . NPr+  V/J    NSg/V/J/P . V/C +     V     D+  NPr/V/J+ NPr/J/P NSg/V/J P  NSg/IPl+ .
> with her     arms   folded , frowning like        a   thunderstorm .
# P    ISg/D$+ NPl/V+ V/J    . V        NSg/V/J/C/P D/P NSg+         .
>
#
> “ A    fine     day   , your Majesty ! ” the Duchess began in      a   low     , weak voice  .
# . D/P+ NSg/V/J+ NPr🅪+ . D$+  NSg/I+  . . D   NSg/V   V     NPr/J/P D/P NSg/V/J . J+   NSg/V+ .
>
#
> “ Now       , I    give  you    fair     warning , ” shouted the Queen    , stamping on  the ground   as    she
# . NPr/V/J/C . ISg+ NSg/V ISgPl+ NSg/V/J+ NSg/V+  . . V/J     D+  NPr/V/J+ . NSg      J/P D+  NSg/V/J+ NSg/R ISg+
> spoke ; “ either you   or    your head     must  be     off       , and that          in      about half        no     time      !
# NSg/V . . I/C    ISgPl NPr/C D$+  NPr/V/J+ NSg/V NSg/VX NSg/V/J/P . V/C NSg/I/C/Ddem+ NPr/J/P J/P   N🅪Sg/V/J/P+ NPr/P+ N🅪Sg/V/J+ .
> Take  your choice ! ”
# NSg/V D$+  NSg/J+ . .
>
#
> The Duchess took her     choice , and was gone  in      a    moment .
# D   NSg/V   V    ISg/D$+ NSg/J+ . V/C V   V/J/P NPr/J/P D/P+ NSg+   .
>
#
> “ Let’s go      on  with the game     , ” the Queen    said to Alice ; and Alice was too much
# . NSg$  NSg/V/J J/P P    D+  NSg/V/J+ . . D+  NPr/V/J+ V/J  P  NPr+  . V/C NPr+  V   W?  NSg/I/J/Dq
> frightened to say   a    word   , but     slowly followed her     back    to the croquet - ground   .
# V/J        P  NSg/V D/P+ NSg/V+ . NSg/C/P R      V/J      ISg/D$+ NSg/V/J P  D   NSg/V   . NSg/V/J+ .
>
#
> The other   guests had taken advantage of the Queen’s absence , and were  resting in
# D+  NSg/V/J NPl/V  V   V/J   NSg/V     P  D+  NSg$+   NSg+    . V/C NSg/V V       NPr/J/P
> the shade   : however , the moment they saw   her     , they hurried back    to the game     , the
# D+  N🅪Sg/V+ . C       . D+  NSg+   IPl+ NSg/V ISg/D$+ . IPl+ V/J     NSg/V/J P  D+  NSg/V/J+ . D+
> Queen    merely remarking that         a    moment’s delay    would cost    them     their lives .
# NPr/V/J+ R      V         NSg/I/C/Ddem D/P+ NSg$+    NSg/V/J+ VX    NSg/V/J NSg/IPl+ D$+   V+    .
>
#
> All          the time     they were  playing the Queen    never left    off       quarrelling with the
# NSg/I/J/C/Dq D+  N🅪Sg/V/J IPl+ NSg/V V       D+  NPr/V/J+ R     NPr/V/J NSg/V/J/P NᴹSg/V/Comm P    D+
> other    players , and shouting “ Off       with his     head     ! ” or    “ Off       with her     head     ! ” Those
# NSg/V/J+ NPl+    . V/C V+       . NSg/V/J/P P    ISg/D$+ NPr/V/J+ . . NPr/C . NSg/V/J/P P    ISg/D$+ NPr/V/J+ . . I/Ddem+
> whom she  sentenced were  taken into custody by      the soldiers , who   of course had to
# I+   ISg+ V/J       NSg/V V/J   P    NᴹSg+   NSg/J/P D+  NPl/V+   . NPr/I P  NSg/V+ V   P
> leave off       being   arches to do     this    , so        that         by      the end   of half        an  hour or    so
# NSg/V NSg/V/J/P NSg/V/C NPl/V  P  NSg/VX I/Ddem+ . NSg/I/J/C NSg/I/C/Ddem NSg/J/P D   NSg/V P  N🅪Sg/V/J/P+ D/P NSg  NPr/C NSg/I/J/C
> there were  no     arches left    , and all          the players , except the King     , the Queen    , and
# +     NSg/V NPr/P+ NPl/V  NPr/V/J . V/C NSg/I/J/C/Dq D+  NPl+    . V/C/P  D+  NPr/V/J+ . D+  NPr/V/J+ . V/C
> Alice , were  in      custody and under   sentence of execution .
# NPr+  . NSg/V NPr/J/P NᴹSg    V/C NSg/J/P NSg/V    P  NSg       .
>
#
> Then    the Queen   left    off       , quite out         of breath   , and said to Alice , “ Have   you    seen
# NSg/J/C D   NPr/V/J NPr/V/J NSg/V/J/P . NSg   NSg/V/J/R/P P  NSg/V/J+ . V/C V/J  P  NPr+  . . NSg/VX ISgPl+ NSg/V
> the Mock     Turtle yet     ? ”
# D+  NSg/V/J+ NSg/V+ NSg/V/C . .
>
#
> “ No     , ” said Alice . “ I    don’t even    know  what   a    Mock     Turtle is  . ”
# . NPr/P+ . . V/J  NPr+  . . ISg+ V     NSg/V/J NSg/V NSg/I+ D/P+ NSg/V/J+ NSg/V+ VL+ . .
>
#
> “ It’s the thing  Mock    Turtle Soup   is made from , ” said the Queen    .
# . W?   D+  NSg/V+ NSg/V/J NSg/V+ NSg/V+ VL V    P    . . V/J  D   NPr/V/J+ .
>
#
> “ I    never saw   one       , or    heard of one       , ” said Alice .
# . ISg+ R     NSg/V NSg/I/V/J . NPr/C V/J   P  NSg/I/V/J . . V/J  NPr+  .
>
#
> “ Come    on  , then    , ” said the Queen   , “ and he       shall tell  you    his     history . ”
# . NSg/V/P J/P . NSg/J/C . . V/J  D+  NPr/V/J . . V/C NPr/ISg+ VX    NPr/V ISgPl+ ISg/D$+ N🅪Sg+   . .
>
#
> As     they walked off       together , Alice heard the King     say   in      a   low      voice  , to the
# NSg/R+ IPl+ V/J    NSg/V/J/P J        . NPr+  V/J   D+  NPr/V/J+ NSg/V NPr/J/P D/P NSg/V/J+ NSg/V+ . P  D+
> company generally , “ You    are all           pardoned . ” “ Come    , that’s a   good    thing  ! ” she  said
# NSg/V+  R         . . ISgPl+ V   NSg/I/J/C/Dq+ V/J      . . . NSg/V/P . NSg$   D/P NPr/V/J NSg/V+ . . ISg+ V/J
> to herself , for she  had felt    quite unhappy at    the number   of executions the Queen
# P  ISg+    . C/P ISg+ V   NSg/V/J NSg   NSg/V/J NSg/P D   NSg/V/JC P  +          D+  NPr/V/J+
> had ordered .
# V+  V/J     .
>
#
> They very soon came    upon a   Gryphon , lying   fast    asleep in      the sun    . ( If    you    don’t
# IPl+ J/R  J/R  NSg/V/P P    D/P ?       . NSg/V/J NSg/V/J J      NPr/J/P D+  NPr/V+ . . NSg/C ISgPl+ V
> know  what   a    Gryphon is , look  at    the picture . ) “ Up        , lazy    thing  ! ” said the Queen   ,
# NSg/V NSg/I+ D/P+ ?       VL . NSg/V NSg/P D+  NSg/V+  . . . NSg/V/J/P . NSg/V/J NSg/V+ . . V/J  D+  NPr/V/J .
> “ and take  this    young    lady  to see   the Mock     Turtle , and to hear his     history . I
# . V/C NSg/V I/Ddem+ NPr/V/J+ NPr/V P  NSg/V D+  NSg/V/J+ NSg/V+ . V/C P  V    ISg/D$+ N🅪Sg+   . ISg+
> must  go      back    and see   after    some      executions I    have   ordered ; ” and she  walked off       ,
# NSg/V NSg/V/J NSg/V/J V/C NSg/V JC/R/C/P I/J/R/Dq+ +          ISg+ NSg/VX V/J     . . V/C ISg+ V/J    NSg/V/J/P .
> leaving Alice alone with the Gryphon . Alice did not   quite like        the look  of the
# V       NPr+  J     P    D+  ?       . NPr+  V   NSg/C NSg   NSg/V/J/C/P D   NSg/V P  D+
> creature , but     on  the whole  she  thought it       would be     quite as    safe    to stay    with it
# NSg+     . NSg/C/P J/P D+  NSg/J+ ISg+ NSg/V   NPr/ISg+ VX    NSg/VX NSg   NSg/R NSg/V/J P  NSg/V/J P    NPr/ISg+
> as    to go      after    that         savage   Queen    : so        she  waited .
# NSg/R P  NSg/V/J JC/R/C/P NSg/I/C/Ddem NPr/V/J+ NPr/V/J+ . NSg/I/J/C ISg+ V/J+   .
>
#
> The Gryphon sat     up        and rubbed its     eyes   : then    it       watched the Queen    till      she  was
# D   ?       NSg/V/J NSg/V/J/P V/C V/J    ISg/D$+ NPl/V+ . NSg/J/C NPr/ISg+ V/J     D+  NPr/V/J+ NSg/V/C/P ISg+ V
> out         of sight  : then    it       chuckled . “ What   fun      ! ” said the Gryphon , half       to itself ,
# NSg/V/J/R/P P  NSg/V+ . NSg/J/C NPr/ISg+ V/J+     . . NSg/I+ NᴹSg/V/J . . V/J  D   ?       . N🅪Sg/V/J/P P  ISg+   .
> half       to Alice .
# N🅪Sg/V/J/P P  NPr+  .
>
#
> “ What   is the fun      ? ” said Alice .
# . NSg/I+ VL D   NᴹSg/V/J . . V/J  NPr+  .
>
#
> “ Why   , she  , ” said the Gryphon . “ It’s all          her     fancy   , that          : they never executes
# . NSg/V . ISg+ . . V/J  D+  ?       . . W?   NSg/I/J/C/Dq ISg/D$+ NSg/V/J . NSg/I/C/Ddem+ . IPl+ R     V
> nobody , you    know   . Come    on  ! ”
# NSg/I+ . ISgPl+ NSg/V+ . NSg/V/P J/P . .
>
#
> “ Everybody says  ‘          come    on  ! ’ here    , ” thought Alice , as    she  went  slowly after    it       : “ I
# . NSg/I+    NPl/V Unlintable NSg/V/P J/P . . NSg/J/R . . NSg/V   NPr+  . NSg/R ISg+ NSg/V R      JC/R/C/P NPr/ISg+ . . ISg+
> never was so        ordered about in      all           my  life   , never ! ”
# R     V   NSg/I/J/C V/J     J/P   NPr/J/P NSg/I/J/C/Dq+ D$+ NSg/V+ . R     . .
>
#
> They had not   gone  far     before they saw   the Mock    Turtle in      the distance , sitting
# IPl+ V   NSg/C V/J/P NSg/V/J C/P    IPl+ NSg/V D   NSg/V/J NSg/V  NPr/J/P D+  NSg/V+   . NSg/V/J
> sad     and lonely on  a   little     ledge of rock   , and , as    they came    nearer , Alice could
# NSg/V/J V/C J/R    J/P D/P NPr/I/J/Dq NSg/V P  NPr🅪/V . V/C . NSg/R IPl+ NSg/V/P NSg/JC . NPr+  NSg/VX
> hear him  sighing as    if    his     heart   would break  . She  pitied him  deeply . “ What   is
# V    ISg+ V       NSg/R NSg/C ISg/D$+ N🅪Sg/V+ VX    NSg/V+ . ISg+ V/J    ISg+ R+     . . NSg/I+ VL
> his     sorrow ? ” she  asked the Gryphon , and the Gryphon answered , very nearly in      the
# ISg/D$+ NSg/V  . . ISg+ V/J   D   ?       . V/C D   ?       V/J      . J/R  R      NPr/J/P D+
> same words  as    before , “ It’s all          his     fancy   , that          : he       hasn’t got no     sorrow , you
# I/J+ NPl/V+ NSg/R C/P    . . W?   NSg/I/J/C/Dq ISg/D$+ NSg/V/J . NSg/I/C/Ddem+ . NPr/ISg+ V      V   NPr/P+ NSg/V  . ISgPl+
> know   . Come    on  ! ”
# NSg/V+ . NSg/V/P J/P . .
>
#
> So        they went  up        to the Mock     Turtle , who    looked at    them    with large eyes   full    of
# NSg/I/J/C IPl+ NSg/V NSg/V/J/P P  D+  NSg/V/J+ NSg/V+ . NPr/I+ V/J    NSg/P NSg/IPl P    NSg/J NPl/V+ NSg/V/J P
> tears  , but     said nothing  .
# NPl/V+ . NSg/C/P V/J  NSg/I/J+ .
>
#
> “ This    here    young    lady   , ” said the Gryphon , “ she  wants for to know  your history ,
# . I/Ddem+ NSg/J/R NPr/V/J+ NPr/V+ . . V/J  D   ?       . . ISg+ NPl/V C/P P  NSg/V D$+  N🅪Sg+   .
> she  do      . ”
# ISg+ NSg/VX+ . .
>
#
> “ I’ll tell  it       her     , ” said the Mock    Turtle in      a   deep  , hollow  tone     : “ sit   down      , both
# . W?   NPr/V NPr/ISg+ ISg/D$+ . . V/J  D   NSg/V/J NSg/V  NPr/J/P D/P NSg/J . NSg/V/J NSg/I/V+ . . NSg/V NSg/V/J/P . I/C/Dq
> of you    , and don’t speak a   word  till      I’ve finished . ”
# P  ISgPl+ . V/C V     NSg/V D/P NSg/V NSg/V/C/P +    V/J+     . .
>
#
> So        they sat     down      , and nobody spoke for some      minutes . Alice thought to herself ,
# NSg/I/J/C IPl+ NSg/V/J NSg/V/J/P . V/C NSg/I  NSg/V C/P I/J/R/Dq+ NPl/V+  . NPr+  NSg/V   P  ISg+    .
> “ I    don’t see   how   he       can    ever finish , if    he       doesn’t begin . ” But     she  waited
# . ISg+ V     NSg/V NSg/C NPr/ISg+ NPr/VX J    NSg/V  . NSg/C NPr/ISg+ V+      NSg/V . . NSg/C/P ISg+ V/J+
> patiently .
# R+        .
>
#
> “ Once  , ” said the Mock    Turtle at    last    , with a    deep   sigh  , “ I    was a   real   Turtle . ”
# . NSg/C . . V/J  D   NSg/V/J NSg/V  NSg/P NSg/V/J . P    D/P+ NSg/J+ NSg/V . . ISg+ V   D/P NSg/J+ NSg/V  . .
>
#
> These   words were  followed by      a   very long    silence , broken only  by      an  occasional
# I/Ddem+ NPl/V NSg/V V/J      NSg/J/P D/P J/R  NPr/V/J NSg/V   . V/J    J/R/C NSg/J/P D/P NSg/J
> exclamation of “ Hjckrrh ! ” from the Gryphon , and the constant heavy   sobbing of
# NSg         P  . ?       . . P    D   ?       . V/C D   NSg/J    NSg/V/J NSg/V/J P
> the Mock     Turtle . Alice was very nearly getting up        and saying , “ Thank you   , sir    ,
# D+  NSg/V/J+ NSg/V+ . NPr+  V   J/R  R      NSg/V   NSg/V/J/P V/C NSg/V  . . NSg/V ISgPl . NPr/V+ .
> for your interesting story , ” but     she  could  not   help  thinking there must  be     more
# C/P D$+  V/J+        NSg/V . . NSg/C/P ISg+ NSg/VX NSg/C NSg/V V        +     NSg/V NSg/VX NPr/I/V/J/Dq
> to come    , so        she  sat     still   and said nothing  .
# P  NSg/V/P . NSg/I/J/C ISg+ NSg/V/J NSg/V/J V/C V/J  NSg/I/J+ .
>
#
> “ When    we   were  little     , ” the Mock     Turtle went  on  at    last    , more         calmly , though
# . NSg/I/C IPl+ NSg/V NPr/I/J/Dq . . D+  NSg/V/J+ NSg/V+ NSg/V J/P NSg/P NSg/V/J . NPr/I/V/J/Dq R      . V/C
> still   sobbing a   little     now       and then    , “ we   went  to school in      the sea  . The master
# NSg/V/J NSg/V/J D/P NPr/I/J/Dq NPr/V/J/C V/C NSg/J/C . . IPl+ NSg/V P  NSg/V  NPr/J/P D+  NSg+ . D+  NPr/V/J+
> was an  old   Turtle — we   used to call  him  Tortoise — ”
# V   D/P NSg/J NSg/V  . IPl+ V/J  P  NSg/V ISg+ NSg+     . .
>
#
> “ Why   did you    call  him  Tortoise , if    he       wasn’t one       ? ” Alice asked .
# . NSg/V V   ISgPl+ NSg/V ISg+ NSg+     . NSg/C NPr/ISg+ V      NSg/I/V/J . . NPr+  V/J+  .
>
#
> “ We   called him  Tortoise because he       taught us       , ” said the Mock     Turtle angrily :
# . IPl+ V/J    ISg+ NSg+     C/P     NPr/ISg+ V      NPr/IPl+ . . V/J  D+  NSg/V/J+ NSg/V+ R       .
> “ really you    are very dull ! ”
# . R      ISgPl+ V   J/R  V/J+ . .
>
#
> “ You    ought    to be     ashamed of yourself for asking such  a    simple   question , ” added
# . ISgPl+ NSg/I/VX P  NSg/VX V/J     P  ISg+     C/P V      NSg/I D/P+ NSg/V/J+ NSg/V+   . . V/J
> the Gryphon ; and then    they both   sat     silent and looked at    poor     Alice , who    felt
# D   ?       . V/C NSg/J/C IPl+ I/C/Dq NSg/V/J NSg/J  V/C V/J    NSg/P NSg/V/J+ NPr+  . NPr/I+ NSg/V/J
> ready   to sink  into the earth  . At    last    the Gryphon said to the Mock     Turtle ,
# NSg/V/J P  NSg/V P    D+  NPr/V+ . NSg/P NSg/V/J D   ?       V/J  P  D+  NSg/V/J+ NSg/V+ .
> “ Drive on  , old   fellow ! Don’t be     all          day  about it       ! ” and he       went  on  in      these
# . NSg/V J/P . NSg/J NSg/V  . V     NSg/VX NSg/I/J/C/Dq NPr🅪 J/P   NPr/ISg+ . . V/C NPr/ISg+ NSg/V J/P NPr/J/P I/Ddem+
> words  :
# NPl/V+ .
>
#
> “ Yes   , we   went  to school in      the sea  , though you    mayn’t believe it      — ”
# . NPl/V . IPl+ NSg/V P  NSg/V  NPr/J/P D+  NSg+ . V/C    ISgPl+ V      V       NPr/ISg . .
>
#
> “ I    never said I    didn’t ! ” interrupted Alice .
# . ISg+ R     V/J  ISg+ V      . . V/J         NPr+  .
>
#
> “ You    did , ” said the Mock     Turtle .
# . ISgPl+ V   . . V/J  D+  NSg/V/J+ NSg/V+ .
>
#
> “ Hold    your tongue ! ” added the Gryphon , before Alice could  speak  again . The Mock
# . NSg/V/J D$+  NSg/V+ . . V/J   D   ?       . C/P    NPr+  NSg/VX NSg/V+ R     . D+  NSg/V/J+
> Turtle went  on  .
# NSg/V+ NSg/V J/P .
>
#
> “ We   had the best      of educations — in      fact , we   went  to school every day   — ”
# . IPl+ V   D   NPr/VX/JS P  NSg        . NPr/J/P NSg+ . IPl+ NSg/V P  NSg/V  Dq+   NPr🅪+ . .
>
#
> “ I’ve been  to a   day   - school , too , ” said Alice ; “ you    needn’t be     so        proud as    all
# . W?   NSg/V P  D/P NPr🅪+ . NSg/V  . W?  . . V/J  NPr+  . . ISgPl+ VX      NSg/VX NSg/I/J/C J     NSg/R NSg/I/J/C/Dq
> that          . ”
# NSg/I/C/Ddem+ . .
>
#
> “ With extras ? ” asked the Mock    Turtle a    little      anxiously .
# . P    NPl+   . . V/J   D   NSg/V/J NSg/V+ D/P+ NPr/I/J/Dq+ R         .
>
#
> “ Yes   , ” said Alice , “ we   learned French    and music     . ”
# . NPl/V . . V/J  NPr+  . . IPl+ V/J     NPr🅪/V/J+ V/C N🅪Sg/V/J+ . .
>
#
> “ And washing ? ” said the Mock     Turtle .
# . V/C NSg/V   . . V/J  D+  NSg/V/J+ NSg/V+ .
>
#
> “ Certainly not   ! ” said Alice indignantly .
# . R         NSg/C . . V/J  NPr+  R+          .
>
#
> “ Ah      ! then    yours wasn’t a   really good    school , ” said the Mock    Turtle in      a   tone    of
# . NSg/I/V . NSg/J/C I+    V      D/P R      NPr/V/J NSg/V  . . V/J  D   NSg/V/J NSg/V  NPr/J/P D/P NSg/I/V P
> great  relief . “ Now       at    ours they had at    the end   of the bill   , ‘          French   , music     , and
# NSg/J+ NSg/J+ . . NPr/V/J/C NSg/P I+   IPl+ V   NSg/P D   NSg/V P  D+  NPr/V+ . Unlintable NPr🅪/V/J . N🅪Sg/V/J+ . V/C
> washing — extra . ’ ”
# NSg/V   . NSg/J . . .
>
#
> “ You    couldn’t have   wanted it       much       , ” said Alice ; “ living  at    the bottom  of the
# . ISgPl+ V        NSg/VX V/J    NPr/ISg+ NSg/I/J/Dq . . V/J  NPr+  . . NSg/V/J NSg/P D   NSg/V/J P  D+
> sea  . ”
# NSg+ . .
>
#
> “ I    couldn’t afford to learn it       . ” said the Mock    Turtle with a    sigh   . “ I    only  took
# . ISg+ V        V      P  NSg/V NPr/ISg+ . . V/J  D   NSg/V/J NSg/V  P    D/P+ NSg/V+ . . ISg+ J/R/C V
> the regular course . ”
# D+  NSg/J+  NSg/V+ . .
>
#
> “ What   was that          ? ” inquired Alice .
# . NSg/I+ V   NSg/I/C/Ddem+ . . V/J      NPr+  .
>
#
> “ Reeling and Writhing , of course , to begin with , ” the Mock     Turtle replied ; “ and
# . V       V/C V+       . P  NSg/V+ . P  NSg/V P    . . D+  NSg/V/J+ NSg/V+ V/J     . . V/C
> then    the different branches of Arithmetic — Ambition , Distraction , Uglification ,
# NSg/J/C D   NSg/J     NPl/V    P  NᴹSg/J     . NSg/V+   . NSg/V+      . ?            .
> and  Derision . ”
# V/C+ N🅪Sg+    . .
>
#
> “ I    never heard of ‘          Uglification , ’ ” Alice ventured to say   . “ What   is it       ? ”
# . ISg+ R     V/J   P  Unlintable ?            . . . NPr+  V/J      P+ NSg/V . . NSg/I+ VL NPr/ISg+ . .
>
#
> The Gryphon lifted up        both   its     paws   in      surprise . “ What   ! Never heard of
# D   ?       V/J    NSg/V/J/P I/C/Dq ISg/D$+ NPl/V+ NPr/J/P NSg/V+   . . NSg/I+ . R     V/J   P
> uglifying ! ” it       exclaimed . “ You    know  what   to beautify is , I    suppose ? ”
# ?         . . NPr/ISg+ V/J+      . . ISgPl+ NSg/V NSg/I+ P  V        VL . ISg+ V       . .
>
#
> “ Yes   , ” said Alice doubtfully : “ it       means — to — make  — anything — prettier . ”
# . NPl/V . . V/J  NPr+  R          . . NPr/ISg+ NPl/V . P  . NSg/V . NSg/I/V+ . NSg/JC+  . .
>
#
> “ Well    , then    , ” the Gryphon went  on  , “ if    you    don’t know  what   to uglify is , you    are
# . NSg/V/J . NSg/J/C . . D   ?       NSg/V J/P . . NSg/C ISgPl+ V     NSg/V NSg/I+ P  ?      VL . ISgPl+ V
> a    simpleton . ”
# D/P+ NSg+      . .
>
#
> Alice did not   feel    encouraged to ask   any    more         questions about it       , so        she  turned
# NPr+  V   NSg/C NSg/I/V V/J        P  NSg/V I/R/Dq NPr/I/V/J/Dq NPl/V     J/P   NPr/ISg+ . NSg/I/J/C ISg+ V/J
> to the Mock     Turtle , and said “ What   else    had you    to learn ? ”
# P  D+  NSg/V/J+ NSg/V+ . V/C V/J  . NSg/I+ NSg/J/C V   ISgPl+ P  NSg/V . .
>
#
> “ Well    , there was Mystery , ” the Mock     Turtle replied , counting off       the subjects on
# . NSg/V/J . +     V   NSg+    . . D+  NSg/V/J+ NSg/V+ V/J     . V        NSg/V/J/P D+  NPl/V+   J/P
> his     flappers , “ — Mystery , ancient and modern , with Seaography : then    Drawling — the
# ISg/D$+ NPl      . . . NSg     . NSg/J   V/C NSg/J  . P    ?          . NSg/J/C V        . D
> Drawling - master  was an  old   conger - eel   , that          used to come    once  a    week   : he       taught
# V        . NPr/V/J V   D/P NSg/J NSg    . NSg/V . NSg/I/C/Ddem+ V/J  P  NSg/V/P NSg/C D/P+ NSg/J+ . NPr/ISg+ V
> us       Drawling , Stretching , and Fainting in      Coils . ”
# NPr/IPl+ V        . V          . V/C V+       NPr/J/P NPl/V . .
>
#
> “ What   was that         like        ? ” said Alice .
# . NSg/I+ V   NSg/I/C/Ddem NSg/V/J/C/P . . V/J  NPr+  .
>
#
> “ Well    , I    can’t show  it       you    myself , ” the Mock     Turtle said : “ I’m too stiff   . And
# . NSg/V/J . ISg+ VX    NSg/V NPr/ISg+ ISgPl+ ISg+   . . D+  NSg/V/J+ NSg/V+ V/J  . . W?  +   NSg/V/J . V/C
> the Gryphon never learnt it      . ”
# D   ?       R     V      NPr/ISg . .
>
#
> “ Hadn’t time     , ” said the Gryphon : “ I    went  to the Classics master   , though . He       was
# . V      N🅪Sg/V/J . . V/J  D   ?       . . ISg+ NSg/V P  D+  NSgPl+   NPr/V/J+ . V/C    . NPr/ISg+ V
> an  old   crab  , he       was . ”
# D/P NSg/J NSg/V . NPr/ISg+ V+  . .
>
#
> “ I    never went  to him  , ” the Mock     Turtle said with a   sigh  : “ he       taught Laughing and
# . ISg+ R     NSg/V P  ISg+ . . D+  NSg/V/J+ NSg/V+ V/J  P    D/P NSg/V . . NPr/ISg+ V      NSg/V/J  V/C
> Grief  , they used to say   . ”
# NSg/V+ . IPl+ V/J  P+ NSg/V . .
>
#
> “ So        he       did , so        he       did , ” said the Gryphon , sighing in      his     turn  ; and both
# . NSg/I/J/C NPr/ISg+ V   . NSg/I/J/C NPr/ISg+ V   . . V/J  D   ?       . V       NPr/J/P ISg/D$+ NSg/V . V/C I/C/Dq
> creatures hid their faces  in      their paws   .
# NPl+      V   D$+   NPl/V+ NPr/J/P D$+   NPl/V+ .
>
#
> “ And how   many       hours a    day   did you    do     lessons ? ” said Alice , in      a   hurry to change
# . V/C NSg/C NSg/I/J/Dq NPl+  D/P+ NPr🅪+ V   ISgPl+ NSg/VX NPl/V+  . . V/J  NPr+  . NPr/J/P D/P NSg/V P  N🅪Sg/V
> the subject  .
# D   NSg/V/J+ .
>
#
> “ Ten hours the first    day   , ” said the Mock     Turtle : “ nine the next    , and so         on  . ”
# . NSg NPl+  D+  NSg/V/J+ NPr🅪+ . . V/J  D+  NSg/V/J+ NSg/V+ . . NSg  D   NSg/J/P . V/C NSg/I/J/C+ J/P . .
>
#
> “ What   a   curious plan   ! ” exclaimed Alice .
# . NSg/I+ D/P J       NSg/V+ . . V/J       NPr+  .
>
#
> “ That’s the reason  they’re called lessons , ” the Gryphon remarked : “ because they
# . NSg$   D+  N🅪Sg/V+ W?      V/J    NPl/V+  . . D   ?       V/J      . . C/P     IPl+
> lessen from day   to day  . ”
# V/C    P    NPr🅪+ P+ NPr🅪 . .
>
#
> This    was quite a   new     idea to Alice , and she  thought it       over      a   little     before she
# I/Ddem+ V   NSg   D/P NSg/V/J NSg  P  NPr+  . V/C ISg+ NSg/V   NPr/ISg+ NSg/V/J/P D/P NPr/I/J/Dq C/P    ISg+
> made her     next     remark . “ Then    the eleventh day  must  have   been  a   holiday ? ”
# V    ISg/D$+ NSg/J/P+ NSg/V+ . . NSg/J/C D+  NSg/J+   NPr🅪 NSg/V NSg/VX NSg/V D/P NPr/V   . .
>
#
> “ Of course it       was , ” said the Mock     Turtle .
# . P  NSg/V+ NPr/ISg+ V   . . V/J  D+  NSg/V/J+ NSg/V+ .
>
#
> “ And how   did you    manage on  the twelfth ? ” Alice went  on  eagerly .
# . V/C NSg/C V   ISgPl+ NSg/V  J/P D   NSg/J   . . NPr+  NSg/V J/P R+      .
>
#
> “ That’s enough about lessons , ” the Gryphon interrupted in      a   very decided tone    :
# . NSg$   NSg/I  J/P   NPl/V+  . . D   ?       V/J         NPr/J/P D/P J/R  NSg/V/J NSg/I/V .
> “ tell  her     something about the games  now        . ”
# . NPr/V ISg/D$+ NSg/I/V/J J/P   D+  NPl/V+ NPr/V/J/C+ . .
>
#
> CHAPTER X     : The Lobster  Quadrille
# NSg/V+  NPr/J . D   NSg/V/J+ NSg/V/J
>
#
> The Mock    Turtle sighed deeply , and drew  the back    of one       flapper across his     eyes   .
# D+  NSg/V/J NSg/V  V/J    R      . V/C NPr/V D   NSg/V/J P  NSg/I/V/J NSg     NSg/P  ISg/D$+ NPl/V+ .
> He       looked at    Alice , and tried to speak , but     for a   minute  or    two sobs  choked his
# NPr/ISg+ V/J    NSg/P NPr+  . V/C V/J   P  NSg/V . NSg/C/P C/P D/P NSg/V/J NPr/C NSg NPl/V V/J    ISg/D$+
> voice  . “ Same as    if    he       had a   bone     in      his     throat , ” said the Gryphon : and it       set     to
# NSg/V+ . . I/J  NSg/R NSg/C NPr/ISg+ V   D/P N🅪Sg/V/J NPr/J/P ISg/D$+ NSg/V+ . . V/J  D   ?       . V/C NPr/ISg+ NPr/V/J P
> work  shaking him  and punching him  in      the back    . At    last    the Mock     Turtle recovered
# NSg/V V       ISg+ V/C V        ISg+ NPr/J/P D   NSg/V/J . NSg/P NSg/V/J D+  NSg/V/J+ NSg/V+ V/J
> his     voice  , and , with tears  running   down      his     cheeks , he       went  on  again : —
# ISg/D$+ NSg/V+ . V/C . P    NPl/V+ NSg/V/J/P NSg/V/J/P ISg/D$+ NPl/V+ . NPr/ISg+ NSg/V J/P R     . .
>
#
> “ You    may    not   have   lived much       under   the sea  — ” ( “ I    haven’t , ” said Alice ) — “ and
# . ISgPl+ NPr/VX NSg/C NSg/VX V/J   NSg/I/J/Dq NSg/J/P D+  NSg+ . . . . ISg+ V       . . V/J  NPr+  . . . V/C
> perhaps you    were  never even    introduced to a    lobster  — ” ( Alice began to say   “ I
# NSg     ISgPl+ NSg/V R     NSg/V/J V/J        P  D/P+ NSg/V/J+ . . . NPr+  V     P  NSg/V . ISg+
> once  tasted — ” but     checked herself hastily , and said “ No     , never ” ) “ — so        you    can
# NSg/C V/J    . . NSg/C/P V/J     ISg+    R       . V/C V/J  . NPr/P+ . R     . . . . NSg/I/J/C ISgPl+ NPr/VX
> have   no     idea what   a   delightful thing  a    Lobster  Quadrille is ! ”
# NSg/VX NPr/P+ NSg+ NSg/I+ D/P J          NSg/V+ D/P+ NSg/V/J+ NSg/V/J   VL . .
>
#
> “ No     , indeed , ” said Alice . “ What   sort  of a    dance  is it       ? ”
# . NPr/P+ . W?     . . V/J  NPr+  . . NSg/I+ NSg/V P  D/P+ NSg/V+ VL NPr/ISg+ . .
>
#
> “ Why   , ” said the Gryphon , “ you    first    form  into a   line  along the sea  - shore — ”
# . NSg/V . . V/J  D   ?       . . ISgPl+ NSg/V/J+ NSg/V P    D/P NSg/V P     D   NSg+ . NSg/V . .
>
#
> “ Two  lines  ! ” cried the Mock     Turtle . “ Seals  , turtles , salmon     , and so        on  ; then    ,
# . NSg+ NPl/V+ . . V/J   D+  NSg/V/J+ NSg/V+ . . NPl/V+ . NPl/V   . NSgPl/V/J+ . V/C NSg/I/J/C J/P . NSg/J/C .
> when    you’ve cleared all          the jelly    - fish     out         of the way    — ”
# NSg/I/C W?     V/J     NSg/I/J/C/Dq D   NSg/V/J+ . N🅪SgPl/V NSg/V/J/R/P P  D+  NSg/J+ . .
>
#
> “ That          generally takes some      time      , ” interrupted the Gryphon .
# . NSg/I/C/Ddem+ R         NPl/V I/J/R/Dq+ N🅪Sg/V/J+ . . V/J         D   ?       .
>
#
> “ — you    advance  twice — ”
# . . ISgPl+ NSg/V/J+ W?    . .
>
#
> “ Each with a   lobster as    a    partner ! ” cried the Gryphon .
# . Dq   P    D/P NSg/V/J NSg/R D/P+ NSg/V+  . . V/J   D   ?       .
>
#
> “ Of course , ” the Mock     Turtle said : “ advance  twice , set     to partners — ”
# . P  NSg/V  . . D+  NSg/V/J+ NSg/V+ V/J  . . NSg/V/J+ W?    . NPr/V/J P  NPl/V    . .
>
#
> “ — change  lobsters , and retire in      same order  , ” continued the Gryphon .
# . . N🅪Sg/V+ NPl/V    . V/C NSg/V  NPr/J/P I/J+ NSg/V+ . . V/J       D   ?       .
>
#
> “ Then    , you    know  , ” the Mock     Turtle went  on  , “ you    throw the — ”
# . NSg/J/C . ISgPl+ NSg/V . . D+  NSg/V/J+ NSg/V+ NSg/V J/P . . ISgPl+ NSg/V D   . .
>
#
> “ The lobsters ! ” shouted the Gryphon , with a   bound   into the air    .
# . D   NPl/V    . . V/J     D   ?       . P    D/P NSg/V/J P    D+  NSg/V+ .
>
#
> “ — as    far     out         to sea as    you    can    — ”
# . . NSg/R NSg/V/J NSg/V/J/R/P P  NSg NSg/R ISgPl+ NPr/VX . .
>
#
> “ Swim  after    them     ! ” screamed the Gryphon .
# . NSg/V JC/R/C/P NSg/IPl+ . . V/J      D   ?       .
>
#
> “ Turn  a   somersault in      the sea  ! ” cried the Mock     Turtle , capering wildly about .
# . NSg/V D/P NSg/V      NPr/J/P D+  NSg+ . . V/J   D+  NSg/V/J+ NSg/V+ . V        R      J/P   .
>
#
> “ Change lobsters again ! ” yelled the Gryphon at    the top     of its     voice  .
# . N🅪Sg/V NPl/V    R     . . V/J    D   ?       NSg/P D   NSg/V/J P  ISg/D$+ NSg/V+ .
>
#
> “ Back    to land   again , and that’s all          the first    figure , ” said the Mock     Turtle ,
# . NSg/V/J P  NPr🅪/V R     . V/C NSg$   NSg/I/J/C/Dq D+  NSg/V/J+ NSg/V+ . . V/J  D+  NSg/V/J+ NSg/V+ .
> suddenly dropping his     voice  ; and the two  creatures , who    had been  jumping about
# R        NSg/V    ISg/D$+ NSg/V+ . V/C D+  NSg+ NPl+      . NPr/I+ V   NSg/V V       J/P
> like        mad     things all          this    time      , sat     down      again very sadly and quietly , and looked
# NSg/V/J/C/P NSg/V/J NPl/V+ NSg/I/J/C/Dq I/Ddem+ N🅪Sg/V/J+ . NSg/V/J NSg/V/J/P R     J/R  R     V/C R       . V/C V/J
> at    Alice .
# NSg/P NPr+  .
>
#
> “ It       must  be     a   very pretty  dance , ” said Alice timidly .
# . NPr/ISg+ NSg/V NSg/VX D/P J/R  NSg/V/J NSg/V . . V/J  NPr+  R+      .
>
#
> “ Would you    like        to see   a   little     of it       ? ” said the Mock     Turtle .
# . VX    ISgPl+ NSg/V/J/C/P P  NSg/V D/P NPr/I/J/Dq P  NPr/ISg+ . . V/J  D+  NSg/V/J+ NSg/V+ .
>
#
> “ Very much       indeed , ” said Alice .
# . J/R  NSg/I/J/Dq W?     . . V/J  NPr+  .
>
#
> “ Come    , let’s try     the first    figure ! ” said the Mock    Turtle to the Gryphon . “ We   can
# . NSg/V/P . NSg$  NSg/V/J D+  NSg/V/J+ NSg/V+ . . V/J  D   NSg/V/J NSg/V  P  D+  ?       . . IPl+ NPr/VX
> do     without lobsters , you    know   . Which shall sing    ? ”
# NSg/VX C/P     NPl/V    . ISgPl+ NSg/V+ . I/C+  VX    NSg/V/J . .
>
#
> “ Oh    , you    sing    , ” said the Gryphon . “ I’ve forgotten the words  . ”
# . NPr/V . ISgPl+ NSg/V/J . . V/J  D+  ?       . . W?   NSg/V/J   D+  NPl/V+ . .
>
#
> So        they began solemnly dancing round     and round     Alice , every now       and then
# NSg/I/J/C IPl+ V     R        NSg/V   NSg/V/J/P V/C NSg/V/J/P NPr+  . Dq+   NPr/V/J/C V/C NSg/J/C
> treading on  her     toes   when    they passed too close   , and waving their forepaws to
# V        J/P ISg/D$+ NPl/V+ NSg/I/C IPl+ V/J    W?  NSg/V/J . V/C V      D$+   ?        P
> mark   the time      , while     the Mock     Turtle sang  this    , very slowly and sadly : —
# NPr/V+ D+  N🅪Sg/V/J+ . NSg/V/C/P D+  NSg/V/J+ NSg/V+ NPr/V I/Ddem+ . J/R  R      V/C R     . .
>
#
> “ Will   you    walk  a   little     faster ? ” said a   whiting to a    snail  . “ There’s a
# . NPr/VX ISgPl+ NSg/V D/P NPr/I/J/Dq NSg/JC . . V/J  D/P NSg/V   P  D/P+ NSg/V+ . . W?      D/P
> porpoise close   behind  us       , and he’s treading on  my  tail     . See   how   eagerly the
# NSg/V+   NSg/V/J NSg/J/P NPr/IPl+ . V/C NSg$ V        J/P D$+ NSg/V/J+ . NSg/V NSg/C R       D
> lobsters and the turtles all           advance  ! They are waiting on  the shingle — will   you
# NPl/V    V/C D+  NPl/V   NSg/I/J/C/Dq+ NSg/V/J+ . IPl+ V   NSg/V   J/P D   NSg/V   . NPr/VX ISgPl+
> come    and join  the dance  ? Will   you   , won’t you    , will   you   , won’t you    , will   you
# NSg/V/P V/C NSg/V D+  NSg/V+ . NPr/VX ISgPl . V     ISgPl+ . NPr/VX ISgPl . V     ISgPl+ . NPr/VX ISgPl+
> join  the dance  ? Will   you   , won’t you    , will   you   , won’t you    , won’t you    join  the
# NSg/V D+  NSg/V+ . NPr/VX ISgPl . V     ISgPl+ . NPr/VX ISgPl . V     ISgPl+ . V     ISgPl+ NSg/V D
> dance  ?
# NSg/V+ .
>
#
> “ You    can    really have   no     notion how   delightful it       will   be     When    they take  us       up
# . ISgPl+ NPr/VX R      NSg/VX NPr/P+ NSg+   NSg/C J          NPr/ISg+ NPr/VX NSg/VX NSg/I/C IPl+ NSg/V NPr/IPl+ NSg/V/J/P
> and throw us       , with the lobsters , out         to sea ! ” But     the snail replied “ Too far     ,
# V/C NSg/V NPr/IPl+ . P    D   NPl/V    . NSg/V/J/R/P P  NSg . . NSg/C/P D   NSg/V V/J     . W?  NSg/V/J .
> too far     ! ” and gave a   look  askance — Said he       thanked the whiting kindly , but     he
# W?  NSg/V/J . . V/C V    D/P NSg/V V/J     . V/J  NPr/ISg+ V/J     D+  NSg/V+  J/R    . NSg/C/P NPr/ISg+
> would not   join  the dance  . Would not   , could  not   , would not   , could  not   , would
# VX    NSg/C NSg/V D+  NSg/V+ . VX    NSg/C . NSg/VX NSg/C . VX    NSg/C . NSg/VX NSg/C . VX
> not   join  the dance  . Would not   , could  not   , would not   , could  not   , could  not   join
# NSg/C NSg/V D+  NSg/V+ . VX    NSg/C . NSg/VX NSg/C . VX    NSg/C . NSg/VX NSg/C . NSg/VX NSg/C NSg/V
> the dance  .
# D   NSg/V+ .
>
#
> “ What   matters it       how   far     we   go      ? ” his     scaly  friend   replied . “ There is another
# . NSg/I+ NPl/V+  NPr/ISg+ NSg/C NSg/V/J IPl+ NSg/V/J . . ISg/D$+ NSg/J+ NPr/V/J+ V/J+    . . +     VL I/D+
> shore  , you    know  , upon the other    side     . The further off       from England the nearer
# NSg/V+ . ISgPl+ NSg/V . P    D+  NSg/V/J+ NSg/V/J+ . D   V/J     NSg/V/J/P P    NPr+    D   NSg/JC
> is to France — Then    turn  not   pale    , beloved  snail , but     come    and join  the dance  .
# VL P  NPr+   . NSg/J/C NSg/V NSg/C NSg/V/J . NSg/V/J+ NSg/V . NSg/C/P NSg/V/P V/C NSg/V D+  NSg/V+ .
> Will   you   , won’t you    , will   you   , won’t you    , will   you    join  the dance  ? Will   you   ,
# NPr/VX ISgPl . V     ISgPl+ . NPr/VX ISgPl . V     ISgPl+ . NPr/VX ISgPl+ NSg/V D+  NSg/V+ . NPr/VX ISgPl .
> won’t you    , will   you   , won’t you    , won’t you    join  the dance  ? ”
# V     ISgPl+ . NPr/VX ISgPl . V     ISgPl+ . V     ISgPl+ NSg/V D+  NSg/V+ . .
>
#
> “ Thank you   , it’s a   very interesting dance to watch , ” said Alice , feeling very
# . NSg/V ISgPl . W?   D/P J/R  V/J         NSg/V P  NSg/V . . V/J  NPr+  . NSg/V/J J/R
> glad    that         it       was over      at    last    : “ and I    do     so        like        that          curious song about the
# NSg/V/J NSg/I/C/Ddem NPr/ISg+ V   NSg/V/J/P NSg/P NSg/V/J . . V/C ISg+ NSg/VX NSg/I/J/C NSg/V/J/C/P NSg/I/C/Ddem+ J       N🅪Sg J/P   D+
> whiting ! ”
# NSg/V+  . .
>
#
> “ Oh    , as    to the whiting , ” said the Mock     Turtle , “ they — you’ve seen  them     , of
# . NPr/V . NSg/R P  D+  NSg/V+  . . V/J  D+  NSg/V/J+ NSg/V+ . . IPl+ . W?     NSg/V NSg/IPl+ . P
> course ? ”
# NSg/V  . .
>
#
> “ Yes   , ” said Alice , “ I’ve often seen  them     at    dinn — ” she  checked herself hastily .
# . NPl/V . . V/J  NPr+  . . W?   R     NSg/V NSg/IPl+ NSg/P ?    . . ISg+ V/J     ISg+    R+      .
>
#
> “ I    don’t know  where Dinn may    be     , ” said the Mock     Turtle , “ but     if    you’ve seen  them
# . ISg+ V     NSg/V NSg/C ?    NPr/VX NSg/VX . . V/J  D+  NSg/V/J+ NSg/V  . . NSg/C/P NSg/C W?     NSg/V NSg/IPl+
> so        often , of course you    know  what   they’re like        . ”
# NSg/I/J/C R     . P  NSg/V+ ISgPl+ NSg/V NSg/I+ +       NSg/V/J/C/P . .
>
#
> “ I    believe so        , ” Alice replied thoughtfully . “ They have   their tails  in      their
# . ISg+ V       NSg/I/J/C . . NPr+  V/J+    R            . . IPl+ NSg/VX D$+   NPl/V+ NPr/J/P D$+
> mouths — and they’re all          over       crumbs . ”
# NSg/V+ . V/C W?      NSg/I/J/C/Dq NSg/V/J/P+ NPl/V  . .
>
#
> “ You’re wrong   about the crumbs , ” said the Mock     Turtle : “ crumbs would all          wash
# . W?     NSg/V/J J/P   D+  NPl/V+ . . V/J  D+  NSg/V/J+ NSg/V+ . . NPl/V+ VX    NSg/I/J/C/Dq NPr/V
> off       in      the sea  . But     they have   their tails  in      their mouths ; and the reason  is — ”
# NSg/V/J/P NPr/J/P D+  NSg+ . NSg/C/P IPl+ NSg/VX D$+   NPl/V+ NPr/J/P D$+   NSg/V+ . V/C D+  N🅪Sg/V+ VL . .
> here    the Mock     Turtle yawned and shut    his     eyes   . — “ Tell  her     about the reason and
# NSg/J/R D+  NSg/V/J+ NSg/V+ V/J    V/C NSg/V/J ISg/D$+ NPl/V+ . . . NPr/V ISg/D$+ J/P   D   N🅪Sg/V V/C
> all          that          , ” he       said to the Gryphon .
# NSg/I/J/C/Dq NSg/I/C/Ddem+ . . NPr/ISg+ V/J  P  D   ?       .
>
#
> “ The reason  is , ” said the Gryphon , “ that         they would go      with the lobsters to the
# . D+  N🅪Sg/V+ VL . . V/J  D   ?       . . NSg/I/C/Ddem IPl+ VX    NSg/V/J P    D   NPl/V    P  D
> dance  . So        they got thrown out         to sea . So        they had to fall  a    long    way    . So        they
# NSg/V+ . NSg/I/J/C IPl+ V   V/J    NSg/V/J/R/P P  NSg . NSg/I/J/C IPl+ V   P  NSg/V D/P+ NPr/V/J NSg/J+ . NSg/I/J/C IPl+
> got their tails  fast    in      their mouths . So        they couldn’t get   them     out          again .
# V   D$+   NPl/V+ NSg/V/J NPr/J/P D$    NSg/V+ . NSg/I/J/C IPl+ V        NSg/V NSg/IPl+ NSg/V/J/R/P+ R     .
> That’s all          . ”
# NSg$   NSg/I/J/C/Dq . .
>
#
> “ Thank you   , ” said Alice , “ it’s very interesting . I    never knew so        much       about a
# . NSg/V ISgPl . . V/J  NPr+  . . W?   J/R+ V/J+        . ISg+ R     V    NSg/I/J/C NSg/I/J/Dq J/P   D/P+
> whiting before . ”
# NSg/V+  C/P+   . .
>
#
> “ I    can    tell  you    more         than that          , if    you    like        , ” said the Gryphon . “ Do     you    know  why
# . ISg+ NPr/VX NPr/V ISgPl+ NPr/I/V/J/Dq C/P  NSg/I/C/Ddem+ . NSg/C ISgPl+ NSg/V/J/C/P . . V/J  D+  ?       . . NSg/VX ISgPl+ NSg/V NSg/V
> it’s called a    whiting ? ”
# W?   V/J    D/P+ NSg/V+  . .
>
#
> “ I    never thought about it       , ” said Alice . “ Why   ? ”
# . ISg+ R     NSg/V   J/P   NPr/ISg+ . . V/J  NPr+  . . NSg/V . .
>
#
> “ It       does  the boots and shoes  , ” the Gryphon replied very solemnly .
# . NPr/ISg+ NPl/V D   NPl/V V/C NPl/V+ . . D   ?       V/J     J/R+ R        .
>
#
> Alice was thoroughly puzzled . “ Does  the boots and shoes  ! ” she  repeated in      a
# NPr+  V   R+         V/J     . . NPl/V D   NPl/V V/C NPl/V+ . . ISg+ V/J      NPr/J/P D/P+
> wondering tone     .
# NSg/V/J+  NSg/I/V+ .
>
#
> “ Why   , what   are your shoes  done    with ? ” said the Gryphon . “ I    mean    , what   makes them
# . NSg/V . NSg/I+ V   D$+  NPl/V+ NSg/V/J P    . . V/J  D+  ?       . . ISg+ NSg/V/J . NSg/I+ NPl/V NSg/IPl+
> so        shiny  ? ”
# NSg/I/J/C NSg/J+ . .
>
#
> Alice looked down      at    them     , and considered a   little     before she  gave her     answer .
# NPr+  V/J    NSg/V/J/P NSg/P NSg/IPl+ . V/C V/J        D/P NPr/I/J/Dq C/P    ISg+ V    ISg/D$+ NSg/V+ .
> “ They’re done    with blacking , I    believe . ”
# . W?      NSg/V/J P    NSg/V    . ISg+ V+      . .
>
#
> “ Boots and shoes  under   the sea  , ” the Gryphon went  on  in      a    deep   voice  , “ are done
# . NPl/V V/C NPl/V+ NSg/J/P D+  NSg+ . . D   ?       NSg/V J/P NPr/J/P D/P+ NSg/J+ NSg/V+ . . V   NSg/V/J
> with a   whiting . Now       you    know   . ”
# P    D/P NSg/V+  . NPr/V/J/C ISgPl+ NSg/V+ . .
>
#
> “ And what   are they made of ? ” Alice asked in      a   tone    of great  curiosity .
# . V/C NSg/I+ V   IPl+ V    P  . . NPr+  V/J   NPr/J/P D/P NSg/I/V P  NSg/J+ NSg+      .
>
#
> “ Soles and eels  , of course , ” the Gryphon replied rather  impatiently : “ any     shrimp
# . NPl/V V/C NPl/V . P  NSg/V+ . . D   ?       V/J     NPr/V/J R           . . I/R/Dq+ NSgPl/V+
> could  have   told you    that          . ”
# NSg/VX NSg/VX V    ISgPl+ NSg/I/C/Ddem+ . .
>
#
> “ If    I’d been  the whiting , ” said Alice , whose thoughts were  still   running   on  the
# . NSg/C W?  NSg/V D   NSg/V   . . V/J  NPr+  . I+    NPl/V+   NSg/V NSg/V/J NSg/V/J/P J/P D+
> song  , “ I’d have   said to the porpoise , ‘          Keep  back    , please : we   don’t want  you    with
# N🅪Sg+ . . W?  NSg/VX V/J  P  D+  NSg/V+   . Unlintable NSg/V NSg/V/J . V      . IPl+ V     NSg/V ISgPl+ P
> us       ! ’ ”
# NPr/IPl+ . . .
>
#
> “ They were  obliged to have   him  with them     , ” the Mock     Turtle said : “ no     wise    fish
# . IPl+ NSg/V V/J     P  NSg/VX ISg+ P    NSg/IPl+ . . D+  NSg/V/J+ NSg/V+ V/J  . . NPr/P+ NPr/V/J N🅪SgPl/V+
> would go      anywhere without a    porpoise . ”
# VX    NSg/V/J NSg/I    C/P     D/P+ NSg/V+   . .
>
#
> “ Wouldn’t it       really ? ” said Alice in      a   tone    of great  surprise .
# . VX       NPr/ISg+ R      . . V/J  NPr+  NPr/J/P D/P NSg/I/V P  NSg/J+ NSg/V+   .
>
#
> “ Of course not   , ” said the Mock     Turtle : “ why   , if    a   fish      came    to me       , and told me
# . P  NSg/V+ NSg/C . . V/J  D+  NSg/V/J+ NSg/V+ . . NSg/V . NSg/C D/P N🅪SgPl/V+ NSg/V/P P  NPr/ISg+ . V/C V    NPr/ISg+
> he       was going   a    journey , I    should say   ‘          With what   porpoise ? ’ ”
# NPr/ISg+ V   NSg/V/J D/P+ NSg/V+  . ISg+ VX     NSg/V Unlintable P    NSg/I+ NSg/V+   . . .
>
#
> “ Don’t you    mean    ‘          purpose ’ ? ” said Alice .
# . V     ISgPl+ NSg/V/J Unlintable NSg/V+  . . . V/J  NPr+  .
>
#
> “ I    mean    what   I    say   , ” the Mock     Turtle replied in      an   offended tone     . And the
# . ISg+ NSg/V/J NSg/I+ ISg+ NSg/V . . D+  NSg/V/J+ NSg/V  V/J     NPr/J/P D/P+ V/J+     NSg/I/V+ . V/C D
> Gryphon added “ Come    , let’s hear some     of your adventures . ”
# ?       V/J   . NSg/V/P . NSg$  V    I/J/R/Dq P  D$+  NPl/V+     . .
>
#
> “ I    could  tell  you    my  adventures — beginning from this    morning , ” said Alice a
# . ISg+ NSg/VX NPr/V ISgPl+ D$+ NPl/V+     . NSg/V/J   P    I/Ddem+ N🅪Sg/V+ . . V/J  NPr+  D/P
> little     timidly : “ but     it’s no     use   going   back    to yesterday , because I    was a
# NPr/I/J/Dq R       . . NSg/C/P W?   NPr/P+ NSg/V NSg/V/J NSg/V/J P  NSg       . C/P     ISg+ V   D/P
> different person then     . ”
# NSg/J     NSg/V  NSg/J/C+ . .
>
#
> “ Explain all          that          , ” said the Mock     Turtle .
# . V       NSg/I/J/C/Dq NSg/I/C/Ddem+ . . V/J  D+  NSg/V/J+ NSg/V+ .
>
#
> “ No     , no     ! The adventures first   , ” said the Gryphon in      an  impatient tone     :
# . NPr/P+ . NPr/P+ . D+  NPl/V+     NSg/V/J . . V/J  D   ?       NPr/J/P D/P J         NSg/I/V+ .
> “ explanations take  such  a    dreadful time      . ”
# . NPl+         NSg/V NSg/I D/P+ NSg/J+   N🅪Sg/V/J+ . .
>
#
> So        Alice began telling them     her     adventures from the time      when    she  first   saw   the
# NSg/I/J/C NPr   V     NSg/V/J NSg/IPl+ ISg/D$+ NPl/V+     P    D+  N🅪Sg/V/J+ NSg/I/C ISg+ NSg/V/J NSg/V D+
> White    Rabbit . She  was a   little     nervous about it       just at    first   , the two  creatures
# NPr/V/J+ NSg/V+ . ISg+ V   D/P NPr/I/J/Dq J       J/P   NPr/ISg+ V/J  NSg/P NSg/V/J . D+  NSg+ NPl+
> got so        close   to her     , one       on  each side     , and opened their eyes  and mouths so        very
# V   NSg/I/J/C NSg/V/J P  ISg/D$+ . NSg/I/V/J J/P Dq+  NSg/V/J+ . V/C V/J    D$+   NPl/V V/C NSg/V+ NSg/I/J/C J/R
> wide  , but     she  gained courage as    she  went   on  . Her     listeners were  perfectly quiet
# NSg/J . NSg/C/P ISg+ V/J    NSg/V+  NSg/R ISg+ NSg/V+ J/P . ISg/D$+ +         NSg/V R         NSg/V/J
> till      she  got to the part     about her     repeating “ You    are old   , Father William , ” to
# NSg/V/C/P ISg+ V   P  D+  NSg/V/J+ J/P   ISg/D$+ NSg/V/J   . ISgPl+ V   NSg/J . NPr/V+ NPr+    . . P
> the Caterpillar , and the words all          coming  different , and then    the Mock     Turtle
# D   NSg/V       . V/C D+  NPl/V NSg/I/J/C/Dq NSg/V/J NSg/J     . V/C NSg/J/C D+  NSg/V/J+ NSg/V
> drew  a    long     breath   , and said “ That’s very curious . ”
# NPr/V D/P+ NPr/V/J+ NSg/V/J+ . V/C V/J  . NSg$   J/R+ J+      . .
>
#
> “ It’s all          about as    curious as    it       can    be     , ” said the Gryphon .
# . W?   NSg/I/J/C/Dq J/P   NSg/R J       NSg/R NPr/ISg+ NPr/VX NSg/VX . . V/J  D   ?       .
>
#
> “ It       all          came    different ! ” the Mock     Turtle repeated thoughtfully . “ I    should like
# . NPr/ISg+ NSg/I/J/C/Dq NSg/V/P NSg/J     . . D+  NSg/V/J+ NSg/V+ V/J+     R            . . ISg+ VX     NSg/V/J/C/P
> to hear her     try     and repeat something  now        . Tell  her     to begin . ” He       looked at    the
# P  V    ISg/D$+ NSg/V/J V/C NSg/V  NSg/I/V/J+ NPr/V/J/C+ . NPr/V ISg/D$+ P+ NSg/V . . NPr/ISg+ V/J    NSg/P D
> Gryphon as    if    he       thought it       had some     kind  of authority over      Alice .
# ?       NSg/R NSg/C NPr/ISg+ NSg/V   NPr/ISg+ V   I/J/R/Dq NSg/J P  NSg+      NSg/V/J/P NPr+  .
>
#
> “ Stand up        and repeat ‘          ’ Tis the voice of the sluggard , ’ ” said the Gryphon .
# . NSg/V NSg/V/J/P V/C NSg/V  Unlintable . ?   D   NSg/V P  D   NSg      . . . V/J  D   ?       .
>
#
> “ How   the creatures order  one       about , and make  one       repeat lessons ! ” thought Alice ;
# . NSg/C D+  NPl+      NSg/V+ NSg/I/V/J J/P   . V/C NSg/V NSg/I/V/J NSg/V  NPl/V+  . . NSg/V   NPr+  .
> “ I    might     as    well    be     at    school at     once  . ” However , she  got up        , and began to repeat
# . ISg+ NᴹSg/VX/J NSg/R NSg/V/J NSg/VX NSg/P NSg/V+ NSg/P+ NSg/C . . C       . ISg+ V   NSg/V/J/P . V/C V     P  NSg/V
> it       , but     her     head     was so        full    of the Lobster  Quadrille , that         she  hardly knew what
# NPr/ISg+ . NSg/C/P ISg/D$+ NPr/V/J+ V   NSg/I/J/C NSg/V/J P  D+  NSg/V/J+ NSg/V/J   . NSg/I/C/Ddem ISg+ R      V    NSg/I+
> she  was saying , and the words  came    very queer   indeed : —
# ISg+ V   NSg/V  . V/C D+  NPl/V+ NSg/V/P J/R  NSg/V/J W?     . .
>
#
> “ ’ Tis the voice of the Lobster  ; I    heard him  declare , “ You    have   baked me       too
# . . ?   D   NSg/V P  D+  NSg/V/J+ . ISg+ V/J   ISg+ V       . . ISgPl+ NSg/VX V/J   NPr/ISg+ W?
> brown   , I    must  sugar  my  hair    . ” As    a   duck  with its     eyelids , so        he      with his     nose
# NPr/V/J . ISg+ NSg/V N🅪Sg/V D$+ N🅪Sg/V+ . . NSg/R D/P NSg/V P    ISg/D$+ NPl+    . NSg/I/J/C NPr/ISg P    ISg/D$+ NSg/V+
> Trims his     belt  and his     buttons , and turns out         his     toes   . ”
# NPl/V ISg/D$+ NSg/V V/C ISg/D$+ NPl/V+  . V/C NPl/V NSg/V/J/R/P ISg/D$+ NPl/V+ . .
>
#
> ( later editions continued as    follows When    the sands  are all          dry     , he       is gay     as
# . JC    NPl      V/J       NSg/R NPl/V   NSg/I/C D+  NPl/V+ V   NSg/I/J/C/Dq NSg/V/J . NPr/ISg+ VL NPr/V/J NSg/R
> a   lark  , And will   talk  in      contemptuous tones of the Shark  , But     , when    the tide
# D/P NSg/V . V/C NPr/VX NSg/V NPr/J/P J            NPl/V P  D+  NSg/V+ . NSg/C/P . NSg/I/C D+  NSg/V+
> rises  and sharks are around , His     voice  has a   timid and tremulous sound    . )
# NPl/V+ V/C NPl/V  V   J/P    . ISg/D$+ NSg/V+ V   D/P J     V/C J         NSg/V/J+ . .
>
#
> “ That’s different from what   I    used to say   when    I    was a   child , ” said the Gryphon .
# . NSg$   NSg/J     P    NSg/I+ ISg+ V/J  P  NSg/V NSg/I/C ISg+ V   D/P NSg/V . . V/J  D   ?       .
>
#
> “ Well    , I    never heard it       before , ” said the Mock     Turtle ; “ but     it       sounds uncommon
# . NSg/V/J . ISg+ R     V/J   NPr/ISg+ C/P    . . V/J  D+  NSg/V/J+ NSg/V+ . . NSg/C/P NPr/ISg+ NPl/V  NSg/V/J+
> nonsense  . ”
# NᴹSg/V/J+ . .
>
#
> Alice said nothing  ; she  had sat     down      with her     face   in      her     hands  , wondering if
# NPr+  V/J  NSg/I/J+ . ISg+ V   NSg/V/J NSg/V/J/P P    ISg/D$+ NSg/V+ NPr/J/P ISg/D$+ NPl/V+ . NSg/V/J   NSg/C
> anything would ever happen in      a   natural way    again .
# NSg/I/V+ VX    J    V      NPr/J/P D/P NSg/J+  NSg/J+ R+    .
>
#
> “ I    should like        to have   it       explained , ” said the Mock     Turtle .
# . ISg+ VX     NSg/V/J/C/P P  NSg/VX NPr/ISg+ V/J       . . V/J  D+  NSg/V/J+ NSg/V+ .
>
#
> “ She  can’t explain it       , ” said the Gryphon hastily . “ Go      on  with the next     verse  . ”
# . ISg+ VX    V       NPr/ISg+ . . V/J  D+  ?       R       . . NSg/V/J J/P P    D+  NSg/J/P+ NSg/V+ . .
>
#
> “ But     about his     toes   ? ” the Mock     Turtle persisted . “ How   could  he       turn  them     out
# . NSg/C/P J/P   ISg/D$+ NPl/V+ . . D+  NSg/V/J+ NSg/V+ V/J+      . . NSg/C NSg/VX NPr/ISg+ NSg/V NSg/IPl+ NSg/V/J/R/P
> with his     nose   , you    know  ? ”
# P    ISg/D$+ NSg/V+ . ISgPl+ NSg/V . .
>
#
> “ It’s the first   position in      dancing . ” Alice said ; but     was dreadfully puzzled by
# . W?   D   NSg/V/J NSg/V    NPr/J/P NSg/V   . . NPr+  V/J  . NSg/C/P V   R          V/J     NSg/J/P
> the whole  thing  , and longed to change the subject  .
# D+  NSg/J+ NSg/V+ . V/C V/J    P  N🅪Sg/V D   NSg/V/J+ .
>
#
> “ Go      on  with the next     verse , ” the Gryphon repeated impatiently : “ it       begins ‘          I
# . NSg/V/J J/P P    D+  NSg/J/P+ NSg/V . . D   ?       V/J      R           . . NPr/ISg+ NPl/V  Unlintable ISg+
> passed by      his     garden   . ’ ”
# V/J    NSg/J/P ISg/D$+ NSg/V/J+ . . .
>
#
> Alice did not   dare   to disobey , though she  felt    sure it       would all          come    wrong   , and
# NPr+  V   NSg/C NPr/VX P  V       . V/C    ISg+ NSg/V/J J    NPr/ISg+ VX    NSg/I/J/C/Dq NSg/V/P NSg/V/J . V/C
> she  went  on  in      a   trembling voice : —
# ISg+ NSg/V J/P NPr/J/P D/P V         NSg/V . .
>
#
> “ I    passed by      his     garden   , and marked , with one        eye    , How   the Owl   and the Panther
# . ISg+ V/J    NSg/J/P ISg/D$+ NSg/V/J+ . V/C V/J    . P    NSg/I/V/J+ NSg/V+ . NSg/C D   NSg/V V/C D   NSg
> were  sharing a    pie     — ”
# NSg/V V       D/P+ N🅪Sg/V+ . .
>
#
> ( later editions continued as    follows The Panther took pie    - crust  , and gravy   ,
# . JC    NPl      V/J       NSg/R NPl/V   D   NSg     V    N🅪Sg/V . N🅪Sg/V . V/C N🅪Sg/V+ .
> and meat  , While     the Owl    had the dish   as    its     share of the treat  . When    the pie
# V/C N🅪Sg+ . NSg/V/C/P D+  NSg/V+ V   D+  NSg/V+ NSg/R ISg/D$+ NSg/V P  D   NSg/V+ . NSg/I/C D+  N🅪Sg/V+
> was all          finished , the Owl    , as    a    boon   , Was kindly permitted to pocket  the
# V   NSg/I/J/C/Dq V/J      . D+  NSg/V+ . NSg/R D/P+ NSg/J+ . V   J/R    V/J       P  NSg/V/J D+
> spoon  : While     the Panther received knife and fork   with a   growl , And concluded
# NSg/V+ . NSg/V/C/P D   NSg     V/J      NSg/V V/C NSg/V+ P    D/P NSg/V . V/C V/J
> the banquet — )
# D+  NSg/V+  . .
>
#
> “ What   is the use   of repeating all          that          stuff   , ” the Mock     Turtle interrupted , “ if
# . NSg/I+ VL D   NSg/V P  NSg/V/J   NSg/I/J/C/Dq NSg/I/C/Ddem+ NᴹSg/V+ . . D+  NSg/V/J+ NSg/V+ V/J         . . NSg/C
> you    don’t explain it       as    you    go      on  ? It’s by      far     the most       confusing thing I    ever
# ISgPl+ V     V       NPr/ISg+ NSg/R ISgPl+ NSg/V/J J/P . W?   NSg/J/P NSg/V/J D   NSg/I/J/Dq V/J       NSg/V ISg+ J
> heard ! ”
# V/J   . .
>
#
> “ Yes   , I    think you’d better    leave off       , ” said the Gryphon : and Alice was only  too
# . NPl/V . ISg+ NSg/V W?    NSg/VX/JC NSg/V NSg/V/J/P . . V/J  D   ?       . V/C NPr+  V   J/R/C W?
> glad    to do      so         .
# NSg/V/J P  NSg/VX+ NSg/I/J/C+ .
>
#
> “ Shall we   try     another figure of the Lobster  Quadrille ? ” the Gryphon went   on  . “ Or
# . VX    IPl+ NSg/V/J I/D     NSg/V  P  D+  NSg/V/J+ NSg/V/J   . . D   ?       NSg/V+ J/P . . NPr/C
> would you   like        the Mock     Turtle to sing    you    a    song  ? ”
# VX    ISgPl NSg/V/J/C/P D+  NSg/V/J+ NSg/V  P  NSg/V/J ISgPl+ D/P+ N🅪Sg+ . .
>
#
> “ Oh    , a    song  , please , if    the Mock     Turtle would be     so        kind  , ” Alice replied , so
# . NPr/V . D/P+ N🅪Sg+ . V      . NSg/C D+  NSg/V/J+ NSg/V+ VX    NSg/VX NSg/I/J/C NSg/J . . NPr+  V/J     . NSg/I/J/C
> eagerly that         the Gryphon said , in      a   rather  offended tone    , “ Hm  ! No     accounting for
# R       NSg/I/C/Ddem D   ?       V/J  . NPr/J/P D/P NPr/V/J V/J      NSg/I/V . . NPr . NPr/P+ NSg/V      C/P
> tastes ! Sing    her     ‘          Turtle Soup   , ’ will   you   , old   fellow ? ”
# NPl/V  . NSg/V/J ISg/D$+ Unlintable NSg/V+ NSg/V+ . . NPr/VX ISgPl . NSg/J NSg/V+ . .
>
#
> The Mock    Turtle sighed deeply , and began , in      a   voice  sometimes choked with sobs  ,
# D+  NSg/V/J NSg/V  V/J    R      . V/C V     . NPr/J/P D/P NSg/V+ R         V/J    P    NPl/V .
> to sing    this   : —
# P  NSg/V/J I/Ddem . .
>
#
> “ Beautiful Soup  , so        rich    and green   , Waiting in      a   hot     tureen ! Who   for such
# . NSg/J     NSg/V . NSg/I/J/C NPr/V/J V/C NPr/V/J . NSg/V   NPr/J/P D/P NSg/V/J NSg    . NPr/I C/P NSg/I
> dainties would not   stoop ? Soup  of the evening , beautiful Soup   ! Soup  of the
# NPl      VX    NSg/C NSg/V . NSg/V P  D+  N🅪Sg/V+ . NSg/J     NSg/V+ . NSg/V P  D+
> evening , beautiful Soup   ! Beau   — ootiful Soo — oop ! Beau   — ootiful Soo — oop ! Soo — oop
# N🅪Sg/V+ . NSg/J     NSg/V+ . NPr/V+ . ?       ?   . ?   . NPr/V+ . ?       ?   . ?   . ?   . ?
> of the e      — e      — evening , Beautiful , beautiful Soup   !
# P  D+  NPr/I+ . NPr/I+ . N🅪Sg/V+ . NSg/J     . NSg/J+    NSg/V+ .
>
#
> “ Beautiful Soup  ! Who    cares for fish     , Game     , or    any     other    dish   ? Who    would not
# . NSg/J     NSg/V . NPr/I+ NPl/V C/P N🅪SgPl/V . NSg/V/J+ . NPr/C I/R/Dq+ NSg/V/J+ NSg/V+ . NPr/I+ VX    NSg/C
> give  all          else    for two  p          ennyworth only  of beautiful Soup   ? Pennyworth only  of
# NSg/V NSg/I/J/C/Dq NSg/J/C C/P NSg+ NPr/V/J/P+ ?         J/R/C P  NSg/J     NSg/V+ . NSg        J/R/C P
> beautiful Soup   ? Beau   — ootiful Soo — oop ! Beau   — ootiful Soo — oop ! Soo — oop of the
# NSg/J     NSg/V+ . NPr/V+ . ?       ?   . ?   . NPr/V+ . ?       ?   . ?   . ?   . ?   P  D+
> e      — e      — evening , Beautiful , beauti — FUL SOUP   ! ”
# NPr/I+ . NPr/I+ . N🅪Sg/V+ . NSg/J     . ?      . ?   NSg/V+ . .
>
#
> “ Chorus again ! ” cried the Gryphon , and the Mock     Turtle had just begun to repeat
# . NSg/V+ R     . . V/J   D   ?       . V/C D+  NSg/V/J+ NSg/V+ V   V/J  V     P  NSg/V
> it       , when    a   cry   of “ The trial’s beginning ! ” was heard in      the distance .
# NPr/ISg+ . NSg/I/C D/P NSg/V P  . D+  NSg$+   NSg/V/J+  . . V   V/J   NPr/J/P D+  NSg/V+   .
>
#
> “ Come    on  ! ” cried the Gryphon , and , taking  Alice by      the hand   , it       hurried off       ,
# . NSg/V/P J/P . . V/J   D   ?       . V/C . NSg/V/J NPr+  NSg/J/P D+  NSg/V+ . NPr/ISg+ V/J     NSg/V/J/P .
> without waiting for the end   of the song  .
# C/P     NSg/V   C/P D   NSg/V P  D+  N🅪Sg+ .
>
#
> “ What   trial    is it       ? ” Alice panted as    she  ran   ; but     the Gryphon only  answered “ Come
# . NSg/I+ NSg/V/J+ VL NPr/ISg+ . . NPr+  V/J    NSg/R ISg+ NSg/V . NSg/C/P D   ?       J/R/C V/J      . NSg/V/P
> on  ! ” and ran   the faster , while     more         and more         faintly came    , carried on  the breeze
# J/P . . V/C NSg/V D   NSg/JC . NSg/V/C/P NPr/I/V/J/Dq V/C NPr/I/V/J/Dq R       NSg/V/P . V/J     J/P D+  NSg/V+
> that          followed them     , the melancholy words  : —
# NSg/I/C/Ddem+ V/J      NSg/IPl+ . D+  NSg/J+     NPl/V+ . .
>
#
> “ Soo — oop of the e      — e      — evening , Beautiful , beautiful Soup   ! ”
# . ?   . ?   P  D+  NPr/I+ . NPr/I+ . N🅪Sg/V+ . NSg/J     . NSg/J     NSg/V+ . .
>
#
> CHAPTER XI  : Who    Stole the Tarts  ?
# NSg/V+  NSg . NPr/I+ NSg/V D   NPl/V+ .
>
#
> The King    and Queen   of Hearts were  seated on  their throne when    they arrived , with
# D+  NPr/V/J V/C NPr/V/J P  NPl/V+ NSg/V V/J    J/P D$+   NSg/V  NSg/I/C IPl+ V/J     . P
> a   great crowd  assembled about them     — all          sorts of little     birds and beasts , as    well
# D/P NSg/J NSg/V+ V/J       J/P   NSg/IPl+ . NSg/I/J/C/Dq NPl/V P  NPr/I/J/Dq NPl/V V/C NPl/V+ . NSg/R NSg/V/J
> as    the whole pack  of cards  : the Knave was standing before them     , in      chains , with
# NSg/R D   NSg/J NSg/V P  NPl/V+ . D   NSg   V   NSg/V/J  C/P    NSg/IPl+ . NPr/J/P NPl/V+ . P
> a   soldier on  each side     to guard  him  ; and near      the King     was the White   Rabbit ,
# D/P NSg/V/J J/P Dq+  NSg/V/J+ P  NSg/V+ ISg+ . V/C NSg/V/J/P D+  NPr/V/J+ V   D   NPr/V/J NSg/V  .
> with a   trumpet in      one        hand   , and a   scroll of parchment in      the other    . In      the very
# P    D/P NSg/V   NPr/J/P NSg/I/V/J+ NSg/V+ . V/C D/P NSg/V  P  NSg+      NPr/J/P D   NSg/V/J+ . NPr/J/P D   J/R
> middle  of the court    was a   table , with a   large dish  of tarts upon it       : they looked
# NSg/V/J P  D+  NSg/V/J+ V   D/P NSg/V . P    D/P NSg/J NSg/V P  NPl/V P    NPr/ISg+ . IPl+ V/J
> so        good    , that         it       made Alice quite hungry to look  at    them     — “ I    wish  they’d get   the
# NSg/I/J/C NPr/V/J . NSg/I/C/Ddem NPr/ISg+ V    NPr+  NSg   J      P  NSg/V NSg/P NSg/IPl+ . . ISg+ NSg/V W?     NSg/V D+
> trial    done    , ” she  thought , “ and hand   round     the refreshments ! ” But     there seemed to
# NSg/V/J+ NSg/V/J . . ISg+ NSg/V   . . V/C NSg/V+ NSg/V/J/P D   NPl          . . NSg/C/P +     V/J    P
> be     no    chance  of this    , so        she  began looking at    everything about her     , to pass  away
# NSg/VX NPr/P NPr/V/J P  I/Ddem+ . NSg/I/J/C ISg+ V     V       NSg/P NSg/I/V+   J/P   ISg/D$+ . P  NSg/V V/J
> the time      .
# D   N🅪Sg/V/J+ .
>
#
> Alice had never been  in      a   court   of justice before , but     she  had read  about them
# NPr+  V   R     NSg/V NPr/J/P D/P NSg/V/J P  NPr🅪+   C/P    . NSg/C/P ISg+ V   NSg/V J/P   NSg/IPl+
> in      books  , and she  was quite pleased to find  that         she  knew the name  of nearly
# NPr/J/P NPl/V+ . V/C ISg+ V   NSg   V/J     P  NSg/V NSg/I/C/Ddem ISg+ V    D   NSg/V P  R
> everything there . “ That’s the judge  , ” she  said to herself , “ because of his     great
# NSg/I/V+   +     . . NSg$   D+  NSg/V+ . . ISg+ V/J  P  ISg+    . . C/P     P  ISg/D$+ NSg/J+
> wig    . ”
# NSg/V+ . .
>
#
> The judge , by      the way    , was the King    ; and as    he       wore his     crown    over      the wig    ,
# D+  NSg/V . NSg/J/P D+  NSg/J+ . V   D   NPr/V/J . V/C NSg/R NPr/ISg+ V    ISg/D$+ NSg/V/J+ NSg/V/J/P D+  NSg/V+ .
> ( look  at    the frontispiece if    you    want  to see   how   he       did it      , ) he       did not   look  at
# . NSg/V NSg/P D   NSg/V        NSg/C ISgPl+ NSg/V P  NSg/V NSg/C NPr/ISg+ V   NPr/ISg . . NPr/ISg+ V   NSg/C NSg/V NSg/P
> all          comfortable , and it       was certainly not   becoming .
# NSg/I/J/C/Dq NSg/J       . V/C NPr/ISg+ V   R         NSg/C NSg/V/J+ .
>
#
> “ And that’s the jury     - box   , ” thought Alice , “ and those   twelve creatures , ” ( she  was
# . V/C NSg$   D   NSg/V/J+ . NSg/V . . NSg/V   NPr   . . V/C I/Ddem+ NSg    NPl+      . . . ISg+ V
> obliged to say   “ creatures , ” you    see   , because some     of them     were   animals , and some
# V/J     P  NSg/V . NPl+      . . ISgPl+ NSg/V . C/P     I/J/R/Dq P  NSg/IPl+ NSg/V+ NPl     . V/C I/J/R/Dq+
> were  birds , ) “ I    suppose they are the jurors . ” She  said this    last     word   two or
# NSg/V NPl/V . . . ISg+ V       IPl+ V   D+  NPl    . . ISg+ V/J  I/Ddem+ NSg/V/J+ NSg/V+ NSg NPr/C
> three times  over      to herself , being   rather  proud of it       : for she  thought , and
# NSg   NPl/V+ NSg/V/J/P P  ISg+    . NSg/V/C NPr/V/J J     P  NPr/ISg+ . C/P ISg+ NSg/V+  . V/C
> rightly too , that          very few      little     girls of her     age     knew the meaning  of it       at
# R       W?  . NSg/I/C/Ddem+ J/R  NSg/I/Dq NPr/I/J/Dq NPl/V P  ISg/D$+ N🅪Sg/V+ V    D   N🅪Sg/V/J P  NPr/ISg+ NSg/P
> all          . However , “ jury     - men ” would have   done    just as     well     .
# NSg/I/J/C/Dq . C       . . NSg/V/J+ . NSg . VX    NSg/VX NSg/V/J V/J  NSg/R+ NSg/V/J+ .
>
#
> The twelve jurors were  all          writing very busily on  slates . “ What   are they doing ? ”
# D   NSg    NPl    NSg/V NSg/I/J/C/Dq NSg/V   J/R  R      J/P NPl/V  . . NSg/I+ V   IPl+ NSg/V . .
> Alice whispered to the Gryphon . “ They can’t have   anything to put   down      yet     ,
# NPr+  V/J       P  D+  ?       . . IPl+ VX    NSg/VX NSg/I/V+ P  NSg/V NSg/V/J/P NSg/V/C .
> before the trial’s begun . ”
# C/P    D+  NSg$+   V     . .
>
#
> “ They’re putting down      their names  , ” the Gryphon whispered in      reply  , “ for fear
# . W?      NSg/V   NSg/V/J/P D$+   NPl/V+ . . D   ?       V/J       NPr/J/P NSg/V+ . . C/P NSg/V+
> they should forget them     before the end   of the trial    . ”
# IPl+ VX     V      NSg/IPl+ C/P    D   NSg/V P  D+  NSg/V/J+ . .
>
#
> “ Stupid things ! ” Alice began in      a   loud  , indignant voice  , but     she  stopped
# . NSg/J  NPl/V  . . NPr+  V     NPr/J/P D/P NSg/J . J         NSg/V+ . NSg/C/P ISg+ V/J
> hastily , for the White    Rabbit cried out         , “ Silence in      the court    ! ” and the King
# R       . C/P D+  NPr/V/J+ NSg/V+ V/J   NSg/V/J/R/P . . NSg/V   NPr/J/P D+  NSg/V/J+ . . V/C D+  NPr/V/J+
> put   on  his     spectacles and looked anxiously round     , to make  out         who    was talking .
# NSg/V J/P ISg/D$+ NPl        V/C V/J    R         NSg/V/J/P . P  NSg/V NSg/V/J/R/P NPr/I+ V+  V       .
>
#
> Alice could  see   , as    well    as    if    she  were  looking over      their shoulders , that         all
# NPr   NSg/VX NSg/V . NSg/R NSg/V/J NSg/R NSg/C ISg+ NSg/V V       NSg/V/J/P D$+   NPl/V+    . NSg/I/C/Ddem NSg/I/J/C/Dq
> the jurors were  writing down      “ stupid things ! ” on  their slates , and she  could
# D   NPl    NSg/V NSg/V   NSg/V/J/P . NSg/J  NPl/V+ . . J/P D$+   NPl/V  . V/C ISg+ NSg/VX
> even    make  out         that         one       of them     didn’t know  how   to spell “ stupid , ” and that         he
# NSg/V/J NSg/V NSg/V/J/R/P NSg/I/C/Ddem NSg/I/V/J P  NSg/IPl+ V      NSg/V NSg/C P  NSg/V . NSg/J  . . V/C NSg/I/C/Ddem NPr/ISg+
> had to ask   his     neighbour     to tell  him  . “ A   nice    muddle their slates’ll be     in
# V   P  NSg/V ISg/D$+ NSg/V/J/Comm+ P  NPr/V ISg+ . . D/P NPr/V/J NSg/V+ D$+   ?         NSg/VX NPr/J/P
> before the trial’s over      ! ” thought Alice .
# C/P    D   NSg$    NSg/V/J/P . . NSg/V   NPr+  .
>
#
> One       of the jurors had a    pencil that          squeaked . This   of course , Alice could  not
# NSg/I/V/J P  D   NPl    V   D/P+ NSg/V+ NSg/I/C/Ddem+ V/J+     . I/Ddem P  NSg/V+ . NPr+  NSg/VX NSg/C
> stand , and she  went  round     the court    and got behind  him  , and very soon found an
# NSg/V . V/C ISg+ NSg/V NSg/V/J/P D+  NSg/V/J+ V/C V   NSg/J/P ISg+ . V/C J/R  J/R  NSg/V D/P
> opportunity of taking  it       away . She  did it       so        quickly that         the poor    little     juror
# NSg         P  NSg/V/J NPr/ISg+ V/J+ . ISg+ V   NPr/ISg+ NSg/I/J/C R       NSg/I/C/Ddem D   NSg/V/J NPr/I/J/Dq NSg
> ( it      was Bill  , the Lizard ) could  not   make  out         at    all          what   had become of it      ; so        ,
# . NPr/ISg V   NPr/V . D   NSg    . NSg/VX NSg/C NSg/V NSg/V/J/R/P NSg/P NSg/I/J/C/Dq NSg/I+ V   V      P  NPr/ISg . NSg/I/J/C .
> after    hunting all          about for it       , he       was obliged to write with one       finger for the
# JC/R/C/P NᴹSg/V  NSg/I/J/C/Dq J/P   C/P NPr/ISg+ . NPr/ISg+ V   V/J     P  NSg/V P    NSg/I/V/J NSg/V  C/P D
> rest     of the day   ; and this    was of very little      use    , as    it       left    no    mark  on  the
# NSg/V/JS P  D+  NPr🅪+ . V/C I/Ddem+ V   P  J/R  NPr/I/J/Dq+ NSg/V+ . NSg/R NPr/ISg+ NPr/V/J NPr/P NPr/V J/P D
> slate    .
# NSg/V/J+ .
>
#
> “ Herald , read  the accusation ! ” said the King     .
# . NSg/V+ . NSg/V D   NSg        . . V/J  D   NPr/V/J+ .
>
#
> On  this   the White    Rabbit blew    three blasts on  the trumpet , and then    unrolled the
# J/P I/Ddem D+  NPr/V/J+ NSg/V+ NSg/V/J NSg   NPl/V  J/P D+  NSg/V+  . V/C NSg/J/C V/J      D+
> parchment scroll , and read  as    follows : —
# NSg+      NSg/V  . V/C NSg/V NSg/R NPl/V   . .
>
#
> “ The Queen   of Hearts , she  made some      tarts , All          on  a    summer day   : The Knave of
# . D   NPr/V/J P  NPl/V+ . ISg+ V    I/J/R/Dq+ NPl/V . NSg/I/J/C/Dq J/P D/P+ NPr/V+ NPr🅪+ . D   NSg   P
> Hearts , he       stole those   tarts , And took them     quite away ! ”
# NPl/V+ . NPr/ISg+ NSg/V I/Ddem+ NPl/V . V/C V    NSg/IPl+ NSg   V/J  . .
>
#
> “ Consider your verdict , ” the King     said to the jury     .
# . V        D$+  NSg+    . . D+  NPr/V/J+ V/J  P  D+  NSg/V/J+ .
>
#
> “ Not   yet     , not   yet     ! ” the Rabbit hastily interrupted . “ There’s a   great deal    to
# . NSg/C NSg/V/C . NSg/C NSg/V/C . . D+  NSg/V+ R+      V/J         . . W?      D/P NSg/J NSg/V/J P
> come    before that          ! ”
# NSg/V/P C/P    NSg/I/C/Ddem+ . .
>
#
> “ Call  the first    witness , ” said the King     ; and the White    Rabbit blew    three blasts
# . NSg/V D+  NSg/V/J+ NSg/V+  . . V/J  D+  NPr/V/J+ . V/C D+  NPr/V/J+ NSg/V+ NSg/V/J NSg   NPl/V
> on  the trumpet , and called out         , “ First   witness ! ”
# J/P D+  NSg/V+  . V/C V/J    NSg/V/J/R/P . . NSg/V/J NSg/V+  . .
>
#
> The first   witness was the Hatter . He       came    in      with a   teacup in      one       hand   and a
# D+  NSg/V/J NSg/V   V   D+  NSg/V  . NPr/ISg+ NSg/V/P NPr/J/P P    D/P NSg/J  NPr/J/P NSg/I/V/J NSg/V+ V/C D/P
> piece of bread  - and - butter in      the other    . “ I    beg   pardon , your Majesty , ” he       began ,
# NSg/V P  NSg/V+ . V/C . NSg/V  NPr/J/P D   NSg/V/J+ . . ISg+ NSg/V NSg/V  . D$+  NSg/I+  . . NPr/ISg+ V     .
> “ for bringing these   in      : but     I    hadn’t quite finished my  tea     when    I    was sent  for . ”
# . C/P V        I/Ddem+ NPr/J/P . NSg/C/P ISg+ V      NSg   V/J      D$+ N🅪Sg/V+ NSg/I/C ISg+ V   NSg/V C/P . .
>
#
> “ You    ought    to have   finished , ” said the King     . “ When    did you    begin ? ”
# . ISgPl+ NSg/I/VX P  NSg/VX V/J      . . V/J  D+  NPr/V/J+ . . NSg/I/C V   ISgPl+ NSg/V . .
>
#
> The Hatter looked at    the March  Hare     , who    had followed him  into the court    ,
# D   NSg/V  V/J    NSg/P D+  NPr/V+ NSg/V/J+ . NPr/I+ V   V/J      ISg+ P    D+  NSg/V/J+ .
> arm     - in      - arm     with the Dormouse . “ Fourteenth of March  , I    think it       was , ” he       said .
# NSg/V/J . NPr/J/P . NSg/V/J P    D+  NSg+     . . NSg/J      P  NPr/V+ . ISg+ NSg/V NPr/ISg+ V   . . NPr/ISg+ V/J+ .
>
#
> “ Fifteenth , ” said the March  Hare     .
# . NSg/J     . . V/J  D+  NPr/V+ NSg/V/J+ .
>
#
> “ Sixteenth , ” added the Dormouse .
# . NSg/J     . . V/J   D   NSg+     .
>
#
> “ Write that          down      , ” the King     said to the jury     , and the jury     eagerly wrote down
# . NSg/V NSg/I/C/Ddem+ NSg/V/J/P . . D+  NPr/V/J+ V/J  P  D+  NSg/V/J+ . V/C D+  NSg/V/J+ R       V     NSg/V/J/P
> all          three dates  on  their slates , and then    added them     up        , and reduced the answer
# NSg/I/J/C/Dq NSg   NPl/V+ J/P D$+   NPl/V  . V/C NSg/J/C V/J   NSg/IPl+ NSg/V/J/P . V/C V/J     D+  NSg/V+
> to shillings and  pence .
# P  W?        V/C+ NSg+  .
>
#
> “ Take  off       your hat    , ” the King     said to the Hatter .
# . NSg/V NSg/V/J/P D$+  NSg/V+ . . D+  NPr/V/J+ V/J  P  D   NSg/V+ .
>
#
> “ It       isn’t mine    , ” said the Hatter .
# . NPr/ISg+ NSg/V NSg/I/V . . V/J  D   NSg/V+ .
>
#
> “ Stolen  ! ” the King     exclaimed , turning to the jury     , who    instantly made a
# . NSg/V/J . . D+  NPr/V/J+ V/J       . NSg/V   P  D+  NSg/V/J+ . NPr/I+ R         V    D/P
> memorandum of the fact .
# NSg        P  D+  NSg+ .
>
#
> “ I    keep  them     to sell  , ” the Hatter added as    an   explanation ; “ I’ve none  of my  own      .
# . ISg+ NSg/V NSg/IPl+ P  NSg/V . . D   NSg/V  V/J   NSg/R D/P+ N🅪Sg+       . . W?   NSg/I P  D$+ NSg/V/J+ .
> I’m a    hatter . ”
# W?  D/P+ NSg/V+ . .
>
#
> Here    the Queen   put   on  her     spectacles , and began staring at    the Hatter , who
# NSg/J/R D   NPr/V/J NSg/V J/P ISg/D$+ NPl        . V/C V     V       NSg/P D   NSg/V  . NPr/I+
> turned pale     and  fidgeted .
# V/J    NSg/V/J+ V/C+ V/J+     .
>
#
> “ Give  your evidence , ” said the King     ; “ and don’t be     nervous , or    I’ll have   you
# . NSg/V D$+  NᴹSg/V+  . . V/J  D+  NPr/V/J+ . . V/C V     NSg/VX J       . NPr/C W?   NSg/VX ISgPl+
> executed on  the spot     . ”
# V/J      J/P D+  NSg/V/J+ . .
>
#
> This    did not   seem to encourage the witness at    all          : he       kept shifting from one
# I/Ddem+ V   NSg/C V    P  V         D+  NSg/V   NSg/P NSg/I/J/C/Dq . NPr/ISg+ V    V+       P    NSg/I/V/J
> foot   to the other   , looking uneasily at    the Queen    , and in      his     confusion he       bit   a
# NSg/V+ P  D   NSg/V/J . V       R        NSg/P D+  NPr/V/J+ . V/C NPr/J/P ISg/D$+ NSg/V+    NPr/ISg+ NSg/V D/P
> large piece out         of his     teacup instead of the bread  - and - butter .
# NSg/J NSg/V NSg/V/J/R/P P  ISg/D$+ NSg/J  W?      P  D   NSg/V+ . V/C . NSg/V  .
>
#
> Just at    this   moment Alice felt    a   very curious sensation , which puzzled her     a
# V/J  NSg/P I/Ddem NSg+   NPr+  NSg/V/J D/P J/R  J       NSg       . I/C+  V/J     ISg/D$+ D/P
> good    deal     until she  made out         what   it       was : she  was beginning to grow larger
# NPr/V/J NSg/V/J+ C/P   ISg+ V    NSg/V/J/R/P NSg/I+ NPr/ISg+ V   . ISg+ V   NSg/V/J+  P  V    JC+
> again , and she  thought at    first   she  would get   up        and leave the court    ; but     on
# R     . V/C ISg+ NSg/V   NSg/P NSg/V/J ISg+ VX    NSg/V NSg/V/J/P V/C NSg/V D+  NSg/V/J+ . NSg/C/P J/P
> second  thoughts she  decided to remain where she  was as    long    as    there was room
# NSg/V/J NPl/V+   ISg+ NSg/V/J P  NSg/V  NSg/C ISg+ V   NSg/R NPr/V/J NSg/R +     V   NSg/V/J
> for her     .
# C/P ISg/D$+ .
>
#
> “ I    wish  you    wouldn’t squeeze so        . ” said the Dormouse , who    was sitting next    to
# . ISg+ NSg/V ISgPl+ VX       NSg/V+  NSg/I/J/C . . V/J  D   NSg      . NPr/I+ V   NSg/V/J NSg/J/P P
> her     . “ I    can    hardly breathe . ”
# ISg/D$+ . . ISg+ NPr/VX R+     V       . .
>
#
> “ I    can’t help  it       , ” said Alice very meekly : “ I’m growing . ”
# . ISg+ VX    NSg/V NPr/ISg+ . . V/J  NPr+  J/R  R      . . +   NSg/V   . .
>
#
> “ You’ve no    right    to grow here    , ” said the Dormouse .
# . W?     NPr/P NPr/V/J+ P  V    NSg/J/R . . V/J  D   NSg+     .
>
#
> “ Don’t talk  nonsense  , ” said Alice more         boldly : “ you    know  you’re growing too . ”
# . V     NSg/V NᴹSg/V/J+ . . V/J  NPr+  NPr/I/V/J/Dq R      . . ISgPl+ NSg/V W?     NSg/V+  W?  . .
>
#
> “ Yes   , but     I    grow at    a    reasonable pace       , ” said the Dormouse : “ not   in      that
# . NPl/V . NSg/C/P ISg+ V    NSg/P D/P+ J+         NPr/V/J/P+ . . V/J  D   NSg      . . NSg/C NPr/J/P NSg/I/C/Ddem+
> ridiculous fashion . ” And he       got up        very sulkily and crossed over      to the other
# J+         NSg/V+  . . V/C NPr/ISg+ V   NSg/V/J/P J/R  R       V/C V/J     NSg/V/J/P P  D   NSg/V/J
> side    of the court    .
# NSg/V/J P  D   NSg/V/J+ .
>
#
> All          this    time     the Queen    had never left    off       staring at    the Hatter , and , just as
# NSg/I/J/C/Dq I/Ddem+ N🅪Sg/V/J D+  NPr/V/J+ V   R     NPr/V/J NSg/V/J/P V       NSg/P D   NSg/V  . V/C . V/J  NSg/R
> the Dormouse crossed the court    , she  said to one       of the officers of the court    ,
# D   NSg      V/J     D+  NSg/V/J+ . ISg+ V/J  P  NSg/I/V/J P  D   NPl/V    P  D+  NSg/V/J+ .
> “ Bring me       the list  of the singers in      the last     concert ! ” on  which the wretched
# . V     NPr/ISg+ D   NSg/V P  D   W?      NPr/J/P D+  NSg/V/J+ NSg/V+  . . J/P I/C+  D   J
> Hatter trembled so        , that         he       shook   both   his     shoes off       .
# NSg/V  V/J      NSg/I/J/C . NSg/I/C/Ddem NPr/ISg+ NSg/V/J I/C/Dq ISg/D$+ NPl/V NSg/V/J/P .
>
#
> “ Give  your evidence , ” the King     repeated angrily , “ or    I’ll have   you    executed ,
# . NSg/V D$+  NᴹSg/V+  . . D+  NPr/V/J+ V/J      R       . . NPr/C W?   NSg/VX ISgPl+ V/J      .
> whether you’re nervous or     not   . ”
# I/C     W?     J+      NPr/C+ NSg/C . .
>
#
> “ I’m a    poor     man      , your Majesty , ” the Hatter began , in      a   trembling voice  , “ — and I
# . W?  D/P+ NSg/V/J+ NPr/V/J+ . D$+  NSg/I+  . . D   NSg/V  V     . NPr/J/P D/P V         NSg/V+ . . . V/C ISg+
> hadn’t begun my  tea     — not   above   a   week  or    so        — and what   with the bread  - and - butter
# V      V     D$+ N🅪Sg/V+ . NSg/C NSg/J/P D/P NSg/J NPr/C NSg/I/J/C . V/C NSg/I+ P    D   NSg/V+ . V/C . NSg/V
> getting so        thin    — and the twinkling of the tea     — ”
# NSg/V   NSg/I/J/C NSg/V/J . V/C D   NSg/V/J   P  D+  N🅪Sg/V+ . .
>
#
> “ The twinkling of the what   ? ” said the King     .
# . D   NSg/V/J   P  D+  NSg/I+ . . V/J  D   NPr/V/J+ .
>
#
> “ It       began with the tea     , ” the Hatter replied .
# . NPr/ISg+ V     P    D+  N🅪Sg/V+ . . D+  NSg/V+ V/J+    .
>
#
> “ Of course twinkling begins with a   T     ! ” said the King     sharply . “ Do     you    take  me
# . P  NSg/V+ NSg/V/J   NPl/V  P    D/P NPr/J . . V/J  D+  NPr/V/J+ R+      . . NSg/VX ISgPl+ NSg/V NPr/ISg+
> for a   dunce ? Go      on  ! ”
# C/P D/P NSg   . NSg/V/J J/P . .
>
#
> “ I’m a    poor     man      , ” the Hatter went  on  , “ and most       things twinkled after    that          — only
# . W?  D/P+ NSg/V/J+ NPr/V/J+ . . D   NSg/V  NSg/V J/P . . V/C NSg/I/J/Dq NPl/V+ V/J      JC/R/C/P NSg/I/C/Ddem+ . J/R/C
> the March  Hare     said — ”
# D+  NPr/V+ NSg/V/J+ V/J  . .
>
#
> “ I    didn’t ! ” the March  Hare     interrupted in      a   great  hurry  .
# . ISg+ V      . . D+  NPr/V+ NSg/V/J+ V/J         NPr/J/P D/P NSg/J+ NSg/V+ .
>
#
> “ You    did ! ” said the Hatter .
# . ISgPl+ V   . . V/J  D   NSg/V+ .
>
#
> “ I    deny it       ! ” said the March  Hare     .
# . ISg+ V    NPr/ISg+ . . V/J  D+  NPr/V+ NSg/V/J+ .
>
#
> “ He       denies it       , ” said the King     : “ leave out         that          part     . ”
# . NPr/ISg+ V      NPr/ISg+ . . V/J  D+  NPr/V/J+ . . NSg/V NSg/V/J/R/P NSg/I/C/Ddem+ NSg/V/J+ . .
>
#
> “ Well    , at    any     rate   , the Dormouse said — ” the Hatter went  on  , looking anxiously
# . NSg/V/J . NSg/P I/R/Dq+ NSg/V+ . D   NSg      V/J  . . D   NSg/V  NSg/V J/P . V       R
> round     to see   if    he       would deny it       too : but     the Dormouse denied nothing  , being
# NSg/V/J/P P  NSg/V NSg/C NPr/ISg+ VX    V    NPr/ISg+ W?  . NSg/C/P D   NSg      V/J    NSg/I/J+ . NSg/V/C
> fast     asleep .
# NSg/V/J+ J      .
>
#
> “ After    that         , ” continued the Hatter , “ I    cut     some     more         bread  - and - butter — ”
# . JC/R/C/P NSg/I/C/Ddem . . V/J       D   NSg/V  . . ISg+ NSg/V/J I/J/R/Dq NPr/I/V/J/Dq NSg/V+ . V/C . NSg/V  . .
>
#
> “ But     what   did the Dormouse say   ? ” one       of the jury     asked .
# . NSg/C/P NSg/I+ V   D   NSg      NSg/V . . NSg/I/V/J P  D+  NSg/V/J+ V/J+  .
>
#
> “ That         I    can’t remember , ” said the Hatter .
# . NSg/I/C/Ddem ISg+ VX    NSg/V    . . V/J  D   NSg/V+ .
>
#
> “ You    must  remember , ” remarked the King    , “ or    I’ll have   you    executed . ”
# . ISgPl+ NSg/V NSg/V    . . V/J      D+  NPr/V/J . . NPr/C W?   NSg/VX ISgPl+ V/J+     . .
>
#
> The miserable Hatter dropped his     teacup and bread  - and - butter , and went  down      on
# D   W?        NSg/V  V/J     ISg/D$+ NSg/J  V/C NSg/V+ . V/C . NSg/V  . V/C NSg/V NSg/V/J/P J/P
> one        knee   . “ I’m a    poor     man      , your Majesty , ” he       began .
# NSg/I/V/J+ NSg/V+ . . W?  D/P+ NSg/V/J+ NPr/V/J+ . D$+  NSg/I+  . . NPr/ISg+ V+    .
>
#
> “ You’re a   very poor    speaker , ” said the King    .
# . W?     D/P J/R  NSg/V/J NSg     . . V/J  D   NPr/V/J .
>
#
> Here    one       of the guinea - pigs  cheered , and was immediately suppressed by      the
# NSg/J/R NSg/I/V/J P  D   NPr+   . NPl/V V/J     . V/C V   R           V/J        NSg/J/P D
> officers of the court    . ( As    that          is rather  a    hard    word   , I    will   just explain to
# NPl/V    P  D+  NSg/V/J+ . . NSg/R NSg/I/C/Ddem+ VL NPr/V/J D/P+ N🅪Sg/J+ NSg/V+ . ISg+ NPr/VX V/J  V       P
> you    how   it       was done    . They had a   large  canvas bag    , which tied up        at    the mouth
# ISgPl+ NSg/C NPr/ISg+ V+  NSg/V/J . IPl+ V   D/P NSg/J+ NSg/V+ NSg/V+ . I/C+  V/J  NSg/V/J/P NSg/P D+  NSg/V+
> with strings : into this   they slipped the guinea - pig   , head     first   , and then    sat
# P    NPl/V+  . P    I/Ddem IPl+ V/J     D   NPr+   . NSg/V . NPr/V/J+ NSg/V/J . V/C NSg/J/C NSg/V/J
> upon it      . )
# P    NPr/ISg . .
>
#
> “ I’m glad    I’ve seen  that          done    , ” thought Alice . “ I’ve so        often read  in      the
# . W?  NSg/V/J W?   NSg/V NSg/I/C/Ddem+ NSg/V/J . . NSg/V   NPr+  . . W?   NSg/I/J/C R     NSg/V NPr/J/P D+
> newspapers , at    the end   of trials , “ There was some     attempts at    applause , which
# NPl/V+     . NSg/P D   NSg/V P  NPl/V+ . . +     V   I/J/R/Dq NPl/V    NSg/P NSg+     . I/C+
> was immediately suppressed by      the officers of the court   , ” and I    never understood
# V   R           V/J        NSg/J/P D   NPl/V    P  D+  NSg/V/J . . V/C ISg+ R     V/J
> what   it       meant till       now       . ”
# NSg/I+ NPr/ISg+ V     NSg/V/C/P+ NPr/V/J/C . .
>
#
> “ If    that’s all          you    know  about it       , you    may    stand down      , ” continued the King     .
# . NSg/C NSg$   NSg/I/J/C/Dq ISgPl+ NSg/V J/P   NPr/ISg+ . ISgPl+ NPr/VX NSg/V NSg/V/J/P . . V/J       D   NPr/V/J+ .
>
#
> “ I    can’t go      no     lower    , ” said the Hatter : “ I’m on  the floor  , as    it       is  . ”
# . ISg+ VX    NSg/V/J NPr/P+ NSg/V/JC . . V/J  D   NSg/V  . . W?  J/P D+  NSg/V+ . NSg/R NPr/ISg+ VL+ . .
>
#
> “ Then    you    may    sit   down      , ” the King     replied .
# . NSg/J/C ISgPl+ NPr/VX NSg/V NSg/V/J/P . . D+  NPr/V/J+ V/J     .
>
#
> Here    the other   guinea - pig   cheered , and  was suppressed .
# NSg/J/R D   NSg/V/J NPr+   . NSg/V V/J     . V/C+ V+  V/J        .
>
#
> “ Come    , that          finished the guinea - pigs  ! ” thought Alice . “ Now       we   shall get   on
# . NSg/V/P . NSg/I/C/Ddem+ V/J      D   NPr+   . NPl/V . . NSg/V   NPr+  . . NPr/V/J/C IPl+ VX    NSg/V J/P
> better    . ”
# NSg/VX/JC . .
>
#
> “ I’d rather  finish my  tea     , ” said the Hatter , with an  anxious look  at    the Queen    ,
# . W?  NPr/V/J NSg/V  D$+ N🅪Sg/V+ . . V/J  D   NSg/V  . P    D/P J       NSg/V NSg/P D+  NPr/V/J+ .
> who    was reading the list  of singers .
# NPr/I+ V   NPr/V   D   NSg/V P  +       .
>
#
> “ You    may    go      , ” said the King     , and the Hatter hurriedly left    the court    , without
# . ISgPl+ NPr/VX NSg/V/J . . V/J  D+  NPr/V/J+ . V/C D   NSg/V  R         NPr/V/J D+  NSg/V/J+ . C/P
> even    waiting to put   his     shoes on  .
# NSg/V/J NSg/V   P  NSg/V ISg/D$+ NPl/V J/P .
>
#
> “ — and just take  his     head    off       outside   , ” the Queen    added to one       of the officers :
# . . V/C V/J  NSg/V ISg/D$+ NPr/V/J NSg/V/J/P NSg/V/J/P . . D+  NPr/V/J+ V/J   P  NSg/I/V/J P  D+  NPl/V+   .
> but     the Hatter was out         of sight  before the officer could  get   to the door   .
# NSg/C/P D   NSg/V  V   NSg/V/J/R/P P  NSg/V+ C/P    D+  NSg/V+  NSg/VX NSg/V P  D+  NSg/V+ .
>
#
> “ Call  the next     witness ! ” said the King     .
# . NSg/V D+  NSg/J/P+ NSg/V+  . . V/J  D   NPr/V/J+ .
>
#
> The next    witness was the Duchess’s cook  . She  carried the pepper - box   in      her     hand   ,
# D+  NSg/J/P NSg/V   V   D   NSg$      NPr/V . ISg+ V/J     D   NSg/V+ . NSg/V NPr/J/P ISg/D$+ NSg/V+ .
> and Alice guessed who    it       was , even    before she  got into the court    , by      the way    the
# V/C NPr+  V/J     NPr/I+ NPr/ISg+ V   . NSg/V/J C/P    ISg+ V   P    D+  NSg/V/J+ . NSg/J/P D+  NSg/J+ D
> people near      the door   began sneezing all          at    once   .
# NSg/V  NSg/V/J/P D+  NSg/V+ V     V        NSg/I/J/C/Dq NSg/P NSg/C+ .
>
#
> “ Give  your evidence , ” said the King     .
# . NSg/V D$+  NᴹSg/V+  . . V/J  D   NPr/V/J+ .
>
#
> “ Shan’t , ” said the cook   .
# . V      . . V/J  D   NPr/V+ .
>
#
> The King    looked anxiously at    the White    Rabbit , who    said in      a    low      voice  , “ Your
# D+  NPr/V/J V/J    R         NSg/P D+  NPr/V/J+ NSg/V+ . NPr/I+ V/J  NPr/J/P D/P+ NSg/V/J+ NSg/V+ . . D$+
> Majesty must  cross      - examine this    witness . ”
# NSg/I+  NSg/V NPr/V/J/P+ . NSg/V   I/Ddem+ NSg/V+  . .
>
#
> “ Well    , if    I    must  , I    must  , ” the King     said , with a   melancholy air    , and , after
# . NSg/V/J . NSg/C ISg+ NSg/V . ISg+ NSg/V . . D+  NPr/V/J+ V/J  . P    D/P NSg/J      NSg/V+ . V/C . JC/R/C/P
> folding his     arms   and frowning at    the cook   till      his     eyes   were  nearly out         of
# V       ISg/D$+ NPl/V+ V/C V        NSg/P D+  NPr/V+ NSg/V/C/P ISg/D$+ NPl/V+ NSg/V R      NSg/V/J/R/P P
> sight  , he       said in      a    deep   voice  , “ What   are tarts made of ? ”
# NSg/V+ . NPr/ISg+ V/J  NPr/J/P D/P+ NSg/J+ NSg/V+ . . NSg/I+ V   NPl/V V    P  . .
>
#
> “ Pepper , mostly , ” said the cook   .
# . NSg/V  . R      . . V/J  D   NPr/V+ .
>
#
> “ Treacle , ” said a   sleepy voice behind  her     .
# . NSg/V   . . V/J  D/P NSg/J  NSg/V NSg/J/P ISg/D$+ .
>
#
> “ Collar that          Dormouse , ” the Queen    shrieked out         . “ Behead that          Dormouse ! Turn  that
# . NSg/V  NSg/I/C/Ddem+ NSg      . . D+  NPr/V/J+ V/J+     NSg/V/J/R/P . . V      NSg/I/C/Ddem+ NSg      . NSg/V NSg/I/C/Ddem
> Dormouse out         of court    ! Suppress him  ! Pinch him  ! Off       with his     whiskers ! ”
# NSg      NSg/V/J/R/P P  NSg/V/J+ . V        ISg+ . NSg/V ISg+ . NSg/V/J/P P    ISg/D$+ W?       . .
>
#
> For some      minutes the whole  court    was in      confusion , getting the Dormouse turned
# C/P I/J/R/Dq+ NPl/V+  D+  NSg/J+ NSg/V/J+ V   NPr/J/P NSg/V     . NSg/V   D   NSg      V/J
> out         , and , by      the time      they had settled down      again , the cook   had disappeared .
# NSg/V/J/R/P . V/C . NSg/J/P D+  N🅪Sg/V/J+ IPl+ V   V/J     NSg/V/J/P R     . D+  NPr/V+ V+  V/J         .
>
#
> “ Never mind   ! ” said the King     , with an  air   of great  relief . “ Call  the next
# . R     NSg/V+ . . V/J  D+  NPr/V/J+ . P    D/P NSg/V P  NSg/J+ NSg/J+ . . NSg/V D+  NSg/J/P+
> witness . ” And he       added in      an  undertone to the Queen    , “ Really , my  dear    , you    must
# NSg/V+  . . V/C NPr/ISg+ V/J   NPr/J/P D/P NSg/V     P  D+  NPr/V/J+ . . R      . D$+ NSg/V/J . ISgPl+ NSg/V
> cross      - examine the next     witness . It       quite makes my  forehead ache   ! ”
# NPr/V/J/P+ . NSg/V   D+  NSg/J/P+ NSg/V+  . NPr/ISg+ NSg   NPl/V D$+ NSg+     NSg/V+ . .
>
#
> Alice watched the White    Rabbit as    he       fumbled over      the list   , feeling very curious
# NPr+  V/J     D+  NPr/V/J+ NSg/V+ NSg/R NPr/ISg+ V/J     NSg/V/J/P D+  NSg/V+ . NSg/V/J J/R  J
> to see   what   the next     witness would be     like        , “ — for they haven’t got much       evidence
# P  NSg/V NSg/I+ D+  NSg/J/P+ NSg/V+  VX    NSg/VX NSg/V/J/C/P . . . C/P IPl+ V       V   NSg/I/J/Dq NᴹSg/V+
> yet     , ” she  said to herself . Imagine her     surprise , when    the White    Rabbit read  out         ,
# NSg/V/C . . ISg+ V/J  P  ISg+    . NSg/V   ISg/D$+ NSg/V+   . NSg/I/C D+  NPr/V/J+ NSg/V+ NSg/V NSg/V/J/R/P .
> at    the top     of his     shrill   little      voice  , the name   “ Alice ! ”
# NSg/P D   NSg/V/J P  ISg/D$+ NSg/V/J+ NPr/I/J/Dq+ NSg/V+ . D+  NSg/V+ . NPr+  . .
>
#
> CHAPTER XII : Alice’s Evidence
# NSg/V+  W?  . NSg$+   NᴹSg/V
>
#
> “ Here    ! ” cried Alice , quite forgetting in      the flurry of the moment how   large she
# . NSg/J/R . . V/J   NPr+  . NSg   NSg/V      NPr/J/P D   NSg/V  P  D+  NSg+   NSg/C NSg/J ISg+
> had grown in      the last     few       minutes , and she  jumped up        in      such  a    hurry  that          she
# V   V/J   NPr/J/P D+  NSg/V/J+ NSg/I/Dq+ NPl/V+  . V/C ISg+ V/J    NSg/V/J/P NPr/J/P NSg/I D/P+ NSg/V+ NSg/I/C/Ddem+ ISg+
> tipped over      the jury     - box   with the edge  of her     skirt , upsetting all          the jurymen
# V      NSg/V/J/P D   NSg/V/J+ . NSg/V P    D   NSg/V P  ISg/D$+ NSg/V . NSg/V/J   NSg/I/J/C/Dq D   NPl
> on  to the heads of the crowd  below , and there they lay     sprawling about ,
# J/P P  D   NPl/V P  D+  NSg/V+ P     . V/C +     IPl+ NSg/V/J V         J/P   .
> reminding her     very much       of a   globe of goldfish she  had accidentally upset   the
# V         ISg/D$+ J/R  NSg/I/J/Dq P  D/P NSg/V P  NSgPl    ISg+ V   R            NSg/V/J D+
> week   before .
# NSg/J+ C/P+   .
>
#
> “ Oh    , I    beg   your pardon ! ” she  exclaimed in      a   tone    of great  dismay , and began
# . NPr/V . ISg+ NSg/V D$+  NSg/V  . . ISg+ V/J       NPr/J/P D/P NSg/I/V P  NSg/J+ NSg/V+ . V/C V
> picking them     up        again as    quickly as    she  could  , for the accident of the goldfish
# V       NSg/IPl+ NSg/V/J/P R     NSg/R R       NSg/R ISg+ NSg/VX . C/P D   NSg/J    P  D   NSgPl
> kept running   in      her     head     , and she  had a   vague   sort  of idea that          they must  be
# V    NSg/V/J/P NPr/J/P ISg/D$+ NPr/V/J+ . V/C ISg+ V   D/P NSg/V/J NSg/V P  NSg+ NSg/I/C/Ddem+ IPl+ NSg/V NSg/VX
> collected at    once  and put   back    into the jury     - box   , or    they would die   .
# V/J       NSg/P NSg/C V/C NSg/V NSg/V/J P    D   NSg/V/J+ . NSg/V . NPr/C IPl+ VX+   NSg/V .
>
#
> “ The trial    cannot proceed , ” said the King     in      a   very grave    voice  , “ until all          the
# . D+  NSg/V/J+ NSg/V  V       . . V/J  D+  NPr/V/J+ NPr/J/P D/P J/R+ NSg/V/J+ NSg/V+ . . C/P   NSg/I/J/C/Dq D
> jurymen are back    in      their proper places — all          , ” he       repeated with great  emphasis ,
# NPl     V   NSg/V/J NPr/J/P D$+   NSg/J  NPl/V+ . NSg/I/J/C/Dq . . NPr/ISg+ V/J      P    NSg/J+ NSg+     .
> looking hard   at    Alice as    he       said so        .
# V       N🅪Sg/J NSg/P NPr+  NSg/R NPr/ISg+ V/J+ NSg/I/J/C .
>
#
> Alice looked at    the jury     - box   , and saw   that          , in      her     haste  , she  had put   the Lizard
# NPr+  V/J    NSg/P D   NSg/V/J+ . NSg/V . V/C NSg/V NSg/I/C/Ddem+ . NPr/J/P ISg/D$+ NSg/V+ . ISg+ V   NSg/V D   NSg
> in      head     downwards , and the poor    little     thing  was waving its     tail     about in      a
# NPr/J/P NPr/V/J+ W?        . V/C D   NSg/V/J NPr/I/J/Dq NSg/V+ V   V      ISg/D$+ NSg/V/J+ J/P   NPr/J/P D/P
> melancholy way    , being   quite unable   to move  . She  soon got it       out         again , and put
# NSg/J      NSg/J+ . NSg/V/C NSg   NSg/V/J+ P+ NSg/V . ISg+ J/R  V   NPr/ISg+ NSg/V/J/R/P R     . V/C NSg/V
> it       right   ; “ not   that         it       signifies much       , ” she  said to herself ; “ I    should think it
# NPr/ISg+ NPr/V/J . . NSg/C NSg/I/C/Ddem NPr/ISg+ V         NSg/I/J/Dq . . ISg+ V/J  P  ISg+    . . ISg+ VX     NSg/V NPr/ISg+
> would be     quite as    much       use   in      the trial    one       way    up        as    the other    . ”
# VX    NSg/VX NSg   NSg/R NSg/I/J/Dq NSg/V NPr/J/P D+  NSg/V/J+ NSg/I/V/J NSg/J+ NSg/V/J/P NSg/R D+  NSg/V/J+ . .
>
#
> As    soon as    the jury     had a   little     recovered from the shock   of being   upset   , and
# NSg/R J/R  NSg/R D+  NSg/V/J+ V   D/P NPr/I/J/Dq V/J       P    D   NSg/V/J P  NSg/V/C NSg/V/J . V/C
> their slates and pencils had been  found and handed back    to them     , they set     to
# D$+   NPl/V  V/C NPl/V+  V   NSg/V NSg/V V/C V/J    NSg/V/J P  NSg/IPl+ . IPl+ NPr/V/J P
> work  very diligently to write out         a   history of the accident , all          except the
# NSg/V J/R  R          P  NSg/V NSg/V/J/R/P D/P N🅪Sg    P  D+  NSg/J+   . NSg/I/J/C/Dq V/C/P  D
> Lizard , who    seemed too much       overcome to do     anything but     sit   with its     mouth  open    ,
# NSg    . NPr/I+ V/J    W?  NSg/I/J/Dq NSg/V    P  NSg/VX NSg/I/V+ NSg/C/P NSg/V P    ISg/D$+ NSg/V+ NSg/V/J .
> gazing up        into the roof  of the court    .
# V      NSg/V/J/P P    D   NSg/V P  D   NSg/V/J+ .
>
#
> “ What   do     you    know  about this    business ? ” the King     said to Alice .
# . NSg/I+ NSg/VX ISgPl+ NSg/V J/P   I/Ddem+ N🅪Sg/J+  . . D+  NPr/V/J+ V/J  P  NPr+  .
>
#
> “ Nothing  , ” said Alice .
# . NSg/I/J+ . . V/J  NPr+  .
>
#
> “ Nothing  whatever ? ” persisted the King     .
# . NSg/I/J+ NSg/I/J+ . . V/J       D   NPr/V/J+ .
>
#
> “ Nothing  whatever , ” said Alice .
# . NSg/I/J+ NSg/I/J  . . V/J  NPr+  .
>
#
> “ That’s very important , ” the King     said , turning to the jury     . They were  just
# . NSg$   J/R  J         . . D+  NPr/V/J+ V/J  . NSg/V   P  D+  NSg/V/J+ . IPl+ NSg/V V/J
> beginning to write this    down      on  their slates , when    the White    Rabbit interrupted :
# NSg/V/J+  P  NSg/V I/Ddem+ NSg/V/J/P J/P D$+   NPl/V  . NSg/I/C D+  NPr/V/J+ NSg/V+ V/J         .
> “ Unimportant , your Majesty means , of course , ” he       said in      a   very respectful tone    ,
# . J           . D$+  NSg/I+  NPl/V . P  NSg/V+ . . NPr/ISg+ V/J  NPr/J/P D/P J/R  J          NSg/I/V .
> but     frowning and making faces  at    him  as    he       spoke  .
# NSg/C/P V        V/C NSg/V  NPl/V+ NSg/P ISg+ NSg/R NPr/ISg+ NSg/V+ .
>
#
> “ Unimportant , of course , I    meant , ” the King     hastily said , and went  on  to himself
# . J           . P  NSg/V+ . ISg+ V     . . D+  NPr/V/J+ R       V/J  . V/C NSg/V J/P P  ISg+
> in      an  undertone ,
# NPr/J/P D/P NSg/V+    .
>
#
> “ important — unimportant — unimportant — important — ” as    if    he       were  trying  which word
# . J         . J           . J           . J         . . NSg/R NSg/C NPr/ISg+ NSg/V NSg/V/J I/C+  NSg/V+
> sounded best      .
# V/J+    NPr/VX/JS .
>
#
> Some     of the jury     wrote it       down      “ important , ” and some      “ unimportant . ” Alice could
# I/J/R/Dq P  D+  NSg/V/J+ V     NPr/ISg+ NSg/V/J/P . J         . . V/C I/J/R/Dq+ . J+          . . NPr+  NSg/VX
> see   this   , as    she  was near      enough to look  over      their slates ; “ but     it       doesn’t
# NSg/V I/Ddem . NSg/R ISg+ V   NSg/V/J/P NSg/I  P  NSg/V NSg/V/J/P D$+   NPl/V  . . NSg/C/P NPr/ISg+ V
> matter     a    bit    , ” she  thought to herself .
# N🅪Sg/V/JC+ D/P+ NSg/V+ . . ISg+ NSg/V   P  ISg+    .
>
#
> At    this    moment the King     , who    had been  for some      time      busily writing in      his
# NSg/P I/Ddem+ NSg+   D+  NPr/V/J+ . NPr/I+ V   NSg/V C/P I/J/R/Dq+ N🅪Sg/V/J+ R      NSg/V   NPr/J/P ISg/D$+
> note   - book  , cackled out         “ Silence ! ” and read  out         from his     book   , “ Rule  Forty - two .
# NSg/V+ . NSg/V . V/J     NSg/V/J/R/P . NSg/V+  . . V/C NSg/V NSg/V/J/R/P P    ISg/D$+ NSg/V+ . . NSg/V NSg/J . NSg .
> All           persons more         than a    mile high    to leave the court    . ”
# NSg/I/J/C/Dq+ NPl/V+  NPr/I/V/J/Dq C/P  D/P+ NSg+ NSg/V/J P  NSg/V D+  NSg/V/J+ . .
>
#
> Everybody looked at    Alice .
# NSg/I+    V/J    NSg/P NPr+  .
>
#
> “ I’m not   a   mile high    , ” said Alice .
# . W?  NSg/C D/P NSg+ NSg/V/J . . V/J  NPr+  .
>
#
> “ You    are , ” said the King     .
# . ISgPl+ V   . . V/J  D   NPr/V/J+ .
>
#
> “ Nearly two  miles  high    , ” added the Queen    .
# . R      NSg+ NPrPl+ NSg/V/J . . V/J   D   NPr/V/J+ .
>
#
> “ Well    , I    shan’t go      , at    any     rate   , ” said Alice : “ besides , that’s not   a   regular
# . NSg/V/J . ISg+ V      NSg/V/J . NSg/P I/R/Dq+ NSg/V+ . . V/J  NPr+  . . W?      . NSg$   NSg/C D/P NSg/J
> rule   : you    invented it       just now       . ”
# NSg/V+ . ISgPl+ V/J      NPr/ISg+ V/J+ NPr/V/J/C . .
>
#
> “ It’s the oldest rule  in      the book   , ” said the King     .
# . W?   D   JS     NSg/V NPr/J/P D+  NSg/V+ . . V/J  D   NPr/V/J+ .
>
#
> “ Then    it       ought    to be     Number   One       , ” said Alice .
# . NSg/J/C NPr/ISg+ NSg/I/VX P  NSg/VX NSg/V/JC NSg/I/V/J . . V/J  NPr+  .
>
#
> The King    turned pale    , and shut    his     note   - book   hastily . “ Consider your verdict , ”
# D+  NPr/V/J V/J    NSg/V/J . V/C NSg/V/J ISg/D$+ NSg/V+ . NSg/V+ R+      . . V        D$+  NSg+    . .
> he       said to the jury     , in      a   low     , trembling voice  .
# NPr/ISg+ V/J  P  D+  NSg/V/J+ . NPr/J/P D/P NSg/V/J . V         NSg/V+ .
>
#
> “ There’s more         evidence to come    yet     , please your Majesty , ” said the White    Rabbit ,
# . W?      NPr/I/V/J/Dq NᴹSg/V   P  NSg/V/P NSg/V/C . V      D$+  NSg/I+  . . V/J  D+  NPr/V/J+ NSg/V+ .
> jumping up        in      a   great hurry  ; “ this    paper     has just been  picked up        . ”
# V       NSg/V/J/P NPr/J/P D/P NSg/J NSg/V+ . . I/Ddem+ N🅪Sg/V/J+ V   V/J  NSg/V V/J    NSg/V/J/P . .
>
#
> “ What’s in      it       ? ” said the Queen    .
# . NSg$   NPr/J/P NPr/ISg+ . . V/J  D   NPr/V/J+ .
>
#
> “ I    haven’t opened it       yet     , ” said the White    Rabbit , “ but     it       seems to be     a   letter ,
# . ISg+ V       V/J    NPr/ISg+ NSg/V/C . . V/J  D+  NPr/V/J+ NSg/V  . . NSg/C/P NPr/ISg+ V     P  NSg/VX D/P NSg/V  .
> written by      the prisoner to — to somebody . ”
# V/J     NSg/J/P D+  NSg+     P  . P  NSg/I    . .
>
#
> “ It       must  have   been  that         , ” said the King     , “ unless it       was written to nobody , which
# . NPr/ISg+ NSg/V NSg/VX NSg/V NSg/I/C/Ddem . . V/J  D+  NPr/V/J+ . . C      NPr/ISg+ V   V/J     P  NSg/I+ . I/C+
> isn’t usual , you    know   . ”
# NSg/V NSg/J . ISgPl+ NSg/V+ . .
>
#
> “ Who    is it       directed to ? ” said one       of the jurymen .
# . NPr/I+ VL NPr/ISg+ V/J      P  . . V/J  NSg/I/V/J P  D   NPl+    .
>
#
> “ It       isn’t directed at    all          , ” said the White    Rabbit ; “ in      fact , there’s nothing
# . NPr/ISg+ NSg/V V/J      NSg/P NSg/I/J/C/Dq . . V/J  D+  NPr/V/J+ NSg/V+ . . NPr/J/P NSg+ . W?      NSg/I/J
> written on  the outside   . ” He       unfolded the paper     as    he       spoke , and added “ It       isn’t
# V/J     J/P D   NSg/V/J/P . . NPr/ISg+ V/J      D+  N🅪Sg/V/J+ NSg/R NPr/ISg+ NSg/V . V/C V/J   . NPr/ISg+ NSg/V
> a   letter , after    all          : it’s a   set     of verses . ”
# D/P NSg/V  . JC/R/C/P NSg/I/J/C/Dq . W?   D/P NPr/V/J P  NPl/V  . .
>
#
> “ Are they in      the prisoner’s handwriting ? ” asked another of the jurymen .
# . V   IPl+ NPr/J/P D   NSg$       NᴹSg/V      . . V/J   I/D     P  D   NPl+    .
>
#
> “ No     , they’re not   , ” said the White    Rabbit , “ and that’s the queerest thing  about
# . NPr/P+ . W?      NSg/C . . V/J  D+  NPr/V/J+ NSg/V  . . V/C NSg$   D+  JS+      NSg/V+ J/P
> it       . ” ( The jury    all          looked puzzled . )
# NPr/ISg+ . . . D+  NSg/V/J NSg/I/J/C/Dq V/J+   V/J     . .
>
#
> “ He       must  have   imitated somebody else’s hand   , ” said the King     . ( The jury    all
# . NPr/ISg+ NSg/V NSg/VX V/J      NSg/I+   NSg$   NSg/V+ . . V/J  D+  NPr/V/J+ . . D+  NSg/V/J NSg/I/J/C/Dq
> brightened up         again . )
# V/J        NSg/V/J/P+ R     . .
>
#
> “ Please your Majesty , ” said the Knave , “ I    didn’t write it       , and they can’t prove
# . V      D$+  NSg/I+  . . V/J  D   NSg   . . ISg+ V      NSg/V NPr/ISg+ . V/C IPl+ VX    NSg/V
> I    did : there’s no    name   signed at    the end    . ”
# ISg+ V   . W?      NPr/P NSg/V+ V/J    NSg/P D+  NSg/V+ . .
>
#
> “ If    you    didn’t sign   it       , ” said the King     , “ that          only  makes the matter     worse     . You
# . NSg/C ISgPl+ V      NSg/V+ NPr/ISg+ . . V/J  D+  NPr/V/J+ . . NSg/I/C/Ddem+ J/R/C NPl/V D+  N🅪Sg/V/JC+ NSg/V/JC+ . ISgPl+
> must  have   meant some      mischief , or    else    you’d have   signed your name   like        an
# NSg/V NSg/VX V     I/J/R/Dq+ NSg/V+   . NPr/C NSg/J/C W?    NSg/VX V/J    D$+  NSg/V+ NSg/V/J/C/P D/P+
> honest man      . ”
# V/JS+  NPr/V/J+ . .
>
#
> There was a   general clapping of hands  at    this    : it       was the first   really clever
# +     V   D/P NSg/V/J NSg/V    P  NPl/V+ NSg/P I/Ddem+ . NPr/ISg+ V   D   NSg/V/J R      J
> thing  the King     had said that         day   .
# NSg/V+ D+  NPr/V/J+ V   V/J  NSg/I/C/Ddem NPr🅪+ .
>
#
> “ That          proves his     guilt  , ” said the Queen    .
# . NSg/I/C/Ddem+ NPl/V  ISg/D$+ NSg/V+ . . V/J  D   NPr/V/J+ .
>
#
> “ It       proves nothing of the sort   ! ” said Alice . “ Why   , you    don’t even    know  what
# . NPr/ISg+ NPl/V  NSg/I/J P  D+  NSg/V+ . . V/J  NPr+  . . NSg/V . ISgPl+ V     NSg/V/J NSg/V NSg/I+
> they’re about ! ”
# W?      J/P   . .
>
#
> “ Read  them    , ” said the King     .
# . NSg/V NSg/IPl . . V/J  D   NPr/V/J+ .
>
#
> The White   Rabbit put   on  his     spectacles . “ Where shall I   begin , please your
# D+  NPr/V/J NSg/V  NSg/V J/P ISg/D$+ NPl+       . . NSg/C VX    ISg NSg/V . V      D$+
> Majesty ? ” he       asked .
# NSg/I+  . . NPr/ISg+ V/J+  .
>
#
> “ Begin at    the beginning , ” the King     said gravely , “ and go      on  till      you    come    to the
# . NSg/V NSg/P D+  NSg/V/J+  . . D+  NPr/V/J+ V/J  R       . . V/C NSg/V/J J/P NSg/V/C/P ISgPl+ NSg/V/P P  D+
> end    : then     stop  . ”
# NSg/V+ . NSg/J/C+ NSg/V . .
>
#
> These   were  the verses the White    Rabbit read  : —
# I/Ddem+ NSg/V D   NPl/V  D+  NPr/V/J+ NSg/V+ NSg/V . .
>
#
> “ They told me       you    had been  to her    , And mentioned me       to him  : She  gave me       a    good
# . IPl+ V    NPr/ISg+ ISgPl+ V   NSg/V P  ISg/D$ . V/C V/J       NPr/ISg+ P  ISg+ . ISg+ V    NPr/ISg+ D/P+ NPr/V/J+
> character , But     said I    could  not   swim  .
# NSg/V+    . NSg/C/P V/J  ISg+ NSg/VX NSg/C NSg/V .
>
#
> He       sent  them    word  I    had not   gone  ( We   know  it       to be     true    ) : If    she  should push
# NPr/ISg+ NSg/V NSg/IPl NSg/V ISg+ V   NSg/C V/J/P . IPl+ NSg/V NPr/ISg+ P  NSg/VX NSg/V/J . . NSg/C ISg+ VX     NSg/V
> the matter     on  , What   would become of you    ?
# D+  N🅪Sg/V/JC+ J/P . NSg/I+ VX    V      P  ISgPl+ .
>
#
> I    gave her    one       , they gave him  two , You    gave us       three or    more         ; They all
# ISg+ V    ISg/D$ NSg/I/V/J . IPl+ V    ISg+ NSg . ISgPl+ V    NPr/IPl+ NSg   NPr/C NPr/I/V/J/Dq . IPl+ NSg/I/J/C/Dq
> returned from him to you    , Though they were  mine     before .
# V/J      P    ISg P  ISgPl+ . V/C    IPl+ NSg/V NSg/I/V+ C/P+   .
>
#
> If     I    or    she  should chance   to be     Involved in      this    affair , He       trusts to you    to
# NSg/C+ ISg+ NPr/C ISg+ VX     NPr/V/J+ P  NSg/VX V/J      NPr/J/P I/Ddem+ NSg    . NPr/ISg+ NPl/V  P  ISgPl+ P
> set     them     free    , Exactly as    we   were   .
# NPr/V/J NSg/IPl+ NSg/V/J . R       NSg/R IPl+ NSg/V+ .
>
#
> My  notion was that         you    had been  ( Before she  had this    fit      ) An  obstacle that
# D$+ NSg    V   NSg/I/C/Ddem ISgPl+ V   NSg/V . C/P    ISg+ V   I/Ddem+ NSg/V/J+ . D/P NSg+     NSg/I/C/Ddem+
> came    between Him  , and ourselves , and it       .
# NSg/V/P NSg/P   ISg+ . V/C IPl+      . V/C NPr/ISg+ .
>
#
> Don’t let   him  know  she  liked them     best      , For this    must  ever be     A   secret  , kept
# V     NSg/V ISg+ NSg/V ISg+ V/J   NSg/IPl+ NPr/VX/JS . C/P I/Ddem+ NSg/V J    NSg/VX D/P NSg/V/J . V
> from all          the rest      , Between yourself and me       . ”
# P    NSg/I/J/C/Dq D+  NSg/V/JS+ . NSg/P   ISg+     V/C NPr/ISg+ . .
>
#
> “ That’s the most       important piece of evidence we’ve heard yet     , ” said the King     ,
# . NSg$   D   NSg/I/J/Dq J         NSg/V P  NᴹSg/V+  W?    V/J   NSg/V/C . . V/J  D+  NPr/V/J+ .
> rubbing his     hands  ; “ so        now       let   the jury     — ”
# NSg/V   ISg/D$+ NPl/V+ . . NSg/I/J/C NPr/V/J/C NSg/V D+  NSg/V/J+ . .
>
#
> “ If    any    one       of them     can    explain it      , ” said Alice , ( she  had grown so        large in      the
# . NSg/C I/R/Dq NSg/I/V/J P  NSg/IPl+ NPr/VX V       NPr/ISg . . V/J  NPr+  . . ISg+ V   V/J   NSg/I/J/C NSg/J NPr/J/P D+
> last     few       minutes that          she  wasn’t a   bit    afraid of interrupting him  , ) “ I’ll give
# NSg/V/J+ NSg/I/Dq+ NPl/V+  NSg/I/C/Ddem+ ISg+ V      D/P NSg/V+ J      P  V            ISg+ . . . W?   NSg/V
> him  sixpence . I    don’t believe there’s an  atom of meaning   in      it      . ”
# ISg+ NSg+     . ISg+ V     V       W?      D/P NSg  P  N🅪Sg/V/J+ NPr/J/P NPr/ISg . .
>
#
> The jury    all          wrote down      on  their slates , “ She  doesn’t believe there’s an  atom of
# D+  NSg/V/J NSg/I/J/C/Dq V     NSg/V/J/P J/P D$+   NPl/V  . . ISg+ V       V       W?      D/P NSg  P
> meaning   in      it      , ” but     none  of them     attempted to explain the paper     .
# N🅪Sg/V/J+ NPr/J/P NPr/ISg . . NSg/C/P NSg/I P  NSg/IPl+ V/J       P  V       D   N🅪Sg/V/J+ .
>
#
> “ If    there’s no    meaning  in      it       , ” said the King     , “ that          saves a   world of trouble ,
# . NSg/C W?      NPr/P N🅪Sg/V/J NPr/J/P NPr/ISg+ . . V/J  D+  NPr/V/J+ . . NSg/I/C/Ddem+ NPl/V D/P NSg/V P  NSg/V+  .
> you    know  , as    we   needn’t try     to find  any     . And yet     I    don’t know  , ” he       went  on  ,
# ISgPl+ NSg/V . NSg/R IPl+ VX      NSg/V/J P  NSg/V I/R/Dq+ . V/C NSg/V/C ISg+ V     NSg/V . . NPr/ISg+ NSg/V J/P .
> spreading out         the verses on  his     knee   , and looking at    them    with one       eye    ; “ I    seem
# V         NSg/V/J/R/P D   NPl/V  J/P ISg/D$+ NSg/V+ . V/C V       NSg/P NSg/IPl P    NSg/I/V/J NSg/V+ . . ISg+ V
> to see   some     meaning  in      them     , after    all           . “ — said I    could  not   swim  — ” you    can’t
# P  NSg/V I/J/R/Dq N🅪Sg/V/J NPr/J/P NSg/IPl+ . JC/R/C/P NSg/I/J/C/Dq+ . . . V/J  ISg+ NSg/VX NSg/C NSg/V . . ISgPl+ VX
> swim  , can    you    ? ” he       added , turning to the Knave .
# NSg/V . NPr/VX ISgPl+ . . NPr/ISg+ V/J   . NSg/V   P  D   NSg+  .
>
#
> The Knave shook   his     head     sadly . “ Do     I    look  like        it       ? ” he       said . ( Which he
# D   NSg   NSg/V/J ISg/D$+ NPr/V/J+ R+    . . NSg/VX ISg+ NSg/V NSg/V/J/C/P NPr/ISg+ . . NPr/ISg+ V/J+ . . I/C+  NPr/ISg+
> certainly did not   , being   made entirely of cardboard . )
# R         V   NSg/C . NSg/V/C V    R        P  NᴹSg/J    . .
>
#
> “ All          right   , so        far     , ” said the King     , and he       went  on  muttering over      the verses to
# . NSg/I/J/C/Dq NPr/V/J . NSg/I/J/C NSg/V/J . . V/J  D+  NPr/V/J+ . V/C NPr/ISg+ NSg/V J/P NSg/V     NSg/V/J/P D   NPl/V  P
> himself : “ ‘          We   know  it       to be     true    — ’ that’s the jury     , of course — ‘          I    gave her     one       ,
# ISg+    . . Unlintable IPl+ NSg/V NPr/ISg+ P  NSg/VX NSg/V/J . . NSg$   D   NSg/V/J+ . P  NSg/V+ . Unlintable ISg+ V    ISg/D$+ NSg/I/V/J .
> they gave him  two — ’ why   , that          must  be     what  he       did with the tarts , you    know  — ”
# IPl+ V    ISg+ NSg . . NSg/V . NSg/I/C/Ddem+ NSg/V NSg/VX NSg/I NPr/ISg+ V   P    D   NPl/V . ISgPl+ NSg/V . .
>
#
> “ But     , it       goes  on  ‘          they all          returned from him to you    , ’ ” said Alice .
# . NSg/C/P . NPr/ISg+ NPl/V J/P Unlintable IPl+ NSg/I/J/C/Dq V/J      P    ISg P  ISgPl+ . . . V/J  NPr+  .
>
#
> “ Why   , there they are ! ” said the King     triumphantly , pointing to the tarts on  the
# . NSg/V . +     IPl+ V   . . V/J  D+  NPr/V/J+ R            . V        P  D   NPl/V J/P D+
> table  . “ Nothing  can    be     clearer than that          . Then    again — ‘          before she  had this    fit      — ’
# NSg/V+ . . NSg/I/J+ NPr/VX NSg/VX NSg/JC  C/P  NSg/I/C/Ddem+ . NSg/J/C R     . Unlintable C/P    ISg+ V   I/Ddem+ NSg/V/J+ . .
> you    never had fits  , my  dear    , I    think ? ” he       said to the Queen    .
# ISgPl+ R     V   NPl/V . D$+ NSg/V/J . ISg+ NSg/V . . NPr/ISg+ V/J  P  D+  NPr/V/J+ .
>
#
> “ Never ! ” said the Queen    furiously , throwing an  inkstand at    the Lizard as    she
# . R     . . V/J  D+  NPr/V/J+ R         . V        D/P NSg      NSg/P D   NSg    NSg/R ISg+
> spoke  . ( The unfortunate little     Bill   had left    off       writing on  his     slate    with one
# NSg/V+ . . D   NSg/J       NPr/I/J/Dq NPr/V+ V   NPr/V/J NSg/V/J/P NSg/V   J/P ISg/D$+ NSg/V/J+ P    NSg/I/V/J+
> finger , as    he       found it       made no     mark   ; but     he       now       hastily began again , using the
# NSg/V+ . NSg/R NPr/ISg+ NSg/V NPr/ISg+ V    NPr/P+ NPr/V+ . NSg/C/P NPr/ISg+ NPr/V/J/C R       V     R     . V     D+
> ink     , that          was trickling down      his     face   , as    long    as    it       lasted . )
# N🅪Sg/V+ . NSg/I/C/Ddem+ V   V         NSg/V/J/P ISg/D$+ NSg/V+ . NSg/R NPr/V/J NSg/R NPr/ISg+ V/J+   . .
>
#
> “ Then    the words  don’t fit     you    , ” said the King     , looking round     the court    with a
# . NSg/J/C D+  NPl/V+ V     NSg/V/J ISgPl+ . . V/J  D+  NPr/V/J+ . V       NSg/V/J/P D+  NSg/V/J+ P    D/P+
> smile  . There was a    dead     silence .
# NSg/V+ . +     V   D/P+ NSg/V/J+ NSg/V   .
>
#
> “ It’s a    pun    ! ” the King     added in      an  offended tone     , and everybody laughed , “ Let
# . W?   D/P+ NSg/V+ . . D+  NPr/V/J+ V/J   NPr/J/P D/P V/J      NSg/I/V+ . V/C NSg/I+    V/J     . . NSg/V
> the jury     consider their verdict , ” the King     said , for about the twentieth time
# D+  NSg/V/J+ V        D$+   NSg+    . . D+  NPr/V/J+ V/J  . C/P J/P   D+  NSg/J+    N🅪Sg/V/J+
> that          day   .
# NSg/I/C/Ddem+ NPr🅪+ .
>
#
> “ No     , no     ! ” said the Queen    . “ Sentence first   — verdict afterwards . ”
# . NPr/P+ . NPr/P+ . . V/J  D+  NPr/V/J+ . . NSg/V+   NSg/V/J . NSg+    R/Comm+    . .
>
#
> “ Stuff  and nonsense  ! ” said Alice loudly . “ The idea of having the sentence
# . NᴹSg/V V/C NᴹSg/V/J+ . . V/J  NPr+  R+     . . D   NSg  P  V      D+  NSg/V+
> first    ! ”
# NSg/V/J+ . .
>
#
> “ Hold    your tongue ! ” said the Queen    , turning purple  .
# . NSg/V/J D$+  NSg/V+ . . V/J  D+  NPr/V/J+ . NSg/V+  NSg/V/J .
>
#
> “ I    won’t ! ” said Alice .
# . ISg+ V     . . V/J  NPr+  .
>
#
> “ Off       with her     head     ! ” the Queen    shouted at    the top     of her     voice  . Nobody moved .
# . NSg/V/J/P P    ISg/D$+ NPr/V/J+ . . D+  NPr/V/J+ V/J     NSg/P D   NSg/V/J P  ISg/D$+ NSg/V+ . NSg/I+ V/J+  .
>
#
> “ Who    cares for you    ? ” said Alice , ( she  had grown to her     full     size  by      this    time      . )
# . NPr/I+ NPl/V C/P ISgPl+ . . V/J  NPr+  . . ISg+ V   V/J   P  ISg/D$+ NSg/V/J+ NSg/V NSg/J/P I/Ddem+ N🅪Sg/V/J+ . .
> “ You’re nothing  but     a   pack  of cards ! ”
# . W?     NSg/I/J+ NSg/C/P D/P NSg/V P  NPl/V . .
>
#
> At    this   the whole  pack   rose    up        into the air    , and came    flying  down      upon her     : she
# NSg/P I/Ddem D+  NSg/J+ NSg/V+ NPr/V/J NSg/V/J/P P    D+  NSg/V+ . V/C NSg/V/P NSg/V/J NSg/V/J/P P    ISg/D$+ . ISg+
> gave a    little      scream , half       of fright  and half       of anger  , and tried to beat    them
# V    D/P+ NPr/I/J/Dq+ NSg/V+ . N🅪Sg/V/J/P P  NSg/V/J V/C N🅪Sg/V/J/P P  NSg/V+ . V/C V/J   P  NSg/V/J NSg/IPl+
> off       , and found herself lying   on  the bank   , with her     head     in      the lap     of her
# NSg/V/J/P . V/C NSg/V ISg+    NSg/V/J J/P D+  NSg/V+ . P    ISg/D$+ NPr/V/J+ NPr/J/P D   NSg/V/J P  ISg/D$+
> sister , who    was gently brushing away some      dead     leaves that          had fluttered down
# NSg/V+ . NPr/I+ V   R      V        V/J  I/J/R/Dq+ NSg/V/J+ NPl/V+ NSg/I/C/Ddem+ V   V/J       NSg/V/J/P
> from the trees  upon her     face   .
# P    D+  NPl/V+ P    ISg/D$+ NSg/V+ .
>
#
> “ Wake  up        , Alice dear    ! ” said her     sister ; “ Why   , what   a   long    sleep   you’ve had ! ”
# . NPr/V NSg/V/J/P . NPr+  NSg/V/J . . V/J  ISg/D$+ NSg/V+ . . NSg/V . NSg/I+ D/P NPr/V/J N🅪Sg/V+ W?     V   . .
>
#
> “ Oh    , I’ve had such  a   curious dream    ! ” said Alice , and she  told her     sister , as
# . NPr/V . W?   V   NSg/I D/P J       NSg/V/J+ . . V/J  NPr+  . V/C ISg+ V    ISg/D$+ NSg/V+ . NSg/R
> well    as    she  could  remember them     , all          these  strange Adventures of hers that         you
# NSg/V/J NSg/R ISg+ NSg/VX NSg/V    NSg/IPl+ . NSg/I/J/C/Dq I/Ddem NSg/V/J NPl/V      P  ISg+ NSg/I/C/Ddem ISgPl+
> have   just been  reading about ; and when    she  had finished , her     sister kissed her     ,
# NSg/VX V/J  NSg/V NPr/V   J/P   . V/C NSg/I/C ISg+ V   V/J      . ISg/D$+ NSg/V+ V/J    ISg/D$+ .
> and said , “ It       was a   curious dream   , dear    , certainly : but     now       run   in      to your tea     ;
# V/C V/J  . . NPr/ISg+ V   D/P J       NSg/V/J . NSg/V/J . R         . NSg/C/P NPr/V/J/C NSg/V NPr/J/P P  D$+  N🅪Sg/V+ .
> it’s getting late   . ” So        Alice got up        and ran   off       , thinking while     she  ran   , as    well
# W?   NSg/V+  NSg/J+ . . NSg/I/J/C NPr+  V   NSg/V/J/P V/C NSg/V NSg/V/J/P . V        NSg/V/C/P ISg+ NSg/V . NSg/R NSg/V/J
> she  might     , what  a   wonderful dream    it       had been  .
# ISg+ NᴹSg/VX/J . NSg/I D/P J         NSg/V/J+ NPr/ISg+ V+  NSg/V .
>
#
> But     her     sister sat     still   just as    she  left    her     , leaning her     head     on  her    hand   ,
# NSg/C/P ISg/D$+ NSg/V+ NSg/V/J NSg/V/J V/J  NSg/R ISg+ NPr/V/J ISg/D$+ . NSg/V   ISg/D$+ NPr/V/J+ J/P ISg/D$ NSg/V+ .
> watching the setting  sun    , and thinking of little     Alice and all          her     wonderful
# V        D+  NSg/V/J+ NPr/V+ . V/C V        P  NPr/I/J/Dq NPr   V/C NSg/I/J/C/Dq ISg/D$+ J+
> Adventures , till      she  too began dreaming after    a    fashion , and this    was her
# NPl/V+     . NSg/V/C/P ISg+ W?  V     V+       JC/R/C/P D/P+ NSg/V+  . V/C I/Ddem+ V   ISg/D$+
> dream    : —
# NSg/V/J+ . .
>
#
> First   , she  dreamed of little     Alice herself , and once  again the tiny   hands  were
# NSg/V/J . ISg+ V/J     P  NPr/I/J/Dq NPr+  ISg+    . V/C NSg/C R     D+  NSg/J+ NPl/V+ NSg/V
> clasped upon her     knee   , and the bright  eager   eyes   were  looking up        into hers — she
# V/J     P    ISg/D$+ NSg/V+ . V/C D   NPr/V/J NSg/V/J NPl/V+ NSg/V V       NSg/V/J/P P    ISg+ . ISg+
> could  hear the very tones of her     voice  , and see   that         queer   little     toss  of her
# NSg/VX V    D   J/R  NPl/V P  ISg/D$+ NSg/V+ . V/C NSg/V NSg/I/C/Ddem NSg/V/J NPr/I/J/Dq NSg/V P  ISg/D$+
> head     to keep  back    the wandering hair    that          would always get   into her     eyes   — and
# NPr/V/J+ P  NSg/V NSg/V/J D+  V+        N🅪Sg/V+ NSg/I/C/Ddem+ VX    R      NSg/V P    ISg/D$+ NPl/V+ . V/C
> still   as    she  listened , or    seemed to listen , the whole place around her     became
# NSg/V/J NSg/R ISg+ V/J      . NPr/C V/J    P  NSg/V  . D   NSg/J NSg/V J/P    ISg/D$+ V
> alive with the strange creatures of her     little      sister’s dream    .
# W?    P    D   NSg/V/J NPl       P  ISg/D$+ NPr/I/J/Dq+ NSg$     NSg/V/J+ .
>
#
> The long    grass rustled at    her     feet as    the White    Rabbit hurried by      — the frightened
# D+  NPr/V/J NPr/V V/J     NSg/P ISg/D$+ NPl+ NSg/R D+  NPr/V/J+ NSg/V+ V/J     NSg/J/P . D+  V/J+
> Mouse  splashed his     way    through the neighbouring pool   — she  could  hear the rattle
# NSg/V+ V/J      ISg/D$+ NSg/J+ NSg/J/P D+  V/Comm+      NSg/V+ . ISg+ NSg/VX V    D   NSg/V
> of the teacups as    the March  Hare    and his     friends shared their never - ending meal  ,
# P  D   NPl     NSg/R D+  NPr/V+ NSg/V/J V/C ISg/D$+ NPl/V+  V/J    D$+   R     . NSg/V  NSg/V .
> and the shrill  voice of the Queen    ordering off       her     unfortunate guests to
# V/C D   NSg/V/J NSg/V P  D   NPr/V/J+ V        NSg/V/J/P ISg/D$+ NSg/J+      NPl/V  P
> execution — once  more         the pig    - baby    was sneezing on  the Duchess’s knee   , while
# NSg       . NSg/C NPr/I/V/J/Dq D   NSg/V+ . NSg/V/J V   V        J/P D+  NSg$+     NSg/V+ . NSg/V/C/P
> plates and dishes crashed around it       — once  more         the shriek of the Gryphon , the
# NPl/V  V/C NPl/V+ V/J     J/P    NPr/ISg+ . NSg/C NPr/I/V/J/Dq D   NSg/V  P  D   ?       . D
> squeaking of the Lizard’s slate    - pencil , and the choking of the suppressed
# V         P  D   NSg$+    NSg/V/J+ . NSg/V  . V/C D   V       P  D   V/J+
> guinea - pigs  , filled the air    , mixed up        with the distant sobs  of the miserable
# NPr    . NPl/V . V/J    D+  NSg/V+ . V/J   NSg/V/J/P P    D   J       NPl/V P  D+  +
> Mock     Turtle .
# NSg/V/J+ NSg/V  .
>
#
> So        she  sat     on  , with closed eyes   , and half        believed herself in      Wonderland , though
# NSg/I/J/C ISg+ NSg/V/J J/P . P    V/J    NPl/V+ . V/C N🅪Sg/V/J/P+ V/J      ISg+    NPr/J/P NSg+       . V/C
> she  knew she  had but     to open    them     again , and all          would change to dull
# ISg+ V    ISg+ V   NSg/C/P P  NSg/V/J NSg/IPl+ R     . V/C NSg/I/J/C/Dq VX    N🅪Sg/V P  V/J
> reality — the grass  would be     only  rustling in      the wind   , and the pool   rippling to
# NSg+    . D+  NPr/V+ VX    NSg/VX J/R/C V        NPr/J/P D+  NSg/V+ . V/C D+  NSg/V+ V        P
> the waving of the reeds — the rattling teacups would change  to tinkling
# D   V      P  D+  NPl+  . D   V        NPl     VX    N🅪Sg/V+ P  V
> sheep  - bells , and the Queen’s shrill  cries to the voice of the shepherd boy    — and
# NSgPl+ . NPl/V . V/C D   NSg$    NSg/V/J NPl/V P  D   NSg/V P  D+  NPr/V+   NSg/V+ . V/C
> the sneeze of the baby     , the shriek of the Gryphon , and all          the other    queer
# D   NSg/V  P  D+  NSg/V/J+ . D   NSg/V  P  D   ?       . V/C NSg/I/J/C/Dq D+  NSg/V/J+ NSg/V/J+
> noises , would change  ( she  knew ) to the confused clamour    of the busy
# NPl/V+ . VX    N🅪Sg/V+ . ISg+ V    . P  D   V/J      NSg/V/Comm P  D   NSg/V/J+
> farm   - yard  — while     the lowing of the cattle in      the distance would take  the place of
# NSg/V+ . NSg/V . NSg/V/C/P D   V      P  D   NᴹSg/V NPr/J/P D+  NSg/V+   VX    NSg/V D   NSg/V P
> the Mock    Turtle’s heavy    sobs   .
# D   NSg/V/J NSg$     NSg/V/J+ NPl/V+ .
>
#
> Lastly , she  pictured to herself how   this    same little     sister of hers would , in
# R      . ISg+ V/J      P  ISg+    NSg/C I/Ddem+ I/J  NPr/I/J/Dq NSg/V  P  ISg+ VX    . NPr/J/P
> the after    - time     , be     herself a   grown woman  ; and how   she  would keep  , through all
# D   JC/R/C/P . N🅪Sg/V/J . NSg/VX ISg+    D/P V/J   NSg/V+ . V/C NSg/C ISg+ VX    NSg/V . NSg/J/P NSg/I/J/C/Dq
> her     riper years , the simple  and loving  heart  of her     childhood : and how   she  would
# ISg/D$+ NSg   NPl+  . D   NSg/V/J V/C NSg/V/J N🅪Sg/V P  ISg/D$+ NSg+      . V/C NSg/C ISg+ VX
> gather about her     other    little      children , and make  their eyes   bright  and eager
# NSg/V  J/P   ISg/D$+ NSg/V/J+ NPr/I/J/Dq+ NPl+     . V/C NSg/V D$+   NPl/V+ NPr/V/J V/C NSg/V/J
> with many       a    strange  tale   , perhaps even    with the dream   of Wonderland of long    ago :
# P    NSg/I/J/Dq D/P+ NSg/V/J+ NSg/V+ . NSg     NSg/V/J P    D   NSg/V/J P  NSg        P  NPr/V/J J/P .
> and how   she  would feel    with all          their simple   sorrows , and find  a   pleasure in      all
# V/C NSg/C ISg+ VX    NSg/I/V P    NSg/I/J/C/Dq D$+   NSg/V/J+ NPl/V+  . V/C NSg/V D/P NSg/V    NPr/J/P NSg/I/J/C/Dq+
> their simple   joys   , remembering her     own      child  - life  , and the happy    summer days .
# D$+   NSg/V/J+ NPl/V+ . V           ISg/D$+ NSg/V/J+ NSg/V+ . NSg/V . V/C D+  NSg/V/J+ NPr/V+ NPl+ .
>
#
> THE END
# D+  NSg/V<|MERGE_RESOLUTION|>--- conflicted
+++ resolved
@@ -2702,13 +2702,8 @@
 # NᴹSg/V/J . V/C V/J    ISg+    P  J/P   NSg+ NPl+ NSg/V/J . NSg/V/J NSg/J/C ISg+ V/J    NSg/V/J/P
 > towards it       rather  timidly , saying to herself “ Suppose it       should be     raving  mad
 # P       NPr/ISg+ NPr/V/J R       . NSg/V  P  ISg+    . V       NPr/ISg+ VX     NSg/VX NSg/V/J NSg/V/J
-<<<<<<< HEAD
 > after    all          ! I    almost wish  I’d gone  to see   the Hatter instead ! ”
-# JC/R/C/P NSg/I/J/C/Dq . ISg+ NSg    NSg/V W?  V/J/P P  NSg/V D   NSg/V  W?      . .
-=======
-> after all          ! I    almost wish  I’d gone  to see   the Hatter instead ! ”
-# JC/P  NSg/I/J/C/Dq . ISg+ R      NSg/V W?  V/J/P P  NSg/V D   NSg/V  W?      . .
->>>>>>> 1cef35cb
+# JC/R/C/P NSg/I/J/C/Dq . ISg+ R      NSg/V W?  V/J/P P  NSg/V D   NSg/V  W?      . .
 >
 #
 > CHAPTER VII : A   Mad     Tea     - Party
