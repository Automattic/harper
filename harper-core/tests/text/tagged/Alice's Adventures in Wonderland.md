> Alice’s Adventures in      Wonderland
# NSg$    NPl/V      NPr/J/P NSg
>
#
> by      Lewis Carroll
# NSg/J/P NPr+  NPr
>
#
> THE MILLENNIUM FULCRUM EDITION 3.0
# D+  NSg+       NSg     NSg+    #
>
#
> CHAPTER I    : Down      the Rabbit - Hole
# NSg/V   ISg+ . NSg/V/J/P D   NSg/V+ . NSg/V
>
#
> Alice was beginning to get   very tired of sitting by      her     sister on  the bank   , and
# NPr+  V   NSg/V/J+  P  NSg/V J/R  V/J   P  NSg/V/J NSg/J/P ISg/D$+ NSg/V+ J/P D+  NSg/V+ . V/C
> of having nothing to do     : once  or    twice she  had peeped into the book   her     sister
# P  V      NSg/I/J P  NSg/VX . NSg/C NPr/C W?    ISg+ V   V/J    P    D+  NSg/V+ ISg/D$+ NSg/V+
> was reading , but     it       had no     pictures or    conversations in      it      , “ and what   is the use
# V   NPr/V   . NSg/C/P NPr/ISg+ V   NPr/P+ NPl/V    NPr/C NPl/V+        NPr/J/P NPr/ISg . . V/C NSg/I+ VL D   NSg/V
> of a    book   , ” thought Alice “ without pictures or    conversations ? ”
# P  D/P+ NSg/V+ . . NSg/V   NPr+  . C/P     NPl/V    NPr/C NPl/V+        . .
>
#
> So        she  was considering in      her     own      mind   ( as    well    as    she  could  , for the hot      day
# NSg/I/J/C ISg+ V   V           NPr/J/P ISg/D$+ NSg/V/J+ NSg/V+ . NSg/R NSg/V/J NSg/R ISg+ NSg/VX . C/P D+  NSg/V/J+ NPr+
> made her     feel    very sleepy and stupid ) , whether the pleasure of making a
# V    ISg/D$+ NSg/I/V J/R  NSg/J  V/C NSg/J+ . . I/C     D   NSg/V    P  NSg/V  D/P
> daisy - chain would be     worth   the trouble of getting up        and picking the daisies ,
# NPr+  . NSg/V VX    NSg/VX NSg/V/J D   NSg/V   P  NSg/V   NSg/V/J/P V/C V       D   NPl     .
> when    suddenly a   White   Rabbit with pink    eyes   ran   close    by      her     .
# NSg/I/C R        D/P NPr/V/J NSg/V  P    NSg/V/J NPl/V+ NSg/V NSg/V/J+ NSg/J/P ISg/D$+ .
>
#
> There was nothing so        very remarkable in      that          ; nor   did Alice think it       so        very
# +     V   NSg/I/J NSg/I/J/C J/R  W?         NPr/J/P NSg/I/C/Ddem+ . NSg/C V   NPr   NSg/V NPr/ISg+ NSg/I/J/C J/R
> much    out         of the way    to hear the Rabbit say   to itself , “ Oh    dear    ! Oh    dear    ! I    shall
# NSg/I/J NSg/V/J/R/P P  D+  NSg/J+ P  V    D+  NSg/V+ NSg/V P  ISg+   . . NPr/V NSg/V/J . NPr/V NSg/V/J . ISg+ VX
> be     late  ! ” ( when    she  thought it       over      afterwards , it       occurred to her     that         she
# NSg/VX NSg/J . . . NSg/I/C ISg+ NSg/V   NPr/ISg+ NSg/V/J/P R/Ca/Au/Br . NPr/ISg+ V        P  ISg/D$+ NSg/I/C/Ddem ISg+
> ought    to have   wondered at    this    , but     at    the time     it       all       seemed quite natural ) ;
# NSg/I/VX P  NSg/VX V/J      NSg/P I/Ddem+ . NSg/C/P NSg/P D+  NSg/V/J+ NPr/ISg+ NSg/I/J/C V/J    NSg   NSg/J   . .
> but     when    the Rabbit actually took a   watch out         of its     waistcoat - pocket  , and
# NSg/C/P NSg/I/C D+  NSg/V+ R        V    D/P NSg/V NSg/V/J/R/P P  ISg/D$+ NSg       . NSg/V/J . V/C
> looked at    it       , and then    hurried on  , Alice started to her     feet , for it       flashed
# V/J    NSg/P NPr/ISg+ . V/C NSg/J/C V/J     J/P . NPr+  V/J     P  ISg/D$+ NPl+ . C/P NPr/ISg+ V/J
> across her     mind   that          she  had never before seen  a   rabbit with either a
# NSg/P  ISg/D$+ NSg/V+ NSg/I/C/Ddem+ ISg+ V   R     C/P    NSg/V D/P NSg/V  P    I/C    D/P
> waistcoat - pocket  , or    a   watch to take  out         of it       , and burning with curiosity , she
# NSg       . NSg/V/J . NPr/C D/P NSg/V P  NSg/V NSg/V/J/R/P P  NPr/ISg+ . V/C V       P    NSg+      . ISg+
> ran   across the field  after it       , and fortunately was just in      time     to see   it       pop
# NSg/V NSg/P  D+  NSg/V+ J/P   NPr/ISg+ . V/C R           V   V/J  NPr/J/P NSg/V/J+ P  NSg/V NPr/ISg+ NSg/V/J+
> down      a   large rabbit - hole  under   the hedge  .
# NSg/V/J/P D/P NSg/J NSg/V+ . NSg/V NSg/J/P D+  NSg/V+ .
>
#
> In      another moment down      went  Alice after it       , never once  considering how   in      the
# NPr/J/P I/D+    NSg    NSg/V/J/P NSg/V NPr+  J/P   NPr/ISg+ . R     NSg/C V           NSg/C NPr/J/P D+
> world  she  was to get   out          again .
# NSg/V+ ISg+ V   P  NSg/V NSg/V/J/R/P+ P+    .
>
#
> The rabbit - hole  went  straight on  like        a   tunnel for some   way    , and then    dipped
# D+  NSg/V  . NSg/V NSg/V NSg/V/J  J/P NSg/V/J/C/P D/P NSg/V  C/P I/J/R+ NSg/J+ . V/C NSg/J/C V/J
> suddenly down      , so        suddenly that         Alice had not   a   moment to think about stopping
# R        NSg/V/J/P . NSg/I/J/C R        NSg/I/C/Ddem NPr+  V   NSg/C D/P NSg    P  NSg/V J/P   NSg/V
> herself before she  found herself falling down      a   very deep   well    .
# ISg+    C/P    ISg+ NSg/V ISg+    V       NSg/V/J/P D/P J/R  NSg/J+ NSg/V/J .
>
#
> Either the well    was very deep  , or    she  fell    very slowly , for she  had plenty  of
# I/C+   D   NSg/V/J V   J/R  NSg/J . NPr/C ISg+ NSg/V/J J/R  R      . C/P ISg+ V   NSg/I/J P
> time     as    she  went  down      to look  about her     and to wonder what   was going   to happen
# NSg/V/J+ NSg/R ISg+ NSg/V NSg/V/J/P P  NSg/V J/P   ISg/D$+ V/C P  NSg/V  NSg/I+ V   NSg/V/J P  V+
> next    . First   , she  tried to look  down      and make  out         what   she  was coming  to , but     it
# NSg/J/P . NSg/V/J . ISg+ V/J   P  NSg/V NSg/V/J/P V/C NSg/V NSg/V/J/R/P NSg/I+ ISg+ V   NSg/V/J P  . NSg/C/P NPr/ISg+
> was too dark    to see   anything ; then    she  looked at    the sides of the well    , and
# V   W?  NSg/V/J P  NSg/V NSg/I/V+ . NSg/J/C ISg+ V/J    NSg/P D   NPl/V P  D   NSg/V/J . V/C
> noticed that         they were  filled with cupboards and book   - shelves ; here    and there
# V/J     NSg/I/C/Ddem IPl+ NSg/V V/J    P    NPl/V     V/C NSg/V+ . NPl/V   . NSg/J/R V/C +
> she  saw   maps  and pictures hung    upon pegs  . She  took down      a   jar   from one       of the
# ISg+ NSg/V NPl/V V/C NPl/V+   NPr/V/J P+   NPl/V . ISg+ V    NSg/V/J/P D/P NSg/V P    NSg/I/V/J P  D+
> shelves as    she  passed ; it       was labelled     “ ORANGE  MARMALADE ” , but     to her     great
# NPl/V+  NSg/R ISg+ V/J    . NPr/ISg+ V   V/J/Ca/Au/Br . NPr/V/J NSg/V     . . NSg/C/P P  ISg/D$+ NSg/J+
> disappointment it       was empty   : she  did not   like        to drop  the jar   for fear  of
# NSg+           NPr/ISg+ V   NSg/V/J . ISg+ V   NSg/C NSg/V/J/C/P P  NSg/V D   NSg/V C/P NSg/V P
> killing somebody underneath , so        managed to put   it       into one       of the cupboards as
# NSg/V/J NSg/I+   NSg/J/P    . NSg/I/J/C V/J     P  NSg/V NPr/ISg+ P    NSg/I/V/J P  D   NPl/V     NSg/R
> she  fell    past      it       .
# ISg+ NSg/V/J NSg/V/J/P NPr/ISg+ .
>
#
> “ Well    ! ” thought Alice to herself , “ after such  a   fall  as    this    , I    shall think
# . NSg/V/J . . NSg/V   NPr+  P  ISg+    . . J/P   NSg/I D/P NSg/V NSg/R I/Ddem+ . ISg+ VX    NSg/V
> nothing of tumbling down      stairs ! How   brave   they’ll all       think me       at    home    ! Why   , I
# NSg/I/J P  NSg/V    NSg/V/J/P NPl+   . NSg/C NSg/V/J W?      NSg/I/J/C NSg/V NPr/ISg+ NSg/P NSg/V/J . NSg/V . ISg+
> wouldn’t say   anything about it       , even    if    I    fell    off       the top     of the house  ! ” ( Which
# VX       NSg/V NSg/I/V+ J/P   NPr/ISg+ . NSg/V/J NSg/C ISg+ NSg/V/J NSg/V/J/P D   NSg/V/J P  D+  NPr/V+ . . . I/C+
> was very likely true    . )
# V   J/R  NSg/J  NSg/V/J . .
>
#
> Down      , down      , down      . Would the fall  never come    to an   end    ? “ I    wonder how   many       miles
# NSg/V/J/P . NSg/V/J/P . NSg/V/J/P . VX    D   NSg/V R     NSg/V/P P  D/P+ NSg/V+ . . ISg+ NSg/V  NSg/C NSg/I/J/D+ NPrPl+
> I’ve fallen by      this    time     ? ” she  said aloud . “ I    must  be     getting somewhere near      the
# W?   W?     NSg/J/P I/Ddem+ NSg/V/J+ . . ISg+ V/J+ J     . . ISg+ NSg/V NSg/VX NSg/V   NSg       NSg/V/J/P D
> centre         of the earth  . Let   me       see   : that          would be     four thousand miles  down      , I
# NSg/V/Ca/Au/Br P  D+  NPr/V+ . NSg/V NPr/ISg+ NSg/V . NSg/I/C/Ddem+ VX    NSg/VX NSg  NSg      NPrPl+ NSg/V/J/P . ISg+
> think — ” ( for , you    see   , Alice had learnt several things of this    sort   in      her
# NSg/V . . . C/P . ISgPl+ NSg/V . NPr+  V   V      J/D     NPl/V  P  I/Ddem+ NSg/V+ NPr/J/P ISg/D$+
> lessons in      the schoolroom , and though this    was not   a   very good    opportunity for
# NPl/V+  NPr/J/P D   NSg        . V/C V/C    I/Ddem+ V   NSg/C D/P J/R  NPr/V/J NSg         C/P
> showing off       her     knowledge , as    there was no    one        to listen to her     , still   it       was
# NSg/V   NSg/V/J/P ISg/D$+ NSg+      . NSg/R +     V   NPr/P NSg/I/V/J+ P  NSg/V  P  ISg/D$+ . NSg/V/J NPr/ISg+ V
> good    practice to say   it       over      ) “ — yes   , that’s about the right    distance — but     then    I
# NPr/V/J NSg/V    P  NSg/V NPr/ISg+ NSg/V/J/P . . . NPl/V . NSg$   J/P   D+  NPr/V/J+ NSg/V+   . NSg/C/P NSg/J/C ISg+
> wonder what   Latitude or    Longitude I’ve got to ? ” ( Alice had no     idea what   Latitude
# NSg/V  NSg/I+ NSg      NPr/C NSg+      W?   V   P  . . . NPr+  V   NPr/P+ NSg+ NSg/I+ NSg+
> was , or    Longitude either , but     thought they were  nice    grand words to say   . )
# V   . NPr/C NSg+      I/C    . NSg/C/P NSg/V   IPl+ NSg/V NPr/V/J NSg/J NPl/V P+ NSg/V . .
>
#
> Presently she  began again . “ I    wonder if    I    shall fall  right   through the earth  !
# R         ISg+ V     P     . . ISg+ NSg/V  NSg/C ISg+ VX    NSg/V NPr/V/J NSg/J/P D+  NPr/V+ .
> How   funny it’ll seem to come    out         among the people that          walk  with their heads
# NSg/C NSg/J W?    V    P  NSg/V/P NSg/V/J/R/P P     D+  NSg/V+ NSg/I/C/Ddem+ NSg/V P    D$+   NPl/V+
> downward ! The Antipathies , I    think — ” ( she  was rather  glad    there was no     one
# J        . D   NPl         . ISg+ NSg/V . . . ISg+ V   NPr/V/J NSg/V/J W?    V   NPr/P+ NSg/I/V/J+
> listening , this    time     , as    it       didn’t sound    at    all       the right    word   ) “ — but     I    shall
# V         . I/Ddem+ NSg/V/J+ . NSg/R NPr/ISg+ V      NSg/V/J+ NSg/P NSg/I/J/C D+  NPr/V/J+ NSg/V+ . . . NSg/C/P ISg+ VX
> have   to ask   them     what   the name  of the country is , you    know   . Please , Ma’am , is
# NSg/VX P  NSg/V NSg/IPl+ NSg/I+ D   NSg/V P  D+  NSg/J+  VL . ISgPl+ NSg/V+ . V      . NSg/V . VL
> this    New     Zealand or    Australia ? ” ( and she  tried to curtsey as    she  spoke — fancy
# I/Ddem+ NSg/V/J NPr     NPr/C NPr+      . . . V/C ISg+ V/J   P  ?       NSg/R ISg+ NSg/V . NSg/V/J
> curtseying as    you’re falling through the air    ! Do     you    think you    could  manage it       ? )
# ?          NSg/R W?     V       NSg/J/P D+  NSg/V+ . NSg/VX ISgPl+ NSg/V ISgPl+ NSg/VX NSg/V  NPr/ISg+ . .
> “ And what   an  ignorant little  girl   she’ll think me       for asking ! No     , it’ll never do
# . V/C NSg/I+ D/P NSg/J    NPr/I/J NSg/V+ W?     NSg/V NPr/ISg+ C/P V      . NPr/P+ . W?    R     NSg/VX
> to ask   : perhaps I    shall see   it       written up         somewhere . ”
# P  NSg/V . NSg     ISg+ VX    NSg/V NPr/ISg+ V/J     NSg/V/J/P+ NSg       . .
>
#
> Down      , down      , down      . There was nothing else    to do     , so        Alice soon began talking
# NSg/V/J/P . NSg/V/J/P . NSg/V/J/P . +     V   NSg/I/J NSg/J/C P  NSg/VX . NSg/I/J/C NPr+  J/R  V     V+
> again . “ Dinah’ll miss  me       very much    to - night , I    should think ! ” ( Dinah was the
# P     . . ?        NSg/V NPr/ISg+ J/R  NSg/I/J P  . NSg/V . ISg+ VX     NSg/V . . . NPr   V   D
> cat     . ) “ I    hope  they’ll remember her     saucer  of milk  at    tea    - time    . Dinah my  dear     ! I
# NSg/V/J . . . ISg+ NPr/V W?      NSg/V    ISg/D$+ NSg/V/J P  NSg/V NSg/P NSg/V+ . NSg/V/J . NPr   D$+ NSg/V/J+ . ISg+
> wish  you    were  down      here    with me       ! There are no    mice  in      the air    , I’m afraid , but
# NSg/V ISgPl+ NSg/V NSg/V/J/P NSg/J/R P    NPr/ISg+ . +     V   NPr/P NSg/V NPr/J/P D+  NSg/V+ . W?  J      . NSg/C/P
> you    might    catch a    bat    , and that’s very like        a    mouse  , you    know   . But     do     cats   eat
# ISgPl+ NSg/VX/J NSg/V D/P+ NSg/V+ . V/C NSg$   J/R  NSg/V/J/C/P D/P+ NSg/V+ . ISgPl+ NSg/V+ . NSg/C/P NSg/VX NPl/V+ V
> bats  , I    wonder ? ” And here    Alice began to get   rather  sleepy , and went  on  saying
# NPl/V . ISg+ NSg/V  . . V/C NSg/J/R NPr+  V     P  NSg/V NPr/V/J NSg/J  . V/C NSg/V J/P NSg/V
> to herself , in      a   dreamy sort  of way    , “ Do     cats   eat bats  ? Do     cats   eat bats  ? ” and
# P  ISg+    . NPr/J/P D/P J      NSg/V P  NSg/J+ . . NSg/VX NPl/V+ V   NPl/V . NSg/VX NPl/V+ V   NPl/V . . V/C
> sometimes , “ Do     bats  eat cats   ? ” for , you    see   , as    she  couldn’t answer either
# R         . . NSg/VX NPl/V V   NPl/V+ . . C/P . ISgPl+ NSg/V . NSg/R ISg+ V        NSg/V+ I/C
> question , it       didn’t much    matter  which way    she  put   it       . She  felt    that         she  was
# NSg/V+   . NPr/ISg+ V      NSg/I/J NSg/V/J I/C+  NSg/J+ ISg+ NSg/V NPr/ISg+ . ISg+ NSg/V/J NSg/I/C/Ddem ISg+ V
> dozing off       , and had just begun to dream   that         she  was walking hand   in      hand  with
# V      NSg/V/J/P . V/C V   V/J  V     P  NSg/V/J NSg/I/C/Ddem ISg+ V   NSg/V/J NSg/V+ NPr/J/P NSg/V P
> Dinah , and saying to her     very earnestly , “ Now       , Dinah , tell  me       the truth  : did you
# NPr   . V/C NSg/V  P  ISg/D$+ J/R  R         . . NPr/V/J/C . NPr   . NPr/V NPr/ISg+ D+  NSg/V+ . V   ISgPl+
> ever eat a    bat    ? ” when    suddenly , thump  ! thump  ! down      she  came    upon a   heap  of
# J    V   D/P+ NSg/V+ . . NSg/I/C R        . NSg/V+ . NSg/V+ . NSg/V/J/P ISg+ NSg/V/P P    D/P NSg/V P
> sticks and dry      leaves , and the fall   was over      .
# NPl/V+ V/C NSg/V/J+ NPl/V+ . V/C D+  NSg/V+ V+  NSg/V/J/P .
>
#
> Alice was not   a   bit    hurt    , and she  jumped up        on  to her     feet in      a    moment : she
# NPr+  V   NSg/C D/P NSg/V+ NSg/V/J . V/C ISg+ V/J    NSg/V/J/P J/P P  ISg/D$+ NPl+ NPr/J/P D/P+ NSg+   . ISg+
> looked up        , but     it       was all       dark    overhead ; before her     was another long    passage ,
# V/J    NSg/V/J/P . NSg/C/P NPr/ISg+ V   NSg/I/J/C NSg/V/J NSg/J/P  . C/P    ISg/D$+ V   I/D     NPr/V/J NSg/V/J .
> and the White    Rabbit was still   in      sight  , hurrying down      it       . There was not   a
# V/C D+  NPr/V/J+ NSg/V+ V   NSg/V/J NPr/J/P NSg/V+ . V        NSg/V/J/P NPr/ISg+ . +     V   NSg/C D/P
> moment to be     lost : away went  Alice like        the wind   , and was just in      time     to hear
# NSg    P  NSg/VX V/J  . V/J  NSg/V NPr+  NSg/V/J/C/P D+  NSg/V+ . V/C V   V/J  NPr/J/P NSg/V/J+ P  V
> it       say   , as    it       turned a    corner   , “ Oh    my  ears   and whiskers , how   late  it’s getting ! ”
# NPr/ISg+ NSg/V . NSg/R NPr/ISg+ V/J    D/P+ NSg/V/J+ . . NPr/V D$+ NPl/V+ V/C W?       . NSg/C NSg/J W?   NSg/V   . .
> She  was close   behind  it       when    she  turned the corner   , but     the Rabbit was no    longer
# ISg+ V   NSg/V/J NSg/J/P NPr/ISg+ NSg/I/C ISg+ V/J    D+  NSg/V/J+ . NSg/C/P D+  NSg/V+ V   NPr/P NSg/J
> to be     seen  : she  found herself in      a   long    , low      hall , which was lit     up        by      a   row   of
# P  NSg/VX NSg/V . ISg+ NSg/V ISg+    NPr/J/P D/P NPr/V/J . NSg/V/J+ NPr+ . I/C+  V   NSg/V/J NSg/V/J/P NSg/J/P D/P NSg/V P
> lamps  hanging from the roof   .
# NPl/V+ NSg/V/J P    D+  NSg/V+ .
>
#
> There were  doors all       round     the hall , but     they were  all       locked ; and when    Alice
# +     NSg/V NPl/V NSg/I/J/C NSg/V/J/P D+  NPr+ . NSg/C/P IPl+ NSg/V NSg/I/J/C V/J+   . V/C NSg/I/C NPr+
> had been  all       the way    down      one       side    and up        the other   , trying  every door   , she
# V   NSg/V NSg/I/J/C D+  NSg/J+ NSg/V/J/P NSg/I/V/J NSg/V/J V/C NSg/V/J/P D   NSg/V/J . NSg/V/J D+    NSg/V+ . ISg+
> walked sadly down      the middle  , wondering how   she  was ever to get   out          again .
# V/J    R     NSg/V/J/P D   NSg/V/J . NSg/V/J   NSg/C ISg+ V   J    P  NSg/V NSg/V/J/R/P+ P     .
>
#
> Suddenly she  came    upon a   little  three - legged  table , all       made of solid glass  ;
# R        ISg+ NSg/V/P P    D/P NPr/I/J NSg   . NSg/V/J NSg/V . NSg/I/J/C V    P  NSg/J NPr/V+ .
> there was nothing on  it       except a   tiny  golden   key     , and Alice’s first   thought was
# +     V   NSg/I/J J/P NPr/ISg+ V/C/P  D/P NSg/J NPr/V/J+ NPr/V/J . V/C NSg$    NSg/V/J NSg/V+  V
> that         it       might    belong to one       of the doors of the hall ; but     , alas ! either the
# NSg/I/C/Ddem NPr/ISg+ NSg/VX/J V/P    P  NSg/I/V/J P  D   NPl/V P  D+  NPr+ . NSg/C/P . NPl  . I/C    D+
> locks  were  too large , or    the key     was too small   , but     at    any    rate   it       would not
# NPl/V+ NSg/V W?  NSg/J . NPr/C D   NPr/V/J V   W?  NPr/V/J . NSg/C/P NSg/P I/R/D+ NSg/V+ NPr/ISg+ VX    NSg/C
> open    any   of them     . However , on  the second   time    round     , she  came    upon a   low     curtain
# NSg/V/J I/R/D P  NSg/IPl+ . C       . J/P D   NSg/V/J+ NSg/V/J NSg/V/J/P . ISg+ NSg/V/P P    D/P NSg/V/J NSg/V+
> she  had not   noticed before , and behind  it       was a   little  door  about fifteen inches
# ISg+ V   NSg/C V/J     C/P    . V/C NSg/J/P NPr/ISg+ V   D/P NPr/I/J NSg/V J/P   NSg     NPl/V+
> high    : she  tried the little  golden  key     in      the lock   , and to her     great  delight  it
# NSg/V/J . ISg+ V/J   D   NPr/I/J NPr/V/J NPr/V/J NPr/J/P D+  NSg/V+ . V/C P  ISg/D$+ NSg/J+ NSg/V/J+ NPr/ISg+
> fitted  !
# NSg/V/J .
>
#
> Alice opened the door   and found that         it       led     into a    small    passage  , not   much
# NPr+  V/J    D+  NSg/V+ V/C NSg/V NSg/I/C/Ddem NPr/ISg+ NSg/V/J P    D/P+ NPr/V/J+ NSg/V/J+ . NSg/C NSg/I/J
> larger than a   rat    - hole  : she  knelt down      and looked along the passage into the
# J      C/P  D/P NSg/V+ . NSg/V . ISg+ V     NSg/V/J/P V/C V/J    P     D   NSg/V/J P    D+
> loveliest garden   you    ever saw   . How   she  longed to get   out         of that          dark     hall , and
# +         NSg/V/J+ ISgPl+ J    NSg/V . NSg/C ISg+ V/J    P  NSg/V NSg/V/J/R/P P  NSg/I/C/Ddem+ NSg/V/J+ NPr+ . V/C
> wander about among those  beds  of bright  flowers and those   cool     fountains , but
# NSg/V  J/P   P     I/Ddem NPl/V P  NPr/V/J NPrPl/V V/C I/Ddem+ NSg/V/J+ NPl/V     . NSg/C/P
> she  could  not   even    get   her     head     through the doorway ; “ and even    if    my  head     would
# ISg+ NSg/VX NSg/C NSg/V/J NSg/V ISg/D$+ NPr/V/J+ NSg/J/P D   NSg+    . . V/C NSg/V/J NSg/C D$+ NPr/V/J+ VX
> go      through , ” thought poor     Alice , “ it       would be     of very little  use   without my
# NSg/V/J NSg/J/P . . NSg/V   NSg/V/J+ NPr+  . . NPr/ISg+ VX    NSg/VX P  J/R  NPr/I/J NSg/V C/P     D$+
> shoulders . Oh    , how   I    wish  I    could  shut    up        like        a    telescope ! I    think I    could  , if
# NPl/V+    . NPr/V . NSg/C ISg+ NSg/V ISg+ NSg/VX NSg/V/J NSg/V/J/P NSg/V/J/C/P D/P+ NSg/V+    . ISg+ NSg/V ISg+ NSg/VX . NSg/C
> I    only  knew how   to begin . ” For , you    see   , so        many      out         - of - the - way   things had
# ISg+ J/R/C V    NSg/C P+ NSg/V . . C/P . ISgPl+ NSg/V . NSg/I/J/C NSg/I/J/D NSg/V/J/R/P . P  . D   . NSg/J NPl/V  V
> happened lately , that         Alice had begun to think that         very few    things indeed were
# V/J      R      . NSg/I/C/Ddem NPr+  V   V     P  NSg/V NSg/I/C/Ddem J/R  NSg/I+ NPl/V+ W?     NSg/V
> really impossible .
# R+     NSg/J      .
>
#
> There seemed to be     no    use   in      waiting by      the little   door   , so        she  went  back    to the
# +     V/J    P  NSg/VX NPr/P NSg/V NPr/J/P NSg/V+  NSg/J/P D+  NPr/I/J+ NSg/V+ . NSg/I/J/C ISg+ NSg/V NSg/V/J P  D+
> table  , half       hoping she  might    find  another key     on  it       , or    at    any   rate   a   book  of
# NSg/V+ . NSg/V/J/P+ V      ISg+ NSg/VX/J NSg/V I/D     NPr/V/J J/P NPr/ISg+ . NPr/C NSg/P I/R/D NSg/V+ D/P NSg/V P
> rules for shutting people up        like        telescopes : this    time     she  found a   little
# NPl/V C/P NSg/V    NSg/V+ NSg/V/J/P NSg/V/J/C/P NPl/V      . I/Ddem+ NSg/V/J+ ISg+ NSg/V D/P NPr/I/J
> bottle on  it       , ( “ which certainly was not   here    before , ” said Alice , ) and round     the
# NSg/V  J/P NPr/ISg+ . . . I/C+  R         V   NSg/C NSg/J/R C/P    . . V/J  NPr   . . V/C NSg/V/J/P D
> neck  of the bottle was a   paper   label  , with the words  “ DRINK  ME       , ” beautifully
# NSg/V P  D+  NSg/V+ V   D/P NSg/V/J NSg/V+ . P    D+  NPl/V+ . NSg/V+ NPr/ISg+ . . R
> printed on  it       in      large  letters .
# V/J     J/P NPr/ISg+ NPr/J/P NSg/J+ NPl/V+  .
>
#
> It       was all       very well    to say   “ Drink  me      , ” but     the wise    little  Alice was not   going
# NPr/ISg+ V   NSg/I/J/C J/R  NSg/V/J P  NSg/V . NSg/V+ NPr/ISg . . NSg/C/P D   NPr/V/J NPr/I/J NPr+  V   NSg/C NSg/V/J
> to do     that          in      a    hurry  . “ No     , I’ll look  first   , ” she  said , “ and see   whether it’s
# P  NSg/VX NSg/I/C/Ddem+ NPr/J/P D/P+ NSg/V+ . . NPr/P+ . W?   NSg/V NSg/V/J . . ISg+ V/J  . . V/C NSg/V I/C     W?
> marked ‘          poison ’ or    not   ” ; for she  had read  several nice    little  histories about
# V/J    Unlintable NSg/V+ . NPr/C NSg/C . . C/P ISg+ V   NSg/V J/D     NPr/V/J NPr/I/J NPl       J/P
> children who    had got burnt , and eaten up        by      wild    beasts and other    unpleasant
# NPl+     NPr/I+ V   V   V/J   . V/C V/J   NSg/V/J/P NSg/J/P NSg/V/J NPl/V+ V/C NSg/V/J+ NSg/J+
> things , all       because they would not   remember the simple   rules  their friends had
# NPl/V+ . NSg/I/J/C C/P     IPl+ VX    NSg/C NSg/V    D+  NSg/V/J+ NPl/V+ D$+   NPl/V+  V
> taught them     : such  as    , that         a   red   - hot     poker   will   burn  you    if    you    hold    it       too
# V      NSg/IPl+ . NSg/I NSg/R . NSg/I/C/Ddem D/P NSg/J . NSg/V/J NSg/V/J NPr/VX NSg/V ISgPl+ NSg/C ISgPl+ NSg/V/J NPr/ISg+ W?
> long    ; and that         if    you    cut     your finger very deeply with a    knife  , it       usually
# NPr/V/J . V/C NSg/I/C/Ddem NSg/C ISgPl+ NSg/V/J D$+  NSg/V+ J/R  R      P    D/P+ NSg/V+ . NPr/ISg+ R
> bleeds ; and she  had never forgotten that          , if    you    drink  much    from a    bottle marked
# NPl/V  . V/C ISg+ V   R     NSg/V/J   NSg/I/C/Ddem+ . NSg/C ISgPl+ NSg/V+ NSg/I/J P    D/P+ NSg/V+ V/J
> “ poison , ” it       is almost certain to disagree with you   , sooner or     later .
# . NSg/V+ . . NPr/ISg+ VL NSg    I/J     P  V        P    ISgPl . J+     NPr/C+ J     .
>
#
> However , this   bottle was not   marked “ poison , ” so        Alice ventured to taste   it       , and
# C       . I/Ddem NSg/V+ V   NSg/C V/J    . NSg/V+ . . NSg/I/J/C NPr+  V/J      P  NSg/V/J NPr/ISg+ . V/C
> finding it       very nice    , ( it       had , in      fact , a   sort  of mixed flavour        of cherry - tart    ,
# NSg/V   NPr/ISg+ J/R  NPr/V/J . . NPr/ISg+ V   . NPr/J/P NSg+ . D/P NSg/V P  V/J   NSg/V/Ca/Au/Br P  NPr/J  . NSg/V/J .
> custard , pine  - apple , roast    turkey , toffee , and hot     buttered toast  , ) she  very
# NSg     . NSg/V . NPr   . NSg/V/J+ NPr/J+ . NSg/V  . V/C NSg/V/J V/J+     NSg/V+ . . ISg+ J/R
> soon finished it      off       .
# J/R  V/J      NPr/ISg NSg/V/J/P .
>
#
> “ What   a   curious feeling  ! ” said Alice ; “ I    must  be     shutting up        like        a    telescope . ”
# . NSg/I+ D/P J       NSg/V/J+ . . V/J  NPr+  . . ISg+ NSg/V NSg/VX NSg/V    NSg/V/J/P NSg/V/J/C/P D/P+ NSg/V+    . .
>
#
> And so        it       was indeed : she  was now       only  ten inches high    , and her     face   brightened
# V/C NSg/I/J/C NPr/ISg+ V   W?     . ISg+ V   NPr/V/J/C J/R/C NSg NPl/V+ NSg/V/J . V/C ISg/D$+ NSg/V+ V/J
> up        at    the thought that         she  was now       the right    size  for going   through the little
# NSg/V/J/P NSg/P D   NSg/V   NSg/I/C/Ddem ISg+ V   NPr/V/J/C D   NPr/V/J+ NSg/V C/P NSg/V/J NSg/J/P D   NPr/I/J
> door  into that          lovely garden   . First   , however , she  waited for a   few   minutes to
# NSg/V P    NSg/I/C/Ddem+ NSg/J+ NSg/V/J+ . NSg/V/J . C       . ISg+ V/J    C/P D/P NSg/I NPl/V   P
> see   if    she  was going   to shrink any    further : she felt    a   little  nervous about
# NSg/V NSg/C ISg+ V   NSg/V/J P  NSg/V  I/R/D+ V/J     . ISg NSg/V/J D/P NPr/I/J J       J/P
> this    ; “ for it       might    end   , you    know  , ” said Alice to herself , “ in      my  going   out
# I/Ddem+ . . C/P NPr/ISg+ NSg/VX/J NSg/V . ISgPl+ NSg/V . . V/J  NPr+  P  ISg+    . . NPr/J/P D$+ NSg/V/J NSg/V/J/R/P
> altogether , like        a    candle . I    wonder what   I    should be     like        then    ? ” And she  tried
# NSg        . NSg/V/J/C/P D/P+ NSg/V+ . ISg+ NSg/V  NSg/I+ ISg+ VX     NSg/VX NSg/V/J/C/P NSg/J/C . . V/C ISg+ V/J
> to fancy   what   the flame   of a    candle is like        after the candle is blown out         , for
# P  NSg/V/J NSg/I+ D   NSg/V/J P  D/P+ NSg/V+ VL NSg/V/J/C/P J/P   D+  NSg/V+ VL V/J   NSg/V/J/R/P . C/P
> she  could  not   remember ever having seen  such   a   thing  .
# ISg+ NSg/VX NSg/C NSg/V    J    V      NSg/V NSg/I+ D/P NSg/V+ .
>
#
> After a    while     , finding that         nothing  more      happened , she  decided on  going   into the
# J/P   D/P+ NSg/V/C/P . NSg/V   NSg/I/C/Ddem NSg/I/J+ NPr/I/V/J V/J      . ISg+ NSg/V/J J/P NSg/V/J P    D+
> garden  at    once  ; but     , alas for poor    Alice ! when    she  got to the door   , she  found
# NSg/V/J NSg/P NSg/C . NSg/C/P . NPl  C/P NSg/V/J NPr+  . NSg/I/C ISg+ V   P  D+  NSg/V+ . ISg+ NSg/V
> she  had forgotten the little  golden   key     , and when    she  went  back    to the table for
# ISg+ V   NSg/V/J   D   NPr/I/J NPr/V/J+ NPr/V/J . V/C NSg/I/C ISg+ NSg/V NSg/V/J P  D   NSg/V C/P
> it       , she  found she  could  not   possibly reach it       : she  could  see   it       quite plainly
# NPr/ISg+ . ISg+ NSg/V ISg+ NSg/VX NSg/C R        NSg/V NPr/ISg+ . ISg+ NSg/VX NSg/V NPr/ISg+ NSg   R
> through the glass  , and she  tried her     best      to climb up        one       of the legs  of the
# NSg/J/P D+  NPr/V+ . V/C ISg+ V/J   ISg/D$+ NPr/VX/J+ P  NSg/V NSg/V/J/P NSg/I/V/J P  D   NPl/V P  D+
> table  , but     it       was too slippery ; and when    she  had tired herself out         with trying  ,
# NSg/V+ . NSg/C/P NPr/ISg+ V   W?  J        . V/C NSg/I/C ISg+ V   V/J   ISg+    NSg/V/J/R/P P    NSg/V/J .
> the poor    little  thing  sat     down      and  cried .
# D   NSg/V/J NPr/I/J NSg/V+ NSg/V/J NSg/V/J/P V/C+ V/J+  .
>
#
> “ Come    , there’s no    use   in      crying like        that          ! ” said Alice to herself , rather
# . NSg/V/P . W?      NPr/P NSg/V NPr/J/P V      NSg/V/J/C/P NSg/I/C/Ddem+ . . V/J  NPr+  P  ISg+    . NPr/V/J
> sharply ; “ I    advise you    to leave off       this    minute   ! ” She  generally gave herself
# R       . . ISg+ NSg/V  ISgPl+ P  NSg/V NSg/V/J/P I/Ddem+ NSg/V/J+ . . ISg+ R         V    ISg+
> very good     advice , ( though she  very seldom followed it       ) , and sometimes she
# J/R  NPr/V/J+ NSg+   . . V/C    ISg+ J/R  R      V/J      NPr/ISg+ . . V/C R         ISg+
> scolded herself so        severely as    to bring tears  into her     eyes   ; and once  she
# V/J     ISg+    NSg/I/J/C R        NSg/R P  V     NPl/V+ P    ISg/D$+ NPl/V+ . V/C NSg/C ISg+
> remembered trying  to box   her     own      ears  for having cheated herself in      a   game    of
# V/J        NSg/V/J P  NSg/V ISg/D$+ NSg/V/J+ NPl/V C/P V      V/J     ISg+    NPr/J/P D/P NSg/V/J P
> croquet she  was playing against herself , for this    curious child  was very fond    of
# NSg/V   ISg+ V   V       C/P     ISg+    . C/P I/Ddem+ J+      NSg/V+ V   J/R  NSg/V/J P
> pretending to be     two  people . “ But     it’s no     use   now       , ” thought poor     Alice , “ to
# V          P  NSg/VX NSg+ NSg/V+ . . NSg/C/P W?   NPr/P+ NSg/V NPr/V/J/C . . NSg/V   NSg/V/J+ NPr+  . . P
> pretend to be     two  people ! Why   , there’s hardly enough of me       left    to make  one
# NSg/V/J P  NSg/VX NSg+ NSg/V+ . NSg/V . W?      R      NSg/I  P  NPr/ISg+ NPr/V/J P  NSg/V NSg/I/V/J
> respectable person ! ”
# NSg/J       NSg/V+ . .
>
#
> Soon her     eye   fell    on  a   little  glass  box    that          was lying   under   the table  : she
# J/R  ISg/D$+ NSg/V NSg/V/J J/P D/P NPr/I/J NPr/V+ NSg/V+ NSg/I/C/Ddem+ V   NSg/V/J NSg/J/P D+  NSg/V+ . ISg+
> opened it       , and found in      it       a   very small   cake  , on  which the words  “ EAT ME       ” were
# V/J    NPr/ISg+ . V/C NSg/V NPr/J/P NPr/ISg+ D/P J/R  NPr/V/J NSg/V . J/P I/C+  D+  NPl/V+ . V   NPr/ISg+ . NSg/V
> beautifully marked in      currants . “ Well    , I’ll eat it       , ” said Alice , “ and if    it
# R           V/J    NPr/J/P NPl      . . NSg/V/J . W?   V   NPr/ISg+ . . V/J  NPr   . . V/C NSg/C NPr/ISg+
> makes me      grow larger , I    can    reach the key     ; and if    it       makes me      grow smaller , I
# NPl/V NPr/ISg V    J      . ISg+ NPr/VX NSg/V D   NPr/V/J . V/C NSg/C NPr/ISg+ NPl/V NPr/ISg V    J       . ISg+
> can    creep under   the door   ; so        either way    I’ll get   into the garden   , and I    don’t
# NPr/VX NSg/V NSg/J/P D+  NSg/V+ . NSg/I/J/C I/C    NSg/J+ W?   NSg/V P    D+  NSg/V/J+ . V/C ISg+ V
> care   which happens ! ”
# NSg/V+ I/C+  V       . .
>
#
> She  ate   a   little   bit    , and said anxiously to herself , “ Which way    ? Which way    ? ” ,
# ISg+ NSg/V D/P NPr/I/J+ NSg/V+ . V/C V/J  R         P  ISg+    . . I/C+  NSg/J+ . I/C+  NSg/J+ . . .
> holding her     hand   on  the top     of her     head     to feel    which way    it       was growing , and
# NSg/V   ISg/D$+ NSg/V+ J/P D   NSg/V/J P  ISg/D$+ NPr/V/J+ P  NSg/I/V I/C+  NSg/J+ NPr/ISg+ V   NSg/V   . V/C
> she  was quite surprised to find  that         she  remained the same size   : to be     sure ,
# ISg+ V   NSg   V/J       P  NSg/V NSg/I/C/Ddem ISg+ V/J      D+  I/J+ NSg/V+ . P  NSg/VX J    .
> this    generally happens when    one       eats cake   , but     Alice had got so        much    into the
# I/Ddem+ R         V       NSg/I/C NSg/I/V/J V    NSg/V+ . NSg/C/P NPr+  V   V   NSg/I/J/C NSg/I/J P    D
> way   of expecting nothing  but     out         - of - the - way   things to happen , that         it       seemed
# NSg/J P  V         NSg/I/J+ NSg/C/P NSg/V/J/R/P . P  . D   . NSg/J NPl/V  P  V      . NSg/I/C/Ddem NPr/ISg+ V/J
> quite dull and stupid for life   to go      on  in      the common   way   .
# NSg   V/J  V/C NSg/J  C/P NSg/V+ P  NSg/V/J J/P NPr/J/P D+  NSg/V/J+ NSg/J .
>
#
> So        she  set     to work  , and very soon finished off       the cake   .
# NSg/I/J/C ISg+ NPr/V/J P  NSg/V . V/C J/R  J/R  V/J      NSg/V/J/P D+  NSg/V+ .
>
#
> CHAPTER II : The Pool  of Tears
# NSg/V+  W? . D   NSg/V P  NPl/V
>
#
> “ Curiouser and curiouser ! ” cried Alice ( she  was so        much    surprised , that         for the
# . ?         V/C ?         . . V/J   NPr+  . ISg+ V   NSg/I/J/C NSg/I/J V/J       . NSg/I/C/Ddem C/P D+
> moment she  quite forgot how   to speak good    English  ) ; “ now       I’m opening out         like
# NSg+   ISg+ NSg   V      NSg/C P  NSg/V NPr/V/J NPr/V/J+ . . . NPr/V/J/C W?  NSg/V/J NSg/V/J/R/P NSg/V/J/C/P
> the largest telescope that          ever was ! Good    - bye     , feet ! ” ( for when    she  looked down
# D+  +       NSg/V+    NSg/I/C/Ddem+ J    V   . NPr/V/J . NSg/J/P . NPl+ . . . C/P NSg/I/C ISg+ V/J    NSg/V/J/P
> at    her     feet , they seemed to be     almost out         of sight  , they were  getting so        far
# NSg/P ISg/D$+ NPl+ . IPl+ V/J    P  NSg/VX NSg    NSg/V/J/R/P P  NSg/V+ . IPl+ NSg/V NSg/V   NSg/I/J/C NSg/V/J
> off        ) . “ Oh    , my  poor     little   feet , I    wonder who    will   put   on  your shoes and
# NSg/V/J/P+ . . . NPr/V . D$+ NSg/V/J+ NPr/I/J+ NPl+ . ISg+ NSg/V  NPr/I+ NPr/VX NSg/V J/P D$+  NPl/V V/C
> stockings for you    now       , dears  ? I’m sure I    shan’t be     able    ! I    shall be     a   great deal
# NPl/V     C/P ISgPl+ NPr/V/J/C . NPl/V+ . W?  J    ISg+ V      NSg/VX NSg/V/J . ISg+ VX    NSg/VX D/P NSg/J NSg/V/J+
> too far     off       to trouble myself about you    : you    must  manage the best      way    you
# W?  NSg/V/J NSg/V/J/P P  NSg/V   ISg+   J/P   ISgPl+ . ISgPl+ NSg/V NSg/V  D+  NPr/VX/J+ NSg/J+ ISgPl+
> can    ; — but     I    must  be     kind  to them     , ” thought Alice , “ or    perhaps they won’t walk  the
# NPr/VX . . NSg/C/P ISg+ NSg/V NSg/VX NSg/J P  NSg/IPl+ . . NSg/V   NPr   . . NPr/C NSg     IPl+ V     NSg/V D+
> way    I    want  to go      ! Let   me       see   : I’ll give  them     a   new     pair  of boots  every
# NSg/J+ ISg+ NSg/V P  NSg/V/J . NSg/V NPr/ISg+ NSg/V . W?   NSg/V NSg/IPl+ D/P NSg/V/J NSg/V P  NPl/V+ D+
> Christmas . ”
# NPr/V/J+  . .
>
#
> And  she  went  on  planning to herself how   she  would manage it       . “ They must  go      by
# V/C+ ISg+ NSg/V J/P NSg/V    P  ISg+    NSg/C ISg+ VX    NSg/V  NPr/ISg+ . . IPl+ NSg/V NSg/V/J NSg/J/P
> the carrier , ” she  thought ; “ and how   funny it’ll seem , sending presents to one’s
# D+  NPr/J+  . . ISg+ NSg/V   . . V/C NSg/C NSg/J W?    V    . V       NPl/V+   P  NSg$
> own     feet ! And how   odd   the directions will   look  !
# NSg/V/J NPl+ . V/C NSg/C NSg/J D+  NSg+       NPr/VX NSg/V .
>
#
> Alice’s Right   Foot  , Esq . , Hearthrug , near      the Fender  , ( with Alice’s love   ) .
# NSg$    NPr/V/J NSg/V . NSg . . NSg       . NSg/V/J/P D   NSg/V/J . . P    NSg$+   NPr/V+ . .
>
#
> Oh    dear    , what   nonsense I’m talking ! ”
# NPr/V NSg/V/J . NSg/I+ NSg/V/J+ W?  V       . .
>
#
> Just then    her     head     struck against the roof  of the hall : in      fact she  was now       more
# V/J  NSg/J/C ISg/D$+ NPr/V/J+ V      C/P     D   NSg/V P  D+  NPr+ . NPr/J/P NSg+ ISg+ V   NPr/V/J/C NPr/I/V/J
> than nine feet high    , and she  at    once  took up        the little  golden  key     and hurried
# C/P  NSg+ NPl+ NSg/V/J . V/C ISg+ NSg/P NSg/C V    NSg/V/J/P D   NPr/I/J NPr/V/J NPr/V/J V/C V/J
> off       to the garden   door   .
# NSg/V/J/P P  D+  NSg/V/J+ NSg/V+ .
>
#
> Poor     Alice ! It       was as    much    as    she  could  do     , lying   down      on  one        side     , to look
# NSg/V/J+ NPr+  . NPr/ISg+ V   NSg/R NSg/I/J NSg/R ISg+ NSg/VX NSg/VX . NSg/V/J NSg/V/J/P J/P NSg/I/V/J+ NSg/V/J+ . P  NSg/V
> through into the garden   with one       eye    ; but     to get   through was more      hopeless than
# NSg/J/P P    D+  NSg/V/J+ P    NSg/I/V/J NSg/V+ . NSg/C/P P  NSg/V NSg/J/P V   NPr/I/V/J J        C/P
> ever : she  sat     down      and began to cry    again .
# J    . ISg+ NSg/V/J NSg/V/J/P V/C V     P  NSg/V+ P+    .
>
#
> “ You    ought    to be     ashamed of yourself , ” said Alice , “ a   great girl  like        you    , ” ( she
# . ISgPl+ NSg/I/VX P  NSg/VX V/J     P  ISg+     . . V/J  NPr+  . . D/P NSg/J NSg/V NSg/V/J/C/P ISgPl+ . . . ISg+
> might    well    say   this    ) , “ to go      on  crying in      this    way    ! Stop  this    moment , I    tell
# NSg/VX/J NSg/V/J NSg/V I/Ddem+ . . . P  NSg/V/J J/P V      NPr/J/P I/Ddem+ NSg/J+ . NSg/V I/Ddem+ NSg+   . ISg+ NPr/V
> you    ! ” But     she  went  on  all       the same , shedding gallons of tears  , until there was a
# ISgPl+ . . NSg/C/P ISg+ NSg/V J/P NSg/I/J/C D   I/J  . NSg/V    NPl     P  NPl/V+ . C/P   +     V   D/P
> large pool  all       round     her     , about four inches deep  and reaching half       down      the
# NSg/J NSg/V NSg/I/J/C NSg/V/J/P ISg/D$+ . J/P   NSg  NPl/V+ NSg/J V/C V        NSg/V/J/P+ NSg/V/J/P D
> hall .
# NPr+ .
>
#
> After a    time     she  heard a   little  pattering of feet in      the distance , and she
# J/P   D/P+ NSg/V/J+ ISg+ V/J   D/P NPr/I/J V         P  NPl+ NPr/J/P D+  NSg/V+   . V/C ISg+
> hastily dried her     eyes   to see   what   was coming  . It       was the White   Rabbit
# R       V/J   ISg/D$+ NPl/V+ P  NSg/V NSg/I+ V+  NSg/V/J . NPr/ISg+ V   D   NPr/V/J NSg/V
> returning , splendidly dressed , with a   pair  of white   kid    gloves in      one       hand   and a
# V         . R          V/J     . P    D/P NSg/V P  NPr/V/J NSg/V+ NPl/V  NPr/J/P NSg/I/V/J NSg/V+ V/C D/P
> large fan   in      the other   : he       came    trotting along in      a    great  hurry  , muttering to
# NSg/J NSg/V NPr/J/P D   NSg/V/J . NPr/ISg+ NSg/V/P NSg/V/J  P     NPr/J/P D/P+ NSg/J+ NSg/V+ . NSg/V     P
> himself as    he       came    , “ Oh    ! the Duchess , the Duchess ! Oh    ! won’t she  be     savage   if
# ISg+    NSg/R NPr/ISg+ NSg/V/P . . NPr/V . D   NSg/V   . D   NSg/V   . NPr/V . V     ISg+ NSg/VX NPr/V/J+ NSg/C
> I’ve kept her    waiting ! ” Alice felt    so        desperate that         she  was ready   to ask   help
# W?   V    ISg/D$ NSg/V   . . NPr+  NSg/V/J NSg/I/J/C NSg/J     NSg/I/C/Ddem ISg+ V   NSg/V/J P  NSg/V NSg/V
> of any    one        ; so        , when    the Rabbit came    near      her     , she  began , in      a   low     , timid voice  ,
# P  I/R/D+ NSg/I/V/J+ . NSg/I/J/C . NSg/I/C D+  NSg/V+ NSg/V/P NSg/V/J/P ISg/D$+ . ISg+ V     . NPr/J/P D/P NSg/V/J . J+    NSg/V+ .
> “ If    you    please , sir    — ” The Rabbit started violently , dropped the white    kid    gloves
# . NSg/C ISgPl+ V      . NPr/V+ . . D+  NSg/V+ V/J     R         . V/J     D+  NPr/V/J+ NSg/V+ NPl/V
> and the fan    , and skurried away into the darkness as    hard    as    he       could   go      .
# V/C D+  NSg/V+ . V/C ?        V/J  P    D+  NSg+     NSg/R NSg/V/J NSg/R NPr/ISg+ NSg/VX+ NSg/V/J .
>
#
> Alice took up        the fan   and gloves , and , as    the hall was very hot     , she  kept
# NPr+  V    NSg/V/J/P D   NSg/V V/C NPl/V+ . V/C . NSg/R D+  NPr+ V   J/R  NSg/V/J . ISg+ V
> fanning herself all       the time     she  went  on  talking : “ Dear    , dear    ! How   queer
# NSg/V   ISg+    NSg/I/J/C D+  NSg/V/J+ ISg+ NSg/V J/P V       . . NSg/V/J . NSg/V/J . NSg/C NSg/V/J
> everything is to - day ! And yesterday things went  on  just as     usual  . I    wonder if
# NSg/I/V+   VL P  . NPr . V/C NSg+      NPl/V+ NSg/V J/P V/J  NSg/R+ NSg/J+ . ISg+ NSg/V  NSg/C
> I’ve been  changed in      the night  ? Let   me       think : was I    the same when    I    got up        this
# W?   NSg/V V/J     NPr/J/P D+  NSg/V+ . NSg/V NPr/ISg+ NSg/V . V   ISg+ D   I/J  NSg/I/C ISg+ V   NSg/V/J/P I/Ddem+
> morning ? I    almost think I    can    remember feeling a    little   different . But     if    I’m
# NSg/V+  . ISg+ NSg    NSg/V ISg+ NPr/VX NSg/V    NSg/V/J D/P+ NPr/I/J+ NSg/J+    . NSg/C/P NSg/C W?
> not   the same , the next     question is , Who   in      the world  am      I    ? Ah      , that’s the great
# NSg/C D   I/J  . D+  NSg/J/P+ NSg/V+   VL . NPr/I NPr/J/P D+  NSg/V+ NPr/V/J ISg+ . NSg/I/V . NSg$   D   NSg/J
> puzzle ! ” And she  began thinking over      all       the children she  knew that          were  of the
# NSg/V  . . V/C ISg+ V     V        NSg/V/J/P NSg/I/J/C D+  NPl+     ISg+ V    NSg/I/C/Ddem+ NSg/V P  D+
> same age    as    herself , to see   if    she  could  have   been  changed for any   of them     .
# I/J+ NSg/V+ NSg/R ISg+    . P  NSg/V NSg/C ISg+ NSg/VX NSg/VX NSg/V V/J     C/P I/R/D P  NSg/IPl+ .
>
#
> “ I’m sure I’m not   Ada  , ” she  said , “ for her     hair   goes  in      such  long     ringlets , and
# . W?  J    W?  NSg/C NPr+ . . ISg+ V/J  . . C/P ISg/D$+ NSg/V+ NSg/V NPr/J/P NSg/I NPr/V/J+ NPl/V    . V/C
> mine     doesn’t go      in      ringlets at    all       ; and I’m sure I    can’t be     Mabel , for I    know
# NSg/I/V+ V       NSg/V/J NPr/J/P NPl/V    NSg/P NSg/I/J/C . V/C W?  J    ISg+ VX    NSg/VX NPr   . C/P ISg+ NSg/V
> all       sorts of things , and she  , oh    ! she  knows such  a   very little  ! Besides , she’s
# NSg/I/J/C NPl/V P  NPl/V+ . V/C ISg+ . NPr/V . ISg+ NPl/V NSg/I D/P J/R  NPr/I/J . W?      . W?
> she  , and I’m I    , and — oh    dear    , how   puzzling it       all       is ! I’ll try     if    I    know  all       the
# ISg+ . V/C W?  ISg+ . V/C . NPr/V NSg/V/J . NSg/C V        NPr/ISg+ NSg/I/J/C VL . W?   NSg/V/J NSg/C ISg+ NSg/V NSg/I/J/C D+
> things I    used to know  . Let   me       see   : four times  five is  twelve , and four times  six
# NPl/V+ ISg+ V/J  P+ NSg/V . NSg/V NPr/ISg+ NSg/V . NSg  NPl/V+ NSg  VL+ NSg    . V/C NSg  NPl/V+ NSg
> is  thirteen , and four times  seven is  — oh    dear    ! I    shall never get   to twenty at
# VL+ NSg      . V/C NSg  NPl/V+ NSg   VL+ . NPr/V NSg/V/J . ISg+ VX    R     NSg/V P  NSg    NSg/P
> that          rate   ! However , the Multiplication Table  doesn’t signify : let’s try
# NSg/I/C/Ddem+ NSg/V+ . C       . D+  NSg+           NSg/V+ V       V       . NSg$  NSg/V/J
> Geography . London is the capital of Paris , and Paris is the capital of Rome , and
# NSg+      . NPr+   VL D   NSg/J   P  NPr+  . V/C NPr+  VL D   NSg/J   P  NPr+ . V/C
> Rome — no     , that’s all       wrong   , I’m certain ! I    must  have   been  changed for Mabel ! I’ll
# NPr+ . NPr/P+ . NSg$   NSg/I/J/C NSg/V/J . W?  I/J     . ISg+ NSg/V NSg/VX NSg/V V/J     C/P NPr   . W?
> try     and say   ‘          How   doth the little  — ’ ” and she  crossed her     hands  on  her     lap      as    if
# NSg/V/J V/C NSg/V Unlintable NSg/C W?   D   NPr/I/J . . . V/C ISg+ V/J     ISg/D$+ NPl/V+ J/P ISg/D$+ NSg/V/J+ NSg/R NSg/C
> she  were  saying lessons , and began to repeat it       , but     her     voice  sounded hoarse
# ISg+ NSg/V NSg/V  NPl/V   . V/C V     P  NSg/V  NPr/ISg+ . NSg/C/P ISg/D$+ NSg/V+ V/J     NSg/V/J
> and strange , and the words  did not   come    the same as    they used to do     : —
# V/C NSg/V/J . V/C D+  NPl/V+ V   NSg/C NSg/V/P D   I/J  NSg/R IPl+ V/J  P  NSg/VX . .
>
#
> “ How   doth the little   crocodile Improve his     shining tail     , And pour  the waters
# . NSg/C W?   D+  NPr/I/J+ NSg/V+    V       ISg/D$+ V       NSg/V/J+ . V/C NSg/V D   NPrPl/V
> of the Nile On  every golden   scale  !
# P  D+  NPr+ J/P D+    NPr/V/J+ NSg/V+ .
>
#
> “ How   cheerfully he       seems to grin  , How   neatly spread his     claws  , And welcome
# . NSg/C R          NPr/ISg+ V     P  NSg/V . NSg/C R      NSg/V  ISg/D$+ NPl/V+ . V/C NSg/V/J
> little  fishes in      With gently smiling jaws  ! ”
# NPr/I/J NPl/V  NPr/J/P P    R      NSg/V/J NPl/V . .
>
#
> “ I’m sure those   are not   the right   words  , ” said poor     Alice , and her     eyes   filled
# . W?  J    I/Ddem+ V   NSg/C D   NPr/V/J NPl/V+ . . V/J  NSg/V/J+ NPr+  . V/C ISg/D$+ NPl/V+ V/J
> with tears  again as    she  went  on  , “ I    must  be     Mabel after all       , and I    shall have   to
# P    NPl/V+ P     NSg/R ISg+ NSg/V J/P . . ISg+ NSg/V NSg/VX NPr   J/P   NSg/I/J/C . V/C ISg+ VX    NSg/VX P
> go      and live in      that         poky  little   house  , and have   next    to no    toys   to play  with ,
# NSg/V/J V/C V/J  NPr/J/P NSg/I/C/Ddem NSg/J NPr/I/J+ NPr/V+ . V/C NSg/VX NSg/J/P P  NPr/P NPl/V+ P  NSg/V P    .
> and oh    ! ever so        many      lessons to learn ! No     , I’ve made up        my  mind   about it       ; if    I’m
# V/C NPr/V . J    NSg/I/J/C NSg/I/J/D NPl/V   P  NSg/V . NPr/P+ . W?   V    NSg/V/J/P D$+ NSg/V+ J/P   NPr/ISg+ . NSg/C W?
> Mabel , I’ll stay    down      here    ! It’ll be     no     use   their putting their heads  down      and
# NPr   . W?   NSg/V/J NSg/V/J/P NSg/J/R . W?    NSg/VX NPr/P+ NSg/V D$+   NSg/V   D$+   NPl/V+ NSg/V/J/P V/C
> saying ‘          Come    up        again , dear    ! ’ I    shall only  look  up        and say   ‘          Who    am      I    then    ? Tell
# NSg/V  Unlintable NSg/V/P NSg/V/J/P P     . NSg/V/J . . ISg+ VX    J/R/C NSg/V NSg/V/J/P V/C NSg/V Unlintable NPr/I+ NPr/V/J ISg+ NSg/J/C . NPr/V
> me       that          first   , and then    , if    I    like        being   that         person , I’ll come    up        : if    not   , I’ll
# NPr/ISg+ NSg/I/C/Ddem+ NSg/V/J . V/C NSg/J/C . NSg/C ISg+ NSg/V/J/C/P NSg/V/C NSg/I/C/Ddem NSg/V  . W?   NSg/V/P NSg/V/J/P . NSg/C NSg/C . W?
> stay    down      here    till      I’m somebody else    ’ — but     , oh    dear    ! ” cried Alice , with a   sudden
# NSg/V/J NSg/V/J/P NSg/J/R NSg/V/C/P W?  NSg/I+   NSg/J/C . . NSg/C/P . NPr/V NSg/V/J . . V/J   NPr+  . P    D/P NSg/J
> burst of tears  , “ I    do     wish  they would put   their heads  down      ! I    am      so        very tired
# NSg/V P  NPl/V+ . . ISg+ NSg/VX NSg/V IPl+ VX    NSg/V D$+   NPl/V+ NSg/V/J/P . ISg+ NPr/V/J NSg/I/J/C J/R  V/J
> of being   all       alone here    ! ”
# P  NSg/V/C NSg/I/J/C J     NSg/J/R . .
>
#
> As     she  said this    she  looked down      at    her     hands  , and was surprised to see   that         she
# NSg/R+ ISg+ V/J  I/Ddem+ ISg+ V/J    NSg/V/J/P NSg/P ISg/D$+ NPl/V+ . V/C V   V/J       P  NSg/V NSg/I/C/Ddem ISg+
> had put   on  one       of the Rabbit’s little  white   kid    gloves while     she  was talking .
# V   NSg/V J/P NSg/I/V/J P  D   NSg$     NPr/I/J NPr/V/J NSg/V+ NPl/V+ NSg/V/C/P ISg+ V+  V       .
> “ How   can    I    have   done    that          ? ” she  thought . “ I    must  be     growing small    again . ” She
# . NSg/C NPr/VX ISg+ NSg/VX NSg/V/J NSg/I/C/Ddem+ . . ISg+ NSg/V+  . . ISg+ NSg/V NSg/VX NSg/V   NPr/V/J+ P+    . . ISg+
> got up        and went  to the table  to measure herself by      it       , and found that          , as    nearly
# V   NSg/V/J/P V/C NSg/V P  D+  NSg/V+ P  NSg/V   ISg+    NSg/J/P NPr/ISg+ . V/C NSg/V NSg/I/C/Ddem+ . NSg/R R
> as    she  could  guess , she  was now       about two  feet high    , and was going   on  shrinking
# NSg/R ISg+ NSg/VX NSg/V . ISg+ V   NPr/V/J/C J/P   NSg+ NPl+ NSg/V/J . V/C V   NSg/V/J J/P V
> rapidly : she  soon found out         that         the cause   of this    was the fan   she  was holding ,
# R       . ISg+ J/R  NSg/V NSg/V/J/R/P NSg/I/C/Ddem D   NSg/V/C P  I/Ddem+ V   D   NSg/V ISg+ V   NSg/V   .
> and she  dropped it       hastily , just in      time     to avoid shrinking away altogether .
# V/C ISg+ V/J     NPr/ISg+ R       . V/J  NPr/J/P NSg/V/J+ P  V     V+        V/J+ NSg+       .
>
#
> “ That          was a   narrow  escape ! ” said Alice , a   good    deal     frightened at    the sudden
# . NSg/I/C/Ddem+ V   D/P NSg/V/J NSg/V  . . V/J  NPr+  . D/P NPr/V/J NSg/V/J+ V/J        NSg/P D+  NSg/J+
> change , but     very glad    to find  herself still   in      existence ; “ and now       for the
# NSg/V+ . NSg/C/P J/R  NSg/V/J P  NSg/V ISg+    NSg/V/J NPr/J/P NSg+      . . V/C NPr/V/J/C C/P D+
> garden   ! ” and she  ran   with all        speed  back    to the little   door   : but     , alas ! the
# NSg/V/J+ . . V/C ISg+ NSg/V P    NSg/I/J/C+ NSg/V+ NSg/V/J P  D+  NPr/I/J+ NSg/V+ . NSg/C/P . NPl  . D+
> little   door   was shut    again , and the little  golden  key      was lying   on  the glass
# NPr/I/J+ NSg/V+ V   NSg/V/J P     . V/C D   NPr/I/J NPr/V/J NPr/V/J+ V   NSg/V/J J/P D+  NPr/V+
> table  as    before , “ and things are worse   than ever , ” thought the poor     child  , “ for
# NSg/V+ NSg/R C/P    . . V/C NPl/V+ V   NSg/V/J C/P  J    . . NSg/V   D+  NSg/V/J+ NSg/V+ . . C/P
> I    never was so        small   as    this    before , never ! And I    declare it’s too bad     , that         it
# ISg+ R     V   NSg/I/J/C NPr/V/J NSg/R I/Ddem+ C/P    . R     . V/C ISg+ V       W?   W?  NSg/V/J . NSg/I/C/Ddem NPr/ISg+
> is ! ”
# VL . .
>
#
> As     she  said these   words  her     foot   slipped , and in      another moment , splash ! she  was
# NSg/R+ ISg+ V/J  I/Ddem+ NPl/V+ ISg/D$+ NSg/V+ V/J     . V/C NPr/J/P I/D+    NSg+   . NSg/V+ . ISg+ V
> up        to her     chin   in      salt     water  . Her     first    idea was that         she  had somehow fallen
# NSg/V/J/P P  ISg/D$+ NPr/V+ NPr/J/P NPr/V/J+ NSg/V+ . ISg/D$+ NSg/V/J+ NSg+ V   NSg/I/C/Ddem ISg+ V   W?      W?
> into the sea , “ and in      that          case   I    can    go      back    by      railway , ” she  said to herself .
# P    D+  NSg . . V/C NPr/J/P NSg/I/C/Ddem+ NPr/V+ ISg+ NPr/VX NSg/V/J NSg/V/J NSg/J/P NSg+    . . ISg+ V/J  P  ISg+    .
> ( Alice had been  to the seaside once  in      her     life   , and had come    to the general
# . NPr+  V   NSg/V P  D   NPr/J   NSg/C NPr/J/P ISg/D$+ NSg/V+ . V/C V   NSg/V/P P  D+  NSg/V/J+
> conclusion , that          wherever you    go      to on  the English  coast  you    find  a   number  of
# NSg+       . NSg/I/C/Ddem+ C        ISgPl+ NSg/V/J P  J/P D+  NPr/V/J+ NSg/V+ ISgPl+ NSg/V D/P NSg/V/J P
> bathing machines in      the sea  , some  children digging in      the sand     with wooden
# NSg/V   NPl/V    NPr/J/P D+  NSg+ . I/J/R NPl+     NSg/V   NPr/J/P D+  NSg/V/J+ P    J+
> spades , then    a   row   of lodging houses , and behind  them     a    railway station . )
# NPl/V  . NSg/J/C D/P NSg/V P  NSg/V+  NPl/V+ . V/C NSg/J/P NSg/IPl+ D/P+ NSg+    NSg/V+  . .
> However , she  soon made out         that         she  was in      the pool  of tears  which she  had wept
# C       . ISg+ J/R  V    NSg/V/J/R/P NSg/I/C/Ddem ISg+ V   NPr/J/P D   NSg/V P  NPl/V+ I/C+  ISg+ V   V
> when    she  was nine feet high    .
# NSg/I/C ISg+ V   NSg+ NPl+ NSg/V/J .
>
#
> “ I    wish  I    hadn’t cried so        much    ! ” said Alice , as    she  swam about , trying  to find
# . ISg+ NSg/V ISg+ V      V/J   NSg/I/J/C NSg/I/J . . V/J  NPr+  . NSg/R ISg+ V    J/P   . NSg/V/J P  NSg/V
> her     way    out          . “ I    shall be     punished for it       now       , I    suppose , by      being   drowned in      my
# ISg/D$+ NSg/J+ NSg/V/J/R/P+ . . ISg+ VX    NSg/VX V/J      C/P NPr/ISg+ NPr/V/J/C . ISg+ V       . NSg/J/P NSg/V/C V/J     NPr/J/P D$+
> own      tears  ! That          will   be     a   queer   thing  , to be     sure ! However , everything is queer
# NSg/V/J+ NPl/V+ . NSg/I/C/Ddem+ NPr/VX NSg/VX D/P NSg/V/J NSg/V+ . P  NSg/VX J    . C       . NSg/I/V+   VL NSg/V/J
> to - day  . ”
# P  . NPr+ . .
>
#
> Just then    she  heard something splashing about in      the pool   a   little  way   off       , and
# V/J  NSg/J/C ISg+ V/J   NSg/I/V/J V         J/P   NPr/J/P D+  NSg/V+ D/P NPr/I/J NSg/J NSg/V/J/P . V/C
> she  swam nearer to make  out         what   it       was : at    first   she  thought it       must  be     a
# ISg+ V    J      P  NSg/V NSg/V/J/R/P NSg/I+ NPr/ISg+ V   . NSg/P NSg/V/J ISg+ NSg/V   NPr/ISg+ NSg/V NSg/VX D/P
> walrus or    hippopotamus , but     then    she  remembered how   small   she  was now       , and she
# NSg/V  NPr/C NSg          . NSg/C/P NSg/J/C ISg+ V/J        NSg/C NPr/V/J ISg+ V   NPr/V/J/C . V/C ISg+
> soon made out         that         it       was only  a    mouse  that          had slipped in      like        herself .
# J/R  V    NSg/V/J/R/P NSg/I/C/Ddem NPr/ISg+ V   J/R/C D/P+ NSg/V+ NSg/I/C/Ddem+ V   V/J     NPr/J/P NSg/V/J/C/P ISg+    .
>
#
> “ Would it       be     of any    use    , now       , ” thought Alice , “ to speak to this    mouse  ?
# . VX    NPr/ISg+ NSg/VX P  I/R/D+ NSg/V+ . NPr/V/J/C . . NSg/V   NPr+  . . P  NSg/V P  I/Ddem+ NSg/V+ .
> Everything is so        out         - of - the - way   down      here    , that         I    should think very likely it
# NSg/I/V+   VL NSg/I/J/C NSg/V/J/R/P . P  . D   . NSg/J NSg/V/J/P NSg/J/R . NSg/I/C/Ddem ISg+ VX     NSg/V J/R  NSg/J  NPr/ISg+
> can    talk  : at    any    rate   , there’s no    harm  in      trying  . ” So        she  began : “ O       Mouse  , do
# NPr/VX NSg/V . NSg/P I/R/D+ NSg/V+ . W?      NPr/P NSg/V NPr/J/P NSg/V/J . . NSg/I/J/C ISg+ V     . . NPr/J/P NSg/V+ . NSg/VX
> you    know  the way    out         of this    pool   ? I    am      very tired of swimming about here    , O
# ISgPl+ NSg/V D   NSg/J+ NSg/V/J/R/P P  I/Ddem+ NSg/V+ . ISg+ NPr/V/J J/R  V/J   P  NSg/V    J/P   NSg/J/R . NPr/J/P
> Mouse  ! ” ( Alice thought this    must  be     the right   way   of speaking to a    mouse  : she
# NSg/V+ . . . NPr+  NSg/V   I/Ddem+ NSg/V NSg/VX D   NPr/V/J NSg/J P  V        P  D/P+ NSg/V+ . ISg+
> had never done    such  a    thing  before , but     she  remembered having seen  in      her
# V   R     NSg/V/J NSg/I D/P+ NSg/V+ C/P    . NSg/C/P ISg+ V/J        V      NSg/V NPr/J/P ISg/D$+
> brother’s Latin  Grammar , “ A   mouse  — of a   mouse  — to a    mouse  — a   mouse  — O       mouse  ! ” ) The
# NSg$      NPr/J+ NSg/V+  . . D/P NSg/V+ . P  D/P NSg/V+ . P  D/P+ NSg/V+ . D/P NSg/V+ . NPr/J/P NSg/V+ . . . D+
> Mouse  looked at    her     rather  inquisitively , and seemed to her     to wink  with one       of
# NSg/V+ V/J    NSg/P ISg/D$+ NPr/V/J R             . V/C V/J    P  ISg/D$+ P  NSg/V P    NSg/I/V/J P
> its     little   eyes   , but     it       said nothing  .
# ISg/D$+ NPr/I/J+ NPl/V+ . NSg/C/P NPr/ISg+ V/J  NSg/I/J+ .
>
#
> “ Perhaps it       doesn’t understand English  , ” thought Alice ; “ I    daresay it’s a    French
# . NSg     NPr/ISg+ V       V          NPr/V/J+ . . NSg/V   NPr+  . . ISg+ V       W?   D/P+ NPr/V/J+
> mouse , come    over      with William the Conqueror . ” ( For , with all       her     knowledge of
# NSg/V . NSg/V/P NSg/V/J/P P    NPr+    D+  NSg       . . . C/P . P    NSg/I/J/C ISg/D$+ NSg       P
> history , Alice had no     very clear   notion how   long    ago anything had happened . ) So
# NSg+    . NPr+  V   NPr/P+ J/R  NSg/V/J NSg+   NSg/C NPr/V/J J/P NSg/I/V+ V+  V/J      . . NSg/I/J/C
> she  began again : “ Où est  ma     chatte ? ” which was the first   sentence in      her     French
# ISg+ V     P     . . ?  NPr+ NPr/J+ ?      . . I/C+  V   D   NSg/V/J NSg/V    NPr/J/P ISg/D$+ NPr/V/J+
> lesson - book  . The Mouse  gave a   sudden leap    out         of the water  , and seemed to quiver
# NSg/V+ . NSg/V . D+  NSg/V+ V    D/P NSg/J  NSg/V/J NSg/V/J/R/P P  D+  NSg/V+ . V/C V/J    P  NSg/V/J
> all       over      with fright  . “ Oh    , I    beg   your pardon ! ” cried Alice hastily , afraid that
# NSg/I/J/C NSg/V/J/P P+   NSg/V/J . . NPr/V . ISg+ NSg/V D$+  NSg/V  . . V/J   NPr+  R       . J      NSg/I/C/Ddem
> she  had hurt    the poor     animal’s feelings . “ I    quite forgot you    didn’t like        cats  . ”
# ISg+ V   NSg/V/J D+  NSg/V/J+ NSg$     +        . . ISg+ NSg   V      ISgPl+ V      NSg/V/J/C/P NPl/V . .
>
#
> “ Not   like        cats   ! ” cried the Mouse  , in      a   shrill  , passionate voice  . “ Would you   like
# . NSg/C NSg/V/J/C/P NPl/V+ . . V/J   D+  NSg/V+ . NPr/J/P D/P NSg/V/J . NSg/V/J+   NSg/V+ . . VX    ISgPl NSg/V/J/C/P
> cats   if    you    were  me       ? ”
# NPl/V+ NSg/C ISgPl+ NSg/V NPr/ISg+ . .
>
#
> “ Well    , perhaps not   , ” said Alice in      a   soothing tone     : “ don’t be     angry about it       .
# . NSg/V/J . NSg     NSg/C . . V/J  NPr+  NPr/J/P D/P NSg/V/J  NSg/I/V+ . . V     NSg/VX V/J   J/P   NPr/ISg+ .
> And yet     I    wish  I    could  show  you    our cat      Dinah : I    think you’d take  a   fancy   to
# V/C NSg/V/C ISg+ NSg/V ISg+ NSg/VX NSg/V ISgPl+ D$+ NSg/V/J+ NPr   . ISg+ NSg/V W?    NSg/V D/P NSg/V/J P
> cats  if    you    could  only  see   her     . She  is such  a   dear    quiet    thing  , ” Alice went  on  ,
# NPl/V NSg/C ISgPl+ NSg/VX J/R/C NSg/V ISg/D$+ . ISg+ VL NSg/I D/P NSg/V/J NSg/V/J+ NSg/V+ . . NPr+  NSg/V J/P .
> half      to herself , as    she  swam lazily about in      the pool  , “ and she  sits  purring so
# NSg/V/J/P P  ISg+    . NSg/R ISg+ V    R      J/P   NPr/J/P D+  NSg/V . . V/C ISg+ NPl/V V       NSg/I/J/C
> nicely by      the fire     , licking her     paws   and washing her     face   — and she  is such  a   nice
# R      NSg/J/P D+  NSg/V/J+ . NSg/V   ISg/D$+ NPl/V+ V/C NSg/V   ISg/D$+ NSg/V+ . V/C ISg+ VL NSg/I D/P NPr/V/J
> soft  thing to nurse — and she’s such  a   capital one       for catching mice   — oh    , I    beg
# NSg/J NSg/V P  NSg/V . V/C W?    NSg/I D/P NSg/J+  NSg/I/V/J C/P V        NSg/V+ . NPr/V . ISg+ NSg/V
> your pardon ! ” cried Alice again , for this    time     the Mouse  was bristling all       over      ,
# D$+  NSg/V  . . V/J   NPr+  P     . C/P I/Ddem+ NSg/V/J+ D+  NSg/V+ V   V         NSg/I/J/C NSg/V/J/P .
> and she  felt    certain it       must  be     really offended . “ We   won’t talk  about her     any
# V/C ISg+ NSg/V/J I/J     NPr/ISg+ NSg/V NSg/VX R+     V/J      . . IPl+ V     NSg/V J/P   ISg/D$+ I/R/D+
> more      if    you’d rather   not   . ”
# NPr/I/V/J NSg/C W?    NPr/V/J+ NSg/C . .
>
#
> “ We   indeed ! ” cried the Mouse  , who    was trembling down      to the end   of his     tail     . “ As
# . IPl+ W?     . . V/J   D+  NSg/V+ . NPr/I+ V   V         NSg/V/J/P P  D   NSg/V P  ISg/D$+ NSg/V/J+ . . NSg/R
> if    I    would talk  on  such  a    subject  ! Our family always hated cats  : nasty , low     ,
# NSg/C ISg+ VX    NSg/V J/P NSg/I D/P+ NSg/V/J+ . D$+ NSg/J+ R      V/J   NPl/V . NSg/J . NSg/V/J .
> vulgar things ! Don’t let   me       hear the name   again ! ”
# NSg/J  NPl/V+ . V     NSg/V NPr/ISg+ V    D+  NSg/V+ P     . .
>
#
> “ I    won’t indeed ! ” said Alice , in      a   great hurry to change the subject of
# . ISg+ V     W?     . . V/J  NPr+  . NPr/J/P D/P NSg/J NSg/V P  NSg/V  D   NSg/V/J P
> conversation . “ Are you    — are you    fond     — of — of dogs   ? ” The Mouse  did not   answer , so
# NSg/V+       . . V   ISgPl+ . V   ISgPl+ NSg/V/J+ . P  . P  NPl/V+ . . D+  NSg/V+ V   NSg/C NSg/V  . NSg/I/J/C
> Alice went  on  eagerly : “ There is such  a   nice    little  dog     near      our house  I    should
# NPr+  NSg/V J/P R       . . +     VL NSg/I D/P NPr/V/J NPr/I/J NSg/V/J NSg/V/J/P D$+ NPr/V+ ISg+ VX
> like        to show  you    ! A   little  bright  - eyed terrier , you    know  , with oh    , such  long
# NSg/V/J/C/P P  NSg/V ISgPl+ . D/P NPr/I/J NPr/V/J . V/J+ NSg/J   . ISgPl+ NSg/V . P    NPr/V . NSg/I NPr/V/J
> curly   brown   hair   ! And it’ll fetch things when    you    throw them     , and it’ll sit   up
# NSg/J/R NPr/V/J NSg/V+ . V/C W?    NSg/V NPl/V+ NSg/I/C ISgPl+ NSg/V NSg/IPl+ . V/C W?    NSg/V NSg/V/J/P
> and beg   for its     dinner , and all       sorts of things — I    can’t remember half      of
# V/C NSg/V C/P ISg/D$+ NSg/V+ . V/C NSg/I/J/C NPl/V P  NPl/V+ . ISg+ VX    NSg/V    NSg/V/J/P P
> them     — and it       belongs to a    farmer , you    know  , and he       says  it’s so        useful , it’s
# NSg/IPl+ . V/C NPr/ISg+ V       P  D/P+ NPr/J+ . ISgPl+ NSg/V . V/C NPr/ISg+ NPl/V W?   NSg/I/J/C J      . W?
> worth   a   hundred pounds ! He       says  it       kills all       the rats   and — oh    dear    ! ” cried Alice
# NSg/V/J D/P NSg     NPl/V+ . NPr/ISg+ NPl/V NPr/ISg+ NPl/V NSg/I/J/C D+  NPl/V+ V/C . NPr/V NSg/V/J . . V/J   NPr+
> in      a   sorrowful tone     , “ I’m afraid I’ve offended it       again ! ” For the Mouse  was
# NPr/J/P D/P J         NSg/I/V+ . . W?  J      W?   V/J      NPr/ISg+ P     . . C/P D+  NSg/V+ V
> swimming away from her     as    hard    as    it       could  go      , and making quite a   commotion in
# NSg/V    V/J  P    ISg/D$+ NSg/R NSg/V/J NSg/R NPr/ISg+ NSg/VX NSg/V/J . V/C NSg/V  NSg   D/P NSg       NPr/J/P
> the pool   as    it       went  .
# D+  NSg/V+ NSg/R NPr/ISg+ NSg/V .
>
#
> So        she  called softly after it       , “ Mouse  dear    ! Do     come    back    again , and we   won’t
# NSg/I/J/C ISg+ V/J    R      J/P   NPr/ISg+ . . NSg/V+ NSg/V/J . NSg/VX NSg/V/P NSg/V/J P     . V/C IPl+ V
> talk  about cats  or    dogs   either , if    you    don’t like        them     ! ” When    the Mouse  heard
# NSg/V J/P   NPl/V NPr/C NPl/V+ I/C    . NSg/C ISgPl+ V     NSg/V/J/C/P NSg/IPl+ . . NSg/I/C D+  NSg/V+ V/J
> this    , it       turned round     and swam slowly back    to her     : its     face   was quite pale    ( with
# I/Ddem+ . NPr/ISg+ V/J    NSg/V/J/P V/C V    R      NSg/V/J P  ISg/D$+ . ISg/D$+ NSg/V+ V   NSg   NSg/V/J . P
> passion , Alice thought ) , and it       said in      a   low      trembling voice  , “ Let   us       get   to
# NPr/V+  . NPr+  NSg/V   . . V/C NPr/ISg+ V/J  NPr/J/P D/P NSg/V/J+ V+        NSg/V+ . . NSg/V NPr/IPl+ NSg/V P
> the shore  , and then    I’ll tell  you    my  history , and you’ll understand why   it       is I
# D+  NSg/V+ . V/C NSg/J/C W?   NPr/V ISgPl+ D$+ NSg+    . V/C W?     V          NSg/V NPr/ISg+ VL ISg
> hate  cats  and dogs   . ”
# NSg/V NPl/V V/C NPl/V+ . .
>
#
> It       was high    time    to go      , for the pool   was getting quite crowded with the birds
# NPr/ISg+ V   NSg/V/J NSg/V/J P  NSg/V/J . C/P D+  NSg/V+ V   NSg/V   NSg   V/J     P    D   NPl/V
> and animals that          had fallen into it       : there were  a   Duck  and a   Dodo , a   Lory and an
# V/C NPl+    NSg/I/C/Ddem+ V   W?     P    NPr/ISg+ . +     NSg/V D/P NSg/V V/C D/P NSg  . D/P ?    V/C D/P
> Eaglet , and several other    curious creatures . Alice led     the way    , and the whole
# NSg    . V/C J/D     NSg/V/J+ J+      NPl+      . NPr+  NSg/V/J D+  NSg/J+ . V/C D+  NSg/J+
> party    swam to the shore  .
# NSg/V/J+ V    P  D+  NSg/V+ .
>
#
> CHAPTER III : A   Caucus - Race  and a   Long     Tale
# NSg/V+  W?  . D/P NSg/V+ . NSg/V V/C D/P NPr/V/J+ NSg/V
>
#
> They were  indeed a   queer   - looking party   that          assembled on  the bank   — the birds  with
# IPl+ NSg/V W?     D/P NSg/V/J . V       NSg/V/J NSg/I/C/Ddem+ V/J       J/P D+  NSg/V+ . D+  NPl/V+ P
> draggled feathers , the animals with their fur        clinging close   to them     , and all
# ?        NPl/V+   . D   NPl     P    D$+   NSg/V/C/P+ V        NSg/V/J P  NSg/IPl+ . V/C NSg/I/J/C
> dripping wet     , cross      , and  uncomfortable .
# NSg/V    NSg/V/J . NPr/V/J/P+ . V/C+ J             .
>
#
> The first   question of course was , how   to get   dry     again : they had a   consultation
# D   NSg/V/J NSg/V    P  NSg/V+ V   . NSg/C P  NSg/V NSg/V/J P     . IPl+ V   D/P NSg
> about this    , and after a   few    minutes it       seemed quite natural to Alice to find
# J/P   I/Ddem+ . V/C J/P   D/P NSg/I+ NPl/V+  NPr/ISg+ V/J    NSg   NSg/J   P  NPr+  P  NSg/V
> herself talking familiarly with them     , as    if    she  had known them     all       her     life   .
# ISg+    V       R          P    NSg/IPl+ . NSg/R NSg/C ISg+ V   V/J   NSg/IPl+ NSg/I/J/C ISg/D$+ NSg/V+ .
> Indeed , she  had quite a   long    argument with the Lory , who   at    last    turned sulky ,
# W?     . ISg+ V   NSg   D/P NPr/V/J NSg/V    P    D   ?    . NPr/I NSg/P NSg/V/J V/J    NSg/J .
> and would only  say   , “ I    am      older than you    , and must  know  better   ; ” and this    Alice
# V/C VX    J/R/C NSg/V . . ISg+ NPr/V/J J     C/P  ISgPl+ . V/C NSg/V NSg/V NSg/VX/J . . V/C I/Ddem+ NPr+
> would not   allow without knowing   how   old   it       was , and , as    the Lory positively
# VX    NSg/C V     C/P     NSg/V/J/P NSg/C NSg/J NPr/ISg+ V   . V/C . NSg/R D   ?    R
> refused to tell  its     age    , there was no    more      to be      said .
# V/J     P  NPr/V ISg/D$+ NSg/V+ . +     V   NPr/P NPr/I/V/J P+ NSg/VX+ V/J  .
>
#
> At    last    the Mouse  , who    seemed to be     a   person of authority among them     , called
# NSg/P NSg/V/J D   NSg/V+ . NPr/I+ V/J    P  NSg/VX D/P NSg/V  P  NSg+      P     NSg/IPl+ . V/J
> out         , “ Sit   down      , all       of you    , and listen to me       ! I’ll soon make  you    dry      enough ! ”
# NSg/V/J/R/P . . NSg/V NSg/V/J/P . NSg/I/J/C P  ISgPl+ . V/C NSg/V  P  NPr/ISg+ . W?   J/R  NSg/V ISgPl+ NSg/V/J+ NSg/I  . .
> They all       sat     down      at    once  , in      a   large  ring   , with the Mouse in      the middle   . Alice
# IPl+ NSg/I/J/C NSg/V/J NSg/V/J/P NSg/P NSg/C . NPr/J/P D/P NSg/J+ NSg/V+ . P    D   NSg/V NPr/J/P D+  NSg/V/J+ . NPr+
> kept her     eyes   anxiously fixed on  it       , for she  felt    sure she  would catch a   bad
# V    ISg/D$+ NPl/V+ R         V/J   J/P NPr/ISg+ . C/P ISg+ NSg/V/J J    ISg+ VX    NSg/V D/P NSg/V/J
> cold  if    she  did not   get   dry      very soon .
# NSg/J NSg/C ISg+ V   NSg/C NSg/V NSg/V/J+ J/R+ J/R+ .
>
#
> “ Ahem ! ” said the Mouse  with an   important air    , “ are you    all       ready   ? This    is the
# . V    . . V/J  D+  NSg/V+ P    D/P+ J+        NSg/V+ . . V   ISgPl+ NSg/I/J/C NSg/V/J . I/Ddem+ VL D
> driest thing I    know   . Silence all       round     , if    you    please ! ‘          William the Conqueror ,
# W?     NSg/V ISg+ NSg/V+ . NSg/V+  NSg/I/J/C NSg/V/J/P . NSg/C ISgPl+ V      . Unlintable NPr+    D   NSg       .
> whose cause    was favoured     by      the pope   , was soon submitted to by      the English  , who
# I+    NSg/V/C+ V   V/J/Ca/Au/Br NSg/J/P D+  NPr/V+ . V   J/R  V         P  NSg/J/P D+  NPr/V/J+ . NPr/I+
> wanted leaders , and had been  of late  much    accustomed to usurpation and conquest .
# V/J    +       . V/C V   NSg/V P  NSg/J NSg/I/J V/J        P  NSg        V/C NSg/V+   .
> Edwin and Morcar , the earls of Mercia and Northumbria — ’ ”
# NPr+  V/C ?      . D   NPl   P  NPr    V/C ?           . . .
>
#
> “ Ugh ! ” said the Lory , with a   shiver   .
# . W?  . . V/J  D   ?    . P    D/P NSg/V/J+ .
>
#
> “ I    beg   your pardon ! ” said the Mouse  , frowning , but     very politely : “ Did you
# . ISg+ NSg/V D$+  NSg/V  . . V/J  D+  NSg/V+ . V        . NSg/C/P J/R  R        . . V   ISgPl+
> speak ? ”
# NSg/V . .
>
#
> “ Not   I    ! ” said the Lory hastily .
# . NSg/C ISg+ . . V/J  D+  ?    R+      .
>
#
> “ I    thought you    did , ” said the Mouse  . “ — I    proceed . ‘          Edwin and Morcar , the earls
# . ISg+ NSg/V   ISgPl+ V   . . V/J  D+  NSg/V+ . . . ISg+ V+      . Unlintable NPr+  V/C ?      . D   NPl
> of Mercia and Northumbria , declared for him  : and even    Stigand , the patriotic
# P  NPr    V/C ?           . V/J      C/P ISg+ . V/C NSg/V/J ?       . D   NSg/J
> archbishop of Canterbury , found it       advisable — ’ ”
# NSg        P  NPr        . NSg/V NPr/ISg+ J         . . .
>
#
> “ Found what   ? ” said the Duck   .
# . NSg/V NSg/I+ . . V/J  D   NSg/V+ .
>
#
> “ Found it      , ” the Mouse  replied rather  crossly : “ of course you    know  what   ‘          it       ’
# . NSg/V NPr/ISg . . D+  NSg/V+ V/J     NPr/V/J R       . . P  NSg/V+ ISgPl+ NSg/V NSg/I+ Unlintable NPr/ISg+ .
> means . ”
# NPl/V . .
>
#
> “ I    know  what   ‘          it       ’ means well    enough , when    I    find  a    thing  , ” said the Duck   : “ it’s
# . ISg+ NSg/V NSg/I+ Unlintable NPr/ISg+ . NPl/V NSg/V/J NSg/I  . NSg/I/C ISg+ NSg/V D/P+ NSg/V+ . . V/J  D+  NSg/V+ . . W?
> generally a   frog  or    a    worm   . The question is , what  did the archbishop find  ? ”
# R         D/P NSg/V NPr/C D/P+ NSg/V+ . D+  NSg/V+   VL . NSg/I V   D   NSg        NSg/V . .
>
#
> The Mouse did not   notice this    question , but     hurriedly went  on  , “ ‘          — found it
# D+  NSg/V V   NSg/C NSg/V  I/Ddem+ NSg/V+   . NSg/C/P R         NSg/V J/P . . Unlintable . NSg/V NPr/ISg+
> advisable to go      with Edgar Atheling to meet    William and offer   him  the crown    .
# J         P  NSg/V/J P    NPr+  ?        P  NSg/V/J NPr+    V/C NSg/V/J ISg+ D+  NSg/V/J+ .
> William’s conduct at    first    was moderate . But     the insolence of his     Normans — ’ How
# NSg$      NSg/V   NSg/P NSg/V/J+ V+  NSg/V/J+ . NSg/C/P D   NSg/V     P  ISg/D$+ NPl     . . NSg/C
> are you    getting on  now       , my  dear     ? ” it       continued , turning to Alice as    it       spoke  .
# V   ISgPl+ NSg/V   J/P NPr/V/J/C . D$+ NSg/V/J+ . . NPr/ISg+ V/J       . NSg/V   P  NPr+  NSg/R NPr/ISg+ NSg/V+ .
>
#
> “ As    wet     as    ever , ” said Alice in      a   melancholy tone     : “ it       doesn’t seem to dry     me       at
# . NSg/R NSg/V/J NSg/R J    . . V/J  NPr+  NPr/J/P D/P NSg/J      NSg/I/V+ . . NPr/ISg+ V       V    P  NSg/V/J NPr/ISg+ NSg/P
> all       . ”
# NSg/I/J/C . .
>
#
> “ In      that          case   , ” said the Dodo solemnly , rising    to its     feet , “ I    move  that         the
# . NPr/J/P NSg/I/C/Ddem+ NPr/V+ . . V/J  D   NSg  R        . NSg/V/J/P P  ISg/D$+ NPl+ . . ISg+ NSg/V NSg/I/C/Ddem D+
> meeting adjourn , for the immediate adoption of more      energetic remedies — ”
# NSg/V+  V       . C/P D   J         NSg      P  NPr/I/V/J NSg/J     NPl/V+   . .
>
#
> “ Speak English  ! ” said the Eaglet . “ I    don’t know  the meaning of half       those   long
# . NSg/V NPr/V/J+ . . V/J  D+  NSg    . . ISg+ V     NSg/V D   NSg/V/J P  NSg/V/J/P+ I/Ddem+ NPr/V/J+
> words  , and , what’s more      , I    don’t believe you    do     either ! ” And the Eaglet bent
# NPl/V+ . V/C . NSg$   NPr/I/V/J . ISg+ V     V       ISgPl+ NSg/VX I/C    . . V/C D   NSg    NSg/V/J
> down      its     head     to hide  a   smile  : some  of the other    birds  tittered audibly .
# NSg/V/J/P ISg/D$+ NPr/V/J+ P  NSg/V D/P NSg/V+ . I/J/R P  D+  NSg/V/J+ NPl/V+ V/J+     R+      .
>
#
> “ What   I    was going   to say   , ” said the Dodo in      an  offended tone     , “ was , that         the
# . NSg/I+ ISg+ V   NSg/V/J P  NSg/V . . V/J  D   NSg  NPr/J/P D/P V/J      NSg/I/V+ . . V   . NSg/I/C/Ddem D+
> best      thing to get   us       dry     would be     a   Caucus - race  . ”
# NPr/VX/J+ NSg/V P  NSg/V NPr/IPl+ NSg/V/J VX    NSg/VX D/P NSg/V  . NSg/V . .
>
#
> “ What   is a   Caucus - race  ? ” said Alice ; not   that         she  wanted much    to know  , but     the
# . NSg/I+ VL D/P NSg/V  . NSg/V . . V/J  NPr+  . NSg/C NSg/I/C/Ddem ISg+ V/J    NSg/I/J P  NSg/V . NSg/C/P D
> Dodo had paused as    if    it       thought that         somebody ought    to speak , and no     one        else
# NSg  V   V/J    NSg/R NSg/C NPr/ISg+ NSg/V   NSg/I/C/Ddem NSg/I+   NSg/I/VX P  NSg/V . V/C NPr/P+ NSg/I/V/J+ NSg/J/C
> seemed inclined to say   anything .
# V/J    V/J      P  NSg/V NSg/I/V+ .
>
#
> “ Why   , ” said the Dodo , “ the best      way   to explain it       is to do     it       . ” ( And , as    you
# . NSg/V . . V/J  D   NSg  . . D+  NPr/VX/J+ NSg/J P  V       NPr/ISg+ VL P  NSg/VX NPr/ISg+ . . . V/C . NSg/R ISgPl+
> might    like        to try     the thing  yourself , some   winter day  , I    will   tell  you    how   the
# NSg/VX/J NSg/V/J/C/P P  NSg/V/J D+  NSg/V+ ISg+     . I/J/R+ NSg/V+ NPr+ . ISg+ NPr/VX NPr/V ISgPl+ NSg/C D
> Dodo managed it      . )
# NSg  V/J     NPr/ISg . .
>
#
> First    it       marked out         a   race   - course , in      a   sort  of circle , ( “ the exact shape
# NSg/V/J+ NPr/ISg+ V/J    NSg/V/J/R/P D/P NSg/V+ . NSg/V  . NPr/J/P D/P NSg/V P  NSg/V+ . . . D+  V/J+  NSg/V+
> doesn’t matter   , ” it       said , ) and then    all       the party    were  placed along the course ,
# V       NSg/V/J+ . . NPr/ISg+ V/J  . . V/C NSg/J/C NSg/I/J/C D+  NSg/V/J+ NSg/V V/J    P     D+  NSg/V  .
> here     and  there . There was no    “ One        , two , three , and away , ” but     they began running
# NSg/J/R+ V/C+ +     . +     V   NPr/P . NSg/I/V/J+ . NSg . NSg   . V/C V/J  . . NSg/C/P IPl+ V     NSg/V/J/P
> when    they liked , and left    off       when    they liked , so        that         it       was not   easy    to know
# NSg/I/C IPl+ V/J   . V/C NPr/V/J NSg/V/J/P NSg/I/C IPl+ V/J   . NSg/I/J/C NSg/I/C/Ddem NPr/ISg+ V   NSg/C NSg/V/J P  NSg/V
> when    the race   was over      . However , when    they had been  running   half       an  hour or    so        ,
# NSg/I/C D+  NSg/V+ V   NSg/V/J/P . C       . NSg/I/C IPl+ V   NSg/V NSg/V/J/P NSg/V/J/P+ D/P NSg  NPr/C NSg/I/J/C .
> and were  quite dry      again , the Dodo suddenly called out         “ The race   is over      ! ” and
# V/C NSg/V NSg   NSg/V/J+ P     . D   NSg  R        V/J    NSg/V/J/R/P . D+  NSg/V+ VL NSg/V/J/P . . V/C
> they all       crowded round     it      , panting , and asking , “ But     who    has won     ? ”
# IPl+ NSg/I/J/C V/J     NSg/V/J/P NPr/ISg . V       . V/C V      . . NSg/C/P NPr/I+ V   NSgPl/V . .
>
#
> This    question the Dodo could  not   answer without a   great deal    of thought , and it
# I/Ddem+ NSg/V+   D   NSg  NSg/VX NSg/C NSg/V  C/P     D/P NSg/J NSg/V/J P  NSg/V+  . V/C NPr/ISg+
> sat     for a   long    time    with one       finger pressed upon its     forehead ( the position in
# NSg/V/J C/P D/P NPr/V/J NSg/V/J P    NSg/I/V/J NSg/V+ V/J     P    ISg/D$+ NSg      . D+  NSg/V+   NPr/J/P
> which you    usually see   Shakespeare , in      the pictures of him  ) , while     the rest
# I/C+  ISgPl+ R       NSg/V NPr/V+      . NPr/J/P D   NPl/V    P  ISg+ . . NSg/V/C/P D+  NSg/V+
> waited in      silence . At    last    the Dodo said , “ Everybody has won     , and all       must  have
# V/J    NPr/J/P NSg/V+  . NSg/P NSg/V/J D   NSg  V/J  . . NSg/I+    V   NSgPl/V . V/C NSg/I/J/C NSg/V NSg/VX
> prizes . ”
# NPl/V  . .
>
#
> “ But     who    is to give  the prizes ? ” quite a   chorus of voices asked .
# . NSg/C/P NPr/I+ VL P  NSg/V D+  NPl/V+ . . NSg   D/P NSg/V  P  NPl/V+ V/J+  .
>
#
> “ Why   , she  , of course , ” said the Dodo , pointing to Alice with one       finger ; and the
# . NSg/V . ISg+ . P  NSg/V+ . . V/J  D   NSg  . V        P  NPr+  P    NSg/I/V/J NSg/V+ . V/C D
> whole party   at    once  crowded round     her     , calling out         in      a    confused way    , “ Prizes !
# NSg/J NSg/V/J NSg/P NSg/C V/J     NSg/V/J/P ISg/D$+ . NSg/V   NSg/V/J/R/P NPr/J/P D/P+ V/J+     NSg/J+ . . NPl/V+ .
> Prizes ! ”
# NPl/V+ . .
>
#
> Alice had no     idea what   to do     , and in      despair she  put   her     hand   in      her     pocket   , and
# NPr+  V   NPr/P+ NSg+ NSg/I+ P  NSg/VX . V/C NPr/J/P NSg/V+  ISg+ NSg/V ISg/D$+ NSg/V+ NPr/J/P ISg/D$+ NSg/V/J+ . V/C
> pulled out         a   box   of comfits , ( luckily the salt     water  had not   got into it       ) , and
# V/J    NSg/V/J/R/P D/P NSg/V P  NPl/V   . . R       D+  NPr/V/J+ NSg/V+ V   NSg/C V   P    NPr/ISg+ . . V/C
> handed them     round     as    prizes . There was exactly one       a   - piece , all       round     .
# V/J    NSg/IPl+ NSg/V/J/P NSg/R NPl/V+ . +     V   R       NSg/I/V/J D/P . NSg/V . NSg/I/J/C NSg/V/J/P .
>
#
> “ But     she  must  have   a    prize    herself , you    know  , ” said the Mouse  .
# . NSg/C/P ISg+ NSg/V NSg/VX D/P+ NSg/V/J+ ISg+    . ISgPl+ NSg/V . . V/J  D   NSg/V+ .
>
#
> “ Of course , ” the Dodo replied very gravely . “ What   else    have   you    got in      your
# . P  NSg/V  . . D   NSg  V/J     J/R+ R       . . NSg/I+ NSg/J/C NSg/VX ISgPl+ V   NPr/J/P D$+
> pocket   ? ” he       went  on  , turning to Alice .
# NSg/V/J+ . . NPr/ISg+ NSg/V J/P . NSg/V   P  NPr+  .
>
#
> “ Only  a   thimble , ” said Alice sadly .
# . J/R/C D/P NSg/V   . . V/J  NPr+  R+    .
>
#
> “ Hand  it       over      here    , ” said the Dodo .
# . NSg/V NPr/ISg+ NSg/V/J/P NSg/J/R . . V/J  D   NSg  .
>
#
> Then    they all       crowded round     her     once  more      , while     the Dodo solemnly presented the
# NSg/J/C IPl+ NSg/I/J/C V/J     NSg/V/J/P ISg/D$+ NSg/C NPr/I/V/J . NSg/V/C/P D   NSg  R        V/J       D
> thimble , saying “ We   beg   your acceptance of this    elegant thimble ; ” and , when    it
# NSg/V   . NSg/V  . IPl+ NSg/V D$+  NSg        P  I/Ddem+ NSg/J   NSg/V   . . V/C . NSg/I/C NPr/ISg+
> had finished this    short      speech , they all       cheered .
# V   V/J      I/Ddem+ NPr/V/J/P+ NSg/V+ . IPl+ NSg/I/J/C V/J+    .
>
#
> Alice thought the whole  thing  very absurd , but     they all       looked so        grave   that         she
# NPr+  NSg/V   D+  NSg/J+ NSg/V+ J/R  NSg/J  . NSg/C/P IPl+ NSg/I/J/C V/J    NSg/I/J/C NSg/V/J NSg/I/C/Ddem ISg+
> did not   dare   to laugh ; and , as    she  could  not   think of anything to say   , she
# V   NSg/C NPr/VX P  NSg/V . V/C . NSg/R ISg+ NSg/VX NSg/C NSg/V P  NSg/I/V+ P  NSg/V . ISg+
> simply bowed , and took the thimble , looking as    solemn as    she  could   .
# R      V/J   . V/C V    D   NSg/V   . V       NSg/R J      NSg/R ISg+ NSg/VX+ .
>
#
> The next    thing was to eat the comfits : this    caused some   noise and confusion , as
# D+  NSg/J/P NSg/V V   P  V   D   NPl/V   . I/Ddem+ V/J    I/J/R+ NSg/V V/C NSg/V+    . NSg/R
> the large  birds  complained that         they could  not   taste   theirs , and the small    ones
# D+  NSg/J+ NPl/V+ V/J        NSg/I/C/Ddem IPl+ NSg/VX NSg/C NSg/V/J I+     . V/C D+  NPr/V/J+ NPl/V+
> choked and had to be     patted on  the back    . However , it       was over      at    last    , and they
# V/J    V/C V   P  NSg/VX V      J/P D   NSg/V/J . C       . NPr/ISg+ V   NSg/V/J/P NSg/P NSg/V/J . V/C IPl+
> sat     down      again in      a    ring   , and begged the Mouse  to tell  them     something  more       .
# NSg/V/J NSg/V/J/P P     NPr/J/P D/P+ NSg/V+ . V/C V      D+  NSg/V+ P  NPr/V NSg/IPl+ NSg/I/V/J+ NPr/I/V/J+ .
>
#
> “ You    promised to tell  me       your history , you    know  , ” said Alice , “ and why   it       is you
# . ISgPl+ V/J      P  NPr/V NPr/ISg+ D$+  NSg+    . ISgPl+ NSg/V . . V/J  NPr   . . V/C NSg/V NPr/ISg+ VL ISgPl
> hate  — C       and D      , ” she  added in      a    whisper , half       afraid that         it       would be     offended
# NSg/V . NPr/V/J V/C NPr/J+ . . ISg+ V/J   NPr/J/P D/P+ NSg/V+  . NSg/V/J/P+ J      NSg/I/C/Ddem NPr/ISg+ VX    NSg/VX V/J+
> again .
# P+    .
>
#
> “ Mine     is a   long    and a   sad     tale   ! ” said the Mouse  , turning to Alice , and  sighing .
# . NSg/I/V+ VL D/P NPr/V/J V/C D/P NSg/V/J NSg/V+ . . V/J  D+  NSg/V+ . NSg/V   P  NPr+  . V/C+ V+      .
>
#
> “ It       is a   long    tail     , certainly , ” said Alice , looking down      with wonder at    the
# . NPr/ISg+ VL D/P NPr/V/J NSg/V/J+ . R         . . V/J  NPr+  . V       NSg/V/J/P P    NSg/V  NSg/P D+
> Mouse’s tail     ; “ but     why   do     you    call  it       sad     ? ” And she  kept on  puzzling about it
# NSg$+   NSg/V/J+ . . NSg/C/P NSg/V NSg/VX ISgPl+ NSg/V NPr/ISg+ NSg/V/J . . V/C ISg+ V    J/P V        J/P   NPr/ISg+
> while     the Mouse  was speaking , so        that         her     idea of the tale   was something like
# NSg/V/C/P D+  NSg/V+ V   V        . NSg/I/J/C NSg/I/C/Ddem ISg/D$+ NSg  P  D+  NSg/V+ V   NSg/I/V/J NSg/V/J/C/P
> this   : —
# I/Ddem . .
>
#
>  “Fury said to a
# Unlintable
>             mouse, That he
# Unlintable Unlintable
>            met in the
# Unlintable Unlintable
>
# Unlintable
>
#
> house  , ‘          Let   us       both go      to law   : I    will   prosecute you    . — Come    , I’ll take  no
# NPr/V+ . Unlintable NSg/V NPr/IPl+ I/C  NSg/V/J P  NSg/V . ISg+ NPr/VX V         ISgPl+ . . NSg/V/P . W?   NSg/V NPr/P+
> denial ; We   must  have   a   trial    : For really this    morning I’ve nothing to do     . ’
# NSg+   . IPl+ NSg/V NSg/VX D/P NSg/V/J+ . C/P R      I/Ddem+ NSg/V+  W?   NSg/I/J P+ NSg/VX . .
> Said the mouse to the cur   , ‘          Such  a    trial    , dear     sir    , With no     jury    or    judge  ,
# V/J  D   NSg/V P  D   NSg/J . Unlintable NSg/I D/P+ NSg/V/J+ . NSg/V/J+ NPr/V+ . P    NPr/P+ NSg/V/J NPr/C NSg/V+ .
> would be     wasting our breath   . ’ ‘          I’ll be     judge , I’ll be     jury    , ’ Said cunning old
# VX    NSg/VX V       D$+ NSg/V/J+ . . Unlintable W?   NSg/VX NSg/V . W?   NSg/VX NSg/V/J . . V/J  NSg/J   NSg/J
> Fury : ‘          I’ll try     the whole  cause   , and condemn you    to death . ’ ”
# NSg+ . Unlintable W?   NSg/V/J D+  NSg/J+ NSg/V/C . V/C V       ISgPl+ P+ NPr   . . .
>
#
> “ You    are not   attending ! ” said the Mouse  to Alice severely . “ What   are you
# . ISgPl+ V   NSg/C V         . . V/J  D+  NSg/V+ P  NPr+  R+       . . NSg/I+ V   ISgPl+
> thinking of ? ”
# V        P  . .
>
#
> “ I    beg   your pardon , ” said Alice very humbly : “ you    had got to the fifth    bend   , I
# . ISg+ NSg/V D$+  NSg/V  . . V/J  NPr+  J/R  R      . . ISgPl+ V   V   P  D+  NSg/V/J+ NPr/V+ . ISg+
> think ? ”
# NSg/V . .
>
#
> “ I    had not   ! ” cried the Mouse , sharply and very angrily .
# . ISg+ V   NSg/C . . V/J   D+  NSg/V . R       V/C J/R+ R       .
>
#
> “ A    knot   ! ” said Alice , always ready   to make  herself useful , and looking anxiously
# . D/P+ NSg/V+ . . V/J  NPr+  . R      NSg/V/J P  NSg/V ISg+    J      . V/C V       R
> about her     . “ Oh    , do     let   me       help  to undo    it      ! ”
# J/P   ISg/D$+ . . NPr/V . NSg/VX NSg/V NPr/ISg+ NSg/V P  NSg/V/J NPr/ISg . .
>
#
> “ I    shall do     nothing of the sort   , ” said the Mouse  , getting up        and  walking  away .
# . ISg+ VX    NSg/VX NSg/I/J P  D+  NSg/V+ . . V/J  D+  NSg/V+ . NSg/V   NSg/V/J/P V/C+ NSg/V/J+ V/J  .
> “ You    insult me       by      talking such  nonsense ! ”
# . ISgPl+ NSg/V+ NPr/ISg+ NSg/J/P V       NSg/I NSg/V/J+ . .
>
#
> “ I    didn’t mean    it       ! ” pleaded poor     Alice . “ But     you’re so        easily offended , you
# . ISg+ V      NSg/V/J NPr/ISg+ . . V/J     NSg/V/J+ NPr+  . . NSg/C/P W?     NSg/I/J/C R      V/J      . ISgPl+
> know  ! ”
# NSg/V . .
>
#
> The Mouse only  growled in      reply  .
# D+  NSg/V J/R/C V/J     NPr/J/P NSg/V+ .
>
#
> “ Please come    back    and finish your story  ! ” Alice called after it       ; and the others
# . V      NSg/V/P NSg/V/J V/C NSg/V  D$+  NSg/V+ . . NPr+  V/J    J/P   NPr/ISg+ . V/C D   NPl/V
> all       joined in      chorus , “ Yes   , please do     ! ” but     the Mouse  only  shook   its     head
# NSg/I/J/C V/J    NPr/J/P NSg/V+ . . NPl/V . V      NSg/VX . . NSg/C/P D+  NSg/V+ J/R/C NSg/V/J ISg/D$+ NPr/V/J+
> impatiently , and walked a    little   quicker .
# R           . V/C V/J    D/P+ NPr/I/J+ J       .
>
#
> “ What   a    pity   it       wouldn’t stay    ! ” sighed the Lory , as    soon as    it       was quite out         of
# . NSg/I+ D/P+ NSg/V+ NPr/ISg+ VX       NSg/V/J . . V/J    D   ?    . NSg/R J/R  NSg/R NPr/ISg+ V   NSg   NSg/V/J/R/P P
> sight  ; and an  old   Crab   took the opportunity of saying to her     daughter “ Ah      , my
# NSg/V+ . V/C D/P NSg/J NSg/V+ V    D   NSg         P  NSg/V  P  ISg/D$+ NSg+     . NSg/I/V . D$+
> dear     ! Let   this    be     a   lesson to you    never to lose  your temper   ! ” “ Hold    your tongue ,
# NSg/V/J+ . NSg/V I/Ddem+ NSg/VX D/P NSg/V  P  ISgPl+ R     P  NSg/V D$+  NSg/V/J+ . . . NSg/V/J D$+  NSg/V+ .
> Ma     ! ” said the young    Crab   , a    little   snappishly . “ You’re enough to try     the
# NPr/J+ . . V/J  D+  NPr/V/J+ NSg/V+ . D/P+ NPr/I/J+ R+         . . W?     NSg/I  P  NSg/V/J D
> patience of an   oyster   ! ”
# NSg      P  D/P+ NSg/V/J+ . .
>
#
> “ I    wish  I    had our Dinah here    , I    know  I    do     ! ” said Alice aloud , addressing nobody
# . ISg+ NSg/V ISg+ V   D$+ NPr   NSg/J/R . ISg+ NSg/V ISg+ NSg/VX . . V/J  NPr+  J     . V          NSg/I
> in      particular . “ She’d soon fetch it       back    ! ”
# NPr/J/P NSg/J+     . . W?    J/R  NSg/V NPr/ISg+ NSg/V/J . .
>
#
> “ And who    is Dinah , if    I    might    venture to ask   the question ? ” said the Lory .
# . V/C NPr/I+ VL NPr   . NSg/C ISg+ NSg/VX/J NSg/V   P  NSg/V D+  NSg/V+   . . V/J  D   ?    .
>
#
> Alice replied eagerly , for she  was always ready   to talk  about her     pet      : “ Dinah’s
# NPr   V/J     R       . C/P ISg+ V   R      NSg/V/J P  NSg/V J/P   ISg/D$+ NPr/V/J+ . . NSg$
> our cat      . And she’s such  a   capital one       for catching mice   you    can’t think ! And oh    ,
# D$+ NSg/V/J+ . V/C W?    NSg/I D/P NSg/J+  NSg/I/V/J C/P V        NSg/V+ ISgPl+ VX    NSg/V . V/C NPr/V .
> I    wish  you    could  see   her     after the birds  ! Why   , she’ll eat a   little  bird     as    soon
# ISg+ NSg/V ISgPl+ NSg/VX NSg/V ISg/D$+ J/P   D+  NPl/V+ . NSg/V . W?     V   D/P NPr/I/J NPr/V/J+ NSg/R J/R
> as    look  at    it      ! ”
# NSg/R NSg/V NSg/P NPr/ISg . .
>
#
> This    speech caused a   remarkable sensation among the party    . Some  of the birds
# I/Ddem+ NSg/V  V/J    D/P W?         NSg       P     D+  NSg/V/J+ . I/J/R P  D   NPl/V+
> hurried off       at    once  : one       old   Magpie began wrapping itself up        very carefully ,
# V/J     NSg/V/J/P NSg/P NSg/C . NSg/I/V/J NSg/J NSg/V  V     NSg/V+   ISg    NSg/V/J/P J/R  R         .
> remarking , “ I    really must  be     getting home     ; the night  - air   doesn’t suit   my
# V         . . ISg+ R      NSg/V NSg/VX NSg/V   NSg/V/J+ . D   NSg/V+ . NSg/V V       NSg/V+ D$+
> throat ! ” and a   Canary  called out         in      a   trembling voice to its     children , “ Come
# NSg/V+ . . V/C D/P NSg/V/J V/J    NSg/V/J/R/P NPr/J/P D/P V         NSg/V P  ISg/D$+ NPl+     . . NSg/V/P
> away , my  dears  ! It’s high    time     you    were  all       in      bed      ! ” On  various pretexts they
# V/J  . D$+ NPl/V+ . W?   NSg/V/J NSg/V/J+ ISgPl+ NSg/V NSg/I/J/C NPr/J/P NSg/V/J+ . . J/P J       NPl/V    IPl+
> all       moved off       , and Alice was soon left     alone .
# NSg/I/J/C V/J   NSg/V/J/P . V/C NPr+  V   J/R  NPr/V/J+ J+    .
>
#
> “ I    wish  I    hadn’t mentioned Dinah ! ” she  said to herself in      a   melancholy tone     .
# . ISg+ NSg/V ISg+ V      V/J       NPr   . . ISg+ V/J  P  ISg+    NPr/J/P D/P NSg/J+     NSg/I/V+ .
> “ Nobody seems to like        her     , down      here    , and I’m sure she’s the best     cat     in      the
# . NSg/I  V     P  NSg/V/J/C/P ISg/D$+ . NSg/V/J/P NSg/J/R . V/C W?  J    W?    D   NPr/VX/J NSg/V/J NPr/J/P D+
> world  ! Oh    , my  dear     Dinah ! I    wonder if    I    shall ever see   you    any    more      ! ” And here
# NSg/V+ . NPr/V . D$+ NSg/V/J+ NPr   . ISg+ NSg/V  NSg/C ISg+ VX    J    NSg/V ISgPl+ I/R/D+ NPr/I/V/J . . V/C NSg/J/R
> poor     Alice began to cry   again , for she  felt    very lonely and low      - spirited . In      a
# NSg/V/J+ NPr+  V     P  NSg/V P     . C/P ISg+ NSg/V/J J/R  J/R    V/C NSg/V/J+ . V/J      . NPr/J/P D/P+
> little   while     , however , she  again heard a   little  pattering of footsteps in      the
# NPr/I/J+ NSg/V/C/P . C       . ISg+ P     V/J   D/P NPr/I/J V         P  NPl+      NPr/J/P D+
> distance , and she  looked up        eagerly , half       hoping that         the Mouse  had changed his
# NSg/V+   . V/C ISg+ V/J    NSg/V/J/P R       . NSg/V/J/P+ V      NSg/I/C/Ddem D+  NSg/V+ V   V/J     ISg/D$+
> mind   , and was coming  back    to finish his     story  .
# NSg/V+ . V/C V   NSg/V/J NSg/V/J P  NSg/V  ISg/D$+ NSg/V+ .
>
#
> CHAPTER IV    : The Rabbit Sends in      a   Little   Bill
# NSg/V+  NSg/J . D+  NSg/V+ NPl/V NPr/J/P D/P NPr/I/J+ NPr/V
>
#
> It       was the White   Rabbit , trotting slowly back    again , and looking anxiously about
# NPr/ISg+ V   D   NPr/V/J NSg/V  . NSg/V/J  R      NSg/V/J P     . V/C V       R         J/P
> as    it       went  , as    if    it       had lost something  ; and she  heard it       muttering to itself
# NSg/R NPr/ISg+ NSg/V . NSg/R NSg/C NPr/ISg+ V   V/J  NSg/I/V/J+ . V/C ISg+ V/J   NPr/ISg+ NSg/V     P  ISg+
> “ The Duchess ! The Duchess ! Oh    my  dear     paws   ! Oh    my  fur        and whiskers ! She’ll get
# . D   NSg/V   . D   NSg/V   . NPr/V D$+ NSg/V/J+ NPl/V+ . NPr/V D$+ NSg/V/C/P+ V/C W?       . W?     NSg/V
> me       executed , as    sure as    ferrets are ferrets ! Where can    I    have   dropped them     , I
# NPr/ISg+ V/J      . NSg/R J    NSg/R NPl/V   V   NPl/V   . NSg/C NPr/VX ISg+ NSg/VX V/J     NSg/IPl+ . ISg+
> wonder ? ” Alice guessed in      a    moment that          it       was looking for the fan    and the pair
# NSg/V  . . NPr+  V/J     NPr/J/P D/P+ NSg+   NSg/I/C/Ddem+ NPr/ISg+ V   V       C/P D+  NSg/V+ V/C D   NSg/V
> of white    kid    gloves , and she  very good    - naturedly began hunting about for them     ,
# P  NPr/V/J+ NSg/V+ NPl/V+ . V/C ISg+ J/R  NPr/V/J . ?         V     NSg/V   J/P   C/P NSg/IPl+ .
> but     they were  nowhere to be     seen  — everything seemed to have   changed since her
# NSg/C/P IPl+ NSg/V NSg/J   P  NSg/VX NSg/V . NSg/I/V+   V/J    P  NSg/VX V/J     C/P   ISg/D$+
> swim  in      the pool   , and the great  hall , with the glass  table and the little   door   ,
# NSg/V NPr/J/P D+  NSg/V+ . V/C D+  NSg/J+ NPr+ . P    D+  NPr/V+ NSg/V V/C D+  NPr/I/J+ NSg/V+ .
> had vanished completely .
# V   V/J+     R          .
>
#
> Very soon the Rabbit noticed Alice , as    she  went  hunting about , and called out         to
# J/R  J/R  D   NSg/V+ V/J     NPr+  . NSg/R ISg+ NSg/V NSg/V   J/P   . V/C V/J    NSg/V/J/R/P P
> her     in      an   angry tone     , “ Why   , Mary Ann    , what   are you    doing out         here    ? Run   home     this
# ISg/D$+ NPr/J/P D/P+ V/J+  NSg/I/V+ . . NSg/V . NPr+ NPr/J+ . NSg/I+ V   ISgPl+ NSg/V NSg/V/J/R/P NSg/J/R . NSg/V NSg/V/J+ I/Ddem+
> moment , and fetch me       a   pair  of gloves and a    fan    ! Quick   , now       ! ” And Alice was so
# NSg+   . V/C NSg/V NPr/ISg+ D/P NSg/V P  NPl/V  V/C D/P+ NSg/V+ . NSg/V/J . NPr/V/J/C . . V/C NPr+  V   NSg/I/J/C
> much    frightened that         she  ran   off       at    once  in      the direction it       pointed to , without
# NSg/I/J V/J        NSg/I/C/Ddem ISg+ NSg/V NSg/V/J/P NSg/P NSg/C NPr/J/P D+  NSg+      NPr/ISg+ V/J     P  . C/P
> trying  to explain the mistake it       had made .
# NSg/V/J P  V       D+  NSg/V+  NPr/ISg+ V+  V    .
>
#
> “ He       took me       for his     housemaid , ” she  said to herself as    she  ran    . “ How   surprised
# . NPr/ISg+ V    NPr/ISg+ C/P ISg/D$+ NSg/V     . . ISg+ V/J  P  ISg+    NSg/R ISg+ NSg/V+ . . NSg/C V/J
> he’ll be     when    he       finds out         who    I    am      ! But     I’d better   take  him  his     fan   and
# W?    NSg/VX NSg/I/C NPr/ISg+ NPl/V NSg/V/J/R/P NPr/I+ ISg+ NPr/V/J . NSg/C/P W?  NSg/VX/J NSg/V ISg+ ISg/D$+ NSg/V V/C
> gloves — that          is , if    I    can    find  them     . ” As    she  said this    , she  came    upon a   neat
# NPl/V+ . NSg/I/C/Ddem+ VL . NSg/C ISg+ NPr/VX NSg/V NSg/IPl+ . . NSg/R ISg+ V/J  I/Ddem+ . ISg+ NSg/V/P P    D/P NSg/J
> little   house  , on  the door  of which was a   bright  brass   plate with the name   “ W.
# NPr/I/J+ NPr/V+ . J/P D   NSg/V P  I/C+  V   D/P NPr/V/J NSg/V/J NSg/V P    D+  NSg/V+ . ?
> RABBIT , ” engraved upon it       . She  went  in      without knocking , and hurried upstairs ,
# NSg/V+ . . V/J      P    NPr/ISg+ . ISg+ NSg/V NPr/J/P C/P     V        . V/C V/J     NSg/J    .
> in      great fear   lest she  should meet    the real   Mary Ann    , and be     turned out         of the
# NPr/J/P NSg/J NSg/V+ W?   ISg+ VX     NSg/V/J D+  NSg/J+ NPr+ NPr/J+ . V/C NSg/VX V/J    NSg/V/J/R/P P  D+
> house  before she  had found the fan   and gloves .
# NPr/V+ C/P    ISg+ V   NSg/V D   NSg/V V/C NPl/V+ .
>
#
> “ How   queer   it       seems , ” Alice said to herself , “ to be     going   messages for a    rabbit !
# . NSg/C NSg/V/J NPr/ISg+ V     . . NPr+  V/J  P  ISg+    . . P  NSg/VX NSg/V/J NPl/V    C/P D/P+ NSg/V+ .
> I    suppose Dinah’ll be     sending me       on  messages next    ! ” And she  began fancying the
# ISg+ V       ?        NSg/VX V       NPr/ISg+ J/P NPl/V+   NSg/J/P . . V/C ISg+ V     V        D
> sort  of thing  that          would happen : “ ‘          Miss  Alice ! Come    here    directly , and get   ready
# NSg/V P  NSg/V+ NSg/I/C/Ddem+ VX    V      . . Unlintable NSg/V NPr+  . NSg/V/P NSg/J/R R/C      . V/C NSg/V NSg/V/J
> for your walk   ! ’ ‘          Coming  in      a    minute   , nurse  ! But     I’ve got to see   that         the mouse
# C/P D$+  NSg/V+ . . Unlintable NSg/V/J NPr/J/P D/P+ NSg/V/J+ . NSg/V+ . NSg/C/P W?   V   P  NSg/V NSg/I/C/Ddem D+  NSg/V+
> doesn’t get    out         . ’ Only  I    don’t think , ” Alice went  on  , “ that          they’d let   Dinah
# V       NSg/V+ NSg/V/J/R/P . . J/R/C ISg+ V     NSg/V . . NPr+  NSg/V J/P . . NSg/I/C/Ddem+ W?     NSg/V NPr
> stop  in      the house  if    it       began ordering people about like        that          ! ”
# NSg/V NPr/J/P D+  NPr/V+ NSg/C NPr/ISg+ V     V        NSg/V+ J/P   NSg/V/J/C/P NSg/I/C/Ddem+ . .
>
#
> By      this    time     she  had found her     way    into a   tidy    little  room    with a   table in      the
# NSg/J/P I/Ddem+ NSg/V/J+ ISg+ V   NSg/V ISg/D$+ NSg/J+ P    D/P NSg/V/J NPr/I/J NSg/V/J P    D/P NSg/V NPr/J/P D+
> window , and on  it       ( as    she  had hoped ) a    fan    and two or    three pairs of tiny  white
# NSg/V+ . V/C J/P NPr/ISg+ . NSg/R ISg+ V   V/J   . D/P+ NSg/V+ V/C NSg NPr/C NSg   NPl/V P  NSg/J NPr/V/J
> kid    gloves : she  took up        the fan    and a   pair  of the gloves , and was just going   to
# NSg/V+ NPl/V+ . ISg+ V    NSg/V/J/P D+  NSg/V+ V/C D/P NSg/V P  D+  NPl/V+ . V/C V   V/J  NSg/V/J P
> leave the room     , when    her     eye    fell    upon a   little   bottle that          stood near      the
# NSg/V D+  NSg/V/J+ . NSg/I/C ISg/D$+ NSg/V+ NSg/V/J P    D/P NPr/I/J+ NSg/V+ NSg/I/C/Ddem+ V     NSg/V/J/P D
> looking - glass . There was no     label  this    time    with the words  “ DRINK  ME      , ” but
# V+      . NPr/V . +     V   NPr/P+ NSg/V+ I/Ddem+ NSg/V/J P    D+  NPl/V+ . NSg/V+ NPr/ISg . . NSg/C/P
> nevertheless she  uncorked it       and put   it       to her     lips   . “ I    know  something
# W?           ISg+ V/J      NPr/ISg+ V/C NSg/V NPr/ISg+ P  ISg/D$+ NPl/V+ . . ISg+ NSg/V NSg/I/V/J+
> interesting is sure to happen , ” she  said to herself , “ whenever I    eat or    drink
# V/J         VL J    P  V      . . ISg+ V/J  P  ISg+    . . C        ISg+ V   NPr/C NSg/V+
> anything ; so        I’ll just see   what   this    bottle does   . I    do     hope  it’ll make  me       grow
# NSg/I/V+ . NSg/I/J/C W?   V/J  NSg/V NSg/I+ I/Ddem+ NSg/V+ NPl/V+ . ISg+ NSg/VX NPr/V W?    NSg/V NPr/ISg+ V
> large  again , for really I’m quite tired of being   such  a   tiny  little  thing  ! ”
# NSg/J+ P     . C/P R      W?  NSg   V/J   P  NSg/V/C NSg/I D/P NSg/J NPr/I/J NSg/V+ . .
>
#
> It       did so        indeed , and much    sooner than she  had expected : before she  had drunk
# NPr/ISg+ V   NSg/I/J/C W?     . V/C NSg/I/J J      C/P  ISg+ V   NSg/V/J  . C/P    ISg+ V   NSg/V/J
> half       the bottle , she  found her     head     pressing against the ceiling , and had to
# NSg/V/J/P+ D+  NSg/V+ . ISg+ NSg/V ISg/D$+ NPr/V/J+ NSg/V/J  C/P     D+  NSg/V+  . V/C V   P
> stoop to save      her     neck   from being    broken . She  hastily put   down      the bottle ,
# NSg/V P  NSg/V/C/P ISg/D$+ NSg/V+ P+   NSg/V/C+ V/J+   . ISg+ R       NSg/V NSg/V/J/P D+  NSg/V+ .
> saying to herself “ That’s quite enough — I    hope  I    shan’t grow any    more      — As    it       is , I
# NSg/V  P  ISg+    . NSg$   NSg   NSg/I  . ISg+ NPr/V ISg+ V      V    I/R/D+ NPr/I/V/J . NSg/R NPr/ISg+ VL . ISg
> can’t get   out         at    the door   — I    do     wish  I    hadn’t drunk   quite so        much    ! ”
# VX    NSg/V NSg/V/J/R/P NSg/P D+  NSg/V+ . ISg+ NSg/VX NSg/V ISg+ V      NSg/V/J NSg   NSg/I/J/C NSg/I/J . .
>
#
> Alas ! it       was too late  to wish  that          ! She  went  on  growing , and growing , and very
# NPl  . NPr/ISg+ V   W?  NSg/J P  NSg/V NSg/I/C/Ddem+ . ISg+ NSg/V J/P NSg/V   . V/C NSg/V   . V/C J/R
> soon had to kneel down      on  the floor  : in      another minute   there was not   even    room
# J/R  V   P  V     NSg/V/J/P J/P D+  NSg/V+ . NPr/J/P I/D+    NSg/V/J+ +     V   NSg/C NSg/V/J NSg/V/J
> for this    , and she  tried the effect of lying   down      with one       elbow  against the
# C/P I/Ddem+ . V/C ISg+ V/J   D   NSg/V  P  NSg/V/J NSg/V/J/P P    NSg/I/V/J NSg/V+ C/P     D+
> door   , and the other    arm      curled round     her    head     . Still   she  went  on  growing , and ,
# NSg/V+ . V/C D+  NSg/V/J+ NSg/V/J+ V/J    NSg/V/J/P ISg/D$ NPr/V/J+ . NSg/V/J ISg+ NSg/V J/P NSg/V   . V/C .
> as    a    last     resource , she  put   one       arm      out         of the window , and one       foot   up        the
# NSg/R D/P+ NSg/V/J+ NSg/V+   . ISg+ NSg/V NSg/I/V/J NSg/V/J+ NSg/V/J/R/P P  D+  NSg/V+ . V/C NSg/I/V/J NSg/V+ NSg/V/J/P D+
> chimney , and said to herself “ Now       I    can    do     no     more      , whatever happens . What   will
# NSg/V+  . V/C V/J  P  ISg+    . NPr/V/J/C ISg+ NPr/VX NSg/VX NPr/P+ NPr/I/V/J . NSg/I/J+ V+      . NSg/I+ NPr/VX
> become of me      ? ”
# V      P  NPr/ISg . .
>
#
> Luckily for Alice , the little   magic    bottle had now       had its     full     effect , and she
# R       C/P NPr   . D+  NPr/I/J+ NSg/V/J+ NSg/V+ V   NPr/V/J/C V   ISg/D$+ NSg/V/J+ NSg/V+ . V/C ISg+
> grew no     larger : still   it       was very uncomfortable , and , as    there seemed to be     no
# V    NPr/P+ J      . NSg/V/J NPr/ISg+ V   J/R  J             . V/C . NSg/R +     V/J    P  NSg/VX NPr/P
> sort  of chance  of her     ever getting out         of the room     again , no     wonder she  felt
# NSg/V P  NPr/V/J P  ISg/D$+ J    NSg/V   NSg/V/J/R/P P  D+  NSg/V/J+ P     . NPr/P+ NSg/V  ISg+ NSg/V/J+
> unhappy .
# NSg/V/J .
>
#
> “ It       was much    pleasanter at    home     , ” thought poor     Alice , “ when    one       wasn’t always
# . NPr/ISg+ V   NSg/I/J J          NSg/P NSg/V/J+ . . NSg/V   NSg/V/J+ NPr+  . . NSg/I/C NSg/I/V/J V      R
> growing larger and smaller , and being   ordered about by      mice  and rabbits . I
# NSg/V   J      V/C J       . V/C NSg/V/C V/J     J/P   NSg/J/P NSg/V V/C NPl/V+  . ISg+
> almost wish  I    hadn’t gone  down      that         rabbit - hole  — and yet     — and yet     — it’s rather
# NSg    NSg/V ISg+ V      V/J/P NSg/V/J/P NSg/I/C/Ddem NSg/V+ . NSg/V . V/C NSg/V/C . V/C NSg/V/C . W?   NPr/V/J
> curious , you    know  , this   sort  of life   ! I    do     wonder what   can    have   happened to me       !
# J       . ISgPl+ NSg/V . I/Ddem NSg/V P  NSg/V+ . ISg+ NSg/VX NSg/V  NSg/I+ NPr/VX NSg/VX V/J      P  NPr/ISg+ .
> When    I    used to read  fairy - tales , I    fancied that         kind  of thing  never happened ,
# NSg/I/C ISg+ V/J  P  NSg/V NSg/J . NPl/V . ISg+ V/J     NSg/I/C/Ddem NSg/J P  NSg/V+ R     V/J      .
> and now       here    I    am      in      the middle  of one       ! There ought    to be     a   book  written about
# V/C NPr/V/J/C NSg/J/R ISg+ NPr/V/J NPr/J/P D   NSg/V/J P  NSg/I/V/J . +     NSg/I/VX P  NSg/VX D/P NSg/V V/J     J/P
> me       , that         there ought    ! And when    I    grow up        , I’ll write one       — but     I’m grown up        now       , ”
# NPr/ISg+ . NSg/I/C/Ddem +     NSg/I/VX . V/C NSg/I/C ISg+ V    NSg/V/J/P . W?   NSg/V NSg/I/V/J . NSg/C/P W?  V/J   NSg/V/J/P NPr/V/J/C . .
> she  added in      a   sorrowful tone     ; “ at    least there’s no    room     to grow up        any    more
# ISg+ V/J   NPr/J/P D/P J         NSg/I/V+ . . NSg/P NSg/J W?      NPr/P NSg/V/J+ P  V    NSg/V/J/P I/R/D+ NPr/I/V/J+
> here    . ”
# NSg/J/R . .
>
#
> “ But     then    , ” thought Alice , “ shall I    never get   any    older than I    am      now       ? That’ll
# . NSg/C/P NSg/J/C . . NSg/V   NPr+  . . VX    ISg+ R     NSg/V I/R/D+ J     C/P  ISg+ NPr/V/J NPr/V/J/C . W?
> be     a   comfort , one       way    — never to be     an  old   woman  — but     then    — always to have   lessons
# NSg/VX D/P NSg/V   . NSg/I/V/J NSg/J+ . R     P  NSg/VX D/P NSg/J NSg/V+ . NSg/C/P NSg/J/C . R      P  NSg/VX NPl/V+
> to learn ! Oh    , I    shouldn’t like        that          ! ”
# P  NSg/V . NPr/V . ISg+ V         NSg/V/J/C/P NSg/I/C/Ddem+ . .
>
#
> “ Oh    , you    foolish Alice ! ” she  answered herself . “ How   can    you    learn lessons in
# . NPr/V . ISgPl+ J+      NPr+  . . ISg+ V/J      ISg+    . . NSg/C NPr/VX ISgPl+ NSg/V NPl/V+  NPr/J/P
> here    ? Why   , there’s hardly room    for you    , and no    room    at    all       for any
# NSg/J/R . NSg/V . W?      R      NSg/V/J C/P ISgPl+ . V/C NPr/P NSg/V/J NSg/P NSg/I/J/C C/P I/R/D
> lesson - books ! ”
# NSg/V+ . NPl/V . .
>
#
> And so        she  went  on  , taking  first   one       side     and then    the other   , and making quite a
# V/C NSg/I/J/C ISg+ NSg/V J/P . NSg/V/J NSg/V/J NSg/I/V/J NSg/V/J+ V/C NSg/J/C D   NSg/V/J . V/C NSg/V  NSg   D/P
> conversation of it       altogether ; but     after a   few    minutes she  heard a    voice
# NSg/V        P  NPr/ISg+ NSg        . NSg/C/P J/P   D/P NSg/I+ NPl/V+  ISg+ V/J   D/P+ NSg/V+
> outside   , and stopped to listen .
# NSg/V/J/P . V/C V/J     P+ NSg/V+ .
>
#
> “ Mary Ann    ! Mary Ann    ! ” said the voice  . “ Fetch me       my  gloves this    moment ! ” Then
# . NPr+ NPr/J+ . NPr+ NPr/J+ . . V/J  D+  NSg/V+ . . NSg/V NPr/ISg+ D$+ NPl/V  I/Ddem+ NSg+   . . NSg/J/C
> came    a   little  pattering of feet on  the stairs . Alice knew it       was the Rabbit
# NSg/V/P D/P NPr/I/J V         P  NPl+ J/P D+  NPl+   . NPr+  V    NPr/ISg+ V   D   NSg/V
> coming  to look  for her     , and she  trembled till      she  shook   the house  , quite
# NSg/V/J P  NSg/V C/P ISg/D$+ . V/C ISg+ V/J      NSg/V/C/P ISg+ NSg/V/J D+  NPr/V+ . NSg
> forgetting that         she  was now       about a   thousand times  as    large as    the Rabbit , and
# NSg/V      NSg/I/C/Ddem ISg+ V   NPr/V/J/C J/P   D/P NSg      NPl/V+ NSg/R NSg/J NSg/R D+  NSg/V+ . V/C
> had no    reason to be     afraid of it      .
# V   NPr/P NSg/V+ P  NSg/VX J      P  NPr/ISg .
>
#
> Presently the Rabbit came    up        to the door   , and tried to open    it       ; but     , as    the door
# R         D   NSg/V  NSg/V/P NSg/V/J/P P  D+  NSg/V+ . V/C V/J   P  NSg/V/J NPr/ISg+ . NSg/C/P . NSg/R D+  NSg/V+
> opened inwards , and Alice’s elbow  was pressed hard    against it       , that          attempt
# V/J    NPl     . V/C NSg$    NSg/V+ V   V/J     NSg/V/J C/P     NPr/ISg+ . NSg/I/C/Ddem+ NSg/V+
> proved a    failure . Alice heard it       say   to itself “ Then    I’ll go      round     and get   in      at
# V/J    D/P+ NSg+    . NPr+  V/J   NPr/ISg+ NSg/V P  ISg+   . NSg/J/C W?   NSg/V/J NSg/V/J/P V/C NSg/V NPr/J/P NSg/P
> the window . ”
# D+  NSg/V+ . .
>
#
> “ That         you    won’t ! ” thought Alice , and , after waiting till      she  fancied she  heard
# . NSg/I/C/Ddem ISgPl+ V     . . NSg/V   NPr   . V/C . J/P   NSg/V   NSg/V/C/P ISg+ V/J     ISg+ V/J
> the Rabbit just under   the window , she  suddenly spread out         her     hand   , and made a
# D+  NSg/V+ V/J  NSg/J/P D+  NSg/V+ . ISg+ R        NSg/V  NSg/V/J/R/P ISg/D$+ NSg/V+ . V/C V    D/P
> snatch in      the air    . She  did not   get   hold    of anything , but     she  heard a   little
# NSg/V  NPr/J/P D+  NSg/V+ . ISg+ V   NSg/C NSg/V NSg/V/J P  NSg/I/V+ . NSg/C/P ISg+ V/J   D/P NPr/I/J
> shriek and a    fall   , and a   crash   of broken glass  , from which she  concluded that         it
# NSg/V  V/C D/P+ NSg/V+ . V/C D/P NSg/V/J P  V/J+   NPr/V+ . P    I/C+  ISg+ V/J       NSg/I/C/Ddem NPr/ISg+
> was just possible it      had fallen into a   cucumber - frame , or    something of the sort   .
# V   V/J  NSg/J    NPr/ISg V   W?     P    D/P NSg+     . NSg/V . NPr/C NSg/I/V/J P  D+  NSg/V+ .
>
#
> Next     came     an  angry voice  — the Rabbit’s — “ Pat      ! Pat      ! Where are you    ? ” And then    a
# NSg/J/P+ NSg/V/P+ D/P V/J   NSg/V+ . D   NSg$     . . NPr/V/J+ . NPr/V/J+ . NSg/C V   ISgPl+ . . V/C NSg/J/C D/P+
> voice  she  had never heard before , “ Sure then    I’m here    ! Digging for apples , yer
# NSg/V+ ISg+ V   R     V/J   C/P    . . J    NSg/J/C W?  NSg/J/R . NSg/V   C/P NPl    . J+
> honour          ! ”
# NSg/V/Ca/Au/Br+ . .
>
#
> “ Digging for apples , indeed ! ” said the Rabbit angrily . “ Here    ! Come    and help  me
# . NSg/V   C/P NPl    . W?     . . V/J  D+  NSg/V+ R+      . . NSg/J/R . NSg/V/P V/C NSg/V NPr/ISg+
> out         of this    ! ” ( Sounds of more       broken glass . )
# NSg/V/J/R/P P  I/Ddem+ . . . NPl/V  P  NPr/I/V/J+ V/J    NPr/V . .
>
#
> “ Now       tell  me      , Pat      , what’s that          in      the window ? ”
# . NPr/V/J/C NPr/V NPr/ISg . NPr/V/J+ . NSg$   NSg/I/C/Ddem+ NPr/J/P D+  NSg/V+ . .
>
#
> “ Sure , it’s an   arm      , yer honour          ! ” ( He       pronounced it       “ arrum . ” )
# . J    . W?   D/P+ NSg/V/J+ . J+  NSg/V/Ca/Au/Br+ . . . NPr/ISg+ V/J        NPr/ISg+ . ?     . . .
>
#
> “ An   arm     , you    goose  ! Who    ever saw   one       that          size   ? Why   , it       fills the whole  window ! ”
# . D/P+ NSg/V/J . ISgPl+ NSg/V+ . NPr/I+ J    NSg/V NSg/I/V/J NSg/I/C/Ddem+ NSg/V+ . NSg/V . NPr/ISg+ NPl/V D+  NSg/J+ NSg/V+ . .
>
#
> “ Sure , it       does  , yer honour          : but     it’s an  arm     for all        that          . ”
# . J    . NPr/ISg+ NPl/V . J+  NSg/V/Ca/Au/Br+ . NSg/C/P W?   D/P NSg/V/J C/P NSg/I/J/C+ NSg/I/C/Ddem+ . .
>
#
> “ Well    , it’s got no     business there , at    any    rate   : go      and take  it       away ! ”
# . NSg/V/J . W?   V   NPr/P+ NSg/J+   W?    . NSg/P I/R/D+ NSg/V+ . NSg/V/J V/C NSg/V NPr/ISg+ V/J  . .
>
#
> There was a   long    silence after this    , and Alice could  only  hear whispers now       and
# +     V   D/P NPr/V/J NSg/V   J/P   I/Ddem+ . V/C NPr+  NSg/VX J/R/C V    NPl/V    NPr/V/J/C V/C
> then    ; such  as    , “ Sure , I    don’t like        it       , yer honour          , at    all       , at    all       ! ” “ Do     as    I
# NSg/J/C . NSg/I NSg/R . . J    . ISg+ V     NSg/V/J/C/P NPr/ISg+ . J+  NSg/V/Ca/Au/Br+ . NSg/P NSg/I/J/C . NSg/P NSg/I/J/C . . . NSg/VX NSg/R ISg+
> tell  you    , you    coward  ! ” and at    last    she  spread out         her     hand   again , and made
# NPr/V ISgPl+ . ISgPl+ NPr/V/J . . V/C NSg/P NSg/V/J ISg+ NSg/V  NSg/V/J/R/P ISg/D$+ NSg/V+ P     . V/C V
> another snatch in      the air    . This    time     there were  two  little   shrieks , and more
# I/D     NSg/V  NPr/J/P D+  NSg/V+ . I/Ddem+ NSg/V/J+ +     NSg/V NSg+ NPr/I/J+ NPl/V+  . V/C NPr/I/V/J
> sounds of broken glass  . “ What   a   number  of cucumber - frames there must  be     ! ”
# NPl/V  P  V/J    NPr/V+ . . NSg/I+ D/P NSg/V/J P  NSg+     . NPl/V  +     NSg/V NSg/VX . .
> thought Alice . “ I    wonder what   they’ll do     next    ! As    for  pulling me       out         of the
# NSg/V   NPr+  . . ISg+ NSg/V  NSg/I+ W?      NSg/VX NSg/J/P . NSg/R C/P+ V       NPr/ISg+ NSg/V/J/R/P P  D+
> window , I    only  wish  they could  ! I’m sure I    don’t want  to stay    in      here    any
# NSg/V+ . ISg+ J/R/C NSg/V IPl+ NSg/VX . W?  J    ISg+ V     NSg/V P  NSg/V/J NPr/J/P NSg/J/R I/R/D+
> longer ! ”
# NSg/J  . .
>
#
> She  waited for some  time     without hearing  anything more      : at    last    came    a   rumbling
# ISg+ V/J    C/P I/J/R NSg/V/J+ C/P     NSg/V/J+ NSg/I/V+ NPr/I/V/J . NSg/P NSg/V/J NSg/V/P D/P NSg/V/J
> of little   cartwheels , and the sound   of a   good    many       voices all       talking together :
# P  NPr/I/J+ NPl/V      . V/C D   NSg/V/J P  D/P NPr/V/J NSg/I/J/D+ NPl/V+ NSg/I/J/C V       J        .
> she  made out         the words  : “ Where’s the other    ladder ? — Why   , I    hadn’t to bring but
# ISg+ V    NSg/V/J/R/P D+  NPl/V+ . . NSg$    D+  NSg/V/J+ NSg/V+ . . NSg/V . ISg+ V      P  V     NSg/C/P
> one       ; Bill’s got the other   — Bill   ! fetch it       here    , lad ! — Here    , put   ’ em       up        at    this
# NSg/I/V/J . NSg$   V   D   NSg/V/J . NPr/V+ . NSg/V NPr/ISg+ NSg/J/R . NSg . . NSg/J/R . NSg/V . NSg/I/J+ NSg/V/J/P NSg/P I/Ddem+
> corner   — No    , tie   ’ em       together first   — they don’t reach half       high    enough yet     — Oh    !
# NSg/V/J+ . NPr/P . NSg/V . NSg/I/J+ J        NSg/V/J . IPl+ V     NSg/V NSg/V/J/P+ NSg/V/J NSg/I  NSg/V/C . NPr/V .
> they’ll do     well    enough ; don’t be     particular — Here    , Bill   ! catch hold    of this
# W?      NSg/VX NSg/V/J NSg/I  . V     NSg/VX NSg/J      . NSg/J/R . NPr/V+ . NSg/V NSg/V/J P  I/Ddem+
> rope   — Will   the roof  bear     ? — Mind   that         loose   slate    — Oh    , it’s coming  down      ! Heads
# NSg/V+ . NPr/VX D   NSg/V NSg/V/J+ . . NSg/V+ NSg/I/C/Ddem NSg/V/J NSg/V/J+ . NPr/V . W?   NSg/V/J NSg/V/J/P . NPl/V+
> below ! ” ( a   loud  crash    ) — “ Now       , who    did that          ? — It       was Bill  , I    fancy   — Who’s to go      down
# P     . . . D/P NSg/J NSg/V/J+ . . . NPr/V/J/C . NPr/I+ V   NSg/I/C/Ddem+ . . NPr/ISg+ V   NPr/V . ISg+ NSg/V/J . NSg$  P  NSg/V/J NSg/V/J/P
> the chimney ? — Nay     , I    shan’t ! You    do     it       ! — That         I    won’t , then    ! — Bill’s to go
# D+  NSg/V+  . . NSg/V/J . ISg+ V      . ISgPl+ NSg/VX NPr/ISg+ . . NSg/I/C/Ddem ISg+ V     . NSg/J/C . . NSg$   P  NSg/V/J
> down      — Here    , Bill   ! the master   says  you’re to go      down      the chimney ! ”
# NSg/V/J/P . NSg/J/R . NPr/V+ . D+  NPr/V/J+ NPl/V W?     P  NSg/V/J NSg/V/J/P D+  NSg/V+  . .
>
#
> “ Oh    ! So        Bill’s got to come    down      the chimney , has he       ? ” said Alice to herself .
# . NPr/V . NSg/I/J/C NSg$   V   P  NSg/V/P NSg/V/J/P D+  NSg/V+  . V   NPr/ISg+ . . V/J  NPr+  P  ISg+    .
> “ Shy     , they seem to put   everything upon Bill   ! I    wouldn’t be     in      Bill’s place for a
# . NSg/V/J . IPl+ V    P  NSg/V NSg/I/V+   P    NPr/V+ . ISg+ VX       NSg/VX NPr/J/P NSg$   NSg/V C/P D/P
> good    deal     : this    fireplace is narrow  , to be     sure ; but     I    think I    can    kick  a
# NPr/V/J NSg/V/J+ . I/Ddem+ NSg+      VL NSg/V/J . P  NSg/VX J    . NSg/C/P ISg+ NSg/V ISg+ NPr/VX NSg/V D/P
> little   ! ”
# NPr/I/J+ . .
>
#
> She  drew  her    foot   as    far     down      the chimney as    she  could  , and waited till      she
# ISg+ NPr/V ISg/D$ NSg/V+ NSg/R NSg/V/J NSg/V/J/P D+  NSg/V+  NSg/R ISg+ NSg/VX . V/C V/J    NSg/V/C/P ISg+
> heard a   little  animal ( she  couldn’t guess of what   sort   it       was ) scratching and
# V/J   D/P NPr/I/J NSg/J+ . ISg+ V        NSg/V P  NSg/I+ NSg/V+ NPr/ISg+ V   . V          V/C
> scrambling about in      the chimney close   above   her    : then    , saying to herself “ This
# V          J/P   NPr/J/P D+  NSg/V+  NSg/V/J NSg/J/P ISg/D$ . NSg/J/C . NSg/V  P  ISg+    . I/Ddem+
> is Bill  , ” she  gave one       sharp    kick   , and waited to see   what   would happen next    .
# VL NPr/V . . ISg+ V    NSg/I/V/J NPr/V/J+ NSg/V+ . V/C V/J    P  NSg/V NSg/I+ VX    V+     NSg/J/P .
>
#
> The first   thing she  heard was a   general chorus of “ There goes  Bill   ! ” then    the
# D+  NSg/V/J NSg/V ISg+ V/J   V   D/P NSg/V/J NSg/V  P  . +     NSg/V NPr/V+ . . NSg/J/C D+
> Rabbit’s voice along — “ Catch him  , you   by      the hedge  ! ” then    silence , and then
# NSg$+    NSg/V P     . . NSg/V ISg+ . ISgPl NSg/J/P D+  NSg/V+ . . NSg/J/C NSg/V+  . V/C NSg/J/C
> another confusion of voices — “ Hold    up        his     head     — Brandy now       — Don’t choke him  — How   was
# I/D     NSg/V     P  NPl/V+ . . NSg/V/J NSg/V/J/P ISg/D$+ NPr/V/J+ . NPr/V+ NPr/V/J/C . V     NSg/V ISg+ . NSg/C V
> it      , old   fellow ? What   happened to you    ? Tell  us       all       about it       ! ”
# NPr/ISg . NSg/J NSg/V  . NSg/I+ V/J      P  ISgPl+ . NPr/V NPr/IPl+ NSg/I/J/C J/P   NPr/ISg+ . .
>
#
> Last     came     a    little   feeble , squeaking voice  , ( “ That’s Bill   , ” thought Alice , )
# NSg/V/J+ NSg/V/P+ D/P+ NPr/I/J+ V/J    . V         NSg/V+ . . . NSg$   NPr/V+ . . NSg/V   NPr+  . .
> “ Well    , I    hardly know  — No     more      , thank ye       ; I’m better   now       — but     I’m a    deal     too
# . NSg/V/J . ISg+ R      NSg/V . NPr/P+ NPr/I/V/J . NSg/V NSg/I/D+ . W?  NSg/VX/J NPr/V/J/C . NSg/C/P W?  D/P+ NSg/V/J+ W?
> flustered to tell  you    — all       I    know  is , something comes at    me       like        a
# V/J       P  NPr/V ISgPl+ . NSg/I/J/C ISg+ NSg/V VL . NSg/I/V/J NPl/V NSg/P NPr/ISg+ NSg/V/J/C/P D/P
> Jack    - in      - the - box   , and up        I    goes  like        a   sky    - rocket ! ”
# NPr/V/J . NPr/J/P . D   . NSg/V . V/C NSg/V/J/P ISg+ NSg/V NSg/V/J/C/P D/P NSg/V+ . NSg/V  . .
>
#
> “ So        you    did , old   fellow ! ” said the others .
# . NSg/I/J/C ISgPl+ V   . NSg/J NSg/V  . . V/J  D   NPl/V+ .
>
#
> “ We   must  burn  the house  down      ! ” said the Rabbit’s voice  ; and Alice called out         as
# . IPl+ NSg/V NSg/V D+  NPr/V+ NSg/V/J/P . . V/J  D+  NSg$+    NSg/V+ . V/C NPr+  V/J    NSg/V/J/R/P NSg/R
> loud  as    she  could  , “ If    you    do     , I’ll set     Dinah at    you   ! ”
# NSg/J NSg/R ISg+ NSg/VX . . NSg/C ISgPl+ NSg/VX . W?   NPr/V/J NPr   NSg/P ISgPl . .
>
#
> There was a   dead    silence instantly , and Alice thought to herself , “ I    wonder what
# +     V   D/P NSg/V/J NSg/V   R         . V/C NPr+  NSg/V   P  ISg+    . . ISg+ NSg/V  NSg/I+
> they will   do     next    ! If    they had any    sense  , they’d take  the roof  off       . ” After a
# IPl+ NPr/VX NSg/VX NSg/J/P . NSg/C IPl+ V   I/R/D+ NSg/V+ . W?     NSg/V D+  NSg/V NSg/V/J/P . . J/P   D/P
> minute  or    two , they began moving  about again , and Alice heard the Rabbit say   , “ A
# NSg/V/J NPr/C NSg . IPl+ V     NSg/V/J J/P   P     . V/C NPr+  V/J   D+  NSg/V+ NSg/V . . D/P+
> barrowful will   do     , to begin  with . ”
# ?         NPr/VX NSg/VX . P  NSg/V+ P    . .
>
#
> “ A   barrowful of what   ? ” thought Alice ; but     she  had not   long    to doubt , for the
# . D/P ?         P  NSg/I+ . . NSg/V   NPr+  . NSg/C/P ISg+ V   NSg/C NPr/V/J P  NSg/V . C/P D+
> next     moment a   shower  of little  pebbles came    rattling in      at    the window , and some
# NSg/J/P+ NSg+   D/P NSg/V/J P  NPr/I/J NPl/V+  NSg/V/P V        NPr/J/P NSg/P D+  NSg/V+ . V/C I/J/R
> of them     hit     her     in      the face   . “ I’ll put   a   stop  to this    , ” she  said to herself , and
# P  NSg/IPl+ NSg/V/J ISg/D$+ NPr/J/P D+  NSg/V+ . . W?   NSg/V D/P NSg/V P  I/Ddem+ . . ISg+ V/J  P  ISg+    . V/C
> shouted out         , “ You’d better   not   do     that          again ! ” which produced another dead
# V/J     NSg/V/J/R/P . . W?    NSg/VX/J NSg/C NSg/VX NSg/I/C/Ddem+ P     . . I/C+  V/J      I/D+    NSg/V/J+
> silence .
# NSg/V+  .
>
#
> Alice noticed with some   surprise that         the pebbles were  all       turning into little
# NPr+  V/J     P    I/J/R+ NSg/V    NSg/I/C/Ddem D+  NPl/V+  NSg/V NSg/I/J/C NSg/V   P    NPr/I/J
> cakes  as    they lay     on  the floor  , and a   bright  idea came    into her     head     . “ If    I    eat
# NPl/V+ NSg/R IPl+ NSg/V/J J/P D+  NSg/V+ . V/C D/P NPr/V/J NSg  NSg/V/P P    ISg/D$+ NPr/V/J+ . . NSg/C ISg+ V
> one       of these   cakes  , ” she  thought , “ it’s sure to make  some  change in      my  size   ; and
# NSg/I/V/J P  I/Ddem+ NPl/V+ . . ISg+ NSg/V   . . W?   J    P  NSg/V I/J/R NSg/V+ NPr/J/P D$+ NSg/V+ . V/C
> as    it       can’t possibly make  me       larger , it       must  make  me       smaller , I    suppose . ”
# NSg/R NPr/ISg+ VX    R        NSg/V NPr/ISg+ J      . NPr/ISg+ NSg/V NSg/V NPr/ISg+ J       . ISg+ V+      . .
>
#
> So        she  swallowed one       of the cakes  , and was delighted to find  that         she  began
# NSg/I/J/C ISg+ V/J       NSg/I/V/J P  D+  NPl/V+ . V/C V   V/J       P  NSg/V NSg/I/C/Ddem ISg+ V
> shrinking directly . As    soon as    she  was small   enough to get   through the door   , she
# V         R/C+     . NSg/R J/R  NSg/R ISg+ V   NPr/V/J NSg/I  P  NSg/V NSg/J/P D+  NSg/V+ . ISg+
> ran   out         of the house  , and found quite a   crowd of little  animals and birds
# NSg/V NSg/V/J/R/P P  D+  NPr/V+ . V/C NSg/V NSg   D/P NSg/V P  NPr/I/J NPl     V/C NPl/V+
> waiting outside   . The poor    little   Lizard , Bill   , was in      the middle  , being   held up
# NSg/V+  NSg/V/J/P . D   NSg/V/J NPr/I/J+ NSg    . NPr/V+ . V   NPr/J/P D   NSg/V/J . NSg/V/C V    NSg/V/J/P
> by      two  guinea - pigs  , who    were  giving it       something out         of a    bottle . They all       made
# NSg/J/P NSg+ NPr+   . NPl/V . NPr/I+ NSg/V V      NPr/ISg+ NSg/I/V/J NSg/V/J/R/P P  D/P+ NSg/V+ . IPl+ NSg/I/J/C V
> a   rush    at    Alice the moment she  appeared ; but     she  ran   off       as    hard    as    she  could  ,
# D/P NPr/V/J NSg/P NPr+  D+  NSg+   ISg+ V/J      . NSg/C/P ISg+ NSg/V NSg/V/J/P NSg/R NSg/V/J NSg/R ISg+ NSg/VX .
> and soon found herself safe     in      a    thick    wood     .
# V/C J/R  NSg/V ISg+    NSg/V/J+ NPr/J/P D/P+ NSg/V/J+ NPr/V/J+ .
>
#
> “ The first    thing  I’ve got to do     , ” said Alice to herself , as    she  wandered about
# . D+  NSg/V/J+ NSg/V+ W?   V   P  NSg/VX . . V/J  NPr+  P  ISg+    . NSg/R ISg+ V/J      J/P
> in      the wood     , “ is to grow to my  right    size   again ; and the second   thing  is to find
# NPr/J/P D+  NPr/V/J+ . . VL P  V    P  D$+ NPr/V/J+ NSg/V+ P     . V/C D+  NSg/V/J+ NSg/V+ VL P  NSg/V
> my  way    into that          lovely garden   . I    think that          will   be     the best      plan   . ”
# D$+ NSg/J+ P    NSg/I/C/Ddem+ NSg/J+ NSg/V/J+ . ISg+ NSg/V NSg/I/C/Ddem+ NPr/VX NSg/VX D   NPr/VX/J+ NSg/V+ . .
>
#
> It       sounded an  excellent plan   , no     doubt  , and very neatly and simply arranged ; the
# NPr/ISg+ V/J     D/P J+        NSg/V+ . NPr/P+ NSg/V+ . V/C J/R  R      V/C R      V/J      . D+
> only   difficulty was , that         she  had not   the smallest idea how   to set     about it       ; and
# J/R/C+ NSg+       V   . NSg/I/C/Ddem ISg+ V   NSg/C D   W?       NSg+ NSg/C P  NPr/V/J J/P   NPr/ISg+ . V/C
> while     she  was peering about anxiously among the trees  , a   little  sharp   bark   just
# NSg/V/C/P ISg+ V   V       J/P   R         P     D+  NPl/V+ . D/P NPr/I/J NPr/V/J NSg/V+ V/J
> over      her     head     made her    look  up        in      a    great  hurry  .
# NSg/V/J/P ISg/D$+ NPr/V/J+ V    ISg/D$ NSg/V NSg/V/J/P NPr/J/P D/P+ NSg/J+ NSg/V+ .
>
#
> An   enormous puppy was looking down      at    her    with large round     eyes   , and feebly
# D/P+ J        NSg/V V   V       NSg/V/J/P NSg/P ISg/D$ P    NSg/J NSg/V/J/P NPl/V+ . V/C R
> stretching out         one        paw    , trying  to touch her     . “ Poor    little  thing  ! ” said Alice , in
# V          NSg/V/J/R/P NSg/I/V/J+ NSg/V+ . NSg/V/J P  NSg/V ISg/D$+ . . NSg/V/J NPr/I/J NSg/V+ . . V/J  NPr+  . NPr/J/P
> a   coaxing tone     , and she  tried hard    to whistle to it       ; but     she  was terribly
# D/P NSg/V/J NSg/I/V+ . V/C ISg+ V/J   NSg/V/J P  NSg/V   P  NPr/ISg+ . NSg/C/P ISg+ V   R
> frightened all       the time    at    the thought that         it       might    be     hungry , in      which case   it
# V/J        NSg/I/J/C D   NSg/V/J NSg/P D   NSg/V   NSg/I/C/Ddem NPr/ISg+ NSg/VX/J NSg/VX J      . NPr/J/P I/C+  NPr/V+ NPr/ISg+
<<<<<<< HEAD
> would be     very likely to eat   her     up        in      spite   of all       her     coaxing .
# VX    NSg/VX J/R  NSg/J  P  NSg/V ISg/D$+ NSg/V/J/P NPr/J/P NSg/V/P P  NSg/I/J/C ISg/D$+ NSg/V/J .
=======
> would  be     very likely to eat her     up        in      spite   of all       her     coaxing .
# NSg/VX NSg/VX J/R  NSg/J  P  V   ISg/D$+ NSg/V/J/P NPr/J/P NSg/V/P P  NSg/I/J/C ISg/D$+ NSg/V/J .
>>>>>>> a89fc3dc
>
#
> Hardly knowing   what   she  did , she  picked up        a   little  bit   of stick    , and held it
# R      NSg/V/J/P NSg/I+ ISg+ V   . ISg+ V/J    NSg/V/J/P D/P NPr/I/J NSg/V P  NSg/V/J+ . V/C V    NPr/ISg+
> out         to the puppy  ; whereupon the puppy  jumped into the air   off       all       its     feet at
# NSg/V/J/R/P P  D+  NSg/V+ . C         D+  NSg/V+ V/J    P    D   NSg/V NSg/V/J/P NSg/I/J/C ISg/D$+ NPl+ NSg/P
> once  , with a   yelp  of delight  , and rushed at    the stick    , and made believe to worry
# NSg/C . P    D/P NSg/V P  NSg/V/J+ . V/C V/J    NSg/P D+  NSg/V/J+ . V/C V    V       P  NSg/V
> it       ; then    Alice dodged behind  a    great  thistle , to keep  herself from being   run
# NPr/ISg+ . NSg/J/C NPr+  V/J    NSg/J/P D/P+ NSg/J+ NSg     . P  NSg/V ISg+    P    NSg/V/C NSg/V
> over      ; and the moment she  appeared on  the other    side     , the puppy  made another rush
# NSg/V/J/P . V/C D+  NSg+   ISg+ V/J      J/P D+  NSg/V/J+ NSg/V/J+ . D+  NSg/V+ V    I/D     NPr/V/J
> at    the stick    , and tumbled head     over      heels  in      its     hurry  to get   hold    of it       ; then
# NSg/P D+  NSg/V/J+ . V/C V/J     NPr/V/J+ NSg/V/J/P NPl/V+ NPr/J/P ISg/D$+ NSg/V+ P  NSg/V NSg/V/J P  NPr/ISg+ . NSg/J/C
> Alice , thinking it       was very like        having a   game    of play  with a   cart   - horse , and
# NPr+  . V        NPr/ISg+ V   J/R  NSg/V/J/C/P V      D/P NSg/V/J P  NSg/V P    D/P NSg/V+ . NSg/V . V/C
> expecting every moment to be     trampled under   its     feet , ran   round     the thistle
# V         D+    NSg+   P  NSg/VX V/J      NSg/J/P ISg/D$+ NPl+ . NSg/V NSg/V/J/P D   NSg
> again ; then    the puppy  began a   series of short     charges at    the stick    , running   a
# P     . NSg/J/C D+  NSg/V+ V     D/P NSgPl  P  NPr/V/J/P NPl/V   NSg/P D+  NSg/V/J+ . NSg/V/J/P D/P
> very little  way   forwards each time    and a   long     way    back    , and barking hoarsely all
# J/R  NPr/I/J NSg/J NPl/V    D+   NSg/V/J V/C D/P NPr/V/J+ NSg/J+ NSg/V/J . V/C V+      R        NSg/I/J/C
> the while     , till      at    last    it       sat     down      a   good    way   off       , panting , with its     tongue
# D   NSg/V/C/P . NSg/V/C/P NSg/P NSg/V/J NPr/ISg+ NSg/V/J NSg/V/J/P D/P NPr/V/J NSg/J NSg/V/J/P . V       . P    ISg/D$+ NSg/V+
> hanging out         of its     mouth  , and its     great eyes   half       shut     .
# NSg/V/J NSg/V/J/R/P P  ISg/D$+ NSg/V+ . V/C ISg/D$+ NSg/J NPl/V+ NSg/V/J/P+ NSg/V/J+ .
>
#
> This    seemed to Alice a   good    opportunity for making her     escape ; so        she  set     off       at
# I/Ddem+ V/J    P  NPr+  D/P NPr/V/J NSg         C/P NSg/V  ISg/D$+ NSg/V  . NSg/I/J/C ISg+ NPr/V/J NSg/V/J/P NSg/P
> once  , and ran   till      she  was quite tired and out         of breath   , and till      the puppy’s
# NSg/C . V/C NSg/V NSg/V/C/P ISg+ V   NSg   V/J   V/C NSg/V/J/R/P P  NSg/V/J+ . V/C NSg/V/C/P D+  NSg$+
> bark   sounded quite faint   in      the distance .
# NSg/V+ V/J     NSg   NSg/V/J NPr/J/P D+  NSg/V+   .
>
#
> “ And yet     what   a   dear    little  puppy  it       was ! ” said Alice , as    she  leant against a
# . V/C NSg/V/C NSg/I+ D/P NSg/V/J NPr/I/J NSg/V+ NPr/ISg+ V   . . V/J  NPr+  . NSg/R ISg+ ?     C/P     D/P
> buttercup to rest  herself , and fanned herself with one       of the leaves : “ I    should
# NSg       P  NSg/V ISg+    . V/C V      ISg+    P    NSg/I/V/J P  D+  NPl/V+ . . ISg+ VX
> have   liked teaching it       tricks very much    , if    — if    I’d only  been  the right   size  to
# NSg/VX V/J   NSg/V+   NPr/ISg+ NPl/V+ J/R  NSg/I/J . NSg/C . NSg/C W?  J/R/C NSg/V D   NPr/V/J NSg/V P
> do     it       ! Oh    dear    ! I’d nearly forgotten that         I’ve got to grow up        again ! Let   me
# NSg/VX NPr/ISg+ . NPr/V NSg/V/J . W?  R      NSg/V/J   NSg/I/C/Ddem W?   V   P  V    NSg/V/J/P P     . NSg/V NPr/ISg+
> see   — how   is it       to be     managed ? I    suppose I    ought    to eat or    drink  something or
# NSg/V . NSg/C VL NPr/ISg+ P  NSg/VX V/J     . ISg+ V       ISg+ NSg/I/VX P  V   NPr/C NSg/V+ NSg/I/V/J NPr/C
> other   ; but     the great  question is , what  ? ”
# NSg/V/J . NSg/C/P D+  NSg/J+ NSg/V+   VL . NSg/I . .
>
#
> The great question certainly was , what  ? Alice looked all       round     her     at    the
# D+  NSg/J NSg/V    R         V   . NSg/I . NPr+  V/J    NSg/I/J/C NSg/V/J/P ISg/D$+ NSg/P D+
> flowers  and the blades of grass  , but     she  did not   see   anything that          looked like
# NPrPl/V+ V/C D   NPl/V  P  NPr/V+ . NSg/C/P ISg+ V   NSg/C NSg/V NSg/I/V+ NSg/I/C/Ddem+ V/J    NSg/V/J/C/P
> the right    thing to eat or    drink  under   the circumstances . There was a   large
# D+  NPr/V/J+ NSg/V P  V   NPr/C NSg/V+ NSg/J/P D+  NPl/V+        . +     V   D/P NSg/J
> mushroom growing near      her     , about the same height as    herself ; and when    she  had
# NSg/V/J  NSg/V   NSg/V/J/P ISg/D$+ . J/P   D+  I/J+ NSg+   NSg/R ISg+    . V/C NSg/I/C ISg+ V
> looked under   it       , and on  both sides of it       , and behind  it       , it       occurred to her     that
# V/J    NSg/J/P NPr/ISg+ . V/C J/P I/C  NPl/V P  NPr/ISg+ . V/C NSg/J/P NPr/ISg+ . NPr/ISg+ V        P  ISg/D$+ NSg/I/C/Ddem
> she  might    as    well    look  and see   what   was on  the top     of it       .
# ISg+ NSg/VX/J NSg/R NSg/V/J NSg/V V/C NSg/V NSg/I+ V   J/P D   NSg/V/J P  NPr/ISg+ .
>
#
> She  stretched herself up        on  tiptoe   , and peeped over      the edge  of the mushroom ,
# ISg+ V/J       ISg     NSg/V/J/P J/P NSg/V/J+ . V/C V/J    NSg/V/J/P D   NSg/V P  D   NSg/V/J  .
> and her     eyes   immediately met those  of a   large blue     caterpillar , that          was sitting
# V/C ISg/D$+ NPl/V+ R           V   I/Ddem P  D/P NSg/J NSg/V/J+ NSg/V       . NSg/I/C/Ddem+ V   NSg/V/J
> on  the top      with its     arms   folded , quietly smoking a    long     hookah , and taking  not
# J/P D+  NSg/V/J+ P    ISg/D$+ NPl/V+ V/J    . R       NSg/V/J D/P+ NPr/V/J+ NSg    . V/C NSg/V/J NSg/C
> the smallest notice of her    or    of anything else     .
# D   W?       NSg/V  P  ISg/D$ NPr/C P  NSg/I/V+ NSg/J/C+ .
>
#
> CHAPTER V     : Advice from a   Caterpillar
# NSg/V   NSg/P . NSg    P    D/P NSg/V+
>
#
> The Caterpillar and Alice looked at    each other   for some  time     in      silence : at    last
# D   NSg/V       V/C NPr+  V/J    NSg/P D    NSg/V/J C/P I/J/R NSg/V/J+ NPr/J/P NSg/V+  . NSg/P NSg/V/J
> the Caterpillar took the hookah out         of its     mouth  , and addressed her     in      a
# D   NSg/V       V    D   NSg    NSg/V/J/R/P P  ISg/D$+ NSg/V+ . V/C V/J       ISg/D$+ NPr/J/P D/P
> languid , sleepy voice  .
# NSg/J   . NSg/J+ NSg/V+ .
>
#
> “ Who    are you    ? ” said the Caterpillar .
# . NPr/I+ V   ISgPl+ . . V/J  D   NSg/V       .
>
#
> This    was not   an  encouraging opening for a    conversation . Alice replied , rather
# I/Ddem+ V   NSg/C D/P NSg/V/J     NSg/V/J C/P D/P+ NSg/V+       . NPr+  V/J     . NPr/V/J
> shyly , “ I    — I    hardly know  , sir    , just at    present — at    least I    know  who    I    was when    I
# R     . . ISg+ . ISg+ R      NSg/V . NPr/V+ . V/J  NSg/P NSg/V/J . NSg/P NSg/J ISg+ NSg/V NPr/I+ ISg+ V   NSg/I/C ISg+
> got up        this    morning , but     I    think I    must  have   been  changed several times  since
# V   NSg/V/J/P I/Ddem+ NSg/V+  . NSg/C/P ISg+ NSg/V ISg+ NSg/V NSg/VX NSg/V V/J     J/D     NPl/V+ C/P+
> then    . ”
# NSg/J/C . .
>
#
> “ What   do     you    mean    by      that          ? ” said the Caterpillar sternly . “ Explain yourself ! ”
# . NSg/I+ NSg/VX ISgPl+ NSg/V/J NSg/J/P NSg/I/C/Ddem+ . . V/J  D+  NSg/V+      R       . . V       ISg      . .
>
#
> “ I    can’t explain myself , I’m afraid , sir    , ” said Alice , “ because I’m not   myself ,
# . ISg+ VX    V       ISg+   . W?  J      . NPr/V+ . . V/J  NPr+  . . C/P     W?  NSg/C ISg+   .
> you    see    . ”
# ISgPl+ NSg/V+ . .
>
#
> “ I    don’t see   , ” said the Caterpillar .
# . ISg+ V     NSg/V . . V/J  D   NSg/V+      .
>
#
> “ I’m afraid I    can’t put   it       more      clearly , ” Alice replied very politely , “ for I
# . W?  J      ISg+ VX    NSg/V NPr/ISg+ NPr/I/V/J R       . . NPr+  V/J     J/R  R        . . C/P ISg+
> can’t understand it       myself to begin with ; and being   so        many      different sizes in      a
# VX    V          NPr/ISg+ ISg+   P  NSg/V P    . V/C NSg/V/C NSg/I/J/C NSg/I/J/D NSg/J     NPl/V NPr/J/P D/P+
> day  is very confusing . ”
# NPr+ VL J/R+ V/J       . .
>
#
> “ It       isn’t , ” said the Caterpillar .
# . NPr/ISg+ NSg/V . . V/J  D   NSg/V+      .
>
#
> “ Well    , perhaps you    haven’t found it       so        yet     , ” said Alice ; “ but     when    you    have   to
# . NSg/V/J . NSg     ISgPl+ V       NSg/V NPr/ISg+ NSg/I/J/C NSg/V/C . . V/J  NPr+  . . NSg/C/P NSg/I/C ISgPl+ NSg/VX P
> turn  into a   chrysalis — you    will   some  day , you    know  — and then    after that          into a
# NSg/V P    D/P NSg/V     . ISgPl+ NPr/VX I/J/R NPr . ISgPl+ NSg/V . V/C NSg/J/C J/P   NSg/I/C/Ddem+ P    D/P+
> butterfly , I    should think you’ll feel    it       a    little   queer   , won’t you    ? ”
# NSg/V+    . ISg+ VX     NSg/V W?     NSg/I/V NPr/ISg+ D/P+ NPr/I/J+ NSg/V/J . V     ISgPl+ . .
>
#
> “ Not   a   bit    , ” said the Caterpillar .
# . NSg/C D/P NSg/V+ . . V/J  D   NSg/V+      .
>
#
> “ Well    , perhaps your feelings may    be     different , ” said Alice ; “ all       I    know  is , it
# . NSg/V/J . NSg     D$+  +        NPr/VX NSg/VX NSg/J     . . V/J  NPr+  . . NSg/I/J/C ISg+ NSg/V VL . NPr/ISg+
> would feel    very queer   to me      . ”
# VX    NSg/I/V J/R  NSg/V/J P  NPr/ISg . .
>
#
> “ You    ! ” said the Caterpillar contemptuously . “ Who    are you    ? ”
# . ISgPl+ . . V/J  D+  NSg/V+      R              . . NPr/I+ V   ISgPl+ . .
>
#
> Which brought them    back    again to the beginning of the conversation . Alice felt    a
# I/C+  V       NSg/IPl NSg/V/J P     P  D   NSg/V/J   P  D+  NSg/V+       . NPr+  NSg/V/J D/P
> little  irritated at    the Caterpillar’s making such  very short      remarks , and she
# NPr/I/J V/J       NSg/P D   NSg$          NSg/V  NSg/I J/R  NPr/V/J/P+ NPl/V+  . V/C ISg+
> drew  herself up        and said , very gravely , “ I    think , you    ought    to tell  me       who    you
# NPr/V ISg+    NSg/V/J/P V/C V/J  . J/R  R       . . ISg+ NSg/V . ISgPl+ NSg/I/VX P  NPr/V NPr/ISg+ NPr/I+ ISgPl+
> are , first    . ”
# V   . NSg/V/J+ . .
>
#
> “ Why   ? ” said the Caterpillar .
# . NSg/V . . V/J  D   NSg/V       .
>
#
> Here    was another puzzling question ; and as    Alice could  not   think of any    good
# NSg/J/R V   I/D     V        NSg/V    . V/C NSg/R NPr+  NSg/VX NSg/C NSg/V P  I/R/D+ NPr/V/J+
> reason , and as    the Caterpillar seemed to be     in      a   very unpleasant state of mind   ,
# NSg/V+ . V/C NSg/R D   NSg/V       V/J    P  NSg/VX NPr/J/P D/P J/R  NSg/J      NSg/V P  NSg/V+ .
> she  turned away .
# ISg+ V/J+   V/J+ .
>
#
> “ Come    back    ! ” the Caterpillar called after her     . “ I’ve something  important to
# . NSg/V/P NSg/V/J . . D   NSg/V       V/J    J/P   ISg/D$+ . . W?   NSg/I/V/J+ J         P
> say   ! ”
# NSg/V . .
>
#
> This   sounded promising , certainly : Alice turned and came    back     again .
# I/Ddem V/J     NSg/V/J   . R         . NPr+  V/J    V/C NSg/V/P NSg/V/J+ P+    .
>
#
> “ Keep  your temper   , ” said the Caterpillar .
# . NSg/V D$+  NSg/V/J+ . . V/J  D   NSg/V+      .
>
#
> “ Is that         all       ? ” said Alice , swallowing down      her     anger  as    well    as    she  could   .
# . VL NSg/I/C/Ddem NSg/I/J/C . . V/J  NPr+  . V          NSg/V/J/P ISg/D$+ NSg/V+ NSg/R NSg/V/J NSg/R ISg+ NSg/VX+ .
>
#
> “ No     , ” said the Caterpillar .
# . NPr/P+ . . V/J  D   NSg/V       .
>
#
> Alice thought she  might    as    well    wait  , as    she  had nothing else    to do     , and perhaps
# NPr+  NSg/V   ISg+ NSg/VX/J NSg/R NSg/V/J NSg/V . NSg/R ISg+ V   NSg/I/J NSg/J/C P  NSg/VX . V/C NSg
> after all       it       might    tell  her     something  worth    hearing  . For some   minutes it       puffed
# J/P   NSg/I/J/C NPr/ISg+ NSg/VX/J NPr/V ISg/D$+ NSg/I/V/J+ NSg/V/J+ NSg/V/J+ . C/P I/J/R+ NPl/V+  NPr/ISg+ V/J
> away without speaking , but     at    last    it       unfolded its     arms   , took the hookah out         of
# V/J  C/P     V        . NSg/C/P NSg/P NSg/V/J NPr/ISg+ V/J      ISg/D$+ NPl/V+ . V    D   NSg    NSg/V/J/R/P P
> its     mouth  again , and said , “ So        you    think you’re changed , do     you    ? ”
# ISg/D$+ NSg/V+ P     . V/C V/J  . . NSg/I/J/C ISgPl+ NSg/V W?     V/J     . NSg/VX ISgPl+ . .
>
#
> “ I’m afraid I    am      , sir   , ” said Alice ; “ I    can’t remember things as    I    used — and I
# . W?  J      ISg+ NPr/V/J . NPr/V . . V/J  NPr+  . . ISg+ VX    NSg/V    NPl/V+ NSg/R ISg+ V/J  . V/C ISg+
> don’t keep  the same size  for ten minutes together ! ”
# V     NSg/V D   I/J  NSg/V C/P NSg NPl/V+  J        . .
>
#
> “ Can’t remember what   things ? ” said the Caterpillar .
# . VX    NSg/V    NSg/I+ NPl/V+ . . V/J  D   NSg/V+      .
>
#
> “ Well    , I’ve tried to say   “ How   doth the little  busy     bee   , ” but     it       all       came
# . NSg/V/J . W?   V/J   P  NSg/V . NSg/C W?   D   NPr/I/J NSg/V/J+ NSg/V . . NSg/C/P NPr/ISg+ NSg/I/J/C NSg/V/P
> different ! ” Alice replied in      a   very melancholy voice  .
# NSg/J     . . NPr+  V/J     NPr/J/P D/P J/R  NSg/J      NSg/V+ .
>
#
> “ Repeat , “ You    are old   , Father William , ’ ” said the Caterpillar .
# . NSg/V  . . ISgPl+ V   NSg/J . NPr/V+ NPr+    . . . V/J  D   NSg/V       .
>
#
> Alice folded her     hands  , and began : —
# NPr+  V/J    ISg/D$+ NPl/V+ . V/C V     . .
>
#
> “ You    are old   , Father William , ” the young    man      said , “ And your hair   has become
# . ISgPl+ V   NSg/J . NPr/V+ NPr+    . . D+  NPr/V/J+ NPr/V/J+ V/J  . . V/C D$+  NSg/V+ V   V
> very white   ; And yet     you    incessantly stand on  your head     — Do     you   think , at    your
# J/R  NPr/V/J . V/C NSg/V/C ISgPl+ R           NSg/V J/P D$+  NPr/V/J+ . NSg/VX ISgPl NSg/V . NSg/P D$+
> age    , it       is right   ? ”
# NSg/V+ . NPr/ISg+ VL NPr/V/J . .
>
#
> “ In      my  youth , ” Father William replied to his     son    , “ I    feared it       might    injure
# . NPr/J/P D$+ NSg+  . . NPr/V+ NPr+    V/J     P  ISg/D$+ NPr/V+ . . ISg+ V/J    NPr/ISg+ NSg/VX/J V
> the brain  ; But     , now       that          I’m perfectly sure I    have   none  , Why   , I    do     it       again
# D   NPr/V+ . NSg/C/P . NPr/V/J/C NSg/I/C/Ddem+ W?  R         J    ISg+ NSg/VX NSg/I . NSg/V . ISg+ NSg/VX NPr/ISg+ P
> and  again . ”
# V/C+ P+    . .
>
#
> “ You    are old   , ” said the youth , “ as    I    mentioned before , And have   grown most
# . ISgPl+ V   NSg/J . . V/J  D+  NSg+  . . NSg/R ISg+ V/J       C/P    . V/C NSg/VX V/J   NSg/I/J
> uncommonly fat     ; Yet     you    turned a   back    - somersault in      at    the door   — Pray , what   is
# R          NSg/V/J . NSg/V/C ISgPl+ V/J    D/P NSg/V/J . NSg/V      NPr/J/P NSg/P D+  NSg/V+ . V    . NSg/I+ VL
> the reason of that         ? ”
# D   NSg/V  P  NSg/I/C/Ddem . .
>
#
> “ In      my  youth , ” said the sage    , as    he       shook   his     grey              locks  , “ I    kept all       my  limbs
# . NPr/J/P D$+ NSg+  . . V/J  D   NSg/V/J . NSg/R NPr/ISg+ NSg/V/J ISg/D$+ NPr/V/J/Ca/Au/Br+ NPl/V+ . . ISg+ V    NSg/I/J/C D$+ NPl/V+
> very supple By      the use   of this    ointment — one       shilling the box    — Allow me       to sell
# J/R  V/J    NSg/J/P D   NSg/V P  I/Ddem+ NSg      . NSg/I/V/J NSg/V    D+  NSg/V+ . V     NPr/ISg+ P  NSg/V
> you    a    couple   ? ”
# ISgPl+ D/P+ NSg/V/J+ . .
>
#
> “ You    are old   , ” said the youth , “ and your jaws   are too weak For anything
# . ISgPl+ V   NSg/J . . V/J  D+  NSg   . . V/C D$+  NPl/V+ V   W?  J    C/P NSg/I/V
> tougher than suet ; Yet     you    finished the goose  , with the bones and the beak   —
# J       C/P  NSg  . NSg/V/C ISgPl+ V/J      D+  NSg/V+ . P    D   NPl/V V/C D+  NSg/V+ .
> Pray , how   did you    manage to do     it      ? ”
# V    . NSg/C V   ISgPl+ NSg/V  P  NSg/VX NPr/ISg . .
>
#
> “ In      my  youth , ” said his     father , “ I    took to the law    , And argued each case   with
# . NPr/J/P D$+ NSg+  . . V/J  ISg/D$+ NPr/V+ . . ISg+ V    P  D+  NSg/V+ . V/C V/J    D+   NPr/V+ P
> my  wife     ; And the muscular strength , which it       gave to my  jaw      , Has lasted the
# D$+ NSg/V/J+ . V/C D+  J+       NSg/V+   . I/C+  NPr/ISg+ V    P  D$+ NSg/V/J+ . V   V/J+   D
> rest  of my  life   . ”
# NSg/V P  D$+ NSg/V+ . .
>
#
> “ You    are old   , ” said the youth , “ one        would hardly suppose That         your eye    was as
# . ISgPl+ V   NSg/J . . V/J  D+  NSg+  . . NSg/I/V/J+ VX    R      V       NSg/I/C/Ddem D$+  NSg/V+ V   NSg/R
> steady  as    ever ; Yet     you    balanced an  eel   on  the end   of your nose   — What   made you
# NSg/V/J NSg/R J    . NSg/V/C ISgPl+ V/J      D/P NSg/V J/P D   NSg/V P  D$+  NSg/V+ . NSg/I+ V    ISgPl+
> so        awfully clever ? ”
# NSg/I/J/C R       J      . .
>
#
> “ I    have   answered three questions , and that          is enough , ” Said his     father ; “ don’t
# . ISg+ NSg/VX V/J      NSg   NPl/V+    . V/C NSg/I/C/Ddem+ VL NSg/I  . . V/J  ISg/D$+ NPr/V+ . . V
> give  yourself airs  ! Do     you    think I    can    listen all       day to such  stuff  ? Be     off       ,
# NSg/V ISg+     NPl/V . NSg/VX ISgPl+ NSg/V ISg+ NPr/VX NSg/V  NSg/I/J/C NPr P  NSg/I NSg/V+ . NSg/VX NSg/V/J/P .
> or    I’ll kick   you    down      stairs ! ”
# NPr/C W?   NSg/V+ ISgPl+ NSg/V/J/P NPl+   . .
>
#
> “ That          is not   said right   , ” said the Caterpillar .
# . NSg/I/C/Ddem+ VL NSg/C V/J  NPr/V/J . . V/J  D   NSg/V+      .
>
#
> “ Not   quite right   , I’m afraid , ” said Alice , timidly ; “ some  of the words  have   got
# . NSg/C NSg   NPr/V/J . W?  J      . . V/J  NPr+  . R       . . I/J/R P  D+  NPl/V+ NSg/VX V+
> altered . ”
# NSg/V/J . .
>
#
> “ It       is wrong   from beginning to end   , ” said the Caterpillar decidedly , and there
# . NPr/ISg+ VL NSg/V/J P    NSg/V/J+  P  NSg/V . . V/J  D   NSg/V       R         . V/C +
> was silence for some   minutes .
# V   NSg/V   C/P I/J/R+ NPl/V+  .
>
#
> The Caterpillar was the first   to speak  .
# D+  NSg/V       V   D   NSg/V/J P+ NSg/V+ .
>
#
> “ What   size   do     you    want  to be     ? ” it       asked .
# . NSg/I+ NSg/V+ NSg/VX ISgPl+ NSg/V P  NSg/VX . . NPr/ISg+ V/J+  .
>
#
> “ Oh    , I’m not   particular as    to size  , ” Alice hastily replied ; “ only  one       doesn’t
# . NPr/V . W?  NSg/C NSg/J      NSg/R P  NSg/V . . NPr+  R       V/J     . . J/R/C NSg/I/V/J V
> like        changing so        often , you    know   . ”
# NSg/V/J/C/P NSg/V    NSg/I/J/C R     . ISgPl+ NSg/V+ . .
>
#
> “ I    don’t know  , ” said the Caterpillar .
# . ISg+ V     NSg/V . . V/J  D   NSg/V       .
>
#
> Alice said nothing  : she  had never been  so        much    contradicted in      her     life   before ,
# NPr+  V/J  NSg/I/J+ . ISg+ V   R     NSg/V NSg/I/J/C NSg/I/J V/J          NPr/J/P ISg/D$+ NSg/V+ C/P    .
> and she  felt    that         she  was losing  her     temper   .
# V/C ISg+ NSg/V/J NSg/I/C/Ddem ISg+ V   NSg/V/J ISg/D$+ NSg/V/J+ .
>
#
> “ Are you    content  now       ? ” said the Caterpillar .
# . V   ISgPl+ NSg/V/J+ NPr/V/J/C . . V/J  D   NSg/V+      .
>
#
> “ Well    , I    should like        to be     a   little  larger , sir    , if    you    wouldn’t mind   , ” said
# . NSg/V/J . ISg+ VX     NSg/V/J/C/P P  NSg/VX D/P NPr/I/J J      . NPr/V+ . NSg/C ISgPl+ VX       NSg/V+ . . V/J
> Alice : “ three inches is such  a   wretched height to be     . ”
# NPr+  . . NSg   NPl/V+ VL NSg/I D/P J        NSg+   P+ NSg/VX . .
>
#
> “ It       is a   very good    height indeed ! ” said the Caterpillar angrily , rearing itself
# . NPr/ISg+ VL D/P J/R  NPr/V/J NSg    W?     . . V/J  D   NSg/V       R       . V+      ISg+
> upright as    it       spoke ( it       was exactly three inches high     ) .
# NSg/V/J NSg/R NPr/ISg+ NSg/V . NPr/ISg+ V   R       NSg   NPl/V+ NSg/V/J+ . .
>
#
> “ But     I’m not   used to it       ! ” pleaded poor    Alice in      a    piteous tone     . And she  thought
# . NSg/C/P W?  NSg/C V/J  P  NPr/ISg+ . . V/J     NSg/V/J NPr+  NPr/J/P D/P+ J+      NSg/I/V+ . V/C ISg+ NSg/V
> of herself , “ I    wish  the creatures wouldn’t be     so        easily offended ! ”
# P  ISg+    . . ISg+ NSg/V D+  NPl+      VX       NSg/VX NSg/I/J/C R      V/J      . .
>
#
> “ You’ll get   used to it       in      time     , ” said the Caterpillar ; and it       put   the hookah
# . W?     NSg/V V/J  P  NPr/ISg+ NPr/J/P NSg/V/J+ . . V/J  D   NSg/V       . V/C NPr/ISg+ NSg/V D   NSg
> into its     mouth  and began smoking  again .
# P    ISg/D$+ NSg/V+ V/C V     NSg/V/J+ P+    .
>
#
> This    time    Alice waited patiently until it       chose to speak  again . In      a   minute  or
# I/Ddem+ NSg/V/J NPr+  V/J    R         C/P   NPr/ISg+ NSg/V P  NSg/V+ P     . NPr/J/P D/P NSg/V/J NPr/C
> two the Caterpillar took the hookah out         of its     mouth  and yawned once  or    twice ,
# NSg D   NSg/V       V    D   NSg    NSg/V/J/R/P P  ISg/D$+ NSg/V+ V/C V/J    NSg/C NPr/C W?    .
> and shook   itself . Then    it       got down      off       the mushroom , and crawled away in      the
# V/C NSg/V/J ISg+   . NSg/J/C NPr/ISg+ V   NSg/V/J/P NSg/V/J/P D   NSg/V/J  . V/C V/J     V/J  NPr/J/P D+
> grass  , merely remarking as    it       went  , “ One       side     will   make  you    grow taller , and the
# NPr/V+ . R      V         NSg/R NPr/ISg+ NSg/V . . NSg/I/V/J NSg/V/J+ NPr/VX NSg/V ISgPl+ V    J      . V/C D+
> other    side     will   make  you    grow shorter . ”
# NSg/V/J+ NSg/V/J+ NPr/VX NSg/V ISgPl+ V+   J       . .
>
#
> “ One       side    of what   ? The other   side    of what   ? ” thought Alice to herself .
# . NSg/I/V/J NSg/V/J P  NSg/I+ . D   NSg/V/J NSg/V/J P  NSg/I+ . . NSg/V   NPr+  P  ISg+    .
>
#
> “ Of the mushroom , ” said the Caterpillar , just as    if    she  had asked it       aloud ; and
# . P  D   NSg/V/J  . . V/J  D   NSg/V       . V/J  NSg/R NSg/C ISg+ V   V/J   NPr/ISg+ J     . V/C
> in      another moment it       was out         of sight  .
# NPr/J/P I/D+    NSg+   NPr/ISg+ V   NSg/V/J/R/P P+ NSg/V+ .
>
#
> Alice remained looking thoughtfully at    the mushroom for a    minute   , trying  to make
# NPr+  V/J      V       R            NSg/P D   NSg/V/J  C/P D/P+ NSg/V/J+ . NSg/V/J P  NSg/V
> out         which were  the two sides of it       ; and as    it       was perfectly round     , she  found
# NSg/V/J/R/P I/C+  NSg/V D   NSg NPl/V P  NPr/ISg+ . V/C NSg/R NPr/ISg+ V   R         NSg/V/J/P . ISg+ NSg/V
> this   a   very difficult question . However , at    last    she  stretched her     arms   round     it
# I/Ddem D/P J/R  V/J       NSg/V    . C       . NSg/P NSg/V/J ISg+ V/J       ISg/D$+ NPl/V+ NSg/V/J/P NPr/ISg+
> as    far     as    they would go      , and broke   off       a   bit   of the edge   with each hand   .
# NSg/R NSg/V/J NSg/R IPl+ VX    NSg/V/J . V/C NSg/V/J NSg/V/J/P D/P NSg/V P  D+  NSg/V+ P    D+   NSg/V+ .
>
#
> “ And now       which is which ? ” she  said to herself , and nibbled a   little  of the
# . V/C NPr/V/J/C I/C+  VL I/C+  . . ISg+ V/J  P  ISg+    . V/C V/J     D/P NPr/I/J P  D
> right   - hand  bit   to try     the effect : the next     moment she  felt    a   violent blow
# NPr/V/J . NSg/V NSg/V P  NSg/V/J D+  NSg/V+ . D+  NSg/J/P+ NSg+   ISg+ NSg/V/J D/P NSg/V/J NSg/V/J+
> underneath her     chin   : it       had struck her     foot   !
# NSg/J/P    ISg/D$+ NPr/V+ . NPr/ISg+ V   V      ISg/D$+ NSg/V+ .
>
#
> She  was a   good    deal    frightened by      this    very sudden change , but     she  felt    that
# ISg+ V   D/P NPr/V/J NSg/V/J V/J        NSg/J/P I/Ddem+ J/R  NSg/J+ NSg/V+ . NSg/C/P ISg+ NSg/V/J NSg/I/C/Ddem
> there was no    time     to be     lost , as    she  was shrinking rapidly ; so        she  set     to work
# +     V   NPr/P NSg/V/J+ P  NSg/VX V/J  . NSg/R ISg+ V   V         R       . NSg/I/J/C ISg+ NPr/V/J P  NSg/V
> at    once  to eat some  of the other    bit    . Her     chin   was pressed so        closely against
# NSg/P NSg/C P  V   I/J/R P  D+  NSg/V/J+ NSg/V+ . ISg/D$+ NPr/V+ V   V/J     NSg/I/J/C R       C/P
> her     foot   , that         there was hardly room    to open    her     mouth  ; but     she  did it      at    last    ,
# ISg/D$+ NSg/V+ . NSg/I/C/Ddem +     V   R      NSg/V/J P  NSg/V/J ISg/D$+ NSg/V+ . NSg/C/P ISg+ V   NPr/ISg NSg/P NSg/V/J .
> and managed to swallow a   morsel of the lefthand bit    .
# V/C V/J     P  NSg/V   D/P NSg/V  P  D+  ?        NSg/V+ .
>
#
> “ Come    , my  head’s free    at    last    ! ” said Alice in      a   tone    of delight  , which changed
# . NSg/V/P . D$+ NSg$   NSg/V/J NSg/P NSg/V/J . . V/J  NPr+  NPr/J/P D/P NSg/I/V P  NSg/V/J+ . I/C+  V/J
> into alarm  in      another moment , when    she  found that         her     shoulders were  nowhere to
# P    NSg/V+ NPr/J/P I/D+    NSg+   . NSg/I/C ISg+ NSg/V NSg/I/C/Ddem ISg/D$+ NPl/V+    NSg/V NSg/J   P
> be     found : all       she  could  see   , when    she  looked down      , was an  immense length of
# NSg/VX NSg/V . NSg/I/J/C ISg+ NSg/VX NSg/V . NSg/I/C ISg+ V/J    NSg/V/J/P . V   D/P NSg/J   NSg/V  P
> neck   , which seemed to rise  like        a   stalk out         of a   sea of green    leaves that          lay
# NSg/V+ . I/C+  V/J    P  NSg/V NSg/V/J/C/P D/P NSg/V NSg/V/J/R/P P  D/P NSg P  NPr/V/J+ NPl/V+ NSg/I/C/Ddem+ NSg/V/J
> far     below her     .
# NSg/V/J P     ISg/D$+ .
>
#
> “ What   can    all       that         green   stuff  be     ? ” said Alice . “ And where have   my  shoulders got
# . NSg/I+ NPr/VX NSg/I/J/C NSg/I/C/Ddem NPr/V/J NSg/V+ NSg/VX . . V/J  NPr+  . . V/C NSg/C NSg/VX D$+ NPl/V+    V
> to ? And oh    , my  poor     hands  , how   is it       I    can’t see   you    ? ” She  was moving  them     about
# P  . V/C NPr/V . D$+ NSg/V/J+ NPl/V+ . NSg/C VL NPr/ISg+ ISg+ VX    NSg/V ISgPl+ . . ISg+ V   NSg/V/J NSg/IPl+ J/P
> as    she  spoke , but     no     result seemed to follow , except a   little  shaking among the
# NSg/R ISg+ NSg/V . NSg/C/P NPr/P+ NSg/V+ V/J    P  NSg/V  . V/C/P  D/P NPr/I/J V       P     D+
> distant green    leaves .
# J+      NPr/V/J+ NPl/V+ .
>
#
> As     there seemed to be     no    chance  of getting her     hands  up        to her     head     , she tried
# NSg/R+ +     V/J    P  NSg/VX NPr/P NPr/V/J P  NSg/V   ISg/D$+ NPl/V+ NSg/V/J/P P  ISg/D$+ NPr/V/J+ . ISg V/J
> to get   her     head     down      to them     , and was delighted to find  that         her     neck   would bend
# P  NSg/V ISg/D$+ NPr/V/J+ NSg/V/J/P P  NSg/IPl+ . V/C V   V/J       P  NSg/V NSg/I/C/Ddem ISg/D$+ NSg/V+ VX    NPr/V
> about easily in      any    direction , like        a    serpent . She  had just succeeded in      curving
# J/P   R      NPr/J/P I/R/D+ NSg+      . NSg/V/J/C/P D/P+ NSg/V+  . ISg+ V   V/J  V/J       NPr/J/P V+
> it       down      into a    graceful zigzag  , and was going   to dive  in      among the leaves , which
# NPr/ISg+ NSg/V/J/P P    D/P+ J+       NSg/V/J . V/C V   NSg/V/J P  NSg/V NPr/J/P P     D+  NPl/V+ . I/C+
> she  found to be     nothing  but     the tops  of the trees  under   which she  had been
# ISg+ NSg/V P  NSg/VX NSg/I/J+ NSg/C/P D   NPl/V P  D+  NPl/V+ NSg/J/P I/C+  ISg+ V   NSg/V
> wandering , when    a   sharp   hiss   made her     draw  back    in      a    hurry  : a    large  pigeon had
# V         . NSg/I/C D/P NPr/V/J NSg/V+ V    ISg/D$+ NSg/V NSg/V/J NPr/J/P D/P+ NSg/V+ . D/P+ NSg/J+ NSg/V+ V
> flown into her     face   , and was beating her     violently with its     wings  .
# V/J   P    ISg/D$+ NSg/V+ . V/C V   NSg/V   ISg/D$+ R         P    ISg/D$+ NPl/V+ .
>
#
> “ Serpent ! ” screamed the Pigeon .
# . NSg/V   . . V/J      D   NSg/V+ .
>
#
> “ I’m not   a   serpent ! ” said Alice indignantly . “ Let   me       alone ! ”
# . W?  NSg/C D/P NSg/V+  . . V/J  NPr+  R+          . . NSg/V NPr/ISg+ J     . .
>
#
> “ Serpent , I    say   again ! ” repeated the Pigeon , but     in      a   more      subdued tone    , and
# . NSg/V   . ISg+ NSg/V P     . . V/J      D+  NSg/V+ . NSg/C/P NPr/J/P D/P NPr/I/V/J V/J     NSg/I/V . V/C
> added with a   kind  of sob   , “ I’ve tried every way    , and nothing seems to suit
# V/J   P    D/P NSg/J P  NSg/V . . W?   V/J   D+    NSg/J+ . V/C NSg/I/J V     P  NSg/V
> them    ! ”
# NSg/IPl . .
>
#
> “ I    haven’t the least  idea what   you’re talking about , ” said Alice .
# . ISg+ V       D+  NSg/J+ NSg+ NSg/I+ W?     V       J/P   . . V/J  NPr+  .
>
#
> “ I’ve tried the roots of trees  , and I’ve tried banks    , and I’ve tried hedges , ”
# . W?   V/J   D   NPl/V P  NPl/V+ . V/C W?   V/J   NPrPl/V+ . V/C W?   V/J   NPl/V  . .
> the Pigeon went  on  , without attending to her     ; “ but     those   serpents ! There’s no
# D+  NSg/V+ NSg/V J/P . C/P     V         P  ISg/D$+ . . NSg/C/P I/Ddem+ NPl/V    . W?      NPr/P+
> pleasing them     ! ”
# NSg/V/J  NSg/IPl+ . .
>
#
> Alice was more      and more      puzzled , but     she  thought there was no    use   in      saying
# NPr+  V   NPr/I/V/J V/C NPr/I/V/J V/J     . NSg/C/P ISg+ NSg/V   +     V   NPr/P NSg/V NPr/J/P NSg/V
> anything more      till      the Pigeon had finished .
# NSg/I/V+ NPr/I/V/J NSg/V/C/P D+  NSg/V+ V+  V/J      .
>
#
> “ As    if    it       wasn’t trouble enough hatching the eggs   , ” said the Pigeon ; “ but     I    must
# . NSg/R NSg/C NPr/ISg+ V      NSg/V   NSg/I  NSg/V    D+  NPl/V+ . . V/J  D+  NSg/V+ . . NSg/C/P ISg+ NSg/V
> be     on  the look   - out         for serpents night and day  ! Why   , I    haven’t had a   wink  of
# NSg/VX J/P D   NSg/V+ . NSg/V/J/R/P C/P NPl/V    NSg/V V/C NPr+ . NSg/V . ISg+ V       V   D/P NSg/V P
> sleep  these   three weeks  ! ”
# NSg/V+ I/Ddem+ NSg   NPrPl+ . .
>
#
> “ I’m very sorry   you’ve been  annoyed , ” said Alice , who    was beginning to see   its
# . W?  J/R  NSg/V/J W?     NSg/V V/J     . . V/J  NPr+  . NPr/I+ V   NSg/V/J+  P  NSg/V ISg/D$+
> meaning  .
# NSg/V/J+ .
>
#
> “ And just as    I’d taken the highest tree  in      the wood     , ” continued the Pigeon ,
# . V/C V/J  NSg/R W?  V/J   D   W?      NSg/V NPr/J/P D+  NPr/V/J+ . . V/J       D+  NSg/V+ .
> raising its     voice  to a   shriek , “ and just as    I    was thinking I    should be     free    of
# V       ISg/D$+ NSg/V+ P  D/P NSg/V  . . V/C V/J  NSg/R ISg+ V   V        ISg+ VX     NSg/VX NSg/V/J P
> them     at    last    , they must  needs come    wriggling down      from the sky    ! Ugh , Serpent ! ”
# NSg/IPl+ NSg/P NSg/V/J . IPl+ NSg/V NPl/V NSg/V/P V         NSg/V/J/P P    D+  NSg/V+ . W?  . NSg/V+  . .
>
#
> “ But     I’m not   a   serpent , I    tell  you    ! ” said Alice . “ I’m a   — I’m a   — ”
# . NSg/C/P W?  NSg/C D/P NSg/V+  . ISg+ NPr/V ISgPl+ . . V/J  NPr+  . . W?  D/P . W?  D/P . .
>
#
> “ Well    ! What   are you    ? ” said the Pigeon . “ I    can    see   you’re trying  to invent
# . NSg/V/J . NSg/I+ V   ISgPl+ . . V/J  D+  NSg/V+ . . ISg+ NPr/VX NSg/V W?     NSg/V/J P  V
> something ! ”
# NSg/I/V/J . .
>
#
> “ I    — I’m a    little   girl   , ” said Alice , rather  doubtfully , as    she  remembered the
# . ISg+ . W?  D/P+ NPr/I/J+ NSg/V+ . . V/J  NPr+  . NPr/V/J R          . NSg/R ISg+ V/J        D
> number  of changes she  had gone  through that          day  .
# NSg/V/J P  NPl/V+  ISg+ V   V/J/P NSg/J/P NSg/I/C/Ddem+ NPr+ .
>
#
> “ A   likely story  indeed ! ” said the Pigeon in      a   tone    of the deepest contempt .
# . D/P NSg/J  NSg/V+ W?     . . V/J  D+  NSg/V+ NPr/J/P D/P NSg/I/V P  D+  +       NSg+     .
> “ I’ve seen  a   good    many      little  girls in      my  time     , but     never one       with such  a    neck
# . W?   NSg/V D/P NPr/V/J NSg/I/J/D NPr/I/J NPl/V NPr/J/P D$+ NSg/V/J+ . NSg/C/P R     NSg/I/V/J P    NSg/I D/P+ NSg/V+
> as    that          ! No     , no     ! You’re a    serpent ; and there’s no     use   denying it       . I    suppose
# NSg/R NSg/I/C/Ddem+ . NPr/P+ . NPr/P+ . W?     D/P+ NSg/V+  . V/C W?      NPr/P+ NSg/V V       NPr/ISg+ . ISg+ V
> you’ll be     telling me       next    that         you    never tasted an   egg    ! ”
# W?     NSg/VX NSg/V/J NPr/ISg+ NSg/J/P NSg/I/C/Ddem ISgPl+ R     V/J    D/P+ NSg/V+ . .
>
#
> “ I    have   tasted eggs  , certainly , ” said Alice , who    was a   very truthful child ; “ but
# . ISg+ NSg/VX V/J    NPl/V . R         . . V/J  NPr+  . NPr/I+ V   D/P J/R  J        NSg/V . . NSg/C/P
> little  girls  eat eggs   quite as    much    as    serpents do     , you    know   . ”
# NPr/I/J NPl/V+ V   NPl/V+ NSg   NSg/R NSg/I/J NSg/R NPl/V    NSg/VX . ISgPl+ NSg/V+ . .
>
#
> “ I    don’t believe it       , ” said the Pigeon ; “ but     if    they do     , why   then    they’re a   kind
# . ISg+ V     V       NPr/ISg+ . . V/J  D+  NSg/V+ . . NSg/C/P NSg/C IPl+ NSg/VX . NSg/V NSg/J/C W?      D/P NSg/J
> of serpent , that’s all       I    can     say   . ”
# P  NSg/V+  . NSg$   NSg/I/J/C ISg+ NPr/VX+ NSg/V . .
>
#
> This    was such  a   new     idea to Alice , that         she  was quite silent for a   minute  or
# I/Ddem+ V   NSg/I D/P NSg/V/J NSg  P  NPr+  . NSg/I/C/Ddem ISg+ V   NSg   NSg/J  C/P D/P NSg/V/J NPr/C
> two , which gave the Pigeon the opportunity of adding , “ You’re looking for eggs   ,
# NSg . I/C+  V    D+  NSg/V+ D   NSg         P  V+     . . W?     V       C/P NPl/V+ .
> I    know  that         well    enough ; and what   does  it       matter   to me       whether you’re a   little
# ISg+ NSg/V NSg/I/C/Ddem NSg/V/J NSg/I  . V/C NSg/I+ NPl/V NPr/ISg+ NSg/V/J+ P  NPr/ISg+ I/C     W?     D/P NPr/I/J
> girl  or    a    serpent ? ”
# NSg/V NPr/C D/P+ NSg/V+  . .
>
#
> “ It       matters a   good    deal    to me       , ” said Alice hastily ; “ but     I’m not   looking for
# . NPr/ISg+ W?      D/P NPr/V/J NSg/V/J P  NPr/ISg+ . . V/J  NPr+  R       . . NSg/C/P W?  NSg/C V       C/P
> eggs   , as    it       happens ; and if    I    was , I    shouldn’t want  yours : I    don’t like        them
# NPl/V+ . NSg/R NPr/ISg+ V       . V/C NSg/C ISg+ V   . ISg+ V         NSg/V I+    . ISg+ V     NSg/V/J/C/P NSg/IPl+
> raw      . ”
# NSg/V/J+ . .
>
#
> “ Well    , be     off       , then    ! ” said the Pigeon in      a    sulky  tone     , as    it       settled down      again
# . NSg/V/J . NSg/VX NSg/V/J/P . NSg/J/C . . V/J  D+  NSg/V+ NPr/J/P D/P+ NSg/J+ NSg/I/V+ . NSg/R NPr/ISg+ V/J     NSg/V/J/P P
> into its     nest   . Alice crouched down      among the trees  as    well    as    she  could  , for her
# P    ISg/D$+ NSg/V+ . NPr+  V/J      NSg/V/J/P P     D+  NPl/V+ NSg/R NSg/V/J NSg/R ISg+ NSg/VX . C/P ISg/D$+
> neck   kept getting entangled among the branches , and every now       and then    she  had
# NSg/V+ V    NSg/V   V/J       P     D+  NPl/V+   . V/C D+    NPr/V/J/C V/C NSg/J/C ISg+ V
> to stop  and untwist it       . After a    while      she  remembered that         she  still   held the
# P  NSg/V V/C NSg/V   NPr/ISg+ . J/P   D/P+ NSg/V/C/P+ ISg+ V/J        NSg/I/C/Ddem ISg+ NSg/V/J V    D
> pieces of mushroom in      her     hands  , and she  set     to work  very carefully , nibbling
# NPl/V  P  NSg/V/J  NPr/J/P ISg/D$+ NPl/V+ . V/C ISg+ NPr/V/J P  NSg/V J/R  R         . V
> first   at    one       and then    at    the other   , and growing sometimes taller and sometimes
# NSg/V/J NSg/P NSg/I/V/J V/C NSg/J/C NSg/P D   NSg/V/J . V/C NSg/V   R         J      V/C R
> shorter , until she  had succeeded in      bringing herself down      to her     usual  height .
# J       . C/P   ISg+ V   V/J       NPr/J/P V        ISg+    NSg/V/J/P P  ISg/D$+ NSg/J+ NSg+   .
>
#
> It       was so        long    since she  had been  anything near      the right    size   , that         it       felt
# NPr/ISg+ V   NSg/I/J/C NPr/V/J C/P   ISg+ V   NSg/V NSg/I/V  NSg/V/J/P D+  NPr/V/J+ NSg/V+ . NSg/I/C/Ddem NPr/ISg+ NSg/V/J
> quite strange at    first   ; but     she  got used to it       in      a   few    minutes , and began
# NSg   NSg/V/J NSg/P NSg/V/J . NSg/C/P ISg+ V   V/J  P  NPr/ISg+ NPr/J/P D/P NSg/I+ NPl/V+  . V/C V
> talking to herself , as     usual  . “ Come    , there’s half       my  plan   done    now       ! How   puzzling
# V       P  ISg+    . NSg/R+ NSg/J+ . . NSg/V/P . W?      NSg/V/J/P+ D$+ NSg/V+ NSg/V/J NPr/V/J/C . NSg/C V
> all       these   changes are ! I’m never sure what   I’m going   to be     , from one       minute   to
# NSg/I/J/C I/Ddem+ NPl/V+  V   . W?  R     J    NSg/I+ W?  NSg/V/J P  NSg/VX . P    NSg/I/V/J NSg/V/J+ P
> another ! However , I’ve got back    to my  right    size   : the next     thing  is , to get   into
# I/D     . C       . W?   V   NSg/V/J P  D$+ NPr/V/J+ NSg/V+ . D+  NSg/J/P+ NSg/V+ VL . P  NSg/V P
> that          beautiful garden   — how   is that          to be     done    , I    wonder ? ” As    she  said this    , she
# NSg/I/C/Ddem+ NSg/J     NSg/V/J+ . NSg/C VL NSg/I/C/Ddem+ P  NSg/VX NSg/V/J . ISg+ NSg/V  . . NSg/R ISg+ V/J  I/Ddem+ . ISg+
> came    suddenly upon an  open     place  , with a   little  house in      it       about four feet
# NSg/V/P R        P    D/P NSg/V/J+ NSg/V+ . P    D/P NPr/I/J NPr/V NPr/J/P NPr/ISg+ J/P   NSg+ NPl+
> high     . “ Whoever lives there , ” thought Alice , “ it’ll never do     to come    upon them
# NSg/V/J+ . . I+      V+    W?    . . NSg/V   NPr+  . . W?    R     NSg/VX P  NSg/V/P P    NSg/IPl+
> this    size   : why   , I    should frighten them     out         of their wits  ! ” So        she  began nibbling
# I/Ddem+ NSg/V+ . NSg/V . ISg+ VX     V        NSg/IPl+ NSg/V/J/R/P P  D$+   NPl/V . . NSg/I/J/C ISg+ V     V
> at    the righthand bit    again , and did not   venture to go      near      the house  till      she
# NSg/P D+  ?         NSg/V+ P     . V/C V   NSg/C NSg/V   P  NSg/V/J NSg/V/J/P D+  NPr/V+ NSg/V/C/P ISg+
> had brought herself down      to nine inches high    .
# V   V       ISg+    NSg/V/J/P P  NSg+ NPl/V+ NSg/V/J .
>
#
> CHAPTER VI  : Pig    and Pepper
# NSg/V+  NPr . NSg/V+ V/C NSg/V
>
#
> For a   minute  or    two  she  stood looking at    the house  , and wondering what   to do
# C/P D/P NSg/V/J NPr/C NSg+ ISg+ V     V       NSg/P D+  NPr/V+ . V/C NSg/V/J   NSg/I+ P  NSg/VX
> next    , when    suddenly a   footman in      livery  came    running   out         of the wood     — ( she
# NSg/J/P . NSg/I/C R        D/P NSg     NPr/J/P NSg/V/J NSg/V/P NSg/V/J/P NSg/V/J/R/P P  D+  NPr/V/J+ . . ISg+
> considered him  to be     a   footman because he       was in      livery  : otherwise , judging by
# V/J        ISg+ P  NSg/VX D/P NSg     C/P     NPr/ISg+ V   NPr/J/P NSg/V/J . J         . V       NSg/J/P
> his     face   only  , she  would have   called him  a    fish     ) — and rapped loudly at    the door
# ISg/D$+ NSg/V+ J/R/C . ISg+ VX    NSg/VX V/J    ISg+ D/P+ NSgPl/V+ . . V/C V      R      NSg/P D+  NSg/V+
> with his     knuckles . It       was opened by      another footman in      livery  , with a   round
# P    ISg/D$+ NPl/V+   . NPr/ISg+ V   V/J    NSg/J/P I/D     NSg     NPr/J/P NSg/V/J . P    D/P NSg/V/J/P
> face   , and large eyes  like        a   frog  ; and both footmen , Alice noticed , had powdered
# NSg/V+ . V/C NSg/J NPl/V NSg/V/J/C/P D/P NSg/V . V/C I/C  NPl     . NPr+  V/J     . V   V/J
> hair   that          curled all       over      their heads  . She  felt    very curious to know  what   it       was
# NSg/V+ NSg/I/C/Ddem+ V/J    NSg/I/J/C NSg/V/J/P D$+   NPl/V+ . ISg+ NSg/V/J J/R  J       P  NSg/V NSg/I+ NPr/ISg+ V
> all       about , and crept a   little  way   out         of the wood     to listen .
# NSg/I/J/C J/P   . V/C V     D/P NPr/I/J NSg/J NSg/V/J/R/P P  D+  NPr/V/J+ P+ NSg/V+ .
>
#
> The Fish    - Footman began by      producing from under   his     arm     a    great  letter , nearly as
# D+  NSgPl/V . NSg     V     NSg/J/P V         P    NSg/J/P ISg/D$+ NSg/V/J D/P+ NSg/J+ NSg/V+ . R      NSg/R
> large as    himself , and this    he       handed over      to the other   , saying , in      a    solemn
# NSg/J NSg/R ISg+    . V/C I/Ddem+ NPr/ISg+ V/J    NSg/V/J/P P  D   NSg/V/J . NSg/V  . NPr/J/P D/P+ J+
> tone     , “ For the Duchess . An  invitation from the Queen    to play   croquet . ” The
# NSg/I/V+ . . C/P D+  NSg/V+  . D/P NSg        P    D+  NPr/V/J+ P  NSg/V+ NSg/V   . . D
> Frog  - Footman repeated , in      the same solemn tone     , only  changing the order of the
# NSg/V . NSg     V/J      . NPr/J/P D   I/J  J+     NSg/I/V+ . J/R/C NSg/V    D   NSg/V P  D+
> words  a   little  , “ From the Queen    . An  invitation for the Duchess to play   croquet . ”
# NPl/V+ D/P NPr/I/J . . P    D+  NPr/V/J+ . D/P NSg        C/P D   NSg/V   P  NSg/V+ NSg/V   . .
>
#
> Then    they both bowed low     , and their curls got entangled together .
# NSg/J/C IPl+ I/C  V/J   NSg/V/J . V/C D$+   NPl/V V   V/J+      J        .
>
#
> Alice laughed so        much    at    this    , that         she  had to run   back    into the wood    for fear
# NPr+  V/J     NSg/I/J/C NSg/I/J NSg/P I/Ddem+ . NSg/I/C/Ddem ISg+ V   P  NSg/V NSg/V/J P    D   NPr/V/J C/P NSg/V
> of their hearing  her     ; and when    she  next    peeped out         the Fish     - Footman was gone  ,
# P  D$+   NSg/V/J+ ISg/D$+ . V/C NSg/I/C ISg+ NSg/J/P V/J    NSg/V/J/R/P D   NSgPl/V+ . NSg     V   V/J/P .
> and the other   was sitting on  the ground  near      the door   , staring stupidly up        into
# V/C D   NSg/V/J V   NSg/V/J J/P D   NSg/V/J NSg/V/J/P D+  NSg/V+ . V       R        NSg/V/J/P P
> the sky    .
# D+  NSg/V+ .
>
#
> Alice went  timidly up        to the door   , and  knocked .
# NPr+  NSg/V R       NSg/V/J/P P  D+  NSg/V+ . V/C+ V/J+    .
>
#
> “ There’s no    sort  of use   in      knocking , ” said the Footman , “ and that          for two
# . W?      NPr/P NSg/V P  NSg/V NPr/J/P V+       . . V/J  D   NSg     . . V/C NSg/I/C/Ddem+ C/P NSg+
> reasons . First   , because I’m on  the same side    of the door   as    you    are ; secondly ,
# NPl/V+  . NSg/V/J . C/P     W?  J/P D   I/J  NSg/V/J P  D+  NSg/V+ NSg/R ISgPl+ V   . R        .
> because they’re making such  a    noise  inside  , no     one        could  possibly hear you    . ” And
# C/P     W?      NSg/V  NSg/I D/P+ NSg/V+ NSg/J/P . NPr/P+ NSg/I/V/J+ NSg/VX R        V    ISgPl+ . . V/C
> certainly there was a   most    extraordinary noise going   on  within  — a   constant
# R         +     V   D/P NSg/I/J NSg/J         NSg/V NSg/V/J J/P NSg/J/P . D/P NSg/J
> howling and sneezing , and every now       and then    a    great  crash    , as    if    a   dish  or
# V       V/C V        . V/C D+    NPr/V/J/C V/C NSg/J/C D/P+ NSg/J+ NSg/V/J+ . NSg/R NSg/C D/P NSg/V NPr/C
> kettle had been  broken to pieces .
# NSg/V  V   NSg/V V/J    P+ NPl/V+ .
>
#
> “ Please , then    , ” said Alice , “ how   am      I    to get   in      ? ”
# . V      . NSg/J/C . . V/J  NPr+  . . NSg/C NPr/V/J ISg+ P  NSg/V NPr/J/P . .
>
#
> “ There might    be     some  sense in      your knocking , ” the Footman went  on  without
# . +     NSg/VX/J NSg/VX I/J/R NSg/V NPr/J/P D$+  V        . . D   NSg     NSg/V J/P C/P
> attending to her     , “ if    we   had the door   between us       . For instance , if    you    were
# V         P  ISg/D$+ . . NSg/C IPl+ V   D+  NSg/V+ NSg/P   NPr/IPl+ . C/P NSg/V+   . NSg/C ISgPl+ NSg/V
> inside  , you    might    knock , and I    could  let   you    out         , you    know   . ” He       was looking up
# NSg/J/P . ISgPl+ NSg/VX/J NSg/V . V/C ISg+ NSg/VX NSg/V ISgPl+ NSg/V/J/R/P . ISgPl+ NSg/V+ . . NPr/ISg+ V   V       NSg/V/J/P
> into the sky   all       the time     he       was speaking , and this    Alice thought decidedly
# P    D+  NSg/V NSg/I/J/C D+  NSg/V/J+ NPr/ISg+ V   V        . V/C I/Ddem+ NPr+  NSg/V   R+
> uncivil . “ But     perhaps he       can’t help  it       , ” she  said to herself ; “ his     eyes   are so
# J+      . . NSg/C/P NSg     NPr/ISg+ VX    NSg/V NPr/ISg+ . . ISg+ V/J  P  ISg+    . . ISg/D$+ NPl/V+ V   NSg/I/J/C
> very nearly at    the top     of his     head     . But     at    any    rate   he       might    answer
# J/R  R      NSg/P D   NSg/V/J P  ISg/D$+ NPr/V/J+ . NSg/C/P NSg/P I/R/D+ NSg/V+ NPr/ISg+ NSg/VX/J NSg/V+
> questions . — How   am      I    to get   in      ? ” she  repeated , aloud .
# NPl/V     . . NSg/C NPr/V/J ISg+ P  NSg/V NPr/J/P . . ISg+ V/J      . J+    .
>
#
> “ I    shall sit   here    , ” the Footman remarked , “ till      tomorrow — ”
# . ISg+ VX    NSg/V NSg/J/R . . D   NSg     V/J      . . NSg/V/C/P NSg      . .
>
#
> At    this    moment the door  of the house  opened , and a   large plate  came    skimming
# NSg/P I/Ddem+ NSg+   D   NSg/V P  D+  NPr/V+ V/J    . V/C D/P NSg/J NSg/V+ NSg/V/P NSg/V
> out         , straight at    the Footman’s head     : it       just grazed his     nose   , and broke   to
# NSg/V/J/R/P . NSg/V/J  NSg/P D+  NSg$+     NPr/V/J+ . NPr/ISg+ V/J  V/J    ISg/D$+ NSg/V+ . V/C NSg/V/J P
> pieces against one       of the trees  behind  him  .
# NPl/V  C/P     NSg/I/V/J P  D+  NPl/V+ NSg/J/P ISg+ .
>
#
> “ — or    next     day  , maybe   , ” the Footman continued in      the same tone     , exactly as    if
# . . NPr/C NSg/J/P+ NPr+ . NSg/J/R . . D   NSg     V/J       NPr/J/P D+  I/J+ NSg/I/V+ . R       NSg/R NSg/C
> nothing  had happened .
# NSg/I/J+ V+  V/J      .
>
#
> “ How   am      I    to get   in      ? ” asked Alice again , in      a    louder tone     .
# . NSg/C NPr/V/J ISg+ P  NSg/V NPr/J/P . . V/J   NPr+  P     . NPr/J/P D/P+ J+     NSg/I/V+ .
>
#
> “ Are you    to get   in      at    all       ? ” said the Footman . “ That’s the first    question , you
# . V   ISgPl+ P  NSg/V NPr/J/P NSg/P NSg/I/J/C . . V/J  D+  NSg     . . NSg$   D+  NSg/V/J+ NSg/V+   . ISgPl+
> know   . ”
# NSg/V+ . .
>
#
> It       was , no     doubt  : only  Alice did not   like        to be     told so        . “ It’s really dreadful , ”
# NPr/ISg+ V   . NPr/P+ NSg/V+ . J/R/C NPr+  V   NSg/C NSg/V/J/C/P P  NSg/VX V+   NSg/I/J/C . . W?   R      NSg/J    . .
> she  muttered to herself , “ the way   all       the creatures argue . It’s enough to drive
# ISg+ V/J      P  ISg+    . . D+  NSg/J NSg/I/J/C D+  NPl+      V+    . W?   NSg/I  P  NSg/V
> one       crazy  ! ”
# NSg/I/V/J NSg/J+ . .
>
#
> The Footman seemed to think this   a   good    opportunity for repeating his     remark ,
# D   NSg     V/J    P  NSg/V I/Ddem D/P NPr/V/J NSg         C/P NSg/V/J   ISg/D$+ NSg/V+ .
> with variations . “ I    shall sit   here    , ” he       said , “ on  and off       , for days and days . ”
# P+   W?         . . ISg+ VX    NSg/V NSg/J/R . . NPr/ISg+ V/J  . . J/P V/C NSg/V/J/P . C/P NPl  V/C NPl+ . .
>
#
> “ But     what   am      I    to do     ? ” said Alice .
# . NSg/C/P NSg/I+ NPr/V/J ISg+ P  NSg/VX . . V/J  NPr+  .
>
#
> “ Anything you    like        , ” said the Footman , and began whistling .
# . NSg/I/V+ ISgPl+ NSg/V/J/C/P . . V/J  D   NSg     . V/C V+    V         .
>
#
> “ Oh    , there’s no    use   in      talking to him  , ” said Alice desperately : “ he’s perfectly
# . NPr/V . W?      NPr/P NSg/V NPr/J/P V       P  ISg+ . . V/J  NPr+  R           . . NSg$ R
> idiotic ! ” And she  opened the door   and went  in      .
# J       . . V/C ISg+ V/J    D+  NSg/V+ V/C NSg/V NPr/J/P .
>
#
> The door  led     right   into a    large  kitchen , which was full    of smoke  from one       end    to
# D+  NSg/V NSg/V/J NPr/V/J P    D/P+ NSg/J+ NSg/V+  . I/C+  V   NSg/V/J P  NSg/V+ P    NSg/I/V/J NSg/V+ P
> the other   : the Duchess was sitting on  a   three - legged  stool in      the middle  ,
# D   NSg/V/J . D   NSg/V   V   NSg/V/J J/P D/P NSg   . NSg/V/J NSg/V NPr/J/P D   NSg/V/J .
> nursing a    baby     ; the cook   was leaning over      the fire     , stirring a   large cauldron
# NSg/V/J D/P+ NSg/V/J+ . D+  NPr/V+ V   NSg/V   NSg/V/J/P D+  NSg/V/J+ . NSg/V/J  D/P NSg/J NSg+
> which seemed to be     full    of soup   .
# I/C+  V/J    P  NSg/VX NSg/V/J P  NSg/V+ .
>
#
> “ There’s certainly too much    pepper in      that          soup   ! ” Alice said to herself , as    well
# . W?      R         W?  NSg/I/J NSg/V  NPr/J/P NSg/I/C/Ddem+ NSg/V+ . . NPr+  V/J  P  ISg+    . NSg/R NSg/V/J
> as    she  could  for sneezing .
# NSg/R ISg+ NSg/VX C/P V        .
>
#
> There was certainly too much    of it       in      the air    . Even    the Duchess sneezed
# +     V   R         W?  NSg/I/J P  NPr/ISg+ NPr/J/P D   NSg/V+ . NSg/V/J D   NSg/V   V/J
> occasionally ; and as    for the baby     , it       was sneezing and howling alternately
# R            . V/C NSg/R C/P D+  NSg/V/J+ . NPr/ISg+ V   V        V/C V       R
> without a   moment’s pause  . The only  things in      the kitchen that          did not   sneeze ,
# C/P     D/P NSg$+    NSg/V+ . D   J/R/C NPl/V  NPr/J/P D+  NSg/V+  NSg/I/C/Ddem+ V   NSg/C NSg/V  .
> were  the cook  , and a   large cat      which was sitting on  the hearth and grinning from
# NSg/V D   NPr/V . V/C D/P NSg/J NSg/V/J+ I/C+  V   NSg/V/J J/P D   NSg    V/C NSg/V    P
> ear      to ear      .
# NSg/V/J+ P+ NSg/V/J+ .
>
#
> “ Please would you    tell  me       , ” said Alice , a   little   timidly , for she  was not   quite
# . V      VX    ISgPl+ NPr/V NPr/ISg+ . . V/J  NPr+  . D/P NPr/I/J+ R       . C/P ISg+ V   NSg/C NSg
> sure whether it       was good    manners for her     to speak first   , “ why   your cat      grins
# J    I/C     NPr/ISg+ V   NPr/V/J NPl     C/P ISg/D$+ P  NSg/V NSg/V/J . . NSg/V D$+  NSg/V/J+ NPl/V
> like        that         ? ”
# NSg/V/J/C/P NSg/I/C/Ddem . .
>
#
> “ It’s a   Cheshire cat     , ” said the Duchess , “ and that’s why   . Pig    ! ”
# . W?   D/P NPr      NSg/V/J . . V/J  D   NSg/V   . . V/C NSg$+  NSg/V . NSg/V+ . .
>
#
> She  said the last     word  with such  sudden violence that          Alice quite jumped ; but
# ISg+ V/J  D   NSg/V/J+ NSg/V P    NSg/I NSg/J  NSg/V+   NSg/I/C/Ddem+ NPr+  NSg   V/J    . NSg/C/P
> she  saw   in      another moment that          it       was addressed to the baby     , and not   to her     , so
# ISg+ NSg/V NPr/J/P I/D+    NSg+   NSg/I/C/Ddem+ NPr/ISg+ V   V/J       P  D+  NSg/V/J+ . V/C NSg/C P  ISg/D$+ . NSg/I/J/C
> she  took courage , and went  on  again : —
# ISg+ V    NSg/V+  . V/C NSg/V J/P P     . .
>
#
> “ I    didn’t know  that         Cheshire cats   always grinned ; in      fact , I    didn’t know  that
# . ISg+ V      NSg/V NSg/I/C/Ddem NPr      NPl/V+ R      V       . NPr/J/P NSg+ . ISg+ V      NSg/V NSg/I/C/Ddem
> cats   could  grin   . ”
# NPl/V+ NSg/VX NSg/V+ . .
>
#
> “ They all       can    , ” said the Duchess ; “ and most    of ’ em       do      . ”
# . IPl+ NSg/I/J/C NPr/VX . . V/J  D   NSg/V   . . V/C NSg/I/J P  . NSg/I/J+ NSg/VX+ . .
>
#
> “ I    don’t know  of any    that          do     , ” Alice said very politely , feeling quite pleased
# . ISg+ V     NSg/V P  I/R/D+ NSg/I/C/Ddem+ NSg/VX . . NPr+  V/J  J/R  R        . NSg/V/J NSg   V/J
> to have   got into a    conversation .
# P  NSg/VX V   P    D/P+ NSg/V+       .
>
#
> “ You    don’t know  much    , ” said the Duchess ; “ and that’s a    fact . ”
# . ISgPl+ V     NSg/V NSg/I/J . . V/J  D   NSg/V   . . V/C NSg$   D/P+ NSg+ . .
>
#
> Alice did not   at    all       like        the tone    of this    remark , and thought it       would be     as
# NPr+  V   NSg/C NSg/P NSg/I/J/C NSg/V/J/C/P D   NSg/I/V P  I/Ddem+ NSg/V+ . V/C NSg/V   NPr/ISg+ VX    NSg/VX NSg/R
> well    to introduce some  other   subject of conversation . While     she  was trying  to
# NSg/V/J P  V         I/J/R NSg/V/J NSg/V/J P  NSg/V+       . NSg/V/C/P ISg+ V   NSg/V/J P
> fix   on  one       , the cook  took the cauldron of soup  off       the fire     , and at    once  set     to
# NSg/V J/P NSg/I/V/J . D   NPr/V V    D   NSg      P  NSg/V NSg/V/J/P D+  NSg/V/J+ . V/C NSg/P NSg/C NPr/V/J P
> work  throwing everything within  her     reach at    the Duchess and the baby     — the
# NSg/V V        NSg/I/V+   NSg/J/P ISg/D$+ NSg/V NSg/P D   NSg/V   V/C D+  NSg/V/J+ . D
> fire     - irons came    first   ; then    followed a   shower  of saucepans , plates , and dishes .
# NSg/V/J+ . NPl/V NSg/V/P NSg/V/J . NSg/J/C V/J      D/P NSg/V/J P  NPl/V     . NPl/V+ . V/C NPl/V+ .
> The Duchess took no    notice of them     even    when    they hit     her     ; and the baby     was
# D   NSg/V   V    NPr/P NSg/V  P  NSg/IPl+ NSg/V/J NSg/I/C IPl+ NSg/V/J ISg/D$+ . V/C D+  NSg/V/J+ V
> howling so        much    already , that         it       was quite impossible to say   whether the blows
# V       NSg/I/J/C NSg/I/J W?      . NSg/I/C/Ddem NPr/ISg+ V   NSg   NSg/J      P  NSg/V I/C     D   NPl/V
> hurt    it       or     not   .
# NSg/V/J NPr/ISg+ NPr/C+ NSg/C .
>
#
> “ Oh    , please mind   what   you’re doing ! ” cried Alice , jumping up        and down      in      an
# . NPr/V . V      NSg/V+ NSg/I+ W?     NSg/V . . V/J   NPr+  . V       NSg/V/J/P V/C NSg/V/J/P NPr/J/P D/P
> agony of terror . “ Oh    , there goes  his     precious nose  ! ” as    an  unusually large
# NSg   P  NSg+   . . NPr/V . +     NSg/V ISg/D$+ NSg/J+   NSg/V . . NSg/R D/P R         NSg/J
> saucepan flew    close   by      it       , and very nearly carried it      off       .
# NSg/V    NSg/V/J NSg/V/J NSg/J/P NPr/ISg+ . V/C J/R  R      V/J     NPr/ISg NSg/V/J/P .
>
#
> “ If    everybody minded their own      business , ” the Duchess said in      a    hoarse   growl ,
# . NSg/C NSg/I+    V/J    D$+   NSg/V/J+ NSg/J+   . . D   NSg/V   V/J  NPr/J/P D/P+ NSg/V/J+ NSg/V .
> “ the world  would go      round     a   deal     faster than it       does   . ”
# . D+  NSg/V+ VX    NSg/V/J NSg/V/J/P D/P NSg/V/J+ J      C/P  NPr/ISg+ NPl/V+ . .
>
#
> “ Which would not   be     an  advantage , ” said Alice , who    felt    very glad    to get   an
# . I/C+  VX    NSg/C NSg/VX D/P NSg/V     . . V/J  NPr+  . NPr/I+ NSg/V/J J/R  NSg/V/J P  NSg/V D/P
> opportunity of showing off       a   little  of her     knowledge . “ Just think of what   work
# NSg         P  NSg/V   NSg/V/J/P D/P NPr/I/J P  ISg/D$+ NSg+      . . V/J  NSg/V P  NSg/I+ NSg/V+
> it       would make  with the day and night  ! You    see   the earth  takes twenty - four hours
# NPr/ISg+ VX    NSg/V P    D   NPr V/C NSg/V+ . ISgPl+ NSg/V D+  NPr/V+ NPl/V NSg    . NSg  NPl
> to turn  round     on  its     axis — ”
# P  NSg/V NSg/V/J/P J/P ISg/D$+ NPr+ . .
>
#
> “ Talking of axes        , ” said the Duchess , “ chop  off       her     head     ! ”
# . V       P  NPl/V/Am/Br . . V/J  D   NSg/V   . . NSg/V NSg/V/J/P ISg/D$+ NPr/V/J+ . .
>
#
> Alice glanced rather  anxiously at    the cook   , to see   if    she  meant to take  the
# NPr+  V/J     NPr/V/J R         NSg/P D+  NPr/V+ . P  NSg/V NSg/C ISg+ V     P  NSg/V D+
> hint   ; but     the cook   was busily stirring the soup   , and seemed not   to be     listening ,
# NSg/V+ . NSg/C/P D+  NPr/V+ V   R      NSg/V/J  D+  NSg/V+ . V/C V/J    NSg/C P  NSg/VX V         .
> so        she  went  on  again : “ Twenty - four hours , I    think ; or    is it       twelve ? I    — ”
# NSg/I/J/C ISg+ NSg/V J/P P     . . NSg    . NSg  NPl   . ISg+ NSg/V . NPr/C VL NPr/ISg+ NSg    . ISg+ . .
>
#
> “ Oh    , don’t bother me       , ” said the Duchess ; “ I    never could  abide figures ! ” And with
# . NPr/V . V     NSg/V  NPr/ISg+ . . V/J  D   NSg/V   . . ISg+ R     NSg/VX V     NPl/V+  . . V/C P
> that         she  began nursing her     child  again , singing a   sort  of lullaby to it       as    she
# NSg/I/C/Ddem ISg+ V     NSg/V/J ISg/D$+ NSg/V+ P     . NSg/V/J D/P NSg/V P  NSg/V   P  NPr/ISg+ NSg/R ISg+
> did so        , and giving it       a   violent shake at    the end   of every line   :
# V   NSg/I/J/C . V/C V      NPr/ISg+ D/P NSg/V/J NSg/V NSg/P D   NSg/V P  D+    NSg/V+ .
>
#
> “ Speak roughly to your little   boy    , And beat    him  when    he       sneezes : He       only  does
# . NSg/V R       P  D$+  NPr/I/J+ NSg/V+ . V/C NSg/V/J ISg+ NSg/I/C NPr/ISg+ NPl/V   . NPr/ISg+ J/R/C NPl/V
> it       to annoy , Because he       knows it       teases . ”
# NPr/ISg+ P  NSg/V . C/P     NPr/ISg+ NPl/V NPr/ISg+ NPl/V+ . .
>
#
> CHORUS . ( In      which the cook  and the baby     joined ) :
# NSg/V+ . . NPr/J/P I/C+  D   NPr/V V/C D+  NSg/V/J+ V/J    . .
>
#
> “ Wow   ! wow   ! wow   ! ”
# . NSg/V . NSg/V . NSg/V . .
>
#
> While      the Duchess sang  the second  verse of the song , she  kept tossing the baby
# NSg/V/C/P+ D   NSg/V   NPr/V D   NSg/V/J NSg/V P  D+  NSg+ . ISg+ V    V       D+  NSg/V/J+
> violently up        and down      , and the poor    little  thing  howled so        , that         Alice could
# R         NSg/V/J/P V/C NSg/V/J/P . V/C D   NSg/V/J NPr/I/J NSg/V+ V/J    NSg/I/J/C . NSg/I/C/Ddem NPr+  NSg/VX
> hardly hear the words  : —
# R      V    D+  NPl/V+ . .
>
#
> “ I    speak severely to my  boy    , I    beat    him  when    he       sneezes ; For he       can    thoroughly
# . ISg+ NSg/V R        P  D$+ NSg/V+ . ISg+ NSg/V/J ISg+ NSg/I/C NPr/ISg+ NPl/V   . C/P NPr/ISg+ NPr/VX R
> enjoy The pepper when    he       pleases ! ”
# V     D+  NSg/V+ NSg/I/C NPr/ISg+ V       . .
>
#
> CHORUS .
# NSg/V+ .
>
#
> “ Wow   ! wow   ! wow   ! ”
# . NSg/V . NSg/V . NSg/V . .
>
#
> “ Here    ! you    may    nurse it       a    bit    , if    you    like        ! ” the Duchess said to Alice , flinging
# . NSg/J/R . ISgPl+ NPr/VX NSg/V NPr/ISg+ D/P+ NSg/V+ . NSg/C ISgPl+ NSg/V/J/C/P . . D   NSg/V   V/J  P  NPr+  . V
> the baby    at    her     as    she  spoke  . “ I    must  go      and get   ready   to play  croquet with the
# D+  NSg/V/J NSg/P ISg/D$+ NSg/R ISg+ NSg/V+ . . ISg+ NSg/V NSg/V/J V/C NSg/V NSg/V/J P  NSg/V NSg/V   P    D+
> Queen   , ” and she  hurried out         of the room     . The cook  threw a   frying - pan     after her
# NPr/V/J . . V/C ISg+ V/J     NSg/V/J/R/P P  D+  NSg/V/J+ . D   NPr/V V     D/P V      . NPr/V/J J/P   ISg/D$+
> as    she  went  out         , but     it       just missed her     .
# NSg/R ISg+ NSg/V NSg/V/J/R/P . NSg/C/P NPr/ISg+ V/J  V/J    ISg/D$+ .
>
#
> Alice caught the baby     with some   difficulty , as    it       was a   queer   - shaped little
# NPr+  V/J    D+  NSg/V/J+ P    I/J/R+ NSg+       . NSg/R NPr/ISg+ V   D/P NSg/V/J . V/J    NPr/I/J+
> creature , and held out         its     arms  and legs   in      all        directions , “ just like        a
# NSg      . V/C V    NSg/V/J/R/P ISg/D$+ NPl/V V/C NPl/V+ NPr/J/P NSg/I/J/C+ NSg+       . . V/J  NSg/V/J/C/P D/P
> star   - fish    , ” thought Alice . The poor    little  thing  was snorting like        a
# NSg/V+ . NSgPl/V . . NSg/V   NPr+  . D   NSg/V/J NPr/I/J NSg/V+ V   V        NSg/V/J/C/P D/P
> steam    - engine when    she  caught it       , and kept doubling itself up        and straightening
# NSg/V/J+ . NSg/V  NSg/I/C ISg+ V/J    NPr/ISg+ . V/C V    V        ISg+   NSg/V/J/P V/C V
> itself out         again , so        that          altogether , for the first    minute  or    two , it       was as
# ISg+   NSg/V/J/R/P P     . NSg/I/J/C NSg/I/C/Ddem+ NSg        . C/P D+  NSg/V/J+ NSg/V/J NPr/C NSg . NPr/ISg+ V   NSg/R
> much    as    she  could  do     to hold    it      .
# NSg/I/J NSg/R ISg+ NSg/VX NSg/VX P  NSg/V/J NPr/ISg .
>
#
> As    soon as    she  had made out         the proper way   of nursing it       , ( which was to twist it
# NSg/R J/R  NSg/R ISg+ V   V    NSg/V/J/R/P D   NSg/J  NSg/J P  NSg/V/J NPr/ISg+ . . I/C+  V   P  NSg/V NPr/ISg+
> up        into a   sort  of knot   , and then    keep  tight hold    of its     right   ear      and left    foot   ,
# NSg/V/J/P P    D/P NSg/V P  NSg/V+ . V/C NSg/J/C NSg/V V/J   NSg/V/J P  ISg/D$+ NPr/V/J NSg/V/J+ V/C NPr/V/J NSg/V+ .
> so        as    to prevent its     undoing itself , ) she  carried it       out         into the open     air    . “ If
# NSg/I/J/C NSg/R P  V       ISg/D$+ NSg/V   ISg+   . . ISg+ V/J     NPr/ISg+ NSg/V/J/R/P P    D+  NSg/V/J+ NSg/V+ . . NSg/C
> I    don’t take  this    child  away with me       , ” thought Alice , “ they’re sure to kill  it
# ISg+ V     NSg/V I/Ddem+ NSg/V+ V/J  P    NPr/ISg+ . . NSg/V   NPr+  . . W?      J    P  NSg/V NPr/ISg+
> in      a   day or    two : wouldn’t it       be     murder to leave it       behind  ? ” She  said the last
# NPr/J/P D/P NPr NPr/C NSg . VX       NPr/ISg+ NSg/VX NSg/V+ P  NSg/V NPr/ISg+ NSg/J/P . . ISg+ V/J  D+  NSg/V/J+
> words out         loud  , and the little   thing  grunted in      reply  ( it       had left    off       sneezing
# NPl/V NSg/V/J/R/P NSg/J . V/C D+  NPr/I/J+ NSg/V+ V/J     NPr/J/P NSg/V+ . NPr/ISg+ V   NPr/V/J NSg/V/J/P V
> by      this    time     ) . “ Don’t grunt  , ” said Alice ; “ that’s not   at    all       a   proper way   of
# NSg/J/P I/Ddem+ NSg/V/J+ . . . V     NSg/V+ . . V/J  NPr+  . . NSg$   NSg/C NSg/P NSg/I/J/C D/P NSg/J  NSg/J P
> expressing yourself . ”
# V          ISg      . .
>
#
> The baby    grunted again , and Alice looked very anxiously into its     face   to see
# D+  NSg/V/J V/J     P     . V/C NPr+  V/J    J/R  R         P    ISg/D$+ NSg/V+ P  NSg/V
> what   was the matter  with it       . There could  be     no     doubt that          it       had a   very turn  - up
# NSg/I+ V   D   NSg/V/J P    NPr/ISg+ . +     NSg/VX NSg/VX NPr/P+ NSg/V NSg/I/C/Ddem+ NPr/ISg+ V   D/P J/R  NSg/V . NSg/V/J/P
> nose  , much    more      like        a   snout than a   real  nose   ; also its     eyes   were  getting
# NSg/V . NSg/I/J NPr/I/V/J NSg/V/J/C/P D/P NSg/V C/P  D/P NSg/J NSg/V+ . W?   ISg/D$+ NPl/V+ NSg/V NSg/V
> extremely small   for a    baby     : altogether Alice did not   like        the look  of the thing
# R         NPr/V/J C/P D/P+ NSg/V/J+ . NSg        NPr+  V   NSg/C NSg/V/J/C/P D   NSg/V P  D+  NSg/V
> at    all        . “ But     perhaps it       was only  sobbing , ” she  thought , and looked into its     eyes
# NSg/P NSg/I/J/C+ . . NSg/C/P NSg     NPr/ISg+ V   J/R/C NSg/V/J . . ISg+ NSg/V   . V/C V/J    P    ISg/D$+ NPl/V+
> again , to see   if    there were  any   tears  .
# P     . P  NSg/V NSg/C +     NSg/V I/R/D NPl/V+ .
>
#
> No     , there were  no     tears  . “ If    you’re going   to turn  into a    pig    , my  dear    , ” said
# NPr/P+ . +     NSg/V NPr/P+ NPl/V+ . . NSg/C W?     NSg/V/J P  NSg/V P    D/P+ NSg/V+ . D$+ NSg/V/J . . V/J
> Alice , seriously , “ I’ll have   nothing more      to do     with you    . Mind   now       ! ” The poor
# NPr   . R         . . W?   NSg/VX NSg/I/J NPr/I/V/J P  NSg/VX P    ISgPl+ . NSg/V+ NPr/V/J/C . . D   NSg/V/J
> little  thing  sobbed again ( or    grunted , it       was impossible to say   which ) , and they
# NPr/I/J NSg/V+ V      P     . NPr/C V/J     . NPr/ISg+ V   NSg/J      P  NSg/V I/C+  . . V/C IPl+
> went  on  for some  while     in      silence .
# NSg/V J/P C/P I/J/R NSg/V/C/P NPr/J/P NSg/V+  .
>
#
> Alice was just beginning to think to herself , “ Now       , what   am      I    to do     with this
# NPr+  V   V/J  NSg/V/J+  P  NSg/V P  ISg+    . . NPr/V/J/C . NSg/I+ NPr/V/J ISg+ P  NSg/VX P    I/Ddem+
> creature when    I    get   it       home     ? ” when    it       grunted again , so        violently , that         she
# NSg+     NSg/I/C ISg+ NSg/V NPr/ISg+ NSg/V/J+ . . NSg/I/C NPr/ISg+ V/J     P     . NSg/I/J/C R         . NSg/I/C/Ddem ISg+
> looked down      into its     face   in      some   alarm  . This    time     there could  be     no    mistake
# V/J    NSg/V/J/P P    ISg/D$+ NSg/V+ NPr/J/P I/J/R+ NSg/V+ . I/Ddem+ NSg/V/J+ +     NSg/VX NSg/VX NPr/P NSg/V
> about it       : it       was neither more      nor   less    than a    pig    , and she  felt    that         it       would be
# J/P   NPr/ISg+ . NPr/ISg+ V   I/C     NPr/I/V/J NSg/C V/J/C/P C/P  D/P+ NSg/V+ . V/C ISg+ NSg/V/J NSg/I/C/Ddem NPr/ISg+ VX    NSg/VX
> quite absurd for her     to carry it       further .
# NSg   NSg/J  C/P ISg/D$+ P  NSg/V NPr/ISg+ V/J     .
>
#
> So        she  set     the little   creature down      , and felt    quite relieved to see   it       trot   away
# NSg/I/J/C ISg+ NPr/V/J D+  NPr/I/J+ NSg+     NSg/V/J/P . V/C NSg/V/J NSg   V/J      P  NSg/V NPr/ISg+ NSg/V+ V/J
> quietly into the wood     . “ If    it       had grown up        , ” she  said to herself , “ it       would have
# R       P    D+  NPr/V/J+ . . NSg/C NPr/ISg+ V   V/J   NSg/V/J/P . . ISg+ V/J  P  ISg+    . . NPr/ISg+ VX    NSg/VX
> made a   dreadfully ugly    child  : but     it       makes rather  a    handsome pig    , I    think  . ” And
# V    D/P R          NSg/V/J NSg/V+ . NSg/C/P NPr/ISg+ NPl/V NPr/V/J D/P+ V/J+     NSg/V+ . ISg+ NSg/V+ . . V/C
> she  began thinking over      other    children she  knew , who    might    do     very well    as    pigs   ,
# ISg+ V     V        NSg/V/J/P NSg/V/J+ NPl+     ISg+ V    . NPr/I+ NSg/VX/J NSg/VX J/R  NSg/V/J NSg/R NPl/V+ .
> and was just saying to herself , “ if    one       only  knew the right    way   to change them     — ”
# V/C V   V/J  NSg/V  P  ISg+    . . NSg/C NSg/I/V/J J/R/C V    D+  NPr/V/J+ NSg/J P  NSg/V  NSg/IPl+ . .
> when    she  was a   little  startled by      seeing    the Cheshire Cat      sitting on  a   bough of
# NSg/I/C ISg+ V   D/P NPr/I/J V/J      NSg/J/P NSg/V/J/C D+  NPr+     NSg/V/J+ NSg/V/J J/P D/P NSg   P
> a    tree   a   few   yards off       .
# D/P+ NSg/V+ D/P NSg/I NPl/V NSg/V/J/P .
>
#
> The Cat     only  grinned when    it       saw   Alice . It       looked good    - natured , she  thought :
# D+  NSg/V/J J/R/C V       NSg/I/C NPr/ISg+ NSg/V NPr+  . NPr/ISg+ V/J    NPr/V/J . ?       . ISg+ NSg/V   .
> still   it       had very long    claws and a   great many       teeth , so        she  felt    that         it       ought
# NSg/V/J NPr/ISg+ V   J/R  NPr/V/J NPl/V V/C D/P NSg/J NSg/I/J/D+ +     . NSg/I/J/C ISg+ NSg/V/J NSg/I/C/Ddem NPr/ISg+ NSg/I/VX
> to be     treated with respect .
# P  NSg/VX V/J     P    NSg/V+  .
>
#
> “ Cheshire Puss , ” she  began , rather  timidly , as    she  did not   at    all        know   whether
# . NPr      NSg  . . ISg+ V     . NPr/V/J R       . NSg/R ISg+ V   NSg/C NSg/P NSg/I/J/C+ NSg/V+ I/C
> it       would like        the name   : however , it       only  grinned a    little   wider . “ Come    , it’s
# NPr/ISg+ VX    NSg/V/J/C/P D+  NSg/V+ . C       . NPr/ISg+ J/R/C V       D/P+ NPr/I/J+ J+    . . NSg/V/P . W?
> pleased so        far     , ” thought Alice , and she  went   on  . “ Would you    tell  me      , please ,
# V/J     NSg/I/J/C NSg/V/J . . NSg/V   NPr+  . V/C ISg+ NSg/V+ J/P . . VX    ISgPl+ NPr/V NPr/ISg . V      .
> which way    I    ought    to go      from here    ? ”
# I/C+  NSg/J+ ISg+ NSg/I/VX P  NSg/V/J P    NSg/J/R . .
>
#
> “ That          depends a   good    deal    on  where you    want  to get   to , ” said the Cat      .
# . NSg/I/C/Ddem+ NPl/V   D/P NPr/V/J NSg/V/J J/P NSg/C ISgPl+ NSg/V P  NSg/V P  . . V/J  D   NSg/V/J+ .
>
#
> “ I    don’t much    care   where — ” said Alice .
# . ISg+ V     NSg/I/J NSg/V+ NSg/C . . V/J  NPr+  .
>
#
> “ Then    it       doesn’t matter   which way    you    go      , ” said the Cat      .
# . NSg/J/C NPr/ISg+ V       NSg/V/J+ I/C+  NSg/J+ ISgPl+ NSg/V/J . . V/J  D   NSg/V/J+ .
>
#
> “ — so        long    as    I    get   somewhere , ” Alice added as    an   explanation .
# . . NSg/I/J/C NPr/V/J NSg/R ISg+ NSg/V NSg       . . NPr+  V/J   NSg/R D/P+ NSg+        .
>
#
> “ Oh    , you’re sure to do     that          , ” said the Cat      , “ if    you    only  walk  long     enough . ”
# . NPr/V . W?     J    P  NSg/VX NSg/I/C/Ddem+ . . V/J  D+  NSg/V/J+ . . NSg/C ISgPl+ J/R/C NSg/V NPr/V/J+ NSg/I+ . .
>
#
> Alice felt    that         this    could  not   be     denied , so        she  tried another question . “ What
# NPr+  NSg/V/J NSg/I/C/Ddem I/Ddem+ NSg/VX NSg/C NSg/VX V/J    . NSg/I/J/C ISg+ V/J   I/D+    NSg/V+   . . NSg/I+
> sort  of people live about here    ? ”
# NSg/V P  NSg/V+ V/J  J/P   NSg/J/R . .
>
#
> “ In      that          direction , ” the Cat      said , waving its     right   paw   round     , “ lives a   Hatter :
# . NPr/J/P NSg/I/C/Ddem+ NSg+      . . D+  NSg/V/J+ V/J  . V      ISg/D$+ NPr/V/J NSg/V NSg/V/J/P . . V+    D/P NSg/V  .
> and in      that          direction , ” waving the other    paw    , “ lives a    March  Hare     . Visit either
# V/C NPr/J/P NSg/I/C/Ddem+ NSg+      . . V      D+  NSg/V/J+ NSg/V+ . . V+    D/P+ NPr/V+ NSg/V/J+ . NSg/V I/C
> you    like        : they’re both mad      . ”
# ISgPl+ NSg/V/J/C/P . +       I/C+ NSg/V/J+ . .
>
#
> “ But     I    don’t want  to go      among mad      people , ” Alice remarked .
# . NSg/C/P ISg+ V     NSg/V P  NSg/V/J P     NSg/V/J+ NSg/V+ . . NPr+  V/J+     .
>
#
> “ Oh    , you    can’t help  that          , ” said the Cat      : “ we’re all        mad      here     . I’m mad      . You’re
# . NPr/V . ISgPl+ VX    NSg/V NSg/I/C/Ddem+ . . V/J  D+  NSg/V/J+ . . W?    NSg/I/J/C+ NSg/V/J+ NSg/J/R+ . +   NSg/V/J+ . +
> mad      . ”
# NSg/V/J+ . .
>
#
> “ How   do     you    know  I’m mad     ? ” said Alice .
# . NSg/C NSg/VX ISgPl+ NSg/V W?  NSg/V/J . . V/J  NPr+  .
>
#
> “ You    must  be     , ” said the Cat     , “ or    you    wouldn’t have   come     here    . ”
# . ISgPl+ NSg/V NSg/VX . . V/J  D+  NSg/V/J . . NPr/C ISgPl+ VX       NSg/VX NSg/V/P+ NSg/J/R . .
>
#
> Alice didn’t think that          proved it       at    all       ; however , she  went  on  “ And how   do     you
# NPr+  V      NSg/V NSg/I/C/Ddem+ V/J    NPr/ISg+ NSg/P NSg/I/J/C . C       . ISg+ NSg/V J/P . V/C NSg/C NSg/VX ISgPl+
> know  that         you’re mad      ? ”
# NSg/V NSg/I/C/Ddem W?     NSg/V/J+ . .
>
#
> “ To begin with , ” said the Cat      , “ a   dog’s not   mad      . You    grant  that          ? ”
# . P  NSg/V P    . . V/J  D+  NSg/V/J+ . . D/P NSg$  NSg/C NSg/V/J+ . ISgPl+ NPr/V+ NSg/I/C/Ddem+ . .
>
#
> “ I    suppose so        , ” said Alice .
# . ISg+ V       NSg/I/J/C . . V/J  NPr+  .
>
#
> “ Well    , then    , ” the Cat      went  on  , “ you    see   , a    dog      growls when    it’s angry , and wags
# . NSg/V/J . NSg/J/C . . D+  NSg/V/J+ NSg/V J/P . . ISgPl+ NSg/V . D/P+ NSg/V/J+ NPl/V  NSg/I/C W?   V/J   . V/C NPl/V
> its     tail     when    it’s pleased . Now       I    growl when    I’m pleased , and wag   my  tail     when
# ISg/D$+ NSg/V/J+ NSg/I/C W?   V/J+    . NPr/V/J/C ISg+ NSg/V NSg/I/C W?  V/J     . V/C NSg/V D$+ NSg/V/J+ NSg/I/C
> I’m angry . Therefore I’m mad      . ”
# W?  V/J+  . R         +   NSg/V/J+ . .
>
#
> “ I    call  it       purring , not   growling , ” said Alice .
# . ISg+ NSg/V NPr/ISg+ V       . NSg/C V        . . V/J  NPr+  .
>
#
> “ Call  it       what   you    like        , ” said the Cat      . “ Do     you    play  croquet with the Queen
# . NSg/V NPr/ISg+ NSg/I+ ISgPl+ NSg/V/J/C/P . . V/J  D+  NSg/V/J+ . . NSg/VX ISgPl+ NSg/V NSg/V   P    D   NPr/V/J+
> to - day ? ”
# P  . NPr . .
>
#
> “ I    should like        it       very much    , ” said Alice , “ but     I    haven’t been  invited  yet     . ”
# . ISg+ VX     NSg/V/J/C/P NPr/ISg+ J/R  NSg/I/J . . V/J  NPr   . . NSg/C/P ISg+ V       NSg/V NSg/V/J+ NSg/V/C . .
>
#
> “ You’ll see   me       there , ” said the Cat      , and  vanished .
# . W?     NSg/V NPr/ISg+ W?    . . V/J  D+  NSg/V/J+ . V/C+ V/J+     .
>
#
> Alice was not   much    surprised at    this    , she  was getting so        used to queer    things
# NPr+  V   NSg/C NSg/I/J V/J       NSg/P I/Ddem+ . ISg+ V   NSg/V   NSg/I/J/C V/J  P  NSg/V/J+ NPl/V+
> happening . While     she  was looking at    the place  where it       had been  , it       suddenly
# NSg/V/J+  . NSg/V/C/P ISg+ V   V       NSg/P D+  NSg/V+ NSg/C NPr/ISg+ V   NSg/V . NPr/ISg+ R
> appeared again .
# V/J+     P+    .
>
#
> “ By      - the - bye     , what   became of the baby     ? ” said the Cat      . “ I’d nearly forgotten to
# . NSg/J/P . D   . NSg/J/P . NSg/I+ V      P  D+  NSg/V/J+ . . V/J  D+  NSg/V/J+ . . W?  R      NSg/V/J   P+
> ask   . ”
# NSg/V . .
>
#
> “ It       turned into a    pig    , ” Alice quietly said , just as    if    it       had come    back    in      a
# . NPr/ISg+ V/J    P    D/P+ NSg/V+ . . NPr+  R       V/J  . V/J  NSg/R NSg/C NPr/ISg+ V   NSg/V/P NSg/V/J NPr/J/P D/P+
> natural way    .
# NSg/J+  NSg/J+ .
>
#
> “ I    thought it       would , ” said the Cat      , and vanished again .
# . ISg+ NSg/V   NPr/ISg+ VX    . . V/J  D+  NSg/V/J+ . V/C V/J+     P     .
>
#
> Alice waited a   little  , half       expecting to see   it       again , but     it       did not   appear ,
# NPr+  V/J    D/P NPr/I/J . NSg/V/J/P+ V         P  NSg/V NPr/ISg+ P     . NSg/C/P NPr/ISg+ V   NSg/C V      .
> and after a   minute  or    two  she  walked on  in      the direction in      which the March  Hare
# V/C J/P   D/P NSg/V/J NPr/C NSg+ ISg+ V/J    J/P NPr/J/P D+  NSg+      NPr/J/P I/C+  D+  NPr/V+ NSg/V/J+
> was said to live . “ I’ve seen  hatters before , ” she  said to herself ; “ the March
# V   V/J  P+ V/J  . . W?   NSg/V NPl/V   C/P    . . ISg+ V/J  P  ISg+    . . D+  NPr/V+
> Hare     will   be     much    the most    interesting , and perhaps as    this    is May    it       won’t be
# NSg/V/J+ NPr/VX NSg/VX NSg/I/J D   NSg/I/J V/J         . V/C NSg     NSg/R I/Ddem+ VL NPr/VX NPr/ISg+ V     NSg/VX
> raving  mad     — at    least not   so        mad     as    it       was in      March . ” As    she  said this    , she  looked
# NSg/V/J NSg/V/J . NSg/P NSg/J NSg/C NSg/I/J/C NSg/V/J NSg/R NPr/ISg+ V   NPr/J/P NPr/V . . NSg/R ISg+ V/J  I/Ddem+ . ISg+ V/J
> up        , and there was the Cat      again , sitting on  a   branch of a    tree   .
# NSg/V/J/P . V/C +     V   D+  NSg/V/J+ P     . NSg/V/J J/P D/P NPr/V  P  D/P+ NSg/V+ .
>
#
> “ Did you    say   pig    , or    fig   ? ” said the Cat      .
# . V   ISgPl+ NSg/V NSg/V+ . NPr/C NSg/V . . V/J  D   NSg/V/J+ .
>
#
> “ I    said pig    , ” replied Alice ; “ and I    wish  you    wouldn’t keep  appearing and
# . ISg+ V/J  NSg/V+ . . V/J     NPr+  . . V/C ISg+ NSg/V ISgPl+ VX       NSg/V V         V/C
> vanishing so        suddenly : you    make  one        quite giddy    . ”
# V         NSg/I/J/C R        . ISgPl+ NSg/V NSg/I/V/J+ NSg+  NSg/V/J+ . .
>
#
> “ All       right   , ” said the Cat      ; and this    time     it       vanished quite slowly , beginning
# . NSg/I/J/C NPr/V/J . . V/J  D+  NSg/V/J+ . V/C I/Ddem+ NSg/V/J+ NPr/ISg+ V/J      NSg   R      . NSg/V/J
> with the end   of the tail     , and ending with the grin   , which remained some  time
# P    D   NSg/V P  D+  NSg/V/J+ . V/C NSg/V  P    D+  NSg/V+ . I/C+  V/J      I/J/R NSg/V/J
> after the rest  of it       had gone  .
# J/P   D   NSg/V P  NPr/ISg+ V+  V/J/P .
>
#
> “ Well    ! I’ve often seen  a   cat     without a    grin   , ” thought Alice ; “ but     a   grin  without
# . NSg/V/J . W?   R     NSg/V D/P NSg/V/J C/P     D/P+ NSg/V+ . . NSg/V   NPr+  . . NSg/C/P D/P NSg/V C/P
> a    cat      ! It’s the most    curious thing I    ever saw   in      my  life   ! ”
# D/P+ NSg/V/J+ . W?   D   NSg/I/J J       NSg/V ISg+ J    NSg/V NPr/J/P D$+ NSg/V+ . .
>
#
> She  had not   gone  much    farther before she  came    in      sight of the house of the March
# ISg+ V   NSg/C V/J/P NSg/I/J V/J     C/P    ISg+ NSg/V/P NPr/J/P NSg/V P  D   NPr/V P  D+  NPr/V+
> Hare     : she  thought it       must  be     the right   house  , because the chimneys were  shaped
# NSg/V/J+ . ISg+ NSg/V   NPr/ISg+ NSg/V NSg/VX D   NPr/V/J NPr/V+ . C/P     D+  NPl/V+   NSg/V V/J
> like        ears  and the roof   was thatched with fur        . It       was so        large a   house  , that         she
# NSg/V/J/C/P NPl/V V/C D+  NSg/V+ V   V/J      P    NSg/V/C/P+ . NPr/ISg+ V   NSg/I/J/C NSg/J D/P NPr/V+ . NSg/I/C/Ddem ISg+
> did not   like        to go      nearer till      she  had nibbled some  more      of the lefthand bit   of
# V   NSg/C NSg/V/J/C/P P  NSg/V/J J      NSg/V/C/P ISg+ V   V/J     I/J/R NPr/I/V/J P  D   ?        NSg/V P
> mushroom , and raised herself to about two  feet high    : even    then    she  walked up
# NSg/V/J  . V/C V/J    ISg+    P  J/P   NSg+ NPl+ NSg/V/J . NSg/V/J NSg/J/C ISg+ V/J    NSg/V/J/P
> towards it       rather  timidly , saying to herself “ Suppose it       should be     raving  mad
# P       NPr/ISg+ NPr/V/J R       . NSg/V  P  ISg+    . V       NPr/ISg+ VX     NSg/VX NSg/V/J NSg/V/J
> after all       ! I    almost wish  I’d gone  to see   the Hatter instead ! ”
# J/P   NSg/I/J/C . ISg+ NSg    NSg/V W?  V/J/P P  NSg/V D   NSg/V  W?      . .
>
#
> CHAPTER VII : A   Mad     Tea    - Party
# NSg/V+  NSg . D/P NSg/V/J NSg/V+ . NSg/V/J
>
#
> There was a   table  set     out         under   a   tree  in      front   of the house  , and the March  Hare
# +     V   D/P NSg/V+ NPr/V/J NSg/V/J/R/P NSg/J/P D/P NSg/V NPr/J/P NSg/V/J P  D+  NPr/V+ . V/C D+  NPr/V+ NSg/V/J
> and the Hatter were  having tea    at    it       : a    Dormouse was sitting between them     , fast
# V/C D   NSg/V  NSg/V V      NSg/V+ NSg/P NPr/ISg+ . D/P+ NSg+     V   NSg/V/J NSg/P   NSg/IPl+ . NSg/V/J+
> asleep , and the other    two  were   using it       as    a    cushion , resting their elbows on
# J      . V/C D+  NSg/V/J+ NSg+ NSg/V+ V     NPr/ISg+ NSg/R D/P+ NSg/V+  . V+      D$+   NPl/V+ J/P
> it       , and talking over      its     head     . “ Very uncomfortable for the Dormouse , ” thought
# NPr/ISg+ . V/C V       NSg/V/J/P ISg/D$+ NPr/V/J+ . . J/R  J             C/P D   NSg      . . NSg/V
> Alice ; “ only  , as    it’s asleep , I    suppose it       doesn’t mind   . ”
# NPr+  . . J/R/C . NSg/R W?   J      . ISg+ V       NPr/ISg+ V       NSg/V+ . .
>
#
> The table was a   large one       , but     the three were   all       crowded together at    one       corner
# D+  NSg/V V   D/P NSg/J NSg/I/V/J . NSg/C/P D+  NSg+  NSg/V+ NSg/I/J/C V/J     J        NSg/P NSg/I/V/J NSg/V/J
> of it       : “ No     room     ! No     room     ! ” they cried out         when    they saw   Alice coming   . “ There’s
# P  NPr/ISg+ . . NPr/P+ NSg/V/J+ . NPr/P+ NSg/V/J+ . . IPl+ V/J   NSg/V/J/R/P NSg/I/C IPl+ NSg/V NPr+  NSg/V/J+ . . W?
> plenty  of room     ! ” said Alice indignantly , and she  sat     down      in      a   large arm      - chair
# NSg/I/J P  NSg/V/J+ . . V/J  NPr+  R           . V/C ISg+ NSg/V/J NSg/V/J/P NPr/J/P D/P NSg/J NSg/V/J+ . NSg/V
> at    one       end   of the table  .
# NSg/P NSg/I/V/J NSg/V P  D+  NSg/V+ .
>
#
> “ Have   some   wine   , ” the March  Hare     said in      an   encouraging tone     .
# . NSg/VX I/J/R+ NSg/V+ . . D+  NPr/V+ NSg/V/J+ V/J  NPr/J/P D/P+ NSg/V/J+    NSg/I/V+ .
>
#
> Alice looked all       round     the table  , but     there was nothing on  it       but     tea    . “ I    don’t
# NPr+  V/J    NSg/I/J/C NSg/V/J/P D+  NSg/V+ . NSg/C/P +     V   NSg/I/J J/P NPr/ISg+ NSg/C/P NSg/V+ . . ISg+ V
> see   any    wine   , ” she  remarked .
# NSg/V I/R/D+ NSg/V+ . . ISg+ V/J+     .
>
#
> “ There isn’t any    , ” said the March  Hare     .
# . +     NSg/V I/R/D+ . . V/J  D+  NPr/V+ NSg/V/J+ .
>
#
> “ Then    it       wasn’t very civil of you    to offer   it       , ” said Alice angrily .
# . NSg/J/C NPr/ISg+ V      J/R  J     P  ISgPl+ P  NSg/V/J NPr/ISg+ . . V/J  NPr+  R       .
>
#
> “ It       wasn’t very civil of you    to sit   down      without being   invited , ” said the March
# . NPr/ISg+ V      J/R  J     P  ISgPl+ P  NSg/V NSg/V/J/P C/P     NSg/V/C NSg/V/J . . V/J  D+  NPr/V+
> Hare     .
# NSg/V/J+ .
>
#
> “ I    didn’t know  it       was your table , ” said Alice ; “ it’s laid for a   great many      more
# . ISg+ V      NSg/V NPr/ISg+ V   D$   NSg/V . . V/J  NPr+  . . W?   V/J  C/P D/P NSg/J NSg/I/J/D NPr/I/V/J
> than three . ”
# C/P+ NSg+  . .
>
#
> “ Your hair   wants cutting , ” said the Hatter . He       had been  looking at    Alice for
# . D$+  NSg/V+ NPl/V NSg/V/J . . V/J  D+  NSg/V  . NPr/ISg+ V   NSg/V V       NSg/P NPr+  C/P
> some  time     with great  curiosity , and this    was his     first   speech .
# I/J/R NSg/V/J+ P    NSg/J+ NSg+      . V/C I/Ddem+ V   ISg/D$+ NSg/V/J NSg/V  .
>
#
> “ You    should learn not   to make  personal remarks , ” Alice said with some   severity ;
# . ISgPl+ VX     NSg/V NSg/C P  NSg/V NSg/J+   NPl/V+  . . NPr+  V/J  P    I/J/R+ NSg      .
> “ it’s very rude . ”
# . W?   J/R+ J+   . .
>
#
> The Hatter opened his     eyes   very wide  on  hearing  this    ; but     all       he       said was , “ Why
# D   NSg/V  V/J    ISg/D$+ NPl/V+ J/R  NSg/J J/P NSg/V/J+ I/Ddem+ . NSg/C/P NSg/I/J/C NPr/ISg+ V/J  V   . . NSg/V
> is a   raven   like        a   writing - desk  ? ”
# VL D/P NSg/V/J NSg/V/J/C/P D/P NSg/V+  . NSg/V . .
>
#
> “ Come    , we   shall have   some   fun     now       ! ” thought Alice . “ I’m glad    they’ve begun
# . NSg/V/P . IPl+ VX    NSg/VX I/J/R+ NSg/V/J NPr/V/J/C . . NSg/V   NPr+  . . W?  NSg/V/J W?      V
> asking riddles . — I    believe I    can    guess that          , ” she  added aloud .
# V+     NPl/V   . . ISg+ V       ISg+ NPr/VX NSg/V NSg/I/C/Ddem+ . . ISg+ V/J+  J+    .
>
#
> “ Do     you    mean    that         you    think you    can    find  out         the answer to it       ? ” said the March
# . NSg/VX ISgPl+ NSg/V/J NSg/I/C/Ddem ISgPl+ NSg/V ISgPl+ NPr/VX NSg/V NSg/V/J/R/P D+  NSg/V  P  NPr/ISg+ . . V/J  D+  NPr/V+
> Hare     .
# NSg/V/J+ .
>
#
> “ Exactly so        , ” said Alice .
# . R       NSg/I/J/C . . V/J  NPr+  .
>
#
> “ Then    you    should say   what  you    mean    , ” the March  Hare     went  on  .
# . NSg/J/C ISgPl+ VX     NSg/V NSg/I ISgPl+ NSg/V/J . . D+  NPr/V+ NSg/V/J+ NSg/V J/P .
>
#
> “ I    do     , ” Alice hastily replied ; “ at    least — at    least I    mean    what   I    say   — that’s the
# . ISg+ NSg/VX . . NPr+  R       V/J     . . NSg/P NSg/J . NSg/P NSg/J ISg+ NSg/V/J NSg/I+ ISg+ NSg/V . NSg$   D+
> same thing  , you    know   . ”
# I/J+ NSg/V+ . ISgPl+ NSg/V+ . .
>
#
> “ Not   the same thing  a    bit    ! ” said the Hatter . “ You    might    just as    well    say   that          ‘          I
# . NSg/C D   I/J  NSg/V+ D/P+ NSg/V+ . . V/J  D+  NSg/V  . . ISgPl+ NSg/VX/J V/J  NSg/R NSg/V/J NSg/V NSg/I/C/Ddem+ Unlintable ISg+
> see   what   I    eat ’ is the same thing  as    ‘          I    eat what   I    see   ’ ! ”
# NSg/V NSg/I+ ISg+ V   . VL D   I/J  NSg/V+ NSg/R Unlintable ISg+ V   NSg/I+ ISg+ NSg/V . . .
>
#
> “ You    might    just as    well    say   , ” added the March  Hare     , “ that          ‘          I    like        what   I    get   ’ is
# . ISgPl+ NSg/VX/J V/J  NSg/R NSg/V/J NSg/V . . V/J   D+  NPr/V+ NSg/V/J+ . . NSg/I/C/Ddem+ Unlintable ISg+ NSg/V/J/C/P NSg/I+ ISg+ NSg/V . VL
> the same thing  as    ‘          I    get   what   I    like        ’ ! ”
# D   I/J  NSg/V+ NSg/R Unlintable ISg+ NSg/V NSg/I+ ISg+ NSg/V/J/C/P . . .
>
#
> “ You    might    just as    well    say   , ” added the Dormouse , who    seemed to be     talking in
# . ISgPl+ NSg/VX/J V/J  NSg/R NSg/V/J NSg/V . . V/J   D   NSg      . NPr/I+ V/J    P  NSg/VX V       NPr/J/P
> his     sleep  , “ that          ‘          I    breathe when    I    sleep ’ is the same thing  as    ‘          I    sleep when    I
# ISg/D$+ NSg/V+ . . NSg/I/C/Ddem+ Unlintable ISg+ V       NSg/I/C ISg+ NSg/V . VL D   I/J  NSg/V+ NSg/R Unlintable ISg+ NSg/V NSg/I/C ISg+
> breathe ’ ! ”
# V       . . .
>
#
> “ It       is the same thing with you    , ” said the Hatter , and here    the conversation
# . NPr/ISg+ VL D   I/J  NSg/V P    ISgPl+ . . V/J  D   NSg/V  . V/C NSg/J/R D+  NSg/V+
> dropped , and the party    sat     silent for a    minute   , while     Alice thought over      all       she
# V/J     . V/C D+  NSg/V/J+ NSg/V/J NSg/J  C/P D/P+ NSg/V/J+ . NSg/V/C/P NPr+  NSg/V   NSg/V/J/P NSg/I/J/C ISg+
> could  remember about ravens and writing - desks , which wasn’t much     .
# NSg/VX NSg/V    J/P   NPl/V  V/C NSg/V   . NPl/V . I/C+  V+     NSg/I/J+ .
>
#
> The Hatter was the first   to break the silence . “ What   day of the month  is it       ? ” he
# D+  NSg/V  V   D   NSg/V/J P  NSg/V D+  NSg/V+  . . NSg/I+ NPr P  D+  NSg/J+ VL NPr/ISg+ . . NPr/ISg+
> said , turning to Alice : he       had taken his     watch out         of his     pocket   , and was
# V/J  . NSg/V   P  NPr+  . NPr/ISg+ V   V/J   ISg/D$+ NSg/V NSg/V/J/R/P P  ISg/D$+ NSg/V/J+ . V/C V
> looking at    it       uneasily , shaking it       every now       and then    , and holding it       to his
# V       NSg/P NPr/ISg+ R        . V       NPr/ISg+ D+    NPr/V/J/C V/C NSg/J/C . V/C NSg/V   NPr/ISg+ P  ISg/D$+
> ear      .
# NSg/V/J+ .
>
#
> Alice considered a   little  , and then    said “ The fourth   . ”
# NPr+  V/J        D/P NPr/I/J . V/C NSg/J/C V/J  . D+  NPr/V/J+ . .
>
#
> “ Two  days wrong   ! ” sighed the Hatter . “ I    told you    butter   wouldn’t suit   the
# . NSg+ NPl+ NSg/V/J . . V/J    D+  NSg/V  . . ISg+ V    ISgPl+ NSg/V/J+ VX       NSg/V+ D+
> works  ! ” he       added looking angrily at    the March  Hare     .
# NPl/V+ . . NPr/ISg+ V/J   V       R       NSg/P D+  NPr/V+ NSg/V/J+ .
>
#
> “ It       was the best     butter  , ” the March  Hare     meekly replied .
# . NPr/ISg+ V   D   NPr/VX/J NSg/V/J . . D+  NPr/V+ NSg/V/J+ R+     V/J+    .
>
#
> “ Yes   , but     some   crumbs must  have   got in      as    well    , ” the Hatter grumbled : “ you
# . NPl/V . NSg/C/P I/J/R+ NPl/V+ NSg/V NSg/VX V   NPr/J/P NSg/R NSg/V/J . . D   NSg/V  V/J      . . ISgPl+
> shouldn’t have   put   it       in      with the bread  - knife . ”
# V         NSg/VX NSg/V NPr/ISg+ NPr/J/P P    D   NSg/V+ . NSg/V . .
>
#
> The March  Hare    took the watch and looked at    it       gloomily : then    he       dipped it       into
# D+  NPr/V+ NSg/V/J V    D   NSg/V V/C V/J    NSg/P NPr/ISg+ R        . NSg/J/C NPr/ISg+ V/J    NPr/ISg+ P
> his     cup   of tea    , and looked at    it       again : but     he       could  think of nothing better   to
# ISg/D$+ NSg/V P  NSg/V+ . V/C V/J    NSg/P NPr/ISg+ P     . NSg/C/P NPr/ISg+ NSg/VX NSg/V P  NSg/I/J NSg/VX/J P
> say   than his     first    remark , “ It       was the best     butter  , you    know   . ”
# NSg/V C/P  ISg/D$+ NSg/V/J+ NSg/V+ . . NPr/ISg+ V   D   NPr/VX/J NSg/V/J . ISgPl+ NSg/V+ . .
>
#
> Alice had been  looking over      his     shoulder with some   curiosity . “ What   a   funny
# NPr+  V   NSg/V V       NSg/V/J/P ISg/D$+ NSg/V+   P    I/J/R+ NSg+      . . NSg/I+ D/P NSg/J
> watch  ! ” she  remarked . “ It       tells the day of the month  , and doesn’t tell  what
# NSg/V+ . . ISg+ V/J+     . . NPr/ISg+ NPl/V D   NPr P  D+  NSg/J+ . V/C V       NPr/V NSg/I+
> o’clock it       is ! ”
# W?      NPr/ISg+ VL . .
>
#
> “ Why   should it       ? ” muttered the Hatter . “ Does  your watch tell  you    what   year it
# . NSg/V VX     NPr/ISg+ . . V/J      D+  NSg/V  . . NPl/V D$+  NSg/V NPr/V ISgPl+ NSg/I+ NSg+ NPr/ISg+
> is ? ”
# VL . .
>
#
> “ Of course not   , ” Alice replied very readily : “ but     that’s because it       stays the
# . P  NSg/V+ NSg/C . . NPr+  V/J     J/R  R       . . NSg/C/P NSg$   C/P     NPr/ISg+ NPl/V D+
> same year for such  a   long     time     together . ”
# I/J+ NSg  C/P NSg/I D/P NPr/V/J+ NSg/V/J+ J+       . .
>
#
> “ Which is just the case   with mine     , ” said the Hatter .
# . I/C+  VL V/J  D+  NPr/V+ P    NSg/I/V+ . . V/J  D   NSg/V  .
>
#
> Alice felt    dreadfully puzzled , The Hatter’s remark seemed to have   no    sort  of
# NPr+  NSg/V/J R          V/J     . D+  NSg$+    NSg/V+ V/J    P  NSg/VX NPr/P NSg/V P
> meaning  in      it       , and yet     it       was certainly English  . “ I    don’t quite understand you    , ”
# NSg/V/J+ NPr/J/P NPr/ISg+ . V/C NSg/V/C NPr/ISg+ V   R         NPr/V/J+ . . ISg+ V     NSg   V          ISgPl+ . .
> she  said , as    politely as    she  could   .
# ISg+ V/J  . NSg/R R        NSg/R ISg+ NSg/VX+ .
>
#
> “ The Dormouse is asleep again , ” said the Hatter , and he       poured a   little  hot     tea
# . D   NSg      VL J      P     . . V/J  D   NSg/V  . V/C NPr/ISg+ V/J    D/P NPr/I/J NSg/V/J NSg/V
> upon its     nose   .
# P    ISg/D$+ NSg/V+ .
>
#
> The Dormouse shook   its     head     impatiently , and said , without opening its     eyes   , “ Of
# D   NSg      NSg/V/J ISg/D$+ NPr/V/J+ R           . V/C V/J  . C/P     NSg/V/J ISg/D$+ NPl/V+ . . P
> course , of course ; just what   I    was going   to remark myself . ”
# NSg/V+ . P  NSg/V+ . V/J  NSg/I+ ISg+ V   NSg/V/J P  NSg/V  ISg    . .
>
#
> “ Have   you    guessed the riddle yet     ? ” the Hatter said , turning to Alice again .
# . NSg/VX ISgPl+ V/J     D+  NPr/V+ NSg/V/C . . D   NSg/V  V/J  . NSg/V   P  NPr+  P+    .
>
#
> “ No     , I    give  it       up        , ” Alice replied : “ what’s the answer ? ”
# . NPr/P+ . ISg+ NSg/V NPr/ISg+ NSg/V/J/P . . NPr+  V/J     . . NSg$   D+  NSg/V+ . .
>
#
> “ I    haven’t the slightest idea , ” said the Hatter .
# . ISg+ V       D+  +         NSg+ . . V/J  D   NSg/V+ .
>
#
> “ Nor   I   , ” said the March  Hare     .
# . NSg/C ISg . . V/J  D+  NPr/V+ NSg/V/J+ .
>
#
> Alice sighed wearily . “ I    think you    might    do     something better   with the time     , ” she
# NPr+  V/J+   R       . . ISg+ NSg/V ISgPl+ NSg/VX/J NSg/VX NSg/I/V/J NSg/VX/J P    D+  NSg/V/J+ . . ISg+
> said , “ than waste    it       in      asking riddles that          have   no     answers . ”
# V/J  . . C/P  NSg/V/J+ NPr/ISg+ NPr/J/P V      NPl/V   NSg/I/C/Ddem+ NSg/VX NPr/P+ NPl/V+  . .
>
#
> “ If    you    knew Time     as    well    as    I    do     , ” said the Hatter , “ you    wouldn’t talk  about
# . NSg/C ISgPl+ V    NSg/V/J+ NSg/R NSg/V/J NSg/R ISg+ NSg/VX . . V/J  D   NSg/V  . . ISgPl+ VX       NSg/V J/P
> wasting it       . It’s him  . ”
# V       NPr/ISg+ . W?   ISg+ . .
>
#
> “ I    don’t know  what   you    mean    , ” said Alice .
# . ISg+ V     NSg/V NSg/I+ ISgPl+ NSg/V/J . . V/J  NPr+  .
>
#
> “ Of course you    don’t ! ” the Hatter said , tossing his     head     contemptuously . “ I    dare
# . P  NSg/V+ ISgPl+ V     . . D   NSg/V  V/J  . V       ISg/D$+ NPr/V/J+ R+             . . ISg+ NPr/VX
> say   you    never even    spoke to Time    ! ”
# NSg/V ISgPl+ R     NSg/V/J NSg/V P  NSg/V/J . .
>
#
> “ Perhaps not   , ” Alice cautiously replied : “ but     I    know  I    have   to beat    time     when    I
# . NSg     NSg/C . . NPr+  R          V/J     . . NSg/C/P ISg+ NSg/V ISg+ NSg/VX P  NSg/V/J NSg/V/J+ NSg/I/C ISg+
> learn music   . ”
# NSg/V NSg/V/J . .
>
#
> “ Ah      ! that          accounts for it       , ” said the Hatter . “ He       won’t stand beating . Now       , if
# . NSg/I/V . NSg/I/C/Ddem+ NPl/V    C/P NPr/ISg+ . . V/J  D+  NSg/V  . . NPr/ISg+ V     NSg/V NSg/V   . NPr/V/J/C . NSg/C
> you    only  kept on  good    terms with him  , he’d do     almost anything you    liked with the
# ISgPl+ J/R/C V    J/P NPr/V/J NPl/V P    ISg+ . W?   NSg/VX NSg    NSg/I/V+ ISgPl+ V/J   P    D+
> clock  . For instance , suppose it       were  nine o’clock in      the morning , just time     to
# NSg/V+ . C/P NSg/V+   . V       NPr/ISg+ NSg/V NSg  W?      NPr/J/P D+  NSg/V+  . V/J  NSg/V/J+ P
> begin lessons : you’d only  have   to whisper a   hint  to Time    , and round     goes  the
# NSg/V NPl/V+  . W?    J/R/C NSg/VX P  NSg/V   D/P NSg/V P  NSg/V/J . V/C NSg/V/J/P NSg/V D+
> clock  in      a   twinkling ! Half       - past      one       , time    for dinner ! ”
# NSg/V+ NPr/J/P D/P NSg/V/J   . NSg/V/J/P+ . NSg/V/J/P NSg/I/V/J . NSg/V/J C/P NSg/V  . .
>
#
> ( “ I    only  wish  it       was , ” the March  Hare     said to itself in      a   whisper . )
# . . ISg+ J/R/C NSg/V NPr/ISg+ V   . . D+  NPr/V+ NSg/V/J+ V/J  P  ISg+   NPr/J/P D/P NSg/V+  . .
>
#
> “ That          would be     grand , certainly , ” said Alice thoughtfully : “ but     then    — I    shouldn’t
# . NSg/I/C/Ddem+ VX    NSg/VX NSg/J . R         . . V/J  NPr+  R            . . NSg/C/P NSg/J/C . ISg+ V
> be     hungry for it       , you    know   . ”
# NSg/VX J      C/P NPr/ISg+ . ISgPl+ NSg/V+ . .
>
#
> “ Not   at    first   , perhaps , ” said the Hatter : “ but     you    could  keep  it       to half      - past
# . NSg/C NSg/P NSg/V/J . NSg     . . V/J  D   NSg/V  . . NSg/C/P ISgPl+ NSg/VX NSg/V NPr/ISg+ P  NSg/V/J/P . NSg/V/J/P
> one       as    long    as    you    liked . ”
# NSg/I/V/J NSg/R NPr/V/J NSg/R ISgPl+ V/J+  . .
>
#
> “ Is that         the way    you    manage ? ” Alice asked .
# . VL NSg/I/C/Ddem D+  NSg/J+ ISgPl+ NSg/V  . . NPr+  V/J+  .
>
#
> The Hatter shook   his     head     mournfully . “ Not   I    ! ” he       replied . “ We   quarrelled last
# D   NSg/V  NSg/V/J ISg/D$+ NPr/V/J+ R+         . . NSg/C ISg+ . . NPr/ISg+ V/J+    . . IPl+ V/Ca/Au/Br NSg/V/J
> March  — just before he       went  mad     , you    know  — ” ( pointing with his     tea    spoon at    the
# NPr/V+ . V/J  C/P    NPr/ISg+ NSg/V NSg/V/J . ISgPl+ NSg/V . . . V        P    ISg/D$+ NSg/V+ NSg/V NSg/P D+
> March  Hare     , ) “ — it       was at    the great  concert given     by      the Queen   of Hearts , and I
# NPr/V+ NSg/V/J+ . . . . NPr/ISg+ V   NSg/P D+  NSg/J+ NSg/V+  NSg/V/J/P NSg/J/P D   NPr/V/J P  NPl/V+ . V/C ISg+
> had to sing
# V   P  NSg/V/J
>
#
> ‘          Twinkle , twinkle , little  bat    ! How   I    wonder what   you’re at    ! ’
# Unlintable NSg/V   . NSg/V   . NPr/I/J NSg/V+ . NSg/C ISg+ NSg/V  NSg/I+ W?     NSg/P . .
>
#
> You    know  the song , perhaps ? ”
# ISgPl+ NSg/V D   NSg+ . NSg     . .
>
#
> “ I’ve heard something like        it       , ” said Alice .
# . W?   V/J   NSg/I/V/J NSg/V/J/C/P NPr/ISg+ . . V/J  NPr+  .
>
#
> “ It       goes  on  , you    know  , ” the Hatter continued , “ in      this    way    : —
# . NPr/ISg+ NSg/V J/P . ISgPl+ NSg/V . . D   NSg/V  V/J       . . NPr/J/P I/Ddem+ NSg/J+ . .
>
#
> ‘          Up        above   the world  you    fly     , Like        a   tea    - tray  in      the sky    . Twinkle , twinkle — ’ ”
# Unlintable NSg/V/J/P NSg/J/P D+  NSg/V+ ISgPl+ NSg/V/J . NSg/V/J/C/P D/P NSg/V+ . NSg/V NPr/J/P D+  NSg/V+ . NSg/V   . NSg/V   . . .
>
#
> Here    the Dormouse shook   itself , and began singing in      its     sleep  “ Twinkle ,
# NSg/J/R D   NSg      NSg/V/J ISg+   . V/C V     NSg/V/J NPr/J/P ISg/D$+ NSg/V+ . NSg/V   .
> twinkle , twinkle , twinkle — ” and went  on  so        long    that         they had to pinch it       to
# NSg/V   . NSg/V   . NSg/V   . . V/C NSg/V J/P NSg/I/J/C NPr/V/J NSg/I/C/Ddem IPl+ V   P  NSg/V NPr/ISg+ P
> make  it       stop   .
# NSg/V NPr/ISg+ NSg/V+ .
>
#
> “ Well    , I’d hardly finished the first    verse , ” said the Hatter , “ when    the Queen
# . NSg/V/J . W?  R      V/J      D+  NSg/V/J+ NSg/V . . V/J  D   NSg/V  . . NSg/I/C D+  NPr/V/J+
> jumped up        and bawled out         , ‘          He’s murdering the time     ! Off       with his     head     ! ’ ”
# V/J    NSg/V/J/P V/C V/J    NSg/V/J/R/P . Unlintable NSg$ V+        D   NSg/V/J+ . NSg/V/J/P P    ISg/D$+ NPr/V/J+ . . .
>
#
> “ How   dreadfully savage   ! ” exclaimed Alice .
# . NSg/C R          NPr/V/J+ . . V/J       NPr+  .
>
#
> “ And ever since that          , ” the Hatter went  on  in      a    mournful tone     , “ he       won’t do     a
# . V/C J    C/P   NSg/I/C/Ddem+ . . D   NSg/V  NSg/V J/P NPr/J/P D/P+ J+       NSg/I/V+ . . NPr/ISg+ V     NSg/VX D/P
> thing I    ask   ! It’s always six  o’clock now       . ”
# NSg/V ISg+ NSg/V . W?   R      NSg+ +       NPr/V/J/C . .
>
#
> A   bright  idea came    into Alice’s head     . “ Is that         the reason so        many       tea    - things are
# D/P NPr/V/J NSg  NSg/V/P P    NSg$    NPr/V/J+ . . VL NSg/I/C/Ddem D+  NSg/V+ NSg/I/J/C NSg/I/J/D+ NSg/V+ . NPl/V  V
> put   out         here    ? ” she  asked .
# NSg/V NSg/V/J/R/P NSg/J/R . . ISg+ V/J+  .
>
#
> “ Yes   , that’s it       , ” said the Hatter with a   sigh  : “ it’s always tea    - time    , and we’ve
# . NPl/V . NSg$   NPr/ISg+ . . V/J  D   NSg/V  P    D/P NSg/V . . W?   R      NSg/V+ . NSg/V/J . V/C W?
> no    time     to wash  the things between whiles . ”
# NPr/P NSg/V/J+ P  NPr/V D+  NPl/V+ NSg/P+  NPl/V  . .
>
#
> “ Then    you    keep  moving  round     , I    suppose ? ” said Alice .
# . NSg/J/C ISgPl+ NSg/V NSg/V/J NSg/V/J/P . ISg+ V       . . V/J  NPr+  .
>
#
> “ Exactly so        , ” said the Hatter : “ as    the things get   used up        . ”
# . R       NSg/I/J/C . . V/J  D   NSg/V  . . NSg/R D+  NPl/V+ NSg/V V/J+ NSg/V/J/P . .
>
#
> “ But     what   happens when    you    come    to the beginning again ? ” Alice ventured to ask    .
# . NSg/C/P NSg/I+ V       NSg/I/C ISgPl+ NSg/V/P P  D+  NSg/V/J+  P     . . NPr+  V/J      P+ NSg/V+ .
>
#
> “ Suppose we   change the subject  , ” the March  Hare     interrupted , yawning . “ I’m
# . V       IPl+ NSg/V  D+  NSg/V/J+ . . D+  NPr/V+ NSg/V/J+ V/J         . V       . . W?
> getting tired of this    . I    vote  the young    lady   tells us       a    story  . ”
# NSg/V   V/J   P  I/Ddem+ . ISg+ NSg/V D+  NPr/V/J+ NPr/V+ NPl/V NPr/IPl+ D/P+ NSg/V+ . .
>
#
> “ I’m afraid I    don’t know  one       , ” said Alice , rather  alarmed at    the proposal .
# . W?  J      ISg+ V     NSg/V NSg/I/V/J . . V/J  NPr+  . NPr/V/J V/J     NSg/P D+  NSg+     .
>
#
> “ Then    the Dormouse shall ! ” they both cried . “ Wake  up        , Dormouse ! ” And they
# . NSg/J/C D   NSg      VX    . . IPl+ I/C+ V/J   . . NPr/V NSg/V/J/P . NSg      . . V/C IPl+
> pinched it       on  both sides at    once   .
# V/J     NPr/ISg+ J/P I/C+ NPl/V NSg/P NSg/C+ .
>
#
> The Dormouse slowly opened his     eyes   . “ I    wasn’t asleep , ” he       said in      a   hoarse  ,
# D   NSg      R      V/J    ISg/D$+ NPl/V+ . . ISg+ V      J      . . NPr/ISg+ V/J  NPr/J/P D/P NSg/V/J .
> feeble voice  : “ I    heard every word   you    fellows were   saying . ”
# V/J    NSg/V+ . . ISg+ V/J   D+    NSg/V+ ISgPl+ NPl/V+  NSg/V+ NSg/V  . .
>
#
> “ Tell  us       a    story  ! ” said the March  Hare     .
# . NPr/V NPr/IPl+ D/P+ NSg/V+ . . V/J  D+  NPr/V+ NSg/V/J+ .
>
#
> “ Yes   , please do     ! ” pleaded Alice .
# . NPl/V . V      NSg/VX . . V/J     NPr+  .
>
#
> “ And be     quick   about it       , ” added the Hatter , “ or    you’ll be     asleep again before
# . V/C NSg/VX NSg/V/J J/P   NPr/ISg+ . . V/J   D   NSg/V  . . NPr/C W?     NSg/VX J      P     C/P
> it’s done    . ”
# +    NSg/V/J . .
>
#
> “ Once  upon a    time     there were  three little   sisters , ” the Dormouse began in      a
# . NSg/C P    D/P+ NSg/V/J+ +     NSg/V NSg   NPr/I/J+ NPl/V+  . . D   NSg      V     NPr/J/P D/P
> great hurry  ; “ and their names  were  Elsie , Lacie , and Tillie ; and they lived at
# NSg/J NSg/V+ . . V/C D$+   NPl/V+ NSg/V NPr   . ?     . V/C ?      . V/C IPl+ V/J   NSg/P
> the bottom  of a    well     — ”
# D   NSg/V/J P  D/P+ NSg/V/J+ . .
>
#
> “ What   did they live on  ? ” said Alice , who    always took a   great interest in
# . NSg/I+ V   IPl+ V/J  J/P . . V/J  NPr+  . NPr/I+ R      V    D/P NSg/J NSg/V    NPr/J/P
> questions of eating and  drinking .
# NPl/V     P  V+     V/C+ V+       .
>
#
> “ They lived on  treacle , ” said the Dormouse , after thinking a   minute  or     two  .
# . IPl+ V/J   J/P NSg/V   . . V/J  D   NSg      . J/P   V        D/P NSg/V/J NPr/C+ NSg+ .
>
#
> “ They couldn’t have   done    that         , you    know  , ” Alice gently remarked ; “ they’d have
# . IPl+ V        NSg/VX NSg/V/J NSg/I/C/Ddem . ISgPl+ NSg/V . . NPr+  R      V/J      . . W?     NSg/VX+
> been   ill      . ”
# NSg/V+ NSg/V/J+ . .
>
#
> “ So        they were  , ” said the Dormouse ; “ very ill      . ”
# . NSg/I/J/C IPl+ NSg/V . . V/J  D   NSg      . . J/R+ NSg/V/J+ . .
>
#
> Alice tried to fancy   to herself what   such  an  extraordinary way   of living  would
# NPr+  V/J   P  NSg/V/J P  ISg+    NSg/I+ NSg/I D/P NSg/J         NSg/J P  NSg/V/J VX
> be     like        , but     it       puzzled her     too much    , so        she  went  on  : “ But     why   did they live at
# NSg/VX NSg/V/J/C/P . NSg/C/P NPr/ISg+ V/J     ISg/D$+ W?  NSg/I/J . NSg/I/J/C ISg+ NSg/V J/P . . NSg/C/P NSg/V V   IPl+ V/J  NSg/P
> the bottom  of a    well     ? ”
# D   NSg/V/J P  D/P+ NSg/V/J+ . .
>
#
> “ Take  some   more       tea    , ” the March  Hare     said to Alice , very earnestly .
# . NSg/V I/J/R+ NPr/I/V/J+ NSg/V+ . . D+  NPr/V+ NSg/V/J+ V/J  P  NPr+  . J/R+ R+        .
>
#
> “ I’ve had nothing yet     , ” Alice replied in      an  offended tone     , “ so        I    can’t take
# . W?   V   NSg/I/J NSg/V/C . . NPr+  V/J     NPr/J/P D/P V/J      NSg/I/V+ . . NSg/I/J/C ISg+ VX    NSg/V+
> more      . ”
# NPr/I/V/J . .
>
#
> “ You    mean    you    can’t take  less    , ” said the Hatter : “ it’s very easy    to take  more
# . ISgPl+ NSg/V/J ISgPl+ VX    NSg/V V/J/C/P . . V/J  D   NSg/V  . . W?   J/R  NSg/V/J P  NSg/V NPr/I/V/J
> than nothing . ”
# C/P  NSg/I/J . .
>
#
> “ Nobody asked your opinion , ” said Alice .
# . NSg/I+ V/J   D$+  NSg/V+  . . V/J  NPr+  .
>
#
> “ Who’s making personal remarks now       ? ” the Hatter asked triumphantly .
# . NSg$  NSg/V  NSg/J    NPl/V+  NPr/V/J/C . . D   NSg/V  V/J+  R            .
>
#
> Alice did not   quite know  what   to say   to this    : so        she  helped herself to some  tea
# NPr+  V   NSg/C NSg   NSg/V NSg/I+ P  NSg/V P  I/Ddem+ . NSg/I/J/C ISg+ V/J    ISg+    P  I/J/R NSg/V
> and bread  - and - butter  , and then    turned to the Dormouse , and repeated her
# V/C NSg/V+ . V/C . NSg/V/J . V/C NSg/J/C V/J    P  D   NSg      . V/C V/J      ISg/D$+
> question . “ Why   did they live at    the bottom  of a    well     ? ”
# NSg/V+   . . NSg/V V   IPl+ V/J  NSg/P D   NSg/V/J P  D/P+ NSg/V/J+ . .
>
#
> The Dormouse again took a   minute  or    two to think about it       , and then    said , “ It
# D   NSg      P     V    D/P NSg/V/J NPr/C NSg P  NSg/V J/P   NPr/ISg+ . V/C NSg/J/C V/J  . . NPr/ISg+
> was a   treacle - well    . ”
# V   D/P NSg/V   . NSg/V/J . .
>
#
> “ There’s no     such  thing  ! ” Alice was beginning very angrily , but     the Hatter and
# . W?      NPr/P+ NSg/I NSg/V+ . . NPr+  V   NSg/V/J+  J/R  R       . NSg/C/P D   NSg/V  V/C
> the March  Hare     went  “ Sh ! sh ! ” and the Dormouse sulkily remarked , “ If    you    can’t
# D+  NPr/V+ NSg/V/J+ NSg/V . W? . W? . . V/C D   NSg      R       V/J      . . NSg/C ISgPl+ VX
> be     civil , you’d better   finish the story for yourself . ”
# NSg/VX J     . W?    NSg/VX/J NSg/V  D   NSg/V C/P ISg      . .
>
#
> “ No     , please go      on  ! ” Alice said very humbly ; “ I    won’t interrupt again . I    dare   say
# . NPr/P+ . V      NSg/V/J J/P . . NPr+  V/J  J/R  R      . . ISg+ V     NSg/V+    P     . ISg+ NPr/VX NSg/V
> there may     be      one        . ”
# +     NPr/VX+ NSg/VX+ NSg/I/V/J+ . .
>
#
> “ One       , indeed ! ” said the Dormouse indignantly . However , he       consented to go       on  .
# . NSg/I/V/J . W?     . . V/J  D+  NSg      R           . C       . NPr/ISg+ V/J       P  NSg/V/J+ J/P .
> “ And so        these   three little  sisters — they were  learning to draw  , you    know  — ”
# . V/C NSg/I/J/C I/Ddem+ NSg   NPr/I/J NPl/V+  . IPl+ NSg/V V+       P  NSg/V . ISgPl+ NSg/V . .
>
#
> “ What   did they draw  ? ” said Alice , quite forgetting her     promise .
# . NSg/I+ V   IPl+ NSg/V . . V/J  NPr+  . NSg   NSg/V      ISg/D$+ NSg/V+  .
>
#
> “ Treacle , ” said the Dormouse , without considering at    all       this    time     .
# . NSg/V   . . V/J  D   NSg      . C/P     V           NSg/P NSg/I/J/C I/Ddem+ NSg/V/J+ .
>
#
> “ I    want  a    clean    cup    , ” interrupted the Hatter : “ let’s all       move  one        place  on  . ”
# . ISg+ NSg/V D/P+ NSg/V/J+ NSg/V+ . . V/J         D   NSg/V  . . NSg$  NSg/I/J/C NSg/V NSg/I/V/J+ NSg/V+ J/P . .
>
#
> He       moved on  as    he       spoke , and the Dormouse followed him  : the March  Hare     moved
# NPr/ISg+ V/J   J/P NSg/R NPr/ISg+ NSg/V . V/C D   NSg      V/J      ISg+ . D+  NPr/V+ NSg/V/J+ V/J
> into the Dormouse’s place  , and Alice rather  unwillingly took the place of the
# P    D+  NSg$+      NSg/V+ . V/C NPr+  NPr/V/J R           V    D   NSg/V P  D+
> March  Hare     . The Hatter was the only  one       who    got any   advantage from the change :
# NPr/V+ NSg/V/J+ . D   NSg/V  V   D   J/R/C NSg/I/V/J NPr/I+ V   I/R/D NSg/V     P    D+  NSg/V+ .
> and Alice was a   good    deal    worse   off       than before , as    the March  Hare     had just
# V/C NPr+  V   D/P NPr/V/J NSg/V/J NSg/V/J NSg/V/J/P C/P  C/P    . NSg/R D+  NPr/V+ NSg/V/J+ V   V/J
> upset   the milk   - jug   into his     plate  .
# NSg/V/J D   NSg/V+ . NSg/V P    ISg/D$+ NSg/V+ .
>
#
> Alice did not   wish  to offend the Dormouse again , so        she  began very cautiously :
# NPr+  V   NSg/C NSg/V P  V      D   NSg      P     . NSg/I/J/C ISg+ V     J/R  R          .
> “ But     I    don’t understand . Where did they draw  the treacle from ? ”
# . NSg/C/P ISg+ V     V          . NSg/C V   IPl+ NSg/V D   NSg/V   P    . .
>
#
> “ You    can    draw  water out         of a   water  - well    , ” said the Hatter ; “ so        I    should think
# . ISgPl+ NPr/VX NSg/V NSg/V NSg/V/J/R/P P  D/P NSg/V+ . NSg/V/J . . V/J  D   NSg/V  . . NSg/I/J/C ISg+ VX     NSg/V
> you    could  draw  treacle out         of a   treacle - well    — eh  , stupid ? ”
# ISgPl+ NSg/VX NSg/V NSg/V   NSg/V/J/R/P P  D/P NSg/V   . NSg/V/J . V/J . NSg/J+ . .
>
#
> “ But     they were  in      the well    , ” Alice said to the Dormouse , not   choosing to notice
# . NSg/C/P IPl+ NSg/V NPr/J/P D   NSg/V/J . . NPr+  V/J  P  D   NSg      . NSg/C V        P  NSg/V
> this    last     remark .
# I/Ddem+ NSg/V/J+ NSg/V+ .
>
#
> “ Of course they were  , ” said the Dormouse ; “ — well     in      . ”
# . P  NSg/V+ IPl+ NSg/V . . V/J  D   NSg      . . . NSg/V/J+ NPr/J/P . .
>
#
> This    answer so        confused poor     Alice , that         she  let   the Dormouse go      on  for some
# I/Ddem+ NSg/V  NSg/I/J/C V/J      NSg/V/J+ NPr+  . NSg/I/C/Ddem ISg+ NSg/V D   NSg      NSg/V/J J/P C/P I/J/R+
> time     without interrupting it       .
# NSg/V/J+ C/P     V            NPr/ISg+ .
>
#
> “ They were  learning to draw  , ” the Dormouse went  on  , yawning and rubbing its
# . IPl+ NSg/V V+       P  NSg/V . . D   NSg      NSg/V J/P . V       V/C NSg/V   ISg/D$+
> eyes   , for it       was getting very sleepy ; “ and they drew  all       manner of
# NPl/V+ . C/P NPr/ISg+ V   NSg/V   J/R  NSg/J  . . V/C IPl+ NPr/V NSg/I/J/C NSg    P
> things — everything that          begins with an  M        — ”
# NPl/V+ . NSg/I/V+   NSg/I/C/Ddem+ NPl/V  P    D/P NPr/V/J+ . .
>
#
> “ Why   with an  M       ? ” said Alice .
# . NSg/V P    D/P NPr/V/J . . V/J  NPr+  .
>
#
> “ Why   not   ? ” said the March  Hare     .
# . NSg/V NSg/C . . V/J  D+  NPr/V+ NSg/V/J+ .
>
#
> Alice was silent .
# NPr+  V+  NSg/J  .
>
#
> The Dormouse had closed its     eyes   by      this    time     , and was going   off       into a   doze  ;
# D+  NSg      V   V/J    ISg/D$+ NPl/V+ NSg/J/P I/Ddem+ NSg/V/J+ . V/C V   NSg/V/J NSg/V/J/P P    D/P NSg/V .
> but     , on  being   pinched by      the Hatter , it       woke    up        again with a    little   shriek , and
# NSg/C/P . J/P NSg/V/C V/J     NSg/J/P D   NSg/V  . NPr/ISg+ NSg/V/J NSg/V/J/P P     P    D/P+ NPr/I/J+ NSg/V  . V/C
> went  on  : “ — that          begins with an  M       , such  as    mouse - traps , and the moon   , and memory ,
# NSg/V J/P . . . NSg/I/C/Ddem+ NPl/V  P    D/P NPr/V/J . NSg/I NSg/R NSg/V . NPl/V . V/C D+  NPr/V+ . V/C NSg+   .
> and muchness — you    know  you    say   things are “ much    of a   muchness ” — did you    ever see
# V/C W?       . ISgPl+ NSg/V ISgPl+ NSg/V NPl/V+ V   . NSg/I/J P  D/P W?       . . V   ISgPl+ J    NSg/V
> such  a   thing as    a   drawing of a   muchness ? ”
# NSg/I D/P NSg/V NSg/R D/P NSg/V   P  D/P W?       . .
>
#
> “ Really , now       you    ask   me       , ” said Alice , very much    confused , “ I    don’t think — ”
# . R      . NPr/V/J/C ISgPl+ NSg/V NPr/ISg+ . . V/J  NPr+  . J/R  NSg/I/J V/J      . . ISg+ V     NSg/V . .
>
#
> “ Then    you    shouldn’t talk  , ” said the Hatter .
# . NSg/J/C ISgPl+ V         NSg/V . . V/J  D   NSg/V+ .
>
#
> This   piece of rudeness was more      than Alice could  bear     : she  got up        in      great
# I/Ddem NSg/V P  NSg+     V   NPr/I/V/J C/P  NPr+  NSg/VX NSg/V/J+ . ISg+ V   NSg/V/J/P NPr/J/P NSg/J+
> disgust , and walked off       ; the Dormouse fell    asleep instantly , and neither of the
# NSg/V+  . V/C V/J    NSg/V/J/P . D   NSg      NSg/V/J J+     R         . V/C I/C     P  D+
> others took the least notice of her     going   , though she  looked back    once  or    twice ,
# NPl/V+ V    D   NSg/J NSg/V  P  ISg/D$+ NSg/V/J . V/C    ISg+ V/J    NSg/V/J NSg/C NPr/C W?    .
> half       hoping that         they would call  after her     : the last     time     she  saw   them     , they
# NSg/V/J/P+ V      NSg/I/C/Ddem IPl+ VX    NSg/V J/P   ISg/D$+ . D+  NSg/V/J+ NSg/V/J+ ISg+ NSg/V NSg/IPl+ . IPl+
> were  trying  to put   the Dormouse into the teapot .
# NSg/V NSg/V/J P  NSg/V D   NSg      P    D   NSg+   .
>
#
> “ At    any    rate   I’ll never go      there again ! ” said Alice as    she  picked her     way
# . NSg/P I/R/D+ NSg/V+ W?   R     NSg/V/J +     P     . . V/J  NPr+  NSg/R ISg+ V/J    ISg/D$+ NSg/J+
> through the wood     . “ It’s the stupidest tea    - party   I    ever was at    in      all        my  life   ! ”
# NSg/J/P D+  NPr/V/J+ . . W?   D   +         NSg/V+ . NSg/V/J ISg+ J    V   NSg/P NPr/J/P NSg/I/J/C+ D$+ NSg/V+ . .
>
#
> Just as    she  said this    , she  noticed that         one       of the trees  had a   door   leading
# V/J  NSg/R ISg+ V/J  I/Ddem+ . ISg+ V/J     NSg/I/C/Ddem NSg/I/V/J P  D+  NPl/V+ V   D/P NSg/V+ NSg/V/J
> right    into it       . “ That’s very curious ! ” she  thought . “ But     everything’s curious
# NPr/V/J+ P    NPr/ISg+ . . NSg$   J/R  J       . . ISg+ NSg/V+  . . NSg/C/P NSg$         J+
> today  . I    think I    may    as    well    go      in      at     once  . ” And in      she  went  .
# NSg/J+ . ISg+ NSg/V ISg+ NPr/VX NSg/R NSg/V/J NSg/V/J NPr/J/P NSg/P+ NSg/C . . V/C NPr/J/P ISg+ NSg/V .
>
#
> Once  more      she  found herself in      the long     hall , and close   to the little   glass
# NSg/C NPr/I/V/J ISg+ NSg/V ISg+    NPr/J/P D+  NPr/V/J+ NPr+ . V/C NSg/V/J P  D+  NPr/I/J+ NPr/V+
> table  . “ Now       , I’ll manage better   this    time     , ” she  said to herself , and began by
# NSg/V+ . . NPr/V/J/C . W?   NSg/V  NSg/VX/J I/Ddem+ NSg/V/J+ . . ISg+ V/J  P  ISg+    . V/C V     NSg/J/P
> taking  the little  golden   key     , and unlocking the door   that          led     into the garden   .
# NSg/V/J D   NPr/I/J NPr/V/J+ NPr/V/J . V/C V         D+  NSg/V+ NSg/I/C/Ddem+ NSg/V/J P    D   NSg/V/J+ .
> Then    she  went  to work  nibbling at    the mushroom ( she  had kept a   piece of it       in
# NSg/J/C ISg+ NSg/V P  NSg/V V        NSg/P D   NSg/V/J  . ISg+ V   V    D/P NSg/V P  NPr/ISg+ NPr/J/P
> her     pocket  ) till      she  was about a    foot   high    : then    she  walked down      the little
# ISg/D$+ NSg/V/J . NSg/V/C/P ISg+ V   J/P   D/P+ NSg/V+ NSg/V/J . NSg/J/C ISg+ V/J    NSg/V/J/P D+  NPr/I/J+
> passage  : and then    — she  found herself at    last    in      the beautiful garden   , among the
# NSg/V/J+ . V/C NSg/J/C . ISg+ NSg/V ISg+    NSg/P NSg/V/J NPr/J/P D+  NSg/J+    NSg/V/J+ . P     D
> bright   flower - beds  and the cool     fountains .
# NPr/V/J+ NSg/V+ . NPl/V V/C D+  NSg/V/J+ NPl/V+    .
>
#
> CHAPTER VIII : The Queen’s Croquet - Ground
# NSg/V+  W?   . D   NSg$    NSg/V   . NSg/V/J
>
#
> A   large rose    - tree  stood near      the entrance of the garden   : the roses  growing on  it
# D/P NSg/J NPr/V/J . NSg/V V     NSg/V/J/P D   NSg/V    P  D+  NSg/V/J+ . D+  NPl/V+ NSg/V   J/P NPr/ISg+
> were  white   , but     there were  three gardeners at    it       , busily painting them     red    .
# NSg/V NPr/V/J . NSg/C/P +     NSg/V NSg   +         NSg/P NPr/ISg+ . R      NSg/V+   NSg/IPl+ NSg/J+ .
> Alice thought this   a   very curious thing , and she  went  nearer to watch them     , and
# NPr+  NSg/V   I/Ddem D/P J/R  J       NSg/V . V/C ISg+ NSg/V J      P  NSg/V NSg/IPl+ . V/C
> just as    she  came    up        to them     she  heard one       of them     say   , “ Look  out         now       , Five !
# V/J  NSg/R ISg+ NSg/V/P NSg/V/J/P P  NSg/IPl+ ISg+ V/J   NSg/I/V/J P  NSg/IPl+ NSg/V . . NSg/V NSg/V/J/R/P NPr/V/J/C . NSg  .
> Don’t go      splashing paint  over      me       like        that         ! ”
# V     NSg/V/J V         NSg/V+ NSg/V/J/P NPr/ISg+ NSg/V/J/C/P NSg/I/C/Ddem . .
>
#
> “ I    couldn’t help  it       , ” said Five , in      a   sulky tone     ; “ Seven jogged my  elbow  . ”
# . ISg+ V        NSg/V NPr/ISg+ . . V/J  NSg  . NPr/J/P D/P NSg/J NSg/I/V+ . . NSg   V      D$+ NSg/V+ . .
>
#
> On  which Seven looked up        and said , “ That’s right   , Five ! Always lay     the blame    on
# J/P I/C+  NSg   V/J    NSg/V/J/P V/C V/J  . . NSg$   NPr/V/J . NSg  . R      NSg/V/J D+  NSg/V/J+ J/P
> others ! ”
# NPl/V  . .
>
#
> “ You’d better   not   talk  ! ” said Five . “ I    heard the Queen    say   only  yesterday you
# . W?    NSg/VX/J NSg/C NSg/V . . V/J+ NSg  . . ISg+ V/J   D+  NPr/V/J+ NSg/V J/R/C NSg       ISgPl+
> deserved to be     beheaded ! ”
# V/J      P  NSg/VX V/J      . .
>
#
> “ What   for ? ” said the one        who    had spoken first   .
# . NSg/I+ C/P . . V/J  D+  NSg/I/V/J+ NPr/I+ V   V/J+   NSg/V/J .
>
#
> “ That’s none  of your business , Two ! ” said Seven .
# . NSg$   NSg/I P  D$+  NSg/J+   . NSg . . V/J+ NSg+  .
>
#
> “ Yes   , it       is his    business ! ” said Five , “ and I’ll tell  him  — it       was for bringing the
# . NPl/V . NPr/ISg+ VL ISg/D$ NSg/J    . . V/J  NSg  . . V/C W?   NPr/V ISg+ . NPr/ISg+ V   C/P V        D
> cook  tulip - roots instead of onions . ”
# NPr/V NSg   . NPl/V W?      P  W?     . .
>
#
> Seven flung down      his     brush  , and had just begun “ Well    , of all       the unjust things — ”
# NSg   V     NSg/V/J/P ISg/D$+ NSg/V+ . V/C V   V/J  V     . NSg/V/J . P  NSg/I/J/C D+  J+     NPl/V+ . .
> when    his     eye    chanced to fall  upon Alice , as    she  stood watching them     , and he
# NSg/I/C ISg/D$+ NSg/V+ V/J     P  NSg/V P    NPr+  . NSg/R ISg+ V     V        NSg/IPl+ . V/C NPr/ISg+
> checked himself suddenly : the others looked round     also , and all       of them     bowed
# V/J     ISg+    R        . D+  NPl/V+ V/J    NSg/V/J/P W?   . V/C NSg/I/J/C P  NSg/IPl+ V/J+
> low     .
# NSg/V/J .
>
#
> “ Would you    tell  me       , ” said Alice , a    little   timidly , “ why   you    are painting those
# . VX    ISgPl+ NPr/V NPr/ISg+ . . V/J  NPr+  . D/P+ NPr/I/J+ R       . . NSg/V ISgPl+ V   NSg/V    I/Ddem+
> roses  ? ”
# NPl/V+ . .
>
#
> Five and Seven said nothing  , but     looked at     Two . Two began in      a    low      voice  , “ Why
# NSg  V/C NSg   V/J  NSg/I/J+ . NSg/C/P V/J    NSg/P+ NSg . NSg V     NPr/J/P D/P+ NSg/V/J+ NSg/V+ . . NSg/V
> the fact is , you    see   , Miss  , this    here    ought    to have   been  a   red   rose     - tree  , and we
# D+  NSg+ VL . ISgPl+ NSg/V . NSg/V . I/Ddem+ NSg/J/R NSg/I/VX P  NSg/VX NSg/V D/P NSg/J NPr/V/J+ . NSg/V . V/C IPl+
> put   a   white   one       in      by      mistake ; and if    the Queen    was to find  it       out         , we   should
# NSg/V D/P NPr/V/J NSg/I/V/J NPr/J/P NSg/J/P NSg/V+  . V/C NSg/C D+  NPr/V/J+ V   P  NSg/V NPr/ISg+ NSg/V/J/R/P . IPl+ VX
> all       have   our heads  cut     off       , you   know   . So        you    see   , Miss  , we’re doing our best     ,
# NSg/I/J/C NSg/VX D$+ NPl/V+ NSg/V/J NSg/V/J/P . ISgPl NSg/V+ . NSg/I/J/C ISgPl+ NSg/V . NSg/V . W?    NSg/V D$+ NPr/VX/J .
> afore she  comes , to — ” At    this    moment Five , who    had been  anxiously looking across
# ?     ISg+ NPl/V . P  . . NSg/P I/Ddem+ NSg+   NSg  . NPr/I+ V   NSg/V R         V       NSg/P
> the garden   , called out         “ The Queen    ! The Queen    ! ” and the three gardeners instantly
# D+  NSg/V/J+ . V/J    NSg/V/J/R/P . D+  NPr/V/J+ . D+  NPr/V/J+ . . V/C D+  NSg+  +         R
> threw themselves flat    upon their faces  . There was a   sound   of many       footsteps , and
# V     IPl+       NSg/V/J P    D$+   NPl/V+ . +     V   D/P NSg/V/J P  NSg/I/J/D+ NPl+      . V/C
> Alice looked round     , eager   to see   the Queen    .
# NPr+  V/J    NSg/V/J/P . NSg/V/J P  NSg/V D   NPr/V/J+ .
>
#
> First    came    ten soldiers carrying clubs  ; these   were  all       shaped like        the three
# NSg/V/J+ NSg/V/P NSg NPl/V+   V        NPl/V+ . I/Ddem+ NSg/V NSg/I/J/C V/J+   NSg/V/J/C/P D+  NSg+
> gardeners , oblong  and flat    , with their hands and feet at    the corners : next    the
# W?        . NSg/V/J V/C NSg/V/J . P    D$+   NPl/V V/C NPl+ NSg/P D+  +       . NSg/J/P D
> ten courtiers ; these   were  ornamented all       over      with diamonds , and walked two and
# NSg NPl       . I/Ddem+ NSg/V V/J        NSg/I/J/C NSg/V/J/P P    NPl/V    . V/C V/J    NSg V/C
> two , as    the soldiers did . After these   came    the royal  children ; there were  ten of
# NSg . NSg/R D+  NPl/V+   V+  . J/P   I/Ddem+ NSg/V/P D+  NPr/J+ NPl+     . +     NSg/V NSg P
> them     , and the little   dears  came    jumping merrily along hand   in      hand   , in      couples :
# NSg/IPl+ . V/C D+  NPr/I/J+ NPl/V+ NSg/V/P V       R       P     NSg/V+ NPr/J/P NSg/V+ . NPr/J/P NPl/V+  .
> they were  all       ornamented with hearts . Next    came    the guests , mostly Kings  and
# IPl+ NSg/V NSg/I/J/C V/J        P    NPl/V+ . NSg/J/P NSg/V/P D+  NPl/V+ . R      NPl/V+ V/C
> Queens  , and among them     Alice recognised the White    Rabbit : it       was talking in      a
# NPrPl/V . V/C P     NSg/IPl+ NPr+  V/J/Au/Br  D+  NPr/V/J+ NSg/V+ . NPr/ISg+ V   V       NPr/J/P D/P+
> hurried nervous manner , smiling at    everything that          was said , and went  by      without
# V/J+    J+      NSg+   . NSg/V/J NSg/P NSg/I/V+   NSg/I/C/Ddem+ V   V/J  . V/C NSg/V NSg/J/P C/P+
> noticing her     . Then    followed the Knave of Hearts , carrying the King’s crown    on  a
# V        ISg/D$+ . NSg/J/C V/J      D   NSg   P  NPl/V+ . V        D+  NSg$+  NSg/V/J+ J/P D/P
> crimson velvet   cushion ; and , last    of all       this    grand  procession , came    THE KING
# NSg/V/J NSg/V/J+ NSg/V+  . V/C . NSg/V/J P  NSg/I/J/C I/Ddem+ NSg/J+ NSg/V+     . NSg/V/P D+  NPr/V/J
> AND QUEEN   OF HEARTS .
# V/C NPr/V/J P  NPl/V+ .
>
#
> Alice was rather  doubtful whether she  ought    not   to lie   down      on  her     face   like        the
# NPr+  V   NPr/V/J NSg/J    I/C     ISg+ NSg/I/VX NSg/C P  NPr/V NSg/V/J/P J/P ISg/D$+ NSg/V+ NSg/V/J/C/P D+
> three gardeners , but     she  could  not   remember ever having heard of such  a   rule  at
# NSg+  +         . NSg/C/P ISg+ NSg/VX NSg/C NSg/V    J    V      V/J   P  NSg/I D/P NSg/V NSg/P
> processions ; “ and besides , what   would be     the use   of a    procession , ” thought she  ,
# NPl         . . V/C W?      . NSg/I+ VX    NSg/VX D   NSg/V P  D/P+ NSg/V+     . . NSg/V   ISg+ .
> “ if    people had all        to lie   down      upon their faces  , so        that         they couldn’t see   it       ? ”
# . NSg/C NSg/V+ V   NSg/I/J/C+ P  NPr/V NSg/V/J/P P    D$+   NPl/V+ . NSg/I/J/C NSg/I/C/Ddem IPl+ V        NSg/V NPr/ISg+ . .
> So        she  stood still   where she  was , and  waited .
# NSg/I/J/C ISg+ V     NSg/V/J NSg/C ISg+ V   . V/C+ V/J    .
>
#
> When    the procession came    opposite to Alice , they all       stopped and looked at    her     ,
# NSg/I/C D   NSg/V      NSg/V/P NSg/J/P  P  NPr+  . IPl+ NSg/I/J/C V/J     V/C V/J    NSg/P ISg/D$+ .
> and the Queen    said severely “ Who    is this    ? ” She  said it       to the Knave of Hearts ,
# V/C D+  NPr/V/J+ V/J  R        . NPr/I+ VL I/Ddem+ . . ISg+ V/J  NPr/ISg+ P  D   NSg   P  NPl/V+ .
> who    only  bowed and smiled in      reply  .
# NPr/I+ J/R/C V/J   V/C V/J    NPr/J/P NSg/V+ .
>
#
> “ Idiot ! ” said the Queen    , tossing her     head     impatiently ; and , turning to Alice ,
# . NSg/J . . V/J  D+  NPr/V/J+ . V       ISg/D$+ NPr/V/J+ R           . V/C . NSg/V   P  NPr+  .
> she  went  on  , “ What’s your name   , child  ? ”
# ISg+ NSg/V J/P . . NSg$   D$+  NSg/V+ . NSg/V+ . .
>
#
> “ My  name   is Alice , so        please your Majesty , ” said Alice very politely ; but     she
# . D$+ NSg/V+ VL NPr   . NSg/I/J/C V      D$+  NSg/I+  . . V/J  NPr+  J/R  R        . NSg/C/P ISg+
> added , to herself , “ Why   , they’re only  a   pack  of cards  , after all        . I    needn’t be
# V/J   . P  ISg+    . . NSg/V . W?      J/R/C D/P NSg/V P  NPl/V+ . J/P   NSg/I/J/C+ . ISg+ VX      NSg/VX
> afraid of them     ! ”
# J      P  NSg/IPl+ . .
>
#
> “ And who    are these   ? ” said the Queen    , pointing to the three gardeners who    were
# . V/C NPr/I+ V   I/Ddem+ . . V/J  D+  NPr/V/J+ . V        P  D+  NSg+  +         NPr/I+ NSg/V
> lying   round     the rose     - tree  ; for , you    see   , as    they were  lying   on  their faces  , and
# NSg/V/J NSg/V/J/P D   NPr/V/J+ . NSg/V . C/P . ISgPl+ NSg/V . NSg/R IPl+ NSg/V NSg/V/J J/P D$+   NPl/V+ . V/C
> the pattern on  their backs  was the same as    the rest  of the pack   , she  could  not
# D   NSg/V/J J/P D$+   NPl/V+ V   D   I/J  NSg/R D   NSg/V P  D+  NSg/V+ . ISg+ NSg/VX NSg/C
> tell  whether they were  gardeners , or    soldiers , or    courtiers , or    three of her     own
# NPr/V I/C     IPl+ NSg/V W?        . NPr/C NPl/V+   . NPr/C NPl       . NPr/C NSg   P  ISg/D$+ NSg/V/J+
> children .
# NPl+     .
>
#
> “ How   should I    know  ? ” said Alice , surprised at    her     own      courage . “ It’s no    business
# . NSg/C VX     ISg+ NSg/V . . V/J  NPr+  . V/J       NSg/P ISg/D$+ NSg/V/J+ NSg/V+  . . W?   NPr/P NSg/J
> of mine    . ”
# P  NSg/I/V . .
>
#
> The Queen   turned crimson with fury , and , after glaring at    her     for a   moment like
# D+  NPr/V/J V/J    NSg/V/J P    NSg  . V/C . J/P   NSg/V/J NSg/P ISg/D$+ C/P D/P NSg    NSg/V/J/C/P
> a    wild     beast    , screamed “ Off       with her     head     ! Off       — ”
# D/P+ NSg/V/J+ NSg/V/J+ . V/J      . NSg/V/J/P P    ISg/D$+ NPr/V/J+ . NSg/V/J/P . .
>
#
> “ Nonsense ! ” said Alice , very loudly and decidedly , and the Queen    was silent .
# . NSg/V/J  . . V/J  NPr+  . J/R  R      V/C R         . V/C D+  NPr/V/J+ V+  NSg/J  .
>
#
> The King    laid his     hand   upon her     arm      , and timidly said “ Consider , my  dear     : she  is
# D+  NPr/V/J V/J  ISg/D$+ NSg/V+ P    ISg/D$+ NSg/V/J+ . V/C R       V/J  . V        . D$+ NSg/V/J+ . ISg+ VL
> only  a    child  ! ”
# J/R/C D/P+ NSg/V+ . .
>
#
> The Queen   turned angrily away from him  , and said to the Knave “ Turn  them     over      ! ”
# D+  NPr/V/J V/J    R       V/J  P    ISg+ . V/C V/J  P  D   NSg   . NSg/V NSg/IPl+ NSg/V/J/P . .
>
#
> The Knave did so        , very carefully , with one        foot   .
# D+  NSg   V   NSg/I/J/C . J/R  R         . P    NSg/I/V/J+ NSg/V+ .
>
#
> “ Get   up        ! ” said the Queen    , in      a   shrill  , loud   voice  , and the three gardeners
# . NSg/V NSg/V/J/P . . V/J  D+  NPr/V/J+ . NPr/J/P D/P NSg/V/J . NSg/J+ NSg/V+ . V/C D+  NSg+  +
> instantly jumped up        , and began bowing to the King     , the Queen    , the royal
# R         V/J    NSg/V/J/P . V/C V     V      P  D+  NPr/V/J+ . D+  NPr/V/J+ . D+  NPr/J+
> children , and everybody else     .
# NPl+     . V/C NSg/I+    NSg/J/C+ .
>
#
> “ Leave off       that          ! ” screamed the Queen    . “ You    make  me       giddy    . ” And then    , turning to
# . NSg/V NSg/V/J/P NSg/I/C/Ddem+ . . V/J      D+  NPr/V/J+ . . ISgPl+ NSg/V NPr/ISg+ NSg/V/J+ . . V/C NSg/J/C . NSg/V   P
> the rose     - tree  , she  went  on  , “ What   have   you    been  doing here    ? ”
# D   NPr/V/J+ . NSg/V . ISg+ NSg/V J/P . . NSg/I+ NSg/VX ISgPl+ NSg/V NSg/V NSg/J/R . .
>
#
> “ May    it       please your Majesty , ” said Two , in      a   very humble  tone    , going   down      on  one
# . NPr/VX NPr/ISg+ V      D$+  NSg/I+  . . V/J  NSg . NPr/J/P D/P J/R  NSg/V/J NSg/I/V . NSg/V/J NSg/V/J/P J/P NSg/I/V/J
> knee   as    he       spoke , “ we   were  trying  — ”
# NSg/V+ NSg/R NPr/ISg+ NSg/V . . IPl+ NSg/V NSg/V/J . .
>
#
> “ I    see   ! ” said the Queen    , who    had meanwhile been  examining the roses  . “ Off       with
# . ISg+ NSg/V . . V/J  D+  NPr/V/J+ . NPr/I+ V   NSg       NSg/V V         D+  NPl/V+ . . NSg/V/J/P P
> their heads  ! ” and the procession moved on  , three of the soldiers remaining
# D$+   NPl/V+ . . V/C D+  NSg/V+     V/J   J/P . NSg   P  D+  NPl/V+   V
> behind  to execute the unfortunate gardeners , who    ran   to Alice for protection .
# NSg/J/P P  V       D+  NSg/J+      +         . NPr/I+ NSg/V P  NPr+  C/P NSg+       .
>
#
> “ You    shan’t be     beheaded ! ” said Alice , and she  put   them     into a   large flower - pot
# . ISgPl+ V      NSg/VX V/J      . . V/J  NPr+  . V/C ISg+ NSg/V NSg/IPl+ P    D/P NSg/J NSg/V+ . NSg/V
> that          stood near      . The three soldiers wandered about for a   minute  or    two , looking
# NSg/I/C/Ddem+ V+    NSg/V/J/P . D+  NSg+  NPl/V+   V/J      J/P   C/P D/P NSg/V/J NPr/C NSg . V
> for them     , and then    quietly marched off       after the others .
# C/P NSg/IPl+ . V/C NSg/J/C R       V/J     NSg/V/J/P J/P   D+  NPl/V+ .
>
#
> “ Are their heads off       ? ” shouted the Queen    .
# . V   D$+   NPl/V NSg/V/J/P . . V/J     D   NPr/V/J+ .
>
#
> “ Their heads  are gone  , if    it       please your Majesty ! ” the soldiers shouted in
# . D$+   NPl/V+ V   V/J/P . NSg/C NPr/ISg+ V      D$   NSg/I+  . . D+  NPl/V+   V/J     NPr/J/P
> reply  .
# NSg/V+ .
>
#
> “ That’s right   ! ” shouted the Queen    . “ Can    you    play  croquet ? ”
# . NSg$   NPr/V/J . . V/J     D+  NPr/V/J+ . . NPr/VX ISgPl+ NSg/V NSg/V   . .
>
#
> The soldiers were  silent , and looked at    Alice , as    the question was evidently
# D+  NPl/V    NSg/V NSg/J  . V/C V/J    NSg/P NPr+  . NSg/R D+  NSg/V+   V   R
> meant for her     .
# V     C/P ISg/D$+ .
>
#
> “ Yes   ! ” shouted Alice .
# . NPl/V . . V/J     NPr+  .
>
#
> “ Come    on  , then    ! ” roared the Queen    , and Alice joined the procession , wondering
# . NSg/V/P J/P . NSg/J/C . . V/J    D+  NPr/V/J+ . V/C NPr+  V/J    D+  NSg/V+     . NSg/V/J
> very much    what   would happen next    .
# J/R  NSg/I/J NSg/I+ VX    V+     NSg/J/P .
>
#
> “ It’s — it’s a   very fine    day ! ” said a   timid voice at    her     side     . She  was walking by
# . W?   . W?   D/P J/R  NSg/V/J NPr . . V/J  D/P J     NSg/V NSg/P ISg/D$+ NSg/V/J+ . ISg+ V   NSg/V/J NSg/J/P
> the White    Rabbit , who    was peeping anxiously into her     face   .
# D+  NPr/V/J+ NSg/V+ . NPr/I+ V   V       R         P    ISg/D$+ NSg/V+ .
>
#
> “ Very , ” said Alice : “ — where’s the Duchess ? ”
# . J/R  . . V/J  NPr+  . . . NSg$    D   NSg/V   . .
>
#
> “ Hush  ! Hush   ! ” said the Rabbit in      a   low     , hurried tone     . He       looked anxiously over
# . NSg/V . NSg/V+ . . V/J  D+  NSg/V+ NPr/J/P D/P NSg/V/J . V/J     NSg/I/V+ . NPr/ISg+ V/J    R         NSg/V/J/P
> his     shoulder as    he       spoke , and then    raised himself upon tiptoe   , put   his     mouth
# ISg/D$+ NSg/V+   NSg/R NPr/ISg+ NSg/V . V/C NSg/J/C V/J    ISg+    P    NSg/V/J+ . NSg/V ISg/D$+ NSg/V+
> close   to her     ear      , and whispered “ She’s under   sentence of execution . ”
# NSg/V/J P  ISg/D$+ NSg/V/J+ . V/C V/J       . W?    NSg/J/P NSg/V    P  NSg       . .
>
#
> “ What   for ? ” said Alice .
# . NSg/I+ C/P . . V/J  NPr+  .
>
#
> “ Did you    say   ‘          What   a    pity   ! ’ ? ” the Rabbit asked .
# . V   ISgPl+ NSg/V Unlintable NSg/I+ D/P+ NSg/V+ . . . . D+  NSg/V+ V/J+  .
>
#
> “ No     , I    didn’t , ” said Alice : “ I    don’t think it’s at    all       a    pity   . I    said ‘          What
# . NPr/P+ . ISg+ V      . . V/J  NPr+  . . ISg+ V     NSg/V W?   NSg/P NSg/I/J/C D/P+ NSg/V+ . ISg+ V/J  Unlintable NSg/I+
> for ? ’ ”
# C/P . . .
>
#
> “ She  boxed the Queen’s ears   — ” the Rabbit began . Alice gave a   little  scream of
# . ISg+ V/J   D+  NSg$+   NPl/V+ . . D+  NSg/V+ V+    . NPr+  V    D/P NPr/I/J NSg/V  P
> laughter . “ Oh    , hush   ! ” the Rabbit whispered in      a    frightened tone     . “ The Queen    will
# NSg+     . . NPr/V . NSg/V+ . . D+  NSg/V+ V/J       NPr/J/P D/P+ V/J+       NSg/I/V+ . . D+  NPr/V/J+ NPr/VX
> hear you    ! You    see   , she  came    rather  late  , and the Queen    said — ”
# V    ISgPl+ . ISgPl+ NSg/V . ISg+ NSg/V/P NPr/V/J NSg/J . V/C D+  NPr/V/J+ V/J  . .
>
#
> “ Get   to your places ! ” shouted the Queen    in      a   voice of thunder , and people began
# . NSg/V P  D$+  NPl/V+ . . V/J     D+  NPr/V/J+ NPr/J/P D/P NSg/V P  NSg/V+  . V/C NSg/V+ V
> running   about in      all        directions , tumbling up        against each other   ; however , they
# NSg/V/J/P J/P   NPr/J/P NSg/I/J/C+ NSg+       . NSg/V    NSg/V/J/P C/P     D    NSg/V/J . C       . IPl+
> got settled down      in      a   minute  or    two , and the game     began . Alice thought she  had
# V   V/J     NSg/V/J/P NPr/J/P D/P NSg/V/J NPr/C NSg . V/C D+  NSg/V/J+ V+    . NPr+  NSg/V   ISg+ V
> never seen  such  a   curious croquet - ground  in      her     life   ; it       was all       ridges and
# R     NSg/V NSg/I D/P J       NSg/V   . NSg/V/J NPr/J/P ISg/D$+ NSg/V+ . NPr/ISg+ V   NSg/I/J/C NPl/V  V/C
> furrows ; the balls  were  live hedgehogs , the mallets live flamingoes , and the
# NPl/V   . D+  NPl/V+ NSg/V V/J  NPl/V     . D   NPl/V   V/J  ?          . V/C D+
> soldiers had to double  themselves up        and to stand on  their hands and feet , to
# NPl/V+   V   P  NSg/V/J IPl+       NSg/V/J/P V/C P  NSg/V J/P D$+   NPl/V V/C NPl+ . P
> make  the arches .
# NSg/V D   NPl/V+ .
>
#
> The chief   difficulty Alice found at    first   was in      managing her     flamingo : she
# D+  NSg/V/J NSg        NPr+  NSg/V NSg/P NSg/V/J V   NPr/J/P V        ISg/D$+ NSg/J    . ISg+
> succeeded in      getting its     body   tucked away , comfortably enough , under   her     arm      ,
# V/J       NPr/J/P NSg/V   ISg/D$+ NSg/V+ V/J    V/J  . R           NSg/I  . NSg/J/P ISg/D$+ NSg/V/J+ .
> with its     legs   hanging down      , but     generally , just as    she  had got its     neck   nicely
# P    ISg/D$+ NPl/V+ NSg/V/J NSg/V/J/P . NSg/C/P R         . V/J  NSg/R ISg+ V   V   ISg/D$+ NSg/V+ R
> straightened out         , and was going   to give  the hedgehog a   blow    with its     head     , it
# V/J          NSg/V/J/R/P . V/C V   NSg/V/J P  NSg/V D+  NSg/V+   D/P NSg/V/J P    ISg/D$+ NPr/V/J+ . NPr/ISg+
> would twist itself round     and look  up        in      her     face   , with such  a   puzzled expression
# VX    NSg/V ISg+   NSg/V/J/P V/C NSg/V NSg/V/J/P NPr/J/P ISg/D$+ NSg/V+ . P    NSg/I D/P V/J+    NSg+
> that          she  could  not   help  bursting out         laughing : and when    she  had got its     head
# NSg/I/C/Ddem+ ISg+ NSg/VX NSg/C NSg/V V        NSg/V/J/R/P NSg/V/J  . V/C NSg/I/C ISg+ V   V   ISg/D$+ NPr/V/J+
> down      , and was going   to begin again , it       was very provoking to find  that         the
# NSg/V/J/P . V/C V   NSg/V/J P  NSg/V P     . NPr/ISg+ V   J/R  NSg/V/J   P  NSg/V NSg/I/C/Ddem D+
> hedgehog had unrolled itself , and was in      the act   of crawling away : besides all
# NSg/V+   V   V/J      ISg    . V/C V   NPr/J/P D   NPr/V P  V        V/J  . W?      NSg/I/J/C
> this    , there was generally a   ridge or    furrow in      the way    wherever she  wanted to
# I/Ddem+ . +     V   R         D/P NSg/V NPr/C NSg/V  NPr/J/P D+  NSg/J+ C        ISg+ V/J    P
> send  the hedgehog to , and , as    the doubled - up        soldiers were  always getting up        and
# NSg/V D+  NSg/V+   P  . V/C . NSg/R D   V/J+    . NSg/V/J/P NPl/V    NSg/V R      NSg/V   NSg/V/J/P V/C
> walking off       to other   parts of the ground   , Alice soon came    to the conclusion that
# NSg/V/J NSg/V/J/P P  NSg/V/J NPl/V P  D+  NSg/V/J+ . NPr+  J/R  NSg/V/P P  D+  NSg+       NSg/I/C/Ddem+
> it       was a   very difficult game     indeed .
# NPr/ISg+ V   D/P J/R  V/J       NSg/V/J+ +      .
>
#
> The players all       played at    once  without waiting for turns , quarrelling    all       the
# D+  NPl     NSg/I/J/C V/J    NSg/P NSg/C C/P     NSg/V   C/P NPl/V . NSg/V/Ca/Au/Br NSg/I/J/C D
> while     , and fighting for the hedgehogs ; and in      a   very short     time     the Queen    was in
# NSg/V/C/P . V/C NSg/V/J  C/P D   NPl/V     . V/C NPr/J/P D/P J/R  NPr/V/J/P NSg/V/J+ D+  NPr/V/J+ V   NPr/J/P
> a   furious passion , and went  stamping about , and shouting “ Off       with his     head     ! ” or
# D/P J+      NPr/V+  . V/C NSg/V NSg      J/P   . V/C V+       . NSg/V/J/P P    ISg/D$+ NPr/V/J+ . . NPr/C
> “ Off       with her     head     ! ” about once  in      a    minute   .
# . NSg/V/J/P P    ISg/D$+ NPr/V/J+ . . J/P   NSg/C NPr/J/P D/P+ NSg/V/J+ .
>
#
> Alice began to feel    very uneasy  : to be     sure , she  had not   as    yet     had any   dispute
# NPr+  V     P  NSg/I/V J/R  NSg/V/J . P  NSg/VX J    . ISg+ V   NSg/C NSg/R NSg/V/C V   I/R/D NSg/V
> with the Queen    , but     she  knew that         it       might    happen any    minute  , “ and then    , ”
# P    D+  NPr/V/J+ . NSg/C/P ISg+ V    NSg/I/C/Ddem NPr/ISg+ NSg/VX/J V      I/R/D+ NSg/V/J . . V/C NSg/J/C . .
> thought she  , “ what   would become of me       ? They’re dreadfully fond    of beheading
# NSg/V   ISg+ . . NSg/I+ VX    V      P  NPr/ISg+ . W?      R          NSg/V/J P  NSg
> people here    ; the great  wonder is , that          there’s any    one        left    alive ! ”
# NSg/V+ NSg/J/R . D+  NSg/J+ NSg/V+ VL . NSg/I/C/Ddem+ W?      I/R/D+ NSg/I/V/J+ NPr/V/J W?    . .
>
#
> She  was looking about for some  way   of escape , and wondering whether she  could
# ISg+ V   V       J/P   C/P I/J/R NSg/J P  NSg/V+ . V/C NSg/V/J   I/C     ISg+ NSg/VX
> get   away without being   seen  , when    she  noticed a   curious appearance in      the air    :
# NSg/V V/J  C/P     NSg/V/C NSg/V . NSg/I/C ISg+ V/J     D/P J       NSg        NPr/J/P D+  NSg/V+ .
> it       puzzled her     very much    at    first   , but     , after watching it       a   minute  or    two , she
# NPr/ISg+ V/J     ISg/D$+ J/R  NSg/I/J NSg/P NSg/V/J . NSg/C/P . J/P   V        NPr/ISg+ D/P NSg/V/J NPr/C NSg . ISg+
> made it       out         to be     a   grin  , and she  said to herself “ It’s the Cheshire Cat      : now       I
# V    NPr/ISg+ NSg/V/J/R/P P  NSg/VX D/P NSg/V . V/C ISg+ V/J  P  ISg+    . W?   D+  NPr+     NSg/V/J+ . NPr/V/J/C ISg+
> shall have   somebody to talk   to . ”
# VX    NSg/VX NSg/I+   P  NSg/V+ P  . .
>
#
> “ How   are you    getting on  ? ” said the Cat      , as    soon as    there was mouth  enough for it
# . NSg/C V   ISgPl+ NSg/V   J/P . . V/J  D+  NSg/V/J+ . NSg/R J/R  NSg/R +     V   NSg/V+ NSg/I  C/P NPr/ISg+
> to speak with .
# P  NSg/V P    .
>
#
> Alice waited till      the eyes   appeared , and then     nodded . “ It’s no    use   speaking to
# NPr+  V/J    NSg/V/C/P D+  NPl/V+ V/J      . V/C NSg/J/C+ V      . . W?   NPr/P NSg/V V        P
> it       , ” she  thought , “ till      its     ears   have   come    , or    at    least one       of them     . ” In      another
# NPr/ISg+ . . ISg+ NSg/V   . . NSg/V/C/P ISg/D$+ NPl/V+ NSg/VX NSg/V/P . NPr/C NSg/P NSg/J NSg/I/V/J P  NSg/IPl+ . . NPr/J/P I/D+
> minute   the whole  head     appeared , and then    Alice put   down      her     flamingo , and began
# NSg/V/J+ D+  NSg/J+ NPr/V/J+ V/J      . V/C NSg/J/C NPr+  NSg/V NSg/V/J/P ISg/D$+ NSg/J    . V/C V
> an  account of the game     , feeling very glad    she  had someone to listen to her     . The
# D/P NSg/V   P  D+  NSg/V/J+ . NSg/V/J J/R  NSg/V/J ISg+ V   NSg/I   P  NSg/V  P  ISg/D$+ . D+
> Cat      seemed to think that         there was enough of it       now       in      sight  , and no    more      of it
# NSg/V/J+ V/J    P  NSg/V NSg/I/C/Ddem +     V   NSg/I  P  NPr/ISg+ NPr/V/J/C NPr/J/P NSg/V+ . V/C NPr/P NPr/I/V/J P  NPr/ISg+
> appeared .
# V/J+     .
>
#
> “ I    don’t think they play  at    all        fairly , ” Alice began , in      rather  a   complaining
# . ISg+ V     NSg/V IPl+ NSg/V NSg/P NSg/I/J/C+ R+     . . NPr+  V     . NPr/J/P NPr/V/J D/P V
> tone    , “ and they all        quarrel so        dreadfully one       can’t hear oneself speak — and they
# NSg/I/V . . V/C IPl+ NSg/I/J/C+ NSg/V+  NSg/I/J/C R          NSg/I/V/J VX    V    I+      NSg/V . V/C IPl+
> don’t seem to have   any   rules in      particular ; at    least , if    there are , nobody
# V     V    P  NSg/VX I/R/D NPl/V NPr/J/P NSg/J      . NSg/P NSg/J . NSg/C +     V   . NSg/I+
> attends to them     — and you’ve no     idea how   confusing it       is all       the things being
# V       P  NSg/IPl+ . V/C W?     NPr/P+ NSg+ NSg/C V/J       NPr/ISg+ VL NSg/I/J/C D+  NPl/V+ NSg/V/C
> alive ; for instance , there’s the arch    I’ve got to go      through next    walking about
# W?    . C/P NSg/V+   . W?      D   NSg/V/J W?   V   P  NSg/V/J NSg/J/P NSg/J/P NSg/V/J J/P
> at    the other   end   of the ground   — and I    should have   croqueted the Queen’s hedgehog
# NSg/P D   NSg/V/J NSg/V P  D+  NSg/V/J+ . V/C ISg+ VX     NSg/VX ?         D+  NSg$+   NSg/V+
> just now       , only  it       ran   away when    it       saw   mine     coming  ! ”
# V/J  NPr/V/J/C . J/R/C NPr/ISg+ NSg/V V/J  NSg/I/C NPr/ISg+ NSg/V NSg/I/V+ NSg/V/J . .
>
#
> “ How   do     you   like        the Queen    ? ” said the Cat      in      a    low      voice  .
# . NSg/C NSg/VX ISgPl NSg/V/J/C/P D+  NPr/V/J+ . . V/J  D+  NSg/V/J+ NPr/J/P D/P+ NSg/V/J+ NSg/V+ .
>
#
> “ Not   at    all       , ” said Alice : “ she’s so        extremely — ” Just then    she  noticed that         the
# . NSg/C NSg/P NSg/I/J/C . . V/J  NPr+  . . W?    NSg/I/J/C R         . . V/J  NSg/J/C ISg+ V/J     NSg/I/C/Ddem D+
> Queen    was close   behind  her     , listening : so        she  went  on  , “ — likely to win   , that
# NPr/V/J+ V   NSg/V/J NSg/J/P ISg/D$+ . V         . NSg/I/J/C ISg+ NSg/V J/P . . . NSg/J  P  NSg/V . NSg/I/C/Ddem
> it’s hardly worth   while     finishing the game     . ”
# W?   R      NSg/V/J NSg/V/C/P V         D+  NSg/V/J+ . .
>
#
> The Queen   smiled and passed on  .
# D+  NPr/V/J V/J    V/C V/J    J/P .
>
#
> “ Who    are you    talking to ? ” said the King     , going   up        to Alice , and looking at    the
# . NPr/I+ V   ISgPl+ V       P  . . V/J  D+  NPr/V/J+ . NSg/V/J NSg/V/J/P P  NPr+  . V/C V       NSg/P D+
> Cat’s head     with great  curiosity .
# NSg$+ NPr/V/J+ P    NSg/J+ NSg+      .
>
#
> “ It’s a   friend  of mine     — a   Cheshire Cat      , ” said Alice : “ allow me       to introduce it      . ”
# . W?   D/P NPr/V/J P  NSg/I/V+ . D/P NPr      NSg/V/J+ . . V/J  NPr+  . . V     NPr/ISg+ P  V         NPr/ISg . .
>
#
> “ I    don’t like        the look  of it       at    all       , ” said the King     : “ however , it       may    kiss  my
# . ISg+ V     NSg/V/J/C/P D   NSg/V P  NPr/ISg+ NSg/P NSg/I/J/C . . V/J  D+  NPr/V/J+ . . C       . NPr/ISg+ NPr/VX NSg/V D$+
> hand   if    it       likes  . ”
# NSg/V+ NSg/C NPr/ISg+ NPl/V+ . .
>
#
> “ I’d rather  not   , ” the Cat      remarked .
# . W?  NPr/V/J NSg/C . . D+  NSg/V/J+ V/J+     .
>
#
> “ Don’t be     impertinent , ” said the King    , “ and don’t look  at    me       like        that          ! ” He       got
# . V     NSg/VX NSg/J       . . V/J  D+  NPr/V/J . . V/C V     NSg/V NSg/P NPr/ISg+ NSg/V/J/C/P NSg/I/C/Ddem+ . . NPr/ISg+ V
> behind  Alice as    he       spoke  .
# NSg/J/P NPr+  NSg/R NPr/ISg+ NSg/V+ .
>
#
> “ A    cat      may    look  at    a    king     , ” said Alice . “ I’ve read  that         in      some   book   , but     I
# . D/P+ NSg/V/J+ NPr/VX NSg/V NSg/P D/P+ NPr/V/J+ . . V/J  NPr+  . . W?   NSg/V NSg/I/C/Ddem NPr/J/P I/J/R+ NSg/V+ . NSg/C/P ISg+
> don’t remember where . ”
# V     NSg/V+   NSg/C . .
>
#
> “ Well    , it       must  be     removed , ” said the King     very decidedly , and he       called the
# . NSg/V/J . NPr/ISg+ NSg/V NSg/VX V/J     . . V/J  D+  NPr/V/J+ J/R  R         . V/C NPr/ISg+ V/J    D+
> Queen    , who    was passing at    the moment , “ My  dear     ! I    wish  you    would have   this    cat
# NPr/V/J+ . NPr/I+ V   NSg/V/J NSg/P D+  NSg+   . . D$+ NSg/V/J+ . ISg+ NSg/V ISgPl+ VX    NSg/VX I/Ddem+ NSg/V/J+
> removed ! ”
# V/J     . .
>
#
> The Queen   had only  one       way   of settling all        difficulties , great  or     small    . “ Off
# D+  NPr/V/J V   J/R/C NSg/I/V/J NSg/J P  V        NSg/I/J/C+ NPl          . NSg/J+ NPr/C+ NPr/V/J+ . . NSg/V/J/P
> with his     head     ! ” she  said , without even     looking round     .
# P    ISg/D$+ NPr/V/J+ . . ISg+ V/J  . C/P     NSg/V/J+ V       NSg/V/J/P .
>
#
> “ I’ll fetch the executioner myself , ” said the King     eagerly , and he       hurried off       .
# . W?   NSg/V D+  NSg/J+      ISg+   . . V/J  D+  NPr/V/J+ R       . V/C NPr/ISg+ V/J     NSg/V/J/P .
>
#
> Alice thought she  might    as    well    go      back    , and see   how   the game     was going   on  , as
# NPr+  NSg/V   ISg+ NSg/VX/J NSg/R NSg/V/J NSg/V/J NSg/V/J . V/C NSg/V NSg/C D+  NSg/V/J+ V   NSg/V/J J/P . NSg/R
> she  heard the Queen’s voice  in      the distance , screaming with passion . She  had
# ISg+ V/J   D+  NSg$+   NSg/V+ NPr/J/P D+  NSg/V+   . NSg/V/J   P    NPr/V+  . ISg+ V
> already heard her     sentence three of the players to be     executed for having missed
# W?      V/J   ISg/D$+ NSg/V+   NSg   P  D+  NPl+    P  NSg/VX V/J      C/P V      V/J
> their turns , and she  did not   like        the look  of things at    all       , as    the game     was in
# D$+   NPl/V . V/C ISg+ V   NSg/C NSg/V/J/C/P D   NSg/V P  NPl/V+ NSg/P NSg/I/J/C . NSg/R D+  NSg/V/J+ V   NPr/J/P
> such  confusion that          she  never knew whether it       was her     turn  or    not   . So        she  went
# NSg/I NSg/V     NSg/I/C/Ddem+ ISg+ R     V    I/C     NPr/ISg+ V   ISg/D$+ NSg/V NPr/C NSg/C . NSg/I/J/C ISg+ NSg/V
> in      search of her     hedgehog .
# NPr/J/P NSg/V  P  ISg/D$+ NSg/V+   .
>
#
> The hedgehog was engaged in      a   fight with another hedgehog , which seemed to Alice
# D+  NSg/V    V   V/J     NPr/J/P D/P NSg/V P    I/D+    NSg/V+   . I/C+  V/J    P  NPr+
> an  excellent opportunity for croqueting one       of them    with the other   : the only
# D/P J         NSg         C/P ?          NSg/I/V/J P  NSg/IPl P    D   NSg/V/J . D+  J/R/C+
> difficulty was , that         her     flamingo was gone  across to the other   side    of the
# NSg+       V   . NSg/I/C/Ddem ISg/D$+ NSg/J    V   V/J/P NSg/P  P  D   NSg/V/J NSg/V/J P  D+
> garden   , where Alice could  see   it       trying  in      a   helpless sort  of way    to fly     up        into
# NSg/V/J+ . NSg/C NPr+  NSg/VX NSg/V NPr/ISg+ NSg/V/J NPr/J/P D/P J        NSg/V P  NSg/J+ P  NSg/V/J NSg/V/J/P P
> a    tree   .
# D/P+ NSg/V+ .
>
#
> By      the time     she  had caught the flamingo and brought it       back    , the fight  was over      ,
# NSg/J/P D+  NSg/V/J+ ISg+ V   V/J    D   NSg/J    V/C V       NPr/ISg+ NSg/V/J . D+  NSg/V+ V   NSg/V/J/P .
> and both the hedgehogs were  out         of sight  : “ but     it       doesn’t matter   much    , ” thought
# V/C I/C  D   NPl/V     NSg/V NSg/V/J/R/P P  NSg/V+ . . NSg/C/P NPr/ISg+ V       NSg/V/J+ NSg/I/J . . NSg/V
> Alice , “ as    all       the arches are gone  from this   side    of the ground   . ” So        she  tucked
# NPr+  . . NSg/R NSg/I/J/C D   NPl/V  V   V/J/P P    I/Ddem NSg/V/J P  D+  NSg/V/J+ . . NSg/I/J/C ISg+ V/J
> it       away under   her     arm      , that         it       might    not   escape again , and went  back    for a
# NPr/ISg+ V/J  NSg/J/P ISg/D$+ NSg/V/J+ . NSg/I/C/Ddem NPr/ISg+ NSg/VX/J NSg/C NSg/V  P     . V/C NSg/V NSg/V/J C/P D/P
> little  more      conversation with her     friend  .
# NPr/I/J NPr/I/V/J NSg/V        P    ISg/D$+ NPr/V/J .
>
#
> When    she  got back    to the Cheshire Cat      , she  was surprised to find  quite a   large
# NSg/I/C ISg+ V   NSg/V/J P  D+  NPr+     NSg/V/J+ . ISg+ V   V/J       P  NSg/V NSg   D/P NSg/J
> crowd  collected round     it       : there was a   dispute going   on  between the executioner ,
# NSg/V+ V/J       NSg/V/J/P NPr/ISg+ . +     V   D/P NSg/V+  NSg/V/J J/P NSg/P   D   NSg/J       .
> the King     , and the Queen    , who    were  all       talking at    once  , while     all       the rest   were
# D+  NPr/V/J+ . V/C D+  NPr/V/J+ . NPr/I+ NSg/V NSg/I/J/C V       NSg/P NSg/C . NSg/V/C/P NSg/I/J/C D+  NSg/V+ NSg/V
> quite silent , and looked very uncomfortable .
# NSg   NSg/J  . V/C V/J    J/R+ J             .
>
#
> The moment Alice appeared , she  was appealed to by      all       three to settle the
# D+  NSg    NPr   V/J      . ISg+ V   V/J      P  NSg/J/P NSg/I/J/C NSg   P  NSg/V  D+
> question , and they repeated their arguments to her     , though , as    they all       spoke at
# NSg/V+   . V/C IPl+ V/J      D$+   NPl/V+    P  ISg/D$+ . V/C    . NSg/R IPl+ NSg/I/J/C NSg/V NSg/P
> once  , she  found it       very hard    indeed to make  out         exactly what   they said .
# NSg/C . ISg+ NSg/V NPr/ISg+ J/R  NSg/V/J W?     P  NSg/V NSg/V/J/R/P R       NSg/I+ IPl+ V/J+ .
>
#
> The executioner’s argument was , that         you    couldn’t cut     off       a    head     unless there
# D+  NSg$+         NSg/V    V   . NSg/I/C/Ddem ISgPl+ V        NSg/V/J NSg/V/J/P D/P+ NPr/V/J+ C      +
> was a   body  to cut     it      off       from : that         he       had never had to do     such  a    thing  before ,
# V   D/P NSg/V P  NSg/V/J NPr/ISg NSg/V/J/P P    . NSg/I/C/Ddem NPr/ISg+ V   R     V   P  NSg/VX NSg/I D/P+ NSg/V+ C/P    .
> and he       wasn’t going   to begin at    his     time    of life   .
# V/C NPr/ISg+ V      NSg/V/J P  NSg/V NSg/P ISg/D$+ NSg/V/J P  NSg/V+ .
>
#
> The King’s argument was , that         anything that          had a    head     could  be     beheaded , and
# D+  NSg$+  NSg/V    V   . NSg/I/C/Ddem NSg/I/V+ NSg/I/C/Ddem+ V   D/P+ NPr/V/J+ NSg/VX NSg/VX V/J      . V/C
> that         you    weren’t to talk  nonsense .
# NSg/I/C/Ddem ISgPl+ V       P  NSg/V NSg/V/J+ .
>
#
> The Queen’s argument was , that         if    something wasn’t done    about it       in      less    than no
# D+  NSg$+   NSg/V    V   . NSg/I/C/Ddem NSg/C NSg/I/V/J V      NSg/V/J J/P   NPr/ISg+ NPr/J/P V/J/C/P C/P  NPr/P+
> time     she’d have   everybody executed , all        round      . ( It       was this    last    remark that          had
# NSg/V/J+ W?    NSg/VX NSg/I+    V/J      . NSg/I/J/C+ NSg/V/J/P+ . . NPr/ISg+ V   I/Ddem+ NSg/V/J NSg/V  NSg/I/C/Ddem+ V
> made the whole  party    look  so        grave    and  anxious . )
# V    D+  NSg/J+ NSg/V/J+ NSg/V NSg/I/J/C NSg/V/J+ V/C+ J+      . .
>
#
> Alice could  think of nothing else    to say   but     “ It       belongs to the Duchess : you’d
# NPr+  NSg/VX NSg/V P  NSg/I/J NSg/J/C P  NSg/V NSg/C/P . NPr/ISg+ V       P  D   NSg/V   . W?
> better   ask   her     about it      . ”
# NSg/VX/J NSg/V ISg/D$+ J/P   NPr/ISg . .
>
#
> “ She’s in      prison , ” the Queen    said to the executioner : “ fetch her     here     . ” And the
# . W?    NPr/J/P NSg/V+ . . D+  NPr/V/J+ V/J  P  D   NSg/J       . . NSg/V ISg/D$+ NSg/J/R+ . . V/C D
> executioner went  off       like        an  arrow  .
# NSg/J       NSg/V NSg/V/J/P NSg/V/J/C/P D/P NSg/V+ .
>
#
> The Cat’s head    began fading away the moment he       was gone  , and , by      the time     he       had
# D+  NSg$+ NPr/V/J V     NSg/V  V/J  D+  NSg+   NPr/ISg+ V   V/J/P . V/C . NSg/J/P D+  NSg/V/J+ NPr/ISg+ V
> come    back    with the Duchess , it       had entirely disappeared ; so        the King    and the
# NSg/V/P NSg/V/J P    D   NSg/V   . NPr/ISg+ V   R        V/J         . NSg/I/J/C D   NPr/V/J V/C D
> executioner ran   wildly up        and down      looking for it       , while     the rest  of the party
# NSg/J       NSg/V R      NSg/V/J/P V/C NSg/V/J/P V       C/P NPr/ISg+ . NSg/V/C/P D   NSg/V P  D+  NSg/V/J+
> went  back    to the game     .
# NSg/V NSg/V/J P  D+  NSg/V/J+ .
>
#
> CHAPTER IX : The Mock     Turtle’s Story
# NSg/V+  W? . D+  NSg/V/J+ NSg$+    NSg/V
>
#
> “ You    can’t think how   glad    I    am      to see   you    again , you    dear     old   thing  ! ” said the
# . ISgPl+ VX    NSg/V NSg/C NSg/V/J ISg+ NPr/V/J P  NSg/V ISgPl+ P     . ISgPl+ NSg/V/J+ NSg/J NSg/V+ . . V/J  D
> Duchess , as    she  tucked her     arm      affectionately into Alice’s , and they walked off
# NSg/V   . NSg/R ISg+ V/J    ISg/D$+ NSg/V/J+ R              P    NSg$    . V/C IPl+ V/J    NSg/V/J/P
> together .
# J        .
>
#
> Alice was very glad    to find  her     in      such  a    pleasant temper   , and thought to
# NPr+  V   J/R  NSg/V/J P  NSg/V ISg/D$+ NPr/J/P NSg/I D/P+ NSg/J+   NSg/V/J+ . V/C NSg/V   P
> herself that          perhaps it       was only  the pepper that          had made her     so        savage   when
# ISg+    NSg/I/C/Ddem+ NSg     NPr/ISg+ V   J/R/C D+  NSg/V+ NSg/I/C/Ddem+ V   V    ISg/D$+ NSg/I/J/C NPr/V/J+ NSg/I/C
> they met in      the kitchen .
# IPl+ V   NPr/J/P D+  NSg/V+  .
>
#
> “ When    I’m a   Duchess , ” she  said to herself , ( not   in      a   very hopeful tone    though ) ,
# . NSg/I/C W?  D/P NSg/V   . . ISg+ V/J  P  ISg+    . . NSg/C NPr/J/P D/P J/R  NSg/J   NSg/I/V V/C    . .
> “ I    won’t have   any   pepper in      my  kitchen at    all        . Soup   does  very well    without — Maybe
# . ISg+ V     NSg/VX I/R/D NSg/V  NPr/J/P D$+ NSg/V+  NSg/P NSg/I/J/C+ . NSg/V+ NPl/V J/R  NSg/V/J C/P     . NSg/J/R
> it’s always pepper that          makes people hot     - tempered , ” she  went  on  , very much
# W?   R      NSg/V  NSg/I/C/Ddem+ NPl/V NSg/V+ NSg/V/J . V/J      . . ISg+ NSg/V J/P . J/R  NSg/I/J
> pleased at    having found out         a   new     kind  of rule  , “ and vinegar that          makes them
# V/J     NSg/P V      NSg/V NSg/V/J/R/P D/P NSg/V/J NSg/J P  NSg/V . . V/C NSg/V+  NSg/I/C/Ddem+ NPl/V NSg/IPl+
> sour    — and camomile that          makes them     bitter  — and — and barley - sugar and such  things
# NSg/V/J . V/C ?        NSg/I/C/Ddem+ NPl/V NSg/IPl+ NSg/V/J . V/C . V/C NSg    . NSg/V V/C NSg/I NPl/V+
> that          make  children sweet    - tempered . I    only  wish  people knew that          : then    they
# NSg/I/C/Ddem+ NSg/V NPl+     NPr/V/J+ . V/J      . ISg+ J/R/C NSg/V NSg/V+ V    NSg/I/C/Ddem+ . NSg/J/C IPl+
> wouldn’t be     so        stingy about it       , you    know  — ”
# VX       NSg/VX NSg/I/J/C J      J/P   NPr/ISg+ . ISgPl+ NSg/V . .
>
#
> She  had quite forgotten the Duchess by      this    time     , and was a   little  startled when
# ISg+ V   NSg   NSg/V/J   D   NSg/V   NSg/J/P I/Ddem+ NSg/V/J+ . V/C V   D/P NPr/I/J V/J      NSg/I/C
> she  heard her     voice  close   to her     ear      . “ You’re thinking about something  , my  dear    ,
# ISg+ V/J   ISg/D$+ NSg/V+ NSg/V/J P  ISg/D$+ NSg/V/J+ . . W?     V        J/P   NSg/I/V/J+ . D$+ NSg/V/J .
> and that          makes you    forget to talk  . I    can’t tell  you    just now       what   the moral   of
# V/C NSg/I/C/Ddem+ NPl/V ISgPl+ V      P+ NSg/V . ISg+ VX    NPr/V ISgPl+ V/J  NPr/V/J/C NSg/I+ D   NSg/V/J P
> that          is , but     I    shall remember it       in      a   bit    . ”
# NSg/I/C/Ddem+ VL . NSg/C/P ISg+ VX    NSg/V    NPr/ISg+ NPr/J/P D/P NSg/V+ . .
>
#
> “ Perhaps it       hasn’t one       , ” Alice ventured to remark .
# . NSg     NPr/ISg+ V      NSg/I/V/J . . NPr+  V/J      P+ NSg/V+ .
>
#
> “ Tut   , tut   , child  ! ” said the Duchess . “ Everything’s got a   moral   , if    only  you    can
# . NPr/V . NPr/V . NSg/V+ . . V/J  D+  NSg/V   . . NSg$         V   D/P NSg/V/J . NSg/C J/R/C ISgPl+ NPr/VX
> find  it       . ” And she  squeezed herself up        closer to Alice’s side     as    she  spoke  .
# NSg/V NPr/ISg+ . . V/C ISg+ V/J      ISg+    NSg/V/J/P NSg/J  P  NSg$    NSg/V/J+ NSg/R ISg+ NSg/V+ .
>
#
> Alice did not   much    like        keeping so        close   to her    : first   , because the Duchess was
# NPr+  V   NSg/C NSg/I/J NSg/V/J/C/P NSg/V   NSg/I/J/C NSg/V/J P  ISg/D$ . NSg/V/J . C/P     D   NSg/V   V
> very ugly    ; and secondly , because she  was exactly the right    height to rest  her
# J/R  NSg/V/J . V/C R        . C/P     ISg+ V   R       D+  NPr/V/J+ NSg    P  NSg/V ISg/D$+
> chin   upon Alice’s shoulder , and it       was an  uncomfortably sharp   chin  . However , she
# NPr/V+ P    NSg$+   NSg/V+   . V/C NPr/ISg+ V   D/P R             NPr/V/J NPr/V . C       . ISg+
> did not   like        to be     rude , so        she  bore  it       as    well    as    she  could   .
# V   NSg/C NSg/V/J/C/P P  NSg/VX J    . NSg/I/J/C ISg+ NSg/V NPr/ISg+ NSg/R NSg/V/J NSg/R ISg+ NSg/VX+ .
>
#
> “ The game’s going   on  rather  better    now       , ” she  said , by      way   of keeping up        the
# . D   NSg$   NSg/V/J J/P NPr/V/J NSg/VX/J+ NPr/V/J/C . . ISg+ V/J  . NSg/J/P NSg/J P  NSg/V   NSg/V/J/P D+
> conversation a   little  .
# NSg/V+       D/P NPr/I/J .
>
#
> “ ’ Tis so        , ” said the Duchess : “ and the moral   of that          is — ‘          Oh    , ’ tis love  , ’ tis
# . . ?   NSg/I/J/C . . V/J  D   NSg/V   . . V/C D   NSg/V/J P  NSg/I/C/Ddem+ VL . Unlintable NPr/V . . ?   NPr/V . . ?
> love  , that          makes the world  go      round     ! ’ ”
# NPr/V . NSg/I/C/Ddem+ NPl/V D+  NSg/V+ NSg/V/J NSg/V/J/P . . .
>
#
> “ Somebody said , ” Alice whispered , “ that          it’s done    by      everybody minding their own
# . NSg/I+   V/J  . . NPr+  V/J       . . NSg/I/C/Ddem+ W?   NSg/V/J NSg/J/P NSg/I+    V       D$+   NSg/V/J
> business ! ”
# NSg/J+   . .
>
#
> “ Ah      , well    ! It       means much    the same thing  , ” said the Duchess , digging her     sharp
# . NSg/I/V . NSg/V/J . NPr/ISg+ NPl/V NSg/I/J D+  I/J+ NSg/V+ . . V/J  D   NSg/V   . NSg/V   ISg/D$+ NPr/V/J+
> little  chin  into Alice’s shoulder as    she  added , “ and the moral   of that          is — ‘          Take
# NPr/I/J NPr/V P    NSg$    NSg/V+   NSg/R ISg+ V/J   . . V/C D   NSg/V/J P  NSg/I/C/Ddem+ VL . Unlintable NSg/V
> care  of the sense  , and the sounds will   take  care  of themselves . ’ ”
# NSg/V P  D+  NSg/V+ . V/C D+  NPl/V+ NPr/VX NSg/V NSg/V P  IPl+       . . .
>
#
> “ How   fond    she  is of finding morals in      things ! ” Alice thought to herself .
# . NSg/C NSg/V/J ISg+ VL P  NSg/V   NPl/V  NPr/J/P NPl/V+ . . NPr+  NSg/V   P  ISg+    .
>
#
> “ I    dare   say   you’re wondering why   I    don’t put   my  arm      round     your waist , ” the
# . ISg+ NPr/VX NSg/V W?     NSg/V/J   NSg/V ISg+ V     NSg/V D$+ NSg/V/J+ NSg/V/J/P D$+  NSg+  . . D
> Duchess said after a    pause  : “ the reason is , that          I’m doubtful about the temper
# NSg/V   V/J  J/P   D/P+ NSg/V+ . . D+  NSg/V+ VL . NSg/I/C/Ddem+ W?  NSg/J    J/P   D   NSg/V/J
> of your flamingo . Shall I    try     the experiment ? ”
# P  D$+  NSg/J+   . VX    ISg+ NSg/V/J D+  NSg/V+     . .
>
#
> “ He       might    bite  , ” Alice cautiously replied , not   feeling at    all        anxious to have
# . NPr/ISg+ NSg/VX/J NSg/V . . NPr+  R          V/J     . NSg/C NSg/V/J NSg/P NSg/I/J/C+ J       P  NSg/VX
> the experiment tried .
# D+  NSg/V+     V/J+  .
>
#
> “ Very true    , ” said the Duchess : “ flamingoes and mustard both bite  . And the moral
# . J/R  NSg/V/J . . V/J  D   NSg/V   . . ?          V/C NSg/J   I/C+ NSg/V . V/C D   NSg/V/J
> of that          is — ‘          Birds of a    feather flock  together . ’ ”
# P  NSg/I/C/Ddem+ VL . Unlintable NPl/V P  D/P+ NSg/V+  NSg/V+ J+       . . .
>
#
> “ Only  mustard isn’t a    bird     , ” Alice remarked .
# . J/R/C NSg/J   NSg/V D/P+ NPr/V/J+ . . NPr+  V/J+     .
>
#
> “ Right   , as    usual , ” said the Duchess : “ what   a   clear   way    you    have   of putting
# . NPr/V/J . NSg/R NSg/J . . V/J  D   NSg/V   . . NSg/I+ D/P NSg/V/J NSg/J+ ISgPl+ NSg/VX P  NSg/V
> things ! ”
# NPl/V  . .
>
#
> “ It’s a    mineral , I    think , ” said Alice .
# . W?   D/P+ NSg/J+  . ISg+ NSg/V . . V/J  NPr+  .
>
#
> “ Of course it       is , ” said the Duchess , who    seemed ready   to agree to everything
# . P  NSg/V+ NPr/ISg+ VL . . V/J  D   NSg/V   . NPr/I+ V/J    NSg/V/J P  V     P  NSg/I/V+
> that         Alice said ; “ there’s a   large mustard - mine     near       here    . And the moral   of that
# NSg/I/C/Ddem NPr+  V/J  . . W?      D/P NSg/J NSg/J   . NSg/I/V+ NSg/V/J/P+ NSg/J/R . V/C D   NSg/V/J P  NSg/I/C/Ddem+
> is — ‘          The more      there is of mine     , the less    there is of yours . ’ ”
# VL . Unlintable D   NPr/I/V/J W?    VL P  NSg/I/V+ . D   V/J/C/P W?    VL P  I+    . . .
>
#
> “ Oh    , I    know  ! ” exclaimed Alice , who    had not   attended to this    last     remark , “ it’s a
# . NPr/V . ISg+ NSg/V . . V/J       NPr+  . NPr/I+ V   NSg/C V/J      P  I/Ddem+ NSg/V/J+ NSg/V+ . . W?   D/P+
> vegetable . It       doesn’t look  like        one       , but     it       is  . ”
# NSg/J+    . NPr/ISg+ V       NSg/V NSg/V/J/C/P NSg/I/V/J . NSg/C/P NPr/ISg+ VL+ . .
>
#
> “ I    quite agree with you    , ” said the Duchess ; “ and the moral   of that          is — ‘          Be     what
# . ISg+ NSg   V     P    ISgPl+ . . V/J  D   NSg/V   . . V/C D   NSg/V/J P  NSg/I/C/Ddem+ VL . Unlintable NSg/VX NSg/I
> you    would seem to be     ’ — or    if    you’d like        it       put   more      simply — ‘          Never imagine
# ISgPl+ VX    V    P  NSg/VX . . NPr/C NSg/C W?    NSg/V/J/C/P NPr/ISg+ NSg/V NPr/I/V/J R      . Unlintable R     NSg/V
> yourself not   to be     otherwise than what   it       might    appear to others that         what   you
# ISg+     NSg/C P  NSg/VX J         C/P  NSg/I+ NPr/ISg+ NSg/VX/J V      P  NPl/V  NSg/I/C/Ddem NSg/I+ ISgPl+
> were  or    might    have   been  was not   otherwise than what   you    had been  would have
# NSg/V NPr/C NSg/VX/J NSg/VX NSg/V V   NSg/C J         C/P  NSg/I+ ISgPl+ V   NSg/V VX    NSg/VX
> appeared to them     to be     otherwise . ’ ”
# V/J      P  NSg/IPl+ P+ NSg/VX J         . . .
>
#
> “ I    think I    should understand that          better   , ” Alice said very politely , “ if    I    had
# . ISg+ NSg/V ISg+ VX     V          NSg/I/C/Ddem+ NSg/VX/J . . NPr+  V/J  J/R  R        . . NSg/C ISg+ V
> it       written down      : but     I    can’t quite follow it       as    you    say   it      . ”
# NPr/ISg+ V/J     NSg/V/J/P . NSg/C/P ISg+ VX    NSg   NSg/V  NPr/ISg+ NSg/R ISgPl+ NSg/V NPr/ISg . .
>
#
> “ That’s nothing  to what   I    could  say   if    I    chose , ” the Duchess replied , in      a
# . NSg$   NSg/I/J+ P  NSg/I+ ISg+ NSg/VX NSg/V NSg/C ISg+ NSg/V . . D   NSg/V   V/J     . NPr/J/P D/P+
> pleased tone     .
# V/J+    NSg/I/V+ .
>
#
> “ Pray don’t trouble yourself to say   it       any   longer than that         , ” said Alice .
# . V    V     NSg/V+  ISg+     P  NSg/V NPr/ISg+ I/R/D NSg/J  C/P  NSg/I/C/Ddem . . V/J  NPr+  .
>
#
> “ Oh    , don’t talk  about trouble ! ” said the Duchess . “ I    make  you    a   present of
# . NPr/V . V     NSg/V J/P   NSg/V+  . . V/J  D+  NSg/V   . . ISg+ NSg/V ISgPl+ D/P NSg/V/J P
> everything I’ve said as     yet     . ”
# NSg/I/V+   W?   V/J  NSg/R+ NSg/V/C . .
>
#
> “ A   cheap   sort  of present ! ” thought Alice . “ I’m glad    they don’t give  birthday
# . D/P NSg/V/J NSg/V P  NSg/V/J . . NSg/V   NPr+  . . W?  NSg/V/J IPl+ V     NSg/V NSg/V+
> presents like        that          ! ” But     she  did not   venture to say   it       out         loud  .
# NPl/V    NSg/V/J/C/P NSg/I/C/Ddem+ . . NSg/C/P ISg+ V   NSg/C NSg/V   P  NSg/V NPr/ISg+ NSg/V/J/R/P NSg/J .
>
#
> “ Thinking again ? ” the Duchess asked , with another dig   of her     sharp    little   chin   .
# . V        P     . . D   NSg/V   V/J   . P    I/D     NSg/V P  ISg/D$+ NPr/V/J+ NPr/I/J+ NPr/V+ .
>
#
> “ I’ve a   right   to think , ” said Alice sharply , for she  was beginning to feel    a
# . W?   D/P NPr/V/J P  NSg/V . . V/J  NPr+  R       . C/P ISg+ V   NSg/V/J+  P  NSg/I/V D/P+
> little   worried .
# NPr/I/J+ V/J     .
>
#
> “ Just about as    much    right   , ” said the Duchess , “ as    pigs   have   to fly     ; and the m        — ”
# . V/J  J/P   NSg/R NSg/I/J NPr/V/J . . V/J  D   NSg/V   . . NSg/R NPl/V+ NSg/VX P  NSg/V/J . V/C D   NPr/V/J+ . .
>
#
> But     here    , to Alice’s great  surprise , the Duchess’s voice  died away , even    in      the
# NSg/C/P NSg/J/R . P  NSg$    NSg/J+ NSg/V+   . D+  NSg$+     NSg/V+ V/J  V/J  . NSg/V/J NPr/J/P D
> middle  of her     favourite         word   ‘          moral   , ’ and the arm      that          was linked into hers
# NSg/V/J P  ISg/D$+ NSg/V/J/Ca/Au/Br+ NSg/V+ Unlintable NSg/V/J . . V/C D+  NSg/V/J+ NSg/I/C/Ddem+ V   V/J    P    ISg+
> began to tremble . Alice looked up        , and there stood the Queen    in      front   of them     ,
# V     P+ NSg/V   . NPr+  V/J    NSg/V/J/P . V/C +     V     D+  NPr/V/J+ NPr/J/P NSg/V/J P  NSg/IPl+ .
> with her     arms   folded , frowning like        a   thunderstorm .
# P    ISg/D$+ NPl/V+ V/J    . V        NSg/V/J/C/P D/P NSg+         .
>
#
> “ A    fine     day  , your Majesty ! ” the Duchess began in      a   low     , weak voice  .
# . D/P+ NSg/V/J+ NPr+ . D$+  NSg/I+  . . D   NSg/V   V     NPr/J/P D/P NSg/V/J . J+   NSg/V+ .
>
#
> “ Now       , I    give  you    fair     warning , ” shouted the Queen    , stamping on  the ground   as    she
# . NPr/V/J/C . ISg+ NSg/V ISgPl+ NSg/V/J+ NSg/V+  . . V/J     D+  NPr/V/J+ . NSg      J/P D+  NSg/V/J+ NSg/R ISg+
> spoke ; “ either you   or    your head     must  be     off       , and that          in      about half       no     time     !
# NSg/V . . I/C    ISgPl NPr/C D$+  NPr/V/J+ NSg/V NSg/VX NSg/V/J/P . V/C NSg/I/C/Ddem+ NPr/J/P J/P   NSg/V/J/P+ NPr/P+ NSg/V/J+ .
> Take  your choice ! ”
# NSg/V D$+  NSg/J+ . .
>
#
> The Duchess took her     choice , and was gone  in      a    moment .
# D   NSg/V   V    ISg/D$+ NSg/J+ . V/C V   V/J/P NPr/J/P D/P+ NSg+   .
>
#
> “ Let’s go      on  with the game     , ” the Queen    said to Alice ; and Alice was too much
# . NSg$  NSg/V/J J/P P    D+  NSg/V/J+ . . D+  NPr/V/J+ V/J  P  NPr+  . V/C NPr+  V   W?  NSg/I/J
> frightened to say   a    word   , but     slowly followed her     back    to the croquet - ground   .
# V/J        P  NSg/V D/P+ NSg/V+ . NSg/C/P R      V/J      ISg/D$+ NSg/V/J P  D   NSg/V   . NSg/V/J+ .
>
#
> The other   guests had taken advantage of the Queen’s absence , and were  resting in
# D+  NSg/V/J NPl/V  V   V/J   NSg/V     P  D+  NSg$+   NSg+    . V/C NSg/V V       NPr/J/P
> the shade  : however , the moment they saw   her     , they hurried back    to the game     , the
# D+  NSg/V+ . C       . D+  NSg+   IPl+ NSg/V ISg/D$+ . IPl+ V/J     NSg/V/J P  D+  NSg/V/J+ . D+
> Queen    merely remarking that         a    moment’s delay    would cost    them     their lives .
# NPr/V/J+ R      V         NSg/I/C/Ddem D/P+ NSg$+    NSg/V/J+ VX    NSg/V/J NSg/IPl+ D$+   V+    .
>
#
> All       the time    they were  playing the Queen    never left    off       quarrelling    with the
# NSg/I/J/C D+  NSg/V/J IPl+ NSg/V V       D+  NPr/V/J+ R     NPr/V/J NSg/V/J/P NSg/V/Ca/Au/Br P    D+
> other    players , and shouting “ Off       with his     head     ! ” or    “ Off       with her     head     ! ” Those
# NSg/V/J+ NPl+    . V/C V+       . NSg/V/J/P P    ISg/D$+ NPr/V/J+ . . NPr/C . NSg/V/J/P P    ISg/D$+ NPr/V/J+ . . I/Ddem+
> whom she  sentenced were  taken into custody by      the soldiers , who   of course had to
# I+   ISg+ V/J       NSg/V V/J   P    NSg+    NSg/J/P D+  NPl/V+   . NPr/I P  NSg/V+ V   P
> leave off       being   arches to do     this    , so        that         by      the end   of half       an  hour or    so
# NSg/V NSg/V/J/P NSg/V/C NPl/V  P  NSg/VX I/Ddem+ . NSg/I/J/C NSg/I/C/Ddem NSg/J/P D   NSg/V P  NSg/V/J/P+ D/P NSg  NPr/C NSg/I/J/C
> there were  no     arches left    , and all       the players , except the King     , the Queen    , and
# +     NSg/V NPr/P+ NPl/V  NPr/V/J . V/C NSg/I/J/C D+  NPl+    . V/C/P  D+  NPr/V/J+ . D+  NPr/V/J+ . V/C
> Alice , were  in      custody and under   sentence of execution .
# NPr+  . NSg/V NPr/J/P NSg     V/C NSg/J/P NSg/V    P  NSg       .
>
#
> Then    the Queen   left    off       , quite out         of breath   , and said to Alice , “ Have   you    seen
# NSg/J/C D   NPr/V/J NPr/V/J NSg/V/J/P . NSg   NSg/V/J/R/P P  NSg/V/J+ . V/C V/J  P  NPr+  . . NSg/VX ISgPl+ NSg/V
> the Mock     Turtle yet     ? ”
# D+  NSg/V/J+ NSg/V+ NSg/V/C . .
>
#
> “ No     , ” said Alice . “ I    don’t even    know  what   a    Mock     Turtle is  . ”
# . NPr/P+ . . V/J  NPr+  . . ISg+ V     NSg/V/J NSg/V NSg/I+ D/P+ NSg/V/J+ NSg/V+ VL+ . .
>
#
> “ It’s the thing  Mock    Turtle Soup   is made from , ” said the Queen    .
# . W?   D+  NSg/V+ NSg/V/J NSg/V+ NSg/V+ VL V    P    . . V/J  D   NPr/V/J+ .
>
#
> “ I    never saw   one       , or    heard of one       , ” said Alice .
# . ISg+ R     NSg/V NSg/I/V/J . NPr/C V/J   P  NSg/I/V/J . . V/J  NPr+  .
>
#
> “ Come    on  , then    , ” said the Queen   , “ and he       shall tell  you    his     history . ”
# . NSg/V/P J/P . NSg/J/C . . V/J  D+  NPr/V/J . . V/C NPr/ISg+ VX    NPr/V ISgPl+ ISg/D$+ NSg+    . .
>
#
> As     they walked off       together , Alice heard the King     say   in      a   low      voice  , to the
# NSg/R+ IPl+ V/J    NSg/V/J/P J        . NPr+  V/J   D+  NPr/V/J+ NSg/V NPr/J/P D/P NSg/V/J+ NSg/V+ . P  D+
> company generally , “ You    are all        pardoned . ” “ Come    , that’s a   good    thing  ! ” she  said
# NSg/V+  R         . . ISgPl+ V   NSg/I/J/C+ V/J      . . . NSg/V/P . NSg$   D/P NPr/V/J NSg/V+ . . ISg+ V/J
> to herself , for she  had felt    quite unhappy at    the number  of executions the Queen
# P  ISg+    . C/P ISg+ V   NSg/V/J NSg   NSg/V/J NSg/P D   NSg/V/J P  +          D+  NPr/V/J+
> had ordered .
# V+  V/J     .
>
#
> They very soon came    upon a   Gryphon , lying   fast    asleep in      the sun    . ( If    you    don’t
# IPl+ J/R  J/R  NSg/V/P P    D/P ?       . NSg/V/J NSg/V/J J      NPr/J/P D+  NPr/V+ . . NSg/C ISgPl+ V
> know  what   a    Gryphon is , look  at    the picture . ) “ Up        , lazy    thing  ! ” said the Queen   ,
# NSg/V NSg/I+ D/P+ ?       VL . NSg/V NSg/P D+  NSg/V+  . . . NSg/V/J/P . NSg/V/J NSg/V+ . . V/J  D+  NPr/V/J .
> “ and take  this    young    lady  to see   the Mock     Turtle , and to hear his     history . I
# . V/C NSg/V I/Ddem+ NPr/V/J+ NPr/V P  NSg/V D+  NSg/V/J+ NSg/V+ . V/C P  V    ISg/D$+ NSg+    . ISg+
> must  go      back    and see   after some   executions I    have   ordered ; ” and she  walked off       ,
# NSg/V NSg/V/J NSg/V/J V/C NSg/V J/P   I/J/R+ +          ISg+ NSg/VX V/J     . . V/C ISg+ V/J    NSg/V/J/P .
> leaving Alice alone with the Gryphon . Alice did not   quite like        the look  of the
# V       NPr+  J     P    D+  ?       . NPr+  V   NSg/C NSg   NSg/V/J/C/P D   NSg/V P  D+
> creature , but     on  the whole  she  thought it       would be     quite as    safe    to stay    with it
# NSg+     . NSg/C/P J/P D+  NSg/J+ ISg+ NSg/V   NPr/ISg+ VX    NSg/VX NSg   NSg/R NSg/V/J P  NSg/V/J P    NPr/ISg+
> as    to go      after that         savage   Queen    : so        she  waited .
# NSg/R P  NSg/V/J J/P   NSg/I/C/Ddem NPr/V/J+ NPr/V/J+ . NSg/I/J/C ISg+ V/J+   .
>
#
> The Gryphon sat     up        and rubbed its     eyes   : then    it       watched the Queen    till      she  was
# D   ?       NSg/V/J NSg/V/J/P V/C V/J    ISg/D$+ NPl/V+ . NSg/J/C NPr/ISg+ V/J     D+  NPr/V/J+ NSg/V/C/P ISg+ V
> out         of sight  : then    it       chuckled . “ What   fun     ! ” said the Gryphon , half      to itself ,
# NSg/V/J/R/P P  NSg/V+ . NSg/J/C NPr/ISg+ V/J+     . . NSg/I+ NSg/V/J . . V/J  D   ?       . NSg/V/J/P P  ISg+   .
> half      to Alice .
# NSg/V/J/P P  NPr+  .
>
#
> “ What   is the fun     ? ” said Alice .
# . NSg/I+ VL D   NSg/V/J . . V/J  NPr+  .
>
#
> “ Why   , she  , ” said the Gryphon . “ It’s all       her     fancy   , that          : they never executes
# . NSg/V . ISg+ . . V/J  D+  ?       . . W?   NSg/I/J/C ISg/D$+ NSg/V/J . NSg/I/C/Ddem+ . IPl+ R     V
> nobody , you    know   . Come    on  ! ”
# NSg/I+ . ISgPl+ NSg/V+ . NSg/V/P J/P . .
>
#
> “ Everybody says  ‘          come    on  ! ’ here    , ” thought Alice , as    she  went  slowly after it       : “ I
# . NSg/I+    NPl/V Unlintable NSg/V/P J/P . . NSg/J/R . . NSg/V   NPr+  . NSg/R ISg+ NSg/V R      J/P   NPr/ISg+ . . ISg+
> never was so        ordered about in      all        my  life   , never ! ”
# R     V   NSg/I/J/C V/J     J/P   NPr/J/P NSg/I/J/C+ D$+ NSg/V+ . R     . .
>
#
> They had not   gone  far     before they saw   the Mock    Turtle in      the distance , sitting
# IPl+ V   NSg/C V/J/P NSg/V/J C/P    IPl+ NSg/V D   NSg/V/J NSg/V  NPr/J/P D+  NSg/V+   . NSg/V/J
> sad     and lonely on  a   little  ledge of rock  , and , as    they came    nearer , Alice could
# NSg/V/J V/C J/R    J/P D/P NPr/I/J NSg/V P  NPr/V . V/C . NSg/R IPl+ NSg/V/P J      . NPr+  NSg/VX
> hear him  sighing as    if    his     heart  would break  . She  pitied him  deeply . “ What   is
# V    ISg+ V       NSg/R NSg/C ISg/D$+ NSg/V+ VX    NSg/V+ . ISg+ V/J    ISg+ R+     . . NSg/I+ VL
> his     sorrow ? ” she  asked the Gryphon , and the Gryphon answered , very nearly in      the
# ISg/D$+ NSg/V  . . ISg+ V/J   D   ?       . V/C D   ?       V/J      . J/R  R      NPr/J/P D+
> same words  as    before , “ It’s all       his     fancy   , that          : he       hasn’t got no     sorrow , you
# I/J+ NPl/V+ NSg/R C/P    . . W?   NSg/I/J/C ISg/D$+ NSg/V/J . NSg/I/C/Ddem+ . NPr/ISg+ V      V   NPr/P+ NSg/V  . ISgPl+
> know   . Come    on  ! ”
# NSg/V+ . NSg/V/P J/P . .
>
#
> So        they went  up        to the Mock     Turtle , who    looked at    them    with large eyes   full    of
# NSg/I/J/C IPl+ NSg/V NSg/V/J/P P  D+  NSg/V/J+ NSg/V+ . NPr/I+ V/J    NSg/P NSg/IPl P    NSg/J NPl/V+ NSg/V/J P
> tears  , but     said nothing  .
# NPl/V+ . NSg/C/P V/J  NSg/I/J+ .
>
#
> “ This    here    young    lady   , ” said the Gryphon , “ she  wants for to know  your history ,
# . I/Ddem+ NSg/J/R NPr/V/J+ NPr/V+ . . V/J  D   ?       . . ISg+ NPl/V C/P P  NSg/V D$+  NSg+    .
> she  do      . ”
# ISg+ NSg/VX+ . .
>
#
> “ I’ll tell  it       her     , ” said the Mock    Turtle in      a   deep  , hollow  tone     : “ sit   down      , both
# . W?   NPr/V NPr/ISg+ ISg/D$+ . . V/J  D   NSg/V/J NSg/V  NPr/J/P D/P NSg/J . NSg/V/J NSg/I/V+ . . NSg/V NSg/V/J/P . I/C
> of you    , and don’t speak a   word  till      I’ve finished . ”
# P  ISgPl+ . V/C V     NSg/V D/P NSg/V NSg/V/C/P +    V/J+     . .
>
#
> So        they sat     down      , and nobody spoke for some   minutes . Alice thought to herself ,
# NSg/I/J/C IPl+ NSg/V/J NSg/V/J/P . V/C NSg/I  NSg/V C/P I/J/R+ NPl/V+  . NPr+  NSg/V   P  ISg+    .
> “ I    don’t see   how   he       can    ever finish , if    he       doesn’t begin . ” But     she  waited
# . ISg+ V     NSg/V NSg/C NPr/ISg+ NPr/VX J    NSg/V  . NSg/C NPr/ISg+ V+      NSg/V . . NSg/C/P ISg+ V/J+
> patiently .
# R+        .
>
#
> “ Once  , ” said the Mock    Turtle at    last    , with a    deep   sigh  , “ I    was a   real   Turtle . ”
# . NSg/C . . V/J  D   NSg/V/J NSg/V  NSg/P NSg/V/J . P    D/P+ NSg/J+ NSg/V . . ISg+ V   D/P NSg/J+ NSg/V  . .
>
#
> These   words were  followed by      a   very long    silence , broken only  by      an  occasional
# I/Ddem+ NPl/V NSg/V V/J      NSg/J/P D/P J/R  NPr/V/J NSg/V   . V/J    J/R/C NSg/J/P D/P NSg/J
> exclamation of “ Hjckrrh ! ” from the Gryphon , and the constant heavy   sobbing of
# NSg         P  . ?       . . P    D   ?       . V/C D   NSg/J    NSg/V/J NSg/V/J P
> the Mock     Turtle . Alice was very nearly getting up        and saying , “ Thank you   , sir    ,
# D+  NSg/V/J+ NSg/V+ . NPr+  V   J/R  R      NSg/V   NSg/V/J/P V/C NSg/V  . . NSg/V ISgPl . NPr/V+ .
> for your interesting story , ” but     she  could  not   help  thinking there must  be     more
# C/P D$+  V/J+        NSg/V . . NSg/C/P ISg+ NSg/VX NSg/C NSg/V V        +     NSg/V NSg/VX NPr/I/V/J
> to come    , so        she  sat     still   and said nothing  .
# P  NSg/V/P . NSg/I/J/C ISg+ NSg/V/J NSg/V/J V/C V/J  NSg/I/J+ .
>
#
> “ When    we   were  little  , ” the Mock     Turtle went  on  at    last    , more      calmly , though
# . NSg/I/C IPl+ NSg/V NPr/I/J . . D+  NSg/V/J+ NSg/V+ NSg/V J/P NSg/P NSg/V/J . NPr/I/V/J R      . V/C
> still   sobbing a   little  now       and then    , “ we   went  to school in      the sea  . The master
# NSg/V/J NSg/V/J D/P NPr/I/J NPr/V/J/C V/C NSg/J/C . . IPl+ NSg/V P  NSg/V  NPr/J/P D+  NSg+ . D+  NPr/V/J+
> was an  old   Turtle — we   used to call  him  Tortoise — ”
# V   D/P NSg/J NSg/V  . IPl+ V/J  P  NSg/V ISg+ NSg+     . .
>
#
> “ Why   did you    call  him  Tortoise , if    he       wasn’t one       ? ” Alice asked .
# . NSg/V V   ISgPl+ NSg/V ISg+ NSg+     . NSg/C NPr/ISg+ V      NSg/I/V/J . . NPr+  V/J+  .
>
#
> “ We   called him  Tortoise because he       taught us       , ” said the Mock     Turtle angrily :
# . IPl+ V/J    ISg+ NSg+     C/P     NPr/ISg+ V      NPr/IPl+ . . V/J  D+  NSg/V/J+ NSg/V+ R       .
> “ really you    are very dull ! ”
# . R      ISgPl+ V   J/R  V/J+ . .
>
#
> “ You    ought    to be     ashamed of yourself for asking such  a    simple   question , ” added
# . ISgPl+ NSg/I/VX P  NSg/VX V/J     P  ISg+     C/P V      NSg/I D/P+ NSg/V/J+ NSg/V+   . . V/J
> the Gryphon ; and then    they both sat     silent and looked at    poor     Alice , who    felt
# D   ?       . V/C NSg/J/C IPl+ I/C  NSg/V/J NSg/J  V/C V/J    NSg/P NSg/V/J+ NPr+  . NPr/I+ NSg/V/J
> ready   to sink  into the earth  . At    last    the Gryphon said to the Mock     Turtle ,
# NSg/V/J P  NSg/V P    D+  NPr/V+ . NSg/P NSg/V/J D   ?       V/J  P  D+  NSg/V/J+ NSg/V+ .
> “ Drive on  , old   fellow ! Don’t be     all       day about it       ! ” and he       went  on  in      these
# . NSg/V J/P . NSg/J NSg/V  . V     NSg/VX NSg/I/J/C NPr J/P   NPr/ISg+ . . V/C NPr/ISg+ NSg/V J/P NPr/J/P I/Ddem+
> words  :
# NPl/V+ .
>
#
> “ Yes   , we   went  to school in      the sea  , though you    mayn’t believe it      — ”
# . NPl/V . IPl+ NSg/V P  NSg/V  NPr/J/P D+  NSg+ . V/C    ISgPl+ V      V       NPr/ISg . .
>
#
> “ I    never said I    didn’t ! ” interrupted Alice .
# . ISg+ R     V/J  ISg+ V      . . V/J         NPr+  .
>
#
> “ You    did , ” said the Mock     Turtle .
# . ISgPl+ V   . . V/J  D+  NSg/V/J+ NSg/V+ .
>
#
> “ Hold    your tongue ! ” added the Gryphon , before Alice could  speak  again . The Mock
# . NSg/V/J D$+  NSg/V+ . . V/J   D   ?       . C/P    NPr+  NSg/VX NSg/V+ P     . D+  NSg/V/J+
> Turtle went  on  .
# NSg/V+ NSg/V J/P .
>
#
> “ We   had the best     of educations — in      fact , we   went  to school every day  — ”
# . IPl+ V   D   NPr/VX/J P  NSg        . NPr/J/P NSg+ . IPl+ NSg/V P  NSg/V  D+    NPr+ . .
>
#
> “ I’ve been  to a   day  - school , too , ” said Alice ; “ you    needn’t be     so        proud as    all
# . W?   NSg/V P  D/P NPr+ . NSg/V  . W?  . . V/J  NPr+  . . ISgPl+ VX      NSg/VX NSg/I/J/C J     NSg/R NSg/I/J/C
> that          . ”
# NSg/I/C/Ddem+ . .
>
#
> “ With extras ? ” asked the Mock    Turtle a    little   anxiously .
# . P    NPl+   . . V/J   D   NSg/V/J NSg/V+ D/P+ NPr/I/J+ R         .
>
#
> “ Yes   , ” said Alice , “ we   learned French   and music    . ”
# . NPl/V . . V/J  NPr+  . . IPl+ V/J     NPr/V/J+ V/C NSg/V/J+ . .
>
#
> “ And washing ? ” said the Mock     Turtle .
# . V/C NSg/V   . . V/J  D+  NSg/V/J+ NSg/V+ .
>
#
> “ Certainly not   ! ” said Alice indignantly .
# . R         NSg/C . . V/J  NPr+  R+          .
>
#
> “ Ah      ! then    yours wasn’t a   really good    school , ” said the Mock    Turtle in      a   tone    of
# . NSg/I/V . NSg/J/C I+    V      D/P R      NPr/V/J NSg/V  . . V/J  D   NSg/V/J NSg/V  NPr/J/P D/P NSg/I/V P
> great  relief . “ Now       at    ours they had at    the end   of the bill   , ‘          French  , music    , and
# NSg/J+ NSg/J+ . . NPr/V/J/C NSg/P I+   IPl+ V   NSg/P D   NSg/V P  D+  NPr/V+ . Unlintable NPr/V/J . NSg/V/J+ . V/C
> washing — extra . ’ ”
# NSg/V   . NSg/J . . .
>
#
> “ You    couldn’t have   wanted it       much    , ” said Alice ; “ living  at    the bottom  of the
# . ISgPl+ V        NSg/VX V/J    NPr/ISg+ NSg/I/J . . V/J  NPr+  . . NSg/V/J NSg/P D   NSg/V/J P  D+
> sea  . ”
# NSg+ . .
>
#
> “ I    couldn’t afford to learn it       . ” said the Mock    Turtle with a    sigh   . “ I    only  took
# . ISg+ V        V      P  NSg/V NPr/ISg+ . . V/J  D   NSg/V/J NSg/V  P    D/P+ NSg/V+ . . ISg+ J/R/C V
> the regular course . ”
# D+  NSg/J+  NSg/V+ . .
>
#
> “ What   was that          ? ” inquired Alice .
# . NSg/I+ V   NSg/I/C/Ddem+ . . V/J      NPr+  .
>
#
> “ Reeling and Writhing , of course , to begin with , ” the Mock     Turtle replied ; “ and
# . V       V/C V+       . P  NSg/V+ . P  NSg/V P    . . D+  NSg/V/J+ NSg/V+ V/J     . . V/C
> then    the different branches of Arithmetic — Ambition , Distraction , Uglification ,
# NSg/J/C D   NSg/J     NPl/V    P  NSg/J      . NSg/V+   . NSg/V+      . ?            .
> and  Derision . ”
# V/C+ NSg+     . .
>
#
> “ I    never heard of ‘          Uglification , ’ ” Alice ventured to say   . “ What   is it       ? ”
# . ISg+ R     V/J   P  Unlintable ?            . . . NPr+  V/J      P+ NSg/V . . NSg/I+ VL NPr/ISg+ . .
>
#
> The Gryphon lifted up        both its     paws   in      surprise . “ What   ! Never heard of
# D   ?       V/J    NSg/V/J/P I/C  ISg/D$+ NPl/V+ NPr/J/P NSg/V+   . . NSg/I+ . R     V/J   P
> uglifying ! ” it       exclaimed . “ You    know  what   to beautify is , I    suppose ? ”
# ?         . . NPr/ISg+ V/J+      . . ISgPl+ NSg/V NSg/I+ P  V        VL . ISg+ V       . .
>
#
> “ Yes   , ” said Alice doubtfully : “ it       means — to — make  — anything — prettier . ”
# . NPl/V . . V/J  NPr+  R          . . NPr/ISg+ NPl/V . P  . NSg/V . NSg/I/V+ . J+       . .
>
#
> “ Well    , then    , ” the Gryphon went  on  , “ if    you    don’t know  what   to uglify is , you    are
# . NSg/V/J . NSg/J/C . . D   ?       NSg/V J/P . . NSg/C ISgPl+ V     NSg/V NSg/I+ P  ?      VL . ISgPl+ V
> a    simpleton . ”
# D/P+ NSg+      . .
>
#
> Alice did not   feel    encouraged to ask   any   more      questions about it       , so        she  turned
# NPr+  V   NSg/C NSg/I/V V/J        P  NSg/V I/R/D NPr/I/V/J NPl/V     J/P   NPr/ISg+ . NSg/I/J/C ISg+ V/J
> to the Mock     Turtle , and said “ What   else    had you    to learn ? ”
# P  D+  NSg/V/J+ NSg/V+ . V/C V/J  . NSg/I+ NSg/J/C V   ISgPl+ P  NSg/V . .
>
#
> “ Well    , there was Mystery , ” the Mock     Turtle replied , counting off       the subjects on
# . NSg/V/J . +     V   NSg+    . . D+  NSg/V/J+ NSg/V+ V/J     . V        NSg/V/J/P D+  NPl/V+   J/P
> his     flappers , “ — Mystery , ancient and modern , with Seaography : then    Drawling — the
# ISg/D$+ NPl      . . . NSg     . NSg/J   V/C NSg/J  . P    ?          . NSg/J/C V        . D
> Drawling - master  was an  old   conger - eel   , that          used to come    once  a    week   : he       taught
# V        . NPr/V/J V   D/P NSg/J NSg    . NSg/V . NSg/I/C/Ddem+ V/J  P  NSg/V/P NSg/C D/P+ NSg/J+ . NPr/ISg+ V
> us       Drawling , Stretching , and Fainting in      Coils . ”
# NPr/IPl+ V        . V          . V/C V+       NPr/J/P NPl/V . .
>
#
> “ What   was that         like        ? ” said Alice .
# . NSg/I+ V   NSg/I/C/Ddem NSg/V/J/C/P . . V/J  NPr+  .
>
#
> “ Well    , I    can’t show  it       you    myself , ” the Mock     Turtle said : “ I’m too stiff   . And
# . NSg/V/J . ISg+ VX    NSg/V NPr/ISg+ ISgPl+ ISg+   . . D+  NSg/V/J+ NSg/V+ V/J  . . W?  +   NSg/V/J . V/C
> the Gryphon never learnt it      . ”
# D   ?       R     V      NPr/ISg . .
>
#
> “ Hadn’t time    , ” said the Gryphon : “ I    went  to the Classics master   , though . He       was
# . V      NSg/V/J . . V/J  D   ?       . . ISg+ NSg/V P  D+  NSgPl+   NPr/V/J+ . V/C    . NPr/ISg+ V
> an  old   crab  , he       was . ”
# D/P NSg/J NSg/V . NPr/ISg+ V+  . .
>
#
> “ I    never went  to him  , ” the Mock     Turtle said with a   sigh  : “ he       taught Laughing and
# . ISg+ R     NSg/V P  ISg+ . . D+  NSg/V/J+ NSg/V+ V/J  P    D/P NSg/V . . NPr/ISg+ V      NSg/V/J  V/C
> Grief  , they used to say   . ”
# NSg/V+ . IPl+ V/J  P+ NSg/V . .
>
#
> “ So        he       did , so        he       did , ” said the Gryphon , sighing in      his     turn  ; and both
# . NSg/I/J/C NPr/ISg+ V   . NSg/I/J/C NPr/ISg+ V   . . V/J  D   ?       . V       NPr/J/P ISg/D$+ NSg/V . V/C I/C
> creatures hid their faces  in      their paws   .
# NPl+      V   D$+   NPl/V+ NPr/J/P D$+   NPl/V+ .
>
#
> “ And how   many      hours a    day  did you    do     lessons ? ” said Alice , in      a   hurry to change
# . V/C NSg/C NSg/I/J/D NPl+  D/P+ NPr+ V   ISgPl+ NSg/VX NPl/V+  . . V/J  NPr+  . NPr/J/P D/P NSg/V P  NSg/V
> the subject  .
# D   NSg/V/J+ .
>
#
> “ Ten hours the first    day  , ” said the Mock     Turtle : “ nine the next    , and so         on  . ”
# . NSg NPl+  D+  NSg/V/J+ NPr+ . . V/J  D+  NSg/V/J+ NSg/V+ . . NSg  D   NSg/J/P . V/C NSg/I/J/C+ J/P . .
>
#
> “ What   a   curious plan   ! ” exclaimed Alice .
# . NSg/I+ D/P J       NSg/V+ . . V/J       NPr+  .
>
#
> “ That’s the reason they’re called lessons , ” the Gryphon remarked : “ because they
# . NSg$   D+  NSg/V+ W?      V/J    NPl/V+  . . D   ?       V/J      . . C/P     IPl+
> lessen from day  to day . ”
# V/C    P    NPr+ P+ NPr . .
>
#
> This    was quite a   new     idea to Alice , and she  thought it       over      a   little  before she
# I/Ddem+ V   NSg   D/P NSg/V/J NSg  P  NPr+  . V/C ISg+ NSg/V   NPr/ISg+ NSg/V/J/P D/P NPr/I/J C/P    ISg+
> made her     next     remark . “ Then    the eleventh day must  have   been  a   holiday ? ”
# V    ISg/D$+ NSg/J/P+ NSg/V+ . . NSg/J/C D+  NSg/J+   NPr NSg/V NSg/VX NSg/V D/P NPr/V   . .
>
#
> “ Of course it       was , ” said the Mock     Turtle .
# . P  NSg/V+ NPr/ISg+ V   . . V/J  D+  NSg/V/J+ NSg/V+ .
>
#
> “ And how   did you    manage on  the twelfth ? ” Alice went  on  eagerly .
# . V/C NSg/C V   ISgPl+ NSg/V  J/P D   NSg/J   . . NPr+  NSg/V J/P R+      .
>
#
> “ That’s enough about lessons , ” the Gryphon interrupted in      a   very decided tone    :
# . NSg$   NSg/I  J/P   NPl/V+  . . D   ?       V/J         NPr/J/P D/P J/R  NSg/V/J NSg/I/V .
> “ tell  her     something about the games  now        . ”
# . NPr/V ISg/D$+ NSg/I/V/J J/P   D+  NPl/V+ NPr/V/J/C+ . .
>
#
> CHAPTER X     : The Lobster  Quadrille
# NSg/V+  NPr/J . D   NSg/V/J+ NSg/V/J
>
#
> The Mock    Turtle sighed deeply , and drew  the back    of one       flapper across his     eyes   .
# D+  NSg/V/J NSg/V  V/J    R      . V/C NPr/V D   NSg/V/J P  NSg/I/V/J NSg     NSg/P  ISg/D$+ NPl/V+ .
> He       looked at    Alice , and tried to speak , but     for a   minute  or    two sobs  choked his
# NPr/ISg+ V/J    NSg/P NPr+  . V/C V/J   P  NSg/V . NSg/C/P C/P D/P NSg/V/J NPr/C NSg NPl/V V/J    ISg/D$+
> voice  . “ Same as    if    he       had a   bone    in      his     throat , ” said the Gryphon : and it       set     to
# NSg/V+ . . I/J  NSg/R NSg/C NPr/ISg+ V   D/P NSg/V/J NPr/J/P ISg/D$+ NSg/V+ . . V/J  D   ?       . V/C NPr/ISg+ NPr/V/J P
> work  shaking him  and punching him  in      the back    . At    last    the Mock     Turtle recovered
# NSg/V V       ISg+ V/C V        ISg+ NPr/J/P D   NSg/V/J . NSg/P NSg/V/J D+  NSg/V/J+ NSg/V+ V/J
> his     voice  , and , with tears  running   down      his     cheeks , he       went  on  again : —
# ISg/D$+ NSg/V+ . V/C . P    NPl/V+ NSg/V/J/P NSg/V/J/P ISg/D$+ NPl/V+ . NPr/ISg+ NSg/V J/P P     . .
>
#
> “ You    may    not   have   lived much    under   the sea  — ” ( “ I    haven’t , ” said Alice ) — “ and
# . ISgPl+ NPr/VX NSg/C NSg/VX V/J   NSg/I/J NSg/J/P D+  NSg+ . . . . ISg+ V       . . V/J  NPr+  . . . V/C
> perhaps you    were  never even    introduced to a    lobster  — ” ( Alice began to say   “ I
# NSg     ISgPl+ NSg/V R     NSg/V/J V/J        P  D/P+ NSg/V/J+ . . . NPr+  V     P  NSg/V . ISg+
> once  tasted — ” but     checked herself hastily , and said “ No     , never ” ) “ — so        you    can
# NSg/C V/J    . . NSg/C/P V/J     ISg+    R       . V/C V/J  . NPr/P+ . R     . . . . NSg/I/J/C ISgPl+ NPr/VX
> have   no     idea what   a   delightful thing  a    Lobster  Quadrille is ! ”
# NSg/VX NPr/P+ NSg+ NSg/I+ D/P J          NSg/V+ D/P+ NSg/V/J+ NSg/V/J   VL . .
>
#
> “ No     , indeed , ” said Alice . “ What   sort  of a    dance  is it       ? ”
# . NPr/P+ . W?     . . V/J  NPr+  . . NSg/I+ NSg/V P  D/P+ NSg/V+ VL NPr/ISg+ . .
>
#
> “ Why   , ” said the Gryphon , “ you    first    form  into a   line  along the sea  - shore — ”
# . NSg/V . . V/J  D   ?       . . ISgPl+ NSg/V/J+ NSg/V P    D/P NSg/V P     D   NSg+ . NSg/V . .
>
#
> “ Two  lines  ! ” cried the Mock     Turtle . “ Seals  , turtles , salmon     , and so        on  ; then    ,
# . NSg+ NPl/V+ . . V/J   D+  NSg/V/J+ NSg/V+ . . NPl/V+ . NPl/V   . NSgPl/V/J+ . V/C NSg/I/J/C J/P . NSg/J/C .
> when    you’ve cleared all       the jelly    - fish    out         of the way    — ”
# NSg/I/C W?     V/J     NSg/I/J/C D   NSg/V/J+ . NSgPl/V NSg/V/J/R/P P  D+  NSg/J+ . .
>
#
> “ That          generally takes some   time     , ” interrupted the Gryphon .
# . NSg/I/C/Ddem+ R         NPl/V I/J/R+ NSg/V/J+ . . V/J         D   ?       .
>
#
> “ — you    advance  twice — ”
# . . ISgPl+ NSg/V/J+ W?    . .
>
#
> “ Each with a   lobster as    a    partner ! ” cried the Gryphon .
# . D    P    D/P NSg/V/J NSg/R D/P+ NSg/V+  . . V/J   D   ?       .
>
#
> “ Of course , ” the Mock     Turtle said : “ advance  twice , set     to partners — ”
# . P  NSg/V  . . D+  NSg/V/J+ NSg/V+ V/J  . . NSg/V/J+ W?    . NPr/V/J P  NPl/V    . .
>
#
> “ — change lobsters , and retire in      same order  , ” continued the Gryphon .
# . . NSg/V+ NPl/V    . V/C NSg/V  NPr/J/P I/J+ NSg/V+ . . V/J       D   ?       .
>
#
> “ Then    , you    know  , ” the Mock     Turtle went  on  , “ you    throw the — ”
# . NSg/J/C . ISgPl+ NSg/V . . D+  NSg/V/J+ NSg/V+ NSg/V J/P . . ISgPl+ NSg/V D   . .
>
#
> “ The lobsters ! ” shouted the Gryphon , with a   bound   into the air    .
# . D   NPl/V    . . V/J     D   ?       . P    D/P NSg/V/J P    D+  NSg/V+ .
>
#
> “ — as    far     out         to sea as    you    can    — ”
# . . NSg/R NSg/V/J NSg/V/J/R/P P  NSg NSg/R ISgPl+ NPr/VX . .
>
#
> “ Swim  after them     ! ” screamed the Gryphon .
# . NSg/V J/P   NSg/IPl+ . . V/J      D   ?       .
>
#
> “ Turn  a   somersault in      the sea  ! ” cried the Mock     Turtle , capering wildly about .
# . NSg/V D/P NSg/V      NPr/J/P D+  NSg+ . . V/J   D+  NSg/V/J+ NSg/V+ . V        R      J/P   .
>
#
> “ Change lobsters again ! ” yelled the Gryphon at    the top     of its     voice  .
# . NSg/V  NPl/V    P     . . V/J    D   ?       NSg/P D   NSg/V/J P  ISg/D$+ NSg/V+ .
>
#
> “ Back    to land  again , and that’s all       the first    figure , ” said the Mock     Turtle ,
# . NSg/V/J P  NPr/V P     . V/C NSg$   NSg/I/J/C D+  NSg/V/J+ NSg/V+ . . V/J  D+  NSg/V/J+ NSg/V+ .
> suddenly dropping his     voice  ; and the two  creatures , who    had been  jumping about
# R        NSg/V    ISg/D$+ NSg/V+ . V/C D+  NSg+ NPl+      . NPr/I+ V   NSg/V V       J/P
> like        mad     things all       this    time     , sat     down      again very sadly and quietly , and looked
# NSg/V/J/C/P NSg/V/J NPl/V+ NSg/I/J/C I/Ddem+ NSg/V/J+ . NSg/V/J NSg/V/J/P P     J/R  R     V/C R       . V/C V/J
> at    Alice .
# NSg/P NPr+  .
>
#
> “ It       must  be     a   very pretty  dance , ” said Alice timidly .
# . NPr/ISg+ NSg/V NSg/VX D/P J/R  NSg/V/J NSg/V . . V/J  NPr+  R+      .
>
#
> “ Would you    like        to see   a   little  of it       ? ” said the Mock     Turtle .
# . VX    ISgPl+ NSg/V/J/C/P P  NSg/V D/P NPr/I/J P  NPr/ISg+ . . V/J  D+  NSg/V/J+ NSg/V+ .
>
#
> “ Very much    indeed , ” said Alice .
# . J/R  NSg/I/J W?     . . V/J  NPr+  .
>
#
> “ Come    , let’s try     the first    figure ! ” said the Mock    Turtle to the Gryphon . “ We   can
# . NSg/V/P . NSg$  NSg/V/J D+  NSg/V/J+ NSg/V+ . . V/J  D   NSg/V/J NSg/V  P  D+  ?       . . IPl+ NPr/VX
> do     without lobsters , you    know   . Which shall sing    ? ”
# NSg/VX C/P     NPl/V    . ISgPl+ NSg/V+ . I/C+  VX    NSg/V/J . .
>
#
> “ Oh    , you    sing    , ” said the Gryphon . “ I’ve forgotten the words  . ”
# . NPr/V . ISgPl+ NSg/V/J . . V/J  D+  ?       . . W?   NSg/V/J   D+  NPl/V+ . .
>
#
> So        they began solemnly dancing round     and round     Alice , every now       and then
# NSg/I/J/C IPl+ V     R        NSg/V   NSg/V/J/P V/C NSg/V/J/P NPr+  . D+    NPr/V/J/C V/C NSg/J/C
> treading on  her     toes   when    they passed too close   , and waving their forepaws to
# V        J/P ISg/D$+ NPl/V+ NSg/I/C IPl+ V/J    W?  NSg/V/J . V/C V      D$+   ?        P
> mark   the time     , while     the Mock     Turtle sang  this    , very slowly and sadly : —
# NPr/V+ D+  NSg/V/J+ . NSg/V/C/P D+  NSg/V/J+ NSg/V+ NPr/V I/Ddem+ . J/R  R      V/C R     . .
>
#
> “ Will   you    walk  a   little  faster ? ” said a   whiting to a    snail  . “ There’s a
# . NPr/VX ISgPl+ NSg/V D/P NPr/I/J J      . . V/J  D/P NSg/V   P  D/P+ NSg/V+ . . W?      D/P
> porpoise close   behind  us       , and he’s treading on  my  tail     . See   how   eagerly the
# NSg/V+   NSg/V/J NSg/J/P NPr/IPl+ . V/C NSg$ V        J/P D$+ NSg/V/J+ . NSg/V NSg/C R       D
> lobsters and the turtles all        advance  ! They are waiting on  the shingle — will   you
# NPl/V    V/C D+  NPl/V   NSg/I/J/C+ NSg/V/J+ . IPl+ V   NSg/V   J/P D   NSg/V   . NPr/VX ISgPl+
> come    and join  the dance  ? Will   you   , won’t you    , will   you   , won’t you    , will   you
# NSg/V/P V/C NSg/V D+  NSg/V+ . NPr/VX ISgPl . V     ISgPl+ . NPr/VX ISgPl . V     ISgPl+ . NPr/VX ISgPl+
> join  the dance  ? Will   you   , won’t you    , will   you   , won’t you    , won’t you    join  the
# NSg/V D+  NSg/V+ . NPr/VX ISgPl . V     ISgPl+ . NPr/VX ISgPl . V     ISgPl+ . V     ISgPl+ NSg/V D
> dance  ?
# NSg/V+ .
>
#
> “ You    can    really have   no     notion how   delightful it       will   be     When    they take  us       up
# . ISgPl+ NPr/VX R      NSg/VX NPr/P+ NSg+   NSg/C J          NPr/ISg+ NPr/VX NSg/VX NSg/I/C IPl+ NSg/V NPr/IPl+ NSg/V/J/P
> and throw us       , with the lobsters , out         to sea ! ” But     the snail replied “ Too far     ,
# V/C NSg/V NPr/IPl+ . P    D   NPl/V    . NSg/V/J/R/P P  NSg . . NSg/C/P D   NSg/V V/J     . W?  NSg/V/J .
> too far     ! ” and gave a   look  askance — Said he       thanked the whiting kindly , but     he
# W?  NSg/V/J . . V/C V    D/P NSg/V V/J     . V/J  NPr/ISg+ V/J     D+  NSg/V+  J/R    . NSg/C/P NPr/ISg+
> would not   join  the dance  . Would not   , could  not   , would not   , could  not   , would
# VX    NSg/C NSg/V D+  NSg/V+ . VX    NSg/C . NSg/VX NSg/C . VX    NSg/C . NSg/VX NSg/C . VX
> not   join  the dance  . Would not   , could  not   , would not   , could  not   , could  not   join
# NSg/C NSg/V D+  NSg/V+ . VX    NSg/C . NSg/VX NSg/C . VX    NSg/C . NSg/VX NSg/C . NSg/VX NSg/C NSg/V
> the dance  .
# D   NSg/V+ .
>
#
> “ What   matters it       how   far     we   go      ? ” his     scaly  friend   replied . “ There is another
# . NSg/I+ +       NPr/ISg+ NSg/C NSg/V/J IPl+ NSg/V/J . . ISg/D$+ NSg/J+ NPr/V/J+ V/J+    . . +     VL I/D+
> shore  , you    know  , upon the other    side     . The further off       from England the nearer
# NSg/V+ . ISgPl+ NSg/V . P    D+  NSg/V/J+ NSg/V/J+ . D   V/J     NSg/V/J/P P    NPr+    D   J
> is to France — Then    turn  not   pale    , beloved  snail , but     come    and join  the dance  .
# VL P  NPr+   . NSg/J/C NSg/V NSg/C NSg/V/J . NSg/V/J+ NSg/V . NSg/C/P NSg/V/P V/C NSg/V D+  NSg/V+ .
> Will   you   , won’t you    , will   you   , won’t you    , will   you    join  the dance  ? Will   you   ,
# NPr/VX ISgPl . V     ISgPl+ . NPr/VX ISgPl . V     ISgPl+ . NPr/VX ISgPl+ NSg/V D+  NSg/V+ . NPr/VX ISgPl .
> won’t you    , will   you   , won’t you    , won’t you    join  the dance  ? ”
# V     ISgPl+ . NPr/VX ISgPl . V     ISgPl+ . V     ISgPl+ NSg/V D+  NSg/V+ . .
>
#
> “ Thank you   , it’s a   very interesting dance to watch , ” said Alice , feeling very
# . NSg/V ISgPl . W?   D/P J/R  V/J         NSg/V P  NSg/V . . V/J  NPr+  . NSg/V/J J/R
> glad    that         it       was over      at    last    : “ and I    do     so        like        that          curious song about the
# NSg/V/J NSg/I/C/Ddem NPr/ISg+ V   NSg/V/J/P NSg/P NSg/V/J . . V/C ISg+ NSg/VX NSg/I/J/C NSg/V/J/C/P NSg/I/C/Ddem+ J       NSg  J/P   D+
> whiting ! ”
# NSg/V+  . .
>
#
> “ Oh    , as    to the whiting , ” said the Mock     Turtle , “ they — you’ve seen  them     , of
# . NPr/V . NSg/R P  D+  NSg/V+  . . V/J  D+  NSg/V/J+ NSg/V+ . . IPl+ . W?     NSg/V NSg/IPl+ . P
> course ? ”
# NSg/V  . .
>
#
> “ Yes   , ” said Alice , “ I’ve often seen  them     at    dinn — ” she  checked herself hastily .
# . NPl/V . . V/J  NPr+  . . W?   R     NSg/V NSg/IPl+ NSg/P ?    . . ISg+ V/J     ISg+    R+      .
>
#
> “ I    don’t know  where Dinn may    be     , ” said the Mock     Turtle , “ but     if    you’ve seen  them
# . ISg+ V     NSg/V NSg/C ?    NPr/VX NSg/VX . . V/J  D+  NSg/V/J+ NSg/V  . . NSg/C/P NSg/C W?     NSg/V NSg/IPl+
> so        often , of course you    know  what   they’re like        . ”
# NSg/I/J/C R     . P  NSg/V+ ISgPl+ NSg/V NSg/I+ +       NSg/V/J/C/P . .
>
#
> “ I    believe so        , ” Alice replied thoughtfully . “ They have   their tails  in      their
# . ISg+ V       NSg/I/J/C . . NPr+  V/J+    R            . . IPl+ NSg/VX D$+   NPl/V+ NPr/J/P D$+
> mouths — and they’re all       over       crumbs . ”
# NSg/V+ . V/C W?      NSg/I/J/C NSg/V/J/P+ NPl/V  . .
>
#
> “ You’re wrong   about the crumbs , ” said the Mock     Turtle : “ crumbs would all       wash
# . W?     NSg/V/J J/P   D+  NPl/V+ . . V/J  D+  NSg/V/J+ NSg/V+ . . NPl/V+ VX    NSg/I/J/C NPr/V
> off       in      the sea  . But     they have   their tails  in      their mouths ; and the reason is — ”
# NSg/V/J/P NPr/J/P D+  NSg+ . NSg/C/P IPl+ NSg/VX D$+   NPl/V+ NPr/J/P D$+   NSg/V+ . V/C D+  NSg/V+ VL . .
> here    the Mock     Turtle yawned and shut    his     eyes   . — “ Tell  her     about the reason and
# NSg/J/R D+  NSg/V/J+ NSg/V+ V/J    V/C NSg/V/J ISg/D$+ NPl/V+ . . . NPr/V ISg/D$+ J/P   D   NSg/V  V/C
> all       that          , ” he       said to the Gryphon .
# NSg/I/J/C NSg/I/C/Ddem+ . . NPr/ISg+ V/J  P  D   ?       .
>
#
> “ The reason is , ” said the Gryphon , “ that         they would go      with the lobsters to the
# . D+  NSg/V+ VL . . V/J  D   ?       . . NSg/I/C/Ddem IPl+ VX    NSg/V/J P    D   NPl/V    P  D
> dance  . So        they got thrown out         to sea . So        they had to fall  a    long    way    . So        they
# NSg/V+ . NSg/I/J/C IPl+ V   V/J    NSg/V/J/R/P P  NSg . NSg/I/J/C IPl+ V   P  NSg/V D/P+ NPr/V/J NSg/J+ . NSg/I/J/C IPl+
> got their tails  fast    in      their mouths . So        they couldn’t get   them     out          again .
# V   D$+   NPl/V+ NSg/V/J NPr/J/P D$    NSg/V+ . NSg/I/J/C IPl+ V        NSg/V NSg/IPl+ NSg/V/J/R/P+ P     .
> That’s all       . ”
# NSg$   NSg/I/J/C . .
>
#
> “ Thank you   , ” said Alice , “ it’s very interesting . I    never knew so        much    about a
# . NSg/V ISgPl . . V/J  NPr+  . . W?   J/R+ V/J+        . ISg+ R     V    NSg/I/J/C NSg/I/J J/P   D/P+
> whiting before . ”
# NSg/V+  C/P+   . .
>
#
> “ I    can    tell  you    more      than that          , if    you    like        , ” said the Gryphon . “ Do     you    know  why
# . ISg+ NPr/VX NPr/V ISgPl+ NPr/I/V/J C/P  NSg/I/C/Ddem+ . NSg/C ISgPl+ NSg/V/J/C/P . . V/J  D+  ?       . . NSg/VX ISgPl+ NSg/V NSg/V
> it’s called a    whiting ? ”
# W?   V/J    D/P+ NSg/V+  . .
>
#
> “ I    never thought about it       , ” said Alice . “ Why   ? ”
# . ISg+ R     NSg/V   J/P   NPr/ISg+ . . V/J  NPr+  . . NSg/V . .
>
#
> “ It       does  the boots and shoes  , ” the Gryphon replied very solemnly .
# . NPr/ISg+ NPl/V D   NPl/V V/C NPl/V+ . . D   ?       V/J     J/R+ R        .
>
#
> Alice was thoroughly puzzled . “ Does  the boots and shoes  ! ” she  repeated in      a
# NPr+  V   R+         V/J     . . NPl/V D   NPl/V V/C NPl/V+ . . ISg+ V/J      NPr/J/P D/P+
> wondering tone     .
# NSg/V/J+  NSg/I/V+ .
>
#
> “ Why   , what   are your shoes  done    with ? ” said the Gryphon . “ I    mean    , what   makes them
# . NSg/V . NSg/I+ V   D$+  NPl/V+ NSg/V/J P    . . V/J  D+  ?       . . ISg+ NSg/V/J . NSg/I+ NPl/V NSg/IPl+
> so        shiny  ? ”
# NSg/I/J/C NSg/J+ . .
>
#
> Alice looked down      at    them     , and considered a   little  before she  gave her     answer .
# NPr+  V/J    NSg/V/J/P NSg/P NSg/IPl+ . V/C V/J        D/P NPr/I/J C/P    ISg+ V    ISg/D$+ NSg/V+ .
> “ They’re done    with blacking , I    believe . ”
# . W?      NSg/V/J P    NSg/V    . ISg+ V+      . .
>
#
> “ Boots and shoes  under   the sea  , ” the Gryphon went  on  in      a    deep   voice  , “ are done
# . NPl/V V/C NPl/V+ NSg/J/P D+  NSg+ . . D   ?       NSg/V J/P NPr/J/P D/P+ NSg/J+ NSg/V+ . . V   NSg/V/J
> with a   whiting . Now       you    know   . ”
# P    D/P NSg/V+  . NPr/V/J/C ISgPl+ NSg/V+ . .
>
#
> “ And what   are they made of ? ” Alice asked in      a   tone    of great  curiosity .
# . V/C NSg/I+ V   IPl+ V    P  . . NPr+  V/J   NPr/J/P D/P NSg/I/V P  NSg/J+ NSg+      .
>
#
> “ Soles and eels  , of course , ” the Gryphon replied rather  impatiently : “ any    shrimp
# . NPl/V V/C NPl/V . P  NSg/V+ . . D   ?       V/J     NPr/V/J R           . . I/R/D+ NSgPl/V+
> could  have   told you    that          . ”
# NSg/VX NSg/VX V    ISgPl+ NSg/I/C/Ddem+ . .
>
#
> “ If    I’d been  the whiting , ” said Alice , whose thoughts were  still   running   on  the
# . NSg/C W?  NSg/V D   NSg/V   . . V/J  NPr+  . I+    NPl/V+   NSg/V NSg/V/J NSg/V/J/P J/P D+
> song , “ I’d have   said to the porpoise , ‘          Keep  back    , please : we   don’t want  you    with
# NSg+ . . W?  NSg/VX V/J  P  D+  NSg/V+   . Unlintable NSg/V NSg/V/J . V      . IPl+ V     NSg/V ISgPl+ P
> us       ! ’ ”
# NPr/IPl+ . . .
>
#
> “ They were  obliged to have   him  with them     , ” the Mock     Turtle said : “ no     wise    fish
# . IPl+ NSg/V V/J     P  NSg/VX ISg+ P    NSg/IPl+ . . D+  NSg/V/J+ NSg/V+ V/J  . . NPr/P+ NPr/V/J NSgPl/V+
> would go      anywhere without a    porpoise . ”
# VX    NSg/V/J NSg/I    C/P     D/P+ NSg/V+   . .
>
#
> “ Wouldn’t it       really ? ” said Alice in      a   tone    of great  surprise .
# . VX       NPr/ISg+ R      . . V/J  NPr+  NPr/J/P D/P NSg/I/V P  NSg/J+ NSg/V+   .
>
#
> “ Of course not   , ” said the Mock     Turtle : “ why   , if    a   fish     came    to me       , and told me
# . P  NSg/V+ NSg/C . . V/J  D+  NSg/V/J+ NSg/V+ . . NSg/V . NSg/C D/P NSgPl/V+ NSg/V/P P  NPr/ISg+ . V/C V    NPr/ISg+
> he       was going   a    journey , I    should say   ‘          With what   porpoise ? ’ ”
# NPr/ISg+ V   NSg/V/J D/P+ NSg/V+  . ISg+ VX     NSg/V Unlintable P    NSg/I+ NSg/V+   . . .
>
#
> “ Don’t you    mean    ‘          purpose ’ ? ” said Alice .
# . V     ISgPl+ NSg/V/J Unlintable NSg/V+  . . . V/J  NPr+  .
>
#
> “ I    mean    what   I    say   , ” the Mock     Turtle replied in      an   offended tone     . And the
# . ISg+ NSg/V/J NSg/I+ ISg+ NSg/V . . D+  NSg/V/J+ NSg/V  V/J     NPr/J/P D/P+ V/J+     NSg/I/V+ . V/C D
> Gryphon added “ Come    , let’s hear some  of your adventures . ”
# ?       V/J   . NSg/V/P . NSg$  V    I/J/R P  D$+  NPl/V+     . .
>
#
> “ I    could  tell  you    my  adventures — beginning from this    morning , ” said Alice a
# . ISg+ NSg/VX NPr/V ISgPl+ D$+ NPl/V+     . NSg/V/J   P    I/Ddem+ NSg/V+  . . V/J  NPr+  D/P
> little  timidly : “ but     it’s no     use   going   back    to yesterday , because I    was a
# NPr/I/J R       . . NSg/C/P W?   NPr/P+ NSg/V NSg/V/J NSg/V/J P  NSg       . C/P     ISg+ V   D/P
> different person then     . ”
# NSg/J     NSg/V  NSg/J/C+ . .
>
#
> “ Explain all       that          , ” said the Mock     Turtle .
# . V       NSg/I/J/C NSg/I/C/Ddem+ . . V/J  D+  NSg/V/J+ NSg/V+ .
>
#
> “ No     , no     ! The adventures first   , ” said the Gryphon in      an  impatient tone     :
# . NPr/P+ . NPr/P+ . D+  NPl/V+     NSg/V/J . . V/J  D   ?       NPr/J/P D/P J         NSg/I/V+ .
> “ explanations take  such  a    dreadful time     . ”
# . NPl+         NSg/V NSg/I D/P+ NSg/J+   NSg/V/J+ . .
>
#
> So        Alice began telling them     her     adventures from the time     when    she  first   saw   the
# NSg/I/J/C NPr   V     NSg/V/J NSg/IPl+ ISg/D$+ NPl/V+     P    D+  NSg/V/J+ NSg/I/C ISg+ NSg/V/J NSg/V D+
> White    Rabbit . She  was a   little  nervous about it       just at    first   , the two  creatures
# NPr/V/J+ NSg/V+ . ISg+ V   D/P NPr/I/J J       J/P   NPr/ISg+ V/J  NSg/P NSg/V/J . D+  NSg+ NPl+
> got so        close   to her     , one       on  each side     , and opened their eyes  and mouths so        very
# V   NSg/I/J/C NSg/V/J P  ISg/D$+ . NSg/I/V/J J/P D+   NSg/V/J+ . V/C V/J    D$+   NPl/V V/C NSg/V+ NSg/I/J/C J/R
> wide  , but     she  gained courage as    she  went   on  . Her     listeners were  perfectly quiet
# NSg/J . NSg/C/P ISg+ V/J    NSg/V+  NSg/R ISg+ NSg/V+ J/P . ISg/D$+ +         NSg/V R         NSg/V/J
> till      she  got to the part     about her     repeating “ You    are old   , Father William , ” to
# NSg/V/C/P ISg+ V   P  D+  NSg/V/J+ J/P   ISg/D$+ NSg/V/J   . ISgPl+ V   NSg/J . NPr/V+ NPr+    . . P
> the Caterpillar , and the words all       coming  different , and then    the Mock     Turtle
# D   NSg/V       . V/C D+  NPl/V NSg/I/J/C NSg/V/J NSg/J     . V/C NSg/J/C D+  NSg/V/J+ NSg/V
> drew  a    long     breath   , and said “ That’s very curious . ”
# NPr/V D/P+ NPr/V/J+ NSg/V/J+ . V/C V/J  . NSg$   J/R+ J+      . .
>
#
> “ It’s all       about as    curious as    it       can    be     , ” said the Gryphon .
# . W?   NSg/I/J/C J/P   NSg/R J       NSg/R NPr/ISg+ NPr/VX NSg/VX . . V/J  D   ?       .
>
#
> “ It       all       came    different ! ” the Mock     Turtle repeated thoughtfully . “ I    should like
# . NPr/ISg+ NSg/I/J/C NSg/V/P NSg/J     . . D+  NSg/V/J+ NSg/V+ V/J+     R            . . ISg+ VX     NSg/V/J/C/P
> to hear her     try     and repeat something  now        . Tell  her     to begin . ” He       looked at    the
# P  V    ISg/D$+ NSg/V/J V/C NSg/V  NSg/I/V/J+ NPr/V/J/C+ . NPr/V ISg/D$+ P+ NSg/V . . NPr/ISg+ V/J    NSg/P D
> Gryphon as    if    he       thought it       had some  kind  of authority over      Alice .
# ?       NSg/R NSg/C NPr/ISg+ NSg/V   NPr/ISg+ V   I/J/R NSg/J P  NSg+      NSg/V/J/P NPr+  .
>
#
> “ Stand up        and repeat ‘          ’ Tis the voice of the sluggard , ’ ” said the Gryphon .
# . NSg/V NSg/V/J/P V/C NSg/V  Unlintable . ?   D   NSg/V P  D   NSg      . . . V/J  D   ?       .
>
#
> “ How   the creatures order  one       about , and make  one       repeat lessons ! ” thought Alice ;
# . NSg/C D+  NPl+      NSg/V+ NSg/I/V/J J/P   . V/C NSg/V NSg/I/V/J NSg/V  NPl/V+  . . NSg/V   NPr+  .
> “ I    might    as    well    be     at    school at     once  . ” However , she  got up        , and began to repeat
# . ISg+ NSg/VX/J NSg/R NSg/V/J NSg/VX NSg/P NSg/V+ NSg/P+ NSg/C . . C       . ISg+ V   NSg/V/J/P . V/C V     P  NSg/V
> it       , but     her     head     was so        full    of the Lobster  Quadrille , that         she  hardly knew what
# NPr/ISg+ . NSg/C/P ISg/D$+ NPr/V/J+ V   NSg/I/J/C NSg/V/J P  D+  NSg/V/J+ NSg/V/J   . NSg/I/C/Ddem ISg+ R      V    NSg/I+
> she  was saying , and the words  came    very queer   indeed : —
# ISg+ V   NSg/V  . V/C D+  NPl/V+ NSg/V/P J/R  NSg/V/J W?     . .
>
#
> “ ’ Tis the voice of the Lobster  ; I    heard him  declare , “ You    have   baked me       too
# . . ?   D   NSg/V P  D+  NSg/V/J+ . ISg+ V/J   ISg+ V       . . ISgPl+ NSg/VX V/J   NPr/ISg+ W?
> brown   , I    must  sugar my  hair   . ” As    a   duck  with its     eyelids , so        he      with his     nose
# NPr/V/J . ISg+ NSg/V NSg/V D$+ NSg/V+ . . NSg/R D/P NSg/V P    ISg/D$+ NPl+    . NSg/I/J/C NPr/ISg P    ISg/D$+ NSg/V+
> Trims his     belt  and his     buttons , and turns out         his     toes   . ”
# NPl/V ISg/D$+ NSg/V V/C ISg/D$+ NPl/V+  . V/C NPl/V NSg/V/J/R/P ISg/D$+ NPl/V+ . .
>
#
> ( later editions continued as    follows When    the sands  are all       dry     , he       is gay     as
# . J     NPl      V/J       NSg/R NPl/V   NSg/I/C D+  NPl/V+ V   NSg/I/J/C NSg/V/J . NPr/ISg+ VL NPr/V/J NSg/R
> a   lark  , And will   talk  in      contemptuous tones of the Shark  , But     , when    the tide
# D/P NSg/V . V/C NPr/VX NSg/V NPr/J/P J            NPl/V P  D+  NSg/V+ . NSg/C/P . NSg/I/C D+  NSg/V+
> rises  and sharks are around , His     voice  has a   timid and tremulous sound    . )
# NPl/V+ V/C NPl/V  V   J/P    . ISg/D$+ NSg/V+ V   D/P J     V/C J         NSg/V/J+ . .
>
#
> “ That’s different from what   I    used to say   when    I    was a   child , ” said the Gryphon .
# . NSg$   NSg/J     P    NSg/I+ ISg+ V/J  P  NSg/V NSg/I/C ISg+ V   D/P NSg/V . . V/J  D   ?       .
>
#
> “ Well    , I    never heard it       before , ” said the Mock     Turtle ; “ but     it       sounds uncommon
# . NSg/V/J . ISg+ R     V/J   NPr/ISg+ C/P    . . V/J  D+  NSg/V/J+ NSg/V+ . . NSg/C/P NPr/ISg+ NPl/V  NSg/V/J+
> nonsense . ”
# NSg/V/J+ . .
>
#
> Alice said nothing  ; she  had sat     down      with her     face   in      her     hands  , wondering if
# NPr+  V/J  NSg/I/J+ . ISg+ V   NSg/V/J NSg/V/J/P P    ISg/D$+ NSg/V+ NPr/J/P ISg/D$+ NPl/V+ . NSg/V/J   NSg/C
> anything would ever happen in      a   natural way    again .
# NSg/I/V+ VX    J    V      NPr/J/P D/P NSg/J+  NSg/J+ P+    .
>
#
> “ I    should like        to have   it       explained , ” said the Mock     Turtle .
# . ISg+ VX     NSg/V/J/C/P P  NSg/VX NPr/ISg+ V/J       . . V/J  D+  NSg/V/J+ NSg/V+ .
>
#
> “ She  can’t explain it       , ” said the Gryphon hastily . “ Go      on  with the next     verse  . ”
# . ISg+ VX    V       NPr/ISg+ . . V/J  D+  ?       R       . . NSg/V/J J/P P    D+  NSg/J/P+ NSg/V+ . .
>
#
> “ But     about his     toes   ? ” the Mock     Turtle persisted . “ How   could  he       turn  them     out
# . NSg/C/P J/P   ISg/D$+ NPl/V+ . . D+  NSg/V/J+ NSg/V+ V/J+      . . NSg/C NSg/VX NPr/ISg+ NSg/V NSg/IPl+ NSg/V/J/R/P
> with his     nose   , you    know  ? ”
# P    ISg/D$+ NSg/V+ . ISgPl+ NSg/V . .
>
#
> “ It’s the first   position in      dancing . ” Alice said ; but     was dreadfully puzzled by
# . W?   D   NSg/V/J NSg/V    NPr/J/P NSg/V   . . NPr+  V/J  . NSg/C/P V   R          V/J     NSg/J/P
> the whole  thing  , and longed to change the subject  .
# D+  NSg/J+ NSg/V+ . V/C V/J    P  NSg/V  D   NSg/V/J+ .
>
#
> “ Go      on  with the next     verse , ” the Gryphon repeated impatiently : “ it       begins ‘          I
# . NSg/V/J J/P P    D+  NSg/J/P+ NSg/V . . D   ?       V/J      R           . . NPr/ISg+ NPl/V  Unlintable ISg+
> passed by      his     garden   . ’ ”
# V/J    NSg/J/P ISg/D$+ NSg/V/J+ . . .
>
#
> Alice did not   dare   to disobey , though she  felt    sure it       would all       come    wrong   , and
# NPr+  V   NSg/C NPr/VX P  V       . V/C    ISg+ NSg/V/J J    NPr/ISg+ VX    NSg/I/J/C NSg/V/P NSg/V/J . V/C
> she  went  on  in      a   trembling voice : —
# ISg+ NSg/V J/P NPr/J/P D/P V         NSg/V . .
>
#
> “ I    passed by      his     garden   , and marked , with one        eye    , How   the Owl   and the Panther
# . ISg+ V/J    NSg/J/P ISg/D$+ NSg/V/J+ . V/C V/J    . P    NSg/I/V/J+ NSg/V+ . NSg/C D   NSg/V V/C D   NSg
> were  sharing a    pie    — ”
# NSg/V V       D/P+ NSg/V+ . .
>
#
> ( later editions continued as    follows The Panther took pie   - crust , and gravy  ,
# . J     NPl      V/J       NSg/R NPl/V   D   NSg     V    NSg/V . NSg/V . V/C NSg/V+ .
> and meat , While     the Owl    had the dish   as    its     share of the treat  . When    the pie
# V/C NSg+ . NSg/V/C/P D+  NSg/V+ V   D+  NSg/V+ NSg/R ISg/D$+ NSg/V P  D   NSg/V+ . NSg/I/C D+  NSg/V+
> was all       finished , the Owl    , as    a    boon   , Was kindly permitted to pocket  the
# V   NSg/I/J/C V/J      . D+  NSg/V+ . NSg/R D/P+ NSg/J+ . V   J/R    V/J       P  NSg/V/J D+
> spoon  : While     the Panther received knife and fork   with a   growl , And concluded
# NSg/V+ . NSg/V/C/P D   NSg     V/J      NSg/V V/C NSg/V+ P    D/P NSg/V . V/C V/J
> the banquet — )
# D+  NSg/V+  . .
>
#
> “ What   is the use   of repeating all       that          stuff  , ” the Mock     Turtle interrupted , “ if
# . NSg/I+ VL D   NSg/V P  NSg/V/J   NSg/I/J/C NSg/I/C/Ddem+ NSg/V+ . . D+  NSg/V/J+ NSg/V+ V/J         . . NSg/C
> you    don’t explain it       as    you    go      on  ? It’s by      far     the most    confusing thing I    ever
# ISgPl+ V     V       NPr/ISg+ NSg/R ISgPl+ NSg/V/J J/P . W?   NSg/J/P NSg/V/J D   NSg/I/J V/J       NSg/V ISg+ J
> heard ! ”
# V/J   . .
>
#
> “ Yes   , I    think you’d better   leave off       , ” said the Gryphon : and Alice was only  too
# . NPl/V . ISg+ NSg/V W?    NSg/VX/J NSg/V NSg/V/J/P . . V/J  D   ?       . V/C NPr+  V   J/R/C W?
> glad    to do      so         .
# NSg/V/J P  NSg/VX+ NSg/I/J/C+ .
>
#
> “ Shall we   try     another figure of the Lobster  Quadrille ? ” the Gryphon went   on  . “ Or
# . VX    IPl+ NSg/V/J I/D     NSg/V  P  D+  NSg/V/J+ NSg/V/J   . . D   ?       NSg/V+ J/P . . NPr/C
> would you   like        the Mock     Turtle to sing    you    a    song ? ”
# VX    ISgPl NSg/V/J/C/P D+  NSg/V/J+ NSg/V  P  NSg/V/J ISgPl+ D/P+ NSg+ . .
>
#
> “ Oh    , a    song , please , if    the Mock     Turtle would be     so        kind  , ” Alice replied , so
# . NPr/V . D/P+ NSg+ . V      . NSg/C D+  NSg/V/J+ NSg/V+ VX    NSg/VX NSg/I/J/C NSg/J . . NPr+  V/J     . NSg/I/J/C
> eagerly that         the Gryphon said , in      a   rather  offended tone    , “ Hm  ! No     accounting for
# R       NSg/I/C/Ddem D   ?       V/J  . NPr/J/P D/P NPr/V/J V/J      NSg/I/V . . NPr . NPr/P+ NSg/V      C/P
> tastes ! Sing    her     ‘          Turtle Soup   , ’ will   you   , old   fellow ? ”
# NPl/V  . NSg/V/J ISg/D$+ Unlintable NSg/V+ NSg/V+ . . NPr/VX ISgPl . NSg/J NSg/V+ . .
>
#
> The Mock    Turtle sighed deeply , and began , in      a   voice  sometimes choked with sobs  ,
# D+  NSg/V/J NSg/V  V/J    R      . V/C V     . NPr/J/P D/P NSg/V+ R         V/J    P    NPl/V .
> to sing    this   : —
# P  NSg/V/J I/Ddem . .
>
#
> “ Beautiful Soup  , so        rich    and green   , Waiting in      a   hot     tureen ! Who   for such
# . NSg/J     NSg/V . NSg/I/J/C NPr/V/J V/C NPr/V/J . NSg/V   NPr/J/P D/P NSg/V/J NSg    . NPr/I C/P NSg/I
> dainties would not   stoop ? Soup  of the evening , beautiful Soup   ! Soup  of the
# NPl      VX    NSg/C NSg/V . NSg/V P  D+  NSg/V+  . NSg/J     NSg/V+ . NSg/V P  D+
> evening , beautiful Soup   ! Beau   — ootiful Soo — oop ! Beau   — ootiful Soo — oop ! Soo — oop
# NSg/V+  . NSg/J     NSg/V+ . NPr/V+ . ?       ?   . ?   . NPr/V+ . ?       ?   . ?   . ?   . ?
> of the e      — e      — evening , Beautiful , beautiful Soup   !
# P  D+  NPr/I+ . NPr/I+ . NSg/V+  . NSg/J     . NSg/J+    NSg/V+ .
>
#
> “ Beautiful Soup  ! Who    cares for fish    , Game     , or    any    other    dish   ? Who    would not
# . NSg/J     NSg/V . NPr/I+ NPl/V C/P NSgPl/V . NSg/V/J+ . NPr/C I/R/D+ NSg/V/J+ NSg/V+ . NPr/I+ VX    NSg/C
> give  all       else    for two  p          ennyworth only  of beautiful Soup   ? Pennyworth only  of
# NSg/V NSg/I/J/C NSg/J/C C/P NSg+ NPr/V/J/P+ ?         J/R/C P  NSg/J     NSg/V+ . NSg        J/R/C P
> beautiful Soup   ? Beau   — ootiful Soo — oop ! Beau   — ootiful Soo — oop ! Soo — oop of the
# NSg/J     NSg/V+ . NPr/V+ . ?       ?   . ?   . NPr/V+ . ?       ?   . ?   . ?   . ?   P  D+
> e      — e      — evening , Beautiful , beauti — FUL SOUP   ! ”
# NPr/I+ . NPr/I+ . NSg/V+  . NSg/J     . ?      . ?   NSg/V+ . .
>
#
> “ Chorus again ! ” cried the Gryphon , and the Mock     Turtle had just begun to repeat
# . NSg/V+ P     . . V/J   D   ?       . V/C D+  NSg/V/J+ NSg/V+ V   V/J  V     P  NSg/V
> it       , when    a   cry   of “ The trial’s beginning ! ” was heard in      the distance .
# NPr/ISg+ . NSg/I/C D/P NSg/V P  . D+  NSg$+   NSg/V/J+  . . V   V/J   NPr/J/P D+  NSg/V+   .
>
#
> “ Come    on  ! ” cried the Gryphon , and , taking  Alice by      the hand   , it       hurried off       ,
# . NSg/V/P J/P . . V/J   D   ?       . V/C . NSg/V/J NPr+  NSg/J/P D+  NSg/V+ . NPr/ISg+ V/J     NSg/V/J/P .
> without waiting for the end   of the song .
# C/P     NSg/V   C/P D   NSg/V P  D+  NSg+ .
>
#
> “ What   trial    is it       ? ” Alice panted as    she  ran   ; but     the Gryphon only  answered “ Come
# . NSg/I+ NSg/V/J+ VL NPr/ISg+ . . NPr+  V/J    NSg/R ISg+ NSg/V . NSg/C/P D   ?       J/R/C V/J      . NSg/V/P
> on  ! ” and ran   the faster , while     more      and more      faintly came    , carried on  the breeze
# J/P . . V/C NSg/V D   J      . NSg/V/C/P NPr/I/V/J V/C NPr/I/V/J R       NSg/V/P . V/J     J/P D+  NSg/V+
> that          followed them     , the melancholy words  : —
# NSg/I/C/Ddem+ V/J      NSg/IPl+ . D+  NSg/J+     NPl/V+ . .
>
#
> “ Soo — oop of the e      — e      — evening , Beautiful , beautiful Soup   ! ”
# . ?   . ?   P  D+  NPr/I+ . NPr/I+ . NSg/V+  . NSg/J     . NSg/J     NSg/V+ . .
>
#
> CHAPTER XI  : Who    Stole the Tarts  ?
# NSg/V+  NSg . NPr/I+ NSg/V D   NPl/V+ .
>
#
> The King    and Queen   of Hearts were  seated on  their throne when    they arrived , with
# D+  NPr/V/J V/C NPr/V/J P  NPl/V+ NSg/V V/J    J/P D$+   NSg/V  NSg/I/C IPl+ V/J     . P
> a   great crowd  assembled about them     — all       sorts of little  birds and beasts , as    well
# D/P NSg/J NSg/V+ V/J       J/P   NSg/IPl+ . NSg/I/J/C NPl/V P  NPr/I/J NPl/V V/C NPl/V+ . NSg/R NSg/V/J
> as    the whole pack  of cards  : the Knave was standing before them     , in      chains , with
# NSg/R D   NSg/J NSg/V P  NPl/V+ . D   NSg   V   NSg/V/J  C/P    NSg/IPl+ . NPr/J/P NPl/V+ . P
> a   soldier on  each side     to guard  him  ; and near      the King     was the White   Rabbit ,
# D/P NSg/V/J J/P D+   NSg/V/J+ P  NSg/V+ ISg+ . V/C NSg/V/J/P D+  NPr/V/J+ V   D   NPr/V/J NSg/V  .
> with a   trumpet in      one        hand   , and a   scroll of parchment in      the other    . In      the very
# P    D/P NSg/V   NPr/J/P NSg/I/V/J+ NSg/V+ . V/C D/P NSg/V  P  NSg+      NPr/J/P D   NSg/V/J+ . NPr/J/P D   J/R
> middle  of the court    was a   table , with a   large dish  of tarts upon it       : they looked
# NSg/V/J P  D+  NSg/V/J+ V   D/P NSg/V . P    D/P NSg/J NSg/V P  NPl/V P    NPr/ISg+ . IPl+ V/J
> so        good    , that         it       made Alice quite hungry to look  at    them     — “ I    wish  they’d get   the
# NSg/I/J/C NPr/V/J . NSg/I/C/Ddem NPr/ISg+ V    NPr+  NSg   J      P  NSg/V NSg/P NSg/IPl+ . . ISg+ NSg/V W?     NSg/V D+
> trial    done    , ” she  thought , “ and hand   round     the refreshments ! ” But     there seemed to
# NSg/V/J+ NSg/V/J . . ISg+ NSg/V   . . V/C NSg/V+ NSg/V/J/P D   NPl          . . NSg/C/P +     V/J    P
> be     no    chance  of this    , so        she  began looking at    everything about her     , to pass  away
# NSg/VX NPr/P NPr/V/J P  I/Ddem+ . NSg/I/J/C ISg+ V     V       NSg/P NSg/I/V+   J/P   ISg/D$+ . P  NSg/V V/J
> the time     .
# D   NSg/V/J+ .
>
#
> Alice had never been  in      a   court   of justice before , but     she  had read  about them
# NPr+  V   R     NSg/V NPr/J/P D/P NSg/V/J P  NPr+    C/P    . NSg/C/P ISg+ V   NSg/V J/P   NSg/IPl+
> in      books  , and she  was quite pleased to find  that         she  knew the name  of nearly
# NPr/J/P NPl/V+ . V/C ISg+ V   NSg   V/J     P  NSg/V NSg/I/C/Ddem ISg+ V    D   NSg/V P  R
> everything there . “ That’s the judge  , ” she  said to herself , “ because of his     great
# NSg/I/V+   +     . . NSg$   D+  NSg/V+ . . ISg+ V/J  P  ISg+    . . C/P     P  ISg/D$+ NSg/J+
> wig    . ”
# NSg/V+ . .
>
#
> The judge , by      the way    , was the King    ; and as    he       wore his     crown    over      the wig    ,
# D+  NSg/V . NSg/J/P D+  NSg/J+ . V   D   NPr/V/J . V/C NSg/R NPr/ISg+ V    ISg/D$+ NSg/V/J+ NSg/V/J/P D+  NSg/V+ .
> ( look  at    the frontispiece if    you    want  to see   how   he       did it      , ) he       did not   look  at
# . NSg/V NSg/P D   NSg/V        NSg/C ISgPl+ NSg/V P  NSg/V NSg/C NPr/ISg+ V   NPr/ISg . . NPr/ISg+ V   NSg/C NSg/V NSg/P
> all       comfortable , and it       was certainly not   becoming .
# NSg/I/J/C NSg/J       . V/C NPr/ISg+ V   R         NSg/C NSg/V/J+ .
>
#
> “ And that’s the jury     - box   , ” thought Alice , “ and those   twelve creatures , ” ( she  was
# . V/C NSg$   D   NSg/V/J+ . NSg/V . . NSg/V   NPr   . . V/C I/Ddem+ NSg    NPl+      . . . ISg+ V
> obliged to say   “ creatures , ” you    see   , because some  of them     were   animals , and some
# V/J     P  NSg/V . NPl+      . . ISgPl+ NSg/V . C/P     I/J/R P  NSg/IPl+ NSg/V+ NPl     . V/C I/J/R+
> were  birds , ) “ I    suppose they are the jurors . ” She  said this    last     word   two or
# NSg/V NPl/V . . . ISg+ V       IPl+ V   D+  NPl    . . ISg+ V/J  I/Ddem+ NSg/V/J+ NSg/V+ NSg NPr/C
> three times  over      to herself , being   rather  proud of it       : for she  thought , and
# NSg   NPl/V+ NSg/V/J/P P  ISg+    . NSg/V/C NPr/V/J J     P  NPr/ISg+ . C/P ISg+ NSg/V+  . V/C
> rightly too , that          very few   little  girls of her     age    knew the meaning of it       at
# R       W?  . NSg/I/C/Ddem+ J/R  NSg/I NPr/I/J NPl/V P  ISg/D$+ NSg/V+ V    D   NSg/V/J P  NPr/ISg+ NSg/P
> all       . However , “ jury     - men ” would have   done    just as     well     .
# NSg/I/J/C . C       . . NSg/V/J+ . NSg . VX    NSg/VX NSg/V/J V/J  NSg/R+ NSg/V/J+ .
>
#
> The twelve jurors were  all       writing very busily on  slates . “ What   are they doing ? ”
# D   NSg    NPl    NSg/V NSg/I/J/C NSg/V   J/R  R      J/P NPl/V  . . NSg/I+ V   IPl+ NSg/V . .
> Alice whispered to the Gryphon . “ They can’t have   anything to put   down      yet     ,
# NPr+  V/J       P  D+  ?       . . IPl+ VX    NSg/VX NSg/I/V+ P  NSg/V NSg/V/J/P NSg/V/C .
> before the trial’s begun . ”
# C/P    D+  NSg$+   V     . .
>
#
> “ They’re putting down      their names  , ” the Gryphon whispered in      reply  , “ for fear
# . W?      NSg/V   NSg/V/J/P D$+   NPl/V+ . . D   ?       V/J       NPr/J/P NSg/V+ . . C/P NSg/V+
> they should forget them     before the end   of the trial    . ”
# IPl+ VX     V      NSg/IPl+ C/P    D   NSg/V P  D+  NSg/V/J+ . .
>
#
> “ Stupid things ! ” Alice began in      a   loud  , indignant voice  , but     she  stopped
# . NSg/J  NPl/V  . . NPr+  V     NPr/J/P D/P NSg/J . J         NSg/V+ . NSg/C/P ISg+ V/J
> hastily , for the White    Rabbit cried out         , “ Silence in      the court    ! ” and the King
# R       . C/P D+  NPr/V/J+ NSg/V+ V/J   NSg/V/J/R/P . . NSg/V   NPr/J/P D+  NSg/V/J+ . . V/C D+  NPr/V/J+
> put   on  his     spectacles and looked anxiously round     , to make  out         who    was talking .
# NSg/V J/P ISg/D$+ NPl        V/C V/J    R         NSg/V/J/P . P  NSg/V NSg/V/J/R/P NPr/I+ V+  V       .
>
#
> Alice could  see   , as    well    as    if    she  were  looking over      their shoulders , that         all
# NPr   NSg/VX NSg/V . NSg/R NSg/V/J NSg/R NSg/C ISg+ NSg/V V       NSg/V/J/P D$+   NPl/V+    . NSg/I/C/Ddem NSg/I/J/C
> the jurors were  writing down      “ stupid things ! ” on  their slates , and she  could
# D   NPl    NSg/V NSg/V   NSg/V/J/P . NSg/J  NPl/V+ . . J/P D$+   NPl/V  . V/C ISg+ NSg/VX
> even    make  out         that         one       of them     didn’t know  how   to spell “ stupid , ” and that         he
# NSg/V/J NSg/V NSg/V/J/R/P NSg/I/C/Ddem NSg/I/V/J P  NSg/IPl+ V      NSg/V NSg/C P  NSg/V . NSg/J  . . V/C NSg/I/C/Ddem NPr/ISg+
> had to ask   his     neighbour         to tell  him  . “ A   nice    muddle their slates’ll be     in
# V   P  NSg/V ISg/D$+ NSg/V/J/Ca/Au/Br+ P  NPr/V ISg+ . . D/P NPr/V/J NSg/V+ D$+   ?         NSg/VX NPr/J/P
> before the trial’s over      ! ” thought Alice .
# C/P    D   NSg$    NSg/V/J/P . . NSg/V   NPr+  .
>
#
> One       of the jurors had a    pencil that          squeaked . This   of course , Alice could  not
# NSg/I/V/J P  D   NPl    V   D/P+ NSg/V+ NSg/I/C/Ddem+ V/J+     . I/Ddem P  NSg/V+ . NPr+  NSg/VX NSg/C
> stand , and she  went  round     the court    and got behind  him  , and very soon found an
# NSg/V . V/C ISg+ NSg/V NSg/V/J/P D+  NSg/V/J+ V/C V   NSg/J/P ISg+ . V/C J/R  J/R  NSg/V D/P
> opportunity of taking  it       away . She  did it       so        quickly that         the poor    little  juror
# NSg         P  NSg/V/J NPr/ISg+ V/J+ . ISg+ V   NPr/ISg+ NSg/I/J/C R       NSg/I/C/Ddem D   NSg/V/J NPr/I/J NSg
> ( it      was Bill  , the Lizard ) could  not   make  out         at    all       what   had become of it      ; so        ,
# . NPr/ISg V   NPr/V . D   NSg    . NSg/VX NSg/C NSg/V NSg/V/J/R/P NSg/P NSg/I/J/C NSg/I+ V   V      P  NPr/ISg . NSg/I/J/C .
> after hunting all       about for it       , he       was obliged to write with one       finger for the
# J/P   NSg/V   NSg/I/J/C J/P   C/P NPr/ISg+ . NPr/ISg+ V   V/J     P  NSg/V P    NSg/I/V/J NSg/V  C/P D
> rest  of the day  ; and this    was of very little   use    , as    it       left    no    mark  on  the
# NSg/V P  D+  NPr+ . V/C I/Ddem+ V   P  J/R  NPr/I/J+ NSg/V+ . NSg/R NPr/ISg+ NPr/V/J NPr/P NPr/V J/P D
> slate    .
# NSg/V/J+ .
>
#
> “ Herald , read  the accusation ! ” said the King     .
# . NSg/V+ . NSg/V D   NSg        . . V/J  D   NPr/V/J+ .
>
#
> On  this   the White    Rabbit blew    three blasts on  the trumpet , and then    unrolled the
# J/P I/Ddem D+  NPr/V/J+ NSg/V+ NSg/V/J NSg   NPl/V  J/P D+  NSg/V+  . V/C NSg/J/C V/J      D+
> parchment scroll , and read  as    follows : —
# NSg+      NSg/V  . V/C NSg/V NSg/R NPl/V   . .
>
#
> “ The Queen   of Hearts , she  made some   tarts , All       on  a    summer day  : The Knave of
# . D   NPr/V/J P  NPl/V+ . ISg+ V    I/J/R+ NPl/V . NSg/I/J/C J/P D/P+ NPr/V+ NPr+ . D   NSg   P
> Hearts , he       stole those   tarts , And took them     quite away ! ”
# NPl/V+ . NPr/ISg+ NSg/V I/Ddem+ NPl/V . V/C V    NSg/IPl+ NSg   V/J  . .
>
#
> “ Consider your verdict , ” the King     said to the jury     .
# . V        D$+  NSg+    . . D+  NPr/V/J+ V/J  P  D+  NSg/V/J+ .
>
#
> “ Not   yet     , not   yet     ! ” the Rabbit hastily interrupted . “ There’s a   great deal    to
# . NSg/C NSg/V/C . NSg/C NSg/V/C . . D+  NSg/V+ R+      V/J         . . W?      D/P NSg/J NSg/V/J P
> come    before that          ! ”
# NSg/V/P C/P    NSg/I/C/Ddem+ . .
>
#
> “ Call  the first    witness , ” said the King     ; and the White    Rabbit blew    three blasts
# . NSg/V D+  NSg/V/J+ NSg/V+  . . V/J  D+  NPr/V/J+ . V/C D+  NPr/V/J+ NSg/V+ NSg/V/J NSg   NPl/V
> on  the trumpet , and called out         , “ First   witness ! ”
# J/P D+  NSg/V+  . V/C V/J    NSg/V/J/R/P . . NSg/V/J NSg/V+  . .
>
#
> The first   witness was the Hatter . He       came    in      with a   teacup in      one       hand   and a
# D+  NSg/V/J NSg/V   V   D+  NSg/V  . NPr/ISg+ NSg/V/P NPr/J/P P    D/P NSg/J  NPr/J/P NSg/I/V/J NSg/V+ V/C D/P
> piece of bread  - and - butter  in      the other    . “ I    beg   pardon , your Majesty , ” he       began ,
# NSg/V P  NSg/V+ . V/C . NSg/V/J NPr/J/P D   NSg/V/J+ . . ISg+ NSg/V NSg/V  . D$+  NSg/I+  . . NPr/ISg+ V     .
> “ for bringing these   in      : but     I    hadn’t quite finished my  tea    when    I    was sent  for . ”
# . C/P V        I/Ddem+ NPr/J/P . NSg/C/P ISg+ V      NSg   V/J      D$+ NSg/V+ NSg/I/C ISg+ V   NSg/V C/P . .
>
#
> “ You    ought    to have   finished , ” said the King     . “ When    did you    begin ? ”
# . ISgPl+ NSg/I/VX P  NSg/VX V/J      . . V/J  D+  NPr/V/J+ . . NSg/I/C V   ISgPl+ NSg/V . .
>
#
> The Hatter looked at    the March  Hare     , who    had followed him  into the court    ,
# D   NSg/V  V/J    NSg/P D+  NPr/V+ NSg/V/J+ . NPr/I+ V   V/J      ISg+ P    D+  NSg/V/J+ .
> arm     - in      - arm     with the Dormouse . “ Fourteenth of March  , I    think it       was , ” he       said .
# NSg/V/J . NPr/J/P . NSg/V/J P    D+  NSg+     . . NSg/J      P  NPr/V+ . ISg+ NSg/V NPr/ISg+ V   . . NPr/ISg+ V/J+ .
>
#
> “ Fifteenth , ” said the March  Hare     .
# . NSg/J     . . V/J  D+  NPr/V+ NSg/V/J+ .
>
#
> “ Sixteenth , ” added the Dormouse .
# . NSg/J     . . V/J   D   NSg+     .
>
#
> “ Write that          down      , ” the King     said to the jury     , and the jury     eagerly wrote down
# . NSg/V NSg/I/C/Ddem+ NSg/V/J/P . . D+  NPr/V/J+ V/J  P  D+  NSg/V/J+ . V/C D+  NSg/V/J+ R       V     NSg/V/J/P
> all       three dates  on  their slates , and then    added them     up        , and reduced the answer
# NSg/I/J/C NSg   NPl/V+ J/P D$+   NPl/V  . V/C NSg/J/C V/J   NSg/IPl+ NSg/V/J/P . V/C V/J     D+  NSg/V+
> to shillings and  pence .
# P  W?        V/C+ NSg+  .
>
#
> “ Take  off       your hat    , ” the King     said to the Hatter .
# . NSg/V NSg/V/J/P D$+  NSg/V+ . . D+  NPr/V/J+ V/J  P  D   NSg/V+ .
>
#
> “ It       isn’t mine    , ” said the Hatter .
# . NPr/ISg+ NSg/V NSg/I/V . . V/J  D   NSg/V+ .
>
#
> “ Stolen  ! ” the King     exclaimed , turning to the jury     , who    instantly made a
# . NSg/V/J . . D+  NPr/V/J+ V/J       . NSg/V   P  D+  NSg/V/J+ . NPr/I+ R         V    D/P
> memorandum of the fact .
# NSg        P  D+  NSg+ .
>
#
> “ I    keep  them     to sell  , ” the Hatter added as    an   explanation ; “ I’ve none  of my  own      .
# . ISg+ NSg/V NSg/IPl+ P  NSg/V . . D   NSg/V  V/J   NSg/R D/P+ NSg+        . . W?   NSg/I P  D$+ NSg/V/J+ .
> I’m a    hatter . ”
# W?  D/P+ NSg/V+ . .
>
#
> Here    the Queen   put   on  her     spectacles , and began staring at    the Hatter , who
# NSg/J/R D   NPr/V/J NSg/V J/P ISg/D$+ NPl        . V/C V     V       NSg/P D   NSg/V  . NPr/I+
> turned pale     and  fidgeted .
# V/J    NSg/V/J+ V/C+ V/J+     .
>
#
> “ Give  your evidence , ” said the King     ; “ and don’t be     nervous , or    I’ll have   you
# . NSg/V D$+  NSg/V+   . . V/J  D+  NPr/V/J+ . . V/C V     NSg/VX J       . NPr/C W?   NSg/VX ISgPl+
> executed on  the spot     . ”
# V/J      J/P D+  NSg/V/J+ . .
>
#
> This    did not   seem to encourage the witness at    all       : he       kept shifting from one
# I/Ddem+ V   NSg/C V    P  V         D+  NSg/V   NSg/P NSg/I/J/C . NPr/ISg+ V    V+       P    NSg/I/V/J
> foot   to the other   , looking uneasily at    the Queen    , and in      his     confusion he       bit   a
# NSg/V+ P  D   NSg/V/J . V       R        NSg/P D+  NPr/V/J+ . V/C NPr/J/P ISg/D$+ NSg/V+    NPr/ISg+ NSg/V D/P
> large piece out         of his     teacup instead of the bread  - and - butter  .
# NSg/J NSg/V NSg/V/J/R/P P  ISg/D$+ NSg/J  W?      P  D   NSg/V+ . V/C . NSg/V/J .
>
#
> Just at    this   moment Alice felt    a   very curious sensation , which puzzled her     a
# V/J  NSg/P I/Ddem NSg+   NPr+  NSg/V/J D/P J/R  J       NSg       . I/C+  V/J     ISg/D$+ D/P
> good    deal     until she  made out         what   it       was : she  was beginning to grow larger
# NPr/V/J NSg/V/J+ C/P   ISg+ V    NSg/V/J/R/P NSg/I+ NPr/ISg+ V   . ISg+ V   NSg/V/J+  P  V    J+
> again , and she  thought at    first   she  would get   up        and leave the court    ; but     on
# P     . V/C ISg+ NSg/V   NSg/P NSg/V/J ISg+ VX    NSg/V NSg/V/J/P V/C NSg/V D+  NSg/V/J+ . NSg/C/P J/P
> second  thoughts she  decided to remain where she  was as    long    as    there was room
# NSg/V/J NPl/V+   ISg+ NSg/V/J P  NSg/V  NSg/C ISg+ V   NSg/R NPr/V/J NSg/R +     V   NSg/V/J
> for her     .
# C/P ISg/D$+ .
>
#
> “ I    wish  you    wouldn’t squeeze so        . ” said the Dormouse , who    was sitting next    to
# . ISg+ NSg/V ISgPl+ VX       NSg/V+  NSg/I/J/C . . V/J  D   NSg      . NPr/I+ V   NSg/V/J NSg/J/P P
> her     . “ I    can    hardly breathe . ”
# ISg/D$+ . . ISg+ NPr/VX R+     V       . .
>
#
> “ I    can’t help  it       , ” said Alice very meekly : “ I’m growing . ”
# . ISg+ VX    NSg/V NPr/ISg+ . . V/J  NPr+  J/R  R      . . +   NSg/V   . .
>
#
> “ You’ve no    right    to grow here    , ” said the Dormouse .
# . W?     NPr/P NPr/V/J+ P  V    NSg/J/R . . V/J  D   NSg+     .
>
#
> “ Don’t talk  nonsense , ” said Alice more      boldly : “ you    know  you’re growing too . ”
# . V     NSg/V NSg/V/J+ . . V/J  NPr+  NPr/I/V/J R      . . ISgPl+ NSg/V W?     NSg/V+  W?  . .
>
#
> “ Yes   , but     I    grow at    a    reasonable pace       , ” said the Dormouse : “ not   in      that
# . NPl/V . NSg/C/P ISg+ V    NSg/P D/P+ J+         NPr/V/J/P+ . . V/J  D   NSg      . . NSg/C NPr/J/P NSg/I/C/Ddem+
> ridiculous fashion . ” And he       got up        very sulkily and crossed over      to the other
# J+         NSg/V+  . . V/C NPr/ISg+ V   NSg/V/J/P J/R  R       V/C V/J     NSg/V/J/P P  D   NSg/V/J
> side    of the court    .
# NSg/V/J P  D   NSg/V/J+ .
>
#
> All       this    time    the Queen    had never left    off       staring at    the Hatter , and , just as
# NSg/I/J/C I/Ddem+ NSg/V/J D+  NPr/V/J+ V   R     NPr/V/J NSg/V/J/P V       NSg/P D   NSg/V  . V/C . V/J  NSg/R
> the Dormouse crossed the court    , she  said to one       of the officers of the court    ,
# D   NSg      V/J     D+  NSg/V/J+ . ISg+ V/J  P  NSg/I/V/J P  D   W?       P  D+  NSg/V/J+ .
> “ Bring me       the list  of the singers in      the last     concert ! ” on  which the wretched
# . V     NPr/ISg+ D   NSg/V P  D   W?      NPr/J/P D+  NSg/V/J+ NSg/V+  . . J/P I/C+  D   J
> Hatter trembled so        , that         he       shook   both his     shoes off       .
# NSg/V  V/J      NSg/I/J/C . NSg/I/C/Ddem NPr/ISg+ NSg/V/J I/C  ISg/D$+ NPl/V NSg/V/J/P .
>
#
> “ Give  your evidence , ” the King     repeated angrily , “ or    I’ll have   you    executed ,
# . NSg/V D$+  NSg/V+   . . D+  NPr/V/J+ V/J      R       . . NPr/C W?   NSg/VX ISgPl+ V/J      .
> whether you’re nervous or     not   . ”
# I/C     W?     J+      NPr/C+ NSg/C . .
>
#
> “ I’m a    poor     man      , your Majesty , ” the Hatter began , in      a   trembling voice  , “ — and I
# . W?  D/P+ NSg/V/J+ NPr/V/J+ . D$+  NSg/I+  . . D   NSg/V  V     . NPr/J/P D/P V         NSg/V+ . . . V/C ISg+
> hadn’t begun my  tea    — not   above   a   week  or    so        — and what   with the bread  - and - butter
# V      V     D$+ NSg/V+ . NSg/C NSg/J/P D/P NSg/J NPr/C NSg/I/J/C . V/C NSg/I+ P    D   NSg/V+ . V/C . NSg/V/J
> getting so        thin    — and the twinkling of the tea    — ”
# NSg/V   NSg/I/J/C NSg/V/J . V/C D   NSg/V/J   P  D+  NSg/V+ . .
>
#
> “ The twinkling of the what   ? ” said the King     .
# . D   NSg/V/J   P  D+  NSg/I+ . . V/J  D   NPr/V/J+ .
>
#
> “ It       began with the tea    , ” the Hatter replied .
# . NPr/ISg+ V     P    D+  NSg/V+ . . D+  NSg/V+ V/J+    .
>
#
> “ Of course twinkling begins with a   T     ! ” said the King     sharply . “ Do     you    take  me
# . P  NSg/V+ NSg/V/J   NPl/V  P    D/P NPr/J . . V/J  D+  NPr/V/J+ R+      . . NSg/VX ISgPl+ NSg/V NPr/ISg+
> for a   dunce ? Go      on  ! ”
# C/P D/P NSg   . NSg/V/J J/P . .
>
#
> “ I’m a    poor     man      , ” the Hatter went  on  , “ and most    things twinkled after that          — only
# . W?  D/P+ NSg/V/J+ NPr/V/J+ . . D   NSg/V  NSg/V J/P . . V/C NSg/I/J NPl/V+ V/J      J/P   NSg/I/C/Ddem+ . J/R/C
> the March  Hare     said — ”
# D+  NPr/V+ NSg/V/J+ V/J  . .
>
#
> “ I    didn’t ! ” the March  Hare     interrupted in      a   great  hurry  .
# . ISg+ V      . . D+  NPr/V+ NSg/V/J+ V/J         NPr/J/P D/P NSg/J+ NSg/V+ .
>
#
> “ You    did ! ” said the Hatter .
# . ISgPl+ V   . . V/J  D   NSg/V+ .
>
#
> “ I    deny it       ! ” said the March  Hare     .
# . ISg+ V    NPr/ISg+ . . V/J  D+  NPr/V+ NSg/V/J+ .
>
#
> “ He       denies it       , ” said the King     : “ leave out         that          part     . ”
# . NPr/ISg+ V      NPr/ISg+ . . V/J  D+  NPr/V/J+ . . NSg/V NSg/V/J/R/P NSg/I/C/Ddem+ NSg/V/J+ . .
>
#
> “ Well    , at    any    rate   , the Dormouse said — ” the Hatter went  on  , looking anxiously
# . NSg/V/J . NSg/P I/R/D+ NSg/V+ . D   NSg      V/J  . . D   NSg/V  NSg/V J/P . V       R
> round     to see   if    he       would deny it       too : but     the Dormouse denied nothing  , being
# NSg/V/J/P P  NSg/V NSg/C NPr/ISg+ VX    V    NPr/ISg+ W?  . NSg/C/P D   NSg      V/J    NSg/I/J+ . NSg/V/C
> fast     asleep .
# NSg/V/J+ J      .
>
#
> “ After that         , ” continued the Hatter , “ I    cut     some  more      bread  - and - butter  — ”
# . J/P   NSg/I/C/Ddem . . V/J       D   NSg/V  . . ISg+ NSg/V/J I/J/R NPr/I/V/J NSg/V+ . V/C . NSg/V/J . .
>
#
> “ But     what   did the Dormouse say   ? ” one       of the jury     asked .
# . NSg/C/P NSg/I+ V   D   NSg      NSg/V . . NSg/I/V/J P  D+  NSg/V/J+ V/J+  .
>
#
> “ That         I    can’t remember , ” said the Hatter .
# . NSg/I/C/Ddem ISg+ VX    NSg/V    . . V/J  D   NSg/V+ .
>
#
> “ You    must  remember , ” remarked the King    , “ or    I’ll have   you    executed . ”
# . ISgPl+ NSg/V NSg/V    . . V/J      D+  NPr/V/J . . NPr/C W?   NSg/VX ISgPl+ V/J+     . .
>
#
> The miserable Hatter dropped his     teacup and bread  - and - butter  , and went  down      on
# D   W?        NSg/V  V/J     ISg/D$+ NSg/J  V/C NSg/V+ . V/C . NSg/V/J . V/C NSg/V NSg/V/J/P J/P
> one        knee   . “ I’m a    poor     man      , your Majesty , ” he       began .
# NSg/I/V/J+ NSg/V+ . . W?  D/P+ NSg/V/J+ NPr/V/J+ . D$+  NSg/I+  . . NPr/ISg+ V+    .
>
#
> “ You’re a   very poor    speaker , ” said the King    .
# . W?     D/P J/R  NSg/V/J NSg/J   . . V/J  D   NPr/V/J .
>
#
> Here    one       of the guinea - pigs  cheered , and was immediately suppressed by      the
# NSg/J/R NSg/I/V/J P  D   NPr+   . NPl/V V/J     . V/C V   R           V/J        NSg/J/P D
> officers of the court    . ( As    that          is rather  a    hard     word   , I    will   just explain to
# W?       P  D+  NSg/V/J+ . . NSg/R NSg/I/C/Ddem+ VL NPr/V/J D/P+ NSg/V/J+ NSg/V+ . ISg+ NPr/VX V/J  V       P
> you    how   it       was done    . They had a   large  canvas bag    , which tied up        at    the mouth
# ISgPl+ NSg/C NPr/ISg+ V+  NSg/V/J . IPl+ V   D/P NSg/J+ NSg/V+ NSg/V+ . I/C+  V/J  NSg/V/J/P NSg/P D+  NSg/V+
> with strings : into this   they slipped the guinea - pig   , head     first   , and then    sat
# P    NPl/V+  . P    I/Ddem IPl+ V/J     D   NPr+   . NSg/V . NPr/V/J+ NSg/V/J . V/C NSg/J/C NSg/V/J
> upon it      . )
# P    NPr/ISg . .
>
#
> “ I’m glad    I’ve seen  that          done    , ” thought Alice . “ I’ve so        often read  in      the
# . W?  NSg/V/J W?   NSg/V NSg/I/C/Ddem+ NSg/V/J . . NSg/V   NPr+  . . W?   NSg/I/J/C R     NSg/V NPr/J/P D+
> newspapers , at    the end   of trials , “ There was some  attempts at    applause , which
# NPl/V+     . NSg/P D   NSg/V P  NPl/V+ . . +     V   I/J/R NPl/V    NSg/P NSg+     . I/C+
> was immediately suppressed by      the officers of the court   , ” and I    never understood
# V   R           V/J        NSg/J/P D   W?       P  D+  NSg/V/J . . V/C ISg+ R     V/J
> what   it       meant till       now       . ”
# NSg/I+ NPr/ISg+ V     NSg/V/C/P+ NPr/V/J/C . .
>
#
> “ If    that’s all       you    know  about it       , you    may    stand down      , ” continued the King     .
# . NSg/C NSg$   NSg/I/J/C ISgPl+ NSg/V J/P   NPr/ISg+ . ISgPl+ NPr/VX NSg/V NSg/V/J/P . . V/J       D   NPr/V/J+ .
>
#
> “ I    can’t go      no     lower , ” said the Hatter : “ I’m on  the floor  , as    it       is  . ”
# . ISg+ VX    NSg/V/J NPr/P+ V/J   . . V/J  D   NSg/V  . . W?  J/P D+  NSg/V+ . NSg/R NPr/ISg+ VL+ . .
>
#
> “ Then    you    may    sit   down      , ” the King     replied .
# . NSg/J/C ISgPl+ NPr/VX NSg/V NSg/V/J/P . . D+  NPr/V/J+ V/J     .
>
#
> Here    the other   guinea - pig   cheered , and  was suppressed .
# NSg/J/R D   NSg/V/J NPr+   . NSg/V V/J     . V/C+ V+  V/J        .
>
#
> “ Come    , that          finished the guinea - pigs  ! ” thought Alice . “ Now       we   shall get   on
# . NSg/V/P . NSg/I/C/Ddem+ V/J      D   NPr+   . NPl/V . . NSg/V   NPr+  . . NPr/V/J/C IPl+ VX    NSg/V J/P
> better   . ”
# NSg/VX/J . .
>
#
> “ I’d rather  finish my  tea    , ” said the Hatter , with an  anxious look  at    the Queen    ,
# . W?  NPr/V/J NSg/V  D$+ NSg/V+ . . V/J  D   NSg/V  . P    D/P J       NSg/V NSg/P D+  NPr/V/J+ .
> who    was reading the list  of singers .
# NPr/I+ V   NPr/V   D   NSg/V P  +       .
>
#
> “ You    may    go      , ” said the King     , and the Hatter hurriedly left    the court    , without
# . ISgPl+ NPr/VX NSg/V/J . . V/J  D+  NPr/V/J+ . V/C D   NSg/V  R         NPr/V/J D+  NSg/V/J+ . C/P
> even    waiting to put   his     shoes on  .
# NSg/V/J NSg/V   P  NSg/V ISg/D$+ NPl/V J/P .
>
#
> “ — and just take  his     head    off       outside   , ” the Queen    added to one       of the officers :
# . . V/C V/J  NSg/V ISg/D$+ NPr/V/J NSg/V/J/P NSg/V/J/P . . D+  NPr/V/J+ V/J   P  NSg/I/V/J P  D+  +        .
> but     the Hatter was out         of sight  before the officer  could  get   to the door   .
# NSg/C/P D   NSg/V  V   NSg/V/J/R/P P  NSg/V+ C/P    D+  NSg/V/J+ NSg/VX NSg/V P  D+  NSg/V+ .
>
#
> “ Call  the next     witness ! ” said the King     .
# . NSg/V D+  NSg/J/P+ NSg/V+  . . V/J  D   NPr/V/J+ .
>
#
> The next    witness was the Duchess’s cook  . She  carried the pepper - box   in      her     hand   ,
# D+  NSg/J/P NSg/V   V   D   NSg$      NPr/V . ISg+ V/J     D   NSg/V+ . NSg/V NPr/J/P ISg/D$+ NSg/V+ .
> and Alice guessed who    it       was , even    before she  got into the court    , by      the way    the
# V/C NPr+  V/J     NPr/I+ NPr/ISg+ V   . NSg/V/J C/P    ISg+ V   P    D+  NSg/V/J+ . NSg/J/P D+  NSg/J+ D
> people near      the door   began sneezing all       at    once   .
# NSg/V  NSg/V/J/P D+  NSg/V+ V     V        NSg/I/J/C NSg/P NSg/C+ .
>
#
> “ Give  your evidence , ” said the King     .
# . NSg/V D$+  NSg/V+   . . V/J  D   NPr/V/J+ .
>
#
> “ Shan’t , ” said the cook   .
# . V      . . V/J  D   NPr/V+ .
>
#
> The King    looked anxiously at    the White    Rabbit , who    said in      a    low      voice  , “ Your
# D+  NPr/V/J V/J    R         NSg/P D+  NPr/V/J+ NSg/V+ . NPr/I+ V/J  NPr/J/P D/P+ NSg/V/J+ NSg/V+ . . D$+
> Majesty must  cross      - examine this    witness . ”
# NSg/I+  NSg/V NPr/V/J/P+ . NSg/V   I/Ddem+ NSg/V+  . .
>
#
> “ Well    , if    I    must  , I    must  , ” the King     said , with a   melancholy air    , and , after
# . NSg/V/J . NSg/C ISg+ NSg/V . ISg+ NSg/V . . D+  NPr/V/J+ V/J  . P    D/P NSg/J      NSg/V+ . V/C . J/P
> folding his     arms   and frowning at    the cook   till      his     eyes   were  nearly out         of
# V       ISg/D$+ NPl/V+ V/C V        NSg/P D+  NPr/V+ NSg/V/C/P ISg/D$+ NPl/V+ NSg/V R      NSg/V/J/R/P P
> sight  , he       said in      a    deep   voice  , “ What   are tarts made of ? ”
# NSg/V+ . NPr/ISg+ V/J  NPr/J/P D/P+ NSg/J+ NSg/V+ . . NSg/I+ V   NPl/V V    P  . .
>
#
> “ Pepper , mostly , ” said the cook   .
# . NSg/V  . R      . . V/J  D   NPr/V+ .
>
#
> “ Treacle , ” said a   sleepy voice behind  her     .
# . NSg/V   . . V/J  D/P NSg/J  NSg/V NSg/J/P ISg/D$+ .
>
#
> “ Collar that          Dormouse , ” the Queen    shrieked out         . “ Behead that          Dormouse ! Turn  that
# . NSg/V  NSg/I/C/Ddem+ NSg      . . D+  NPr/V/J+ V/J+     NSg/V/J/R/P . . V      NSg/I/C/Ddem+ NSg      . NSg/V NSg/I/C/Ddem
> Dormouse out         of court    ! Suppress him  ! Pinch him  ! Off       with his     whiskers ! ”
# NSg      NSg/V/J/R/P P  NSg/V/J+ . V        ISg+ . NSg/V ISg+ . NSg/V/J/P P    ISg/D$+ W?       . .
>
#
> For some   minutes the whole  court    was in      confusion , getting the Dormouse turned
# C/P I/J/R+ NPl/V+  D+  NSg/J+ NSg/V/J+ V   NPr/J/P NSg/V     . NSg/V   D   NSg      V/J
> out         , and , by      the time     they had settled down      again , the cook   had disappeared .
# NSg/V/J/R/P . V/C . NSg/J/P D+  NSg/V/J+ IPl+ V   V/J     NSg/V/J/P P     . D+  NPr/V+ V+  V/J         .
>
#
> “ Never mind   ! ” said the King     , with an  air   of great  relief . “ Call  the next
# . R     NSg/V+ . . V/J  D+  NPr/V/J+ . P    D/P NSg/V P  NSg/J+ NSg/J+ . . NSg/V D+  NSg/J/P+
> witness . ” And he       added in      an  undertone to the Queen    , “ Really , my  dear    , you    must
# NSg/V+  . . V/C NPr/ISg+ V/J   NPr/J/P D/P NSg/V     P  D+  NPr/V/J+ . . R      . D$+ NSg/V/J . ISgPl+ NSg/V
> cross      - examine the next     witness . It       quite makes my  forehead ache   ! ”
# NPr/V/J/P+ . NSg/V   D+  NSg/J/P+ NSg/V+  . NPr/ISg+ NSg   NPl/V D$+ NSg+     NSg/V+ . .
>
#
> Alice watched the White    Rabbit as    he       fumbled over      the list   , feeling very curious
# NPr+  V/J     D+  NPr/V/J+ NSg/V+ NSg/R NPr/ISg+ V/J     NSg/V/J/P D+  NSg/V+ . NSg/V/J J/R  J
> to see   what   the next     witness would be     like        , “ — for they haven’t got much    evidence
# P  NSg/V NSg/I+ D+  NSg/J/P+ NSg/V+  VX    NSg/VX NSg/V/J/C/P . . . C/P IPl+ V       V   NSg/I/J NSg/V+
> yet     , ” she  said to herself . Imagine her     surprise , when    the White    Rabbit read  out         ,
# NSg/V/C . . ISg+ V/J  P  ISg+    . NSg/V   ISg/D$+ NSg/V+   . NSg/I/C D+  NPr/V/J+ NSg/V+ NSg/V NSg/V/J/R/P .
> at    the top     of his     shrill   little   voice  , the name   “ Alice ! ”
# NSg/P D   NSg/V/J P  ISg/D$+ NSg/V/J+ NPr/I/J+ NSg/V+ . D+  NSg/V+ . NPr+  . .
>
#
> CHAPTER XII : Alice’s Evidence
# NSg/V+  W?  . NSg$+   NSg/V
>
#
> “ Here    ! ” cried Alice , quite forgetting in      the flurry of the moment how   large she
# . NSg/J/R . . V/J   NPr+  . NSg   NSg/V      NPr/J/P D   NSg/V  P  D+  NSg+   NSg/C NSg/J ISg+
> had grown in      the last     few    minutes , and she  jumped up        in      such  a    hurry  that          she
# V   V/J   NPr/J/P D+  NSg/V/J+ NSg/I+ NPl/V+  . V/C ISg+ V/J    NSg/V/J/P NPr/J/P NSg/I D/P+ NSg/V+ NSg/I/C/Ddem+ ISg+
> tipped over      the jury     - box   with the edge  of her     skirt , upsetting all       the jurymen
# V      NSg/V/J/P D   NSg/V/J+ . NSg/V P    D   NSg/V P  ISg/D$+ NSg/V . NSg/V/J   NSg/I/J/C D   NPl
> on  to the heads of the crowd  below , and there they lay     sprawling about ,
# J/P P  D   NPl/V P  D+  NSg/V+ P     . V/C +     IPl+ NSg/V/J V         J/P   .
> reminding her     very much    of a   globe of goldfish she  had accidentally upset   the
# V         ISg/D$+ J/R  NSg/I/J P  D/P NSg/V P  NSgPl    ISg+ V   R            NSg/V/J D+
> week   before .
# NSg/J+ C/P+   .
>
#
> “ Oh    , I    beg   your pardon ! ” she  exclaimed in      a   tone    of great  dismay , and began
# . NPr/V . ISg+ NSg/V D$+  NSg/V  . . ISg+ V/J       NPr/J/P D/P NSg/I/V P  NSg/J+ NSg/V+ . V/C V
> picking them     up        again as    quickly as    she  could  , for the accident of the goldfish
# V       NSg/IPl+ NSg/V/J/P P     NSg/R R       NSg/R ISg+ NSg/VX . C/P D   NSg/J    P  D   NSgPl
> kept running   in      her     head     , and she  had a   vague   sort  of idea that          they must  be
# V    NSg/V/J/P NPr/J/P ISg/D$+ NPr/V/J+ . V/C ISg+ V   D/P NSg/V/J NSg/V P  NSg+ NSg/I/C/Ddem+ IPl+ NSg/V NSg/VX
> collected at    once  and put   back    into the jury     - box   , or    they would die   .
# V/J       NSg/P NSg/C V/C NSg/V NSg/V/J P    D   NSg/V/J+ . NSg/V . NPr/C IPl+ VX+   NSg/V .
>
#
> “ The trial    cannot proceed , ” said the King     in      a   very grave    voice  , “ until all       the
# . D+  NSg/V/J+ NSg/V  V       . . V/J  D+  NPr/V/J+ NPr/J/P D/P J/R+ NSg/V/J+ NSg/V+ . . C/P   NSg/I/J/C D
> jurymen are back    in      their proper places — all       , ” he       repeated with great  emphasis ,
# NPl     V   NSg/V/J NPr/J/P D$+   NSg/J  NPl/V+ . NSg/I/J/C . . NPr/ISg+ V/J      P    NSg/J+ NSg+     .
> looking hard    at    Alice as    he       said so        .
# V       NSg/V/J NSg/P NPr+  NSg/R NPr/ISg+ V/J+ NSg/I/J/C .
>
#
> Alice looked at    the jury     - box   , and saw   that          , in      her     haste  , she  had put   the Lizard
# NPr+  V/J    NSg/P D   NSg/V/J+ . NSg/V . V/C NSg/V NSg/I/C/Ddem+ . NPr/J/P ISg/D$+ NSg/V+ . ISg+ V   NSg/V D   NSg
> in      head     downwards , and the poor    little  thing  was waving its     tail     about in      a
# NPr/J/P NPr/V/J+ W?        . V/C D   NSg/V/J NPr/I/J NSg/V+ V   V      ISg/D$+ NSg/V/J+ J/P   NPr/J/P D/P
> melancholy way    , being   quite unable   to move  . She  soon got it       out         again , and put
# NSg/J      NSg/J+ . NSg/V/C NSg   NSg/V/J+ P+ NSg/V . ISg+ J/R  V   NPr/ISg+ NSg/V/J/R/P P     . V/C NSg/V
> it       right   ; “ not   that         it       signifies much    , ” she  said to herself ; “ I    should think it
# NPr/ISg+ NPr/V/J . . NSg/C NSg/I/C/Ddem NPr/ISg+ V         NSg/I/J . . ISg+ V/J  P  ISg+    . . ISg+ VX     NSg/V NPr/ISg+
> would be     quite as    much    use   in      the trial    one       way    up        as    the other    . ”
# VX    NSg/VX NSg   NSg/R NSg/I/J NSg/V NPr/J/P D+  NSg/V/J+ NSg/I/V/J NSg/J+ NSg/V/J/P NSg/R D+  NSg/V/J+ . .
>
#
> As    soon as    the jury     had a   little  recovered from the shock   of being   upset   , and
# NSg/R J/R  NSg/R D+  NSg/V/J+ V   D/P NPr/I/J V/J       P    D   NSg/V/J P  NSg/V/C NSg/V/J . V/C
> their slates and pencils had been  found and handed back    to them     , they set     to
# D$+   NPl/V  V/C NPl/V+  V   NSg/V NSg/V V/C V/J    NSg/V/J P  NSg/IPl+ . IPl+ NPr/V/J P
> work  very diligently to write out         a   history of the accident , all       except the
# NSg/V J/R  R          P  NSg/V NSg/V/J/R/P D/P NSg     P  D+  NSg/J+   . NSg/I/J/C V/C/P  D
> Lizard , who    seemed too much    overcome to do     anything but     sit   with its     mouth  open    ,
# NSg    . NPr/I+ V/J    W?  NSg/I/J NSg/V    P  NSg/VX NSg/I/V+ NSg/C/P NSg/V P    ISg/D$+ NSg/V+ NSg/V/J .
> gazing up        into the roof  of the court    .
# V      NSg/V/J/P P    D   NSg/V P  D   NSg/V/J+ .
>
#
> “ What   do     you    know  about this    business ? ” the King     said to Alice .
# . NSg/I+ NSg/VX ISgPl+ NSg/V J/P   I/Ddem+ NSg/J+   . . D+  NPr/V/J+ V/J  P  NPr+  .
>
#
> “ Nothing  , ” said Alice .
# . NSg/I/J+ . . V/J  NPr+  .
>
#
> “ Nothing  whatever ? ” persisted the King     .
# . NSg/I/J+ NSg/I/J+ . . V/J       D   NPr/V/J+ .
>
#
> “ Nothing  whatever , ” said Alice .
# . NSg/I/J+ NSg/I/J  . . V/J  NPr+  .
>
#
> “ That’s very important , ” the King     said , turning to the jury     . They were  just
# . NSg$   J/R  J         . . D+  NPr/V/J+ V/J  . NSg/V   P  D+  NSg/V/J+ . IPl+ NSg/V V/J
> beginning to write this    down      on  their slates , when    the White    Rabbit interrupted :
# NSg/V/J+  P  NSg/V I/Ddem+ NSg/V/J/P J/P D$+   NPl/V  . NSg/I/C D+  NPr/V/J+ NSg/V+ V/J         .
> “ Unimportant , your Majesty means , of course , ” he       said in      a   very respectful tone    ,
# . J           . D$+  NSg/I+  NPl/V . P  NSg/V+ . . NPr/ISg+ V/J  NPr/J/P D/P J/R  J          NSg/I/V .
> but     frowning and making faces  at    him  as    he       spoke  .
# NSg/C/P V        V/C NSg/V  NPl/V+ NSg/P ISg+ NSg/R NPr/ISg+ NSg/V+ .
>
#
> “ Unimportant , of course , I    meant , ” the King     hastily said , and went  on  to himself
# . J           . P  NSg/V+ . ISg+ V     . . D+  NPr/V/J+ R       V/J  . V/C NSg/V J/P P  ISg+
> in      an  undertone ,
# NPr/J/P D/P NSg/V+    .
>
#
> “ important — unimportant — unimportant — important — ” as    if    he       were  trying  which word
# . J         . J           . J           . J         . . NSg/R NSg/C NPr/ISg+ NSg/V NSg/V/J I/C+  NSg/V+
> sounded best     .
# V/J+    NPr/VX/J .
>
#
> Some  of the jury     wrote it       down      “ important , ” and some   “ unimportant . ” Alice could
# I/J/R P  D+  NSg/V/J+ V     NPr/ISg+ NSg/V/J/P . J         . . V/C I/J/R+ . J+          . . NPr+  NSg/VX
> see   this   , as    she  was near      enough to look  over      their slates ; “ but     it       doesn’t
# NSg/V I/Ddem . NSg/R ISg+ V   NSg/V/J/P NSg/I  P  NSg/V NSg/V/J/P D$+   NPl/V  . . NSg/C/P NPr/ISg+ V
> matter   a    bit    , ” she  thought to herself .
# NSg/V/J+ D/P+ NSg/V+ . . ISg+ NSg/V   P  ISg+    .
>
#
> At    this    moment the King     , who    had been  for some   time     busily writing in      his
# NSg/P I/Ddem+ NSg+   D+  NPr/V/J+ . NPr/I+ V   NSg/V C/P I/J/R+ NSg/V/J+ R      NSg/V   NPr/J/P ISg/D$+
> note   - book  , cackled out         “ Silence ! ” and read  out         from his     book   , “ Rule  Forty - two .
# NSg/V+ . NSg/V . V/J     NSg/V/J/R/P . NSg/V+  . . V/C NSg/V NSg/V/J/R/P P    ISg/D$+ NSg/V+ . . NSg/V NSg/J . NSg .
> All        persons more      than a    mile high    to leave the court    . ”
# NSg/I/J/C+ NPl/V+  NPr/I/V/J C/P  D/P+ NSg+ NSg/V/J P  NSg/V D+  NSg/V/J+ . .
>
#
> Everybody looked at    Alice .
# NSg/I+    V/J    NSg/P NPr+  .
>
#
> “ I’m not   a   mile high    , ” said Alice .
# . W?  NSg/C D/P NSg+ NSg/V/J . . V/J  NPr+  .
>
#
> “ You    are , ” said the King     .
# . ISgPl+ V   . . V/J  D   NPr/V/J+ .
>
#
> “ Nearly two  miles  high    , ” added the Queen    .
# . R      NSg+ NPrPl+ NSg/V/J . . V/J   D   NPr/V/J+ .
>
#
> “ Well    , I    shan’t go      , at    any    rate   , ” said Alice : “ besides , that’s not   a   regular
# . NSg/V/J . ISg+ V      NSg/V/J . NSg/P I/R/D+ NSg/V+ . . V/J  NPr+  . . W?      . NSg$   NSg/C D/P NSg/J
> rule   : you    invented it       just now       . ”
# NSg/V+ . ISgPl+ V/J      NPr/ISg+ V/J+ NPr/V/J/C . .
>
#
> “ It’s the oldest rule  in      the book   , ” said the King     .
# . W?   D   W?     NSg/V NPr/J/P D+  NSg/V+ . . V/J  D   NPr/V/J+ .
>
#
> “ Then    it       ought    to be     Number  One       , ” said Alice .
# . NSg/J/C NPr/ISg+ NSg/I/VX P  NSg/VX NSg/V/J NSg/I/V/J . . V/J  NPr+  .
>
#
> The King    turned pale    , and shut    his     note   - book   hastily . “ Consider your verdict , ”
# D+  NPr/V/J V/J    NSg/V/J . V/C NSg/V/J ISg/D$+ NSg/V+ . NSg/V+ R+      . . V        D$+  NSg+    . .
> he       said to the jury     , in      a   low     , trembling voice  .
# NPr/ISg+ V/J  P  D+  NSg/V/J+ . NPr/J/P D/P NSg/V/J . V         NSg/V+ .
>
#
> “ There’s more      evidence to come    yet     , please your Majesty , ” said the White    Rabbit ,
# . W?      NPr/I/V/J NSg/V    P  NSg/V/P NSg/V/C . V      D$+  NSg/I+  . . V/J  D+  NPr/V/J+ NSg/V+ .
> jumping up        in      a   great hurry  ; “ this    paper    has just been  picked up        . ”
# V       NSg/V/J/P NPr/J/P D/P NSg/J NSg/V+ . . I/Ddem+ NSg/V/J+ V   V/J  NSg/V V/J    NSg/V/J/P . .
>
#
> “ What’s in      it       ? ” said the Queen    .
# . NSg$   NPr/J/P NPr/ISg+ . . V/J  D   NPr/V/J+ .
>
#
> “ I    haven’t opened it       yet     , ” said the White    Rabbit , “ but     it       seems to be     a   letter ,
# . ISg+ V       V/J    NPr/ISg+ NSg/V/C . . V/J  D+  NPr/V/J+ NSg/V  . . NSg/C/P NPr/ISg+ V     P  NSg/VX D/P NSg/V  .
> written by      the prisoner to — to somebody . ”
# V/J     NSg/J/P D+  NSg/J+   P  . P  NSg/I    . .
>
#
> “ It       must  have   been  that         , ” said the King     , “ unless it       was written to nobody , which
# . NPr/ISg+ NSg/V NSg/VX NSg/V NSg/I/C/Ddem . . V/J  D+  NPr/V/J+ . . C      NPr/ISg+ V   V/J     P  NSg/I+ . I/C+
> isn’t usual , you    know   . ”
# NSg/V NSg/J . ISgPl+ NSg/V+ . .
>
#
> “ Who    is it       directed to ? ” said one       of the jurymen .
# . NPr/I+ VL NPr/ISg+ V/J      P  . . V/J  NSg/I/V/J P  D   NPl+    .
>
#
> “ It       isn’t directed at    all       , ” said the White    Rabbit ; “ in      fact , there’s nothing
# . NPr/ISg+ NSg/V V/J      NSg/P NSg/I/J/C . . V/J  D+  NPr/V/J+ NSg/V+ . . NPr/J/P NSg+ . W?      NSg/I/J
> written on  the outside   . ” He       unfolded the paper    as    he       spoke , and added “ It       isn’t
# V/J     J/P D   NSg/V/J/P . . NPr/ISg+ V/J      D+  NSg/V/J+ NSg/R NPr/ISg+ NSg/V . V/C V/J   . NPr/ISg+ NSg/V
> a   letter , after all       : it’s a   set     of verses . ”
# D/P NSg/V  . J/P   NSg/I/J/C . W?   D/P NPr/V/J P  NPl/V  . .
>
#
> “ Are they in      the prisoner’s handwriting ? ” asked another of the jurymen .
# . V   IPl+ NPr/J/P D   NSg$       NSg/V       . . V/J   I/D     P  D   NPl+    .
>
#
> “ No     , they’re not   , ” said the White    Rabbit , “ and that’s the queerest thing  about
# . NPr/P+ . W?      NSg/C . . V/J  D+  NPr/V/J+ NSg/V  . . V/C NSg$   D+  +        NSg/V+ J/P
> it       . ” ( The jury    all       looked puzzled . )
# NPr/ISg+ . . . D+  NSg/V/J NSg/I/J/C V/J+   V/J     . .
>
#
> “ He       must  have   imitated somebody else’s hand   , ” said the King     . ( The jury    all
# . NPr/ISg+ NSg/V NSg/VX V/J      NSg/I+   NSg$   NSg/V+ . . V/J  D+  NPr/V/J+ . . D+  NSg/V/J NSg/I/J/C
> brightened up         again . )
# V/J        NSg/V/J/P+ P     . .
>
#
> “ Please your Majesty , ” said the Knave , “ I    didn’t write it       , and they can’t prove
# . V      D$+  NSg/I+  . . V/J  D   NSg   . . ISg+ V      NSg/V NPr/ISg+ . V/C IPl+ VX    NSg/V
> I    did : there’s no    name   signed at    the end    . ”
# ISg+ V   . W?      NPr/P NSg/V+ V/J    NSg/P D+  NSg/V+ . .
>
#
> “ If    you    didn’t sign   it       , ” said the King     , “ that          only  makes the matter   worse    . You
# . NSg/C ISgPl+ V      NSg/V+ NPr/ISg+ . . V/J  D+  NPr/V/J+ . . NSg/I/C/Ddem+ J/R/C NPl/V D+  NSg/V/J+ NSg/V/J+ . ISgPl+
> must  have   meant some   mischief , or    else    you’d have   signed your name   like        an
# NSg/V NSg/VX V     I/J/R+ NSg/V+   . NPr/C NSg/J/C W?    NSg/VX V/J    D$+  NSg/V+ NSg/V/J/C/P D/P+
> honest man      . ”
# V/J+   NPr/V/J+ . .
>
#
> There was a   general clapping of hands  at    this    : it       was the first   really clever
# +     V   D/P NSg/V/J NSg/V    P  NPl/V+ NSg/P I/Ddem+ . NPr/ISg+ V   D   NSg/V/J R      J
> thing  the King     had said that         day  .
# NSg/V+ D+  NPr/V/J+ V   V/J  NSg/I/C/Ddem NPr+ .
>
#
> “ That          proves his     guilt  , ” said the Queen    .
# . NSg/I/C/Ddem+ NPl/V  ISg/D$+ NSg/V+ . . V/J  D   NPr/V/J+ .
>
#
> “ It       proves nothing of the sort   ! ” said Alice . “ Why   , you    don’t even    know  what
# . NPr/ISg+ NPl/V  NSg/I/J P  D+  NSg/V+ . . V/J  NPr+  . . NSg/V . ISgPl+ V     NSg/V/J NSg/V NSg/I+
> they’re about ! ”
# W?      J/P   . .
>
#
> “ Read  them    , ” said the King     .
# . NSg/V NSg/IPl . . V/J  D   NPr/V/J+ .
>
#
> The White   Rabbit put   on  his     spectacles . “ Where shall I   begin , please your
# D+  NPr/V/J NSg/V  NSg/V J/P ISg/D$+ NPl+       . . NSg/C VX    ISg NSg/V . V      D$+
> Majesty ? ” he       asked .
# NSg/I+  . . NPr/ISg+ V/J+  .
>
#
> “ Begin at    the beginning , ” the King     said gravely , “ and go      on  till      you    come    to the
# . NSg/V NSg/P D+  NSg/V/J+  . . D+  NPr/V/J+ V/J  R       . . V/C NSg/V/J J/P NSg/V/C/P ISgPl+ NSg/V/P P  D+
> end    : then     stop  . ”
# NSg/V+ . NSg/J/C+ NSg/V . .
>
#
> These   were  the verses the White    Rabbit read  : —
# I/Ddem+ NSg/V D   NPl/V  D+  NPr/V/J+ NSg/V+ NSg/V . .
>
#
> “ They told me       you    had been  to her    , And mentioned me       to him  : She  gave me       a    good
# . IPl+ V    NPr/ISg+ ISgPl+ V   NSg/V P  ISg/D$ . V/C V/J       NPr/ISg+ P  ISg+ . ISg+ V    NPr/ISg+ D/P+ NPr/V/J+
> character , But     said I    could  not   swim  .
# NSg/V+    . NSg/C/P V/J  ISg+ NSg/VX NSg/C NSg/V .
>
#
> He       sent  them    word  I    had not   gone  ( We   know  it       to be     true    ) : If    she  should push
# NPr/ISg+ NSg/V NSg/IPl NSg/V ISg+ V   NSg/C V/J/P . IPl+ NSg/V NPr/ISg+ P  NSg/VX NSg/V/J . . NSg/C ISg+ VX     NSg/V
> the matter   on  , What   would become of you    ?
# D+  NSg/V/J+ J/P . NSg/I+ VX    V      P  ISgPl+ .
>
#
> I    gave her    one       , they gave him  two , You    gave us       three or    more      ; They all
# ISg+ V    ISg/D$ NSg/I/V/J . IPl+ V    ISg+ NSg . ISgPl+ V    NPr/IPl+ NSg   NPr/C NPr/I/V/J . IPl+ NSg/I/J/C
> returned from him to you    , Though they were  mine     before .
# V/J      P    ISg P  ISgPl+ . V/C    IPl+ NSg/V NSg/I/V+ C/P+   .
>
#
> If     I    or    she  should chance   to be     Involved in      this    affair , He       trusts to you    to
# NSg/C+ ISg+ NPr/C ISg+ VX     NPr/V/J+ P  NSg/VX V/J      NPr/J/P I/Ddem+ NSg    . NPr/ISg+ NPl/V  P  ISgPl+ P
> set     them     free    , Exactly as    we   were   .
# NPr/V/J NSg/IPl+ NSg/V/J . R       NSg/R IPl+ NSg/V+ .
>
#
> My  notion was that         you    had been  ( Before she  had this    fit      ) An  obstacle that
# D$+ NSg    V   NSg/I/C/Ddem ISgPl+ V   NSg/V . C/P    ISg+ V   I/Ddem+ NSg/V/J+ . D/P NSg+     NSg/I/C/Ddem+
> came    between Him  , and ourselves , and it       .
# NSg/V/P NSg/P   ISg+ . V/C IPl+      . V/C NPr/ISg+ .
>
#
> Don’t let   him  know  she  liked them     best     , For this    must  ever be     A   secret  , kept
# V     NSg/V ISg+ NSg/V ISg+ V/J   NSg/IPl+ NPr/VX/J . C/P I/Ddem+ NSg/V J    NSg/VX D/P NSg/V/J . V
> from all       the rest   , Between yourself and me       . ”
# P    NSg/I/J/C D+  NSg/V+ . NSg/P   ISg+     V/C NPr/ISg+ . .
>
#
> “ That’s the most    important piece of evidence we’ve heard yet     , ” said the King     ,
# . NSg$   D   NSg/I/J J         NSg/V P  NSg/V+   W?    V/J   NSg/V/C . . V/J  D+  NPr/V/J+ .
> rubbing his     hands  ; “ so        now       let   the jury     — ”
# NSg/V   ISg/D$+ NPl/V+ . . NSg/I/J/C NPr/V/J/C NSg/V D+  NSg/V/J+ . .
>
#
> “ If    any   one       of them     can    explain it      , ” said Alice , ( she  had grown so        large in      the
# . NSg/C I/R/D NSg/I/V/J P  NSg/IPl+ NPr/VX V       NPr/ISg . . V/J  NPr+  . . ISg+ V   V/J   NSg/I/J/C NSg/J NPr/J/P D+
> last     few    minutes that          she  wasn’t a   bit    afraid of interrupting him  , ) “ I’ll give
# NSg/V/J+ NSg/I+ NPl/V+  NSg/I/C/Ddem+ ISg+ V      D/P NSg/V+ J      P  V            ISg+ . . . W?   NSg/V
> him  sixpence . I    don’t believe there’s an  atom of meaning  in      it      . ”
# ISg+ NSg+     . ISg+ V     V       W?      D/P NSg  P  NSg/V/J+ NPr/J/P NPr/ISg . .
>
#
> The jury    all       wrote down      on  their slates , “ She  doesn’t believe there’s an  atom of
# D+  NSg/V/J NSg/I/J/C V     NSg/V/J/P J/P D$+   NPl/V  . . ISg+ V       V       W?      D/P NSg  P
> meaning  in      it      , ” but     none  of them     attempted to explain the paper    .
# NSg/V/J+ NPr/J/P NPr/ISg . . NSg/C/P NSg/I P  NSg/IPl+ V/J       P  V       D   NSg/V/J+ .
>
#
> “ If    there’s no    meaning in      it       , ” said the King     , “ that          saves a   world of trouble ,
# . NSg/C W?      NPr/P NSg/V/J NPr/J/P NPr/ISg+ . . V/J  D+  NPr/V/J+ . . NSg/I/C/Ddem+ NPl/V D/P NSg/V P  NSg/V+  .
> you    know  , as    we   needn’t try     to find  any    . And yet     I    don’t know  , ” he       went  on  ,
# ISgPl+ NSg/V . NSg/R IPl+ VX      NSg/V/J P  NSg/V I/R/D+ . V/C NSg/V/C ISg+ V     NSg/V . . NPr/ISg+ NSg/V J/P .
> spreading out         the verses on  his     knee   , and looking at    them    with one       eye    ; “ I    seem
# V         NSg/V/J/R/P D   NPl/V  J/P ISg/D$+ NSg/V+ . V/C V       NSg/P NSg/IPl P    NSg/I/V/J NSg/V+ . . ISg+ V
> to see   some  meaning in      them     , after all        . “ — said I    could  not   swim  — ” you    can’t
# P  NSg/V I/J/R NSg/V/J NPr/J/P NSg/IPl+ . J/P   NSg/I/J/C+ . . . V/J  ISg+ NSg/VX NSg/C NSg/V . . ISgPl+ VX
> swim  , can    you    ? ” he       added , turning to the Knave .
# NSg/V . NPr/VX ISgPl+ . . NPr/ISg+ V/J   . NSg/V   P  D   NSg+  .
>
#
> The Knave shook   his     head     sadly . “ Do     I    look  like        it       ? ” he       said . ( Which he
# D   NSg   NSg/V/J ISg/D$+ NPr/V/J+ R+    . . NSg/VX ISg+ NSg/V NSg/V/J/C/P NPr/ISg+ . . NPr/ISg+ V/J+ . . I/C+  NPr/ISg+
> certainly did not   , being   made entirely of cardboard . )
# R         V   NSg/C . NSg/V/C V    R        P  NSg/J     . .
>
#
> “ All       right   , so        far     , ” said the King     , and he       went  on  muttering over      the verses to
# . NSg/I/J/C NPr/V/J . NSg/I/J/C NSg/V/J . . V/J  D+  NPr/V/J+ . V/C NPr/ISg+ NSg/V J/P NSg/V     NSg/V/J/P D   NPl/V  P
> himself : “ ‘          We   know  it       to be     true    — ’ that’s the jury     , of course — ‘          I    gave her     one       ,
# ISg+    . . Unlintable IPl+ NSg/V NPr/ISg+ P  NSg/VX NSg/V/J . . NSg$   D   NSg/V/J+ . P  NSg/V+ . Unlintable ISg+ V    ISg/D$+ NSg/I/V/J .
> they gave him  two — ’ why   , that          must  be     what  he       did with the tarts , you    know  — ”
# IPl+ V    ISg+ NSg . . NSg/V . NSg/I/C/Ddem+ NSg/V NSg/VX NSg/I NPr/ISg+ V   P    D   NPl/V . ISgPl+ NSg/V . .
>
#
> “ But     , it       goes  on  ‘          they all       returned from him to you    , ’ ” said Alice .
# . NSg/C/P . NPr/ISg+ NSg/V J/P Unlintable IPl+ NSg/I/J/C V/J      P    ISg P  ISgPl+ . . . V/J  NPr+  .
>
#
> “ Why   , there they are ! ” said the King     triumphantly , pointing to the tarts on  the
# . NSg/V . +     IPl+ V   . . V/J  D+  NPr/V/J+ R            . V        P  D   NPl/V J/P D+
> table  . “ Nothing  can    be     clearer than that          . Then    again — ‘          before she  had this    fit      — ’
# NSg/V+ . . NSg/I/J+ NPr/VX NSg/VX J       C/P  NSg/I/C/Ddem+ . NSg/J/C P     . Unlintable C/P    ISg+ V   I/Ddem+ NSg/V/J+ . .
> you    never had fits  , my  dear    , I    think ? ” he       said to the Queen    .
# ISgPl+ R     V   NPl/V . D$+ NSg/V/J . ISg+ NSg/V . . NPr/ISg+ V/J  P  D+  NPr/V/J+ .
>
#
> “ Never ! ” said the Queen    furiously , throwing an  inkstand at    the Lizard as    she
# . R     . . V/J  D+  NPr/V/J+ R         . V        D/P NSg      NSg/P D   NSg    NSg/R ISg+
> spoke  . ( The unfortunate little  Bill   had left    off       writing on  his     slate    with one
# NSg/V+ . . D   NSg/J       NPr/I/J NPr/V+ V   NPr/V/J NSg/V/J/P NSg/V   J/P ISg/D$+ NSg/V/J+ P    NSg/I/V/J+
> finger , as    he       found it       made no     mark   ; but     he       now       hastily began again , using the
# NSg/V+ . NSg/R NPr/ISg+ NSg/V NPr/ISg+ V    NPr/P+ NPr/V+ . NSg/C/P NPr/ISg+ NPr/V/J/C R       V     P     . V     D+
> ink    , that          was trickling down      his     face   , as    long    as    it       lasted . )
# NSg/V+ . NSg/I/C/Ddem+ V   V         NSg/V/J/P ISg/D$+ NSg/V+ . NSg/R NPr/V/J NSg/R NPr/ISg+ V/J+   . .
>
#
> “ Then    the words  don’t fit     you    , ” said the King     , looking round     the court    with a
# . NSg/J/C D+  NPl/V+ V     NSg/V/J ISgPl+ . . V/J  D+  NPr/V/J+ . V       NSg/V/J/P D+  NSg/V/J+ P    D/P+
> smile  . There was a    dead     silence .
# NSg/V+ . +     V   D/P+ NSg/V/J+ NSg/V   .
>
#
> “ It’s a    pun    ! ” the King     added in      an  offended tone     , and everybody laughed , “ Let
# . W?   D/P+ NSg/V+ . . D+  NPr/V/J+ V/J   NPr/J/P D/P V/J      NSg/I/V+ . V/C NSg/I+    V/J     . . NSg/V
> the jury     consider their verdict , ” the King     said , for about the twentieth time
# D+  NSg/V/J+ V        D$+   NSg+    . . D+  NPr/V/J+ V/J  . C/P J/P   D+  NSg/J+    NSg/V/J+
> that          day  .
# NSg/I/C/Ddem+ NPr+ .
>
#
> “ No     , no     ! ” said the Queen    . “ Sentence first   — verdict afterwards  . ”
# . NPr/P+ . NPr/P+ . . V/J  D+  NPr/V/J+ . . NSg/V+   NSg/V/J . NSg+    R/Ca/Au/Br+ . .
>
#
> “ Stuff and nonsense ! ” said Alice loudly . “ The idea of having the sentence
# . NSg/V V/C NSg/V/J+ . . V/J  NPr+  R+     . . D   NSg  P  V      D+  NSg/V+
> first    ! ”
# NSg/V/J+ . .
>
#
> “ Hold    your tongue ! ” said the Queen    , turning purple  .
# . NSg/V/J D$+  NSg/V+ . . V/J  D+  NPr/V/J+ . NSg/V+  NSg/V/J .
>
#
> “ I    won’t ! ” said Alice .
# . ISg+ V     . . V/J  NPr+  .
>
#
> “ Off       with her     head     ! ” the Queen    shouted at    the top     of her     voice  . Nobody moved .
# . NSg/V/J/P P    ISg/D$+ NPr/V/J+ . . D+  NPr/V/J+ V/J     NSg/P D   NSg/V/J P  ISg/D$+ NSg/V+ . NSg/I+ V/J+  .
>
#
> “ Who    cares for you    ? ” said Alice , ( she  had grown to her     full     size  by      this    time     . )
# . NPr/I+ NPl/V C/P ISgPl+ . . V/J  NPr+  . . ISg+ V   V/J   P  ISg/D$+ NSg/V/J+ NSg/V NSg/J/P I/Ddem+ NSg/V/J+ . .
> “ You’re nothing  but     a   pack  of cards ! ”
# . W?     NSg/I/J+ NSg/C/P D/P NSg/V P  NPl/V . .
>
#
> At    this   the whole  pack   rose    up        into the air    , and came    flying  down      upon her     : she
# NSg/P I/Ddem D+  NSg/J+ NSg/V+ NPr/V/J NSg/V/J/P P    D+  NSg/V+ . V/C NSg/V/P NSg/V/J NSg/V/J/P P    ISg/D$+ . ISg+
> gave a    little   scream , half      of fright  and half      of anger  , and tried to beat    them
# V    D/P+ NPr/I/J+ NSg/V+ . NSg/V/J/P P  NSg/V/J V/C NSg/V/J/P P  NSg/V+ . V/C V/J   P  NSg/V/J NSg/IPl+
> off       , and found herself lying   on  the bank   , with her     head     in      the lap     of her
# NSg/V/J/P . V/C NSg/V ISg+    NSg/V/J J/P D+  NSg/V+ . P    ISg/D$+ NPr/V/J+ NPr/J/P D   NSg/V/J P  ISg/D$+
> sister , who    was gently brushing away some   dead     leaves that          had fluttered down
# NSg/V+ . NPr/I+ V   R      V        V/J  I/J/R+ NSg/V/J+ NPl/V+ NSg/I/C/Ddem+ V   V/J       NSg/V/J/P
> from the trees  upon her     face   .
# P    D+  NPl/V+ P    ISg/D$+ NSg/V+ .
>
#
> “ Wake  up        , Alice dear    ! ” said her     sister ; “ Why   , what   a   long    sleep  you’ve had ! ”
# . NPr/V NSg/V/J/P . NPr+  NSg/V/J . . V/J  ISg/D$+ NSg/V+ . . NSg/V . NSg/I+ D/P NPr/V/J NSg/V+ W?     V   . .
>
#
> “ Oh    , I’ve had such  a   curious dream    ! ” said Alice , and she  told her     sister , as
# . NPr/V . W?   V   NSg/I D/P J       NSg/V/J+ . . V/J  NPr+  . V/C ISg+ V    ISg/D$+ NSg/V+ . NSg/R
> well    as    she  could  remember them     , all       these  strange Adventures of hers that         you
# NSg/V/J NSg/R ISg+ NSg/VX NSg/V    NSg/IPl+ . NSg/I/J/C I/Ddem NSg/V/J NPl/V      P  ISg+ NSg/I/C/Ddem ISgPl+
> have   just been  reading about ; and when    she  had finished , her     sister kissed her     ,
# NSg/VX V/J  NSg/V NPr/V   J/P   . V/C NSg/I/C ISg+ V   V/J      . ISg/D$+ NSg/V+ V/J    ISg/D$+ .
> and said , “ It       was a   curious dream   , dear    , certainly : but     now       run   in      to your tea    ;
# V/C V/J  . . NPr/ISg+ V   D/P J       NSg/V/J . NSg/V/J . R         . NSg/C/P NPr/V/J/C NSg/V NPr/J/P P  D$+  NSg/V+ .
> it’s getting late   . ” So        Alice got up        and ran   off       , thinking while     she  ran   , as    well
# W?   NSg/V+  NSg/J+ . . NSg/I/J/C NPr+  V   NSg/V/J/P V/C NSg/V NSg/V/J/P . V        NSg/V/C/P ISg+ NSg/V . NSg/R NSg/V/J
> she  might    , what  a   wonderful dream    it       had been  .
# ISg+ NSg/VX/J . NSg/I D/P J         NSg/V/J+ NPr/ISg+ V+  NSg/V .
>
#
> But     her     sister sat     still   just as    she  left    her     , leaning her     head     on  her    hand   ,
# NSg/C/P ISg/D$+ NSg/V+ NSg/V/J NSg/V/J V/J  NSg/R ISg+ NPr/V/J ISg/D$+ . NSg/V   ISg/D$+ NPr/V/J+ J/P ISg/D$ NSg/V+ .
> watching the setting  sun    , and thinking of little  Alice and all       her     wonderful
# V        D+  NSg/V/J+ NPr/V+ . V/C V        P  NPr/I/J NPr   V/C NSg/I/J/C ISg/D$+ J+
> Adventures , till      she  too began dreaming after a    fashion , and this    was her
# NPl/V+     . NSg/V/C/P ISg+ W?  V     V+       J/P   D/P+ NSg/V+  . V/C I/Ddem+ V   ISg/D$+
> dream    : —
# NSg/V/J+ . .
>
#
> First   , she  dreamed of little  Alice herself , and once  again the tiny   hands  were
# NSg/V/J . ISg+ V/J     P  NPr/I/J NPr+  ISg+    . V/C NSg/C P     D+  NSg/J+ NPl/V+ NSg/V
> clasped upon her     knee   , and the bright  eager   eyes   were  looking up        into hers — she
# V/J     P    ISg/D$+ NSg/V+ . V/C D   NPr/V/J NSg/V/J NPl/V+ NSg/V V       NSg/V/J/P P    ISg+ . ISg+
> could  hear the very tones of her     voice  , and see   that         queer   little  toss  of her
# NSg/VX V    D   J/R  NPl/V P  ISg/D$+ NSg/V+ . V/C NSg/V NSg/I/C/Ddem NSg/V/J NPr/I/J NSg/V P  ISg/D$+
> head     to keep  back    the wandering hair   that          would always get   into her     eyes   — and
# NPr/V/J+ P  NSg/V NSg/V/J D+  V+        NSg/V+ NSg/I/C/Ddem+ VX    R      NSg/V P    ISg/D$+ NPl/V+ . V/C
> still   as    she  listened , or    seemed to listen , the whole place around her     became
# NSg/V/J NSg/R ISg+ V/J      . NPr/C V/J    P  NSg/V  . D   NSg/J NSg/V J/P    ISg/D$+ V
> alive with the strange creatures of her     little   sister’s dream    .
# W?    P    D   NSg/V/J NPl       P  ISg/D$+ NPr/I/J+ NSg$     NSg/V/J+ .
>
#
> The long    grass rustled at    her     feet as    the White    Rabbit hurried by      — the frightened
# D+  NPr/V/J NPr/V V/J     NSg/P ISg/D$+ NPl+ NSg/R D+  NPr/V/J+ NSg/V+ V/J     NSg/J/P . D+  V/J+
> Mouse  splashed his     way    through the neighbouring pool   — she  could  hear the rattle
# NSg/V+ V/J      ISg/D$+ NSg/J+ NSg/J/P D+  V/Ca/Au/Br+  NSg/V+ . ISg+ NSg/VX V    D   NSg/V
> of the teacups as    the March  Hare    and his     friends shared their never - ending meal  ,
# P  D   NPl     NSg/R D+  NPr/V+ NSg/V/J V/C ISg/D$+ NPl/V+  V/J    D$+   R     . NSg/V  NSg/V .
> and the shrill  voice of the Queen    ordering off       her     unfortunate guests to
# V/C D   NSg/V/J NSg/V P  D   NPr/V/J+ V        NSg/V/J/P ISg/D$+ NSg/J+      NPl/V  P
> execution — once  more      the pig    - baby    was sneezing on  the Duchess’s knee   , while
# NSg       . NSg/C NPr/I/V/J D   NSg/V+ . NSg/V/J V   V        J/P D+  NSg$+     NSg/V+ . NSg/V/C/P
> plates and dishes crashed around it       — once  more      the shriek of the Gryphon , the
# NPl/V  V/C NPl/V+ V/J     J/P    NPr/ISg+ . NSg/C NPr/I/V/J D   NSg/V  P  D   ?       . D
> squeaking of the Lizard’s slate    - pencil , and the choking of the suppressed
# V         P  D   NSg$+    NSg/V/J+ . NSg/V  . V/C D   V       P  D   V/J+
> guinea - pigs  , filled the air    , mixed up        with the distant sobs  of the miserable
# NPr    . NPl/V . V/J    D+  NSg/V+ . V/J   NSg/V/J/P P    D   J       NPl/V P  D+  +
> Mock     Turtle .
# NSg/V/J+ NSg/V  .
>
#
> So        she  sat     on  , with closed eyes   , and half       believed herself in      Wonderland , though
# NSg/I/J/C ISg+ NSg/V/J J/P . P    V/J    NPl/V+ . V/C NSg/V/J/P+ V/J      ISg+    NPr/J/P NSg+       . V/C
> she  knew she  had but     to open    them     again , and all       would change to dull
# ISg+ V    ISg+ V   NSg/C/P P  NSg/V/J NSg/IPl+ P     . V/C NSg/I/J/C VX    NSg/V  P  V/J
> reality — the grass  would be     only  rustling in      the wind   , and the pool   rippling to
# NSg+    . D+  NPr/V+ VX    NSg/VX J/R/C V        NPr/J/P D+  NSg/V+ . V/C D+  NSg/V+ V        P
> the waving of the reeds — the rattling teacups would change to tinkling
# D   V      P  D+  NPl+  . D   V        NPl     VX    NSg/V+ P  V
> sheep  - bells , and the Queen’s shrill  cries to the voice of the shepherd boy    — and
# NSgPl+ . NPl/V . V/C D   NSg$    NSg/V/J NPl/V P  D   NSg/V P  D+  NPr/V+   NSg/V+ . V/C
> the sneeze of the baby     , the shriek of the Gryphon , and all       the other    queer
# D   NSg/V  P  D+  NSg/V/J+ . D   NSg/V  P  D   ?       . V/C NSg/I/J/C D+  NSg/V/J+ NSg/V/J+
> noises , would change ( she  knew ) to the confused clamour        of the busy
# NPl/V+ . VX    NSg/V+ . ISg+ V    . P  D   V/J      NSg/V/Ca/Au/Br P  D   NSg/V/J+
> farm   - yard  — while     the lowing of the cattle in      the distance would take  the place of
# NSg/V+ . NSg/V . NSg/V/C/P D   V      P  D   NSg/V  NPr/J/P D+  NSg/V+   VX    NSg/V D   NSg/V P
> the Mock    Turtle’s heavy    sobs   .
# D   NSg/V/J NSg$     NSg/V/J+ NPl/V+ .
>
#
> Lastly , she  pictured to herself how   this    same little  sister of hers would , in
# R      . ISg+ V/J      P  ISg+    NSg/C I/Ddem+ I/J  NPr/I/J NSg/V  P  ISg+ VX    . NPr/J/P
> the after - time    , be     herself a   grown woman  ; and how   she  would keep  , through all
# D   J/P   . NSg/V/J . NSg/VX ISg+    D/P V/J   NSg/V+ . V/C NSg/C ISg+ VX    NSg/V . NSg/J/P NSg/I/J/C
> her     riper years , the simple  and loving  heart of her     childhood : and how   she  would
# ISg/D$+ J     NPl+  . D   NSg/V/J V/C NSg/V/J NSg/V P  ISg/D$+ NSg+      . V/C NSg/C ISg+ VX
> gather about her     other    little   children , and make  their eyes   bright  and eager
# NSg/V  J/P   ISg/D$+ NSg/V/J+ NPr/I/J+ NPl+     . V/C NSg/V D$+   NPl/V+ NPr/V/J V/C NSg/V/J
> with many      a    strange  tale   , perhaps even    with the dream   of Wonderland of long    ago :
# P    NSg/I/J/D D/P+ NSg/V/J+ NSg/V+ . NSg     NSg/V/J P    D   NSg/V/J P  NSg        P  NPr/V/J J/P .
> and how   she  would feel    with all       their simple   sorrows , and find  a   pleasure in      all
# V/C NSg/C ISg+ VX    NSg/I/V P    NSg/I/J/C D$+   NSg/V/J+ NPl/V+  . V/C NSg/V D/P NSg/V    NPr/J/P NSg/I/J/C+
> their simple   joys   , remembering her     own      child  - life  , and the happy    summer days .
# D$+   NSg/V/J+ NPl/V+ . V           ISg/D$+ NSg/V/J+ NSg/V+ . NSg/V . V/C D+  NSg/V/J+ NPr/V+ NPl+ .
>
#
> THE END
# D+  NSg/V<|MERGE_RESOLUTION|>--- conflicted
+++ resolved
@@ -1514,13 +1514,8 @@
 # D/P NSg/V/J NSg/I/V+ . V/C ISg+ V/J   NSg/V/J P  NSg/V   P  NPr/ISg+ . NSg/C/P ISg+ V   R
 > frightened all       the time    at    the thought that         it       might    be     hungry , in      which case   it
 # V/J        NSg/I/J/C D   NSg/V/J NSg/P D   NSg/V   NSg/I/C/Ddem NPr/ISg+ NSg/VX/J NSg/VX J      . NPr/J/P I/C+  NPr/V+ NPr/ISg+
-<<<<<<< HEAD
-> would be     very likely to eat   her     up        in      spite   of all       her     coaxing .
-# VX    NSg/VX J/R  NSg/J  P  NSg/V ISg/D$+ NSg/V/J/P NPr/J/P NSg/V/P P  NSg/I/J/C ISg/D$+ NSg/V/J .
-=======
-> would  be     very likely to eat her     up        in      spite   of all       her     coaxing .
-# NSg/VX NSg/VX J/R  NSg/J  P  V   ISg/D$+ NSg/V/J/P NPr/J/P NSg/V/P P  NSg/I/J/C ISg/D$+ NSg/V/J .
->>>>>>> a89fc3dc
+> would be     very likely to eat her     up        in      spite   of all       her     coaxing .
+# VX    NSg/VX J/R  NSg/J  P  V   ISg/D$+ NSg/V/J/P NPr/J/P NSg/V/P P  NSg/I/J/C ISg/D$+ NSg/V/J .
 >
 #
 > Hardly knowing   what   she  did , she  picked up        a   little  bit   of stick    , and held it
