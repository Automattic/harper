--- conflicted
+++ resolved
@@ -164,17 +164,10 @@
 # V      NSg/V/J/P . V/C V   V/J  V     P  NSg/V/J NSg/I/C/Ddem ISg+ V   NSg/V/J NSg/V+ NPr/J/P NSg/V+ P
 > Dinah , and saying to her     very earnestly , “ Now       , Dinah , tell  me       the truth   : did you
 # NPr   . V/C NSg/V  P  ISg/D$+ J/R  R         . . NPr/V/J/C . NPr   . NPr/V NPr/ISg+ D   N🅪Sg/V+ . V   ISgPl+
-<<<<<<< HEAD
 > ever eat a   bat    ? ” when    suddenly , thump  ! thump  ! down       she  came    upon a   heap  of
 # J    V   D/P NSg/V+ . . NSg/I/C R        . NSg/V+ . NSg/V+ . N🅪Sg/V/J/P ISg+ NSg/V/P P    D/P NSg/V P
-> sticks and dry      leaves , and the fall   was over      .
-# NPl/V  V/C NSg/V/J+ NPl/V+ . V/C D+  NSg/V+ V   NSg/V/J/P .
-=======
-> ever eat a   bat    ? ” when    suddenly , thump  ! thump  ! down      she  came    upon a   heap  of
-# J    V   D/P NSg/V+ . . NSg/I/C R        . NSg/V+ . NSg/V+ . NSg/V/J/P ISg+ NSg/V/P P    D/P NSg/V P
 > sticks and dry      leaves , and the fall   was over    .
 # NPl/V  V/C NSg/V/J+ NPl/V+ . V/C D+  NSg/V+ V   NSg/J/P .
->>>>>>> c33753ba
 >
 #
 > Alice was not   a   bit   hurt    , and she  jumped up        on  to her     feet in      a    moment : she
@@ -963,17 +956,10 @@
 # D+  NSg/J/P+ NSg/V+ V   P  V   D   NPl/V   . I/Ddem V/J    I/J/R/Dq N🅪Sg/V V/C N🅪Sg/V+   . NSg/R
 > the large birds  complained that         they could  not   taste   theirs , and the small   ones
 # D   NSg/J NPl/V+ V/J        NSg/I/C/Ddem IPl+ NSg/VX NSg/C NSg/V/J I+     . V/C D   NPr/V/J NPl/V+
-<<<<<<< HEAD
-> choked and had to be     patted on  the back    . However , it       was over      at    last    , and they
-# V/J    V/C V   P  NSg/VX V      J/P D   NSg/V/J . C       . NPr/ISg+ V   NSg/V/J/P NSg/P NSg/V/J . V/C IPl+
+> choked and had to be     patted on  the back    . However , it       was over    at    last    , and they
+# V/J    V/C V   P  NSg/VX V      J/P D   NSg/V/J . C       . NPr/ISg+ V   NSg/J/P NSg/P NSg/V/J . V/C IPl+
 > sat     down       again in      a    ring   , and begged the Mouse  to tell  them     something  more         .
 # NSg/V/J N🅪Sg/V/J/P P     NPr/J/P D/P+ NSg/V+ . V/C V      D+  NSg/V+ P  NPr/V NSg/IPl+ NSg/I/V/J+ NPr/I/V/J/Dq .
-=======
-> choked and had to be     patted on  the back    . However , it       was over    at    last    , and they
-# V/J    V/C V   P  NSg/VX V      J/P D   NSg/V/J . C       . NPr/ISg+ V   NSg/J/P NSg/P NSg/V/J . V/C IPl+
-> sat     down      again in      a    ring   , and begged the Mouse  to tell  them     something  more         .
-# NSg/V/J NSg/V/J/P P     NPr/J/P D/P+ NSg/V+ . V/C V      D+  NSg/V+ P  NPr/V NSg/IPl+ NSg/I/V/J+ NPr/I/V/J/Dq .
->>>>>>> c33753ba
 >
 #
 > “ You    promised to tell  me       your history , you    know  , ” said Alice , “ and why   it       is you
@@ -1514,17 +1500,10 @@
 # NPr/ISg+ V/J     D/P+ J+        NSg/V+ . NPr/P+ NSg/V+ . V/C J/R  R      V/C R      V/J      . D+
 > only   difficulty was , that         she  had not   the smallest idea how   to set     about it       ; and
 # J/R/C+ N🅪Sg+      V   . NSg/I/C/Ddem ISg+ V   NSg/C D+  JS       NSg  NSg/C P  NPr/V/J J/P   NPr/ISg+ . V/C
-<<<<<<< HEAD
 > while     she  was peering about anxiously among the trees  , a   little     sharp   bark    just
 # NSg/V/C/P ISg+ V   V       J/P   R         P     D   NPl/V+ . D/P NPr/I/J/Dq NPr/V/J N🅪Sg/V+ V/J
-> over      her     head     made her     look  up        in      a   great hurry  .
-# NSg/V/J/P ISg/D$+ NPr/V/J+ V    ISg/D$+ NSg/V NSg/V/J/P NPr/J/P D/P NSg/J NSg/V+ .
-=======
-> while     she  was peering about anxiously among the trees  , a   little     sharp   bark   just
-# NSg/V/C/P ISg+ V   V       J/P   R         P     D   NPl/V+ . D/P NPr/I/J/Dq NPr/V/J NSg/V+ V/J
 > over    her     head     made her     look  up        in      a   great hurry  .
 # NSg/J/P ISg/D$+ NPr/V/J+ V    ISg/D$+ NSg/V NSg/V/J/P NPr/J/P D/P NSg/J NSg/V+ .
->>>>>>> c33753ba
 >
 #
 > An   enormous puppy  was looking down       at    her     with large round     eyes   , and feebly
@@ -1541,29 +1520,16 @@
 #
 > Hardly knowing   what   she  did , she  picked up        a   little     bit   of stick    , and held it
 # R      NSg/V/J/P NSg/I+ ISg+ V   . ISg+ V/J    NSg/V/J/P D/P NPr/I/J/Dq NSg/V P  NSg/V/J+ . V/C V    NPr/ISg+
-<<<<<<< HEAD
 > out         to the puppy  ; whereupon the puppy  jumped into the air     off       all          its     feet at
 # NSg/V/J/R/P P  D+  NSg/V+ . C         D+  NSg/V+ V/J    P    D   N🅪Sg/V+ NSg/V/J/P NSg/I/J/C/Dq ISg/D$+ NPl+ NSg/P
 > once  , with a   yelp  of delight   , and rushed at    the stick    , and made believe to worry
 # NSg/C . P    D/P NSg/V P  N🅪Sg/V/J+ . V/C V/J    NSg/P D   NSg/V/J+ . V/C V    V       P  NSg/V
 > it       ; then    Alice dodged behind  a   great thistle , to keep  herself from being    run
 # NPr/ISg+ . NSg/J/C NPr+  V/J    NSg/J/P D/P NSg/J NSg     . P  NSg/V ISg+    P    N🅪Sg/V/C NSg/V
-> over      ; and the moment she  appeared on  the other   side     , the puppy  made another rush
-# NSg/V/J/P . V/C D   NSg+   ISg+ V/J      J/P D   NSg/V/J NSg/V/J+ . D   NSg/V+ V    I/D     NPr/V/J+
-> at    the stick    , and tumbled head     over      heels  in      its     hurry  to get   hold    of it       ; then
-# NSg/P D   NSg/V/J+ . V/C V/J     NPr/V/J+ NSg/V/J/P NPl/V+ NPr/J/P ISg/D$+ NSg/V+ P  NSg/V NSg/V/J P  NPr/ISg+ . NSg/J/C
-=======
-> out         to the puppy  ; whereupon the puppy  jumped into the air    off       all          its     feet at
-# NSg/V/J/R/P P  D+  NSg/V+ . C         D+  NSg/V+ V/J    P    D   NSg/V+ NSg/V/J/P NSg/I/J/C/Dq ISg/D$+ NPl+ NSg/P
-> once  , with a   yelp  of delight  , and rushed at    the stick    , and made believe to worry
-# NSg/C . P    D/P NSg/V P  NSg/V/J+ . V/C V/J    NSg/P D   NSg/V/J+ . V/C V    V       P  NSg/V
-> it       ; then    Alice dodged behind  a   great thistle , to keep  herself from being   run
-# NPr/ISg+ . NSg/J/C NPr+  V/J    NSg/J/P D/P NSg/J NSg     . P  NSg/V ISg+    P    NSg/V/C NSg/V
 > over    ; and the moment she  appeared on  the other   side     , the puppy  made another rush
 # NSg/J/P . V/C D   NSg+   ISg+ V/J      J/P D   NSg/V/J NSg/V/J+ . D   NSg/V+ V    I/D     NPr/V/J+
 > at    the stick    , and tumbled head     over    heels  in      its     hurry  to get   hold    of it       ; then
 # NSg/P D   NSg/V/J+ . V/C V/J     NPr/V/J+ NSg/J/P NPl/V+ NPr/J/P ISg/D$+ NSg/V+ P  NSg/V NSg/V/J P  NPr/ISg+ . NSg/J/C
->>>>>>> c33753ba
 > Alice , thinking it       was very like        having a   game     of play  with a   cart   - horse  , and
 # NPr+  . V        NPr/ISg+ V   J/R  NSg/V/J/C/P V      D/P NSg/V/J+ P  NSg/V P    D/P NSg/V+ . NSg/V+ . V/C
 > expecting every moment to be     trampled under   its     feet , ran   round     the thistle
@@ -1614,17 +1580,10 @@
 # ISg+ NᴹSg/VX/J NSg/R NSg/V/J NSg/V V/C NSg/V NSg/I+ V   J/P D   NSg/V/J P  NPr/ISg+ .
 >
 #
-<<<<<<< HEAD
-> She  stretched herself up        on  tiptoe   , and peeped over      the edge  of the mushroom ,
-# ISg+ V/J       ISg+    NSg/V/J/P J/P NSg/V/J+ . V/C V/J    NSg/V/J/P D   NSg/V P  D   NᴹSg/V/J .
+> She  stretched herself up        on  tiptoe   , and peeped over    the edge  of the mushroom ,
+# ISg+ V/J       ISg+    NSg/V/J/P J/P NSg/V/J+ . V/C V/J    NSg/J/P D   NSg/V P  D   NᴹSg/V/J .
 > and her     eyes   immediately met those  of a   large blue     caterpillar , that          was sitting
 # V/C ISg/D$+ NPl/V+ R           V   I/Ddem P  D/P NSg/J N🅪Sg/V/J NSg/V       . NSg/I/C/Ddem+ V   NSg/V/J
-=======
-> She  stretched herself up        on  tiptoe   , and peeped over    the edge  of the mushroom ,
-# ISg+ V/J       ISg+    NSg/V/J/P J/P NSg/V/J+ . V/C V/J    NSg/J/P D   NSg/V P  D   NᴹSg/V/J .
-> and her     eyes   immediately met those  of a   large blue    caterpillar , that          was sitting
-# V/C ISg/D$+ NPl/V+ R           V   I/Ddem P  D/P NSg/J NSg/V/J NSg/V       . NSg/I/C/Ddem+ V   NSg/V/J
->>>>>>> c33753ba
 > on  the top      with its     arms   folded , quietly smoking  a   long    hookah , and taking  not
 # J/P D   NSg/V/J+ P    ISg/D$+ NPl/V+ V/J    . R       NᴹSg/V/J D/P NPr/V/J NSg    . V/C NSg/V/J NSg/C
 > the smallest notice of her     or    of anything else    .
@@ -2181,21 +2140,12 @@
 #
 > The Fish      - Footman began by      producing from under   his     arm     a   great letter , nearly as
 # D+  N🅪SgPl/V+ . NSg     V     NSg/J/P V         P    NSg/J/P ISg/D$+ NSg/V/J D/P NSg/J NSg/V+ . R      NSg/R
-<<<<<<< HEAD
-> large as    himself , and this   he       handed over      to the other   , saying , in      a   solemn
-# NSg/J NSg/R ISg+    . V/C I/Ddem NPr/ISg+ V/J    NSg/V/J/P P  D   NSg/V/J . NSg/V  . NPr/J/P D/P J
+> large as    himself , and this   he       handed over    to the other   , saying , in      a   solemn
+# NSg/J NSg/R ISg+    . V/C I/Ddem NPr/ISg+ V/J    NSg/J/P P  D   NSg/V/J . NSg/V  . NPr/J/P D/P J
 > tone      , “ For the Duchess . An  invitation from the Queen    to play  croquet . ” The
 # N🅪Sg/I/V+ . . C/P D   NSg/V   . D/P NSg+       P    D+  NPr/V/J+ P  NSg/V NSg/V   . . D
 > Frog  - Footman repeated , in      the same solemn tone      , only  changing the order of the
 # NSg/V . NSg     V/J      . NPr/J/P D   I/J  J      N🅪Sg/I/V+ . J/R/C NSg/V    D   NSg/V P  D
-=======
-> large as    himself , and this   he       handed over    to the other   , saying , in      a   solemn
-# NSg/J NSg/R ISg+    . V/C I/Ddem NPr/ISg+ V/J    NSg/J/P P  D   NSg/V/J . NSg/V  . NPr/J/P D/P J
-> tone     , “ For the Duchess . An  invitation from the Queen    to play  croquet . ” The
-# NSg/I/V+ . . C/P D   NSg/V   . D/P NSg+       P    D+  NPr/V/J+ P  NSg/V NSg/V   . . D
-> Frog  - Footman repeated , in      the same solemn tone     , only  changing the order of the
-# NSg/V . NSg     V/J      . NPr/J/P D   I/J  J      NSg/I/V+ . J/R/C NSg/V    D   NSg/V P  D
->>>>>>> c33753ba
 > words  a   little     , “ From the Queen    . An   invitation for the Duchess to play  croquet . ”
 # NPl/V+ D/P NPr/I/J/Dq . . P    D   NPr/V/J+ . D/P+ NSg+       C/P D   NSg/V   P  NSg/V NSg/V   . .
 >
@@ -2877,15 +2827,9 @@
 >
 #
 > “ It       is the same thing with you    , ” said the Hatter , and here    the conversation
-<<<<<<< HEAD
 # . NPr/ISg+ VL D   I/J  NSg/V P    ISgPl+ . . V/J  D   NSg/V  . V/C NSg/J/R D   N🅪Sg/V+
-> dropped , and the party    sat     silent for a   minute   , while     Alice thought over      all          she
-# V/J     . V/C D   NSg/V/J+ NSg/V/J NSg/J  C/P D/P NSg/V/J+ . NSg/V/C/P NPr+  NSg/V   NSg/V/J/P NSg/I/J/C/Dq ISg+
-=======
-# . NPr/ISg+ VL D   I/J  NSg/V P    ISgPl+ . . V/J  D   NSg/V  . V/C NSg/J/R D   NSg/V+
 > dropped , and the party    sat     silent for a   minute   , while     Alice thought over    all          she
 # V/J     . V/C D   NSg/V/J+ NSg/V/J NSg/J  C/P D/P NSg/V/J+ . NSg/V/C/P NPr+  NSg/V   NSg/J/P NSg/I/J/C/Dq ISg+
->>>>>>> c33753ba
 > could  remember about ravens and writing - desks  , which wasn’t much       .
 # NSg/VX NSg/V    J/P   NPl/V  V/C NSg/V   . NPl/V+ . I/C+  V      NSg/I/J/Dq .
 >
@@ -3646,13 +3590,8 @@
 # . J/R  . . V/J  NPr+  . . . NSg$    D   NSg/V   . .
 >
 #
-<<<<<<< HEAD
 > “ Hush   ! Hush   ! ” said the Rabbit in      a   low     , hurried tone      . He       looked anxiously over
-# . NSg/V+ . NSg/V+ . . V/J  D+  NSg/V+ NPr/J/P D/P NSg/V/J . V/J     N🅪Sg/I/V+ . NPr/ISg+ V/J    R         NSg/V/J/P
-=======
-> “ Hush   ! Hush   ! ” said the Rabbit in      a   low     , hurried tone     . He       looked anxiously over
-# . NSg/V+ . NSg/V+ . . V/J  D+  NSg/V+ NPr/J/P D/P NSg/V/J . V/J     NSg/I/V+ . NPr/ISg+ V/J    R         NSg/J/P
->>>>>>> c33753ba
+# . NSg/V+ . NSg/V+ . . V/J  D+  NSg/V+ NPr/J/P D/P NSg/V/J . V/J     N🅪Sg/I/V+ . NPr/ISg+ V/J    R         NSg/J/P
 > his     shoulder as    he       spoke , and then    raised himself upon tiptoe   , put   his     mouth
 # ISg/D$+ NSg/V+   NSg/R NPr/ISg+ NSg/V . V/C NSg/J/C V/J    ISg+    P    NSg/V/J+ . NSg/V ISg/D$+ NSg/V+
 > close   to her     ear      , and whispered “ She’s under   sentence of execution . ”
@@ -4891,13 +4830,8 @@
 # . NPr/ISg+ NSg/I/J/C/Dq NSg/V/P NSg/J     . . D+  NSg/V/J+ NSg/V+ V/J      R            . . ISg+ VX     NSg/V/J/C/P
 > to hear her     try     and repeat something  now       . Tell  her     to begin . ” He       looked at    the
 # P  V    ISg/D$+ NSg/V/J V/C NSg/V  NSg/I/V/J+ NPr/V/J/C . NPr/V ISg/D$+ P  NSg/V . . NPr/ISg+ V/J    NSg/P D
-<<<<<<< HEAD
-> Gryphon as    if    he       thought it       had some     kind  of authority over      Alice .
-# ?       NSg/R NSg/C NPr/ISg+ NSg/V   NPr/ISg+ V   I/J/R/Dq NSg/J P  N🅪Sg+     NSg/V/J/P NPr+  .
-=======
 > Gryphon as    if    he       thought it       had some     kind  of authority over    Alice .
-# ?       NSg/R NSg/C NPr/ISg+ NSg/V   NPr/ISg+ V   I/J/R/Dq NSg/J P  NSg+      NSg/J/P NPr+  .
->>>>>>> c33753ba
+# ?       NSg/R NSg/C NPr/ISg+ NSg/V   NPr/ISg+ V   I/J/R/Dq NSg/J P  N🅪Sg+     NSg/J/P NPr+  .
 >
 #
 > “ Stand up        and repeat ‘          ’ Tis the voice of the sluggard , ’ ” said the Gryphon .
@@ -5124,13 +5058,8 @@
 # V/J     P  NSg/V . NPl+      . . ISgPl+ NSg/V . C/P     I/J/R/Dq P  NSg/IPl+ NSg/V NPl+    . V/C I/J/R/Dq+
 > were  birds  , ) “ I    suppose they are the jurors . ” She  said this    last    word   two or
 # NSg/V NPl/V+ . . . ISg+ V       IPl+ V   D   NPl    . . ISg+ V/J  I/Ddem+ NSg/V/J NSg/V+ NSg NPr/C
-<<<<<<< HEAD
-> three times  over      to herself , being    rather  proud of it       : for she  thought , and
-# NSg+  NPl/V+ NSg/V/J/P P  ISg+    . N🅪Sg/V/C NPr/V/J J     P  NPr/ISg+ . C/P ISg+ NSg/V+  . V/C
-=======
-> three times  over    to herself , being   rather  proud of it       : for she  thought , and
-# NSg+  NPl/V+ NSg/J/P P  ISg+    . NSg/V/C NPr/V/J J     P  NPr/ISg+ . C/P ISg+ NSg/V+  . V/C
->>>>>>> c33753ba
+> three times  over    to herself , being    rather  proud of it       : for she  thought , and
+# NSg+  NPl/V+ NSg/J/P P  ISg+    . N🅪Sg/V/C NPr/V/J J     P  NPr/ISg+ . C/P ISg+ NSg/V+  . V/C
 > rightly too , that          very few      little     girls of her     age     knew the meaning  of it       at
 # R       W?  . NSg/I/C/Ddem+ J/R  NSg/I/Dq NPr/I/J/Dq NPl/V P  ISg/D$+ N🅪Sg/V+ V    D   N🅪Sg/V/J P  NPr/ISg+ NSg/P
 > all          . However , “ jury     - men  ” would have   done    just as    well    .
@@ -5159,17 +5088,10 @@
 # NSg/V J/P ISg/D$+ NPl        V/C V/J    R         NSg/V/J/P . P  NSg/V NSg/V/J/R/P NPr/I+ V   V       .
 >
 #
-<<<<<<< HEAD
-> Alice could  see   , as    well    as    if    she  were  looking over      their shoulders , that         all
-# NPr+  NSg/VX NSg/V . NSg/R NSg/V/J NSg/R NSg/C ISg+ NSg/V V       NSg/V/J/P D$+   NPl/V+    . NSg/I/C/Ddem NSg/I/J/C/Dq
+> Alice could  see   , as    well    as    if    she  were  looking over    their shoulders , that         all
+# NPr+  NSg/VX NSg/V . NSg/R NSg/V/J NSg/R NSg/C ISg+ NSg/V V       NSg/J/P D$+   NPl/V+    . NSg/I/C/Ddem NSg/I/J/C/Dq
 > the jurors were  writing down       “ stupid things ! ” on  their slates , and she  could
 # D   NPl    NSg/V NSg/V   N🅪Sg/V/J/P . NSg/J  NPl/V+ . . J/P D$+   NPl/V  . V/C ISg+ NSg/VX
-=======
-> Alice could  see   , as    well    as    if    she  were  looking over    their shoulders , that         all
-# NPr+  NSg/VX NSg/V . NSg/R NSg/V/J NSg/R NSg/C ISg+ NSg/V V       NSg/J/P D$+   NPl/V+    . NSg/I/C/Ddem NSg/I/J/C/Dq
-> the jurors were  writing down      “ stupid things ! ” on  their slates , and she  could
-# D   NPl    NSg/V NSg/V   NSg/V/J/P . NSg/J  NPl/V+ . . J/P D$+   NPl/V  . V/C ISg+ NSg/VX
->>>>>>> c33753ba
 > even    make  out         that         one       of them     didn’t know  how   to spell “ stupid , ” and that         he
 # NSg/V/J NSg/V NSg/V/J/R/P NSg/I/C/Ddem NSg/I/V/J P  NSg/IPl+ V      NSg/V NSg/C P  NSg/V . NSg/J  . . V/C NSg/I/C/Ddem NPr/ISg+
 > had to ask   his     neighbour     to tell  him  . “ A    nice     muddle their slates’ll be     in
@@ -5332,13 +5254,8 @@
 #
 > “ Yes   , but     I    grow at    a    reasonable pace       , ” said the Dormouse : “ not   in      that
 # . NPl/V . NSg/C/P ISg+ V    NSg/P D/P+ J+         NPr/V/J/P+ . . V/J  D   NSg      . . NSg/C NPr/J/P NSg/I/C/Ddem
-<<<<<<< HEAD
-> ridiculous fashion . ” And he       got up        very sulkily and crossed over      to the other
-# J          N🅪Sg/V+ . . V/C NPr/ISg+ V   NSg/V/J/P J/R  R       V/C V/J     NSg/V/J/P P  D   NSg/V/J
-=======
 > ridiculous fashion . ” And he       got up        very sulkily and crossed over    to the other
-# J          NSg/V+  . . V/C NPr/ISg+ V   NSg/V/J/P J/R  R       V/C V/J     NSg/J/P P  D   NSg/V/J
->>>>>>> c33753ba
+# J          N🅪Sg/V+ . . V/C NPr/ISg+ V   NSg/V/J/P J/R  R       V/C V/J     NSg/J/P P  D   NSg/V/J
 > side    of the court    .
 # NSg/V/J P  D   NSg/V/J+ .
 >
@@ -5561,13 +5478,8 @@
 # NPr/V/J/P+ . NSg/V   D   NSg/J/P NSg/V+  . NPr/ISg+ NSg   NPl/V D$+ NSg+     NSg/V+ . .
 >
 #
-<<<<<<< HEAD
-> Alice watched the White     Rabbit as    he       fumbled over      the list   , feeling very curious
-# NPr+  V/J     D+  NPr🅪/V/J+ NSg/V+ NSg/R NPr/ISg+ V/J     NSg/V/J/P D   NSg/V+ . NSg/V/J J/R  J
-=======
-> Alice watched the White    Rabbit as    he       fumbled over    the list   , feeling very curious
-# NPr+  V/J     D+  NPr/V/J+ NSg/V+ NSg/R NPr/ISg+ V/J     NSg/J/P D   NSg/V+ . NSg/V/J J/R  J
->>>>>>> c33753ba
+> Alice watched the White     Rabbit as    he       fumbled over    the list   , feeling very curious
+# NPr+  V/J     D+  NPr🅪/V/J+ NSg/V+ NSg/R NPr/ISg+ V/J     NSg/J/P D   NSg/V+ . NSg/V/J J/R  J
 > to see   what   the next    witness would be     like        , “ — for they haven’t got much       evidence
 # P  NSg/V NSg/I+ D   NSg/J/P NSg/V+  VX    NSg/VX NSg/V/J/C/P . . . C/P IPl+ V       V   NSg/I/J/Dq NᴹSg/V+
 > yet     , ” she  said to herself . Imagine her     surprise , when    the White     Rabbit read  out         ,
@@ -5674,17 +5586,10 @@
 # V/J     NPr/VX/JS .
 >
 #
-<<<<<<< HEAD
 > Some     of the jury     wrote it       down       “ important , ” and some     “ unimportant . ” Alice could
 # I/J/R/Dq P  D+  NSg/V/J+ V     NPr/ISg+ N🅪Sg/V/J/P . J         . . V/C I/J/R/Dq . J           . . NPr+  NSg/VX
-> see   this    , as    she  was near      enough to look  over      their slates ; “ but     it       doesn’t
-# NSg/V I/Ddem+ . NSg/R ISg+ V   NSg/V/J/P NSg/I  P  NSg/V NSg/V/J/P D$+   NPl/V  . . NSg/C/P NPr/ISg+ V
-=======
-> Some     of the jury     wrote it       down      “ important , ” and some     “ unimportant . ” Alice could
-# I/J/R/Dq P  D+  NSg/V/J+ V     NPr/ISg+ NSg/V/J/P . J         . . V/C I/J/R/Dq . J           . . NPr+  NSg/VX
 > see   this    , as    she  was near      enough to look  over    their slates ; “ but     it       doesn’t
 # NSg/V I/Ddem+ . NSg/R ISg+ V   NSg/V/J/P NSg/I  P  NSg/V NSg/J/P D$+   NPl/V  . . NSg/C/P NPr/ISg+ V
->>>>>>> c33753ba
 > matter     a   bit    , ” she  thought to herself .
 # N🅪Sg/V/JC+ D/P NSg/V+ . . ISg+ NSg/V   P  ISg+    .
 >
