> Alice’s Adventures in      Wonderland
# NSg$    NPl/V      NPr/J/P NSg
>
#
> by      Lewis Carroll
# NSg/J/P NPr+  NPr
>
#
> THE MILLENNIUM FULCRUM EDITION 3.0
# D+  NSg+       NSg     NSg+    #
>
#
> CHAPTER I    : Down      the Rabbit - Hole
# NSg/V   ISg+ . NSg/V/J/P D   NSg/V+ . NSg/V
>
#
> Alice was beginning to get   very tired of sitting by      her     sister on  the bank   , and
# NPr+  V   NSg/V/J+  P  NSg/V J/R  V/J   P  NSg/V/J NSg/J/P ISg/D$+ NSg/V+ J/P D+  NSg/V+ . V/C
> of having nothing to do     : once  or    twice she  had peeped into the book   her     sister
# P  V      NSg/I/J P  NSg/VX . NSg/C NPr/C W?    ISg+ V   V/J    P    D+  NSg/V+ ISg/D$+ NSg/V+
> was reading , but     it       had no     pictures or    conversations in      it      , “ and what   is the use
# V   NPr/V   . NSg/C/P NPr/ISg+ V   NPr/P+ NPl/V    NPr/C NPl/V+        NPr/J/P NPr/ISg . . V/C NSg/I+ VL D   NSg/V
> of a    book   , ” thought Alice “ without pictures or    conversations ? ”
# P  D/P+ NSg/V+ . . NSg/V   NPr+  . C/P     NPl/V    NPr/C NPl/V+        . .
>
#
> So        she  was considering in      her     own      mind   ( as    well    as    she  could  , for the hot      day
# NSg/I/J/C ISg+ V   V           NPr/J/P ISg/D$+ NSg/V/J+ NSg/V+ . NSg/R NSg/V/J NSg/R ISg+ NSg/VX . C/P D+  NSg/V/J+ NPr🅪+
> made her     feel    very sleepy and stupid ) , whether the pleasure of making a
# V    ISg/D$+ NSg/I/V J/R  NSg/J  V/C NSg/J+ . . I/C     D   NSg/V    P  NSg/V  D/P
> daisy - chain would be     worth   the trouble of getting up        and picking the daisies ,
# NPr+  . NSg/V VX    NSg/VX NSg/V/J D   NSg/V   P  NSg/V   NSg/V/J/P V/C V       D   NPl     .
> when    suddenly a   White   Rabbit with pink     eyes   ran   close    by      her     .
# NSg/I/C R        D/P NPr/V/J NSg/V  P    N🅪Sg/V/J NPl/V+ NSg/V NSg/V/J+ NSg/J/P ISg/D$+ .
>
#
> There was nothing so        very remarkable in      that          ; nor   did Alice think it       so        very
# +     V   NSg/I/J NSg/I/J/C J/R  W?         NPr/J/P NSg/I/C/Ddem+ . NSg/C V   NPr   NSg/V NPr/ISg+ NSg/I/J/C J/R
> much       out         of the way    to hear the Rabbit say   to itself , “ Oh    dear    ! Oh    dear    ! I    shall
# NSg/I/J/Dq NSg/V/J/R/P P  D+  NSg/J+ P  V    D+  NSg/V+ NSg/V P  ISg+   . . NPr/V NSg/V/J . NPr/V NSg/V/J . ISg+ VX
> be     late  ! ” ( when    she  thought it       over      afterwards , it       occurred to her     that         she
# NSg/VX NSg/J . . . NSg/I/C ISg+ NSg/V   NPr/ISg+ NSg/V/J/P R/Comm     . NPr/ISg+ V        P  ISg/D$+ NSg/I/C/Ddem ISg+
> ought    to have   wondered at    this    , but     at    the time      it       all          seemed quite natural ) ;
# NSg/I/VX P  NSg/VX V/J      NSg/P I/Ddem+ . NSg/C/P NSg/P D+  N🅪Sg/V/J+ NPr/ISg+ NSg/I/J/C/Dq V/J    NSg   NSg/J   . .
> but     when    the Rabbit actually took a   watch out         of its     waistcoat - pocket  , and
# NSg/C/P NSg/I/C D+  NSg/V+ R        V    D/P NSg/V NSg/V/J/R/P P  ISg/D$+ NSg       . NSg/V/J . V/C
> looked at    it       , and then    hurried on  , Alice started to her     feet , for it       flashed
# V/J    NSg/P NPr/ISg+ . V/C NSg/J/C V/J     J/P . NPr+  V/J     P  ISg/D$+ NPl+ . C/P NPr/ISg+ V/J
> across her     mind   that          she  had never before seen  a   rabbit with either a
# NSg/P  ISg/D$+ NSg/V+ NSg/I/C/Ddem+ ISg+ V   R     C/P    NSg/V D/P NSg/V  P    I/C    D/P
> waistcoat - pocket  , or    a   watch to take  out         of it       , and burning with curiosity , she
# NSg       . NSg/V/J . NPr/C D/P NSg/V P  NSg/V NSg/V/J/R/P P  NPr/ISg+ . V/C V       P    NSg+      . ISg+
> ran   across the field  after it       , and fortunately was just in      time      to see   it       pop
# NSg/V NSg/P  D+  NSg/V+ J/P   NPr/ISg+ . V/C R           V   V/J  NPr/J/P N🅪Sg/V/J+ P  NSg/V NPr/ISg+ N🅪Sg/V/J+
> down      a   large rabbit - hole  under   the hedge  .
# NSg/V/J/P D/P NSg/J NSg/V+ . NSg/V NSg/J/P D+  NSg/V+ .
>
#
> In      another moment down      went  Alice after it       , never once  considering how   in      the
# NPr/J/P I/D+    NSg    NSg/V/J/P NSg/V NPr+  J/P   NPr/ISg+ . R     NSg/C V           NSg/C NPr/J/P D+
> world  she  was to get   out          again .
# NSg/V+ ISg+ V   P  NSg/V NSg/V/J/R/P+ P+    .
>
#
> The rabbit - hole  went  straight on  like        a   tunnel for some      way    , and then    dipped
# D+  NSg/V  . NSg/V NSg/V NSg/V/J  J/P NSg/V/J/C/P D/P NSg/V  C/P I/J/R/Dq+ NSg/J+ . V/C NSg/J/C V/J
> suddenly down      , so        suddenly that         Alice had not   a   moment to think about stopping
# R        NSg/V/J/P . NSg/I/J/C R        NSg/I/C/Ddem NPr+  V   NSg/C D/P NSg    P  NSg/V J/P   NSg/V
> herself before she  found herself falling down      a   very deep   well    .
# ISg+    C/P    ISg+ NSg/V ISg+    V       NSg/V/J/P D/P J/R  NSg/J+ NSg/V/J .
>
#
> Either the well    was very deep  , or    she  fell    very slowly , for she  had plenty  of
# I/C+   D   NSg/V/J V   J/R  NSg/J . NPr/C ISg+ NSg/V/J J/R  R      . C/P ISg+ V   NSg/I/J P
> time      as    she  went  down      to look  about her     and to wonder what   was going   to happen
# N🅪Sg/V/J+ NSg/R ISg+ NSg/V NSg/V/J/P P  NSg/V J/P   ISg/D$+ V/C P  NSg/V  NSg/I+ V   NSg/V/J P  V+
> next    . First   , she  tried to look  down      and make  out         what   she  was coming  to , but     it
# NSg/J/P . NSg/V/J . ISg+ V/J   P  NSg/V NSg/V/J/P V/C NSg/V NSg/V/J/R/P NSg/I+ ISg+ V   NSg/V/J P  . NSg/C/P NPr/ISg+
> was too dark    to see   anything ; then    she  looked at    the sides of the well    , and
# V   W?  NSg/V/J P  NSg/V NSg/I/V+ . NSg/J/C ISg+ V/J    NSg/P D   NPl/V P  D   NSg/V/J . V/C
> noticed that         they were  filled with cupboards and book   - shelves ; here    and there
# V/J     NSg/I/C/Ddem IPl+ NSg/V V/J    P    NPl/V     V/C NSg/V+ . NPl/V   . NSg/J/R V/C +
> she  saw   maps  and pictures hung    upon pegs  . She  took down      a   jar   from one       of the
# ISg+ NSg/V NPl/V V/C NPl/V+   NPr/V/J P+   NPl/V . ISg+ V    NSg/V/J/P D/P NSg/V P    NSg/I/V/J P  D+
> shelves as    she  passed ; it       was labelled “ ORANGE   MARMALADE ” , but     to her     great
# NPl/V+  NSg/R ISg+ V/J    . NPr/ISg+ V   V/J/Comm . NPr🅪/V/J NᴹSg/V    . . NSg/C/P P  ISg/D$+ NSg/J+
> disappointment it       was empty   : she  did not   like        to drop  the jar   for fear  of
# NSg+           NPr/ISg+ V   NSg/V/J . ISg+ V   NSg/C NSg/V/J/C/P P  NSg/V D   NSg/V C/P NSg/V P
> killing somebody underneath , so        managed to put   it       into one       of the cupboards as
# NSg/V/J NSg/I+   NSg/J/P    . NSg/I/J/C V/J     P  NSg/V NPr/ISg+ P    NSg/I/V/J P  D   NPl/V     NSg/R
> she  fell    past      it       .
# ISg+ NSg/V/J NSg/V/J/P NPr/ISg+ .
>
#
> “ Well    ! ” thought Alice to herself , “ after such  a   fall  as    this    , I    shall think
# . NSg/V/J . . NSg/V   NPr+  P  ISg+    . . J/P   NSg/I D/P NSg/V NSg/R I/Ddem+ . ISg+ VX    NSg/V
> nothing of tumbling down      stairs ! How   brave   they’ll all          think me       at    home    ! Why   , I
# NSg/I/J P  NSg/V    NSg/V/J/P NPl+   . NSg/C NSg/V/J W?      NSg/I/J/C/Dq NSg/V NPr/ISg+ NSg/P NSg/V/J . NSg/V . ISg+
> wouldn’t say   anything about it       , even    if    I    fell    off       the top     of the house  ! ” ( Which
# VX       NSg/V NSg/I/V+ J/P   NPr/ISg+ . NSg/V/J NSg/C ISg+ NSg/V/J NSg/V/J/P D   NSg/V/J P  D+  NPr/V+ . . . I/C+
> was very likely true    . )
# V   J/R  NSg/J  NSg/V/J . .
>
#
<<<<<<< HEAD
> Down      , down      , down      . Would the fall  never come    to an   end    ? “ I    wonder how   many       miles
# NSg/V/J/P . NSg/V/J/P . NSg/V/J/P . VX    D   NSg/V R     NSg/V/P P  D/P+ NSg/V+ . . ISg+ NSg/V  NSg/C NSg/I/J/D+ NPrPl+
=======
> Down      , down      , down      . Would  the fall  never come    to an   end    ? “ I    wonder how   many        miles
# NSg/V/J/P . NSg/V/J/P . NSg/V/J/P . NSg/VX D   NSg/V R     NSg/V/P P  D/P+ NSg/V+ . . ISg+ NSg/V  NSg/C NSg/I/J/Dq+ NPrPl+
>>>>>>> b6f66f5b
> I’ve fallen by      this    time      ? ” she  said aloud . “ I    must  be     getting somewhere near      the
# W?   W?     NSg/J/P I/Ddem+ N🅪Sg/V/J+ . . ISg+ V/J+ J     . . ISg+ NSg/V NSg/VX NSg/V   NSg       NSg/V/J/P D
> centre     of the earth  . Let   me       see   : that          would be     four thousand miles  down      , I
# NSg/V/Comm P  D+  NPr/V+ . NSg/V NPr/ISg+ NSg/V . NSg/I/C/Ddem+ VX    NSg/VX NSg  NSg      NPrPl+ NSg/V/J/P . ISg+
> think — ” ( for , you    see   , Alice had learnt several things of this    sort   in      her
# NSg/V . . . C/P . ISgPl+ NSg/V . NPr+  V   V      J/Dq    NPl/V  P  I/Ddem+ NSg/V+ NPr/J/P ISg/D$+
> lessons in      the schoolroom , and though this    was not   a   very good    opportunity for
# NPl/V+  NPr/J/P D   NSg        . V/C V/C    I/Ddem+ V   NSg/C D/P J/R  NPr/V/J NSg         C/P
> showing off       her     knowledge , as    there was no    one        to listen to her     , still   it       was
# NSg/V   NSg/V/J/P ISg/D$+ NᴹSg+     . NSg/R +     V   NPr/P NSg/I/V/J+ P  NSg/V  P  ISg/D$+ . NSg/V/J NPr/ISg+ V
> good    practice to say   it       over      ) “ — yes   , that’s about the right    distance — but     then    I
# NPr/V/J NSg/V    P  NSg/V NPr/ISg+ NSg/V/J/P . . . NPl/V . NSg$   J/P   D+  NPr/V/J+ NSg/V+   . NSg/C/P NSg/J/C ISg+
> wonder what   Latitude or    Longitude I’ve got to ? ” ( Alice had no     idea what   Latitude
# NSg/V  NSg/I+ NSg      NPr/C NSg+      W?   V   P  . . . NPr+  V   NPr/P+ NSg+ NSg/I+ NSg+
> was , or    Longitude either , but     thought they were  nice    grand words to say   . )
# V   . NPr/C NSg+      I/C    . NSg/C/P NSg/V   IPl+ NSg/V NPr/V/J NSg/J NPl/V P+ NSg/V . .
>
#
> Presently she  began again . “ I    wonder if    I    shall fall  right   through the earth  !
# R         ISg+ V     P     . . ISg+ NSg/V  NSg/C ISg+ VX    NSg/V NPr/V/J NSg/J/P D+  NPr/V+ .
> How   funny it’ll seem to come    out         among the people that          walk  with their heads
# NSg/C NSg/J W?    V    P  NSg/V/P NSg/V/J/R/P P     D+  NSg/V+ NSg/I/C/Ddem+ NSg/V P    D$+   NPl/V+
> downward ! The Antipathies , I    think — ” ( she  was rather  glad    there was no     one
# J        . D   NPl         . ISg+ NSg/V . . . ISg+ V   NPr/V/J NSg/V/J W?    V   NPr/P+ NSg/I/V/J+
> listening , this    time      , as    it       didn’t sound    at    all          the right    word   ) “ — but     I    shall
# V         . I/Ddem+ N🅪Sg/V/J+ . NSg/R NPr/ISg+ V      NSg/V/J+ NSg/P NSg/I/J/C/Dq D+  NPr/V/J+ NSg/V+ . . . NSg/C/P ISg+ VX
> have   to ask   them     what   the name  of the country is , you    know   . Please , Ma’am , is
# NSg/VX P  NSg/V NSg/IPl+ NSg/I+ D   NSg/V P  D+  NSg/J+  VL . ISgPl+ NSg/V+ . V      . NSg/V . VL
> this    New     Zealand or    Australia ? ” ( and she  tried to curtsey as    she  spoke — fancy
# I/Ddem+ NSg/V/J NPr     NPr/C NPr+      . . . V/C ISg+ V/J   P  ?       NSg/R ISg+ NSg/V . NSg/V/J
> curtseying as    you’re falling through the air    ! Do     you    think you    could  manage it       ? )
# ?          NSg/R W?     V       NSg/J/P D+  NSg/V+ . NSg/VX ISgPl+ NSg/V ISgPl+ NSg/VX NSg/V  NPr/ISg+ . .
> “ And what   an  ignorant little     girl   she’ll think me       for asking ! No     , it’ll never do
# . V/C NSg/I+ D/P NSg/J    NPr/I/J/Dq NSg/V+ W?     NSg/V NPr/ISg+ C/P V      . NPr/P+ . W?    R     NSg/VX
> to ask   : perhaps I    shall see   it       written up         somewhere . ”
# P  NSg/V . NSg     ISg+ VX    NSg/V NPr/ISg+ V/J     NSg/V/J/P+ NSg       . .
>
#
> Down      , down      , down      . There was nothing else    to do     , so        Alice soon began talking
# NSg/V/J/P . NSg/V/J/P . NSg/V/J/P . +     V   NSg/I/J NSg/J/C P  NSg/VX . NSg/I/J/C NPr+  J/R  V     V+
> again . “ Dinah’ll miss  me       very much       to - night  , I    should think ! ” ( Dinah was the
# P     . . ?        NSg/V NPr/ISg+ J/R  NSg/I/J/Dq P  . N🅪Sg/V . ISg+ VX     NSg/V . . . NPr   V   D
> cat     . ) “ I    hope   they’ll remember her     saucer  of milk   at    tea     - time     . Dinah my  dear     ! I
# NSg/V/J . . . ISg+ NPr🅪/V W?      NSg/V    ISg/D$+ NSg/V/J P  N🅪Sg/V NSg/P N🅪Sg/V+ . N🅪Sg/V/J . NPr   D$+ NSg/V/J+ . ISg+
> wish  you    were  down      here    with me       ! There are no    mice  in      the air    , I’m afraid , but
# NSg/V ISgPl+ NSg/V NSg/V/J/P NSg/J/R P    NPr/ISg+ . +     V   NPr/P NSg/V NPr/J/P D+  NSg/V+ . W?  J      . NSg/C/P
> you    might     catch a    bat    , and that’s very like        a    mouse  , you    know   . But     do     cats   eat
# ISgPl+ NᴹSg/VX/J NSg/V D/P+ NSg/V+ . V/C NSg$   J/R  NSg/V/J/C/P D/P+ NSg/V+ . ISgPl+ NSg/V+ . NSg/C/P NSg/VX NPl/V+ V
> bats  , I    wonder ? ” And here    Alice began to get   rather  sleepy , and went  on  saying
# NPl/V . ISg+ NSg/V  . . V/C NSg/J/R NPr+  V     P  NSg/V NPr/V/J NSg/J  . V/C NSg/V J/P NSg/V
> to herself , in      a   dreamy sort  of way    , “ Do     cats   eat bats  ? Do     cats   eat bats  ? ” and
# P  ISg+    . NPr/J/P D/P J      NSg/V P  NSg/J+ . . NSg/VX NPl/V+ V   NPl/V . NSg/VX NPl/V+ V   NPl/V . . V/C
> sometimes , “ Do     bats  eat cats   ? ” for , you    see   , as    she  couldn’t answer either
# R         . . NSg/VX NPl/V V   NPl/V+ . . C/P . ISgPl+ NSg/V . NSg/R ISg+ V        NSg/V+ I/C
> question , it       didn’t much       matter   which way    she  put   it       . She  felt    that         she  was
# NSg/V+   . NPr/ISg+ V      NSg/I/J/Dq N🅪Sg/V/J I/C+  NSg/J+ ISg+ NSg/V NPr/ISg+ . ISg+ NSg/V/J NSg/I/C/Ddem ISg+ V
> dozing off       , and had just begun to dream   that         she  was walking hand   in      hand  with
# V      NSg/V/J/P . V/C V   V/J  V     P  NSg/V/J NSg/I/C/Ddem ISg+ V   NSg/V/J NSg/V+ NPr/J/P NSg/V P
> Dinah , and saying to her     very earnestly , “ Now       , Dinah , tell  me       the truth   : did you
# NPr   . V/C NSg/V  P  ISg/D$+ J/R  R         . . NPr/V/J/C . NPr   . NPr/V NPr/ISg+ D+  N🅪Sg/V+ . V   ISgPl+
> ever eat a    bat    ? ” when    suddenly , thump  ! thump  ! down      she  came    upon a   heap  of
# J    V   D/P+ NSg/V+ . . NSg/I/C R        . NSg/V+ . NSg/V+ . NSg/V/J/P ISg+ NSg/V/P P    D/P NSg/V P
> sticks and dry      leaves , and the fall   was over      .
# NPl/V+ V/C NSg/V/J+ NPl/V+ . V/C D+  NSg/V+ V+  NSg/V/J/P .
>
#
> Alice was not   a   bit    hurt    , and she  jumped up        on  to her     feet in      a    moment : she
# NPr+  V   NSg/C D/P NSg/V+ NSg/V/J . V/C ISg+ V/J    NSg/V/J/P J/P P  ISg/D$+ NPl+ NPr/J/P D/P+ NSg+   . ISg+
> looked up        , but     it       was all          dark    overhead ; before her     was another long    passage ,
# V/J    NSg/V/J/P . NSg/C/P NPr/ISg+ V   NSg/I/J/C/Dq NSg/V/J NSg/J/P  . C/P    ISg/D$+ V   I/D     NPr/V/J NSg/V/J .
> and the White    Rabbit was still   in      sight  , hurrying down      it       . There was not   a
# V/C D+  NPr/V/J+ NSg/V+ V   NSg/V/J NPr/J/P NSg/V+ . V        NSg/V/J/P NPr/ISg+ . +     V   NSg/C D/P
> moment to be     lost : away went  Alice like        the wind   , and was just in      time      to hear
# NSg    P  NSg/VX V/J  . V/J  NSg/V NPr+  NSg/V/J/C/P D+  NSg/V+ . V/C V   V/J  NPr/J/P N🅪Sg/V/J+ P  V
> it       say   , as    it       turned a    corner   , “ Oh    my  ears   and whiskers , how   late  it’s getting ! ”
# NPr/ISg+ NSg/V . NSg/R NPr/ISg+ V/J    D/P+ NSg/V/J+ . . NPr/V D$+ NPl/V+ V/C W?       . NSg/C NSg/J W?   NSg/V   . .
> She  was close   behind  it       when    she  turned the corner   , but     the Rabbit was no    longer
# ISg+ V   NSg/V/J NSg/J/P NPr/ISg+ NSg/I/C ISg+ V/J    D+  NSg/V/J+ . NSg/C/P D+  NSg/V+ V   NPr/P NSg/J
> to be     seen  : she  found herself in      a   long    , low      hall , which was lit     up        by      a   row   of
# P  NSg/VX NSg/V . ISg+ NSg/V ISg+    NPr/J/P D/P NPr/V/J . NSg/V/J+ NPr+ . I/C+  V   NSg/V/J NSg/V/J/P NSg/J/P D/P NSg/V P
> lamps  hanging from the roof   .
# NPl/V+ NSg/V/J P    D+  NSg/V+ .
>
#
> There were  doors all          round     the hall , but     they were  all          locked ; and when    Alice
# +     NSg/V NPl/V NSg/I/J/C/Dq NSg/V/J/P D+  NPr+ . NSg/C/P IPl+ NSg/V NSg/I/J/C/Dq V/J+   . V/C NSg/I/C NPr+
> had been  all          the way    down      one       side    and up        the other   , trying  every door   , she
# V   NSg/V NSg/I/J/C/Dq D+  NSg/J+ NSg/V/J/P NSg/I/V/J NSg/V/J V/C NSg/V/J/P D   NSg/V/J . NSg/V/J Dq+   NSg/V+ . ISg+
> walked sadly down      the middle  , wondering how   she  was ever to get   out          again .
# V/J    R     NSg/V/J/P D   NSg/V/J . NSg/V/J   NSg/C ISg+ V   J    P  NSg/V NSg/V/J/R/P+ P     .
>
#
<<<<<<< HEAD
> Suddenly she  came    upon a   little  three - legged  table , all       made of solid glass   ;
# R        ISg+ NSg/V/P P    D/P NPr/I/J NSg   . NSg/V/J NSg/V . NSg/I/J/C V    P  NSg/J NPr🅪/V+ .
=======
> Suddenly she  came    upon a   little     three - legged  table , all          made  of solid glass   ;
# R        ISg+ NSg/V/P P    D/P NPr/I/J/Dq NSg   . NSg/V/J NSg/V . NSg/I/J/C/Dq NSg/V P  NSg/J NPr🅪/V+ .
>>>>>>> b6f66f5b
> there was nothing on  it       except a   tiny  golden   key     , and Alice’s first   thought was
# +     V   NSg/I/J J/P NPr/ISg+ V/C/P  D/P NSg/J NPr/V/J+ NPr/V/J . V/C NSg$    NSg/V/J NSg/V+  V
> that         it       might     belong to one       of the doors of the hall ; but     , alas ! either the
# NSg/I/C/Ddem NPr/ISg+ NᴹSg/VX/J V/P    P  NSg/I/V/J P  D   NPl/V P  D+  NPr+ . NSg/C/P . NPl  . I/C    D+
<<<<<<< HEAD
> locks  were  too large , or    the key     was too small   , but     at    any    rate   it       would not
# NPl/V+ NSg/V W?  NSg/J . NPr/C D   NPr/V/J V   W?  NPr/V/J . NSg/C/P NSg/P I/R/D+ NSg/V+ NPr/ISg+ VX    NSg/C
> open    any   of them     . However , on  the second   time     round     , she  came    upon a   low     curtain
# NSg/V/J I/R/D P  NSg/IPl+ . C       . J/P D   NSg/V/J+ N🅪Sg/V/J NSg/V/J/P . ISg+ NSg/V/P P    D/P NSg/V/J NSg/V+
> she  had not   noticed before , and behind  it       was a   little  door  about fifteen inches
# ISg+ V   NSg/C V/J     C/P    . V/C NSg/J/P NPr/ISg+ V   D/P NPr/I/J NSg/V J/P   NSg     NPl/V+
> high    : she  tried the little  golden  key     in      the lock   , and to her     great  delight  it
# NSg/V/J . ISg+ V/J   D   NPr/I/J NPr/V/J NPr/V/J NPr/J/P D+  NSg/V+ . V/C P  ISg/D$+ NSg/J+ NSg/V/J+ NPr/ISg+
=======
> locks  were  too large , or    the key     was too small   , but     at    any     rate   it       would  not
# NPl/V+ NSg/V W?  NSg/J . NPr/C D   NPr/V/J V   W?  NPr/V/J . NSg/C/P NSg/P I/R/Dq+ NSg/V+ NPr/ISg+ NSg/VX NSg/C
> open    any    of them     . However , on  the second   time     round     , she  came    upon a   low     curtain
# NSg/V/J I/R/Dq P  NSg/IPl+ . C       . J/P D   NSg/V/J+ N🅪Sg/V/J NSg/V/J/P . ISg+ NSg/V/P P    D/P NSg/V/J NSg/V+
> she  had not   noticed before , and behind  it       was a   little     door  about fifteen inches
# ISg+ V   NSg/C V/J     C/P    . V/C NSg/J/P NPr/ISg+ V   D/P NPr/I/J/Dq NSg/V J/P   NSg     NPl/V+
> high    : she  tried the little     golden  key     in      the lock   , and to her     great  delight  it
# NSg/V/J . ISg+ V/J   D   NPr/I/J/Dq NPr/V/J NPr/V/J NPr/J/P D+  NSg/V+ . V/C P  ISg/D$+ NSg/J+ NSg/V/J+ NPr/ISg+
>>>>>>> b6f66f5b
> fitted  !
# NSg/V/J .
>
#
> Alice opened the door   and found that         it       led     into a    small    passage  , not   much
# NPr+  V/J    D+  NSg/V+ V/C NSg/V NSg/I/C/Ddem NPr/ISg+ NSg/V/J P    D/P+ NPr/V/J+ NSg/V/J+ . NSg/C NSg/I/J/Dq
> larger than a   rat    - hole  : she  knelt down      and looked along the passage into the
# J      C/P  D/P NSg/V+ . NSg/V . ISg+ V     NSg/V/J/P V/C V/J    P     D   NSg/V/J P    D+
> loveliest garden   you    ever saw   . How   she  longed to get   out         of that          dark     hall , and
# +         NSg/V/J+ ISgPl+ J    NSg/V . NSg/C ISg+ V/J    P  NSg/V NSg/V/J/R/P P  NSg/I/C/Ddem+ NSg/V/J+ NPr+ . V/C
> wander about among those  beds  of bright  flowers and those   cool     fountains , but
# NSg/V  J/P   P     I/Ddem NPl/V P  NPr/V/J NPrPl/V V/C I/Ddem+ NSg/V/J+ NPl/V     . NSg/C/P
> she  could  not   even    get   her     head     through the doorway ; “ and even    if    my  head     would
<<<<<<< HEAD
# ISg+ NSg/VX NSg/C NSg/V/J NSg/V ISg/D$+ NPr/V/J+ NSg/J/P D   NSg+    . . V/C NSg/V/J NSg/C D$+ NPr/V/J+ VX
> go      through , ” thought poor     Alice , “ it       would be     of very little  use   without my
# NSg/V/J NSg/J/P . . NSg/V   NSg/V/J+ NPr+  . . NPr/ISg+ VX    NSg/VX P  J/R  NPr/I/J NSg/V C/P     D$+
=======
# ISg+ NSg/VX NSg/C NSg/V/J NSg/V ISg/D$+ NPr/V/J+ NSg/J/P D   NSg+    . . V/C NSg/V/J NSg/C D$+ NPr/V/J+ NSg/VX
> go      through , ” thought poor     Alice , “ it       would  be     of very little     use   without my
# NSg/V/J NSg/J/P . . NSg/V   NSg/V/J+ NPr+  . . NPr/ISg+ NSg/VX NSg/VX P  J/R  NPr/I/J/Dq NSg/V C/P     D$+
>>>>>>> b6f66f5b
> shoulders . Oh    , how   I    wish  I    could  shut    up        like        a    telescope ! I    think I    could  , if
# NPl/V+    . NPr/V . NSg/C ISg+ NSg/V ISg+ NSg/VX NSg/V/J NSg/V/J/P NSg/V/J/C/P D/P+ NSg/V+    . ISg+ NSg/V ISg+ NSg/VX . NSg/C
> I    only  knew how   to begin . ” For , you    see   , so        many       out         - of - the - way   things had
# ISg+ J/R/C V    NSg/C P+ NSg/V . . C/P . ISgPl+ NSg/V . NSg/I/J/C NSg/I/J/Dq NSg/V/J/R/P . P  . D   . NSg/J NPl/V  V
> happened lately , that         Alice had begun to think that         very few       things indeed were
# V/J      R      . NSg/I/C/Ddem NPr+  V   V     P  NSg/V NSg/I/C/Ddem J/R  NSg/I/Dq+ NPl/V+ W?     NSg/V
> really impossible .
# R+     NSg/J      .
>
#
> There seemed to be     no    use   in      waiting by      the little      door   , so        she  went  back    to the
# +     V/J    P  NSg/VX NPr/P NSg/V NPr/J/P NSg/V+  NSg/J/P D+  NPr/I/J/Dq+ NSg/V+ . NSg/I/J/C ISg+ NSg/V NSg/V/J P  D+
> table  , half       hoping she  might     find  another key     on  it       , or    at    any    rate   a   book  of
# NSg/V+ . NSg/V/J/P+ V      ISg+ NᴹSg/VX/J NSg/V I/D     NPr/V/J J/P NPr/ISg+ . NPr/C NSg/P I/R/Dq NSg/V+ D/P NSg/V P
> rules for shutting people up        like        telescopes : this    time      she  found a   little
# NPl/V C/P NSg/V    NSg/V+ NSg/V/J/P NSg/V/J/C/P NPl/V      . I/Ddem+ N🅪Sg/V/J+ ISg+ NSg/V D/P NPr/I/J/Dq
> bottle on  it       , ( “ which certainly was not   here    before , ” said Alice , ) and round     the
# NSg/V  J/P NPr/ISg+ . . . I/C+  R         V   NSg/C NSg/J/R C/P    . . V/J  NPr   . . V/C NSg/V/J/P D
> neck  of the bottle was a   paper    label  , with the words  “ DRINK  ME       , ” beautifully
# NSg/V P  D+  NSg/V+ V   D/P N🅪Sg/V/J NSg/V+ . P    D+  NPl/V+ . NSg/V+ NPr/ISg+ . . R
> printed on  it       in      large  letters .
# V/J     J/P NPr/ISg+ NPr/J/P NSg/J+ NPl/V+  .
>
#
> It       was all          very well    to say   “ Drink  me      , ” but     the wise    little     Alice was not   going
# NPr/ISg+ V   NSg/I/J/C/Dq J/R  NSg/V/J P  NSg/V . NSg/V+ NPr/ISg . . NSg/C/P D   NPr/V/J NPr/I/J/Dq NPr+  V   NSg/C NSg/V/J
> to do     that          in      a    hurry  . “ No     , I’ll look  first   , ” she  said , “ and see   whether it’s
# P  NSg/VX NSg/I/C/Ddem+ NPr/J/P D/P+ NSg/V+ . . NPr/P+ . W?   NSg/V NSg/V/J . . ISg+ V/J  . . V/C NSg/V I/C     W?
> marked ‘          poison ’ or    not   ” ; for she  had read  several nice    little     histories about
# V/J    Unlintable NSg/V+ . NPr/C NSg/C . . C/P ISg+ V   NSg/V J/Dq    NPr/V/J NPr/I/J/Dq NPl       J/P
> children who    had got burnt , and eaten up        by      wild    beasts and other    unpleasant
# NPl+     NPr/I+ V   V   V/J   . V/C V/J   NSg/V/J/P NSg/J/P NSg/V/J NPl/V+ V/C NSg/V/J+ NSg/J+
<<<<<<< HEAD
> things , all       because they would not   remember the simple   rules  their friends had
# NPl/V+ . NSg/I/J/C C/P     IPl+ VX    NSg/C NSg/V    D+  NSg/V/J+ NPl/V+ D$+   NPl/V+  V
=======
> things , all          because they would  not   remember the simple   rules  their friends had
# NPl/V+ . NSg/I/J/C/Dq C/P     IPl+ NSg/VX NSg/C NSg/V    D+  NSg/V/J+ NPl/V+ D$+   NPl/V+  V
>>>>>>> b6f66f5b
> taught them     : such  as    , that         a   red   - hot     poker   will   burn  you    if    you    hold    it       too
# V      NSg/IPl+ . NSg/I NSg/R . NSg/I/C/Ddem D/P NSg/J . NSg/V/J NSg/V/J NPr/VX NSg/V ISgPl+ NSg/C ISgPl+ NSg/V/J NPr/ISg+ W?
> long    ; and that         if    you    cut     your finger very deeply with a    knife  , it       usually
# NPr/V/J . V/C NSg/I/C/Ddem NSg/C ISgPl+ NSg/V/J D$+  NSg/V+ J/R  R      P    D/P+ NSg/V+ . NPr/ISg+ R
> bleeds ; and she  had never forgotten that          , if    you    drink  much       from a    bottle marked
# NPl/V  . V/C ISg+ V   R     NSg/V/J   NSg/I/C/Ddem+ . NSg/C ISgPl+ NSg/V+ NSg/I/J/Dq P    D/P+ NSg/V+ V/J
> “ poison , ” it       is almost certain to disagree with you   , sooner or     later .
# . NSg/V+ . . NPr/ISg+ VL NSg    I/J     P  V        P    ISgPl . J+     NPr/C+ J     .
>
#
> However , this   bottle was not   marked “ poison , ” so        Alice ventured to taste   it       , and
# C       . I/Ddem NSg/V+ V   NSg/C V/J    . NSg/V+ . . NSg/I/J/C NPr+  V/J      P  NSg/V/J NPr/ISg+ . V/C
> finding it       very nice    , ( it       had , in      fact , a   sort  of mixed flavour    of cherry - tart    ,
# NSg/V   NPr/ISg+ J/R  NPr/V/J . . NPr/ISg+ V   . NPr/J/P NSg+ . D/P NSg/V P  V/J   NSg/V/Comm P  NPr🅪/J . NSg/V/J .
> custard , pine  - apple , roast    turkey  , toffee , and hot     buttered toast  , ) she  very
# N🅪Sg    . NSg/V . NPr🅪  . NSg/V/J+ NPr🅪/J+ . NSg/V  . V/C NSg/V/J V/J+     NSg/V+ . . ISg+ J/R
> soon finished it      off       .
# J/R  V/J      NPr/ISg NSg/V/J/P .
>
#
> “ What   a   curious feeling  ! ” said Alice ; “ I    must  be     shutting up        like        a    telescope . ”
# . NSg/I+ D/P J       NSg/V/J+ . . V/J  NPr+  . . ISg+ NSg/V NSg/VX NSg/V    NSg/V/J/P NSg/V/J/C/P D/P+ NSg/V+    . .
>
#
> And so        it       was indeed : she  was now       only  ten inches high    , and her     face   brightened
# V/C NSg/I/J/C NPr/ISg+ V   W?     . ISg+ V   NPr/V/J/C J/R/C NSg NPl/V+ NSg/V/J . V/C ISg/D$+ NSg/V+ V/J
> up        at    the thought that         she  was now       the right    size  for going   through the little
# NSg/V/J/P NSg/P D   NSg/V   NSg/I/C/Ddem ISg+ V   NPr/V/J/C D   NPr/V/J+ NSg/V C/P NSg/V/J NSg/J/P D   NPr/I/J/Dq
> door  into that          lovely garden   . First   , however , she  waited for a   few      minutes to
# NSg/V P    NSg/I/C/Ddem+ NSg/J+ NSg/V/J+ . NSg/V/J . C       . ISg+ V/J    C/P D/P NSg/I/Dq NPl/V   P
> see   if    she  was going   to shrink any     further : she felt    a   little     nervous about
# NSg/V NSg/C ISg+ V   NSg/V/J P  NSg/V  I/R/Dq+ V/J     . ISg NSg/V/J D/P NPr/I/J/Dq J       J/P
> this    ; “ for it       might     end   , you    know  , ” said Alice to herself , “ in      my  going   out
# I/Ddem+ . . C/P NPr/ISg+ NᴹSg/VX/J NSg/V . ISgPl+ NSg/V . . V/J  NPr+  P  ISg+    . . NPr/J/P D$+ NSg/V/J NSg/V/J/R/P
> altogether , like        a    candle . I    wonder what   I    should be     like        then    ? ” And she  tried
# NSg        . NSg/V/J/C/P D/P+ NSg/V+ . ISg+ NSg/V  NSg/I+ ISg+ VX     NSg/VX NSg/V/J/C/P NSg/J/C . . V/C ISg+ V/J
> to fancy   what   the flame   of a    candle is like        after the candle is blown out         , for
# P  NSg/V/J NSg/I+ D   NSg/V/J P  D/P+ NSg/V+ VL NSg/V/J/C/P J/P   D+  NSg/V+ VL V/J   NSg/V/J/R/P . C/P
> she  could  not   remember ever having seen  such   a   thing  .
# ISg+ NSg/VX NSg/C NSg/V    J    V      NSg/V NSg/I+ D/P NSg/V+ .
>
#
> After a    while     , finding that         nothing  more         happened , she  decided on  going   into the
# J/P   D/P+ NSg/V/C/P . NSg/V   NSg/I/C/Ddem NSg/I/J+ NPr/I/V/J/Dq V/J      . ISg+ NSg/V/J J/P NSg/V/J P    D+
> garden  at    once  ; but     , alas for poor    Alice ! when    she  got to the door   , she  found
# NSg/V/J NSg/P NSg/C . NSg/C/P . NPl  C/P NSg/V/J NPr+  . NSg/I/C ISg+ V   P  D+  NSg/V+ . ISg+ NSg/V
> she  had forgotten the little     golden   key     , and when    she  went  back    to the table for
# ISg+ V   NSg/V/J   D   NPr/I/J/Dq NPr/V/J+ NPr/V/J . V/C NSg/I/C ISg+ NSg/V NSg/V/J P  D   NSg/V C/P
> it       , she  found she  could  not   possibly reach it       : she  could  see   it       quite plainly
# NPr/ISg+ . ISg+ NSg/V ISg+ NSg/VX NSg/C R        NSg/V NPr/ISg+ . ISg+ NSg/VX NSg/V NPr/ISg+ NSg   R
> through the glass   , and she  tried her     best      to climb up        one       of the legs  of the
# NSg/J/P D+  NPr🅪/V+ . V/C ISg+ V/J   ISg/D$+ NPr/VX/J+ P  NSg/V NSg/V/J/P NSg/I/V/J P  D   NPl/V P  D+
> table  , but     it       was too slippery ; and when    she  had tired herself out         with trying  ,
# NSg/V+ . NSg/C/P NPr/ISg+ V   W?  J        . V/C NSg/I/C ISg+ V   V/J   ISg+    NSg/V/J/R/P P    NSg/V/J .
> the poor    little     thing  sat     down      and  cried .
# D   NSg/V/J NPr/I/J/Dq NSg/V+ NSg/V/J NSg/V/J/P V/C+ V/J+  .
>
#
> “ Come    , there’s no    use   in      crying like        that          ! ” said Alice to herself , rather
# . NSg/V/P . W?      NPr/P NSg/V NPr/J/P V      NSg/V/J/C/P NSg/I/C/Ddem+ . . V/J  NPr+  P  ISg+    . NPr/V/J
> sharply ; “ I    advise you    to leave off       this    minute   ! ” She  generally gave herself
# R       . . ISg+ NSg/V  ISgPl+ P  NSg/V NSg/V/J/P I/Ddem+ NSg/V/J+ . . ISg+ R         V    ISg+
> very good     advice , ( though she  very seldom followed it       ) , and sometimes she
# J/R  NPr/V/J+ NᴹSg+  . . V/C    ISg+ J/R  R      V/J      NPr/ISg+ . . V/C R         ISg+
> scolded herself so        severely as    to bring tears  into her     eyes   ; and once  she
# V/J     ISg+    NSg/I/J/C R        NSg/R P  V     NPl/V+ P    ISg/D$+ NPl/V+ . V/C NSg/C ISg+
> remembered trying  to box   her     own      ears  for having cheated herself in      a   game    of
# V/J        NSg/V/J P  NSg/V ISg/D$+ NSg/V/J+ NPl/V C/P V      V/J     ISg+    NPr/J/P D/P NSg/V/J P
> croquet she  was playing against herself , for this    curious child  was very fond    of
# NSg/V   ISg+ V   V       C/P     ISg+    . C/P I/Ddem+ J+      NSg/V+ V   J/R  NSg/V/J P
> pretending to be     two  people . “ But     it’s no     use   now       , ” thought poor     Alice , “ to
# V          P  NSg/VX NSg+ NSg/V+ . . NSg/C/P W?   NPr/P+ NSg/V NPr/V/J/C . . NSg/V   NSg/V/J+ NPr+  . . P
> pretend to be     two  people ! Why   , there’s hardly enough of me       left    to make  one
# NSg/V/J P  NSg/VX NSg+ NSg/V+ . NSg/V . W?      R      NSg/I  P  NPr/ISg+ NPr/V/J P  NSg/V NSg/I/V/J
> respectable person ! ”
# NSg/J       NSg/V+ . .
>
#
> Soon her     eye   fell    on  a   little     glass   box    that          was lying   under   the table  : she
# J/R  ISg/D$+ NSg/V NSg/V/J J/P D/P NPr/I/J/Dq NPr🅪/V+ NSg/V+ NSg/I/C/Ddem+ V   NSg/V/J NSg/J/P D+  NSg/V+ . ISg+
> opened it       , and found in      it       a   very small   cake  , on  which the words  “ EAT ME       ” were
# V/J    NPr/ISg+ . V/C NSg/V NPr/J/P NPr/ISg+ D/P J/R  NPr/V/J NSg/V . J/P I/C+  D+  NPl/V+ . V   NPr/ISg+ . NSg/V
> beautifully marked in      currants . “ Well    , I’ll eat it       , ” said Alice , “ and if    it
# R           V/J    NPr/J/P NPl      . . NSg/V/J . W?   V   NPr/ISg+ . . V/J  NPr   . . V/C NSg/C NPr/ISg+
> makes me      grow larger , I    can    reach the key     ; and if    it       makes me      grow smaller , I
# NPl/V NPr/ISg V    J      . ISg+ NPr/VX NSg/V D   NPr/V/J . V/C NSg/C NPr/ISg+ NPl/V NPr/ISg V    J       . ISg+
> can    creep under   the door   ; so        either way    I’ll get   into the garden   , and I    don’t
# NPr/VX NSg/V NSg/J/P D+  NSg/V+ . NSg/I/J/C I/C    NSg/J+ W?   NSg/V P    D+  NSg/V/J+ . V/C ISg+ V
> care   which happens ! ”
# NSg/V+ I/C+  V       . .
>
#
> She  ate   a   little      bit    , and said anxiously to herself , “ Which way    ? Which way    ? ” ,
# ISg+ NSg/V D/P NPr/I/J/Dq+ NSg/V+ . V/C V/J  R         P  ISg+    . . I/C+  NSg/J+ . I/C+  NSg/J+ . . .
> holding her     hand   on  the top     of her     head     to feel    which way    it       was growing , and
# NSg/V   ISg/D$+ NSg/V+ J/P D   NSg/V/J P  ISg/D$+ NPr/V/J+ P  NSg/I/V I/C+  NSg/J+ NPr/ISg+ V   NSg/V   . V/C
> she  was quite surprised to find  that         she  remained the same size   : to be     sure ,
# ISg+ V   NSg   V/J       P  NSg/V NSg/I/C/Ddem ISg+ V/J      D+  I/J+ NSg/V+ . P  NSg/VX J    .
> this    generally happens when    one       eats cake   , but     Alice had got so        much       into the
# I/Ddem+ R         V       NSg/I/C NSg/I/V/J V    NSg/V+ . NSg/C/P NPr+  V   V   NSg/I/J/C NSg/I/J/Dq P    D
> way   of expecting nothing  but     out         - of - the - way   things to happen , that         it       seemed
# NSg/J P  V         NSg/I/J+ NSg/C/P NSg/V/J/R/P . P  . D   . NSg/J NPl/V  P  V      . NSg/I/C/Ddem NPr/ISg+ V/J
> quite dull and stupid for life   to go      on  in      the common   way   .
# NSg   V/J  V/C NSg/J  C/P NSg/V+ P  NSg/V/J J/P NPr/J/P D+  NSg/V/J+ NSg/J .
>
#
> So        she  set     to work  , and very soon finished off       the cake   .
# NSg/I/J/C ISg+ NPr/V/J P  NSg/V . V/C J/R  J/R  V/J      NSg/V/J/P D+  NSg/V+ .
>
#
> CHAPTER II : The Pool  of Tears
# NSg/V+  W? . D   NSg/V P  NPl/V
>
#
> “ Curiouser and curiouser ! ” cried Alice ( she  was so        much       surprised , that         for the
# . ?         V/C ?         . . V/J   NPr+  . ISg+ V   NSg/I/J/C NSg/I/J/Dq V/J       . NSg/I/C/Ddem C/P D+
> moment she  quite forgot how   to speak good    English  ) ; “ now       I’m opening out         like
# NSg+   ISg+ NSg   V      NSg/C P  NSg/V NPr/V/J NPr/V/J+ . . . NPr/V/J/C W?  NSg/V/J NSg/V/J/R/P NSg/V/J/C/P
> the largest telescope that          ever was ! Good    - bye     , feet ! ” ( for when    she  looked down
# D+  +       NSg/V+    NSg/I/C/Ddem+ J    V   . NPr/V/J . NSg/J/P . NPl+ . . . C/P NSg/I/C ISg+ V/J    NSg/V/J/P
> at    her     feet , they seemed to be     almost out         of sight  , they were  getting so        far
# NSg/P ISg/D$+ NPl+ . IPl+ V/J    P  NSg/VX NSg    NSg/V/J/R/P P  NSg/V+ . IPl+ NSg/V NSg/V   NSg/I/J/C NSg/V/J
> off        ) . “ Oh    , my  poor     little      feet , I    wonder who    will   put   on  your shoes and
# NSg/V/J/P+ . . . NPr/V . D$+ NSg/V/J+ NPr/I/J/Dq+ NPl+ . ISg+ NSg/V  NPr/I+ NPr/VX NSg/V J/P D$+  NPl/V V/C
> stockings for you    now       , dears  ? I’m sure I    shan’t be     able    ! I    shall be     a   great deal
# NPl/V     C/P ISgPl+ NPr/V/J/C . NPl/V+ . W?  J    ISg+ V      NSg/VX NSg/V/J . ISg+ VX    NSg/VX D/P NSg/J NSg/V/J+
> too far     off       to trouble myself about you    : you    must  manage the best      way    you
# W?  NSg/V/J NSg/V/J/P P  NSg/V   ISg+   J/P   ISgPl+ . ISgPl+ NSg/V NSg/V  D+  NPr/VX/J+ NSg/J+ ISgPl+
> can    ; — but     I    must  be     kind  to them     , ” thought Alice , “ or    perhaps they won’t walk  the
# NPr/VX . . NSg/C/P ISg+ NSg/V NSg/VX NSg/J P  NSg/IPl+ . . NSg/V   NPr   . . NPr/C NSg     IPl+ V     NSg/V D+
> way    I    want  to go      ! Let   me       see   : I’ll give  them     a   new     pair  of boots  every
# NSg/J+ ISg+ NSg/V P  NSg/V/J . NSg/V NPr/ISg+ NSg/V . W?   NSg/V NSg/IPl+ D/P NSg/V/J NSg/V P  NPl/V+ Dq+
> Christmas . ”
# NPr/V/J+  . .
>
#
> And  she  went  on  planning to herself how   she  would manage it       . “ They must  go      by
# V/C+ ISg+ NSg/V J/P NSg/V    P  ISg+    NSg/C ISg+ VX    NSg/V  NPr/ISg+ . . IPl+ NSg/V NSg/V/J NSg/J/P
> the carrier , ” she  thought ; “ and how   funny it’ll seem , sending presents to one’s
# D+  NPr/J+  . . ISg+ NSg/V   . . V/C NSg/C NSg/J W?    V    . V       NPl/V+   P  NSg$
> own     feet ! And how   odd   the directions will   look  !
# NSg/V/J NPl+ . V/C NSg/C NSg/J D+  NSg+       NPr/VX NSg/V .
>
#
> Alice’s Right   Foot  , Esq . , Hearthrug , near      the Fender  , ( with Alice’s love    ) .
# NSg$    NPr/V/J NSg/V . NSg . . NSg       . NSg/V/J/P D   NSg/V/J . . P    NSg$+   NPr🅪/V+ . .
>
#
> Oh    dear    , what   nonsense I’m talking ! ”
# NPr/V NSg/V/J . NSg/I+ NSg/V/J+ W?  V       . .
>
#
> Just then    her     head     struck against the roof  of the hall : in      fact she  was now       more
# V/J  NSg/J/C ISg/D$+ NPr/V/J+ V      C/P     D   NSg/V P  D+  NPr+ . NPr/J/P NSg+ ISg+ V   NPr/V/J/C NPr/I/V/J/Dq
> than nine feet high    , and she  at    once  took up        the little     golden  key     and hurried
# C/P  NSg+ NPl+ NSg/V/J . V/C ISg+ NSg/P NSg/C V    NSg/V/J/P D   NPr/I/J/Dq NPr/V/J NPr/V/J V/C V/J
> off       to the garden   door   .
# NSg/V/J/P P  D+  NSg/V/J+ NSg/V+ .
>
#
> Poor     Alice ! It       was as    much       as    she  could  do     , lying   down      on  one        side     , to look
# NSg/V/J+ NPr+  . NPr/ISg+ V   NSg/R NSg/I/J/Dq NSg/R ISg+ NSg/VX NSg/VX . NSg/V/J NSg/V/J/P J/P NSg/I/V/J+ NSg/V/J+ . P  NSg/V
> through into the garden   with one       eye    ; but     to get   through was more         hopeless than
# NSg/J/P P    D+  NSg/V/J+ P    NSg/I/V/J NSg/V+ . NSg/C/P P  NSg/V NSg/J/P V   NPr/I/V/J/Dq J        C/P
> ever : she  sat     down      and began to cry    again .
# J    . ISg+ NSg/V/J NSg/V/J/P V/C V     P  NSg/V+ P+    .
>
#
> “ You    ought    to be     ashamed of yourself , ” said Alice , “ a   great girl  like        you    , ” ( she
# . ISgPl+ NSg/I/VX P  NSg/VX V/J     P  ISg+     . . V/J  NPr+  . . D/P NSg/J NSg/V NSg/V/J/C/P ISgPl+ . . . ISg+
> might     well    say   this    ) , “ to go      on  crying in      this    way    ! Stop  this    moment , I    tell
# NᴹSg/VX/J NSg/V/J NSg/V I/Ddem+ . . . P  NSg/V/J J/P V      NPr/J/P I/Ddem+ NSg/J+ . NSg/V I/Ddem+ NSg+   . ISg+ NPr/V
> you    ! ” But     she  went  on  all          the same , shedding gallons of tears  , until there was a
# ISgPl+ . . NSg/C/P ISg+ NSg/V J/P NSg/I/J/C/Dq D   I/J  . NSg/V    NPl     P  NPl/V+ . C/P   +     V   D/P
> large pool  all          round     her     , about four inches deep  and reaching half       down      the
# NSg/J NSg/V NSg/I/J/C/Dq NSg/V/J/P ISg/D$+ . J/P   NSg  NPl/V+ NSg/J V/C V        NSg/V/J/P+ NSg/V/J/P D
> hall .
# NPr+ .
>
#
> After a    time      she  heard a   little     pattering of feet in      the distance , and she
# J/P   D/P+ N🅪Sg/V/J+ ISg+ V/J   D/P NPr/I/J/Dq V         P  NPl+ NPr/J/P D+  NSg/V+   . V/C ISg+
> hastily dried her     eyes   to see   what   was coming  . It       was the White   Rabbit
# R       V/J   ISg/D$+ NPl/V+ P  NSg/V NSg/I+ V+  NSg/V/J . NPr/ISg+ V   D   NPr/V/J NSg/V
> returning , splendidly dressed , with a   pair  of white   kid    gloves in      one       hand   and a
# V         . R          V/J     . P    D/P NSg/V P  NPr/V/J NSg/V+ NPl/V  NPr/J/P NSg/I/V/J NSg/V+ V/C D/P
> large fan   in      the other   : he       came    trotting along in      a    great  hurry  , muttering to
# NSg/J NSg/V NPr/J/P D   NSg/V/J . NPr/ISg+ NSg/V/P NSg/V/J  P     NPr/J/P D/P+ NSg/J+ NSg/V+ . NSg/V     P
> himself as    he       came    , “ Oh    ! the Duchess , the Duchess ! Oh    ! won’t she  be     savage   if
# ISg+    NSg/R NPr/ISg+ NSg/V/P . . NPr/V . D   NSg/V   . D   NSg/V   . NPr/V . V     ISg+ NSg/VX NPr/V/J+ NSg/C
> I’ve kept her    waiting ! ” Alice felt    so        desperate that         she  was ready   to ask   help
# W?   V    ISg/D$ NSg/V   . . NPr+  NSg/V/J NSg/I/J/C NSg/J     NSg/I/C/Ddem ISg+ V   NSg/V/J P  NSg/V NSg/V
> of any     one        ; so        , when    the Rabbit came    near      her     , she  began , in      a   low     , timid voice  ,
# P  I/R/Dq+ NSg/I/V/J+ . NSg/I/J/C . NSg/I/C D+  NSg/V+ NSg/V/P NSg/V/J/P ISg/D$+ . ISg+ V     . NPr/J/P D/P NSg/V/J . J+    NSg/V+ .
> “ If    you    please , sir    — ” The Rabbit started violently , dropped the white    kid    gloves
# . NSg/C ISgPl+ V      . NPr/V+ . . D+  NSg/V+ V/J     R         . V/J     D+  NPr/V/J+ NSg/V+ NPl/V
> and the fan    , and skurried away into the darkness as    hard    as    he       could   go      .
# V/C D+  NSg/V+ . V/C ?        V/J  P    D+  NSg+     NSg/R NSg/V/J NSg/R NPr/ISg+ NSg/VX+ NSg/V/J .
>
#
> Alice took up        the fan   and gloves , and , as    the hall was very hot     , she  kept
# NPr+  V    NSg/V/J/P D   NSg/V V/C NPl/V+ . V/C . NSg/R D+  NPr+ V   J/R  NSg/V/J . ISg+ V
> fanning herself all          the time      she  went  on  talking : “ Dear    , dear    ! How   queer
# NSg/V   ISg+    NSg/I/J/C/Dq D+  N🅪Sg/V/J+ ISg+ NSg/V J/P V       . . NSg/V/J . NSg/V/J . NSg/C NSg/V/J
> everything is to - day  ! And yesterday things went  on  just as     usual  . I    wonder if
# NSg/I/V+   VL P  . NPr🅪 . V/C NSg+      NPl/V+ NSg/V J/P V/J  NSg/R+ NSg/J+ . ISg+ NSg/V  NSg/C
> I’ve been  changed in      the night   ? Let   me       think : was I    the same when    I    got up        this
# W?   NSg/V V/J     NPr/J/P D+  N🅪Sg/V+ . NSg/V NPr/ISg+ NSg/V . V   ISg+ D   I/J  NSg/I/C ISg+ V   NSg/V/J/P I/Ddem+
> morning ? I    almost think I    can    remember feeling a    little      different . But     if    I’m
# N🅪Sg/V+ . ISg+ NSg    NSg/V ISg+ NPr/VX NSg/V    NSg/V/J D/P+ NPr/I/J/Dq+ NSg/J+    . NSg/C/P NSg/C W?
> not   the same , the next     question is , Who   in      the world  am      I    ? Ah      , that’s the great
# NSg/C D   I/J  . D+  NSg/J/P+ NSg/V+   VL . NPr/I NPr/J/P D+  NSg/V+ NPr/V/J ISg+ . NSg/I/V . NSg$   D   NSg/J
> puzzle ! ” And she  began thinking over      all          the children she  knew that          were  of the
# NSg/V  . . V/C ISg+ V     V        NSg/V/J/P NSg/I/J/C/Dq D+  NPl+     ISg+ V    NSg/I/C/Ddem+ NSg/V P  D+
> same age     as    herself , to see   if    she  could  have   been  changed for any    of them     .
# I/J+ N🅪Sg/V+ NSg/R ISg+    . P  NSg/V NSg/C ISg+ NSg/VX NSg/VX NSg/V V/J     C/P I/R/Dq P  NSg/IPl+ .
>
#
> “ I’m sure I’m not   Ada  , ” she  said , “ for her     hair    goes  in      such  long     ringlets , and
# . W?  J    W?  NSg/C NPr+ . . ISg+ V/J  . . C/P ISg/D$+ N🅪Sg/V+ NPl/V NPr/J/P NSg/I NPr/V/J+ NPl/V    . V/C
> mine     doesn’t go      in      ringlets at    all          ; and I’m sure I    can’t be     Mabel , for I    know
# NSg/I/V+ V       NSg/V/J NPr/J/P NPl/V    NSg/P NSg/I/J/C/Dq . V/C W?  J    ISg+ VX    NSg/VX NPr   . C/P ISg+ NSg/V
> all          sorts of things , and she  , oh    ! she  knows such  a   very little     ! Besides , she’s
# NSg/I/J/C/Dq NPl/V P  NPl/V+ . V/C ISg+ . NPr/V . ISg+ NPl/V NSg/I D/P J/R  NPr/I/J/Dq . W?      . W?
> she  , and I’m I    , and — oh    dear    , how   puzzling it       all          is ! I’ll try     if    I    know  all          the
# ISg+ . V/C W?  ISg+ . V/C . NPr/V NSg/V/J . NSg/C V        NPr/ISg+ NSg/I/J/C/Dq VL . W?   NSg/V/J NSg/C ISg+ NSg/V NSg/I/J/C/Dq D+
> things I    used to know  . Let   me       see   : four times  five is  twelve , and four times  six
# NPl/V+ ISg+ V/J  P+ NSg/V . NSg/V NPr/ISg+ NSg/V . NSg  NPl/V+ NSg  VL+ NSg    . V/C NSg  NPl/V+ NSg
> is  thirteen , and four times  seven is  — oh    dear    ! I    shall never get   to twenty at
# VL+ NSg      . V/C NSg  NPl/V+ NSg   VL+ . NPr/V NSg/V/J . ISg+ VX    R     NSg/V P  NSg    NSg/P
> that          rate   ! However , the Multiplication Table  doesn’t signify : let’s try
# NSg/I/C/Ddem+ NSg/V+ . C       . D+  NSg+           NSg/V+ V       V       . NSg$  NSg/V/J
> Geography . London is the capital of Paris , and Paris is the capital of Rome , and
# N🅪Sg+     . NPr+   VL D   NSg/J   P  NPr+  . V/C NPr+  VL D   NSg/J   P  NPr+ . V/C
> Rome — no     , that’s all          wrong   , I’m certain ! I    must  have   been  changed for Mabel ! I’ll
# NPr+ . NPr/P+ . NSg$   NSg/I/J/C/Dq NSg/V/J . W?  I/J     . ISg+ NSg/V NSg/VX NSg/V V/J     C/P NPr   . W?
> try     and say   ‘          How   doth the little     — ’ ” and she  crossed her     hands  on  her     lap      as    if
# NSg/V/J V/C NSg/V Unlintable NSg/C W?   D   NPr/I/J/Dq . . . V/C ISg+ V/J     ISg/D$+ NPl/V+ J/P ISg/D$+ NSg/V/J+ NSg/R NSg/C
> she  were  saying lessons , and began to repeat it       , but     her     voice  sounded hoarse
# ISg+ NSg/V NSg/V  NPl/V   . V/C V     P  NSg/V  NPr/ISg+ . NSg/C/P ISg/D$+ NSg/V+ V/J     NSg/V/J
> and strange , and the words  did not   come    the same as    they used to do     : —
# V/C NSg/V/J . V/C D+  NPl/V+ V   NSg/C NSg/V/P D   I/J  NSg/R IPl+ V/J  P  NSg/VX . .
>
#
> “ How   doth the little      crocodile Improve his     shining tail     , And pour  the waters
# . NSg/C W?   D+  NPr/I/J/Dq+ NSg/V+    V       ISg/D$+ V       NSg/V/J+ . V/C NSg/V D   NPrPl/V
> of the Nile On  every golden   scale  !
# P  D+  NPr+ J/P Dq+   NPr/V/J+ NSg/V+ .
>
#
> “ How   cheerfully he       seems to grin  , How   neatly spread his     claws  , And welcome
# . NSg/C R          NPr/ISg+ V     P  NSg/V . NSg/C R      N🅪Sg/V ISg/D$+ NPl/V+ . V/C NSg/V/J
> little     fishes in      With gently smiling jaws  ! ”
# NPr/I/J/Dq NPl/V  NPr/J/P P    R      NSg/V/J NPl/V . .
>
#
> “ I’m sure those   are not   the right   words  , ” said poor     Alice , and her     eyes   filled
# . W?  J    I/Ddem+ V   NSg/C D   NPr/V/J NPl/V+ . . V/J  NSg/V/J+ NPr+  . V/C ISg/D$+ NPl/V+ V/J
<<<<<<< HEAD
> with tears  again as    she  went  on  , “ I    must  be     Mabel after all       , and I    shall have   to
# P    NPl/V+ P     NSg/R ISg+ NSg/V J/P . . ISg+ NSg/V NSg/VX NPr   J/P   NSg/I/J/C . V/C ISg+ VX    NSg/VX P
> go      and live in      that         poky  little   house  , and have   next    to no    toys   to play  with ,
# NSg/V/J V/C V/J  NPr/J/P NSg/I/C/Ddem NSg/J NPr/I/J+ NPr/V+ . V/C NSg/VX NSg/J/P P  NPr/P NPl/V+ P  NSg/V P    .
> and oh    ! ever so        many      lessons to learn ! No     , I’ve made up        my  mind   about it       ; if    I’m
# V/C NPr/V . J    NSg/I/J/C NSg/I/J/D NPl/V   P  NSg/V . NPr/P+ . W?   V    NSg/V/J/P D$+ NSg/V+ J/P   NPr/ISg+ . NSg/C W?
=======
> with tears  again as    she  went  on  , “ I    must  be     Mabel after all          , and I    shall have   to
# P    NPl/V+ P     NSg/R ISg+ NSg/V J/P . . ISg+ NSg/V NSg/VX NPr   J/P   NSg/I/J/C/Dq . V/C ISg+ VX    NSg/VX P
> go      and live in      that         poky  little      house  , and have   next    to no    toys   to play  with ,
# NSg/V/J V/C V/J  NPr/J/P NSg/I/C/Ddem NSg/J NPr/I/J/Dq+ NPr/V+ . V/C NSg/VX NSg/J/P P  NPr/P NPl/V+ P  NSg/V P    .
> and oh    ! ever so        many       lessons to learn ! No     , I’ve made  up        my  mind   about it       ; if    I’m
# V/C NPr/V . J    NSg/I/J/C NSg/I/J/Dq NPl/V   P  NSg/V . NPr/P+ . W?   NSg/V NSg/V/J/P D$+ NSg/V+ J/P   NPr/ISg+ . NSg/C W?
>>>>>>> b6f66f5b
> Mabel , I’ll stay    down      here    ! It’ll be     no     use   their putting their heads  down      and
# NPr   . W?   NSg/V/J NSg/V/J/P NSg/J/R . W?    NSg/VX NPr/P+ NSg/V D$+   NSg/V   D$+   NPl/V+ NSg/V/J/P V/C
> saying ‘          Come    up        again , dear    ! ’ I    shall only  look  up        and say   ‘          Who    am      I    then    ? Tell
# NSg/V  Unlintable NSg/V/P NSg/V/J/P P     . NSg/V/J . . ISg+ VX    J/R/C NSg/V NSg/V/J/P V/C NSg/V Unlintable NPr/I+ NPr/V/J ISg+ NSg/J/C . NPr/V
> me       that          first   , and then    , if    I    like        being   that         person , I’ll come    up        : if    not   , I’ll
# NPr/ISg+ NSg/I/C/Ddem+ NSg/V/J . V/C NSg/J/C . NSg/C ISg+ NSg/V/J/C/P NSg/V/C NSg/I/C/Ddem NSg/V  . W?   NSg/V/P NSg/V/J/P . NSg/C NSg/C . W?
> stay    down      here    till      I’m somebody else    ’ — but     , oh    dear    ! ” cried Alice , with a   sudden
# NSg/V/J NSg/V/J/P NSg/J/R NSg/V/C/P W?  NSg/I+   NSg/J/C . . NSg/C/P . NPr/V NSg/V/J . . V/J   NPr+  . P    D/P NSg/J
<<<<<<< HEAD
> burst of tears  , “ I    do     wish  they would put   their heads  down      ! I    am      so        very tired
# NSg/V P  NPl/V+ . . ISg+ NSg/VX NSg/V IPl+ VX    NSg/V D$+   NPl/V+ NSg/V/J/P . ISg+ NPr/V/J NSg/I/J/C J/R  V/J
> of being   all       alone here    ! ”
# P  NSg/V/C NSg/I/J/C J     NSg/J/R . .
=======
> burst of tears  , “ I    do     wish  they would  put   their heads  down      ! I    am      so        very tired
# NSg/V P  NPl/V+ . . ISg+ NSg/VX NSg/V IPl+ NSg/VX NSg/V D$+   NPl/V+ NSg/V/J/P . ISg+ NPr/V/J NSg/I/J/C J/R  V/J
> of being   all          alone here    ! ”
# P  NSg/V/C NSg/I/J/C/Dq J     NSg/J/R . .
>>>>>>> b6f66f5b
>
#
> As     she  said this    she  looked down      at    her     hands  , and was surprised to see   that         she
# NSg/R+ ISg+ V/J  I/Ddem+ ISg+ V/J    NSg/V/J/P NSg/P ISg/D$+ NPl/V+ . V/C V   V/J       P  NSg/V NSg/I/C/Ddem ISg+
> had put   on  one       of the Rabbit’s little     white   kid    gloves while     she  was talking .
# V   NSg/V J/P NSg/I/V/J P  D   NSg$     NPr/I/J/Dq NPr/V/J NSg/V+ NPl/V+ NSg/V/C/P ISg+ V+  V       .
> “ How   can    I    have   done    that          ? ” she  thought . “ I    must  be     growing small    again . ” She
# . NSg/C NPr/VX ISg+ NSg/VX NSg/V/J NSg/I/C/Ddem+ . . ISg+ NSg/V+  . . ISg+ NSg/V NSg/VX NSg/V   NPr/V/J+ P+    . . ISg+
> got up        and went  to the table  to measure herself by      it       , and found that          , as    nearly
# V   NSg/V/J/P V/C NSg/V P  D+  NSg/V+ P  NSg/V   ISg+    NSg/J/P NPr/ISg+ . V/C NSg/V NSg/I/C/Ddem+ . NSg/R R
> as    she  could  guess , she  was now       about two  feet high    , and was going   on  shrinking
# NSg/R ISg+ NSg/VX NSg/V . ISg+ V   NPr/V/J/C J/P   NSg+ NPl+ NSg/V/J . V/C V   NSg/V/J J/P V
> rapidly : she  soon found out         that         the cause   of this    was the fan   she  was holding ,
# R       . ISg+ J/R  NSg/V NSg/V/J/R/P NSg/I/C/Ddem D   NSg/V/C P  I/Ddem+ V   D   NSg/V ISg+ V   NSg/V   .
> and she  dropped it       hastily , just in      time      to avoid shrinking away altogether .
# V/C ISg+ V/J     NPr/ISg+ R       . V/J  NPr/J/P N🅪Sg/V/J+ P  V     V+        V/J+ NSg+       .
>
#
> “ That          was a   narrow  escape ! ” said Alice , a   good    deal     frightened at    the sudden
# . NSg/I/C/Ddem+ V   D/P NSg/V/J NSg/V  . . V/J  NPr+  . D/P NPr/V/J NSg/V/J+ V/J        NSg/P D+  NSg/J+
> change  , but     very glad    to find  herself still   in      existence ; “ and now       for the
# N🅪Sg/V+ . NSg/C/P J/R  NSg/V/J P  NSg/V ISg+    NSg/V/J NPr/J/P NSg+      . . V/C NPr/V/J/C C/P D+
> garden   ! ” and she  ran   with all           speed   back    to the little      door   : but     , alas ! the
# NSg/V/J+ . . V/C ISg+ NSg/V P    NSg/I/J/C/Dq+ N🅪Sg/V+ NSg/V/J P  D+  NPr/I/J/Dq+ NSg/V+ . NSg/C/P . NPl  . D+
> little      door   was shut    again , and the little     golden  key      was lying   on  the glass
# NPr/I/J/Dq+ NSg/V+ V   NSg/V/J P     . V/C D   NPr/I/J/Dq NPr/V/J NPr/V/J+ V   NSg/V/J J/P D+  NPr🅪/V+
> table  as    before , “ and things are worse   than ever , ” thought the poor     child  , “ for
# NSg/V+ NSg/R C/P    . . V/C NPl/V+ V   NSg/V/J C/P  J    . . NSg/V   D+  NSg/V/J+ NSg/V+ . . C/P
> I    never was so        small   as    this    before , never ! And I    declare it’s too bad     , that         it
# ISg+ R     V   NSg/I/J/C NPr/V/J NSg/R I/Ddem+ C/P    . R     . V/C ISg+ V       W?   W?  NSg/V/J . NSg/I/C/Ddem NPr/ISg+
> is ! ”
# VL . .
>
#
> As     she  said these   words  her     foot   slipped , and in      another moment , splash ! she  was
# NSg/R+ ISg+ V/J  I/Ddem+ NPl/V+ ISg/D$+ NSg/V+ V/J     . V/C NPr/J/P I/D+    NSg+   . NSg/V+ . ISg+ V
> up        to her     chin   in      salt     water   . Her     first    idea was that         she  had somehow fallen
# NSg/V/J/P P  ISg/D$+ NPr/V+ NPr/J/P NPr/V/J+ N🅪Sg/V+ . ISg/D$+ NSg/V/J+ NSg+ V   NSg/I/C/Ddem ISg+ V   W?      W?
> into the sea , “ and in      that          case   I    can    go      back    by      railway , ” she  said to herself .
# P    D+  NSg . . V/C NPr/J/P NSg/I/C/Ddem+ NPr/V+ ISg+ NPr/VX NSg/V/J NSg/V/J NSg/J/P NSg+    . . ISg+ V/J  P  ISg+    .
> ( Alice had been  to the seaside once  in      her     life   , and had come    to the general
# . NPr+  V   NSg/V P  D   NPr/J   NSg/C NPr/J/P ISg/D$+ NSg/V+ . V/C V   NSg/V/P P  D+  NSg/V/J+
> conclusion , that          wherever you    go      to on  the English  coast  you    find  a   number  of
# NSg+       . NSg/I/C/Ddem+ C        ISgPl+ NSg/V/J P  J/P D+  NPr/V/J+ NSg/V+ ISgPl+ NSg/V D/P NSg/V/J P
> bathing machines in      the sea  , some     children digging in      the sand     with wooden
# NSg/V   NPl/V    NPr/J/P D+  NSg+ . I/J/R/Dq NPl+     NSg/V   NPr/J/P D+  NSg/V/J+ P    J+
> spades , then    a   row   of lodging houses , and behind  them     a    railway station . )
# NPl/V  . NSg/J/C D/P NSg/V P  N🅪Sg/V+ NPl/V+ . V/C NSg/J/P NSg/IPl+ D/P+ NSg+    NSg/V+  . .
> However , she  soon made out         that         she  was in      the pool  of tears  which she  had wept
# C       . ISg+ J/R  V    NSg/V/J/R/P NSg/I/C/Ddem ISg+ V   NPr/J/P D   NSg/V P  NPl/V+ I/C+  ISg+ V   V
> when    she  was nine feet high    .
# NSg/I/C ISg+ V   NSg+ NPl+ NSg/V/J .
>
#
> “ I    wish  I    hadn’t cried so        much       ! ” said Alice , as    she  swam about , trying  to find
# . ISg+ NSg/V ISg+ V      V/J   NSg/I/J/C NSg/I/J/Dq . . V/J  NPr+  . NSg/R ISg+ V    J/P   . NSg/V/J P  NSg/V
> her     way    out          . “ I    shall be     punished for it       now       , I    suppose , by      being   drowned in      my
# ISg/D$+ NSg/J+ NSg/V/J/R/P+ . . ISg+ VX    NSg/VX V/J      C/P NPr/ISg+ NPr/V/J/C . ISg+ V       . NSg/J/P NSg/V/C V/J     NPr/J/P D$+
> own      tears  ! That          will   be     a   queer   thing  , to be     sure ! However , everything is queer
# NSg/V/J+ NPl/V+ . NSg/I/C/Ddem+ NPr/VX NSg/VX D/P NSg/V/J NSg/V+ . P  NSg/VX J    . C       . NSg/I/V+   VL NSg/V/J
> to - day   . ”
# P  . NPr🅪+ . .
>
#
> Just then    she  heard something splashing about in      the pool   a   little     way   off       , and
# V/J  NSg/J/C ISg+ V/J   NSg/I/V/J V         J/P   NPr/J/P D+  NSg/V+ D/P NPr/I/J/Dq NSg/J NSg/V/J/P . V/C
> she  swam nearer to make  out         what   it       was : at    first   she  thought it       must  be     a
# ISg+ V    J      P  NSg/V NSg/V/J/R/P NSg/I+ NPr/ISg+ V   . NSg/P NSg/V/J ISg+ NSg/V   NPr/ISg+ NSg/V NSg/VX D/P
> walrus or    hippopotamus , but     then    she  remembered how   small   she  was now       , and she
# NSg/V  NPr/C NSg          . NSg/C/P NSg/J/C ISg+ V/J        NSg/C NPr/V/J ISg+ V   NPr/V/J/C . V/C ISg+
> soon made out         that         it       was only  a    mouse  that          had slipped in      like        herself .
# J/R  V    NSg/V/J/R/P NSg/I/C/Ddem NPr/ISg+ V   J/R/C D/P+ NSg/V+ NSg/I/C/Ddem+ V   V/J     NPr/J/P NSg/V/J/C/P ISg+    .
>
#
<<<<<<< HEAD
> “ Would it       be     of any    use    , now       , ” thought Alice , “ to speak to this    mouse  ?
# . VX    NPr/ISg+ NSg/VX P  I/R/D+ NSg/V+ . NPr/V/J/C . . NSg/V   NPr+  . . P  NSg/V P  I/Ddem+ NSg/V+ .
=======
> “ Would  it       be     of any     use    , now       , ” thought Alice , “ to speak to this    mouse  ?
# . NSg/VX NPr/ISg+ NSg/VX P  I/R/Dq+ NSg/V+ . NPr/V/J/C . . NSg/V   NPr+  . . P  NSg/V P  I/Ddem+ NSg/V+ .
>>>>>>> b6f66f5b
> Everything is so        out         - of - the - way   down      here    , that         I    should think very likely it
# NSg/I/V+   VL NSg/I/J/C NSg/V/J/R/P . P  . D   . NSg/J NSg/V/J/P NSg/J/R . NSg/I/C/Ddem ISg+ VX     NSg/V J/R  NSg/J  NPr/ISg+
> can    talk  : at    any     rate   , there’s no    harm  in      trying  . ” So        she  began : “ O       Mouse  , do
# NPr/VX NSg/V . NSg/P I/R/Dq+ NSg/V+ . W?      NPr/P NSg/V NPr/J/P NSg/V/J . . NSg/I/J/C ISg+ V     . . NPr/J/P NSg/V+ . NSg/VX
> you    know  the way    out         of this    pool   ? I    am      very tired of swimming about here    , O
# ISgPl+ NSg/V D   NSg/J+ NSg/V/J/R/P P  I/Ddem+ NSg/V+ . ISg+ NPr/V/J J/R  V/J   P  NSg/V    J/P   NSg/J/R . NPr/J/P
> Mouse  ! ” ( Alice thought this    must  be     the right   way   of speaking to a    mouse  : she
# NSg/V+ . . . NPr+  NSg/V   I/Ddem+ NSg/V NSg/VX D   NPr/V/J NSg/J P  V        P  D/P+ NSg/V+ . ISg+
> had never done    such  a    thing  before , but     she  remembered having seen  in      her
# V   R     NSg/V/J NSg/I D/P+ NSg/V+ C/P    . NSg/C/P ISg+ V/J        V      NSg/V NPr/J/P ISg/D$+
> brother’s Latin  Grammar , “ A   mouse  — of a   mouse  — to a    mouse  — a   mouse  — O       mouse  ! ” ) The
# NSg$      NPr/J+ NSg/V+  . . D/P NSg/V+ . P  D/P NSg/V+ . P  D/P+ NSg/V+ . D/P NSg/V+ . NPr/J/P NSg/V+ . . . D+
> Mouse  looked at    her     rather  inquisitively , and seemed to her     to wink  with one       of
# NSg/V+ V/J    NSg/P ISg/D$+ NPr/V/J R             . V/C V/J    P  ISg/D$+ P  NSg/V P    NSg/I/V/J P
> its     little      eyes   , but     it       said nothing  .
# ISg/D$+ NPr/I/J/Dq+ NPl/V+ . NSg/C/P NPr/ISg+ V/J  NSg/I/J+ .
>
#
> “ Perhaps it       doesn’t understand English  , ” thought Alice ; “ I    daresay it’s a    French
# . NSg     NPr/ISg+ V       V          NPr/V/J+ . . NSg/V   NPr+  . . ISg+ V       W?   D/P+ NPr/V/J+
> mouse , come    over      with William the Conqueror . ” ( For , with all          her     knowledge of
# NSg/V . NSg/V/P NSg/V/J/P P    NPr+    D+  NSg       . . . C/P . P    NSg/I/J/C/Dq ISg/D$+ NᴹSg      P
> history , Alice had no     very clear   notion how   long    ago anything had happened . ) So
# N🅪Sg+   . NPr+  V   NPr/P+ J/R  NSg/V/J NSg+   NSg/C NPr/V/J J/P NSg/I/V+ V+  V/J      . . NSg/I/J/C
> she  began again : “ Où est  ma     chatte ? ” which was the first   sentence in      her     French
# ISg+ V     P     . . ?  NPr+ NPr/J+ ?      . . I/C+  V   D   NSg/V/J NSg/V    NPr/J/P ISg/D$+ NPr/V/J+
> lesson - book  . The Mouse  gave a   sudden leap    out         of the water   , and seemed to quiver
# NSg/V+ . NSg/V . D+  NSg/V+ V    D/P NSg/J  NSg/V/J NSg/V/J/R/P P  D+  N🅪Sg/V+ . V/C V/J    P  NSg/V/J
> all          over      with fright  . “ Oh    , I    beg   your pardon ! ” cried Alice hastily , afraid that
# NSg/I/J/C/Dq NSg/V/J/P P+   NSg/V/J . . NPr/V . ISg+ NSg/V D$+  NSg/V  . . V/J   NPr+  R       . J      NSg/I/C/Ddem
> she  had hurt    the poor     animal’s feelings . “ I    quite forgot you    didn’t like        cats  . ”
# ISg+ V   NSg/V/J D+  NSg/V/J+ NSg$     +        . . ISg+ NSg   V      ISgPl+ V      NSg/V/J/C/P NPl/V . .
>
#
> “ Not   like        cats   ! ” cried the Mouse  , in      a   shrill  , passionate voice  . “ Would you   like
# . NSg/C NSg/V/J/C/P NPl/V+ . . V/J   D+  NSg/V+ . NPr/J/P D/P NSg/V/J . NSg/V/J+   NSg/V+ . . VX    ISgPl NSg/V/J/C/P
> cats   if    you    were  me       ? ”
# NPl/V+ NSg/C ISgPl+ NSg/V NPr/ISg+ . .
>
#
> “ Well    , perhaps not   , ” said Alice in      a   soothing tone     : “ don’t be     angry about it       .
# . NSg/V/J . NSg     NSg/C . . V/J  NPr+  NPr/J/P D/P NSg/V/J  NSg/I/V+ . . V     NSg/VX V/J   J/P   NPr/ISg+ .
> And yet     I    wish  I    could  show  you    our cat      Dinah : I    think you’d take  a   fancy   to
# V/C NSg/V/C ISg+ NSg/V ISg+ NSg/VX NSg/V ISgPl+ D$+ NSg/V/J+ NPr   . ISg+ NSg/V W?    NSg/V D/P NSg/V/J P
> cats  if    you    could  only  see   her     . She  is such  a   dear    quiet    thing  , ” Alice went  on  ,
# NPl/V NSg/C ISgPl+ NSg/VX J/R/C NSg/V ISg/D$+ . ISg+ VL NSg/I D/P NSg/V/J NSg/V/J+ NSg/V+ . . NPr+  NSg/V J/P .
> half      to herself , as    she  swam lazily about in      the pool  , “ and she  sits  purring so
# NSg/V/J/P P  ISg+    . NSg/R ISg+ V    R      J/P   NPr/J/P D+  NSg/V . . V/C ISg+ NPl/V V       NSg/I/J/C
> nicely by      the fire      , licking her     paws   and washing her     face   — and she  is such  a   nice
# R      NSg/J/P D+  N🅪Sg/V/J+ . NSg/V   ISg/D$+ NPl/V+ V/C NSg/V   ISg/D$+ NSg/V+ . V/C ISg+ VL NSg/I D/P NPr/V/J
> soft  thing to nurse — and she’s such  a   capital one       for catching mice   — oh    , I    beg
# NSg/J NSg/V P  NSg/V . V/C W?    NSg/I D/P NSg/J+  NSg/I/V/J C/P V        NSg/V+ . NPr/V . ISg+ NSg/V
> your pardon ! ” cried Alice again , for this    time      the Mouse  was bristling all          over      ,
# D$+  NSg/V  . . V/J   NPr+  P     . C/P I/Ddem+ N🅪Sg/V/J+ D+  NSg/V+ V   V         NSg/I/J/C/Dq NSg/V/J/P .
> and she  felt    certain it       must  be     really offended . “ We   won’t talk  about her     any
# V/C ISg+ NSg/V/J I/J     NPr/ISg+ NSg/V NSg/VX R+     V/J      . . IPl+ V     NSg/V J/P   ISg/D$+ I/R/Dq+
> more         if    you’d rather   not   . ”
# NPr/I/V/J/Dq NSg/C W?    NPr/V/J+ NSg/C . .
>
#
> “ We   indeed ! ” cried the Mouse  , who    was trembling down      to the end   of his     tail     . “ As
# . IPl+ W?     . . V/J   D+  NSg/V+ . NPr/I+ V   V         NSg/V/J/P P  D   NSg/V P  ISg/D$+ NSg/V/J+ . . NSg/R
> if    I    would talk  on  such  a    subject  ! Our family always hated cats  : nasty , low     ,
# NSg/C ISg+ VX    NSg/V J/P NSg/I D/P+ NSg/V/J+ . D$+ NSg/J+ R      V/J   NPl/V . NSg/J . NSg/V/J .
> vulgar things ! Don’t let   me       hear the name   again ! ”
# NSg/J  NPl/V+ . V     NSg/V NPr/ISg+ V    D+  NSg/V+ P     . .
>
#
> “ I    won’t indeed ! ” said Alice , in      a   great hurry to change the subject of
# . ISg+ V     W?     . . V/J  NPr+  . NPr/J/P D/P NSg/J NSg/V P  N🅪Sg/V D   NSg/V/J P
> conversation . “ Are you    — are you    fond     — of — of dogs   ? ” The Mouse  did not   answer , so
# NSg/V+       . . V   ISgPl+ . V   ISgPl+ NSg/V/J+ . P  . P  NPl/V+ . . D+  NSg/V+ V   NSg/C NSg/V  . NSg/I/J/C
> Alice went  on  eagerly : “ There is such  a   nice    little     dog     near      our house  I    should
# NPr+  NSg/V J/P R       . . +     VL NSg/I D/P NPr/V/J NPr/I/J/Dq NSg/V/J NSg/V/J/P D$+ NPr/V+ ISg+ VX
> like        to show  you    ! A   little     bright  - eyed terrier , you    know  , with oh    , such  long
# NSg/V/J/C/P P  NSg/V ISgPl+ . D/P NPr/I/J/Dq NPr/V/J . V/J+ NSg/J   . ISgPl+ NSg/V . P    NPr/V . NSg/I NPr/V/J
> curly   brown   hair    ! And it’ll fetch things when    you    throw them     , and it’ll sit   up
# NSg/J/R NPr/V/J N🅪Sg/V+ . V/C W?    NSg/V NPl/V+ NSg/I/C ISgPl+ NSg/V NSg/IPl+ . V/C W?    NSg/V NSg/V/J/P
> and beg   for its     dinner , and all          sorts of things — I    can’t remember half      of
# V/C NSg/V C/P ISg/D$+ NSg/V+ . V/C NSg/I/J/C/Dq NPl/V P  NPl/V+ . ISg+ VX    NSg/V    NSg/V/J/P P
> them     — and it       belongs to a    farmer , you    know  , and he       says  it’s so        useful , it’s
# NSg/IPl+ . V/C NPr/ISg+ V       P  D/P+ NPr/J+ . ISgPl+ NSg/V . V/C NPr/ISg+ NPl/V W?   NSg/I/J/C J      . W?
> worth   a   hundred pounds ! He       says  it       kills all          the rats   and — oh    dear    ! ” cried Alice
# NSg/V/J D/P NSg     NPl/V+ . NPr/ISg+ NPl/V NPr/ISg+ NPl/V NSg/I/J/C/Dq D+  NPl/V+ V/C . NPr/V NSg/V/J . . V/J   NPr+
> in      a   sorrowful tone     , “ I’m afraid I’ve offended it       again ! ” For the Mouse  was
# NPr/J/P D/P J         NSg/I/V+ . . W?  J      W?   V/J      NPr/ISg+ P     . . C/P D+  NSg/V+ V
> swimming away from her     as    hard    as    it       could  go      , and making quite a   commotion in
# NSg/V    V/J  P    ISg/D$+ NSg/R NSg/V/J NSg/R NPr/ISg+ NSg/VX NSg/V/J . V/C NSg/V  NSg   D/P NSg       NPr/J/P
> the pool   as    it       went  .
# D+  NSg/V+ NSg/R NPr/ISg+ NSg/V .
>
#
> So        she  called softly after it       , “ Mouse  dear    ! Do     come    back    again , and we   won’t
# NSg/I/J/C ISg+ V/J    R      J/P   NPr/ISg+ . . NSg/V+ NSg/V/J . NSg/VX NSg/V/P NSg/V/J P     . V/C IPl+ V
> talk  about cats  or    dogs   either , if    you    don’t like        them     ! ” When    the Mouse  heard
# NSg/V J/P   NPl/V NPr/C NPl/V+ I/C    . NSg/C ISgPl+ V     NSg/V/J/C/P NSg/IPl+ . . NSg/I/C D+  NSg/V+ V/J
> this    , it       turned round     and swam slowly back    to her     : its     face   was quite pale    ( with
# I/Ddem+ . NPr/ISg+ V/J    NSg/V/J/P V/C V    R      NSg/V/J P  ISg/D$+ . ISg/D$+ NSg/V+ V   NSg   NSg/V/J . P
> passion , Alice thought ) , and it       said in      a   low      trembling voice  , “ Let   us       get   to
# NPr/V+  . NPr+  NSg/V   . . V/C NPr/ISg+ V/J  NPr/J/P D/P NSg/V/J+ V+        NSg/V+ . . NSg/V NPr/IPl+ NSg/V P
> the shore  , and then    I’ll tell  you    my  history , and you’ll understand why   it       is I
# D+  NSg/V+ . V/C NSg/J/C W?   NPr/V ISgPl+ D$+ N🅪Sg+   . V/C W?     V          NSg/V NPr/ISg+ VL ISg
> hate   cats  and dogs   . ”
# N🅪Sg/V NPl/V V/C NPl/V+ . .
>
#
> It       was high    time     to go      , for the pool   was getting quite crowded with the birds
# NPr/ISg+ V   NSg/V/J N🅪Sg/V/J P  NSg/V/J . C/P D+  NSg/V+ V   NSg/V   NSg   V/J     P    D   NPl/V
> and animals that          had fallen into it       : there were  a   Duck  and a   Dodo , a   Lory and an
# V/C NPl+    NSg/I/C/Ddem+ V   W?     P    NPr/ISg+ . +     NSg/V D/P NSg/V V/C D/P NSg  . D/P ?    V/C D/P
> Eaglet , and several other    curious creatures . Alice led     the way    , and the whole
# NSg    . V/C J/Dq    NSg/V/J+ J+      NPl+      . NPr+  NSg/V/J D+  NSg/J+ . V/C D+  NSg/J+
> party    swam to the shore  .
# NSg/V/J+ V    P  D+  NSg/V+ .
>
#
> CHAPTER III : A   Caucus - Race  and a   Long     Tale
# NSg/V+  W?  . D/P NSg/V+ . NSg/V V/C D/P NPr/V/J+ NSg/V
>
#
> They were  indeed a   queer   - looking party   that          assembled on  the bank   — the birds  with
# IPl+ NSg/V W?     D/P NSg/V/J . V       NSg/V/J NSg/I/C/Ddem+ V/J       J/P D+  NSg/V+ . D+  NPl/V+ P
> draggled feathers , the animals with their fur        clinging close   to them     , and all
# ?        NPl/V+   . D   NPl     P    D$+   NSg/V/C/P+ V        NSg/V/J P  NSg/IPl+ . V/C NSg/I/J/C/Dq
> dripping wet     , cross      , and  uncomfortable .
# NSg/V    NSg/V/J . NPr/V/J/P+ . V/C+ J             .
>
#
> The first   question of course was , how   to get   dry     again : they had a   consultation
# D   NSg/V/J NSg/V    P  NSg/V+ V   . NSg/C P  NSg/V NSg/V/J P     . IPl+ V   D/P NSg
<<<<<<< HEAD
> about this    , and after a   few    minutes it       seemed quite natural to Alice to find
# J/P   I/Ddem+ . V/C J/P   D/P NSg/I+ NPl/V+  NPr/ISg+ V/J    NSg   NSg/J   P  NPr+  P  NSg/V
> herself talking familiarly with them     , as    if    she  had known them     all       her     life   .
# ISg+    V       R          P    NSg/IPl+ . NSg/R NSg/C ISg+ V   V/J   NSg/IPl+ NSg/I/J/C ISg/D$+ NSg/V+ .
> Indeed , she  had quite a   long    argument with the Lory , who   at    last    turned sulky ,
# W?     . ISg+ V   NSg   D/P NPr/V/J NSg/V    P    D   ?    . NPr/I NSg/P NSg/V/J V/J    NSg/J .
> and would only  say   , “ I    am      older than you    , and must  know  better   ; ” and this    Alice
# V/C VX    J/R/C NSg/V . . ISg+ NPr/V/J J     C/P  ISgPl+ . V/C NSg/V NSg/V NSg/VX/J . . V/C I/Ddem+ NPr+
> would not   allow without knowing   how   old   it       was , and , as    the Lory positively
# VX    NSg/C V     C/P     NSg/V/J/P NSg/C NSg/J NPr/ISg+ V   . V/C . NSg/R D   ?    R
> refused to tell  its     age     , there was no    more      to be      said .
# V/J     P  NPr/V ISg/D$+ N🅪Sg/V+ . +     V   NPr/P NPr/I/V/J P+ NSg/VX+ V/J  .
=======
> about this    , and after a   few       minutes it       seemed quite natural to Alice to find
# J/P   I/Ddem+ . V/C J/P   D/P NSg/I/Dq+ NPl/V+  NPr/ISg+ V/J    NSg   NSg/J   P  NPr+  P  NSg/V
> herself talking familiarly with them     , as    if    she  had known   them     all          her     life   .
# ISg+    V       R          P    NSg/IPl+ . NSg/R NSg/C ISg+ V   NSg/V/J NSg/IPl+ NSg/I/J/C/Dq ISg/D$+ NSg/V+ .
> Indeed , she  had quite a   long    argument with the Lory , who   at    last    turned sulky ,
# W?     . ISg+ V   NSg   D/P NPr/V/J NSg/V    P    D   ?    . NPr/I NSg/P NSg/V/J V/J    NSg/J .
> and would  only  say   , “ I    am      older than you    , and must  know  better   ; ” and this    Alice
# V/C NSg/VX J/R/C NSg/V . . ISg+ NPr/V/J J     C/P  ISgPl+ . V/C NSg/V NSg/V NSg/VX/J . . V/C I/Ddem+ NPr+
> would  not   allow without knowing   how   old   it       was , and , as    the Lory positively
# NSg/VX NSg/C V     C/P     NSg/V/J/P NSg/C NSg/J NPr/ISg+ V   . V/C . NSg/R D   ?    R
> refused to tell  its     age     , there was no    more         to be      said .
# V/J     P  NPr/V ISg/D$+ N🅪Sg/V+ . +     V   NPr/P NPr/I/V/J/Dq P+ NSg/VX+ V/J  .
>>>>>>> b6f66f5b
>
#
> At    last    the Mouse  , who    seemed to be     a   person of authority among them     , called
# NSg/P NSg/V/J D   NSg/V+ . NPr/I+ V/J    P  NSg/VX D/P NSg/V  P  NSg+      P     NSg/IPl+ . V/J
<<<<<<< HEAD
> out         , “ Sit   down      , all       of you    , and listen to me       ! I’ll soon make  you    dry      enough ! ”
# NSg/V/J/R/P . . NSg/V NSg/V/J/P . NSg/I/J/C P  ISgPl+ . V/C NSg/V  P  NPr/ISg+ . W?   J/R  NSg/V ISgPl+ NSg/V/J+ NSg/I  . .
> They all       sat     down      at    once  , in      a   large  ring   , with the Mouse in      the middle   . Alice
# IPl+ NSg/I/J/C NSg/V/J NSg/V/J/P NSg/P NSg/C . NPr/J/P D/P NSg/J+ NSg/V+ . P    D   NSg/V NPr/J/P D+  NSg/V/J+ . NPr+
> kept her     eyes   anxiously fixed on  it       , for she  felt    sure she  would catch a   bad
# V    ISg/D$+ NPl/V+ R         V/J   J/P NPr/ISg+ . C/P ISg+ NSg/V/J J    ISg+ VX    NSg/V D/P NSg/V/J
=======
> out         , “ Sit   down      , all          of you    , and listen to me       ! I’ll soon make  you    dry      enough ! ”
# NSg/V/J/R/P . . NSg/V NSg/V/J/P . NSg/I/J/C/Dq P  ISgPl+ . V/C NSg/V  P  NPr/ISg+ . W?   J/R  NSg/V ISgPl+ NSg/V/J+ NSg/I  . .
> They all          sat     down      at    once  , in      a   large  ring   , with the Mouse in      the middle   . Alice
# IPl+ NSg/I/J/C/Dq NSg/V/J NSg/V/J/P NSg/P NSg/C . NPr/J/P D/P NSg/J+ NSg/V+ . P    D   NSg/V NPr/J/P D+  NSg/V/J+ . NPr+
> kept her     eyes   anxiously fixed on  it       , for she  felt    sure she  would  catch a   bad
# V    ISg/D$+ NPl/V+ R         V/J   J/P NPr/ISg+ . C/P ISg+ NSg/V/J J    ISg+ NSg/VX NSg/V D/P NSg/V/J
>>>>>>> b6f66f5b
> cold  if    she  did not   get   dry      very soon .
# NSg/J NSg/C ISg+ V   NSg/C NSg/V NSg/V/J+ J/R+ J/R+ .
>
#
> “ Ahem ! ” said the Mouse  with an   important air    , “ are you    all          ready   ? This    is the
# . V    . . V/J  D+  NSg/V+ P    D/P+ J+        NSg/V+ . . V   ISgPl+ NSg/I/J/C/Dq NSg/V/J . I/Ddem+ VL D
> driest thing I    know   . Silence all          round     , if    you    please ! ‘          William the Conqueror ,
# W?     NSg/V ISg+ NSg/V+ . NSg/V+  NSg/I/J/C/Dq NSg/V/J/P . NSg/C ISgPl+ V      . Unlintable NPr+    D   NSg       .
> whose cause    was favoured by      the pope   , was soon submitted to by      the English  , who
# I+    NSg/V/C+ V   V/J/Comm NSg/J/P D+  NPr/V+ . V   J/R  V         P  NSg/J/P D+  NPr/V/J+ . NPr/I+
> wanted leaders , and had been  of late  much       accustomed to usurpation and conquest .
# V/J    +       . V/C V   NSg/V P  NSg/J NSg/I/J/Dq V/J        P  NSg        V/C NSg/V+   .
> Edwin and Morcar , the earls of Mercia and Northumbria — ’ ”
# NPr+  V/C ?      . D   NPl   P  NPr    V/C ?           . . .
>
#
> “ Ugh ! ” said the Lory , with a   shiver   .
# . W?  . . V/J  D   ?    . P    D/P NSg/V/J+ .
>
#
> “ I    beg   your pardon ! ” said the Mouse  , frowning , but     very politely : “ Did you
# . ISg+ NSg/V D$+  NSg/V  . . V/J  D+  NSg/V+ . V        . NSg/C/P J/R  R        . . V   ISgPl+
> speak ? ”
# NSg/V . .
>
#
> “ Not   I    ! ” said the Lory hastily .
# . NSg/C ISg+ . . V/J  D+  ?    R+      .
>
#
> “ I    thought you    did , ” said the Mouse  . “ — I    proceed . ‘          Edwin and Morcar , the earls
# . ISg+ NSg/V   ISgPl+ V   . . V/J  D+  NSg/V+ . . . ISg+ V+      . Unlintable NPr+  V/C ?      . D   NPl
> of Mercia and Northumbria , declared for him  : and even    Stigand , the patriotic
# P  NPr    V/C ?           . V/J      C/P ISg+ . V/C NSg/V/J ?       . D   NSg/J
> archbishop of Canterbury , found it       advisable — ’ ”
# NSg        P  NPr        . NSg/V NPr/ISg+ J         . . .
>
#
> “ Found what   ? ” said the Duck   .
# . NSg/V NSg/I+ . . V/J  D   NSg/V+ .
>
#
> “ Found it      , ” the Mouse  replied rather  crossly : “ of course you    know  what   ‘          it       ’
# . NSg/V NPr/ISg . . D+  NSg/V+ V/J     NPr/V/J R       . . P  NSg/V+ ISgPl+ NSg/V NSg/I+ Unlintable NPr/ISg+ .
> means . ”
# NPl/V . .
>
#
> “ I    know  what   ‘          it       ’ means well    enough , when    I    find  a    thing  , ” said the Duck   : “ it’s
# . ISg+ NSg/V NSg/I+ Unlintable NPr/ISg+ . NPl/V NSg/V/J NSg/I  . NSg/I/C ISg+ NSg/V D/P+ NSg/V+ . . V/J  D+  NSg/V+ . . W?
> generally a   frog  or    a    worm   . The question is , what  did the archbishop find  ? ”
# R         D/P NSg/V NPr/C D/P+ NSg/V+ . D+  NSg/V+   VL . NSg/I V   D   NSg        NSg/V . .
>
#
> The Mouse did not   notice this    question , but     hurriedly went  on  , “ ‘          — found it
# D+  NSg/V V   NSg/C NSg/V  I/Ddem+ NSg/V+   . NSg/C/P R         NSg/V J/P . . Unlintable . NSg/V NPr/ISg+
> advisable to go      with Edgar Atheling to meet    William and offer   him  the crown    .
# J         P  NSg/V/J P    NPr+  ?        P  NSg/V/J NPr+    V/C NSg/V/J ISg+ D+  NSg/V/J+ .
> William’s conduct at    first    was moderate . But     the insolence of his     Normans — ’ How
# NSg$      NSg/V   NSg/P NSg/V/J+ V+  NSg/V/J+ . NSg/C/P D   NSg/V     P  ISg/D$+ NPl     . . NSg/C
> are you    getting on  now       , my  dear     ? ” it       continued , turning to Alice as    it       spoke  .
# V   ISgPl+ NSg/V   J/P NPr/V/J/C . D$+ NSg/V/J+ . . NPr/ISg+ V/J       . NSg/V   P  NPr+  NSg/R NPr/ISg+ NSg/V+ .
>
#
> “ As    wet     as    ever , ” said Alice in      a   melancholy tone     : “ it       doesn’t seem to dry     me       at
# . NSg/R NSg/V/J NSg/R J    . . V/J  NPr+  NPr/J/P D/P NSg/J      NSg/I/V+ . . NPr/ISg+ V       V    P  NSg/V/J NPr/ISg+ NSg/P
> all          . ”
# NSg/I/J/C/Dq . .
>
#
> “ In      that          case   , ” said the Dodo solemnly , rising    to its     feet , “ I    move  that         the
# . NPr/J/P NSg/I/C/Ddem+ NPr/V+ . . V/J  D   NSg  R        . NSg/V/J/P P  ISg/D$+ NPl+ . . ISg+ NSg/V NSg/I/C/Ddem D+
> meeting adjourn , for the immediate adoption of more         energetic remedies — ”
# NSg/V+  V       . C/P D   J         NSg      P  NPr/I/V/J/Dq NSg/J     NPl/V+   . .
>
#
> “ Speak English  ! ” said the Eaglet . “ I    don’t know  the meaning  of half       those   long
# . NSg/V NPr/V/J+ . . V/J  D+  NSg    . . ISg+ V     NSg/V D   N🅪Sg/V/J P  NSg/V/J/P+ I/Ddem+ NPr/V/J+
> words  , and , what’s more         , I    don’t believe you    do     either ! ” And the Eaglet bent
# NPl/V+ . V/C . NSg$   NPr/I/V/J/Dq . ISg+ V     V       ISgPl+ NSg/VX I/C    . . V/C D   NSg    NSg/V/J
> down      its     head     to hide  a   smile  : some     of the other    birds  tittered audibly .
# NSg/V/J/P ISg/D$+ NPr/V/J+ P  NSg/V D/P NSg/V+ . I/J/R/Dq P  D+  NSg/V/J+ NPl/V+ V/J+     R+      .
>
#
> “ What   I    was going   to say   , ” said the Dodo in      an  offended tone     , “ was , that         the
# . NSg/I+ ISg+ V   NSg/V/J P  NSg/V . . V/J  D   NSg  NPr/J/P D/P V/J      NSg/I/V+ . . V   . NSg/I/C/Ddem D+
> best      thing to get   us       dry     would be     a   Caucus - race  . ”
# NPr/VX/J+ NSg/V P  NSg/V NPr/IPl+ NSg/V/J VX    NSg/VX D/P NSg/V  . NSg/V . .
>
#
> “ What   is a   Caucus - race  ? ” said Alice ; not   that         she  wanted much       to know  , but     the
# . NSg/I+ VL D/P NSg/V  . NSg/V . . V/J  NPr+  . NSg/C NSg/I/C/Ddem ISg+ V/J    NSg/I/J/Dq P  NSg/V . NSg/C/P D
> Dodo had paused as    if    it       thought that         somebody ought    to speak , and no     one        else
# NSg  V   V/J    NSg/R NSg/C NPr/ISg+ NSg/V   NSg/I/C/Ddem NSg/I+   NSg/I/VX P  NSg/V . V/C NPr/P+ NSg/I/V/J+ NSg/J/C
> seemed inclined to say   anything .
# V/J    V/J      P  NSg/V NSg/I/V+ .
>
#
> “ Why   , ” said the Dodo , “ the best      way   to explain it       is to do     it       . ” ( And , as    you
# . NSg/V . . V/J  D   NSg  . . D+  NPr/VX/J+ NSg/J P  V       NPr/ISg+ VL P  NSg/VX NPr/ISg+ . . . V/C . NSg/R ISgPl+
> might     like        to try     the thing  yourself , some      winter day   , I    will   tell  you    how   the
# NᴹSg/VX/J NSg/V/J/C/P P  NSg/V/J D+  NSg/V+ ISg+     . I/J/R/Dq+ NSg/V+ NPr🅪+ . ISg+ NPr/VX NPr/V ISgPl+ NSg/C D
> Dodo managed it      . )
# NSg  V/J     NPr/ISg . .
>
#
> First    it       marked out         a   race   - course , in      a   sort  of circle , ( “ the exact shape
# NSg/V/J+ NPr/ISg+ V/J    NSg/V/J/R/P D/P NSg/V+ . NSg/V  . NPr/J/P D/P NSg/V P  NSg/V+ . . . D+  V/J+  NSg/V+
> doesn’t matter    , ” it       said , ) and then    all          the party    were  placed along the course ,
# V       N🅪Sg/V/J+ . . NPr/ISg+ V/J  . . V/C NSg/J/C NSg/I/J/C/Dq D+  NSg/V/J+ NSg/V V/J    P     D+  NSg/V  .
> here     and  there . There was no    “ One        , two , three , and away , ” but     they began running
# NSg/J/R+ V/C+ +     . +     V   NPr/P . NSg/I/V/J+ . NSg . NSg   . V/C V/J  . . NSg/C/P IPl+ V     NSg/V/J/P
> when    they liked , and left    off       when    they liked , so        that         it       was not   easy    to know
# NSg/I/C IPl+ V/J   . V/C NPr/V/J NSg/V/J/P NSg/I/C IPl+ V/J   . NSg/I/J/C NSg/I/C/Ddem NPr/ISg+ V   NSg/C NSg/V/J P  NSg/V
> when    the race   was over      . However , when    they had been  running   half       an  hour or    so        ,
# NSg/I/C D+  NSg/V+ V   NSg/V/J/P . C       . NSg/I/C IPl+ V   NSg/V NSg/V/J/P NSg/V/J/P+ D/P NSg  NPr/C NSg/I/J/C .
> and were  quite dry      again , the Dodo suddenly called out         “ The race   is over      ! ” and
# V/C NSg/V NSg   NSg/V/J+ P     . D   NSg  R        V/J    NSg/V/J/R/P . D+  NSg/V+ VL NSg/V/J/P . . V/C
> they all          crowded round     it      , panting , and asking , “ But     who    has won     ? ”
# IPl+ NSg/I/J/C/Dq V/J     NSg/V/J/P NPr/ISg . V       . V/C V      . . NSg/C/P NPr/I+ V   NSgPl/V . .
>
#
> This    question the Dodo could  not   answer without a   great deal    of thought , and it
# I/Ddem+ NSg/V+   D   NSg  NSg/VX NSg/C NSg/V  C/P     D/P NSg/J NSg/V/J P  NSg/V+  . V/C NPr/ISg+
> sat     for a   long    time     with one       finger pressed upon its     forehead ( the position in
# NSg/V/J C/P D/P NPr/V/J N🅪Sg/V/J P    NSg/I/V/J NSg/V+ V/J     P    ISg/D$+ NSg      . D+  NSg/V+   NPr/J/P
> which you    usually see   Shakespeare , in      the pictures of him  ) , while     the rest
# I/C+  ISgPl+ R       NSg/V NPr/V+      . NPr/J/P D   NPl/V    P  ISg+ . . NSg/V/C/P D+  NSg/V+
> waited in      silence . At    last    the Dodo said , “ Everybody has won     , and all          must  have
# V/J    NPr/J/P NSg/V+  . NSg/P NSg/V/J D   NSg  V/J  . . NSg/I+    V   NSgPl/V . V/C NSg/I/J/C/Dq NSg/V NSg/VX
> prizes . ”
# NPl/V  . .
>
#
> “ But     who    is to give  the prizes ? ” quite a   chorus of voices asked .
# . NSg/C/P NPr/I+ VL P  NSg/V D+  NPl/V+ . . NSg   D/P NSg/V  P  NPl/V+ V/J+  .
>
#
> “ Why   , she  , of course , ” said the Dodo , pointing to Alice with one       finger ; and the
# . NSg/V . ISg+ . P  NSg/V+ . . V/J  D   NSg  . V        P  NPr+  P    NSg/I/V/J NSg/V+ . V/C D
> whole party   at    once  crowded round     her     , calling out         in      a    confused way    , “ Prizes !
# NSg/J NSg/V/J NSg/P NSg/C V/J     NSg/V/J/P ISg/D$+ . NSg/V   NSg/V/J/R/P NPr/J/P D/P+ V/J+     NSg/J+ . . NPl/V+ .
> Prizes ! ”
# NPl/V+ . .
>
#
> Alice had no     idea what   to do     , and in      despair she  put   her     hand   in      her     pocket   , and
# NPr+  V   NPr/P+ NSg+ NSg/I+ P  NSg/VX . V/C NPr/J/P NSg/V+  ISg+ NSg/V ISg/D$+ NSg/V+ NPr/J/P ISg/D$+ NSg/V/J+ . V/C
> pulled out         a   box   of comfits , ( luckily the salt     water   had not   got into it       ) , and
# V/J    NSg/V/J/R/P D/P NSg/V P  NPl/V   . . R       D+  NPr/V/J+ N🅪Sg/V+ V   NSg/C V   P    NPr/ISg+ . . V/C
> handed them     round     as    prizes . There was exactly one       a   - piece , all          round     .
# V/J    NSg/IPl+ NSg/V/J/P NSg/R NPl/V+ . +     V   R       NSg/I/V/J D/P . NSg/V . NSg/I/J/C/Dq NSg/V/J/P .
>
#
> “ But     she  must  have   a    prize    herself , you    know  , ” said the Mouse  .
# . NSg/C/P ISg+ NSg/V NSg/VX D/P+ NSg/V/J+ ISg+    . ISgPl+ NSg/V . . V/J  D   NSg/V+ .
>
#
> “ Of course , ” the Dodo replied very gravely . “ What   else    have   you    got in      your
# . P  NSg/V  . . D   NSg  V/J     J/R+ R       . . NSg/I+ NSg/J/C NSg/VX ISgPl+ V   NPr/J/P D$+
> pocket   ? ” he       went  on  , turning to Alice .
# NSg/V/J+ . . NPr/ISg+ NSg/V J/P . NSg/V   P  NPr+  .
>
#
> “ Only  a   thimble , ” said Alice sadly .
# . J/R/C D/P NSg/V   . . V/J  NPr+  R+    .
>
#
> “ Hand  it       over      here    , ” said the Dodo .
# . NSg/V NPr/ISg+ NSg/V/J/P NSg/J/R . . V/J  D   NSg  .
>
#
> Then    they all          crowded round     her     once  more         , while     the Dodo solemnly presented the
# NSg/J/C IPl+ NSg/I/J/C/Dq V/J     NSg/V/J/P ISg/D$+ NSg/C NPr/I/V/J/Dq . NSg/V/C/P D   NSg  R        V/J       D
> thimble , saying “ We   beg   your acceptance of this    elegant thimble ; ” and , when    it
# NSg/V   . NSg/V  . IPl+ NSg/V D$+  NSg        P  I/Ddem+ NSg/J   NSg/V   . . V/C . NSg/I/C NPr/ISg+
> had finished this    short      speech  , they all          cheered .
# V   V/J      I/Ddem+ NPr/V/J/P+ N🅪Sg/V+ . IPl+ NSg/I/J/C/Dq V/J+    .
>
#
> Alice thought the whole  thing  very absurd , but     they all          looked so        grave   that         she
# NPr+  NSg/V   D+  NSg/J+ NSg/V+ J/R  NSg/J  . NSg/C/P IPl+ NSg/I/J/C/Dq V/J    NSg/I/J/C NSg/V/J NSg/I/C/Ddem ISg+
> did not   dare   to laugh ; and , as    she  could  not   think of anything to say   , she
# V   NSg/C NPr/VX P  NSg/V . V/C . NSg/R ISg+ NSg/VX NSg/C NSg/V P  NSg/I/V+ P  NSg/V . ISg+
> simply bowed , and took the thimble , looking as    solemn as    she  could   .
# R      V/J   . V/C V    D   NSg/V   . V       NSg/R J      NSg/R ISg+ NSg/VX+ .
>
#
> The next    thing was to eat the comfits : this    caused some      noise and confusion , as
# D+  NSg/J/P NSg/V V   P  V   D   NPl/V   . I/Ddem+ V/J    I/J/R/Dq+ NSg/V V/C NSg/V+    . NSg/R
> the large  birds  complained that         they could  not   taste   theirs , and the small    ones
# D+  NSg/J+ NPl/V+ V/J        NSg/I/C/Ddem IPl+ NSg/VX NSg/C NSg/V/J I+     . V/C D+  NPr/V/J+ NPl/V+
> choked and had to be     patted on  the back    . However , it       was over      at    last    , and they
# V/J    V/C V   P  NSg/VX V      J/P D   NSg/V/J . C       . NPr/ISg+ V   NSg/V/J/P NSg/P NSg/V/J . V/C IPl+
> sat     down      again in      a    ring   , and begged the Mouse  to tell  them     something  more          .
# NSg/V/J NSg/V/J/P P     NPr/J/P D/P+ NSg/V+ . V/C V      D+  NSg/V+ P  NPr/V NSg/IPl+ NSg/I/V/J+ NPr/I/V/J/Dq+ .
>
#
> “ You    promised to tell  me       your history , you    know  , ” said Alice , “ and why   it       is you
# . ISgPl+ V/J      P  NPr/V NPr/ISg+ D$+  N🅪Sg+   . ISgPl+ NSg/V . . V/J  NPr   . . V/C NSg/V NPr/ISg+ VL ISgPl
> hate   — C       and D      , ” she  added in      a    whisper , half       afraid that         it       would be     offended
# N🅪Sg/V . NPr/V/J V/C NPr/J+ . . ISg+ V/J   NPr/J/P D/P+ NSg/V+  . NSg/V/J/P+ J      NSg/I/C/Ddem NPr/ISg+ VX    NSg/VX V/J+
> again .
# P+    .
>
#
> “ Mine     is a   long    and a   sad     tale   ! ” said the Mouse  , turning to Alice , and  sighing .
# . NSg/I/V+ VL D/P NPr/V/J V/C D/P NSg/V/J NSg/V+ . . V/J  D+  NSg/V+ . NSg/V   P  NPr+  . V/C+ V+      .
>
#
> “ It       is a   long    tail     , certainly , ” said Alice , looking down      with wonder at    the
# . NPr/ISg+ VL D/P NPr/V/J NSg/V/J+ . R         . . V/J  NPr+  . V       NSg/V/J/P P    NSg/V  NSg/P D+
> Mouse’s tail     ; “ but     why   do     you    call  it       sad     ? ” And she  kept on  puzzling about it
# NSg$+   NSg/V/J+ . . NSg/C/P NSg/V NSg/VX ISgPl+ NSg/V NPr/ISg+ NSg/V/J . . V/C ISg+ V    J/P V        J/P   NPr/ISg+
> while     the Mouse  was speaking , so        that         her     idea of the tale   was something like
# NSg/V/C/P D+  NSg/V+ V   V        . NSg/I/J/C NSg/I/C/Ddem ISg/D$+ NSg  P  D+  NSg/V+ V   NSg/I/V/J NSg/V/J/C/P
> this   : —
# I/Ddem . .
>
#
>  “Fury said to a
# Unlintable
>             mouse, That he
# Unlintable Unlintable
>            met in the
# Unlintable Unlintable
>
# Unlintable
>
#
> house  , ‘          Let   us       both   go      to law   : I    will   prosecute you    . — Come    , I’ll take  no
# NPr/V+ . Unlintable NSg/V NPr/IPl+ I/C/Dq NSg/V/J P  NSg/V . ISg+ NPr/VX V         ISgPl+ . . NSg/V/P . W?   NSg/V NPr/P+
> denial ; We   must  have   a   trial    : For really this    morning I’ve nothing to do     . ’
# N🅪Sg+  . IPl+ NSg/V NSg/VX D/P NSg/V/J+ . C/P R      I/Ddem+ N🅪Sg/V+ W?   NSg/I/J P+ NSg/VX . .
> Said the mouse to the cur   , ‘          Such  a    trial    , dear     sir    , With no     jury    or    judge  ,
# V/J  D   NSg/V P  D   NSg/J . Unlintable NSg/I D/P+ NSg/V/J+ . NSg/V/J+ NPr/V+ . P    NPr/P+ NSg/V/J NPr/C NSg/V+ .
> would be     wasting our breath   . ’ ‘          I’ll be     judge , I’ll be     jury    , ’ Said cunning old
# VX    NSg/VX V       D$+ NSg/V/J+ . . Unlintable W?   NSg/VX NSg/V . W?   NSg/VX NSg/V/J . . V/J  NSg/J   NSg/J
> Fury : ‘          I’ll try     the whole  cause   , and condemn you    to death . ’ ”
# NSg+ . Unlintable W?   NSg/V/J D+  NSg/J+ NSg/V/C . V/C V       ISgPl+ P+ NPr🅪  . . .
>
#
> “ You    are not   attending ! ” said the Mouse  to Alice severely . “ What   are you
# . ISgPl+ V   NSg/C V         . . V/J  D+  NSg/V+ P  NPr+  R+       . . NSg/I+ V   ISgPl+
> thinking of ? ”
# V        P  . .
>
#
> “ I    beg   your pardon , ” said Alice very humbly : “ you    had got to the fifth    bend   , I
# . ISg+ NSg/V D$+  NSg/V  . . V/J  NPr+  J/R  R      . . ISgPl+ V   V   P  D+  NSg/V/J+ NPr/V+ . ISg+
> think ? ”
# NSg/V . .
>
#
> “ I    had not   ! ” cried the Mouse , sharply and very angrily .
# . ISg+ V   NSg/C . . V/J   D+  NSg/V . R       V/C J/R+ R       .
>
#
> “ A    knot   ! ” said Alice , always ready   to make  herself useful , and looking anxiously
# . D/P+ NSg/V+ . . V/J  NPr+  . R      NSg/V/J P  NSg/V ISg+    J      . V/C V       R
> about her     . “ Oh    , do     let   me       help  to undo    it      ! ”
# J/P   ISg/D$+ . . NPr/V . NSg/VX NSg/V NPr/ISg+ NSg/V P  NSg/V/J NPr/ISg . .
>
#
> “ I    shall do     nothing of the sort   , ” said the Mouse  , getting up        and  walking  away .
# . ISg+ VX    NSg/VX NSg/I/J P  D+  NSg/V+ . . V/J  D+  NSg/V+ . NSg/V   NSg/V/J/P V/C+ NSg/V/J+ V/J  .
> “ You    insult me       by      talking such  nonsense ! ”
# . ISgPl+ NSg/V+ NPr/ISg+ NSg/J/P V       NSg/I NSg/V/J+ . .
>
#
> “ I    didn’t mean    it       ! ” pleaded poor     Alice . “ But     you’re so        easily offended , you
# . ISg+ V      NSg/V/J NPr/ISg+ . . V/J     NSg/V/J+ NPr+  . . NSg/C/P W?     NSg/I/J/C R      V/J      . ISgPl+
> know  ! ”
# NSg/V . .
>
#
> The Mouse only  growled in      reply  .
# D+  NSg/V J/R/C V/J     NPr/J/P NSg/V+ .
>
#
> “ Please come    back    and finish your story  ! ” Alice called after it       ; and the others
# . V      NSg/V/P NSg/V/J V/C NSg/V  D$+  NSg/V+ . . NPr+  V/J    J/P   NPr/ISg+ . V/C D   NPl/V
> all          joined in      chorus , “ Yes   , please do     ! ” but     the Mouse  only  shook   its     head
# NSg/I/J/C/Dq V/J    NPr/J/P NSg/V+ . . NPl/V . V      NSg/VX . . NSg/C/P D+  NSg/V+ J/R/C NSg/V/J ISg/D$+ NPr/V/J+
> impatiently , and walked a    little      quicker .
# R           . V/C V/J    D/P+ NPr/I/J/Dq+ J       .
>
#
> “ What   a    pity    it       wouldn’t stay    ! ” sighed the Lory , as    soon as    it       was quite out         of
# . NSg/I+ D/P+ N🅪Sg/V+ NPr/ISg+ VX       NSg/V/J . . V/J    D   ?    . NSg/R J/R  NSg/R NPr/ISg+ V   NSg   NSg/V/J/R/P P
> sight  ; and an  old   Crab   took the opportunity of saying to her     daughter “ Ah      , my
# NSg/V+ . V/C D/P NSg/J NSg/V+ V    D   NSg         P  NSg/V  P  ISg/D$+ NSg+     . NSg/I/V . D$+
> dear     ! Let   this    be     a   lesson to you    never to lose  your temper   ! ” “ Hold    your tongue ,
# NSg/V/J+ . NSg/V I/Ddem+ NSg/VX D/P NSg/V  P  ISgPl+ R     P  NSg/V D$+  NSg/V/J+ . . . NSg/V/J D$+  NSg/V+ .
> Ma     ! ” said the young    Crab   , a    little      snappishly . “ You’re enough to try     the
# NPr/J+ . . V/J  D+  NPr/V/J+ NSg/V+ . D/P+ NPr/I/J/Dq+ R+         . . W?     NSg/I  P  NSg/V/J D
> patience of an   oyster   ! ”
# NSg      P  D/P+ NSg/V/J+ . .
>
#
> “ I    wish  I    had our Dinah here    , I    know  I    do     ! ” said Alice aloud , addressing nobody
# . ISg+ NSg/V ISg+ V   D$+ NPr   NSg/J/R . ISg+ NSg/V ISg+ NSg/VX . . V/J  NPr+  J     . V          NSg/I
> in      particular . “ She’d soon fetch it       back    ! ”
# NPr/J/P NSg/J+     . . W?    J/R  NSg/V NPr/ISg+ NSg/V/J . .
>
#
> “ And who    is Dinah , if    I    might     venture to ask   the question ? ” said the Lory .
# . V/C NPr/I+ VL NPr   . NSg/C ISg+ NᴹSg/VX/J NSg/V   P  NSg/V D+  NSg/V+   . . V/J  D   ?    .
>
#
> Alice replied eagerly , for she  was always ready   to talk  about her     pet      : “ Dinah’s
# NPr   V/J     R       . C/P ISg+ V   R      NSg/V/J P  NSg/V J/P   ISg/D$+ NPr/V/J+ . . NSg$
> our cat      . And she’s such  a   capital one       for catching mice   you    can’t think ! And oh    ,
# D$+ NSg/V/J+ . V/C W?    NSg/I D/P NSg/J+  NSg/I/V/J C/P V        NSg/V+ ISgPl+ VX    NSg/V . V/C NPr/V .
> I    wish  you    could  see   her     after the birds  ! Why   , she’ll eat a   little     bird     as    soon
# ISg+ NSg/V ISgPl+ NSg/VX NSg/V ISg/D$+ J/P   D+  NPl/V+ . NSg/V . W?     V   D/P NPr/I/J/Dq NPr/V/J+ NSg/R J/R
> as    look  at    it      ! ”
# NSg/R NSg/V NSg/P NPr/ISg . .
>
#
> This    speech caused a   remarkable sensation among the party    . Some     of the birds
# I/Ddem+ N🅪Sg/V V/J    D/P W?         NSg       P     D+  NSg/V/J+ . I/J/R/Dq P  D   NPl/V+
> hurried off       at    once  : one       old   Magpie began wrapping itself up        very carefully ,
# V/J     NSg/V/J/P NSg/P NSg/C . NSg/I/V/J NSg/J NSg/V  V     NSg/V+   ISg    NSg/V/J/P J/R  R         .
> remarking , “ I    really must  be     getting home     ; the night   - air   doesn’t suit   my
# V         . . ISg+ R      NSg/V NSg/VX NSg/V   NSg/V/J+ . D   N🅪Sg/V+ . NSg/V V       NSg/V+ D$+
> throat ! ” and a   Canary  called out         in      a   trembling voice to its     children , “ Come
# NSg/V+ . . V/C D/P NSg/V/J V/J    NSg/V/J/R/P NPr/J/P D/P V         NSg/V P  ISg/D$+ NPl+     . . NSg/V/P
> away , my  dears  ! It’s high    time      you    were  all          in      bed      ! ” On  various pretexts they
# V/J  . D$+ NPl/V+ . W?   NSg/V/J N🅪Sg/V/J+ ISgPl+ NSg/V NSg/I/J/C/Dq NPr/J/P NSg/V/J+ . . J/P J       NPl/V    IPl+
> all          moved off       , and Alice was soon left     alone .
# NSg/I/J/C/Dq V/J   NSg/V/J/P . V/C NPr+  V   J/R  NPr/V/J+ J+    .
>
#
> “ I    wish  I    hadn’t mentioned Dinah ! ” she  said to herself in      a   melancholy tone     .
# . ISg+ NSg/V ISg+ V      V/J       NPr   . . ISg+ V/J  P  ISg+    NPr/J/P D/P NSg/J+     NSg/I/V+ .
> “ Nobody seems to like        her     , down      here    , and I’m sure she’s the best     cat     in      the
# . NSg/I  V     P  NSg/V/J/C/P ISg/D$+ . NSg/V/J/P NSg/J/R . V/C W?  J    W?    D   NPr/VX/J NSg/V/J NPr/J/P D+
> world  ! Oh    , my  dear     Dinah ! I    wonder if    I    shall ever see   you    any     more         ! ” And here
# NSg/V+ . NPr/V . D$+ NSg/V/J+ NPr   . ISg+ NSg/V  NSg/C ISg+ VX    J    NSg/V ISgPl+ I/R/Dq+ NPr/I/V/J/Dq . . V/C NSg/J/R
> poor     Alice began to cry   again , for she  felt    very lonely and low      - spirited . In      a
# NSg/V/J+ NPr+  V     P  NSg/V P     . C/P ISg+ NSg/V/J J/R  J/R    V/C NSg/V/J+ . V/J      . NPr/J/P D/P+
> little      while     , however , she  again heard a   little     pattering of footsteps in      the
# NPr/I/J/Dq+ NSg/V/C/P . C       . ISg+ P     V/J   D/P NPr/I/J/Dq V         P  NPl+      NPr/J/P D+
> distance , and she  looked up        eagerly , half       hoping that         the Mouse  had changed his
# NSg/V+   . V/C ISg+ V/J    NSg/V/J/P R       . NSg/V/J/P+ V      NSg/I/C/Ddem D+  NSg/V+ V   V/J     ISg/D$+
> mind   , and was coming  back    to finish his     story  .
# NSg/V+ . V/C V   NSg/V/J NSg/V/J P  NSg/V  ISg/D$+ NSg/V+ .
>
#
> CHAPTER IV    : The Rabbit Sends in      a   Little      Bill
# NSg/V+  NSg/J . D+  NSg/V+ NPl/V NPr/J/P D/P NPr/I/J/Dq+ NPr/V
>
#
> It       was the White   Rabbit , trotting slowly back    again , and looking anxiously about
# NPr/ISg+ V   D   NPr/V/J NSg/V  . NSg/V/J  R      NSg/V/J P     . V/C V       R         J/P
> as    it       went  , as    if    it       had lost something  ; and she  heard it       muttering to itself
# NSg/R NPr/ISg+ NSg/V . NSg/R NSg/C NPr/ISg+ V   V/J  NSg/I/V/J+ . V/C ISg+ V/J   NPr/ISg+ NSg/V     P  ISg+
> “ The Duchess ! The Duchess ! Oh    my  dear     paws   ! Oh    my  fur        and whiskers ! She’ll get
# . D   NSg/V   . D   NSg/V   . NPr/V D$+ NSg/V/J+ NPl/V+ . NPr/V D$+ NSg/V/C/P+ V/C W?       . W?     NSg/V
> me       executed , as    sure as    ferrets are ferrets ! Where can    I    have   dropped them     , I
# NPr/ISg+ V/J      . NSg/R J    NSg/R NPl/V   V   NPl/V   . NSg/C NPr/VX ISg+ NSg/VX V/J     NSg/IPl+ . ISg+
> wonder ? ” Alice guessed in      a    moment that          it       was looking for the fan    and the pair
# NSg/V  . . NPr+  V/J     NPr/J/P D/P+ NSg+   NSg/I/C/Ddem+ NPr/ISg+ V   V       C/P D+  NSg/V+ V/C D   NSg/V
> of white    kid    gloves , and she  very good    - naturedly began hunting about for them     ,
# P  NPr/V/J+ NSg/V+ NPl/V+ . V/C ISg+ J/R  NPr/V/J . ?         V     NᴹSg/V  J/P   C/P NSg/IPl+ .
> but     they were  nowhere to be     seen  — everything seemed to have   changed since her
# NSg/C/P IPl+ NSg/V NSg/J   P  NSg/VX NSg/V . NSg/I/V+   V/J    P  NSg/VX V/J     C/P   ISg/D$+
> swim  in      the pool   , and the great  hall , with the glass   table and the little      door   ,
# NSg/V NPr/J/P D+  NSg/V+ . V/C D+  NSg/J+ NPr+ . P    D+  NPr🅪/V+ NSg/V V/C D+  NPr/I/J/Dq+ NSg/V+ .
> had vanished completely .
# V   V/J+     R          .
>
#
> Very soon the Rabbit noticed Alice , as    she  went  hunting about , and called out         to
# J/R  J/R  D   NSg/V+ V/J     NPr+  . NSg/R ISg+ NSg/V NᴹSg/V  J/P   . V/C V/J    NSg/V/J/R/P P
> her     in      an   angry tone     , “ Why   , Mary Ann    , what   are you    doing out         here    ? Run   home     this
# ISg/D$+ NPr/J/P D/P+ V/J+  NSg/I/V+ . . NSg/V . NPr+ NPr/J+ . NSg/I+ V   ISgPl+ NSg/V NSg/V/J/R/P NSg/J/R . NSg/V NSg/V/J+ I/Ddem+
> moment , and fetch me       a   pair  of gloves and a    fan    ! Quick   , now       ! ” And Alice was so
# NSg+   . V/C NSg/V NPr/ISg+ D/P NSg/V P  NPl/V  V/C D/P+ NSg/V+ . NSg/V/J . NPr/V/J/C . . V/C NPr+  V   NSg/I/J/C
<<<<<<< HEAD
> much    frightened that         she  ran   off       at    once  in      the direction it       pointed to , without
# NSg/I/J V/J        NSg/I/C/Ddem ISg+ NSg/V NSg/V/J/P NSg/P NSg/C NPr/J/P D+  NSg+      NPr/ISg+ V/J     P  . C/P
> trying  to explain the mistake it       had made .
# NSg/V/J P  V       D+  NSg/V+  NPr/ISg+ V+  V    .
=======
> much       frightened that         she  ran   off       at    once  in      the direction it       pointed to , without
# NSg/I/J/Dq V/J        NSg/I/C/Ddem ISg+ NSg/V NSg/V/J/P NSg/P NSg/C NPr/J/P D+  NSg+      NPr/ISg+ V/J     P  . C/P
> trying  to explain the mistake it       had made  .
# NSg/V/J P  V       D+  NSg/V+  NPr/ISg+ V+  NSg/V .
>>>>>>> b6f66f5b
>
#
> “ He       took me       for his     housemaid , ” she  said to herself as    she  ran    . “ How   surprised
# . NPr/ISg+ V    NPr/ISg+ C/P ISg/D$+ NSg/V     . . ISg+ V/J  P  ISg+    NSg/R ISg+ NSg/V+ . . NSg/C V/J
> he’ll be     when    he       finds out         who    I    am      ! But     I’d better   take  him  his     fan   and
# W?    NSg/VX NSg/I/C NPr/ISg+ NPl/V NSg/V/J/R/P NPr/I+ ISg+ NPr/V/J . NSg/C/P W?  NSg/VX/J NSg/V ISg+ ISg/D$+ NSg/V V/C
> gloves — that          is , if    I    can    find  them     . ” As    she  said this    , she  came    upon a   neat
# NPl/V+ . NSg/I/C/Ddem+ VL . NSg/C ISg+ NPr/VX NSg/V NSg/IPl+ . . NSg/R ISg+ V/J  I/Ddem+ . ISg+ NSg/V/P P    D/P NSg/J
> little      house  , on  the door  of which was a   bright  brass    plate with the name   “ W.
# NPr/I/J/Dq+ NPr/V+ . J/P D   NSg/V P  I/C+  V   D/P NPr/V/J N🅪Sg/V/J NSg/V P    D+  NSg/V+ . ?
> RABBIT , ” engraved upon it       . She  went  in      without knocking , and hurried upstairs ,
# NSg/V+ . . V/J      P    NPr/ISg+ . ISg+ NSg/V NPr/J/P C/P     V        . V/C V/J     NSg/J    .
> in      great fear   lest she  should meet    the real   Mary Ann    , and be     turned out         of the
# NPr/J/P NSg/J NSg/V+ W?   ISg+ VX     NSg/V/J D+  NSg/J+ NPr+ NPr/J+ . V/C NSg/VX V/J    NSg/V/J/R/P P  D+
> house  before she  had found the fan   and gloves .
# NPr/V+ C/P    ISg+ V   NSg/V D   NSg/V V/C NPl/V+ .
>
#
> “ How   queer   it       seems , ” Alice said to herself , “ to be     going   messages for a    rabbit !
# . NSg/C NSg/V/J NPr/ISg+ V     . . NPr+  V/J  P  ISg+    . . P  NSg/VX NSg/V/J NPl/V    C/P D/P+ NSg/V+ .
> I    suppose Dinah’ll be     sending me       on  messages next    ! ” And she  began fancying the
# ISg+ V       ?        NSg/VX V       NPr/ISg+ J/P NPl/V+   NSg/J/P . . V/C ISg+ V     V        D
> sort  of thing  that          would happen : “ ‘          Miss  Alice ! Come    here    directly , and get   ready
# NSg/V P  NSg/V+ NSg/I/C/Ddem+ VX    V      . . Unlintable NSg/V NPr+  . NSg/V/P NSg/J/R R/C      . V/C NSg/V NSg/V/J
> for your walk   ! ’ ‘          Coming  in      a    minute   , nurse  ! But     I’ve got to see   that         the mouse
# C/P D$+  NSg/V+ . . Unlintable NSg/V/J NPr/J/P D/P+ NSg/V/J+ . NSg/V+ . NSg/C/P W?   V   P  NSg/V NSg/I/C/Ddem D+  NSg/V+
> doesn’t get    out         . ’ Only  I    don’t think , ” Alice went  on  , “ that          they’d let   Dinah
# V       NSg/V+ NSg/V/J/R/P . . J/R/C ISg+ V     NSg/V . . NPr+  NSg/V J/P . . NSg/I/C/Ddem+ W?     NSg/V NPr
> stop  in      the house  if    it       began ordering people about like        that          ! ”
# NSg/V NPr/J/P D+  NPr/V+ NSg/C NPr/ISg+ V     V        NSg/V+ J/P   NSg/V/J/C/P NSg/I/C/Ddem+ . .
>
#
> By      this    time      she  had found her     way    into a   tidy    little     room    with a   table in      the
# NSg/J/P I/Ddem+ N🅪Sg/V/J+ ISg+ V   NSg/V ISg/D$+ NSg/J+ P    D/P NSg/V/J NPr/I/J/Dq NSg/V/J P    D/P NSg/V NPr/J/P D+
> window , and on  it       ( as    she  had hoped ) a    fan    and two or    three pairs of tiny  white
# NSg/V+ . V/C J/P NPr/ISg+ . NSg/R ISg+ V   V/J   . D/P+ NSg/V+ V/C NSg NPr/C NSg   NPl/V P  NSg/J NPr/V/J
> kid    gloves : she  took up        the fan    and a   pair  of the gloves , and was just going   to
# NSg/V+ NPl/V+ . ISg+ V    NSg/V/J/P D+  NSg/V+ V/C D/P NSg/V P  D+  NPl/V+ . V/C V   V/J  NSg/V/J P
> leave the room     , when    her     eye    fell    upon a   little      bottle that          stood near      the
# NSg/V D+  NSg/V/J+ . NSg/I/C ISg/D$+ NSg/V+ NSg/V/J P    D/P NPr/I/J/Dq+ NSg/V+ NSg/I/C/Ddem+ V     NSg/V/J/P D
> looking - glass  . There was no     label  this    time     with the words  “ DRINK  ME      , ” but
# V+      . NPr🅪/V . +     V   NPr/P+ NSg/V+ I/Ddem+ N🅪Sg/V/J P    D+  NPl/V+ . NSg/V+ NPr/ISg . . NSg/C/P
> nevertheless she  uncorked it       and put   it       to her     lips   . “ I    know  something
# W?           ISg+ V/J      NPr/ISg+ V/C NSg/V NPr/ISg+ P  ISg/D$+ NPl/V+ . . ISg+ NSg/V NSg/I/V/J+
> interesting is sure to happen , ” she  said to herself , “ whenever I    eat or    drink
# V/J         VL J    P  V      . . ISg+ V/J  P  ISg+    . . C        ISg+ V   NPr/C NSg/V+
> anything ; so        I’ll just see   what   this    bottle does   . I    do     hope   it’ll make  me       grow
# NSg/I/V+ . NSg/I/J/C W?   V/J  NSg/V NSg/I+ I/Ddem+ NSg/V+ NPl/V+ . ISg+ NSg/VX NPr🅪/V W?    NSg/V NPr/ISg+ V
> large  again , for really I’m quite tired of being   such  a   tiny  little     thing  ! ”
# NSg/J+ P     . C/P R      W?  NSg   V/J   P  NSg/V/C NSg/I D/P NSg/J NPr/I/J/Dq NSg/V+ . .
>
#
> It       did so        indeed , and much       sooner than she  had expected : before she  had drunk
# NPr/ISg+ V   NSg/I/J/C W?     . V/C NSg/I/J/Dq J      C/P  ISg+ V   NSg/V/J  . C/P    ISg+ V   NSg/V/J
> half       the bottle , she  found her     head     pressing against the ceiling , and had to
# NSg/V/J/P+ D+  NSg/V+ . ISg+ NSg/V ISg/D$+ NPr/V/J+ NSg/V/J  C/P     D+  NSg/V+  . V/C V   P
> stoop to save      her     neck   from being    broken . She  hastily put   down      the bottle ,
# NSg/V P  NSg/V/C/P ISg/D$+ NSg/V+ P+   NSg/V/C+ V/J+   . ISg+ R       NSg/V NSg/V/J/P D+  NSg/V+ .
> saying to herself “ That’s quite enough — I    hope   I    shan’t grow any     more         — As    it       is , I
# NSg/V  P  ISg+    . NSg$   NSg   NSg/I  . ISg+ NPr🅪/V ISg+ V      V    I/R/Dq+ NPr/I/V/J/Dq . NSg/R NPr/ISg+ VL . ISg
> can’t get   out         at    the door   — I    do     wish  I    hadn’t drunk   quite so        much       ! ”
# VX    NSg/V NSg/V/J/R/P NSg/P D+  NSg/V+ . ISg+ NSg/VX NSg/V ISg+ V      NSg/V/J NSg   NSg/I/J/C NSg/I/J/Dq . .
>
#
> Alas ! it       was too late  to wish  that          ! She  went  on  growing , and growing , and very
# NPl  . NPr/ISg+ V   W?  NSg/J P  NSg/V NSg/I/C/Ddem+ . ISg+ NSg/V J/P NSg/V   . V/C NSg/V   . V/C J/R
> soon had to kneel down      on  the floor  : in      another minute   there was not   even    room
# J/R  V   P  V     NSg/V/J/P J/P D+  NSg/V+ . NPr/J/P I/D+    NSg/V/J+ +     V   NSg/C NSg/V/J NSg/V/J
> for this    , and she  tried the effect of lying   down      with one       elbow  against the
# C/P I/Ddem+ . V/C ISg+ V/J   D   NSg/V  P  NSg/V/J NSg/V/J/P P    NSg/I/V/J NSg/V+ C/P     D+
> door   , and the other    arm      curled round     her    head     . Still   she  went  on  growing , and ,
# NSg/V+ . V/C D+  NSg/V/J+ NSg/V/J+ V/J    NSg/V/J/P ISg/D$ NPr/V/J+ . NSg/V/J ISg+ NSg/V J/P NSg/V   . V/C .
> as    a    last     resource , she  put   one       arm      out         of the window , and one       foot   up        the
# NSg/R D/P+ NSg/V/J+ NSg/V+   . ISg+ NSg/V NSg/I/V/J NSg/V/J+ NSg/V/J/R/P P  D+  NSg/V+ . V/C NSg/I/V/J NSg/V+ NSg/V/J/P D+
> chimney , and said to herself “ Now       I    can    do     no     more         , whatever happens . What   will
# NSg/V+  . V/C V/J  P  ISg+    . NPr/V/J/C ISg+ NPr/VX NSg/VX NPr/P+ NPr/I/V/J/Dq . NSg/I/J+ V+      . NSg/I+ NPr/VX
> become of me      ? ”
# V      P  NPr/ISg . .
>
#
> Luckily for Alice , the little      magic    bottle had now       had its     full     effect , and she
# R       C/P NPr   . D+  NPr/I/J/Dq+ NSg/V/J+ NSg/V+ V   NPr/V/J/C V   ISg/D$+ NSg/V/J+ NSg/V+ . V/C ISg+
> grew no     larger : still   it       was very uncomfortable , and , as    there seemed to be     no
# V    NPr/P+ J      . NSg/V/J NPr/ISg+ V   J/R  J             . V/C . NSg/R +     V/J    P  NSg/VX NPr/P
> sort  of chance  of her     ever getting out         of the room     again , no     wonder she  felt
# NSg/V P  NPr/V/J P  ISg/D$+ J    NSg/V   NSg/V/J/R/P P  D+  NSg/V/J+ P     . NPr/P+ NSg/V  ISg+ NSg/V/J+
> unhappy .
# NSg/V/J .
>
#
> “ It       was much       pleasanter at    home     , ” thought poor     Alice , “ when    one       wasn’t always
# . NPr/ISg+ V   NSg/I/J/Dq J          NSg/P NSg/V/J+ . . NSg/V   NSg/V/J+ NPr+  . . NSg/I/C NSg/I/V/J V      R
> growing larger and smaller , and being   ordered about by      mice  and rabbits . I
# NSg/V   J      V/C J       . V/C NSg/V/C V/J     J/P   NSg/J/P NSg/V V/C NPl/V+  . ISg+
> almost wish  I    hadn’t gone  down      that         rabbit - hole  — and yet     — and yet     — it’s rather
# NSg    NSg/V ISg+ V      V/J/P NSg/V/J/P NSg/I/C/Ddem NSg/V+ . NSg/V . V/C NSg/V/C . V/C NSg/V/C . W?   NPr/V/J
> curious , you    know  , this   sort  of life   ! I    do     wonder what   can    have   happened to me       !
# J       . ISgPl+ NSg/V . I/Ddem NSg/V P  NSg/V+ . ISg+ NSg/VX NSg/V  NSg/I+ NPr/VX NSg/VX V/J      P  NPr/ISg+ .
> When    I    used to read  fairy - tales , I    fancied that         kind  of thing  never happened ,
# NSg/I/C ISg+ V/J  P  NSg/V NSg/J . NPl/V . ISg+ V/J     NSg/I/C/Ddem NSg/J P  NSg/V+ R     V/J      .
> and now       here    I    am      in      the middle  of one       ! There ought    to be     a   book  written about
# V/C NPr/V/J/C NSg/J/R ISg+ NPr/V/J NPr/J/P D   NSg/V/J P  NSg/I/V/J . +     NSg/I/VX P  NSg/VX D/P NSg/V V/J     J/P
> me       , that         there ought    ! And when    I    grow up        , I’ll write one       — but     I’m grown up        now       , ”
# NPr/ISg+ . NSg/I/C/Ddem +     NSg/I/VX . V/C NSg/I/C ISg+ V    NSg/V/J/P . W?   NSg/V NSg/I/V/J . NSg/C/P W?  V/J   NSg/V/J/P NPr/V/J/C . .
> she  added in      a   sorrowful tone     ; “ at    least there’s no    room     to grow up        any     more
# ISg+ V/J   NPr/J/P D/P J         NSg/I/V+ . . NSg/P NSg/J W?      NPr/P NSg/V/J+ P  V    NSg/V/J/P I/R/Dq+ NPr/I/V/J/Dq+
> here    . ”
# NSg/J/R . .
>
#
> “ But     then    , ” thought Alice , “ shall I    never get   any     older than I    am      now       ? That’ll
# . NSg/C/P NSg/J/C . . NSg/V   NPr+  . . VX    ISg+ R     NSg/V I/R/Dq+ J     C/P  ISg+ NPr/V/J NPr/V/J/C . W?
> be     a   comfort , one       way    — never to be     an  old   woman  — but     then    — always to have   lessons
# NSg/VX D/P NSg/V   . NSg/I/V/J NSg/J+ . R     P  NSg/VX D/P NSg/J NSg/V+ . NSg/C/P NSg/J/C . R      P  NSg/VX NPl/V+
> to learn ! Oh    , I    shouldn’t like        that          ! ”
# P  NSg/V . NPr/V . ISg+ V         NSg/V/J/C/P NSg/I/C/Ddem+ . .
>
#
> “ Oh    , you    foolish Alice ! ” she  answered herself . “ How   can    you    learn lessons in
# . NPr/V . ISgPl+ J+      NPr+  . . ISg+ V/J      ISg+    . . NSg/C NPr/VX ISgPl+ NSg/V NPl/V+  NPr/J/P
> here    ? Why   , there’s hardly room    for you    , and no    room    at    all          for any
# NSg/J/R . NSg/V . W?      R      NSg/V/J C/P ISgPl+ . V/C NPr/P NSg/V/J NSg/P NSg/I/J/C/Dq C/P I/R/Dq
> lesson - books ! ”
# NSg/V+ . NPl/V . .
>
#
> And so        she  went  on  , taking  first   one       side     and then    the other   , and making quite a
# V/C NSg/I/J/C ISg+ NSg/V J/P . NSg/V/J NSg/V/J NSg/I/V/J NSg/V/J+ V/C NSg/J/C D   NSg/V/J . V/C NSg/V  NSg   D/P
> conversation of it       altogether ; but     after a   few       minutes she  heard a    voice
# NSg/V        P  NPr/ISg+ NSg        . NSg/C/P J/P   D/P NSg/I/Dq+ NPl/V+  ISg+ V/J   D/P+ NSg/V+
> outside   , and stopped to listen .
# NSg/V/J/P . V/C V/J     P+ NSg/V+ .
>
#
> “ Mary Ann    ! Mary Ann    ! ” said the voice  . “ Fetch me       my  gloves this    moment ! ” Then
# . NPr+ NPr/J+ . NPr+ NPr/J+ . . V/J  D+  NSg/V+ . . NSg/V NPr/ISg+ D$+ NPl/V  I/Ddem+ NSg+   . . NSg/J/C
> came    a   little     pattering of feet on  the stairs . Alice knew it       was the Rabbit
# NSg/V/P D/P NPr/I/J/Dq V         P  NPl+ J/P D+  NPl+   . NPr+  V    NPr/ISg+ V   D   NSg/V
> coming  to look  for her     , and she  trembled till      she  shook   the house  , quite
# NSg/V/J P  NSg/V C/P ISg/D$+ . V/C ISg+ V/J      NSg/V/C/P ISg+ NSg/V/J D+  NPr/V+ . NSg
> forgetting that         she  was now       about a   thousand times  as    large as    the Rabbit , and
# NSg/V      NSg/I/C/Ddem ISg+ V   NPr/V/J/C J/P   D/P NSg      NPl/V+ NSg/R NSg/J NSg/R D+  NSg/V+ . V/C
> had no    reason  to be     afraid of it      .
# V   NPr/P N🅪Sg/V+ P  NSg/VX J      P  NPr/ISg .
>
#
> Presently the Rabbit came    up        to the door   , and tried to open    it       ; but     , as    the door
# R         D   NSg/V  NSg/V/P NSg/V/J/P P  D+  NSg/V+ . V/C V/J   P  NSg/V/J NPr/ISg+ . NSg/C/P . NSg/R D+  NSg/V+
> opened inwards , and Alice’s elbow  was pressed hard    against it       , that          attempt
# V/J    NPl     . V/C NSg$    NSg/V+ V   V/J     NSg/V/J C/P     NPr/ISg+ . NSg/I/C/Ddem+ NSg/V+
> proved a    failure . Alice heard it       say   to itself “ Then    I’ll go      round     and get   in      at
# V/J    D/P+ NSg+    . NPr+  V/J   NPr/ISg+ NSg/V P  ISg+   . NSg/J/C W?   NSg/V/J NSg/V/J/P V/C NSg/V NPr/J/P NSg/P
> the window . ”
# D+  NSg/V+ . .
>
#
> “ That         you    won’t ! ” thought Alice , and , after waiting till      she  fancied she  heard
# . NSg/I/C/Ddem ISgPl+ V     . . NSg/V   NPr   . V/C . J/P   NSg/V   NSg/V/C/P ISg+ V/J     ISg+ V/J
> the Rabbit just under   the window , she  suddenly spread out         her     hand   , and made a
# D+  NSg/V+ V/J  NSg/J/P D+  NSg/V+ . ISg+ R        N🅪Sg/V NSg/V/J/R/P ISg/D$+ NSg/V+ . V/C V    D/P
> snatch in      the air    . She  did not   get   hold    of anything , but     she  heard a   little
# NSg/V  NPr/J/P D+  NSg/V+ . ISg+ V   NSg/C NSg/V NSg/V/J P  NSg/I/V+ . NSg/C/P ISg+ V/J   D/P NPr/I/J/Dq
> shriek and a    fall   , and a   crash   of broken glass   , from which she  concluded that         it
# NSg/V  V/C D/P+ NSg/V+ . V/C D/P NSg/V/J P  V/J+   NPr🅪/V+ . P    I/C+  ISg+ V/J       NSg/I/C/Ddem NPr/ISg+
> was just possible it      had fallen into a   cucumber - frame , or    something of the sort   .
# V   V/J  NSg/J    NPr/ISg V   W?     P    D/P N🅪Sg+    . NSg/V . NPr/C NSg/I/V/J P  D+  NSg/V+ .
>
#
> Next     came     an  angry voice  — the Rabbit’s — “ Pat      ! Pat      ! Where are you    ? ” And then    a
# NSg/J/P+ NSg/V/P+ D/P V/J   NSg/V+ . D   NSg$     . . NPr/V/J+ . NPr/V/J+ . NSg/C V   ISgPl+ . . V/C NSg/J/C D/P+
> voice  she  had never heard before , “ Sure then    I’m here    ! Digging for apples , yer
# NSg/V+ ISg+ V   R     V/J   C/P    . . J    NSg/J/C W?  NSg/J/R . NSg/V   C/P NPl    . J+
> honour       ! ”
# N🅪Sg/V/Comm+ . .
>
#
> “ Digging for apples , indeed ! ” said the Rabbit angrily . “ Here    ! Come    and help  me
# . NSg/V   C/P NPl    . W?     . . V/J  D+  NSg/V+ R+      . . NSg/J/R . NSg/V/P V/C NSg/V NPr/ISg+
> out         of this    ! ” ( Sounds of more          broken glass  . )
# NSg/V/J/R/P P  I/Ddem+ . . . NPl/V  P  NPr/I/V/J/Dq+ V/J    NPr🅪/V . .
>
#
> “ Now       tell  me      , Pat      , what’s that          in      the window ? ”
# . NPr/V/J/C NPr/V NPr/ISg . NPr/V/J+ . NSg$   NSg/I/C/Ddem+ NPr/J/P D+  NSg/V+ . .
>
#
> “ Sure , it’s an   arm      , yer honour       ! ” ( He       pronounced it       “ arrum . ” )
# . J    . W?   D/P+ NSg/V/J+ . J+  N🅪Sg/V/Comm+ . . . NPr/ISg+ V/J        NPr/ISg+ . ?     . . .
>
#
> “ An   arm     , you    goose  ! Who    ever saw   one       that          size   ? Why   , it       fills the whole  window ! ”
# . D/P+ NSg/V/J . ISgPl+ NSg/V+ . NPr/I+ J    NSg/V NSg/I/V/J NSg/I/C/Ddem+ NSg/V+ . NSg/V . NPr/ISg+ NPl/V D+  NSg/J+ NSg/V+ . .
>
#
> “ Sure , it       does  , yer honour       : but     it’s an  arm     for all           that          . ”
# . J    . NPr/ISg+ NPl/V . J+  N🅪Sg/V/Comm+ . NSg/C/P W?   D/P NSg/V/J C/P NSg/I/J/C/Dq+ NSg/I/C/Ddem+ . .
>
#
> “ Well    , it’s got no     business there , at    any     rate   : go      and take  it       away ! ”
# . NSg/V/J . W?   V   NPr/P+ N🅪Sg/J+  W?    . NSg/P I/R/Dq+ NSg/V+ . NSg/V/J V/C NSg/V NPr/ISg+ V/J  . .
>
#
> There was a   long    silence after this    , and Alice could  only  hear whispers now       and
# +     V   D/P NPr/V/J NSg/V   J/P   I/Ddem+ . V/C NPr+  NSg/VX J/R/C V    NPl/V    NPr/V/J/C V/C
> then    ; such  as    , “ Sure , I    don’t like        it       , yer honour       , at    all          , at    all          ! ” “ Do     as    I
# NSg/J/C . NSg/I NSg/R . . J    . ISg+ V     NSg/V/J/C/P NPr/ISg+ . J+  N🅪Sg/V/Comm+ . NSg/P NSg/I/J/C/Dq . NSg/P NSg/I/J/C/Dq . . . NSg/VX NSg/R ISg+
> tell  you    , you    coward  ! ” and at    last    she  spread out         her     hand   again , and made
<<<<<<< HEAD
# NPr/V ISgPl+ . ISgPl+ NPr/V/J . . V/C NSg/P NSg/V/J ISg+ N🅪Sg/V NSg/V/J/R/P ISg/D$+ NSg/V+ P     . V/C V
> another snatch in      the air    . This    time      there were  two  little   shrieks , and more
# I/D     NSg/V  NPr/J/P D+  NSg/V+ . I/Ddem+ N🅪Sg/V/J+ +     NSg/V NSg+ NPr/I/J+ NPl/V+  . V/C NPr/I/V/J
=======
# NPr/V ISgPl+ . ISgPl+ NPr/V/J . . V/C NSg/P NSg/V/J ISg+ N🅪Sg/V NSg/V/J/R/P ISg/D$+ NSg/V+ P     . V/C NSg/V
> another snatch in      the air    . This    time      there were  two  little      shrieks , and more
# I/D     NSg/V  NPr/J/P D+  NSg/V+ . I/Ddem+ N🅪Sg/V/J+ +     NSg/V NSg+ NPr/I/J/Dq+ NPl/V+  . V/C NPr/I/V/J/Dq
>>>>>>> b6f66f5b
> sounds of broken glass   . “ What   a   number  of cucumber - frames there must  be     ! ”
# NPl/V  P  V/J    NPr🅪/V+ . . NSg/I+ D/P NSg/V/J P  N🅪Sg+    . NPl/V  +     NSg/V NSg/VX . .
> thought Alice . “ I    wonder what   they’ll do     next    ! As    for  pulling me       out         of the
# NSg/V   NPr+  . . ISg+ NSg/V  NSg/I+ W?      NSg/VX NSg/J/P . NSg/R C/P+ V       NPr/ISg+ NSg/V/J/R/P P  D+
> window , I    only  wish  they could  ! I’m sure I    don’t want  to stay    in      here    any
# NSg/V+ . ISg+ J/R/C NSg/V IPl+ NSg/VX . W?  J    ISg+ V     NSg/V P  NSg/V/J NPr/J/P NSg/J/R I/R/Dq+
> longer ! ”
# NSg/J  . .
>
#
<<<<<<< HEAD
> She  waited for some  time      without hearing  anything more      : at    last    came    a   rumbling
# ISg+ V/J    C/P I/J/R N🅪Sg/V/J+ C/P     NSg/V/J+ NSg/I/V+ NPr/I/V/J . NSg/P NSg/V/J NSg/V/P D/P N🅪Sg/V/J
> of little   cartwheels , and the sound   of a   good    many       voices all       talking together :
# P  NPr/I/J+ NPl/V      . V/C D   NSg/V/J P  D/P NPr/V/J NSg/I/J/D+ NPl/V+ NSg/I/J/C V       J        .
> she  made out         the words  : “ Where’s the other    ladder ? — Why   , I    hadn’t to bring but
# ISg+ V    NSg/V/J/R/P D+  NPl/V+ . . NSg$    D+  NSg/V/J+ NSg/V+ . . NSg/V . ISg+ V      P  V     NSg/C/P
=======
> She  waited for some     time      without hearing  anything more         : at    last    came    a   rumbling
# ISg+ V/J    C/P I/J/R/Dq N🅪Sg/V/J+ C/P     NSg/V/J+ NSg/I/V+ NPr/I/V/J/Dq . NSg/P NSg/V/J NSg/V/P D/P N🅪Sg/V/J
> of little      cartwheels , and the sound   of a   good    many        voices all          talking together :
# P  NPr/I/J/Dq+ NPl/V      . V/C D   NSg/V/J P  D/P NPr/V/J NSg/I/J/Dq+ NPl/V+ NSg/I/J/C/Dq V       J        .
> she  made  out         the words  : “ Where’s the other    ladder ? — Why   , I    hadn’t to bring but
# ISg+ NSg/V NSg/V/J/R/P D+  NPl/V+ . . NSg$    D+  NSg/V/J+ NSg/V+ . . NSg/V . ISg+ V      P  V     NSg/C/P
>>>>>>> b6f66f5b
> one       ; Bill’s got the other   — Bill   ! fetch it       here    , lad ! — Here    , put   ’ em       up        at    this
# NSg/I/V/J . NSg$   V   D   NSg/V/J . NPr/V+ . NSg/V NPr/ISg+ NSg/J/R . NSg . . NSg/J/R . NSg/V . NSg/I/J+ NSg/V/J/P NSg/P I/Ddem+
> corner   — No    , tie   ’ em       together first   — they don’t reach half       high    enough yet     — Oh    !
# NSg/V/J+ . NPr/P . NSg/V . NSg/I/J+ J        NSg/V/J . IPl+ V     NSg/V NSg/V/J/P+ NSg/V/J NSg/I  NSg/V/C . NPr/V .
> they’ll do     well    enough ; don’t be     particular — Here    , Bill   ! catch hold    of this
# W?      NSg/VX NSg/V/J NSg/I  . V     NSg/VX NSg/J      . NSg/J/R . NPr/V+ . NSg/V NSg/V/J P  I/Ddem+
> rope   — Will   the roof  bear     ? — Mind   that         loose   slate    — Oh    , it’s coming  down      ! Heads
# NSg/V+ . NPr/VX D   NSg/V NSg/V/J+ . . NSg/V+ NSg/I/C/Ddem NSg/V/J NSg/V/J+ . NPr/V . W?   NSg/V/J NSg/V/J/P . NPl/V+
> below ! ” ( a   loud  crash    ) — “ Now       , who    did that          ? — It       was Bill  , I    fancy   — Who’s to go      down
# P     . . . D/P NSg/J NSg/V/J+ . . . NPr/V/J/C . NPr/I+ V   NSg/I/C/Ddem+ . . NPr/ISg+ V   NPr/V . ISg+ NSg/V/J . NSg$  P  NSg/V/J NSg/V/J/P
> the chimney ? — Nay     , I    shan’t ! You    do     it       ! — That         I    won’t , then    ! — Bill’s to go
# D+  NSg/V+  . . NSg/V/J . ISg+ V      . ISgPl+ NSg/VX NPr/ISg+ . . NSg/I/C/Ddem ISg+ V     . NSg/J/C . . NSg$   P  NSg/V/J
> down      — Here    , Bill   ! the master   says  you’re to go      down      the chimney ! ”
# NSg/V/J/P . NSg/J/R . NPr/V+ . D+  NPr/V/J+ NPl/V W?     P  NSg/V/J NSg/V/J/P D+  NSg/V+  . .
>
#
> “ Oh    ! So        Bill’s got to come    down      the chimney , has he       ? ” said Alice to herself .
# . NPr/V . NSg/I/J/C NSg$   V   P  NSg/V/P NSg/V/J/P D+  NSg/V+  . V   NPr/ISg+ . . V/J  NPr+  P  ISg+    .
> “ Shy     , they seem to put   everything upon Bill   ! I    wouldn’t be     in      Bill’s place for a
# . NSg/V/J . IPl+ V    P  NSg/V NSg/I/V+   P    NPr/V+ . ISg+ VX       NSg/VX NPr/J/P NSg$   NSg/V C/P D/P
> good    deal     : this    fireplace is narrow  , to be     sure ; but     I    think I    can    kick  a
# NPr/V/J NSg/V/J+ . I/Ddem+ NSg+      VL NSg/V/J . P  NSg/VX J    . NSg/C/P ISg+ NSg/V ISg+ NPr/VX NSg/V D/P
> little      ! ”
# NPr/I/J/Dq+ . .
>
#
> She  drew  her    foot   as    far     down      the chimney as    she  could  , and waited till      she
# ISg+ NPr/V ISg/D$ NSg/V+ NSg/R NSg/V/J NSg/V/J/P D+  NSg/V+  NSg/R ISg+ NSg/VX . V/C V/J    NSg/V/C/P ISg+
> heard a   little     animal ( she  couldn’t guess of what   sort   it       was ) scratching and
# V/J   D/P NPr/I/J/Dq NSg/J+ . ISg+ V        NSg/V P  NSg/I+ NSg/V+ NPr/ISg+ V   . V          V/C
> scrambling about in      the chimney close   above   her    : then    , saying to herself “ This
# V          J/P   NPr/J/P D+  NSg/V+  NSg/V/J NSg/J/P ISg/D$ . NSg/J/C . NSg/V  P  ISg+    . I/Ddem+
> is Bill  , ” she  gave one       sharp    kick   , and waited to see   what   would happen next    .
# VL NPr/V . . ISg+ V    NSg/I/V/J NPr/V/J+ NSg/V+ . V/C V/J    P  NSg/V NSg/I+ VX    V+     NSg/J/P .
>
#
> The first   thing she  heard was a   general chorus of “ There goes  Bill   ! ” then    the
# D+  NSg/V/J NSg/V ISg+ V/J   V   D/P NSg/V/J NSg/V  P  . +     NPl/V NPr/V+ . . NSg/J/C D+
> Rabbit’s voice along — “ Catch him  , you   by      the hedge  ! ” then    silence , and then
# NSg$+    NSg/V P     . . NSg/V ISg+ . ISgPl NSg/J/P D+  NSg/V+ . . NSg/J/C NSg/V+  . V/C NSg/J/C
> another confusion of voices — “ Hold    up        his     head     — Brandy now       — Don’t choke him  — How   was
# I/D     NSg/V     P  NPl/V+ . . NSg/V/J NSg/V/J/P ISg/D$+ NPr/V/J+ . NPr/V+ NPr/V/J/C . V     NSg/V ISg+ . NSg/C V
> it      , old   fellow ? What   happened to you    ? Tell  us       all          about it       ! ”
# NPr/ISg . NSg/J NSg/V  . NSg/I+ V/J      P  ISgPl+ . NPr/V NPr/IPl+ NSg/I/J/C/Dq J/P   NPr/ISg+ . .
>
#
> Last     came     a    little      feeble , squeaking voice  , ( “ That’s Bill   , ” thought Alice , )
# NSg/V/J+ NSg/V/P+ D/P+ NPr/I/J/Dq+ V/J    . V         NSg/V+ . . . NSg$   NPr/V+ . . NSg/V   NPr+  . .
> “ Well    , I    hardly know  — No     more         , thank ye       ; I’m better   now       — but     I’m a    deal     too
# . NSg/V/J . ISg+ R      NSg/V . NPr/P+ NPr/I/V/J/Dq . NSg/V NSg/I/D+ . W?  NSg/VX/J NPr/V/J/C . NSg/C/P W?  D/P+ NSg/V/J+ W?
> flustered to tell  you    — all          I    know  is , something comes at    me       like        a
# V/J       P  NPr/V ISgPl+ . NSg/I/J/C/Dq ISg+ NSg/V VL . NSg/I/V/J NPl/V NSg/P NPr/ISg+ NSg/V/J/C/P D/P
> Jack    - in      - the - box   , and up        I    goes  like        a   sky    - rocket ! ”
# NPr/V/J . NPr/J/P . D   . NSg/V . V/C NSg/V/J/P ISg+ NPl/V NSg/V/J/C/P D/P NSg/V+ . NSg/V  . .
>
#
> “ So        you    did , old   fellow ! ” said the others .
# . NSg/I/J/C ISgPl+ V   . NSg/J NSg/V  . . V/J  D   NPl/V+ .
>
#
> “ We   must  burn  the house  down      ! ” said the Rabbit’s voice  ; and Alice called out         as
# . IPl+ NSg/V NSg/V D+  NPr/V+ NSg/V/J/P . . V/J  D+  NSg$+    NSg/V+ . V/C NPr+  V/J    NSg/V/J/R/P NSg/R
> loud  as    she  could  , “ If    you    do     , I’ll set     Dinah at    you   ! ”
# NSg/J NSg/R ISg+ NSg/VX . . NSg/C ISgPl+ NSg/VX . W?   NPr/V/J NPr   NSg/P ISgPl . .
>
#
> There was a   dead    silence instantly , and Alice thought to herself , “ I    wonder what
# +     V   D/P NSg/V/J NSg/V   R         . V/C NPr+  NSg/V   P  ISg+    . . ISg+ NSg/V  NSg/I+
> they will   do     next    ! If    they had any     sense  , they’d take  the roof  off       . ” After a
# IPl+ NPr/VX NSg/VX NSg/J/P . NSg/C IPl+ V   I/R/Dq+ NSg/V+ . W?     NSg/V D+  NSg/V NSg/V/J/P . . J/P   D/P
> minute  or    two , they began moving  about again , and Alice heard the Rabbit say   , “ A
# NSg/V/J NPr/C NSg . IPl+ V     NSg/V/J J/P   P     . V/C NPr+  V/J   D+  NSg/V+ NSg/V . . D/P+
> barrowful will   do     , to begin  with . ”
# ?         NPr/VX NSg/VX . P  NSg/V+ P    . .
>
#
> “ A   barrowful of what   ? ” thought Alice ; but     she  had not   long    to doubt , for the
# . D/P ?         P  NSg/I+ . . NSg/V   NPr+  . NSg/C/P ISg+ V   NSg/C NPr/V/J P  NSg/V . C/P D+
> next     moment a   shower  of little     pebbles came    rattling in      at    the window , and some
# NSg/J/P+ NSg+   D/P NSg/V/J P  NPr/I/J/Dq NPl/V+  NSg/V/P V        NPr/J/P NSg/P D+  NSg/V+ . V/C I/J/R/Dq
> of them     hit     her     in      the face   . “ I’ll put   a   stop  to this    , ” she  said to herself , and
# P  NSg/IPl+ NSg/V/J ISg/D$+ NPr/J/P D+  NSg/V+ . . W?   NSg/V D/P NSg/V P  I/Ddem+ . . ISg+ V/J  P  ISg+    . V/C
> shouted out         , “ You’d better   not   do     that          again ! ” which produced another dead
# V/J     NSg/V/J/R/P . . W?    NSg/VX/J NSg/C NSg/VX NSg/I/C/Ddem+ P     . . I/C+  V/J      I/D+    NSg/V/J+
> silence .
# NSg/V+  .
>
#
> Alice noticed with some      surprise that         the pebbles were  all          turning into little
# NPr+  V/J     P    I/J/R/Dq+ NSg/V    NSg/I/C/Ddem D+  NPl/V+  NSg/V NSg/I/J/C/Dq NSg/V   P    NPr/I/J/Dq
> cakes  as    they lay     on  the floor  , and a   bright  idea came    into her     head     . “ If    I    eat
# NPl/V+ NSg/R IPl+ NSg/V/J J/P D+  NSg/V+ . V/C D/P NPr/V/J NSg  NSg/V/P P    ISg/D$+ NPr/V/J+ . . NSg/C ISg+ V
> one       of these   cakes  , ” she  thought , “ it’s sure to make  some     change  in      my  size   ; and
# NSg/I/V/J P  I/Ddem+ NPl/V+ . . ISg+ NSg/V   . . W?   J    P  NSg/V I/J/R/Dq N🅪Sg/V+ NPr/J/P D$+ NSg/V+ . V/C
> as    it       can’t possibly make  me       larger , it       must  make  me       smaller , I    suppose . ”
# NSg/R NPr/ISg+ VX    R        NSg/V NPr/ISg+ J      . NPr/ISg+ NSg/V NSg/V NPr/ISg+ J       . ISg+ V+      . .
>
#
> So        she  swallowed one       of the cakes  , and was delighted to find  that         she  began
# NSg/I/J/C ISg+ V/J       NSg/I/V/J P  D+  NPl/V+ . V/C V   V/J       P  NSg/V NSg/I/C/Ddem ISg+ V
> shrinking directly . As    soon as    she  was small   enough to get   through the door   , she
# V         R/C+     . NSg/R J/R  NSg/R ISg+ V   NPr/V/J NSg/I  P  NSg/V NSg/J/P D+  NSg/V+ . ISg+
<<<<<<< HEAD
> ran   out         of the house  , and found quite a   crowd of little  animals and birds
# NSg/V NSg/V/J/R/P P  D+  NPr/V+ . V/C NSg/V NSg   D/P NSg/V P  NPr/I/J NPl     V/C NPl/V+
> waiting outside   . The poor    little   Lizard , Bill   , was in      the middle  , being   held up
# NSg/V+  NSg/V/J/P . D   NSg/V/J NPr/I/J+ NSg    . NPr/V+ . V   NPr/J/P D   NSg/V/J . NSg/V/C V    NSg/V/J/P
> by      two  guinea - pigs  , who    were  giving it       something out         of a    bottle . They all       made
# NSg/J/P NSg+ NPr+   . NPl/V . NPr/I+ NSg/V V      NPr/ISg+ NSg/I/V/J NSg/V/J/R/P P  D/P+ NSg/V+ . IPl+ NSg/I/J/C V
=======
> ran   out         of the house  , and found quite a   crowd of little     animals and birds
# NSg/V NSg/V/J/R/P P  D+  NPr/V+ . V/C NSg/V NSg   D/P NSg/V P  NPr/I/J/Dq NPl     V/C NPl/V+
> waiting outside   . The poor    little      Lizard , Bill   , was in      the middle  , being   held up
# NSg/V+  NSg/V/J/P . D   NSg/V/J NPr/I/J/Dq+ NSg    . NPr/V+ . V   NPr/J/P D   NSg/V/J . NSg/V/C V    NSg/V/J/P
> by      two  guinea - pigs  , who    were  giving it       something out         of a    bottle . They all          made
# NSg/J/P NSg+ NPr+   . NPl/V . NPr/I+ NSg/V V      NPr/ISg+ NSg/I/V/J NSg/V/J/R/P P  D/P+ NSg/V+ . IPl+ NSg/I/J/C/Dq NSg/V
>>>>>>> b6f66f5b
> a   rush    at    Alice the moment she  appeared ; but     she  ran   off       as    hard    as    she  could  ,
# D/P NPr/V/J NSg/P NPr+  D+  NSg+   ISg+ V/J      . NSg/C/P ISg+ NSg/V NSg/V/J/P NSg/R NSg/V/J NSg/R ISg+ NSg/VX .
> and soon found herself safe     in      a    thick    wood     .
# V/C J/R  NSg/V ISg+    NSg/V/J+ NPr/J/P D/P+ NSg/V/J+ NPr/V/J+ .
>
#
> “ The first    thing  I’ve got to do     , ” said Alice to herself , as    she  wandered about
# . D+  NSg/V/J+ NSg/V+ W?   V   P  NSg/VX . . V/J  NPr+  P  ISg+    . NSg/R ISg+ V/J      J/P
> in      the wood     , “ is to grow to my  right    size   again ; and the second   thing  is to find
# NPr/J/P D+  NPr/V/J+ . . VL P  V    P  D$+ NPr/V/J+ NSg/V+ P     . V/C D+  NSg/V/J+ NSg/V+ VL P  NSg/V
> my  way    into that          lovely garden   . I    think that          will   be     the best      plan   . ”
# D$+ NSg/J+ P    NSg/I/C/Ddem+ NSg/J+ NSg/V/J+ . ISg+ NSg/V NSg/I/C/Ddem+ NPr/VX NSg/VX D   NPr/VX/J+ NSg/V+ . .
>
#
> It       sounded an  excellent plan   , no     doubt  , and very neatly and simply arranged ; the
# NPr/ISg+ V/J     D/P J+        NSg/V+ . NPr/P+ NSg/V+ . V/C J/R  R      V/C R      V/J      . D+
> only   difficulty was , that         she  had not   the smallest idea how   to set     about it       ; and
# J/R/C+ N🅪Sg+      V   . NSg/I/C/Ddem ISg+ V   NSg/C D   W?       NSg+ NSg/C P  NPr/V/J J/P   NPr/ISg+ . V/C
<<<<<<< HEAD
> while     she  was peering about anxiously among the trees  , a   little  sharp   bark   just
# NSg/V/C/P ISg+ V   V       J/P   R         P     D+  NPl/V+ . D/P NPr/I/J NPr/V/J NSg/V+ V/J
> over      her     head     made her    look  up        in      a    great  hurry  .
# NSg/V/J/P ISg/D$+ NPr/V/J+ V    ISg/D$ NSg/V NSg/V/J/P NPr/J/P D/P+ NSg/J+ NSg/V+ .
=======
> while     she  was peering about anxiously among the trees  , a   little     sharp   bark   just
# NSg/V/C/P ISg+ V   V       J/P   R         P     D+  NPl/V+ . D/P NPr/I/J/Dq NPr/V/J NSg/V+ V/J
> over      her     head     made  her    look  up        in      a    great  hurry  .
# NSg/V/J/P ISg/D$+ NPr/V/J+ NSg/V ISg/D$ NSg/V NSg/V/J/P NPr/J/P D/P+ NSg/J+ NSg/V+ .
>>>>>>> b6f66f5b
>
#
> An   enormous puppy was looking down      at    her    with large round     eyes   , and feebly
# D/P+ J        NSg/V V   V       NSg/V/J/P NSg/P ISg/D$ P    NSg/J NSg/V/J/P NPl/V+ . V/C R
> stretching out         one        paw    , trying  to touch her     . “ Poor    little     thing  ! ” said Alice , in
# V          NSg/V/J/R/P NSg/I/V/J+ NSg/V+ . NSg/V/J P  NSg/V ISg/D$+ . . NSg/V/J NPr/I/J/Dq NSg/V+ . . V/J  NPr+  . NPr/J/P
> a   coaxing tone     , and she  tried hard    to whistle to it       ; but     she  was terribly
# D/P NSg/V/J NSg/I/V+ . V/C ISg+ V/J   NSg/V/J P  NSg/V   P  NPr/ISg+ . NSg/C/P ISg+ V   R
<<<<<<< HEAD
> frightened all       the time     at    the thought that         it       might     be     hungry , in      which case   it
# V/J        NSg/I/J/C D   N🅪Sg/V/J NSg/P D   NSg/V   NSg/I/C/Ddem NPr/ISg+ NᴹSg/VX/J NSg/VX J      . NPr/J/P I/C+  NPr/V+ NPr/ISg+
> would be     very likely to eat her     up        in      spite   of all       her     coaxing .
# VX    NSg/VX J/R  NSg/J  P  V   ISg/D$+ NSg/V/J/P NPr/J/P NSg/V/P P  NSg/I/J/C ISg/D$+ NSg/V/J .
>
#
> Hardly knowing   what   she  did , she  picked up        a   little  bit   of stick    , and held it
# R      NSg/V/J/P NSg/I+ ISg+ V   . ISg+ V/J    NSg/V/J/P D/P NPr/I/J NSg/V P  NSg/V/J+ . V/C V    NPr/ISg+
> out         to the puppy  ; whereupon the puppy  jumped into the air   off       all       its     feet at
# NSg/V/J/R/P P  D+  NSg/V+ . C         D+  NSg/V+ V/J    P    D   NSg/V NSg/V/J/P NSg/I/J/C ISg/D$+ NPl+ NSg/P
> once  , with a   yelp  of delight  , and rushed at    the stick    , and made believe to worry
# NSg/C . P    D/P NSg/V P  NSg/V/J+ . V/C V/J    NSg/P D+  NSg/V/J+ . V/C V    V       P  NSg/V
=======
> frightened all          the time     at    the thought that         it       might     be     hungry , in      which case   it
# V/J        NSg/I/J/C/Dq D   N🅪Sg/V/J NSg/P D   NSg/V   NSg/I/C/Ddem NPr/ISg+ NᴹSg/VX/J NSg/VX J      . NPr/J/P I/C+  NPr/V+ NPr/ISg+
> would  be     very likely to eat her     up        in      spite   of all          her     coaxing .
# NSg/VX NSg/VX J/R  NSg/J  P  V   ISg/D$+ NSg/V/J/P NPr/J/P NSg/V/P P  NSg/I/J/C/Dq ISg/D$+ NSg/V/J .
>
#
> Hardly knowing   what   she  did , she  picked up        a   little     bit   of stick    , and held it
# R      NSg/V/J/P NSg/I+ ISg+ V   . ISg+ V/J    NSg/V/J/P D/P NPr/I/J/Dq NSg/V P  NSg/V/J+ . V/C V    NPr/ISg+
> out         to the puppy  ; whereupon the puppy  jumped into the air   off       all          its     feet at
# NSg/V/J/R/P P  D+  NSg/V+ . C         D+  NSg/V+ V/J    P    D   NSg/V NSg/V/J/P NSg/I/J/C/Dq ISg/D$+ NPl+ NSg/P
> once  , with a   yelp  of delight  , and rushed at    the stick    , and made  believe to worry
# NSg/C . P    D/P NSg/V P  NSg/V/J+ . V/C V/J    NSg/P D+  NSg/V/J+ . V/C NSg/V V       P  NSg/V
>>>>>>> b6f66f5b
> it       ; then    Alice dodged behind  a    great  thistle , to keep  herself from being   run
# NPr/ISg+ . NSg/J/C NPr+  V/J    NSg/J/P D/P+ NSg/J+ NSg     . P  NSg/V ISg+    P    NSg/V/C NSg/V
> over      ; and the moment she  appeared on  the other    side     , the puppy  made another rush
# NSg/V/J/P . V/C D+  NSg+   ISg+ V/J      J/P D+  NSg/V/J+ NSg/V/J+ . D+  NSg/V+ V    I/D     NPr/V/J
> at    the stick    , and tumbled head     over      heels  in      its     hurry  to get   hold    of it       ; then
# NSg/P D+  NSg/V/J+ . V/C V/J     NPr/V/J+ NSg/V/J/P NPl/V+ NPr/J/P ISg/D$+ NSg/V+ P  NSg/V NSg/V/J P  NPr/ISg+ . NSg/J/C
> Alice , thinking it       was very like        having a   game    of play  with a   cart   - horse , and
# NPr+  . V        NPr/ISg+ V   J/R  NSg/V/J/C/P V      D/P NSg/V/J P  NSg/V P    D/P NSg/V+ . NSg/V . V/C
> expecting every moment to be     trampled under   its     feet , ran   round     the thistle
# V         Dq+   NSg+   P  NSg/VX V/J      NSg/J/P ISg/D$+ NPl+ . NSg/V NSg/V/J/P D   NSg
> again ; then    the puppy  began a   series of short     charges at    the stick    , running   a
# P     . NSg/J/C D+  NSg/V+ V     D/P NSgPl  P  NPr/V/J/P NPl/V   NSg/P D+  NSg/V/J+ . NSg/V/J/P D/P
> very little     way   forwards each time     and a   long     way    back    , and barking hoarsely all
# J/R  NPr/I/J/Dq NSg/J NPl/V    Dq+  N🅪Sg/V/J V/C D/P NPr/V/J+ NSg/J+ NSg/V/J . V/C V+      R        NSg/I/J/C/Dq
> the while     , till      at    last    it       sat     down      a   good    way   off       , panting , with its     tongue
# D   NSg/V/C/P . NSg/V/C/P NSg/P NSg/V/J NPr/ISg+ NSg/V/J NSg/V/J/P D/P NPr/V/J NSg/J NSg/V/J/P . V       . P    ISg/D$+ NSg/V+
> hanging out         of its     mouth  , and its     great eyes   half       shut     .
# NSg/V/J NSg/V/J/R/P P  ISg/D$+ NSg/V+ . V/C ISg/D$+ NSg/J NPl/V+ NSg/V/J/P+ NSg/V/J+ .
>
#
> This    seemed to Alice a   good    opportunity for making her     escape ; so        she  set     off       at
# I/Ddem+ V/J    P  NPr+  D/P NPr/V/J NSg         C/P NSg/V  ISg/D$+ NSg/V  . NSg/I/J/C ISg+ NPr/V/J NSg/V/J/P NSg/P
> once  , and ran   till      she  was quite tired and out         of breath   , and till      the puppy’s
# NSg/C . V/C NSg/V NSg/V/C/P ISg+ V   NSg   V/J   V/C NSg/V/J/R/P P  NSg/V/J+ . V/C NSg/V/C/P D+  NSg$+
> bark   sounded quite faint   in      the distance .
# NSg/V+ V/J     NSg   NSg/V/J NPr/J/P D+  NSg/V+   .
>
#
> “ And yet     what   a   dear    little     puppy  it       was ! ” said Alice , as    she  leant against a
# . V/C NSg/V/C NSg/I+ D/P NSg/V/J NPr/I/J/Dq NSg/V+ NPr/ISg+ V   . . V/J  NPr+  . NSg/R ISg+ ?     C/P     D/P
> buttercup to rest  herself , and fanned herself with one       of the leaves : “ I    should
# NSg       P  NSg/V ISg+    . V/C V      ISg+    P    NSg/I/V/J P  D+  NPl/V+ . . ISg+ VX
> have   liked teaching it       tricks very much       , if    — if    I’d only  been  the right   size  to
# NSg/VX V/J   NSg/V+   NPr/ISg+ NPl/V+ J/R  NSg/I/J/Dq . NSg/C . NSg/C W?  J/R/C NSg/V D   NPr/V/J NSg/V P
> do     it       ! Oh    dear    ! I’d nearly forgotten that         I’ve got to grow up        again ! Let   me
# NSg/VX NPr/ISg+ . NPr/V NSg/V/J . W?  R      NSg/V/J   NSg/I/C/Ddem W?   V   P  V    NSg/V/J/P P     . NSg/V NPr/ISg+
> see   — how   is it       to be     managed ? I    suppose I    ought    to eat or    drink  something or
# NSg/V . NSg/C VL NPr/ISg+ P  NSg/VX V/J     . ISg+ V       ISg+ NSg/I/VX P  V   NPr/C NSg/V+ NSg/I/V/J NPr/C
> other   ; but     the great  question is , what  ? ”
# NSg/V/J . NSg/C/P D+  NSg/J+ NSg/V+   VL . NSg/I . .
>
#
> The great question certainly was , what  ? Alice looked all          round     her     at    the
# D+  NSg/J NSg/V    R         V   . NSg/I . NPr+  V/J    NSg/I/J/C/Dq NSg/V/J/P ISg/D$+ NSg/P D+
> flowers  and the blades of grass  , but     she  did not   see   anything that          looked like
# NPrPl/V+ V/C D   NPl/V  P  NPr/V+ . NSg/C/P ISg+ V   NSg/C NSg/V NSg/I/V+ NSg/I/C/Ddem+ V/J    NSg/V/J/C/P
> the right    thing to eat or    drink  under   the circumstances . There was a   large
# D+  NPr/V/J+ NSg/V P  V   NPr/C NSg/V+ NSg/J/P D+  NPl/V+        . +     V   D/P NSg/J
> mushroom growing near      her     , about the same height as    herself ; and when    she  had
# NᴹSg/V/J NSg/V   NSg/V/J/P ISg/D$+ . J/P   D+  I/J+ N🅪Sg+  NSg/R ISg+    . V/C NSg/I/C ISg+ V
> looked under   it       , and on  both   sides of it       , and behind  it       , it       occurred to her     that
# V/J    NSg/J/P NPr/ISg+ . V/C J/P I/C/Dq NPl/V P  NPr/ISg+ . V/C NSg/J/P NPr/ISg+ . NPr/ISg+ V        P  ISg/D$+ NSg/I/C/Ddem
> she  might     as    well    look  and see   what   was on  the top     of it       .
# ISg+ NᴹSg/VX/J NSg/R NSg/V/J NSg/V V/C NSg/V NSg/I+ V   J/P D   NSg/V/J P  NPr/ISg+ .
>
#
> She  stretched herself up        on  tiptoe   , and peeped over      the edge  of the mushroom ,
# ISg+ V/J       ISg     NSg/V/J/P J/P NSg/V/J+ . V/C V/J    NSg/V/J/P D   NSg/V P  D   NᴹSg/V/J .
> and her     eyes   immediately met those  of a   large blue     caterpillar , that          was sitting
# V/C ISg/D$+ NPl/V+ R           V   I/Ddem P  D/P NSg/J NSg/V/J+ NSg/V       . NSg/I/C/Ddem+ V   NSg/V/J
> on  the top      with its     arms   folded , quietly smoking a    long     hookah , and taking  not
# J/P D+  NSg/V/J+ P    ISg/D$+ NPl/V+ V/J    . R       NSg/V/J D/P+ NPr/V/J+ NSg    . V/C NSg/V/J NSg/C
> the smallest notice of her    or    of anything else     .
# D   W?       NSg/V  P  ISg/D$ NPr/C P  NSg/I/V+ NSg/J/C+ .
>
#
> CHAPTER V     : Advice from a   Caterpillar
# NSg/V   NSg/P . NᴹSg   P    D/P NSg/V+
>
#
> The Caterpillar and Alice looked at    each other   for some     time      in      silence : at    last
# D   NSg/V       V/C NPr+  V/J    NSg/P Dq   NSg/V/J C/P I/J/R/Dq N🅪Sg/V/J+ NPr/J/P NSg/V+  . NSg/P NSg/V/J
> the Caterpillar took the hookah out         of its     mouth  , and addressed her     in      a
# D   NSg/V       V    D   NSg    NSg/V/J/R/P P  ISg/D$+ NSg/V+ . V/C V/J       ISg/D$+ NPr/J/P D/P
> languid , sleepy voice  .
# NSg/J   . NSg/J+ NSg/V+ .
>
#
> “ Who    are you    ? ” said the Caterpillar .
# . NPr/I+ V   ISgPl+ . . V/J  D   NSg/V       .
>
#
> This    was not   an  encouraging opening for a    conversation . Alice replied , rather
# I/Ddem+ V   NSg/C D/P NSg/V/J     NSg/V/J C/P D/P+ NSg/V+       . NPr+  V/J     . NPr/V/J
> shyly , “ I    — I    hardly know  , sir    , just at    present — at    least I    know  who    I    was when    I
# R     . . ISg+ . ISg+ R      NSg/V . NPr/V+ . V/J  NSg/P NSg/V/J . NSg/P NSg/J ISg+ NSg/V NPr/I+ ISg+ V   NSg/I/C ISg+
> got up        this    morning , but     I    think I    must  have   been  changed several times  since
# V   NSg/V/J/P I/Ddem+ N🅪Sg/V+ . NSg/C/P ISg+ NSg/V ISg+ NSg/V NSg/VX NSg/V V/J     J/Dq    NPl/V+ C/P+
> then    . ”
# NSg/J/C . .
>
#
> “ What   do     you    mean    by      that          ? ” said the Caterpillar sternly . “ Explain yourself ! ”
# . NSg/I+ NSg/VX ISgPl+ NSg/V/J NSg/J/P NSg/I/C/Ddem+ . . V/J  D+  NSg/V+      R       . . V       ISg      . .
>
#
> “ I    can’t explain myself , I’m afraid , sir    , ” said Alice , “ because I’m not   myself ,
# . ISg+ VX    V       ISg+   . W?  J      . NPr/V+ . . V/J  NPr+  . . C/P     W?  NSg/C ISg+   .
> you    see    . ”
# ISgPl+ NSg/V+ . .
>
#
> “ I    don’t see   , ” said the Caterpillar .
# . ISg+ V     NSg/V . . V/J  D   NSg/V+      .
>
#
> “ I’m afraid I    can’t put   it       more         clearly , ” Alice replied very politely , “ for I
# . W?  J      ISg+ VX    NSg/V NPr/ISg+ NPr/I/V/J/Dq R       . . NPr+  V/J     J/R  R        . . C/P ISg+
> can’t understand it       myself to begin with ; and being   so        many       different sizes in      a
# VX    V          NPr/ISg+ ISg+   P  NSg/V P    . V/C NSg/V/C NSg/I/J/C NSg/I/J/Dq NSg/J     NPl/V NPr/J/P D/P+
> day   is very confusing . ”
# NPr🅪+ VL J/R+ V/J       . .
>
#
> “ It       isn’t , ” said the Caterpillar .
# . NPr/ISg+ NSg/V . . V/J  D   NSg/V+      .
>
#
> “ Well    , perhaps you    haven’t found it       so        yet     , ” said Alice ; “ but     when    you    have   to
# . NSg/V/J . NSg     ISgPl+ V       NSg/V NPr/ISg+ NSg/I/J/C NSg/V/C . . V/J  NPr+  . . NSg/C/P NSg/I/C ISgPl+ NSg/VX P
> turn  into a   chrysalis — you    will   some     day  , you    know  — and then    after that          into a
# NSg/V P    D/P NSg/V     . ISgPl+ NPr/VX I/J/R/Dq NPr🅪 . ISgPl+ NSg/V . V/C NSg/J/C J/P   NSg/I/C/Ddem+ P    D/P+
> butterfly , I    should think you’ll feel    it       a    little      queer   , won’t you    ? ”
# NSg/V+    . ISg+ VX     NSg/V W?     NSg/I/V NPr/ISg+ D/P+ NPr/I/J/Dq+ NSg/V/J . V     ISgPl+ . .
>
#
> “ Not   a   bit    , ” said the Caterpillar .
# . NSg/C D/P NSg/V+ . . V/J  D   NSg/V+      .
>
#
<<<<<<< HEAD
> “ Well    , perhaps your feelings may    be     different , ” said Alice ; “ all       I    know  is , it
# . NSg/V/J . NSg     D$+  +        NPr/VX NSg/VX NSg/J     . . V/J  NPr+  . . NSg/I/J/C ISg+ NSg/V VL . NPr/ISg+
> would feel    very queer   to me      . ”
# VX    NSg/I/V J/R  NSg/V/J P  NPr/ISg . .
=======
> “ Well    , perhaps your feelings may    be     different , ” said Alice ; “ all          I    know  is , it
# . NSg/V/J . NSg     D$+  +        NPr/VX NSg/VX NSg/J     . . V/J  NPr+  . . NSg/I/J/C/Dq ISg+ NSg/V VL . NPr/ISg+
> would  feel    very queer   to me      . ”
# NSg/VX NSg/I/V J/R  NSg/V/J P  NPr/ISg . .
>>>>>>> b6f66f5b
>
#
> “ You    ! ” said the Caterpillar contemptuously . “ Who    are you    ? ”
# . ISgPl+ . . V/J  D+  NSg/V+      R              . . NPr/I+ V   ISgPl+ . .
>
#
> Which brought them    back    again to the beginning of the conversation . Alice felt    a
# I/C+  V       NSg/IPl NSg/V/J P     P  D   NSg/V/J   P  D+  NSg/V+       . NPr+  NSg/V/J D/P
> little     irritated at    the Caterpillar’s making such  very short      remarks , and she
# NPr/I/J/Dq V/J       NSg/P D   NSg$          NSg/V  NSg/I J/R  NPr/V/J/P+ NPl/V+  . V/C ISg+
> drew  herself up        and said , very gravely , “ I    think , you    ought    to tell  me       who    you
# NPr/V ISg+    NSg/V/J/P V/C V/J  . J/R  R       . . ISg+ NSg/V . ISgPl+ NSg/I/VX P  NPr/V NPr/ISg+ NPr/I+ ISgPl+
> are , first    . ”
# V   . NSg/V/J+ . .
>
#
> “ Why   ? ” said the Caterpillar .
# . NSg/V . . V/J  D   NSg/V       .
>
#
> Here    was another puzzling question ; and as    Alice could  not   think of any     good
# NSg/J/R V   I/D     V        NSg/V    . V/C NSg/R NPr+  NSg/VX NSg/C NSg/V P  I/R/Dq+ NPr/V/J+
> reason  , and as    the Caterpillar seemed to be     in      a   very unpleasant state of mind   ,
# N🅪Sg/V+ . V/C NSg/R D   NSg/V       V/J    P  NSg/VX NPr/J/P D/P J/R  NSg/J      NSg/V P  NSg/V+ .
> she  turned away .
# ISg+ V/J+   V/J+ .
>
#
> “ Come    back    ! ” the Caterpillar called after her     . “ I’ve something  important to
# . NSg/V/P NSg/V/J . . D   NSg/V       V/J    J/P   ISg/D$+ . . W?   NSg/I/V/J+ J         P
> say   ! ”
# NSg/V . .
>
#
> This   sounded promising , certainly : Alice turned and came    back     again .
# I/Ddem V/J     NSg/V/J   . R         . NPr+  V/J    V/C NSg/V/P NSg/V/J+ P+    .
>
#
> “ Keep  your temper   , ” said the Caterpillar .
# . NSg/V D$+  NSg/V/J+ . . V/J  D   NSg/V+      .
>
#
> “ Is that         all          ? ” said Alice , swallowing down      her     anger  as    well    as    she  could   .
# . VL NSg/I/C/Ddem NSg/I/J/C/Dq . . V/J  NPr+  . V          NSg/V/J/P ISg/D$+ NSg/V+ NSg/R NSg/V/J NSg/R ISg+ NSg/VX+ .
>
#
> “ No     , ” said the Caterpillar .
# . NPr/P+ . . V/J  D   NSg/V       .
>
#
> Alice thought she  might     as    well    wait  , as    she  had nothing else    to do     , and perhaps
# NPr+  NSg/V   ISg+ NᴹSg/VX/J NSg/R NSg/V/J NSg/V . NSg/R ISg+ V   NSg/I/J NSg/J/C P  NSg/VX . V/C NSg
> after all          it       might     tell  her     something  worth    hearing  . For some      minutes it       puffed
# J/P   NSg/I/J/C/Dq NPr/ISg+ NᴹSg/VX/J NPr/V ISg/D$+ NSg/I/V/J+ NSg/V/J+ NSg/V/J+ . C/P I/J/R/Dq+ NPl/V+  NPr/ISg+ V/J
> away without speaking , but     at    last    it       unfolded its     arms   , took the hookah out         of
# V/J  C/P     V        . NSg/C/P NSg/P NSg/V/J NPr/ISg+ V/J      ISg/D$+ NPl/V+ . V    D   NSg    NSg/V/J/R/P P
> its     mouth  again , and said , “ So        you    think you’re changed , do     you    ? ”
# ISg/D$+ NSg/V+ P     . V/C V/J  . . NSg/I/J/C ISgPl+ NSg/V W?     V/J     . NSg/VX ISgPl+ . .
>
#
> “ I’m afraid I    am      , sir   , ” said Alice ; “ I    can’t remember things as    I    used — and I
# . W?  J      ISg+ NPr/V/J . NPr/V . . V/J  NPr+  . . ISg+ VX    NSg/V    NPl/V+ NSg/R ISg+ V/J  . V/C ISg+
> don’t keep  the same size  for ten minutes together ! ”
# V     NSg/V D   I/J  NSg/V C/P NSg NPl/V+  J        . .
>
#
> “ Can’t remember what   things ? ” said the Caterpillar .
# . VX    NSg/V    NSg/I+ NPl/V+ . . V/J  D   NSg/V+      .
>
#
> “ Well    , I’ve tried to say   “ How   doth the little     busy     bee   , ” but     it       all          came
# . NSg/V/J . W?   V/J   P  NSg/V . NSg/C W?   D   NPr/I/J/Dq NSg/V/J+ NSg/V . . NSg/C/P NPr/ISg+ NSg/I/J/C/Dq NSg/V/P
> different ! ” Alice replied in      a   very melancholy voice  .
# NSg/J     . . NPr+  V/J     NPr/J/P D/P J/R  NSg/J      NSg/V+ .
>
#
> “ Repeat , “ You    are old   , Father William , ’ ” said the Caterpillar .
# . NSg/V  . . ISgPl+ V   NSg/J . NPr/V+ NPr+    . . . V/J  D   NSg/V       .
>
#
> Alice folded her     hands  , and began : —
# NPr+  V/J    ISg/D$+ NPl/V+ . V/C V     . .
>
#
> “ You    are old   , Father William , ” the young    man      said , “ And your hair    has become
# . ISgPl+ V   NSg/J . NPr/V+ NPr+    . . D+  NPr/V/J+ NPr/V/J+ V/J  . . V/C D$+  N🅪Sg/V+ V   V
> very white   ; And yet     you    incessantly stand on  your head     — Do     you   think , at    your
# J/R  NPr/V/J . V/C NSg/V/C ISgPl+ R           NSg/V J/P D$+  NPr/V/J+ . NSg/VX ISgPl NSg/V . NSg/P D$+
> age     , it       is right   ? ”
# N🅪Sg/V+ . NPr/ISg+ VL NPr/V/J . .
>
#
> “ In      my  youth , ” Father William replied to his     son    , “ I    feared it       might     injure
# . NPr/J/P D$+ NSg+  . . NPr/V+ NPr+    V/J     P  ISg/D$+ NPr/V+ . . ISg+ V/J    NPr/ISg+ NᴹSg/VX/J V
> the brain   ; But     , now       that          I’m perfectly sure I    have   none  , Why   , I    do     it       again
# D   NPr🅪/V+ . NSg/C/P . NPr/V/J/C NSg/I/C/Ddem+ W?  R         J    ISg+ NSg/VX NSg/I . NSg/V . ISg+ NSg/VX NPr/ISg+ P
> and  again . ”
# V/C+ P+    . .
>
#
> “ You    are old   , ” said the youth , “ as    I    mentioned before , And have   grown most
# . ISgPl+ V   NSg/J . . V/J  D+  NSg+  . . NSg/R ISg+ V/J       C/P    . V/C NSg/VX V/J   NSg/I/J/Dq
> uncommonly fat      ; Yet     you    turned a   back    - somersault in      at    the door   — Pray , what   is
# R          N🅪Sg/V/J . NSg/V/C ISgPl+ V/J    D/P NSg/V/J . NSg/V      NPr/J/P NSg/P D+  NSg/V+ . V    . NSg/I+ VL
> the reason of that         ? ”
# D   N🅪Sg/V P  NSg/I/C/Ddem . .
>
#
> “ In      my  youth , ” said the sage    , as    he       shook   his     grey          locks  , “ I    kept all          my  limbs
# . NPr/J/P D$+ NSg+  . . V/J  D   NSg/V/J . NSg/R NPr/ISg+ NSg/V/J ISg/D$+ NPr/V/J/Comm+ NPl/V+ . . ISg+ V    NSg/I/J/C/Dq D$+ NPl/V+
> very supple By      the use   of this    ointment — one       shilling the box    — Allow me       to sell
# J/R  V/J    NSg/J/P D   NSg/V P  I/Ddem+ N🅪Sg     . NSg/I/V/J NSg/V    D+  NSg/V+ . V     NPr/ISg+ P  NSg/V
> you    a    couple   ? ”
# ISgPl+ D/P+ NSg/V/J+ . .
>
#
> “ You    are old   , ” said the youth , “ and your jaws   are too weak For anything
# . ISgPl+ V   NSg/J . . V/J  D+  NSg   . . V/C D$+  NPl/V+ V   W?  J    C/P NSg/I/V
> tougher than suet ; Yet     you    finished the goose  , with the bones and the beak   —
# J       C/P  NSg  . NSg/V/C ISgPl+ V/J      D+  NSg/V+ . P    D   NPl/V V/C D+  NSg/V+ .
> Pray , how   did you    manage to do     it      ? ”
# V    . NSg/C V   ISgPl+ NSg/V  P  NSg/VX NPr/ISg . .
>
#
> “ In      my  youth , ” said his     father , “ I    took to the law    , And argued each case   with
# . NPr/J/P D$+ NSg+  . . V/J  ISg/D$+ NPr/V+ . . ISg+ V    P  D+  NSg/V+ . V/C V/J    Dq+  NPr/V+ P
> my  wife     ; And the muscular strength , which it       gave to my  jaw      , Has lasted the
# D$+ NSg/V/J+ . V/C D+  J+       NSg/V+   . I/C+  NPr/ISg+ V    P  D$+ NSg/V/J+ . V   V/J+   D
> rest  of my  life   . ”
# NSg/V P  D$+ NSg/V+ . .
>
#
> “ You    are old   , ” said the youth , “ one        would hardly suppose That         your eye    was as
# . ISgPl+ V   NSg/J . . V/J  D+  NSg+  . . NSg/I/V/J+ VX    R      V       NSg/I/C/Ddem D$+  NSg/V+ V   NSg/R
> steady  as    ever ; Yet     you    balanced an  eel   on  the end   of your nose   — What   made you
# NSg/V/J NSg/R J    . NSg/V/C ISgPl+ V/J      D/P NSg/V J/P D   NSg/V P  D$+  NSg/V+ . NSg/I+ V    ISgPl+
> so        awfully clever ? ”
# NSg/I/J/C R       J      . .
>
#
> “ I    have   answered three questions , and that          is enough , ” Said his     father ; “ don’t
# . ISg+ NSg/VX V/J      NSg   NPl/V+    . V/C NSg/I/C/Ddem+ VL NSg/I  . . V/J  ISg/D$+ NPr/V+ . . V
> give  yourself airs  ! Do     you    think I    can    listen all          day  to such  stuff   ? Be     off       ,
# NSg/V ISg+     NPl/V . NSg/VX ISgPl+ NSg/V ISg+ NPr/VX NSg/V  NSg/I/J/C/Dq NPr🅪 P  NSg/I NᴹSg/V+ . NSg/VX NSg/V/J/P .
> or    I’ll kick   you    down      stairs ! ”
# NPr/C W?   NSg/V+ ISgPl+ NSg/V/J/P NPl+   . .
>
#
> “ That          is not   said right   , ” said the Caterpillar .
# . NSg/I/C/Ddem+ VL NSg/C V/J  NPr/V/J . . V/J  D   NSg/V+      .
>
#
> “ Not   quite right   , I’m afraid , ” said Alice , timidly ; “ some     of the words  have   got
# . NSg/C NSg   NPr/V/J . W?  J      . . V/J  NPr+  . R       . . I/J/R/Dq P  D+  NPl/V+ NSg/VX V+
> altered . ”
# NSg/V/J . .
>
#
> “ It       is wrong   from beginning to end   , ” said the Caterpillar decidedly , and there
# . NPr/ISg+ VL NSg/V/J P    NSg/V/J+  P  NSg/V . . V/J  D   NSg/V       R         . V/C +
> was silence for some      minutes .
# V   NSg/V   C/P I/J/R/Dq+ NPl/V+  .
>
#
> The Caterpillar was the first   to speak  .
# D+  NSg/V       V   D   NSg/V/J P+ NSg/V+ .
>
#
> “ What   size   do     you    want  to be     ? ” it       asked .
# . NSg/I+ NSg/V+ NSg/VX ISgPl+ NSg/V P  NSg/VX . . NPr/ISg+ V/J+  .
>
#
> “ Oh    , I’m not   particular as    to size  , ” Alice hastily replied ; “ only  one       doesn’t
# . NPr/V . W?  NSg/C NSg/J      NSg/R P  NSg/V . . NPr+  R       V/J     . . J/R/C NSg/I/V/J V
> like        changing so        often , you    know   . ”
# NSg/V/J/C/P NSg/V    NSg/I/J/C R     . ISgPl+ NSg/V+ . .
>
#
> “ I    don’t know  , ” said the Caterpillar .
# . ISg+ V     NSg/V . . V/J  D   NSg/V       .
>
#
> Alice said nothing  : she  had never been  so        much       contradicted in      her     life   before ,
# NPr+  V/J  NSg/I/J+ . ISg+ V   R     NSg/V NSg/I/J/C NSg/I/J/Dq V/J          NPr/J/P ISg/D$+ NSg/V+ C/P    .
> and she  felt    that         she  was losing  her     temper   .
# V/C ISg+ NSg/V/J NSg/I/C/Ddem ISg+ V   NSg/V/J ISg/D$+ NSg/V/J+ .
>
#
> “ Are you    content  now       ? ” said the Caterpillar .
# . V   ISgPl+ NSg/V/J+ NPr/V/J/C . . V/J  D   NSg/V+      .
>
#
> “ Well    , I    should like        to be     a   little     larger , sir    , if    you    wouldn’t mind   , ” said
# . NSg/V/J . ISg+ VX     NSg/V/J/C/P P  NSg/VX D/P NPr/I/J/Dq J      . NPr/V+ . NSg/C ISgPl+ VX       NSg/V+ . . V/J
> Alice : “ three inches is such  a   wretched height to be     . ”
# NPr+  . . NSg   NPl/V+ VL NSg/I D/P J        N🅪Sg+  P+ NSg/VX . .
>
#
> “ It       is a   very good    height indeed ! ” said the Caterpillar angrily , rearing itself
# . NPr/ISg+ VL D/P J/R  NPr/V/J N🅪Sg   W?     . . V/J  D   NSg/V       R       . V+      ISg+
> upright as    it       spoke ( it       was exactly three inches high     ) .
# NSg/V/J NSg/R NPr/ISg+ NSg/V . NPr/ISg+ V   R       NSg   NPl/V+ NSg/V/J+ . .
>
#
> “ But     I’m not   used to it       ! ” pleaded poor    Alice in      a    piteous tone     . And she  thought
# . NSg/C/P W?  NSg/C V/J  P  NPr/ISg+ . . V/J     NSg/V/J NPr+  NPr/J/P D/P+ J+      NSg/I/V+ . V/C ISg+ NSg/V
> of herself , “ I    wish  the creatures wouldn’t be     so        easily offended ! ”
# P  ISg+    . . ISg+ NSg/V D+  NPl+      VX       NSg/VX NSg/I/J/C R      V/J      . .
>
#
> “ You’ll get   used to it       in      time      , ” said the Caterpillar ; and it       put   the hookah
# . W?     NSg/V V/J  P  NPr/ISg+ NPr/J/P N🅪Sg/V/J+ . . V/J  D   NSg/V       . V/C NPr/ISg+ NSg/V D   NSg
> into its     mouth  and began smoking  again .
# P    ISg/D$+ NSg/V+ V/C V     NSg/V/J+ P+    .
>
#
> This    time     Alice waited patiently until it       chose to speak  again . In      a   minute  or
# I/Ddem+ N🅪Sg/V/J NPr+  V/J    R         C/P   NPr/ISg+ NSg/V P  NSg/V+ P     . NPr/J/P D/P NSg/V/J NPr/C
> two the Caterpillar took the hookah out         of its     mouth  and yawned once  or    twice ,
# NSg D   NSg/V       V    D   NSg    NSg/V/J/R/P P  ISg/D$+ NSg/V+ V/C V/J    NSg/C NPr/C W?    .
> and shook   itself . Then    it       got down      off       the mushroom , and crawled away in      the
# V/C NSg/V/J ISg+   . NSg/J/C NPr/ISg+ V   NSg/V/J/P NSg/V/J/P D   NᴹSg/V/J . V/C V/J     V/J  NPr/J/P D+
> grass  , merely remarking as    it       went  , “ One       side     will   make  you    grow taller , and the
# NPr/V+ . R      V         NSg/R NPr/ISg+ NSg/V . . NSg/I/V/J NSg/V/J+ NPr/VX NSg/V ISgPl+ V    J      . V/C D+
> other    side     will   make  you    grow shorter . ”
# NSg/V/J+ NSg/V/J+ NPr/VX NSg/V ISgPl+ V+   J       . .
>
#
> “ One       side    of what   ? The other   side    of what   ? ” thought Alice to herself .
# . NSg/I/V/J NSg/V/J P  NSg/I+ . D   NSg/V/J NSg/V/J P  NSg/I+ . . NSg/V   NPr+  P  ISg+    .
>
#
> “ Of the mushroom , ” said the Caterpillar , just as    if    she  had asked it       aloud ; and
# . P  D   NᴹSg/V/J . . V/J  D   NSg/V       . V/J  NSg/R NSg/C ISg+ V   V/J   NPr/ISg+ J     . V/C
> in      another moment it       was out         of sight  .
# NPr/J/P I/D+    NSg+   NPr/ISg+ V   NSg/V/J/R/P P+ NSg/V+ .
>
#
> Alice remained looking thoughtfully at    the mushroom for a    minute   , trying  to make
# NPr+  V/J      V       R            NSg/P D   NᴹSg/V/J C/P D/P+ NSg/V/J+ . NSg/V/J P  NSg/V
> out         which were  the two sides of it       ; and as    it       was perfectly round     , she  found
# NSg/V/J/R/P I/C+  NSg/V D   NSg NPl/V P  NPr/ISg+ . V/C NSg/R NPr/ISg+ V   R         NSg/V/J/P . ISg+ NSg/V
> this   a   very difficult question . However , at    last    she  stretched her     arms   round     it
# I/Ddem D/P J/R  V/J       NSg/V    . C       . NSg/P NSg/V/J ISg+ V/J       ISg/D$+ NPl/V+ NSg/V/J/P NPr/ISg+
<<<<<<< HEAD
> as    far     as    they would go      , and broke   off       a   bit   of the edge   with each hand   .
# NSg/R NSg/V/J NSg/R IPl+ VX    NSg/V/J . V/C NSg/V/J NSg/V/J/P D/P NSg/V P  D+  NSg/V+ P    D+   NSg/V+ .
=======
> as    far     as    they would  go      , and broke   off       a   bit   of the edge   with each hand   .
# NSg/R NSg/V/J NSg/R IPl+ NSg/VX NSg/V/J . V/C NSg/V/J NSg/V/J/P D/P NSg/V P  D+  NSg/V+ P    Dq+  NSg/V+ .
>>>>>>> b6f66f5b
>
#
> “ And now       which is which ? ” she  said to herself , and nibbled a   little     of the
# . V/C NPr/V/J/C I/C+  VL I/C+  . . ISg+ V/J  P  ISg+    . V/C V/J     D/P NPr/I/J/Dq P  D
> right   - hand  bit   to try     the effect : the next     moment she  felt    a   violent blow
# NPr/V/J . NSg/V NSg/V P  NSg/V/J D+  NSg/V+ . D+  NSg/J/P+ NSg+   ISg+ NSg/V/J D/P NSg/V/J NSg/V/J+
> underneath her     chin   : it       had struck her     foot   !
# NSg/J/P    ISg/D$+ NPr/V+ . NPr/ISg+ V   V      ISg/D$+ NSg/V+ .
>
#
> She  was a   good    deal    frightened by      this    very sudden change  , but     she  felt    that
# ISg+ V   D/P NPr/V/J NSg/V/J V/J        NSg/J/P I/Ddem+ J/R  NSg/J+ N🅪Sg/V+ . NSg/C/P ISg+ NSg/V/J NSg/I/C/Ddem
> there was no    time      to be     lost , as    she  was shrinking rapidly ; so        she  set     to work
# +     V   NPr/P N🅪Sg/V/J+ P  NSg/VX V/J  . NSg/R ISg+ V   V         R       . NSg/I/J/C ISg+ NPr/V/J P  NSg/V
> at    once  to eat some     of the other    bit    . Her     chin   was pressed so        closely against
# NSg/P NSg/C P  V   I/J/R/Dq P  D+  NSg/V/J+ NSg/V+ . ISg/D$+ NPr/V+ V   V/J     NSg/I/J/C R       C/P
> her     foot   , that         there was hardly room    to open    her     mouth  ; but     she  did it      at    last    ,
# ISg/D$+ NSg/V+ . NSg/I/C/Ddem +     V   R      NSg/V/J P  NSg/V/J ISg/D$+ NSg/V+ . NSg/C/P ISg+ V   NPr/ISg NSg/P NSg/V/J .
> and managed to swallow a   morsel of the lefthand bit    .
# V/C V/J     P  NSg/V   D/P NSg/V  P  D+  ?        NSg/V+ .
>
#
> “ Come    , my  head’s free    at    last    ! ” said Alice in      a   tone    of delight  , which changed
# . NSg/V/P . D$+ NSg$   NSg/V/J NSg/P NSg/V/J . . V/J  NPr+  NPr/J/P D/P NSg/I/V P  NSg/V/J+ . I/C+  V/J
> into alarm  in      another moment , when    she  found that         her     shoulders were  nowhere to
# P    NSg/V+ NPr/J/P I/D+    NSg+   . NSg/I/C ISg+ NSg/V NSg/I/C/Ddem ISg/D$+ NPl/V+    NSg/V NSg/J   P
> be     found : all          she  could  see   , when    she  looked down      , was an  immense length of
# NSg/VX NSg/V . NSg/I/J/C/Dq ISg+ NSg/VX NSg/V . NSg/I/C ISg+ V/J    NSg/V/J/P . V   D/P NSg/J   N🅪Sg/V P
> neck   , which seemed to rise  like        a   stalk out         of a   sea of green    leaves that          lay
# NSg/V+ . I/C+  V/J    P  NSg/V NSg/V/J/C/P D/P NSg/V NSg/V/J/R/P P  D/P NSg P  NPr/V/J+ NPl/V+ NSg/I/C/Ddem+ NSg/V/J
> far     below her     .
# NSg/V/J P     ISg/D$+ .
>
#
> “ What   can    all          that         green   stuff   be     ? ” said Alice . “ And where have   my  shoulders got
# . NSg/I+ NPr/VX NSg/I/J/C/Dq NSg/I/C/Ddem NPr/V/J NᴹSg/V+ NSg/VX . . V/J  NPr+  . . V/C NSg/C NSg/VX D$+ NPl/V+    V
> to ? And oh    , my  poor     hands  , how   is it       I    can’t see   you    ? ” She  was moving  them     about
# P  . V/C NPr/V . D$+ NSg/V/J+ NPl/V+ . NSg/C VL NPr/ISg+ ISg+ VX    NSg/V ISgPl+ . . ISg+ V   NSg/V/J NSg/IPl+ J/P
> as    she  spoke , but     no     result seemed to follow , except a   little     shaking among the
# NSg/R ISg+ NSg/V . NSg/C/P NPr/P+ NSg/V+ V/J    P  NSg/V  . V/C/P  D/P NPr/I/J/Dq V       P     D+
> distant green    leaves .
# J+      NPr/V/J+ NPl/V+ .
>
#
> As     there seemed to be     no    chance  of getting her     hands  up        to her     head     , she tried
# NSg/R+ +     V/J    P  NSg/VX NPr/P NPr/V/J P  NSg/V   ISg/D$+ NPl/V+ NSg/V/J/P P  ISg/D$+ NPr/V/J+ . ISg V/J
<<<<<<< HEAD
> to get   her     head     down      to them     , and was delighted to find  that         her     neck   would bend
# P  NSg/V ISg/D$+ NPr/V/J+ NSg/V/J/P P  NSg/IPl+ . V/C V   V/J       P  NSg/V NSg/I/C/Ddem ISg/D$+ NSg/V+ VX    NPr/V
> about easily in      any    direction , like        a    serpent . She  had just succeeded in      curving
# J/P   R      NPr/J/P I/R/D+ NSg+      . NSg/V/J/C/P D/P+ NSg/V+  . ISg+ V   V/J  V/J       NPr/J/P V+
=======
> to get   her     head     down      to them     , and was delighted to find  that         her     neck   would  bend
# P  NSg/V ISg/D$+ NPr/V/J+ NSg/V/J/P P  NSg/IPl+ . V/C V   V/J       P  NSg/V NSg/I/C/Ddem ISg/D$+ NSg/V+ NSg/VX NPr/V
> about easily in      any     direction , like        a    serpent . She  had just succeeded in      curving
# J/P   R      NPr/J/P I/R/Dq+ NSg+      . NSg/V/J/C/P D/P+ NSg/V+  . ISg+ V   V/J  V/J       NPr/J/P V+
>>>>>>> b6f66f5b
> it       down      into a    graceful zigzag  , and was going   to dive  in      among the leaves , which
# NPr/ISg+ NSg/V/J/P P    D/P+ J+       NSg/V/J . V/C V   NSg/V/J P  NSg/V NPr/J/P P     D+  NPl/V+ . I/C+
> she  found to be     nothing  but     the tops  of the trees  under   which she  had been
# ISg+ NSg/V P  NSg/VX NSg/I/J+ NSg/C/P D   NPl/V P  D+  NPl/V+ NSg/J/P I/C+  ISg+ V   NSg/V
> wandering , when    a   sharp   hiss   made her     draw  back    in      a    hurry  : a    large  pigeon had
# V         . NSg/I/C D/P NPr/V/J NSg/V+ V    ISg/D$+ NSg/V NSg/V/J NPr/J/P D/P+ NSg/V+ . D/P+ NSg/J+ NSg/V+ V
> flown into her     face   , and was beating her     violently with its     wings  .
# V/J   P    ISg/D$+ NSg/V+ . V/C V   NSg/V   ISg/D$+ R         P    ISg/D$+ NPl/V+ .
>
#
> “ Serpent ! ” screamed the Pigeon .
# . NSg/V   . . V/J      D   NSg/V+ .
>
#
> “ I’m not   a   serpent ! ” said Alice indignantly . “ Let   me       alone ! ”
# . W?  NSg/C D/P NSg/V+  . . V/J  NPr+  R+          . . NSg/V NPr/ISg+ J     . .
>
#
> “ Serpent , I    say   again ! ” repeated the Pigeon , but     in      a   more         subdued tone    , and
# . NSg/V   . ISg+ NSg/V P     . . V/J      D+  NSg/V+ . NSg/C/P NPr/J/P D/P NPr/I/V/J/Dq V/J     NSg/I/V . V/C
> added with a   kind  of sob   , “ I’ve tried every way    , and nothing seems to suit
# V/J   P    D/P NSg/J P  NSg/V . . W?   V/J   Dq+   NSg/J+ . V/C NSg/I/J V     P  NSg/V
> them    ! ”
# NSg/IPl . .
>
#
> “ I    haven’t the least  idea what   you’re talking about , ” said Alice .
# . ISg+ V       D+  NSg/J+ NSg+ NSg/I+ W?     V       J/P   . . V/J  NPr+  .
>
#
> “ I’ve tried the roots of trees  , and I’ve tried banks    , and I’ve tried hedges , ”
# . W?   V/J   D   NPl/V P  NPl/V+ . V/C W?   V/J   NPrPl/V+ . V/C W?   V/J   NPl/V  . .
> the Pigeon went  on  , without attending to her     ; “ but     those   serpents ! There’s no
# D+  NSg/V+ NSg/V J/P . C/P     V         P  ISg/D$+ . . NSg/C/P I/Ddem+ NPl/V    . W?      NPr/P+
> pleasing them     ! ”
# NSg/V/J  NSg/IPl+ . .
>
#
> Alice was more         and more         puzzled , but     she  thought there was no    use   in      saying
# NPr+  V   NPr/I/V/J/Dq V/C NPr/I/V/J/Dq V/J     . NSg/C/P ISg+ NSg/V   +     V   NPr/P NSg/V NPr/J/P NSg/V
> anything more         till      the Pigeon had finished .
# NSg/I/V+ NPr/I/V/J/Dq NSg/V/C/P D+  NSg/V+ V+  V/J      .
>
#
> “ As    if    it       wasn’t trouble enough hatching the eggs   , ” said the Pigeon ; “ but     I    must
# . NSg/R NSg/C NPr/ISg+ V      NSg/V   NSg/I  NSg/V    D+  NPl/V+ . . V/J  D+  NSg/V+ . . NSg/C/P ISg+ NSg/V
> be     on  the look   - out         for serpents night  and day   ! Why   , I    haven’t had a   wink  of
# NSg/VX J/P D   NSg/V+ . NSg/V/J/R/P C/P NPl/V    N🅪Sg/V V/C NPr🅪+ . NSg/V . ISg+ V       V   D/P NSg/V P
> sleep   these   three weeks  ! ”
# N🅪Sg/V+ I/Ddem+ NSg   NPrPl+ . .
>
#
> “ I’m very sorry   you’ve been  annoyed , ” said Alice , who    was beginning to see   its
# . W?  J/R  NSg/V/J W?     NSg/V V/J     . . V/J  NPr+  . NPr/I+ V   NSg/V/J+  P  NSg/V ISg/D$+
> meaning   .
# N🅪Sg/V/J+ .
>
#
> “ And just as    I’d taken the highest tree  in      the wood     , ” continued the Pigeon ,
# . V/C V/J  NSg/R W?  V/J   D   W?      NSg/V NPr/J/P D+  NPr/V/J+ . . V/J       D+  NSg/V+ .
> raising its     voice  to a   shriek , “ and just as    I    was thinking I    should be     free    of
# V       ISg/D$+ NSg/V+ P  D/P NSg/V  . . V/C V/J  NSg/R ISg+ V   V        ISg+ VX     NSg/VX NSg/V/J P
> them     at    last    , they must  needs come    wriggling down      from the sky    ! Ugh , Serpent ! ”
# NSg/IPl+ NSg/P NSg/V/J . IPl+ NSg/V NPl/V NSg/V/P V         NSg/V/J/P P    D+  NSg/V+ . W?  . NSg/V+  . .
>
#
> “ But     I’m not   a   serpent , I    tell  you    ! ” said Alice . “ I’m a   — I’m a   — ”
# . NSg/C/P W?  NSg/C D/P NSg/V+  . ISg+ NPr/V ISgPl+ . . V/J  NPr+  . . W?  D/P . W?  D/P . .
>
#
> “ Well    ! What   are you    ? ” said the Pigeon . “ I    can    see   you’re trying  to invent
# . NSg/V/J . NSg/I+ V   ISgPl+ . . V/J  D+  NSg/V+ . . ISg+ NPr/VX NSg/V W?     NSg/V/J P  V
> something ! ”
# NSg/I/V/J . .
>
#
> “ I    — I’m a    little      girl   , ” said Alice , rather  doubtfully , as    she  remembered the
# . ISg+ . W?  D/P+ NPr/I/J/Dq+ NSg/V+ . . V/J  NPr+  . NPr/V/J R          . NSg/R ISg+ V/J        D
> number  of changes she  had gone  through that          day   .
# NSg/V/J P  NPl/V+  ISg+ V   V/J/P NSg/J/P NSg/I/C/Ddem+ NPr🅪+ .
>
#
> “ A   likely story  indeed ! ” said the Pigeon in      a   tone    of the deepest contempt .
# . D/P NSg/J  NSg/V+ W?     . . V/J  D+  NSg/V+ NPr/J/P D/P NSg/I/V P  D+  +       NSg+     .
> “ I’ve seen  a   good    many       little     girls in      my  time      , but     never one       with such  a    neck
# . W?   NSg/V D/P NPr/V/J NSg/I/J/Dq NPr/I/J/Dq NPl/V NPr/J/P D$+ N🅪Sg/V/J+ . NSg/C/P R     NSg/I/V/J P    NSg/I D/P+ NSg/V+
> as    that          ! No     , no     ! You’re a    serpent ; and there’s no     use   denying it       . I    suppose
# NSg/R NSg/I/C/Ddem+ . NPr/P+ . NPr/P+ . W?     D/P+ NSg/V+  . V/C W?      NPr/P+ NSg/V V       NPr/ISg+ . ISg+ V
> you’ll be     telling me       next    that         you    never tasted an   egg     ! ”
# W?     NSg/VX NSg/V/J NPr/ISg+ NSg/J/P NSg/I/C/Ddem ISgPl+ R     V/J    D/P+ N🅪Sg/V+ . .
>
#
> “ I    have   tasted eggs  , certainly , ” said Alice , who    was a   very truthful child ; “ but
# . ISg+ NSg/VX V/J    NPl/V . R         . . V/J  NPr+  . NPr/I+ V   D/P J/R  J        NSg/V . . NSg/C/P
> little     girls  eat eggs   quite as    much       as    serpents do     , you    know   . ”
# NPr/I/J/Dq NPl/V+ V   NPl/V+ NSg   NSg/R NSg/I/J/Dq NSg/R NPl/V    NSg/VX . ISgPl+ NSg/V+ . .
>
#
> “ I    don’t believe it       , ” said the Pigeon ; “ but     if    they do     , why   then    they’re a   kind
# . ISg+ V     V       NPr/ISg+ . . V/J  D+  NSg/V+ . . NSg/C/P NSg/C IPl+ NSg/VX . NSg/V NSg/J/C W?      D/P NSg/J
> of serpent , that’s all          I    can     say   . ”
# P  NSg/V+  . NSg$   NSg/I/J/C/Dq ISg+ NPr/VX+ NSg/V . .
>
#
> This    was such  a   new     idea to Alice , that         she  was quite silent for a   minute  or
# I/Ddem+ V   NSg/I D/P NSg/V/J NSg  P  NPr+  . NSg/I/C/Ddem ISg+ V   NSg   NSg/J  C/P D/P NSg/V/J NPr/C
> two , which gave the Pigeon the opportunity of adding , “ You’re looking for eggs   ,
# NSg . I/C+  V    D+  NSg/V+ D   NSg         P  V+     . . W?     V       C/P NPl/V+ .
> I    know  that         well    enough ; and what   does  it       matter    to me       whether you’re a   little
# ISg+ NSg/V NSg/I/C/Ddem NSg/V/J NSg/I  . V/C NSg/I+ NPl/V NPr/ISg+ N🅪Sg/V/J+ P  NPr/ISg+ I/C     W?     D/P NPr/I/J/Dq
> girl  or    a    serpent ? ”
# NSg/V NPr/C D/P+ NSg/V+  . .
>
#
> “ It       matters a   good    deal    to me       , ” said Alice hastily ; “ but     I’m not   looking for
# . NPr/ISg+ NPl/V   D/P NPr/V/J NSg/V/J P  NPr/ISg+ . . V/J  NPr+  R       . . NSg/C/P W?  NSg/C V       C/P
> eggs   , as    it       happens ; and if    I    was , I    shouldn’t want  yours : I    don’t like        them
# NPl/V+ . NSg/R NPr/ISg+ V       . V/C NSg/C ISg+ V   . ISg+ V         NSg/V I+    . ISg+ V     NSg/V/J/C/P NSg/IPl+
> raw      . ”
# NSg/V/J+ . .
>
#
> “ Well    , be     off       , then    ! ” said the Pigeon in      a    sulky  tone     , as    it       settled down      again
# . NSg/V/J . NSg/VX NSg/V/J/P . NSg/J/C . . V/J  D+  NSg/V+ NPr/J/P D/P+ NSg/J+ NSg/I/V+ . NSg/R NPr/ISg+ V/J     NSg/V/J/P P
> into its     nest   . Alice crouched down      among the trees  as    well    as    she  could  , for her
# P    ISg/D$+ NSg/V+ . NPr+  V/J      NSg/V/J/P P     D+  NPl/V+ NSg/R NSg/V/J NSg/R ISg+ NSg/VX . C/P ISg/D$+
> neck   kept getting entangled among the branches , and every now       and then    she  had
# NSg/V+ V    NSg/V   V/J       P     D+  NPl/V+   . V/C Dq+   NPr/V/J/C V/C NSg/J/C ISg+ V
> to stop  and untwist it       . After a    while      she  remembered that         she  still   held the
# P  NSg/V V/C NSg/V   NPr/ISg+ . J/P   D/P+ NSg/V/C/P+ ISg+ V/J        NSg/I/C/Ddem ISg+ NSg/V/J V    D
> pieces of mushroom in      her     hands  , and she  set     to work  very carefully , nibbling
# NPl/V  P  NᴹSg/V/J NPr/J/P ISg/D$+ NPl/V+ . V/C ISg+ NPr/V/J P  NSg/V J/R  R         . V
> first   at    one       and then    at    the other   , and growing sometimes taller and sometimes
# NSg/V/J NSg/P NSg/I/V/J V/C NSg/J/C NSg/P D   NSg/V/J . V/C NSg/V   R         J      V/C R
> shorter , until she  had succeeded in      bringing herself down      to her     usual  height .
# J       . C/P   ISg+ V   V/J       NPr/J/P V        ISg+    NSg/V/J/P P  ISg/D$+ NSg/J+ N🅪Sg+  .
>
#
> It       was so        long    since she  had been  anything near      the right    size   , that         it       felt
# NPr/ISg+ V   NSg/I/J/C NPr/V/J C/P   ISg+ V   NSg/V NSg/I/V  NSg/V/J/P D+  NPr/V/J+ NSg/V+ . NSg/I/C/Ddem NPr/ISg+ NSg/V/J
> quite strange at    first   ; but     she  got used to it       in      a   few       minutes , and began
# NSg   NSg/V/J NSg/P NSg/V/J . NSg/C/P ISg+ V   V/J  P  NPr/ISg+ NPr/J/P D/P NSg/I/Dq+ NPl/V+  . V/C V
> talking to herself , as     usual  . “ Come    , there’s half       my  plan   done    now       ! How   puzzling
# V       P  ISg+    . NSg/R+ NSg/J+ . . NSg/V/P . W?      NSg/V/J/P+ D$+ NSg/V+ NSg/V/J NPr/V/J/C . NSg/C V
> all          these   changes are ! I’m never sure what   I’m going   to be     , from one       minute   to
# NSg/I/J/C/Dq I/Ddem+ NPl/V+  V   . W?  R     J    NSg/I+ W?  NSg/V/J P  NSg/VX . P    NSg/I/V/J NSg/V/J+ P
> another ! However , I’ve got back    to my  right    size   : the next     thing  is , to get   into
# I/D     . C       . W?   V   NSg/V/J P  D$+ NPr/V/J+ NSg/V+ . D+  NSg/J/P+ NSg/V+ VL . P  NSg/V P
> that          beautiful garden   — how   is that          to be     done    , I    wonder ? ” As    she  said this    , she
# NSg/I/C/Ddem+ NSg/J     NSg/V/J+ . NSg/C VL NSg/I/C/Ddem+ P  NSg/VX NSg/V/J . ISg+ NSg/V  . . NSg/R ISg+ V/J  I/Ddem+ . ISg+
> came    suddenly upon an  open     place  , with a   little     house in      it       about four feet
# NSg/V/P R        P    D/P NSg/V/J+ NSg/V+ . P    D/P NPr/I/J/Dq NPr/V NPr/J/P NPr/ISg+ J/P   NSg+ NPl+
> high     . “ Whoever lives there , ” thought Alice , “ it’ll never do     to come    upon them
# NSg/V/J+ . . I+      V+    W?    . . NSg/V   NPr+  . . W?    R     NSg/VX P  NSg/V/P P    NSg/IPl+
> this    size   : why   , I    should frighten them     out         of their wits  ! ” So        she  began nibbling
# I/Ddem+ NSg/V+ . NSg/V . ISg+ VX     V        NSg/IPl+ NSg/V/J/R/P P  D$+   NPl/V . . NSg/I/J/C ISg+ V     V
> at    the righthand bit    again , and did not   venture to go      near      the house  till      she
# NSg/P D+  ?         NSg/V+ P     . V/C V   NSg/C NSg/V   P  NSg/V/J NSg/V/J/P D+  NPr/V+ NSg/V/C/P ISg+
> had brought herself down      to nine inches high    .
# V   V       ISg+    NSg/V/J/P P  NSg+ NPl/V+ NSg/V/J .
>
#
> CHAPTER VI  : Pig    and Pepper
# NSg/V+  NPr . NSg/V+ V/C NSg/V
>
#
> For a   minute  or    two  she  stood looking at    the house  , and wondering what   to do
# C/P D/P NSg/V/J NPr/C NSg+ ISg+ V     V       NSg/P D+  NPr/V+ . V/C NSg/V/J   NSg/I+ P  NSg/VX
> next    , when    suddenly a   footman in      livery  came    running   out         of the wood     — ( she
# NSg/J/P . NSg/I/C R        D/P NSg     NPr/J/P NSg/V/J NSg/V/P NSg/V/J/P NSg/V/J/R/P P  D+  NPr/V/J+ . . ISg+
> considered him  to be     a   footman because he       was in      livery  : otherwise , judging by
# V/J        ISg+ P  NSg/VX D/P NSg     C/P     NPr/ISg+ V   NPr/J/P NSg/V/J . J         . V       NSg/J/P
> his     face   only  , she  would have   called him  a    fish      ) — and rapped loudly at    the door
# ISg/D$+ NSg/V+ J/R/C . ISg+ VX    NSg/VX V/J    ISg+ D/P+ N🅪SgPl/V+ . . V/C V      R      NSg/P D+  NSg/V+
> with his     knuckles . It       was opened by      another footman in      livery  , with a   round
# P    ISg/D$+ NPl/V+   . NPr/ISg+ V   V/J    NSg/J/P I/D     NSg     NPr/J/P NSg/V/J . P    D/P NSg/V/J/P
> face   , and large eyes  like        a   frog  ; and both   footmen , Alice noticed , had powdered
# NSg/V+ . V/C NSg/J NPl/V NSg/V/J/C/P D/P NSg/V . V/C I/C/Dq NPl     . NPr+  V/J     . V   V/J
> hair    that          curled all          over      their heads  . She  felt    very curious to know  what   it       was
# N🅪Sg/V+ NSg/I/C/Ddem+ V/J    NSg/I/J/C/Dq NSg/V/J/P D$+   NPl/V+ . ISg+ NSg/V/J J/R  J       P  NSg/V NSg/I+ NPr/ISg+ V
> all          about , and crept a   little     way   out         of the wood     to listen .
# NSg/I/J/C/Dq J/P   . V/C V     D/P NPr/I/J/Dq NSg/J NSg/V/J/R/P P  D+  NPr/V/J+ P+ NSg/V+ .
>
#
> The Fish     - Footman began by      producing from under   his     arm     a    great  letter , nearly as
# D+  N🅪SgPl/V . NSg     V     NSg/J/P V         P    NSg/J/P ISg/D$+ NSg/V/J D/P+ NSg/J+ NSg/V+ . R      NSg/R
> large as    himself , and this    he       handed over      to the other   , saying , in      a    solemn
# NSg/J NSg/R ISg+    . V/C I/Ddem+ NPr/ISg+ V/J    NSg/V/J/P P  D   NSg/V/J . NSg/V  . NPr/J/P D/P+ J+
> tone     , “ For the Duchess . An  invitation from the Queen    to play   croquet . ” The
# NSg/I/V+ . . C/P D+  NSg/V+  . D/P NSg        P    D+  NPr/V/J+ P  NSg/V+ NSg/V   . . D
> Frog  - Footman repeated , in      the same solemn tone     , only  changing the order of the
# NSg/V . NSg     V/J      . NPr/J/P D   I/J  J+     NSg/I/V+ . J/R/C NSg/V    D   NSg/V P  D+
> words  a   little     , “ From the Queen    . An  invitation for the Duchess to play   croquet . ”
# NPl/V+ D/P NPr/I/J/Dq . . P    D+  NPr/V/J+ . D/P NSg        C/P D   NSg/V   P  NSg/V+ NSg/V   . .
>
#
> Then    they both   bowed low     , and their curls got entangled together .
# NSg/J/C IPl+ I/C/Dq V/J   NSg/V/J . V/C D$+   NPl/V V   V/J+      J        .
>
#
> Alice laughed so        much       at    this    , that         she  had to run   back    into the wood    for fear
# NPr+  V/J     NSg/I/J/C NSg/I/J/Dq NSg/P I/Ddem+ . NSg/I/C/Ddem ISg+ V   P  NSg/V NSg/V/J P    D   NPr/V/J C/P NSg/V
> of their hearing  her     ; and when    she  next    peeped out         the Fish      - Footman was gone  ,
# P  D$+   NSg/V/J+ ISg/D$+ . V/C NSg/I/C ISg+ NSg/J/P V/J    NSg/V/J/R/P D   N🅪SgPl/V+ . NSg     V   V/J/P .
> and the other   was sitting on  the ground  near      the door   , staring stupidly up        into
# V/C D   NSg/V/J V   NSg/V/J J/P D   NSg/V/J NSg/V/J/P D+  NSg/V+ . V       R        NSg/V/J/P P
> the sky    .
# D+  NSg/V+ .
>
#
> Alice went  timidly up        to the door   , and  knocked .
# NPr+  NSg/V R       NSg/V/J/P P  D+  NSg/V+ . V/C+ V/J+    .
>
#
> “ There’s no    sort  of use   in      knocking , ” said the Footman , “ and that          for two
# . W?      NPr/P NSg/V P  NSg/V NPr/J/P V+       . . V/J  D   NSg     . . V/C NSg/I/C/Ddem+ C/P NSg+
> reasons . First   , because I’m on  the same side    of the door   as    you    are ; secondly ,
# NPl/V+  . NSg/V/J . C/P     W?  J/P D   I/J  NSg/V/J P  D+  NSg/V+ NSg/R ISgPl+ V   . R        .
> because they’re making such  a    noise  inside  , no     one        could  possibly hear you    . ” And
# C/P     W?      NSg/V  NSg/I D/P+ NSg/V+ NSg/J/P . NPr/P+ NSg/I/V/J+ NSg/VX R        V    ISgPl+ . . V/C
> certainly there was a   most       extraordinary noise going   on  within  — a   constant
# R         +     V   D/P NSg/I/J/Dq NSg/J         NSg/V NSg/V/J J/P NSg/J/P . D/P NSg/J
> howling and sneezing , and every now       and then    a    great  crash    , as    if    a   dish  or
# V       V/C V        . V/C Dq+   NPr/V/J/C V/C NSg/J/C D/P+ NSg/J+ NSg/V/J+ . NSg/R NSg/C D/P NSg/V NPr/C
> kettle had been  broken to pieces .
# NSg/V  V   NSg/V V/J    P+ NPl/V+ .
>
#
> “ Please , then    , ” said Alice , “ how   am      I    to get   in      ? ”
# . V      . NSg/J/C . . V/J  NPr+  . . NSg/C NPr/V/J ISg+ P  NSg/V NPr/J/P . .
>
#
> “ There might     be     some     sense in      your knocking , ” the Footman went  on  without
# . +     NᴹSg/VX/J NSg/VX I/J/R/Dq NSg/V NPr/J/P D$+  V        . . D   NSg     NSg/V J/P C/P
> attending to her     , “ if    we   had the door   between us       . For instance , if    you    were
# V         P  ISg/D$+ . . NSg/C IPl+ V   D+  NSg/V+ NSg/P   NPr/IPl+ . C/P NSg/V+   . NSg/C ISgPl+ NSg/V
> inside  , you    might     knock , and I    could  let   you    out         , you    know   . ” He       was looking up
# NSg/J/P . ISgPl+ NᴹSg/VX/J NSg/V . V/C ISg+ NSg/VX NSg/V ISgPl+ NSg/V/J/R/P . ISgPl+ NSg/V+ . . NPr/ISg+ V   V       NSg/V/J/P
> into the sky   all          the time      he       was speaking , and this    Alice thought decidedly
# P    D+  NSg/V NSg/I/J/C/Dq D+  N🅪Sg/V/J+ NPr/ISg+ V   V        . V/C I/Ddem+ NPr+  NSg/V   R+
> uncivil . “ But     perhaps he       can’t help  it       , ” she  said to herself ; “ his     eyes   are so
# J+      . . NSg/C/P NSg     NPr/ISg+ VX    NSg/V NPr/ISg+ . . ISg+ V/J  P  ISg+    . . ISg/D$+ NPl/V+ V   NSg/I/J/C
> very nearly at    the top     of his     head     . But     at    any     rate   he       might     answer
# J/R  R      NSg/P D   NSg/V/J P  ISg/D$+ NPr/V/J+ . NSg/C/P NSg/P I/R/Dq+ NSg/V+ NPr/ISg+ NᴹSg/VX/J NSg/V+
> questions . — How   am      I    to get   in      ? ” she  repeated , aloud .
# NPl/V     . . NSg/C NPr/V/J ISg+ P  NSg/V NPr/J/P . . ISg+ V/J      . J+    .
>
#
> “ I    shall sit   here    , ” the Footman remarked , “ till      tomorrow — ”
# . ISg+ VX    NSg/V NSg/J/R . . D   NSg     V/J      . . NSg/V/C/P NSg      . .
>
#
> At    this    moment the door  of the house  opened , and a   large plate  came    skimming
# NSg/P I/Ddem+ NSg+   D   NSg/V P  D+  NPr/V+ V/J    . V/C D/P NSg/J NSg/V+ NSg/V/P NSg/V
> out         , straight at    the Footman’s head     : it       just grazed his     nose   , and broke   to
# NSg/V/J/R/P . NSg/V/J  NSg/P D+  NSg$+     NPr/V/J+ . NPr/ISg+ V/J  V/J    ISg/D$+ NSg/V+ . V/C NSg/V/J P
> pieces against one       of the trees  behind  him  .
# NPl/V  C/P     NSg/I/V/J P  D+  NPl/V+ NSg/J/P ISg+ .
>
#
> “ — or    next     day   , maybe   , ” the Footman continued in      the same tone     , exactly as    if
# . . NPr/C NSg/J/P+ NPr🅪+ . NSg/J/R . . D   NSg     V/J       NPr/J/P D+  I/J+ NSg/I/V+ . R       NSg/R NSg/C
> nothing  had happened .
# NSg/I/J+ V+  V/J      .
>
#
> “ How   am      I    to get   in      ? ” asked Alice again , in      a    louder tone     .
# . NSg/C NPr/V/J ISg+ P  NSg/V NPr/J/P . . V/J   NPr+  P     . NPr/J/P D/P+ J+     NSg/I/V+ .
>
#
> “ Are you    to get   in      at    all          ? ” said the Footman . “ That’s the first    question , you
# . V   ISgPl+ P  NSg/V NPr/J/P NSg/P NSg/I/J/C/Dq . . V/J  D+  NSg     . . NSg$   D+  NSg/V/J+ NSg/V+   . ISgPl+
> know   . ”
# NSg/V+ . .
>
#
> It       was , no     doubt  : only  Alice did not   like        to be     told so        . “ It’s really dreadful , ”
# NPr/ISg+ V   . NPr/P+ NSg/V+ . J/R/C NPr+  V   NSg/C NSg/V/J/C/P P  NSg/VX V+   NSg/I/J/C . . W?   R      NSg/J    . .
> she  muttered to herself , “ the way   all          the creatures argue . It’s enough to drive
# ISg+ V/J      P  ISg+    . . D+  NSg/J NSg/I/J/C/Dq D+  NPl+      V+    . W?   NSg/I  P  NSg/V
> one       crazy  ! ”
# NSg/I/V/J NSg/J+ . .
>
#
> The Footman seemed to think this   a   good    opportunity for repeating his     remark ,
# D   NSg     V/J    P  NSg/V I/Ddem D/P NPr/V/J NSg         C/P NSg/V/J   ISg/D$+ NSg/V+ .
> with variations . “ I    shall sit   here    , ” he       said , “ on  and off       , for days and days . ”
# P+   W?         . . ISg+ VX    NSg/V NSg/J/R . . NPr/ISg+ V/J  . . J/P V/C NSg/V/J/P . C/P NPl  V/C NPl+ . .
>
#
> “ But     what   am      I    to do     ? ” said Alice .
# . NSg/C/P NSg/I+ NPr/V/J ISg+ P  NSg/VX . . V/J  NPr+  .
>
#
> “ Anything you    like        , ” said the Footman , and began whistling .
# . NSg/I/V+ ISgPl+ NSg/V/J/C/P . . V/J  D   NSg     . V/C V+    V         .
>
#
> “ Oh    , there’s no    use   in      talking to him  , ” said Alice desperately : “ he’s perfectly
# . NPr/V . W?      NPr/P NSg/V NPr/J/P V       P  ISg+ . . V/J  NPr+  R           . . NSg$ R
> idiotic ! ” And she  opened the door   and went  in      .
# J       . . V/C ISg+ V/J    D+  NSg/V+ V/C NSg/V NPr/J/P .
>
#
> The door  led     right   into a    large  kitchen , which was full    of smoke   from one       end    to
# D+  NSg/V NSg/V/J NPr/V/J P    D/P+ NSg/J+ NSg/V+  . I/C+  V   NSg/V/J P  N🅪Sg/V+ P    NSg/I/V/J NSg/V+ P
> the other   : the Duchess was sitting on  a   three - legged  stool in      the middle  ,
# D   NSg/V/J . D   NSg/V   V   NSg/V/J J/P D/P NSg   . NSg/V/J NSg/V NPr/J/P D   NSg/V/J .
> nursing  a    baby     ; the cook   was leaning over      the fire      , stirring a   large cauldron
# NᴹSg/V/J D/P+ NSg/V/J+ . D+  NPr/V+ V   NSg/V   NSg/V/J/P D+  N🅪Sg/V/J+ . NSg/V/J  D/P NSg/J NSg+
> which seemed to be     full    of soup   .
# I/C+  V/J    P  NSg/VX NSg/V/J P  NSg/V+ .
>
#
> “ There’s certainly too much       pepper in      that          soup   ! ” Alice said to herself , as    well
# . W?      R         W?  NSg/I/J/Dq NSg/V  NPr/J/P NSg/I/C/Ddem+ NSg/V+ . . NPr+  V/J  P  ISg+    . NSg/R NSg/V/J
> as    she  could  for sneezing .
# NSg/R ISg+ NSg/VX C/P V        .
>
#
> There was certainly too much       of it       in      the air    . Even    the Duchess sneezed
# +     V   R         W?  NSg/I/J/Dq P  NPr/ISg+ NPr/J/P D   NSg/V+ . NSg/V/J D   NSg/V   V/J
> occasionally ; and as    for the baby     , it       was sneezing and howling alternately
# R            . V/C NSg/R C/P D+  NSg/V/J+ . NPr/ISg+ V   V        V/C V       R
> without a   moment’s pause  . The only  things in      the kitchen that          did not   sneeze ,
# C/P     D/P NSg$+    NSg/V+ . D   J/R/C NPl/V  NPr/J/P D+  NSg/V+  NSg/I/C/Ddem+ V   NSg/C NSg/V  .
> were  the cook  , and a   large cat      which was sitting on  the hearth and grinning from
# NSg/V D   NPr/V . V/C D/P NSg/J NSg/V/J+ I/C+  V   NSg/V/J J/P D   NSg    V/C NSg/V    P
> ear      to ear      .
# NSg/V/J+ P+ NSg/V/J+ .
>
#
<<<<<<< HEAD
> “ Please would you    tell  me       , ” said Alice , a   little   timidly , for she  was not   quite
# . V      VX    ISgPl+ NPr/V NPr/ISg+ . . V/J  NPr+  . D/P NPr/I/J+ R       . C/P ISg+ V   NSg/C NSg
=======
> “ Please would  you    tell  me       , ” said Alice , a   little      timidly , for she  was not   quite
# . V      NSg/VX ISgPl+ NPr/V NPr/ISg+ . . V/J  NPr+  . D/P NPr/I/J/Dq+ R       . C/P ISg+ V   NSg/C NSg
>>>>>>> b6f66f5b
> sure whether it       was good    manners for her     to speak first   , “ why   your cat      grins
# J    I/C     NPr/ISg+ V   NPr/V/J NPl     C/P ISg/D$+ P  NSg/V NSg/V/J . . NSg/V D$+  NSg/V/J+ NPl/V
> like        that         ? ”
# NSg/V/J/C/P NSg/I/C/Ddem . .
>
#
> “ It’s a   Cheshire cat     , ” said the Duchess , “ and that’s why   . Pig    ! ”
# . W?   D/P NPr      NSg/V/J . . V/J  D   NSg/V   . . V/C NSg$+  NSg/V . NSg/V+ . .
>
#
> She  said the last     word  with such  sudden violence that          Alice quite jumped ; but
# ISg+ V/J  D   NSg/V/J+ NSg/V P    NSg/I NSg/J  NSg/V+   NSg/I/C/Ddem+ NPr+  NSg   V/J    . NSg/C/P
> she  saw   in      another moment that          it       was addressed to the baby     , and not   to her     , so
# ISg+ NSg/V NPr/J/P I/D+    NSg+   NSg/I/C/Ddem+ NPr/ISg+ V   V/J       P  D+  NSg/V/J+ . V/C NSg/C P  ISg/D$+ . NSg/I/J/C
> she  took courage , and went  on  again : —
# ISg+ V    NSg/V+  . V/C NSg/V J/P P     . .
>
#
> “ I    didn’t know  that         Cheshire cats   always grinned ; in      fact , I    didn’t know  that
# . ISg+ V      NSg/V NSg/I/C/Ddem NPr      NPl/V+ R      V       . NPr/J/P NSg+ . ISg+ V      NSg/V NSg/I/C/Ddem
> cats   could  grin   . ”
# NPl/V+ NSg/VX NSg/V+ . .
>
#
> “ They all          can    , ” said the Duchess ; “ and most       of ’ em       do      . ”
# . IPl+ NSg/I/J/C/Dq NPr/VX . . V/J  D   NSg/V   . . V/C NSg/I/J/Dq P  . NSg/I/J+ NSg/VX+ . .
>
#
> “ I    don’t know  of any     that          do     , ” Alice said very politely , feeling quite pleased
# . ISg+ V     NSg/V P  I/R/Dq+ NSg/I/C/Ddem+ NSg/VX . . NPr+  V/J  J/R  R        . NSg/V/J NSg   V/J
> to have   got into a    conversation .
# P  NSg/VX V   P    D/P+ NSg/V+       .
>
#
> “ You    don’t know  much       , ” said the Duchess ; “ and that’s a    fact . ”
# . ISgPl+ V     NSg/V NSg/I/J/Dq . . V/J  D   NSg/V   . . V/C NSg$   D/P+ NSg+ . .
>
#
<<<<<<< HEAD
> Alice did not   at    all       like        the tone    of this    remark , and thought it       would be     as
# NPr+  V   NSg/C NSg/P NSg/I/J/C NSg/V/J/C/P D   NSg/I/V P  I/Ddem+ NSg/V+ . V/C NSg/V   NPr/ISg+ VX    NSg/VX NSg/R
> well    to introduce some  other   subject of conversation . While     she  was trying  to
# NSg/V/J P  V         I/J/R NSg/V/J NSg/V/J P  NSg/V+       . NSg/V/C/P ISg+ V   NSg/V/J P
=======
> Alice did not   at    all          like        the tone    of this    remark , and thought it       would  be     as
# NPr+  V   NSg/C NSg/P NSg/I/J/C/Dq NSg/V/J/C/P D   NSg/I/V P  I/Ddem+ NSg/V+ . V/C NSg/V   NPr/ISg+ NSg/VX NSg/VX NSg/R
> well    to introduce some     other   subject of conversation . While     she  was trying  to
# NSg/V/J P  V         I/J/R/Dq NSg/V/J NSg/V/J P  NSg/V+       . NSg/V/C/P ISg+ V   NSg/V/J P
>>>>>>> b6f66f5b
> fix   on  one       , the cook  took the cauldron of soup  off       the fire      , and at    once  set     to
# NSg/V J/P NSg/I/V/J . D   NPr/V V    D   NSg      P  NSg/V NSg/V/J/P D+  N🅪Sg/V/J+ . V/C NSg/P NSg/C NPr/V/J P
> work  throwing everything within  her     reach at    the Duchess and the baby     — the
# NSg/V V        NSg/I/V+   NSg/J/P ISg/D$+ NSg/V NSg/P D   NSg/V   V/C D+  NSg/V/J+ . D
> fire      - irons came    first   ; then    followed a   shower  of saucepans , plates , and dishes .
# N🅪Sg/V/J+ . NPl/V NSg/V/P NSg/V/J . NSg/J/C V/J      D/P NSg/V/J P  NPl/V     . NPl/V+ . V/C NPl/V+ .
> The Duchess took no    notice of them     even    when    they hit     her     ; and the baby     was
# D   NSg/V   V    NPr/P NSg/V  P  NSg/IPl+ NSg/V/J NSg/I/C IPl+ NSg/V/J ISg/D$+ . V/C D+  NSg/V/J+ V
> howling so        much       already , that         it       was quite impossible to say   whether the blows
# V       NSg/I/J/C NSg/I/J/Dq W?      . NSg/I/C/Ddem NPr/ISg+ V   NSg   NSg/J      P  NSg/V I/C     D   NPl/V
> hurt    it       or     not   .
# NSg/V/J NPr/ISg+ NPr/C+ NSg/C .
>
#
> “ Oh    , please mind   what   you’re doing ! ” cried Alice , jumping up        and down      in      an
# . NPr/V . V      NSg/V+ NSg/I+ W?     NSg/V . . V/J   NPr+  . V       NSg/V/J/P V/C NSg/V/J/P NPr/J/P D/P
> agony of terror . “ Oh    , there goes  his     precious nose  ! ” as    an  unusually large
# NSg   P  NSg+   . . NPr/V . +     NPl/V ISg/D$+ NSg/J+   NSg/V . . NSg/R D/P R         NSg/J
> saucepan flew    close   by      it       , and very nearly carried it      off       .
# NSg/V    NSg/V/J NSg/V/J NSg/J/P NPr/ISg+ . V/C J/R  R      V/J     NPr/ISg NSg/V/J/P .
>
#
> “ If    everybody minded their own      business , ” the Duchess said in      a    hoarse   growl ,
# . NSg/C NSg/I+    V/J    D$+   NSg/V/J+ N🅪Sg/J+  . . D   NSg/V   V/J  NPr/J/P D/P+ NSg/V/J+ NSg/V .
> “ the world  would go      round     a   deal     faster than it       does   . ”
# . D+  NSg/V+ VX    NSg/V/J NSg/V/J/P D/P NSg/V/J+ J      C/P  NPr/ISg+ NPl/V+ . .
>
#
<<<<<<< HEAD
> “ Which would not   be     an  advantage , ” said Alice , who    felt    very glad    to get   an
# . I/C+  VX    NSg/C NSg/VX D/P NSg/V     . . V/J  NPr+  . NPr/I+ NSg/V/J J/R  NSg/V/J P  NSg/V D/P
> opportunity of showing off       a   little  of her     knowledge . “ Just think of what   work
# NSg         P  NSg/V   NSg/V/J/P D/P NPr/I/J P  ISg/D$+ NᴹSg+     . . V/J  NSg/V P  NSg/I+ NSg/V+
> it       would make  with the day  and night   ! You    see   the earth  takes twenty - four hours
# NPr/ISg+ VX    NSg/V P    D   NPr🅪 V/C N🅪Sg/V+ . ISgPl+ NSg/V D+  NPr/V+ NPl/V NSg    . NSg  NPl
=======
> “ Which would  not   be     an  advantage , ” said Alice , who    felt    very glad    to get   an
# . I/C+  NSg/VX NSg/C NSg/VX D/P NSg/V     . . V/J  NPr+  . NPr/I+ NSg/V/J J/R  NSg/V/J P  NSg/V D/P
> opportunity of showing off       a   little     of her     knowledge . “ Just think of what   work
# NSg         P  NSg/V   NSg/V/J/P D/P NPr/I/J/Dq P  ISg/D$+ NᴹSg+     . . V/J  NSg/V P  NSg/I+ NSg/V+
> it       would  make  with the day  and night   ! You    see   the earth  takes twenty - four hours
# NPr/ISg+ NSg/VX NSg/V P    D   NPr🅪 V/C N🅪Sg/V+ . ISgPl+ NSg/V D+  NPr/V+ NPl/V NSg    . NSg  NPl
>>>>>>> b6f66f5b
> to turn  round     on  its     axis — ”
# P  NSg/V NSg/V/J/P J/P ISg/D$+ NPr+ . .
>
#
> “ Talking of axes        , ” said the Duchess , “ chop  off       her     head     ! ”
# . V       P  NPl/V/Am/Br . . V/J  D   NSg/V   . . NSg/V NSg/V/J/P ISg/D$+ NPr/V/J+ . .
>
#
> Alice glanced rather  anxiously at    the cook   , to see   if    she  meant to take  the
# NPr+  V/J     NPr/V/J R         NSg/P D+  NPr/V+ . P  NSg/V NSg/C ISg+ V     P  NSg/V D+
> hint   ; but     the cook   was busily stirring the soup   , and seemed not   to be     listening ,
# NSg/V+ . NSg/C/P D+  NPr/V+ V   R      NSg/V/J  D+  NSg/V+ . V/C V/J    NSg/C P  NSg/VX V         .
> so        she  went  on  again : “ Twenty - four hours , I    think ; or    is it       twelve ? I    — ”
# NSg/I/J/C ISg+ NSg/V J/P P     . . NSg    . NSg  NPl   . ISg+ NSg/V . NPr/C VL NPr/ISg+ NSg    . ISg+ . .
>
#
> “ Oh    , don’t bother me       , ” said the Duchess ; “ I    never could  abide figures ! ” And with
# . NPr/V . V     NSg/V  NPr/ISg+ . . V/J  D   NSg/V   . . ISg+ R     NSg/VX V     NPl/V+  . . V/C P
> that         she  began nursing  her     child  again , singing a   sort  of lullaby to it       as    she
# NSg/I/C/Ddem ISg+ V     NᴹSg/V/J ISg/D$+ NSg/V+ P     . NSg/V/J D/P NSg/V P  NSg/V   P  NPr/ISg+ NSg/R ISg+
> did so        , and giving it       a   violent shake at    the end   of every line   :
# V   NSg/I/J/C . V/C V      NPr/ISg+ D/P NSg/V/J NSg/V NSg/P D   NSg/V P  Dq+   NSg/V+ .
>
#
> “ Speak roughly to your little      boy    , And beat    him  when    he       sneezes : He       only  does
# . NSg/V R       P  D$+  NPr/I/J/Dq+ NSg/V+ . V/C NSg/V/J ISg+ NSg/I/C NPr/ISg+ NPl/V   . NPr/ISg+ J/R/C NPl/V
> it       to annoy , Because he       knows it       teases . ”
# NPr/ISg+ P  NSg/V . C/P     NPr/ISg+ NPl/V NPr/ISg+ NPl/V+ . .
>
#
> CHORUS . ( In      which the cook  and the baby     joined ) :
# NSg/V+ . . NPr/J/P I/C+  D   NPr/V V/C D+  NSg/V/J+ V/J    . .
>
#
> “ Wow   ! wow   ! wow   ! ”
# . NSg/V . NSg/V . NSg/V . .
>
#
> While      the Duchess sang  the second  verse of the song  , she  kept tossing the baby
# NSg/V/C/P+ D   NSg/V   NPr/V D   NSg/V/J NSg/V P  D+  N🅪Sg+ . ISg+ V    V       D+  NSg/V/J+
> violently up        and down      , and the poor    little     thing  howled so        , that         Alice could
# R         NSg/V/J/P V/C NSg/V/J/P . V/C D   NSg/V/J NPr/I/J/Dq NSg/V+ V/J    NSg/I/J/C . NSg/I/C/Ddem NPr+  NSg/VX
> hardly hear the words  : —
# R      V    D+  NPl/V+ . .
>
#
> “ I    speak severely to my  boy    , I    beat    him  when    he       sneezes ; For he       can    thoroughly
# . ISg+ NSg/V R        P  D$+ NSg/V+ . ISg+ NSg/V/J ISg+ NSg/I/C NPr/ISg+ NPl/V   . C/P NPr/ISg+ NPr/VX R
> enjoy The pepper when    he       pleases ! ”
# V     D+  NSg/V+ NSg/I/C NPr/ISg+ V       . .
>
#
> CHORUS .
# NSg/V+ .
>
#
> “ Wow   ! wow   ! wow   ! ”
# . NSg/V . NSg/V . NSg/V . .
>
#
> “ Here    ! you    may    nurse it       a    bit    , if    you    like        ! ” the Duchess said to Alice , flinging
# . NSg/J/R . ISgPl+ NPr/VX NSg/V NPr/ISg+ D/P+ NSg/V+ . NSg/C ISgPl+ NSg/V/J/C/P . . D   NSg/V   V/J  P  NPr+  . V
> the baby    at    her     as    she  spoke  . “ I    must  go      and get   ready   to play  croquet with the
# D+  NSg/V/J NSg/P ISg/D$+ NSg/R ISg+ NSg/V+ . . ISg+ NSg/V NSg/V/J V/C NSg/V NSg/V/J P  NSg/V NSg/V   P    D+
> Queen   , ” and she  hurried out         of the room     . The cook  threw a   frying - pan     after her
# NPr/V/J . . V/C ISg+ V/J     NSg/V/J/R/P P  D+  NSg/V/J+ . D   NPr/V V     D/P V      . NPr/V/J J/P   ISg/D$+
> as    she  went  out         , but     it       just missed her     .
# NSg/R ISg+ NSg/V NSg/V/J/R/P . NSg/C/P NPr/ISg+ V/J  V/J    ISg/D$+ .
>
#
> Alice caught the baby     with some      difficulty , as    it       was a   queer   - shaped little
# NPr+  V/J    D+  NSg/V/J+ P    I/J/R/Dq+ N🅪Sg+      . NSg/R NPr/ISg+ V   D/P NSg/V/J . V/J    NPr/I/J/Dq+
> creature , and held out         its     arms  and legs   in      all           directions , “ just like        a
# NSg      . V/C V    NSg/V/J/R/P ISg/D$+ NPl/V V/C NPl/V+ NPr/J/P NSg/I/J/C/Dq+ NSg+       . . V/J  NSg/V/J/C/P D/P
> star   - fish     , ” thought Alice . The poor    little     thing  was snorting like        a
# NSg/V+ . N🅪SgPl/V . . NSg/V   NPr+  . D   NSg/V/J NPr/I/J/Dq NSg/V+ V   V        NSg/V/J/C/P D/P
> steam     - engine when    she  caught it       , and kept doubling itself up        and straightening
# N🅪Sg/V/J+ . NSg/V  NSg/I/C ISg+ V/J    NPr/ISg+ . V/C V    V        ISg+   NSg/V/J/P V/C V
> itself out         again , so        that          altogether , for the first    minute  or    two , it       was as
# ISg+   NSg/V/J/R/P P     . NSg/I/J/C NSg/I/C/Ddem+ NSg        . C/P D+  NSg/V/J+ NSg/V/J NPr/C NSg . NPr/ISg+ V   NSg/R
> much       as    she  could  do     to hold    it      .
# NSg/I/J/Dq NSg/R ISg+ NSg/VX NSg/VX P  NSg/V/J NPr/ISg .
>
#
> As    soon as    she  had made out         the proper way   of nursing  it       , ( which was to twist it
# NSg/R J/R  NSg/R ISg+ V   V    NSg/V/J/R/P D   NSg/J  NSg/J P  NᴹSg/V/J NPr/ISg+ . . I/C+  V   P  NSg/V NPr/ISg+
> up        into a   sort  of knot   , and then    keep  tight hold    of its     right   ear      and left    foot   ,
# NSg/V/J/P P    D/P NSg/V P  NSg/V+ . V/C NSg/J/C NSg/V V/J   NSg/V/J P  ISg/D$+ NPr/V/J NSg/V/J+ V/C NPr/V/J NSg/V+ .
> so        as    to prevent its     undoing itself , ) she  carried it       out         into the open     air    . “ If
# NSg/I/J/C NSg/R P  V       ISg/D$+ NSg/V   ISg+   . . ISg+ V/J     NPr/ISg+ NSg/V/J/R/P P    D+  NSg/V/J+ NSg/V+ . . NSg/C
> I    don’t take  this    child  away with me       , ” thought Alice , “ they’re sure to kill  it
# ISg+ V     NSg/V I/Ddem+ NSg/V+ V/J  P    NPr/ISg+ . . NSg/V   NPr+  . . W?      J    P  NSg/V NPr/ISg+
> in      a   day  or    two : wouldn’t it       be     murder  to leave it       behind  ? ” She  said the last
# NPr/J/P D/P NPr🅪 NPr/C NSg . VX       NPr/ISg+ NSg/VX N🅪Sg/V+ P  NSg/V NPr/ISg+ NSg/J/P . . ISg+ V/J  D+  NSg/V/J+
> words out         loud  , and the little      thing  grunted in      reply  ( it       had left    off       sneezing
# NPl/V NSg/V/J/R/P NSg/J . V/C D+  NPr/I/J/Dq+ NSg/V+ V/J     NPr/J/P NSg/V+ . NPr/ISg+ V   NPr/V/J NSg/V/J/P V
> by      this    time      ) . “ Don’t grunt  , ” said Alice ; “ that’s not   at    all          a   proper way   of
# NSg/J/P I/Ddem+ N🅪Sg/V/J+ . . . V     NSg/V+ . . V/J  NPr+  . . NSg$   NSg/C NSg/P NSg/I/J/C/Dq D/P NSg/J  NSg/J P
> expressing yourself . ”
# V          ISg      . .
>
#
> The baby    grunted again , and Alice looked very anxiously into its     face   to see
# D+  NSg/V/J V/J     P     . V/C NPr+  V/J    J/R  R         P    ISg/D$+ NSg/V+ P  NSg/V
> what   was the matter   with it       . There could  be     no     doubt that          it       had a   very turn  - up
# NSg/I+ V   D   N🅪Sg/V/J P    NPr/ISg+ . +     NSg/VX NSg/VX NPr/P+ NSg/V NSg/I/C/Ddem+ NPr/ISg+ V   D/P J/R  NSg/V . NSg/V/J/P
> nose  , much       more         like        a   snout than a   real  nose   ; also its     eyes   were  getting
# NSg/V . NSg/I/J/Dq NPr/I/V/J/Dq NSg/V/J/C/P D/P NSg/V C/P  D/P NSg/J NSg/V+ . W?   ISg/D$+ NPl/V+ NSg/V NSg/V
> extremely small   for a    baby     : altogether Alice did not   like        the look  of the thing
# R         NPr/V/J C/P D/P+ NSg/V/J+ . NSg        NPr+  V   NSg/C NSg/V/J/C/P D   NSg/V P  D+  NSg/V
> at    all           . “ But     perhaps it       was only  sobbing , ” she  thought , and looked into its     eyes
# NSg/P NSg/I/J/C/Dq+ . . NSg/C/P NSg     NPr/ISg+ V   J/R/C NSg/V/J . . ISg+ NSg/V   . V/C V/J    P    ISg/D$+ NPl/V+
> again , to see   if    there were  any    tears  .
# P     . P  NSg/V NSg/C +     NSg/V I/R/Dq NPl/V+ .
>
#
> No     , there were  no     tears  . “ If    you’re going   to turn  into a    pig    , my  dear    , ” said
# NPr/P+ . +     NSg/V NPr/P+ NPl/V+ . . NSg/C W?     NSg/V/J P  NSg/V P    D/P+ NSg/V+ . D$+ NSg/V/J . . V/J
> Alice , seriously , “ I’ll have   nothing more         to do     with you    . Mind   now       ! ” The poor
# NPr   . R         . . W?   NSg/VX NSg/I/J NPr/I/V/J/Dq P  NSg/VX P    ISgPl+ . NSg/V+ NPr/V/J/C . . D   NSg/V/J
> little     thing  sobbed again ( or    grunted , it       was impossible to say   which ) , and they
# NPr/I/J/Dq NSg/V+ V      P     . NPr/C V/J     . NPr/ISg+ V   NSg/J      P  NSg/V I/C+  . . V/C IPl+
> went  on  for some     while     in      silence .
# NSg/V J/P C/P I/J/R/Dq NSg/V/C/P NPr/J/P NSg/V+  .
>
#
> Alice was just beginning to think to herself , “ Now       , what   am      I    to do     with this
# NPr+  V   V/J  NSg/V/J+  P  NSg/V P  ISg+    . . NPr/V/J/C . NSg/I+ NPr/V/J ISg+ P  NSg/VX P    I/Ddem+
> creature when    I    get   it       home     ? ” when    it       grunted again , so        violently , that         she
# NSg+     NSg/I/C ISg+ NSg/V NPr/ISg+ NSg/V/J+ . . NSg/I/C NPr/ISg+ V/J     P     . NSg/I/J/C R         . NSg/I/C/Ddem ISg+
<<<<<<< HEAD
> looked down      into its     face   in      some   alarm  . This    time      there could  be     no    mistake
# V/J    NSg/V/J/P P    ISg/D$+ NSg/V+ NPr/J/P I/J/R+ NSg/V+ . I/Ddem+ N🅪Sg/V/J+ +     NSg/VX NSg/VX NPr/P NSg/V
> about it       : it       was neither more      nor   less    than a    pig    , and she  felt    that         it       would be
# J/P   NPr/ISg+ . NPr/ISg+ V   I/C     NPr/I/V/J NSg/C V/J/C/P C/P  D/P+ NSg/V+ . V/C ISg+ NSg/V/J NSg/I/C/Ddem NPr/ISg+ VX    NSg/VX
=======
> looked down      into its     face   in      some      alarm  . This    time      there could  be     no    mistake
# V/J    NSg/V/J/P P    ISg/D$+ NSg/V+ NPr/J/P I/J/R/Dq+ NSg/V+ . I/Ddem+ N🅪Sg/V/J+ +     NSg/VX NSg/VX NPr/P NSg/V
> about it       : it       was neither more         nor   less    than a    pig    , and she  felt    that         it       would  be
# J/P   NPr/ISg+ . NPr/ISg+ V   I/C     NPr/I/V/J/Dq NSg/C V/J/C/P C/P  D/P+ NSg/V+ . V/C ISg+ NSg/V/J NSg/I/C/Ddem NPr/ISg+ NSg/VX NSg/VX
>>>>>>> b6f66f5b
> quite absurd for her     to carry it       further .
# NSg   NSg/J  C/P ISg/D$+ P  NSg/V NPr/ISg+ V/J     .
>
#
<<<<<<< HEAD
> So        she  set     the little   creature down      , and felt    quite relieved to see   it       trot   away
# NSg/I/J/C ISg+ NPr/V/J D+  NPr/I/J+ NSg+     NSg/V/J/P . V/C NSg/V/J NSg   V/J      P  NSg/V NPr/ISg+ NSg/V+ V/J
> quietly into the wood     . “ If    it       had grown up        , ” she  said to herself , “ it       would have
# R       P    D+  NPr/V/J+ . . NSg/C NPr/ISg+ V   V/J   NSg/V/J/P . . ISg+ V/J  P  ISg+    . . NPr/ISg+ VX    NSg/VX
> made a   dreadfully ugly    child  : but     it       makes rather  a    handsome pig    , I    think  . ” And
# V    D/P R          NSg/V/J NSg/V+ . NSg/C/P NPr/ISg+ NPl/V NPr/V/J D/P+ V/J+     NSg/V+ . ISg+ NSg/V+ . . V/C
=======
> So        she  set     the little      creature down      , and felt    quite relieved to see   it       trot   away
# NSg/I/J/C ISg+ NPr/V/J D+  NPr/I/J/Dq+ NSg+     NSg/V/J/P . V/C NSg/V/J NSg   V/J      P  NSg/V NPr/ISg+ NSg/V+ V/J
> quietly into the wood     . “ If    it       had grown up        , ” she  said to herself , “ it       would  have
# R       P    D+  NPr/V/J+ . . NSg/C NPr/ISg+ V   V/J   NSg/V/J/P . . ISg+ V/J  P  ISg+    . . NPr/ISg+ NSg/VX NSg/VX
> made  a   dreadfully ugly    child  : but     it       makes rather  a    handsome pig    , I    think  . ” And
# NSg/V D/P R          NSg/V/J NSg/V+ . NSg/C/P NPr/ISg+ NPl/V NPr/V/J D/P+ V/J+     NSg/V+ . ISg+ NSg/V+ . . V/C
>>>>>>> b6f66f5b
> she  began thinking over      other    children she  knew , who    might     do     very well    as    pigs   ,
# ISg+ V     V        NSg/V/J/P NSg/V/J+ NPl+     ISg+ V    . NPr/I+ NᴹSg/VX/J NSg/VX J/R  NSg/V/J NSg/R NPl/V+ .
> and was just saying to herself , “ if    one       only  knew the right    way   to change them     — ”
# V/C V   V/J  NSg/V  P  ISg+    . . NSg/C NSg/I/V/J J/R/C V    D+  NPr/V/J+ NSg/J P  N🅪Sg/V NSg/IPl+ . .
> when    she  was a   little     startled by      seeing    the Cheshire Cat      sitting on  a   bough of
# NSg/I/C ISg+ V   D/P NPr/I/J/Dq V/J      NSg/J/P NSg/V/J/C D+  NPr+     NSg/V/J+ NSg/V/J J/P D/P NSg   P
> a    tree   a   few      yards off       .
# D/P+ NSg/V+ D/P NSg/I/Dq NPl/V NSg/V/J/P .
>
#
> The Cat     only  grinned when    it       saw   Alice . It       looked good    - natured , she  thought :
# D+  NSg/V/J J/R/C V       NSg/I/C NPr/ISg+ NSg/V NPr+  . NPr/ISg+ V/J    NPr/V/J . ?       . ISg+ NSg/V   .
> still   it       had very long    claws and a   great many        teeth , so        she  felt    that         it       ought
# NSg/V/J NPr/ISg+ V   J/R  NPr/V/J NPl/V V/C D/P NSg/J NSg/I/J/Dq+ NPl+  . NSg/I/J/C ISg+ NSg/V/J NSg/I/C/Ddem NPr/ISg+ NSg/I/VX
> to be     treated with respect .
# P  NSg/VX V/J     P    NSg/V+  .
>
#
<<<<<<< HEAD
> “ Cheshire Puss , ” she  began , rather  timidly , as    she  did not   at    all        know   whether
# . NPr      NSg  . . ISg+ V     . NPr/V/J R       . NSg/R ISg+ V   NSg/C NSg/P NSg/I/J/C+ NSg/V+ I/C
> it       would like        the name   : however , it       only  grinned a    little   wider . “ Come    , it’s
# NPr/ISg+ VX    NSg/V/J/C/P D+  NSg/V+ . C       . NPr/ISg+ J/R/C V       D/P+ NPr/I/J+ J+    . . NSg/V/P . W?
> pleased so        far     , ” thought Alice , and she  went   on  . “ Would you    tell  me      , please ,
# V/J     NSg/I/J/C NSg/V/J . . NSg/V   NPr+  . V/C ISg+ NSg/V+ J/P . . VX    ISgPl+ NPr/V NPr/ISg . V      .
=======
> “ Cheshire Puss , ” she  began , rather  timidly , as    she  did not   at    all           know   whether
# . NPr      NSg  . . ISg+ V     . NPr/V/J R       . NSg/R ISg+ V   NSg/C NSg/P NSg/I/J/C/Dq+ NSg/V+ I/C
> it       would  like        the name   : however , it       only  grinned a    little      wider . “ Come    , it’s
# NPr/ISg+ NSg/VX NSg/V/J/C/P D+  NSg/V+ . C       . NPr/ISg+ J/R/C V       D/P+ NPr/I/J/Dq+ J+    . . NSg/V/P . W?
> pleased so        far     , ” thought Alice , and she  went   on  . “ Would  you    tell  me      , please ,
# V/J     NSg/I/J/C NSg/V/J . . NSg/V   NPr+  . V/C ISg+ NSg/V+ J/P . . NSg/VX ISgPl+ NPr/V NPr/ISg . V      .
>>>>>>> b6f66f5b
> which way    I    ought    to go      from here    ? ”
# I/C+  NSg/J+ ISg+ NSg/I/VX P  NSg/V/J P    NSg/J/R . .
>
#
> “ That          depends a   good    deal    on  where you    want  to get   to , ” said the Cat      .
# . NSg/I/C/Ddem+ NPl/V   D/P NPr/V/J NSg/V/J J/P NSg/C ISgPl+ NSg/V P  NSg/V P  . . V/J  D   NSg/V/J+ .
>
#
> “ I    don’t much       care   where — ” said Alice .
# . ISg+ V     NSg/I/J/Dq NSg/V+ NSg/C . . V/J  NPr+  .
>
#
> “ Then    it       doesn’t matter    which way    you    go      , ” said the Cat      .
# . NSg/J/C NPr/ISg+ V       N🅪Sg/V/J+ I/C+  NSg/J+ ISgPl+ NSg/V/J . . V/J  D   NSg/V/J+ .
>
#
> “ — so        long    as    I    get   somewhere , ” Alice added as    an   explanation .
# . . NSg/I/J/C NPr/V/J NSg/R ISg+ NSg/V NSg       . . NPr+  V/J   NSg/R D/P+ NSg+        .
>
#
> “ Oh    , you’re sure to do     that          , ” said the Cat      , “ if    you    only  walk  long     enough . ”
# . NPr/V . W?     J    P  NSg/VX NSg/I/C/Ddem+ . . V/J  D+  NSg/V/J+ . . NSg/C ISgPl+ J/R/C NSg/V NPr/V/J+ NSg/I+ . .
>
#
> Alice felt    that         this    could  not   be     denied , so        she  tried another question . “ What
# NPr+  NSg/V/J NSg/I/C/Ddem I/Ddem+ NSg/VX NSg/C NSg/VX V/J    . NSg/I/J/C ISg+ V/J   I/D+    NSg/V+   . . NSg/I+
> sort  of people live about here    ? ”
# NSg/V P  NSg/V+ V/J  J/P   NSg/J/R . .
>
#
> “ In      that          direction , ” the Cat      said , waving its     right   paw   round     , “ lives a   Hatter :
# . NPr/J/P NSg/I/C/Ddem+ NSg+      . . D+  NSg/V/J+ V/J  . V      ISg/D$+ NPr/V/J NSg/V NSg/V/J/P . . V+    D/P NSg/V  .
> and in      that          direction , ” waving the other    paw    , “ lives a    March  Hare     . Visit either
# V/C NPr/J/P NSg/I/C/Ddem+ NSg+      . . V      D+  NSg/V/J+ NSg/V+ . . V+    D/P+ NPr/V+ NSg/V/J+ . NSg/V I/C
> you    like        : they’re both    mad      . ”
# ISgPl+ NSg/V/J/C/P . +       I/C/Dq+ NSg/V/J+ . .
>
#
> “ But     I    don’t want  to go      among mad      people , ” Alice remarked .
# . NSg/C/P ISg+ V     NSg/V P  NSg/V/J P     NSg/V/J+ NSg/V+ . . NPr+  V/J+     .
>
#
> “ Oh    , you    can’t help  that          , ” said the Cat      : “ we’re all           mad      here     . I’m mad      . You’re
# . NPr/V . ISgPl+ VX    NSg/V NSg/I/C/Ddem+ . . V/J  D+  NSg/V/J+ . . W?    NSg/I/J/C/Dq+ NSg/V/J+ NSg/J/R+ . +   NSg/V/J+ . +
> mad      . ”
# NSg/V/J+ . .
>
#
> “ How   do     you    know  I’m mad     ? ” said Alice .
# . NSg/C NSg/VX ISgPl+ NSg/V W?  NSg/V/J . . V/J  NPr+  .
>
#
> “ You    must  be     , ” said the Cat     , “ or    you    wouldn’t have   come     here    . ”
# . ISgPl+ NSg/V NSg/VX . . V/J  D+  NSg/V/J . . NPr/C ISgPl+ VX       NSg/VX NSg/V/P+ NSg/J/R . .
>
#
> Alice didn’t think that          proved it       at    all          ; however , she  went  on  “ And how   do     you
# NPr+  V      NSg/V NSg/I/C/Ddem+ V/J    NPr/ISg+ NSg/P NSg/I/J/C/Dq . C       . ISg+ NSg/V J/P . V/C NSg/C NSg/VX ISgPl+
> know  that         you’re mad      ? ”
# NSg/V NSg/I/C/Ddem W?     NSg/V/J+ . .
>
#
> “ To begin with , ” said the Cat      , “ a   dog’s not   mad      . You    grant  that          ? ”
# . P  NSg/V P    . . V/J  D+  NSg/V/J+ . . D/P NSg$  NSg/C NSg/V/J+ . ISgPl+ NPr/V+ NSg/I/C/Ddem+ . .
>
#
> “ I    suppose so        , ” said Alice .
# . ISg+ V       NSg/I/J/C . . V/J  NPr+  .
>
#
> “ Well    , then    , ” the Cat      went  on  , “ you    see   , a    dog      growls when    it’s angry , and wags
# . NSg/V/J . NSg/J/C . . D+  NSg/V/J+ NSg/V J/P . . ISgPl+ NSg/V . D/P+ NSg/V/J+ NPl/V  NSg/I/C W?   V/J   . V/C NPl/V
> its     tail     when    it’s pleased . Now       I    growl when    I’m pleased , and wag   my  tail     when
# ISg/D$+ NSg/V/J+ NSg/I/C W?   V/J+    . NPr/V/J/C ISg+ NSg/V NSg/I/C W?  V/J     . V/C NSg/V D$+ NSg/V/J+ NSg/I/C
> I’m angry . Therefore I’m mad      . ”
# W?  V/J+  . R         +   NSg/V/J+ . .
>
#
> “ I    call  it       purring , not   growling , ” said Alice .
# . ISg+ NSg/V NPr/ISg+ V       . NSg/C V        . . V/J  NPr+  .
>
#
> “ Call  it       what   you    like        , ” said the Cat      . “ Do     you    play  croquet with the Queen
# . NSg/V NPr/ISg+ NSg/I+ ISgPl+ NSg/V/J/C/P . . V/J  D+  NSg/V/J+ . . NSg/VX ISgPl+ NSg/V NSg/V   P    D   NPr/V/J+
> to - day  ? ”
# P  . NPr🅪 . .
>
#
> “ I    should like        it       very much       , ” said Alice , “ but     I    haven’t been  invited  yet     . ”
# . ISg+ VX     NSg/V/J/C/P NPr/ISg+ J/R  NSg/I/J/Dq . . V/J  NPr   . . NSg/C/P ISg+ V       NSg/V NSg/V/J+ NSg/V/C . .
>
#
> “ You’ll see   me       there , ” said the Cat      , and  vanished .
# . W?     NSg/V NPr/ISg+ W?    . . V/J  D+  NSg/V/J+ . V/C+ V/J+     .
>
#
> Alice was not   much       surprised at    this    , she  was getting so        used to queer    things
# NPr+  V   NSg/C NSg/I/J/Dq V/J       NSg/P I/Ddem+ . ISg+ V   NSg/V   NSg/I/J/C V/J  P  NSg/V/J+ NPl/V+
> happening . While     she  was looking at    the place  where it       had been  , it       suddenly
# NSg/V/J+  . NSg/V/C/P ISg+ V   V       NSg/P D+  NSg/V+ NSg/C NPr/ISg+ V   NSg/V . NPr/ISg+ R
> appeared again .
# V/J+     P+    .
>
#
> “ By      - the - bye     , what   became of the baby     ? ” said the Cat      . “ I’d nearly forgotten to
# . NSg/J/P . D   . NSg/J/P . NSg/I+ V      P  D+  NSg/V/J+ . . V/J  D+  NSg/V/J+ . . W?  R      NSg/V/J   P+
> ask   . ”
# NSg/V . .
>
#
> “ It       turned into a    pig    , ” Alice quietly said , just as    if    it       had come    back    in      a
# . NPr/ISg+ V/J    P    D/P+ NSg/V+ . . NPr+  R       V/J  . V/J  NSg/R NSg/C NPr/ISg+ V   NSg/V/P NSg/V/J NPr/J/P D/P+
> natural way    .
# NSg/J+  NSg/J+ .
>
#
> “ I    thought it       would , ” said the Cat      , and vanished again .
# . ISg+ NSg/V   NPr/ISg+ VX    . . V/J  D+  NSg/V/J+ . V/C V/J+     P     .
>
#
> Alice waited a   little     , half       expecting to see   it       again , but     it       did not   appear ,
# NPr+  V/J    D/P NPr/I/J/Dq . NSg/V/J/P+ V         P  NSg/V NPr/ISg+ P     . NSg/C/P NPr/ISg+ V   NSg/C V      .
> and after a   minute  or    two  she  walked on  in      the direction in      which the March  Hare
# V/C J/P   D/P NSg/V/J NPr/C NSg+ ISg+ V/J    J/P NPr/J/P D+  NSg+      NPr/J/P I/C+  D+  NPr/V+ NSg/V/J+
> was said to live . “ I’ve seen  hatters before , ” she  said to herself ; “ the March
# V   V/J  P+ V/J  . . W?   NSg/V NPl/V   C/P    . . ISg+ V/J  P  ISg+    . . D+  NPr/V+
> Hare     will   be     much       the most       interesting , and perhaps as    this    is May    it       won’t be
# NSg/V/J+ NPr/VX NSg/VX NSg/I/J/Dq D   NSg/I/J/Dq V/J         . V/C NSg     NSg/R I/Ddem+ VL NPr/VX NPr/ISg+ V     NSg/VX
> raving  mad     — at    least not   so        mad     as    it       was in      March . ” As    she  said this    , she  looked
# NSg/V/J NSg/V/J . NSg/P NSg/J NSg/C NSg/I/J/C NSg/V/J NSg/R NPr/ISg+ V   NPr/J/P NPr/V . . NSg/R ISg+ V/J  I/Ddem+ . ISg+ V/J
> up        , and there was the Cat      again , sitting on  a   branch of a    tree   .
# NSg/V/J/P . V/C +     V   D+  NSg/V/J+ P     . NSg/V/J J/P D/P NPr/V  P  D/P+ NSg/V+ .
>
#
> “ Did you    say   pig    , or    fig   ? ” said the Cat      .
# . V   ISgPl+ NSg/V NSg/V+ . NPr/C NSg/V . . V/J  D   NSg/V/J+ .
>
#
> “ I    said pig    , ” replied Alice ; “ and I    wish  you    wouldn’t keep  appearing and
# . ISg+ V/J  NSg/V+ . . V/J     NPr+  . . V/C ISg+ NSg/V ISgPl+ VX       NSg/V V         V/C
> vanishing so        suddenly : you    make  one        quite giddy    . ”
# V         NSg/I/J/C R        . ISgPl+ NSg/V NSg/I/V/J+ NSg+  NSg/V/J+ . .
>
#
> “ All          right   , ” said the Cat      ; and this    time      it       vanished quite slowly , beginning
# . NSg/I/J/C/Dq NPr/V/J . . V/J  D+  NSg/V/J+ . V/C I/Ddem+ N🅪Sg/V/J+ NPr/ISg+ V/J      NSg   R      . NSg/V/J
> with the end   of the tail     , and ending with the grin   , which remained some     time
# P    D   NSg/V P  D+  NSg/V/J+ . V/C NSg/V  P    D+  NSg/V+ . I/C+  V/J      I/J/R/Dq N🅪Sg/V/J
> after the rest  of it       had gone  .
# J/P   D   NSg/V P  NPr/ISg+ V+  V/J/P .
>
#
> “ Well    ! I’ve often seen  a   cat     without a    grin   , ” thought Alice ; “ but     a   grin  without
# . NSg/V/J . W?   R     NSg/V D/P NSg/V/J C/P     D/P+ NSg/V+ . . NSg/V   NPr+  . . NSg/C/P D/P NSg/V C/P
> a    cat      ! It’s the most       curious thing I    ever saw   in      my  life   ! ”
# D/P+ NSg/V/J+ . W?   D   NSg/I/J/Dq J       NSg/V ISg+ J    NSg/V NPr/J/P D$+ NSg/V+ . .
>
#
> She  had not   gone  much       farther before she  came    in      sight of the house of the March
# ISg+ V   NSg/C V/J/P NSg/I/J/Dq V/J     C/P    ISg+ NSg/V/P NPr/J/P NSg/V P  D   NPr/V P  D+  NPr/V+
> Hare     : she  thought it       must  be     the right   house  , because the chimneys were  shaped
# NSg/V/J+ . ISg+ NSg/V   NPr/ISg+ NSg/V NSg/VX D   NPr/V/J NPr/V+ . C/P     D+  NPl/V+   NSg/V V/J
> like        ears  and the roof   was thatched with fur        . It       was so        large a   house  , that         she
# NSg/V/J/C/P NPl/V V/C D+  NSg/V+ V   V/J      P    NSg/V/C/P+ . NPr/ISg+ V   NSg/I/J/C NSg/J D/P NPr/V+ . NSg/I/C/Ddem ISg+
> did not   like        to go      nearer till      she  had nibbled some     more         of the lefthand bit   of
# V   NSg/C NSg/V/J/C/P P  NSg/V/J J      NSg/V/C/P ISg+ V   V/J     I/J/R/Dq NPr/I/V/J/Dq P  D   ?        NSg/V P
> mushroom , and raised herself to about two  feet high    : even    then    she  walked up
# NᴹSg/V/J . V/C V/J    ISg+    P  J/P   NSg+ NPl+ NSg/V/J . NSg/V/J NSg/J/C ISg+ V/J    NSg/V/J/P
> towards it       rather  timidly , saying to herself “ Suppose it       should be     raving  mad
# P       NPr/ISg+ NPr/V/J R       . NSg/V  P  ISg+    . V       NPr/ISg+ VX     NSg/VX NSg/V/J NSg/V/J
> after all          ! I    almost wish  I’d gone  to see   the Hatter instead ! ”
# J/P   NSg/I/J/C/Dq . ISg+ NSg    NSg/V W?  V/J/P P  NSg/V D   NSg/V  W?      . .
>
#
> CHAPTER VII : A   Mad     Tea     - Party
# NSg/V+  NSg . D/P NSg/V/J N🅪Sg/V+ . NSg/V/J
>
#
> There was a   table  set     out         under   a   tree  in      front   of the house  , and the March  Hare
# +     V   D/P NSg/V+ NPr/V/J NSg/V/J/R/P NSg/J/P D/P NSg/V NPr/J/P NSg/V/J P  D+  NPr/V+ . V/C D+  NPr/V+ NSg/V/J
> and the Hatter were  having tea     at    it       : a    Dormouse was sitting between them     , fast
# V/C D   NSg/V  NSg/V V      N🅪Sg/V+ NSg/P NPr/ISg+ . D/P+ NSg+     V   NSg/V/J NSg/P   NSg/IPl+ . NSg/V/J+
> asleep , and the other    two  were   using it       as    a    cushion , resting their elbows on
# J      . V/C D+  NSg/V/J+ NSg+ NSg/V+ V     NPr/ISg+ NSg/R D/P+ NSg/V+  . V+      D$+   NPl/V+ J/P
> it       , and talking over      its     head     . “ Very uncomfortable for the Dormouse , ” thought
# NPr/ISg+ . V/C V       NSg/V/J/P ISg/D$+ NPr/V/J+ . . J/R  J             C/P D   NSg      . . NSg/V
> Alice ; “ only  , as    it’s asleep , I    suppose it       doesn’t mind   . ”
# NPr+  . . J/R/C . NSg/R W?   J      . ISg+ V       NPr/ISg+ V       NSg/V+ . .
>
#
> The table was a   large one       , but     the three were   all          crowded together at    one       corner
# D+  NSg/V V   D/P NSg/J NSg/I/V/J . NSg/C/P D+  NSg+  NSg/V+ NSg/I/J/C/Dq V/J     J        NSg/P NSg/I/V/J NSg/V/J
> of it       : “ No     room     ! No     room     ! ” they cried out         when    they saw   Alice coming   . “ There’s
# P  NPr/ISg+ . . NPr/P+ NSg/V/J+ . NPr/P+ NSg/V/J+ . . IPl+ V/J   NSg/V/J/R/P NSg/I/C IPl+ NSg/V NPr+  NSg/V/J+ . . W?
> plenty  of room     ! ” said Alice indignantly , and she  sat     down      in      a   large arm      - chair
# NSg/I/J P  NSg/V/J+ . . V/J  NPr+  R           . V/C ISg+ NSg/V/J NSg/V/J/P NPr/J/P D/P NSg/J NSg/V/J+ . NSg/V
> at    one       end   of the table  .
# NSg/P NSg/I/V/J NSg/V P  D+  NSg/V+ .
>
#
> “ Have   some      wine    , ” the March  Hare     said in      an   encouraging tone     .
# . NSg/VX I/J/R/Dq+ N🅪Sg/V+ . . D+  NPr/V+ NSg/V/J+ V/J  NPr/J/P D/P+ NSg/V/J+    NSg/I/V+ .
>
#
> Alice looked all          round     the table  , but     there was nothing on  it       but     tea     . “ I    don’t
# NPr+  V/J    NSg/I/J/C/Dq NSg/V/J/P D+  NSg/V+ . NSg/C/P +     V   NSg/I/J J/P NPr/ISg+ NSg/C/P N🅪Sg/V+ . . ISg+ V
> see   any     wine    , ” she  remarked .
# NSg/V I/R/Dq+ N🅪Sg/V+ . . ISg+ V/J+     .
>
#
> “ There isn’t any     , ” said the March  Hare     .
# . +     NSg/V I/R/Dq+ . . V/J  D+  NPr/V+ NSg/V/J+ .
>
#
> “ Then    it       wasn’t very civil of you    to offer   it       , ” said Alice angrily .
# . NSg/J/C NPr/ISg+ V      J/R  J     P  ISgPl+ P  NSg/V/J NPr/ISg+ . . V/J  NPr+  R       .
>
#
> “ It       wasn’t very civil of you    to sit   down      without being   invited , ” said the March
# . NPr/ISg+ V      J/R  J     P  ISgPl+ P  NSg/V NSg/V/J/P C/P     NSg/V/C NSg/V/J . . V/J  D+  NPr/V+
> Hare     .
# NSg/V/J+ .
>
#
> “ I    didn’t know  it       was your table , ” said Alice ; “ it’s laid for a   great many       more
# . ISg+ V      NSg/V NPr/ISg+ V   D$   NSg/V . . V/J  NPr+  . . W?   V/J  C/P D/P NSg/J NSg/I/J/Dq NPr/I/V/J/Dq
> than three . ”
# C/P+ NSg+  . .
>
#
> “ Your hair    wants cutting , ” said the Hatter . He       had been  looking at    Alice for
# . D$+  N🅪Sg/V+ NPl/V NSg/V/J . . V/J  D+  NSg/V  . NPr/ISg+ V   NSg/V V       NSg/P NPr+  C/P
> some     time      with great  curiosity , and this    was his     first   speech .
# I/J/R/Dq N🅪Sg/V/J+ P    NSg/J+ NSg+      . V/C I/Ddem+ V   ISg/D$+ NSg/V/J N🅪Sg/V .
>
#
> “ You    should learn not   to make  personal remarks , ” Alice said with some      severity ;
# . ISgPl+ VX     NSg/V NSg/C P  NSg/V NSg/J+   NPl/V+  . . NPr+  V/J  P    I/J/R/Dq+ NSg      .
> “ it’s very rude . ”
# . W?   J/R+ J+   . .
>
#
> The Hatter opened his     eyes   very wide  on  hearing  this    ; but     all          he       said was , “ Why
# D   NSg/V  V/J    ISg/D$+ NPl/V+ J/R  NSg/J J/P NSg/V/J+ I/Ddem+ . NSg/C/P NSg/I/J/C/Dq NPr/ISg+ V/J  V   . . NSg/V
> is a   raven   like        a   writing - desk  ? ”
# VL D/P NSg/V/J NSg/V/J/C/P D/P NSg/V+  . NSg/V . .
>
#
> “ Come    , we   shall have   some      fun      now       ! ” thought Alice . “ I’m glad    they’ve begun
# . NSg/V/P . IPl+ VX    NSg/VX I/J/R/Dq+ NᴹSg/V/J NPr/V/J/C . . NSg/V   NPr+  . . W?  NSg/V/J W?      V
> asking riddles . — I    believe I    can    guess that          , ” she  added aloud .
# V+     NPl/V   . . ISg+ V       ISg+ NPr/VX NSg/V NSg/I/C/Ddem+ . . ISg+ V/J+  J+    .
>
#
> “ Do     you    mean    that         you    think you    can    find  out         the answer to it       ? ” said the March
# . NSg/VX ISgPl+ NSg/V/J NSg/I/C/Ddem ISgPl+ NSg/V ISgPl+ NPr/VX NSg/V NSg/V/J/R/P D+  NSg/V  P  NPr/ISg+ . . V/J  D+  NPr/V+
> Hare     .
# NSg/V/J+ .
>
#
> “ Exactly so        , ” said Alice .
# . R       NSg/I/J/C . . V/J  NPr+  .
>
#
> “ Then    you    should say   what  you    mean    , ” the March  Hare     went  on  .
# . NSg/J/C ISgPl+ VX     NSg/V NSg/I ISgPl+ NSg/V/J . . D+  NPr/V+ NSg/V/J+ NSg/V J/P .
>
#
> “ I    do     , ” Alice hastily replied ; “ at    least — at    least I    mean    what   I    say   — that’s the
# . ISg+ NSg/VX . . NPr+  R       V/J     . . NSg/P NSg/J . NSg/P NSg/J ISg+ NSg/V/J NSg/I+ ISg+ NSg/V . NSg$   D+
> same thing  , you    know   . ”
# I/J+ NSg/V+ . ISgPl+ NSg/V+ . .
>
#
> “ Not   the same thing  a    bit    ! ” said the Hatter . “ You    might     just as    well    say   that          ‘          I
# . NSg/C D   I/J  NSg/V+ D/P+ NSg/V+ . . V/J  D+  NSg/V  . . ISgPl+ NᴹSg/VX/J V/J  NSg/R NSg/V/J NSg/V NSg/I/C/Ddem+ Unlintable ISg+
> see   what   I    eat ’ is the same thing  as    ‘          I    eat what   I    see   ’ ! ”
# NSg/V NSg/I+ ISg+ V   . VL D   I/J  NSg/V+ NSg/R Unlintable ISg+ V   NSg/I+ ISg+ NSg/V . . .
>
#
> “ You    might     just as    well    say   , ” added the March  Hare     , “ that          ‘          I    like        what   I    get   ’ is
# . ISgPl+ NᴹSg/VX/J V/J  NSg/R NSg/V/J NSg/V . . V/J   D+  NPr/V+ NSg/V/J+ . . NSg/I/C/Ddem+ Unlintable ISg+ NSg/V/J/C/P NSg/I+ ISg+ NSg/V . VL
> the same thing  as    ‘          I    get   what   I    like        ’ ! ”
# D   I/J  NSg/V+ NSg/R Unlintable ISg+ NSg/V NSg/I+ ISg+ NSg/V/J/C/P . . .
>
#
> “ You    might     just as    well    say   , ” added the Dormouse , who    seemed to be     talking in
# . ISgPl+ NᴹSg/VX/J V/J  NSg/R NSg/V/J NSg/V . . V/J   D   NSg      . NPr/I+ V/J    P  NSg/VX V       NPr/J/P
> his     sleep   , “ that          ‘          I    breathe when    I    sleep  ’ is the same thing  as    ‘          I    sleep  when    I
# ISg/D$+ N🅪Sg/V+ . . NSg/I/C/Ddem+ Unlintable ISg+ V       NSg/I/C ISg+ N🅪Sg/V . VL D   I/J  NSg/V+ NSg/R Unlintable ISg+ N🅪Sg/V NSg/I/C ISg+
> breathe ’ ! ”
# V       . . .
>
#
> “ It       is the same thing with you    , ” said the Hatter , and here    the conversation
# . NPr/ISg+ VL D   I/J  NSg/V P    ISgPl+ . . V/J  D   NSg/V  . V/C NSg/J/R D+  NSg/V+
> dropped , and the party    sat     silent for a    minute   , while     Alice thought over      all          she
# V/J     . V/C D+  NSg/V/J+ NSg/V/J NSg/J  C/P D/P+ NSg/V/J+ . NSg/V/C/P NPr+  NSg/V   NSg/V/J/P NSg/I/J/C/Dq ISg+
> could  remember about ravens and writing - desks , which wasn’t much        .
# NSg/VX NSg/V    J/P   NPl/V  V/C NSg/V   . NPl/V . I/C+  V+     NSg/I/J/Dq+ .
>
#
> The Hatter was the first   to break the silence . “ What   day  of the month  is it       ? ” he
# D+  NSg/V  V   D   NSg/V/J P  NSg/V D+  NSg/V+  . . NSg/I+ NPr🅪 P  D+  NSg/J+ VL NPr/ISg+ . . NPr/ISg+
> said , turning to Alice : he       had taken his     watch out         of his     pocket   , and was
# V/J  . NSg/V   P  NPr+  . NPr/ISg+ V   V/J   ISg/D$+ NSg/V NSg/V/J/R/P P  ISg/D$+ NSg/V/J+ . V/C V
> looking at    it       uneasily , shaking it       every now       and then    , and holding it       to his
# V       NSg/P NPr/ISg+ R        . V       NPr/ISg+ Dq+   NPr/V/J/C V/C NSg/J/C . V/C NSg/V   NPr/ISg+ P  ISg/D$+
> ear      .
# NSg/V/J+ .
>
#
> Alice considered a   little     , and then    said “ The fourth   . ”
# NPr+  V/J        D/P NPr/I/J/Dq . V/C NSg/J/C V/J  . D+  NPr/V/J+ . .
>
#
> “ Two  days wrong   ! ” sighed the Hatter . “ I    told you    butter   wouldn’t suit   the
# . NSg+ NPl+ NSg/V/J . . V/J    D+  NSg/V  . . ISg+ V    ISgPl+ NSg/V/J+ VX       NSg/V+ D+
> works  ! ” he       added looking angrily at    the March  Hare     .
# NPl/V+ . . NPr/ISg+ V/J   V       R       NSg/P D+  NPr/V+ NSg/V/J+ .
>
#
> “ It       was the best     butter  , ” the March  Hare     meekly replied .
# . NPr/ISg+ V   D   NPr/VX/J NSg/V/J . . D+  NPr/V+ NSg/V/J+ R+     V/J+    .
>
#
> “ Yes   , but     some      crumbs must  have   got in      as    well    , ” the Hatter grumbled : “ you
# . NPl/V . NSg/C/P I/J/R/Dq+ NPl/V+ NSg/V NSg/VX V   NPr/J/P NSg/R NSg/V/J . . D   NSg/V  V/J      . . ISgPl+
> shouldn’t have   put   it       in      with the bread  - knife . ”
# V         NSg/VX NSg/V NPr/ISg+ NPr/J/P P    D   NSg/V+ . NSg/V . .
>
#
> The March  Hare    took the watch and looked at    it       gloomily : then    he       dipped it       into
# D+  NPr/V+ NSg/V/J V    D   NSg/V V/C V/J    NSg/P NPr/ISg+ R        . NSg/J/C NPr/ISg+ V/J    NPr/ISg+ P
> his     cup   of tea     , and looked at    it       again : but     he       could  think of nothing better   to
# ISg/D$+ NSg/V P  N🅪Sg/V+ . V/C V/J    NSg/P NPr/ISg+ P     . NSg/C/P NPr/ISg+ NSg/VX NSg/V P  NSg/I/J NSg/VX/J P
> say   than his     first    remark , “ It       was the best     butter  , you    know   . ”
# NSg/V C/P  ISg/D$+ NSg/V/J+ NSg/V+ . . NPr/ISg+ V   D   NPr/VX/J NSg/V/J . ISgPl+ NSg/V+ . .
>
#
> Alice had been  looking over      his     shoulder with some      curiosity . “ What   a   funny
# NPr+  V   NSg/V V       NSg/V/J/P ISg/D$+ NSg/V+   P    I/J/R/Dq+ NSg+      . . NSg/I+ D/P NSg/J
> watch  ! ” she  remarked . “ It       tells the day  of the month  , and doesn’t tell  what
# NSg/V+ . . ISg+ V/J+     . . NPr/ISg+ NPl/V D   NPr🅪 P  D+  NSg/J+ . V/C V       NPr/V NSg/I+
> o’clock it       is ! ”
# W?      NPr/ISg+ VL . .
>
#
> “ Why   should it       ? ” muttered the Hatter . “ Does  your watch tell  you    what   year it
# . NSg/V VX     NPr/ISg+ . . V/J      D+  NSg/V  . . NPl/V D$+  NSg/V NPr/V ISgPl+ NSg/I+ NSg+ NPr/ISg+
> is ? ”
# VL . .
>
#
> “ Of course not   , ” Alice replied very readily : “ but     that’s because it       stays the
# . P  NSg/V+ NSg/C . . NPr+  V/J     J/R  R       . . NSg/C/P NSg$   C/P     NPr/ISg+ NPl/V D+
> same year for such  a   long     time      together . ”
# I/J+ NSg  C/P NSg/I D/P NPr/V/J+ N🅪Sg/V/J+ J+       . .
>
#
> “ Which is just the case   with mine     , ” said the Hatter .
# . I/C+  VL V/J  D+  NPr/V+ P    NSg/I/V+ . . V/J  D   NSg/V  .
>
#
> Alice felt    dreadfully puzzled , The Hatter’s remark seemed to have   no    sort  of
# NPr+  NSg/V/J R          V/J     . D+  NSg$+    NSg/V+ V/J    P  NSg/VX NPr/P NSg/V P
> meaning   in      it       , and yet     it       was certainly English  . “ I    don’t quite understand you    , ”
# N🅪Sg/V/J+ NPr/J/P NPr/ISg+ . V/C NSg/V/C NPr/ISg+ V   R         NPr/V/J+ . . ISg+ V     NSg   V          ISgPl+ . .
> she  said , as    politely as    she  could   .
# ISg+ V/J  . NSg/R R        NSg/R ISg+ NSg/VX+ .
>
#
> “ The Dormouse is asleep again , ” said the Hatter , and he       poured a   little     hot     tea
# . D   NSg      VL J      P     . . V/J  D   NSg/V  . V/C NPr/ISg+ V/J    D/P NPr/I/J/Dq NSg/V/J N🅪Sg/V
> upon its     nose   .
# P    ISg/D$+ NSg/V+ .
>
#
> The Dormouse shook   its     head     impatiently , and said , without opening its     eyes   , “ Of
# D   NSg      NSg/V/J ISg/D$+ NPr/V/J+ R           . V/C V/J  . C/P     NSg/V/J ISg/D$+ NPl/V+ . . P
> course , of course ; just what   I    was going   to remark myself . ”
# NSg/V+ . P  NSg/V+ . V/J  NSg/I+ ISg+ V   NSg/V/J P  NSg/V  ISg    . .
>
#
> “ Have   you    guessed the riddle yet     ? ” the Hatter said , turning to Alice again .
# . NSg/VX ISgPl+ V/J     D+  NPr/V+ NSg/V/C . . D   NSg/V  V/J  . NSg/V   P  NPr+  P+    .
>
#
> “ No     , I    give  it       up        , ” Alice replied : “ what’s the answer ? ”
# . NPr/P+ . ISg+ NSg/V NPr/ISg+ NSg/V/J/P . . NPr+  V/J     . . NSg$   D+  NSg/V+ . .
>
#
> “ I    haven’t the slightest idea , ” said the Hatter .
# . ISg+ V       D+  +         NSg+ . . V/J  D   NSg/V+ .
>
#
> “ Nor   I   , ” said the March  Hare     .
# . NSg/C ISg . . V/J  D+  NPr/V+ NSg/V/J+ .
>
#
> Alice sighed wearily . “ I    think you    might     do     something better   with the time      , ” she
# NPr+  V/J+   R       . . ISg+ NSg/V ISgPl+ NᴹSg/VX/J NSg/VX NSg/I/V/J NSg/VX/J P    D+  N🅪Sg/V/J+ . . ISg+
> said , “ than waste    it       in      asking riddles that          have   no     answers . ”
# V/J  . . C/P  NSg/V/J+ NPr/ISg+ NPr/J/P V      NPl/V   NSg/I/C/Ddem+ NSg/VX NPr/P+ NPl/V+  . .
>
#
> “ If    you    knew Time      as    well    as    I    do     , ” said the Hatter , “ you    wouldn’t talk  about
# . NSg/C ISgPl+ V    N🅪Sg/V/J+ NSg/R NSg/V/J NSg/R ISg+ NSg/VX . . V/J  D   NSg/V  . . ISgPl+ VX       NSg/V J/P
> wasting it       . It’s him  . ”
# V       NPr/ISg+ . W?   ISg+ . .
>
#
> “ I    don’t know  what   you    mean    , ” said Alice .
# . ISg+ V     NSg/V NSg/I+ ISgPl+ NSg/V/J . . V/J  NPr+  .
>
#
> “ Of course you    don’t ! ” the Hatter said , tossing his     head     contemptuously . “ I    dare
# . P  NSg/V+ ISgPl+ V     . . D   NSg/V  V/J  . V       ISg/D$+ NPr/V/J+ R+             . . ISg+ NPr/VX
> say   you    never even    spoke to Time     ! ”
# NSg/V ISgPl+ R     NSg/V/J NSg/V P  N🅪Sg/V/J . .
>
#
> “ Perhaps not   , ” Alice cautiously replied : “ but     I    know  I    have   to beat    time      when    I
# . NSg     NSg/C . . NPr+  R          V/J     . . NSg/C/P ISg+ NSg/V ISg+ NSg/VX P  NSg/V/J N🅪Sg/V/J+ NSg/I/C ISg+
> learn music    . ”
# NSg/V N🅪Sg/V/J . .
>
#
> “ Ah      ! that          accounts for it       , ” said the Hatter . “ He       won’t stand beating . Now       , if
# . NSg/I/V . NSg/I/C/Ddem+ NPl/V    C/P NPr/ISg+ . . V/J  D+  NSg/V  . . NPr/ISg+ V     NSg/V NSg/V   . NPr/V/J/C . NSg/C
> you    only  kept on  good    terms with him  , he’d do     almost anything you    liked with the
# ISgPl+ J/R/C V    J/P NPr/V/J NPl/V P    ISg+ . W?   NSg/VX NSg    NSg/I/V+ ISgPl+ V/J   P    D+
> clock  . For instance , suppose it       were  nine o’clock in      the morning , just time      to
# NSg/V+ . C/P NSg/V+   . V       NPr/ISg+ NSg/V NSg  W?      NPr/J/P D+  N🅪Sg/V+ . V/J  N🅪Sg/V/J+ P
> begin lessons : you’d only  have   to whisper a   hint  to Time     , and round     goes  the
# NSg/V NPl/V+  . W?    J/R/C NSg/VX P  NSg/V   D/P NSg/V P  N🅪Sg/V/J . V/C NSg/V/J/P NPl/V D+
> clock  in      a   twinkling ! Half       - past      one       , time     for dinner ! ”
# NSg/V+ NPr/J/P D/P NSg/V/J   . NSg/V/J/P+ . NSg/V/J/P NSg/I/V/J . N🅪Sg/V/J C/P NSg/V  . .
>
#
> ( “ I    only  wish  it       was , ” the March  Hare     said to itself in      a   whisper . )
# . . ISg+ J/R/C NSg/V NPr/ISg+ V   . . D+  NPr/V+ NSg/V/J+ V/J  P  ISg+   NPr/J/P D/P NSg/V+  . .
>
#
> “ That          would be     grand , certainly , ” said Alice thoughtfully : “ but     then    — I    shouldn’t
# . NSg/I/C/Ddem+ VX    NSg/VX NSg/J . R         . . V/J  NPr+  R            . . NSg/C/P NSg/J/C . ISg+ V
> be     hungry for it       , you    know   . ”
# NSg/VX J      C/P NPr/ISg+ . ISgPl+ NSg/V+ . .
>
#
> “ Not   at    first   , perhaps , ” said the Hatter : “ but     you    could  keep  it       to half      - past
# . NSg/C NSg/P NSg/V/J . NSg     . . V/J  D   NSg/V  . . NSg/C/P ISgPl+ NSg/VX NSg/V NPr/ISg+ P  NSg/V/J/P . NSg/V/J/P
> one       as    long    as    you    liked . ”
# NSg/I/V/J NSg/R NPr/V/J NSg/R ISgPl+ V/J+  . .
>
#
> “ Is that         the way    you    manage ? ” Alice asked .
# . VL NSg/I/C/Ddem D+  NSg/J+ ISgPl+ NSg/V  . . NPr+  V/J+  .
>
#
> The Hatter shook   his     head     mournfully . “ Not   I    ! ” he       replied . “ We   quarrelled last
# D   NSg/V  NSg/V/J ISg/D$+ NPr/V/J+ R+         . . NSg/C ISg+ . . NPr/ISg+ V/J+    . . IPl+ V/Comm     NSg/V/J
> March  — just before he       went  mad     , you    know  — ” ( pointing with his     tea     spoon at    the
# NPr/V+ . V/J  C/P    NPr/ISg+ NSg/V NSg/V/J . ISgPl+ NSg/V . . . V        P    ISg/D$+ N🅪Sg/V+ NSg/V NSg/P D+
> March  Hare     , ) “ — it       was at    the great  concert given     by      the Queen   of Hearts , and I
# NPr/V+ NSg/V/J+ . . . . NPr/ISg+ V   NSg/P D+  NSg/J+ NSg/V+  NSg/V/J/P NSg/J/P D   NPr/V/J P  NPl/V+ . V/C ISg+
> had to sing
# V   P  NSg/V/J
>
#
> ‘          Twinkle , twinkle , little     bat    ! How   I    wonder what   you’re at    ! ’
# Unlintable NSg/V   . NSg/V   . NPr/I/J/Dq NSg/V+ . NSg/C ISg+ NSg/V  NSg/I+ W?     NSg/P . .
>
#
> You    know  the song  , perhaps ? ”
# ISgPl+ NSg/V D   N🅪Sg+ . NSg     . .
>
#
> “ I’ve heard something like        it       , ” said Alice .
# . W?   V/J   NSg/I/V/J NSg/V/J/C/P NPr/ISg+ . . V/J  NPr+  .
>
#
> “ It       goes  on  , you    know  , ” the Hatter continued , “ in      this    way    : —
# . NPr/ISg+ NPl/V J/P . ISgPl+ NSg/V . . D   NSg/V  V/J       . . NPr/J/P I/Ddem+ NSg/J+ . .
>
#
> ‘          Up        above   the world  you    fly     , Like        a   tea     - tray  in      the sky    . Twinkle , twinkle — ’ ”
# Unlintable NSg/V/J/P NSg/J/P D+  NSg/V+ ISgPl+ NSg/V/J . NSg/V/J/C/P D/P N🅪Sg/V+ . NSg/V NPr/J/P D+  NSg/V+ . NSg/V   . NSg/V   . . .
>
#
> Here    the Dormouse shook   itself , and began singing in      its     sleep   “ Twinkle ,
# NSg/J/R D   NSg      NSg/V/J ISg+   . V/C V     NSg/V/J NPr/J/P ISg/D$+ N🅪Sg/V+ . NSg/V   .
> twinkle , twinkle , twinkle — ” and went  on  so        long    that         they had to pinch it       to
# NSg/V   . NSg/V   . NSg/V   . . V/C NSg/V J/P NSg/I/J/C NPr/V/J NSg/I/C/Ddem IPl+ V   P  NSg/V NPr/ISg+ P
> make  it       stop   .
# NSg/V NPr/ISg+ NSg/V+ .
>
#
> “ Well    , I’d hardly finished the first    verse , ” said the Hatter , “ when    the Queen
# . NSg/V/J . W?  R      V/J      D+  NSg/V/J+ NSg/V . . V/J  D   NSg/V  . . NSg/I/C D+  NPr/V/J+
> jumped up        and bawled out         , ‘          He’s murdering the time      ! Off       with his     head     ! ’ ”
# V/J    NSg/V/J/P V/C V/J    NSg/V/J/R/P . Unlintable NSg$ V+        D   N🅪Sg/V/J+ . NSg/V/J/P P    ISg/D$+ NPr/V/J+ . . .
>
#
> “ How   dreadfully savage   ! ” exclaimed Alice .
# . NSg/C R          NPr/V/J+ . . V/J       NPr+  .
>
#
> “ And ever since that          , ” the Hatter went  on  in      a    mournful tone     , “ he       won’t do     a
# . V/C J    C/P   NSg/I/C/Ddem+ . . D   NSg/V  NSg/V J/P NPr/J/P D/P+ J+       NSg/I/V+ . . NPr/ISg+ V     NSg/VX D/P
> thing I    ask   ! It’s always six  o’clock now       . ”
# NSg/V ISg+ NSg/V . W?   R      NSg+ +       NPr/V/J/C . .
>
#
> A   bright  idea came    into Alice’s head     . “ Is that         the reason  so        many        tea     - things are
# D/P NPr/V/J NSg  NSg/V/P P    NSg$    NPr/V/J+ . . VL NSg/I/C/Ddem D+  N🅪Sg/V+ NSg/I/J/C NSg/I/J/Dq+ N🅪Sg/V+ . NPl/V  V
> put   out         here    ? ” she  asked .
# NSg/V NSg/V/J/R/P NSg/J/R . . ISg+ V/J+  .
>
#
> “ Yes   , that’s it       , ” said the Hatter with a   sigh  : “ it’s always tea     - time     , and we’ve
# . NPl/V . NSg$   NPr/ISg+ . . V/J  D   NSg/V  P    D/P NSg/V . . W?   R      N🅪Sg/V+ . N🅪Sg/V/J . V/C W?
> no    time      to wash  the things between whiles . ”
# NPr/P N🅪Sg/V/J+ P  NPr/V D+  NPl/V+ NSg/P+  NPl/V  . .
>
#
> “ Then    you    keep  moving  round     , I    suppose ? ” said Alice .
# . NSg/J/C ISgPl+ NSg/V NSg/V/J NSg/V/J/P . ISg+ V       . . V/J  NPr+  .
>
#
> “ Exactly so        , ” said the Hatter : “ as    the things get   used up        . ”
# . R       NSg/I/J/C . . V/J  D   NSg/V  . . NSg/R D+  NPl/V+ NSg/V V/J+ NSg/V/J/P . .
>
#
> “ But     what   happens when    you    come    to the beginning again ? ” Alice ventured to ask    .
# . NSg/C/P NSg/I+ V       NSg/I/C ISgPl+ NSg/V/P P  D+  NSg/V/J+  P     . . NPr+  V/J      P+ NSg/V+ .
>
#
> “ Suppose we   change the subject  , ” the March  Hare     interrupted , yawning . “ I’m
# . V       IPl+ N🅪Sg/V D+  NSg/V/J+ . . D+  NPr/V+ NSg/V/J+ V/J         . V       . . W?
> getting tired of this    . I    vote  the young    lady   tells us       a    story  . ”
# NSg/V   V/J   P  I/Ddem+ . ISg+ NSg/V D+  NPr/V/J+ NPr/V+ NPl/V NPr/IPl+ D/P+ NSg/V+ . .
>
#
> “ I’m afraid I    don’t know  one       , ” said Alice , rather  alarmed at    the proposal .
# . W?  J      ISg+ V     NSg/V NSg/I/V/J . . V/J  NPr+  . NPr/V/J V/J     NSg/P D+  NSg+     .
>
#
> “ Then    the Dormouse shall ! ” they both    cried . “ Wake  up        , Dormouse ! ” And they
# . NSg/J/C D   NSg      VX    . . IPl+ I/C/Dq+ V/J   . . NPr/V NSg/V/J/P . NSg      . . V/C IPl+
> pinched it       on  both    sides at    once   .
# V/J     NPr/ISg+ J/P I/C/Dq+ NPl/V NSg/P NSg/C+ .
>
#
> The Dormouse slowly opened his     eyes   . “ I    wasn’t asleep , ” he       said in      a   hoarse  ,
# D   NSg      R      V/J    ISg/D$+ NPl/V+ . . ISg+ V      J      . . NPr/ISg+ V/J  NPr/J/P D/P NSg/V/J .
> feeble voice  : “ I    heard every word   you    fellows were   saying . ”
# V/J    NSg/V+ . . ISg+ V/J   Dq+   NSg/V+ ISgPl+ NPl/V+  NSg/V+ NSg/V  . .
>
#
> “ Tell  us       a    story  ! ” said the March  Hare     .
# . NPr/V NPr/IPl+ D/P+ NSg/V+ . . V/J  D+  NPr/V+ NSg/V/J+ .
>
#
> “ Yes   , please do     ! ” pleaded Alice .
# . NPl/V . V      NSg/VX . . V/J     NPr+  .
>
#
> “ And be     quick   about it       , ” added the Hatter , “ or    you’ll be     asleep again before
# . V/C NSg/VX NSg/V/J J/P   NPr/ISg+ . . V/J   D   NSg/V  . . NPr/C W?     NSg/VX J      P     C/P
> it’s done    . ”
# +    NSg/V/J . .
>
#
> “ Once  upon a    time      there were  three little      sisters , ” the Dormouse began in      a
# . NSg/C P    D/P+ N🅪Sg/V/J+ +     NSg/V NSg   NPr/I/J/Dq+ NPl/V+  . . D   NSg      V     NPr/J/P D/P
> great hurry  ; “ and their names  were  Elsie , Lacie , and Tillie ; and they lived at
# NSg/J NSg/V+ . . V/C D$+   NPl/V+ NSg/V NPr   . ?     . V/C ?      . V/C IPl+ V/J   NSg/P
> the bottom  of a    well     — ”
# D   NSg/V/J P  D/P+ NSg/V/J+ . .
>
#
> “ What   did they live on  ? ” said Alice , who    always took a   great interest in
# . NSg/I+ V   IPl+ V/J  J/P . . V/J  NPr+  . NPr/I+ R      V    D/P NSg/J NSg/V    NPr/J/P
> questions of eating and  drinking .
# NPl/V     P  V+     V/C+ V+       .
>
#
> “ They lived on  treacle , ” said the Dormouse , after thinking a   minute  or     two  .
# . IPl+ V/J   J/P NSg/V   . . V/J  D   NSg      . J/P   V        D/P NSg/V/J NPr/C+ NSg+ .
>
#
> “ They couldn’t have   done    that         , you    know  , ” Alice gently remarked ; “ they’d have
# . IPl+ V        NSg/VX NSg/V/J NSg/I/C/Ddem . ISgPl+ NSg/V . . NPr+  R      V/J      . . W?     NSg/VX+
> been   ill      . ”
# NSg/V+ NSg/V/J+ . .
>
#
> “ So        they were  , ” said the Dormouse ; “ very ill      . ”
# . NSg/I/J/C IPl+ NSg/V . . V/J  D   NSg      . . J/R+ NSg/V/J+ . .
>
#
> Alice tried to fancy   to herself what   such  an  extraordinary way   of living  would
<<<<<<< HEAD
# NPr+  V/J   P  NSg/V/J P  ISg+    NSg/I+ NSg/I D/P NSg/J         NSg/J P  NSg/V/J VX
> be     like        , but     it       puzzled her     too much    , so        she  went  on  : “ But     why   did they live at
# NSg/VX NSg/V/J/C/P . NSg/C/P NPr/ISg+ V/J     ISg/D$+ W?  NSg/I/J . NSg/I/J/C ISg+ NSg/V J/P . . NSg/C/P NSg/V V   IPl+ V/J  NSg/P
=======
# NPr+  V/J   P  NSg/V/J P  ISg+    NSg/I+ NSg/I D/P NSg/J         NSg/J P  NSg/V/J NSg/VX
> be     like        , but     it       puzzled her     too much       , so        she  went  on  : “ But     why   did they live at
# NSg/VX NSg/V/J/C/P . NSg/C/P NPr/ISg+ V/J     ISg/D$+ W?  NSg/I/J/Dq . NSg/I/J/C ISg+ NSg/V J/P . . NSg/C/P NSg/V V   IPl+ V/J  NSg/P
>>>>>>> b6f66f5b
> the bottom  of a    well     ? ”
# D   NSg/V/J P  D/P+ NSg/V/J+ . .
>
#
> “ Take  some      more          tea     , ” the March  Hare     said to Alice , very earnestly .
# . NSg/V I/J/R/Dq+ NPr/I/V/J/Dq+ N🅪Sg/V+ . . D+  NPr/V+ NSg/V/J+ V/J  P  NPr+  . J/R+ R+        .
>
#
> “ I’ve had nothing yet     , ” Alice replied in      an  offended tone     , “ so        I    can’t take
# . W?   V   NSg/I/J NSg/V/C . . NPr+  V/J     NPr/J/P D/P V/J      NSg/I/V+ . . NSg/I/J/C ISg+ VX    NSg/V+
> more         . ”
# NPr/I/V/J/Dq . .
>
#
> “ You    mean    you    can’t take  less    , ” said the Hatter : “ it’s very easy    to take  more
# . ISgPl+ NSg/V/J ISgPl+ VX    NSg/V V/J/C/P . . V/J  D   NSg/V  . . W?   J/R  NSg/V/J P  NSg/V NPr/I/V/J/Dq
> than nothing . ”
# C/P  NSg/I/J . .
>
#
> “ Nobody asked your opinion , ” said Alice .
# . NSg/I+ V/J   D$+  NSg+    . . V/J  NPr+  .
>
#
> “ Who’s making personal remarks now       ? ” the Hatter asked triumphantly .
# . NSg$  NSg/V  NSg/J    NPl/V+  NPr/V/J/C . . D   NSg/V  V/J+  R            .
>
#
> Alice did not   quite know  what   to say   to this    : so        she  helped herself to some     tea
# NPr+  V   NSg/C NSg   NSg/V NSg/I+ P  NSg/V P  I/Ddem+ . NSg/I/J/C ISg+ V/J    ISg+    P  I/J/R/Dq N🅪Sg/V
> and bread  - and - butter  , and then    turned to the Dormouse , and repeated her
# V/C NSg/V+ . V/C . NSg/V/J . V/C NSg/J/C V/J    P  D   NSg      . V/C V/J      ISg/D$+
> question . “ Why   did they live at    the bottom  of a    well     ? ”
# NSg/V+   . . NSg/V V   IPl+ V/J  NSg/P D   NSg/V/J P  D/P+ NSg/V/J+ . .
>
#
> The Dormouse again took a   minute  or    two to think about it       , and then    said , “ It
# D   NSg      P     V    D/P NSg/V/J NPr/C NSg P  NSg/V J/P   NPr/ISg+ . V/C NSg/J/C V/J  . . NPr/ISg+
> was a   treacle - well    . ”
# V   D/P NSg/V   . NSg/V/J . .
>
#
> “ There’s no     such  thing  ! ” Alice was beginning very angrily , but     the Hatter and
# . W?      NPr/P+ NSg/I NSg/V+ . . NPr+  V   NSg/V/J+  J/R  R       . NSg/C/P D   NSg/V  V/C
> the March  Hare     went  “ Sh ! sh ! ” and the Dormouse sulkily remarked , “ If    you    can’t
# D+  NPr/V+ NSg/V/J+ NSg/V . W? . W? . . V/C D   NSg      R       V/J      . . NSg/C ISgPl+ VX
> be     civil , you’d better   finish the story for yourself . ”
# NSg/VX J     . W?    NSg/VX/J NSg/V  D   NSg/V C/P ISg      . .
>
#
> “ No     , please go      on  ! ” Alice said very humbly ; “ I    won’t interrupt again . I    dare   say
# . NPr/P+ . V      NSg/V/J J/P . . NPr+  V/J  J/R  R      . . ISg+ V     NSg/V+    P     . ISg+ NPr/VX NSg/V
> there may     be      one        . ”
# +     NPr/VX+ NSg/VX+ NSg/I/V/J+ . .
>
#
> “ One       , indeed ! ” said the Dormouse indignantly . However , he       consented to go       on  .
# . NSg/I/V/J . W?     . . V/J  D+  NSg      R           . C       . NPr/ISg+ V/J       P  NSg/V/J+ J/P .
> “ And so        these   three little     sisters — they were  learning to draw  , you    know  — ”
# . V/C NSg/I/J/C I/Ddem+ NSg   NPr/I/J/Dq NPl/V+  . IPl+ NSg/V V+       P  NSg/V . ISgPl+ NSg/V . .
>
#
> “ What   did they draw  ? ” said Alice , quite forgetting her     promise .
# . NSg/I+ V   IPl+ NSg/V . . V/J  NPr+  . NSg   NSg/V      ISg/D$+ NSg/V+  .
>
#
> “ Treacle , ” said the Dormouse , without considering at    all          this    time      .
# . NSg/V   . . V/J  D   NSg      . C/P     V           NSg/P NSg/I/J/C/Dq I/Ddem+ N🅪Sg/V/J+ .
>
#
> “ I    want  a    clean    cup    , ” interrupted the Hatter : “ let’s all          move  one        place  on  . ”
# . ISg+ NSg/V D/P+ NSg/V/J+ NSg/V+ . . V/J         D   NSg/V  . . NSg$  NSg/I/J/C/Dq NSg/V NSg/I/V/J+ NSg/V+ J/P . .
>
#
> He       moved on  as    he       spoke , and the Dormouse followed him  : the March  Hare     moved
# NPr/ISg+ V/J   J/P NSg/R NPr/ISg+ NSg/V . V/C D   NSg      V/J      ISg+ . D+  NPr/V+ NSg/V/J+ V/J
> into the Dormouse’s place  , and Alice rather  unwillingly took the place of the
# P    D+  NSg$+      NSg/V+ . V/C NPr+  NPr/V/J R           V    D   NSg/V P  D+
> March  Hare     . The Hatter was the only  one       who    got any    advantage from the change  :
# NPr/V+ NSg/V/J+ . D   NSg/V  V   D   J/R/C NSg/I/V/J NPr/I+ V   I/R/Dq NSg/V     P    D+  N🅪Sg/V+ .
> and Alice was a   good    deal    worse   off       than before , as    the March  Hare     had just
# V/C NPr+  V   D/P NPr/V/J NSg/V/J NSg/V/J NSg/V/J/P C/P  C/P    . NSg/R D+  NPr/V+ NSg/V/J+ V   V/J
> upset   the milk    - jug   into his     plate  .
# NSg/V/J D   N🅪Sg/V+ . NSg/V P    ISg/D$+ NSg/V+ .
>
#
> Alice did not   wish  to offend the Dormouse again , so        she  began very cautiously :
# NPr+  V   NSg/C NSg/V P  V      D   NSg      P     . NSg/I/J/C ISg+ V     J/R  R          .
> “ But     I    don’t understand . Where did they draw  the treacle from ? ”
# . NSg/C/P ISg+ V     V          . NSg/C V   IPl+ NSg/V D   NSg/V   P    . .
>
#
> “ You    can    draw  water  out         of a   water   - well    , ” said the Hatter ; “ so        I    should think
# . ISgPl+ NPr/VX NSg/V N🅪Sg/V NSg/V/J/R/P P  D/P N🅪Sg/V+ . NSg/V/J . . V/J  D   NSg/V  . . NSg/I/J/C ISg+ VX     NSg/V
> you    could  draw  treacle out         of a   treacle - well    — eh  , stupid ? ”
# ISgPl+ NSg/VX NSg/V NSg/V   NSg/V/J/R/P P  D/P NSg/V   . NSg/V/J . V/J . NSg/J+ . .
>
#
> “ But     they were  in      the well    , ” Alice said to the Dormouse , not   choosing to notice
# . NSg/C/P IPl+ NSg/V NPr/J/P D   NSg/V/J . . NPr+  V/J  P  D   NSg      . NSg/C V        P  NSg/V
> this    last     remark .
# I/Ddem+ NSg/V/J+ NSg/V+ .
>
#
> “ Of course they were  , ” said the Dormouse ; “ — well     in      . ”
# . P  NSg/V+ IPl+ NSg/V . . V/J  D   NSg      . . . NSg/V/J+ NPr/J/P . .
>
#
> This    answer so        confused poor     Alice , that         she  let   the Dormouse go      on  for some
# I/Ddem+ NSg/V  NSg/I/J/C V/J      NSg/V/J+ NPr+  . NSg/I/C/Ddem ISg+ NSg/V D   NSg      NSg/V/J J/P C/P I/J/R/Dq+
> time      without interrupting it       .
# N🅪Sg/V/J+ C/P     V            NPr/ISg+ .
>
#
> “ They were  learning to draw  , ” the Dormouse went  on  , yawning and rubbing its
# . IPl+ NSg/V V+       P  NSg/V . . D   NSg      NSg/V J/P . V       V/C NSg/V   ISg/D$+
> eyes   , for it       was getting very sleepy ; “ and they drew  all          manner of
# NPl/V+ . C/P NPr/ISg+ V   NSg/V   J/R  NSg/J  . . V/C IPl+ NPr/V NSg/I/J/C/Dq NSg    P
> things — everything that          begins with an  M        — ”
# NPl/V+ . NSg/I/V+   NSg/I/C/Ddem+ NPl/V  P    D/P NPr/V/J+ . .
>
#
> “ Why   with an  M       ? ” said Alice .
# . NSg/V P    D/P NPr/V/J . . V/J  NPr+  .
>
#
> “ Why   not   ? ” said the March  Hare     .
# . NSg/V NSg/C . . V/J  D+  NPr/V+ NSg/V/J+ .
>
#
> Alice was silent .
# NPr+  V+  NSg/J  .
>
#
> The Dormouse had closed its     eyes   by      this    time      , and was going   off       into a   doze  ;
# D+  NSg      V   V/J    ISg/D$+ NPl/V+ NSg/J/P I/Ddem+ N🅪Sg/V/J+ . V/C V   NSg/V/J NSg/V/J/P P    D/P NSg/V .
> but     , on  being   pinched by      the Hatter , it       woke    up        again with a    little      shriek , and
# NSg/C/P . J/P NSg/V/C V/J     NSg/J/P D   NSg/V  . NPr/ISg+ NSg/V/J NSg/V/J/P P     P    D/P+ NPr/I/J/Dq+ NSg/V  . V/C
> went  on  : “ — that          begins with an  M       , such  as    mouse - traps , and the moon   , and memory ,
# NSg/V J/P . . . NSg/I/C/Ddem+ NPl/V  P    D/P NPr/V/J . NSg/I NSg/R NSg/V . NPl/V . V/C D+  NPr/V+ . V/C N🅪Sg+  .
> and muchness — you    know  you    say   things are “ much       of a   muchness ” — did you    ever see
# V/C W?       . ISgPl+ NSg/V ISgPl+ NSg/V NPl/V+ V   . NSg/I/J/Dq P  D/P W?       . . V   ISgPl+ J    NSg/V
> such  a   thing as    a   drawing of a   muchness ? ”
# NSg/I D/P NSg/V NSg/R D/P NSg/V   P  D/P W?       . .
>
#
> “ Really , now       you    ask   me       , ” said Alice , very much       confused , “ I    don’t think — ”
# . R      . NPr/V/J/C ISgPl+ NSg/V NPr/ISg+ . . V/J  NPr+  . J/R  NSg/I/J/Dq V/J      . . ISg+ V     NSg/V . .
>
#
> “ Then    you    shouldn’t talk  , ” said the Hatter .
# . NSg/J/C ISgPl+ V         NSg/V . . V/J  D   NSg/V+ .
>
#
> This   piece of rudeness was more         than Alice could  bear     : she  got up        in      great
# I/Ddem NSg/V P  NSg+     V   NPr/I/V/J/Dq C/P  NPr+  NSg/VX NSg/V/J+ . ISg+ V   NSg/V/J/P NPr/J/P NSg/J+
> disgust , and walked off       ; the Dormouse fell    asleep instantly , and neither of the
# NSg/V+  . V/C V/J    NSg/V/J/P . D   NSg      NSg/V/J J+     R         . V/C I/C     P  D+
> others took the least notice of her     going   , though she  looked back    once  or    twice ,
# NPl/V+ V    D   NSg/J NSg/V  P  ISg/D$+ NSg/V/J . V/C    ISg+ V/J    NSg/V/J NSg/C NPr/C W?    .
> half       hoping that         they would call  after her     : the last     time      she  saw   them     , they
# NSg/V/J/P+ V      NSg/I/C/Ddem IPl+ VX    NSg/V J/P   ISg/D$+ . D+  NSg/V/J+ N🅪Sg/V/J+ ISg+ NSg/V NSg/IPl+ . IPl+
> were  trying  to put   the Dormouse into the teapot .
# NSg/V NSg/V/J P  NSg/V D   NSg      P    D   NSg+   .
>
#
> “ At    any     rate   I’ll never go      there again ! ” said Alice as    she  picked her     way
# . NSg/P I/R/Dq+ NSg/V+ W?   R     NSg/V/J +     P     . . V/J  NPr+  NSg/R ISg+ V/J    ISg/D$+ NSg/J+
> through the wood     . “ It’s the stupidest tea     - party   I    ever was at    in      all           my  life   ! ”
# NSg/J/P D+  NPr/V/J+ . . W?   D   +         N🅪Sg/V+ . NSg/V/J ISg+ J    V   NSg/P NPr/J/P NSg/I/J/C/Dq+ D$+ NSg/V+ . .
>
#
> Just as    she  said this    , she  noticed that         one       of the trees  had a   door   leading
# V/J  NSg/R ISg+ V/J  I/Ddem+ . ISg+ V/J     NSg/I/C/Ddem NSg/I/V/J P  D+  NPl/V+ V   D/P NSg/V+ NSg/V/J
> right    into it       . “ That’s very curious ! ” she  thought . “ But     everything’s curious
# NPr/V/J+ P    NPr/ISg+ . . NSg$   J/R  J       . . ISg+ NSg/V+  . . NSg/C/P NSg$         J+
> today  . I    think I    may    as    well    go      in      at     once  . ” And in      she  went  .
# NSg/J+ . ISg+ NSg/V ISg+ NPr/VX NSg/R NSg/V/J NSg/V/J NPr/J/P NSg/P+ NSg/C . . V/C NPr/J/P ISg+ NSg/V .
>
#
> Once  more         she  found herself in      the long     hall , and close   to the little      glass
# NSg/C NPr/I/V/J/Dq ISg+ NSg/V ISg+    NPr/J/P D+  NPr/V/J+ NPr+ . V/C NSg/V/J P  D+  NPr/I/J/Dq+ NPr🅪/V+
> table  . “ Now       , I’ll manage better   this    time      , ” she  said to herself , and began by
# NSg/V+ . . NPr/V/J/C . W?   NSg/V  NSg/VX/J I/Ddem+ N🅪Sg/V/J+ . . ISg+ V/J  P  ISg+    . V/C V     NSg/J/P
> taking  the little     golden   key     , and unlocking the door   that          led     into the garden   .
# NSg/V/J D   NPr/I/J/Dq NPr/V/J+ NPr/V/J . V/C V         D+  NSg/V+ NSg/I/C/Ddem+ NSg/V/J P    D   NSg/V/J+ .
> Then    she  went  to work  nibbling at    the mushroom ( she  had kept a   piece of it       in
# NSg/J/C ISg+ NSg/V P  NSg/V V        NSg/P D   NᴹSg/V/J . ISg+ V   V    D/P NSg/V P  NPr/ISg+ NPr/J/P
> her     pocket  ) till      she  was about a    foot   high    : then    she  walked down      the little
# ISg/D$+ NSg/V/J . NSg/V/C/P ISg+ V   J/P   D/P+ NSg/V+ NSg/V/J . NSg/J/C ISg+ V/J    NSg/V/J/P D+  NPr/I/J/Dq+
> passage  : and then    — she  found herself at    last    in      the beautiful garden   , among the
# NSg/V/J+ . V/C NSg/J/C . ISg+ NSg/V ISg+    NSg/P NSg/V/J NPr/J/P D+  NSg/J+    NSg/V/J+ . P     D
> bright   flower - beds  and the cool     fountains .
# NPr/V/J+ NSg/V+ . NPl/V V/C D+  NSg/V/J+ NPl/V+    .
>
#
> CHAPTER VIII : The Queen’s Croquet - Ground
# NSg/V+  W?   . D   NSg$    NSg/V   . NSg/V/J
>
#
> A   large rose    - tree  stood near      the entrance of the garden   : the roses  growing on  it
# D/P NSg/J NPr/V/J . NSg/V V     NSg/V/J/P D   NSg/V    P  D+  NSg/V/J+ . D+  NPl/V+ NSg/V   J/P NPr/ISg+
> were  white   , but     there were  three gardeners at    it       , busily painting them     red    .
# NSg/V NPr/V/J . NSg/C/P +     NSg/V NSg   +         NSg/P NPr/ISg+ . R      N🅪Sg/V+  NSg/IPl+ NSg/J+ .
> Alice thought this   a   very curious thing , and she  went  nearer to watch them     , and
# NPr+  NSg/V   I/Ddem D/P J/R  J       NSg/V . V/C ISg+ NSg/V J      P  NSg/V NSg/IPl+ . V/C
> just as    she  came    up        to them     she  heard one       of them     say   , “ Look  out         now       , Five !
# V/J  NSg/R ISg+ NSg/V/P NSg/V/J/P P  NSg/IPl+ ISg+ V/J   NSg/I/V/J P  NSg/IPl+ NSg/V . . NSg/V NSg/V/J/R/P NPr/V/J/C . NSg  .
> Don’t go      splashing paint   over      me       like        that         ! ”
# V     NSg/V/J V         N🅪Sg/V+ NSg/V/J/P NPr/ISg+ NSg/V/J/C/P NSg/I/C/Ddem . .
>
#
> “ I    couldn’t help  it       , ” said Five , in      a   sulky tone     ; “ Seven jogged my  elbow  . ”
# . ISg+ V        NSg/V NPr/ISg+ . . V/J  NSg  . NPr/J/P D/P NSg/J NSg/I/V+ . . NSg   V      D$+ NSg/V+ . .
>
#
> On  which Seven looked up        and said , “ That’s right   , Five ! Always lay     the blame    on
# J/P I/C+  NSg   V/J    NSg/V/J/P V/C V/J  . . NSg$   NPr/V/J . NSg  . R      NSg/V/J D+  NSg/V/J+ J/P
> others ! ”
# NPl/V  . .
>
#
> “ You’d better   not   talk  ! ” said Five . “ I    heard the Queen    say   only  yesterday you
# . W?    NSg/VX/J NSg/C NSg/V . . V/J+ NSg  . . ISg+ V/J   D+  NPr/V/J+ NSg/V J/R/C NSg       ISgPl+
> deserved to be     beheaded ! ”
# V/J      P  NSg/VX V/J      . .
>
#
> “ What   for ? ” said the one        who    had spoken first   .
# . NSg/I+ C/P . . V/J  D+  NSg/I/V/J+ NPr/I+ V   V/J+   NSg/V/J .
>
#
> “ That’s none  of your business , Two ! ” said Seven .
# . NSg$   NSg/I P  D$+  N🅪Sg/J+  . NSg . . V/J+ NSg+  .
>
#
> “ Yes   , it       is his    business ! ” said Five , “ and I’ll tell  him  — it       was for bringing the
# . NPl/V . NPr/ISg+ VL ISg/D$ N🅪Sg/J   . . V/J  NSg  . . V/C W?   NPr/V ISg+ . NPr/ISg+ V   C/P V        D
> cook  tulip - roots instead of onions . ”
# NPr/V NSg   . NPl/V W?      P  NPl    . .
>
#
> Seven flung down      his     brush  , and had just begun “ Well    , of all          the unjust things — ”
# NSg   V     NSg/V/J/P ISg/D$+ NSg/V+ . V/C V   V/J  V     . NSg/V/J . P  NSg/I/J/C/Dq D+  J+     NPl/V+ . .
> when    his     eye    chanced to fall  upon Alice , as    she  stood watching them     , and he
# NSg/I/C ISg/D$+ NSg/V+ V/J     P  NSg/V P    NPr+  . NSg/R ISg+ V     V        NSg/IPl+ . V/C NPr/ISg+
> checked himself suddenly : the others looked round     also , and all          of them     bowed
# V/J     ISg+    R        . D+  NPl/V+ V/J    NSg/V/J/P W?   . V/C NSg/I/J/C/Dq P  NSg/IPl+ V/J+
> low     .
# NSg/V/J .
>
#
<<<<<<< HEAD
> “ Would you    tell  me       , ” said Alice , a    little   timidly , “ why   you    are painting those
# . VX    ISgPl+ NPr/V NPr/ISg+ . . V/J  NPr+  . D/P+ NPr/I/J+ R       . . NSg/V ISgPl+ V   N🅪Sg/V   I/Ddem+
=======
> “ Would  you    tell  me       , ” said Alice , a    little      timidly , “ why   you    are painting those
# . NSg/VX ISgPl+ NPr/V NPr/ISg+ . . V/J  NPr+  . D/P+ NPr/I/J/Dq+ R       . . NSg/V ISgPl+ V   N🅪Sg/V   I/Ddem+
>>>>>>> b6f66f5b
> roses  ? ”
# NPl/V+ . .
>
#
> Five and Seven said nothing  , but     looked at     Two . Two began in      a    low      voice  , “ Why
# NSg  V/C NSg   V/J  NSg/I/J+ . NSg/C/P V/J    NSg/P+ NSg . NSg V     NPr/J/P D/P+ NSg/V/J+ NSg/V+ . . NSg/V
> the fact is , you    see   , Miss  , this    here    ought    to have   been  a   red   rose     - tree  , and we
# D+  NSg+ VL . ISgPl+ NSg/V . NSg/V . I/Ddem+ NSg/J/R NSg/I/VX P  NSg/VX NSg/V D/P NSg/J NPr/V/J+ . NSg/V . V/C IPl+
> put   a   white   one       in      by      mistake ; and if    the Queen    was to find  it       out         , we   should
# NSg/V D/P NPr/V/J NSg/I/V/J NPr/J/P NSg/J/P NSg/V+  . V/C NSg/C D+  NPr/V/J+ V   P  NSg/V NPr/ISg+ NSg/V/J/R/P . IPl+ VX
> all          have   our heads  cut     off       , you   know   . So        you    see   , Miss  , we’re doing our best     ,
# NSg/I/J/C/Dq NSg/VX D$+ NPl/V+ NSg/V/J NSg/V/J/P . ISgPl NSg/V+ . NSg/I/J/C ISgPl+ NSg/V . NSg/V . W?    NSg/V D$+ NPr/VX/J .
> afore she  comes , to — ” At    this    moment Five , who    had been  anxiously looking across
# ?     ISg+ NPl/V . P  . . NSg/P I/Ddem+ NSg+   NSg  . NPr/I+ V   NSg/V R         V       NSg/P
> the garden   , called out         “ The Queen    ! The Queen    ! ” and the three gardeners instantly
# D+  NSg/V/J+ . V/J    NSg/V/J/R/P . D+  NPr/V/J+ . D+  NPr/V/J+ . . V/C D+  NSg+  +         R
> threw themselves flat    upon their faces  . There was a   sound   of many        footsteps , and
# V     IPl+       NSg/V/J P    D$+   NPl/V+ . +     V   D/P NSg/V/J P  NSg/I/J/Dq+ NPl+      . V/C
> Alice looked round     , eager   to see   the Queen    .
# NPr+  V/J    NSg/V/J/P . NSg/V/J P  NSg/V D   NPr/V/J+ .
>
#
> First    came    ten soldiers carrying clubs  ; these   were  all          shaped like        the three
# NSg/V/J+ NSg/V/P NSg NPl/V+   V        NPl/V+ . I/Ddem+ NSg/V NSg/I/J/C/Dq V/J+   NSg/V/J/C/P D+  NSg+
> gardeners , oblong  and flat    , with their hands and feet at    the corners : next    the
# W?        . NSg/V/J V/C NSg/V/J . P    D$+   NPl/V V/C NPl+ NSg/P D+  +       . NSg/J/P D
> ten courtiers ; these   were  ornamented all          over      with diamonds , and walked two and
# NSg NPl       . I/Ddem+ NSg/V V/J        NSg/I/J/C/Dq NSg/V/J/P P    NPl/V    . V/C V/J    NSg V/C
> two , as    the soldiers did . After these   came    the royal  children ; there were  ten of
# NSg . NSg/R D+  NPl/V+   V+  . J/P   I/Ddem+ NSg/V/P D+  NPr/J+ NPl+     . +     NSg/V NSg P
> them     , and the little      dears  came    jumping merrily along hand   in      hand   , in      couples :
# NSg/IPl+ . V/C D+  NPr/I/J/Dq+ NPl/V+ NSg/V/P V       R       P     NSg/V+ NPr/J/P NSg/V+ . NPr/J/P NPl/V+  .
> they were  all          ornamented with hearts . Next    came    the guests , mostly Kings  and
# IPl+ NSg/V NSg/I/J/C/Dq V/J        P    NPl/V+ . NSg/J/P NSg/V/P D+  NPl/V+ . R      NPl/V+ V/C
> Queens  , and among them     Alice recognised the White    Rabbit : it       was talking in      a
# NPrPl/V . V/C P     NSg/IPl+ NPr+  V/J/Au/Br  D+  NPr/V/J+ NSg/V+ . NPr/ISg+ V   V       NPr/J/P D/P+
> hurried nervous manner , smiling at    everything that          was said , and went  by      without
# V/J+    J+      NSg+   . NSg/V/J NSg/P NSg/I/V+   NSg/I/C/Ddem+ V   V/J  . V/C NSg/V NSg/J/P C/P+
> noticing her     . Then    followed the Knave of Hearts , carrying the King’s crown    on  a
# V        ISg/D$+ . NSg/J/C V/J      D   NSg   P  NPl/V+ . V        D+  NSg$+  NSg/V/J+ J/P D/P
> crimson velvet   cushion ; and , last    of all          this    grand  procession , came    THE KING
# NSg/V/J NSg/V/J+ NSg/V+  . V/C . NSg/V/J P  NSg/I/J/C/Dq I/Ddem+ NSg/J+ NSg/V+     . NSg/V/P D+  NPr/V/J
> AND QUEEN   OF HEARTS .
# V/C NPr/V/J P  NPl/V+ .
>
#
> Alice was rather  doubtful whether she  ought    not   to lie   down      on  her     face   like        the
# NPr+  V   NPr/V/J NSg/J    I/C     ISg+ NSg/I/VX NSg/C P  NPr/V NSg/V/J/P J/P ISg/D$+ NSg/V+ NSg/V/J/C/P D+
> three gardeners , but     she  could  not   remember ever having heard of such  a   rule  at
# NSg+  +         . NSg/C/P ISg+ NSg/VX NSg/C NSg/V    J    V      V/J   P  NSg/I D/P NSg/V NSg/P
<<<<<<< HEAD
> processions ; “ and besides , what   would be     the use   of a    procession , ” thought she  ,
# NPl         . . V/C W?      . NSg/I+ VX    NSg/VX D   NSg/V P  D/P+ NSg/V+     . . NSg/V   ISg+ .
> “ if    people had all        to lie   down      upon their faces  , so        that         they couldn’t see   it       ? ”
# . NSg/C NSg/V+ V   NSg/I/J/C+ P  NPr/V NSg/V/J/P P    D$+   NPl/V+ . NSg/I/J/C NSg/I/C/Ddem IPl+ V        NSg/V NPr/ISg+ . .
=======
> processions ; “ and besides , what   would  be     the use   of a    procession , ” thought she  ,
# NPl         . . V/C W?      . NSg/I+ NSg/VX NSg/VX D   NSg/V P  D/P+ NSg/V+     . . NSg/V   ISg+ .
> “ if    people had all           to lie   down      upon their faces  , so        that         they couldn’t see   it       ? ”
# . NSg/C NSg/V+ V   NSg/I/J/C/Dq+ P  NPr/V NSg/V/J/P P    D$+   NPl/V+ . NSg/I/J/C NSg/I/C/Ddem IPl+ V        NSg/V NPr/ISg+ . .
>>>>>>> b6f66f5b
> So        she  stood still   where she  was , and  waited .
# NSg/I/J/C ISg+ V     NSg/V/J NSg/C ISg+ V   . V/C+ V/J    .
>
#
> When    the procession came    opposite to Alice , they all          stopped and looked at    her     ,
# NSg/I/C D   NSg/V      NSg/V/P NSg/J/P  P  NPr+  . IPl+ NSg/I/J/C/Dq V/J     V/C V/J    NSg/P ISg/D$+ .
> and the Queen    said severely “ Who    is this    ? ” She  said it       to the Knave of Hearts ,
# V/C D+  NPr/V/J+ V/J  R        . NPr/I+ VL I/Ddem+ . . ISg+ V/J  NPr/ISg+ P  D   NSg   P  NPl/V+ .
> who    only  bowed and smiled in      reply  .
# NPr/I+ J/R/C V/J   V/C V/J    NPr/J/P NSg/V+ .
>
#
> “ Idiot ! ” said the Queen    , tossing her     head     impatiently ; and , turning to Alice ,
# . NSg/J . . V/J  D+  NPr/V/J+ . V       ISg/D$+ NPr/V/J+ R           . V/C . NSg/V   P  NPr+  .
> she  went  on  , “ What’s your name   , child  ? ”
# ISg+ NSg/V J/P . . NSg$   D$+  NSg/V+ . NSg/V+ . .
>
#
> “ My  name   is Alice , so        please your Majesty , ” said Alice very politely ; but     she
# . D$+ NSg/V+ VL NPr   . NSg/I/J/C V      D$+  NSg/I+  . . V/J  NPr+  J/R  R        . NSg/C/P ISg+
> added , to herself , “ Why   , they’re only  a   pack  of cards  , after all           . I    needn’t be
# V/J   . P  ISg+    . . NSg/V . W?      J/R/C D/P NSg/V P  NPl/V+ . J/P   NSg/I/J/C/Dq+ . ISg+ VX      NSg/VX
> afraid of them     ! ”
# J      P  NSg/IPl+ . .
>
#
> “ And who    are these   ? ” said the Queen    , pointing to the three gardeners who    were
# . V/C NPr/I+ V   I/Ddem+ . . V/J  D+  NPr/V/J+ . V        P  D+  NSg+  +         NPr/I+ NSg/V
> lying   round     the rose     - tree  ; for , you    see   , as    they were  lying   on  their faces  , and
# NSg/V/J NSg/V/J/P D   NPr/V/J+ . NSg/V . C/P . ISgPl+ NSg/V . NSg/R IPl+ NSg/V NSg/V/J J/P D$+   NPl/V+ . V/C
> the pattern on  their backs  was the same as    the rest  of the pack   , she  could  not
# D   NSg/V/J J/P D$+   NPl/V+ V   D   I/J  NSg/R D   NSg/V P  D+  NSg/V+ . ISg+ NSg/VX NSg/C
> tell  whether they were  gardeners , or    soldiers , or    courtiers , or    three of her     own
# NPr/V I/C     IPl+ NSg/V W?        . NPr/C NPl/V+   . NPr/C NPl       . NPr/C NSg   P  ISg/D$+ NSg/V/J+
> children .
# NPl+     .
>
#
> “ How   should I    know  ? ” said Alice , surprised at    her     own      courage . “ It’s no    business
# . NSg/C VX     ISg+ NSg/V . . V/J  NPr+  . V/J       NSg/P ISg/D$+ NSg/V/J+ NSg/V+  . . W?   NPr/P N🅪Sg/J
> of mine    . ”
# P  NSg/I/V . .
>
#
> The Queen   turned crimson with fury , and , after glaring at    her     for a   moment like
# D+  NPr/V/J V/J    NSg/V/J P    NSg  . V/C . J/P   NSg/V/J NSg/P ISg/D$+ C/P D/P NSg    NSg/V/J/C/P
> a    wild     beast    , screamed “ Off       with her     head     ! Off       — ”
# D/P+ NSg/V/J+ NSg/V/J+ . V/J      . NSg/V/J/P P    ISg/D$+ NPr/V/J+ . NSg/V/J/P . .
>
#
> “ Nonsense ! ” said Alice , very loudly and decidedly , and the Queen    was silent .
# . NSg/V/J  . . V/J  NPr+  . J/R  R      V/C R         . V/C D+  NPr/V/J+ V+  NSg/J  .
>
#
> The King    laid his     hand   upon her     arm      , and timidly said “ Consider , my  dear     : she  is
# D+  NPr/V/J V/J  ISg/D$+ NSg/V+ P    ISg/D$+ NSg/V/J+ . V/C R       V/J  . V        . D$+ NSg/V/J+ . ISg+ VL
> only  a    child  ! ”
# J/R/C D/P+ NSg/V+ . .
>
#
> The Queen   turned angrily away from him  , and said to the Knave “ Turn  them     over      ! ”
# D+  NPr/V/J V/J    R       V/J  P    ISg+ . V/C V/J  P  D   NSg   . NSg/V NSg/IPl+ NSg/V/J/P . .
>
#
> The Knave did so        , very carefully , with one        foot   .
# D+  NSg   V   NSg/I/J/C . J/R  R         . P    NSg/I/V/J+ NSg/V+ .
>
#
> “ Get   up        ! ” said the Queen    , in      a   shrill  , loud   voice  , and the three gardeners
# . NSg/V NSg/V/J/P . . V/J  D+  NPr/V/J+ . NPr/J/P D/P NSg/V/J . NSg/J+ NSg/V+ . V/C D+  NSg+  +
> instantly jumped up        , and began bowing to the King     , the Queen    , the royal
# R         V/J    NSg/V/J/P . V/C V     V      P  D+  NPr/V/J+ . D+  NPr/V/J+ . D+  NPr/J+
> children , and everybody else     .
# NPl+     . V/C NSg/I+    NSg/J/C+ .
>
#
> “ Leave off       that          ! ” screamed the Queen    . “ You    make  me       giddy    . ” And then    , turning to
# . NSg/V NSg/V/J/P NSg/I/C/Ddem+ . . V/J      D+  NPr/V/J+ . . ISgPl+ NSg/V NPr/ISg+ NSg/V/J+ . . V/C NSg/J/C . NSg/V   P
> the rose     - tree  , she  went  on  , “ What   have   you    been  doing here    ? ”
# D   NPr/V/J+ . NSg/V . ISg+ NSg/V J/P . . NSg/I+ NSg/VX ISgPl+ NSg/V NSg/V NSg/J/R . .
>
#
> “ May    it       please your Majesty , ” said Two , in      a   very humble  tone    , going   down      on  one
# . NPr/VX NPr/ISg+ V      D$+  NSg/I+  . . V/J  NSg . NPr/J/P D/P J/R  NSg/V/J NSg/I/V . NSg/V/J NSg/V/J/P J/P NSg/I/V/J
> knee   as    he       spoke , “ we   were  trying  — ”
# NSg/V+ NSg/R NPr/ISg+ NSg/V . . IPl+ NSg/V NSg/V/J . .
>
#
> “ I    see   ! ” said the Queen    , who    had meanwhile been  examining the roses  . “ Off       with
# . ISg+ NSg/V . . V/J  D+  NPr/V/J+ . NPr/I+ V   NSg       NSg/V V         D+  NPl/V+ . . NSg/V/J/P P
> their heads  ! ” and the procession moved on  , three of the soldiers remaining
# D$+   NPl/V+ . . V/C D+  NSg/V+     V/J   J/P . NSg   P  D+  NPl/V+   V
> behind  to execute the unfortunate gardeners , who    ran   to Alice for protection .
# NSg/J/P P  V       D+  NSg/J+      +         . NPr/I+ NSg/V P  NPr+  C/P NSg+       .
>
#
> “ You    shan’t be     beheaded ! ” said Alice , and she  put   them     into a   large flower - pot
# . ISgPl+ V      NSg/VX V/J      . . V/J  NPr+  . V/C ISg+ NSg/V NSg/IPl+ P    D/P NSg/J NSg/V+ . NSg/V
> that          stood near      . The three soldiers wandered about for a   minute  or    two , looking
# NSg/I/C/Ddem+ V+    NSg/V/J/P . D+  NSg+  NPl/V+   V/J      J/P   C/P D/P NSg/V/J NPr/C NSg . V
> for them     , and then    quietly marched off       after the others .
# C/P NSg/IPl+ . V/C NSg/J/C R       V/J     NSg/V/J/P J/P   D+  NPl/V+ .
>
#
> “ Are their heads off       ? ” shouted the Queen    .
# . V   D$+   NPl/V NSg/V/J/P . . V/J     D   NPr/V/J+ .
>
#
> “ Their heads  are gone  , if    it       please your Majesty ! ” the soldiers shouted in
# . D$+   NPl/V+ V   V/J/P . NSg/C NPr/ISg+ V      D$   NSg/I+  . . D+  NPl/V+   V/J     NPr/J/P
> reply  .
# NSg/V+ .
>
#
> “ That’s right   ! ” shouted the Queen    . “ Can    you    play  croquet ? ”
# . NSg$   NPr/V/J . . V/J     D+  NPr/V/J+ . . NPr/VX ISgPl+ NSg/V NSg/V   . .
>
#
> The soldiers were  silent , and looked at    Alice , as    the question was evidently
# D+  NPl/V    NSg/V NSg/J  . V/C V/J    NSg/P NPr+  . NSg/R D+  NSg/V+   V   R
> meant for her     .
# V     C/P ISg/D$+ .
>
#
> “ Yes   ! ” shouted Alice .
# . NPl/V . . V/J     NPr+  .
>
#
> “ Come    on  , then    ! ” roared the Queen    , and Alice joined the procession , wondering
# . NSg/V/P J/P . NSg/J/C . . V/J    D+  NPr/V/J+ . V/C NPr+  V/J    D+  NSg/V+     . NSg/V/J
<<<<<<< HEAD
> very much    what   would happen next    .
# J/R  NSg/I/J NSg/I+ VX    V+     NSg/J/P .
=======
> very much       what   would  happen next    .
# J/R  NSg/I/J/Dq NSg/I+ NSg/VX V+     NSg/J/P .
>>>>>>> b6f66f5b
>
#
> “ It’s — it’s a   very fine    day  ! ” said a   timid voice at    her     side     . She  was walking by
# . W?   . W?   D/P J/R  NSg/V/J NPr🅪 . . V/J  D/P J     NSg/V NSg/P ISg/D$+ NSg/V/J+ . ISg+ V   NSg/V/J NSg/J/P
> the White    Rabbit , who    was peeping anxiously into her     face   .
# D+  NPr/V/J+ NSg/V+ . NPr/I+ V   V       R         P    ISg/D$+ NSg/V+ .
>
#
> “ Very , ” said Alice : “ — where’s the Duchess ? ”
# . J/R  . . V/J  NPr+  . . . NSg$    D   NSg/V   . .
>
#
> “ Hush  ! Hush   ! ” said the Rabbit in      a   low     , hurried tone     . He       looked anxiously over
# . NSg/V . NSg/V+ . . V/J  D+  NSg/V+ NPr/J/P D/P NSg/V/J . V/J     NSg/I/V+ . NPr/ISg+ V/J    R         NSg/V/J/P
> his     shoulder as    he       spoke , and then    raised himself upon tiptoe   , put   his     mouth
# ISg/D$+ NSg/V+   NSg/R NPr/ISg+ NSg/V . V/C NSg/J/C V/J    ISg+    P    NSg/V/J+ . NSg/V ISg/D$+ NSg/V+
> close   to her     ear      , and whispered “ She’s under   sentence of execution . ”
# NSg/V/J P  ISg/D$+ NSg/V/J+ . V/C V/J       . W?    NSg/J/P NSg/V    P  NSg       . .
>
#
> “ What   for ? ” said Alice .
# . NSg/I+ C/P . . V/J  NPr+  .
>
#
> “ Did you    say   ‘          What   a    pity    ! ’ ? ” the Rabbit asked .
# . V   ISgPl+ NSg/V Unlintable NSg/I+ D/P+ N🅪Sg/V+ . . . . D+  NSg/V+ V/J+  .
>
#
> “ No     , I    didn’t , ” said Alice : “ I    don’t think it’s at    all          a    pity    . I    said ‘          What
# . NPr/P+ . ISg+ V      . . V/J  NPr+  . . ISg+ V     NSg/V W?   NSg/P NSg/I/J/C/Dq D/P+ N🅪Sg/V+ . ISg+ V/J  Unlintable NSg/I+
> for ? ’ ”
# C/P . . .
>
#
> “ She  boxed the Queen’s ears   — ” the Rabbit began . Alice gave a   little     scream of
# . ISg+ V/J   D+  NSg$+   NPl/V+ . . D+  NSg/V+ V+    . NPr+  V    D/P NPr/I/J/Dq NSg/V  P
> laughter . “ Oh    , hush   ! ” the Rabbit whispered in      a    frightened tone     . “ The Queen    will
# NSg+     . . NPr/V . NSg/V+ . . D+  NSg/V+ V/J       NPr/J/P D/P+ V/J+       NSg/I/V+ . . D+  NPr/V/J+ NPr/VX
> hear you    ! You    see   , she  came    rather  late  , and the Queen    said — ”
# V    ISgPl+ . ISgPl+ NSg/V . ISg+ NSg/V/P NPr/V/J NSg/J . V/C D+  NPr/V/J+ V/J  . .
>
#
> “ Get   to your places ! ” shouted the Queen    in      a   voice of thunder , and people began
# . NSg/V P  D$+  NPl/V+ . . V/J     D+  NPr/V/J+ NPr/J/P D/P NSg/V P  NSg/V+  . V/C NSg/V+ V
> running   about in      all           directions , tumbling up        against each other   ; however , they
# NSg/V/J/P J/P   NPr/J/P NSg/I/J/C/Dq+ NSg+       . NSg/V    NSg/V/J/P C/P     Dq   NSg/V/J . C       . IPl+
> got settled down      in      a   minute  or    two , and the game     began . Alice thought she  had
# V   V/J     NSg/V/J/P NPr/J/P D/P NSg/V/J NPr/C NSg . V/C D+  NSg/V/J+ V+    . NPr+  NSg/V   ISg+ V
> never seen  such  a   curious croquet - ground  in      her     life   ; it       was all          ridges and
# R     NSg/V NSg/I D/P J       NSg/V   . NSg/V/J NPr/J/P ISg/D$+ NSg/V+ . NPr/ISg+ V   NSg/I/J/C/Dq NPl/V  V/C
> furrows ; the balls  were  live hedgehogs , the mallets live flamingoes , and the
# NPl/V   . D+  NPl/V+ NSg/V V/J  NPl/V     . D   NPl/V   V/J  ?          . V/C D+
> soldiers had to double  themselves up        and to stand on  their hands and feet , to
# NPl/V+   V   P  NSg/V/J IPl+       NSg/V/J/P V/C P  NSg/V J/P D$+   NPl/V V/C NPl+ . P
> make  the arches .
# NSg/V D   NPl/V+ .
>
#
> The chief   difficulty Alice found at    first   was in      managing her     flamingo : she
# D+  NSg/V/J N🅪Sg       NPr+  NSg/V NSg/P NSg/V/J V   NPr/J/P V        ISg/D$+ NSg/J    . ISg+
> succeeded in      getting its     body   tucked away , comfortably enough , under   her     arm      ,
# V/J       NPr/J/P NSg/V   ISg/D$+ NSg/V+ V/J    V/J  . R           NSg/I  . NSg/J/P ISg/D$+ NSg/V/J+ .
> with its     legs   hanging down      , but     generally , just as    she  had got its     neck   nicely
# P    ISg/D$+ NPl/V+ NSg/V/J NSg/V/J/P . NSg/C/P R         . V/J  NSg/R ISg+ V   V   ISg/D$+ NSg/V+ R
> straightened out         , and was going   to give  the hedgehog a   blow    with its     head     , it
# V/J          NSg/V/J/R/P . V/C V   NSg/V/J P  NSg/V D+  NSg/V+   D/P NSg/V/J P    ISg/D$+ NPr/V/J+ . NPr/ISg+
> would twist itself round     and look  up        in      her     face   , with such  a   puzzled expression
# VX    NSg/V ISg+   NSg/V/J/P V/C NSg/V NSg/V/J/P NPr/J/P ISg/D$+ NSg/V+ . P    NSg/I D/P V/J+    NSg+
> that          she  could  not   help  bursting out         laughing : and when    she  had got its     head
# NSg/I/C/Ddem+ ISg+ NSg/VX NSg/C NSg/V V        NSg/V/J/R/P NSg/V/J  . V/C NSg/I/C ISg+ V   V   ISg/D$+ NPr/V/J+
> down      , and was going   to begin again , it       was very provoking to find  that         the
# NSg/V/J/P . V/C V   NSg/V/J P  NSg/V P     . NPr/ISg+ V   J/R  NSg/V/J   P  NSg/V NSg/I/C/Ddem D+
> hedgehog had unrolled itself , and was in      the act   of crawling away : besides all
# NSg/V+   V   V/J      ISg    . V/C V   NPr/J/P D   NPr/V P  V        V/J  . W?      NSg/I/J/C/Dq
> this    , there was generally a   ridge or    furrow in      the way    wherever she  wanted to
# I/Ddem+ . +     V   R         D/P NSg/V NPr/C NSg/V  NPr/J/P D+  NSg/J+ C        ISg+ V/J    P
> send  the hedgehog to , and , as    the doubled - up        soldiers were  always getting up        and
# NSg/V D+  NSg/V+   P  . V/C . NSg/R D   V/J+    . NSg/V/J/P NPl/V    NSg/V R      NSg/V   NSg/V/J/P V/C
> walking off       to other   parts of the ground   , Alice soon came    to the conclusion that
# NSg/V/J NSg/V/J/P P  NSg/V/J NPl/V P  D+  NSg/V/J+ . NPr+  J/R  NSg/V/P P  D+  NSg+       NSg/I/C/Ddem+
> it       was a   very difficult game     indeed .
# NPr/ISg+ V   D/P J/R  V/J       NSg/V/J+ +      .
>
#
> The players all          played at    once  without waiting for turns , quarrelling all          the
# D+  NPl     NSg/I/J/C/Dq V/J    NSg/P NSg/C C/P     NSg/V   C/P NPl/V . NᴹSg/V/Comm NSg/I/J/C/Dq D
> while     , and fighting for the hedgehogs ; and in      a   very short     time      the Queen    was in
# NSg/V/C/P . V/C NSg/V/J  C/P D   NPl/V     . V/C NPr/J/P D/P J/R  NPr/V/J/P N🅪Sg/V/J+ D+  NPr/V/J+ V   NPr/J/P
> a   furious passion , and went  stamping about , and shouting “ Off       with his     head     ! ” or
# D/P J+      NPr/V+  . V/C NSg/V NSg      J/P   . V/C V+       . NSg/V/J/P P    ISg/D$+ NPr/V/J+ . . NPr/C
> “ Off       with her     head     ! ” about once  in      a    minute   .
# . NSg/V/J/P P    ISg/D$+ NPr/V/J+ . . J/P   NSg/C NPr/J/P D/P+ NSg/V/J+ .
>
#
<<<<<<< HEAD
> Alice began to feel    very uneasy  : to be     sure , she  had not   as    yet     had any   dispute
# NPr+  V     P  NSg/I/V J/R  NSg/V/J . P  NSg/VX J    . ISg+ V   NSg/C NSg/R NSg/V/C V   I/R/D NSg/V
> with the Queen    , but     she  knew that         it       might     happen any    minute  , “ and then    , ”
# P    D+  NPr/V/J+ . NSg/C/P ISg+ V    NSg/I/C/Ddem NPr/ISg+ NᴹSg/VX/J V      I/R/D+ NSg/V/J . . V/C NSg/J/C . .
> thought she  , “ what   would become of me       ? They’re dreadfully fond    of beheading
# NSg/V   ISg+ . . NSg/I+ VX    V      P  NPr/ISg+ . W?      R          NSg/V/J P  NSg
> people here    ; the great  wonder is , that          there’s any    one        left    alive ! ”
# NSg/V+ NSg/J/R . D+  NSg/J+ NSg/V+ VL . NSg/I/C/Ddem+ W?      I/R/D+ NSg/I/V/J+ NPr/V/J W?    . .
=======
> Alice began to feel    very uneasy  : to be     sure , she  had not   as    yet     had any    dispute
# NPr+  V     P  NSg/I/V J/R  NSg/V/J . P  NSg/VX J    . ISg+ V   NSg/C NSg/R NSg/V/C V   I/R/Dq NSg/V
> with the Queen    , but     she  knew that         it       might     happen any     minute  , “ and then    , ”
# P    D+  NPr/V/J+ . NSg/C/P ISg+ V    NSg/I/C/Ddem NPr/ISg+ NᴹSg/VX/J V      I/R/Dq+ NSg/V/J . . V/C NSg/J/C . .
> thought she  , “ what   would  become of me       ? They’re dreadfully fond    of beheading
# NSg/V   ISg+ . . NSg/I+ NSg/VX V      P  NPr/ISg+ . W?      R          NSg/V/J P  NSg
> people here    ; the great  wonder is , that          there’s any     one        left    alive ! ”
# NSg/V+ NSg/J/R . D+  NSg/J+ NSg/V+ VL . NSg/I/C/Ddem+ W?      I/R/Dq+ NSg/I/V/J+ NPr/V/J W?    . .
>>>>>>> b6f66f5b
>
#
> She  was looking about for some     way   of escape , and wondering whether she  could
# ISg+ V   V       J/P   C/P I/J/R/Dq NSg/J P  NSg/V+ . V/C NSg/V/J   I/C     ISg+ NSg/VX
> get   away without being   seen  , when    she  noticed a   curious appearance in      the air    :
# NSg/V V/J  C/P     NSg/V/C NSg/V . NSg/I/C ISg+ V/J     D/P J       NSg        NPr/J/P D+  NSg/V+ .
<<<<<<< HEAD
> it       puzzled her     very much    at    first   , but     , after watching it       a   minute  or    two , she
# NPr/ISg+ V/J     ISg/D$+ J/R  NSg/I/J NSg/P NSg/V/J . NSg/C/P . J/P   V        NPr/ISg+ D/P NSg/V/J NPr/C NSg . ISg+
> made it       out         to be     a   grin  , and she  said to herself “ It’s the Cheshire Cat      : now       I
# V    NPr/ISg+ NSg/V/J/R/P P  NSg/VX D/P NSg/V . V/C ISg+ V/J  P  ISg+    . W?   D+  NPr+     NSg/V/J+ . NPr/V/J/C ISg+
=======
> it       puzzled her     very much       at    first   , but     , after watching it       a   minute  or    two , she
# NPr/ISg+ V/J     ISg/D$+ J/R  NSg/I/J/Dq NSg/P NSg/V/J . NSg/C/P . J/P   V        NPr/ISg+ D/P NSg/V/J NPr/C NSg . ISg+
> made  it       out         to be     a   grin  , and she  said to herself “ It’s the Cheshire Cat      : now       I
# NSg/V NPr/ISg+ NSg/V/J/R/P P  NSg/VX D/P NSg/V . V/C ISg+ V/J  P  ISg+    . W?   D+  NPr+     NSg/V/J+ . NPr/V/J/C ISg+
>>>>>>> b6f66f5b
> shall have   somebody to talk   to . ”
# VX    NSg/VX NSg/I+   P  NSg/V+ P  . .
>
#
> “ How   are you    getting on  ? ” said the Cat      , as    soon as    there was mouth  enough for it
# . NSg/C V   ISgPl+ NSg/V   J/P . . V/J  D+  NSg/V/J+ . NSg/R J/R  NSg/R +     V   NSg/V+ NSg/I  C/P NPr/ISg+
> to speak with .
# P  NSg/V P    .
>
#
> Alice waited till      the eyes   appeared , and then     nodded . “ It’s no    use   speaking to
# NPr+  V/J    NSg/V/C/P D+  NPl/V+ V/J      . V/C NSg/J/C+ V      . . W?   NPr/P NSg/V V        P
> it       , ” she  thought , “ till      its     ears   have   come    , or    at    least one       of them     . ” In      another
# NPr/ISg+ . . ISg+ NSg/V   . . NSg/V/C/P ISg/D$+ NPl/V+ NSg/VX NSg/V/P . NPr/C NSg/P NSg/J NSg/I/V/J P  NSg/IPl+ . . NPr/J/P I/D+
> minute   the whole  head     appeared , and then    Alice put   down      her     flamingo , and began
# NSg/V/J+ D+  NSg/J+ NPr/V/J+ V/J      . V/C NSg/J/C NPr+  NSg/V NSg/V/J/P ISg/D$+ NSg/J    . V/C V
> an  account of the game     , feeling very glad    she  had someone to listen to her     . The
# D/P NSg/V   P  D+  NSg/V/J+ . NSg/V/J J/R  NSg/V/J ISg+ V   NSg/I   P  NSg/V  P  ISg/D$+ . D+
> Cat      seemed to think that         there was enough of it       now       in      sight  , and no    more         of it
# NSg/V/J+ V/J    P  NSg/V NSg/I/C/Ddem +     V   NSg/I  P  NPr/ISg+ NPr/V/J/C NPr/J/P NSg/V+ . V/C NPr/P NPr/I/V/J/Dq P  NPr/ISg+
> appeared .
# V/J+     .
>
#
> “ I    don’t think they play  at    all           fairly , ” Alice began , in      rather  a   complaining
# . ISg+ V     NSg/V IPl+ NSg/V NSg/P NSg/I/J/C/Dq+ R+     . . NPr+  V     . NPr/J/P NPr/V/J D/P V
> tone    , “ and they all           quarrel so        dreadfully one       can’t hear oneself speak — and they
# NSg/I/V . . V/C IPl+ NSg/I/J/C/Dq+ NSg/V+  NSg/I/J/C R          NSg/I/V/J VX    V    I+      NSg/V . V/C IPl+
> don’t seem to have   any    rules in      particular ; at    least , if    there are , nobody
# V     V    P  NSg/VX I/R/Dq NPl/V NPr/J/P NSg/J      . NSg/P NSg/J . NSg/C +     V   . NSg/I+
> attends to them     — and you’ve no     idea how   confusing it       is all          the things being
# V       P  NSg/IPl+ . V/C W?     NPr/P+ NSg+ NSg/C V/J       NPr/ISg+ VL NSg/I/J/C/Dq D+  NPl/V+ NSg/V/C
> alive ; for instance , there’s the arch    I’ve got to go      through next    walking about
# W?    . C/P NSg/V+   . W?      D   NSg/V/J W?   V   P  NSg/V/J NSg/J/P NSg/J/P NSg/V/J J/P
> at    the other   end   of the ground   — and I    should have   croqueted the Queen’s hedgehog
# NSg/P D   NSg/V/J NSg/V P  D+  NSg/V/J+ . V/C ISg+ VX     NSg/VX ?         D+  NSg$+   NSg/V+
> just now       , only  it       ran   away when    it       saw   mine     coming  ! ”
# V/J  NPr/V/J/C . J/R/C NPr/ISg+ NSg/V V/J  NSg/I/C NPr/ISg+ NSg/V NSg/I/V+ NSg/V/J . .
>
#
> “ How   do     you   like        the Queen    ? ” said the Cat      in      a    low      voice  .
# . NSg/C NSg/VX ISgPl NSg/V/J/C/P D+  NPr/V/J+ . . V/J  D+  NSg/V/J+ NPr/J/P D/P+ NSg/V/J+ NSg/V+ .
>
#
> “ Not   at    all          , ” said Alice : “ she’s so        extremely — ” Just then    she  noticed that         the
# . NSg/C NSg/P NSg/I/J/C/Dq . . V/J  NPr+  . . W?    NSg/I/J/C R         . . V/J  NSg/J/C ISg+ V/J     NSg/I/C/Ddem D+
> Queen    was close   behind  her     , listening : so        she  went  on  , “ — likely to win   , that
# NPr/V/J+ V   NSg/V/J NSg/J/P ISg/D$+ . V         . NSg/I/J/C ISg+ NSg/V J/P . . . NSg/J  P  NSg/V . NSg/I/C/Ddem
> it’s hardly worth   while     finishing the game     . ”
# W?   R      NSg/V/J NSg/V/C/P V         D+  NSg/V/J+ . .
>
#
> The Queen   smiled and passed on  .
# D+  NPr/V/J V/J    V/C V/J    J/P .
>
#
> “ Who    are you    talking to ? ” said the King     , going   up        to Alice , and looking at    the
# . NPr/I+ V   ISgPl+ V       P  . . V/J  D+  NPr/V/J+ . NSg/V/J NSg/V/J/P P  NPr+  . V/C V       NSg/P D+
> Cat’s head     with great  curiosity .
# NSg$+ NPr/V/J+ P    NSg/J+ NSg+      .
>
#
> “ It’s a   friend  of mine     — a   Cheshire Cat      , ” said Alice : “ allow me       to introduce it      . ”
# . W?   D/P NPr/V/J P  NSg/I/V+ . D/P NPr      NSg/V/J+ . . V/J  NPr+  . . V     NPr/ISg+ P  V         NPr/ISg . .
>
#
> “ I    don’t like        the look  of it       at    all          , ” said the King     : “ however , it       may    kiss  my
# . ISg+ V     NSg/V/J/C/P D   NSg/V P  NPr/ISg+ NSg/P NSg/I/J/C/Dq . . V/J  D+  NPr/V/J+ . . C       . NPr/ISg+ NPr/VX NSg/V D$+
> hand   if    it       likes  . ”
# NSg/V+ NSg/C NPr/ISg+ NPl/V+ . .
>
#
> “ I’d rather  not   , ” the Cat      remarked .
# . W?  NPr/V/J NSg/C . . D+  NSg/V/J+ V/J+     .
>
#
> “ Don’t be     impertinent , ” said the King    , “ and don’t look  at    me       like        that          ! ” He       got
# . V     NSg/VX NSg/J       . . V/J  D+  NPr/V/J . . V/C V     NSg/V NSg/P NPr/ISg+ NSg/V/J/C/P NSg/I/C/Ddem+ . . NPr/ISg+ V
> behind  Alice as    he       spoke  .
# NSg/J/P NPr+  NSg/R NPr/ISg+ NSg/V+ .
>
#
> “ A    cat      may    look  at    a    king     , ” said Alice . “ I’ve read  that         in      some      book   , but     I
# . D/P+ NSg/V/J+ NPr/VX NSg/V NSg/P D/P+ NPr/V/J+ . . V/J  NPr+  . . W?   NSg/V NSg/I/C/Ddem NPr/J/P I/J/R/Dq+ NSg/V+ . NSg/C/P ISg+
> don’t remember where . ”
# V     NSg/V+   NSg/C . .
>
#
> “ Well    , it       must  be     removed , ” said the King     very decidedly , and he       called the
# . NSg/V/J . NPr/ISg+ NSg/V NSg/VX V/J     . . V/J  D+  NPr/V/J+ J/R  R         . V/C NPr/ISg+ V/J    D+
> Queen    , who    was passing at    the moment , “ My  dear     ! I    wish  you    would have   this    cat
# NPr/V/J+ . NPr/I+ V   NSg/V/J NSg/P D+  NSg+   . . D$+ NSg/V/J+ . ISg+ NSg/V ISgPl+ VX    NSg/VX I/Ddem+ NSg/V/J+
> removed ! ”
# V/J     . .
>
#
> The Queen   had only  one       way   of settling all           difficulties , great  or     small    . “ Off
# D+  NPr/V/J V   J/R/C NSg/I/V/J NSg/J P  V        NSg/I/J/C/Dq+ NPl          . NSg/J+ NPr/C+ NPr/V/J+ . . NSg/V/J/P
> with his     head     ! ” she  said , without even     looking round     .
# P    ISg/D$+ NPr/V/J+ . . ISg+ V/J  . C/P     NSg/V/J+ V       NSg/V/J/P .
>
#
> “ I’ll fetch the executioner myself , ” said the King     eagerly , and he       hurried off       .
# . W?   NSg/V D+  NSg/J+      ISg+   . . V/J  D+  NPr/V/J+ R       . V/C NPr/ISg+ V/J     NSg/V/J/P .
>
#
> Alice thought she  might     as    well    go      back    , and see   how   the game     was going   on  , as
# NPr+  NSg/V   ISg+ NᴹSg/VX/J NSg/R NSg/V/J NSg/V/J NSg/V/J . V/C NSg/V NSg/C D+  NSg/V/J+ V   NSg/V/J J/P . NSg/R
> she  heard the Queen’s voice  in      the distance , screaming with passion . She  had
# ISg+ V/J   D+  NSg$+   NSg/V+ NPr/J/P D+  NSg/V+   . NSg/V/J   P    NPr/V+  . ISg+ V
> already heard her     sentence three of the players to be     executed for having missed
# W?      V/J   ISg/D$+ NSg/V+   NSg   P  D+  NPl+    P  NSg/VX V/J      C/P V      V/J
> their turns , and she  did not   like        the look  of things at    all          , as    the game     was in
# D$+   NPl/V . V/C ISg+ V   NSg/C NSg/V/J/C/P D   NSg/V P  NPl/V+ NSg/P NSg/I/J/C/Dq . NSg/R D+  NSg/V/J+ V   NPr/J/P
> such  confusion that          she  never knew whether it       was her     turn  or    not   . So        she  went
# NSg/I NSg/V     NSg/I/C/Ddem+ ISg+ R     V    I/C     NPr/ISg+ V   ISg/D$+ NSg/V NPr/C NSg/C . NSg/I/J/C ISg+ NSg/V
> in      search of her     hedgehog .
# NPr/J/P NSg/V  P  ISg/D$+ NSg/V+   .
>
#
> The hedgehog was engaged in      a   fight with another hedgehog , which seemed to Alice
# D+  NSg/V    V   V/J     NPr/J/P D/P NSg/V P    I/D+    NSg/V+   . I/C+  V/J    P  NPr+
> an  excellent opportunity for croqueting one       of them    with the other   : the only
# D/P J         NSg         C/P ?          NSg/I/V/J P  NSg/IPl P    D   NSg/V/J . D+  J/R/C+
> difficulty was , that         her     flamingo was gone  across to the other   side    of the
# N🅪Sg+      V   . NSg/I/C/Ddem ISg/D$+ NSg/J    V   V/J/P NSg/P  P  D   NSg/V/J NSg/V/J P  D+
> garden   , where Alice could  see   it       trying  in      a   helpless sort  of way    to fly     up        into
# NSg/V/J+ . NSg/C NPr+  NSg/VX NSg/V NPr/ISg+ NSg/V/J NPr/J/P D/P J        NSg/V P  NSg/J+ P  NSg/V/J NSg/V/J/P P
> a    tree   .
# D/P+ NSg/V+ .
>
#
> By      the time      she  had caught the flamingo and brought it       back    , the fight  was over      ,
# NSg/J/P D+  N🅪Sg/V/J+ ISg+ V   V/J    D   NSg/J    V/C V       NPr/ISg+ NSg/V/J . D+  NSg/V+ V   NSg/V/J/P .
> and both   the hedgehogs were  out         of sight  : “ but     it       doesn’t matter    much       , ” thought
# V/C I/C/Dq D   NPl/V     NSg/V NSg/V/J/R/P P  NSg/V+ . . NSg/C/P NPr/ISg+ V       N🅪Sg/V/J+ NSg/I/J/Dq . . NSg/V
> Alice , “ as    all          the arches are gone  from this   side    of the ground   . ” So        she  tucked
# NPr+  . . NSg/R NSg/I/J/C/Dq D   NPl/V  V   V/J/P P    I/Ddem NSg/V/J P  D+  NSg/V/J+ . . NSg/I/J/C ISg+ V/J
> it       away under   her     arm      , that         it       might     not   escape again , and went  back    for a
# NPr/ISg+ V/J  NSg/J/P ISg/D$+ NSg/V/J+ . NSg/I/C/Ddem NPr/ISg+ NᴹSg/VX/J NSg/C NSg/V  P     . V/C NSg/V NSg/V/J C/P D/P
> little     more         conversation with her     friend  .
# NPr/I/J/Dq NPr/I/V/J/Dq NSg/V        P    ISg/D$+ NPr/V/J .
>
#
> When    she  got back    to the Cheshire Cat      , she  was surprised to find  quite a   large
# NSg/I/C ISg+ V   NSg/V/J P  D+  NPr+     NSg/V/J+ . ISg+ V   V/J       P  NSg/V NSg   D/P NSg/J
> crowd  collected round     it       : there was a   dispute going   on  between the executioner ,
# NSg/V+ V/J       NSg/V/J/P NPr/ISg+ . +     V   D/P NSg/V+  NSg/V/J J/P NSg/P   D   NSg/J       .
> the King     , and the Queen    , who    were  all          talking at    once  , while     all          the rest   were
# D+  NPr/V/J+ . V/C D+  NPr/V/J+ . NPr/I+ NSg/V NSg/I/J/C/Dq V       NSg/P NSg/C . NSg/V/C/P NSg/I/J/C/Dq D+  NSg/V+ NSg/V
> quite silent , and looked very uncomfortable .
# NSg   NSg/J  . V/C V/J    J/R+ J             .
>
#
> The moment Alice appeared , she  was appealed to by      all          three to settle the
# D+  NSg    NPr   V/J      . ISg+ V   V/J      P  NSg/J/P NSg/I/J/C/Dq NSg   P  NSg/V  D+
> question , and they repeated their arguments to her     , though , as    they all          spoke at
# NSg/V+   . V/C IPl+ V/J      D$+   NPl/V+    P  ISg/D$+ . V/C    . NSg/R IPl+ NSg/I/J/C/Dq NSg/V NSg/P
> once  , she  found it       very hard    indeed to make  out         exactly what   they said .
# NSg/C . ISg+ NSg/V NPr/ISg+ J/R  NSg/V/J W?     P  NSg/V NSg/V/J/R/P R       NSg/I+ IPl+ V/J+ .
>
#
> The executioner’s argument was , that         you    couldn’t cut     off       a    head     unless there
# D+  NSg$+         NSg/V    V   . NSg/I/C/Ddem ISgPl+ V        NSg/V/J NSg/V/J/P D/P+ NPr/V/J+ C      +
> was a   body  to cut     it      off       from : that         he       had never had to do     such  a    thing  before ,
# V   D/P NSg/V P  NSg/V/J NPr/ISg NSg/V/J/P P    . NSg/I/C/Ddem NPr/ISg+ V   R     V   P  NSg/VX NSg/I D/P+ NSg/V+ C/P    .
> and he       wasn’t going   to begin at    his     time     of life   .
# V/C NPr/ISg+ V      NSg/V/J P  NSg/V NSg/P ISg/D$+ N🅪Sg/V/J P  NSg/V+ .
>
#
> The King’s argument was , that         anything that          had a    head     could  be     beheaded , and
# D+  NSg$+  NSg/V    V   . NSg/I/C/Ddem NSg/I/V+ NSg/I/C/Ddem+ V   D/P+ NPr/V/J+ NSg/VX NSg/VX V/J      . V/C
> that         you    weren’t to talk  nonsense .
# NSg/I/C/Ddem ISgPl+ V       P  NSg/V NSg/V/J+ .
>
#
> The Queen’s argument was , that         if    something wasn’t done    about it       in      less    than no
# D+  NSg$+   NSg/V    V   . NSg/I/C/Ddem NSg/C NSg/I/V/J V      NSg/V/J J/P   NPr/ISg+ NPr/J/P V/J/C/P C/P  NPr/P+
<<<<<<< HEAD
> time      she’d have   everybody executed , all        round      . ( It       was this    last    remark that          had
# N🅪Sg/V/J+ W?    NSg/VX NSg/I+    V/J      . NSg/I/J/C+ NSg/V/J/P+ . . NPr/ISg+ V   I/Ddem+ NSg/V/J NSg/V  NSg/I/C/Ddem+ V
> made the whole  party    look  so        grave    and  anxious . )
# V    D+  NSg/J+ NSg/V/J+ NSg/V NSg/I/J/C NSg/V/J+ V/C+ J+      . .
=======
> time      she’d have   everybody executed , all           round      . ( It       was this    last    remark that          had
# N🅪Sg/V/J+ W?    NSg/VX NSg/I+    V/J      . NSg/I/J/C/Dq+ NSg/V/J/P+ . . NPr/ISg+ V   I/Ddem+ NSg/V/J NSg/V  NSg/I/C/Ddem+ V
> made  the whole  party    look  so        grave    and  anxious . )
# NSg/V D+  NSg/J+ NSg/V/J+ NSg/V NSg/I/J/C NSg/V/J+ V/C+ J+      . .
>>>>>>> b6f66f5b
>
#
> Alice could  think of nothing else    to say   but     “ It       belongs to the Duchess : you’d
# NPr+  NSg/VX NSg/V P  NSg/I/J NSg/J/C P  NSg/V NSg/C/P . NPr/ISg+ V       P  D   NSg/V   . W?
> better   ask   her     about it      . ”
# NSg/VX/J NSg/V ISg/D$+ J/P   NPr/ISg . .
>
#
> “ She’s in      prison , ” the Queen    said to the executioner : “ fetch her     here     . ” And the
# . W?    NPr/J/P NSg/V+ . . D+  NPr/V/J+ V/J  P  D   NSg/J       . . NSg/V ISg/D$+ NSg/J/R+ . . V/C D
> executioner went  off       like        an  arrow  .
# NSg/J       NSg/V NSg/V/J/P NSg/V/J/C/P D/P NSg/V+ .
>
#
> The Cat’s head    began fading away the moment he       was gone  , and , by      the time      he       had
# D+  NSg$+ NPr/V/J V     NSg/V  V/J  D+  NSg+   NPr/ISg+ V   V/J/P . V/C . NSg/J/P D+  N🅪Sg/V/J+ NPr/ISg+ V
> come    back    with the Duchess , it       had entirely disappeared ; so        the King    and the
# NSg/V/P NSg/V/J P    D   NSg/V   . NPr/ISg+ V   R        V/J         . NSg/I/J/C D   NPr/V/J V/C D
> executioner ran   wildly up        and down      looking for it       , while     the rest  of the party
# NSg/J       NSg/V R      NSg/V/J/P V/C NSg/V/J/P V       C/P NPr/ISg+ . NSg/V/C/P D   NSg/V P  D+  NSg/V/J+
> went  back    to the game     .
# NSg/V NSg/V/J P  D+  NSg/V/J+ .
>
#
> CHAPTER IX : The Mock     Turtle’s Story
# NSg/V+  W? . D+  NSg/V/J+ NSg$+    NSg/V
>
#
> “ You    can’t think how   glad    I    am      to see   you    again , you    dear     old   thing  ! ” said the
# . ISgPl+ VX    NSg/V NSg/C NSg/V/J ISg+ NPr/V/J P  NSg/V ISgPl+ P     . ISgPl+ NSg/V/J+ NSg/J NSg/V+ . . V/J  D
> Duchess , as    she  tucked her     arm      affectionately into Alice’s , and they walked off
# NSg/V   . NSg/R ISg+ V/J    ISg/D$+ NSg/V/J+ R              P    NSg$    . V/C IPl+ V/J    NSg/V/J/P
> together .
# J        .
>
#
> Alice was very glad    to find  her     in      such  a    pleasant temper   , and thought to
# NPr+  V   J/R  NSg/V/J P  NSg/V ISg/D$+ NPr/J/P NSg/I D/P+ NSg/J+   NSg/V/J+ . V/C NSg/V   P
> herself that          perhaps it       was only  the pepper that          had made her     so        savage   when
# ISg+    NSg/I/C/Ddem+ NSg     NPr/ISg+ V   J/R/C D+  NSg/V+ NSg/I/C/Ddem+ V   V    ISg/D$+ NSg/I/J/C NPr/V/J+ NSg/I/C
> they met in      the kitchen .
# IPl+ V   NPr/J/P D+  NSg/V+  .
>
#
> “ When    I’m a   Duchess , ” she  said to herself , ( not   in      a   very hopeful tone    though ) ,
# . NSg/I/C W?  D/P NSg/V   . . ISg+ V/J  P  ISg+    . . NSg/C NPr/J/P D/P J/R  NSg/J   NSg/I/V V/C    . .
> “ I    won’t have   any    pepper in      my  kitchen at    all           . Soup   does  very well    without — Maybe
# . ISg+ V     NSg/VX I/R/Dq NSg/V  NPr/J/P D$+ NSg/V+  NSg/P NSg/I/J/C/Dq+ . NSg/V+ NPl/V J/R  NSg/V/J C/P     . NSg/J/R
> it’s always pepper that          makes people hot     - tempered , ” she  went  on  , very much
# W?   R      NSg/V  NSg/I/C/Ddem+ NPl/V NSg/V+ NSg/V/J . V/J      . . ISg+ NSg/V J/P . J/R  NSg/I/J/Dq
> pleased at    having found out         a   new     kind  of rule  , “ and vinegar that          makes them
# V/J     NSg/P V      NSg/V NSg/V/J/R/P D/P NSg/V/J NSg/J P  NSg/V . . V/C NSg/V+  NSg/I/C/Ddem+ NPl/V NSg/IPl+
> sour    — and camomile that          makes them     bitter  — and — and barley - sugar  and such  things
# NSg/V/J . V/C ?        NSg/I/C/Ddem+ NPl/V NSg/IPl+ NSg/V/J . V/C . V/C NSg    . N🅪Sg/V V/C NSg/I NPl/V+
> that          make  children sweet    - tempered . I    only  wish  people knew that          : then    they
# NSg/I/C/Ddem+ NSg/V NPl+     NPr/V/J+ . V/J      . ISg+ J/R/C NSg/V NSg/V+ V    NSg/I/C/Ddem+ . NSg/J/C IPl+
> wouldn’t be     so        stingy about it       , you    know  — ”
# VX       NSg/VX NSg/I/J/C J      J/P   NPr/ISg+ . ISgPl+ NSg/V . .
>
#
> She  had quite forgotten the Duchess by      this    time      , and was a   little     startled when
# ISg+ V   NSg   NSg/V/J   D   NSg/V   NSg/J/P I/Ddem+ N🅪Sg/V/J+ . V/C V   D/P NPr/I/J/Dq V/J      NSg/I/C
> she  heard her     voice  close   to her     ear      . “ You’re thinking about something  , my  dear    ,
# ISg+ V/J   ISg/D$+ NSg/V+ NSg/V/J P  ISg/D$+ NSg/V/J+ . . W?     V        J/P   NSg/I/V/J+ . D$+ NSg/V/J .
> and that          makes you    forget to talk  . I    can’t tell  you    just now       what   the moral   of
# V/C NSg/I/C/Ddem+ NPl/V ISgPl+ V      P+ NSg/V . ISg+ VX    NPr/V ISgPl+ V/J  NPr/V/J/C NSg/I+ D   NSg/V/J P
> that          is , but     I    shall remember it       in      a   bit    . ”
# NSg/I/C/Ddem+ VL . NSg/C/P ISg+ VX    NSg/V    NPr/ISg+ NPr/J/P D/P NSg/V+ . .
>
#
> “ Perhaps it       hasn’t one       , ” Alice ventured to remark .
# . NSg     NPr/ISg+ V      NSg/I/V/J . . NPr+  V/J      P+ NSg/V+ .
>
#
> “ Tut   , tut   , child  ! ” said the Duchess . “ Everything’s got a   moral   , if    only  you    can
# . NPr/V . NPr/V . NSg/V+ . . V/J  D+  NSg/V   . . NSg$         V   D/P NSg/V/J . NSg/C J/R/C ISgPl+ NPr/VX
> find  it       . ” And she  squeezed herself up        closer to Alice’s side     as    she  spoke  .
# NSg/V NPr/ISg+ . . V/C ISg+ V/J      ISg+    NSg/V/J/P NSg/J  P  NSg$    NSg/V/J+ NSg/R ISg+ NSg/V+ .
>
#
> Alice did not   much       like        keeping so        close   to her    : first   , because the Duchess was
# NPr+  V   NSg/C NSg/I/J/Dq NSg/V/J/C/P NSg/V   NSg/I/J/C NSg/V/J P  ISg/D$ . NSg/V/J . C/P     D   NSg/V   V
> very ugly    ; and secondly , because she  was exactly the right    height to rest  her
# J/R  NSg/V/J . V/C R        . C/P     ISg+ V   R       D+  NPr/V/J+ N🅪Sg   P  NSg/V ISg/D$+
> chin   upon Alice’s shoulder , and it       was an  uncomfortably sharp   chin  . However , she
# NPr/V+ P    NSg$+   NSg/V+   . V/C NPr/ISg+ V   D/P R             NPr/V/J NPr/V . C       . ISg+
> did not   like        to be     rude , so        she  bore  it       as    well    as    she  could   .
# V   NSg/C NSg/V/J/C/P P  NSg/VX J    . NSg/I/J/C ISg+ NSg/V NPr/ISg+ NSg/R NSg/V/J NSg/R ISg+ NSg/VX+ .
>
#
> “ The game’s going   on  rather  better    now       , ” she  said , by      way   of keeping up        the
# . D   NSg$   NSg/V/J J/P NPr/V/J NSg/VX/J+ NPr/V/J/C . . ISg+ V/J  . NSg/J/P NSg/J P  NSg/V   NSg/V/J/P D+
> conversation a   little     .
# NSg/V+       D/P NPr/I/J/Dq .
>
#
> “ ’ Tis so        , ” said the Duchess : “ and the moral   of that          is — ‘          Oh    , ’ tis love   , ’ tis
# . . ?   NSg/I/J/C . . V/J  D   NSg/V   . . V/C D   NSg/V/J P  NSg/I/C/Ddem+ VL . Unlintable NPr/V . . ?   NPr🅪/V . . ?
> love   , that          makes the world  go      round     ! ’ ”
# NPr🅪/V . NSg/I/C/Ddem+ NPl/V D+  NSg/V+ NSg/V/J NSg/V/J/P . . .
>
#
> “ Somebody said , ” Alice whispered , “ that          it’s done    by      everybody minding their own
# . NSg/I+   V/J  . . NPr+  V/J       . . NSg/I/C/Ddem+ W?   NSg/V/J NSg/J/P NSg/I+    V       D$+   NSg/V/J
> business ! ”
# N🅪Sg/J+  . .
>
#
> “ Ah      , well    ! It       means much       the same thing  , ” said the Duchess , digging her     sharp
# . NSg/I/V . NSg/V/J . NPr/ISg+ NPl/V NSg/I/J/Dq D+  I/J+ NSg/V+ . . V/J  D   NSg/V   . NSg/V   ISg/D$+ NPr/V/J+
> little     chin  into Alice’s shoulder as    she  added , “ and the moral   of that          is — ‘          Take
# NPr/I/J/Dq NPr/V P    NSg$    NSg/V+   NSg/R ISg+ V/J   . . V/C D   NSg/V/J P  NSg/I/C/Ddem+ VL . Unlintable NSg/V
> care  of the sense  , and the sounds will   take  care  of themselves . ’ ”
# NSg/V P  D+  NSg/V+ . V/C D+  NPl/V+ NPr/VX NSg/V NSg/V P  IPl+       . . .
>
#
> “ How   fond    she  is of finding morals in      things ! ” Alice thought to herself .
# . NSg/C NSg/V/J ISg+ VL P  NSg/V   NPl/V  NPr/J/P NPl/V+ . . NPr+  NSg/V   P  ISg+    .
>
#
> “ I    dare   say   you’re wondering why   I    don’t put   my  arm      round     your waist , ” the
# . ISg+ NPr/VX NSg/V W?     NSg/V/J   NSg/V ISg+ V     NSg/V D$+ NSg/V/J+ NSg/V/J/P D$+  NSg+  . . D
> Duchess said after a    pause  : “ the reason  is , that          I’m doubtful about the temper
# NSg/V   V/J  J/P   D/P+ NSg/V+ . . D+  N🅪Sg/V+ VL . NSg/I/C/Ddem+ W?  NSg/J    J/P   D   NSg/V/J
> of your flamingo . Shall I    try     the experiment ? ”
# P  D$+  NSg/J+   . VX    ISg+ NSg/V/J D+  NSg/V+     . .
>
#
> “ He       might     bite  , ” Alice cautiously replied , not   feeling at    all           anxious to have
# . NPr/ISg+ NᴹSg/VX/J NSg/V . . NPr+  R          V/J     . NSg/C NSg/V/J NSg/P NSg/I/J/C/Dq+ J       P  NSg/VX
> the experiment tried .
# D+  NSg/V+     V/J+  .
>
#
> “ Very true    , ” said the Duchess : “ flamingoes and mustard both    bite  . And the moral
# . J/R  NSg/V/J . . V/J  D   NSg/V   . . ?          V/C NSg/J   I/C/Dq+ NSg/V . V/C D   NSg/V/J
> of that          is — ‘          Birds of a    feather flock  together . ’ ”
# P  NSg/I/C/Ddem+ VL . Unlintable NPl/V P  D/P+ NSg/V+  NSg/V+ J+       . . .
>
#
> “ Only  mustard isn’t a    bird     , ” Alice remarked .
# . J/R/C NSg/J   NSg/V D/P+ NPr/V/J+ . . NPr+  V/J+     .
>
#
> “ Right   , as    usual , ” said the Duchess : “ what   a   clear   way    you    have   of putting
# . NPr/V/J . NSg/R NSg/J . . V/J  D   NSg/V   . . NSg/I+ D/P NSg/V/J NSg/J+ ISgPl+ NSg/VX P  NSg/V
> things ! ”
# NPl/V  . .
>
#
> “ It’s a    mineral , I    think , ” said Alice .
# . W?   D/P+ NSg/J+  . ISg+ NSg/V . . V/J  NPr+  .
>
#
> “ Of course it       is , ” said the Duchess , who    seemed ready   to agree to everything
# . P  NSg/V+ NPr/ISg+ VL . . V/J  D   NSg/V   . NPr/I+ V/J    NSg/V/J P  V     P  NSg/I/V+
> that         Alice said ; “ there’s a   large mustard - mine     near       here    . And the moral   of that
# NSg/I/C/Ddem NPr+  V/J  . . W?      D/P NSg/J NSg/J   . NSg/I/V+ NSg/V/J/P+ NSg/J/R . V/C D   NSg/V/J P  NSg/I/C/Ddem+
> is — ‘          The more         there is of mine     , the less    there is of yours . ’ ”
# VL . Unlintable D   NPr/I/V/J/Dq W?    VL P  NSg/I/V+ . D   V/J/C/P W?    VL P  I+    . . .
>
#
> “ Oh    , I    know  ! ” exclaimed Alice , who    had not   attended to this    last     remark , “ it’s a
# . NPr/V . ISg+ NSg/V . . V/J       NPr+  . NPr/I+ V   NSg/C V/J      P  I/Ddem+ NSg/V/J+ NSg/V+ . . W?   D/P+
> vegetable . It       doesn’t look  like        one       , but     it       is  . ”
# NSg/J+    . NPr/ISg+ V       NSg/V NSg/V/J/C/P NSg/I/V/J . NSg/C/P NPr/ISg+ VL+ . .
>
#
> “ I    quite agree with you    , ” said the Duchess ; “ and the moral   of that          is — ‘          Be     what
# . ISg+ NSg   V     P    ISgPl+ . . V/J  D   NSg/V   . . V/C D   NSg/V/J P  NSg/I/C/Ddem+ VL . Unlintable NSg/VX NSg/I
<<<<<<< HEAD
> you    would seem to be     ’ — or    if    you’d like        it       put   more      simply — ‘          Never imagine
# ISgPl+ VX    V    P  NSg/VX . . NPr/C NSg/C W?    NSg/V/J/C/P NPr/ISg+ NSg/V NPr/I/V/J R      . Unlintable R     NSg/V
=======
> you    would  seem to be     ’ — or    if    you’d like        it       put   more         simply — ‘          Never imagine
# ISgPl+ NSg/VX V    P  NSg/VX . . NPr/C NSg/C W?    NSg/V/J/C/P NPr/ISg+ NSg/V NPr/I/V/J/Dq R      . Unlintable R     NSg/V
>>>>>>> b6f66f5b
> yourself not   to be     otherwise than what   it       might     appear to others that         what   you
# ISg+     NSg/C P  NSg/VX J         C/P  NSg/I+ NPr/ISg+ NᴹSg/VX/J V      P  NPl/V  NSg/I/C/Ddem NSg/I+ ISgPl+
> were  or    might     have   been  was not   otherwise than what   you    had been  would have
# NSg/V NPr/C NᴹSg/VX/J NSg/VX NSg/V V   NSg/C J         C/P  NSg/I+ ISgPl+ V   NSg/V VX    NSg/VX
> appeared to them     to be     otherwise . ’ ”
# V/J      P  NSg/IPl+ P+ NSg/VX J         . . .
>
#
> “ I    think I    should understand that          better   , ” Alice said very politely , “ if    I    had
# . ISg+ NSg/V ISg+ VX     V          NSg/I/C/Ddem+ NSg/VX/J . . NPr+  V/J  J/R  R        . . NSg/C ISg+ V
> it       written down      : but     I    can’t quite follow it       as    you    say   it      . ”
# NPr/ISg+ V/J     NSg/V/J/P . NSg/C/P ISg+ VX    NSg   NSg/V  NPr/ISg+ NSg/R ISgPl+ NSg/V NPr/ISg . .
>
#
> “ That’s nothing  to what   I    could  say   if    I    chose , ” the Duchess replied , in      a
# . NSg$   NSg/I/J+ P  NSg/I+ ISg+ NSg/VX NSg/V NSg/C ISg+ NSg/V . . D   NSg/V   V/J     . NPr/J/P D/P+
> pleased tone     .
# V/J+    NSg/I/V+ .
>
#
> “ Pray don’t trouble yourself to say   it       any    longer than that         , ” said Alice .
# . V    V     NSg/V+  ISg+     P  NSg/V NPr/ISg+ I/R/Dq NSg/J  C/P  NSg/I/C/Ddem . . V/J  NPr+  .
>
#
> “ Oh    , don’t talk  about trouble ! ” said the Duchess . “ I    make  you    a   present of
# . NPr/V . V     NSg/V J/P   NSg/V+  . . V/J  D+  NSg/V   . . ISg+ NSg/V ISgPl+ D/P NSg/V/J P
> everything I’ve said as     yet     . ”
# NSg/I/V+   W?   V/J  NSg/R+ NSg/V/C . .
>
#
> “ A   cheap   sort  of present ! ” thought Alice . “ I’m glad    they don’t give  birthday
# . D/P NSg/V/J NSg/V P  NSg/V/J . . NSg/V   NPr+  . . W?  NSg/V/J IPl+ V     NSg/V NSg/V+
> presents like        that          ! ” But     she  did not   venture to say   it       out         loud  .
# NPl/V    NSg/V/J/C/P NSg/I/C/Ddem+ . . NSg/C/P ISg+ V   NSg/C NSg/V   P  NSg/V NPr/ISg+ NSg/V/J/R/P NSg/J .
>
#
> “ Thinking again ? ” the Duchess asked , with another dig   of her     sharp    little      chin   .
# . V        P     . . D   NSg/V   V/J   . P    I/D     NSg/V P  ISg/D$+ NPr/V/J+ NPr/I/J/Dq+ NPr/V+ .
>
#
> “ I’ve a   right   to think , ” said Alice sharply , for she  was beginning to feel    a
# . W?   D/P NPr/V/J P  NSg/V . . V/J  NPr+  R       . C/P ISg+ V   NSg/V/J+  P  NSg/I/V D/P+
> little      worried .
# NPr/I/J/Dq+ V/J     .
>
#
> “ Just about as    much       right   , ” said the Duchess , “ as    pigs   have   to fly     ; and the m        — ”
# . V/J  J/P   NSg/R NSg/I/J/Dq NPr/V/J . . V/J  D   NSg/V   . . NSg/R NPl/V+ NSg/VX P  NSg/V/J . V/C D   NPr/V/J+ . .
>
#
> But     here    , to Alice’s great  surprise , the Duchess’s voice  died away , even    in      the
# NSg/C/P NSg/J/R . P  NSg$    NSg/J+ NSg/V+   . D+  NSg$+     NSg/V+ V/J  V/J  . NSg/V/J NPr/J/P D
> middle  of her     favourite     word   ‘          moral   , ’ and the arm      that          was linked into hers
# NSg/V/J P  ISg/D$+ NSg/V/J/Comm+ NSg/V+ Unlintable NSg/V/J . . V/C D+  NSg/V/J+ NSg/I/C/Ddem+ V   V/J    P    ISg+
> began to tremble . Alice looked up        , and there stood the Queen    in      front   of them     ,
# V     P+ NSg/V   . NPr+  V/J    NSg/V/J/P . V/C +     V     D+  NPr/V/J+ NPr/J/P NSg/V/J P  NSg/IPl+ .
> with her     arms   folded , frowning like        a   thunderstorm .
# P    ISg/D$+ NPl/V+ V/J    . V        NSg/V/J/C/P D/P NSg+         .
>
#
> “ A    fine     day   , your Majesty ! ” the Duchess began in      a   low     , weak voice  .
# . D/P+ NSg/V/J+ NPr🅪+ . D$+  NSg/I+  . . D   NSg/V   V     NPr/J/P D/P NSg/V/J . J+   NSg/V+ .
>
#
> “ Now       , I    give  you    fair     warning , ” shouted the Queen    , stamping on  the ground   as    she
# . NPr/V/J/C . ISg+ NSg/V ISgPl+ NSg/V/J+ NSg/V+  . . V/J     D+  NPr/V/J+ . NSg      J/P D+  NSg/V/J+ NSg/R ISg+
> spoke ; “ either you   or    your head     must  be     off       , and that          in      about half       no     time      !
# NSg/V . . I/C    ISgPl NPr/C D$+  NPr/V/J+ NSg/V NSg/VX NSg/V/J/P . V/C NSg/I/C/Ddem+ NPr/J/P J/P   NSg/V/J/P+ NPr/P+ N🅪Sg/V/J+ .
> Take  your choice ! ”
# NSg/V D$+  NSg/J+ . .
>
#
> The Duchess took her     choice , and was gone  in      a    moment .
# D   NSg/V   V    ISg/D$+ NSg/J+ . V/C V   V/J/P NPr/J/P D/P+ NSg+   .
>
#
> “ Let’s go      on  with the game     , ” the Queen    said to Alice ; and Alice was too much
# . NSg$  NSg/V/J J/P P    D+  NSg/V/J+ . . D+  NPr/V/J+ V/J  P  NPr+  . V/C NPr+  V   W?  NSg/I/J/Dq
> frightened to say   a    word   , but     slowly followed her     back    to the croquet - ground   .
# V/J        P  NSg/V D/P+ NSg/V+ . NSg/C/P R      V/J      ISg/D$+ NSg/V/J P  D   NSg/V   . NSg/V/J+ .
>
#
> The other   guests had taken advantage of the Queen’s absence , and were  resting in
# D+  NSg/V/J NPl/V  V   V/J   NSg/V     P  D+  NSg$+   NSg+    . V/C NSg/V V       NPr/J/P
> the shade   : however , the moment they saw   her     , they hurried back    to the game     , the
# D+  N🅪Sg/V+ . C       . D+  NSg+   IPl+ NSg/V ISg/D$+ . IPl+ V/J     NSg/V/J P  D+  NSg/V/J+ . D+
> Queen    merely remarking that         a    moment’s delay    would cost    them     their lives .
# NPr/V/J+ R      V         NSg/I/C/Ddem D/P+ NSg$+    NSg/V/J+ VX    NSg/V/J NSg/IPl+ D$+   V+    .
>
#
> All          the time     they were  playing the Queen    never left    off       quarrelling with the
# NSg/I/J/C/Dq D+  N🅪Sg/V/J IPl+ NSg/V V       D+  NPr/V/J+ R     NPr/V/J NSg/V/J/P NᴹSg/V/Comm P    D+
> other    players , and shouting “ Off       with his     head     ! ” or    “ Off       with her     head     ! ” Those
# NSg/V/J+ NPl+    . V/C V+       . NSg/V/J/P P    ISg/D$+ NPr/V/J+ . . NPr/C . NSg/V/J/P P    ISg/D$+ NPr/V/J+ . . I/Ddem+
> whom she  sentenced were  taken into custody by      the soldiers , who   of course had to
# I+   ISg+ V/J       NSg/V V/J   P    NᴹSg+   NSg/J/P D+  NPl/V+   . NPr/I P  NSg/V+ V   P
> leave off       being   arches to do     this    , so        that         by      the end   of half       an  hour or    so
# NSg/V NSg/V/J/P NSg/V/C NPl/V  P  NSg/VX I/Ddem+ . NSg/I/J/C NSg/I/C/Ddem NSg/J/P D   NSg/V P  NSg/V/J/P+ D/P NSg  NPr/C NSg/I/J/C
> there were  no     arches left    , and all          the players , except the King     , the Queen    , and
# +     NSg/V NPr/P+ NPl/V  NPr/V/J . V/C NSg/I/J/C/Dq D+  NPl+    . V/C/P  D+  NPr/V/J+ . D+  NPr/V/J+ . V/C
> Alice , were  in      custody and under   sentence of execution .
# NPr+  . NSg/V NPr/J/P NᴹSg    V/C NSg/J/P NSg/V    P  NSg       .
>
#
> Then    the Queen   left    off       , quite out         of breath   , and said to Alice , “ Have   you    seen
# NSg/J/C D   NPr/V/J NPr/V/J NSg/V/J/P . NSg   NSg/V/J/R/P P  NSg/V/J+ . V/C V/J  P  NPr+  . . NSg/VX ISgPl+ NSg/V
> the Mock     Turtle yet     ? ”
# D+  NSg/V/J+ NSg/V+ NSg/V/C . .
>
#
> “ No     , ” said Alice . “ I    don’t even    know  what   a    Mock     Turtle is  . ”
# . NPr/P+ . . V/J  NPr+  . . ISg+ V     NSg/V/J NSg/V NSg/I+ D/P+ NSg/V/J+ NSg/V+ VL+ . .
>
#
> “ It’s the thing  Mock    Turtle Soup   is made from , ” said the Queen    .
# . W?   D+  NSg/V+ NSg/V/J NSg/V+ NSg/V+ VL V    P    . . V/J  D   NPr/V/J+ .
>
#
> “ I    never saw   one       , or    heard of one       , ” said Alice .
# . ISg+ R     NSg/V NSg/I/V/J . NPr/C V/J   P  NSg/I/V/J . . V/J  NPr+  .
>
#
> “ Come    on  , then    , ” said the Queen   , “ and he       shall tell  you    his     history . ”
# . NSg/V/P J/P . NSg/J/C . . V/J  D+  NPr/V/J . . V/C NPr/ISg+ VX    NPr/V ISgPl+ ISg/D$+ N🅪Sg+   . .
>
#
> As     they walked off       together , Alice heard the King     say   in      a   low      voice  , to the
# NSg/R+ IPl+ V/J    NSg/V/J/P J        . NPr+  V/J   D+  NPr/V/J+ NSg/V NPr/J/P D/P NSg/V/J+ NSg/V+ . P  D+
> company generally , “ You    are all           pardoned . ” “ Come    , that’s a   good    thing  ! ” she  said
# NSg/V+  R         . . ISgPl+ V   NSg/I/J/C/Dq+ V/J      . . . NSg/V/P . NSg$   D/P NPr/V/J NSg/V+ . . ISg+ V/J
> to herself , for she  had felt    quite unhappy at    the number  of executions the Queen
# P  ISg+    . C/P ISg+ V   NSg/V/J NSg   NSg/V/J NSg/P D   NSg/V/J P  +          D+  NPr/V/J+
> had ordered .
# V+  V/J     .
>
#
> They very soon came    upon a   Gryphon , lying   fast    asleep in      the sun    . ( If    you    don’t
# IPl+ J/R  J/R  NSg/V/P P    D/P ?       . NSg/V/J NSg/V/J J      NPr/J/P D+  NPr/V+ . . NSg/C ISgPl+ V
> know  what   a    Gryphon is , look  at    the picture . ) “ Up        , lazy    thing  ! ” said the Queen   ,
# NSg/V NSg/I+ D/P+ ?       VL . NSg/V NSg/P D+  NSg/V+  . . . NSg/V/J/P . NSg/V/J NSg/V+ . . V/J  D+  NPr/V/J .
> “ and take  this    young    lady  to see   the Mock     Turtle , and to hear his     history . I
<<<<<<< HEAD
# . V/C NSg/V I/Ddem+ NPr/V/J+ NPr/V P  NSg/V D+  NSg/V/J+ NSg/V+ . V/C P  V    ISg/D$+ N🅪Sg+   . ISg+
> must  go      back    and see   after some   executions I    have   ordered ; ” and she  walked off       ,
# NSg/V NSg/V/J NSg/V/J V/C NSg/V J/P   I/J/R+ +          ISg+ NSg/VX V/J     . . V/C ISg+ V/J    NSg/V/J/P .
=======
# . V/C NSg/V I/Ddem+ NPr/V/J+ NPr/V P  NSg/V D+  NSg/V/J+ NSg/V+ . V/C P  V    ISg/D$+ NSg+    . ISg+
> must  go      back    and see   after some      executions I    have   ordered ; ” and she  walked off       ,
# NSg/V NSg/V/J NSg/V/J V/C NSg/V J/P   I/J/R/Dq+ +          ISg+ NSg/VX V/J     . . V/C ISg+ V/J    NSg/V/J/P .
>>>>>>> b6f66f5b
> leaving Alice alone with the Gryphon . Alice did not   quite like        the look  of the
# V       NPr+  J     P    D+  ?       . NPr+  V   NSg/C NSg   NSg/V/J/C/P D   NSg/V P  D+
> creature , but     on  the whole  she  thought it       would be     quite as    safe    to stay    with it
# NSg+     . NSg/C/P J/P D+  NSg/J+ ISg+ NSg/V   NPr/ISg+ VX    NSg/VX NSg   NSg/R NSg/V/J P  NSg/V/J P    NPr/ISg+
> as    to go      after that         savage   Queen    : so        she  waited .
# NSg/R P  NSg/V/J J/P   NSg/I/C/Ddem NPr/V/J+ NPr/V/J+ . NSg/I/J/C ISg+ V/J+   .
>
#
> The Gryphon sat     up        and rubbed its     eyes   : then    it       watched the Queen    till      she  was
# D   ?       NSg/V/J NSg/V/J/P V/C V/J    ISg/D$+ NPl/V+ . NSg/J/C NPr/ISg+ V/J     D+  NPr/V/J+ NSg/V/C/P ISg+ V
> out         of sight  : then    it       chuckled . “ What   fun      ! ” said the Gryphon , half      to itself ,
# NSg/V/J/R/P P  NSg/V+ . NSg/J/C NPr/ISg+ V/J+     . . NSg/I+ NᴹSg/V/J . . V/J  D   ?       . NSg/V/J/P P  ISg+   .
> half      to Alice .
# NSg/V/J/P P  NPr+  .
>
#
> “ What   is the fun      ? ” said Alice .
# . NSg/I+ VL D   NᴹSg/V/J . . V/J  NPr+  .
>
#
> “ Why   , she  , ” said the Gryphon . “ It’s all          her     fancy   , that          : they never executes
# . NSg/V . ISg+ . . V/J  D+  ?       . . W?   NSg/I/J/C/Dq ISg/D$+ NSg/V/J . NSg/I/C/Ddem+ . IPl+ R     V
> nobody , you    know   . Come    on  ! ”
# NSg/I+ . ISgPl+ NSg/V+ . NSg/V/P J/P . .
>
#
> “ Everybody says  ‘          come    on  ! ’ here    , ” thought Alice , as    she  went  slowly after it       : “ I
# . NSg/I+    NPl/V Unlintable NSg/V/P J/P . . NSg/J/R . . NSg/V   NPr+  . NSg/R ISg+ NSg/V R      J/P   NPr/ISg+ . . ISg+
> never was so        ordered about in      all           my  life   , never ! ”
# R     V   NSg/I/J/C V/J     J/P   NPr/J/P NSg/I/J/C/Dq+ D$+ NSg/V+ . R     . .
>
#
> They had not   gone  far     before they saw   the Mock    Turtle in      the distance , sitting
# IPl+ V   NSg/C V/J/P NSg/V/J C/P    IPl+ NSg/V D   NSg/V/J NSg/V  NPr/J/P D+  NSg/V+   . NSg/V/J
<<<<<<< HEAD
> sad     and lonely on  a   little  ledge of rock   , and , as    they came    nearer , Alice could
# NSg/V/J V/C J/R    J/P D/P NPr/I/J NSg/V P  NPr🅪/V . V/C . NSg/R IPl+ NSg/V/P J      . NPr+  NSg/VX
> hear him  sighing as    if    his     heart   would break  . She  pitied him  deeply . “ What   is
# V    ISg+ V       NSg/R NSg/C ISg/D$+ N🅪Sg/V+ VX    NSg/V+ . ISg+ V/J    ISg+ R+     . . NSg/I+ VL
=======
> sad     and lonely on  a   little     ledge of rock  , and , as    they came    nearer , Alice could
# NSg/V/J V/C J/R    J/P D/P NPr/I/J/Dq NSg/V P  NPr/V . V/C . NSg/R IPl+ NSg/V/P J      . NPr+  NSg/VX
> hear him  sighing as    if    his     heart   would  break  . She  pitied him  deeply . “ What   is
# V    ISg+ V       NSg/R NSg/C ISg/D$+ N🅪Sg/V+ NSg/VX NSg/V+ . ISg+ V/J    ISg+ R+     . . NSg/I+ VL
>>>>>>> b6f66f5b
> his     sorrow ? ” she  asked the Gryphon , and the Gryphon answered , very nearly in      the
# ISg/D$+ NSg/V  . . ISg+ V/J   D   ?       . V/C D   ?       V/J      . J/R  R      NPr/J/P D+
> same words  as    before , “ It’s all          his     fancy   , that          : he       hasn’t got no     sorrow , you
# I/J+ NPl/V+ NSg/R C/P    . . W?   NSg/I/J/C/Dq ISg/D$+ NSg/V/J . NSg/I/C/Ddem+ . NPr/ISg+ V      V   NPr/P+ NSg/V  . ISgPl+
> know   . Come    on  ! ”
# NSg/V+ . NSg/V/P J/P . .
>
#
> So        they went  up        to the Mock     Turtle , who    looked at    them    with large eyes   full    of
# NSg/I/J/C IPl+ NSg/V NSg/V/J/P P  D+  NSg/V/J+ NSg/V+ . NPr/I+ V/J    NSg/P NSg/IPl P    NSg/J NPl/V+ NSg/V/J P
> tears  , but     said nothing  .
# NPl/V+ . NSg/C/P V/J  NSg/I/J+ .
>
#
> “ This    here    young    lady   , ” said the Gryphon , “ she  wants for to know  your history ,
# . I/Ddem+ NSg/J/R NPr/V/J+ NPr/V+ . . V/J  D   ?       . . ISg+ NPl/V C/P P  NSg/V D$+  N🅪Sg+   .
> she  do      . ”
# ISg+ NSg/VX+ . .
>
#
> “ I’ll tell  it       her     , ” said the Mock    Turtle in      a   deep  , hollow  tone     : “ sit   down      , both
# . W?   NPr/V NPr/ISg+ ISg/D$+ . . V/J  D   NSg/V/J NSg/V  NPr/J/P D/P NSg/J . NSg/V/J NSg/I/V+ . . NSg/V NSg/V/J/P . I/C/Dq
> of you    , and don’t speak a   word  till      I’ve finished . ”
# P  ISgPl+ . V/C V     NSg/V D/P NSg/V NSg/V/C/P +    V/J+     . .
>
#
> So        they sat     down      , and nobody spoke for some      minutes . Alice thought to herself ,
# NSg/I/J/C IPl+ NSg/V/J NSg/V/J/P . V/C NSg/I  NSg/V C/P I/J/R/Dq+ NPl/V+  . NPr+  NSg/V   P  ISg+    .
> “ I    don’t see   how   he       can    ever finish , if    he       doesn’t begin . ” But     she  waited
# . ISg+ V     NSg/V NSg/C NPr/ISg+ NPr/VX J    NSg/V  . NSg/C NPr/ISg+ V+      NSg/V . . NSg/C/P ISg+ V/J+
> patiently .
# R+        .
>
#
> “ Once  , ” said the Mock    Turtle at    last    , with a    deep   sigh  , “ I    was a   real   Turtle . ”
# . NSg/C . . V/J  D   NSg/V/J NSg/V  NSg/P NSg/V/J . P    D/P+ NSg/J+ NSg/V . . ISg+ V   D/P NSg/J+ NSg/V  . .
>
#
> These   words were  followed by      a   very long    silence , broken only  by      an  occasional
# I/Ddem+ NPl/V NSg/V V/J      NSg/J/P D/P J/R  NPr/V/J NSg/V   . V/J    J/R/C NSg/J/P D/P NSg/J
> exclamation of “ Hjckrrh ! ” from the Gryphon , and the constant heavy   sobbing of
# NSg         P  . ?       . . P    D   ?       . V/C D   NSg/J    NSg/V/J NSg/V/J P
> the Mock     Turtle . Alice was very nearly getting up        and saying , “ Thank you   , sir    ,
# D+  NSg/V/J+ NSg/V+ . NPr+  V   J/R  R      NSg/V   NSg/V/J/P V/C NSg/V  . . NSg/V ISgPl . NPr/V+ .
> for your interesting story , ” but     she  could  not   help  thinking there must  be     more
# C/P D$+  V/J+        NSg/V . . NSg/C/P ISg+ NSg/VX NSg/C NSg/V V        +     NSg/V NSg/VX NPr/I/V/J/Dq
> to come    , so        she  sat     still   and said nothing  .
# P  NSg/V/P . NSg/I/J/C ISg+ NSg/V/J NSg/V/J V/C V/J  NSg/I/J+ .
>
#
> “ When    we   were  little     , ” the Mock     Turtle went  on  at    last    , more         calmly , though
# . NSg/I/C IPl+ NSg/V NPr/I/J/Dq . . D+  NSg/V/J+ NSg/V+ NSg/V J/P NSg/P NSg/V/J . NPr/I/V/J/Dq R      . V/C
> still   sobbing a   little     now       and then    , “ we   went  to school in      the sea  . The master
# NSg/V/J NSg/V/J D/P NPr/I/J/Dq NPr/V/J/C V/C NSg/J/C . . IPl+ NSg/V P  NSg/V  NPr/J/P D+  NSg+ . D+  NPr/V/J+
> was an  old   Turtle — we   used to call  him  Tortoise — ”
# V   D/P NSg/J NSg/V  . IPl+ V/J  P  NSg/V ISg+ NSg+     . .
>
#
> “ Why   did you    call  him  Tortoise , if    he       wasn’t one       ? ” Alice asked .
# . NSg/V V   ISgPl+ NSg/V ISg+ NSg+     . NSg/C NPr/ISg+ V      NSg/I/V/J . . NPr+  V/J+  .
>
#
> “ We   called him  Tortoise because he       taught us       , ” said the Mock     Turtle angrily :
# . IPl+ V/J    ISg+ NSg+     C/P     NPr/ISg+ V      NPr/IPl+ . . V/J  D+  NSg/V/J+ NSg/V+ R       .
> “ really you    are very dull ! ”
# . R      ISgPl+ V   J/R  V/J+ . .
>
#
> “ You    ought    to be     ashamed of yourself for asking such  a    simple   question , ” added
# . ISgPl+ NSg/I/VX P  NSg/VX V/J     P  ISg+     C/P V      NSg/I D/P+ NSg/V/J+ NSg/V+   . . V/J
> the Gryphon ; and then    they both   sat     silent and looked at    poor     Alice , who    felt
# D   ?       . V/C NSg/J/C IPl+ I/C/Dq NSg/V/J NSg/J  V/C V/J    NSg/P NSg/V/J+ NPr+  . NPr/I+ NSg/V/J
> ready   to sink  into the earth  . At    last    the Gryphon said to the Mock     Turtle ,
# NSg/V/J P  NSg/V P    D+  NPr/V+ . NSg/P NSg/V/J D   ?       V/J  P  D+  NSg/V/J+ NSg/V+ .
> “ Drive on  , old   fellow ! Don’t be     all          day  about it       ! ” and he       went  on  in      these
# . NSg/V J/P . NSg/J NSg/V  . V     NSg/VX NSg/I/J/C/Dq NPr🅪 J/P   NPr/ISg+ . . V/C NPr/ISg+ NSg/V J/P NPr/J/P I/Ddem+
> words  :
# NPl/V+ .
>
#
> “ Yes   , we   went  to school in      the sea  , though you    mayn’t believe it      — ”
# . NPl/V . IPl+ NSg/V P  NSg/V  NPr/J/P D+  NSg+ . V/C    ISgPl+ V      V       NPr/ISg . .
>
#
> “ I    never said I    didn’t ! ” interrupted Alice .
# . ISg+ R     V/J  ISg+ V      . . V/J         NPr+  .
>
#
> “ You    did , ” said the Mock     Turtle .
# . ISgPl+ V   . . V/J  D+  NSg/V/J+ NSg/V+ .
>
#
> “ Hold    your tongue ! ” added the Gryphon , before Alice could  speak  again . The Mock
# . NSg/V/J D$+  NSg/V+ . . V/J   D   ?       . C/P    NPr+  NSg/VX NSg/V+ P     . D+  NSg/V/J+
> Turtle went  on  .
# NSg/V+ NSg/V J/P .
>
#
> “ We   had the best     of educations — in      fact , we   went  to school every day   — ”
# . IPl+ V   D   NPr/VX/J P  NSg        . NPr/J/P NSg+ . IPl+ NSg/V P  NSg/V  Dq+   NPr🅪+ . .
>
#
> “ I’ve been  to a   day   - school , too , ” said Alice ; “ you    needn’t be     so        proud as    all
# . W?   NSg/V P  D/P NPr🅪+ . NSg/V  . W?  . . V/J  NPr+  . . ISgPl+ VX      NSg/VX NSg/I/J/C J     NSg/R NSg/I/J/C/Dq
> that          . ”
# NSg/I/C/Ddem+ . .
>
#
> “ With extras ? ” asked the Mock    Turtle a    little      anxiously .
# . P    NPl+   . . V/J   D   NSg/V/J NSg/V+ D/P+ NPr/I/J/Dq+ R         .
>
#
> “ Yes   , ” said Alice , “ we   learned French   and music     . ”
# . NPl/V . . V/J  NPr+  . . IPl+ V/J     NPr/V/J+ V/C N🅪Sg/V/J+ . .
>
#
> “ And washing ? ” said the Mock     Turtle .
# . V/C NSg/V   . . V/J  D+  NSg/V/J+ NSg/V+ .
>
#
> “ Certainly not   ! ” said Alice indignantly .
# . R         NSg/C . . V/J  NPr+  R+          .
>
#
> “ Ah      ! then    yours wasn’t a   really good    school , ” said the Mock    Turtle in      a   tone    of
# . NSg/I/V . NSg/J/C I+    V      D/P R      NPr/V/J NSg/V  . . V/J  D   NSg/V/J NSg/V  NPr/J/P D/P NSg/I/V P
> great  relief . “ Now       at    ours they had at    the end   of the bill   , ‘          French  , music     , and
# NSg/J+ NSg/J+ . . NPr/V/J/C NSg/P I+   IPl+ V   NSg/P D   NSg/V P  D+  NPr/V+ . Unlintable NPr/V/J . N🅪Sg/V/J+ . V/C
> washing — extra . ’ ”
# NSg/V   . NSg/J . . .
>
#
> “ You    couldn’t have   wanted it       much       , ” said Alice ; “ living  at    the bottom  of the
# . ISgPl+ V        NSg/VX V/J    NPr/ISg+ NSg/I/J/Dq . . V/J  NPr+  . . NSg/V/J NSg/P D   NSg/V/J P  D+
> sea  . ”
# NSg+ . .
>
#
> “ I    couldn’t afford to learn it       . ” said the Mock    Turtle with a    sigh   . “ I    only  took
# . ISg+ V        V      P  NSg/V NPr/ISg+ . . V/J  D   NSg/V/J NSg/V  P    D/P+ NSg/V+ . . ISg+ J/R/C V
> the regular course . ”
# D+  NSg/J+  NSg/V+ . .
>
#
> “ What   was that          ? ” inquired Alice .
# . NSg/I+ V   NSg/I/C/Ddem+ . . V/J      NPr+  .
>
#
> “ Reeling and Writhing , of course , to begin with , ” the Mock     Turtle replied ; “ and
# . V       V/C V+       . P  NSg/V+ . P  NSg/V P    . . D+  NSg/V/J+ NSg/V+ V/J     . . V/C
> then    the different branches of Arithmetic — Ambition , Distraction , Uglification ,
# NSg/J/C D   NSg/J     NPl/V    P  NSg/J      . NSg/V+   . NSg/V+      . ?            .
> and  Derision . ”
# V/C+ N🅪Sg+    . .
>
#
> “ I    never heard of ‘          Uglification , ’ ” Alice ventured to say   . “ What   is it       ? ”
# . ISg+ R     V/J   P  Unlintable ?            . . . NPr+  V/J      P+ NSg/V . . NSg/I+ VL NPr/ISg+ . .
>
#
> The Gryphon lifted up        both   its     paws   in      surprise . “ What   ! Never heard of
# D   ?       V/J    NSg/V/J/P I/C/Dq ISg/D$+ NPl/V+ NPr/J/P NSg/V+   . . NSg/I+ . R     V/J   P
> uglifying ! ” it       exclaimed . “ You    know  what   to beautify is , I    suppose ? ”
# ?         . . NPr/ISg+ V/J+      . . ISgPl+ NSg/V NSg/I+ P  V        VL . ISg+ V       . .
>
#
> “ Yes   , ” said Alice doubtfully : “ it       means — to — make  — anything — prettier . ”
# . NPl/V . . V/J  NPr+  R          . . NPr/ISg+ NPl/V . P  . NSg/V . NSg/I/V+ . J+       . .
>
#
> “ Well    , then    , ” the Gryphon went  on  , “ if    you    don’t know  what   to uglify is , you    are
# . NSg/V/J . NSg/J/C . . D   ?       NSg/V J/P . . NSg/C ISgPl+ V     NSg/V NSg/I+ P  ?      VL . ISgPl+ V
> a    simpleton . ”
# D/P+ NSg+      . .
>
#
> Alice did not   feel    encouraged to ask   any    more         questions about it       , so        she  turned
# NPr+  V   NSg/C NSg/I/V V/J        P  NSg/V I/R/Dq NPr/I/V/J/Dq NPl/V     J/P   NPr/ISg+ . NSg/I/J/C ISg+ V/J
> to the Mock     Turtle , and said “ What   else    had you    to learn ? ”
# P  D+  NSg/V/J+ NSg/V+ . V/C V/J  . NSg/I+ NSg/J/C V   ISgPl+ P  NSg/V . .
>
#
> “ Well    , there was Mystery , ” the Mock     Turtle replied , counting off       the subjects on
# . NSg/V/J . +     V   NSg+    . . D+  NSg/V/J+ NSg/V+ V/J     . V        NSg/V/J/P D+  NPl/V+   J/P
> his     flappers , “ — Mystery , ancient and modern , with Seaography : then    Drawling — the
# ISg/D$+ NPl      . . . NSg     . NSg/J   V/C NSg/J  . P    ?          . NSg/J/C V        . D
> Drawling - master  was an  old   conger - eel   , that          used to come    once  a    week   : he       taught
# V        . NPr/V/J V   D/P NSg/J NSg    . NSg/V . NSg/I/C/Ddem+ V/J  P  NSg/V/P NSg/C D/P+ NSg/J+ . NPr/ISg+ V
> us       Drawling , Stretching , and Fainting in      Coils . ”
# NPr/IPl+ V        . V          . V/C V+       NPr/J/P NPl/V . .
>
#
> “ What   was that         like        ? ” said Alice .
# . NSg/I+ V   NSg/I/C/Ddem NSg/V/J/C/P . . V/J  NPr+  .
>
#
> “ Well    , I    can’t show  it       you    myself , ” the Mock     Turtle said : “ I’m too stiff   . And
# . NSg/V/J . ISg+ VX    NSg/V NPr/ISg+ ISgPl+ ISg+   . . D+  NSg/V/J+ NSg/V+ V/J  . . W?  +   NSg/V/J . V/C
> the Gryphon never learnt it      . ”
# D   ?       R     V      NPr/ISg . .
>
#
> “ Hadn’t time     , ” said the Gryphon : “ I    went  to the Classics master   , though . He       was
# . V      N🅪Sg/V/J . . V/J  D   ?       . . ISg+ NSg/V P  D+  NSgPl+   NPr/V/J+ . V/C    . NPr/ISg+ V
> an  old   crab  , he       was . ”
# D/P NSg/J NSg/V . NPr/ISg+ V+  . .
>
#
> “ I    never went  to him  , ” the Mock     Turtle said with a   sigh  : “ he       taught Laughing and
# . ISg+ R     NSg/V P  ISg+ . . D+  NSg/V/J+ NSg/V+ V/J  P    D/P NSg/V . . NPr/ISg+ V      NSg/V/J  V/C
> Grief  , they used to say   . ”
# NSg/V+ . IPl+ V/J  P+ NSg/V . .
>
#
> “ So        he       did , so        he       did , ” said the Gryphon , sighing in      his     turn  ; and both
# . NSg/I/J/C NPr/ISg+ V   . NSg/I/J/C NPr/ISg+ V   . . V/J  D   ?       . V       NPr/J/P ISg/D$+ NSg/V . V/C I/C/Dq
> creatures hid their faces  in      their paws   .
# NPl+      V   D$+   NPl/V+ NPr/J/P D$+   NPl/V+ .
>
#
> “ And how   many       hours a    day   did you    do     lessons ? ” said Alice , in      a   hurry to change
# . V/C NSg/C NSg/I/J/Dq NPl+  D/P+ NPr🅪+ V   ISgPl+ NSg/VX NPl/V+  . . V/J  NPr+  . NPr/J/P D/P NSg/V P  N🅪Sg/V
> the subject  .
# D   NSg/V/J+ .
>
#
> “ Ten hours the first    day   , ” said the Mock     Turtle : “ nine the next    , and so         on  . ”
# . NSg NPl+  D+  NSg/V/J+ NPr🅪+ . . V/J  D+  NSg/V/J+ NSg/V+ . . NSg  D   NSg/J/P . V/C NSg/I/J/C+ J/P . .
>
#
> “ What   a   curious plan   ! ” exclaimed Alice .
# . NSg/I+ D/P J       NSg/V+ . . V/J       NPr+  .
>
#
> “ That’s the reason  they’re called lessons , ” the Gryphon remarked : “ because they
# . NSg$   D+  N🅪Sg/V+ W?      V/J    NPl/V+  . . D   ?       V/J      . . C/P     IPl+
> lessen from day   to day  . ”
# V/C    P    NPr🅪+ P+ NPr🅪 . .
>
#
<<<<<<< HEAD
> This    was quite a   new     idea to Alice , and she  thought it       over      a   little  before she
# I/Ddem+ V   NSg   D/P NSg/V/J NSg  P  NPr+  . V/C ISg+ NSg/V   NPr/ISg+ NSg/V/J/P D/P NPr/I/J C/P    ISg+
> made her     next     remark . “ Then    the eleventh day  must  have   been  a   holiday ? ”
# V    ISg/D$+ NSg/J/P+ NSg/V+ . . NSg/J/C D+  NSg/J+   NPr🅪 NSg/V NSg/VX NSg/V D/P NPr/V   . .
=======
> This    was quite a   new     idea to Alice , and she  thought it       over      a   little     before she
# I/Ddem+ V   NSg   D/P NSg/V/J NSg  P  NPr+  . V/C ISg+ NSg/V   NPr/ISg+ NSg/V/J/P D/P NPr/I/J/Dq C/P    ISg+
> made  her     next     remark . “ Then    the eleventh day  must  have   been  a   holiday ? ”
# NSg/V ISg/D$+ NSg/J/P+ NSg/V+ . . NSg/J/C D+  NSg/J+   NPr🅪 NSg/V NSg/VX NSg/V D/P NPr/V   . .
>>>>>>> b6f66f5b
>
#
> “ Of course it       was , ” said the Mock     Turtle .
# . P  NSg/V+ NPr/ISg+ V   . . V/J  D+  NSg/V/J+ NSg/V+ .
>
#
> “ And how   did you    manage on  the twelfth ? ” Alice went  on  eagerly .
# . V/C NSg/C V   ISgPl+ NSg/V  J/P D   NSg/J   . . NPr+  NSg/V J/P R+      .
>
#
> “ That’s enough about lessons , ” the Gryphon interrupted in      a   very decided tone    :
# . NSg$   NSg/I  J/P   NPl/V+  . . D   ?       V/J         NPr/J/P D/P J/R  NSg/V/J NSg/I/V .
> “ tell  her     something about the games  now        . ”
# . NPr/V ISg/D$+ NSg/I/V/J J/P   D+  NPl/V+ NPr/V/J/C+ . .
>
#
> CHAPTER X     : The Lobster  Quadrille
# NSg/V+  NPr/J . D   NSg/V/J+ NSg/V/J
>
#
> The Mock    Turtle sighed deeply , and drew  the back    of one       flapper across his     eyes   .
# D+  NSg/V/J NSg/V  V/J    R      . V/C NPr/V D   NSg/V/J P  NSg/I/V/J NSg     NSg/P  ISg/D$+ NPl/V+ .
> He       looked at    Alice , and tried to speak , but     for a   minute  or    two sobs  choked his
# NPr/ISg+ V/J    NSg/P NPr+  . V/C V/J   P  NSg/V . NSg/C/P C/P D/P NSg/V/J NPr/C NSg NPl/V V/J    ISg/D$+
> voice  . “ Same as    if    he       had a   bone     in      his     throat , ” said the Gryphon : and it       set     to
# NSg/V+ . . I/J  NSg/R NSg/C NPr/ISg+ V   D/P N🅪Sg/V/J NPr/J/P ISg/D$+ NSg/V+ . . V/J  D   ?       . V/C NPr/ISg+ NPr/V/J P
> work  shaking him  and punching him  in      the back    . At    last    the Mock     Turtle recovered
# NSg/V V       ISg+ V/C V        ISg+ NPr/J/P D   NSg/V/J . NSg/P NSg/V/J D+  NSg/V/J+ NSg/V+ V/J
> his     voice  , and , with tears  running   down      his     cheeks , he       went  on  again : —
# ISg/D$+ NSg/V+ . V/C . P    NPl/V+ NSg/V/J/P NSg/V/J/P ISg/D$+ NPl/V+ . NPr/ISg+ NSg/V J/P P     . .
>
#
> “ You    may    not   have   lived much       under   the sea  — ” ( “ I    haven’t , ” said Alice ) — “ and
# . ISgPl+ NPr/VX NSg/C NSg/VX V/J   NSg/I/J/Dq NSg/J/P D+  NSg+ . . . . ISg+ V       . . V/J  NPr+  . . . V/C
> perhaps you    were  never even    introduced to a    lobster  — ” ( Alice began to say   “ I
# NSg     ISgPl+ NSg/V R     NSg/V/J V/J        P  D/P+ NSg/V/J+ . . . NPr+  V     P  NSg/V . ISg+
> once  tasted — ” but     checked herself hastily , and said “ No     , never ” ) “ — so        you    can
# NSg/C V/J    . . NSg/C/P V/J     ISg+    R       . V/C V/J  . NPr/P+ . R     . . . . NSg/I/J/C ISgPl+ NPr/VX
> have   no     idea what   a   delightful thing  a    Lobster  Quadrille is ! ”
# NSg/VX NPr/P+ NSg+ NSg/I+ D/P J          NSg/V+ D/P+ NSg/V/J+ NSg/V/J   VL . .
>
#
> “ No     , indeed , ” said Alice . “ What   sort  of a    dance  is it       ? ”
# . NPr/P+ . W?     . . V/J  NPr+  . . NSg/I+ NSg/V P  D/P+ NSg/V+ VL NPr/ISg+ . .
>
#
> “ Why   , ” said the Gryphon , “ you    first    form  into a   line  along the sea  - shore — ”
# . NSg/V . . V/J  D   ?       . . ISgPl+ NSg/V/J+ NSg/V P    D/P NSg/V P     D   NSg+ . NSg/V . .
>
#
> “ Two  lines  ! ” cried the Mock     Turtle . “ Seals  , turtles , salmon     , and so        on  ; then    ,
# . NSg+ NPl/V+ . . V/J   D+  NSg/V/J+ NSg/V+ . . NPl/V+ . NPl/V   . NSgPl/V/J+ . V/C NSg/I/J/C J/P . NSg/J/C .
> when    you’ve cleared all          the jelly    - fish     out         of the way    — ”
# NSg/I/C W?     V/J     NSg/I/J/C/Dq D   NSg/V/J+ . N🅪SgPl/V NSg/V/J/R/P P  D+  NSg/J+ . .
>
#
> “ That          generally takes some      time      , ” interrupted the Gryphon .
# . NSg/I/C/Ddem+ R         NPl/V I/J/R/Dq+ N🅪Sg/V/J+ . . V/J         D   ?       .
>
#
> “ — you    advance  twice — ”
# . . ISgPl+ NSg/V/J+ W?    . .
>
#
> “ Each with a   lobster as    a    partner ! ” cried the Gryphon .
# . Dq   P    D/P NSg/V/J NSg/R D/P+ NSg/V+  . . V/J   D   ?       .
>
#
> “ Of course , ” the Mock     Turtle said : “ advance  twice , set     to partners — ”
# . P  NSg/V  . . D+  NSg/V/J+ NSg/V+ V/J  . . NSg/V/J+ W?    . NPr/V/J P  NPl/V    . .
>
#
> “ — change  lobsters , and retire in      same order  , ” continued the Gryphon .
# . . N🅪Sg/V+ NPl/V    . V/C NSg/V  NPr/J/P I/J+ NSg/V+ . . V/J       D   ?       .
>
#
> “ Then    , you    know  , ” the Mock     Turtle went  on  , “ you    throw the — ”
# . NSg/J/C . ISgPl+ NSg/V . . D+  NSg/V/J+ NSg/V+ NSg/V J/P . . ISgPl+ NSg/V D   . .
>
#
> “ The lobsters ! ” shouted the Gryphon , with a   bound   into the air    .
# . D   NPl/V    . . V/J     D   ?       . P    D/P NSg/V/J P    D+  NSg/V+ .
>
#
> “ — as    far     out         to sea as    you    can    — ”
# . . NSg/R NSg/V/J NSg/V/J/R/P P  NSg NSg/R ISgPl+ NPr/VX . .
>
#
> “ Swim  after them     ! ” screamed the Gryphon .
# . NSg/V J/P   NSg/IPl+ . . V/J      D   ?       .
>
#
> “ Turn  a   somersault in      the sea  ! ” cried the Mock     Turtle , capering wildly about .
# . NSg/V D/P NSg/V      NPr/J/P D+  NSg+ . . V/J   D+  NSg/V/J+ NSg/V+ . V        R      J/P   .
>
#
> “ Change lobsters again ! ” yelled the Gryphon at    the top     of its     voice  .
# . N🅪Sg/V NPl/V    P     . . V/J    D   ?       NSg/P D   NSg/V/J P  ISg/D$+ NSg/V+ .
>
#
> “ Back    to land   again , and that’s all          the first    figure , ” said the Mock     Turtle ,
# . NSg/V/J P  NPr🅪/V P     . V/C NSg$   NSg/I/J/C/Dq D+  NSg/V/J+ NSg/V+ . . V/J  D+  NSg/V/J+ NSg/V+ .
> suddenly dropping his     voice  ; and the two  creatures , who    had been  jumping about
# R        NSg/V    ISg/D$+ NSg/V+ . V/C D+  NSg+ NPl+      . NPr/I+ V   NSg/V V       J/P
> like        mad     things all          this    time      , sat     down      again very sadly and quietly , and looked
# NSg/V/J/C/P NSg/V/J NPl/V+ NSg/I/J/C/Dq I/Ddem+ N🅪Sg/V/J+ . NSg/V/J NSg/V/J/P P     J/R  R     V/C R       . V/C V/J
> at    Alice .
# NSg/P NPr+  .
>
#
> “ It       must  be     a   very pretty  dance , ” said Alice timidly .
# . NPr/ISg+ NSg/V NSg/VX D/P J/R  NSg/V/J NSg/V . . V/J  NPr+  R+      .
>
#
<<<<<<< HEAD
> “ Would you    like        to see   a   little  of it       ? ” said the Mock     Turtle .
# . VX    ISgPl+ NSg/V/J/C/P P  NSg/V D/P NPr/I/J P  NPr/ISg+ . . V/J  D+  NSg/V/J+ NSg/V+ .
=======
> “ Would  you    like        to see   a   little     of it       ? ” said the Mock     Turtle .
# . NSg/VX ISgPl+ NSg/V/J/C/P P  NSg/V D/P NPr/I/J/Dq P  NPr/ISg+ . . V/J  D+  NSg/V/J+ NSg/V+ .
>>>>>>> b6f66f5b
>
#
> “ Very much       indeed , ” said Alice .
# . J/R  NSg/I/J/Dq W?     . . V/J  NPr+  .
>
#
> “ Come    , let’s try     the first    figure ! ” said the Mock    Turtle to the Gryphon . “ We   can
# . NSg/V/P . NSg$  NSg/V/J D+  NSg/V/J+ NSg/V+ . . V/J  D   NSg/V/J NSg/V  P  D+  ?       . . IPl+ NPr/VX
> do     without lobsters , you    know   . Which shall sing    ? ”
# NSg/VX C/P     NPl/V    . ISgPl+ NSg/V+ . I/C+  VX    NSg/V/J . .
>
#
> “ Oh    , you    sing    , ” said the Gryphon . “ I’ve forgotten the words  . ”
# . NPr/V . ISgPl+ NSg/V/J . . V/J  D+  ?       . . W?   NSg/V/J   D+  NPl/V+ . .
>
#
> So        they began solemnly dancing round     and round     Alice , every now       and then
# NSg/I/J/C IPl+ V     R        NSg/V   NSg/V/J/P V/C NSg/V/J/P NPr+  . Dq+   NPr/V/J/C V/C NSg/J/C
> treading on  her     toes   when    they passed too close   , and waving their forepaws to
# V        J/P ISg/D$+ NPl/V+ NSg/I/C IPl+ V/J    W?  NSg/V/J . V/C V      D$+   ?        P
> mark   the time      , while     the Mock     Turtle sang  this    , very slowly and sadly : —
# NPr/V+ D+  N🅪Sg/V/J+ . NSg/V/C/P D+  NSg/V/J+ NSg/V+ NPr/V I/Ddem+ . J/R  R      V/C R     . .
>
#
> “ Will   you    walk  a   little     faster ? ” said a   whiting to a    snail  . “ There’s a
# . NPr/VX ISgPl+ NSg/V D/P NPr/I/J/Dq J      . . V/J  D/P NSg/V   P  D/P+ NSg/V+ . . W?      D/P
> porpoise close   behind  us       , and he’s treading on  my  tail     . See   how   eagerly the
# NSg/V+   NSg/V/J NSg/J/P NPr/IPl+ . V/C NSg$ V        J/P D$+ NSg/V/J+ . NSg/V NSg/C R       D
> lobsters and the turtles all           advance  ! They are waiting on  the shingle — will   you
# NPl/V    V/C D+  NPl/V   NSg/I/J/C/Dq+ NSg/V/J+ . IPl+ V   NSg/V   J/P D   NSg/V   . NPr/VX ISgPl+
> come    and join  the dance  ? Will   you   , won’t you    , will   you   , won’t you    , will   you
# NSg/V/P V/C NSg/V D+  NSg/V+ . NPr/VX ISgPl . V     ISgPl+ . NPr/VX ISgPl . V     ISgPl+ . NPr/VX ISgPl+
> join  the dance  ? Will   you   , won’t you    , will   you   , won’t you    , won’t you    join  the
# NSg/V D+  NSg/V+ . NPr/VX ISgPl . V     ISgPl+ . NPr/VX ISgPl . V     ISgPl+ . V     ISgPl+ NSg/V D
> dance  ?
# NSg/V+ .
>
#
> “ You    can    really have   no     notion how   delightful it       will   be     When    they take  us       up
# . ISgPl+ NPr/VX R      NSg/VX NPr/P+ NSg+   NSg/C J          NPr/ISg+ NPr/VX NSg/VX NSg/I/C IPl+ NSg/V NPr/IPl+ NSg/V/J/P
> and throw us       , with the lobsters , out         to sea ! ” But     the snail replied “ Too far     ,
# V/C NSg/V NPr/IPl+ . P    D   NPl/V    . NSg/V/J/R/P P  NSg . . NSg/C/P D   NSg/V V/J     . W?  NSg/V/J .
> too far     ! ” and gave a   look  askance — Said he       thanked the whiting kindly , but     he
# W?  NSg/V/J . . V/C V    D/P NSg/V V/J     . V/J  NPr/ISg+ V/J     D+  NSg/V+  J/R    . NSg/C/P NPr/ISg+
> would not   join  the dance  . Would not   , could  not   , would not   , could  not   , would
# VX    NSg/C NSg/V D+  NSg/V+ . VX    NSg/C . NSg/VX NSg/C . VX    NSg/C . NSg/VX NSg/C . VX
> not   join  the dance  . Would not   , could  not   , would not   , could  not   , could  not   join
# NSg/C NSg/V D+  NSg/V+ . VX    NSg/C . NSg/VX NSg/C . VX    NSg/C . NSg/VX NSg/C . NSg/VX NSg/C NSg/V
> the dance  .
# D   NSg/V+ .
>
#
> “ What   matters it       how   far     we   go      ? ” his     scaly  friend   replied . “ There is another
# . NSg/I+ NPl/V+  NPr/ISg+ NSg/C NSg/V/J IPl+ NSg/V/J . . ISg/D$+ NSg/J+ NPr/V/J+ V/J+    . . +     VL I/D+
> shore  , you    know  , upon the other    side     . The further off       from England the nearer
# NSg/V+ . ISgPl+ NSg/V . P    D+  NSg/V/J+ NSg/V/J+ . D   V/J     NSg/V/J/P P    NPr+    D   J
> is to France — Then    turn  not   pale    , beloved  snail , but     come    and join  the dance  .
# VL P  NPr+   . NSg/J/C NSg/V NSg/C NSg/V/J . NSg/V/J+ NSg/V . NSg/C/P NSg/V/P V/C NSg/V D+  NSg/V+ .
> Will   you   , won’t you    , will   you   , won’t you    , will   you    join  the dance  ? Will   you   ,
# NPr/VX ISgPl . V     ISgPl+ . NPr/VX ISgPl . V     ISgPl+ . NPr/VX ISgPl+ NSg/V D+  NSg/V+ . NPr/VX ISgPl .
> won’t you    , will   you   , won’t you    , won’t you    join  the dance  ? ”
# V     ISgPl+ . NPr/VX ISgPl . V     ISgPl+ . V     ISgPl+ NSg/V D+  NSg/V+ . .
>
#
> “ Thank you   , it’s a   very interesting dance to watch , ” said Alice , feeling very
# . NSg/V ISgPl . W?   D/P J/R  V/J         NSg/V P  NSg/V . . V/J  NPr+  . NSg/V/J J/R
> glad    that         it       was over      at    last    : “ and I    do     so        like        that          curious song about the
# NSg/V/J NSg/I/C/Ddem NPr/ISg+ V   NSg/V/J/P NSg/P NSg/V/J . . V/C ISg+ NSg/VX NSg/I/J/C NSg/V/J/C/P NSg/I/C/Ddem+ J       N🅪Sg J/P   D+
> whiting ! ”
# NSg/V+  . .
>
#
> “ Oh    , as    to the whiting , ” said the Mock     Turtle , “ they — you’ve seen  them     , of
# . NPr/V . NSg/R P  D+  NSg/V+  . . V/J  D+  NSg/V/J+ NSg/V+ . . IPl+ . W?     NSg/V NSg/IPl+ . P
> course ? ”
# NSg/V  . .
>
#
> “ Yes   , ” said Alice , “ I’ve often seen  them     at    dinn — ” she  checked herself hastily .
# . NPl/V . . V/J  NPr+  . . W?   R     NSg/V NSg/IPl+ NSg/P ?    . . ISg+ V/J     ISg+    R+      .
>
#
> “ I    don’t know  where Dinn may    be     , ” said the Mock     Turtle , “ but     if    you’ve seen  them
# . ISg+ V     NSg/V NSg/C ?    NPr/VX NSg/VX . . V/J  D+  NSg/V/J+ NSg/V  . . NSg/C/P NSg/C W?     NSg/V NSg/IPl+
> so        often , of course you    know  what   they’re like        . ”
# NSg/I/J/C R     . P  NSg/V+ ISgPl+ NSg/V NSg/I+ +       NSg/V/J/C/P . .
>
#
> “ I    believe so        , ” Alice replied thoughtfully . “ They have   their tails  in      their
# . ISg+ V       NSg/I/J/C . . NPr+  V/J+    R            . . IPl+ NSg/VX D$+   NPl/V+ NPr/J/P D$+
> mouths — and they’re all          over       crumbs . ”
# NSg/V+ . V/C W?      NSg/I/J/C/Dq NSg/V/J/P+ NPl/V  . .
>
#
<<<<<<< HEAD
> “ You’re wrong   about the crumbs , ” said the Mock     Turtle : “ crumbs would all       wash
# . W?     NSg/V/J J/P   D+  NPl/V+ . . V/J  D+  NSg/V/J+ NSg/V+ . . NPl/V+ VX    NSg/I/J/C NPr/V
=======
> “ You’re wrong   about the crumbs , ” said the Mock     Turtle : “ crumbs would  all          wash
# . W?     NSg/V/J J/P   D+  NPl/V+ . . V/J  D+  NSg/V/J+ NSg/V+ . . NPl/V+ NSg/VX NSg/I/J/C/Dq NPr/V
>>>>>>> b6f66f5b
> off       in      the sea  . But     they have   their tails  in      their mouths ; and the reason  is — ”
# NSg/V/J/P NPr/J/P D+  NSg+ . NSg/C/P IPl+ NSg/VX D$+   NPl/V+ NPr/J/P D$+   NSg/V+ . V/C D+  N🅪Sg/V+ VL . .
> here    the Mock     Turtle yawned and shut    his     eyes   . — “ Tell  her     about the reason and
# NSg/J/R D+  NSg/V/J+ NSg/V+ V/J    V/C NSg/V/J ISg/D$+ NPl/V+ . . . NPr/V ISg/D$+ J/P   D   N🅪Sg/V V/C
> all          that          , ” he       said to the Gryphon .
# NSg/I/J/C/Dq NSg/I/C/Ddem+ . . NPr/ISg+ V/J  P  D   ?       .
>
#
> “ The reason  is , ” said the Gryphon , “ that         they would go      with the lobsters to the
# . D+  N🅪Sg/V+ VL . . V/J  D   ?       . . NSg/I/C/Ddem IPl+ VX    NSg/V/J P    D   NPl/V    P  D
> dance  . So        they got thrown out         to sea . So        they had to fall  a    long    way    . So        they
# NSg/V+ . NSg/I/J/C IPl+ V   V/J    NSg/V/J/R/P P  NSg . NSg/I/J/C IPl+ V   P  NSg/V D/P+ NPr/V/J NSg/J+ . NSg/I/J/C IPl+
> got their tails  fast    in      their mouths . So        they couldn’t get   them     out          again .
# V   D$+   NPl/V+ NSg/V/J NPr/J/P D$    NSg/V+ . NSg/I/J/C IPl+ V        NSg/V NSg/IPl+ NSg/V/J/R/P+ P     .
> That’s all          . ”
# NSg$   NSg/I/J/C/Dq . .
>
#
> “ Thank you   , ” said Alice , “ it’s very interesting . I    never knew so        much       about a
# . NSg/V ISgPl . . V/J  NPr+  . . W?   J/R+ V/J+        . ISg+ R     V    NSg/I/J/C NSg/I/J/Dq J/P   D/P+
> whiting before . ”
# NSg/V+  C/P+   . .
>
#
> “ I    can    tell  you    more         than that          , if    you    like        , ” said the Gryphon . “ Do     you    know  why
# . ISg+ NPr/VX NPr/V ISgPl+ NPr/I/V/J/Dq C/P  NSg/I/C/Ddem+ . NSg/C ISgPl+ NSg/V/J/C/P . . V/J  D+  ?       . . NSg/VX ISgPl+ NSg/V NSg/V
> it’s called a    whiting ? ”
# W?   V/J    D/P+ NSg/V+  . .
>
#
> “ I    never thought about it       , ” said Alice . “ Why   ? ”
# . ISg+ R     NSg/V   J/P   NPr/ISg+ . . V/J  NPr+  . . NSg/V . .
>
#
> “ It       does  the boots and shoes  , ” the Gryphon replied very solemnly .
# . NPr/ISg+ NPl/V D   NPl/V V/C NPl/V+ . . D   ?       V/J     J/R+ R        .
>
#
> Alice was thoroughly puzzled . “ Does  the boots and shoes  ! ” she  repeated in      a
# NPr+  V   R+         V/J     . . NPl/V D   NPl/V V/C NPl/V+ . . ISg+ V/J      NPr/J/P D/P+
> wondering tone     .
# NSg/V/J+  NSg/I/V+ .
>
#
> “ Why   , what   are your shoes  done    with ? ” said the Gryphon . “ I    mean    , what   makes them
# . NSg/V . NSg/I+ V   D$+  NPl/V+ NSg/V/J P    . . V/J  D+  ?       . . ISg+ NSg/V/J . NSg/I+ NPl/V NSg/IPl+
> so        shiny  ? ”
# NSg/I/J/C NSg/J+ . .
>
#
> Alice looked down      at    them     , and considered a   little     before she  gave her     answer .
# NPr+  V/J    NSg/V/J/P NSg/P NSg/IPl+ . V/C V/J        D/P NPr/I/J/Dq C/P    ISg+ V    ISg/D$+ NSg/V+ .
> “ They’re done    with blacking , I    believe . ”
# . W?      NSg/V/J P    NSg/V    . ISg+ V+      . .
>
#
> “ Boots and shoes  under   the sea  , ” the Gryphon went  on  in      a    deep   voice  , “ are done
# . NPl/V V/C NPl/V+ NSg/J/P D+  NSg+ . . D   ?       NSg/V J/P NPr/J/P D/P+ NSg/J+ NSg/V+ . . V   NSg/V/J
> with a   whiting . Now       you    know   . ”
# P    D/P NSg/V+  . NPr/V/J/C ISgPl+ NSg/V+ . .
>
#
> “ And what   are they made of ? ” Alice asked in      a   tone    of great  curiosity .
# . V/C NSg/I+ V   IPl+ V    P  . . NPr+  V/J   NPr/J/P D/P NSg/I/V P  NSg/J+ NSg+      .
>
#
> “ Soles and eels  , of course , ” the Gryphon replied rather  impatiently : “ any     shrimp
# . NPl/V V/C NPl/V . P  NSg/V+ . . D   ?       V/J     NPr/V/J R           . . I/R/Dq+ NSgPl/V+
> could  have   told you    that          . ”
# NSg/VX NSg/VX V    ISgPl+ NSg/I/C/Ddem+ . .
>
#
> “ If    I’d been  the whiting , ” said Alice , whose thoughts were  still   running   on  the
# . NSg/C W?  NSg/V D   NSg/V   . . V/J  NPr+  . I+    NPl/V+   NSg/V NSg/V/J NSg/V/J/P J/P D+
> song  , “ I’d have   said to the porpoise , ‘          Keep  back    , please : we   don’t want  you    with
# N🅪Sg+ . . W?  NSg/VX V/J  P  D+  NSg/V+   . Unlintable NSg/V NSg/V/J . V      . IPl+ V     NSg/V ISgPl+ P
> us       ! ’ ”
# NPr/IPl+ . . .
>
#
> “ They were  obliged to have   him  with them     , ” the Mock     Turtle said : “ no     wise    fish
# . IPl+ NSg/V V/J     P  NSg/VX ISg+ P    NSg/IPl+ . . D+  NSg/V/J+ NSg/V+ V/J  . . NPr/P+ NPr/V/J N🅪SgPl/V+
> would go      anywhere without a    porpoise . ”
# VX    NSg/V/J NSg/I    C/P     D/P+ NSg/V+   . .
>
#
> “ Wouldn’t it       really ? ” said Alice in      a   tone    of great  surprise .
# . VX       NPr/ISg+ R      . . V/J  NPr+  NPr/J/P D/P NSg/I/V P  NSg/J+ NSg/V+   .
>
#
> “ Of course not   , ” said the Mock     Turtle : “ why   , if    a   fish      came    to me       , and told me
# . P  NSg/V+ NSg/C . . V/J  D+  NSg/V/J+ NSg/V+ . . NSg/V . NSg/C D/P N🅪SgPl/V+ NSg/V/P P  NPr/ISg+ . V/C V    NPr/ISg+
> he       was going   a    journey , I    should say   ‘          With what   porpoise ? ’ ”
# NPr/ISg+ V   NSg/V/J D/P+ NSg/V+  . ISg+ VX     NSg/V Unlintable P    NSg/I+ NSg/V+   . . .
>
#
> “ Don’t you    mean    ‘          purpose ’ ? ” said Alice .
# . V     ISgPl+ NSg/V/J Unlintable NSg/V+  . . . V/J  NPr+  .
>
#
> “ I    mean    what   I    say   , ” the Mock     Turtle replied in      an   offended tone     . And the
# . ISg+ NSg/V/J NSg/I+ ISg+ NSg/V . . D+  NSg/V/J+ NSg/V  V/J     NPr/J/P D/P+ V/J+     NSg/I/V+ . V/C D
> Gryphon added “ Come    , let’s hear some     of your adventures . ”
# ?       V/J   . NSg/V/P . NSg$  V    I/J/R/Dq P  D$+  NPl/V+     . .
>
#
> “ I    could  tell  you    my  adventures — beginning from this    morning , ” said Alice a
# . ISg+ NSg/VX NPr/V ISgPl+ D$+ NPl/V+     . NSg/V/J   P    I/Ddem+ N🅪Sg/V+ . . V/J  NPr+  D/P
> little     timidly : “ but     it’s no     use   going   back    to yesterday , because I    was a
# NPr/I/J/Dq R       . . NSg/C/P W?   NPr/P+ NSg/V NSg/V/J NSg/V/J P  NSg       . C/P     ISg+ V   D/P
> different person then     . ”
# NSg/J     NSg/V  NSg/J/C+ . .
>
#
> “ Explain all          that          , ” said the Mock     Turtle .
# . V       NSg/I/J/C/Dq NSg/I/C/Ddem+ . . V/J  D+  NSg/V/J+ NSg/V+ .
>
#
> “ No     , no     ! The adventures first   , ” said the Gryphon in      an  impatient tone     :
# . NPr/P+ . NPr/P+ . D+  NPl/V+     NSg/V/J . . V/J  D   ?       NPr/J/P D/P J         NSg/I/V+ .
> “ explanations take  such  a    dreadful time      . ”
# . NPl+         NSg/V NSg/I D/P+ NSg/J+   N🅪Sg/V/J+ . .
>
#
> So        Alice began telling them     her     adventures from the time      when    she  first   saw   the
# NSg/I/J/C NPr   V     NSg/V/J NSg/IPl+ ISg/D$+ NPl/V+     P    D+  N🅪Sg/V/J+ NSg/I/C ISg+ NSg/V/J NSg/V D+
> White    Rabbit . She  was a   little     nervous about it       just at    first   , the two  creatures
# NPr/V/J+ NSg/V+ . ISg+ V   D/P NPr/I/J/Dq J       J/P   NPr/ISg+ V/J  NSg/P NSg/V/J . D+  NSg+ NPl+
> got so        close   to her     , one       on  each side     , and opened their eyes  and mouths so        very
# V   NSg/I/J/C NSg/V/J P  ISg/D$+ . NSg/I/V/J J/P Dq+  NSg/V/J+ . V/C V/J    D$+   NPl/V V/C NSg/V+ NSg/I/J/C J/R
> wide  , but     she  gained courage as    she  went   on  . Her     listeners were  perfectly quiet
# NSg/J . NSg/C/P ISg+ V/J    NSg/V+  NSg/R ISg+ NSg/V+ J/P . ISg/D$+ +         NSg/V R         NSg/V/J
> till      she  got to the part     about her     repeating “ You    are old   , Father William , ” to
# NSg/V/C/P ISg+ V   P  D+  NSg/V/J+ J/P   ISg/D$+ NSg/V/J   . ISgPl+ V   NSg/J . NPr/V+ NPr+    . . P
> the Caterpillar , and the words all          coming  different , and then    the Mock     Turtle
# D   NSg/V       . V/C D+  NPl/V NSg/I/J/C/Dq NSg/V/J NSg/J     . V/C NSg/J/C D+  NSg/V/J+ NSg/V
> drew  a    long     breath   , and said “ That’s very curious . ”
# NPr/V D/P+ NPr/V/J+ NSg/V/J+ . V/C V/J  . NSg$   J/R+ J+      . .
>
#
> “ It’s all          about as    curious as    it       can    be     , ” said the Gryphon .
# . W?   NSg/I/J/C/Dq J/P   NSg/R J       NSg/R NPr/ISg+ NPr/VX NSg/VX . . V/J  D   ?       .
>
#
> “ It       all          came    different ! ” the Mock     Turtle repeated thoughtfully . “ I    should like
# . NPr/ISg+ NSg/I/J/C/Dq NSg/V/P NSg/J     . . D+  NSg/V/J+ NSg/V+ V/J+     R            . . ISg+ VX     NSg/V/J/C/P
> to hear her     try     and repeat something  now        . Tell  her     to begin . ” He       looked at    the
# P  V    ISg/D$+ NSg/V/J V/C NSg/V  NSg/I/V/J+ NPr/V/J/C+ . NPr/V ISg/D$+ P+ NSg/V . . NPr/ISg+ V/J    NSg/P D
> Gryphon as    if    he       thought it       had some     kind  of authority over      Alice .
# ?       NSg/R NSg/C NPr/ISg+ NSg/V   NPr/ISg+ V   I/J/R/Dq NSg/J P  NSg+      NSg/V/J/P NPr+  .
>
#
> “ Stand up        and repeat ‘          ’ Tis the voice of the sluggard , ’ ” said the Gryphon .
# . NSg/V NSg/V/J/P V/C NSg/V  Unlintable . ?   D   NSg/V P  D   NSg      . . . V/J  D   ?       .
>
#
> “ How   the creatures order  one       about , and make  one       repeat lessons ! ” thought Alice ;
# . NSg/C D+  NPl+      NSg/V+ NSg/I/V/J J/P   . V/C NSg/V NSg/I/V/J NSg/V  NPl/V+  . . NSg/V   NPr+  .
> “ I    might     as    well    be     at    school at     once  . ” However , she  got up        , and began to repeat
# . ISg+ NᴹSg/VX/J NSg/R NSg/V/J NSg/VX NSg/P NSg/V+ NSg/P+ NSg/C . . C       . ISg+ V   NSg/V/J/P . V/C V     P  NSg/V
> it       , but     her     head     was so        full    of the Lobster  Quadrille , that         she  hardly knew what
# NPr/ISg+ . NSg/C/P ISg/D$+ NPr/V/J+ V   NSg/I/J/C NSg/V/J P  D+  NSg/V/J+ NSg/V/J   . NSg/I/C/Ddem ISg+ R      V    NSg/I+
> she  was saying , and the words  came    very queer   indeed : —
# ISg+ V   NSg/V  . V/C D+  NPl/V+ NSg/V/P J/R  NSg/V/J W?     . .
>
#
> “ ’ Tis the voice of the Lobster  ; I    heard him  declare , “ You    have   baked me       too
# . . ?   D   NSg/V P  D+  NSg/V/J+ . ISg+ V/J   ISg+ V       . . ISgPl+ NSg/VX V/J   NPr/ISg+ W?
> brown   , I    must  sugar  my  hair    . ” As    a   duck  with its     eyelids , so        he      with his     nose
# NPr/V/J . ISg+ NSg/V N🅪Sg/V D$+ N🅪Sg/V+ . . NSg/R D/P NSg/V P    ISg/D$+ NPl+    . NSg/I/J/C NPr/ISg P    ISg/D$+ NSg/V+
> Trims his     belt  and his     buttons , and turns out         his     toes   . ”
# NPl/V ISg/D$+ NSg/V V/C ISg/D$+ NPl/V+  . V/C NPl/V NSg/V/J/R/P ISg/D$+ NPl/V+ . .
>
#
> ( later editions continued as    follows When    the sands  are all          dry     , he       is gay     as
# . J     NPl      V/J       NSg/R NPl/V   NSg/I/C D+  NPl/V+ V   NSg/I/J/C/Dq NSg/V/J . NPr/ISg+ VL NPr/V/J NSg/R
> a   lark  , And will   talk  in      contemptuous tones of the Shark  , But     , when    the tide
# D/P NSg/V . V/C NPr/VX NSg/V NPr/J/P J            NPl/V P  D+  NSg/V+ . NSg/C/P . NSg/I/C D+  NSg/V+
> rises  and sharks are around , His     voice  has a   timid and tremulous sound    . )
# NPl/V+ V/C NPl/V  V   J/P    . ISg/D$+ NSg/V+ V   D/P J     V/C J         NSg/V/J+ . .
>
#
> “ That’s different from what   I    used to say   when    I    was a   child , ” said the Gryphon .
# . NSg$   NSg/J     P    NSg/I+ ISg+ V/J  P  NSg/V NSg/I/C ISg+ V   D/P NSg/V . . V/J  D   ?       .
>
#
> “ Well    , I    never heard it       before , ” said the Mock     Turtle ; “ but     it       sounds uncommon
# . NSg/V/J . ISg+ R     V/J   NPr/ISg+ C/P    . . V/J  D+  NSg/V/J+ NSg/V+ . . NSg/C/P NPr/ISg+ NPl/V  NSg/V/J+
> nonsense . ”
# NSg/V/J+ . .
>
#
> Alice said nothing  ; she  had sat     down      with her     face   in      her     hands  , wondering if
# NPr+  V/J  NSg/I/J+ . ISg+ V   NSg/V/J NSg/V/J/P P    ISg/D$+ NSg/V+ NPr/J/P ISg/D$+ NPl/V+ . NSg/V/J   NSg/C
> anything would ever happen in      a   natural way    again .
# NSg/I/V+ VX    J    V      NPr/J/P D/P NSg/J+  NSg/J+ P+    .
>
#
> “ I    should like        to have   it       explained , ” said the Mock     Turtle .
# . ISg+ VX     NSg/V/J/C/P P  NSg/VX NPr/ISg+ V/J       . . V/J  D+  NSg/V/J+ NSg/V+ .
>
#
> “ She  can’t explain it       , ” said the Gryphon hastily . “ Go      on  with the next     verse  . ”
# . ISg+ VX    V       NPr/ISg+ . . V/J  D+  ?       R       . . NSg/V/J J/P P    D+  NSg/J/P+ NSg/V+ . .
>
#
> “ But     about his     toes   ? ” the Mock     Turtle persisted . “ How   could  he       turn  them     out
# . NSg/C/P J/P   ISg/D$+ NPl/V+ . . D+  NSg/V/J+ NSg/V+ V/J+      . . NSg/C NSg/VX NPr/ISg+ NSg/V NSg/IPl+ NSg/V/J/R/P
> with his     nose   , you    know  ? ”
# P    ISg/D$+ NSg/V+ . ISgPl+ NSg/V . .
>
#
> “ It’s the first   position in      dancing . ” Alice said ; but     was dreadfully puzzled by
# . W?   D   NSg/V/J NSg/V    NPr/J/P NSg/V   . . NPr+  V/J  . NSg/C/P V   R          V/J     NSg/J/P
> the whole  thing  , and longed to change the subject  .
# D+  NSg/J+ NSg/V+ . V/C V/J    P  N🅪Sg/V D   NSg/V/J+ .
>
#
> “ Go      on  with the next     verse , ” the Gryphon repeated impatiently : “ it       begins ‘          I
# . NSg/V/J J/P P    D+  NSg/J/P+ NSg/V . . D   ?       V/J      R           . . NPr/ISg+ NPl/V  Unlintable ISg+
> passed by      his     garden   . ’ ”
# V/J    NSg/J/P ISg/D$+ NSg/V/J+ . . .
>
#
<<<<<<< HEAD
> Alice did not   dare   to disobey , though she  felt    sure it       would all       come    wrong   , and
# NPr+  V   NSg/C NPr/VX P  V       . V/C    ISg+ NSg/V/J J    NPr/ISg+ VX    NSg/I/J/C NSg/V/P NSg/V/J . V/C
=======
> Alice did not   dare   to disobey , though she  felt    sure it       would  all          come    wrong   , and
# NPr+  V   NSg/C NPr/VX P  V       . V/C    ISg+ NSg/V/J J    NPr/ISg+ NSg/VX NSg/I/J/C/Dq NSg/V/P NSg/V/J . V/C
>>>>>>> b6f66f5b
> she  went  on  in      a   trembling voice : —
# ISg+ NSg/V J/P NPr/J/P D/P V         NSg/V . .
>
#
> “ I    passed by      his     garden   , and marked , with one        eye    , How   the Owl   and the Panther
# . ISg+ V/J    NSg/J/P ISg/D$+ NSg/V/J+ . V/C V/J    . P    NSg/I/V/J+ NSg/V+ . NSg/C D   NSg/V V/C D   NSg
> were  sharing a    pie    — ”
# NSg/V V       D/P+ NSg/V+ . .
>
#
> ( later editions continued as    follows The Panther took pie   - crust  , and gravy   ,
# . J     NPl      V/J       NSg/R NPl/V   D   NSg     V    NSg/V . N🅪Sg/V . V/C N🅪Sg/V+ .
> and meat  , While     the Owl    had the dish   as    its     share of the treat  . When    the pie
# V/C N🅪Sg+ . NSg/V/C/P D+  NSg/V+ V   D+  NSg/V+ NSg/R ISg/D$+ NSg/V P  D   NSg/V+ . NSg/I/C D+  NSg/V+
> was all          finished , the Owl    , as    a    boon   , Was kindly permitted to pocket  the
# V   NSg/I/J/C/Dq V/J      . D+  NSg/V+ . NSg/R D/P+ NSg/J+ . V   J/R    V/J       P  NSg/V/J D+
> spoon  : While     the Panther received knife and fork   with a   growl , And concluded
# NSg/V+ . NSg/V/C/P D   NSg     V/J      NSg/V V/C NSg/V+ P    D/P NSg/V . V/C V/J
> the banquet — )
# D+  NSg/V+  . .
>
#
> “ What   is the use   of repeating all          that          stuff   , ” the Mock     Turtle interrupted , “ if
# . NSg/I+ VL D   NSg/V P  NSg/V/J   NSg/I/J/C/Dq NSg/I/C/Ddem+ NᴹSg/V+ . . D+  NSg/V/J+ NSg/V+ V/J         . . NSg/C
> you    don’t explain it       as    you    go      on  ? It’s by      far     the most       confusing thing I    ever
# ISgPl+ V     V       NPr/ISg+ NSg/R ISgPl+ NSg/V/J J/P . W?   NSg/J/P NSg/V/J D   NSg/I/J/Dq V/J       NSg/V ISg+ J
> heard ! ”
# V/J   . .
>
#
> “ Yes   , I    think you’d better   leave off       , ” said the Gryphon : and Alice was only  too
# . NPl/V . ISg+ NSg/V W?    NSg/VX/J NSg/V NSg/V/J/P . . V/J  D   ?       . V/C NPr+  V   J/R/C W?
> glad    to do      so         .
# NSg/V/J P  NSg/VX+ NSg/I/J/C+ .
>
#
> “ Shall we   try     another figure of the Lobster  Quadrille ? ” the Gryphon went   on  . “ Or
# . VX    IPl+ NSg/V/J I/D     NSg/V  P  D+  NSg/V/J+ NSg/V/J   . . D   ?       NSg/V+ J/P . . NPr/C
> would you   like        the Mock     Turtle to sing    you    a    song  ? ”
# VX    ISgPl NSg/V/J/C/P D+  NSg/V/J+ NSg/V  P  NSg/V/J ISgPl+ D/P+ N🅪Sg+ . .
>
#
> “ Oh    , a    song  , please , if    the Mock     Turtle would be     so        kind  , ” Alice replied , so
# . NPr/V . D/P+ N🅪Sg+ . V      . NSg/C D+  NSg/V/J+ NSg/V+ VX    NSg/VX NSg/I/J/C NSg/J . . NPr+  V/J     . NSg/I/J/C
> eagerly that         the Gryphon said , in      a   rather  offended tone    , “ Hm  ! No     accounting for
# R       NSg/I/C/Ddem D   ?       V/J  . NPr/J/P D/P NPr/V/J V/J      NSg/I/V . . NPr . NPr/P+ NSg/V      C/P
> tastes ! Sing    her     ‘          Turtle Soup   , ’ will   you   , old   fellow ? ”
# NPl/V  . NSg/V/J ISg/D$+ Unlintable NSg/V+ NSg/V+ . . NPr/VX ISgPl . NSg/J NSg/V+ . .
>
#
> The Mock    Turtle sighed deeply , and began , in      a   voice  sometimes choked with sobs  ,
# D+  NSg/V/J NSg/V  V/J    R      . V/C V     . NPr/J/P D/P NSg/V+ R         V/J    P    NPl/V .
> to sing    this   : —
# P  NSg/V/J I/Ddem . .
>
#
> “ Beautiful Soup  , so        rich    and green   , Waiting in      a   hot     tureen ! Who   for such
# . NSg/J     NSg/V . NSg/I/J/C NPr/V/J V/C NPr/V/J . NSg/V   NPr/J/P D/P NSg/V/J NSg    . NPr/I C/P NSg/I
> dainties would not   stoop ? Soup  of the evening , beautiful Soup   ! Soup  of the
# NPl      VX    NSg/C NSg/V . NSg/V P  D+  N🅪Sg/V+ . NSg/J     NSg/V+ . NSg/V P  D+
> evening , beautiful Soup   ! Beau   — ootiful Soo — oop ! Beau   — ootiful Soo — oop ! Soo — oop
# N🅪Sg/V+ . NSg/J     NSg/V+ . NPr/V+ . ?       ?   . ?   . NPr/V+ . ?       ?   . ?   . ?   . ?
> of the e      — e      — evening , Beautiful , beautiful Soup   !
# P  D+  NPr/I+ . NPr/I+ . N🅪Sg/V+ . NSg/J     . NSg/J+    NSg/V+ .
>
#
<<<<<<< HEAD
> “ Beautiful Soup  ! Who    cares for fish     , Game     , or    any    other    dish   ? Who    would not
# . NSg/J     NSg/V . NPr/I+ NPl/V C/P N🅪SgPl/V . NSg/V/J+ . NPr/C I/R/D+ NSg/V/J+ NSg/V+ . NPr/I+ VX    NSg/C
> give  all       else    for two  p          ennyworth only  of beautiful Soup   ? Pennyworth only  of
# NSg/V NSg/I/J/C NSg/J/C C/P NSg+ NPr/V/J/P+ ?         J/R/C P  NSg/J     NSg/V+ . NSg        J/R/C P
=======
> “ Beautiful Soup  ! Who    cares for fish     , Game     , or    any     other    dish   ? Who    would  not
# . NSg/J     NSg/V . NPr/I+ NPl/V C/P N🅪SgPl/V . NSg/V/J+ . NPr/C I/R/Dq+ NSg/V/J+ NSg/V+ . NPr/I+ NSg/VX NSg/C
> give  all          else    for two  p          ennyworth only  of beautiful Soup   ? Pennyworth only  of
# NSg/V NSg/I/J/C/Dq NSg/J/C C/P NSg+ NPr/V/J/P+ ?         J/R/C P  NSg/J     NSg/V+ . NSg        J/R/C P
>>>>>>> b6f66f5b
> beautiful Soup   ? Beau   — ootiful Soo — oop ! Beau   — ootiful Soo — oop ! Soo — oop of the
# NSg/J     NSg/V+ . NPr/V+ . ?       ?   . ?   . NPr/V+ . ?       ?   . ?   . ?   . ?   P  D+
> e      — e      — evening , Beautiful , beauti — FUL SOUP   ! ”
# NPr/I+ . NPr/I+ . N🅪Sg/V+ . NSg/J     . ?      . ?   NSg/V+ . .
>
#
> “ Chorus again ! ” cried the Gryphon , and the Mock     Turtle had just begun to repeat
# . NSg/V+ P     . . V/J   D   ?       . V/C D+  NSg/V/J+ NSg/V+ V   V/J  V     P  NSg/V
> it       , when    a   cry   of “ The trial’s beginning ! ” was heard in      the distance .
# NPr/ISg+ . NSg/I/C D/P NSg/V P  . D+  NSg$+   NSg/V/J+  . . V   V/J   NPr/J/P D+  NSg/V+   .
>
#
> “ Come    on  ! ” cried the Gryphon , and , taking  Alice by      the hand   , it       hurried off       ,
# . NSg/V/P J/P . . V/J   D   ?       . V/C . NSg/V/J NPr+  NSg/J/P D+  NSg/V+ . NPr/ISg+ V/J     NSg/V/J/P .
> without waiting for the end   of the song  .
# C/P     NSg/V   C/P D   NSg/V P  D+  N🅪Sg+ .
>
#
> “ What   trial    is it       ? ” Alice panted as    she  ran   ; but     the Gryphon only  answered “ Come
# . NSg/I+ NSg/V/J+ VL NPr/ISg+ . . NPr+  V/J    NSg/R ISg+ NSg/V . NSg/C/P D   ?       J/R/C V/J      . NSg/V/P
> on  ! ” and ran   the faster , while     more         and more         faintly came    , carried on  the breeze
# J/P . . V/C NSg/V D   J      . NSg/V/C/P NPr/I/V/J/Dq V/C NPr/I/V/J/Dq R       NSg/V/P . V/J     J/P D+  NSg/V+
> that          followed them     , the melancholy words  : —
# NSg/I/C/Ddem+ V/J      NSg/IPl+ . D+  NSg/J+     NPl/V+ . .
>
#
> “ Soo — oop of the e      — e      — evening , Beautiful , beautiful Soup   ! ”
# . ?   . ?   P  D+  NPr/I+ . NPr/I+ . N🅪Sg/V+ . NSg/J     . NSg/J     NSg/V+ . .
>
#
> CHAPTER XI  : Who    Stole the Tarts  ?
# NSg/V+  NSg . NPr/I+ NSg/V D   NPl/V+ .
>
#
> The King    and Queen   of Hearts were  seated on  their throne when    they arrived , with
# D+  NPr/V/J V/C NPr/V/J P  NPl/V+ NSg/V V/J    J/P D$+   NSg/V  NSg/I/C IPl+ V/J     . P
> a   great crowd  assembled about them     — all          sorts of little     birds and beasts , as    well
# D/P NSg/J NSg/V+ V/J       J/P   NSg/IPl+ . NSg/I/J/C/Dq NPl/V P  NPr/I/J/Dq NPl/V V/C NPl/V+ . NSg/R NSg/V/J
> as    the whole pack  of cards  : the Knave was standing before them     , in      chains , with
# NSg/R D   NSg/J NSg/V P  NPl/V+ . D   NSg   V   NSg/V/J  C/P    NSg/IPl+ . NPr/J/P NPl/V+ . P
> a   soldier on  each side     to guard  him  ; and near      the King     was the White   Rabbit ,
# D/P NSg/V/J J/P Dq+  NSg/V/J+ P  NSg/V+ ISg+ . V/C NSg/V/J/P D+  NPr/V/J+ V   D   NPr/V/J NSg/V  .
> with a   trumpet in      one        hand   , and a   scroll of parchment in      the other    . In      the very
# P    D/P NSg/V   NPr/J/P NSg/I/V/J+ NSg/V+ . V/C D/P NSg/V  P  NSg+      NPr/J/P D   NSg/V/J+ . NPr/J/P D   J/R
> middle  of the court    was a   table , with a   large dish  of tarts upon it       : they looked
# NSg/V/J P  D+  NSg/V/J+ V   D/P NSg/V . P    D/P NSg/J NSg/V P  NPl/V P    NPr/ISg+ . IPl+ V/J
> so        good    , that         it       made Alice quite hungry to look  at    them     — “ I    wish  they’d get   the
# NSg/I/J/C NPr/V/J . NSg/I/C/Ddem NPr/ISg+ V    NPr+  NSg   J      P  NSg/V NSg/P NSg/IPl+ . . ISg+ NSg/V W?     NSg/V D+
> trial    done    , ” she  thought , “ and hand   round     the refreshments ! ” But     there seemed to
# NSg/V/J+ NSg/V/J . . ISg+ NSg/V   . . V/C NSg/V+ NSg/V/J/P D   NPl          . . NSg/C/P +     V/J    P
> be     no    chance  of this    , so        she  began looking at    everything about her     , to pass  away
# NSg/VX NPr/P NPr/V/J P  I/Ddem+ . NSg/I/J/C ISg+ V     V       NSg/P NSg/I/V+   J/P   ISg/D$+ . P  NSg/V V/J
> the time      .
# D   N🅪Sg/V/J+ .
>
#
> Alice had never been  in      a   court   of justice before , but     she  had read  about them
# NPr+  V   R     NSg/V NPr/J/P D/P NSg/V/J P  NPr🅪+   C/P    . NSg/C/P ISg+ V   NSg/V J/P   NSg/IPl+
> in      books  , and she  was quite pleased to find  that         she  knew the name  of nearly
# NPr/J/P NPl/V+ . V/C ISg+ V   NSg   V/J     P  NSg/V NSg/I/C/Ddem ISg+ V    D   NSg/V P  R
> everything there . “ That’s the judge  , ” she  said to herself , “ because of his     great
# NSg/I/V+   +     . . NSg$   D+  NSg/V+ . . ISg+ V/J  P  ISg+    . . C/P     P  ISg/D$+ NSg/J+
> wig    . ”
# NSg/V+ . .
>
#
> The judge , by      the way    , was the King    ; and as    he       wore his     crown    over      the wig    ,
# D+  NSg/V . NSg/J/P D+  NSg/J+ . V   D   NPr/V/J . V/C NSg/R NPr/ISg+ V    ISg/D$+ NSg/V/J+ NSg/V/J/P D+  NSg/V+ .
> ( look  at    the frontispiece if    you    want  to see   how   he       did it      , ) he       did not   look  at
# . NSg/V NSg/P D   NSg/V        NSg/C ISgPl+ NSg/V P  NSg/V NSg/C NPr/ISg+ V   NPr/ISg . . NPr/ISg+ V   NSg/C NSg/V NSg/P
> all          comfortable , and it       was certainly not   becoming .
# NSg/I/J/C/Dq NSg/J       . V/C NPr/ISg+ V   R         NSg/C NSg/V/J+ .
>
#
> “ And that’s the jury     - box   , ” thought Alice , “ and those   twelve creatures , ” ( she  was
# . V/C NSg$   D   NSg/V/J+ . NSg/V . . NSg/V   NPr   . . V/C I/Ddem+ NSg    NPl+      . . . ISg+ V
> obliged to say   “ creatures , ” you    see   , because some     of them     were   animals , and some
# V/J     P  NSg/V . NPl+      . . ISgPl+ NSg/V . C/P     I/J/R/Dq P  NSg/IPl+ NSg/V+ NPl     . V/C I/J/R/Dq+
> were  birds , ) “ I    suppose they are the jurors . ” She  said this    last     word   two or
# NSg/V NPl/V . . . ISg+ V       IPl+ V   D+  NPl    . . ISg+ V/J  I/Ddem+ NSg/V/J+ NSg/V+ NSg NPr/C
> three times  over      to herself , being   rather  proud of it       : for she  thought , and
# NSg   NPl/V+ NSg/V/J/P P  ISg+    . NSg/V/C NPr/V/J J     P  NPr/ISg+ . C/P ISg+ NSg/V+  . V/C
<<<<<<< HEAD
> rightly too , that          very few   little  girls of her     age     knew the meaning  of it       at
# R       W?  . NSg/I/C/Ddem+ J/R  NSg/I NPr/I/J NPl/V P  ISg/D$+ N🅪Sg/V+ V    D   N🅪Sg/V/J P  NPr/ISg+ NSg/P
> all       . However , “ jury     - men ” would have   done    just as     well     .
# NSg/I/J/C . C       . . NSg/V/J+ . NSg . VX    NSg/VX NSg/V/J V/J  NSg/R+ NSg/V/J+ .
=======
> rightly too , that          very few      little     girls of her     age     knew the meaning  of it       at
# R       W?  . NSg/I/C/Ddem+ J/R  NSg/I/Dq NPr/I/J/Dq NPl/V P  ISg/D$+ N🅪Sg/V+ V    D   N🅪Sg/V/J P  NPr/ISg+ NSg/P
> all          . However , “ jury     - men ” would  have   done    just as     well     .
# NSg/I/J/C/Dq . C       . . NSg/V/J+ . NSg . NSg/VX NSg/VX NSg/V/J V/J  NSg/R+ NSg/V/J+ .
>>>>>>> b6f66f5b
>
#
> The twelve jurors were  all          writing very busily on  slates . “ What   are they doing ? ”
# D   NSg    NPl    NSg/V NSg/I/J/C/Dq NSg/V   J/R  R      J/P NPl/V  . . NSg/I+ V   IPl+ NSg/V . .
> Alice whispered to the Gryphon . “ They can’t have   anything to put   down      yet     ,
# NPr+  V/J       P  D+  ?       . . IPl+ VX    NSg/VX NSg/I/V+ P  NSg/V NSg/V/J/P NSg/V/C .
> before the trial’s begun . ”
# C/P    D+  NSg$+   V     . .
>
#
> “ They’re putting down      their names  , ” the Gryphon whispered in      reply  , “ for fear
# . W?      NSg/V   NSg/V/J/P D$+   NPl/V+ . . D   ?       V/J       NPr/J/P NSg/V+ . . C/P NSg/V+
> they should forget them     before the end   of the trial    . ”
# IPl+ VX     V      NSg/IPl+ C/P    D   NSg/V P  D+  NSg/V/J+ . .
>
#
> “ Stupid things ! ” Alice began in      a   loud  , indignant voice  , but     she  stopped
# . NSg/J  NPl/V  . . NPr+  V     NPr/J/P D/P NSg/J . J         NSg/V+ . NSg/C/P ISg+ V/J
> hastily , for the White    Rabbit cried out         , “ Silence in      the court    ! ” and the King
# R       . C/P D+  NPr/V/J+ NSg/V+ V/J   NSg/V/J/R/P . . NSg/V   NPr/J/P D+  NSg/V/J+ . . V/C D+  NPr/V/J+
> put   on  his     spectacles and looked anxiously round     , to make  out         who    was talking .
# NSg/V J/P ISg/D$+ NPl        V/C V/J    R         NSg/V/J/P . P  NSg/V NSg/V/J/R/P NPr/I+ V+  V       .
>
#
> Alice could  see   , as    well    as    if    she  were  looking over      their shoulders , that         all
# NPr   NSg/VX NSg/V . NSg/R NSg/V/J NSg/R NSg/C ISg+ NSg/V V       NSg/V/J/P D$+   NPl/V+    . NSg/I/C/Ddem NSg/I/J/C/Dq
> the jurors were  writing down      “ stupid things ! ” on  their slates , and she  could
# D   NPl    NSg/V NSg/V   NSg/V/J/P . NSg/J  NPl/V+ . . J/P D$+   NPl/V  . V/C ISg+ NSg/VX
> even    make  out         that         one       of them     didn’t know  how   to spell “ stupid , ” and that         he
# NSg/V/J NSg/V NSg/V/J/R/P NSg/I/C/Ddem NSg/I/V/J P  NSg/IPl+ V      NSg/V NSg/C P  NSg/V . NSg/J  . . V/C NSg/I/C/Ddem NPr/ISg+
> had to ask   his     neighbour     to tell  him  . “ A   nice    muddle their slates’ll be     in
# V   P  NSg/V ISg/D$+ NSg/V/J/Comm+ P  NPr/V ISg+ . . D/P NPr/V/J NSg/V+ D$+   ?         NSg/VX NPr/J/P
> before the trial’s over      ! ” thought Alice .
# C/P    D   NSg$    NSg/V/J/P . . NSg/V   NPr+  .
>
#
> One       of the jurors had a    pencil that          squeaked . This   of course , Alice could  not
# NSg/I/V/J P  D   NPl    V   D/P+ NSg/V+ NSg/I/C/Ddem+ V/J+     . I/Ddem P  NSg/V+ . NPr+  NSg/VX NSg/C
> stand , and she  went  round     the court    and got behind  him  , and very soon found an
# NSg/V . V/C ISg+ NSg/V NSg/V/J/P D+  NSg/V/J+ V/C V   NSg/J/P ISg+ . V/C J/R  J/R  NSg/V D/P
> opportunity of taking  it       away . She  did it       so        quickly that         the poor    little     juror
# NSg         P  NSg/V/J NPr/ISg+ V/J+ . ISg+ V   NPr/ISg+ NSg/I/J/C R       NSg/I/C/Ddem D   NSg/V/J NPr/I/J/Dq NSg
> ( it      was Bill  , the Lizard ) could  not   make  out         at    all          what   had become of it      ; so        ,
# . NPr/ISg V   NPr/V . D   NSg    . NSg/VX NSg/C NSg/V NSg/V/J/R/P NSg/P NSg/I/J/C/Dq NSg/I+ V   V      P  NPr/ISg . NSg/I/J/C .
> after hunting all          about for it       , he       was obliged to write with one       finger for the
# J/P   NᴹSg/V  NSg/I/J/C/Dq J/P   C/P NPr/ISg+ . NPr/ISg+ V   V/J     P  NSg/V P    NSg/I/V/J NSg/V  C/P D
> rest  of the day   ; and this    was of very little      use    , as    it       left    no    mark  on  the
# NSg/V P  D+  NPr🅪+ . V/C I/Ddem+ V   P  J/R  NPr/I/J/Dq+ NSg/V+ . NSg/R NPr/ISg+ NPr/V/J NPr/P NPr/V J/P D
> slate    .
# NSg/V/J+ .
>
#
> “ Herald , read  the accusation ! ” said the King     .
# . NSg/V+ . NSg/V D   NSg        . . V/J  D   NPr/V/J+ .
>
#
> On  this   the White    Rabbit blew    three blasts on  the trumpet , and then    unrolled the
# J/P I/Ddem D+  NPr/V/J+ NSg/V+ NSg/V/J NSg   NPl/V  J/P D+  NSg/V+  . V/C NSg/J/C V/J      D+
> parchment scroll , and read  as    follows : —
# NSg+      NSg/V  . V/C NSg/V NSg/R NPl/V   . .
>
#
<<<<<<< HEAD
> “ The Queen   of Hearts , she  made some   tarts , All       on  a    summer day   : The Knave of
# . D   NPr/V/J P  NPl/V+ . ISg+ V    I/J/R+ NPl/V . NSg/I/J/C J/P D/P+ NPr/V+ NPr🅪+ . D   NSg   P
=======
> “ The Queen   of Hearts , she  made  some      tarts , All          on  a    summer day   : The Knave of
# . D   NPr/V/J P  NPl/V+ . ISg+ NSg/V I/J/R/Dq+ NPl/V . NSg/I/J/C/Dq J/P D/P+ NPr/V+ NPr🅪+ . D   NSg   P
>>>>>>> b6f66f5b
> Hearts , he       stole those   tarts , And took them     quite away ! ”
# NPl/V+ . NPr/ISg+ NSg/V I/Ddem+ NPl/V . V/C V    NSg/IPl+ NSg   V/J  . .
>
#
> “ Consider your verdict , ” the King     said to the jury     .
# . V        D$+  NSg+    . . D+  NPr/V/J+ V/J  P  D+  NSg/V/J+ .
>
#
> “ Not   yet     , not   yet     ! ” the Rabbit hastily interrupted . “ There’s a   great deal    to
# . NSg/C NSg/V/C . NSg/C NSg/V/C . . D+  NSg/V+ R+      V/J         . . W?      D/P NSg/J NSg/V/J P
> come    before that          ! ”
# NSg/V/P C/P    NSg/I/C/Ddem+ . .
>
#
> “ Call  the first    witness , ” said the King     ; and the White    Rabbit blew    three blasts
# . NSg/V D+  NSg/V/J+ NSg/V+  . . V/J  D+  NPr/V/J+ . V/C D+  NPr/V/J+ NSg/V+ NSg/V/J NSg   NPl/V
> on  the trumpet , and called out         , “ First   witness ! ”
# J/P D+  NSg/V+  . V/C V/J    NSg/V/J/R/P . . NSg/V/J NSg/V+  . .
>
#
> The first   witness was the Hatter . He       came    in      with a   teacup in      one       hand   and a
# D+  NSg/V/J NSg/V   V   D+  NSg/V  . NPr/ISg+ NSg/V/P NPr/J/P P    D/P NSg/J  NPr/J/P NSg/I/V/J NSg/V+ V/C D/P
> piece of bread  - and - butter  in      the other    . “ I    beg   pardon , your Majesty , ” he       began ,
# NSg/V P  NSg/V+ . V/C . NSg/V/J NPr/J/P D   NSg/V/J+ . . ISg+ NSg/V NSg/V  . D$+  NSg/I+  . . NPr/ISg+ V     .
> “ for bringing these   in      : but     I    hadn’t quite finished my  tea     when    I    was sent  for . ”
# . C/P V        I/Ddem+ NPr/J/P . NSg/C/P ISg+ V      NSg   V/J      D$+ N🅪Sg/V+ NSg/I/C ISg+ V   NSg/V C/P . .
>
#
> “ You    ought    to have   finished , ” said the King     . “ When    did you    begin ? ”
# . ISgPl+ NSg/I/VX P  NSg/VX V/J      . . V/J  D+  NPr/V/J+ . . NSg/I/C V   ISgPl+ NSg/V . .
>
#
> The Hatter looked at    the March  Hare     , who    had followed him  into the court    ,
# D   NSg/V  V/J    NSg/P D+  NPr/V+ NSg/V/J+ . NPr/I+ V   V/J      ISg+ P    D+  NSg/V/J+ .
> arm     - in      - arm     with the Dormouse . “ Fourteenth of March  , I    think it       was , ” he       said .
# NSg/V/J . NPr/J/P . NSg/V/J P    D+  NSg+     . . NSg/J      P  NPr/V+ . ISg+ NSg/V NPr/ISg+ V   . . NPr/ISg+ V/J+ .
>
#
> “ Fifteenth , ” said the March  Hare     .
# . NSg/J     . . V/J  D+  NPr/V+ NSg/V/J+ .
>
#
> “ Sixteenth , ” added the Dormouse .
# . NSg/J     . . V/J   D   NSg+     .
>
#
> “ Write that          down      , ” the King     said to the jury     , and the jury     eagerly wrote down
# . NSg/V NSg/I/C/Ddem+ NSg/V/J/P . . D+  NPr/V/J+ V/J  P  D+  NSg/V/J+ . V/C D+  NSg/V/J+ R       V     NSg/V/J/P
> all          three dates  on  their slates , and then    added them     up        , and reduced the answer
# NSg/I/J/C/Dq NSg   NPl/V+ J/P D$+   NPl/V  . V/C NSg/J/C V/J   NSg/IPl+ NSg/V/J/P . V/C V/J     D+  NSg/V+
> to shillings and  pence .
# P  W?        V/C+ NSg+  .
>
#
> “ Take  off       your hat    , ” the King     said to the Hatter .
# . NSg/V NSg/V/J/P D$+  NSg/V+ . . D+  NPr/V/J+ V/J  P  D   NSg/V+ .
>
#
> “ It       isn’t mine    , ” said the Hatter .
# . NPr/ISg+ NSg/V NSg/I/V . . V/J  D   NSg/V+ .
>
#
> “ Stolen  ! ” the King     exclaimed , turning to the jury     , who    instantly made a
# . NSg/V/J . . D+  NPr/V/J+ V/J       . NSg/V   P  D+  NSg/V/J+ . NPr/I+ R         V    D/P
> memorandum of the fact .
# NSg        P  D+  NSg+ .
>
#
> “ I    keep  them     to sell  , ” the Hatter added as    an   explanation ; “ I’ve none  of my  own      .
# . ISg+ NSg/V NSg/IPl+ P  NSg/V . . D   NSg/V  V/J   NSg/R D/P+ NSg+        . . W?   NSg/I P  D$+ NSg/V/J+ .
> I’m a    hatter . ”
# W?  D/P+ NSg/V+ . .
>
#
> Here    the Queen   put   on  her     spectacles , and began staring at    the Hatter , who
# NSg/J/R D   NPr/V/J NSg/V J/P ISg/D$+ NPl        . V/C V     V       NSg/P D   NSg/V  . NPr/I+
> turned pale     and  fidgeted .
# V/J    NSg/V/J+ V/C+ V/J+     .
>
#
> “ Give  your evidence , ” said the King     ; “ and don’t be     nervous , or    I’ll have   you
# . NSg/V D$+  NᴹSg/V+  . . V/J  D+  NPr/V/J+ . . V/C V     NSg/VX J       . NPr/C W?   NSg/VX ISgPl+
> executed on  the spot     . ”
# V/J      J/P D+  NSg/V/J+ . .
>
#
> This    did not   seem to encourage the witness at    all          : he       kept shifting from one
# I/Ddem+ V   NSg/C V    P  V         D+  NSg/V   NSg/P NSg/I/J/C/Dq . NPr/ISg+ V    V+       P    NSg/I/V/J
> foot   to the other   , looking uneasily at    the Queen    , and in      his     confusion he       bit   a
# NSg/V+ P  D   NSg/V/J . V       R        NSg/P D+  NPr/V/J+ . V/C NPr/J/P ISg/D$+ NSg/V+    NPr/ISg+ NSg/V D/P
> large piece out         of his     teacup instead of the bread  - and - butter  .
# NSg/J NSg/V NSg/V/J/R/P P  ISg/D$+ NSg/J  W?      P  D   NSg/V+ . V/C . NSg/V/J .
>
#
> Just at    this   moment Alice felt    a   very curious sensation , which puzzled her     a
# V/J  NSg/P I/Ddem NSg+   NPr+  NSg/V/J D/P J/R  J       NSg       . I/C+  V/J     ISg/D$+ D/P
> good    deal     until she  made out         what   it       was : she  was beginning to grow larger
# NPr/V/J NSg/V/J+ C/P   ISg+ V    NSg/V/J/R/P NSg/I+ NPr/ISg+ V   . ISg+ V   NSg/V/J+  P  V    J+
> again , and she  thought at    first   she  would get   up        and leave the court    ; but     on
# P     . V/C ISg+ NSg/V   NSg/P NSg/V/J ISg+ VX    NSg/V NSg/V/J/P V/C NSg/V D+  NSg/V/J+ . NSg/C/P J/P
> second  thoughts she  decided to remain where she  was as    long    as    there was room
# NSg/V/J NPl/V+   ISg+ NSg/V/J P  NSg/V  NSg/C ISg+ V   NSg/R NPr/V/J NSg/R +     V   NSg/V/J
> for her     .
# C/P ISg/D$+ .
>
#
> “ I    wish  you    wouldn’t squeeze so        . ” said the Dormouse , who    was sitting next    to
# . ISg+ NSg/V ISgPl+ VX       NSg/V+  NSg/I/J/C . . V/J  D   NSg      . NPr/I+ V   NSg/V/J NSg/J/P P
> her     . “ I    can    hardly breathe . ”
# ISg/D$+ . . ISg+ NPr/VX R+     V       . .
>
#
> “ I    can’t help  it       , ” said Alice very meekly : “ I’m growing . ”
# . ISg+ VX    NSg/V NPr/ISg+ . . V/J  NPr+  J/R  R      . . +   NSg/V   . .
>
#
> “ You’ve no    right    to grow here    , ” said the Dormouse .
# . W?     NPr/P NPr/V/J+ P  V    NSg/J/R . . V/J  D   NSg+     .
>
#
> “ Don’t talk  nonsense , ” said Alice more         boldly : “ you    know  you’re growing too . ”
# . V     NSg/V NSg/V/J+ . . V/J  NPr+  NPr/I/V/J/Dq R      . . ISgPl+ NSg/V W?     NSg/V+  W?  . .
>
#
> “ Yes   , but     I    grow at    a    reasonable pace       , ” said the Dormouse : “ not   in      that
# . NPl/V . NSg/C/P ISg+ V    NSg/P D/P+ J+         NPr/V/J/P+ . . V/J  D   NSg      . . NSg/C NPr/J/P NSg/I/C/Ddem+
> ridiculous fashion . ” And he       got up        very sulkily and crossed over      to the other
# J+         NSg/V+  . . V/C NPr/ISg+ V   NSg/V/J/P J/R  R       V/C V/J     NSg/V/J/P P  D   NSg/V/J
> side    of the court    .
# NSg/V/J P  D   NSg/V/J+ .
>
#
> All          this    time     the Queen    had never left    off       staring at    the Hatter , and , just as
# NSg/I/J/C/Dq I/Ddem+ N🅪Sg/V/J D+  NPr/V/J+ V   R     NPr/V/J NSg/V/J/P V       NSg/P D   NSg/V  . V/C . V/J  NSg/R
> the Dormouse crossed the court    , she  said to one       of the officers of the court    ,
# D   NSg      V/J     D+  NSg/V/J+ . ISg+ V/J  P  NSg/I/V/J P  D   NPl/V    P  D+  NSg/V/J+ .
> “ Bring me       the list  of the singers in      the last     concert ! ” on  which the wretched
# . V     NPr/ISg+ D   NSg/V P  D   W?      NPr/J/P D+  NSg/V/J+ NSg/V+  . . J/P I/C+  D   J
> Hatter trembled so        , that         he       shook   both   his     shoes off       .
# NSg/V  V/J      NSg/I/J/C . NSg/I/C/Ddem NPr/ISg+ NSg/V/J I/C/Dq ISg/D$+ NPl/V NSg/V/J/P .
>
#
> “ Give  your evidence , ” the King     repeated angrily , “ or    I’ll have   you    executed ,
# . NSg/V D$+  NᴹSg/V+  . . D+  NPr/V/J+ V/J      R       . . NPr/C W?   NSg/VX ISgPl+ V/J      .
> whether you’re nervous or     not   . ”
# I/C     W?     J+      NPr/C+ NSg/C . .
>
#
> “ I’m a    poor     man      , your Majesty , ” the Hatter began , in      a   trembling voice  , “ — and I
# . W?  D/P+ NSg/V/J+ NPr/V/J+ . D$+  NSg/I+  . . D   NSg/V  V     . NPr/J/P D/P V         NSg/V+ . . . V/C ISg+
> hadn’t begun my  tea     — not   above   a   week  or    so        — and what   with the bread  - and - butter
# V      V     D$+ N🅪Sg/V+ . NSg/C NSg/J/P D/P NSg/J NPr/C NSg/I/J/C . V/C NSg/I+ P    D   NSg/V+ . V/C . NSg/V/J
> getting so        thin    — and the twinkling of the tea     — ”
# NSg/V   NSg/I/J/C NSg/V/J . V/C D   NSg/V/J   P  D+  N🅪Sg/V+ . .
>
#
> “ The twinkling of the what   ? ” said the King     .
# . D   NSg/V/J   P  D+  NSg/I+ . . V/J  D   NPr/V/J+ .
>
#
> “ It       began with the tea     , ” the Hatter replied .
# . NPr/ISg+ V     P    D+  N🅪Sg/V+ . . D+  NSg/V+ V/J+    .
>
#
> “ Of course twinkling begins with a   T     ! ” said the King     sharply . “ Do     you    take  me
# . P  NSg/V+ NSg/V/J   NPl/V  P    D/P NPr/J . . V/J  D+  NPr/V/J+ R+      . . NSg/VX ISgPl+ NSg/V NPr/ISg+
> for a   dunce ? Go      on  ! ”
# C/P D/P NSg   . NSg/V/J J/P . .
>
#
> “ I’m a    poor     man      , ” the Hatter went  on  , “ and most       things twinkled after that          — only
# . W?  D/P+ NSg/V/J+ NPr/V/J+ . . D   NSg/V  NSg/V J/P . . V/C NSg/I/J/Dq NPl/V+ V/J      J/P   NSg/I/C/Ddem+ . J/R/C
> the March  Hare     said — ”
# D+  NPr/V+ NSg/V/J+ V/J  . .
>
#
> “ I    didn’t ! ” the March  Hare     interrupted in      a   great  hurry  .
# . ISg+ V      . . D+  NPr/V+ NSg/V/J+ V/J         NPr/J/P D/P NSg/J+ NSg/V+ .
>
#
> “ You    did ! ” said the Hatter .
# . ISgPl+ V   . . V/J  D   NSg/V+ .
>
#
> “ I    deny it       ! ” said the March  Hare     .
# . ISg+ V    NPr/ISg+ . . V/J  D+  NPr/V+ NSg/V/J+ .
>
#
> “ He       denies it       , ” said the King     : “ leave out         that          part     . ”
# . NPr/ISg+ V      NPr/ISg+ . . V/J  D+  NPr/V/J+ . . NSg/V NSg/V/J/R/P NSg/I/C/Ddem+ NSg/V/J+ . .
>
#
<<<<<<< HEAD
> “ Well    , at    any    rate   , the Dormouse said — ” the Hatter went  on  , looking anxiously
# . NSg/V/J . NSg/P I/R/D+ NSg/V+ . D   NSg      V/J  . . D   NSg/V  NSg/V J/P . V       R
> round     to see   if    he       would deny it       too : but     the Dormouse denied nothing  , being
# NSg/V/J/P P  NSg/V NSg/C NPr/ISg+ VX    V    NPr/ISg+ W?  . NSg/C/P D   NSg      V/J    NSg/I/J+ . NSg/V/C
=======
> “ Well    , at    any     rate   , the Dormouse said — ” the Hatter went  on  , looking anxiously
# . NSg/V/J . NSg/P I/R/Dq+ NSg/V+ . D   NSg      V/J  . . D   NSg/V  NSg/V J/P . V       R
> round     to see   if    he       would  deny it       too : but     the Dormouse denied nothing  , being
# NSg/V/J/P P  NSg/V NSg/C NPr/ISg+ NSg/VX V    NPr/ISg+ W?  . NSg/C/P D   NSg      V/J    NSg/I/J+ . NSg/V/C
>>>>>>> b6f66f5b
> fast     asleep .
# NSg/V/J+ J      .
>
#
> “ After that         , ” continued the Hatter , “ I    cut     some     more         bread  - and - butter  — ”
# . J/P   NSg/I/C/Ddem . . V/J       D   NSg/V  . . ISg+ NSg/V/J I/J/R/Dq NPr/I/V/J/Dq NSg/V+ . V/C . NSg/V/J . .
>
#
> “ But     what   did the Dormouse say   ? ” one       of the jury     asked .
# . NSg/C/P NSg/I+ V   D   NSg      NSg/V . . NSg/I/V/J P  D+  NSg/V/J+ V/J+  .
>
#
> “ That         I    can’t remember , ” said the Hatter .
# . NSg/I/C/Ddem ISg+ VX    NSg/V    . . V/J  D   NSg/V+ .
>
#
> “ You    must  remember , ” remarked the King    , “ or    I’ll have   you    executed . ”
# . ISgPl+ NSg/V NSg/V    . . V/J      D+  NPr/V/J . . NPr/C W?   NSg/VX ISgPl+ V/J+     . .
>
#
> The miserable Hatter dropped his     teacup and bread  - and - butter  , and went  down      on
# D   W?        NSg/V  V/J     ISg/D$+ NSg/J  V/C NSg/V+ . V/C . NSg/V/J . V/C NSg/V NSg/V/J/P J/P
> one        knee   . “ I’m a    poor     man      , your Majesty , ” he       began .
# NSg/I/V/J+ NSg/V+ . . W?  D/P+ NSg/V/J+ NPr/V/J+ . D$+  NSg/I+  . . NPr/ISg+ V+    .
>
#
> “ You’re a   very poor    speaker , ” said the King    .
# . W?     D/P J/R  NSg/V/J NSg/J   . . V/J  D   NPr/V/J .
>
#
> Here    one       of the guinea - pigs  cheered , and was immediately suppressed by      the
# NSg/J/R NSg/I/V/J P  D   NPr+   . NPl/V V/J     . V/C V   R           V/J        NSg/J/P D
> officers of the court    . ( As    that          is rather  a    hard     word   , I    will   just explain to
# NPl/V    P  D+  NSg/V/J+ . . NSg/R NSg/I/C/Ddem+ VL NPr/V/J D/P+ NSg/V/J+ NSg/V+ . ISg+ NPr/VX V/J  V       P
> you    how   it       was done    . They had a   large  canvas bag    , which tied up        at    the mouth
# ISgPl+ NSg/C NPr/ISg+ V+  NSg/V/J . IPl+ V   D/P NSg/J+ NSg/V+ NSg/V+ . I/C+  V/J  NSg/V/J/P NSg/P D+  NSg/V+
> with strings : into this   they slipped the guinea - pig   , head     first   , and then    sat
# P    NPl/V+  . P    I/Ddem IPl+ V/J     D   NPr+   . NSg/V . NPr/V/J+ NSg/V/J . V/C NSg/J/C NSg/V/J
> upon it      . )
# P    NPr/ISg . .
>
#
> “ I’m glad    I’ve seen  that          done    , ” thought Alice . “ I’ve so        often read  in      the
# . W?  NSg/V/J W?   NSg/V NSg/I/C/Ddem+ NSg/V/J . . NSg/V   NPr+  . . W?   NSg/I/J/C R     NSg/V NPr/J/P D+
> newspapers , at    the end   of trials , “ There was some     attempts at    applause , which
# NPl/V+     . NSg/P D   NSg/V P  NPl/V+ . . +     V   I/J/R/Dq NPl/V    NSg/P NSg+     . I/C+
> was immediately suppressed by      the officers of the court   , ” and I    never understood
# V   R           V/J        NSg/J/P D   NPl/V    P  D+  NSg/V/J . . V/C ISg+ R     V/J
> what   it       meant till       now       . ”
# NSg/I+ NPr/ISg+ V     NSg/V/C/P+ NPr/V/J/C . .
>
#
> “ If    that’s all          you    know  about it       , you    may    stand down      , ” continued the King     .
# . NSg/C NSg$   NSg/I/J/C/Dq ISgPl+ NSg/V J/P   NPr/ISg+ . ISgPl+ NPr/VX NSg/V NSg/V/J/P . . V/J       D   NPr/V/J+ .
>
#
> “ I    can’t go      no     lower , ” said the Hatter : “ I’m on  the floor  , as    it       is  . ”
# . ISg+ VX    NSg/V/J NPr/P+ V/J   . . V/J  D   NSg/V  . . W?  J/P D+  NSg/V+ . NSg/R NPr/ISg+ VL+ . .
>
#
> “ Then    you    may    sit   down      , ” the King     replied .
# . NSg/J/C ISgPl+ NPr/VX NSg/V NSg/V/J/P . . D+  NPr/V/J+ V/J     .
>
#
> Here    the other   guinea - pig   cheered , and  was suppressed .
# NSg/J/R D   NSg/V/J NPr+   . NSg/V V/J     . V/C+ V+  V/J        .
>
#
> “ Come    , that          finished the guinea - pigs  ! ” thought Alice . “ Now       we   shall get   on
# . NSg/V/P . NSg/I/C/Ddem+ V/J      D   NPr+   . NPl/V . . NSg/V   NPr+  . . NPr/V/J/C IPl+ VX    NSg/V J/P
> better   . ”
# NSg/VX/J . .
>
#
> “ I’d rather  finish my  tea     , ” said the Hatter , with an  anxious look  at    the Queen    ,
# . W?  NPr/V/J NSg/V  D$+ N🅪Sg/V+ . . V/J  D   NSg/V  . P    D/P J       NSg/V NSg/P D+  NPr/V/J+ .
> who    was reading the list  of singers .
# NPr/I+ V   NPr/V   D   NSg/V P  +       .
>
#
> “ You    may    go      , ” said the King     , and the Hatter hurriedly left    the court    , without
# . ISgPl+ NPr/VX NSg/V/J . . V/J  D+  NPr/V/J+ . V/C D   NSg/V  R         NPr/V/J D+  NSg/V/J+ . C/P
> even    waiting to put   his     shoes on  .
# NSg/V/J NSg/V   P  NSg/V ISg/D$+ NPl/V J/P .
>
#
> “ — and just take  his     head    off       outside   , ” the Queen    added to one       of the officers :
# . . V/C V/J  NSg/V ISg/D$+ NPr/V/J NSg/V/J/P NSg/V/J/P . . D+  NPr/V/J+ V/J   P  NSg/I/V/J P  D+  NPl/V+   .
> but     the Hatter was out         of sight  before the officer  could  get   to the door   .
# NSg/C/P D   NSg/V  V   NSg/V/J/R/P P  NSg/V+ C/P    D+  NSg/V/J+ NSg/VX NSg/V P  D+  NSg/V+ .
>
#
> “ Call  the next     witness ! ” said the King     .
# . NSg/V D+  NSg/J/P+ NSg/V+  . . V/J  D   NPr/V/J+ .
>
#
> The next    witness was the Duchess’s cook  . She  carried the pepper - box   in      her     hand   ,
# D+  NSg/J/P NSg/V   V   D   NSg$      NPr/V . ISg+ V/J     D   NSg/V+ . NSg/V NPr/J/P ISg/D$+ NSg/V+ .
> and Alice guessed who    it       was , even    before she  got into the court    , by      the way    the
# V/C NPr+  V/J     NPr/I+ NPr/ISg+ V   . NSg/V/J C/P    ISg+ V   P    D+  NSg/V/J+ . NSg/J/P D+  NSg/J+ D
> people near      the door   began sneezing all          at    once   .
# NSg/V  NSg/V/J/P D+  NSg/V+ V     V        NSg/I/J/C/Dq NSg/P NSg/C+ .
>
#
> “ Give  your evidence , ” said the King     .
# . NSg/V D$+  NᴹSg/V+  . . V/J  D   NPr/V/J+ .
>
#
> “ Shan’t , ” said the cook   .
# . V      . . V/J  D   NPr/V+ .
>
#
> The King    looked anxiously at    the White    Rabbit , who    said in      a    low      voice  , “ Your
# D+  NPr/V/J V/J    R         NSg/P D+  NPr/V/J+ NSg/V+ . NPr/I+ V/J  NPr/J/P D/P+ NSg/V/J+ NSg/V+ . . D$+
> Majesty must  cross      - examine this    witness . ”
# NSg/I+  NSg/V NPr/V/J/P+ . NSg/V   I/Ddem+ NSg/V+  . .
>
#
> “ Well    , if    I    must  , I    must  , ” the King     said , with a   melancholy air    , and , after
# . NSg/V/J . NSg/C ISg+ NSg/V . ISg+ NSg/V . . D+  NPr/V/J+ V/J  . P    D/P NSg/J      NSg/V+ . V/C . J/P
> folding his     arms   and frowning at    the cook   till      his     eyes   were  nearly out         of
# V       ISg/D$+ NPl/V+ V/C V        NSg/P D+  NPr/V+ NSg/V/C/P ISg/D$+ NPl/V+ NSg/V R      NSg/V/J/R/P P
> sight  , he       said in      a    deep   voice  , “ What   are tarts made of ? ”
# NSg/V+ . NPr/ISg+ V/J  NPr/J/P D/P+ NSg/J+ NSg/V+ . . NSg/I+ V   NPl/V V    P  . .
>
#
> “ Pepper , mostly , ” said the cook   .
# . NSg/V  . R      . . V/J  D   NPr/V+ .
>
#
> “ Treacle , ” said a   sleepy voice behind  her     .
# . NSg/V   . . V/J  D/P NSg/J  NSg/V NSg/J/P ISg/D$+ .
>
#
> “ Collar that          Dormouse , ” the Queen    shrieked out         . “ Behead that          Dormouse ! Turn  that
# . NSg/V  NSg/I/C/Ddem+ NSg      . . D+  NPr/V/J+ V/J+     NSg/V/J/R/P . . V      NSg/I/C/Ddem+ NSg      . NSg/V NSg/I/C/Ddem
> Dormouse out         of court    ! Suppress him  ! Pinch him  ! Off       with his     whiskers ! ”
# NSg      NSg/V/J/R/P P  NSg/V/J+ . V        ISg+ . NSg/V ISg+ . NSg/V/J/P P    ISg/D$+ W?       . .
>
#
> For some      minutes the whole  court    was in      confusion , getting the Dormouse turned
# C/P I/J/R/Dq+ NPl/V+  D+  NSg/J+ NSg/V/J+ V   NPr/J/P NSg/V     . NSg/V   D   NSg      V/J
> out         , and , by      the time      they had settled down      again , the cook   had disappeared .
# NSg/V/J/R/P . V/C . NSg/J/P D+  N🅪Sg/V/J+ IPl+ V   V/J     NSg/V/J/P P     . D+  NPr/V+ V+  V/J         .
>
#
> “ Never mind   ! ” said the King     , with an  air   of great  relief . “ Call  the next
# . R     NSg/V+ . . V/J  D+  NPr/V/J+ . P    D/P NSg/V P  NSg/J+ NSg/J+ . . NSg/V D+  NSg/J/P+
> witness . ” And he       added in      an  undertone to the Queen    , “ Really , my  dear    , you    must
# NSg/V+  . . V/C NPr/ISg+ V/J   NPr/J/P D/P NSg/V     P  D+  NPr/V/J+ . . R      . D$+ NSg/V/J . ISgPl+ NSg/V
> cross      - examine the next     witness . It       quite makes my  forehead ache   ! ”
# NPr/V/J/P+ . NSg/V   D+  NSg/J/P+ NSg/V+  . NPr/ISg+ NSg   NPl/V D$+ NSg+     NSg/V+ . .
>
#
> Alice watched the White    Rabbit as    he       fumbled over      the list   , feeling very curious
# NPr+  V/J     D+  NPr/V/J+ NSg/V+ NSg/R NPr/ISg+ V/J     NSg/V/J/P D+  NSg/V+ . NSg/V/J J/R  J
<<<<<<< HEAD
> to see   what   the next     witness would be     like        , “ — for they haven’t got much    evidence
# P  NSg/V NSg/I+ D+  NSg/J/P+ NSg/V+  VX    NSg/VX NSg/V/J/C/P . . . C/P IPl+ V       V   NSg/I/J NᴹSg/V+
=======
> to see   what   the next     witness would  be     like        , “ — for they haven’t got much       evidence
# P  NSg/V NSg/I+ D+  NSg/J/P+ NSg/V+  NSg/VX NSg/VX NSg/V/J/C/P . . . C/P IPl+ V       V   NSg/I/J/Dq NᴹSg/V+
>>>>>>> b6f66f5b
> yet     , ” she  said to herself . Imagine her     surprise , when    the White    Rabbit read  out         ,
# NSg/V/C . . ISg+ V/J  P  ISg+    . NSg/V   ISg/D$+ NSg/V+   . NSg/I/C D+  NPr/V/J+ NSg/V+ NSg/V NSg/V/J/R/P .
> at    the top     of his     shrill   little      voice  , the name   “ Alice ! ”
# NSg/P D   NSg/V/J P  ISg/D$+ NSg/V/J+ NPr/I/J/Dq+ NSg/V+ . D+  NSg/V+ . NPr+  . .
>
#
> CHAPTER XII : Alice’s Evidence
# NSg/V+  W?  . NSg$+   NᴹSg/V
>
#
> “ Here    ! ” cried Alice , quite forgetting in      the flurry of the moment how   large she
# . NSg/J/R . . V/J   NPr+  . NSg   NSg/V      NPr/J/P D   NSg/V  P  D+  NSg+   NSg/C NSg/J ISg+
> had grown in      the last     few       minutes , and she  jumped up        in      such  a    hurry  that          she
# V   V/J   NPr/J/P D+  NSg/V/J+ NSg/I/Dq+ NPl/V+  . V/C ISg+ V/J    NSg/V/J/P NPr/J/P NSg/I D/P+ NSg/V+ NSg/I/C/Ddem+ ISg+
> tipped over      the jury     - box   with the edge  of her     skirt , upsetting all          the jurymen
# V      NSg/V/J/P D   NSg/V/J+ . NSg/V P    D   NSg/V P  ISg/D$+ NSg/V . NSg/V/J   NSg/I/J/C/Dq D   NPl
> on  to the heads of the crowd  below , and there they lay     sprawling about ,
# J/P P  D   NPl/V P  D+  NSg/V+ P     . V/C +     IPl+ NSg/V/J V         J/P   .
> reminding her     very much       of a   globe of goldfish she  had accidentally upset   the
# V         ISg/D$+ J/R  NSg/I/J/Dq P  D/P NSg/V P  NSgPl    ISg+ V   R            NSg/V/J D+
> week   before .
# NSg/J+ C/P+   .
>
#
> “ Oh    , I    beg   your pardon ! ” she  exclaimed in      a   tone    of great  dismay , and began
# . NPr/V . ISg+ NSg/V D$+  NSg/V  . . ISg+ V/J       NPr/J/P D/P NSg/I/V P  NSg/J+ NSg/V+ . V/C V
> picking them     up        again as    quickly as    she  could  , for the accident of the goldfish
# V       NSg/IPl+ NSg/V/J/P P     NSg/R R       NSg/R ISg+ NSg/VX . C/P D   NSg/J    P  D   NSgPl
> kept running   in      her     head     , and she  had a   vague   sort  of idea that          they must  be
# V    NSg/V/J/P NPr/J/P ISg/D$+ NPr/V/J+ . V/C ISg+ V   D/P NSg/V/J NSg/V P  NSg+ NSg/I/C/Ddem+ IPl+ NSg/V NSg/VX
> collected at    once  and put   back    into the jury     - box   , or    they would die   .
# V/J       NSg/P NSg/C V/C NSg/V NSg/V/J P    D   NSg/V/J+ . NSg/V . NPr/C IPl+ VX+   NSg/V .
>
#
> “ The trial    cannot proceed , ” said the King     in      a   very grave    voice  , “ until all          the
# . D+  NSg/V/J+ NSg/V  V       . . V/J  D+  NPr/V/J+ NPr/J/P D/P J/R+ NSg/V/J+ NSg/V+ . . C/P   NSg/I/J/C/Dq D
> jurymen are back    in      their proper places — all          , ” he       repeated with great  emphasis ,
# NPl     V   NSg/V/J NPr/J/P D$+   NSg/J  NPl/V+ . NSg/I/J/C/Dq . . NPr/ISg+ V/J      P    NSg/J+ NSg+     .
> looking hard    at    Alice as    he       said so        .
# V       NSg/V/J NSg/P NPr+  NSg/R NPr/ISg+ V/J+ NSg/I/J/C .
>
#
> Alice looked at    the jury     - box   , and saw   that          , in      her     haste  , she  had put   the Lizard
# NPr+  V/J    NSg/P D   NSg/V/J+ . NSg/V . V/C NSg/V NSg/I/C/Ddem+ . NPr/J/P ISg/D$+ NSg/V+ . ISg+ V   NSg/V D   NSg
> in      head     downwards , and the poor    little     thing  was waving its     tail     about in      a
# NPr/J/P NPr/V/J+ W?        . V/C D   NSg/V/J NPr/I/J/Dq NSg/V+ V   V      ISg/D$+ NSg/V/J+ J/P   NPr/J/P D/P
> melancholy way    , being   quite unable   to move  . She  soon got it       out         again , and put
# NSg/J      NSg/J+ . NSg/V/C NSg   NSg/V/J+ P+ NSg/V . ISg+ J/R  V   NPr/ISg+ NSg/V/J/R/P P     . V/C NSg/V
<<<<<<< HEAD
> it       right   ; “ not   that         it       signifies much    , ” she  said to herself ; “ I    should think it
# NPr/ISg+ NPr/V/J . . NSg/C NSg/I/C/Ddem NPr/ISg+ V         NSg/I/J . . ISg+ V/J  P  ISg+    . . ISg+ VX     NSg/V NPr/ISg+
> would be     quite as    much    use   in      the trial    one       way    up        as    the other    . ”
# VX    NSg/VX NSg   NSg/R NSg/I/J NSg/V NPr/J/P D+  NSg/V/J+ NSg/I/V/J NSg/J+ NSg/V/J/P NSg/R D+  NSg/V/J+ . .
=======
> it       right   ; “ not   that         it       signifies much       , ” she  said to herself ; “ I    should think it
# NPr/ISg+ NPr/V/J . . NSg/C NSg/I/C/Ddem NPr/ISg+ V         NSg/I/J/Dq . . ISg+ V/J  P  ISg+    . . ISg+ VX     NSg/V NPr/ISg+
> would  be     quite as    much       use   in      the trial    one       way    up        as    the other    . ”
# NSg/VX NSg/VX NSg   NSg/R NSg/I/J/Dq NSg/V NPr/J/P D+  NSg/V/J+ NSg/I/V/J NSg/J+ NSg/V/J/P NSg/R D+  NSg/V/J+ . .
>>>>>>> b6f66f5b
>
#
> As    soon as    the jury     had a   little     recovered from the shock   of being   upset   , and
# NSg/R J/R  NSg/R D+  NSg/V/J+ V   D/P NPr/I/J/Dq V/J       P    D   NSg/V/J P  NSg/V/C NSg/V/J . V/C
> their slates and pencils had been  found and handed back    to them     , they set     to
# D$+   NPl/V  V/C NPl/V+  V   NSg/V NSg/V V/C V/J    NSg/V/J P  NSg/IPl+ . IPl+ NPr/V/J P
<<<<<<< HEAD
> work  very diligently to write out         a   history of the accident , all       except the
# NSg/V J/R  R          P  NSg/V NSg/V/J/R/P D/P N🅪Sg    P  D+  NSg/J+   . NSg/I/J/C V/C/P  D
> Lizard , who    seemed too much    overcome to do     anything but     sit   with its     mouth  open    ,
# NSg    . NPr/I+ V/J    W?  NSg/I/J NSg/V    P  NSg/VX NSg/I/V+ NSg/C/P NSg/V P    ISg/D$+ NSg/V+ NSg/V/J .
=======
> work  very diligently to write out         a   history of the accident , all          except the
# NSg/V J/R  R          P  NSg/V NSg/V/J/R/P D/P NSg     P  D+  NSg/J+   . NSg/I/J/C/Dq V/C/P  D
> Lizard , who    seemed too much       overcome to do     anything but     sit   with its     mouth  open    ,
# NSg    . NPr/I+ V/J    W?  NSg/I/J/Dq NSg/V    P  NSg/VX NSg/I/V+ NSg/C/P NSg/V P    ISg/D$+ NSg/V+ NSg/V/J .
>>>>>>> b6f66f5b
> gazing up        into the roof  of the court    .
# V      NSg/V/J/P P    D   NSg/V P  D   NSg/V/J+ .
>
#
> “ What   do     you    know  about this    business ? ” the King     said to Alice .
# . NSg/I+ NSg/VX ISgPl+ NSg/V J/P   I/Ddem+ N🅪Sg/J+  . . D+  NPr/V/J+ V/J  P  NPr+  .
>
#
> “ Nothing  , ” said Alice .
# . NSg/I/J+ . . V/J  NPr+  .
>
#
> “ Nothing  whatever ? ” persisted the King     .
# . NSg/I/J+ NSg/I/J+ . . V/J       D   NPr/V/J+ .
>
#
> “ Nothing  whatever , ” said Alice .
# . NSg/I/J+ NSg/I/J  . . V/J  NPr+  .
>
#
> “ That’s very important , ” the King     said , turning to the jury     . They were  just
# . NSg$   J/R  J         . . D+  NPr/V/J+ V/J  . NSg/V   P  D+  NSg/V/J+ . IPl+ NSg/V V/J
> beginning to write this    down      on  their slates , when    the White    Rabbit interrupted :
# NSg/V/J+  P  NSg/V I/Ddem+ NSg/V/J/P J/P D$+   NPl/V  . NSg/I/C D+  NPr/V/J+ NSg/V+ V/J         .
> “ Unimportant , your Majesty means , of course , ” he       said in      a   very respectful tone    ,
# . J           . D$+  NSg/I+  NPl/V . P  NSg/V+ . . NPr/ISg+ V/J  NPr/J/P D/P J/R  J          NSg/I/V .
> but     frowning and making faces  at    him  as    he       spoke  .
# NSg/C/P V        V/C NSg/V  NPl/V+ NSg/P ISg+ NSg/R NPr/ISg+ NSg/V+ .
>
#
> “ Unimportant , of course , I    meant , ” the King     hastily said , and went  on  to himself
# . J           . P  NSg/V+ . ISg+ V     . . D+  NPr/V/J+ R       V/J  . V/C NSg/V J/P P  ISg+
> in      an  undertone ,
# NPr/J/P D/P NSg/V+    .
>
#
> “ important — unimportant — unimportant — important — ” as    if    he       were  trying  which word
# . J         . J           . J           . J         . . NSg/R NSg/C NPr/ISg+ NSg/V NSg/V/J I/C+  NSg/V+
> sounded best     .
# V/J+    NPr/VX/J .
>
#
> Some     of the jury     wrote it       down      “ important , ” and some      “ unimportant . ” Alice could
# I/J/R/Dq P  D+  NSg/V/J+ V     NPr/ISg+ NSg/V/J/P . J         . . V/C I/J/R/Dq+ . J+          . . NPr+  NSg/VX
> see   this   , as    she  was near      enough to look  over      their slates ; “ but     it       doesn’t
# NSg/V I/Ddem . NSg/R ISg+ V   NSg/V/J/P NSg/I  P  NSg/V NSg/V/J/P D$+   NPl/V  . . NSg/C/P NPr/ISg+ V
> matter    a    bit    , ” she  thought to herself .
# N🅪Sg/V/J+ D/P+ NSg/V+ . . ISg+ NSg/V   P  ISg+    .
>
#
> At    this    moment the King     , who    had been  for some      time      busily writing in      his
# NSg/P I/Ddem+ NSg+   D+  NPr/V/J+ . NPr/I+ V   NSg/V C/P I/J/R/Dq+ N🅪Sg/V/J+ R      NSg/V   NPr/J/P ISg/D$+
> note   - book  , cackled out         “ Silence ! ” and read  out         from his     book   , “ Rule  Forty - two .
# NSg/V+ . NSg/V . V/J     NSg/V/J/R/P . NSg/V+  . . V/C NSg/V NSg/V/J/R/P P    ISg/D$+ NSg/V+ . . NSg/V NSg/J . NSg .
> All           persons more         than a    mile high    to leave the court    . ”
# NSg/I/J/C/Dq+ NPl/V+  NPr/I/V/J/Dq C/P  D/P+ NSg+ NSg/V/J P  NSg/V D+  NSg/V/J+ . .
>
#
> Everybody looked at    Alice .
# NSg/I+    V/J    NSg/P NPr+  .
>
#
> “ I’m not   a   mile high    , ” said Alice .
# . W?  NSg/C D/P NSg+ NSg/V/J . . V/J  NPr+  .
>
#
> “ You    are , ” said the King     .
# . ISgPl+ V   . . V/J  D   NPr/V/J+ .
>
#
> “ Nearly two  miles  high    , ” added the Queen    .
# . R      NSg+ NPrPl+ NSg/V/J . . V/J   D   NPr/V/J+ .
>
#
> “ Well    , I    shan’t go      , at    any     rate   , ” said Alice : “ besides , that’s not   a   regular
# . NSg/V/J . ISg+ V      NSg/V/J . NSg/P I/R/Dq+ NSg/V+ . . V/J  NPr+  . . W?      . NSg$   NSg/C D/P NSg/J
> rule   : you    invented it       just now       . ”
# NSg/V+ . ISgPl+ V/J      NPr/ISg+ V/J+ NPr/V/J/C . .
>
#
> “ It’s the oldest rule  in      the book   , ” said the King     .
# . W?   D   W?     NSg/V NPr/J/P D+  NSg/V+ . . V/J  D   NPr/V/J+ .
>
#
> “ Then    it       ought    to be     Number  One       , ” said Alice .
# . NSg/J/C NPr/ISg+ NSg/I/VX P  NSg/VX NSg/V/J NSg/I/V/J . . V/J  NPr+  .
>
#
> The King    turned pale    , and shut    his     note   - book   hastily . “ Consider your verdict , ”
# D+  NPr/V/J V/J    NSg/V/J . V/C NSg/V/J ISg/D$+ NSg/V+ . NSg/V+ R+      . . V        D$+  NSg+    . .
> he       said to the jury     , in      a   low     , trembling voice  .
# NPr/ISg+ V/J  P  D+  NSg/V/J+ . NPr/J/P D/P NSg/V/J . V         NSg/V+ .
>
#
> “ There’s more         evidence to come    yet     , please your Majesty , ” said the White    Rabbit ,
# . W?      NPr/I/V/J/Dq NᴹSg/V   P  NSg/V/P NSg/V/C . V      D$+  NSg/I+  . . V/J  D+  NPr/V/J+ NSg/V+ .
> jumping up        in      a   great hurry  ; “ this    paper     has just been  picked up        . ”
# V       NSg/V/J/P NPr/J/P D/P NSg/J NSg/V+ . . I/Ddem+ N🅪Sg/V/J+ V   V/J  NSg/V V/J    NSg/V/J/P . .
>
#
> “ What’s in      it       ? ” said the Queen    .
# . NSg$   NPr/J/P NPr/ISg+ . . V/J  D   NPr/V/J+ .
>
#
> “ I    haven’t opened it       yet     , ” said the White    Rabbit , “ but     it       seems to be     a   letter ,
# . ISg+ V       V/J    NPr/ISg+ NSg/V/C . . V/J  D+  NPr/V/J+ NSg/V  . . NSg/C/P NPr/ISg+ V     P  NSg/VX D/P NSg/V  .
> written by      the prisoner to — to somebody . ”
# V/J     NSg/J/P D+  NSg/J+   P  . P  NSg/I    . .
>
#
> “ It       must  have   been  that         , ” said the King     , “ unless it       was written to nobody , which
# . NPr/ISg+ NSg/V NSg/VX NSg/V NSg/I/C/Ddem . . V/J  D+  NPr/V/J+ . . C      NPr/ISg+ V   V/J     P  NSg/I+ . I/C+
> isn’t usual , you    know   . ”
# NSg/V NSg/J . ISgPl+ NSg/V+ . .
>
#
> “ Who    is it       directed to ? ” said one       of the jurymen .
# . NPr/I+ VL NPr/ISg+ V/J      P  . . V/J  NSg/I/V/J P  D   NPl+    .
>
#
> “ It       isn’t directed at    all          , ” said the White    Rabbit ; “ in      fact , there’s nothing
# . NPr/ISg+ NSg/V V/J      NSg/P NSg/I/J/C/Dq . . V/J  D+  NPr/V/J+ NSg/V+ . . NPr/J/P NSg+ . W?      NSg/I/J
> written on  the outside   . ” He       unfolded the paper     as    he       spoke , and added “ It       isn’t
# V/J     J/P D   NSg/V/J/P . . NPr/ISg+ V/J      D+  N🅪Sg/V/J+ NSg/R NPr/ISg+ NSg/V . V/C V/J   . NPr/ISg+ NSg/V
> a   letter , after all          : it’s a   set     of verses . ”
# D/P NSg/V  . J/P   NSg/I/J/C/Dq . W?   D/P NPr/V/J P  NPl/V  . .
>
#
> “ Are they in      the prisoner’s handwriting ? ” asked another of the jurymen .
# . V   IPl+ NPr/J/P D   NSg$       NᴹSg/V      . . V/J   I/D     P  D   NPl+    .
>
#
> “ No     , they’re not   , ” said the White    Rabbit , “ and that’s the queerest thing  about
# . NPr/P+ . W?      NSg/C . . V/J  D+  NPr/V/J+ NSg/V  . . V/C NSg$   D+  +        NSg/V+ J/P
> it       . ” ( The jury    all          looked puzzled . )
# NPr/ISg+ . . . D+  NSg/V/J NSg/I/J/C/Dq V/J+   V/J     . .
>
#
> “ He       must  have   imitated somebody else’s hand   , ” said the King     . ( The jury    all
# . NPr/ISg+ NSg/V NSg/VX V/J      NSg/I+   NSg$   NSg/V+ . . V/J  D+  NPr/V/J+ . . D+  NSg/V/J NSg/I/J/C/Dq
> brightened up         again . )
# V/J        NSg/V/J/P+ P     . .
>
#
> “ Please your Majesty , ” said the Knave , “ I    didn’t write it       , and they can’t prove
# . V      D$+  NSg/I+  . . V/J  D   NSg   . . ISg+ V      NSg/V NPr/ISg+ . V/C IPl+ VX    NSg/V
> I    did : there’s no    name   signed at    the end    . ”
# ISg+ V   . W?      NPr/P NSg/V+ V/J    NSg/P D+  NSg/V+ . .
>
#
> “ If    you    didn’t sign   it       , ” said the King     , “ that          only  makes the matter    worse    . You
# . NSg/C ISgPl+ V      NSg/V+ NPr/ISg+ . . V/J  D+  NPr/V/J+ . . NSg/I/C/Ddem+ J/R/C NPl/V D+  N🅪Sg/V/J+ NSg/V/J+ . ISgPl+
> must  have   meant some      mischief , or    else    you’d have   signed your name   like        an
# NSg/V NSg/VX V     I/J/R/Dq+ NSg/V+   . NPr/C NSg/J/C W?    NSg/VX V/J    D$+  NSg/V+ NSg/V/J/C/P D/P+
> honest man      . ”
# V/J+   NPr/V/J+ . .
>
#
> There was a   general clapping of hands  at    this    : it       was the first   really clever
# +     V   D/P NSg/V/J NSg/V    P  NPl/V+ NSg/P I/Ddem+ . NPr/ISg+ V   D   NSg/V/J R      J
> thing  the King     had said that         day   .
# NSg/V+ D+  NPr/V/J+ V   V/J  NSg/I/C/Ddem NPr🅪+ .
>
#
> “ That          proves his     guilt  , ” said the Queen    .
# . NSg/I/C/Ddem+ NPl/V  ISg/D$+ NSg/V+ . . V/J  D   NPr/V/J+ .
>
#
> “ It       proves nothing of the sort   ! ” said Alice . “ Why   , you    don’t even    know  what
# . NPr/ISg+ NPl/V  NSg/I/J P  D+  NSg/V+ . . V/J  NPr+  . . NSg/V . ISgPl+ V     NSg/V/J NSg/V NSg/I+
> they’re about ! ”
# W?      J/P   . .
>
#
> “ Read  them    , ” said the King     .
# . NSg/V NSg/IPl . . V/J  D   NPr/V/J+ .
>
#
> The White   Rabbit put   on  his     spectacles . “ Where shall I   begin , please your
# D+  NPr/V/J NSg/V  NSg/V J/P ISg/D$+ NPl+       . . NSg/C VX    ISg NSg/V . V      D$+
> Majesty ? ” he       asked .
# NSg/I+  . . NPr/ISg+ V/J+  .
>
#
> “ Begin at    the beginning , ” the King     said gravely , “ and go      on  till      you    come    to the
# . NSg/V NSg/P D+  NSg/V/J+  . . D+  NPr/V/J+ V/J  R       . . V/C NSg/V/J J/P NSg/V/C/P ISgPl+ NSg/V/P P  D+
> end    : then     stop  . ”
# NSg/V+ . NSg/J/C+ NSg/V . .
>
#
> These   were  the verses the White    Rabbit read  : —
# I/Ddem+ NSg/V D   NPl/V  D+  NPr/V/J+ NSg/V+ NSg/V . .
>
#
> “ They told me       you    had been  to her    , And mentioned me       to him  : She  gave me       a    good
# . IPl+ V    NPr/ISg+ ISgPl+ V   NSg/V P  ISg/D$ . V/C V/J       NPr/ISg+ P  ISg+ . ISg+ V    NPr/ISg+ D/P+ NPr/V/J+
> character , But     said I    could  not   swim  .
# NSg/V+    . NSg/C/P V/J  ISg+ NSg/VX NSg/C NSg/V .
>
#
> He       sent  them    word  I    had not   gone  ( We   know  it       to be     true    ) : If    she  should push
# NPr/ISg+ NSg/V NSg/IPl NSg/V ISg+ V   NSg/C V/J/P . IPl+ NSg/V NPr/ISg+ P  NSg/VX NSg/V/J . . NSg/C ISg+ VX     NSg/V
> the matter    on  , What   would become of you    ?
# D+  N🅪Sg/V/J+ J/P . NSg/I+ VX    V      P  ISgPl+ .
>
#
> I    gave her    one       , they gave him  two , You    gave us       three or    more         ; They all
# ISg+ V    ISg/D$ NSg/I/V/J . IPl+ V    ISg+ NSg . ISgPl+ V    NPr/IPl+ NSg   NPr/C NPr/I/V/J/Dq . IPl+ NSg/I/J/C/Dq
> returned from him to you    , Though they were  mine     before .
# V/J      P    ISg P  ISgPl+ . V/C    IPl+ NSg/V NSg/I/V+ C/P+   .
>
#
> If     I    or    she  should chance   to be     Involved in      this    affair , He       trusts to you    to
# NSg/C+ ISg+ NPr/C ISg+ VX     NPr/V/J+ P  NSg/VX V/J      NPr/J/P I/Ddem+ NSg    . NPr/ISg+ NPl/V  P  ISgPl+ P
> set     them     free    , Exactly as    we   were   .
# NPr/V/J NSg/IPl+ NSg/V/J . R       NSg/R IPl+ NSg/V+ .
>
#
> My  notion was that         you    had been  ( Before she  had this    fit      ) An  obstacle that
# D$+ NSg    V   NSg/I/C/Ddem ISgPl+ V   NSg/V . C/P    ISg+ V   I/Ddem+ NSg/V/J+ . D/P NSg+     NSg/I/C/Ddem+
> came    between Him  , and ourselves , and it       .
# NSg/V/P NSg/P   ISg+ . V/C IPl+      . V/C NPr/ISg+ .
>
#
> Don’t let   him  know  she  liked them     best     , For this    must  ever be     A   secret  , kept
# V     NSg/V ISg+ NSg/V ISg+ V/J   NSg/IPl+ NPr/VX/J . C/P I/Ddem+ NSg/V J    NSg/VX D/P NSg/V/J . V
> from all          the rest   , Between yourself and me       . ”
# P    NSg/I/J/C/Dq D+  NSg/V+ . NSg/P   ISg+     V/C NPr/ISg+ . .
>
#
> “ That’s the most       important piece of evidence we’ve heard yet     , ” said the King     ,
# . NSg$   D   NSg/I/J/Dq J         NSg/V P  NᴹSg/V+  W?    V/J   NSg/V/C . . V/J  D+  NPr/V/J+ .
> rubbing his     hands  ; “ so        now       let   the jury     — ”
# NSg/V   ISg/D$+ NPl/V+ . . NSg/I/J/C NPr/V/J/C NSg/V D+  NSg/V/J+ . .
>
#
> “ If    any    one       of them     can    explain it      , ” said Alice , ( she  had grown so        large in      the
# . NSg/C I/R/Dq NSg/I/V/J P  NSg/IPl+ NPr/VX V       NPr/ISg . . V/J  NPr+  . . ISg+ V   V/J   NSg/I/J/C NSg/J NPr/J/P D+
> last     few       minutes that          she  wasn’t a   bit    afraid of interrupting him  , ) “ I’ll give
# NSg/V/J+ NSg/I/Dq+ NPl/V+  NSg/I/C/Ddem+ ISg+ V      D/P NSg/V+ J      P  V            ISg+ . . . W?   NSg/V
> him  sixpence . I    don’t believe there’s an  atom of meaning   in      it      . ”
# ISg+ NSg+     . ISg+ V     V       W?      D/P NSg  P  N🅪Sg/V/J+ NPr/J/P NPr/ISg . .
>
#
> The jury    all          wrote down      on  their slates , “ She  doesn’t believe there’s an  atom of
# D+  NSg/V/J NSg/I/J/C/Dq V     NSg/V/J/P J/P D$+   NPl/V  . . ISg+ V       V       W?      D/P NSg  P
> meaning   in      it      , ” but     none  of them     attempted to explain the paper     .
# N🅪Sg/V/J+ NPr/J/P NPr/ISg . . NSg/C/P NSg/I P  NSg/IPl+ V/J       P  V       D   N🅪Sg/V/J+ .
>
#
> “ If    there’s no    meaning  in      it       , ” said the King     , “ that          saves a   world of trouble ,
# . NSg/C W?      NPr/P N🅪Sg/V/J NPr/J/P NPr/ISg+ . . V/J  D+  NPr/V/J+ . . NSg/I/C/Ddem+ NPl/V D/P NSg/V P  NSg/V+  .
> you    know  , as    we   needn’t try     to find  any     . And yet     I    don’t know  , ” he       went  on  ,
# ISgPl+ NSg/V . NSg/R IPl+ VX      NSg/V/J P  NSg/V I/R/Dq+ . V/C NSg/V/C ISg+ V     NSg/V . . NPr/ISg+ NSg/V J/P .
> spreading out         the verses on  his     knee   , and looking at    them    with one       eye    ; “ I    seem
# V         NSg/V/J/R/P D   NPl/V  J/P ISg/D$+ NSg/V+ . V/C V       NSg/P NSg/IPl P    NSg/I/V/J NSg/V+ . . ISg+ V
> to see   some     meaning  in      them     , after all           . “ — said I    could  not   swim  — ” you    can’t
# P  NSg/V I/J/R/Dq N🅪Sg/V/J NPr/J/P NSg/IPl+ . J/P   NSg/I/J/C/Dq+ . . . V/J  ISg+ NSg/VX NSg/C NSg/V . . ISgPl+ VX
> swim  , can    you    ? ” he       added , turning to the Knave .
# NSg/V . NPr/VX ISgPl+ . . NPr/ISg+ V/J   . NSg/V   P  D   NSg+  .
>
#
> The Knave shook   his     head     sadly . “ Do     I    look  like        it       ? ” he       said . ( Which he
# D   NSg   NSg/V/J ISg/D$+ NPr/V/J+ R+    . . NSg/VX ISg+ NSg/V NSg/V/J/C/P NPr/ISg+ . . NPr/ISg+ V/J+ . . I/C+  NPr/ISg+
> certainly did not   , being   made entirely of cardboard . )
# R         V   NSg/C . NSg/V/C V    R        P  NᴹSg/J    . .
>
#
> “ All          right   , so        far     , ” said the King     , and he       went  on  muttering over      the verses to
# . NSg/I/J/C/Dq NPr/V/J . NSg/I/J/C NSg/V/J . . V/J  D+  NPr/V/J+ . V/C NPr/ISg+ NSg/V J/P NSg/V     NSg/V/J/P D   NPl/V  P
> himself : “ ‘          We   know  it       to be     true    — ’ that’s the jury     , of course — ‘          I    gave her     one       ,
# ISg+    . . Unlintable IPl+ NSg/V NPr/ISg+ P  NSg/VX NSg/V/J . . NSg$   D   NSg/V/J+ . P  NSg/V+ . Unlintable ISg+ V    ISg/D$+ NSg/I/V/J .
> they gave him  two — ’ why   , that          must  be     what  he       did with the tarts , you    know  — ”
# IPl+ V    ISg+ NSg . . NSg/V . NSg/I/C/Ddem+ NSg/V NSg/VX NSg/I NPr/ISg+ V   P    D   NPl/V . ISgPl+ NSg/V . .
>
#
> “ But     , it       goes  on  ‘          they all          returned from him to you    , ’ ” said Alice .
# . NSg/C/P . NPr/ISg+ NPl/V J/P Unlintable IPl+ NSg/I/J/C/Dq V/J      P    ISg P  ISgPl+ . . . V/J  NPr+  .
>
#
> “ Why   , there they are ! ” said the King     triumphantly , pointing to the tarts on  the
# . NSg/V . +     IPl+ V   . . V/J  D+  NPr/V/J+ R            . V        P  D   NPl/V J/P D+
> table  . “ Nothing  can    be     clearer than that          . Then    again — ‘          before she  had this    fit      — ’
# NSg/V+ . . NSg/I/J+ NPr/VX NSg/VX J       C/P  NSg/I/C/Ddem+ . NSg/J/C P     . Unlintable C/P    ISg+ V   I/Ddem+ NSg/V/J+ . .
> you    never had fits  , my  dear    , I    think ? ” he       said to the Queen    .
# ISgPl+ R     V   NPl/V . D$+ NSg/V/J . ISg+ NSg/V . . NPr/ISg+ V/J  P  D+  NPr/V/J+ .
>
#
> “ Never ! ” said the Queen    furiously , throwing an  inkstand at    the Lizard as    she
# . R     . . V/J  D+  NPr/V/J+ R         . V        D/P NSg      NSg/P D   NSg    NSg/R ISg+
<<<<<<< HEAD
> spoke  . ( The unfortunate little  Bill   had left    off       writing on  his     slate    with one
# NSg/V+ . . D   NSg/J       NPr/I/J NPr/V+ V   NPr/V/J NSg/V/J/P NSg/V   J/P ISg/D$+ NSg/V/J+ P    NSg/I/V/J+
> finger , as    he       found it       made no     mark   ; but     he       now       hastily began again , using the
# NSg/V+ . NSg/R NPr/ISg+ NSg/V NPr/ISg+ V    NPr/P+ NPr/V+ . NSg/C/P NPr/ISg+ NPr/V/J/C R       V     P     . V     D+
=======
> spoke  . ( The unfortunate little     Bill   had left    off       writing on  his     slate    with one
# NSg/V+ . . D   NSg/J       NPr/I/J/Dq NPr/V+ V   NPr/V/J NSg/V/J/P NSg/V   J/P ISg/D$+ NSg/V/J+ P    NSg/I/V/J+
> finger , as    he       found it       made  no     mark   ; but     he       now       hastily began again , using the
# NSg/V+ . NSg/R NPr/ISg+ NSg/V NPr/ISg+ NSg/V NPr/P+ NPr/V+ . NSg/C/P NPr/ISg+ NPr/V/J/C R       V     P     . V     D+
>>>>>>> b6f66f5b
> ink     , that          was trickling down      his     face   , as    long    as    it       lasted . )
# N🅪Sg/V+ . NSg/I/C/Ddem+ V   V         NSg/V/J/P ISg/D$+ NSg/V+ . NSg/R NPr/V/J NSg/R NPr/ISg+ V/J+   . .
>
#
> “ Then    the words  don’t fit     you    , ” said the King     , looking round     the court    with a
# . NSg/J/C D+  NPl/V+ V     NSg/V/J ISgPl+ . . V/J  D+  NPr/V/J+ . V       NSg/V/J/P D+  NSg/V/J+ P    D/P+
> smile  . There was a    dead     silence .
# NSg/V+ . +     V   D/P+ NSg/V/J+ NSg/V   .
>
#
> “ It’s a    pun    ! ” the King     added in      an  offended tone     , and everybody laughed , “ Let
# . W?   D/P+ NSg/V+ . . D+  NPr/V/J+ V/J   NPr/J/P D/P V/J      NSg/I/V+ . V/C NSg/I+    V/J     . . NSg/V
> the jury     consider their verdict , ” the King     said , for about the twentieth time
# D+  NSg/V/J+ V        D$+   NSg+    . . D+  NPr/V/J+ V/J  . C/P J/P   D+  NSg/J+    N🅪Sg/V/J+
> that          day   .
# NSg/I/C/Ddem+ NPr🅪+ .
>
#
> “ No     , no     ! ” said the Queen    . “ Sentence first   — verdict afterwards . ”
# . NPr/P+ . NPr/P+ . . V/J  D+  NPr/V/J+ . . NSg/V+   NSg/V/J . NSg+    R/Comm+    . .
>
#
> “ Stuff  and nonsense ! ” said Alice loudly . “ The idea of having the sentence
# . NᴹSg/V V/C NSg/V/J+ . . V/J  NPr+  R+     . . D   NSg  P  V      D+  NSg/V+
> first    ! ”
# NSg/V/J+ . .
>
#
> “ Hold    your tongue ! ” said the Queen    , turning purple  .
# . NSg/V/J D$+  NSg/V+ . . V/J  D+  NPr/V/J+ . NSg/V+  NSg/V/J .
>
#
> “ I    won’t ! ” said Alice .
# . ISg+ V     . . V/J  NPr+  .
>
#
> “ Off       with her     head     ! ” the Queen    shouted at    the top     of her     voice  . Nobody moved .
# . NSg/V/J/P P    ISg/D$+ NPr/V/J+ . . D+  NPr/V/J+ V/J     NSg/P D   NSg/V/J P  ISg/D$+ NSg/V+ . NSg/I+ V/J+  .
>
#
> “ Who    cares for you    ? ” said Alice , ( she  had grown to her     full     size  by      this    time      . )
# . NPr/I+ NPl/V C/P ISgPl+ . . V/J  NPr+  . . ISg+ V   V/J   P  ISg/D$+ NSg/V/J+ NSg/V NSg/J/P I/Ddem+ N🅪Sg/V/J+ . .
> “ You’re nothing  but     a   pack  of cards ! ”
# . W?     NSg/I/J+ NSg/C/P D/P NSg/V P  NPl/V . .
>
#
> At    this   the whole  pack   rose    up        into the air    , and came    flying  down      upon her     : she
# NSg/P I/Ddem D+  NSg/J+ NSg/V+ NPr/V/J NSg/V/J/P P    D+  NSg/V+ . V/C NSg/V/P NSg/V/J NSg/V/J/P P    ISg/D$+ . ISg+
> gave a    little      scream , half      of fright  and half      of anger  , and tried to beat    them
# V    D/P+ NPr/I/J/Dq+ NSg/V+ . NSg/V/J/P P  NSg/V/J V/C NSg/V/J/P P  NSg/V+ . V/C V/J   P  NSg/V/J NSg/IPl+
> off       , and found herself lying   on  the bank   , with her     head     in      the lap     of her
# NSg/V/J/P . V/C NSg/V ISg+    NSg/V/J J/P D+  NSg/V+ . P    ISg/D$+ NPr/V/J+ NPr/J/P D   NSg/V/J P  ISg/D$+
> sister , who    was gently brushing away some      dead     leaves that          had fluttered down
# NSg/V+ . NPr/I+ V   R      V        V/J  I/J/R/Dq+ NSg/V/J+ NPl/V+ NSg/I/C/Ddem+ V   V/J       NSg/V/J/P
> from the trees  upon her     face   .
# P    D+  NPl/V+ P    ISg/D$+ NSg/V+ .
>
#
> “ Wake  up        , Alice dear    ! ” said her     sister ; “ Why   , what   a   long    sleep   you’ve had ! ”
# . NPr/V NSg/V/J/P . NPr+  NSg/V/J . . V/J  ISg/D$+ NSg/V+ . . NSg/V . NSg/I+ D/P NPr/V/J N🅪Sg/V+ W?     V   . .
>
#
> “ Oh    , I’ve had such  a   curious dream    ! ” said Alice , and she  told her     sister , as
# . NPr/V . W?   V   NSg/I D/P J       NSg/V/J+ . . V/J  NPr+  . V/C ISg+ V    ISg/D$+ NSg/V+ . NSg/R
> well    as    she  could  remember them     , all          these  strange Adventures of hers that         you
# NSg/V/J NSg/R ISg+ NSg/VX NSg/V    NSg/IPl+ . NSg/I/J/C/Dq I/Ddem NSg/V/J NPl/V      P  ISg+ NSg/I/C/Ddem ISgPl+
> have   just been  reading about ; and when    she  had finished , her     sister kissed her     ,
# NSg/VX V/J  NSg/V NPr/V   J/P   . V/C NSg/I/C ISg+ V   V/J      . ISg/D$+ NSg/V+ V/J    ISg/D$+ .
> and said , “ It       was a   curious dream   , dear    , certainly : but     now       run   in      to your tea     ;
# V/C V/J  . . NPr/ISg+ V   D/P J       NSg/V/J . NSg/V/J . R         . NSg/C/P NPr/V/J/C NSg/V NPr/J/P P  D$+  N🅪Sg/V+ .
> it’s getting late   . ” So        Alice got up        and ran   off       , thinking while     she  ran   , as    well
# W?   NSg/V+  NSg/J+ . . NSg/I/J/C NPr+  V   NSg/V/J/P V/C NSg/V NSg/V/J/P . V        NSg/V/C/P ISg+ NSg/V . NSg/R NSg/V/J
> she  might     , what  a   wonderful dream    it       had been  .
# ISg+ NᴹSg/VX/J . NSg/I D/P J         NSg/V/J+ NPr/ISg+ V+  NSg/V .
>
#
> But     her     sister sat     still   just as    she  left    her     , leaning her     head     on  her    hand   ,
# NSg/C/P ISg/D$+ NSg/V+ NSg/V/J NSg/V/J V/J  NSg/R ISg+ NPr/V/J ISg/D$+ . NSg/V   ISg/D$+ NPr/V/J+ J/P ISg/D$ NSg/V+ .
> watching the setting  sun    , and thinking of little     Alice and all          her     wonderful
# V        D+  NSg/V/J+ NPr/V+ . V/C V        P  NPr/I/J/Dq NPr   V/C NSg/I/J/C/Dq ISg/D$+ J+
> Adventures , till      she  too began dreaming after a    fashion , and this    was her
# NPl/V+     . NSg/V/C/P ISg+ W?  V     V+       J/P   D/P+ NSg/V+  . V/C I/Ddem+ V   ISg/D$+
> dream    : —
# NSg/V/J+ . .
>
#
> First   , she  dreamed of little     Alice herself , and once  again the tiny   hands  were
# NSg/V/J . ISg+ V/J     P  NPr/I/J/Dq NPr+  ISg+    . V/C NSg/C P     D+  NSg/J+ NPl/V+ NSg/V
> clasped upon her     knee   , and the bright  eager   eyes   were  looking up        into hers — she
# V/J     P    ISg/D$+ NSg/V+ . V/C D   NPr/V/J NSg/V/J NPl/V+ NSg/V V       NSg/V/J/P P    ISg+ . ISg+
<<<<<<< HEAD
> could  hear the very tones of her     voice  , and see   that         queer   little  toss  of her
# NSg/VX V    D   J/R  NPl/V P  ISg/D$+ NSg/V+ . V/C NSg/V NSg/I/C/Ddem NSg/V/J NPr/I/J NSg/V P  ISg/D$+
> head     to keep  back    the wandering hair    that          would always get   into her     eyes   — and
# NPr/V/J+ P  NSg/V NSg/V/J D+  V+        N🅪Sg/V+ NSg/I/C/Ddem+ VX    R      NSg/V P    ISg/D$+ NPl/V+ . V/C
=======
> could  hear the very tones of her     voice  , and see   that         queer   little     toss  of her
# NSg/VX V    D   J/R  NPl/V P  ISg/D$+ NSg/V+ . V/C NSg/V NSg/I/C/Ddem NSg/V/J NPr/I/J/Dq NSg/V P  ISg/D$+
> head     to keep  back    the wandering hair    that          would  always get   into her     eyes   — and
# NPr/V/J+ P  NSg/V NSg/V/J D+  V+        N🅪Sg/V+ NSg/I/C/Ddem+ NSg/VX R      NSg/V P    ISg/D$+ NPl/V+ . V/C
>>>>>>> b6f66f5b
> still   as    she  listened , or    seemed to listen , the whole place around her     became
# NSg/V/J NSg/R ISg+ V/J      . NPr/C V/J    P  NSg/V  . D   NSg/J NSg/V J/P    ISg/D$+ V
> alive with the strange creatures of her     little      sister’s dream    .
# W?    P    D   NSg/V/J NPl       P  ISg/D$+ NPr/I/J/Dq+ NSg$     NSg/V/J+ .
>
#
> The long    grass rustled at    her     feet as    the White    Rabbit hurried by      — the frightened
# D+  NPr/V/J NPr/V V/J     NSg/P ISg/D$+ NPl+ NSg/R D+  NPr/V/J+ NSg/V+ V/J     NSg/J/P . D+  V/J+
> Mouse  splashed his     way    through the neighbouring pool   — she  could  hear the rattle
# NSg/V+ V/J      ISg/D$+ NSg/J+ NSg/J/P D+  V/Comm+      NSg/V+ . ISg+ NSg/VX V    D   NSg/V
> of the teacups as    the March  Hare    and his     friends shared their never - ending meal  ,
# P  D   NPl     NSg/R D+  NPr/V+ NSg/V/J V/C ISg/D$+ NPl/V+  V/J    D$+   R     . NSg/V  NSg/V .
> and the shrill  voice of the Queen    ordering off       her     unfortunate guests to
# V/C D   NSg/V/J NSg/V P  D   NPr/V/J+ V        NSg/V/J/P ISg/D$+ NSg/J+      NPl/V  P
> execution — once  more         the pig    - baby    was sneezing on  the Duchess’s knee   , while
# NSg       . NSg/C NPr/I/V/J/Dq D   NSg/V+ . NSg/V/J V   V        J/P D+  NSg$+     NSg/V+ . NSg/V/C/P
> plates and dishes crashed around it       — once  more         the shriek of the Gryphon , the
# NPl/V  V/C NPl/V+ V/J     J/P    NPr/ISg+ . NSg/C NPr/I/V/J/Dq D   NSg/V  P  D   ?       . D
> squeaking of the Lizard’s slate    - pencil , and the choking of the suppressed
# V         P  D   NSg$+    NSg/V/J+ . NSg/V  . V/C D   V       P  D   V/J+
> guinea - pigs  , filled the air    , mixed up        with the distant sobs  of the miserable
# NPr    . NPl/V . V/J    D+  NSg/V+ . V/J   NSg/V/J/P P    D   J       NPl/V P  D+  +
> Mock     Turtle .
# NSg/V/J+ NSg/V  .
>
#
> So        she  sat     on  , with closed eyes   , and half       believed herself in      Wonderland , though
# NSg/I/J/C ISg+ NSg/V/J J/P . P    V/J    NPl/V+ . V/C NSg/V/J/P+ V/J      ISg+    NPr/J/P NSg+       . V/C
<<<<<<< HEAD
> she  knew she  had but     to open    them     again , and all       would change to dull
# ISg+ V    ISg+ V   NSg/C/P P  NSg/V/J NSg/IPl+ P     . V/C NSg/I/J/C VX    N🅪Sg/V P  V/J
> reality — the grass  would be     only  rustling in      the wind   , and the pool   rippling to
# NSg+    . D+  NPr/V+ VX    NSg/VX J/R/C V        NPr/J/P D+  NSg/V+ . V/C D+  NSg/V+ V        P
> the waving of the reeds — the rattling teacups would change  to tinkling
# D   V      P  D+  NPl+  . D   V        NPl     VX    N🅪Sg/V+ P  V
> sheep  - bells , and the Queen’s shrill  cries to the voice of the shepherd boy    — and
# NSgPl+ . NPl/V . V/C D   NSg$    NSg/V/J NPl/V P  D   NSg/V P  D+  NPr/V+   NSg/V+ . V/C
> the sneeze of the baby     , the shriek of the Gryphon , and all       the other    queer
# D   NSg/V  P  D+  NSg/V/J+ . D   NSg/V  P  D   ?       . V/C NSg/I/J/C D+  NSg/V/J+ NSg/V/J+
> noises , would change  ( she  knew ) to the confused clamour    of the busy
# NPl/V+ . VX    N🅪Sg/V+ . ISg+ V    . P  D   V/J      NSg/V/Comm P  D   NSg/V/J+
> farm   - yard  — while     the lowing of the cattle in      the distance would take  the place of
# NSg/V+ . NSg/V . NSg/V/C/P D   V      P  D   NᴹSg/V NPr/J/P D+  NSg/V+   VX    NSg/V D   NSg/V P
=======
> she  knew she  had but     to open    them     again , and all          would  change to dull
# ISg+ V    ISg+ V   NSg/C/P P  NSg/V/J NSg/IPl+ P     . V/C NSg/I/J/C/Dq NSg/VX N🅪Sg/V P  V/J
> reality — the grass  would  be     only  rustling in      the wind   , and the pool   rippling to
# NSg+    . D+  NPr/V+ NSg/VX NSg/VX J/R/C V        NPr/J/P D+  NSg/V+ . V/C D+  NSg/V+ V        P
> the waving of the reeds — the rattling teacups would  change  to tinkling
# D   V      P  D+  NPl+  . D   V        NPl     NSg/VX N🅪Sg/V+ P  V
> sheep  - bells , and the Queen’s shrill  cries to the voice of the shepherd boy    — and
# NSgPl+ . NPl/V . V/C D   NSg$    NSg/V/J NPl/V P  D   NSg/V P  D+  NPr/V+   NSg/V+ . V/C
> the sneeze of the baby     , the shriek of the Gryphon , and all          the other    queer
# D   NSg/V  P  D+  NSg/V/J+ . D   NSg/V  P  D   ?       . V/C NSg/I/J/C/Dq D+  NSg/V/J+ NSg/V/J+
> noises , would  change  ( she  knew ) to the confused clamour    of the busy
# NPl/V+ . NSg/VX N🅪Sg/V+ . ISg+ V    . P  D   V/J      NSg/V/Comm P  D   NSg/V/J+
> farm   - yard  — while     the lowing of the cattle in      the distance would  take  the place of
# NSg/V+ . NSg/V . NSg/V/C/P D   V      P  D   NᴹSg/V NPr/J/P D+  NSg/V+   NSg/VX NSg/V D   NSg/V P
>>>>>>> b6f66f5b
> the Mock    Turtle’s heavy    sobs   .
# D   NSg/V/J NSg$     NSg/V/J+ NPl/V+ .
>
#
<<<<<<< HEAD
> Lastly , she  pictured to herself how   this    same little  sister of hers would , in
# R      . ISg+ V/J      P  ISg+    NSg/C I/Ddem+ I/J  NPr/I/J NSg/V  P  ISg+ VX    . NPr/J/P
> the after - time     , be     herself a   grown woman  ; and how   she  would keep  , through all
# D   J/P   . N🅪Sg/V/J . NSg/VX ISg+    D/P V/J   NSg/V+ . V/C NSg/C ISg+ VX    NSg/V . NSg/J/P NSg/I/J/C
> her     riper years , the simple  and loving  heart  of her     childhood : and how   she  would
# ISg/D$+ J     NPl+  . D   NSg/V/J V/C NSg/V/J N🅪Sg/V P  ISg/D$+ NSg+      . V/C NSg/C ISg+ VX
> gather about her     other    little   children , and make  their eyes   bright  and eager
# NSg/V  J/P   ISg/D$+ NSg/V/J+ NPr/I/J+ NPl+     . V/C NSg/V D$+   NPl/V+ NPr/V/J V/C NSg/V/J
> with many      a    strange  tale   , perhaps even    with the dream   of Wonderland of long    ago :
# P    NSg/I/J/D D/P+ NSg/V/J+ NSg/V+ . NSg     NSg/V/J P    D   NSg/V/J P  NSg        P  NPr/V/J J/P .
> and how   she  would feel    with all       their simple   sorrows , and find  a   pleasure in      all
# V/C NSg/C ISg+ VX    NSg/I/V P    NSg/I/J/C D$+   NSg/V/J+ NPl/V+  . V/C NSg/V D/P NSg/V    NPr/J/P NSg/I/J/C+
=======
> Lastly , she  pictured to herself how   this    same little     sister of hers would  , in
# R      . ISg+ V/J      P  ISg+    NSg/C I/Ddem+ I/J  NPr/I/J/Dq NSg/V  P  ISg+ NSg/VX . NPr/J/P
> the after - time     , be     herself a   grown woman  ; and how   she  would  keep  , through all
# D   J/P   . N🅪Sg/V/J . NSg/VX ISg+    D/P V/J   NSg/V+ . V/C NSg/C ISg+ NSg/VX NSg/V . NSg/J/P NSg/I/J/C/Dq
> her     riper years , the simple  and loving  heart  of her     childhood : and how   she  would
# ISg/D$+ J     NPl+  . D   NSg/V/J V/C NSg/V/J N🅪Sg/V P  ISg/D$+ NSg+      . V/C NSg/C ISg+ NSg/VX
> gather about her     other    little      children , and make  their eyes   bright  and eager
# NSg/V  J/P   ISg/D$+ NSg/V/J+ NPr/I/J/Dq+ NPl+     . V/C NSg/V D$+   NPl/V+ NPr/V/J V/C NSg/V/J
> with many       a    strange  tale   , perhaps even    with the dream   of Wonderland of long    ago :
# P    NSg/I/J/Dq D/P+ NSg/V/J+ NSg/V+ . NSg     NSg/V/J P    D   NSg/V/J P  NSg        P  NPr/V/J J/P .
> and how   she  would  feel    with all          their simple   sorrows , and find  a   pleasure in      all
# V/C NSg/C ISg+ NSg/VX NSg/I/V P    NSg/I/J/C/Dq D$+   NSg/V/J+ NPl/V+  . V/C NSg/V D/P NSg/V    NPr/J/P NSg/I/J/C/Dq+
>>>>>>> b6f66f5b
> their simple   joys   , remembering her     own      child  - life  , and the happy    summer days .
# D$+   NSg/V/J+ NPl/V+ . V           ISg/D$+ NSg/V/J+ NSg/V+ . NSg/V . V/C D+  NSg/V/J+ NPr/V+ NPl+ .
>
#
> THE END
# D+  NSg/V<|MERGE_RESOLUTION|>--- conflicted
+++ resolved
@@ -102,13 +102,8 @@
 # V   J/R  NSg/J  NSg/V/J . .
 >
 #
-<<<<<<< HEAD
-> Down      , down      , down      . Would the fall  never come    to an   end    ? “ I    wonder how   many       miles
-# NSg/V/J/P . NSg/V/J/P . NSg/V/J/P . VX    D   NSg/V R     NSg/V/P P  D/P+ NSg/V+ . . ISg+ NSg/V  NSg/C NSg/I/J/D+ NPrPl+
-=======
-> Down      , down      , down      . Would  the fall  never come    to an   end    ? “ I    wonder how   many        miles
-# NSg/V/J/P . NSg/V/J/P . NSg/V/J/P . NSg/VX D   NSg/V R     NSg/V/P P  D/P+ NSg/V+ . . ISg+ NSg/V  NSg/C NSg/I/J/Dq+ NPrPl+
->>>>>>> b6f66f5b
+> Down      , down      , down      . Would the fall  never come    to an   end    ? “ I    wonder how   many        miles
+# NSg/V/J/P . NSg/V/J/P . NSg/V/J/P . VX    D   NSg/V R     NSg/V/P P  D/P+ NSg/V+ . . ISg+ NSg/V  NSg/C NSg/I/J/Dq+ NPrPl+
 > I’ve fallen by      this    time      ? ” she  said aloud . “ I    must  be     getting somewhere near      the
 # W?   W?     NSg/J/P I/Ddem+ N🅪Sg/V/J+ . . ISg+ V/J+ J     . . ISg+ NSg/V NSg/VX NSg/V   NSg       NSg/V/J/P D
 > centre     of the earth  . Let   me       see   : that          would be     four thousand miles  down      , I
@@ -201,36 +196,20 @@
 # V/J    R     NSg/V/J/P D   NSg/V/J . NSg/V/J   NSg/C ISg+ V   J    P  NSg/V NSg/V/J/R/P+ P     .
 >
 #
-<<<<<<< HEAD
-> Suddenly she  came    upon a   little  three - legged  table , all       made of solid glass   ;
-# R        ISg+ NSg/V/P P    D/P NPr/I/J NSg   . NSg/V/J NSg/V . NSg/I/J/C V    P  NSg/J NPr🅪/V+ .
-=======
-> Suddenly she  came    upon a   little     three - legged  table , all          made  of solid glass   ;
-# R        ISg+ NSg/V/P P    D/P NPr/I/J/Dq NSg   . NSg/V/J NSg/V . NSg/I/J/C/Dq NSg/V P  NSg/J NPr🅪/V+ .
->>>>>>> b6f66f5b
+> Suddenly she  came    upon a   little     three - legged  table , all          made of solid glass   ;
+# R        ISg+ NSg/V/P P    D/P NPr/I/J/Dq NSg   . NSg/V/J NSg/V . NSg/I/J/C/Dq V    P  NSg/J NPr🅪/V+ .
 > there was nothing on  it       except a   tiny  golden   key     , and Alice’s first   thought was
 # +     V   NSg/I/J J/P NPr/ISg+ V/C/P  D/P NSg/J NPr/V/J+ NPr/V/J . V/C NSg$    NSg/V/J NSg/V+  V
 > that         it       might     belong to one       of the doors of the hall ; but     , alas ! either the
 # NSg/I/C/Ddem NPr/ISg+ NᴹSg/VX/J V/P    P  NSg/I/V/J P  D   NPl/V P  D+  NPr+ . NSg/C/P . NPl  . I/C    D+
-<<<<<<< HEAD
-> locks  were  too large , or    the key     was too small   , but     at    any    rate   it       would not
-# NPl/V+ NSg/V W?  NSg/J . NPr/C D   NPr/V/J V   W?  NPr/V/J . NSg/C/P NSg/P I/R/D+ NSg/V+ NPr/ISg+ VX    NSg/C
-> open    any   of them     . However , on  the second   time     round     , she  came    upon a   low     curtain
-# NSg/V/J I/R/D P  NSg/IPl+ . C       . J/P D   NSg/V/J+ N🅪Sg/V/J NSg/V/J/P . ISg+ NSg/V/P P    D/P NSg/V/J NSg/V+
-> she  had not   noticed before , and behind  it       was a   little  door  about fifteen inches
-# ISg+ V   NSg/C V/J     C/P    . V/C NSg/J/P NPr/ISg+ V   D/P NPr/I/J NSg/V J/P   NSg     NPl/V+
-> high    : she  tried the little  golden  key     in      the lock   , and to her     great  delight  it
-# NSg/V/J . ISg+ V/J   D   NPr/I/J NPr/V/J NPr/V/J NPr/J/P D+  NSg/V+ . V/C P  ISg/D$+ NSg/J+ NSg/V/J+ NPr/ISg+
-=======
-> locks  were  too large , or    the key     was too small   , but     at    any     rate   it       would  not
-# NPl/V+ NSg/V W?  NSg/J . NPr/C D   NPr/V/J V   W?  NPr/V/J . NSg/C/P NSg/P I/R/Dq+ NSg/V+ NPr/ISg+ NSg/VX NSg/C
+> locks  were  too large , or    the key     was too small   , but     at    any     rate   it       would not
+# NPl/V+ NSg/V W?  NSg/J . NPr/C D   NPr/V/J V   W?  NPr/V/J . NSg/C/P NSg/P I/R/Dq+ NSg/V+ NPr/ISg+ VX    NSg/C
 > open    any    of them     . However , on  the second   time     round     , she  came    upon a   low     curtain
 # NSg/V/J I/R/Dq P  NSg/IPl+ . C       . J/P D   NSg/V/J+ N🅪Sg/V/J NSg/V/J/P . ISg+ NSg/V/P P    D/P NSg/V/J NSg/V+
 > she  had not   noticed before , and behind  it       was a   little     door  about fifteen inches
 # ISg+ V   NSg/C V/J     C/P    . V/C NSg/J/P NPr/ISg+ V   D/P NPr/I/J/Dq NSg/V J/P   NSg     NPl/V+
 > high    : she  tried the little     golden  key     in      the lock   , and to her     great  delight  it
 # NSg/V/J . ISg+ V/J   D   NPr/I/J/Dq NPr/V/J NPr/V/J NPr/J/P D+  NSg/V+ . V/C P  ISg/D$+ NSg/J+ NSg/V/J+ NPr/ISg+
->>>>>>> b6f66f5b
 > fitted  !
 # NSg/V/J .
 >
@@ -244,15 +223,9 @@
 > wander about among those  beds  of bright  flowers and those   cool     fountains , but
 # NSg/V  J/P   P     I/Ddem NPl/V P  NPr/V/J NPrPl/V V/C I/Ddem+ NSg/V/J+ NPl/V     . NSg/C/P
 > she  could  not   even    get   her     head     through the doorway ; “ and even    if    my  head     would
-<<<<<<< HEAD
 # ISg+ NSg/VX NSg/C NSg/V/J NSg/V ISg/D$+ NPr/V/J+ NSg/J/P D   NSg+    . . V/C NSg/V/J NSg/C D$+ NPr/V/J+ VX
-> go      through , ” thought poor     Alice , “ it       would be     of very little  use   without my
-# NSg/V/J NSg/J/P . . NSg/V   NSg/V/J+ NPr+  . . NPr/ISg+ VX    NSg/VX P  J/R  NPr/I/J NSg/V C/P     D$+
-=======
-# ISg+ NSg/VX NSg/C NSg/V/J NSg/V ISg/D$+ NPr/V/J+ NSg/J/P D   NSg+    . . V/C NSg/V/J NSg/C D$+ NPr/V/J+ NSg/VX
-> go      through , ” thought poor     Alice , “ it       would  be     of very little     use   without my
-# NSg/V/J NSg/J/P . . NSg/V   NSg/V/J+ NPr+  . . NPr/ISg+ NSg/VX NSg/VX P  J/R  NPr/I/J/Dq NSg/V C/P     D$+
->>>>>>> b6f66f5b
+> go      through , ” thought poor     Alice , “ it       would be     of very little     use   without my
+# NSg/V/J NSg/J/P . . NSg/V   NSg/V/J+ NPr+  . . NPr/ISg+ VX    NSg/VX P  J/R  NPr/I/J/Dq NSg/V C/P     D$+
 > shoulders . Oh    , how   I    wish  I    could  shut    up        like        a    telescope ! I    think I    could  , if
 # NPl/V+    . NPr/V . NSg/C ISg+ NSg/V ISg+ NSg/VX NSg/V/J NSg/V/J/P NSg/V/J/C/P D/P+ NSg/V+    . ISg+ NSg/V ISg+ NSg/VX . NSg/C
 > I    only  knew how   to begin . ” For , you    see   , so        many       out         - of - the - way   things had
@@ -285,13 +258,8 @@
 # V/J    Unlintable NSg/V+ . NPr/C NSg/C . . C/P ISg+ V   NSg/V J/Dq    NPr/V/J NPr/I/J/Dq NPl       J/P
 > children who    had got burnt , and eaten up        by      wild    beasts and other    unpleasant
 # NPl+     NPr/I+ V   V   V/J   . V/C V/J   NSg/V/J/P NSg/J/P NSg/V/J NPl/V+ V/C NSg/V/J+ NSg/J+
-<<<<<<< HEAD
-> things , all       because they would not   remember the simple   rules  their friends had
-# NPl/V+ . NSg/I/J/C C/P     IPl+ VX    NSg/C NSg/V    D+  NSg/V/J+ NPl/V+ D$+   NPl/V+  V
-=======
-> things , all          because they would  not   remember the simple   rules  their friends had
-# NPl/V+ . NSg/I/J/C/Dq C/P     IPl+ NSg/VX NSg/C NSg/V    D+  NSg/V/J+ NPl/V+ D$+   NPl/V+  V
->>>>>>> b6f66f5b
+> things , all          because they would not   remember the simple   rules  their friends had
+# NPl/V+ . NSg/I/J/C/Dq C/P     IPl+ VX    NSg/C NSg/V    D+  NSg/V/J+ NPl/V+ D$+   NPl/V+  V
 > taught them     : such  as    , that         a   red   - hot     poker   will   burn  you    if    you    hold    it       too
 # V      NSg/IPl+ . NSg/I NSg/R . NSg/I/C/Ddem D/P NSg/J . NSg/V/J NSg/V/J NPr/VX NSg/V ISgPl+ NSg/C ISgPl+ NSg/V/J NPr/ISg+ W?
 > long    ; and that         if    you    cut     your finger very deeply with a    knife  , it       usually
@@ -550,21 +518,12 @@
 #
 > “ I’m sure those   are not   the right   words  , ” said poor     Alice , and her     eyes   filled
 # . W?  J    I/Ddem+ V   NSg/C D   NPr/V/J NPl/V+ . . V/J  NSg/V/J+ NPr+  . V/C ISg/D$+ NPl/V+ V/J
-<<<<<<< HEAD
-> with tears  again as    she  went  on  , “ I    must  be     Mabel after all       , and I    shall have   to
-# P    NPl/V+ P     NSg/R ISg+ NSg/V J/P . . ISg+ NSg/V NSg/VX NPr   J/P   NSg/I/J/C . V/C ISg+ VX    NSg/VX P
-> go      and live in      that         poky  little   house  , and have   next    to no    toys   to play  with ,
-# NSg/V/J V/C V/J  NPr/J/P NSg/I/C/Ddem NSg/J NPr/I/J+ NPr/V+ . V/C NSg/VX NSg/J/P P  NPr/P NPl/V+ P  NSg/V P    .
-> and oh    ! ever so        many      lessons to learn ! No     , I’ve made up        my  mind   about it       ; if    I’m
-# V/C NPr/V . J    NSg/I/J/C NSg/I/J/D NPl/V   P  NSg/V . NPr/P+ . W?   V    NSg/V/J/P D$+ NSg/V+ J/P   NPr/ISg+ . NSg/C W?
-=======
 > with tears  again as    she  went  on  , “ I    must  be     Mabel after all          , and I    shall have   to
 # P    NPl/V+ P     NSg/R ISg+ NSg/V J/P . . ISg+ NSg/V NSg/VX NPr   J/P   NSg/I/J/C/Dq . V/C ISg+ VX    NSg/VX P
 > go      and live in      that         poky  little      house  , and have   next    to no    toys   to play  with ,
 # NSg/V/J V/C V/J  NPr/J/P NSg/I/C/Ddem NSg/J NPr/I/J/Dq+ NPr/V+ . V/C NSg/VX NSg/J/P P  NPr/P NPl/V+ P  NSg/V P    .
-> and oh    ! ever so        many       lessons to learn ! No     , I’ve made  up        my  mind   about it       ; if    I’m
-# V/C NPr/V . J    NSg/I/J/C NSg/I/J/Dq NPl/V   P  NSg/V . NPr/P+ . W?   NSg/V NSg/V/J/P D$+ NSg/V+ J/P   NPr/ISg+ . NSg/C W?
->>>>>>> b6f66f5b
+> and oh    ! ever so        many       lessons to learn ! No     , I’ve made up        my  mind   about it       ; if    I’m
+# V/C NPr/V . J    NSg/I/J/C NSg/I/J/Dq NPl/V   P  NSg/V . NPr/P+ . W?   V    NSg/V/J/P D$+ NSg/V+ J/P   NPr/ISg+ . NSg/C W?
 > Mabel , I’ll stay    down      here    ! It’ll be     no     use   their putting their heads  down      and
 # NPr   . W?   NSg/V/J NSg/V/J/P NSg/J/R . W?    NSg/VX NPr/P+ NSg/V D$+   NSg/V   D$+   NPl/V+ NSg/V/J/P V/C
 > saying ‘          Come    up        again , dear    ! ’ I    shall only  look  up        and say   ‘          Who    am      I    then    ? Tell
@@ -573,17 +532,10 @@
 # NPr/ISg+ NSg/I/C/Ddem+ NSg/V/J . V/C NSg/J/C . NSg/C ISg+ NSg/V/J/C/P NSg/V/C NSg/I/C/Ddem NSg/V  . W?   NSg/V/P NSg/V/J/P . NSg/C NSg/C . W?
 > stay    down      here    till      I’m somebody else    ’ — but     , oh    dear    ! ” cried Alice , with a   sudden
 # NSg/V/J NSg/V/J/P NSg/J/R NSg/V/C/P W?  NSg/I+   NSg/J/C . . NSg/C/P . NPr/V NSg/V/J . . V/J   NPr+  . P    D/P NSg/J
-<<<<<<< HEAD
 > burst of tears  , “ I    do     wish  they would put   their heads  down      ! I    am      so        very tired
 # NSg/V P  NPl/V+ . . ISg+ NSg/VX NSg/V IPl+ VX    NSg/V D$+   NPl/V+ NSg/V/J/P . ISg+ NPr/V/J NSg/I/J/C J/R  V/J
-> of being   all       alone here    ! ”
-# P  NSg/V/C NSg/I/J/C J     NSg/J/R . .
-=======
-> burst of tears  , “ I    do     wish  they would  put   their heads  down      ! I    am      so        very tired
-# NSg/V P  NPl/V+ . . ISg+ NSg/VX NSg/V IPl+ NSg/VX NSg/V D$+   NPl/V+ NSg/V/J/P . ISg+ NPr/V/J NSg/I/J/C J/R  V/J
 > of being   all          alone here    ! ”
 # P  NSg/V/C NSg/I/J/C/Dq J     NSg/J/R . .
->>>>>>> b6f66f5b
 >
 #
 > As     she  said this    she  looked down      at    her     hands  , and was surprised to see   that         she
@@ -658,13 +610,8 @@
 # J/R  V    NSg/V/J/R/P NSg/I/C/Ddem NPr/ISg+ V   J/R/C D/P+ NSg/V+ NSg/I/C/Ddem+ V   V/J     NPr/J/P NSg/V/J/C/P ISg+    .
 >
 #
-<<<<<<< HEAD
-> “ Would it       be     of any    use    , now       , ” thought Alice , “ to speak to this    mouse  ?
-# . VX    NPr/ISg+ NSg/VX P  I/R/D+ NSg/V+ . NPr/V/J/C . . NSg/V   NPr+  . . P  NSg/V P  I/Ddem+ NSg/V+ .
-=======
-> “ Would  it       be     of any     use    , now       , ” thought Alice , “ to speak to this    mouse  ?
-# . NSg/VX NPr/ISg+ NSg/VX P  I/R/Dq+ NSg/V+ . NPr/V/J/C . . NSg/V   NPr+  . . P  NSg/V P  I/Ddem+ NSg/V+ .
->>>>>>> b6f66f5b
+> “ Would it       be     of any     use    , now       , ” thought Alice , “ to speak to this    mouse  ?
+# . VX    NPr/ISg+ NSg/VX P  I/R/Dq+ NSg/V+ . NPr/V/J/C . . NSg/V   NPr+  . . P  NSg/V P  I/Ddem+ NSg/V+ .
 > Everything is so        out         - of - the - way   down      here    , that         I    should think very likely it
 # NSg/I/V+   VL NSg/I/J/C NSg/V/J/R/P . P  . D   . NSg/J NSg/V/J/P NSg/J/R . NSg/I/C/Ddem ISg+ VX     NSg/V J/R  NSg/J  NPr/ISg+
 > can    talk  : at    any     rate   , there’s no    harm  in      trying  . ” So        she  began : “ O       Mouse  , do
@@ -795,52 +742,28 @@
 #
 > The first   question of course was , how   to get   dry     again : they had a   consultation
 # D   NSg/V/J NSg/V    P  NSg/V+ V   . NSg/C P  NSg/V NSg/V/J P     . IPl+ V   D/P NSg
-<<<<<<< HEAD
-> about this    , and after a   few    minutes it       seemed quite natural to Alice to find
-# J/P   I/Ddem+ . V/C J/P   D/P NSg/I+ NPl/V+  NPr/ISg+ V/J    NSg   NSg/J   P  NPr+  P  NSg/V
-> herself talking familiarly with them     , as    if    she  had known them     all       her     life   .
-# ISg+    V       R          P    NSg/IPl+ . NSg/R NSg/C ISg+ V   V/J   NSg/IPl+ NSg/I/J/C ISg/D$+ NSg/V+ .
+> about this    , and after a   few       minutes it       seemed quite natural to Alice to find
+# J/P   I/Ddem+ . V/C J/P   D/P NSg/I/Dq+ NPl/V+  NPr/ISg+ V/J    NSg   NSg/J   P  NPr+  P  NSg/V
+> herself talking familiarly with them     , as    if    she  had known them     all          her     life   .
+# ISg+    V       R          P    NSg/IPl+ . NSg/R NSg/C ISg+ V   V/J   NSg/IPl+ NSg/I/J/C/Dq ISg/D$+ NSg/V+ .
 > Indeed , she  had quite a   long    argument with the Lory , who   at    last    turned sulky ,
 # W?     . ISg+ V   NSg   D/P NPr/V/J NSg/V    P    D   ?    . NPr/I NSg/P NSg/V/J V/J    NSg/J .
 > and would only  say   , “ I    am      older than you    , and must  know  better   ; ” and this    Alice
 # V/C VX    J/R/C NSg/V . . ISg+ NPr/V/J J     C/P  ISgPl+ . V/C NSg/V NSg/V NSg/VX/J . . V/C I/Ddem+ NPr+
 > would not   allow without knowing   how   old   it       was , and , as    the Lory positively
 # VX    NSg/C V     C/P     NSg/V/J/P NSg/C NSg/J NPr/ISg+ V   . V/C . NSg/R D   ?    R
-> refused to tell  its     age     , there was no    more      to be      said .
-# V/J     P  NPr/V ISg/D$+ N🅪Sg/V+ . +     V   NPr/P NPr/I/V/J P+ NSg/VX+ V/J  .
-=======
-> about this    , and after a   few       minutes it       seemed quite natural to Alice to find
-# J/P   I/Ddem+ . V/C J/P   D/P NSg/I/Dq+ NPl/V+  NPr/ISg+ V/J    NSg   NSg/J   P  NPr+  P  NSg/V
-> herself talking familiarly with them     , as    if    she  had known   them     all          her     life   .
-# ISg+    V       R          P    NSg/IPl+ . NSg/R NSg/C ISg+ V   NSg/V/J NSg/IPl+ NSg/I/J/C/Dq ISg/D$+ NSg/V+ .
-> Indeed , she  had quite a   long    argument with the Lory , who   at    last    turned sulky ,
-# W?     . ISg+ V   NSg   D/P NPr/V/J NSg/V    P    D   ?    . NPr/I NSg/P NSg/V/J V/J    NSg/J .
-> and would  only  say   , “ I    am      older than you    , and must  know  better   ; ” and this    Alice
-# V/C NSg/VX J/R/C NSg/V . . ISg+ NPr/V/J J     C/P  ISgPl+ . V/C NSg/V NSg/V NSg/VX/J . . V/C I/Ddem+ NPr+
-> would  not   allow without knowing   how   old   it       was , and , as    the Lory positively
-# NSg/VX NSg/C V     C/P     NSg/V/J/P NSg/C NSg/J NPr/ISg+ V   . V/C . NSg/R D   ?    R
 > refused to tell  its     age     , there was no    more         to be      said .
 # V/J     P  NPr/V ISg/D$+ N🅪Sg/V+ . +     V   NPr/P NPr/I/V/J/Dq P+ NSg/VX+ V/J  .
->>>>>>> b6f66f5b
 >
 #
 > At    last    the Mouse  , who    seemed to be     a   person of authority among them     , called
 # NSg/P NSg/V/J D   NSg/V+ . NPr/I+ V/J    P  NSg/VX D/P NSg/V  P  NSg+      P     NSg/IPl+ . V/J
-<<<<<<< HEAD
-> out         , “ Sit   down      , all       of you    , and listen to me       ! I’ll soon make  you    dry      enough ! ”
-# NSg/V/J/R/P . . NSg/V NSg/V/J/P . NSg/I/J/C P  ISgPl+ . V/C NSg/V  P  NPr/ISg+ . W?   J/R  NSg/V ISgPl+ NSg/V/J+ NSg/I  . .
-> They all       sat     down      at    once  , in      a   large  ring   , with the Mouse in      the middle   . Alice
-# IPl+ NSg/I/J/C NSg/V/J NSg/V/J/P NSg/P NSg/C . NPr/J/P D/P NSg/J+ NSg/V+ . P    D   NSg/V NPr/J/P D+  NSg/V/J+ . NPr+
-> kept her     eyes   anxiously fixed on  it       , for she  felt    sure she  would catch a   bad
-# V    ISg/D$+ NPl/V+ R         V/J   J/P NPr/ISg+ . C/P ISg+ NSg/V/J J    ISg+ VX    NSg/V D/P NSg/V/J
-=======
 > out         , “ Sit   down      , all          of you    , and listen to me       ! I’ll soon make  you    dry      enough ! ”
 # NSg/V/J/R/P . . NSg/V NSg/V/J/P . NSg/I/J/C/Dq P  ISgPl+ . V/C NSg/V  P  NPr/ISg+ . W?   J/R  NSg/V ISgPl+ NSg/V/J+ NSg/I  . .
 > They all          sat     down      at    once  , in      a   large  ring   , with the Mouse in      the middle   . Alice
 # IPl+ NSg/I/J/C/Dq NSg/V/J NSg/V/J/P NSg/P NSg/C . NPr/J/P D/P NSg/J+ NSg/V+ . P    D   NSg/V NPr/J/P D+  NSg/V/J+ . NPr+
-> kept her     eyes   anxiously fixed on  it       , for she  felt    sure she  would  catch a   bad
-# V    ISg/D$+ NPl/V+ R         V/J   J/P NPr/ISg+ . C/P ISg+ NSg/V/J J    ISg+ NSg/VX NSg/V D/P NSg/V/J
->>>>>>> b6f66f5b
+> kept her     eyes   anxiously fixed on  it       , for she  felt    sure she  would catch a   bad
+# V    ISg/D$+ NPl/V+ R         V/J   J/P NPr/ISg+ . C/P ISg+ NSg/V/J J    ISg+ VX    NSg/V D/P NSg/V/J
 > cold  if    she  did not   get   dry      very soon .
 # NSg/J NSg/C ISg+ V   NSg/C NSg/V NSg/V/J+ J/R+ J/R+ .
 >
@@ -1221,17 +1144,10 @@
 # ISg/D$+ NPr/J/P D/P+ V/J+  NSg/I/V+ . . NSg/V . NPr+ NPr/J+ . NSg/I+ V   ISgPl+ NSg/V NSg/V/J/R/P NSg/J/R . NSg/V NSg/V/J+ I/Ddem+
 > moment , and fetch me       a   pair  of gloves and a    fan    ! Quick   , now       ! ” And Alice was so
 # NSg+   . V/C NSg/V NPr/ISg+ D/P NSg/V P  NPl/V  V/C D/P+ NSg/V+ . NSg/V/J . NPr/V/J/C . . V/C NPr+  V   NSg/I/J/C
-<<<<<<< HEAD
-> much    frightened that         she  ran   off       at    once  in      the direction it       pointed to , without
-# NSg/I/J V/J        NSg/I/C/Ddem ISg+ NSg/V NSg/V/J/P NSg/P NSg/C NPr/J/P D+  NSg+      NPr/ISg+ V/J     P  . C/P
+> much       frightened that         she  ran   off       at    once  in      the direction it       pointed to , without
+# NSg/I/J/Dq V/J        NSg/I/C/Ddem ISg+ NSg/V NSg/V/J/P NSg/P NSg/C NPr/J/P D+  NSg+      NPr/ISg+ V/J     P  . C/P
 > trying  to explain the mistake it       had made .
 # NSg/V/J P  V       D+  NSg/V+  NPr/ISg+ V+  V    .
-=======
-> much       frightened that         she  ran   off       at    once  in      the direction it       pointed to , without
-# NSg/I/J/Dq V/J        NSg/I/C/Ddem ISg+ NSg/V NSg/V/J/P NSg/P NSg/C NPr/J/P D+  NSg+      NPr/ISg+ V/J     P  . C/P
-> trying  to explain the mistake it       had made  .
-# NSg/V/J P  V       D+  NSg/V+  NPr/ISg+ V+  NSg/V .
->>>>>>> b6f66f5b
 >
 #
 > “ He       took me       for his     housemaid , ” she  said to herself as    she  ran    . “ How   surprised
@@ -1439,15 +1355,9 @@
 > then    ; such  as    , “ Sure , I    don’t like        it       , yer honour       , at    all          , at    all          ! ” “ Do     as    I
 # NSg/J/C . NSg/I NSg/R . . J    . ISg+ V     NSg/V/J/C/P NPr/ISg+ . J+  N🅪Sg/V/Comm+ . NSg/P NSg/I/J/C/Dq . NSg/P NSg/I/J/C/Dq . . . NSg/VX NSg/R ISg+
 > tell  you    , you    coward  ! ” and at    last    she  spread out         her     hand   again , and made
-<<<<<<< HEAD
 # NPr/V ISgPl+ . ISgPl+ NPr/V/J . . V/C NSg/P NSg/V/J ISg+ N🅪Sg/V NSg/V/J/R/P ISg/D$+ NSg/V+ P     . V/C V
-> another snatch in      the air    . This    time      there were  two  little   shrieks , and more
-# I/D     NSg/V  NPr/J/P D+  NSg/V+ . I/Ddem+ N🅪Sg/V/J+ +     NSg/V NSg+ NPr/I/J+ NPl/V+  . V/C NPr/I/V/J
-=======
-# NPr/V ISgPl+ . ISgPl+ NPr/V/J . . V/C NSg/P NSg/V/J ISg+ N🅪Sg/V NSg/V/J/R/P ISg/D$+ NSg/V+ P     . V/C NSg/V
 > another snatch in      the air    . This    time      there were  two  little      shrieks , and more
 # I/D     NSg/V  NPr/J/P D+  NSg/V+ . I/Ddem+ N🅪Sg/V/J+ +     NSg/V NSg+ NPr/I/J/Dq+ NPl/V+  . V/C NPr/I/V/J/Dq
->>>>>>> b6f66f5b
 > sounds of broken glass   . “ What   a   number  of cucumber - frames there must  be     ! ”
 # NPl/V  P  V/J    NPr🅪/V+ . . NSg/I+ D/P NSg/V/J P  N🅪Sg+    . NPl/V  +     NSg/V NSg/VX . .
 > thought Alice . “ I    wonder what   they’ll do     next    ! As    for  pulling me       out         of the
@@ -1458,21 +1368,12 @@
 # NSg/J  . .
 >
 #
-<<<<<<< HEAD
-> She  waited for some  time      without hearing  anything more      : at    last    came    a   rumbling
-# ISg+ V/J    C/P I/J/R N🅪Sg/V/J+ C/P     NSg/V/J+ NSg/I/V+ NPr/I/V/J . NSg/P NSg/V/J NSg/V/P D/P N🅪Sg/V/J
-> of little   cartwheels , and the sound   of a   good    many       voices all       talking together :
-# P  NPr/I/J+ NPl/V      . V/C D   NSg/V/J P  D/P NPr/V/J NSg/I/J/D+ NPl/V+ NSg/I/J/C V       J        .
-> she  made out         the words  : “ Where’s the other    ladder ? — Why   , I    hadn’t to bring but
-# ISg+ V    NSg/V/J/R/P D+  NPl/V+ . . NSg$    D+  NSg/V/J+ NSg/V+ . . NSg/V . ISg+ V      P  V     NSg/C/P
-=======
 > She  waited for some     time      without hearing  anything more         : at    last    came    a   rumbling
 # ISg+ V/J    C/P I/J/R/Dq N🅪Sg/V/J+ C/P     NSg/V/J+ NSg/I/V+ NPr/I/V/J/Dq . NSg/P NSg/V/J NSg/V/P D/P N🅪Sg/V/J
 > of little      cartwheels , and the sound   of a   good    many        voices all          talking together :
 # P  NPr/I/J/Dq+ NPl/V      . V/C D   NSg/V/J P  D/P NPr/V/J NSg/I/J/Dq+ NPl/V+ NSg/I/J/C/Dq V       J        .
-> she  made  out         the words  : “ Where’s the other    ladder ? — Why   , I    hadn’t to bring but
-# ISg+ NSg/V NSg/V/J/R/P D+  NPl/V+ . . NSg$    D+  NSg/V/J+ NSg/V+ . . NSg/V . ISg+ V      P  V     NSg/C/P
->>>>>>> b6f66f5b
+> she  made out         the words  : “ Where’s the other    ladder ? — Why   , I    hadn’t to bring but
+# ISg+ V    NSg/V/J/R/P D+  NPl/V+ . . NSg$    D+  NSg/V/J+ NSg/V+ . . NSg/V . ISg+ V      P  V     NSg/C/P
 > one       ; Bill’s got the other   — Bill   ! fetch it       here    , lad ! — Here    , put   ’ em       up        at    this
 # NSg/I/V/J . NSg$   V   D   NSg/V/J . NPr/V+ . NSg/V NPr/ISg+ NSg/J/R . NSg . . NSg/J/R . NSg/V . NSg/I/J+ NSg/V/J/P NSg/P I/Ddem+
 > corner   — No    , tie   ’ em       together first   — they don’t reach half       high    enough yet     — Oh    !
@@ -1575,21 +1476,12 @@
 # NSg/I/J/C ISg+ V/J       NSg/I/V/J P  D+  NPl/V+ . V/C V   V/J       P  NSg/V NSg/I/C/Ddem ISg+ V
 > shrinking directly . As    soon as    she  was small   enough to get   through the door   , she
 # V         R/C+     . NSg/R J/R  NSg/R ISg+ V   NPr/V/J NSg/I  P  NSg/V NSg/J/P D+  NSg/V+ . ISg+
-<<<<<<< HEAD
-> ran   out         of the house  , and found quite a   crowd of little  animals and birds
-# NSg/V NSg/V/J/R/P P  D+  NPr/V+ . V/C NSg/V NSg   D/P NSg/V P  NPr/I/J NPl     V/C NPl/V+
-> waiting outside   . The poor    little   Lizard , Bill   , was in      the middle  , being   held up
-# NSg/V+  NSg/V/J/P . D   NSg/V/J NPr/I/J+ NSg    . NPr/V+ . V   NPr/J/P D   NSg/V/J . NSg/V/C V    NSg/V/J/P
-> by      two  guinea - pigs  , who    were  giving it       something out         of a    bottle . They all       made
-# NSg/J/P NSg+ NPr+   . NPl/V . NPr/I+ NSg/V V      NPr/ISg+ NSg/I/V/J NSg/V/J/R/P P  D/P+ NSg/V+ . IPl+ NSg/I/J/C V
-=======
 > ran   out         of the house  , and found quite a   crowd of little     animals and birds
 # NSg/V NSg/V/J/R/P P  D+  NPr/V+ . V/C NSg/V NSg   D/P NSg/V P  NPr/I/J/Dq NPl     V/C NPl/V+
 > waiting outside   . The poor    little      Lizard , Bill   , was in      the middle  , being   held up
 # NSg/V+  NSg/V/J/P . D   NSg/V/J NPr/I/J/Dq+ NSg    . NPr/V+ . V   NPr/J/P D   NSg/V/J . NSg/V/C V    NSg/V/J/P
 > by      two  guinea - pigs  , who    were  giving it       something out         of a    bottle . They all          made
-# NSg/J/P NSg+ NPr+   . NPl/V . NPr/I+ NSg/V V      NPr/ISg+ NSg/I/V/J NSg/V/J/R/P P  D/P+ NSg/V+ . IPl+ NSg/I/J/C/Dq NSg/V
->>>>>>> b6f66f5b
+# NSg/J/P NSg+ NPr+   . NPl/V . NPr/I+ NSg/V V      NPr/ISg+ NSg/I/V/J NSg/V/J/R/P P  D/P+ NSg/V+ . IPl+ NSg/I/J/C/Dq V
 > a   rush    at    Alice the moment she  appeared ; but     she  ran   off       as    hard    as    she  could  ,
 # D/P NPr/V/J NSg/P NPr+  D+  NSg+   ISg+ V/J      . NSg/C/P ISg+ NSg/V NSg/V/J/P NSg/R NSg/V/J NSg/R ISg+ NSg/VX .
 > and soon found herself safe     in      a    thick    wood     .
@@ -1608,17 +1500,10 @@
 # NPr/ISg+ V/J     D/P J+        NSg/V+ . NPr/P+ NSg/V+ . V/C J/R  R      V/C R      V/J      . D+
 > only   difficulty was , that         she  had not   the smallest idea how   to set     about it       ; and
 # J/R/C+ N🅪Sg+      V   . NSg/I/C/Ddem ISg+ V   NSg/C D   W?       NSg+ NSg/C P  NPr/V/J J/P   NPr/ISg+ . V/C
-<<<<<<< HEAD
-> while     she  was peering about anxiously among the trees  , a   little  sharp   bark   just
-# NSg/V/C/P ISg+ V   V       J/P   R         P     D+  NPl/V+ . D/P NPr/I/J NPr/V/J NSg/V+ V/J
+> while     she  was peering about anxiously among the trees  , a   little     sharp   bark   just
+# NSg/V/C/P ISg+ V   V       J/P   R         P     D+  NPl/V+ . D/P NPr/I/J/Dq NPr/V/J NSg/V+ V/J
 > over      her     head     made her    look  up        in      a    great  hurry  .
 # NSg/V/J/P ISg/D$+ NPr/V/J+ V    ISg/D$ NSg/V NSg/V/J/P NPr/J/P D/P+ NSg/J+ NSg/V+ .
-=======
-> while     she  was peering about anxiously among the trees  , a   little     sharp   bark   just
-# NSg/V/C/P ISg+ V   V       J/P   R         P     D+  NPl/V+ . D/P NPr/I/J/Dq NPr/V/J NSg/V+ V/J
-> over      her     head     made  her    look  up        in      a    great  hurry  .
-# NSg/V/J/P ISg/D$+ NPr/V/J+ NSg/V ISg/D$ NSg/V NSg/V/J/P NPr/J/P D/P+ NSg/J+ NSg/V+ .
->>>>>>> b6f66f5b
 >
 #
 > An   enormous puppy was looking down      at    her    with large round     eyes   , and feebly
@@ -1627,33 +1512,18 @@
 # V          NSg/V/J/R/P NSg/I/V/J+ NSg/V+ . NSg/V/J P  NSg/V ISg/D$+ . . NSg/V/J NPr/I/J/Dq NSg/V+ . . V/J  NPr+  . NPr/J/P
 > a   coaxing tone     , and she  tried hard    to whistle to it       ; but     she  was terribly
 # D/P NSg/V/J NSg/I/V+ . V/C ISg+ V/J   NSg/V/J P  NSg/V   P  NPr/ISg+ . NSg/C/P ISg+ V   R
-<<<<<<< HEAD
-> frightened all       the time     at    the thought that         it       might     be     hungry , in      which case   it
-# V/J        NSg/I/J/C D   N🅪Sg/V/J NSg/P D   NSg/V   NSg/I/C/Ddem NPr/ISg+ NᴹSg/VX/J NSg/VX J      . NPr/J/P I/C+  NPr/V+ NPr/ISg+
-> would be     very likely to eat her     up        in      spite   of all       her     coaxing .
-# VX    NSg/VX J/R  NSg/J  P  V   ISg/D$+ NSg/V/J/P NPr/J/P NSg/V/P P  NSg/I/J/C ISg/D$+ NSg/V/J .
->
-#
-> Hardly knowing   what   she  did , she  picked up        a   little  bit   of stick    , and held it
-# R      NSg/V/J/P NSg/I+ ISg+ V   . ISg+ V/J    NSg/V/J/P D/P NPr/I/J NSg/V P  NSg/V/J+ . V/C V    NPr/ISg+
-> out         to the puppy  ; whereupon the puppy  jumped into the air   off       all       its     feet at
-# NSg/V/J/R/P P  D+  NSg/V+ . C         D+  NSg/V+ V/J    P    D   NSg/V NSg/V/J/P NSg/I/J/C ISg/D$+ NPl+ NSg/P
-> once  , with a   yelp  of delight  , and rushed at    the stick    , and made believe to worry
-# NSg/C . P    D/P NSg/V P  NSg/V/J+ . V/C V/J    NSg/P D+  NSg/V/J+ . V/C V    V       P  NSg/V
-=======
 > frightened all          the time     at    the thought that         it       might     be     hungry , in      which case   it
 # V/J        NSg/I/J/C/Dq D   N🅪Sg/V/J NSg/P D   NSg/V   NSg/I/C/Ddem NPr/ISg+ NᴹSg/VX/J NSg/VX J      . NPr/J/P I/C+  NPr/V+ NPr/ISg+
-> would  be     very likely to eat her     up        in      spite   of all          her     coaxing .
-# NSg/VX NSg/VX J/R  NSg/J  P  V   ISg/D$+ NSg/V/J/P NPr/J/P NSg/V/P P  NSg/I/J/C/Dq ISg/D$+ NSg/V/J .
+> would be     very likely to eat her     up        in      spite   of all          her     coaxing .
+# VX    NSg/VX J/R  NSg/J  P  V   ISg/D$+ NSg/V/J/P NPr/J/P NSg/V/P P  NSg/I/J/C/Dq ISg/D$+ NSg/V/J .
 >
 #
 > Hardly knowing   what   she  did , she  picked up        a   little     bit   of stick    , and held it
 # R      NSg/V/J/P NSg/I+ ISg+ V   . ISg+ V/J    NSg/V/J/P D/P NPr/I/J/Dq NSg/V P  NSg/V/J+ . V/C V    NPr/ISg+
 > out         to the puppy  ; whereupon the puppy  jumped into the air   off       all          its     feet at
 # NSg/V/J/R/P P  D+  NSg/V+ . C         D+  NSg/V+ V/J    P    D   NSg/V NSg/V/J/P NSg/I/J/C/Dq ISg/D$+ NPl+ NSg/P
-> once  , with a   yelp  of delight  , and rushed at    the stick    , and made  believe to worry
-# NSg/C . P    D/P NSg/V P  NSg/V/J+ . V/C V/J    NSg/P D+  NSg/V/J+ . V/C NSg/V V       P  NSg/V
->>>>>>> b6f66f5b
+> once  , with a   yelp  of delight  , and rushed at    the stick    , and made believe to worry
+# NSg/C . P    D/P NSg/V P  NSg/V/J+ . V/C V/J    NSg/P D+  NSg/V/J+ . V/C V    V       P  NSg/V
 > it       ; then    Alice dodged behind  a    great  thistle , to keep  herself from being   run
 # NPr/ISg+ . NSg/J/C NPr+  V/J    NSg/J/P D/P+ NSg/J+ NSg     . P  NSg/V ISg+    P    NSg/V/C NSg/V
 > over      ; and the moment she  appeared on  the other    side     , the puppy  made another rush
@@ -1784,17 +1654,10 @@
 # . NSg/C D/P NSg/V+ . . V/J  D   NSg/V+      .
 >
 #
-<<<<<<< HEAD
-> “ Well    , perhaps your feelings may    be     different , ” said Alice ; “ all       I    know  is , it
-# . NSg/V/J . NSg     D$+  +        NPr/VX NSg/VX NSg/J     . . V/J  NPr+  . . NSg/I/J/C ISg+ NSg/V VL . NPr/ISg+
+> “ Well    , perhaps your feelings may    be     different , ” said Alice ; “ all          I    know  is , it
+# . NSg/V/J . NSg     D$+  +        NPr/VX NSg/VX NSg/J     . . V/J  NPr+  . . NSg/I/J/C/Dq ISg+ NSg/V VL . NPr/ISg+
 > would feel    very queer   to me      . ”
 # VX    NSg/I/V J/R  NSg/V/J P  NPr/ISg . .
-=======
-> “ Well    , perhaps your feelings may    be     different , ” said Alice ; “ all          I    know  is , it
-# . NSg/V/J . NSg     D$+  +        NPr/VX NSg/VX NSg/J     . . V/J  NPr+  . . NSg/I/J/C/Dq ISg+ NSg/V VL . NPr/ISg+
-> would  feel    very queer   to me      . ”
-# NSg/VX NSg/I/V J/R  NSg/V/J P  NPr/ISg . .
->>>>>>> b6f66f5b
 >
 #
 > “ You    ! ” said the Caterpillar contemptuously . “ Who    are you    ? ”
@@ -2039,13 +1902,8 @@
 # NSg/V/J/R/P I/C+  NSg/V D   NSg NPl/V P  NPr/ISg+ . V/C NSg/R NPr/ISg+ V   R         NSg/V/J/P . ISg+ NSg/V
 > this   a   very difficult question . However , at    last    she  stretched her     arms   round     it
 # I/Ddem D/P J/R  V/J       NSg/V    . C       . NSg/P NSg/V/J ISg+ V/J       ISg/D$+ NPl/V+ NSg/V/J/P NPr/ISg+
-<<<<<<< HEAD
 > as    far     as    they would go      , and broke   off       a   bit   of the edge   with each hand   .
-# NSg/R NSg/V/J NSg/R IPl+ VX    NSg/V/J . V/C NSg/V/J NSg/V/J/P D/P NSg/V P  D+  NSg/V+ P    D+   NSg/V+ .
-=======
-> as    far     as    they would  go      , and broke   off       a   bit   of the edge   with each hand   .
-# NSg/R NSg/V/J NSg/R IPl+ NSg/VX NSg/V/J . V/C NSg/V/J NSg/V/J/P D/P NSg/V P  D+  NSg/V+ P    Dq+  NSg/V+ .
->>>>>>> b6f66f5b
+# NSg/R NSg/V/J NSg/R IPl+ VX    NSg/V/J . V/C NSg/V/J NSg/V/J/P D/P NSg/V P  D+  NSg/V+ P    Dq+  NSg/V+ .
 >
 #
 > “ And now       which is which ? ” she  said to herself , and nibbled a   little     of the
@@ -2092,17 +1950,10 @@
 #
 > As     there seemed to be     no    chance  of getting her     hands  up        to her     head     , she tried
 # NSg/R+ +     V/J    P  NSg/VX NPr/P NPr/V/J P  NSg/V   ISg/D$+ NPl/V+ NSg/V/J/P P  ISg/D$+ NPr/V/J+ . ISg V/J
-<<<<<<< HEAD
 > to get   her     head     down      to them     , and was delighted to find  that         her     neck   would bend
 # P  NSg/V ISg/D$+ NPr/V/J+ NSg/V/J/P P  NSg/IPl+ . V/C V   V/J       P  NSg/V NSg/I/C/Ddem ISg/D$+ NSg/V+ VX    NPr/V
-> about easily in      any    direction , like        a    serpent . She  had just succeeded in      curving
-# J/P   R      NPr/J/P I/R/D+ NSg+      . NSg/V/J/C/P D/P+ NSg/V+  . ISg+ V   V/J  V/J       NPr/J/P V+
-=======
-> to get   her     head     down      to them     , and was delighted to find  that         her     neck   would  bend
-# P  NSg/V ISg/D$+ NPr/V/J+ NSg/V/J/P P  NSg/IPl+ . V/C V   V/J       P  NSg/V NSg/I/C/Ddem ISg/D$+ NSg/V+ NSg/VX NPr/V
 > about easily in      any     direction , like        a    serpent . She  had just succeeded in      curving
 # J/P   R      NPr/J/P I/R/Dq+ NSg+      . NSg/V/J/C/P D/P+ NSg/V+  . ISg+ V   V/J  V/J       NPr/J/P V+
->>>>>>> b6f66f5b
 > it       down      into a    graceful zigzag  , and was going   to dive  in      among the leaves , which
 # NPr/ISg+ NSg/V/J/P P    D/P+ J+       NSg/V/J . V/C V   NSg/V/J P  NSg/V NPr/J/P P     D+  NPl/V+ . I/C+
 > she  found to be     nothing  but     the tops  of the trees  under   which she  had been
@@ -2435,13 +2286,8 @@
 # NSg/V/J+ P+ NSg/V/J+ .
 >
 #
-<<<<<<< HEAD
-> “ Please would you    tell  me       , ” said Alice , a   little   timidly , for she  was not   quite
-# . V      VX    ISgPl+ NPr/V NPr/ISg+ . . V/J  NPr+  . D/P NPr/I/J+ R       . C/P ISg+ V   NSg/C NSg
-=======
-> “ Please would  you    tell  me       , ” said Alice , a   little      timidly , for she  was not   quite
-# . V      NSg/VX ISgPl+ NPr/V NPr/ISg+ . . V/J  NPr+  . D/P NPr/I/J/Dq+ R       . C/P ISg+ V   NSg/C NSg
->>>>>>> b6f66f5b
+> “ Please would you    tell  me       , ” said Alice , a   little      timidly , for she  was not   quite
+# . V      VX    ISgPl+ NPr/V NPr/ISg+ . . V/J  NPr+  . D/P NPr/I/J/Dq+ R       . C/P ISg+ V   NSg/C NSg
 > sure whether it       was good    manners for her     to speak first   , “ why   your cat      grins
 # J    I/C     NPr/ISg+ V   NPr/V/J NPl     C/P ISg/D$+ P  NSg/V NSg/V/J . . NSg/V D$+  NSg/V/J+ NPl/V
 > like        that         ? ”
@@ -2480,17 +2326,10 @@
 # . ISgPl+ V     NSg/V NSg/I/J/Dq . . V/J  D   NSg/V   . . V/C NSg$   D/P+ NSg+ . .
 >
 #
-<<<<<<< HEAD
-> Alice did not   at    all       like        the tone    of this    remark , and thought it       would be     as
-# NPr+  V   NSg/C NSg/P NSg/I/J/C NSg/V/J/C/P D   NSg/I/V P  I/Ddem+ NSg/V+ . V/C NSg/V   NPr/ISg+ VX    NSg/VX NSg/R
-> well    to introduce some  other   subject of conversation . While     she  was trying  to
-# NSg/V/J P  V         I/J/R NSg/V/J NSg/V/J P  NSg/V+       . NSg/V/C/P ISg+ V   NSg/V/J P
-=======
-> Alice did not   at    all          like        the tone    of this    remark , and thought it       would  be     as
-# NPr+  V   NSg/C NSg/P NSg/I/J/C/Dq NSg/V/J/C/P D   NSg/I/V P  I/Ddem+ NSg/V+ . V/C NSg/V   NPr/ISg+ NSg/VX NSg/VX NSg/R
+> Alice did not   at    all          like        the tone    of this    remark , and thought it       would be     as
+# NPr+  V   NSg/C NSg/P NSg/I/J/C/Dq NSg/V/J/C/P D   NSg/I/V P  I/Ddem+ NSg/V+ . V/C NSg/V   NPr/ISg+ VX    NSg/VX NSg/R
 > well    to introduce some     other   subject of conversation . While     she  was trying  to
 # NSg/V/J P  V         I/J/R/Dq NSg/V/J NSg/V/J P  NSg/V+       . NSg/V/C/P ISg+ V   NSg/V/J P
->>>>>>> b6f66f5b
 > fix   on  one       , the cook  took the cauldron of soup  off       the fire      , and at    once  set     to
 # NSg/V J/P NSg/I/V/J . D   NPr/V V    D   NSg      P  NSg/V NSg/V/J/P D+  N🅪Sg/V/J+ . V/C NSg/P NSg/C NPr/V/J P
 > work  throwing everything within  her     reach at    the Duchess and the baby     — the
@@ -2519,21 +2358,12 @@
 # . D+  NSg/V+ VX    NSg/V/J NSg/V/J/P D/P NSg/V/J+ J      C/P  NPr/ISg+ NPl/V+ . .
 >
 #
-<<<<<<< HEAD
 > “ Which would not   be     an  advantage , ” said Alice , who    felt    very glad    to get   an
 # . I/C+  VX    NSg/C NSg/VX D/P NSg/V     . . V/J  NPr+  . NPr/I+ NSg/V/J J/R  NSg/V/J P  NSg/V D/P
-> opportunity of showing off       a   little  of her     knowledge . “ Just think of what   work
-# NSg         P  NSg/V   NSg/V/J/P D/P NPr/I/J P  ISg/D$+ NᴹSg+     . . V/J  NSg/V P  NSg/I+ NSg/V+
+> opportunity of showing off       a   little     of her     knowledge . “ Just think of what   work
+# NSg         P  NSg/V   NSg/V/J/P D/P NPr/I/J/Dq P  ISg/D$+ NᴹSg+     . . V/J  NSg/V P  NSg/I+ NSg/V+
 > it       would make  with the day  and night   ! You    see   the earth  takes twenty - four hours
 # NPr/ISg+ VX    NSg/V P    D   NPr🅪 V/C N🅪Sg/V+ . ISgPl+ NSg/V D+  NPr/V+ NPl/V NSg    . NSg  NPl
-=======
-> “ Which would  not   be     an  advantage , ” said Alice , who    felt    very glad    to get   an
-# . I/C+  NSg/VX NSg/C NSg/VX D/P NSg/V     . . V/J  NPr+  . NPr/I+ NSg/V/J J/R  NSg/V/J P  NSg/V D/P
-> opportunity of showing off       a   little     of her     knowledge . “ Just think of what   work
-# NSg         P  NSg/V   NSg/V/J/P D/P NPr/I/J/Dq P  ISg/D$+ NᴹSg+     . . V/J  NSg/V P  NSg/I+ NSg/V+
-> it       would  make  with the day  and night   ! You    see   the earth  takes twenty - four hours
-# NPr/ISg+ NSg/VX NSg/V P    D   NPr🅪 V/C N🅪Sg/V+ . ISgPl+ NSg/V D+  NPr/V+ NPl/V NSg    . NSg  NPl
->>>>>>> b6f66f5b
 > to turn  round     on  its     axis — ”
 # P  NSg/V NSg/V/J/P J/P ISg/D$+ NPr+ . .
 >
@@ -2664,36 +2494,20 @@
 # NPr+  V   V/J  NSg/V/J+  P  NSg/V P  ISg+    . . NPr/V/J/C . NSg/I+ NPr/V/J ISg+ P  NSg/VX P    I/Ddem+
 > creature when    I    get   it       home     ? ” when    it       grunted again , so        violently , that         she
 # NSg+     NSg/I/C ISg+ NSg/V NPr/ISg+ NSg/V/J+ . . NSg/I/C NPr/ISg+ V/J     P     . NSg/I/J/C R         . NSg/I/C/Ddem ISg+
-<<<<<<< HEAD
-> looked down      into its     face   in      some   alarm  . This    time      there could  be     no    mistake
-# V/J    NSg/V/J/P P    ISg/D$+ NSg/V+ NPr/J/P I/J/R+ NSg/V+ . I/Ddem+ N🅪Sg/V/J+ +     NSg/VX NSg/VX NPr/P NSg/V
-> about it       : it       was neither more      nor   less    than a    pig    , and she  felt    that         it       would be
-# J/P   NPr/ISg+ . NPr/ISg+ V   I/C     NPr/I/V/J NSg/C V/J/C/P C/P  D/P+ NSg/V+ . V/C ISg+ NSg/V/J NSg/I/C/Ddem NPr/ISg+ VX    NSg/VX
-=======
 > looked down      into its     face   in      some      alarm  . This    time      there could  be     no    mistake
 # V/J    NSg/V/J/P P    ISg/D$+ NSg/V+ NPr/J/P I/J/R/Dq+ NSg/V+ . I/Ddem+ N🅪Sg/V/J+ +     NSg/VX NSg/VX NPr/P NSg/V
-> about it       : it       was neither more         nor   less    than a    pig    , and she  felt    that         it       would  be
-# J/P   NPr/ISg+ . NPr/ISg+ V   I/C     NPr/I/V/J/Dq NSg/C V/J/C/P C/P  D/P+ NSg/V+ . V/C ISg+ NSg/V/J NSg/I/C/Ddem NPr/ISg+ NSg/VX NSg/VX
->>>>>>> b6f66f5b
+> about it       : it       was neither more         nor   less    than a    pig    , and she  felt    that         it       would be
+# J/P   NPr/ISg+ . NPr/ISg+ V   I/C     NPr/I/V/J/Dq NSg/C V/J/C/P C/P  D/P+ NSg/V+ . V/C ISg+ NSg/V/J NSg/I/C/Ddem NPr/ISg+ VX    NSg/VX
 > quite absurd for her     to carry it       further .
 # NSg   NSg/J  C/P ISg/D$+ P  NSg/V NPr/ISg+ V/J     .
 >
 #
-<<<<<<< HEAD
-> So        she  set     the little   creature down      , and felt    quite relieved to see   it       trot   away
-# NSg/I/J/C ISg+ NPr/V/J D+  NPr/I/J+ NSg+     NSg/V/J/P . V/C NSg/V/J NSg   V/J      P  NSg/V NPr/ISg+ NSg/V+ V/J
+> So        she  set     the little      creature down      , and felt    quite relieved to see   it       trot   away
+# NSg/I/J/C ISg+ NPr/V/J D+  NPr/I/J/Dq+ NSg+     NSg/V/J/P . V/C NSg/V/J NSg   V/J      P  NSg/V NPr/ISg+ NSg/V+ V/J
 > quietly into the wood     . “ If    it       had grown up        , ” she  said to herself , “ it       would have
 # R       P    D+  NPr/V/J+ . . NSg/C NPr/ISg+ V   V/J   NSg/V/J/P . . ISg+ V/J  P  ISg+    . . NPr/ISg+ VX    NSg/VX
 > made a   dreadfully ugly    child  : but     it       makes rather  a    handsome pig    , I    think  . ” And
 # V    D/P R          NSg/V/J NSg/V+ . NSg/C/P NPr/ISg+ NPl/V NPr/V/J D/P+ V/J+     NSg/V+ . ISg+ NSg/V+ . . V/C
-=======
-> So        she  set     the little      creature down      , and felt    quite relieved to see   it       trot   away
-# NSg/I/J/C ISg+ NPr/V/J D+  NPr/I/J/Dq+ NSg+     NSg/V/J/P . V/C NSg/V/J NSg   V/J      P  NSg/V NPr/ISg+ NSg/V+ V/J
-> quietly into the wood     . “ If    it       had grown up        , ” she  said to herself , “ it       would  have
-# R       P    D+  NPr/V/J+ . . NSg/C NPr/ISg+ V   V/J   NSg/V/J/P . . ISg+ V/J  P  ISg+    . . NPr/ISg+ NSg/VX NSg/VX
-> made  a   dreadfully ugly    child  : but     it       makes rather  a    handsome pig    , I    think  . ” And
-# NSg/V D/P R          NSg/V/J NSg/V+ . NSg/C/P NPr/ISg+ NPl/V NPr/V/J D/P+ V/J+     NSg/V+ . ISg+ NSg/V+ . . V/C
->>>>>>> b6f66f5b
 > she  began thinking over      other    children she  knew , who    might     do     very well    as    pigs   ,
 # ISg+ V     V        NSg/V/J/P NSg/V/J+ NPl+     ISg+ V    . NPr/I+ NᴹSg/VX/J NSg/VX J/R  NSg/V/J NSg/R NPl/V+ .
 > and was just saying to herself , “ if    one       only  knew the right    way   to change them     — ”
@@ -2712,21 +2526,12 @@
 # P  NSg/VX V/J     P    NSg/V+  .
 >
 #
-<<<<<<< HEAD
-> “ Cheshire Puss , ” she  began , rather  timidly , as    she  did not   at    all        know   whether
-# . NPr      NSg  . . ISg+ V     . NPr/V/J R       . NSg/R ISg+ V   NSg/C NSg/P NSg/I/J/C+ NSg/V+ I/C
-> it       would like        the name   : however , it       only  grinned a    little   wider . “ Come    , it’s
-# NPr/ISg+ VX    NSg/V/J/C/P D+  NSg/V+ . C       . NPr/ISg+ J/R/C V       D/P+ NPr/I/J+ J+    . . NSg/V/P . W?
+> “ Cheshire Puss , ” she  began , rather  timidly , as    she  did not   at    all           know   whether
+# . NPr      NSg  . . ISg+ V     . NPr/V/J R       . NSg/R ISg+ V   NSg/C NSg/P NSg/I/J/C/Dq+ NSg/V+ I/C
+> it       would like        the name   : however , it       only  grinned a    little      wider . “ Come    , it’s
+# NPr/ISg+ VX    NSg/V/J/C/P D+  NSg/V+ . C       . NPr/ISg+ J/R/C V       D/P+ NPr/I/J/Dq+ J+    . . NSg/V/P . W?
 > pleased so        far     , ” thought Alice , and she  went   on  . “ Would you    tell  me      , please ,
 # V/J     NSg/I/J/C NSg/V/J . . NSg/V   NPr+  . V/C ISg+ NSg/V+ J/P . . VX    ISgPl+ NPr/V NPr/ISg . V      .
-=======
-> “ Cheshire Puss , ” she  began , rather  timidly , as    she  did not   at    all           know   whether
-# . NPr      NSg  . . ISg+ V     . NPr/V/J R       . NSg/R ISg+ V   NSg/C NSg/P NSg/I/J/C/Dq+ NSg/V+ I/C
-> it       would  like        the name   : however , it       only  grinned a    little      wider . “ Come    , it’s
-# NPr/ISg+ NSg/VX NSg/V/J/C/P D+  NSg/V+ . C       . NPr/ISg+ J/R/C V       D/P+ NPr/I/J/Dq+ J+    . . NSg/V/P . W?
-> pleased so        far     , ” thought Alice , and she  went   on  . “ Would  you    tell  me      , please ,
-# V/J     NSg/I/J/C NSg/V/J . . NSg/V   NPr+  . V/C ISg+ NSg/V+ J/P . . NSg/VX ISgPl+ NPr/V NPr/ISg . V      .
->>>>>>> b6f66f5b
 > which way    I    ought    to go      from here    ? ”
 # I/C+  NSg/J+ ISg+ NSg/I/VX P  NSg/V/J P    NSg/J/R . .
 >
@@ -3330,15 +3135,9 @@
 >
 #
 > Alice tried to fancy   to herself what   such  an  extraordinary way   of living  would
-<<<<<<< HEAD
 # NPr+  V/J   P  NSg/V/J P  ISg+    NSg/I+ NSg/I D/P NSg/J         NSg/J P  NSg/V/J VX
-> be     like        , but     it       puzzled her     too much    , so        she  went  on  : “ But     why   did they live at
-# NSg/VX NSg/V/J/C/P . NSg/C/P NPr/ISg+ V/J     ISg/D$+ W?  NSg/I/J . NSg/I/J/C ISg+ NSg/V J/P . . NSg/C/P NSg/V V   IPl+ V/J  NSg/P
-=======
-# NPr+  V/J   P  NSg/V/J P  ISg+    NSg/I+ NSg/I D/P NSg/J         NSg/J P  NSg/V/J NSg/VX
 > be     like        , but     it       puzzled her     too much       , so        she  went  on  : “ But     why   did they live at
 # NSg/VX NSg/V/J/C/P . NSg/C/P NPr/ISg+ V/J     ISg/D$+ W?  NSg/I/J/Dq . NSg/I/J/C ISg+ NSg/V J/P . . NSg/C/P NSg/V V   IPl+ V/J  NSg/P
->>>>>>> b6f66f5b
 > the bottom  of a    well     ? ”
 # D   NSg/V/J P  D/P+ NSg/V/J+ . .
 >
@@ -3591,13 +3390,8 @@
 # NSg/V/J .
 >
 #
-<<<<<<< HEAD
-> “ Would you    tell  me       , ” said Alice , a    little   timidly , “ why   you    are painting those
-# . VX    ISgPl+ NPr/V NPr/ISg+ . . V/J  NPr+  . D/P+ NPr/I/J+ R       . . NSg/V ISgPl+ V   N🅪Sg/V   I/Ddem+
-=======
-> “ Would  you    tell  me       , ” said Alice , a    little      timidly , “ why   you    are painting those
-# . NSg/VX ISgPl+ NPr/V NPr/ISg+ . . V/J  NPr+  . D/P+ NPr/I/J/Dq+ R       . . NSg/V ISgPl+ V   N🅪Sg/V   I/Ddem+
->>>>>>> b6f66f5b
+> “ Would you    tell  me       , ” said Alice , a    little      timidly , “ why   you    are painting those
+# . VX    ISgPl+ NPr/V NPr/ISg+ . . V/J  NPr+  . D/P+ NPr/I/J/Dq+ R       . . NSg/V ISgPl+ V   N🅪Sg/V   I/Ddem+
 > roses  ? ”
 # NPl/V+ . .
 >
@@ -3648,17 +3442,10 @@
 # NPr+  V   NPr/V/J NSg/J    I/C     ISg+ NSg/I/VX NSg/C P  NPr/V NSg/V/J/P J/P ISg/D$+ NSg/V+ NSg/V/J/C/P D+
 > three gardeners , but     she  could  not   remember ever having heard of such  a   rule  at
 # NSg+  +         . NSg/C/P ISg+ NSg/VX NSg/C NSg/V    J    V      V/J   P  NSg/I D/P NSg/V NSg/P
-<<<<<<< HEAD
 > processions ; “ and besides , what   would be     the use   of a    procession , ” thought she  ,
 # NPl         . . V/C W?      . NSg/I+ VX    NSg/VX D   NSg/V P  D/P+ NSg/V+     . . NSg/V   ISg+ .
-> “ if    people had all        to lie   down      upon their faces  , so        that         they couldn’t see   it       ? ”
-# . NSg/C NSg/V+ V   NSg/I/J/C+ P  NPr/V NSg/V/J/P P    D$+   NPl/V+ . NSg/I/J/C NSg/I/C/Ddem IPl+ V        NSg/V NPr/ISg+ . .
-=======
-> processions ; “ and besides , what   would  be     the use   of a    procession , ” thought she  ,
-# NPl         . . V/C W?      . NSg/I+ NSg/VX NSg/VX D   NSg/V P  D/P+ NSg/V+     . . NSg/V   ISg+ .
 > “ if    people had all           to lie   down      upon their faces  , so        that         they couldn’t see   it       ? ”
 # . NSg/C NSg/V+ V   NSg/I/J/C/Dq+ P  NPr/V NSg/V/J/P P    D$+   NPl/V+ . NSg/I/J/C NSg/I/C/Ddem IPl+ V        NSg/V NPr/ISg+ . .
->>>>>>> b6f66f5b
 > So        she  stood still   where she  was , and  waited .
 # NSg/I/J/C ISg+ V     NSg/V/J NSg/C ISg+ V   . V/C+ V/J    .
 >
@@ -3789,13 +3576,8 @@
 #
 > “ Come    on  , then    ! ” roared the Queen    , and Alice joined the procession , wondering
 # . NSg/V/P J/P . NSg/J/C . . V/J    D+  NPr/V/J+ . V/C NPr+  V/J    D+  NSg/V+     . NSg/V/J
-<<<<<<< HEAD
-> very much    what   would happen next    .
-# J/R  NSg/I/J NSg/I+ VX    V+     NSg/J/P .
-=======
-> very much       what   would  happen next    .
-# J/R  NSg/I/J/Dq NSg/I+ NSg/VX V+     NSg/J/P .
->>>>>>> b6f66f5b
+> very much       what   would happen next    .
+# J/R  NSg/I/J/Dq NSg/I+ VX    V+     NSg/J/P .
 >
 #
 > “ It’s — it’s a   very fine    day  ! ” said a   timid voice at    her     side     . She  was walking by
@@ -3890,42 +3672,24 @@
 # . NSg/V/J/P P    ISg/D$+ NPr/V/J+ . . J/P   NSg/C NPr/J/P D/P+ NSg/V/J+ .
 >
 #
-<<<<<<< HEAD
-> Alice began to feel    very uneasy  : to be     sure , she  had not   as    yet     had any   dispute
-# NPr+  V     P  NSg/I/V J/R  NSg/V/J . P  NSg/VX J    . ISg+ V   NSg/C NSg/R NSg/V/C V   I/R/D NSg/V
-> with the Queen    , but     she  knew that         it       might     happen any    minute  , “ and then    , ”
-# P    D+  NPr/V/J+ . NSg/C/P ISg+ V    NSg/I/C/Ddem NPr/ISg+ NᴹSg/VX/J V      I/R/D+ NSg/V/J . . V/C NSg/J/C . .
-> thought she  , “ what   would become of me       ? They’re dreadfully fond    of beheading
-# NSg/V   ISg+ . . NSg/I+ VX    V      P  NPr/ISg+ . W?      R          NSg/V/J P  NSg
-> people here    ; the great  wonder is , that          there’s any    one        left    alive ! ”
-# NSg/V+ NSg/J/R . D+  NSg/J+ NSg/V+ VL . NSg/I/C/Ddem+ W?      I/R/D+ NSg/I/V/J+ NPr/V/J W?    . .
-=======
 > Alice began to feel    very uneasy  : to be     sure , she  had not   as    yet     had any    dispute
 # NPr+  V     P  NSg/I/V J/R  NSg/V/J . P  NSg/VX J    . ISg+ V   NSg/C NSg/R NSg/V/C V   I/R/Dq NSg/V
 > with the Queen    , but     she  knew that         it       might     happen any     minute  , “ and then    , ”
 # P    D+  NPr/V/J+ . NSg/C/P ISg+ V    NSg/I/C/Ddem NPr/ISg+ NᴹSg/VX/J V      I/R/Dq+ NSg/V/J . . V/C NSg/J/C . .
-> thought she  , “ what   would  become of me       ? They’re dreadfully fond    of beheading
-# NSg/V   ISg+ . . NSg/I+ NSg/VX V      P  NPr/ISg+ . W?      R          NSg/V/J P  NSg
+> thought she  , “ what   would become of me       ? They’re dreadfully fond    of beheading
+# NSg/V   ISg+ . . NSg/I+ VX    V      P  NPr/ISg+ . W?      R          NSg/V/J P  NSg
 > people here    ; the great  wonder is , that          there’s any     one        left    alive ! ”
 # NSg/V+ NSg/J/R . D+  NSg/J+ NSg/V+ VL . NSg/I/C/Ddem+ W?      I/R/Dq+ NSg/I/V/J+ NPr/V/J W?    . .
->>>>>>> b6f66f5b
 >
 #
 > She  was looking about for some     way   of escape , and wondering whether she  could
 # ISg+ V   V       J/P   C/P I/J/R/Dq NSg/J P  NSg/V+ . V/C NSg/V/J   I/C     ISg+ NSg/VX
 > get   away without being   seen  , when    she  noticed a   curious appearance in      the air    :
 # NSg/V V/J  C/P     NSg/V/C NSg/V . NSg/I/C ISg+ V/J     D/P J       NSg        NPr/J/P D+  NSg/V+ .
-<<<<<<< HEAD
-> it       puzzled her     very much    at    first   , but     , after watching it       a   minute  or    two , she
-# NPr/ISg+ V/J     ISg/D$+ J/R  NSg/I/J NSg/P NSg/V/J . NSg/C/P . J/P   V        NPr/ISg+ D/P NSg/V/J NPr/C NSg . ISg+
+> it       puzzled her     very much       at    first   , but     , after watching it       a   minute  or    two , she
+# NPr/ISg+ V/J     ISg/D$+ J/R  NSg/I/J/Dq NSg/P NSg/V/J . NSg/C/P . J/P   V        NPr/ISg+ D/P NSg/V/J NPr/C NSg . ISg+
 > made it       out         to be     a   grin  , and she  said to herself “ It’s the Cheshire Cat      : now       I
 # V    NPr/ISg+ NSg/V/J/R/P P  NSg/VX D/P NSg/V . V/C ISg+ V/J  P  ISg+    . W?   D+  NPr+     NSg/V/J+ . NPr/V/J/C ISg+
-=======
-> it       puzzled her     very much       at    first   , but     , after watching it       a   minute  or    two , she
-# NPr/ISg+ V/J     ISg/D$+ J/R  NSg/I/J/Dq NSg/P NSg/V/J . NSg/C/P . J/P   V        NPr/ISg+ D/P NSg/V/J NPr/C NSg . ISg+
-> made  it       out         to be     a   grin  , and she  said to herself “ It’s the Cheshire Cat      : now       I
-# NSg/V NPr/ISg+ NSg/V/J/R/P P  NSg/VX D/P NSg/V . V/C ISg+ V/J  P  ISg+    . W?   D+  NPr+     NSg/V/J+ . NPr/V/J/C ISg+
->>>>>>> b6f66f5b
 > shall have   somebody to talk   to . ”
 # VX    NSg/VX NSg/I+   P  NSg/V+ P  . .
 >
@@ -4104,17 +3868,10 @@
 #
 > The Queen’s argument was , that         if    something wasn’t done    about it       in      less    than no
 # D+  NSg$+   NSg/V    V   . NSg/I/C/Ddem NSg/C NSg/I/V/J V      NSg/V/J J/P   NPr/ISg+ NPr/J/P V/J/C/P C/P  NPr/P+
-<<<<<<< HEAD
-> time      she’d have   everybody executed , all        round      . ( It       was this    last    remark that          had
-# N🅪Sg/V/J+ W?    NSg/VX NSg/I+    V/J      . NSg/I/J/C+ NSg/V/J/P+ . . NPr/ISg+ V   I/Ddem+ NSg/V/J NSg/V  NSg/I/C/Ddem+ V
+> time      she’d have   everybody executed , all           round      . ( It       was this    last    remark that          had
+# N🅪Sg/V/J+ W?    NSg/VX NSg/I+    V/J      . NSg/I/J/C/Dq+ NSg/V/J/P+ . . NPr/ISg+ V   I/Ddem+ NSg/V/J NSg/V  NSg/I/C/Ddem+ V
 > made the whole  party    look  so        grave    and  anxious . )
 # V    D+  NSg/J+ NSg/V/J+ NSg/V NSg/I/J/C NSg/V/J+ V/C+ J+      . .
-=======
-> time      she’d have   everybody executed , all           round      . ( It       was this    last    remark that          had
-# N🅪Sg/V/J+ W?    NSg/VX NSg/I+    V/J      . NSg/I/J/C/Dq+ NSg/V/J/P+ . . NPr/ISg+ V   I/Ddem+ NSg/V/J NSg/V  NSg/I/C/Ddem+ V
-> made  the whole  party    look  so        grave    and  anxious . )
-# NSg/V D+  NSg/J+ NSg/V/J+ NSg/V NSg/I/J/C NSg/V/J+ V/C+ J+      . .
->>>>>>> b6f66f5b
 >
 #
 > Alice could  think of nothing else    to say   but     “ It       belongs to the Duchess : you’d
@@ -4285,13 +4042,8 @@
 #
 > “ I    quite agree with you    , ” said the Duchess ; “ and the moral   of that          is — ‘          Be     what
 # . ISg+ NSg   V     P    ISgPl+ . . V/J  D   NSg/V   . . V/C D   NSg/V/J P  NSg/I/C/Ddem+ VL . Unlintable NSg/VX NSg/I
-<<<<<<< HEAD
-> you    would seem to be     ’ — or    if    you’d like        it       put   more      simply — ‘          Never imagine
-# ISgPl+ VX    V    P  NSg/VX . . NPr/C NSg/C W?    NSg/V/J/C/P NPr/ISg+ NSg/V NPr/I/V/J R      . Unlintable R     NSg/V
-=======
-> you    would  seem to be     ’ — or    if    you’d like        it       put   more         simply — ‘          Never imagine
-# ISgPl+ NSg/VX V    P  NSg/VX . . NPr/C NSg/C W?    NSg/V/J/C/P NPr/ISg+ NSg/V NPr/I/V/J/Dq R      . Unlintable R     NSg/V
->>>>>>> b6f66f5b
+> you    would seem to be     ’ — or    if    you’d like        it       put   more         simply — ‘          Never imagine
+# ISgPl+ VX    V    P  NSg/VX . . NPr/C NSg/C W?    NSg/V/J/C/P NPr/ISg+ NSg/V NPr/I/V/J/Dq R      . Unlintable R     NSg/V
 > yourself not   to be     otherwise than what   it       might     appear to others that         what   you
 # ISg+     NSg/C P  NSg/VX J         C/P  NSg/I+ NPr/ISg+ NᴹSg/VX/J V      P  NPl/V  NSg/I/C/Ddem NSg/I+ ISgPl+
 > were  or    might     have   been  was not   otherwise than what   you    had been  would have
@@ -4433,15 +4185,9 @@
 > know  what   a    Gryphon is , look  at    the picture . ) “ Up        , lazy    thing  ! ” said the Queen   ,
 # NSg/V NSg/I+ D/P+ ?       VL . NSg/V NSg/P D+  NSg/V+  . . . NSg/V/J/P . NSg/V/J NSg/V+ . . V/J  D+  NPr/V/J .
 > “ and take  this    young    lady  to see   the Mock     Turtle , and to hear his     history . I
-<<<<<<< HEAD
 # . V/C NSg/V I/Ddem+ NPr/V/J+ NPr/V P  NSg/V D+  NSg/V/J+ NSg/V+ . V/C P  V    ISg/D$+ N🅪Sg+   . ISg+
-> must  go      back    and see   after some   executions I    have   ordered ; ” and she  walked off       ,
-# NSg/V NSg/V/J NSg/V/J V/C NSg/V J/P   I/J/R+ +          ISg+ NSg/VX V/J     . . V/C ISg+ V/J    NSg/V/J/P .
-=======
-# . V/C NSg/V I/Ddem+ NPr/V/J+ NPr/V P  NSg/V D+  NSg/V/J+ NSg/V+ . V/C P  V    ISg/D$+ NSg+    . ISg+
 > must  go      back    and see   after some      executions I    have   ordered ; ” and she  walked off       ,
 # NSg/V NSg/V/J NSg/V/J V/C NSg/V J/P   I/J/R/Dq+ +          ISg+ NSg/VX V/J     . . V/C ISg+ V/J    NSg/V/J/P .
->>>>>>> b6f66f5b
 > leaving Alice alone with the Gryphon . Alice did not   quite like        the look  of the
 # V       NPr+  J     P    D+  ?       . NPr+  V   NSg/C NSg   NSg/V/J/C/P D   NSg/V P  D+
 > creature , but     on  the whole  she  thought it       would be     quite as    safe    to stay    with it
@@ -4476,17 +4222,10 @@
 #
 > They had not   gone  far     before they saw   the Mock    Turtle in      the distance , sitting
 # IPl+ V   NSg/C V/J/P NSg/V/J C/P    IPl+ NSg/V D   NSg/V/J NSg/V  NPr/J/P D+  NSg/V+   . NSg/V/J
-<<<<<<< HEAD
-> sad     and lonely on  a   little  ledge of rock   , and , as    they came    nearer , Alice could
-# NSg/V/J V/C J/R    J/P D/P NPr/I/J NSg/V P  NPr🅪/V . V/C . NSg/R IPl+ NSg/V/P J      . NPr+  NSg/VX
+> sad     and lonely on  a   little     ledge of rock   , and , as    they came    nearer , Alice could
+# NSg/V/J V/C J/R    J/P D/P NPr/I/J/Dq NSg/V P  NPr🅪/V . V/C . NSg/R IPl+ NSg/V/P J      . NPr+  NSg/VX
 > hear him  sighing as    if    his     heart   would break  . She  pitied him  deeply . “ What   is
 # V    ISg+ V       NSg/R NSg/C ISg/D$+ N🅪Sg/V+ VX    NSg/V+ . ISg+ V/J    ISg+ R+     . . NSg/I+ VL
-=======
-> sad     and lonely on  a   little     ledge of rock  , and , as    they came    nearer , Alice could
-# NSg/V/J V/C J/R    J/P D/P NPr/I/J/Dq NSg/V P  NPr/V . V/C . NSg/R IPl+ NSg/V/P J      . NPr+  NSg/VX
-> hear him  sighing as    if    his     heart   would  break  . She  pitied him  deeply . “ What   is
-# V    ISg+ V       NSg/R NSg/C ISg/D$+ N🅪Sg/V+ NSg/VX NSg/V+ . ISg+ V/J    ISg+ R+     . . NSg/I+ VL
->>>>>>> b6f66f5b
 > his     sorrow ? ” she  asked the Gryphon , and the Gryphon answered , very nearly in      the
 # ISg/D$+ NSg/V  . . ISg+ V/J   D   ?       . V/C D   ?       V/J      . J/R  R      NPr/J/P D+
 > same words  as    before , “ It’s all          his     fancy   , that          : he       hasn’t got no     sorrow , you
@@ -4727,17 +4466,10 @@
 # V/C    P    NPr🅪+ P+ NPr🅪 . .
 >
 #
-<<<<<<< HEAD
-> This    was quite a   new     idea to Alice , and she  thought it       over      a   little  before she
-# I/Ddem+ V   NSg   D/P NSg/V/J NSg  P  NPr+  . V/C ISg+ NSg/V   NPr/ISg+ NSg/V/J/P D/P NPr/I/J C/P    ISg+
+> This    was quite a   new     idea to Alice , and she  thought it       over      a   little     before she
+# I/Ddem+ V   NSg   D/P NSg/V/J NSg  P  NPr+  . V/C ISg+ NSg/V   NPr/ISg+ NSg/V/J/P D/P NPr/I/J/Dq C/P    ISg+
 > made her     next     remark . “ Then    the eleventh day  must  have   been  a   holiday ? ”
 # V    ISg/D$+ NSg/J/P+ NSg/V+ . . NSg/J/C D+  NSg/J+   NPr🅪 NSg/V NSg/VX NSg/V D/P NPr/V   . .
-=======
-> This    was quite a   new     idea to Alice , and she  thought it       over      a   little     before she
-# I/Ddem+ V   NSg   D/P NSg/V/J NSg  P  NPr+  . V/C ISg+ NSg/V   NPr/ISg+ NSg/V/J/P D/P NPr/I/J/Dq C/P    ISg+
-> made  her     next     remark . “ Then    the eleventh day  must  have   been  a   holiday ? ”
-# NSg/V ISg/D$+ NSg/J/P+ NSg/V+ . . NSg/J/C D+  NSg/J+   NPr🅪 NSg/V NSg/VX NSg/V D/P NPr/V   . .
->>>>>>> b6f66f5b
 >
 #
 > “ Of course it       was , ” said the Mock     Turtle .
@@ -4852,13 +4584,8 @@
 # . NPr/ISg+ NSg/V NSg/VX D/P J/R  NSg/V/J NSg/V . . V/J  NPr+  R+      .
 >
 #
-<<<<<<< HEAD
-> “ Would you    like        to see   a   little  of it       ? ” said the Mock     Turtle .
-# . VX    ISgPl+ NSg/V/J/C/P P  NSg/V D/P NPr/I/J P  NPr/ISg+ . . V/J  D+  NSg/V/J+ NSg/V+ .
-=======
-> “ Would  you    like        to see   a   little     of it       ? ” said the Mock     Turtle .
-# . NSg/VX ISgPl+ NSg/V/J/C/P P  NSg/V D/P NPr/I/J/Dq P  NPr/ISg+ . . V/J  D+  NSg/V/J+ NSg/V+ .
->>>>>>> b6f66f5b
+> “ Would you    like        to see   a   little     of it       ? ” said the Mock     Turtle .
+# . VX    ISgPl+ NSg/V/J/C/P P  NSg/V D/P NPr/I/J/Dq P  NPr/ISg+ . . V/J  D+  NSg/V/J+ NSg/V+ .
 >
 #
 > “ Very much       indeed , ” said Alice .
@@ -4953,13 +4680,8 @@
 # NSg/V+ . V/C W?      NSg/I/J/C/Dq NSg/V/J/P+ NPl/V  . .
 >
 #
-<<<<<<< HEAD
-> “ You’re wrong   about the crumbs , ” said the Mock     Turtle : “ crumbs would all       wash
-# . W?     NSg/V/J J/P   D+  NPl/V+ . . V/J  D+  NSg/V/J+ NSg/V+ . . NPl/V+ VX    NSg/I/J/C NPr/V
-=======
-> “ You’re wrong   about the crumbs , ” said the Mock     Turtle : “ crumbs would  all          wash
-# . W?     NSg/V/J J/P   D+  NPl/V+ . . V/J  D+  NSg/V/J+ NSg/V+ . . NPl/V+ NSg/VX NSg/I/J/C/Dq NPr/V
->>>>>>> b6f66f5b
+> “ You’re wrong   about the crumbs , ” said the Mock     Turtle : “ crumbs would all          wash
+# . W?     NSg/V/J J/P   D+  NPl/V+ . . V/J  D+  NSg/V/J+ NSg/V+ . . NPl/V+ VX    NSg/I/J/C/Dq NPr/V
 > off       in      the sea  . But     they have   their tails  in      their mouths ; and the reason  is — ”
 # NSg/V/J/P NPr/J/P D+  NSg+ . NSg/C/P IPl+ NSg/VX D$+   NPl/V+ NPr/J/P D$+   NSg/V+ . V/C D+  N🅪Sg/V+ VL . .
 > here    the Mock     Turtle yawned and shut    his     eyes   . — “ Tell  her     about the reason and
@@ -5184,13 +4906,8 @@
 # V/J    NSg/J/P ISg/D$+ NSg/V/J+ . . .
 >
 #
-<<<<<<< HEAD
-> Alice did not   dare   to disobey , though she  felt    sure it       would all       come    wrong   , and
-# NPr+  V   NSg/C NPr/VX P  V       . V/C    ISg+ NSg/V/J J    NPr/ISg+ VX    NSg/I/J/C NSg/V/P NSg/V/J . V/C
-=======
-> Alice did not   dare   to disobey , though she  felt    sure it       would  all          come    wrong   , and
-# NPr+  V   NSg/C NPr/VX P  V       . V/C    ISg+ NSg/V/J J    NPr/ISg+ NSg/VX NSg/I/J/C/Dq NSg/V/P NSg/V/J . V/C
->>>>>>> b6f66f5b
+> Alice did not   dare   to disobey , though she  felt    sure it       would all          come    wrong   , and
+# NPr+  V   NSg/C NPr/VX P  V       . V/C    ISg+ NSg/V/J J    NPr/ISg+ VX    NSg/I/J/C/Dq NSg/V/P NSg/V/J . V/C
 > she  went  on  in      a   trembling voice : —
 # ISg+ NSg/V J/P NPr/J/P D/P V         NSg/V . .
 >
@@ -5257,17 +4974,10 @@
 # P  D+  NPr/I+ . NPr/I+ . N🅪Sg/V+ . NSg/J     . NSg/J+    NSg/V+ .
 >
 #
-<<<<<<< HEAD
-> “ Beautiful Soup  ! Who    cares for fish     , Game     , or    any    other    dish   ? Who    would not
-# . NSg/J     NSg/V . NPr/I+ NPl/V C/P N🅪SgPl/V . NSg/V/J+ . NPr/C I/R/D+ NSg/V/J+ NSg/V+ . NPr/I+ VX    NSg/C
-> give  all       else    for two  p          ennyworth only  of beautiful Soup   ? Pennyworth only  of
-# NSg/V NSg/I/J/C NSg/J/C C/P NSg+ NPr/V/J/P+ ?         J/R/C P  NSg/J     NSg/V+ . NSg        J/R/C P
-=======
-> “ Beautiful Soup  ! Who    cares for fish     , Game     , or    any     other    dish   ? Who    would  not
-# . NSg/J     NSg/V . NPr/I+ NPl/V C/P N🅪SgPl/V . NSg/V/J+ . NPr/C I/R/Dq+ NSg/V/J+ NSg/V+ . NPr/I+ NSg/VX NSg/C
+> “ Beautiful Soup  ! Who    cares for fish     , Game     , or    any     other    dish   ? Who    would not
+# . NSg/J     NSg/V . NPr/I+ NPl/V C/P N🅪SgPl/V . NSg/V/J+ . NPr/C I/R/Dq+ NSg/V/J+ NSg/V+ . NPr/I+ VX    NSg/C
 > give  all          else    for two  p          ennyworth only  of beautiful Soup   ? Pennyworth only  of
 # NSg/V NSg/I/J/C/Dq NSg/J/C C/P NSg+ NPr/V/J/P+ ?         J/R/C P  NSg/J     NSg/V+ . NSg        J/R/C P
->>>>>>> b6f66f5b
 > beautiful Soup   ? Beau   — ootiful Soo — oop ! Beau   — ootiful Soo — oop ! Soo — oop of the
 # NSg/J     NSg/V+ . NPr/V+ . ?       ?   . ?   . NPr/V+ . ?       ?   . ?   . ?   . ?   P  D+
 > e      — e      — evening , Beautiful , beauti — FUL SOUP   ! ”
@@ -5350,17 +5060,10 @@
 # NSg/V NPl/V . . . ISg+ V       IPl+ V   D+  NPl    . . ISg+ V/J  I/Ddem+ NSg/V/J+ NSg/V+ NSg NPr/C
 > three times  over      to herself , being   rather  proud of it       : for she  thought , and
 # NSg   NPl/V+ NSg/V/J/P P  ISg+    . NSg/V/C NPr/V/J J     P  NPr/ISg+ . C/P ISg+ NSg/V+  . V/C
-<<<<<<< HEAD
-> rightly too , that          very few   little  girls of her     age     knew the meaning  of it       at
-# R       W?  . NSg/I/C/Ddem+ J/R  NSg/I NPr/I/J NPl/V P  ISg/D$+ N🅪Sg/V+ V    D   N🅪Sg/V/J P  NPr/ISg+ NSg/P
-> all       . However , “ jury     - men ” would have   done    just as     well     .
-# NSg/I/J/C . C       . . NSg/V/J+ . NSg . VX    NSg/VX NSg/V/J V/J  NSg/R+ NSg/V/J+ .
-=======
 > rightly too , that          very few      little     girls of her     age     knew the meaning  of it       at
 # R       W?  . NSg/I/C/Ddem+ J/R  NSg/I/Dq NPr/I/J/Dq NPl/V P  ISg/D$+ N🅪Sg/V+ V    D   N🅪Sg/V/J P  NPr/ISg+ NSg/P
-> all          . However , “ jury     - men ” would  have   done    just as     well     .
-# NSg/I/J/C/Dq . C       . . NSg/V/J+ . NSg . NSg/VX NSg/VX NSg/V/J V/J  NSg/R+ NSg/V/J+ .
->>>>>>> b6f66f5b
+> all          . However , “ jury     - men ” would have   done    just as     well     .
+# NSg/I/J/C/Dq . C       . . NSg/V/J+ . NSg . VX    NSg/VX NSg/V/J V/J  NSg/R+ NSg/V/J+ .
 >
 #
 > The twelve jurors were  all          writing very busily on  slates . “ What   are they doing ? ”
@@ -5423,13 +5126,8 @@
 # NSg+      NSg/V  . V/C NSg/V NSg/R NPl/V   . .
 >
 #
-<<<<<<< HEAD
-> “ The Queen   of Hearts , she  made some   tarts , All       on  a    summer day   : The Knave of
-# . D   NPr/V/J P  NPl/V+ . ISg+ V    I/J/R+ NPl/V . NSg/I/J/C J/P D/P+ NPr/V+ NPr🅪+ . D   NSg   P
-=======
-> “ The Queen   of Hearts , she  made  some      tarts , All          on  a    summer day   : The Knave of
-# . D   NPr/V/J P  NPl/V+ . ISg+ NSg/V I/J/R/Dq+ NPl/V . NSg/I/J/C/Dq J/P D/P+ NPr/V+ NPr🅪+ . D   NSg   P
->>>>>>> b6f66f5b
+> “ The Queen   of Hearts , she  made some      tarts , All          on  a    summer day   : The Knave of
+# . D   NPr/V/J P  NPl/V+ . ISg+ V    I/J/R/Dq+ NPl/V . NSg/I/J/C/Dq J/P D/P+ NPr/V+ NPr🅪+ . D   NSg   P
 > Hearts , he       stole those   tarts , And took them     quite away ! ”
 # NPl/V+ . NPr/ISg+ NSg/V I/Ddem+ NPl/V . V/C V    NSg/IPl+ NSg   V/J  . .
 >
@@ -5622,17 +5320,10 @@
 # . NPr/ISg+ V      NPr/ISg+ . . V/J  D+  NPr/V/J+ . . NSg/V NSg/V/J/R/P NSg/I/C/Ddem+ NSg/V/J+ . .
 >
 #
-<<<<<<< HEAD
-> “ Well    , at    any    rate   , the Dormouse said — ” the Hatter went  on  , looking anxiously
-# . NSg/V/J . NSg/P I/R/D+ NSg/V+ . D   NSg      V/J  . . D   NSg/V  NSg/V J/P . V       R
+> “ Well    , at    any     rate   , the Dormouse said — ” the Hatter went  on  , looking anxiously
+# . NSg/V/J . NSg/P I/R/Dq+ NSg/V+ . D   NSg      V/J  . . D   NSg/V  NSg/V J/P . V       R
 > round     to see   if    he       would deny it       too : but     the Dormouse denied nothing  , being
 # NSg/V/J/P P  NSg/V NSg/C NPr/ISg+ VX    V    NPr/ISg+ W?  . NSg/C/P D   NSg      V/J    NSg/I/J+ . NSg/V/C
-=======
-> “ Well    , at    any     rate   , the Dormouse said — ” the Hatter went  on  , looking anxiously
-# . NSg/V/J . NSg/P I/R/Dq+ NSg/V+ . D   NSg      V/J  . . D   NSg/V  NSg/V J/P . V       R
-> round     to see   if    he       would  deny it       too : but     the Dormouse denied nothing  , being
-# NSg/V/J/P P  NSg/V NSg/C NPr/ISg+ NSg/VX V    NPr/ISg+ W?  . NSg/C/P D   NSg      V/J    NSg/I/J+ . NSg/V/C
->>>>>>> b6f66f5b
 > fast     asleep .
 # NSg/V/J+ J      .
 >
@@ -5789,13 +5480,8 @@
 #
 > Alice watched the White    Rabbit as    he       fumbled over      the list   , feeling very curious
 # NPr+  V/J     D+  NPr/V/J+ NSg/V+ NSg/R NPr/ISg+ V/J     NSg/V/J/P D+  NSg/V+ . NSg/V/J J/R  J
-<<<<<<< HEAD
-> to see   what   the next     witness would be     like        , “ — for they haven’t got much    evidence
-# P  NSg/V NSg/I+ D+  NSg/J/P+ NSg/V+  VX    NSg/VX NSg/V/J/C/P . . . C/P IPl+ V       V   NSg/I/J NᴹSg/V+
-=======
-> to see   what   the next     witness would  be     like        , “ — for they haven’t got much       evidence
-# P  NSg/V NSg/I+ D+  NSg/J/P+ NSg/V+  NSg/VX NSg/VX NSg/V/J/C/P . . . C/P IPl+ V       V   NSg/I/J/Dq NᴹSg/V+
->>>>>>> b6f66f5b
+> to see   what   the next     witness would be     like        , “ — for they haven’t got much       evidence
+# P  NSg/V NSg/I+ D+  NSg/J/P+ NSg/V+  VX    NSg/VX NSg/V/J/C/P . . . C/P IPl+ V       V   NSg/I/J/Dq NᴹSg/V+
 > yet     , ” she  said to herself . Imagine her     surprise , when    the White    Rabbit read  out         ,
 # NSg/V/C . . ISg+ V/J  P  ISg+    . NSg/V   ISg/D$+ NSg/V+   . NSg/I/C D+  NPr/V/J+ NSg/V+ NSg/V NSg/V/J/R/P .
 > at    the top     of his     shrill   little      voice  , the name   “ Alice ! ”
@@ -5844,34 +5530,20 @@
 # NPr/J/P NPr/V/J+ W?        . V/C D   NSg/V/J NPr/I/J/Dq NSg/V+ V   V      ISg/D$+ NSg/V/J+ J/P   NPr/J/P D/P
 > melancholy way    , being   quite unable   to move  . She  soon got it       out         again , and put
 # NSg/J      NSg/J+ . NSg/V/C NSg   NSg/V/J+ P+ NSg/V . ISg+ J/R  V   NPr/ISg+ NSg/V/J/R/P P     . V/C NSg/V
-<<<<<<< HEAD
-> it       right   ; “ not   that         it       signifies much    , ” she  said to herself ; “ I    should think it
-# NPr/ISg+ NPr/V/J . . NSg/C NSg/I/C/Ddem NPr/ISg+ V         NSg/I/J . . ISg+ V/J  P  ISg+    . . ISg+ VX     NSg/V NPr/ISg+
-> would be     quite as    much    use   in      the trial    one       way    up        as    the other    . ”
-# VX    NSg/VX NSg   NSg/R NSg/I/J NSg/V NPr/J/P D+  NSg/V/J+ NSg/I/V/J NSg/J+ NSg/V/J/P NSg/R D+  NSg/V/J+ . .
-=======
 > it       right   ; “ not   that         it       signifies much       , ” she  said to herself ; “ I    should think it
 # NPr/ISg+ NPr/V/J . . NSg/C NSg/I/C/Ddem NPr/ISg+ V         NSg/I/J/Dq . . ISg+ V/J  P  ISg+    . . ISg+ VX     NSg/V NPr/ISg+
-> would  be     quite as    much       use   in      the trial    one       way    up        as    the other    . ”
-# NSg/VX NSg/VX NSg   NSg/R NSg/I/J/Dq NSg/V NPr/J/P D+  NSg/V/J+ NSg/I/V/J NSg/J+ NSg/V/J/P NSg/R D+  NSg/V/J+ . .
->>>>>>> b6f66f5b
+> would be     quite as    much       use   in      the trial    one       way    up        as    the other    . ”
+# VX    NSg/VX NSg   NSg/R NSg/I/J/Dq NSg/V NPr/J/P D+  NSg/V/J+ NSg/I/V/J NSg/J+ NSg/V/J/P NSg/R D+  NSg/V/J+ . .
 >
 #
 > As    soon as    the jury     had a   little     recovered from the shock   of being   upset   , and
 # NSg/R J/R  NSg/R D+  NSg/V/J+ V   D/P NPr/I/J/Dq V/J       P    D   NSg/V/J P  NSg/V/C NSg/V/J . V/C
 > their slates and pencils had been  found and handed back    to them     , they set     to
 # D$+   NPl/V  V/C NPl/V+  V   NSg/V NSg/V V/C V/J    NSg/V/J P  NSg/IPl+ . IPl+ NPr/V/J P
-<<<<<<< HEAD
-> work  very diligently to write out         a   history of the accident , all       except the
-# NSg/V J/R  R          P  NSg/V NSg/V/J/R/P D/P N🅪Sg    P  D+  NSg/J+   . NSg/I/J/C V/C/P  D
-> Lizard , who    seemed too much    overcome to do     anything but     sit   with its     mouth  open    ,
-# NSg    . NPr/I+ V/J    W?  NSg/I/J NSg/V    P  NSg/VX NSg/I/V+ NSg/C/P NSg/V P    ISg/D$+ NSg/V+ NSg/V/J .
-=======
 > work  very diligently to write out         a   history of the accident , all          except the
-# NSg/V J/R  R          P  NSg/V NSg/V/J/R/P D/P NSg     P  D+  NSg/J+   . NSg/I/J/C/Dq V/C/P  D
+# NSg/V J/R  R          P  NSg/V NSg/V/J/R/P D/P N🅪Sg    P  D+  NSg/J+   . NSg/I/J/C/Dq V/C/P  D
 > Lizard , who    seemed too much       overcome to do     anything but     sit   with its     mouth  open    ,
 # NSg    . NPr/I+ V/J    W?  NSg/I/J/Dq NSg/V    P  NSg/VX NSg/I/V+ NSg/C/P NSg/V P    ISg/D$+ NSg/V+ NSg/V/J .
->>>>>>> b6f66f5b
 > gazing up        into the roof  of the court    .
 # V      NSg/V/J/P P    D   NSg/V P  D   NSg/V/J+ .
 >
@@ -6162,17 +5834,10 @@
 #
 > “ Never ! ” said the Queen    furiously , throwing an  inkstand at    the Lizard as    she
 # . R     . . V/J  D+  NPr/V/J+ R         . V        D/P NSg      NSg/P D   NSg    NSg/R ISg+
-<<<<<<< HEAD
-> spoke  . ( The unfortunate little  Bill   had left    off       writing on  his     slate    with one
-# NSg/V+ . . D   NSg/J       NPr/I/J NPr/V+ V   NPr/V/J NSg/V/J/P NSg/V   J/P ISg/D$+ NSg/V/J+ P    NSg/I/V/J+
+> spoke  . ( The unfortunate little     Bill   had left    off       writing on  his     slate    with one
+# NSg/V+ . . D   NSg/J       NPr/I/J/Dq NPr/V+ V   NPr/V/J NSg/V/J/P NSg/V   J/P ISg/D$+ NSg/V/J+ P    NSg/I/V/J+
 > finger , as    he       found it       made no     mark   ; but     he       now       hastily began again , using the
 # NSg/V+ . NSg/R NPr/ISg+ NSg/V NPr/ISg+ V    NPr/P+ NPr/V+ . NSg/C/P NPr/ISg+ NPr/V/J/C R       V     P     . V     D+
-=======
-> spoke  . ( The unfortunate little     Bill   had left    off       writing on  his     slate    with one
-# NSg/V+ . . D   NSg/J       NPr/I/J/Dq NPr/V+ V   NPr/V/J NSg/V/J/P NSg/V   J/P ISg/D$+ NSg/V/J+ P    NSg/I/V/J+
-> finger , as    he       found it       made  no     mark   ; but     he       now       hastily began again , using the
-# NSg/V+ . NSg/R NPr/ISg+ NSg/V NPr/ISg+ NSg/V NPr/P+ NPr/V+ . NSg/C/P NPr/ISg+ NPr/V/J/C R       V     P     . V     D+
->>>>>>> b6f66f5b
 > ink     , that          was trickling down      his     face   , as    long    as    it       lasted . )
 # N🅪Sg/V+ . NSg/I/C/Ddem+ V   V         NSg/V/J/P ISg/D$+ NSg/V+ . NSg/R NPr/V/J NSg/R NPr/ISg+ V/J+   . .
 >
@@ -6263,17 +5928,10 @@
 # NSg/V/J . ISg+ V/J     P  NPr/I/J/Dq NPr+  ISg+    . V/C NSg/C P     D+  NSg/J+ NPl/V+ NSg/V
 > clasped upon her     knee   , and the bright  eager   eyes   were  looking up        into hers — she
 # V/J     P    ISg/D$+ NSg/V+ . V/C D   NPr/V/J NSg/V/J NPl/V+ NSg/V V       NSg/V/J/P P    ISg+ . ISg+
-<<<<<<< HEAD
-> could  hear the very tones of her     voice  , and see   that         queer   little  toss  of her
-# NSg/VX V    D   J/R  NPl/V P  ISg/D$+ NSg/V+ . V/C NSg/V NSg/I/C/Ddem NSg/V/J NPr/I/J NSg/V P  ISg/D$+
+> could  hear the very tones of her     voice  , and see   that         queer   little     toss  of her
+# NSg/VX V    D   J/R  NPl/V P  ISg/D$+ NSg/V+ . V/C NSg/V NSg/I/C/Ddem NSg/V/J NPr/I/J/Dq NSg/V P  ISg/D$+
 > head     to keep  back    the wandering hair    that          would always get   into her     eyes   — and
 # NPr/V/J+ P  NSg/V NSg/V/J D+  V+        N🅪Sg/V+ NSg/I/C/Ddem+ VX    R      NSg/V P    ISg/D$+ NPl/V+ . V/C
-=======
-> could  hear the very tones of her     voice  , and see   that         queer   little     toss  of her
-# NSg/VX V    D   J/R  NPl/V P  ISg/D$+ NSg/V+ . V/C NSg/V NSg/I/C/Ddem NSg/V/J NPr/I/J/Dq NSg/V P  ISg/D$+
-> head     to keep  back    the wandering hair    that          would  always get   into her     eyes   — and
-# NPr/V/J+ P  NSg/V NSg/V/J D+  V+        N🅪Sg/V+ NSg/I/C/Ddem+ NSg/VX R      NSg/V P    ISg/D$+ NPl/V+ . V/C
->>>>>>> b6f66f5b
 > still   as    she  listened , or    seemed to listen , the whole place around her     became
 # NSg/V/J NSg/R ISg+ V/J      . NPr/C V/J    P  NSg/V  . D   NSg/J NSg/V J/P    ISg/D$+ V
 > alive with the strange creatures of her     little      sister’s dream    .
@@ -6302,68 +5960,36 @@
 #
 > So        she  sat     on  , with closed eyes   , and half       believed herself in      Wonderland , though
 # NSg/I/J/C ISg+ NSg/V/J J/P . P    V/J    NPl/V+ . V/C NSg/V/J/P+ V/J      ISg+    NPr/J/P NSg+       . V/C
-<<<<<<< HEAD
-> she  knew she  had but     to open    them     again , and all       would change to dull
-# ISg+ V    ISg+ V   NSg/C/P P  NSg/V/J NSg/IPl+ P     . V/C NSg/I/J/C VX    N🅪Sg/V P  V/J
+> she  knew she  had but     to open    them     again , and all          would change to dull
+# ISg+ V    ISg+ V   NSg/C/P P  NSg/V/J NSg/IPl+ P     . V/C NSg/I/J/C/Dq VX    N🅪Sg/V P  V/J
 > reality — the grass  would be     only  rustling in      the wind   , and the pool   rippling to
 # NSg+    . D+  NPr/V+ VX    NSg/VX J/R/C V        NPr/J/P D+  NSg/V+ . V/C D+  NSg/V+ V        P
 > the waving of the reeds — the rattling teacups would change  to tinkling
 # D   V      P  D+  NPl+  . D   V        NPl     VX    N🅪Sg/V+ P  V
 > sheep  - bells , and the Queen’s shrill  cries to the voice of the shepherd boy    — and
 # NSgPl+ . NPl/V . V/C D   NSg$    NSg/V/J NPl/V P  D   NSg/V P  D+  NPr/V+   NSg/V+ . V/C
-> the sneeze of the baby     , the shriek of the Gryphon , and all       the other    queer
-# D   NSg/V  P  D+  NSg/V/J+ . D   NSg/V  P  D   ?       . V/C NSg/I/J/C D+  NSg/V/J+ NSg/V/J+
+> the sneeze of the baby     , the shriek of the Gryphon , and all          the other    queer
+# D   NSg/V  P  D+  NSg/V/J+ . D   NSg/V  P  D   ?       . V/C NSg/I/J/C/Dq D+  NSg/V/J+ NSg/V/J+
 > noises , would change  ( she  knew ) to the confused clamour    of the busy
 # NPl/V+ . VX    N🅪Sg/V+ . ISg+ V    . P  D   V/J      NSg/V/Comm P  D   NSg/V/J+
 > farm   - yard  — while     the lowing of the cattle in      the distance would take  the place of
 # NSg/V+ . NSg/V . NSg/V/C/P D   V      P  D   NᴹSg/V NPr/J/P D+  NSg/V+   VX    NSg/V D   NSg/V P
-=======
-> she  knew she  had but     to open    them     again , and all          would  change to dull
-# ISg+ V    ISg+ V   NSg/C/P P  NSg/V/J NSg/IPl+ P     . V/C NSg/I/J/C/Dq NSg/VX N🅪Sg/V P  V/J
-> reality — the grass  would  be     only  rustling in      the wind   , and the pool   rippling to
-# NSg+    . D+  NPr/V+ NSg/VX NSg/VX J/R/C V        NPr/J/P D+  NSg/V+ . V/C D+  NSg/V+ V        P
-> the waving of the reeds — the rattling teacups would  change  to tinkling
-# D   V      P  D+  NPl+  . D   V        NPl     NSg/VX N🅪Sg/V+ P  V
-> sheep  - bells , and the Queen’s shrill  cries to the voice of the shepherd boy    — and
-# NSgPl+ . NPl/V . V/C D   NSg$    NSg/V/J NPl/V P  D   NSg/V P  D+  NPr/V+   NSg/V+ . V/C
-> the sneeze of the baby     , the shriek of the Gryphon , and all          the other    queer
-# D   NSg/V  P  D+  NSg/V/J+ . D   NSg/V  P  D   ?       . V/C NSg/I/J/C/Dq D+  NSg/V/J+ NSg/V/J+
-> noises , would  change  ( she  knew ) to the confused clamour    of the busy
-# NPl/V+ . NSg/VX N🅪Sg/V+ . ISg+ V    . P  D   V/J      NSg/V/Comm P  D   NSg/V/J+
-> farm   - yard  — while     the lowing of the cattle in      the distance would  take  the place of
-# NSg/V+ . NSg/V . NSg/V/C/P D   V      P  D   NᴹSg/V NPr/J/P D+  NSg/V+   NSg/VX NSg/V D   NSg/V P
->>>>>>> b6f66f5b
 > the Mock    Turtle’s heavy    sobs   .
 # D   NSg/V/J NSg$     NSg/V/J+ NPl/V+ .
 >
 #
-<<<<<<< HEAD
-> Lastly , she  pictured to herself how   this    same little  sister of hers would , in
-# R      . ISg+ V/J      P  ISg+    NSg/C I/Ddem+ I/J  NPr/I/J NSg/V  P  ISg+ VX    . NPr/J/P
+> Lastly , she  pictured to herself how   this    same little     sister of hers would , in
+# R      . ISg+ V/J      P  ISg+    NSg/C I/Ddem+ I/J  NPr/I/J/Dq NSg/V  P  ISg+ VX    . NPr/J/P
 > the after - time     , be     herself a   grown woman  ; and how   she  would keep  , through all
-# D   J/P   . N🅪Sg/V/J . NSg/VX ISg+    D/P V/J   NSg/V+ . V/C NSg/C ISg+ VX    NSg/V . NSg/J/P NSg/I/J/C
+# D   J/P   . N🅪Sg/V/J . NSg/VX ISg+    D/P V/J   NSg/V+ . V/C NSg/C ISg+ VX    NSg/V . NSg/J/P NSg/I/J/C/Dq
 > her     riper years , the simple  and loving  heart  of her     childhood : and how   she  would
 # ISg/D$+ J     NPl+  . D   NSg/V/J V/C NSg/V/J N🅪Sg/V P  ISg/D$+ NSg+      . V/C NSg/C ISg+ VX
-> gather about her     other    little   children , and make  their eyes   bright  and eager
-# NSg/V  J/P   ISg/D$+ NSg/V/J+ NPr/I/J+ NPl+     . V/C NSg/V D$+   NPl/V+ NPr/V/J V/C NSg/V/J
-> with many      a    strange  tale   , perhaps even    with the dream   of Wonderland of long    ago :
-# P    NSg/I/J/D D/P+ NSg/V/J+ NSg/V+ . NSg     NSg/V/J P    D   NSg/V/J P  NSg        P  NPr/V/J J/P .
-> and how   she  would feel    with all       their simple   sorrows , and find  a   pleasure in      all
-# V/C NSg/C ISg+ VX    NSg/I/V P    NSg/I/J/C D$+   NSg/V/J+ NPl/V+  . V/C NSg/V D/P NSg/V    NPr/J/P NSg/I/J/C+
-=======
-> Lastly , she  pictured to herself how   this    same little     sister of hers would  , in
-# R      . ISg+ V/J      P  ISg+    NSg/C I/Ddem+ I/J  NPr/I/J/Dq NSg/V  P  ISg+ NSg/VX . NPr/J/P
-> the after - time     , be     herself a   grown woman  ; and how   she  would  keep  , through all
-# D   J/P   . N🅪Sg/V/J . NSg/VX ISg+    D/P V/J   NSg/V+ . V/C NSg/C ISg+ NSg/VX NSg/V . NSg/J/P NSg/I/J/C/Dq
-> her     riper years , the simple  and loving  heart  of her     childhood : and how   she  would
-# ISg/D$+ J     NPl+  . D   NSg/V/J V/C NSg/V/J N🅪Sg/V P  ISg/D$+ NSg+      . V/C NSg/C ISg+ NSg/VX
 > gather about her     other    little      children , and make  their eyes   bright  and eager
 # NSg/V  J/P   ISg/D$+ NSg/V/J+ NPr/I/J/Dq+ NPl+     . V/C NSg/V D$+   NPl/V+ NPr/V/J V/C NSg/V/J
 > with many       a    strange  tale   , perhaps even    with the dream   of Wonderland of long    ago :
 # P    NSg/I/J/Dq D/P+ NSg/V/J+ NSg/V+ . NSg     NSg/V/J P    D   NSg/V/J P  NSg        P  NPr/V/J J/P .
-> and how   she  would  feel    with all          their simple   sorrows , and find  a   pleasure in      all
-# V/C NSg/C ISg+ NSg/VX NSg/I/V P    NSg/I/J/C/Dq D$+   NSg/V/J+ NPl/V+  . V/C NSg/V D/P NSg/V    NPr/J/P NSg/I/J/C/Dq+
->>>>>>> b6f66f5b
+> and how   she  would feel    with all          their simple   sorrows , and find  a   pleasure in      all
+# V/C NSg/C ISg+ VX    NSg/I/V P    NSg/I/J/C/Dq D$+   NSg/V/J+ NPl/V+  . V/C NSg/V D/P NSg/V    NPr/J/P NSg/I/J/C/Dq+
 > their simple   joys   , remembering her     own      child  - life  , and the happy    summer days .
 # D$+   NSg/V/J+ NPl/V+ . V           ISg/D$+ NSg/V/J+ NSg/V+ . NSg/V . V/C D+  NSg/V/J+ NPr/V+ NPl+ .
 >
