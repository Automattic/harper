--- conflicted
+++ resolved
@@ -353,15 +353,9 @@
 >
 #
 > She ate   a   little    bit   , and said anxiously to herself , “ Which way   ? Which way   ? ” ,
-<<<<<<< HEAD
-# ISg NSg/V D/P NPrSg/I/J NSg/V . V/C V/J  J/R       P  I       . . I/C   NSg/J . I/C   NSg/J . . .
+# ISg NSg/V D/P NPrSg/I/J NSg/V . V/C V/J  R         P  I       . . I/C   NSg/J . I/C   NSg/J . . .
 > holding her   hand  on the top   of her   head      to feel    which way   it        was growing , and
 # NSg/V   I/J/D NSg/V P  D   NSg/J P  I/J/D NPrSg/V/J P  NSg/I/V I/C   NSg/J NPrSg/ISg V   NSg/V   . V/C
-=======
-# ISg NSg/V D/P NPrSg/I/J NSg/V . V/C V/J  R         P  I       . . I/C   NSg/J . I/C   NSg/J . . .
-> holding her   hand  on the top   of her   head      to feel      which way   it        was growing , and
-# NSg/V   I/J/D NSg/V P  D   NSg/J P  I/J/D NPrSg/V/J P  NSg/I/V/J I/C   NSg/J NPrSg/ISg V   NSg/V   . V/C
->>>>>>> e9f59473
 > she was quite surprised to find  that    she remained the same size  : to be     sure ,
 # ISg V   NSg   V/J       P  NSg/V N/I/C/D ISg V/J      D   I/J  NSg/V . P  NSg/VX J    .
 > this generally happens when    one       eats  cake  , but     Alice had got so        much  into the
@@ -3678,17 +3672,10 @@
 # . NSg/V/J/P P    I/J/D NPrSg/V/J . . J/P   NSg/C P  D/P NSg/J  .
 >
 #
-<<<<<<< HEAD
 > Alice began to feel    very uneasy  : to be     sure , she had not   as    yet     had any   dispute
 # NPr   V     P  NSg/I/V J    NSg/V/J . P  NSg/VX J    . ISg V   NSg/C NSg/R NSg/V/C V   I/R/D NSg/V
-> with the Queen , but     she knew that    it        might    happen any   minute  , “ and then    , ”
-# P    D   NPrSg . NSg/C/P ISg V    N/I/C/D NPrSg/ISg NSg/VX/J V      I/R/D NSg/V/J . . V/C NSg/J/C . .
-=======
-> Alice began to feel      very uneasy  : to be     sure , she had not   as    yet     had any   dispute
-# NPr   V     P  NSg/I/V/J J    NSg/V/J . P  NSg/VX J    . ISg V   NSg/C NSg/R NSg/V/C V   I/R/D NSg/V
 > with the Queen   , but     she knew that    it        might    happen any   minute  , “ and then    , ”
 # P    D   NPrSg/J . NSg/C/P ISg V    N/I/C/D NPrSg/ISg NSg/VX/J V      I/R/D NSg/V/J . . V/C NSg/J/C . .
->>>>>>> e9f59473
 > thought she , “ what  would  become of me        ? They’re dreadfully fond    of beheading
 # NSg/V   ISg . . NSg/I NSg/VX V      P  NPrSg/ISg . W?      R          NSg/V/J P  NSg
 > people here    ; the great wonder is , that    there’s any   one       left      alive ! ”
@@ -4097,13 +4084,8 @@
 # . V        P     . . D   NSg     V/J   . P    I/D     NSg/V P  I/J/D NPrSg/V/J NPrSg/I/J NPrSg/V .
 >
 #
-<<<<<<< HEAD
 > “ I’ve a   right   to think , ” said Alice sharply , for she was beginning to feel    a
-# . W?   D/P NPrSg/J P  NSg/V . . V/J  NPr   J/R     . C/P ISg V   NSg/V/J   P  NSg/I/V D/P
-=======
-> “ I’ve a   right   to think , ” said Alice sharply , for she was beginning to feel      a
-# . W?   D/P NPrSg/J P  NSg/V . . V/J  NPr   R       . C/P ISg V   NSg/V/J   P  NSg/I/V/J D/P
->>>>>>> e9f59473
+# . W?   D/P NPrSg/J P  NSg/V . . V/J  NPr   R       . C/P ISg V   NSg/V/J   P  NSg/I/V D/P
 > little    worried .
 # NPrSg/I/J V/J     .
 >
@@ -5294,17 +5276,10 @@
 # I/C     W?     J       NPrSg/C NSg/C . .
 >
 #
-<<<<<<< HEAD
 > “ I’m a   poor  man       , your Majesty , ” the Hatter began , in a   trembling voice , “ — and I
 # . W?  D/P NSg/J NPrSg/V/J . D    NSg/I   . . D   NSg    V     . P  D/P N/J       NSg/V . . . V/C ISg
-> hadn’t begun my tea — not   above   a   week or      so        — and what  with the bread - and - butter
-# V      V     D  NSg . NSg/C NSg/J/P D/P NSg  NPrSg/C NSg/I/J/C . V/C NSg/I P    D   NSg   . V/C . NSg/V/J
-=======
-> “ I’m a   poor  man         , your Majesty , ” the Hatter began , in a   trembling voice , “ — and I
-# . W?  D/P NSg/J NPrSg/I/V/J . D    NSg/I   . . D   NSg    V     . P  D/P N/J       NSg/V . . . V/C ISg
 > hadn’t begun my tea — not   above   a   week  or      so        — and what  with the bread - and - butter
 # V      V     D  NSg . NSg/C NSg/J/P D/P NSg/J NPrSg/C NSg/I/J/C . V/C NSg/I P    D   NSg   . V/C . NSg/V/J
->>>>>>> e9f59473
 > getting so        thin    — and the twinkling of the tea — ”
 # NSg/V   NSg/I/J/C NSg/V/J . V/C D   NSg/J     P  D   NSg . .
 >
