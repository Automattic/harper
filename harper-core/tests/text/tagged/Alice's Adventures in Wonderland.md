> Alice’s Adventures in      Wonderland
# NSg$    NPl/V      NPr/J/P NSg
>
#
> by      Lewis Carroll
# NSg/J/P NPr+  NPr
>
#
> THE MILLENNIUM FULCRUM EDITION 3.0
# D+  NSg+       NSg     NSg+    #
>
#
> CHAPTER I    : Down      the Rabbit - Hole
# NSg/V   ISg+ . NSg/V/J/P D   NSg/V+ . NSg/V
>
#
> Alice was beginning to get   very tired of sitting by      her     sister on  the bank   , and
# NPr+  V   NSg/V/J+  P  NSg/V J/R  V/J   P  NSg/V/J NSg/J/P ISg/D$+ NSg/V+ J/P D+  NSg/V+ . V/C
> of having nothing to do     : once  or    twice she  had peeped into the book   her     sister
# P  V      NSg/I/J P  NSg/VX . NSg/C NPr/C W?    ISg+ V   V/J    P    D+  NSg/V+ ISg/D$+ NSg/V+
> was reading , but     it       had no     pictures or    conversations in      it      , “ and what   is the use
# V   NPr/V   . NSg/C/P NPr/ISg+ V   NPr/P+ NPl/V    NPr/C NPl/V+        NPr/J/P NPr/ISg . . V/C NSg/I+ VL D   NSg/V
> of a    book   , ” thought Alice “ without pictures or    conversations ? ”
# P  D/P+ NSg/V+ . . NSg/V   NPr+  . C/P     NPl/V    NPr/C NPl/V+        . .
>
#
> So        she  was considering in      her     own      mind   ( as    well    as    she  could  , for the hot      day
# NSg/I/J/C ISg+ V   V           NPr/J/P ISg/D$+ NSg/V/J+ NSg/V+ . NSg/R NSg/V/J NSg/R ISg+ NSg/VX . C/P D+  NSg/V/J+ NPr🅪+
> made her     feel    very sleepy and stupid ) , whether the pleasure of making a
# V    ISg/D$+ NSg/I/V J/R  NSg/J  V/C NSg/J+ . . I/C     D   NSg/V    P  NSg/V  D/P
> daisy - chain would be     worth   the trouble of getting up        and picking the daisies ,
# NPr+  . NSg/V VX    NSg/VX NSg/V/J D   NSg/V   P  NSg/V   NSg/V/J/P V/C V       D   NPl     .
> when    suddenly a   White   Rabbit with pink     eyes   ran   close    by      her     .
# NSg/I/C R        D/P NPr/V/J NSg/V  P    N🅪Sg/V/J NPl/V+ NSg/V NSg/V/J+ NSg/J/P ISg/D$+ .
>
#
> There was nothing so        very remarkable in      that          ; nor   did Alice think it       so        very
# +     V   NSg/I/J NSg/I/J/C J/R  W?         NPr/J/P NSg/I/C/Ddem+ . NSg/C V   NPr   NSg/V NPr/ISg+ NSg/I/J/C J/R
> much       out         of the way    to hear the Rabbit say   to itself , “ Oh    dear    ! Oh    dear    ! I    shall
# NSg/I/J/Dq NSg/V/J/R/P P  D+  NSg/J+ P  V    D+  NSg/V+ NSg/V P  ISg+   . . NPr/V NSg/V/J . NPr/V NSg/V/J . ISg+ VX
> be     late  ! ” ( when    she  thought it       over      afterwards , it       occurred to her     that         she
# NSg/VX NSg/J . . . NSg/I/C ISg+ NSg/V   NPr/ISg+ NSg/V/J/P R/Comm     . NPr/ISg+ V        P  ISg/D$+ NSg/I/C/Ddem ISg+
> ought    to have   wondered at    this    , but     at    the time      it       all          seemed quite natural ) ;
# NSg/I/VX P  NSg/VX V/J      NSg/P I/Ddem+ . NSg/C/P NSg/P D+  N🅪Sg/V/J+ NPr/ISg+ NSg/I/J/C/Dq V/J    NSg   NSg/J   . .
> but     when    the Rabbit actually took a   watch out         of its     waistcoat - pocket  , and
# NSg/C/P NSg/I/C D+  NSg/V+ R        V    D/P NSg/V NSg/V/J/R/P P  ISg/D$+ NSg       . NSg/V/J . V/C
> looked at    it       , and then    hurried on  , Alice started to her     feet , for it       flashed
# V/J    NSg/P NPr/ISg+ . V/C NSg/J/C V/J     J/P . NPr+  V/J     P  ISg/D$+ NPl+ . C/P NPr/ISg+ V/J
> across her     mind   that          she  had never before seen  a   rabbit with either a
# NSg/P  ISg/D$+ NSg/V+ NSg/I/C/Ddem+ ISg+ V   R     C/P    NSg/V D/P NSg/V  P    I/C    D/P
> waistcoat - pocket  , or    a   watch to take  out         of it       , and burning with curiosity , she
# NSg       . NSg/V/J . NPr/C D/P NSg/V P  NSg/V NSg/V/J/R/P P  NPr/ISg+ . V/C V       P    NSg+      . ISg+
> ran   across the field  after it       , and fortunately was just in      time      to see   it       pop
# NSg/V NSg/P  D+  NSg/V+ P     NPr/ISg+ . V/C R           V   V/J  NPr/J/P N🅪Sg/V/J+ P  NSg/V NPr/ISg+ N🅪Sg/V/J+
> down      a   large rabbit - hole  under   the hedge  .
# NSg/V/J/P D/P NSg/J NSg/V+ . NSg/V NSg/J/P D+  NSg/V+ .
>
#
> In      another moment down      went  Alice after it       , never once  considering how   in      the
# NPr/J/P I/D+    NSg    NSg/V/J/P NSg/V NPr+  P     NPr/ISg+ . R     NSg/C V           NSg/C NPr/J/P D+
> world  she  was to get   out          again .
# NSg/V+ ISg+ V   P  NSg/V NSg/V/J/R/P+ P+    .
>
#
> The rabbit - hole  went  straight on  like        a   tunnel for some      way    , and then    dipped
# D+  NSg/V  . NSg/V NSg/V NSg/V/J  J/P NSg/V/J/C/P D/P NSg/V  C/P I/J/R/Dq+ NSg/J+ . V/C NSg/J/C V/J
> suddenly down      , so        suddenly that         Alice had not   a   moment to think about stopping
# R        NSg/V/J/P . NSg/I/J/C R        NSg/I/C/Ddem NPr+  V   NSg/C D/P NSg    P  NSg/V J/P   NSg/V
> herself before she  found herself falling down      a   very deep   well    .
# ISg+    C/P    ISg+ NSg/V ISg+    V       NSg/V/J/P D/P J/R  NSg/J+ NSg/V/J .
>
#
> Either the well    was very deep  , or    she  fell    very slowly , for she  had plenty  of
# I/C+   D   NSg/V/J V   J/R  NSg/J . NPr/C ISg+ NSg/V/J J/R  R      . C/P ISg+ V   NSg/I/J P
> time      as    she  went  down      to look  about her     and to wonder what   was going   to happen
# N🅪Sg/V/J+ NSg/R ISg+ NSg/V NSg/V/J/P P  NSg/V J/P   ISg/D$+ V/C P  NSg/V  NSg/I+ V   NSg/V/J P  V+
> next    . First   , she  tried to look  down      and make  out         what   she  was coming  to , but     it
# NSg/J/P . NSg/V/J . ISg+ V/J   P  NSg/V NSg/V/J/P V/C NSg/V NSg/V/J/R/P NSg/I+ ISg+ V   NSg/V/J P  . NSg/C/P NPr/ISg+
> was too dark    to see   anything ; then    she  looked at    the sides of the well    , and
# V   W?  NSg/V/J P  NSg/V NSg/I/V+ . NSg/J/C ISg+ V/J    NSg/P D   NPl/V P  D   NSg/V/J . V/C
> noticed that         they were  filled with cupboards and book   - shelves ; here    and there
# V/J     NSg/I/C/Ddem IPl+ NSg/V V/J    P    NPl/V     V/C NSg/V+ . NPl/V   . NSg/J/R V/C +
> she  saw   maps  and pictures hung    upon pegs  . She  took down      a   jar   from one       of the
# ISg+ NSg/V NPl/V V/C NPl/V+   NPr/V/J P+   NPl/V . ISg+ V    NSg/V/J/P D/P NSg/V P    NSg/I/V/J P  D+
> shelves as    she  passed ; it       was labelled “ ORANGE   MARMALADE ” , but     to her     great
# NPl/V+  NSg/R ISg+ V/J    . NPr/ISg+ V   V/J/Comm . NPr🅪/V/J NᴹSg/V    . . NSg/C/P P  ISg/D$+ NSg/J+
> disappointment it       was empty   : she  did not   like        to drop  the jar   for fear  of
# NSg+           NPr/ISg+ V   NSg/V/J . ISg+ V   NSg/C NSg/V/J/C/P P  NSg/V D   NSg/V C/P NSg/V P
> killing somebody underneath , so        managed to put   it       into one       of the cupboards as
# NSg/V/J NSg/I+   NSg/J/P    . NSg/I/J/C V/J     P  NSg/V NPr/ISg+ P    NSg/I/V/J P  D   NPl/V     NSg/R
> she  fell    past      it       .
# ISg+ NSg/V/J NSg/V/J/P NPr/ISg+ .
>
#
> “ Well    ! ” thought Alice to herself , “ after such  a   fall  as    this    , I    shall think
# . NSg/V/J . . NSg/V   NPr+  P  ISg+    . . P     NSg/I D/P NSg/V NSg/R I/Ddem+ . ISg+ VX    NSg/V
> nothing of tumbling down      stairs ! How   brave   they’ll all          think me       at    home    ! Why   , I
# NSg/I/J P  NSg/V    NSg/V/J/P NPl+   . NSg/C NSg/V/J W?      NSg/I/J/C/Dq NSg/V NPr/ISg+ NSg/P NSg/V/J . NSg/V . ISg+
> wouldn’t say   anything about it       , even    if    I    fell    off       the top     of the house  ! ” ( Which
# VX       NSg/V NSg/I/V+ J/P   NPr/ISg+ . NSg/V/J NSg/C ISg+ NSg/V/J NSg/V/J/P D   NSg/V/J P  D+  NPr/V+ . . . I/C+
> was very likely true    . )
# V   J/R  NSg/J  NSg/V/J . .
>
#
> Down      , down      , down      . Would the fall  never come    to an   end    ? “ I    wonder how   many        miles
# NSg/V/J/P . NSg/V/J/P . NSg/V/J/P . VX    D   NSg/V R     NSg/V/P P  D/P+ NSg/V+ . . ISg+ NSg/V  NSg/C NSg/I/J/Dq+ NPrPl+
> I’ve fallen by      this    time      ? ” she  said aloud . “ I    must  be     getting somewhere near      the
# W?   W?     NSg/J/P I/Ddem+ N🅪Sg/V/J+ . . ISg+ V/J+ J     . . ISg+ NSg/V NSg/VX NSg/V   NSg       NSg/V/J/P D
> centre     of the earth   . Let   me       see   : that          would be     four thousand miles  down      , I
# NSg/V/Comm P  D+  NPrᴹ/V+ . NSg/V NPr/ISg+ NSg/V . NSg/I/C/Ddem+ VX    NSg/VX NSg  NSg      NPrPl+ NSg/V/J/P . ISg+
> think — ” ( for , you    see   , Alice had learnt several things of this    sort   in      her
# NSg/V . . . C/P . ISgPl+ NSg/V . NPr+  V   V      J/Dq    NPl/V  P  I/Ddem+ NSg/V+ NPr/J/P ISg/D$+
> lessons in      the schoolroom , and though this    was not   a   very good    opportunity for
# NPl/V+  NPr/J/P D   NSg        . V/C V/C    I/Ddem+ V   NSg/C D/P J/R  NPr/V/J NSg         C/P
> showing off       her     knowledge , as    there was no    one        to listen to her     , still   it       was
# NSg/V   NSg/V/J/P ISg/D$+ NᴹSg+     . NSg/R +     V   NPr/P NSg/I/V/J+ P  NSg/V  P  ISg/D$+ . NSg/V/J NPr/ISg+ V
> good    practice to say   it       over      ) “ — yes   , that’s about the right    distance — but     then    I
# NPr/V/J NSg/V    P  NSg/V NPr/ISg+ NSg/V/J/P . . . NPl/V . NSg$   J/P   D+  NPr/V/J+ NSg/V+   . NSg/C/P NSg/J/C ISg+
> wonder what   Latitude or    Longitude I’ve got to ? ” ( Alice had no     idea what   Latitude
# NSg/V  NSg/I+ NSg      NPr/C NSg+      W?   V   P  . . . NPr+  V   NPr/P+ NSg+ NSg/I+ NSg+
> was , or    Longitude either , but     thought they were  nice    grand words to say   . )
# V   . NPr/C NSg+      I/C    . NSg/C/P NSg/V   IPl+ NSg/V NPr/V/J NSg/J NPl/V P+ NSg/V . .
>
#
> Presently she  began again . “ I    wonder if    I    shall fall  right   through the earth   !
# R         ISg+ V     P     . . ISg+ NSg/V  NSg/C ISg+ VX    NSg/V NPr/V/J NSg/J/P D+  NPrᴹ/V+ .
> How   funny it’ll seem to come    out         among the people that          walk  with their heads
# NSg/C NSg/J W?    V    P  NSg/V/P NSg/V/J/R/P P     D+  NPl/V+ NSg/I/C/Ddem+ NSg/V P    D$+   NPl/V+
> downward ! The Antipathies , I    think — ” ( she  was rather  glad    there was no     one
# J        . D   NPl         . ISg+ NSg/V . . . ISg+ V   NPr/V/J NSg/V/J W?    V   NPr/P+ NSg/I/V/J+
> listening , this    time      , as    it       didn’t sound    at    all          the right    word   ) “ — but     I    shall
# V         . I/Ddem+ N🅪Sg/V/J+ . NSg/R NPr/ISg+ V      NSg/V/J+ NSg/P NSg/I/J/C/Dq D+  NPr/V/J+ NSg/V+ . . . NSg/C/P ISg+ VX
> have   to ask   them     what   the name  of the country is , you    know   . Please , Ma’am , is
# NSg/VX P  NSg/V NSg/IPl+ NSg/I+ D   NSg/V P  D+  NSg/J+  VL . ISgPl+ NSg/V+ . V      . NSg/V . VL
> this    New     Zealand or    Australia ? ” ( and she  tried to curtsey as    she  spoke — fancy
# I/Ddem+ NSg/V/J NPr     NPr/C NPr+      . . . V/C ISg+ V/J   P  ?       NSg/R ISg+ NSg/V . NSg/V/J
> curtseying as    you’re falling through the air    ! Do     you    think you    could  manage it       ? )
# ?          NSg/R W?     V       NSg/J/P D+  NSg/V+ . NSg/VX ISgPl+ NSg/V ISgPl+ NSg/VX NSg/V  NPr/ISg+ . .
> “ And what   an  ignorant little     girl   she’ll think me       for asking ! No     , it’ll never do
# . V/C NSg/I+ D/P NSg/J    NPr/I/J/Dq NSg/V+ W?     NSg/V NPr/ISg+ C/P V      . NPr/P+ . W?    R     NSg/VX
> to ask   : perhaps I    shall see   it       written up         somewhere . ”
# P  NSg/V . NSg     ISg+ VX    NSg/V NPr/ISg+ V/J     NSg/V/J/P+ NSg       . .
>
#
> Down      , down      , down      . There was nothing else    to do     , so        Alice soon began talking
# NSg/V/J/P . NSg/V/J/P . NSg/V/J/P . +     V   NSg/I/J NSg/J/C P  NSg/VX . NSg/I/J/C NPr+  J/R  V     V+
> again . “ Dinah’ll miss  me       very much       to - night  , I    should think ! ” ( Dinah was the
# P     . . ?        NSg/V NPr/ISg+ J/R  NSg/I/J/Dq P  . N🅪Sg/V . ISg+ VX     NSg/V . . . NPr   V   D
> cat     . ) “ I    hope   they’ll remember her     saucer of milk   at    tea     - time     . Dinah my  dear     ! I
# NSg/V/J . . . ISg+ NPr🅪/V W?      NSg/V    ISg/D$+ NSg/V  P  N🅪Sg/V NSg/P N🅪Sg/V+ . N🅪Sg/V/J . NPr   D$+ NSg/V/J+ . ISg+
> wish  you    were  down      here    with me       ! There are no    mice  in      the air    , I’m afraid , but
# NSg/V ISgPl+ NSg/V NSg/V/J/P NSg/J/R P    NPr/ISg+ . +     V   NPr/P NSg/V NPr/J/P D+  NSg/V+ . W?  J      . NSg/C/P
> you    might     catch a    bat    , and that’s very like        a    mouse  , you    know   . But     do     cats   eat
# ISgPl+ NᴹSg/VX/J NSg/V D/P+ NSg/V+ . V/C NSg$   J/R  NSg/V/J/C/P D/P+ NSg/V+ . ISgPl+ NSg/V+ . NSg/C/P NSg/VX NPl/V+ V
> bats  , I    wonder ? ” And here    Alice began to get   rather  sleepy , and went  on  saying
# NPl/V . ISg+ NSg/V  . . V/C NSg/J/R NPr+  V     P  NSg/V NPr/V/J NSg/J  . V/C NSg/V J/P NSg/V
> to herself , in      a   dreamy sort  of way    , “ Do     cats   eat bats  ? Do     cats   eat bats  ? ” and
# P  ISg+    . NPr/J/P D/P J      NSg/V P  NSg/J+ . . NSg/VX NPl/V+ V   NPl/V . NSg/VX NPl/V+ V   NPl/V . . V/C
> sometimes , “ Do     bats  eat cats   ? ” for , you    see   , as    she  couldn’t answer either
# R         . . NSg/VX NPl/V V   NPl/V+ . . C/P . ISgPl+ NSg/V . NSg/R ISg+ V        NSg/V+ I/C
> question , it       didn’t much       matter    which way    she  put   it       . She  felt    that         she  was
# NSg/V+   . NPr/ISg+ V      NSg/I/J/Dq N🅪Sg/V/JC I/C+  NSg/J+ ISg+ NSg/V NPr/ISg+ . ISg+ NSg/V/J NSg/I/C/Ddem ISg+ V
> dozing off       , and had just begun to dream   that         she  was walking hand   in      hand  with
# V      NSg/V/J/P . V/C V   V/J  V     P  NSg/V/J NSg/I/C/Ddem ISg+ V   NSg/V/J NSg/V+ NPr/J/P NSg/V P
> Dinah , and saying to her     very earnestly , “ Now       , Dinah , tell  me       the truth   : did you
# NPr   . V/C NSg/V  P  ISg/D$+ J/R  R         . . NPr/V/J/C . NPr   . NPr/V NPr/ISg+ D+  N🅪Sg/V+ . V   ISgPl+
> ever eat a    bat    ? ” when    suddenly , thump  ! thump  ! down      she  came    upon a   heap  of
# J    V   D/P+ NSg/V+ . . NSg/I/C R        . NSg/V+ . NSg/V+ . NSg/V/J/P ISg+ NSg/V/P P    D/P NSg/V P
> sticks and dry      leaves , and the fall   was over      .
# NPl/V+ V/C NSg/V/J+ NPl/V+ . V/C D+  NSg/V+ V+  NSg/V/J/P .
>
#
> Alice was not   a   bit    hurt    , and she  jumped up        on  to her     feet in      a    moment : she
# NPr+  V   NSg/C D/P NSg/V+ NSg/V/J . V/C ISg+ V/J    NSg/V/J/P J/P P  ISg/D$+ NPl+ NPr/J/P D/P+ NSg+   . ISg+
> looked up        , but     it       was all          dark    overhead ; before her     was another long    passage ,
# V/J    NSg/V/J/P . NSg/C/P NPr/ISg+ V   NSg/I/J/C/Dq NSg/V/J NSg/J/P  . C/P    ISg/D$+ V   I/D     NPr/V/J NSg/V/J .
> and the White    Rabbit was still   in      sight   , hurrying down      it       . There was not   a
# V/C D+  NPr/V/J+ NSg/V+ V   NSg/V/J NPr/J/P N🅪Sg/V+ . V        NSg/V/J/P NPr/ISg+ . +     V   NSg/C D/P
> moment to be     lost : away went  Alice like        the wind   , and was just in      time      to hear
# NSg    P  NSg/VX V/J  . V/J  NSg/V NPr+  NSg/V/J/C/P D+  NSg/V+ . V/C V   V/J  NPr/J/P N🅪Sg/V/J+ P  V
> it       say   , as    it       turned a    corner , “ Oh    my  ears   and whiskers , how   late  it’s getting ! ”
# NPr/ISg+ NSg/V . NSg/R NPr/ISg+ V/J    D/P+ NSg/V+ . . NPr/V D$+ NPl/V+ V/C W?       . NSg/C NSg/J W?   NSg/V   . .
> She  was close   behind  it       when    she  turned the corner , but     the Rabbit was no    longer
# ISg+ V   NSg/V/J NSg/J/P NPr/ISg+ NSg/I/C ISg+ V/J    D+  NSg/V+ . NSg/C/P D+  NSg/V+ V   NPr/P NSg/JC
> to be     seen  : she  found herself in      a   long    , low      hall , which was lit     up        by      a   row   of
# P  NSg/VX NSg/V . ISg+ NSg/V ISg+    NPr/J/P D/P NPr/V/J . NSg/V/J+ NPr+ . I/C+  V   NSg/V/J NSg/V/J/P NSg/J/P D/P NSg/V P
> lamps  hanging from the roof   .
# NPl/V+ NSg/V/J P    D+  NSg/V+ .
>
#
> There were  doors all          round     the hall , but     they were  all          locked ; and when    Alice
# +     NSg/V NPl/V NSg/I/J/C/Dq NSg/V/J/P D+  NPr+ . NSg/C/P IPl+ NSg/V NSg/I/J/C/Dq V/J+   . V/C NSg/I/C NPr+
> had been  all          the way    down      one       side    and up        the other   , trying  every door   , she
# V   NSg/V NSg/I/J/C/Dq D+  NSg/J+ NSg/V/J/P NSg/I/V/J NSg/V/J V/C NSg/V/J/P D   NSg/V/J . NSg/V/J Dq+   NSg/V+ . ISg+
> walked sadly down      the middle  , wondering how   she  was ever to get   out          again .
# V/J    R     NSg/V/J/P D   NSg/V/J . NSg/V/J   NSg/C ISg+ V   J    P  NSg/V NSg/V/J/R/P+ P     .
>
#
> Suddenly she  came    upon a   little     three - legged  table , all          made of solid glass   ;
# R        ISg+ NSg/V/P P    D/P NPr/I/J/Dq NSg   . NSg/V/J NSg/V . NSg/I/J/C/Dq V    P  NSg/J NPr🅪/V+ .
> there was nothing on  it       except a   tiny  golden   key     , and Alice’s first   thought was
# +     V   NSg/I/J J/P NPr/ISg+ V/C/P  D/P NSg/J NPr/V/J+ NPr/V/J . V/C NSg$    NSg/V/J NSg/V+  V
> that         it       might     belong to one       of the doors of the hall ; but     , alas ! either the
# NSg/I/C/Ddem NPr/ISg+ NᴹSg/VX/J V/P    P  NSg/I/V/J P  D   NPl/V P  D+  NPr+ . NSg/C/P . NPl  . I/C    D+
> locks  were  too large , or    the key     was too small   , but     at    any     rate   it       would not
# NPl/V+ NSg/V W?  NSg/J . NPr/C D   NPr/V/J V   W?  NPr/V/J . NSg/C/P NSg/P I/R/Dq+ NSg/V+ NPr/ISg+ VX    NSg/C
> open    any    of them     . However , on  the second   time     round     , she  came    upon a   low     curtain
# NSg/V/J I/R/Dq P  NSg/IPl+ . C       . J/P D   NSg/V/J+ N🅪Sg/V/J NSg/V/J/P . ISg+ NSg/V/P P    D/P NSg/V/J NSg/V+
> she  had not   noticed before , and behind  it       was a   little     door  about fifteen inches
# ISg+ V   NSg/C V/J     C/P    . V/C NSg/J/P NPr/ISg+ V   D/P NPr/I/J/Dq NSg/V J/P   NSg     NPl/V+
> high    : she  tried the little     golden  key     in      the lock   , and to her     great  delight  it
# NSg/V/J . ISg+ V/J   D   NPr/I/J/Dq NPr/V/J NPr/V/J NPr/J/P D+  NSg/V+ . V/C P  ISg/D$+ NSg/J+ NSg/V/J+ NPr/ISg+
> fitted  !
# NSg/V/J .
>
#
> Alice opened the door   and found that         it       led     into a    small    passage  , not   much
# NPr+  V/J    D+  NSg/V+ V/C NSg/V NSg/I/C/Ddem NPr/ISg+ NSg/V/J P    D/P+ NPr/V/J+ NSg/V/J+ . NSg/C NSg/I/J/Dq
> larger than a   rat    - hole  : she  knelt down      and looked along the passage into the
# JC     C/P  D/P NSg/V+ . NSg/V . ISg+ V     NSg/V/J/P V/C V/J    P     D   NSg/V/J P    D+
> loveliest garden   you    ever saw   . How   she  longed to get   out         of that          dark     hall , and
# JS+       NSg/V/J+ ISgPl+ J    NSg/V . NSg/C ISg+ V/J    P  NSg/V NSg/V/J/R/P P  NSg/I/C/Ddem+ NSg/V/J+ NPr+ . V/C
> wander about among those  beds  of bright  flowers and those   cool     fountains , but
# NSg/V  J/P   P     I/Ddem NPl/V P  NPr/V/J NPrPl/V V/C I/Ddem+ NSg/V/J+ NPl/V     . NSg/C/P
> she  could  not   even    get   her     head     through the doorway ; “ and even    if    my  head     would
# ISg+ NSg/VX NSg/C NSg/V/J NSg/V ISg/D$+ NPr/V/J+ NSg/J/P D   NSg+    . . V/C NSg/V/J NSg/C D$+ NPr/V/J+ VX
> go      through , ” thought poor     Alice , “ it       would be     of very little     use   without my
# NSg/V/J NSg/J/P . . NSg/V   NSg/V/J+ NPr+  . . NPr/ISg+ VX    NSg/VX P  J/R  NPr/I/J/Dq NSg/V C/P     D$+
> shoulders . Oh    , how   I    wish  I    could  shut    up        like        a    telescope ! I    think I    could  , if
# NPl/V+    . NPr/V . NSg/C ISg+ NSg/V ISg+ NSg/VX NSg/V/J NSg/V/J/P NSg/V/J/C/P D/P+ NSg/V+    . ISg+ NSg/V ISg+ NSg/VX . NSg/C
> I    only  knew how   to begin . ” For , you    see   , so        many       out         - of - the - way   things had
# ISg+ J/R/C V    NSg/C P+ NSg/V . . C/P . ISgPl+ NSg/V . NSg/I/J/C NSg/I/J/Dq NSg/V/J/R/P . P  . D   . NSg/J NPl/V  V
> happened lately , that         Alice had begun to think that         very few       things indeed were
# V/J      R      . NSg/I/C/Ddem NPr+  V   V     P  NSg/V NSg/I/C/Ddem J/R  NSg/I/Dq+ NPl/V+ W?     NSg/V
> really impossible .
# R+     NSg/J      .
>
#
> There seemed to be     no    use   in      waiting by      the little      door   , so        she  went  back    to the
# +     V/J    P  NSg/VX NPr/P NSg/V NPr/J/P NSg/V+  NSg/J/P D+  NPr/I/J/Dq+ NSg/V+ . NSg/I/J/C ISg+ NSg/V NSg/V/J P  D+
> table  , half        hoping she  might     find  another key     on  it       , or    at    any    rate   a   book  of
# NSg/V+ . N🅪Sg/V/J/P+ V      ISg+ NᴹSg/VX/J NSg/V I/D     NPr/V/J J/P NPr/ISg+ . NPr/C NSg/P I/R/Dq NSg/V+ D/P NSg/V P
> rules for shutting people up        like        telescopes : this    time      she  found a   little
# NPl/V C/P NSg/V    NPl/V+ NSg/V/J/P NSg/V/J/C/P NPl/V      . I/Ddem+ N🅪Sg/V/J+ ISg+ NSg/V D/P NPr/I/J/Dq
> bottle on  it       , ( “ which certainly was not   here    before , ” said Alice , ) and round     the
# NSg/V  J/P NPr/ISg+ . . . I/C+  R         V   NSg/C NSg/J/R C/P    . . V/J  NPr   . . V/C NSg/V/J/P D
> neck  of the bottle was a   paper    label  , with the words  “ DRINK  ME       , ” beautifully
# NSg/V P  D+  NSg/V+ V   D/P N🅪Sg/V/J NSg/V+ . P    D+  NPl/V+ . NSg/V+ NPr/ISg+ . . R
> printed on  it       in      large  letters .
# V/J     J/P NPr/ISg+ NPr/J/P NSg/J+ NPl/V+  .
>
#
> It       was all          very well    to say   “ Drink  me      , ” but     the wise    little     Alice was not   going
# NPr/ISg+ V   NSg/I/J/C/Dq J/R  NSg/V/J P  NSg/V . NSg/V+ NPr/ISg . . NSg/C/P D   NPr/V/J NPr/I/J/Dq NPr+  V   NSg/C NSg/V/J
> to do     that          in      a    hurry  . “ No     , I’ll look  first   , ” she  said , “ and see   whether it’s
# P  NSg/VX NSg/I/C/Ddem+ NPr/J/P D/P+ NSg/V+ . . NPr/P+ . W?   NSg/V NSg/V/J . . ISg+ V/J  . . V/C NSg/V I/C     W?
> marked ‘          poison ’ or    not   ” ; for she  had read  several nice    little     histories about
# V/J    Unlintable NSg/V+ . NPr/C NSg/C . . C/P ISg+ V   NSg/V J/Dq    NPr/V/J NPr/I/J/Dq NPl       J/P
> children who    had got burnt , and eaten up        by      wild    beasts and other    unpleasant
# NPl+     NPr/I+ V   V   V/J   . V/C V/J   NSg/V/J/P NSg/J/P NSg/V/J NPl/V+ V/C NSg/V/J+ NSg/J+
> things , all          because they would not   remember the simple   rules  their friends had
# NPl/V+ . NSg/I/J/C/Dq C/P     IPl+ VX    NSg/C NSg/V    D+  NSg/V/J+ NPl/V+ D$+   NPl/V+  V
> taught them     : such  as    , that         a   red   - hot     poker will   burn  you    if    you    hold    it       too
# V      NSg/IPl+ . NSg/I NSg/R . NSg/I/C/Ddem D/P NSg/J . NSg/V/J NSg/V NPr/VX NSg/V ISgPl+ NSg/C ISgPl+ NSg/V/J NPr/ISg+ W?
> long    ; and that         if    you    cut     your finger very deeply with a    knife  , it       usually
# NPr/V/J . V/C NSg/I/C/Ddem NSg/C ISgPl+ NSg/V/J D$+  NSg/V+ J/R  R      P    D/P+ NSg/V+ . NPr/ISg+ R
> bleeds ; and she  had never forgotten that          , if    you    drink  much       from a    bottle marked
# NPl/V  . V/C ISg+ V   R     NSg/V/J   NSg/I/C/Ddem+ . NSg/C ISgPl+ NSg/V+ NSg/I/J/Dq P    D/P+ NSg/V+ V/J
> “ poison , ” it       is almost certain to disagree with you   , sooner or     later .
# . NSg/V+ . . NPr/ISg+ VL R      I/J     P  V        P    ISgPl . JC+    NPr/C+ JC    .
>
#
> However , this   bottle was not   marked “ poison , ” so        Alice ventured to taste   it       , and
# C       . I/Ddem NSg/V+ V   NSg/C V/J    . NSg/V+ . . NSg/I/J/C NPr+  V/J      P  NSg/V/J NPr/ISg+ . V/C
> finding it       very nice    , ( it       had , in      fact , a   sort  of mixed flavour     of cherry - tart    ,
# NSg/V   NPr/ISg+ J/R  NPr/V/J . . NPr/ISg+ V   . NPr/J/P NSg+ . D/P NSg/V P  V/J   N🅪Sg/V/Comm P  NPr🅪/J . NSg/V/J .
> custard , pine  - apple , roast    turkey  , toffee , and hot     buttered toast  , ) she  very
# N🅪Sg    . NSg/V . NPr🅪  . NSg/V/J+ NPr🅪/J+ . NSg/V  . V/C NSg/V/J V/J+     NSg/V+ . . ISg+ J/R
> soon finished it      off       .
# J/R  V/J      NPr/ISg NSg/V/J/P .
>
#
> “ What   a   curious feeling  ! ” said Alice ; “ I    must  be     shutting up        like        a    telescope . ”
# . NSg/I+ D/P J       NSg/V/J+ . . V/J  NPr+  . . ISg+ NSg/V NSg/VX NSg/V    NSg/V/J/P NSg/V/J/C/P D/P+ NSg/V+    . .
>
#
> And so        it       was indeed : she  was now       only  ten inches high    , and her     face   brightened
# V/C NSg/I/J/C NPr/ISg+ V   W?     . ISg+ V   NPr/V/J/C J/R/C NSg NPl/V+ NSg/V/J . V/C ISg/D$+ NSg/V+ V/J
> up        at    the thought that         she  was now       the right    size  for going   through the little
# NSg/V/J/P NSg/P D   NSg/V   NSg/I/C/Ddem ISg+ V   NPr/V/J/C D   NPr/V/J+ NSg/V C/P NSg/V/J NSg/J/P D   NPr/I/J/Dq
> door  into that          lovely garden   . First   , however , she  waited for a   few      minutes to
# NSg/V P    NSg/I/C/Ddem+ NSg/J+ NSg/V/J+ . NSg/V/J . C       . ISg+ V/J    C/P D/P NSg/I/Dq NPl/V   P
> see   if    she  was going   to shrink any     further : she felt    a   little     nervous about
# NSg/V NSg/C ISg+ V   NSg/V/J P  NSg/V  I/R/Dq+ V/J     . ISg NSg/V/J D/P NPr/I/J/Dq J       J/P
> this    ; “ for it       might     end   , you    know  , ” said Alice to herself , “ in      my  going   out
# I/Ddem+ . . C/P NPr/ISg+ NᴹSg/VX/J NSg/V . ISgPl+ NSg/V . . V/J  NPr+  P  ISg+    . . NPr/J/P D$+ NSg/V/J NSg/V/J/R/P
> altogether , like        a    candle . I    wonder what   I    should be     like        then    ? ” And she  tried
# NSg        . NSg/V/J/C/P D/P+ NSg/V+ . ISg+ NSg/V  NSg/I+ ISg+ VX     NSg/VX NSg/V/J/C/P NSg/J/C . . V/C ISg+ V/J
> to fancy   what   the flame   of a    candle is like        after the candle is blown out         , for
# P  NSg/V/J NSg/I+ D   NSg/V/J P  D/P+ NSg/V+ VL NSg/V/J/C/P P     D+  NSg/V+ VL V/J   NSg/V/J/R/P . C/P
> she  could  not   remember ever having seen  such   a   thing  .
# ISg+ NSg/VX NSg/C NSg/V    J    V      NSg/V NSg/I+ D/P NSg/V+ .
>
#
> After a    while     , finding that         nothing  more         happened , she  decided on  going   into the
# P     D/P+ NSg/V/C/P . NSg/V   NSg/I/C/Ddem NSg/I/J+ NPr/I/V/J/Dq V/J      . ISg+ NSg/V/J J/P NSg/V/J P    D+
> garden  at    once  ; but     , alas for poor    Alice ! when    she  got to the door   , she  found
# NSg/V/J NSg/P NSg/C . NSg/C/P . NPl  C/P NSg/V/J NPr+  . NSg/I/C ISg+ V   P  D+  NSg/V+ . ISg+ NSg/V
> she  had forgotten the little     golden   key     , and when    she  went  back    to the table for
# ISg+ V   NSg/V/J   D   NPr/I/J/Dq NPr/V/J+ NPr/V/J . V/C NSg/I/C ISg+ NSg/V NSg/V/J P  D   NSg/V C/P
> it       , she  found she  could  not   possibly reach it       : she  could  see   it       quite plainly
# NPr/ISg+ . ISg+ NSg/V ISg+ NSg/VX NSg/C R        NSg/V NPr/ISg+ . ISg+ NSg/VX NSg/V NPr/ISg+ NSg   R
> through the glass   , and she  tried her     best       to climb up        one       of the legs  of the
# NSg/J/P D+  NPr🅪/V+ . V/C ISg+ V/J   ISg/D$+ NPr/VX/JS+ P  NSg/V NSg/V/J/P NSg/I/V/J P  D   NPl/V P  D+
> table  , but     it       was too slippery ; and when    she  had tired herself out         with trying  ,
# NSg/V+ . NSg/C/P NPr/ISg+ V   W?  J        . V/C NSg/I/C ISg+ V   V/J   ISg+    NSg/V/J/R/P P    NSg/V/J .
> the poor    little     thing  sat     down      and  cried .
# D   NSg/V/J NPr/I/J/Dq NSg/V+ NSg/V/J NSg/V/J/P V/C+ V/J+  .
>
#
> “ Come    , there’s no    use   in      crying like        that          ! ” said Alice to herself , rather
# . NSg/V/P . W?      NPr/P NSg/V NPr/J/P V      NSg/V/J/C/P NSg/I/C/Ddem+ . . V/J  NPr+  P  ISg+    . NPr/V/J
> sharply ; “ I    advise you    to leave off       this    minute   ! ” She  generally gave herself
# R       . . ISg+ NSg/V  ISgPl+ P  NSg/V NSg/V/J/P I/Ddem+ NSg/V/J+ . . ISg+ R         V    ISg+
> very good     advice , ( though she  very seldom followed it       ) , and sometimes she
# J/R  NPr/V/J+ NᴹSg+  . . V/C    ISg+ J/R  R      V/J      NPr/ISg+ . . V/C R         ISg+
> scolded herself so        severely as    to bring tears  into her     eyes   ; and once  she
# V/J     ISg+    NSg/I/J/C R        NSg/R P  V     NPl/V+ P    ISg/D$+ NPl/V+ . V/C NSg/C ISg+
> remembered trying  to box   her     own      ears  for having cheated herself in      a   game    of
# V/J        NSg/V/J P  NSg/V ISg/D$+ NSg/V/J+ NPl/V C/P V      V/J     ISg+    NPr/J/P D/P NSg/V/J P
> croquet she  was playing against herself , for this    curious child  was very fond    of
# NSg/V   ISg+ V   V       C/P     ISg+    . C/P I/Ddem+ J+      NSg/V+ V   J/R  NSg/V/J P
> pretending to be     two  people . “ But     it’s no     use   now       , ” thought poor     Alice , “ to
# V          P  NSg/VX NSg+ NPl/V+ . . NSg/C/P W?   NPr/P+ NSg/V NPr/V/J/C . . NSg/V   NSg/V/J+ NPr+  . . P
> pretend to be     two  people ! Why   , there’s hardly enough of me       left    to make  one
# NSg/V/J P  NSg/VX NSg+ NPl/V+ . NSg/V . W?      R      NSg/I  P  NPr/ISg+ NPr/V/J P  NSg/V NSg/I/V/J
> respectable person ! ”
# NSg/J       NSg/V+ . .
>
#
> Soon her     eye   fell    on  a   little     glass   box    that          was lying   under   the table  : she
# J/R  ISg/D$+ NSg/V NSg/V/J J/P D/P NPr/I/J/Dq NPr🅪/V+ NSg/V+ NSg/I/C/Ddem+ V   NSg/V/J NSg/J/P D+  NSg/V+ . ISg+
> opened it       , and found in      it       a   very small   cake   , on  which the words  “ EAT ME       ” were
# V/J    NPr/ISg+ . V/C NSg/V NPr/J/P NPr/ISg+ D/P J/R  NPr/V/J N🅪Sg/V . J/P I/C+  D+  NPl/V+ . V   NPr/ISg+ . NSg/V
> beautifully marked in      currants . “ Well    , I’ll eat it       , ” said Alice , “ and if    it
# R           V/J    NPr/J/P NPl      . . NSg/V/J . W?   V   NPr/ISg+ . . V/J  NPr   . . V/C NSg/C NPr/ISg+
> makes me      grow larger , I    can    reach the key     ; and if    it       makes me      grow smaller , I
# NPl/V NPr/ISg V    JC     . ISg+ NPr/VX NSg/V D   NPr/V/J . V/C NSg/C NPr/ISg+ NPl/V NPr/ISg V    NSg/JC  . ISg+
> can    creep under   the door   ; so        either way    I’ll get   into the garden   , and I    don’t
# NPr/VX NSg/V NSg/J/P D+  NSg/V+ . NSg/I/J/C I/C    NSg/J+ W?   NSg/V P    D+  NSg/V/J+ . V/C ISg+ V
> care   which happens ! ”
# NSg/V+ I/C+  V       . .
>
#
> She  ate   a   little      bit    , and said anxiously to herself , “ Which way    ? Which way    ? ” ,
# ISg+ NSg/V D/P NPr/I/J/Dq+ NSg/V+ . V/C V/J  R         P  ISg+    . . I/C+  NSg/J+ . I/C+  NSg/J+ . . .
> holding her     hand   on  the top     of her     head     to feel    which way    it       was growing , and
# NSg/V   ISg/D$+ NSg/V+ J/P D   NSg/V/J P  ISg/D$+ NPr/V/J+ P  NSg/I/V I/C+  NSg/J+ NPr/ISg+ V   NSg/V   . V/C
> she  was quite surprised to find  that         she  remained the same size   : to be     sure ,
# ISg+ V   NSg   V/J       P  NSg/V NSg/I/C/Ddem ISg+ V/J      D+  I/J+ NSg/V+ . P  NSg/VX J    .
> this    generally happens when    one       eats cake    , but     Alice had got so        much       into the
# I/Ddem+ R         V       NSg/I/C NSg/I/V/J V    N🅪Sg/V+ . NSg/C/P NPr+  V   V   NSg/I/J/C NSg/I/J/Dq P    D
> way   of expecting nothing  but     out         - of - the - way   things to happen , that         it       seemed
# NSg/J P  V         NSg/I/J+ NSg/C/P NSg/V/J/R/P . P  . D   . NSg/J NPl/V  P  V      . NSg/I/C/Ddem NPr/ISg+ V/J
> quite dull and stupid for life   to go      on  in      the common   way   .
# NSg   V/J  V/C NSg/J  C/P NSg/V+ P  NSg/V/J J/P NPr/J/P D+  NSg/V/J+ NSg/J .
>
#
> So        she  set     to work  , and very soon finished off       the cake    .
# NSg/I/J/C ISg+ NPr/V/J P  NSg/V . V/C J/R  J/R  V/J      NSg/V/J/P D+  N🅪Sg/V+ .
>
#
> CHAPTER II : The Pool  of Tears
# NSg/V+  W? . D   NSg/V P  NPl/V
>
#
> “ Curiouser and curiouser ! ” cried Alice ( she  was so        much       surprised , that         for the
# . ?         V/C ?         . . V/J   NPr+  . ISg+ V   NSg/I/J/C NSg/I/J/Dq V/J       . NSg/I/C/Ddem C/P D+
> moment she  quite forgot how   to speak good    English   ) ; “ now       I’m opening out         like
# NSg+   ISg+ NSg   V      NSg/C P  NSg/V NPr/V/J NPr🅪/V/J+ . . . NPr/V/J/C W?  NSg/V/J NSg/V/J/R/P NSg/V/J/C/P
> the largest telescope that          ever was ! Good    - bye     , feet ! ” ( for when    she  looked down
# D+  JS+     NSg/V+    NSg/I/C/Ddem+ J    V   . NPr/V/J . NSg/J/P . NPl+ . . . C/P NSg/I/C ISg+ V/J    NSg/V/J/P
> at    her     feet , they seemed to be     almost out         of sight   , they were  getting so        far
# NSg/P ISg/D$+ NPl+ . IPl+ V/J    P  NSg/VX R      NSg/V/J/R/P P  N🅪Sg/V+ . IPl+ NSg/V NSg/V   NSg/I/J/C NSg/V/J
> off        ) . “ Oh    , my  poor     little      feet , I    wonder who    will   put   on  your shoes and
# NSg/V/J/P+ . . . NPr/V . D$+ NSg/V/J+ NPr/I/J/Dq+ NPl+ . ISg+ NSg/V  NPr/I+ NPr/VX NSg/V J/P D$+  NPl/V V/C
> stockings for you    now       , dears  ? I’m sure I    shan’t be     able    ! I    shall be     a   great deal
# NPl/V     C/P ISgPl+ NPr/V/J/C . NPl/V+ . W?  J    ISg+ V      NSg/VX NSg/V/J . ISg+ VX    NSg/VX D/P NSg/J NSg/V/J+
> too far     off       to trouble myself about you    : you    must  manage the best       way    you
# W?  NSg/V/J NSg/V/J/P P  NSg/V   ISg+   J/P   ISgPl+ . ISgPl+ NSg/V NSg/V  D+  NPr/VX/JS+ NSg/J+ ISgPl+
> can    ; — but     I    must  be     kind  to them     , ” thought Alice , “ or    perhaps they won’t walk  the
# NPr/VX . . NSg/C/P ISg+ NSg/V NSg/VX NSg/J P  NSg/IPl+ . . NSg/V   NPr   . . NPr/C NSg     IPl+ V     NSg/V D+
> way    I    want  to go      ! Let   me       see   : I’ll give  them     a   new     pair  of boots  every
# NSg/J+ ISg+ NSg/V P  NSg/V/J . NSg/V NPr/ISg+ NSg/V . W?   NSg/V NSg/IPl+ D/P NSg/V/J NSg/V P  NPl/V+ Dq+
> Christmas . ”
# NPr/V/J+  . .
>
#
> And  she  went  on  planning to herself how   she  would manage it       . “ They must  go      by
# V/C+ ISg+ NSg/V J/P NSg/V    P  ISg+    NSg/C ISg+ VX    NSg/V  NPr/ISg+ . . IPl+ NSg/V NSg/V/J NSg/J/P
> the carrier , ” she  thought ; “ and how   funny it’ll seem , sending presents to one’s
# D+  NPr+    . . ISg+ NSg/V   . . V/C NSg/C NSg/J W?    V    . V       NPl/V+   P  NSg$
> own     feet ! And how   odd   the directions will   look  !
# NSg/V/J NPl+ . V/C NSg/C NSg/J D+  NSg+       NPr/VX NSg/V .
>
#
> Alice’s Right   Foot  , Esq . , Hearthrug , near      the Fender , ( with Alice’s love    ) .
# NSg$    NPr/V/J NSg/V . NSg . . NSg       . NSg/V/J/P D   NSg/V  . . P    NSg$+   NPr🅪/V+ . .
>
#
> Oh    dear    , what   nonsense  I’m talking ! ”
# NPr/V NSg/V/J . NSg/I+ NᴹSg/V/J+ W?  V       . .
>
#
> Just then    her     head     struck against the roof  of the hall : in      fact she  was now       more
# V/J  NSg/J/C ISg/D$+ NPr/V/J+ V      C/P     D   NSg/V P  D+  NPr+ . NPr/J/P NSg+ ISg+ V   NPr/V/J/C NPr/I/V/J/Dq
> than nine feet high    , and she  at    once  took up        the little     golden  key     and hurried
# C/P  NSg+ NPl+ NSg/V/J . V/C ISg+ NSg/P NSg/C V    NSg/V/J/P D   NPr/I/J/Dq NPr/V/J NPr/V/J V/C V/J
> off       to the garden   door   .
# NSg/V/J/P P  D+  NSg/V/J+ NSg/V+ .
>
#
> Poor     Alice ! It       was as    much       as    she  could  do     , lying   down      on  one        side     , to look
# NSg/V/J+ NPr+  . NPr/ISg+ V   NSg/R NSg/I/J/Dq NSg/R ISg+ NSg/VX NSg/VX . NSg/V/J NSg/V/J/P J/P NSg/I/V/J+ NSg/V/J+ . P  NSg/V
> through into the garden   with one       eye    ; but     to get   through was more         hopeless than
# NSg/J/P P    D+  NSg/V/J+ P    NSg/I/V/J NSg/V+ . NSg/C/P P  NSg/V NSg/J/P V   NPr/I/V/J/Dq J        C/P
> ever : she  sat     down      and began to cry    again .
# J    . ISg+ NSg/V/J NSg/V/J/P V/C V     P  NSg/V+ P+    .
>
#
> “ You    ought    to be     ashamed of yourself , ” said Alice , “ a   great girl  like        you    , ” ( she
# . ISgPl+ NSg/I/VX P  NSg/VX V/J     P  ISg+     . . V/J  NPr+  . . D/P NSg/J NSg/V NSg/V/J/C/P ISgPl+ . . . ISg+
> might     well    say   this    ) , “ to go      on  crying in      this    way    ! Stop  this    moment , I    tell
# NᴹSg/VX/J NSg/V/J NSg/V I/Ddem+ . . . P  NSg/V/J J/P V      NPr/J/P I/Ddem+ NSg/J+ . NSg/V I/Ddem+ NSg+   . ISg+ NPr/V
> you    ! ” But     she  went  on  all          the same , shedding gallons of tears  , until there was a
# ISgPl+ . . NSg/C/P ISg+ NSg/V J/P NSg/I/J/C/Dq D   I/J  . NSg/V    NPl     P  NPl/V+ . C/P   +     V   D/P
> large pool  all          round     her     , about four inches deep  and reaching half        down      the
# NSg/J NSg/V NSg/I/J/C/Dq NSg/V/J/P ISg/D$+ . J/P   NSg  NPl/V+ NSg/J V/C V        N🅪Sg/V/J/P+ NSg/V/J/P D
> hall .
# NPr+ .
>
#
> After a    time      she  heard a   little     pattering of feet in      the distance , and she
# P     D/P+ N🅪Sg/V/J+ ISg+ V/J   D/P NPr/I/J/Dq V         P  NPl+ NPr/J/P D+  NSg/V+   . V/C ISg+
> hastily dried her     eyes   to see   what   was coming  . It       was the White   Rabbit
# R       V/J   ISg/D$+ NPl/V+ P  NSg/V NSg/I+ V+  NSg/V/J . NPr/ISg+ V   D   NPr/V/J NSg/V
> returning , splendidly dressed , with a   pair  of white   kid    gloves in      one       hand   and a
# V         . R          V/J     . P    D/P NSg/V P  NPr/V/J NSg/V+ NPl/V  NPr/J/P NSg/I/V/J NSg/V+ V/C D/P
> large fan   in      the other   : he       came    trotting along in      a    great  hurry  , muttering to
# NSg/J NSg/V NPr/J/P D   NSg/V/J . NPr/ISg+ NSg/V/P NSg/V/J  P     NPr/J/P D/P+ NSg/J+ NSg/V+ . NSg/V     P
> himself as    he       came    , “ Oh    ! the Duchess , the Duchess ! Oh    ! won’t she  be     savage   if
# ISg+    NSg/R NPr/ISg+ NSg/V/P . . NPr/V . D   NSg/V   . D   NSg/V   . NPr/V . V     ISg+ NSg/VX NPr/V/J+ NSg/C
> I’ve kept her    waiting ! ” Alice felt    so        desperate that         she  was ready   to ask   help
# W?   V    ISg/D$ NSg/V   . . NPr+  NSg/V/J NSg/I/J/C NSg/J     NSg/I/C/Ddem ISg+ V   NSg/V/J P  NSg/V NSg/V
> of any     one        ; so        , when    the Rabbit came    near      her     , she  began , in      a   low     , timid voice  ,
# P  I/R/Dq+ NSg/I/V/J+ . NSg/I/J/C . NSg/I/C D+  NSg/V+ NSg/V/P NSg/V/J/P ISg/D$+ . ISg+ V     . NPr/J/P D/P NSg/V/J . J+    NSg/V+ .
> “ If    you    please , sir    — ” The Rabbit started violently , dropped the white    kid    gloves
# . NSg/C ISgPl+ V      . NPr/V+ . . D+  NSg/V+ V/J     R         . V/J     D+  NPr/V/J+ NSg/V+ NPl/V
> and the fan    , and skurried away into the darkness as    hard   as    he       could   go      .
# V/C D+  NSg/V+ . V/C ?        V/J  P    D+  NSg+     NSg/R N🅪Sg/J NSg/R NPr/ISg+ NSg/VX+ NSg/V/J .
>
#
> Alice took up        the fan   and gloves , and , as    the hall was very hot     , she  kept
# NPr+  V    NSg/V/J/P D   NSg/V V/C NPl/V+ . V/C . NSg/R D+  NPr+ V   J/R  NSg/V/J . ISg+ V
> fanning herself all          the time      she  went  on  talking : “ Dear    , dear    ! How   queer
# NSg/V   ISg+    NSg/I/J/C/Dq D+  N🅪Sg/V/J+ ISg+ NSg/V J/P V       . . NSg/V/J . NSg/V/J . NSg/C NSg/V/J
> everything is to - day  ! And yesterday things went  on  just as     usual  . I    wonder if
# NSg/I/V+   VL P  . NPr🅪 . V/C NSg+      NPl/V+ NSg/V J/P V/J  NSg/R+ NSg/J+ . ISg+ NSg/V  NSg/C
> I’ve been  changed in      the night   ? Let   me       think : was I    the same when    I    got up        this
# W?   NSg/V V/J     NPr/J/P D+  N🅪Sg/V+ . NSg/V NPr/ISg+ NSg/V . V   ISg+ D   I/J  NSg/I/C ISg+ V   NSg/V/J/P I/Ddem+
> morning ? I    almost think I    can    remember feeling a    little      different . But     if    I’m
# N🅪Sg/V+ . ISg+ R      NSg/V ISg+ NPr/VX NSg/V    NSg/V/J D/P+ NPr/I/J/Dq+ NSg/J+    . NSg/C/P NSg/C W?
> not   the same , the next     question is , Who   in      the world  am      I    ? Ah      , that’s the great
# NSg/C D   I/J  . D+  NSg/J/P+ NSg/V+   VL . NPr/I NPr/J/P D+  NSg/V+ NPr/V/J ISg+ . NSg/I/V . NSg$   D   NSg/J
> puzzle ! ” And she  began thinking over      all          the children she  knew that          were  of the
# NSg/V  . . V/C ISg+ V     V        NSg/V/J/P NSg/I/J/C/Dq D+  NPl+     ISg+ V    NSg/I/C/Ddem+ NSg/V P  D+
> same age     as    herself , to see   if    she  could  have   been  changed for any    of them     .
# I/J+ N🅪Sg/V+ NSg/R ISg+    . P  NSg/V NSg/C ISg+ NSg/VX NSg/VX NSg/V V/J     C/P I/R/Dq P  NSg/IPl+ .
>
#
> “ I’m sure I’m not   Ada  , ” she  said , “ for her     hair    goes  in      such  long     ringlets , and
# . W?  J    W?  NSg/C NPr+ . . ISg+ V/J  . . C/P ISg/D$+ N🅪Sg/V+ NPl/V NPr/J/P NSg/I NPr/V/J+ NPl/V    . V/C
> mine     doesn’t go      in      ringlets at    all          ; and I’m sure I    can’t be     Mabel , for I    know
# NSg/I/V+ V       NSg/V/J NPr/J/P NPl/V    NSg/P NSg/I/J/C/Dq . V/C W?  J    ISg+ VX    NSg/VX NPr   . C/P ISg+ NSg/V
> all          sorts of things , and she  , oh    ! she  knows such  a   very little     ! Besides , she’s
# NSg/I/J/C/Dq NPl/V P  NPl/V+ . V/C ISg+ . NPr/V . ISg+ NPl/V NSg/I D/P J/R  NPr/I/J/Dq . W?      . W?
> she  , and I’m I    , and — oh    dear    , how   puzzling it       all          is ! I’ll try     if    I    know  all          the
# ISg+ . V/C W?  ISg+ . V/C . NPr/V NSg/V/J . NSg/C V        NPr/ISg+ NSg/I/J/C/Dq VL . W?   NSg/V/J NSg/C ISg+ NSg/V NSg/I/J/C/Dq D+
> things I    used to know  . Let   me       see   : four times  five is  twelve , and four times  six
# NPl/V+ ISg+ V/J  P+ NSg/V . NSg/V NPr/ISg+ NSg/V . NSg  NPl/V+ NSg  VL+ NSg    . V/C NSg  NPl/V+ NSg
> is  thirteen , and four times  seven is  — oh    dear    ! I    shall never get   to twenty at
# VL+ NSg      . V/C NSg  NPl/V+ NSg   VL+ . NPr/V NSg/V/J . ISg+ VX    R     NSg/V P  NSg    NSg/P
> that          rate   ! However , the Multiplication Table  doesn’t signify : let’s try
# NSg/I/C/Ddem+ NSg/V+ . C       . D+  NᴹSg+          NSg/V+ V       V       . NSg$  NSg/V/J
> Geography . London is the capital of Paris , and Paris is the capital of Rome , and
# N🅪Sg+     . NPr+   VL D   NSg/J   P  NPr+  . V/C NPr+  VL D   NSg/J   P  NPr+ . V/C
> Rome — no     , that’s all          wrong   , I’m certain ! I    must  have   been  changed for Mabel ! I’ll
# NPr+ . NPr/P+ . NSg$   NSg/I/J/C/Dq NSg/V/J . W?  I/J     . ISg+ NSg/V NSg/VX NSg/V V/J     C/P NPr   . W?
> try     and say   ‘          How   doth the little     — ’ ” and she  crossed her     hands  on  her     lap      as    if
# NSg/V/J V/C NSg/V Unlintable NSg/C W?   D   NPr/I/J/Dq . . . V/C ISg+ V/J     ISg/D$+ NPl/V+ J/P ISg/D$+ NSg/V/J+ NSg/R NSg/C
> she  were  saying lessons , and began to repeat it       , but     her     voice  sounded hoarse
# ISg+ NSg/V NSg/V  NPl/V   . V/C V     P  NSg/V  NPr/ISg+ . NSg/C/P ISg/D$+ NSg/V+ V/J     NSg/V/J
> and strange , and the words  did not   come    the same as    they used to do     : —
# V/C NSg/V/J . V/C D+  NPl/V+ V   NSg/C NSg/V/P D   I/J  NSg/R IPl+ V/J  P  NSg/VX . .
>
#
> “ How   doth the little      crocodile Improve his     shining tail     , And pour  the waters
# . NSg/C W?   D+  NPr/I/J/Dq+ NSg/V+    V       ISg/D$+ V       NSg/V/J+ . V/C NSg/V D   NPrPl/V
> of the Nile On  every golden   scale  !
# P  D+  NPr+ J/P Dq+   NPr/V/J+ NSg/V+ .
>
#
> “ How   cheerfully he       seems to grin  , How   neatly spread his     claws  , And welcome
# . NSg/C R          NPr/ISg+ V     P  NSg/V . NSg/C R      N🅪Sg/V ISg/D$+ NPl/V+ . V/C NSg/V/J
> little     fishes in      With gently smiling jaws  ! ”
# NPr/I/J/Dq NPl/V  NPr/J/P P    R      NSg/V/J NPl/V . .
>
#
> “ I’m sure those   are not   the right   words  , ” said poor     Alice , and her     eyes   filled
# . W?  J    I/Ddem+ V   NSg/C D   NPr/V/J NPl/V+ . . V/J  NSg/V/J+ NPr+  . V/C ISg/D$+ NPl/V+ V/J
> with tears  again as    she  went  on  , “ I    must  be     Mabel after all          , and I    shall have   to
# P    NPl/V+ P     NSg/R ISg+ NSg/V J/P . . ISg+ NSg/V NSg/VX NPr   P     NSg/I/J/C/Dq . V/C ISg+ VX    NSg/VX P
> go      and live in      that         poky  little      house  , and have   next    to no    toys   to play  with ,
# NSg/V/J V/C V/J  NPr/J/P NSg/I/C/Ddem NSg/J NPr/I/J/Dq+ NPr/V+ . V/C NSg/VX NSg/J/P P  NPr/P NPl/V+ P  NSg/V P    .
> and oh    ! ever so        many       lessons to learn ! No     , I’ve made up        my  mind   about it       ; if    I’m
# V/C NPr/V . J    NSg/I/J/C NSg/I/J/Dq NPl/V   P  NSg/V . NPr/P+ . W?   V    NSg/V/J/P D$+ NSg/V+ J/P   NPr/ISg+ . NSg/C W?
> Mabel , I’ll stay    down      here    ! It’ll be     no     use   their putting their heads  down      and
# NPr   . W?   NSg/V/J NSg/V/J/P NSg/J/R . W?    NSg/VX NPr/P+ NSg/V D$+   NSg/V   D$+   NPl/V+ NSg/V/J/P V/C
> saying ‘          Come    up        again , dear    ! ’ I    shall only  look  up        and say   ‘          Who    am      I    then    ? Tell
# NSg/V  Unlintable NSg/V/P NSg/V/J/P P     . NSg/V/J . . ISg+ VX    J/R/C NSg/V NSg/V/J/P V/C NSg/V Unlintable NPr/I+ NPr/V/J ISg+ NSg/J/C . NPr/V
> me       that          first   , and then    , if    I    like        being   that         person , I’ll come    up        : if    not   , I’ll
# NPr/ISg+ NSg/I/C/Ddem+ NSg/V/J . V/C NSg/J/C . NSg/C ISg+ NSg/V/J/C/P NSg/V/C NSg/I/C/Ddem NSg/V  . W?   NSg/V/P NSg/V/J/P . NSg/C NSg/C . W?
> stay    down      here    till      I’m somebody else    ’ — but     , oh    dear    ! ” cried Alice , with a   sudden
# NSg/V/J NSg/V/J/P NSg/J/R NSg/V/C/P W?  NSg/I+   NSg/J/C . . NSg/C/P . NPr/V NSg/V/J . . V/J   NPr+  . P    D/P NSg/J
> burst of tears  , “ I    do     wish  they would put   their heads  down      ! I    am      so        very tired
# NSg/V P  NPl/V+ . . ISg+ NSg/VX NSg/V IPl+ VX    NSg/V D$+   NPl/V+ NSg/V/J/P . ISg+ NPr/V/J NSg/I/J/C J/R  V/J
> of being   all          alone here    ! ”
# P  NSg/V/C NSg/I/J/C/Dq J     NSg/J/R . .
>
#
> As     she  said this    she  looked down      at    her     hands  , and was surprised to see   that         she
# NSg/R+ ISg+ V/J  I/Ddem+ ISg+ V/J    NSg/V/J/P NSg/P ISg/D$+ NPl/V+ . V/C V   V/J       P  NSg/V NSg/I/C/Ddem ISg+
> had put   on  one       of the Rabbit’s little     white   kid    gloves while     she  was talking .
# V   NSg/V J/P NSg/I/V/J P  D   NSg$     NPr/I/J/Dq NPr/V/J NSg/V+ NPl/V+ NSg/V/C/P ISg+ V+  V       .
> “ How   can    I    have   done    that          ? ” she  thought . “ I    must  be     growing small    again . ” She
# . NSg/C NPr/VX ISg+ NSg/VX NSg/V/J NSg/I/C/Ddem+ . . ISg+ NSg/V+  . . ISg+ NSg/V NSg/VX NSg/V   NPr/V/J+ P+    . . ISg+
> got up        and went  to the table  to measure herself by      it       , and found that          , as    nearly
# V   NSg/V/J/P V/C NSg/V P  D+  NSg/V+ P  NSg/V   ISg+    NSg/J/P NPr/ISg+ . V/C NSg/V NSg/I/C/Ddem+ . NSg/R R
> as    she  could  guess , she  was now       about two  feet high    , and was going   on  shrinking
# NSg/R ISg+ NSg/VX NSg/V . ISg+ V   NPr/V/J/C J/P   NSg+ NPl+ NSg/V/J . V/C V   NSg/V/J J/P V
> rapidly : she  soon found out         that         the cause   of this    was the fan   she  was holding ,
# R       . ISg+ J/R  NSg/V NSg/V/J/R/P NSg/I/C/Ddem D   NSg/V/C P  I/Ddem+ V   D   NSg/V ISg+ V   NSg/V   .
> and she  dropped it       hastily , just in      time      to avoid shrinking away altogether .
# V/C ISg+ V/J     NPr/ISg+ R       . V/J  NPr/J/P N🅪Sg/V/J+ P  V     V+        V/J+ NSg+       .
>
#
> “ That          was a   narrow  escape ! ” said Alice , a   good    deal     frightened at    the sudden
# . NSg/I/C/Ddem+ V   D/P NSg/V/J NSg/V  . . V/J  NPr+  . D/P NPr/V/J NSg/V/J+ V/J        NSg/P D+  NSg/J+
> change  , but     very glad    to find  herself still   in      existence ; “ and now       for the
# N🅪Sg/V+ . NSg/C/P J/R  NSg/V/J P  NSg/V ISg+    NSg/V/J NPr/J/P NSg+      . . V/C NPr/V/J/C C/P D+
> garden   ! ” and she  ran   with all           speed   back    to the little      door   : but     , alas ! the
# NSg/V/J+ . . V/C ISg+ NSg/V P    NSg/I/J/C/Dq+ N🅪Sg/V+ NSg/V/J P  D+  NPr/I/J/Dq+ NSg/V+ . NSg/C/P . NPl  . D+
> little      door   was shut    again , and the little     golden  key      was lying   on  the glass
# NPr/I/J/Dq+ NSg/V+ V   NSg/V/J P     . V/C D   NPr/I/J/Dq NPr/V/J NPr/V/J+ V   NSg/V/J J/P D+  NPr🅪/V+
> table  as    before , “ and things are worse    than ever , ” thought the poor     child  , “ for
# NSg/V+ NSg/R C/P    . . V/C NPl/V+ V   NSg/V/JC C/P  J    . . NSg/V   D+  NSg/V/J+ NSg/V+ . . C/P
> I    never was so        small   as    this    before , never ! And I    declare it’s too bad     , that         it
# ISg+ R     V   NSg/I/J/C NPr/V/J NSg/R I/Ddem+ C/P    . R     . V/C ISg+ V       W?   W?  NSg/V/J . NSg/I/C/Ddem NPr/ISg+
> is ! ”
# VL . .
>
#
> As     she  said these   words  her     foot   slipped , and in      another moment , splash ! she  was
# NSg/R+ ISg+ V/J  I/Ddem+ NPl/V+ ISg/D$+ NSg/V+ V/J     . V/C NPr/J/P I/D+    NSg+   . NSg/V+ . ISg+ V
> up        to her     chin   in      salt     water   . Her     first    idea was that         she  had somehow fallen
# NSg/V/J/P P  ISg/D$+ NPr/V+ NPr/J/P NPr/V/J+ N🅪Sg/V+ . ISg/D$+ NSg/V/J+ NSg+ V   NSg/I/C/Ddem ISg+ V   W?      W?
> into the sea , “ and in      that          case   I    can    go      back    by      railway , ” she  said to herself .
# P    D+  NSg . . V/C NPr/J/P NSg/I/C/Ddem+ NPr/V+ ISg+ NPr/VX NSg/V/J NSg/V/J NSg/J/P NSg+    . . ISg+ V/J  P  ISg+    .
> ( Alice had been  to the seaside once  in      her     life   , and had come    to the general
# . NPr+  V   NSg/V P  D   NPr/J   NSg/C NPr/J/P ISg/D$+ NSg/V+ . V/C V   NSg/V/P P  D+  NSg/V/J+
> conclusion , that          wherever you    go      to on  the English   coast  you    find  a   number   of
# NSg+       . NSg/I/C/Ddem+ C        ISgPl+ NSg/V/J P  J/P D+  NPr🅪/V/J+ NSg/V+ ISgPl+ NSg/V D/P NSg/V/JC P
> bathing machines in      the sea  , some     children digging in      the sand     with wooden
# NSg/V   NPl/V    NPr/J/P D+  NSg+ . I/J/R/Dq NPl+     NSg/V   NPr/J/P D+  NSg/V/J+ P    J+
> spades , then    a   row   of lodging houses , and behind  them     a    railway station . )
# NPl/V  . NSg/J/C D/P NSg/V P  N🅪Sg/V+ NPl/V+ . V/C NSg/J/P NSg/IPl+ D/P+ NSg+    NSg/V+  . .
> However , she  soon made out         that         she  was in      the pool  of tears  which she  had wept
# C       . ISg+ J/R  V    NSg/V/J/R/P NSg/I/C/Ddem ISg+ V   NPr/J/P D   NSg/V P  NPl/V+ I/C+  ISg+ V   V
> when    she  was nine feet high    .
# NSg/I/C ISg+ V   NSg+ NPl+ NSg/V/J .
>
#
> “ I    wish  I    hadn’t cried so        much       ! ” said Alice , as    she  swam about , trying  to find
# . ISg+ NSg/V ISg+ V      V/J   NSg/I/J/C NSg/I/J/Dq . . V/J  NPr+  . NSg/R ISg+ V    J/P   . NSg/V/J P  NSg/V
> her     way    out          . “ I    shall be     punished for it       now       , I    suppose , by      being   drowned in      my
# ISg/D$+ NSg/J+ NSg/V/J/R/P+ . . ISg+ VX    NSg/VX V/J      C/P NPr/ISg+ NPr/V/J/C . ISg+ V       . NSg/J/P NSg/V/C V/J     NPr/J/P D$+
> own      tears  ! That          will   be     a   queer   thing  , to be     sure ! However , everything is queer
# NSg/V/J+ NPl/V+ . NSg/I/C/Ddem+ NPr/VX NSg/VX D/P NSg/V/J NSg/V+ . P  NSg/VX J    . C       . NSg/I/V+   VL NSg/V/J
> to - day   . ”
# P  . NPr🅪+ . .
>
#
> Just then    she  heard something splashing about in      the pool   a   little     way   off       , and
# V/J  NSg/J/C ISg+ V/J   NSg/I/V/J V         J/P   NPr/J/P D+  NSg/V+ D/P NPr/I/J/Dq NSg/J NSg/V/J/P . V/C
> she  swam nearer to make  out         what   it       was : at    first   she  thought it       must  be     a
# ISg+ V    NSg/JC P  NSg/V NSg/V/J/R/P NSg/I+ NPr/ISg+ V   . NSg/P NSg/V/J ISg+ NSg/V   NPr/ISg+ NSg/V NSg/VX D/P
> walrus or    hippopotamus , but     then    she  remembered how   small   she  was now       , and she
# NSg/V  NPr/C NSg          . NSg/C/P NSg/J/C ISg+ V/J        NSg/C NPr/V/J ISg+ V   NPr/V/J/C . V/C ISg+
> soon made out         that         it       was only  a    mouse  that          had slipped in      like        herself .
# J/R  V    NSg/V/J/R/P NSg/I/C/Ddem NPr/ISg+ V   J/R/C D/P+ NSg/V+ NSg/I/C/Ddem+ V   V/J     NPr/J/P NSg/V/J/C/P ISg+    .
>
#
> “ Would it       be     of any     use    , now       , ” thought Alice , “ to speak to this    mouse  ?
# . VX    NPr/ISg+ NSg/VX P  I/R/Dq+ NSg/V+ . NPr/V/J/C . . NSg/V   NPr+  . . P  NSg/V P  I/Ddem+ NSg/V+ .
> Everything is so        out         - of - the - way   down      here    , that         I    should think very likely it
# NSg/I/V+   VL NSg/I/J/C NSg/V/J/R/P . P  . D   . NSg/J NSg/V/J/P NSg/J/R . NSg/I/C/Ddem ISg+ VX     NSg/V J/R  NSg/J  NPr/ISg+
> can    talk   : at    any     rate   , there’s no    harm  in      trying  . ” So        she  began : “ O       Mouse  , do
# NPr/VX N🅪Sg/V . NSg/P I/R/Dq+ NSg/V+ . W?      NPr/P NSg/V NPr/J/P NSg/V/J . . NSg/I/J/C ISg+ V     . . NPr/J/P NSg/V+ . NSg/VX
> you    know  the way    out         of this    pool   ? I    am      very tired of swimming about here    , O
# ISgPl+ NSg/V D   NSg/J+ NSg/V/J/R/P P  I/Ddem+ NSg/V+ . ISg+ NPr/V/J J/R  V/J   P  NSg/V    J/P   NSg/J/R . NPr/J/P
> Mouse  ! ” ( Alice thought this    must  be     the right   way   of speaking to a    mouse  : she
# NSg/V+ . . . NPr+  NSg/V   I/Ddem+ NSg/V NSg/VX D   NPr/V/J NSg/J P  V        P  D/P+ NSg/V+ . ISg+
> had never done    such  a    thing  before , but     she  remembered having seen  in      her
# V   R     NSg/V/J NSg/I D/P+ NSg/V+ C/P    . NSg/C/P ISg+ V/J        V      NSg/V NPr/J/P ISg/D$+
> brother’s Latin  Grammar , “ A   mouse  — of a   mouse  — to a    mouse  — a   mouse  — O       mouse  ! ” ) The
# NSg$      NPr/J+ NSg/V+  . . D/P NSg/V+ . P  D/P NSg/V+ . P  D/P+ NSg/V+ . D/P NSg/V+ . NPr/J/P NSg/V+ . . . D+
> Mouse  looked at    her     rather  inquisitively , and seemed to her     to wink  with one       of
# NSg/V+ V/J    NSg/P ISg/D$+ NPr/V/J R             . V/C V/J    P  ISg/D$+ P  NSg/V P    NSg/I/V/J P
> its     little      eyes   , but     it       said nothing  .
# ISg/D$+ NPr/I/J/Dq+ NPl/V+ . NSg/C/P NPr/ISg+ V/J  NSg/I/J+ .
>
#
> “ Perhaps it       doesn’t understand English   , ” thought Alice ; “ I    daresay it’s a    French
# . NSg     NPr/ISg+ V       V          NPr🅪/V/J+ . . NSg/V   NPr+  . . ISg+ V       W?   D/P+ NPr🅪/V/J+
> mouse , come    over      with William the Conqueror . ” ( For , with all          her     knowledge of
# NSg/V . NSg/V/P NSg/V/J/P P    NPr+    D+  NSg       . . . C/P . P    NSg/I/J/C/Dq ISg/D$+ NᴹSg      P
> history , Alice had no     very clear   notion how   long    ago anything had happened . ) So
# N🅪Sg+   . NPr+  V   NPr/P+ J/R  NSg/V/J NSg+   NSg/C NPr/V/J J/P NSg/I/V+ V+  V/J      . . NSg/I/J/C
> she  began again : “ Où est  ma     chatte ? ” which was the first   sentence in      her     French
# ISg+ V     P     . . ?  NPr+ NPr/J+ ?      . . I/C+  V   D   NSg/V/J NSg/V    NPr/J/P ISg/D$+ NPr🅪/V/J+
> lesson - book  . The Mouse  gave a   sudden leap    out         of the water   , and seemed to quiver
# NSg/V+ . NSg/V . D+  NSg/V+ V    D/P NSg/J  NSg/V/J NSg/V/J/R/P P  D+  N🅪Sg/V+ . V/C V/J    P  NSg/V/J
> all          over      with fright  . “ Oh    , I    beg   your pardon ! ” cried Alice hastily , afraid that
# NSg/I/J/C/Dq NSg/V/J/P P+   NSg/V/J . . NPr/V . ISg+ NSg/V D$+  NSg/V  . . V/J   NPr+  R       . J      NSg/I/C/Ddem
> she  had hurt    the poor     animal’s feelings . “ I    quite forgot you    didn’t like        cats  . ”
# ISg+ V   NSg/V/J D+  NSg/V/J+ NSg$     +        . . ISg+ NSg   V      ISgPl+ V      NSg/V/J/C/P NPl/V . .
>
#
> “ Not   like        cats   ! ” cried the Mouse  , in      a   shrill  , passionate voice  . “ Would you   like
# . NSg/C NSg/V/J/C/P NPl/V+ . . V/J   D+  NSg/V+ . NPr/J/P D/P NSg/V/J . NSg/V/J+   NSg/V+ . . VX    ISgPl NSg/V/J/C/P
> cats   if    you    were  me       ? ”
# NPl/V+ NSg/C ISgPl+ NSg/V NPr/ISg+ . .
>
#
> “ Well    , perhaps not   , ” said Alice in      a   soothing tone     : “ don’t be     angry about it       .
# . NSg/V/J . NSg     NSg/C . . V/J  NPr+  NPr/J/P D/P NSg/V/J  NSg/I/V+ . . V     NSg/VX V/J   J/P   NPr/ISg+ .
> And yet     I    wish  I    could  show  you    our cat      Dinah : I    think you’d take  a   fancy   to
# V/C NSg/V/C ISg+ NSg/V ISg+ NSg/VX NSg/V ISgPl+ D$+ NSg/V/J+ NPr   . ISg+ NSg/V W?    NSg/V D/P NSg/V/J P
> cats  if    you    could  only  see   her     . She  is such  a   dear    quiet    thing  , ” Alice went  on  ,
# NPl/V NSg/C ISgPl+ NSg/VX J/R/C NSg/V ISg/D$+ . ISg+ VL NSg/I D/P NSg/V/J NSg/V/J+ NSg/V+ . . NPr+  NSg/V J/P .
> half       to herself , as    she  swam lazily about in      the pool  , “ and she  sits  purring so
# N🅪Sg/V/J/P P  ISg+    . NSg/R ISg+ V    R      J/P   NPr/J/P D+  NSg/V . . V/C ISg+ NPl/V V       NSg/I/J/C
> nicely by      the fire      , licking her     paws   and washing her     face   — and she  is such  a   nice
# R      NSg/J/P D+  N🅪Sg/V/J+ . NSg/V   ISg/D$+ NPl/V+ V/C NSg/V   ISg/D$+ NSg/V+ . V/C ISg+ VL NSg/I D/P NPr/V/J
> soft  thing to nurse — and she’s such  a   capital one       for catching mice   — oh    , I    beg
# NSg/J NSg/V P  NSg/V . V/C W?    NSg/I D/P NSg/J+  NSg/I/V/J C/P V        NSg/V+ . NPr/V . ISg+ NSg/V
> your pardon ! ” cried Alice again , for this    time      the Mouse  was bristling all          over      ,
# D$+  NSg/V  . . V/J   NPr+  P     . C/P I/Ddem+ N🅪Sg/V/J+ D+  NSg/V+ V   V         NSg/I/J/C/Dq NSg/V/J/P .
> and she  felt    certain it       must  be     really offended . “ We   won’t talk   about her     any
# V/C ISg+ NSg/V/J I/J     NPr/ISg+ NSg/V NSg/VX R+     V/J      . . IPl+ V     N🅪Sg/V J/P   ISg/D$+ I/R/Dq+
> more         if    you’d rather   not   . ”
# NPr/I/V/J/Dq NSg/C W?    NPr/V/J+ NSg/C . .
>
#
> “ We   indeed ! ” cried the Mouse  , who    was trembling down      to the end   of his     tail     . “ As
# . IPl+ W?     . . V/J   D+  NSg/V+ . NPr/I+ V   V         NSg/V/J/P P  D   NSg/V P  ISg/D$+ NSg/V/J+ . . NSg/R
> if    I    would talk   on  such  a    subject  ! Our family always hated cats  : nasty , low     ,
# NSg/C ISg+ VX    N🅪Sg/V J/P NSg/I D/P+ NSg/V/J+ . D$+ NSg/J+ R      V/J   NPl/V . NSg/J . NSg/V/J .
> vulgar things ! Don’t let   me       hear the name   again ! ”
# NSg/J  NPl/V+ . V     NSg/V NPr/ISg+ V    D+  NSg/V+ P     . .
>
#
> “ I    won’t indeed ! ” said Alice , in      a   great hurry to change the subject of
# . ISg+ V     W?     . . V/J  NPr+  . NPr/J/P D/P NSg/J NSg/V P  N🅪Sg/V D   NSg/V/J P
> conversation . “ Are you    — are you    fond     — of — of dogs   ? ” The Mouse  did not   answer , so
# NSg/V+       . . V   ISgPl+ . V   ISgPl+ NSg/V/J+ . P  . P  NPl/V+ . . D+  NSg/V+ V   NSg/C NSg/V  . NSg/I/J/C
> Alice went  on  eagerly : “ There is such  a   nice    little     dog     near      our house  I    should
# NPr+  NSg/V J/P R       . . +     VL NSg/I D/P NPr/V/J NPr/I/J/Dq NSg/V/J NSg/V/J/P D$+ NPr/V+ ISg+ VX
> like        to show  you    ! A   little     bright  - eyed terrier , you    know  , with oh    , such  long
# NSg/V/J/C/P P  NSg/V ISgPl+ . D/P NPr/I/J/Dq NPr/V/J . V/J+ NSg     . ISgPl+ NSg/V . P    NPr/V . NSg/I NPr/V/J
> curly   brown   hair    ! And it’ll fetch things when    you    throw them     , and it’ll sit   up
# NSg/J/R NPr/V/J N🅪Sg/V+ . V/C W?    NSg/V NPl/V+ NSg/I/C ISgPl+ NSg/V NSg/IPl+ . V/C W?    NSg/V NSg/V/J/P
> and beg   for its     dinner , and all          sorts of things — I    can’t remember half       of
# V/C NSg/V C/P ISg/D$+ NSg/V+ . V/C NSg/I/J/C/Dq NPl/V P  NPl/V+ . ISg+ VX    NSg/V    N🅪Sg/V/J/P P
> them     — and it       belongs to a    farmer , you    know  , and he       says  it’s so        useful , it’s
# NSg/IPl+ . V/C NPr/ISg+ V       P  D/P+ NPr+   . ISgPl+ NSg/V . V/C NPr/ISg+ NPl/V W?   NSg/I/J/C J      . W?
> worth   a   hundred pounds ! He       says  it       kills all          the rats   and — oh    dear    ! ” cried Alice
# NSg/V/J D/P NSg     NPl/V+ . NPr/ISg+ NPl/V NPr/ISg+ NPl/V NSg/I/J/C/Dq D+  NPl/V+ V/C . NPr/V NSg/V/J . . V/J   NPr+
> in      a   sorrowful tone     , “ I’m afraid I’ve offended it       again ! ” For the Mouse  was
# NPr/J/P D/P J         NSg/I/V+ . . W?  J      W?   V/J      NPr/ISg+ P     . . C/P D+  NSg/V+ V
> swimming away from her     as    hard   as    it       could  go      , and making quite a   commotion in
# NSg/V    V/J  P    ISg/D$+ NSg/R N🅪Sg/J NSg/R NPr/ISg+ NSg/VX NSg/V/J . V/C NSg/V  NSg   D/P NSg       NPr/J/P
> the pool   as    it       went  .
# D+  NSg/V+ NSg/R NPr/ISg+ NSg/V .
>
#
> So        she  called softly after it       , “ Mouse  dear    ! Do     come    back    again , and we   won’t
<<<<<<< HEAD
# NSg/I/J/C ISg+ V/J    R      P     NPr/ISg+ . . NSg/V+ NSg/V/J . NSg/VX NSg/V/P NSg/V/J P     . V/C IPl+ V
> talk  about cats  or    dogs   either , if    you    don’t like        them     ! ” When    the Mouse  heard
# NSg/V J/P   NPl/V NPr/C NPl/V+ I/C    . NSg/C ISgPl+ V     NSg/V/J/C/P NSg/IPl+ . . NSg/I/C D+  NSg/V+ V/J
=======
# NSg/I/J/C ISg+ V/J    R      JC/P  NPr/ISg+ . . NSg/V+ NSg/V/J . NSg/VX NSg/V/P NSg/V/J P     . V/C IPl+ V
> talk   about cats  or    dogs   either , if    you    don’t like        them     ! ” When    the Mouse  heard
# N🅪Sg/V J/P   NPl/V NPr/C NPl/V+ I/C    . NSg/C ISgPl+ V     NSg/V/J/C/P NSg/IPl+ . . NSg/I/C D+  NSg/V+ V/J
>>>>>>> df118218
> this    , it       turned round     and swam slowly back    to her     : its     face   was quite pale    ( with
# I/Ddem+ . NPr/ISg+ V/J    NSg/V/J/P V/C V    R      NSg/V/J P  ISg/D$+ . ISg/D$+ NSg/V+ V   NSg   NSg/V/J . P
> passion , Alice thought ) , and it       said in      a   low      trembling voice  , “ Let   us       get   to
# NPr/V+  . NPr+  NSg/V   . . V/C NPr/ISg+ V/J  NPr/J/P D/P NSg/V/J+ V+        NSg/V+ . . NSg/V NPr/IPl+ NSg/V P
> the shore  , and then    I’ll tell  you    my  history , and you’ll understand why   it       is I
# D+  NSg/V+ . V/C NSg/J/C W?   NPr/V ISgPl+ D$+ N🅪Sg+   . V/C W?     V          NSg/V NPr/ISg+ VL ISg
> hate   cats  and dogs   . ”
# N🅪Sg/V NPl/V V/C NPl/V+ . .
>
#
> It       was high    time     to go      , for the pool   was getting quite crowded with the birds
# NPr/ISg+ V   NSg/V/J N🅪Sg/V/J P  NSg/V/J . C/P D+  NSg/V+ V   NSg/V   NSg   V/J     P    D   NPl/V
> and animals that          had fallen into it       : there were  a   Duck  and a   Dodo , a   Lory and an
# V/C NPl+    NSg/I/C/Ddem+ V   W?     P    NPr/ISg+ . +     NSg/V D/P NSg/V V/C D/P NSg  . D/P ?    V/C D/P
> Eaglet , and several other    curious creatures . Alice led     the way    , and the whole
# NSg    . V/C J/Dq    NSg/V/J+ J+      NPl+      . NPr+  NSg/V/J D+  NSg/J+ . V/C D+  NSg/J+
> party    swam to the shore  .
# NSg/V/J+ V    P  D+  NSg/V+ .
>
#
> CHAPTER III : A   Caucus - Race  and a   Long     Tale
# NSg/V+  W?  . D/P NSg/V+ . NSg/V V/C D/P NPr/V/J+ NSg/V
>
#
> They were  indeed a   queer   - looking party   that          assembled on  the bank   — the birds  with
# IPl+ NSg/V W?     D/P NSg/V/J . V       NSg/V/J NSg/I/C/Ddem+ V/J       J/P D+  NSg/V+ . D+  NPl/V+ P
> draggled feathers , the animals with their fur        clinging close   to them     , and all
# ?        NPl/V+   . D   NPl     P    D$+   NSg/V/C/P+ V        NSg/V/J P  NSg/IPl+ . V/C NSg/I/J/C/Dq
> dripping wet     , cross      , and  uncomfortable .
# NSg/V    NSg/V/J . NPr/V/J/P+ . V/C+ J             .
>
#
> The first   question of course was , how   to get   dry     again : they had a   consultation
# D   NSg/V/J NSg/V    P  NSg/V+ V   . NSg/C P  NSg/V NSg/V/J P     . IPl+ V   D/P NSg
> about this    , and after a   few       minutes it       seemed quite natural to Alice to find
# J/P   I/Ddem+ . V/C P     D/P NSg/I/Dq+ NPl/V+  NPr/ISg+ V/J    NSg   NSg/J   P  NPr+  P  NSg/V
> herself talking familiarly with them     , as    if    she  had known them     all          her     life   .
# ISg+    V       R          P    NSg/IPl+ . NSg/R NSg/C ISg+ V   V/J   NSg/IPl+ NSg/I/J/C/Dq ISg/D$+ NSg/V+ .
> Indeed , she  had quite a   long    argument with the Lory , who   at    last    turned sulky ,
# W?     . ISg+ V   NSg   D/P NPr/V/J NSg/V    P    D   ?    . NPr/I NSg/P NSg/V/J V/J    NSg/J .
> and would only  say   , “ I    am      older than you    , and must  know  better    ; ” and this    Alice
# V/C VX    J/R/C NSg/V . . ISg+ NPr/V/J JC    C/P  ISgPl+ . V/C NSg/V NSg/V NSg/VX/JC . . V/C I/Ddem+ NPr+
> would not   allow without knowing   how   old   it       was , and , as    the Lory positively
# VX    NSg/C V     C/P     NSg/V/J/P NSg/C NSg/J NPr/ISg+ V   . V/C . NSg/R D   ?    R
> refused to tell  its     age     , there was no    more         to be      said .
# V/J     P  NPr/V ISg/D$+ N🅪Sg/V+ . +     V   NPr/P NPr/I/V/J/Dq P+ NSg/VX+ V/J  .
>
#
> At    last    the Mouse  , who    seemed to be     a   person of authority among them     , called
# NSg/P NSg/V/J D   NSg/V+ . NPr/I+ V/J    P  NSg/VX D/P NSg/V  P  NSg+      P     NSg/IPl+ . V/J
> out         , “ Sit   down      , all          of you    , and listen to me       ! I’ll soon make  you    dry      enough ! ”
# NSg/V/J/R/P . . NSg/V NSg/V/J/P . NSg/I/J/C/Dq P  ISgPl+ . V/C NSg/V  P  NPr/ISg+ . W?   J/R  NSg/V ISgPl+ NSg/V/J+ NSg/I  . .
> They all          sat     down      at    once  , in      a   large  ring   , with the Mouse in      the middle   . Alice
# IPl+ NSg/I/J/C/Dq NSg/V/J NSg/V/J/P NSg/P NSg/C . NPr/J/P D/P NSg/J+ NSg/V+ . P    D   NSg/V NPr/J/P D+  NSg/V/J+ . NPr+
> kept her     eyes   anxiously fixed on  it       , for she  felt    sure she  would catch a   bad
# V    ISg/D$+ NPl/V+ R         V/J   J/P NPr/ISg+ . C/P ISg+ NSg/V/J J    ISg+ VX    NSg/V D/P NSg/V/J
> cold  if    she  did not   get   dry      very soon .
# NSg/J NSg/C ISg+ V   NSg/C NSg/V NSg/V/J+ J/R+ J/R+ .
>
#
> “ Ahem ! ” said the Mouse  with an   important air    , “ are you    all          ready   ? This    is the
# . V    . . V/J  D+  NSg/V+ P    D/P+ J+        NSg/V+ . . V   ISgPl+ NSg/I/J/C/Dq NSg/V/J . I/Ddem+ VL D
> driest thing I    know   . Silence all          round     , if    you    please ! ‘          William the Conqueror ,
# JS     NSg/V ISg+ NSg/V+ . NSg/V+  NSg/I/J/C/Dq NSg/V/J/P . NSg/C ISgPl+ V      . Unlintable NPr+    D   NSg       .
> whose cause    was favoured by      the pope   , was soon submitted to by      the English   , who
# I+    NSg/V/C+ V   V/J/Comm NSg/J/P D+  NPr/V+ . V   J/R  V         P  NSg/J/P D+  NPr🅪/V/J+ . NPr/I+
> wanted leaders , and had been  of late  much       accustomed to usurpation and conquest .
# V/J    +       . V/C V   NSg/V P  NSg/J NSg/I/J/Dq V/J        P  NSg        V/C NSg/V+   .
> Edwin and Morcar , the earls of Mercia and Northumbria — ’ ”
# NPr+  V/C ?      . D   NPl   P  NPr    V/C ?           . . .
>
#
> “ Ugh ! ” said the Lory , with a   shiver .
# . W?  . . V/J  D   ?    . P    D/P NSg/V+ .
>
#
> “ I    beg   your pardon ! ” said the Mouse  , frowning , but     very politely : “ Did you
# . ISg+ NSg/V D$+  NSg/V  . . V/J  D+  NSg/V+ . V        . NSg/C/P J/R  R        . . V   ISgPl+
> speak ? ”
# NSg/V . .
>
#
> “ Not   I    ! ” said the Lory hastily .
# . NSg/C ISg+ . . V/J  D+  ?    R+      .
>
#
> “ I    thought you    did , ” said the Mouse  . “ — I    proceed . ‘          Edwin and Morcar , the earls
# . ISg+ NSg/V   ISgPl+ V   . . V/J  D+  NSg/V+ . . . ISg+ V+      . Unlintable NPr+  V/C ?      . D   NPl
> of Mercia and Northumbria , declared for him  : and even    Stigand , the patriotic
# P  NPr    V/C ?           . V/J      C/P ISg+ . V/C NSg/V/J ?       . D   NSg/J
> archbishop of Canterbury , found it       advisable — ’ ”
# NSg        P  NPr        . NSg/V NPr/ISg+ J         . . .
>
#
> “ Found what   ? ” said the Duck   .
# . NSg/V NSg/I+ . . V/J  D   NSg/V+ .
>
#
> “ Found it      , ” the Mouse  replied rather  crossly : “ of course you    know  what   ‘          it       ’
# . NSg/V NPr/ISg . . D+  NSg/V+ V/J     NPr/V/J R       . . P  NSg/V+ ISgPl+ NSg/V NSg/I+ Unlintable NPr/ISg+ .
> means . ”
# NPl/V . .
>
#
> “ I    know  what   ‘          it       ’ means well    enough , when    I    find  a    thing  , ” said the Duck   : “ it’s
# . ISg+ NSg/V NSg/I+ Unlintable NPr/ISg+ . NPl/V NSg/V/J NSg/I  . NSg/I/C ISg+ NSg/V D/P+ NSg/V+ . . V/J  D+  NSg/V+ . . W?
> generally a   frog  or    a    worm   . The question is , what  did the archbishop find  ? ”
# R         D/P NSg/V NPr/C D/P+ NSg/V+ . D+  NSg/V+   VL . NSg/I V   D   NSg        NSg/V . .
>
#
> The Mouse did not   notice this    question , but     hurriedly went  on  , “ ‘          — found it
# D+  NSg/V V   NSg/C NSg/V  I/Ddem+ NSg/V+   . NSg/C/P R         NSg/V J/P . . Unlintable . NSg/V NPr/ISg+
> advisable to go      with Edgar Atheling to meet    William and offer    him  the crown    .
# J         P  NSg/V/J P    NPr+  ?        P  NSg/V/J NPr+    V/C NSg/V/JC ISg+ D+  NSg/V/J+ .
> William’s conduct at    first    was moderate . But     the insolence of his     Normans — ’ How
# NSg$      NSg/V   NSg/P NSg/V/J+ V+  NSg/V/J+ . NSg/C/P D   NSg/V     P  ISg/D$+ NPl     . . NSg/C
> are you    getting on  now       , my  dear     ? ” it       continued , turning to Alice as    it       spoke  .
# V   ISgPl+ NSg/V   J/P NPr/V/J/C . D$+ NSg/V/J+ . . NPr/ISg+ V/J       . NSg/V   P  NPr+  NSg/R NPr/ISg+ NSg/V+ .
>
#
> “ As    wet     as    ever , ” said Alice in      a   melancholy tone     : “ it       doesn’t seem to dry     me       at
# . NSg/R NSg/V/J NSg/R J    . . V/J  NPr+  NPr/J/P D/P NSg/J      NSg/I/V+ . . NPr/ISg+ V       V    P  NSg/V/J NPr/ISg+ NSg/P
> all          . ”
# NSg/I/J/C/Dq . .
>
#
> “ In      that          case   , ” said the Dodo solemnly , rising    to its     feet , “ I    move  that         the
# . NPr/J/P NSg/I/C/Ddem+ NPr/V+ . . V/J  D   NSg  R        . NSg/V/J/P P  ISg/D$+ NPl+ . . ISg+ NSg/V NSg/I/C/Ddem D+
> meeting adjourn , for the immediate adoption of more         energetic remedies — ”
# NSg/V+  V       . C/P D   J         NSg      P  NPr/I/V/J/Dq NSg/J     NPl/V+   . .
>
#
> “ Speak English   ! ” said the Eaglet . “ I    don’t know  the meaning  of half        those   long
# . NSg/V NPr🅪/V/J+ . . V/J  D+  NSg    . . ISg+ V     NSg/V D   N🅪Sg/V/J P  N🅪Sg/V/J/P+ I/Ddem+ NPr/V/J+
> words  , and , what’s more         , I    don’t believe you    do     either ! ” And the Eaglet bent
# NPl/V+ . V/C . NSg$   NPr/I/V/J/Dq . ISg+ V     V       ISgPl+ NSg/VX I/C    . . V/C D   NSg    NSg/V/J
> down      its     head     to hide  a   smile  : some     of the other    birds  tittered audibly .
# NSg/V/J/P ISg/D$+ NPr/V/J+ P  NSg/V D/P NSg/V+ . I/J/R/Dq P  D+  NSg/V/J+ NPl/V+ V/J+     R+      .
>
#
> “ What   I    was going   to say   , ” said the Dodo in      an  offended tone     , “ was , that         the
# . NSg/I+ ISg+ V   NSg/V/J P  NSg/V . . V/J  D   NSg  NPr/J/P D/P V/J      NSg/I/V+ . . V   . NSg/I/C/Ddem D+
> best       thing to get   us       dry     would be     a   Caucus - race  . ”
# NPr/VX/JS+ NSg/V P  NSg/V NPr/IPl+ NSg/V/J VX    NSg/VX D/P NSg/V  . NSg/V . .
>
#
> “ What   is a   Caucus - race  ? ” said Alice ; not   that         she  wanted much       to know  , but     the
# . NSg/I+ VL D/P NSg/V  . NSg/V . . V/J  NPr+  . NSg/C NSg/I/C/Ddem ISg+ V/J    NSg/I/J/Dq P  NSg/V . NSg/C/P D
> Dodo had paused as    if    it       thought that         somebody ought    to speak , and no     one        else
# NSg  V   V/J    NSg/R NSg/C NPr/ISg+ NSg/V   NSg/I/C/Ddem NSg/I+   NSg/I/VX P  NSg/V . V/C NPr/P+ NSg/I/V/J+ NSg/J/C
> seemed inclined to say   anything .
# V/J    V/J      P  NSg/V NSg/I/V+ .
>
#
> “ Why   , ” said the Dodo , “ the best       way   to explain it       is to do     it       . ” ( And , as    you
# . NSg/V . . V/J  D   NSg  . . D+  NPr/VX/JS+ NSg/J P  V       NPr/ISg+ VL P  NSg/VX NPr/ISg+ . . . V/C . NSg/R ISgPl+
> might     like        to try     the thing  yourself , some      winter day   , I    will   tell  you    how   the
# NᴹSg/VX/J NSg/V/J/C/P P  NSg/V/J D+  NSg/V+ ISg+     . I/J/R/Dq+ NSg/V+ NPr🅪+ . ISg+ NPr/VX NPr/V ISgPl+ NSg/C D
> Dodo managed it      . )
# NSg  V/J     NPr/ISg . .
>
#
> First    it       marked out         a   race   - course , in      a   sort  of circle , ( “ the exact shape
# NSg/V/J+ NPr/ISg+ V/J    NSg/V/J/R/P D/P NSg/V+ . NSg/V  . NPr/J/P D/P NSg/V P  NSg/V+ . . . D+  V/J+  NSg/V+
> doesn’t matter     , ” it       said , ) and then    all          the party    were  placed along the course ,
# V       N🅪Sg/V/JC+ . . NPr/ISg+ V/J  . . V/C NSg/J/C NSg/I/J/C/Dq D+  NSg/V/J+ NSg/V V/J    P     D+  NSg/V  .
> here     and  there . There was no    “ One        , two , three , and away , ” but     they began running
# NSg/J/R+ V/C+ +     . +     V   NPr/P . NSg/I/V/J+ . NSg . NSg   . V/C V/J  . . NSg/C/P IPl+ V     NSg/V/J/P
> when    they liked , and left    off       when    they liked , so        that         it       was not   easy    to know
# NSg/I/C IPl+ V/J   . V/C NPr/V/J NSg/V/J/P NSg/I/C IPl+ V/J   . NSg/I/J/C NSg/I/C/Ddem NPr/ISg+ V   NSg/C NSg/V/J P  NSg/V
> when    the race   was over      . However , when    they had been  running   half        an  hour or    so        ,
# NSg/I/C D+  NSg/V+ V   NSg/V/J/P . C       . NSg/I/C IPl+ V   NSg/V NSg/V/J/P N🅪Sg/V/J/P+ D/P NSg  NPr/C NSg/I/J/C .
> and were  quite dry      again , the Dodo suddenly called out         “ The race   is over      ! ” and
# V/C NSg/V NSg   NSg/V/J+ P     . D   NSg  R        V/J    NSg/V/J/R/P . D+  NSg/V+ VL NSg/V/J/P . . V/C
> they all          crowded round     it      , panting , and asking , “ But     who    has won     ? ”
# IPl+ NSg/I/J/C/Dq V/J     NSg/V/J/P NPr/ISg . V       . V/C V      . . NSg/C/P NPr/I+ V   NSgPl/V . .
>
#
> This    question the Dodo could  not   answer without a   great deal    of thought , and it
# I/Ddem+ NSg/V+   D   NSg  NSg/VX NSg/C NSg/V  C/P     D/P NSg/J NSg/V/J P  NSg/V+  . V/C NPr/ISg+
> sat     for a   long    time     with one       finger pressed upon its     forehead ( the position in
# NSg/V/J C/P D/P NPr/V/J N🅪Sg/V/J P    NSg/I/V/J NSg/V+ V/J     P    ISg/D$+ NSg      . D+  NSg/V+   NPr/J/P
> which you    usually see   Shakespeare , in      the pictures of him  ) , while     the rest
# I/C+  ISgPl+ R       NSg/V NPr/V+      . NPr/J/P D   NPl/V    P  ISg+ . . NSg/V/C/P D+  NSg/V/JS+
> waited in      silence . At    last    the Dodo said , “ Everybody has won     , and all          must  have
# V/J    NPr/J/P NSg/V+  . NSg/P NSg/V/J D   NSg  V/J  . . NSg/I+    V   NSgPl/V . V/C NSg/I/J/C/Dq NSg/V NSg/VX
> prizes . ”
# NPl/V  . .
>
#
> “ But     who    is to give  the prizes ? ” quite a   chorus of voices asked .
# . NSg/C/P NPr/I+ VL P  NSg/V D+  NPl/V+ . . NSg   D/P NSg/V  P  NPl/V+ V/J+  .
>
#
> “ Why   , she  , of course , ” said the Dodo , pointing to Alice with one       finger ; and the
# . NSg/V . ISg+ . P  NSg/V+ . . V/J  D   NSg  . V        P  NPr+  P    NSg/I/V/J NSg/V+ . V/C D
> whole party   at    once  crowded round     her     , calling out         in      a    confused way    , “ Prizes !
# NSg/J NSg/V/J NSg/P NSg/C V/J     NSg/V/J/P ISg/D$+ . NSg/V   NSg/V/J/R/P NPr/J/P D/P+ V/J+     NSg/J+ . . NPl/V+ .
> Prizes ! ”
# NPl/V+ . .
>
#
> Alice had no     idea what   to do     , and in      despair she  put   her     hand   in      her     pocket   , and
# NPr+  V   NPr/P+ NSg+ NSg/I+ P  NSg/VX . V/C NPr/J/P NSg/V+  ISg+ NSg/V ISg/D$+ NSg/V+ NPr/J/P ISg/D$+ NSg/V/J+ . V/C
> pulled out         a   box   of comfits , ( luckily the salt     water   had not   got into it       ) , and
# V/J    NSg/V/J/R/P D/P NSg/V P  NPl/V   . . R       D+  NPr/V/J+ N🅪Sg/V+ V   NSg/C V   P    NPr/ISg+ . . V/C
> handed them     round     as    prizes . There was exactly one       a   - piece , all          round     .
# V/J    NSg/IPl+ NSg/V/J/P NSg/R NPl/V+ . +     V   R       NSg/I/V/J D/P . NSg/V . NSg/I/J/C/Dq NSg/V/J/P .
>
#
> “ But     she  must  have   a    prize    herself , you    know  , ” said the Mouse  .
# . NSg/C/P ISg+ NSg/V NSg/VX D/P+ NSg/V/J+ ISg+    . ISgPl+ NSg/V . . V/J  D   NSg/V+ .
>
#
> “ Of course , ” the Dodo replied very gravely . “ What   else    have   you    got in      your
# . P  NSg/V  . . D   NSg  V/J     J/R+ R       . . NSg/I+ NSg/J/C NSg/VX ISgPl+ V   NPr/J/P D$+
> pocket   ? ” he       went  on  , turning to Alice .
# NSg/V/J+ . . NPr/ISg+ NSg/V J/P . NSg/V   P  NPr+  .
>
#
> “ Only  a   thimble , ” said Alice sadly .
# . J/R/C D/P NSg/V   . . V/J  NPr+  R+    .
>
#
> “ Hand  it       over      here    , ” said the Dodo .
# . NSg/V NPr/ISg+ NSg/V/J/P NSg/J/R . . V/J  D   NSg  .
>
#
> Then    they all          crowded round     her     once  more         , while     the Dodo solemnly presented the
# NSg/J/C IPl+ NSg/I/J/C/Dq V/J     NSg/V/J/P ISg/D$+ NSg/C NPr/I/V/J/Dq . NSg/V/C/P D   NSg  R        V/J       D
> thimble , saying “ We   beg   your acceptance of this    elegant thimble ; ” and , when    it
# NSg/V   . NSg/V  . IPl+ NSg/V D$+  NSg        P  I/Ddem+ NSg/J   NSg/V   . . V/C . NSg/I/C NPr/ISg+
> had finished this    short      speech  , they all          cheered .
# V   V/J      I/Ddem+ NPr/V/J/P+ N🅪Sg/V+ . IPl+ NSg/I/J/C/Dq V/J+    .
>
#
> Alice thought the whole  thing  very absurd , but     they all          looked so        grave   that         she
# NPr+  NSg/V   D+  NSg/J+ NSg/V+ J/R  NSg/J  . NSg/C/P IPl+ NSg/I/J/C/Dq V/J    NSg/I/J/C NSg/V/J NSg/I/C/Ddem ISg+
> did not   dare   to laugh ; and , as    she  could  not   think of anything to say   , she
# V   NSg/C NPr/VX P  NSg/V . V/C . NSg/R ISg+ NSg/VX NSg/C NSg/V P  NSg/I/V+ P  NSg/V . ISg+
> simply bowed , and took the thimble , looking as    solemn as    she  could   .
# R      V/J   . V/C V    D   NSg/V   . V       NSg/R J      NSg/R ISg+ NSg/VX+ .
>
#
> The next    thing was to eat the comfits : this    caused some      noise and confusion , as
# D+  NSg/J/P NSg/V V   P  V   D   NPl/V   . I/Ddem+ V/J    I/J/R/Dq+ NSg/V V/C NSg/V+    . NSg/R
> the large  birds  complained that         they could  not   taste   theirs , and the small    ones
# D+  NSg/J+ NPl/V+ V/J        NSg/I/C/Ddem IPl+ NSg/VX NSg/C NSg/V/J I+     . V/C D+  NPr/V/J+ NPl/V+
> choked and had to be     patted on  the back    . However , it       was over      at    last    , and they
# V/J    V/C V   P  NSg/VX V      J/P D   NSg/V/J . C       . NPr/ISg+ V   NSg/V/J/P NSg/P NSg/V/J . V/C IPl+
> sat     down      again in      a    ring   , and begged the Mouse  to tell  them     something  more          .
# NSg/V/J NSg/V/J/P P     NPr/J/P D/P+ NSg/V+ . V/C V      D+  NSg/V+ P  NPr/V NSg/IPl+ NSg/I/V/J+ NPr/I/V/J/Dq+ .
>
#
> “ You    promised to tell  me       your history , you    know  , ” said Alice , “ and why   it       is you
# . ISgPl+ V/J      P  NPr/V NPr/ISg+ D$+  N🅪Sg+   . ISgPl+ NSg/V . . V/J  NPr   . . V/C NSg/V NPr/ISg+ VL ISgPl
> hate   — C       and D      , ” she  added in      a    whisper , half        afraid that         it       would be     offended
# N🅪Sg/V . NPr/V/J V/C NPr/J+ . . ISg+ V/J   NPr/J/P D/P+ NSg/V+  . N🅪Sg/V/J/P+ J      NSg/I/C/Ddem NPr/ISg+ VX    NSg/VX V/J+
> again .
# P+    .
>
#
> “ Mine     is a   long    and a   sad     tale   ! ” said the Mouse  , turning to Alice , and  sighing .
# . NSg/I/V+ VL D/P NPr/V/J V/C D/P NSg/V/J NSg/V+ . . V/J  D+  NSg/V+ . NSg/V   P  NPr+  . V/C+ V+      .
>
#
> “ It       is a   long    tail     , certainly , ” said Alice , looking down      with wonder at    the
# . NPr/ISg+ VL D/P NPr/V/J NSg/V/J+ . R         . . V/J  NPr+  . V       NSg/V/J/P P    NSg/V  NSg/P D+
> Mouse’s tail     ; “ but     why   do     you    call  it       sad     ? ” And she  kept on  puzzling about it
# NSg$+   NSg/V/J+ . . NSg/C/P NSg/V NSg/VX ISgPl+ NSg/V NPr/ISg+ NSg/V/J . . V/C ISg+ V    J/P V        J/P   NPr/ISg+
> while     the Mouse  was speaking , so        that         her     idea of the tale   was something like
# NSg/V/C/P D+  NSg/V+ V   V        . NSg/I/J/C NSg/I/C/Ddem ISg/D$+ NSg  P  D+  NSg/V+ V   NSg/I/V/J NSg/V/J/C/P
> this   : —
# I/Ddem . .
>
#
>  “Fury said to a
# Unlintable
>             mouse, That he
# Unlintable Unlintable
>            met in the
# Unlintable Unlintable
>
# Unlintable
>
#
> house  , ‘          Let   us       both   go      to law   : I    will   prosecute you    . — Come    , I’ll take  no
# NPr/V+ . Unlintable NSg/V NPr/IPl+ I/C/Dq NSg/V/J P  NSg/V . ISg+ NPr/VX V         ISgPl+ . . NSg/V/P . W?   NSg/V NPr/P+
> denial ; We   must  have   a   trial    : For really this    morning I’ve nothing to do     . ’
# N🅪Sg+  . IPl+ NSg/V NSg/VX D/P NSg/V/J+ . C/P R      I/Ddem+ N🅪Sg/V+ W?   NSg/I/J P+ NSg/VX . .
> Said the mouse to the cur   , ‘          Such  a    trial    , dear     sir    , With no     jury    or    judge  ,
# V/J  D   NSg/V P  D   NSg/J . Unlintable NSg/I D/P+ NSg/V/J+ . NSg/V/J+ NPr/V+ . P    NPr/P+ NSg/V/J NPr/C NSg/V+ .
> would be     wasting our breath   . ’ ‘          I’ll be     judge , I’ll be     jury    , ’ Said cunning old
# VX    NSg/VX V       D$+ NSg/V/J+ . . Unlintable W?   NSg/VX NSg/V . W?   NSg/VX NSg/V/J . . V/J  NSg/J   NSg/J
> Fury : ‘          I’ll try     the whole  cause   , and condemn you    to death . ’ ”
# NSg+ . Unlintable W?   NSg/V/J D+  NSg/J+ NSg/V/C . V/C V       ISgPl+ P+ NPr🅪  . . .
>
#
> “ You    are not   attending ! ” said the Mouse  to Alice severely . “ What   are you
# . ISgPl+ V   NSg/C V         . . V/J  D+  NSg/V+ P  NPr+  R+       . . NSg/I+ V   ISgPl+
> thinking of ? ”
# V        P  . .
>
#
> “ I    beg   your pardon , ” said Alice very humbly : “ you    had got to the fifth    bend   , I
# . ISg+ NSg/V D$+  NSg/V  . . V/J  NPr+  J/R  R      . . ISgPl+ V   V   P  D+  NSg/V/J+ NPr/V+ . ISg+
> think ? ”
# NSg/V . .
>
#
> “ I    had not   ! ” cried the Mouse , sharply and very angrily .
# . ISg+ V   NSg/C . . V/J   D+  NSg/V . R       V/C J/R+ R       .
>
#
> “ A    knot   ! ” said Alice , always ready   to make  herself useful , and looking anxiously
# . D/P+ NSg/V+ . . V/J  NPr+  . R      NSg/V/J P  NSg/V ISg+    J      . V/C V       R
> about her     . “ Oh    , do     let   me       help  to undo    it      ! ”
# J/P   ISg/D$+ . . NPr/V . NSg/VX NSg/V NPr/ISg+ NSg/V P  NSg/V/J NPr/ISg . .
>
#
> “ I    shall do     nothing of the sort   , ” said the Mouse  , getting up        and  walking  away .
# . ISg+ VX    NSg/VX NSg/I/J P  D+  NSg/V+ . . V/J  D+  NSg/V+ . NSg/V   NSg/V/J/P V/C+ NSg/V/J+ V/J  .
> “ You    insult me       by      talking such  nonsense  ! ”
# . ISgPl+ NSg/V+ NPr/ISg+ NSg/J/P V       NSg/I NᴹSg/V/J+ . .
>
#
> “ I    didn’t mean    it       ! ” pleaded poor     Alice . “ But     you’re so        easily offended , you
# . ISg+ V      NSg/V/J NPr/ISg+ . . V/J     NSg/V/J+ NPr+  . . NSg/C/P W?     NSg/I/J/C R      V/J      . ISgPl+
> know  ! ”
# NSg/V . .
>
#
> The Mouse only  growled in      reply  .
# D+  NSg/V J/R/C V/J     NPr/J/P NSg/V+ .
>
#
> “ Please come    back    and finish your story  ! ” Alice called after it       ; and the others
# . V      NSg/V/P NSg/V/J V/C NSg/V  D$+  NSg/V+ . . NPr+  V/J    P     NPr/ISg+ . V/C D   NPl/V
> all          joined in      chorus , “ Yes   , please do     ! ” but     the Mouse  only  shook   its     head
# NSg/I/J/C/Dq V/J    NPr/J/P NSg/V+ . . NPl/V . V      NSg/VX . . NSg/C/P D+  NSg/V+ J/R/C NSg/V/J ISg/D$+ NPr/V/J+
> impatiently , and walked a    little      quicker .
# R           . V/C V/J    D/P+ NPr/I/J/Dq+ NSg/JC  .
>
#
> “ What   a    pity    it       wouldn’t stay    ! ” sighed the Lory , as    soon as    it       was quite out         of
# . NSg/I+ D/P+ N🅪Sg/V+ NPr/ISg+ VX       NSg/V/J . . V/J    D   ?    . NSg/R J/R  NSg/R NPr/ISg+ V   NSg   NSg/V/J/R/P P
> sight   ; and an  old   Crab   took the opportunity of saying to her     daughter “ Ah      , my
# N🅪Sg/V+ . V/C D/P NSg/J NSg/V+ V    D   NSg         P  NSg/V  P  ISg/D$+ NSg+     . NSg/I/V . D$+
> dear     ! Let   this    be     a   lesson to you    never to lose  your temper    ! ” “ Hold    your tongue ,
# NSg/V/J+ . NSg/V I/Ddem+ NSg/VX D/P NSg/V  P  ISgPl+ R     P  NSg/V D$+  NSg/V/JC+ . . . NSg/V/J D$+  NSg/V+ .
> Ma     ! ” said the young    Crab   , a    little      snappishly . “ You’re enough to try     the
# NPr/J+ . . V/J  D+  NPr/V/J+ NSg/V+ . D/P+ NPr/I/J/Dq+ R+         . . W?     NSg/I  P  NSg/V/J D
> patience of an   oyster   ! ”
# NSg      P  D/P+ NSg/V/J+ . .
>
#
> “ I    wish  I    had our Dinah here    , I    know  I    do     ! ” said Alice aloud , addressing nobody
# . ISg+ NSg/V ISg+ V   D$+ NPr   NSg/J/R . ISg+ NSg/V ISg+ NSg/VX . . V/J  NPr+  J     . V          NSg/I
> in      particular . “ She’d soon fetch it       back    ! ”
# NPr/J/P NSg/J+     . . W?    J/R  NSg/V NPr/ISg+ NSg/V/J . .
>
#
> “ And who    is Dinah , if    I    might     venture to ask   the question ? ” said the Lory .
# . V/C NPr/I+ VL NPr   . NSg/C ISg+ NᴹSg/VX/J NSg/V   P  NSg/V D+  NSg/V+   . . V/J  D   ?    .
>
#
> Alice replied eagerly , for she  was always ready   to talk   about her     pet      : “ Dinah’s
# NPr   V/J     R       . C/P ISg+ V   R      NSg/V/J P  N🅪Sg/V J/P   ISg/D$+ NPr/V/J+ . . NSg$
> our cat      . And she’s such  a   capital one       for catching mice   you    can’t think ! And oh    ,
# D$+ NSg/V/J+ . V/C W?    NSg/I D/P NSg/J+  NSg/I/V/J C/P V        NSg/V+ ISgPl+ VX    NSg/V . V/C NPr/V .
> I    wish  you    could  see   her     after the birds  ! Why   , she’ll eat a   little     bird     as    soon
# ISg+ NSg/V ISgPl+ NSg/VX NSg/V ISg/D$+ P     D+  NPl/V+ . NSg/V . W?     V   D/P NPr/I/J/Dq NPr/V/J+ NSg/R J/R
> as    look  at    it      ! ”
# NSg/R NSg/V NSg/P NPr/ISg . .
>
#
> This    speech caused a   remarkable sensation among the party    . Some     of the birds
# I/Ddem+ N🅪Sg/V V/J    D/P W?         NSg       P     D+  NSg/V/J+ . I/J/R/Dq P  D   NPl/V+
> hurried off       at    once  : one       old   Magpie began wrapping itself up        very carefully ,
# V/J     NSg/V/J/P NSg/P NSg/C . NSg/I/V/J NSg/J NSg/V  V     N🅪Sg/V+  ISg    NSg/V/J/P J/R  R         .
> remarking , “ I    really must  be     getting home     ; the night   - air   doesn’t suit   my
# V         . . ISg+ R      NSg/V NSg/VX NSg/V   NSg/V/J+ . D   N🅪Sg/V+ . NSg/V V       NSg/V+ D$+
> throat ! ” and a   Canary  called out         in      a   trembling voice to its     children , “ Come
# NSg/V+ . . V/C D/P NSg/V/J V/J    NSg/V/J/R/P NPr/J/P D/P V         NSg/V P  ISg/D$+ NPl+     . . NSg/V/P
> away , my  dears  ! It’s high    time      you    were  all          in      bed      ! ” On  various pretexts they
# V/J  . D$+ NPl/V+ . W?   NSg/V/J N🅪Sg/V/J+ ISgPl+ NSg/V NSg/I/J/C/Dq NPr/J/P NSg/V/J+ . . J/P J       NPl/V    IPl+
> all          moved off       , and Alice was soon left     alone .
# NSg/I/J/C/Dq V/J   NSg/V/J/P . V/C NPr+  V   J/R  NPr/V/J+ J+    .
>
#
> “ I    wish  I    hadn’t mentioned Dinah ! ” she  said to herself in      a   melancholy tone     .
# . ISg+ NSg/V ISg+ V      V/J       NPr   . . ISg+ V/J  P  ISg+    NPr/J/P D/P NSg/J+     NSg/I/V+ .
> “ Nobody seems to like        her     , down      here    , and I’m sure she’s the best      cat     in      the
# . NSg/I  V     P  NSg/V/J/C/P ISg/D$+ . NSg/V/J/P NSg/J/R . V/C W?  J    W?    D   NPr/VX/JS NSg/V/J NPr/J/P D+
> world  ! Oh    , my  dear     Dinah ! I    wonder if    I    shall ever see   you    any     more         ! ” And here
# NSg/V+ . NPr/V . D$+ NSg/V/J+ NPr   . ISg+ NSg/V  NSg/C ISg+ VX    J    NSg/V ISgPl+ I/R/Dq+ NPr/I/V/J/Dq . . V/C NSg/J/R
> poor     Alice began to cry   again , for she  felt    very lonely and low      - spirited . In      a
# NSg/V/J+ NPr+  V     P  NSg/V P     . C/P ISg+ NSg/V/J J/R  J/R    V/C NSg/V/J+ . V/J      . NPr/J/P D/P+
> little      while     , however , she  again heard a   little     pattering of footsteps in      the
# NPr/I/J/Dq+ NSg/V/C/P . C       . ISg+ P     V/J   D/P NPr/I/J/Dq V         P  NPl+      NPr/J/P D+
> distance , and she  looked up        eagerly , half        hoping that         the Mouse  had changed his
# NSg/V+   . V/C ISg+ V/J    NSg/V/J/P R       . N🅪Sg/V/J/P+ V      NSg/I/C/Ddem D+  NSg/V+ V   V/J     ISg/D$+
> mind   , and was coming  back    to finish his     story  .
# NSg/V+ . V/C V   NSg/V/J NSg/V/J P  NSg/V  ISg/D$+ NSg/V+ .
>
#
> CHAPTER IV    : The Rabbit Sends in      a   Little      Bill
# NSg/V+  NSg/J . D+  NSg/V+ NPl/V NPr/J/P D/P NPr/I/J/Dq+ NPr/V
>
#
> It       was the White   Rabbit , trotting slowly back    again , and looking anxiously about
# NPr/ISg+ V   D   NPr/V/J NSg/V  . NSg/V/J  R      NSg/V/J P     . V/C V       R         J/P
> as    it       went  , as    if    it       had lost something  ; and she  heard it       muttering to itself
# NSg/R NPr/ISg+ NSg/V . NSg/R NSg/C NPr/ISg+ V   V/J  NSg/I/V/J+ . V/C ISg+ V/J   NPr/ISg+ NSg/V     P  ISg+
> “ The Duchess ! The Duchess ! Oh    my  dear     paws   ! Oh    my  fur        and whiskers ! She’ll get
# . D   NSg/V   . D   NSg/V   . NPr/V D$+ NSg/V/J+ NPl/V+ . NPr/V D$+ NSg/V/C/P+ V/C W?       . W?     NSg/V
> me       executed , as    sure as    ferrets are ferrets ! Where can    I    have   dropped them     , I
# NPr/ISg+ V/J      . NSg/R J    NSg/R NPl/V   V   NPl/V   . NSg/C NPr/VX ISg+ NSg/VX V/J     NSg/IPl+ . ISg+
> wonder ? ” Alice guessed in      a    moment that          it       was looking for the fan    and the pair
# NSg/V  . . NPr+  V/J     NPr/J/P D/P+ NSg+   NSg/I/C/Ddem+ NPr/ISg+ V   V       C/P D+  NSg/V+ V/C D   NSg/V
> of white    kid    gloves , and she  very good    - naturedly began hunting about for them     ,
# P  NPr/V/J+ NSg/V+ NPl/V+ . V/C ISg+ J/R  NPr/V/J . ?         V     NᴹSg/V  J/P   C/P NSg/IPl+ .
> but     they were  nowhere to be     seen  — everything seemed to have   changed since her
# NSg/C/P IPl+ NSg/V NSg/J   P  NSg/VX NSg/V . NSg/I/V+   V/J    P  NSg/VX V/J     C/P   ISg/D$+
> swim  in      the pool   , and the great  hall , with the glass   table and the little      door   ,
# NSg/V NPr/J/P D+  NSg/V+ . V/C D+  NSg/J+ NPr+ . P    D+  NPr🅪/V+ NSg/V V/C D+  NPr/I/J/Dq+ NSg/V+ .
> had vanished completely .
# V   V/J+     R          .
>
#
> Very soon the Rabbit noticed Alice , as    she  went  hunting about , and called out         to
# J/R  J/R  D   NSg/V+ V/J     NPr+  . NSg/R ISg+ NSg/V NᴹSg/V  J/P   . V/C V/J    NSg/V/J/R/P P
> her     in      an   angry tone     , “ Why   , Mary Ann    , what   are you    doing out         here    ? Run   home     this
# ISg/D$+ NPr/J/P D/P+ V/J+  NSg/I/V+ . . NSg/V . NPr+ NPr/J+ . NSg/I+ V   ISgPl+ NSg/V NSg/V/J/R/P NSg/J/R . NSg/V NSg/V/J+ I/Ddem+
> moment , and fetch me       a   pair  of gloves and a    fan    ! Quick   , now       ! ” And Alice was so
# NSg+   . V/C NSg/V NPr/ISg+ D/P NSg/V P  NPl/V  V/C D/P+ NSg/V+ . NSg/V/J . NPr/V/J/C . . V/C NPr+  V   NSg/I/J/C
> much       frightened that         she  ran   off       at    once  in      the direction it       pointed to , without
# NSg/I/J/Dq V/J        NSg/I/C/Ddem ISg+ NSg/V NSg/V/J/P NSg/P NSg/C NPr/J/P D+  NSg+      NPr/ISg+ V/J     P  . C/P
> trying  to explain the mistake it       had made .
# NSg/V/J P  V       D+  NSg/V+  NPr/ISg+ V+  V    .
>
#
> “ He       took me       for his     housemaid , ” she  said to herself as    she  ran    . “ How   surprised
# . NPr/ISg+ V    NPr/ISg+ C/P ISg/D$+ NSg/V     . . ISg+ V/J  P  ISg+    NSg/R ISg+ NSg/V+ . . NSg/C V/J
> he’ll be     when    he       finds out         who    I    am      ! But     I’d better    take  him  his     fan   and
# W?    NSg/VX NSg/I/C NPr/ISg+ NPl/V NSg/V/J/R/P NPr/I+ ISg+ NPr/V/J . NSg/C/P W?  NSg/VX/JC NSg/V ISg+ ISg/D$+ NSg/V V/C
> gloves — that          is , if    I    can    find  them     . ” As    she  said this    , she  came    upon a   neat
# NPl/V+ . NSg/I/C/Ddem+ VL . NSg/C ISg+ NPr/VX NSg/V NSg/IPl+ . . NSg/R ISg+ V/J  I/Ddem+ . ISg+ NSg/V/P P    D/P NSg/J
> little      house  , on  the door  of which was a   bright  brass    plate with the name   “ W.
# NPr/I/J/Dq+ NPr/V+ . J/P D   NSg/V P  I/C+  V   D/P NPr/V/J N🅪Sg/V/J NSg/V P    D+  NSg/V+ . ?
> RABBIT , ” engraved upon it       . She  went  in      without knocking , and hurried upstairs ,
# NSg/V+ . . V/J      P    NPr/ISg+ . ISg+ NSg/V NPr/J/P C/P     V        . V/C V/J     NSg/J    .
> in      great fear   lest she  should meet    the real   Mary Ann    , and be     turned out         of the
# NPr/J/P NSg/J NSg/V+ JS   ISg+ VX     NSg/V/J D+  NSg/J+ NPr+ NPr/J+ . V/C NSg/VX V/J    NSg/V/J/R/P P  D+
> house  before she  had found the fan   and gloves .
# NPr/V+ C/P    ISg+ V   NSg/V D   NSg/V V/C NPl/V+ .
>
#
> “ How   queer   it       seems , ” Alice said to herself , “ to be     going   messages for a    rabbit !
# . NSg/C NSg/V/J NPr/ISg+ V     . . NPr+  V/J  P  ISg+    . . P  NSg/VX NSg/V/J NPl/V    C/P D/P+ NSg/V+ .
> I    suppose Dinah’ll be     sending me       on  messages next    ! ” And she  began fancying the
# ISg+ V       ?        NSg/VX V       NPr/ISg+ J/P NPl/V+   NSg/J/P . . V/C ISg+ V     V        D
> sort  of thing  that          would happen : “ ‘          Miss  Alice ! Come    here    directly , and get   ready
# NSg/V P  NSg/V+ NSg/I/C/Ddem+ VX    V      . . Unlintable NSg/V NPr+  . NSg/V/P NSg/J/R R/C      . V/C NSg/V NSg/V/J
> for your walk   ! ’ ‘          Coming  in      a    minute   , nurse  ! But     I’ve got to see   that         the mouse
# C/P D$+  NSg/V+ . . Unlintable NSg/V/J NPr/J/P D/P+ NSg/V/J+ . NSg/V+ . NSg/C/P W?   V   P  NSg/V NSg/I/C/Ddem D+  NSg/V+
> doesn’t get    out         . ’ Only  I    don’t think , ” Alice went  on  , “ that          they’d let   Dinah
# V       NSg/V+ NSg/V/J/R/P . . J/R/C ISg+ V     NSg/V . . NPr+  NSg/V J/P . . NSg/I/C/Ddem+ W?     NSg/V NPr
> stop  in      the house  if    it       began ordering people about like        that          ! ”
# NSg/V NPr/J/P D+  NPr/V+ NSg/C NPr/ISg+ V     V        NPl/V+ J/P   NSg/V/J/C/P NSg/I/C/Ddem+ . .
>
#
> By      this    time      she  had found her     way    into a   tidy    little     room    with a   table in      the
# NSg/J/P I/Ddem+ N🅪Sg/V/J+ ISg+ V   NSg/V ISg/D$+ NSg/J+ P    D/P NSg/V/J NPr/I/J/Dq NSg/V/J P    D/P NSg/V NPr/J/P D+
> window , and on  it       ( as    she  had hoped ) a    fan    and two or    three pairs of tiny  white
# NSg/V+ . V/C J/P NPr/ISg+ . NSg/R ISg+ V   V/J   . D/P+ NSg/V+ V/C NSg NPr/C NSg   NPl/V P  NSg/J NPr/V/J
> kid    gloves : she  took up        the fan    and a   pair  of the gloves , and was just going   to
# NSg/V+ NPl/V+ . ISg+ V    NSg/V/J/P D+  NSg/V+ V/C D/P NSg/V P  D+  NPl/V+ . V/C V   V/J  NSg/V/J P
> leave the room     , when    her     eye    fell    upon a   little      bottle that          stood near      the
# NSg/V D+  NSg/V/J+ . NSg/I/C ISg/D$+ NSg/V+ NSg/V/J P    D/P NPr/I/J/Dq+ NSg/V+ NSg/I/C/Ddem+ V     NSg/V/J/P D
> looking - glass  . There was no     label  this    time     with the words  “ DRINK  ME      , ” but
# V+      . NPr🅪/V . +     V   NPr/P+ NSg/V+ I/Ddem+ N🅪Sg/V/J P    D+  NPl/V+ . NSg/V+ NPr/ISg . . NSg/C/P
> nevertheless she  uncorked it       and put   it       to her     lips   . “ I    know  something
# W?           ISg+ V/J      NPr/ISg+ V/C NSg/V NPr/ISg+ P  ISg/D$+ NPl/V+ . . ISg+ NSg/V NSg/I/V/J+
> interesting is sure to happen , ” she  said to herself , “ whenever I    eat or    drink
# V/J         VL J    P  V      . . ISg+ V/J  P  ISg+    . . C        ISg+ V   NPr/C NSg/V+
> anything ; so        I’ll just see   what   this    bottle does   . I    do     hope   it’ll make  me       grow
# NSg/I/V+ . NSg/I/J/C W?   V/J  NSg/V NSg/I+ I/Ddem+ NSg/V+ NPl/V+ . ISg+ NSg/VX NPr🅪/V W?    NSg/V NPr/ISg+ V
> large  again , for really I’m quite tired of being   such  a   tiny  little     thing  ! ”
# NSg/J+ P     . C/P R      W?  NSg   V/J   P  NSg/V/C NSg/I D/P NSg/J NPr/I/J/Dq NSg/V+ . .
>
#
> It       did so        indeed , and much       sooner than she  had expected : before she  had drunk
# NPr/ISg+ V   NSg/I/J/C W?     . V/C NSg/I/J/Dq JC     C/P  ISg+ V   NSg/V/J  . C/P    ISg+ V   NSg/V/J
> half        the bottle , she  found her     head     pressing against the ceiling , and had to
# N🅪Sg/V/J/P+ D+  NSg/V+ . ISg+ NSg/V ISg/D$+ NPr/V/J+ NSg/V/J  C/P     D+  NSg/V+  . V/C V   P
> stoop to save      her     neck   from being    broken . She  hastily put   down      the bottle ,
# NSg/V P  NSg/V/C/P ISg/D$+ NSg/V+ P+   NSg/V/C+ V/J+   . ISg+ R       NSg/V NSg/V/J/P D+  NSg/V+ .
> saying to herself “ That’s quite enough — I    hope   I    shan’t grow any     more         — As    it       is , I
# NSg/V  P  ISg+    . NSg$   NSg   NSg/I  . ISg+ NPr🅪/V ISg+ V      V    I/R/Dq+ NPr/I/V/J/Dq . NSg/R NPr/ISg+ VL . ISg
> can’t get   out         at    the door   — I    do     wish  I    hadn’t drunk   quite so        much       ! ”
# VX    NSg/V NSg/V/J/R/P NSg/P D+  NSg/V+ . ISg+ NSg/VX NSg/V ISg+ V      NSg/V/J NSg   NSg/I/J/C NSg/I/J/Dq . .
>
#
> Alas ! it       was too late  to wish  that          ! She  went  on  growing , and growing , and very
# NPl  . NPr/ISg+ V   W?  NSg/J P  NSg/V NSg/I/C/Ddem+ . ISg+ NSg/V J/P NSg/V   . V/C NSg/V   . V/C J/R
> soon had to kneel down      on  the floor  : in      another minute   there was not   even    room
# J/R  V   P  V     NSg/V/J/P J/P D+  NSg/V+ . NPr/J/P I/D+    NSg/V/J+ +     V   NSg/C NSg/V/J NSg/V/J
> for this    , and she  tried the effect of lying   down      with one       elbow  against the
# C/P I/Ddem+ . V/C ISg+ V/J   D   NSg/V  P  NSg/V/J NSg/V/J/P P    NSg/I/V/J NSg/V+ C/P     D+
> door   , and the other    arm      curled round     her    head     . Still   she  went  on  growing , and ,
# NSg/V+ . V/C D+  NSg/V/J+ NSg/V/J+ V/J    NSg/V/J/P ISg/D$ NPr/V/J+ . NSg/V/J ISg+ NSg/V J/P NSg/V   . V/C .
> as    a    last     resource , she  put   one       arm      out         of the window , and one       foot   up        the
# NSg/R D/P+ NSg/V/J+ NSg/V+   . ISg+ NSg/V NSg/I/V/J NSg/V/J+ NSg/V/J/R/P P  D+  NSg/V+ . V/C NSg/I/V/J NSg/V+ NSg/V/J/P D+
> chimney , and said to herself “ Now       I    can    do     no     more         , whatever happens . What   will
# NSg/V+  . V/C V/J  P  ISg+    . NPr/V/J/C ISg+ NPr/VX NSg/VX NPr/P+ NPr/I/V/J/Dq . NSg/I/J+ V+      . NSg/I+ NPr/VX
> become of me      ? ”
# V      P  NPr/ISg . .
>
#
> Luckily for Alice , the little      magic    bottle had now       had its     full     effect , and she
# R       C/P NPr   . D+  NPr/I/J/Dq+ NSg/V/J+ NSg/V+ V   NPr/V/J/C V   ISg/D$+ NSg/V/J+ NSg/V+ . V/C ISg+
> grew no     larger : still   it       was very uncomfortable , and , as    there seemed to be     no
# V    NPr/P+ JC     . NSg/V/J NPr/ISg+ V   J/R  J             . V/C . NSg/R +     V/J    P  NSg/VX NPr/P
> sort  of chance  of her     ever getting out         of the room     again , no     wonder she  felt
# NSg/V P  NPr/V/J P  ISg/D$+ J    NSg/V   NSg/V/J/R/P P  D+  NSg/V/J+ P     . NPr/P+ NSg/V  ISg+ NSg/V/J+
> unhappy .
# NSg/V/J .
>
#
> “ It       was much       pleasanter at    home     , ” thought poor     Alice , “ when    one       wasn’t always
# . NPr/ISg+ V   NSg/I/J/Dq J          NSg/P NSg/V/J+ . . NSg/V   NSg/V/J+ NPr+  . . NSg/I/C NSg/I/V/J V      R
> growing larger and smaller , and being   ordered about by      mice  and rabbits . I
# NSg/V   JC     V/C NSg/JC  . V/C NSg/V/C V/J     J/P   NSg/J/P NSg/V V/C NPl/V+  . ISg+
> almost wish  I    hadn’t gone  down      that         rabbit - hole  — and yet     — and yet     — it’s rather
# R      NSg/V ISg+ V      V/J/P NSg/V/J/P NSg/I/C/Ddem NSg/V+ . NSg/V . V/C NSg/V/C . V/C NSg/V/C . W?   NPr/V/J
> curious , you    know  , this   sort  of life   ! I    do     wonder what   can    have   happened to me       !
# J       . ISgPl+ NSg/V . I/Ddem NSg/V P  NSg/V+ . ISg+ NSg/VX NSg/V  NSg/I+ NPr/VX NSg/VX V/J      P  NPr/ISg+ .
> When    I    used to read  fairy - tales , I    fancied that         kind  of thing  never happened ,
# NSg/I/C ISg+ V/J  P  NSg/V NSg/J . NPl/V . ISg+ V/J     NSg/I/C/Ddem NSg/J P  NSg/V+ R     V/J      .
> and now       here    I    am      in      the middle  of one       ! There ought    to be     a   book  written about
# V/C NPr/V/J/C NSg/J/R ISg+ NPr/V/J NPr/J/P D   NSg/V/J P  NSg/I/V/J . +     NSg/I/VX P  NSg/VX D/P NSg/V V/J     J/P
> me       , that         there ought    ! And when    I    grow up        , I’ll write one       — but     I’m grown up        now       , ”
# NPr/ISg+ . NSg/I/C/Ddem +     NSg/I/VX . V/C NSg/I/C ISg+ V    NSg/V/J/P . W?   NSg/V NSg/I/V/J . NSg/C/P W?  V/J   NSg/V/J/P NPr/V/J/C . .
> she  added in      a   sorrowful tone     ; “ at    least there’s no    room     to grow up        any     more
# ISg+ V/J   NPr/J/P D/P J         NSg/I/V+ . . NSg/P NSg/J W?      NPr/P NSg/V/J+ P  V    NSg/V/J/P I/R/Dq+ NPr/I/V/J/Dq+
> here    . ”
# NSg/J/R . .
>
#
> “ But     then    , ” thought Alice , “ shall I    never get   any     older than I    am      now       ? That’ll
# . NSg/C/P NSg/J/C . . NSg/V   NPr+  . . VX    ISg+ R     NSg/V I/R/Dq+ JC    C/P  ISg+ NPr/V/J NPr/V/J/C . W?
> be     a   comfort , one       way    — never to be     an  old   woman  — but     then    — always to have   lessons
# NSg/VX D/P NSg/V   . NSg/I/V/J NSg/J+ . R     P  NSg/VX D/P NSg/J NSg/V+ . NSg/C/P NSg/J/C . R      P  NSg/VX NPl/V+
> to learn ! Oh    , I    shouldn’t like        that          ! ”
# P  NSg/V . NPr/V . ISg+ V         NSg/V/J/C/P NSg/I/C/Ddem+ . .
>
#
> “ Oh    , you    foolish Alice ! ” she  answered herself . “ How   can    you    learn lessons in
# . NPr/V . ISgPl+ J+      NPr+  . . ISg+ V/J      ISg+    . . NSg/C NPr/VX ISgPl+ NSg/V NPl/V+  NPr/J/P
> here    ? Why   , there’s hardly room    for you    , and no    room    at    all          for any
# NSg/J/R . NSg/V . W?      R      NSg/V/J C/P ISgPl+ . V/C NPr/P NSg/V/J NSg/P NSg/I/J/C/Dq C/P I/R/Dq
> lesson - books ! ”
# NSg/V+ . NPl/V . .
>
#
> And so        she  went  on  , taking  first   one       side     and then    the other   , and making quite a
# V/C NSg/I/J/C ISg+ NSg/V J/P . NSg/V/J NSg/V/J NSg/I/V/J NSg/V/J+ V/C NSg/J/C D   NSg/V/J . V/C NSg/V  NSg   D/P
> conversation of it       altogether ; but     after a   few       minutes she  heard a    voice
# NSg/V        P  NPr/ISg+ NSg        . NSg/C/P P     D/P NSg/I/Dq+ NPl/V+  ISg+ V/J   D/P+ NSg/V+
> outside   , and stopped to listen .
# NSg/V/J/P . V/C V/J     P+ NSg/V+ .
>
#
> “ Mary Ann    ! Mary Ann    ! ” said the voice  . “ Fetch me       my  gloves this    moment ! ” Then
# . NPr+ NPr/J+ . NPr+ NPr/J+ . . V/J  D+  NSg/V+ . . NSg/V NPr/ISg+ D$+ NPl/V  I/Ddem+ NSg+   . . NSg/J/C
> came    a   little     pattering of feet on  the stairs . Alice knew it       was the Rabbit
# NSg/V/P D/P NPr/I/J/Dq V         P  NPl+ J/P D+  NPl+   . NPr+  V    NPr/ISg+ V   D   NSg/V
> coming  to look  for her     , and she  trembled till      she  shook   the house  , quite
# NSg/V/J P  NSg/V C/P ISg/D$+ . V/C ISg+ V/J      NSg/V/C/P ISg+ NSg/V/J D+  NPr/V+ . NSg
> forgetting that         she  was now       about a   thousand times  as    large as    the Rabbit , and
# NSg/V      NSg/I/C/Ddem ISg+ V   NPr/V/J/C J/P   D/P NSg      NPl/V+ NSg/R NSg/J NSg/R D+  NSg/V+ . V/C
> had no    reason  to be     afraid of it      .
# V   NPr/P N🅪Sg/V+ P  NSg/VX J      P  NPr/ISg .
>
#
> Presently the Rabbit came    up        to the door   , and tried to open    it       ; but     , as    the door
# R         D   NSg/V  NSg/V/P NSg/V/J/P P  D+  NSg/V+ . V/C V/J   P  NSg/V/J NPr/ISg+ . NSg/C/P . NSg/R D+  NSg/V+
> opened inwards , and Alice’s elbow  was pressed hard   against it       , that          attempt
# V/J    NPl     . V/C NSg$    NSg/V+ V   V/J     N🅪Sg/J C/P     NPr/ISg+ . NSg/I/C/Ddem+ NSg/V+
> proved a    failure . Alice heard it       say   to itself “ Then    I’ll go      round     and get   in      at
# V/J    D/P+ NSg+    . NPr+  V/J   NPr/ISg+ NSg/V P  ISg+   . NSg/J/C W?   NSg/V/J NSg/V/J/P V/C NSg/V NPr/J/P NSg/P
> the window . ”
# D+  NSg/V+ . .
>
#
> “ That         you    won’t ! ” thought Alice , and , after waiting till      she  fancied she  heard
# . NSg/I/C/Ddem ISgPl+ V     . . NSg/V   NPr   . V/C . P     NSg/V   NSg/V/C/P ISg+ V/J     ISg+ V/J
> the Rabbit just under   the window , she  suddenly spread out         her     hand   , and made a
# D+  NSg/V+ V/J  NSg/J/P D+  NSg/V+ . ISg+ R        N🅪Sg/V NSg/V/J/R/P ISg/D$+ NSg/V+ . V/C V    D/P
> snatch in      the air    . She  did not   get   hold    of anything , but     she  heard a   little
# NSg/V  NPr/J/P D+  NSg/V+ . ISg+ V   NSg/C NSg/V NSg/V/J P  NSg/I/V+ . NSg/C/P ISg+ V/J   D/P NPr/I/J/Dq
> shriek and a    fall   , and a   crash   of broken glass   , from which she  concluded that         it
# NSg/V  V/C D/P+ NSg/V+ . V/C D/P NSg/V/J P  V/J+   NPr🅪/V+ . P    I/C+  ISg+ V/J       NSg/I/C/Ddem NPr/ISg+
> was just possible it      had fallen into a   cucumber - frame , or    something of the sort   .
# V   V/J  NSg/J    NPr/ISg V   W?     P    D/P N🅪Sg+    . NSg/V . NPr/C NSg/I/V/J P  D+  NSg/V+ .
>
#
> Next     came     an  angry voice  — the Rabbit’s — “ Pat      ! Pat      ! Where are you    ? ” And then    a
# NSg/J/P+ NSg/V/P+ D/P V/J   NSg/V+ . D   NSg$     . . NPr/V/J+ . NPr/V/J+ . NSg/C V   ISgPl+ . . V/C NSg/J/C D/P+
> voice  she  had never heard before , “ Sure then    I’m here    ! Digging for apples , yer
# NSg/V+ ISg+ V   R     V/J   C/P    . . J    NSg/J/C W?  NSg/J/R . NSg/V   C/P NPl    . +
> honour       ! ”
# N🅪Sg/V/Comm+ . .
>
#
> “ Digging for apples , indeed ! ” said the Rabbit angrily . “ Here    ! Come    and help  me
# . NSg/V   C/P NPl    . W?     . . V/J  D+  NSg/V+ R+      . . NSg/J/R . NSg/V/P V/C NSg/V NPr/ISg+
> out         of this    ! ” ( Sounds of more          broken glass  . )
# NSg/V/J/R/P P  I/Ddem+ . . . NPl/V  P  NPr/I/V/J/Dq+ V/J    NPr🅪/V . .
>
#
> “ Now       tell  me      , Pat      , what’s that          in      the window ? ”
# . NPr/V/J/C NPr/V NPr/ISg . NPr/V/J+ . NSg$   NSg/I/C/Ddem+ NPr/J/P D+  NSg/V+ . .
>
#
> “ Sure , it’s an   arm      , yer honour       ! ” ( He       pronounced it       “ arrum . ” )
# . J    . W?   D/P+ NSg/V/J+ . +   N🅪Sg/V/Comm+ . . . NPr/ISg+ V/J        NPr/ISg+ . ?     . . .
>
#
> “ An   arm     , you    goose  ! Who    ever saw   one       that          size   ? Why   , it       fills the whole  window ! ”
# . D/P+ NSg/V/J . ISgPl+ NSg/V+ . NPr/I+ J    NSg/V NSg/I/V/J NSg/I/C/Ddem+ NSg/V+ . NSg/V . NPr/ISg+ NPl/V D+  NSg/J+ NSg/V+ . .
>
#
> “ Sure , it       does  , yer honour       : but     it’s an  arm     for all           that          . ”
# . J    . NPr/ISg+ NPl/V . +   N🅪Sg/V/Comm+ . NSg/C/P W?   D/P NSg/V/J C/P NSg/I/J/C/Dq+ NSg/I/C/Ddem+ . .
>
#
> “ Well    , it’s got no     business there , at    any     rate   : go      and take  it       away ! ”
# . NSg/V/J . W?   V   NPr/P+ N🅪Sg/J+  W?    . NSg/P I/R/Dq+ NSg/V+ . NSg/V/J V/C NSg/V NPr/ISg+ V/J  . .
>
#
> There was a   long    silence after this    , and Alice could  only  hear whispers now       and
# +     V   D/P NPr/V/J NSg/V   P     I/Ddem+ . V/C NPr+  NSg/VX J/R/C V    NPl/V    NPr/V/J/C V/C
> then    ; such  as    , “ Sure , I    don’t like        it       , yer honour       , at    all          , at    all          ! ” “ Do     as    I
# NSg/J/C . NSg/I NSg/R . . J    . ISg+ V     NSg/V/J/C/P NPr/ISg+ . +   N🅪Sg/V/Comm+ . NSg/P NSg/I/J/C/Dq . NSg/P NSg/I/J/C/Dq . . . NSg/VX NSg/R ISg+
> tell  you    , you    coward  ! ” and at    last    she  spread out         her     hand   again , and made
# NPr/V ISgPl+ . ISgPl+ NPr/V/J . . V/C NSg/P NSg/V/J ISg+ N🅪Sg/V NSg/V/J/R/P ISg/D$+ NSg/V+ P     . V/C V
> another snatch in      the air    . This    time      there were  two  little      shrieks , and more
# I/D     NSg/V  NPr/J/P D+  NSg/V+ . I/Ddem+ N🅪Sg/V/J+ +     NSg/V NSg+ NPr/I/J/Dq+ NPl/V+  . V/C NPr/I/V/J/Dq
> sounds of broken glass   . “ What   a   number   of cucumber - frames there must  be     ! ”
# NPl/V  P  V/J    NPr🅪/V+ . . NSg/I+ D/P NSg/V/JC P  N🅪Sg+    . NPl/V  +     NSg/V NSg/VX . .
> thought Alice . “ I    wonder what   they’ll do     next    ! As    for  pulling me       out         of the
# NSg/V   NPr+  . . ISg+ NSg/V  NSg/I+ W?      NSg/VX NSg/J/P . NSg/R C/P+ V       NPr/ISg+ NSg/V/J/R/P P  D+
> window , I    only  wish  they could  ! I’m sure I    don’t want  to stay    in      here    any
# NSg/V+ . ISg+ J/R/C NSg/V IPl+ NSg/VX . W?  J    ISg+ V     NSg/V P  NSg/V/J NPr/J/P NSg/J/R I/R/Dq+
> longer ! ”
# NSg/JC . .
>
#
> She  waited for some     time      without hearing  anything more         : at    last    came    a   rumbling
# ISg+ V/J    C/P I/J/R/Dq N🅪Sg/V/J+ C/P     NSg/V/J+ NSg/I/V+ NPr/I/V/J/Dq . NSg/P NSg/V/J NSg/V/P D/P N🅪Sg/V/J
> of little      cartwheels , and the sound   of a   good    many        voices all          talking together :
# P  NPr/I/J/Dq+ NPl/V      . V/C D   NSg/V/J P  D/P NPr/V/J NSg/I/J/Dq+ NPl/V+ NSg/I/J/C/Dq V       J        .
> she  made out         the words  : “ Where’s the other    ladder ? — Why   , I    hadn’t to bring but
# ISg+ V    NSg/V/J/R/P D+  NPl/V+ . . NSg$    D+  NSg/V/J+ NSg/V+ . . NSg/V . ISg+ V      P  V     NSg/C/P
> one       ; Bill’s got the other   — Bill   ! fetch it       here    , lad ! — Here    , put   ’ em       up        at    this
# NSg/I/V/J . NSg$   V   D   NSg/V/J . NPr/V+ . NSg/V NPr/ISg+ NSg/J/R . NSg . . NSg/J/R . NSg/V . NSg/I/J+ NSg/V/J/P NSg/P I/Ddem+
> corner — No    , tie   ’ em       together first   — they don’t reach half        high    enough yet     — Oh    !
# NSg/V+ . NPr/P . NSg/V . NSg/I/J+ J        NSg/V/J . IPl+ V     NSg/V N🅪Sg/V/J/P+ NSg/V/J NSg/I  NSg/V/C . NPr/V .
> they’ll do     well    enough ; don’t be     particular — Here    , Bill   ! catch hold    of this
# W?      NSg/VX NSg/V/J NSg/I  . V     NSg/VX NSg/J      . NSg/J/R . NPr/V+ . NSg/V NSg/V/J P  I/Ddem+
> rope   — Will   the roof  bear     ? — Mind   that         loose   slate    — Oh    , it’s coming  down      ! Heads
# NSg/V+ . NPr/VX D   NSg/V NSg/V/J+ . . NSg/V+ NSg/I/C/Ddem NSg/V/J NSg/V/J+ . NPr/V . W?   NSg/V/J NSg/V/J/P . NPl/V+
> below ! ” ( a   loud  crash    ) — “ Now       , who    did that          ? — It       was Bill  , I    fancy   — Who’s to go      down
# P     . . . D/P NSg/J NSg/V/J+ . . . NPr/V/J/C . NPr/I+ V   NSg/I/C/Ddem+ . . NPr/ISg+ V   NPr/V . ISg+ NSg/V/J . NSg$  P  NSg/V/J NSg/V/J/P
> the chimney ? — Nay     , I    shan’t ! You    do     it       ! — That         I    won’t , then    ! — Bill’s to go
# D+  NSg/V+  . . NSg/V/J . ISg+ V      . ISgPl+ NSg/VX NPr/ISg+ . . NSg/I/C/Ddem ISg+ V     . NSg/J/C . . NSg$   P  NSg/V/J
> down      — Here    , Bill   ! the master   says  you’re to go      down      the chimney ! ”
# NSg/V/J/P . NSg/J/R . NPr/V+ . D+  NPr/V/J+ NPl/V W?     P  NSg/V/J NSg/V/J/P D+  NSg/V+  . .
>
#
> “ Oh    ! So        Bill’s got to come    down      the chimney , has he       ? ” said Alice to herself .
# . NPr/V . NSg/I/J/C NSg$   V   P  NSg/V/P NSg/V/J/P D+  NSg/V+  . V   NPr/ISg+ . . V/J  NPr+  P  ISg+    .
> “ Shy     , they seem to put   everything upon Bill   ! I    wouldn’t be     in      Bill’s place for a
# . NSg/V/J . IPl+ V    P  NSg/V NSg/I/V+   P    NPr/V+ . ISg+ VX       NSg/VX NPr/J/P NSg$   NSg/V C/P D/P
> good    deal     : this    fireplace is narrow  , to be     sure ; but     I    think I    can    kick  a
# NPr/V/J NSg/V/J+ . I/Ddem+ NSg+      VL NSg/V/J . P  NSg/VX J    . NSg/C/P ISg+ NSg/V ISg+ NPr/VX NSg/V D/P
> little      ! ”
# NPr/I/J/Dq+ . .
>
#
> She  drew  her    foot   as    far     down      the chimney as    she  could  , and waited till      she
# ISg+ NPr/V ISg/D$ NSg/V+ NSg/R NSg/V/J NSg/V/J/P D+  NSg/V+  NSg/R ISg+ NSg/VX . V/C V/J    NSg/V/C/P ISg+
> heard a   little     animal ( she  couldn’t guess of what   sort   it       was ) scratching and
# V/J   D/P NPr/I/J/Dq NSg/J+ . ISg+ V        NSg/V P  NSg/I+ NSg/V+ NPr/ISg+ V   . V          V/C
> scrambling about in      the chimney close   above   her    : then    , saying to herself “ This
# V          J/P   NPr/J/P D+  NSg/V+  NSg/V/J NSg/J/P ISg/D$ . NSg/J/C . NSg/V  P  ISg+    . I/Ddem+
> is Bill  , ” she  gave one       sharp    kick   , and waited to see   what   would happen next    .
# VL NPr/V . . ISg+ V    NSg/I/V/J NPr/V/J+ NSg/V+ . V/C V/J    P  NSg/V NSg/I+ VX    V+     NSg/J/P .
>
#
> The first   thing she  heard was a   general chorus of “ There goes  Bill   ! ” then    the
# D+  NSg/V/J NSg/V ISg+ V/J   V   D/P NSg/V/J NSg/V  P  . +     NPl/V NPr/V+ . . NSg/J/C D+
> Rabbit’s voice along — “ Catch him  , you   by      the hedge  ! ” then    silence , and then
# NSg$+    NSg/V P     . . NSg/V ISg+ . ISgPl NSg/J/P D+  NSg/V+ . . NSg/J/C NSg/V+  . V/C NSg/J/C
> another confusion of voices — “ Hold    up        his     head     — Brandy now       — Don’t choke him  — How   was
# I/D     NSg/V     P  NPl/V+ . . NSg/V/J NSg/V/J/P ISg/D$+ NPr/V/J+ . NPr/V+ NPr/V/J/C . V     NSg/V ISg+ . NSg/C V
> it      , old   fellow ? What   happened to you    ? Tell  us       all          about it       ! ”
# NPr/ISg . NSg/J NSg/V  . NSg/I+ V/J      P  ISgPl+ . NPr/V NPr/IPl+ NSg/I/J/C/Dq J/P   NPr/ISg+ . .
>
#
> Last     came     a    little      feeble , squeaking voice  , ( “ That’s Bill   , ” thought Alice , )
# NSg/V/J+ NSg/V/P+ D/P+ NPr/I/J/Dq+ V/J    . V         NSg/V+ . . . NSg$   NPr/V+ . . NSg/V   NPr+  . .
> “ Well    , I    hardly know  — No     more         , thank ye       ; I’m better    now       — but     I’m a    deal     too
# . NSg/V/J . ISg+ R      NSg/V . NPr/P+ NPr/I/V/J/Dq . NSg/V NSg/I/D+ . W?  NSg/VX/JC NPr/V/J/C . NSg/C/P W?  D/P+ NSg/V/J+ W?
> flustered to tell  you    — all          I    know  is , something comes at    me       like        a
# V/J       P  NPr/V ISgPl+ . NSg/I/J/C/Dq ISg+ NSg/V VL . NSg/I/V/J NPl/V NSg/P NPr/ISg+ NSg/V/J/C/P D/P
> Jack    - in      - the - box   , and up        I    goes  like        a   sky    - rocket ! ”
# NPr/V/J . NPr/J/P . D   . NSg/V . V/C NSg/V/J/P ISg+ NPl/V NSg/V/J/C/P D/P NSg/V+ . NSg/V  . .
>
#
> “ So        you    did , old   fellow ! ” said the others .
# . NSg/I/J/C ISgPl+ V   . NSg/J NSg/V  . . V/J  D   NPl/V+ .
>
#
> “ We   must  burn  the house  down      ! ” said the Rabbit’s voice  ; and Alice called out         as
# . IPl+ NSg/V NSg/V D+  NPr/V+ NSg/V/J/P . . V/J  D+  NSg$+    NSg/V+ . V/C NPr+  V/J    NSg/V/J/R/P NSg/R
> loud  as    she  could  , “ If    you    do     , I’ll set     Dinah at    you   ! ”
# NSg/J NSg/R ISg+ NSg/VX . . NSg/C ISgPl+ NSg/VX . W?   NPr/V/J NPr   NSg/P ISgPl . .
>
#
> There was a   dead    silence instantly , and Alice thought to herself , “ I    wonder what
# +     V   D/P NSg/V/J NSg/V   R         . V/C NPr+  NSg/V   P  ISg+    . . ISg+ NSg/V  NSg/I+
> they will   do     next    ! If    they had any     sense   , they’d take  the roof  off       . ” After a
# IPl+ NPr/VX NSg/VX NSg/J/P . NSg/C IPl+ V   I/R/Dq+ N🅪Sg/V+ . W?     NSg/V D+  NSg/V NSg/V/J/P . . P     D/P
> minute  or    two , they began moving  about again , and Alice heard the Rabbit say   , “ A
# NSg/V/J NPr/C NSg . IPl+ V     NSg/V/J J/P   P     . V/C NPr+  V/J   D+  NSg/V+ NSg/V . . D/P+
> barrowful will   do     , to begin  with . ”
# ?         NPr/VX NSg/VX . P  NSg/V+ P    . .
>
#
> “ A   barrowful of what   ? ” thought Alice ; but     she  had not   long    to doubt , for the
# . D/P ?         P  NSg/I+ . . NSg/V   NPr+  . NSg/C/P ISg+ V   NSg/C NPr/V/J P  NSg/V . C/P D+
> next     moment a   shower of little     pebbles came    rattling in      at    the window , and some
# NSg/J/P+ NSg+   D/P NSg/V  P  NPr/I/J/Dq NPl/V+  NSg/V/P V        NPr/J/P NSg/P D+  NSg/V+ . V/C I/J/R/Dq
> of them     hit     her     in      the face   . “ I’ll put   a   stop  to this    , ” she  said to herself , and
# P  NSg/IPl+ NSg/V/J ISg/D$+ NPr/J/P D+  NSg/V+ . . W?   NSg/V D/P NSg/V P  I/Ddem+ . . ISg+ V/J  P  ISg+    . V/C
> shouted out         , “ You’d better    not   do     that          again ! ” which produced another dead
# V/J     NSg/V/J/R/P . . W?    NSg/VX/JC NSg/C NSg/VX NSg/I/C/Ddem+ P     . . I/C+  V/J      I/D+    NSg/V/J+
> silence .
# NSg/V+  .
>
#
> Alice noticed with some      surprise that         the pebbles were  all          turning into little
# NPr+  V/J     P    I/J/R/Dq+ NSg/V    NSg/I/C/Ddem D+  NPl/V+  NSg/V NSg/I/J/C/Dq NSg/V   P    NPr/I/J/Dq
> cakes  as    they lay     on  the floor  , and a   bright  idea came    into her     head     . “ If    I    eat
# NPl/V+ NSg/R IPl+ NSg/V/J J/P D+  NSg/V+ . V/C D/P NPr/V/J NSg  NSg/V/P P    ISg/D$+ NPr/V/J+ . . NSg/C ISg+ V
> one       of these   cakes  , ” she  thought , “ it’s sure to make  some     change  in      my  size   ; and
# NSg/I/V/J P  I/Ddem+ NPl/V+ . . ISg+ NSg/V   . . W?   J    P  NSg/V I/J/R/Dq N🅪Sg/V+ NPr/J/P D$+ NSg/V+ . V/C
> as    it       can’t possibly make  me       larger , it       must  make  me       smaller , I    suppose . ”
# NSg/R NPr/ISg+ VX    R        NSg/V NPr/ISg+ JC     . NPr/ISg+ NSg/V NSg/V NPr/ISg+ NSg/JC  . ISg+ V+      . .
>
#
> So        she  swallowed one       of the cakes  , and was delighted to find  that         she  began
# NSg/I/J/C ISg+ V/J       NSg/I/V/J P  D+  NPl/V+ . V/C V   V/J       P  NSg/V NSg/I/C/Ddem ISg+ V
> shrinking directly . As    soon as    she  was small   enough to get   through the door   , she
# V         R/C+     . NSg/R J/R  NSg/R ISg+ V   NPr/V/J NSg/I  P  NSg/V NSg/J/P D+  NSg/V+ . ISg+
> ran   out         of the house  , and found quite a   crowd of little     animals and birds
# NSg/V NSg/V/J/R/P P  D+  NPr/V+ . V/C NSg/V NSg   D/P NSg/V P  NPr/I/J/Dq NPl     V/C NPl/V+
> waiting outside   . The poor    little      Lizard , Bill   , was in      the middle  , being   held up
# NSg/V+  NSg/V/J/P . D   NSg/V/J NPr/I/J/Dq+ NSg    . NPr/V+ . V   NPr/J/P D   NSg/V/J . NSg/V/C V    NSg/V/J/P
> by      two  guinea - pigs  , who    were  giving it       something out         of a    bottle . They all          made
# NSg/J/P NSg+ NPr+   . NPl/V . NPr/I+ NSg/V V      NPr/ISg+ NSg/I/V/J NSg/V/J/R/P P  D/P+ NSg/V+ . IPl+ NSg/I/J/C/Dq V
> a   rush    at    Alice the moment she  appeared ; but     she  ran   off       as    hard   as    she  could  ,
# D/P NPr/V/J NSg/P NPr+  D+  NSg+   ISg+ V/J      . NSg/C/P ISg+ NSg/V NSg/V/J/P NSg/R N🅪Sg/J NSg/R ISg+ NSg/VX .
> and soon found herself safe     in      a    thick    wood     .
# V/C J/R  NSg/V ISg+    NSg/V/J+ NPr/J/P D/P+ NSg/V/J+ NPr/V/J+ .
>
#
> “ The first    thing  I’ve got to do     , ” said Alice to herself , as    she  wandered about
# . D+  NSg/V/J+ NSg/V+ W?   V   P  NSg/VX . . V/J  NPr+  P  ISg+    . NSg/R ISg+ V/J      J/P
> in      the wood     , “ is to grow to my  right    size   again ; and the second   thing  is to find
# NPr/J/P D+  NPr/V/J+ . . VL P  V    P  D$+ NPr/V/J+ NSg/V+ P     . V/C D+  NSg/V/J+ NSg/V+ VL P  NSg/V
> my  way    into that          lovely garden   . I    think that          will   be     the best       plan   . ”
# D$+ NSg/J+ P    NSg/I/C/Ddem+ NSg/J+ NSg/V/J+ . ISg+ NSg/V NSg/I/C/Ddem+ NPr/VX NSg/VX D   NPr/VX/JS+ NSg/V+ . .
>
#
> It       sounded an  excellent plan   , no     doubt  , and very neatly and simply arranged ; the
# NPr/ISg+ V/J     D/P J+        NSg/V+ . NPr/P+ NSg/V+ . V/C J/R  R      V/C R      V/J      . D+
> only   difficulty was , that         she  had not   the smallest idea how   to set     about it       ; and
# J/R/C+ N🅪Sg+      V   . NSg/I/C/Ddem ISg+ V   NSg/C D   JS       NSg+ NSg/C P  NPr/V/J J/P   NPr/ISg+ . V/C
> while     she  was peering about anxiously among the trees  , a   little     sharp   bark   just
# NSg/V/C/P ISg+ V   V       J/P   R         P     D+  NPl/V+ . D/P NPr/I/J/Dq NPr/V/J NSg/V+ V/J
> over      her     head     made her    look  up        in      a    great  hurry  .
# NSg/V/J/P ISg/D$+ NPr/V/J+ V    ISg/D$ NSg/V NSg/V/J/P NPr/J/P D/P+ NSg/J+ NSg/V+ .
>
#
> An   enormous puppy was looking down      at    her    with large round     eyes   , and feebly
# D/P+ J        NSg/V V   V       NSg/V/J/P NSg/P ISg/D$ P    NSg/J NSg/V/J/P NPl/V+ . V/C R
> stretching out         one        paw    , trying  to touch her     . “ Poor    little     thing  ! ” said Alice , in
# V          NSg/V/J/R/P NSg/I/V/J+ NSg/V+ . NSg/V/J P  NSg/V ISg/D$+ . . NSg/V/J NPr/I/J/Dq NSg/V+ . . V/J  NPr+  . NPr/J/P
> a   coaxing tone     , and she  tried hard   to whistle to it       ; but     she  was terribly
# D/P NSg/V/J NSg/I/V+ . V/C ISg+ V/J   N🅪Sg/J P  NSg/V   P  NPr/ISg+ . NSg/C/P ISg+ V   R
> frightened all          the time     at    the thought that         it       might     be     hungry , in      which case   it
# V/J        NSg/I/J/C/Dq D   N🅪Sg/V/J NSg/P D   NSg/V   NSg/I/C/Ddem NPr/ISg+ NᴹSg/VX/J NSg/VX J      . NPr/J/P I/C+  NPr/V+ NPr/ISg+
> would be     very likely to eat her     up        in      spite   of all          her     coaxing .
# VX    NSg/VX J/R  NSg/J  P  V   ISg/D$+ NSg/V/J/P NPr/J/P NSg/V/P P  NSg/I/J/C/Dq ISg/D$+ NSg/V/J .
>
#
> Hardly knowing   what   she  did , she  picked up        a   little     bit   of stick    , and held it
# R      NSg/V/J/P NSg/I+ ISg+ V   . ISg+ V/J    NSg/V/J/P D/P NPr/I/J/Dq NSg/V P  NSg/V/J+ . V/C V    NPr/ISg+
> out         to the puppy  ; whereupon the puppy  jumped into the air   off       all          its     feet at
# NSg/V/J/R/P P  D+  NSg/V+ . C         D+  NSg/V+ V/J    P    D   NSg/V NSg/V/J/P NSg/I/J/C/Dq ISg/D$+ NPl+ NSg/P
> once  , with a   yelp  of delight  , and rushed at    the stick    , and made believe to worry
# NSg/C . P    D/P NSg/V P  NSg/V/J+ . V/C V/J    NSg/P D+  NSg/V/J+ . V/C V    V       P  NSg/V
> it       ; then    Alice dodged behind  a    great  thistle , to keep  herself from being   run
# NPr/ISg+ . NSg/J/C NPr+  V/J    NSg/J/P D/P+ NSg/J+ NSg     . P  NSg/V ISg+    P    NSg/V/C NSg/V
> over      ; and the moment she  appeared on  the other    side     , the puppy  made another rush
# NSg/V/J/P . V/C D+  NSg+   ISg+ V/J      J/P D+  NSg/V/J+ NSg/V/J+ . D+  NSg/V+ V    I/D     NPr/V/J
> at    the stick    , and tumbled head     over      heels  in      its     hurry  to get   hold    of it       ; then
# NSg/P D+  NSg/V/J+ . V/C V/J     NPr/V/J+ NSg/V/J/P NPl/V+ NPr/J/P ISg/D$+ NSg/V+ P  NSg/V NSg/V/J P  NPr/ISg+ . NSg/J/C
> Alice , thinking it       was very like        having a   game    of play  with a   cart   - horse , and
# NPr+  . V        NPr/ISg+ V   J/R  NSg/V/J/C/P V      D/P NSg/V/J P  NSg/V P    D/P NSg/V+ . NSg/V . V/C
> expecting every moment to be     trampled under   its     feet , ran   round     the thistle
# V         Dq+   NSg+   P  NSg/VX V/J      NSg/J/P ISg/D$+ NPl+ . NSg/V NSg/V/J/P D   NSg
> again ; then    the puppy  began a   series of short     charges at    the stick    , running   a
# P     . NSg/J/C D+  NSg/V+ V     D/P NSgPl  P  NPr/V/J/P NPl/V   NSg/P D+  NSg/V/J+ . NSg/V/J/P D/P
> very little     way   forwards each time     and a   long     way    back    , and barking hoarsely all
# J/R  NPr/I/J/Dq NSg/J NPl/V    Dq+  N🅪Sg/V/J V/C D/P NPr/V/J+ NSg/J+ NSg/V/J . V/C V+      R        NSg/I/J/C/Dq
> the while     , till      at    last    it       sat     down      a   good    way   off       , panting , with its     tongue
# D   NSg/V/C/P . NSg/V/C/P NSg/P NSg/V/J NPr/ISg+ NSg/V/J NSg/V/J/P D/P NPr/V/J NSg/J NSg/V/J/P . V       . P    ISg/D$+ NSg/V+
> hanging out         of its     mouth  , and its     great eyes   half        shut     .
# NSg/V/J NSg/V/J/R/P P  ISg/D$+ NSg/V+ . V/C ISg/D$+ NSg/J NPl/V+ N🅪Sg/V/J/P+ NSg/V/J+ .
>
#
> This    seemed to Alice a   good    opportunity for making her     escape ; so        she  set     off       at
# I/Ddem+ V/J    P  NPr+  D/P NPr/V/J NSg         C/P NSg/V  ISg/D$+ NSg/V  . NSg/I/J/C ISg+ NPr/V/J NSg/V/J/P NSg/P
> once  , and ran   till      she  was quite tired and out         of breath   , and till      the puppy’s
# NSg/C . V/C NSg/V NSg/V/C/P ISg+ V   NSg   V/J   V/C NSg/V/J/R/P P  NSg/V/J+ . V/C NSg/V/C/P D+  NSg$+
> bark   sounded quite faint   in      the distance .
# NSg/V+ V/J     NSg   NSg/V/J NPr/J/P D+  NSg/V+   .
>
#
> “ And yet     what   a   dear    little     puppy  it       was ! ” said Alice , as    she  leant against a
# . V/C NSg/V/C NSg/I+ D/P NSg/V/J NPr/I/J/Dq NSg/V+ NPr/ISg+ V   . . V/J  NPr+  . NSg/R ISg+ ?     C/P     D/P
> buttercup to rest     herself , and fanned herself with one       of the leaves : “ I    should
# NSg       P  NSg/V/JS ISg+    . V/C V      ISg+    P    NSg/I/V/J P  D+  NPl/V+ . . ISg+ VX
> have   liked teaching it       tricks very much       , if    — if    I’d only  been  the right   size  to
# NSg/VX V/J   NSg/V+   NPr/ISg+ NPl/V+ J/R  NSg/I/J/Dq . NSg/C . NSg/C W?  J/R/C NSg/V D   NPr/V/J NSg/V P
> do     it       ! Oh    dear    ! I’d nearly forgotten that         I’ve got to grow up        again ! Let   me
# NSg/VX NPr/ISg+ . NPr/V NSg/V/J . W?  R      NSg/V/J   NSg/I/C/Ddem W?   V   P  V    NSg/V/J/P P     . NSg/V NPr/ISg+
> see   — how   is it       to be     managed ? I    suppose I    ought    to eat or    drink  something or
# NSg/V . NSg/C VL NPr/ISg+ P  NSg/VX V/J     . ISg+ V       ISg+ NSg/I/VX P  V   NPr/C NSg/V+ NSg/I/V/J NPr/C
> other   ; but     the great  question is , what  ? ”
# NSg/V/J . NSg/C/P D+  NSg/J+ NSg/V+   VL . NSg/I . .
>
#
> The great question certainly was , what  ? Alice looked all          round     her     at    the
# D+  NSg/J NSg/V    R         V   . NSg/I . NPr+  V/J    NSg/I/J/C/Dq NSg/V/J/P ISg/D$+ NSg/P D+
> flowers  and the blades of grass   , but     she  did not   see   anything that          looked like
# NPrPl/V+ V/C D   NPl/V  P  NPr🅪/V+ . NSg/C/P ISg+ V   NSg/C NSg/V NSg/I/V+ NSg/I/C/Ddem+ V/J    NSg/V/J/C/P
> the right    thing to eat or    drink  under   the circumstances . There was a   large
# D+  NPr/V/J+ NSg/V P  V   NPr/C NSg/V+ NSg/J/P D+  NPl/V+        . +     V   D/P NSg/J
> mushroom growing near      her     , about the same height as    herself ; and when    she  had
# NᴹSg/V/J NSg/V   NSg/V/J/P ISg/D$+ . J/P   D+  I/J+ N🅪Sg+  NSg/R ISg+    . V/C NSg/I/C ISg+ V
> looked under   it       , and on  both   sides of it       , and behind  it       , it       occurred to her     that
# V/J    NSg/J/P NPr/ISg+ . V/C J/P I/C/Dq NPl/V P  NPr/ISg+ . V/C NSg/J/P NPr/ISg+ . NPr/ISg+ V        P  ISg/D$+ NSg/I/C/Ddem
> she  might     as    well    look  and see   what   was on  the top     of it       .
# ISg+ NᴹSg/VX/J NSg/R NSg/V/J NSg/V V/C NSg/V NSg/I+ V   J/P D   NSg/V/J P  NPr/ISg+ .
>
#
> She  stretched herself up        on  tiptoe   , and peeped over      the edge  of the mushroom ,
# ISg+ V/J       ISg     NSg/V/J/P J/P NSg/V/J+ . V/C V/J    NSg/V/J/P D   NSg/V P  D   NᴹSg/V/J .
> and her     eyes   immediately met those  of a   large blue     caterpillar , that          was sitting
# V/C ISg/D$+ NPl/V+ R           V   I/Ddem P  D/P NSg/J NSg/V/J+ NSg/V       . NSg/I/C/Ddem+ V   NSg/V/J
> on  the top      with its     arms   folded , quietly smoking  a    long     hookah , and taking  not
# J/P D+  NSg/V/J+ P    ISg/D$+ NPl/V+ V/J    . R       NᴹSg/V/J D/P+ NPr/V/J+ NSg    . V/C NSg/V/J NSg/C
> the smallest notice of her    or    of anything else     .
# D   JS       NSg/V  P  ISg/D$ NPr/C P  NSg/I/V+ NSg/J/C+ .
>
#
> CHAPTER V     : Advice from a   Caterpillar
# NSg/V   NSg/P . NᴹSg   P    D/P NSg/V+
>
#
> The Caterpillar and Alice looked at    each other   for some     time      in      silence : at    last
# D   NSg/V       V/C NPr+  V/J    NSg/P Dq   NSg/V/J C/P I/J/R/Dq N🅪Sg/V/J+ NPr/J/P NSg/V+  . NSg/P NSg/V/J
> the Caterpillar took the hookah out         of its     mouth  , and addressed her     in      a
# D   NSg/V       V    D   NSg    NSg/V/J/R/P P  ISg/D$+ NSg/V+ . V/C V/J       ISg/D$+ NPr/J/P D/P
> languid , sleepy voice  .
# NSg/J   . NSg/J+ NSg/V+ .
>
#
> “ Who    are you    ? ” said the Caterpillar .
# . NPr/I+ V   ISgPl+ . . V/J  D   NSg/V       .
>
#
> This    was not   an  encouraging opening for a    conversation . Alice replied , rather
# I/Ddem+ V   NSg/C D/P NSg/V/J     NSg/V/J C/P D/P+ NSg/V+       . NPr+  V/J     . NPr/V/J
> shyly , “ I    — I    hardly know  , sir    , just at    present — at    least I    know  who    I    was when    I
# R     . . ISg+ . ISg+ R      NSg/V . NPr/V+ . V/J  NSg/P NSg/V/J . NSg/P NSg/J ISg+ NSg/V NPr/I+ ISg+ V   NSg/I/C ISg+
> got up        this    morning , but     I    think I    must  have   been  changed several times  since
# V   NSg/V/J/P I/Ddem+ N🅪Sg/V+ . NSg/C/P ISg+ NSg/V ISg+ NSg/V NSg/VX NSg/V V/J     J/Dq    NPl/V+ C/P+
> then    . ”
# NSg/J/C . .
>
#
> “ What   do     you    mean    by      that          ? ” said the Caterpillar sternly . “ Explain yourself ! ”
# . NSg/I+ NSg/VX ISgPl+ NSg/V/J NSg/J/P NSg/I/C/Ddem+ . . V/J  D+  NSg/V+      R       . . V       ISg      . .
>
#
> “ I    can’t explain myself , I’m afraid , sir    , ” said Alice , “ because I’m not   myself ,
# . ISg+ VX    V       ISg+   . W?  J      . NPr/V+ . . V/J  NPr+  . . C/P     W?  NSg/C ISg+   .
> you    see    . ”
# ISgPl+ NSg/V+ . .
>
#
> “ I    don’t see   , ” said the Caterpillar .
# . ISg+ V     NSg/V . . V/J  D   NSg/V+      .
>
#
> “ I’m afraid I    can’t put   it       more         clearly , ” Alice replied very politely , “ for I
# . W?  J      ISg+ VX    NSg/V NPr/ISg+ NPr/I/V/J/Dq R       . . NPr+  V/J     J/R  R        . . C/P ISg+
> can’t understand it       myself to begin with ; and being   so        many       different sizes in      a
# VX    V          NPr/ISg+ ISg+   P  NSg/V P    . V/C NSg/V/C NSg/I/J/C NSg/I/J/Dq NSg/J     NPl/V NPr/J/P D/P+
> day   is very confusing . ”
# NPr🅪+ VL J/R+ V/J       . .
>
#
> “ It       isn’t , ” said the Caterpillar .
# . NPr/ISg+ NSg/V . . V/J  D   NSg/V+      .
>
#
> “ Well    , perhaps you    haven’t found it       so        yet     , ” said Alice ; “ but     when    you    have   to
# . NSg/V/J . NSg     ISgPl+ V       NSg/V NPr/ISg+ NSg/I/J/C NSg/V/C . . V/J  NPr+  . . NSg/C/P NSg/I/C ISgPl+ NSg/VX P
> turn  into a   chrysalis — you    will   some     day  , you    know  — and then    after that          into a
# NSg/V P    D/P NSg/V     . ISgPl+ NPr/VX I/J/R/Dq NPr🅪 . ISgPl+ NSg/V . V/C NSg/J/C P     NSg/I/C/Ddem+ P    D/P+
> butterfly , I    should think you’ll feel    it       a    little      queer   , won’t you    ? ”
# NSg/V+    . ISg+ VX     NSg/V W?     NSg/I/V NPr/ISg+ D/P+ NPr/I/J/Dq+ NSg/V/J . V     ISgPl+ . .
>
#
> “ Not   a   bit    , ” said the Caterpillar .
# . NSg/C D/P NSg/V+ . . V/J  D   NSg/V+      .
>
#
> “ Well    , perhaps your feelings may    be     different , ” said Alice ; “ all          I    know  is , it
# . NSg/V/J . NSg     D$+  +        NPr/VX NSg/VX NSg/J     . . V/J  NPr+  . . NSg/I/J/C/Dq ISg+ NSg/V VL . NPr/ISg+
> would feel    very queer   to me      . ”
# VX    NSg/I/V J/R  NSg/V/J P  NPr/ISg . .
>
#
> “ You    ! ” said the Caterpillar contemptuously . “ Who    are you    ? ”
# . ISgPl+ . . V/J  D+  NSg/V+      R              . . NPr/I+ V   ISgPl+ . .
>
#
> Which brought them    back    again to the beginning of the conversation . Alice felt    a
# I/C+  V       NSg/IPl NSg/V/J P     P  D   NSg/V/J   P  D+  NSg/V+       . NPr+  NSg/V/J D/P
> little     irritated at    the Caterpillar’s making such  very short      remarks , and she
# NPr/I/J/Dq V/J       NSg/P D   NSg$          NSg/V  NSg/I J/R  NPr/V/J/P+ NPl/V+  . V/C ISg+
> drew  herself up        and said , very gravely , “ I    think , you    ought    to tell  me       who    you
# NPr/V ISg+    NSg/V/J/P V/C V/J  . J/R  R       . . ISg+ NSg/V . ISgPl+ NSg/I/VX P  NPr/V NPr/ISg+ NPr/I+ ISgPl+
> are , first    . ”
# V   . NSg/V/J+ . .
>
#
> “ Why   ? ” said the Caterpillar .
# . NSg/V . . V/J  D   NSg/V       .
>
#
> Here    was another puzzling question ; and as    Alice could  not   think of any     good
# NSg/J/R V   I/D     V        NSg/V    . V/C NSg/R NPr+  NSg/VX NSg/C NSg/V P  I/R/Dq+ NPr/V/J+
> reason  , and as    the Caterpillar seemed to be     in      a   very unpleasant state of mind   ,
# N🅪Sg/V+ . V/C NSg/R D   NSg/V       V/J    P  NSg/VX NPr/J/P D/P J/R  NSg/J      NSg/V P  NSg/V+ .
> she  turned away .
# ISg+ V/J+   V/J+ .
>
#
> “ Come    back    ! ” the Caterpillar called after her     . “ I’ve something  important to
# . NSg/V/P NSg/V/J . . D   NSg/V       V/J    P     ISg/D$+ . . W?   NSg/I/V/J+ J         P
> say   ! ”
# NSg/V . .
>
#
> This   sounded promising , certainly : Alice turned and came    back     again .
# I/Ddem V/J     NSg/V/J   . R         . NPr+  V/J    V/C NSg/V/P NSg/V/J+ P+    .
>
#
> “ Keep  your temper    , ” said the Caterpillar .
# . NSg/V D$+  NSg/V/JC+ . . V/J  D   NSg/V+      .
>
#
> “ Is that         all          ? ” said Alice , swallowing down      her     anger   as    well    as    she  could   .
# . VL NSg/I/C/Ddem NSg/I/J/C/Dq . . V/J  NPr+  . V          NSg/V/J/P ISg/D$+ NᴹSg/V+ NSg/R NSg/V/J NSg/R ISg+ NSg/VX+ .
>
#
> “ No     , ” said the Caterpillar .
# . NPr/P+ . . V/J  D   NSg/V       .
>
#
> Alice thought she  might     as    well    wait  , as    she  had nothing else    to do     , and perhaps
# NPr+  NSg/V   ISg+ NᴹSg/VX/J NSg/R NSg/V/J NSg/V . NSg/R ISg+ V   NSg/I/J NSg/J/C P  NSg/VX . V/C NSg
> after all          it       might     tell  her     something  worth    hearing  . For some      minutes it       puffed
# P     NSg/I/J/C/Dq NPr/ISg+ NᴹSg/VX/J NPr/V ISg/D$+ NSg/I/V/J+ NSg/V/J+ NSg/V/J+ . C/P I/J/R/Dq+ NPl/V+  NPr/ISg+ V/J
> away without speaking , but     at    last    it       unfolded its     arms   , took the hookah out         of
# V/J  C/P     V        . NSg/C/P NSg/P NSg/V/J NPr/ISg+ V/J      ISg/D$+ NPl/V+ . V    D   NSg    NSg/V/J/R/P P
> its     mouth  again , and said , “ So        you    think you’re changed , do     you    ? ”
# ISg/D$+ NSg/V+ P     . V/C V/J  . . NSg/I/J/C ISgPl+ NSg/V W?     V/J     . NSg/VX ISgPl+ . .
>
#
> “ I’m afraid I    am      , sir   , ” said Alice ; “ I    can’t remember things as    I    used — and I
# . W?  J      ISg+ NPr/V/J . NPr/V . . V/J  NPr+  . . ISg+ VX    NSg/V    NPl/V+ NSg/R ISg+ V/J  . V/C ISg+
> don’t keep  the same size  for ten minutes together ! ”
# V     NSg/V D   I/J  NSg/V C/P NSg NPl/V+  J        . .
>
#
> “ Can’t remember what   things ? ” said the Caterpillar .
# . VX    NSg/V    NSg/I+ NPl/V+ . . V/J  D   NSg/V+      .
>
#
> “ Well    , I’ve tried to say   “ How   doth the little     busy     bee   , ” but     it       all          came
# . NSg/V/J . W?   V/J   P  NSg/V . NSg/C W?   D   NPr/I/J/Dq NSg/V/J+ NSg/V . . NSg/C/P NPr/ISg+ NSg/I/J/C/Dq NSg/V/P
> different ! ” Alice replied in      a   very melancholy voice  .
# NSg/J     . . NPr+  V/J     NPr/J/P D/P J/R  NSg/J      NSg/V+ .
>
#
> “ Repeat , “ You    are old   , Father William , ’ ” said the Caterpillar .
# . NSg/V  . . ISgPl+ V   NSg/J . NPr/V+ NPr+    . . . V/J  D   NSg/V       .
>
#
> Alice folded her     hands  , and began : —
# NPr+  V/J    ISg/D$+ NPl/V+ . V/C V     . .
>
#
> “ You    are old   , Father William , ” the young    man      said , “ And your hair    has become
# . ISgPl+ V   NSg/J . NPr/V+ NPr+    . . D+  NPr/V/J+ NPr/V/J+ V/J  . . V/C D$+  N🅪Sg/V+ V   V
> very white   ; And yet     you    incessantly stand on  your head     — Do     you   think , at    your
# J/R  NPr/V/J . V/C NSg/V/C ISgPl+ R           NSg/V J/P D$+  NPr/V/J+ . NSg/VX ISgPl NSg/V . NSg/P D$+
> age     , it       is right   ? ”
# N🅪Sg/V+ . NPr/ISg+ VL NPr/V/J . .
>
#
> “ In      my  youth , ” Father William replied to his     son    , “ I    feared it       might     injure
# . NPr/J/P D$+ NSg+  . . NPr/V+ NPr+    V/J     P  ISg/D$+ NPr/V+ . . ISg+ V/J    NPr/ISg+ NᴹSg/VX/J V
> the brain   ; But     , now       that          I’m perfectly sure I    have   none  , Why   , I    do     it       again
# D   NPr🅪/V+ . NSg/C/P . NPr/V/J/C NSg/I/C/Ddem+ W?  R         J    ISg+ NSg/VX NSg/I . NSg/V . ISg+ NSg/VX NPr/ISg+ P
> and  again . ”
# V/C+ P+    . .
>
#
> “ You    are old   , ” said the youth , “ as    I    mentioned before , And have   grown most
# . ISgPl+ V   NSg/J . . V/J  D+  NSg+  . . NSg/R ISg+ V/J       C/P    . V/C NSg/VX V/J   NSg/I/J/Dq
> uncommonly fat      ; Yet     you    turned a   back    - somersault in      at    the door   — Pray , what   is
# R          N🅪Sg/V/J . NSg/V/C ISgPl+ V/J    D/P NSg/V/J . NSg/V      NPr/J/P NSg/P D+  NSg/V+ . V    . NSg/I+ VL
> the reason of that         ? ”
# D   N🅪Sg/V P  NSg/I/C/Ddem . .
>
#
> “ In      my  youth , ” said the sage    , as    he       shook   his     grey          locks  , “ I    kept all          my  limbs
# . NPr/J/P D$+ NSg+  . . V/J  D   NSg/V/J . NSg/R NPr/ISg+ NSg/V/J ISg/D$+ NPr/V/J/Comm+ NPl/V+ . . ISg+ V    NSg/I/J/C/Dq D$+ NPl/V+
> very supple By      the use   of this    ointment — one       shilling the box    — Allow me       to sell
# J/R  V/J    NSg/J/P D   NSg/V P  I/Ddem+ N🅪Sg     . NSg/I/V/J NSg/V    D+  NSg/V+ . V     NPr/ISg+ P  NSg/V
> you    a    couple   ? ”
# ISgPl+ D/P+ NSg/V/J+ . .
>
#
> “ You    are old   , ” said the youth , “ and your jaws   are too weak For anything
# . ISgPl+ V   NSg/J . . V/J  D+  NSg   . . V/C D$+  NPl/V+ V   W?  J    C/P NSg/I/V
> tougher than suet ; Yet     you    finished the goose  , with the bones and the beak   —
# NSg/JC  C/P  NSg  . NSg/V/C ISgPl+ V/J      D+  NSg/V+ . P    D   NPl/V V/C D+  NSg/V+ .
> Pray , how   did you    manage to do     it      ? ”
# V    . NSg/C V   ISgPl+ NSg/V  P  NSg/VX NPr/ISg . .
>
#
> “ In      my  youth , ” said his     father , “ I    took to the law    , And argued each case   with
# . NPr/J/P D$+ NSg+  . . V/J  ISg/D$+ NPr/V+ . . ISg+ V    P  D+  NSg/V+ . V/C V/J    Dq+  NPr/V+ P
> my  wife     ; And the muscular strength , which it       gave to my  jaw      , Has lasted the
# D$+ NSg/V/J+ . V/C D+  J+       NSg/V+   . I/C+  NPr/ISg+ V    P  D$+ NSg/V/J+ . V   V/J+   D
> rest     of my  life   . ”
# NSg/V/JS P  D$+ NSg/V+ . .
>
#
> “ You    are old   , ” said the youth , “ one        would hardly suppose That         your eye    was as
# . ISgPl+ V   NSg/J . . V/J  D+  NSg+  . . NSg/I/V/J+ VX    R      V       NSg/I/C/Ddem D$+  NSg/V+ V   NSg/R
> steady  as    ever ; Yet     you    balanced an  eel   on  the end   of your nose   — What   made you
# NSg/V/J NSg/R J    . NSg/V/C ISgPl+ V/J      D/P NSg/V J/P D   NSg/V P  D$+  NSg/V+ . NSg/I+ V    ISgPl+
> so        awfully clever ? ”
# NSg/I/J/C R       J      . .
>
#
> “ I    have   answered three questions , and that          is enough , ” Said his     father ; “ don’t
# . ISg+ NSg/VX V/J      NSg   NPl/V+    . V/C NSg/I/C/Ddem+ VL NSg/I  . . V/J  ISg/D$+ NPr/V+ . . V
> give  yourself airs  ! Do     you    think I    can    listen all          day  to such  stuff   ? Be     off       ,
# NSg/V ISg+     NPl/V . NSg/VX ISgPl+ NSg/V ISg+ NPr/VX NSg/V  NSg/I/J/C/Dq NPr🅪 P  NSg/I NᴹSg/V+ . NSg/VX NSg/V/J/P .
> or    I’ll kick   you    down      stairs ! ”
# NPr/C W?   NSg/V+ ISgPl+ NSg/V/J/P NPl+   . .
>
#
> “ That          is not   said right   , ” said the Caterpillar .
# . NSg/I/C/Ddem+ VL NSg/C V/J  NPr/V/J . . V/J  D   NSg/V+      .
>
#
> “ Not   quite right   , I’m afraid , ” said Alice , timidly ; “ some     of the words  have   got
# . NSg/C NSg   NPr/V/J . W?  J      . . V/J  NPr+  . R       . . I/J/R/Dq P  D+  NPl/V+ NSg/VX V+
> altered . ”
# NSg/V/J . .
>
#
> “ It       is wrong   from beginning to end   , ” said the Caterpillar decidedly , and there
# . NPr/ISg+ VL NSg/V/J P    NSg/V/J+  P  NSg/V . . V/J  D   NSg/V       R         . V/C +
> was silence for some      minutes .
# V   NSg/V   C/P I/J/R/Dq+ NPl/V+  .
>
#
> The Caterpillar was the first   to speak  .
# D+  NSg/V       V   D   NSg/V/J P+ NSg/V+ .
>
#
> “ What   size   do     you    want  to be     ? ” it       asked .
# . NSg/I+ NSg/V+ NSg/VX ISgPl+ NSg/V P  NSg/VX . . NPr/ISg+ V/J+  .
>
#
> “ Oh    , I’m not   particular as    to size  , ” Alice hastily replied ; “ only  one       doesn’t
# . NPr/V . W?  NSg/C NSg/J      NSg/R P  NSg/V . . NPr+  R       V/J     . . J/R/C NSg/I/V/J V
> like        changing so        often , you    know   . ”
# NSg/V/J/C/P NSg/V    NSg/I/J/C R     . ISgPl+ NSg/V+ . .
>
#
> “ I    don’t know  , ” said the Caterpillar .
# . ISg+ V     NSg/V . . V/J  D   NSg/V       .
>
#
> Alice said nothing  : she  had never been  so        much       contradicted in      her     life   before ,
# NPr+  V/J  NSg/I/J+ . ISg+ V   R     NSg/V NSg/I/J/C NSg/I/J/Dq V/J          NPr/J/P ISg/D$+ NSg/V+ C/P    .
> and she  felt    that         she  was losing  her     temper    .
# V/C ISg+ NSg/V/J NSg/I/C/Ddem ISg+ V   NSg/V/J ISg/D$+ NSg/V/JC+ .
>
#
> “ Are you    content  now       ? ” said the Caterpillar .
# . V   ISgPl+ NSg/V/J+ NPr/V/J/C . . V/J  D   NSg/V+      .
>
#
> “ Well    , I    should like        to be     a   little     larger , sir    , if    you    wouldn’t mind   , ” said
# . NSg/V/J . ISg+ VX     NSg/V/J/C/P P  NSg/VX D/P NPr/I/J/Dq JC     . NPr/V+ . NSg/C ISgPl+ VX       NSg/V+ . . V/J
> Alice : “ three inches is such  a   wretched height to be     . ”
# NPr+  . . NSg   NPl/V+ VL NSg/I D/P J        N🅪Sg+  P+ NSg/VX . .
>
#
> “ It       is a   very good    height indeed ! ” said the Caterpillar angrily , rearing itself
# . NPr/ISg+ VL D/P J/R  NPr/V/J N🅪Sg   W?     . . V/J  D   NSg/V       R       . V+      ISg+
> upright as    it       spoke ( it       was exactly three inches high     ) .
# NSg/V/J NSg/R NPr/ISg+ NSg/V . NPr/ISg+ V   R       NSg   NPl/V+ NSg/V/J+ . .
>
#
> “ But     I’m not   used to it       ! ” pleaded poor    Alice in      a    piteous tone     . And she  thought
# . NSg/C/P W?  NSg/C V/J  P  NPr/ISg+ . . V/J     NSg/V/J NPr+  NPr/J/P D/P+ J+      NSg/I/V+ . V/C ISg+ NSg/V
> of herself , “ I    wish  the creatures wouldn’t be     so        easily offended ! ”
# P  ISg+    . . ISg+ NSg/V D+  NPl+      VX       NSg/VX NSg/I/J/C R      V/J      . .
>
#
> “ You’ll get   used to it       in      time      , ” said the Caterpillar ; and it       put   the hookah
# . W?     NSg/V V/J  P  NPr/ISg+ NPr/J/P N🅪Sg/V/J+ . . V/J  D   NSg/V       . V/C NPr/ISg+ NSg/V D   NSg
> into its     mouth  and began smoking   again .
# P    ISg/D$+ NSg/V+ V/C V     NᴹSg/V/J+ P+    .
>
#
> This    time     Alice waited patiently until it       chose to speak  again . In      a   minute  or
# I/Ddem+ N🅪Sg/V/J NPr+  V/J    R         C/P   NPr/ISg+ NSg/V P  NSg/V+ P     . NPr/J/P D/P NSg/V/J NPr/C
> two the Caterpillar took the hookah out         of its     mouth  and yawned once  or    twice ,
# NSg D   NSg/V       V    D   NSg    NSg/V/J/R/P P  ISg/D$+ NSg/V+ V/C V/J    NSg/C NPr/C W?    .
> and shook   itself . Then    it       got down      off       the mushroom , and crawled away in      the
# V/C NSg/V/J ISg+   . NSg/J/C NPr/ISg+ V   NSg/V/J/P NSg/V/J/P D   NᴹSg/V/J . V/C V/J     V/J  NPr/J/P D+
> grass   , merely remarking as    it       went  , “ One       side     will   make  you    grow taller , and the
# NPr🅪/V+ . R      V         NSg/R NPr/ISg+ NSg/V . . NSg/I/V/J NSg/V/J+ NPr/VX NSg/V ISgPl+ V    JC     . V/C D+
> other    side     will   make  you    grow shorter . ”
# NSg/V/J+ NSg/V/J+ NPr/VX NSg/V ISgPl+ V+   NSg/JC  . .
>
#
> “ One       side    of what   ? The other   side    of what   ? ” thought Alice to herself .
# . NSg/I/V/J NSg/V/J P  NSg/I+ . D   NSg/V/J NSg/V/J P  NSg/I+ . . NSg/V   NPr+  P  ISg+    .
>
#
> “ Of the mushroom , ” said the Caterpillar , just as    if    she  had asked it       aloud ; and
# . P  D   NᴹSg/V/J . . V/J  D   NSg/V       . V/J  NSg/R NSg/C ISg+ V   V/J   NPr/ISg+ J     . V/C
> in      another moment it       was out         of sight   .
# NPr/J/P I/D+    NSg+   NPr/ISg+ V   NSg/V/J/R/P P+ N🅪Sg/V+ .
>
#
> Alice remained looking thoughtfully at    the mushroom for a    minute   , trying  to make
# NPr+  V/J      V       R            NSg/P D   NᴹSg/V/J C/P D/P+ NSg/V/J+ . NSg/V/J P  NSg/V
> out         which were  the two sides of it       ; and as    it       was perfectly round     , she  found
# NSg/V/J/R/P I/C+  NSg/V D   NSg NPl/V P  NPr/ISg+ . V/C NSg/R NPr/ISg+ V   R         NSg/V/J/P . ISg+ NSg/V
> this   a   very difficult question . However , at    last    she  stretched her     arms   round     it
# I/Ddem D/P J/R  V/J       NSg/V    . C       . NSg/P NSg/V/J ISg+ V/J       ISg/D$+ NPl/V+ NSg/V/J/P NPr/ISg+
> as    far     as    they would go      , and broke   off       a   bit   of the edge   with each hand   .
# NSg/R NSg/V/J NSg/R IPl+ VX    NSg/V/J . V/C NSg/V/J NSg/V/J/P D/P NSg/V P  D+  NSg/V+ P    Dq+  NSg/V+ .
>
#
> “ And now       which is which ? ” she  said to herself , and nibbled a   little     of the
# . V/C NPr/V/J/C I/C+  VL I/C+  . . ISg+ V/J  P  ISg+    . V/C V/J     D/P NPr/I/J/Dq P  D
> right   - hand  bit   to try     the effect : the next     moment she  felt    a   violent blow
# NPr/V/J . NSg/V NSg/V P  NSg/V/J D+  NSg/V+ . D+  NSg/J/P+ NSg+   ISg+ NSg/V/J D/P NSg/V/J NSg/V/J+
> underneath her     chin   : it       had struck her     foot   !
# NSg/J/P    ISg/D$+ NPr/V+ . NPr/ISg+ V   V      ISg/D$+ NSg/V+ .
>
#
> She  was a   good    deal    frightened by      this    very sudden change  , but     she  felt    that
# ISg+ V   D/P NPr/V/J NSg/V/J V/J        NSg/J/P I/Ddem+ J/R  NSg/J+ N🅪Sg/V+ . NSg/C/P ISg+ NSg/V/J NSg/I/C/Ddem
> there was no    time      to be     lost , as    she  was shrinking rapidly ; so        she  set     to work
# +     V   NPr/P N🅪Sg/V/J+ P  NSg/VX V/J  . NSg/R ISg+ V   V         R       . NSg/I/J/C ISg+ NPr/V/J P  NSg/V
> at    once  to eat some     of the other    bit    . Her     chin   was pressed so        closely against
# NSg/P NSg/C P  V   I/J/R/Dq P  D+  NSg/V/J+ NSg/V+ . ISg/D$+ NPr/V+ V   V/J     NSg/I/J/C R       C/P
> her     foot   , that         there was hardly room    to open    her     mouth  ; but     she  did it      at    last    ,
# ISg/D$+ NSg/V+ . NSg/I/C/Ddem +     V   R      NSg/V/J P  NSg/V/J ISg/D$+ NSg/V+ . NSg/C/P ISg+ V   NPr/ISg NSg/P NSg/V/J .
> and managed to swallow a   morsel of the lefthand bit    .
# V/C V/J     P  NSg/V   D/P NSg/V  P  D+  ?        NSg/V+ .
>
#
> “ Come    , my  head’s free    at    last    ! ” said Alice in      a   tone    of delight  , which changed
# . NSg/V/P . D$+ NSg$   NSg/V/J NSg/P NSg/V/J . . V/J  NPr+  NPr/J/P D/P NSg/I/V P  NSg/V/J+ . I/C+  V/J
> into alarm  in      another moment , when    she  found that         her     shoulders were  nowhere to
# P    NSg/V+ NPr/J/P I/D+    NSg+   . NSg/I/C ISg+ NSg/V NSg/I/C/Ddem ISg/D$+ NPl/V+    NSg/V NSg/J   P
> be     found : all          she  could  see   , when    she  looked down      , was an  immense length of
# NSg/VX NSg/V . NSg/I/J/C/Dq ISg+ NSg/VX NSg/V . NSg/I/C ISg+ V/J    NSg/V/J/P . V   D/P NSg/J   N🅪Sg/V P
> neck   , which seemed to rise  like        a   stalk out         of a   sea of green    leaves that          lay
# NSg/V+ . I/C+  V/J    P  NSg/V NSg/V/J/C/P D/P NSg/V NSg/V/J/R/P P  D/P NSg P  NPr/V/J+ NPl/V+ NSg/I/C/Ddem+ NSg/V/J
> far     below her     .
# NSg/V/J P     ISg/D$+ .
>
#
> “ What   can    all          that         green   stuff   be     ? ” said Alice . “ And where have   my  shoulders got
# . NSg/I+ NPr/VX NSg/I/J/C/Dq NSg/I/C/Ddem NPr/V/J NᴹSg/V+ NSg/VX . . V/J  NPr+  . . V/C NSg/C NSg/VX D$+ NPl/V+    V
> to ? And oh    , my  poor     hands  , how   is it       I    can’t see   you    ? ” She  was moving  them     about
# P  . V/C NPr/V . D$+ NSg/V/J+ NPl/V+ . NSg/C VL NPr/ISg+ ISg+ VX    NSg/V ISgPl+ . . ISg+ V   NSg/V/J NSg/IPl+ J/P
> as    she  spoke , but     no     result seemed to follow , except a   little     shaking among the
# NSg/R ISg+ NSg/V . NSg/C/P NPr/P+ NSg/V+ V/J    P  NSg/V  . V/C/P  D/P NPr/I/J/Dq V       P     D+
> distant green    leaves .
# J+      NPr/V/J+ NPl/V+ .
>
#
> As     there seemed to be     no    chance  of getting her     hands  up        to her     head     , she tried
# NSg/R+ +     V/J    P  NSg/VX NPr/P NPr/V/J P  NSg/V   ISg/D$+ NPl/V+ NSg/V/J/P P  ISg/D$+ NPr/V/J+ . ISg V/J
> to get   her     head     down      to them     , and was delighted to find  that         her     neck   would bend
# P  NSg/V ISg/D$+ NPr/V/J+ NSg/V/J/P P  NSg/IPl+ . V/C V   V/J       P  NSg/V NSg/I/C/Ddem ISg/D$+ NSg/V+ VX    NPr/V
> about easily in      any     direction , like        a    serpent . She  had just succeeded in      curving
# J/P   R      NPr/J/P I/R/Dq+ NSg+      . NSg/V/J/C/P D/P+ NSg/V+  . ISg+ V   V/J  V/J       NPr/J/P V+
> it       down      into a    graceful zigzag  , and was going   to dive  in      among the leaves , which
# NPr/ISg+ NSg/V/J/P P    D/P+ J+       NSg/V/J . V/C V   NSg/V/J P  NSg/V NPr/J/P P     D+  NPl/V+ . I/C+
> she  found to be     nothing  but     the tops  of the trees  under   which she  had been
# ISg+ NSg/V P  NSg/VX NSg/I/J+ NSg/C/P D   NPl/V P  D+  NPl/V+ NSg/J/P I/C+  ISg+ V   NSg/V
> wandering , when    a   sharp   hiss   made her     draw  back    in      a    hurry  : a    large  pigeon had
# V         . NSg/I/C D/P NPr/V/J NSg/V+ V    ISg/D$+ NSg/V NSg/V/J NPr/J/P D/P+ NSg/V+ . D/P+ NSg/J+ NSg/V+ V
> flown into her     face   , and was beating her     violently with its     wings  .
# V/J   P    ISg/D$+ NSg/V+ . V/C V   NSg/V   ISg/D$+ R         P    ISg/D$+ NPl/V+ .
>
#
> “ Serpent ! ” screamed the Pigeon .
# . NSg/V   . . V/J      D   NSg/V+ .
>
#
> “ I’m not   a   serpent ! ” said Alice indignantly . “ Let   me       alone ! ”
# . W?  NSg/C D/P NSg/V+  . . V/J  NPr+  R+          . . NSg/V NPr/ISg+ J     . .
>
#
> “ Serpent , I    say   again ! ” repeated the Pigeon , but     in      a   more         subdued tone    , and
# . NSg/V   . ISg+ NSg/V P     . . V/J      D+  NSg/V+ . NSg/C/P NPr/J/P D/P NPr/I/V/J/Dq V/J     NSg/I/V . V/C
> added with a   kind  of sob   , “ I’ve tried every way    , and nothing seems to suit
# V/J   P    D/P NSg/J P  NSg/V . . W?   V/J   Dq+   NSg/J+ . V/C NSg/I/J V     P  NSg/V
> them    ! ”
# NSg/IPl . .
>
#
> “ I    haven’t the least  idea what   you’re talking about , ” said Alice .
# . ISg+ V       D+  NSg/J+ NSg+ NSg/I+ W?     V       J/P   . . V/J  NPr+  .
>
#
> “ I’ve tried the roots of trees  , and I’ve tried banks    , and I’ve tried hedges , ”
# . W?   V/J   D   NPl/V P  NPl/V+ . V/C W?   V/J   NPrPl/V+ . V/C W?   V/J   NPl/V  . .
> the Pigeon went  on  , without attending to her     ; “ but     those   serpents ! There’s no
# D+  NSg/V+ NSg/V J/P . C/P     V         P  ISg/D$+ . . NSg/C/P I/Ddem+ NPl/V    . W?      NPr/P+
> pleasing them     ! ”
# NSg/V/J  NSg/IPl+ . .
>
#
> Alice was more         and more         puzzled , but     she  thought there was no    use   in      saying
# NPr+  V   NPr/I/V/J/Dq V/C NPr/I/V/J/Dq V/J     . NSg/C/P ISg+ NSg/V   +     V   NPr/P NSg/V NPr/J/P NSg/V
> anything more         till      the Pigeon had finished .
# NSg/I/V+ NPr/I/V/J/Dq NSg/V/C/P D+  NSg/V+ V+  V/J      .
>
#
> “ As    if    it       wasn’t trouble enough hatching the eggs   , ” said the Pigeon ; “ but     I    must
# . NSg/R NSg/C NPr/ISg+ V      NSg/V   NSg/I  NSg/V    D+  NPl/V+ . . V/J  D+  NSg/V+ . . NSg/C/P ISg+ NSg/V
> be     on  the look   - out         for serpents night  and day   ! Why   , I    haven’t had a   wink  of
# NSg/VX J/P D   NSg/V+ . NSg/V/J/R/P C/P NPl/V    N🅪Sg/V V/C NPr🅪+ . NSg/V . ISg+ V       V   D/P NSg/V P
> sleep   these   three weeks  ! ”
# N🅪Sg/V+ I/Ddem+ NSg   NPrPl+ . .
>
#
> “ I’m very sorry   you’ve been  annoyed , ” said Alice , who    was beginning to see   its
# . W?  J/R  NSg/V/J W?     NSg/V V/J     . . V/J  NPr+  . NPr/I+ V   NSg/V/J+  P  NSg/V ISg/D$+
> meaning   .
# N🅪Sg/V/J+ .
>
#
> “ And just as    I’d taken the highest tree  in      the wood     , ” continued the Pigeon ,
# . V/C V/J  NSg/R W?  V/J   D   JS      NSg/V NPr/J/P D+  NPr/V/J+ . . V/J       D+  NSg/V+ .
> raising its     voice  to a   shriek , “ and just as    I    was thinking I    should be     free    of
# V       ISg/D$+ NSg/V+ P  D/P NSg/V  . . V/C V/J  NSg/R ISg+ V   V        ISg+ VX     NSg/VX NSg/V/J P
> them     at    last    , they must  needs come    wriggling down      from the sky    ! Ugh , Serpent ! ”
# NSg/IPl+ NSg/P NSg/V/J . IPl+ NSg/V NPl/V NSg/V/P V         NSg/V/J/P P    D+  NSg/V+ . W?  . NSg/V+  . .
>
#
> “ But     I’m not   a   serpent , I    tell  you    ! ” said Alice . “ I’m a   — I’m a   — ”
# . NSg/C/P W?  NSg/C D/P NSg/V+  . ISg+ NPr/V ISgPl+ . . V/J  NPr+  . . W?  D/P . W?  D/P . .
>
#
> “ Well    ! What   are you    ? ” said the Pigeon . “ I    can    see   you’re trying  to invent
# . NSg/V/J . NSg/I+ V   ISgPl+ . . V/J  D+  NSg/V+ . . ISg+ NPr/VX NSg/V W?     NSg/V/J P  V
> something ! ”
# NSg/I/V/J . .
>
#
> “ I    — I’m a    little      girl   , ” said Alice , rather  doubtfully , as    she  remembered the
# . ISg+ . W?  D/P+ NPr/I/J/Dq+ NSg/V+ . . V/J  NPr+  . NPr/V/J R          . NSg/R ISg+ V/J        D
> number   of changes she  had gone  through that          day   .
# NSg/V/JC P  NPl/V+  ISg+ V   V/J/P NSg/J/P NSg/I/C/Ddem+ NPr🅪+ .
>
#
> “ A   likely story  indeed ! ” said the Pigeon in      a   tone    of the deepest contempt .
# . D/P NSg/J  NSg/V+ W?     . . V/J  D+  NSg/V+ NPr/J/P D/P NSg/I/V P  D+  JS+     NSg+     .
> “ I’ve seen  a   good    many       little     girls in      my  time      , but     never one       with such  a    neck
# . W?   NSg/V D/P NPr/V/J NSg/I/J/Dq NPr/I/J/Dq NPl/V NPr/J/P D$+ N🅪Sg/V/J+ . NSg/C/P R     NSg/I/V/J P    NSg/I D/P+ NSg/V+
> as    that          ! No     , no     ! You’re a    serpent ; and there’s no     use   denying it       . I    suppose
# NSg/R NSg/I/C/Ddem+ . NPr/P+ . NPr/P+ . W?     D/P+ NSg/V+  . V/C W?      NPr/P+ NSg/V V       NPr/ISg+ . ISg+ V
> you’ll be     telling me       next    that         you    never tasted an   egg     ! ”
# W?     NSg/VX NSg/V/J NPr/ISg+ NSg/J/P NSg/I/C/Ddem ISgPl+ R     V/J    D/P+ N🅪Sg/V+ . .
>
#
> “ I    have   tasted eggs  , certainly , ” said Alice , who    was a   very truthful child ; “ but
# . ISg+ NSg/VX V/J    NPl/V . R         . . V/J  NPr+  . NPr/I+ V   D/P J/R  J        NSg/V . . NSg/C/P
> little     girls  eat eggs   quite as    much       as    serpents do     , you    know   . ”
# NPr/I/J/Dq NPl/V+ V   NPl/V+ NSg   NSg/R NSg/I/J/Dq NSg/R NPl/V    NSg/VX . ISgPl+ NSg/V+ . .
>
#
> “ I    don’t believe it       , ” said the Pigeon ; “ but     if    they do     , why   then    they’re a   kind
# . ISg+ V     V       NPr/ISg+ . . V/J  D+  NSg/V+ . . NSg/C/P NSg/C IPl+ NSg/VX . NSg/V NSg/J/C W?      D/P NSg/J
> of serpent , that’s all          I    can     say   . ”
# P  NSg/V+  . NSg$   NSg/I/J/C/Dq ISg+ NPr/VX+ NSg/V . .
>
#
> This    was such  a   new     idea to Alice , that         she  was quite silent for a   minute  or
# I/Ddem+ V   NSg/I D/P NSg/V/J NSg  P  NPr+  . NSg/I/C/Ddem ISg+ V   NSg   NSg/J  C/P D/P NSg/V/J NPr/C
> two , which gave the Pigeon the opportunity of adding , “ You’re looking for eggs   ,
# NSg . I/C+  V    D+  NSg/V+ D   NSg         P  V+     . . W?     V       C/P NPl/V+ .
> I    know  that         well    enough ; and what   does  it       matter     to me       whether you’re a   little
# ISg+ NSg/V NSg/I/C/Ddem NSg/V/J NSg/I  . V/C NSg/I+ NPl/V NPr/ISg+ N🅪Sg/V/JC+ P  NPr/ISg+ I/C     W?     D/P NPr/I/J/Dq
> girl  or    a    serpent ? ”
# NSg/V NPr/C D/P+ NSg/V+  . .
>
#
> “ It       matters a   good    deal    to me       , ” said Alice hastily ; “ but     I’m not   looking for
# . NPr/ISg+ NPl/V   D/P NPr/V/J NSg/V/J P  NPr/ISg+ . . V/J  NPr+  R       . . NSg/C/P W?  NSg/C V       C/P
> eggs   , as    it       happens ; and if    I    was , I    shouldn’t want  yours : I    don’t like        them
# NPl/V+ . NSg/R NPr/ISg+ V       . V/C NSg/C ISg+ V   . ISg+ V         NSg/V I+    . ISg+ V     NSg/V/J/C/P NSg/IPl+
> raw      . ”
# NSg/V/J+ . .
>
#
> “ Well    , be     off       , then    ! ” said the Pigeon in      a    sulky  tone     , as    it       settled down      again
# . NSg/V/J . NSg/VX NSg/V/J/P . NSg/J/C . . V/J  D+  NSg/V+ NPr/J/P D/P+ NSg/J+ NSg/I/V+ . NSg/R NPr/ISg+ V/J     NSg/V/J/P P
> into its     nest      . Alice crouched down      among the trees  as    well    as    she  could  , for her
# P    ISg/D$+ NSg/V/JS+ . NPr+  V/J      NSg/V/J/P P     D+  NPl/V+ NSg/R NSg/V/J NSg/R ISg+ NSg/VX . C/P ISg/D$+
> neck   kept getting entangled among the branches , and every now       and then    she  had
# NSg/V+ V    NSg/V   V/J       P     D+  NPl/V+   . V/C Dq+   NPr/V/J/C V/C NSg/J/C ISg+ V
> to stop  and untwist it       . After a    while      she  remembered that         she  still   held the
# P  NSg/V V/C NSg/V   NPr/ISg+ . P     D/P+ NSg/V/C/P+ ISg+ V/J        NSg/I/C/Ddem ISg+ NSg/V/J V    D
> pieces of mushroom in      her     hands  , and she  set     to work  very carefully , nibbling
# NPl/V  P  NᴹSg/V/J NPr/J/P ISg/D$+ NPl/V+ . V/C ISg+ NPr/V/J P  NSg/V J/R  R         . V
> first   at    one       and then    at    the other   , and growing sometimes taller and sometimes
# NSg/V/J NSg/P NSg/I/V/J V/C NSg/J/C NSg/P D   NSg/V/J . V/C NSg/V   R         JC     V/C R
> shorter , until she  had succeeded in      bringing herself down      to her     usual  height .
# NSg/JC  . C/P   ISg+ V   V/J       NPr/J/P V        ISg+    NSg/V/J/P P  ISg/D$+ NSg/J+ N🅪Sg+  .
>
#
> It       was so        long    since she  had been  anything near      the right    size   , that         it       felt
# NPr/ISg+ V   NSg/I/J/C NPr/V/J C/P   ISg+ V   NSg/V NSg/I/V  NSg/V/J/P D+  NPr/V/J+ NSg/V+ . NSg/I/C/Ddem NPr/ISg+ NSg/V/J
> quite strange at    first   ; but     she  got used to it       in      a   few       minutes , and began
# NSg   NSg/V/J NSg/P NSg/V/J . NSg/C/P ISg+ V   V/J  P  NPr/ISg+ NPr/J/P D/P NSg/I/Dq+ NPl/V+  . V/C V
> talking to herself , as     usual  . “ Come    , there’s half        my  plan   done    now       ! How   puzzling
# V       P  ISg+    . NSg/R+ NSg/J+ . . NSg/V/P . W?      N🅪Sg/V/J/P+ D$+ NSg/V+ NSg/V/J NPr/V/J/C . NSg/C V
> all          these   changes are ! I’m never sure what   I’m going   to be     , from one       minute   to
# NSg/I/J/C/Dq I/Ddem+ NPl/V+  V   . W?  R     J    NSg/I+ W?  NSg/V/J P  NSg/VX . P    NSg/I/V/J NSg/V/J+ P
> another ! However , I’ve got back    to my  right    size   : the next     thing  is , to get   into
# I/D     . C       . W?   V   NSg/V/J P  D$+ NPr/V/J+ NSg/V+ . D+  NSg/J/P+ NSg/V+ VL . P  NSg/V P
> that          beautiful garden   — how   is that          to be     done    , I    wonder ? ” As    she  said this    , she
# NSg/I/C/Ddem+ NSg/J     NSg/V/J+ . NSg/C VL NSg/I/C/Ddem+ P  NSg/VX NSg/V/J . ISg+ NSg/V  . . NSg/R ISg+ V/J  I/Ddem+ . ISg+
> came    suddenly upon an  open     place  , with a   little     house in      it       about four feet
# NSg/V/P R        P    D/P NSg/V/J+ NSg/V+ . P    D/P NPr/I/J/Dq NPr/V NPr/J/P NPr/ISg+ J/P   NSg+ NPl+
> high     . “ Whoever lives there , ” thought Alice , “ it’ll never do     to come    upon them
# NSg/V/J+ . . I+      V+    W?    . . NSg/V   NPr+  . . W?    R     NSg/VX P  NSg/V/P P    NSg/IPl+
> this    size   : why   , I    should frighten them     out         of their wits  ! ” So        she  began nibbling
# I/Ddem+ NSg/V+ . NSg/V . ISg+ VX     V        NSg/IPl+ NSg/V/J/R/P P  D$+   NPl/V . . NSg/I/J/C ISg+ V     V
> at    the righthand bit    again , and did not   venture to go      near      the house  till      she
# NSg/P D+  ?         NSg/V+ P     . V/C V   NSg/C NSg/V   P  NSg/V/J NSg/V/J/P D+  NPr/V+ NSg/V/C/P ISg+
> had brought herself down      to nine inches high    .
# V   V       ISg+    NSg/V/J/P P  NSg+ NPl/V+ NSg/V/J .
>
#
> CHAPTER VI  : Pig    and Pepper
# NSg/V+  NPr . NSg/V+ V/C NSg/V
>
#
> For a   minute  or    two  she  stood looking at    the house  , and wondering what   to do
# C/P D/P NSg/V/J NPr/C NSg+ ISg+ V     V       NSg/P D+  NPr/V+ . V/C NSg/V/J   NSg/I+ P  NSg/VX
> next    , when    suddenly a   footman in      livery  came    running   out         of the wood     — ( she
# NSg/J/P . NSg/I/C R        D/P NSg     NPr/J/P NSg/V/J NSg/V/P NSg/V/J/P NSg/V/J/R/P P  D+  NPr/V/J+ . . ISg+
> considered him  to be     a   footman because he       was in      livery  : otherwise , judging by
# V/J        ISg+ P  NSg/VX D/P NSg     C/P     NPr/ISg+ V   NPr/J/P NSg/V/J . J         . V       NSg/J/P
> his     face   only  , she  would have   called him  a    fish      ) — and rapped loudly at    the door
# ISg/D$+ NSg/V+ J/R/C . ISg+ VX    NSg/VX V/J    ISg+ D/P+ N🅪SgPl/V+ . . V/C V      R      NSg/P D+  NSg/V+
> with his     knuckles . It       was opened by      another footman in      livery  , with a   round
# P    ISg/D$+ NPl/V+   . NPr/ISg+ V   V/J    NSg/J/P I/D     NSg     NPr/J/P NSg/V/J . P    D/P NSg/V/J/P
> face   , and large eyes  like        a   frog  ; and both   footmen , Alice noticed , had powdered
# NSg/V+ . V/C NSg/J NPl/V NSg/V/J/C/P D/P NSg/V . V/C I/C/Dq NPl     . NPr+  V/J     . V   V/J
> hair    that          curled all          over      their heads  . She  felt    very curious to know  what   it       was
# N🅪Sg/V+ NSg/I/C/Ddem+ V/J    NSg/I/J/C/Dq NSg/V/J/P D$+   NPl/V+ . ISg+ NSg/V/J J/R  J       P  NSg/V NSg/I+ NPr/ISg+ V
> all          about , and crept a   little     way   out         of the wood     to listen .
# NSg/I/J/C/Dq J/P   . V/C V     D/P NPr/I/J/Dq NSg/J NSg/V/J/R/P P  D+  NPr/V/J+ P+ NSg/V+ .
>
#
> The Fish     - Footman began by      producing from under   his     arm     a    great  letter , nearly as
# D+  N🅪SgPl/V . NSg     V     NSg/J/P V         P    NSg/J/P ISg/D$+ NSg/V/J D/P+ NSg/J+ NSg/V+ . R      NSg/R
> large as    himself , and this    he       handed over      to the other   , saying , in      a    solemn
# NSg/J NSg/R ISg+    . V/C I/Ddem+ NPr/ISg+ V/J    NSg/V/J/P P  D   NSg/V/J . NSg/V  . NPr/J/P D/P+ J+
> tone     , “ For the Duchess . An  invitation from the Queen    to play   croquet . ” The
# NSg/I/V+ . . C/P D+  NSg/V+  . D/P NSg        P    D+  NPr/V/J+ P  NSg/V+ NSg/V   . . D
> Frog  - Footman repeated , in      the same solemn tone     , only  changing the order of the
# NSg/V . NSg     V/J      . NPr/J/P D   I/J  J+     NSg/I/V+ . J/R/C NSg/V    D   NSg/V P  D+
> words  a   little     , “ From the Queen    . An  invitation for the Duchess to play   croquet . ”
# NPl/V+ D/P NPr/I/J/Dq . . P    D+  NPr/V/J+ . D/P NSg        C/P D   NSg/V   P  NSg/V+ NSg/V   . .
>
#
> Then    they both   bowed low     , and their curls got entangled together .
# NSg/J/C IPl+ I/C/Dq V/J   NSg/V/J . V/C D$+   NPl/V V   V/J+      J        .
>
#
> Alice laughed so        much       at    this    , that         she  had to run   back    into the wood    for fear
# NPr+  V/J     NSg/I/J/C NSg/I/J/Dq NSg/P I/Ddem+ . NSg/I/C/Ddem ISg+ V   P  NSg/V NSg/V/J P    D   NPr/V/J C/P NSg/V
> of their hearing  her     ; and when    she  next    peeped out         the Fish      - Footman was gone  ,
# P  D$+   NSg/V/J+ ISg/D$+ . V/C NSg/I/C ISg+ NSg/J/P V/J    NSg/V/J/R/P D   N🅪SgPl/V+ . NSg     V   V/J/P .
> and the other   was sitting on  the ground  near      the door   , staring stupidly up        into
# V/C D   NSg/V/J V   NSg/V/J J/P D   NSg/V/J NSg/V/J/P D+  NSg/V+ . V       R        NSg/V/J/P P
> the sky    .
# D+  NSg/V+ .
>
#
> Alice went  timidly up        to the door   , and  knocked .
# NPr+  NSg/V R       NSg/V/J/P P  D+  NSg/V+ . V/C+ V/J+    .
>
#
> “ There’s no    sort  of use   in      knocking , ” said the Footman , “ and that          for two
# . W?      NPr/P NSg/V P  NSg/V NPr/J/P V+       . . V/J  D   NSg     . . V/C NSg/I/C/Ddem+ C/P NSg+
> reasons . First   , because I’m on  the same side    of the door   as    you    are ; secondly ,
# NPl/V+  . NSg/V/J . C/P     W?  J/P D   I/J  NSg/V/J P  D+  NSg/V+ NSg/R ISgPl+ V   . R        .
> because they’re making such  a    noise  inside  , no     one        could  possibly hear you    . ” And
# C/P     W?      NSg/V  NSg/I D/P+ NSg/V+ NSg/J/P . NPr/P+ NSg/I/V/J+ NSg/VX R        V    ISgPl+ . . V/C
> certainly there was a   most       extraordinary noise going   on  within  — a   constant
# R         +     V   D/P NSg/I/J/Dq NSg/J         NSg/V NSg/V/J J/P NSg/J/P . D/P NSg/J
> howling and sneezing , and every now       and then    a    great  crash    , as    if    a   dish  or
# V       V/C V        . V/C Dq+   NPr/V/J/C V/C NSg/J/C D/P+ NSg/J+ NSg/V/J+ . NSg/R NSg/C D/P NSg/V NPr/C
> kettle had been  broken to pieces .
# NSg/V  V   NSg/V V/J    P+ NPl/V+ .
>
#
> “ Please , then    , ” said Alice , “ how   am      I    to get   in      ? ”
# . V      . NSg/J/C . . V/J  NPr+  . . NSg/C NPr/V/J ISg+ P  NSg/V NPr/J/P . .
>
#
> “ There might     be     some     sense  in      your knocking , ” the Footman went  on  without
# . +     NᴹSg/VX/J NSg/VX I/J/R/Dq N🅪Sg/V NPr/J/P D$+  V        . . D   NSg     NSg/V J/P C/P
> attending to her     , “ if    we   had the door   between us       . For instance , if    you    were
# V         P  ISg/D$+ . . NSg/C IPl+ V   D+  NSg/V+ NSg/P   NPr/IPl+ . C/P NSg/V+   . NSg/C ISgPl+ NSg/V
> inside  , you    might     knock , and I    could  let   you    out         , you    know   . ” He       was looking up
# NSg/J/P . ISgPl+ NᴹSg/VX/J NSg/V . V/C ISg+ NSg/VX NSg/V ISgPl+ NSg/V/J/R/P . ISgPl+ NSg/V+ . . NPr/ISg+ V   V       NSg/V/J/P
> into the sky   all          the time      he       was speaking , and this    Alice thought decidedly
# P    D+  NSg/V NSg/I/J/C/Dq D+  N🅪Sg/V/J+ NPr/ISg+ V   V        . V/C I/Ddem+ NPr+  NSg/V   R+
> uncivil . “ But     perhaps he       can’t help  it       , ” she  said to herself ; “ his     eyes   are so
# J+      . . NSg/C/P NSg     NPr/ISg+ VX    NSg/V NPr/ISg+ . . ISg+ V/J  P  ISg+    . . ISg/D$+ NPl/V+ V   NSg/I/J/C
> very nearly at    the top     of his     head     . But     at    any     rate   he       might     answer
# J/R  R      NSg/P D   NSg/V/J P  ISg/D$+ NPr/V/J+ . NSg/C/P NSg/P I/R/Dq+ NSg/V+ NPr/ISg+ NᴹSg/VX/J NSg/V+
> questions . — How   am      I    to get   in      ? ” she  repeated , aloud .
# NPl/V     . . NSg/C NPr/V/J ISg+ P  NSg/V NPr/J/P . . ISg+ V/J      . J+    .
>
#
> “ I    shall sit   here    , ” the Footman remarked , “ till      tomorrow — ”
# . ISg+ VX    NSg/V NSg/J/R . . D   NSg     V/J      . . NSg/V/C/P NSg      . .
>
#
> At    this    moment the door  of the house  opened , and a   large plate  came    skimming
# NSg/P I/Ddem+ NSg+   D   NSg/V P  D+  NPr/V+ V/J    . V/C D/P NSg/J NSg/V+ NSg/V/P NSg/V
> out         , straight at    the Footman’s head     : it       just grazed his     nose   , and broke   to
# NSg/V/J/R/P . NSg/V/J  NSg/P D+  NSg$+     NPr/V/J+ . NPr/ISg+ V/J  V/J    ISg/D$+ NSg/V+ . V/C NSg/V/J P
> pieces against one       of the trees  behind  him  .
# NPl/V  C/P     NSg/I/V/J P  D+  NPl/V+ NSg/J/P ISg+ .
>
#
> “ — or    next     day   , maybe   , ” the Footman continued in      the same tone     , exactly as    if
# . . NPr/C NSg/J/P+ NPr🅪+ . NSg/J/R . . D   NSg     V/J       NPr/J/P D+  I/J+ NSg/I/V+ . R       NSg/R NSg/C
> nothing  had happened .
# NSg/I/J+ V+  V/J      .
>
#
> “ How   am      I    to get   in      ? ” asked Alice again , in      a    louder tone     .
# . NSg/C NPr/V/J ISg+ P  NSg/V NPr/J/P . . V/J   NPr+  P     . NPr/J/P D/P+ JC+    NSg/I/V+ .
>
#
> “ Are you    to get   in      at    all          ? ” said the Footman . “ That’s the first    question , you
# . V   ISgPl+ P  NSg/V NPr/J/P NSg/P NSg/I/J/C/Dq . . V/J  D+  NSg     . . NSg$   D+  NSg/V/J+ NSg/V+   . ISgPl+
> know   . ”
# NSg/V+ . .
>
#
> It       was , no     doubt  : only  Alice did not   like        to be     told so        . “ It’s really dreadful , ”
# NPr/ISg+ V   . NPr/P+ NSg/V+ . J/R/C NPr+  V   NSg/C NSg/V/J/C/P P  NSg/VX V+   NSg/I/J/C . . W?   R      NSg/J    . .
> she  muttered to herself , “ the way   all          the creatures argue . It’s enough to drive
# ISg+ V/J      P  ISg+    . . D+  NSg/J NSg/I/J/C/Dq D+  NPl+      V+    . W?   NSg/I  P  NSg/V
> one       crazy  ! ”
# NSg/I/V/J NSg/J+ . .
>
#
> The Footman seemed to think this   a   good    opportunity for repeating his     remark ,
# D   NSg     V/J    P  NSg/V I/Ddem D/P NPr/V/J NSg         C/P NSg/V/J   ISg/D$+ NSg/V+ .
> with variations . “ I    shall sit   here    , ” he       said , “ on  and off       , for days and days . ”
# P+   W?         . . ISg+ VX    NSg/V NSg/J/R . . NPr/ISg+ V/J  . . J/P V/C NSg/V/J/P . C/P NPl  V/C NPl+ . .
>
#
> “ But     what   am      I    to do     ? ” said Alice .
# . NSg/C/P NSg/I+ NPr/V/J ISg+ P  NSg/VX . . V/J  NPr+  .
>
#
> “ Anything you    like        , ” said the Footman , and began whistling .
# . NSg/I/V+ ISgPl+ NSg/V/J/C/P . . V/J  D   NSg     . V/C V+    V         .
>
#
> “ Oh    , there’s no    use   in      talking to him  , ” said Alice desperately : “ he’s perfectly
# . NPr/V . W?      NPr/P NSg/V NPr/J/P V       P  ISg+ . . V/J  NPr+  R           . . NSg$ R
> idiotic ! ” And she  opened the door   and went  in      .
# J       . . V/C ISg+ V/J    D+  NSg/V+ V/C NSg/V NPr/J/P .
>
#
> The door  led     right   into a    large  kitchen , which was full    of smoke   from one       end    to
# D+  NSg/V NSg/V/J NPr/V/J P    D/P+ NSg/J+ NSg/V+  . I/C+  V   NSg/V/J P  N🅪Sg/V+ P    NSg/I/V/J NSg/V+ P
> the other   : the Duchess was sitting on  a   three - legged  stool in      the middle  ,
# D   NSg/V/J . D   NSg/V   V   NSg/V/J J/P D/P NSg   . NSg/V/J NSg/V NPr/J/P D   NSg/V/J .
> nursing  a    baby     ; the cook   was leaning over      the fire      , stirring a   large cauldron
# NᴹSg/V/J D/P+ NSg/V/J+ . D+  NPr/V+ V   NSg/V   NSg/V/J/P D+  N🅪Sg/V/J+ . NSg/V/J  D/P NSg/J NSg+
> which seemed to be     full    of soup   .
# I/C+  V/J    P  NSg/VX NSg/V/J P  NSg/V+ .
>
#
> “ There’s certainly too much       pepper in      that          soup   ! ” Alice said to herself , as    well
# . W?      R         W?  NSg/I/J/Dq NSg/V  NPr/J/P NSg/I/C/Ddem+ NSg/V+ . . NPr+  V/J  P  ISg+    . NSg/R NSg/V/J
> as    she  could  for sneezing .
# NSg/R ISg+ NSg/VX C/P V        .
>
#
> There was certainly too much       of it       in      the air    . Even    the Duchess sneezed
# +     V   R         W?  NSg/I/J/Dq P  NPr/ISg+ NPr/J/P D   NSg/V+ . NSg/V/J D   NSg/V   V/J
> occasionally ; and as    for the baby     , it       was sneezing and howling alternately
# R            . V/C NSg/R C/P D+  NSg/V/J+ . NPr/ISg+ V   V        V/C V       R
> without a   moment’s pause  . The only  things in      the kitchen that          did not   sneeze ,
# C/P     D/P NSg$+    NSg/V+ . D   J/R/C NPl/V  NPr/J/P D+  NSg/V+  NSg/I/C/Ddem+ V   NSg/C NSg/V  .
> were  the cook  , and a   large cat      which was sitting on  the hearth and grinning from
# NSg/V D   NPr/V . V/C D/P NSg/J NSg/V/J+ I/C+  V   NSg/V/J J/P D   NSg    V/C NSg/V    P
> ear      to ear      .
# NSg/V/J+ P+ NSg/V/J+ .
>
#
> “ Please would you    tell  me       , ” said Alice , a   little      timidly , for she  was not   quite
# . V      VX    ISgPl+ NPr/V NPr/ISg+ . . V/J  NPr+  . D/P NPr/I/J/Dq+ R       . C/P ISg+ V   NSg/C NSg
> sure whether it       was good    manners for her     to speak first   , “ why   your cat      grins
# J    I/C     NPr/ISg+ V   NPr/V/J NPl     C/P ISg/D$+ P  NSg/V NSg/V/J . . NSg/V D$+  NSg/V/J+ NPl/V
> like        that         ? ”
# NSg/V/J/C/P NSg/I/C/Ddem . .
>
#
> “ It’s a   Cheshire cat     , ” said the Duchess , “ and that’s why   . Pig    ! ”
# . W?   D/P NPr      NSg/V/J . . V/J  D   NSg/V   . . V/C NSg$+  NSg/V . NSg/V+ . .
>
#
> She  said the last     word  with such  sudden violence that          Alice quite jumped ; but
# ISg+ V/J  D   NSg/V/J+ NSg/V P    NSg/I NSg/J  NSg/V+   NSg/I/C/Ddem+ NPr+  NSg   V/J    . NSg/C/P
> she  saw   in      another moment that          it       was addressed to the baby     , and not   to her     , so
# ISg+ NSg/V NPr/J/P I/D+    NSg+   NSg/I/C/Ddem+ NPr/ISg+ V   V/J       P  D+  NSg/V/J+ . V/C NSg/C P  ISg/D$+ . NSg/I/J/C
> she  took courage , and went  on  again : —
# ISg+ V    NSg/V+  . V/C NSg/V J/P P     . .
>
#
> “ I    didn’t know  that         Cheshire cats   always grinned ; in      fact , I    didn’t know  that
# . ISg+ V      NSg/V NSg/I/C/Ddem NPr      NPl/V+ R      V       . NPr/J/P NSg+ . ISg+ V      NSg/V NSg/I/C/Ddem
> cats   could  grin   . ”
# NPl/V+ NSg/VX NSg/V+ . .
>
#
> “ They all          can    , ” said the Duchess ; “ and most       of ’ em       do      . ”
# . IPl+ NSg/I/J/C/Dq NPr/VX . . V/J  D   NSg/V   . . V/C NSg/I/J/Dq P  . NSg/I/J+ NSg/VX+ . .
>
#
> “ I    don’t know  of any     that          do     , ” Alice said very politely , feeling quite pleased
# . ISg+ V     NSg/V P  I/R/Dq+ NSg/I/C/Ddem+ NSg/VX . . NPr+  V/J  J/R  R        . NSg/V/J NSg   V/J
> to have   got into a    conversation .
# P  NSg/VX V   P    D/P+ NSg/V+       .
>
#
> “ You    don’t know  much       , ” said the Duchess ; “ and that’s a    fact . ”
# . ISgPl+ V     NSg/V NSg/I/J/Dq . . V/J  D   NSg/V   . . V/C NSg$   D/P+ NSg+ . .
>
#
> Alice did not   at    all          like        the tone    of this    remark , and thought it       would be     as
# NPr+  V   NSg/C NSg/P NSg/I/J/C/Dq NSg/V/J/C/P D   NSg/I/V P  I/Ddem+ NSg/V+ . V/C NSg/V   NPr/ISg+ VX    NSg/VX NSg/R
> well    to introduce some     other   subject of conversation . While     she  was trying  to
# NSg/V/J P  V         I/J/R/Dq NSg/V/J NSg/V/J P  NSg/V+       . NSg/V/C/P ISg+ V   NSg/V/J P
> fix   on  one       , the cook  took the cauldron of soup  off       the fire      , and at    once  set     to
# NSg/V J/P NSg/I/V/J . D   NPr/V V    D   NSg      P  NSg/V NSg/V/J/P D+  N🅪Sg/V/J+ . V/C NSg/P NSg/C NPr/V/J P
> work  throwing everything within  her     reach at    the Duchess and the baby     — the
# NSg/V V        NSg/I/V+   NSg/J/P ISg/D$+ NSg/V NSg/P D   NSg/V   V/C D+  NSg/V/J+ . D
> fire      - irons came    first   ; then    followed a   shower of saucepans , plates , and dishes .
# N🅪Sg/V/J+ . NPl/V NSg/V/P NSg/V/J . NSg/J/C V/J      D/P NSg/V  P  NPl/V     . NPl/V+ . V/C NPl/V+ .
> The Duchess took no    notice of them     even    when    they hit     her     ; and the baby     was
# D   NSg/V   V    NPr/P NSg/V  P  NSg/IPl+ NSg/V/J NSg/I/C IPl+ NSg/V/J ISg/D$+ . V/C D+  NSg/V/J+ V
> howling so        much       already , that         it       was quite impossible to say   whether the blows
# V       NSg/I/J/C NSg/I/J/Dq W?      . NSg/I/C/Ddem NPr/ISg+ V   NSg   NSg/J      P  NSg/V I/C     D   NPl/V
> hurt    it       or     not   .
# NSg/V/J NPr/ISg+ NPr/C+ NSg/C .
>
#
> “ Oh    , please mind   what   you’re doing ! ” cried Alice , jumping up        and down      in      an
# . NPr/V . V      NSg/V+ NSg/I+ W?     NSg/V . . V/J   NPr+  . V       NSg/V/J/P V/C NSg/V/J/P NPr/J/P D/P
> agony of terror . “ Oh    , there goes  his     precious nose  ! ” as    an  unusually large
# NSg   P  NSg+   . . NPr/V . +     NPl/V ISg/D$+ NSg/J+   NSg/V . . NSg/R D/P R         NSg/J
> saucepan flew    close   by      it       , and very nearly carried it      off       .
# NSg/V    NSg/V/J NSg/V/J NSg/J/P NPr/ISg+ . V/C J/R  R      V/J     NPr/ISg NSg/V/J/P .
>
#
> “ If    everybody minded their own      business , ” the Duchess said in      a    hoarse   growl ,
# . NSg/C NSg/I+    V/J    D$+   NSg/V/J+ N🅪Sg/J+  . . D   NSg/V   V/J  NPr/J/P D/P+ NSg/V/J+ NSg/V .
> “ the world  would go      round     a   deal     faster than it       does   . ”
# . D+  NSg/V+ VX    NSg/V/J NSg/V/J/P D/P NSg/V/J+ NSg/JC C/P  NPr/ISg+ NPl/V+ . .
>
#
> “ Which would not   be     an  advantage , ” said Alice , who    felt    very glad    to get   an
# . I/C+  VX    NSg/C NSg/VX D/P NSg/V     . . V/J  NPr+  . NPr/I+ NSg/V/J J/R  NSg/V/J P  NSg/V D/P
> opportunity of showing off       a   little     of her     knowledge . “ Just think of what   work
# NSg         P  NSg/V   NSg/V/J/P D/P NPr/I/J/Dq P  ISg/D$+ NᴹSg+     . . V/J  NSg/V P  NSg/I+ NSg/V+
> it       would make  with the day  and night   ! You    see   the earth   takes twenty - four hours
# NPr/ISg+ VX    NSg/V P    D   NPr🅪 V/C N🅪Sg/V+ . ISgPl+ NSg/V D+  NPrᴹ/V+ NPl/V NSg    . NSg  NPl
> to turn  round     on  its     axis — ”
# P  NSg/V NSg/V/J/P J/P ISg/D$+ NPr+ . .
>
#
> “ Talking of axes        , ” said the Duchess , “ chop  off       her     head     ! ”
# . V       P  NPl/V/Am/Br . . V/J  D   NSg/V   . . NSg/V NSg/V/J/P ISg/D$+ NPr/V/J+ . .
>
#
> Alice glanced rather  anxiously at    the cook   , to see   if    she  meant to take  the
# NPr+  V/J     NPr/V/J R         NSg/P D+  NPr/V+ . P  NSg/V NSg/C ISg+ V     P  NSg/V D+
> hint   ; but     the cook   was busily stirring the soup   , and seemed not   to be     listening ,
# NSg/V+ . NSg/C/P D+  NPr/V+ V   R      NSg/V/J  D+  NSg/V+ . V/C V/J    NSg/C P  NSg/VX V         .
> so        she  went  on  again : “ Twenty - four hours , I    think ; or    is it       twelve ? I    — ”
# NSg/I/J/C ISg+ NSg/V J/P P     . . NSg    . NSg  NPl   . ISg+ NSg/V . NPr/C VL NPr/ISg+ NSg    . ISg+ . .
>
#
> “ Oh    , don’t bother me       , ” said the Duchess ; “ I    never could  abide figures ! ” And with
# . NPr/V . V     NSg/V  NPr/ISg+ . . V/J  D   NSg/V   . . ISg+ R     NSg/VX V     NPl/V+  . . V/C P
> that         she  began nursing  her     child  again , singing a   sort  of lullaby to it       as    she
# NSg/I/C/Ddem ISg+ V     NᴹSg/V/J ISg/D$+ NSg/V+ P     . NSg/V/J D/P NSg/V P  NSg/V   P  NPr/ISg+ NSg/R ISg+
> did so        , and giving it       a   violent shake at    the end   of every line   :
# V   NSg/I/J/C . V/C V      NPr/ISg+ D/P NSg/V/J NSg/V NSg/P D   NSg/V P  Dq+   NSg/V+ .
>
#
> “ Speak roughly to your little      boy    , And beat    him  when    he       sneezes : He       only  does
# . NSg/V R       P  D$+  NPr/I/J/Dq+ NSg/V+ . V/C NSg/V/J ISg+ NSg/I/C NPr/ISg+ NPl/V   . NPr/ISg+ J/R/C NPl/V
> it       to annoy , Because he       knows it       teases . ”
# NPr/ISg+ P  NSg/V . C/P     NPr/ISg+ NPl/V NPr/ISg+ NPl/V+ . .
>
#
> CHORUS . ( In      which the cook  and the baby     joined ) :
# NSg/V+ . . NPr/J/P I/C+  D   NPr/V V/C D+  NSg/V/J+ V/J    . .
>
#
> “ Wow   ! wow   ! wow   ! ”
# . NSg/V . NSg/V . NSg/V . .
>
#
> While      the Duchess sang  the second  verse of the song  , she  kept tossing the baby
# NSg/V/C/P+ D   NSg/V   NPr/V D   NSg/V/J NSg/V P  D+  N🅪Sg+ . ISg+ V    V       D+  NSg/V/J+
> violently up        and down      , and the poor    little     thing  howled so        , that         Alice could
# R         NSg/V/J/P V/C NSg/V/J/P . V/C D   NSg/V/J NPr/I/J/Dq NSg/V+ V/J    NSg/I/J/C . NSg/I/C/Ddem NPr+  NSg/VX
> hardly hear the words  : —
# R      V    D+  NPl/V+ . .
>
#
> “ I    speak severely to my  boy    , I    beat    him  when    he       sneezes ; For he       can    thoroughly
# . ISg+ NSg/V R        P  D$+ NSg/V+ . ISg+ NSg/V/J ISg+ NSg/I/C NPr/ISg+ NPl/V   . C/P NPr/ISg+ NPr/VX R
> enjoy The pepper when    he       pleases ! ”
# V     D+  NSg/V+ NSg/I/C NPr/ISg+ V       . .
>
#
> CHORUS .
# NSg/V+ .
>
#
> “ Wow   ! wow   ! wow   ! ”
# . NSg/V . NSg/V . NSg/V . .
>
#
> “ Here    ! you    may    nurse it       a    bit    , if    you    like        ! ” the Duchess said to Alice , flinging
# . NSg/J/R . ISgPl+ NPr/VX NSg/V NPr/ISg+ D/P+ NSg/V+ . NSg/C ISgPl+ NSg/V/J/C/P . . D   NSg/V   V/J  P  NPr+  . V
> the baby    at    her     as    she  spoke  . “ I    must  go      and get   ready   to play  croquet with the
# D+  NSg/V/J NSg/P ISg/D$+ NSg/R ISg+ NSg/V+ . . ISg+ NSg/V NSg/V/J V/C NSg/V NSg/V/J P  NSg/V NSg/V   P    D+
> Queen   , ” and she  hurried out         of the room     . The cook  threw a   frying - pan     after her
# NPr/V/J . . V/C ISg+ V/J     NSg/V/J/R/P P  D+  NSg/V/J+ . D   NPr/V V     D/P V      . NPr/V/J P     ISg/D$+
> as    she  went  out         , but     it       just missed her     .
# NSg/R ISg+ NSg/V NSg/V/J/R/P . NSg/C/P NPr/ISg+ V/J  V/J    ISg/D$+ .
>
#
> Alice caught the baby     with some      difficulty , as    it       was a   queer   - shaped little
# NPr+  V/J    D+  NSg/V/J+ P    I/J/R/Dq+ N🅪Sg+      . NSg/R NPr/ISg+ V   D/P NSg/V/J . V/J    NPr/I/J/Dq+
> creature , and held out         its     arms  and legs   in      all           directions , “ just like        a
# NSg      . V/C V    NSg/V/J/R/P ISg/D$+ NPl/V V/C NPl/V+ NPr/J/P NSg/I/J/C/Dq+ NSg+       . . V/J  NSg/V/J/C/P D/P
> star   - fish     , ” thought Alice . The poor    little     thing  was snorting like        a
# NSg/V+ . N🅪SgPl/V . . NSg/V   NPr+  . D   NSg/V/J NPr/I/J/Dq NSg/V+ V   V        NSg/V/J/C/P D/P
> steam     - engine when    she  caught it       , and kept doubling itself up        and straightening
# N🅪Sg/V/J+ . NSg/V  NSg/I/C ISg+ V/J    NPr/ISg+ . V/C V    V        ISg+   NSg/V/J/P V/C V
> itself out         again , so        that          altogether , for the first    minute  or    two , it       was as
# ISg+   NSg/V/J/R/P P     . NSg/I/J/C NSg/I/C/Ddem+ NSg        . C/P D+  NSg/V/J+ NSg/V/J NPr/C NSg . NPr/ISg+ V   NSg/R
> much       as    she  could  do     to hold    it      .
# NSg/I/J/Dq NSg/R ISg+ NSg/VX NSg/VX P  NSg/V/J NPr/ISg .
>
#
> As    soon as    she  had made out         the proper way   of nursing  it       , ( which was to twist it
# NSg/R J/R  NSg/R ISg+ V   V    NSg/V/J/R/P D   NSg/J  NSg/J P  NᴹSg/V/J NPr/ISg+ . . I/C+  V   P  NSg/V NPr/ISg+
> up        into a   sort  of knot   , and then    keep  tight hold    of its     right   ear      and left    foot   ,
# NSg/V/J/P P    D/P NSg/V P  NSg/V+ . V/C NSg/J/C NSg/V V/J   NSg/V/J P  ISg/D$+ NPr/V/J NSg/V/J+ V/C NPr/V/J NSg/V+ .
> so        as    to prevent its     undoing itself , ) she  carried it       out         into the open     air    . “ If
# NSg/I/J/C NSg/R P  V       ISg/D$+ NSg/V   ISg+   . . ISg+ V/J     NPr/ISg+ NSg/V/J/R/P P    D+  NSg/V/J+ NSg/V+ . . NSg/C
> I    don’t take  this    child  away with me       , ” thought Alice , “ they’re sure to kill  it
# ISg+ V     NSg/V I/Ddem+ NSg/V+ V/J  P    NPr/ISg+ . . NSg/V   NPr+  . . W?      J    P  NSg/V NPr/ISg+
> in      a   day  or    two : wouldn’t it       be     murder  to leave it       behind  ? ” She  said the last
# NPr/J/P D/P NPr🅪 NPr/C NSg . VX       NPr/ISg+ NSg/VX N🅪Sg/V+ P  NSg/V NPr/ISg+ NSg/J/P . . ISg+ V/J  D+  NSg/V/J+
> words out         loud  , and the little      thing  grunted in      reply  ( it       had left    off       sneezing
# NPl/V NSg/V/J/R/P NSg/J . V/C D+  NPr/I/J/Dq+ NSg/V+ V/J     NPr/J/P NSg/V+ . NPr/ISg+ V   NPr/V/J NSg/V/J/P V
> by      this    time      ) . “ Don’t grunt  , ” said Alice ; “ that’s not   at    all          a   proper way   of
# NSg/J/P I/Ddem+ N🅪Sg/V/J+ . . . V     NSg/V+ . . V/J  NPr+  . . NSg$   NSg/C NSg/P NSg/I/J/C/Dq D/P NSg/J  NSg/J P
> expressing yourself . ”
# V          ISg      . .
>
#
> The baby    grunted again , and Alice looked very anxiously into its     face   to see
# D+  NSg/V/J V/J     P     . V/C NPr+  V/J    J/R  R         P    ISg/D$+ NSg/V+ P  NSg/V
> what   was the matter    with it       . There could  be     no     doubt that          it       had a   very turn  - up
# NSg/I+ V   D   N🅪Sg/V/JC P    NPr/ISg+ . +     NSg/VX NSg/VX NPr/P+ NSg/V NSg/I/C/Ddem+ NPr/ISg+ V   D/P J/R  NSg/V . NSg/V/J/P
> nose  , much       more         like        a   snout than a   real  nose   ; also its     eyes   were  getting
# NSg/V . NSg/I/J/Dq NPr/I/V/J/Dq NSg/V/J/C/P D/P NSg/V C/P  D/P NSg/J NSg/V+ . W?   ISg/D$+ NPl/V+ NSg/V NSg/V
> extremely small   for a    baby     : altogether Alice did not   like        the look  of the thing
# R         NPr/V/J C/P D/P+ NSg/V/J+ . NSg        NPr+  V   NSg/C NSg/V/J/C/P D   NSg/V P  D+  NSg/V
> at    all           . “ But     perhaps it       was only  sobbing , ” she  thought , and looked into its     eyes
# NSg/P NSg/I/J/C/Dq+ . . NSg/C/P NSg     NPr/ISg+ V   J/R/C NSg/V/J . . ISg+ NSg/V   . V/C V/J    P    ISg/D$+ NPl/V+
> again , to see   if    there were  any    tears  .
# P     . P  NSg/V NSg/C +     NSg/V I/R/Dq NPl/V+ .
>
#
> No     , there were  no     tears  . “ If    you’re going   to turn  into a    pig    , my  dear    , ” said
# NPr/P+ . +     NSg/V NPr/P+ NPl/V+ . . NSg/C W?     NSg/V/J P  NSg/V P    D/P+ NSg/V+ . D$+ NSg/V/J . . V/J
> Alice , seriously , “ I’ll have   nothing more         to do     with you    . Mind   now       ! ” The poor
# NPr   . R         . . W?   NSg/VX NSg/I/J NPr/I/V/J/Dq P  NSg/VX P    ISgPl+ . NSg/V+ NPr/V/J/C . . D   NSg/V/J
> little     thing  sobbed again ( or    grunted , it       was impossible to say   which ) , and they
# NPr/I/J/Dq NSg/V+ V      P     . NPr/C V/J     . NPr/ISg+ V   NSg/J      P  NSg/V I/C+  . . V/C IPl+
> went  on  for some     while     in      silence .
# NSg/V J/P C/P I/J/R/Dq NSg/V/C/P NPr/J/P NSg/V+  .
>
#
> Alice was just beginning to think to herself , “ Now       , what   am      I    to do     with this
# NPr+  V   V/J  NSg/V/J+  P  NSg/V P  ISg+    . . NPr/V/J/C . NSg/I+ NPr/V/J ISg+ P  NSg/VX P    I/Ddem+
> creature when    I    get   it       home     ? ” when    it       grunted again , so        violently , that         she
# NSg+     NSg/I/C ISg+ NSg/V NPr/ISg+ NSg/V/J+ . . NSg/I/C NPr/ISg+ V/J     P     . NSg/I/J/C R         . NSg/I/C/Ddem ISg+
> looked down      into its     face   in      some      alarm  . This    time      there could  be     no    mistake
# V/J    NSg/V/J/P P    ISg/D$+ NSg/V+ NPr/J/P I/J/R/Dq+ NSg/V+ . I/Ddem+ N🅪Sg/V/J+ +     NSg/VX NSg/VX NPr/P NSg/V
> about it       : it       was neither more         nor   less    than a    pig    , and she  felt    that         it       would be
# J/P   NPr/ISg+ . NPr/ISg+ V   I/C     NPr/I/V/J/Dq NSg/C V/J/C/P C/P  D/P+ NSg/V+ . V/C ISg+ NSg/V/J NSg/I/C/Ddem NPr/ISg+ VX    NSg/VX
> quite absurd for her     to carry it       further .
# NSg   NSg/J  C/P ISg/D$+ P  NSg/V NPr/ISg+ V/J     .
>
#
> So        she  set     the little      creature down      , and felt    quite relieved to see   it       trot   away
# NSg/I/J/C ISg+ NPr/V/J D+  NPr/I/J/Dq+ NSg+     NSg/V/J/P . V/C NSg/V/J NSg   V/J      P  NSg/V NPr/ISg+ NSg/V+ V/J
> quietly into the wood     . “ If    it       had grown up        , ” she  said to herself , “ it       would have
# R       P    D+  NPr/V/J+ . . NSg/C NPr/ISg+ V   V/J   NSg/V/J/P . . ISg+ V/J  P  ISg+    . . NPr/ISg+ VX    NSg/VX
> made a   dreadfully ugly    child  : but     it       makes rather  a    handsome pig    , I    think  . ” And
# V    D/P R          NSg/V/J NSg/V+ . NSg/C/P NPr/ISg+ NPl/V NPr/V/J D/P+ V/J+     NSg/V+ . ISg+ NSg/V+ . . V/C
> she  began thinking over      other    children she  knew , who    might     do     very well    as    pigs   ,
# ISg+ V     V        NSg/V/J/P NSg/V/J+ NPl+     ISg+ V    . NPr/I+ NᴹSg/VX/J NSg/VX J/R  NSg/V/J NSg/R NPl/V+ .
> and was just saying to herself , “ if    one       only  knew the right    way   to change them     — ”
# V/C V   V/J  NSg/V  P  ISg+    . . NSg/C NSg/I/V/J J/R/C V    D+  NPr/V/J+ NSg/J P  N🅪Sg/V NSg/IPl+ . .
> when    she  was a   little     startled by      seeing    the Cheshire Cat      sitting on  a   bough of
# NSg/I/C ISg+ V   D/P NPr/I/J/Dq V/J      NSg/J/P NSg/V/J/C D+  NPr+     NSg/V/J+ NSg/V/J J/P D/P NSg   P
> a    tree   a   few      yards off       .
# D/P+ NSg/V+ D/P NSg/I/Dq NPl/V NSg/V/J/P .
>
#
> The Cat     only  grinned when    it       saw   Alice . It       looked good    - natured , she  thought :
# D+  NSg/V/J J/R/C V       NSg/I/C NPr/ISg+ NSg/V NPr+  . NPr/ISg+ V/J    NPr/V/J . ?       . ISg+ NSg/V   .
> still   it       had very long    claws and a   great many        teeth , so        she  felt    that         it       ought
# NSg/V/J NPr/ISg+ V   J/R  NPr/V/J NPl/V V/C D/P NSg/J NSg/I/J/Dq+ NPl+  . NSg/I/J/C ISg+ NSg/V/J NSg/I/C/Ddem NPr/ISg+ NSg/I/VX
> to be     treated with respect .
# P  NSg/VX V/J     P    NSg/V+  .
>
#
> “ Cheshire Puss , ” she  began , rather  timidly , as    she  did not   at    all           know   whether
# . NPr      NSg  . . ISg+ V     . NPr/V/J R       . NSg/R ISg+ V   NSg/C NSg/P NSg/I/J/C/Dq+ NSg/V+ I/C
> it       would like        the name   : however , it       only  grinned a    little      wider . “ Come    , it’s
# NPr/ISg+ VX    NSg/V/J/C/P D+  NSg/V+ . C       . NPr/ISg+ J/R/C V       D/P+ NPr/I/J/Dq+ JC+   . . NSg/V/P . W?
> pleased so        far     , ” thought Alice , and she  went   on  . “ Would you    tell  me      , please ,
# V/J     NSg/I/J/C NSg/V/J . . NSg/V   NPr+  . V/C ISg+ NSg/V+ J/P . . VX    ISgPl+ NPr/V NPr/ISg . V      .
> which way    I    ought    to go      from here    ? ”
# I/C+  NSg/J+ ISg+ NSg/I/VX P  NSg/V/J P    NSg/J/R . .
>
#
> “ That          depends a   good    deal    on  where you    want  to get   to , ” said the Cat      .
# . NSg/I/C/Ddem+ NPl/V   D/P NPr/V/J NSg/V/J J/P NSg/C ISgPl+ NSg/V P  NSg/V P  . . V/J  D   NSg/V/J+ .
>
#
> “ I    don’t much       care   where — ” said Alice .
# . ISg+ V     NSg/I/J/Dq NSg/V+ NSg/C . . V/J  NPr+  .
>
#
> “ Then    it       doesn’t matter     which way    you    go      , ” said the Cat      .
# . NSg/J/C NPr/ISg+ V       N🅪Sg/V/JC+ I/C+  NSg/J+ ISgPl+ NSg/V/J . . V/J  D   NSg/V/J+ .
>
#
> “ — so        long    as    I    get   somewhere , ” Alice added as    an   explanation .
# . . NSg/I/J/C NPr/V/J NSg/R ISg+ NSg/V NSg       . . NPr+  V/J   NSg/R D/P+ N🅪Sg+       .
>
#
> “ Oh    , you’re sure to do     that          , ” said the Cat      , “ if    you    only  walk  long     enough . ”
# . NPr/V . W?     J    P  NSg/VX NSg/I/C/Ddem+ . . V/J  D+  NSg/V/J+ . . NSg/C ISgPl+ J/R/C NSg/V NPr/V/J+ NSg/I+ . .
>
#
> Alice felt    that         this    could  not   be     denied , so        she  tried another question . “ What
# NPr+  NSg/V/J NSg/I/C/Ddem I/Ddem+ NSg/VX NSg/C NSg/VX V/J    . NSg/I/J/C ISg+ V/J   I/D+    NSg/V+   . . NSg/I+
> sort  of people live about here    ? ”
# NSg/V P  NPl/V+ V/J  J/P   NSg/J/R . .
>
#
> “ In      that          direction , ” the Cat      said , waving its     right   paw   round     , “ lives a   Hatter :
# . NPr/J/P NSg/I/C/Ddem+ NSg+      . . D+  NSg/V/J+ V/J  . V      ISg/D$+ NPr/V/J NSg/V NSg/V/J/P . . V+    D/P NSg/V  .
> and in      that          direction , ” waving the other    paw    , “ lives a    March  Hare     . Visit either
# V/C NPr/J/P NSg/I/C/Ddem+ NSg+      . . V      D+  NSg/V/J+ NSg/V+ . . V+    D/P+ NPr/V+ NSg/V/J+ . NSg/V I/C
> you    like        : they’re both    mad      . ”
# ISgPl+ NSg/V/J/C/P . +       I/C/Dq+ NSg/V/J+ . .
>
#
> “ But     I    don’t want  to go      among mad      people , ” Alice remarked .
# . NSg/C/P ISg+ V     NSg/V P  NSg/V/J P     NSg/V/J+ NPl/V+ . . NPr+  V/J+     .
>
#
> “ Oh    , you    can’t help  that          , ” said the Cat      : “ we’re all           mad      here     . I’m mad      . You’re
# . NPr/V . ISgPl+ VX    NSg/V NSg/I/C/Ddem+ . . V/J  D+  NSg/V/J+ . . W?    NSg/I/J/C/Dq+ NSg/V/J+ NSg/J/R+ . +   NSg/V/J+ . +
> mad      . ”
# NSg/V/J+ . .
>
#
> “ How   do     you    know  I’m mad     ? ” said Alice .
# . NSg/C NSg/VX ISgPl+ NSg/V W?  NSg/V/J . . V/J  NPr+  .
>
#
> “ You    must  be     , ” said the Cat     , “ or    you    wouldn’t have   come     here    . ”
# . ISgPl+ NSg/V NSg/VX . . V/J  D+  NSg/V/J . . NPr/C ISgPl+ VX       NSg/VX NSg/V/P+ NSg/J/R . .
>
#
> Alice didn’t think that          proved it       at    all          ; however , she  went  on  “ And how   do     you
# NPr+  V      NSg/V NSg/I/C/Ddem+ V/J    NPr/ISg+ NSg/P NSg/I/J/C/Dq . C       . ISg+ NSg/V J/P . V/C NSg/C NSg/VX ISgPl+
> know  that         you’re mad      ? ”
# NSg/V NSg/I/C/Ddem W?     NSg/V/J+ . .
>
#
> “ To begin with , ” said the Cat      , “ a   dog’s not   mad      . You    grant  that          ? ”
# . P  NSg/V P    . . V/J  D+  NSg/V/J+ . . D/P NSg$  NSg/C NSg/V/J+ . ISgPl+ NPr/V+ NSg/I/C/Ddem+ . .
>
#
> “ I    suppose so        , ” said Alice .
# . ISg+ V       NSg/I/J/C . . V/J  NPr+  .
>
#
> “ Well    , then    , ” the Cat      went  on  , “ you    see   , a    dog      growls when    it’s angry , and wags
# . NSg/V/J . NSg/J/C . . D+  NSg/V/J+ NSg/V J/P . . ISgPl+ NSg/V . D/P+ NSg/V/J+ NPl/V  NSg/I/C W?   V/J   . V/C NPl/V
> its     tail     when    it’s pleased . Now       I    growl when    I’m pleased , and wag   my  tail     when
# ISg/D$+ NSg/V/J+ NSg/I/C W?   V/J+    . NPr/V/J/C ISg+ NSg/V NSg/I/C W?  V/J     . V/C NSg/V D$+ NSg/V/J+ NSg/I/C
> I’m angry . Therefore I’m mad      . ”
# W?  V/J+  . R         +   NSg/V/J+ . .
>
#
> “ I    call  it       purring , not   growling , ” said Alice .
# . ISg+ NSg/V NPr/ISg+ V       . NSg/C V        . . V/J  NPr+  .
>
#
> “ Call  it       what   you    like        , ” said the Cat      . “ Do     you    play  croquet with the Queen
# . NSg/V NPr/ISg+ NSg/I+ ISgPl+ NSg/V/J/C/P . . V/J  D+  NSg/V/J+ . . NSg/VX ISgPl+ NSg/V NSg/V   P    D   NPr/V/J+
> to - day  ? ”
# P  . NPr🅪 . .
>
#
> “ I    should like        it       very much       , ” said Alice , “ but     I    haven’t been  invited  yet     . ”
# . ISg+ VX     NSg/V/J/C/P NPr/ISg+ J/R  NSg/I/J/Dq . . V/J  NPr   . . NSg/C/P ISg+ V       NSg/V NSg/V/J+ NSg/V/C . .
>
#
> “ You’ll see   me       there , ” said the Cat      , and  vanished .
# . W?     NSg/V NPr/ISg+ W?    . . V/J  D+  NSg/V/J+ . V/C+ V/J+     .
>
#
> Alice was not   much       surprised at    this    , she  was getting so        used to queer    things
# NPr+  V   NSg/C NSg/I/J/Dq V/J       NSg/P I/Ddem+ . ISg+ V   NSg/V   NSg/I/J/C V/J  P  NSg/V/J+ NPl/V+
> happening . While     she  was looking at    the place  where it       had been  , it       suddenly
# NSg/V/J+  . NSg/V/C/P ISg+ V   V       NSg/P D+  NSg/V+ NSg/C NPr/ISg+ V   NSg/V . NPr/ISg+ R
> appeared again .
# V/J+     P+    .
>
#
> “ By      - the - bye     , what   became of the baby     ? ” said the Cat      . “ I’d nearly forgotten to
# . NSg/J/P . D   . NSg/J/P . NSg/I+ V      P  D+  NSg/V/J+ . . V/J  D+  NSg/V/J+ . . W?  R      NSg/V/J   P+
> ask   . ”
# NSg/V . .
>
#
> “ It       turned into a    pig    , ” Alice quietly said , just as    if    it       had come    back    in      a
# . NPr/ISg+ V/J    P    D/P+ NSg/V+ . . NPr+  R       V/J  . V/J  NSg/R NSg/C NPr/ISg+ V   NSg/V/P NSg/V/J NPr/J/P D/P+
> natural way    .
# NSg/J+  NSg/J+ .
>
#
> “ I    thought it       would , ” said the Cat      , and vanished again .
# . ISg+ NSg/V   NPr/ISg+ VX    . . V/J  D+  NSg/V/J+ . V/C V/J+     P     .
>
#
> Alice waited a   little     , half        expecting to see   it       again , but     it       did not   appear ,
# NPr+  V/J    D/P NPr/I/J/Dq . N🅪Sg/V/J/P+ V         P  NSg/V NPr/ISg+ P     . NSg/C/P NPr/ISg+ V   NSg/C V      .
> and after a   minute  or    two  she  walked on  in      the direction in      which the March  Hare
# V/C P     D/P NSg/V/J NPr/C NSg+ ISg+ V/J    J/P NPr/J/P D+  NSg+      NPr/J/P I/C+  D+  NPr/V+ NSg/V/J+
> was said to live . “ I’ve seen  hatters before , ” she  said to herself ; “ the March
# V   V/J  P+ V/J  . . W?   NSg/V NPl/V   C/P    . . ISg+ V/J  P  ISg+    . . D+  NPr/V+
> Hare     will   be     much       the most       interesting , and perhaps as    this    is May    it       won’t be
# NSg/V/J+ NPr/VX NSg/VX NSg/I/J/Dq D   NSg/I/J/Dq V/J         . V/C NSg     NSg/R I/Ddem+ VL NPr/VX NPr/ISg+ V     NSg/VX
> raving  mad     — at    least not   so        mad     as    it       was in      March . ” As    she  said this    , she  looked
# NSg/V/J NSg/V/J . NSg/P NSg/J NSg/C NSg/I/J/C NSg/V/J NSg/R NPr/ISg+ V   NPr/J/P NPr/V . . NSg/R ISg+ V/J  I/Ddem+ . ISg+ V/J
> up        , and there was the Cat      again , sitting on  a   branch of a    tree   .
# NSg/V/J/P . V/C +     V   D+  NSg/V/J+ P     . NSg/V/J J/P D/P NPr/V  P  D/P+ NSg/V+ .
>
#
> “ Did you    say   pig    , or    fig   ? ” said the Cat      .
# . V   ISgPl+ NSg/V NSg/V+ . NPr/C NSg/V . . V/J  D   NSg/V/J+ .
>
#
> “ I    said pig    , ” replied Alice ; “ and I    wish  you    wouldn’t keep  appearing and
# . ISg+ V/J  NSg/V+ . . V/J     NPr+  . . V/C ISg+ NSg/V ISgPl+ VX       NSg/V V         V/C
> vanishing so        suddenly : you    make  one        quite giddy    . ”
# V         NSg/I/J/C R        . ISgPl+ NSg/V NSg/I/V/J+ NSg+  NSg/V/J+ . .
>
#
> “ All          right   , ” said the Cat      ; and this    time      it       vanished quite slowly , beginning
# . NSg/I/J/C/Dq NPr/V/J . . V/J  D+  NSg/V/J+ . V/C I/Ddem+ N🅪Sg/V/J+ NPr/ISg+ V/J      NSg   R      . NSg/V/J
> with the end   of the tail     , and ending with the grin   , which remained some     time
# P    D   NSg/V P  D+  NSg/V/J+ . V/C NSg/V  P    D+  NSg/V+ . I/C+  V/J      I/J/R/Dq N🅪Sg/V/J
> after the rest     of it       had gone  .
# P     D   NSg/V/JS P  NPr/ISg+ V+  V/J/P .
>
#
> “ Well    ! I’ve often seen  a   cat     without a    grin   , ” thought Alice ; “ but     a   grin  without
# . NSg/V/J . W?   R     NSg/V D/P NSg/V/J C/P     D/P+ NSg/V+ . . NSg/V   NPr+  . . NSg/C/P D/P NSg/V C/P
> a    cat      ! It’s the most       curious thing I    ever saw   in      my  life   ! ”
# D/P+ NSg/V/J+ . W?   D   NSg/I/J/Dq J       NSg/V ISg+ J    NSg/V NPr/J/P D$+ NSg/V+ . .
>
#
> She  had not   gone  much       farther before she  came    in      sight  of the house of the March
# ISg+ V   NSg/C V/J/P NSg/I/J/Dq V/J     C/P    ISg+ NSg/V/P NPr/J/P N🅪Sg/V P  D   NPr/V P  D+  NPr/V+
> Hare     : she  thought it       must  be     the right   house  , because the chimneys were  shaped
# NSg/V/J+ . ISg+ NSg/V   NPr/ISg+ NSg/V NSg/VX D   NPr/V/J NPr/V+ . C/P     D+  NPl/V+   NSg/V V/J
> like        ears  and the roof   was thatched with fur        . It       was so        large a   house  , that         she
# NSg/V/J/C/P NPl/V V/C D+  NSg/V+ V   V/J      P    NSg/V/C/P+ . NPr/ISg+ V   NSg/I/J/C NSg/J D/P NPr/V+ . NSg/I/C/Ddem ISg+
> did not   like        to go      nearer till      she  had nibbled some     more         of the lefthand bit   of
# V   NSg/C NSg/V/J/C/P P  NSg/V/J NSg/JC NSg/V/C/P ISg+ V   V/J     I/J/R/Dq NPr/I/V/J/Dq P  D   ?        NSg/V P
> mushroom , and raised herself to about two  feet high    : even    then    she  walked up
# NᴹSg/V/J . V/C V/J    ISg+    P  J/P   NSg+ NPl+ NSg/V/J . NSg/V/J NSg/J/C ISg+ V/J    NSg/V/J/P
> towards it       rather  timidly , saying to herself “ Suppose it       should be     raving  mad
# P       NPr/ISg+ NPr/V/J R       . NSg/V  P  ISg+    . V       NPr/ISg+ VX     NSg/VX NSg/V/J NSg/V/J
> after all          ! I    almost wish  I’d gone  to see   the Hatter instead ! ”
# P     NSg/I/J/C/Dq . ISg+ R      NSg/V W?  V/J/P P  NSg/V D   NSg/V  W?      . .
>
#
> CHAPTER VII : A   Mad     Tea     - Party
# NSg/V+  NSg . D/P NSg/V/J N🅪Sg/V+ . NSg/V/J
>
#
> There was a   table  set     out         under   a   tree  in      front   of the house  , and the March  Hare
# +     V   D/P NSg/V+ NPr/V/J NSg/V/J/R/P NSg/J/P D/P NSg/V NPr/J/P NSg/V/J P  D+  NPr/V+ . V/C D+  NPr/V+ NSg/V/J
> and the Hatter were  having tea     at    it       : a    Dormouse was sitting between them     , fast
# V/C D   NSg/V  NSg/V V      N🅪Sg/V+ NSg/P NPr/ISg+ . D/P+ NSg+     V   NSg/V/J NSg/P   NSg/IPl+ . NSg/V/J+
> asleep , and the other    two  were   using it       as    a    cushion , resting their elbows on
# J      . V/C D+  NSg/V/J+ NSg+ NSg/V+ V     NPr/ISg+ NSg/R D/P+ NSg/V+  . V+      D$+   NPl/V+ J/P
> it       , and talking over      its     head     . “ Very uncomfortable for the Dormouse , ” thought
# NPr/ISg+ . V/C V       NSg/V/J/P ISg/D$+ NPr/V/J+ . . J/R  J             C/P D   NSg      . . NSg/V
> Alice ; “ only  , as    it’s asleep , I    suppose it       doesn’t mind   . ”
# NPr+  . . J/R/C . NSg/R W?   J      . ISg+ V       NPr/ISg+ V       NSg/V+ . .
>
#
> The table was a   large one       , but     the three were   all          crowded together at    one       corner
# D+  NSg/V V   D/P NSg/J NSg/I/V/J . NSg/C/P D+  NSg+  NSg/V+ NSg/I/J/C/Dq V/J     J        NSg/P NSg/I/V/J NSg/V
> of it       : “ No     room     ! No     room     ! ” they cried out         when    they saw   Alice coming   . “ There’s
# P  NPr/ISg+ . . NPr/P+ NSg/V/J+ . NPr/P+ NSg/V/J+ . . IPl+ V/J   NSg/V/J/R/P NSg/I/C IPl+ NSg/V NPr+  NSg/V/J+ . . W?
> plenty  of room     ! ” said Alice indignantly , and she  sat     down      in      a   large arm      - chair
# NSg/I/J P  NSg/V/J+ . . V/J  NPr+  R           . V/C ISg+ NSg/V/J NSg/V/J/P NPr/J/P D/P NSg/J NSg/V/J+ . NSg/V
> at    one       end   of the table  .
# NSg/P NSg/I/V/J NSg/V P  D+  NSg/V+ .
>
#
> “ Have   some      wine    , ” the March  Hare     said in      an   encouraging tone     .
# . NSg/VX I/J/R/Dq+ N🅪Sg/V+ . . D+  NPr/V+ NSg/V/J+ V/J  NPr/J/P D/P+ NSg/V/J+    NSg/I/V+ .
>
#
> Alice looked all          round     the table  , but     there was nothing on  it       but     tea     . “ I    don’t
# NPr+  V/J    NSg/I/J/C/Dq NSg/V/J/P D+  NSg/V+ . NSg/C/P +     V   NSg/I/J J/P NPr/ISg+ NSg/C/P N🅪Sg/V+ . . ISg+ V
> see   any     wine    , ” she  remarked .
# NSg/V I/R/Dq+ N🅪Sg/V+ . . ISg+ V/J+     .
>
#
> “ There isn’t any     , ” said the March  Hare     .
# . +     NSg/V I/R/Dq+ . . V/J  D+  NPr/V+ NSg/V/J+ .
>
#
> “ Then    it       wasn’t very civil of you    to offer    it       , ” said Alice angrily .
# . NSg/J/C NPr/ISg+ V      J/R  J     P  ISgPl+ P  NSg/V/JC NPr/ISg+ . . V/J  NPr+  R       .
>
#
> “ It       wasn’t very civil of you    to sit   down      without being   invited , ” said the March
# . NPr/ISg+ V      J/R  J     P  ISgPl+ P  NSg/V NSg/V/J/P C/P     NSg/V/C NSg/V/J . . V/J  D+  NPr/V+
> Hare     .
# NSg/V/J+ .
>
#
> “ I    didn’t know  it       was your table , ” said Alice ; “ it’s laid for a   great many       more
# . ISg+ V      NSg/V NPr/ISg+ V   D$   NSg/V . . V/J  NPr+  . . W?   V/J  C/P D/P NSg/J NSg/I/J/Dq NPr/I/V/J/Dq
> than three . ”
# C/P+ NSg+  . .
>
#
> “ Your hair    wants cutting , ” said the Hatter . He       had been  looking at    Alice for
# . D$+  N🅪Sg/V+ NPl/V NSg/V/J . . V/J  D+  NSg/V  . NPr/ISg+ V   NSg/V V       NSg/P NPr+  C/P
> some     time      with great  curiosity , and this    was his     first   speech .
# I/J/R/Dq N🅪Sg/V/J+ P    NSg/J+ NSg+      . V/C I/Ddem+ V   ISg/D$+ NSg/V/J N🅪Sg/V .
>
#
> “ You    should learn not   to make  personal remarks , ” Alice said with some      severity ;
# . ISgPl+ VX     NSg/V NSg/C P  NSg/V NSg/J+   NPl/V+  . . NPr+  V/J  P    I/J/R/Dq+ NSg      .
> “ it’s very rude . ”
# . W?   J/R+ J+   . .
>
#
> The Hatter opened his     eyes   very wide  on  hearing  this    ; but     all          he       said was , “ Why
# D   NSg/V  V/J    ISg/D$+ NPl/V+ J/R  NSg/J J/P NSg/V/J+ I/Ddem+ . NSg/C/P NSg/I/J/C/Dq NPr/ISg+ V/J  V   . . NSg/V
> is a   raven   like        a   writing - desk  ? ”
# VL D/P NSg/V/J NSg/V/J/C/P D/P NSg/V+  . NSg/V . .
>
#
> “ Come    , we   shall have   some      fun      now       ! ” thought Alice . “ I’m glad    they’ve begun
# . NSg/V/P . IPl+ VX    NSg/VX I/J/R/Dq+ NᴹSg/V/J NPr/V/J/C . . NSg/V   NPr+  . . W?  NSg/V/J W?      V
> asking riddles . — I    believe I    can    guess that          , ” she  added aloud .
# V+     NPl/V   . . ISg+ V       ISg+ NPr/VX NSg/V NSg/I/C/Ddem+ . . ISg+ V/J+  J+    .
>
#
> “ Do     you    mean    that         you    think you    can    find  out         the answer to it       ? ” said the March
# . NSg/VX ISgPl+ NSg/V/J NSg/I/C/Ddem ISgPl+ NSg/V ISgPl+ NPr/VX NSg/V NSg/V/J/R/P D+  NSg/V  P  NPr/ISg+ . . V/J  D+  NPr/V+
> Hare     .
# NSg/V/J+ .
>
#
> “ Exactly so        , ” said Alice .
# . R       NSg/I/J/C . . V/J  NPr+  .
>
#
> “ Then    you    should say   what  you    mean    , ” the March  Hare     went  on  .
# . NSg/J/C ISgPl+ VX     NSg/V NSg/I ISgPl+ NSg/V/J . . D+  NPr/V+ NSg/V/J+ NSg/V J/P .
>
#
> “ I    do     , ” Alice hastily replied ; “ at    least — at    least I    mean    what   I    say   — that’s the
# . ISg+ NSg/VX . . NPr+  R       V/J     . . NSg/P NSg/J . NSg/P NSg/J ISg+ NSg/V/J NSg/I+ ISg+ NSg/V . NSg$   D+
> same thing  , you    know   . ”
# I/J+ NSg/V+ . ISgPl+ NSg/V+ . .
>
#
> “ Not   the same thing  a    bit    ! ” said the Hatter . “ You    might     just as    well    say   that          ‘          I
# . NSg/C D   I/J  NSg/V+ D/P+ NSg/V+ . . V/J  D+  NSg/V  . . ISgPl+ NᴹSg/VX/J V/J  NSg/R NSg/V/J NSg/V NSg/I/C/Ddem+ Unlintable ISg+
> see   what   I    eat ’ is the same thing  as    ‘          I    eat what   I    see   ’ ! ”
# NSg/V NSg/I+ ISg+ V   . VL D   I/J  NSg/V+ NSg/R Unlintable ISg+ V   NSg/I+ ISg+ NSg/V . . .
>
#
> “ You    might     just as    well    say   , ” added the March  Hare     , “ that          ‘          I    like        what   I    get   ’ is
# . ISgPl+ NᴹSg/VX/J V/J  NSg/R NSg/V/J NSg/V . . V/J   D+  NPr/V+ NSg/V/J+ . . NSg/I/C/Ddem+ Unlintable ISg+ NSg/V/J/C/P NSg/I+ ISg+ NSg/V . VL
> the same thing  as    ‘          I    get   what   I    like        ’ ! ”
# D   I/J  NSg/V+ NSg/R Unlintable ISg+ NSg/V NSg/I+ ISg+ NSg/V/J/C/P . . .
>
#
> “ You    might     just as    well    say   , ” added the Dormouse , who    seemed to be     talking in
# . ISgPl+ NᴹSg/VX/J V/J  NSg/R NSg/V/J NSg/V . . V/J   D   NSg      . NPr/I+ V/J    P  NSg/VX V       NPr/J/P
> his     sleep   , “ that          ‘          I    breathe when    I    sleep  ’ is the same thing  as    ‘          I    sleep  when    I
# ISg/D$+ N🅪Sg/V+ . . NSg/I/C/Ddem+ Unlintable ISg+ V       NSg/I/C ISg+ N🅪Sg/V . VL D   I/J  NSg/V+ NSg/R Unlintable ISg+ N🅪Sg/V NSg/I/C ISg+
> breathe ’ ! ”
# V       . . .
>
#
> “ It       is the same thing with you    , ” said the Hatter , and here    the conversation
# . NPr/ISg+ VL D   I/J  NSg/V P    ISgPl+ . . V/J  D   NSg/V  . V/C NSg/J/R D+  NSg/V+
> dropped , and the party    sat     silent for a    minute   , while     Alice thought over      all          she
# V/J     . V/C D+  NSg/V/J+ NSg/V/J NSg/J  C/P D/P+ NSg/V/J+ . NSg/V/C/P NPr+  NSg/V   NSg/V/J/P NSg/I/J/C/Dq ISg+
> could  remember about ravens and writing - desks , which wasn’t much        .
# NSg/VX NSg/V    J/P   NPl/V  V/C NSg/V   . NPl/V . I/C+  V+     NSg/I/J/Dq+ .
>
#
> The Hatter was the first   to break the silence . “ What   day  of the month  is it       ? ” he
# D+  NSg/V  V   D   NSg/V/J P  NSg/V D+  NSg/V+  . . NSg/I+ NPr🅪 P  D+  NSg/J+ VL NPr/ISg+ . . NPr/ISg+
> said , turning to Alice : he       had taken his     watch out         of his     pocket   , and was
# V/J  . NSg/V   P  NPr+  . NPr/ISg+ V   V/J   ISg/D$+ NSg/V NSg/V/J/R/P P  ISg/D$+ NSg/V/J+ . V/C V
> looking at    it       uneasily , shaking it       every now       and then    , and holding it       to his
# V       NSg/P NPr/ISg+ R        . V       NPr/ISg+ Dq+   NPr/V/J/C V/C NSg/J/C . V/C NSg/V   NPr/ISg+ P  ISg/D$+
> ear      .
# NSg/V/J+ .
>
#
> Alice considered a   little     , and then    said “ The fourth   . ”
# NPr+  V/J        D/P NPr/I/J/Dq . V/C NSg/J/C V/J  . D+  NPr/V/J+ . .
>
#
> “ Two  days wrong   ! ” sighed the Hatter . “ I    told you    butter wouldn’t suit   the
# . NSg+ NPl+ NSg/V/J . . V/J    D+  NSg/V  . . ISg+ V    ISgPl+ NSg/V+ VX       NSg/V+ D+
> works  ! ” he       added looking angrily at    the March  Hare     .
# NPl/V+ . . NPr/ISg+ V/J   V       R       NSg/P D+  NPr/V+ NSg/V/J+ .
>
#
> “ It       was the best      butter , ” the March  Hare     meekly replied .
# . NPr/ISg+ V   D   NPr/VX/JS NSg/V  . . D+  NPr/V+ NSg/V/J+ R+     V/J+    .
>
#
> “ Yes   , but     some      crumbs must  have   got in      as    well    , ” the Hatter grumbled : “ you
# . NPl/V . NSg/C/P I/J/R/Dq+ NPl/V+ NSg/V NSg/VX V   NPr/J/P NSg/R NSg/V/J . . D   NSg/V  V/J      . . ISgPl+
> shouldn’t have   put   it       in      with the bread  - knife . ”
# V         NSg/VX NSg/V NPr/ISg+ NPr/J/P P    D   NSg/V+ . NSg/V . .
>
#
> The March  Hare    took the watch and looked at    it       gloomily : then    he       dipped it       into
# D+  NPr/V+ NSg/V/J V    D   NSg/V V/C V/J    NSg/P NPr/ISg+ R        . NSg/J/C NPr/ISg+ V/J    NPr/ISg+ P
> his     cup   of tea     , and looked at    it       again : but     he       could  think of nothing better    to
# ISg/D$+ NSg/V P  N🅪Sg/V+ . V/C V/J    NSg/P NPr/ISg+ P     . NSg/C/P NPr/ISg+ NSg/VX NSg/V P  NSg/I/J NSg/VX/JC P
> say   than his     first    remark , “ It       was the best      butter , you    know   . ”
# NSg/V C/P  ISg/D$+ NSg/V/J+ NSg/V+ . . NPr/ISg+ V   D   NPr/VX/JS NSg/V  . ISgPl+ NSg/V+ . .
>
#
> Alice had been  looking over      his     shoulder with some      curiosity . “ What   a   funny
# NPr+  V   NSg/V V       NSg/V/J/P ISg/D$+ NSg/V+   P    I/J/R/Dq+ NSg+      . . NSg/I+ D/P NSg/J
> watch  ! ” she  remarked . “ It       tells the day  of the month  , and doesn’t tell  what
# NSg/V+ . . ISg+ V/J+     . . NPr/ISg+ NPl/V D   NPr🅪 P  D+  NSg/J+ . V/C V       NPr/V NSg/I+
> o’clock it       is ! ”
# W?      NPr/ISg+ VL . .
>
#
> “ Why   should it       ? ” muttered the Hatter . “ Does  your watch tell  you    what   year it
# . NSg/V VX     NPr/ISg+ . . V/J      D+  NSg/V  . . NPl/V D$+  NSg/V NPr/V ISgPl+ NSg/I+ NSg+ NPr/ISg+
> is ? ”
# VL . .
>
#
> “ Of course not   , ” Alice replied very readily : “ but     that’s because it       stays the
# . P  NSg/V+ NSg/C . . NPr+  V/J     J/R  R       . . NSg/C/P NSg$   C/P     NPr/ISg+ NPl/V D+
> same year for such  a   long     time      together . ”
# I/J+ NSg  C/P NSg/I D/P NPr/V/J+ N🅪Sg/V/J+ J+       . .
>
#
> “ Which is just the case   with mine     , ” said the Hatter .
# . I/C+  VL V/J  D+  NPr/V+ P    NSg/I/V+ . . V/J  D   NSg/V  .
>
#
> Alice felt    dreadfully puzzled , The Hatter’s remark seemed to have   no    sort  of
# NPr+  NSg/V/J R          V/J     . D+  NSg$+    NSg/V+ V/J    P  NSg/VX NPr/P NSg/V P
> meaning   in      it       , and yet     it       was certainly English   . “ I    don’t quite understand you    , ”
# N🅪Sg/V/J+ NPr/J/P NPr/ISg+ . V/C NSg/V/C NPr/ISg+ V   R         NPr🅪/V/J+ . . ISg+ V     NSg   V          ISgPl+ . .
> she  said , as    politely as    she  could   .
# ISg+ V/J  . NSg/R R        NSg/R ISg+ NSg/VX+ .
>
#
> “ The Dormouse is asleep again , ” said the Hatter , and he       poured a   little     hot     tea
# . D   NSg      VL J      P     . . V/J  D   NSg/V  . V/C NPr/ISg+ V/J    D/P NPr/I/J/Dq NSg/V/J N🅪Sg/V
> upon its     nose   .
# P    ISg/D$+ NSg/V+ .
>
#
> The Dormouse shook   its     head     impatiently , and said , without opening its     eyes   , “ Of
# D   NSg      NSg/V/J ISg/D$+ NPr/V/J+ R           . V/C V/J  . C/P     NSg/V/J ISg/D$+ NPl/V+ . . P
> course , of course ; just what   I    was going   to remark myself . ”
# NSg/V+ . P  NSg/V+ . V/J  NSg/I+ ISg+ V   NSg/V/J P  NSg/V  ISg    . .
>
#
> “ Have   you    guessed the riddle yet     ? ” the Hatter said , turning to Alice again .
# . NSg/VX ISgPl+ V/J     D+  NPr/V+ NSg/V/C . . D   NSg/V  V/J  . NSg/V   P  NPr+  P+    .
>
#
> “ No     , I    give  it       up        , ” Alice replied : “ what’s the answer ? ”
# . NPr/P+ . ISg+ NSg/V NPr/ISg+ NSg/V/J/P . . NPr+  V/J     . . NSg$   D+  NSg/V+ . .
>
#
> “ I    haven’t the slightest idea , ” said the Hatter .
# . ISg+ V       D+  JS+       NSg+ . . V/J  D   NSg/V+ .
>
#
> “ Nor   I   , ” said the March  Hare     .
# . NSg/C ISg . . V/J  D+  NPr/V+ NSg/V/J+ .
>
#
> Alice sighed wearily . “ I    think you    might     do     something better    with the time      , ” she
# NPr+  V/J+   R       . . ISg+ NSg/V ISgPl+ NᴹSg/VX/J NSg/VX NSg/I/V/J NSg/VX/JC P    D+  N🅪Sg/V/J+ . . ISg+
> said , “ than waste    it       in      asking riddles that          have   no     answers . ”
# V/J  . . C/P  NSg/V/J+ NPr/ISg+ NPr/J/P V      NPl/V   NSg/I/C/Ddem+ NSg/VX NPr/P+ NPl/V+  . .
>
#
> “ If    you    knew Time      as    well    as    I    do     , ” said the Hatter , “ you    wouldn’t talk   about
# . NSg/C ISgPl+ V    N🅪Sg/V/J+ NSg/R NSg/V/J NSg/R ISg+ NSg/VX . . V/J  D   NSg/V  . . ISgPl+ VX       N🅪Sg/V J/P
> wasting it       . It’s him  . ”
# V       NPr/ISg+ . W?   ISg+ . .
>
#
> “ I    don’t know  what   you    mean    , ” said Alice .
# . ISg+ V     NSg/V NSg/I+ ISgPl+ NSg/V/J . . V/J  NPr+  .
>
#
> “ Of course you    don’t ! ” the Hatter said , tossing his     head     contemptuously . “ I    dare
# . P  NSg/V+ ISgPl+ V     . . D   NSg/V  V/J  . V       ISg/D$+ NPr/V/J+ R+             . . ISg+ NPr/VX
> say   you    never even    spoke to Time     ! ”
# NSg/V ISgPl+ R     NSg/V/J NSg/V P  N🅪Sg/V/J . .
>
#
> “ Perhaps not   , ” Alice cautiously replied : “ but     I    know  I    have   to beat    time      when    I
# . NSg     NSg/C . . NPr+  R          V/J     . . NSg/C/P ISg+ NSg/V ISg+ NSg/VX P  NSg/V/J N🅪Sg/V/J+ NSg/I/C ISg+
> learn music    . ”
# NSg/V N🅪Sg/V/J . .
>
#
> “ Ah      ! that          accounts for it       , ” said the Hatter . “ He       won’t stand beating . Now       , if
# . NSg/I/V . NSg/I/C/Ddem+ NPl/V    C/P NPr/ISg+ . . V/J  D+  NSg/V  . . NPr/ISg+ V     NSg/V NSg/V   . NPr/V/J/C . NSg/C
> you    only  kept on  good    terms with him  , he’d do     almost anything you    liked with the
# ISgPl+ J/R/C V    J/P NPr/V/J NPl/V P    ISg+ . W?   NSg/VX R      NSg/I/V+ ISgPl+ V/J   P    D+
> clock  . For instance , suppose it       were  nine o’clock in      the morning , just time      to
# NSg/V+ . C/P NSg/V+   . V       NPr/ISg+ NSg/V NSg  W?      NPr/J/P D+  N🅪Sg/V+ . V/J  N🅪Sg/V/J+ P
> begin lessons : you’d only  have   to whisper a   hint  to Time     , and round     goes  the
# NSg/V NPl/V+  . W?    J/R/C NSg/VX P  NSg/V   D/P NSg/V P  N🅪Sg/V/J . V/C NSg/V/J/P NPl/V D+
> clock  in      a   twinkling ! Half        - past      one       , time     for dinner ! ”
# NSg/V+ NPr/J/P D/P NSg/V/J   . N🅪Sg/V/J/P+ . NSg/V/J/P NSg/I/V/J . N🅪Sg/V/J C/P NSg/V  . .
>
#
> ( “ I    only  wish  it       was , ” the March  Hare     said to itself in      a   whisper . )
# . . ISg+ J/R/C NSg/V NPr/ISg+ V   . . D+  NPr/V+ NSg/V/J+ V/J  P  ISg+   NPr/J/P D/P NSg/V+  . .
>
#
> “ That          would be     grand , certainly , ” said Alice thoughtfully : “ but     then    — I    shouldn’t
# . NSg/I/C/Ddem+ VX    NSg/VX NSg/J . R         . . V/J  NPr+  R            . . NSg/C/P NSg/J/C . ISg+ V
> be     hungry for it       , you    know   . ”
# NSg/VX J      C/P NPr/ISg+ . ISgPl+ NSg/V+ . .
>
#
> “ Not   at    first   , perhaps , ” said the Hatter : “ but     you    could  keep  it       to half       - past
# . NSg/C NSg/P NSg/V/J . NSg     . . V/J  D   NSg/V  . . NSg/C/P ISgPl+ NSg/VX NSg/V NPr/ISg+ P  N🅪Sg/V/J/P . NSg/V/J/P
> one       as    long    as    you    liked . ”
# NSg/I/V/J NSg/R NPr/V/J NSg/R ISgPl+ V/J+  . .
>
#
> “ Is that         the way    you    manage ? ” Alice asked .
# . VL NSg/I/C/Ddem D+  NSg/J+ ISgPl+ NSg/V  . . NPr+  V/J+  .
>
#
> The Hatter shook   his     head     mournfully . “ Not   I    ! ” he       replied . “ We   quarrelled last
# D   NSg/V  NSg/V/J ISg/D$+ NPr/V/J+ R+         . . NSg/C ISg+ . . NPr/ISg+ V/J+    . . IPl+ V/Comm     NSg/V/J
> March  — just before he       went  mad     , you    know  — ” ( pointing with his     tea     spoon at    the
# NPr/V+ . V/J  C/P    NPr/ISg+ NSg/V NSg/V/J . ISgPl+ NSg/V . . . V        P    ISg/D$+ N🅪Sg/V+ NSg/V NSg/P D+
> March  Hare     , ) “ — it       was at    the great  concert given     by      the Queen   of Hearts , and I
# NPr/V+ NSg/V/J+ . . . . NPr/ISg+ V   NSg/P D+  NSg/J+ NSg/V+  NSg/V/J/P NSg/J/P D   NPr/V/J P  NPl/V+ . V/C ISg+
> had to sing
# V   P  NSg/V/J
>
#
> ‘          Twinkle , twinkle , little     bat    ! How   I    wonder what   you’re at    ! ’
# Unlintable NSg/V   . NSg/V   . NPr/I/J/Dq NSg/V+ . NSg/C ISg+ NSg/V  NSg/I+ W?     NSg/P . .
>
#
> You    know  the song  , perhaps ? ”
# ISgPl+ NSg/V D   N🅪Sg+ . NSg     . .
>
#
> “ I’ve heard something like        it       , ” said Alice .
# . W?   V/J   NSg/I/V/J NSg/V/J/C/P NPr/ISg+ . . V/J  NPr+  .
>
#
> “ It       goes  on  , you    know  , ” the Hatter continued , “ in      this    way    : —
# . NPr/ISg+ NPl/V J/P . ISgPl+ NSg/V . . D   NSg/V  V/J       . . NPr/J/P I/Ddem+ NSg/J+ . .
>
#
> ‘          Up        above   the world  you    fly     , Like        a   tea     - tray  in      the sky    . Twinkle , twinkle — ’ ”
# Unlintable NSg/V/J/P NSg/J/P D+  NSg/V+ ISgPl+ NSg/V/J . NSg/V/J/C/P D/P N🅪Sg/V+ . NSg/V NPr/J/P D+  NSg/V+ . NSg/V   . NSg/V   . . .
>
#
> Here    the Dormouse shook   itself , and began singing in      its     sleep   “ Twinkle ,
# NSg/J/R D   NSg      NSg/V/J ISg+   . V/C V     NSg/V/J NPr/J/P ISg/D$+ N🅪Sg/V+ . NSg/V   .
> twinkle , twinkle , twinkle — ” and went  on  so        long    that         they had to pinch it       to
# NSg/V   . NSg/V   . NSg/V   . . V/C NSg/V J/P NSg/I/J/C NPr/V/J NSg/I/C/Ddem IPl+ V   P  NSg/V NPr/ISg+ P
> make  it       stop   .
# NSg/V NPr/ISg+ NSg/V+ .
>
#
> “ Well    , I’d hardly finished the first    verse , ” said the Hatter , “ when    the Queen
# . NSg/V/J . W?  R      V/J      D+  NSg/V/J+ NSg/V . . V/J  D   NSg/V  . . NSg/I/C D+  NPr/V/J+
> jumped up        and bawled out         , ‘          He’s murdering the time      ! Off       with his     head     ! ’ ”
# V/J    NSg/V/J/P V/C V/J    NSg/V/J/R/P . Unlintable NSg$ V+        D   N🅪Sg/V/J+ . NSg/V/J/P P    ISg/D$+ NPr/V/J+ . . .
>
#
> “ How   dreadfully savage   ! ” exclaimed Alice .
# . NSg/C R          NPr/V/J+ . . V/J       NPr+  .
>
#
> “ And ever since that          , ” the Hatter went  on  in      a    mournful tone     , “ he       won’t do     a
# . V/C J    C/P   NSg/I/C/Ddem+ . . D   NSg/V  NSg/V J/P NPr/J/P D/P+ J+       NSg/I/V+ . . NPr/ISg+ V     NSg/VX D/P
> thing I    ask   ! It’s always six  o’clock now       . ”
# NSg/V ISg+ NSg/V . W?   R      NSg+ +       NPr/V/J/C . .
>
#
> A   bright  idea came    into Alice’s head     . “ Is that         the reason  so        many        tea     - things are
# D/P NPr/V/J NSg  NSg/V/P P    NSg$    NPr/V/J+ . . VL NSg/I/C/Ddem D+  N🅪Sg/V+ NSg/I/J/C NSg/I/J/Dq+ N🅪Sg/V+ . NPl/V  V
> put   out         here    ? ” she  asked .
# NSg/V NSg/V/J/R/P NSg/J/R . . ISg+ V/J+  .
>
#
> “ Yes   , that’s it       , ” said the Hatter with a   sigh  : “ it’s always tea     - time     , and we’ve
# . NPl/V . NSg$   NPr/ISg+ . . V/J  D   NSg/V  P    D/P NSg/V . . W?   R      N🅪Sg/V+ . N🅪Sg/V/J . V/C W?
> no    time      to wash  the things between whiles . ”
# NPr/P N🅪Sg/V/J+ P  NPr/V D+  NPl/V+ NSg/P+  NPl/V  . .
>
#
> “ Then    you    keep  moving  round     , I    suppose ? ” said Alice .
# . NSg/J/C ISgPl+ NSg/V NSg/V/J NSg/V/J/P . ISg+ V       . . V/J  NPr+  .
>
#
> “ Exactly so        , ” said the Hatter : “ as    the things get   used up        . ”
# . R       NSg/I/J/C . . V/J  D   NSg/V  . . NSg/R D+  NPl/V+ NSg/V V/J+ NSg/V/J/P . .
>
#
> “ But     what   happens when    you    come    to the beginning again ? ” Alice ventured to ask    .
# . NSg/C/P NSg/I+ V       NSg/I/C ISgPl+ NSg/V/P P  D+  NSg/V/J+  P     . . NPr+  V/J      P+ NSg/V+ .
>
#
> “ Suppose we   change the subject  , ” the March  Hare     interrupted , yawning . “ I’m
# . V       IPl+ N🅪Sg/V D+  NSg/V/J+ . . D+  NPr/V+ NSg/V/J+ V/J         . V       . . W?
> getting tired of this    . I    vote  the young    lady   tells us       a    story  . ”
# NSg/V   V/J   P  I/Ddem+ . ISg+ NSg/V D+  NPr/V/J+ NPr/V+ NPl/V NPr/IPl+ D/P+ NSg/V+ . .
>
#
> “ I’m afraid I    don’t know  one       , ” said Alice , rather  alarmed at    the proposal .
# . W?  J      ISg+ V     NSg/V NSg/I/V/J . . V/J  NPr+  . NPr/V/J V/J     NSg/P D+  NSg+     .
>
#
> “ Then    the Dormouse shall ! ” they both    cried . “ Wake  up        , Dormouse ! ” And they
# . NSg/J/C D   NSg      VX    . . IPl+ I/C/Dq+ V/J   . . NPr/V NSg/V/J/P . NSg      . . V/C IPl+
> pinched it       on  both    sides at    once   .
# V/J     NPr/ISg+ J/P I/C/Dq+ NPl/V NSg/P NSg/C+ .
>
#
> The Dormouse slowly opened his     eyes   . “ I    wasn’t asleep , ” he       said in      a   hoarse  ,
# D   NSg      R      V/J    ISg/D$+ NPl/V+ . . ISg+ V      J      . . NPr/ISg+ V/J  NPr/J/P D/P NSg/V/J .
> feeble voice  : “ I    heard every word   you    fellows were   saying . ”
# V/J    NSg/V+ . . ISg+ V/J   Dq+   NSg/V+ ISgPl+ NPl/V+  NSg/V+ NSg/V  . .
>
#
> “ Tell  us       a    story  ! ” said the March  Hare     .
# . NPr/V NPr/IPl+ D/P+ NSg/V+ . . V/J  D+  NPr/V+ NSg/V/J+ .
>
#
> “ Yes   , please do     ! ” pleaded Alice .
# . NPl/V . V      NSg/VX . . V/J     NPr+  .
>
#
> “ And be     quick   about it       , ” added the Hatter , “ or    you’ll be     asleep again before
# . V/C NSg/VX NSg/V/J J/P   NPr/ISg+ . . V/J   D   NSg/V  . . NPr/C W?     NSg/VX J      P     C/P
> it’s done    . ”
# +    NSg/V/J . .
>
#
> “ Once  upon a    time      there were  three little      sisters , ” the Dormouse began in      a
# . NSg/C P    D/P+ N🅪Sg/V/J+ +     NSg/V NSg   NPr/I/J/Dq+ NPl/V+  . . D   NSg      V     NPr/J/P D/P
> great hurry  ; “ and their names  were  Elsie , Lacie , and Tillie ; and they lived at
# NSg/J NSg/V+ . . V/C D$+   NPl/V+ NSg/V NPr   . ?     . V/C ?      . V/C IPl+ V/J   NSg/P
> the bottom  of a    well     — ”
# D   NSg/V/J P  D/P+ NSg/V/J+ . .
>
#
> “ What   did they live on  ? ” said Alice , who    always took a   great interest in
# . NSg/I+ V   IPl+ V/J  J/P . . V/J  NPr+  . NPr/I+ R      V    D/P NSg/J NSg/V    NPr/J/P
> questions of eating and  drinking .
# NPl/V     P  V+     V/C+ V+       .
>
#
> “ They lived on  treacle , ” said the Dormouse , after thinking a   minute  or     two  .
# . IPl+ V/J   J/P NSg/V   . . V/J  D   NSg      . P     V        D/P NSg/V/J NPr/C+ NSg+ .
>
#
> “ They couldn’t have   done    that         , you    know  , ” Alice gently remarked ; “ they’d have
# . IPl+ V        NSg/VX NSg/V/J NSg/I/C/Ddem . ISgPl+ NSg/V . . NPr+  R      V/J      . . W?     NSg/VX+
> been   ill      . ”
# NSg/V+ NSg/V/J+ . .
>
#
> “ So        they were  , ” said the Dormouse ; “ very ill      . ”
# . NSg/I/J/C IPl+ NSg/V . . V/J  D   NSg      . . J/R+ NSg/V/J+ . .
>
#
> Alice tried to fancy   to herself what   such  an  extraordinary way   of living  would
# NPr+  V/J   P  NSg/V/J P  ISg+    NSg/I+ NSg/I D/P NSg/J         NSg/J P  NSg/V/J VX
> be     like        , but     it       puzzled her     too much       , so        she  went  on  : “ But     why   did they live at
# NSg/VX NSg/V/J/C/P . NSg/C/P NPr/ISg+ V/J     ISg/D$+ W?  NSg/I/J/Dq . NSg/I/J/C ISg+ NSg/V J/P . . NSg/C/P NSg/V V   IPl+ V/J  NSg/P
> the bottom  of a    well     ? ”
# D   NSg/V/J P  D/P+ NSg/V/J+ . .
>
#
> “ Take  some      more          tea     , ” the March  Hare     said to Alice , very earnestly .
# . NSg/V I/J/R/Dq+ NPr/I/V/J/Dq+ N🅪Sg/V+ . . D+  NPr/V+ NSg/V/J+ V/J  P  NPr+  . J/R+ R+        .
>
#
> “ I’ve had nothing yet     , ” Alice replied in      an  offended tone     , “ so        I    can’t take
# . W?   V   NSg/I/J NSg/V/C . . NPr+  V/J     NPr/J/P D/P V/J      NSg/I/V+ . . NSg/I/J/C ISg+ VX    NSg/V+
> more         . ”
# NPr/I/V/J/Dq . .
>
#
> “ You    mean    you    can’t take  less    , ” said the Hatter : “ it’s very easy    to take  more
# . ISgPl+ NSg/V/J ISgPl+ VX    NSg/V V/J/C/P . . V/J  D   NSg/V  . . W?   J/R  NSg/V/J P  NSg/V NPr/I/V/J/Dq
> than nothing . ”
# C/P  NSg/I/J . .
>
#
> “ Nobody asked your opinion , ” said Alice .
# . NSg/I+ V/J   D$+  NSg+    . . V/J  NPr+  .
>
#
> “ Who’s making personal remarks now       ? ” the Hatter asked triumphantly .
# . NSg$  NSg/V  NSg/J    NPl/V+  NPr/V/J/C . . D   NSg/V  V/J+  R            .
>
#
> Alice did not   quite know  what   to say   to this    : so        she  helped herself to some     tea
# NPr+  V   NSg/C NSg   NSg/V NSg/I+ P  NSg/V P  I/Ddem+ . NSg/I/J/C ISg+ V/J    ISg+    P  I/J/R/Dq N🅪Sg/V
> and bread  - and - butter , and then    turned to the Dormouse , and repeated her
# V/C NSg/V+ . V/C . NSg/V  . V/C NSg/J/C V/J    P  D   NSg      . V/C V/J      ISg/D$+
> question . “ Why   did they live at    the bottom  of a    well     ? ”
# NSg/V+   . . NSg/V V   IPl+ V/J  NSg/P D   NSg/V/J P  D/P+ NSg/V/J+ . .
>
#
> The Dormouse again took a   minute  or    two to think about it       , and then    said , “ It
# D   NSg      P     V    D/P NSg/V/J NPr/C NSg P  NSg/V J/P   NPr/ISg+ . V/C NSg/J/C V/J  . . NPr/ISg+
> was a   treacle - well    . ”
# V   D/P NSg/V   . NSg/V/J . .
>
#
> “ There’s no     such  thing  ! ” Alice was beginning very angrily , but     the Hatter and
# . W?      NPr/P+ NSg/I NSg/V+ . . NPr+  V   NSg/V/J+  J/R  R       . NSg/C/P D   NSg/V  V/C
> the March  Hare     went  “ Sh ! sh ! ” and the Dormouse sulkily remarked , “ If    you    can’t
# D+  NPr/V+ NSg/V/J+ NSg/V . W? . W? . . V/C D   NSg      R       V/J      . . NSg/C ISgPl+ VX
> be     civil , you’d better    finish the story for yourself . ”
# NSg/VX J     . W?    NSg/VX/JC NSg/V  D   NSg/V C/P ISg      . .
>
#
> “ No     , please go      on  ! ” Alice said very humbly ; “ I    won’t interrupt again . I    dare   say
# . NPr/P+ . V      NSg/V/J J/P . . NPr+  V/J  J/R  R      . . ISg+ V     NSg/V+    P     . ISg+ NPr/VX NSg/V
> there may     be      one        . ”
# +     NPr/VX+ NSg/VX+ NSg/I/V/J+ . .
>
#
> “ One       , indeed ! ” said the Dormouse indignantly . However , he       consented to go       on  .
# . NSg/I/V/J . W?     . . V/J  D+  NSg      R           . C       . NPr/ISg+ V/J       P  NSg/V/J+ J/P .
> “ And so        these   three little     sisters — they were  learning to draw  , you    know  — ”
# . V/C NSg/I/J/C I/Ddem+ NSg   NPr/I/J/Dq NPl/V+  . IPl+ NSg/V V+       P  NSg/V . ISgPl+ NSg/V . .
>
#
> “ What   did they draw  ? ” said Alice , quite forgetting her     promise .
# . NSg/I+ V   IPl+ NSg/V . . V/J  NPr+  . NSg   NSg/V      ISg/D$+ NSg/V+  .
>
#
> “ Treacle , ” said the Dormouse , without considering at    all          this    time      .
# . NSg/V   . . V/J  D   NSg      . C/P     V           NSg/P NSg/I/J/C/Dq I/Ddem+ N🅪Sg/V/J+ .
>
#
> “ I    want  a    clean    cup    , ” interrupted the Hatter : “ let’s all          move  one        place  on  . ”
# . ISg+ NSg/V D/P+ NSg/V/J+ NSg/V+ . . V/J         D   NSg/V  . . NSg$  NSg/I/J/C/Dq NSg/V NSg/I/V/J+ NSg/V+ J/P . .
>
#
> He       moved on  as    he       spoke , and the Dormouse followed him  : the March  Hare     moved
# NPr/ISg+ V/J   J/P NSg/R NPr/ISg+ NSg/V . V/C D   NSg      V/J      ISg+ . D+  NPr/V+ NSg/V/J+ V/J
> into the Dormouse’s place  , and Alice rather  unwillingly took the place of the
# P    D+  NSg$+      NSg/V+ . V/C NPr+  NPr/V/J R           V    D   NSg/V P  D+
> March  Hare     . The Hatter was the only  one       who    got any    advantage from the change  :
# NPr/V+ NSg/V/J+ . D   NSg/V  V   D   J/R/C NSg/I/V/J NPr/I+ V   I/R/Dq NSg/V     P    D+  N🅪Sg/V+ .
> and Alice was a   good    deal    worse    off       than before , as    the March  Hare     had just
# V/C NPr+  V   D/P NPr/V/J NSg/V/J NSg/V/JC NSg/V/J/P C/P  C/P    . NSg/R D+  NPr/V+ NSg/V/J+ V   V/J
> upset   the milk    - jug   into his     plate  .
# NSg/V/J D   N🅪Sg/V+ . NSg/V P    ISg/D$+ NSg/V+ .
>
#
> Alice did not   wish  to offend the Dormouse again , so        she  began very cautiously :
# NPr+  V   NSg/C NSg/V P  V      D   NSg      P     . NSg/I/J/C ISg+ V     J/R  R          .
> “ But     I    don’t understand . Where did they draw  the treacle from ? ”
# . NSg/C/P ISg+ V     V          . NSg/C V   IPl+ NSg/V D   NSg/V   P    . .
>
#
> “ You    can    draw  water  out         of a   water   - well    , ” said the Hatter ; “ so        I    should think
# . ISgPl+ NPr/VX NSg/V N🅪Sg/V NSg/V/J/R/P P  D/P N🅪Sg/V+ . NSg/V/J . . V/J  D   NSg/V  . . NSg/I/J/C ISg+ VX     NSg/V
> you    could  draw  treacle out         of a   treacle - well    — eh  , stupid ? ”
# ISgPl+ NSg/VX NSg/V NSg/V   NSg/V/J/R/P P  D/P NSg/V   . NSg/V/J . V/J . NSg/J+ . .
>
#
> “ But     they were  in      the well    , ” Alice said to the Dormouse , not   choosing to notice
# . NSg/C/P IPl+ NSg/V NPr/J/P D   NSg/V/J . . NPr+  V/J  P  D   NSg      . NSg/C V        P  NSg/V
> this    last     remark .
# I/Ddem+ NSg/V/J+ NSg/V+ .
>
#
> “ Of course they were  , ” said the Dormouse ; “ — well     in      . ”
# . P  NSg/V+ IPl+ NSg/V . . V/J  D   NSg      . . . NSg/V/J+ NPr/J/P . .
>
#
> This    answer so        confused poor     Alice , that         she  let   the Dormouse go      on  for some
# I/Ddem+ NSg/V  NSg/I/J/C V/J      NSg/V/J+ NPr+  . NSg/I/C/Ddem ISg+ NSg/V D   NSg      NSg/V/J J/P C/P I/J/R/Dq+
> time      without interrupting it       .
# N🅪Sg/V/J+ C/P     V            NPr/ISg+ .
>
#
> “ They were  learning to draw  , ” the Dormouse went  on  , yawning and rubbing its
# . IPl+ NSg/V V+       P  NSg/V . . D   NSg      NSg/V J/P . V       V/C NSg/V   ISg/D$+
> eyes   , for it       was getting very sleepy ; “ and they drew  all          manner of
# NPl/V+ . C/P NPr/ISg+ V   NSg/V   J/R  NSg/J  . . V/C IPl+ NPr/V NSg/I/J/C/Dq NSg    P
> things — everything that          begins with an  M        — ”
# NPl/V+ . NSg/I/V+   NSg/I/C/Ddem+ NPl/V  P    D/P NPr/V/J+ . .
>
#
> “ Why   with an  M       ? ” said Alice .
# . NSg/V P    D/P NPr/V/J . . V/J  NPr+  .
>
#
> “ Why   not   ? ” said the March  Hare     .
# . NSg/V NSg/C . . V/J  D+  NPr/V+ NSg/V/J+ .
>
#
> Alice was silent .
# NPr+  V+  NSg/J  .
>
#
> The Dormouse had closed its     eyes   by      this    time      , and was going   off       into a   doze  ;
# D+  NSg      V   V/J    ISg/D$+ NPl/V+ NSg/J/P I/Ddem+ N🅪Sg/V/J+ . V/C V   NSg/V/J NSg/V/J/P P    D/P NSg/V .
> but     , on  being   pinched by      the Hatter , it       woke    up        again with a    little      shriek , and
# NSg/C/P . J/P NSg/V/C V/J     NSg/J/P D   NSg/V  . NPr/ISg+ NSg/V/J NSg/V/J/P P     P    D/P+ NPr/I/J/Dq+ NSg/V  . V/C
> went  on  : “ — that          begins with an  M       , such  as    mouse - traps , and the moon   , and memory ,
# NSg/V J/P . . . NSg/I/C/Ddem+ NPl/V  P    D/P NPr/V/J . NSg/I NSg/R NSg/V . NPl/V . V/C D+  NPr/V+ . V/C N🅪Sg+  .
> and muchness — you    know  you    say   things are “ much       of a   muchness ” — did you    ever see
# V/C W?       . ISgPl+ NSg/V ISgPl+ NSg/V NPl/V+ V   . NSg/I/J/Dq P  D/P W?       . . V   ISgPl+ J    NSg/V
> such  a   thing as    a   drawing of a   muchness ? ”
# NSg/I D/P NSg/V NSg/R D/P NSg/V   P  D/P W?       . .
>
#
> “ Really , now       you    ask   me       , ” said Alice , very much       confused , “ I    don’t think — ”
# . R      . NPr/V/J/C ISgPl+ NSg/V NPr/ISg+ . . V/J  NPr+  . J/R  NSg/I/J/Dq V/J      . . ISg+ V     NSg/V . .
>
#
> “ Then    you    shouldn’t talk   , ” said the Hatter .
# . NSg/J/C ISgPl+ V         N🅪Sg/V . . V/J  D   NSg/V+ .
>
#
> This   piece of rudeness was more         than Alice could  bear     : she  got up        in      great
# I/Ddem NSg/V P  NSg+     V   NPr/I/V/J/Dq C/P  NPr+  NSg/VX NSg/V/J+ . ISg+ V   NSg/V/J/P NPr/J/P NSg/J+
> disgust , and walked off       ; the Dormouse fell    asleep instantly , and neither of the
# NSg/V+  . V/C V/J    NSg/V/J/P . D   NSg      NSg/V/J J+     R         . V/C I/C     P  D+
> others took the least notice of her     going   , though she  looked back    once  or    twice ,
# NPl/V+ V    D   NSg/J NSg/V  P  ISg/D$+ NSg/V/J . V/C    ISg+ V/J    NSg/V/J NSg/C NPr/C W?    .
> half        hoping that         they would call  after her     : the last     time      she  saw   them     , they
# N🅪Sg/V/J/P+ V      NSg/I/C/Ddem IPl+ VX    NSg/V P     ISg/D$+ . D+  NSg/V/J+ N🅪Sg/V/J+ ISg+ NSg/V NSg/IPl+ . IPl+
> were  trying  to put   the Dormouse into the teapot .
# NSg/V NSg/V/J P  NSg/V D   NSg      P    D   NSg+   .
>
#
> “ At    any     rate   I’ll never go      there again ! ” said Alice as    she  picked her     way
# . NSg/P I/R/Dq+ NSg/V+ W?   R     NSg/V/J +     P     . . V/J  NPr+  NSg/R ISg+ V/J    ISg/D$+ NSg/J+
> through the wood     . “ It’s the stupidest tea     - party   I    ever was at    in      all           my  life   ! ”
# NSg/J/P D+  NPr/V/J+ . . W?   D   JS+       N🅪Sg/V+ . NSg/V/J ISg+ J    V   NSg/P NPr/J/P NSg/I/J/C/Dq+ D$+ NSg/V+ . .
>
#
> Just as    she  said this    , she  noticed that         one       of the trees  had a   door   leading
# V/J  NSg/R ISg+ V/J  I/Ddem+ . ISg+ V/J     NSg/I/C/Ddem NSg/I/V/J P  D+  NPl/V+ V   D/P NSg/V+ NSg/V/J
> right    into it       . “ That’s very curious ! ” she  thought . “ But     everything’s curious
# NPr/V/J+ P    NPr/ISg+ . . NSg$   J/R  J       . . ISg+ NSg/V+  . . NSg/C/P NSg$         J+
> today  . I    think I    may    as    well    go      in      at     once  . ” And in      she  went  .
# NSg/J+ . ISg+ NSg/V ISg+ NPr/VX NSg/R NSg/V/J NSg/V/J NPr/J/P NSg/P+ NSg/C . . V/C NPr/J/P ISg+ NSg/V .
>
#
> Once  more         she  found herself in      the long     hall , and close   to the little      glass
# NSg/C NPr/I/V/J/Dq ISg+ NSg/V ISg+    NPr/J/P D+  NPr/V/J+ NPr+ . V/C NSg/V/J P  D+  NPr/I/J/Dq+ NPr🅪/V+
> table  . “ Now       , I’ll manage better    this    time      , ” she  said to herself , and began by
# NSg/V+ . . NPr/V/J/C . W?   NSg/V  NSg/VX/JC I/Ddem+ N🅪Sg/V/J+ . . ISg+ V/J  P  ISg+    . V/C V     NSg/J/P
> taking  the little     golden   key     , and unlocking the door   that          led     into the garden   .
# NSg/V/J D   NPr/I/J/Dq NPr/V/J+ NPr/V/J . V/C V         D+  NSg/V+ NSg/I/C/Ddem+ NSg/V/J P    D   NSg/V/J+ .
> Then    she  went  to work  nibbling at    the mushroom ( she  had kept a   piece of it       in
# NSg/J/C ISg+ NSg/V P  NSg/V V        NSg/P D   NᴹSg/V/J . ISg+ V   V    D/P NSg/V P  NPr/ISg+ NPr/J/P
> her     pocket  ) till      she  was about a    foot   high    : then    she  walked down      the little
# ISg/D$+ NSg/V/J . NSg/V/C/P ISg+ V   J/P   D/P+ NSg/V+ NSg/V/J . NSg/J/C ISg+ V/J    NSg/V/J/P D+  NPr/I/J/Dq+
> passage  : and then    — she  found herself at    last    in      the beautiful garden   , among the
# NSg/V/J+ . V/C NSg/J/C . ISg+ NSg/V ISg+    NSg/P NSg/V/J NPr/J/P D+  NSg/J+    NSg/V/J+ . P     D
> bright   flower - beds  and the cool     fountains .
# NPr/V/J+ NSg/V+ . NPl/V V/C D+  NSg/V/J+ NPl/V+    .
>
#
> CHAPTER VIII : The Queen’s Croquet - Ground
# NSg/V+  W?   . D   NSg$    NSg/V   . NSg/V/J
>
#
> A   large rose    - tree  stood near      the entrance of the garden   : the roses  growing on  it
# D/P NSg/J NPr/V/J . NSg/V V     NSg/V/J/P D   NSg/V    P  D+  NSg/V/J+ . D+  NPl/V+ NSg/V   J/P NPr/ISg+
> were  white   , but     there were  three gardeners at    it       , busily painting them     red    .
# NSg/V NPr/V/J . NSg/C/P +     NSg/V NSg   +         NSg/P NPr/ISg+ . R      N🅪Sg/V+  NSg/IPl+ NSg/J+ .
> Alice thought this   a   very curious thing , and she  went  nearer to watch them     , and
# NPr+  NSg/V   I/Ddem D/P J/R  J       NSg/V . V/C ISg+ NSg/V NSg/JC P  NSg/V NSg/IPl+ . V/C
> just as    she  came    up        to them     she  heard one       of them     say   , “ Look  out         now       , Five !
# V/J  NSg/R ISg+ NSg/V/P NSg/V/J/P P  NSg/IPl+ ISg+ V/J   NSg/I/V/J P  NSg/IPl+ NSg/V . . NSg/V NSg/V/J/R/P NPr/V/J/C . NSg  .
> Don’t go      splashing paint   over      me       like        that         ! ”
# V     NSg/V/J V         N🅪Sg/V+ NSg/V/J/P NPr/ISg+ NSg/V/J/C/P NSg/I/C/Ddem . .
>
#
> “ I    couldn’t help  it       , ” said Five , in      a   sulky tone     ; “ Seven jogged my  elbow  . ”
# . ISg+ V        NSg/V NPr/ISg+ . . V/J  NSg  . NPr/J/P D/P NSg/J NSg/I/V+ . . NSg   V      D$+ NSg/V+ . .
>
#
> On  which Seven looked up        and said , “ That’s right   , Five ! Always lay     the blame    on
# J/P I/C+  NSg   V/J    NSg/V/J/P V/C V/J  . . NSg$   NPr/V/J . NSg  . R      NSg/V/J D+  NSg/V/J+ J/P
> others ! ”
# NPl/V  . .
>
#
> “ You’d better    not   talk   ! ” said Five . “ I    heard the Queen    say   only  yesterday you
# . W?    NSg/VX/JC NSg/C N🅪Sg/V . . V/J+ NSg  . . ISg+ V/J   D+  NPr/V/J+ NSg/V J/R/C NSg       ISgPl+
> deserved to be     beheaded ! ”
# V/J      P  NSg/VX V/J      . .
>
#
> “ What   for ? ” said the one        who    had spoken first   .
# . NSg/I+ C/P . . V/J  D+  NSg/I/V/J+ NPr/I+ V   V/J+   NSg/V/J .
>
#
> “ That’s none  of your business , Two ! ” said Seven .
# . NSg$   NSg/I P  D$+  N🅪Sg/J+  . NSg . . V/J+ NSg+  .
>
#
> “ Yes   , it       is his    business ! ” said Five , “ and I’ll tell  him  — it       was for bringing the
# . NPl/V . NPr/ISg+ VL ISg/D$ N🅪Sg/J   . . V/J  NSg  . . V/C W?   NPr/V ISg+ . NPr/ISg+ V   C/P V        D
> cook  tulip - roots instead of onions . ”
# NPr/V NSg   . NPl/V W?      P  NPl    . .
>
#
> Seven flung down      his     brush  , and had just begun “ Well    , of all          the unjust things — ”
# NSg   V     NSg/V/J/P ISg/D$+ NSg/V+ . V/C V   V/J  V     . NSg/V/J . P  NSg/I/J/C/Dq D+  J+     NPl/V+ . .
> when    his     eye    chanced to fall  upon Alice , as    she  stood watching them     , and he
# NSg/I/C ISg/D$+ NSg/V+ V/J     P  NSg/V P    NPr+  . NSg/R ISg+ V     V        NSg/IPl+ . V/C NPr/ISg+
> checked himself suddenly : the others looked round     also , and all          of them     bowed
# V/J     ISg+    R        . D+  NPl/V+ V/J    NSg/V/J/P W?   . V/C NSg/I/J/C/Dq P  NSg/IPl+ V/J+
> low     .
# NSg/V/J .
>
#
> “ Would you    tell  me       , ” said Alice , a    little      timidly , “ why   you    are painting those
# . VX    ISgPl+ NPr/V NPr/ISg+ . . V/J  NPr+  . D/P+ NPr/I/J/Dq+ R       . . NSg/V ISgPl+ V   N🅪Sg/V   I/Ddem+
> roses  ? ”
# NPl/V+ . .
>
#
> Five and Seven said nothing  , but     looked at     Two . Two began in      a    low      voice  , “ Why
# NSg  V/C NSg   V/J  NSg/I/J+ . NSg/C/P V/J    NSg/P+ NSg . NSg V     NPr/J/P D/P+ NSg/V/J+ NSg/V+ . . NSg/V
> the fact is , you    see   , Miss  , this    here    ought    to have   been  a   red   rose     - tree  , and we
# D+  NSg+ VL . ISgPl+ NSg/V . NSg/V . I/Ddem+ NSg/J/R NSg/I/VX P  NSg/VX NSg/V D/P NSg/J NPr/V/J+ . NSg/V . V/C IPl+
> put   a   white   one       in      by      mistake ; and if    the Queen    was to find  it       out         , we   should
# NSg/V D/P NPr/V/J NSg/I/V/J NPr/J/P NSg/J/P NSg/V+  . V/C NSg/C D+  NPr/V/J+ V   P  NSg/V NPr/ISg+ NSg/V/J/R/P . IPl+ VX
> all          have   our heads  cut     off       , you   know   . So        you    see   , Miss  , we’re doing our best      ,
# NSg/I/J/C/Dq NSg/VX D$+ NPl/V+ NSg/V/J NSg/V/J/P . ISgPl NSg/V+ . NSg/I/J/C ISgPl+ NSg/V . NSg/V . W?    NSg/V D$+ NPr/VX/JS .
> afore she  comes , to — ” At    this    moment Five , who    had been  anxiously looking across
# ?     ISg+ NPl/V . P  . . NSg/P I/Ddem+ NSg+   NSg  . NPr/I+ V   NSg/V R         V       NSg/P
> the garden   , called out         “ The Queen    ! The Queen    ! ” and the three gardeners instantly
# D+  NSg/V/J+ . V/J    NSg/V/J/R/P . D+  NPr/V/J+ . D+  NPr/V/J+ . . V/C D+  NSg+  +         R
> threw themselves flat    upon their faces  . There was a   sound   of many        footsteps , and
# V     IPl+       NSg/V/J P    D$+   NPl/V+ . +     V   D/P NSg/V/J P  NSg/I/J/Dq+ NPl+      . V/C
> Alice looked round     , eager   to see   the Queen    .
# NPr+  V/J    NSg/V/J/P . NSg/V/J P  NSg/V D   NPr/V/J+ .
>
#
> First    came    ten soldiers carrying clubs  ; these   were  all          shaped like        the three
# NSg/V/J+ NSg/V/P NSg NPl/V+   V        NPl/V+ . I/Ddem+ NSg/V NSg/I/J/C/Dq V/J+   NSg/V/J/C/P D+  NSg+
> gardeners , oblong  and flat    , with their hands and feet at    the corners : next    the
# W?        . NSg/V/J V/C NSg/V/J . P    D$+   NPl/V V/C NPl+ NSg/P D+  +       . NSg/J/P D
> ten courtiers ; these   were  ornamented all          over      with diamonds , and walked two and
# NSg NPl       . I/Ddem+ NSg/V V/J        NSg/I/J/C/Dq NSg/V/J/P P    NPl/V    . V/C V/J    NSg V/C
> two , as    the soldiers did . After these   came    the royal  children ; there were  ten of
# NSg . NSg/R D+  NPl/V+   V+  . P     I/Ddem+ NSg/V/P D+  NPr/J+ NPl+     . +     NSg/V NSg P
> them     , and the little      dears  came    jumping merrily along hand   in      hand   , in      couples :
# NSg/IPl+ . V/C D+  NPr/I/J/Dq+ NPl/V+ NSg/V/P V       R       P     NSg/V+ NPr/J/P NSg/V+ . NPr/J/P NPl/V+  .
> they were  all          ornamented with hearts . Next    came    the guests , mostly Kings  and
# IPl+ NSg/V NSg/I/J/C/Dq V/J        P    NPl/V+ . NSg/J/P NSg/V/P D+  NPl/V+ . R      NPl/V+ V/C
> Queens  , and among them     Alice recognised the White    Rabbit : it       was talking in      a
# NPrPl/V . V/C P     NSg/IPl+ NPr+  V/J/Au/Br  D+  NPr/V/J+ NSg/V+ . NPr/ISg+ V   V       NPr/J/P D/P+
> hurried nervous manner , smiling at    everything that          was said , and went  by      without
# V/J+    J+      NSg+   . NSg/V/J NSg/P NSg/I/V+   NSg/I/C/Ddem+ V   V/J  . V/C NSg/V NSg/J/P C/P+
> noticing her     . Then    followed the Knave of Hearts , carrying the King’s crown    on  a
# V        ISg/D$+ . NSg/J/C V/J      D   NSg   P  NPl/V+ . V        D+  NSg$+  NSg/V/J+ J/P D/P
> crimson velvet   cushion ; and , last    of all          this    grand  procession , came    THE KING
# NSg/V/J NSg/V/J+ NSg/V+  . V/C . NSg/V/J P  NSg/I/J/C/Dq I/Ddem+ NSg/J+ NSg/V+     . NSg/V/P D+  NPr/V/J
> AND QUEEN   OF HEARTS .
# V/C NPr/V/J P  NPl/V+ .
>
#
> Alice was rather  doubtful whether she  ought    not   to lie   down      on  her     face   like        the
# NPr+  V   NPr/V/J NSg/J    I/C     ISg+ NSg/I/VX NSg/C P  NPr/V NSg/V/J/P J/P ISg/D$+ NSg/V+ NSg/V/J/C/P D+
> three gardeners , but     she  could  not   remember ever having heard of such  a   rule  at
# NSg+  +         . NSg/C/P ISg+ NSg/VX NSg/C NSg/V    J    V      V/J   P  NSg/I D/P NSg/V NSg/P
> processions ; “ and besides , what   would be     the use   of a    procession , ” thought she  ,
# NPl         . . V/C W?      . NSg/I+ VX    NSg/VX D   NSg/V P  D/P+ NSg/V+     . . NSg/V   ISg+ .
> “ if    people had all           to lie   down      upon their faces  , so        that         they couldn’t see   it       ? ”
# . NSg/C NPl/V+ V   NSg/I/J/C/Dq+ P  NPr/V NSg/V/J/P P    D$+   NPl/V+ . NSg/I/J/C NSg/I/C/Ddem IPl+ V        NSg/V NPr/ISg+ . .
> So        she  stood still   where she  was , and  waited .
# NSg/I/J/C ISg+ V     NSg/V/J NSg/C ISg+ V   . V/C+ V/J    .
>
#
> When    the procession came    opposite to Alice , they all          stopped and looked at    her     ,
# NSg/I/C D   NSg/V      NSg/V/P NSg/J/P  P  NPr+  . IPl+ NSg/I/J/C/Dq V/J     V/C V/J    NSg/P ISg/D$+ .
> and the Queen    said severely “ Who    is this    ? ” She  said it       to the Knave of Hearts ,
# V/C D+  NPr/V/J+ V/J  R        . NPr/I+ VL I/Ddem+ . . ISg+ V/J  NPr/ISg+ P  D   NSg   P  NPl/V+ .
> who    only  bowed and smiled in      reply  .
# NPr/I+ J/R/C V/J   V/C V/J    NPr/J/P NSg/V+ .
>
#
> “ Idiot ! ” said the Queen    , tossing her     head     impatiently ; and , turning to Alice ,
# . NSg/J . . V/J  D+  NPr/V/J+ . V       ISg/D$+ NPr/V/J+ R           . V/C . NSg/V   P  NPr+  .
> she  went  on  , “ What’s your name   , child  ? ”
# ISg+ NSg/V J/P . . NSg$   D$+  NSg/V+ . NSg/V+ . .
>
#
> “ My  name   is Alice , so        please your Majesty , ” said Alice very politely ; but     she
# . D$+ NSg/V+ VL NPr   . NSg/I/J/C V      D$+  NSg/I+  . . V/J  NPr+  J/R  R        . NSg/C/P ISg+
> added , to herself , “ Why   , they’re only  a   pack  of cards  , after all           . I    needn’t be
# V/J   . P  ISg+    . . NSg/V . W?      J/R/C D/P NSg/V P  NPl/V+ . P     NSg/I/J/C/Dq+ . ISg+ VX      NSg/VX
> afraid of them     ! ”
# J      P  NSg/IPl+ . .
>
#
> “ And who    are these   ? ” said the Queen    , pointing to the three gardeners who    were
# . V/C NPr/I+ V   I/Ddem+ . . V/J  D+  NPr/V/J+ . V        P  D+  NSg+  +         NPr/I+ NSg/V
> lying   round     the rose     - tree  ; for , you    see   , as    they were  lying   on  their faces  , and
# NSg/V/J NSg/V/J/P D   NPr/V/J+ . NSg/V . C/P . ISgPl+ NSg/V . NSg/R IPl+ NSg/V NSg/V/J J/P D$+   NPl/V+ . V/C
> the pattern on  their backs  was the same as    the rest     of the pack   , she  could  not
# D   NSg/V/J J/P D$+   NPl/V+ V   D   I/J  NSg/R D   NSg/V/JS P  D+  NSg/V+ . ISg+ NSg/VX NSg/C
> tell  whether they were  gardeners , or    soldiers , or    courtiers , or    three of her     own
# NPr/V I/C     IPl+ NSg/V W?        . NPr/C NPl/V+   . NPr/C NPl       . NPr/C NSg   P  ISg/D$+ NSg/V/J+
> children .
# NPl+     .
>
#
> “ How   should I    know  ? ” said Alice , surprised at    her     own      courage . “ It’s no    business
# . NSg/C VX     ISg+ NSg/V . . V/J  NPr+  . V/J       NSg/P ISg/D$+ NSg/V/J+ NSg/V+  . . W?   NPr/P N🅪Sg/J
> of mine    . ”
# P  NSg/I/V . .
>
#
> The Queen   turned crimson with fury , and , after glaring at    her     for a   moment like
# D+  NPr/V/J V/J    NSg/V/J P    NSg  . V/C . P     NSg/V/J NSg/P ISg/D$+ C/P D/P NSg    NSg/V/J/C/P
> a    wild     beast    , screamed “ Off       with her     head     ! Off       — ”
# D/P+ NSg/V/J+ NSg/V/J+ . V/J      . NSg/V/J/P P    ISg/D$+ NPr/V/J+ . NSg/V/J/P . .
>
#
> “ Nonsense ! ” said Alice , very loudly and decidedly , and the Queen    was silent .
# . NᴹSg/V/J . . V/J  NPr+  . J/R  R      V/C R         . V/C D+  NPr/V/J+ V+  NSg/J  .
>
#
> The King    laid his     hand   upon her     arm      , and timidly said “ Consider , my  dear     : she  is
# D+  NPr/V/J V/J  ISg/D$+ NSg/V+ P    ISg/D$+ NSg/V/J+ . V/C R       V/J  . V        . D$+ NSg/V/J+ . ISg+ VL
> only  a    child  ! ”
# J/R/C D/P+ NSg/V+ . .
>
#
> The Queen   turned angrily away from him  , and said to the Knave “ Turn  them     over      ! ”
# D+  NPr/V/J V/J    R       V/J  P    ISg+ . V/C V/J  P  D   NSg   . NSg/V NSg/IPl+ NSg/V/J/P . .
>
#
> The Knave did so        , very carefully , with one        foot   .
# D+  NSg   V   NSg/I/J/C . J/R  R         . P    NSg/I/V/J+ NSg/V+ .
>
#
> “ Get   up        ! ” said the Queen    , in      a   shrill  , loud   voice  , and the three gardeners
# . NSg/V NSg/V/J/P . . V/J  D+  NPr/V/J+ . NPr/J/P D/P NSg/V/J . NSg/J+ NSg/V+ . V/C D+  NSg+  +
> instantly jumped up        , and began bowing to the King     , the Queen    , the royal
# R         V/J    NSg/V/J/P . V/C V     V      P  D+  NPr/V/J+ . D+  NPr/V/J+ . D+  NPr/J+
> children , and everybody else     .
# NPl+     . V/C NSg/I+    NSg/J/C+ .
>
#
> “ Leave off       that          ! ” screamed the Queen    . “ You    make  me       giddy    . ” And then    , turning to
# . NSg/V NSg/V/J/P NSg/I/C/Ddem+ . . V/J      D+  NPr/V/J+ . . ISgPl+ NSg/V NPr/ISg+ NSg/V/J+ . . V/C NSg/J/C . NSg/V   P
> the rose     - tree  , she  went  on  , “ What   have   you    been  doing here    ? ”
# D   NPr/V/J+ . NSg/V . ISg+ NSg/V J/P . . NSg/I+ NSg/VX ISgPl+ NSg/V NSg/V NSg/J/R . .
>
#
> “ May    it       please your Majesty , ” said Two , in      a   very humble  tone    , going   down      on  one
# . NPr/VX NPr/ISg+ V      D$+  NSg/I+  . . V/J  NSg . NPr/J/P D/P J/R  NSg/V/J NSg/I/V . NSg/V/J NSg/V/J/P J/P NSg/I/V/J
> knee   as    he       spoke , “ we   were  trying  — ”
# NSg/V+ NSg/R NPr/ISg+ NSg/V . . IPl+ NSg/V NSg/V/J . .
>
#
> “ I    see   ! ” said the Queen    , who    had meanwhile been  examining the roses  . “ Off       with
# . ISg+ NSg/V . . V/J  D+  NPr/V/J+ . NPr/I+ V   NSg       NSg/V V         D+  NPl/V+ . . NSg/V/J/P P
> their heads  ! ” and the procession moved on  , three of the soldiers remaining
# D$+   NPl/V+ . . V/C D+  NSg/V+     V/J   J/P . NSg   P  D+  NPl/V+   V
> behind  to execute the unfortunate gardeners , who    ran   to Alice for protection .
# NSg/J/P P  V       D+  NSg/J+      +         . NPr/I+ NSg/V P  NPr+  C/P N🅪Sg+      .
>
#
> “ You    shan’t be     beheaded ! ” said Alice , and she  put   them     into a   large flower - pot
# . ISgPl+ V      NSg/VX V/J      . . V/J  NPr+  . V/C ISg+ NSg/V NSg/IPl+ P    D/P NSg/J NSg/V+ . N🅪Sg/V
> that          stood near      . The three soldiers wandered about for a   minute  or    two , looking
# NSg/I/C/Ddem+ V+    NSg/V/J/P . D+  NSg+  NPl/V+   V/J      J/P   C/P D/P NSg/V/J NPr/C NSg . V
> for them     , and then    quietly marched off       after the others .
# C/P NSg/IPl+ . V/C NSg/J/C R       V/J     NSg/V/J/P P     D+  NPl/V+ .
>
#
> “ Are their heads off       ? ” shouted the Queen    .
# . V   D$+   NPl/V NSg/V/J/P . . V/J     D   NPr/V/J+ .
>
#
> “ Their heads  are gone  , if    it       please your Majesty ! ” the soldiers shouted in
# . D$+   NPl/V+ V   V/J/P . NSg/C NPr/ISg+ V      D$   NSg/I+  . . D+  NPl/V+   V/J     NPr/J/P
> reply  .
# NSg/V+ .
>
#
> “ That’s right   ! ” shouted the Queen    . “ Can    you    play  croquet ? ”
# . NSg$   NPr/V/J . . V/J     D+  NPr/V/J+ . . NPr/VX ISgPl+ NSg/V NSg/V   . .
>
#
> The soldiers were  silent , and looked at    Alice , as    the question was evidently
# D+  NPl/V    NSg/V NSg/J  . V/C V/J    NSg/P NPr+  . NSg/R D+  NSg/V+   V   R
> meant for her     .
# V     C/P ISg/D$+ .
>
#
> “ Yes   ! ” shouted Alice .
# . NPl/V . . V/J     NPr+  .
>
#
> “ Come    on  , then    ! ” roared the Queen    , and Alice joined the procession , wondering
# . NSg/V/P J/P . NSg/J/C . . V/J    D+  NPr/V/J+ . V/C NPr+  V/J    D+  NSg/V+     . NSg/V/J
> very much       what   would happen next    .
# J/R  NSg/I/J/Dq NSg/I+ VX    V+     NSg/J/P .
>
#
> “ It’s — it’s a   very fine    day  ! ” said a   timid voice at    her     side     . She  was walking by
# . W?   . W?   D/P J/R  NSg/V/J NPr🅪 . . V/J  D/P J     NSg/V NSg/P ISg/D$+ NSg/V/J+ . ISg+ V   NSg/V/J NSg/J/P
> the White    Rabbit , who    was peeping anxiously into her     face   .
# D+  NPr/V/J+ NSg/V+ . NPr/I+ V   V       R         P    ISg/D$+ NSg/V+ .
>
#
> “ Very , ” said Alice : “ — where’s the Duchess ? ”
# . J/R  . . V/J  NPr+  . . . NSg$    D   NSg/V   . .
>
#
> “ Hush  ! Hush   ! ” said the Rabbit in      a   low     , hurried tone     . He       looked anxiously over
# . NSg/V . NSg/V+ . . V/J  D+  NSg/V+ NPr/J/P D/P NSg/V/J . V/J     NSg/I/V+ . NPr/ISg+ V/J    R         NSg/V/J/P
> his     shoulder as    he       spoke , and then    raised himself upon tiptoe   , put   his     mouth
# ISg/D$+ NSg/V+   NSg/R NPr/ISg+ NSg/V . V/C NSg/J/C V/J    ISg+    P    NSg/V/J+ . NSg/V ISg/D$+ NSg/V+
> close   to her     ear      , and whispered “ She’s under   sentence of execution . ”
# NSg/V/J P  ISg/D$+ NSg/V/J+ . V/C V/J       . W?    NSg/J/P NSg/V    P  NSg       . .
>
#
> “ What   for ? ” said Alice .
# . NSg/I+ C/P . . V/J  NPr+  .
>
#
> “ Did you    say   ‘          What   a    pity    ! ’ ? ” the Rabbit asked .
# . V   ISgPl+ NSg/V Unlintable NSg/I+ D/P+ N🅪Sg/V+ . . . . D+  NSg/V+ V/J+  .
>
#
> “ No     , I    didn’t , ” said Alice : “ I    don’t think it’s at    all          a    pity    . I    said ‘          What
# . NPr/P+ . ISg+ V      . . V/J  NPr+  . . ISg+ V     NSg/V W?   NSg/P NSg/I/J/C/Dq D/P+ N🅪Sg/V+ . ISg+ V/J  Unlintable NSg/I+
> for ? ’ ”
# C/P . . .
>
#
> “ She  boxed the Queen’s ears   — ” the Rabbit began . Alice gave a   little     scream of
# . ISg+ V/J   D+  NSg$+   NPl/V+ . . D+  NSg/V+ V+    . NPr+  V    D/P NPr/I/J/Dq NSg/V  P
> laughter . “ Oh    , hush   ! ” the Rabbit whispered in      a    frightened tone     . “ The Queen    will
# NSg+     . . NPr/V . NSg/V+ . . D+  NSg/V+ V/J       NPr/J/P D/P+ V/J+       NSg/I/V+ . . D+  NPr/V/J+ NPr/VX
> hear you    ! You    see   , she  came    rather  late  , and the Queen    said — ”
# V    ISgPl+ . ISgPl+ NSg/V . ISg+ NSg/V/P NPr/V/J NSg/J . V/C D+  NPr/V/J+ V/J  . .
>
#
> “ Get   to your places ! ” shouted the Queen    in      a   voice of thunder , and people began
# . NSg/V P  D$+  NPl/V+ . . V/J     D+  NPr/V/J+ NPr/J/P D/P NSg/V P  NSg/V+  . V/C NPl/V+ V
> running   about in      all           directions , tumbling up        against each other   ; however , they
# NSg/V/J/P J/P   NPr/J/P NSg/I/J/C/Dq+ NSg+       . NSg/V    NSg/V/J/P C/P     Dq   NSg/V/J . C       . IPl+
> got settled down      in      a   minute  or    two , and the game     began . Alice thought she  had
# V   V/J     NSg/V/J/P NPr/J/P D/P NSg/V/J NPr/C NSg . V/C D+  NSg/V/J+ V+    . NPr+  NSg/V   ISg+ V
> never seen  such  a   curious croquet - ground  in      her     life   ; it       was all          ridges and
# R     NSg/V NSg/I D/P J       NSg/V   . NSg/V/J NPr/J/P ISg/D$+ NSg/V+ . NPr/ISg+ V   NSg/I/J/C/Dq NPl/V  V/C
> furrows ; the balls  were  live hedgehogs , the mallets live flamingoes , and the
# NPl/V   . D+  NPl/V+ NSg/V V/J  NPl/V     . D   NPl/V   V/J  ?          . V/C D+
> soldiers had to double  themselves up        and to stand on  their hands and feet , to
# NPl/V+   V   P  NSg/V/J IPl+       NSg/V/J/P V/C P  NSg/V J/P D$+   NPl/V V/C NPl+ . P
> make  the arches .
# NSg/V D   NPl/V+ .
>
#
> The chief   difficulty Alice found at    first   was in      managing her     flamingo : she
# D+  NSg/V/J N🅪Sg       NPr+  NSg/V NSg/P NSg/V/J V   NPr/J/P V        ISg/D$+ NSg/J    . ISg+
> succeeded in      getting its     body   tucked away , comfortably enough , under   her     arm      ,
# V/J       NPr/J/P NSg/V   ISg/D$+ NSg/V+ V/J    V/J  . R           NSg/I  . NSg/J/P ISg/D$+ NSg/V/J+ .
> with its     legs   hanging down      , but     generally , just as    she  had got its     neck   nicely
# P    ISg/D$+ NPl/V+ NSg/V/J NSg/V/J/P . NSg/C/P R         . V/J  NSg/R ISg+ V   V   ISg/D$+ NSg/V+ R
> straightened out         , and was going   to give  the hedgehog a   blow    with its     head     , it
# V/J          NSg/V/J/R/P . V/C V   NSg/V/J P  NSg/V D+  NSg/V+   D/P NSg/V/J P    ISg/D$+ NPr/V/J+ . NPr/ISg+
> would twist itself round     and look  up        in      her     face   , with such  a   puzzled expression
# VX    NSg/V ISg+   NSg/V/J/P V/C NSg/V NSg/V/J/P NPr/J/P ISg/D$+ NSg/V+ . P    NSg/I D/P V/J+    NSg+
> that          she  could  not   help  bursting out         laughing : and when    she  had got its     head
# NSg/I/C/Ddem+ ISg+ NSg/VX NSg/C NSg/V V        NSg/V/J/R/P NSg/V/J  . V/C NSg/I/C ISg+ V   V   ISg/D$+ NPr/V/J+
> down      , and was going   to begin again , it       was very provoking to find  that         the
# NSg/V/J/P . V/C V   NSg/V/J P  NSg/V P     . NPr/ISg+ V   J/R  NSg/V/J   P  NSg/V NSg/I/C/Ddem D+
> hedgehog had unrolled itself , and was in      the act   of crawling away : besides all
# NSg/V+   V   V/J      ISg    . V/C V   NPr/J/P D   NPr/V P  V        V/J  . W?      NSg/I/J/C/Dq
> this    , there was generally a   ridge or    furrow in      the way    wherever she  wanted to
# I/Ddem+ . +     V   R         D/P NSg/V NPr/C NSg/V  NPr/J/P D+  NSg/J+ C        ISg+ V/J    P
> send  the hedgehog to , and , as    the doubled - up        soldiers were  always getting up        and
# NSg/V D+  NSg/V+   P  . V/C . NSg/R D   V/J+    . NSg/V/J/P NPl/V    NSg/V R      NSg/V   NSg/V/J/P V/C
> walking off       to other   parts of the ground   , Alice soon came    to the conclusion that
# NSg/V/J NSg/V/J/P P  NSg/V/J NPl/V P  D+  NSg/V/J+ . NPr+  J/R  NSg/V/P P  D+  NSg+       NSg/I/C/Ddem+
> it       was a   very difficult game     indeed .
# NPr/ISg+ V   D/P J/R  V/J       NSg/V/J+ +      .
>
#
> The players all          played at    once  without waiting for turns , quarrelling all          the
# D+  NPl     NSg/I/J/C/Dq V/J    NSg/P NSg/C C/P     NSg/V   C/P NPl/V . NᴹSg/V/Comm NSg/I/J/C/Dq D
> while     , and fighting for the hedgehogs ; and in      a   very short     time      the Queen    was in
# NSg/V/C/P . V/C NSg/V/J  C/P D   NPl/V     . V/C NPr/J/P D/P J/R  NPr/V/J/P N🅪Sg/V/J+ D+  NPr/V/J+ V   NPr/J/P
> a   furious passion , and went  stamping about , and shouting “ Off       with his     head     ! ” or
# D/P J+      NPr/V+  . V/C NSg/V NSg      J/P   . V/C V+       . NSg/V/J/P P    ISg/D$+ NPr/V/J+ . . NPr/C
> “ Off       with her     head     ! ” about once  in      a    minute   .
# . NSg/V/J/P P    ISg/D$+ NPr/V/J+ . . J/P   NSg/C NPr/J/P D/P+ NSg/V/J+ .
>
#
> Alice began to feel    very uneasy  : to be     sure , she  had not   as    yet     had any    dispute
# NPr+  V     P  NSg/I/V J/R  NSg/V/J . P  NSg/VX J    . ISg+ V   NSg/C NSg/R NSg/V/C V   I/R/Dq NSg/V
> with the Queen    , but     she  knew that         it       might     happen any     minute  , “ and then    , ”
# P    D+  NPr/V/J+ . NSg/C/P ISg+ V    NSg/I/C/Ddem NPr/ISg+ NᴹSg/VX/J V      I/R/Dq+ NSg/V/J . . V/C NSg/J/C . .
> thought she  , “ what   would become of me       ? They’re dreadfully fond    of beheading
# NSg/V   ISg+ . . NSg/I+ VX    V      P  NPr/ISg+ . W?      R          NSg/V/J P  NSg
> people here    ; the great  wonder is , that          there’s any     one        left    alive ! ”
# NPl/V+ NSg/J/R . D+  NSg/J+ NSg/V+ VL . NSg/I/C/Ddem+ W?      I/R/Dq+ NSg/I/V/J+ NPr/V/J W?    . .
>
#
> She  was looking about for some     way   of escape , and wondering whether she  could
# ISg+ V   V       J/P   C/P I/J/R/Dq NSg/J P  NSg/V+ . V/C NSg/V/J   I/C     ISg+ NSg/VX
> get   away without being   seen  , when    she  noticed a   curious appearance in      the air    :
# NSg/V V/J  C/P     NSg/V/C NSg/V . NSg/I/C ISg+ V/J     D/P J       NSg        NPr/J/P D+  NSg/V+ .
> it       puzzled her     very much       at    first   , but     , after watching it       a   minute  or    two , she
# NPr/ISg+ V/J     ISg/D$+ J/R  NSg/I/J/Dq NSg/P NSg/V/J . NSg/C/P . P     V        NPr/ISg+ D/P NSg/V/J NPr/C NSg . ISg+
> made it       out         to be     a   grin  , and she  said to herself “ It’s the Cheshire Cat      : now       I
# V    NPr/ISg+ NSg/V/J/R/P P  NSg/VX D/P NSg/V . V/C ISg+ V/J  P  ISg+    . W?   D+  NPr+     NSg/V/J+ . NPr/V/J/C ISg+
> shall have   somebody to talk    to . ”
# VX    NSg/VX NSg/I+   P  N🅪Sg/V+ P  . .
>
#
> “ How   are you    getting on  ? ” said the Cat      , as    soon as    there was mouth  enough for it
# . NSg/C V   ISgPl+ NSg/V   J/P . . V/J  D+  NSg/V/J+ . NSg/R J/R  NSg/R +     V   NSg/V+ NSg/I  C/P NPr/ISg+
> to speak with .
# P  NSg/V P    .
>
#
> Alice waited till      the eyes   appeared , and then     nodded . “ It’s no    use   speaking to
# NPr+  V/J    NSg/V/C/P D+  NPl/V+ V/J      . V/C NSg/J/C+ V      . . W?   NPr/P NSg/V V        P
> it       , ” she  thought , “ till      its     ears   have   come    , or    at    least one       of them     . ” In      another
# NPr/ISg+ . . ISg+ NSg/V   . . NSg/V/C/P ISg/D$+ NPl/V+ NSg/VX NSg/V/P . NPr/C NSg/P NSg/J NSg/I/V/J P  NSg/IPl+ . . NPr/J/P I/D+
> minute   the whole  head     appeared , and then    Alice put   down      her     flamingo , and began
# NSg/V/J+ D+  NSg/J+ NPr/V/J+ V/J      . V/C NSg/J/C NPr+  NSg/V NSg/V/J/P ISg/D$+ NSg/J    . V/C V
> an  account of the game     , feeling very glad    she  had someone to listen to her     . The
# D/P NSg/V   P  D+  NSg/V/J+ . NSg/V/J J/R  NSg/V/J ISg+ V   NSg/I   P  NSg/V  P  ISg/D$+ . D+
> Cat      seemed to think that         there was enough of it       now       in      sight   , and no    more         of it
# NSg/V/J+ V/J    P  NSg/V NSg/I/C/Ddem +     V   NSg/I  P  NPr/ISg+ NPr/V/J/C NPr/J/P N🅪Sg/V+ . V/C NPr/P NPr/I/V/J/Dq P  NPr/ISg+
> appeared .
# V/J+     .
>
#
> “ I    don’t think they play  at    all           fairly , ” Alice began , in      rather  a   complaining
# . ISg+ V     NSg/V IPl+ NSg/V NSg/P NSg/I/J/C/Dq+ R+     . . NPr+  V     . NPr/J/P NPr/V/J D/P V
> tone    , “ and they all           quarrel so        dreadfully one       can’t hear oneself speak — and they
# NSg/I/V . . V/C IPl+ NSg/I/J/C/Dq+ NSg/V+  NSg/I/J/C R          NSg/I/V/J VX    V    I+      NSg/V . V/C IPl+
> don’t seem to have   any    rules in      particular ; at    least , if    there are , nobody
# V     V    P  NSg/VX I/R/Dq NPl/V NPr/J/P NSg/J      . NSg/P NSg/J . NSg/C +     V   . NSg/I+
> attends to them     — and you’ve no     idea how   confusing it       is all          the things being
# V       P  NSg/IPl+ . V/C W?     NPr/P+ NSg+ NSg/C V/J       NPr/ISg+ VL NSg/I/J/C/Dq D+  NPl/V+ NSg/V/C
> alive ; for instance , there’s the arch    I’ve got to go      through next    walking about
# W?    . C/P NSg/V+   . W?      D   NSg/V/J W?   V   P  NSg/V/J NSg/J/P NSg/J/P NSg/V/J J/P
> at    the other   end   of the ground   — and I    should have   croqueted the Queen’s hedgehog
# NSg/P D   NSg/V/J NSg/V P  D+  NSg/V/J+ . V/C ISg+ VX     NSg/VX ?         D+  NSg$+   NSg/V+
> just now       , only  it       ran   away when    it       saw   mine     coming  ! ”
# V/J  NPr/V/J/C . J/R/C NPr/ISg+ NSg/V V/J  NSg/I/C NPr/ISg+ NSg/V NSg/I/V+ NSg/V/J . .
>
#
> “ How   do     you   like        the Queen    ? ” said the Cat      in      a    low      voice  .
# . NSg/C NSg/VX ISgPl NSg/V/J/C/P D+  NPr/V/J+ . . V/J  D+  NSg/V/J+ NPr/J/P D/P+ NSg/V/J+ NSg/V+ .
>
#
> “ Not   at    all          , ” said Alice : “ she’s so        extremely — ” Just then    she  noticed that         the
# . NSg/C NSg/P NSg/I/J/C/Dq . . V/J  NPr+  . . W?    NSg/I/J/C R         . . V/J  NSg/J/C ISg+ V/J     NSg/I/C/Ddem D+
> Queen    was close   behind  her     , listening : so        she  went  on  , “ — likely to win   , that
# NPr/V/J+ V   NSg/V/J NSg/J/P ISg/D$+ . V         . NSg/I/J/C ISg+ NSg/V J/P . . . NSg/J  P  NSg/V . NSg/I/C/Ddem
> it’s hardly worth   while     finishing the game     . ”
# W?   R      NSg/V/J NSg/V/C/P V         D+  NSg/V/J+ . .
>
#
> The Queen   smiled and passed on  .
# D+  NPr/V/J V/J    V/C V/J    J/P .
>
#
> “ Who    are you    talking to ? ” said the King     , going   up        to Alice , and looking at    the
# . NPr/I+ V   ISgPl+ V       P  . . V/J  D+  NPr/V/J+ . NSg/V/J NSg/V/J/P P  NPr+  . V/C V       NSg/P D+
> Cat’s head     with great  curiosity .
# NSg$+ NPr/V/J+ P    NSg/J+ NSg+      .
>
#
> “ It’s a   friend  of mine     — a   Cheshire Cat      , ” said Alice : “ allow me       to introduce it      . ”
# . W?   D/P NPr/V/J P  NSg/I/V+ . D/P NPr      NSg/V/J+ . . V/J  NPr+  . . V     NPr/ISg+ P  V         NPr/ISg . .
>
#
> “ I    don’t like        the look  of it       at    all          , ” said the King     : “ however , it       may    kiss  my
# . ISg+ V     NSg/V/J/C/P D   NSg/V P  NPr/ISg+ NSg/P NSg/I/J/C/Dq . . V/J  D+  NPr/V/J+ . . C       . NPr/ISg+ NPr/VX NSg/V D$+
> hand   if    it       likes  . ”
# NSg/V+ NSg/C NPr/ISg+ NPl/V+ . .
>
#
> “ I’d rather  not   , ” the Cat      remarked .
# . W?  NPr/V/J NSg/C . . D+  NSg/V/J+ V/J+     .
>
#
> “ Don’t be     impertinent , ” said the King    , “ and don’t look  at    me       like        that          ! ” He       got
# . V     NSg/VX NSg/J       . . V/J  D+  NPr/V/J . . V/C V     NSg/V NSg/P NPr/ISg+ NSg/V/J/C/P NSg/I/C/Ddem+ . . NPr/ISg+ V
> behind  Alice as    he       spoke  .
# NSg/J/P NPr+  NSg/R NPr/ISg+ NSg/V+ .
>
#
> “ A    cat      may    look  at    a    king     , ” said Alice . “ I’ve read  that         in      some      book   , but     I
# . D/P+ NSg/V/J+ NPr/VX NSg/V NSg/P D/P+ NPr/V/J+ . . V/J  NPr+  . . W?   NSg/V NSg/I/C/Ddem NPr/J/P I/J/R/Dq+ NSg/V+ . NSg/C/P ISg+
> don’t remember where . ”
# V     NSg/V+   NSg/C . .
>
#
> “ Well    , it       must  be     removed , ” said the King     very decidedly , and he       called the
# . NSg/V/J . NPr/ISg+ NSg/V NSg/VX V/J     . . V/J  D+  NPr/V/J+ J/R  R         . V/C NPr/ISg+ V/J    D+
> Queen    , who    was passing at    the moment , “ My  dear     ! I    wish  you    would have   this    cat
# NPr/V/J+ . NPr/I+ V   NSg/V/J NSg/P D+  NSg+   . . D$+ NSg/V/J+ . ISg+ NSg/V ISgPl+ VX    NSg/VX I/Ddem+ NSg/V/J+
> removed ! ”
# V/J     . .
>
#
> The Queen   had only  one       way   of settling all           difficulties , great  or     small    . “ Off
# D+  NPr/V/J V   J/R/C NSg/I/V/J NSg/J P  V        NSg/I/J/C/Dq+ NPl          . NSg/J+ NPr/C+ NPr/V/J+ . . NSg/V/J/P
> with his     head     ! ” she  said , without even     looking round     .
# P    ISg/D$+ NPr/V/J+ . . ISg+ V/J  . C/P     NSg/V/J+ V       NSg/V/J/P .
>
#
> “ I’ll fetch the executioner myself , ” said the King     eagerly , and he       hurried off       .
# . W?   NSg/V D+  NSg+        ISg+   . . V/J  D+  NPr/V/J+ R       . V/C NPr/ISg+ V/J     NSg/V/J/P .
>
#
> Alice thought she  might     as    well    go      back    , and see   how   the game     was going   on  , as
# NPr+  NSg/V   ISg+ NᴹSg/VX/J NSg/R NSg/V/J NSg/V/J NSg/V/J . V/C NSg/V NSg/C D+  NSg/V/J+ V   NSg/V/J J/P . NSg/R
> she  heard the Queen’s voice  in      the distance , screaming with passion . She  had
# ISg+ V/J   D+  NSg$+   NSg/V+ NPr/J/P D+  NSg/V+   . NSg/V/J   P    NPr/V+  . ISg+ V
> already heard her     sentence three of the players to be     executed for having missed
# W?      V/J   ISg/D$+ NSg/V+   NSg   P  D+  NPl+    P  NSg/VX V/J      C/P V      V/J
> their turns , and she  did not   like        the look  of things at    all          , as    the game     was in
# D$+   NPl/V . V/C ISg+ V   NSg/C NSg/V/J/C/P D   NSg/V P  NPl/V+ NSg/P NSg/I/J/C/Dq . NSg/R D+  NSg/V/J+ V   NPr/J/P
> such  confusion that          she  never knew whether it       was her     turn  or    not   . So        she  went
# NSg/I NSg/V     NSg/I/C/Ddem+ ISg+ R     V    I/C     NPr/ISg+ V   ISg/D$+ NSg/V NPr/C NSg/C . NSg/I/J/C ISg+ NSg/V
> in      search of her     hedgehog .
# NPr/J/P NSg/V  P  ISg/D$+ NSg/V+   .
>
#
> The hedgehog was engaged in      a   fight with another hedgehog , which seemed to Alice
# D+  NSg/V    V   V/J     NPr/J/P D/P NSg/V P    I/D+    NSg/V+   . I/C+  V/J    P  NPr+
> an  excellent opportunity for croqueting one       of them    with the other   : the only
# D/P J         NSg         C/P ?          NSg/I/V/J P  NSg/IPl P    D   NSg/V/J . D+  J/R/C+
> difficulty was , that         her     flamingo was gone  across to the other   side    of the
# N🅪Sg+      V   . NSg/I/C/Ddem ISg/D$+ NSg/J    V   V/J/P NSg/P  P  D   NSg/V/J NSg/V/J P  D+
> garden   , where Alice could  see   it       trying  in      a   helpless sort  of way    to fly     up        into
# NSg/V/J+ . NSg/C NPr+  NSg/VX NSg/V NPr/ISg+ NSg/V/J NPr/J/P D/P J        NSg/V P  NSg/J+ P  NSg/V/J NSg/V/J/P P
> a    tree   .
# D/P+ NSg/V+ .
>
#
> By      the time      she  had caught the flamingo and brought it       back    , the fight  was over      ,
# NSg/J/P D+  N🅪Sg/V/J+ ISg+ V   V/J    D   NSg/J    V/C V       NPr/ISg+ NSg/V/J . D+  NSg/V+ V   NSg/V/J/P .
> and both   the hedgehogs were  out         of sight   : “ but     it       doesn’t matter     much       , ” thought
# V/C I/C/Dq D   NPl/V     NSg/V NSg/V/J/R/P P  N🅪Sg/V+ . . NSg/C/P NPr/ISg+ V       N🅪Sg/V/JC+ NSg/I/J/Dq . . NSg/V
> Alice , “ as    all          the arches are gone  from this   side    of the ground   . ” So        she  tucked
# NPr+  . . NSg/R NSg/I/J/C/Dq D   NPl/V  V   V/J/P P    I/Ddem NSg/V/J P  D+  NSg/V/J+ . . NSg/I/J/C ISg+ V/J
> it       away under   her     arm      , that         it       might     not   escape again , and went  back    for a
# NPr/ISg+ V/J  NSg/J/P ISg/D$+ NSg/V/J+ . NSg/I/C/Ddem NPr/ISg+ NᴹSg/VX/J NSg/C NSg/V  P     . V/C NSg/V NSg/V/J C/P D/P
> little     more         conversation with her     friend  .
# NPr/I/J/Dq NPr/I/V/J/Dq NSg/V        P    ISg/D$+ NPr/V/J .
>
#
> When    she  got back    to the Cheshire Cat      , she  was surprised to find  quite a   large
# NSg/I/C ISg+ V   NSg/V/J P  D+  NPr+     NSg/V/J+ . ISg+ V   V/J       P  NSg/V NSg   D/P NSg/J
> crowd  collected round     it       : there was a   dispute going   on  between the executioner ,
# NSg/V+ V/J       NSg/V/J/P NPr/ISg+ . +     V   D/P NSg/V+  NSg/V/J J/P NSg/P   D   NSg         .
> the King     , and the Queen    , who    were  all          talking at    once  , while     all          the rest      were
# D+  NPr/V/J+ . V/C D+  NPr/V/J+ . NPr/I+ NSg/V NSg/I/J/C/Dq V       NSg/P NSg/C . NSg/V/C/P NSg/I/J/C/Dq D+  NSg/V/JS+ NSg/V
> quite silent , and looked very uncomfortable .
# NSg   NSg/J  . V/C V/J    J/R+ J             .
>
#
> The moment Alice appeared , she  was appealed to by      all          three to settle the
# D+  NSg    NPr   V/J      . ISg+ V   V/J      P  NSg/J/P NSg/I/J/C/Dq NSg   P  NSg/V  D+
> question , and they repeated their arguments to her     , though , as    they all          spoke at
# NSg/V+   . V/C IPl+ V/J      D$+   NPl/V+    P  ISg/D$+ . V/C    . NSg/R IPl+ NSg/I/J/C/Dq NSg/V NSg/P
> once  , she  found it       very hard   indeed to make  out         exactly what   they said .
# NSg/C . ISg+ NSg/V NPr/ISg+ J/R  N🅪Sg/J W?     P  NSg/V NSg/V/J/R/P R       NSg/I+ IPl+ V/J+ .
>
#
> The executioner’s argument was , that         you    couldn’t cut     off       a    head     unless there
# D+  NSg$+         NSg/V    V   . NSg/I/C/Ddem ISgPl+ V        NSg/V/J NSg/V/J/P D/P+ NPr/V/J+ C      +
> was a   body  to cut     it      off       from : that         he       had never had to do     such  a    thing  before ,
# V   D/P NSg/V P  NSg/V/J NPr/ISg NSg/V/J/P P    . NSg/I/C/Ddem NPr/ISg+ V   R     V   P  NSg/VX NSg/I D/P+ NSg/V+ C/P    .
> and he       wasn’t going   to begin at    his     time     of life   .
# V/C NPr/ISg+ V      NSg/V/J P  NSg/V NSg/P ISg/D$+ N🅪Sg/V/J P  NSg/V+ .
>
#
> The King’s argument was , that         anything that          had a    head     could  be     beheaded , and
# D+  NSg$+  NSg/V    V   . NSg/I/C/Ddem NSg/I/V+ NSg/I/C/Ddem+ V   D/P+ NPr/V/J+ NSg/VX NSg/VX V/J      . V/C
> that         you    weren’t to talk   nonsense  .
# NSg/I/C/Ddem ISgPl+ V       P  N🅪Sg/V NᴹSg/V/J+ .
>
#
> The Queen’s argument was , that         if    something wasn’t done    about it       in      less    than no
# D+  NSg$+   NSg/V    V   . NSg/I/C/Ddem NSg/C NSg/I/V/J V      NSg/V/J J/P   NPr/ISg+ NPr/J/P V/J/C/P C/P  NPr/P+
> time      she’d have   everybody executed , all           round      . ( It       was this    last    remark that          had
# N🅪Sg/V/J+ W?    NSg/VX NSg/I+    V/J      . NSg/I/J/C/Dq+ NSg/V/J/P+ . . NPr/ISg+ V   I/Ddem+ NSg/V/J NSg/V  NSg/I/C/Ddem+ V
> made the whole  party    look  so        grave    and  anxious . )
# V    D+  NSg/J+ NSg/V/J+ NSg/V NSg/I/J/C NSg/V/J+ V/C+ J+      . .
>
#
> Alice could  think of nothing else    to say   but     “ It       belongs to the Duchess : you’d
# NPr+  NSg/VX NSg/V P  NSg/I/J NSg/J/C P  NSg/V NSg/C/P . NPr/ISg+ V       P  D   NSg/V   . W?
> better    ask   her     about it      . ”
# NSg/VX/JC NSg/V ISg/D$+ J/P   NPr/ISg . .
>
#
> “ She’s in      prison , ” the Queen    said to the executioner : “ fetch her     here     . ” And the
# . W?    NPr/J/P NSg/V+ . . D+  NPr/V/J+ V/J  P  D   NSg         . . NSg/V ISg/D$+ NSg/J/R+ . . V/C D
> executioner went  off       like        an  arrow  .
# NSg         NSg/V NSg/V/J/P NSg/V/J/C/P D/P NSg/V+ .
>
#
> The Cat’s head    began fading away the moment he       was gone  , and , by      the time      he       had
# D+  NSg$+ NPr/V/J V     NSg/V  V/J  D+  NSg+   NPr/ISg+ V   V/J/P . V/C . NSg/J/P D+  N🅪Sg/V/J+ NPr/ISg+ V
> come    back    with the Duchess , it       had entirely disappeared ; so        the King    and the
# NSg/V/P NSg/V/J P    D   NSg/V   . NPr/ISg+ V   R        V/J         . NSg/I/J/C D   NPr/V/J V/C D
> executioner ran   wildly up        and down      looking for it       , while     the rest     of the party
# NSg         NSg/V R      NSg/V/J/P V/C NSg/V/J/P V       C/P NPr/ISg+ . NSg/V/C/P D   NSg/V/JS P  D+  NSg/V/J+
> went  back    to the game     .
# NSg/V NSg/V/J P  D+  NSg/V/J+ .
>
#
> CHAPTER IX : The Mock     Turtle’s Story
# NSg/V+  W? . D+  NSg/V/J+ NSg$+    NSg/V
>
#
> “ You    can’t think how   glad    I    am      to see   you    again , you    dear     old   thing  ! ” said the
# . ISgPl+ VX    NSg/V NSg/C NSg/V/J ISg+ NPr/V/J P  NSg/V ISgPl+ P     . ISgPl+ NSg/V/J+ NSg/J NSg/V+ . . V/J  D
> Duchess , as    she  tucked her     arm      affectionately into Alice’s , and they walked off
# NSg/V   . NSg/R ISg+ V/J    ISg/D$+ NSg/V/J+ R              P    NSg$    . V/C IPl+ V/J    NSg/V/J/P
> together .
# J        .
>
#
> Alice was very glad    to find  her     in      such  a    pleasant temper    , and thought to
# NPr+  V   J/R  NSg/V/J P  NSg/V ISg/D$+ NPr/J/P NSg/I D/P+ NSg/J+   NSg/V/JC+ . V/C NSg/V   P
> herself that          perhaps it       was only  the pepper that          had made her     so        savage   when
# ISg+    NSg/I/C/Ddem+ NSg     NPr/ISg+ V   J/R/C D+  NSg/V+ NSg/I/C/Ddem+ V   V    ISg/D$+ NSg/I/J/C NPr/V/J+ NSg/I/C
> they met in      the kitchen .
# IPl+ V   NPr/J/P D+  NSg/V+  .
>
#
> “ When    I’m a   Duchess , ” she  said to herself , ( not   in      a   very hopeful tone    though ) ,
# . NSg/I/C W?  D/P NSg/V   . . ISg+ V/J  P  ISg+    . . NSg/C NPr/J/P D/P J/R  NSg/J   NSg/I/V V/C    . .
> “ I    won’t have   any    pepper in      my  kitchen at    all           . Soup   does  very well    without — Maybe
# . ISg+ V     NSg/VX I/R/Dq NSg/V  NPr/J/P D$+ NSg/V+  NSg/P NSg/I/J/C/Dq+ . NSg/V+ NPl/V J/R  NSg/V/J C/P     . NSg/J/R
> it’s always pepper that          makes people hot     - tempered , ” she  went  on  , very much
# W?   R      NSg/V  NSg/I/C/Ddem+ NPl/V NPl/V+ NSg/V/J . V/J      . . ISg+ NSg/V J/P . J/R  NSg/I/J/Dq
> pleased at    having found out         a   new     kind  of rule  , “ and vinegar that          makes them
# V/J     NSg/P V      NSg/V NSg/V/J/R/P D/P NSg/V/J NSg/J P  NSg/V . . V/C NSg/V+  NSg/I/C/Ddem+ NPl/V NSg/IPl+
> sour    — and camomile that          makes them     bitter  — and — and barley - sugar  and such  things
# NSg/V/J . V/C ?        NSg/I/C/Ddem+ NPl/V NSg/IPl+ NSg/V/J . V/C . V/C NSg    . N🅪Sg/V V/C NSg/I NPl/V+
> that          make  children sweet    - tempered . I    only  wish  people knew that          : then    they
# NSg/I/C/Ddem+ NSg/V NPl+     NPr/V/J+ . V/J      . ISg+ J/R/C NSg/V NPl/V+ V    NSg/I/C/Ddem+ . NSg/J/C IPl+
> wouldn’t be     so        stingy about it       , you    know  — ”
# VX       NSg/VX NSg/I/J/C J      J/P   NPr/ISg+ . ISgPl+ NSg/V . .
>
#
> She  had quite forgotten the Duchess by      this    time      , and was a   little     startled when
# ISg+ V   NSg   NSg/V/J   D   NSg/V   NSg/J/P I/Ddem+ N🅪Sg/V/J+ . V/C V   D/P NPr/I/J/Dq V/J      NSg/I/C
> she  heard her     voice  close   to her     ear      . “ You’re thinking about something  , my  dear    ,
# ISg+ V/J   ISg/D$+ NSg/V+ NSg/V/J P  ISg/D$+ NSg/V/J+ . . W?     V        J/P   NSg/I/V/J+ . D$+ NSg/V/J .
> and that          makes you    forget to talk   . I    can’t tell  you    just now       what   the moral   of
# V/C NSg/I/C/Ddem+ NPl/V ISgPl+ V      P+ N🅪Sg/V . ISg+ VX    NPr/V ISgPl+ V/J  NPr/V/J/C NSg/I+ D   NSg/V/J P
> that          is , but     I    shall remember it       in      a   bit    . ”
# NSg/I/C/Ddem+ VL . NSg/C/P ISg+ VX    NSg/V    NPr/ISg+ NPr/J/P D/P NSg/V+ . .
>
#
> “ Perhaps it       hasn’t one       , ” Alice ventured to remark .
# . NSg     NPr/ISg+ V      NSg/I/V/J . . NPr+  V/J      P+ NSg/V+ .
>
#
> “ Tut   , tut   , child  ! ” said the Duchess . “ Everything’s got a   moral   , if    only  you    can
# . NPr/V . NPr/V . NSg/V+ . . V/J  D+  NSg/V   . . NSg$         V   D/P NSg/V/J . NSg/C J/R/C ISgPl+ NPr/VX
> find  it       . ” And she  squeezed herself up        closer to Alice’s side     as    she  spoke  .
# NSg/V NPr/ISg+ . . V/C ISg+ V/J      ISg+    NSg/V/J/P NSg/JC P  NSg$    NSg/V/J+ NSg/R ISg+ NSg/V+ .
>
#
> Alice did not   much       like        keeping so        close   to her    : first   , because the Duchess was
# NPr+  V   NSg/C NSg/I/J/Dq NSg/V/J/C/P NSg/V   NSg/I/J/C NSg/V/J P  ISg/D$ . NSg/V/J . C/P     D   NSg/V   V
> very ugly    ; and secondly , because she  was exactly the right    height to rest     her
# J/R  NSg/V/J . V/C R        . C/P     ISg+ V   R       D+  NPr/V/J+ N🅪Sg   P  NSg/V/JS ISg/D$+
> chin   upon Alice’s shoulder , and it       was an  uncomfortably sharp   chin  . However , she
# NPr/V+ P    NSg$+   NSg/V+   . V/C NPr/ISg+ V   D/P R             NPr/V/J NPr/V . C       . ISg+
> did not   like        to be     rude , so        she  bore  it       as    well    as    she  could   .
# V   NSg/C NSg/V/J/C/P P  NSg/VX J    . NSg/I/J/C ISg+ NSg/V NPr/ISg+ NSg/R NSg/V/J NSg/R ISg+ NSg/VX+ .
>
#
> “ The game’s going   on  rather  better     now       , ” she  said , by      way   of keeping up        the
# . D   NSg$   NSg/V/J J/P NPr/V/J NSg/VX/JC+ NPr/V/J/C . . ISg+ V/J  . NSg/J/P NSg/J P  NSg/V   NSg/V/J/P D+
> conversation a   little     .
# NSg/V+       D/P NPr/I/J/Dq .
>
#
> “ ’ Tis so        , ” said the Duchess : “ and the moral   of that          is — ‘          Oh    , ’ tis love   , ’ tis
# . . ?   NSg/I/J/C . . V/J  D   NSg/V   . . V/C D   NSg/V/J P  NSg/I/C/Ddem+ VL . Unlintable NPr/V . . ?   NPr🅪/V . . ?
> love   , that          makes the world  go      round     ! ’ ”
# NPr🅪/V . NSg/I/C/Ddem+ NPl/V D+  NSg/V+ NSg/V/J NSg/V/J/P . . .
>
#
> “ Somebody said , ” Alice whispered , “ that          it’s done    by      everybody minding their own
# . NSg/I+   V/J  . . NPr+  V/J       . . NSg/I/C/Ddem+ W?   NSg/V/J NSg/J/P NSg/I+    V       D$+   NSg/V/J
> business ! ”
# N🅪Sg/J+  . .
>
#
> “ Ah      , well    ! It       means much       the same thing  , ” said the Duchess , digging her     sharp
# . NSg/I/V . NSg/V/J . NPr/ISg+ NPl/V NSg/I/J/Dq D+  I/J+ NSg/V+ . . V/J  D   NSg/V   . NSg/V   ISg/D$+ NPr/V/J+
> little     chin  into Alice’s shoulder as    she  added , “ and the moral   of that          is — ‘          Take
# NPr/I/J/Dq NPr/V P    NSg$    NSg/V+   NSg/R ISg+ V/J   . . V/C D   NSg/V/J P  NSg/I/C/Ddem+ VL . Unlintable NSg/V
> care  of the sense   , and the sounds will   take  care  of themselves . ’ ”
# NSg/V P  D+  N🅪Sg/V+ . V/C D+  NPl/V+ NPr/VX NSg/V NSg/V P  IPl+       . . .
>
#
> “ How   fond    she  is of finding morals in      things ! ” Alice thought to herself .
# . NSg/C NSg/V/J ISg+ VL P  NSg/V   NPl/V  NPr/J/P NPl/V+ . . NPr+  NSg/V   P  ISg+    .
>
#
> “ I    dare   say   you’re wondering why   I    don’t put   my  arm      round     your waist , ” the
# . ISg+ NPr/VX NSg/V W?     NSg/V/J   NSg/V ISg+ V     NSg/V D$+ NSg/V/J+ NSg/V/J/P D$+  NSg+  . . D
> Duchess said after a    pause  : “ the reason  is , that          I’m doubtful about the temper
# NSg/V   V/J  P     D/P+ NSg/V+ . . D+  N🅪Sg/V+ VL . NSg/I/C/Ddem+ W?  NSg/J    J/P   D   NSg/V/JC
> of your flamingo . Shall I    try     the experiment ? ”
# P  D$+  NSg/J+   . VX    ISg+ NSg/V/J D+  NSg/V+     . .
>
#
> “ He       might     bite  , ” Alice cautiously replied , not   feeling at    all           anxious to have
# . NPr/ISg+ NᴹSg/VX/J NSg/V . . NPr+  R          V/J     . NSg/C NSg/V/J NSg/P NSg/I/J/C/Dq+ J       P  NSg/VX
> the experiment tried .
# D+  NSg/V+     V/J+  .
>
#
> “ Very true    , ” said the Duchess : “ flamingoes and mustard both    bite  . And the moral
# . J/R  NSg/V/J . . V/J  D   NSg/V   . . ?          V/C NSg/J   I/C/Dq+ NSg/V . V/C D   NSg/V/J
> of that          is — ‘          Birds of a    feather flock  together . ’ ”
# P  NSg/I/C/Ddem+ VL . Unlintable NPl/V P  D/P+ NSg/V+  NSg/V+ J+       . . .
>
#
> “ Only  mustard isn’t a    bird     , ” Alice remarked .
# . J/R/C NSg/J   NSg/V D/P+ NPr/V/J+ . . NPr+  V/J+     .
>
#
> “ Right   , as    usual , ” said the Duchess : “ what   a   clear   way    you    have   of putting
# . NPr/V/J . NSg/R NSg/J . . V/J  D   NSg/V   . . NSg/I+ D/P NSg/V/J NSg/J+ ISgPl+ NSg/VX P  NSg/V
> things ! ”
# NPl/V  . .
>
#
> “ It’s a    mineral , I    think , ” said Alice .
# . W?   D/P+ NSg/J+  . ISg+ NSg/V . . V/J  NPr+  .
>
#
> “ Of course it       is , ” said the Duchess , who    seemed ready   to agree to everything
# . P  NSg/V+ NPr/ISg+ VL . . V/J  D   NSg/V   . NPr/I+ V/J    NSg/V/J P  V     P  NSg/I/V+
> that         Alice said ; “ there’s a   large mustard - mine     near       here    . And the moral   of that
# NSg/I/C/Ddem NPr+  V/J  . . W?      D/P NSg/J NSg/J   . NSg/I/V+ NSg/V/J/P+ NSg/J/R . V/C D   NSg/V/J P  NSg/I/C/Ddem+
> is — ‘          The more         there is of mine     , the less    there is of yours . ’ ”
# VL . Unlintable D   NPr/I/V/J/Dq W?    VL P  NSg/I/V+ . D   V/J/C/P W?    VL P  I+    . . .
>
#
> “ Oh    , I    know  ! ” exclaimed Alice , who    had not   attended to this    last     remark , “ it’s a
# . NPr/V . ISg+ NSg/V . . V/J       NPr+  . NPr/I+ V   NSg/C V/J      P  I/Ddem+ NSg/V/J+ NSg/V+ . . W?   D/P+
> vegetable . It       doesn’t look  like        one       , but     it       is  . ”
# NSg/J+    . NPr/ISg+ V       NSg/V NSg/V/J/C/P NSg/I/V/J . NSg/C/P NPr/ISg+ VL+ . .
>
#
> “ I    quite agree with you    , ” said the Duchess ; “ and the moral   of that          is — ‘          Be     what
# . ISg+ NSg   V     P    ISgPl+ . . V/J  D   NSg/V   . . V/C D   NSg/V/J P  NSg/I/C/Ddem+ VL . Unlintable NSg/VX NSg/I
> you    would seem to be     ’ — or    if    you’d like        it       put   more         simply — ‘          Never imagine
# ISgPl+ VX    V    P  NSg/VX . . NPr/C NSg/C W?    NSg/V/J/C/P NPr/ISg+ NSg/V NPr/I/V/J/Dq R      . Unlintable R     NSg/V
> yourself not   to be     otherwise than what   it       might     appear to others that         what   you
# ISg+     NSg/C P  NSg/VX J         C/P  NSg/I+ NPr/ISg+ NᴹSg/VX/J V      P  NPl/V  NSg/I/C/Ddem NSg/I+ ISgPl+
> were  or    might     have   been  was not   otherwise than what   you    had been  would have
# NSg/V NPr/C NᴹSg/VX/J NSg/VX NSg/V V   NSg/C J         C/P  NSg/I+ ISgPl+ V   NSg/V VX    NSg/VX
> appeared to them     to be     otherwise . ’ ”
# V/J      P  NSg/IPl+ P+ NSg/VX J         . . .
>
#
> “ I    think I    should understand that          better    , ” Alice said very politely , “ if    I    had
# . ISg+ NSg/V ISg+ VX     V          NSg/I/C/Ddem+ NSg/VX/JC . . NPr+  V/J  J/R  R        . . NSg/C ISg+ V
> it       written down      : but     I    can’t quite follow it       as    you    say   it      . ”
# NPr/ISg+ V/J     NSg/V/J/P . NSg/C/P ISg+ VX    NSg   NSg/V  NPr/ISg+ NSg/R ISgPl+ NSg/V NPr/ISg . .
>
#
> “ That’s nothing  to what   I    could  say   if    I    chose , ” the Duchess replied , in      a
# . NSg$   NSg/I/J+ P  NSg/I+ ISg+ NSg/VX NSg/V NSg/C ISg+ NSg/V . . D   NSg/V   V/J     . NPr/J/P D/P+
> pleased tone     .
# V/J+    NSg/I/V+ .
>
#
> “ Pray don’t trouble yourself to say   it       any    longer than that         , ” said Alice .
# . V    V     NSg/V+  ISg+     P  NSg/V NPr/ISg+ I/R/Dq NSg/JC C/P  NSg/I/C/Ddem . . V/J  NPr+  .
>
#
> “ Oh    , don’t talk   about trouble ! ” said the Duchess . “ I    make  you    a   present of
# . NPr/V . V     N🅪Sg/V J/P   NSg/V+  . . V/J  D+  NSg/V   . . ISg+ NSg/V ISgPl+ D/P NSg/V/J P
> everything I’ve said as     yet     . ”
# NSg/I/V+   W?   V/J  NSg/R+ NSg/V/C . .
>
#
> “ A   cheap   sort  of present ! ” thought Alice . “ I’m glad    they don’t give  birthday
# . D/P NSg/V/J NSg/V P  NSg/V/J . . NSg/V   NPr+  . . W?  NSg/V/J IPl+ V     NSg/V NSg/V+
> presents like        that          ! ” But     she  did not   venture to say   it       out         loud  .
# NPl/V    NSg/V/J/C/P NSg/I/C/Ddem+ . . NSg/C/P ISg+ V   NSg/C NSg/V   P  NSg/V NPr/ISg+ NSg/V/J/R/P NSg/J .
>
#
> “ Thinking again ? ” the Duchess asked , with another dig   of her     sharp    little      chin   .
# . V        P     . . D   NSg/V   V/J   . P    I/D     NSg/V P  ISg/D$+ NPr/V/J+ NPr/I/J/Dq+ NPr/V+ .
>
#
> “ I’ve a   right   to think , ” said Alice sharply , for she  was beginning to feel    a
# . W?   D/P NPr/V/J P  NSg/V . . V/J  NPr+  R       . C/P ISg+ V   NSg/V/J+  P  NSg/I/V D/P+
> little      worried .
# NPr/I/J/Dq+ V/J     .
>
#
> “ Just about as    much       right   , ” said the Duchess , “ as    pigs   have   to fly     ; and the m        — ”
# . V/J  J/P   NSg/R NSg/I/J/Dq NPr/V/J . . V/J  D   NSg/V   . . NSg/R NPl/V+ NSg/VX P  NSg/V/J . V/C D   NPr/V/J+ . .
>
#
> But     here    , to Alice’s great  surprise , the Duchess’s voice  died away , even    in      the
# NSg/C/P NSg/J/R . P  NSg$    NSg/J+ NSg/V+   . D+  NSg$+     NSg/V+ V/J  V/J  . NSg/V/J NPr/J/P D
> middle  of her     favourite     word   ‘          moral   , ’ and the arm      that          was linked into hers
# NSg/V/J P  ISg/D$+ NSg/V/J/Comm+ NSg/V+ Unlintable NSg/V/J . . V/C D+  NSg/V/J+ NSg/I/C/Ddem+ V   V/J    P    ISg+
> began to tremble . Alice looked up        , and there stood the Queen    in      front   of them     ,
# V     P+ NSg/V   . NPr+  V/J    NSg/V/J/P . V/C +     V     D+  NPr/V/J+ NPr/J/P NSg/V/J P  NSg/IPl+ .
> with her     arms   folded , frowning like        a   thunderstorm .
# P    ISg/D$+ NPl/V+ V/J    . V        NSg/V/J/C/P D/P NSg+         .
>
#
> “ A    fine     day   , your Majesty ! ” the Duchess began in      a   low     , weak voice  .
# . D/P+ NSg/V/J+ NPr🅪+ . D$+  NSg/I+  . . D   NSg/V   V     NPr/J/P D/P NSg/V/J . J+   NSg/V+ .
>
#
> “ Now       , I    give  you    fair     warning , ” shouted the Queen    , stamping on  the ground   as    she
# . NPr/V/J/C . ISg+ NSg/V ISgPl+ NSg/V/J+ NSg/V+  . . V/J     D+  NPr/V/J+ . NSg      J/P D+  NSg/V/J+ NSg/R ISg+
> spoke ; “ either you   or    your head     must  be     off       , and that          in      about half        no     time      !
# NSg/V . . I/C    ISgPl NPr/C D$+  NPr/V/J+ NSg/V NSg/VX NSg/V/J/P . V/C NSg/I/C/Ddem+ NPr/J/P J/P   N🅪Sg/V/J/P+ NPr/P+ N🅪Sg/V/J+ .
> Take  your choice ! ”
# NSg/V D$+  NSg/J+ . .
>
#
> The Duchess took her     choice , and was gone  in      a    moment .
# D   NSg/V   V    ISg/D$+ NSg/J+ . V/C V   V/J/P NPr/J/P D/P+ NSg+   .
>
#
> “ Let’s go      on  with the game     , ” the Queen    said to Alice ; and Alice was too much
# . NSg$  NSg/V/J J/P P    D+  NSg/V/J+ . . D+  NPr/V/J+ V/J  P  NPr+  . V/C NPr+  V   W?  NSg/I/J/Dq
> frightened to say   a    word   , but     slowly followed her     back    to the croquet - ground   .
# V/J        P  NSg/V D/P+ NSg/V+ . NSg/C/P R      V/J      ISg/D$+ NSg/V/J P  D   NSg/V   . NSg/V/J+ .
>
#
> The other   guests had taken advantage of the Queen’s absence , and were  resting in
# D+  NSg/V/J NPl/V  V   V/J   NSg/V     P  D+  NSg$+   NSg+    . V/C NSg/V V       NPr/J/P
> the shade   : however , the moment they saw   her     , they hurried back    to the game     , the
# D+  N🅪Sg/V+ . C       . D+  NSg+   IPl+ NSg/V ISg/D$+ . IPl+ V/J     NSg/V/J P  D+  NSg/V/J+ . D+
> Queen    merely remarking that         a    moment’s delay    would cost    them     their lives .
# NPr/V/J+ R      V         NSg/I/C/Ddem D/P+ NSg$+    NSg/V/J+ VX    NSg/V/J NSg/IPl+ D$+   V+    .
>
#
> All          the time     they were  playing the Queen    never left    off       quarrelling with the
# NSg/I/J/C/Dq D+  N🅪Sg/V/J IPl+ NSg/V V       D+  NPr/V/J+ R     NPr/V/J NSg/V/J/P NᴹSg/V/Comm P    D+
> other    players , and shouting “ Off       with his     head     ! ” or    “ Off       with her     head     ! ” Those
# NSg/V/J+ NPl+    . V/C V+       . NSg/V/J/P P    ISg/D$+ NPr/V/J+ . . NPr/C . NSg/V/J/P P    ISg/D$+ NPr/V/J+ . . I/Ddem+
> whom she  sentenced were  taken into custody by      the soldiers , who   of course had to
# I+   ISg+ V/J       NSg/V V/J   P    NᴹSg+   NSg/J/P D+  NPl/V+   . NPr/I P  NSg/V+ V   P
> leave off       being   arches to do     this    , so        that         by      the end   of half        an  hour or    so
# NSg/V NSg/V/J/P NSg/V/C NPl/V  P  NSg/VX I/Ddem+ . NSg/I/J/C NSg/I/C/Ddem NSg/J/P D   NSg/V P  N🅪Sg/V/J/P+ D/P NSg  NPr/C NSg/I/J/C
> there were  no     arches left    , and all          the players , except the King     , the Queen    , and
# +     NSg/V NPr/P+ NPl/V  NPr/V/J . V/C NSg/I/J/C/Dq D+  NPl+    . V/C/P  D+  NPr/V/J+ . D+  NPr/V/J+ . V/C
> Alice , were  in      custody and under   sentence of execution .
# NPr+  . NSg/V NPr/J/P NᴹSg    V/C NSg/J/P NSg/V    P  NSg       .
>
#
> Then    the Queen   left    off       , quite out         of breath   , and said to Alice , “ Have   you    seen
# NSg/J/C D   NPr/V/J NPr/V/J NSg/V/J/P . NSg   NSg/V/J/R/P P  NSg/V/J+ . V/C V/J  P  NPr+  . . NSg/VX ISgPl+ NSg/V
> the Mock     Turtle yet     ? ”
# D+  NSg/V/J+ NSg/V+ NSg/V/C . .
>
#
> “ No     , ” said Alice . “ I    don’t even    know  what   a    Mock     Turtle is  . ”
# . NPr/P+ . . V/J  NPr+  . . ISg+ V     NSg/V/J NSg/V NSg/I+ D/P+ NSg/V/J+ NSg/V+ VL+ . .
>
#
> “ It’s the thing  Mock    Turtle Soup   is made from , ” said the Queen    .
# . W?   D+  NSg/V+ NSg/V/J NSg/V+ NSg/V+ VL V    P    . . V/J  D   NPr/V/J+ .
>
#
> “ I    never saw   one       , or    heard of one       , ” said Alice .
# . ISg+ R     NSg/V NSg/I/V/J . NPr/C V/J   P  NSg/I/V/J . . V/J  NPr+  .
>
#
> “ Come    on  , then    , ” said the Queen   , “ and he       shall tell  you    his     history . ”
# . NSg/V/P J/P . NSg/J/C . . V/J  D+  NPr/V/J . . V/C NPr/ISg+ VX    NPr/V ISgPl+ ISg/D$+ N🅪Sg+   . .
>
#
> As     they walked off       together , Alice heard the King     say   in      a   low      voice  , to the
# NSg/R+ IPl+ V/J    NSg/V/J/P J        . NPr+  V/J   D+  NPr/V/J+ NSg/V NPr/J/P D/P NSg/V/J+ NSg/V+ . P  D+
> company generally , “ You    are all           pardoned . ” “ Come    , that’s a   good    thing  ! ” she  said
# NSg/V+  R         . . ISgPl+ V   NSg/I/J/C/Dq+ V/J      . . . NSg/V/P . NSg$   D/P NPr/V/J NSg/V+ . . ISg+ V/J
> to herself , for she  had felt    quite unhappy at    the number   of executions the Queen
# P  ISg+    . C/P ISg+ V   NSg/V/J NSg   NSg/V/J NSg/P D   NSg/V/JC P  +          D+  NPr/V/J+
> had ordered .
# V+  V/J     .
>
#
> They very soon came    upon a   Gryphon , lying   fast    asleep in      the sun    . ( If    you    don’t
# IPl+ J/R  J/R  NSg/V/P P    D/P ?       . NSg/V/J NSg/V/J J      NPr/J/P D+  NPr/V+ . . NSg/C ISgPl+ V
> know  what   a    Gryphon is , look  at    the picture . ) “ Up        , lazy    thing  ! ” said the Queen   ,
# NSg/V NSg/I+ D/P+ ?       VL . NSg/V NSg/P D+  NSg/V+  . . . NSg/V/J/P . NSg/V/J NSg/V+ . . V/J  D+  NPr/V/J .
> “ and take  this    young    lady  to see   the Mock     Turtle , and to hear his     history . I
# . V/C NSg/V I/Ddem+ NPr/V/J+ NPr/V P  NSg/V D+  NSg/V/J+ NSg/V+ . V/C P  V    ISg/D$+ N🅪Sg+   . ISg+
> must  go      back    and see   after some      executions I    have   ordered ; ” and she  walked off       ,
# NSg/V NSg/V/J NSg/V/J V/C NSg/V P     I/J/R/Dq+ +          ISg+ NSg/VX V/J     . . V/C ISg+ V/J    NSg/V/J/P .
> leaving Alice alone with the Gryphon . Alice did not   quite like        the look  of the
# V       NPr+  J     P    D+  ?       . NPr+  V   NSg/C NSg   NSg/V/J/C/P D   NSg/V P  D+
> creature , but     on  the whole  she  thought it       would be     quite as    safe    to stay    with it
# NSg+     . NSg/C/P J/P D+  NSg/J+ ISg+ NSg/V   NPr/ISg+ VX    NSg/VX NSg   NSg/R NSg/V/J P  NSg/V/J P    NPr/ISg+
> as    to go      after that         savage   Queen    : so        she  waited .
# NSg/R P  NSg/V/J P     NSg/I/C/Ddem NPr/V/J+ NPr/V/J+ . NSg/I/J/C ISg+ V/J+   .
>
#
> The Gryphon sat     up        and rubbed its     eyes   : then    it       watched the Queen    till      she  was
# D   ?       NSg/V/J NSg/V/J/P V/C V/J    ISg/D$+ NPl/V+ . NSg/J/C NPr/ISg+ V/J     D+  NPr/V/J+ NSg/V/C/P ISg+ V
> out         of sight   : then    it       chuckled . “ What   fun      ! ” said the Gryphon , half       to itself ,
# NSg/V/J/R/P P  N🅪Sg/V+ . NSg/J/C NPr/ISg+ V/J+     . . NSg/I+ NᴹSg/V/J . . V/J  D   ?       . N🅪Sg/V/J/P P  ISg+   .
> half       to Alice .
# N🅪Sg/V/J/P P  NPr+  .
>
#
> “ What   is the fun      ? ” said Alice .
# . NSg/I+ VL D   NᴹSg/V/J . . V/J  NPr+  .
>
#
> “ Why   , she  , ” said the Gryphon . “ It’s all          her     fancy   , that          : they never executes
# . NSg/V . ISg+ . . V/J  D+  ?       . . W?   NSg/I/J/C/Dq ISg/D$+ NSg/V/J . NSg/I/C/Ddem+ . IPl+ R     V
> nobody , you    know   . Come    on  ! ”
# NSg/I+ . ISgPl+ NSg/V+ . NSg/V/P J/P . .
>
#
> “ Everybody says  ‘          come    on  ! ’ here    , ” thought Alice , as    she  went  slowly after it       : “ I
# . NSg/I+    NPl/V Unlintable NSg/V/P J/P . . NSg/J/R . . NSg/V   NPr+  . NSg/R ISg+ NSg/V R      P     NPr/ISg+ . . ISg+
> never was so        ordered about in      all           my  life   , never ! ”
# R     V   NSg/I/J/C V/J     J/P   NPr/J/P NSg/I/J/C/Dq+ D$+ NSg/V+ . R     . .
>
#
> They had not   gone  far     before they saw   the Mock    Turtle in      the distance , sitting
# IPl+ V   NSg/C V/J/P NSg/V/J C/P    IPl+ NSg/V D   NSg/V/J NSg/V  NPr/J/P D+  NSg/V+   . NSg/V/J
> sad     and lonely on  a   little     ledge of rock   , and , as    they came    nearer , Alice could
# NSg/V/J V/C J/R    J/P D/P NPr/I/J/Dq NSg/V P  NPr🅪/V . V/C . NSg/R IPl+ NSg/V/P NSg/JC . NPr+  NSg/VX
> hear him  sighing as    if    his     heart   would break  . She  pitied him  deeply . “ What   is
# V    ISg+ V       NSg/R NSg/C ISg/D$+ N🅪Sg/V+ VX    NSg/V+ . ISg+ V/J    ISg+ R+     . . NSg/I+ VL
> his     sorrow ? ” she  asked the Gryphon , and the Gryphon answered , very nearly in      the
# ISg/D$+ N🅪Sg/V . . ISg+ V/J   D   ?       . V/C D   ?       V/J      . J/R  R      NPr/J/P D+
> same words  as    before , “ It’s all          his     fancy   , that          : he       hasn’t got no     sorrow , you
# I/J+ NPl/V+ NSg/R C/P    . . W?   NSg/I/J/C/Dq ISg/D$+ NSg/V/J . NSg/I/C/Ddem+ . NPr/ISg+ V      V   NPr/P+ N🅪Sg/V . ISgPl+
> know   . Come    on  ! ”
# NSg/V+ . NSg/V/P J/P . .
>
#
> So        they went  up        to the Mock     Turtle , who    looked at    them    with large eyes   full    of
# NSg/I/J/C IPl+ NSg/V NSg/V/J/P P  D+  NSg/V/J+ NSg/V+ . NPr/I+ V/J    NSg/P NSg/IPl P    NSg/J NPl/V+ NSg/V/J P
> tears  , but     said nothing  .
# NPl/V+ . NSg/C/P V/J  NSg/I/J+ .
>
#
> “ This    here    young    lady   , ” said the Gryphon , “ she  wants for to know  your history ,
# . I/Ddem+ NSg/J/R NPr/V/J+ NPr/V+ . . V/J  D   ?       . . ISg+ NPl/V C/P P  NSg/V D$+  N🅪Sg+   .
> she  do      . ”
# ISg+ NSg/VX+ . .
>
#
> “ I’ll tell  it       her     , ” said the Mock    Turtle in      a   deep  , hollow  tone     : “ sit   down      , both
# . W?   NPr/V NPr/ISg+ ISg/D$+ . . V/J  D   NSg/V/J NSg/V  NPr/J/P D/P NSg/J . NSg/V/J NSg/I/V+ . . NSg/V NSg/V/J/P . I/C/Dq
> of you    , and don’t speak a   word  till      I’ve finished . ”
# P  ISgPl+ . V/C V     NSg/V D/P NSg/V NSg/V/C/P +    V/J+     . .
>
#
> So        they sat     down      , and nobody spoke for some      minutes . Alice thought to herself ,
# NSg/I/J/C IPl+ NSg/V/J NSg/V/J/P . V/C NSg/I  NSg/V C/P I/J/R/Dq+ NPl/V+  . NPr+  NSg/V   P  ISg+    .
> “ I    don’t see   how   he       can    ever finish , if    he       doesn’t begin . ” But     she  waited
# . ISg+ V     NSg/V NSg/C NPr/ISg+ NPr/VX J    NSg/V  . NSg/C NPr/ISg+ V+      NSg/V . . NSg/C/P ISg+ V/J+
> patiently .
# R+        .
>
#
> “ Once  , ” said the Mock    Turtle at    last    , with a    deep   sigh  , “ I    was a   real   Turtle . ”
# . NSg/C . . V/J  D   NSg/V/J NSg/V  NSg/P NSg/V/J . P    D/P+ NSg/J+ NSg/V . . ISg+ V   D/P NSg/J+ NSg/V  . .
>
#
> These   words were  followed by      a   very long    silence , broken only  by      an  occasional
# I/Ddem+ NPl/V NSg/V V/J      NSg/J/P D/P J/R  NPr/V/J NSg/V   . V/J    J/R/C NSg/J/P D/P NSg/J
> exclamation of “ Hjckrrh ! ” from the Gryphon , and the constant heavy   sobbing of
# NSg         P  . ?       . . P    D   ?       . V/C D   NSg/J    NSg/V/J NSg/V/J P
> the Mock     Turtle . Alice was very nearly getting up        and saying , “ Thank you   , sir    ,
# D+  NSg/V/J+ NSg/V+ . NPr+  V   J/R  R      NSg/V   NSg/V/J/P V/C NSg/V  . . NSg/V ISgPl . NPr/V+ .
> for your interesting story , ” but     she  could  not   help  thinking there must  be     more
# C/P D$+  V/J+        NSg/V . . NSg/C/P ISg+ NSg/VX NSg/C NSg/V V        +     NSg/V NSg/VX NPr/I/V/J/Dq
> to come    , so        she  sat     still   and said nothing  .
# P  NSg/V/P . NSg/I/J/C ISg+ NSg/V/J NSg/V/J V/C V/J  NSg/I/J+ .
>
#
> “ When    we   were  little     , ” the Mock     Turtle went  on  at    last    , more         calmly , though
# . NSg/I/C IPl+ NSg/V NPr/I/J/Dq . . D+  NSg/V/J+ NSg/V+ NSg/V J/P NSg/P NSg/V/J . NPr/I/V/J/Dq R      . V/C
> still   sobbing a   little     now       and then    , “ we   went  to school in      the sea  . The master
# NSg/V/J NSg/V/J D/P NPr/I/J/Dq NPr/V/J/C V/C NSg/J/C . . IPl+ NSg/V P  NSg/V  NPr/J/P D+  NSg+ . D+  NPr/V/J+
> was an  old   Turtle — we   used to call  him  Tortoise — ”
# V   D/P NSg/J NSg/V  . IPl+ V/J  P  NSg/V ISg+ NSg+     . .
>
#
> “ Why   did you    call  him  Tortoise , if    he       wasn’t one       ? ” Alice asked .
# . NSg/V V   ISgPl+ NSg/V ISg+ NSg+     . NSg/C NPr/ISg+ V      NSg/I/V/J . . NPr+  V/J+  .
>
#
> “ We   called him  Tortoise because he       taught us       , ” said the Mock     Turtle angrily :
# . IPl+ V/J    ISg+ NSg+     C/P     NPr/ISg+ V      NPr/IPl+ . . V/J  D+  NSg/V/J+ NSg/V+ R       .
> “ really you    are very dull ! ”
# . R      ISgPl+ V   J/R  V/J+ . .
>
#
> “ You    ought    to be     ashamed of yourself for asking such  a    simple   question , ” added
# . ISgPl+ NSg/I/VX P  NSg/VX V/J     P  ISg+     C/P V      NSg/I D/P+ NSg/V/J+ NSg/V+   . . V/J
> the Gryphon ; and then    they both   sat     silent and looked at    poor     Alice , who    felt
# D   ?       . V/C NSg/J/C IPl+ I/C/Dq NSg/V/J NSg/J  V/C V/J    NSg/P NSg/V/J+ NPr+  . NPr/I+ NSg/V/J
> ready   to sink  into the earth   . At    last    the Gryphon said to the Mock     Turtle ,
# NSg/V/J P  NSg/V P    D+  NPrᴹ/V+ . NSg/P NSg/V/J D   ?       V/J  P  D+  NSg/V/J+ NSg/V+ .
> “ Drive on  , old   fellow ! Don’t be     all          day  about it       ! ” and he       went  on  in      these
# . NSg/V J/P . NSg/J NSg/V  . V     NSg/VX NSg/I/J/C/Dq NPr🅪 J/P   NPr/ISg+ . . V/C NPr/ISg+ NSg/V J/P NPr/J/P I/Ddem+
> words  :
# NPl/V+ .
>
#
> “ Yes   , we   went  to school in      the sea  , though you    mayn’t believe it      — ”
# . NPl/V . IPl+ NSg/V P  NSg/V  NPr/J/P D+  NSg+ . V/C    ISgPl+ V      V       NPr/ISg . .
>
#
> “ I    never said I    didn’t ! ” interrupted Alice .
# . ISg+ R     V/J  ISg+ V      . . V/J         NPr+  .
>
#
> “ You    did , ” said the Mock     Turtle .
# . ISgPl+ V   . . V/J  D+  NSg/V/J+ NSg/V+ .
>
#
> “ Hold    your tongue ! ” added the Gryphon , before Alice could  speak  again . The Mock
# . NSg/V/J D$+  NSg/V+ . . V/J   D   ?       . C/P    NPr+  NSg/VX NSg/V+ P     . D+  NSg/V/J+
> Turtle went  on  .
# NSg/V+ NSg/V J/P .
>
#
> “ We   had the best      of educations — in      fact , we   went  to school every day   — ”
# . IPl+ V   D   NPr/VX/JS P  NSg        . NPr/J/P NSg+ . IPl+ NSg/V P  NSg/V  Dq+   NPr🅪+ . .
>
#
> “ I’ve been  to a   day   - school , too , ” said Alice ; “ you    needn’t be     so        proud as    all
# . W?   NSg/V P  D/P NPr🅪+ . NSg/V  . W?  . . V/J  NPr+  . . ISgPl+ VX      NSg/VX NSg/I/J/C J     NSg/R NSg/I/J/C/Dq
> that          . ”
# NSg/I/C/Ddem+ . .
>
#
> “ With extras ? ” asked the Mock    Turtle a    little      anxiously .
# . P    NPl+   . . V/J   D   NSg/V/J NSg/V+ D/P+ NPr/I/J/Dq+ R         .
>
#
> “ Yes   , ” said Alice , “ we   learned French    and music     . ”
# . NPl/V . . V/J  NPr+  . . IPl+ V/J     NPr🅪/V/J+ V/C N🅪Sg/V/J+ . .
>
#
> “ And washing ? ” said the Mock     Turtle .
# . V/C NSg/V   . . V/J  D+  NSg/V/J+ NSg/V+ .
>
#
> “ Certainly not   ! ” said Alice indignantly .
# . R         NSg/C . . V/J  NPr+  R+          .
>
#
> “ Ah      ! then    yours wasn’t a   really good    school , ” said the Mock    Turtle in      a   tone    of
# . NSg/I/V . NSg/J/C I+    V      D/P R      NPr/V/J NSg/V  . . V/J  D   NSg/V/J NSg/V  NPr/J/P D/P NSg/I/V P
> great  relief . “ Now       at    ours they had at    the end   of the bill   , ‘          French   , music     , and
# NSg/J+ NSg/J+ . . NPr/V/J/C NSg/P I+   IPl+ V   NSg/P D   NSg/V P  D+  NPr/V+ . Unlintable NPr🅪/V/J . N🅪Sg/V/J+ . V/C
> washing — extra . ’ ”
# NSg/V   . NSg/J . . .
>
#
> “ You    couldn’t have   wanted it       much       , ” said Alice ; “ living  at    the bottom  of the
# . ISgPl+ V        NSg/VX V/J    NPr/ISg+ NSg/I/J/Dq . . V/J  NPr+  . . NSg/V/J NSg/P D   NSg/V/J P  D+
> sea  . ”
# NSg+ . .
>
#
> “ I    couldn’t afford to learn it       . ” said the Mock    Turtle with a    sigh   . “ I    only  took
# . ISg+ V        V      P  NSg/V NPr/ISg+ . . V/J  D   NSg/V/J NSg/V  P    D/P+ NSg/V+ . . ISg+ J/R/C V
> the regular course . ”
# D+  NSg/J+  NSg/V+ . .
>
#
> “ What   was that          ? ” inquired Alice .
# . NSg/I+ V   NSg/I/C/Ddem+ . . V/J      NPr+  .
>
#
> “ Reeling and Writhing , of course , to begin with , ” the Mock     Turtle replied ; “ and
# . V       V/C V+       . P  NSg/V+ . P  NSg/V P    . . D+  NSg/V/J+ NSg/V+ V/J     . . V/C
> then    the different branches of Arithmetic — Ambition , Distraction , Uglification ,
# NSg/J/C D   NSg/J     NPl/V    P  NᴹSg/J     . NSg/V+   . NSg/V+      . ?            .
> and  Derision . ”
# V/C+ N🅪Sg+    . .
>
#
> “ I    never heard of ‘          Uglification , ’ ” Alice ventured to say   . “ What   is it       ? ”
# . ISg+ R     V/J   P  Unlintable ?            . . . NPr+  V/J      P+ NSg/V . . NSg/I+ VL NPr/ISg+ . .
>
#
> The Gryphon lifted up        both   its     paws   in      surprise . “ What   ! Never heard of
# D   ?       V/J    NSg/V/J/P I/C/Dq ISg/D$+ NPl/V+ NPr/J/P NSg/V+   . . NSg/I+ . R     V/J   P
> uglifying ! ” it       exclaimed . “ You    know  what   to beautify is , I    suppose ? ”
# ?         . . NPr/ISg+ V/J+      . . ISgPl+ NSg/V NSg/I+ P  V        VL . ISg+ V       . .
>
#
> “ Yes   , ” said Alice doubtfully : “ it       means — to — make  — anything — prettier . ”
# . NPl/V . . V/J  NPr+  R          . . NPr/ISg+ NPl/V . P  . NSg/V . NSg/I/V+ . NSg/JC+  . .
>
#
> “ Well    , then    , ” the Gryphon went  on  , “ if    you    don’t know  what   to uglify is , you    are
# . NSg/V/J . NSg/J/C . . D   ?       NSg/V J/P . . NSg/C ISgPl+ V     NSg/V NSg/I+ P  ?      VL . ISgPl+ V
> a    simpleton . ”
# D/P+ NSg+      . .
>
#
> Alice did not   feel    encouraged to ask   any    more         questions about it       , so        she  turned
# NPr+  V   NSg/C NSg/I/V V/J        P  NSg/V I/R/Dq NPr/I/V/J/Dq NPl/V     J/P   NPr/ISg+ . NSg/I/J/C ISg+ V/J
> to the Mock     Turtle , and said “ What   else    had you    to learn ? ”
# P  D+  NSg/V/J+ NSg/V+ . V/C V/J  . NSg/I+ NSg/J/C V   ISgPl+ P  NSg/V . .
>
#
> “ Well    , there was Mystery , ” the Mock     Turtle replied , counting off       the subjects on
# . NSg/V/J . +     V   NSg+    . . D+  NSg/V/J+ NSg/V+ V/J     . V        NSg/V/J/P D+  NPl/V+   J/P
> his     flappers , “ — Mystery , ancient and modern , with Seaography : then    Drawling — the
# ISg/D$+ NPl      . . . NSg     . NSg/J   V/C NSg/J  . P    ?          . NSg/J/C V        . D
> Drawling - master  was an  old   conger - eel   , that          used to come    once  a    week   : he       taught
# V        . NPr/V/J V   D/P NSg/J NSg    . NSg/V . NSg/I/C/Ddem+ V/J  P  NSg/V/P NSg/C D/P+ NSg/J+ . NPr/ISg+ V
> us       Drawling , Stretching , and Fainting in      Coils . ”
# NPr/IPl+ V        . V          . V/C V+       NPr/J/P NPl/V . .
>
#
> “ What   was that         like        ? ” said Alice .
# . NSg/I+ V   NSg/I/C/Ddem NSg/V/J/C/P . . V/J  NPr+  .
>
#
> “ Well    , I    can’t show  it       you    myself , ” the Mock     Turtle said : “ I’m too stiff   . And
# . NSg/V/J . ISg+ VX    NSg/V NPr/ISg+ ISgPl+ ISg+   . . D+  NSg/V/J+ NSg/V+ V/J  . . W?  +   NSg/V/J . V/C
> the Gryphon never learnt it      . ”
# D   ?       R     V      NPr/ISg . .
>
#
> “ Hadn’t time     , ” said the Gryphon : “ I    went  to the Classics master   , though . He       was
# . V      N🅪Sg/V/J . . V/J  D   ?       . . ISg+ NSg/V P  D+  NSgPl+   NPr/V/J+ . V/C    . NPr/ISg+ V
> an  old   crab  , he       was . ”
# D/P NSg/J NSg/V . NPr/ISg+ V+  . .
>
#
> “ I    never went  to him  , ” the Mock     Turtle said with a   sigh  : “ he       taught Laughing and
# . ISg+ R     NSg/V P  ISg+ . . D+  NSg/V/J+ NSg/V+ V/J  P    D/P NSg/V . . NPr/ISg+ V      NSg/V/J  V/C
> Grief  , they used to say   . ”
# NSg/V+ . IPl+ V/J  P+ NSg/V . .
>
#
> “ So        he       did , so        he       did , ” said the Gryphon , sighing in      his     turn  ; and both
# . NSg/I/J/C NPr/ISg+ V   . NSg/I/J/C NPr/ISg+ V   . . V/J  D   ?       . V       NPr/J/P ISg/D$+ NSg/V . V/C I/C/Dq
> creatures hid their faces  in      their paws   .
# NPl+      V   D$+   NPl/V+ NPr/J/P D$+   NPl/V+ .
>
#
> “ And how   many       hours a    day   did you    do     lessons ? ” said Alice , in      a   hurry to change
# . V/C NSg/C NSg/I/J/Dq NPl+  D/P+ NPr🅪+ V   ISgPl+ NSg/VX NPl/V+  . . V/J  NPr+  . NPr/J/P D/P NSg/V P  N🅪Sg/V
> the subject  .
# D   NSg/V/J+ .
>
#
> “ Ten hours the first    day   , ” said the Mock     Turtle : “ nine the next    , and so         on  . ”
# . NSg NPl+  D+  NSg/V/J+ NPr🅪+ . . V/J  D+  NSg/V/J+ NSg/V+ . . NSg  D   NSg/J/P . V/C NSg/I/J/C+ J/P . .
>
#
> “ What   a   curious plan   ! ” exclaimed Alice .
# . NSg/I+ D/P J       NSg/V+ . . V/J       NPr+  .
>
#
> “ That’s the reason  they’re called lessons , ” the Gryphon remarked : “ because they
# . NSg$   D+  N🅪Sg/V+ W?      V/J    NPl/V+  . . D   ?       V/J      . . C/P     IPl+
> lessen from day   to day  . ”
# V/C    P    NPr🅪+ P+ NPr🅪 . .
>
#
> This    was quite a   new     idea to Alice , and she  thought it       over      a   little     before she
# I/Ddem+ V   NSg   D/P NSg/V/J NSg  P  NPr+  . V/C ISg+ NSg/V   NPr/ISg+ NSg/V/J/P D/P NPr/I/J/Dq C/P    ISg+
> made her     next     remark . “ Then    the eleventh day  must  have   been  a   holiday ? ”
# V    ISg/D$+ NSg/J/P+ NSg/V+ . . NSg/J/C D+  NSg/J+   NPr🅪 NSg/V NSg/VX NSg/V D/P NPr/V   . .
>
#
> “ Of course it       was , ” said the Mock     Turtle .
# . P  NSg/V+ NPr/ISg+ V   . . V/J  D+  NSg/V/J+ NSg/V+ .
>
#
> “ And how   did you    manage on  the twelfth ? ” Alice went  on  eagerly .
# . V/C NSg/C V   ISgPl+ NSg/V  J/P D   NSg/J   . . NPr+  NSg/V J/P R+      .
>
#
> “ That’s enough about lessons , ” the Gryphon interrupted in      a   very decided tone    :
# . NSg$   NSg/I  J/P   NPl/V+  . . D   ?       V/J         NPr/J/P D/P J/R  NSg/V/J NSg/I/V .
> “ tell  her     something about the games  now        . ”
# . NPr/V ISg/D$+ NSg/I/V/J J/P   D+  NPl/V+ NPr/V/J/C+ . .
>
#
> CHAPTER X     : The Lobster  Quadrille
# NSg/V+  NPr/J . D   NSg/V/J+ NSg/V/J
>
#
> The Mock    Turtle sighed deeply , and drew  the back    of one       flapper across his     eyes   .
# D+  NSg/V/J NSg/V  V/J    R      . V/C NPr/V D   NSg/V/J P  NSg/I/V/J NSg     NSg/P  ISg/D$+ NPl/V+ .
> He       looked at    Alice , and tried to speak , but     for a   minute  or    two sobs  choked his
# NPr/ISg+ V/J    NSg/P NPr+  . V/C V/J   P  NSg/V . NSg/C/P C/P D/P NSg/V/J NPr/C NSg NPl/V V/J    ISg/D$+
> voice  . “ Same as    if    he       had a   bone     in      his     throat , ” said the Gryphon : and it       set     to
# NSg/V+ . . I/J  NSg/R NSg/C NPr/ISg+ V   D/P N🅪Sg/V/J NPr/J/P ISg/D$+ NSg/V+ . . V/J  D   ?       . V/C NPr/ISg+ NPr/V/J P
> work  shaking him  and punching him  in      the back    . At    last    the Mock     Turtle recovered
# NSg/V V       ISg+ V/C V        ISg+ NPr/J/P D   NSg/V/J . NSg/P NSg/V/J D+  NSg/V/J+ NSg/V+ V/J
> his     voice  , and , with tears  running   down      his     cheeks , he       went  on  again : —
# ISg/D$+ NSg/V+ . V/C . P    NPl/V+ NSg/V/J/P NSg/V/J/P ISg/D$+ NPl/V+ . NPr/ISg+ NSg/V J/P P     . .
>
#
> “ You    may    not   have   lived much       under   the sea  — ” ( “ I    haven’t , ” said Alice ) — “ and
# . ISgPl+ NPr/VX NSg/C NSg/VX V/J   NSg/I/J/Dq NSg/J/P D+  NSg+ . . . . ISg+ V       . . V/J  NPr+  . . . V/C
> perhaps you    were  never even    introduced to a    lobster  — ” ( Alice began to say   “ I
# NSg     ISgPl+ NSg/V R     NSg/V/J V/J        P  D/P+ NSg/V/J+ . . . NPr+  V     P  NSg/V . ISg+
> once  tasted — ” but     checked herself hastily , and said “ No     , never ” ) “ — so        you    can
# NSg/C V/J    . . NSg/C/P V/J     ISg+    R       . V/C V/J  . NPr/P+ . R     . . . . NSg/I/J/C ISgPl+ NPr/VX
> have   no     idea what   a   delightful thing  a    Lobster  Quadrille is ! ”
# NSg/VX NPr/P+ NSg+ NSg/I+ D/P J          NSg/V+ D/P+ NSg/V/J+ NSg/V/J   VL . .
>
#
> “ No     , indeed , ” said Alice . “ What   sort  of a    dance  is it       ? ”
# . NPr/P+ . W?     . . V/J  NPr+  . . NSg/I+ NSg/V P  D/P+ NSg/V+ VL NPr/ISg+ . .
>
#
> “ Why   , ” said the Gryphon , “ you    first    form  into a   line  along the sea  - shore — ”
# . NSg/V . . V/J  D   ?       . . ISgPl+ NSg/V/J+ NSg/V P    D/P NSg/V P     D   NSg+ . NSg/V . .
>
#
> “ Two  lines  ! ” cried the Mock     Turtle . “ Seals  , turtles , salmon     , and so        on  ; then    ,
# . NSg+ NPl/V+ . . V/J   D+  NSg/V/J+ NSg/V+ . . NPl/V+ . NPl/V   . NSgPl/V/J+ . V/C NSg/I/J/C J/P . NSg/J/C .
> when    you’ve cleared all          the jelly    - fish     out         of the way    — ”
# NSg/I/C W?     V/J     NSg/I/J/C/Dq D   NSg/V/J+ . N🅪SgPl/V NSg/V/J/R/P P  D+  NSg/J+ . .
>
#
> “ That          generally takes some      time      , ” interrupted the Gryphon .
# . NSg/I/C/Ddem+ R         NPl/V I/J/R/Dq+ N🅪Sg/V/J+ . . V/J         D   ?       .
>
#
> “ — you    advance  twice — ”
# . . ISgPl+ NSg/V/J+ W?    . .
>
#
> “ Each with a   lobster as    a    partner ! ” cried the Gryphon .
# . Dq   P    D/P NSg/V/J NSg/R D/P+ NSg/V+  . . V/J   D   ?       .
>
#
> “ Of course , ” the Mock     Turtle said : “ advance  twice , set     to partners — ”
# . P  NSg/V  . . D+  NSg/V/J+ NSg/V+ V/J  . . NSg/V/J+ W?    . NPr/V/J P  NPl/V    . .
>
#
> “ — change  lobsters , and retire in      same order  , ” continued the Gryphon .
# . . N🅪Sg/V+ NPl/V    . V/C NSg/V  NPr/J/P I/J+ NSg/V+ . . V/J       D   ?       .
>
#
> “ Then    , you    know  , ” the Mock     Turtle went  on  , “ you    throw the — ”
# . NSg/J/C . ISgPl+ NSg/V . . D+  NSg/V/J+ NSg/V+ NSg/V J/P . . ISgPl+ NSg/V D   . .
>
#
> “ The lobsters ! ” shouted the Gryphon , with a   bound   into the air    .
# . D   NPl/V    . . V/J     D   ?       . P    D/P NSg/V/J P    D+  NSg/V+ .
>
#
> “ — as    far     out         to sea as    you    can    — ”
# . . NSg/R NSg/V/J NSg/V/J/R/P P  NSg NSg/R ISgPl+ NPr/VX . .
>
#
> “ Swim  after them     ! ” screamed the Gryphon .
# . NSg/V P     NSg/IPl+ . . V/J      D   ?       .
>
#
> “ Turn  a   somersault in      the sea  ! ” cried the Mock     Turtle , capering wildly about .
# . NSg/V D/P NSg/V      NPr/J/P D+  NSg+ . . V/J   D+  NSg/V/J+ NSg/V+ . V        R      J/P   .
>
#
> “ Change lobsters again ! ” yelled the Gryphon at    the top     of its     voice  .
# . N🅪Sg/V NPl/V    P     . . V/J    D   ?       NSg/P D   NSg/V/J P  ISg/D$+ NSg/V+ .
>
#
> “ Back    to land   again , and that’s all          the first    figure , ” said the Mock     Turtle ,
# . NSg/V/J P  NPr🅪/V P     . V/C NSg$   NSg/I/J/C/Dq D+  NSg/V/J+ NSg/V+ . . V/J  D+  NSg/V/J+ NSg/V+ .
> suddenly dropping his     voice  ; and the two  creatures , who    had been  jumping about
# R        NSg/V    ISg/D$+ NSg/V+ . V/C D+  NSg+ NPl+      . NPr/I+ V   NSg/V V       J/P
> like        mad     things all          this    time      , sat     down      again very sadly and quietly , and looked
# NSg/V/J/C/P NSg/V/J NPl/V+ NSg/I/J/C/Dq I/Ddem+ N🅪Sg/V/J+ . NSg/V/J NSg/V/J/P P     J/R  R     V/C R       . V/C V/J
> at    Alice .
# NSg/P NPr+  .
>
#
> “ It       must  be     a   very pretty  dance , ” said Alice timidly .
# . NPr/ISg+ NSg/V NSg/VX D/P J/R  NSg/V/J NSg/V . . V/J  NPr+  R+      .
>
#
> “ Would you    like        to see   a   little     of it       ? ” said the Mock     Turtle .
# . VX    ISgPl+ NSg/V/J/C/P P  NSg/V D/P NPr/I/J/Dq P  NPr/ISg+ . . V/J  D+  NSg/V/J+ NSg/V+ .
>
#
> “ Very much       indeed , ” said Alice .
# . J/R  NSg/I/J/Dq W?     . . V/J  NPr+  .
>
#
> “ Come    , let’s try     the first    figure ! ” said the Mock    Turtle to the Gryphon . “ We   can
# . NSg/V/P . NSg$  NSg/V/J D+  NSg/V/J+ NSg/V+ . . V/J  D   NSg/V/J NSg/V  P  D+  ?       . . IPl+ NPr/VX
> do     without lobsters , you    know   . Which shall sing    ? ”
# NSg/VX C/P     NPl/V    . ISgPl+ NSg/V+ . I/C+  VX    NSg/V/J . .
>
#
> “ Oh    , you    sing    , ” said the Gryphon . “ I’ve forgotten the words  . ”
# . NPr/V . ISgPl+ NSg/V/J . . V/J  D+  ?       . . W?   NSg/V/J   D+  NPl/V+ . .
>
#
> So        they began solemnly dancing round     and round     Alice , every now       and then
# NSg/I/J/C IPl+ V     R        NSg/V   NSg/V/J/P V/C NSg/V/J/P NPr+  . Dq+   NPr/V/J/C V/C NSg/J/C
> treading on  her     toes   when    they passed too close   , and waving their forepaws to
# V        J/P ISg/D$+ NPl/V+ NSg/I/C IPl+ V/J    W?  NSg/V/J . V/C V      D$+   ?        P
> mark   the time      , while     the Mock     Turtle sang  this    , very slowly and sadly : —
# NPr/V+ D+  N🅪Sg/V/J+ . NSg/V/C/P D+  NSg/V/J+ NSg/V+ NPr/V I/Ddem+ . J/R  R      V/C R     . .
>
#
> “ Will   you    walk  a   little     faster ? ” said a   whiting to a    snail  . “ There’s a
# . NPr/VX ISgPl+ NSg/V D/P NPr/I/J/Dq NSg/JC . . V/J  D/P NSg/V   P  D/P+ NSg/V+ . . W?      D/P
> porpoise close   behind  us       , and he’s treading on  my  tail     . See   how   eagerly the
# NSg/V+   NSg/V/J NSg/J/P NPr/IPl+ . V/C NSg$ V        J/P D$+ NSg/V/J+ . NSg/V NSg/C R       D
> lobsters and the turtles all           advance  ! They are waiting on  the shingle — will   you
# NPl/V    V/C D+  NPl/V   NSg/I/J/C/Dq+ NSg/V/J+ . IPl+ V   NSg/V   J/P D   NSg/V   . NPr/VX ISgPl+
> come    and join  the dance  ? Will   you   , won’t you    , will   you   , won’t you    , will   you
# NSg/V/P V/C NSg/V D+  NSg/V+ . NPr/VX ISgPl . V     ISgPl+ . NPr/VX ISgPl . V     ISgPl+ . NPr/VX ISgPl+
> join  the dance  ? Will   you   , won’t you    , will   you   , won’t you    , won’t you    join  the
# NSg/V D+  NSg/V+ . NPr/VX ISgPl . V     ISgPl+ . NPr/VX ISgPl . V     ISgPl+ . V     ISgPl+ NSg/V D
> dance  ?
# NSg/V+ .
>
#
> “ You    can    really have   no     notion how   delightful it       will   be     When    they take  us       up
# . ISgPl+ NPr/VX R      NSg/VX NPr/P+ NSg+   NSg/C J          NPr/ISg+ NPr/VX NSg/VX NSg/I/C IPl+ NSg/V NPr/IPl+ NSg/V/J/P
> and throw us       , with the lobsters , out         to sea ! ” But     the snail replied “ Too far     ,
# V/C NSg/V NPr/IPl+ . P    D   NPl/V    . NSg/V/J/R/P P  NSg . . NSg/C/P D   NSg/V V/J     . W?  NSg/V/J .
> too far     ! ” and gave a   look  askance — Said he       thanked the whiting kindly , but     he
# W?  NSg/V/J . . V/C V    D/P NSg/V V/J     . V/J  NPr/ISg+ V/J     D+  NSg/V+  J/R    . NSg/C/P NPr/ISg+
> would not   join  the dance  . Would not   , could  not   , would not   , could  not   , would
# VX    NSg/C NSg/V D+  NSg/V+ . VX    NSg/C . NSg/VX NSg/C . VX    NSg/C . NSg/VX NSg/C . VX
> not   join  the dance  . Would not   , could  not   , would not   , could  not   , could  not   join
# NSg/C NSg/V D+  NSg/V+ . VX    NSg/C . NSg/VX NSg/C . VX    NSg/C . NSg/VX NSg/C . NSg/VX NSg/C NSg/V
> the dance  .
# D   NSg/V+ .
>
#
> “ What   matters it       how   far     we   go      ? ” his     scaly  friend   replied . “ There is another
# . NSg/I+ NPl/V+  NPr/ISg+ NSg/C NSg/V/J IPl+ NSg/V/J . . ISg/D$+ NSg/J+ NPr/V/J+ V/J+    . . +     VL I/D+
> shore  , you    know  , upon the other    side     . The further off       from England the nearer
# NSg/V+ . ISgPl+ NSg/V . P    D+  NSg/V/J+ NSg/V/J+ . D   V/J     NSg/V/J/P P    NPr+    D   NSg/JC
> is to France — Then    turn  not   pale    , beloved  snail , but     come    and join  the dance  .
# VL P  NPr+   . NSg/J/C NSg/V NSg/C NSg/V/J . NSg/V/J+ NSg/V . NSg/C/P NSg/V/P V/C NSg/V D+  NSg/V+ .
> Will   you   , won’t you    , will   you   , won’t you    , will   you    join  the dance  ? Will   you   ,
# NPr/VX ISgPl . V     ISgPl+ . NPr/VX ISgPl . V     ISgPl+ . NPr/VX ISgPl+ NSg/V D+  NSg/V+ . NPr/VX ISgPl .
> won’t you    , will   you   , won’t you    , won’t you    join  the dance  ? ”
# V     ISgPl+ . NPr/VX ISgPl . V     ISgPl+ . V     ISgPl+ NSg/V D+  NSg/V+ . .
>
#
> “ Thank you   , it’s a   very interesting dance to watch , ” said Alice , feeling very
# . NSg/V ISgPl . W?   D/P J/R  V/J         NSg/V P  NSg/V . . V/J  NPr+  . NSg/V/J J/R
> glad    that         it       was over      at    last    : “ and I    do     so        like        that          curious song about the
# NSg/V/J NSg/I/C/Ddem NPr/ISg+ V   NSg/V/J/P NSg/P NSg/V/J . . V/C ISg+ NSg/VX NSg/I/J/C NSg/V/J/C/P NSg/I/C/Ddem+ J       N🅪Sg J/P   D+
> whiting ! ”
# NSg/V+  . .
>
#
> “ Oh    , as    to the whiting , ” said the Mock     Turtle , “ they — you’ve seen  them     , of
# . NPr/V . NSg/R P  D+  NSg/V+  . . V/J  D+  NSg/V/J+ NSg/V+ . . IPl+ . W?     NSg/V NSg/IPl+ . P
> course ? ”
# NSg/V  . .
>
#
> “ Yes   , ” said Alice , “ I’ve often seen  them     at    dinn — ” she  checked herself hastily .
# . NPl/V . . V/J  NPr+  . . W?   R     NSg/V NSg/IPl+ NSg/P ?    . . ISg+ V/J     ISg+    R+      .
>
#
> “ I    don’t know  where Dinn may    be     , ” said the Mock     Turtle , “ but     if    you’ve seen  them
# . ISg+ V     NSg/V NSg/C ?    NPr/VX NSg/VX . . V/J  D+  NSg/V/J+ NSg/V  . . NSg/C/P NSg/C W?     NSg/V NSg/IPl+
> so        often , of course you    know  what   they’re like        . ”
# NSg/I/J/C R     . P  NSg/V+ ISgPl+ NSg/V NSg/I+ +       NSg/V/J/C/P . .
>
#
> “ I    believe so        , ” Alice replied thoughtfully . “ They have   their tails  in      their
# . ISg+ V       NSg/I/J/C . . NPr+  V/J+    R            . . IPl+ NSg/VX D$+   NPl/V+ NPr/J/P D$+
> mouths — and they’re all          over       crumbs . ”
# NSg/V+ . V/C W?      NSg/I/J/C/Dq NSg/V/J/P+ NPl/V  . .
>
#
> “ You’re wrong   about the crumbs , ” said the Mock     Turtle : “ crumbs would all          wash
# . W?     NSg/V/J J/P   D+  NPl/V+ . . V/J  D+  NSg/V/J+ NSg/V+ . . NPl/V+ VX    NSg/I/J/C/Dq NPr/V
> off       in      the sea  . But     they have   their tails  in      their mouths ; and the reason  is — ”
# NSg/V/J/P NPr/J/P D+  NSg+ . NSg/C/P IPl+ NSg/VX D$+   NPl/V+ NPr/J/P D$+   NSg/V+ . V/C D+  N🅪Sg/V+ VL . .
> here    the Mock     Turtle yawned and shut    his     eyes   . — “ Tell  her     about the reason and
# NSg/J/R D+  NSg/V/J+ NSg/V+ V/J    V/C NSg/V/J ISg/D$+ NPl/V+ . . . NPr/V ISg/D$+ J/P   D   N🅪Sg/V V/C
> all          that          , ” he       said to the Gryphon .
# NSg/I/J/C/Dq NSg/I/C/Ddem+ . . NPr/ISg+ V/J  P  D   ?       .
>
#
> “ The reason  is , ” said the Gryphon , “ that         they would go      with the lobsters to the
# . D+  N🅪Sg/V+ VL . . V/J  D   ?       . . NSg/I/C/Ddem IPl+ VX    NSg/V/J P    D   NPl/V    P  D
> dance  . So        they got thrown out         to sea . So        they had to fall  a    long    way    . So        they
# NSg/V+ . NSg/I/J/C IPl+ V   V/J    NSg/V/J/R/P P  NSg . NSg/I/J/C IPl+ V   P  NSg/V D/P+ NPr/V/J NSg/J+ . NSg/I/J/C IPl+
> got their tails  fast    in      their mouths . So        they couldn’t get   them     out          again .
# V   D$+   NPl/V+ NSg/V/J NPr/J/P D$    NSg/V+ . NSg/I/J/C IPl+ V        NSg/V NSg/IPl+ NSg/V/J/R/P+ P     .
> That’s all          . ”
# NSg$   NSg/I/J/C/Dq . .
>
#
> “ Thank you   , ” said Alice , “ it’s very interesting . I    never knew so        much       about a
# . NSg/V ISgPl . . V/J  NPr+  . . W?   J/R+ V/J+        . ISg+ R     V    NSg/I/J/C NSg/I/J/Dq J/P   D/P+
> whiting before . ”
# NSg/V+  C/P+   . .
>
#
> “ I    can    tell  you    more         than that          , if    you    like        , ” said the Gryphon . “ Do     you    know  why
# . ISg+ NPr/VX NPr/V ISgPl+ NPr/I/V/J/Dq C/P  NSg/I/C/Ddem+ . NSg/C ISgPl+ NSg/V/J/C/P . . V/J  D+  ?       . . NSg/VX ISgPl+ NSg/V NSg/V
> it’s called a    whiting ? ”
# W?   V/J    D/P+ NSg/V+  . .
>
#
> “ I    never thought about it       , ” said Alice . “ Why   ? ”
# . ISg+ R     NSg/V   J/P   NPr/ISg+ . . V/J  NPr+  . . NSg/V . .
>
#
> “ It       does  the boots and shoes  , ” the Gryphon replied very solemnly .
# . NPr/ISg+ NPl/V D   NPl/V V/C NPl/V+ . . D   ?       V/J     J/R+ R        .
>
#
> Alice was thoroughly puzzled . “ Does  the boots and shoes  ! ” she  repeated in      a
# NPr+  V   R+         V/J     . . NPl/V D   NPl/V V/C NPl/V+ . . ISg+ V/J      NPr/J/P D/P+
> wondering tone     .
# NSg/V/J+  NSg/I/V+ .
>
#
> “ Why   , what   are your shoes  done    with ? ” said the Gryphon . “ I    mean    , what   makes them
# . NSg/V . NSg/I+ V   D$+  NPl/V+ NSg/V/J P    . . V/J  D+  ?       . . ISg+ NSg/V/J . NSg/I+ NPl/V NSg/IPl+
> so        shiny  ? ”
# NSg/I/J/C NSg/J+ . .
>
#
> Alice looked down      at    them     , and considered a   little     before she  gave her     answer .
# NPr+  V/J    NSg/V/J/P NSg/P NSg/IPl+ . V/C V/J        D/P NPr/I/J/Dq C/P    ISg+ V    ISg/D$+ NSg/V+ .
> “ They’re done    with blacking , I    believe . ”
# . W?      NSg/V/J P    NSg/V    . ISg+ V+      . .
>
#
> “ Boots and shoes  under   the sea  , ” the Gryphon went  on  in      a    deep   voice  , “ are done
# . NPl/V V/C NPl/V+ NSg/J/P D+  NSg+ . . D   ?       NSg/V J/P NPr/J/P D/P+ NSg/J+ NSg/V+ . . V   NSg/V/J
> with a   whiting . Now       you    know   . ”
# P    D/P NSg/V+  . NPr/V/J/C ISgPl+ NSg/V+ . .
>
#
> “ And what   are they made of ? ” Alice asked in      a   tone    of great  curiosity .
# . V/C NSg/I+ V   IPl+ V    P  . . NPr+  V/J   NPr/J/P D/P NSg/I/V P  NSg/J+ NSg+      .
>
#
> “ Soles and eels  , of course , ” the Gryphon replied rather  impatiently : “ any     shrimp
# . NPl/V V/C NPl/V . P  NSg/V+ . . D   ?       V/J     NPr/V/J R           . . I/R/Dq+ NSgPl/V+
> could  have   told you    that          . ”
# NSg/VX NSg/VX V    ISgPl+ NSg/I/C/Ddem+ . .
>
#
> “ If    I’d been  the whiting , ” said Alice , whose thoughts were  still   running   on  the
# . NSg/C W?  NSg/V D   NSg/V   . . V/J  NPr+  . I+    NPl/V+   NSg/V NSg/V/J NSg/V/J/P J/P D+
> song  , “ I’d have   said to the porpoise , ‘          Keep  back    , please : we   don’t want  you    with
# N🅪Sg+ . . W?  NSg/VX V/J  P  D+  NSg/V+   . Unlintable NSg/V NSg/V/J . V      . IPl+ V     NSg/V ISgPl+ P
> us       ! ’ ”
# NPr/IPl+ . . .
>
#
> “ They were  obliged to have   him  with them     , ” the Mock     Turtle said : “ no     wise    fish
# . IPl+ NSg/V V/J     P  NSg/VX ISg+ P    NSg/IPl+ . . D+  NSg/V/J+ NSg/V+ V/J  . . NPr/P+ NPr/V/J N🅪SgPl/V+
> would go      anywhere without a    porpoise . ”
# VX    NSg/V/J NSg/I    C/P     D/P+ NSg/V+   . .
>
#
> “ Wouldn’t it       really ? ” said Alice in      a   tone    of great  surprise .
# . VX       NPr/ISg+ R      . . V/J  NPr+  NPr/J/P D/P NSg/I/V P  NSg/J+ NSg/V+   .
>
#
> “ Of course not   , ” said the Mock     Turtle : “ why   , if    a   fish      came    to me       , and told me
# . P  NSg/V+ NSg/C . . V/J  D+  NSg/V/J+ NSg/V+ . . NSg/V . NSg/C D/P N🅪SgPl/V+ NSg/V/P P  NPr/ISg+ . V/C V    NPr/ISg+
> he       was going   a    journey , I    should say   ‘          With what   porpoise ? ’ ”
# NPr/ISg+ V   NSg/V/J D/P+ NSg/V+  . ISg+ VX     NSg/V Unlintable P    NSg/I+ NSg/V+   . . .
>
#
> “ Don’t you    mean    ‘          purpose ’ ? ” said Alice .
# . V     ISgPl+ NSg/V/J Unlintable NSg/V+  . . . V/J  NPr+  .
>
#
> “ I    mean    what   I    say   , ” the Mock     Turtle replied in      an   offended tone     . And the
# . ISg+ NSg/V/J NSg/I+ ISg+ NSg/V . . D+  NSg/V/J+ NSg/V  V/J     NPr/J/P D/P+ V/J+     NSg/I/V+ . V/C D
> Gryphon added “ Come    , let’s hear some     of your adventures . ”
# ?       V/J   . NSg/V/P . NSg$  V    I/J/R/Dq P  D$+  NPl/V+     . .
>
#
> “ I    could  tell  you    my  adventures — beginning from this    morning , ” said Alice a
# . ISg+ NSg/VX NPr/V ISgPl+ D$+ NPl/V+     . NSg/V/J   P    I/Ddem+ N🅪Sg/V+ . . V/J  NPr+  D/P
> little     timidly : “ but     it’s no     use   going   back    to yesterday , because I    was a
# NPr/I/J/Dq R       . . NSg/C/P W?   NPr/P+ NSg/V NSg/V/J NSg/V/J P  NSg       . C/P     ISg+ V   D/P
> different person then     . ”
# NSg/J     NSg/V  NSg/J/C+ . .
>
#
> “ Explain all          that          , ” said the Mock     Turtle .
# . V       NSg/I/J/C/Dq NSg/I/C/Ddem+ . . V/J  D+  NSg/V/J+ NSg/V+ .
>
#
> “ No     , no     ! The adventures first   , ” said the Gryphon in      an  impatient tone     :
# . NPr/P+ . NPr/P+ . D+  NPl/V+     NSg/V/J . . V/J  D   ?       NPr/J/P D/P J         NSg/I/V+ .
> “ explanations take  such  a    dreadful time      . ”
# . NPl+         NSg/V NSg/I D/P+ NSg/J+   N🅪Sg/V/J+ . .
>
#
> So        Alice began telling them     her     adventures from the time      when    she  first   saw   the
# NSg/I/J/C NPr   V     NSg/V/J NSg/IPl+ ISg/D$+ NPl/V+     P    D+  N🅪Sg/V/J+ NSg/I/C ISg+ NSg/V/J NSg/V D+
> White    Rabbit . She  was a   little     nervous about it       just at    first   , the two  creatures
# NPr/V/J+ NSg/V+ . ISg+ V   D/P NPr/I/J/Dq J       J/P   NPr/ISg+ V/J  NSg/P NSg/V/J . D+  NSg+ NPl+
> got so        close   to her     , one       on  each side     , and opened their eyes  and mouths so        very
# V   NSg/I/J/C NSg/V/J P  ISg/D$+ . NSg/I/V/J J/P Dq+  NSg/V/J+ . V/C V/J    D$+   NPl/V V/C NSg/V+ NSg/I/J/C J/R
> wide  , but     she  gained courage as    she  went   on  . Her     listeners were  perfectly quiet
# NSg/J . NSg/C/P ISg+ V/J    NSg/V+  NSg/R ISg+ NSg/V+ J/P . ISg/D$+ +         NSg/V R         NSg/V/J
> till      she  got to the part     about her     repeating “ You    are old   , Father William , ” to
# NSg/V/C/P ISg+ V   P  D+  NSg/V/J+ J/P   ISg/D$+ NSg/V/J   . ISgPl+ V   NSg/J . NPr/V+ NPr+    . . P
> the Caterpillar , and the words all          coming  different , and then    the Mock     Turtle
# D   NSg/V       . V/C D+  NPl/V NSg/I/J/C/Dq NSg/V/J NSg/J     . V/C NSg/J/C D+  NSg/V/J+ NSg/V
> drew  a    long     breath   , and said “ That’s very curious . ”
# NPr/V D/P+ NPr/V/J+ NSg/V/J+ . V/C V/J  . NSg$   J/R+ J+      . .
>
#
> “ It’s all          about as    curious as    it       can    be     , ” said the Gryphon .
# . W?   NSg/I/J/C/Dq J/P   NSg/R J       NSg/R NPr/ISg+ NPr/VX NSg/VX . . V/J  D   ?       .
>
#
> “ It       all          came    different ! ” the Mock     Turtle repeated thoughtfully . “ I    should like
# . NPr/ISg+ NSg/I/J/C/Dq NSg/V/P NSg/J     . . D+  NSg/V/J+ NSg/V+ V/J+     R            . . ISg+ VX     NSg/V/J/C/P
> to hear her     try     and repeat something  now        . Tell  her     to begin . ” He       looked at    the
# P  V    ISg/D$+ NSg/V/J V/C NSg/V  NSg/I/V/J+ NPr/V/J/C+ . NPr/V ISg/D$+ P+ NSg/V . . NPr/ISg+ V/J    NSg/P D
> Gryphon as    if    he       thought it       had some     kind  of authority over      Alice .
# ?       NSg/R NSg/C NPr/ISg+ NSg/V   NPr/ISg+ V   I/J/R/Dq NSg/J P  NSg+      NSg/V/J/P NPr+  .
>
#
> “ Stand up        and repeat ‘          ’ Tis the voice of the sluggard , ’ ” said the Gryphon .
# . NSg/V NSg/V/J/P V/C NSg/V  Unlintable . ?   D   NSg/V P  D   NSg      . . . V/J  D   ?       .
>
#
> “ How   the creatures order  one       about , and make  one       repeat lessons ! ” thought Alice ;
# . NSg/C D+  NPl+      NSg/V+ NSg/I/V/J J/P   . V/C NSg/V NSg/I/V/J NSg/V  NPl/V+  . . NSg/V   NPr+  .
> “ I    might     as    well    be     at    school at     once  . ” However , she  got up        , and began to repeat
# . ISg+ NᴹSg/VX/J NSg/R NSg/V/J NSg/VX NSg/P NSg/V+ NSg/P+ NSg/C . . C       . ISg+ V   NSg/V/J/P . V/C V     P  NSg/V
> it       , but     her     head     was so        full    of the Lobster  Quadrille , that         she  hardly knew what
# NPr/ISg+ . NSg/C/P ISg/D$+ NPr/V/J+ V   NSg/I/J/C NSg/V/J P  D+  NSg/V/J+ NSg/V/J   . NSg/I/C/Ddem ISg+ R      V    NSg/I+
> she  was saying , and the words  came    very queer   indeed : —
# ISg+ V   NSg/V  . V/C D+  NPl/V+ NSg/V/P J/R  NSg/V/J W?     . .
>
#
> “ ’ Tis the voice of the Lobster  ; I    heard him  declare , “ You    have   baked me       too
# . . ?   D   NSg/V P  D+  NSg/V/J+ . ISg+ V/J   ISg+ V       . . ISgPl+ NSg/VX V/J   NPr/ISg+ W?
> brown   , I    must  sugar  my  hair    . ” As    a   duck  with its     eyelids , so        he      with his     nose
# NPr/V/J . ISg+ NSg/V N🅪Sg/V D$+ N🅪Sg/V+ . . NSg/R D/P NSg/V P    ISg/D$+ NPl+    . NSg/I/J/C NPr/ISg P    ISg/D$+ NSg/V+
> Trims his     belt  and his     buttons , and turns out         his     toes   . ”
# NPl/V ISg/D$+ NSg/V V/C ISg/D$+ NPl/V+  . V/C NPl/V NSg/V/J/R/P ISg/D$+ NPl/V+ . .
>
#
> ( later editions continued as    follows When    the sands  are all          dry     , he       is gay     as
# . JC    NPl      V/J       NSg/R NPl/V   NSg/I/C D+  NPl/V+ V   NSg/I/J/C/Dq NSg/V/J . NPr/ISg+ VL NPr/V/J NSg/R
> a   lark  , And will   talk   in      contemptuous tones of the Shark  , But     , when    the tide
# D/P NSg/V . V/C NPr/VX N🅪Sg/V NPr/J/P J            NPl/V P  D+  NSg/V+ . NSg/C/P . NSg/I/C D+  NSg/V+
> rises  and sharks are around , His     voice  has a   timid and tremulous sound    . )
# NPl/V+ V/C NPl/V  V   J/P    . ISg/D$+ NSg/V+ V   D/P J     V/C J         NSg/V/J+ . .
>
#
> “ That’s different from what   I    used to say   when    I    was a   child , ” said the Gryphon .
# . NSg$   NSg/J     P    NSg/I+ ISg+ V/J  P  NSg/V NSg/I/C ISg+ V   D/P NSg/V . . V/J  D   ?       .
>
#
> “ Well    , I    never heard it       before , ” said the Mock     Turtle ; “ but     it       sounds uncommon
# . NSg/V/J . ISg+ R     V/J   NPr/ISg+ C/P    . . V/J  D+  NSg/V/J+ NSg/V+ . . NSg/C/P NPr/ISg+ NPl/V  NSg/V/J+
> nonsense  . ”
# NᴹSg/V/J+ . .
>
#
> Alice said nothing  ; she  had sat     down      with her     face   in      her     hands  , wondering if
# NPr+  V/J  NSg/I/J+ . ISg+ V   NSg/V/J NSg/V/J/P P    ISg/D$+ NSg/V+ NPr/J/P ISg/D$+ NPl/V+ . NSg/V/J   NSg/C
> anything would ever happen in      a   natural way    again .
# NSg/I/V+ VX    J    V      NPr/J/P D/P NSg/J+  NSg/J+ P+    .
>
#
> “ I    should like        to have   it       explained , ” said the Mock     Turtle .
# . ISg+ VX     NSg/V/J/C/P P  NSg/VX NPr/ISg+ V/J       . . V/J  D+  NSg/V/J+ NSg/V+ .
>
#
> “ She  can’t explain it       , ” said the Gryphon hastily . “ Go      on  with the next     verse  . ”
# . ISg+ VX    V       NPr/ISg+ . . V/J  D+  ?       R       . . NSg/V/J J/P P    D+  NSg/J/P+ NSg/V+ . .
>
#
> “ But     about his     toes   ? ” the Mock     Turtle persisted . “ How   could  he       turn  them     out
# . NSg/C/P J/P   ISg/D$+ NPl/V+ . . D+  NSg/V/J+ NSg/V+ V/J+      . . NSg/C NSg/VX NPr/ISg+ NSg/V NSg/IPl+ NSg/V/J/R/P
> with his     nose   , you    know  ? ”
# P    ISg/D$+ NSg/V+ . ISgPl+ NSg/V . .
>
#
> “ It’s the first   position in      dancing . ” Alice said ; but     was dreadfully puzzled by
# . W?   D   NSg/V/J NSg/V    NPr/J/P NSg/V   . . NPr+  V/J  . NSg/C/P V   R          V/J     NSg/J/P
> the whole  thing  , and longed to change the subject  .
# D+  NSg/J+ NSg/V+ . V/C V/J    P  N🅪Sg/V D   NSg/V/J+ .
>
#
> “ Go      on  with the next     verse , ” the Gryphon repeated impatiently : “ it       begins ‘          I
# . NSg/V/J J/P P    D+  NSg/J/P+ NSg/V . . D   ?       V/J      R           . . NPr/ISg+ NPl/V  Unlintable ISg+
> passed by      his     garden   . ’ ”
# V/J    NSg/J/P ISg/D$+ NSg/V/J+ . . .
>
#
> Alice did not   dare   to disobey , though she  felt    sure it       would all          come    wrong   , and
# NPr+  V   NSg/C NPr/VX P  V       . V/C    ISg+ NSg/V/J J    NPr/ISg+ VX    NSg/I/J/C/Dq NSg/V/P NSg/V/J . V/C
> she  went  on  in      a   trembling voice : —
# ISg+ NSg/V J/P NPr/J/P D/P V         NSg/V . .
>
#
> “ I    passed by      his     garden   , and marked , with one        eye    , How   the Owl   and the Panther
# . ISg+ V/J    NSg/J/P ISg/D$+ NSg/V/J+ . V/C V/J    . P    NSg/I/V/J+ NSg/V+ . NSg/C D   NSg/V V/C D   NSg
> were  sharing a    pie     — ”
# NSg/V V       D/P+ N🅪Sg/V+ . .
>
#
> ( later editions continued as    follows The Panther took pie    - crust  , and gravy   ,
# . JC    NPl      V/J       NSg/R NPl/V   D   NSg     V    N🅪Sg/V . N🅪Sg/V . V/C N🅪Sg/V+ .
> and meat  , While     the Owl    had the dish   as    its     share of the treat  . When    the pie
# V/C N🅪Sg+ . NSg/V/C/P D+  NSg/V+ V   D+  NSg/V+ NSg/R ISg/D$+ NSg/V P  D   NSg/V+ . NSg/I/C D+  N🅪Sg/V+
> was all          finished , the Owl    , as    a    boon   , Was kindly permitted to pocket  the
# V   NSg/I/J/C/Dq V/J      . D+  NSg/V+ . NSg/R D/P+ NSg/J+ . V   J/R    V/J       P  NSg/V/J D+
> spoon  : While     the Panther received knife and fork   with a   growl , And concluded
# NSg/V+ . NSg/V/C/P D   NSg     V/J      NSg/V V/C NSg/V+ P    D/P NSg/V . V/C V/J
> the banquet — )
# D+  NSg/V+  . .
>
#
> “ What   is the use   of repeating all          that          stuff   , ” the Mock     Turtle interrupted , “ if
# . NSg/I+ VL D   NSg/V P  NSg/V/J   NSg/I/J/C/Dq NSg/I/C/Ddem+ NᴹSg/V+ . . D+  NSg/V/J+ NSg/V+ V/J         . . NSg/C
> you    don’t explain it       as    you    go      on  ? It’s by      far     the most       confusing thing I    ever
# ISgPl+ V     V       NPr/ISg+ NSg/R ISgPl+ NSg/V/J J/P . W?   NSg/J/P NSg/V/J D   NSg/I/J/Dq V/J       NSg/V ISg+ J
> heard ! ”
# V/J   . .
>
#
> “ Yes   , I    think you’d better    leave off       , ” said the Gryphon : and Alice was only  too
# . NPl/V . ISg+ NSg/V W?    NSg/VX/JC NSg/V NSg/V/J/P . . V/J  D   ?       . V/C NPr+  V   J/R/C W?
> glad    to do      so         .
# NSg/V/J P  NSg/VX+ NSg/I/J/C+ .
>
#
> “ Shall we   try     another figure of the Lobster  Quadrille ? ” the Gryphon went   on  . “ Or
# . VX    IPl+ NSg/V/J I/D     NSg/V  P  D+  NSg/V/J+ NSg/V/J   . . D   ?       NSg/V+ J/P . . NPr/C
> would you   like        the Mock     Turtle to sing    you    a    song  ? ”
# VX    ISgPl NSg/V/J/C/P D+  NSg/V/J+ NSg/V  P  NSg/V/J ISgPl+ D/P+ N🅪Sg+ . .
>
#
> “ Oh    , a    song  , please , if    the Mock     Turtle would be     so        kind  , ” Alice replied , so
# . NPr/V . D/P+ N🅪Sg+ . V      . NSg/C D+  NSg/V/J+ NSg/V+ VX    NSg/VX NSg/I/J/C NSg/J . . NPr+  V/J     . NSg/I/J/C
> eagerly that         the Gryphon said , in      a   rather  offended tone    , “ Hm  ! No     accounting for
# R       NSg/I/C/Ddem D   ?       V/J  . NPr/J/P D/P NPr/V/J V/J      NSg/I/V . . NPr . NPr/P+ NSg/V      C/P
> tastes ! Sing    her     ‘          Turtle Soup   , ’ will   you   , old   fellow ? ”
# NPl/V  . NSg/V/J ISg/D$+ Unlintable NSg/V+ NSg/V+ . . NPr/VX ISgPl . NSg/J NSg/V+ . .
>
#
> The Mock    Turtle sighed deeply , and began , in      a   voice  sometimes choked with sobs  ,
# D+  NSg/V/J NSg/V  V/J    R      . V/C V     . NPr/J/P D/P NSg/V+ R         V/J    P    NPl/V .
> to sing    this   : —
# P  NSg/V/J I/Ddem . .
>
#
> “ Beautiful Soup  , so        rich    and green   , Waiting in      a   hot     tureen ! Who   for such
# . NSg/J     NSg/V . NSg/I/J/C NPr/V/J V/C NPr/V/J . NSg/V   NPr/J/P D/P NSg/V/J NSg    . NPr/I C/P NSg/I
> dainties would not   stoop ? Soup  of the evening , beautiful Soup   ! Soup  of the
# NPl      VX    NSg/C NSg/V . NSg/V P  D+  N🅪Sg/V+ . NSg/J     NSg/V+ . NSg/V P  D+
> evening , beautiful Soup   ! Beau   — ootiful Soo — oop ! Beau   — ootiful Soo — oop ! Soo — oop
# N🅪Sg/V+ . NSg/J     NSg/V+ . NPr/V+ . ?       ?   . ?   . NPr/V+ . ?       ?   . ?   . ?   . ?
> of the e      — e      — evening , Beautiful , beautiful Soup   !
# P  D+  NPr/I+ . NPr/I+ . N🅪Sg/V+ . NSg/J     . NSg/J+    NSg/V+ .
>
#
> “ Beautiful Soup  ! Who    cares for fish     , Game     , or    any     other    dish   ? Who    would not
# . NSg/J     NSg/V . NPr/I+ NPl/V C/P N🅪SgPl/V . NSg/V/J+ . NPr/C I/R/Dq+ NSg/V/J+ NSg/V+ . NPr/I+ VX    NSg/C
> give  all          else    for two  p          ennyworth only  of beautiful Soup   ? Pennyworth only  of
# NSg/V NSg/I/J/C/Dq NSg/J/C C/P NSg+ NPr/V/J/P+ ?         J/R/C P  NSg/J     NSg/V+ . NSg        J/R/C P
> beautiful Soup   ? Beau   — ootiful Soo — oop ! Beau   — ootiful Soo — oop ! Soo — oop of the
# NSg/J     NSg/V+ . NPr/V+ . ?       ?   . ?   . NPr/V+ . ?       ?   . ?   . ?   . ?   P  D+
> e      — e      — evening , Beautiful , beauti — FUL SOUP   ! ”
# NPr/I+ . NPr/I+ . N🅪Sg/V+ . NSg/J     . ?      . ?   NSg/V+ . .
>
#
> “ Chorus again ! ” cried the Gryphon , and the Mock     Turtle had just begun to repeat
# . NSg/V+ P     . . V/J   D   ?       . V/C D+  NSg/V/J+ NSg/V+ V   V/J  V     P  NSg/V
> it       , when    a   cry   of “ The trial’s beginning ! ” was heard in      the distance .
# NPr/ISg+ . NSg/I/C D/P NSg/V P  . D+  NSg$+   NSg/V/J+  . . V   V/J   NPr/J/P D+  NSg/V+   .
>
#
> “ Come    on  ! ” cried the Gryphon , and , taking  Alice by      the hand   , it       hurried off       ,
# . NSg/V/P J/P . . V/J   D   ?       . V/C . NSg/V/J NPr+  NSg/J/P D+  NSg/V+ . NPr/ISg+ V/J     NSg/V/J/P .
> without waiting for the end   of the song  .
# C/P     NSg/V   C/P D   NSg/V P  D+  N🅪Sg+ .
>
#
> “ What   trial    is it       ? ” Alice panted as    she  ran   ; but     the Gryphon only  answered “ Come
# . NSg/I+ NSg/V/J+ VL NPr/ISg+ . . NPr+  V/J    NSg/R ISg+ NSg/V . NSg/C/P D   ?       J/R/C V/J      . NSg/V/P
> on  ! ” and ran   the faster , while     more         and more         faintly came    , carried on  the breeze
# J/P . . V/C NSg/V D   NSg/JC . NSg/V/C/P NPr/I/V/J/Dq V/C NPr/I/V/J/Dq R       NSg/V/P . V/J     J/P D+  NSg/V+
> that          followed them     , the melancholy words  : —
# NSg/I/C/Ddem+ V/J      NSg/IPl+ . D+  NSg/J+     NPl/V+ . .
>
#
> “ Soo — oop of the e      — e      — evening , Beautiful , beautiful Soup   ! ”
# . ?   . ?   P  D+  NPr/I+ . NPr/I+ . N🅪Sg/V+ . NSg/J     . NSg/J     NSg/V+ . .
>
#
> CHAPTER XI  : Who    Stole the Tarts  ?
# NSg/V+  NSg . NPr/I+ NSg/V D   NPl/V+ .
>
#
> The King    and Queen   of Hearts were  seated on  their throne when    they arrived , with
# D+  NPr/V/J V/C NPr/V/J P  NPl/V+ NSg/V V/J    J/P D$+   NSg/V  NSg/I/C IPl+ V/J     . P
> a   great crowd  assembled about them     — all          sorts of little     birds and beasts , as    well
# D/P NSg/J NSg/V+ V/J       J/P   NSg/IPl+ . NSg/I/J/C/Dq NPl/V P  NPr/I/J/Dq NPl/V V/C NPl/V+ . NSg/R NSg/V/J
> as    the whole pack  of cards  : the Knave was standing before them     , in      chains , with
# NSg/R D   NSg/J NSg/V P  NPl/V+ . D   NSg   V   NSg/V/J  C/P    NSg/IPl+ . NPr/J/P NPl/V+ . P
> a   soldier on  each side     to guard  him  ; and near      the King     was the White   Rabbit ,
# D/P NSg/V/J J/P Dq+  NSg/V/J+ P  NSg/V+ ISg+ . V/C NSg/V/J/P D+  NPr/V/J+ V   D   NPr/V/J NSg/V  .
> with a   trumpet in      one        hand   , and a   scroll of parchment in      the other    . In      the very
# P    D/P NSg/V   NPr/J/P NSg/I/V/J+ NSg/V+ . V/C D/P NSg/V  P  NSg+      NPr/J/P D   NSg/V/J+ . NPr/J/P D   J/R
> middle  of the court    was a   table , with a   large dish  of tarts upon it       : they looked
# NSg/V/J P  D+  NSg/V/J+ V   D/P NSg/V . P    D/P NSg/J NSg/V P  NPl/V P    NPr/ISg+ . IPl+ V/J
> so        good    , that         it       made Alice quite hungry to look  at    them     — “ I    wish  they’d get   the
# NSg/I/J/C NPr/V/J . NSg/I/C/Ddem NPr/ISg+ V    NPr+  NSg   J      P  NSg/V NSg/P NSg/IPl+ . . ISg+ NSg/V W?     NSg/V D+
> trial    done    , ” she  thought , “ and hand   round     the refreshments ! ” But     there seemed to
# NSg/V/J+ NSg/V/J . . ISg+ NSg/V   . . V/C NSg/V+ NSg/V/J/P D   NPl          . . NSg/C/P +     V/J    P
> be     no    chance  of this    , so        she  began looking at    everything about her     , to pass  away
# NSg/VX NPr/P NPr/V/J P  I/Ddem+ . NSg/I/J/C ISg+ V     V       NSg/P NSg/I/V+   J/P   ISg/D$+ . P  NSg/V V/J
> the time      .
# D   N🅪Sg/V/J+ .
>
#
> Alice had never been  in      a   court   of justice before , but     she  had read  about them
# NPr+  V   R     NSg/V NPr/J/P D/P NSg/V/J P  NPr🅪+   C/P    . NSg/C/P ISg+ V   NSg/V J/P   NSg/IPl+
> in      books  , and she  was quite pleased to find  that         she  knew the name  of nearly
# NPr/J/P NPl/V+ . V/C ISg+ V   NSg   V/J     P  NSg/V NSg/I/C/Ddem ISg+ V    D   NSg/V P  R
> everything there . “ That’s the judge  , ” she  said to herself , “ because of his     great
# NSg/I/V+   +     . . NSg$   D+  NSg/V+ . . ISg+ V/J  P  ISg+    . . C/P     P  ISg/D$+ NSg/J+
> wig    . ”
# NSg/V+ . .
>
#
> The judge , by      the way    , was the King    ; and as    he       wore his     crown    over      the wig    ,
# D+  NSg/V . NSg/J/P D+  NSg/J+ . V   D   NPr/V/J . V/C NSg/R NPr/ISg+ V    ISg/D$+ NSg/V/J+ NSg/V/J/P D+  NSg/V+ .
> ( look  at    the frontispiece if    you    want  to see   how   he       did it      , ) he       did not   look  at
# . NSg/V NSg/P D   NSg/V        NSg/C ISgPl+ NSg/V P  NSg/V NSg/C NPr/ISg+ V   NPr/ISg . . NPr/ISg+ V   NSg/C NSg/V NSg/P
> all          comfortable , and it       was certainly not   becoming .
# NSg/I/J/C/Dq NSg/J       . V/C NPr/ISg+ V   R         NSg/C NSg/V/J+ .
>
#
> “ And that’s the jury     - box   , ” thought Alice , “ and those   twelve creatures , ” ( she  was
# . V/C NSg$   D   NSg/V/J+ . NSg/V . . NSg/V   NPr   . . V/C I/Ddem+ NSg    NPl+      . . . ISg+ V
> obliged to say   “ creatures , ” you    see   , because some     of them     were   animals , and some
# V/J     P  NSg/V . NPl+      . . ISgPl+ NSg/V . C/P     I/J/R/Dq P  NSg/IPl+ NSg/V+ NPl     . V/C I/J/R/Dq+
> were  birds , ) “ I    suppose they are the jurors . ” She  said this    last     word   two or
# NSg/V NPl/V . . . ISg+ V       IPl+ V   D+  NPl    . . ISg+ V/J  I/Ddem+ NSg/V/J+ NSg/V+ NSg NPr/C
> three times  over      to herself , being   rather  proud of it       : for she  thought , and
# NSg   NPl/V+ NSg/V/J/P P  ISg+    . NSg/V/C NPr/V/J J     P  NPr/ISg+ . C/P ISg+ NSg/V+  . V/C
> rightly too , that          very few      little     girls of her     age     knew the meaning  of it       at
# R       W?  . NSg/I/C/Ddem+ J/R  NSg/I/Dq NPr/I/J/Dq NPl/V P  ISg/D$+ N🅪Sg/V+ V    D   N🅪Sg/V/J P  NPr/ISg+ NSg/P
> all          . However , “ jury     - men ” would have   done    just as     well     .
# NSg/I/J/C/Dq . C       . . NSg/V/J+ . NSg . VX    NSg/VX NSg/V/J V/J  NSg/R+ NSg/V/J+ .
>
#
> The twelve jurors were  all          writing very busily on  slates . “ What   are they doing ? ”
# D   NSg    NPl    NSg/V NSg/I/J/C/Dq NSg/V   J/R  R      J/P NPl/V  . . NSg/I+ V   IPl+ NSg/V . .
> Alice whispered to the Gryphon . “ They can’t have   anything to put   down      yet     ,
# NPr+  V/J       P  D+  ?       . . IPl+ VX    NSg/VX NSg/I/V+ P  NSg/V NSg/V/J/P NSg/V/C .
> before the trial’s begun . ”
# C/P    D+  NSg$+   V     . .
>
#
> “ They’re putting down      their names  , ” the Gryphon whispered in      reply  , “ for fear
# . W?      NSg/V   NSg/V/J/P D$+   NPl/V+ . . D   ?       V/J       NPr/J/P NSg/V+ . . C/P NSg/V+
> they should forget them     before the end   of the trial    . ”
# IPl+ VX     V      NSg/IPl+ C/P    D   NSg/V P  D+  NSg/V/J+ . .
>
#
> “ Stupid things ! ” Alice began in      a   loud  , indignant voice  , but     she  stopped
# . NSg/J  NPl/V  . . NPr+  V     NPr/J/P D/P NSg/J . J         NSg/V+ . NSg/C/P ISg+ V/J
> hastily , for the White    Rabbit cried out         , “ Silence in      the court    ! ” and the King
# R       . C/P D+  NPr/V/J+ NSg/V+ V/J   NSg/V/J/R/P . . NSg/V   NPr/J/P D+  NSg/V/J+ . . V/C D+  NPr/V/J+
> put   on  his     spectacles and looked anxiously round     , to make  out         who    was talking .
# NSg/V J/P ISg/D$+ NPl        V/C V/J    R         NSg/V/J/P . P  NSg/V NSg/V/J/R/P NPr/I+ V+  V       .
>
#
> Alice could  see   , as    well    as    if    she  were  looking over      their shoulders , that         all
# NPr   NSg/VX NSg/V . NSg/R NSg/V/J NSg/R NSg/C ISg+ NSg/V V       NSg/V/J/P D$+   NPl/V+    . NSg/I/C/Ddem NSg/I/J/C/Dq
> the jurors were  writing down      “ stupid things ! ” on  their slates , and she  could
# D   NPl    NSg/V NSg/V   NSg/V/J/P . NSg/J  NPl/V+ . . J/P D$+   NPl/V  . V/C ISg+ NSg/VX
> even    make  out         that         one       of them     didn’t know  how   to spell “ stupid , ” and that         he
# NSg/V/J NSg/V NSg/V/J/R/P NSg/I/C/Ddem NSg/I/V/J P  NSg/IPl+ V      NSg/V NSg/C P  NSg/V . NSg/J  . . V/C NSg/I/C/Ddem NPr/ISg+
> had to ask   his     neighbour     to tell  him  . “ A   nice    muddle their slates’ll be     in
# V   P  NSg/V ISg/D$+ NSg/V/J/Comm+ P  NPr/V ISg+ . . D/P NPr/V/J NSg/V+ D$+   ?         NSg/VX NPr/J/P
> before the trial’s over      ! ” thought Alice .
# C/P    D   NSg$    NSg/V/J/P . . NSg/V   NPr+  .
>
#
> One       of the jurors had a    pencil that          squeaked . This   of course , Alice could  not
# NSg/I/V/J P  D   NPl    V   D/P+ NSg/V+ NSg/I/C/Ddem+ V/J+     . I/Ddem P  NSg/V+ . NPr+  NSg/VX NSg/C
> stand , and she  went  round     the court    and got behind  him  , and very soon found an
# NSg/V . V/C ISg+ NSg/V NSg/V/J/P D+  NSg/V/J+ V/C V   NSg/J/P ISg+ . V/C J/R  J/R  NSg/V D/P
> opportunity of taking  it       away . She  did it       so        quickly that         the poor    little     juror
# NSg         P  NSg/V/J NPr/ISg+ V/J+ . ISg+ V   NPr/ISg+ NSg/I/J/C R       NSg/I/C/Ddem D   NSg/V/J NPr/I/J/Dq NSg
> ( it      was Bill  , the Lizard ) could  not   make  out         at    all          what   had become of it      ; so        ,
# . NPr/ISg V   NPr/V . D   NSg    . NSg/VX NSg/C NSg/V NSg/V/J/R/P NSg/P NSg/I/J/C/Dq NSg/I+ V   V      P  NPr/ISg . NSg/I/J/C .
> after hunting all          about for it       , he       was obliged to write with one       finger for the
# P     NᴹSg/V  NSg/I/J/C/Dq J/P   C/P NPr/ISg+ . NPr/ISg+ V   V/J     P  NSg/V P    NSg/I/V/J NSg/V  C/P D
> rest     of the day   ; and this    was of very little      use    , as    it       left    no    mark  on  the
# NSg/V/JS P  D+  NPr🅪+ . V/C I/Ddem+ V   P  J/R  NPr/I/J/Dq+ NSg/V+ . NSg/R NPr/ISg+ NPr/V/J NPr/P NPr/V J/P D
> slate    .
# NSg/V/J+ .
>
#
> “ Herald , read  the accusation ! ” said the King     .
# . NSg/V+ . NSg/V D   NSg        . . V/J  D   NPr/V/J+ .
>
#
> On  this   the White    Rabbit blew    three blasts on  the trumpet , and then    unrolled the
# J/P I/Ddem D+  NPr/V/J+ NSg/V+ NSg/V/J NSg   NPl/V  J/P D+  NSg/V+  . V/C NSg/J/C V/J      D+
> parchment scroll , and read  as    follows : —
# NSg+      NSg/V  . V/C NSg/V NSg/R NPl/V   . .
>
#
> “ The Queen   of Hearts , she  made some      tarts , All          on  a    summer day   : The Knave of
# . D   NPr/V/J P  NPl/V+ . ISg+ V    I/J/R/Dq+ NPl/V . NSg/I/J/C/Dq J/P D/P+ NPr/V+ NPr🅪+ . D   NSg   P
> Hearts , he       stole those   tarts , And took them     quite away ! ”
# NPl/V+ . NPr/ISg+ NSg/V I/Ddem+ NPl/V . V/C V    NSg/IPl+ NSg   V/J  . .
>
#
> “ Consider your verdict , ” the King     said to the jury     .
# . V        D$+  NSg+    . . D+  NPr/V/J+ V/J  P  D+  NSg/V/J+ .
>
#
> “ Not   yet     , not   yet     ! ” the Rabbit hastily interrupted . “ There’s a   great deal    to
# . NSg/C NSg/V/C . NSg/C NSg/V/C . . D+  NSg/V+ R+      V/J         . . W?      D/P NSg/J NSg/V/J P
> come    before that          ! ”
# NSg/V/P C/P    NSg/I/C/Ddem+ . .
>
#
> “ Call  the first    witness , ” said the King     ; and the White    Rabbit blew    three blasts
# . NSg/V D+  NSg/V/J+ NSg/V+  . . V/J  D+  NPr/V/J+ . V/C D+  NPr/V/J+ NSg/V+ NSg/V/J NSg   NPl/V
> on  the trumpet , and called out         , “ First   witness ! ”
# J/P D+  NSg/V+  . V/C V/J    NSg/V/J/R/P . . NSg/V/J NSg/V+  . .
>
#
> The first   witness was the Hatter . He       came    in      with a   teacup in      one       hand   and a
# D+  NSg/V/J NSg/V   V   D+  NSg/V  . NPr/ISg+ NSg/V/P NPr/J/P P    D/P NSg/J  NPr/J/P NSg/I/V/J NSg/V+ V/C D/P
> piece of bread  - and - butter in      the other    . “ I    beg   pardon , your Majesty , ” he       began ,
# NSg/V P  NSg/V+ . V/C . NSg/V  NPr/J/P D   NSg/V/J+ . . ISg+ NSg/V NSg/V  . D$+  NSg/I+  . . NPr/ISg+ V     .
> “ for bringing these   in      : but     I    hadn’t quite finished my  tea     when    I    was sent  for . ”
# . C/P V        I/Ddem+ NPr/J/P . NSg/C/P ISg+ V      NSg   V/J      D$+ N🅪Sg/V+ NSg/I/C ISg+ V   NSg/V C/P . .
>
#
> “ You    ought    to have   finished , ” said the King     . “ When    did you    begin ? ”
# . ISgPl+ NSg/I/VX P  NSg/VX V/J      . . V/J  D+  NPr/V/J+ . . NSg/I/C V   ISgPl+ NSg/V . .
>
#
> The Hatter looked at    the March  Hare     , who    had followed him  into the court    ,
# D   NSg/V  V/J    NSg/P D+  NPr/V+ NSg/V/J+ . NPr/I+ V   V/J      ISg+ P    D+  NSg/V/J+ .
> arm     - in      - arm     with the Dormouse . “ Fourteenth of March  , I    think it       was , ” he       said .
# NSg/V/J . NPr/J/P . NSg/V/J P    D+  NSg+     . . NSg/J      P  NPr/V+ . ISg+ NSg/V NPr/ISg+ V   . . NPr/ISg+ V/J+ .
>
#
> “ Fifteenth , ” said the March  Hare     .
# . NSg/J     . . V/J  D+  NPr/V+ NSg/V/J+ .
>
#
> “ Sixteenth , ” added the Dormouse .
# . NSg/J     . . V/J   D   NSg+     .
>
#
> “ Write that          down      , ” the King     said to the jury     , and the jury     eagerly wrote down
# . NSg/V NSg/I/C/Ddem+ NSg/V/J/P . . D+  NPr/V/J+ V/J  P  D+  NSg/V/J+ . V/C D+  NSg/V/J+ R       V     NSg/V/J/P
> all          three dates  on  their slates , and then    added them     up        , and reduced the answer
# NSg/I/J/C/Dq NSg   NPl/V+ J/P D$+   NPl/V  . V/C NSg/J/C V/J   NSg/IPl+ NSg/V/J/P . V/C V/J     D+  NSg/V+
> to shillings and  pence .
# P  W?        V/C+ NSg+  .
>
#
> “ Take  off       your hat    , ” the King     said to the Hatter .
# . NSg/V NSg/V/J/P D$+  NSg/V+ . . D+  NPr/V/J+ V/J  P  D   NSg/V+ .
>
#
> “ It       isn’t mine    , ” said the Hatter .
# . NPr/ISg+ NSg/V NSg/I/V . . V/J  D   NSg/V+ .
>
#
> “ Stolen  ! ” the King     exclaimed , turning to the jury     , who    instantly made a
# . NSg/V/J . . D+  NPr/V/J+ V/J       . NSg/V   P  D+  NSg/V/J+ . NPr/I+ R         V    D/P
> memorandum of the fact .
# NSg        P  D+  NSg+ .
>
#
> “ I    keep  them     to sell  , ” the Hatter added as    an   explanation ; “ I’ve none  of my  own      .
# . ISg+ NSg/V NSg/IPl+ P  NSg/V . . D   NSg/V  V/J   NSg/R D/P+ N🅪Sg+       . . W?   NSg/I P  D$+ NSg/V/J+ .
> I’m a    hatter . ”
# W?  D/P+ NSg/V+ . .
>
#
> Here    the Queen   put   on  her     spectacles , and began staring at    the Hatter , who
# NSg/J/R D   NPr/V/J NSg/V J/P ISg/D$+ NPl        . V/C V     V       NSg/P D   NSg/V  . NPr/I+
> turned pale     and  fidgeted .
# V/J    NSg/V/J+ V/C+ V/J+     .
>
#
> “ Give  your evidence , ” said the King     ; “ and don’t be     nervous , or    I’ll have   you
# . NSg/V D$+  NᴹSg/V+  . . V/J  D+  NPr/V/J+ . . V/C V     NSg/VX J       . NPr/C W?   NSg/VX ISgPl+
> executed on  the spot     . ”
# V/J      J/P D+  NSg/V/J+ . .
>
#
> This    did not   seem to encourage the witness at    all          : he       kept shifting from one
# I/Ddem+ V   NSg/C V    P  V         D+  NSg/V   NSg/P NSg/I/J/C/Dq . NPr/ISg+ V    V+       P    NSg/I/V/J
> foot   to the other   , looking uneasily at    the Queen    , and in      his     confusion he       bit   a
# NSg/V+ P  D   NSg/V/J . V       R        NSg/P D+  NPr/V/J+ . V/C NPr/J/P ISg/D$+ NSg/V+    NPr/ISg+ NSg/V D/P
> large piece out         of his     teacup instead of the bread  - and - butter .
# NSg/J NSg/V NSg/V/J/R/P P  ISg/D$+ NSg/J  W?      P  D   NSg/V+ . V/C . NSg/V  .
>
#
> Just at    this   moment Alice felt    a   very curious sensation , which puzzled her     a
# V/J  NSg/P I/Ddem NSg+   NPr+  NSg/V/J D/P J/R  J       NSg       . I/C+  V/J     ISg/D$+ D/P
> good    deal     until she  made out         what   it       was : she  was beginning to grow larger
# NPr/V/J NSg/V/J+ C/P   ISg+ V    NSg/V/J/R/P NSg/I+ NPr/ISg+ V   . ISg+ V   NSg/V/J+  P  V    JC+
> again , and she  thought at    first   she  would get   up        and leave the court    ; but     on
# P     . V/C ISg+ NSg/V   NSg/P NSg/V/J ISg+ VX    NSg/V NSg/V/J/P V/C NSg/V D+  NSg/V/J+ . NSg/C/P J/P
> second  thoughts she  decided to remain where she  was as    long    as    there was room
# NSg/V/J NPl/V+   ISg+ NSg/V/J P  NSg/V  NSg/C ISg+ V   NSg/R NPr/V/J NSg/R +     V   NSg/V/J
> for her     .
# C/P ISg/D$+ .
>
#
> “ I    wish  you    wouldn’t squeeze so        . ” said the Dormouse , who    was sitting next    to
# . ISg+ NSg/V ISgPl+ VX       NSg/V+  NSg/I/J/C . . V/J  D   NSg      . NPr/I+ V   NSg/V/J NSg/J/P P
> her     . “ I    can    hardly breathe . ”
# ISg/D$+ . . ISg+ NPr/VX R+     V       . .
>
#
> “ I    can’t help  it       , ” said Alice very meekly : “ I’m growing . ”
# . ISg+ VX    NSg/V NPr/ISg+ . . V/J  NPr+  J/R  R      . . +   NSg/V   . .
>
#
> “ You’ve no    right    to grow here    , ” said the Dormouse .
# . W?     NPr/P NPr/V/J+ P  V    NSg/J/R . . V/J  D   NSg+     .
>
#
> “ Don’t talk   nonsense  , ” said Alice more         boldly : “ you    know  you’re growing too . ”
# . V     N🅪Sg/V NᴹSg/V/J+ . . V/J  NPr+  NPr/I/V/J/Dq R      . . ISgPl+ NSg/V W?     NSg/V+  W?  . .
>
#
> “ Yes   , but     I    grow at    a    reasonable pace       , ” said the Dormouse : “ not   in      that
# . NPl/V . NSg/C/P ISg+ V    NSg/P D/P+ J+         NPr/V/J/P+ . . V/J  D   NSg      . . NSg/C NPr/J/P NSg/I/C/Ddem+
> ridiculous fashion . ” And he       got up        very sulkily and crossed over      to the other
# J+         NSg/V+  . . V/C NPr/ISg+ V   NSg/V/J/P J/R  R       V/C V/J     NSg/V/J/P P  D   NSg/V/J
> side    of the court    .
# NSg/V/J P  D   NSg/V/J+ .
>
#
> All          this    time     the Queen    had never left    off       staring at    the Hatter , and , just as
# NSg/I/J/C/Dq I/Ddem+ N🅪Sg/V/J D+  NPr/V/J+ V   R     NPr/V/J NSg/V/J/P V       NSg/P D   NSg/V  . V/C . V/J  NSg/R
> the Dormouse crossed the court    , she  said to one       of the officers of the court    ,
# D   NSg      V/J     D+  NSg/V/J+ . ISg+ V/J  P  NSg/I/V/J P  D   NPl/V    P  D+  NSg/V/J+ .
> “ Bring me       the list  of the singers in      the last     concert ! ” on  which the wretched
# . V     NPr/ISg+ D   NSg/V P  D   W?      NPr/J/P D+  NSg/V/J+ NSg/V+  . . J/P I/C+  D   J
> Hatter trembled so        , that         he       shook   both   his     shoes off       .
# NSg/V  V/J      NSg/I/J/C . NSg/I/C/Ddem NPr/ISg+ NSg/V/J I/C/Dq ISg/D$+ NPl/V NSg/V/J/P .
>
#
> “ Give  your evidence , ” the King     repeated angrily , “ or    I’ll have   you    executed ,
# . NSg/V D$+  NᴹSg/V+  . . D+  NPr/V/J+ V/J      R       . . NPr/C W?   NSg/VX ISgPl+ V/J      .
> whether you’re nervous or     not   . ”
# I/C     W?     J+      NPr/C+ NSg/C . .
>
#
> “ I’m a    poor     man      , your Majesty , ” the Hatter began , in      a   trembling voice  , “ — and I
# . W?  D/P+ NSg/V/J+ NPr/V/J+ . D$+  NSg/I+  . . D   NSg/V  V     . NPr/J/P D/P V         NSg/V+ . . . V/C ISg+
> hadn’t begun my  tea     — not   above   a   week  or    so        — and what   with the bread  - and - butter
# V      V     D$+ N🅪Sg/V+ . NSg/C NSg/J/P D/P NSg/J NPr/C NSg/I/J/C . V/C NSg/I+ P    D   NSg/V+ . V/C . NSg/V
> getting so        thin    — and the twinkling of the tea     — ”
# NSg/V   NSg/I/J/C NSg/V/J . V/C D   NSg/V/J   P  D+  N🅪Sg/V+ . .
>
#
> “ The twinkling of the what   ? ” said the King     .
# . D   NSg/V/J   P  D+  NSg/I+ . . V/J  D   NPr/V/J+ .
>
#
> “ It       began with the tea     , ” the Hatter replied .
# . NPr/ISg+ V     P    D+  N🅪Sg/V+ . . D+  NSg/V+ V/J+    .
>
#
> “ Of course twinkling begins with a   T     ! ” said the King     sharply . “ Do     you    take  me
# . P  NSg/V+ NSg/V/J   NPl/V  P    D/P NPr/J . . V/J  D+  NPr/V/J+ R+      . . NSg/VX ISgPl+ NSg/V NPr/ISg+
> for a   dunce ? Go      on  ! ”
# C/P D/P NSg   . NSg/V/J J/P . .
>
#
> “ I’m a    poor     man      , ” the Hatter went  on  , “ and most       things twinkled after that          — only
# . W?  D/P+ NSg/V/J+ NPr/V/J+ . . D   NSg/V  NSg/V J/P . . V/C NSg/I/J/Dq NPl/V+ V/J      P     NSg/I/C/Ddem+ . J/R/C
> the March  Hare     said — ”
# D+  NPr/V+ NSg/V/J+ V/J  . .
>
#
> “ I    didn’t ! ” the March  Hare     interrupted in      a   great  hurry  .
# . ISg+ V      . . D+  NPr/V+ NSg/V/J+ V/J         NPr/J/P D/P NSg/J+ NSg/V+ .
>
#
> “ You    did ! ” said the Hatter .
# . ISgPl+ V   . . V/J  D   NSg/V+ .
>
#
> “ I    deny it       ! ” said the March  Hare     .
# . ISg+ V    NPr/ISg+ . . V/J  D+  NPr/V+ NSg/V/J+ .
>
#
> “ He       denies it       , ” said the King     : “ leave out         that          part     . ”
# . NPr/ISg+ V      NPr/ISg+ . . V/J  D+  NPr/V/J+ . . NSg/V NSg/V/J/R/P NSg/I/C/Ddem+ NSg/V/J+ . .
>
#
> “ Well    , at    any     rate   , the Dormouse said — ” the Hatter went  on  , looking anxiously
# . NSg/V/J . NSg/P I/R/Dq+ NSg/V+ . D   NSg      V/J  . . D   NSg/V  NSg/V J/P . V       R
> round     to see   if    he       would deny it       too : but     the Dormouse denied nothing  , being
# NSg/V/J/P P  NSg/V NSg/C NPr/ISg+ VX    V    NPr/ISg+ W?  . NSg/C/P D   NSg      V/J    NSg/I/J+ . NSg/V/C
> fast     asleep .
# NSg/V/J+ J      .
>
#
> “ After that         , ” continued the Hatter , “ I    cut     some     more         bread  - and - butter — ”
# . P     NSg/I/C/Ddem . . V/J       D   NSg/V  . . ISg+ NSg/V/J I/J/R/Dq NPr/I/V/J/Dq NSg/V+ . V/C . NSg/V  . .
>
#
> “ But     what   did the Dormouse say   ? ” one       of the jury     asked .
# . NSg/C/P NSg/I+ V   D   NSg      NSg/V . . NSg/I/V/J P  D+  NSg/V/J+ V/J+  .
>
#
> “ That         I    can’t remember , ” said the Hatter .
# . NSg/I/C/Ddem ISg+ VX    NSg/V    . . V/J  D   NSg/V+ .
>
#
> “ You    must  remember , ” remarked the King    , “ or    I’ll have   you    executed . ”
# . ISgPl+ NSg/V NSg/V    . . V/J      D+  NPr/V/J . . NPr/C W?   NSg/VX ISgPl+ V/J+     . .
>
#
> The miserable Hatter dropped his     teacup and bread  - and - butter , and went  down      on
# D   W?        NSg/V  V/J     ISg/D$+ NSg/J  V/C NSg/V+ . V/C . NSg/V  . V/C NSg/V NSg/V/J/P J/P
> one        knee   . “ I’m a    poor     man      , your Majesty , ” he       began .
# NSg/I/V/J+ NSg/V+ . . W?  D/P+ NSg/V/J+ NPr/V/J+ . D$+  NSg/I+  . . NPr/ISg+ V+    .
>
#
> “ You’re a   very poor    speaker , ” said the King    .
# . W?     D/P J/R  NSg/V/J NSg     . . V/J  D   NPr/V/J .
>
#
> Here    one       of the guinea - pigs  cheered , and was immediately suppressed by      the
# NSg/J/R NSg/I/V/J P  D   NPr+   . NPl/V V/J     . V/C V   R           V/J        NSg/J/P D
> officers of the court    . ( As    that          is rather  a    hard    word   , I    will   just explain to
# NPl/V    P  D+  NSg/V/J+ . . NSg/R NSg/I/C/Ddem+ VL NPr/V/J D/P+ N🅪Sg/J+ NSg/V+ . ISg+ NPr/VX V/J  V       P
> you    how   it       was done    . They had a   large  canvas bag    , which tied up        at    the mouth
# ISgPl+ NSg/C NPr/ISg+ V+  NSg/V/J . IPl+ V   D/P NSg/J+ NSg/V+ NSg/V+ . I/C+  V/J  NSg/V/J/P NSg/P D+  NSg/V+
> with strings : into this   they slipped the guinea - pig   , head     first   , and then    sat
# P    NPl/V+  . P    I/Ddem IPl+ V/J     D   NPr+   . NSg/V . NPr/V/J+ NSg/V/J . V/C NSg/J/C NSg/V/J
> upon it      . )
# P    NPr/ISg . .
>
#
> “ I’m glad    I’ve seen  that          done    , ” thought Alice . “ I’ve so        often read  in      the
# . W?  NSg/V/J W?   NSg/V NSg/I/C/Ddem+ NSg/V/J . . NSg/V   NPr+  . . W?   NSg/I/J/C R     NSg/V NPr/J/P D+
> newspapers , at    the end   of trials , “ There was some     attempts at    applause , which
# NPl/V+     . NSg/P D   NSg/V P  NPl/V+ . . +     V   I/J/R/Dq NPl/V    NSg/P NSg+     . I/C+
> was immediately suppressed by      the officers of the court   , ” and I    never understood
# V   R           V/J        NSg/J/P D   NPl/V    P  D+  NSg/V/J . . V/C ISg+ R     V/J
> what   it       meant till       now       . ”
# NSg/I+ NPr/ISg+ V     NSg/V/C/P+ NPr/V/J/C . .
>
#
> “ If    that’s all          you    know  about it       , you    may    stand down      , ” continued the King     .
# . NSg/C NSg$   NSg/I/J/C/Dq ISgPl+ NSg/V J/P   NPr/ISg+ . ISgPl+ NPr/VX NSg/V NSg/V/J/P . . V/J       D   NPr/V/J+ .
>
#
> “ I    can’t go      no     lower    , ” said the Hatter : “ I’m on  the floor  , as    it       is  . ”
# . ISg+ VX    NSg/V/J NPr/P+ NSg/V/JC . . V/J  D   NSg/V  . . W?  J/P D+  NSg/V+ . NSg/R NPr/ISg+ VL+ . .
>
#
> “ Then    you    may    sit   down      , ” the King     replied .
# . NSg/J/C ISgPl+ NPr/VX NSg/V NSg/V/J/P . . D+  NPr/V/J+ V/J     .
>
#
> Here    the other   guinea - pig   cheered , and  was suppressed .
# NSg/J/R D   NSg/V/J NPr+   . NSg/V V/J     . V/C+ V+  V/J        .
>
#
> “ Come    , that          finished the guinea - pigs  ! ” thought Alice . “ Now       we   shall get   on
# . NSg/V/P . NSg/I/C/Ddem+ V/J      D   NPr+   . NPl/V . . NSg/V   NPr+  . . NPr/V/J/C IPl+ VX    NSg/V J/P
> better    . ”
# NSg/VX/JC . .
>
#
> “ I’d rather  finish my  tea     , ” said the Hatter , with an  anxious look  at    the Queen    ,
# . W?  NPr/V/J NSg/V  D$+ N🅪Sg/V+ . . V/J  D   NSg/V  . P    D/P J       NSg/V NSg/P D+  NPr/V/J+ .
> who    was reading the list  of singers .
# NPr/I+ V   NPr/V   D   NSg/V P  +       .
>
#
> “ You    may    go      , ” said the King     , and the Hatter hurriedly left    the court    , without
# . ISgPl+ NPr/VX NSg/V/J . . V/J  D+  NPr/V/J+ . V/C D   NSg/V  R         NPr/V/J D+  NSg/V/J+ . C/P
> even    waiting to put   his     shoes on  .
# NSg/V/J NSg/V   P  NSg/V ISg/D$+ NPl/V J/P .
>
#
> “ — and just take  his     head    off       outside   , ” the Queen    added to one       of the officers :
# . . V/C V/J  NSg/V ISg/D$+ NPr/V/J NSg/V/J/P NSg/V/J/P . . D+  NPr/V/J+ V/J   P  NSg/I/V/J P  D+  NPl/V+   .
> but     the Hatter was out         of sight   before the officer could  get   to the door   .
# NSg/C/P D   NSg/V  V   NSg/V/J/R/P P  N🅪Sg/V+ C/P    D+  NSg/V+  NSg/VX NSg/V P  D+  NSg/V+ .
>
#
> “ Call  the next     witness ! ” said the King     .
# . NSg/V D+  NSg/J/P+ NSg/V+  . . V/J  D   NPr/V/J+ .
>
#
> The next    witness was the Duchess’s cook  . She  carried the pepper - box   in      her     hand   ,
# D+  NSg/J/P NSg/V   V   D   NSg$      NPr/V . ISg+ V/J     D   NSg/V+ . NSg/V NPr/J/P ISg/D$+ NSg/V+ .
> and Alice guessed who    it       was , even    before she  got into the court    , by      the way    the
# V/C NPr+  V/J     NPr/I+ NPr/ISg+ V   . NSg/V/J C/P    ISg+ V   P    D+  NSg/V/J+ . NSg/J/P D+  NSg/J+ D
> people near      the door   began sneezing all          at    once   .
# NPl/V  NSg/V/J/P D+  NSg/V+ V     V        NSg/I/J/C/Dq NSg/P NSg/C+ .
>
#
> “ Give  your evidence , ” said the King     .
# . NSg/V D$+  NᴹSg/V+  . . V/J  D   NPr/V/J+ .
>
#
> “ Shan’t , ” said the cook   .
# . V      . . V/J  D   NPr/V+ .
>
#
> The King    looked anxiously at    the White    Rabbit , who    said in      a    low      voice  , “ Your
# D+  NPr/V/J V/J    R         NSg/P D+  NPr/V/J+ NSg/V+ . NPr/I+ V/J  NPr/J/P D/P+ NSg/V/J+ NSg/V+ . . D$+
> Majesty must  cross      - examine this    witness . ”
# NSg/I+  NSg/V NPr/V/J/P+ . NSg/V   I/Ddem+ NSg/V+  . .
>
#
> “ Well    , if    I    must  , I    must  , ” the King     said , with a   melancholy air    , and , after
# . NSg/V/J . NSg/C ISg+ NSg/V . ISg+ NSg/V . . D+  NPr/V/J+ V/J  . P    D/P NSg/J      NSg/V+ . V/C . P
> folding his     arms   and frowning at    the cook   till      his     eyes   were  nearly out         of
# V       ISg/D$+ NPl/V+ V/C V        NSg/P D+  NPr/V+ NSg/V/C/P ISg/D$+ NPl/V+ NSg/V R      NSg/V/J/R/P P
> sight   , he       said in      a    deep   voice  , “ What   are tarts made of ? ”
# N🅪Sg/V+ . NPr/ISg+ V/J  NPr/J/P D/P+ NSg/J+ NSg/V+ . . NSg/I+ V   NPl/V V    P  . .
>
#
> “ Pepper , mostly , ” said the cook   .
# . NSg/V  . R      . . V/J  D   NPr/V+ .
>
#
> “ Treacle , ” said a   sleepy voice behind  her     .
# . NSg/V   . . V/J  D/P NSg/J  NSg/V NSg/J/P ISg/D$+ .
>
#
> “ Collar that          Dormouse , ” the Queen    shrieked out         . “ Behead that          Dormouse ! Turn  that
# . NSg/V  NSg/I/C/Ddem+ NSg      . . D+  NPr/V/J+ V/J+     NSg/V/J/R/P . . V      NSg/I/C/Ddem+ NSg      . NSg/V NSg/I/C/Ddem
> Dormouse out         of court    ! Suppress him  ! Pinch him  ! Off       with his     whiskers ! ”
# NSg      NSg/V/J/R/P P  NSg/V/J+ . V        ISg+ . NSg/V ISg+ . NSg/V/J/P P    ISg/D$+ W?       . .
>
#
> For some      minutes the whole  court    was in      confusion , getting the Dormouse turned
# C/P I/J/R/Dq+ NPl/V+  D+  NSg/J+ NSg/V/J+ V   NPr/J/P NSg/V     . NSg/V   D   NSg      V/J
> out         , and , by      the time      they had settled down      again , the cook   had disappeared .
# NSg/V/J/R/P . V/C . NSg/J/P D+  N🅪Sg/V/J+ IPl+ V   V/J     NSg/V/J/P P     . D+  NPr/V+ V+  V/J         .
>
#
> “ Never mind   ! ” said the King     , with an  air   of great  relief . “ Call  the next
# . R     NSg/V+ . . V/J  D+  NPr/V/J+ . P    D/P NSg/V P  NSg/J+ NSg/J+ . . NSg/V D+  NSg/J/P+
> witness . ” And he       added in      an  undertone to the Queen    , “ Really , my  dear    , you    must
# NSg/V+  . . V/C NPr/ISg+ V/J   NPr/J/P D/P NSg/V     P  D+  NPr/V/J+ . . R      . D$+ NSg/V/J . ISgPl+ NSg/V
> cross      - examine the next     witness . It       quite makes my  forehead ache   ! ”
# NPr/V/J/P+ . NSg/V   D+  NSg/J/P+ NSg/V+  . NPr/ISg+ NSg   NPl/V D$+ NSg+     NSg/V+ . .
>
#
> Alice watched the White    Rabbit as    he       fumbled over      the list   , feeling very curious
# NPr+  V/J     D+  NPr/V/J+ NSg/V+ NSg/R NPr/ISg+ V/J     NSg/V/J/P D+  NSg/V+ . NSg/V/J J/R  J
> to see   what   the next     witness would be     like        , “ — for they haven’t got much       evidence
# P  NSg/V NSg/I+ D+  NSg/J/P+ NSg/V+  VX    NSg/VX NSg/V/J/C/P . . . C/P IPl+ V       V   NSg/I/J/Dq NᴹSg/V+
> yet     , ” she  said to herself . Imagine her     surprise , when    the White    Rabbit read  out         ,
# NSg/V/C . . ISg+ V/J  P  ISg+    . NSg/V   ISg/D$+ NSg/V+   . NSg/I/C D+  NPr/V/J+ NSg/V+ NSg/V NSg/V/J/R/P .
> at    the top     of his     shrill   little      voice  , the name   “ Alice ! ”
# NSg/P D   NSg/V/J P  ISg/D$+ NSg/V/J+ NPr/I/J/Dq+ NSg/V+ . D+  NSg/V+ . NPr+  . .
>
#
> CHAPTER XII : Alice’s Evidence
# NSg/V+  W?  . NSg$+   NᴹSg/V
>
#
> “ Here    ! ” cried Alice , quite forgetting in      the flurry of the moment how   large she
# . NSg/J/R . . V/J   NPr+  . NSg   NSg/V      NPr/J/P D   NSg/V  P  D+  NSg+   NSg/C NSg/J ISg+
> had grown in      the last     few       minutes , and she  jumped up        in      such  a    hurry  that          she
# V   V/J   NPr/J/P D+  NSg/V/J+ NSg/I/Dq+ NPl/V+  . V/C ISg+ V/J    NSg/V/J/P NPr/J/P NSg/I D/P+ NSg/V+ NSg/I/C/Ddem+ ISg+
> tipped over      the jury     - box   with the edge  of her     skirt , upsetting all          the jurymen
# V      NSg/V/J/P D   NSg/V/J+ . NSg/V P    D   NSg/V P  ISg/D$+ NSg/V . NSg/V/J   NSg/I/J/C/Dq D   NPl
> on  to the heads of the crowd  below , and there they lay     sprawling about ,
# J/P P  D   NPl/V P  D+  NSg/V+ P     . V/C +     IPl+ NSg/V/J V         J/P   .
> reminding her     very much       of a   globe of goldfish she  had accidentally upset   the
# V         ISg/D$+ J/R  NSg/I/J/Dq P  D/P NSg/V P  NSgPl    ISg+ V   R            NSg/V/J D+
> week   before .
# NSg/J+ C/P+   .
>
#
> “ Oh    , I    beg   your pardon ! ” she  exclaimed in      a   tone    of great  dismay , and began
# . NPr/V . ISg+ NSg/V D$+  NSg/V  . . ISg+ V/J       NPr/J/P D/P NSg/I/V P  NSg/J+ NSg/V+ . V/C V
> picking them     up        again as    quickly as    she  could  , for the accident of the goldfish
# V       NSg/IPl+ NSg/V/J/P P     NSg/R R       NSg/R ISg+ NSg/VX . C/P D   NSg/J    P  D   NSgPl
> kept running   in      her     head     , and she  had a   vague   sort  of idea that          they must  be
# V    NSg/V/J/P NPr/J/P ISg/D$+ NPr/V/J+ . V/C ISg+ V   D/P NSg/V/J NSg/V P  NSg+ NSg/I/C/Ddem+ IPl+ NSg/V NSg/VX
> collected at    once  and put   back    into the jury     - box   , or    they would die   .
# V/J       NSg/P NSg/C V/C NSg/V NSg/V/J P    D   NSg/V/J+ . NSg/V . NPr/C IPl+ VX+   NSg/V .
>
#
> “ The trial    cannot proceed , ” said the King     in      a   very grave    voice  , “ until all          the
# . D+  NSg/V/J+ NSg/V  V       . . V/J  D+  NPr/V/J+ NPr/J/P D/P J/R+ NSg/V/J+ NSg/V+ . . C/P   NSg/I/J/C/Dq D
> jurymen are back    in      their proper places — all          , ” he       repeated with great  emphasis ,
# NPl     V   NSg/V/J NPr/J/P D$+   NSg/J  NPl/V+ . NSg/I/J/C/Dq . . NPr/ISg+ V/J      P    NSg/J+ NSg+     .
> looking hard   at    Alice as    he       said so        .
# V       N🅪Sg/J NSg/P NPr+  NSg/R NPr/ISg+ V/J+ NSg/I/J/C .
>
#
> Alice looked at    the jury     - box   , and saw   that          , in      her     haste  , she  had put   the Lizard
# NPr+  V/J    NSg/P D   NSg/V/J+ . NSg/V . V/C NSg/V NSg/I/C/Ddem+ . NPr/J/P ISg/D$+ NSg/V+ . ISg+ V   NSg/V D   NSg
> in      head     downwards , and the poor    little     thing  was waving its     tail     about in      a
# NPr/J/P NPr/V/J+ W?        . V/C D   NSg/V/J NPr/I/J/Dq NSg/V+ V   V      ISg/D$+ NSg/V/J+ J/P   NPr/J/P D/P
> melancholy way    , being   quite unable   to move  . She  soon got it       out         again , and put
# NSg/J      NSg/J+ . NSg/V/C NSg   NSg/V/J+ P+ NSg/V . ISg+ J/R  V   NPr/ISg+ NSg/V/J/R/P P     . V/C NSg/V
> it       right   ; “ not   that         it       signifies much       , ” she  said to herself ; “ I    should think it
# NPr/ISg+ NPr/V/J . . NSg/C NSg/I/C/Ddem NPr/ISg+ V         NSg/I/J/Dq . . ISg+ V/J  P  ISg+    . . ISg+ VX     NSg/V NPr/ISg+
> would be     quite as    much       use   in      the trial    one       way    up        as    the other    . ”
# VX    NSg/VX NSg   NSg/R NSg/I/J/Dq NSg/V NPr/J/P D+  NSg/V/J+ NSg/I/V/J NSg/J+ NSg/V/J/P NSg/R D+  NSg/V/J+ . .
>
#
> As    soon as    the jury     had a   little     recovered from the shock   of being   upset   , and
# NSg/R J/R  NSg/R D+  NSg/V/J+ V   D/P NPr/I/J/Dq V/J       P    D   NSg/V/J P  NSg/V/C NSg/V/J . V/C
> their slates and pencils had been  found and handed back    to them     , they set     to
# D$+   NPl/V  V/C NPl/V+  V   NSg/V NSg/V V/C V/J    NSg/V/J P  NSg/IPl+ . IPl+ NPr/V/J P
> work  very diligently to write out         a   history of the accident , all          except the
# NSg/V J/R  R          P  NSg/V NSg/V/J/R/P D/P N🅪Sg    P  D+  NSg/J+   . NSg/I/J/C/Dq V/C/P  D
> Lizard , who    seemed too much       overcome to do     anything but     sit   with its     mouth  open    ,
# NSg    . NPr/I+ V/J    W?  NSg/I/J/Dq NSg/V    P  NSg/VX NSg/I/V+ NSg/C/P NSg/V P    ISg/D$+ NSg/V+ NSg/V/J .
> gazing up        into the roof  of the court    .
# V      NSg/V/J/P P    D   NSg/V P  D   NSg/V/J+ .
>
#
> “ What   do     you    know  about this    business ? ” the King     said to Alice .
# . NSg/I+ NSg/VX ISgPl+ NSg/V J/P   I/Ddem+ N🅪Sg/J+  . . D+  NPr/V/J+ V/J  P  NPr+  .
>
#
> “ Nothing  , ” said Alice .
# . NSg/I/J+ . . V/J  NPr+  .
>
#
> “ Nothing  whatever ? ” persisted the King     .
# . NSg/I/J+ NSg/I/J+ . . V/J       D   NPr/V/J+ .
>
#
> “ Nothing  whatever , ” said Alice .
# . NSg/I/J+ NSg/I/J  . . V/J  NPr+  .
>
#
> “ That’s very important , ” the King     said , turning to the jury     . They were  just
# . NSg$   J/R  J         . . D+  NPr/V/J+ V/J  . NSg/V   P  D+  NSg/V/J+ . IPl+ NSg/V V/J
> beginning to write this    down      on  their slates , when    the White    Rabbit interrupted :
# NSg/V/J+  P  NSg/V I/Ddem+ NSg/V/J/P J/P D$+   NPl/V  . NSg/I/C D+  NPr/V/J+ NSg/V+ V/J         .
> “ Unimportant , your Majesty means , of course , ” he       said in      a   very respectful tone    ,
# . J           . D$+  NSg/I+  NPl/V . P  NSg/V+ . . NPr/ISg+ V/J  NPr/J/P D/P J/R  J          NSg/I/V .
> but     frowning and making faces  at    him  as    he       spoke  .
# NSg/C/P V        V/C NSg/V  NPl/V+ NSg/P ISg+ NSg/R NPr/ISg+ NSg/V+ .
>
#
> “ Unimportant , of course , I    meant , ” the King     hastily said , and went  on  to himself
# . J           . P  NSg/V+ . ISg+ V     . . D+  NPr/V/J+ R       V/J  . V/C NSg/V J/P P  ISg+
> in      an  undertone ,
# NPr/J/P D/P NSg/V+    .
>
#
> “ important — unimportant — unimportant — important — ” as    if    he       were  trying  which word
# . J         . J           . J           . J         . . NSg/R NSg/C NPr/ISg+ NSg/V NSg/V/J I/C+  NSg/V+
> sounded best      .
# V/J+    NPr/VX/JS .
>
#
> Some     of the jury     wrote it       down      “ important , ” and some      “ unimportant . ” Alice could
# I/J/R/Dq P  D+  NSg/V/J+ V     NPr/ISg+ NSg/V/J/P . J         . . V/C I/J/R/Dq+ . J+          . . NPr+  NSg/VX
> see   this   , as    she  was near      enough to look  over      their slates ; “ but     it       doesn’t
# NSg/V I/Ddem . NSg/R ISg+ V   NSg/V/J/P NSg/I  P  NSg/V NSg/V/J/P D$+   NPl/V  . . NSg/C/P NPr/ISg+ V
> matter     a    bit    , ” she  thought to herself .
# N🅪Sg/V/JC+ D/P+ NSg/V+ . . ISg+ NSg/V   P  ISg+    .
>
#
> At    this    moment the King     , who    had been  for some      time      busily writing in      his
# NSg/P I/Ddem+ NSg+   D+  NPr/V/J+ . NPr/I+ V   NSg/V C/P I/J/R/Dq+ N🅪Sg/V/J+ R      NSg/V   NPr/J/P ISg/D$+
> note   - book  , cackled out         “ Silence ! ” and read  out         from his     book   , “ Rule  Forty - two .
# NSg/V+ . NSg/V . V/J     NSg/V/J/R/P . NSg/V+  . . V/C NSg/V NSg/V/J/R/P P    ISg/D$+ NSg/V+ . . NSg/V NSg/J . NSg .
> All           persons more         than a    mile high    to leave the court    . ”
# NSg/I/J/C/Dq+ NPl/V+  NPr/I/V/J/Dq C/P  D/P+ NSg+ NSg/V/J P  NSg/V D+  NSg/V/J+ . .
>
#
> Everybody looked at    Alice .
# NSg/I+    V/J    NSg/P NPr+  .
>
#
> “ I’m not   a   mile high    , ” said Alice .
# . W?  NSg/C D/P NSg+ NSg/V/J . . V/J  NPr+  .
>
#
> “ You    are , ” said the King     .
# . ISgPl+ V   . . V/J  D   NPr/V/J+ .
>
#
> “ Nearly two  miles  high    , ” added the Queen    .
# . R      NSg+ NPrPl+ NSg/V/J . . V/J   D   NPr/V/J+ .
>
#
> “ Well    , I    shan’t go      , at    any     rate   , ” said Alice : “ besides , that’s not   a   regular
# . NSg/V/J . ISg+ V      NSg/V/J . NSg/P I/R/Dq+ NSg/V+ . . V/J  NPr+  . . W?      . NSg$   NSg/C D/P NSg/J
> rule   : you    invented it       just now       . ”
# NSg/V+ . ISgPl+ V/J      NPr/ISg+ V/J+ NPr/V/J/C . .
>
#
> “ It’s the oldest rule  in      the book   , ” said the King     .
# . W?   D   JS     NSg/V NPr/J/P D+  NSg/V+ . . V/J  D   NPr/V/J+ .
>
#
> “ Then    it       ought    to be     Number   One       , ” said Alice .
# . NSg/J/C NPr/ISg+ NSg/I/VX P  NSg/VX NSg/V/JC NSg/I/V/J . . V/J  NPr+  .
>
#
> The King    turned pale    , and shut    his     note   - book   hastily . “ Consider your verdict , ”
# D+  NPr/V/J V/J    NSg/V/J . V/C NSg/V/J ISg/D$+ NSg/V+ . NSg/V+ R+      . . V        D$+  NSg+    . .
> he       said to the jury     , in      a   low     , trembling voice  .
# NPr/ISg+ V/J  P  D+  NSg/V/J+ . NPr/J/P D/P NSg/V/J . V         NSg/V+ .
>
#
> “ There’s more         evidence to come    yet     , please your Majesty , ” said the White    Rabbit ,
# . W?      NPr/I/V/J/Dq NᴹSg/V   P  NSg/V/P NSg/V/C . V      D$+  NSg/I+  . . V/J  D+  NPr/V/J+ NSg/V+ .
> jumping up        in      a   great hurry  ; “ this    paper     has just been  picked up        . ”
# V       NSg/V/J/P NPr/J/P D/P NSg/J NSg/V+ . . I/Ddem+ N🅪Sg/V/J+ V   V/J  NSg/V V/J    NSg/V/J/P . .
>
#
> “ What’s in      it       ? ” said the Queen    .
# . NSg$   NPr/J/P NPr/ISg+ . . V/J  D   NPr/V/J+ .
>
#
> “ I    haven’t opened it       yet     , ” said the White    Rabbit , “ but     it       seems to be     a   letter ,
# . ISg+ V       V/J    NPr/ISg+ NSg/V/C . . V/J  D+  NPr/V/J+ NSg/V  . . NSg/C/P NPr/ISg+ V     P  NSg/VX D/P NSg/V  .
> written by      the prisoner to — to somebody . ”
# V/J     NSg/J/P D+  NSg+     P  . P  NSg/I    . .
>
#
> “ It       must  have   been  that         , ” said the King     , “ unless it       was written to nobody , which
# . NPr/ISg+ NSg/V NSg/VX NSg/V NSg/I/C/Ddem . . V/J  D+  NPr/V/J+ . . C      NPr/ISg+ V   V/J     P  NSg/I+ . I/C+
> isn’t usual , you    know   . ”
# NSg/V NSg/J . ISgPl+ NSg/V+ . .
>
#
> “ Who    is it       directed to ? ” said one       of the jurymen .
# . NPr/I+ VL NPr/ISg+ V/J      P  . . V/J  NSg/I/V/J P  D   NPl+    .
>
#
> “ It       isn’t directed at    all          , ” said the White    Rabbit ; “ in      fact , there’s nothing
# . NPr/ISg+ NSg/V V/J      NSg/P NSg/I/J/C/Dq . . V/J  D+  NPr/V/J+ NSg/V+ . . NPr/J/P NSg+ . W?      NSg/I/J
> written on  the outside   . ” He       unfolded the paper     as    he       spoke , and added “ It       isn’t
# V/J     J/P D   NSg/V/J/P . . NPr/ISg+ V/J      D+  N🅪Sg/V/J+ NSg/R NPr/ISg+ NSg/V . V/C V/J   . NPr/ISg+ NSg/V
> a   letter , after all          : it’s a   set     of verses . ”
# D/P NSg/V  . P     NSg/I/J/C/Dq . W?   D/P NPr/V/J P  NPl/V  . .
>
#
> “ Are they in      the prisoner’s handwriting ? ” asked another of the jurymen .
# . V   IPl+ NPr/J/P D   NSg$       NᴹSg/V      . . V/J   I/D     P  D   NPl+    .
>
#
> “ No     , they’re not   , ” said the White    Rabbit , “ and that’s the queerest thing  about
# . NPr/P+ . W?      NSg/C . . V/J  D+  NPr/V/J+ NSg/V  . . V/C NSg$   D+  JS+      NSg/V+ J/P
> it       . ” ( The jury    all          looked puzzled . )
# NPr/ISg+ . . . D+  NSg/V/J NSg/I/J/C/Dq V/J+   V/J     . .
>
#
> “ He       must  have   imitated somebody else’s hand   , ” said the King     . ( The jury    all
# . NPr/ISg+ NSg/V NSg/VX V/J      NSg/I+   NSg$   NSg/V+ . . V/J  D+  NPr/V/J+ . . D+  NSg/V/J NSg/I/J/C/Dq
> brightened up         again . )
# V/J        NSg/V/J/P+ P     . .
>
#
> “ Please your Majesty , ” said the Knave , “ I    didn’t write it       , and they can’t prove
# . V      D$+  NSg/I+  . . V/J  D   NSg   . . ISg+ V      NSg/V NPr/ISg+ . V/C IPl+ VX    NSg/V
> I    did : there’s no    name   signed at    the end    . ”
# ISg+ V   . W?      NPr/P NSg/V+ V/J    NSg/P D+  NSg/V+ . .
>
#
> “ If    you    didn’t sign   it       , ” said the King     , “ that          only  makes the matter     worse     . You
# . NSg/C ISgPl+ V      NSg/V+ NPr/ISg+ . . V/J  D+  NPr/V/J+ . . NSg/I/C/Ddem+ J/R/C NPl/V D+  N🅪Sg/V/JC+ NSg/V/JC+ . ISgPl+
> must  have   meant some      mischief , or    else    you’d have   signed your name   like        an
# NSg/V NSg/VX V     I/J/R/Dq+ NSg/V+   . NPr/C NSg/J/C W?    NSg/VX V/J    D$+  NSg/V+ NSg/V/J/C/P D/P+
> honest man      . ”
# V/JS+  NPr/V/J+ . .
>
#
> There was a   general clapping of hands  at    this    : it       was the first   really clever
# +     V   D/P NSg/V/J NSg/V    P  NPl/V+ NSg/P I/Ddem+ . NPr/ISg+ V   D   NSg/V/J R      J
> thing  the King     had said that         day   .
# NSg/V+ D+  NPr/V/J+ V   V/J  NSg/I/C/Ddem NPr🅪+ .
>
#
> “ That          proves his     guilt  , ” said the Queen    .
# . NSg/I/C/Ddem+ NPl/V  ISg/D$+ NSg/V+ . . V/J  D   NPr/V/J+ .
>
#
> “ It       proves nothing of the sort   ! ” said Alice . “ Why   , you    don’t even    know  what
# . NPr/ISg+ NPl/V  NSg/I/J P  D+  NSg/V+ . . V/J  NPr+  . . NSg/V . ISgPl+ V     NSg/V/J NSg/V NSg/I+
> they’re about ! ”
# W?      J/P   . .
>
#
> “ Read  them    , ” said the King     .
# . NSg/V NSg/IPl . . V/J  D   NPr/V/J+ .
>
#
> The White   Rabbit put   on  his     spectacles . “ Where shall I   begin , please your
# D+  NPr/V/J NSg/V  NSg/V J/P ISg/D$+ NPl+       . . NSg/C VX    ISg NSg/V . V      D$+
> Majesty ? ” he       asked .
# NSg/I+  . . NPr/ISg+ V/J+  .
>
#
> “ Begin at    the beginning , ” the King     said gravely , “ and go      on  till      you    come    to the
# . NSg/V NSg/P D+  NSg/V/J+  . . D+  NPr/V/J+ V/J  R       . . V/C NSg/V/J J/P NSg/V/C/P ISgPl+ NSg/V/P P  D+
> end    : then     stop  . ”
# NSg/V+ . NSg/J/C+ NSg/V . .
>
#
> These   were  the verses the White    Rabbit read  : —
# I/Ddem+ NSg/V D   NPl/V  D+  NPr/V/J+ NSg/V+ NSg/V . .
>
#
> “ They told me       you    had been  to her    , And mentioned me       to him  : She  gave me       a    good
# . IPl+ V    NPr/ISg+ ISgPl+ V   NSg/V P  ISg/D$ . V/C V/J       NPr/ISg+ P  ISg+ . ISg+ V    NPr/ISg+ D/P+ NPr/V/J+
> character , But     said I    could  not   swim  .
# NSg/V+    . NSg/C/P V/J  ISg+ NSg/VX NSg/C NSg/V .
>
#
> He       sent  them    word  I    had not   gone  ( We   know  it       to be     true    ) : If    she  should push
# NPr/ISg+ NSg/V NSg/IPl NSg/V ISg+ V   NSg/C V/J/P . IPl+ NSg/V NPr/ISg+ P  NSg/VX NSg/V/J . . NSg/C ISg+ VX     NSg/V
> the matter     on  , What   would become of you    ?
# D+  N🅪Sg/V/JC+ J/P . NSg/I+ VX    V      P  ISgPl+ .
>
#
> I    gave her    one       , they gave him  two , You    gave us       three or    more         ; They all
# ISg+ V    ISg/D$ NSg/I/V/J . IPl+ V    ISg+ NSg . ISgPl+ V    NPr/IPl+ NSg   NPr/C NPr/I/V/J/Dq . IPl+ NSg/I/J/C/Dq
> returned from him to you    , Though they were  mine     before .
# V/J      P    ISg P  ISgPl+ . V/C    IPl+ NSg/V NSg/I/V+ C/P+   .
>
#
> If     I    or    she  should chance   to be     Involved in      this    affair , He       trusts to you    to
# NSg/C+ ISg+ NPr/C ISg+ VX     NPr/V/J+ P  NSg/VX V/J      NPr/J/P I/Ddem+ NSg    . NPr/ISg+ NPl/V  P  ISgPl+ P
> set     them     free    , Exactly as    we   were   .
# NPr/V/J NSg/IPl+ NSg/V/J . R       NSg/R IPl+ NSg/V+ .
>
#
> My  notion was that         you    had been  ( Before she  had this    fit      ) An  obstacle that
# D$+ NSg    V   NSg/I/C/Ddem ISgPl+ V   NSg/V . C/P    ISg+ V   I/Ddem+ NSg/V/J+ . D/P NSg+     NSg/I/C/Ddem+
> came    between Him  , and ourselves , and it       .
# NSg/V/P NSg/P   ISg+ . V/C IPl+      . V/C NPr/ISg+ .
>
#
> Don’t let   him  know  she  liked them     best      , For this    must  ever be     A   secret  , kept
# V     NSg/V ISg+ NSg/V ISg+ V/J   NSg/IPl+ NPr/VX/JS . C/P I/Ddem+ NSg/V J    NSg/VX D/P NSg/V/J . V
> from all          the rest      , Between yourself and me       . ”
# P    NSg/I/J/C/Dq D+  NSg/V/JS+ . NSg/P   ISg+     V/C NPr/ISg+ . .
>
#
> “ That’s the most       important piece of evidence we’ve heard yet     , ” said the King     ,
# . NSg$   D   NSg/I/J/Dq J         NSg/V P  NᴹSg/V+  W?    V/J   NSg/V/C . . V/J  D+  NPr/V/J+ .
> rubbing his     hands  ; “ so        now       let   the jury     — ”
# NSg/V   ISg/D$+ NPl/V+ . . NSg/I/J/C NPr/V/J/C NSg/V D+  NSg/V/J+ . .
>
#
> “ If    any    one       of them     can    explain it      , ” said Alice , ( she  had grown so        large in      the
# . NSg/C I/R/Dq NSg/I/V/J P  NSg/IPl+ NPr/VX V       NPr/ISg . . V/J  NPr+  . . ISg+ V   V/J   NSg/I/J/C NSg/J NPr/J/P D+
> last     few       minutes that          she  wasn’t a   bit    afraid of interrupting him  , ) “ I’ll give
# NSg/V/J+ NSg/I/Dq+ NPl/V+  NSg/I/C/Ddem+ ISg+ V      D/P NSg/V+ J      P  V            ISg+ . . . W?   NSg/V
> him  sixpence . I    don’t believe there’s an  atom of meaning   in      it      . ”
# ISg+ NSg+     . ISg+ V     V       W?      D/P NSg  P  N🅪Sg/V/J+ NPr/J/P NPr/ISg . .
>
#
> The jury    all          wrote down      on  their slates , “ She  doesn’t believe there’s an  atom of
# D+  NSg/V/J NSg/I/J/C/Dq V     NSg/V/J/P J/P D$+   NPl/V  . . ISg+ V       V       W?      D/P NSg  P
> meaning   in      it      , ” but     none  of them     attempted to explain the paper     .
# N🅪Sg/V/J+ NPr/J/P NPr/ISg . . NSg/C/P NSg/I P  NSg/IPl+ V/J       P  V       D   N🅪Sg/V/J+ .
>
#
> “ If    there’s no    meaning  in      it       , ” said the King     , “ that          saves a   world of trouble ,
# . NSg/C W?      NPr/P N🅪Sg/V/J NPr/J/P NPr/ISg+ . . V/J  D+  NPr/V/J+ . . NSg/I/C/Ddem+ NPl/V D/P NSg/V P  NSg/V+  .
> you    know  , as    we   needn’t try     to find  any     . And yet     I    don’t know  , ” he       went  on  ,
# ISgPl+ NSg/V . NSg/R IPl+ VX      NSg/V/J P  NSg/V I/R/Dq+ . V/C NSg/V/C ISg+ V     NSg/V . . NPr/ISg+ NSg/V J/P .
> spreading out         the verses on  his     knee   , and looking at    them    with one       eye    ; “ I    seem
# V         NSg/V/J/R/P D   NPl/V  J/P ISg/D$+ NSg/V+ . V/C V       NSg/P NSg/IPl P    NSg/I/V/J NSg/V+ . . ISg+ V
> to see   some     meaning  in      them     , after all           . “ — said I    could  not   swim  — ” you    can’t
# P  NSg/V I/J/R/Dq N🅪Sg/V/J NPr/J/P NSg/IPl+ . P     NSg/I/J/C/Dq+ . . . V/J  ISg+ NSg/VX NSg/C NSg/V . . ISgPl+ VX
> swim  , can    you    ? ” he       added , turning to the Knave .
# NSg/V . NPr/VX ISgPl+ . . NPr/ISg+ V/J   . NSg/V   P  D   NSg+  .
>
#
> The Knave shook   his     head     sadly . “ Do     I    look  like        it       ? ” he       said . ( Which he
# D   NSg   NSg/V/J ISg/D$+ NPr/V/J+ R+    . . NSg/VX ISg+ NSg/V NSg/V/J/C/P NPr/ISg+ . . NPr/ISg+ V/J+ . . I/C+  NPr/ISg+
> certainly did not   , being   made entirely of cardboard . )
# R         V   NSg/C . NSg/V/C V    R        P  NᴹSg/J    . .
>
#
> “ All          right   , so        far     , ” said the King     , and he       went  on  muttering over      the verses to
# . NSg/I/J/C/Dq NPr/V/J . NSg/I/J/C NSg/V/J . . V/J  D+  NPr/V/J+ . V/C NPr/ISg+ NSg/V J/P NSg/V     NSg/V/J/P D   NPl/V  P
> himself : “ ‘          We   know  it       to be     true    — ’ that’s the jury     , of course — ‘          I    gave her     one       ,
# ISg+    . . Unlintable IPl+ NSg/V NPr/ISg+ P  NSg/VX NSg/V/J . . NSg$   D   NSg/V/J+ . P  NSg/V+ . Unlintable ISg+ V    ISg/D$+ NSg/I/V/J .
> they gave him  two — ’ why   , that          must  be     what  he       did with the tarts , you    know  — ”
# IPl+ V    ISg+ NSg . . NSg/V . NSg/I/C/Ddem+ NSg/V NSg/VX NSg/I NPr/ISg+ V   P    D   NPl/V . ISgPl+ NSg/V . .
>
#
> “ But     , it       goes  on  ‘          they all          returned from him to you    , ’ ” said Alice .
# . NSg/C/P . NPr/ISg+ NPl/V J/P Unlintable IPl+ NSg/I/J/C/Dq V/J      P    ISg P  ISgPl+ . . . V/J  NPr+  .
>
#
> “ Why   , there they are ! ” said the King     triumphantly , pointing to the tarts on  the
# . NSg/V . +     IPl+ V   . . V/J  D+  NPr/V/J+ R            . V        P  D   NPl/V J/P D+
> table  . “ Nothing  can    be     clearer than that          . Then    again — ‘          before she  had this    fit      — ’
# NSg/V+ . . NSg/I/J+ NPr/VX NSg/VX NSg/JC  C/P  NSg/I/C/Ddem+ . NSg/J/C P     . Unlintable C/P    ISg+ V   I/Ddem+ NSg/V/J+ . .
> you    never had fits  , my  dear    , I    think ? ” he       said to the Queen    .
# ISgPl+ R     V   NPl/V . D$+ NSg/V/J . ISg+ NSg/V . . NPr/ISg+ V/J  P  D+  NPr/V/J+ .
>
#
> “ Never ! ” said the Queen    furiously , throwing an  inkstand at    the Lizard as    she
# . R     . . V/J  D+  NPr/V/J+ R         . V        D/P NSg      NSg/P D   NSg    NSg/R ISg+
> spoke  . ( The unfortunate little     Bill   had left    off       writing on  his     slate    with one
# NSg/V+ . . D   NSg/J       NPr/I/J/Dq NPr/V+ V   NPr/V/J NSg/V/J/P NSg/V   J/P ISg/D$+ NSg/V/J+ P    NSg/I/V/J+
> finger , as    he       found it       made no     mark   ; but     he       now       hastily began again , using the
# NSg/V+ . NSg/R NPr/ISg+ NSg/V NPr/ISg+ V    NPr/P+ NPr/V+ . NSg/C/P NPr/ISg+ NPr/V/J/C R       V     P     . V     D+
> ink     , that          was trickling down      his     face   , as    long    as    it       lasted . )
# N🅪Sg/V+ . NSg/I/C/Ddem+ V   V         NSg/V/J/P ISg/D$+ NSg/V+ . NSg/R NPr/V/J NSg/R NPr/ISg+ V/J+   . .
>
#
> “ Then    the words  don’t fit     you    , ” said the King     , looking round     the court    with a
# . NSg/J/C D+  NPl/V+ V     NSg/V/J ISgPl+ . . V/J  D+  NPr/V/J+ . V       NSg/V/J/P D+  NSg/V/J+ P    D/P+
> smile  . There was a    dead     silence .
# NSg/V+ . +     V   D/P+ NSg/V/J+ NSg/V   .
>
#
> “ It’s a    pun    ! ” the King     added in      an  offended tone     , and everybody laughed , “ Let
# . W?   D/P+ NSg/V+ . . D+  NPr/V/J+ V/J   NPr/J/P D/P V/J      NSg/I/V+ . V/C NSg/I+    V/J     . . NSg/V
> the jury     consider their verdict , ” the King     said , for about the twentieth time
# D+  NSg/V/J+ V        D$+   NSg+    . . D+  NPr/V/J+ V/J  . C/P J/P   D+  NSg/J+    N🅪Sg/V/J+
> that          day   .
# NSg/I/C/Ddem+ NPr🅪+ .
>
#
> “ No     , no     ! ” said the Queen    . “ Sentence first   — verdict afterwards . ”
# . NPr/P+ . NPr/P+ . . V/J  D+  NPr/V/J+ . . NSg/V+   NSg/V/J . NSg+    R/Comm+    . .
>
#
> “ Stuff  and nonsense  ! ” said Alice loudly . “ The idea of having the sentence
# . NᴹSg/V V/C NᴹSg/V/J+ . . V/J  NPr+  R+     . . D   NSg  P  V      D+  NSg/V+
> first    ! ”
# NSg/V/J+ . .
>
#
> “ Hold    your tongue ! ” said the Queen    , turning purple  .
# . NSg/V/J D$+  NSg/V+ . . V/J  D+  NPr/V/J+ . NSg/V+  NSg/V/J .
>
#
> “ I    won’t ! ” said Alice .
# . ISg+ V     . . V/J  NPr+  .
>
#
> “ Off       with her     head     ! ” the Queen    shouted at    the top     of her     voice  . Nobody moved .
# . NSg/V/J/P P    ISg/D$+ NPr/V/J+ . . D+  NPr/V/J+ V/J     NSg/P D   NSg/V/J P  ISg/D$+ NSg/V+ . NSg/I+ V/J+  .
>
#
> “ Who    cares for you    ? ” said Alice , ( she  had grown to her     full     size  by      this    time      . )
# . NPr/I+ NPl/V C/P ISgPl+ . . V/J  NPr+  . . ISg+ V   V/J   P  ISg/D$+ NSg/V/J+ NSg/V NSg/J/P I/Ddem+ N🅪Sg/V/J+ . .
> “ You’re nothing  but     a   pack  of cards ! ”
# . W?     NSg/I/J+ NSg/C/P D/P NSg/V P  NPl/V . .
>
#
> At    this   the whole  pack   rose    up        into the air    , and came    flying  down      upon her     : she
# NSg/P I/Ddem D+  NSg/J+ NSg/V+ NPr/V/J NSg/V/J/P P    D+  NSg/V+ . V/C NSg/V/P NSg/V/J NSg/V/J/P P    ISg/D$+ . ISg+
> gave a    little      scream , half       of fright  and half       of anger   , and tried to beat    them
# V    D/P+ NPr/I/J/Dq+ NSg/V+ . N🅪Sg/V/J/P P  NSg/V/J V/C N🅪Sg/V/J/P P  NᴹSg/V+ . V/C V/J   P  NSg/V/J NSg/IPl+
> off       , and found herself lying   on  the bank   , with her     head     in      the lap     of her
# NSg/V/J/P . V/C NSg/V ISg+    NSg/V/J J/P D+  NSg/V+ . P    ISg/D$+ NPr/V/J+ NPr/J/P D   NSg/V/J P  ISg/D$+
> sister , who    was gently brushing away some      dead     leaves that          had fluttered down
# NSg/V+ . NPr/I+ V   R      V        V/J  I/J/R/Dq+ NSg/V/J+ NPl/V+ NSg/I/C/Ddem+ V   V/J       NSg/V/J/P
> from the trees  upon her     face   .
# P    D+  NPl/V+ P    ISg/D$+ NSg/V+ .
>
#
> “ Wake  up        , Alice dear    ! ” said her     sister ; “ Why   , what   a   long    sleep   you’ve had ! ”
# . NPr/V NSg/V/J/P . NPr+  NSg/V/J . . V/J  ISg/D$+ NSg/V+ . . NSg/V . NSg/I+ D/P NPr/V/J N🅪Sg/V+ W?     V   . .
>
#
> “ Oh    , I’ve had such  a   curious dream    ! ” said Alice , and she  told her     sister , as
# . NPr/V . W?   V   NSg/I D/P J       NSg/V/J+ . . V/J  NPr+  . V/C ISg+ V    ISg/D$+ NSg/V+ . NSg/R
> well    as    she  could  remember them     , all          these  strange Adventures of hers that         you
# NSg/V/J NSg/R ISg+ NSg/VX NSg/V    NSg/IPl+ . NSg/I/J/C/Dq I/Ddem NSg/V/J NPl/V      P  ISg+ NSg/I/C/Ddem ISgPl+
> have   just been  reading about ; and when    she  had finished , her     sister kissed her     ,
# NSg/VX V/J  NSg/V NPr/V   J/P   . V/C NSg/I/C ISg+ V   V/J      . ISg/D$+ NSg/V+ V/J    ISg/D$+ .
> and said , “ It       was a   curious dream   , dear    , certainly : but     now       run   in      to your tea     ;
# V/C V/J  . . NPr/ISg+ V   D/P J       NSg/V/J . NSg/V/J . R         . NSg/C/P NPr/V/J/C NSg/V NPr/J/P P  D$+  N🅪Sg/V+ .
> it’s getting late   . ” So        Alice got up        and ran   off       , thinking while     she  ran   , as    well
# W?   NSg/V+  NSg/J+ . . NSg/I/J/C NPr+  V   NSg/V/J/P V/C NSg/V NSg/V/J/P . V        NSg/V/C/P ISg+ NSg/V . NSg/R NSg/V/J
> she  might     , what  a   wonderful dream    it       had been  .
# ISg+ NᴹSg/VX/J . NSg/I D/P J         NSg/V/J+ NPr/ISg+ V+  NSg/V .
>
#
> But     her     sister sat     still   just as    she  left    her     , leaning her     head     on  her    hand   ,
# NSg/C/P ISg/D$+ NSg/V+ NSg/V/J NSg/V/J V/J  NSg/R ISg+ NPr/V/J ISg/D$+ . NSg/V   ISg/D$+ NPr/V/J+ J/P ISg/D$ NSg/V+ .
> watching the setting  sun    , and thinking of little     Alice and all          her     wonderful
# V        D+  NSg/V/J+ NPr/V+ . V/C V        P  NPr/I/J/Dq NPr   V/C NSg/I/J/C/Dq ISg/D$+ J+
> Adventures , till      she  too began dreaming after a    fashion , and this    was her
# NPl/V+     . NSg/V/C/P ISg+ W?  V     V+       P     D/P+ NSg/V+  . V/C I/Ddem+ V   ISg/D$+
> dream    : —
# NSg/V/J+ . .
>
#
> First   , she  dreamed of little     Alice herself , and once  again the tiny   hands  were
# NSg/V/J . ISg+ V/J     P  NPr/I/J/Dq NPr+  ISg+    . V/C NSg/C P     D+  NSg/J+ NPl/V+ NSg/V
> clasped upon her     knee   , and the bright  eager   eyes   were  looking up        into hers — she
# V/J     P    ISg/D$+ NSg/V+ . V/C D   NPr/V/J NSg/V/J NPl/V+ NSg/V V       NSg/V/J/P P    ISg+ . ISg+
> could  hear the very tones of her     voice  , and see   that         queer   little     toss  of her
# NSg/VX V    D   J/R  NPl/V P  ISg/D$+ NSg/V+ . V/C NSg/V NSg/I/C/Ddem NSg/V/J NPr/I/J/Dq NSg/V P  ISg/D$+
> head     to keep  back    the wandering hair    that          would always get   into her     eyes   — and
# NPr/V/J+ P  NSg/V NSg/V/J D+  V+        N🅪Sg/V+ NSg/I/C/Ddem+ VX    R      NSg/V P    ISg/D$+ NPl/V+ . V/C
> still   as    she  listened , or    seemed to listen , the whole place around her     became
# NSg/V/J NSg/R ISg+ V/J      . NPr/C V/J    P  NSg/V  . D   NSg/J NSg/V J/P    ISg/D$+ V
> alive with the strange creatures of her     little      sister’s dream    .
# W?    P    D   NSg/V/J NPl       P  ISg/D$+ NPr/I/J/Dq+ NSg$     NSg/V/J+ .
>
#
> The long    grass  rustled at    her     feet as    the White    Rabbit hurried by      — the frightened
# D+  NPr/V/J NPr🅪/V V/J     NSg/P ISg/D$+ NPl+ NSg/R D+  NPr/V/J+ NSg/V+ V/J     NSg/J/P . D+  V/J+
> Mouse  splashed his     way    through the neighbouring pool   — she  could  hear the rattle
# NSg/V+ V/J      ISg/D$+ NSg/J+ NSg/J/P D+  V/Comm+      NSg/V+ . ISg+ NSg/VX V    D   NSg/V
> of the teacups as    the March  Hare    and his     friends shared their never - ending meal  ,
# P  D   NPl     NSg/R D+  NPr/V+ NSg/V/J V/C ISg/D$+ NPl/V+  V/J    D$+   R     . NSg/V  NSg/V .
> and the shrill  voice of the Queen    ordering off       her     unfortunate guests to
# V/C D   NSg/V/J NSg/V P  D   NPr/V/J+ V        NSg/V/J/P ISg/D$+ NSg/J+      NPl/V  P
> execution — once  more         the pig    - baby    was sneezing on  the Duchess’s knee   , while
# NSg       . NSg/C NPr/I/V/J/Dq D   NSg/V+ . NSg/V/J V   V        J/P D+  NSg$+     NSg/V+ . NSg/V/C/P
> plates and dishes crashed around it       — once  more         the shriek of the Gryphon , the
# NPl/V  V/C NPl/V+ V/J     J/P    NPr/ISg+ . NSg/C NPr/I/V/J/Dq D   NSg/V  P  D   ?       . D
> squeaking of the Lizard’s slate    - pencil , and the choking of the suppressed
# V         P  D   NSg$+    NSg/V/J+ . NSg/V  . V/C D   V       P  D   V/J+
> guinea - pigs  , filled the air    , mixed up        with the distant sobs  of the miserable
# NPr    . NPl/V . V/J    D+  NSg/V+ . V/J   NSg/V/J/P P    D   J       NPl/V P  D+  +
> Mock     Turtle .
# NSg/V/J+ NSg/V  .
>
#
> So        she  sat     on  , with closed eyes   , and half        believed herself in      Wonderland , though
# NSg/I/J/C ISg+ NSg/V/J J/P . P    V/J    NPl/V+ . V/C N🅪Sg/V/J/P+ V/J      ISg+    NPr/J/P NSg+       . V/C
> she  knew she  had but     to open    them     again , and all          would change to dull
# ISg+ V    ISg+ V   NSg/C/P P  NSg/V/J NSg/IPl+ P     . V/C NSg/I/J/C/Dq VX    N🅪Sg/V P  V/J
> reality — the grass   would be     only  rustling in      the wind   , and the pool   rippling to
# NSg+    . D+  NPr🅪/V+ VX    NSg/VX J/R/C V        NPr/J/P D+  NSg/V+ . V/C D+  NSg/V+ V        P
> the waving of the reeds — the rattling teacups would change  to tinkling
# D   V      P  D+  NPl+  . D   V        NPl     VX    N🅪Sg/V+ P  V
> sheep  - bells , and the Queen’s shrill  cries to the voice of the shepherd boy    — and
# NSgPl+ . NPl/V . V/C D   NSg$    NSg/V/J NPl/V P  D   NSg/V P  D+  NPr/V+   NSg/V+ . V/C
> the sneeze of the baby     , the shriek of the Gryphon , and all          the other    queer
# D   NSg/V  P  D+  NSg/V/J+ . D   NSg/V  P  D   ?       . V/C NSg/I/J/C/Dq D+  NSg/V/J+ NSg/V/J+
> noises , would change  ( she  knew ) to the confused clamour    of the busy
# NPl/V+ . VX    N🅪Sg/V+ . ISg+ V    . P  D   V/J      NSg/V/Comm P  D   NSg/V/J+
> farm   - yard  — while     the lowing of the cattle in      the distance would take  the place of
# NSg/V+ . NSg/V . NSg/V/C/P D   V      P  D   NᴹSg/V NPr/J/P D+  NSg/V+   VX    NSg/V D   NSg/V P
> the Mock    Turtle’s heavy    sobs   .
# D   NSg/V/J NSg$     NSg/V/J+ NPl/V+ .
>
#
> Lastly , she  pictured to herself how   this    same little     sister of hers would , in
# R      . ISg+ V/J      P  ISg+    NSg/C I/Ddem+ I/J  NPr/I/J/Dq NSg/V  P  ISg+ VX    . NPr/J/P
> the after - time     , be     herself a   grown woman  ; and how   she  would keep  , through all
# D   P     . N🅪Sg/V/J . NSg/VX ISg+    D/P V/J   NSg/V+ . V/C NSg/C ISg+ VX    NSg/V . NSg/J/P NSg/I/J/C/Dq
> her     riper years , the simple  and loving  heart  of her     childhood : and how   she  would
# ISg/D$+ NSg   NPl+  . D   NSg/V/J V/C NSg/V/J N🅪Sg/V P  ISg/D$+ NSg+      . V/C NSg/C ISg+ VX
> gather about her     other    little      children , and make  their eyes   bright  and eager
# NSg/V  J/P   ISg/D$+ NSg/V/J+ NPr/I/J/Dq+ NPl+     . V/C NSg/V D$+   NPl/V+ NPr/V/J V/C NSg/V/J
> with many       a    strange  tale   , perhaps even    with the dream   of Wonderland of long    ago :
# P    NSg/I/J/Dq D/P+ NSg/V/J+ NSg/V+ . NSg     NSg/V/J P    D   NSg/V/J P  NSg        P  NPr/V/J J/P .
> and how   she  would feel    with all          their simple   sorrows , and find  a   pleasure in      all
# V/C NSg/C ISg+ VX    NSg/I/V P    NSg/I/J/C/Dq D$+   NSg/V/J+ NPl/V+  . V/C NSg/V D/P NSg/V    NPr/J/P NSg/I/J/C/Dq+
> their simple   joys   , remembering her     own      child  - life  , and the happy    summer days .
# D$+   NSg/V/J+ NPl/V+ . V           ISg/D$+ NSg/V/J+ NSg/V+ . NSg/V . V/C D+  NSg/V/J+ NPr/V+ NPl+ .
>
#
> THE END
# D+  NSg/V<|MERGE_RESOLUTION|>--- conflicted
+++ resolved
@@ -705,15 +705,9 @@
 >
 #
 > So        she  called softly after it       , “ Mouse  dear    ! Do     come    back    again , and we   won’t
-<<<<<<< HEAD
 # NSg/I/J/C ISg+ V/J    R      P     NPr/ISg+ . . NSg/V+ NSg/V/J . NSg/VX NSg/V/P NSg/V/J P     . V/C IPl+ V
-> talk  about cats  or    dogs   either , if    you    don’t like        them     ! ” When    the Mouse  heard
-# NSg/V J/P   NPl/V NPr/C NPl/V+ I/C    . NSg/C ISgPl+ V     NSg/V/J/C/P NSg/IPl+ . . NSg/I/C D+  NSg/V+ V/J
-=======
-# NSg/I/J/C ISg+ V/J    R      JC/P  NPr/ISg+ . . NSg/V+ NSg/V/J . NSg/VX NSg/V/P NSg/V/J P     . V/C IPl+ V
 > talk   about cats  or    dogs   either , if    you    don’t like        them     ! ” When    the Mouse  heard
 # N🅪Sg/V J/P   NPl/V NPr/C NPl/V+ I/C    . NSg/C ISgPl+ V     NSg/V/J/C/P NSg/IPl+ . . NSg/I/C D+  NSg/V+ V/J
->>>>>>> df118218
 > this    , it       turned round     and swam slowly back    to her     : its     face   was quite pale    ( with
 # I/Ddem+ . NPr/ISg+ V/J    NSg/V/J/P V/C V    R      NSg/V/J P  ISg/D$+ . ISg/D$+ NSg/V+ V   NSg   NSg/V/J . P
 > passion , Alice thought ) , and it       said in      a   low      trembling voice  , “ Let   us       get   to
