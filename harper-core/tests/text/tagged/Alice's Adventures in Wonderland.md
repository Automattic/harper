--- conflicted
+++ resolved
@@ -7,7 +7,6 @@
 >
 #
 > THE MILLENNIUM FULCRUM EDITION 3.0
-<<<<<<< HEAD
 # D+  NSg        NSg     NSg+    #
 >
 #
@@ -40,7 +39,7 @@
 > much  out         of the way    to hear the Rabbit say   to itself , “ Oh      dear    ! Oh      dear    ! I    shall
 # N/I/J NSg/V/J/R/P P  D+  NSg/J+ P  V    D   NSg/V  NSg/V P  I+     . . NPrSg/V NSg/V/J . NPrSg/V NSg/V/J . ISg+ VX
 > be     late  ! ” ( when    she  thought it         over      afterwards , it         occurred to her    that    she
-# NSg/VX NSg/J . . . NSg/I/C ISg+ NSg/V   NPrSg/ISg+ NSg/V/J/P R/Br       . NPrSg/ISg+ V        P  I/J/D+ N/I/C/D ISg+
+# NSg/VX NSg/J . . . NSg/I/C ISg+ NSg/V   NPrSg/ISg+ NSg/V/J/P R/Ca/Au/Br . NPrSg/ISg+ V        P  I/J/D+ N/I/C/D ISg+
 > ought    to have   wondered at    this , but     at    the time     it         all        seemed quite natural ) ;
 # NSg/I/VX P  NSg/VX V/J      NSg/P I/D+ . NSg/C/P NSg/P D+  NSg/V/J+ NPrSg/ISg+ NSg/I/J/C+ V/J    NSg   NSg/J   . .
 > but     when    the Rabbit actually took a   watch out         of its    waistcoat - pocket  , and
@@ -83,8 +82,8 @@
 # V/J     N/I/C/D IPl+ NSg/V V/J    P    NPl/V     V/C NSg/V+ . NPl/V   . NSg/J/R V/C +
 > she  saw   maps  and pictures hung    upon pegs   . She  took down      a   jar   from one       of the
 # ISg+ NSg/V NPl/V V/C NPl/V+   NPr/V/J P    NPl/V+ . ISg+ V    NSg/V/J/P D/P NSg/V P    NSg/I/V/J P  D
-> shelves as    she  passed ; it         was labelled “ ORANGE    MARMALADE ” , but     to her    great
-# NPl/V   NSg/R ISg+ V/J    . NPrSg/ISg+ V   V/J/Br   . NPrSg/V/J NSg/V     . . NSg/C/P P  I/J/D+ NSg/J+
+> shelves as    she  passed ; it         was labelled     “ ORANGE    MARMALADE ” , but     to her    great
+# NPl/V   NSg/R ISg+ V/J    . NPrSg/ISg+ V   V/J/Ca/Au/Br . NPrSg/V/J NSg/V     . . NSg/C/P P  I/J/D+ NSg/J+
 > disappointment it         was empty   : she  did not   like        to drop  the jar   for fear  of
 # NSg            NPrSg/ISg+ V   NSg/V/J . ISg+ V   NSg/C NSg/V/J/C/P P  NSg/V D   NSg/V C/P NSg/V P
 > killing somebody underneath , so        managed to put   it         into one       of the cupboards as
@@ -107,8 +106,8 @@
 # NSg/V/J/P . NSg/V/J/P . NSg/V/J/P+ . NSg/VX D   NSg/V+ V     NSg/V/P P  D/P NSg/V+ . . ISg+ NSg/V  NSg/C N/I/J/D+ NPrPl+
 > I’ve fallen by      this time     ? ” she  said aloud . “ I    must  be     getting somewhere near      the
 # W?   W?     NSg/J/P I/D+ NSg/V/J+ . . ISg+ V/J  J+    . . ISg+ NSg/V NSg/VX NSg/V   NSg       NSg/V/J/P D
-> centre   of the earth    . Let   me         see   : that     would  be     four thousand miles  down      , I
-# NSg/V/Br P  D+  NPrSg/V+ . NSg/V NPrSg/ISg+ NSg/V . N/I/C/D+ NSg/VX NSg/VX NSg  NSg      NPrPl+ NSg/V/J/P . ISg+
+> centre         of the earth    . Let   me         see   : that     would  be     four thousand miles  down      , I
+# NSg/V/Ca/Au/Br P  D+  NPrSg/V+ . NSg/V NPrSg/ISg+ NSg/V . N/I/C/D+ NSg/VX NSg/VX NSg  NSg      NPrPl+ NSg/V/J/P . ISg+
 > think — ” ( for , you  see   , Alice had learnt several things of this sort   in        her
 # NSg/V . . . C/P . IPl+ NSg/V . NPr+  V   V      J/D     NPl/V  P  I/D+ NSg/V+ NPrSg/J/P I/J/D+
 > lessons in        the schoolroom , and though this was not   a   very good      opportunity for
@@ -211,211 +210,6 @@
 # ISg+ V   NSg/C V/J     C/P    . V/C NSg/J/P NPrSg/ISg+ V   D/P NPrSg/I/J NSg/V+ J/P   NSg     NPl/V+
 > high    : she  tried the little    golden    key       in        the lock   , and to her    great  delight  it
 # NSg/V/J . ISg+ V/J   D   NPrSg/I/J NPrSg/V/J NPrSg/V/J NPrSg/J/P D+  NSg/V+ . V/C P  I/J/D+ NSg/J+ NSg/V/J+ NPrSg/ISg+
-=======
-# D   NSg        NSg     NSg     #
->
-#
-> CHAPTER I   : Down      the Rabbit - Hole
-# NSg/V   ISg . NSg/V/J/P D   NSg    . NSg/V
->
-#
-> Alice was beginning to get   very tired of sitting by her   sister on the bank , and
-# NPr   V   NSg/V/J   P  NSg/V J    V/J   P  NSg/V/J P  I/J/D NSg/V  P  D   NSg  . V/C
-> of having nothing to do     : once  or      twice she had peeped into the book her   sister
-# P  V      NSg/I/J P  NSg/VX . NSg/C NPrSg/C W?    ISg V   V/J    P    D   NSg  I/J/D NSg/V
-> was reading , but     it        had no      pictures or      conversations in        it        , “ and what  is the use
-# V   NPrSg/V . NSg/C/P NPrSg/ISg V   NPrSg/P NPl      NPrSg/C NPl/V         NPrSg/J/P NPrSg/ISg . . V/C NSg/I VL D   NSg
-> of a   book , ” thought Alice “ without pictures or      conversations ? ”
-# P  D/P NSg  . . NSg/V   NPr   . C/P     NPl/V    NPrSg/C NPl/V         . .
->
-#
-> So        she was considering in her   own     mind  ( as    well    as    she could  , for the hot   day
-# NSg/I/J/C ISg V   V           P  I/J/D NSg/V/J NSg/V . NSg/R NSg/V/J NSg/R ISg NSg/VX . C/P D   NSg/J NPrSg
-> made  her   feel    very sleepy and stupid ) , whether the pleasure of making a
-# NSg/V I/J/D NSg/I/V J    NSg/J  V/C NSg/J  . . I/C     D   NSg      P  NSg/V  D/P
-> daisy - chain would  be     worth   the trouble of getting up        and picking the daisies ,
-# NPrSg . NSg/V NSg/VX NSg/VX NSg/V/J D   NSg     P  NSg/V   NSg/V/J/P V/C V       D   NPl     .
-> when    suddenly a   White   Rabbit with pink    eyes  ran   close   by her   .
-# NSg/I/C R        D/P NPrSg/J NSg/V  P    NSg/V/J NPl/V NSg/V NSg/V/J P  I/J/D .
->
-#
-> There was nothing so        very remarkable in that    ; nor   did Alice think it        so        very
-# W?    V   NSg/I/J NSg/I/J/C J    W?         P  N/I/C/D . NSg/C V   NPr   NSg/V NPrSg/ISg NSg/I/J/C J
-> much  out         of the way   to hear the Rabbit say   to itself , “ Oh      dear    ! Oh      dear    ! I   shall
-# N/I/J NSg/V/J/R/P P  D   NSg/J P  V    D   NSg    NSg/V P  I      . . NPrSg/V NSg/V/J . NPrSg/V NSg/V/J . ISg VX
-> be     late  ! ” ( when    she thought it        over      afterwards , it        occurred to her   that    she
-# NSg/VX NSg/J . . . NSg/I/C ISg NSg/V   NPrSg/ISg NSg/V/J/P R/Ca/Au/Br . NPrSg/ISg V        P  I/J/D N/I/C/D ISg
-> ought    to have   wondered at this , but     at the time  it        all       seemed quite natural ) ;
-# NSg/I/VX P  NSg/VX V/J      P  I/D  . NSg/C/P P  D   NSg/J NPrSg/ISg NSg/I/J/C V/J    NSg   NSg/J   . .
-> but     when    the Rabbit actually took a   watch out         of its   waistcoat - pocket  , and
-# NSg/C/P NSg/I/C D   NSg    R        V    D/P NSg   NSg/V/J/R/P P  ISg/D NSg       . NSg/V/J . V/C
-> looked at    it        , and then    hurried on  , Alice started to her   feet , for it        flashed
-# V/J    NSg/P NPrSg/ISg . V/C NSg/J/C V/J     J/P . NPr   V/J     P  I/J/D NSg  . C/P NPrSg/ISg V/J
-> across her   mind  that    she had never before seen  a   rabbit with either a
-# NSg/P  I/J/D NSg/V N/I/C/D ISg V   V     C/P    NSg/V D/P NSg    P    I/C    D/P
-> waistcoat - pocket  , or      a   watch to take  out         of it        , and burning with curiosity , she
-# NSg       . NSg/V/J . NPrSg/C D/P NSg   P  NSg/V NSg/V/J/R/P P  NPrSg/ISg . V/C V       P    NSg       . ISg
-> ran   across the field after it        , and fortunately was just in        time    to see   it        pop
-# NSg/V NSg/P  D   NSg   J/P   NPrSg/ISg . V/C R           V   V/J  NPrSg/J/P NSg/V/J P  NSg/V NPrSg/ISg NSg/V/J
-> down      a   large rabbit - hole  under   the hedge .
-# NSg/V/J/P D/P NSg/J NSg/V  . NSg/V NSg/J/P D   NSg   .
->
-#
-> In another moment down      went  Alice after it        , never once  considering how   in the
-# P  I/D     NSg    NSg/V/J/P NSg/V NPr   J/P   NPrSg/ISg . V     NSg/C V           NSg/C P  D
-> world she was to get   out         again .
-# NSg   ISg V   P  NSg/V NSg/V/J/R/P P     .
->
-#
-> The rabbit - hole  went  straight on  like        a   tunnel for some  way   , and then    dipped
-# D   NSg    . NSg/V NSg/V NSg/V/J  J/P NSg/V/J/C/P D/P NSg    C/P I/J/R NSg/J . V/C NSg/J/C V/J
-> suddenly down      , so        suddenly that    Alice had not   a   moment to think about stopping
-# R        NSg/V/J/P . NSg/I/J/C R        N/I/C/D NPr   V   NSg/C D/P NSg    P  NSg/V J/P   NSg/V
-> herself before she found herself falling down      a   very deep  well    .
-# I       C/P    ISg NSg/V I       V       NSg/V/J/P D/P J    NSg/J NSg/V/J .
->
-#
-> Either the well  was very deep  , or      she fell    very slowly , for she had plenty  of
-# I/C    D   NSg/J V   J    NSg/J . NPrSg/C ISg NSg/V/J J    R      . C/P ISg V   NSg/I/J P
-> time    as    she went  down      to look  about her   and to wonder what  was going   to happen
-# NSg/V/J NSg/R ISg NSg/V NSg/V/J/P P  NSg/V J/P   I/J/D V/C P  NSg/V  NSg/I V   NSg/V/J P  V
-> next    . First   , she tried to look  down      and make  out         what  she was coming  to , but     it
-# NSg/J/P . NSg/V/J . ISg V/J   P  NSg/V NSg/V/J/P V/C NSg/V NSg/V/J/R/P NSg/I ISg V   NSg/V/J P  . NSg/C/P NPrSg/ISg
-> was too dark    to see   anything ; then    she looked at the sides of the well  , and
-# V   W?  NSg/V/J P  NSg/V NSg/I/V  . NSg/J/C ISg V/J    P  D   NPl   P  D   NSg/J . V/C
-> noticed that    they were  filled with cupboards and book  - shelves ; here    and there
-# V/J     N/I/C/D IPl  NSg/V V/J    P    NPl/V     V/C NSg/V . NPl/V   . NSg/J/R V/C W?
-> she saw   maps  and pictures hung    upon pegs  . She took down      a   jar from one       of the
-# ISg NSg/V NPl/V V/C NPl/V    NPr/V/J P    NPl/V . ISg V    NSg/V/J/P D/P NSg P    NSg/I/V/J P  D
-> shelves as    she passed ; it        was labelled     “ ORANGE    MARMALADE ” , but     to her   great
-# NPl     NSg/R ISg V/J    . NPrSg/ISg V   V/J/Ca/Au/Br . NPrSg/V/J NSg/V     . . NSg/C/P P  I/J/D NSg/J
-> disappointment it        was empty   : she did not   like        to drop  the jar for fear  of
-# NSg            NPrSg/ISg V   NSg/V/J . ISg V   NSg/C NSg/V/J/C/P P  NSg/V D   NSg C/P NSg/V P
-> killing somebody underneath , so        managed to put   it        into one       of the cupboards as
-# NSg/V/J NSg/I    NSg/J/P    . NSg/I/J/C V/J     P  NSg/V NPrSg/ISg P    NSg/I/V/J P  D   NPl       NSg/R
-> she fell    past      it        .
-# ISg NSg/V/J NSg/V/J/P NPrSg/ISg .
->
-#
-> “ Well    ! ” thought Alice to herself , “ after such  a   fall as    this , I   shall think
-# . NSg/V/J . . NSg/V   NPr   P  I       . . J/P   NSg/I D/P NSg  NSg/R I/D  . ISg VX    NSg/V
-> nothing of tumbling down      stairs ! How   brave   they’ll all       think me        at    home    ! Why   , I
-# NSg/I/J P  NSg/V    NSg/V/J/P NPl    . NSg/C NSg/V/J W?      NSg/I/J/C NSg/V NPrSg/ISg NSg/P NSg/V/J . NSg/V . ISg
-> wouldn’t say   anything about it        , even    if    I   fell    off       the top   of the house ! ” ( Which
-# VX       NSg/V NSg/I/V  J/P   NPrSg/ISg . NSg/V/J NSg/C ISg NSg/V/J NSg/V/J/P D   NSg/J P  D   NPrSg . . . I/C
-> was very likely true    . )
-# V   J    NSg/J  NSg/V/J . .
->
-#
-> Down      , down      , down      . Would  the fall never come    to an  end ? “ I   wonder how   many    miles
-# NSg/V/J/P . NSg/V/J/P . NSg/V/J/P . NSg/VX D   NSg  V     NSg/V/P P  D/P NSg . . ISg NSg/V  NSg/C N/I/J/D NPrPl
-> I’ve fallen by this time    ? ” she said aloud . “ I   must  be     getting somewhere near      the
-# W?   W?     P  I/D  NSg/V/J . . ISg V/J  J     . . ISg NSg/V NSg/VX NSg/V   NSg       NSg/V/J/P D
-> centre       of the earth . Let   me        see   : that    would  be     four thousand miles down      , I
-# NSg/Ca/Au/Br P  D   NPrSg . NSg/V NPrSg/ISg NSg/V . N/I/C/D NSg/VX NSg/VX NSg  NSg      NPrPl NSg/V/J/P . ISg
-> think — ” ( for , you see   , Alice had learnt several things of this sort  in her
-# NSg/V . . . C/P . IPl NSg/V . NPr   V   V      J/D     NPl/V  P  I/D  NSg/V P  I/J/D
-> lessons in the schoolroom , and though this was not   a   very good      opportunity for
-# NPl/V   P  D   NSg        . V/C V/C    I/D  V   NSg/C D/P J    NPrSg/V/J NSg         C/P
-> showing off       her   knowledge , as    there was no      one     to listen to her   , still   it        was
-# NSg/V   NSg/V/J/P I/J/D NSg/V     . NSg/R W?    V   NPrSg/P NSg/I/J P  NSg/V  P  I/J/D . NSg/V/J NPrSg/ISg V
-> good      practice to say   it        over      ) “ — yes   , that’s about the right   distance — but     then    I
-# NPrSg/V/J NSg/V    P  NSg/V NPrSg/ISg NSg/V/J/P . . . NSg/V . N$     J/P   D   NPrSg/J NSg/V    . NSg/C/P NSg/J/C ISg
-> wonder what  Latitude or      Longitude I’ve got to ? ” ( Alice had no      idea what  Latitude
-# NSg/V  NSg/I NSg      NPrSg/C NSg       W?   V   P  . . . NPr   V   NPrSg/P NSg  NSg/I NSg
-> was , or      Longitude either , but     thought they were  nice      grand words to say   . )
-# V   . NPrSg/C NSg       I/C    . NSg/C/P NSg/V   IPl  NSg/V NPrSg/V/J NSg/J NPl/V P  NSg/V . .
->
-#
-> Presently she began again . “ I   wonder if    I   shall fall  right     through the earth !
-# R         ISg V     P     . . ISg NSg/V  NSg/C ISg VX    NSg/V NPrSg/V/J NSg/J/P D   NPrSg .
-> How   funny it’ll seem to come    out         among the people that    walk  with their heads
-# NSg/C NSg/J W?    V    P  NSg/V/P NSg/V/J/R/P P     D   NSg    N/I/C/D NSg/V P    D     NPl
-> downward ! The Antipathies , I   think — ” ( she was rather    glad    there was no      one
-# J        . D   NPl         . ISg NSg/V . . . ISg V   NPrSg/V/J NSg/V/J W?    V   NPrSg/P NSg/I/J
-> listening , this time    , as    it        didn’t sound   at    all       the right   word  ) “ — but     I   shall
-# V         . I/D  NSg/V/J . NSg/R NPrSg/ISg V      NSg/V/J NSg/P NSg/I/J/C D   NPrSg/J NSg/V . . . NSg/C/P ISg VX
-> have   to ask   them what  the name of the country is , you know  . Please , Ma’am , is
-# NSg/VX P  NSg/V N/I  NSg/I D   NSg  P  D   NSg/J   VL . IPl NSg/V . V      . NSg/V . VL
-> this New     Zealand or      Australia ? ” ( and she tried to curtsey as    she spoke — fancy
-# I/D  NSg/V/J NPr     NPrSg/C NPr       . . . V/C ISg V/J   P  ?       NSg/R ISg NSg/V . NSg/V/J
-> curtseying as    you’re falling through the air ! Do     you think you could  manage it        ? )
-# ?          NSg/R W?     V       NSg/J/P D   NSg . NSg/VX IPl NSg/V IPl NSg/VX NSg/V  NPrSg/ISg . .
-> “ And what  an  ignorant little    girl  she’ll think me        for asking ! No      , it’ll never do
-# . V/C NSg/I D/P NSg/J    NPrSg/I/J NSg/V W?     NSg/V NPrSg/ISg C/P V      . NPrSg/P . W?    V     NSg/VX
-> to ask   : perhaps I   shall see   it        written up        somewhere . ”
-# P  NSg/V . NSg     ISg VX    NSg/V NPrSg/ISg V/J     NSg/V/J/P NSg       . .
->
-#
-> Down      , down      , down      . There was nothing else  to do     , so        Alice soon began talking
-# NSg/V/J/P . NSg/V/J/P . NSg/V/J/P . W?    V   NSg/I/J N/J/C P  NSg/VX . NSg/I/J/C NPr   J/R  V     V
-> again . “ Dinah’ll miss  me        very much  to - night , I   should think ! ” ( Dinah was the
-# P     . . ?        NSg/V NPrSg/ISg J    N/I/J P  . NSg/V . ISg VX     NSg/V . . . NPr   V   D
-> cat   . ) “ I   hope    they’ll remember her   saucer  of milk  at    tea   - time    . Dinah my dear  ! I
-# NSg/J . . . ISg NPrSg/V W?      NSg/V    I/J/D NSg/V/J P  NSg/V NSg/P NSg/V . NSg/V/J . NPr   D  NSg/J . ISg
-> wish  you were  down      here    with me        ! There are no      mice in the air , I’m afraid , but
-# NSg/V IPl NSg/V NSg/V/J/P NSg/J/R P    NPrSg/ISg . W?    V   NPrSg/P NSg  P  D   NSg . W?  J      . NSg/C/P
-> you might    catch a   bat , and that’s very like        a   mouse , you know  . But     do     cats  eat
-# IPl NSg/VX/J NSg/V D/P NSg . V/C N$     J    NSg/V/J/C/P D/P NSg   . IPl NSg/V . NSg/C/P NSg/VX NPl/V NSg/V
-> bats  , I   wonder ? ” And here    Alice began to get   rather    sleepy , and went  on  saying
-# NPl/V . ISg NSg/V  . . V/C NSg/J/R NPr   V     P  NSg/V NPrSg/V/J NSg/J  . V/C NSg/V J/P NSg/V
-> to herself , in a   dreamy sort  of way   , “ Do     cats  eat   bats  ? Do     cats  eat   bats  ? ” and
-# P  I       . P  D/P J      NSg/V P  NSg/J . . NSg/VX NPl/V NSg/V NPl/V . NSg/VX NPl/V NSg/V NPl/V . . V/C
-> sometimes , “ Do     bats  eat   cats  ? ” for , you see   , as    she couldn’t answer either
-# R         . . NSg/VX NPl/V NSg/V NPl/V . . C/P . IPl NSg/V . NSg/R ISg V        NSg/V  I/C
-> question , it        didn’t much  matter  which way   she put   it        . She felt    that    she was
-# NSg/V    . NPrSg/ISg V      N/I/J NSg/V/J I/C   NSg/J ISg NSg/V NPrSg/ISg . ISg NSg/V/J N/I/C/D ISg V
-> dozing off       , and had just begun to dream   that    she was walking hand  in        hand  with
-# V      NSg/V/J/P . V/C V   V/J  V     P  NSg/V/J N/I/C/D ISg V   NSg/V/J NSg/V NPrSg/J/P NSg/V P
-> Dinah , and saying to her   very earnestly , “ Now         , Dinah , tell    me        the truth : did you
-# NPr   . V/C NSg/V  P  I/J/D J    R         . . NPrSg/V/J/C . NPr   . NPrSg/V NPrSg/ISg D   NSg   . V   IPl
-> ever eat   a   bat ? ” when    suddenly , thump ! thump ! down      she came    upon a   heap of
-# J    NSg/V D/P NSg . . NSg/I/C R        . NSg/V . NSg/V . NSg/V/J/P ISg NSg/V/P P    D/P NSg  P
-> sticks and dry     leaves , and the fall was over      .
-# NPl/V  V/C NSg/V/J NPl/V  . V/C D   NSg  V   NSg/V/J/P .
->
-#
-> Alice was not   a   bit hurt    , and she jumped up        on  to her   feet in a   moment : she
-# NPr   V   NSg/C D/P NSg NSg/V/J . V/C ISg V/J    NSg/V/J/P J/P P  I/J/D NSg  P  D/P NSg    . ISg
-> looked up        , but     it        was all       dark    overhead ; before her   was another long      passage ,
-# V/J    NSg/V/J/P . NSg/C/P NPrSg/ISg V   NSg/I/J/C NSg/V/J NSg/J/P  . C/P    I/J/D V   I/D     NPrSg/V/J NSg/V/J .
-> and the White   Rabbit was still   in        sight , hurrying down      it        . There was not   a
-# V/C D   NPrSg/J NSg/V  V   NSg/V/J NPrSg/J/P NSg/V . V        NSg/V/J/P NPrSg/ISg . W?    V   NSg/C D/P
-> moment to be     lost : away went  Alice like        the wind , and was just in        time    to hear
-# NSg    P  NSg/VX V/J  . V/J  NSg/V NPr   NSg/V/J/C/P D   NSg  . V/C V   V/J  NPrSg/J/P NSg/V/J P  V
-> it        say   , as    it        turned a   corner , “ Oh      my ears and whiskers , how   late  it’s getting ! ”
-# NPrSg/ISg NSg/V . NSg/R NPrSg/ISg V/J    D/P NSg/J  . . NPrSg/V D  NPl  V/C W?       . NSg/C NSg/J W?   NSg/V   . .
-> She was close   behind  it        when    she turned the corner , but     the Rabbit was no      longer
-# ISg V   NSg/V/J NSg/J/P NPrSg/ISg NSg/I/C ISg V/J    D   NSg/J  . NSg/C/P D   NSg    V   NPrSg/P NSg/J
-> to be     seen  : she found herself in a   long    , low     hall  , which was lit     up        by a   row of
-# P  NSg/VX NSg/V . ISg NSg/V I       P  D/P NPrSg/J . NSg/V/J NPrSg . I/C   V   NSg/V/J NSg/V/J/P P  D/P NSg P
-> lamps hanging from the roof .
-# NPl/V NSg/V/J P    D   NSg  .
->
-#
-> There were  doors all       round     the hall  , but     they were  all       locked ; and when    Alice
-# W?    NSg/V NPl/V NSg/I/J/C NSg/V/J/P D   NPrSg . NSg/C/P IPl  NSg/V NSg/I/J/C V/J    . V/C NSg/I/C NPr
-> had been  all       the way   down      one       side    and up        the other , trying  every door  , she
-# V   NSg/V NSg/I/J/C D   NSg/J NSg/V/J/P NSg/I/V/J NSg/V/J V/C NSg/V/J/P D   NSg/J . NSg/V/J D     NSg/V . ISg
-> walked sadly down      the middle , wondering how   she was ever to get   out         again .
-# V/J    R     NSg/V/J/P D   NSg/J  . NSg/V/J   NSg/C ISg V   J    P  NSg/V NSg/V/J/R/P P     .
->
-#
-> Suddenly she came    upon a   little    three - legged  table , all       made  of solid glass   ;
-# R        ISg NSg/V/P P    D/P NPrSg/I/J NSg   . NSg/V/J NSg/V . NSg/I/J/C NSg/V P  NSg/J NPrSg/V .
-> there was nothing on  it        except a   tiny  golden    key       , and Alice’s first   thought was
-# W?    V   NSg/I/J J/P NPrSg/ISg V/C/P  D/P NSg/J NPrSg/V/J NPrSg/V/J . V/C N$      NSg/V/J NSg/V   V
-> that    it        might    belong to one       of the doors of the hall  ; but     , alas ! either the
-# N/I/C/D NPrSg/ISg NSg/VX/J V/P    P  NSg/I/V/J P  D   NPl   P  D   NPrSg . NSg/C/P . NSg  . I/C    D
-> locks were  too large , or      the key     was too small     , but     at any   rate  it        would  not
-# NPl   NSg/V W?  NSg/J . NPrSg/C D   NPrSg/J V   W?  NPrSg/V/J . NSg/C/P P  I/R/D NSg/V NPrSg/ISg NSg/VX NSg/C
-> open    any   of them . However , on the second time    round     , she came    upon a   low   curtain
-# NSg/V/J I/R/D P  N/I  . C       . P  D   NSg/J  NSg/V/J NSg/V/J/P . ISg NSg/V/P P    D/P NSg/J NSg/V
-> she had not   noticed before , and behind  it        was a   little    door  about fifteen inches
-# ISg V   NSg/C V/J     C/P    . V/C NSg/J/P NPrSg/ISg V   D/P NPrSg/I/J NSg/V J/P   NSg     NPl/V
-> high    : she tried the little    golden    key       in the lock , and to her   great delight it
-# NSg/V/J . ISg V/J   D   NPrSg/I/J NPrSg/V/J NPrSg/V/J P  D   NSg  . V/C P  I/J/D NSg/J NSg/V/J NPrSg/ISg
->>>>>>> 93175e43
 > fitted  !
 # NSg/V/J .
 >
@@ -439,7 +233,6 @@
 > happened lately , that     Alice had begun to think that    very few things indeed were
 # V/J      R      . N/I/C/D+ NPr+  V   V     P  NSg/V N/I/C/D J    N/I NPl/V+ W?     NSg/V
 > really impossible .
-<<<<<<< HEAD
 # R+     NSg/J      .
 >
 #
@@ -479,8 +272,8 @@
 #
 > However , this bottle was not   marked “ poison , ” so        Alice ventured to taste   it         , and
 # C       . I/D+ NSg/V+ V   NSg/C V/J    . NSg/V+ . . NSg/I/J/C NPr+  V/J      P  NSg/V/J NPrSg/ISg+ . V/C
-> finding it         very nice      , ( it         had , in        fact , a   sort  of mixed flavour  of cherry   - tart    ,
-# NSg/V   NPrSg/ISg+ J    NPrSg/V/J . . NPrSg/ISg+ V   . NPrSg/J/P NSg+ . D/P NSg/V P  V/J   NSg/V/Br P  NPrSg/J+ . NSg/V/J .
+> finding it         very nice      , ( it         had , in        fact , a   sort  of mixed flavour        of cherry   - tart    ,
+# NSg/V   NPrSg/ISg+ J    NPrSg/V/J . . NPrSg/ISg+ V   . NPrSg/J/P NSg+ . D/P NSg/V P  V/J   NSg/V/Ca/Au/Br P  NPrSg/J+ . NSg/V/J .
 > custard , pine  - apple , roast   turkey   , toffee , and hot     buttered toast , ) she  very
 # NSg     . NSg/V . NPrSg . NSg/V/J NPrSg/J+ . NSg/V  . V/C NSg/V/J V/J      NSg/V . . ISg+ J
 > soon finished it         off       .
@@ -541,109 +334,6 @@
 # V          P  NSg/VX NSg+ NSg/V+ . . NSg/C/P W?   NPrSg/P NSg/V NPrSg/V/J/C . . NSg/V   NSg/V/J+ NPr+  . . P
 > pretend to be     two people ! Why   , there’s hardly enough of me         left      to make  one
 # NSg/V/J P  NSg/VX NSg NSg/V+ . NSg/V . W?      R      NSg/I  P  NPrSg/ISg+ NPrSg/V/J P  NSg/V NSg/I/V/J
-=======
-# R      NSg/J      .
->
-#
-> There seemed to be     no      use in        waiting by the little    door  , so        she went  back    to the
-# W?    V/J    P  NSg/VX NPrSg/P NSg NPrSg/J/P NSg/V   P  D   NPrSg/I/J NSg/V . NSg/I/J/C ISg NSg/V NSg/V/J P  D
-> table , half      hoping she might    find  another key       on  it        , or      at any   rate  a   book of
-# NSg   . NSg/V/J/P V      ISg NSg/VX/J NSg/V I/D     NPrSg/V/J J/P NPrSg/ISg . NPrSg/C P  I/R/D NSg/V D/P NSg  P
-> rules for shutting people up        like        telescopes : this time    she found a   little
-# NPl/V C/P NSg/V    NSg/V  NSg/V/J/P NSg/V/J/C/P NPl/V      . I/D  NSg/V/J ISg NSg/V D/P NPrSg/I/J
-> bottle on  it        , ( “ which certainly was not   here    before , ” said Alice , ) and round     the
-# NSg/V  J/P NPrSg/ISg . . . I/C   R         V   NSg/C NSg/J/R C/P    . . V/J  NPr   . . V/C NSg/V/J/P D
-> neck of the bottle was a   paper label , with the words “ DRINK ME        , ” beautifully
-# NSg  P  D   NSg    V   D/P NSg/J NSg/V . P    D   NPl   . NSg/V NPrSg/ISg . . R
-> printed on  it        in        large letters .
-# V/J     J/P NPrSg/ISg NPrSg/J/P NSg/J NPl/V   .
->
-#
-> It        was all       very well    to say   “ Drink me        , ” but     the wise    little    Alice was not   going
-# NPrSg/ISg V   NSg/I/J/C J    NSg/V/J P  NSg/V . NSg/V NPrSg/ISg . . NSg/C/P D   NPrSg/J NPrSg/I/J NPr   V   NSg/C NSg/V/J
-> to do     that    in a   hurry . “ No      , I’ll look  first   , ” she said , “ and see   whether it’s
-# P  NSg/VX N/I/C/D P  D/P NSg   . . NPrSg/P . W?   NSg/V NSg/V/J . . ISg V/J  . . V/C NSg/V I/C     W?
-> marked ‘          poison ’ or      not   ” ; for she had read  several nice      little    histories about
-# V/J    Unlintable NSg/V  . NPrSg/C NSg/C . . C/P ISg V   NSg/V J/D     NPrSg/V/J NPrSg/I/J NPl       J/P
-> children who     had got burnt , and eaten up        by      wild    beasts and other   unpleasant
-# NPl      NPrSg/I V   V   V/J   . V/C V/J   NSg/V/J/P NSg/J/P NSg/V/J NPl/V  V/C NSg/V/J NSg/J
-> things , all       because they would  not   remember the simple rules their friends had
-# NPl/V  . NSg/I/J/C C/P     IPl  NSg/VX NSg/C NSg/V    D   NSg/J  NPl/V D     NPl     V
-> taught them : such  as    , that    a   red   - hot     poker   will     burn  you if    you hold    it        too
-# V      N/I  . NSg/I NSg/R . N/I/C/D D/P NSg/J . NSg/V/J NSg/V/J NPrSg/VX NSg/V IPl NSg/C IPl NSg/V/J NPrSg/ISg W?
-> long      ; and that    if    you cut     your finger very deeply with a   knife , it        usually
-# NPrSg/V/J . V/C N/I/C/D NSg/C IPl NSg/V/J D    NSg    J    R      P    D/P NSg   . NPrSg/ISg R
-> bleeds ; and she had never forgotten that    , if    you drink much  from a   bottle marked
-# NPl/V  . V/C ISg V   V     NSg/V/J   N/I/C/D . NSg/C IPl NSg/V N/I/J P    D/P NSg    V/J
-> “ poison , ” it        is almost certain to disagree with you , sooner or      later .
-# . NSg/V  . . NPrSg/ISg VL NSg    I/J     P  V        P    IPl . J      NPrSg/C J     .
->
-#
-> However , this bottle was not   marked “ poison , ” so        Alice ventured to taste   it        , and
-# C       . I/D  NSg/V  V   NSg/C V/J    . NSg/V  . . NSg/I/J/C NPr   V/J      P  NSg/V/J NPrSg/ISg . V/C
-> finding it        very nice      , ( it        had , in        fact , a   sort of mixed flavour        of cherry  - tart    ,
-# NSg/V   NPrSg/ISg J    NPrSg/V/J . . NPrSg/ISg V   . NPrSg/J/P NSg  . D/P NSg  P  V/J   NSg/V/Ca/Au/Br P  NPrSg/J . NSg/V/J .
-> custard , pine  - apple , roast   turkey  , toffee , and hot     buttered toast , ) she very
-# NSg     . NSg/V . NPrSg . NSg/V/J NPrSg/J . NSg/V  . V/C NSg/V/J V/J      NSg/V . . ISg J
-> soon finished it        off       .
-# J/R  V/J      NPrSg/ISg NSg/V/J/P .
->
-#
-> “ What  a   curious feeling ! ” said Alice ; “ I   must  be     shutting up        like        a   telescope . ”
-# . NSg/I D/P J       NSg/V/J . . V/J  NPr   . . ISg NSg/V NSg/VX NSg/V    NSg/V/J/P NSg/V/J/C/P D/P NSg       . .
->
-#
-> And so        it        was indeed : she was now         only ten inches high    , and her   face  brightened
-# V/C NSg/I/J/C NPrSg/ISg V   W?     . ISg V   NPrSg/V/J/C W?   NSg NPl/V  NSg/V/J . V/C I/J/D NSg/V V/J
-> up        at the thought that    she was now         the right   size  for going   through the little
-# NSg/V/J/P P  D   NSg     N/I/C/D ISg V   NPrSg/V/J/C D   NPrSg/J NSg/V C/P NSg/V/J NSg/J/P D   NPrSg/I/J
-> door  into that    lovely garden  . First   , however , she waited for a   few minutes to
-# NSg/V P    N/I/C/D NSg/J  NSg/V/J . NSg/V/J . C       . ISg V/J    C/P D/P N/I NPl/V   P
-> see   if    she was going   to shrink any   further : she felt    a   little    nervous about
-# NSg/V NSg/C ISg V   NSg/V/J P  NSg/V  I/R/D V/J     . ISg NSg/V/J D/P NPrSg/I/J J       J/P
-> this ; “ for it        might    end   , you know  , ” said Alice to herself , “ in my going out
-# I/D  . . C/P NPrSg/ISg NSg/VX/J NSg/V . IPl NSg/V . . V/J  NPr   P  I       . . P  D  NSg/J NSg/V/J/R/P
-> altogether , like        a   candle . I   wonder what  I   should be     like        then    ? ” And she tried
-# NSg        . NSg/V/J/C/P D/P NSg    . ISg NSg/V  NSg/I ISg VX     NSg/VX NSg/V/J/C/P NSg/J/C . . V/C ISg V/J
-> to fancy   what  the flame of a   candle is like        after the candle is blown out         , for
-# P  NSg/V/J NSg/I D   NSg/J P  D/P NSg    VL NSg/V/J/C/P J/P   D   NSg    VL V/J   NSg/V/J/R/P . C/P
-> she could  not   remember ever having seen  such  a   thing .
-# ISg NSg/VX NSg/C NSg/V    J    V      NSg/V NSg/I D/P NSg   .
->
-#
-> After a   while   , finding that    nothing more        happened , she decided on  going   into the
-# J/P   D/P NSg/C/P . NSg/V   N/I/C/D NSg/I/J NPrSg/I/V/J V/J      . ISg NSg/V/J J/P NSg/V/J P    D
-> garden at    once  ; but     , alas for poor    Alice ! when    she got to the door , she found
-# NSg/J  NSg/P NSg/C . NSg/C/P . NSg  C/P NSg/V/J NPr   . NSg/I/C ISg V   P  D   NSg  . ISg NSg/V
-> she had forgotten the little    golden    key       , and when    she went  back    to the table for
-# ISg V   NSg/V/J   D   NPrSg/I/J NPrSg/V/J NPrSg/V/J . V/C NSg/I/C ISg NSg/V NSg/V/J P  D   NSg   C/P
-> it        , she found she could  not   possibly reach it        : she could  see   it        quite plainly
-# NPrSg/ISg . ISg NSg/V ISg NSg/VX NSg/C R        NSg/V NPrSg/ISg . ISg NSg/VX NSg/V NPrSg/ISg NSg   R
-> through the glass , and she tried her   best       to climb up        one       of the legs of the
-# NSg/J/P D   NPrSg . V/C ISg V/J   I/J/D NPrSg/VX/J P  NSg/V NSg/V/J/P NSg/I/V/J P  D   NPl  P  D
-> table , but     it        was too slippery ; and when    she had tired herself out         with trying  ,
-# NSg   . NSg/C/P NPrSg/ISg V   W?  J        . V/C NSg/I/C ISg V   V/J   I       NSg/V/J/R/P P    NSg/V/J .
-> the poor  little    thing sat     down      and cried .
-# D   NSg/J NPrSg/I/J NSg/V NSg/V/J NSg/V/J/P V/C V/J   .
->
-#
-> “ Come    , there’s no      use in        crying like        that    ! ” said Alice to herself , rather
-# . NSg/V/P . W?      NPrSg/P NSg NPrSg/J/P V      NSg/V/J/C/P N/I/C/D . . V/J  NPr   P  I       . NPrSg/V/J
-> sharply ; “ I   advise you to leave off       this minute  ! ” She generally gave herself
-# R       . . ISg NSg/V  IPl P  NSg/V NSg/V/J/P I/D  NSg/V/J . . ISg R         V    I
-> very good      advice , ( though she very seldom followed it        ) , and sometimes she
-# J    NPrSg/V/J NSg/V  . . V/C    ISg J    J      V/J      NPrSg/ISg . . V/C R         ISg
-> scolded herself so        severely as    to bring tears into her   eyes  ; and once  she
-# V/J     I       NSg/I/J/C R        NSg/R P  V     NPl/V P    I/J/D NPl/V . V/C NSg/C ISg
-> remembered trying  to box   her   own     ears  for having cheated herself in a   game  of
-# V/J        NSg/V/J P  NSg/V I/J/D NSg/V/J NPl/V C/P V      V/J     I       P  D/P NSg/J P
-> croquet she was playing against herself , for this curious child was very fond    of
-# NSg/V   ISg V   V       C/P     I       . C/P I/D  J       NSg/V V   J    NSg/V/J P
-> pretending to be     two people . “ But     it’s no      use now         , ” thought poor    Alice , “ to
-# V          P  NSg/VX NSg NSg/V  . . NSg/C/P W?   NPrSg/P NSg NPrSg/V/J/C . . NSg/V   NSg/V/J NPr   . . P
-> pretend to be     two people ! Why   , there’s hardly enough of me        left      to make  one
-# NSg/V/J P  NSg/VX NSg NSg/V  . NSg/V . W?      R      NSg/I  P  NPrSg/ISg NPrSg/V/J P  NSg/V NSg/I/V/J
->>>>>>> 93175e43
 > respectable person ! ”
 # NSg/J       NSg/V  . .
 >
@@ -1626,21 +1316,12 @@
 # V   V/J  NSg/J    NPrSg/ISg+ V   W?     P    D/P NSg+     . NSg/V . NPrSg/C NSg/I/V/J+ P  D   NSg/V+ .
 >
 #
-<<<<<<< HEAD
 > Next     came    an  angry voice  — the Rabbit’s — “ Pat        ! Pat        ! Where are you  ? ” And then    a
 # NSg/J/P+ NSg/V/P D/P V/J+  NSg/V+ . D   N$       . . NPrSg/V/J+ . NPrSg/V/J+ . NSg/C V   IPl+ . . V/C NSg/J/C D/P+
 > voice  she  had never heard before , “ Sure then    I’m here    ! Digging for apples , yer
 # NSg/V+ ISg+ V   V     V/J   C/P    . . J    NSg/J/C W?  NSg/J/R . NSg/V   C/P NPl    . J
-> honour    ! ”
-# NSg/V/Br+ . .
-=======
-> Next    came    an  angry voice — the Rabbit’s — “ Pat       ! Pat       ! Where are you ? ” And then    a
-# NSg/J/P NSg/V/P D/P J     NSg/V . D   N$       . . NPrSg/V/J . NPrSg/V/J . NSg/C V   IPl . . V/C NSg/J/C D/P
-> voice she had never heard before , “ Sure then    I’m here    ! Digging for apples , yer
-# NSg   ISg V   V     V/J   C/P    . . J    NSg/J/C W?  NSg/J/R . NSg/V   C/P NPl    . J
-> honour         ! ”
-# NSg/V/Ca/Au/Br . .
->>>>>>> 93175e43
+> honour          ! ”
+# NSg/V/Ca/Au/Br+ . .
 >
 #
 > “ Digging for apples , indeed ! ” said the Rabbit angrily . “ Here    ! Come    and help  me
@@ -1653,37 +1334,26 @@
 # . NPrSg/V/J/C NPrSg/V NPrSg/ISg+ . NPrSg/V/J+ . N$     N/I/C/D+ NPrSg/J/P D+  NSg/V+ . .
 >
 #
-<<<<<<< HEAD
-> “ Sure , it’s an  arm      , yer honour    ! ” ( He       pronounced it         “ arrum . ” )
-# . J    . W?   D/P NSg/V/J+ . J   NSg/V/Br+ . . . NPr/ISg+ V/J        NPrSg/ISg+ . ?     . . .
-=======
-> “ Sure , it’s an  arm   , yer honour         ! ” ( He      pronounced it        “ arrum . ” )
-# . J    . W?   D/P NSg/J . J   NSg/V/Ca/Au/Br . . . NPr/ISg V/J        NPrSg/ISg . ?     . . .
->>>>>>> 93175e43
+> “ Sure , it’s an  arm      , yer honour          ! ” ( He       pronounced it         “ arrum . ” )
+# . J    . W?   D/P NSg/V/J+ . J   NSg/V/Ca/Au/Br+ . . . NPr/ISg+ V/J        NPrSg/ISg+ . ?     . . .
 >
 #
 > “ An  arm     , you  goose ! Who      ever saw   one       that     size   ? Why   , it         fills the whole  window ! ”
 # . D/P NSg/V/J . IPl+ NSg/V . NPrSg/I+ J    NSg/V NSg/I/V/J N/I/C/D+ NSg/V+ . NSg/V . NPrSg/ISg+ NPl/V D+  NSg/J+ NSg/V  . .
 >
 #
-<<<<<<< HEAD
-> “ Sure , it         does  , yer honour    : but     it’s an  arm     for all        that     . ”
-# . J    . NPrSg/ISg+ NPl/V . J   NSg/V/Br+ . NSg/C/P W?   D/P NSg/V/J C/P NSg/I/J/C+ N/I/C/D+ . .
-=======
-> “ Sure , it        does  , yer honour         : but     it’s an  arm   for all       that    . ”
-# . J    . NPrSg/ISg NPl/V . J   NSg/V/Ca/Au/Br . NSg/C/P W?   D/P NSg/J C/P NSg/I/J/C N/I/C/D . .
->>>>>>> 93175e43
+> “ Sure , it         does  , yer honour          : but     it’s an  arm     for all        that     . ”
+# . J    . NPrSg/ISg+ NPl/V . J   NSg/V/Ca/Au/Br+ . NSg/C/P W?   D/P NSg/V/J C/P NSg/I/J/C+ N/I/C/D+ . .
 >
 #
 > “ Well    , it’s got no      business there , at    any   rate   : go      and take  it         away ! ”
 # . NSg/V/J . W?   V   NPrSg/P NSg/J+   W?    . NSg/P I/R/D NSg/V+ . NSg/V/J V/C NSg/V NPrSg/ISg+ V/J  . .
 >
 #
-<<<<<<< HEAD
 > There was a   long      silence after this , and Alice could  only hear whispers now         and
 # +     V   D/P NPrSg/V/J NSg/V   J/P   I/D+ . V/C NPr+  NSg/VX W?   V    NPl/V    NPrSg/V/J/C V/C
-> then    ; such  as    , “ Sure , I    don’t like        it         , yer honour    , at    all       , at    all       ! ” “ Do     as    I
-# NSg/J/C . NSg/I NSg/R . . J    . ISg+ V     NSg/V/J/C/P NPrSg/ISg+ . J   NSg/V/Br+ . NSg/P NSg/I/J/C . NSg/P NSg/I/J/C . . . NSg/VX NSg/R ISg+
+> then    ; such  as    , “ Sure , I    don’t like        it         , yer honour          , at    all       , at    all       ! ” “ Do     as    I
+# NSg/J/C . NSg/I NSg/R . . J    . ISg+ V     NSg/V/J/C/P NPrSg/ISg+ . J   NSg/V/Ca/Au/Br+ . NSg/P NSg/I/J/C . NSg/P NSg/I/J/C . . . NSg/VX NSg/R ISg+
 > tell    you  , you  coward    ! ” and at    last    she  spread out         her    hand   again , and made
 # NPrSg/V IPl+ . IPl+ NPrSg/V/J . . V/C NSg/P NSg/V/J ISg+ NSg/V  NSg/V/J/R/P I/J/D+ NSg/V+ P     . V/C NSg/V
 > another snatch in        the air    . This time     there were  two little     shrieks , and more
@@ -1694,22 +1364,6 @@
 # NSg/V   NPr+  . . ISg+ NSg/V  NSg/I+ W?      NSg/VX NSg/J/P . NSg/R C/P V       NPrSg/ISg+ NSg/V/J/R/P P  D+
 > window , I    only wish  they could  ! I’m sure I    don’t want  to stay    in        here    any
 # NSg/V+ . ISg+ W?   NSg/V IPl+ NSg/VX . W?  J    ISg+ V     NSg/V P  NSg/V/J NPrSg/J/P NSg/J/R I/R/D
-=======
-> There was a   long    silence after this , and Alice could  only hear whispers now         and
-# W?    V   D/P NPrSg/J NSg/V   J/P   I/D  . V/C NPr   NSg/VX W?   V    NPl/V    NPrSg/V/J/C V/C
-> then    ; such  as    , “ Sure , I   don’t like        it        , yer honour         , at    all       , at    all       ! ” “ Do     as    I
-# NSg/J/C . NSg/I NSg/R . . J    . ISg V     NSg/V/J/C/P NPrSg/ISg . J   NSg/V/Ca/Au/Br . NSg/P NSg/I/J/C . NSg/P NSg/I/J/C . . . NSg/VX NSg/R ISg
-> tell    you , you coward    ! ” and at    last    she spread out         her   hand  again , and made
-# NPrSg/V IPl . IPl NPrSg/V/J . . V/C NSg/P NSg/V/J ISg NSg/V  NSg/V/J/R/P I/J/D NSg/V P     . V/C NSg/V
-> another snatch in the air . This time    there were  two little    shrieks , and more
-# I/D     NSg/V  P  D   NSg . I/D  NSg/V/J W?    NSg/V NSg NPrSg/I/J NPl/V   . V/C NPrSg/I/V/J
-> sounds of broken glass   . “ What  a   number of cucumber - frames there must  be     ! ”
-# NPl/V  P  V/J    NPrSg/V . . NSg/I D/P NSg/J  P  NSg      . NPl/V  W?    NSg/V NSg/VX . .
-> thought Alice . “ I   wonder what  they’ll do     next    ! As    for pulling me        out         of the
-# NSg/V   NPr   . . ISg NSg/V  NSg/I W?      NSg/VX NSg/J/P . NSg/R C/P V       NPrSg/ISg NSg/V/J/R/P P  D
-> window , I   only wish  they could  ! I’m sure I   don’t want  to stay    in        here    any
-# NSg    . ISg W?   NSg/V IPl  NSg/VX . W?  J    ISg V     NSg/V P  NSg/V/J NPrSg/J/P NSg/J/R I/R/D
->>>>>>> 93175e43
 > longer ! ”
 # NSg/J  . .
 >
@@ -2112,21 +1766,12 @@
 # D   NSg/V  P  N/I/C/D . .
 >
 #
-<<<<<<< HEAD
-> “ In        my youth , ” said the sage    , as    he       shook   his    grey          locks  , “ I    kept all       my limbs
-# . NPrSg/J/P D  NSg+  . . V/J  D   NSg/V/J . NSg/R NPr/ISg+ NSg/V/J ISg/D+ NPrSg/V/J/Br+ NPl/V+ . . ISg+ V    NSg/I/J/C D+ NPl/V+
+> “ In        my youth , ” said the sage    , as    he       shook   his    grey                locks  , “ I    kept all       my limbs
+# . NPrSg/J/P D  NSg+  . . V/J  D   NSg/V/J . NSg/R NPr/ISg+ NSg/V/J ISg/D+ NPrSg/V/J/Ca/Au/Br+ NPl/V+ . . ISg+ V    NSg/I/J/C D+ NPl/V+
 > very supple By      the use   of this ointment — one       shilling the box    — Allow me         to sell
 # J    V/J    NSg/J/P D   NSg/V P  I/D  NSg      . NSg/I/V/J NSg/V    D+  NSg/V+ . V     NPrSg/ISg+ P  NSg/V
 > you  a   couple   ? ”
 # IPl+ D/P NSg/V/J+ . .
-=======
-> “ In my youth , ” said the sage  , as    he      shook   his   grey             locks , “ I   kept all       my limbs
-# . P  D  NSg   . . V/J  D   NSg/J . NSg/R NPr/ISg NSg/V/J ISg/D NPrSg/J/Ca/Au/Br NPl/V . . ISg V    NSg/I/J/C D  NPl
-> very supple By the use of this ointment — one       shilling the box — Allow me        to sell
-# J    V/J    P  D   NSg P  I/D  NSg      . NSg/I/V/J NSg/V    D   NSg . V     NPrSg/ISg P  NSg/V
-> you a   couple ? ”
-# IPl D/P NSg/J  . .
->>>>>>> 93175e43
 >
 #
 > “ You  are old   , ” said the youth , “ and your jaws  are too weak For anything
@@ -3347,21 +2992,12 @@
 # . VL N/I/C/D D   NSg/J+ IPl+ NSg/V  . . NPr+  V/J+  .
 >
 #
-<<<<<<< HEAD
 > The Hatter shook   his    head       mournfully . “ Not   I    ! ” he       replied . “ We   quarrelled last
-# D   NSg/V  NSg/V/J ISg/D+ NPrSg/V/J+ R+         . . NSg/C ISg+ . . NPr/ISg+ V/J+    . . IPl+ V/Br       NSg/V/J
+# D   NSg/V  NSg/V/J ISg/D+ NPrSg/V/J+ R+         . . NSg/C ISg+ . . NPr/ISg+ V/J+    . . IPl+ V/Ca/Au/Br NSg/V/J
 > March    — just before he       went  mad   , you  know  — ” ( pointing with his    tea    spoon at    the
 # NPrSg/V+ . V/J  C/P    NPr/ISg+ NSg/V N/V/J . IPl+ NSg/V . . . V        P    ISg/D+ NSg/V+ NSg/V NSg/P D+
 > March    Hare     , ) “ — it         was at    the great concert given     by      the Queen     of Hearts , and I
 # NPrSg/V+ NSg/V/J+ . . . . NPrSg/ISg+ V   NSg/P D   NSg/J NSg/V+  NSg/V/J/P NSg/J/P D   NPrSg/V/J P  NPl/V+ . V/C ISg+
-=======
-> The Hatter shook   his   head    mournfully . “ Not   I   ! ” he      replied . “ We  quarrelled last
-# D   NSg    NSg/V/J ISg/D NPrSg/J R          . . NSg/C ISg . . NPr/ISg V/J     . . IPl V/Ca/Au/Br NSg/V/J
-> March   — just before he      went  mad   , you know  — ” ( pointing with his   tea spoon at the
-# NPrSg/V . V/J  C/P    NPr/ISg NSg/V N/V/J . IPl NSg/V . . . V        P    ISg/D NSg NSg/V P  D
-> March Hare    , ) “ — it        was at the great concert given     by the Queen   of Hearts , and I
-# NPrSg NSg/V/J . . . . NPrSg/ISg V   P  D   NSg/J NSg/V   NSg/V/J/P P  D   NPrSg/J P  NPl/V  . V/C ISg
->>>>>>> 93175e43
 > had to sing
 # V   P+ NSg/V/J
 >
@@ -3789,10 +3425,9 @@
 > them , and the little    dears came    jumping merrily along hand   in        hand   , in        couples :
 # N/I+ . V/C D   NPrSg/I/J NPl/V NSg/V/P V       R       P     NSg/V+ NPrSg/J/P NSg/V+ . NPrSg/J/P NPl/V   .
 > they were  all       ornamented with hearts . Next    came    the guests , mostly Kings and
-<<<<<<< HEAD
 # IPl+ NSg/V NSg/I/J/C V/J        P+   NPl/V+ . NSg/J/P NSg/V/P D+  NPl/V+ . R      NPl/V V/C
 > Queens  , and among them Alice recognised the White     Rabbit : it         was talking in        a
-# NPrSg/V . V/C P     N/I+ NPr+  V/J/Br     D   NPrSg/V/J NSg/V  . NPrSg/ISg+ V   V       NPrSg/J/P D/P
+# NPrSg/V . V/C P     N/I+ NPr+  V/J/Au/Br  D   NPrSg/V/J NSg/V  . NPrSg/ISg+ V   V       NPrSg/J/P D/P
 > hurried nervous manner , smiling at    everything that     was said , and went  by      without
 # V/J     J+      NSg+   . NSg/V/J NSg/P N/I/V+     N/I/C/D+ V   V/J  . V/C NSg/V NSg/J/P C/P
 > noticing her    . Then    followed the Knave of Hearts , carrying the King’s crown   on  a
@@ -3833,51 +3468,6 @@
 # . D+ NSg/V VL NPr   . NSg/I/J/C V      D+   NSg/I   . . V/J  NPr+  J    R        . NSg/C/P ISg+
 > added , to herself , “ Why   , they’re only a   pack  of cards  , after all        . I    needn’t be
 # V/J   . P  I+      . . NSg/V . W?      W?   D/P NSg/V P  NPl/V+ . J/P+  NSg/I/J/C+ . ISg+ VX      NSg/VX
-=======
-# IPl  NSg/V NSg/I/J/C V/J        P    NPl/V  . NSg/J/P NSg/V/P D   NPl    . R      NPl/V V/C
-> Queens  , and among them Alice recognised the White   Rabbit : it        was talking in a
-# NPrSg/V . V/C P     N/I  NPr   V/J/Au/Br  D   NPrSg/J NSg/V  . NPrSg/ISg V   V       P  D/P
-> hurried nervous manner , smiling at    everything that    was said , and went  by      without
-# J       J       NSg    . NSg/V/J NSg/P N/I/V      N/I/C/D V   V/J  . V/C NSg/V NSg/J/P C/P
-> noticing her   . Then    followed the Knave of Hearts , carrying the King’s crown   on a
-# V        I/J/D . NSg/J/C V/J      D   NSg   P  NPl/V  . V        D   N$     NSg/V/J P  D/P
-> crimson velvet  cushion ; and , last    of all       this grand procession , came    THE KING
-# NSg/J   NSg/V/J NSg/V   . V/C . NSg/V/J P  NSg/I/J/C I/D  NSg/J NSg/V      . NSg/V/P D   NPrSg/J
-> AND QUEEN     OF HEARTS .
-# V/C NPrSg/V/J P  NPl/V  .
->
-#
-> Alice was rather    doubtful whether she ought    not   to lie     down      on her   face  like        the
-# NPr   V   NPrSg/V/J NSg/J    I/C     ISg NSg/I/VX NSg/C P  NPrSg/V NSg/V/J/P P  I/J/D NSg/V NSg/V/J/C/P D
-> three gardeners , but     she could  not   remember ever having heard of such  a   rule at
-# NSg   W?        . NSg/C/P ISg NSg/VX NSg/C NSg/V    J    V      V/J   P  NSg/I D/P NSg  NSg/P
-> processions ; “ and besides , what  would  be     the use of a   procession , ” thought she ,
-# NPl         . . V/C W?      . NSg/I NSg/VX NSg/VX D   NSg P  D/P NSg        . . NSg/V   ISg .
-> “ if    people had all       to lie     down      upon their faces , so        that    they couldn’t see   it        ? ”
-# . NSg/C NSg/V  V   NSg/I/J/C P  NPrSg/V NSg/V/J/P P    D     NPl   . NSg/I/J/C N/I/C/D IPl  V        NSg/V NPrSg/ISg . .
-> So        she stood still   where she was , and waited .
-# NSg/I/J/C ISg V     NSg/V/J NSg/C ISg V   . V/C V/J    .
->
-#
-> When    the procession came    opposite to Alice , they all       stopped and looked at her   ,
-# NSg/I/C D   NSg        NSg/V/P NSg/J/P  P  NPr   . IPl  NSg/I/J/C V/J     V/C V/J    P  I/J/D .
-> and the Queen   said severely “ Who     is this ? ” She said it        to the Knave of Hearts ,
-# V/C D   NPrSg/J V/J  R        . NPrSg/I VL I/D  . . ISg V/J  NPrSg/ISg P  D   NSg   P  NPl/V  .
-> who     only bowed and smiled in        reply .
-# NPrSg/I W?   V/J   V/C V/J    NPrSg/J/P NSg/V .
->
-#
-> “ Idiot ! ” said the Queen   , tossing her   head      impatiently ; and , turning to Alice ,
-# . NSg/J . . V/J  D   NPrSg/J . V       I/J/D NPrSg/V/J R           . V/C . NSg/V   P  NPr   .
-> she went  on  , “ What’s your name , child ? ”
-# ISg NSg/V J/P . . N$     D    NSg  . NSg/V . .
->
-#
-> “ My name is Alice , so        please your Majesty , ” said Alice very politely ; but     she
-# . D  NSg  VL NPr   . NSg/I/J/C V      D    NSg/I   . . V/J  NPr   J    R        . NSg/C/P ISg
-> added , to herself , “ Why   , they’re only a   pack of cards , after all       . I   needn’t be
-# V/J   . P  I       . . NSg/V . W?      W?   D/P NSg  P  NPl/V . J/P   NSg/I/J/C . ISg VX      NSg/VX
->>>>>>> 93175e43
 > afraid of them ! ”
 # J      P  N/I+ . .
 >
@@ -4072,9 +3662,8 @@
 # NPrSg/ISg+ V   D/P J    V/J       NSg/V/J+ +      .
 >
 #
-<<<<<<< HEAD
-> The players all       played at    once  without waiting for turns , quarrelling all       the
-# D+  NPl     NSg/I/J/C V/J    NSg/P NSg/C C/P     NSg/V   C/P NPl/V . NSg/V/Br    NSg/I/J/C D
+> The players all       played at    once  without waiting for turns , quarrelling    all       the
+# D+  NPl     NSg/I/J/C V/J    NSg/P NSg/C C/P     NSg/V   C/P NPl/V . NSg/V/Ca/Au/Br NSg/I/J/C D
 > while     , and fighting for the hedgehogs ; and in        a   very short       time     the Queen      was in
 # NSg/V/C/P . V/C NSg/V/J  C/P D   NPl/V     . V/C NPrSg/J/P D/P J    NPrSg/V/J/P NSg/V/J+ D+  NPrSg/V/J+ V   NPrSg/J/P
 > a    furious passion  , and went  stamping about , and shouting “ Off       with his    head       ! ” or
@@ -4101,36 +3690,6 @@
 # NPrSg/ISg+ V/J     I/J/D+ J    N/I/J NSg/P NSg/V/J . NSg/C/P . J/P   V        NPrSg/ISg+ D/P NSg/V/J NPrSg/C NSg . ISg+
 > made  it         out         to be     a   grin  , and she  said to herself “ It’s the Cheshire Cat      : now         I
 # NSg/V NPrSg/ISg+ NSg/V/J/R/P P  NSg/VX D/P NSg/V . V/C ISg+ V/J  P  I+      . W?   D+  NPr+     NSg/V/J+ . NPrSg/V/J/C ISg+
-=======
-> The players all       played at    once  without waiting for turns , quarrelling    all       the
-# D   NPl     NSg/I/J/C V/J    NSg/P NSg/C C/P     NSg/V   C/P NPl/V . NSg/V/Ca/Au/Br NSg/I/J/C D
-> while   , and fighting for the hedgehogs ; and in a   very short       time    the Queen   was in
-# NSg/C/P . V/C NSg/V/J  C/P D   NPl       . V/C P  D/P J    NPrSg/V/J/P NSg/V/J D   NPrSg/J V   P
-> a   furious passion , and went  stamping about , and shouting “ Off       with his   head    ! ” or
-# D/P J       NPrSg/V . V/C NSg/V NSg      J/P   . V/C V        . NSg/V/J/P P    ISg/D NPrSg/J . . NPrSg/C
-> “ Off       with her   head      ! ” about once  in a   minute .
-# . NSg/V/J/P P    I/J/D NPrSg/V/J . . J/P   NSg/C P  D/P NSg/J  .
->
-#
-> Alice began to feel    very uneasy  : to be     sure , she had not   as    yet     had any   dispute
-# NPr   V     P  NSg/I/V J    NSg/V/J . P  NSg/VX J    . ISg V   NSg/C NSg/R NSg/V/C V   I/R/D NSg/V
-> with the Queen   , but     she knew that    it        might    happen any   minute  , “ and then    , ”
-# P    D   NPrSg/J . NSg/C/P ISg V    N/I/C/D NPrSg/ISg NSg/VX/J V      I/R/D NSg/V/J . . V/C NSg/J/C . .
-> thought she , “ what  would  become of me        ? They’re dreadfully fond    of beheading
-# NSg/V   ISg . . NSg/I NSg/VX V      P  NPrSg/ISg . W?      R          NSg/V/J P  NSg
-> people here    ; the great wonder is , that    there’s any   one       left      alive ! ”
-# NSg/V  NSg/J/R . D   NSg/J NSg/V  VL . N/I/C/D W?      I/R/D NSg/I/V/J NPrSg/V/J W?    . .
->
-#
-> She was looking about for some  way   of escape , and wondering whether she could
-# ISg V   V       J/P   C/P I/J/R NSg/J P  NSg/V  . V/C NSg/V/J   I/C     ISg NSg/VX
-> get   away without being   seen  , when    she noticed a   curious appearance in the air :
-# NSg/V V/J  C/P     NSg/V/C NSg/V . NSg/I/C ISg V/J     D/P J       NSg        P  D   NSg .
-> it        puzzled her   very much  at    first   , but     , after watching it        a   minute or      two , she
-# NPrSg/ISg V/J     I/J/D J    N/I/J NSg/P NSg/V/J . NSg/C/P . J/P   V        NPrSg/ISg D/P NSg/J  NPrSg/C NSg . ISg
-> made  it        out         to be     a   grin , and she said to herself “ It’s the Cheshire Cat     : now         I
-# NSg/V NPrSg/ISg NSg/V/J/R/P P  NSg/VX D/P NSg  . V/C ISg V/J  P  I       . W?   D   NPr      NSg/V/J . NPrSg/V/J/C ISg
->>>>>>> 93175e43
 > shall have   somebody to talk  to . ”
 # VX    NSg/VX NSg/I+   P  NSg/V P+ . .
 >
@@ -4535,25 +4094,14 @@
 # . V/J  J/P   NSg/R N/I/J+ NPrSg/V/J . . V/J  D   NSg/V   . . NSg/R NPl/V+ NSg/VX P  NSg/V/J . V/C D+  NPrSg/V/J+ . .
 >
 #
-<<<<<<< HEAD
 > But     here    , to Alice’s great  surprise , the Duchess’s voice  died away , even    in        the
 # NSg/C/P NSg/J/R . P  N$      NSg/J+ NSg/V+   . D+  N$+       NSg/V+ V/J  V/J  . NSg/V/J NPrSg/J/P D
-> middle  of her    favourite   word  ‘          moral   , ’ and the arm      that     was linked into hers
-# NSg/V/J P  I/J/D+ NSg/V/J/Br+ NSg/V Unlintable NSg/V/J . . V/C D+  NSg/V/J+ N/I/C/D+ V   V/J    P    ISg
+> middle  of her    favourite         word  ‘          moral   , ’ and the arm      that     was linked into hers
+# NSg/V/J P  I/J/D+ NSg/V/J/Ca/Au/Br+ NSg/V Unlintable NSg/V/J . . V/C D+  NSg/V/J+ N/I/C/D+ V   V/J    P    ISg
 > began to tremble . Alice looked up        , and there stood the Queen     in        front   of them ,
 # V     P+ NSg/V+  . NPr+  V/J    NSg/V/J/P . V/C +     V     D   NPrSg/V/J NPrSg/J/P NSg/V/J P  N/I+ .
 > with her    arms   folded , frowning like        a   thunderstorm .
 # P    I/J/D+ NPl/V+ V/J    . V        NSg/V/J/C/P D/P NSg+         .
-=======
-> But     here    , to Alice’s great surprise , the Duchess’s voice died away , even    in the
-# NSg/C/P NSg/J/R . P  N$      NSg/J NSg/V    . D   N$        NSg/V V/J  V/J  . NSg/V/J P  D
-> middle of her   favourite        word  ‘          moral   , ’ and the arm   that    was linked into hers
-# NSg/J  P  I/J/D NSg/V/J/Ca/Au/Br NSg/V Unlintable NSg/V/J . . V/C D   NSg/J N/I/C/D V   V/J    P    ISg
-> began to tremble . Alice looked up        , and there stood the Queen   in        front   of them ,
-# V     P  NSg/V   . NPr   V/J    NSg/V/J/P . V/C W?    V     D   NPrSg/J NPrSg/J/P NSg/V/J P  N/I  .
-> with her   arms  folded , frowning like        a   thunderstorm .
-# P    I/J/D NPl/V V/J    . V        NSg/V/J/C/P D/P NSg          .
->>>>>>> 93175e43
 >
 #
 > “ A    fine    day    , your Majesty ! ” the Duchess began in        a   low     , weak voice  .
@@ -4586,9 +4134,8 @@
 # NPrSg/V/J+ R      V         N/I/C/D D/P+ N$+      NSg/V/J+ NSg/VX NSg/V/J N/I+ D+    V+    .
 >
 #
-<<<<<<< HEAD
-> All        the time    they were  playing the Queen      never left      off       quarrelling with the
-# NSg/I/J/C+ D   NSg/V/J IPl+ NSg/V V       D   NPrSg/V/J+ V     NPrSg/V/J NSg/V/J/P NSg/V/Br    P    D+
+> All        the time    they were  playing the Queen      never left      off       quarrelling    with the
+# NSg/I/J/C+ D   NSg/V/J IPl+ NSg/V V       D   NPrSg/V/J+ V     NPrSg/V/J NSg/V/J/P NSg/V/Ca/Au/Br P    D+
 > other    players , and shouting “ Off       with his    head       ! ” or      “ Off       with her    head       ! ” Those
 # NSg/V/J+ NPl+    . V/C V+       . NSg/V/J/P P    ISg/D+ NPrSg/V/J+ . . NPrSg/C . NSg/V/J/P P    I/J/D+ NPrSg/V/J+ . . I/D
 > whom she  sentenced were  taken into custody by      the soldiers , who      of course had to
@@ -4597,18 +4144,6 @@
 # NSg/V NSg/V/J/P NSg/V/C NPl/V  P  NSg/VX I/D+ . NSg/I/J/C N/I/C/D+ NSg/J/P D   NSg/V P  NSg/V/J/P+ D/P NSg  NPrSg/C NSg/I/J/C
 > there were  no      arches left      , and all       the players , except the King       , the Queen      , and
 # +     NSg/V NPrSg/P NPl/V  NPrSg/V/J . V/C NSg/I/J/C D+  NPl+    . V/C/P  D+  NPrSg/V/J+ . D+  NPrSg/V/J+ . V/C
-=======
-> All       the time  they were  playing the Queen   never left      off       quarrelling    with the
-# NSg/I/J/C D   NSg/J IPl  NSg/V V       D   NPrSg/J V     NPrSg/V/J NSg/V/J/P NSg/V/Ca/Au/Br P    D
-> other players , and shouting “ Off       with his   head    ! ” or      “ Off       with her   head      ! ” Those
-# NSg/J NPl     . V/C V        . NSg/V/J/P P    ISg/D NPrSg/J . . NPrSg/C . NSg/V/J/P P    I/J/D NPrSg/V/J . . I/D
-> whom she sentenced were  taken into custody by the soldiers , who     of course had to
-# I    ISg V/J       NSg/V V/J   P    NSg     P  D   NPl      . NPrSg/I P  NSg/V  V   P
-> leave off       being   arches to do     this , so        that    by the end of half      an  hour or      so
-# NSg/V NSg/V/J/P NSg/V/C NPl/V  P  NSg/VX I/D  . NSg/I/J/C N/I/C/D P  D   NSg P  NSg/V/J/P D/P NSg  NPrSg/C NSg/I/J/C
-> there were  no      arches left      , and all       the players , except the King    , the Queen   , and
-# W?    NSg/V NPrSg/P NPl    NPrSg/V/J . V/C NSg/I/J/C D   NPl     . V/C/P  D   NPrSg/J . D   NPrSg/J . V/C
->>>>>>> 93175e43
 > Alice , were  in        custody and under   sentence of execution .
 # NPr+  . NSg/V NPrSg/J/P NSg     V/C NSg/J/P NSg/V    P  NSg+      .
 >
@@ -5558,15 +5093,9 @@
 > the jurors were  writing down      “ stupid things ! ” on  their slates , and she  could
 # D   NPl    NSg/V NSg/V   NSg/V/J/P . NSg/J  NPl/V+ . . J/P D+    NPl/V  . V/C ISg+ NSg/VX
 > even    make  out         that    one       of them didn’t know  how   to spell “ stupid , ” and that    he
-<<<<<<< HEAD
 # NSg/V/J NSg/V NSg/V/J/R/P N/I/C/D NSg/I/V/J P  N/I+ V      NSg/V NSg/C P  NSg/V . NSg/J  . . V/C N/I/C/D NPr/ISg+
-> had to ask   his    neighbour  to tell    him . “ A   nice      muddle their slates’ll be     in
-# V   P  NSg/V ISg/D+ NSg/V/J/Br P  NPrSg/V I+  . . D/P NPrSg/V/J NSg/V  D+    ?         NSg/VX NPrSg/J/P
-=======
-# NSg/V/J NSg/V NSg/V/J/R/P N/I/C/D NSg/I/V/J P  N/I  V      NSg/V NSg/C P  NSg/V . NSg/J  . . V/C N/I/C/D NPr/ISg
-> had to ask   his   neighbour      to tell    him . “ A   nice    muddle their slates’ll be     in
-# V   P  NSg/V ISg/D NSg/J/Ca/Au/Br P  NPrSg/V I   . . D/P NPrSg/J NSg/V  D     ?         NSg/VX NPrSg/J/P
->>>>>>> 93175e43
+> had to ask   his    neighbour        to tell    him . “ A   nice      muddle their slates’ll be     in
+# V   P  NSg/V ISg/D+ NSg/V/J/Ca/Au/Br P  NPrSg/V I+  . . D/P NPrSg/V/J NSg/V  D+    ?         NSg/VX NPrSg/J/P
 > before the trial’s over      ! ” thought Alice .
 # C/P    D   N$      NSg/V/J/P . . NSg/V   NPr+  .
 >
@@ -6327,13 +5856,8 @@
 # N/I/C/D+ NPrSg+ .
 >
 #
-<<<<<<< HEAD
-> “ No      , no      ! ” said the Queen      . “ Sentence first   — verdict afterwards . ”
-# . NPrSg/P . NPrSg/P . . V/J  D+  NPrSg/V/J+ . . NSg/V+   NSg/V/J . NSg+    R/Br+      . .
-=======
-> “ No      , no      ! ” said the Queen   . “ Sentence first   — verdict afterwards . ”
-# . NPrSg/P . NPrSg/P . . V/J  D   NPrSg/J . . NSg/V    NSg/V/J . NSg     R/Ca/Au/Br . .
->>>>>>> 93175e43
+> “ No      , no      ! ” said the Queen      . “ Sentence first   — verdict afterwards  . ”
+# . NPrSg/P . NPrSg/P . . V/J  D+  NPrSg/V/J+ . . NSg/V+   NSg/V/J . NSg+    R/Ca/Au/Br+ . .
 >
 #
 > “ Stuff and nonsense ! ” said Alice loudly . “ The idea of having the sentence
@@ -6441,31 +5965,17 @@
 > reality — the grass    would  be     only rustling in        the wind   , and the pool   rippling to
 # NSg+    . D+  NPrSg/V+ NSg/VX NSg/VX W?   V        NPrSg/J/P D+  NSg/V+ . V/C D+  NSg/V+ V        P
 > the waving of the reeds — the rattling teacups would  change to tinkling
-<<<<<<< HEAD
 # D   V      P  D+  NPl+  . D   V        NPl     NSg/VX NSg/V  P  V
 > sheep - bells , and the Queen’s shrill  cries to the voice of the shepherd boy    — and
 # NSg   . NPl/V . V/C D   N$      NSg/V/J NPl/V P  D   NSg/V P  D+  NPrSg/V+ NSg/V+ . V/C
 > the sneeze of the baby     , the shriek of the Gryphon , and all       the other   queer
 # D   NSg/V  P  D+  NSg/V/J+ . D   NSg/V  P  D   ?       . V/C NSg/I/J/C D   NSg/V/J NSg/V/J
-> noises , would  change ( she  knew ) to the confused clamour  of the busy
-# NPl/V+ . NSg/VX NSg/V+ . ISg+ V    . P  D   V/J      NSg/V/Br P  D   NSg/V/J
+> noises , would  change ( she  knew ) to the confused clamour        of the busy
+# NPl/V+ . NSg/VX NSg/V+ . ISg+ V    . P  D   V/J      NSg/V/Ca/Au/Br P  D   NSg/V/J
 > farm   - yard  — while     the lowing of the cattle in        the distance would  take  the place of
 # NSg/V+ . NSg/V . NSg/V/C/P D   V      P  D+  NSg/V  NPrSg/J/P D+  NSg/V+   NSg/VX NSg/V D   NSg/V P
 > the Mock    Turtle’s heavy   sobs   .
 # D   NSg/V/J N$       NSg/V/J NPl/V+ .
-=======
-# D   N/J    P  D   NPl   . D   N/J      NPl     NSg/VX NSg/V  P  V
-> sheep - bells , and the Queen’s shrill  cries to the voice of the shepherd boy   — and
-# NSg   . NPl/V . V/C D   N$      NSg/V/J NPl/V P  D   NSg   P  D   NPrSg    NSg/V . V/C
-> the sneeze of the baby  , the shriek of the Gryphon , and all       the other queer
-# D   NSg    P  D   NSg/J . D   NSg    P  D   ?       . V/C NSg/I/J/C D   NSg/J NSg/V/J
-> noises , would  change ( she knew ) to the confused clamour        of the busy
-# NPl/V  . NSg/VX NSg/V  . ISg V    . P  D   J        NSg/V/Ca/Au/Br P  D   NSg/J
-> farm  - yard  — while     the lowing of the cattle in the distance would  take  the place of
-# NSg/V . NSg/V . NSg/V/C/P D   N/J    P  D   NSg    P  D   NSg      NSg/VX NSg/V D   NSg   P
-> the Mock  Turtle’s heavy   sobs  .
-# D   NSg/J N$       NSg/V/J NPl/V .
->>>>>>> 93175e43
 >
 #
 > Lastly , she pictured to herself how   this same little    sister of hers would  , in
