> Alice’s Adventures in      Wonderland
# NSg$    NPl/V3     NPr/J/P NSg+
>
#
> by      Lewis Carroll
# NSg/J/P NPr+  NPr+
>
#
> THE MILLENNIUM FULCRUM EDITION 3.0
# D   NSg+       NSg     NSg+    #
>
#
> CHAPTER I    : Down       the Rabbit - Hole
# NSg/V+  ISg+ . N🅪Sg/V/J/P D   NSg/V+ . NSg/V+
>
#
> Alice was beginning to get   very tired of sitting by      her     sister on  the bank   , and
# NPr+  VPt NSg/Vg/J  P  NSg/V J/R  VP/J  P  NSg/V/J NSg/J/P ISg/D$+ NSg/V+ J/P D+  NSg/V+ . V/C
> of having nothing  to do     : once  or    twice she  had peeped into the book   her     sister
# P  Vg     NSg/I/J+ P  NSg/VX . NSg/C NPr/C W?    ISg+ V   VP/J   P    D+  NSg/V+ ISg/D$+ NSg/V+
> was reading , but     it       had no    pictures or    conversations in      it       , “ and what   is  the use
# VPt NPr/Vg  . NSg/C/P NPr/ISg+ V   NPr/P NPl/V3   NPr/C NPl/V3+       NPr/J/P NPr/ISg+ . . V/C NSg/I+ VL3 D   NSg/V
> of a   book   , ” thought   Alice “ without pictures or    conversations ? ”
# P  D/P NSg/V+ . . NSg/VPtPp NPr+  . C/P     NPl/V3   NPr/C NPl/V3+       . .
>
#
> So        she  was considering in      her     own      mind   ( as    well    as    she  could  , for the hot      day
# NSg/I/J/C ISg+ VPt Vg          NPr/J/P ISg/D$+ NSg/V/J+ NSg/V+ . NSg/R NSg/V/J NSg/R ISg+ NSg/VX . C/P D+  NSg/V/J+ NPr🅪+
> made her     feel    very sleepy and stupid ) , whether the pleasure of making a
# V    ISg/D$+ NSg/I/V J/R  NSg/J  V/C NSg/J  . . I/C     D   NSg/V    P  NSg/Vg D/P+
> daisy - chain  would be      worth   the trouble of getting up        and picking the daisies ,
# NPr+  . NSg/V+ VX    NSg/VXL NSg/V/J D   NSg/V   P  NSg/V   NSg/V/J/P V/C Vg      D   NPl     .
> when    suddenly a   White    Rabbit with pink     eyes    ran     close   by      her     .
# NSg/I/C R        D/P NPr🅪/V/J NSg/V+ P    N🅪Sg/V/J NPl/V3+ NSg/VPt NSg/V/J NSg/J/P ISg/D$+ .
>
#
> There was nothing  so        very remarkable in      that          ; nor   did Alice think it       so        very
# +     VPt NSg/I/J+ NSg/I/J/C J/R  W?         NPr/J/P NSg/I/C/Ddem+ . NSg/C VPt NPr+  NSg/V NPr/ISg+ NSg/I/J/C J/R
> much         out         of the way    to hear the Rabbit say    to itself , “ Oh    dear    ! Oh    dear    ! I    shall
# NSg/I/J/R/Dq NSg/V/J/R/P P  D+  NSg/J+ P  VL   D+  NSg/V+ NSg/VL P  ISg+   . . NPr/V NSg/V/J . NPr/V NSg/V/J . ISg+ VX
> be      late  ! ” ( when    she  thought   it       over    afterwards , it       occurred to her     that         she
# NSg/VXL NSg/J . . . NSg/I/C ISg+ NSg/VPtPp NPr/ISg+ NSg/J/P R/Comm     . NPr/ISg+ V        P  ISg/D$+ NSg/I/C/Ddem ISg+
> ought    to have   wondered at    this    , but     at    the time      it       all          seemed quite natural ) ;
# NSg/I/VX P  NSg/VX VP/J     NSg/P I/Ddem+ . NSg/C/P NSg/P D+  N🅪Sg/V/J+ NPr/ISg+ NSg/I/J/C/Dq VP/J   R     NSg/J   . .
> but     when    the Rabbit actually took a    watch  out         of its     waistcoat - pocket   , and
# NSg/C/P NSg/I/C D+  NSg/V+ R        V    D/P+ NSg/V+ NSg/V/J/R/P P  ISg/D$+ NSg       . NSg/V/J+ . V/C
> looked at    it       , and then    hurried on  , Alice started to her     feet , for it       flashed
# VP/J   NSg/P NPr/ISg+ . V/C NSg/J/C VP/J    J/P . NPr+  VP/J    P  ISg/D$+ NPl+ . C/P NPr/ISg+ VP/J
> across her     mind   that          she  had never before seen    a   rabbit with either a
# NSg/P  ISg/D$+ NSg/V+ NSg/I/C/Ddem+ ISg+ V   R     C/P    NSg/VPp D/P NSg/V+ P    I/C    D/P
> waistcoat - pocket   , or    a   watch to take  out         of it       , and burning with curiosity , she
# NSg       . NSg/V/J+ . NPr/C D/P NSg/V P  NSg/V NSg/V/J/R/P P  NPr/ISg+ . V/C Vg      P    NSg+      . ISg+
> ran     across the field  after it       , and fortunately was just in      time      to see   it       pop
# NSg/VPt NSg/P  D   NSg/V+ P     NPr/ISg+ . V/C R           VPt V/J  NPr/J/P N🅪Sg/V/J+ P  NSg/V NPr/ISg+ N🅪Sg/V/J+
> down       a   large rabbit - hole   under   the hedge  .
# N🅪Sg/V/J/P D/P NSg/J NSg/V+ . NSg/V+ NSg/J/P D   NSg/V+ .
>
#
> In      another moment down       went    Alice after it       , never once  considering how   in      the
# NPr/J/P I/D+    NSg+   N🅪Sg/V/J/P NSg/VPt NPr+  P     NPr/ISg+ . R     NSg/C Vg          NSg/C NPr/J/P D+
> world  she  was to get   out         again .
# NSg/V+ ISg+ VPt P  NSg/V NSg/V/J/R/P P     .
>
#
> The rabbit - hole   went    straight on  like        a   tunnel for some      way    , and then    dipped
# D+  NSg/V+ . NSg/V+ NSg/VPt NSg/V/J  J/P NSg/V/J/C/P D/P NSg/V  C/P I/J/R/Dq+ NSg/J+ . V/C NSg/J/C V/J
> suddenly down       , so        suddenly that         Alice had not   a   moment to think about stopping
# R        N🅪Sg/V/J/P . NSg/I/J/C R        NSg/I/C/Ddem NPr+  V   NSg/C D/P NSg    P  NSg/V J/P   NSg/V
> herself before she  found herself falling down       a   very deep  well    .
# ISg+    C/P    ISg+ NSg/V ISg+    Vg      N🅪Sg/V/J/P D/P J/R  NSg/J NSg/V/J .
>
#
> Either the well    was very deep  , or    she  fell      very slowly , for she  had plenty  of
# I/C    D   NSg/V/J VPt J/R  NSg/J . NPr/C ISg+ NSg/VPt/J J/R  R      . C/P ISg+ V   NSg/I/J P
> time      as    she  went    down       to look  about her     and to wonder what   was going    to happen
# N🅪Sg/V/J+ NSg/R ISg+ NSg/VPt N🅪Sg/V/J/P P  NSg/V J/P   ISg/D$+ V/C P  N🅪Sg/V NSg/I+ VPt NSg/Vg/J P  V
> next    . First   , she  tried to look  down       and make  out         what   she  was coming   to , but     it
# NSg/J/P . NSg/V/J . ISg+ VP/J  P  NSg/V N🅪Sg/V/J/P V/C NSg/V NSg/V/J/R/P NSg/I+ ISg+ VPt NSg/Vg/J P  . NSg/C/P NPr/ISg+
> was too dark    to see   anything ; then    she  looked at    the sides  of the well    , and
# VPt W?  NSg/V/J P  NSg/V NSg/I/V+ . NSg/J/C ISg+ VP/J   NSg/P D   NPl/V3 P  D   NSg/V/J . V/C
> noticed that         they were    filled with cupboards and book   - shelves ; here    and there
# VP/J    NSg/I/C/Ddem IPl+ NSg/VPt VP/J   P    NPl/V3    V/C NSg/V+ . NPl/V3+ . NSg/J/R V/C +
> she  saw     maps   and pictures hung    upon pegs   . She  took down       a    jar    from one       of the
# ISg+ NSg/VPt NPl/V3 V/C NPl/V3+  NPr/V/J P    NPl/V3 . ISg+ V    N🅪Sg/V/J/P D/P+ NSg/V+ P    NSg/I/V/J P  D+
> shelves as    she  passed ; it       was labelled “ ORANGE   MARMALADE ” , but     to her     great
# NPl/V3+ NSg/R ISg+ VP/J   . NPr/ISg+ VPt V/J/Comm . NPr🅪/V/J Nᴹ/V      . . NSg/C/P P  ISg/D$+ NSg/J
> disappointment it       was empty   : she  did not   like        to drop  the jar    for fear    of
# NSg+           NPr/ISg+ VPt NSg/V/J . ISg+ VPt NSg/C NSg/V/J/C/P P  NSg/V D   NSg/V+ C/P N🅪Sg/V+ P
> killing  somebody underneath , so        managed to put   it       into one       of the cupboards as
# NSg/Vg/J NSg/I+   NSg/J/P    . NSg/I/J/C VP/J    P  NSg/V NPr/ISg+ P    NSg/I/V/J P  D   NPl/V3    NSg/R
> she  fell      past      it       .
# ISg+ NSg/VPt/J NSg/V/J/P NPr/ISg+ .
>
#
> “ Well    ! ” thought   Alice to herself , “ after such  a    fall    as    this    , I    shall think
# . NSg/V/J . . NSg/VPtPp NPr+  P  ISg+    . . P     NSg/I D/P+ NSg/VL+ NSg/R I/Ddem+ . ISg+ VX    NSg/V
> nothing  of tumbling down       stairs ! How   brave   they’ll all          think me       at    home     ! Why   , I
# NSg/I/J+ P  NSg/Vg   N🅪Sg/V/J/P NPl+   . NSg/C NSg/V/J W?      NSg/I/J/C/Dq NSg/V NPr/ISg+ NSg/P NSg/V/J+ . NSg/V . ISg+
> wouldn’t say    anything about it       , even    if    I    fell      off       the top     of the house  ! ” ( Which
# VX       NSg/VL NSg/I/V+ J/P   NPr/ISg+ . NSg/V/J NSg/C ISg+ NSg/VPt/J NSg/V/J/P D   NSg/V/J P  D   NPr/V+ . . . I/C+
> was very likely true    . )
# VPt J/R  NSg/J  NSg/V/J . .
>
#
> Down       , down       , down       . Would the fall    never come       to an   end    ? “ I    wonder how   many        miles
# N🅪Sg/V/J/P . N🅪Sg/V/J/P . N🅪Sg/V/J/P . VX    D+  NSg/VL+ R     NSg/VLPp/P P  D/P+ NSg/V+ . . ISg+ N🅪Sg/V NSg/C NSg/I/J/Dq+ NPrPl+
> I’ve fallen by      this   time      ? ” she  said    aloud . “ I    must  be      getting somewhere near      the
# W?   VPp/J  NSg/J/P I/Ddem N🅪Sg/V/J+ . . ISg+ VPtPp/J J     . . ISg+ NSg/V NSg/VXL NSg/V   NSg       NSg/V/J/P D
> centre     of the earth   . Let   me       see   : that          would be      four thousand miles  down       , I
# NSg/V/Comm P  D+  NPrᴹ/V+ . NSg/V NPr/ISg+ NSg/V . NSg/I/C/Ddem+ VX    NSg/VXL NSg+ NSg+     NPrPl+ N🅪Sg/V/J/P . ISg+
> think — ” ( for , you    see   , Alice had learnt several things of this    sort   in      her
# NSg/V . . . C/P . ISgPl+ NSg/V . NPr+  V   V      J/Dq    NPl/V3 P  I/Ddem+ NSg/V+ NPr/J/P ISg/D$+
> lessons in      the schoolroom , and though this    was not   a   very good    opportunity for
# NPl/V3+ NPr/J/P D   NSg        . V/C V/C    I/Ddem+ VPt NSg/C D/P J/R  NPr/V/J NSg+        C/P
> showing off       her     knowledge , as    there was no    one        to listen to her     , still   it       was
# NSg/Vg+ NSg/V/J/P ISg/D$+ Nᴹ+       . NSg/R +     VPt NPr/P NSg/I/V/J+ P  NSg/V  P  ISg/D$+ . NSg/V/J NPr/ISg+ VPt
> good    practice to say    it       over    ) “ — yes    , that’s about the right   distance — but     then    I
# NPr/V/J NSg/V+   P  NSg/VL NPr/ISg+ NSg/J/P . . . NPl/VL . NSg$   J/P   D   NPr/V/J N🅪Sg/V+  . NSg/C/P NSg/J/C ISg+
> wonder what   Latitude or    Longitude I’ve got to ? ” ( Alice had no     idea what   Latitude
# N🅪Sg/V NSg/I+ NSg      NPr/C NSg+      W?   V   P  . . . NPr+  V   NPr/P+ NSg+ NSg/I+ NSg+
> was , or    Longitude either , but     thought   they were    nice    grand words  to say    . )
# VPt . NPr/C NSg+      I/C    . NSg/C/P NSg/VPtPp IPl+ NSg/VPt NPr/V/J NSg/J NPl/V3 P  NSg/VL . .
>
#
> Presently she  began again . “ I    wonder if    I    shall fall    right   through the earth   !
# R         ISg+ VPt   P     . . ISg+ N🅪Sg/V NSg/C ISg+ VX    NSg/VL+ NPr/V/J NSg/J/P D+  NPrᴹ/V+ .
> How   funny it’ll seem to come       out         among the people that          walk   with their heads
# NSg/C NSg/J W?    V    P  NSg/VLPp/P NSg/V/J/R/P P     D   NPl/V+ NSg/I/C/Ddem+ NSg/VL P    D$+   NPl/V3+
> downward ! The Antipathies , I    think — ” ( she  was rather    glad    there was no    one
# J        . D   NPl         . ISg+ NSg/V . . . ISg+ VPt NPr/V/J/R NSg/V/J +     VPt NPr/P NSg/I/V/J+
> listening , this   time      , as    it       didn’t sound     at    all          the right   word   ) “ — but     I    shall
# Vg        . I/Ddem N🅪Sg/V/J+ . NSg/R NPr/ISg+ V      N🅪Sg/V/J+ NSg/P NSg/I/J/C/Dq D   NPr/V/J NSg/V+ . . . NSg/C/P ISg+ VX
> have   to ask   them     what   the name  of the country is  , you    know   . Please , Ma’am , is
# NSg/VX P  NSg/V NSg/IPl+ NSg/I+ D   NSg/V P  D   NSg/J+  VL3 . ISgPl+ NSg/VL . V      . NSg/V . VL3
> this   New     Zealand or    Australia ? ” ( and she  tried to curtsey as    she  spoke   — fancy
# I/Ddem NSg/V/J NPr     NPr/C NPr+      . . . V/C ISg+ VP/J  P  ?       NSg/R ISg+ NSg/VPt . NSg/V/J
> curtseying as    you’re falling through the air     ! Do     you    think you    could  manage it       ? )
# ?          NSg/R W?     Vg      NSg/J/P D   N🅪Sg/V+ . NSg/VX ISgPl+ NSg/V ISgPl+ NSg/VX NSg/V  NPr/ISg+ . .
> “ And what   an   ignorant little      girl   she’ll think me       for asking ! No    , it’ll never do
# . V/C NSg/I+ D/P+ NSg/J+   NPr/I/J/Dq+ NSg/V+ W?     NSg/V NPr/ISg+ C/P Vg     . NPr/P . W?    R     NSg/VX
> to ask   : perhaps I    shall see   it       written up        somewhere . ”
# P  NSg/V . NSg/R   ISg+ VX    NSg/V NPr/ISg+ V/J     NSg/V/J/P NSg       . .
>
#
> Down       , down       , down       . There was nothing  else    to do     , so        Alice soon began talking
# N🅪Sg/V/J/P . N🅪Sg/V/J/P . N🅪Sg/V/J/P . +     VPt NSg/I/J+ NSg/J/C P  NSg/VX . NSg/I/J/C NPr+  J/R  VPt   Vg
> again . “ Dinah’ll miss  me       very much         to - night   , I    should think ! ” ( Dinah was the
# P     . . ?        NSg/V NPr/ISg+ J/R  NSg/I/J/R/Dq P  . N🅪Sg/V+ . ISg+ VX     NSg/V . . . NPr   VPt D
> cat      . ) “ I    hope   they’ll remember her     saucer of milk    at    tea     - time      . Dinah my  dear    ! I
# NSg/V/J+ . . . ISg+ NPr🅪/V W?      NSg/V    ISg/D$+ NSg/V  P  N🅪Sg/V+ NSg/P N🅪Sg/V+ . N🅪Sg/V/J+ . NPr   D$+ NSg/V/J . ISg+
> wish  you    were    down       here    with me       ! There are no    mice  in      the air     , I’m afraid , but
# NSg/V ISgPl+ NSg/VPt N🅪Sg/V/J/P NSg/J/R P    NPr/ISg+ . +     V   NPr/P NPl/V NPr/J/P D+  N🅪Sg/V+ . W?  J      . NSg/C/P
> you    might   catch a   bat    , and that’s very like        a   mouse  , you    know   . But     do     cats    eat
# ISgPl+ Nᴹ/VX/J NSg/V D/P NSg/V+ . V/C NSg$   J/R  NSg/V/J/C/P D/P NSg/V+ . ISgPl+ NSg/VL . NSg/C/P NSg/VX NPl/V3+ V
> bats   , I    wonder ? ” And here    Alice began to get   rather    sleepy , and went    on  saying
# NPl/V3 . ISg+ N🅪Sg/V . . V/C NSg/J/R NPr+  VPt   P  NSg/V NPr/V/J/R NSg/J  . V/C NSg/VPt J/P NSg/Vg
> to herself , in      a   dreamy sort  of way    , “ Do     cats    eat bats   ? Do     cats    eat bats   ? ” and
# P  ISg+    . NPr/J/P D/P J      NSg/V P  NSg/J+ . . NSg/VX NPl/V3+ V   NPl/V3 . NSg/VX NPl/V3+ V   NPl/V3 . . V/C
> sometimes , “ Do     bats   eat cats    ? ” for , you    see   , as    she  couldn’t answer either
# R         . . NSg/VX NPl/V3 V   NPl/V3+ . . C/P . ISgPl+ NSg/V . NSg/R ISg+ V        NSg/V+ I/C
> question , it       didn’t much         matter which way    she  put   it       . She  felt     that         she  was
# NSg/V+   . NPr/ISg+ V      NSg/I/J/R/Dq N🅪Sg/V I/C+  NSg/J+ ISg+ NSg/V NPr/ISg+ . ISg+ N🅪Sg/V/J NSg/I/C/Ddem ISg+ VPt
> dozing off       , and had just begun to dream   that         she  was walking  hand   in      hand   with
# Vg     NSg/V/J/P . V/C V   V/J  VPp   P  NSg/V/J NSg/I/C/Ddem ISg+ VPt NSg/Vg/J NSg/V+ NPr/J/P NSg/V+ P
> Dinah , and saying to her     very earnestly , “ Now       , Dinah , tell   me       the truth   : did you
# NPr   . V/C NSg/Vg P  ISg/D$+ J/R  R         . . NPr/V/J/C . NPr   . NPr/VL NPr/ISg+ D   N🅪Sg/V+ . VPt ISgPl+
> ever eat a   bat    ? ” when    suddenly , thump  ! thump  ! down       she  came      upon a   heap  of
# J    V   D/P NSg/V+ . . NSg/I/C R        . NSg/V+ . NSg/V+ . N🅪Sg/V/J/P ISg+ NSg/VPt/P P    D/P NSg/V P
> sticks and dry      leaves  , and the fall    was over    .
# NPl/V3 V/C NSg/V/J+ NPl/V3+ . V/C D+  NSg/VL+ VPt NSg/J/P .
>
#
> Alice was not   a   bit     hurt    , and she  jumped up        on  to her     feet in      a    moment : she
# NPr+  VPt NSg/C D/P NSg/VPt NSg/V/J . V/C ISg+ VP/J   NSg/V/J/P J/P P  ISg/D$+ NPl+ NPr/J/P D/P+ NSg+   . ISg+
> looked up        , but     it       was all          dark    overhead ; before her     was another long    passage ,
# VP/J   NSg/V/J/P . NSg/C/P NPr/ISg+ VPt NSg/I/J/C/Dq NSg/V/J NSg/J/P  . C/P    ISg/D$+ VPt I/D     NPr/V/J NSg/V/J .
> and the White     Rabbit was still   in      sight   , hurrying down       it       . There was not   a
# V/C D+  NPr🅪/V/J+ NSg/V+ VPt NSg/V/J NPr/J/P N🅪Sg/V+ . Vg       N🅪Sg/V/J/P NPr/ISg+ . +     VPt NSg/C D/P
> moment to be      lost    : away went    Alice like        the wind    , and was just in      time      to hear
# NSg+   P  NSg/VXL VPtPp/J . V/J  NSg/VPt NPr+  NSg/V/J/C/P D+  N🅪Sg/V+ . V/C VPt V/J  NPr/J/P N🅪Sg/V/J+ P  VL
> it       say    , as    it       turned a    corner , “ Oh    my  ears    and whiskers , how   late  it’s getting ! ”
# NPr/ISg+ NSg/VL . NSg/R NPr/ISg+ VP/J   D/P+ NSg/V+ . . NPr/V D$+ NPl/V3+ V/C W?       . NSg/C NSg/J W?   NSg/V   . .
> She  was close   behind  it       when    she  turned the corner , but     the Rabbit was no    longer
# ISg+ VPt NSg/V/J NSg/J/P NPr/ISg+ NSg/I/C ISg+ VP/J   D+  NSg/V+ . NSg/C/P D+  NSg/V+ VPt NPr/P NSg/JC
> to be      seen    : she  found herself in      a   long    , low      hall , which was lit     up        by      a   row   of
# P  NSg/VXL NSg/VPp . ISg+ NSg/V ISg+    NPr/J/P D/P NPr/V/J . NSg/V/J+ NPr+ . I/C+  VPt NSg/V/J NSg/V/J/P NSg/J/P D/P NSg/V P
> lamps   hanging  from the roof   .
# NPl/V3+ NSg/Vg/J P    D+  NSg/V+ .
>
#
> There were    doors   all          round     the hall , but     they were    all          locked ; and when    Alice
# +     NSg/VPt NPl/V3+ NSg/I/J/C/Dq NSg/V/J/P D+  NPr+ . NSg/C/P IPl+ NSg/VPt NSg/I/J/C/Dq VP/J   . V/C NSg/I/C NPr+
> had been    all          the way   down       one        side     and up        the other   , trying   every door   , she
# V   NSg/VPp NSg/I/J/C/Dq D   NSg/J N🅪Sg/V/J/P NSg/I/V/J+ NSg/V/J+ V/C NSg/V/J/P D   NSg/V/J . NSg/Vg/J Dq+   NSg/V+ . ISg+
> walked sadly down       the middle  , wondering how   she  was ever to get   out         again .
# VP/J   R     N🅪Sg/V/J/P D   NSg/V/J . NSg/Vg/J  NSg/C ISg+ VPt J    P  NSg/V NSg/V/J/R/P P     .
>
#
> Suddenly she  came      upon a   little     three - legged  table  , all          made of solid glass   ;
# R        ISg+ NSg/VPt/P P    D/P NPr/I/J/Dq NSg   . NSg/V/J NSg/V+ . NSg/I/J/C/Dq V    P  NSg/J NPr🅪/V+ .
> there was nothing  on  it       except a   tiny  golden  key     , and Alice’s first    thought    was
# +     VPt NSg/I/J+ J/P NPr/ISg+ V/C/P  D/P NSg/J NPr/V/J NPr/V/J . V/C NSg$    NSg/V/J+ NSg/VPtPp+ VPt
> that         it       might   belong to one       of the doors  of the hall ; but     , alas ! either the
# NSg/I/C/Ddem NPr/ISg+ Nᴹ/VX/J V/P    P  NSg/I/V/J P  D   NPl/V3 P  D   NPr+ . NSg/C/P . NPl  . I/C    D+
> locks   were    too large , or    the key     was too small   , but     at    any     rate   it       would not
# NPl/V3+ NSg/VPt W?  NSg/J . NPr/C D   NPr/V/J VPt W?  NPr/V/J . NSg/C/P NSg/P I/R/Dq+ NSg/V+ NPr/ISg+ VX    NSg/C
> open    any    of them     . However , on  the second   time      round     , she  came      upon a    low      curtain
# NSg/V/J I/R/Dq P  NSg/IPl+ . C       . J/P D+  NSg/V/J+ N🅪Sg/V/J+ NSg/V/J/P . ISg+ NSg/VPt/P P    D/P+ NSg/V/J+ NSg/V+
> she  had not   noticed before , and behind  it       was a   little     door  about fifteen inches
# ISg+ V   NSg/C VP/J    C/P    . V/C NSg/J/P NPr/ISg+ VPt D/P NPr/I/J/Dq NSg/V J/P   NSg+    NPl/V3+
> high    : she  tried the little     golden  key     in      the lock   , and to her     great  delight   it
# NSg/V/J . ISg+ VP/J  D   NPr/I/J/Dq NPr/V/J NPr/V/J NPr/J/P D+  NSg/V+ . V/C P  ISg/D$+ NSg/J+ N🅪Sg/V/J+ NPr/ISg+
> fitted  !
# NSg/V/J .
>
#
> Alice opened the door   and found that         it       led         into a    small    passage  , not   much
# NPr+  VP/J   D+  NSg/V+ V/C NSg/V NSg/I/C/Ddem NPr/ISg+ NSg/VPtPp/J P    D/P+ NPr/V/J+ NSg/V/J+ . NSg/C NSg/I/J/R/Dq
> larger than a   rat    - hole   : she  knelt down       and looked along the passage  into the
# JC     C/P  D/P NSg/V+ . NSg/V+ . ISg+ V     N🅪Sg/V/J/P V/C VP/J   P     D   NSg/V/J+ P    D
> loveliest garden   you    ever saw     . How   she  longed to get   out         of that          dark     hall , and
# JS        NSg/V/J+ ISgPl+ J    NSg/VPt . NSg/C ISg+ VP/J   P  NSg/V NSg/V/J/R/P P  NSg/I/C/Ddem+ NSg/V/J+ NPr+ . V/C
> wander about among those  beds   of bright   flowers   and those  cool    fountains , but
# NSg/V  J/P   P     I/Ddem NPl/V3 P  NPr/V/J+ NPrPl/V3+ V/C I/Ddem NSg/V/J NPl/V3    . NSg/C/P
> she  could  not   even    get   her     head     through the doorway ; “ and even    if    my  head     would
# ISg+ NSg/VX NSg/C NSg/V/J NSg/V ISg/D$+ NPr/V/J+ NSg/J/P D   NSg+    . . V/C NSg/V/J NSg/C D$+ NPr/V/J+ VX
> go       through , ” thought   poor    Alice , “ it       would be      of very little     use   without my
# NSg/VL/J NSg/J/P . . NSg/VPtPp NSg/V/J NPr+  . . NPr/ISg+ VX    NSg/VXL P  J/R  NPr/I/J/Dq NSg/V C/P     D$+
> shoulders . Oh    , how   I    wish  I    could  shut    up        like        a    telescope ! I    think I    could  , if
# NPl/V3+   . NPr/V . NSg/C ISg+ NSg/V ISg+ NSg/VX NSg/V/J NSg/V/J/P NSg/V/J/C/P D/P+ NSg/V+    . ISg+ NSg/V ISg+ NSg/VX . NSg/C
> I    only  knew how   to begin  . ” For , you    see   , so        many       out         - of - the - way   things  had
# ISg+ J/R/C VPt  NSg/C P  NSg/VL . . C/P . ISgPl+ NSg/V . NSg/I/J/C NSg/I/J/Dq NSg/V/J/R/P . P  . D   . NSg/J NPl/V3+ V
> happened lately , that         Alice had begun to think that         very few       things  indeed were
# VP/J     R      . NSg/I/C/Ddem NPr+  V   VPp   P  NSg/V NSg/I/C/Ddem J/R  NSg/I/Dq+ NPl/V3+ W?     NSg/VPt
> really impossible .
# R      NSg/J      .
>
#
> There seemed to be      no    use   in      waiting by      the little      door   , so        she  went    back    to the
# +     VP/J   P  NSg/VXL NPr/P NSg/V NPr/J/P NSg/Vg+ NSg/J/P D+  NPr/I/J/Dq+ NSg/V+ . NSg/I/J/C ISg+ NSg/VPt NSg/V/J P  D+
> table  , half        hoping she  might   find  another key     on  it       , or    at    any    rate   a   book  of
# NSg/V+ . N🅪Sg/V/J/P+ Vg     ISg+ Nᴹ/VX/J NSg/V I/D     NPr/V/J J/P NPr/ISg+ . NPr/C NSg/P I/R/Dq NSg/V+ D/P NSg/V P
> rules   for shutting people up        like        telescopes : this   time      she  found a   little
# NPl/V3+ C/P NSg/V    NPl/V+ NSg/V/J/P NSg/V/J/C/P NPl/V3     . I/Ddem N🅪Sg/V/J+ ISg+ NSg/V D/P NPr/I/J/Dq
> bottle on  it       , ( “ which certainly was not   here    before , ” said    Alice , ) and round     the
# NSg/V+ J/P NPr/ISg+ . . . I/C+  R         VPt NSg/C NSg/J/R C/P    . . VPtPp/J NPr+  . . V/C NSg/V/J/P D
> neck  of the bottle was a   paper     label  , with the words   “ DRINK  ME       , ” beautifully
# NSg/V P  D   NSg/V+ VPt D/P N🅪Sg/V/J+ NSg/V+ . P    D   NPl/V3+ . NSg/V+ NPr/ISg+ . . R
> printed on  it       in      large letters .
# VP/J    J/P NPr/ISg+ NPr/J/P NSg/J NPl/V3+ .
>
#
> It       was all          very well    to say    “ Drink  me       , ” but     the wise     little      Alice was not   going
# NPr/ISg+ VPt NSg/I/J/C/Dq J/R  NSg/V/J P  NSg/VL . NSg/V+ NPr/ISg+ . . NSg/C/P D+  NPr/V/J+ NPr/I/J/Dq+ NPr+  VPt NSg/C NSg/Vg/J
> to do     that          in      a    hurry  . “ No    , I’ll look  first   , ” she  said    , “ and see   whether it’s
# P  NSg/VX NSg/I/C/Ddem+ NPr/J/P D/P+ NSg/V+ . . NPr/P . W?   NSg/V NSg/V/J . . ISg+ VPtPp/J . . V/C NSg/V I/C     W?
> marked ‘          poison  ’ or    not   ” ; for she  had read       several nice    little     histories about
# VP/J   Unlintable N🅪Sg/V+ . NPr/C NSg/C . . C/P ISg+ V   NSg/VLPtPp J/Dq    NPr/V/J NPr/I/J/Dq NPl       J/P
> children who    had got burnt , and eaten up        by      wild    beasts and other   unpleasant
# NPl+     NPr/I+ V   V   V/J   . V/C VPp/J NSg/V/J/P NSg/J/P NSg/V/J NPl/V3 V/C NSg/V/J NSg/J
> things  , all          because they would not   remember the simple  rules   their friends had
# NPl/V3+ . NSg/I/J/C/Dq C/P     IPl+ VX    NSg/C NSg/V    D   NSg/V/J NPl/V3+ D$+   NPl/V3+ V
> taught them     : such  as    , that         a   red    - hot     poker  will   burn  you    if    you    hold    it       too
# V      NSg/IPl+ . NSg/I NSg/R . NSg/I/C/Ddem D/P N🅪Sg/J . NSg/V/J NSg/V+ NPr/VX NSg/V ISgPl+ NSg/C ISgPl+ NSg/V/J NPr/ISg+ W?
> long    ; and that         if    you    cut     your finger very deeply with a   knife  , it       usually
# NPr/V/J . V/C NSg/I/C/Ddem NSg/C ISgPl+ NSg/V/J D$+  NSg/V+ J/R  R      P    D/P NSg/V+ . NPr/ISg+ R
> bleeds ; and she  had never forgotten that          , if    you    drink  much         from a   bottle marked
# NPl/V3 . V/C ISg+ V   R     NSg/V/J   NSg/I/C/Ddem+ . NSg/C ISgPl+ NSg/V+ NSg/I/J/R/Dq P    D/P NSg/V+ VP/J
> “ poison  , ” it       is  almost certain to disagree with you    , sooner or    later .
# . N🅪Sg/V+ . . NPr/ISg+ VL3 R      I/J     P  V        P    ISgPl+ . JC     NPr/C JC    .
>
#
> However , this    bottle was not   marked “ poison  , ” so        Alice ventured to taste   it       , and
# C       . I/Ddem+ NSg/V+ VPt NSg/C VP/J   . N🅪Sg/V+ . . NSg/I/J/C NPr+  VP/J     P  NSg/V/J NPr/ISg+ . V/C
> finding it       very nice    , ( it       had , in      fact , a   sort  of mixed flavour     of cherry  - tart    ,
# NSg/Vg  NPr/ISg+ J/R  NPr/V/J . . NPr/ISg+ V   . NPr/J/P NSg+ . D/P NSg/V P  VP/J  N🅪Sg/V/Comm P  NPr🅪/J+ . NSg/V/J .
> custard , pine  - apple , roast    turkey  , toffee , and hot     buttered toast  , ) she  very
# N🅪Sg    . NSg/V . NPr🅪+ . N🅪Sg/V/J NPr🅪/J+ . NSg/V  . V/C NSg/V/J VP/J     NSg/V+ . . ISg+ J/R
> soon finished it       off       .
# J/R  VP/J     NPr/ISg+ NSg/V/J/P .
>
#
> “ What   a    curious feeling   ! ” said    Alice ; “ I    must  be      shutting up        like        a   telescope . ”
# . NSg/I+ D/P+ J+      NSg/Vg/J+ . . VPtPp/J NPr+  . . ISg+ NSg/V NSg/VXL NSg/V    NSg/V/J/P NSg/V/J/C/P D/P NSg/V+    . .
>
#
> And so        it       was indeed : she  was now       only  ten inches  high    , and her     face   brightened
# V/C NSg/I/J/C NPr/ISg+ VPt W?     . ISg+ VPt NPr/V/J/C J/R/C NSg NPl/V3+ NSg/V/J . V/C ISg/D$+ NSg/V+ VP/J
> up        at    the thought   that         she  was now       the right   size    for going    through the little
# NSg/V/J/P NSg/P D   NSg/VPtPp NSg/I/C/Ddem ISg+ VPt NPr/V/J/C D   NPr/V/J N🅪Sg/V+ C/P NSg/Vg/J NSg/J/P D   NPr/I/J/Dq
> door   into that         lovely garden   . First   , however , she  waited for a    few       minutes to
<<<<<<< HEAD
# NSg/V+ P    NSg/I/C/Ddem NSg/J  NSg/V/J+ . NSg/V/J . C       . ISg+ VP/J   C/P D/P+ NSg/I/Dq+ NPl/V3+ P
> see   if    she  was going    to shrink any    further : she  felt     a   little     nervous about
# NSg/V NSg/C ISg+ VPt NSg/Vg/J P  NSg/V  I/R/Dq V/J     . ISg+ N🅪Sg/V/J D/P NPr/I/J/Dq J       J/P
> this    ; “ for it       might   end    , you    know   , ” said    Alice to herself , “ in      my  going    out
# I/Ddem+ . . C/P NPr/ISg+ Nᴹ/VX/J NSg/V+ . ISgPl+ NSg/VL . . VPtPp/J NPr+  P  ISg+    . . NPr/J/P D$+ NSg/Vg/J NSg/V/J/R/P
> altogether , like        a    candle . I    wonder what   I    should be      like        then    ? ” And she  tried
# NSg        . NSg/V/J/C/P D/P+ NSg/V+ . ISg+ N🅪Sg/V NSg/I+ ISg+ VX     NSg/VXL NSg/V/J/C/P NSg/J/C . . V/C ISg+ VP/J
> to fancy   what   the flame   of a    candle is  like        after the candle is  blown out         , for
# P  NSg/V/J NSg/I+ D   NSg/V/J P  D/P+ NSg/V+ VL3 NSg/V/J/C/P P     D+  NSg/V+ VL3 V/J   NSg/V/J/R/P . C/P
> she  could  not   remember ever having seen    such   a    thing  .
# ISg+ NSg/VX NSg/C NSg/V    J    Vg     NSg/VPp NSg/I+ D/P+ NSg/V+ .
>
#
> After a    while      , finding that         nothing  more         happened , she  decided  on  going    into the
# P     D/P+ NSg/V/C/P+ . NSg/Vg  NSg/I/C/Ddem NSg/I/J+ NPr/I/V/J/Dq VP/J     . ISg+ NSg/VP/J J/P NSg/Vg/J P    D+
=======
# NSg/V+ P    NSg/I/C/Ddem NSg/J  NSg/V/J+ . NSg/V/J . C       . ISg+ V/J    C/P D/P+ NSg/I/Dq+ NPl/V+  P
> see   if    she  was going   to shrink any    further : she  felt     a   little     nervous about
# NSg/V NSg/C ISg+ V   NSg/V/J P  NSg/V  I/R/Dq V/J     . ISg+ N🅪Sg/V/J D/P NPr/I/J/Dq J       J/P
> this    ; “ for it       might   end    , you    know  , ” said Alice to herself , “ in      my  going   out
# I/Ddem+ . . C/P NPr/ISg+ Nᴹ/VX/J NSg/V+ . ISgPl+ NSg/V . . V/J  NPr+  P  ISg+    . . NPr/J/P D$+ NSg/V/J NSg/V/J/R/P
> altogether , like        a    candle . I    wonder what   I    should be     like        then    ? ” And she  tried
# NSg        . NSg/V/J/C/P D/P+ NSg/V+ . ISg+ N🅪Sg/V NSg/I+ ISg+ VX     NSg/VX NSg/V/J/C/P NSg/J/C . . V/C ISg+ V/J
> to fancy   what   the flame   of a    candle is like        after the candle is blown out         , for
# P  NSg/V/J NSg/I+ D   NSg/V/J P  D/P+ NSg/V+ VL NSg/V/J/C/P P     D+  NSg/V+ VL V/J   NSg/V/J/R/P . C/P
> she  could  not   remember ever having seen  such   a    thing  .
# ISg+ NSg/VX NSg/C NSg/V    J    V      NSg/V NSg/I+ D/P+ NSg/V+ .
>
#
> After a    while      , finding that         nothing  more           happened , she  decided on  going   into the
# P     D/P+ NSg/V/C/P+ . NSg/V   NSg/I/C/Ddem NSg/I/J+ NPr/I/V/J/R/Dq V/J      . ISg+ NSg/V/J J/P NSg/V/J P    D+
>>>>>>> 7e6aec91
> garden   at    once  ; but     , alas for poor     Alice ! when    she  got to the door   , she  found
# NSg/V/J+ NSg/P NSg/C . NSg/C/P . NPl  C/P NSg/V/J+ NPr+  . NSg/I/C ISg+ V   P  D+  NSg/V+ . ISg+ NSg/V
> she  had forgotten the little     golden  key     , and when    she  went    back    to the table  for
# ISg+ V   NSg/V/J   D   NPr/I/J/Dq NPr/V/J NPr/V/J . V/C NSg/I/C ISg+ NSg/VPt NSg/V/J P  D+  NSg/V+ C/P
> it       , she  found she  could  not   possibly reach it       : she  could  see   it       quite plainly
# NPr/ISg+ . ISg+ NSg/V ISg+ NSg/VX NSg/C R        NSg/V NPr/ISg+ . ISg+ NSg/VX NSg/V NPr/ISg+ R     R
> through the glass   , and she  tried her     best      to climb up        one       of the legs   of the
# NSg/J/P D   NPr🅪/V+ . V/C ISg+ VP/J  ISg/D$+ NPr/VX/JS P  NSg/V NSg/V/J/P NSg/I/V/J P  D   NPl/V3 P  D
> table  , but     it       was too slippery ; and when    she  had tired herself out         with trying   ,
# NSg/V+ . NSg/C/P NPr/ISg+ VPt W?  J        . V/C NSg/I/C ISg+ V   VP/J  ISg+    NSg/V/J/R/P P    NSg/Vg/J .
> the poor    little     thing  sat         down       and cried .
# D   NSg/V/J NPr/I/J/Dq NSg/V+ NSg/VPtPp/J N🅪Sg/V/J/P V/C VP/J  .
>
#
> “ Come       , there’s no    use   in      crying like        that          ! ” said    Alice to herself , rather
# . NSg/VLPp/P . W?      NPr/P NSg/V NPr/J/P Vg     NSg/V/J/C/P NSg/I/C/Ddem+ . . VPtPp/J NPr+  P  ISg+    . NPr/V/J/R
> sharply ; “ I    advise you    to leave off       this    minute   ! ” She  generally gave herself
# R       . . ISg+ NSg/V  ISgPl+ P  NSg/V NSg/V/J/P I/Ddem+ NSg/V/J+ . . ISg+ R         V    ISg+
> very good     advice , ( though she  very seldom followed it       ) , and sometimes she
# J/R  NPr/V/J+ Nᴹ+    . . V/C    ISg+ J/R  R      VP/J     NPr/ISg+ . . V/C R         ISg+
> scolded herself so        severely as    to bring tears   into her     eyes    ; and once  she
# VP/J    ISg+    NSg/I/J/C R        NSg/R P  VL    NPl/V3+ P    ISg/D$+ NPl/V3+ . V/C NSg/C ISg+
> remembered trying   to box   her     own     ears    for having cheated herself in      a   game     of
# VP/J       NSg/Vg/J P  NSg/V ISg/D$+ NSg/V/J NPl/V3+ C/P Vg     VP/J    ISg+    NPr/J/P D/P NSg/V/J+ P
> croquet she  was playing against herself , for this   curious child  was very fond    of
# NSg/V   ISg+ VPt Vg      C/P     ISg+    . C/P I/Ddem J       NSg/V+ VPt J/R  NSg/V/J P
> pretending to be      two people . “ But     it’s no    use   now       , ” thought   poor    Alice , “ to
# Vg         P  NSg/VXL NSg NPl/V+ . . NSg/C/P W?   NPr/P NSg/V NPr/V/J/C . . NSg/VPtPp NSg/V/J NPr+  . . P
> pretend to be      two people ! Why   , there’s hardly enough of me       left    to make  one
# NSg/V/J P  NSg/VXL NSg NPl/V+ . NSg/V . W?      R      NSg/I  P  NPr/ISg+ NPr/V/J P  NSg/V NSg/I/V/J
> respectable person ! ”
# NSg/J       NSg/V+ . .
>
#
> Soon her     eye    fell      on  a    little      glass   box    that          was lying    under   the table  : she
# J/R  ISg/D$+ NSg/V+ NSg/VPt/J J/P D/P+ NPr/I/J/Dq+ NPr🅪/V+ NSg/V+ NSg/I/C/Ddem+ VPt NSg/Vg/J NSg/J/P D+  NSg/V+ . ISg+
> opened it       , and found in      it       a   very small    cake    , on  which the words   “ EAT ME       ” were
# VP/J   NPr/ISg+ . V/C NSg/V NPr/J/P NPr/ISg+ D/P J/R  NPr/V/J+ N🅪Sg/V+ . J/P I/C+  D+  NPl/V3+ . V   NPr/ISg+ . NSg/VPt
> beautifully marked in      currants . “ Well    , I’ll eat it       , ” said    Alice , “ and if    it
# R           VP/J   NPr/J/P NPl      . . NSg/V/J . W?   V   NPr/ISg+ . . VPtPp/J NPr+  . . V/C NSg/C NPr/ISg+
> makes  me       grow larger , I    can    reach the key     ; and if    it       makes  me       grow smaller , I
# NPl/V3 NPr/ISg+ V    JC     . ISg+ NPr/VX NSg/V D   NPr/V/J . V/C NSg/C NPr/ISg+ NPl/V3 NPr/ISg+ V    NSg/JC  . ISg+
> can    creep   under   the door   ; so        either way    I’ll get   into the garden   , and I    don’t
# NPr/VX NSg/VL+ NSg/J/P D   NSg/V+ . NSg/I/J/C I/C    NSg/J+ W?   NSg/V P    D   NSg/V/J+ . V/C ISg+ V
> care    which happens ! ”
# N🅪Sg/V+ I/C+  V3      . .
>
#
> She  ate     a    little      bit      , and said    anxiously to herself , “ Which way    ? Which way    ? ” ,
# ISg+ NSg/VPt D/P+ NPr/I/J/Dq+ NSg/VPt+ . V/C VPtPp/J R         P  ISg+    . . I/C+  NSg/J+ . I/C+  NSg/J+ . . .
> holding her     hand   on  the top     of her     head     to feel    which way    it       was growing , and
# NSg/Vg  ISg/D$+ NSg/V+ J/P D   NSg/V/J P  ISg/D$+ NPr/V/J+ P  NSg/I/V I/C+  NSg/J+ NPr/ISg+ VPt NSg/Vg  . V/C
> she  was quite surprised to find  that         she  remained the same size    : to be      sure ,
# ISg+ VPt R     VP/J      P  NSg/V NSg/I/C/Ddem ISg+ VP/J     D+  I/J+ N🅪Sg/V+ . P  NSg/VXL J    .
> this   generally happens when    one       eats cake    , but     Alice had got so        much         into the
# I/Ddem R         V3      NSg/I/C NSg/I/V/J V3   N🅪Sg/V+ . NSg/C/P NPr+  V   V   NSg/I/J/C NSg/I/J/R/Dq P    D
> way   of expecting nothing  but     out         - of - the - way   things to happen , that         it       seemed
# NSg/J P  Vg        NSg/I/J+ NSg/C/P NSg/V/J/R/P . P  . D   . NSg/J NPl/V3 P  V      . NSg/I/C/Ddem NPr/ISg+ VP/J
> quite dull and stupid for life    to go       on  in      the common   way    .
# R     V/J  V/C NSg/J  C/P N🅪Sg/V+ P  NSg/VL/J J/P NPr/J/P D+  NSg/V/J+ NSg/J+ .
>
#
> So        she  set     to work   , and very soon finished off       the cake    .
# NSg/I/J/C ISg+ NPr/V/J P  N🅪Sg/V . V/C J/R  J/R  VP/J     NSg/V/J/P D+  N🅪Sg/V+ .
>
#
> CHAPTER II : The Pool  of Tears
# NSg/V+  W? . D   NSg/V P  NPl/V3+
>
#
> “ Curiouser and curiouser ! ” cried Alice ( she  was so        much         surprised , that         for the
# . ?         V/C ?         . . VP/J  NPr+  . ISg+ VPt NSg/I/J/C NSg/I/J/R/Dq VP/J      . NSg/I/C/Ddem C/P D+
> moment she  quite forgot how   to speak good     English   ) ; “ now       I’m opening  out         like
# NSg+   ISg+ R     V      NSg/C P  NSg/V NPr/V/J+ NPr🅪/V/J+ . . . NPr/V/J/C W?  NSg/Vg/J NSg/V/J/R/P NSg/V/J/C/P
> the largest telescope that          ever was ! Good    - bye     , feet ! ” ( for when    she  looked down
# D   JS      NSg/V+    NSg/I/C/Ddem+ J    VPt . NPr/V/J . NSg/J/P . NPl+ . . . C/P NSg/I/C ISg+ VP/J   N🅪Sg/V/J/P
> at    her     feet , they seemed to be      almost out         of sight   , they were    getting so        far
# NSg/P ISg/D$+ NPl+ . IPl+ VP/J   P  NSg/VXL R      NSg/V/J/R/P P  N🅪Sg/V+ . IPl+ NSg/VPt NSg/V   NSg/I/J/C NSg/V/J
> off       ) . “ Oh    , my  poor     little      feet , I    wonder who    will   put   on  your shoes  and
# NSg/V/J/P . . . NPr/V . D$+ NSg/V/J+ NPr/I/J/Dq+ NPl+ . ISg+ N🅪Sg/V NPr/I+ NPr/VX NSg/V J/P D$+  NPl/V3 V/C
> stockings for you    now       , dears   ? I’m sure I    shan’t be      able    ! I    shall be      a    great  deal
# NPl/V3+   C/P ISgPl+ NPr/V/J/C . NPl/V3+ . W?  J    ISg+ V      NSg/VXL NSg/V/J . ISg+ VX    NSg/VXL D/P+ NSg/J+ NSg/V/J+
> too far     off       to trouble myself about you    : you    must  manage the best       way    you
# W?  NSg/V/J NSg/V/J/P P  NSg/V   ISg+   J/P   ISgPl+ . ISgPl+ NSg/V NSg/V  D+  NPr/VX/JS+ NSg/J+ ISgPl+
> can    ; — but     I    must  be      kind  to them     , ” thought   Alice , “ or    perhaps they won’t walk   the
# NPr/VX . . NSg/C/P ISg+ NSg/V NSg/VXL NSg/J P  NSg/IPl+ . . NSg/VPtPp NPr+  . . NPr/C NSg/R   IPl+ V     NSg/VL D
> way    I    want  to go       ! Let   me       see   : I’ll give  them     a   new     pair  of boots   every
# NSg/J+ ISg+ NSg/V P  NSg/VL/J . NSg/V NPr/ISg+ NSg/V . W?   NSg/V NSg/IPl+ D/P NSg/V/J NSg/V P  NPl/V3+ Dq
> Christmas . ”
# NPr/V/J+  . .
>
#
> And she  went    on  planning to herself how   she  would manage it       . “ They must  go       by
# V/C ISg+ NSg/VPt J/P NSg/V    P  ISg+    NSg/C ISg+ VX    NSg/V  NPr/ISg+ . . IPl+ NSg/V NSg/VL/J NSg/J/P
> the carrier , ” she  thought   ; “ and how   funny it’ll seem , sending presents to one’s
# D+  NPr+    . . ISg+ NSg/VPtPp . . V/C NSg/C NSg/J W?    V    . Vg      NPl/V3+  P  NSg$
> own     feet ! And how   odd    the directions will   look  !
# NSg/V/J NPl+ . V/C NSg/C NSg/J+ D+  NPl+       NPr/VX NSg/V .
>
#
> Alice’s Right    Foot   , Esq . , Hearthrug , near      the Fender , ( with Alice’s love   ) .
# NSg$    NPr/V/J+ NSg/V+ . NSg . . NSg       . NSg/V/J/P D   NSg/V  . . P    NSg$    NPr🅪/V . .
>
#
> Oh    dear    , what   nonsense I’m talking ! ”
# NPr/V NSg/V/J . NSg/I+ Nᴹ/V/J+  W?  Vg      . .
>
#
> Just then    her     head     struck against the roof  of the hall : in      fact she  was now       more
<<<<<<< HEAD
# V/J  NSg/J/C ISg/D$+ NPr/V/J+ V      C/P     D   NSg/V P  D+  NPr+ . NPr/J/P NSg+ ISg+ VPt NPr/V/J/C NPr/I/V/J/Dq
=======
# V/J  NSg/J/C ISg/D$+ NPr/V/J+ V      C/P     D   NSg/V P  D+  NPr+ . NPr/J/P NSg+ ISg+ V   NPr/V/J/C NPr/I/V/J/R/Dq
>>>>>>> 7e6aec91
> than nine feet high    , and she  at    once  took up        the little     golden  key     and hurried
# C/P  NSg+ NPl+ NSg/V/J . V/C ISg+ NSg/P NSg/C V    NSg/V/J/P D   NPr/I/J/Dq NPr/V/J NPr/V/J V/C VP/J
> off       to the garden   door   .
# NSg/V/J/P P  D+  NSg/V/J+ NSg/V+ .
>
#
<<<<<<< HEAD
> Poor     Alice ! It       was as    much         as    she  could  do     , lying    down       on  one        side     , to look
# NSg/V/J+ NPr+  . NPr/ISg+ VPt NSg/R NSg/I/J/R/Dq NSg/R ISg+ NSg/VX NSg/VX . NSg/Vg/J N🅪Sg/V/J/P J/P NSg/I/V/J+ NSg/V/J+ . P  NSg/V
> through into the garden   with one        eye    ; but     to get   through was more         hopeless than
# NSg/J/P P    D   NSg/V/J+ P    NSg/I/V/J+ NSg/V+ . NSg/C/P P  NSg/V NSg/J/P VPt NPr/I/V/J/Dq J        C/P
> ever : she  sat         down       and began to cry   again .
# J    . ISg+ NSg/VPtPp/J N🅪Sg/V/J/P V/C VPt   P  NSg/V P     .
>
#
> “ You    ought    to be      ashamed of yourself , ” said    Alice , “ a   great girl   like        you    , ” ( she
# . ISgPl+ NSg/I/VX P  NSg/VXL V/J     P  ISg+     . . VPtPp/J NPr+  . . D/P NSg/J NSg/V+ NSg/V/J/C/P ISgPl+ . . . ISg+
> might   well    say    this    ) , “ to go       on  crying in      this    way    ! Stop  this    moment , I    tell
# Nᴹ/VX/J NSg/V/J NSg/VL I/Ddem+ . . . P  NSg/VL/J J/P Vg     NPr/J/P I/Ddem+ NSg/J+ . NSg/V I/Ddem+ NSg+   . ISg+ NPr/VL
> you    ! ” But     she  went    on  all          the same , shedding gallons of tears   , until there was a
# ISgPl+ . . NSg/C/P ISg+ NSg/VPt J/P NSg/I/J/C/Dq D   I/J  . NSg/V    NPl     P  NPl/V3+ . C/P   +     VPt D/P
> large pool   all          round     her     , about four inches  deep  and reaching half        down       the
# NSg/J NSg/V+ NSg/I/J/C/Dq NSg/V/J/P ISg/D$+ . J/P   NSg  NPl/V3+ NSg/J V/C Vg       N🅪Sg/V/J/P+ N🅪Sg/V/J/P D
=======
> Poor     Alice ! It       was as    much         as    she  could  do     , lying   down       on  one        side     , to look
# NSg/V/J+ NPr+  . NPr/ISg+ V   NSg/R NSg/I/J/R/Dq NSg/R ISg+ NSg/VX NSg/VX . NSg/V/J N🅪Sg/V/J/P J/P NSg/I/V/J+ NSg/V/J+ . P  NSg/V
> through into the garden   with one        eye    ; but     to get   through was more           hopeless than
# NSg/J/P P    D   NSg/V/J+ P    NSg/I/V/J+ NSg/V+ . NSg/C/P P  NSg/V NSg/J/P V   NPr/I/V/J/R/Dq J        C/P
> ever : she  sat     down       and began to cry   again .
# J    . ISg+ NSg/V/J N🅪Sg/V/J/P V/C V     P  NSg/V P     .
>
#
> “ You    ought    to be     ashamed of yourself , ” said Alice , “ a   great girl   like        you    , ” ( she
# . ISgPl+ NSg/I/VX P  NSg/VX V/J     P  ISg+     . . V/J  NPr+  . . D/P NSg/J NSg/V+ NSg/V/J/C/P ISgPl+ . . . ISg+
> might   well    say   this    ) , “ to go      on  crying in      this    way    ! Stop  this    moment , I    tell
# Nᴹ/VX/J NSg/V/J NSg/V I/Ddem+ . . . P  NSg/V/J J/P V      NPr/J/P I/Ddem+ NSg/J+ . NSg/V I/Ddem+ NSg+   . ISg+ NPr/V
> you    ! ” But     she  went  on  all          the same , shedding gallons of tears  , until there was a
# ISgPl+ . . NSg/C/P ISg+ NSg/V J/P NSg/I/J/C/Dq D   I/J  . NSg/V    NPl     P  NPl/V+ . C/P   +     V   D/P
> large pool   all          round     her     , about four inches deep  and reaching half        down       the
# NSg/J NSg/V+ NSg/I/J/C/Dq NSg/V/J/P ISg/D$+ . J/P   NSg  NPl/V+ NSg/J V/C V        N🅪Sg/V/J/P+ N🅪Sg/V/J/P D
>>>>>>> 7e6aec91
> hall .
# NPr+ .
>
#
> After a    time      she  heard   a   little     pattering of feet in      the distance , and she
# P     D/P+ N🅪Sg/V/J+ ISg+ VPtPp/J D/P NPr/I/J/Dq Vg        P  NPl  NPr/J/P D   N🅪Sg/V+  . V/C ISg+
> hastily dried her     eyes    to see   what   was coming   . It       was the White    Rabbit
# R       VP/J  ISg/D$+ NPl/V3+ P  NSg/V NSg/I+ VPt NSg/Vg/J . NPr/ISg+ VPt D   NPr🅪/V/J NSg/V
> returning , splendidly dressed , with a   pair  of white     kid    gloves  in      one       hand  and a
# Vg        . R          VP/J    . P    D/P NSg/V P  NPr🅪/V/J+ NSg/V+ NPl/V3+ NPr/J/P NSg/I/V/J NSg/V V/C D/P+
> large  fan    in      the other   : he       came      trotting along in      a    great  hurry  , muttering to
# NSg/J+ NSg/V+ NPr/J/P D   NSg/V/J . NPr/ISg+ NSg/VPt/P NSg/V/J  P     NPr/J/P D/P+ NSg/J+ NSg/V+ . NSg/Vg    P
> himself as    he       came      , “ Oh    ! the Duchess , the Duchess ! Oh    ! won’t she  be      savage   if
# ISg+    NSg/R NPr/ISg+ NSg/VPt/P . . NPr/V . D   NSg/V   . D   NSg/V   . NPr/V . V     ISg+ NSg/VXL NPr/V/J+ NSg/C
> I’ve kept her     waiting ! ” Alice felt     so        desperate that         she  was ready   to ask   help
# W?   V    ISg/D$+ NSg/Vg  . . NPr+  N🅪Sg/V/J NSg/I/J/C NSg/J     NSg/I/C/Ddem ISg+ VPt NSg/V/J P  NSg/V NSg/V
> of any     one        ; so        , when    the Rabbit came      near      her     , she  began , in      a   low     , timid voice  ,
# P  I/R/Dq+ NSg/I/V/J+ . NSg/I/J/C . NSg/I/C D+  NSg/V+ NSg/VPt/P NSg/V/J/P ISg/D$+ . ISg+ VPt   . NPr/J/P D/P NSg/V/J . J+    NSg/V+ .
> “ If    you    please , sir    — ” The Rabbit started violently , dropped the white     kid    gloves
# . NSg/C ISgPl+ V      . NPr/V+ . . D+  NSg/V+ VP/J    R         . V/J     D+  NPr🅪/V/J+ NSg/V+ NPl/V3
> and the fan    , and skurried away into the darkness as    hard   as    he       could  go       .
# V/C D+  NSg/V+ . V/C ?        V/J  P    D   Nᴹ+      NSg/R N🅪Sg/J NSg/R NPr/ISg+ NSg/VX NSg/VL/J .
>
#
> Alice took up        the fan   and gloves  , and , as    the hall was very hot     , she  kept
# NPr+  V    NSg/V/J/P D   NSg/V V/C NPl/V3+ . V/C . NSg/R D+  NPr+ VPt J/R  NSg/V/J . ISg+ V
> fanning herself all          the time      she  went    on  talking : “ Dear    , dear    ! How   queer
# NSg/V   ISg+    NSg/I/J/C/Dq D   N🅪Sg/V/J+ ISg+ NSg/VPt J/P Vg      . . NSg/V/J . NSg/V/J . NSg/C NSg/V/J
> everything is  to - day   ! And yesterday things  went    on  just as    usual . I    wonder if
# NSg/I/V+   VL3 P  . NPr🅪+ . V/C NSg+      NPl/V3+ NSg/VPt J/P V/J  NSg/R NSg/J . ISg+ N🅪Sg/V NSg/C
> I’ve been    changed in      the night   ? Let   me       think : was I    the same when    I    got up        this
# W?   NSg/VPp VP/J    NPr/J/P D   N🅪Sg/V+ . NSg/V NPr/ISg+ NSg/V . VPt ISg+ D   I/J  NSg/I/C ISg+ V   NSg/V/J/P I/Ddem+
> morning  ? I    almost think I    can    remember feeling  a   little     different . But     if    I’m
# N🅪Sg/Vg+ . ISg+ R      NSg/V ISg+ NPr/VX NSg/V    NSg/Vg/J D/P NPr/I/J/Dq NSg/J     . NSg/C/P NSg/C W?
> not   the same , the next    question is  , Who    in      the world  am      I    ? Ah      , that’s the great
# NSg/C D   I/J  . D   NSg/J/P NSg/V+   VL3 . NPr/I+ NPr/J/P D   NSg/V+ NPr/V/J ISg+ . NSg/I/V . NSg$   D   NSg/J
> puzzle ! ” And she  began thinking over    all           the children she  knew that          were    of the
# NSg/V  . . V/C ISg+ VPt   Vg       NSg/J/P NSg/I/J/C/Dq+ D+  NPl+     ISg+ VPt  NSg/I/C/Ddem+ NSg/VPt P  D+
> same age     as    herself , to see   if    she  could  have   been    changed for any    of them     .
# I/J+ N🅪Sg/V+ NSg/R ISg+    . P  NSg/V NSg/C ISg+ NSg/VX NSg/VX NSg/VPp VP/J    C/P I/R/Dq P  NSg/IPl+ .
>
#
> “ I’m sure I’m not   Ada  , ” she  said    , “ for her     hair    goes  in      such  long    ringlets , and
# . W?  J    W?  NSg/C NPr+ . . ISg+ VPtPp/J . . C/P ISg/D$+ N🅪Sg/V+ NPl/V NPr/J/P NSg/I NPr/V/J NPl/V3   . V/C
> mine     doesn’t go       in      ringlets at    all          ; and I’m sure I    can’t be      Mabel , for I    know
# NSg/I/V+ V       NSg/VL/J NPr/J/P NPl/V3   NSg/P NSg/I/J/C/Dq . V/C W?  J    ISg+ VX    NSg/VXL NPr   . C/P ISg+ NSg/VL
> all          sorts  of things  , and she  , oh    ! she  knows  such  a   very little     ! Besides , she’s
# NSg/I/J/C/Dq NPl/V3 P  NPl/V3+ . V/C ISg+ . NPr/V . ISg+ NPl/V3 NSg/I D/P J/R  NPr/I/J/Dq . W?      . W?
> she  , and I’m I    , and — oh    dear    , how   puzzling it       all          is  ! I’ll try     if    I    know   all          the
# ISg+ . V/C W?  ISg+ . V/C . NPr/V NSg/V/J . NSg/C Vg       NPr/ISg+ NSg/I/J/C/Dq VL3 . W?   NSg/V/J NSg/C ISg+ NSg/VL NSg/I/J/C/Dq D
> things  I    used     to know   . Let   me       see   : four times   five is   twelve , and four times   six
# NPl/V3+ ISg+ VPPtPp/J P  NSg/VL . NSg/V NPr/ISg+ NSg/V . NSg  NPl/V3+ NSg  VL3+ NSg    . V/C NSg+ NPl/V3+ NSg
> is   thirteen , and four times   seven is   — oh    dear    ! I    shall never get   to twenty at
# VL3+ NSg      . V/C NSg+ NPl/V3+ NSg+  VL3+ . NPr/V NSg/V/J . ISg+ VX    R     NSg/V P  NSg    NSg/P
> that          rate   ! However , the Multiplication Table  doesn’t signify : let’s try
# NSg/I/C/Ddem+ NSg/V+ . C       . D   Nᴹ             NSg/V+ V       V       . NSg$  NSg/V/J
> Geography . London is  the capital of Paris , and Paris is  the capital of Rome , and
# N🅪Sg+     . NPr+   VL3 D   NSg/J   P  NPr+  . V/C NPr+  VL3 D   NSg/J   P  NPr+ . V/C
> Rome — no    , that’s all          wrong   , I’m certain ! I    must  have   been    changed for Mabel ! I’ll
# NPr+ . NPr/P . NSg$   NSg/I/J/C/Dq NSg/V/J . W?  I/J     . ISg+ NSg/V NSg/VX NSg/VPp VP/J    C/P NPr   . W?
> try     and say    ‘          How   doth the little     — ’ ” and she  crossed her     hands   on  her     lap      as    if
# NSg/V/J V/C NSg/VL Unlintable NSg/C W?   D   NPr/I/J/Dq . . . V/C ISg+ VP/J    ISg/D$+ NPl/V3+ J/P ISg/D$+ NSg/V/J+ NSg/R NSg/C
> she  were    saying lessons , and began to repeat it       , but     her     voice  sounded hoarse
# ISg+ NSg/VPt NSg/Vg NPl/V3+ . V/C VPt   P  NSg/V  NPr/ISg+ . NSg/C/P ISg/D$+ NSg/V+ VP/J    NSg/V/J
> and strange , and the words   did not   come       the same as    they used     to do     : —
# V/C NSg/V/J . V/C D   NPl/V3+ VPt NSg/C NSg/VLPp/P D   I/J  NSg/R IPl+ VPPtPp/J P  NSg/VX . .
>
#
> “ How   doth the little     crocodile Improve his     shining tail     , And pour  the waters
# . NSg/C W?   D+  NPr/I/J/Dq NSg/V+    V       ISg/D$+ Vg      NSg/V/J+ . V/C NSg/V D   NPrPl/V3
> of the Nile On  every golden  scale   !
# P  D   NPr+ J/P Dq    NPr/V/J N🅪Sg/V+ .
>
#
> “ How   cheerfully he       seems to grin  , How   neatly spread  his     claws   , And welcome
# . NSg/C R          NPr/ISg+ V3    P  NSg/V . NSg/C R      N🅪Sg/VL ISg/D$+ NPl/V3+ . V/C NSg/V/J
> little     fishes  in      With gently smiling jaws    ! ”
# NPr/I/J/Dq NPl/V3+ NPr/J/P P    R      Nᴹ/Vg/J NPl/V3+ . .
>
#
> “ I’m sure those   are not   the right   words   , ” said    poor    Alice , and her     eyes    filled
# . W?  J    I/Ddem+ V   NSg/C D   NPr/V/J NPl/V3+ . . VPtPp/J NSg/V/J NPr+  . V/C ISg/D$+ NPl/V3+ VP/J
> with tears   again as    she  went    on  , “ I    must  be      Mabel after all          , and I    shall have   to
# P    NPl/V3+ P     NSg/R ISg+ NSg/VPt J/P . . ISg+ NSg/V NSg/VXL NPr   P     NSg/I/J/C/Dq . V/C ISg+ VX    NSg/VX P
> go       and live in      that         poky  little     house  , and have   next    to no    toys    to play  with ,
# NSg/VL/J V/C V/J  NPr/J/P NSg/I/C/Ddem NSg/J NPr/I/J/Dq NPr/V+ . V/C NSg/VX NSg/J/P P  NPr/P NPl/V3+ P  NSg/V P    .
> and oh    ! ever so        many       lessons to learn ! No    , I’ve made up        my  mind   about it       ; if    I’m
# V/C NPr/V . J    NSg/I/J/C NSg/I/J/Dq NPl/V3+ P  NSg/V . NPr/P . W?   V    NSg/V/J/P D$+ NSg/V+ J/P   NPr/ISg+ . NSg/C W?
> Mabel , I’ll stay    down       here    ! It’ll be      no    use   their putting their heads   down       and
# NPr   . W?   NSg/V/J N🅪Sg/V/J/P NSg/J/R . W?    NSg/VXL NPr/P NSg/V D$+   NSg/Vg  D$+   NPl/V3+ N🅪Sg/V/J/P V/C
> saying ‘          Come       up        again , dear    ! ’ I    shall only  look  up        and say    ‘          Who    am      I    then    ? Tell
# NSg/Vg Unlintable NSg/VLPp/P NSg/V/J/P P     . NSg/V/J . . ISg+ VX    J/R/C NSg/V NSg/V/J/P V/C NSg/VL Unlintable NPr/I+ NPr/V/J ISg+ NSg/J/C . NPr/VL
> me       that         first   , and then    , if    I    like        being     that          person , I’ll come       up        : if    not   , I’ll
# NPr/ISg+ NSg/I/C/Ddem NSg/V/J . V/C NSg/J/C . NSg/C ISg+ NSg/V/J/C/P N🅪Sg/Vg/C NSg/I/C/Ddem+ NSg/V+ . W?   NSg/VLPp/P NSg/V/J/P . NSg/C NSg/C . W?
> stay    down       here    till      I’m somebody else    ’ — but     , oh    dear    ! ” cried Alice , with a   sudden
# NSg/V/J N🅪Sg/V/J/P NSg/J/R NSg/V/C/P W?  NSg/I+   NSg/J/C . . NSg/C/P . NPr/V NSg/V/J . . VP/J  NPr+  . P    D/P NSg/J
> burst of tears   , “ I    do     wish  they would put   their heads   down       ! I    am      so        very tired
# NSg/V P  NPl/V3+ . . ISg+ NSg/VX NSg/V IPl+ VX    NSg/V D$+   NPl/V3+ N🅪Sg/V/J/P . ISg+ NPr/V/J NSg/I/J/C J/R  VP/J
> of being     all          alone here    ! ”
# P  N🅪Sg/Vg/C NSg/I/J/C/Dq J     NSg/J/R . .
>
#
> As    she  said    this    she  looked down       at    her     hands   , and was surprised to see   that         she
# NSg/R ISg+ VPtPp/J I/Ddem+ ISg+ VP/J   N🅪Sg/V/J/P NSg/P ISg/D$+ NPl/V3+ . V/C VPt VP/J      P  NSg/V NSg/I/C/Ddem ISg+
> had put   on  one       of the Rabbit’s little     white    kid    gloves  while     she  was talking .
# V   NSg/V J/P NSg/I/V/J P  D   NSg$     NPr/I/J/Dq NPr🅪/V/J NSg/V+ NPl/V3+ NSg/V/C/P ISg+ VPt Vg      .
> “ How   can    I    have   done      that          ? ” she  thought   . “ I    must  be      growing small   again . ” She
# . NSg/C NPr/VX ISg+ NSg/VX NSg/VPp/J NSg/I/C/Ddem+ . . ISg+ NSg/VPtPp . . ISg+ NSg/V NSg/VXL NSg/Vg  NPr/V/J P     . . ISg+
> got up        and went    to the table  to measure herself by      it       , and found that          , as    nearly
# V   NSg/V/J/P V/C NSg/VPt P  D+  NSg/V+ P  NSg/V   ISg+    NSg/J/P NPr/ISg+ . V/C NSg/V NSg/I/C/Ddem+ . NSg/R R
> as    she  could  guess , she  was now       about two  feet high    , and was going    on  shrinking
# NSg/R ISg+ NSg/VX NSg/V . ISg+ VPt NPr/V/J/C J/P   NSg+ NPl+ NSg/V/J . V/C VPt NSg/Vg/J J/P Vg
> rapidly : she  soon found out         that         the cause    of this    was the fan   she  was holding ,
# R       . ISg+ J/R  NSg/V NSg/V/J/R/P NSg/I/C/Ddem D   N🅪Sg/V/C P  I/Ddem+ VPt D+  NSg/V ISg+ VPt NSg/Vg  .
> and she  dropped it       hastily , just in      time      to avoid shrinking away altogether .
# V/C ISg+ V/J     NPr/ISg+ R       . V/J  NPr/J/P N🅪Sg/V/J+ P  V     Vg        V/J  NSg        .
>
#
> “ That          was a   narrow  escape ! ” said    Alice , a    good     deal     frightened at    the sudden
# . NSg/I/C/Ddem+ VPt D/P NSg/V/J NSg/V  . . VPtPp/J NPr+  . D/P+ NPr/V/J+ NSg/V/J+ VP/J       NSg/P D+  NSg/J+
> change  , but     very glad    to find  herself still   in      existence ; “ and now       for the
# N🅪Sg/V+ . NSg/C/P J/R  NSg/V/J P  NSg/V ISg+    NSg/V/J NPr/J/P NSg+      . . V/C NPr/V/J/C C/P D+
> garden   ! ” and she  ran     with all           speed   back    to the little      door   : but     , alas ! the
# NSg/V/J+ . . V/C ISg+ NSg/VPt P    NSg/I/J/C/Dq+ N🅪Sg/V+ NSg/V/J P  D+  NPr/I/J/Dq+ NSg/V+ . NSg/C/P . NPl  . D+
> little      door   was shut    again , and the little      golden   key      was lying    on  the glass
# NPr/I/J/Dq+ NSg/V+ VPt NSg/V/J P     . V/C D+  NPr/I/J/Dq+ NPr/V/J+ NPr/V/J+ VPt NSg/Vg/J J/P D+  NPr🅪/V+
> table  as    before , “ and things  are worse    than ever , ” thought   the poor     child  , “ for
# NSg/V+ NSg/R C/P    . . V/C NPl/V3+ V   NSg/V/JC C/P  J    . . NSg/VPtPp D+  NSg/V/J+ NSg/V+ . . C/P
> I    never was so        small   as    this   before , never ! And I    declare it’s too bad     , that         it
# ISg+ R     VPt NSg/I/J/C NPr/V/J NSg/R I/Ddem C/P    . R     . V/C ISg+ V       W?   W?  NSg/V/J . NSg/I/C/Ddem NPr/ISg+
> is  ! ”
# VL3 . .
>
#
> As    she  said    these   words   her     foot   slipped , and in      another moment , splash ! she  was
# NSg/R ISg+ VPtPp/J I/Ddem+ NPl/V3+ ISg/D$+ NSg/V+ V/J     . V/C NPr/J/P I/D+    NSg+   . NSg/V+ . ISg+ VPt
> up        to her     chin   in      salt      water   . Her     first    idea was that         she  had somehow fallen
# NSg/V/J/P P  ISg/D$+ NPr/V+ NPr/J/P NPr🅪/V/J+ N🅪Sg/V+ . ISg/D$+ NSg/V/J+ NSg+ VPt NSg/I/C/Ddem ISg+ V   W?      VPp/J
> into the sea  , “ and in      that         case    I    can    go       back    by      railway , ” she  said    to herself .
# P    D+  NSg+ . . V/C NPr/J/P NSg/I/C/Ddem NPr🅪/V+ ISg+ NPr/VX NSg/VL/J NSg/V/J NSg/J/P NSg+    . . ISg+ VPtPp/J P  ISg+    .
> ( Alice had been    to the seaside once  in      her     life    , and had come       to the general
# . NPr+  V   NSg/VPp P  D   NPr/J   NSg/C NPr/J/P ISg/D$+ N🅪Sg/V+ . V/C V   NSg/VLPp/P P  D   NSg/V/J
> conclusion , that          wherever you    go       to on  the English   coast  you    find  a   number    of
# NSg+       . NSg/I/C/Ddem+ C        ISgPl+ NSg/VL/J P  J/P D   NPr🅪/V/J+ NSg/V+ ISgPl+ NSg/V D/P N🅪Sg/V/JC P
> bathing machines in      the sea  , some     children digging in      the sand     with wooden
# NSg/Vg  NPl/V3+  NPr/J/P D   NSg+ . I/J/R/Dq NPl+     NSg/V   NPr/J/P D   NSg/V/J+ P    J
> spades , then    a   row   of lodging  houses  , and behind  them     a   railway station . )
# NPl/V3 . NSg/J/C D/P NSg/V P  N🅪Sg/Vg+ NPl/V3+ . V/C NSg/J/P NSg/IPl+ D/P NSg+    NSg/V+  . .
> However , she  soon made out         that         she  was in      the pool  of tears   which she  had wept
# C       . ISg+ J/R  V    NSg/V/J/R/P NSg/I/C/Ddem ISg+ VPt NPr/J/P D   NSg/V P  NPl/V3+ I/C+  ISg+ V   V
> when    she  was nine feet high    .
# NSg/I/C ISg+ VPt NSg  NPl  NSg/V/J .
>
#
> “ I    wish  I    hadn’t cried so        much         ! ” said    Alice , as    she  swam about , trying   to find
# . ISg+ NSg/V ISg+ V      VP/J  NSg/I/J/C NSg/I/J/R/Dq . . VPtPp/J NPr+  . NSg/R ISg+ VPt  J/P   . NSg/Vg/J P  NSg/V
> her     way    out         . “ I    shall be      punished for it       now       , I    suppose , by      being     drowned in      my
# ISg/D$+ NSg/J+ NSg/V/J/R/P . . ISg+ VX    NSg/VXL VP/J     C/P NPr/ISg+ NPr/V/J/C . ISg+ V       . NSg/J/P N🅪Sg/Vg/C VP/J    NPr/J/P D$+
> own      tears   ! That          will   be      a   queer    thing  , to be      sure ! However , everything is  queer
# NSg/V/J+ NPl/V3+ . NSg/I/C/Ddem+ NPr/VX NSg/VXL D/P NSg/V/J+ NSg/V+ . P  NSg/VXL J    . C       . NSg/I/V+   VL3 NSg/V/J
> to - day   . ”
# P  . NPr🅪+ . .
>
#
> Just then    she  heard   something  splashing about in      the pool   a   little     way    off       , and
# V/J  NSg/J/C ISg+ VPtPp/J NSg/I/V/J+ Vg        J/P   NPr/J/P D   NSg/V+ D/P NPr/I/J/Dq NSg/J+ NSg/V/J/P . V/C
> she  swam nearer to make  out         what   it       was : at    first   she  thought   it       must  be      a
# ISg+ VPt  NSg/JC P  NSg/V NSg/V/J/R/P NSg/I+ NPr/ISg+ VPt . NSg/P NSg/V/J ISg+ NSg/VPtPp NPr/ISg+ NSg/V NSg/VXL D/P
> walrus or    hippopotamus , but     then    she  remembered how   small   she  was now       , and she
# NSg/V+ NPr/C NSg          . NSg/C/P NSg/J/C ISg+ VP/J       NSg/C NPr/V/J ISg+ VPt NPr/V/J/C . V/C ISg+
> soon made out         that         it       was only  a   mouse  that          had slipped in      like        herself .
# J/R  V    NSg/V/J/R/P NSg/I/C/Ddem NPr/ISg+ VPt J/R/C D/P NSg/V+ NSg/I/C/Ddem+ V   V/J     NPr/J/P NSg/V/J/C/P ISg+    .
>
#
> “ Would it       be      of any     use    , now       , ” thought   Alice , “ to speak to this    mouse  ?
# . VX    NPr/ISg+ NSg/VXL P  I/R/Dq+ NSg/V+ . NPr/V/J/C . . NSg/VPtPp NPr+  . . P  NSg/V P  I/Ddem+ NSg/V+ .
> Everything is  so        out         - of - the - way   down       here    , that         I    should think very likely it
# NSg/I/V+   VL3 NSg/I/J/C NSg/V/J/R/P . P  . D   . NSg/J N🅪Sg/V/J/P NSg/J/R . NSg/I/C/Ddem ISg+ VX     NSg/V J/R  NSg/J  NPr/ISg+
> can    talk   : at    any     rate   , there’s no     harm   in      trying   . ” So        she  began : “ O       Mouse  , do
# NPr/VX N🅪Sg/V . NSg/P I/R/Dq+ NSg/V+ . W?      NPr/P+ NSg/V+ NPr/J/P NSg/Vg/J . . NSg/I/J/C ISg+ VPt   . . NPr/J/P NSg/V+ . NSg/VX
> you    know   the way    out         of this    pool   ? I    am      very tired of swimming about here    , O
# ISgPl+ NSg/VL D+  NSg/J+ NSg/V/J/R/P P  I/Ddem+ NSg/V+ . ISg+ NPr/V/J J/R  VP/J  P  NSg/V    J/P   NSg/J/R . NPr/J/P
> Mouse  ! ” ( Alice thought   this    must  be      the right   way   of speaking to a    mouse  : she
# NSg/V+ . . . NPr+  NSg/VPtPp I/Ddem+ NSg/V NSg/VXL D   NPr/V/J NSg/J P  Vg       P  D/P+ NSg/V+ . ISg+
> had never done      such  a    thing  before , but     she  remembered having seen    in      her
# V   R     NSg/VPp/J NSg/I D/P+ NSg/V+ C/P    . NSg/C/P ISg+ VP/J       Vg     NSg/VPp NPr/J/P ISg/D$+
> brother’s Latin Grammar , “ A   mouse  — of a   mouse  — to a   mouse  — a   mouse  — O       mouse  ! ” ) The
# NSg$      NPr/J N🅪Sg/V+ . . D/P NSg/V+ . P  D/P NSg/V+ . P  D/P NSg/V+ . D/P NSg/V+ . NPr/J/P NSg/V+ . . . D+
> Mouse  looked at    her     rather    inquisitively , and seemed to her     to wink  with one       of
# NSg/V+ VP/J   NSg/P ISg/D$+ NPr/V/J/R R             . V/C VP/J   P  ISg/D$+ P  NSg/V P    NSg/I/V/J P
> its     little     eyes    , but     it       said    nothing  .
# ISg/D$+ NPr/I/J/Dq NPl/V3+ . NSg/C/P NPr/ISg+ VPtPp/J NSg/I/J+ .
>
#
> “ Perhaps it       doesn’t understand English   , ” thought   Alice ; “ I    daresay it’s a   French
# . NSg/R   NPr/ISg+ V       VL         NPr🅪/V/J+ . . NSg/VPtPp NPr+  . . ISg+ V       W?   D/P NPr🅪/V/J
> mouse  , come       over    with William the Conqueror . ” ( For , with all          her     knowledge of
# NSg/V+ . NSg/VLPp/P NSg/J/P P    NPr+    D   NSg       . . . C/P . P    NSg/I/J/C/Dq ISg/D$+ Nᴹ        P
> history , Alice had no    very clear    notion how   long    ago anything had happened . ) So
# N🅪Sg+   . NPr+  V   NPr/P J/R  NSg/V/J+ NSg+   NSg/C NPr/V/J J/P NSg/I/V+ V   VP/J     . . NSg/I/J/C
> she  began again : “ Où est  ma     chatte ? ” which was the first   sentence in      her     French
# ISg+ VPt   P     . . ?  NPr+ NPr/J+ ?      . . I/C+  VPt D   NSg/V/J NSg/V    NPr/J/P ISg/D$+ NPr🅪/V/J
> lesson - book   . The Mouse  gave a    sudden leap     out         of the water   , and seemed to quiver
# NSg/V+ . NSg/V+ . D+  NSg/V+ V    D/P+ NSg/J+ NSg/V/J+ NSg/V/J/R/P P  D+  N🅪Sg/V+ . V/C VP/J   P  NSg/V/J
> all          over     with fright  . “ Oh    , I    beg   your pardon ! ” cried Alice hastily , afraid that
# NSg/I/J/C/Dq NSg/J/P+ P    NSg/V/J . . NPr/V . ISg+ NSg/V D$+  NSg/V  . . VP/J  NPr+  R       . J      NSg/I/C/Ddem
> she  had hurt    the poor    animal’s feelings . “ I    quite forgot you    didn’t like        cats    . ”
# ISg+ V   NSg/V/J D   NSg/V/J NSg$     +        . . ISg+ R     V      ISgPl+ V      NSg/V/J/C/P NPl/V3+ . .
>
#
> “ Not   like        cats    ! ” cried the Mouse  , in      a   shrill  , passionate voice  . “ Would you    like
# . NSg/C NSg/V/J/C/P NPl/V3+ . . VP/J  D+  NSg/V+ . NPr/J/P D/P NSg/V/J . NSg/V/J+   NSg/V+ . . VX    ISgPl+ NSg/V/J/C/P
> cats    if    you    were    me       ? ”
# NPl/V3+ NSg/C ISgPl+ NSg/VPt NPr/ISg+ . .
>
#
> “ Well    , perhaps not   , ” said    Alice in      a    soothing  tone      : “ don’t be      angry about it       .
# . NSg/V/J . NSg/R   NSg/C . . VPtPp/J NPr+  NPr/J/P D/P+ NSg/Vg/J+ N🅪Sg/I/V+ . . V     NSg/VXL V/J   J/P   NPr/ISg+ .
> And yet     I    wish  I    could  show   you    our cat      Dinah : I    think you’d take  a   fancy    to
# V/C NSg/V/C ISg+ NSg/V ISg+ NSg/VX NSg/VL ISgPl+ D$+ NSg/V/J+ NPr   . ISg+ NSg/V W?    NSg/V D/P NSg/V/J+ P
> cats   if    you    could  only  see   her     . She  is  such  a   dear    quiet    thing , ” Alice went    on  ,
# NPl/V3 NSg/C ISgPl+ NSg/VX J/R/C NSg/V ISg/D$+ . ISg+ VL3 NSg/I D/P NSg/V/J N🅪Sg/V/J NSg/V . . NPr+  NSg/VPt J/P .
> half        to herself , as    she  swam lazily about in      the pool   , “ and she  sits   purring so
# N🅪Sg/V/J/P+ P  ISg+    . NSg/R ISg+ VPt  R      J/P   NPr/J/P D+  NSg/V+ . . V/C ISg+ NPl/V3 Vg      NSg/I/J/C
> nicely by      the fire      , licking her     paws    and washing her     face   — and she  is  such  a   nice
# R      NSg/J/P D   N🅪Sg/V/J+ . NSg/Vg  ISg/D$+ NPl/V3+ V/C NSg/Vg  ISg/D$+ NSg/V+ . V/C ISg+ VL3 NSg/I D/P NPr/V/J
> soft  thing  to nurse — and she’s such  a   capital one        for catching mice   — oh    , I    beg
# NSg/J NSg/V+ P  NSg/V . V/C W?    NSg/I D/P NSg/J+  NSg/I/V/J+ C/P Vg       NPl/V+ . NPr/V . ISg+ NSg/V
> your pardon ! ” cried Alice again , for this    time      the Mouse  was bristling all          over    ,
<<<<<<< HEAD
# D$+  NSg/V  . . VP/J  NPr+  P     . C/P I/Ddem+ N🅪Sg/V/J+ D+  NSg/V+ VPt Vg        NSg/I/J/C/Dq NSg/J/P .
> and she  felt     certain it       must  be      really offended . “ We   won’t talk   about her     any
# V/C ISg+ N🅪Sg/V/J I/J     NPr/ISg+ NSg/V NSg/VXL R      VP/J     . . IPl+ V     N🅪Sg/V J/P   ISg/D$+ I/R/Dq
> more         if    you’d rather    not   . ”
# NPr/I/V/J/Dq NSg/C W?    NPr/V/J/R NSg/C . .
=======
# D$+  NSg/V  . . V/J   NPr+  P     . C/P I/Ddem+ N🅪Sg/V/J+ D+  NSg/V+ V   V         NSg/I/J/C/Dq NSg/J/P .
> and she  felt     certain it       must  be     really offended . “ We   won’t talk   about her     any
# V/C ISg+ N🅪Sg/V/J I/J     NPr/ISg+ NSg/V NSg/VX R      V/J      . . IPl+ V     N🅪Sg/V J/P   ISg/D$+ I/R/Dq
> more           if    you’d rather    not   . ”
# NPr/I/V/J/R/Dq NSg/C W?    NPr/V/J/R NSg/C . .
>>>>>>> 7e6aec91
>
#
> “ We   indeed ! ” cried the Mouse  , who    was trembling down       to the end   of his     tail     . “ As
# . IPl+ W?     . . VP/J  D+  NSg/V+ . NPr/I+ VPt Vg        N🅪Sg/V/J/P P  D   NSg/V P  ISg/D$+ NSg/V/J+ . . NSg/R
> if    I    would talk   on  such  a    subject  ! Our family  always hated cats    : nasty , low     ,
# NSg/C ISg+ VX    N🅪Sg/V J/P NSg/I D/P+ NSg/V/J+ . D$+ N🅪Sg/J+ R      VP/J  NPl/V3+ . NSg/J . NSg/V/J .
> vulgar things  ! Don’t let   me       hear the name   again ! ”
# NSg/J  NPl/V3+ . V     NSg/V NPr/ISg+ VL   D   NSg/V+ P     . .
>
#
> “ I    won’t indeed ! ” said    Alice , in      a   great hurry  to change the subject of
# . ISg+ V     W?     . . VPtPp/J NPr+  . NPr/J/P D/P NSg/J NSg/V+ P  N🅪Sg/V D   NSg/V/J P
> conversation . “ Are you    — are you    fond    — of — of dogs    ? ” The Mouse  did not   answer , so
# N🅪Sg/V+      . . V   ISgPl+ . V   ISgPl+ NSg/V/J . P  . P  NPl/V3+ . . D+  NSg/V+ VPt NSg/C NSg/V+ . NSg/I/J/C
> Alice went    on  eagerly : “ There is  such  a   nice    little     dog      near      our house  I    should
# NPr+  NSg/VPt J/P R       . . +     VL3 NSg/I D/P NPr/V/J NPr/I/J/Dq NSg/V/J+ NSg/V/J/P D$+ NPr/V+ ISg+ VX
> like        to show   you    ! A   little     bright  - eyed terrier , you    know   , with oh    , such  long
# NSg/V/J/C/P P  NSg/VL ISgPl+ . D/P NPr/I/J/Dq NPr/V/J . VP/J NSg     . ISgPl+ NSg/VL . P    NPr/V . NSg/I NPr/V/J
> curly   brown    hair    ! And it’ll fetch things  when    you    throw them     , and it’ll sit    up
# NSg/J/R NPr🅪/V/J N🅪Sg/V+ . V/C W?    NSg/V NPl/V3+ NSg/I/C ISgPl+ NSg/V NSg/IPl+ . V/C W?    NSg/VL NSg/V/J/P
> and beg   for its     dinner  , and all          sorts  of things  — I    can’t remember half       of
# V/C NSg/V C/P ISg/D$+ N🅪Sg/V+ . V/C NSg/I/J/C/Dq NPl/V3 P  NPl/V3+ . ISg+ VX    NSg/V    N🅪Sg/V/J/P P
> them     — and it       belongs to a   farmer , you    know   , and he       says   it’s so        useful , it’s
# NSg/IPl+ . V/C NPr/ISg+ V3      P  D/P NPr+   . ISgPl+ NSg/VL . V/C NPr/ISg+ NPl/V3 W?   NSg/I/J/C J      . W?
> worth   a   hundred pounds  ! He       says   it       kills  all           the rats    and — oh    dear    ! ” cried Alice
# NSg/V/J D/P NSg     NPl/V3+ . NPr/ISg+ NPl/V3 NPr/ISg+ NPl/V3 NSg/I/J/C/Dq+ D+  NPl/V3+ V/C . NPr/V NSg/V/J . . VP/J  NPr+
> in      a   sorrowful tone      , “ I’m afraid I’ve offended it       again ! ” For the Mouse  was
# NPr/J/P D/P J         N🅪Sg/I/V+ . . W?  J      W?   VP/J     NPr/ISg+ P     . . C/P D+  NSg/V+ VPt
> swimming away from her     as    hard   as    it       could  go       , and making quite a   commotion in
# NSg/V    V/J  P    ISg/D$+ NSg/R N🅪Sg/J NSg/R NPr/ISg+ NSg/VX NSg/VL/J . V/C NSg/Vg R     D/P NSg       NPr/J/P
> the pool   as    it       went    .
# D   NSg/V+ NSg/R NPr/ISg+ NSg/VPt .
>
#
> So        she  called softly after it       , “ Mouse  dear    ! Do     come       back    again , and we   won’t
# NSg/I/J/C ISg+ VP/J   R      P     NPr/ISg+ . . NSg/V+ NSg/V/J . NSg/VX NSg/VLPp/P NSg/V/J P     . V/C IPl+ V
> talk   about cats    or    dogs    either , if    you    don’t like        them     ! ” When    the Mouse  heard
# N🅪Sg/V J/P   NPl/V3+ NPr/C NPl/V3+ I/C    . NSg/C ISgPl+ V     NSg/V/J/C/P NSg/IPl+ . . NSg/I/C D+  NSg/V+ VPtPp/J
> this    , it       turned round     and swam slowly back    to her     : its     face   was quite pale    ( with
# I/Ddem+ . NPr/ISg+ VP/J   NSg/V/J/P V/C VPt  R      NSg/V/J P  ISg/D$+ . ISg/D$+ NSg/V+ VPt R     NSg/V/J . P
> passion , Alice thought   ) , and it       said    in      a    low      trembling voice  , “ Let   us       get   to
# NPr/V+  . NPr+  NSg/VPtPp . . V/C NPr/ISg+ VPtPp/J NPr/J/P D/P+ NSg/V/J+ Vg+       NSg/V+ . . NSg/V NPr/IPl+ NSg/V P
> the shore  , and then    I’ll tell   you    my  history , and you’ll understand why   it       is  I
# D+  NSg/V+ . V/C NSg/J/C W?   NPr/VL ISgPl+ D$+ N🅪Sg+   . V/C W?     VL         NSg/V NPr/ISg+ VL3 ISg+
> hate   cats   and dogs    . ”
# N🅪Sg/V NPl/V3 V/C NPl/V3+ . .
>
#
> It       was high    time     to go       , for the pool   was getting quite crowded with the birds
# NPr/ISg+ VPt NSg/V/J N🅪Sg/V/J P  NSg/VL/J . C/P D+  NSg/V+ VPt NSg/V   R     VP/J    P    D   NPl/V3
> and animals that          had fallen into it       : there were    a    Duck   and a   Dodo , a   Lory and an
# V/C NPl+    NSg/I/C/Ddem+ V   VPp/J  P    NPr/ISg+ . +     NSg/VPt D/P+ NSg/V+ V/C D/P NSg  . D/P ?    V/C D/P
> Eaglet , and several other   curious creatures . Alice led         the way    , and the whole
# NSg    . V/C J/Dq    NSg/V/J J       NPl+      . NPr+  NSg/VPtPp/J D+  NSg/J+ . V/C D+  NSg/J+
> party    swam to the shore  .
# NSg/V/J+ VPt  P  D+  NSg/V+ .
>
#
> CHAPTER III : A   Caucus - Race   and a    Long     Tale
# NSg/V+  W?  . D/P NSg/V+ . N🅪Sg/V V/C D/P+ NPr/V/J+ NSg/V+
>
#
> They were    indeed a   queer   - looking party    that          assembled on  the bank  — the birds  with
# IPl+ NSg/VPt W?     D/P NSg/V/J . Vg      NSg/V/J+ NSg/I/C/Ddem+ VP/J      J/P D   NSg/V . D   NPl/V3 P
> draggled feathers , the animals with their fur         clinging close   to them     , and all
# ?        NPl/V3+  . D   NPl+    P    D$+   N🅪Sg/V/C/P+ Vg       NSg/V/J P  NSg/IPl+ . V/C NSg/I/J/C/Dq
> dripping wet     , cross      , and uncomfortable .
# NSg/V    NSg/V/J . NPr/V/J/P+ . V/C J             .
>
#
> The first   question of course was , how   to get   dry     again : they had a   consultation
# D   NSg/V/J NSg/V    P  NSg/V+ VPt . NSg/C P  NSg/V NSg/V/J P     . IPl+ V   D/P NSg+
> about this    , and after a    few       minutes it       seemed quite natural to Alice to find
# J/P   I/Ddem+ . V/C P     D/P+ NSg/I/Dq+ NPl/V3+ NPr/ISg+ VP/J   R     NSg/J   P  NPr+  P  NSg/V
> herself talking familiarly with them     , as    if    she  had known them     all          her     life    .
# ISg+    Vg      R          P    NSg/IPl+ . NSg/R NSg/C ISg+ V   VPp/J NSg/IPl+ NSg/I/J/C/Dq ISg/D$+ N🅪Sg/V+ .
> Indeed , she  had quite a   long    argument with the Lory , who    at    last    turned sulky ,
# W?     . ISg+ V   R     D/P NPr/V/J N🅪Sg/V   P    D   ?    . NPr/I+ NSg/P NSg/V/J VP/J   NSg/J .
> and would only  say    , “ I    am      older than you    , and must  know   better    ; ” and this   Alice
# V/C VX    J/R/C NSg/VL . . ISg+ NPr/V/J JC    C/P  ISgPl+ . V/C NSg/V NSg/VL NSg/VX/JC . . V/C I/Ddem NPr+
> would not   allow without knowing   how   old   it       was , and , as    the Lory positively
<<<<<<< HEAD
# VX    NSg/C V     C/P     NSg/V/J/P NSg/C NSg/J NPr/ISg+ VPt . V/C . NSg/R D   ?    R
> refused to tell   its     age     , there was no    more         to be      said    .
# VP/J    P  NPr/VL ISg/D$+ N🅪Sg/V+ . +     VPt NPr/P NPr/I/V/J/Dq P  NSg/VXL VPtPp/J .
>
#
> At    last    the Mouse  , who    seemed to be      a   person of authority among them     , called
# NSg/P NSg/V/J D+  NSg/V+ . NPr/I+ VP/J   P  NSg/VXL D/P NSg/V  P  N🅪Sg+     P     NSg/IPl+ . VP/J
> out         , “ Sit    down       , all          of you    , and listen to me       ! I’ll soon make  you    dry     enough ! ”
# NSg/V/J/R/P . . NSg/VL N🅪Sg/V/J/P . NSg/I/J/C/Dq P  ISgPl+ . V/C NSg/V  P  NPr/ISg+ . W?   J/R  NSg/V ISgPl+ NSg/V/J NSg/I  . .
> They all          sat         down       at    once  , in      a    large  ring   , with the Mouse  in      the middle  . Alice
# IPl+ NSg/I/J/C/Dq NSg/VPtPp/J N🅪Sg/V/J/P NSg/P NSg/C . NPr/J/P D/P+ NSg/J+ NSg/V+ . P    D+  NSg/V+ NPr/J/P D   NSg/V/J . NPr+
> kept her     eyes    anxiously fixed on  it       , for she  felt     sure she  would catch a   bad
# V    ISg/D$+ NPl/V3+ R         VP/J  J/P NPr/ISg+ . C/P ISg+ N🅪Sg/V/J J    ISg+ VX    NSg/V D/P NSg/V/J
=======
# VX    NSg/C V     C/P     NSg/V/J/P NSg/C NSg/J NPr/ISg+ V   . V/C . NSg/R D   ?    R
> refused to tell  its     age     , there was no    more           to be     said .
# V/J     P  NPr/V ISg/D$+ N🅪Sg/V+ . +     V   NPr/P NPr/I/V/J/R/Dq P  NSg/VX V/J  .
>
#
> At    last    the Mouse  , who    seemed to be     a   person of authority among them     , called
# NSg/P NSg/V/J D+  NSg/V+ . NPr/I+ V/J    P  NSg/VX D/P NSg/V  P  N🅪Sg+     P     NSg/IPl+ . V/J
> out         , “ Sit   down       , all          of you    , and listen to me       ! I’ll soon make  you    dry     enough ! ”
# NSg/V/J/R/P . . NSg/V N🅪Sg/V/J/P . NSg/I/J/C/Dq P  ISgPl+ . V/C NSg/V  P  NPr/ISg+ . W?   J/R  NSg/V ISgPl+ NSg/V/J NSg/I  . .
> They all          sat     down       at    once  , in      a    large  ring   , with the Mouse  in      the middle  . Alice
# IPl+ NSg/I/J/C/Dq NSg/V/J N🅪Sg/V/J/P NSg/P NSg/C . NPr/J/P D/P+ NSg/J+ NSg/V+ . P    D+  NSg/V+ NPr/J/P D   NSg/V/J . NPr+
> kept her     eyes   anxiously fixed on  it       , for she  felt     sure she  would catch a   bad
# V    ISg/D$+ NPl/V+ R         V/J   J/P NPr/ISg+ . C/P ISg+ N🅪Sg/V/J J    ISg+ VX    NSg/V D/P NSg/V/J
>>>>>>> 7e6aec91
> cold  if    she  did not   get   dry     very soon .
# NSg/J NSg/C ISg+ VPt NSg/C NSg/V NSg/V/J J/R  J/R  .
>
#
> “ Ahem ! ” said    the Mouse  with an   important air     , “ are you    all          ready   ? This    is  the
# . V    . . VPtPp/J D   NSg/V+ P    D/P+ J+        N🅪Sg/V+ . . V   ISgPl+ NSg/I/J/C/Dq NSg/V/J . I/Ddem+ VL3 D
> driest thing I    know   . Silence all          round     , if    you    please ! ‘          William the Conqueror ,
# JS     NSg/V ISg+ NSg/VL . NSg/V+  NSg/I/J/C/Dq NSg/V/J/P . NSg/C ISgPl+ V      . Unlintable NPr+    D   NSg       .
> whose cause     was favoured  by      the pope   , was soon submitted to by      the English   , who
# I+    N🅪Sg/V/C+ VPt VP/J/Comm NSg/J/P D   NPr/V+ . VPt J/R  V         P  NSg/J/P D   NPr🅪/V/J+ . NPr/I+
> wanted   leaders , and had been    of late  much         accustomed to usurpation and conquest .
# VPPtPp/J +       . V/C V   NSg/VPp P  NSg/J NSg/I/J/R/Dq VP/J       P  NSg        V/C NSg/V+   .
> Edwin and Morcar , the earls of Mercia and Northumbria — ’ ”
# NPr+  V/C ?      . D   NPl+  P  NPr    V/C ?           . . .
>
#
> “ Ugh ! ” said    the Lory , with a   shiver .
# . W?  . . VPtPp/J D   ?    . P    D/P NSg/V  .
>
#
> “ I    beg   your pardon ! ” said    the Mouse  , frowning , but     very politely : “ Did you
# . ISg+ NSg/V D$+  NSg/V  . . VPtPp/J D+  NSg/V+ . Vg       . NSg/C/P J/R  R        . . VPt ISgPl+
> speak ? ”
# NSg/V . .
>
#
> “ Not   I    ! ” said    the Lory hastily .
# . NSg/C ISg+ . . VPtPp/J D   ?    R       .
>
#
> “ I    thought   you    did , ” said    the Mouse  . “ — I    proceed . ‘          Edwin and Morcar , the earls
# . ISg+ NSg/VPtPp ISgPl+ VPt . . VPtPp/J D+  NSg/V+ . . . ISg+ V       . Unlintable NPr+  V/C ?      . D   NPl+
> of Mercia and Northumbria , declared for him  : and even    Stigand , the patriotic
# P  NPr    V/C ?           . VP/J     C/P ISg+ . V/C NSg/V/J ?       . D   NSg/J
> archbishop of Canterbury , found it       advisable — ’ ”
# NSg        P  NPr        . NSg/V NPr/ISg+ J         . . .
>
#
> “ Found what   ? ” said    the Duck   .
# . NSg/V NSg/I+ . . VPtPp/J D+  NSg/V+ .
>
#
> “ Found it       , ” the Mouse  replied rather    crossly : “ of course you    know   what   ‘          it       ’
# . NSg/V NPr/ISg+ . . D+  NSg/V+ VP/J    NPr/V/J/R R       . . P  NSg/V+ ISgPl+ NSg/VL NSg/I+ Unlintable NPr/ISg+ .
> means  . ”
# NPl/V3 . .
>
#
> “ I    know   what   ‘          it       ’ means  well    enough , when    I    find  a    thing  , ” said    the Duck   : “ it’s
# . ISg+ NSg/VL NSg/I+ Unlintable NPr/ISg+ . NPl/V3 NSg/V/J NSg/I  . NSg/I/C ISg+ NSg/V D/P+ NSg/V+ . . VPtPp/J D+  NSg/V+ . . W?
> generally a   frog  or    a   worm   . The question is  , what   did the archbishop find  ? ”
# R         D/P NSg/V NPr/C D/P NSg/V+ . D+  NSg/V+   VL3 . NSg/I+ VPt D   NSg        NSg/V . .
>
#
> The Mouse  did not   notice this    question , but     hurriedly went    on  , “ ‘          — found it
# D+  NSg/V+ VPt NSg/C NSg/V  I/Ddem+ NSg/V+   . NSg/C/P R         NSg/VPt J/P . . Unlintable . NSg/V NPr/ISg+
> advisable to go       with Edgar Atheling to meet    William and offer    him  the crown    .
# J         P  NSg/VL/J P    NPr+  ?        P  NSg/V/J NPr+    V/C NSg/V/JC ISg+ D   NSg/V/J+ .
> William’s conduct at    first   was moderate . But     the insolence of his     Normans — ’ How
# NSg$      NSg/V   NSg/P NSg/V/J VPt NSg/V/J  . NSg/C/P D   NSg/V     P  ISg/D$+ NPl     . . NSg/C
> are you    getting on  now       , my  dear    ? ” it       continued , turning to Alice as    it       spoke   .
# V   ISgPl+ NSg/V   J/P NPr/V/J/C . D$+ NSg/V/J . . NPr/ISg+ VP/J      . NSg/Vg  P  NPr+  NSg/R NPr/ISg+ NSg/VPt .
>
#
> “ As    wet     as    ever , ” said    Alice in      a   melancholy tone      : “ it       doesn’t seem to dry     me       at
# . NSg/R NSg/V/J NSg/R J    . . VPtPp/J NPr+  NPr/J/P D/P NSg/J      N🅪Sg/I/V+ . . NPr/ISg+ V       V    P  NSg/V/J NPr/ISg+ NSg/P
> all          . ”
# NSg/I/J/C/Dq . .
>
#
<<<<<<< HEAD
> “ In      that          case    , ” said    the Dodo solemnly , rising     to its     feet , “ I    move  that         the
# . NPr/J/P NSg/I/C/Ddem+ NPr🅪/V+ . . VPtPp/J D   NSg  R        . NSg/Vg/J/P P  ISg/D$+ NPl+ . . ISg+ NSg/V NSg/I/C/Ddem D
> meeting adjourn , for the immediate adoption of more         energetic remedies — ”
# NSg/Vg+ V       . C/P D   J         NSg      P  NPr/I/V/J/Dq NSg/J     NPl/V3+  . .
>
#
> “ Speak English   ! ” said    the Eaglet . “ I    don’t know   the meaning   of half        those  long
# . NSg/V NPr🅪/V/J+ . . VPtPp/J D   NSg    . . ISg+ V     NSg/VL D   N🅪Sg/Vg/J P  N🅪Sg/V/J/P+ I/Ddem NPr/V/J
> words   , and , what’s more         , I    don’t believe you    do     either ! ” And the Eaglet bent
# NPl/V3+ . V/C . NSg$   NPr/I/V/J/Dq . ISg+ V     V       ISgPl+ NSg/VX I/C    . . V/C D   NSg    NSg/VPtPp/J
> down       its     head     to hide  a   smile  : some     of the other   birds   tittered audibly .
# N🅪Sg/V/J/P ISg/D$+ NPr/V/J+ P  NSg/V D/P NSg/V+ . I/J/R/Dq P  D   NSg/V/J NPl/V3+ VP/J     R       .
=======
> “ In      that          case    , ” said the Dodo solemnly , rising    to its     feet , “ I    move  that         the
# . NPr/J/P NSg/I/C/Ddem+ NPr🅪/V+ . . V/J  D   NSg  R        . NSg/V/J/P P  ISg/D$+ NPl+ . . ISg+ NSg/V NSg/I/C/Ddem D
> meeting adjourn , for the immediate adoption of more           energetic remedies — ”
# NSg/V+  V       . C/P D   J         NSg      P  NPr/I/V/J/R/Dq NSg/J     NPl/V+   . .
>
#
> “ Speak English   ! ” said the Eaglet . “ I    don’t know  the meaning  of half        those  long
# . NSg/V NPr🅪/V/J+ . . V/J  D   NSg    . . ISg+ V     NSg/V D   N🅪Sg/V/J P  N🅪Sg/V/J/P+ I/Ddem NPr/V/J
> words  , and , what’s more           , I    don’t believe you    do     either ! ” And the Eaglet bent
# NPl/V+ . V/C . NSg$   NPr/I/V/J/R/Dq . ISg+ V     V       ISgPl+ NSg/VX I/C    . . V/C D   NSg    NSg/V/J
> down       its     head     to hide  a   smile  : some     of the other   birds  tittered audibly .
# N🅪Sg/V/J/P ISg/D$+ NPr/V/J+ P  NSg/V D/P NSg/V+ . I/J/R/Dq P  D   NSg/V/J NPl/V+ V/J      R       .
>>>>>>> 7e6aec91
>
#
> “ What   I    was going    to say    , ” said    the Dodo in      an  offended tone      , “ was , that         the
# . NSg/I+ ISg+ VPt NSg/Vg/J P  NSg/VL . . VPtPp/J D   NSg  NPr/J/P D/P VP/J     N🅪Sg/I/V+ . . VPt . NSg/I/C/Ddem D
> best      thing  to get   us       dry     would be      a   Caucus - race    . ”
# NPr/VX/JS NSg/V+ P  NSg/V NPr/IPl+ NSg/V/J VX    NSg/VXL D/P NSg/V+ . N🅪Sg/V+ . .
>
#
> “ What   is  a   Caucus - race    ? ” said    Alice ; not   that         she  wanted   much         to know   , but     the
# . NSg/I+ VL3 D/P NSg/V  . N🅪Sg/V+ . . VPtPp/J NPr+  . NSg/C NSg/I/C/Ddem ISg+ VPPtPp/J NSg/I/J/R/Dq P  NSg/VL . NSg/C/P D
> Dodo had paused as    if    it       thought   that         somebody ought    to speak , and no    one        else
# NSg  V   VP/J   NSg/R NSg/C NPr/ISg+ NSg/VPtPp NSg/I/C/Ddem NSg/I+   NSg/I/VX P  NSg/V . V/C NPr/P NSg/I/V/J+ NSg/J/C
> seemed inclined to say    anything .
# VP/J   VP/J     P  NSg/VL NSg/I/V+ .
>
#
> “ Why   , ” said    the Dodo , “ the best      way    to explain it       is  to do     it       . ” ( And , as    you
# . NSg/V . . VPtPp/J D   NSg  . . D   NPr/VX/JS NSg/J+ P  V       NPr/ISg+ VL3 P  NSg/VX NPr/ISg+ . . . V/C . NSg/R ISgPl+
> might   like        to try     the thing  yourself , some      winter day   , I    will   tell   you    how   the
# Nᴹ/VX/J NSg/V/J/C/P P  NSg/V/J D+  NSg/V+ ISg+     . I/J/R/Dq+ NSg/V+ NPr🅪+ . ISg+ NPr/VX NPr/VL ISgPl+ NSg/C D
> Dodo managed it       . )
# NSg  VP/J    NPr/ISg+ . .
>
#
> First   it       marked out         a   race    - course , in      a   sort  of circle , ( “ the exact shape
# NSg/V/J NPr/ISg+ VP/J   NSg/V/J/R/P D/P N🅪Sg/V+ . NSg/V+ . NPr/J/P D/P NSg/V P  NSg/V+ . . . D+  V/J+  NSg/V+
> doesn’t matter  , ” it       said    , ) and then    all          the party    were    placed along the course ,
# V       N🅪Sg/V+ . . NPr/ISg+ VPtPp/J . . V/C NSg/J/C NSg/I/J/C/Dq D   NSg/V/J+ NSg/VPt VP/J   P     D   NSg/V+ .
> here    and there . There was no    “ One        , two , three , and away , ” but     they began running
# NSg/J/R V/C W?    . +     VPt NPr/P . NSg/I/V/J+ . NSg . NSg   . V/C V/J  . . NSg/C/P IPl+ VPt   Nᴹ/V/J/P
> when    they liked , and left    off       when    they liked , so        that         it       was not   easy    to know
# NSg/I/C IPl+ VP/J  . V/C NPr/V/J NSg/V/J/P NSg/I/C IPl+ VP/J  . NSg/I/J/C NSg/I/C/Ddem NPr/ISg+ VPt NSg/C NSg/V/J P  NSg/VL
> when    the race    was over    . However , when    they had been    running  half        an   hour or    so        ,
# NSg/I/C D+  N🅪Sg/V+ VPt NSg/J/P . C       . NSg/I/C IPl+ V   NSg/VPp Nᴹ/V/J/P N🅪Sg/V/J/P+ D/P+ NSg+ NPr/C NSg/I/J/C .
> and were    quite dry     again , the Dodo suddenly called out         “ The race    is  over    ! ” and
# V/C NSg/VPt R     NSg/V/J P     . D   NSg  R        VP/J   NSg/V/J/R/P . D   N🅪Sg/V+ VL3 NSg/J/P . . V/C
> they all          crowded round     it       , panting , and asking , “ But     who    has won         ? ”
# IPl+ NSg/I/J/C/Dq VP/J    NSg/V/J/P NPr/ISg+ . Vg      . V/C Vg     . . NSg/C/P NPr/I+ V3  NSgPl/VPtPp . .
>
#
> This    question the Dodo could  not   answer without a   great deal    of thought    , and it
# I/Ddem+ NSg/V+   D   NSg  NSg/VX NSg/C NSg/V+ C/P     D/P NSg/J NSg/V/J P  NSg/VPtPp+ . V/C NPr/ISg+
> sat         for a   long    time      with one       finger pressed upon its     forehead ( the position in
# NSg/VPtPp/J C/P D/P NPr/V/J N🅪Sg/V/J+ P    NSg/I/V/J NSg/V+ VP/J    P    ISg/D$+ NSg      . D   NSg/V+   NPr/J/P
> which you    usually see   Shakespeare , in      the pictures of him  ) , while     the rest
# I/C+  ISgPl+ R       NSg/V NPr/V+      . NPr/J/P D   NPl/V3   P  ISg+ . . NSg/V/C/P D   NSg/V+
> waited in      silence . At    last    the Dodo said    , “ Everybody has won         , and all          must  have
# VP/J   NPr/J/P NSg/V+  . NSg/P NSg/V/J D   NSg  VPtPp/J . . NSg/I+    V3  NSgPl/VPtPp . V/C NSg/I/J/C/Dq NSg/V NSg/VX
> prizes  . ”
# NPl/V3+ . .
>
#
> “ But     who    is  to give  the prizes  ? ” quite a   chorus of voices  asked .
# . NSg/C/P NPr/I+ VL3 P  NSg/V D+  NPl/V3+ . . R     D/P NSg/V  P  NPl/V3+ VP/J  .
>
#
> “ Why   , she  , of course , ” said    the Dodo , pointing to Alice with one       finger ; and the
# . NSg/V . ISg+ . P  NSg/V+ . . VPtPp/J D   NSg  . Vg       P  NPr+  P    NSg/I/V/J NSg/V+ . V/C D
> whole party    at    once  crowded round     her     , calling out         in      a   confused way    , “ Prizes  !
# NSg/J NSg/V/J+ NSg/P NSg/C VP/J    NSg/V/J/P ISg/D$+ . NSg/Vg  NSg/V/J/R/P NPr/J/P D/P VP/J     NSg/J+ . . NPl/V3+ .
> Prizes  ! ”
# NPl/V3+ . .
>
#
> Alice had no     idea what   to do     , and in      despair she  put   her     hand   in      her     pocket   , and
# NPr+  V   NPr/P+ NSg+ NSg/I+ P  NSg/VX . V/C NPr/J/P NSg/V+  ISg+ NSg/V ISg/D$+ NSg/V+ NPr/J/P ISg/D$+ NSg/V/J+ . V/C
> pulled out         a   box   of comfits , ( luckily the salt      water   had not   got into it       ) , and
# VP/J   NSg/V/J/R/P D/P NSg/V P  NPl/V3  . . R       D   NPr🅪/V/J+ N🅪Sg/V+ V   NSg/C V   P    NPr/ISg+ . . V/C
> handed them     round     as    prizes  . There was exactly one       a   - piece  , all          round     .
# VP/J   NSg/IPl+ NSg/V/J/P NSg/R NPl/V3+ . +     VPt R       NSg/I/V/J D/P . NSg/V+ . NSg/I/J/C/Dq NSg/V/J/P .
>
#
> “ But     she  must  have   a    prize    herself , you    know   , ” said    the Mouse  .
# . NSg/C/P ISg+ NSg/V NSg/VX D/P+ NSg/V/J+ ISg+    . ISgPl+ NSg/VL . . VPtPp/J D+  NSg/V+ .
>
#
> “ Of course , ” the Dodo replied very gravely . “ What   else    have   you    got in      your
# . P  NSg/V+ . . D   NSg  VP/J    J/R  R       . . NSg/I+ NSg/J/C NSg/VX ISgPl+ V   NPr/J/P D$+
> pocket   ? ” he       went    on  , turning to Alice .
# NSg/V/J+ . . NPr/ISg+ NSg/VPt J/P . NSg/Vg  P  NPr+  .
>
#
> “ Only  a   thimble , ” said    Alice sadly .
# . J/R/C D/P NSg/V   . . VPtPp/J NPr+  R     .
>
#
> “ Hand   it       over    here    , ” said    the Dodo .
# . NSg/V+ NPr/ISg+ NSg/J/P NSg/J/R . . VPtPp/J D   NSg  .
>
#
<<<<<<< HEAD
> Then    they all          crowded round     her     once  more         , while     the Dodo solemnly presented the
# NSg/J/C IPl+ NSg/I/J/C/Dq VP/J    NSg/V/J/P ISg/D$+ NSg/C NPr/I/V/J/Dq . NSg/V/C/P D   NSg  R        VP/J      D
=======
> Then    they all          crowded round     her     once  more           , while     the Dodo solemnly presented the
# NSg/J/C IPl+ NSg/I/J/C/Dq V/J     NSg/V/J/P ISg/D$+ NSg/C NPr/I/V/J/R/Dq . NSg/V/C/P D   NSg  R        V/J       D
>>>>>>> 7e6aec91
> thimble , saying “ We   beg   your acceptance of this   elegant thimble ; ” and , when    it
# NSg/V   . NSg/Vg . IPl+ NSg/V D$+  NSg        P  I/Ddem NSg/J   NSg/V   . . V/C . NSg/I/C NPr/ISg+
> had finished this   short     speech  , they all          cheered .
# V   VP/J     I/Ddem NPr/V/J/P N🅪Sg/V+ . IPl+ NSg/I/J/C/Dq VP/J+   .
>
#
> Alice thought   the whole  thing  very absurd , but     they all          looked so        grave   that         she
# NPr+  NSg/VPtPp D+  NSg/J+ NSg/V+ J/R  NSg/J  . NSg/C/P IPl+ NSg/I/J/C/Dq VP/J   NSg/I/J/C NSg/V/J NSg/I/C/Ddem ISg+
> did not   dare   to laugh ; and , as    she  could  not   think of anything to say    , she
# VPt NSg/C NPr/VX P  NSg/V . V/C . NSg/R ISg+ NSg/VX NSg/C NSg/V P  NSg/I/V+ P  NSg/VL . ISg+
> simply bowed , and took the thimble , looking as    solemn as    she  could  .
# R      VP/J  . V/C V    D   NSg/V   . Vg      NSg/R J      NSg/R ISg+ NSg/VX .
>
#
> The next     thing  was to eat the comfits : this   caused some     noise  and confusion , as
<<<<<<< HEAD
# D+  NSg/J/P+ NSg/V+ VPt P  V   D   NPl/V3  . I/Ddem VP/J   I/J/R/Dq N🅪Sg/V V/C N🅪Sg/V+   . NSg/R
> the large birds   complained that         they could  not   taste   theirs , and the small   ones
# D   NSg/J NPl/V3+ VP/J       NSg/I/C/Ddem IPl+ NSg/VX NSg/C NSg/V/J I+     . V/C D   NPr/V/J NPl/V3+
> choked and had to be      patted on  the back    . However , it       was over    at    last    , and they
# VP/J   V/C V   P  NSg/VXL VPtPp  J/P D   NSg/V/J . C       . NPr/ISg+ VPt NSg/J/P NSg/P NSg/V/J . V/C IPl+
> sat         down       again in      a    ring   , and begged the Mouse  to tell   them     something  more         .
# NSg/VPtPp/J N🅪Sg/V/J/P P     NPr/J/P D/P+ NSg/V+ . V/C V      D+  NSg/V+ P  NPr/VL NSg/IPl+ NSg/I/V/J+ NPr/I/V/J/Dq .
>
#
> “ You    promised to tell   me       your history , you    know   , ” said    Alice , “ and why   it       is  you
# . ISgPl+ VP/J     P  NPr/VL NPr/ISg+ D$+  N🅪Sg+   . ISgPl+ NSg/VL . . VPtPp/J NPr+  . . V/C NSg/V NPr/ISg+ VL3 ISgPl+
> hate   — C       and D      , ” she  added in      a    whisper , half        afraid that         it       would be      offended
# N🅪Sg/V . NPr/V/J V/C NPr/J+ . . ISg+ VP/J  NPr/J/P D/P+ NSg/V+  . N🅪Sg/V/J/P+ J      NSg/I/C/Ddem NPr/ISg+ VX    NSg/VXL VP/J
=======
# D+  NSg/J/P+ NSg/V+ V   P  V   D   NPl/V   . I/Ddem V/J    I/J/R/Dq N🅪Sg/V V/C N🅪Sg/V+   . NSg/R
> the large birds  complained that         they could  not   taste   theirs , and the small   ones
# D   NSg/J NPl/V+ V/J        NSg/I/C/Ddem IPl+ NSg/VX NSg/C NSg/V/J I+     . V/C D   NPr/V/J NPl/V+
> choked and had to be     patted on  the back    . However , it       was over    at    last    , and they
# V/J    V/C V   P  NSg/VX V      J/P D   NSg/V/J . C       . NPr/ISg+ V   NSg/J/P NSg/P NSg/V/J . V/C IPl+
> sat     down       again in      a    ring   , and begged the Mouse  to tell  them     something  more           .
# NSg/V/J N🅪Sg/V/J/P P     NPr/J/P D/P+ NSg/V+ . V/C V      D+  NSg/V+ P  NPr/V NSg/IPl+ NSg/I/V/J+ NPr/I/V/J/R/Dq .
>
#
> “ You    promised to tell  me       your history , you    know  , ” said Alice , “ and why   it       is you
# . ISgPl+ V/J      P  NPr/V NPr/ISg+ D$+  N🅪Sg+   . ISgPl+ NSg/V . . V/J  NPr+  . . V/C NSg/V NPr/ISg+ VL ISgPl+
> hate   — C       and D      , ” she  added in      a    whisper , half        afraid that         it       would be     offended
# N🅪Sg/V . NPr/V/J V/C NPr/J+ . . ISg+ V/J   NPr/J/P D/P+ NSg/V+  . N🅪Sg/V/J/P+ J      NSg/I/C/Ddem NPr/ISg+ VX    NSg/VX V/J
>>>>>>> 7e6aec91
> again .
# P     .
>
#
> “ Mine     is  a   long    and a    sad      tale   ! ” said    the Mouse  , turning to Alice , and sighing .
# . NSg/I/V+ VL3 D/P NPr/V/J V/C D/P+ NSg/V/J+ NSg/V+ . . VPtPp/J D+  NSg/V+ . NSg/Vg  P  NPr+  . V/C Vg      .
>
#
> “ It       is  a   long    tail    , certainly , ” said    Alice , looking down       with wonder at    the
# . NPr/ISg+ VL3 D/P NPr/V/J NSg/V/J . R         . . VPtPp/J NPr+  . Vg      N🅪Sg/V/J/P P    N🅪Sg/V NSg/P D
> Mouse’s tail     ; “ but     why   do     you    call  it       sad     ? ” And she  kept on  puzzling about it
# NSg$    NSg/V/J+ . . NSg/C/P NSg/V NSg/VX ISgPl+ NSg/V NPr/ISg+ NSg/V/J . . V/C ISg+ V    J/P Vg       J/P   NPr/ISg+
> while     the Mouse  was speaking , so        that         her     idea of the tale   was something  like
# NSg/V/C/P D+  NSg/V+ VPt Vg       . NSg/I/J/C NSg/I/C/Ddem ISg/D$+ NSg  P  D+  NSg/V+ VPt NSg/I/V/J+ NSg/V/J/C/P
> this    : —
# I/Ddem+ . .
>
#
>  “Fury said to a
# Unlintable
>             mouse, That he
# Unlintable Unlintable
>            met in the
# Unlintable Unlintable
>
# Unlintable
>
#
> house  , ‘          Let   us       both   go       to law    : I    will   prosecute you    . — Come       , I’ll take  no
# NPr/V+ . Unlintable NSg/V NPr/IPl+ I/C/Dq NSg/VL/J P  N🅪Sg/V . ISg+ NPr/VX V         ISgPl+ . . NSg/VLPp/P . W?   NSg/V NPr/P
> denial ; We   must  have   a   trial    : For really this   morning  I’ve nothing  to do     . ’
# N🅪Sg+  . IPl+ NSg/V NSg/VX D/P NSg/V/J+ . C/P R      I/Ddem N🅪Sg/Vg+ W?   NSg/I/J+ P  NSg/VX . .
> Said    the mouse  to the cur   , ‘          Such  a   trial    , dear    sir    , With no    jury    or    judge  ,
# VPtPp/J D+  NSg/V+ P  D   NSg/J . Unlintable NSg/I D/P NSg/V/J+ . NSg/V/J NPr/V+ . P    NPr/P NSg/V/J NPr/C NSg/V+ .
> would be      wasting our breath    . ’ ‘          I’ll be      judge  , I’ll be      jury     , ’ Said    cunning old
# VX    NSg/VXL Vg      D$+ N🅪Sg/V/J+ . . Unlintable W?   NSg/VXL NSg/V+ . W?   NSg/VXL NSg/V/J+ . . VPtPp/J NSg/J   NSg/J
> Fury  : ‘          I’ll try     the whole cause    , and condemn you    to death . ’ ”
# N🅪Sg+ . Unlintable W?   NSg/V/J D   NSg/J N🅪Sg/V/C . V/C V       ISgPl+ P  NPr🅪  . . .
>
#
> “ You    are not   attending ! ” said    the Mouse  to Alice severely . “ What   are you
# . ISgPl+ V   NSg/C Vg        . . VPtPp/J D   NSg/V+ P  NPr+  R        . . NSg/I+ V   ISgPl+
> thinking of ? ”
# Vg       P  . .
>
#
> “ I    beg   your pardon , ” said    Alice very humbly : “ you    had got to the fifth   bend    , I
# . ISg+ NSg/V D$+  NSg/V  . . VPtPp/J NPr+  J/R  R      . . ISgPl+ V   V   P  D   NSg/V/J NPr/VL+ . ISg+
> think ? ”
# NSg/V . .
>
#
> “ I    had not   ! ” cried the Mouse  , sharply and very angrily .
# . ISg+ V   NSg/C . . VP/J  D+  NSg/V+ . R       V/C J/R  R       .
>
#
> “ A    knot   ! ” said    Alice , always ready   to make  herself useful , and looking anxiously
# . D/P+ NSg/V+ . . VPtPp/J NPr+  . R      NSg/V/J P  NSg/V ISg+    J      . V/C Vg      R
> about her     . “ Oh    , do     let   me       help  to undo    it       ! ”
# J/P   ISg/D$+ . . NPr/V . NSg/VX NSg/V NPr/ISg+ NSg/V P  NSg/V/J NPr/ISg+ . .
>
#
> “ I    shall do     nothing of the sort   , ” said    the Mouse  , getting up        and walking  away .
# . ISg+ VX    NSg/VX NSg/I/J P  D+  NSg/V+ . . VPtPp/J D+  NSg/V+ . NSg/V   NSg/V/J/P V/C NSg/Vg/J V/J  .
> “ You    insult me       by      talking such   nonsense ! ”
# . ISgPl+ NSg/V+ NPr/ISg+ NSg/J/P Vg      NSg/I+ Nᴹ/V/J+  . .
>
#
> “ I    didn’t mean    it       ! ” pleaded poor     Alice . “ But     you’re so        easily offended , you
# . ISg+ V      NSg/V/J NPr/ISg+ . . VP/J    NSg/V/J+ NPr+  . . NSg/C/P W?     NSg/I/J/C R      VP/J     . ISgPl+
> know   ! ”
# NSg/VL . .
>
#
> The Mouse  only  growled in      reply  .
# D+  NSg/V+ J/R/C VP/J    NPr/J/P NSg/V+ .
>
#
> “ Please come       back    and finish your story  ! ” Alice called after it       ; and the others
# . V      NSg/VLPp/P NSg/V/J V/C NSg/V  D$+  NSg/V+ . . NPr+  VP/J   P     NPr/ISg+ . V/C D+  NPl/V3+
> all          joined in      chorus , “ Yes    , please do     ! ” but     the Mouse  only  shook   its     head
# NSg/I/J/C/Dq VP/J   NPr/J/P NSg/V+ . . NPl/VL . V      NSg/VX . . NSg/C/P D+  NSg/V+ J/R/C NSg/V/J ISg/D$+ NPr/V/J+
> impatiently , and walked a   little     quicker .
# R           . V/C VP/J   D/P NPr/I/J/Dq NSg/JC  .
>
#
> “ What   a    pity    it       wouldn’t stay    ! ” sighed the Lory , as    soon as    it       was quite out         of
# . NSg/I+ D/P+ N🅪Sg/V+ NPr/ISg+ VX       NSg/V/J . . VP/J   D   ?    . NSg/R J/R  NSg/R NPr/ISg+ VPt R     NSg/V/J/R/P P
> sight   ; and an  old   Crab   took the opportunity of saying to her     daughter “ Ah      , my
# N🅪Sg/V+ . V/C D/P NSg/J NSg/V+ V    D   NSg         P  NSg/Vg P  ISg/D$+ NSg+     . NSg/I/V . D$+
> dear    ! Let   this    be      a   lesson to you    never to lose   your temper    ! ” “ Hold    your tongue ,
# NSg/V/J . NSg/V I/Ddem+ NSg/VXL D/P NSg/V  P  ISgPl+ R     P  NSg/VL D$+  NSg/V/JC+ . . . NSg/V/J D$+  NSg/V+ .
> Ma     ! ” said    the young    Crab   , a   little     snappishly . “ You’re enough to try     the
# NPr/J+ . . VPtPp/J D+  NPr/V/J+ NSg/V+ . D/P NPr/I/J/Dq R          . . W?     NSg/I  P  NSg/V/J D
> patience of an  oyster   ! ”
# NSg      P  D/P NSg/V/J+ . .
>
#
> “ I    wish  I    had our Dinah here    , I    know   I    do     ! ” said    Alice aloud , addressing nobody
# . ISg+ NSg/V ISg+ V   D$+ NPr   NSg/J/R . ISg+ NSg/VL ISg+ NSg/VX . . VPtPp/J NPr+  J     . Vg         NSg/I+
> in      particular . “ She’d soon fetch it       back    ! ”
# NPr/J/P NSg/J      . . W?    J/R  NSg/V NPr/ISg+ NSg/V/J . .
>
#
> “ And who    is  Dinah , if    I    might   venture to ask   the question ? ” said    the Lory .
# . V/C NPr/I+ VL3 NPr   . NSg/C ISg+ Nᴹ/VX/J NSg/V+  P  NSg/V D   NSg/V+   . . VPtPp/J D   ?    .
>
#
> Alice replied eagerly , for she  was always ready   to talk   about her     pet      : “ Dinah’s
# NPr+  VP/J    R       . C/P ISg+ VPt R      NSg/V/J P  N🅪Sg/V J/P   ISg/D$+ NPr/V/J+ . . NSg$
> our cat      . And she’s such  a   capital one        for catching mice   you    can’t think ! And oh    ,
# D$+ NSg/V/J+ . V/C W?    NSg/I D/P NSg/J+  NSg/I/V/J+ C/P Vg       NPl/V+ ISgPl+ VX    NSg/V . V/C NPr/V .
> I    wish  you    could  see   her     after the birds   ! Why   , she’ll eat a   little     bird     as    soon
# ISg+ NSg/V ISgPl+ NSg/VX NSg/V ISg/D$+ P     D+  NPl/V3+ . NSg/V . W?     V   D/P NPr/I/J/Dq NPr/V/J+ NSg/R J/R
> as    look  at    it       ! ”
# NSg/R NSg/V NSg/P NPr/ISg+ . .
>
#
> This    speech  caused a   remarkable sensation among the party    . Some     of the birds
# I/Ddem+ N🅪Sg/V+ VP/J   D/P W?         NSg+      P     D+  NSg/V/J+ . I/J/R/Dq P  D+  NPl/V3+
> hurried off       at    once  : one       old   Magpie began wrapping itself up        very carefully ,
# VP/J+   NSg/V/J/P NSg/P NSg/C . NSg/I/V/J NSg/J NSg/V  VPt   N🅪Sg/V+  ISg+   NSg/V/J/P J/R  R         .
> remarking , “ I    really must  be      getting home     ; the night   - air     doesn’t suit   my
# Vg        . . ISg+ R      NSg/V NSg/VXL NSg/V   NSg/V/J+ . D   N🅪Sg/V+ . N🅪Sg/V+ V       NSg/V+ D$+
> throat ! ” and a   Canary  called out         in      a   trembling voice  to its     children , “ Come
# NSg/V+ . . V/C D/P NSg/V/J VP/J   NSg/V/J/R/P NPr/J/P D/P Vg        NSg/V+ P  ISg/D$+ NPl+     . . NSg/VLPp/P
> away , my  dears   ! It’s high     time      you    were    all          in      bed       ! ” On  various pretexts they
# V/J  . D$+ NPl/V3+ . W?   NSg/V/J+ N🅪Sg/V/J+ ISgPl+ NSg/VPt NSg/I/J/C/Dq NPr/J/P NSg/VP/J+ . . J/P J       NPl/V3   IPl+
> all          moved off       , and Alice was soon left    alone .
# NSg/I/J/C/Dq VP/J+ NSg/V/J/P . V/C NPr+  VPt J/R  NPr/V/J J     .
>
#
> “ I    wish  I    hadn’t mentioned Dinah ! ” she  said    to herself in      a   melancholy tone      .
# . ISg+ NSg/V ISg+ V      VP/J      NPr   . . ISg+ VPtPp/J P  ISg+    NPr/J/P D/P NSg/J      N🅪Sg/I/V+ .
> “ Nobody seems to like        her     , down       here    , and I’m sure she’s the best      cat      in      the
<<<<<<< HEAD
# . NSg/I+ V3    P  NSg/V/J/C/P ISg/D$+ . N🅪Sg/V/J/P NSg/J/R . V/C W?  J    W?    D   NPr/VX/JS NSg/V/J+ NPr/J/P D
> world  ! Oh    , my  dear    Dinah ! I    wonder if    I    shall ever see   you    any    more         ! ” And here
# NSg/V+ . NPr/V . D$+ NSg/V/J NPr   . ISg+ N🅪Sg/V NSg/C ISg+ VX    J    NSg/V ISgPl+ I/R/Dq NPr/I/V/J/Dq . . V/C NSg/J/R
=======
# . NSg/I+ V     P  NSg/V/J/C/P ISg/D$+ . N🅪Sg/V/J/P NSg/J/R . V/C W?  J    W?    D   NPr/VX/JS NSg/V/J+ NPr/J/P D
> world  ! Oh    , my  dear    Dinah ! I    wonder if    I    shall ever see   you    any    more           ! ” And here
# NSg/V+ . NPr/V . D$+ NSg/V/J NPr   . ISg+ N🅪Sg/V NSg/C ISg+ VX    J    NSg/V ISgPl+ I/R/Dq NPr/I/V/J/R/Dq . . V/C NSg/J/R
>>>>>>> 7e6aec91
> poor     Alice began to cry   again , for she  felt     very lonely and low     - spirited . In      a
# NSg/V/J+ NPr+  VPt   P  NSg/V P     . C/P ISg+ N🅪Sg/V/J J/R  J/R    V/C NSg/V/J . VP/J     . NPr/J/P D/P
> little     while     , however , she  again heard   a   little     pattering of footsteps in      the
# NPr/I/J/Dq NSg/V/C/P . C       . ISg+ P     VPtPp/J D/P NPr/I/J/Dq Vg        P  NPl+      NPr/J/P D
> distance , and she  looked up        eagerly , half        hoping that         the Mouse  had changed his
# N🅪Sg/V+  . V/C ISg+ VP/J   NSg/V/J/P R       . N🅪Sg/V/J/P+ Vg     NSg/I/C/Ddem D   NSg/V+ V   VP/J    ISg/D$+
> mind   , and was coming   back    to finish his     story  .
# NSg/V+ . V/C VPt NSg/Vg/J NSg/V/J P  NSg/V  ISg/D$+ NSg/V+ .
>
#
> CHAPTER IV     : The Rabbit Sends  in      a    Little      Bill
# NSg/V+  NSg/J+ . D+  NSg/V+ NPl/V3 NPr/J/P D/P+ NPr/I/J/Dq+ NPr/V+
>
#
> It       was the White    Rabbit , trotting slowly back    again , and looking anxiously about
# NPr/ISg+ VPt D   NPr🅪/V/J NSg/V  . NSg/V/J  R      NSg/V/J P     . V/C Vg      R         J/P
> as    it       went    , as    if    it       had lost    something  ; and she  heard   it       muttering to itself
# NSg/R NPr/ISg+ NSg/VPt . NSg/R NSg/C NPr/ISg+ V   VPtPp/J NSg/I/V/J+ . V/C ISg+ VPtPp/J NPr/ISg+ NSg/Vg    P  ISg+
> “ The Duchess ! The Duchess ! Oh    my  dear     paws    ! Oh    my  fur         and whiskers ! She’ll get
# . D   NSg/V   . D   NSg/V   . NPr/V D$+ NSg/V/J+ NPl/V3+ . NPr/V D$+ N🅪Sg/V/C/P+ V/C W?       . W?     NSg/V
> me       executed , as    sure as    ferrets are ferrets ! Where can    I    have   dropped them     , I
# NPr/ISg+ VP/J     . NSg/R J    NSg/R NPl/V3  V   NPl/V3  . NSg/C NPr/VX ISg+ NSg/VX V/J     NSg/IPl+ . ISg+
> wonder ? ” Alice guessed in      a    moment that          it       was looking for the fan    and the pair
# N🅪Sg/V . . NPr+  VP/J    NPr/J/P D/P+ NSg+   NSg/I/C/Ddem+ NPr/ISg+ VPt Vg      C/P D+  NSg/V+ V/C D   NSg/V
> of white     kid    gloves  , and she  very good    - naturedly began hunting about for them     ,
# P  NPr🅪/V/J+ NSg/V+ NPl/V3+ . V/C ISg+ J/R  NPr/V/J . ?         VPt   Nᴹ/Vg   J/P   C/P NSg/IPl+ .
> but     they were    nowhere to be      seen    — everything seemed to have   changed since her
# NSg/C/P IPl+ NSg/VPt NSg/J   P  NSg/VXL NSg/VPp . NSg/I/V+   VP/J   P  NSg/VX VP/J    C/P   ISg/D$+
> swim  in      the pool   , and the great hall , with the glass   table and the little     door   ,
# NSg/V NPr/J/P D   NSg/V+ . V/C D   NSg/J NPr+ . P    D   NPr🅪/V+ NSg/V V/C D   NPr/I/J/Dq NSg/V+ .
> had vanished completely .
# V   VP/J     R          .
>
#
> Very soon the Rabbit noticed Alice , as    she  went    hunting about , and called out         to
# J/R  J/R  D+  NSg/V+ VP/J    NPr+  . NSg/R ISg+ NSg/VPt Nᴹ/Vg   J/P   . V/C VP/J   NSg/V/J/R/P P
> her     in      an   angry tone      , “ Why   , Mary Ann    , what   are you    doing  out         here    ? Run      home     this
# ISg/D$+ NPr/J/P D/P+ V/J+  N🅪Sg/I/V+ . . NSg/V . NPr+ NPr/J+ . NSg/I+ V   ISgPl+ NSg/Vg NSg/V/J/R/P NSg/J/R . NSg/VLPp NSg/V/J+ I/Ddem+
> moment , and fetch me       a   pair  of gloves and a    fan    ! Quick   , now       ! ” And Alice was so
# NSg+   . V/C NSg/V NPr/ISg+ D/P NSg/V P  NPl/V3 V/C D/P+ NSg/V+ . NSg/V/J . NPr/V/J/C . . V/C NPr+  VPt NSg/I/J/C
> much         frightened that         she  ran     off       at    once  in      the direction it       pointed to , without
# NSg/I/J/R/Dq VP/J       NSg/I/C/Ddem ISg+ NSg/VPt NSg/V/J/P NSg/P NSg/C NPr/J/P D+  N🅪Sg+     NPr/ISg+ VP/J    P  . C/P
> trying   to explain the mistake it       had made .
# NSg/Vg/J P  V       D+  NSg/V+  NPr/ISg+ V   V    .
>
#
> “ He       took me       for his     housemaid , ” she  said    to herself as    she  ran     . “ How   surprised
# . NPr/ISg+ V    NPr/ISg+ C/P ISg/D$+ NSg/V     . . ISg+ VPtPp/J P  ISg+    NSg/R ISg+ NSg/VPt . . NSg/C VP/J
> he’ll be      when    he       finds  out         who    I    am      ! But     I’d better    take  him  his     fan   and
# W?    NSg/VXL NSg/I/C NPr/ISg+ NPl/V3 NSg/V/J/R/P NPr/I+ ISg+ NPr/V/J . NSg/C/P W?  NSg/VX/JC NSg/V ISg+ ISg/D$+ NSg/V V/C
> gloves  — that          is  , if    I    can    find  them     . ” As    she  said    this    , she  came      upon a    neat
# NPl/V3+ . NSg/I/C/Ddem+ VL3 . NSg/C ISg+ NPr/VX NSg/V NSg/IPl+ . . NSg/R ISg+ VPtPp/J I/Ddem+ . ISg+ NSg/VPt/P P    D/P+ NSg/J+
> little      house  , on  the door  of which was a   bright  brass    plate with the name   “ W.
# NPr/I/J/Dq+ NPr/V+ . J/P D   NSg/V P  I/C+  VPt D/P NPr/V/J N🅪Sg/V/J NSg/V P    D+  NSg/V+ . ?
> RABBIT , ” engraved upon it       . She  went    in      without knocking , and hurried upstairs ,
# NSg/V+ . . VP/J     P    NPr/ISg+ . ISg+ NSg/VPt NPr/J/P C/P     Vg       . V/C VP/J    NSg/J    .
> in      great  fear    lest she  should meet    the real   Mary Ann    , and be      turned out         of the
# NPr/J/P NSg/J+ N🅪Sg/V+ JS   ISg+ VX     NSg/V/J D+  NSg/J+ NPr+ NPr/J+ . V/C NSg/VXL VP/J   NSg/V/J/R/P P  D+
> house  before she  had found the fan   and gloves  .
# NPr/V+ C/P    ISg+ V   NSg/V D   NSg/V V/C NPl/V3+ .
>
#
> “ How   queer   it       seems , ” Alice said    to herself , “ to be      going    messages for a    rabbit !
# . NSg/C NSg/V/J NPr/ISg+ V3    . . NPr+  VPtPp/J P  ISg+    . . P  NSg/VXL NSg/Vg/J NPl/V3   C/P D/P+ NSg/V+ .
> I    suppose Dinah’ll be      sending me       on  messages next    ! ” And she  began fancying the
# ISg+ V       ?        NSg/VXL Vg      NPr/ISg+ J/P NPl/V3+  NSg/J/P . . V/C ISg+ VPt   Vg       D
> sort  of thing  that          would happen : “ ‘          Miss  Alice ! Come       here    directly , and get   ready
# NSg/V P  NSg/V+ NSg/I/C/Ddem+ VX    V      . . Unlintable NSg/V NPr+  . NSg/VLPp/P NSg/J/R R/C      . V/C NSg/V NSg/V/J
> for your walk    ! ’ ‘          Coming   in      a    minute   , nurse  ! But     I’ve got to see   that         the mouse
# C/P D$+  NSg/VL+ . . Unlintable NSg/Vg/J NPr/J/P D/P+ NSg/V/J+ . NSg/V+ . NSg/C/P W?   V   P  NSg/V NSg/I/C/Ddem D   NSg/V+
> doesn’t get   out         . ’ Only  I    don’t think , ” Alice went    on  , “ that          they’d let   Dinah
# V       NSg/V NSg/V/J/R/P . . J/R/C ISg+ V     NSg/V . . NPr+  NSg/VPt J/P . . NSg/I/C/Ddem+ W?     NSg/V NPr
> stop  in      the house  if    it       began ordering people about like        that          ! ”
# NSg/V NPr/J/P D   NPr/V+ NSg/C NPr/ISg+ VPt   Vg       NPl/V+ J/P   NSg/V/J/C/P NSg/I/C/Ddem+ . .
>
#
> By      this    time      she  had found her     way    into a   tidy    little     room    with a   table  in      the
# NSg/J/P I/Ddem+ N🅪Sg/V/J+ ISg+ V   NSg/V ISg/D$+ NSg/J+ P    D/P NSg/V/J NPr/I/J/Dq NSg/V/J P    D/P NSg/V+ NPr/J/P D
> window , and on  it       ( as    she  had hoped ) a   fan    and two or    three pairs  of tiny  white
# NSg/V+ . V/C J/P NPr/ISg+ . NSg/R ISg+ V   VP/J  . D/P NSg/V+ V/C NSg NPr/C NSg   NPl/V3 P  NSg/J NPr🅪/V/J
> kid    gloves  : she  took up        the fan    and a   pair  of the gloves  , and was just going    to
# NSg/V+ NPl/V3+ . ISg+ V    NSg/V/J/P D   NSg/V+ V/C D/P NSg/V P  D   NPl/V3+ . V/C VPt V/J  NSg/Vg/J P
> leave the room     , when    her     eye    fell      upon a   little     bottle that          stood near      the
# NSg/V D   NSg/V/J+ . NSg/I/C ISg/D$+ NSg/V+ NSg/VPt/J P    D/P NPr/I/J/Dq NSg/V+ NSg/I/C/Ddem+ V     NSg/V/J/P D
> looking - glass   . There was no     label  this   time      with the words   “ DRINK  ME       , ” but
# Vg+     . NPr🅪/V+ . +     VPt NPr/P+ NSg/V+ I/Ddem N🅪Sg/V/J+ P    D+  NPl/V3+ . NSg/V+ NPr/ISg+ . . NSg/C/P
> nevertheless she  uncorked it       and put   it       to her     lips    . “ I    know   something
# W?           ISg+ VP/J     NPr/ISg+ V/C NSg/V NPr/ISg+ P  ISg/D$+ NPl/V3+ . . ISg+ NSg/VL NSg/I/V/J+
> interesting is  sure to happen , ” she  said    to herself , “ whenever I    eat or    drink
# V/J         VL3 J    P  V      . . ISg+ VPtPp/J P  ISg+    . . C        ISg+ V   NPr/C NSg/V+
> anything ; so        I’ll just see   what   this   bottle does   . I    do     hope   it’ll make  me       grow
# NSg/I/V+ . NSg/I/J/C W?   V/J  NSg/V NSg/I+ I/Ddem NSg/V+ NPl/V3 . ISg+ NSg/VX NPr🅪/V W?    NSg/V NPr/ISg+ V
> large again , for really I’m quite tired of being     such  a   tiny  little     thing  ! ”
# NSg/J P     . C/P R      W?  R     VP/J  P  N🅪Sg/Vg/C NSg/I D/P NSg/J NPr/I/J/Dq NSg/V+ . .
>
#
> It       did so        indeed , and much         sooner than she  had expected : before she  had drunk
# NPr/ISg+ VPt NSg/I/J/C W?     . V/C NSg/I/J/R/Dq JC     C/P  ISg+ V   NSg/VP/J . C/P    ISg+ V   NSg/VPp/J+
> half        the bottle , she  found her     head     pressing against the ceiling , and had to
<<<<<<< HEAD
# N🅪Sg/V/J/P+ D+  NSg/V+ . ISg+ NSg/V ISg/D$+ NPr/V/J+ NSg/Vg/J C/P     D+  NSg/V+  . V/C V   P
> stoop to save      her     neck   from being     broken . She  hastily put   down       the bottle ,
# NSg/V P  NSg/V/C/P ISg/D$+ NSg/V+ P    N🅪Sg/Vg/C VPp/J  . ISg+ R       NSg/V N🅪Sg/V/J/P D+  NSg/V+ .
> saying to herself “ That’s quite enough — I    hope   I    shan’t grow any    more         — As    it       is  , I
# NSg/Vg P  ISg+    . NSg$   R     NSg/I  . ISg+ NPr🅪/V ISg+ V      V    I/R/Dq NPr/I/V/J/Dq . NSg/R NPr/ISg+ VL3 . ISg+
> can’t get   out         at    the door   — I    do     wish  I    hadn’t drunk     quite so        much         ! ”
# VX    NSg/V NSg/V/J/R/P NSg/P D   NSg/V+ . ISg+ NSg/VX NSg/V ISg+ V      NSg/VPp/J R     NSg/I/J/C NSg/I/J/R/Dq . .
=======
# N🅪Sg/V/J/P+ D+  NSg/V+ . ISg+ NSg/V ISg/D$+ NPr/V/J+ NSg/V/J  C/P     D+  NSg/V+  . V/C V   P
> stoop to save      her     neck   from being    broken . She  hastily put   down       the bottle ,
# NSg/V P  NSg/V/C/P ISg/D$+ NSg/V+ P    N🅪Sg/V/C V/J    . ISg+ R       NSg/V N🅪Sg/V/J/P D+  NSg/V+ .
> saying to herself “ That’s quite enough — I    hope   I    shan’t grow any    more           — As    it       is , I
# NSg/V  P  ISg+    . NSg$   R     NSg/I  . ISg+ NPr🅪/V ISg+ V      V    I/R/Dq NPr/I/V/J/R/Dq . NSg/R NPr/ISg+ VL . ISg+
> can’t get   out         at    the door   — I    do     wish  I    hadn’t drunk   quite so        much         ! ”
# VX    NSg/V NSg/V/J/R/P NSg/P D   NSg/V+ . ISg+ NSg/VX NSg/V ISg+ V      NSg/V/J R     NSg/I/J/C NSg/I/J/R/Dq . .
>>>>>>> 7e6aec91
>
#
> Alas ! it       was too late  to wish  that          ! She  went    on  growing , and growing , and very
# NPl  . NPr/ISg+ VPt W?  NSg/J P  NSg/V NSg/I/C/Ddem+ . ISg+ NSg/VPt J/P NSg/Vg  . V/C NSg/Vg  . V/C J/R
> soon had to kneel down       on  the floor  : in      another minute   there was not   even    room
# J/R  V   P  V     N🅪Sg/V/J/P J/P D   NSg/V+ . NPr/J/P I/D     NSg/V/J+ +     VPt NSg/C NSg/V/J NSg/V/J+
> for this    , and she  tried the effect of lying    down       with one       elbow  against the
# C/P I/Ddem+ . V/C ISg+ VP/J  D   NSg/V+ P  NSg/Vg/J N🅪Sg/V/J/P P    NSg/I/V/J NSg/V+ C/P     D
> door   , and the other   arm      curled round     her     head     . Still   she  went    on  growing , and ,
# NSg/V+ . V/C D   NSg/V/J NSg/V/J+ VP/J   NSg/V/J/P ISg/D$+ NPr/V/J+ . NSg/V/J ISg+ NSg/VPt J/P NSg/Vg  . V/C .
> as    a    last     resource , she  put   one       arm      out         of the window , and one        foot   up        the
# NSg/R D/P+ NSg/V/J+ N🅪Sg/V+  . ISg+ NSg/V NSg/I/V/J NSg/V/J+ NSg/V/J/R/P P  D+  NSg/V+ . V/C NSg/I/V/J+ NSg/V+ NSg/V/J/P D+
<<<<<<< HEAD
> chimney , and said    to herself “ Now       I    can    do     no    more         , whatever happens . What   will
# NSg/V+  . V/C VPtPp/J P  ISg+    . NPr/V/J/C ISg+ NPr/VX NSg/VX NPr/P NPr/I/V/J/Dq . NSg/I/J+ V3      . NSg/I+ NPr/VX
=======
> chimney , and said to herself “ Now       I    can    do     no    more           , whatever happens . What   will
# NSg/V+  . V/C V/J  P  ISg+    . NPr/V/J/C ISg+ NPr/VX NSg/VX NPr/P NPr/I/V/J/R/Dq . NSg/I/J+ V       . NSg/I+ NPr/VX
>>>>>>> 7e6aec91
> become of me       ? ”
# VL     P  NPr/ISg+ . .
>
#
> Luckily for Alice , the little      magic     bottle had now       had its     full     effect , and she
# R       C/P NPr+  . D+  NPr/I/J/Dq+ N🅪Sg/V/J+ NSg/V+ V   NPr/V/J/C V   ISg/D$+ NSg/V/J+ NSg/V+ . V/C ISg+
> grew no    larger : still   it       was very uncomfortable , and , as    there seemed to be      no
# V    NPr/P JC     . NSg/V/J NPr/ISg+ VPt J/R  J             . V/C . NSg/R +     VP/J   P  NSg/VXL NPr/P
> sort  of chance  of her     ever getting out         of the room     again , no    wonder she  felt
# NSg/V P  NPr/V/J P  ISg/D$+ J    NSg/V   NSg/V/J/R/P P  D+  NSg/V/J+ P     . NPr/P N🅪Sg/V ISg+ N🅪Sg/V/J
> unhappy .
# NSg/V/J .
>
#
> “ It       was much         pleasanter at    home     , ” thought   poor    Alice , “ when    one       wasn’t always
# . NPr/ISg+ VPt NSg/I/J/R/Dq J          NSg/P NSg/V/J+ . . NSg/VPtPp NSg/V/J NPr+  . . NSg/I/C NSg/I/V/J V      R
> growing larger and smaller , and being     ordered about by      mice  and rabbits . I
# NSg/Vg  JC     V/C NSg/JC  . V/C N🅪Sg/Vg/C VP/J    J/P   NSg/J/P NPl/V V/C NPl/V3+ . ISg+
> almost wish  I    hadn’t gone    down       that         rabbit - hole   — and yet     — and yet     — it’s rather
# R      NSg/V ISg+ V      VPp/J/P N🅪Sg/V/J/P NSg/I/C/Ddem NSg/V+ . NSg/V+ . V/C NSg/V/C . V/C NSg/V/C . W?   NPr/V/J/R
> curious , you    know   , this   sort  of life    ! I    do     wonder what   can    have   happened to me       !
# J       . ISgPl+ NSg/VL . I/Ddem NSg/V P  N🅪Sg/V+ . ISg+ NSg/VX N🅪Sg/V NSg/I+ NPr/VX NSg/VX VP/J     P  NPr/ISg+ .
> When    I    used     to read       fairy  - tales   , I    fancied that         kind  of thing  never happened ,
# NSg/I/C ISg+ VPPtPp/J P  NSg/VLPtPp NSg/J+ . NPl/V3+ . ISg+ VP/J    NSg/I/C/Ddem NSg/J P  NSg/V+ R     VP/J     .
> and now       here    I    am      in      the middle  of one       ! There ought    to be      a   book   written about
# V/C NPr/V/J/C NSg/J/R ISg+ NPr/V/J NPr/J/P D   NSg/V/J P  NSg/I/V/J . +     NSg/I/VX P  NSg/VXL D/P NSg/V+ V/J     J/P
> me       , that         there ought    ! And when    I    grow up        , I’ll write one       — but     I’m grown up        now       , ”
# NPr/ISg+ . NSg/I/C/Ddem +     NSg/I/VX . V/C NSg/I/C ISg+ V    NSg/V/J/P . W?   NSg/V NSg/I/V/J . NSg/C/P W?  V/J   NSg/V/J/P NPr/V/J/C . .
> she  added in      a   sorrowful tone      ; “ at    least there’s no    room     to grow up        any    more
<<<<<<< HEAD
# ISg+ VP/J  NPr/J/P D/P J         N🅪Sg/I/V+ . . NSg/P NSg/J W?      NPr/P NSg/V/J+ P  V    NSg/V/J/P I/R/Dq NPr/I/V/J/Dq
=======
# ISg+ V/J   NPr/J/P D/P J         N🅪Sg/I/V+ . . NSg/P NSg/J W?      NPr/P NSg/V/J+ P  V    NSg/V/J/P I/R/Dq NPr/I/V/J/R/Dq
>>>>>>> 7e6aec91
> here    . ”
# NSg/J/R . .
>
#
> “ But     then    , ” thought   Alice , “ shall I    never get   any    older than I    am      now       ? That’ll
# . NSg/C/P NSg/J/C . . NSg/VPtPp NPr+  . . VX    ISg+ R     NSg/V I/R/Dq JC    C/P  ISg+ NPr/V/J NPr/V/J/C . W?
> be      a   comfort , one       way    — never to be      an  old   woman  — but     then    — always to have   lessons
# NSg/VXL D/P N🅪Sg/V+ . NSg/I/V/J NSg/J+ . R     P  NSg/VXL D/P NSg/J NSg/V+ . NSg/C/P NSg/J/C . R      P  NSg/VX NPl/V3+
> to learn ! Oh    , I    shouldn’t like        that          ! ”
# P  NSg/V . NPr/V . ISg+ V         NSg/V/J/C/P NSg/I/C/Ddem+ . .
>
#
> “ Oh    , you    foolish Alice ! ” she  answered herself . “ How   can    you    learn lessons in
# . NPr/V . ISgPl+ J+      NPr+  . . ISg+ VP/J     ISg+    . . NSg/C NPr/VX ISgPl+ NSg/V NPl/V3+ NPr/J/P
> here    ? Why   , there’s hardly room     for you    , and no    room     at    all          for any
# NSg/J/R . NSg/V . W?      R      NSg/V/J+ C/P ISgPl+ . V/C NPr/P NSg/V/J+ NSg/P NSg/I/J/C/Dq C/P I/R/Dq
> lesson - books   ! ”
# NSg/V+ . NPl/V3+ . .
>
#
> And so        she  went    on  , taking   first    one        side     and then    the other   , and making quite a
# V/C NSg/I/J/C ISg+ NSg/VPt J/P . NSg/Vg/J NSg/V/J+ NSg/I/V/J+ NSg/V/J+ V/C NSg/J/C D   NSg/V/J . V/C NSg/Vg R     D/P
> conversation of it       altogether ; but     after a    few       minutes she  heard   a    voice
# N🅪Sg/V       P  NPr/ISg+ NSg        . NSg/C/P P     D/P+ NSg/I/Dq+ NPl/V3+ ISg+ VPtPp/J D/P+ NSg/V+
> outside   , and stopped to listen .
# NSg/V/J/P . V/C V/J     P  NSg/V  .
>
#
> “ Mary Ann    ! Mary Ann    ! ” said    the voice  . “ Fetch me       my  gloves this    moment ! ” Then
# . NPr+ NPr/J+ . NPr+ NPr/J+ . . VPtPp/J D+  NSg/V+ . . NSg/V NPr/ISg+ D$+ NPl/V3 I/Ddem+ NSg+   . . NSg/J/C
> came      a   little     pattering of feet on  the stairs . Alice knew it       was the Rabbit
# NSg/VPt/P D/P NPr/I/J/Dq Vg        P  NPl  J/P D   NPl+   . NPr+  VPt  NPr/ISg+ VPt D   NSg/V
> coming   to look  for her     , and she  trembled till      she  shook   the house  , quite
# NSg/Vg/J P  NSg/V C/P ISg/D$+ . V/C ISg+ VP/J     NSg/V/C/P ISg+ NSg/V/J D+  NPr/V+ . R
> forgetting that         she  was now       about a    thousand times   as    large as    the Rabbit , and
# NSg/V      NSg/I/C/Ddem ISg+ VPt NPr/V/J/C J/P   D/P+ NSg+     NPl/V3+ NSg/R NSg/J NSg/R D+  NSg/V+ . V/C
> had no    reason  to be      afraid of it       .
# V   NPr/P N🅪Sg/V+ P  NSg/VXL J      P  NPr/ISg+ .
>
#
> Presently the Rabbit came      up        to the door   , and tried to open    it       ; but     , as    the door
# R         D+  NSg/V+ NSg/VPt/P NSg/V/J/P P  D+  NSg/V+ . V/C VP/J  P  NSg/V/J NPr/ISg+ . NSg/C/P . NSg/R D+  NSg/V+
> opened inwards , and Alice’s elbow  was pressed hard   against it       , that         attempt
# VP/J   NPl     . V/C NSg$    NSg/V+ VPt VP/J    N🅪Sg/J C/P     NPr/ISg+ . NSg/I/C/Ddem NSg/V+
> proved a   failure . Alice heard   it       say    to itself “ Then    I’ll go       round     and get   in      at
# VP/J   D/P N🅪Sg+   . NPr+  VPtPp/J NPr/ISg+ NSg/VL P  ISg+   . NSg/J/C W?   NSg/VL/J NSg/V/J/P V/C NSg/V NPr/J/P NSg/P
> the window . ”
# D   NSg/V+ . .
>
#
> “ That         you    won’t ! ” thought   Alice , and , after waiting till      she  fancied she  heard
# . NSg/I/C/Ddem ISgPl+ V     . . NSg/VPtPp NPr+  . V/C . P     NSg/Vg  NSg/V/C/P ISg+ VP/J    ISg+ VPtPp/J
> the Rabbit just under   the window , she  suddenly spread  out         her     hand   , and made a
# D+  NSg/V+ V/J  NSg/J/P D+  NSg/V+ . ISg+ R        N🅪Sg/VL NSg/V/J/R/P ISg/D$+ NSg/V+ . V/C V    D/P
> snatch in      the air     . She  did not   get   hold    of anything , but     she  heard   a   little
# NSg/V  NPr/J/P D   N🅪Sg/V+ . ISg+ VPt NSg/C NSg/V NSg/V/J P  NSg/I/V+ . NSg/C/P ISg+ VPtPp/J D/P NPr/I/J/Dq
> shriek and a   fall    , and a   crash   of broken glass   , from which she  concluded that         it
# NSg/V  V/C D/P NSg/VL+ . V/C D/P NSg/V/J P  VPp/J  NPr🅪/V+ . P    I/C+  ISg+ VP/J      NSg/I/C/Ddem NPr/ISg+
> was just possible it       had fallen into a   cucumber - frame  , or    something of the sort   .
# VPt V/J  NSg/J    NPr/ISg+ V   VPp/J  P    D/P N🅪Sg+    . NSg/V+ . NPr/C NSg/I/V/J P  D   NSg/V+ .
>
#
> Next    came      an   angry voice  — the Rabbit’s — “ Pat      ! Pat      ! Where are you    ? ” And then    a
# NSg/J/P NSg/VPt/P D/P+ V/J+  NSg/V+ . D   NSg$     . . NPr/V/J+ . NPr/V/J+ . NSg/C V   ISgPl+ . . V/C NSg/J/C D/P+
> voice  she  had never heard   before , “ Sure then    I’m here    ! Digging for apples , yer
# NSg/V+ ISg+ V   R     VPtPp/J C/P    . . J    NSg/J/C W?  NSg/J/R . NSg/V   C/P NPl    . +
> honour       ! ”
# N🅪Sg/V/Comm+ . .
>
#
<<<<<<< HEAD
> “ Digging for apples , indeed ! ” said    the Rabbit angrily . “ Here    ! Come       and help  me
# . NSg/V   C/P NPl    . W?     . . VPtPp/J D+  NSg/V+ R       . . NSg/J/R . NSg/VLPp/P V/C NSg/V NPr/ISg+
> out         of this    ! ” ( Sounds of more         broken glass   . )
# NSg/V/J/R/P P  I/Ddem+ . . . NPl/V3 P  NPr/I/V/J/Dq VPp/J  NPr🅪/V+ . .
=======
> “ Digging for apples , indeed ! ” said the Rabbit angrily . “ Here    ! Come    and help  me
# . NSg/V   C/P NPl    . W?     . . V/J  D+  NSg/V+ R       . . NSg/J/R . NSg/V/P V/C NSg/V NPr/ISg+
> out         of this    ! ” ( Sounds of more           broken glass   . )
# NSg/V/J/R/P P  I/Ddem+ . . . NPl/V  P  NPr/I/V/J/R/Dq V/J    NPr🅪/V+ . .
>>>>>>> 7e6aec91
>
#
> “ Now       tell   me       , Pat      , what’s that          in      the window ? ”
# . NPr/V/J/C NPr/VL NPr/ISg+ . NPr/V/J+ . NSg$   NSg/I/C/Ddem+ NPr/J/P D   NSg/V+ . .
>
#
> “ Sure , it’s an  arm      , yer honour       ! ” ( He       pronounced it       “ arrum . ” )
# . J    . W?   D/P NSg/V/J+ . +   N🅪Sg/V/Comm+ . . . NPr/ISg+ VP/J       NPr/ISg+ . ?     . . .
>
#
> “ An   arm      , you    goose  ! Who    ever saw     one       that          size    ? Why   , it       fills  the whole  window ! ”
# . D/P+ NSg/V/J+ . ISgPl+ NSg/V+ . NPr/I+ J    NSg/VPt NSg/I/V/J NSg/I/C/Ddem+ N🅪Sg/V+ . NSg/V . NPr/ISg+ NPl/V3 D+  NSg/J+ NSg/V+ . .
>
#
> “ Sure , it       does   , yer honour       : but     it’s an  arm      for all           that          . ”
# . J    . NPr/ISg+ NPl/V3 . +   N🅪Sg/V/Comm+ . NSg/C/P W?   D/P NSg/V/J+ C/P NSg/I/J/C/Dq+ NSg/I/C/Ddem+ . .
>
#
> “ Well    , it’s got no    business there , at    any    rate   : go       and take  it       away ! ”
# . NSg/V/J . W?   V   NPr/P N🅪Sg/J+  W?    . NSg/P I/R/Dq NSg/V+ . NSg/VL/J V/C NSg/V NPr/ISg+ V/J  . .
>
#
> There was a    long     silence after this    , and Alice could  only  hear whispers now       and
# +     VPt D/P+ NPr/V/J+ NSg/V+  P     I/Ddem+ . V/C NPr+  NSg/VX J/R/C VL   NPl/V3   NPr/V/J/C V/C
> then    ; such  as    , “ Sure , I    don’t like        it       , yer honour       , at    all          , at    all          ! ” “ Do     as    I
# NSg/J/C . NSg/I NSg/R . . J    . ISg+ V     NSg/V/J/C/P NPr/ISg+ . +   N🅪Sg/V/Comm+ . NSg/P NSg/I/J/C/Dq . NSg/P NSg/I/J/C/Dq . . . NSg/VX NSg/R ISg+
<<<<<<< HEAD
> tell   you    , you    coward  ! ” and at    last    she  spread  out         her     hand   again , and made
# NPr/VL ISgPl+ . ISgPl+ NPr/V/J . . V/C NSg/P NSg/V/J ISg+ N🅪Sg/VL NSg/V/J/R/P ISg/D$+ NSg/V+ P     . V/C V
> another snatch in      the air     . This    time      there were    two  little      shrieks , and more
# I/D     NSg/V  NPr/J/P D   N🅪Sg/V+ . I/Ddem+ N🅪Sg/V/J+ +     NSg/VPt NSg+ NPr/I/J/Dq+ NPl/V3+ . V/C NPr/I/V/J/Dq
> sounds of broken glass   . “ What   a   number    of cucumber - frames  there must  be      ! ”
# NPl/V3 P  VPp/J  NPr🅪/V+ . . NSg/I+ D/P N🅪Sg/V/JC P  N🅪Sg+    . NPl/V3+ +     NSg/V NSg/VXL . .
> thought   Alice . “ I    wonder what   they’ll do     next    ! As    for  pulling me       out         of the
# NSg/VPtPp NPr+  . . ISg+ N🅪Sg/V NSg/I+ W?      NSg/VX NSg/J/P . NSg/R C/P+ Vg      NPr/ISg+ NSg/V/J/R/P P  D+
=======
> tell  you    , you    coward  ! ” and at    last    she  spread out         her     hand   again , and made
# NPr/V ISgPl+ . ISgPl+ NPr/V/J . . V/C NSg/P NSg/V/J ISg+ N🅪Sg/V NSg/V/J/R/P ISg/D$+ NSg/V+ P     . V/C V
> another snatch in      the air     . This    time      there were  two  little      shrieks , and more
# I/D     NSg/V  NPr/J/P D   N🅪Sg/V+ . I/Ddem+ N🅪Sg/V/J+ +     NSg/V NSg+ NPr/I/J/Dq+ NPl/V+  . V/C NPr/I/V/J/R/Dq
> sounds of broken glass   . “ What   a   number    of cucumber - frames there must  be     ! ”
# NPl/V  P  V/J    NPr🅪/V+ . . NSg/I+ D/P N🅪Sg/V/JC P  N🅪Sg+    . NPl/V+ +     NSg/V NSg/VX . .
> thought Alice . “ I    wonder what   they’ll do     next    ! As    for  pulling me       out         of the
# NSg/V   NPr+  . . ISg+ N🅪Sg/V NSg/I+ W?      NSg/VX NSg/J/P . NSg/R C/P+ V       NPr/ISg+ NSg/V/J/R/P P  D+
>>>>>>> 7e6aec91
> window , I    only  wish  they could  ! I’m sure I    don’t want  to stay    in      here    any
# NSg/V+ . ISg+ J/R/C NSg/V IPl+ NSg/VX . W?  J    ISg+ V     NSg/V P  NSg/V/J NPr/J/P NSg/J/R I/R/Dq
> longer ! ”
# NSg/JC . .
>
#
<<<<<<< HEAD
> She  waited for some     time      without hearing   anything more         : at    last    came      a   rumbling
# ISg+ VP/J   C/P I/J/R/Dq N🅪Sg/V/J+ C/P     NSg/Vg/J+ NSg/I/V+ NPr/I/V/J/Dq . NSg/P NSg/V/J NSg/VPt/P D/P N🅪Sg/Vg/J
> of little     cartwheels , and the sound    of a   good    many       voices  all          talking together :
# P  NPr/I/J/Dq NPl/V3     . V/C D   N🅪Sg/V/J P  D/P NPr/V/J NSg/I/J/Dq NPl/V3+ NSg/I/J/C/Dq Vg      J        .
> she  made out         the words   : “ Where’s the other   ladder ? — Why   , I    hadn’t to bring but
# ISg+ V    NSg/V/J/R/P D   NPl/V3+ . . NSg$    D   NSg/V/J NSg/V+ . . NSg/V . ISg+ V      P  VL    NSg/C/P
=======
> She  waited for some     time      without hearing  anything more           : at    last    came    a   rumbling
# ISg+ V/J    C/P I/J/R/Dq N🅪Sg/V/J+ C/P     NSg/V/J+ NSg/I/V+ NPr/I/V/J/R/Dq . NSg/P NSg/V/J NSg/V/P D/P N🅪Sg/V/J
> of little     cartwheels , and the sound    of a   good    many       voices all          talking together :
# P  NPr/I/J/Dq NPl/V      . V/C D   N🅪Sg/V/J P  D/P NPr/V/J NSg/I/J/Dq NPl/V+ NSg/I/J/C/Dq V       J        .
> she  made out         the words  : “ Where’s the other   ladder ? — Why   , I    hadn’t to bring but
# ISg+ V    NSg/V/J/R/P D   NPl/V+ . . NSg$    D   NSg/V/J NSg/V+ . . NSg/V . ISg+ V      P  V     NSg/C/P
>>>>>>> 7e6aec91
> one       ; Bill’s got the other   — Bill   ! fetch it       here    , lad ! — Here    , put   ’ em       up        at    this
# NSg/I/V/J . NSg$   V   D   NSg/V/J . NPr/V+ . NSg/V NPr/ISg+ NSg/J/R . NSg . . NSg/J/R . NSg/V . NSg/I/J+ NSg/V/J/P NSg/P I/Ddem+
> corner — No    , tie    ’ em       together first   — they don’t reach half        high    enough yet     — Oh    !
# NSg/V+ . NPr/P . NSg/V+ . NSg/I/J+ J        NSg/V/J . IPl+ V     NSg/V N🅪Sg/V/J/P+ NSg/V/J NSg/I  NSg/V/C . NPr/V .
> they’ll do     well    enough ; don’t be      particular — Here    , Bill   ! catch hold    of this
# W?      NSg/VX NSg/V/J NSg/I  . V     NSg/VXL NSg/J      . NSg/J/R . NPr/V+ . NSg/V NSg/V/J P  I/Ddem+
> rope   — Will   the roof   bear     ? — Mind   that         loose    slate    — Oh    , it’s coming   down       ! Heads
# NSg/V+ . NPr/VX D+  NSg/V+ NSg/V/J+ . . NSg/V+ NSg/I/C/Ddem NSg/V/J+ NSg/V/J+ . NPr/V . W?   NSg/Vg/J N🅪Sg/V/J/P . NPl/V3+
> below ! ” ( a    loud   crash    ) — “ Now       , who    did that          ? — It       was Bill   , I    fancy   — Who’s to go       down
# P     . . . D/P+ NSg/J+ NSg/V/J+ . . . NPr/V/J/C . NPr/I+ VPt NSg/I/C/Ddem+ . . NPr/ISg+ VPt NPr/V+ . ISg+ NSg/V/J . NSg$  P  NSg/VL/J N🅪Sg/V/J/P
> the chimney ? — Nay     , I    shan’t ! You    do     it       ! — That         I    won’t , then    ! — Bill’s to go
# D   NSg/V+  . . NSg/V/J . ISg+ V      . ISgPl+ NSg/VX NPr/ISg+ . . NSg/I/C/Ddem ISg+ V     . NSg/J/C . . NSg$   P  NSg/VL/J
> down       — Here    , Bill   ! the master   says   you’re to go       down       the chimney ! ”
# N🅪Sg/V/J/P . NSg/J/R . NPr/V+ . D+  NPr/V/J+ NPl/V3 W?     P  NSg/VL/J N🅪Sg/V/J/P D   NSg/V+  . .
>
#
> “ Oh    ! So        Bill’s got to come       down       the chimney , has he       ? ” said    Alice to herself .
# . NPr/V . NSg/I/J/C NSg$   V   P  NSg/VLPp/P N🅪Sg/V/J/P D   NSg/V+  . V3  NPr/ISg+ . . VPtPp/J NPr+  P  ISg+    .
> “ Shy     , they seem to put   everything upon Bill   ! I    wouldn’t be      in      Bill’s place   for a
# . NSg/V/J . IPl+ V    P  NSg/V NSg/I/V+   P    NPr/V+ . ISg+ VX       NSg/VXL NPr/J/P NSg$   N🅪Sg/V+ C/P D/P
> good    deal     : this   fireplace is  narrow  , to be      sure ; but     I    think I    can    kick  a
# NPr/V/J NSg/V/J+ . I/Ddem NSg+      VL3 NSg/V/J . P  NSg/VXL J    . NSg/C/P ISg+ NSg/V ISg+ NPr/VX NSg/V D/P
> little     ! ”
# NPr/I/J/Dq . .
>
#
> She  drew  her     foot   as    far     down       the chimney as    she  could  , and waited till      she
# ISg+ NPr/V ISg/D$+ NSg/V+ NSg/R NSg/V/J N🅪Sg/V/J/P D+  NSg/V+  NSg/R ISg+ NSg/VX . V/C VP/J   NSg/V/C/P ISg+
> heard   a    little      animal ( she  couldn’t guess of what   sort   it       was ) scratching and
# VPtPp/J D/P+ NPr/I/J/Dq+ NSg/J+ . ISg+ V        NSg/V P  NSg/I+ NSg/V+ NPr/ISg+ VPt . Vg         V/C
> scrambling about in      the chimney close   above   her     : then    , saying to herself “ This
# Vg         J/P   NPr/J/P D   NSg/V+  NSg/V/J NSg/J/P ISg/D$+ . NSg/J/C . NSg/Vg P  ISg+    . I/Ddem+
> is  Bill   , ” she  gave one       sharp   kick   , and waited to see   what   would happen next    .
# VL3 NPr/V+ . . ISg+ V    NSg/I/V/J NPr/V/J NSg/V+ . V/C VP/J   P  NSg/V NSg/I+ VX    V      NSg/J/P .
>
#
> The first    thing  she  heard   was a   general chorus of “ There goes  Bill   ! ” then    the
# D+  NSg/V/J+ NSg/V+ ISg+ VPtPp/J VPt D/P NSg/V/J NSg/V  P  . +     NPl/V NPr/V+ . . NSg/J/C D
> Rabbit’s voice  along — “ Catch him  , you    by      the hedge  ! ” then    silence , and then
# NSg$     NSg/V+ P     . . NSg/V ISg+ . ISgPl+ NSg/J/P D   NSg/V+ . . NSg/J/C NSg/V+  . V/C NSg/J/C
<<<<<<< HEAD
> another confusion of voices  — “ Hold    up        his     head     — Brandy now       — Don’t choke him  — How   was
# I/D     N🅪Sg/V    P  NPl/V3+ . . NSg/V/J NSg/V/J/P ISg/D$+ NPr/V/J+ . NPr/V+ NPr/V/J/C . V     NSg/V ISg+ . NSg/C VPt
> it       , old   fellow ? What   happened to you    ? Tell   us       all          about it       ! ”
# NPr/ISg+ . NSg/J NSg/V  . NSg/I+ VP/J     P  ISgPl+ . NPr/VL NPr/IPl+ NSg/I/J/C/Dq J/P   NPr/ISg+ . .
>
#
> Last    came      a   little     feeble , squeaking voice  , ( “ That’s Bill   , ” thought   Alice , )
# NSg/V/J NSg/VPt/P D/P NPr/I/J/Dq V/J    . Vg        NSg/V+ . . . NSg$   NPr/V+ . . NSg/VPtPp NPr+  . .
> “ Well    , I    hardly know   — No    more         , thank ye       ; I’m better    now       — but     I’m a   deal     too
# . NSg/V/J . ISg+ R      NSg/VL . NPr/P NPr/I/V/J/Dq . NSg/V NSg/I/D+ . W?  NSg/VX/JC NPr/V/J/C . NSg/C/P W?  D/P NSg/V/J+ W?
> flustered to tell   you    — all          I    know   is  , something  comes  at    me       like        a
# VP/J      P  NPr/VL ISgPl+ . NSg/I/J/C/Dq ISg+ NSg/VL VL3 . NSg/I/V/J+ NPl/V3 NSg/P NPr/ISg+ NSg/V/J/C/P D/P
=======
> another confusion of voices — “ Hold    up        his     head     — Brandy now       — Don’t choke him  — How   was
# I/D     N🅪Sg/V    P  NPl/V+ . . NSg/V/J NSg/V/J/P ISg/D$+ NPr/V/J+ . NPr/V+ NPr/V/J/C . V     NSg/V ISg+ . NSg/C V
> it       , old   fellow ? What   happened to you    ? Tell  us       all          about it       ! ”
# NPr/ISg+ . NSg/J NSg/V  . NSg/I+ V/J      P  ISgPl+ . NPr/V NPr/IPl+ NSg/I/J/C/Dq J/P   NPr/ISg+ . .
>
#
> Last    came    a   little     feeble , squeaking voice  , ( “ That’s Bill   , ” thought Alice , )
# NSg/V/J NSg/V/P D/P NPr/I/J/Dq V/J    . V         NSg/V+ . . . NSg$   NPr/V+ . . NSg/V   NPr+  . .
> “ Well    , I    hardly know  — No    more           , thank ye       ; I’m better    now       — but     I’m a   deal     too
# . NSg/V/J . ISg+ R      NSg/V . NPr/P NPr/I/V/J/R/Dq . NSg/V NSg/I/D+ . W?  NSg/VX/JC NPr/V/J/C . NSg/C/P W?  D/P NSg/V/J+ W?
> flustered to tell  you    — all          I    know  is , something  comes at    me       like        a
# V/J       P  NPr/V ISgPl+ . NSg/I/J/C/Dq ISg+ NSg/V VL . NSg/I/V/J+ NPl/V NSg/P NPr/ISg+ NSg/V/J/C/P D/P
>>>>>>> 7e6aec91
> Jack     - in      - the - box    , and up        I    goes  like        a   sky     - rocket ! ”
# NPr/V/J+ . NPr/J/P . D   . NSg/V+ . V/C NSg/V/J/P ISg+ NPl/V NSg/V/J/C/P D/P N🅪Sg/V+ . NSg/V+ . .
>
#
> “ So        you    did , old   fellow ! ” said    the others  .
# . NSg/I/J/C ISgPl+ VPt . NSg/J NSg/V  . . VPtPp/J D+  NPl/V3+ .
>
#
> “ We   must  burn  the house  down       ! ” said    the Rabbit’s voice  ; and Alice called out         as
# . IPl+ NSg/V NSg/V D+  NPr/V+ N🅪Sg/V/J/P . . VPtPp/J D   NSg$     NSg/V+ . V/C NPr+  VP/J   NSg/V/J/R/P NSg/R
> loud  as    she  could  , “ If    you    do     , I’ll set     Dinah at    you    ! ”
# NSg/J NSg/R ISg+ NSg/VX . . NSg/C ISgPl+ NSg/VX . W?   NPr/V/J NPr   NSg/P ISgPl+ . .
>
#
> There was a    dead     silence instantly , and Alice thought   to herself , “ I    wonder what
# +     VPt D/P+ NSg/V/J+ NSg/V+  R         . V/C NPr+  NSg/VPtPp P  ISg+    . . ISg+ N🅪Sg/V NSg/I+
> they will   do     next    ! If    they had any     sense   , they’d take  the roof   off       . ” After a
# IPl+ NPr/VX NSg/VX NSg/J/P . NSg/C IPl+ V   I/R/Dq+ N🅪Sg/V+ . W?     NSg/V D   NSg/V+ NSg/V/J/P . . P     D/P+
> minute   or    two , they began moving   about again , and Alice heard   the Rabbit say    , “ A
# NSg/V/J+ NPr/C NSg . IPl+ VPt   NSg/Vg/J J/P   P     . V/C NPr+  VPtPp/J D+  NSg/V+ NSg/VL . . D/P
> barrowful will   do     , to begin  with . ”
# ?         NPr/VX NSg/VX . P  NSg/VL P    . .
>
#
> “ A   barrowful of what   ? ” thought   Alice ; but     she  had not   long    to doubt  , for the
# . D/P ?         P  NSg/I+ . . NSg/VPtPp NPr+  . NSg/C/P ISg+ V   NSg/C NPr/V/J P  N🅪Sg/V . C/P D
> next     moment a   shower of little      pebbles came      rattling in      at    the window , and some
# NSg/J/P+ NSg+   D/P NSg/V  P  NPr/I/J/Dq+ NPl/V3+ NSg/VPt/P Vg       NPr/J/P NSg/P D+  NSg/V+ . V/C I/J/R/Dq
> of them     hit     her     in      the face   . “ I’ll put   a   stop   to this    , ” she  said    to herself , and
# P  NSg/IPl+ NSg/V/J ISg/D$+ NPr/J/P D+  NSg/V+ . . W?   NSg/V D/P NSg/V+ P  I/Ddem+ . . ISg+ VPtPp/J P  ISg+    . V/C
> shouted out         , “ You’d better    not   do     that          again ! ” which produced another dead
# VP/J    NSg/V/J/R/P . . W?    NSg/VX/JC NSg/C NSg/VX NSg/I/C/Ddem+ P     . . I/C+  VP/J     I/D+    NSg/V/J+
> silence .
# NSg/V+  .
>
#
> Alice noticed with some     surprise that         the pebbles were    all          turning into little
# NPr+  VP/J    P    I/J/R/Dq NSg/V+   NSg/I/C/Ddem D+  NPl/V3+ NSg/VPt NSg/I/J/C/Dq NSg/Vg  P    NPr/I/J/Dq+
> cakes   as    they lay     on  the floor  , and a    bright   idea came      into her     head     . “ If    I    eat
# NPl/V3+ NSg/R IPl+ NSg/V/J J/P D+  NSg/V+ . V/C D/P+ NPr/V/J+ NSg+ NSg/VPt/P P    ISg/D$+ NPr/V/J+ . . NSg/C ISg+ V
> one       of these   cakes   , ” she  thought   , “ it’s sure to make  some     change  in      my  size    ; and
# NSg/I/V/J P  I/Ddem+ NPl/V3+ . . ISg+ NSg/VPtPp . . W?   J    P  NSg/V I/J/R/Dq N🅪Sg/V+ NPr/J/P D$+ N🅪Sg/V+ . V/C
> as    it       can’t possibly make  me       larger , it       must  make  me       smaller , I    suppose . ”
# NSg/R NPr/ISg+ VX    R        NSg/V NPr/ISg+ JC     . NPr/ISg+ NSg/V NSg/V NPr/ISg+ NSg/JC  . ISg+ V       . .
>
#
> So        she  swallowed one       of the cakes   , and was delighted to find  that         she  began
# NSg/I/J/C ISg+ VP/J      NSg/I/V/J P  D+  NPl/V3+ . V/C VPt VP/J      P  NSg/V NSg/I/C/Ddem ISg+ VPt
> shrinking directly . As    soon as    she  was small   enough to get   through the door   , she
# Vg        R/C      . NSg/R J/R  NSg/R ISg+ VPt NPr/V/J NSg/I  P  NSg/V NSg/J/P D+  NSg/V+ . ISg+
> ran     out         of the house  , and found quite a   crowd of little     animals and birds
# NSg/VPt NSg/V/J/R/P P  D+  NPr/V+ . V/C NSg/V R     D/P NSg/V P  NPr/I/J/Dq NPl     V/C NPl/V3+
> waiting outside   . The poor    little     Lizard , Bill   , was in      the middle  , being     held up
# NSg/Vg  NSg/V/J/P . D   NSg/V/J NPr/I/J/Dq NSg    . NPr/V+ . VPt NPr/J/P D   NSg/V/J . N🅪Sg/Vg/C V    NSg/V/J/P
> by      two guinea - pigs    , who    were    giving it       something  out         of a   bottle . They all          made
# NSg/J/P NSg NPr+   . NPl/V3+ . NPr/I+ NSg/VPt Vg     NPr/ISg+ NSg/I/V/J+ NSg/V/J/R/P P  D/P NSg/V+ . IPl+ NSg/I/J/C/Dq V
> a   rush     at    Alice the moment she  appeared ; but     she  ran     off       as    hard   as    she  could  ,
# D/P NPr/V/J+ NSg/P NPr+  D+  NSg+   ISg+ VP/J     . NSg/C/P ISg+ NSg/VPt NSg/V/J/P NSg/R N🅪Sg/J NSg/R ISg+ NSg/VX .
> and soon found herself safe    in      a    thick    wood     .
# V/C J/R  NSg/V ISg+    NSg/V/J NPr/J/P D/P+ NSg/V/J+ NPr/V/J+ .
>
#
> “ The first    thing  I’ve got to do     , ” said    Alice to herself , as    she  wandered about
# . D+  NSg/V/J+ NSg/V+ W?   V   P  NSg/VX . . VPtPp/J NPr+  P  ISg+    . NSg/R ISg+ VP/J     J/P
> in      the wood     , “ is  to grow to my  right   size    again ; and the second  thing  is  to find
# NPr/J/P D   NPr/V/J+ . . VL3 P  V    P  D$+ NPr/V/J N🅪Sg/V+ P     . V/C D   NSg/V/J NSg/V+ VL3 P  NSg/V
> my  way    into that         lovely garden   . I    think that          will   be      the best       plan   . ”
# D$+ NSg/J+ P    NSg/I/C/Ddem NSg/J  NSg/V/J+ . ISg+ NSg/V NSg/I/C/Ddem+ NPr/VX NSg/VXL D+  NPr/VX/JS+ NSg/V+ . .
>
#
> It       sounded an   excellent plan   , no     doubt   , and very neatly and simply arranged ; the
# NPr/ISg+ VP/J    D/P+ J+        NSg/V+ . NPr/P+ N🅪Sg/V+ . V/C J/R  R      V/C R      VP/J     . D+
> only   difficulty was , that         she  had not   the smallest idea how   to set     about it       ; and
# J/R/C+ N🅪Sg+      VPt . NSg/I/C/Ddem ISg+ V   NSg/C D+  JS       NSg  NSg/C P  NPr/V/J J/P   NPr/ISg+ . V/C
> while     she  was peering about anxiously among the trees   , a   little     sharp   bark    just
# NSg/V/C/P ISg+ VPt Vg      J/P   R         P     D   NPl/V3+ . D/P NPr/I/J/Dq NPr/V/J N🅪Sg/V+ V/J
> over    her     head     made her     look  up        in      a   great hurry  .
# NSg/J/P ISg/D$+ NPr/V/J+ V    ISg/D$+ NSg/V NSg/V/J/P NPr/J/P D/P NSg/J NSg/V+ .
>
#
> An   enormous puppy  was looking down       at    her     with large round     eyes    , and feebly
# D/P+ J+       NSg/V+ VPt Vg      N🅪Sg/V/J/P NSg/P ISg/D$+ P    NSg/J NSg/V/J/P NPl/V3+ . V/C R
> stretching out         one        paw    , trying   to touch  her     . “ Poor     little      thing  ! ” said    Alice , in
# Vg         NSg/V/J/R/P NSg/I/V/J+ NSg/V+ . NSg/Vg/J P  N🅪Sg/V ISg/D$+ . . NSg/V/J+ NPr/I/J/Dq+ NSg/V+ . . VPtPp/J NPr+  . NPr/J/P
> a   coaxing  tone      , and she  tried hard   to whistle to it       ; but     she  was terribly
# D/P NSg/Vg/J N🅪Sg/I/V+ . V/C ISg+ VP/J  N🅪Sg/J P  NSg/V   P  NPr/ISg+ . NSg/C/P ISg+ VPt R
> frightened all          the time      at    the thought   that         it       might   be      hungry , in      which case    it
# VP/J       NSg/I/J/C/Dq D   N🅪Sg/V/J+ NSg/P D   NSg/VPtPp NSg/I/C/Ddem NPr/ISg+ Nᴹ/VX/J NSg/VXL J      . NPr/J/P I/C+  NPr🅪/V+ NPr/ISg+
> would be      very likely to eat her     up        in      spite    of all          her     coaxing  .
# VX    NSg/VXL J/R  NSg/J  P  V   ISg/D$+ NSg/V/J/P NPr/J/P NSg/V/P+ P  NSg/I/J/C/Dq ISg/D$+ NSg/Vg/J .
>
#
> Hardly knowing   what   she  did , she  picked up        a   little     bit     of stick    , and held it
# R      NSg/V/J/P NSg/I+ ISg+ VPt . ISg+ VP/J   NSg/V/J/P D/P NPr/I/J/Dq NSg/VPt P  NSg/V/J+ . V/C V    NPr/ISg+
> out         to the puppy  ; whereupon the puppy  jumped into the air     off       all          its     feet at
# NSg/V/J/R/P P  D+  NSg/V+ . C         D+  NSg/V+ VP/J   P    D   N🅪Sg/V+ NSg/V/J/P NSg/I/J/C/Dq ISg/D$+ NPl+ NSg/P
> once  , with a   yelp  of delight   , and rushed at    the stick    , and made believe to worry
# NSg/C . P    D/P NSg/V P  N🅪Sg/V/J+ . V/C VP/J   NSg/P D   NSg/V/J+ . V/C V    V       P  NSg/V
> it       ; then    Alice dodged behind  a   great thistle , to keep  herself from being     run
# NPr/ISg+ . NSg/J/C NPr+  VP/J   NSg/J/P D/P NSg/J NSg     . P  NSg/V ISg+    P    N🅪Sg/Vg/C NSg/VLPp
> over    ; and the moment she  appeared on  the other   side     , the puppy  made another rush
# NSg/J/P . V/C D   NSg+   ISg+ VP/J     J/P D   NSg/V/J NSg/V/J+ . D   NSg/V+ V    I/D     NPr/V/J+
> at    the stick    , and tumbled head     over    heels   in      its     hurry  to get   hold    of it       ; then
# NSg/P D   NSg/V/J+ . V/C VP/J    NPr/V/J+ NSg/J/P NPl/V3+ NPr/J/P ISg/D$+ NSg/V+ P  NSg/V NSg/V/J P  NPr/ISg+ . NSg/J/C
> Alice , thinking it       was very like        having a   game     of play  with a   cart   - horse  , and
# NPr+  . Vg       NPr/ISg+ VPt J/R  NSg/V/J/C/P Vg     D/P NSg/V/J+ P  NSg/V P    D/P NSg/V+ . NSg/V+ . V/C
> expecting every moment to be      trampled under   its     feet , ran     round     the thistle
# Vg        Dq    NSg+   P  NSg/VXL VP/J     NSg/J/P ISg/D$+ NPl+ . NSg/VPt NSg/V/J/P D   NSg
> again ; then    the puppy  began a   series of short     charges at    the stick    , running  a
# P     . NSg/J/C D   NSg/V+ VPt   D/P NSgPl  P  NPr/V/J/P NPl/V3+ NSg/P D   NSg/V/J+ . Nᴹ/V/J/P D/P
> very little     way    forwards each time      and a   long    way    back    , and barking hoarsely all
# J/R  NPr/I/J/Dq NSg/J+ NPl/V3   Dq   N🅪Sg/V/J+ V/C D/P NPr/V/J NSg/J+ NSg/V/J . V/C Vg+     R        NSg/I/J/C/Dq
> the while     , till      at    last    it       sat         down       a   good    way    off       , panting , with its     tongue
# D   NSg/V/C/P . NSg/V/C/P NSg/P NSg/V/J NPr/ISg+ NSg/VPtPp/J N🅪Sg/V/J/P D/P NPr/V/J NSg/J+ NSg/V/J/P . Vg      . P    ISg/D$+ NSg/V+
> hanging  out         of its     mouth  , and its     great  eyes    half        shut    .
# NSg/Vg/J NSg/V/J/R/P P  ISg/D$+ NSg/V+ . V/C ISg/D$+ NSg/J+ NPl/V3+ N🅪Sg/V/J/P+ NSg/V/J .
>
#
> This   seemed to Alice a    good     opportunity for making her     escape ; so        she  set     off       at
# I/Ddem VP/J   P  NPr+  D/P+ NPr/V/J+ NSg+        C/P NSg/Vg ISg/D$+ NSg/V  . NSg/I/J/C ISg+ NPr/V/J NSg/V/J/P NSg/P
> once  , and ran     till      she  was quite tired and out         of breath    , and till      the puppy’s
# NSg/C . V/C NSg/VPt NSg/V/C/P ISg+ VPt R     VP/J  V/C NSg/V/J/R/P P  N🅪Sg/V/J+ . V/C NSg/V/C/P D   NSg$
> bark    sounded quite faint   in      the distance .
# N🅪Sg/V+ VP/J    R     NSg/V/J NPr/J/P D   N🅪Sg/V+  .
>
#
> “ And yet     what   a    dear     little      puppy  it       was ! ” said    Alice , as    she  leant against a
# . V/C NSg/V/C NSg/I+ D/P+ NSg/V/J+ NPr/I/J/Dq+ NSg/V+ NPr/ISg+ VPt . . VPtPp/J NPr+  . NSg/R ISg+ ?     C/P     D/P
> buttercup to rest  herself , and fanned herself with one       of the leaves  : “ I    should
# NSg       P  NSg/V ISg+    . V/C V      ISg+    P    NSg/I/V/J P  D   NPl/V3+ . . ISg+ VX
> have   liked teaching it       tricks  very much         , if    — if    I’d only  been    the right   size    to
# NSg/VX VP/J  N🅪Sg/Vg+ NPr/ISg+ NPl/V3+ J/R  NSg/I/J/R/Dq . NSg/C . NSg/C W?  J/R/C NSg/VPp D   NPr/V/J N🅪Sg/V+ P
> do     it       ! Oh    dear    ! I’d nearly forgotten that         I’ve got to grow up        again ! Let   me
# NSg/VX NPr/ISg+ . NPr/V NSg/V/J . W?  R      NSg/V/J   NSg/I/C/Ddem W?   V   P  V    NSg/V/J/P P     . NSg/V NPr/ISg+
> see   — how   is  it       to be      managed ? I    suppose I    ought    to eat or    drink  something  or
# NSg/V . NSg/C VL3 NPr/ISg+ P  NSg/VXL VP/J    . ISg+ V       ISg+ NSg/I/VX P  V   NPr/C NSg/V+ NSg/I/V/J+ NPr/C
> other   ; but     the great  question is  , what   ? ”
# NSg/V/J . NSg/C/P D+  NSg/J+ NSg/V+   VL3 . NSg/I+ . .
>
#
> The great  question certainly was , what   ? Alice looked all          round     her     at    the
# D+  NSg/J+ NSg/V+   R         VPt . NSg/I+ . NPr+  VP/J   NSg/I/J/C/Dq NSg/V/J/P ISg/D$+ NSg/P D
> flowers   and the blades of grass   , but     she  did not   see   anything that          looked like
# NPrPl/V3+ V/C D   NPl/V3 P  NPr🅪/V+ . NSg/C/P ISg+ VPt NSg/C NSg/V NSg/I/V+ NSg/I/C/Ddem+ VP/J   NSg/V/J/C/P
> the right   thing  to eat or    drink  under   the circumstances . There was a   large
# D   NPr/V/J NSg/V+ P  V   NPr/C NSg/V+ NSg/J/P D+  NPl/V3+       . +     VPt D/P NSg/J
> mushroom growing near      her     , about the same height as    herself ; and when    she  had
# N🅪Sg/V/J NSg/Vg  NSg/V/J/P ISg/D$+ . J/P   D   I/J  N🅪Sg+  NSg/R ISg+    . V/C NSg/I/C ISg+ V
> looked under   it       , and on  both   sides  of it       , and behind  it       , it       occurred to her     that
# VP/J   NSg/J/P NPr/ISg+ . V/C J/P I/C/Dq NPl/V3 P  NPr/ISg+ . V/C NSg/J/P NPr/ISg+ . NPr/ISg+ V        P  ISg/D$+ NSg/I/C/Ddem
> she  might   as    well    look  and see   what   was on  the top     of it       .
# ISg+ Nᴹ/VX/J NSg/R NSg/V/J NSg/V V/C NSg/V NSg/I+ VPt J/P D   NSg/V/J P  NPr/ISg+ .
>
#
> She  stretched herself up        on  tiptoe   , and peeped over    the edge  of the mushroom ,
# ISg+ VP/J      ISg+    NSg/V/J/P J/P NSg/V/J+ . V/C VP/J   NSg/J/P D   NSg/V P  D   N🅪Sg/V/J .
> and her     eyes    immediately met those  of a   large blue     caterpillar , that          was sitting
# V/C ISg/D$+ NPl/V3+ R           V   I/Ddem P  D/P NSg/J N🅪Sg/V/J NSg/V       . NSg/I/C/Ddem+ VPt NSg/V/J
> on  the top      with its     arms    folded , quietly smoking a   long    hookah , and taking   not
# J/P D   NSg/V/J+ P    ISg/D$+ NPl/V3+ VP/J   . R       Nᴹ/Vg/J D/P NPr/V/J NSg    . V/C NSg/Vg/J NSg/C
> the smallest notice of her     or    of anything else    .
# D   JS       NSg/V  P  ISg/D$+ NPr/C P  NSg/I/V+ NSg/J/C .
>
#
> CHAPTER V     : Advice from a   Caterpillar
# NSg/V+  NSg/P . Nᴹ+    P    D/P NSg/V
>
#
> The Caterpillar and Alice looked at    each other   for some     time      in      silence : at    last
# D   NSg/V       V/C NPr+  VP/J   NSg/P Dq   NSg/V/J C/P I/J/R/Dq N🅪Sg/V/J+ NPr/J/P NSg/V+  . NSg/P NSg/V/J
> the Caterpillar took the hookah out         of its     mouth  , and addressed her     in      a
# D   NSg/V       V    D   NSg    NSg/V/J/R/P P  ISg/D$+ NSg/V+ . V/C VP/J      ISg/D$+ NPr/J/P D/P
> languid , sleepy voice  .
# NSg/J   . NSg/J  NSg/V+ .
>
#
> “ Who    are you    ? ” said    the Caterpillar .
# . NPr/I+ V   ISgPl+ . . VPtPp/J D   NSg/V       .
>
#
> This    was not   an  encouraging opening  for a    conversation . Alice replied , rather
# I/Ddem+ VPt NSg/C D/P NSg/Vg/J    NSg/Vg/J C/P D/P+ N🅪Sg/V+      . NPr+  VP/J    . NPr/V/J/R
> shyly , “ I    — I    hardly know   , sir    , just at    present — at    least I    know   who    I    was when    I
# R     . . ISg+ . ISg+ R      NSg/VL . NPr/V+ . V/J  NSg/P NSg/V/J . NSg/P NSg/J ISg+ NSg/VL NPr/I+ ISg+ VPt NSg/I/C ISg+
> got up        this   morning  , but     I    think I    must  have   been    changed several times   since
# V   NSg/V/J/P I/Ddem N🅪Sg/Vg+ . NSg/C/P ISg+ NSg/V ISg+ NSg/V NSg/VX NSg/VPp VP/J    J/Dq    NPl/V3+ C/P
> then    . ”
# NSg/J/C . .
>
#
> “ What   do     you    mean    by      that          ? ” said    the Caterpillar sternly . “ Explain yourself ! ”
# . NSg/I+ NSg/VX ISgPl+ NSg/V/J NSg/J/P NSg/I/C/Ddem+ . . VPtPp/J D   NSg/V       R       . . V       ISg+     . .
>
#
> “ I    can’t explain myself , I’m afraid , sir    , ” said    Alice , “ because I’m not   myself ,
# . ISg+ VX    V       ISg+   . W?  J      . NPr/V+ . . VPtPp/J NPr+  . . C/P     W?  NSg/C ISg+   .
> you    see   . ”
# ISgPl+ NSg/V . .
>
#
> “ I    don’t see   , ” said    the Caterpillar .
# . ISg+ V     NSg/V . . VPtPp/J D   NSg/V       .
>
#
<<<<<<< HEAD
> “ I’m afraid I    can’t put   it       more         clearly , ” Alice replied very politely , “ for I
# . W?  J      ISg+ VX    NSg/V NPr/ISg+ NPr/I/V/J/Dq R       . . NPr+  VP/J    J/R  R        . . C/P ISg+
> can’t understand it       myself to begin  with ; and being     so        many       different sizes   in      a
# VX    VL         NPr/ISg+ ISg+   P  NSg/VL P    . V/C N🅪Sg/Vg/C NSg/I/J/C NSg/I/J/Dq NSg/J     NPl/V3+ NPr/J/P D/P
> day   is  very confusing . ”
# NPr🅪+ VL3 J/R  Vg/J      . .
=======
> “ I’m afraid I    can’t put   it       more           clearly , ” Alice replied very politely , “ for I
# . W?  J      ISg+ VX    NSg/V NPr/ISg+ NPr/I/V/J/R/Dq R       . . NPr+  V/J     J/R  R        . . C/P ISg+
> can’t understand it       myself to begin with ; and being    so        many       different sizes  in      a
# VX    V          NPr/ISg+ ISg+   P  NSg/V P    . V/C N🅪Sg/V/C NSg/I/J/C NSg/I/J/Dq NSg/J     NPl/V+ NPr/J/P D/P
> day   is very confusing . ”
# NPr🅪+ VL J/R  V/J       . .
>>>>>>> 7e6aec91
>
#
> “ It       isn’t , ” said    the Caterpillar .
# . NPr/ISg+ NSg/V . . VPtPp/J D   NSg/V       .
>
#
> “ Well    , perhaps you    haven’t found it       so        yet     , ” said    Alice ; “ but     when    you    have   to
# . NSg/V/J . NSg/R   ISgPl+ V       NSg/V NPr/ISg+ NSg/I/J/C NSg/V/C . . VPtPp/J NPr+  . . NSg/C/P NSg/I/C ISgPl+ NSg/VX P
> turn  into a   chrysalis — you    will   some     day   , you    know   — and then    after that          into a
# NSg/V P    D/P NSg/V     . ISgPl+ NPr/VX I/J/R/Dq NPr🅪+ . ISgPl+ NSg/VL . V/C NSg/J/C P     NSg/I/C/Ddem+ P    D/P
> butterfly , I    should think you’ll feel    it       a   little     queer   , won’t you    ? ”
# NSg/V+    . ISg+ VX     NSg/V W?     NSg/I/V NPr/ISg+ D/P NPr/I/J/Dq NSg/V/J . V     ISgPl+ . .
>
#
> “ Not   a    bit      , ” said    the Caterpillar .
# . NSg/C D/P+ NSg/VPt+ . . VPtPp/J D   NSg/V       .
>
#
> “ Well    , perhaps your feelings may    be      different , ” said    Alice ; “ all          I    know   is  , it
# . NSg/V/J . NSg/R   D$+  +        NPr/VX NSg/VXL NSg/J     . . VPtPp/J NPr+  . . NSg/I/J/C/Dq ISg+ NSg/VL VL3 . NPr/ISg+
> would feel    very queer   to me       . ”
# VX    NSg/I/V J/R  NSg/V/J P  NPr/ISg+ . .
>
#
> “ You    ! ” said    the Caterpillar contemptuously . “ Who    are you    ? ”
# . ISgPl+ . . VPtPp/J D   NSg/V       R              . . NPr/I+ V   ISgPl+ . .
>
#
> Which brought them     back    again to the beginning of the conversation . Alice felt     a
# I/C+  VPtPp   NSg/IPl+ NSg/V/J P     P  D   NSg/Vg/J  P  D+  N🅪Sg/V+      . NPr+  N🅪Sg/V/J D/P+
> little      irritated at    the Caterpillar’s making such  very short     remarks , and she
# NPr/I/J/Dq+ VP/J+     NSg/P D   NSg$          NSg/Vg NSg/I J/R  NPr/V/J/P NPl/V3+ . V/C ISg+
> drew  herself up        and said    , very gravely , “ I    think , you    ought    to tell   me       who    you
# NPr/V ISg+    NSg/V/J/P V/C VPtPp/J . J/R  R       . . ISg+ NSg/V . ISgPl+ NSg/I/VX P  NPr/VL NPr/ISg+ NPr/I+ ISgPl+
> are , first   . ”
# V   . NSg/V/J . .
>
#
> “ Why   ? ” said    the Caterpillar .
# . NSg/V . . VPtPp/J D   NSg/V       .
>
#
> Here    was another puzzling question ; and as    Alice could  not   think of any     good
# NSg/J/R VPt I/D+    Vg+      NSg/V+   . V/C NSg/R NPr+  NSg/VX NSg/C NSg/V P  I/R/Dq+ NPr/V/J+
> reason  , and as    the Caterpillar seemed to be      in      a   very unpleasant state  of mind   ,
# N🅪Sg/V+ . V/C NSg/R D   NSg/V       VP/J   P  NSg/VXL NPr/J/P D/P J/R  NSg/J      N🅪Sg/V P  NSg/V+ .
> she  turned away .
# ISg+ VP/J   V/J  .
>
#
> “ Come       back    ! ” the Caterpillar called after her     . “ I’ve something  important to
# . NSg/VLPp/P NSg/V/J . . D   NSg/V       VP/J   P     ISg/D$+ . . W?   NSg/I/V/J+ J         P
> say    ! ”
# NSg/VL . .
>
#
> This   sounded promising , certainly : Alice turned and came      back    again .
# I/Ddem VP/J    NSg/Vg/J  . R         . NPr+  VP/J   V/C NSg/VPt/P NSg/V/J P     .
>
#
> “ Keep  your temper    , ” said    the Caterpillar .
# . NSg/V D$+  NSg/V/JC+ . . VPtPp/J D   NSg/V       .
>
#
> “ Is  that         all          ? ” said    Alice , swallowing down       her     anger as    well    as    she  could  .
# . VL3 NSg/I/C/Ddem NSg/I/J/C/Dq . . VPtPp/J NPr+  . Vg         N🅪Sg/V/J/P ISg/D$+ Nᴹ/V+ NSg/R NSg/V/J NSg/R ISg+ NSg/VX .
>
#
> “ No    , ” said    the Caterpillar .
# . NPr/P . . VPtPp/J D   NSg/V       .
>
#
> Alice thought   she  might   as    well    wait  , as    she  had nothing  else    to do     , and perhaps
# NPr+  NSg/VPtPp ISg+ Nᴹ/VX/J NSg/R NSg/V/J NSg/V . NSg/R ISg+ V   NSg/I/J+ NSg/J/C P  NSg/VX . V/C NSg/R
> after all          it       might   tell   her     something  worth    hearing   . For some      minutes it       puffed
# P     NSg/I/J/C/Dq NPr/ISg+ Nᴹ/VX/J NPr/VL ISg/D$+ NSg/I/V/J+ NSg/V/J+ NSg/Vg/J+ . C/P I/J/R/Dq+ NPl/V3+ NPr/ISg+ VP/J
> away without speaking , but     at    last    it       unfolded its     arms    , took the hookah out         of
# V/J  C/P     Vg       . NSg/C/P NSg/P NSg/V/J NPr/ISg+ VP/J     ISg/D$+ NPl/V3+ . V    D   NSg    NSg/V/J/R/P P
> its     mouth  again , and said    , “ So        you    think you’re changed , do     you    ? ”
# ISg/D$+ NSg/V+ P     . V/C VPtPp/J . . NSg/I/J/C ISgPl+ NSg/V W?     VP/J    . NSg/VX ISgPl+ . .
>
#
> “ I’m afraid I    am      , sir    , ” said    Alice ; “ I    can’t remember things  as    I    used     — and I
# . W?  J      ISg+ NPr/V/J . NPr/V+ . . VPtPp/J NPr+  . . ISg+ VX    NSg/V    NPl/V3+ NSg/R ISg+ VPPtPp/J . V/C ISg+
> don’t keep  the same size    for ten minutes together ! ”
# V     NSg/V D   I/J  N🅪Sg/V+ C/P NSg NPl/V3+ J        . .
>
#
> “ Can’t remember what   things  ? ” said    the Caterpillar .
# . VX    NSg/V    NSg/I+ NPl/V3+ . . VPtPp/J D   NSg/V       .
>
#
> “ Well    , I’ve tried to say    “ How   doth the little     busy    bee    , ” but     it       all          came
# . NSg/V/J . W?   VP/J  P  NSg/VL . NSg/C W?   D   NPr/I/J/Dq NSg/V/J NSg/V+ . . NSg/C/P NPr/ISg+ NSg/I/J/C/Dq NSg/VPt/P
> different ! ” Alice replied in      a   very melancholy voice  .
# NSg/J     . . NPr+  VP/J    NPr/J/P D/P J/R  NSg/J      NSg/V+ .
>
#
> “ Repeat , “ You    are old   , Father William , ’ ” said    the Caterpillar .
# . NSg/V  . . ISgPl+ V   NSg/J . NPr/V+ NPr+    . . . VPtPp/J D   NSg/V       .
>
#
> Alice folded her     hands   , and began : —
# NPr+  VP/J   ISg/D$+ NPl/V3+ . V/C VPt   . .
>
#
> “ You    are old   , Father William , ” the young    man      said    , “ And your hair    has become
# . ISgPl+ V   NSg/J . NPr/V+ NPr+    . . D+  NPr/V/J+ NPr/V/J+ VPtPp/J . . V/C D$+  N🅪Sg/V+ V3  VL
> very white    ; And yet     you    incessantly stand on  your head     — Do     you    think , at    your
# J/R  NPr🅪/V/J . V/C NSg/V/C ISgPl+ R           NSg/V J/P D$+  NPr/V/J+ . NSg/VX ISgPl+ NSg/V . NSg/P D$+
> age     , it       is  right   ? ”
# N🅪Sg/V+ . NPr/ISg+ VL3 NPr/V/J . .
>
#
> “ In      my  youth , ” Father William replied to his     son    , “ I    feared it       might   injure
# . NPr/J/P D$+ NSg+  . . NPr/V+ NPr+    VP/J    P  ISg/D$+ NPr/V+ . . ISg+ VP/J   NPr/ISg+ Nᴹ/VX/J V
> the brain   ; But     , now       that          I’m perfectly sure I    have   none   , Why   , I    do     it       again
# D+  NPr🅪/V+ . NSg/C/P . NPr/V/J/C NSg/I/C/Ddem+ W?  R         J    ISg+ NSg/VX NSg/I+ . NSg/V . ISg+ NSg/VX NPr/ISg+ P
> and again . ”
# V/C P     . .
>
#
> “ You    are old   , ” said    the youth , “ as    I    mentioned before , And have   grown most
# . ISgPl+ V   NSg/J . . VPtPp/J D+  NSg+  . . NSg/R ISg+ VP/J      C/P    . V/C NSg/VX V/J   NSg/I/J/R/Dq
> uncommonly fat      ; Yet     you    turned a   back    - somersault in      at    the door   — Pray , what   is
# R          N🅪Sg/V/J . NSg/V/C ISgPl+ VP/J   D/P NSg/V/J . NSg/V      NPr/J/P NSg/P D   NSg/V+ . V    . NSg/I+ VL3
> the reason of that          ? ”
# D   N🅪Sg/V P  NSg/I/C/Ddem+ . .
>
#
> “ In      my  youth , ” said    the sage    , as    he       shook   his     grey           locks   , “ I    kept all           my  limbs
# . NPr/J/P D$+ NSg+  . . VPtPp/J D   NSg/V/J . NSg/R NPr/ISg+ NSg/V/J ISg/D$+ NPr🅪/V/J/Comm+ NPl/V3+ . . ISg+ V    NSg/I/J/C/Dq+ D$+ NPl/V3+
> very supple By      the use   of this   ointment — one       shilling the box    — Allow me       to sell
# J/R  V/J    NSg/J/P D   NSg/V P  I/Ddem N🅪Sg     . NSg/I/V/J NSg/Vg   D   NSg/V+ . V     NPr/ISg+ P  NSg/V
> you    a   couple   ? ”
# ISgPl+ D/P NSg/V/J+ . .
>
#
> “ You    are old   , ” said    the youth , “ and your jaws    are too weak For anything
# . ISgPl+ V   NSg/J . . VPtPp/J D+  NSg+  . . V/C D$+  NPl/V3+ V   W?  J    C/P NSg/I/V+
> tougher than suet ; Yet     you    finished the goose  , with the bones   and the beak   —
# NSg/JC  C/P  NSg  . NSg/V/C ISgPl+ VP/J     D   NSg/V+ . P    D   NPl/V3+ V/C D   NSg/V+ .
> Pray , how   did you    manage to do     it       ? ”
# V    . NSg/C VPt ISgPl+ NSg/V  P  NSg/VX NPr/ISg+ . .
>
#
> “ In      my  youth , ” said    his     father , “ I    took to the law     , And argued each case    with
# . NPr/J/P D$+ NSg+  . . VPtPp/J ISg/D$+ NPr/V+ . . ISg+ V    P  D+  N🅪Sg/V+ . V/C VP/J   Dq   NPr🅪/V+ P
> my  wife     ; And the muscular strength , which it       gave to my  jaw      , Has lasted the
# D$+ NSg/V/J+ . V/C D+  J+       N🅪Sg/V+  . I/C+  NPr/ISg+ V    P  D$+ NSg/V/J+ . V3  VP/J   D
> rest  of my  life    . ”
# NSg/V P  D$+ N🅪Sg/V+ . .
>
#
> “ You    are old   , ” said    the youth , “ one        would hardly suppose That         your eye    was as
# . ISgPl+ V   NSg/J . . VPtPp/J D+  NSg+  . . NSg/I/V/J+ VX    R      V       NSg/I/C/Ddem D$+  NSg/V+ VPt NSg/R
> steady  as    ever ; Yet     you    balanced an  eel   on  the end   of your nose   — What   made you
# NSg/V/J NSg/R J    . NSg/V/C ISgPl+ VP/J     D/P NSg/V J/P D   NSg/V P  D$+  NSg/V+ . NSg/I+ V    ISgPl+
> so        awfully clever ? ”
# NSg/I/J/C R       J      . .
>
#
> “ I    have   answered three questions , and that          is  enough , ” Said    his     father ; “ don’t
# . ISg+ NSg/VX VP/J     NSg+  NPl/V3+   . V/C NSg/I/C/Ddem+ VL3 NSg/I  . . VPtPp/J ISg/D$+ NPr/V+ . . V
> give  yourself airs   ! Do     you    think I    can    listen all          day   to such   stuff ? Be      off       ,
# NSg/V ISg+     NPl/V3 . NSg/VX ISgPl+ NSg/V ISg+ NPr/VX NSg/V  NSg/I/J/C/Dq NPr🅪+ P  NSg/I+ Nᴹ/V+ . NSg/VXL NSg/V/J/P .
> or    I’ll kick   you    down       stairs ! ”
# NPr/C W?   NSg/V+ ISgPl+ N🅪Sg/V/J/P NPl+   . .
>
#
> “ That          is  not   said    right   , ” said    the Caterpillar .
# . NSg/I/C/Ddem+ VL3 NSg/C VPtPp/J NPr/V/J . . VPtPp/J D   NSg/V       .
>
#
> “ Not   quite right   , I’m afraid , ” said    Alice , timidly ; “ some     of the words   have   got
# . NSg/C R     NPr/V/J . W?  J      . . VPtPp/J NPr+  . R       . . I/J/R/Dq P  D   NPl/V3+ NSg/VX V
> altered  . ”
# NSg/VP/J . .
>
#
> “ It       is  wrong   from beginning to end   , ” said    the Caterpillar decidedly , and there
# . NPr/ISg+ VL3 NSg/V/J P    NSg/Vg/J+ P  NSg/V . . VPtPp/J D   NSg/V       R         . V/C +
> was silence for some     minutes .
# VPt NSg/V+  C/P I/J/R/Dq NPl/V3+ .
>
#
> The Caterpillar was the first    to speak .
# D   NSg/V       VPt D   NSg/V/J+ P  NSg/V .
>
#
> “ What   size    do     you    want  to be      ? ” it       asked .
# . NSg/I+ N🅪Sg/V+ NSg/VX ISgPl+ NSg/V P  NSg/VXL . . NPr/ISg+ VP/J  .
>
#
> “ Oh    , I’m not   particular as    to size   , ” Alice hastily replied ; “ only  one       doesn’t
# . NPr/V . W?  NSg/C NSg/J      NSg/R P  N🅪Sg/V . . NPr+  R       VP/J    . . J/R/C NSg/I/V/J V
> like        changing so        often , you    know   . ”
# NSg/V/J/C/P NSg/Vg   NSg/I/J/C R     . ISgPl+ NSg/VL . .
>
#
> “ I    don’t know   , ” said    the Caterpillar .
# . ISg+ V     NSg/VL . . VPtPp/J D   NSg/V       .
>
#
> Alice said    nothing  : she  had never been    so        much         contradicted in      her     life    before ,
# NPr+  VPtPp/J NSg/I/J+ . ISg+ V   R     NSg/VPp NSg/I/J/C NSg/I/J/R/Dq VP/J         NPr/J/P ISg/D$+ N🅪Sg/V+ C/P    .
> and she  felt     that         she  was losing  her     temper    .
# V/C ISg+ N🅪Sg/V/J NSg/I/C/Ddem ISg+ VPt Nᴹ/Vg/J ISg/D$+ NSg/V/JC+ .
>
#
> “ Are you    content   now       ? ” said    the Caterpillar .
# . V   ISgPl+ N🅪Sg/V/J+ NPr/V/J/C . . VPtPp/J D   NSg/V       .
>
#
> “ Well    , I    should like        to be      a   little     larger , sir    , if    you    wouldn’t mind   , ” said
# . NSg/V/J . ISg+ VX     NSg/V/J/C/P P  NSg/VXL D/P NPr/I/J/Dq JC     . NPr/V+ . NSg/C ISgPl+ VX       NSg/V+ . . VPtPp/J
> Alice : “ three inches  is  such  a   wretched height to be      . ”
# NPr+  . . NSg   NPl/V3+ VL3 NSg/I D/P J        N🅪Sg+  P  NSg/VXL . .
>
#
> “ It       is  a   very good     height indeed ! ” said    the Caterpillar angrily , rearing itself
# . NPr/ISg+ VL3 D/P J/R  NPr/V/J+ N🅪Sg+  W?     . . VPtPp/J D   NSg/V       R       . Vg+     ISg+
> upright as    it       spoke   ( it       was exactly three inches  high    ) .
# NSg/V/J NSg/R NPr/ISg+ NSg/VPt . NPr/ISg+ VPt R       NSg   NPl/V3+ NSg/V/J . .
>
#
> “ But     I’m not   used     to it       ! ” pleaded poor    Alice in      a    piteous tone      . And she  thought
# . NSg/C/P W?  NSg/C VPPtPp/J P  NPr/ISg+ . . VP/J    NSg/V/J NPr+  NPr/J/P D/P+ J+      N🅪Sg/I/V+ . V/C ISg+ NSg/VPtPp
> of herself , “ I    wish  the creatures wouldn’t be      so        easily offended ! ”
# P  ISg+    . . ISg+ NSg/V D+  NPl+      VX       NSg/VXL NSg/I/J/C R      VP/J     . .
>
#
> “ You’ll get   used     to it       in      time      , ” said    the Caterpillar ; and it       put   the hookah
# . W?     NSg/V VPPtPp/J P  NPr/ISg+ NPr/J/P N🅪Sg/V/J+ . . VPtPp/J D   NSg/V       . V/C NPr/ISg+ NSg/V D   NSg
> into its     mouth  and began smoking  again .
# P    ISg/D$+ NSg/V+ V/C VPt   Nᴹ/Vg/J+ P     .
>
#
> This    time      Alice waited patiently until it       chose to speak again . In      a    minute   or
# I/Ddem+ N🅪Sg/V/J+ NPr+  VP/J   R         C/P   NPr/ISg+ NSg/V P  NSg/V P     . NPr/J/P D/P+ NSg/V/J+ NPr/C
> two the Caterpillar took the hookah out         of its     mouth  and yawned once  or    twice ,
# NSg D   NSg/V       V    D   NSg    NSg/V/J/R/P P  ISg/D$+ NSg/V+ V/C VP/J   NSg/C NPr/C W?    .
> and shook   itself . Then    it       got down       off       the mushroom , and crawled away in      the
# V/C NSg/V/J ISg+   . NSg/J/C NPr/ISg+ V   N🅪Sg/V/J/P NSg/V/J/P D   N🅪Sg/V/J . V/C VP/J    V/J  NPr/J/P D
> grass   , merely remarking as    it       went    , “ One       side     will   make  you    grow taller , and the
# NPr🅪/V+ . R      Vg        NSg/R NPr/ISg+ NSg/VPt . . NSg/I/V/J NSg/V/J+ NPr/VX NSg/V ISgPl+ V    JC     . V/C D
> other   side     will   make  you    grow shorter . ”
# NSg/V/J NSg/V/J+ NPr/VX NSg/V ISgPl+ V    NSg/JC  . .
>
#
> “ One       side    of what   ? The other   side    of what   ? ” thought   Alice to herself .
# . NSg/I/V/J NSg/V/J P  NSg/I+ . D   NSg/V/J NSg/V/J P  NSg/I+ . . NSg/VPtPp NPr+  P  ISg+    .
>
#
> “ Of the mushroom , ” said    the Caterpillar , just as    if    she  had asked it       aloud ; and
# . P  D   N🅪Sg/V/J . . VPtPp/J D   NSg/V       . V/J  NSg/R NSg/C ISg+ V   VP/J  NPr/ISg+ J     . V/C
> in      another moment it       was out         of sight   .
# NPr/J/P I/D     NSg+   NPr/ISg+ VPt NSg/V/J/R/P P  N🅪Sg/V+ .
>
#
> Alice remained looking thoughtfully at    the mushroom for a   minute   , trying   to make
# NPr+  VP/J     Vg      R            NSg/P D   N🅪Sg/V/J C/P D/P NSg/V/J+ . NSg/Vg/J P  NSg/V
> out         which were    the two sides  of it       ; and as    it       was perfectly round     , she  found
# NSg/V/J/R/P I/C+  NSg/VPt D   NSg NPl/V3 P  NPr/ISg+ . V/C NSg/R NPr/ISg+ VPt R         NSg/V/J/P . ISg+ NSg/V
> this   a   very difficult question . However , at    last    she  stretched her     arms    round     it
# I/Ddem D/P J/R  V/J       NSg/V+   . C       . NSg/P NSg/V/J ISg+ VP/J      ISg/D$+ NPl/V3+ NSg/V/J/P NPr/ISg+
> as    far     as    they would go       , and broke     off       a   bit     of the edge   with each hand   .
# NSg/R NSg/V/J NSg/R IPl+ VX    NSg/VL/J . V/C NSg/VPt/J NSg/V/J/P D/P NSg/VPt P  D   NSg/V+ P    Dq+  NSg/V+ .
>
#
> “ And now       which is  which ? ” she  said    to herself , and nibbled a   little     of the
# . V/C NPr/V/J/C I/C+  VL3 I/C+  . . ISg+ VPtPp/J P  ISg+    . V/C VP/J    D/P NPr/I/J/Dq P  D
> right   - hand   bit      to try     the effect : the next    moment she  felt     a   violent blow
# NPr/V/J . NSg/V+ NSg/VPt+ P  NSg/V/J D   NSg/V+ . D   NSg/J/P NSg+   ISg+ N🅪Sg/V/J D/P NSg/V/J NSg/V/J+
> underneath her     chin   : it       had struck her     foot   !
# NSg/J/P    ISg/D$+ NPr/V+ . NPr/ISg+ V   V      ISg/D$+ NSg/V+ .
>
#
> She  was a   good    deal    frightened by      this   very sudden change , but     she  felt     that
# ISg+ VPt D/P NPr/V/J NSg/V/J VP/J       NSg/J/P I/Ddem J/R  NSg/J  N🅪Sg/V . NSg/C/P ISg+ N🅪Sg/V/J NSg/I/C/Ddem
> there was no    time      to be      lost    , as    she  was shrinking rapidly ; so        she  set     to work
# +     VPt NPr/P N🅪Sg/V/J+ P  NSg/VXL VPtPp/J . NSg/R ISg+ VPt Vg        R       . NSg/I/J/C ISg+ NPr/V/J P  N🅪Sg/V
> at    once  to eat some     of the other    bit      . Her     chin   was pressed so        closely against
# NSg/P NSg/C P  V   I/J/R/Dq P  D+  NSg/V/J+ NSg/VPt+ . ISg/D$+ NPr/V+ VPt VP/J    NSg/I/J/C R       C/P
> her     foot   , that         there was hardly room     to open    her     mouth  ; but     she  did it       at    last    ,
# ISg/D$+ NSg/V+ . NSg/I/C/Ddem +     VPt R      NSg/V/J+ P  NSg/V/J ISg/D$+ NSg/V+ . NSg/C/P ISg+ VPt NPr/ISg+ NSg/P NSg/V/J .
> and managed to swallow a   morsel of the lefthand bit      .
# V/C VP/J    P  NSg/V   D/P NSg/V  P  D   ?        NSg/VPt+ .
>
#
> “ Come       , my  head’s free    at    last    ! ” said    Alice in      a   tone     of delight   , which changed
# . NSg/VLPp/P . D$+ NSg$   NSg/V/J NSg/P NSg/V/J . . VPtPp/J NPr+  NPr/J/P D/P N🅪Sg/I/V P  N🅪Sg/V/J+ . I/C+  VP/J
> into alarm  in      another moment , when    she  found that         her     shoulders were    nowhere to
# P    NSg/V+ NPr/J/P I/D+    NSg+   . NSg/I/C ISg+ NSg/V NSg/I/C/Ddem ISg/D$+ NPl/V3+   NSg/VPt NSg/J   P
> be      found : all          she  could  see   , when    she  looked down       , was an  immense length of
# NSg/VXL NSg/V . NSg/I/J/C/Dq ISg+ NSg/VX NSg/V . NSg/I/C ISg+ VP/J   N🅪Sg/V/J/P . VPt D/P NSg/J   N🅪Sg/V P
> neck   , which seemed to rise  like        a    stalk  out         of a   sea of green     leaves  that          lay
# NSg/V+ . I/C+  VP/J   P  NSg/V NSg/V/J/C/P D/P+ NSg/V+ NSg/V/J/R/P P  D/P NSg P  NPr🅪/V/J+ NPl/V3+ NSg/I/C/Ddem+ NSg/V/J
> far     below her     .
# NSg/V/J P     ISg/D$+ .
>
#
> “ What   can    all          that         green     stuff be      ? ” said    Alice . “ And where have   my  shoulders got
# . NSg/I+ NPr/VX NSg/I/J/C/Dq NSg/I/C/Ddem NPr🅪/V/J+ Nᴹ/V+ NSg/VXL . . VPtPp/J NPr+  . . V/C NSg/C NSg/VX D$+ NPl/V3+   V
> to ? And oh    , my  poor     hands   , how   is  it       I    can’t see   you    ? ” She  was moving   them     about
# P  . V/C NPr/V . D$+ NSg/V/J+ NPl/V3+ . NSg/C VL3 NPr/ISg+ ISg+ VX    NSg/V ISgPl+ . . ISg+ VPt NSg/Vg/J NSg/IPl+ J/P
> as    she  spoke   , but     no     result seemed to follow , except a   little     shaking among the
# NSg/R ISg+ NSg/VPt . NSg/C/P NPr/P+ NSg/V+ VP/J   P  NSg/V  . V/C/P  D/P NPr/I/J/Dq Vg+     P     D+
> distant green     leaves  .
# J+      NPr🅪/V/J+ NPl/V3+ .
>
#
> As    there seemed to be      no    chance  of getting her     hands   up        to her     head     , she  tried
# NSg/R +     VP/J   P  NSg/VXL NPr/P NPr/V/J P  NSg/V   ISg/D$+ NPl/V3+ NSg/V/J/P P  ISg/D$+ NPr/V/J+ . ISg+ VP/J
> to get   her     head     down       to them     , and was delighted to find  that         her     neck   would bend
# P  NSg/V ISg/D$+ NPr/V/J+ N🅪Sg/V/J/P P  NSg/IPl+ . V/C VPt VP/J      P  NSg/V NSg/I/C/Ddem ISg/D$+ NSg/V+ VX    NPr/VL+
> about easily in      any     direction , like        a    serpent . She  had just succeeded in      curving
# J/P   R      NPr/J/P I/R/Dq+ N🅪Sg+     . NSg/V/J/C/P D/P+ NSg/V+  . ISg+ V   V/J  VP/J      NPr/J/P Vg+
> it       down       into a   graceful zigzag  , and was going    to dive  in      among the leaves  , which
# NPr/ISg+ N🅪Sg/V/J/P P    D/P J        NSg/V/J . V/C VPt NSg/Vg/J P  NSg/V NPr/J/P P     D   NPl/V3+ . I/C+
> she  found to be      nothing  but     the tops   of the trees   under   which she  had been
# ISg+ NSg/V P  NSg/VXL NSg/I/J+ NSg/C/P D   NPl/V3 P  D   NPl/V3+ NSg/J/P I/C+  ISg+ V   NSg/VPp
> wandering , when    a   sharp   hiss   made her     draw  back    in      a   hurry  : a   large pigeon had
# Vg        . NSg/I/C D/P NPr/V/J NSg/V+ V    ISg/D$+ NSg/V NSg/V/J NPr/J/P D/P NSg/V+ . D/P NSg/J NSg/V+ V
> flown into her     face   , and was beating her     violently with its     wings   .
# V/J   P    ISg/D$+ NSg/V+ . V/C VPt NSg/Vg  ISg/D$+ R         P    ISg/D$+ NPl/V3+ .
>
#
> “ Serpent ! ” screamed the Pigeon .
# . NSg/V+  . . VP/J     D+  NSg/V+ .
>
#
> “ I’m not   a   serpent ! ” said    Alice indignantly . “ Let   me       alone ! ”
# . W?  NSg/C D/P NSg/V+  . . VPtPp/J NPr+  R           . . NSg/V NPr/ISg+ J     . .
>
#
<<<<<<< HEAD
> “ Serpent , I    say    again ! ” repeated the Pigeon , but     in      a   more         subdued tone     , and
# . NSg/V+  . ISg+ NSg/VL P     . . VP/J     D+  NSg/V+ . NSg/C/P NPr/J/P D/P NPr/I/V/J/Dq VP/J+   N🅪Sg/I/V . V/C
=======
> “ Serpent , I    say   again ! ” repeated the Pigeon , but     in      a   more           subdued tone     , and
# . NSg/V+  . ISg+ NSg/V P     . . V/J      D+  NSg/V+ . NSg/C/P NPr/J/P D/P NPr/I/V/J/R/Dq V/J+    N🅪Sg/I/V . V/C
>>>>>>> 7e6aec91
> added with a   kind   of sob   , “ I’ve tried every way    , and nothing  seems to suit
# VP/J  P    D/P NSg/J+ P  NSg/V . . W?   VP/J  Dq    NSg/J+ . V/C NSg/I/J+ V3    P  NSg/V
> them     ! ”
# NSg/IPl+ . .
>
#
> “ I    haven’t the least idea what   you’re talking about , ” said    Alice .
# . ISg+ V       D   NSg/J NSg+ NSg/I+ W?     Vg      J/P   . . VPtPp/J NPr+  .
>
#
> “ I’ve tried the roots  of trees   , and I’ve tried banks     , and I’ve tried hedges , ”
# . W?   VP/J  D   NPl/V3 P  NPl/V3+ . V/C W?   VP/J  NPrPl/V3+ . V/C W?   VP/J  NPl/V3 . .
> the Pigeon went    on  , without attending to her     ; “ but     those  serpents ! There’s no
# D   NSg/V+ NSg/VPt J/P . C/P     Vg        P  ISg/D$+ . . NSg/C/P I/Ddem NPl/V3   . W?      NPr/P
> pleasing them     ! ”
# NSg/Vg/J NSg/IPl+ . .
>
#
<<<<<<< HEAD
> Alice was more         and more         puzzled , but     she  thought   there was no    use   in      saying
# NPr+  VPt NPr/I/V/J/Dq V/C NPr/I/V/J/Dq VP/J    . NSg/C/P ISg+ NSg/VPtPp +     VPt NPr/P NSg/V NPr/J/P NSg/Vg
> anything more         till      the Pigeon had finished .
# NSg/I/V+ NPr/I/V/J/Dq NSg/V/C/P D+  NSg/V+ V   VP/J     .
=======
> Alice was more           and more           puzzled , but     she  thought there was no    use   in      saying
# NPr+  V   NPr/I/V/J/R/Dq V/C NPr/I/V/J/R/Dq V/J     . NSg/C/P ISg+ NSg/V   +     V   NPr/P NSg/V NPr/J/P NSg/V
> anything more           till      the Pigeon had finished .
# NSg/I/V+ NPr/I/V/J/R/Dq NSg/V/C/P D+  NSg/V+ V   V/J      .
>>>>>>> 7e6aec91
>
#
> “ As    if    it       wasn’t trouble enough hatching the eggs    , ” said    the Pigeon ; “ but     I    must
# . NSg/R NSg/C NPr/ISg+ V      NSg/V+  NSg/I  NSg/Vg   D   NPl/V3+ . . VPtPp/J D   NSg/V+ . . NSg/C/P ISg+ NSg/V
> be      on  the look   - out         for serpents night  and day   ! Why   , I    haven’t had a   wink  of
# NSg/VXL J/P D   NSg/V+ . NSg/V/J/R/P C/P NPl/V3   N🅪Sg/V V/C NPr🅪+ . NSg/V . ISg+ V       V   D/P NSg/V P
> sleep   these  three weeks  ! ”
# N🅪Sg/V+ I/Ddem NSg   NPrPl+ . .
>
#
> “ I’m very sorry   you’ve been    annoyed , ” said    Alice , who    was beginning to see   its
# . W?  J/R  NSg/V/J W?     NSg/VPp VP/J    . . VPtPp/J NPr+  . NPr/I+ VPt NSg/Vg/J+ P  NSg/V ISg/D$+
> meaning    .
# N🅪Sg/Vg/J+ .
>
#
> “ And just as    I’d taken the highest tree   in      the wood     , ” continued the Pigeon ,
# . V/C V/J  NSg/R W?  V/J   D   JS      NSg/V+ NPr/J/P D   NPr/V/J+ . . VP/J      D   NSg/V+ .
> raising its     voice  to a   shriek , “ and just as    I    was thinking I    should be      free    of
# Vg      ISg/D$+ NSg/V+ P  D/P NSg/V  . . V/C V/J  NSg/R ISg+ VPt Vg       ISg+ VX     NSg/VXL NSg/V/J P
> them     at    last    , they must  needs  come       wriggling down       from the sky     ! Ugh , Serpent ! ”
# NSg/IPl+ NSg/P NSg/V/J . IPl+ NSg/V NPl/V3 NSg/VLPp/P Vg        N🅪Sg/V/J/P P    D   N🅪Sg/V+ . W?  . NSg/V+  . .
>
#
> “ But     I’m not   a   serpent , I    tell   you    ! ” said    Alice . “ I’m a   — I’m a   — ”
# . NSg/C/P W?  NSg/C D/P NSg/V+  . ISg+ NPr/VL ISgPl+ . . VPtPp/J NPr+  . . W?  D/P . W?  D/P . .
>
#
> “ Well    ! What   are you    ? ” said    the Pigeon . “ I    can    see   you’re trying   to invent
# . NSg/V/J . NSg/I+ V   ISgPl+ . . VPtPp/J D+  NSg/V+ . . ISg+ NPr/VX NSg/V W?     NSg/Vg/J P  V
> something  ! ”
# NSg/I/V/J+ . .
>
#
> “ I    — I’m a    little     girl   , ” said    Alice , rather    doubtfully , as    she  remembered the
# . ISg+ . W?  D/P+ NPr/I/J/Dq NSg/V+ . . VPtPp/J NPr+  . NPr/V/J/R R          . NSg/R ISg+ VP/J       D
> number    of changes she  had gone    through that         day   .
# N🅪Sg/V/JC P  NPl/V3+ ISg+ V   VPp/J/P NSg/J/P NSg/I/C/Ddem NPr🅪+ .
>
#
> “ A    likely story  indeed ! ” said    the Pigeon in      a   tone     of the deepest contempt .
# . D/P+ NSg/J+ NSg/V+ W?     . . VPtPp/J D+  NSg/V+ NPr/J/P D/P N🅪Sg/I/V P  D+  JS+     Nᴹ+      .
> “ I’ve seen    a   good    many       little     girls   in      my  time      , but     never one       with such  a   neck
# . W?   NSg/VPp D/P NPr/V/J NSg/I/J/Dq NPr/I/J/Dq NPl/V3+ NPr/J/P D$+ N🅪Sg/V/J+ . NSg/C/P R     NSg/I/V/J P    NSg/I D/P NSg/V+
> as    that          ! No    , no    ! You’re a    serpent ; and there’s no    use   denying it       . I    suppose
# NSg/R NSg/I/C/Ddem+ . NPr/P . NPr/P . W?     D/P+ NSg/V+  . V/C W?      NPr/P NSg/V Vg      NPr/ISg+ . ISg+ V
> you’ll be      telling  me       next    that         you    never tasted an  egg     ! ”
# W?     NSg/VXL NSg/Vg/J NPr/ISg+ NSg/J/P NSg/I/C/Ddem ISgPl+ R     VP/J   D/P N🅪Sg/V+ . .
>
#
> “ I    have   tasted eggs    , certainly , ” said    Alice , who    was a   very truthful child  ; “ but
# . ISg+ NSg/VX VP/J   NPl/V3+ . R         . . VPtPp/J NPr+  . NPr/I+ VPt D/P J/R  J        NSg/V+ . . NSg/C/P
> little     girls   eat eggs    quite as    much         as    serpents do     , you    know   . ”
# NPr/I/J/Dq NPl/V3+ V   NPl/V3+ R     NSg/R NSg/I/J/R/Dq NSg/R NPl/V3   NSg/VX . ISgPl+ NSg/VL . .
>
#
> “ I    don’t believe it       , ” said    the Pigeon ; “ but     if    they do     , why   then    they’re a   kind
# . ISg+ V     V       NPr/ISg+ . . VPtPp/J D   NSg/V+ . . NSg/C/P NSg/C IPl+ NSg/VX . NSg/V NSg/J/C W?      D/P NSg/J
> of serpent , that’s all          I    can    say    . ”
# P  NSg/V+  . NSg$   NSg/I/J/C/Dq ISg+ NPr/VX NSg/VL . .
>
#
> This    was such  a   new     idea to Alice , that         she  was quite silent for a    minute   or
# I/Ddem+ VPt NSg/I D/P NSg/V/J NSg  P  NPr+  . NSg/I/C/Ddem ISg+ VPt R     NSg/J  C/P D/P+ NSg/V/J+ NPr/C
> two , which gave the Pigeon the opportunity of adding , “ You’re looking for eggs    ,
# NSg . I/C+  V    D   NSg/V+ D   NSg         P  Vg+    . . W?     Vg      C/P NPl/V3+ .
> I    know   that         well    enough ; and what   does   it       matter  to me       whether you’re a   little
# ISg+ NSg/VL NSg/I/C/Ddem NSg/V/J NSg/I  . V/C NSg/I+ NPl/V3 NPr/ISg+ N🅪Sg/V+ P  NPr/ISg+ I/C     W?     D/P NPr/I/J/Dq
> girl  or    a   serpent ? ”
# NSg/V NPr/C D/P NSg/V+  . .
>
#
> “ It       matters a    good     deal     to me       , ” said    Alice hastily ; “ but     I’m not   looking for
# . NPr/ISg+ NPl/V3  D/P+ NPr/V/J+ NSg/V/J+ P  NPr/ISg+ . . VPtPp/J NPr+  R       . . NSg/C/P W?  NSg/C Vg      C/P
> eggs    , as    it       happens ; and if    I    was , I    shouldn’t want  yours : I    don’t like        them
# NPl/V3+ . NSg/R NPr/ISg+ V3      . V/C NSg/C ISg+ VPt . ISg+ V         NSg/V I+    . ISg+ V     NSg/V/J/C/P NSg/IPl+
> raw     . ”
# NSg/V/J . .
>
#
> “ Well    , be      off       , then    ! ” said    the Pigeon in      a    sulky  tone      , as    it       settled down       again
# . NSg/V/J . NSg/VXL NSg/V/J/P . NSg/J/C . . VPtPp/J D   NSg/V+ NPr/J/P D/P+ NSg/J+ N🅪Sg/I/V+ . NSg/R NPr/ISg+ VP/J    N🅪Sg/V/J/P P
> into its     nest      . Alice crouched down       among the trees   as    well    as    she  could  , for her
# P    ISg/D$+ NSg/V/JS+ . NPr+  VP/J     N🅪Sg/V/J/P P     D+  NPl/V3+ NSg/R NSg/V/J NSg/R ISg+ NSg/VX . C/P ISg/D$+
> neck   kept getting entangled among the branches , and every now       and then    she  had
# NSg/V+ V    NSg/V   VP/J      P     D   NPl/V3+  . V/C Dq    NPr/V/J/C V/C NSg/J/C ISg+ V
> to stop  and untwist it       . After a    while      she  remembered that         she  still   held the
# P  NSg/V V/C NSg/V   NPr/ISg+ . P     D/P+ NSg/V/C/P+ ISg+ VP/J       NSg/I/C/Ddem ISg+ NSg/V/J V    D
> pieces of mushroom in      her     hands   , and she  set     to work   very carefully , nibbling
# NPl/V3 P  N🅪Sg/V/J NPr/J/P ISg/D$+ NPl/V3+ . V/C ISg+ NPr/V/J P  N🅪Sg/V J/R  R         . Vg
> first   at    one       and then    at    the other   , and growing sometimes taller and sometimes
# NSg/V/J NSg/P NSg/I/V/J V/C NSg/J/C NSg/P D   NSg/V/J . V/C NSg/Vg  R         JC     V/C R
> shorter , until she  had succeeded in      bringing herself down       to her     usual height .
# NSg/JC  . C/P   ISg+ V   VP/J      NPr/J/P Vg       ISg+    N🅪Sg/V/J/P P  ISg/D$+ NSg/J N🅪Sg+  .
>
#
> It       was so        long    since she  had been    anything near      the right    size    , that         it       felt
# NPr/ISg+ VPt NSg/I/J/C NPr/V/J C/P   ISg+ V   NSg/VPp NSg/I/V+ NSg/V/J/P D+  NPr/V/J+ N🅪Sg/V+ . NSg/I/C/Ddem NPr/ISg+ N🅪Sg/V/J
> quite strange at    first   ; but     she  got used     to it       in      a    few       minutes , and began
# R     NSg/V/J NSg/P NSg/V/J . NSg/C/P ISg+ V   VPPtPp/J P  NPr/ISg+ NPr/J/P D/P+ NSg/I/Dq+ NPl/V3+ . V/C VPt
> talking to herself , as    usual . “ Come       , there’s half        my  plan   done      now       ! How   puzzling
# Vg      P  ISg+    . NSg/R NSg/J . . NSg/VLPp/P . W?      N🅪Sg/V/J/P+ D$+ NSg/V+ NSg/VPp/J NPr/V/J/C . NSg/C Vg
> all           these   changes are ! I’m never sure what   I’m going    to be      , from one       minute   to
# NSg/I/J/C/Dq+ I/Ddem+ NPl/V3+ V   . W?  R     J    NSg/I+ W?  NSg/Vg/J P  NSg/VXL . P    NSg/I/V/J NSg/V/J+ P
> another ! However , I’ve got back    to my  right   size    : the next    thing  is  , to get   into
# I/D     . C       . W?   V   NSg/V/J P  D$+ NPr/V/J N🅪Sg/V+ . D   NSg/J/P NSg/V+ VL3 . P  NSg/V P
> that         beautiful garden   — how   is  that          to be      done      , I    wonder ? ” As    she  said    this    , she
# NSg/I/C/Ddem NSg/J     NSg/V/J+ . NSg/C VL3 NSg/I/C/Ddem+ P  NSg/VXL NSg/VPp/J . ISg+ N🅪Sg/V . . NSg/R ISg+ VPtPp/J I/Ddem+ . ISg+
> came      suddenly upon an   open     place   , with a   little     house  in      it       about four feet
# NSg/VPt/P R        P    D/P+ NSg/V/J+ N🅪Sg/V+ . P    D/P NPr/I/J/Dq NPr/V+ NPr/J/P NPr/ISg+ J/P   NSg+ NPl+
> high    . “ Whoever lives there , ” thought   Alice , “ it’ll never do     to come       upon them
# NSg/V/J . . I+      V3+   W?    . . NSg/VPtPp NPr+  . . W?    R     NSg/VX P  NSg/VLPp/P P    NSg/IPl+
> this   size    : why   , I    should frighten them     out         of their wits   ! ” So        she  began nibbling
# I/Ddem N🅪Sg/V+ . NSg/V . ISg+ VX     V        NSg/IPl+ NSg/V/J/R/P P  D$+   NPl/V3 . . NSg/I/J/C ISg+ VPt   Vg
> at    the righthand bit      again , and did not   venture to go       near      the house  till      she
# NSg/P D   ?         NSg/VPt+ P     . V/C VPt NSg/C NSg/V+  P  NSg/VL/J NSg/V/J/P D   NPr/V+ NSg/V/C/P ISg+
> had brought herself down       to nine inches  high    .
# V   VPtPp   ISg+    N🅪Sg/V/J/P P  NSg  NPl/V3+ NSg/V/J .
>
#
> CHAPTER VI  : Pig   and Pepper
# NSg/V+  NPr . NSg/V V/C N🅪Sg/V+
>
#
> For a    minute   or    two she  stood looking at    the house  , and wondering what   to do
# C/P D/P+ NSg/V/J+ NPr/C NSg ISg+ V     Vg      NSg/P D+  NPr/V+ . V/C NSg/Vg/J  NSg/I+ P  NSg/VX
> next    , when    suddenly a   footman in      livery  came      running  out         of the wood     — ( she
# NSg/J/P . NSg/I/C R        D/P NSg     NPr/J/P NSg/V/J NSg/VPt/P Nᴹ/V/J/P NSg/V/J/R/P P  D   NPr/V/J+ . . ISg+
> considered him  to be      a   footman because he       was in      livery  : otherwise , judging by
# VP/J       ISg+ P  NSg/VXL D/P NSg     C/P     NPr/ISg+ VPt NPr/J/P NSg/V/J . J         . Vg      NSg/J/P
> his     face   only  , she  would have   called him  a   fish      ) — and rapped loudly at    the door
# ISg/D$+ NSg/V+ J/R/C . ISg+ VX    NSg/VX VP/J   ISg+ D/P N🅪SgPl/V+ . . V/C V      R      NSg/P D   NSg/V+
> with his     knuckles . It       was opened by      another footman in      livery  , with a   round
# P    ISg/D$+ NPl/V3   . NPr/ISg+ VPt VP/J   NSg/J/P I/D     NSg     NPr/J/P NSg/V/J . P    D/P NSg/V/J/P
> face   , and large eyes    like        a   frog  ; and both   footmen , Alice noticed , had powdered
# NSg/V+ . V/C NSg/J NPl/V3+ NSg/V/J/C/P D/P NSg/V . V/C I/C/Dq NPl     . NPr+  VP/J    . V   VP/J
> hair    that          curled all          over    their heads   . She  felt     very curious to know   what   it       was
# N🅪Sg/V+ NSg/I/C/Ddem+ VP/J   NSg/I/J/C/Dq NSg/J/P D$+   NPl/V3+ . ISg+ N🅪Sg/V/J J/R  J       P  NSg/VL NSg/I+ NPr/ISg+ VPt
> all          about , and crept a   little      way    out         of the wood     to listen .
# NSg/I/J/C/Dq J/P   . V/C VPtPp D/P NPr/I/J/Dq+ NSg/J+ NSg/V/J/R/P P  D+  NPr/V/J+ P  NSg/V  .
>
#
> The Fish      - Footman began by      producing from under   his     arm     a   great letter , nearly as
# D+  N🅪SgPl/V+ . NSg     VPt   NSg/J/P Vg        P    NSg/J/P ISg/D$+ NSg/V/J D/P NSg/J NSg/V+ . R      NSg/R
> large as    himself , and this   he       handed over    to the other   , saying , in      a   solemn
# NSg/J NSg/R ISg+    . V/C I/Ddem NPr/ISg+ VP/J   NSg/J/P P  D   NSg/V/J . NSg/Vg . NPr/J/P D/P J
> tone      , “ For the Duchess . An  invitation from the Queen    to play  croquet . ” The
# N🅪Sg/I/V+ . . C/P D   NSg/V   . D/P NSg+       P    D+  NPr/V/J+ P  NSg/V NSg/V   . . D
> Frog  - Footman repeated , in      the same solemn tone      , only  changing the order of the
# NSg/V . NSg     VP/J     . NPr/J/P D   I/J  J      N🅪Sg/I/V+ . J/R/C NSg/Vg   D   NSg/V P  D
> words   a   little     , “ From the Queen    . An   invitation for the Duchess to play  croquet . ”
# NPl/V3+ D/P NPr/I/J/Dq . . P    D   NPr/V/J+ . D/P+ NSg+       C/P D   NSg/V   P  NSg/V NSg/V   . .
>
#
> Then    they both   bowed low     , and their curls  got entangled together .
# NSg/J/C IPl+ I/C/Dq VP/J  NSg/V/J . V/C D$+   NPl/V3 V   VP/J      J        .
>
#
> Alice laughed so        much         at    this    , that         she  had to run      back    into the wood    for fear
# NPr+  VP/J    NSg/I/J/C NSg/I/J/R/Dq NSg/P I/Ddem+ . NSg/I/C/Ddem ISg+ V   P  NSg/VLPp NSg/V/J P    D   NPr/V/J C/P N🅪Sg/V
> of their hearing   her     ; and when    she  next    peeped out         the Fish      - Footman was gone    ,
# P  D$+   NSg/Vg/J+ ISg/D$+ . V/C NSg/I/C ISg+ NSg/J/P VP/J   NSg/V/J/R/P D+  N🅪SgPl/V+ . NSg     VPt VPp/J/P .
> and the other   was sitting on  the ground    near      the door   , staring stupidly up        into
# V/C D   NSg/V/J VPt NSg/V/J J/P D   N🅪Sg/V/J+ NSg/V/J/P D   NSg/V+ . Vg      R        NSg/V/J/P P
> the sky     .
# D   N🅪Sg/V+ .
>
#
> Alice went    timidly up        to the door   , and knocked .
# NPr+  NSg/VPt R       NSg/V/J/P P  D   NSg/V+ . V/C VP/J    .
>
#
> “ There’s no    sort  of use   in      knocking , ” said    the Footman , “ and that          for two
# . W?      NPr/P NSg/V P  NSg/V NPr/J/P Vg+      . . VPtPp/J D   NSg     . . V/C NSg/I/C/Ddem+ C/P NSg
> reasons . First   , because I’m on  the same side    of the door   as    you    are ; secondly ,
# NPl/V3+ . NSg/V/J . C/P     W?  J/P D   I/J  NSg/V/J P  D   NSg/V+ NSg/R ISgPl+ V   . R        .
> because they’re making such  a   noise   inside  , no    one        could  possibly hear you    . ” And
# C/P     W?      NSg/Vg NSg/I D/P N🅪Sg/V+ NSg/J/P . NPr/P NSg/I/V/J+ NSg/VX R        VL   ISgPl+ . . V/C
> certainly there was a   most         extraordinary noise  going    on  within  — a   constant
# R         +     VPt D/P NSg/I/J/R/Dq NSg/J         N🅪Sg/V NSg/Vg/J J/P NSg/J/P . D/P NSg/J
> howling and sneezing , and every now       and then    a   great crash    , as    if    a   dish   or
# Vg      V/C Vg       . V/C Dq    NPr/V/J/C V/C NSg/J/C D/P NSg/J NSg/V/J+ . NSg/R NSg/C D/P NSg/V+ NPr/C
> kettle had been    broken to pieces .
# NSg/V  V   NSg/VPp VPp/J  P  NPl/V3 .
>
#
> “ Please , then    , ” said    Alice , “ how   am      I    to get   in      ? ”
# . V      . NSg/J/C . . VPtPp/J NPr+  . . NSg/C NPr/V/J ISg+ P  NSg/V NPr/J/P . .
>
#
> “ There might   be      some     sense  in      your knocking , ” the Footman went    on  without
# . +     Nᴹ/VX/J NSg/VXL I/J/R/Dq N🅪Sg/V NPr/J/P D$+  Vg       . . D   NSg     NSg/VPt J/P C/P
> attending to her     , “ if    we   had the door   between us       . For instance , if    you    were
# Vg        P  ISg/D$+ . . NSg/C IPl+ V   D   NSg/V+ NSg/P   NPr/IPl+ . C/P NSg/V+   . NSg/C ISgPl+ NSg/VPt
> inside  , you    might   knock , and I    could  let   you    out         , you    know   . ” He       was looking up
# NSg/J/P . ISgPl+ Nᴹ/VX/J NSg/V . V/C ISg+ NSg/VX NSg/V ISgPl+ NSg/V/J/R/P . ISgPl+ NSg/VL . . NPr/ISg+ VPt Vg      NSg/V/J/P
> into the sky     all           the time      he       was speaking , and this    Alice thought   decidedly
# P    D+  N🅪Sg/V+ NSg/I/J/C/Dq+ D+  N🅪Sg/V/J+ NPr/ISg+ VPt Vg       . V/C I/Ddem+ NPr+  NSg/VPtPp R
> uncivil . “ But     perhaps he       can’t help  it       , ” she  said    to herself ; “ his     eyes    are so
# J       . . NSg/C/P NSg/R   NPr/ISg+ VX    NSg/V NPr/ISg+ . . ISg+ VPtPp/J P  ISg+    . . ISg/D$+ NPl/V3+ V   NSg/I/J/C
> very nearly at    the top     of his     head     . But     at    any     rate   he       might   answer
# J/R  R      NSg/P D   NSg/V/J P  ISg/D$+ NPr/V/J+ . NSg/C/P NSg/P I/R/Dq+ NSg/V+ NPr/ISg+ Nᴹ/VX/J NSg/V+
> questions . — How   am      I    to get   in      ? ” she  repeated , aloud .
# NPl/V3+   . . NSg/C NPr/V/J ISg+ P  NSg/V NPr/J/P . . ISg+ VP/J     . J     .
>
#
> “ I    shall sit    here    , ” the Footman remarked , “ till      tomorrow — ”
# . ISg+ VX    NSg/VL NSg/J/R . . D   NSg     VP/J     . . NSg/V/C/P NSg+     . .
>
#
> At    this    moment the door  of the house  opened , and a    large  plate  came      skimming
# NSg/P I/Ddem+ NSg+   D   NSg/V P  D+  NPr/V+ VP/J   . V/C D/P+ NSg/J+ NSg/V+ NSg/VPt/P NSg/V
> out         , straight at    the Footman’s head     : it       just grazed his     nose   , and broke     to
# NSg/V/J/R/P . NSg/V/J  NSg/P D   NSg$      NPr/V/J+ . NPr/ISg+ V/J  VP/J   ISg/D$+ NSg/V+ . V/C NSg/VPt/J P
> pieces against one       of the trees   behind  him  .
# NPl/V3 C/P     NSg/I/V/J P  D   NPl/V3+ NSg/J/P ISg+ .
>
#
> “ — or    next     day   , maybe   , ” the Footman continued in      the same tone      , exactly as    if
# . . NPr/C NSg/J/P+ NPr🅪+ . NSg/J/R . . D   NSg     VP/J      NPr/J/P D   I/J  N🅪Sg/I/V+ . R       NSg/R NSg/C
> nothing  had happened .
# NSg/I/J+ V   VP/J     .
>
#
> “ How   am      I    to get   in      ? ” asked Alice again , in      a    louder tone      .
# . NSg/C NPr/V/J ISg+ P  NSg/V NPr/J/P . . VP/J  NPr+  P     . NPr/J/P D/P+ JC+    N🅪Sg/I/V+ .
>
#
> “ Are you    to get   in      at    all          ? ” said    the Footman . “ That’s the first   question , you
# . V   ISgPl+ P  NSg/V NPr/J/P NSg/P NSg/I/J/C/Dq . . VPtPp/J D   NSg     . . NSg$   D+  NSg/V/J NSg/V+   . ISgPl+
> know   . ”
# NSg/VL . .
>
#
> It       was , no    doubt   : only  Alice did not   like        to be      told  so        . “ It’s really dreadful , ”
# NPr/ISg+ VPt . NPr/P N🅪Sg/V+ . J/R/C NPr+  VPt NSg/C NSg/V/J/C/P P  NSg/VXL VPtPp NSg/I/J/C . . W?   R      NSg/J    . .
> she  muttered to herself , “ the way    all          the creatures argue . It’s enough to drive
# ISg+ VP/J     P  ISg+    . . D   NSg/J+ NSg/I/J/C/Dq D   NPl+      V     . W?   NSg/I  P  NSg/VL
> one       crazy ! ”
# NSg/I/V/J NSg/J . .
>
#
> The Footman seemed to think this   a   good    opportunity for repeating his     remark ,
# D   NSg     VP/J   P  NSg/V I/Ddem D/P NPr/V/J NSg+        C/P NSg/Vg/J  ISg/D$+ NSg/V+ .
> with variations . “ I    shall sit    here    , ” he       said    , “ on  and off       , for days and days . ”
# P    W?         . . ISg+ VX    NSg/VL NSg/J/R . . NPr/ISg+ VPtPp/J . . J/P V/C NSg/V/J/P . C/P NPl  V/C NPl+ . .
>
#
> “ But     what   am      I    to do     ? ” said    Alice .
# . NSg/C/P NSg/I+ NPr/V/J ISg+ P  NSg/VX . . VPtPp/J NPr+  .
>
#
> “ Anything you    like        , ” said    the Footman , and began whistling .
# . NSg/I/V+ ISgPl+ NSg/V/J/C/P . . VPtPp/J D   NSg     . V/C VPt   Vg        .
>
#
> “ Oh    , there’s no    use   in      talking to him  , ” said    Alice desperately : “ he’s perfectly
# . NPr/V . W?      NPr/P NSg/V NPr/J/P Vg+     P  ISg+ . . VPtPp/J NPr+  R           . . NSg$ R
> idiotic ! ” And she  opened the door   and went    in      .
# J       . . V/C ISg+ VP/J   D+  NSg/V+ V/C NSg/VPt NPr/J/P .
>
#
> The door   led         right   into a    large  kitchen , which was full    of smoke   from one        end    to
# D+  NSg/V+ NSg/VPtPp/J NPr/V/J P    D/P+ NSg/J+ NSg/V+  . I/C+  VPt NSg/V/J P  N🅪Sg/V+ P    NSg/I/V/J+ NSg/V+ P
> the other   : the Duchess was sitting on  a   three - legged  stool in      the middle  ,
# D   NSg/V/J . D   NSg/V   VPt NSg/V/J J/P D/P NSg   . NSg/V/J NSg/V NPr/J/P D   NSg/V/J .
> nursing a   baby     ; the cook   was leaning over    the fire      , stirring a   large cauldron
# Nᴹ/Vg/J D/P NSg/V/J+ . D   NPr/V+ VPt NSg/Vg  NSg/J/P D   N🅪Sg/V/J+ . NSg/Vg/J D/P NSg/J NSg+
> which seemed to be      full    of soup    .
# I/C+  VP/J   P  NSg/VXL NSg/V/J P  N🅪Sg/V+ .
>
#
> “ There’s certainly too much         pepper  in      that         soup    ! ” Alice said    to herself , as    well
# . W?      R         W?  NSg/I/J/R/Dq N🅪Sg/V+ NPr/J/P NSg/I/C/Ddem N🅪Sg/V+ . . NPr+  VPtPp/J P  ISg+    . NSg/R NSg/V/J
> as    she  could  for sneezing .
# NSg/R ISg+ NSg/VX C/P Vg       .
>
#
> There was certainly too much         of it       in      the air     . Even    the Duchess sneezed
# +     VPt R         W?  NSg/I/J/R/Dq P  NPr/ISg+ NPr/J/P D+  N🅪Sg/V+ . NSg/V/J D   NSg/V   VP/J
> occasionally ; and as    for the baby     , it       was sneezing and howling alternately
# R            . V/C NSg/R C/P D   NSg/V/J+ . NPr/ISg+ VPt Vg       V/C Vg      R
> without a   moment’s pause  . The only  things  in      the kitchen that          did not   sneeze ,
# C/P     D/P NSg$     NSg/V+ . D   J/R/C NPl/V3+ NPr/J/P D+  NSg/V+  NSg/I/C/Ddem+ VPt NSg/C NSg/V  .
> were    the cook   , and a    large  cat      which was sitting on  the hearth and grinning from
# NSg/VPt D+  NPr/V+ . V/C D/P+ NSg/J+ NSg/V/J+ I/C+  VPt NSg/V/J J/P D   NSg    V/C NSg/V    P
> ear      to ear     .
# NSg/V/J+ P  NSg/V/J .
>
#
> “ Please would you    tell   me       , ” said    Alice , a   little     timidly , for she  was not   quite
# . V      VX    ISgPl+ NPr/VL NPr/ISg+ . . VPtPp/J NPr+  . D/P NPr/I/J/Dq R       . C/P ISg+ VPt NSg/C R
> sure whether it       was good    manners for her     to speak first   , “ why   your cat      grins
# J    I/C     NPr/ISg+ VPt NPr/V/J NPl+    C/P ISg/D$+ P  NSg/V NSg/V/J . . NSg/V D$+  NSg/V/J+ NPl/V3
> like        that          ? ”
# NSg/V/J/C/P NSg/I/C/Ddem+ . .
>
#
> “ It’s a   Cheshire cat      , ” said    the Duchess , “ and that’s why   . Pig    ! ”
# . W?   D/P NPr      NSg/V/J+ . . VPtPp/J D   NSg/V   . . V/C NSg$   NSg/V . NSg/V+ . .
>
#
> She  said    the last    word  with such   sudden violence that          Alice quite jumped ; but
# ISg+ VPtPp/J D   NSg/V/J NSg/V P    NSg/I+ NSg/J+ NSg/V+   NSg/I/C/Ddem+ NPr+  R     VP/J   . NSg/C/P
> she  saw     in      another moment that          it       was addressed to the baby     , and not   to her     , so
# ISg+ NSg/VPt NPr/J/P I/D+    NSg+   NSg/I/C/Ddem+ NPr/ISg+ VPt VP/J      P  D+  NSg/V/J+ . V/C NSg/C P  ISg/D$+ . NSg/I/J/C
> she  took courage , and went    on  again : —
# ISg+ V    NSg/V+  . V/C NSg/VPt J/P P     . .
>
#
> “ I    didn’t know   that         Cheshire cats    always grinned ; in      fact , I    didn’t know   that
# . ISg+ V      NSg/VL NSg/I/C/Ddem NPr      NPl/V3+ R      V       . NPr/J/P NSg+ . ISg+ V      NSg/VL NSg/I/C/Ddem
> cats    could  grin   . ”
# NPl/V3+ NSg/VX NSg/V+ . .
>
#
> “ They all          can    , ” said    the Duchess ; “ and most         of ’ em       do     . ”
# . IPl+ NSg/I/J/C/Dq NPr/VX . . VPtPp/J D   NSg/V   . . V/C NSg/I/J/R/Dq P  . NSg/I/J+ NSg/VX . .
>
#
> “ I    don’t know   of any    that          do     , ” Alice said    very politely , feeling  quite pleased
# . ISg+ V     NSg/VL P  I/R/Dq NSg/I/C/Ddem+ NSg/VX . . NPr+  VPtPp/J J/R  R        . NSg/Vg/J R     VP/J
> to have   got into a   conversation .
# P  NSg/VX V   P    D/P N🅪Sg/V+      .
>
#
> “ You    don’t know   much         , ” said    the Duchess ; “ and that’s a   fact . ”
# . ISgPl+ V     NSg/VL NSg/I/J/R/Dq . . VPtPp/J D   NSg/V   . . V/C NSg$   D/P NSg+ . .
>
#
> Alice did not   at    all          like        the tone     of this    remark , and thought   it       would be      as
# NPr+  VPt NSg/C NSg/P NSg/I/J/C/Dq NSg/V/J/C/P D   N🅪Sg/I/V P  I/Ddem+ NSg/V+ . V/C NSg/VPtPp NPr/ISg+ VX    NSg/VXL NSg/R
> well    to introduce some     other   subject of conversation . While     she  was trying   to
# NSg/V/J P  V         I/J/R/Dq NSg/V/J NSg/V/J P  N🅪Sg/V+      . NSg/V/C/P ISg+ VPt NSg/Vg/J P
> fix   on  one       , the cook  took the cauldron of soup    off       the fire      , and at    once  set     to
# NSg/V J/P NSg/I/V/J . D   NPr/V V    D   NSg      P  N🅪Sg/V+ NSg/V/J/P D+  N🅪Sg/V/J+ . V/C NSg/P NSg/C NPr/V/J P
> work   throwing everything within  her     reach at    the Duchess and the baby     — the
# N🅪Sg/V Vg       NSg/I/V+   NSg/J/P ISg/D$+ NSg/V NSg/P D   NSg/V   V/C D   NSg/V/J+ . D
> fire      - irons   came      first   ; then    followed a   shower of saucepans , plates  , and dishes  .
# N🅪Sg/V/J+ . NPl/V3+ NSg/VPt/P NSg/V/J . NSg/J/C VP/J     D/P NSg/V  P  NPl/V3    . NPl/V3+ . V/C NPl/V3+ .
> The Duchess took no    notice of them     even    when    they hit     her     ; and the baby     was
# D   NSg/V   V    NPr/P NSg/V  P  NSg/IPl+ NSg/V/J NSg/I/C IPl+ NSg/V/J ISg/D$+ . V/C D   NSg/V/J+ VPt
> howling so        much         already , that         it       was quite impossible to say    whether the blows
# Vg      NSg/I/J/C NSg/I/J/R/Dq W?      . NSg/I/C/Ddem NPr/ISg+ VPt R     NSg/J      P  NSg/VL I/C     D   NPl/V3
> hurt    it       or    not   .
# NSg/V/J NPr/ISg+ NPr/C NSg/C .
>
#
> “ Oh    , please mind   what   you’re doing  ! ” cried Alice , jumping up        and down       in      an
# . NPr/V . V      NSg/V+ NSg/I+ W?     NSg/Vg . . VP/J  NPr+  . Vg      NSg/V/J/P V/C N🅪Sg/V/J/P NPr/J/P D/P
> agony of terror . “ Oh    , there goes  his     precious nose   ! ” as    an  unusually large
# NSg   P  N🅪Sg+  . . NPr/V . +     NPl/V ISg/D$+ NSg/J+   NSg/V+ . . NSg/R D/P R         NSg/J+
> saucepan flew    close   by      it       , and very nearly carried it       off       .
# NSg/V+   NSg/V/J NSg/V/J NSg/J/P NPr/ISg+ . V/C J/R  R      VP/J    NPr/ISg+ NSg/V/J/P .
>
#
> “ If    everybody minded their own      business , ” the Duchess said    in      a   hoarse  growl ,
# . NSg/C NSg/I+    VP/J+  D$+   NSg/V/J+ N🅪Sg/J+  . . D   NSg/V   VPtPp/J NPr/J/P D/P NSg/V/J NSg/V .
> “ the world  would go       round     a   deal     faster than it       does   . ”
# . D   NSg/V+ VX    NSg/VL/J NSg/V/J/P D/P NSg/V/J+ NSg/JC C/P  NPr/ISg+ NPl/V3 . .
>
#
> “ Which would not   be      an   advantage , ” said    Alice , who    felt     very glad    to get   an
# . I/C+  VX    NSg/C NSg/VXL D/P+ N🅪Sg/V+   . . VPtPp/J NPr+  . NPr/I+ N🅪Sg/V/J J/R  NSg/V/J P  NSg/V D/P
> opportunity of showing off       a   little     of her     knowledge . “ Just think of what   work
# NSg         P  NSg/Vg  NSg/V/J/P D/P NPr/I/J/Dq P  ISg/D$+ Nᴹ+       . . V/J  NSg/V P  NSg/I+ N🅪Sg/V+
> it       would make  with the day  and night   ! You    see   the earth   takes  twenty - four hours
# NPr/ISg+ VX    NSg/V P    D   NPr🅪 V/C N🅪Sg/V+ . ISgPl+ NSg/V D+  NPrᴹ/V+ NPl/V3 NSg    . NSg  NPl
> to turn  round     on  its     axis — ”
# P  NSg/V NSg/V/J/P J/P ISg/D$+ NPr+ . .
>
#
> “ Talking of axes         , ” said    the Duchess , “ chop   off       her     head     ! ”
# . Vg      P  NPl/V3/Am/Br . . VPtPp/J D   NSg/V   . . NSg/V+ NSg/V/J/P ISg/D$+ NPr/V/J+ . .
>
#
> Alice glanced rather    anxiously at    the cook   , to see   if    she  meant to take  the
# NPr+  VP/J    NPr/V/J/R R         NSg/P D+  NPr/V+ . P  NSg/V NSg/C ISg+ V     P  NSg/V D+
> hint   ; but     the cook   was busily stirring the soup    , and seemed not   to be      listening ,
# NSg/V+ . NSg/C/P D+  NPr/V+ VPt R      NSg/Vg/J D+  N🅪Sg/V+ . V/C VP/J   NSg/C P  NSg/VXL Vg        .
> so        she  went    on  again : “ Twenty - four hours , I    think ; or    is  it       twelve ? I    — ”
# NSg/I/J/C ISg+ NSg/VPt J/P P     . . NSg    . NSg  NPl+  . ISg+ NSg/V . NPr/C VL3 NPr/ISg+ NSg    . ISg+ . .
>
#
> “ Oh    , don’t bother me       , ” said    the Duchess ; “ I    never could  abide figures ! ” And with
# . NPr/V . V     NSg/V  NPr/ISg+ . . VPtPp/J D   NSg/V   . . ISg+ R     NSg/VX V     NPl/V3+ . . V/C P
> that         she  began nursing her     child  again , singing  a   sort   of lullaby to it       as    she
# NSg/I/C/Ddem ISg+ VPt   Nᴹ/Vg/J ISg/D$+ NSg/V+ P     . NSg/Vg/J D/P NSg/V+ P  NSg/V   P  NPr/ISg+ NSg/R ISg+
> did so        , and giving it       a   violent shake  at    the end   of every line   :
# VPt NSg/I/J/C . V/C Vg     NPr/ISg+ D/P NSg/V/J NSg/V+ NSg/P D   NSg/V P  Dq    NSg/V+ .
>
#
> “ Speak roughly to your little      boy    , And beat     him  when    he       sneezes : He       only  does
# . NSg/V R       P  D$+  NPr/I/J/Dq+ NSg/V+ . V/C N🅪Sg/V/J ISg+ NSg/I/C NPr/ISg+ NPl/V3  . NPr/ISg+ J/R/C NPl/V3
> it       to annoy , Because he       knows  it       teases . ”
# NPr/ISg+ P  NSg/V . C/P     NPr/ISg+ NPl/V3 NPr/ISg+ NPl/V3 . .
>
#
> CHORUS . ( In      which the cook  and the baby     joined ) :
# NSg/V+ . . NPr/J/P I/C+  D   NPr/V V/C D+  NSg/V/J+ VP/J   . .
>
#
> “ Wow   ! wow   ! wow   ! ”
# . NSg/V . NSg/V . NSg/V . .
>
#
> While     the Duchess sang    the second  verse of the song  , she  kept tossing the baby
# NSg/V/C/P D   NSg/V   NPr/VPt D   NSg/V/J NSg/V P  D   N🅪Sg+ . ISg+ V    Vg      D   NSg/V/J+
> violently up        and down       , and the poor    little     thing  howled so        , that         Alice could
# R         NSg/V/J/P V/C N🅪Sg/V/J/P . V/C D   NSg/V/J NPr/I/J/Dq NSg/V+ VP/J   NSg/I/J/C . NSg/I/C/Ddem NPr+  NSg/VX
> hardly hear the words   : —
# R      VL   D   NPl/V3+ . .
>
#
> “ I    speak severely to my  boy    , I    beat     him  when    he       sneezes ; For he       can    thoroughly
# . ISg+ NSg/V R        P  D$+ NSg/V+ . ISg+ N🅪Sg/V/J ISg+ NSg/I/C NPr/ISg+ NPl/V3  . C/P NPr/ISg+ NPr/VX R
> enjoy The pepper  when    he       pleases ! ”
# V     D   N🅪Sg/V+ NSg/I/C NPr/ISg+ V3      . .
>
#
> CHORUS .
# NSg/V+ .
>
#
> “ Wow   ! wow   ! wow   ! ”
# . NSg/V . NSg/V . NSg/V . .
>
#
> “ Here    ! you    may    nurse it       a    bit      , if    you    like        ! ” the Duchess said    to Alice , flinging
# . NSg/J/R . ISgPl+ NPr/VX NSg/V NPr/ISg+ D/P+ NSg/VPt+ . NSg/C ISgPl+ NSg/V/J/C/P . . D   NSg/V   VPtPp/J P  NPr+  . Vg
> the baby     at    her     as    she  spoke   . “ I    must  go       and get   ready   to play  croquet with the
# D   NSg/V/J+ NSg/P ISg/D$+ NSg/R ISg+ NSg/VPt . . ISg+ NSg/V NSg/VL/J V/C NSg/V NSg/V/J P  NSg/V NSg/V   P    D+
> Queen    , ” and she  hurried out         of the room     . The cook  threw a   frying - pan     after her
# NPr/V/J+ . . V/C ISg+ VP/J    NSg/V/J/R/P P  D   NSg/V/J+ . D   NPr/V V     D/P Vg     . NPr/V/J P     ISg/D$+
> as    she  went    out         , but     it       just missed her     .
# NSg/R ISg+ NSg/VPt NSg/V/J/R/P . NSg/C/P NPr/ISg+ V/J  VP/J   ISg/D$+ .
>
#
> Alice caught the baby    with some      difficulty , as    it       was a   queer   - shaped little
# NPr+  V/J    D   NSg/V/J P    I/J/R/Dq+ N🅪Sg+      . NSg/R NPr/ISg+ VPt D/P NSg/V/J . VP/J   NPr/I/J/Dq+
> creature , and held out         its     arms   and legs    in      all           directions , “ just like        a
# NSg+     . V/C V    NSg/V/J/R/P ISg/D$+ NPl/V3 V/C NPl/V3+ NPr/J/P NSg/I/J/C/Dq+ NPl+       . . V/J  NSg/V/J/C/P D/P
> star   - fish      , ” thought   Alice . The poor     little      thing  was snorting like        a
# NSg/V+ . N🅪SgPl/V+ . . NSg/VPtPp NPr+  . D+  NSg/V/J+ NPr/I/J/Dq+ NSg/V+ VPt Vg       NSg/V/J/C/P D/P
> steam     - engine when    she  caught it       , and kept doubling itself up        and straightening
# N🅪Sg/V/J+ . NSg/V+ NSg/I/C ISg+ V/J    NPr/ISg+ . V/C V    Vg       ISg+   NSg/V/J/P V/C Vg
> itself out         again , so        that          altogether , for the first   minute   or    two , it       was as
# ISg+   NSg/V/J/R/P P     . NSg/I/J/C NSg/I/C/Ddem+ NSg        . C/P D   NSg/V/J NSg/V/J+ NPr/C NSg . NPr/ISg+ VPt NSg/R
> much         as    she  could  do     to hold    it       .
# NSg/I/J/R/Dq NSg/R ISg+ NSg/VX NSg/VX P  NSg/V/J NPr/ISg+ .
>
#
> As    soon as    she  had made out         the proper way   of nursing it       , ( which was to twist it
# NSg/R J/R  NSg/R ISg+ V   V    NSg/V/J/R/P D   NSg/J  NSg/J P  Nᴹ/Vg/J NPr/ISg+ . . I/C+  VPt P  NSg/V NPr/ISg+
> up        into a   sort  of knot   , and then    keep  tight hold    of its     right   ear      and left    foot   ,
# NSg/V/J/P P    D/P NSg/V P  NSg/V+ . V/C NSg/J/C NSg/V V/J   NSg/V/J P  ISg/D$+ NPr/V/J NSg/V/J+ V/C NPr/V/J NSg/V+ .
> so        as    to prevent its     undoing itself , ) she  carried it       out         into the open    air     . “ If
# NSg/I/J/C NSg/R P  V       ISg/D$+ NSg/Vg  ISg+   . . ISg+ VP/J    NPr/ISg+ NSg/V/J/R/P P    D   NSg/V/J N🅪Sg/V+ . . NSg/C
> I    don’t take  this   child  away with me       , ” thought   Alice , “ they’re sure to kill  it
# ISg+ V     NSg/V I/Ddem NSg/V+ V/J  P    NPr/ISg+ . . NSg/VPtPp NPr+  . . W?      J    P  NSg/V NPr/ISg+
> in      a   day   or    two : wouldn’t it       be      murder  to leave it       behind  ? ” She  said    the last
# NPr/J/P D/P NPr🅪+ NPr/C NSg . VX       NPr/ISg+ NSg/VXL N🅪Sg/V+ P  NSg/V NPr/ISg+ NSg/J/P . . ISg+ VPtPp/J D+  NSg/V/J+
> words   out         loud  , and the little      thing  grunted in      reply  ( it       had left    off       sneezing
# NPl/V3+ NSg/V/J/R/P NSg/J . V/C D+  NPr/I/J/Dq+ NSg/V+ VP/J    NPr/J/P NSg/V+ . NPr/ISg+ V   NPr/V/J NSg/V/J/P Vg
> by      this   time      ) . “ Don’t grunt  , ” said    Alice ; “ that’s not   at    all          a   proper way   of
# NSg/J/P I/Ddem N🅪Sg/V/J+ . . . V     NSg/V+ . . VPtPp/J NPr+  . . NSg$   NSg/C NSg/P NSg/I/J/C/Dq D/P NSg/J  NSg/J P
> expressing yourself . ”
# Vg         ISg+     . .
>
#
> The baby     grunted again , and Alice looked very anxiously into its     face   to see
<<<<<<< HEAD
# D+  NSg/V/J+ VP/J    P     . V/C NPr+  VP/J   J/R  R         P    ISg/D$+ NSg/V+ P  NSg/V
> what   was the matter  with it       . There could  be      no     doubt   that          it       had a   very turn  - up
# NSg/I+ VPt D   N🅪Sg/V+ P    NPr/ISg+ . +     NSg/VX NSg/VXL NPr/P+ N🅪Sg/V+ NSg/I/C/Ddem+ NPr/ISg+ V   D/P J/R  NSg/V . NSg/V/J/P
> nose   , much         more         like        a   snout than a   real  nose   ; also its     eyes    were    getting
# NSg/V+ . NSg/I/J/R/Dq NPr/I/V/J/Dq NSg/V/J/C/P D/P NSg/V C/P  D/P NSg/J NSg/V+ . W?   ISg/D$+ NPl/V3+ NSg/VPt NSg/V
=======
# D+  NSg/V/J+ V/J     P     . V/C NPr+  V/J    J/R  R         P    ISg/D$+ NSg/V+ P  NSg/V
> what   was the matter  with it       . There could  be     no     doubt   that          it       had a   very turn  - up
# NSg/I+ V   D   N🅪Sg/V+ P    NPr/ISg+ . +     NSg/VX NSg/VX NPr/P+ N🅪Sg/V+ NSg/I/C/Ddem+ NPr/ISg+ V   D/P J/R  NSg/V . NSg/V/J/P
> nose   , much         more           like        a   snout than a   real  nose   ; also its     eyes   were  getting
# NSg/V+ . NSg/I/J/R/Dq NPr/I/V/J/R/Dq NSg/V/J/C/P D/P NSg/V C/P  D/P NSg/J NSg/V+ . W?   ISg/D$+ NPl/V+ NSg/V NSg/V
>>>>>>> 7e6aec91
> extremely small   for a   baby     : altogether Alice did not   like        the look  of the thing
# R         NPr/V/J C/P D/P NSg/V/J+ . NSg        NPr+  VPt NSg/C NSg/V/J/C/P D   NSg/V P  D   NSg/V+
> at    all          . “ But     perhaps it       was only  sobbing , ” she  thought   , and looked into its     eyes
# NSg/P NSg/I/J/C/Dq . . NSg/C/P NSg/R   NPr/ISg+ VPt J/R/C NSg/V/J . . ISg+ NSg/VPtPp . V/C VP/J   P    ISg/D$+ NPl/V3+
> again , to see   if    there were    any    tears   .
# P     . P  NSg/V NSg/C +     NSg/VPt I/R/Dq NPl/V3+ .
>
#
<<<<<<< HEAD
> No    , there were    no     tears   . “ If    you’re going    to turn  into a   pig    , my  dear    , ” said
# NPr/P . +     NSg/VPt NPr/P+ NPl/V3+ . . NSg/C W?     NSg/Vg/J P  NSg/V P    D/P NSg/V+ . D$+ NSg/V/J . . VPtPp/J
> Alice , seriously , “ I’ll have   nothing  more         to do     with you    . Mind   now       ! ” The poor
# NPr+  . R         . . W?   NSg/VX NSg/I/J+ NPr/I/V/J/Dq P  NSg/VX P    ISgPl+ . NSg/V+ NPr/V/J/C . . D+  NSg/V/J+
> little      thing  sobbed again ( or    grunted , it       was impossible to say    which ) , and they
# NPr/I/J/Dq+ NSg/V+ V      P     . NPr/C VP/J    . NPr/ISg+ VPt NSg/J      P  NSg/VL I/C+  . . V/C IPl+
> went    on  for some     while     in      silence .
# NSg/VPt J/P C/P I/J/R/Dq NSg/V/C/P NPr/J/P NSg/V+  .
=======
> No    , there were  no     tears  . “ If    you’re going   to turn  into a   pig    , my  dear    , ” said
# NPr/P . +     NSg/V NPr/P+ NPl/V+ . . NSg/C W?     NSg/V/J P  NSg/V P    D/P NSg/V+ . D$+ NSg/V/J . . V/J
> Alice , seriously , “ I’ll have   nothing  more           to do     with you    . Mind   now       ! ” The poor
# NPr+  . R         . . W?   NSg/VX NSg/I/J+ NPr/I/V/J/R/Dq P  NSg/VX P    ISgPl+ . NSg/V+ NPr/V/J/C . . D+  NSg/V/J+
> little      thing  sobbed again ( or    grunted , it       was impossible to say   which ) , and they
# NPr/I/J/Dq+ NSg/V+ V      P     . NPr/C V/J     . NPr/ISg+ V   NSg/J      P  NSg/V I/C+  . . V/C IPl+
> went  on  for some     while     in      silence .
# NSg/V J/P C/P I/J/R/Dq NSg/V/C/P NPr/J/P NSg/V+  .
>>>>>>> 7e6aec91
>
#
> Alice was just beginning to think to herself , “ Now       , what   am      I    to do     with this
# NPr+  VPt V/J  NSg/Vg/J  P  NSg/V P  ISg+    . . NPr/V/J/C . NSg/I+ NPr/V/J ISg+ P  NSg/VX P    I/Ddem+
> creature when    I    get   it       home     ? ” when    it       grunted again , so        violently , that         she
<<<<<<< HEAD
# NSg+     NSg/I/C ISg+ NSg/V NPr/ISg+ NSg/V/J+ . . NSg/I/C NPr/ISg+ VP/J    P     . NSg/I/J/C R         . NSg/I/C/Ddem ISg+
> looked down       into its     face   in      some     alarm  . This    time      there could  be      no    mistake
# VP/J   N🅪Sg/V/J/P P    ISg/D$+ NSg/V+ NPr/J/P I/J/R/Dq NSg/V+ . I/Ddem+ N🅪Sg/V/J+ +     NSg/VX NSg/VXL NPr/P NSg/V
> about it       : it       was neither more         nor   less    than a    pig    , and she  felt     that         it       would be
# J/P   NPr/ISg+ . NPr/ISg+ VPt I/C     NPr/I/V/J/Dq NSg/C V/J/C/P C/P  D/P+ NSg/V+ . V/C ISg+ N🅪Sg/V/J NSg/I/C/Ddem NPr/ISg+ VX    NSg/VXL
=======
# NSg+     NSg/I/C ISg+ NSg/V NPr/ISg+ NSg/V/J+ . . NSg/I/C NPr/ISg+ V/J     P     . NSg/I/J/C R         . NSg/I/C/Ddem ISg+
> looked down       into its     face   in      some     alarm  . This    time      there could  be     no    mistake
# V/J    N🅪Sg/V/J/P P    ISg/D$+ NSg/V+ NPr/J/P I/J/R/Dq NSg/V+ . I/Ddem+ N🅪Sg/V/J+ +     NSg/VX NSg/VX NPr/P NSg/V
> about it       : it       was neither more           nor   less      than a    pig    , and she  felt     that         it       would be
# J/P   NPr/ISg+ . NPr/ISg+ V   I/C     NPr/I/V/J/R/Dq NSg/C V/J/R/C/P C/P  D/P+ NSg/V+ . V/C ISg+ N🅪Sg/V/J NSg/I/C/Ddem NPr/ISg+ VX    NSg/VX
>>>>>>> 7e6aec91
> quite absurd for her     to carry it       further .
# R     NSg/J  C/P ISg/D$+ P  NSg/V NPr/ISg+ V/J     .
>
#
> So        she  set     the little      creature down       , and felt     quite relieved to see   it       trot   away
# NSg/I/J/C ISg+ NPr/V/J D+  NPr/I/J/Dq+ NSg+     N🅪Sg/V/J/P . V/C N🅪Sg/V/J R     VP/J     P  NSg/V NPr/ISg+ NSg/V+ V/J
> quietly into the wood     . “ If    it       had grown up        , ” she  said    to herself , “ it       would have
# R       P    D+  NPr/V/J+ . . NSg/C NPr/ISg+ V   V/J   NSg/V/J/P . . ISg+ VPtPp/J P  ISg+    . . NPr/ISg+ VX    NSg/VX
> made a   dreadfully ugly     child  : but     it       makes  rather    a   handsome pig    , I    think . ” And
# V    D/P R          NSg/V/J+ NSg/V+ . NSg/C/P NPr/ISg+ NPl/V3 NPr/V/J/R D/P V/J      NSg/V+ . ISg+ NSg/V . . V/C
> she  began thinking over    other    children she  knew , who    might   do     very well    as    pigs    ,
# ISg+ VPt   Vg       NSg/J/P NSg/V/J+ NPl+     ISg+ VPt  . NPr/I+ Nᴹ/VX/J NSg/VX J/R  NSg/V/J NSg/R NPl/V3+ .
> and was just saying to herself , “ if    one       only  knew the right   way    to change them     — ”
# V/C VPt V/J  NSg/Vg P  ISg+    . . NSg/C NSg/I/V/J J/R/C VPt  D   NPr/V/J NSg/J+ P  N🅪Sg/V NSg/IPl+ . .
> when    she  was a   little     startled by      seeing    the Cheshire Cat      sitting on  a   bough of
# NSg/I/C ISg+ VPt D/P NPr/I/J/Dq VP/J     NSg/J/P NSg/V/J/C D   NPr      NSg/V/J+ NSg/V/J J/P D/P NSg   P
> a   tree   a   few      yards   off       .
# D/P NSg/V+ D/P NSg/I/Dq NPl/V3+ NSg/V/J/P .
>
#
> The Cat      only  grinned when    it       saw     Alice . It       looked good    - natured , she  thought   :
# D+  NSg/V/J+ J/R/C V       NSg/I/C NPr/ISg+ NSg/VPt NPr+  . NPr/ISg+ VP/J   NPr/V/J . ?       . ISg+ NSg/VPtPp .
> still   it       had very long    claws  and a   great many       teeth , so        she  felt     that         it       ought
# NSg/V/J NPr/ISg+ V   J/R  NPr/V/J NPl/V3 V/C D/P NSg/J NSg/I/J/Dq NPl+  . NSg/I/J/C ISg+ N🅪Sg/V/J NSg/I/C/Ddem NPr/ISg+ NSg/I/VX
> to be      treated with respect .
# P  NSg/VXL VP/J    P    Nᴹ/V+   .
>
#
> “ Cheshire Puss , ” she  began , rather    timidly , as    she  did not   at    all          know    whether
# . NPr      NSg  . . ISg+ VPt   . NPr/V/J/R R       . NSg/R ISg+ VPt NSg/C NSg/P NSg/I/J/C/Dq NSg/VL+ I/C
> it       would like        the name   : however , it       only  grinned a   little     wider . “ Come       , it’s
# NPr/ISg+ VX    NSg/V/J/C/P D   NSg/V+ . C       . NPr/ISg+ J/R/C V       D/P NPr/I/J/Dq JC    . . NSg/VLPp/P . W?
> pleased so        far     , ” thought   Alice , and she  went    on  . “ Would you    tell   me       , please ,
# VP/J    NSg/I/J/C NSg/V/J . . NSg/VPtPp NPr+  . V/C ISg+ NSg/VPt J/P . . VX    ISgPl+ NPr/VL NPr/ISg+ . V      .
> which way    I    ought    to go       from here    ? ”
# I/C+  NSg/J+ ISg+ NSg/I/VX P  NSg/VL/J P    NSg/J/R . .
>
#
> “ That          depends a    good     deal     on  where you    want  to get   to , ” said    the Cat      .
# . NSg/I/C/Ddem+ NPl/V3  D/P+ NPr/V/J+ NSg/V/J+ J/P NSg/C ISgPl+ NSg/V P  NSg/V P  . . VPtPp/J D+  NSg/V/J+ .
>
#
> “ I    don’t much         care    where — ” said    Alice .
# . ISg+ V     NSg/I/J/R/Dq N🅪Sg/V+ NSg/C . . VPtPp/J NPr+  .
>
#
> “ Then    it       doesn’t matter  which way    you    go       , ” said    the Cat      .
# . NSg/J/C NPr/ISg+ V       N🅪Sg/V+ I/C+  NSg/J+ ISgPl+ NSg/VL/J . . VPtPp/J D   NSg/V/J+ .
>
#
> “ — so        long    as    I    get   somewhere , ” Alice added as    an   explanation .
# . . NSg/I/J/C NPr/V/J NSg/R ISg+ NSg/V NSg       . . NPr+  VP/J  NSg/R D/P+ N🅪Sg+       .
>
#
> “ Oh    , you’re sure to do     that          , ” said    the Cat      , “ if    you    only  walk   long    enough . ”
# . NPr/V . W?     J    P  NSg/VX NSg/I/C/Ddem+ . . VPtPp/J D   NSg/V/J+ . . NSg/C ISgPl+ J/R/C NSg/VL NPr/V/J NSg/I  . .
>
#
> Alice felt     that         this    could  not   be      denied , so        she  tried another question . “ What
# NPr+  N🅪Sg/V/J NSg/I/C/Ddem I/Ddem+ NSg/VX NSg/C NSg/VXL VP/J   . NSg/I/J/C ISg+ VP/J  I/D+    NSg/V+   . . NSg/I+
> sort  of people live about here    ? ”
# NSg/V P  NPl/V+ V/J  J/P   NSg/J/R . .
>
#
> “ In      that          direction , ” the Cat      said    , waving its     right    paw    round     , “ lives a   Hatter :
# . NPr/J/P NSg/I/C/Ddem+ N🅪Sg+     . . D+  NSg/V/J+ VPtPp/J . Vg     ISg/D$+ NPr/V/J+ NSg/V+ NSg/V/J/P . . V3+   D/P NSg/V  .
> and in      that         direction , ” waving the other   paw    , “ lives a   March  Hare     . Visit either
# V/C NPr/J/P NSg/I/C/Ddem N🅪Sg+     . . Vg     D   NSg/V/J NSg/V+ . . V3+   D/P NPr/V+ NSg/V/J+ . NSg/V I/C
> you    like        : they’re both   mad     . ”
# ISgPl+ NSg/V/J/C/P . W?      I/C/Dq NSg/V/J . .
>
#
> “ But     I    don’t want  to go       among mad     people , ” Alice remarked .
# . NSg/C/P ISg+ V     NSg/V P  NSg/VL/J P     NSg/V/J NPl/V+ . . NPr+  VP/J     .
>
#
> “ Oh    , you    can’t help  that          , ” said    the Cat      : “ we’re all          mad     here    . I’m mad     . You’re
# . NPr/V . ISgPl+ VX    NSg/V NSg/I/C/Ddem+ . . VPtPp/J D   NSg/V/J+ . . W?    NSg/I/J/C/Dq NSg/V/J NSg/J/R . W?  NSg/V/J . W?
> mad     . ”
# NSg/V/J . .
>
#
> “ How   do     you    know   I’m mad     ? ” said    Alice .
# . NSg/C NSg/VX ISgPl+ NSg/VL W?  NSg/V/J . . VPtPp/J NPr+  .
>
#
> “ You    must  be      , ” said    the Cat      , “ or    you    wouldn’t have   come       here    . ”
# . ISgPl+ NSg/V NSg/VXL . . VPtPp/J D+  NSg/V/J+ . . NPr/C ISgPl+ VX       NSg/VX NSg/VLPp/P NSg/J/R . .
>
#
> Alice didn’t think that          proved it       at    all          ; however , she  went    on  “ And how   do     you
# NPr+  V      NSg/V NSg/I/C/Ddem+ VP/J   NPr/ISg+ NSg/P NSg/I/J/C/Dq . C       . ISg+ NSg/VPt J/P . V/C NSg/C NSg/VX ISgPl+
> know   that         you’re mad     ? ”
# NSg/VL NSg/I/C/Ddem W?     NSg/V/J . .
>
#
> “ To begin  with , ” said    the Cat      , “ a   dog’s not   mad     . You    grant  that          ? ”
# . P  NSg/VL P    . . VPtPp/J D+  NSg/V/J+ . . D/P NSg$  NSg/C NSg/V/J . ISgPl+ NPr/V+ NSg/I/C/Ddem+ . .
>
#
> “ I    suppose so        , ” said    Alice .
# . ISg+ V       NSg/I/J/C . . VPtPp/J NPr+  .
>
#
> “ Well    , then    , ” the Cat      went    on  , “ you    see   , a    dog      growls when    it’s angry , and wags
# . NSg/V/J . NSg/J/C . . D+  NSg/V/J+ NSg/VPt J/P . . ISgPl+ NSg/V . D/P+ NSg/V/J+ NPl/V3 NSg/I/C W?   V/J   . V/C NPl/V3
> its     tail     when    it’s pleased . Now       I    growl when    I’m pleased , and wag   my  tail     when
# ISg/D$+ NSg/V/J+ NSg/I/C W?   VP/J    . NPr/V/J/C ISg+ NSg/V NSg/I/C W?  VP/J    . V/C NSg/V D$+ NSg/V/J+ NSg/I/C
> I’m angry . Therefore I’m mad     . ”
# W?  V/J   . R         W?  NSg/V/J . .
>
#
> “ I    call  it       purring , not   growling , ” said    Alice .
# . ISg+ NSg/V NPr/ISg+ Vg      . NSg/C Vg       . . VPtPp/J NPr+  .
>
#
> “ Call  it       what   you    like        , ” said    the Cat      . “ Do     you    play  croquet with the Queen
# . NSg/V NPr/ISg+ NSg/I+ ISgPl+ NSg/V/J/C/P . . VPtPp/J D+  NSg/V/J+ . . NSg/VX ISgPl+ NSg/V NSg/V   P    D   NPr/V/J+
> to - day   ? ”
# P  . NPr🅪+ . .
>
#
> “ I    should like        it       very much         , ” said    Alice , “ but     I    haven’t been    invited  yet     . ”
# . ISg+ VX     NSg/V/J/C/P NPr/ISg+ J/R  NSg/I/J/R/Dq . . VPtPp/J NPr+  . . NSg/C/P ISg+ V       NSg/VPp NSg/VP/J NSg/V/C . .
>
#
> “ You’ll see   me       there , ” said    the Cat      , and vanished .
# . W?     NSg/V NPr/ISg+ W?    . . VPtPp/J D   NSg/V/J+ . V/C VP/J     .
>
#
> Alice was not   much         surprised at    this    , she  was getting so        used     to queer    things
# NPr+  VPt NSg/C NSg/I/J/R/Dq VP/J      NSg/P I/Ddem+ . ISg+ VPt NSg/V   NSg/I/J/C VPPtPp/J P  NSg/V/J+ NPl/V3+
> happening . While     she  was looking at    the place   where it       had been    , it       suddenly
# NSg/Vg/J  . NSg/V/C/P ISg+ VPt Vg      NSg/P D+  N🅪Sg/V+ NSg/C NPr/ISg+ V   NSg/VPp . NPr/ISg+ R
> appeared again .
# VP/J     P     .
>
#
> “ By      - the - bye     , what   became of the baby     ? ” said    the Cat      . “ I’d nearly forgotten to
# . NSg/J/P . D   . NSg/J/P . NSg/I+ VPtPp  P  D+  NSg/V/J+ . . VPtPp/J D+  NSg/V/J+ . . W?  R      NSg/V/J   P
> ask   . ”
# NSg/V . .
>
#
> “ It       turned into a    pig    , ” Alice quietly said    , just as    if    it       had come       back    in      a
# . NPr/ISg+ VP/J   P    D/P+ NSg/V+ . . NPr+  R       VPtPp/J . V/J  NSg/R NSg/C NPr/ISg+ V   NSg/VLPp/P NSg/V/J NPr/J/P D/P+
> natural way    .
# NSg/J+  NSg/J+ .
>
#
> “ I    thought   it       would , ” said    the Cat      , and vanished again .
# . ISg+ NSg/VPtPp NPr/ISg+ VX    . . VPtPp/J D+  NSg/V/J+ . V/C VP/J     P     .
>
#
> Alice waited a   little     , half        expecting to see   it       again , but     it       did not   appear ,
# NPr+  VP/J   D/P NPr/I/J/Dq . N🅪Sg/V/J/P+ Vg        P  NSg/V NPr/ISg+ P     . NSg/C/P NPr/ISg+ VPt NSg/C V      .
> and after a    minute   or    two she  walked on  in      the direction in      which the March  Hare
# V/C P     D/P+ NSg/V/J+ NPr/C NSg ISg+ VP/J   J/P NPr/J/P D+  N🅪Sg+     NPr/J/P I/C+  D+  NPr/V+ NSg/V/J+
> was said    to live . “ I’ve seen    hatters before , ” she  said    to herself ; “ the March
# VPt VPtPp/J P  V/J  . . W?   NSg/VPp NPl/V3  C/P    . . ISg+ VPtPp/J P  ISg+    . . D   NPr/V+
> Hare     will   be      much         the most         interesting , and perhaps as    this    is  May    it       won’t be
# NSg/V/J+ NPr/VX NSg/VXL NSg/I/J/R/Dq D   NSg/I/J/R/Dq V/J         . V/C NSg/R   NSg/R I/Ddem+ VL3 NPr/VX NPr/ISg+ V     NSg/VXL
> raving   mad     — at    least not   so        mad     as    it       was in      March  . ” As    she  said    this    , she  looked
# NSg/Vg/J NSg/V/J . NSg/P NSg/J NSg/C NSg/I/J/C NSg/V/J NSg/R NPr/ISg+ VPt NPr/J/P NPr/V+ . . NSg/R ISg+ VPtPp/J I/Ddem+ . ISg+ VP/J
> up        , and there was the Cat      again , sitting on  a   branch of a    tree   .
# NSg/V/J/P . V/C +     VPt D+  NSg/V/J+ P     . NSg/V/J J/P D/P NPr/V  P  D/P+ NSg/V+ .
>
#
> “ Did you    say    pig    , or    fig   ? ” said    the Cat      .
# . VPt ISgPl+ NSg/VL NSg/V+ . NPr/C NSg/V . . VPtPp/J D+  NSg/V/J+ .
>
#
> “ I    said    pig    , ” replied Alice ; “ and I    wish  you    wouldn’t keep  appearing and
# . ISg+ VPtPp/J NSg/V+ . . VP/J    NPr+  . . V/C ISg+ NSg/V ISgPl+ VX       NSg/V Vg        V/C
> vanishing so        suddenly : you    make  one       quite giddy   . ”
# Vg        NSg/I/J/C R        . ISgPl+ NSg/V NSg/I/V/J R     NSg/V/J . .
>
#
> “ All          right   , ” said    the Cat      ; and this    time      it       vanished quite slowly , beginning
# . NSg/I/J/C/Dq NPr/V/J . . VPtPp/J D+  NSg/V/J+ . V/C I/Ddem+ N🅪Sg/V/J+ NPr/ISg+ VP/J     R     R      . NSg/Vg/J+
> with the end   of the tail     , and ending with the grin   , which remained some      time
# P    D   NSg/V P  D+  NSg/V/J+ . V/C NSg/Vg P    D+  NSg/V+ . I/C+  VP/J     I/J/R/Dq+ N🅪Sg/V/J+
> after the rest  of it       had gone    .
# P     D   NSg/V P  NPr/ISg+ V   VPp/J/P .
>
#
> “ Well    ! I’ve often seen    a   cat      without a   grin   , ” thought   Alice ; “ but     a   grin   without
# . NSg/V/J . W?   R     NSg/VPp D/P NSg/V/J+ C/P     D/P NSg/V+ . . NSg/VPtPp NPr+  . . NSg/C/P D/P NSg/V+ C/P
> a   cat      ! It’s the most         curious thing  I    ever saw     in      my  life    ! ”
# D/P NSg/V/J+ . W?   D   NSg/I/J/R/Dq J       NSg/V+ ISg+ J    NSg/VPt NPr/J/P D$+ N🅪Sg/V+ . .
>
#
<<<<<<< HEAD
> She  had not   gone    much         farther before she  came      in      sight  of the house of the March
# ISg+ V   NSg/C VPp/J/P NSg/I/J/R/Dq V/J     C/P    ISg+ NSg/VPt/P NPr/J/P N🅪Sg/V P  D   NPr/V P  D+  NPr/V+
> Hare     : she  thought   it       must  be      the right    house  , because the chimneys were    shaped
# NSg/V/J+ . ISg+ NSg/VPtPp NPr/ISg+ NSg/V NSg/VXL D+  NPr/V/J+ NPr/V+ . C/P     D+  NPl/V3+  NSg/VPt VP/J
> like        ears   and the roof   was thatched with fur         . It       was so        large a   house  , that         she
# NSg/V/J/C/P NPl/V3 V/C D+  NSg/V+ VPt VP/J     P    N🅪Sg/V/C/P+ . NPr/ISg+ VPt NSg/I/J/C NSg/J D/P NPr/V+ . NSg/I/C/Ddem ISg+
> did not   like        to go       nearer till      she  had nibbled some     more         of the lefthand bit      of
# VPt NSg/C NSg/V/J/C/P P  NSg/VL/J NSg/JC NSg/V/C/P ISg+ V   VP/J    I/J/R/Dq NPr/I/V/J/Dq P  D   ?        NSg/VPt+ P
=======
> She  had not   gone  much         farther before she  came    in      sight  of the house of the March
# ISg+ V   NSg/C V/J/P NSg/I/J/R/Dq V/J     C/P    ISg+ NSg/V/P NPr/J/P N🅪Sg/V P  D   NPr/V P  D+  NPr/V+
> Hare     : she  thought it       must  be     the right    house  , because the chimneys were  shaped
# NSg/V/J+ . ISg+ NSg/V   NPr/ISg+ NSg/V NSg/VX D+  NPr/V/J+ NPr/V+ . C/P     D+  NPl/V+   NSg/V V/J
> like        ears  and the roof   was thatched with fur         . It       was so        large a   house  , that         she
# NSg/V/J/C/P NPl/V V/C D+  NSg/V+ V   V/J      P    N🅪Sg/V/C/P+ . NPr/ISg+ V   NSg/I/J/C NSg/J D/P NPr/V+ . NSg/I/C/Ddem ISg+
> did not   like        to go      nearer till      she  had nibbled some     more           of the lefthand bit    of
# V   NSg/C NSg/V/J/C/P P  NSg/V/J NSg/JC NSg/V/C/P ISg+ V   V/J     I/J/R/Dq NPr/I/V/J/R/Dq P  D   ?        NSg/V+ P
>>>>>>> 7e6aec91
> mushroom , and raised herself to about two feet high    : even    then    she  walked up
# N🅪Sg/V/J . V/C VP/J   ISg+    P  J/P   NSg NPl+ NSg/V/J . NSg/V/J NSg/J/C ISg+ VP/J   NSg/V/J/P
> towards it       rather    timidly , saying to herself “ Suppose it       should be      raving   mad
# P       NPr/ISg+ NPr/V/J/R R       . NSg/Vg P  ISg+    . V       NPr/ISg+ VX     NSg/VXL NSg/Vg/J NSg/V/J
> after all          ! I    almost wish  I’d gone    to see   the Hatter instead ! ”
# P     NSg/I/J/C/Dq . ISg+ R      NSg/V W?  VPp/J/P P  NSg/V D   NSg/V  W?      . .
>
#
> CHAPTER VII : A   Mad     Tea     - Party
# NSg/V+  NSg . D/P NSg/V/J N🅪Sg/V+ . NSg/V/J+
>
#
> There was a    table  set     out         under   a   tree   in      front   of the house  , and the March  Hare
# +     VPt D/P+ NSg/V+ NPr/V/J NSg/V/J/R/P NSg/J/P D/P NSg/V+ NPr/J/P NSg/V/J P  D+  NPr/V+ . V/C D+  NPr/V+ NSg/V/J+
> and the Hatter were    having tea     at    it       : a   Dormouse was sitting between them     , fast
# V/C D   NSg/V  NSg/VPt Vg     N🅪Sg/V+ NSg/P NPr/ISg+ . D/P NSg      VPt NSg/V/J NSg/P   NSg/IPl+ . NSg/V/J
> asleep , and the other   two were     using it       as    a   cushion , resting their elbows  on
# J      . V/C D   NSg/V/J NSg NSg/VPt+ Vg    NPr/ISg+ NSg/R D/P NSg/V+  . Vg+     D$+   NPl/V3+ J/P
> it       , and talking over    its     head     . “ Very uncomfortable for the Dormouse , ” thought
# NPr/ISg+ . V/C Vg      NSg/J/P ISg/D$+ NPr/V/J+ . . J/R  J             C/P D   NSg      . . NSg/VPtPp
> Alice ; “ only  , as    it’s asleep , I    suppose it       doesn’t mind   . ”
# NPr+  . . J/R/C . NSg/R W?   J      . ISg+ V       NPr/ISg+ V       NSg/V+ . .
>
#
> The table  was a   large one       , but     the three were     all          crowded together at    one       corner
# D+  NSg/V+ VPt D/P NSg/J NSg/I/V/J . NSg/C/P D+  NSg+  NSg/VPt+ NSg/I/J/C/Dq VP/J    J        NSg/P NSg/I/V/J NSg/V
> of it       : “ No     room     ! No     room     ! ” they cried out         when    they saw     Alice coming   . “ There’s
# P  NPr/ISg+ . . NPr/P+ NSg/V/J+ . NPr/P+ NSg/V/J+ . . IPl+ VP/J  NSg/V/J/R/P NSg/I/C IPl+ NSg/VPt NPr+  NSg/Vg/J . . W?
> plenty  of room     ! ” said    Alice indignantly , and she  sat         down       in      a   large arm      - chair
# NSg/I/J P  NSg/V/J+ . . VPtPp/J NPr+  R           . V/C ISg+ NSg/VPtPp/J N🅪Sg/V/J/P NPr/J/P D/P NSg/J NSg/V/J+ . NSg/V+
> at    one       end   of the table  .
# NSg/P NSg/I/V/J NSg/V P  D   NSg/V+ .
>
#
> “ Have   some      wine    , ” the March  Hare     said    in      an   encouraging tone      .
# . NSg/VX I/J/R/Dq+ N🅪Sg/V+ . . D+  NPr/V+ NSg/V/J+ VPtPp/J NPr/J/P D/P+ NSg/Vg/J    N🅪Sg/I/V+ .
>
#
> Alice looked all          round     the table  , but     there was nothing  on  it       but     tea     . “ I    don’t
# NPr+  VP/J   NSg/I/J/C/Dq NSg/V/J/P D+  NSg/V+ . NSg/C/P +     VPt NSg/I/J+ J/P NPr/ISg+ NSg/C/P N🅪Sg/V+ . . ISg+ V
> see   any    wine    , ” she  remarked .
# NSg/V I/R/Dq N🅪Sg/V+ . . ISg+ VP/J     .
>
#
> “ There isn’t any    , ” said    the March  Hare     .
# . +     NSg/V I/R/Dq . . VPtPp/J D   NPr/V+ NSg/V/J+ .
>
#
> “ Then    it       wasn’t very civil of you    to offer    it       , ” said    Alice angrily .
# . NSg/J/C NPr/ISg+ V      J/R  J     P  ISgPl+ P  NSg/V/JC NPr/ISg+ . . VPtPp/J NPr+  R       .
>
#
> “ It       wasn’t very civil of you    to sit    down       without being     invited  , ” said    the March
# . NPr/ISg+ V      J/R  J     P  ISgPl+ P  NSg/VL N🅪Sg/V/J/P C/P     N🅪Sg/Vg/C NSg/VP/J . . VPtPp/J D   NPr/V+
> Hare     .
# NSg/V/J+ .
>
#
<<<<<<< HEAD
> “ I    didn’t know   it       was your table  , ” said    Alice ; “ it’s laid for a   great many       more
# . ISg+ V      NSg/VL NPr/ISg+ VPt D$+  NSg/V+ . . VPtPp/J NPr+  . . W?   V/J  C/P D/P NSg/J NSg/I/J/Dq NPr/I/V/J/Dq
=======
> “ I    didn’t know  it       was your table  , ” said Alice ; “ it’s laid for a   great many       more
# . ISg+ V      NSg/V NPr/ISg+ V   D$+  NSg/V+ . . V/J  NPr+  . . W?   V/J  C/P D/P NSg/J NSg/I/J/Dq NPr/I/V/J/R/Dq
>>>>>>> 7e6aec91
> than three . ”
# C/P  NSg   . .
>
#
> “ Your hair    wants  cutting , ” said    the Hatter . He       had been    looking at    Alice for
# . D$+  N🅪Sg/V+ NPl/V3 NSg/V/J . . VPtPp/J D   NSg/V  . NPr/ISg+ V   NSg/VPp Vg      NSg/P NPr+  C/P
> some     time     with great  curiosity , and this    was his     first    speech  .
# I/J/R/Dq N🅪Sg/V/J P    NSg/J+ NSg+      . V/C I/Ddem+ VPt ISg/D$+ NSg/V/J+ N🅪Sg/V+ .
>
#
> “ You    should learn not   to make  personal remarks , ” Alice said    with some     severity ;
# . ISgPl+ VX     NSg/V NSg/C P  NSg/V NSg/J+   NPl/V3+ . . NPr+  VPtPp/J P    I/J/R/Dq NSg      .
> “ it’s very rude . ”
# . W?   J/R  J    . .
>
#
> The Hatter opened his     eyes    very wide  on  hearing   this    ; but     all          he       said    was , “ Why
# D   NSg/V  VP/J   ISg/D$+ NPl/V3+ J/R  NSg/J J/P NSg/Vg/J+ I/Ddem+ . NSg/C/P NSg/I/J/C/Dq NPr/ISg+ VPtPp/J VPt . . NSg/V
> is  a   raven   like        a   writing - desk   ? ”
# VL3 D/P NSg/V/J NSg/V/J/C/P D/P NSg/Vg+ . NSg/V+ . .
>
#
> “ Come       , we   shall have   some     fun    now       ! ” thought   Alice . “ I’m glad    they’ve begun
# . NSg/VLPp/P . IPl+ VX    NSg/VX I/J/R/Dq Nᴹ/V/J NPr/V/J/C . . NSg/VPtPp NPr+  . . W?  NSg/V/J W?      VPp
> asking riddles . — I    believe I    can    guess that          , ” she  added aloud .
# Vg     NPl/V3  . . ISg+ V       ISg+ NPr/VX NSg/V NSg/I/C/Ddem+ . . ISg+ VP/J  J     .
>
#
> “ Do     you    mean    that         you    think you    can    find  out         the answer to it       ? ” said    the March
# . NSg/VX ISgPl+ NSg/V/J NSg/I/C/Ddem ISgPl+ NSg/V ISgPl+ NPr/VX NSg/V NSg/V/J/R/P D+  NSg/V+ P  NPr/ISg+ . . VPtPp/J D+  NPr/V+
> Hare     .
# NSg/V/J+ .
>
#
> “ Exactly so        , ” said    Alice .
# . R       NSg/I/J/C . . VPtPp/J NPr+  .
>
#
> “ Then    you    should say    what   you    mean    , ” the March  Hare     went    on  .
# . NSg/J/C ISgPl+ VX     NSg/VL NSg/I+ ISgPl+ NSg/V/J . . D+  NPr/V+ NSg/V/J+ NSg/VPt J/P .
>
#
> “ I    do     , ” Alice hastily replied ; “ at    least — at    least I    mean    what   I    say    — that’s the
# . ISg+ NSg/VX . . NPr+  R       VP/J    . . NSg/P NSg/J . NSg/P NSg/J ISg+ NSg/V/J NSg/I+ ISg+ NSg/VL . NSg$   D+
> same thing  , you    know   . ”
# I/J  NSg/V+ . ISgPl+ NSg/VL . .
>
#
> “ Not   the same thing  a    bit      ! ” said    the Hatter . “ You    might   just as    well    say    that          ‘          I
# . NSg/C D+  I/J+ NSg/V+ D/P+ NSg/VPt+ . . VPtPp/J D   NSg/V  . . ISgPl+ Nᴹ/VX/J V/J  NSg/R NSg/V/J NSg/VL NSg/I/C/Ddem+ Unlintable ISg+
> see   what   I    eat ’ is  the same thing  as    ‘          I    eat what   I    see   ’ ! ”
# NSg/V NSg/I+ ISg+ V   . VL3 D+  I/J+ NSg/V+ NSg/R Unlintable ISg+ V   NSg/I+ ISg+ NSg/V . . .
>
#
> “ You    might   just as    well    say    , ” added the March  Hare     , “ that          ‘          I    like        what   I    get   ’ is
# . ISgPl+ Nᴹ/VX/J V/J  NSg/R NSg/V/J NSg/VL . . VP/J  D+  NPr/V+ NSg/V/J+ . . NSg/I/C/Ddem+ Unlintable ISg+ NSg/V/J/C/P NSg/I+ ISg+ NSg/V . VL3
> the same thing  as    ‘          I    get   what   I    like        ’ ! ”
# D+  I/J+ NSg/V+ NSg/R Unlintable ISg+ NSg/V NSg/I+ ISg+ NSg/V/J/C/P . . .
>
#
> “ You    might   just as    well    say    , ” added the Dormouse , who    seemed to be      talking in
# . ISgPl+ Nᴹ/VX/J V/J  NSg/R NSg/V/J NSg/VL . . VP/J  D   NSg      . NPr/I+ VP/J   P  NSg/VXL Vg      NPr/J/P
> his     sleep   , “ that          ‘          I    breathe when    I    sleep  ’ is  the same thing  as    ‘          I    sleep  when    I
# ISg/D$+ N🅪Sg/V+ . . NSg/I/C/Ddem+ Unlintable ISg+ V       NSg/I/C ISg+ N🅪Sg/V . VL3 D   I/J  NSg/V+ NSg/R Unlintable ISg+ N🅪Sg/V NSg/I/C ISg+
> breathe ’ ! ”
# V       . . .
>
#
> “ It       is  the same thing with you    , ” said    the Hatter , and here    the conversation
# . NPr/ISg+ VL3 D   I/J  NSg/V P    ISgPl+ . . VPtPp/J D   NSg/V  . V/C NSg/J/R D   N🅪Sg/V+
> dropped , and the party    sat         silent for a   minute   , while     Alice thought   over    all          she
# V/J     . V/C D   NSg/V/J+ NSg/VPtPp/J NSg/J  C/P D/P NSg/V/J+ . NSg/V/C/P NPr+  NSg/VPtPp NSg/J/P NSg/I/J/C/Dq ISg+
> could  remember about ravens and writing - desks   , which wasn’t much         .
# NSg/VX NSg/V    J/P   NPl/V3 V/C NSg/Vg  . NPl/V3+ . I/C+  V      NSg/I/J/R/Dq .
>
#
> The Hatter was the first    to break  the silence . “ What   day  of the month  is  it       ? ” he
# D   NSg/V  VPt D   NSg/V/J+ P  NSg/VL D   NSg/V+  . . NSg/I+ NPr🅪 P  D+  NSg/J+ VL3 NPr/ISg+ . . NPr/ISg+
> said    , turning to Alice : he       had taken his     watch out         of his     pocket   , and was
# VPtPp/J . NSg/Vg  P  NPr+  . NPr/ISg+ V   V/J   ISg/D$+ NSg/V NSg/V/J/R/P P  ISg/D$+ NSg/V/J+ . V/C VPt
> looking at    it       uneasily , shaking it       every now       and then    , and holding it       to his
# Vg      NSg/P NPr/ISg+ R        . Vg      NPr/ISg+ Dq    NPr/V/J/C V/C NSg/J/C . V/C NSg/Vg  NPr/ISg+ P  ISg/D$+
> ear      .
# NSg/V/J+ .
>
#
> Alice considered a   little     , and then    said    “ The fourth  . ”
# NPr+  VP/J       D/P NPr/I/J/Dq . V/C NSg/J/C VPtPp/J . D   NPr/V/J . .
>
#
> “ Two  days wrong   ! ” sighed the Hatter . “ I    told  you    butter wouldn’t suit   the
# . NSg+ NPl+ NSg/V/J . . VP/J   D   NSg/V  . . ISg+ VPtPp ISgPl+ NSg/V+ VX       NSg/V+ D
> works   ! ” he       added looking angrily at    the March  Hare     .
# NPl/V3+ . . NPr/ISg+ VP/J  Vg      R       NSg/P D+  NPr/V+ NSg/V/J+ .
>
#
> “ It       was the best      butter , ” the March  Hare     meekly replied .
# . NPr/ISg+ VPt D   NPr/VX/JS NSg/V  . . D+  NPr/V+ NSg/V/J+ R      VP/J    .
>
#
> “ Yes    , but     some      crumbs  must  have   got in      as    well    , ” the Hatter grumbled : “ you
# . NPl/VL . NSg/C/P I/J/R/Dq+ NPl/V3+ NSg/V NSg/VX V   NPr/J/P NSg/R NSg/V/J . . D   NSg/V  VP/J     . . ISgPl+
> shouldn’t have   put   it       in      with the bread   - knife  . ”
# V         NSg/VX NSg/V NPr/ISg+ NPr/J/P P    D   N🅪Sg/V+ . NSg/V+ . .
>
#
> The March  Hare     took the watch and looked at    it       gloomily : then    he       dipped it       into
# D+  NPr/V+ NSg/V/J+ V    D   NSg/V V/C VP/J   NSg/P NPr/ISg+ R        . NSg/J/C NPr/ISg+ V/J    NPr/ISg+ P
> his     cup   of tea     , and looked at    it       again : but     he       could  think of nothing  better    to
# ISg/D$+ NSg/V P  N🅪Sg/V+ . V/C VP/J   NSg/P NPr/ISg+ P     . NSg/C/P NPr/ISg+ NSg/VX NSg/V P  NSg/I/J+ NSg/VX/JC P
> say    than his     first   remark , “ It       was the best      butter , you    know   . ”
# NSg/VL C/P  ISg/D$+ NSg/V/J NSg/V+ . . NPr/ISg+ VPt D   NPr/VX/JS NSg/V+ . ISgPl+ NSg/VL . .
>
#
> Alice had been    looking over    his     shoulder with some      curiosity . “ What   a    funny
# NPr+  V   NSg/VPp Vg      NSg/J/P ISg/D$+ NSg/V+   P    I/J/R/Dq+ NSg+      . . NSg/I+ D/P+ NSg/J+
> watch  ! ” she  remarked . “ It       tells  the day  of the month  , and doesn’t tell   what
# NSg/V+ . . ISg+ VP/J     . . NPr/ISg+ NPl/V3 D   NPr🅪 P  D+  NSg/J+ . V/C V       NPr/VL NSg/I+
> o’clock it       is  ! ”
# W?      NPr/ISg+ VL3 . .
>
#
> “ Why   should it       ? ” muttered the Hatter . “ Does   your watch tell   you    what   year it
# . NSg/V VX     NPr/ISg+ . . VP/J     D   NSg/V  . . NPl/V3 D$+  NSg/V NPr/VL ISgPl+ NSg/I+ NSg+ NPr/ISg+
> is  ? ”
# VL3 . .
>
#
> “ Of course not   , ” Alice replied very readily : “ but     that’s because it       stays  the
# . P  NSg/V+ NSg/C . . NPr+  VP/J    J/R  R       . . NSg/C/P NSg$   C/P     NPr/ISg+ NPl/V3 D
> same year for such  a   long    time      together . ”
# I/J  NSg+ C/P NSg/I D/P NPr/V/J N🅪Sg/V/J+ J        . .
>
#
> “ Which is  just the case   with mine     , ” said    the Hatter .
# . I/C+  VL3 V/J  D   NPr🅪/V P    NSg/I/V+ . . VPtPp/J D   NSg/V  .
>
#
> Alice felt     dreadfully puzzled , The Hatter’s remark seemed to have   no    sort  of
# NPr+  N🅪Sg/V/J R          VP/J    . D   NSg$     NSg/V+ VP/J   P  NSg/VX NPr/P NSg/V P
> meaning    in      it       , and yet     it       was certainly English   . “ I    don’t quite understand you    , ”
# N🅪Sg/Vg/J+ NPr/J/P NPr/ISg+ . V/C NSg/V/C NPr/ISg+ VPt R         NPr🅪/V/J+ . . ISg+ V     R     VL         ISgPl+ . .
> she  said    , as    politely as    she  could  .
# ISg+ VPtPp/J . NSg/R R        NSg/R ISg+ NSg/VX .
>
#
> “ The Dormouse is  asleep again , ” said    the Hatter , and he       poured a   little     hot     tea
# . D   NSg      VL3 J      P     . . VPtPp/J D   NSg/V  . V/C NPr/ISg+ VP/J   D/P NPr/I/J/Dq NSg/V/J N🅪Sg/V+
> upon its     nose   .
# P    ISg/D$+ NSg/V+ .
>
#
> The Dormouse shook   its     head     impatiently , and said    , without opening  its     eyes    , “ Of
# D   NSg      NSg/V/J ISg/D$+ NPr/V/J+ R           . V/C VPtPp/J . C/P     NSg/Vg/J ISg/D$+ NPl/V3+ . . P
> course , of course ; just what   I    was going    to remark myself . ”
# NSg/V+ . P  NSg/V+ . V/J  NSg/I+ ISg+ VPt NSg/Vg/J P  NSg/V  ISg+   . .
>
#
> “ Have   you    guessed the riddle yet     ? ” the Hatter said    , turning to Alice again .
# . NSg/VX ISgPl+ VP/J    D+  NPr/V+ NSg/V/C . . D   NSg/V  VPtPp/J . NSg/Vg  P  NPr+  P     .
>
#
> “ No    , I    give  it       up        , ” Alice replied : “ what’s the answer ? ”
# . NPr/P . ISg+ NSg/V NPr/ISg+ NSg/V/J/P . . NPr+  VP/J    . . NSg$   D+  NSg/V+ . .
>
#
> “ I    haven’t the slightest idea , ” said    the Hatter .
# . ISg+ V       D+  JS        NSg+ . . VPtPp/J D   NSg/V  .
>
#
> “ Nor   I    , ” said    the March  Hare     .
# . NSg/C ISg+ . . VPtPp/J D+  NPr/V+ NSg/V/J+ .
>
#
> Alice sighed wearily . “ I    think you    might   do     something  better    with the time      , ” she
# NPr+  VP/J   R       . . ISg+ NSg/V ISgPl+ Nᴹ/VX/J NSg/VX NSg/I/V/J+ NSg/VX/JC P    D+  N🅪Sg/V/J+ . . ISg+
> said    , “ than waste    it       in      asking riddles that          have   no    answers . ”
# VPtPp/J . . C/P  NSg/V/J+ NPr/ISg+ NPr/J/P Vg     NPl/V3  NSg/I/C/Ddem+ NSg/VX NPr/P NPl/V3+ . .
>
#
> “ If    you    knew Time      as    well    as    I    do     , ” said    the Hatter , “ you    wouldn’t talk   about
# . NSg/C ISgPl+ VPt  N🅪Sg/V/J+ NSg/R NSg/V/J NSg/R ISg+ NSg/VX . . VPtPp/J D   NSg/V  . . ISgPl+ VX       N🅪Sg/V J/P
> wasting it       . It’s him  . ”
# Vg      NPr/ISg+ . W?   ISg+ . .
>
#
> “ I    don’t know   what   you    mean    , ” said    Alice .
# . ISg+ V     NSg/VL NSg/I+ ISgPl+ NSg/V/J . . VPtPp/J NPr+  .
>
#
> “ Of course you    don’t ! ” the Hatter said    , tossing his     head     contemptuously . “ I    dare
# . P  NSg/V+ ISgPl+ V     . . D   NSg/V  VPtPp/J . Vg      ISg/D$+ NPr/V/J+ R              . . ISg+ NPr/VX
> say    you    never even    spoke   to Time     ! ”
# NSg/VL ISgPl+ R     NSg/V/J NSg/VPt P  N🅪Sg/V/J . .
>
#
> “ Perhaps not   , ” Alice cautiously replied : “ but     I    know   I    have   to beat     time      when    I
# . NSg/R   NSg/C . . NPr+  R          VP/J    . . NSg/C/P ISg+ NSg/VL ISg+ NSg/VX P  N🅪Sg/V/J N🅪Sg/V/J+ NSg/I/C ISg+
> learn music     . ”
# NSg/V N🅪Sg/V/J+ . .
>
#
> “ Ah      ! that          accounts for it       , ” said    the Hatter . “ He       won’t stand beating . Now       , if
# . NSg/I/V . NSg/I/C/Ddem+ NPl/V3+  C/P NPr/ISg+ . . VPtPp/J D   NSg/V  . . NPr/ISg+ V     NSg/V NSg/Vg  . NPr/V/J/C . NSg/C
> you    only  kept on  good    terms   with him  , he’d do     almost anything you    liked with the
# ISgPl+ J/R/C V    J/P NPr/V/J NPl/V3+ P    ISg+ . W?   NSg/VX R      NSg/I/V+ ISgPl+ VP/J  P    D
> clock  . For instance , suppose it       were    nine o’clock in      the morning  , just time      to
# NSg/V+ . C/P NSg/V+   . V       NPr/ISg+ NSg/VPt NSg  W?      NPr/J/P D+  N🅪Sg/Vg+ . V/J  N🅪Sg/V/J+ P
> begin  lessons : you’d only  have   to whisper a   hint   to Time     , and round     goes  the
# NSg/VL NPl/V3+ . W?    J/R/C NSg/VX P  NSg/V   D/P NSg/V+ P  N🅪Sg/V/J . V/C NSg/V/J/P NPl/V D
> clock  in      a   twinkling ! Half        - past      one       , time     for dinner  ! ”
# NSg/V+ NPr/J/P D/P NSg/Vg/J  . N🅪Sg/V/J/P+ . NSg/V/J/P NSg/I/V/J . N🅪Sg/V/J C/P N🅪Sg/V+ . .
>
#
> ( “ I    only  wish  it       was , ” the March  Hare     said    to itself in      a    whisper . )
# . . ISg+ J/R/C NSg/V NPr/ISg+ VPt . . D+  NPr/V+ NSg/V/J+ VPtPp/J P  ISg+   NPr/J/P D/P+ NSg/V+  . .
>
#
> “ That          would be      grand , certainly , ” said    Alice thoughtfully : “ but     then    — I    shouldn’t
# . NSg/I/C/Ddem+ VX    NSg/VXL NSg/J . R         . . VPtPp/J NPr+  R            . . NSg/C/P NSg/J/C . ISg+ V
> be      hungry for it       , you    know   . ”
# NSg/VXL J      C/P NPr/ISg+ . ISgPl+ NSg/VL . .
>
#
> “ Not   at    first   , perhaps , ” said    the Hatter : “ but     you    could  keep  it       to half       - past
# . NSg/C NSg/P NSg/V/J . NSg/R   . . VPtPp/J D   NSg/V  . . NSg/C/P ISgPl+ NSg/VX NSg/V NPr/ISg+ P  N🅪Sg/V/J/P . NSg/V/J/P
> one       as    long    as    you    liked . ”
# NSg/I/V/J NSg/R NPr/V/J NSg/R ISgPl+ VP/J  . .
>
#
> “ Is  that         the way    you    manage ? ” Alice asked .
# . VL3 NSg/I/C/Ddem D+  NSg/J+ ISgPl+ NSg/V  . . NPr+  VP/J  .
>
#
> The Hatter shook   his     head     mournfully . “ Not   I    ! ” he       replied . “ We   quarrelled last
# D   NSg/V  NSg/V/J ISg/D$+ NPr/V/J+ R          . . NSg/C ISg+ . . NPr/ISg+ VP/J    . . IPl+ V/Comm     NSg/V/J
> March  — just before he       went    mad     , you    know   — ” ( pointing with his     tea     spoon  at    the
# NPr/V+ . V/J  C/P    NPr/ISg+ NSg/VPt NSg/V/J . ISgPl+ NSg/VL . . . Vg       P    ISg/D$+ N🅪Sg/V+ NSg/V+ NSg/P D
> March  Hare     , ) “ — it       was at    the great concert given     by      the Queen   of Hearts  , and I
# NPr/V+ NSg/V/J+ . . . . NPr/ISg+ VPt NSg/P D   NSg/J NSg/V+  NSg/V/J/P NSg/J/P D   NPr/V/J P  NPl/V3+ . V/C ISg+
> had to sing
# V   P  NSg/VL/J
>
#
> ‘          Twinkle , twinkle , little     bat    ! How   I    wonder what   you’re at    ! ’
# Unlintable NSg/V   . NSg/V   . NPr/I/J/Dq NSg/V+ . NSg/C ISg+ N🅪Sg/V NSg/I+ W?     NSg/P . .
>
#
> You    know   the song  , perhaps ? ”
# ISgPl+ NSg/VL D+  N🅪Sg+ . NSg/R   . .
>
#
> “ I’ve heard   something  like        it       , ” said    Alice .
# . W?   VPtPp/J NSg/I/V/J+ NSg/V/J/C/P NPr/ISg+ . . VPtPp/J NPr+  .
>
#
> “ It       goes  on  , you    know   , ” the Hatter continued , “ in      this   way    : —
# . NPr/ISg+ NPl/V J/P . ISgPl+ NSg/VL . . D   NSg/V  VP/J      . . NPr/J/P I/Ddem NSg/J+ . .
>
#
> ‘          Up        above   the world  you    fly     , Like        a   tea     - tray  in      the sky     . Twinkle , twinkle — ’ ”
# Unlintable NSg/V/J/P NSg/J/P D+  NSg/V+ ISgPl+ NSg/V/J . NSg/V/J/C/P D/P N🅪Sg/V+ . NSg/V NPr/J/P D+  N🅪Sg/V+ . NSg/V   . NSg/V   . . .
>
#
> Here    the Dormouse shook   itself , and began singing  in      its     sleep   “ Twinkle ,
# NSg/J/R D   NSg      NSg/V/J ISg+   . V/C VPt   NSg/Vg/J NPr/J/P ISg/D$+ N🅪Sg/V+ . NSg/V   .
> twinkle , twinkle , twinkle — ” and went    on  so        long    that         they had to pinch it       to
# NSg/V   . NSg/V   . NSg/V   . . V/C NSg/VPt J/P NSg/I/J/C NPr/V/J NSg/I/C/Ddem IPl+ V   P  NSg/V NPr/ISg+ P
> make  it       stop  .
# NSg/V NPr/ISg+ NSg/V .
>
#
> “ Well    , I’d hardly finished the first   verse , ” said    the Hatter , “ when    the Queen
# . NSg/V/J . W?  R      VP/J     D   NSg/V/J NSg/V . . VPtPp/J D   NSg/V  . . NSg/I/C D   NPr/V/J+
> jumped up        and bawled out         , ‘          He’s murdering the time      ! Off       with his     head     ! ’ ”
# VP/J   NSg/V/J/P V/C VP/J   NSg/V/J/R/P . Unlintable NSg$ Vg+       D   N🅪Sg/V/J+ . NSg/V/J/P P    ISg/D$+ NPr/V/J+ . . .
>
#
> “ How   dreadfully savage   ! ” exclaimed Alice .
# . NSg/C R          NPr/V/J+ . . VP/J      NPr+  .
>
#
> “ And ever since that          , ” the Hatter went    on  in      a   mournful tone      , “ he       won’t do     a
# . V/C J    C/P   NSg/I/C/Ddem+ . . D   NSg/V  NSg/VPt J/P NPr/J/P D/P J        N🅪Sg/I/V+ . . NPr/ISg+ V     NSg/VX D/P
> thing  I    ask   ! It’s always six o’clock now       . ”
# NSg/V+ ISg+ NSg/V . W?   R      NSg W?      NPr/V/J/C . .
>
#
> A    bright   idea came      into Alice’s head     . “ Is  that         the reason  so        many       tea     - things  are
# D/P+ NPr/V/J+ NSg+ NSg/VPt/P P    NSg$    NPr/V/J+ . . VL3 NSg/I/C/Ddem D+  N🅪Sg/V+ NSg/I/J/C NSg/I/J/Dq N🅪Sg/V+ . NPl/V3+ V
> put   out         here    ? ” she  asked .
# NSg/V NSg/V/J/R/P NSg/J/R . . ISg+ VP/J  .
>
#
> “ Yes    , that’s it       , ” said    the Hatter with a   sigh  : “ it’s always tea     - time      , and we’ve
# . NPl/VL . NSg$   NPr/ISg+ . . VPtPp/J D   NSg/V  P    D/P NSg/V . . W?   R      N🅪Sg/V+ . N🅪Sg/V/J+ . V/C W?
> no    time      to wash  the things  between whiles . ”
# NPr/P N🅪Sg/V/J+ P  NPr/V D   NPl/V3+ NSg/P   NPl/V3 . .
>
#
> “ Then    you    keep  moving   round     , I    suppose ? ” said    Alice .
# . NSg/J/C ISgPl+ NSg/V NSg/Vg/J NSg/V/J/P . ISg+ V       . . VPtPp/J NPr+  .
>
#
> “ Exactly so        , ” said    the Hatter : “ as    the things  get   used     up        . ”
# . R       NSg/I/J/C . . VPtPp/J D   NSg/V  . . NSg/R D   NPl/V3+ NSg/V VPPtPp/J NSg/V/J/P . .
>
#
> “ But     what   happens when    you    come       to the beginning again ? ” Alice ventured to ask   .
# . NSg/C/P NSg/I+ V3      NSg/I/C ISgPl+ NSg/VLPp/P P  D+  NSg/Vg/J+ P     . . NPr+  VP/J     P  NSg/V .
>
#
> “ Suppose we   change the subject  , ” the March  Hare     interrupted , yawning . “ I’m
# . V       IPl+ N🅪Sg/V D+  NSg/V/J+ . . D+  NPr/V+ NSg/V/J+ VP/J        . Vg      . . W?
> getting tired of this    . I    vote  the young    lady   tells  us       a    story  . ”
# NSg/V   VP/J  P  I/Ddem+ . ISg+ NSg/V D+  NPr/V/J+ NPr/V+ NPl/V3 NPr/IPl+ D/P+ NSg/V+ . .
>
#
> “ I’m afraid I    don’t know   one       , ” said    Alice , rather    alarmed at    the proposal .
# . W?  J      ISg+ V     NSg/VL NSg/I/V/J . . VPtPp/J NPr+  . NPr/V/J/R VP/J    NSg/P D   NSg+     .
>
#
> “ Then    the Dormouse shall ! ” they both   cried . “ Wake  up        , Dormouse ! ” And they
# . NSg/J/C D   NSg      VX    . . IPl+ I/C/Dq VP/J  . . NPr/V NSg/V/J/P . NSg      . . V/C IPl+
> pinched it       on  both   sides   at    once  .
# VP/J    NPr/ISg+ J/P I/C/Dq NPl/V3+ NSg/P NSg/C .
>
#
> The Dormouse slowly opened his     eyes    . “ I    wasn’t asleep , ” he       said    in      a   hoarse  ,
# D   NSg      R      VP/J   ISg/D$+ NPl/V3+ . . ISg+ V      J      . . NPr/ISg+ VPtPp/J NPr/J/P D/P NSg/V/J .
> feeble voice  : “ I    heard   every word   you    fellows were    saying . ”
# V/J    NSg/V+ . . ISg+ VPtPp/J Dq    NSg/V+ ISgPl+ NPl/V3+ NSg/VPt NSg/Vg . .
>
#
> “ Tell   us       a    story  ! ” said    the March  Hare     .
# . NPr/VL NPr/IPl+ D/P+ NSg/V+ . . VPtPp/J D+  NPr/V+ NSg/V/J+ .
>
#
> “ Yes    , please do     ! ” pleaded Alice .
# . NPl/VL . V      NSg/VX . . VP/J    NPr+  .
>
#
> “ And be      quick   about it       , ” added the Hatter , “ or    you’ll be      asleep again before
# . V/C NSg/VXL NSg/V/J J/P   NPr/ISg+ . . VP/J  D   NSg/V  . . NPr/C W?     NSg/VXL J      P     C/P
> it’s done      . ”
# W?   NSg/VPp/J . .
>
#
> “ Once  upon a    time      there were    three little      sisters , ” the Dormouse began in      a
# . NSg/C P    D/P+ N🅪Sg/V/J+ +     NSg/VPt NSg+  NPr/I/J/Dq+ NPl/V3+ . . D   NSg      VPt   NPr/J/P D/P
> great hurry  ; “ and their names   were    Elsie , Lacie , and Tillie ; and they lived at
# NSg/J NSg/V+ . . V/C D$+   NPl/V3+ NSg/VPt NPr   . ?     . V/C ?      . V/C IPl+ VP/J  NSg/P
> the bottom  of a   well     — ”
# D   NSg/V/J P  D/P NSg/V/J+ . .
>
#
> “ What   did they live on  ? ” said    Alice , who    always took a   great interest in
# . NSg/I+ VPt IPl+ V/J  J/P . . VPtPp/J NPr+  . NPr/I+ R      V    D/P NSg/J NSg/V    NPr/J/P
> questions of eating and drinking .
# NPl/V3    P  Vg+    V/C Vg       .
>
#
> “ They lived on  treacle , ” said    the Dormouse , after thinking a   minute   or    two .
# . IPl+ VP/J  J/P NSg/V   . . VPtPp/J D   NSg      . P     Vg       D/P NSg/V/J+ NPr/C NSg .
>
#
> “ They couldn’t have   done      that          , you    know   , ” Alice gently remarked ; “ they’d have
# . IPl+ V        NSg/VX NSg/VPp/J NSg/I/C/Ddem+ . ISgPl+ NSg/VL . . NPr+  R      VP/J     . . W?     NSg/VX
> been    ill     . ”
# NSg/VPp NSg/V/J . .
>
#
> “ So        they were    , ” said    the Dormouse ; “ very ill     . ”
# . NSg/I/J/C IPl+ NSg/VPt . . VPtPp/J D   NSg      . . J/R  NSg/V/J . .
>
#
> Alice tried to fancy   to herself what   such  an  extraordinary way   of living   would
# NPr+  VP/J  P  NSg/V/J P  ISg+    NSg/I+ NSg/I D/P NSg/J         NSg/J P  NSg/Vg/J VX
> be      like        , but     it       puzzled her     too much         , so        she  went    on  : “ But     why   did they live at
# NSg/VXL NSg/V/J/C/P . NSg/C/P NPr/ISg+ VP/J    ISg/D$+ W?  NSg/I/J/R/Dq . NSg/I/J/C ISg+ NSg/VPt J/P . . NSg/C/P NSg/V VPt IPl+ V/J  NSg/P
> the bottom  of a    well     ? ”
# D   NSg/V/J P  D/P+ NSg/V/J+ . .
>
#
<<<<<<< HEAD
> “ Take  some      more          tea     , ” the March  Hare     said    to Alice , very earnestly .
# . NSg/V I/J/R/Dq+ NPr/I/V/J/Dq+ N🅪Sg/V+ . . D+  NPr/V+ NSg/V/J+ VPtPp/J P  NPr+  . J/R  R         .
>
#
> “ I’ve had nothing  yet     , ” Alice replied in      an  offended tone      , “ so        I    can’t take
# . W?   V   NSg/I/J+ NSg/V/C . . NPr+  VP/J    NPr/J/P D/P VP/J     N🅪Sg/I/V+ . . NSg/I/J/C ISg+ VX    NSg/V
> more         . ”
# NPr/I/V/J/Dq . .
>
#
> “ You    mean    you    can’t take  less    , ” said    the Hatter : “ it’s very easy    to take  more
# . ISgPl+ NSg/V/J ISgPl+ VX    NSg/V V/J/C/P . . VPtPp/J D   NSg/V  . . W?   J/R  NSg/V/J P  NSg/V NPr/I/V/J/Dq
=======
> “ Take  some      more            tea     , ” the March  Hare     said to Alice , very earnestly .
# . NSg/V I/J/R/Dq+ NPr/I/V/J/R/Dq+ N🅪Sg/V+ . . D+  NPr/V+ NSg/V/J+ V/J  P  NPr+  . J/R  R         .
>
#
> “ I’ve had nothing  yet     , ” Alice replied in      an  offended tone      , “ so        I    can’t take
# . W?   V   NSg/I/J+ NSg/V/C . . NPr+  V/J     NPr/J/P D/P V/J      N🅪Sg/I/V+ . . NSg/I/J/C ISg+ VX    NSg/V
> more           . ”
# NPr/I/V/J/R/Dq . .
>
#
> “ You    mean    you    can’t take  less      , ” said the Hatter : “ it’s very easy    to take  more
# . ISgPl+ NSg/V/J ISgPl+ VX    NSg/V V/J/R/C/P . . V/J  D   NSg/V  . . W?   J/R  NSg/V/J P  NSg/V NPr/I/V/J/R/Dq
>>>>>>> 7e6aec91
> than nothing  . ”
# C/P  NSg/I/J+ . .
>
#
> “ Nobody asked your opinion , ” said    Alice .
# . NSg/I+ VP/J  D$+  NSg+    . . VPtPp/J NPr+  .
>
#
> “ Who’s making personal remarks now       ? ” the Hatter asked triumphantly .
# . NSg$  NSg/Vg NSg/J+   NPl/V3+ NPr/V/J/C . . D   NSg/V  VP/J  R            .
>
#
> Alice did not   quite know   what   to say    to this    : so        she  helped herself to some     tea
# NPr+  VPt NSg/C R     NSg/VL NSg/I+ P  NSg/VL P  I/Ddem+ . NSg/I/J/C ISg+ VP/J   ISg+    P  I/J/R/Dq N🅪Sg/V
> and bread   - and - butter , and then    turned to the Dormouse , and repeated her
# V/C N🅪Sg/V+ . V/C . NSg/V+ . V/C NSg/J/C VP/J   P  D   NSg      . V/C VP/J     ISg/D$+
> question . “ Why   did they live at    the bottom  of a    well     ? ”
# NSg/V+   . . NSg/V VPt IPl+ V/J  NSg/P D   NSg/V/J P  D/P+ NSg/V/J+ . .
>
#
> The Dormouse again took a   minute   or    two to think about it       , and then    said    , “ It
# D   NSg      P     V    D/P NSg/V/J+ NPr/C NSg P  NSg/V J/P   NPr/ISg+ . V/C NSg/J/C VPtPp/J . . NPr/ISg+
> was a   treacle - well    . ”
# VPt D/P NSg/V   . NSg/V/J . .
>
#
> “ There’s no     such  thing  ! ” Alice was beginning very angrily , but     the Hatter and
# . W?      NPr/P+ NSg/I NSg/V+ . . NPr+  VPt NSg/Vg/J+ J/R  R       . NSg/C/P D   NSg/V  V/C
> the March  Hare     went    “ Sh ! sh ! ” and the Dormouse sulkily remarked , “ If    you    can’t
# D   NPr/V+ NSg/V/J+ NSg/VPt . W? . W? . . V/C D   NSg      R       VP/J     . . NSg/C ISgPl+ VX
> be      civil , you’d better    finish the story  for yourself . ”
# NSg/VXL J     . W?    NSg/VX/JC NSg/V  D   NSg/V+ C/P ISg+     . .
>
#
> “ No    , please go       on  ! ” Alice said    very humbly ; “ I    won’t interrupt again . I    dare   say
# . NPr/P . V      NSg/VL/J J/P . . NPr+  VPtPp/J J/R  R      . . ISg+ V     NSg/V     P     . ISg+ NPr/VX NSg/VL
> there may    be      one       . ”
# +     NPr/VX NSg/VXL NSg/I/V/J . .
>
#
> “ One       , indeed ! ” said    the Dormouse indignantly . However , he       consented to go       on  .
# . NSg/I/V/J . W?     . . VPtPp/J D   NSg      R           . C       . NPr/ISg+ VP/J      P  NSg/VL/J J/P .
> “ And so        these   three little      sisters — they were    learning to draw  , you    know   — ”
# . V/C NSg/I/J/C I/Ddem+ NSg+  NPr/I/J/Dq+ NPl/V3+ . IPl+ NSg/VPt Vg       P  NSg/V . ISgPl+ NSg/VL . .
>
#
> “ What   did they draw  ? ” said    Alice , quite forgetting her     promise .
# . NSg/I+ VPt IPl+ NSg/V . . VPtPp/J NPr+  . R     NSg/V      ISg/D$+ NSg/V+  .
>
#
> “ Treacle , ” said    the Dormouse , without considering at    all          this   time      .
# . NSg/V   . . VPtPp/J D   NSg      . C/P     Vg          NSg/P NSg/I/J/C/Dq I/Ddem N🅪Sg/V/J+ .
>
#
> “ I    want  a    clean    cup    , ” interrupted the Hatter : “ let’s all          move  one       place   on  . ”
# . ISg+ NSg/V D/P+ NSg/V/J+ NSg/V+ . . VP/J        D   NSg/V  . . NSg$  NSg/I/J/C/Dq NSg/V NSg/I/V/J N🅪Sg/V+ J/P . .
>
#
> He       moved on  as    he       spoke   , and the Dormouse followed him  : the March  Hare     moved
# NPr/ISg+ VP/J  J/P NSg/R NPr/ISg+ NSg/VPt . V/C D   NSg      VP/J     ISg+ . D   NPr/V+ NSg/V/J+ VP/J
> into the Dormouse’s place   , and Alice rather    unwillingly took the place  of the
# P    D   NSg$       N🅪Sg/V+ . V/C NPr+  NPr/V/J/R R           V    D   N🅪Sg/V P  D
> March  Hare     . The Hatter was the only  one        who    got any    advantage from the change  :
# NPr/V+ NSg/V/J+ . D   NSg/V  VPt D   J/R/C NSg/I/V/J+ NPr/I+ V   I/R/Dq N🅪Sg/V+   P    D   N🅪Sg/V+ .
> and Alice was a   good    deal     worse    off       than before , as    the March  Hare     had just
# V/C NPr+  VPt D/P NPr/V/J NSg/V/J+ NSg/V/JC NSg/V/J/P C/P  C/P    . NSg/R D   NPr/V+ NSg/V/J+ V   V/J
> upset   the milk    - jug    into his     plate  .
# NSg/V/J D   N🅪Sg/V+ . NSg/V+ P    ISg/D$+ NSg/V+ .
>
#
> Alice did not   wish  to offend the Dormouse again , so        she  began very cautiously :
# NPr+  VPt NSg/C NSg/V P  V      D   NSg      P     . NSg/I/J/C ISg+ VPt   J/R  R          .
> “ But     I    don’t understand . Where did they draw  the treacle from ? ”
# . NSg/C/P ISg+ V     VL         . NSg/C VPt IPl+ NSg/V D   NSg/V   P    . .
>
#
> “ You    can    draw  water  out         of a    water   - well    , ” said    the Hatter ; “ so        I    should think
# . ISgPl+ NPr/VX NSg/V N🅪Sg/V NSg/V/J/R/P P  D/P+ N🅪Sg/V+ . NSg/V/J . . VPtPp/J D   NSg/V  . . NSg/I/J/C ISg+ VX     NSg/V
> you    could  draw  treacle out         of a   treacle - well    — eh  , stupid ? ”
# ISgPl+ NSg/VX NSg/V NSg/V   NSg/V/J/R/P P  D/P NSg/V   . NSg/V/J . V/J . NSg/J  . .
>
#
> “ But     they were    in      the well    , ” Alice said    to the Dormouse , not   choosing to notice
# . NSg/C/P IPl+ NSg/VPt NPr/J/P D   NSg/V/J . . NPr+  VPtPp/J P  D   NSg      . NSg/C Vg       P  NSg/V
> this   last    remark .
# I/Ddem NSg/V/J NSg/V+ .
>
#
> “ Of course they were    , ” said    the Dormouse ; “ — well    in      . ”
# . P  NSg/V+ IPl+ NSg/VPt . . VPtPp/J D   NSg      . . . NSg/V/J NPr/J/P . .
>
#
> This    answer so        confused poor     Alice , that         she  let   the Dormouse go       on  for some
# I/Ddem+ NSg/V+ NSg/I/J/C VP/J+    NSg/V/J+ NPr+  . NSg/I/C/Ddem ISg+ NSg/V D   NSg      NSg/VL/J J/P C/P I/J/R/Dq
> time      without interrupting it       .
# N🅪Sg/V/J+ C/P     Vg           NPr/ISg+ .
>
#
> “ They were    learning to draw  , ” the Dormouse went    on  , yawning and rubbing its
# . IPl+ NSg/VPt Vg       P  NSg/V . . D   NSg      NSg/VPt J/P . Vg      V/C NSg/V   ISg/D$+
> eyes    , for it       was getting very sleepy ; “ and they drew  all          manner of
# NPl/V3+ . C/P NPr/ISg+ VPt NSg/V   J/R  NSg/J  . . V/C IPl+ NPr/V NSg/I/J/C/Dq NSg    P
> things  — everything that          begins with an  M       — ”
# NPl/V3+ . NSg/I/V+   NSg/I/C/Ddem+ NPl/V3 P    D/P NPr/V/J . .
>
#
> “ Why   with an  M       ? ” said    Alice .
# . NSg/V P    D/P NPr/V/J . . VPtPp/J NPr+  .
>
#
> “ Why   not   ? ” said    the March  Hare     .
# . NSg/V NSg/C . . VPtPp/J D+  NPr/V+ NSg/V/J+ .
>
#
> Alice was silent .
# NPr+  VPt NSg/J  .
>
#
> The Dormouse had closed its     eyes    by      this   time      , and was going    off       into a   doze  ;
# D   NSg      V   VP/J   ISg/D$+ NPl/V3+ NSg/J/P I/Ddem N🅪Sg/V/J+ . V/C VPt NSg/Vg/J NSg/V/J/P P    D/P NSg/V .
> but     , on  being     pinched by      the Hatter , it       woke    up        again with a   little     shriek , and
# NSg/C/P . J/P N🅪Sg/Vg/C VP/J    NSg/J/P D   NSg/V  . NPr/ISg+ NSg/V/J NSg/V/J/P P     P    D/P NPr/I/J/Dq NSg/V  . V/C
> went    on  : “ — that          begins with an  M       , such  as    mouse  - traps  , and the moon   , and memory ,
# NSg/VPt J/P . . . NSg/I/C/Ddem+ NPl/V3 P    D/P NPr/V/J . NSg/I NSg/R NSg/V+ . NPl/V3 . V/C D   NPr/V+ . V/C N🅪Sg+  .
> and muchness — you    know   you    say    things  are “ much         of a   muchness ” — did you    ever see
# V/C W?       . ISgPl+ NSg/VL ISgPl+ NSg/VL NPl/V3+ V   . NSg/I/J/R/Dq P  D/P W?       . . VPt ISgPl+ J    NSg/V
> such  a   thing  as    a   drawing of a   muchness ? ”
# NSg/I D/P NSg/V+ NSg/R D/P NSg/Vg  P  D/P W?       . .
>
#
> “ Really , now       you    ask   me       , ” said    Alice , very much         confused , “ I    don’t think — ”
# . R      . NPr/V/J/C ISgPl+ NSg/V NPr/ISg+ . . VPtPp/J NPr+  . J/R  NSg/I/J/R/Dq VP/J     . . ISg+ V     NSg/V . .
>
#
> “ Then    you    shouldn’t talk   , ” said    the Hatter .
# . NSg/J/C ISgPl+ V         N🅪Sg/V . . VPtPp/J D   NSg/V  .
>
#
<<<<<<< HEAD
> This   piece of rudeness was more         than Alice could  bear     : she  got up        in      great
# I/Ddem NSg/V P  NSg+     VPt NPr/I/V/J/Dq C/P  NPr+  NSg/VX NSg/V/J+ . ISg+ V   NSg/V/J/P NPr/J/P NSg/J+
> disgust , and walked off       ; the Dormouse fell      asleep instantly , and neither of the
# Nᴹ/V+   . V/C VP/J   NSg/V/J/P . D   NSg      NSg/VPt/J J      R         . V/C I/C     P  D
> others  took the least notice of her     going    , though she  looked back    once  or    twice ,
# NPl/V3+ V    D   NSg/J NSg/V  P  ISg/D$+ NSg/Vg/J . V/C    ISg+ VP/J   NSg/V/J NSg/C NPr/C W?    .
> half        hoping that         they would call  after her     : the last    time      she  saw     them     , they
# N🅪Sg/V/J/P+ Vg     NSg/I/C/Ddem IPl+ VX    NSg/V P     ISg/D$+ . D   NSg/V/J N🅪Sg/V/J+ ISg+ NSg/VPt NSg/IPl+ . IPl+
> were    trying   to put   the Dormouse into the teapot .
# NSg/VPt NSg/Vg/J P  NSg/V D   NSg      P    D   NSg    .
>
#
> “ At    any     rate   I’ll never go       there again ! ” said    Alice as    she  picked her     way
# . NSg/P I/R/Dq+ NSg/V+ W?   R     NSg/VL/J +     P     . . VPtPp/J NPr+  NSg/R ISg+ VP/J   ISg/D$+ NSg/J+
=======
> This   piece of rudeness was more           than Alice could  bear     : she  got up        in      great
# I/Ddem NSg/V P  NSg+     V   NPr/I/V/J/R/Dq C/P  NPr+  NSg/VX NSg/V/J+ . ISg+ V   NSg/V/J/P NPr/J/P NSg/J+
> disgust , and walked off       ; the Dormouse fell    asleep instantly , and neither of the
# Nᴹ/V+   . V/C V/J    NSg/V/J/P . D   NSg      NSg/V/J J      R         . V/C I/C     P  D
> others took the least notice of her     going   , though she  looked back    once  or    twice ,
# NPl/V+ V    D   NSg/J NSg/V  P  ISg/D$+ NSg/V/J . V/C    ISg+ V/J    NSg/V/J NSg/C NPr/C W?    .
> half        hoping that         they would call  after her     : the last    time      she  saw   them     , they
# N🅪Sg/V/J/P+ V      NSg/I/C/Ddem IPl+ VX    NSg/V P     ISg/D$+ . D   NSg/V/J N🅪Sg/V/J+ ISg+ NSg/V NSg/IPl+ . IPl+
> were  trying  to put   the Dormouse into the teapot .
# NSg/V NSg/V/J P  NSg/V D   NSg      P    D   NSg    .
>
#
> “ At    any     rate   I’ll never go      there again ! ” said Alice as    she  picked her     way
# . NSg/P I/R/Dq+ NSg/V+ W?   R     NSg/V/J +     P     . . V/J  NPr+  NSg/R ISg+ V/J    ISg/D$+ NSg/J+
>>>>>>> 7e6aec91
> through the wood     . “ It’s the stupidest tea     - party    I    ever was at    in      all          my  life    ! ”
# NSg/J/P D+  NPr/V/J+ . . W?   D   JS        N🅪Sg/V+ . NSg/V/J+ ISg+ J    VPt NSg/P NPr/J/P NSg/I/J/C/Dq D$+ N🅪Sg/V+ . .
>
#
> Just as    she  said    this    , she  noticed that         one       of the trees   had a    door   leading
# V/J  NSg/R ISg+ VPtPp/J I/Ddem+ . ISg+ VP/J    NSg/I/C/Ddem NSg/I/V/J P  D+  NPl/V3+ V   D/P+ NSg/V+ NSg/Vg/J
> right   into it       . “ That’s very curious ! ” she  thought   . “ But     everything’s curious
# NPr/V/J P    NPr/ISg+ . . NSg$   J/R  J       . . ISg+ NSg/VPtPp . . NSg/C/P NSg$         J+
> today  . I    think I    may    as    well    go       in      at    once  . ” And in      she  went    .
# NSg/J+ . ISg+ NSg/V ISg+ NPr/VX NSg/R NSg/V/J NSg/VL/J NPr/J/P NSg/P NSg/C . . V/C NPr/J/P ISg+ NSg/VPt .
>
#
<<<<<<< HEAD
> Once  more         she  found herself in      the long     hall , and close   to the little      glass
# NSg/C NPr/I/V/J/Dq ISg+ NSg/V ISg+    NPr/J/P D+  NPr/V/J+ NPr+ . V/C NSg/V/J P  D+  NPr/I/J/Dq+ NPr🅪/V+
> table  . “ Now       , I’ll manage better    this   time      , ” she  said    to herself , and began by
# NSg/V+ . . NPr/V/J/C . W?   NSg/V  NSg/VX/JC I/Ddem N🅪Sg/V/J+ . . ISg+ VPtPp/J P  ISg+    . V/C VPt   NSg/J/P
> taking   the little     golden  key     , and unlocking the door   that          led         into the garden   .
# NSg/Vg/J D   NPr/I/J/Dq NPr/V/J NPr/V/J . V/C Vg        D   NSg/V+ NSg/I/C/Ddem+ NSg/VPtPp/J P    D   NSg/V/J+ .
> Then    she  went    to work   nibbling at    the mushroom ( she  had kept a   piece of it       in
# NSg/J/C ISg+ NSg/VPt P  N🅪Sg/V Vg       NSg/P D   N🅪Sg/V/J . ISg+ V   V    D/P NSg/V P  NPr/ISg+ NPr/J/P
=======
> Once  more           she  found herself in      the long     hall , and close   to the little      glass
# NSg/C NPr/I/V/J/R/Dq ISg+ NSg/V ISg+    NPr/J/P D+  NPr/V/J+ NPr+ . V/C NSg/V/J P  D+  NPr/I/J/Dq+ NPr🅪/V+
> table  . “ Now       , I’ll manage better    this   time      , ” she  said to herself , and began by
# NSg/V+ . . NPr/V/J/C . W?   NSg/V  NSg/VX/JC I/Ddem N🅪Sg/V/J+ . . ISg+ V/J  P  ISg+    . V/C V     NSg/J/P
> taking  the little     golden  key     , and unlocking the door   that          led     into the garden   .
# NSg/V/J D   NPr/I/J/Dq NPr/V/J NPr/V/J . V/C V         D   NSg/V+ NSg/I/C/Ddem+ NSg/V/J P    D   NSg/V/J+ .
> Then    she  went  to work   nibbling at    the mushroom ( she  had kept a   piece of it       in
# NSg/J/C ISg+ NSg/V P  N🅪Sg/V V        NSg/P D   N🅪Sg/V/J . ISg+ V   V    D/P NSg/V P  NPr/ISg+ NPr/J/P
>>>>>>> 7e6aec91
> her     pocket   ) till      she  was about a   foot   high    : then    she  walked down       the little
# ISg/D$+ NSg/V/J+ . NSg/V/C/P ISg+ VPt J/P   D/P NSg/V+ NSg/V/J . NSg/J/C ISg+ VP/J   N🅪Sg/V/J/P D   NPr/I/J/Dq
> passage  : and then    — she  found herself at    last    in      the beautiful garden   , among the
# NSg/V/J+ . V/C NSg/J/C . ISg+ NSg/V ISg+    NSg/P NSg/V/J NPr/J/P D   NSg/J     NSg/V/J+ . P     D
> bright  flower - beds    and the cool    fountains .
# NPr/V/J NSg/V+ . NPl/V3+ V/C D   NSg/V/J NPl/V3    .
>
#
> CHAPTER VIII : The Queen’s Croquet - Ground
# NSg/V+  W?   . D   NSg$    NSg/V   . N🅪Sg/V/J+
>
#
> A   large rose     - tree  stood near      the entrance of the garden   : the roses   growing on  it
# D/P NSg/J NPr/V/J+ . NSg/V V     NSg/V/J/P D   NSg/V    P  D+  NSg/V/J+ . D+  NPl/V3+ NSg/Vg  J/P NPr/ISg+
> were    white    , but     there were    three gardeners at    it       , busily painting them     red    .
# NSg/VPt NPr🅪/V/J . NSg/C/P +     NSg/VPt NSg+  +         NSg/P NPr/ISg+ . R      N🅪Sg/Vg+ NSg/IPl+ N🅪Sg/J .
> Alice thought   this   a   very curious thing  , and she  went    nearer to watch them     , and
# NPr+  NSg/VPtPp I/Ddem D/P J/R  J+      NSg/V+ . V/C ISg+ NSg/VPt NSg/JC P  NSg/V NSg/IPl+ . V/C
> just as    she  came      up        to them     she  heard   one       of them     say    , “ Look  out         now       , Five !
# V/J  NSg/R ISg+ NSg/VPt/P NSg/V/J/P P  NSg/IPl+ ISg+ VPtPp/J NSg/I/V/J P  NSg/IPl+ NSg/VL . . NSg/V NSg/V/J/R/P NPr/V/J/C . NSg  .
> Don’t go       splashing paint   over    me       like        that          ! ”
# V     NSg/VL/J Vg        N🅪Sg/V+ NSg/J/P NPr/ISg+ NSg/V/J/C/P NSg/I/C/Ddem+ . .
>
#
> “ I    couldn’t help  it       , ” said    Five , in      a   sulky tone      ; “ Seven jogged my  elbow  . ”
# . ISg+ V        NSg/V NPr/ISg+ . . VPtPp/J NSg  . NPr/J/P D/P NSg/J N🅪Sg/I/V+ . . NSg   V      D$+ NSg/V+ . .
>
#
> On  which Seven looked up        and said    , “ That’s right   , Five ! Always lay     the blame   on
# J/P I/C+  NSg   VP/J   NSg/V/J/P V/C VPtPp/J . . NSg$   NPr/V/J . NSg  . R      NSg/V/J D   NSg/V/J J/P
> others  ! ”
# NPl/V3+ . .
>
#
> “ You’d better    not   talk   ! ” said    Five . “ I    heard   the Queen    say    only  yesterday you
# . W?    NSg/VX/JC NSg/C N🅪Sg/V . . VPtPp/J NSg  . . ISg+ VPtPp/J D+  NPr/V/J+ NSg/VL J/R/C NSg       ISgPl+
> deserved to be      beheaded ! ”
# VP/J     P  NSg/VXL VP/J     . .
>
#
> “ What   for ? ” said    the one        who    had spoken first   .
# . NSg/I+ C/P . . VPtPp/J D+  NSg/I/V/J+ NPr/I+ V   VPp/J  NSg/V/J .
>
#
> “ That’s none  of your business , Two ! ” said    Seven .
# . NSg$   NSg/I P  D$+  N🅪Sg/J+  . NSg . . VPtPp/J NSg   .
>
#
> “ Yes    , it       is  his     business ! ” said    Five , “ and I’ll tell   him  — it       was for bringing the
# . NPl/VL . NPr/ISg+ VL3 ISg/D$+ N🅪Sg/J+  . . VPtPp/J NSg  . . V/C W?   NPr/VL ISg+ . NPr/ISg+ VPt C/P Vg       D
> cook  tulip - roots   instead of onions . ”
# NPr/V NSg   . NPl/V3+ W?      P  NPl+   . .
>
#
> Seven flung down       his     brush  , and had just begun “ Well    , of all          the unjust things  — ”
# NSg   V     N🅪Sg/V/J/P ISg/D$+ NSg/V+ . V/C V   V/J  VPp   . NSg/V/J . P  NSg/I/J/C/Dq D   J      NPl/V3+ . .
> when    his     eye    chanced to fall   upon Alice , as    she  stood watching them     , and he
# NSg/I/C ISg/D$+ NSg/V+ VP/J    P  NSg/VL P    NPr+  . NSg/R ISg+ V     Vg       NSg/IPl+ . V/C NPr/ISg+
> checked himself suddenly : the others  looked round     also , and all          of them     bowed
# VP/J    ISg+    R        . D   NPl/V3+ VP/J   NSg/V/J/P W?   . V/C NSg/I/J/C/Dq P  NSg/IPl+ VP/J
> low     .
# NSg/V/J .
>
#
> “ Would you    tell   me       , ” said    Alice , a   little     timidly , “ why   you    are painting those
# . VX    ISgPl+ NPr/VL NPr/ISg+ . . VPtPp/J NPr+  . D/P NPr/I/J/Dq R       . . NSg/V ISgPl+ V   N🅪Sg/Vg  I/Ddem
> roses   ? ”
# NPl/V3+ . .
>
#
> Five and Seven said    nothing  , but     looked at    Two . Two began in      a    low      voice  , “ Why
# NSg  V/C NSg   VPtPp/J NSg/I/J+ . NSg/C/P VP/J   NSg/P NSg . NSg VPt   NPr/J/P D/P+ NSg/V/J+ NSg/V+ . . NSg/V
> the fact is  , you    see   , Miss  , this   here    ought    to have   been    a   red    rose    - tree   , and we
# D+  NSg+ VL3 . ISgPl+ NSg/V . NSg/V . I/Ddem NSg/J/R NSg/I/VX P  NSg/VX NSg/VPp D/P N🅪Sg/J NPr/V/J . NSg/V+ . V/C IPl+
> put   a   white    one        in      by      mistake ; and if    the Queen    was to find  it       out         , we   should
# NSg/V D/P NPr🅪/V/J NSg/I/V/J+ NPr/J/P NSg/J/P NSg/V+  . V/C NSg/C D+  NPr/V/J+ VPt P  NSg/V NPr/ISg+ NSg/V/J/R/P . IPl+ VX
> all          have   our heads   cut     off       , you    know   . So        you    see   , Miss  , we’re doing  our best      ,
# NSg/I/J/C/Dq NSg/VX D$+ NPl/V3+ NSg/V/J NSg/V/J/P . ISgPl+ NSg/VL . NSg/I/J/C ISgPl+ NSg/V . NSg/V . W?    NSg/Vg D$+ NPr/VX/JS .
> afore she  comes  , to — ” At    this   moment Five , who    had been    anxiously looking across
# ?     ISg+ NPl/V3 . P  . . NSg/P I/Ddem NSg+   NSg  . NPr/I+ V   NSg/VPp R         Vg      NSg/P
> the garden   , called out         “ The Queen    ! The Queen    ! ” and the three gardeners instantly
# D   NSg/V/J+ . VP/J   NSg/V/J/R/P . D   NPr/V/J+ . D+  NPr/V/J+ . . V/C D+  NSg+  +         R
> threw themselves flat    upon their faces   . There was a   sound    of many        footsteps , and
# V     IPl+       NSg/V/J P    D$+   NPl/V3+ . +     VPt D/P N🅪Sg/V/J P  NSg/I/J/Dq+ NPl+      . V/C
> Alice looked round     , eager   to see   the Queen    .
# NPr+  VP/J   NSg/V/J/P . NSg/V/J P  NSg/V D+  NPr/V/J+ .
>
#
> First   came      ten  soldiers carrying clubs   ; these   were    all          shaped like        the three
# NSg/V/J NSg/VPt/P NSg+ NPl/V3+  Vg       NPl/V3+ . I/Ddem+ NSg/VPt NSg/I/J/C/Dq VP/J   NSg/V/J/C/P D+  NSg+
> gardeners , oblong  and flat    , with their hands  and feet at    the corners : next    the
# +         . NSg/V/J V/C NSg/V/J . P    D$+   NPl/V3 V/C NPl+ NSg/P D   +       . NSg/J/P D
> ten courtiers ; these   were    ornamented all          over     with diamonds , and walked two and
# NSg NPl       . I/Ddem+ NSg/VPt VP/J       NSg/I/J/C/Dq NSg/J/P+ P    NPl/V3   . V/C VP/J   NSg V/C
> two , as    the soldiers did . After these  came      the royal  children ; there were    ten of
# NSg . NSg/R D   NPl/V3+  VPt . P     I/Ddem NSg/VPt/P D+  NPr/J+ NPl+     . +     NSg/VPt NSg P
> them     , and the little      dears   came      jumping merrily along hand   in      hand   , in      couples :
# NSg/IPl+ . V/C D+  NPr/I/J/Dq+ NPl/V3+ NSg/VPt/P Vg      R       P     NSg/V+ NPr/J/P NSg/V+ . NPr/J/P NPl/V3+ .
> they were    all          ornamented with hearts  . Next    came      the guests  , mostly Kings   and
# IPl+ NSg/VPt NSg/I/J/C/Dq VP/J       P    NPl/V3+ . NSg/J/P NSg/VPt/P D+  NPl/V3+ . R      NPl/V3+ V/C
> Queens   , and among them     Alice recognised the White    Rabbit : it       was talking in      a
# NPrPl/V3 . V/C P     NSg/IPl+ NPr+  VP/J/Au/Br D   NPr🅪/V/J NSg/V+ . NPr/ISg+ VPt Vg      NPr/J/P D/P
> hurried nervous manner , smiling at    everything that          was said    , and went    by      without
# VP/J+   J+      NSg+   . Nᴹ/Vg/J NSg/P NSg/I/V+   NSg/I/C/Ddem+ VPt VPtPp/J . V/C NSg/VPt NSg/J/P C/P
> noticing her     . Then    followed the Knave of Hearts  , carrying the King’s crown    on  a
# Vg       ISg/D$+ . NSg/J/C VP/J     D   NSg   P  NPl/V3+ . Vg       D   NSg$   NSg/V/J+ J/P D/P
> crimson velvet  cushion ; and , last    of all          this   grand procession , came      THE KING
# NSg/V/J Nᴹ/V/J+ NSg/V+  . V/C . NSg/V/J P  NSg/I/J/C/Dq I/Ddem NSg/J NSg/V+     . NSg/VPt/P D   NPr/Vg/J+
> AND QUEEN    OF HEARTS  .
# V/C NPr/V/J+ P  NPl/V3+ .
>
#
> Alice was rather    doubtful whether she  ought    not   to lie   down       on  her     face   like        the
# NPr+  VPt NPr/V/J/R NSg/J    I/C     ISg+ NSg/I/VX NSg/C P  NPr/V N🅪Sg/V/J/P J/P ISg/D$+ NSg/V+ NSg/V/J/C/P D
> three gardeners , but     she  could  not   remember ever having heard   of such  a   rule   at
# NSg   +         . NSg/C/P ISg+ NSg/VX NSg/C NSg/V    J    Vg     VPtPp/J P  NSg/I D/P NSg/V+ NSg/P
> processions ; “ and besides , what   would be      the use   of a   procession , ” thought   she  ,
# NPl         . . V/C W?      . NSg/I+ VX    NSg/VXL D   NSg/V P  D/P NSg/V+     . . NSg/VPtPp ISg+ .
> “ if    people had all           to lie   down       upon their faces   , so        that         they couldn’t see   it       ? ”
# . NSg/C NPl/V+ V   NSg/I/J/C/Dq+ P  NPr/V N🅪Sg/V/J/P P    D$+   NPl/V3+ . NSg/I/J/C NSg/I/C/Ddem IPl+ V        NSg/V NPr/ISg+ . .
> So        she  stood still   where she  was , and waited .
# NSg/I/J/C ISg+ V     NSg/V/J NSg/C ISg+ VPt . V/C VP/J   .
>
#
> When    the procession came      opposite to Alice , they all          stopped and looked at    her     ,
# NSg/I/C D+  NSg/V+     NSg/VPt/P NSg/J/P  P  NPr+  . IPl+ NSg/I/J/C/Dq V/J     V/C VP/J   NSg/P ISg/D$+ .
> and the Queen    said    severely “ Who    is  this    ? ” She  said    it       to the Knave of Hearts  ,
# V/C D+  NPr/V/J+ VPtPp/J R        . NPr/I+ VL3 I/Ddem+ . . ISg+ VPtPp/J NPr/ISg+ P  D   NSg   P  NPl/V3+ .
> who    only  bowed and smiled in      reply  .
# NPr/I+ J/R/C VP/J  V/C VP/J   NPr/J/P NSg/V+ .
>
#
> “ Idiot  ! ” said    the Queen    , tossing her     head     impatiently ; and , turning to Alice ,
# . NSg/J+ . . VPtPp/J D+  NPr/V/J+ . Vg      ISg/D$+ NPr/V/J+ R           . V/C . NSg/Vg  P  NPr+  .
> she  went    on  , “ What’s your name   , child  ? ”
# ISg+ NSg/VPt J/P . . NSg$   D$+  NSg/V+ . NSg/V+ . .
>
#
> “ My  name   is  Alice , so        please your Majesty , ” said    Alice very politely ; but     she
# . D$+ NSg/V+ VL3 NPr+  . NSg/I/J/C V      D$+  NSg/I+  . . VPtPp/J NPr+  J/R  R        . NSg/C/P ISg+
> added , to herself , “ Why   , they’re only  a   pack  of cards   , after all          . I    needn’t be
# VP/J  . P  ISg+    . . NSg/V . W?      J/R/C D/P NSg/V P  NPl/V3+ . P     NSg/I/J/C/Dq . ISg+ VX      NSg/VXL
> afraid of them     ! ”
# J      P  NSg/IPl+ . .
>
#
> “ And who    are these  ? ” said    the Queen    , pointing to the three gardeners who    were
# . V/C NPr/I+ V   I/Ddem . . VPtPp/J D+  NPr/V/J+ . Vg       P  D+  NSg+  +         NPr/I+ NSg/VPt
> lying    round     the rose     - tree   ; for , you    see   , as    they were    lying    on  their faces   , and
# NSg/Vg/J NSg/V/J/P D   NPr/V/J+ . NSg/V+ . C/P . ISgPl+ NSg/V . NSg/R IPl+ NSg/VPt NSg/Vg/J J/P D$+   NPl/V3+ . V/C
> the pattern  on  their backs   was the same as    the rest  of the pack   , she  could  not
# D+  NSg/V/J+ J/P D$+   NPl/V3+ VPt D   I/J  NSg/R D   NSg/V P  D+  NSg/V+ . ISg+ NSg/VX NSg/C
> tell   whether they were    gardeners , or    soldiers , or    courtiers , or    three of her     own
# NPr/VL I/C     IPl+ NSg/VPt W?        . NPr/C NPl/V3+  . NPr/C NPl       . NPr/C NSg   P  ISg/D$+ NSg/V/J
> children .
# NPl+     .
>
#
> “ How   should I    know   ? ” said    Alice , surprised at    her     own      courage . “ It’s no    business
# . NSg/C VX     ISg+ NSg/VL . . VPtPp/J NPr+  . VP/J      NSg/P ISg/D$+ NSg/V/J+ NSg/V+  . . W?   NPr/P N🅪Sg/J
> of mine     . ”
# P  NSg/I/V+ . .
>
#
> The Queen    turned crimson with fury  , and , after glaring  at    her     for a   moment like
# D+  NPr/V/J+ VP/J   NSg/V/J P    N🅪Sg+ . V/C . P     NSg/Vg/J NSg/P ISg/D$+ C/P D/P NSg+   NSg/V/J/C/P
> a    wild     beast    , screamed “ Off       with her     head     ! Off       — ”
# D/P+ NSg/V/J+ NSg/V/J+ . VP/J     . NSg/V/J/P P    ISg/D$+ NPr/V/J+ . NSg/V/J/P . .
>
#
> “ Nonsense ! ” said    Alice , very loudly and decidedly , and the Queen    was silent .
# . Nᴹ/V/J+  . . VPtPp/J NPr+  . J/R  R      V/C R         . V/C D   NPr/V/J+ VPt NSg/J  .
>
#
> The King      laid his     hand   upon her     arm      , and timidly said    “ Consider , my  dear    : she  is
# D+  NPr/Vg/J+ V/J  ISg/D$+ NSg/V+ P    ISg/D$+ NSg/V/J+ . V/C R       VPtPp/J . V        . D$+ NSg/V/J . ISg+ VL3
> only  a   child  ! ”
# J/R/C D/P NSg/V+ . .
>
#
> The Queen    turned angrily away from him  , and said    to the Knave “ Turn  them     over    ! ”
# D+  NPr/V/J+ VP/J   R       V/J  P    ISg+ . V/C VPtPp/J P  D   NSg   . NSg/V NSg/IPl+ NSg/J/P . .
>
#
> The Knave did so        , very carefully , with one       foot   .
# D   NSg   VPt NSg/I/J/C . J/R  R         . P    NSg/I/V/J NSg/V+ .
>
#
> “ Get   up        ! ” said    the Queen    , in      a   shrill  , loud  voice  , and the three gardeners
# . NSg/V NSg/V/J/P . . VPtPp/J D+  NPr/V/J+ . NPr/J/P D/P NSg/V/J . NSg/J NSg/V+ . V/C D+  NSg+  +
> instantly jumped up        , and began bowing to the King      , the Queen    , the royal
# R         VP/J   NSg/V/J/P . V/C VPt   Vg     P  D   NPr/Vg/J+ . D   NPr/V/J+ . D   NPr/J
> children , and everybody else    .
# NPl+     . V/C NSg/I+    NSg/J/C .
>
#
> “ Leave off       that          ! ” screamed the Queen    . “ You    make  me       giddy   . ” And then    , turning to
# . NSg/V NSg/V/J/P NSg/I/C/Ddem+ . . VP/J     D+  NPr/V/J+ . . ISgPl+ NSg/V NPr/ISg+ NSg/V/J . . V/C NSg/J/C . NSg/Vg  P
> the rose     - tree   , she  went    on  , “ What   have   you    been    doing  here    ? ”
# D+  NPr/V/J+ . NSg/V+ . ISg+ NSg/VPt J/P . . NSg/I+ NSg/VX ISgPl+ NSg/VPp NSg/Vg NSg/J/R . .
>
#
> “ May    it       please your Majesty , ” said    Two , in      a   very humble  tone      , going    down       on  one
# . NPr/VX NPr/ISg+ V      D$+  NSg/I+  . . VPtPp/J NSg . NPr/J/P D/P J/R  NSg/V/J N🅪Sg/I/V+ . NSg/Vg/J N🅪Sg/V/J/P J/P NSg/I/V/J+
> knee   as    he       spoke   , “ we   were    trying   — ”
# NSg/V+ NSg/R NPr/ISg+ NSg/VPt . . IPl+ NSg/VPt NSg/Vg/J . .
>
#
> “ I    see   ! ” said    the Queen    , who    had meanwhile been    examining the roses   . “ Off       with
# . ISg+ NSg/V . . VPtPp/J D+  NPr/V/J+ . NPr/I+ V   NSg       NSg/VPp Vg        D+  NPl/V3+ . . NSg/V/J/P P
> their heads   ! ” and the procession moved on  , three of the soldiers remaining
# D$+   NPl/V3+ . . V/C D+  NSg/V+     VP/J  J/P . NSg   P  D+  NPl/V3+  Vg
> behind  to execute the unfortunate gardeners , who    ran     to Alice for protection .
# NSg/J/P P  V       D+  NSg/J+      +         . NPr/I+ NSg/VPt P  NPr   C/P N🅪Sg+      .
>
#
> “ You    shan’t be      beheaded ! ” said    Alice , and she  put   them     into a   large flower - pot
# . ISgPl+ V      NSg/VXL VP/J     . . VPtPp/J NPr+  . V/C ISg+ NSg/V NSg/IPl+ P    D/P NSg/J NSg/V+ . N🅪Sg/V+
> that          stood near      . The three soldiers wandered about for a    minute   or    two , looking
# NSg/I/C/Ddem+ V     NSg/V/J/P . D+  NSg+  NPl/V3+  VP/J     J/P   C/P D/P+ NSg/V/J+ NPr/C NSg . Vg
> for them     , and then    quietly marched off       after the others  .
# C/P NSg/IPl+ . V/C NSg/J/C R       VP/J    NSg/V/J/P P     D+  NPl/V3+ .
>
#
> “ Are their heads   off       ? ” shouted the Queen    .
# . V   D$+   NPl/V3+ NSg/V/J/P . . VP/J    D+  NPr/V/J+ .
>
#
> “ Their heads   are gone    , if    it       please your Majesty ! ” the soldiers shouted in
# . D$+   NPl/V3+ V   VPp/J/P . NSg/C NPr/ISg+ V      D$+  NSg/I+  . . D+  NPl/V3+  VP/J    NPr/J/P
> reply  .
# NSg/V+ .
>
#
> “ That’s right   ! ” shouted the Queen    . “ Can    you    play  croquet ? ”
# . NSg$   NPr/V/J . . VP/J    D+  NPr/V/J+ . . NPr/VX ISgPl+ NSg/V NSg/V   . .
>
#
> The soldiers were    silent , and looked at    Alice , as    the question was evidently
# D+  NPl/V3+  NSg/VPt NSg/J  . V/C VP/J   NSg/P NPr+  . NSg/R D+  NSg/V+   VPt R
> meant for her     .
# V     C/P ISg/D$+ .
>
#
> “ Yes    ! ” shouted Alice .
# . NPl/VL . . VP/J    NPr+  .
>
#
> “ Come       on  , then    ! ” roared the Queen    , and Alice joined the procession , wondering
# . NSg/VLPp/P J/P . NSg/J/C . . VP/J   D+  NPr/V/J+ . V/C NPr+  VP/J   D+  NSg/V+     . NSg/Vg/J
> very much         what   would happen next    .
# J/R  NSg/I/J/R/Dq NSg/I+ VX    V      NSg/J/P .
>
#
> “ It’s — it’s a   very fine    day   ! ” said    a    timid voice  at    her     side     . She  was walking  by
# . W?   . W?   D/P J/R  NSg/V/J NPr🅪+ . . VPtPp/J D/P+ J+    NSg/V+ NSg/P ISg/D$+ NSg/V/J+ . ISg+ VPt NSg/Vg/J NSg/J/P
> the White     Rabbit , who    was peeping anxiously into her     face   .
# D+  NPr🅪/V/J+ NSg/V+ . NPr/I+ VPt Vg      R         P    ISg/D$+ NSg/V+ .
>
#
> “ Very , ” said    Alice : “ — where’s the Duchess ? ”
# . J/R  . . VPtPp/J NPr+  . . . NSg$    D   NSg/V   . .
>
#
> “ Hush   ! Hush   ! ” said    the Rabbit in      a   low     , hurried tone      . He       looked anxiously over
# . NSg/V+ . NSg/V+ . . VPtPp/J D+  NSg/V+ NPr/J/P D/P NSg/V/J . VP/J    N🅪Sg/I/V+ . NPr/ISg+ VP/J   R         NSg/J/P
> his     shoulder as    he       spoke   , and then    raised himself upon tiptoe   , put   his     mouth
# ISg/D$+ NSg/V+   NSg/R NPr/ISg+ NSg/VPt . V/C NSg/J/C VP/J   ISg+    P    NSg/V/J+ . NSg/V ISg/D$+ NSg/V+
> close   to her     ear      , and whispered “ She’s under   sentence of execution . ”
# NSg/V/J P  ISg/D$+ NSg/V/J+ . V/C VP/J      . W?    NSg/J/P NSg/V    P  NSg+      . .
>
#
> “ What   for ? ” said    Alice .
# . NSg/I+ C/P . . VPtPp/J NPr+  .
>
#
> “ Did you    say    ‘          What   a    pity    ! ’ ? ” the Rabbit asked .
# . VPt ISgPl+ NSg/VL Unlintable NSg/I+ D/P+ N🅪Sg/V+ . . . . D+  NSg/V+ VP/J  .
>
#
> “ No    , I    didn’t , ” said    Alice : “ I    don’t think it’s at    all          a   pity    . I    said    ‘          What
# . NPr/P . ISg+ V      . . VPtPp/J NPr+  . . ISg+ V     NSg/V W?   NSg/P NSg/I/J/C/Dq D/P N🅪Sg/V+ . ISg+ VPtPp/J Unlintable NSg/I+
> for ? ’ ”
# C/P . . .
>
#
> “ She  boxed the Queen’s ears    — ” the Rabbit began . Alice gave a   little     scream of
# . ISg+ VP/J  D   NSg$    NPl/V3+ . . D   NSg/V+ VPt   . NPr+  V    D/P NPr/I/J/Dq NSg/V  P
> laughter . “ Oh    , hush   ! ” the Rabbit whispered in      a    frightened tone      . “ The Queen    will
# NSg+     . . NPr/V . NSg/V+ . . D+  NSg/V+ VP/J      NPr/J/P D/P+ VP/J       N🅪Sg/I/V+ . . D+  NPr/V/J+ NPr/VX
> hear you    ! You    see   , she  came      rather    late  , and the Queen    said    — ”
# VL   ISgPl+ . ISgPl+ NSg/V . ISg+ NSg/VPt/P NPr/V/J/R NSg/J . V/C D+  NPr/V/J+ VPtPp/J . .
>
#
> “ Get   to your places  ! ” shouted the Queen    in      a   voice of thunder , and people began
# . NSg/V P  D$+  NPl/V3+ . . VP/J    D+  NPr/V/J+ NPr/J/P D/P NSg/V P  NSg/V+  . V/C NPl/V+ VPt
> running  about in      all           directions , tumbling up        against each other   ; however , they
# Nᴹ/V/J/P J/P   NPr/J/P NSg/I/J/C/Dq+ NPl+       . NSg/Vg   NSg/V/J/P C/P     Dq   NSg/V/J . C       . IPl+
> got settled down       in      a    minute   or    two , and the game     began . Alice thought   she  had
# V   VP/J    N🅪Sg/V/J/P NPr/J/P D/P+ NSg/V/J+ NPr/C NSg . V/C D+  NSg/V/J+ VPt   . NPr+  NSg/VPtPp ISg+ V
> never seen    such  a   curious croquet - ground   in      her     life    ; it       was all          ridges and
# R     NSg/VPp NSg/I D/P J       NSg/V   . N🅪Sg/V/J NPr/J/P ISg/D$+ N🅪Sg/V+ . NPr/ISg+ VPt NSg/I/J/C/Dq NPl/V3 V/C
> furrows ; the balls   were    live hedgehogs , the mallets live flamingoes , and the
# NPl/V3  . D   NPl/V3+ NSg/VPt V/J  NPl/V3    . D   NPl/V3  V/J  ?          . V/C D
> soldiers had to double  themselves up        and to stand on  their hands  and feet , to
# NPl/V3+  V   P  NSg/V/J IPl+       NSg/V/J/P V/C P  NSg/V J/P D$+   NPl/V3 V/C NPl+ . P
> make  the arches .
# NSg/V D   NPl/V3 .
>
#
> The chief    difficulty Alice found at    first   was in      managing her     flamingo : she
# D+  NSg/V/J+ N🅪Sg+      NPr+  NSg/V NSg/P NSg/V/J VPt NPr/J/P Vg       ISg/D$+ NSg/J    . ISg+
> succeeded in      getting its     body   tucked away , comfortably enough , under   her     arm      ,
# VP/J      NPr/J/P NSg/V   ISg/D$+ NSg/V+ VP/J   V/J  . R           NSg/I  . NSg/J/P ISg/D$+ NSg/V/J+ .
> with its     legs    hanging  down       , but     generally , just as    she  had got its     neck   nicely
# P    ISg/D$+ NPl/V3+ NSg/Vg/J N🅪Sg/V/J/P . NSg/C/P R         . V/J  NSg/R ISg+ V   V   ISg/D$+ NSg/V+ R
> straightened out         , and was going    to give  the hedgehog a   blow     with its     head     , it
# VP/J         NSg/V/J/R/P . V/C VPt NSg/Vg/J P  NSg/V D   NSg/V+   D/P NSg/V/J+ P    ISg/D$+ NPr/V/J+ . NPr/ISg+
> would twist itself round     and look  up        in      her     face   , with such  a   puzzled expression
# VX    NSg/V ISg+   NSg/V/J/P V/C NSg/V NSg/V/J/P NPr/J/P ISg/D$+ NSg/V+ . P    NSg/I D/P VP/J    N🅪Sg+
> that          she  could  not   help  bursting out         laughing : and when    she  had got its     head
# NSg/I/C/Ddem+ ISg+ NSg/VX NSg/C NSg/V Vg       NSg/V/J/R/P NSg/Vg/J . V/C NSg/I/C ISg+ V   V   ISg/D$+ NPr/V/J+
> down       , and was going    to begin  again , it       was very provoking to find  that         the
# N🅪Sg/V/J/P . V/C VPt NSg/Vg/J P  NSg/VL P     . NPr/ISg+ VPt J/R  NSg/Vg/J  P  NSg/V NSg/I/C/Ddem D
> hedgehog had unrolled itself , and was in      the act    of crawling away : besides all
# NSg/V+   V   VP/J     ISg+   . V/C VPt NPr/J/P D   NPr/V+ P  Vg       V/J  . W?      NSg/I/J/C/Dq
> this    , there was generally a   ridge  or    furrow in      the way    wherever she  wanted   to
# I/Ddem+ . +     VPt R         D/P NSg/V+ NPr/C NSg/V  NPr/J/P D   NSg/J+ C        ISg+ VPPtPp/J P
> send  the hedgehog to , and , as    the doubled - up        soldiers were    always getting up        and
# NSg/V D   NSg/V+   P  . V/C . NSg/R D   VP/J+   . NSg/V/J/P NPl/V3+  NSg/VPt R      NSg/V   NSg/V/J/P V/C
> walking  off       to other   parts  of the ground    , Alice soon came      to the conclusion that
# NSg/Vg/J NSg/V/J/P P  NSg/V/J NPl/V3 P  D   N🅪Sg/V/J+ . NPr+  J/R  NSg/VPt/P P  D   NSg+       NSg/I/C/Ddem+
> it       was a   very difficult game     indeed .
# NPr/ISg+ VPt D/P J/R  V/J       NSg/V/J+ W?     .
>
#
> The players all           played at    once  without waiting for turns  , quarrelling all          the
# D+  NPl+    NSg/I/J/C/Dq+ VP/J+  NSg/P NSg/C C/P     NSg/Vg  C/P NPl/V3 . Nᴹ/V/Comm   NSg/I/J/C/Dq D
> while     , and fighting for the hedgehogs ; and in      a   very short     time      the Queen    was in
# NSg/V/C/P . V/C NSg/Vg/J C/P D   NPl/V3    . V/C NPr/J/P D/P J/R  NPr/V/J/P N🅪Sg/V/J+ D   NPr/V/J+ VPt NPr/J/P
> a   furious passion , and went    stamping about , and shouting “ Off       with his     head     ! ” or
# D/P J       NPr/V+  . V/C NSg/VPt NSg      J/P   . V/C Vg+      . NSg/V/J/P P    ISg/D$+ NPr/V/J+ . . NPr/C
> “ Off       with her     head     ! ” about once  in      a    minute   .
# . NSg/V/J/P P    ISg/D$+ NPr/V/J+ . . J/P   NSg/C NPr/J/P D/P+ NSg/V/J+ .
>
#
> Alice began to feel    very uneasy  : to be      sure , she  had not   as    yet     had any    dispute
# NPr+  VPt   P  NSg/I/V J/R  NSg/V/J . P  NSg/VXL J    . ISg+ V   NSg/C NSg/R NSg/V/C V   I/R/Dq NSg/V+
> with the Queen    , but     she  knew that         it       might   happen any     minute   , “ and then    , ”
# P    D+  NPr/V/J+ . NSg/C/P ISg+ VPt  NSg/I/C/Ddem NPr/ISg+ Nᴹ/VX/J V      I/R/Dq+ NSg/V/J+ . . V/C NSg/J/C . .
> thought   she  , “ what   would become of me       ? They’re dreadfully fond    of beheading
# NSg/VPtPp ISg+ . . NSg/I+ VX    VL     P  NPr/ISg+ . W?      R          NSg/V/J P  NSg
> people here    ; the great wonder  is  , that          there’s any    one        left    alive ! ”
# NPl/V+ NSg/J/R . D   NSg/J N🅪Sg/V+ VL3 . NSg/I/C/Ddem+ W?      I/R/Dq NSg/I/V/J+ NPr/V/J W?    . .
>
#
> She  was looking about for some     way   of escape , and wondering whether she  could
# ISg+ VPt Vg      J/P   C/P I/J/R/Dq NSg/J P  NSg/V+ . V/C NSg/Vg/J  I/C     ISg+ NSg/VX
> get   away without being     seen    , when    she  noticed a   curious appearance in      the air     :
# NSg/V V/J  C/P     N🅪Sg/Vg/C NSg/VPp . NSg/I/C ISg+ VP/J    D/P J       NSg        NPr/J/P D+  N🅪Sg/V+ .
> it       puzzled her     very much         at    first   , but     , after watching it       a    minute   or    two , she
# NPr/ISg+ VP/J    ISg/D$+ J/R  NSg/I/J/R/Dq NSg/P NSg/V/J . NSg/C/P . P     Vg       NPr/ISg+ D/P+ NSg/V/J+ NPr/C NSg . ISg+
> made it       out         to be      a    grin   , and she  said    to herself “ It’s the Cheshire Cat      : now       I
# V    NPr/ISg+ NSg/V/J/R/P P  NSg/VXL D/P+ NSg/V+ . V/C ISg+ VPtPp/J P  ISg+    . W?   D   NPr      NSg/V/J+ . NPr/V/J/C ISg+
> shall have   somebody to talk   to . ”
# VX    NSg/VX NSg/I+   P  N🅪Sg/V P  . .
>
#
> “ How   are you    getting on  ? ” said    the Cat      , as    soon as    there was mouth  enough for it
# . NSg/C V   ISgPl+ NSg/V   J/P . . VPtPp/J D+  NSg/V/J+ . NSg/R J/R  NSg/R +     VPt NSg/V+ NSg/I  C/P NPr/ISg+
> to speak with .
# P  NSg/V P    .
>
#
> Alice waited till      the eyes    appeared , and then    nodded . “ It’s no    use   speaking to
# NPr+  VP/J   NSg/V/C/P D+  NPl/V3+ VP/J     . V/C NSg/J/C V      . . W?   NPr/P NSg/V Vg       P
> it       , ” she  thought   , “ till      its     ears    have   come       , or    at    least one       of them     . ” In      another
# NPr/ISg+ . . ISg+ NSg/VPtPp . . NSg/V/C/P ISg/D$+ NPl/V3+ NSg/VX NSg/VLPp/P . NPr/C NSg/P NSg/J NSg/I/V/J P  NSg/IPl+ . . NPr/J/P I/D+
> minute   the whole  head     appeared , and then    Alice put   down       her     flamingo , and began
<<<<<<< HEAD
# NSg/V/J+ D+  NSg/J+ NPr/V/J+ VP/J     . V/C NSg/J/C NPr+  NSg/V N🅪Sg/V/J/P ISg/D$+ NSg/J    . V/C VPt
> an  account of the game     , feeling  very glad    she  had someone to listen to her     . The
# D/P NSg/V   P  D   NSg/V/J+ . NSg/Vg/J J/R  NSg/V/J ISg+ V   NSg/I+  P  NSg/V  P  ISg/D$+ . D+
> Cat      seemed to think that         there was enough of it       now       in      sight   , and no    more         of it
# NSg/V/J+ VP/J   P  NSg/V NSg/I/C/Ddem +     VPt NSg/I  P  NPr/ISg+ NPr/V/J/C NPr/J/P N🅪Sg/V+ . V/C NPr/P NPr/I/V/J/Dq P  NPr/ISg+
=======
# NSg/V/J+ D+  NSg/J+ NPr/V/J+ V/J      . V/C NSg/J/C NPr+  NSg/V N🅪Sg/V/J/P ISg/D$+ NSg/J    . V/C V
> an  account of the game     , feeling very glad    she  had someone to listen to her     . The
# D/P NSg/V   P  D   NSg/V/J+ . NSg/V/J J/R  NSg/V/J ISg+ V   NSg/I+  P  NSg/V  P  ISg/D$+ . D+
> Cat      seemed to think that         there was enough of it       now       in      sight   , and no    more           of it
# NSg/V/J+ V/J    P  NSg/V NSg/I/C/Ddem +     V   NSg/I  P  NPr/ISg+ NPr/V/J/C NPr/J/P N🅪Sg/V+ . V/C NPr/P NPr/I/V/J/R/Dq P  NPr/ISg+
>>>>>>> 7e6aec91
> appeared .
# VP/J     .
>
#
> “ I    don’t think they play  at    all          fairly , ” Alice began , in      rather    a   complaining
# . ISg+ V     NSg/V IPl+ NSg/V NSg/P NSg/I/J/C/Dq R+     . . NPr+  VPt   . NPr/J/P NPr/V/J/R D/P Vg
> tone      , “ and they all          quarrel so        dreadfully one       can’t hear oneself speak — and they
# N🅪Sg/I/V+ . . V/C IPl+ NSg/I/J/C/Dq NSg/V+  NSg/I/J/C R          NSg/I/V/J VX    VL   I+      NSg/V . V/C IPl+
> don’t seem to have   any    rules   in      particular ; at    least , if    there are , nobody
# V     V    P  NSg/VX I/R/Dq NPl/V3+ NPr/J/P NSg/J      . NSg/P NSg/J . NSg/C +     V   . NSg/I+
> attends to them     — and you’ve no    idea how   confusing it       is  all          the things  being
# V3      P  NSg/IPl+ . V/C W?     NPr/P NSg+ NSg/C Vg/J      NPr/ISg+ VL3 NSg/I/J/C/Dq D   NPl/V3+ N🅪Sg/Vg/C
> alive ; for instance , there’s the arch    I’ve got to go       through next    walking  about
# W?    . C/P NSg/V+   . W?      D   NSg/V/J W?   V   P  NSg/VL/J NSg/J/P NSg/J/P NSg/Vg/J J/P
> at    the other   end   of the ground    — and I    should have   croqueted the Queen’s hedgehog
# NSg/P D   NSg/V/J NSg/V P  D   N🅪Sg/V/J+ . V/C ISg+ VX     NSg/VX ?         D   NSg$    NSg/V+
> just now       , only  it       ran     away when    it       saw     mine     coming   ! ”
# V/J  NPr/V/J/C . J/R/C NPr/ISg+ NSg/VPt V/J  NSg/I/C NPr/ISg+ NSg/VPt NSg/I/V+ NSg/Vg/J . .
>
#
> “ How   do     you    like        the Queen    ? ” said    the Cat      in      a    low      voice  .
# . NSg/C NSg/VX ISgPl+ NSg/V/J/C/P D+  NPr/V/J+ . . VPtPp/J D   NSg/V/J+ NPr/J/P D/P+ NSg/V/J+ NSg/V+ .
>
#
> “ Not   at    all          , ” said    Alice : “ she’s so        extremely — ” Just then    she  noticed that         the
# . NSg/C NSg/P NSg/I/J/C/Dq . . VPtPp/J NPr+  . . W?    NSg/I/J/C R         . . V/J  NSg/J/C ISg+ VP/J    NSg/I/C/Ddem D
> Queen    was close   behind  her     , listening : so        she  went    on  , “ — likely to win    , that
# NPr/V/J+ VPt NSg/V/J NSg/J/P ISg/D$+ . Vg        . NSg/I/J/C ISg+ NSg/VPt J/P . . . NSg/J  P  NSg/VL . NSg/I/C/Ddem
> it’s hardly worth   while     finishing the game     . ”
# W?   R      NSg/V/J NSg/V/C/P Vg        D   NSg/V/J+ . .
>
#
> The Queen    smiled and passed on  .
# D+  NPr/V/J+ VP/J   V/C VP/J   J/P .
>
#
> “ Who    are you    talking to ? ” said    the King      , going    up        to Alice , and looking at    the
# . NPr/I+ V   ISgPl+ Vg      P  . . VPtPp/J D+  NPr/Vg/J+ . NSg/Vg/J NSg/V/J/P P  NPr+  . V/C Vg      NSg/P D
> Cat’s head    with great curiosity .
# NSg$  NPr/V/J P    NSg/J NSg+      .
>
#
> “ It’s a   friend  of mine     — a   Cheshire Cat      , ” said    Alice : “ allow me       to introduce it       . ”
# . W?   D/P NPr/V/J P  NSg/I/V+ . D/P NPr      NSg/V/J+ . . VPtPp/J NPr+  . . V     NPr/ISg+ P  V         NPr/ISg+ . .
>
#
> “ I    don’t like        the look  of it       at    all          , ” said    the King      : “ however , it       may    kiss  my
# . ISg+ V     NSg/V/J/C/P D   NSg/V P  NPr/ISg+ NSg/P NSg/I/J/C/Dq . . VPtPp/J D   NPr/Vg/J+ . . C       . NPr/ISg+ NPr/VX NSg/V D$+
> hand   if    it       likes  . ”
# NSg/V+ NSg/C NPr/ISg+ NPl/V3 . .
>
#
> “ I’d rather    not   , ” the Cat      remarked .
# . W?  NPr/V/J/R NSg/C . . D   NSg/V/J+ VP/J     .
>
#
> “ Don’t be      impertinent , ” said    the King      , “ and don’t look  at    me       like        that          ! ” He       got
# . V     NSg/VXL NSg/J       . . VPtPp/J D   NPr/Vg/J+ . . V/C V     NSg/V NSg/P NPr/ISg+ NSg/V/J/C/P NSg/I/C/Ddem+ . . NPr/ISg+ V
> behind  Alice as    he       spoke   .
# NSg/J/P NPr+  NSg/R NPr/ISg+ NSg/VPt .
>
#
> “ A    cat      may    look  at    a    king      , ” said    Alice . “ I’ve read       that         in      some     book   , but     I
# . D/P+ NSg/V/J+ NPr/VX NSg/V NSg/P D/P+ NPr/Vg/J+ . . VPtPp/J NPr+  . . W?   NSg/VLPtPp NSg/I/C/Ddem NPr/J/P I/J/R/Dq NSg/V+ . NSg/C/P ISg+
> don’t remember where . ”
# V     NSg/V    NSg/C . .
>
#
> “ Well    , it       must  be      removed , ” said    the King      very decidedly , and he       called the
# . NSg/V/J . NPr/ISg+ NSg/V NSg/VXL VP/J    . . VPtPp/J D+  NPr/Vg/J+ J/R  R         . V/C NPr/ISg+ VP/J   D
> Queen    , who    was passing  at    the moment , “ My  dear    ! I    wish  you    would have   this    cat
# NPr/V/J+ . NPr/I+ VPt NSg/Vg/J NSg/P D   NSg+   . . D$+ NSg/V/J . ISg+ NSg/V ISgPl+ VX    NSg/VX I/Ddem+ NSg/V/J+
> removed ! ”
# VP/J    . .
>
#
> The Queen    had only  one       way   of settling all           difficulties , great or    small   . “ Off
# D+  NPr/V/J+ V   J/R/C NSg/I/V/J NSg/J P  Vg       NSg/I/J/C/Dq+ NPl+         . NSg/J NPr/C NPr/V/J . . NSg/V/J/P
> with his     head     ! ” she  said    , without even    looking round     .
# P    ISg/D$+ NPr/V/J+ . . ISg+ VPtPp/J . C/P     NSg/V/J Vg      NSg/V/J/P .
>
#
> “ I’ll fetch the executioner myself , ” said    the King      eagerly , and he       hurried off       .
# . W?   NSg/V D   NSg         ISg+   . . VPtPp/J D   NPr/Vg/J+ R       . V/C NPr/ISg+ VP/J    NSg/V/J/P .
>
#
> Alice thought   she  might   as    well    go       back    , and see   how   the game     was going    on  , as
# NPr+  NSg/VPtPp ISg+ Nᴹ/VX/J NSg/R NSg/V/J NSg/VL/J NSg/V/J . V/C NSg/V NSg/C D+  NSg/V/J+ VPt NSg/Vg/J J/P . NSg/R
> she  heard   the Queen’s voice  in      the distance , screaming with passion . She  had
# ISg+ VPtPp/J D   NSg$    NSg/V+ NPr/J/P D   N🅪Sg/V+  . NSg/Vg/J  P    NPr/V+  . ISg+ V
> already heard   her     sentence three of the players to be      executed for having missed
# W?      VPtPp/J ISg/D$+ NSg/V+   NSg   P  D+  NPl+    P  NSg/VXL VP/J     C/P Vg     VP/J
> their turns  , and she  did not   like        the look  of things  at    all          , as    the game     was in
# D$+   NPl/V3 . V/C ISg+ VPt NSg/C NSg/V/J/C/P D   NSg/V P  NPl/V3+ NSg/P NSg/I/J/C/Dq . NSg/R D+  NSg/V/J+ VPt NPr/J/P
> such   confusion that          she  never knew whether it       was her     turn  or    not   . So        she  went
# NSg/I+ N🅪Sg/V+   NSg/I/C/Ddem+ ISg+ R     VPt  I/C     NPr/ISg+ VPt ISg/D$+ NSg/V NPr/C NSg/C . NSg/I/J/C ISg+ NSg/VPt
> in      search of her     hedgehog .
# NPr/J/P N🅪Sg/V P  ISg/D$+ NSg/V+   .
>
#
> The hedgehog was engaged in      a   fight  with another hedgehog , which seemed to Alice
# D+  NSg/V+   VPt VP/J    NPr/J/P D/P NSg/V+ P    I/D+    NSg/V+   . I/C+  VP/J   P  NPr+
> an   excellent opportunity for croqueting one       of them     with the other   : the only
# D/P+ J+        NSg+        C/P ?          NSg/I/V/J P  NSg/IPl+ P    D   NSg/V/J . D   J/R/C
> difficulty was , that         her     flamingo was gone    across to the other   side    of the
# N🅪Sg+      VPt . NSg/I/C/Ddem ISg/D$+ NSg/J    VPt VPp/J/P NSg/P  P  D   NSg/V/J NSg/V/J P  D
> garden   , where Alice could  see   it       trying   in      a   helpless sort  of way    to fly     up        into
# NSg/V/J+ . NSg/C NPr+  NSg/VX NSg/V NPr/ISg+ NSg/Vg/J NPr/J/P D/P J        NSg/V P  NSg/J+ P  NSg/V/J NSg/V/J/P P
> a   tree   .
# D/P NSg/V+ .
>
#
> By      the time      she  had caught the flamingo and brought it       back    , the fight  was over    ,
<<<<<<< HEAD
# NSg/J/P D+  N🅪Sg/V/J+ ISg+ V   V/J    D   NSg/J    V/C VPtPp   NPr/ISg+ NSg/V/J . D   NSg/V+ VPt NSg/J/P .
> and both   the hedgehogs were    out         of sight   : “ but     it       doesn’t matter  much         , ” thought
# V/C I/C/Dq D   NPl/V3    NSg/VPt NSg/V/J/R/P P  N🅪Sg/V+ . . NSg/C/P NPr/ISg+ V       N🅪Sg/V+ NSg/I/J/R/Dq . . NSg/VPtPp
> Alice , “ as    all          the arches are gone    from this   side    of the ground    . ” So        she  tucked
# NPr+  . . NSg/R NSg/I/J/C/Dq D   NPl/V3 V   VPp/J/P P    I/Ddem NSg/V/J P  D   N🅪Sg/V/J+ . . NSg/I/J/C ISg+ VP/J
> it       away under   her     arm      , that         it       might   not   escape again , and went    back    for a
# NPr/ISg+ V/J  NSg/J/P ISg/D$+ NSg/V/J+ . NSg/I/C/Ddem NPr/ISg+ Nᴹ/VX/J NSg/C NSg/V  P     . V/C NSg/VPt NSg/V/J C/P D/P
> little     more         conversation with her     friend   .
# NPr/I/J/Dq NPr/I/V/J/Dq N🅪Sg/V       P    ISg/D$+ NPr/V/J+ .
=======
# NSg/J/P D+  N🅪Sg/V/J+ ISg+ V   V/J    D   NSg/J    V/C V       NPr/ISg+ NSg/V/J . D   NSg/V+ V   NSg/J/P .
> and both   the hedgehogs were  out         of sight   : “ but     it       doesn’t matter  much         , ” thought
# V/C I/C/Dq D   NPl/V     NSg/V NSg/V/J/R/P P  N🅪Sg/V+ . . NSg/C/P NPr/ISg+ V       N🅪Sg/V+ NSg/I/J/R/Dq . . NSg/V
> Alice , “ as    all          the arches are gone  from this   side    of the ground    . ” So        she  tucked
# NPr+  . . NSg/R NSg/I/J/C/Dq D   NPl/V  V   V/J/P P    I/Ddem NSg/V/J P  D   N🅪Sg/V/J+ . . NSg/I/J/C ISg+ V/J
> it       away under   her     arm      , that         it       might   not   escape again , and went  back    for a
# NPr/ISg+ V/J  NSg/J/P ISg/D$+ NSg/V/J+ . NSg/I/C/Ddem NPr/ISg+ Nᴹ/VX/J NSg/C NSg/V  P     . V/C NSg/V NSg/V/J C/P D/P
> little     more           conversation with her     friend   .
# NPr/I/J/Dq NPr/I/V/J/R/Dq N🅪Sg/V       P    ISg/D$+ NPr/V/J+ .
>>>>>>> 7e6aec91
>
#
> When    she  got back    to the Cheshire Cat      , she  was surprised to find  quite a   large
# NSg/I/C ISg+ V   NSg/V/J P  D   NPr      NSg/V/J+ . ISg+ VPt VP/J      P  NSg/V R     D/P NSg/J
> crowd  collected round     it       : there was a   dispute going    on  between the executioner ,
# NSg/V+ VP/J      NSg/V/J/P NPr/ISg+ . +     VPt D/P NSg/V+  NSg/Vg/J J/P NSg/P   D   NSg         .
> the King      , and the Queen    , who    were    all          talking at    once  , while     all          the rest   were
# D   NPr/Vg/J+ . V/C D   NPr/V/J+ . NPr/I+ NSg/VPt NSg/I/J/C/Dq Vg+     NSg/P NSg/C . NSg/V/C/P NSg/I/J/C/Dq D   NSg/V+ NSg/VPt
> quite silent , and looked very uncomfortable .
# R     NSg/J  . V/C VP/J   J/R  J             .
>
#
> The moment Alice appeared , she  was appealed to by      all          three to settle the
# D+  NSg+   NPr+  VP/J     . ISg+ VPt VP/J     P  NSg/J/P NSg/I/J/C/Dq NSg   P  NSg/V  D+
> question , and they repeated their arguments to her     , though , as    they all           spoke    at
# NSg/V+   . V/C IPl+ VP/J     D$+   NPl/V3+   P  ISg/D$+ . V/C    . NSg/R IPl+ NSg/I/J/C/Dq+ NSg/VPt+ NSg/P
> once  , she  found it       very hard   indeed to make  out         exactly what   they said    .
# NSg/C . ISg+ NSg/V NPr/ISg+ J/R  N🅪Sg/J W?     P  NSg/V NSg/V/J/R/P R       NSg/I+ IPl+ VPtPp/J .
>
#
> The executioner’s argument was , that         you    couldn’t cut     off       a   head     unless there
# D   NSg$          N🅪Sg/V+  VPt . NSg/I/C/Ddem ISgPl+ V        NSg/V/J NSg/V/J/P D/P NPr/V/J+ C      +
> was a   body   to cut     it       off       from : that         he       had never had to do     such  a   thing  before ,
# VPt D/P NSg/V+ P  NSg/V/J NPr/ISg+ NSg/V/J/P P    . NSg/I/C/Ddem NPr/ISg+ V   R     V   P  NSg/VX NSg/I D/P NSg/V+ C/P    .
> and he       wasn’t going    to begin  at    his     time     of life    .
# V/C NPr/ISg+ V      NSg/Vg/J P  NSg/VL NSg/P ISg/D$+ N🅪Sg/V/J P  N🅪Sg/V+ .
>
#
> The King’s argument was , that         anything that          had a   head     could  be      beheaded , and
# D   NSg$   N🅪Sg/V+  VPt . NSg/I/C/Ddem NSg/I/V+ NSg/I/C/Ddem+ V   D/P NPr/V/J+ NSg/VX NSg/VXL VP/J     . V/C
> that         you    weren’t to talk   nonsense .
# NSg/I/C/Ddem ISgPl+ V       P  N🅪Sg/V Nᴹ/V/J+  .
>
#
<<<<<<< HEAD
> The Queen’s argument was , that         if    something  wasn’t done      about it       in      less    than no
# D   NSg$    N🅪Sg/V+  VPt . NSg/I/C/Ddem NSg/C NSg/I/V/J+ V      NSg/VPp/J J/P   NPr/ISg+ NPr/J/P V/J/C/P C/P  NPr/P
=======
> The Queen’s argument was , that         if    something  wasn’t done    about it       in      less      than no
# D   NSg$    N🅪Sg/V+  V   . NSg/I/C/Ddem NSg/C NSg/I/V/J+ V      NSg/V/J J/P   NPr/ISg+ NPr/J/P V/J/R/C/P C/P  NPr/P
>>>>>>> 7e6aec91
> time      she’d have   everybody executed , all          round     . ( It       was this   last    remark that          had
# N🅪Sg/V/J+ W?    NSg/VX NSg/I+    VP/J     . NSg/I/J/C/Dq NSg/V/J/P . . NPr/ISg+ VPt I/Ddem NSg/V/J NSg/V  NSg/I/C/Ddem+ V
> made the whole  party    look  so        grave    and anxious . )
# V    D+  NSg/J+ NSg/V/J+ NSg/V NSg/I/J/C NSg/V/J+ V/C J       . .
>
#
> Alice could  think of nothing  else    to say    but     “ It       belongs to the Duchess : you’d
# NPr+  NSg/VX NSg/V P  NSg/I/J+ NSg/J/C P  NSg/VL NSg/C/P . NPr/ISg+ V3      P  D   NSg/V   . W?
> better    ask   her     about it       . ”
# NSg/VX/JC NSg/V ISg/D$+ J/P   NPr/ISg+ . .
>
#
> “ She’s in      prison , ” the Queen    said    to the executioner : “ fetch her     here    . ” And the
# . W?    NPr/J/P NSg/V+ . . D   NPr/V/J+ VPtPp/J P  D   NSg         . . NSg/V ISg/D$+ NSg/J/R . . V/C D
> executioner went     off       like        an  arrow  .
# NSg         NSg/VPt+ NSg/V/J/P NSg/V/J/C/P D/P NSg/V+ .
>
#
> The Cat’s head     began fading away the moment he       was gone    , and , by      the time      he       had
# D   NSg$  NPr/V/J+ VPt   NSg/Vg V/J  D   NSg+   NPr/ISg+ VPt VPp/J/P . V/C . NSg/J/P D   N🅪Sg/V/J+ NPr/ISg+ V
> come       back    with the Duchess , it       had entirely disappeared ; so        the King      and the
# NSg/VLPp/P NSg/V/J P    D   NSg/V   . NPr/ISg+ V   R        VP/J        . NSg/I/J/C D   NPr/Vg/J+ V/C D
> executioner ran     wildly up        and down       looking for it       , while     the rest  of the party
# NSg         NSg/VPt R      NSg/V/J/P V/C N🅪Sg/V/J/P Vg      C/P NPr/ISg+ . NSg/V/C/P D   NSg/V P  D   NSg/V/J+
> went    back    to the game     .
# NSg/VPt NSg/V/J P  D   NSg/V/J+ .
>
#
> CHAPTER IX : The Mock    Turtle’s Story
# NSg/V+  W? . D   NSg/V/J NSg$     NSg/V+
>
#
> “ You    can’t think how   glad    I    am      to see   you    again , you    dear    old   thing  ! ” said    the
# . ISgPl+ VX    NSg/V NSg/C NSg/V/J ISg+ NPr/V/J P  NSg/V ISgPl+ P     . ISgPl+ NSg/V/J NSg/J NSg/V+ . . VPtPp/J D
> Duchess , as    she  tucked her     arm      affectionately into Alice’s , and they walked off
# NSg/V   . NSg/R ISg+ VP/J   ISg/D$+ NSg/V/J+ R              P    NSg$    . V/C IPl+ VP/J   NSg/V/J/P
> together .
# J        .
>
#
> Alice was very glad    to find  her     in      such   a    pleasant temper    , and thought   to
# NPr+  VPt J/R  NSg/V/J P  NSg/V ISg/D$+ NPr/J/P NSg/I+ D/P+ NSg/J+   NSg/V/JC+ . V/C NSg/VPtPp P
> herself that          perhaps it       was only  the pepper  that          had made her     so        savage   when
# ISg+    NSg/I/C/Ddem+ NSg/R   NPr/ISg+ VPt J/R/C D+  N🅪Sg/V+ NSg/I/C/Ddem+ V   V    ISg/D$+ NSg/I/J/C NPr/V/J+ NSg/I/C
> they met in      the kitchen .
# IPl+ V   NPr/J/P D+  NSg/V+  .
>
#
> “ When    I’m a   Duchess , ” she  said    to herself , ( not   in      a   very hopeful tone      though ) ,
# . NSg/I/C W?  D/P NSg/V   . . ISg+ VPtPp/J P  ISg+    . . NSg/C NPr/J/P D/P J/R  NSg/J   N🅪Sg/I/V+ V/C    . .
> “ I    won’t have   any    pepper  in      my  kitchen at    all          . Soup    does   very well    without — Maybe
# . ISg+ V     NSg/VX I/R/Dq N🅪Sg/V+ NPr/J/P D$+ NSg/V+  NSg/P NSg/I/J/C/Dq . N🅪Sg/V+ NPl/V3 J/R  NSg/V/J C/P     . NSg/J/R
> it’s always pepper that          makes  people hot     - tempered , ” she  went    on  , very much
# W?   R      N🅪Sg/V NSg/I/C/Ddem+ NPl/V3 NPl/V+ NSg/V/J . VP/J     . . ISg+ NSg/VPt J/P . J/R  NSg/I/J/R/Dq
> pleased at    having found out         a   new     kind  of rule   , “ and vinegar that          makes  them
# VP/J    NSg/P Vg     NSg/V NSg/V/J/R/P D/P NSg/V/J NSg/J P  NSg/V+ . . V/C NSg/V+  NSg/I/C/Ddem+ NPl/V3 NSg/IPl+
> sour    — and camomile that          makes  them     bitter  — and — and barley - sugar  and such  things
# NSg/V/J . V/C ?        NSg/I/C/Ddem+ NPl/V3 NSg/IPl+ NSg/V/J . V/C . V/C NSg    . N🅪Sg/V V/C NSg/I NPl/V3+
> that          make  children sweet   - tempered . I    only  wish  people knew that          : then    they
# NSg/I/C/Ddem+ NSg/V NPl+     NPr/V/J . VP/J     . ISg+ J/R/C NSg/V NPl/V+ VPt  NSg/I/C/Ddem+ . NSg/J/C IPl+
> wouldn’t be      so        stingy about it       , you    know   — ”
# VX       NSg/VXL NSg/I/J/C J      J/P   NPr/ISg+ . ISgPl+ NSg/VL . .
>
#
> She  had quite forgotten the Duchess by      this   time      , and was a   little     startled when
# ISg+ V   R     NSg/V/J   D   NSg/V   NSg/J/P I/Ddem N🅪Sg/V/J+ . V/C VPt D/P NPr/I/J/Dq VP/J     NSg/I/C
> she  heard   her     voice  close   to her     ear      . “ You’re thinking about something  , my  dear    ,
# ISg+ VPtPp/J ISg/D$+ NSg/V+ NSg/V/J P  ISg/D$+ NSg/V/J+ . . W?     Vg       J/P   NSg/I/V/J+ . D$+ NSg/V/J .
> and that          makes  you    forget to talk   . I    can’t tell   you    just now       what   the moral   of
# V/C NSg/I/C/Ddem+ NPl/V3 ISgPl+ V      P  N🅪Sg/V . ISg+ VX    NPr/VL ISgPl+ V/J  NPr/V/J/C NSg/I+ D   NSg/V/J P
> that          is  , but     I    shall remember it       in      a   bit      . ”
# NSg/I/C/Ddem+ VL3 . NSg/C/P ISg+ VX    NSg/V    NPr/ISg+ NPr/J/P D/P NSg/VPt+ . .
>
#
> “ Perhaps it       hasn’t one       , ” Alice ventured to remark .
# . NSg/R   NPr/ISg+ V3     NSg/I/V/J . . NPr+  VP/J     P  NSg/V  .
>
#
> “ Tut   , tut   , child  ! ” said    the Duchess . “ Everything’s got a   moral   , if    only  you    can
# . NPr/V . NPr/V . NSg/V+ . . VPtPp/J D   NSg/V   . . NSg$         V   D/P NSg/V/J . NSg/C J/R/C ISgPl+ NPr/VX
> find  it       . ” And she  squeezed herself up        closer to Alice’s side     as    she  spoke   .
# NSg/V NPr/ISg+ . . V/C ISg+ VP/J     ISg+    NSg/V/J/P NSg/JC P  NSg$    NSg/V/J+ NSg/R ISg+ NSg/VPt .
>
#
> Alice did not   much         like        keeping so        close   to her     : first   , because the Duchess was
# NPr+  VPt NSg/C NSg/I/J/R/Dq NSg/V/J/C/P NSg/Vg  NSg/I/J/C NSg/V/J P  ISg/D$+ . NSg/V/J . C/P     D   NSg/V   VPt
> very ugly    ; and secondly , because she  was exactly the right   height to rest  her
# J/R  NSg/V/J . V/C R        . C/P     ISg+ VPt R       D   NPr/V/J N🅪Sg+  P  NSg/V ISg/D$+
> chin   upon Alice’s shoulder , and it       was an  uncomfortably sharp   chin   . However , she
# NPr/V+ P    NSg$    NSg/V+   . V/C NPr/ISg+ VPt D/P R             NPr/V/J NPr/V+ . C       . ISg+
> did not   like        to be      rude , so        she  bore  it       as    well    as    she  could  .
# VPt NSg/C NSg/V/J/C/P P  NSg/VXL J    . NSg/I/J/C ISg+ NSg/V NPr/ISg+ NSg/R NSg/V/J NSg/R ISg+ NSg/VX .
>
#
> “ The game’s going    on  rather    better    now       , ” she  said    , by      way   of keeping up        the
# . D   NSg$   NSg/Vg/J J/P NPr/V/J/R NSg/VX/JC NPr/V/J/C . . ISg+ VPtPp/J . NSg/J/P NSg/J P  NSg/Vg  NSg/V/J/P D
> conversation a   little     .
# N🅪Sg/V+      D/P NPr/I/J/Dq .
>
#
> “ ’ Tis so        , ” said    the Duchess : “ and the moral   of that          is  — ‘          Oh    , ’ tis love   , ’ tis
# . . ?   NSg/I/J/C . . VPtPp/J D   NSg/V   . . V/C D   NSg/V/J P  NSg/I/C/Ddem+ VL3 . Unlintable NPr/V . . ?   NPr🅪/V . . ?
> love   , that          makes  the world  go       round     ! ’ ”
# NPr🅪/V . NSg/I/C/Ddem+ NPl/V3 D   NSg/V+ NSg/VL/J NSg/V/J/P . . .
>
#
> “ Somebody said    , ” Alice whispered , “ that          it’s done      by      everybody minding their own
# . NSg/I+   VPtPp/J . . NPr+  VP/J      . . NSg/I/C/Ddem+ W?   NSg/VPp/J NSg/J/P NSg/I+    Vg      D$+   NSg/V/J
> business ! ”
# N🅪Sg/J+  . .
>
#
> “ Ah      , well    ! It       means  much         the same thing  , ” said    the Duchess , digging her     sharp
# . NSg/I/V . NSg/V/J . NPr/ISg+ NPl/V3 NSg/I/J/R/Dq D+  I/J+ NSg/V+ . . VPtPp/J D   NSg/V   . NSg/V   ISg/D$+ NPr/V/J
> little     chin   into Alice’s shoulder as    she  added , “ and the moral   of that          is  — ‘          Take
# NPr/I/J/Dq NPr/V+ P    NSg$    NSg/V+   NSg/R ISg+ VP/J  . . V/C D   NSg/V/J P  NSg/I/C/Ddem+ VL3 . Unlintable NSg/V
> care   of the sense   , and the sounds  will   take  care   of themselves . ’ ”
# N🅪Sg/V P  D   N🅪Sg/V+ . V/C D   NPl/V3+ NPr/VX NSg/V N🅪Sg/V P  IPl+       . . .
>
#
> “ How   fond    she  is  of finding morals in      things  ! ” Alice thought   to herself .
# . NSg/C NSg/V/J ISg+ VL3 P  NSg/Vg  NPl/V3 NPr/J/P NPl/V3+ . . NPr+  NSg/VPtPp P  ISg+    .
>
#
> “ I    dare   say    you’re wondering why   I    don’t put   my  arm      round     your waist , ” the
# . ISg+ NPr/VX NSg/VL W?     NSg/Vg/J  NSg/V ISg+ V     NSg/V D$+ NSg/V/J+ NSg/V/J/P D$+  NSg+  . . D
> Duchess said    after a   pause  : “ the reason  is  , that          I’m doubtful about the temper
# NSg/V   VPtPp/J P     D/P NSg/V+ . . D   N🅪Sg/V+ VL3 . NSg/I/C/Ddem+ W?  NSg/J    J/P   D   NSg/V/JC
> of your flamingo . Shall I    try     the experiment ? ”
# P  D$+  NSg/J    . VX    ISg+ NSg/V/J D+  NSg/V+     . .
>
#
> “ He       might   bite   , ” Alice cautiously replied , not   feeling  at    all           anxious to have
# . NPr/ISg+ Nᴹ/VX/J NSg/VL . . NPr+  R          VP/J    . NSg/C NSg/Vg/J NSg/P NSg/I/J/C/Dq+ J+      P  NSg/VX
> the experiment tried .
# D+  NSg/V+     VP/J  .
>
#
> “ Very true    , ” said    the Duchess : “ flamingoes and mustard both   bite   . And the moral
# . J/R  NSg/V/J . . VPtPp/J D   NSg/V   . . ?          V/C Nᴹ/J    I/C/Dq NSg/VL . V/C D   NSg/V/J
> of that          is  — ‘          Birds  of a    feather flock  together . ’ ”
# P  NSg/I/C/Ddem+ VL3 . Unlintable NPl/V3 P  D/P+ NSg/V+  NSg/V+ J        . . .
>
#
> “ Only  mustard isn’t a   bird     , ” Alice remarked .
# . J/R/C Nᴹ/J    NSg/V D/P NPr/V/J+ . . NPr+  VP/J     .
>
#
> “ Right   , as    usual , ” said    the Duchess : “ what   a   clear   way    you    have   of putting
# . NPr/V/J . NSg/R NSg/J . . VPtPp/J D   NSg/V   . . NSg/I+ D/P NSg/V/J NSg/J+ ISgPl+ NSg/VX P  NSg/Vg
> things  ! ”
# NPl/V3+ . .
>
#
> “ It’s a    mineral , I    think , ” said    Alice .
# . W?   D/P+ NSg/J+  . ISg+ NSg/V . . VPtPp/J NPr+  .
>
#
<<<<<<< HEAD
> “ Of course it       is  , ” said    the Duchess , who    seemed ready   to agree to everything
# . P  NSg/V+ NPr/ISg+ VL3 . . VPtPp/J D   NSg/V   . NPr/I+ VP/J   NSg/V/J P  V     P  NSg/I/V+
> that         Alice said    ; “ there’s a   large mustard - mine     near      here    . And the moral   of that
# NSg/I/C/Ddem NPr+  VPtPp/J . . W?      D/P NSg/J Nᴹ/J    . NSg/I/V+ NSg/V/J/P NSg/J/R . V/C D   NSg/V/J P  NSg/I/C/Ddem+
> is  — ‘          The more         there is  of mine     , the less    there is  of yours . ’ ”
# VL3 . Unlintable D   NPr/I/V/J/Dq W?    VL3 P  NSg/I/V+ . D   V/J/C/P W?    VL3 P  I+    . . .
=======
> “ Of course it       is , ” said the Duchess , who    seemed ready   to agree to everything
# . P  NSg/V+ NPr/ISg+ VL . . V/J  D   NSg/V   . NPr/I+ V/J    NSg/V/J P  V     P  NSg/I/V+
> that         Alice said ; “ there’s a   large mustard - mine     near      here    . And the moral   of that
# NSg/I/C/Ddem NPr+  V/J  . . W?      D/P NSg/J Nᴹ/J    . NSg/I/V+ NSg/V/J/P NSg/J/R . V/C D   NSg/V/J P  NSg/I/C/Ddem+
> is — ‘          The more           there is of mine     , the less      there is of yours . ’ ”
# VL . Unlintable D   NPr/I/V/J/R/Dq W?    VL P  NSg/I/V+ . D   V/J/R/C/P W?    VL P  I+    . . .
>>>>>>> 7e6aec91
>
#
> “ Oh    , I    know   ! ” exclaimed Alice , who    had not   attended to this    last     remark , “ it’s a
# . NPr/V . ISg+ NSg/VL . . VP/J      NPr+  . NPr/I+ V   NSg/C VP/J     P  I/Ddem+ NSg/V/J+ NSg/V+ . . W?   D/P+
> vegetable . It       doesn’t look  like        one       , but     it       is  . ”
# NSg/J+    . NPr/ISg+ V       NSg/V NSg/V/J/C/P NSg/I/V/J . NSg/C/P NPr/ISg+ VL3 . .
>
#
<<<<<<< HEAD
> “ I    quite agree with you    , ” said    the Duchess ; “ and the moral   of that          is  — ‘          Be      what
# . ISg+ R     V     P    ISgPl+ . . VPtPp/J D   NSg/V   . . V/C D   NSg/V/J P  NSg/I/C/Ddem+ VL3 . Unlintable NSg/VXL NSg/I+
> you    would seem to be      ’ — or    if    you’d like        it       put   more         simply — ‘          Never imagine
# ISgPl+ VX    V    P  NSg/VXL . . NPr/C NSg/C W?    NSg/V/J/C/P NPr/ISg+ NSg/V NPr/I/V/J/Dq R      . Unlintable R     NSg/V
> yourself not   to be      otherwise than what   it       might   appear to others that         what   you
# ISg+     NSg/C P  NSg/VXL J         C/P  NSg/I+ NPr/ISg+ Nᴹ/VX/J V      P  NPl/V3 NSg/I/C/Ddem NSg/I+ ISgPl+
> were    or    might   have   been    was not   otherwise than what   you    had been    would have
# NSg/VPt NPr/C Nᴹ/VX/J NSg/VX NSg/VPp VPt NSg/C J         C/P  NSg/I+ ISgPl+ V   NSg/VPp VX    NSg/VX
> appeared to them     to be      otherwise . ’ ”
# VP/J     P  NSg/IPl+ P  NSg/VXL J         . . .
=======
> “ I    quite agree with you    , ” said the Duchess ; “ and the moral   of that          is — ‘          Be     what
# . ISg+ R     V     P    ISgPl+ . . V/J  D   NSg/V   . . V/C D   NSg/V/J P  NSg/I/C/Ddem+ VL . Unlintable NSg/VX NSg/I+
> you    would seem to be     ’ — or    if    you’d like        it       put   more           simply — ‘          Never imagine
# ISgPl+ VX    V    P  NSg/VX . . NPr/C NSg/C W?    NSg/V/J/C/P NPr/ISg+ NSg/V NPr/I/V/J/R/Dq R      . Unlintable R     NSg/V
> yourself not   to be     otherwise than what   it       might   appear to others that         what   you
# ISg+     NSg/C P  NSg/VX J         C/P  NSg/I+ NPr/ISg+ Nᴹ/VX/J V      P  NPl/V  NSg/I/C/Ddem NSg/I+ ISgPl+
> were  or    might   have   been  was not   otherwise than what   you    had been  would have
# NSg/V NPr/C Nᴹ/VX/J NSg/VX NSg/V V   NSg/C J         C/P  NSg/I+ ISgPl+ V   NSg/V VX    NSg/VX
> appeared to them     to be     otherwise . ’ ”
# V/J      P  NSg/IPl+ P  NSg/VX J         . . .
>>>>>>> 7e6aec91
>
#
> “ I    think I    should understand that         better    , ” Alice said    very politely , “ if    I    had
# . ISg+ NSg/V ISg+ VX     VL         NSg/I/C/Ddem NSg/VX/JC . . NPr+  VPtPp/J J/R  R        . . NSg/C ISg+ V
> it       written down       : but     I    can’t quite follow it       as    you    say    it       . ”
# NPr/ISg+ V/J     N🅪Sg/V/J/P . NSg/C/P ISg+ VX    R     NSg/V  NPr/ISg+ NSg/R ISgPl+ NSg/VL NPr/ISg+ . .
>
#
> “ That’s nothing  to what   I    could  say    if    I    chose , ” the Duchess replied , in      a
# . NSg$   NSg/I/J+ P  NSg/I+ ISg+ NSg/VX NSg/VL NSg/C ISg+ NSg/V . . D   NSg/V   VP/J    . NPr/J/P D/P
> pleased tone      .
# VP/J    N🅪Sg/I/V+ .
>
#
> “ Pray don’t trouble yourself to say    it       any    longer than that          , ” said    Alice .
# . V    V     NSg/V+  ISg+     P  NSg/VL NPr/ISg+ I/R/Dq NSg/JC C/P  NSg/I/C/Ddem+ . . VPtPp/J NPr+  .
>
#
> “ Oh    , don’t talk   about trouble ! ” said    the Duchess . “ I    make  you    a   present of
# . NPr/V . V     N🅪Sg/V J/P   NSg/V+  . . VPtPp/J D   NSg/V   . . ISg+ NSg/V ISgPl+ D/P NSg/V/J P
> everything I’ve said    as    yet     . ”
# NSg/I/V+   W?   VPtPp/J NSg/R NSg/V/C . .
>
#
> “ A   cheap   sort  of present ! ” thought   Alice . “ I’m glad    they don’t give  birthday
# . D/P NSg/V/J NSg/V P  NSg/V/J . . NSg/VPtPp NPr+  . . W?  NSg/V/J IPl+ V     NSg/V NSg/V+
> presents like        that          ! ” But     she  did not   venture to say    it       out         loud  .
# NPl/V3+  NSg/V/J/C/P NSg/I/C/Ddem+ . . NSg/C/P ISg+ VPt NSg/C NSg/V+  P  NSg/VL NPr/ISg+ NSg/V/J/R/P NSg/J .
>
#
> “ Thinking again ? ” the Duchess asked , with another dig   of her     sharp   little     chin   .
# . Vg       P     . . D   NSg/V   VP/J  . P    I/D     NSg/V P  ISg/D$+ NPr/V/J NPr/I/J/Dq NPr/V+ .
>
#
> “ I’ve a   right    to think , ” said    Alice sharply , for she  was beginning to feel    a
# . W?   D/P NPr/V/J+ P  NSg/V . . VPtPp/J NPr+  R       . C/P ISg+ VPt NSg/Vg/J+ P  NSg/I/V D/P
> little     worried .
# NPr/I/J/Dq VP/J    .
>
#
> “ Just about as    much         right   , ” said    the Duchess , “ as    pigs    have   to fly     ; and the m       — ”
# . V/J  J/P   NSg/R NSg/I/J/R/Dq NPr/V/J . . VPtPp/J D   NSg/V   . . NSg/R NPl/V3+ NSg/VX P  NSg/V/J . V/C D   NPr/V/J . .
>
#
> But     here    , to Alice’s great  surprise , the Duchess’s voice  died away , even    in      the
# NSg/C/P NSg/J/R . P  NSg$    NSg/J+ NSg/V+   . D   NSg$      NSg/V+ VP/J V/J  . NSg/V/J NPr/J/P D
> middle  of her     favourite    word   ‘          moral   , ’ and the arm      that          was linked into hers
# NSg/V/J P  ISg/D$+ NSg/V/J/Comm NSg/V+ Unlintable NSg/V/J . . V/C D   NSg/V/J+ NSg/I/C/Ddem+ VPt VP/J   P    ISg+
> began to tremble . Alice looked up        , and there stood the Queen    in      front   of them     ,
# VPt   P  NSg/V   . NPr+  VP/J   NSg/V/J/P . V/C +     V     D   NPr/V/J+ NPr/J/P NSg/V/J P  NSg/IPl+ .
> with her     arms    folded , frowning like        a   thunderstorm .
# P    ISg/D$+ NPl/V3+ VP/J   . Vg       NSg/V/J/C/P D/P NSg          .
>
#
> “ A    fine     day   , your Majesty ! ” the Duchess began in      a   low     , weak voice  .
# . D/P+ NSg/V/J+ NPr🅪+ . D$+  NSg/I+  . . D   NSg/V   VPt   NPr/J/P D/P NSg/V/J . J    NSg/V+ .
>
#
> “ Now       , I    give  you    fair     warning , ” shouted the Queen    , stamping on  the ground    as    she
# . NPr/V/J/C . ISg+ NSg/V ISgPl+ NSg/V/J+ NSg/Vg+ . . VP/J    D+  NPr/V/J+ . NSg      J/P D+  N🅪Sg/V/J+ NSg/R ISg+
> spoke   ; “ either you    or    your head     must  be      off       , and that          in      about half        no     time      !
# NSg/VPt . . I/C    ISgPl+ NPr/C D$+  NPr/V/J+ NSg/V NSg/VXL NSg/V/J/P . V/C NSg/I/C/Ddem+ NPr/J/P J/P   N🅪Sg/V/J/P+ NPr/P+ N🅪Sg/V/J+ .
> Take  your choice  ! ”
# NSg/V D$+  N🅪Sg/J+ . .
>
#
> The Duchess took her     choice  , and was gone    in      a   moment .
# D   NSg/V   V    ISg/D$+ N🅪Sg/J+ . V/C VPt VPp/J/P NPr/J/P D/P NSg+   .
>
#
> “ Let’s go       on  with the game     , ” the Queen    said    to Alice ; and Alice was too much
# . NSg$  NSg/VL/J J/P P    D   NSg/V/J+ . . D   NPr/V/J+ VPtPp/J P  NPr+  . V/C NPr+  VPt W?  NSg/I/J/R/Dq
> frightened to say    a   word   , but     slowly followed her     back    to the croquet - ground    .
# VP/J       P  NSg/VL D/P NSg/V+ . NSg/C/P R      VP/J     ISg/D$+ NSg/V/J P  D   NSg/V   . N🅪Sg/V/J+ .
>
#
> The other    guests  had taken advantage of the Queen’s absence , and were    resting in
# D+  NSg/V/J+ NPl/V3+ V   V/J   N🅪Sg/V    P  D   NSg$    NSg+    . V/C NSg/VPt Vg      NPr/J/P
> the shade   : however , the moment they saw     her     , they hurried back    to the game     , the
# D   N🅪Sg/V+ . C       . D   NSg+   IPl+ NSg/VPt ISg/D$+ . IPl+ VP/J    NSg/V/J P  D   NSg/V/J+ . D
> Queen    merely remarking that         a   moment’s delay    would cost     them     their lives .
# NPr/V/J+ R      Vg        NSg/I/C/Ddem D/P NSg$     NSg/V/J+ VX    N🅪Sg/V/J NSg/IPl+ D$+   V3+   .
>
#
> All           the time      they were    playing the Queen    never left    off       quarrelling with the
# NSg/I/J/C/Dq+ D+  N🅪Sg/V/J+ IPl+ NSg/VPt Vg      D+  NPr/V/J+ R     NPr/V/J NSg/V/J/P Nᴹ/V/Comm   P    D
> other   players , and shouting “ Off       with his     head     ! ” or    “ Off       with her     head     ! ” Those
# NSg/V/J NPl+    . V/C Vg+      . NSg/V/J/P P    ISg/D$+ NPr/V/J+ . . NPr/C . NSg/V/J/P P    ISg/D$+ NPr/V/J+ . . I/Ddem+
> whom she  sentenced were    taken into custody by      the soldiers , who   of course had to
# I+   ISg+ VP/J      NSg/VPt V/J   P    Nᴹ+     NSg/J/P D   NPl/V3+  . NPr/I P  NSg/V+ V   P
> leave off       being     arches to do     this    , so        that          by      the end   of half        an  hour or    so
# NSg/V NSg/V/J/P N🅪Sg/Vg/C NPl/V3 P  NSg/VX I/Ddem+ . NSg/I/J/C NSg/I/C/Ddem+ NSg/J/P D   NSg/V P  N🅪Sg/V/J/P+ D/P NSg+ NPr/C NSg/I/J/C
> there were    no    arches left    , and all          the players , except the King      , the Queen    , and
# +     NSg/VPt NPr/P NPl/V3 NPr/V/J . V/C NSg/I/J/C/Dq D   NPl+    . V/C/P  D   NPr/Vg/J+ . D   NPr/V/J+ . V/C
> Alice , were    in      custody and under   sentence of execution .
# NPr+  . NSg/VPt NPr/J/P Nᴹ+     V/C NSg/J/P NSg/V    P  NSg+      .
>
#
> Then    the Queen    left     off       , quite out         of breath    , and said    to Alice , “ Have   you    seen
# NSg/J/C D+  NPr/V/J+ NPr/V/J+ NSg/V/J/P . R     NSg/V/J/R/P P  N🅪Sg/V/J+ . V/C VPtPp/J P  NPr+  . . NSg/VX ISgPl+ NSg/VPp
> the Mock     Turtle yet     ? ”
# D+  NSg/V/J+ NSg/V+ NSg/V/C . .
>
#
> “ No    , ” said    Alice . “ I    don’t even    know   what   a   Mock    Turtle is  . ”
# . NPr/P . . VPtPp/J NPr+  . . ISg+ V     NSg/V/J NSg/VL NSg/I+ D/P NSg/V/J NSg/V+ VL3 . .
>
#
> “ It’s the thing  Mock     Turtle Soup    is  made from , ” said    the Queen    .
# . W?   D+  NSg/V+ NSg/V/J+ NSg/V+ N🅪Sg/V+ VL3 V    P    . . VPtPp/J D   NPr/V/J+ .
>
#
> “ I    never saw     one       , or    heard   of one       , ” said    Alice .
# . ISg+ R     NSg/VPt NSg/I/V/J . NPr/C VPtPp/J P  NSg/I/V/J . . VPtPp/J NPr+  .
>
#
> “ Come       on  , then    , ” said    the Queen    , “ and he       shall tell   you    his     history . ”
# . NSg/VLPp/P J/P . NSg/J/C . . VPtPp/J D+  NPr/V/J+ . . V/C NPr/ISg+ VX    NPr/VL ISgPl+ ISg/D$+ N🅪Sg+   . .
>
#
> As    they walked off       together , Alice heard   the King      say    in      a    low      voice  , to the
# NSg/R IPl+ VP/J   NSg/V/J/P J        . NPr+  VPtPp/J D+  NPr/Vg/J+ NSg/VL NPr/J/P D/P+ NSg/V/J+ NSg/V+ . P  D+
> company generally , “ You    are all          pardoned . ” “ Come       , that’s a    good    thing  ! ” she  said
# N🅪Sg/V+ R         . . ISgPl+ V   NSg/I/J/C/Dq VP/J     . . . NSg/VLPp/P . NSg$   D/P+ NPr/V/J NSg/V+ . . ISg+ VPtPp/J
> to herself , for she  had felt     quite unhappy at    the number    of executions the Queen
# P  ISg+    . C/P ISg+ V   N🅪Sg/V/J R     NSg/V/J NSg/P D   N🅪Sg/V/JC P  +          D+  NPr/V/J+
> had ordered .
# V   VP/J    .
>
#
> They very soon came      upon a   Gryphon , lying    fast    asleep in      the sun    . ( If    you    don’t
# IPl+ J/R  J/R  NSg/VPt/P P    D/P ?       . NSg/Vg/J NSg/V/J J      NPr/J/P D   NPr/V+ . . NSg/C ISgPl+ V
> know   what   a   Gryphon is  , look  at    the picture . ) “ Up        , lazy     thing  ! ” said    the Queen    ,
# NSg/VL NSg/I+ D/P ?       VL3 . NSg/V NSg/P D   NSg/V+  . . . NSg/V/J/P . NSg/V/J+ NSg/V+ . . VPtPp/J D+  NPr/V/J+ .
> “ and take  this    young   lady   to see   the Mock     Turtle , and to hear his     history . I
# . V/C NSg/V I/Ddem+ NPr/V/J NPr/V+ P  NSg/V D+  NSg/V/J+ NSg/V+ . V/C P  VL   ISg/D$+ N🅪Sg+   . ISg+
> must  go       back    and see   after some      executions I    have   ordered ; ” and she  walked off       ,
# NSg/V NSg/VL/J NSg/V/J V/C NSg/V P     I/J/R/Dq+ +          ISg+ NSg/VX VP/J    . . V/C ISg+ VP/J   NSg/V/J/P .
> leaving Alice alone with the Gryphon . Alice did not   quite like        the look  of the
# Vg      NPr+  J     P    D   ?       . NPr+  VPt NSg/C R     NSg/V/J/C/P D   NSg/V P  D+
> creature , but     on  the whole she  thought   it       would be      quite as    safe    to stay    with it
# NSg+     . NSg/C/P J/P D+  NSg/J ISg+ NSg/VPtPp NPr/ISg+ VX    NSg/VXL R     NSg/R NSg/V/J P  NSg/V/J P    NPr/ISg+
> as    to go       after that         savage   Queen    : so        she  waited .
# NSg/R P  NSg/VL/J P     NSg/I/C/Ddem NPr/V/J+ NPr/V/J+ . NSg/I/J/C ISg+ VP/J   .
>
#
> The Gryphon sat         up        and rubbed its     eyes    : then    it       watched the Queen    till      she  was
# D   ?       NSg/VPtPp/J NSg/V/J/P V/C V/J    ISg/D$+ NPl/V3+ . NSg/J/C NPr/ISg+ VP/J    D   NPr/V/J+ NSg/V/C/P ISg+ VPt
> out         of sight   : then    it       chuckled . “ What   fun    ! ” said    the Gryphon , half        to itself ,
# NSg/V/J/R/P P  N🅪Sg/V+ . NSg/J/C NPr/ISg+ VP/J     . . NSg/I+ Nᴹ/V/J . . VPtPp/J D   ?       . N🅪Sg/V/J/P+ P  ISg+   .
> half        to Alice .
# N🅪Sg/V/J/P+ P  NPr+  .
>
#
> “ What   is  the fun    ? ” said    Alice .
# . NSg/I+ VL3 D   Nᴹ/V/J . . VPtPp/J NPr+  .
>
#
> “ Why   , she  , ” said    the Gryphon . “ It’s all          her     fancy   , that          : they never executes
# . NSg/V . ISg+ . . VPtPp/J D   ?       . . W?   NSg/I/J/C/Dq ISg/D$+ NSg/V/J . NSg/I/C/Ddem+ . IPl+ R     V3
> nobody , you    know   . Come       on  ! ”
# NSg/I+ . ISgPl+ NSg/VL . NSg/VLPp/P J/P . .
>
#
> “ Everybody says   ‘          come       on  ! ’ here    , ” thought   Alice , as    she  went    slowly after it       : “ I
# . NSg/I+    NPl/V3 Unlintable NSg/VLPp/P J/P . . NSg/J/R . . NSg/VPtPp NPr+  . NSg/R ISg+ NSg/VPt R      P     NPr/ISg+ . . ISg+
> never was so        ordered about in      all           my  life    , never ! ”
# R     VPt NSg/I/J/C VP/J    J/P   NPr/J/P NSg/I/J/C/Dq+ D$+ N🅪Sg/V+ . R     . .
>
#
> They had not   gone    far     before they saw     the Mock    Turtle in      the distance , sitting
# IPl+ V   NSg/C VPp/J/P NSg/V/J C/P    IPl+ NSg/VPt D   NSg/V/J NSg/V+ NPr/J/P D+  N🅪Sg/V+  . NSg/V/J
> sad     and lonely on  a   little     ledge of rock    , and , as    they came      nearer , Alice could
# NSg/V/J V/C J/R    J/P D/P NPr/I/J/Dq NSg/V P  NPr🅪/V+ . V/C . NSg/R IPl+ NSg/VPt/P NSg/JC . NPr+  NSg/VX
> hear him  sighing as    if    his     heart   would break   . She  pitied him  deeply . “ What   is
# VL   ISg+ Vg      NSg/R NSg/C ISg/D$+ N🅪Sg/V+ VX    NSg/VL+ . ISg+ VP/J   ISg+ R      . . NSg/I+ VL3
> his     sorrow ? ” she  asked the Gryphon , and the Gryphon answered , very nearly in      the
# ISg/D$+ N🅪Sg/V . . ISg+ VP/J  D   ?       . V/C D   ?       VP/J     . J/R  R      NPr/J/P D
> same words   as    before , “ It’s all          his     fancy   , that          : he       hasn’t got no    sorrow , you
# I/J  NPl/V3+ NSg/R C/P    . . W?   NSg/I/J/C/Dq ISg/D$+ NSg/V/J . NSg/I/C/Ddem+ . NPr/ISg+ V3     V   NPr/P N🅪Sg/V . ISgPl+
> know   . Come       on  ! ”
# NSg/VL . NSg/VLPp/P J/P . .
>
#
> So        they went    up        to the Mock     Turtle , who    looked at    them     with large eyes   full    of
# NSg/I/J/C IPl+ NSg/VPt NSg/V/J/P P  D+  NSg/V/J+ NSg/V+ . NPr/I+ VP/J   NSg/P NSg/IPl+ P    NSg/J NPl/V3 NSg/V/J P
> tears   , but     said    nothing  .
# NPl/V3+ . NSg/C/P VPtPp/J NSg/I/J+ .
>
#
> “ This   here    young    lady   , ” said    the Gryphon , “ she  wants  for to know   your history ,
# . I/Ddem NSg/J/R NPr/V/J+ NPr/V+ . . VPtPp/J D   ?       . . ISg+ NPl/V3 C/P P  NSg/VL D$+  N🅪Sg+   .
> she  do     . ”
# ISg+ NSg/VX . .
>
#
> “ I’ll tell   it       her     , ” said    the Mock    Turtle in      a   deep  , hollow  tone      : “ sit    down       , both
# . W?   NPr/VL NPr/ISg+ ISg/D$+ . . VPtPp/J D   NSg/V/J NSg/V+ NPr/J/P D/P NSg/J . NSg/V/J N🅪Sg/I/V+ . . NSg/VL N🅪Sg/V/J/P . I/C/Dq
> of you    , and don’t speak a   word   till      I’ve finished . ”
# P  ISgPl+ . V/C V     NSg/V D/P NSg/V+ NSg/V/C/P W?   VP/J     . .
>
#
> So        they sat         down       , and nobody spoke   for some      minutes . Alice thought   to herself ,
# NSg/I/J/C IPl+ NSg/VPtPp/J N🅪Sg/V/J/P . V/C NSg/I+ NSg/VPt C/P I/J/R/Dq+ NPl/V3+ . NPr+  NSg/VPtPp P  ISg+    .
> “ I    don’t see   how   he       can    ever finish , if    he       doesn’t begin  . ” But     she  waited
# . ISg+ V     NSg/V NSg/C NPr/ISg+ NPr/VX J    NSg/V  . NSg/C NPr/ISg+ V       NSg/VL . . NSg/C/P ISg+ VP/J
> patiently .
# R         .
>
#
> “ Once  , ” said    the Mock     Turtle at    last    , with a   deep  sigh  , “ I    was a   real  Turtle . ”
# . NSg/C . . VPtPp/J D+  NSg/V/J+ NSg/V+ NSg/P NSg/V/J . P    D/P NSg/J NSg/V . . ISg+ VPt D/P NSg/J NSg/V  . .
>
#
> These   words   were    followed by      a   very long     silence , broken only  by      an  occasional
# I/Ddem+ NPl/V3+ NSg/VPt VP/J     NSg/J/P D/P J/R  NPr/V/J+ NSg/V+  . VPp/J  J/R/C NSg/J/P D/P NSg/J
> exclamation of “ Hjckrrh ! ” from the Gryphon , and the constant heavy   sobbing of
# NSg         P  . ?       . . P    D   ?       . V/C D   NSg/J    NSg/V/J NSg/V/J P
> the Mock    Turtle . Alice was very nearly getting up        and saying , “ Thank you    , sir    ,
<<<<<<< HEAD
# D   NSg/V/J NSg/V+ . NPr+  VPt J/R  R      NSg/V   NSg/V/J/P V/C NSg/Vg . . NSg/V ISgPl+ . NPr/V+ .
> for your interesting story  , ” but     she  could  not   help  thinking there must  be      more
# C/P D$+  V/J+        NSg/V+ . . NSg/C/P ISg+ NSg/VX NSg/C NSg/V Vg       +     NSg/V NSg/VXL NPr/I/V/J/Dq
> to come       , so        she  sat         still   and said    nothing  .
# P  NSg/VLPp/P . NSg/I/J/C ISg+ NSg/VPtPp/J NSg/V/J V/C VPtPp/J NSg/I/J+ .
>
#
> “ When    we   were    little     , ” the Mock     Turtle went    on  at    last    , more         calmly , though
# . NSg/I/C IPl+ NSg/VPt NPr/I/J/Dq . . D+  NSg/V/J+ NSg/V+ NSg/VPt J/P NSg/P NSg/V/J . NPr/I/V/J/Dq R      . V/C
> still   sobbing a   little     now       and then    , “ we   went    to school in      the sea  . The master
# NSg/V/J NSg/V/J D/P NPr/I/J/Dq NPr/V/J/C V/C NSg/J/C . . IPl+ NSg/VPt P  NSg/V  NPr/J/P D   NSg+ . D+  NPr/V/J+
> was an  old   Turtle — we   used     to call  him  Tortoise — ”
# VPt D/P NSg/J NSg/V  . IPl+ VPPtPp/J P  NSg/V ISg+ NSg+     . .
=======
# D   NSg/V/J NSg/V+ . NPr+  V   J/R  R      NSg/V   NSg/V/J/P V/C NSg/V  . . NSg/V ISgPl+ . NPr/V+ .
> for your interesting story  , ” but     she  could  not   help  thinking there must  be     more
# C/P D$+  V/J+        NSg/V+ . . NSg/C/P ISg+ NSg/VX NSg/C NSg/V V        +     NSg/V NSg/VX NPr/I/V/J/R/Dq
> to come    , so        she  sat     still   and said nothing  .
# P  NSg/V/P . NSg/I/J/C ISg+ NSg/V/J NSg/V/J V/C V/J  NSg/I/J+ .
>
#
> “ When    we   were  little     , ” the Mock     Turtle went  on  at    last    , more           calmly , though
# . NSg/I/C IPl+ NSg/V NPr/I/J/Dq . . D+  NSg/V/J+ NSg/V+ NSg/V J/P NSg/P NSg/V/J . NPr/I/V/J/R/Dq R      . V/C
> still   sobbing a   little     now       and then    , “ we   went  to school in      the sea  . The master
# NSg/V/J NSg/V/J D/P NPr/I/J/Dq NPr/V/J/C V/C NSg/J/C . . IPl+ NSg/V P  NSg/V  NPr/J/P D   NSg+ . D+  NPr/V/J+
> was an  old   Turtle — we   used to call  him  Tortoise — ”
# V   D/P NSg/J NSg/V  . IPl+ V/J  P  NSg/V ISg+ NSg+     . .
>>>>>>> 7e6aec91
>
#
> “ Why   did you    call  him  Tortoise , if    he       wasn’t one       ? ” Alice asked .
# . NSg/V VPt ISgPl+ NSg/V ISg+ NSg+     . NSg/C NPr/ISg+ V      NSg/I/V/J . . NPr+  VP/J  .
>
#
> “ We   called him  Tortoise because he       taught us       , ” said    the Mock     Turtle angrily :
# . IPl+ VP/J   ISg+ NSg+     C/P     NPr/ISg+ V      NPr/IPl+ . . VPtPp/J D+  NSg/V/J+ NSg/V+ R       .
> “ really you    are very dull ! ”
# . R      ISgPl+ V   J/R  V/J  . .
>
#
> “ You    ought    to be      ashamed of yourself for asking such   a    simple   question , ” added
# . ISgPl+ NSg/I/VX P  NSg/VXL V/J     P  ISg+     C/P Vg     NSg/I+ D/P+ NSg/V/J+ NSg/V+   . . VP/J
> the Gryphon ; and then    they both   sat         silent and looked at    poor    Alice , who    felt
# D   ?       . V/C NSg/J/C IPl+ I/C/Dq NSg/VPtPp/J NSg/J  V/C VP/J   NSg/P NSg/V/J NPr+  . NPr/I+ N🅪Sg/V/J
> ready   to sink  into the earth   . At    last    the Gryphon said    to the Mock    Turtle ,
# NSg/V/J P  NSg/V P    D   NPrᴹ/V+ . NSg/P NSg/V/J D   ?       VPtPp/J P  D   NSg/V/J NSg/V+ .
> “ Drive  on  , old   fellow ! Don’t be      all          day   about it       ! ” and he       went    on  in      these
# . NSg/VL J/P . NSg/J NSg/V  . V     NSg/VXL NSg/I/J/C/Dq NPr🅪+ J/P   NPr/ISg+ . . V/C NPr/ISg+ NSg/VPt J/P NPr/J/P I/Ddem+
> words   :
# NPl/V3+ .
>
#
> “ Yes    , we   went    to school in      the sea  , though you    mayn’t believe it       — ”
# . NPl/VL . IPl+ NSg/VPt P  NSg/V  NPr/J/P D+  NSg+ . V/C    ISgPl+ V      V       NPr/ISg+ . .
>
#
> “ I    never said    I    didn’t ! ” interrupted Alice .
# . ISg+ R     VPtPp/J ISg+ V      . . VP/J        NPr+  .
>
#
> “ You    did , ” said    the Mock     Turtle .
# . ISgPl+ VPt . . VPtPp/J D+  NSg/V/J+ NSg/V+ .
>
#
> “ Hold    your tongue ! ” added the Gryphon , before Alice could  speak again . The Mock
# . NSg/V/J D$+  NSg/V+ . . VP/J  D   ?       . C/P    NPr+  NSg/VX NSg/V P     . D+  NSg/V/J+
> Turtle went    on  .
# NSg/V+ NSg/VPt J/P .
>
#
> “ We   had the best      of educations — in      fact , we   went    to school every day   — ”
# . IPl+ V   D   NPr/VX/JS P  NSg        . NPr/J/P NSg+ . IPl+ NSg/VPt P  NSg/V  Dq    NPr🅪+ . .
>
#
> “ I’ve been    to a   day   - school , too , ” said    Alice ; “ you    needn’t be      so        proud as    all
# . W?   NSg/VPp P  D/P NPr🅪+ . NSg/V+ . W?  . . VPtPp/J NPr+  . . ISgPl+ VX      NSg/VXL NSg/I/J/C J     NSg/R NSg/I/J/C/Dq
> that          . ”
# NSg/I/C/Ddem+ . .
>
#
> “ With extras ? ” asked the Mock     Turtle a   little     anxiously .
# . P    NPl+   . . VP/J  D+  NSg/V/J+ NSg/V+ D/P NPr/I/J/Dq R         .
>
#
> “ Yes    , ” said    Alice , “ we   learned French   and music     . ”
# . NPl/VL . . VPtPp/J NPr+  . . IPl+ VP/J    NPr🅪/V/J V/C N🅪Sg/V/J+ . .
>
#
> “ And washing ? ” said    the Mock     Turtle .
# . V/C NSg/Vg  . . VPtPp/J D+  NSg/V/J+ NSg/V+ .
>
#
> “ Certainly not   ! ” said    Alice indignantly .
# . R         NSg/C . . VPtPp/J NPr+  R           .
>
#
> “ Ah      ! then    yours wasn’t a   really good    school , ” said    the Mock    Turtle in      a   tone     of
# . NSg/I/V . NSg/J/C I+    V      D/P R      NPr/V/J NSg/V+ . . VPtPp/J D   NSg/V/J NSg/V+ NPr/J/P D/P N🅪Sg/I/V P
> great relief . “ Now       at    ours they had at    the end   of the bill   , ‘          French   , music     , and
# NSg/J NSg/J+ . . NPr/V/J/C NSg/P I+   IPl+ V   NSg/P D   NSg/V P  D+  NPr/V+ . Unlintable NPr🅪/V/J . N🅪Sg/V/J+ . V/C
> washing — extra . ’ ”
# NSg/Vg  . NSg/J . . .
>
#
> “ You    couldn’t have   wanted   it       much         , ” said    Alice ; “ living   at    the bottom  of the
# . ISgPl+ V        NSg/VX VPPtPp/J NPr/ISg+ NSg/I/J/R/Dq . . VPtPp/J NPr+  . . NSg/Vg/J NSg/P D   NSg/V/J P  D
> sea  . ”
# NSg+ . .
>
#
> “ I    couldn’t afford to learn it       . ” said    the Mock     Turtle with a   sigh  . “ I    only  took
# . ISg+ V        V      P  NSg/V NPr/ISg+ . . VPtPp/J D+  NSg/V/J+ NSg/V+ P    D/P NSg/V . . ISg+ J/R/C V
> the regular course . ”
# D+  NSg/J+  NSg/V+ . .
>
#
> “ What   was that          ? ” inquired Alice .
# . NSg/I+ VPt NSg/I/C/Ddem+ . . VP/J     NPr+  .
>
#
> “ Reeling and Writhing , of course , to begin  with , ” the Mock    Turtle replied ; “ and
# . Vg      V/C Vg+      . P  NSg/V+ . P  NSg/VL P    . . D   NSg/V/J NSg/V+ VP/J    . . V/C
> then    the different branches of Arithmetic — Ambition , Distraction , Uglification ,
# NSg/J/C D   NSg/J     NPl/V3   P  Nᴹ/J       . N🅪Sg/V+  . NSg/V+      . ?            .
> and Derision . ”
# V/C N🅪Sg     . .
>
#
> “ I    never heard   of ‘          Uglification , ’ ” Alice ventured to say    . “ What   is  it       ? ”
# . ISg+ R     VPtPp/J P  Unlintable ?            . . . NPr+  VP/J     P  NSg/VL . . NSg/I+ VL3 NPr/ISg+ . .
>
#
> The Gryphon lifted up        both   its     paws    in      surprise . “ What   ! Never heard   of
# D   ?       VP/J   NSg/V/J/P I/C/Dq ISg/D$+ NPl/V3+ NPr/J/P NSg/V+   . . NSg/I+ . R     VPtPp/J P
> uglifying ! ” it       exclaimed . “ You    know   what   to beautify is  , I    suppose ? ”
# ?         . . NPr/ISg+ VP/J      . . ISgPl+ NSg/VL NSg/I+ P  V        VL3 . ISg+ V       . .
>
#
> “ Yes    , ” said    Alice doubtfully : “ it       means  — to — make  — anything — prettier . ”
# . NPl/VL . . VPtPp/J NPr+  R          . . NPr/ISg+ NPl/V3 . P  . NSg/V . NSg/I/V+ . NSg/JC   . .
>
#
> “ Well    , then    , ” the Gryphon went    on  , “ if    you    don’t know   what   to uglify is  , you    are
# . NSg/V/J . NSg/J/C . . D   ?       NSg/VPt J/P . . NSg/C ISgPl+ V     NSg/VL NSg/I+ P  ?      VL3 . ISgPl+ V
> a   simpleton . ”
# D/P NSg       . .
>
#
<<<<<<< HEAD
> Alice did not   feel    encouraged to ask   any     more          questions about it       , so        she  turned
# NPr+  VPt NSg/C NSg/I/V VP/J       P  NSg/V I/R/Dq+ NPr/I/V/J/Dq+ NPl/V3+   J/P   NPr/ISg+ . NSg/I/J/C ISg+ VP/J
> to the Mock     Turtle , and said    “ What   else    had you    to learn ? ”
# P  D+  NSg/V/J+ NSg/V+ . V/C VPtPp/J . NSg/I+ NSg/J/C V   ISgPl+ P  NSg/V . .
=======
> Alice did not   feel    encouraged to ask   any     more            questions about it       , so        she  turned
# NPr+  V   NSg/C NSg/I/V V/J        P  NSg/V I/R/Dq+ NPr/I/V/J/R/Dq+ NPl/V+    J/P   NPr/ISg+ . NSg/I/J/C ISg+ V/J
> to the Mock     Turtle , and said “ What   else    had you    to learn ? ”
# P  D+  NSg/V/J+ NSg/V+ . V/C V/J  . NSg/I+ NSg/J/C V   ISgPl+ P  NSg/V . .
>>>>>>> 7e6aec91
>
#
> “ Well    , there was Mystery , ” the Mock     Turtle replied , counting off       the subjects on
# . NSg/V/J . +     VPt NSg+    . . D+  NSg/V/J+ NSg/V+ VP/J    . Vg       NSg/V/J/P D+  NPl/V3+  J/P
> his     flappers , “ — Mystery , ancient and modern , with Seaography : then    Drawling — the
# ISg/D$+ NPl      . . . NSg+    . NSg/J   V/C NSg/J  . P    ?          . NSg/J/C Vg       . D
> Drawling - master   was an  old   conger - eel   , that          used     to come       once  a   week   : he       taught
# Vg       . NPr/V/J+ VPt D/P NSg/J NSg    . NSg/V . NSg/I/C/Ddem+ VPPtPp/J P  NSg/VLPp/P NSg/C D/P NSg/J+ . NPr/ISg+ V
> us       Drawling , Stretching , and Fainting in      Coils   . ”
# NPr/IPl+ Vg       . Vg         . V/C Vg+      NPr/J/P NPl/V3+ . .
>
#
> “ What   was that          like        ? ” said    Alice .
# . NSg/I+ VPt NSg/I/C/Ddem+ NSg/V/J/C/P . . VPtPp/J NPr+  .
>
#
> “ Well    , I    can’t show   it       you    myself , ” the Mock    Turtle said    : “ I’m too stiff   . And
# . NSg/V/J . ISg+ VX    NSg/VL NPr/ISg+ ISgPl+ ISg+   . . D   NSg/V/J NSg/V+ VPtPp/J . . W?  W?  NSg/V/J . V/C
> the Gryphon never learnt it       . ”
# D   ?       R     V      NPr/ISg+ . .
>
#
> “ Hadn’t time      , ” said    the Gryphon : “ I    went    to the Classics master   , though . He       was
# . V      N🅪Sg/V/J+ . . VPtPp/J D   ?       . . ISg+ NSg/VPt P  D   NSgPl+   NPr/V/J+ . V/C    . NPr/ISg+ VPt
> an  old   crab  , he       was . ”
# D/P NSg/J NSg/V . NPr/ISg+ VPt . .
>
#
> “ I    never went    to him  , ” the Mock     Turtle said    with a   sigh  : “ he       taught Laughing and
# . ISg+ R     NSg/VPt P  ISg+ . . D+  NSg/V/J+ NSg/V+ VPtPp/J P    D/P NSg/V . . NPr/ISg+ V      NSg/Vg/J V/C
> Grief  , they used     to say    . ”
# NSg/V+ . IPl+ VPPtPp/J P  NSg/VL . .
>
#
> “ So        he       did , so        he       did , ” said    the Gryphon , sighing in      his     turn  ; and both
# . NSg/I/J/C NPr/ISg+ VPt . NSg/I/J/C NPr/ISg+ VPt . . VPtPp/J D   ?       . Vg      NPr/J/P ISg/D$+ NSg/V . V/C I/C/Dq
> creatures hid their faces   in      their paws    .
# NPl+      V   D$+   NPl/V3+ NPr/J/P D$+   NPl/V3+ .
>
#
> “ And how   many        hours a    day   did you    do     lessons ? ” said    Alice , in      a    hurry  to change
# . V/C NSg/C NSg/I/J/Dq+ NPl+  D/P+ NPr🅪+ VPt ISgPl+ NSg/VX NPl/V3+ . . VPtPp/J NPr+  . NPr/J/P D/P+ NSg/V+ P  N🅪Sg/V
> the subject  .
# D+  NSg/V/J+ .
>
#
> “ Ten  hours the first    day   , ” said    the Mock     Turtle : “ nine the next    , and so        on  . ”
# . NSg+ NPl+  D+  NSg/V/J+ NPr🅪+ . . VPtPp/J D+  NSg/V/J+ NSg/V+ . . NSg  D   NSg/J/P . V/C NSg/I/J/C J/P . .
>
#
> “ What   a    curious plan   ! ” exclaimed Alice .
# . NSg/I+ D/P+ J+      NSg/V+ . . VP/J      NPr+  .
>
#
> “ That’s the reason  they’re called lessons , ” the Gryphon remarked : “ because they
# . NSg$   D+  N🅪Sg/V+ W?      VP/J   NPl/V3+ . . D   ?       VP/J     . . C/P     IPl+
> lessen from day   to day  . ”
# V/C    P    NPr🅪+ P  NPr🅪 . .
>
#
> This    was quite a   new     idea to Alice , and she  thought   it       over    a   little     before she
# I/Ddem+ VPt R     D/P NSg/V/J NSg  P  NPr+  . V/C ISg+ NSg/VPtPp NPr/ISg+ NSg/J/P D/P NPr/I/J/Dq C/P    ISg+
> made her     next     remark . “ Then    the eleventh day   must  have   been    a    holiday ? ”
# V    ISg/D$+ NSg/J/P+ NSg/V+ . . NSg/J/C D+  NSg/J+   NPr🅪+ NSg/V NSg/VX NSg/VPp D/P+ NPr/V+  . .
>
#
> “ Of course it       was , ” said    the Mock     Turtle .
# . P  NSg/V+ NPr/ISg+ VPt . . VPtPp/J D+  NSg/V/J+ NSg/V+ .
>
#
> “ And how   did you    manage on  the twelfth ? ” Alice went    on  eagerly .
# . V/C NSg/C VPt ISgPl+ NSg/V  J/P D   NSg/J   . . NPr+  NSg/VPt J/P R       .
>
#
> “ That’s enough about lessons , ” the Gryphon interrupted in      a   very decided  tone      :
# . NSg$   NSg/I  J/P   NPl/V3+ . . D   ?       VP/J        NPr/J/P D/P J/R  NSg/VP/J N🅪Sg/I/V+ .
> “ tell   her     something  about the games   now       . ”
# . NPr/VL ISg/D$+ NSg/I/V/J+ J/P   D   NPl/V3+ NPr/V/J/C . .
>
#
> CHAPTER X      : The Lobster  Quadrille
# NSg/V+  NPr/J+ . D+  NSg/V/J+ NSg/V/J
>
#
> The Mock     Turtle sighed deeply , and drew  the back    of one       flapper across his     eyes    .
# D+  NSg/V/J+ NSg/V+ VP/J   R      . V/C NPr/V D   NSg/V/J P  NSg/I/V/J NSg     NSg/P  ISg/D$+ NPl/V3+ .
> He       looked at    Alice , and tried to speak , but     for a    minute   or    two sobs   choked his
# NPr/ISg+ VP/J   NSg/P NPr+  . V/C VP/J  P  NSg/V . NSg/C/P C/P D/P+ NSg/V/J+ NPr/C NSg NPl/V3 VP/J   ISg/D$+
> voice  . “ Same as    if    he       had a    bone      in      his     throat , ” said    the Gryphon : and it       set     to
# NSg/V+ . . I/J  NSg/R NSg/C NPr/ISg+ V   D/P+ N🅪Sg/V/J+ NPr/J/P ISg/D$+ NSg/V+ . . VPtPp/J D   ?       . V/C NPr/ISg+ NPr/V/J P
> work   shaking him  and punching him  in      the back    . At    last    the Mock     Turtle recovered
# N🅪Sg/V Vg      ISg+ V/C Vg       ISg+ NPr/J/P D   NSg/V/J . NSg/P NSg/V/J D+  NSg/V/J+ NSg/V+ VP/J
> his     voice  , and , with tears   running  down       his     cheeks  , he       went    on  again : —
# ISg/D$+ NSg/V+ . V/C . P    NPl/V3+ Nᴹ/V/J/P N🅪Sg/V/J/P ISg/D$+ NPl/V3+ . NPr/ISg+ NSg/VPt J/P P     . .
>
#
> “ You    may    not   have   lived much         under   the sea  — ” ( “ I    haven’t , ” said    Alice ) — “ and
# . ISgPl+ NPr/VX NSg/C NSg/VX VP/J  NSg/I/J/R/Dq NSg/J/P D+  NSg+ . . . . ISg+ V       . . VPtPp/J NPr+  . . . V/C
> perhaps you    were    never even    introduced to a   lobster  — ” ( Alice began to say    “ I
# NSg/R   ISgPl+ NSg/VPt R     NSg/V/J VP/J       P  D/P NSg/V/J+ . . . NPr+  VPt   P  NSg/VL . ISg+
> once  tasted — ” but     checked herself hastily , and said    “ No    , never ” ) “ — so        you    can
# NSg/C VP/J   . . NSg/C/P VP/J    ISg+    R       . V/C VPtPp/J . NPr/P . R     . . . . NSg/I/J/C ISgPl+ NPr/VX
> have   no    idea what   a   delightful thing  a   Lobster  Quadrille is  ! ”
# NSg/VX NPr/P NSg+ NSg/I+ D/P J          NSg/V+ D/P NSg/V/J+ NSg/V/J   VL3 . .
>
#
> “ No    , indeed , ” said    Alice . “ What   sort  of a    dance  is  it       ? ”
# . NPr/P . W?     . . VPtPp/J NPr+  . . NSg/I+ NSg/V P  D/P+ NSg/V+ VL3 NPr/ISg+ . .
>
#
> “ Why   , ” said    the Gryphon , “ you    first   form   into a   line   along the sea  - shore  — ”
# . NSg/V . . VPtPp/J D   ?       . . ISgPl+ NSg/V/J NSg/V+ P    D/P NSg/V+ P     D   NSg+ . NSg/V+ . .
>
#
> “ Two  lines   ! ” cried the Mock     Turtle . “ Seals   , turtles , salmon      , and so        on  ; then    ,
# . NSg+ NPl/V3+ . . VP/J  D+  NSg/V/J+ NSg/V+ . . NPl/V3+ . NPl/V3  . N🅪SgPl/V/J+ . V/C NSg/I/J/C J/P . NSg/J/C .
> when    you’ve cleared all          the jelly    - fish      out         of the way    — ”
# NSg/I/C W?     VP/J    NSg/I/J/C/Dq D   NSg/V/J+ . N🅪SgPl/V+ NSg/V/J/R/P P  D   NSg/J+ . .
>
#
> “ That          generally takes  some      time      , ” interrupted the Gryphon .
# . NSg/I/C/Ddem+ R         NPl/V3 I/J/R/Dq+ N🅪Sg/V/J+ . . VP/J        D   ?       .
>
#
> “ — you    advance  twice — ”
# . . ISgPl+ NSg/V/J+ W?    . .
>
#
> “ Each with a    lobster  as    a    partner ! ” cried the Gryphon .
# . Dq   P    D/P+ NSg/V/J+ NSg/R D/P+ NSg/V+  . . VP/J  D   ?       .
>
#
> “ Of course , ” the Mock     Turtle said    : “ advance  twice , set     to partners — ”
# . P  NSg/V+ . . D+  NSg/V/J+ NSg/V+ VPtPp/J . . NSg/V/J+ W?    . NPr/V/J P  NPl/V3   . .
>
#
> “ — change  lobsters , and retire in      same order  , ” continued the Gryphon .
# . . N🅪Sg/V+ NPl/V3   . V/C NSg/V  NPr/J/P I/J  NSg/V+ . . VP/J      D   ?       .
>
#
> “ Then    , you    know   , ” the Mock     Turtle went    on  , “ you    throw the — ”
# . NSg/J/C . ISgPl+ NSg/VL . . D+  NSg/V/J+ NSg/V+ NSg/VPt J/P . . ISgPl+ NSg/V D   . .
>
#
> “ The lobsters ! ” shouted the Gryphon , with a   bound        into the air     .
# . D   NPl/V3   . . VP/J    D   ?       . P    D/P NSg/VPtPp/J+ P    D   N🅪Sg/V+ .
>
#
> “ — as    far     out         to sea as    you    can    — ”
# . . NSg/R NSg/V/J NSg/V/J/R/P P  NSg NSg/R ISgPl+ NPr/VX . .
>
#
> “ Swim  after them     ! ” screamed the Gryphon .
# . NSg/V P     NSg/IPl+ . . VP/J     D   ?       .
>
#
> “ Turn  a   somersault in      the sea  ! ” cried the Mock     Turtle , capering wildly about .
# . NSg/V D/P NSg/V      NPr/J/P D   NSg+ . . VP/J  D+  NSg/V/J+ NSg/V+ . Vg       R      J/P   .
>
#
> “ Change  lobsters again ! ” yelled the Gryphon at    the top     of its     voice  .
# . N🅪Sg/V+ NPl/V3   P     . . VP/J   D   ?       NSg/P D   NSg/V/J P  ISg/D$+ NSg/V+ .
>
#
> “ Back    to land   again , and that’s all          the first   figure , ” said    the Mock    Turtle ,
# . NSg/V/J P  NPr🅪/V P     . V/C NSg$   NSg/I/J/C/Dq D   NSg/V/J NSg/V+ . . VPtPp/J D   NSg/V/J NSg/V+ .
> suddenly dropping his     voice  ; and the two creatures , who    had been    jumping about
# R        NSg/V    ISg/D$+ NSg/V+ . V/C D   NSg NPl+      . NPr/I+ V   NSg/VPp Vg      J/P
> like        mad     things  all          this   time      , sat         down       again very sadly and quietly , and looked
# NSg/V/J/C/P NSg/V/J NPl/V3+ NSg/I/J/C/Dq I/Ddem N🅪Sg/V/J+ . NSg/VPtPp/J N🅪Sg/V/J/P P     J/R  R     V/C R       . V/C VP/J
> at    Alice .
# NSg/P NPr+  .
>
#
> “ It       must  be      a   very pretty    dance  , ” said    Alice timidly .
# . NPr/ISg+ NSg/V NSg/VXL D/P J/R  NSg/V/J/R NSg/V+ . . VPtPp/J NPr+  R       .
>
#
> “ Would you    like        to see   a   little     of it       ? ” said    the Mock     Turtle .
# . VX    ISgPl+ NSg/V/J/C/P P  NSg/V D/P NPr/I/J/Dq P  NPr/ISg+ . . VPtPp/J D+  NSg/V/J+ NSg/V+ .
>
#
> “ Very much         indeed , ” said    Alice .
# . J/R  NSg/I/J/R/Dq W?     . . VPtPp/J NPr+  .
>
#
> “ Come       , let’s try     the first   figure ! ” said    the Mock     Turtle to the Gryphon . “ We   can
# . NSg/VLPp/P . NSg$  NSg/V/J D   NSg/V/J NSg/V+ . . VPtPp/J D+  NSg/V/J+ NSg/V+ P  D   ?       . . IPl+ NPr/VX
> do     without lobsters , you    know   . Which shall sing     ? ”
# NSg/VX C/P     NPl/V3   . ISgPl+ NSg/VL . I/C+  VX    NSg/VL/J . .
>
#
> “ Oh    , you    sing     , ” said    the Gryphon . “ I’ve forgotten the words   . ”
# . NPr/V . ISgPl+ NSg/VL/J . . VPtPp/J D   ?       . . W?   NSg/V/J   D   NPl/V3+ . .
>
#
> So        they began solemnly dancing round     and round     Alice , every now       and then
# NSg/I/J/C IPl+ VPt   R        NSg/Vg  NSg/V/J/P V/C NSg/V/J/P NPr+  . Dq    NPr/V/J/C V/C NSg/J/C
> treading on  her     toes    when    they passed too close   , and waving their forepaws to
# Vg       J/P ISg/D$+ NPl/V3+ NSg/I/C IPl+ VP/J   W?  NSg/V/J . V/C Vg     D$+   ?        P
> mark   the time      , while     the Mock    Turtle sang    this    , very slowly and sadly : —
# NPr/V+ D   N🅪Sg/V/J+ . NSg/V/C/P D   NSg/V/J NSg/V+ NPr/VPt I/Ddem+ . J/R  R      V/C R     . .
>
#
> “ Will   you    walk   a   little     faster ? ” said    a    whiting to a   snail . “ There’s a
# . NPr/VX ISgPl+ NSg/VL D/P NPr/I/J/Dq NSg/JC . . VPtPp/J D/P+ NSg/Vg+ P  D/P NSg/V . . W?      D/P
> porpoise close   behind  us       , and he’s treading on  my  tail     . See   how   eagerly the
# NSg/V+   NSg/V/J NSg/J/P NPr/IPl+ . V/C NSg$ Vg       J/P D$+ NSg/V/J+ . NSg/V NSg/C R       D
> lobsters and the turtles all          advance  ! They are waiting on  the shingle — will   you
# NPl/V3   V/C D   NPl/V3  NSg/I/J/C/Dq NSg/V/J+ . IPl+ V   NSg/Vg  J/P D   NSg/V   . NPr/VX ISgPl+
> come       and join  the dance  ? Will   you    , won’t you    , will   you    , won’t you    , will   you
# NSg/VLPp/P V/C NSg/V D   NSg/V+ . NPr/VX ISgPl+ . V     ISgPl+ . NPr/VX ISgPl+ . V     ISgPl+ . NPr/VX ISgPl+
> join  the dance  ? Will   you    , won’t you    , will   you    , won’t you    , won’t you    join  the
# NSg/V D   NSg/V+ . NPr/VX ISgPl+ . V     ISgPl+ . NPr/VX ISgPl+ . V     ISgPl+ . V     ISgPl+ NSg/V D
> dance  ?
# NSg/V+ .
>
#
> “ You    can    really have   no     notion how   delightful it       will   be      When    they take  us       up
# . ISgPl+ NPr/VX R      NSg/VX NPr/P+ NSg+   NSg/C J          NPr/ISg+ NPr/VX NSg/VXL NSg/I/C IPl+ NSg/V NPr/IPl+ NSg/V/J/P
> and throw us       , with the lobsters , out         to sea ! ” But     the snail replied “ Too far     ,
# V/C NSg/V NPr/IPl+ . P    D   NPl/V3   . NSg/V/J/R/P P  NSg . . NSg/C/P D   NSg/V VP/J    . W?  NSg/V/J .
> too far     ! ” and gave a   look  askance — Said    he       thanked the whiting kindly , but     he
# W?  NSg/V/J . . V/C V    D/P NSg/V V/J     . VPtPp/J NPr/ISg+ VP/J    D   NSg/Vg+ J/R    . NSg/C/P NPr/ISg+
> would not   join  the dance  . Would not   , could  not   , would not   , could  not   , would
# VX    NSg/C NSg/V D   NSg/V+ . VX    NSg/C . NSg/VX NSg/C . VX    NSg/C . NSg/VX NSg/C . VX
> not   join  the dance  . Would not   , could  not   , would not   , could  not   , could  not   join
# NSg/C NSg/V D+  NSg/V+ . VX    NSg/C . NSg/VX NSg/C . VX    NSg/C . NSg/VX NSg/C . NSg/VX NSg/C NSg/V
> the dance  .
# D+  NSg/V+ .
>
#
> “ What   matters it       how   far     we   go       ? ” his     scaly  friend   replied . “ There is  another
# . NSg/I+ NPl/V3+ NPr/ISg+ NSg/C NSg/V/J IPl+ NSg/VL/J . . ISg/D$+ NSg/J+ NPr/V/J+ VP/J    . . +     VL3 I/D+
> shore  , you    know   , upon the other    side     . The further off       from England the nearer
# NSg/V+ . ISgPl+ NSg/VL . P    D+  NSg/V/J+ NSg/V/J+ . D   V/J     NSg/V/J/P P    NPr+    D   NSg/JC
> is  to France — Then    turn  not   pale    , beloved snail , but     come       and join  the dance  .
# VL3 P  NPr+   . NSg/J/C NSg/V NSg/C NSg/V/J . NSg/V/J NSg/V . NSg/C/P NSg/VLPp/P V/C NSg/V D   NSg/V+ .
> Will   you    , won’t you    , will   you    , won’t you    , will   you    join  the dance  ? Will   you    ,
# NPr/VX ISgPl+ . V     ISgPl+ . NPr/VX ISgPl+ . V     ISgPl+ . NPr/VX ISgPl+ NSg/V D   NSg/V+ . NPr/VX ISgPl+ .
> won’t you    , will   you    , won’t you    , won’t you    join  the dance  ? ”
# V     ISgPl+ . NPr/VX ISgPl+ . V     ISgPl+ . V     ISgPl+ NSg/V D   NSg/V+ . .
>
#
> “ Thank you    , it’s a   very interesting dance  to watch , ” said    Alice , feeling  very
# . NSg/V ISgPl+ . W?   D/P J/R  V/J         NSg/V+ P  NSg/V . . VPtPp/J NPr+  . NSg/Vg/J J/R
> glad    that         it       was over    at    last    : “ and I    do     so        like        that         curious song about the
# NSg/V/J NSg/I/C/Ddem NPr/ISg+ VPt NSg/J/P NSg/P NSg/V/J . . V/C ISg+ NSg/VX NSg/I/J/C NSg/V/J/C/P NSg/I/C/Ddem J       N🅪Sg J/P   D
> whiting ! ”
# NSg/Vg+ . .
>
#
> “ Oh    , as    to the whiting , ” said    the Mock     Turtle , “ they — you’ve seen    them     , of
# . NPr/V . NSg/R P  D+  NSg/Vg+ . . VPtPp/J D+  NSg/V/J+ NSg/V+ . . IPl+ . W?     NSg/VPp NSg/IPl+ . P
> course ? ”
# NSg/V+ . .
>
#
> “ Yes    , ” said    Alice , “ I’ve often seen    them     at    dinn — ” she  checked herself hastily .
# . NPl/VL . . VPtPp/J NPr+  . . W?   R     NSg/VPp NSg/IPl+ NSg/P ?    . . ISg+ VP/J    ISg+    R       .
>
#
> “ I    don’t know   where Dinn may    be      , ” said    the Mock    Turtle , “ but     if    you’ve seen    them
# . ISg+ V     NSg/VL NSg/C ?    NPr/VX NSg/VXL . . VPtPp/J D   NSg/V/J NSg/V+ . . NSg/C/P NSg/C W?     NSg/VPp NSg/IPl+
> so        often , of course you    know   what   they’re like        . ”
# NSg/I/J/C R     . P  NSg/V+ ISgPl+ NSg/VL NSg/I+ W?      NSg/V/J/C/P . .
>
#
> “ I    believe so        , ” Alice replied thoughtfully . “ They have   their tails   in      their
# . ISg+ V       NSg/I/J/C . . NPr+  VP/J    R            . . IPl+ NSg/VX D$+   NPl/V3+ NPr/J/P D$+
> mouths — and they’re all          over    crumbs  . ”
# NPl/V+ . V/C W?      NSg/I/J/C/Dq NSg/J/P NPl/V3+ . .
>
#
> “ You’re wrong   about the crumbs  , ” said    the Mock    Turtle : “ crumbs  would all          wash
# . W?     NSg/V/J J/P   D   NPl/V3+ . . VPtPp/J D   NSg/V/J NSg/V+ . . NPl/V3+ VX    NSg/I/J/C/Dq NPr/V+
> off       in      the sea  . But     they have   their tails   in      their mouths ; and the reason  is  — ”
# NSg/V/J/P NPr/J/P D   NSg+ . NSg/C/P IPl+ NSg/VX D$+   NPl/V3+ NPr/J/P D$+   NPl/V+ . V/C D+  N🅪Sg/V+ VL3 . .
> here    the Mock     Turtle yawned and shut    his     eyes    . — “ Tell   her     about the reason  and
# NSg/J/R D+  NSg/V/J+ NSg/V+ VP/J   V/C NSg/V/J ISg/D$+ NPl/V3+ . . . NPr/VL ISg/D$+ J/P   D+  N🅪Sg/V+ V/C
> all          that          , ” he       said    to the Gryphon .
# NSg/I/J/C/Dq NSg/I/C/Ddem+ . . NPr/ISg+ VPtPp/J P  D   ?       .
>
#
> “ The reason  is  , ” said    the Gryphon , “ that         they would go       with the lobsters to the
# . D+  N🅪Sg/V+ VL3 . . VPtPp/J D   ?       . . NSg/I/C/Ddem IPl+ VX    NSg/VL/J P    D   NPl/V3   P  D
> dance  . So        they got thrown out         to sea . So        they had to fall   a    long     way    . So        they
# NSg/V+ . NSg/I/J/C IPl+ V   V/J    NSg/V/J/R/P P  NSg . NSg/I/J/C IPl+ V   P  NSg/VL D/P+ NPr/V/J+ NSg/J+ . NSg/I/J/C IPl+
> got their tails   fast    in      their mouths . So        they couldn’t get   them     out         again .
# V   D$+   NPl/V3+ NSg/V/J NPr/J/P D$+   NPl/V+ . NSg/I/J/C IPl+ V        NSg/V NSg/IPl+ NSg/V/J/R/P P     .
> That’s all          . ”
# NSg$   NSg/I/J/C/Dq . .
>
#
> “ Thank you    , ” said    Alice , “ it’s very interesting . I    never knew so        much         about a
# . NSg/V ISgPl+ . . VPtPp/J NPr+  . . W?   J/R  V/J         . ISg+ R     VPt  NSg/I/J/C NSg/I/J/R/Dq J/P   D/P+
> whiting before . ”
# NSg/Vg+ C/P    . .
>
#
<<<<<<< HEAD
> “ I    can    tell   you    more         than that          , if    you    like        , ” said    the Gryphon . “ Do     you    know   why
# . ISg+ NPr/VX NPr/VL ISgPl+ NPr/I/V/J/Dq C/P  NSg/I/C/Ddem+ . NSg/C ISgPl+ NSg/V/J/C/P . . VPtPp/J D   ?       . . NSg/VX ISgPl+ NSg/VL NSg/V
=======
> “ I    can    tell  you    more           than that          , if    you    like        , ” said the Gryphon . “ Do     you    know  why
# . ISg+ NPr/VX NPr/V ISgPl+ NPr/I/V/J/R/Dq C/P  NSg/I/C/Ddem+ . NSg/C ISgPl+ NSg/V/J/C/P . . V/J  D   ?       . . NSg/VX ISgPl+ NSg/V NSg/V
>>>>>>> 7e6aec91
> it’s called a    whiting ? ”
# W?   VP/J   D/P+ NSg/Vg+ . .
>
#
> “ I    never thought   about it       , ” said    Alice . “ Why   ? ”
# . ISg+ R     NSg/VPtPp J/P   NPr/ISg+ . . VPtPp/J NPr+  . . NSg/V . .
>
#
> “ It       does   the boots  and shoes   , ” the Gryphon replied very solemnly .
# . NPr/ISg+ NPl/V3 D   NPl/V3 V/C NPl/V3+ . . D   ?       VP/J    J/R  R        .
>
#
> Alice was thoroughly puzzled . “ Does   the boots  and shoes   ! ” she  repeated in      a
# NPr+  VPt R          VP/J    . . NPl/V3 D   NPl/V3 V/C NPl/V3+ . . ISg+ VP/J     NPr/J/P D/P+
> wondering tone      .
# NSg/Vg/J  N🅪Sg/I/V+ .
>
#
> “ Why   , what   are your shoes   done      with ? ” said    the Gryphon . “ I    mean    , what   makes  them
# . NSg/V . NSg/I+ V   D$+  NPl/V3+ NSg/VPp/J P    . . VPtPp/J D   ?       . . ISg+ NSg/V/J . NSg/I+ NPl/V3 NSg/IPl+
> so        shiny ? ”
# NSg/I/J/C NSg/J . .
>
#
> Alice looked down       at    them     , and considered a   little     before she  gave her     answer .
# NPr+  VP/J   N🅪Sg/V/J/P NSg/P NSg/IPl+ . V/C VP/J       D/P NPr/I/J/Dq C/P    ISg+ V    ISg/D$+ NSg/V+ .
> “ They’re done      with blacking , I    believe . ”
# . W?      NSg/VPp/J P    NSg/Vg   . ISg+ V       . .
>
#
> “ Boots  and shoes   under   the sea  , ” the Gryphon went    on  in      a   deep  voice  , “ are done
# . NPl/V3 V/C NPl/V3+ NSg/J/P D+  NSg+ . . D   ?       NSg/VPt J/P NPr/J/P D/P NSg/J NSg/V+ . . V   NSg/VPp/J
> with a   whiting . Now       you    know   . ”
# P    D/P NSg/Vg+ . NPr/V/J/C ISgPl+ NSg/VL . .
>
#
> “ And what   are they made of ? ” Alice asked in      a   tone     of great  curiosity .
# . V/C NSg/I+ V   IPl+ V    P  . . NPr+  VP/J  NPr/J/P D/P N🅪Sg/I/V P  NSg/J+ NSg+      .
>
#
> “ Soles   and eels   , of course , ” the Gryphon replied rather    impatiently : “ any    shrimp
# . NPl/V3+ V/C NPl/V3 . P  NSg/V+ . . D   ?       VP/J    NPr/V/J/R R           . . I/R/Dq NSgPl/V+
> could  have   told  you    that          . ”
# NSg/VX NSg/VX VPtPp ISgPl+ NSg/I/C/Ddem+ . .
>
#
> “ If    I’d been    the whiting , ” said    Alice , whose thoughts were    still   running  on  the
# . NSg/C W?  NSg/VPp D   NSg/Vg+ . . VPtPp/J NPr+  . I+    NPl/V3+  NSg/VPt NSg/V/J Nᴹ/V/J/P J/P D
> song  , “ I’d have   said    to the porpoise , ‘          Keep  back    , please : we   don’t want  you    with
# N🅪Sg+ . . W?  NSg/VX VPtPp/J P  D   NSg/V+   . Unlintable NSg/V NSg/V/J . V      . IPl+ V     NSg/V ISgPl+ P
> us       ! ’ ”
# NPr/IPl+ . . .
>
#
> “ They were    obliged to have   him  with them     , ” the Mock     Turtle said    : “ no     wise     fish
# . IPl+ NSg/VPt VP/J    P  NSg/VX ISg+ P    NSg/IPl+ . . D+  NSg/V/J+ NSg/V+ VPtPp/J . . NPr/P+ NPr/V/J+ N🅪SgPl/V+
> would go       anywhere without a    porpoise . ”
# VX    NSg/VL/J NSg/I    C/P     D/P+ NSg/V+   . .
>
#
> “ Wouldn’t it       really ? ” said    Alice in      a   tone     of great  surprise .
# . VX       NPr/ISg+ R      . . VPtPp/J NPr+  NPr/J/P D/P N🅪Sg/I/V P  NSg/J+ NSg/V+   .
>
#
> “ Of course not   , ” said    the Mock     Turtle : “ why   , if    a    fish      came      to me       , and told  me
# . P  NSg/V+ NSg/C . . VPtPp/J D+  NSg/V/J+ NSg/V+ . . NSg/V . NSg/C D/P+ N🅪SgPl/V+ NSg/VPt/P P  NPr/ISg+ . V/C VPtPp NPr/ISg+
> he       was going    a    journey , I    should say    ‘          With what   porpoise ? ’ ”
# NPr/ISg+ VPt NSg/Vg/J D/P+ NSg/V+  . ISg+ VX     NSg/VL Unlintable P    NSg/I+ NSg/V+   . . .
>
#
> “ Don’t you    mean    ‘          purpose ’ ? ” said    Alice .
# . V     ISgPl+ NSg/V/J Unlintable N🅪Sg/V+ . . . VPtPp/J NPr+  .
>
#
> “ I    mean    what   I    say    , ” the Mock     Turtle replied in      an   offended tone      . And the
# . ISg+ NSg/V/J NSg/I+ ISg+ NSg/VL . . D+  NSg/V/J+ NSg/V+ VP/J    NPr/J/P D/P+ VP/J     N🅪Sg/I/V+ . V/C D
> Gryphon added “ Come       , let’s hear some     of your adventures . ”
# ?       VP/J  . NSg/VLPp/P . NSg$  VL   I/J/R/Dq P  D$+  NPl/V3+    . .
>
#
> “ I    could  tell   you    my  adventures — beginning from this    morning  , ” said    Alice a
# . ISg+ NSg/VX NPr/VL ISgPl+ D$+ NPl/V3+    . NSg/Vg/J+ P    I/Ddem+ N🅪Sg/Vg+ . . VPtPp/J NPr+  D/P
> little     timidly : “ but     it’s no    use   going    back    to yesterday , because I    was a
# NPr/I/J/Dq R       . . NSg/C/P W?   NPr/P NSg/V NSg/Vg/J NSg/V/J P  NSg       . C/P     ISg+ VPt D/P
> different person then    . ”
# NSg/J     NSg/V+ NSg/J/C . .
>
#
> “ Explain all          that          , ” said    the Mock     Turtle .
# . V       NSg/I/J/C/Dq NSg/I/C/Ddem+ . . VPtPp/J D+  NSg/V/J+ NSg/V+ .
>
#
> “ No    , no    ! The adventures first   , ” said    the Gryphon in      an  impatient tone      :
# . NPr/P . NPr/P . D+  NPl/V3+    NSg/V/J . . VPtPp/J D   ?       NPr/J/P D/P J         N🅪Sg/I/V+ .
> “ explanations take  such  a   dreadful time      . ”
# . NPl+         NSg/V NSg/I D/P NSg/J    N🅪Sg/V/J+ . .
>
#
> So        Alice began telling  them     her     adventures from the time      when    she  first   saw     the
# NSg/I/J/C NPr+  VPt   NSg/Vg/J NSg/IPl+ ISg/D$+ NPl/V3+    P    D+  N🅪Sg/V/J+ NSg/I/C ISg+ NSg/V/J NSg/VPt D+
> White     Rabbit . She  was a   little     nervous about it       just at    first   , the two  creatures
# NPr🅪/V/J+ NSg/V+ . ISg+ VPt D/P NPr/I/J/Dq J       J/P   NPr/ISg+ V/J  NSg/P NSg/V/J . D+  NSg+ NPl+
> got so        close   to her     , one       on  each side     , and opened their eyes   and mouths so        very
# V   NSg/I/J/C NSg/V/J P  ISg/D$+ . NSg/I/V/J J/P Dq+  NSg/V/J+ . V/C VP/J   D$+   NPl/V3 V/C NPl/V+ NSg/I/J/C J/R
> wide  , but     she  gained courage as    she  went    on  . Her     listeners were    perfectly quiet
# NSg/J . NSg/C/P ISg+ VP/J   NSg/V+  NSg/R ISg+ NSg/VPt J/P . ISg/D$+ +         NSg/VPt R         N🅪Sg/V/J
> till      she  got to the part     about her     repeating “ You    are old   , Father William , ” to
# NSg/V/C/P ISg+ V   P  D+  NSg/V/J+ J/P   ISg/D$+ NSg/Vg/J  . ISgPl+ V   NSg/J . NPr/V+ NPr+    . . P
> the Caterpillar , and the words   all          coming   different , and then    the Mock    Turtle
# D   NSg/V       . V/C D   NPl/V3+ NSg/I/J/C/Dq NSg/Vg/J NSg/J     . V/C NSg/J/C D   NSg/V/J NSg/V+
> drew  a   long    breath    , and said    “ That’s very curious . ”
# NPr/V D/P NPr/V/J N🅪Sg/V/J+ . V/C VPtPp/J . NSg$   J/R  J       . .
>
#
> “ It’s all          about as    curious as    it       can    be      , ” said    the Gryphon .
# . W?   NSg/I/J/C/Dq J/P   NSg/R J       NSg/R NPr/ISg+ NPr/VX NSg/VXL . . VPtPp/J D   ?       .
>
#
> “ It       all          came      different ! ” the Mock     Turtle repeated thoughtfully . “ I    should like
# . NPr/ISg+ NSg/I/J/C/Dq NSg/VPt/P NSg/J     . . D+  NSg/V/J+ NSg/V+ VP/J     R            . . ISg+ VX     NSg/V/J/C/P
> to hear her     try     and repeat something  now       . Tell   her     to begin  . ” He       looked at    the
# P  VL   ISg/D$+ NSg/V/J V/C NSg/V  NSg/I/V/J+ NPr/V/J/C . NPr/VL ISg/D$+ P  NSg/VL . . NPr/ISg+ VP/J   NSg/P D
> Gryphon as    if    he       thought   it       had some     kind  of authority over    Alice .
# ?       NSg/R NSg/C NPr/ISg+ NSg/VPtPp NPr/ISg+ V   I/J/R/Dq NSg/J P  N🅪Sg+     NSg/J/P NPr+  .
>
#
> “ Stand up        and repeat ‘          ’ Tis the voice of the sluggard , ’ ” said    the Gryphon .
# . NSg/V NSg/V/J/P V/C NSg/V  Unlintable . ?   D   NSg/V P  D   NSg      . . . VPtPp/J D   ?       .
>
#
> “ How   the creatures order  one       about , and make  one       repeat lessons ! ” thought   Alice ;
# . NSg/C D+  NPl+      NSg/V+ NSg/I/V/J J/P   . V/C NSg/V NSg/I/V/J NSg/V  NPl/V3+ . . NSg/VPtPp NPr+  .
> “ I    might   as    well    be      at    school at    once  . ” However , she  got up        , and began to repeat
# . ISg+ Nᴹ/VX/J NSg/R NSg/V/J NSg/VXL NSg/P NSg/V+ NSg/P NSg/C . . C       . ISg+ V   NSg/V/J/P . V/C VPt   P  NSg/V
> it       , but     her     head     was so        full    of the Lobster  Quadrille , that         she  hardly knew what
# NPr/ISg+ . NSg/C/P ISg/D$+ NPr/V/J+ VPt NSg/I/J/C NSg/V/J P  D+  NSg/V/J+ NSg/V/J   . NSg/I/C/Ddem ISg+ R      VPt  NSg/I+
> she  was saying , and the words   came      very queer   indeed : —
# ISg+ VPt NSg/Vg . V/C D   NPl/V3+ NSg/VPt/P J/R  NSg/V/J W?     . .
>
#
> “ ’ Tis the voice of the Lobster  ; I    heard   him  declare , “ You    have   baked me       too
# . . ?   D   NSg/V P  D+  NSg/V/J+ . ISg+ VPtPp/J ISg+ V       . . ISgPl+ NSg/VX VP/J  NPr/ISg+ W?
> brown    , I    must  sugar  my  hair    . ” As    a   duck   with its     eyelids , so        he       with his     nose
# NPr🅪/V/J . ISg+ NSg/V N🅪Sg/V D$+ N🅪Sg/V+ . . NSg/R D/P NSg/V+ P    ISg/D$+ NPl+    . NSg/I/J/C NPr/ISg+ P    ISg/D$+ NSg/V+
> Trims  his     belt   and his     buttons , and turns  out         his     toes    . ”
# NPl/V3 ISg/D$+ NSg/V+ V/C ISg/D$+ NPl/V3+ . V/C NPl/V3 NSg/V/J/R/P ISg/D$+ NPl/V3+ . .
>
#
> ( later editions continued as    follows When    the sands   are all          dry     , he       is  gay     as
# . JC    NPl      VP/J      NSg/R NPl/V3  NSg/I/C D   NPl/V3+ V   NSg/I/J/C/Dq NSg/V/J . NPr/ISg+ VL3 NPr/V/J NSg/R
> a   lark  , And will   talk   in      contemptuous tones  of the Shark  , But     , when    the tide
# D/P NSg/V . V/C NPr/VX N🅪Sg/V NPr/J/P J            NPl/V3 P  D   NSg/V+ . NSg/C/P . NSg/I/C D   NSg/V+
> rises   and sharks are around , His     voice  has a   timid and tremulous sound     . )
# NPl/V3+ V/C NPl/V3 V   J/P    . ISg/D$+ NSg/V+ V3  D/P J     V/C J         N🅪Sg/V/J+ . .
>
#
> “ That’s different from what   I    used     to say    when    I    was a   child  , ” said    the Gryphon .
# . NSg$   NSg/J     P    NSg/I+ ISg+ VPPtPp/J P  NSg/VL NSg/I/C ISg+ VPt D/P NSg/V+ . . VPtPp/J D   ?       .
>
#
> “ Well    , I    never heard   it       before , ” said    the Mock     Turtle ; “ but     it       sounds uncommon
# . NSg/V/J . ISg+ R     VPtPp/J NPr/ISg+ C/P    . . VPtPp/J D+  NSg/V/J+ NSg/V+ . . NSg/C/P NPr/ISg+ NPl/V3 NSg/V/J+
> nonsense . ”
# Nᴹ/V/J+  . .
>
#
> Alice said    nothing  ; she  had sat         down       with her     face   in      her     hands   , wondering if
# NPr+  VPtPp/J NSg/I/J+ . ISg+ V   NSg/VPtPp/J N🅪Sg/V/J/P P    ISg/D$+ NSg/V+ NPr/J/P ISg/D$+ NPl/V3+ . NSg/Vg/J  NSg/C
> anything would ever happen in      a    natural way    again .
# NSg/I/V+ VX    J    V      NPr/J/P D/P+ NSg/J+  NSg/J+ P     .
>
#
> “ I    should like        to have   it       explained , ” said    the Mock     Turtle .
# . ISg+ VX     NSg/V/J/C/P P  NSg/VX NPr/ISg+ VP/J      . . VPtPp/J D+  NSg/V/J+ NSg/V+ .
>
#
> “ She  can’t explain it       , ” said    the Gryphon hastily . “ Go       on  with the next    verse . ”
# . ISg+ VX    V       NPr/ISg+ . . VPtPp/J D   ?       R       . . NSg/VL/J J/P P    D   NSg/J/P NSg/V . .
>
#
> “ But     about his     toes    ? ” the Mock     Turtle persisted . “ How   could  he       turn  them     out
# . NSg/C/P J/P   ISg/D$+ NPl/V3+ . . D+  NSg/V/J+ NSg/V+ VP/J      . . NSg/C NSg/VX NPr/ISg+ NSg/V NSg/IPl+ NSg/V/J/R/P
> with his     nose   , you    know   ? ”
# P    ISg/D$+ NSg/V+ . ISgPl+ NSg/VL . .
>
#
> “ It’s the first   position in      dancing . ” Alice said    ; but     was dreadfully puzzled by
# . W?   D+  NSg/V/J NSg/V+   NPr/J/P NSg/Vg  . . NPr+  VPtPp/J . NSg/C/P VPt R          VP/J    NSg/J/P
> the whole thing  , and longed to change the subject  .
# D   NSg/J NSg/V+ . V/C VP/J   P  N🅪Sg/V D   NSg/V/J+ .
>
#
> “ Go       on  with the next    verse , ” the Gryphon repeated impatiently : “ it       begins ‘          I
# . NSg/VL/J J/P P    D   NSg/J/P NSg/V . . D   ?       VP/J     R           . . NPr/ISg+ NPl/V3 Unlintable ISg+
> passed by      his     garden   . ’ ”
# VP/J   NSg/J/P ISg/D$+ NSg/V/J+ . . .
>
#
> Alice did not   dare   to disobey , though she  felt     sure it       would all          come       wrong   , and
# NPr+  VPt NSg/C NPr/VX P  V       . V/C    ISg+ N🅪Sg/V/J J    NPr/ISg+ VX    NSg/I/J/C/Dq NSg/VLPp/P NSg/V/J . V/C
> she  went    on  in      a   trembling voice  : —
# ISg+ NSg/VPt J/P NPr/J/P D/P Vg        NSg/V+ . .
>
#
> “ I    passed by      his     garden   , and marked , with one        eye    , How   the Owl    and the Panther
# . ISg+ VP/J   NSg/J/P ISg/D$+ NSg/V/J+ . V/C VP/J   . P    NSg/I/V/J+ NSg/V+ . NSg/C D+  NSg/V+ V/C D   NSg
> were    sharing a   pie     — ”
# NSg/VPt Vg      D/P N🅪Sg/V+ . .
>
#
> ( later editions continued as    follows The Panther took pie     - crust   , and gravy   ,
# . JC    NPl      VP/J      NSg/R NPl/V3  D   NSg     V    N🅪Sg/V+ . N🅪Sg/V+ . V/C N🅪Sg/V+ .
> and meat  , While     the Owl    had the dish   as    its     share of the treat  . When    the pie
# V/C N🅪Sg+ . NSg/V/C/P D   NSg/V+ V   D   NSg/V+ NSg/R ISg/D$+ NSg/V P  D   NSg/V+ . NSg/I/C D+  N🅪Sg/V+
> was all          finished , the Owl    , as    a   boon  , Was kindly permitted to pocket  the
# VPt NSg/I/J/C/Dq VP/J     . D+  NSg/V+ . NSg/R D/P NSg/J . VPt J/R    V/J       P  NSg/V/J D
> spoon  : While     the Panther received knife and fork   with a   growl , And concluded
# NSg/V+ . NSg/V/C/P D   NSg     VP/J     NSg/V V/C NSg/V+ P    D/P NSg/V . V/C VP/J
> the banquet — )
# D   NSg/V+  . .
>
#
> “ What   is  the use   of repeating all           that          stuff , ” the Mock     Turtle interrupted , “ if
# . NSg/I+ VL3 D   NSg/V P  NSg/Vg/J  NSg/I/J/C/Dq+ NSg/I/C/Ddem+ Nᴹ/V+ . . D+  NSg/V/J+ NSg/V+ VP/J        . . NSg/C
> you    don’t explain it       as    you    go       on  ? It’s by      far     the most         confusing thing  I    ever
# ISgPl+ V     V       NPr/ISg+ NSg/R ISgPl+ NSg/VL/J J/P . W?   NSg/J/P NSg/V/J D   NSg/I/J/R/Dq Vg/J      NSg/V+ ISg+ J
> heard   ! ”
# VPtPp/J . .
>
#
> “ Yes    , I    think you’d better     leave  off       , ” said    the Gryphon : and Alice was only  too
# . NPl/VL . ISg+ NSg/V W?    NSg/VX/JC+ NSg/V+ NSg/V/J/P . . VPtPp/J D   ?       . V/C NPr+  VPt J/R/C W?
> glad    to do     so        .
# NSg/V/J P  NSg/VX NSg/I/J/C .
>
#
> “ Shall we   try     another figure of the Lobster  Quadrille ? ” the Gryphon went    on  . “ Or
# . VX    IPl+ NSg/V/J I/D     NSg/V  P  D+  NSg/V/J+ NSg/V/J   . . D   ?       NSg/VPt J/P . . NPr/C
> would you    like        the Mock     Turtle to sing     you    a    song  ? ”
# VX    ISgPl+ NSg/V/J/C/P D+  NSg/V/J+ NSg/V+ P  NSg/VL/J ISgPl+ D/P+ N🅪Sg+ . .
>
#
> “ Oh    , a    song  , please , if    the Mock     Turtle would be      so        kind   , ” Alice replied , so
# . NPr/V . D/P+ N🅪Sg+ . V      . NSg/C D+  NSg/V/J+ NSg/V+ VX    NSg/VXL NSg/I/J/C NSg/J+ . . NPr+  VP/J    . NSg/I/J/C
> eagerly that         the Gryphon said    , in      a   rather    offended tone      , “ Hm  ! No     accounting for
# R       NSg/I/C/Ddem D   ?       VPtPp/J . NPr/J/P D/P NPr/V/J/R VP/J     N🅪Sg/I/V+ . . NPr . NPr/P+ NSg/Vg+    C/P
> tastes ! Sing     her     ‘          Turtle Soup    , ’ will   you    , old   fellow ? ”
# NPl/V3 . NSg/VL/J ISg/D$+ Unlintable NSg/V+ N🅪Sg/V+ . . NPr/VX ISgPl+ . NSg/J NSg/V  . .
>
#
> The Mock     Turtle sighed deeply , and began , in      a    voice  sometimes choked with sobs   ,
# D+  NSg/V/J+ NSg/V+ VP/J   R      . V/C VPt   . NPr/J/P D/P+ NSg/V+ R         VP/J   P    NPl/V3 .
> to sing     this    : —
# P  NSg/VL/J I/Ddem+ . .
>
#
> “ Beautiful Soup    , so        rich    and green    , Waiting in      a   hot     tureen ! Who    for such
# . NSg/J+    N🅪Sg/V+ . NSg/I/J/C NPr/V/J V/C NPr🅪/V/J . NSg/Vg  NPr/J/P D/P NSg/V/J NSg    . NPr/I+ C/P NSg/I
> dainties would not   stoop ? Soup   of the evening  , beautiful Soup    ! Soup   of the
# NPl      VX    NSg/C NSg/V . N🅪Sg/V P  D+  N🅪Sg/Vg+ . NSg/J+    N🅪Sg/V+ . N🅪Sg/V P  D+
> evening  , beautiful Soup    ! Beau   — ootiful Soo — oop ! Beau   — ootiful Soo — oop ! Soo — oop
# N🅪Sg/Vg+ . NSg/J+    N🅪Sg/V+ . NPr/V+ . ?       ?   . Nᴹ  . NPr/V+ . ?       ?   . Nᴹ  . ?   . Nᴹ
> of the e      — e     — evening  , Beautiful , beautiful Soup    !
# P  D   NPr/I+ . NPr/I . N🅪Sg/Vg+ . NSg/J     . NSg/J     N🅪Sg/V+ .
>
#
> “ Beautiful Soup    ! Who    cares  for fish      , Game     , or    any     other    dish   ? Who    would not
# . NSg/J+    N🅪Sg/V+ . NPr/I+ NPl/V3 C/P N🅪SgPl/V+ . NSg/V/J+ . NPr/C I/R/Dq+ NSg/V/J+ NSg/V+ . NPr/I+ VX    NSg/C
> give  all          else    for two  p          ennyworth only  of beautiful Soup    ? Pennyworth only  of
# NSg/V NSg/I/J/C/Dq NSg/J/C C/P NSg+ NPr/V/J/P+ ?         J/R/C P  NSg/J     N🅪Sg/V+ . NSg        J/R/C P
> beautiful Soup    ? Beau   — ootiful Soo — oop ! Beau   — ootiful Soo — oop ! Soo — oop of the
# NSg/J     N🅪Sg/V+ . NPr/V+ . ?       ?   . Nᴹ  . NPr/V+ . ?       ?   . Nᴹ  . ?   . Nᴹ  P  D
> e      — e      — evening  , Beautiful , beauti — FUL SOUP    ! ”
# NPr/I+ . NPr/I+ . N🅪Sg/Vg+ . NSg/J     . ?      . ?   N🅪Sg/V+ . .
>
#
> “ Chorus again ! ” cried the Gryphon , and the Mock    Turtle had just begun to repeat
# . NSg/V+ P     . . VP/J  D   ?       . V/C D   NSg/V/J NSg/V+ V   V/J  VPp   P  NSg/V
> it       , when    a   cry   of “ The trial’s beginning ! ” was heard   in      the distance .
# NPr/ISg+ . NSg/I/C D/P NSg/V P  . D   NSg$    NSg/Vg/J+ . . VPt VPtPp/J NPr/J/P D+  N🅪Sg/V+  .
>
#
> “ Come       on  ! ” cried the Gryphon , and , taking   Alice by      the hand   , it       hurried off       ,
# . NSg/VLPp/P J/P . . VP/J  D   ?       . V/C . NSg/Vg/J NPr+  NSg/J/P D   NSg/V+ . NPr/ISg+ VP/J    NSg/V/J/P .
> without waiting for the end   of the song  .
# C/P     NSg/Vg  C/P D   NSg/V P  D   N🅪Sg+ .
>
#
<<<<<<< HEAD
> “ What   trial    is  it       ? ” Alice panted as    she  ran     ; but     the Gryphon only  answered “ Come
# . NSg/I+ NSg/V/J+ VL3 NPr/ISg+ . . NPr+  VP/J   NSg/R ISg+ NSg/VPt . NSg/C/P D   ?       J/R/C VP/J     . NSg/VLPp/P
> on  ! ” and ran     the faster , while     more         and more         faintly came      , carried on  the breeze
# J/P . . V/C NSg/VPt D   NSg/JC . NSg/V/C/P NPr/I/V/J/Dq V/C NPr/I/V/J/Dq R       NSg/VPt/P . VP/J    J/P D+  NSg/V+
> that          followed them     , the melancholy words   : —
# NSg/I/C/Ddem+ VP/J     NSg/IPl+ . D   NSg/J      NPl/V3+ . .
=======
> “ What   trial    is it       ? ” Alice panted as    she  ran   ; but     the Gryphon only  answered “ Come
# . NSg/I+ NSg/V/J+ VL NPr/ISg+ . . NPr+  V/J    NSg/R ISg+ NSg/V . NSg/C/P D   ?       J/R/C V/J      . NSg/V/P
> on  ! ” and ran   the faster , while     more           and more           faintly came    , carried on  the breeze
# J/P . . V/C NSg/V D   NSg/JC . NSg/V/C/P NPr/I/V/J/R/Dq V/C NPr/I/V/J/R/Dq R       NSg/V/P . V/J     J/P D+  NSg/V+
> that          followed them     , the melancholy words  : —
# NSg/I/C/Ddem+ V/J      NSg/IPl+ . D   NSg/J      NPl/V+ . .
>>>>>>> 7e6aec91
>
#
> “ Soo — oop of the e      — e      — evening  , Beautiful , beautiful Soup    ! ”
# . ?   . Nᴹ  P  D   NPr/I+ . NPr/I+ . N🅪Sg/Vg+ . NSg/J     . NSg/J     N🅪Sg/V+ . .
>
#
> CHAPTER XI  : Who    Stole the Tarts  ?
# NSg/V+  NSg . NPr/I+ NSg/V D   NPl/V3 .
>
#
> The King     and Queen   of Hearts  were    seated on  their throne when    they arrived , with
# D   NPr/Vg/J V/C NPr/V/J P  NPl/V3+ NSg/VPt VP/J   J/P D$+   NSg/V  NSg/I/C IPl+ VP/J    . P
> a   great crowd  assembled about them     — all          sorts  of little     birds  and beasts  , as    well
# D/P NSg/J NSg/V+ VP/J      J/P   NSg/IPl+ . NSg/I/J/C/Dq NPl/V3 P  NPr/I/J/Dq NPl/V3 V/C NPl/V3+ . NSg/R NSg/V/J
> as    the whole pack  of cards   : the Knave was standing before them     , in      chains  , with
# NSg/R D   NSg/J NSg/V P  NPl/V3+ . D   NSg   VPt NSg/Vg/J C/P    NSg/IPl+ . NPr/J/P NPl/V3+ . P
> a   soldier  on  each side     to guard  him  ; and near      the King      was the White    Rabbit ,
# D/P NSg/V/J+ J/P Dq   NSg/V/J+ P  NSg/V+ ISg+ . V/C NSg/V/J/P D   NPr/Vg/J+ VPt D   NPr🅪/V/J NSg/V+ .
> with a   trumpet in      one       hand   , and a   scroll of parchment in      the other   . In      the very
# P    D/P NSg/V+  NPr/J/P NSg/I/V/J NSg/V+ . V/C D/P NSg/V  P  N🅪Sg+     NPr/J/P D   NSg/V/J . NPr/J/P D   J/R
> middle  of the court    was a   table , with a   large dish  of tarts  upon it       : they looked
# NSg/V/J P  D+  NSg/V/J+ VPt D/P NSg/V . P    D/P NSg/J NSg/V P  NPl/V3 P    NPr/ISg+ . IPl+ VP/J
> so        good    , that         it       made Alice quite hungry to look  at    them     — “ I    wish  they’d get   the
# NSg/I/J/C NPr/V/J . NSg/I/C/Ddem NPr/ISg+ V    NPr+  R     J      P  NSg/V NSg/P NSg/IPl+ . . ISg+ NSg/V W?     NSg/V D
> trial    done      , ” she  thought   , “ and hand   round     the refreshments ! ” But     there seemed to
# NSg/V/J+ NSg/VPp/J . . ISg+ NSg/VPtPp . . V/C NSg/V+ NSg/V/J/P D   NPl          . . NSg/C/P +     VP/J   P
> be      no    chance  of this    , so        she  began looking at    everything about her     , to pass  away
# NSg/VXL NPr/P NPr/V/J P  I/Ddem+ . NSg/I/J/C ISg+ VPt   Vg      NSg/P NSg/I/V+   J/P   ISg/D$+ . P  NSg/V V/J
> the time      .
# D+  N🅪Sg/V/J+ .
>
#
> Alice had never been    in      a   court   of justice before , but     she  had read       about them
# NPr+  V   R     NSg/VPp NPr/J/P D/P NSg/V/J P  NPr🅪+   C/P    . NSg/C/P ISg+ V   NSg/VLPtPp J/P   NSg/IPl+
> in      books   , and she  was quite pleased to find  that         she  knew the name  of nearly
# NPr/J/P NPl/V3+ . V/C ISg+ VPt R     VP/J    P  NSg/V NSg/I/C/Ddem ISg+ VPt  D   NSg/V P  R
> everything there . “ That’s the judge  , ” she  said    to herself , “ because of his     great
# NSg/I/V+   W?    . . NSg$   D+  NSg/V+ . . ISg+ VPtPp/J P  ISg+    . . C/P     P  ISg/D$+ NSg/J
> wig    . ”
# NSg/V+ . .
>
#
> The judge  , by      the way    , was the King      ; and as    he       wore his     crown    over    the wig    ,
# D+  NSg/V+ . NSg/J/P D+  NSg/J+ . VPt D+  NPr/Vg/J+ . V/C NSg/R NPr/ISg+ V    ISg/D$+ NSg/V/J+ NSg/J/P D+  NSg/V+ .
> ( look  at    the frontispiece if    you    want  to see   how   he       did it       , ) he       did not   look  at
# . NSg/V NSg/P D   NSg/V        NSg/C ISgPl+ NSg/V P  NSg/V NSg/C NPr/ISg+ VPt NPr/ISg+ . . NPr/ISg+ VPt NSg/C NSg/V NSg/P
> all          comfortable , and it       was certainly not   becoming .
# NSg/I/J/C/Dq NSg/J       . V/C NPr/ISg+ VPt R         NSg/C NSg/V/J  .
>
#
> “ And that’s the jury     - box    , ” thought   Alice , “ and those  twelve creatures , ” ( she  was
# . V/C NSg$   D   NSg/V/J+ . NSg/V+ . . NSg/VPtPp NPr+  . . V/C I/Ddem NSg    NPl+      . . . ISg+ VPt
> obliged to say    “ creatures , ” you    see   , because some     of them     were    animals , and some
# VP/J    P  NSg/VL . NPl+      . . ISgPl+ NSg/V . C/P     I/J/R/Dq P  NSg/IPl+ NSg/VPt NPl+    . V/C I/J/R/Dq+
> were    birds   , ) “ I    suppose they are the jurors . ” She  said    this    last    word   two or
# NSg/VPt NPl/V3+ . . . ISg+ V       IPl+ V   D   NPl    . . ISg+ VPtPp/J I/Ddem+ NSg/V/J NSg/V+ NSg NPr/C
> three times   over    to herself , being     rather    proud of it       : for she  thought    , and
# NSg+  NPl/V3+ NSg/J/P P  ISg+    . N🅪Sg/Vg/C NPr/V/J/R J     P  NPr/ISg+ . C/P ISg+ NSg/VPtPp+ . V/C
> rightly too , that          very few      little     girls  of her     age     knew the meaning   of it       at
# R       W?  . NSg/I/C/Ddem+ J/R  NSg/I/Dq NPr/I/J/Dq NPl/V3 P  ISg/D$+ N🅪Sg/V+ VPt  D   N🅪Sg/Vg/J P  NPr/ISg+ NSg/P
> all          . However , “ jury     - men  ” would have   done      just as    well    .
# NSg/I/J/C/Dq . C       . . NSg/V/J+ . NSg+ . VX    NSg/VX NSg/VPp/J V/J  NSg/R NSg/V/J .
>
#
> The twelve jurors were    all          writing very busily on  slates . “ What   are they doing  ? ”
# D   NSg    NPl    NSg/VPt NSg/I/J/C/Dq NSg/Vg  J/R  R      J/P NPl/V3 . . NSg/I+ V   IPl+ NSg/Vg . .
> Alice whispered to the Gryphon . “ They can’t have   anything to put   down       yet     ,
# NPr+  VP/J      P  D   ?       . . IPl+ VX    NSg/VX NSg/I/V+ P  NSg/V N🅪Sg/V/J/P NSg/V/C .
> before the trial’s begun . ”
# C/P    D   NSg$    VPp   . .
>
#
> “ They’re putting down       their names   , ” the Gryphon whispered in      reply  , “ for fear
# . W?      NSg/Vg  N🅪Sg/V/J/P D$+   NPl/V3+ . . D   ?       VP/J      NPr/J/P NSg/V+ . . C/P N🅪Sg/V+
> they should forget them     before the end   of the trial    . ”
# IPl+ VX     V      NSg/IPl+ C/P    D   NSg/V P  D   NSg/V/J+ . .
>
#
> “ Stupid things  ! ” Alice began in      a   loud  , indignant voice  , but     she  stopped
# . NSg/J+ NPl/V3+ . . NPr+  VPt   NPr/J/P D/P NSg/J . J         NSg/V+ . NSg/C/P ISg+ V/J
> hastily , for the White    Rabbit cried out         , “ Silence in      the court    ! ” and the King
# R       . C/P D   NPr🅪/V/J NSg/V+ VP/J  NSg/V/J/R/P . . NSg/V+  NPr/J/P D   NSg/V/J+ . . V/C D+  NPr/Vg/J+
> put   on  his     spectacles and looked anxiously round     , to make  out         who    was talking .
# NSg/V J/P ISg/D$+ NPl        V/C VP/J   R         NSg/V/J/P . P  NSg/V NSg/V/J/R/P NPr/I+ VPt Vg      .
>
#
> Alice could  see   , as    well    as    if    she  were    looking over    their shoulders , that         all
# NPr+  NSg/VX NSg/V . NSg/R NSg/V/J NSg/R NSg/C ISg+ NSg/VPt Vg      NSg/J/P D$+   NPl/V3+   . NSg/I/C/Ddem NSg/I/J/C/Dq
> the jurors were    writing down       “ stupid things  ! ” on  their slates , and she  could
# D   NPl    NSg/VPt NSg/Vg  N🅪Sg/V/J/P . NSg/J  NPl/V3+ . . J/P D$+   NPl/V3 . V/C ISg+ NSg/VX
> even    make  out         that         one       of them     didn’t know   how   to spell “ stupid , ” and that         he
# NSg/V/J NSg/V NSg/V/J/R/P NSg/I/C/Ddem NSg/I/V/J P  NSg/IPl+ V      NSg/VL NSg/C P  NSg/V . NSg/J  . . V/C NSg/I/C/Ddem NPr/ISg+
> had to ask   his     neighbour     to tell   him  . “ A    nice     muddle their slates’ll be      in
# V   P  NSg/V ISg/D$+ NSg/V/J/Comm+ P  NPr/VL ISg+ . . D/P+ NPr/V/J+ NSg/V+ D$+   ?         NSg/VXL NPr/J/P
> before the trial’s over    ! ” thought   Alice .
# C/P    D   NSg$    NSg/J/P . . NSg/VPtPp NPr+  .
>
#
> One       of the jurors had a   pencil that          squeaked . This   of course , Alice could  not
# NSg/I/V/J P  D   NPl    V   D/P NSg/V+ NSg/I/C/Ddem+ VP/J     . I/Ddem P  NSg/V+ . NPr+  NSg/VX NSg/C
> stand , and she  went    round     the court    and got behind  him  , and very soon found an
# NSg/V . V/C ISg+ NSg/VPt NSg/V/J/P D+  NSg/V/J+ V/C V   NSg/J/P ISg+ . V/C J/R  J/R  NSg/V D/P
> opportunity of taking   it       away . She  did it       so        quickly that         the poor    little     juror
# NSg         P  NSg/Vg/J NPr/ISg+ V/J  . ISg+ VPt NPr/ISg+ NSg/I/J/C R       NSg/I/C/Ddem D   NSg/V/J NPr/I/J/Dq NSg
> ( it       was Bill   , the Lizard ) could  not   make  out         at    all          what   had become of it       ; so        ,
# . NPr/ISg+ VPt NPr/V+ . D   NSg    . NSg/VX NSg/C NSg/V NSg/V/J/R/P NSg/P NSg/I/J/C/Dq NSg/I+ V   VL     P  NPr/ISg+ . NSg/I/J/C .
> after hunting all          about for it       , he       was obliged to write with one       finger for the
# P     Nᴹ/Vg   NSg/I/J/C/Dq J/P+  C/P NPr/ISg+ . NPr/ISg+ VPt VP/J    P  NSg/V P    NSg/I/V/J NSg/V+ C/P D
> rest  of the day   ; and this    was of very little     use    , as    it       left    no    mark   on  the
# NSg/V P  D   NPr🅪+ . V/C I/Ddem+ VPt P  J/R  NPr/I/J/Dq NSg/V+ . NSg/R NPr/ISg+ NPr/V/J NPr/P NPr/V+ J/P D
> slate    .
# NSg/V/J+ .
>
#
> “ Herald , read       the accusation ! ” said    the King      .
# . NSg/V+ . NSg/VLPtPp D   NSg        . . VPtPp/J D+  NPr/Vg/J+ .
>
#
> On  this    the White     Rabbit blew    three blasts on  the trumpet , and then    unrolled the
# J/P I/Ddem+ D+  NPr🅪/V/J+ NSg/V+ NSg/V/J NSg   NPl/V3 J/P D   NSg/V+  . V/C NSg/J/C VP/J     D
> parchment scroll , and read       as    follows : —
# N🅪Sg+     NSg/V  . V/C NSg/VLPtPp NSg/R NPl/V3  . .
>
#
> “ The Queen   of Hearts  , she  made some     tarts  , All          on  a   summer day   : The Knave of
# . D   NPr/V/J P  NPl/V3+ . ISg+ V    I/J/R/Dq NPl/V3 . NSg/I/J/C/Dq J/P D/P NPr/V+ NPr🅪+ . D   NSg   P
> Hearts  , he       stole those  tarts  , And took them     quite away ! ”
# NPl/V3+ . NPr/ISg+ NSg/V I/Ddem NPl/V3 . V/C V    NSg/IPl+ R     V/J  . .
>
#
> “ Consider your verdict , ” the King      said    to the jury     .
# . V        D$+  NSg+    . . D+  NPr/Vg/J+ VPtPp/J P  D+  NSg/V/J+ .
>
#
> “ Not   yet     , not   yet     ! ” the Rabbit hastily interrupted . “ There’s a   great deal     to
# . NSg/C NSg/V/C . NSg/C NSg/V/C . . D+  NSg/V+ R       VP/J        . . W?      D/P NSg/J NSg/V/J+ P
> come       before that          ! ”
# NSg/VLPp/P C/P    NSg/I/C/Ddem+ . .
>
#
> “ Call  the first    witness , ” said    the King      ; and the White     Rabbit blew    three blasts
# . NSg/V D+  NSg/V/J+ NSg/V+  . . VPtPp/J D+  NPr/Vg/J+ . V/C D+  NPr🅪/V/J+ NSg/V+ NSg/V/J NSg   NPl/V3
> on  the trumpet , and called out         , “ First   witness ! ”
# J/P D   NSg/V+  . V/C VP/J   NSg/V/J/R/P . . NSg/V/J NSg/V+  . .
>
#
> The first    witness was the Hatter . He       came      in      with a   teacup in      one       hand   and a
# D+  NSg/V/J+ NSg/V+  VPt D   NSg/V  . NPr/ISg+ NSg/VPt/P NPr/J/P P    D/P NSg/J  NPr/J/P NSg/I/V/J NSg/V+ V/C D/P
> piece of bread   - and - butter in      the other   . “ I    beg   pardon , your Majesty , ” he       began ,
# NSg/V P  N🅪Sg/V+ . V/C . NSg/V+ NPr/J/P D   NSg/V/J . . ISg+ NSg/V NSg/V  . D$+  NSg/I+  . . NPr/ISg+ VPt   .
> “ for bringing these  in      : but     I    hadn’t quite finished my  tea     when    I    was sent  for . ”
# . C/P Vg       I/Ddem NPr/J/P . NSg/C/P ISg+ V      R     VP/J     D$+ N🅪Sg/V+ NSg/I/C ISg+ VPt NSg/V C/P . .
>
#
> “ You    ought    to have   finished , ” said    the King      . “ When    did you    begin  ? ”
# . ISgPl+ NSg/I/VX P  NSg/VX VP/J     . . VPtPp/J D+  NPr/Vg/J+ . . NSg/I/C VPt ISgPl+ NSg/VL . .
>
#
> The Hatter looked at    the March  Hare     , who    had followed him  into the court    ,
# D   NSg/V  VP/J   NSg/P D   NPr/V+ NSg/V/J+ . NPr/I+ V   VP/J     ISg+ P    D   NSg/V/J+ .
> arm      - in      - arm      with the Dormouse . “ Fourteenth of March  , I    think it       was , ” he       said    .
# NSg/V/J+ . NPr/J/P . NSg/V/J+ P    D   NSg      . . NSg/J      P  NPr/V+ . ISg+ NSg/V NPr/ISg+ VPt . . NPr/ISg+ VPtPp/J .
>
#
> “ Fifteenth , ” said    the March  Hare     .
# . NSg/J+    . . VPtPp/J D+  NPr/V+ NSg/V/J+ .
>
#
> “ Sixteenth , ” added the Dormouse .
# . NSg/J     . . VP/J  D   NSg      .
>
#
> “ Write that          down       , ” the King      said    to the jury     , and the jury     eagerly wrote down
# . NSg/V NSg/I/C/Ddem+ N🅪Sg/V/J/P . . D+  NPr/Vg/J+ VPtPp/J P  D+  NSg/V/J+ . V/C D+  NSg/V/J+ R       V     N🅪Sg/V/J/P
> all          three dates   on  their slates , and then    added them     up        , and reduced the answer
# NSg/I/J/C/Dq NSg   NPl/V3+ J/P D$+   NPl/V3 . V/C NSg/J/C VP/J  NSg/IPl+ NSg/V/J/P . V/C VP/J    D   NSg/V+
> to shillings and pence .
# P  W?        V/C NSg   .
>
#
> “ Take  off       your hat    , ” the King      said    to the Hatter .
# . NSg/V NSg/V/J/P D$+  NSg/V+ . . D+  NPr/Vg/J+ VPtPp/J P  D   NSg/V  .
>
#
> “ It       isn’t mine     , ” said    the Hatter .
# . NPr/ISg+ NSg/V NSg/I/V+ . . VPtPp/J D   NSg/V  .
>
#
> “ Stolen  ! ” the King      exclaimed , turning to the jury     , who    instantly made a
# . NSg/V/J . . D+  NPr/Vg/J+ VP/J      . NSg/Vg  P  D+  NSg/V/J+ . NPr/I+ R         V    D/P
> memorandum of the fact .
# NSg        P  D   NSg+ .
>
#
> “ I    keep  them     to sell  , ” the Hatter added as    an  explanation ; “ I’ve none  of my  own     .
# . ISg+ NSg/V NSg/IPl+ P  NSg/V . . D   NSg/V  VP/J  NSg/R D/P N🅪Sg+       . . W?   NSg/I P  D$+ NSg/V/J .
> I’m a   hatter . ”
# W?  D/P NSg/V  . .
>
#
> Here    the Queen    put   on  her     spectacles , and began staring at    the Hatter , who
# NSg/J/R D+  NPr/V/J+ NSg/V J/P ISg/D$+ NPl        . V/C VPt   Vg      NSg/P D   NSg/V  . NPr/I+
> turned pale    and fidgeted .
# VP/J   NSg/V/J V/C VP/J     .
>
#
> “ Give  your evidence , ” said    the King      ; “ and don’t be      nervous , or    I’ll have   you
# . NSg/V D$+  Nᴹ/V+    . . VPtPp/J D+  NPr/Vg/J+ . . V/C V     NSg/VXL J       . NPr/C W?   NSg/VX ISgPl+
> executed on  the spot     . ”
# VP/J     J/P D   NSg/V/J+ . .
>
#
> This    did not   seem to encourage the witness at    all          : he       kept shifting from one
# I/Ddem+ VPt NSg/C V    P  V         D+  NSg/V+  NSg/P NSg/I/J/C/Dq . NPr/ISg+ V    Vg+      P    NSg/I/V/J+
> foot   to the other   , looking uneasily at    the Queen    , and in      his     confusion he       bit     a
# NSg/V+ P  D   NSg/V/J . Vg      R        NSg/P D   NPr/V/J+ . V/C NPr/J/P ISg/D$+ N🅪Sg/V+   NPr/ISg+ NSg/VPt D/P
> large piece  out         of his     teacup instead of the bread   - and - butter .
# NSg/J NSg/V+ NSg/V/J/R/P P  ISg/D$+ NSg/J  W?      P  D   N🅪Sg/V+ . V/C . NSg/V+ .
>
#
> Just at    this    moment Alice felt     a   very curious sensation , which puzzled her     a
# V/J  NSg/P I/Ddem+ NSg+   NPr+  N🅪Sg/V/J D/P J/R  J+      NSg+      . I/C+  VP/J    ISg/D$+ D/P+
> good     deal     until she  made out         what   it       was : she  was beginning to grow larger
# NPr/V/J+ NSg/V/J+ C/P   ISg+ V    NSg/V/J/R/P NSg/I+ NPr/ISg+ VPt . ISg+ VPt NSg/Vg/J  P  V    JC
> again , and she  thought   at    first   she  would get   up        and leave the court    ; but     on
# P     . V/C ISg+ NSg/VPtPp NSg/P NSg/V/J ISg+ VX    NSg/V NSg/V/J/P V/C NSg/V D+  NSg/V/J+ . NSg/C/P J/P
> second   thoughts she  decided  to remain where she  was as    long    as    there was room
# NSg/V/J+ NPl/V3+  ISg+ NSg/VP/J P  NSg/V  NSg/C ISg+ VPt NSg/R NPr/V/J NSg/R +     VPt NSg/V/J+
> for her     .
# C/P ISg/D$+ .
>
#
> “ I    wish  you    wouldn’t squeeze so        . ” said    the Dormouse , who    was sitting next    to
# . ISg+ NSg/V ISgPl+ VX       NSg/V   NSg/I/J/C . . VPtPp/J D   NSg      . NPr/I+ VPt NSg/V/J NSg/J/P P
> her     . “ I    can    hardly breathe . ”
# ISg/D$+ . . ISg+ NPr/VX R      V       . .
>
#
> “ I    can’t help  it       , ” said    Alice very meekly : “ I’m growing . ”
# . ISg+ VX    NSg/V NPr/ISg+ . . VPtPp/J NPr+  J/R  R      . . W?  NSg/Vg  . .
>
#
> “ You’ve no    right    to grow here    , ” said    the Dormouse .
# . W?     NPr/P NPr/V/J+ P  V    NSg/J/R . . VPtPp/J D   NSg      .
>
#
<<<<<<< HEAD
> “ Don’t talk   nonsense , ” said    Alice more         boldly : “ you    know   you’re growing too . ”
# . V     N🅪Sg/V Nᴹ/V/J+  . . VPtPp/J NPr+  NPr/I/V/J/Dq R      . . ISgPl+ NSg/VL W?     NSg/Vg  W?  . .
=======
> “ Don’t talk   nonsense , ” said Alice more           boldly : “ you    know  you’re growing too . ”
# . V     N🅪Sg/V Nᴹ/V/J+  . . V/J  NPr+  NPr/I/V/J/R/Dq R      . . ISgPl+ NSg/V W?     NSg/V   W?  . .
>>>>>>> 7e6aec91
>
#
> “ Yes    , but     I    grow at    a    reasonable pace       , ” said    the Dormouse : “ not   in      that
# . NPl/VL . NSg/C/P ISg+ V    NSg/P D/P+ J+         NPr/V/J/P+ . . VPtPp/J D   NSg      . . NSg/C NPr/J/P NSg/I/C/Ddem
> ridiculous fashion . ” And he       got up        very sulkily and crossed over    to the other
# J          N🅪Sg/V+ . . V/C NPr/ISg+ V   NSg/V/J/P J/R  R       V/C VP/J    NSg/J/P P  D   NSg/V/J
> side    of the court    .
# NSg/V/J P  D   NSg/V/J+ .
>
#
> All           this    time      the Queen    had never left    off       staring at    the Hatter , and , just as
# NSg/I/J/C/Dq+ I/Ddem+ N🅪Sg/V/J+ D+  NPr/V/J+ V   R     NPr/V/J NSg/V/J/P Vg      NSg/P D   NSg/V  . V/C . V/J  NSg/R
> the Dormouse crossed the court    , she  said    to one       of the officers of the court    ,
# D   NSg      VP/J    D   NSg/V/J+ . ISg+ VPtPp/J P  NSg/I/V/J P  D   NPl/V3   P  D   NSg/V/J+ .
> “ Bring me       the list  of the singers in      the last    concert ! ” on  which the wretched
# . VL    NPr/ISg+ D   NSg/V P  D   +       NPr/J/P D   NSg/V/J NSg/V+  . . J/P I/C+  D   J
> Hatter trembled so        , that         he       shook   both   his     shoes   off       .
# NSg/V  VP/J     NSg/I/J/C . NSg/I/C/Ddem NPr/ISg+ NSg/V/J I/C/Dq ISg/D$+ NPl/V3+ NSg/V/J/P .
>
#
> “ Give  your evidence , ” the King      repeated angrily , “ or    I’ll have   you    executed ,
# . NSg/V D$+  Nᴹ/V+    . . D+  NPr/Vg/J+ VP/J     R       . . NPr/C W?   NSg/VX ISgPl+ VP/J     .
> whether you’re nervous or    not   . ”
# I/C     W?     J       NPr/C NSg/C . .
>
#
> “ I’m a    poor    man      , your Majesty , ” the Hatter began , in      a   trembling voice  , “ — and I
# . W?  D/P+ NSg/V/J NPr/V/J+ . D$+  NSg/I+  . . D   NSg/V  VPt   . NPr/J/P D/P Vg        NSg/V+ . . . V/C ISg+
> hadn’t begun my  tea     — not   above   a   week   or    so        — and what   with the bread   - and - butter
# V      VPp   D$+ N🅪Sg/V+ . NSg/C NSg/J/P D/P NSg/J+ NPr/C NSg/I/J/C . V/C NSg/I+ P    D   N🅪Sg/V+ . V/C . NSg/V+
> getting so        thin    — and the twinkling of the tea     — ”
# NSg/V   NSg/I/J/C NSg/V/J . V/C D   NSg/Vg/J  P  D   N🅪Sg/V+ . .
>
#
> “ The twinkling of the what   ? ” said    the King      .
# . D   NSg/Vg/J  P  D   NSg/I+ . . VPtPp/J D+  NPr/Vg/J+ .
>
#
> “ It       began with the tea     , ” the Hatter replied .
# . NPr/ISg+ VPt   P    D+  N🅪Sg/V+ . . D   NSg/V  VP/J    .
>
#
> “ Of course twinkling begins with a   T      ! ” said    the King      sharply . “ Do     you    take  me
# . P  NSg/V+ NSg/Vg/J  NPl/V3 P    D/P NPr/J+ . . VPtPp/J D+  NPr/Vg/J+ R       . . NSg/VX ISgPl+ NSg/V NPr/ISg+
> for a   dunce ? Go       on  ! ”
# C/P D/P NSg   . NSg/VL/J J/P . .
>
#
> “ I’m a    poor    man      , ” the Hatter went    on  , “ and most         things  twinkled after that          — only
# . W?  D/P+ NSg/V/J NPr/V/J+ . . D   NSg/V  NSg/VPt J/P . . V/C NSg/I/J/R/Dq NPl/V3+ VP/J     P     NSg/I/C/Ddem+ . J/R/C
> the March  Hare     said    — ”
# D   NPr/V+ NSg/V/J+ VPtPp/J . .
>
#
> “ I    didn’t ! ” the March  Hare     interrupted in      a    great  hurry  .
# . ISg+ V      . . D+  NPr/V+ NSg/V/J+ VP/J        NPr/J/P D/P+ NSg/J+ NSg/V+ .
>
#
> “ You    did ! ” said    the Hatter .
# . ISgPl+ VPt . . VPtPp/J D   NSg/V  .
>
#
> “ I    deny it       ! ” said    the March  Hare     .
# . ISg+ V    NPr/ISg+ . . VPtPp/J D+  NPr/V+ NSg/V/J+ .
>
#
> “ He       denies it       , ” said    the King      : “ leave out         that         part     . ”
# . NPr/ISg+ V3     NPr/ISg+ . . VPtPp/J D   NPr/Vg/J+ . . NSg/V NSg/V/J/R/P NSg/I/C/Ddem NSg/V/J+ . .
>
#
> “ Well    , at    any     rate   , the Dormouse said    — ” the Hatter went    on  , looking anxiously
# . NSg/V/J . NSg/P I/R/Dq+ NSg/V+ . D   NSg      VPtPp/J . . D   NSg/V  NSg/VPt J/P . Vg      R
> round     to see   if    he       would deny it       too : but     the Dormouse denied nothing  , being
# NSg/V/J/P P  NSg/V NSg/C NPr/ISg+ VX    V    NPr/ISg+ W?  . NSg/C/P D   NSg      VP/J   NSg/I/J+ . N🅪Sg/Vg/C
> fast    asleep .
# NSg/V/J J      .
>
#
<<<<<<< HEAD
> “ After that          , ” continued the Hatter , “ I    cut     some     more         bread   - and - butter — ”
# . P     NSg/I/C/Ddem+ . . VP/J      D   NSg/V  . . ISg+ NSg/V/J I/J/R/Dq NPr/I/V/J/Dq N🅪Sg/V+ . V/C . NSg/V+ . .
=======
> “ After that          , ” continued the Hatter , “ I    cut     some     more           bread   - and - butter — ”
# . P     NSg/I/C/Ddem+ . . V/J       D   NSg/V  . . ISg+ NSg/V/J I/J/R/Dq NPr/I/V/J/R/Dq N🅪Sg/V+ . V/C . NSg/V+ . .
>>>>>>> 7e6aec91
>
#
> “ But     what   did the Dormouse say    ? ” one       of the jury     asked .
# . NSg/C/P NSg/I+ VPt D   NSg      NSg/VL . . NSg/I/V/J P  D+  NSg/V/J+ VP/J  .
>
#
> “ That         I    can’t remember , ” said    the Hatter .
# . NSg/I/C/Ddem ISg+ VX    NSg/V    . . VPtPp/J D   NSg/V  .
>
#
> “ You    must  remember , ” remarked the King      , “ or    I’ll have   you    executed . ”
# . ISgPl+ NSg/V NSg/V    . . VP/J     D+  NPr/Vg/J+ . . NPr/C W?   NSg/VX ISgPl+ VP/J     . .
>
#
> The miserable Hatter dropped his     teacup and bread   - and - butter , and went    down       on
# D   W?        NSg/V  V/J     ISg/D$+ NSg/J  V/C N🅪Sg/V+ . V/C . NSg/V+ . V/C NSg/VPt N🅪Sg/V/J/P J/P
> one       knee   . “ I’m a    poor    man      , your Majesty , ” he       began .
# NSg/I/V/J NSg/V+ . . W?  D/P+ NSg/V/J NPr/V/J+ . D$+  NSg/I+  . . NPr/ISg+ VPt   .
>
#
> “ You’re a   very poor    speaker , ” said    the King      .
# . W?     D/P J/R  NSg/V/J NSg+    . . VPtPp/J D   NPr/Vg/J+ .
>
#
> Here    one       of the guinea - pigs    cheered , and was immediately suppressed by      the
# NSg/J/R NSg/I/V/J P  D+  NPr+   . NPl/V3+ VP/J    . V/C VPt R           VP/J       NSg/J/P D
> officers of the court    . ( As    that          is  rather    a   hard   word  , I    will   just explain to
# NPl/V3   P  D+  NSg/V/J+ . . NSg/R NSg/I/C/Ddem+ VL3 NPr/V/J/R D/P N🅪Sg/J NSg/V . ISg+ NPr/VX V/J  V       P
> you    how   it       was done      . They had a    large  canvas bag    , which tied up        at    the mouth
# ISgPl+ NSg/C NPr/ISg+ VPt NSg/VPp/J . IPl+ V   D/P+ NSg/J+ NSg/V+ NSg/V+ . I/C+  VP/J NSg/V/J/P NSg/P D   NSg/V+
> with strings : into this    they slipped the guinea - pig   , head     first   , and then    sat
# P    NPl/V3+ . P    I/Ddem+ IPl+ V/J     D   NPr+   . NSg/V . NPr/V/J+ NSg/V/J . V/C NSg/J/C NSg/VPtPp/J
> upon it       . )
# P    NPr/ISg+ . .
>
#
> “ I’m glad    I’ve seen    that          done      , ” thought   Alice . “ I’ve so        often read       in      the
# . W?  NSg/V/J W?   NSg/VPp NSg/I/C/Ddem+ NSg/VPp/J . . NSg/VPtPp NPr+  . . W?   NSg/I/J/C R     NSg/VLPtPp NPr/J/P D
> newspapers , at    the end   of trials  , “ There was some     attempts at    applause , which
# NPl/V3+    . NSg/P D   NSg/V P  NPl/V3+ . . +     VPt I/J/R/Dq NPl/V3+  NSg/P Nᴹ+      . I/C+
> was immediately suppressed by      the officers of the court    , ” and I    never understood
# VPt R           VP/J       NSg/J/P D   NPl/V3   P  D   NSg/V/J+ . . V/C ISg+ R     VPtPp/J
> what   it       meant till      now       . ”
# NSg/I+ NPr/ISg+ V     NSg/V/C/P NPr/V/J/C . .
>
#
> “ If    that’s all          you    know   about it       , you    may    stand down       , ” continued the King      .
# . NSg/C NSg$   NSg/I/J/C/Dq ISgPl+ NSg/VL J/P   NPr/ISg+ . ISgPl+ NPr/VX NSg/V N🅪Sg/V/J/P . . VP/J      D   NPr/Vg/J+ .
>
#
> “ I    can’t go       no    lower    , ” said    the Hatter : “ I’m on  the floor  , as    it       is  . ”
# . ISg+ VX    NSg/VL/J NPr/P NSg/V/JC . . VPtPp/J D   NSg/V  . . W?  J/P D   NSg/V+ . NSg/R NPr/ISg+ VL3 . .
>
#
> “ Then    you    may    sit    down       , ” the King      replied .
# . NSg/J/C ISgPl+ NPr/VX NSg/VL N🅪Sg/V/J/P . . D+  NPr/Vg/J+ VP/J    .
>
#
> Here    the other   guinea - pig    cheered , and was suppressed .
# NSg/J/R D   NSg/V/J NPr+   . NSg/V+ VP/J    . V/C VPt VP/J       .
>
#
> “ Come       , that          finished the guinea - pigs    ! ” thought   Alice . “ Now       we   shall get   on
# . NSg/VLPp/P . NSg/I/C/Ddem+ VP/J     D   NPr+   . NPl/V3+ . . NSg/VPtPp NPr+  . . NPr/V/J/C IPl+ VX    NSg/V J/P
> better    . ”
# NSg/VX/JC . .
>
#
> “ I’d rather    finish my  tea     , ” said    the Hatter , with an  anxious look  at    the Queen    ,
# . W?  NPr/V/J/R NSg/V  D$+ N🅪Sg/V+ . . VPtPp/J D   NSg/V  . P    D/P J       NSg/V NSg/P D   NPr/V/J+ .
> who    was reading the list  of singers .
# NPr/I+ VPt NPr/Vg  D   NSg/V P  +       .
>
#
> “ You    may    go       , ” said    the King      , and the Hatter hurriedly left    the court    , without
# . ISgPl+ NPr/VX NSg/VL/J . . VPtPp/J D+  NPr/Vg/J+ . V/C D   NSg/V  R         NPr/V/J D   NSg/V/J+ . C/P
> even    waiting to put   his     shoes   on  .
# NSg/V/J NSg/Vg  P  NSg/V ISg/D$+ NPl/V3+ J/P .
>
#
> “ — and just take  his     head     off       outside   , ” the Queen    added to one       of the officers :
# . . V/C V/J  NSg/V ISg/D$+ NPr/V/J+ NSg/V/J/P NSg/V/J/P . . D+  NPr/V/J+ VP/J  P  NSg/I/V/J P  D+  NPl/V3+  .
> but     the Hatter was out         of sight   before the officer could  get   to the door   .
# NSg/C/P D   NSg/V  VPt NSg/V/J/R/P P  N🅪Sg/V+ C/P    D   NSg/V+  NSg/VX NSg/V P  D   NSg/V+ .
>
#
> “ Call  the next     witness ! ” said    the King      .
# . NSg/V D+  NSg/J/P+ NSg/V+  . . VPtPp/J D+  NPr/Vg/J+ .
>
#
> The next     witness was the Duchess’s cook  . She  carried the pepper  - box   in      her     hand   ,
# D+  NSg/J/P+ NSg/V+  VPt D   NSg$      NPr/V . ISg+ VP/J    D   N🅪Sg/V+ . NSg/V NPr/J/P ISg/D$+ NSg/V+ .
> and Alice guessed who    it       was , even    before she  got into the court    , by      the way    the
# V/C NPr+  VP/J    NPr/I+ NPr/ISg+ VPt . NSg/V/J C/P    ISg+ V   P    D+  NSg/V/J+ . NSg/J/P D+  NSg/J+ D
> people near      the door   began sneezing all          at    once  .
# NPl/V+ NSg/V/J/P D+  NSg/V+ VPt   Vg       NSg/I/J/C/Dq NSg/P NSg/C .
>
#
> “ Give  your evidence , ” said    the King      .
# . NSg/V D$+  Nᴹ/V+    . . VPtPp/J D+  NPr/Vg/J+ .
>
#
> “ Shan’t , ” said    the cook   .
# . V      . . VPtPp/J D   NPr/V+ .
>
#
> The King      looked anxiously at    the White     Rabbit , who    said    in      a    low      voice  , “ Your
# D+  NPr/Vg/J+ VP/J   R         NSg/P D+  NPr🅪/V/J+ NSg/V+ . NPr/I+ VPtPp/J NPr/J/P D/P+ NSg/V/J+ NSg/V+ . . D$+
> Majesty must  cross      - examine this    witness . ”
# NSg/I+  NSg/V NPr/V/J/P+ . NSg/V   I/Ddem+ NSg/V+  . .
>
#
> “ Well    , if    I    must  , I    must  , ” the King      said    , with a   melancholy air     , and , after
# . NSg/V/J . NSg/C ISg+ NSg/V . ISg+ NSg/V . . D+  NPr/Vg/J+ VPtPp/J . P    D/P NSg/J      N🅪Sg/V+ . V/C . P
> folding his     arms    and frowning at    the cook   till      his     eyes    were    nearly out         of
# Vg      ISg/D$+ NPl/V3+ V/C Vg       NSg/P D   NPr/V+ NSg/V/C/P ISg/D$+ NPl/V3+ NSg/VPt R      NSg/V/J/R/P P
> sight   , he       said    in      a   deep  voice  , “ What   are tarts  made of ? ”
# N🅪Sg/V+ . NPr/ISg+ VPtPp/J NPr/J/P D/P NSg/J NSg/V+ . . NSg/I+ V   NPl/V3 V    P  . .
>
#
> “ Pepper  , mostly , ” said    the cook   .
# . N🅪Sg/V+ . R      . . VPtPp/J D+  NPr/V+ .
>
#
> “ Treacle , ” said    a   sleepy voice  behind  her     .
# . NSg/V   . . VPtPp/J D/P NSg/J  NSg/V+ NSg/J/P ISg/D$+ .
>
#
> “ Collar that          Dormouse , ” the Queen    shrieked out         . “ Behead that          Dormouse ! Turn  that
# . NSg/V+ NSg/I/C/Ddem+ NSg      . . D   NPr/V/J+ VP/J     NSg/V/J/R/P . . V      NSg/I/C/Ddem+ NSg      . NSg/V NSg/I/C/Ddem+
> Dormouse out         of court    ! Suppress him  ! Pinch him  ! Off       with his     whiskers ! ”
# NSg      NSg/V/J/R/P P  NSg/V/J+ . V        ISg+ . NSg/V ISg+ . NSg/V/J/P P    ISg/D$+ W?       . .
>
#
> For some      minutes the whole  court    was in      confusion , getting the Dormouse turned
# C/P I/J/R/Dq+ NPl/V3+ D+  NSg/J+ NSg/V/J+ VPt NPr/J/P N🅪Sg/V+   . NSg/V   D   NSg      VP/J
> out         , and , by      the time      they had settled down       again , the cook   had disappeared .
# NSg/V/J/R/P . V/C . NSg/J/P D   N🅪Sg/V/J+ IPl+ V   VP/J    N🅪Sg/V/J/P P     . D   NPr/V+ V   VP/J        .
>
#
> “ Never mind   ! ” said    the King      , with an  air    of great  relief . “ Call  the next
# . R     NSg/V+ . . VPtPp/J D+  NPr/Vg/J+ . P    D/P N🅪Sg/V P  NSg/J+ NSg/J+ . . NSg/V D+  NSg/J/P+
> witness . ” And he       added in      an  undertone to the Queen    , “ Really , my  dear    , you    must
# NSg/V+  . . V/C NPr/ISg+ VP/J  NPr/J/P D/P NSg/V     P  D   NPr/V/J+ . . R      . D$+ NSg/V/J . ISgPl+ NSg/V
> cross      - examine the next    witness . It       quite makes  my  forehead ache   ! ”
# NPr/V/J/P+ . NSg/V   D   NSg/J/P NSg/V+  . NPr/ISg+ R     NPl/V3 D$+ NSg+     NSg/V+ . .
>
#
> Alice watched the White     Rabbit as    he       fumbled over    the list   , feeling  very curious
# NPr+  VP/J    D+  NPr🅪/V/J+ NSg/V+ NSg/R NPr/ISg+ VP/J    NSg/J/P D   NSg/V+ . NSg/Vg/J J/R  J
> to see   what   the next    witness would be      like        , “ — for they haven’t got much         evidence
# P  NSg/V NSg/I+ D   NSg/J/P NSg/V+  VX    NSg/VXL NSg/V/J/C/P . . . C/P IPl+ V       V   NSg/I/J/R/Dq Nᴹ/V+
> yet     , ” she  said    to herself . Imagine her     surprise , when    the White     Rabbit read       out         ,
# NSg/V/C . . ISg+ VPtPp/J P  ISg+    . NSg/V   ISg/D$+ NSg/V+   . NSg/I/C D+  NPr🅪/V/J+ NSg/V+ NSg/VLPtPp NSg/V/J/R/P .
> at    the top     of his     shrill  little      voice  , the name   “ Alice ! ”
# NSg/P D   NSg/V/J P  ISg/D$+ NSg/V/J NPr/I/J/Dq+ NSg/V+ . D+  NSg/V+ . NPr+  . .
>
#
> CHAPTER XII : Alice’s Evidence
# NSg/V+  W?  . NSg$    Nᴹ/V+
>
#
> “ Here    ! ” cried Alice , quite forgetting in      the flurry of the moment how   large she
# . NSg/J/R . . VP/J  NPr+  . R     NSg/V      NPr/J/P D   NSg/V  P  D   NSg+   NSg/C NSg/J ISg+
> had grown in      the last    few      minutes , and she  jumped up        in      such  a   hurry  that          she
# V   V/J   NPr/J/P D   NSg/V/J NSg/I/Dq NPl/V3+ . V/C ISg+ VP/J   NSg/V/J/P NPr/J/P NSg/I D/P NSg/V+ NSg/I/C/Ddem+ ISg+
> tipped over    the jury     - box   with the edge  of her     skirt , upsetting all          the jurymen
# VPtPp  NSg/J/P D   NSg/V/J+ . NSg/V P    D   NSg/V P  ISg/D$+ NSg/V . NSg/V/J   NSg/I/J/C/Dq D   NPl
> on  to the heads  of the crowd  below , and there they lay     sprawling about ,
# J/P P  D   NPl/V3 P  D   NSg/V+ P     . V/C +     IPl+ NSg/V/J Vg        J/P   .
> reminding her     very much         of a   globe of goldfish she  had accidentally upset   the
# Vg        ISg/D$+ J/R  NSg/I/J/R/Dq P  D/P NSg/V P  NSgPl    ISg+ V   R            NSg/V/J D
> week   before .
# NSg/J+ C/P    .
>
#
> “ Oh    , I    beg   your pardon ! ” she  exclaimed in      a   tone     of great  dismay , and began
# . NPr/V . ISg+ NSg/V D$+  NSg/V  . . ISg+ VP/J      NPr/J/P D/P N🅪Sg/I/V P  NSg/J+ NSg/V+ . V/C VPt
> picking them     up        again as    quickly as    she  could  , for the accident of the goldfish
# Vg      NSg/IPl+ NSg/V/J/P P     NSg/R R       NSg/R ISg+ NSg/VX . C/P D   NSg/J    P  D   NSgPl
> kept running  in      her     head     , and she  had a   vague   sort  of idea that          they must  be
# V    Nᴹ/V/J/P NPr/J/P ISg/D$+ NPr/V/J+ . V/C ISg+ V   D/P NSg/V/J NSg/V P  NSg+ NSg/I/C/Ddem+ IPl+ NSg/V NSg/VXL
> collected at    once  and put   back    into the jury     - box    , or    they would die   .
# VP/J      NSg/P NSg/C V/C NSg/V NSg/V/J P    D   NSg/V/J+ . NSg/V+ . NPr/C IPl+ VX    NSg/V .
>
#
> “ The trial    cannot proceed , ” said    the King      in      a   very grave    voice  , “ until all          the
# . D+  NSg/V/J+ NSg/V  V       . . VPtPp/J D   NPr/Vg/J+ NPr/J/P D/P J/R  NSg/V/J+ NSg/V+ . . C/P   NSg/I/J/C/Dq D
> jurymen are back    in      their proper places  — all          , ” he       repeated with great emphasis ,
# NPl     V   NSg/V/J NPr/J/P D$+   NSg/J  NPl/V3+ . NSg/I/J/C/Dq . . NPr/ISg+ VP/J     P    NSg/J NSg+     .
> looking hard   at    Alice as    he       said    so        .
# Vg      N🅪Sg/J NSg/P NPr+  NSg/R NPr/ISg+ VPtPp/J NSg/I/J/C .
>
#
> Alice looked at    the jury     - box    , and saw     that          , in      her     haste  , she  had put   the Lizard
# NPr+  VP/J   NSg/P D   NSg/V/J+ . NSg/V+ . V/C NSg/VPt NSg/I/C/Ddem+ . NPr/J/P ISg/D$+ NSg/V+ . ISg+ V   NSg/V D   NSg
> in      head     downwards , and the poor    little     thing  was waving its     tail     about in      a
# NPr/J/P NPr/V/J+ W?        . V/C D   NSg/V/J NPr/I/J/Dq NSg/V+ VPt Vg     ISg/D$+ NSg/V/J+ J/P   NPr/J/P D/P
> melancholy way    , being     quite unable  to move  . She  soon got it       out         again , and put
# NSg/J      NSg/J+ . N🅪Sg/Vg/C R     NSg/V/J P  NSg/V . ISg+ J/R  V   NPr/ISg+ NSg/V/J/R/P P     . V/C NSg/V
> it       right   ; “ not   that         it       signifies much         , ” she  said    to herself ; “ I    should think it
# NPr/ISg+ NPr/V/J . . NSg/C NSg/I/C/Ddem NPr/ISg+ V3        NSg/I/J/R/Dq . . ISg+ VPtPp/J P  ISg+    . . ISg+ VX     NSg/V NPr/ISg+
> would be      quite as    much         use   in      the trial    one        way    up        as    the other   . ”
# VX    NSg/VXL R     NSg/R NSg/I/J/R/Dq NSg/V NPr/J/P D+  NSg/V/J+ NSg/I/V/J+ NSg/J+ NSg/V/J/P NSg/R D   NSg/V/J . .
>
#
> As    soon as    the jury     had a   little     recovered from the shock   of being     upset   , and
# NSg/R J/R  NSg/R D+  NSg/V/J+ V   D/P NPr/I/J/Dq VP/J+     P    D   NSg/V/J P  N🅪Sg/Vg/C NSg/V/J . V/C
> their slates and pencils had been    found and handed back    to them     , they set     to
# D$+   NPl/V3 V/C NPl/V3+ V   NSg/VPp NSg/V V/C VP/J   NSg/V/J P  NSg/IPl+ . IPl+ NPr/V/J P
> work   very diligently to write out         a   history of the accident , all          except the
# N🅪Sg/V J/R  R          P  NSg/V NSg/V/J/R/P D/P N🅪Sg    P  D   NSg/J+   . NSg/I/J/C/Dq V/C/P  D
> Lizard , who    seemed too much         overcome to do     anything but     sit    with its     mouth  open    ,
# NSg    . NPr/I+ VP/J   W?  NSg/I/J/R/Dq NSg/V    P  NSg/VX NSg/I/V+ NSg/C/P NSg/VL P    ISg/D$+ NSg/V+ NSg/V/J .
> gazing up        into the roof  of the court    .
# Vg     NSg/V/J/P P    D   NSg/V P  D   NSg/V/J+ .
>
#
> “ What   do     you    know   about this    business ? ” the King      said    to Alice .
# . NSg/I+ NSg/VX ISgPl+ NSg/VL J/P   I/Ddem+ N🅪Sg/J+  . . D+  NPr/Vg/J+ VPtPp/J P  NPr+  .
>
#
> “ Nothing  , ” said    Alice .
# . NSg/I/J+ . . VPtPp/J NPr+  .
>
#
> “ Nothing  whatever ? ” persisted the King      .
# . NSg/I/J+ NSg/I/J+ . . VP/J      D+  NPr/Vg/J+ .
>
#
> “ Nothing  whatever , ” said    Alice .
# . NSg/I/J+ NSg/I/J+ . . VPtPp/J NPr+  .
>
#
> “ That’s very important , ” the King      said    , turning to the jury     . They were    just
# . NSg$   J/R  J         . . D   NPr/Vg/J+ VPtPp/J . NSg/Vg  P  D   NSg/V/J+ . IPl+ NSg/VPt V/J
> beginning to write this   down       on  their slates , when    the White    Rabbit interrupted :
# NSg/Vg/J  P  NSg/V I/Ddem N🅪Sg/V/J/P J/P D$+   NPl/V3 . NSg/I/C D   NPr🅪/V/J NSg/V+ VP/J        .
> “ Unimportant , your Majesty means  , of course , ” he       said    in      a   very respectful tone      ,
# . J           . D$+  NSg/I+  NPl/V3 . P  NSg/V+ . . NPr/ISg+ VPtPp/J NPr/J/P D/P J/R  J          N🅪Sg/I/V+ .
> but     frowning and making faces   at    him  as    he       spoke   .
# NSg/C/P Vg       V/C NSg/Vg NPl/V3+ NSg/P ISg+ NSg/R NPr/ISg+ NSg/VPt .
>
#
> “ Unimportant , of course , I    meant , ” the King      hastily said    , and went    on  to himself
# . J           . P  NSg/V+ . ISg+ V     . . D+  NPr/Vg/J+ R       VPtPp/J . V/C NSg/VPt J/P P  ISg+
> in      an  undertone ,
# NPr/J/P D/P NSg/V     .
>
#
> “ important — unimportant — unimportant — important — ” as    if    he       were    trying   which word
# . J         . J           . J           . J         . . NSg/R NSg/C NPr/ISg+ NSg/VPt NSg/Vg/J I/C+  NSg/V+
> sounded best      .
# VP/J    NPr/VX/JS .
>
#
> Some     of the jury     wrote it       down       “ important , ” and some     “ unimportant . ” Alice could
# I/J/R/Dq P  D+  NSg/V/J+ V     NPr/ISg+ N🅪Sg/V/J/P . J         . . V/C I/J/R/Dq . J           . . NPr+  NSg/VX
> see   this    , as    she  was near      enough to look  over    their slates ; “ but     it       doesn’t
# NSg/V I/Ddem+ . NSg/R ISg+ VPt NSg/V/J/P NSg/I  P  NSg/V NSg/J/P D$+   NPl/V3 . . NSg/C/P NPr/ISg+ V
> matter  a   bit      , ” she  thought   to herself .
# N🅪Sg/V+ D/P NSg/VPt+ . . ISg+ NSg/VPtPp P  ISg+    .
>
#
<<<<<<< HEAD
> At    this    moment the King      , who    had been    for some      time      busily writing in      his
# NSg/P I/Ddem+ NSg+   D+  NPr/Vg/J+ . NPr/I+ V   NSg/VPp C/P I/J/R/Dq+ N🅪Sg/V/J+ R      NSg/Vg  NPr/J/P ISg/D$+
> note   - book   , cackled out         “ Silence ! ” and read       out         from his     book   , “ Rule   Forty - two .
# NSg/V+ . NSg/V+ . VP/J    NSg/V/J/R/P . NSg/V+  . . V/C NSg/VLPtPp NSg/V/J/R/P P    ISg/D$+ NSg/V+ . . NSg/V+ NSg/J . NSg .
> All           persons more         than a    mile high    to leave the court    . ”
# NSg/I/J/C/Dq+ NPl/V3+ NPr/I/V/J/Dq C/P  D/P+ NSg+ NSg/V/J P  NSg/V D+  NSg/V/J+ . .
=======
> At    this    moment the King     , who    had been  for some      time      busily writing in      his
# NSg/P I/Ddem+ NSg+   D+  NPr/V/J+ . NPr/I+ V   NSg/V C/P I/J/R/Dq+ N🅪Sg/V/J+ R      NSg/V   NPr/J/P ISg/D$+
> note   - book   , cackled out         “ Silence ! ” and read  out         from his     book   , “ Rule   Forty - two .
# NSg/V+ . NSg/V+ . V/J     NSg/V/J/R/P . NSg/V+  . . V/C NSg/V NSg/V/J/R/P P    ISg/D$+ NSg/V+ . . NSg/V+ NSg/J . NSg .
> All           persons more           than a    mile high    to leave the court    . ”
# NSg/I/J/C/Dq+ NPl/V+  NPr/I/V/J/R/Dq C/P  D/P+ NSg+ NSg/V/J P  NSg/V D+  NSg/V/J+ . .
>>>>>>> 7e6aec91
>
#
> Everybody looked at    Alice .
# NSg/I+    VP/J   NSg/P NPr+  .
>
#
> “ I’m not   a   mile high    , ” said    Alice .
# . W?  NSg/C D/P NSg+ NSg/V/J . . VPtPp/J NPr+  .
>
#
> “ You    are , ” said    the King      .
# . ISgPl+ V   . . VPtPp/J D+  NPr/Vg/J+ .
>
#
> “ Nearly two  miles  high    , ” added the Queen    .
# . R      NSg+ NPrPl+ NSg/V/J . . VP/J  D+  NPr/V/J+ .
>
#
> “ Well    , I    shan’t go       , at    any    rate   , ” said    Alice : “ besides , that’s not   a   regular
# . NSg/V/J . ISg+ V      NSg/VL/J . NSg/P I/R/Dq NSg/V+ . . VPtPp/J NPr+  . . W?      . NSg$   NSg/C D/P NSg/J
> rule   : you    invented it       just now       . ”
# NSg/V+ . ISgPl+ VP/J     NPr/ISg+ V/J  NPr/V/J/C . .
>
#
> “ It’s the oldest rule   in      the book   , ” said    the King      .
# . W?   D   JS     NSg/V+ NPr/J/P D   NSg/V+ . . VPtPp/J D   NPr/Vg/J+ .
>
#
> “ Then    it       ought    to be      Number     One       , ” said    Alice .
# . NSg/J/C NPr/ISg+ NSg/I/VX P  NSg/VXL N🅪Sg/V/JC+ NSg/I/V/J . . VPtPp/J NPr+  .
>
#
> The King      turned pale    , and shut    his     note   - book   hastily . “ Consider your verdict , ”
# D+  NPr/Vg/J+ VP/J   NSg/V/J . V/C NSg/V/J ISg/D$+ NSg/V+ . NSg/V+ R       . . V        D$+  NSg+    . .
> he       said    to the jury     , in      a   low     , trembling voice  .
# NPr/ISg+ VPtPp/J P  D+  NSg/V/J+ . NPr/J/P D/P NSg/V/J . Vg        NSg/V+ .
>
#
<<<<<<< HEAD
> “ There’s more         evidence to come       yet     , please your Majesty , ” said    the White    Rabbit ,
# . W?      NPr/I/V/J/Dq Nᴹ/V+    P  NSg/VLPp/P NSg/V/C . V      D$+  NSg/I+  . . VPtPp/J D   NPr🅪/V/J NSg/V+ .
> jumping up        in      a   great hurry  ; “ this   paper     has just been    picked up        . ”
# Vg      NSg/V/J/P NPr/J/P D/P NSg/J NSg/V+ . . I/Ddem N🅪Sg/V/J+ V3  V/J  NSg/VPp VP/J   NSg/V/J/P . .
=======
> “ There’s more           evidence to come    yet     , please your Majesty , ” said the White    Rabbit ,
# . W?      NPr/I/V/J/R/Dq Nᴹ/V+    P  NSg/V/P NSg/V/C . V      D$+  NSg/I+  . . V/J  D   NPr🅪/V/J NSg/V+ .
> jumping up        in      a   great hurry  ; “ this   paper     has just been  picked up        . ”
# V       NSg/V/J/P NPr/J/P D/P NSg/J NSg/V+ . . I/Ddem N🅪Sg/V/J+ V   V/J  NSg/V V/J    NSg/V/J/P . .
>>>>>>> 7e6aec91
>
#
> “ What’s in      it       ? ” said    the Queen    .
# . NSg$   NPr/J/P NPr/ISg+ . . VPtPp/J D+  NPr/V/J+ .
>
#
> “ I    haven’t opened it       yet     , ” said    the White    Rabbit , “ but     it       seems to be      a   letter ,
# . ISg+ V       VP/J   NPr/ISg+ NSg/V/C . . VPtPp/J D   NPr🅪/V/J NSg/V+ . . NSg/C/P NPr/ISg+ V3    P  NSg/VXL D/P NSg/V+ .
> written by      the prisoner to — to somebody . ”
# V/J     NSg/J/P D   NSg+     P  . P  NSg/I+   . .
>
#
> “ It       must  have   been    that          , ” said    the King      , “ unless it       was written to nobody , which
# . NPr/ISg+ NSg/V NSg/VX NSg/VPp NSg/I/C/Ddem+ . . VPtPp/J D+  NPr/Vg/J+ . . C      NPr/ISg+ VPt V/J     P  NSg/I+ . I/C+
> isn’t usual , you    know   . ”
# NSg/V NSg/J . ISgPl+ NSg/VL . .
>
#
> “ Who    is  it       directed to ? ” said    one       of the jurymen .
# . NPr/I+ VL3 NPr/ISg+ VP/J     P  . . VPtPp/J NSg/I/V/J P  D   NPl     .
>
#
> “ It       isn’t directed at    all          , ” said    the White    Rabbit ; “ in      fact , there’s nothing
# . NPr/ISg+ NSg/V VP/J     NSg/P NSg/I/J/C/Dq . . VPtPp/J D   NPr🅪/V/J NSg/V+ . . NPr/J/P NSg+ . W?      NSg/I/J+
> written on  the outside   . ” He       unfolded the paper     as    he       spoke   , and added “ It       isn’t
# V/J     J/P D   NSg/V/J/P . . NPr/ISg+ VP/J     D+  N🅪Sg/V/J+ NSg/R NPr/ISg+ NSg/VPt . V/C VP/J  . NPr/ISg+ NSg/V
> a    letter , after all          : it’s a   set      of verses . ”
# D/P+ NSg/V+ . P     NSg/I/J/C/Dq . W?   D/P NPr/V/J+ P  NPl/V3 . .
>
#
> “ Are they in      the prisoner’s handwriting ? ” asked another of the jurymen .
# . V   IPl+ NPr/J/P D   NSg$       Nᴹ/V        . . VP/J  I/D     P  D   NPl     .
>
#
> “ No    , they’re not   , ” said    the White    Rabbit , “ and that’s the queerest thing  about
# . NPr/P . W?      NSg/C . . VPtPp/J D   NPr🅪/V/J NSg/V+ . . V/C NSg$   D   JS       NSg/V+ J/P
> it       . ” ( The jury     all          looked puzzled . )
# NPr/ISg+ . . . D+  NSg/V/J+ NSg/I/J/C/Dq VP/J   VP/J    . .
>
#
> “ He       must  have   imitated somebody else’s hand   , ” said    the King      . ( The jury     all
# . NPr/ISg+ NSg/V NSg/VX VP/J     NSg/I+   NSg$   NSg/V+ . . VPtPp/J D   NPr/Vg/J+ . . D+  NSg/V/J+ NSg/I/J/C/Dq
> brightened up        again . )
# VP/J       NSg/V/J/P P     . .
>
#
> “ Please your Majesty , ” said    the Knave , “ I    didn’t write it       , and they can’t prove
# . V      D$+  NSg/I+  . . VPtPp/J D   NSg   . . ISg+ V      NSg/V NPr/ISg+ . V/C IPl+ VX    NSg/V
> I    did : there’s no    name   signed at    the end    . ”
# ISg+ VPt . W?      NPr/P NSg/V+ VP/J   NSg/P D   NSg/V+ . .
>
#
> “ If    you    didn’t sign   it       , ” said    the King      , “ that          only  makes  the matter  worse    . You
# . NSg/C ISgPl+ V      NSg/V+ NPr/ISg+ . . VPtPp/J D   NPr/Vg/J+ . . NSg/I/C/Ddem+ J/R/C NPl/V3 D   N🅪Sg/V+ NSg/V/JC . ISgPl+
> must  have   meant some      mischief , or    else    you’d have   signed your name   like        an
# NSg/V NSg/VX V     I/J/R/Dq+ NSg/V+   . NPr/C NSg/J/C W?    NSg/VX VP/J   D$+  NSg/V+ NSg/V/J/C/P D/P
> honest man      . ”
# V/JS   NPr/V/J+ . .
>
#
> There was a   general clapping of hands   at    this    : it       was the first   really clever
# +     VPt D/P NSg/V/J NSg/V    P  NPl/V3+ NSg/P I/Ddem+ . NPr/ISg+ VPt D   NSg/V/J R      J
> thing  the King      had said    that         day   .
# NSg/V+ D+  NPr/Vg/J+ V   VPtPp/J NSg/I/C/Ddem NPr🅪+ .
>
#
> “ That          proves his     guilt  , ” said    the Queen    .
# . NSg/I/C/Ddem+ NPl/V3 ISg/D$+ NSg/V+ . . VPtPp/J D+  NPr/V/J+ .
>
#
> “ It       proves nothing of the sort   ! ” said    Alice . “ Why   , you    don’t even    know   what
# . NPr/ISg+ NPl/V3 NSg/I/J P  D+  NSg/V+ . . VPtPp/J NPr+  . . NSg/V . ISgPl+ V     NSg/V/J NSg/VL NSg/I+
> they’re about ! ”
# W?      J/P   . .
>
#
> “ Read       them     , ” said    the King      .
# . NSg/VLPtPp NSg/IPl+ . . VPtPp/J D+  NPr/Vg/J+ .
>
#
> The White     Rabbit put   on  his     spectacles . “ Where shall I    begin  , please your
# D+  NPr🅪/V/J+ NSg/V+ NSg/V J/P ISg/D$+ NPl        . . NSg/C VX    ISg+ NSg/VL . V      D$+
> Majesty ? ” he       asked .
# NSg/I+  . . NPr/ISg+ VP/J  .
>
#
> “ Begin  at    the beginning , ” the King      said    gravely , “ and go       on  till      you    come       to the
# . NSg/VL NSg/P D+  NSg/Vg/J+ . . D+  NPr/Vg/J+ VPtPp/J R       . . V/C NSg/VL/J J/P NSg/V/C/P ISgPl+ NSg/VLPp/P P  D
> end    : then    stop  . ”
# NSg/V+ . NSg/J/C NSg/V . .
>
#
> These   were    the verses the White    Rabbit read       : —
# I/Ddem+ NSg/VPt D   NPl/V3 D   NPr🅪/V/J NSg/V+ NSg/VLPtPp . .
>
#
> “ They told  me       you    had been    to her     , And mentioned me       to him  : She  gave me       a    good
# . IPl+ VPtPp NPr/ISg+ ISgPl+ V   NSg/VPp P  ISg/D$+ . V/C VP/J      NPr/ISg+ P  ISg+ . ISg+ V    NPr/ISg+ D/P+ NPr/V/J+
> character , But     said    I    could  not   swim  .
# NSg/V+    . NSg/C/P VPtPp/J ISg+ NSg/VX NSg/C NSg/V .
>
#
> He       sent  them     word   I    had not   gone    ( We   know   it       to be      true    ) : If    she  should push
# NPr/ISg+ NSg/V NSg/IPl+ NSg/V+ ISg+ V   NSg/C VPp/J/P . IPl+ NSg/VL NPr/ISg+ P  NSg/VXL NSg/V/J . . NSg/C ISg+ VX     NSg/V
> the matter  on  , What   would become of you    ?
# D+  N🅪Sg/V+ J/P . NSg/I+ VX    VL     P  ISgPl+ .
>
#
<<<<<<< HEAD
> I    gave her     one       , they gave him  two , You    gave us       three or    more         ; They all
# ISg+ V    ISg/D$+ NSg/I/V/J . IPl+ V    ISg+ NSg . ISgPl+ V    NPr/IPl+ NSg   NPr/C NPr/I/V/J/Dq . IPl+ NSg/I/J/C/Dq
> returned from him  to you    , Though they were    mine     before .
# VP/J+    P    ISg+ P  ISgPl+ . V/C    IPl+ NSg/VPt NSg/I/V+ C/P    .
=======
> I    gave her     one       , they gave him  two , You    gave us       three or    more           ; They all
# ISg+ V    ISg/D$+ NSg/I/V/J . IPl+ V    ISg+ NSg . ISgPl+ V    NPr/IPl+ NSg   NPr/C NPr/I/V/J/R/Dq . IPl+ NSg/I/J/C/Dq
> returned from him  to you    , Though they were  mine     before .
# V/J+     P    ISg+ P  ISgPl+ . V/C    IPl+ NSg/V NSg/I/V+ C/P    .
>>>>>>> 7e6aec91
>
#
> If    I    or    she  should chance   to be      Involved in      this    affair , He       trusts to you    to
# NSg/C ISg+ NPr/C ISg+ VX     NPr/V/J+ P  NSg/VXL VP/J     NPr/J/P I/Ddem+ NSg+   . NPr/ISg+ NPl/V3 P  ISgPl+ P
> set     them     free    , Exactly as    we   were    .
# NPr/V/J NSg/IPl+ NSg/V/J . R       NSg/R IPl+ NSg/VPt .
>
#
> My  notion was that         you    had been    ( Before she  had this    fit      ) An   obstacle that
# D$+ NSg+   VPt NSg/I/C/Ddem ISgPl+ V   NSg/VPp . C/P    ISg+ V   I/Ddem+ NSg/V/J+ . D/P+ NSg+     NSg/I/C/Ddem+
> came      between Him  , and ourselves , and it       .
# NSg/VPt/P NSg/P   ISg+ . V/C IPl+      . V/C NPr/ISg+ .
>
#
> Don’t let   him  know   she  liked them     best      , For this    must  ever be      A   secret  , kept
# V     NSg/V ISg+ NSg/VL ISg+ VP/J  NSg/IPl+ NPr/VX/JS . C/P I/Ddem+ NSg/V J    NSg/VXL D/P NSg/V/J . V
> from all          the rest   , Between yourself and me       . ”
# P    NSg/I/J/C/Dq D   NSg/V+ . NSg/P   ISg+     V/C NPr/ISg+ . .
>
#
> “ That’s the most         important piece of evidence we’ve heard   yet     , ” said    the King      ,
# . NSg$   D   NSg/I/J/R/Dq J         NSg/V P  Nᴹ/V+    W?    VPtPp/J NSg/V/C . . VPtPp/J D   NPr/Vg/J+ .
> rubbing his     hands   ; “ so        now       let   the jury     — ”
# NSg/V   ISg/D$+ NPl/V3+ . . NSg/I/J/C NPr/V/J/C NSg/V D   NSg/V/J+ . .
>
#
> “ If    any    one       of them     can    explain it       , ” said    Alice , ( she  had grown so        large in      the
# . NSg/C I/R/Dq NSg/I/V/J P  NSg/IPl+ NPr/VX V       NPr/ISg+ . . VPtPp/J NPr+  . . ISg+ V   V/J   NSg/I/J/C NSg/J NPr/J/P D+
> last     few       minutes that          she  wasn’t a   bit      afraid of interrupting him  , ) “ I’ll give
# NSg/V/J+ NSg/I/Dq+ NPl/V3+ NSg/I/C/Ddem+ ISg+ V      D/P NSg/VPt+ J      P  Vg           ISg+ . . . W?   NSg/V
> him  sixpence . I    don’t believe there’s an  atom of meaning    in      it       . ”
# ISg+ NSg      . ISg+ V     V       W?      D/P NSg  P  N🅪Sg/Vg/J+ NPr/J/P NPr/ISg+ . .
>
#
> The jury     all          wrote down       on  their slates , “ She  doesn’t believe there’s an  atom of
# D+  NSg/V/J+ NSg/I/J/C/Dq V     N🅪Sg/V/J/P J/P D$+   NPl/V3 . . ISg+ V       V       W?      D/P NSg  P
> meaning    in      it       , ” but     none  of them     attempted to explain the paper     .
# N🅪Sg/Vg/J+ NPr/J/P NPr/ISg+ . . NSg/C/P NSg/I P  NSg/IPl+ VP/J      P  V       D   N🅪Sg/V/J+ .
>
#
> “ If    there’s no    meaning    in      it       , ” said    the King      , “ that          saves  a   world of trouble ,
# . NSg/C W?      NPr/P N🅪Sg/Vg/J+ NPr/J/P NPr/ISg+ . . VPtPp/J D   NPr/Vg/J+ . . NSg/I/C/Ddem+ NPl/V3 D/P NSg/V P  NSg/V+  .
> you    know   , as    we   needn’t try     to find  any    . And yet     I    don’t know   , ” he       went    on  ,
# ISgPl+ NSg/VL . NSg/R IPl+ VX      NSg/V/J P  NSg/V I/R/Dq . V/C NSg/V/C ISg+ V     NSg/VL . . NPr/ISg+ NSg/VPt J/P .
> spreading out         the verses on  his     knee   , and looking at    them     with one       eye    ; “ I    seem
# Vg        NSg/V/J/R/P D   NPl/V3 J/P ISg/D$+ NSg/V+ . V/C Vg      NSg/P NSg/IPl+ P    NSg/I/V/J NSg/V+ . . ISg+ V
> to see   some     meaning    in      them     , after all          . “ — said    I    could  not   swim  — ” you    can’t
# P  NSg/V I/J/R/Dq N🅪Sg/Vg/J+ NPr/J/P NSg/IPl+ . P     NSg/I/J/C/Dq . . . VPtPp/J ISg+ NSg/VX NSg/C NSg/V . . ISgPl+ VX
> swim  , can    you    ? ” he       added , turning to the Knave .
# NSg/V . NPr/VX ISgPl+ . . NPr/ISg+ VP/J  . NSg/Vg  P  D   NSg   .
>
#
> The Knave shook   his     head     sadly . “ Do     I    look  like        it       ? ” he       said    . ( Which he
# D   NSg   NSg/V/J ISg/D$+ NPr/V/J+ R     . . NSg/VX ISg+ NSg/V NSg/V/J/C/P NPr/ISg+ . . NPr/ISg+ VPtPp/J . . I/C+  NPr/ISg+
> certainly did not   , being     made entirely of cardboard . )
# R         VPt NSg/C . N🅪Sg/Vg/C V    R        P  Nᴹ/J+     . .
>
#
> “ All          right   , so        far     , ” said    the King      , and he       went    on  muttering over    the verses to
# . NSg/I/J/C/Dq NPr/V/J . NSg/I/J/C NSg/V/J . . VPtPp/J D+  NPr/Vg/J+ . V/C NPr/ISg+ NSg/VPt J/P NSg/Vg    NSg/J/P D   NPl/V3 P
> himself : “ ‘          We   know   it       to be      true    — ’ that’s the jury     , of course — ‘          I    gave her     one       ,
# ISg+    . . Unlintable IPl+ NSg/VL NPr/ISg+ P  NSg/VXL NSg/V/J . . NSg$   D   NSg/V/J+ . P  NSg/V+ . Unlintable ISg+ V    ISg/D$+ NSg/I/V/J .
> they gave him  two — ’ why   , that          must  be      what   he       did with the tarts  , you    know   — ”
# IPl+ V    ISg+ NSg . . NSg/V . NSg/I/C/Ddem+ NSg/V NSg/VXL NSg/I+ NPr/ISg+ VPt P    D   NPl/V3 . ISgPl+ NSg/VL . .
>
#
> “ But     , it       goes  on  ‘          they all          returned from him  to you    , ’ ” said    Alice .
# . NSg/C/P . NPr/ISg+ NPl/V J/P Unlintable IPl+ NSg/I/J/C/Dq VP/J+    P    ISg+ P  ISgPl+ . . . VPtPp/J NPr+  .
>
#
> “ Why   , there they are ! ” said    the King      triumphantly , pointing to the tarts  on  the
# . NSg/V . +     IPl+ V   . . VPtPp/J D+  NPr/Vg/J+ R            . Vg       P  D   NPl/V3 J/P D
> table  . “ Nothing  can    be      clearer than that          . Then    again — ‘          before she  had this    fit      — ’
# NSg/V+ . . NSg/I/J+ NPr/VX NSg/VXL NSg/JC  C/P  NSg/I/C/Ddem+ . NSg/J/C P     . Unlintable C/P    ISg+ V   I/Ddem+ NSg/V/J+ . .
> you    never had fits   , my  dear    , I    think ? ” he       said    to the Queen    .
# ISgPl+ R     V   NPl/V3 . D$+ NSg/V/J . ISg+ NSg/V . . NPr/ISg+ VPtPp/J P  D+  NPr/V/J+ .
>
#
> “ Never ! ” said    the Queen    furiously , throwing an  inkstand at    the Lizard as    she
# . R     . . VPtPp/J D+  NPr/V/J+ R         . Vg       D/P NSg      NSg/P D   NSg    NSg/R ISg+
> spoke   . ( The unfortunate little      Bill   had left    off       writing on  his     slate    with one
# NSg/VPt . . D+  NSg/J+      NPr/I/J/Dq+ NPr/V+ V   NPr/V/J NSg/V/J/P NSg/Vg  J/P ISg/D$+ NSg/V/J+ P    NSg/I/V/J+
> finger , as    he       found it       made no     mark   ; but     he       now       hastily began again , using the
# NSg/V+ . NSg/R NPr/ISg+ NSg/V NPr/ISg+ V    NPr/P+ NPr/V+ . NSg/C/P NPr/ISg+ NPr/V/J/C R       VPt   P     . Vg    D+
> ink     , that          was trickling down       his     face   , as    long    as    it       lasted . )
# N🅪Sg/V+ . NSg/I/C/Ddem+ VPt Vg        N🅪Sg/V/J/P ISg/D$+ NSg/V+ . NSg/R NPr/V/J NSg/R NPr/ISg+ VP/J   . .
>
#
> “ Then    the words   don’t fit     you    , ” said    the King      , looking round     the court    with a
# . NSg/J/C D+  NPl/V3+ V     NSg/V/J ISgPl+ . . VPtPp/J D   NPr/Vg/J+ . Vg      NSg/V/J/P D   NSg/V/J+ P    D/P
> smile  . There was a    dead     silence .
# NSg/V+ . +     VPt D/P+ NSg/V/J+ NSg/V+  .
>
#
> “ It’s a    pun    ! ” the King      added in      an   offended tone      , and everybody laughed , “ Let
# . W?   D/P+ NSg/V+ . . D+  NPr/Vg/J+ VP/J  NPr/J/P D/P+ VP/J     N🅪Sg/I/V+ . V/C NSg/I+    VP/J    . . NSg/V
> the jury     consider their verdict , ” the King      said    , for about the twentieth time
# D+  NSg/V/J+ V        D$+   NSg+    . . D+  NPr/Vg/J+ VPtPp/J . C/P J/P   D+  NSg/J+    N🅪Sg/V/J+
> that          day   .
# NSg/I/C/Ddem+ NPr🅪+ .
>
#
> “ No    , no    ! ” said    the Queen    . “ Sentence first   — verdict afterwards . ”
# . NPr/P . NPr/P . . VPtPp/J D+  NPr/V/J+ . . NSg/V+   NSg/V/J . NSg+    R/Comm     . .
>
#
> “ Stuff and nonsense ! ” said    Alice loudly . “ The idea of having the sentence
# . Nᴹ/V  V/C Nᴹ/V/J+  . . VPtPp/J NPr+  R      . . D   NSg  P  Vg     D+  NSg/V+
> first   ! ”
# NSg/V/J . .
>
#
> “ Hold    your tongue ! ” said    the Queen    , turning purple   .
# . NSg/V/J D$+  NSg/V+ . . VPtPp/J D+  NPr/V/J+ . NSg/Vg  N🅪Sg/V/J .
>
#
> “ I    won’t ! ” said    Alice .
# . ISg+ V     . . VPtPp/J NPr+  .
>
#
> “ Off       with her     head     ! ” the Queen    shouted at    the top     of her     voice  . Nobody moved .
# . NSg/V/J/P P    ISg/D$+ NPr/V/J+ . . D+  NPr/V/J+ VP/J    NSg/P D   NSg/V/J P  ISg/D$+ NSg/V+ . NSg/I+ VP/J  .
>
#
> “ Who    cares  for you    ? ” said    Alice , ( she  had grown to her     full     size    by      this    time      . )
# . NPr/I+ NPl/V3 C/P ISgPl+ . . VPtPp/J NPr+  . . ISg+ V   V/J   P  ISg/D$+ NSg/V/J+ N🅪Sg/V+ NSg/J/P I/Ddem+ N🅪Sg/V/J+ . .
> “ You’re nothing  but     a   pack  of cards   ! ”
# . W?     NSg/I/J+ NSg/C/P D/P NSg/V P  NPl/V3+ . .
>
#
> At    this    the whole  pack   rose    up        into the air     , and came      flying   down       upon her     : she
# NSg/P I/Ddem+ D+  NSg/J+ NSg/V+ NPr/V/J NSg/V/J/P P    D+  N🅪Sg/V+ . V/C NSg/VPt/P NSg/Vg/J N🅪Sg/V/J/P P    ISg/D$+ . ISg+
> gave a    little      scream , half       of fright  and half       of anger , and tried to beat     them
# V    D/P+ NPr/I/J/Dq+ NSg/V+ . N🅪Sg/V/J/P P  NSg/V/J V/C N🅪Sg/V/J/P P  Nᴹ/V+ . V/C VP/J  P  N🅪Sg/V/J NSg/IPl+
> off       , and found herself lying    on  the bank   , with her     head     in      the lap     of her
# NSg/V/J/P . V/C NSg/V ISg+    NSg/Vg/J J/P D   NSg/V+ . P    ISg/D$+ NPr/V/J+ NPr/J/P D   NSg/V/J P  ISg/D$+
> sister , who    was gently brushing away some     dead    leaves  that          had fluttered down
# NSg/V+ . NPr/I+ VPt R      Vg       V/J  I/J/R/Dq NSg/V/J NPl/V3+ NSg/I/C/Ddem+ V   VP/J      N🅪Sg/V/J/P
> from the trees   upon her     face   .
# P    D   NPl/V3+ P    ISg/D$+ NSg/V+ .
>
#
> “ Wake  up        , Alice dear    ! ” said    her     sister ; “ Why   , what   a    long     sleep   you’ve had ! ”
# . NPr/V NSg/V/J/P . NPr+  NSg/V/J . . VPtPp/J ISg/D$+ NSg/V+ . . NSg/V . NSg/I+ D/P+ NPr/V/J+ N🅪Sg/V+ W?     V   . .
>
#
> “ Oh    , I’ve had such  a   curious dream    ! ” said    Alice , and she  told  her     sister , as
# . NPr/V . W?   V   NSg/I D/P J       NSg/V/J+ . . VPtPp/J NPr+  . V/C ISg+ VPtPp ISg/D$+ NSg/V+ . NSg/R
> well    as    she  could  remember them     , all          these  strange Adventures of hers that         you
# NSg/V/J NSg/R ISg+ NSg/VX NSg/V    NSg/IPl+ . NSg/I/J/C/Dq I/Ddem NSg/V/J NPl/V3     P  ISg+ NSg/I/C/Ddem ISgPl+
> have   just been    reading about ; and when    she  had finished , her     sister kissed her     ,
# NSg/VX V/J  NSg/VPp NPr/Vg  J/P   . V/C NSg/I/C ISg+ V   VP/J     . ISg/D$+ NSg/V+ VP/J   ISg/D$+ .
> and said    , “ It       was a   curious dream   , dear    , certainly : but     now       run      in      to your tea     ;
# V/C VPtPp/J . . NPr/ISg+ VPt D/P J       NSg/V/J . NSg/V/J . R         . NSg/C/P NPr/V/J/C NSg/VLPp NPr/J/P P  D$+  N🅪Sg/V+ .
> it’s getting late  . ” So        Alice got up        and ran     off       , thinking while     she  ran     , as    well
# W?   NSg/V   NSg/J . . NSg/I/J/C NPr+  V   NSg/V/J/P V/C NSg/VPt NSg/V/J/P . Vg       NSg/V/C/P ISg+ NSg/VPt . NSg/R NSg/V/J
> she  might   , what   a    wonderful dream    it       had been    .
# ISg+ Nᴹ/VX/J . NSg/I+ D/P+ J+        NSg/V/J+ NPr/ISg+ V   NSg/VPp .
>
#
> But     her     sister sat         still   just as    she  left    her     , leaning her     head     on  her     hand   ,
# NSg/C/P ISg/D$+ NSg/V+ NSg/VPtPp/J NSg/V/J V/J  NSg/R ISg+ NPr/V/J ISg/D$+ . NSg/Vg  ISg/D$+ NPr/V/J+ J/P ISg/D$+ NSg/V+ .
> watching the setting   sun    , and thinking of little      Alice and all           her     wonderful
# Vg       D+  NSg/Vg/J+ NPr/V+ . V/C Vg       P  NPr/I/J/Dq+ NPr+  V/C NSg/I/J/C/Dq+ ISg/D$+ J+
> Adventures , till      she  too began dreaming after a    fashion , and this    was her
# NPl/V3+    . NSg/V/C/P ISg+ W?  VPt   Vg+      P     D/P+ N🅪Sg/V+ . V/C I/Ddem+ VPt ISg/D$+
> dream    : —
# NSg/V/J+ . .
>
#
> First   , she  dreamed of little      Alice herself , and once  again the tiny   hands   were
# NSg/V/J . ISg+ VP/J    P  NPr/I/J/Dq+ NPr+  ISg+    . V/C NSg/C P     D+  NSg/J+ NPl/V3+ NSg/VPt
> clasped upon her     knee   , and the bright  eager   eyes    were    looking up        into hers — she
# VP/J    P    ISg/D$+ NSg/V+ . V/C D   NPr/V/J NSg/V/J NPl/V3+ NSg/VPt Vg      NSg/V/J/P P    ISg+ . ISg+
> could  hear the very tones  of her     voice  , and see   that         queer   little     toss  of her
# NSg/VX VL   D   J/R  NPl/V3 P  ISg/D$+ NSg/V+ . V/C NSg/V NSg/I/C/Ddem NSg/V/J NPr/I/J/Dq NSg/V P  ISg/D$+
> head     to keep  back    the wandering hair    that          would always get   into her     eyes    — and
# NPr/V/J+ P  NSg/V NSg/V/J D   Vg        N🅪Sg/V+ NSg/I/C/Ddem+ VX    R      NSg/V P    ISg/D$+ NPl/V3+ . V/C
> still   as    she  listened , or    seemed to listen , the whole place   around her     became
# NSg/V/J NSg/R ISg+ VP/J     . NPr/C VP/J   P  NSg/V  . D   NSg/J N🅪Sg/V+ J/P    ISg/D$+ VPtPp
> alive with the strange creatures of her     little     sister’s dream    .
# W?    P    D   NSg/V/J NPl       P  ISg/D$+ NPr/I/J/Dq NSg$     NSg/V/J+ .
>
#
> The long     grass   rustled at    her     feet as    the White    Rabbit hurried by      — the frightened
# D+  NPr/V/J+ NPr🅪/V+ VP/J    NSg/P ISg/D$+ NPl+ NSg/R D   NPr🅪/V/J NSg/V+ VP/J    NSg/J/P . D   VP/J
> Mouse  splashed his     way    through the neighbouring pool   — she  could  hear the rattle
# NSg/V+ VP/J     ISg/D$+ NSg/J+ NSg/J/P D   Vg/Comm      NSg/V+ . ISg+ NSg/VX VL   D   NSg/V
> of the teacups as    the March  Hare     and his     friends shared their never - ending meal   ,
<<<<<<< HEAD
# P  D   NPl     NSg/R D   NPr/V+ NSg/V/J+ V/C ISg/D$+ NPl/V3+ VP/J   D$+   R     . NSg/Vg NSg/V+ .
> and the shrill  voice of the Queen    ordering off       her     unfortunate guests  to
# V/C D   NSg/V/J NSg/V P  D   NPr/V/J+ Vg+      NSg/V/J/P ISg/D$+ NSg/J       NPl/V3+ P
> execution — once  more         the pig    - baby     was sneezing on  the Duchess’s knee   , while
# NSg       . NSg/C NPr/I/V/J/Dq D   NSg/V+ . NSg/V/J+ VPt Vg       J/P D   NSg$      NSg/V+ . NSg/V/C/P
> plates and dishes  crashed around it       — once  more         the shriek of the Gryphon , the
# NPl/V3 V/C NPl/V3+ VP/J    J/P    NPr/ISg+ . NSg/C NPr/I/V/J/Dq D   NSg/V  P  D   ?       . D
=======
# P  D   NPl     NSg/R D   NPr/V+ NSg/V/J+ V/C ISg/D$+ NPl/V+  V/J    D$+   R     . NSg/V  NSg/V+ .
> and the shrill  voice of the Queen    ordering off       her     unfortunate guests to
# V/C D   NSg/V/J NSg/V P  D   NPr/V/J+ V+       NSg/V/J/P ISg/D$+ NSg/J       NPl/V+ P
> execution — once  more           the pig    - baby     was sneezing on  the Duchess’s knee   , while
# NSg       . NSg/C NPr/I/V/J/R/Dq D   NSg/V+ . NSg/V/J+ V   V        J/P D   NSg$      NSg/V+ . NSg/V/C/P
> plates and dishes crashed around it       — once  more           the shriek of the Gryphon , the
# NPl/V  V/C NPl/V+ V/J     J/P    NPr/ISg+ . NSg/C NPr/I/V/J/R/Dq D   NSg/V  P  D   ?       . D
>>>>>>> 7e6aec91
> squeaking of the Lizard’s slate    - pencil , and the choking of the suppressed
# Vg        P  D   NSg$     NSg/V/J+ . NSg/V+ . V/C D   Vg      P  D   VP/J
> guinea - pigs    , filled the air     , mixed up        with the distant sobs   of the miserable
# NPr+   . NPl/V3+ . VP/J   D   N🅪Sg/V+ . VP/J  NSg/V/J/P P    D   J       NPl/V3 P  D   W?
> Mock    Turtle .
# NSg/V/J NSg/V+ .
>
#
> So        she  sat         on  , with closed eyes    , and half        believed herself in      Wonderland , though
# NSg/I/J/C ISg+ NSg/VPtPp/J J/P . P    VP/J   NPl/V3+ . V/C N🅪Sg/V/J/P+ VP/J     ISg+    NPr/J/P NSg+       . V/C
> she  knew she  had but     to open    them     again , and all          would change to dull
# ISg+ VPt  ISg+ V   NSg/C/P P  NSg/V/J NSg/IPl+ P     . V/C NSg/I/J/C/Dq VX    N🅪Sg/V P  V/J+
> reality — the grass   would be      only  rustling in      the wind    , and the pool   rippling to
# N🅪Sg+   . D+  NPr🅪/V+ VX    NSg/VXL J/R/C Vg       NPr/J/P D   N🅪Sg/V+ . V/C D   NSg/V+ Vg       P
> the waving of the reeds — the rattling teacups would change  to tinkling
# D   Vg     P  D   NPl+  . D   Vg       NPl     VX    N🅪Sg/V+ P  Vg
> sheep  - bells  , and the Queen’s shrill  cries  to the voice of the shepherd boy    — and
# NSgPl+ . NPl/V3 . V/C D   NSg$    NSg/V/J NPl/V3 P  D   NSg/V P  D   NPr/V+   NSg/V+ . V/C
> the sneeze of the baby     , the shriek of the Gryphon , and all          the other   queer
# D   NSg/V  P  D   NSg/V/J+ . D   NSg/V  P  D   ?       . V/C NSg/I/J/C/Dq D   NSg/V/J NSg/V/J
> noises  , would change  ( she  knew ) to the confused clamour    of the busy
# NPl/V3+ . VX    N🅪Sg/V+ . ISg+ VPt  . P  D   VP/J     NSg/V/Comm P  D   NSg/V/J
> farm   - yard   — while     the lowing of the cattle in      the distance would take  the place   of
# NSg/V+ . NSg/V+ . NSg/V/C/P D   Vg     P  D   Nᴹ/V+  NPr/J/P D   N🅪Sg/V+  VX    NSg/V D   N🅪Sg/V+ P
> the Mock    Turtle’s heavy   sobs   .
# D   NSg/V/J NSg$     NSg/V/J NPl/V3 .
>
#
> Lastly , she  pictured to herself how   this   same little     sister of hers would , in
# R      . ISg+ VP/J     P  ISg+    NSg/C I/Ddem I/J  NPr/I/J/Dq NSg/V  P  ISg+ VX    . NPr/J/P
> the after - time      , be      herself a   grown woman  ; and how   she  would keep  , through all
# D   P     . N🅪Sg/V/J+ . NSg/VXL ISg+    D/P V/J   NSg/V+ . V/C NSg/C ISg+ VX    NSg/V . NSg/J/P NSg/I/J/C/Dq
> her     riper years , the simple  and loving   heart  of her     childhood : and how   she  would
# ISg/D$+ NSg   NPl+  . D   NSg/V/J V/C NSg/Vg/J N🅪Sg/V P  ISg/D$+ NSg+      . V/C NSg/C ISg+ VX
> gather about her     other   little     children , and make  their eyes    bright  and eager
# NSg/V  J/P   ISg/D$+ NSg/V/J NPr/I/J/Dq NPl+     . V/C NSg/V D$+   NPl/V3+ NPr/V/J V/C NSg/V/J
> with many       a   strange tale   , perhaps even    with the dream   of Wonderland of long    ago :
# P    NSg/I/J/Dq D/P NSg/V/J NSg/V+ . NSg/R   NSg/V/J P    D   NSg/V/J P  NSg+       P  NPr/V/J J/P .
> and how   she  would feel    with all          their simple  sorrows , and find  a   pleasure in      all
# V/C NSg/C ISg+ VX    NSg/I/V P    NSg/I/J/C/Dq D$+   NSg/V/J NPl/V3+ . V/C NSg/V D/P NSg/V+   NPr/J/P NSg/I/J/C/Dq
> their simple  joys    , remembering her     own     child  - life    , and the happy   summer days .
# D$+   NSg/V/J NPl/V3+ . Vg          ISg/D$+ NSg/V/J NSg/V+ . N🅪Sg/V+ . V/C D   NSg/V/J NPr/V+ NPl+ .
>
#
> THE END
# D+  NSg/V+<|MERGE_RESOLUTION|>--- conflicted
+++ resolved
@@ -289,7 +289,6 @@
 > up        at    the thought   that         she  was now       the right   size    for going    through the little
 # NSg/V/J/P NSg/P D   NSg/VPtPp NSg/I/C/Ddem ISg+ VPt NPr/V/J/C D   NPr/V/J N🅪Sg/V+ C/P NSg/Vg/J NSg/J/P D   NPr/I/J/Dq
 > door   into that         lovely garden   . First   , however , she  waited for a    few       minutes to
-<<<<<<< HEAD
 # NSg/V+ P    NSg/I/C/Ddem NSg/J  NSg/V/J+ . NSg/V/J . C       . ISg+ VP/J   C/P D/P+ NSg/I/Dq+ NPl/V3+ P
 > see   if    she  was going    to shrink any    further : she  felt     a   little     nervous about
 # NSg/V NSg/C ISg+ VPt NSg/Vg/J P  NSg/V  I/R/Dq V/J     . ISg+ N🅪Sg/V/J D/P NPr/I/J/Dq J       J/P
@@ -303,25 +302,8 @@
 # ISg+ NSg/VX NSg/C NSg/V    J    Vg     NSg/VPp NSg/I+ D/P+ NSg/V+ .
 >
 #
-> After a    while      , finding that         nothing  more         happened , she  decided  on  going    into the
-# P     D/P+ NSg/V/C/P+ . NSg/Vg  NSg/I/C/Ddem NSg/I/J+ NPr/I/V/J/Dq VP/J     . ISg+ NSg/VP/J J/P NSg/Vg/J P    D+
-=======
-# NSg/V+ P    NSg/I/C/Ddem NSg/J  NSg/V/J+ . NSg/V/J . C       . ISg+ V/J    C/P D/P+ NSg/I/Dq+ NPl/V+  P
-> see   if    she  was going   to shrink any    further : she  felt     a   little     nervous about
-# NSg/V NSg/C ISg+ V   NSg/V/J P  NSg/V  I/R/Dq V/J     . ISg+ N🅪Sg/V/J D/P NPr/I/J/Dq J       J/P
-> this    ; “ for it       might   end    , you    know  , ” said Alice to herself , “ in      my  going   out
-# I/Ddem+ . . C/P NPr/ISg+ Nᴹ/VX/J NSg/V+ . ISgPl+ NSg/V . . V/J  NPr+  P  ISg+    . . NPr/J/P D$+ NSg/V/J NSg/V/J/R/P
-> altogether , like        a    candle . I    wonder what   I    should be     like        then    ? ” And she  tried
-# NSg        . NSg/V/J/C/P D/P+ NSg/V+ . ISg+ N🅪Sg/V NSg/I+ ISg+ VX     NSg/VX NSg/V/J/C/P NSg/J/C . . V/C ISg+ V/J
-> to fancy   what   the flame   of a    candle is like        after the candle is blown out         , for
-# P  NSg/V/J NSg/I+ D   NSg/V/J P  D/P+ NSg/V+ VL NSg/V/J/C/P P     D+  NSg/V+ VL V/J   NSg/V/J/R/P . C/P
-> she  could  not   remember ever having seen  such   a    thing  .
-# ISg+ NSg/VX NSg/C NSg/V    J    V      NSg/V NSg/I+ D/P+ NSg/V+ .
->
-#
-> After a    while      , finding that         nothing  more           happened , she  decided on  going   into the
-# P     D/P+ NSg/V/C/P+ . NSg/V   NSg/I/C/Ddem NSg/I/J+ NPr/I/V/J/R/Dq V/J      . ISg+ NSg/V/J J/P NSg/V/J P    D+
->>>>>>> 7e6aec91
+> After a    while      , finding that         nothing  more           happened , she  decided  on  going    into the
+# P     D/P+ NSg/V/C/P+ . NSg/Vg  NSg/I/C/Ddem NSg/I/J+ NPr/I/V/J/R/Dq VP/J     . ISg+ NSg/VP/J J/P NSg/Vg/J P    D+
 > garden   at    once  ; but     , alas for poor     Alice ! when    she  got to the door   , she  found
 # NSg/V/J+ NSg/P NSg/C . NSg/C/P . NPl  C/P NSg/V/J+ NPr+  . NSg/I/C ISg+ V   P  D+  NSg/V+ . ISg+ NSg/V
 > she  had forgotten the little     golden  key     , and when    she  went    back    to the table  for
@@ -431,22 +413,17 @@
 >
 #
 > Just then    her     head     struck against the roof  of the hall : in      fact she  was now       more
-<<<<<<< HEAD
-# V/J  NSg/J/C ISg/D$+ NPr/V/J+ V      C/P     D   NSg/V P  D+  NPr+ . NPr/J/P NSg+ ISg+ VPt NPr/V/J/C NPr/I/V/J/Dq
-=======
-# V/J  NSg/J/C ISg/D$+ NPr/V/J+ V      C/P     D   NSg/V P  D+  NPr+ . NPr/J/P NSg+ ISg+ V   NPr/V/J/C NPr/I/V/J/R/Dq
->>>>>>> 7e6aec91
+# V/J  NSg/J/C ISg/D$+ NPr/V/J+ V      C/P     D   NSg/V P  D+  NPr+ . NPr/J/P NSg+ ISg+ VPt NPr/V/J/C NPr/I/V/J/R/Dq
 > than nine feet high    , and she  at    once  took up        the little     golden  key     and hurried
 # C/P  NSg+ NPl+ NSg/V/J . V/C ISg+ NSg/P NSg/C V    NSg/V/J/P D   NPr/I/J/Dq NPr/V/J NPr/V/J V/C VP/J
 > off       to the garden   door   .
 # NSg/V/J/P P  D+  NSg/V/J+ NSg/V+ .
 >
 #
-<<<<<<< HEAD
 > Poor     Alice ! It       was as    much         as    she  could  do     , lying    down       on  one        side     , to look
 # NSg/V/J+ NPr+  . NPr/ISg+ VPt NSg/R NSg/I/J/R/Dq NSg/R ISg+ NSg/VX NSg/VX . NSg/Vg/J N🅪Sg/V/J/P J/P NSg/I/V/J+ NSg/V/J+ . P  NSg/V
-> through into the garden   with one        eye    ; but     to get   through was more         hopeless than
-# NSg/J/P P    D   NSg/V/J+ P    NSg/I/V/J+ NSg/V+ . NSg/C/P P  NSg/V NSg/J/P VPt NPr/I/V/J/Dq J        C/P
+> through into the garden   with one        eye    ; but     to get   through was more           hopeless than
+# NSg/J/P P    D   NSg/V/J+ P    NSg/I/V/J+ NSg/V+ . NSg/C/P P  NSg/V NSg/J/P VPt NPr/I/V/J/R/Dq J        C/P
 > ever : she  sat         down       and began to cry   again .
 # J    . ISg+ NSg/VPtPp/J N🅪Sg/V/J/P V/C VPt   P  NSg/V P     .
 >
@@ -459,24 +436,6 @@
 # ISgPl+ . . NSg/C/P ISg+ NSg/VPt J/P NSg/I/J/C/Dq D   I/J  . NSg/V    NPl     P  NPl/V3+ . C/P   +     VPt D/P
 > large pool   all          round     her     , about four inches  deep  and reaching half        down       the
 # NSg/J NSg/V+ NSg/I/J/C/Dq NSg/V/J/P ISg/D$+ . J/P   NSg  NPl/V3+ NSg/J V/C Vg       N🅪Sg/V/J/P+ N🅪Sg/V/J/P D
-=======
-> Poor     Alice ! It       was as    much         as    she  could  do     , lying   down       on  one        side     , to look
-# NSg/V/J+ NPr+  . NPr/ISg+ V   NSg/R NSg/I/J/R/Dq NSg/R ISg+ NSg/VX NSg/VX . NSg/V/J N🅪Sg/V/J/P J/P NSg/I/V/J+ NSg/V/J+ . P  NSg/V
-> through into the garden   with one        eye    ; but     to get   through was more           hopeless than
-# NSg/J/P P    D   NSg/V/J+ P    NSg/I/V/J+ NSg/V+ . NSg/C/P P  NSg/V NSg/J/P V   NPr/I/V/J/R/Dq J        C/P
-> ever : she  sat     down       and began to cry   again .
-# J    . ISg+ NSg/V/J N🅪Sg/V/J/P V/C V     P  NSg/V P     .
->
-#
-> “ You    ought    to be     ashamed of yourself , ” said Alice , “ a   great girl   like        you    , ” ( she
-# . ISgPl+ NSg/I/VX P  NSg/VX V/J     P  ISg+     . . V/J  NPr+  . . D/P NSg/J NSg/V+ NSg/V/J/C/P ISgPl+ . . . ISg+
-> might   well    say   this    ) , “ to go      on  crying in      this    way    ! Stop  this    moment , I    tell
-# Nᴹ/VX/J NSg/V/J NSg/V I/Ddem+ . . . P  NSg/V/J J/P V      NPr/J/P I/Ddem+ NSg/J+ . NSg/V I/Ddem+ NSg+   . ISg+ NPr/V
-> you    ! ” But     she  went  on  all          the same , shedding gallons of tears  , until there was a
-# ISgPl+ . . NSg/C/P ISg+ NSg/V J/P NSg/I/J/C/Dq D   I/J  . NSg/V    NPl     P  NPl/V+ . C/P   +     V   D/P
-> large pool   all          round     her     , about four inches deep  and reaching half        down       the
-# NSg/J NSg/V+ NSg/I/J/C/Dq NSg/V/J/P ISg/D$+ . J/P   NSg  NPl/V+ NSg/J V/C V        N🅪Sg/V/J/P+ N🅪Sg/V/J/P D
->>>>>>> 7e6aec91
 > hall .
 # NPr+ .
 >
@@ -706,19 +665,11 @@
 > soft  thing  to nurse — and she’s such  a   capital one        for catching mice   — oh    , I    beg
 # NSg/J NSg/V+ P  NSg/V . V/C W?    NSg/I D/P NSg/J+  NSg/I/V/J+ C/P Vg       NPl/V+ . NPr/V . ISg+ NSg/V
 > your pardon ! ” cried Alice again , for this    time      the Mouse  was bristling all          over    ,
-<<<<<<< HEAD
 # D$+  NSg/V  . . VP/J  NPr+  P     . C/P I/Ddem+ N🅪Sg/V/J+ D+  NSg/V+ VPt Vg        NSg/I/J/C/Dq NSg/J/P .
 > and she  felt     certain it       must  be      really offended . “ We   won’t talk   about her     any
 # V/C ISg+ N🅪Sg/V/J I/J     NPr/ISg+ NSg/V NSg/VXL R      VP/J     . . IPl+ V     N🅪Sg/V J/P   ISg/D$+ I/R/Dq
-> more         if    you’d rather    not   . ”
-# NPr/I/V/J/Dq NSg/C W?    NPr/V/J/R NSg/C . .
-=======
-# D$+  NSg/V  . . V/J   NPr+  P     . C/P I/Ddem+ N🅪Sg/V/J+ D+  NSg/V+ V   V         NSg/I/J/C/Dq NSg/J/P .
-> and she  felt     certain it       must  be     really offended . “ We   won’t talk   about her     any
-# V/C ISg+ N🅪Sg/V/J I/J     NPr/ISg+ NSg/V NSg/VX R      V/J      . . IPl+ V     N🅪Sg/V J/P   ISg/D$+ I/R/Dq
 > more           if    you’d rather    not   . ”
 # NPr/I/V/J/R/Dq NSg/C W?    NPr/V/J/R NSg/C . .
->>>>>>> 7e6aec91
 >
 #
 > “ We   indeed ! ” cried the Mouse  , who    was trembling down       to the end   of his     tail     . “ As
@@ -800,10 +751,9 @@
 > and would only  say    , “ I    am      older than you    , and must  know   better    ; ” and this   Alice
 # V/C VX    J/R/C NSg/VL . . ISg+ NPr/V/J JC    C/P  ISgPl+ . V/C NSg/V NSg/VL NSg/VX/JC . . V/C I/Ddem NPr+
 > would not   allow without knowing   how   old   it       was , and , as    the Lory positively
-<<<<<<< HEAD
 # VX    NSg/C V     C/P     NSg/V/J/P NSg/C NSg/J NPr/ISg+ VPt . V/C . NSg/R D   ?    R
-> refused to tell   its     age     , there was no    more         to be      said    .
-# VP/J    P  NPr/VL ISg/D$+ N🅪Sg/V+ . +     VPt NPr/P NPr/I/V/J/Dq P  NSg/VXL VPtPp/J .
+> refused to tell   its     age     , there was no    more           to be      said    .
+# VP/J    P  NPr/VL ISg/D$+ N🅪Sg/V+ . +     VPt NPr/P NPr/I/V/J/R/Dq P  NSg/VXL VPtPp/J .
 >
 #
 > At    last    the Mouse  , who    seemed to be      a   person of authority among them     , called
@@ -814,21 +764,6 @@
 # IPl+ NSg/I/J/C/Dq NSg/VPtPp/J N🅪Sg/V/J/P NSg/P NSg/C . NPr/J/P D/P+ NSg/J+ NSg/V+ . P    D+  NSg/V+ NPr/J/P D   NSg/V/J . NPr+
 > kept her     eyes    anxiously fixed on  it       , for she  felt     sure she  would catch a   bad
 # V    ISg/D$+ NPl/V3+ R         VP/J  J/P NPr/ISg+ . C/P ISg+ N🅪Sg/V/J J    ISg+ VX    NSg/V D/P NSg/V/J
-=======
-# VX    NSg/C V     C/P     NSg/V/J/P NSg/C NSg/J NPr/ISg+ V   . V/C . NSg/R D   ?    R
-> refused to tell  its     age     , there was no    more           to be     said .
-# V/J     P  NPr/V ISg/D$+ N🅪Sg/V+ . +     V   NPr/P NPr/I/V/J/R/Dq P  NSg/VX V/J  .
->
-#
-> At    last    the Mouse  , who    seemed to be     a   person of authority among them     , called
-# NSg/P NSg/V/J D+  NSg/V+ . NPr/I+ V/J    P  NSg/VX D/P NSg/V  P  N🅪Sg+     P     NSg/IPl+ . V/J
-> out         , “ Sit   down       , all          of you    , and listen to me       ! I’ll soon make  you    dry     enough ! ”
-# NSg/V/J/R/P . . NSg/V N🅪Sg/V/J/P . NSg/I/J/C/Dq P  ISgPl+ . V/C NSg/V  P  NPr/ISg+ . W?   J/R  NSg/V ISgPl+ NSg/V/J NSg/I  . .
-> They all          sat     down       at    once  , in      a    large  ring   , with the Mouse  in      the middle  . Alice
-# IPl+ NSg/I/J/C/Dq NSg/V/J N🅪Sg/V/J/P NSg/P NSg/C . NPr/J/P D/P+ NSg/J+ NSg/V+ . P    D+  NSg/V+ NPr/J/P D   NSg/V/J . NPr+
-> kept her     eyes   anxiously fixed on  it       , for she  felt     sure she  would catch a   bad
-# V    ISg/D$+ NPl/V+ R         V/J   J/P NPr/ISg+ . C/P ISg+ N🅪Sg/V/J J    ISg+ VX    NSg/V D/P NSg/V/J
->>>>>>> 7e6aec91
 > cold  if    she  did not   get   dry     very soon .
 # NSg/J NSg/C ISg+ VPt NSg/C NSg/V NSg/V/J J/R  J/R  .
 >
@@ -899,33 +834,18 @@
 # NSg/I/J/C/Dq . .
 >
 #
-<<<<<<< HEAD
 > “ In      that          case    , ” said    the Dodo solemnly , rising     to its     feet , “ I    move  that         the
 # . NPr/J/P NSg/I/C/Ddem+ NPr🅪/V+ . . VPtPp/J D   NSg  R        . NSg/Vg/J/P P  ISg/D$+ NPl+ . . ISg+ NSg/V NSg/I/C/Ddem D
-> meeting adjourn , for the immediate adoption of more         energetic remedies — ”
-# NSg/Vg+ V       . C/P D   J         NSg      P  NPr/I/V/J/Dq NSg/J     NPl/V3+  . .
+> meeting adjourn , for the immediate adoption of more           energetic remedies — ”
+# NSg/Vg+ V       . C/P D   J         NSg      P  NPr/I/V/J/R/Dq NSg/J     NPl/V3+  . .
 >
 #
 > “ Speak English   ! ” said    the Eaglet . “ I    don’t know   the meaning   of half        those  long
 # . NSg/V NPr🅪/V/J+ . . VPtPp/J D   NSg    . . ISg+ V     NSg/VL D   N🅪Sg/Vg/J P  N🅪Sg/V/J/P+ I/Ddem NPr/V/J
-> words   , and , what’s more         , I    don’t believe you    do     either ! ” And the Eaglet bent
-# NPl/V3+ . V/C . NSg$   NPr/I/V/J/Dq . ISg+ V     V       ISgPl+ NSg/VX I/C    . . V/C D   NSg    NSg/VPtPp/J
+> words   , and , what’s more           , I    don’t believe you    do     either ! ” And the Eaglet bent
+# NPl/V3+ . V/C . NSg$   NPr/I/V/J/R/Dq . ISg+ V     V       ISgPl+ NSg/VX I/C    . . V/C D   NSg    NSg/VPtPp/J
 > down       its     head     to hide  a   smile  : some     of the other   birds   tittered audibly .
 # N🅪Sg/V/J/P ISg/D$+ NPr/V/J+ P  NSg/V D/P NSg/V+ . I/J/R/Dq P  D   NSg/V/J NPl/V3+ VP/J     R       .
-=======
-> “ In      that          case    , ” said the Dodo solemnly , rising    to its     feet , “ I    move  that         the
-# . NPr/J/P NSg/I/C/Ddem+ NPr🅪/V+ . . V/J  D   NSg  R        . NSg/V/J/P P  ISg/D$+ NPl+ . . ISg+ NSg/V NSg/I/C/Ddem D
-> meeting adjourn , for the immediate adoption of more           energetic remedies — ”
-# NSg/V+  V       . C/P D   J         NSg      P  NPr/I/V/J/R/Dq NSg/J     NPl/V+   . .
->
-#
-> “ Speak English   ! ” said the Eaglet . “ I    don’t know  the meaning  of half        those  long
-# . NSg/V NPr🅪/V/J+ . . V/J  D   NSg    . . ISg+ V     NSg/V D   N🅪Sg/V/J P  N🅪Sg/V/J/P+ I/Ddem NPr/V/J
-> words  , and , what’s more           , I    don’t believe you    do     either ! ” And the Eaglet bent
-# NPl/V+ . V/C . NSg$   NPr/I/V/J/R/Dq . ISg+ V     V       ISgPl+ NSg/VX I/C    . . V/C D   NSg    NSg/V/J
-> down       its     head     to hide  a   smile  : some     of the other   birds  tittered audibly .
-# N🅪Sg/V/J/P ISg/D$+ NPr/V/J+ P  NSg/V D/P NSg/V+ . I/J/R/Dq P  D   NSg/V/J NPl/V+ V/J      R       .
->>>>>>> 7e6aec91
 >
 #
 > “ What   I    was going    to say    , ” said    the Dodo in      an  offended tone      , “ was , that         the
@@ -1016,13 +936,8 @@
 # . NSg/V+ NPr/ISg+ NSg/J/P NSg/J/R . . VPtPp/J D   NSg  .
 >
 #
-<<<<<<< HEAD
-> Then    they all          crowded round     her     once  more         , while     the Dodo solemnly presented the
-# NSg/J/C IPl+ NSg/I/J/C/Dq VP/J    NSg/V/J/P ISg/D$+ NSg/C NPr/I/V/J/Dq . NSg/V/C/P D   NSg  R        VP/J      D
-=======
 > Then    they all          crowded round     her     once  more           , while     the Dodo solemnly presented the
-# NSg/J/C IPl+ NSg/I/J/C/Dq V/J     NSg/V/J/P ISg/D$+ NSg/C NPr/I/V/J/R/Dq . NSg/V/C/P D   NSg  R        V/J       D
->>>>>>> 7e6aec91
+# NSg/J/C IPl+ NSg/I/J/C/Dq VP/J    NSg/V/J/P ISg/D$+ NSg/C NPr/I/V/J/R/Dq . NSg/V/C/P D   NSg  R        VP/J      D
 > thimble , saying “ We   beg   your acceptance of this   elegant thimble ; ” and , when    it
 # NSg/V   . NSg/Vg . IPl+ NSg/V D$+  NSg        P  I/Ddem NSg/J   NSg/V   . . V/C . NSg/I/C NPr/ISg+
 > had finished this   short     speech  , they all          cheered .
@@ -1038,35 +953,19 @@
 >
 #
 > The next     thing  was to eat the comfits : this   caused some     noise  and confusion , as
-<<<<<<< HEAD
 # D+  NSg/J/P+ NSg/V+ VPt P  V   D   NPl/V3  . I/Ddem VP/J   I/J/R/Dq N🅪Sg/V V/C N🅪Sg/V+   . NSg/R
 > the large birds   complained that         they could  not   taste   theirs , and the small   ones
 # D   NSg/J NPl/V3+ VP/J       NSg/I/C/Ddem IPl+ NSg/VX NSg/C NSg/V/J I+     . V/C D   NPr/V/J NPl/V3+
 > choked and had to be      patted on  the back    . However , it       was over    at    last    , and they
 # VP/J   V/C V   P  NSg/VXL VPtPp  J/P D   NSg/V/J . C       . NPr/ISg+ VPt NSg/J/P NSg/P NSg/V/J . V/C IPl+
-> sat         down       again in      a    ring   , and begged the Mouse  to tell   them     something  more         .
-# NSg/VPtPp/J N🅪Sg/V/J/P P     NPr/J/P D/P+ NSg/V+ . V/C V      D+  NSg/V+ P  NPr/VL NSg/IPl+ NSg/I/V/J+ NPr/I/V/J/Dq .
+> sat         down       again in      a    ring   , and begged the Mouse  to tell   them     something  more           .
+# NSg/VPtPp/J N🅪Sg/V/J/P P     NPr/J/P D/P+ NSg/V+ . V/C V      D+  NSg/V+ P  NPr/VL NSg/IPl+ NSg/I/V/J+ NPr/I/V/J/R/Dq .
 >
 #
 > “ You    promised to tell   me       your history , you    know   , ” said    Alice , “ and why   it       is  you
 # . ISgPl+ VP/J     P  NPr/VL NPr/ISg+ D$+  N🅪Sg+   . ISgPl+ NSg/VL . . VPtPp/J NPr+  . . V/C NSg/V NPr/ISg+ VL3 ISgPl+
 > hate   — C       and D      , ” she  added in      a    whisper , half        afraid that         it       would be      offended
 # N🅪Sg/V . NPr/V/J V/C NPr/J+ . . ISg+ VP/J  NPr/J/P D/P+ NSg/V+  . N🅪Sg/V/J/P+ J      NSg/I/C/Ddem NPr/ISg+ VX    NSg/VXL VP/J
-=======
-# D+  NSg/J/P+ NSg/V+ V   P  V   D   NPl/V   . I/Ddem V/J    I/J/R/Dq N🅪Sg/V V/C N🅪Sg/V+   . NSg/R
-> the large birds  complained that         they could  not   taste   theirs , and the small   ones
-# D   NSg/J NPl/V+ V/J        NSg/I/C/Ddem IPl+ NSg/VX NSg/C NSg/V/J I+     . V/C D   NPr/V/J NPl/V+
-> choked and had to be     patted on  the back    . However , it       was over    at    last    , and they
-# V/J    V/C V   P  NSg/VX V      J/P D   NSg/V/J . C       . NPr/ISg+ V   NSg/J/P NSg/P NSg/V/J . V/C IPl+
-> sat     down       again in      a    ring   , and begged the Mouse  to tell  them     something  more           .
-# NSg/V/J N🅪Sg/V/J/P P     NPr/J/P D/P+ NSg/V+ . V/C V      D+  NSg/V+ P  NPr/V NSg/IPl+ NSg/I/V/J+ NPr/I/V/J/R/Dq .
->
-#
-> “ You    promised to tell  me       your history , you    know  , ” said Alice , “ and why   it       is you
-# . ISgPl+ V/J      P  NPr/V NPr/ISg+ D$+  N🅪Sg+   . ISgPl+ NSg/V . . V/J  NPr+  . . V/C NSg/V NPr/ISg+ VL ISgPl+
-> hate   — C       and D      , ” she  added in      a    whisper , half        afraid that         it       would be     offended
-# N🅪Sg/V . NPr/V/J V/C NPr/J+ . . ISg+ V/J   NPr/J/P D/P+ NSg/V+  . N🅪Sg/V/J/P+ J      NSg/I/C/Ddem NPr/ISg+ VX    NSg/VX V/J
->>>>>>> 7e6aec91
 > again .
 # P     .
 >
@@ -1202,15 +1101,9 @@
 > “ I    wish  I    hadn’t mentioned Dinah ! ” she  said    to herself in      a   melancholy tone      .
 # . ISg+ NSg/V ISg+ V      VP/J      NPr   . . ISg+ VPtPp/J P  ISg+    NPr/J/P D/P NSg/J      N🅪Sg/I/V+ .
 > “ Nobody seems to like        her     , down       here    , and I’m sure she’s the best      cat      in      the
-<<<<<<< HEAD
 # . NSg/I+ V3    P  NSg/V/J/C/P ISg/D$+ . N🅪Sg/V/J/P NSg/J/R . V/C W?  J    W?    D   NPr/VX/JS NSg/V/J+ NPr/J/P D
-> world  ! Oh    , my  dear    Dinah ! I    wonder if    I    shall ever see   you    any    more         ! ” And here
-# NSg/V+ . NPr/V . D$+ NSg/V/J NPr   . ISg+ N🅪Sg/V NSg/C ISg+ VX    J    NSg/V ISgPl+ I/R/Dq NPr/I/V/J/Dq . . V/C NSg/J/R
-=======
-# . NSg/I+ V     P  NSg/V/J/C/P ISg/D$+ . N🅪Sg/V/J/P NSg/J/R . V/C W?  J    W?    D   NPr/VX/JS NSg/V/J+ NPr/J/P D
 > world  ! Oh    , my  dear    Dinah ! I    wonder if    I    shall ever see   you    any    more           ! ” And here
 # NSg/V+ . NPr/V . D$+ NSg/V/J NPr   . ISg+ N🅪Sg/V NSg/C ISg+ VX    J    NSg/V ISgPl+ I/R/Dq NPr/I/V/J/R/Dq . . V/C NSg/J/R
->>>>>>> 7e6aec91
 > poor     Alice began to cry   again , for she  felt     very lonely and low     - spirited . In      a
 # NSg/V/J+ NPr+  VPt   P  NSg/V P     . C/P ISg+ N🅪Sg/V/J J/R  J/R    V/C NSg/V/J . VP/J     . NPr/J/P D/P
 > little     while     , however , she  again heard   a   little     pattering of footsteps in      the
@@ -1310,23 +1203,13 @@
 > It       did so        indeed , and much         sooner than she  had expected : before she  had drunk
 # NPr/ISg+ VPt NSg/I/J/C W?     . V/C NSg/I/J/R/Dq JC     C/P  ISg+ V   NSg/VP/J . C/P    ISg+ V   NSg/VPp/J+
 > half        the bottle , she  found her     head     pressing against the ceiling , and had to
-<<<<<<< HEAD
 # N🅪Sg/V/J/P+ D+  NSg/V+ . ISg+ NSg/V ISg/D$+ NPr/V/J+ NSg/Vg/J C/P     D+  NSg/V+  . V/C V   P
 > stoop to save      her     neck   from being     broken . She  hastily put   down       the bottle ,
 # NSg/V P  NSg/V/C/P ISg/D$+ NSg/V+ P    N🅪Sg/Vg/C VPp/J  . ISg+ R       NSg/V N🅪Sg/V/J/P D+  NSg/V+ .
-> saying to herself “ That’s quite enough — I    hope   I    shan’t grow any    more         — As    it       is  , I
-# NSg/Vg P  ISg+    . NSg$   R     NSg/I  . ISg+ NPr🅪/V ISg+ V      V    I/R/Dq NPr/I/V/J/Dq . NSg/R NPr/ISg+ VL3 . ISg+
+> saying to herself “ That’s quite enough — I    hope   I    shan’t grow any    more           — As    it       is  , I
+# NSg/Vg P  ISg+    . NSg$   R     NSg/I  . ISg+ NPr🅪/V ISg+ V      V    I/R/Dq NPr/I/V/J/R/Dq . NSg/R NPr/ISg+ VL3 . ISg+
 > can’t get   out         at    the door   — I    do     wish  I    hadn’t drunk     quite so        much         ! ”
 # VX    NSg/V NSg/V/J/R/P NSg/P D   NSg/V+ . ISg+ NSg/VX NSg/V ISg+ V      NSg/VPp/J R     NSg/I/J/C NSg/I/J/R/Dq . .
-=======
-# N🅪Sg/V/J/P+ D+  NSg/V+ . ISg+ NSg/V ISg/D$+ NPr/V/J+ NSg/V/J  C/P     D+  NSg/V+  . V/C V   P
-> stoop to save      her     neck   from being    broken . She  hastily put   down       the bottle ,
-# NSg/V P  NSg/V/C/P ISg/D$+ NSg/V+ P    N🅪Sg/V/C V/J    . ISg+ R       NSg/V N🅪Sg/V/J/P D+  NSg/V+ .
-> saying to herself “ That’s quite enough — I    hope   I    shan’t grow any    more           — As    it       is , I
-# NSg/V  P  ISg+    . NSg$   R     NSg/I  . ISg+ NPr🅪/V ISg+ V      V    I/R/Dq NPr/I/V/J/R/Dq . NSg/R NPr/ISg+ VL . ISg+
-> can’t get   out         at    the door   — I    do     wish  I    hadn’t drunk   quite so        much         ! ”
-# VX    NSg/V NSg/V/J/R/P NSg/P D   NSg/V+ . ISg+ NSg/VX NSg/V ISg+ V      NSg/V/J R     NSg/I/J/C NSg/I/J/R/Dq . .
->>>>>>> 7e6aec91
 >
 #
 > Alas ! it       was too late  to wish  that          ! She  went    on  growing , and growing , and very
@@ -1339,13 +1222,8 @@
 # NSg/V+ . V/C D   NSg/V/J NSg/V/J+ VP/J   NSg/V/J/P ISg/D$+ NPr/V/J+ . NSg/V/J ISg+ NSg/VPt J/P NSg/Vg  . V/C .
 > as    a    last     resource , she  put   one       arm      out         of the window , and one        foot   up        the
 # NSg/R D/P+ NSg/V/J+ N🅪Sg/V+  . ISg+ NSg/V NSg/I/V/J NSg/V/J+ NSg/V/J/R/P P  D+  NSg/V+ . V/C NSg/I/V/J+ NSg/V+ NSg/V/J/P D+
-<<<<<<< HEAD
-> chimney , and said    to herself “ Now       I    can    do     no    more         , whatever happens . What   will
-# NSg/V+  . V/C VPtPp/J P  ISg+    . NPr/V/J/C ISg+ NPr/VX NSg/VX NPr/P NPr/I/V/J/Dq . NSg/I/J+ V3      . NSg/I+ NPr/VX
-=======
-> chimney , and said to herself “ Now       I    can    do     no    more           , whatever happens . What   will
-# NSg/V+  . V/C V/J  P  ISg+    . NPr/V/J/C ISg+ NPr/VX NSg/VX NPr/P NPr/I/V/J/R/Dq . NSg/I/J+ V       . NSg/I+ NPr/VX
->>>>>>> 7e6aec91
+> chimney , and said    to herself “ Now       I    can    do     no    more           , whatever happens . What   will
+# NSg/V+  . V/C VPtPp/J P  ISg+    . NPr/V/J/C ISg+ NPr/VX NSg/VX NPr/P NPr/I/V/J/R/Dq . NSg/I/J+ V3      . NSg/I+ NPr/VX
 > become of me       ? ”
 # VL     P  NPr/ISg+ . .
 >
@@ -1375,11 +1253,7 @@
 > me       , that         there ought    ! And when    I    grow up        , I’ll write one       — but     I’m grown up        now       , ”
 # NPr/ISg+ . NSg/I/C/Ddem +     NSg/I/VX . V/C NSg/I/C ISg+ V    NSg/V/J/P . W?   NSg/V NSg/I/V/J . NSg/C/P W?  V/J   NSg/V/J/P NPr/V/J/C . .
 > she  added in      a   sorrowful tone      ; “ at    least there’s no    room     to grow up        any    more
-<<<<<<< HEAD
-# ISg+ VP/J  NPr/J/P D/P J         N🅪Sg/I/V+ . . NSg/P NSg/J W?      NPr/P NSg/V/J+ P  V    NSg/V/J/P I/R/Dq NPr/I/V/J/Dq
-=======
-# ISg+ V/J   NPr/J/P D/P J         N🅪Sg/I/V+ . . NSg/P NSg/J W?      NPr/P NSg/V/J+ P  V    NSg/V/J/P I/R/Dq NPr/I/V/J/R/Dq
->>>>>>> 7e6aec91
+# ISg+ VP/J  NPr/J/P D/P J         N🅪Sg/I/V+ . . NSg/P NSg/J W?      NPr/P NSg/V/J+ P  V    NSg/V/J/P I/R/Dq NPr/I/V/J/R/Dq
 > here    . ”
 # NSg/J/R . .
 >
@@ -1450,17 +1324,10 @@
 # N🅪Sg/V/Comm+ . .
 >
 #
-<<<<<<< HEAD
 > “ Digging for apples , indeed ! ” said    the Rabbit angrily . “ Here    ! Come       and help  me
 # . NSg/V   C/P NPl    . W?     . . VPtPp/J D+  NSg/V+ R       . . NSg/J/R . NSg/VLPp/P V/C NSg/V NPr/ISg+
-> out         of this    ! ” ( Sounds of more         broken glass   . )
-# NSg/V/J/R/P P  I/Ddem+ . . . NPl/V3 P  NPr/I/V/J/Dq VPp/J  NPr🅪/V+ . .
-=======
-> “ Digging for apples , indeed ! ” said the Rabbit angrily . “ Here    ! Come    and help  me
-# . NSg/V   C/P NPl    . W?     . . V/J  D+  NSg/V+ R       . . NSg/J/R . NSg/V/P V/C NSg/V NPr/ISg+
 > out         of this    ! ” ( Sounds of more           broken glass   . )
-# NSg/V/J/R/P P  I/Ddem+ . . . NPl/V  P  NPr/I/V/J/R/Dq V/J    NPr🅪/V+ . .
->>>>>>> 7e6aec91
+# NSg/V/J/R/P P  I/Ddem+ . . . NPl/V3 P  NPr/I/V/J/R/Dq VPp/J  NPr🅪/V+ . .
 >
 #
 > “ Now       tell   me       , Pat      , what’s that          in      the window ? ”
@@ -1487,46 +1354,26 @@
 # +     VPt D/P+ NPr/V/J+ NSg/V+  P     I/Ddem+ . V/C NPr+  NSg/VX J/R/C VL   NPl/V3   NPr/V/J/C V/C
 > then    ; such  as    , “ Sure , I    don’t like        it       , yer honour       , at    all          , at    all          ! ” “ Do     as    I
 # NSg/J/C . NSg/I NSg/R . . J    . ISg+ V     NSg/V/J/C/P NPr/ISg+ . +   N🅪Sg/V/Comm+ . NSg/P NSg/I/J/C/Dq . NSg/P NSg/I/J/C/Dq . . . NSg/VX NSg/R ISg+
-<<<<<<< HEAD
 > tell   you    , you    coward  ! ” and at    last    she  spread  out         her     hand   again , and made
 # NPr/VL ISgPl+ . ISgPl+ NPr/V/J . . V/C NSg/P NSg/V/J ISg+ N🅪Sg/VL NSg/V/J/R/P ISg/D$+ NSg/V+ P     . V/C V
 > another snatch in      the air     . This    time      there were    two  little      shrieks , and more
-# I/D     NSg/V  NPr/J/P D   N🅪Sg/V+ . I/Ddem+ N🅪Sg/V/J+ +     NSg/VPt NSg+ NPr/I/J/Dq+ NPl/V3+ . V/C NPr/I/V/J/Dq
+# I/D     NSg/V  NPr/J/P D   N🅪Sg/V+ . I/Ddem+ N🅪Sg/V/J+ +     NSg/VPt NSg+ NPr/I/J/Dq+ NPl/V3+ . V/C NPr/I/V/J/R/Dq
 > sounds of broken glass   . “ What   a   number    of cucumber - frames  there must  be      ! ”
 # NPl/V3 P  VPp/J  NPr🅪/V+ . . NSg/I+ D/P N🅪Sg/V/JC P  N🅪Sg+    . NPl/V3+ +     NSg/V NSg/VXL . .
 > thought   Alice . “ I    wonder what   they’ll do     next    ! As    for  pulling me       out         of the
 # NSg/VPtPp NPr+  . . ISg+ N🅪Sg/V NSg/I+ W?      NSg/VX NSg/J/P . NSg/R C/P+ Vg      NPr/ISg+ NSg/V/J/R/P P  D+
-=======
-> tell  you    , you    coward  ! ” and at    last    she  spread out         her     hand   again , and made
-# NPr/V ISgPl+ . ISgPl+ NPr/V/J . . V/C NSg/P NSg/V/J ISg+ N🅪Sg/V NSg/V/J/R/P ISg/D$+ NSg/V+ P     . V/C V
-> another snatch in      the air     . This    time      there were  two  little      shrieks , and more
-# I/D     NSg/V  NPr/J/P D   N🅪Sg/V+ . I/Ddem+ N🅪Sg/V/J+ +     NSg/V NSg+ NPr/I/J/Dq+ NPl/V+  . V/C NPr/I/V/J/R/Dq
-> sounds of broken glass   . “ What   a   number    of cucumber - frames there must  be     ! ”
-# NPl/V  P  V/J    NPr🅪/V+ . . NSg/I+ D/P N🅪Sg/V/JC P  N🅪Sg+    . NPl/V+ +     NSg/V NSg/VX . .
-> thought Alice . “ I    wonder what   they’ll do     next    ! As    for  pulling me       out         of the
-# NSg/V   NPr+  . . ISg+ N🅪Sg/V NSg/I+ W?      NSg/VX NSg/J/P . NSg/R C/P+ V       NPr/ISg+ NSg/V/J/R/P P  D+
->>>>>>> 7e6aec91
 > window , I    only  wish  they could  ! I’m sure I    don’t want  to stay    in      here    any
 # NSg/V+ . ISg+ J/R/C NSg/V IPl+ NSg/VX . W?  J    ISg+ V     NSg/V P  NSg/V/J NPr/J/P NSg/J/R I/R/Dq
 > longer ! ”
 # NSg/JC . .
 >
 #
-<<<<<<< HEAD
-> She  waited for some     time      without hearing   anything more         : at    last    came      a   rumbling
-# ISg+ VP/J   C/P I/J/R/Dq N🅪Sg/V/J+ C/P     NSg/Vg/J+ NSg/I/V+ NPr/I/V/J/Dq . NSg/P NSg/V/J NSg/VPt/P D/P N🅪Sg/Vg/J
+> She  waited for some     time      without hearing   anything more           : at    last    came      a   rumbling
+# ISg+ VP/J   C/P I/J/R/Dq N🅪Sg/V/J+ C/P     NSg/Vg/J+ NSg/I/V+ NPr/I/V/J/R/Dq . NSg/P NSg/V/J NSg/VPt/P D/P N🅪Sg/Vg/J
 > of little     cartwheels , and the sound    of a   good    many       voices  all          talking together :
 # P  NPr/I/J/Dq NPl/V3     . V/C D   N🅪Sg/V/J P  D/P NPr/V/J NSg/I/J/Dq NPl/V3+ NSg/I/J/C/Dq Vg      J        .
 > she  made out         the words   : “ Where’s the other   ladder ? — Why   , I    hadn’t to bring but
 # ISg+ V    NSg/V/J/R/P D   NPl/V3+ . . NSg$    D   NSg/V/J NSg/V+ . . NSg/V . ISg+ V      P  VL    NSg/C/P
-=======
-> She  waited for some     time      without hearing  anything more           : at    last    came    a   rumbling
-# ISg+ V/J    C/P I/J/R/Dq N🅪Sg/V/J+ C/P     NSg/V/J+ NSg/I/V+ NPr/I/V/J/R/Dq . NSg/P NSg/V/J NSg/V/P D/P N🅪Sg/V/J
-> of little     cartwheels , and the sound    of a   good    many       voices all          talking together :
-# P  NPr/I/J/Dq NPl/V      . V/C D   N🅪Sg/V/J P  D/P NPr/V/J NSg/I/J/Dq NPl/V+ NSg/I/J/C/Dq V       J        .
-> she  made out         the words  : “ Where’s the other   ladder ? — Why   , I    hadn’t to bring but
-# ISg+ V    NSg/V/J/R/P D   NPl/V+ . . NSg$    D   NSg/V/J NSg/V+ . . NSg/V . ISg+ V      P  V     NSg/C/P
->>>>>>> 7e6aec91
 > one       ; Bill’s got the other   — Bill   ! fetch it       here    , lad ! — Here    , put   ’ em       up        at    this
 # NSg/I/V/J . NSg$   V   D   NSg/V/J . NPr/V+ . NSg/V NPr/ISg+ NSg/J/R . NSg . . NSg/J/R . NSg/V . NSg/I/J+ NSg/V/J/P NSg/P I/Ddem+
 > corner — No    , tie    ’ em       together first   — they don’t reach half        high    enough yet     — Oh    !
@@ -1567,7 +1414,6 @@
 # D+  NSg/V/J+ NSg/V+ ISg+ VPtPp/J VPt D/P NSg/V/J NSg/V  P  . +     NPl/V NPr/V+ . . NSg/J/C D
 > Rabbit’s voice  along — “ Catch him  , you    by      the hedge  ! ” then    silence , and then
 # NSg$     NSg/V+ P     . . NSg/V ISg+ . ISgPl+ NSg/J/P D   NSg/V+ . . NSg/J/C NSg/V+  . V/C NSg/J/C
-<<<<<<< HEAD
 > another confusion of voices  — “ Hold    up        his     head     — Brandy now       — Don’t choke him  — How   was
 # I/D     N🅪Sg/V    P  NPl/V3+ . . NSg/V/J NSg/V/J/P ISg/D$+ NPr/V/J+ . NPr/V+ NPr/V/J/C . V     NSg/V ISg+ . NSg/C VPt
 > it       , old   fellow ? What   happened to you    ? Tell   us       all          about it       ! ”
@@ -1576,24 +1422,10 @@
 #
 > Last    came      a   little     feeble , squeaking voice  , ( “ That’s Bill   , ” thought   Alice , )
 # NSg/V/J NSg/VPt/P D/P NPr/I/J/Dq V/J    . Vg        NSg/V+ . . . NSg$   NPr/V+ . . NSg/VPtPp NPr+  . .
-> “ Well    , I    hardly know   — No    more         , thank ye       ; I’m better    now       — but     I’m a   deal     too
-# . NSg/V/J . ISg+ R      NSg/VL . NPr/P NPr/I/V/J/Dq . NSg/V NSg/I/D+ . W?  NSg/VX/JC NPr/V/J/C . NSg/C/P W?  D/P NSg/V/J+ W?
+> “ Well    , I    hardly know   — No    more           , thank ye       ; I’m better    now       — but     I’m a   deal     too
+# . NSg/V/J . ISg+ R      NSg/VL . NPr/P NPr/I/V/J/R/Dq . NSg/V NSg/I/D+ . W?  NSg/VX/JC NPr/V/J/C . NSg/C/P W?  D/P NSg/V/J+ W?
 > flustered to tell   you    — all          I    know   is  , something  comes  at    me       like        a
 # VP/J      P  NPr/VL ISgPl+ . NSg/I/J/C/Dq ISg+ NSg/VL VL3 . NSg/I/V/J+ NPl/V3 NSg/P NPr/ISg+ NSg/V/J/C/P D/P
-=======
-> another confusion of voices — “ Hold    up        his     head     — Brandy now       — Don’t choke him  — How   was
-# I/D     N🅪Sg/V    P  NPl/V+ . . NSg/V/J NSg/V/J/P ISg/D$+ NPr/V/J+ . NPr/V+ NPr/V/J/C . V     NSg/V ISg+ . NSg/C V
-> it       , old   fellow ? What   happened to you    ? Tell  us       all          about it       ! ”
-# NPr/ISg+ . NSg/J NSg/V  . NSg/I+ V/J      P  ISgPl+ . NPr/V NPr/IPl+ NSg/I/J/C/Dq J/P   NPr/ISg+ . .
->
-#
-> Last    came    a   little     feeble , squeaking voice  , ( “ That’s Bill   , ” thought Alice , )
-# NSg/V/J NSg/V/P D/P NPr/I/J/Dq V/J    . V         NSg/V+ . . . NSg$   NPr/V+ . . NSg/V   NPr+  . .
-> “ Well    , I    hardly know  — No    more           , thank ye       ; I’m better    now       — but     I’m a   deal     too
-# . NSg/V/J . ISg+ R      NSg/V . NPr/P NPr/I/V/J/R/Dq . NSg/V NSg/I/D+ . W?  NSg/VX/JC NPr/V/J/C . NSg/C/P W?  D/P NSg/V/J+ W?
-> flustered to tell  you    — all          I    know  is , something  comes at    me       like        a
-# V/J       P  NPr/V ISgPl+ . NSg/I/J/C/Dq ISg+ NSg/V VL . NSg/I/V/J+ NPl/V NSg/P NPr/ISg+ NSg/V/J/C/P D/P
->>>>>>> 7e6aec91
 > Jack     - in      - the - box    , and up        I    goes  like        a   sky     - rocket ! ”
 # NPr/V/J+ . NPr/J/P . D   . NSg/V+ . V/C NSg/V/J/P ISg+ NPl/V NSg/V/J/C/P D/P N🅪Sg/V+ . NSg/V+ . .
 >
@@ -1798,21 +1630,12 @@
 # . ISg+ V     NSg/V . . VPtPp/J D   NSg/V       .
 >
 #
-<<<<<<< HEAD
-> “ I’m afraid I    can’t put   it       more         clearly , ” Alice replied very politely , “ for I
-# . W?  J      ISg+ VX    NSg/V NPr/ISg+ NPr/I/V/J/Dq R       . . NPr+  VP/J    J/R  R        . . C/P ISg+
+> “ I’m afraid I    can’t put   it       more           clearly , ” Alice replied very politely , “ for I
+# . W?  J      ISg+ VX    NSg/V NPr/ISg+ NPr/I/V/J/R/Dq R       . . NPr+  VP/J    J/R  R        . . C/P ISg+
 > can’t understand it       myself to begin  with ; and being     so        many       different sizes   in      a
 # VX    VL         NPr/ISg+ ISg+   P  NSg/VL P    . V/C N🅪Sg/Vg/C NSg/I/J/C NSg/I/J/Dq NSg/J     NPl/V3+ NPr/J/P D/P
 > day   is  very confusing . ”
 # NPr🅪+ VL3 J/R  Vg/J      . .
-=======
-> “ I’m afraid I    can’t put   it       more           clearly , ” Alice replied very politely , “ for I
-# . W?  J      ISg+ VX    NSg/V NPr/ISg+ NPr/I/V/J/R/Dq R       . . NPr+  V/J     J/R  R        . . C/P ISg+
-> can’t understand it       myself to begin with ; and being    so        many       different sizes  in      a
-# VX    V          NPr/ISg+ ISg+   P  NSg/V P    . V/C N🅪Sg/V/C NSg/I/J/C NSg/I/J/Dq NSg/J     NPl/V+ NPr/J/P D/P
-> day   is very confusing . ”
-# NPr🅪+ VL J/R  V/J       . .
->>>>>>> 7e6aec91
 >
 #
 > “ It       isn’t , ” said    the Caterpillar .
@@ -2149,13 +1972,8 @@
 # . W?  NSg/C D/P NSg/V+  . . VPtPp/J NPr+  R           . . NSg/V NPr/ISg+ J     . .
 >
 #
-<<<<<<< HEAD
-> “ Serpent , I    say    again ! ” repeated the Pigeon , but     in      a   more         subdued tone     , and
-# . NSg/V+  . ISg+ NSg/VL P     . . VP/J     D+  NSg/V+ . NSg/C/P NPr/J/P D/P NPr/I/V/J/Dq VP/J+   N🅪Sg/I/V . V/C
-=======
-> “ Serpent , I    say   again ! ” repeated the Pigeon , but     in      a   more           subdued tone     , and
-# . NSg/V+  . ISg+ NSg/V P     . . V/J      D+  NSg/V+ . NSg/C/P NPr/J/P D/P NPr/I/V/J/R/Dq V/J+    N🅪Sg/I/V . V/C
->>>>>>> 7e6aec91
+> “ Serpent , I    say    again ! ” repeated the Pigeon , but     in      a   more           subdued tone     , and
+# . NSg/V+  . ISg+ NSg/VL P     . . VP/J     D+  NSg/V+ . NSg/C/P NPr/J/P D/P NPr/I/V/J/R/Dq VP/J+   N🅪Sg/I/V . V/C
 > added with a   kind   of sob   , “ I’ve tried every way    , and nothing  seems to suit
 # VP/J  P    D/P NSg/J+ P  NSg/V . . W?   VP/J  Dq    NSg/J+ . V/C NSg/I/J+ V3    P  NSg/V
 > them     ! ”
@@ -2174,17 +1992,10 @@
 # NSg/Vg/J NSg/IPl+ . .
 >
 #
-<<<<<<< HEAD
-> Alice was more         and more         puzzled , but     she  thought   there was no    use   in      saying
-# NPr+  VPt NPr/I/V/J/Dq V/C NPr/I/V/J/Dq VP/J    . NSg/C/P ISg+ NSg/VPtPp +     VPt NPr/P NSg/V NPr/J/P NSg/Vg
-> anything more         till      the Pigeon had finished .
-# NSg/I/V+ NPr/I/V/J/Dq NSg/V/C/P D+  NSg/V+ V   VP/J     .
-=======
-> Alice was more           and more           puzzled , but     she  thought there was no    use   in      saying
-# NPr+  V   NPr/I/V/J/R/Dq V/C NPr/I/V/J/R/Dq V/J     . NSg/C/P ISg+ NSg/V   +     V   NPr/P NSg/V NPr/J/P NSg/V
+> Alice was more           and more           puzzled , but     she  thought   there was no    use   in      saying
+# NPr+  VPt NPr/I/V/J/R/Dq V/C NPr/I/V/J/R/Dq VP/J    . NSg/C/P ISg+ NSg/VPtPp +     VPt NPr/P NSg/V NPr/J/P NSg/Vg
 > anything more           till      the Pigeon had finished .
-# NSg/I/V+ NPr/I/V/J/R/Dq NSg/V/C/P D+  NSg/V+ V   V/J      .
->>>>>>> 7e6aec91
+# NSg/I/V+ NPr/I/V/J/R/Dq NSg/V/C/P D+  NSg/V+ V   VP/J     .
 >
 #
 > “ As    if    it       wasn’t trouble enough hatching the eggs    , ” said    the Pigeon ; “ but     I    must
@@ -2656,19 +2467,11 @@
 >
 #
 > The baby     grunted again , and Alice looked very anxiously into its     face   to see
-<<<<<<< HEAD
 # D+  NSg/V/J+ VP/J    P     . V/C NPr+  VP/J   J/R  R         P    ISg/D$+ NSg/V+ P  NSg/V
 > what   was the matter  with it       . There could  be      no     doubt   that          it       had a   very turn  - up
 # NSg/I+ VPt D   N🅪Sg/V+ P    NPr/ISg+ . +     NSg/VX NSg/VXL NPr/P+ N🅪Sg/V+ NSg/I/C/Ddem+ NPr/ISg+ V   D/P J/R  NSg/V . NSg/V/J/P
-> nose   , much         more         like        a   snout than a   real  nose   ; also its     eyes    were    getting
-# NSg/V+ . NSg/I/J/R/Dq NPr/I/V/J/Dq NSg/V/J/C/P D/P NSg/V C/P  D/P NSg/J NSg/V+ . W?   ISg/D$+ NPl/V3+ NSg/VPt NSg/V
-=======
-# D+  NSg/V/J+ V/J     P     . V/C NPr+  V/J    J/R  R         P    ISg/D$+ NSg/V+ P  NSg/V
-> what   was the matter  with it       . There could  be     no     doubt   that          it       had a   very turn  - up
-# NSg/I+ V   D   N🅪Sg/V+ P    NPr/ISg+ . +     NSg/VX NSg/VX NPr/P+ N🅪Sg/V+ NSg/I/C/Ddem+ NPr/ISg+ V   D/P J/R  NSg/V . NSg/V/J/P
-> nose   , much         more           like        a   snout than a   real  nose   ; also its     eyes   were  getting
-# NSg/V+ . NSg/I/J/R/Dq NPr/I/V/J/R/Dq NSg/V/J/C/P D/P NSg/V C/P  D/P NSg/J NSg/V+ . W?   ISg/D$+ NPl/V+ NSg/V NSg/V
->>>>>>> 7e6aec91
+> nose   , much         more           like        a   snout than a   real  nose   ; also its     eyes    were    getting
+# NSg/V+ . NSg/I/J/R/Dq NPr/I/V/J/R/Dq NSg/V/J/C/P D/P NSg/V C/P  D/P NSg/J NSg/V+ . W?   ISg/D$+ NPl/V3+ NSg/VPt NSg/V
 > extremely small   for a   baby     : altogether Alice did not   like        the look  of the thing
 # R         NPr/V/J C/P D/P NSg/V/J+ . NSg        NPr+  VPt NSg/C NSg/V/J/C/P D   NSg/V P  D   NSg/V+
 > at    all          . “ But     perhaps it       was only  sobbing , ” she  thought   , and looked into its     eyes
@@ -2677,43 +2480,24 @@
 # P     . P  NSg/V NSg/C +     NSg/VPt I/R/Dq NPl/V3+ .
 >
 #
-<<<<<<< HEAD
 > No    , there were    no     tears   . “ If    you’re going    to turn  into a   pig    , my  dear    , ” said
 # NPr/P . +     NSg/VPt NPr/P+ NPl/V3+ . . NSg/C W?     NSg/Vg/J P  NSg/V P    D/P NSg/V+ . D$+ NSg/V/J . . VPtPp/J
-> Alice , seriously , “ I’ll have   nothing  more         to do     with you    . Mind   now       ! ” The poor
-# NPr+  . R         . . W?   NSg/VX NSg/I/J+ NPr/I/V/J/Dq P  NSg/VX P    ISgPl+ . NSg/V+ NPr/V/J/C . . D+  NSg/V/J+
+> Alice , seriously , “ I’ll have   nothing  more           to do     with you    . Mind   now       ! ” The poor
+# NPr+  . R         . . W?   NSg/VX NSg/I/J+ NPr/I/V/J/R/Dq P  NSg/VX P    ISgPl+ . NSg/V+ NPr/V/J/C . . D+  NSg/V/J+
 > little      thing  sobbed again ( or    grunted , it       was impossible to say    which ) , and they
 # NPr/I/J/Dq+ NSg/V+ V      P     . NPr/C VP/J    . NPr/ISg+ VPt NSg/J      P  NSg/VL I/C+  . . V/C IPl+
 > went    on  for some     while     in      silence .
 # NSg/VPt J/P C/P I/J/R/Dq NSg/V/C/P NPr/J/P NSg/V+  .
-=======
-> No    , there were  no     tears  . “ If    you’re going   to turn  into a   pig    , my  dear    , ” said
-# NPr/P . +     NSg/V NPr/P+ NPl/V+ . . NSg/C W?     NSg/V/J P  NSg/V P    D/P NSg/V+ . D$+ NSg/V/J . . V/J
-> Alice , seriously , “ I’ll have   nothing  more           to do     with you    . Mind   now       ! ” The poor
-# NPr+  . R         . . W?   NSg/VX NSg/I/J+ NPr/I/V/J/R/Dq P  NSg/VX P    ISgPl+ . NSg/V+ NPr/V/J/C . . D+  NSg/V/J+
-> little      thing  sobbed again ( or    grunted , it       was impossible to say   which ) , and they
-# NPr/I/J/Dq+ NSg/V+ V      P     . NPr/C V/J     . NPr/ISg+ V   NSg/J      P  NSg/V I/C+  . . V/C IPl+
-> went  on  for some     while     in      silence .
-# NSg/V J/P C/P I/J/R/Dq NSg/V/C/P NPr/J/P NSg/V+  .
->>>>>>> 7e6aec91
 >
 #
 > Alice was just beginning to think to herself , “ Now       , what   am      I    to do     with this
 # NPr+  VPt V/J  NSg/Vg/J  P  NSg/V P  ISg+    . . NPr/V/J/C . NSg/I+ NPr/V/J ISg+ P  NSg/VX P    I/Ddem+
 > creature when    I    get   it       home     ? ” when    it       grunted again , so        violently , that         she
-<<<<<<< HEAD
 # NSg+     NSg/I/C ISg+ NSg/V NPr/ISg+ NSg/V/J+ . . NSg/I/C NPr/ISg+ VP/J    P     . NSg/I/J/C R         . NSg/I/C/Ddem ISg+
 > looked down       into its     face   in      some     alarm  . This    time      there could  be      no    mistake
 # VP/J   N🅪Sg/V/J/P P    ISg/D$+ NSg/V+ NPr/J/P I/J/R/Dq NSg/V+ . I/Ddem+ N🅪Sg/V/J+ +     NSg/VX NSg/VXL NPr/P NSg/V
-> about it       : it       was neither more         nor   less    than a    pig    , and she  felt     that         it       would be
-# J/P   NPr/ISg+ . NPr/ISg+ VPt I/C     NPr/I/V/J/Dq NSg/C V/J/C/P C/P  D/P+ NSg/V+ . V/C ISg+ N🅪Sg/V/J NSg/I/C/Ddem NPr/ISg+ VX    NSg/VXL
-=======
-# NSg+     NSg/I/C ISg+ NSg/V NPr/ISg+ NSg/V/J+ . . NSg/I/C NPr/ISg+ V/J     P     . NSg/I/J/C R         . NSg/I/C/Ddem ISg+
-> looked down       into its     face   in      some     alarm  . This    time      there could  be     no    mistake
-# V/J    N🅪Sg/V/J/P P    ISg/D$+ NSg/V+ NPr/J/P I/J/R/Dq NSg/V+ . I/Ddem+ N🅪Sg/V/J+ +     NSg/VX NSg/VX NPr/P NSg/V
 > about it       : it       was neither more           nor   less      than a    pig    , and she  felt     that         it       would be
-# J/P   NPr/ISg+ . NPr/ISg+ V   I/C     NPr/I/V/J/R/Dq NSg/C V/J/R/C/P C/P  D/P+ NSg/V+ . V/C ISg+ N🅪Sg/V/J NSg/I/C/Ddem NPr/ISg+ VX    NSg/VX
->>>>>>> 7e6aec91
+# J/P   NPr/ISg+ . NPr/ISg+ VPt I/C     NPr/I/V/J/R/Dq NSg/C V/J/R/C/P C/P  D/P+ NSg/V+ . V/C ISg+ N🅪Sg/V/J NSg/I/C/Ddem NPr/ISg+ VX    NSg/VXL
 > quite absurd for her     to carry it       further .
 # R     NSg/J  C/P ISg/D$+ P  NSg/V NPr/ISg+ V/J     .
 >
@@ -2906,25 +2690,14 @@
 # D/P NSg/V/J+ . W?   D   NSg/I/J/R/Dq J       NSg/V+ ISg+ J    NSg/VPt NPr/J/P D$+ N🅪Sg/V+ . .
 >
 #
-<<<<<<< HEAD
 > She  had not   gone    much         farther before she  came      in      sight  of the house of the March
 # ISg+ V   NSg/C VPp/J/P NSg/I/J/R/Dq V/J     C/P    ISg+ NSg/VPt/P NPr/J/P N🅪Sg/V P  D   NPr/V P  D+  NPr/V+
 > Hare     : she  thought   it       must  be      the right    house  , because the chimneys were    shaped
 # NSg/V/J+ . ISg+ NSg/VPtPp NPr/ISg+ NSg/V NSg/VXL D+  NPr/V/J+ NPr/V+ . C/P     D+  NPl/V3+  NSg/VPt VP/J
 > like        ears   and the roof   was thatched with fur         . It       was so        large a   house  , that         she
 # NSg/V/J/C/P NPl/V3 V/C D+  NSg/V+ VPt VP/J     P    N🅪Sg/V/C/P+ . NPr/ISg+ VPt NSg/I/J/C NSg/J D/P NPr/V+ . NSg/I/C/Ddem ISg+
-> did not   like        to go       nearer till      she  had nibbled some     more         of the lefthand bit      of
-# VPt NSg/C NSg/V/J/C/P P  NSg/VL/J NSg/JC NSg/V/C/P ISg+ V   VP/J    I/J/R/Dq NPr/I/V/J/Dq P  D   ?        NSg/VPt+ P
-=======
-> She  had not   gone  much         farther before she  came    in      sight  of the house of the March
-# ISg+ V   NSg/C V/J/P NSg/I/J/R/Dq V/J     C/P    ISg+ NSg/V/P NPr/J/P N🅪Sg/V P  D   NPr/V P  D+  NPr/V+
-> Hare     : she  thought it       must  be     the right    house  , because the chimneys were  shaped
-# NSg/V/J+ . ISg+ NSg/V   NPr/ISg+ NSg/V NSg/VX D+  NPr/V/J+ NPr/V+ . C/P     D+  NPl/V+   NSg/V V/J
-> like        ears  and the roof   was thatched with fur         . It       was so        large a   house  , that         she
-# NSg/V/J/C/P NPl/V V/C D+  NSg/V+ V   V/J      P    N🅪Sg/V/C/P+ . NPr/ISg+ V   NSg/I/J/C NSg/J D/P NPr/V+ . NSg/I/C/Ddem ISg+
-> did not   like        to go      nearer till      she  had nibbled some     more           of the lefthand bit    of
-# V   NSg/C NSg/V/J/C/P P  NSg/V/J NSg/JC NSg/V/C/P ISg+ V   V/J     I/J/R/Dq NPr/I/V/J/R/Dq P  D   ?        NSg/V+ P
->>>>>>> 7e6aec91
+> did not   like        to go       nearer till      she  had nibbled some     more           of the lefthand bit      of
+# VPt NSg/C NSg/V/J/C/P P  NSg/VL/J NSg/JC NSg/V/C/P ISg+ V   VP/J    I/J/R/Dq NPr/I/V/J/R/Dq P  D   ?        NSg/VPt+ P
 > mushroom , and raised herself to about two feet high    : even    then    she  walked up
 # N🅪Sg/V/J . V/C VP/J   ISg+    P  J/P   NSg NPl+ NSg/V/J . NSg/V/J NSg/J/C ISg+ VP/J   NSg/V/J/P
 > towards it       rather    timidly , saying to herself “ Suppose it       should be      raving   mad
@@ -2983,13 +2756,8 @@
 # NSg/V/J+ .
 >
 #
-<<<<<<< HEAD
 > “ I    didn’t know   it       was your table  , ” said    Alice ; “ it’s laid for a   great many       more
-# . ISg+ V      NSg/VL NPr/ISg+ VPt D$+  NSg/V+ . . VPtPp/J NPr+  . . W?   V/J  C/P D/P NSg/J NSg/I/J/Dq NPr/I/V/J/Dq
-=======
-> “ I    didn’t know  it       was your table  , ” said Alice ; “ it’s laid for a   great many       more
-# . ISg+ V      NSg/V NPr/ISg+ V   D$+  NSg/V+ . . V/J  NPr+  . . W?   V/J  C/P D/P NSg/J NSg/I/J/Dq NPr/I/V/J/R/Dq
->>>>>>> 7e6aec91
+# . ISg+ V      NSg/VL NPr/ISg+ VPt D$+  NSg/V+ . . VPtPp/J NPr+  . . W?   V/J  C/P D/P NSg/J NSg/I/J/Dq NPr/I/V/J/R/Dq
 > than three . ”
 # C/P  NSg   . .
 >
@@ -3374,33 +3142,18 @@
 # D   NSg/V/J P  D/P+ NSg/V/J+ . .
 >
 #
-<<<<<<< HEAD
-> “ Take  some      more          tea     , ” the March  Hare     said    to Alice , very earnestly .
-# . NSg/V I/J/R/Dq+ NPr/I/V/J/Dq+ N🅪Sg/V+ . . D+  NPr/V+ NSg/V/J+ VPtPp/J P  NPr+  . J/R  R         .
+> “ Take  some      more            tea     , ” the March  Hare     said    to Alice , very earnestly .
+# . NSg/V I/J/R/Dq+ NPr/I/V/J/R/Dq+ N🅪Sg/V+ . . D+  NPr/V+ NSg/V/J+ VPtPp/J P  NPr+  . J/R  R         .
 >
 #
 > “ I’ve had nothing  yet     , ” Alice replied in      an  offended tone      , “ so        I    can’t take
 # . W?   V   NSg/I/J+ NSg/V/C . . NPr+  VP/J    NPr/J/P D/P VP/J     N🅪Sg/I/V+ . . NSg/I/J/C ISg+ VX    NSg/V
-> more         . ”
-# NPr/I/V/J/Dq . .
->
-#
-> “ You    mean    you    can’t take  less    , ” said    the Hatter : “ it’s very easy    to take  more
-# . ISgPl+ NSg/V/J ISgPl+ VX    NSg/V V/J/C/P . . VPtPp/J D   NSg/V  . . W?   J/R  NSg/V/J P  NSg/V NPr/I/V/J/Dq
-=======
-> “ Take  some      more            tea     , ” the March  Hare     said to Alice , very earnestly .
-# . NSg/V I/J/R/Dq+ NPr/I/V/J/R/Dq+ N🅪Sg/V+ . . D+  NPr/V+ NSg/V/J+ V/J  P  NPr+  . J/R  R         .
->
-#
-> “ I’ve had nothing  yet     , ” Alice replied in      an  offended tone      , “ so        I    can’t take
-# . W?   V   NSg/I/J+ NSg/V/C . . NPr+  V/J     NPr/J/P D/P V/J      N🅪Sg/I/V+ . . NSg/I/J/C ISg+ VX    NSg/V
 > more           . ”
 # NPr/I/V/J/R/Dq . .
 >
 #
-> “ You    mean    you    can’t take  less      , ” said the Hatter : “ it’s very easy    to take  more
-# . ISgPl+ NSg/V/J ISgPl+ VX    NSg/V V/J/R/C/P . . V/J  D   NSg/V  . . W?   J/R  NSg/V/J P  NSg/V NPr/I/V/J/R/Dq
->>>>>>> 7e6aec91
+> “ You    mean    you    can’t take  less      , ” said    the Hatter : “ it’s very easy    to take  more
+# . ISgPl+ NSg/V/J ISgPl+ VX    NSg/V V/J/R/C/P . . VPtPp/J D   NSg/V  . . W?   J/R  NSg/V/J P  NSg/V NPr/I/V/J/R/Dq
 > than nothing  . ”
 # C/P  NSg/I/J+ . .
 >
@@ -3539,9 +3292,8 @@
 # . NSg/J/C ISgPl+ V         N🅪Sg/V . . VPtPp/J D   NSg/V  .
 >
 #
-<<<<<<< HEAD
-> This   piece of rudeness was more         than Alice could  bear     : she  got up        in      great
-# I/Ddem NSg/V P  NSg+     VPt NPr/I/V/J/Dq C/P  NPr+  NSg/VX NSg/V/J+ . ISg+ V   NSg/V/J/P NPr/J/P NSg/J+
+> This   piece of rudeness was more           than Alice could  bear     : she  got up        in      great
+# I/Ddem NSg/V P  NSg+     VPt NPr/I/V/J/R/Dq C/P  NPr+  NSg/VX NSg/V/J+ . ISg+ V   NSg/V/J/P NPr/J/P NSg/J+
 > disgust , and walked off       ; the Dormouse fell      asleep instantly , and neither of the
 # Nᴹ/V+   . V/C VP/J   NSg/V/J/P . D   NSg      NSg/VPt/J J      R         . V/C I/C     P  D
 > others  took the least notice of her     going    , though she  looked back    once  or    twice ,
@@ -3554,22 +3306,6 @@
 #
 > “ At    any     rate   I’ll never go       there again ! ” said    Alice as    she  picked her     way
 # . NSg/P I/R/Dq+ NSg/V+ W?   R     NSg/VL/J +     P     . . VPtPp/J NPr+  NSg/R ISg+ VP/J   ISg/D$+ NSg/J+
-=======
-> This   piece of rudeness was more           than Alice could  bear     : she  got up        in      great
-# I/Ddem NSg/V P  NSg+     V   NPr/I/V/J/R/Dq C/P  NPr+  NSg/VX NSg/V/J+ . ISg+ V   NSg/V/J/P NPr/J/P NSg/J+
-> disgust , and walked off       ; the Dormouse fell    asleep instantly , and neither of the
-# Nᴹ/V+   . V/C V/J    NSg/V/J/P . D   NSg      NSg/V/J J      R         . V/C I/C     P  D
-> others took the least notice of her     going   , though she  looked back    once  or    twice ,
-# NPl/V+ V    D   NSg/J NSg/V  P  ISg/D$+ NSg/V/J . V/C    ISg+ V/J    NSg/V/J NSg/C NPr/C W?    .
-> half        hoping that         they would call  after her     : the last    time      she  saw   them     , they
-# N🅪Sg/V/J/P+ V      NSg/I/C/Ddem IPl+ VX    NSg/V P     ISg/D$+ . D   NSg/V/J N🅪Sg/V/J+ ISg+ NSg/V NSg/IPl+ . IPl+
-> were  trying  to put   the Dormouse into the teapot .
-# NSg/V NSg/V/J P  NSg/V D   NSg      P    D   NSg    .
->
-#
-> “ At    any     rate   I’ll never go      there again ! ” said Alice as    she  picked her     way
-# . NSg/P I/R/Dq+ NSg/V+ W?   R     NSg/V/J +     P     . . V/J  NPr+  NSg/R ISg+ V/J    ISg/D$+ NSg/J+
->>>>>>> 7e6aec91
 > through the wood     . “ It’s the stupidest tea     - party    I    ever was at    in      all          my  life    ! ”
 # NSg/J/P D+  NPr/V/J+ . . W?   D   JS        N🅪Sg/V+ . NSg/V/J+ ISg+ J    VPt NSg/P NPr/J/P NSg/I/J/C/Dq D$+ N🅪Sg/V+ . .
 >
@@ -3582,25 +3318,14 @@
 # NSg/J+ . ISg+ NSg/V ISg+ NPr/VX NSg/R NSg/V/J NSg/VL/J NPr/J/P NSg/P NSg/C . . V/C NPr/J/P ISg+ NSg/VPt .
 >
 #
-<<<<<<< HEAD
-> Once  more         she  found herself in      the long     hall , and close   to the little      glass
-# NSg/C NPr/I/V/J/Dq ISg+ NSg/V ISg+    NPr/J/P D+  NPr/V/J+ NPr+ . V/C NSg/V/J P  D+  NPr/I/J/Dq+ NPr🅪/V+
+> Once  more           she  found herself in      the long     hall , and close   to the little      glass
+# NSg/C NPr/I/V/J/R/Dq ISg+ NSg/V ISg+    NPr/J/P D+  NPr/V/J+ NPr+ . V/C NSg/V/J P  D+  NPr/I/J/Dq+ NPr🅪/V+
 > table  . “ Now       , I’ll manage better    this   time      , ” she  said    to herself , and began by
 # NSg/V+ . . NPr/V/J/C . W?   NSg/V  NSg/VX/JC I/Ddem N🅪Sg/V/J+ . . ISg+ VPtPp/J P  ISg+    . V/C VPt   NSg/J/P
 > taking   the little     golden  key     , and unlocking the door   that          led         into the garden   .
 # NSg/Vg/J D   NPr/I/J/Dq NPr/V/J NPr/V/J . V/C Vg        D   NSg/V+ NSg/I/C/Ddem+ NSg/VPtPp/J P    D   NSg/V/J+ .
 > Then    she  went    to work   nibbling at    the mushroom ( she  had kept a   piece of it       in
 # NSg/J/C ISg+ NSg/VPt P  N🅪Sg/V Vg       NSg/P D   N🅪Sg/V/J . ISg+ V   V    D/P NSg/V P  NPr/ISg+ NPr/J/P
-=======
-> Once  more           she  found herself in      the long     hall , and close   to the little      glass
-# NSg/C NPr/I/V/J/R/Dq ISg+ NSg/V ISg+    NPr/J/P D+  NPr/V/J+ NPr+ . V/C NSg/V/J P  D+  NPr/I/J/Dq+ NPr🅪/V+
-> table  . “ Now       , I’ll manage better    this   time      , ” she  said to herself , and began by
-# NSg/V+ . . NPr/V/J/C . W?   NSg/V  NSg/VX/JC I/Ddem N🅪Sg/V/J+ . . ISg+ V/J  P  ISg+    . V/C V     NSg/J/P
-> taking  the little     golden  key     , and unlocking the door   that          led     into the garden   .
-# NSg/V/J D   NPr/I/J/Dq NPr/V/J NPr/V/J . V/C V         D   NSg/V+ NSg/I/C/Ddem+ NSg/V/J P    D   NSg/V/J+ .
-> Then    she  went  to work   nibbling at    the mushroom ( she  had kept a   piece of it       in
-# NSg/J/C ISg+ NSg/V P  N🅪Sg/V V        NSg/P D   N🅪Sg/V/J . ISg+ V   V    D/P NSg/V P  NPr/ISg+ NPr/J/P
->>>>>>> 7e6aec91
 > her     pocket   ) till      she  was about a   foot   high    : then    she  walked down       the little
 # ISg/D$+ NSg/V/J+ . NSg/V/C/P ISg+ VPt J/P   D/P NSg/V+ NSg/V/J . NSg/J/C ISg+ VP/J   N🅪Sg/V/J/P D   NPr/I/J/Dq
 > passage  : and then    — she  found herself at    last    in      the beautiful garden   , among the
@@ -3980,19 +3705,11 @@
 > it       , ” she  thought   , “ till      its     ears    have   come       , or    at    least one       of them     . ” In      another
 # NPr/ISg+ . . ISg+ NSg/VPtPp . . NSg/V/C/P ISg/D$+ NPl/V3+ NSg/VX NSg/VLPp/P . NPr/C NSg/P NSg/J NSg/I/V/J P  NSg/IPl+ . . NPr/J/P I/D+
 > minute   the whole  head     appeared , and then    Alice put   down       her     flamingo , and began
-<<<<<<< HEAD
 # NSg/V/J+ D+  NSg/J+ NPr/V/J+ VP/J     . V/C NSg/J/C NPr+  NSg/V N🅪Sg/V/J/P ISg/D$+ NSg/J    . V/C VPt
 > an  account of the game     , feeling  very glad    she  had someone to listen to her     . The
 # D/P NSg/V   P  D   NSg/V/J+ . NSg/Vg/J J/R  NSg/V/J ISg+ V   NSg/I+  P  NSg/V  P  ISg/D$+ . D+
-> Cat      seemed to think that         there was enough of it       now       in      sight   , and no    more         of it
-# NSg/V/J+ VP/J   P  NSg/V NSg/I/C/Ddem +     VPt NSg/I  P  NPr/ISg+ NPr/V/J/C NPr/J/P N🅪Sg/V+ . V/C NPr/P NPr/I/V/J/Dq P  NPr/ISg+
-=======
-# NSg/V/J+ D+  NSg/J+ NPr/V/J+ V/J      . V/C NSg/J/C NPr+  NSg/V N🅪Sg/V/J/P ISg/D$+ NSg/J    . V/C V
-> an  account of the game     , feeling very glad    she  had someone to listen to her     . The
-# D/P NSg/V   P  D   NSg/V/J+ . NSg/V/J J/R  NSg/V/J ISg+ V   NSg/I+  P  NSg/V  P  ISg/D$+ . D+
 > Cat      seemed to think that         there was enough of it       now       in      sight   , and no    more           of it
-# NSg/V/J+ V/J    P  NSg/V NSg/I/C/Ddem +     V   NSg/I  P  NPr/ISg+ NPr/V/J/C NPr/J/P N🅪Sg/V+ . V/C NPr/P NPr/I/V/J/R/Dq P  NPr/ISg+
->>>>>>> 7e6aec91
+# NSg/V/J+ VP/J   P  NSg/V NSg/I/C/Ddem +     VPt NSg/I  P  NPr/ISg+ NPr/V/J/C NPr/J/P N🅪Sg/V+ . V/C NPr/P NPr/I/V/J/R/Dq P  NPr/ISg+
 > appeared .
 # VP/J     .
 >
@@ -4106,7 +3823,6 @@
 >
 #
 > By      the time      she  had caught the flamingo and brought it       back    , the fight  was over    ,
-<<<<<<< HEAD
 # NSg/J/P D+  N🅪Sg/V/J+ ISg+ V   V/J    D   NSg/J    V/C VPtPp   NPr/ISg+ NSg/V/J . D   NSg/V+ VPt NSg/J/P .
 > and both   the hedgehogs were    out         of sight   : “ but     it       doesn’t matter  much         , ” thought
 # V/C I/C/Dq D   NPl/V3    NSg/VPt NSg/V/J/R/P P  N🅪Sg/V+ . . NSg/C/P NPr/ISg+ V       N🅪Sg/V+ NSg/I/J/R/Dq . . NSg/VPtPp
@@ -4114,19 +3830,8 @@
 # NPr+  . . NSg/R NSg/I/J/C/Dq D   NPl/V3 V   VPp/J/P P    I/Ddem NSg/V/J P  D   N🅪Sg/V/J+ . . NSg/I/J/C ISg+ VP/J
 > it       away under   her     arm      , that         it       might   not   escape again , and went    back    for a
 # NPr/ISg+ V/J  NSg/J/P ISg/D$+ NSg/V/J+ . NSg/I/C/Ddem NPr/ISg+ Nᴹ/VX/J NSg/C NSg/V  P     . V/C NSg/VPt NSg/V/J C/P D/P
-> little     more         conversation with her     friend   .
-# NPr/I/J/Dq NPr/I/V/J/Dq N🅪Sg/V       P    ISg/D$+ NPr/V/J+ .
-=======
-# NSg/J/P D+  N🅪Sg/V/J+ ISg+ V   V/J    D   NSg/J    V/C V       NPr/ISg+ NSg/V/J . D   NSg/V+ V   NSg/J/P .
-> and both   the hedgehogs were  out         of sight   : “ but     it       doesn’t matter  much         , ” thought
-# V/C I/C/Dq D   NPl/V     NSg/V NSg/V/J/R/P P  N🅪Sg/V+ . . NSg/C/P NPr/ISg+ V       N🅪Sg/V+ NSg/I/J/R/Dq . . NSg/V
-> Alice , “ as    all          the arches are gone  from this   side    of the ground    . ” So        she  tucked
-# NPr+  . . NSg/R NSg/I/J/C/Dq D   NPl/V  V   V/J/P P    I/Ddem NSg/V/J P  D   N🅪Sg/V/J+ . . NSg/I/J/C ISg+ V/J
-> it       away under   her     arm      , that         it       might   not   escape again , and went  back    for a
-# NPr/ISg+ V/J  NSg/J/P ISg/D$+ NSg/V/J+ . NSg/I/C/Ddem NPr/ISg+ Nᴹ/VX/J NSg/C NSg/V  P     . V/C NSg/V NSg/V/J C/P D/P
 > little     more           conversation with her     friend   .
 # NPr/I/J/Dq NPr/I/V/J/R/Dq N🅪Sg/V       P    ISg/D$+ NPr/V/J+ .
->>>>>>> 7e6aec91
 >
 #
 > When    she  got back    to the Cheshire Cat      , she  was surprised to find  quite a   large
@@ -4161,13 +3866,8 @@
 # NSg/I/C/Ddem ISgPl+ V       P  N🅪Sg/V Nᴹ/V/J+  .
 >
 #
-<<<<<<< HEAD
-> The Queen’s argument was , that         if    something  wasn’t done      about it       in      less    than no
-# D   NSg$    N🅪Sg/V+  VPt . NSg/I/C/Ddem NSg/C NSg/I/V/J+ V      NSg/VPp/J J/P   NPr/ISg+ NPr/J/P V/J/C/P C/P  NPr/P
-=======
-> The Queen’s argument was , that         if    something  wasn’t done    about it       in      less      than no
-# D   NSg$    N🅪Sg/V+  V   . NSg/I/C/Ddem NSg/C NSg/I/V/J+ V      NSg/V/J J/P   NPr/ISg+ NPr/J/P V/J/R/C/P C/P  NPr/P
->>>>>>> 7e6aec91
+> The Queen’s argument was , that         if    something  wasn’t done      about it       in      less      than no
+# D   NSg$    N🅪Sg/V+  VPt . NSg/I/C/Ddem NSg/C NSg/I/V/J+ V      NSg/VPp/J J/P   NPr/ISg+ NPr/J/P V/J/R/C/P C/P  NPr/P
 > time      she’d have   everybody executed , all          round     . ( It       was this   last    remark that          had
 # N🅪Sg/V/J+ W?    NSg/VX NSg/I+    VP/J     . NSg/I/J/C/Dq NSg/V/J/P . . NPr/ISg+ VPt I/Ddem NSg/V/J NSg/V  NSg/I/C/Ddem+ V
 > made the whole  party    look  so        grave    and anxious . )
@@ -4326,21 +4026,12 @@
 # . W?   D/P+ NSg/J+  . ISg+ NSg/V . . VPtPp/J NPr+  .
 >
 #
-<<<<<<< HEAD
 > “ Of course it       is  , ” said    the Duchess , who    seemed ready   to agree to everything
 # . P  NSg/V+ NPr/ISg+ VL3 . . VPtPp/J D   NSg/V   . NPr/I+ VP/J   NSg/V/J P  V     P  NSg/I/V+
 > that         Alice said    ; “ there’s a   large mustard - mine     near      here    . And the moral   of that
 # NSg/I/C/Ddem NPr+  VPtPp/J . . W?      D/P NSg/J Nᴹ/J    . NSg/I/V+ NSg/V/J/P NSg/J/R . V/C D   NSg/V/J P  NSg/I/C/Ddem+
-> is  — ‘          The more         there is  of mine     , the less    there is  of yours . ’ ”
-# VL3 . Unlintable D   NPr/I/V/J/Dq W?    VL3 P  NSg/I/V+ . D   V/J/C/P W?    VL3 P  I+    . . .
-=======
-> “ Of course it       is , ” said the Duchess , who    seemed ready   to agree to everything
-# . P  NSg/V+ NPr/ISg+ VL . . V/J  D   NSg/V   . NPr/I+ V/J    NSg/V/J P  V     P  NSg/I/V+
-> that         Alice said ; “ there’s a   large mustard - mine     near      here    . And the moral   of that
-# NSg/I/C/Ddem NPr+  V/J  . . W?      D/P NSg/J Nᴹ/J    . NSg/I/V+ NSg/V/J/P NSg/J/R . V/C D   NSg/V/J P  NSg/I/C/Ddem+
-> is — ‘          The more           there is of mine     , the less      there is of yours . ’ ”
-# VL . Unlintable D   NPr/I/V/J/R/Dq W?    VL P  NSg/I/V+ . D   V/J/R/C/P W?    VL P  I+    . . .
->>>>>>> 7e6aec91
+> is  — ‘          The more           there is  of mine     , the less      there is  of yours . ’ ”
+# VL3 . Unlintable D   NPr/I/V/J/R/Dq W?    VL3 P  NSg/I/V+ . D   V/J/R/C/P W?    VL3 P  I+    . . .
 >
 #
 > “ Oh    , I    know   ! ” exclaimed Alice , who    had not   attended to this    last     remark , “ it’s a
@@ -4349,29 +4040,16 @@
 # NSg/J+    . NPr/ISg+ V       NSg/V NSg/V/J/C/P NSg/I/V/J . NSg/C/P NPr/ISg+ VL3 . .
 >
 #
-<<<<<<< HEAD
 > “ I    quite agree with you    , ” said    the Duchess ; “ and the moral   of that          is  — ‘          Be      what
 # . ISg+ R     V     P    ISgPl+ . . VPtPp/J D   NSg/V   . . V/C D   NSg/V/J P  NSg/I/C/Ddem+ VL3 . Unlintable NSg/VXL NSg/I+
-> you    would seem to be      ’ — or    if    you’d like        it       put   more         simply — ‘          Never imagine
-# ISgPl+ VX    V    P  NSg/VXL . . NPr/C NSg/C W?    NSg/V/J/C/P NPr/ISg+ NSg/V NPr/I/V/J/Dq R      . Unlintable R     NSg/V
+> you    would seem to be      ’ — or    if    you’d like        it       put   more           simply — ‘          Never imagine
+# ISgPl+ VX    V    P  NSg/VXL . . NPr/C NSg/C W?    NSg/V/J/C/P NPr/ISg+ NSg/V NPr/I/V/J/R/Dq R      . Unlintable R     NSg/V
 > yourself not   to be      otherwise than what   it       might   appear to others that         what   you
 # ISg+     NSg/C P  NSg/VXL J         C/P  NSg/I+ NPr/ISg+ Nᴹ/VX/J V      P  NPl/V3 NSg/I/C/Ddem NSg/I+ ISgPl+
 > were    or    might   have   been    was not   otherwise than what   you    had been    would have
 # NSg/VPt NPr/C Nᴹ/VX/J NSg/VX NSg/VPp VPt NSg/C J         C/P  NSg/I+ ISgPl+ V   NSg/VPp VX    NSg/VX
 > appeared to them     to be      otherwise . ’ ”
 # VP/J     P  NSg/IPl+ P  NSg/VXL J         . . .
-=======
-> “ I    quite agree with you    , ” said the Duchess ; “ and the moral   of that          is — ‘          Be     what
-# . ISg+ R     V     P    ISgPl+ . . V/J  D   NSg/V   . . V/C D   NSg/V/J P  NSg/I/C/Ddem+ VL . Unlintable NSg/VX NSg/I+
-> you    would seem to be     ’ — or    if    you’d like        it       put   more           simply — ‘          Never imagine
-# ISgPl+ VX    V    P  NSg/VX . . NPr/C NSg/C W?    NSg/V/J/C/P NPr/ISg+ NSg/V NPr/I/V/J/R/Dq R      . Unlintable R     NSg/V
-> yourself not   to be     otherwise than what   it       might   appear to others that         what   you
-# ISg+     NSg/C P  NSg/VX J         C/P  NSg/I+ NPr/ISg+ Nᴹ/VX/J V      P  NPl/V  NSg/I/C/Ddem NSg/I+ ISgPl+
-> were  or    might   have   been  was not   otherwise than what   you    had been  would have
-# NSg/V NPr/C Nᴹ/VX/J NSg/VX NSg/V V   NSg/C J         C/P  NSg/I+ ISgPl+ V   NSg/V VX    NSg/VX
-> appeared to them     to be     otherwise . ’ ”
-# V/J      P  NSg/IPl+ P  NSg/VX J         . . .
->>>>>>> 7e6aec91
 >
 #
 > “ I    think I    should understand that         better    , ” Alice said    very politely , “ if    I    had
@@ -4591,35 +4269,19 @@
 > exclamation of “ Hjckrrh ! ” from the Gryphon , and the constant heavy   sobbing of
 # NSg         P  . ?       . . P    D   ?       . V/C D   NSg/J    NSg/V/J NSg/V/J P
 > the Mock    Turtle . Alice was very nearly getting up        and saying , “ Thank you    , sir    ,
-<<<<<<< HEAD
 # D   NSg/V/J NSg/V+ . NPr+  VPt J/R  R      NSg/V   NSg/V/J/P V/C NSg/Vg . . NSg/V ISgPl+ . NPr/V+ .
 > for your interesting story  , ” but     she  could  not   help  thinking there must  be      more
-# C/P D$+  V/J+        NSg/V+ . . NSg/C/P ISg+ NSg/VX NSg/C NSg/V Vg       +     NSg/V NSg/VXL NPr/I/V/J/Dq
+# C/P D$+  V/J+        NSg/V+ . . NSg/C/P ISg+ NSg/VX NSg/C NSg/V Vg       +     NSg/V NSg/VXL NPr/I/V/J/R/Dq
 > to come       , so        she  sat         still   and said    nothing  .
 # P  NSg/VLPp/P . NSg/I/J/C ISg+ NSg/VPtPp/J NSg/V/J V/C VPtPp/J NSg/I/J+ .
 >
 #
-> “ When    we   were    little     , ” the Mock     Turtle went    on  at    last    , more         calmly , though
-# . NSg/I/C IPl+ NSg/VPt NPr/I/J/Dq . . D+  NSg/V/J+ NSg/V+ NSg/VPt J/P NSg/P NSg/V/J . NPr/I/V/J/Dq R      . V/C
+> “ When    we   were    little     , ” the Mock     Turtle went    on  at    last    , more           calmly , though
+# . NSg/I/C IPl+ NSg/VPt NPr/I/J/Dq . . D+  NSg/V/J+ NSg/V+ NSg/VPt J/P NSg/P NSg/V/J . NPr/I/V/J/R/Dq R      . V/C
 > still   sobbing a   little     now       and then    , “ we   went    to school in      the sea  . The master
 # NSg/V/J NSg/V/J D/P NPr/I/J/Dq NPr/V/J/C V/C NSg/J/C . . IPl+ NSg/VPt P  NSg/V  NPr/J/P D   NSg+ . D+  NPr/V/J+
 > was an  old   Turtle — we   used     to call  him  Tortoise — ”
 # VPt D/P NSg/J NSg/V  . IPl+ VPPtPp/J P  NSg/V ISg+ NSg+     . .
-=======
-# D   NSg/V/J NSg/V+ . NPr+  V   J/R  R      NSg/V   NSg/V/J/P V/C NSg/V  . . NSg/V ISgPl+ . NPr/V+ .
-> for your interesting story  , ” but     she  could  not   help  thinking there must  be     more
-# C/P D$+  V/J+        NSg/V+ . . NSg/C/P ISg+ NSg/VX NSg/C NSg/V V        +     NSg/V NSg/VX NPr/I/V/J/R/Dq
-> to come    , so        she  sat     still   and said nothing  .
-# P  NSg/V/P . NSg/I/J/C ISg+ NSg/V/J NSg/V/J V/C V/J  NSg/I/J+ .
->
-#
-> “ When    we   were  little     , ” the Mock     Turtle went  on  at    last    , more           calmly , though
-# . NSg/I/C IPl+ NSg/V NPr/I/J/Dq . . D+  NSg/V/J+ NSg/V+ NSg/V J/P NSg/P NSg/V/J . NPr/I/V/J/R/Dq R      . V/C
-> still   sobbing a   little     now       and then    , “ we   went  to school in      the sea  . The master
-# NSg/V/J NSg/V/J D/P NPr/I/J/Dq NPr/V/J/C V/C NSg/J/C . . IPl+ NSg/V P  NSg/V  NPr/J/P D   NSg+ . D+  NPr/V/J+
-> was an  old   Turtle — we   used to call  him  Tortoise — ”
-# V   D/P NSg/J NSg/V  . IPl+ V/J  P  NSg/V ISg+ NSg+     . .
->>>>>>> 7e6aec91
 >
 #
 > “ Why   did you    call  him  Tortoise , if    he       wasn’t one       ? ” Alice asked .
@@ -4740,17 +4402,10 @@
 # D/P NSg       . .
 >
 #
-<<<<<<< HEAD
-> Alice did not   feel    encouraged to ask   any     more          questions about it       , so        she  turned
-# NPr+  VPt NSg/C NSg/I/V VP/J       P  NSg/V I/R/Dq+ NPr/I/V/J/Dq+ NPl/V3+   J/P   NPr/ISg+ . NSg/I/J/C ISg+ VP/J
+> Alice did not   feel    encouraged to ask   any     more            questions about it       , so        she  turned
+# NPr+  VPt NSg/C NSg/I/V VP/J       P  NSg/V I/R/Dq+ NPr/I/V/J/R/Dq+ NPl/V3+   J/P   NPr/ISg+ . NSg/I/J/C ISg+ VP/J
 > to the Mock     Turtle , and said    “ What   else    had you    to learn ? ”
 # P  D+  NSg/V/J+ NSg/V+ . V/C VPtPp/J . NSg/I+ NSg/J/C V   ISgPl+ P  NSg/V . .
-=======
-> Alice did not   feel    encouraged to ask   any     more            questions about it       , so        she  turned
-# NPr+  V   NSg/C NSg/I/V V/J        P  NSg/V I/R/Dq+ NPr/I/V/J/R/Dq+ NPl/V+    J/P   NPr/ISg+ . NSg/I/J/C ISg+ V/J
-> to the Mock     Turtle , and said “ What   else    had you    to learn ? ”
-# P  D+  NSg/V/J+ NSg/V+ . V/C V/J  . NSg/I+ NSg/J/C V   ISgPl+ P  NSg/V . .
->>>>>>> 7e6aec91
 >
 #
 > “ Well    , there was Mystery , ” the Mock     Turtle replied , counting off       the subjects on
@@ -5051,13 +4706,8 @@
 # NSg/Vg+ C/P    . .
 >
 #
-<<<<<<< HEAD
-> “ I    can    tell   you    more         than that          , if    you    like        , ” said    the Gryphon . “ Do     you    know   why
-# . ISg+ NPr/VX NPr/VL ISgPl+ NPr/I/V/J/Dq C/P  NSg/I/C/Ddem+ . NSg/C ISgPl+ NSg/V/J/C/P . . VPtPp/J D   ?       . . NSg/VX ISgPl+ NSg/VL NSg/V
-=======
-> “ I    can    tell  you    more           than that          , if    you    like        , ” said the Gryphon . “ Do     you    know  why
-# . ISg+ NPr/VX NPr/V ISgPl+ NPr/I/V/J/R/Dq C/P  NSg/I/C/Ddem+ . NSg/C ISgPl+ NSg/V/J/C/P . . V/J  D   ?       . . NSg/VX ISgPl+ NSg/V NSg/V
->>>>>>> 7e6aec91
+> “ I    can    tell   you    more           than that          , if    you    like        , ” said    the Gryphon . “ Do     you    know   why
+# . ISg+ NPr/VX NPr/VL ISgPl+ NPr/I/V/J/R/Dq C/P  NSg/I/C/Ddem+ . NSg/C ISgPl+ NSg/V/J/C/P . . VPtPp/J D   ?       . . NSg/VX ISgPl+ NSg/VL NSg/V
 > it’s called a    whiting ? ”
 # W?   VP/J   D/P+ NSg/Vg+ . .
 >
@@ -5346,21 +4996,12 @@
 # C/P     NSg/Vg  C/P D   NSg/V P  D   N🅪Sg+ .
 >
 #
-<<<<<<< HEAD
 > “ What   trial    is  it       ? ” Alice panted as    she  ran     ; but     the Gryphon only  answered “ Come
 # . NSg/I+ NSg/V/J+ VL3 NPr/ISg+ . . NPr+  VP/J   NSg/R ISg+ NSg/VPt . NSg/C/P D   ?       J/R/C VP/J     . NSg/VLPp/P
-> on  ! ” and ran     the faster , while     more         and more         faintly came      , carried on  the breeze
-# J/P . . V/C NSg/VPt D   NSg/JC . NSg/V/C/P NPr/I/V/J/Dq V/C NPr/I/V/J/Dq R       NSg/VPt/P . VP/J    J/P D+  NSg/V+
+> on  ! ” and ran     the faster , while     more           and more           faintly came      , carried on  the breeze
+# J/P . . V/C NSg/VPt D   NSg/JC . NSg/V/C/P NPr/I/V/J/R/Dq V/C NPr/I/V/J/R/Dq R       NSg/VPt/P . VP/J    J/P D+  NSg/V+
 > that          followed them     , the melancholy words   : —
 # NSg/I/C/Ddem+ VP/J     NSg/IPl+ . D   NSg/J      NPl/V3+ . .
-=======
-> “ What   trial    is it       ? ” Alice panted as    she  ran   ; but     the Gryphon only  answered “ Come
-# . NSg/I+ NSg/V/J+ VL NPr/ISg+ . . NPr+  V/J    NSg/R ISg+ NSg/V . NSg/C/P D   ?       J/R/C V/J      . NSg/V/P
-> on  ! ” and ran   the faster , while     more           and more           faintly came    , carried on  the breeze
-# J/P . . V/C NSg/V D   NSg/JC . NSg/V/C/P NPr/I/V/J/R/Dq V/C NPr/I/V/J/R/Dq R       NSg/V/P . V/J     J/P D+  NSg/V+
-> that          followed them     , the melancholy words  : —
-# NSg/I/C/Ddem+ V/J      NSg/IPl+ . D   NSg/J      NPl/V+ . .
->>>>>>> 7e6aec91
 >
 #
 > “ Soo — oop of the e      — e      — evening  , Beautiful , beautiful Soup    ! ”
@@ -5607,13 +5248,8 @@
 # . W?     NPr/P NPr/V/J+ P  V    NSg/J/R . . VPtPp/J D   NSg      .
 >
 #
-<<<<<<< HEAD
-> “ Don’t talk   nonsense , ” said    Alice more         boldly : “ you    know   you’re growing too . ”
-# . V     N🅪Sg/V Nᴹ/V/J+  . . VPtPp/J NPr+  NPr/I/V/J/Dq R      . . ISgPl+ NSg/VL W?     NSg/Vg  W?  . .
-=======
-> “ Don’t talk   nonsense , ” said Alice more           boldly : “ you    know  you’re growing too . ”
-# . V     N🅪Sg/V Nᴹ/V/J+  . . V/J  NPr+  NPr/I/V/J/R/Dq R      . . ISgPl+ NSg/V W?     NSg/V   W?  . .
->>>>>>> 7e6aec91
+> “ Don’t talk   nonsense , ” said    Alice more           boldly : “ you    know   you’re growing too . ”
+# . V     N🅪Sg/V Nᴹ/V/J+  . . VPtPp/J NPr+  NPr/I/V/J/R/Dq R      . . ISgPl+ NSg/VL W?     NSg/Vg  W?  . .
 >
 #
 > “ Yes    , but     I    grow at    a    reasonable pace       , ” said    the Dormouse : “ not   in      that
@@ -5692,13 +5328,8 @@
 # NSg/V/J J      .
 >
 #
-<<<<<<< HEAD
-> “ After that          , ” continued the Hatter , “ I    cut     some     more         bread   - and - butter — ”
-# . P     NSg/I/C/Ddem+ . . VP/J      D   NSg/V  . . ISg+ NSg/V/J I/J/R/Dq NPr/I/V/J/Dq N🅪Sg/V+ . V/C . NSg/V+ . .
-=======
 > “ After that          , ” continued the Hatter , “ I    cut     some     more           bread   - and - butter — ”
-# . P     NSg/I/C/Ddem+ . . V/J       D   NSg/V  . . ISg+ NSg/V/J I/J/R/Dq NPr/I/V/J/R/Dq N🅪Sg/V+ . V/C . NSg/V+ . .
->>>>>>> 7e6aec91
+# . P     NSg/I/C/Ddem+ . . VP/J      D   NSg/V  . . ISg+ NSg/V/J I/J/R/Dq NPr/I/V/J/R/Dq N🅪Sg/V+ . V/C . NSg/V+ . .
 >
 #
 > “ But     what   did the Dormouse say    ? ” one       of the jury     asked .
@@ -5963,21 +5594,12 @@
 # N🅪Sg/V+ D/P NSg/VPt+ . . ISg+ NSg/VPtPp P  ISg+    .
 >
 #
-<<<<<<< HEAD
 > At    this    moment the King      , who    had been    for some      time      busily writing in      his
 # NSg/P I/Ddem+ NSg+   D+  NPr/Vg/J+ . NPr/I+ V   NSg/VPp C/P I/J/R/Dq+ N🅪Sg/V/J+ R      NSg/Vg  NPr/J/P ISg/D$+
 > note   - book   , cackled out         “ Silence ! ” and read       out         from his     book   , “ Rule   Forty - two .
 # NSg/V+ . NSg/V+ . VP/J    NSg/V/J/R/P . NSg/V+  . . V/C NSg/VLPtPp NSg/V/J/R/P P    ISg/D$+ NSg/V+ . . NSg/V+ NSg/J . NSg .
-> All           persons more         than a    mile high    to leave the court    . ”
-# NSg/I/J/C/Dq+ NPl/V3+ NPr/I/V/J/Dq C/P  D/P+ NSg+ NSg/V/J P  NSg/V D+  NSg/V/J+ . .
-=======
-> At    this    moment the King     , who    had been  for some      time      busily writing in      his
-# NSg/P I/Ddem+ NSg+   D+  NPr/V/J+ . NPr/I+ V   NSg/V C/P I/J/R/Dq+ N🅪Sg/V/J+ R      NSg/V   NPr/J/P ISg/D$+
-> note   - book   , cackled out         “ Silence ! ” and read  out         from his     book   , “ Rule   Forty - two .
-# NSg/V+ . NSg/V+ . V/J     NSg/V/J/R/P . NSg/V+  . . V/C NSg/V NSg/V/J/R/P P    ISg/D$+ NSg/V+ . . NSg/V+ NSg/J . NSg .
 > All           persons more           than a    mile high    to leave the court    . ”
-# NSg/I/J/C/Dq+ NPl/V+  NPr/I/V/J/R/Dq C/P  D/P+ NSg+ NSg/V/J P  NSg/V D+  NSg/V/J+ . .
->>>>>>> 7e6aec91
+# NSg/I/J/C/Dq+ NPl/V3+ NPr/I/V/J/R/Dq C/P  D/P+ NSg+ NSg/V/J P  NSg/V D+  NSg/V/J+ . .
 >
 #
 > Everybody looked at    Alice .
@@ -6016,17 +5638,10 @@
 # NPr/ISg+ VPtPp/J P  D+  NSg/V/J+ . NPr/J/P D/P NSg/V/J . Vg        NSg/V+ .
 >
 #
-<<<<<<< HEAD
-> “ There’s more         evidence to come       yet     , please your Majesty , ” said    the White    Rabbit ,
-# . W?      NPr/I/V/J/Dq Nᴹ/V+    P  NSg/VLPp/P NSg/V/C . V      D$+  NSg/I+  . . VPtPp/J D   NPr🅪/V/J NSg/V+ .
+> “ There’s more           evidence to come       yet     , please your Majesty , ” said    the White    Rabbit ,
+# . W?      NPr/I/V/J/R/Dq Nᴹ/V+    P  NSg/VLPp/P NSg/V/C . V      D$+  NSg/I+  . . VPtPp/J D   NPr🅪/V/J NSg/V+ .
 > jumping up        in      a   great hurry  ; “ this   paper     has just been    picked up        . ”
 # Vg      NSg/V/J/P NPr/J/P D/P NSg/J NSg/V+ . . I/Ddem N🅪Sg/V/J+ V3  V/J  NSg/VPp VP/J   NSg/V/J/P . .
-=======
-> “ There’s more           evidence to come    yet     , please your Majesty , ” said the White    Rabbit ,
-# . W?      NPr/I/V/J/R/Dq Nᴹ/V+    P  NSg/V/P NSg/V/C . V      D$+  NSg/I+  . . V/J  D   NPr🅪/V/J NSg/V+ .
-> jumping up        in      a   great hurry  ; “ this   paper     has just been  picked up        . ”
-# V       NSg/V/J/P NPr/J/P D/P NSg/J NSg/V+ . . I/Ddem N🅪Sg/V/J+ V   V/J  NSg/V V/J    NSg/V/J/P . .
->>>>>>> 7e6aec91
 >
 #
 > “ What’s in      it       ? ” said    the Queen    .
@@ -6135,17 +5750,10 @@
 # D+  N🅪Sg/V+ J/P . NSg/I+ VX    VL     P  ISgPl+ .
 >
 #
-<<<<<<< HEAD
-> I    gave her     one       , they gave him  two , You    gave us       three or    more         ; They all
-# ISg+ V    ISg/D$+ NSg/I/V/J . IPl+ V    ISg+ NSg . ISgPl+ V    NPr/IPl+ NSg   NPr/C NPr/I/V/J/Dq . IPl+ NSg/I/J/C/Dq
+> I    gave her     one       , they gave him  two , You    gave us       three or    more           ; They all
+# ISg+ V    ISg/D$+ NSg/I/V/J . IPl+ V    ISg+ NSg . ISgPl+ V    NPr/IPl+ NSg   NPr/C NPr/I/V/J/R/Dq . IPl+ NSg/I/J/C/Dq
 > returned from him  to you    , Though they were    mine     before .
 # VP/J+    P    ISg+ P  ISgPl+ . V/C    IPl+ NSg/VPt NSg/I/V+ C/P    .
-=======
-> I    gave her     one       , they gave him  two , You    gave us       three or    more           ; They all
-# ISg+ V    ISg/D$+ NSg/I/V/J . IPl+ V    ISg+ NSg . ISgPl+ V    NPr/IPl+ NSg   NPr/C NPr/I/V/J/R/Dq . IPl+ NSg/I/J/C/Dq
-> returned from him  to you    , Though they were  mine     before .
-# V/J+     P    ISg+ P  ISgPl+ . V/C    IPl+ NSg/V NSg/I/V+ C/P    .
->>>>>>> 7e6aec91
 >
 #
 > If    I    or    she  should chance   to be      Involved in      this    affair , He       trusts to you    to
@@ -6335,23 +5943,13 @@
 > Mouse  splashed his     way    through the neighbouring pool   — she  could  hear the rattle
 # NSg/V+ VP/J     ISg/D$+ NSg/J+ NSg/J/P D   Vg/Comm      NSg/V+ . ISg+ NSg/VX VL   D   NSg/V
 > of the teacups as    the March  Hare     and his     friends shared their never - ending meal   ,
-<<<<<<< HEAD
 # P  D   NPl     NSg/R D   NPr/V+ NSg/V/J+ V/C ISg/D$+ NPl/V3+ VP/J   D$+   R     . NSg/Vg NSg/V+ .
 > and the shrill  voice of the Queen    ordering off       her     unfortunate guests  to
 # V/C D   NSg/V/J NSg/V P  D   NPr/V/J+ Vg+      NSg/V/J/P ISg/D$+ NSg/J       NPl/V3+ P
-> execution — once  more         the pig    - baby     was sneezing on  the Duchess’s knee   , while
-# NSg       . NSg/C NPr/I/V/J/Dq D   NSg/V+ . NSg/V/J+ VPt Vg       J/P D   NSg$      NSg/V+ . NSg/V/C/P
-> plates and dishes  crashed around it       — once  more         the shriek of the Gryphon , the
-# NPl/V3 V/C NPl/V3+ VP/J    J/P    NPr/ISg+ . NSg/C NPr/I/V/J/Dq D   NSg/V  P  D   ?       . D
-=======
-# P  D   NPl     NSg/R D   NPr/V+ NSg/V/J+ V/C ISg/D$+ NPl/V+  V/J    D$+   R     . NSg/V  NSg/V+ .
-> and the shrill  voice of the Queen    ordering off       her     unfortunate guests to
-# V/C D   NSg/V/J NSg/V P  D   NPr/V/J+ V+       NSg/V/J/P ISg/D$+ NSg/J       NPl/V+ P
 > execution — once  more           the pig    - baby     was sneezing on  the Duchess’s knee   , while
-# NSg       . NSg/C NPr/I/V/J/R/Dq D   NSg/V+ . NSg/V/J+ V   V        J/P D   NSg$      NSg/V+ . NSg/V/C/P
-> plates and dishes crashed around it       — once  more           the shriek of the Gryphon , the
-# NPl/V  V/C NPl/V+ V/J     J/P    NPr/ISg+ . NSg/C NPr/I/V/J/R/Dq D   NSg/V  P  D   ?       . D
->>>>>>> 7e6aec91
+# NSg       . NSg/C NPr/I/V/J/R/Dq D   NSg/V+ . NSg/V/J+ VPt Vg       J/P D   NSg$      NSg/V+ . NSg/V/C/P
+> plates and dishes  crashed around it       — once  more           the shriek of the Gryphon , the
+# NPl/V3 V/C NPl/V3+ VP/J    J/P    NPr/ISg+ . NSg/C NPr/I/V/J/R/Dq D   NSg/V  P  D   ?       . D
 > squeaking of the Lizard’s slate    - pencil , and the choking of the suppressed
 # Vg        P  D   NSg$     NSg/V/J+ . NSg/V+ . V/C D   Vg      P  D   VP/J
 > guinea - pigs    , filled the air     , mixed up        with the distant sobs   of the miserable
