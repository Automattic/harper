--- conflicted
+++ resolved
@@ -1442,13 +1442,8 @@
 #
 > There was a   dead    silence instantly , and Alice thought to herself , “ I    wonder what
 # +     V   D/P NSg/V/J NSg/V   R         . V/C NPr+  NSg/V   P  ISg+    . . ISg+ NSg/V  NSg/I+
-<<<<<<< HEAD
-> they will   do     next    ! If    they had any     sense  , they’d take  the roof  off       . ” After    a
-# IPl+ NPr/VX NSg/VX NSg/J/P . NSg/C IPl+ V   I/R/Dq+ NSg/V+ . W?     NSg/V D+  NSg/V NSg/V/J/P . . JC/R/C/P D/P
-=======
-> they will   do     next    ! If    they had any     sense   , they’d take  the roof  off       . ” After a
-# IPl+ NPr/VX NSg/VX NSg/J/P . NSg/C IPl+ V   I/R/Dq+ N🅪Sg/V+ . W?     NSg/V D+  NSg/V NSg/V/J/P . . JC/P  D/P
->>>>>>> f79548fd
+> they will   do     next    ! If    they had any     sense   , they’d take  the roof  off       . ” After    a
+# IPl+ NPr/VX NSg/VX NSg/J/P . NSg/C IPl+ V   I/R/Dq+ N🅪Sg/V+ . W?     NSg/V D+  NSg/V NSg/V/J/P . . JC/R/C/P D/P
 > minute  or    two , they began moving  about again , and Alice heard the Rabbit say   , “ A
 # NSg/V/J NPr/C NSg . IPl+ V     NSg/V/J J/P   R     . V/C NPr+  V/J   D+  NSg/V+ NSg/V . . D/P+
 > barrowful will   do     , to begin  with . ”
