--- conflicted
+++ resolved
@@ -10,34 +10,17 @@
 # NSg/V+  NPl/V
 >
 #
-<<<<<<< HEAD
-> My favourite  color      is blu .
-# D+ NSg/V/J/Br NSg/V/J/Am VL +   .
-> I    must  defend my honour    !
-# ISg+ NSg/V NSg/V  D+ NSg/V/Br+ .
+> My favourite        color      is blu .
+# D+ NSg/V/J/Ca/Au/Br NSg/V/J/Am VL +   .
+> I    must  defend my honour          !
+# ISg+ NSg/V NSg/V  D+ NSg/V/Ca/Au/Br+ .
 > I    recognize that    you  recognise me         .
-# ISg+ V         N/I/C/D IPl+ V/Br      NPrSg/ISg+ .
+# ISg+ V         N/I/C/D IPl+ V/Au/Br   NPrSg/ISg+ .
 > I    analyze how   you  infantilize me         .
 # ISg+ V       NSg/C IPl+ V           NPrSg/ISg+ .
 > I    analyse how   you  infantilise me         .
-# ISg+ V/Br    NSg/C IPl+ ?           NPrSg/ISg+ .
-> Careful , traveller !
-# J       . NSg/Br    .
-> At    the centre   of the theatre I    dropped a   litre  of coke     .
-# NSg/P D   NSg/V/Br P  D+  NSg/Br+ ISg+ V/J     D/P NSg/Br P  NPrSg/V+ .
-=======
-> My favourite      color      is blu .
-# D  NSg/J/Ca/Au/Br NSg/V/J/Am VL W?  .
-> I   must  defend my honour       !
-# ISg NSg/V NSg/V  D  NSg/Ca/Au/Br .
-> I   recognize that    you recognise me        .
-# ISg V         N/I/C/D IPl V/Au/Br   NPrSg/ISg .
-> I   analyze how   you infantilize me        .
-# ISg V       NSg/C IPl V           NPrSg/ISg .
-> I   analyse how   you infantilise me        .
-# ISg V/Au/Br NSg/C IPl ?           NPrSg/ISg .
+# ISg+ V/Au/Br NSg/C IPl+ ?           NPrSg/ISg+ .
 > Careful , traveller    !
 # J       . NSg/Ca/Au/Br .
-> At the centre       of the theatre      I   dropped a   litre        of coke    .
-# P  D   NSg/Ca/Au/Br P  D   NSg/Ca/Au/Br ISg V/J     D/P NSg/Ca/Au/Br P  NPrSg/V .
->>>>>>> 93175e43
+> At    the centre         of the theatre       I    dropped a   litre        of coke     .
+# NSg/P D   NSg/V/Ca/Au/Br P  D+  NSg/Ca/Au/Br+ ISg+ V/J     D/P NSg/Ca/Au/Br P  NPrSg/V+ .