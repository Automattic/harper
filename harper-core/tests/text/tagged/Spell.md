> Spell
# NSg/VB
>
#
> This    document contains example sentences with misspelled words   that          we   want   to test   the spell  checker on  .
# I/Ddem+ NSg/VB+  V3       NSg/VB+ NPl/V3+   P    VP/J       NPl/V3+ NSg/I/C/Ddem+ IPl+ NSg/VB P  NSg/VB D   NSg/VB NSg/VB  J/P .
>
#
> Example Sentences
# NSg/VB+ NPl/V3+
>
#
<<<<<<< HEAD
> My  favourite     color        is  blu .
# D$+ NSg/V/J/Comm+ N🅪Sg/V/J/Am+ VL3 W?  .
> I       must  defend my  honour       !
# ISg/#r+ NSg/V NSg/V  D$+ N🅪Sg/V/Comm+ .
> I       recognize that         you    recognise me       .
# ISg/#r+ V         NSg/I/C/Ddem ISgPl+ V/Au/Br   NPr/ISg+ .
> I       analyze how   you    infantilize me       .
# ISg/#r+ V       NSg/C ISgPl+ V           NPr/ISg+ .
> I       analyse how   you    infantilise me       .
# ISg/#r+ V/Au/Br NSg/C ISgPl+ ?           NPr/ISg+ .
> Careful , traveller !
# J       . NSg/Comm+ .
> At    the centre     of the theatre    I       dropped a   litre    of coke    .
# NSg/P D   NSg/V/Comm P  D+  N🅪Sg/Comm+ ISg/#r+ V/J     D/P NSg/Comm P  NPr🅪/V+ .
=======
> My  favourite      color         is  blu .
# D$+ NSg/VB/J/Comm+ N🅪Sg/VB/J/Am+ VL3 W?  .
> I    must   defend my  honour        !
# ISg+ NSg/VB NSg/VB D$+ N🅪Sg/VB/Comm+ .
> I    recognize that         you    recognise me       .
# ISg+ VB        NSg/I/C/Ddem ISgPl+ VB/Au/Br  NPr/ISg+ .
> I    analyze how   you    infantilize me       .
# ISg+ VB      NSg/C ISgPl+ VB          NPr/ISg+ .
> I    analyse  how   you    infantilise me       .
# ISg+ VB/Au/Br NSg/C ISgPl+ ?           NPr/ISg+ .
> Careful , traveller !
# J       . NSg/Comm+ .
> At    the centre      of the theatre    I    dropped a   litre    of coke     .
# NSg/P D   NSg/VB/Comm P  D+  N🅪Sg/Comm+ ISg+ VP/J    D/P NSg/Comm P  NPr🅪/VB+ .
>>>>>>> b34518c0
<|MERGE_RESOLUTION|>--- conflicted
+++ resolved
@@ -10,34 +10,17 @@
 # NSg/VB+ NPl/V3+
 >
 #
-<<<<<<< HEAD
-> My  favourite     color        is  blu .
-# D$+ NSg/V/J/Comm+ N🅪Sg/V/J/Am+ VL3 W?  .
-> I       must  defend my  honour       !
-# ISg/#r+ NSg/V NSg/V  D$+ N🅪Sg/V/Comm+ .
+> My  favourite      color         is  blu .
+# D$+ NSg/VB/J/Comm+ N🅪Sg/VB/J/Am+ VL3 W?  .
+> I       must   defend my  honour        !
+# ISg/#r+ NSg/VB NSg/VB D$+ N🅪Sg/VB/Comm+ .
 > I       recognize that         you    recognise me       .
-# ISg/#r+ V         NSg/I/C/Ddem ISgPl+ V/Au/Br   NPr/ISg+ .
+# ISg/#r+ VB        NSg/I/C/Ddem ISgPl+ VB/Au/Br  NPr/ISg+ .
 > I       analyze how   you    infantilize me       .
-# ISg/#r+ V       NSg/C ISgPl+ V           NPr/ISg+ .
-> I       analyse how   you    infantilise me       .
-# ISg/#r+ V/Au/Br NSg/C ISgPl+ ?           NPr/ISg+ .
+# ISg/#r+ VB      NSg/C ISgPl+ VB          NPr/ISg+ .
+> I       analyse  how   you    infantilise me       .
+# ISg/#r+ VB/Au/Br NSg/C ISgPl+ ?           NPr/ISg+ .
 > Careful , traveller !
 # J       . NSg/Comm+ .
-> At    the centre     of the theatre    I       dropped a   litre    of coke    .
-# NSg/P D   NSg/V/Comm P  D+  N🅪Sg/Comm+ ISg/#r+ V/J     D/P NSg/Comm P  NPr🅪/V+ .
-=======
-> My  favourite      color         is  blu .
-# D$+ NSg/VB/J/Comm+ N🅪Sg/VB/J/Am+ VL3 W?  .
-> I    must   defend my  honour        !
-# ISg+ NSg/VB NSg/VB D$+ N🅪Sg/VB/Comm+ .
-> I    recognize that         you    recognise me       .
-# ISg+ VB        NSg/I/C/Ddem ISgPl+ VB/Au/Br  NPr/ISg+ .
-> I    analyze how   you    infantilize me       .
-# ISg+ VB      NSg/C ISgPl+ VB          NPr/ISg+ .
-> I    analyse  how   you    infantilise me       .
-# ISg+ VB/Au/Br NSg/C ISgPl+ ?           NPr/ISg+ .
-> Careful , traveller !
-# J       . NSg/Comm+ .
-> At    the centre      of the theatre    I    dropped a   litre    of coke     .
-# NSg/P D   NSg/VB/Comm P  D+  N🅪Sg/Comm+ ISg+ VP/J    D/P NSg/Comm P  NPr🅪/VB+ .
->>>>>>> b34518c0
+> At    the centre      of the theatre    I       dropped a   litre    of coke     .
+# NSg/P D   NSg/VB/Comm P  D+  N🅪Sg/Comm+ ISg/#r+ VP/J    D/P NSg/Comm P  NPr🅪/VB+ .