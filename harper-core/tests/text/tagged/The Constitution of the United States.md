> <!-- source: https://github.com/JesseKPhillips/USA-Constitution/blob/4cfdd130709fa7e8db998383b6917ba33b402ec6/Constitution.md -->
# Unlintable
>            The Constitution Of The United States   Of America
# Unlintable D   NPr+         P  D   V/J    NPrPl/V+ P  NPr+
>
#
> We   the People of the United States   , in      Order  to form  a   more         perfect  Union    ,
# IPl+ D   NPl/V  P  D+  V/J    NPrPl/V+ . NPr/J/P NSg/V+ P  NSg/V D/P NPr/I/V/J/Dq NSg/V/J+ NPr/V/J+ .
> establish Justice , insure domestic Tranquility , provide for the common  defence    ,
# V         NPr🅪+   . V      NSg/J    NSg         . V       C/P D   NSg/V/J N🅪Sg/Comm+ .
> promote the general Welfare , and secure the Blessings of Liberty to ourselves
# NSg/V   D   NSg/V/J NSg/V+  . V/C V/J    D   W?        P  NSg+    P  IPl+
> and our Posterity , do     ordain and establish this   Constitution for the United
# V/C D$+ Nᴹ+       . NSg/VX V      V/C V         I/Ddem NPr+         C/P D   V/J
> States  of America .
# NPrPl/V P  NPr+    .
>
#
> Article . I.
# NSg/V+  . ?
>
#
> Section . 1 .
# NSg/V+  . # .
>
#
> All           legislative Powers   herein granted shall be     vested in      a
# NSg/I/J/C/Dq+ NSg/J+      NPrPl/V+ W?     V/J     VX    NSg/VX V/J    NPr/J/P D/P
> Congress of the United States   , which shall consist of a   Senate and House of
# NPr/V    P  D+  V/J    NPrPl/V+ . I/C+  VX    NSg/V   P  D/P NPr+   V/C NPr/V P
> Representatives . Congress shall make  no     law     respecting an  establishment of
# NPl+            . NPr/V+   VX    NSg/V NPr/P+ N🅪Sg/V+ V          D/P NSg           P
> religion , or    prohibiting the free    exercise thereof ; or    abridging the freedom of
# NSg/V+   . NPr/C V           D+  NSg/V/J NSg/V+   W?      . NPr/C V         D   N🅪Sg    P
> speech  , or    of the press  ; or    the right   of the people peaceably to assemble , and
# N🅪Sg/V+ . NPr/C P  D   NSg/V+ . NPr/C D   NPr/V/J P  D   NPl/V+ R         P  V        . V/C
> to petition the government for a   redress of grievances .
# P  NSg/V    D   NSg+       C/P D/P NSg/V   P  NPl        .
>
#
> No     person shall be     a   Senator or    Representative in      Congress , or    elector of
# NPr/P+ NSg/V+ VX    NSg/VX D/P NSg     NPr/C NSg/J          NPr/J/P NPr/V+   . NPr/C NSg     P
> President and Vice       President , or    hold    any    office , civil or    military , under   the
# NSg/V     V/C NSg/V/J/P+ NSg/V+    . NPr/C NSg/V/J I/R/Dq NSg/V+ . J     NPr/C NSg/J    . NSg/J/P D
> United States   , or    under   any    State   , who    , having previously taken an  oath   , as    a
# V/J    NPrPl/V+ . NPr/C NSg/J/P I/R/Dq N🅪Sg/V+ . NPr/I+ . V      R          V/J   D/P NSg/V+ . NSg/R D/P
> member of Congress , or    as    an  officer of the United States   , or    as    a   member of
# NSg/V  P  NPr/V+   . NPr/C NSg/R D/P NSg/V   P  D   V/J    NPrPl/V+ . NPr/C NSg/R D/P NSg/V  P
> any    State   legislature , or    as    an  executive or    judicial officer of any    State   , to
# I/R/Dq N🅪Sg/V+ NSg+        . NPr/C NSg/R D/P NSg/J     NPr/C NSg/J    NSg/V   P  I/R/Dq N🅪Sg/V+ . P
> support the Constitution of the United States   , shall have   engaged in
# N🅪Sg/V  D   NPr          P  D   V/J    NPrPl/V+ . VX    NSg/VX V/J     NPr/J/P
> insurrection or    rebellion against the same , or    given     aid    or    comfort to the
# NSg          NPr/C NSg+      C/P     D   I/J  . NPr/C NSg/V/J/P N🅪Sg/V NPr/C N🅪Sg/V+ P  D
> enemies thereof . But     Congress may    , by      a   vote  of two - thirds of each House  ,
# NPl/V+  W?      . NSg/C/P NPr/V+   NPr/VX . NSg/J/P D/P NSg/V P  NSg . NPl/V  P  Dq+  NPr/V+ .
> remove such   disability .
# NSg/V  NSg/I+ N🅪Sg+      .
>
#
> The terms of Senators and Representatives shall end   at    noon   on  the 3 d      day  of
# D   NPl/V P  NPl      V/C NPl+            VX    NSg/V NSg/P NSg/V+ J/P D   # NPr/J+ NPr🅪 P
> January , of the years in      which such   terms  end    ; and the terms of their
# NPr+    . P  D+  NPl+  NPr/J/P I/C+  NSg/I+ NPl/V+ NSg/V+ . V/C D   NPl/V P  D$+
> successors shall then    begin .
# NPl+       VX    NSg/J/C NSg/V .
>
#
> Section . 2 .
# NSg/V+  . # .
>
#
> The House of Representatives shall be     composed of Members
# D   NPr/V P  NPl+            VX    NSg/VX V/J      P  NPl/V+
> chosen every second   Year by      the People of the several States   , and the Electors
# Nᴹ/V/J Dq+   NSg/V/J+ NSg+ NSg/J/P D   NPl/V  P  D+  J/Dq+   NPrPl/V+ . V/C D   NPl
> in      each State   shall have   the Qualifications requisite for Electors of the most
# NPr/J/P Dq   N🅪Sg/V+ VX    NSg/VX D   +              NSg/J+    C/P NPl      P  D   NSg/I/J/R/Dq
> numerous Branch of the State   Legislature .
# J        NPr/V  P  D   N🅪Sg/V+ NSg+        .
>
#
> No     Person shall be     a    Representative who    shall not   have   attained to the Age    of
# NPr/P+ NSg/V+ VX    NSg/VX D/P+ NSg/J+         NPr/I+ VX    NSg/C NSg/VX V/J      P  D   N🅪Sg/V P
> twenty five Years , and been  seven Years a   Citizen of the United States   , and who
# NSg    NSg  NPl+  . V/C NSg/V NSg   NPl+  D/P NSg     P  D   V/J    NPrPl/V+ . V/C NPr/I+
> shall not   , when    elected , be     an  Inhabitant of that         State   in      which he       shall be
# VX    NSg/C . NSg/I/C NSg/V/J . NSg/VX D/P NSg/J      P  NSg/I/C/Ddem N🅪Sg/V+ NPr/J/P I/C+  NPr/ISg+ VX    NSg/VX
> chosen .
# Nᴹ/V/J .
>
#
> Representatives shall be     apportioned among the several States   according to
# NPl+            VX    NSg/VX V/J         P     D   J/Dq    NPrPl/V+ V/J       P
> their respective numbers  , counting the whole number    of persons in      each State   ,
# D$+   J          NPrPl/V+ . V        D   NSg/J N🅪Sg/V/JC P  NPl/V+  NPr/J/P Dq   N🅪Sg/V+ .
> excluding Indians not   taxed . But     when    the right    to vote  at    any    election for the
# V         NPl+    NSg/C V/J   . NSg/C/P NSg/I/C D+  NPr/V/J+ P  NSg/V NSg/P I/R/Dq NSg+     C/P D
> choice of electors for President and Vice       President of the United States   ,
# N🅪Sg/J P  NPl      C/P NSg/V     V/C NSg/V/J/P+ NSg/V     P  D   V/J    NPrPl/V+ .
> Representatives in      Congress , the Executive and Judicial officers of a   State   , or
# NPl+            NPr/J/P NPr/V+   . D   NSg/J     V/C NSg/J    NPl/V    P  D/P N🅪Sg/V+ . NPr/C
> the members of the Legislature thereof , is denied to any    of the male
# D   NPl/V   P  D   NSg+        W?      . VL V/J    P  I/R/Dq P  D   NPr/J+
> inhabitants of such  State   , being     twenty - one       years of age     , and citizens of the
# NPl         P  NSg/I N🅪Sg/V+ . N🅪Sg/V/C+ NSg    . NSg/I/V/J NPl   P  N🅪Sg/V+ . V/C NPl      P  D
> United States   , or    in      any    way    abridged , except for participation in      rebellion ,
# V/J    NPrPl/V+ . NPr/C NPr/J/P I/R/Dq NSg/J+ V/J      . V/C/P  C/P Nᴹ+           NPr/J/P NSg+      .
> or    other   crime   , the basis of representation therein shall be     reduced in      the
# NPr/C NSg/V/J N🅪Sg/V+ . D   NSg   P  NSg+           W?      VX    NSg/VX V/J     NPr/J/P D
> proportion which the number    of such  male   citizens shall bear    to the whole
# NSg/V+     I/C+  D   N🅪Sg/V/JC P  NSg/I NPr/J+ NPl+     VX    NSg/V/J P  D   NSg/J
> number    of male   citizens twenty - one       years of age     in      such  State   . The actual
# N🅪Sg/V/JC P  NPr/J+ NPl+     NSg    . NSg/I/V/J NPl   P  N🅪Sg/V+ NPr/J/P NSg/I N🅪Sg/V+ . D   NSg/J
> Enumeration shall be     made within  three Years after the first   Meeting of the
# N🅪Sg        VX    NSg/VX V    NSg/J/P NSg   NPl+  P     D   NSg/V/J NSg/V   P  D
> Congress of the United States   , and within  every subsequent Term    of ten Years ,
# NPr/V    P  D   V/J    NPrPl/V+ . V/C NSg/J/P Dq    NSg/J      NSg/V/J P  NSg NPl+  .
> in      such  Manner as    they shall by      Law     direct . The Number    of Representatives shall
# NPr/J/P NSg/I NSg+   NSg/R IPl+ VX    NSg/J/P N🅪Sg/V+ V/J    . D   N🅪Sg/V/JC P  NPl+            VX
> not   exceed one       for every thirty Thousand , but     each State   shall have   at    Least
# NSg/C V      NSg/I/V/J C/P Dq    NSg    NSg      . NSg/C/P Dq+  N🅪Sg/V+ VX    NSg/VX NSg/P NSg/J+
> one        Representative ; and until such  enumeration shall be     made , the State  of New
# NSg/I/V/J+ NSg/J+         . V/C C/P   NSg/I N🅪Sg        VX    NSg/VX V    . D   N🅪Sg/V P  NSg/V/J
> Hampshire shall be     entitled to chuse three , Massachusetts eight , Rhode - Island
# NPr+      VX    NSg/VX V/J      P  ?     NSg   . NPr+          NSg/J . NPr   . NSg/V
> and Providence Plantations one       , Connecticut five , New     - York six , New     Jersey
# V/C NPr+       NPl         NSg/I/V/J . NPr+        NSg  . NSg/V/J . NPr+ NSg . NSg/V/J NPr+
> four , Pennsylvania eight , Delaware one       , Maryland six , Virginia ten , North
# NSg  . NPr+         NSg/J . NPr      NSg/I/V/J . NPr      NSg . NPr+     NSg . NPr/V/J+
> Carolina five , South    Carolina five , and Georgia three .
# NPr+     NSg  . NPr/V/J+ NPr+     NSg  . V/C NPr+    NSg   .
>
#
> When    vacancies happen in      the Representation from any    State   , the Executive
# NSg/I/C NPl       V      NPr/J/P D   NSg+           P    I/R/Dq N🅪Sg/V+ . D   NSg/J
> Authority thereof shall issue  Writs of Election to fill  such  Vacancies .
# N🅪Sg+     W?      VX    NSg/V+ NPl/V P  NSg+     P  NSg/V NSg/I NPl       .
>
#
> The House of Representatives shall chuse their Speaker and other   Officers ; and
# D   NPr/V P  NPl+            VX    ?     D$+   NSg     V/C NSg/V/J NPl/V+   . V/C
> shall have   the sole    Power     of Impeachment .
# VX    NSg/VX D   NSg/V/J N🅪Sg/V/J+ P  N🅪Sg        .
>
#
> Section . 3 .
# NSg/V+  . # .
>
#
> The Senate of the United States   shall be     composed of two
# D   NPr    P  D+  V/J    NPrPl/V+ VX    NSg/VX V/J      P  NSg
> Senators from each State   , elected by      the people thereof , for six years ; and
# NPl+     P    Dq+  N🅪Sg/V+ . NSg/V/J NSg/J/P D+  NPl/V+ W?      . C/P NSg NPl+  . V/C
> each Senator shall have   one       vote   . The electors in      each State   shall have   the
# Dq   NSg+    VX    NSg/VX NSg/I/V/J NSg/V+ . D   NPl      NPr/J/P Dq   N🅪Sg/V+ VX    NSg/VX D
> qualifications requisite for electors of the most         numerous branch of the State
# +              NSg/J+    C/P NPl      P  D   NSg/I/J/R/Dq J        NPr/V  P  D   N🅪Sg/V+
> legislatures .
# NPl          .
>
#
> Immediately after they shall be     assembled in      Consequence of the first    Election ,
# R           P     IPl+ VX    NSg/VX V/J       NPr/J/P NSg/V       P  D+  NSg/V/J+ NSg+     .
> they shall be     divided as    equally as    may    be     into three Classes . The Seats of the
# IPl+ VX    NSg/VX V/J     NSg/R R       NSg/R NPr/VX NSg/VX P    NSg+  NPl/V+  . D   NPl/V P  D
> Senators of the first    Class    shall be     vacated at    the Expiration of the second
# NPl      P  D+  NSg/V/J+ NSg/V/J+ VX    NSg/VX V/J     NSg/P D   N🅪Sg       P  D+  NSg/V/J+
> Year , of the second  Class    at    the Expiration of the fourth   Year , and of the
# NSg+ . P  D   NSg/V/J NSg/V/J+ NSg/P D   N🅪Sg       P  D+  NPr/V/J+ NSg+ . V/C P  D
> third   Class    at    the Expiration of the sixth    Year , so        that         one       third   may    be
# NSg/V/J NSg/V/J+ NSg/P D   N🅪Sg       P  D+  NSg/V/J+ NSg+ . NSg/I/J/C NSg/I/C/Ddem NSg/I/V/J NSg/V/J NPr/VX NSg/VX
> chosen every second   Year ; and when    vacancies happen in      the representation of
# Nᴹ/V/J Dq+   NSg/V/J+ NSg+ . V/C NSg/I/C NPl       V      NPr/J/P D   NSg            P
> any    State   in      the Senate , the executive authority of such  State   shall issue
# I/R/Dq N🅪Sg/V+ NPr/J/P D   NPr+   . D   NSg/J     N🅪Sg      P  NSg/I N🅪Sg/V+ VX    NSg/V+
> writs of election to fill  such  vacancies : Provided , That         the legislature of any
# NPl/V P  NSg+     P  NSg/V NSg/I NPl       . V/J/C    . NSg/I/C/Ddem D   NSg         P  I/R/Dq
> State   may    empower the executive thereof to make  temporary appointments until
# N🅪Sg/V+ NPr/VX V       D   NSg/J     W?      P  NSg/V NSg/J     NPl+         C/P
> the people fill  the vacancies by      election as    the legislature may    direct .
# D   NPl/V+ NSg/V D   NPl       NSg/J/P NSg+     NSg/R D   NSg+        NPr/VX V/J    .
>
#
> No     Person shall be     a    Senator who    shall not   have   attained to the Age    of thirty
# NPr/P+ NSg/V+ VX    NSg/VX D/P+ NSg+    NPr/I+ VX    NSg/C NSg/VX V/J      P  D   N🅪Sg/V P  NSg
> Years , and been  nine Years a   Citizen of the United States   , and who    shall not   ,
# NPl+  . V/C NSg/V NSg  NPl+  D/P NSg     P  D   V/J    NPrPl/V+ . V/C NPr/I+ VX    NSg/C .
> when    elected , be     an  Inhabitant of that         State   for which he       shall be     chosen .
# NSg/I/C NSg/V/J . NSg/VX D/P NSg/J      P  NSg/I/C/Ddem N🅪Sg/V+ C/P I/C+  NPr/ISg+ VX    NSg/VX Nᴹ/V/J .
>
#
> The Vice       President of the United States   shall be     President of the Senate , but
# D   NSg/V/J/P+ NSg/V     P  D+  V/J    NPrPl/V+ VX    NSg/VX NSg/V     P  D+  NPr+   . NSg/C/P
> shall have   no     Vote   , unless they be     equally divided .
# VX    NSg/VX NPr/P+ NSg/V+ . C      IPl+ NSg/VX R       V/J     .
>
#
> The Senate shall chuse their other   Officers , and also a   President pro     tempore ,
# D+  NPr+   VX    ?     D$+   NSg/V/J NPl/V+   . V/C W?   D/P NSg/V+    NSg/J/P ?       .
> in      the Absence of the Vice       President , or    when    he       shall exercise the Office of
# NPr/J/P D   NSg     P  D   NSg/V/J/P+ NSg/V+    . NPr/C NSg/I/C NPr/ISg+ VX    NSg/V    D   NSg/V  P
> President of the United States   .
# NSg/V     P  D   V/J    NPrPl/V+ .
>
#
> The Senate shall have   the sole     Power     to try     all          Impeachments . When    sitting for
# D+  NPr+   VX    NSg/VX D+  NSg/V/J+ N🅪Sg/V/J+ P  NSg/V/J NSg/I/J/C/Dq NPl          . NSg/I/C NSg/V/J C/P
> that          Purpose , they shall be     on  Oath   or    Affirmation . When    the President of the
# NSg/I/C/Ddem+ N🅪Sg/V+ . IPl+ VX    NSg/VX J/P NSg/V+ NPr/C NSg         . NSg/I/C D   NSg/V     P  D+
> United States   is tried , the Chief    Justice shall preside : And no     Person shall be
# V/J    NPrPl/V+ VL V/J   . D+  NSg/V/J+ NPr🅪+   VX    V       . V/C NPr/P+ NSg/V+ VX    NSg/VX
> convicted without the Concurrence of two thirds of the Members present .
# V/J       C/P     D   NSg         P  NSg NPl/V  P  D   NPl/V+  NSg/V/J .
>
#
> Judgment in      Cases  of impeachment shall not   extend further than to removal from
# NSg+     NPr/J/P NPl/V+ P  N🅪Sg        VX    NSg/C NSg/V  V/J     C/P  P  NSg     P
> Office , and disqualification to hold    and enjoy any    Office of honor      , Trust    or
# NSg/V+ . V/C NSg              P  NSg/V/J V/C V     I/R/Dq NSg/V  P  N🅪Sg/V/Am+ . N🅪Sg/V/J NPr/C
> Profit    under   the United States   : but     the Party    convicted shall nevertheless be
# N🅪Sg/V/J+ NSg/J/P D   V/J    NPrPl/V+ . NSg/C/P D   NSg/V/J+ V/J       VX    W?           NSg/VX
> liable and subject  to Indictment , Trial    , Judgment and Punishment , according to
# J      V/C NSg/V/J+ P  NSg        . NSg/V/J+ . NSg      V/C N🅪Sg+      . V/J       P
> Law    .
# N🅪Sg/V .
>
#
> Section . 4 .
# NSg/V+  . # .
>
#
> The Times  , Places and Manner of holding Elections for Senators
# D+  NPl/V+ . NPl/V+ V/C NSg    P  NSg/V   NPl+      C/P NPl
> and Representatives , shall be     prescribed in      each State   by      the Legislature
# V/C NPl+            . VX    NSg/VX V/J        NPr/J/P Dq   N🅪Sg/V+ NSg/J/P D   NSg+
> thereof ; but     the Congress may    at    any    time      by      Law     make  or    alter such
# W?      . NSg/C/P D   NPr/V+   NPr/VX NSg/P I/R/Dq N🅪Sg/V/J+ NSg/J/P N🅪Sg/V+ NSg/V NPr/C NSg/V NSg/I
> Regulations , except as    to the Places of chusing Senators .
# NPl+        . V/C/P  NSg/R P  D   NPl/V  P  ?       NPl+     .
>
#
> The Congress shall assemble at    least once  in      every year , and such   meeting shall
# D+  NPr/V+   VX    V        NSg/P NSg/J NSg/C NPr/J/P Dq+   NSg+ . V/C NSg/I+ NSg/V+  VX
> begin at    noon   on  the 3 d      day  of January , unless they shall by      law     appoint a
# NSg/V NSg/P NSg/V+ J/P D   # NPr/J+ NPr🅪 P  NPr+    . C      IPl+ VX    NSg/J/P N🅪Sg/V+ V       D/P+
> different day   .
# NSg/J     NPr🅪+ .
>
#
> Section . 5 .
# NSg/V+  . # .
>
#
> Each House  shall be     the Judge of the Elections , Returns and
# Dq+  NPr/V+ VX    NSg/VX D   NSg/V P  D+  NPl+      . NPl/V   V/C
> Qualifications of its     own      Members , and a   Majority of each shall constitute a
# W?             P  ISg/D$+ NSg/V/J+ NPl/V+  . V/C D/P NSg      P  Dq+  VX    NSg/V      D/P
> Quorum to do     Business ; but     a   smaller Number     may    adjourn from day   to day  , and
# NSg    P  NSg/VX N🅪Sg/J+  . NSg/C/P D/P NSg/JC  N🅪Sg/V/JC+ NPr/VX V       P    NPr🅪+ P  NPr🅪 . V/C
> may    be     authorized to compel the Attendance of absent    Members , in      such  Manner ,
# NPr/VX NSg/VX V/J        P  V      D   NSg        P  NSg/V/J/P NPl/V+  . NPr/J/P NSg/I NSg+   .
> and under   such  Penalties as    each House  may    provide .
# V/C NSg/J/P NSg/I NPl+      NSg/R Dq   NPr/V+ NPr/VX V       .
>
#
> Each House  may    determine the Rules of its     Proceedings , punish its     Members for
# Dq+  NPr/V+ NPr/VX V         D   NPl/V P  ISg/D$+ +           . V      ISg/D$+ NPl/V+  C/P
> disorderly Behaviour  , and , with the Concurrence of two thirds , expel a   Member .
# R+         N🅪Sg/Comm+ . V/C . P    D   NSg         P  NSg NPl/V+ . V     D/P NSg/V+ .
>
#
> Each House  shall keep  a   Journal of its     Proceedings , and from time      to time
# Dq+  NPr/V+ VX    NSg/V D/P NSg/V/J P  ISg/D$+ +           . V/C P    N🅪Sg/V/J+ P  N🅪Sg/V/J
> publish the same , excepting such  Parts  as    may    in      their Judgment require
# V       D   I/J  . V         NSg/I NPl/V+ NSg/R NPr/VX NPr/J/P D$+   NSg+     NSg/V
> Secrecy ; and the Yeas and Nays  of the Members of either House  on  any    question
# Nᴹ      . V/C D   NPl  V/C NPl/V P  D   NPl/V   P  I/C    NPr/V+ J/P I/R/Dq NSg/V+
> shall , at    the Desire of one       fifth   of those  Present , be     entered on  the Journal  .
# VX    . NSg/P D   N🅪Sg/V P  NSg/I/V/J NSg/V/J P  I/Ddem NSg/V/J . NSg/VX V/J     J/P D   NSg/V/J+ .
>
#
> Neither House  , during the Session of Congress , shall , without the Consent of
# I/C     NPr/V+ . V/P    D   NSg/V   P  NPr/V+   . VX    . C/P     D   NSg/V   P
> the other   , adjourn for more         than three days , nor   to any    other   Place   than that
# D   NSg/V/J . V       C/P NPr/I/V/J/Dq C/P  NSg   NPl+ . NSg/C P  I/R/Dq NSg/V/J N🅪Sg/V+ C/P  NSg/I/C/Ddem+
> in      which the two Houses shall be     sitting .
# NPr/J/P I/C+  D   NSg NPl/V+ VX    NSg/VX NSg/V/J .
>
#
> Section . 6 .
# NSg/V+  . # .
>
#
> The Senators and Representatives shall receive a   Compensation
# D   NPl      V/C NPl+            VX    NSg/V   D/P NSg+
> for their Services , to be     ascertained by      Law     , and paid out         of the Treasury of
# C/P D$+   NPl/V+   . P  NSg/VX V/J         NSg/J/P N🅪Sg/V+ . V/C V/J  NSg/V/J/R/P P  D   NPr      P
> the United States   . They shall in      all           Cases  , except Treason , Felony and Breach
# D   V/J    NPrPl/V+ . IPl+ VX    NPr/J/P NSg/I/J/C/Dq+ NPl/V+ . V/C/P  NSg     . NSg    V/C NSg/V
> of the Peace   , be     privileged from Arrest  during their Attendance at    the Session
# P  D   NPr🅪/V+ . NSg/VX V/J        P    N🅪Sg/V+ V/P    D$+   NSg+       NSg/P D   NSg/V
> of their respective Houses , and in      going   to and returning from the same ; and
# P  D$+   J          NPl/V+ . V/C NPr/J/P NSg/V/J P  V/C V         P    D   I/J  . V/C
> for any    Speech or    Debate  in      either House  , they shall not   be     questioned in      any
# C/P I/R/Dq N🅪Sg/V NPr/C N🅪Sg/V+ NPr/J/P I/C    NPr/V+ . IPl+ VX    NSg/C NSg/VX V/J        NPr/J/P I/R/Dq
> other   Place   .
# NSg/V/J N🅪Sg/V+ .
>
#
> No    Senator or    Representative shall , during the Time      for which he       was elected ,
# NPr/P NSg     NPr/C NSg/J+         VX    . V/P    D+  N🅪Sg/V/J+ C/P I/C+  NPr/ISg+ V   NSg/V/J .
> be     appointed to any    civil Office under   the Authority of the United States   ,
# NSg/VX V/J       P  I/R/Dq J+    NSg/V+ NSg/J/P D   N🅪Sg      P  D+  V/J    NPrPl/V+ .
> which shall have   been  created , or    the Emoluments whereof shall have   been
# I/C+  VX    NSg/VX NSg/V V/J     . NPr/C D   NPl        C       VX    NSg/VX NSg/V
> encreased during such  time      ; and no    Person holding any    Office under   the United
# ?         V/P    NSg/I N🅪Sg/V/J+ . V/C NPr/P NSg/V+ NSg/V   I/R/Dq NSg/V+ NSg/J/P D   V/J
> States   , shall be     a   Member of either House  during his     Continuance in      Office . No
# NPrPl/V+ . VX    NSg/VX D/P NSg/V  P  I/C    NPr/V+ V/P    ISg/D$+ NSg         NPr/J/P NSg/V+ . NPr/P+
> law     , varying the compensation for the services of the Senators and
# N🅪Sg/V+ . NSg/V   D   NSg+         C/P D   NPl/V    P  D   NPl      V/C
> Representatives , shall take  effect , until an  election of Representatives shall
# NPl+            . VX    NSg/V NSg/V+ . C/P   D/P NSg      P  NPl+            VX
> have   intervened .
# NSg/VX V/J        .
>
#
> Section . 7 .
# NSg/V+  . # .
>
#
> All          Bills  for raising Revenue shall originate in      the House of
# NSg/I/J/C/Dq NPl/V+ C/P V       NSg+    VX    V         NPr/J/P D   NPr/V P
> Representatives ; but     the Senate may    propose or    concur with Amendments as    on
# NPl+            . NSg/C/P D+  NPr+   NPr/VX NSg/V   NPr/C V      P    NPl+       NSg/R J/P
> other    Bills  .
# NSg/V/J+ NPl/V+ .
>
#
> Every Bill   which shall have   passed the House of Representatives and the Senate ,
# Dq+   NPr/V+ I/C+  VX    NSg/VX V/J    D   NPr/V P  NPl             V/C D+  NPr+   .
> shall , before it       become a    Law     , be     presented to the President of the United
# VX    . C/P    NPr/ISg+ V      D/P+ N🅪Sg/V+ . NSg/VX V/J       P  D   NSg/V     P  D+  V/J
> States   ; If    he       approve he       shall sign  it       , but     if    not   he       shall return it       , with his
# NPrPl/V+ . NSg/C NPr/ISg+ V       NPr/ISg+ VX    NSg/V NPr/ISg+ . NSg/C/P NSg/C NSg/C NPr/ISg+ VX    NSg/V  NPr/ISg+ . P    ISg/D$+
> Objections to that          House  in      which it       shall have   originated , who    shall enter the
# NPl+       P  NSg/I/C/Ddem+ NPr/V+ NPr/J/P I/C+  NPr/ISg+ VX    NSg/VX V/J        . NPr/I+ VX    NSg/V D+
> Objections at    large on  their Journal  , and proceed to reconsider it       . If    after
# NPl+       NSg/P NSg/J J/P D$+   NSg/V/J+ . V/C V       P  V          NPr/ISg+ . NSg/C P
> such  Reconsideration two thirds of that         House  shall agree to pass  the Bill   , it
# NSg/I NSg             NSg NPl/V  P  NSg/I/C/Ddem NPr/V+ VX    V     P  NSg/V D   NPr/V+ . NPr/ISg+
> shall be     sent  , together with the Objections , to the other   House  , by      which it
# VX    NSg/VX NSg/V . J        P    D   NPl+       . P  D   NSg/V/J NPr/V+ . NSg/J/P I/C+  NPr/ISg+
> shall likewise be     reconsidered , and if    approved by      two thirds of that         House  , it
# VX    W?       NSg/VX V/J          . V/C NSg/C V/J      NSg/J/P NSg NPl/V  P  NSg/I/C/Ddem NPr/V+ . NPr/ISg+
> shall become a   Law     . But     in      all          such  Cases  the Votes of both   Houses shall be
# VX    V      D/P N🅪Sg/V+ . NSg/C/P NPr/J/P NSg/I/J/C/Dq NSg/I NPl/V+ D   NPl/V P  I/C/Dq NPl/V+ VX    NSg/VX
> determined by      yeas and Nays  , and the Names of the Persons voting for and
# V/J        NSg/J/P NPl  V/C NPl/V . V/C D   NPl/V P  D   NPl/V+  V+     C/P V/C
> against the Bill   shall be     entered on  the Journal of each House  respectively . If
# C/P     D   NPr/V+ VX    NSg/VX V/J     J/P D   NSg/V/J P  Dq   NPr/V+ R            . NSg/C
> any     Bill   shall not   be     returned by      the President within  ten Days ( Sundays
# I/R/Dq+ NPr/V+ VX    NSg/C NSg/VX V/J      NSg/J/P D   NSg/V     NSg/J/P NSg NPl  . NPl/V+
> excepted ) after it       shall have   been  presented to him  , the Same shall be     a   Law    ,
# V/J      . P     NPr/ISg+ VX    NSg/VX NSg/V V/J       P  ISg+ . D   I/J  VX    NSg/VX D/P N🅪Sg/V .
> in      like        Manner as    if    he       had signed it       , unless the Congress by      their Adjournment
# NPr/J/P NSg/V/J/C/P NSg+   NSg/R NSg/C NPr/ISg+ V   V/J    NPr/ISg+ . C      D+  NPr/V+   NSg/J/P D$+   NSg
> prevent its     Return , in      which Case    it       shall not   be     a   Law     .
# V       ISg/D$+ NSg/V  . NPr/J/P I/C+  NPr🅪/V+ NPr/ISg+ VX    NSg/C NSg/VX D/P N🅪Sg/V+ .
>
#
> Every Order  , Resolution , or    Vote   to which the Concurrence of the Senate and
# Dq    NSg/V+ . +          . NPr/C NSg/V+ P  I/C+  D   NSg         P  D   NPr+   V/C
> House of Representatives may    be     necessary ( except on  a   question of Adjournment )
# NPr/V P  NPl+            NPr/VX NSg/VX NSg/J     . V/C/P  J/P D/P NSg/V+   P  NSg         .
> shall be     presented to the President of the United States   ; and before the Same
# VX    NSg/VX V/J       P  D   NSg/V     P  D   V/J    NPrPl/V+ . V/C C/P    D   I/J
> shall take  Effect , shall be     approved by      him  , or    being    disapproved by      him  , shall
# VX    NSg/V NSg/V+ . VX    NSg/VX V/J      NSg/J/P ISg+ . NPr/C N🅪Sg/V/C V/J         NSg/J/P ISg+ . VX
> be     repassed by      two thirds of the Senate and House of Representatives , according
# NSg/VX ?        NSg/J/P NSg NPl/V  P  D   NPr+   V/C NPr/V P  NPl+            . V/J
> to the Rules and Limitations prescribed in      the Case   of a   Bill   .
# P  D   NPl/V V/C NPl+        V/J        NPr/J/P D   NPr🅪/V P  D/P NPr/V+ .
>
#
> Section . 8 .
# NSg/V+  . # .
>
#
> The Congress shall have   Power     To lay     and collect Taxes  , Duties ,
# D+  NPr/V+   VX    NSg/VX N🅪Sg/V/J+ P  NSg/V/J V/C NSg/V/J NPl/V+ . NPl+   .
> Imposts and Excises , to pay     the Debts and provide for the common  Defence    and
# NPl     V/C NPl/V   . P  NSg/V/J D   NPl+  V/C V       C/P D   NSg/V/J N🅪Sg/Comm+ V/C
> general Welfare of the United States   ; but     all          Duties , Imposts and Excises shall
# NSg/V/J NSg/V   P  D   V/J    NPrPl/V+ . NSg/C/P NSg/I/J/C/Dq NPl+   . NPl     V/C NPl/V   VX
> be     uniform throughout the United States   ;
# NSg/VX NSg/V/J P          D   V/J    NPrPl/V+ .
>
#
>
#
>
#
> To borrow Money   on  the credit of the United States   ;
# P  NSg/V  N🅪Sg/J+ J/P D   NSg/V  P  D+  V/J    NPrPl/V+ .
>
#
>
#
>
#
> To regulate Commerce with foreign Nations , and among the several States   , and
# P  V        Nᴹ/V+    P    NSg/J+  NPl+    . V/C P     D+  J/Dq+   NPrPl/V+ . V/C
> with the Indian Tribes ;
# P    D+  NPr/J+ NPl/V+ .
>
#
>
#
>
#
> To establish an  uniform Rule  of Naturalization , and uniform Laws   on  the subject
# P  V         D/P NSg/V/J NSg/V P  NSg            . V/C NSg/V/J NPl/V+ J/P D   NSg/V/J
> of Bankruptcies throughout the United States   ;
# P  NPl+         P          D   V/J    NPrPl/V+ .
>
#
>
#
>
#
> To coin  Money   , regulate the Value   thereof , and of foreign Coin   , and fix   the
# P  NSg/V N🅪Sg/J+ . V        D+  N🅪Sg/V+ W?      . V/C P  NSg/J   NSg/V+ . V/C NSg/V D
> Standard of Weights and Measures ;
# NSg/J    P  NPl/V   V/C NPl/V+   .
>
#
>
#
>
#
> To provide for the Punishment of counterfeiting the Securities and current Coin
# P  V       C/P D   N🅪Sg       P  V              D   NPl+       V/C NSg/J   NSg/V
> of the United States   ;
# P  D   V/J    NPrPl/V+ .
>
#
>
#
>
#
> To establish Post      Offices and post      Roads ;
# P  V         NPr🅪/V/P+ NPl/V   V/C NPr🅪/V/P+ NPl+  .
>
#
>
#
>
#
> To promote the Progress of Science and useful Arts   , by      securing for limited
# P  NSg/V   D   Nᴹ/V     P  N🅪Sg/V  V/C J+     NPl/V+ . NSg/J/P V        C/P NSg/V/J
> Times  to Authors and Inventors the exclusive Right   to their respective Writings
# NPl/V+ P  NPl/V   V/C NPl       D   NSg/J     NPr/V/J P  D$+   J          W?
> and Discoveries ;
# V/C NPl+        .
>
#
>
#
>
#
> To constitute Tribunals inferior to the supreme Court    ;
# P  NSg/V      NPl       NSg/J    P  D   NSg/V/J NSg/V/J+ .
>
#
>
#
>
#
> To define  and punish Piracies and Felonies committed on  the high    Seas , and
# P  NSg/V/J V/C V      ?        V/C NPl      V/J       J/P D   NSg/V/J NPl+ . V/C
> Offences against the Law    of Nations ;
# NPl/Comm C/P     D   N🅪Sg/V P  NPl+    .
>
#
>
#
>
#
> To declare War     , grant  Letters of Marque and Reprisal , and make  Rules  concerning
# P  V       N🅪Sg/V+ . NPr/V+ NPl/V   P  NSg    V/C NSg+     . V/C NSg/V NPl/V+ NSg/V/J/P
> Captures on  Land   and Water   ;
# NPl/V    J/P NPr🅪/V V/C N🅪Sg/V+ .
>
#
>
#
>
#
> To raise and support Armies , but     no    Appropriation of Money   to that          Use   shall be
# P  NSg/V V/C N🅪Sg/V+ NPl+   . NSg/C/P NPr/P NSg           P  N🅪Sg/J+ P  NSg/I/C/Ddem+ NSg/V VX    NSg/VX
> for a   longer Term    than two  Years ;
# C/P D/P NSg/JC NSg/V/J C/P  NSg+ NPl+  .
>
#
>
#
>
#
> To provide and maintain a    Navy    ;
# P  V       V/C V        D/P+ N🅪Sg/J+ .
>
#
>
#
>
#
> To make  Rules  for the Government and Regulation of the land   and naval Forces ;
# P  NSg/V NPl/V+ C/P D   NSg        V/C N🅪Sg/J     P  D   NPr🅪/V V/C J+    NPl/V+ .
>
#
>
#
>
#
> To provide for calling forth the Militia to execute the Laws  of the Union    ,
# P  V       C/P NSg/V   W?    D   NSg     P  V       D   NPl/V P  D   NPr/V/J+ .
> suppress Insurrections and repel Invasions ;
# V        NPl           V/C V     NPl       .
>
#
>
#
>
#
> To provide for organizing , arming , and disciplining , the Militia , and for
# P  V       C/P V          . V      . V/C V            . D   NSg     . V/C C/P
> governing such  Part    of them     as    may    be     employed in      the Service of the United
# V         NSg/I NSg/V/J P  NSg/IPl+ NSg/R NPr/VX NSg/VX V/J      NPr/J/P D   NSg/V   P  D   V/J
> States   , reserving to the States   respectively , the Appointment of the Officers ,
# NPrPl/V+ . V         P  D   NPrPl/V+ R            . D   NSg         P  D   NPl/V+   .
> and the Authority of training the Militia according to the discipline
# V/C D   N🅪Sg      P  Nᴹ/V+    D   NSg     V/J       P  D   NSg/V+
> prescribed by      Congress ;
# V/J        NSg/J/P NPr/V+   .
>
#
>
#
>
#
> To exercise exclusive Legislation in      all           Cases  whatsoever , over    such  District
# P  NSg/V    NSg/J     NSg+        NPr/J/P NSg/I/J/C/Dq+ NPl/V+ I          . NSg/J/P NSg/I NSg/V/J+
> ( not   exceeding ten  Miles  square  ) as    may    , by      Cession of particular States   , and
# . NSg/C NSg/V/J   NSg+ NPrPl+ NSg/V/J . NSg/R NPr/VX . NSg/J/P NSg     P  NSg/J      NPrPl/V+ . V/C
> the Acceptance of Congress , become the Seat  of the Government of the United
# D   NSg        P  NPr/V+   . V      D   NSg/V P  D   NSg        P  D   V/J
> States   , and to exercise like        Authority over    all          Places purchased by      the Consent
# NPrPl/V+ . V/C P  NSg/V    NSg/V/J/C/P N🅪Sg+     NSg/J/P NSg/I/J/C/Dq NPl/V+ V/J       NSg/J/P D   NSg/V
> of the Legislature of the State   in      which the Same shall be     , for the Erection of
# P  D   NSg         P  D   N🅪Sg/V+ NPr/J/P I/C+  D   I/J  VX    NSg/VX . C/P D   NSg      P
> Forts , Magazines , Arsenals , dock   - Yards  , and other   needful Buildings ; — And
# NPl/V . NPl+      . NPl+     . NSg/V+ . NPl/V+ . V/C NSg/V/J NSg/J   +         . . V/C
>
#
>
#
>
#
> To make  all           Laws   which shall be     necessary and proper for carrying into
# P  NSg/V NSg/I/J/C/Dq+ NPl/V+ I/C+  VX    NSg/VX NSg/J     V/C NSg/J  C/P V        P
> Execution the foregoing Powers   , and all          other   Powers   vested by      this
# NSg+      D   V         NPrPl/V+ . V/C NSg/I/J/C/Dq NSg/V/J NPrPl/V+ V/J    NSg/J/P I/Ddem
> Constitution in      the Government of the United States   , or    in      any    Department or
# NPr+         NPr/J/P D   NSg        P  D   V/J    NPrPl/V+ . NPr/C NPr/J/P I/R/Dq NSg        NPr/C
> Officer thereof .
# NSg/V+  W?      .
>
#
>
#
>
#
> Section . 9 .
# NSg/V+  . # .
>
#
> The Migration or    Importation of such  Persons as    any    of the
# D   NSg+      NPr/C N🅪Sg        P  NSg/I NPl/V+  NSg/R I/R/Dq P  D
> States   now       existing shall think proper to admit , shall not   be     prohibited by      the
# NPrPl/V+ NPr/V/J/C V        VX    NSg/V NSg/J  P  V     . VX    NSg/C NSg/VX V/J        NSg/J/P D
> Congress prior to the Year one        thousand eight hundred and eight , but     a   Tax    or
# NPr/V+   NSg/J P  D   NSg+ NSg/I/V/J+ NSg      NSg/J NSg     V/C NSg/J . NSg/C/P D/P N🅪Sg/V NPr/C
> duty may    be     imposed on  such  Importation , not   exceeding ten dollars for each
# NSg+ NPr/VX NSg/VX V/J     J/P NSg/I N🅪Sg        . NSg/C NSg/V/J   NSg NPl+    C/P Dq
> Person .
# NSg/V+ .
>
#
> The Privilege of the Writ  of Habeas Corpus shall not   be     suspended , unless when
# D   NSg/V     P  D   NSg/V P  ?      NSg+   VX    NSg/C NSg/VX V/J       . C      NSg/I/C
> in      Cases of Rebellion or    Invasion the public Safety  may    require it       .
# NPr/J/P NPl/V P  NSg+      NPr/C NSg      D   Nᴹ/V/J N🅪Sg/V+ NPr/VX NSg/V   NPr/ISg+ .
>
#
> No    Bill  of Attainder or    ex       post      facto Law     shall be     passed .
# NPr/P NPr/V P  NSg       NPr/C NSg/V/J+ NPr🅪/V/P+ ?     N🅪Sg/V+ VX    NSg/VX V/J    .
>
#
> No    Capitation , or    other   direct , Tax     shall be     laid , unless in      Proportion to the
# NPr/P NSg        . NPr/C NSg/V/J V/J    . N🅪Sg/V+ VX    NSg/VX V/J  . C      NPr/J/P NSg/V+     P  D
> Census or    Enumeration herein before directed to be     taken . Congress shall have
# NSg/V+ NPr/C N🅪Sg        W?     C/P    V/J      P  NSg/VX V/J   . NPr/V+   VX    NSg/VX
> power     to lay     and collect taxes  on  incomes , from whatever source  derived ,
# N🅪Sg/V/J+ P  NSg/V/J V/C NSg/V/J NPl/V+ J/P NPl/V+  . P    NSg/I/J+ N🅪Sg/V+ V/J     .
> without apportionment among the several States   , and without regard to any
# C/P     NSg           P     D   J/Dq    NPrPl/V+ . V/C C/P     NSg/V+ P  I/R/Dq
> census or    enumeration .
# NSg/V+ NPr/C N🅪Sg        .
>
#
> No    Tax    or    Duty shall be     laid on  Articles exported from any    State   .
# NPr/P N🅪Sg/V NPr/C NSg+ VX    NSg/VX V/J  J/P NPl/V+   V/J      P    I/R/Dq N🅪Sg/V+ .
>
#
> No     Preference shall be     given     by      any    Regulation of Commerce or    Revenue to the
# NPr/P+ NSg/V+     VX    NSg/VX NSg/V/J/P NSg/J/P I/R/Dq N🅪Sg/J     P  Nᴹ/V     NPr/C NSg+    P  D
> Ports of one       State   over    those  of another : nor   shall Vessels bound   to , or    from ,
# NPl/V P  NSg/I/V/J N🅪Sg/V+ NSg/J/P I/Ddem P  I/D     . NSg/C VX    NPl/V+  NSg/V/J P  . NPr/C P    .
> one        State   , be     obliged to enter , clear   , or    pay     Duties in      another .
# NSg/I/V/J+ N🅪Sg/V+ . NSg/VX V/J     P  NSg/V . NSg/V/J . NPr/C NSg/V/J NPl+   NPr/J/P I/D     .
>
#
> No     Money   shall be     drawn from the Treasury , but     in      Consequence of Appropriations
# NPr/P+ N🅪Sg/J+ VX    NSg/VX V/J   P    D   NPr      . NSg/C/P NPr/J/P NSg/V       P  +
> made by      Law     ; and a   regular Statement and Account of the Receipts and
# V    NSg/J/P N🅪Sg/V+ . V/C D/P NSg/J   NSg/V/J+  V/C NSg/V   P  D   NPl/V+   V/C
> Expenditures of all          public Money   shall be     published from time      to time     .
# NPl          P  NSg/I/J/C/Dq Nᴹ/V/J N🅪Sg/J+ VX    NSg/VX V/J       P    N🅪Sg/V/J+ P  N🅪Sg/V/J .
>
#
> No    Title  of Nobility shall be     granted by      the United States   : And no    Person
# NPr/P NSg/V+ P  NSg      VX    NSg/VX V/J     NSg/J/P D   V/J    NPrPl/V+ . V/C NPr/P NSg/V+
> holding any    Office of Profit    or    Trust    under   them     , shall , without the Consent of
# NSg/V   I/R/Dq NSg/V  P  N🅪Sg/V/J+ NPr/C N🅪Sg/V/J NSg/J/P NSg/IPl+ . VX    . C/P     D   NSg/V   P
> the Congress , accept  of any    present , Emolument , Office , or    Title  , of any    kind
# D   NPr/V+   . NSg/V/J P  I/R/Dq NSg/V/J . NSg       . NSg/V+ . NPr/C NSg/V+ . P  I/R/Dq NSg/J+
> whatever , from any    King     , Prince   , or    foreign State   .
# NSg/I/J+ . P    I/R/Dq NPr/V/J+ . NPr/V/J+ . NPr/C NSg/J   N🅪Sg/V+ .
>
#
> The right   of citizens of the United States   to vote  in      any    primary or    other
# D   NPr/V/J P  NPl      P  D+  V/J    NPrPl/V+ P  NSg/V NPr/J/P I/R/Dq NSg/V/J NPr/C NSg/V/J
> election for President or    Vice       President , for electors for President or    Vice
# NSg      C/P NSg/V     NPr/C NSg/V/J/P+ NSg/V+    . C/P NPl      C/P NSg/V     NPr/C NSg/V/J/P+
> President , or    for Senator or    Representative in      Congress , shall not   be     denied or
# NSg/V+    . NPr/C C/P NSg     NPr/C NSg/J+         NPr/J/P NPr/V+   . VX    NSg/C NSg/VX V/J    NPr/C
> abridged by      the United States   or    any    State   by      reason of failure to pay     any    poll
# V/J      NSg/J/P D   V/J    NPrPl/V+ NPr/C I/R/Dq N🅪Sg/V+ NSg/J/P N🅪Sg/V P  N🅪Sg+   P  NSg/V/J I/R/Dq NSg/V/J+
> tax    or    other   tax     .
# N🅪Sg/V NPr/C NSg/V/J N🅪Sg/V+ .
>
#
> Section . 10 .
# NSg/V+  . #  .
>
#
> No     State   shall enter into any    Treaty , Alliance , or
# NPr/P+ N🅪Sg/V+ VX    NSg/V P    I/R/Dq NSg/V+ . NSg/V+   . NPr/C
> Confederation ; grant  Letters of Marque and Reprisal ; coin   Money   ; emit Bills of
# NSg/J         . NPr/V+ NPl/V   P  NSg    V/C NSg+     . NSg/V+ N🅪Sg/J+ . V    NPl/V P
<<<<<<< HEAD
> Credit ; make  any    Thing but     gold     and silver    Coin   a   Tender  in      Payment of Debts ;
# NSg/V+ . NSg/V I/R/Dq NSg+  NSg/C/P NᴹSg/V/J V/C NᴹSg/V/J+ NSg/V+ D/P NSg/V/J NPr/J/P N🅪Sg    P  NPl+  .
=======
> Credit ; make  any    Thing  but     gold   and silver  Coin   a   Tender  in      Payment of Debts ;
# NSg/V+ . NSg/V I/R/Dq NSg/V+ NSg/C/P Nᴹ/V/J V/C Nᴹ/V/J+ NSg/V+ D/P NSg/V/J NPr/J/P N🅪Sg    P  NPl+  .
>>>>>>> e97670e5
> pass  any    Bill  of Attainder , ex       post      facto Law     , or    Law     impairing the Obligation
# NSg/V I/R/Dq NPr/V P  NSg       . NSg/V/J+ NPr🅪/V/P+ ?     N🅪Sg/V+ . NPr/C N🅪Sg/V+ V         D   NSg
> of Contracts , or    grant any    Title  of Nobility .
# P  NPl/V+    . NPr/C NPr/V I/R/Dq NSg/V+ P  NSg      .
>
#
> No     State   shall , without the Consent of the Congress , lay     any    Imposts or    Duties
# NPr/P+ N🅪Sg/V+ VX    . C/P     D   NSg/V   P  D+  NPr/V+   . NSg/V/J I/R/Dq NPl     NPr/C NPl+
> on  Imports or    Exports , except what   may    be     absolutely necessary for executing
# J/P NPl/V   NPr/C NPl/V+  . V/C/P  NSg/I+ NPr/VX NSg/VX R          NSg/J     C/P V
> it's inspection Laws   : and the net      Produce of all          Duties and Imposts , laid by
# +    NSg+       NPl/V+ . V/C D   NSg/V/J+ Nᴹ/V    P  NSg/I/J/C/Dq NPl+   V/C NPl     . V/J  NSg/J/P
> any    State   on  Imports or    Exports , shall be     for the Use   of the Treasury of the
# I/R/Dq N🅪Sg/V+ J/P NPl/V   NPr/C NPl/V+  . VX    NSg/VX C/P D   NSg/V P  D   NPr      P  D
> United States   ; and all          such  Laws   shall be     subject to the Revision and Controul
# V/J    NPrPl/V+ . V/C NSg/I/J/C/Dq NSg/I NPl/V+ VX    NSg/VX NSg/V/J P  D   NSg/V+   V/C ?
> of the Congress .
# P  D   NPr/V+   .
>
#
> No     State   shall , without the Consent of Congress , lay     any    Duty of Tonnage , keep
# NPr/P+ N🅪Sg/V+ VX    . C/P     D   NSg/V   P  NPr/V+   . NSg/V/J I/R/Dq NSg  P  NSg+    . NSg/V
> Troops , or    Ships of War     in      time     of Peace   , enter into any    Agreement or    Compact
# NPl/V+ . NPr/C NPl/V P  N🅪Sg/V+ NPr/J/P N🅪Sg/V/J P  NPr🅪/V+ . NSg/V P    I/R/Dq N🅪Sg+     NPr/C NSg/V/J
> with another State   , or    with a    foreign Power     , or    engage in      War     , unless actually
# P    I/D+    N🅪Sg/V+ . NPr/C P    D/P+ NSg/J+  N🅪Sg/V/J+ . NPr/C V      NPr/J/P N🅪Sg/V+ . C      R
> invaded , or    in      such  imminent Danger     as    will   not   admit of delay    .
# V/J     . NPr/C NPr/J/P NSg/I J        N🅪Sg/V/JC+ NSg/R NPr/VX NSg/C V     P  NSg/V/J+ .
>
#
> Article . II .
# NSg/V+  . W? .
>
#
> Section . 1 .
# NSg/V+  . # .
>
#
> The executive Power     shall be     vested in      a   President of the
# D+  NSg/J+    N🅪Sg/V/J+ VX    NSg/VX V/J    NPr/J/P D/P NSg/V     P  D
> United States  of America . He       shall hold    his     Office during the Term    of four
# V/J    NPrPl/V P  NPr+    . NPr/ISg+ VX    NSg/V/J ISg/D$+ NSg/V+ V/P    D   NSg/V/J P  NSg+
> Years ending at    noon   on  the 20th day  of January , and , together with the Vice
# NPl+  NSg/V  NSg/P NSg/V+ J/P D   #    NPr🅪 P  NPr+    . V/C . J        P    D+  NSg/V/J/P+
> President , chosen for the same Term     , be     elected , as    follows
# NSg/V+    . Nᴹ/V/J C/P D+  I/J+ NSg/V/J+ . NSg/VX NSg/V/J . NSg/R NPl/V
>
#
> Each State   shall appoint , in      such  Manner as    the Legislature thereof may    direct ,
# Dq+  N🅪Sg/V+ VX    V       . NPr/J/P NSg/I NSg+   NSg/R D   NSg+        W?      NPr/VX V/J    .
> a   Number     of Electors , equal   to the whole Number    of Senators and Representatives
# D/P N🅪Sg/V/JC+ P  NPl      . NSg/V/J P  D   NSg/J N🅪Sg/V/JC P  NPl      V/C NPl+
> to which the State   may    be     entitled in      the Congress : but     no    Senator or
# P  I/C+  D   N🅪Sg/V+ NPr/VX NSg/VX V/J      NPr/J/P D   NPr/V+   . NSg/C/P NPr/P NSg     NPr/C
> Representative , or    Person holding an  Office of Trust    or    Profit    under   the United
# NSg/J+         . NPr/C NSg/V+ NSg/V   D/P NSg/V  P  N🅪Sg/V/J NPr/C N🅪Sg/V/J+ NSg/J/P D   V/J
> States   , shall be     appointed an  Elector .
# NPrPl/V+ . VX    NSg/VX V/J       D/P NSg     .
>
#
> SubSection . 1 .
# NSg/V+     . # .
>
#
> The Electors shall meet    in      their respective states   , and vote
# D   NPl      VX    NSg/V/J NPr/J/P D$+   J          NPrPl/V+ . V/C NSg/V+
> by      ballot for President and Vice       - President , one       of whom , at    least , shall not   be
# NSg/J/P NSg/V  C/P NSg/V     V/C NSg/V/J/P+ . NSg/V+    . NSg/I/V/J P  I+   . NSg/P NSg/J . VX    NSg/C NSg/VX
> an  inhabitant of the same state   with themselves ; they shall name  in      their
# D/P NSg/J      P  D   I/J  N🅪Sg/V+ P    IPl+       . IPl+ VX    NSg/V NPr/J/P D$+
> ballots the person voted for as    President , and in      distinct ballots the person
# NPl/V   D   NSg/V+ V/J   C/P NSg/R NSg/V+    . V/C NPr/J/P V/J      NPl/V   D   NSg/V+
> voted for as    Vice       - President , and they shall make  distinct lists of all          persons
# V/J   C/P NSg/R NSg/V/J/P+ . NSg/V+    . V/C IPl+ VX    NSg/V V/J      NPl/V P  NSg/I/J/C/Dq NPl/V+
> voted for as    President , and all          persons voted for as    Vice       - President and of the
# V/J   C/P NSg/R NSg/V+    . V/C NSg/I/J/C/Dq NPl/V+  V/J   C/P NSg/R NSg/V/J/P+ . NSg/V     V/C P  D
> number    of votes  for each , which lists  they shall sign   and certify , and transmit
# N🅪Sg/V/JC P  NPl/V+ C/P Dq   . I/C+  NPl/V+ IPl+ VX    NSg/V+ V/C V       . V/C V
> sealed to the seat  of the government of the United States   , directed to the
# V/J    P  D   NSg/V P  D   NSg        P  D   V/J    NPrPl/V+ . V/J      P  D
> President of the Senate ; — The President of the Senate shall , in      the presence of
# NSg/V     P  D   NPr+   . . D   NSg/V     P  D   NPr+   VX    . NPr/J/P D   NSg/V    P
> the Senate and House of Representatives , open    all          the certificates and the
# D   NPr+   V/C NPr/V P  NPl+            . NSg/V/J NSg/I/J/C/Dq D   NPl/V+       V/C D
> votes  shall then    be     counted ; — The person having the greatest Number    of votes  for
# NPl/V+ VX    NSg/J/C NSg/VX V/J     . . D   NSg/V+ V      D   JS       N🅪Sg/V/JC P  NPl/V+ C/P
> President , shall be     the President , if    such  number     be     a   majority of the whole
# NSg/V+    . VX    NSg/VX D   NSg/V+    . NSg/C NSg/I N🅪Sg/V/JC+ NSg/VX D/P NSg      P  D   NSg/J
> number     of Electors appointed ; and if    no    person have   such  majority , then    from
# N🅪Sg/V/JC+ P  NPl      V/J       . V/C NSg/C NPr/P NSg/V+ NSg/VX NSg/I NSg+     . NSg/J/C P
> the persons having the highest numbers  not   exceeding three on  the list  of those
# D   NPl/V+  V      D   JS      NPrPl/V+ NSg/C NSg/V/J   NSg   J/P D   NSg/V P  I/Ddem
> voted for as    President , the House of Representatives shall choose  immediately ,
# V/J+  C/P NSg/R NSg/V+    . D   NPr/V P  NPl+            VX    NSg/V/C R           .
> by      ballot , the President . But     in      choosing the President , the votes  shall be
# NSg/J/P NSg/V+ . D   NSg/V+    . NSg/C/P NPr/J/P V        D+  NSg/V+    . D+  NPl/V+ VX    NSg/VX
> taken by      states   , the representation from each state   having one        vote   ; a   quorum
# V/J   NSg/J/P NPrPl/V+ . D   NSg            P    Dq+  N🅪Sg/V+ V      NSg/I/V/J+ NSg/V+ . D/P NSg
> for this   purpose shall consist of a   member or    members from two - thirds of the
# C/P I/Ddem N🅪Sg/V+ VX    NSg/V   P  D/P NSg/V  NPr/C NPl/V+  P    NSg . NPl/V  P  D
> states   , and a   majority of all          the states   shall be     necessary to a   choice  . [ If    ,
# NPrPl/V+ . V/C D/P NSg      P  NSg/I/J/C/Dq D   NPrPl/V+ VX    NSg/VX NSg/J     P  D/P N🅪Sg/J+ . . NSg/C .
> at    the time      fixed for the beginning of the term    of the President , the President
# NSg/P D+  N🅪Sg/V/J+ V/J   C/P D   NSg/V/J   P  D   NSg/V/J P  D+  NSg/V+    . D+  NSg/V+
> elect   shall have   died , the Vice       President elect   shall become President . If    a
# NSg/V/J VX    NSg/VX V/J  . D   NSg/V/J/P+ NSg/V+    NSg/V/J VX    V      NSg/V+    . NSg/C D/P+
> President shall not   have   been  chosen before the time      fixed for the beginning of
# NSg/V+    VX    NSg/C NSg/VX NSg/V Nᴹ/V/J C/P    D+  N🅪Sg/V/J+ V/J   C/P D   NSg/V/J   P
> his     term     , or    if    the President elect   shall have   failed to qualify , then    the Vice
# ISg/D$+ NSg/V/J+ . NPr/C NSg/C D+  NSg/V+    NSg/V/J VX    NSg/VX V/J    P  NSg/V   . NSg/J/C D   NSg/V/J/P+
> President elect   shall act    as    President until a   President shall have   qualified ;
# NSg/V+    NSg/V/J VX    NPr/V+ NSg/R NSg/V+    C/P   D/P NSg/V+    VX    NSg/VX V/J       .
> and the Congress may    by      law     provide for the case    wherein neither a   President
# V/C D   NPr/V+   NPr/VX NSg/J/P N🅪Sg/V+ V       C/P D   NPr🅪/V+ C       I/C     D/P NSg/V+
> elect   nor   a   Vice       President elect   shall have   qualified , declaring who    shall then
# NSg/V/J NSg/C D/P NSg/V/J/P+ NSg/V+    NSg/V/J VX    NSg/VX V/J       . V         NPr/I+ VX    NSg/J/C
> act    as    President , or    the manner in      which one       who    is to act   shall be     selected ,
# NPr/V+ NSg/R NSg/V+    . NPr/C D   NSg+   NPr/J/P I/C+  NSg/I/V/J NPr/I+ VL P  NPr/V VX    NSg/VX V/J      .
> and such  person shall act    accordingly until a   President or    Vice       President shall
# V/C NSg/I NSg/V+ VX    NPr/V+ R           C/P   D/P NSg/V     NPr/C NSg/V/J/P+ NSg/V+    VX
> have   qualified.The Congress may    by      law     provide for the case   of the death of any
# NSg/VX Hostname      NPr/V+   NPr/VX NSg/J/P N🅪Sg/V+ V       C/P D   NPr🅪/V P  D   NPr🅪  P  I/R/Dq
> of the persons from whom the House of Representatives may    choose  a   President
# P  D   NPl/V+  P    I+   D   NPr/V P  NPl+            NPr/VX NSg/V/C D/P NSg/V+
> whenever the right   of choice  shall have   devolved upon them     , and for the case   of
# C        D   NPr/V/J P  N🅪Sg/J+ VX    NSg/VX V/J      P    NSg/IPl+ . V/C C/P D   NPr🅪/V P
> the death of any    of the persons from whom the Senate may    choose  a   Vice
# D   NPr🅪  P  I/R/Dq P  D   NPl/V+  P    I+   D   NPr+   NPr/VX NSg/V/C D/P NSg/V/J/P+
> President whenever the right   of choice  shall have   devolved upon them     . ] The
# NSg/V+    C        D   NPr/V/J P  N🅪Sg/J+ VX    NSg/VX V/J      P    NSg/IPl+ . . D+
> person having the greatest number    of votes  as    Vice       - President , shall be     the
# NSg/V+ V      D   JS       N🅪Sg/V/JC P  NPl/V+ NSg/R NSg/V/J/P+ . NSg/V+    . VX    NSg/VX D
> Vice       - President , if    such   number     be     a   majority of the whole number    of Electors
# NSg/V/J/P+ . NSg/V+    . NSg/C NSg/I+ N🅪Sg/V/JC+ NSg/VX D/P NSg      P  D   NSg/J N🅪Sg/V/JC P  NPl
> appointed , and if    no    person have   a   majority , then    from the two highest numbers
# V/J       . V/C NSg/C NPr/P NSg/V+ NSg/VX D/P NSg+     . NSg/J/C P    D   NSg JS      NPrPl/V+
> on  the list   , the Senate shall choose  the Vice       - President ; a   quorum for the
# J/P D   NSg/V+ . D   NPr+   VX    NSg/V/C D   NSg/V/J/P+ . NSg/V+    . D/P NSg    C/P D
> purpose shall consist of two - thirds of the whole number    of Senators , and a
# N🅪Sg/V+ VX    NSg/V   P  NSg . NPl/V  P  D   NSg/J N🅪Sg/V/JC P  NPl+     . V/C D/P
> majority of the whole number     shall be     necessary to a   choice  . But     no     person
# NSg      P  D   NSg/J N🅪Sg/V/JC+ VX    NSg/VX NSg/J     P  D/P N🅪Sg/J+ . NSg/C/P NPr/P+ NSg/V+
> constitutionally ineligible to the office of President shall be     eligible to
# R                NSg/J      P  D   NSg/V  P  NSg/V+    VX    NSg/VX NSg/J    P
> that         of Vice       - President of the United States   .
# NSg/I/C/Ddem P  NSg/V/J/P+ . NSg/V     P  D   V/J    NPrPl/V+ .
>
#
> The Congress may    determine the Time     of chusing the Electors , and the Day   on
# D+  NPr/V+   NPr/VX V         D   N🅪Sg/V/J P  ?       D   NPl      . V/C D   NPr🅪+ J/P
> which they shall give  their Votes  ; which Day   shall be     the same throughout the
# I/C+  IPl+ VX    NSg/V D$+   NPl/V+ . I/C+  NPr🅪+ VX    NSg/VX D   I/J  P          D
> United States   .
# V/J    NPrPl/V+ .
>
#
> SubSection . 2
# NSg/V+     . #
>
#
> No    Person except a    natural born     Citizen , or    a   Citizen of the
# NPr/P NSg/V+ V/C/P  D/P+ NSg/J+  NPr/V/J+ NSg+    . NPr/C D/P NSg     P  D+
> United States   , at    the time     of the Adoption of this    Constitution , shall be
# V/J    NPrPl/V+ . NSg/P D   N🅪Sg/V/J P  D   NSg      P  I/Ddem+ NPr+         . VX    NSg/VX
> eligible to the Office of President ; neither shall any     Person be     eligible to
# NSg/J    P  D   NSg/V  P  NSg/V+    . I/C     VX    I/R/Dq+ NSg/V+ NSg/VX NSg/J    P
> that         Office who    shall not   have   attained to the Age    of thirty five Years , and
# NSg/I/C/Ddem NSg/V+ NPr/I+ VX    NSg/C NSg/VX V/J      P  D   N🅪Sg/V P  NSg    NSg  NPl+  . V/C
> been  fourteen Years a   Resident within  the United States   .
# NSg/V NSg      NPl+  D/P NSg/J+   NSg/J/P D   V/J    NPrPl/V+ .
>
#
> No     person shall be     elected to the office of the President more         than twice , and
# NPr/P+ NSg/V+ VX    NSg/VX NSg/V/J P  D   NSg/V  P  D+  NSg/V+    NPr/I/V/J/Dq C/P  W?    . V/C
> no     person who    has held the office of President , or    acted as    President , for more
# NPr/P+ NSg/V+ NPr/I+ V   V    D   NSg/V  P  NSg/V+    . NPr/C V/J   NSg/R NSg/V+    . C/P NPr/I/V/J/Dq
> than two years of a    term     to which some      other    person was elected President shall
# C/P  NSg NPl   P  D/P+ NSg/V/J+ P  I/C+  I/J/R/Dq+ NSg/V/J+ NSg/V+ V   NSg/V/J NSg/V+    VX
> be     elected to the office of the President more         than once  . But     this    article
# NSg/VX NSg/V/J P  D   NSg/V  P  D+  NSg/V+    NPr/I/V/J/Dq C/P  NSg/C . NSg/C/P I/Ddem+ NSg/V+
> shall not   apply to any     person holding the office of President when    this    article
# VX    NSg/C V/J   P  I/R/Dq+ NSg/V+ NSg/V   D   NSg/V  P  NSg/V+    NSg/I/C I/Ddem+ NSg/V+
> was proposed by      the Congress , and shall not   prevent any     person who    may    be
# V   V/J      NSg/J/P D+  NPr/V+   . V/C VX    NSg/C V       I/R/Dq+ NSg/V+ NPr/I+ NPr/VX NSg/VX
> holding the office of President , or    acting as    President , during the term     within
# NSg/V   D   NSg/V  P  NSg/V+    . NPr/C Nᴹ/V/J NSg/R NSg/V+    . V/P    D   NSg/V/J+ NSg/J/P
> which this    article becomes operative from holding the office of President or
# I/C+  I/Ddem+ NSg/V+  V       NSg/J+    P    NSg/V   D   NSg/V  P  NSg/V+    NPr/C
> acting as    President during the remainder of such   term     .
# Nᴹ/V/J NSg/R NSg/V+    V/P    D   NSg/V/J   P  NSg/I+ NSg/V/J+ .
>
#
> SubSection 3 .
# NSg/V+     # .
>
#
> In      case   of the removal of the President from office or    of his
# NPr/J/P NPr🅪/V P  D   NSg     P  D   NSg/V+    P    NSg/V+ NPr/C P  ISg/D$+
> death or    resignation , the Vice       President shall become President .
# NPr🅪  NPr/C NSg+        . D+  NSg/V/J/P+ NSg/V+    VX    V      NSg/V+    .
>
#
> Whenever there is a   vacancy in      the office of the Vice       President , the President
# C        +     VL D/P N🅪Sg+   NPr/J/P D   NSg/V  P  D+  NSg/V/J/P+ NSg/V+    . D+  NSg/V+
> shall nominate a    Vice       President who    shall take  office upon confirmation by      a
# VX    V/J      D/P+ NSg/V/J/P+ NSg/V+    NPr/I+ VX    NSg/V NSg/V+ P    N🅪Sg+        NSg/J/P D/P
> majority vote  of both   Houses of Congress .
# NSg+     NSg/V P  I/C/Dq NPl/V  P  NPr/V+   .
>
#
> Whenever the President transmits to the President pro     tempore of the Senate and
# C        D+  NSg/V+    V         P  D   NSg/V+    NSg/J/P ?       P  D   NPr+   V/C
> the Speaker of the House of Representatives his     written declaration that          he       is
# D   NSg     P  D   NPr/V P  NPl+            ISg/D$+ V/J     NSg+        NSg/I/C/Ddem+ NPr/ISg+ VL
> unable  to discharge the powers   and duties of his     office , and until he       transmits
# NSg/V/J P  N🅪Sg/V    D   NPrPl/V+ V/C NPl    P  ISg/D$+ NSg/V+ . V/C C/P   NPr/ISg+ V
> to them     a   written declaration to the contrary , such  powers  and duties shall be
# P  NSg/IPl+ D/P V/J     NSg+        P  D   NSg/V/J+ . NSg/I NPrPl/V V/C NPl+   VX    NSg/VX
> discharged by      the Vice       President as    Acting President .
# V/J        NSg/J/P D   NSg/V/J/P+ NSg/V+    NSg/R Nᴹ/V/J NSg/V+    .
>
#
> Whenever the Vice       President and a   majority of either the principal officers of
# C        D   NSg/V/J/P+ NSg/V+    V/C D/P NSg      P  I/C    D   NSg/J     NPl/V    P
> the executive departments or    of such  other    body   as    Congress may    by      law     provide ,
# D   NSg/J     NPl+        NPr/C P  NSg/I NSg/V/J+ NSg/V+ NSg/R NPr/V+   NPr/VX NSg/J/P N🅪Sg/V+ V       .
> transmit to the President pro     tempore of the Senate and the Speaker of the
# V        P  D+  NSg/V+    NSg/J/P ?       P  D   NPr+   V/C D   NSg     P  D
> House of Representatives their written declaration that         the President is unable
# NPr/V P  NPl+            D$+   V/J     NSg+        NSg/I/C/Ddem D   NSg/V+    VL NSg/V/J
> to discharge the powers   and duties of his     office , the Vice       President shall
# P  N🅪Sg/V    D   NPrPl/V+ V/C NPl    P  ISg/D$+ NSg/V+ . D   NSg/V/J/P+ NSg/V+    VX
> immediately assume the powers   and duties of the office as    Acting President .
# R           V      D   NPrPl/V+ V/C NPl    P  D   NSg/V+ NSg/R Nᴹ/V/J NSg/V+    .
>
#
> Thereafter , when    the President transmits to the President pro     tempore of the
# NSg        . NSg/I/C D+  NSg/V+    V         P  D   NSg/V+    NSg/J/P ?       P  D
> Senate and the Speaker of the House of Representatives his     written declaration
# NPr+   V/C D   NSg     P  D   NPr/V P  NPl+            ISg/D$+ V/J     NSg+
> that         no    inability exists , he       shall resume the powers   and duties of his     office
# NSg/I/C/Ddem NPr/P N🅪Sg+     V      . NPr/ISg+ VX    NSg/V  D   NPrPl/V+ V/C NPl    P  ISg/D$+ NSg/V+
> unless the Vice       President and a   majority of either the principal officers of
# C      D   NSg/V/J/P+ NSg/V+    V/C D/P NSg      P  I/C    D   NSg/J     NPl/V    P
> the executive department or    of such  other   body   as    Congress may    by      law     provide ,
# D   NSg/J     NSg+       NPr/C P  NSg/I NSg/V/J NSg/V+ NSg/R NPr/V+   NPr/VX NSg/J/P N🅪Sg/V+ V       .
> transmit within  four days to the President pro     tempore of the Senate and the
# V        NSg/J/P NSg  NPl+ P  D   NSg/V+    NSg/J/P ?       P  D   NPr+   V/C D
> Speaker of the House of Representatives their written declaration that         the
# NSg     P  D   NPr/V P  NPl+            D$+   V/J     NSg+        NSg/I/C/Ddem D
> President is unable  to discharge the powers   and duties of his     office . Thereupon
# NSg/V+    VL NSg/V/J P  N🅪Sg/V    D   NPrPl/V+ V/C NPl    P  ISg/D$+ NSg/V+ . W?
> Congress shall decide the issue  , assembling within  forty - eight hours for that
# NPr/V+   VX    V      D   NSg/V+ . V          NSg/J/P NSg/J . NSg/J NPl+  C/P NSg/I/C/Ddem
> purpose if    not   in      session . If    the Congress , within  twenty - one       days after
# N🅪Sg/V+ NSg/C NSg/C NPr/J/P NSg/V+  . NSg/C D+  NPr/V+   . NSg/J/P NSg    . NSg/I/V/J NPl  P
> receipt of the latter written declaration , or    , if    Congress is not   in      session ,
# NSg/V   P  D+  NSg/J+ V/J     NSg+        . NPr/C . NSg/C NPr/V+   VL NSg/C NPr/J/P NSg/V+  .
> within  twenty - one       days after Congress is required to assemble , determines by
# NSg/J/P NSg    . NSg/I/V/J NPl  P     NPr/V+   VL V/J      P  V        . V          NSg/J/P
> two - thirds vote  of both   Houses that         the President is unable  to discharge the
# NSg . NPl/V  NSg/V P  I/C/Dq NPl/V+ NSg/I/C/Ddem D+  NSg/V+    VL NSg/V/J P  N🅪Sg/V    D
> powers  and duties of his     office , the Vice       President shall continue to discharge
# NPrPl/V V/C NPl    P  ISg/D$+ NSg/V+ . D+  NSg/V/J/P+ NSg/V+    VX    NSg/V    P  N🅪Sg/V
> the same as    Acting President ; otherwise , the President shall resume the powers
# D   I/J  NSg/R Nᴹ/V/J NSg/V+    . J         . D+  NSg/V+    VX    NSg/V  D   NPrPl/V
> and duties of his     office .
# V/C NPl    P  ISg/D$+ NSg/V+ .
>
#
> SubSection 4 .
# NSg/V+     # .
>
#
> The President shall , at    stated Times  , receive for his
# D+  NSg/V+    VX    . NSg/P V/J    NPl/V+ . NSg/V   C/P ISg/D$+
> Services , a    Compensation , which shall neither be     encreased nor   diminished
# NPl/V+   . D/P+ NSg+         . I/C+  VX    I/C     NSg/VX ?         NSg/C V/J
> during the Period   for which he       shall have   been  elected , and he       shall not
# V/P    D   NSg/V/J+ C/P I/C+  NPr/ISg+ VX    NSg/VX NSg/V NSg/V/J . V/C NPr/ISg+ VX    NSg/C
> receive within  that         Period   any    other   Emolument from the United States   , or    any
# NSg/V   NSg/J/P NSg/I/C/Ddem NSg/V/J+ I/R/Dq NSg/V/J NSg       P    D   V/J    NPrPl/V+ . NPr/C I/R/Dq
> of them     .
# P  NSg/IPl+ .
>
#
> Before he       enter on  the Execution of his     Office , he       shall take  the following
# C/P    NPr/ISg+ NSg/V J/P D   NSg       P  ISg/D$+ NSg/V+ . NPr/ISg+ VX    NSg/V D   NSg/V/J/P
> Oath   or    Affirmation : - - " I    do     solemnly swear   ( or    affirm ) that         I    will   faithfully
# NSg/V+ NPr/C NSg         . . . . ISg+ NSg/VX R        NSg/V/J . NPr/C V      . NSg/I/C/Ddem ISg+ NPr/VX R
> execute the Office of President of the United States   , and will   to the best      of
# V       D   NSg/V  P  NSg/V     P  D   V/J    NPrPl/V+ . V/C NPr/VX P  D   NPr/VX/JS P
> my  Ability , preserve , protect and defend the Constitution of the United
# D$+ N🅪Sg+   . NSg/V    . V       V/C NSg/V  D   NPr          P  D   V/J
> States   . "
# NPrPl/V+ . .
>
#
> SubSection 5 .
# NSg/V+     # .
>
#
> The District constituting the seat  of Government of the
# D+  NSg/V/J+ V            D   NSg/V P  NSg        P  D
> United States   shall appoint in      such  manner as    the Congress may    direct :
# V/J    NPrPl/V+ VX    V       NPr/J/P NSg/I NSg+   NSg/R D   NPr/V+   NPr/VX V/J    .
>
#
> A   number    of electors of President and Vice       President equal   to the whole number
# D/P N🅪Sg/V/JC P  NPl      P  NSg/V     V/C NSg/V/J/P+ NSg/V+    NSg/V/J P  D   NSg/J N🅪Sg/V/JC
> of Senators and Representatives in      Congress to which the District would be
# P  NPl+     V/C NPl+            NPr/J/P NPr/V+   P  I/C+  D   NSg/V/J+ VX    NSg/VX
> entitled if    it       were  a   State   , but     in      no    event  more         than the least populous
# V/J      NSg/C NPr/ISg+ NSg/V D/P N🅪Sg/V+ . NSg/C/P NPr/J/P NPr/P NSg/V+ NPr/I/V/J/Dq C/P  D   NSg/J J
> State   ; they shall be     in      addition to those  appointed by      the States   , but     they
# N🅪Sg/V+ . IPl+ VX    NSg/VX NPr/J/P NSg+     P  I/Ddem V/J+      NSg/J/P D   NPrPl/V+ . NSg/C/P IPl+
> shall be     considered , for the purposes of the election of President and Vice
# VX    NSg/VX V/J        . C/P D   NPl/V    P  D   NSg      P  NSg/V     V/C NSg/V/J/P+
> President , to be     electors appointed by      a   State   ; and they shall meet    in      the
# NSg/V+    . P  NSg/VX NPl      V/J       NSg/J/P D/P N🅪Sg/V+ . V/C IPl+ VX    NSg/V/J NPr/J/P D
> District and perform such  duties as    provided by      this   article of the
# NSg/V/J+ V/C V       NSg/I NPl+   NSg/R V/J/C    NSg/J/P I/Ddem NSg/V   P  D
> Constitution .
# NPr+         .
>
#
> Section . 2 .
# NSg/V+  . # .
>
#
> The President shall be     Commander in      Chief   of the Army and Navy
# D+  NSg/V+    VX    NSg/VX NSg       NPr/J/P NSg/V/J P  D   NSg  V/C N🅪Sg/J
> of the United States   , and of the Militia of the several States   , when    called
# P  D+  V/J    NPrPl/V+ . V/C P  D   NSg     P  D   J/Dq    NPrPl/V+ . NSg/I/C V/J
> into the actual Service of the United States   ; he       may    require the Opinion , in
# P    D   NSg/J  NSg/V   P  D   V/J    NPrPl/V+ . NPr/ISg+ NPr/VX NSg/V   D   NSg+    . NPr/J/P
> writing , of the principal Officer in      each of the executive Departments , upon
# NSg/V   . P  D   NSg/J     NSg/V+  NPr/J/P Dq   P  D   NSg/J     NPl+        . P
> any    Subject  relating to the Duties of their respective Offices , and he       shall
# I/R/Dq NSg/V/J+ V        P  D   NPl    P  D$+   J          NPl/V+  . V/C NPr/ISg+ VX
> have   Power     to grant Reprieves and Pardons for Offences against the United
# NSg/VX N🅪Sg/V/J+ P  NPr/V NPl/V     V/C NPl/V   C/P NPl/Comm C/P     D   V/J
> States   , except in      Cases  of Impeachment .
# NPrPl/V+ . V/C/P  NPr/J/P NPl/V+ P  N🅪Sg        .
>
#
> He       shall have   Power     , by      and with the Advice and Consent of the Senate , to make
# NPr/ISg+ VX    NSg/VX N🅪Sg/V/J+ . NSg/J/P V/C P    D+  Nᴹ+    V/C NSg/V   P  D+  NPr+   . P  NSg/V
> Treaties , provided two thirds of the Senators present  concur ; and he       shall
# NPl/V+   . V/J/C    NSg NPl/V  P  D+  NPl+     NSg/V/J+ V+     . V/C NPr/ISg+ VX
> nominate , and by      and with the Advice and Consent of the Senate , shall appoint
# V/J      . V/C NSg/J/P V/C P    D   Nᴹ+    V/C NSg/V   P  D   NPr+   . VX    V
> Ambassadors , other   public Ministers and Consuls , Judges  of the supreme Court    ,
# NPl+        . NSg/V/J Nᴹ/V/J NPl/V+    V/C NPl     . NPrPl/V P  D   NSg/V/J NSg/V/J+ .
> and all          other   Officers of the United States   , whose Appointments are not   herein
# V/C NSg/I/J/C/Dq NSg/V/J NPl/V    P  D   V/J    NPrPl/V+ . I+    NPl+         V   NSg/C W?
> otherwise provided for , and which shall be     established by      Law     : but     the Congress
# J         V/J/C    C/P . V/C I/C+  VX    NSg/VX V/J         NSg/J/P N🅪Sg/V+ . NSg/C/P D   NPr/V+
> may    by      Law     vest  the Appointment of such  inferior Officers , as    they think
# NPr/VX NSg/J/P N🅪Sg/V+ NSg/V D   NSg         P  NSg/I NSg/J    NPl/V+   . NSg/R IPl+ NSg/V
> proper , in      the President alone , in      the Courts of Law     , or    in      the Heads of
# NSg/J  . NPr/J/P D   NSg/V+    J     . NPr/J/P D   NPl/V  P  N🅪Sg/V+ . NPr/C NPr/J/P D   NPl/V P
> Departments .
# NPl+        .
>
#
> The President shall have   Power     to fill  up        all          Vacancies that          may    happen during
# D+  NSg/V+    VX    NSg/VX N🅪Sg/V/J+ P  NSg/V NSg/V/J/P NSg/I/J/C/Dq NPl       NSg/I/C/Ddem+ NPr/VX V      V/P
> the Recess  of the Senate , by      granting Commissions which shall expire at    the End
# D   NSg/V/J P  D   NPr+   . NSg/J/P V+       NPl/V+      I/C+  VX    V      NSg/P D   NSg/V
> of their next    Session .
# P  D$+   NSg/J/P NSg/V+  .
>
#
> No     soldier  shall , in      time     of peace   be     quartered in      any     house  , without the
# NPr/P+ NSg/V/J+ VX    . NPr/J/P N🅪Sg/V/J P  NPr🅪/V+ NSg/VX V/J       NPr/J/P I/R/Dq+ NPr/V+ . C/P     D
> consent of the owner , nor   in      time     of war     , but     in      a    manner to be     prescribed by
# NSg/V   P  D+  NSg+  . NSg/C NPr/J/P N🅪Sg/V/J P  N🅪Sg/V+ . NSg/C/P NPr/J/P D/P+ NSg+   P  NSg/VX V/J        NSg/J/P
> law     .
# N🅪Sg/V+ .
>
#
> Section . 3 .
# NSg/V+  . # .
>
#
> He       shall from time      to time     give  to the Congress Information of
# NPr/ISg+ VX    P    N🅪Sg/V/J+ P  N🅪Sg/V/J NSg/V P  D   NPr/V+   Nᴹ          P
> the State  of the Union    , and recommend to their Consideration such   Measures as
# D   N🅪Sg/V P  D+  NPr/V/J+ . V/C NSg/V     P  D$+   NSg+          NSg/I+ NPl/V+   NSg/R
> he       shall judge  necessary and expedient ; he       may    , on  extraordinary Occasions ,
# NPr/ISg+ VX    NSg/V+ NSg/J     V/C NSg/J     . NPr/ISg+ NPr/VX . J/P NSg/J         NPl/V+    .
> convene both   Houses , or    either of them     , and in      Case   of Disagreement between
# V       I/C/Dq NPl/V+ . NPr/C I/C    P  NSg/IPl+ . V/C NPr/J/P NPr🅪/V P  N🅪Sg+        NSg/P
> them     , with Respect to the Time      of Adjournment , he       may    adjourn them     to such  Time
# NSg/IPl+ . P    Nᴹ/V+   P  D   N🅪Sg/V/J+ P  NSg         . NPr/ISg+ NPr/VX V       NSg/IPl+ P  NSg/I N🅪Sg/V/J+
> as    he       shall think proper ; he       shall receive Ambassadors and other   public
# NSg/R NPr/ISg+ VX    NSg/V NSg/J  . NPr/ISg+ VX    NSg/V   NPl         V/C NSg/V/J Nᴹ/V/J
> Ministers ; he       shall take  Care    that         the Laws   be     faithfully executed , and shall
# NPl/V+    . NPr/ISg+ VX    NSg/V N🅪Sg/V+ NSg/I/C/Ddem D   NPl/V+ NSg/VX R          V/J      . V/C VX
> Commission all          the Officers of the United States   .
# NSg/V      NSg/I/J/C/Dq D   NPl/V    P  D   V/J    NPrPl/V+ .
>
#
> Section . 4 .
# NSg/V+  . # .
>
#
> The President , Vice       President and all          civil Officers of the
# D+  NSg/V+    . NSg/V/J/P+ NSg/V+    V/C NSg/I/J/C/Dq J     NPl/V    P  D+
> United States   , shall be     removed from Office on  Impeachment for , and Conviction
# V/J    NPrPl/V+ . VX    NSg/VX V/J     P    NSg/V+ J/P N🅪Sg        C/P . V/C NSg+
> of , Treason , Bribery , or    other   high    Crimes and Misdemeanors .
# P  . NSg     . Nᴹ      . NPr/C NSg/V/J NSg/V/J NPl/V+ V/C NPl          .
>
#
> Article . III .
# NSg/V+  . W?  .
>
#
> Section . 1 .
# NSg/V+  . # .
>
#
> The judicial Power    of the United States   , shall be     vested in
# D   NSg/J    N🅪Sg/V/J P  D+  V/J    NPrPl/V+ . VX    NSg/VX V/J    NPr/J/P
> one       supreme Court    , and in      such  inferior Courts as    the Congress may    from time      to
# NSg/I/V/J NSg/V/J NSg/V/J+ . V/C NPr/J/P NSg/I NSg/J+   NPl/V+ NSg/R D+  NPr/V+   NPr/VX P    N🅪Sg/V/J+ P
> time     ordain and establish . The Judges   , both   of the supreme and inferior Courts ,
# N🅪Sg/V/J V      V/C V         . D+  NPrPl/V+ . I/C/Dq P  D   NSg/V/J V/C NSg/J+   NPl/V+ .
> shall hold    their Offices during good     Behaviour  , and shall , at    stated Times  ,
# VX    NSg/V/J D$+   NPl/V+  V/P    NPr/V/J+ N🅪Sg/Comm+ . V/C VX    . NSg/P V/J    NPl/V+ .
> receive for their Services , a    Compensation , which shall not   be     diminished
# NSg/V   C/P D$+   NPl/V+   . D/P+ NSg+         . I/C+  VX    NSg/C NSg/VX V/J
> during their Continuance in      Office .
# V/P    D$+   NSg         NPr/J/P NSg/V+ .
>
#
> Section . 2 .
# NSg/V+  . # .
>
#
> The judicial Power     shall extend to all           Cases  , in      Law    and
# D+  NSg/J+   N🅪Sg/V/J+ VX    NSg/V  P  NSg/I/J/C/Dq+ NPl/V+ . NPr/J/P N🅪Sg/V V/C
> Equity , arising under   this    Constitution , the Laws  of the United States   , and
# NSg+   . V       NSg/J/P I/Ddem+ NPr+         . D   NPl/V P  D+  V/J    NPrPl/V+ . V/C
> Treaties made , or    which shall be     made , under   their Authority ; — to all           Cases
# NPl/V+   V    . NPr/C I/C+  VX    NSg/VX V    . NSg/J/P D$+   N🅪Sg+     . . P  NSg/I/J/C/Dq+ NPl/V+
> affecting Ambassadors , other    public  Ministers and Consuls ; — to all          Cases of
# V/J       NPl+        . NSg/V/J+ Nᴹ/V/J+ NPl/V+    V/C NPl     . . P  NSg/I/J/C/Dq NPl/V P
> admiralty and maritime Jurisdiction ; — to Controversies to which the United
# NPr       V/C J        NSg+         . . P  NPl           P  I/C+  D   V/J
> States   shall be     a   Party    ; — to Controversies between two or    more         States   ; — between
# NPrPl/V+ VX    NSg/VX D/P NSg/V/J+ . . P  NPl           NSg/P   NSg NPr/C NPr/I/V/J/Dq NPrPl/V+ . . NSg/P
> Citizens of different States   , — between Citizens of the same State   claiming
# NPl      P  NSg/J     NPrPl/V+ . . NSg/P   NPl      P  D   I/J  N🅪Sg/V+ V
> Lands  under   Grants of different States   .
# NPl/V+ NSg/J/P NPl/V  P  NSg/J     NPrPl/V+ .
>
#
> In      all           Cases  affecting Ambassadors , other    public  Ministers and Consuls , and
# NPr/J/P NSg/I/J/C/Dq+ NPl/V+ V/J       NPl+        . NSg/V/J+ Nᴹ/V/J+ NPl/V+    V/C NPl     . V/C
> those  in      which a   State   shall be     Party    , the supreme Court    shall have   original
# I/Ddem NPr/J/P I/C+  D/P N🅪Sg/V+ VX    NSg/VX NSg/V/J+ . D   NSg/V/J NSg/V/J+ VX    NSg/VX NSg/J
> Jurisdiction . In      all          the other    Cases  before mentioned , the supreme  Court    shall
# NSg+         . NPr/J/P NSg/I/J/C/Dq D+  NSg/V/J+ NPl/V+ C/P    V/J       . D+  NSg/V/J+ NSg/V/J+ VX
> have   appellate Jurisdiction , both   as    to Law    and Fact , with such  Exceptions , and
# NSg/VX J         NSg+         . I/C/Dq NSg/R P  N🅪Sg/V V/C NSg+ . P    NSg/I NPl+       . V/C
> under   such  Regulations as    the Congress shall make  .
# NSg/J/P NSg/I NPl+        NSg/R D   NPr/V+   VX    NSg/V .
>
#
> The Trial   of all           Crimes , except in      Cases  of Impeachment , shall be     by      Jury     ; and
# D   NSg/V/J P  NSg/I/J/C/Dq+ NPl/V+ . V/C/P  NPr/J/P NPl/V+ P  N🅪Sg        . VX    NSg/VX NSg/J/P NSg/V/J+ . V/C
> such  Trial    shall be     held in      the State   where the said Crimes shall have   been
# NSg/I NSg/V/J+ VX    NSg/VX V    NPr/J/P D   N🅪Sg/V+ NSg/C D   V/J  NPl/V+ VX    NSg/VX NSg/V
> committed ; but     when    not   committed within  any    State   , the Trial    shall be     at    such
# V/J       . NSg/C/P NSg/I/C NSg/C V/J       NSg/J/P I/R/Dq N🅪Sg/V+ . D   NSg/V/J+ VX    NSg/VX NSg/P NSg/I
> Place  or    Places as    the Congress may    by      Law     have   directed .
# N🅪Sg/V NPr/C NPl/V+ NSg/R D   NPr/V+   NPr/VX NSg/J/P N🅪Sg/V+ NSg/VX V/J      .
>
#
> Section . 3 .
# NSg/V+  . # .
>
#
> Treason against the United States   , shall consist only  in
# NSg     C/P     D   V/J    NPrPl/V+ . VX    NSg/V   J/R/C NPr/J/P
> levying War     against them     , or    in      adhering to their Enemies , giving them     Aid    and
# V       N🅪Sg/V+ C/P     NSg/IPl+ . NPr/C NPr/J/P V        P  D$+   NPl/V+  . V      NSg/IPl+ N🅪Sg/V V/C
> Comfort . No     Person shall be     convicted of Treason unless on  the Testimony of two
# N🅪Sg/V+ . NPr/P+ NSg/V+ VX    NSg/VX V/J       P  NSg     C      J/P D   NSg       P  NSg
> Witnesses to the same overt Act    , or    on  Confession in      open    Court    .
# NPl/V+    P  D   I/J  NSg/J NPr/V+ . NPr/C J/P N🅪Sg+      NPr/J/P NSg/V/J NSg/V/J+ .
>
#
> The Congress shall have   Power     to declare the Punishment of Treason , but     no
# D+  NPr/V+   VX    NSg/VX N🅪Sg/V/J+ P  V       D   N🅪Sg       P  NSg     . NSg/C/P NPr/P
> Attainder of Treason shall work    Corruption of Blood , or    Forfeiture except
# NSg       P  NSg     VX    N🅪Sg/V+ NSg        P  Nᴹ/V+ . NPr/C NSg        V/C/P
> during the Life   of the Person attainted .
# V/P    D   N🅪Sg/V P  D   NSg/V+ ?         .
>
#
> Section . 4 .
# NSg/V+  . # .
>
#
> The right   of the people to be     secure in      their persons , houses ,
# D   NPr/V/J P  D+  NPl/V+ P  NSg/VX V/J    NPr/J/P D$+   NPl/V+  . NPl/V+ .
> papers , and effects , against unreasonable searches and seizures , shall not   be
# NPl/V+ . V/C NPl/V+  . C/P     J            NPl/V    V/C NPl/V+   . VX    NSg/C NSg/VX
> violated , and no    warrants shall issue  , but     upon probable cause    , supported by
# V/J      . V/C NPr/P NPl/V+   VX    NSg/V+ . NSg/C/P P    NSg/J    N🅪Sg/V/C . V/J       NSg/J/P
> oath   or    affirmation , and particularly describing the place   to be     searched , and
# NSg/V+ NPr/C NSg         . V/C R            V          D   N🅪Sg/V+ P  NSg/VX V/J      . V/C
> the persons or    things to be     seized .
# D   NPl/V+  NPr/C NPl+   P  NSg/VX V/J    .
>
#
> No     person shall be     held to answer for a    capital , or    otherwise infamous crime   ,
# NPr/P+ NSg/V+ VX    NSg/VX V    P  NSg/V  C/P D/P+ NSg/J+  . NPr/C J         V/J+     N🅪Sg/V+ .
> unless on  a   presentment or    indictment of a   grand jury     , except in      cases  arising
# C      J/P D/P NSg         NPr/C NSg        P  D/P NSg/J NSg/V/J+ . V/C/P  NPr/J/P NPl/V+ V
> in      the land   or    naval forces , or    in      the militia , when    in      actual service in      time
# NPr/J/P D   NPr🅪/V NPr/C J     NPl/V+ . NPr/C NPr/J/P D   NSg     . NSg/I/C NPr/J/P NSg/J  NSg/V+  NPr/J/P N🅪Sg/V/J
> of war    or    public danger     ; nor   shall any    person be     subject for the same offense
# P  N🅪Sg/V NPr/C Nᴹ/V/J N🅪Sg/V/JC+ . NSg/C VX    I/R/Dq NSg/V+ NSg/VX NSg/V/J C/P D   I/J  N🅪Sg+
> to be     twice put   in      jeopardy of life   or    limb   ; nor   shall be     compelled in      any
# P  NSg/VX W?    NSg/V NPr/J/P NSg/V    P  N🅪Sg/V NPr/C NSg/V+ . NSg/C VX    NSg/VX V/J       NPr/J/P I/R/Dq
> criminal case    to be     a   witness against himself , nor   be     deprived of life    ,
# NSg/J    NPr🅪/V+ P  NSg/VX D/P NSg/V+  C/P     ISg+    . NSg/C NSg/VX V/J      P  N🅪Sg/V+ .
> liberty , or    property , without due   process of law     ; nor   shall private property be
# NSg+    . NPr/C NSg/V+   . C/P     NSg/J NSg/V   P  N🅪Sg/V+ . NSg/C VX    NSg/V/J NSg/V+   NSg/VX
> taken for public use    , without just compensation .
# V/J   C/P Nᴹ/V/J NSg/V+ . C/P     V/J  NSg+         .
>
#
> In      all          criminal prosecutions , the accused shall enjoy the right   to a   speedy and
# NPr/J/P NSg/I/J/C/Dq NSg/J    NPl          . D+  V/J+    VX    V     D   NPr/V/J P  D/P V/J    V/C
> public trial    , by      an  impartial jury    of the state   and district wherein the crime
# Nᴹ/V/J NSg/V/J+ . NSg/J/P D/P J         NSg/V/J P  D   N🅪Sg/V+ V/C NSg/V/J+ C       D   N🅪Sg/V+
> shall have   been  committed , which district shall have   been  previously
# VX    NSg/VX NSg/V V/J       . I/C+  NSg/V/J+ VX    NSg/VX NSg/V R
> ascertained by      law     , and to be     informed of the nature and cause    of the
# V/J         NSg/J/P N🅪Sg/V+ . V/C P  NSg/VX V/J      P  D   NSg/V+ V/C N🅪Sg/V/C P  D
> accusation ; to be     confronted with the witnesses against him  ; to have   compulsory
# NSg        . P  NSg/VX V/J        P    D   NPl/V+    C/P     ISg+ . P  NSg/VX NSg/J
> process for obtaining witnesses in      his     favor      , and to have   the assistance of
# NSg/V+  C/P V         NPl/V+    NPr/J/P ISg/D$+ N🅪Sg/V/Am+ . V/C P  NSg/VX D   Nᴹ         P
> counsel for his     defense    .
# NSg/V+  C/P ISg/D$+ N🅪Sg/V/Am+ .
>
#
> In      suits at    common   law     , where the value   in      controversy shall exceed twenty
# NPr/J/P NPl/V NSg/P NSg/V/J+ N🅪Sg/V+ . NSg/C D   N🅪Sg/V+ NPr/J/P N🅪Sg+       VX    V      NSg+
> dollars , the right   of trial    by      jury     shall be     preserved , and no     fact tried by      a
# NPl+    . D   NPr/V/J P  NSg/V/J+ NSg/J/P NSg/V/J+ VX    NSg/VX V/J       . V/C NPr/P+ NSg+ V/J   NSg/J/P D/P+
> jury     , shall be     otherwise reexamined in      any    court   of the United States   , than
# NSg/V/J+ . VX    NSg/VX J         V/J        NPr/J/P I/R/Dq NSg/V/J P  D   V/J    NPrPl/V+ . C/P
> according to the rules of the common  law     .
# V/J       P  D   NPl/V P  D   NSg/V/J N🅪Sg/V+ .
>
#
> Excessive bail   shall not   be     required , nor   excessive fines imposed , nor   cruel
# J+        NSg/V+ VX    NSg/C NSg/VX V/J      . NSg/C J         NPl/V V/J     . NSg/C NSg/V/J
> and unusual punishments inflicted .
# V/C NSg/J   NPl+        V/J       .
>
#
> Article . IV     .
# NSg/V+  . NSg/J+ .
>
#
> Section . 1 .
# NSg/V+  . # .
>
#
> Full    Faith and Credit shall be     given     in      each State   to the
# NSg/V/J NPrᴹ  V/C NSg/V+ VX    NSg/VX NSg/V/J/P NPr/J/P Dq   N🅪Sg/V+ P  D
> public Acts    , Records , and judicial Proceedings of every other    State   . And the
# Nᴹ/V/J NPrPl/V . NPl/V+  . V/C NSg/J    W?          P  Dq+   NSg/V/J+ N🅪Sg/V+ . V/C D+
> Congress may    by      general Laws   prescribe the Manner in      which such  Acts     , Records
# NPr/V+   NPr/VX NSg/J/P NSg/V/J NPl/V+ V         D+  NSg+   NPr/J/P I/C+  NSg/I NPrPl/V+ . NPl/V
> and Proceedings shall be     proved , and the Effect thereof .
# V/C +           VX    NSg/VX V/J    . V/C D+  NSg/V+ W?      .
>
#
> Section . 2 .
# NSg/V+  . # .
>
#
> All           persons born    or    naturalized in      the United States   , and
# NSg/I/J/C/Dq+ NPl/V+  NPr/V/J NPr/C V/J         NPr/J/P D   V/J    NPrPl/V+ . V/C
> subject  to the jurisdiction thereof , are citizens of the United States   and of
# NSg/V/J+ P  D   NSg+         W?      . V   NPl      P  D   V/J    NPrPl/V+ V/C P
> the State   wherein they reside  . No     State   shall make  or    enforce any     law     which
# D   N🅪Sg/V+ C       IPl+ NSg/V/J . NPr/P+ N🅪Sg/V+ VX    NSg/V NPr/C V       I/R/Dq+ N🅪Sg/V+ I/C+
> shall abridge the privileges or    immunities of citizens of the United States   ;
# VX    V       D   NPl/V+     NPr/C ?          P  NPl      P  D   V/J    NPrPl/V+ .
> nor   shall any    State   deprive any    person of life    , liberty , or    property , without
# NSg/C VX    I/R/Dq N🅪Sg/V+ V       I/R/Dq NSg/V  P  N🅪Sg/V+ . NSg+    . NPr/C NSg/V+   . C/P
> due   process of law     ; nor   deny to any    person within  its     jurisdiction the equal
# NSg/J NSg/V   P  N🅪Sg/V+ . NSg/C V    P  I/R/Dq NSg/V+ NSg/J/P ISg/D$+ NSg          D   NSg/V/J
> protection of the laws   .
# N🅪Sg       P  D   NPl/V+ .
>
#
> The right   of citizens of the United States   , who    are eighteen years of age     or
# D   NPr/V/J P  NPl      P  D+  V/J    NPrPl/V+ . NPr/I+ V   NSg      NPl   P  N🅪Sg/V+ NPr/C
> older , to vote  shall not   be     denied or    abridged by      the United States   or    by      any
# JC    . P  NSg/V VX    NSg/C NSg/VX V/J    NPr/C V/J      NSg/J/P D   V/J    NPrPl/V+ NPr/C NSg/J/P I/R/Dq
> State   on  account of age     , sex    , race    , color        , or    previous condition of servitude .
# N🅪Sg/V+ J/P NSg/V   P  N🅪Sg/V+ . NSg/V+ . N🅪Sg/V+ . N🅪Sg/V/J/Am+ . NPr/C NSg/J    N🅪Sg/V+   P  NSg       .
>
#
> A    Person charged in      any     State   with Treason , Felony , or    other   Crime   , who    shall
# D/P+ NSg/V+ V/J     NPr/J/P I/R/Dq+ N🅪Sg/V+ P    NSg     . NSg    . NPr/C NSg/V/J N🅪Sg/V+ . NPr/I+ VX
> flee from Justice , and be     found in      another State   , shall on  Demand of the
# V    P    NPr🅪+   . V/C NSg/VX NSg/V NPr/J/P I/D     N🅪Sg/V+ . VX    J/P N🅪Sg/V P  D
> executive Authority of the State   from which he       fled , be     delivered up        , to be
# NSg/J     N🅪Sg      P  D   N🅪Sg/V+ P    I/C+  NPr/ISg+ J    . NSg/VX V/J       NSg/V/J/P . P  NSg/VX
> removed to the State   having Jurisdiction of the Crime   .
# V/J     P  D   N🅪Sg/V+ V      NSg          P  D   N🅪Sg/V+ .
>
#
> Neither slavery nor   involuntary servitude , except as    a   punishment for crime
# I/C     NSg/J+  NSg/C J           NSg       . V/C/P  NSg/R D/P N🅪Sg       C/P N🅪Sg/V+
> whereof the party    shall have   been  duly convicted , shall exist within  the United
# C       D   NSg/V/J+ VX    NSg/VX NSg/V W?   V/J       . VX    V     NSg/J/P D   V/J
> States   , or    any    place   subject  to their jurisdiction . No     Person held to Service
# NPrPl/V+ . NPr/C I/R/Dq N🅪Sg/V+ NSg/V/J+ P  D$+   NSg+         . NPr/P+ NSg/V+ V    P  NSg/V
> or    Labour      in      one        State   , under   the Laws   thereof , escaping into another , shall ,
# NPr/C NPr/V/Comm+ NPr/J/P NSg/I/V/J+ N🅪Sg/V+ . NSg/J/P D+  NPl/V+ W?      . V        P    I/D     . VX    .
> in      Consequence of any    Law    or    Regulation therein , be     discharged from such
# NPr/J/P NSg/V       P  I/R/Dq N🅪Sg/V NPr/C N🅪Sg/J+    W?      . NSg/VX V/J        P    NSg/I
> Service or    Labour      , but     shall be     delivered up        on  Claim of the Party    to whom such
# NSg/V   NPr/C NPr/V/Comm+ . NSg/C/P VX    NSg/VX V/J       NSg/V/J/P J/P NSg/V P  D   NSg/V/J+ P  I+   NSg/I
> Service or    Labour      may    be     due   .
# NSg/V   NPr/C NPr/V/Comm+ NPr/VX NSg/VX NSg/J .
>
#
> Section . 3 .
# NSg/V+  . # .
>
#
> New      States   may    be     admitted by      the Congress into this    Union    ; but
# NSg/V/J+ NPrPl/V+ NPr/VX NSg/VX V/J      NSg/J/P D+  NPr/V+   P    I/Ddem+ NPr/V/J+ . NSg/C/P
> no     new      State   shall be     formed or    erected within  the Jurisdiction of any     other
# NPr/P+ NSg/V/J+ N🅪Sg/V+ VX    NSg/VX V/J    NPr/C V/J     NSg/J/P D   NSg          P  I/R/Dq+ NSg/V/J+
> State   ; nor   any     State   be     formed by      the Junction of two or    more         States   , or    Parts
# N🅪Sg/V+ . NSg/C I/R/Dq+ N🅪Sg/V+ NSg/VX V/J    NSg/J/P D   NSg/V    P  NSg NPr/C NPr/I/V/J/Dq NPrPl/V+ . NPr/C NPl/V
> of States   , without the Consent of the Legislatures of the States   concerned as
# P  NPrPl/V+ . C/P     D   NSg/V   P  D   NPl          P  D   NPrPl/V+ V/J       NSg/R
> well    as    of the Congress .
# NSg/V/J NSg/R P  D   NPr/V+   .
>
#
> The Congress shall have   Power     to dispose of and make  all          needful Rules and
# D+  NPr/V+   VX    NSg/VX N🅪Sg/V/J+ P  NSg/V   P  V/C NSg/V NSg/I/J/C/Dq NSg/J   NPl/V V/C
> Regulations respecting the Territory or    other   Property belonging to the United
# NPl+        V          D   N🅪Sg+     NPr/C NSg/V/J NSg/V+   NSg/V     P  D   V/J
> States   ; and nothing  in      this   Constitution shall be     so        construed as    to Prejudice
# NPrPl/V+ . V/C NSg/I/J+ NPr/J/P I/Ddem NPr+         VX    NSg/VX NSg/I/J/C V/J       NSg/R P  NSg/V/J+
> any    Claims of the United States   , or    of any    particular State   .
# I/R/Dq NPl/V  P  D   V/J    NPrPl/V+ . NPr/C P  I/R/Dq NSg/J      N🅪Sg/V+ .
>
#
> Section . 4 .
# NSg/V+  . # .
>
#
> The United States   shall guarantee to every State   in      this    Union
# D+  V/J    NPrPl/V+ VX    NSg/V     P  Dq    N🅪Sg/V+ NPr/J/P I/Ddem+ NPr/V/J+
> a   Republican Form  of Government , and shall protect each of them     against
# D/P NSg/J      NSg/V P  NSg+       . V/C VX    V       Dq   P  NSg/IPl+ C/P
> Invasion ; and on  Application of the Legislature , or    of the Executive ( when    the
# NSg+     . V/C J/P NSg         P  D+  NSg+        . NPr/C P  D   NSg/J     . NSg/I/C D+
> Legislature cannot be     convened ) against domestic Violence .
# NSg+        NSg/V  NSg/VX V/J      . C/P     NSg/J    NSg/V+   .
>
#
> Section . 5 .
# NSg/V+  . # .
>
#
> The validity of the public debt of the United States   ,
# D   NSg      P  D   Nᴹ/V/J N🅪Sg P  D+  V/J    NPrPl/V+ .
> authorized by      law     , including debts incurred for payment of pensions and
# V/J        NSg/J/P N🅪Sg/V+ . V         NPl+  V        C/P N🅪Sg    P  NPl/V    V/C
> bounties for services in      suppressing insurrection or    rebellion , shall not   be
# NPl/V    C/P NPl/V+   NPr/J/P V           NSg          NPr/C NSg+      . VX    NSg/C NSg/VX
> questioned . But     neither the United States   nor   any     State   shall assume or    pay     any
# V/J        . NSg/C/P I/C     D   V/J    NPrPl/V+ NSg/C I/R/Dq+ N🅪Sg/V+ VX    V      NPr/C NSg/V/J I/R/Dq
> debt or    obligation incurred in      aid    of insurrection or    rebellion against the
# N🅪Sg NPr/C NSg+       V        NPr/J/P N🅪Sg/V P  NSg          NPr/C NSg+      C/P     D
> United States   , or    any    claim  for the loss    or    emancipation of any    slave  ; but     all
# V/J    NPrPl/V+ . NPr/C I/R/Dq NSg/V+ C/P D   N🅪Sg/V+ NPr/C NSg          P  I/R/Dq NSg/V+ . NSg/C/P NSg/I/J/C/Dq
> such  debts , obligations and claims shall be     held illegal and void     .
# NSg/I NPl+  . W?          V/C NPl/V+ VX    NSg/VX V    NSg/J   V/C NSg/V/J+ .
>
#
> Article . V.
# NSg/V+  . ?
>
#
> The Congress , whenever two thirds of both   Houses shall deem  it       necessary , shall
# D+  NPr/V+   . C        NSg NPl/V  P  I/C/Dq NPl/V+ VX    NSg/V NPr/ISg+ NSg/J     . VX
> propose Amendments to this    Constitution , or    , on  the Application of the
# NSg/V   NPl+       P  I/Ddem+ NPr+         . NPr/C . J/P D   NSg         P  D
> Legislatures of two thirds of the several States   , shall call  a   Convention for
# NPl          P  NSg NPl/V  P  D   J/Dq    NPrPl/V+ . VX    NSg/V D/P NSg+       C/P
> proposing Amendments , which , in      either Case    , shall be     valid to all          Intents and
# V         NPl+       . I/C+  . NPr/J/P I/C    NPr🅪/V+ . VX    NSg/VX J     P  NSg/I/J/C/Dq NPl     V/C
> Purposes , as    Part    of this   Constitution , when    ratified by      the Legislatures of
# NPl/V+   . NSg/R NSg/V/J P  I/Ddem NPr+         . NSg/I/C V/J      NSg/J/P D   NPl          P
> three fourths of the several States   , or    by      Conventions in      three fourths
# NSg   NSg     P  D   J/Dq    NPrPl/V+ . NPr/C NSg/J/P NPl+        NPr/J/P NSg   NSg
> thereof , as    the one        or    the other   Mode of Ratification may    be     proposed by      the
# W?      . NSg/R D   NSg/I/V/J+ NPr/C D   NSg/V/J NSg  P  NSg+         NPr/VX NSg/VX V/J      NSg/J/P D
> Congress ; Provided that         no    Amendment which may    be     made prior to the Year One
# NPr/V+   . V/J/C    NSg/I/C/Ddem NPr/P NSg+      I/C+  NPr/VX NSg/VX V    NSg/J P  D   NSg+ NSg/I/V/J+
> thousand eight hundred and eight shall in      any    Manner affect the first   and
# NSg      NSg/J NSg     V/C NSg/J VX+   NPr/J/P I/R/Dq NSg+   NSg/V  D   NSg/V/J V/C
> fourth  Clauses in      the Ninth   Section of the first   Article ; and that         no    State   ,
# NPr/V/J NPl/V+  NPr/J/P D   NSg/V/J NSg/V   P  D   NSg/V/J NSg/V+  . V/C NSg/I/C/Ddem NPr/P N🅪Sg/V+ .
> without its     Consent , shall be     deprived of its     equal   Suffrage in      the Senate .
# C/P     ISg/D$+ NSg/V   . VX    NSg/VX V/J      P  ISg/D$+ NSg/V/J NSg+     NPr/J/P D   NPr+   .
>
#
> Article . VI  .
# NSg/V+  . NPr .
>
#
> All           Debts contracted and Engagements entered into , before the Adoption of this
# NSg/I/J/C/Dq+ NPl+  V/J        V/C NPl         V/J     P    . C/P    D   NSg      P  I/Ddem
> Constitution , shall be     as    valid against the United States   under   this
# NPr+         . VX    NSg/VX NSg/R J     C/P     D   V/J    NPrPl/V+ NSg/J/P I/Ddem
> Constitution , as    under   the Confederation .
# NPr+         . NSg/R NSg/J/P D   NSg/J         .
>
#
> This    Constitution , and the Laws  of the United States   which shall be     made in
# I/Ddem+ NPr+         . V/C D   NPl/V P  D+  V/J    NPrPl/V+ I/C+  VX    NSg/VX V    NPr/J/P
> Pursuance thereof ; and all          Treaties made , or    which shall be     made , under   the
# NSg       W?      . V/C NSg/I/J/C/Dq NPl/V+   V    . NPr/C I/C+  VX    NSg/VX V    . NSg/J/P D
> Authority of the United States   , shall be     the supreme Law    of the Land    ; and the
# N🅪Sg      P  D   V/J    NPrPl/V+ . VX    NSg/VX D   NSg/V/J N🅪Sg/V P  D   NPr🅪/V+ . V/C D
<<<<<<< HEAD
> Judges   in      every State  shall be     bound   thereby , any    Thing in      the Constitution or
# NPrPl/V+ NPr/J/P Dq    NSg/V+ VX    NSg/VX NSg/V/J W?      . I/R/Dq NSg+  NPr/J/P D   NPr+         NPr/C
> Laws  of any    State  to the Contrary notwithstanding .
# NPl/V P  I/R/Dq NSg/V+ P  D   NSg/V/J+ C/P             .
=======
> Judges   in      every State   shall be     bound   thereby , any    Thing  in      the Constitution or
# NPrPl/V+ NPr/J/P Dq    N🅪Sg/V+ VX    NSg/VX NSg/V/J W?      . I/R/Dq NSg/V+ NPr/J/P D   NPr+         NPr/C
> Laws  of any    State   to the Contrary notwithstanding .
# NPl/V P  I/R/Dq N🅪Sg/V+ P  D   NSg/V/J+ C/P             .
>>>>>>> e97670e5
>
#
> The Senators and Representatives before mentioned , and the Members of the
# D   NPl      V/C NPl+            C/P    V/J       . V/C D   NPl/V   P  D+
> several State   Legislatures , and all          executive and judicial Officers , both   of
# J/Dq+   N🅪Sg/V+ NPl          . V/C NSg/I/J/C/Dq NSg/J     V/C NSg/J    NPl/V+   . I/C/Dq P
> the United States   and of the several States   , shall be     bound   by      Oath   or
# D   V/J    NPrPl/V+ V/C P  D   J/Dq    NPrPl/V+ . VX    NSg/VX NSg/V/J NSg/J/P NSg/V+ NPr/C
> Affirmation , to support this   Constitution ; but     no    religious Test   shall ever be
# NSg         . P  N🅪Sg/V  I/Ddem NPr+         . NSg/C/P NPr/P NSg/J     NSg/V+ VX    J    NSg/VX
> required as    a   Qualification to any    Office or    public Trust    under   the United
# V/J      NSg/R D/P NSg+          P  I/R/Dq NSg/V+ NPr/C Nᴹ/V/J N🅪Sg/V/J NSg/J/P D   V/J
> States   .
# NPrPl/V+ .
>
#
> A   well    regulated militia , being    necessary to the security of a   free    state   , the
# D/P NSg/V/J V/J       NSg     . N🅪Sg/V/C NSg/J     P  D   Nᴹ       P  D/P NSg/V/J N🅪Sg/V+ . D
> right   of the people to keep  and bear     arms   , shall not   be     infringed .
# NPr/V/J P  D   NPl/V+ P  NSg/V V/C NSg/V/J+ NPl/V+ . VX    NSg/C NSg/VX V/J       .
>
#
> Section . 1 .
# NSg/V+  . # .
>
#
> The enumeration in      the Constitution , of certain rights , shall
# D   N🅪Sg        NPr/J/P D   NPr+         . P  I/J     NPl/V+ . VX
> not   be     construed to deny or    disparage others retained by      the people .
# NSg/C NSg/VX V/J       P  V    NPr/C NSg/V     NPl/V+ V/J      NSg/J/P D   NPl/V+ .
>
#
> The powers   not   delegated to the United States   by      the Constitution , nor
# D+  NPrPl/V+ NSg/C V/J       P  D   V/J    NPrPl/V+ NSg/J/P D   NPr+         . NSg/C
> prohibited by      it       to the states   , are reserved to the states   respectively , or    to
# V/J        NSg/J/P NPr/ISg+ P  D   NPrPl/V+ . V   V/J      P  D   NPrPl/V+ R            . NPr/C P
> the people .
# D   NPl/V+ .
>
#
> Article . VII .
# NSg/V+  . NSg .
>
#
> The Ratification of the Conventions of nine States   , shall be     sufficient for the
# D   NSg          P  D   NPl         P  NSg+ NPrPl/V+ . VX    NSg/VX J          C/P D
> Establishment of this   Constitution between the States   so        ratifying the Same .
# NSg           P  I/Ddem NPr          NSg/P   D+  NPrPl/V+ NSg/I/J/C V         D   I/J  .
>
#
> The Word   " the " , being    interlined between the seventh and eight Lines of the
# D+  NSg/V+ . D   . . N🅪Sg/V/C V/J        NSg/P   D   NSg/J   V/C NSg/J NPl/V P  D
> first   Page   , The Word   " Thirty " being    partly written on  an  Erazure in      the
# NSg/V/J NPr/V+ . D   NSg/V+ . NSg    . N🅪Sg/V/C W?     V/J     J/P D/P ?       NPr/J/P D
> fifteenth Line  of the first   Page   . The Words  " is tried " being    interlined between
# NSg/J+    NSg/V P  D   NSg/V/J NPr/V+ . D+  NPl/V+ . VL V/J   . N🅪Sg/V/C V/J        NSg/P
> the thirty second  and thirty third   Lines of the first   Page  and the Word   " the "
# D   NSg    NSg/V/J V/C NSg    NSg/V/J NPl/V P  D   NSg/V/J NPr/V V/C D   NSg/V+ . D   .
> being    interlined between the forty third   and forty fourth  Lines of the second
# N🅪Sg/V/C V/J        NSg/P   D   NSg/J NSg/V/J V/C NSg/J NPr/V/J NPl/V P  D   NSg/V/J
> Page   .
# NPr/V+ .
>
#
> done    in      Convention by      the Unanimous Consent of the States   present the
# NSg/V/J NPr/J/P NSg+       NSg/J/P D   J         NSg/V   P  D+  NPrPl/V+ NSg/V/J D
> Seventeenth Day  of September in      the Year of our Lord     one       thousand seven hundred
# NSg/J       NPr🅪 P  NPr+      NPr/J/P D   NSg  P  D$+ NPr/V/J+ NSg/I/V/J NSg      NSg   NSg
> and Eighty seven and of the Independence of the United States  of America the
# V/C NSg    NSg   V/C P  D   NPr          P  D   V/J    NPrPl/V P  NPr+    D
> Twelfth In      witness whereof We   have   hereunto subscribed our Names  ,
# NSg/J   NPr/J/P NSg/V   C       IPl+ NSg/VX W?       V/J        D$+ NPl/V+ .
>
#
> Article . VIII .
# NSg/V+  . W?   .
>
#
> Section 1 .
# NSg/V+  # .
>
#
> The transportation or    importation into any    State   , Territory , or
# D+  Nᴹ+            NPr/C N🅪Sg        P    I/R/Dq N🅪Sg/V+ . N🅪Sg+     . NPr/C
> possession of the United States   for delivery or    use   therein of intoxicating
# NSg/V      P  D   V/J    NPrPl/V+ C/P NSg/V/J+ NPr/C NSg/V W?      P  V
> liquors , in      violation of the laws   thereof , is hereby prohibited .
# NPl/V   . NPr/J/P NSg       P  D   NPl/V+ W?      . VL W?     V/J        .<|MERGE_RESOLUTION|>--- conflicted
+++ resolved
@@ -670,13 +670,8 @@
 # NPr/P+ N🅪Sg/V+ VX    NSg/V P    I/R/Dq NSg/V+ . NSg/V+   . NPr/C
 > Confederation ; grant  Letters of Marque and Reprisal ; coin   Money   ; emit Bills of
 # NSg/J         . NPr/V+ NPl/V   P  NSg    V/C NSg+     . NSg/V+ N🅪Sg/J+ . V    NPl/V P
-<<<<<<< HEAD
-> Credit ; make  any    Thing but     gold     and silver    Coin   a   Tender  in      Payment of Debts ;
-# NSg/V+ . NSg/V I/R/Dq NSg+  NSg/C/P NᴹSg/V/J V/C NᴹSg/V/J+ NSg/V+ D/P NSg/V/J NPr/J/P N🅪Sg    P  NPl+  .
-=======
-> Credit ; make  any    Thing  but     gold   and silver  Coin   a   Tender  in      Payment of Debts ;
-# NSg/V+ . NSg/V I/R/Dq NSg/V+ NSg/C/P Nᴹ/V/J V/C Nᴹ/V/J+ NSg/V+ D/P NSg/V/J NPr/J/P N🅪Sg    P  NPl+  .
->>>>>>> e97670e5
+> Credit ; make  any    Thing but     gold   and silver  Coin   a   Tender  in      Payment of Debts ;
+# NSg/V+ . NSg/V I/R/Dq NSg+  NSg/C/P Nᴹ/V/J V/C Nᴹ/V/J+ NSg/V+ D/P NSg/V/J NPr/J/P N🅪Sg    P  NPl+  .
 > pass  any    Bill  of Attainder , ex       post      facto Law     , or    Law     impairing the Obligation
 # NSg/V I/R/Dq NPr/V P  NSg       . NSg/V/J+ NPr🅪/V/P+ ?     N🅪Sg/V+ . NPr/C N🅪Sg/V+ V         D   NSg
 > of Contracts , or    grant any    Title  of Nobility .
@@ -1425,17 +1420,10 @@
 # NSg       W?      . V/C NSg/I/J/C/Dq NPl/V+   V    . NPr/C I/C+  VX    NSg/VX V    . NSg/J/P D
 > Authority of the United States   , shall be     the supreme Law    of the Land    ; and the
 # N🅪Sg      P  D   V/J    NPrPl/V+ . VX    NSg/VX D   NSg/V/J N🅪Sg/V P  D   NPr🅪/V+ . V/C D
-<<<<<<< HEAD
-> Judges   in      every State  shall be     bound   thereby , any    Thing in      the Constitution or
-# NPrPl/V+ NPr/J/P Dq    NSg/V+ VX    NSg/VX NSg/V/J W?      . I/R/Dq NSg+  NPr/J/P D   NPr+         NPr/C
-> Laws  of any    State  to the Contrary notwithstanding .
-# NPl/V P  I/R/Dq NSg/V+ P  D   NSg/V/J+ C/P             .
-=======
-> Judges   in      every State   shall be     bound   thereby , any    Thing  in      the Constitution or
-# NPrPl/V+ NPr/J/P Dq    N🅪Sg/V+ VX    NSg/VX NSg/V/J W?      . I/R/Dq NSg/V+ NPr/J/P D   NPr+         NPr/C
+> Judges   in      every State   shall be     bound   thereby , any    Thing in      the Constitution or
+# NPrPl/V+ NPr/J/P Dq    N🅪Sg/V+ VX    NSg/VX NSg/V/J W?      . I/R/Dq NSg+  NPr/J/P D   NPr+         NPr/C
 > Laws  of any    State   to the Contrary notwithstanding .
 # NPl/V P  I/R/Dq N🅪Sg/V+ P  D   NSg/V/J+ C/P             .
->>>>>>> e97670e5
 >
 #
 > The Senators and Representatives before mentioned , and the Members of the
