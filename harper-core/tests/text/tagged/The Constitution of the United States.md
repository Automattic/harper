--- conflicted
+++ resolved
@@ -118,17 +118,10 @@
 # NPr/VB   P  D   VP/J   NPrPl/V3+ . VB/C NSg/J/P Dq    NSg/J      NSg/VB/J P  NSg NPl+  .
 > in      such  Manner as    they shall by      Law      direct . The Number     of Representatives shall
 # NPr/J/P NSg/I NSg+   NSg/R IPl+ VXB   NSg/J/P N🅪Sg/VB+ VB/J   . D   N🅪Sg/VB/JC P  NPl+            VXB
-<<<<<<< HEAD
 > not     exceed one     for every thirty Thousand , but     each State    shall have    at    Least
-# NSg/R/C VB     NSg/I/J C/P Dq    NSg    NSg      . NSg/C/P Dq+  N🅪Sg/VB+ VXB   NSg/VXB NSg/P NSg/J+
+# NSg/R/C VB     NSg/I/J C/P Dq    NSg    NSg      . NSg/C/P Dq+  N🅪Sg/VB+ VXB   NSg/VXB NSg/P NSg/J/Dq+
 > one      Representative ; and  until such  enumeration shall be      made , the State   of New
 # NSg/I/J+ NSg/J+         . VB/C C/P   NSg/I N🅪Sg        VXB   NSg/VXB VB   . D   N🅪Sg/VB P  NSg/J
-=======
-> not     exceed one        for every thirty Thousand , but     each State    shall have    at    Least
-# NSg/R/C VB     NSg/I/VB/J C/P Dq    NSg    NSg      . NSg/C/P Dq+  N🅪Sg/VB+ VXB   NSg/VXB NSg/P NSg/J/Dq+
-> one         Representative ; and  until such  enumeration shall be      made , the State   of New
-# NSg/I/VB/J+ NSg/J+         . VB/C C/P   NSg/I N🅪Sg        VXB   NSg/VXB VB   . D   N🅪Sg/VB P  NSg/J
->>>>>>> 3b1b126d
 > Hampshire shall be      entitled to chuse three , Massachusetts eight , Rhode - Island
 # NPr+      VXB   NSg/VXB VP/J     P  ?     NSg   . NPr+          NSg/J . NPr   . NSg/VB
 > and  Providence Plantations one     , Connecticut five , New   - York six , New   Jersey
@@ -631,29 +624,16 @@
 # NPr/Dq/P N🅪Sg/VB NPr/C N🅪Sg+ VXB   NSg/VXB VB/J J/P NPl/V3+  VP/J     P    I/R/Dq N🅪Sg/VB+ .
 >
 #
-<<<<<<< HEAD
-> No     Preference shall be      given       by      any    Regulation of Commerce or    Revenue to the
-# NPr/P+ NSg/VB+    VXB   NSg/VXB NSg/VPp/J/P NSg/J/P I/R/Dq N🅪Sg/J     P  Nᴹ/VB    NPr/C NSg+    P  D
+> No        Preference shall be      given       by      any    Regulation of Commerce or    Revenue to the
+# NPr/Dq/P+ NSg/VB+    VXB   NSg/VXB NSg/VPp/J/P NSg/J/P I/R/Dq N🅪Sg/J     P  Nᴹ/VB    NPr/C NSg+    P  D
 > Ports  of one     State    over    those  of another : nor   shall Vessels bound    to , or    from ,
 # NPl/V3 P  NSg/I/J N🅪Sg/VB+ NSg/J/P I/Ddem P  I/D     . NSg/C VXB   NPl/V3+ NSg/VP/J P  . NPr/C P    .
 > one      State    , be      obliged to enter  , clear    , or    pay      Duties in      another .
 # NSg/I/J+ N🅪Sg/VB+ . NSg/VXB VP/J    P  NSg/VB . NSg/VB/J . NPr/C NSg/VB/J NPl+   NPr/J/P I/D     .
 >
 #
-> No     Money   shall be      drawn from the Treasury , but     in      Consequence of Appropriations
-# NPr/P+ N🅪Sg/J+ VXB   NSg/VXB VPp/J P    D   NPr      . NSg/C/P NPr/J/P NSg/VB      P  +
-=======
-> No        Preference shall be      given       by      any    Regulation of Commerce or    Revenue to the
-# NPr/Dq/P+ NSg/VB+    VXB   NSg/VXB NSg/VPp/J/P NSg/J/P I/R/Dq N🅪Sg/J     P  Nᴹ/VB    NPr/C NSg+    P  D
-> Ports  of one        State    over    those  of another : nor   shall Vessels bound    to , or    from ,
-# NPl/V3 P  NSg/I/VB/J N🅪Sg/VB+ NSg/J/P I/Ddem P  I/D     . NSg/C VXB   NPl/V3+ NSg/VP/J P  . NPr/C P    .
-> one         State    , be      obliged to enter  , clear    , or    pay      Duties in      another .
-# NSg/I/VB/J+ N🅪Sg/VB+ . NSg/VXB VP/J    P  NSg/VB . NSg/VB/J . NPr/C NSg/VB/J NPl+   NPr/J/P I/D     .
->
-#
 > No        Money   shall be      drawn from the Treasury , but     in      Consequence of Appropriations
-# NPr/Dq/P+ N🅪Sg/J+ VXB   NSg/VXB VB/J  P    D   NPr      . NSg/C/P NPr/J/P NSg/VB      P  +
->>>>>>> 3b1b126d
+# NPr/Dq/P+ N🅪Sg/J+ VXB   NSg/VXB VPp/J P    D   NPr      . NSg/C/P NPr/J/P NSg/VB      P  +
 > made by      Law      ; and  a   regular Statement and  Account of the Receipts and
 # VB   NSg/J/P N🅪Sg/VB+ . VB/C D/P NSg/J   NSg/VB/J+ VB/C NSg/VB  P  D   NPl/V3+  VB/C
 > Expenditures of all          public  Money   shall be      published from time       to time      .
@@ -758,13 +738,8 @@
 #
 > The Electors shall meet     in      their respective states    , and  vote
 # D   NPl      VXB   NSg/VB/J NPr/J/P D$+   J          NPrPl/V3+ . VB/C NSg/VB+
-<<<<<<< HEAD
-> by      ballot for President and  Vice        - President , one     of whom , at    least , shall not     be
-# NSg/J/P NSg/VB C/P NSg/VB    VB/C NSg/VB/J/P+ . NSg/VB+   . NSg/I/J P  I+   . NSg/P NSg/J . VXB   NSg/R/C NSg/VXB
-=======
-> by      ballot for President and  Vice        - President , one        of whom , at    least    , shall not     be
-# NSg/J/P NSg/VB C/P NSg/VB    VB/C NSg/VB/J/P+ . NSg/VB+   . NSg/I/VB/J P  I+   . NSg/P NSg/J/Dq . VXB   NSg/R/C NSg/VXB
->>>>>>> 3b1b126d
+> by      ballot for President and  Vice        - President , one     of whom , at    least    , shall not     be
+# NSg/J/P NSg/VB C/P NSg/VB    VB/C NSg/VB/J/P+ . NSg/VB+   . NSg/I/J P  I+   . NSg/P NSg/J/Dq . VXB   NSg/R/C NSg/VXB
 > an  inhabitant of the same state    with themselves ; they shall name   in      their
 # D/P NSg/J      P  D   I/J  N🅪Sg/VB+ P    IPl+       . IPl+ VXB   NSg/VB NPr/J/P D$+
 > ballots the person  voted for as    President , and  in      distinct ballots the person
@@ -869,17 +844,10 @@
 # NSg/VPp NSg      NPl+  D/P NSg/J+   NSg/J/P D   VP/J   NPrPl/V3+ .
 >
 #
-<<<<<<< HEAD
-> No     person  shall be      elected  to the office of the President more         than twice , and
-# NPr/P+ NSg/VB+ VXB   NSg/VXB NSg/VP/J P  D   NSg/VB P  D+  NSg/VB+   NPr/I/J/R/Dq C/P  R     . VB/C
-> no     person  who    has held the office of President , or    acted as    President , for more
-# NPr/P+ NSg/VB+ NPr/I+ V3  VB   D   NSg/VB P  NSg/VB+   . NPr/C VP/J  NSg/R NSg/VB+   . C/P NPr/I/J/R/Dq
-=======
-> No        person  shall be      elected  to the office of the President more            than twice , and
-# NPr/Dq/P+ NSg/VB+ VXB   NSg/VXB NSg/VP/J P  D   NSg/VB P  D+  NSg/VB+   NPr/I/VB/J/R/Dq C/P  R     . VB/C
+> No        person  shall be      elected  to the office of the President more         than twice , and
+# NPr/Dq/P+ NSg/VB+ VXB   NSg/VXB NSg/VP/J P  D   NSg/VB P  D+  NSg/VB+   NPr/I/J/R/Dq C/P  R     . VB/C
 > no        person  who    has held the office of President , or    acted as    President , for more
-# NPr/Dq/P+ NSg/VB+ NPr/I+ V3  VB   D   NSg/VB P  NSg/VB+   . NPr/C VP/J  NSg/R NSg/VB+   . C/P NPr/I/VB/J/R/Dq
->>>>>>> 3b1b126d
+# NPr/Dq/P+ NSg/VB+ NPr/I+ V3  VB   D   NSg/VB P  NSg/VB+   . NPr/C VP/J  NSg/R NSg/VB+   . C/P NPr/I/J/R/Dq
 > than two years of a    term      to which some      other     person  was elected  President shall
 # C/P  NSg NPl   P  D/P+ NSg/VB/J+ P  I/C+  I/J/R/Dq+ NSg/VB/J+ NSg/VB+ VPt NSg/VP/J NSg/VB+   VXB
 > be      elected  to the office of the President more         than once  . But     this    article
@@ -1016,13 +984,8 @@
 # D/P N🅪Sg/VB/JC P  NPl      P  NSg/VB    VB/C NSg/VB/J/P+ NSg/VB+   NSg/VB/J P  D   NSg/J N🅪Sg/VB/JC
 > of Senators and  Representatives in      Congress to which the District  would be
 # P  NPl+     VB/C NPl+            NPr/J/P NPr/VB+  P  I/C+  D   NSg/VB/J+ VXB   NSg/VXB
-<<<<<<< HEAD
-> entitled if    it       were    a   State    , but     in      no    event   more         than the least populous
-# VP/J     NSg/C NPr/ISg+ NSg/VPt D/P N🅪Sg/VB+ . NSg/C/P NPr/J/P NPr/P NSg/VB+ NPr/I/J/R/Dq C/P  D   NSg/J J
-=======
-> entitled if    it       were    a   State    , but     in      no       event   more            than the least    populous
-# VP/J     NSg/C NPr/ISg+ NSg/VPt D/P N🅪Sg/VB+ . NSg/C/P NPr/J/P NPr/Dq/P NSg/VB+ NPr/I/VB/J/R/Dq C/P  D   NSg/J/Dq J
->>>>>>> 3b1b126d
+> entitled if    it       were    a   State    , but     in      no       event   more         than the least    populous
+# VP/J     NSg/C NPr/ISg+ NSg/VPt D/P N🅪Sg/VB+ . NSg/C/P NPr/J/P NPr/Dq/P NSg/VB+ NPr/I/J/R/Dq C/P  D   NSg/J/Dq J
 > State    ; they shall be      in      addition to those  appointed by      the States    , but     they
 # N🅪Sg/VB+ . IPl+ VXB   NSg/VXB NPr/J/P NSg+     P  I/Ddem VP/J+     NSg/J/P D   NPrPl/V3+ . NSg/C/P IPl+
 > shall be      considered , for the purposes of the election of President and  Vice
@@ -1229,13 +1192,8 @@
 # D   NPl/V3+ NPr/C NPl+   P  NSg/VXB VP/J   .
 >
 #
-<<<<<<< HEAD
-> No     person  shall be      held to answer for a    capital , or    otherwise infamous crime    ,
-# NPr/P+ NSg/VB+ VXB   NSg/VXB VB   P  NSg/VB C/P D/P+ N🅪Sg/J+ . NPr/C J         VB/J+    N🅪Sg/VB+ .
-=======
 > No        person  shall be      held to answer for a    capital , or    otherwise infamous crime    ,
-# NPr/Dq/P+ NSg/VB+ VXB   NSg/VXB VB   P  NSg/VB C/P D/P+ NSg/J+  . NPr/C J         VB/J+    N🅪Sg/VB+ .
->>>>>>> 3b1b126d
+# NPr/Dq/P+ NSg/VB+ VXB   NSg/VXB VB   P  NSg/VB C/P D/P+ N🅪Sg/J+ . NPr/C J         VB/J+    N🅪Sg/VB+ .
 > unless on  a   presentment or    indictment of a   grand jury      , except in      cases   arising
 # C      J/P D/P NSg         NPr/C NSg        P  D/P NSg/J NSg/VB/J+ . VB/C/P NPr/J/P NPl/V3+ Nᴹ/Vg/J
 > in      the land      or    naval forces  , or    in      the militia , when    in      actual service in      time
@@ -1344,17 +1302,10 @@
 # I/C     NSg/J+  NSg/C J           NSg       . VB/C/P NSg/R D/P N🅪Sg       C/P N🅪Sg/VB+
 > whereof the party     shall have    been    duly convicted , shall exist within  the United
 # C       D   NSg/VB/J+ VXB   NSg/VXB NSg/VPp R    VP/J      . VXB   VB    NSg/J/P D   VP/J
-<<<<<<< HEAD
-> States    , or    any    place    subject   to their jurisdiction . No     Person  held to Service
-# NPrPl/V3+ . NPr/C I/R/Dq N🅪Sg/VB+ NSg/VB/J+ P  D$+   N🅪Sg+        . NPr/P+ NSg/VB+ VB   P  NSg/VB
+> States    , or    any    place    subject   to their jurisdiction . No        Person  held to Service
+# NPrPl/V3+ . NPr/C I/R/Dq N🅪Sg/VB+ NSg/VB/J+ P  D$+   N🅪Sg+        . NPr/Dq/P+ NSg/VB+ VB   P  NSg/VB
 > or    Labour          in      one      State    , under   the Laws    thereof , escaping into another , shall ,
 # NPr/C NPr🅪Sg/VB/Comm+ NPr/J/P NSg/I/J+ N🅪Sg/VB+ . NSg/J/P D+  NPl/V3+ R       . Nᴹ/Vg/J  P    I/D     . VXB   .
-=======
-> States    , or    any    place    subject   to their jurisdiction . No        Person  held to Service
-# NPrPl/V3+ . NPr/C I/R/Dq N🅪Sg/VB+ NSg/VB/J+ P  D$+   N🅪Sg+        . NPr/Dq/P+ NSg/VB+ VB   P  NSg/VB
-> or    Labour          in      one         State    , under   the Laws    thereof , escaping into another , shall ,
-# NPr/C NPr🅪Sg/VB/Comm+ NPr/J/P NSg/I/VB/J+ N🅪Sg/VB+ . NSg/J/P D+  NPl/V3+ R       . Nᴹ/Vg/J  P    I/D     . VXB   .
->>>>>>> 3b1b126d
 > in      Consequence of any    Law     or    Regulation therein , be      discharged from such
 # NPr/J/P NSg/VB      P  I/R/Dq N🅪Sg/VB NPr/C N🅪Sg/J+    R       . NSg/VXB VP/J       P    NSg/I
 > Service or    Labour          , but     shall be      delivered up         on  Claim  of the Party     to whom such
@@ -1369,17 +1320,10 @@
 #
 > New    States    may     be      admitted by      the Congress into this    Union     ; but
 # NSg/J+ NPrPl/V3+ NPr/VXB NSg/VXB VP/J     NSg/J/P D+  NPr/VB+  P    I/Ddem+ NPr/VB/J+ . NSg/C/P
-<<<<<<< HEAD
-> no     new    State    shall be      formed or    erected within  the Jurisdiction of any     other
-# NPr/P+ NSg/J+ N🅪Sg/VB+ VXB   NSg/VXB VP/J   NPr/C VP/J    NSg/J/P D   N🅪Sg         P  I/R/Dq+ NSg/VB/J+
+> no        new    State    shall be      formed or    erected within  the Jurisdiction of any     other
+# NPr/Dq/P+ NSg/J+ N🅪Sg/VB+ VXB   NSg/VXB VP/J   NPr/C VP/J    NSg/J/P D   N🅪Sg         P  I/R/Dq+ NSg/VB/J+
 > State    ; nor   any     State    be      formed by      the Junction of two or    more         States    , or    Parts
 # N🅪Sg/VB+ . NSg/C I/R/Dq+ N🅪Sg/VB+ NSg/VXB VP/J   NSg/J/P D   NSg/VB   P  NSg NPr/C NPr/I/J/R/Dq NPrPl/V3+ . NPr/C NPl/V3
-=======
-> no        new    State    shall be      formed or    erected within  the Jurisdiction of any     other
-# NPr/Dq/P+ NSg/J+ N🅪Sg/VB+ VXB   NSg/VXB VP/J   NPr/C VP/J    NSg/J/P D   N🅪Sg         P  I/R/Dq+ NSg/VB/J+
-> State    ; nor   any     State    be      formed by      the Junction of two or    more            States    , or    Parts
-# N🅪Sg/VB+ . NSg/C I/R/Dq+ N🅪Sg/VB+ NSg/VXB VP/J   NSg/J/P D   NSg/VB   P  NSg NPr/C NPr/I/VB/J/R/Dq NPrPl/V3+ . NPr/C NPl/V3
->>>>>>> 3b1b126d
 > of States    , without the Consent of the Legislatures of the States    concerned as
 # P  NPrPl/V3+ . C/P     D   N🅪Sg/VB P  D   NPl          P  D   NPrPl/V3+ VP/J      NSg/R
 > well       as    of the Congress .
@@ -1446,17 +1390,10 @@
 # NPl/V3+  . NSg/R NSg/VB/J P  I/Ddem NPr+         . NSg/I/C VP/J     NSg/J/P D   NPl          P
 > three fourths of the several States    , or    by      Conventions in      three fourths
 # NSg   NSg     P  D   J/Dq    NPrPl/V3+ . NPr/C NSg/J/P NPl+        NPr/J/P NSg   NSg
-<<<<<<< HEAD
 > thereof , as    the one      or    the other    Mode of Ratification may     be      proposed by      the
 # R       . NSg/R D   NSg/I/J+ NPr/C D   NSg/VB/J NSg  P  NSg+         NPr/VXB NSg/VXB VP/J     NSg/J/P D
-> Congress ; Provided that         no    Amendment which may     be      made prior to the Year One
-# NPr/VB+  . VP/J/C   NSg/I/C/Ddem NPr/P NSg+      I/C+  NPr/VXB NSg/VXB VB   NSg/J P  D   NSg+ NSg/I/J+
-=======
-> thereof , as    the one         or    the other    Mode of Ratification may     be      proposed by      the
-# R       . NSg/R D   NSg/I/VB/J+ NPr/C D   NSg/VB/J NSg  P  NSg+         NPr/VXB NSg/VXB VP/J     NSg/J/P D
 > Congress ; Provided that         no       Amendment which may     be      made prior to the Year One
-# NPr/VB+  . VP/J/C   NSg/I/C/Ddem NPr/Dq/P NSg+      I/C+  NPr/VXB NSg/VXB VB   NSg/J P  D   NSg+ NSg/I/VB/J+
->>>>>>> 3b1b126d
+# NPr/VB+  . VP/J/C   NSg/I/C/Ddem NPr/Dq/P NSg+      I/C+  NPr/VXB NSg/VXB VB   NSg/J P  D   NSg+ NSg/I/J+
 > thousand eight hundred and  eight shall in      any    Manner affect the first    and
 # NSg      NSg/J NSg     VB/C NSg/J VXB+  NPr/J/P I/R/Dq NSg+   NSg/VB D   NSg/VB/J VB/C
 > fourth   Clauses in      the Ninth    Section of the first    Article ; and  that         no       State    ,
