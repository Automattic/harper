--- conflicted
+++ resolved
@@ -1082,17 +1082,10 @@
 #
 > The President , Vice        President and  all          civil Officers of the
 # D+  NSg/VB+   . NSg/VB/J/P+ NSg/VB+   VB/C NSg/I/J/C/Dq J     NPl/V3   P  D+
-<<<<<<< HEAD
 > United States    , shall be      removed from Office  on  Impeachment for   , and  Conviction
 # VP/J   NPrPl/V3+ . VXB   NSg/VXB VP/J    P    NSg/VB+ J/P N🅪Sg        R/C/P . VB/C N🅪Sg+
-> of , Treason , Bribery , or    other    high     Crimes  and  Misdemeanors .
-# P  . NSg     . Nᴹ      . NPr/C NSg/VB/J NSg/VB/J NPl/V3+ VB/C NPl          .
-=======
-> United States    , shall be      removed from Office  on  Impeachment for , and  Conviction
-# VP/J   NPrPl/V3+ . VXB   NSg/VXB VP/J    P    NSg/VB+ J/P N🅪Sg        C/P . VB/C N🅪Sg+
 > of , Treason , Bribery , or    other    high       Crimes  and  Misdemeanors .
 # P  . NSg     . Nᴹ      . NPr/C NSg/VB/J NSg/VB/J/R NPl/V3+ VB/C NPl          .
->>>>>>> 63677064
 >
 #
 > Article . III .
