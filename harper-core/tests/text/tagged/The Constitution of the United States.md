> <!-- source: https://github.com/JesseKPhillips/USA-Constitution/blob/4cfdd130709fa7e8db998383b6917ba33b402ec6/Constitution.md -->
# Unlintable
>            The Constitution Of The United States    Of America
# Unlintable D   NPr+         P  D   VP/J   NPrPl/V3+ P  NPr+
>
#
> We   the People of the United States    , in      Order  to form   a   more           perfect  Union    ,
# IPl+ D   NPl/V  P  D+  VP/J   NPrPl/V3+ . NPr/J/P NSg/V+ P  N🅪Sg/V D/P NPr/I/V/J/R/Dq NSg/V/J+ NPr/V/J+ .
> establish Justice , insure domestic Tranquility , provide for the common  defence    ,
# V         NPr🅪+   . V      NSg/J    NSg         . V       C/P D   NSg/V/J N🅪Sg/Comm+ .
> promote the general Welfare , and secure the Blessings of Liberty to ourselves
# NSg/V   D   NSg/V/J NSg/V+  . V/C V/J    D   W?        P  NSg+    P  IPl+
> and our Posterity , do     ordain and establish this   Constitution for the United
# V/C D$+ Nᴹ+       . NSg/VX V      V/C V         I/Ddem NPr+         C/P D   VP/J
> States   of America .
# NPrPl/V3 P  NPr+    .
>
#
> Article . I.
# NSg/V+  . ?
>
#
> Section . 1 .
# NSg/V+  . # .
>
#
> All           legislative Powers    herein granted shall be      vested in      a
# NSg/I/J/C/Dq+ NSg/J+      NPrPl/V3+ W?     VP/J    VX    NSg/VXB VP/J   NPr/J/P D/P
> Congress of the United States    , which shall consist of a   Senate and House of
# NPr/V    P  D+  VP/J   NPrPl/V3+ . I/C+  VX    NSg/V   P  D/P NPr+   V/C NPr/V P
> Representatives . Congress shall make  no     law     respecting an  establishment of
# NPl+            . NPr/V+   VX    NSg/V NPr/P+ N🅪Sg/V+ Nᴹ/Vg/J    D/P NSg           P
> religion , or    prohibiting the free    exercise thereof ; or    abridging the freedom of
# NSg/V+   . NPr/C Nᴹ/Vg/J     D+  NSg/V/J NSg/V+   W?      . NPr/C Nᴹ/Vg/J   D   N🅪Sg    P
> speech  , or    of the press  ; or    the right   of the people peaceably to assemble , and
# N🅪Sg/V+ . NPr/C P  D   NSg/V+ . NPr/C D   NPr/V/J P  D   NPl/V+ R         P  V        . V/C
> to petition the government for a   redress of grievances .
# P  NSg/V    D   N🅪Sg+      C/P D/P NSg/V   P  NPl        .
>
#
> No     person shall be      a   Senator or    Representative in      Congress , or    elector of
# NPr/P+ NSg/V+ VX    NSg/VXB D/P NSg     NPr/C NSg/J          NPr/J/P NPr/V+   . NPr/C NSg     P
> President and Vice       President , or    hold    any    office , civil or    military , under   the
# NSg/V     V/C NSg/V/J/P+ NSg/V+    . NPr/C NSg/V/J I/R/Dq NSg/V+ . J     NPr/C NSg/J    . NSg/J/P D
> United States    , or    under   any    State   , who    , having  previously taken an  oath   , as    a
# VP/J   NPrPl/V3+ . NPr/C NSg/J/P I/R/Dq N🅪Sg/V+ . NPr/I+ . Nᴹ/Vg/J R          V/J   D/P NSg/V+ . NSg/R D/P
> member of Congress , or    as    an  officer of the United States    , or    as    a   member of
# NSg/V  P  NPr/V+   . NPr/C NSg/R D/P NSg/V   P  D   VP/J   NPrPl/V3+ . NPr/C NSg/R D/P NSg/V  P
> any    State   legislature , or    as    an  executive or    judicial officer of any    State   , to
# I/R/Dq N🅪Sg/V+ NSg+        . NPr/C NSg/R D/P NSg/J     NPr/C NSg/J    NSg/V   P  I/R/Dq N🅪Sg/V+ . P
> support the Constitution of the United States    , shall have   engaged in
# N🅪Sg/V  D   NPr          P  D   VP/J   NPrPl/V3+ . VX    NSg/VX VP/J    NPr/J/P
> insurrection or    rebellion against the same , or    given     aid    or    comfort to the
# N🅪Sg         NPr/C N🅪Sg+     C/P     D   I/J  . NPr/C NSg/V/J/P N🅪Sg/V NPr/C N🅪Sg/V+ P  D
> enemies thereof . But     Congress may    , by      a   vote  of two - thirds of each House  ,
# NPl/V3+ W?      . NSg/C/P NPr/V+   NPr/VX . NSg/J/P D/P NSg/V P  NSg . NPl/V3 P  Dq+  NPr/V+ .
> remove such   disability .
# NSg/V  NSg/I+ N🅪Sg+      .
>
#
> The terms  of Senators and Representatives shall end   at    noon   on  the 3 d         day  of
# D   NPl/V3 P  NPl      V/C NPl+            VX    NSg/V NSg/P NSg/V+ J/P D   # NPr/J/#r+ NPr🅪 P
> January , of the years in      which such   terms   end    ; and the terms  of their
# NPr+    . P  D+  NPl+  NPr/J/P I/C+  NSg/I+ NPl/V3+ NSg/V+ . V/C D   NPl/V3 P  D$+
> successors shall then    begin  .
# NPl+       VX    NSg/J/C NSg/VB .
>
#
> Section . 2 .
# NSg/V+  . # .
>
#
> The House of Representatives shall be      composed of Members
# D   NPr/V P  NPl+            VX    NSg/VXB VP/J     P  NPl/V3+
> chosen every second   Year by      the People of the several States    , and the Electors
# Nᴹ/V/J Dq+   NSg/V/J+ NSg+ NSg/J/P D   NPl/V  P  D+  J/Dq+   NPrPl/V3+ . V/C D   NPl
> in      each State   shall have   the Qualifications requisite for Electors of the most
# NPr/J/P Dq   N🅪Sg/V+ VX    NSg/VX D   +              NSg/J+    C/P NPl      P  D   NSg/I/J/R/Dq
> numerous Branch of the State   Legislature .
# J        NPr/V  P  D   N🅪Sg/V+ NSg+        .
>
#
> No     Person shall be      a    Representative who    shall not   have   attained to the Age    of
# NPr/P+ NSg/V+ VX    NSg/VXB D/P+ NSg/J+         NPr/I+ VX    NSg/C NSg/VX VP/J     P  D   N🅪Sg/V P
> twenty five Years , and been    seven Years a   Citizen of the United States    , and who
# NSg    NSg  NPl+  . V/C NSg/VPp NSg   NPl+  D/P NSg     P  D   VP/J   NPrPl/V3+ . V/C NPr/I+
> shall not   , when    elected , be      an  Inhabitant of that         State   in      which he       shall be
# VX    NSg/C . NSg/I/C NSg/V/J . NSg/VXB D/P NSg/J      P  NSg/I/C/Ddem N🅪Sg/V+ NPr/J/P I/C+  NPr/ISg+ VX    NSg/VXB
> chosen .
# Nᴹ/V/J .
>
#
> Representatives shall be      apportioned among the several States    according to
# NPl+            VX    NSg/VXB VP/J        P     D   J/Dq    NPrPl/V3+ Nᴹ/Vg/J   P
> their respective numbers   , counting the whole number    of persons in      each State   ,
# D$+   J          NPrPl/V3+ . Nᴹ/Vg/J  D   NSg/J N🅪Sg/V/JC P  NPl/V3+ NPr/J/P Dq   N🅪Sg/V+ .
> excluding Indians not   taxed . But     when    the right    to vote  at    any    election for the
# Nᴹ/Vg/J   NPl+    NSg/C VP/J  . NSg/C/P NSg/I/C D+  NPr/V/J+ P  NSg/V NSg/P I/R/Dq NSg+     C/P D
> choice of electors for President and Vice       President of the United States    ,
# N🅪Sg/J P  NPl      C/P NSg/V     V/C NSg/V/J/P+ NSg/V     P  D   VP/J   NPrPl/V3+ .
> Representatives in      Congress , the Executive and Judicial officers of a   State   , or
# NPl+            NPr/J/P NPr/V+   . D   NSg/J     V/C NSg/J    NPl/V3   P  D/P N🅪Sg/V+ . NPr/C
> the members of the Legislature thereof , is  denied to any    of the male
# D   NPl/V3  P  D   NSg+        W?      . VL3 VP/J   P  I/R/Dq P  D   NPr/J+
> inhabitants of such  State   , being        twenty - one       years of age     , and citizens of the
# NPl         P  NSg/I N🅪Sg/V+ . N🅪Sg/Vg/J/C+ NSg    . NSg/I/V/J NPl   P  N🅪Sg/V+ . V/C NPl      P  D
> United States    , or    in      any    way    abridged , except for participation in      rebellion ,
# VP/J   NPrPl/V3+ . NPr/C NPr/J/P I/R/Dq NSg/J+ VP/J     . V/C/P  C/P Nᴹ+           NPr/J/P N🅪Sg+     .
> or    other   crime   , the basis of representation therein shall be      reduced in      the
# NPr/C NSg/V/J N🅪Sg/V+ . D   NSg   P  NSg+           W?      VX    NSg/VXB VP/J    NPr/J/P D
> proportion which the number    of such  male   citizens shall bear    to the whole
# NSg/V+     I/C+  D   N🅪Sg/V/JC P  NSg/I NPr/J+ NPl+     VX    NSg/V/J P  D   NSg/J
> number    of male   citizens twenty - one       years of age     in      such  State   . The actual
# N🅪Sg/V/JC P  NPr/J+ NPl+     NSg    . NSg/I/V/J NPl   P  N🅪Sg/V+ NPr/J/P NSg/I N🅪Sg/V+ . D   NSg/J
> Enumeration shall be      made within  three Years after the first   Meeting   of the
# N🅪Sg        VX    NSg/VXB V    NSg/J/P NSg   NPl+  P     D   NSg/V/J N🅪Sg/Vg/J P  D
> Congress of the United States    , and within  every subsequent Term    of ten Years ,
# NPr/V    P  D   VP/J   NPrPl/V3+ . V/C NSg/J/P Dq    NSg/J      NSg/V/J P  NSg NPl+  .
> in      such  Manner as    they shall by      Law     direct . The Number    of Representatives shall
# NPr/J/P NSg/I NSg+   NSg/R IPl+ VX    NSg/J/P N🅪Sg/V+ V/J    . D   N🅪Sg/V/JC P  NPl+            VX
> not   exceed one       for every thirty Thousand , but     each State   shall have   at    Least
# NSg/C V      NSg/I/V/J C/P Dq    NSg    NSg      . NSg/C/P Dq+  N🅪Sg/V+ VX    NSg/VX NSg/P NSg/J+
> one        Representative ; and until such  enumeration shall be      made , the State  of New
# NSg/I/V/J+ NSg/J+         . V/C C/P   NSg/I N🅪Sg        VX    NSg/VXB V    . D   N🅪Sg/V P  NSg/V/J
> Hampshire shall be      entitled to chuse three , Massachusetts eight , Rhode - Island
# NPr+      VX    NSg/VXB VP/J     P  ?     NSg   . NPr+          NSg/J . NPr   . NSg/V
> and Providence Plantations one       , Connecticut five , New     - York six , New     Jersey
# V/C NPr+       NPl         NSg/I/V/J . NPr+        NSg  . NSg/V/J . NPr+ NSg . NSg/V/J NPr+
> four , Pennsylvania eight , Delaware one       , Maryland six , Virginia ten , North
# NSg  . NPr+         NSg/J . NPr      NSg/I/V/J . NPr      NSg . NPr+     NSg . NPr/V/J+
> Carolina five , South    Carolina five , and Georgia three .
# NPr+     NSg  . NPr/V/J+ NPr+     NSg  . V/C NPr+    NSg   .
>
#
> When    vacancies happen in      the Representation from any    State   , the Executive
# NSg/I/C NPl       V      NPr/J/P D   NSg+           P    I/R/Dq N🅪Sg/V+ . D   NSg/J
> Authority thereof shall issue  Writs  of Election to fill  such  Vacancies .
# N🅪Sg+     W?      VX    NSg/V+ NPl/V3 P  NSg+     P  NSg/V NSg/I NPl       .
>
#
> The House of Representatives shall chuse their Speaker and other   Officers ; and
# D   NPr/V P  NPl+            VX    ?     D$+   NSg     V/C NSg/V/J NPl/V3+  . V/C
> shall have   the sole    Power     of Impeachment .
# VX    NSg/VX D   NSg/V/J N🅪Sg/V/J+ P  N🅪Sg        .
>
#
> Section . 3 .
# NSg/V+  . # .
>
#
> The Senate of the United States    shall be      composed of two
# D   NPr    P  D+  VP/J   NPrPl/V3+ VX    NSg/VXB VP/J     P  NSg
> Senators from each State   , elected by      the people thereof , for six years ; and
# NPl+     P    Dq+  N🅪Sg/V+ . NSg/V/J NSg/J/P D+  NPl/V+ W?      . C/P NSg NPl+  . V/C
> each Senator shall have   one       vote   . The electors in      each State   shall have   the
# Dq   NSg+    VX    NSg/VX NSg/I/V/J NSg/V+ . D   NPl      NPr/J/P Dq   N🅪Sg/V+ VX    NSg/VX D
> qualifications requisite for electors of the most         numerous branch of the State
# +              NSg/J+    C/P NPl      P  D   NSg/I/J/R/Dq J        NPr/V  P  D   N🅪Sg/V+
> legislatures .
# NPl          .
>
#
> Immediately after they shall be      assembled in      Consequence of the first    Election ,
# R           P     IPl+ VX    NSg/VXB VP/J      NPr/J/P NSg/V       P  D+  NSg/V/J+ NSg+     .
> they shall be      divided as    equally as    may    be      into three Classes . The Seats  of the
# IPl+ VX    NSg/VXB VP/J    NSg/R R       NSg/R NPr/VX NSg/VXB P    NSg+  NPl/V3+ . D   NPl/V3 P  D
> Senators of the first    Class    shall be      vacated at    the Expiration of the second
# NPl      P  D+  NSg/V/J+ NSg/V/J+ VX    NSg/VXB VP/J    NSg/P D   N🅪Sg       P  D+  NSg/V/J+
> Year , of the second  Class    at    the Expiration of the fourth   Year , and of the
# NSg+ . P  D   NSg/V/J NSg/V/J+ NSg/P D   N🅪Sg       P  D+  NPr/V/J+ NSg+ . V/C P  D
> third   Class    at    the Expiration of the sixth    Year , so        that         one       third   may    be
# NSg/V/J NSg/V/J+ NSg/P D   N🅪Sg       P  D+  NSg/V/J+ NSg+ . NSg/I/J/C NSg/I/C/Ddem NSg/I/V/J NSg/V/J NPr/VX NSg/VXB
> chosen every second   Year ; and when    vacancies happen in      the representation of
# Nᴹ/V/J Dq+   NSg/V/J+ NSg+ . V/C NSg/I/C NPl       V      NPr/J/P D   NSg            P
> any    State   in      the Senate , the executive authority of such  State   shall issue
# I/R/Dq N🅪Sg/V+ NPr/J/P D   NPr+   . D   NSg/J     N🅪Sg      P  NSg/I N🅪Sg/V+ VX    NSg/V+
> writs  of election to fill  such  vacancies : Provided , That         the legislature of any
# NPl/V3 P  NSg+     P  NSg/V NSg/I NPl       . VP/J/C   . NSg/I/C/Ddem D   NSg         P  I/R/Dq
> State   may    empower the executive thereof to make  temporary appointments until
# N🅪Sg/V+ NPr/VX V       D   NSg/J     W?      P  NSg/V NSg/J     NPl+         C/P
> the people fill  the vacancies by      election as    the legislature may    direct .
# D   NPl/V+ NSg/V D   NPl       NSg/J/P NSg+     NSg/R D   NSg+        NPr/VX V/J    .
>
#
> No     Person shall be      a    Senator who    shall not   have   attained to the Age    of thirty
# NPr/P+ NSg/V+ VX    NSg/VXB D/P+ NSg+    NPr/I+ VX    NSg/C NSg/VX VP/J     P  D   N🅪Sg/V P  NSg
> Years , and been    nine Years a   Citizen of the United States    , and who    shall not   ,
# NPl+  . V/C NSg/VPp NSg  NPl+  D/P NSg     P  D   VP/J   NPrPl/V3+ . V/C NPr/I+ VX    NSg/C .
> when    elected , be      an  Inhabitant of that         State   for which he       shall be      chosen .
# NSg/I/C NSg/V/J . NSg/VXB D/P NSg/J      P  NSg/I/C/Ddem N🅪Sg/V+ C/P I/C+  NPr/ISg+ VX    NSg/VXB Nᴹ/V/J .
>
#
> The Vice       President of the United States    shall be      President of the Senate , but
# D   NSg/V/J/P+ NSg/V     P  D+  VP/J   NPrPl/V3+ VX    NSg/VXB NSg/V     P  D+  NPr+   . NSg/C/P
> shall have   no     Vote   , unless they be      equally divided .
# VX    NSg/VX NPr/P+ NSg/V+ . C      IPl+ NSg/VXB R       VP/J    .
>
#
> The Senate shall chuse their other   Officers , and also a   President pro     tempore ,
# D+  NPr+   VX    ?     D$+   NSg/V/J NPl/V3+  . V/C R/C  D/P NSg/V+    NSg/J/P ?       .
> in      the Absence of the Vice       President , or    when    he       shall exercise the Office of
# NPr/J/P D   N🅪Sg    P  D   NSg/V/J/P+ NSg/V+    . NPr/C NSg/I/C NPr/ISg+ VX    NSg/V    D   NSg/V  P
> President of the United States    .
# NSg/V     P  D   VP/J   NPrPl/V3+ .
>
#
> The Senate shall have   the sole     Power     to try     all          Impeachments . When    sitting for
# D+  NPr+   VX    NSg/VX D+  NSg/V/J+ N🅪Sg/V/J+ P  NSg/V/J NSg/I/J/C/Dq NPl          . NSg/I/C NSg/V/J C/P
> that          Purpose , they shall be      on  Oath   or    Affirmation . When    the President of the
# NSg/I/C/Ddem+ N🅪Sg/V+ . IPl+ VX    NSg/VXB J/P NSg/V+ NPr/C NSg         . NSg/I/C D   NSg/V     P  D+
> United States    is  tried , the Chief    Justice shall preside : And no     Person shall be
# VP/J   NPrPl/V3+ VL3 VP/J  . D+  NSg/V/J+ NPr🅪+   VX    V       . V/C NPr/P+ NSg/V+ VX    NSg/VXB
> convicted without the Concurrence of two thirds of the Members present .
# VP/J      C/P     D   NSg         P  NSg NPl/V3 P  D   NPl/V3+ NSg/V/J .
>
#
> Judgment in      Cases   of impeachment shall not   extend further than to removal from
# NSg+     NPr/J/P NPl/V3+ P  N🅪Sg        VX    NSg/C NSg/V  V/J     C/P  P  NSg     P
> Office , and disqualification to hold    and enjoy any    Office of honor      , Trust    or
# NSg/V+ . V/C NSg              P  NSg/V/J V/C V     I/R/Dq NSg/V  P  N🅪Sg/V/Am+ . N🅪Sg/V/J NPr/C
> Profit    under   the United States    : but     the Party    convicted shall nevertheless be
# N🅪Sg/V/J+ NSg/J/P D   VP/J   NPrPl/V3+ . NSg/C/P D   NSg/V/J+ VP/J      VX    W?           NSg/VXB
> liable and subject  to Indictment , Trial    , Judgment and Punishment , according to
# J      V/C NSg/V/J+ P  NSg        . NSg/V/J+ . NSg      V/C N🅪Sg+      . Nᴹ/Vg/J   P
> Law    .
# N🅪Sg/V .
>
#
> Section . 4 .
# NSg/V+  . # .
>
#
> The Times   , Places  and Manner of holding Elections for Senators
# D+  NPl/V3+ . NPl/V3+ V/C NSg    P  Nᴹ/Vg/J NPl+      C/P NPl
> and Representatives , shall be      prescribed in      each State   by      the Legislature
# V/C NPl+            . VX    NSg/VXB VP/J       NPr/J/P Dq   N🅪Sg/V+ NSg/J/P D   NSg+
> thereof ; but     the Congress may    at    any    time      by      Law     make  or    alter such
# W?      . NSg/C/P D   NPr/V+   NPr/VX NSg/P I/R/Dq N🅪Sg/V/J+ NSg/J/P N🅪Sg/V+ NSg/V NPr/C NSg/V NSg/I
> Regulations , except as    to the Places of chusing Senators .
# NPl+        . V/C/P  NSg/R P  D   NPl/V3 P  ?       NPl+     .
>
#
> The Congress shall assemble at    least once  in      every year , and such   meeting    shall
# D+  NPr/V+   VX    V        NSg/P NSg/J NSg/C NPr/J/P Dq+   NSg+ . V/C NSg/I+ N🅪Sg/Vg/J+ VX
<<<<<<< HEAD
> begin  at    noon   on  the 3 d         day  of January , unless they shall by      law     appoint a
# NSg/VL NSg/P NSg/V+ J/P D   # NPr/J/#r+ NPr🅪 P  NPr+    . C      IPl+ VX    NSg/J/P N🅪Sg/V+ V       D/P+
=======
> begin  at    noon   on  the 3 d      day  of January , unless they shall by      law     appoint a
# NSg/VB NSg/P NSg/V+ J/P D   # NPr/J+ NPr🅪 P  NPr+    . C      IPl+ VX    NSg/J/P N🅪Sg/V+ V       D/P+
>>>>>>> c10b4c63
> different day   .
# NSg/J     NPr🅪+ .
>
#
> Section . 5 .
# NSg/V+  . # .
>
#
> Each House  shall be      the Judge of the Elections , Returns and
# Dq+  NPr/V+ VX    NSg/VXB D   NSg/V P  D+  NPl+      . NPl/V3  V/C
> Qualifications of its     own      Members , and a   Majority of each shall constitute a
# W?             P  ISg/D$+ NSg/V/J+ NPl/V3+ . V/C D/P NSg      P  Dq+  VX    NSg/V      D/P
> Quorum to do     Business ; but     a   smaller Number     may    adjourn from day   to day  , and
# NSg    P  NSg/VX N🅪Sg/J+  . NSg/C/P D/P NSg/JC  N🅪Sg/V/JC+ NPr/VX V       P    NPr🅪+ P  NPr🅪 . V/C
> may    be      authorized to compel the Attendance of absent    Members , in      such  Manner ,
# NPr/VX NSg/VXB VP/J       P  V      D   NSg        P  NSg/V/J/P NPl/V3+ . NPr/J/P NSg/I NSg+   .
> and under   such  Penalties as    each House  may    provide .
# V/C NSg/J/P NSg/I NPl+      NSg/R Dq   NPr/V+ NPr/VX V       .
>
#
> Each House  may    determine the Rules  of its     Proceedings , punish its     Members for
# Dq+  NPr/V+ NPr/VX V         D   NPl/V3 P  ISg/D$+ +           . V      ISg/D$+ NPl/V3+ C/P
> disorderly Behaviour  , and , with the Concurrence of two thirds  , expel a   Member .
# R+         N🅪Sg/Comm+ . V/C . P    D   NSg         P  NSg NPl/V3+ . V     D/P NSg/V+ .
>
#
> Each House  shall keep  a   Journal of its     Proceedings , and from time      to time
# Dq+  NPr/V+ VX    NSg/V D/P NSg/V/J P  ISg/D$+ +           . V/C P    N🅪Sg/V/J+ P  N🅪Sg/V/J
> publish the same , excepting such  Parts   as    may    in      their Judgment require
# V       D   I/J  . Nᴹ/Vg/J   NSg/I NPl/V3+ NSg/R NPr/VX NPr/J/P D$+   NSg+     NSg/V
> Secrecy ; and the Yeas and Nays   of the Members of either House  on  any    question
# Nᴹ      . V/C D   NPl  V/C NPl/V3 P  D   NPl/V3  P  I/C    NPr/V+ J/P I/R/Dq NSg/V+
> shall , at    the Desire of one       fifth   of those  Present , be      entered on  the Journal  .
# VX    . NSg/P D   N🅪Sg/V P  NSg/I/V/J NSg/V/J P  I/Ddem NSg/V/J . NSg/VXB VP/J    J/P D   NSg/V/J+ .
>
#
> Neither House  , during the Session of Congress , shall , without the Consent of
# I/C     NPr/V+ . V/P    D   NSg/V   P  NPr/V+   . VX    . C/P     D   N🅪Sg/V  P
> the other   , adjourn for more           than three days , nor   to any    other   Place   than that
# D   NSg/V/J . V       C/P NPr/I/V/J/R/Dq C/P  NSg   NPl+ . NSg/C P  I/R/Dq NSg/V/J N🅪Sg/V+ C/P  NSg/I/C/Ddem+
> in      which the two Houses  shall be      sitting .
# NPr/J/P I/C+  D   NSg NPl/V3+ VX    NSg/VXB NSg/V/J .
>
#
> Section . 6 .
# NSg/V+  . # .
>
#
> The Senators and Representatives shall receive a   Compensation
# D   NPl      V/C NPl+            VX    NSg/V   D/P NSg+
> for their Services , to be      ascertained by      Law     , and paid    out         of the Treasury of
# C/P D$+   NPl/V3+  . P  NSg/VXB VP/J        NSg/J/P N🅪Sg/V+ . V/C VPtPp/J NSg/V/J/R/P P  D   NPr      P
> the United States    . They shall in      all           Cases   , except Treason , Felony and Breach
# D   VP/J   NPrPl/V3+ . IPl+ VX    NPr/J/P NSg/I/J/C/Dq+ NPl/V3+ . V/C/P  NSg     . NSg    V/C NSg/V
> of the Peace   , be      privileged from Arrest  during their Attendance at    the Session
# P  D   NPr🅪/V+ . NSg/VXB VP/J       P    N🅪Sg/V+ V/P    D$+   NSg+       NSg/P D   NSg/V
> of their respective Houses  , and in      going   to and returning from the same ; and
# P  D$+   J          NPl/V3+ . V/C NPr/J/P Nᴹ/Vg/J P  V/C Nᴹ/Vg/J   P    D   I/J  . V/C
> for any    Speech or    Debate  in      either House  , they shall not   be      questioned in      any
# C/P I/R/Dq N🅪Sg/V NPr/C N🅪Sg/V+ NPr/J/P I/C    NPr/V+ . IPl+ VX    NSg/C NSg/VXB VP/J       NPr/J/P I/R/Dq
> other   Place   .
# NSg/V/J N🅪Sg/V+ .
>
#
> No    Senator or    Representative shall , during the Time      for which he       was elected ,
# NPr/P NSg     NPr/C NSg/J+         VX    . V/P    D+  N🅪Sg/V/J+ C/P I/C+  NPr/ISg+ VPt NSg/V/J .
> be      appointed to any    civil Office under   the Authority of the United States    ,
# NSg/VXB VP/J      P  I/R/Dq J+    NSg/V+ NSg/J/P D   N🅪Sg      P  D+  VP/J   NPrPl/V3+ .
> which shall have   been    created , or    the Emoluments whereof shall have   been
# I/C+  VX    NSg/VX NSg/VPp VP/J    . NPr/C D   NPl        C       VX    NSg/VX NSg/VPp
> encreased during such  time      ; and no    Person holding any    Office under   the United
# ?         V/P    NSg/I N🅪Sg/V/J+ . V/C NPr/P NSg/V+ Nᴹ/Vg/J I/R/Dq NSg/V+ NSg/J/P D   VP/J
> States    , shall be      a   Member of either House  during his     Continuance in      Office . No
# NPrPl/V3+ . VX    NSg/VXB D/P NSg/V  P  I/C    NPr/V+ V/P    ISg/D$+ NSg         NPr/J/P NSg/V+ . NPr/P+
> law     , varying the compensation for the services of the Senators and
# N🅪Sg/V+ . Nᴹ/Vg/J D   NSg+         C/P D   NPl/V3   P  D   NPl      V/C
> Representatives , shall take  effect , until an  election of Representatives shall
# NPl+            . VX    NSg/V NSg/V+ . C/P   D/P NSg      P  NPl+            VX
> have   intervened .
# NSg/VX VP/J       .
>
#
> Section . 7 .
# NSg/V+  . # .
>
#
> All          Bills   for raising Revenue shall originate in      the House of
# NSg/I/J/C/Dq NPl/V3+ C/P Nᴹ/Vg/J NSg+    VX    V         NPr/J/P D   NPr/V P
> Representatives ; but     the Senate may    propose or    concur with Amendments as    on
# NPl+            . NSg/C/P D+  NPr+   NPr/VX NSg/V   NPr/C V      P    NPl+       NSg/R J/P
> other    Bills   .
# NSg/V/J+ NPl/V3+ .
>
#
> Every Bill   which shall have   passed the House of Representatives and the Senate ,
# Dq+   NPr/V+ I/C+  VX    NSg/VX VP/J   D   NPr/V P  NPl             V/C D+  NPr+   .
> shall , before it       become a    Law     , be      presented to the President of the United
# VX    . C/P    NPr/ISg+ VBPp   D/P+ N🅪Sg/V+ . NSg/VXB VP/J      P  D   NSg/V     P  D+  VP/J
> States    ; If    he       approve he       shall sign  it       , but     if    not   he       shall return it       , with his
# NPrPl/V3+ . NSg/C NPr/ISg+ V       NPr/ISg+ VX    NSg/V NPr/ISg+ . NSg/C/P NSg/C NSg/C NPr/ISg+ VX    NSg/V  NPr/ISg+ . P    ISg/D$+
> Objections to that          House  in      which it       shall have   originated , who    shall enter the
# NPl+       P  NSg/I/C/Ddem+ NPr/V+ NPr/J/P I/C+  NPr/ISg+ VX    NSg/VX VP/J       . NPr/I+ VX    NSg/V D+
> Objections at    large on  their Journal  , and proceed to reconsider it       . If    after
# NPl+       NSg/P NSg/J J/P D$+   NSg/V/J+ . V/C V       P  V          NPr/ISg+ . NSg/C P
> such  Reconsideration two thirds of that         House  shall agree to pass  the Bill   , it
# NSg/I N🅪Sg            NSg NPl/V3 P  NSg/I/C/Ddem NPr/V+ VX    V     P  NSg/V D   NPr/V+ . NPr/ISg+
> shall be      sent  , together with the Objections , to the other   House  , by      which it
# VX    NSg/VXB NSg/V . J        P    D   NPl+       . P  D   NSg/V/J NPr/V+ . NSg/J/P I/C+  NPr/ISg+
> shall likewise be      reconsidered , and if    approved by      two thirds of that         House  , it
# VX    W?       NSg/VXB VP/J         . V/C NSg/C VP/J     NSg/J/P NSg NPl/V3 P  NSg/I/C/Ddem NPr/V+ . NPr/ISg+
> shall become a   Law     . But     in      all          such  Cases   the Votes  of both   Houses  shall be
# VX    VBPp   D/P N🅪Sg/V+ . NSg/C/P NPr/J/P NSg/I/J/C/Dq NSg/I NPl/V3+ D   NPl/V3 P  I/C/Dq NPl/V3+ VX    NSg/VXB
> determined by      yeas and Nays   , and the Names  of the Persons voting   for and
# VP/J       NSg/J/P NPl  V/C NPl/V3 . V/C D   NPl/V3 P  D   NPl/V3+ Nᴹ/Vg/J+ C/P V/C
> against the Bill   shall be      entered on  the Journal of each House  respectively . If
# C/P     D   NPr/V+ VX    NSg/VXB VP/J    J/P D   NSg/V/J P  Dq   NPr/V+ R            . NSg/C
> any     Bill   shall not   be      returned by      the President within  ten Days ( Sundays
# I/R/Dq+ NPr/V+ VX    NSg/C NSg/VXB VP/J     NSg/J/P D   NSg/V     NSg/J/P NSg NPl  . NPl/V3+
> excepted ) after it       shall have   been    presented to him  , the Same shall be      a   Law    ,
# VP/J     . P     NPr/ISg+ VX    NSg/VX NSg/VPp VP/J      P  ISg+ . D   I/J  VX    NSg/VXB D/P N🅪Sg/V .
> in      like        Manner as    if    he       had signed it       , unless the Congress by      their Adjournment
# NPr/J/P NSg/V/J/C/P NSg+   NSg/R NSg/C NPr/ISg+ V   VP/J   NPr/ISg+ . C      D+  NPr/V+   NSg/J/P D$+   NSg
> prevent its     Return , in      which Case    it       shall not   be      a   Law     .
# V       ISg/D$+ NSg/V  . NPr/J/P I/C+  NPr🅪/V+ NPr/ISg+ VX    NSg/C NSg/VXB D/P N🅪Sg/V+ .
>
#
> Every Order  , Resolution , or    Vote   to which the Concurrence of the Senate and
# Dq    NSg/V+ . +          . NPr/C NSg/V+ P  I/C+  D   NSg         P  D   NPr+   V/C
> House of Representatives may    be      necessary ( except on  a   question of Adjournment )
# NPr/V P  NPl+            NPr/VX NSg/VXB NSg/J     . V/C/P  J/P D/P NSg/V+   P  NSg         .
> shall be      presented to the President of the United States    ; and before the Same
# VX    NSg/VXB VP/J      P  D   NSg/V     P  D   VP/J   NPrPl/V3+ . V/C C/P    D   I/J
> shall take  Effect , shall be      approved by      him  , or    being       disapproved by      him  , shall
# VX    NSg/V NSg/V+ . VX    NSg/VXB VP/J     NSg/J/P ISg+ . NPr/C N🅪Sg/Vg/J/C VP/J        NSg/J/P ISg+ . VX
> be      repassed by      two thirds of the Senate and House of Representatives , according
# NSg/VXB ?        NSg/J/P NSg NPl/V3 P  D   NPr+   V/C NPr/V P  NPl+            . Nᴹ/Vg/J
> to the Rules  and Limitations prescribed in      the Case   of a   Bill   .
# P  D   NPl/V3 V/C NPl+        VP/J       NPr/J/P D   NPr🅪/V P  D/P NPr/V+ .
>
#
> Section . 8 .
# NSg/V+  . # .
>
#
> The Congress shall have   Power     To lay     and collect Taxes   , Duties ,
# D+  NPr/V+   VX    NSg/VX N🅪Sg/V/J+ P  NSg/V/J V/C NSg/V/J NPl/V3+ . NPl+   .
> Imposts and Excises , to pay     the Debts and provide for the common  Defence    and
# NPl     V/C NPl/V3  . P  NSg/V/J D   NPl+  V/C V       C/P D   NSg/V/J N🅪Sg/Comm+ V/C
> general Welfare of the United States    ; but     all          Duties , Imposts and Excises shall
# NSg/V/J NSg/V   P  D   VP/J   NPrPl/V3+ . NSg/C/P NSg/I/J/C/Dq NPl+   . NPl     V/C NPl/V3  VX
> be      uniform throughout the United States    ;
# NSg/VXB NSg/V/J P          D   VP/J   NPrPl/V3+ .
>
#
>
#
>
#
> To borrow Money   on  the credit of the United States    ;
# P  NSg/V  N🅪Sg/J+ J/P D   NSg/V  P  D+  VP/J   NPrPl/V3+ .
>
#
>
#
>
#
> To regulate Commerce with foreign Nations , and among the several States    , and
# P  V        Nᴹ/V+    P    NSg/J+  NPl+    . V/C P     D+  J/Dq+   NPrPl/V3+ . V/C
> with the Indian Tribes  ;
# P    D+  NPr/J+ NPl/V3+ .
>
#
>
#
>
#
> To establish an  uniform Rule  of Naturalization , and uniform Laws    on  the subject
# P  V         D/P NSg/V/J NSg/V P  NSg            . V/C NSg/V/J NPl/V3+ J/P D   NSg/V/J
> of Bankruptcies throughout the United States    ;
# P  NPl+         P          D   VP/J   NPrPl/V3+ .
>
#
>
#
>
#
> To coin  Money   , regulate the Value   thereof , and of foreign Coin   , and fix   the
# P  NSg/V N🅪Sg/J+ . V        D+  N🅪Sg/V+ W?      . V/C P  NSg/J   NSg/V+ . V/C NSg/V D
> Standard of Weights and Measures ;
# NSg/J    P  NPl/V3  V/C NPl/V3+  .
>
#
>
#
>
#
> To provide for the Punishment of counterfeiting the Securities and current Coin
# P  V       C/P D   N🅪Sg       P  Nᴹ/Vg/J        D   NPl+       V/C NSg/J   NSg/V
> of the United States    ;
# P  D   VP/J   NPrPl/V3+ .
>
#
>
#
>
#
> To establish Post      Offices and post      Roads ;
# P  V         NPr🅪/V/P+ NPl/V3  V/C NPr🅪/V/P+ NPl+  .
>
#
>
#
>
#
> To promote the Progress of Science and useful Arts    , by      securing for limited
# P  NSg/V   D   Nᴹ/V     P  N🅪Sg/V  V/C J+     NPl/V3+ . NSg/J/P Nᴹ/Vg/J  C/P NSg/VP/J
> Times   to Authors and Inventors the exclusive Right   to their respective Writings
# NPl/V3+ P  NPl/V3  V/C NPl       D   NSg/J     NPr/V/J P  D$+   J          W?
> and Discoveries ;
# V/C NPl+        .
>
#
>
#
>
#
> To constitute Tribunals inferior to the supreme Court    ;
# P  NSg/V      NPl       NSg/J    P  D   NSg/V/J NSg/V/J+ .
>
#
>
#
>
#
> To define  and punish Piracies and Felonies committed on  the high    Seas , and
# P  NSg/V/J V/C V      ?        V/C NPl      V/J       J/P D   NSg/V/J NPl+ . V/C
> Offences against the Law    of Nations ;
# NPl/Comm C/P     D   N🅪Sg/V P  NPl+    .
>
#
>
#
>
#
> To declare War     , grant  Letters of Marque and Reprisal , and make  Rules   concerning
# P  V       N🅪Sg/V+ . NPr/V+ NPl/V3  P  NSg    V/C NSg+     . V/C NSg/V NPl/V3+ NSg/V/J/P
> Captures on  Land   and Water   ;
# NPl/V3   J/P NPr🅪/V V/C N🅪Sg/V+ .
>
#
>
#
>
#
> To raise and support Armies , but     no    Appropriation of Money   to that          Use     shall be
# P  NSg/V V/C N🅪Sg/V+ NPl+   . NSg/C/P NPr/P NSg           P  N🅪Sg/J+ P  NSg/I/C/Ddem+ N🅪Sg/VB VX    NSg/VXB
> for a   longer Term    than two  Years ;
# C/P D/P NSg/JC NSg/V/J C/P  NSg+ NPl+  .
>
#
>
#
>
#
> To provide and maintain a    Navy    ;
# P  V       V/C V        D/P+ N🅪Sg/J+ .
>
#
>
#
>
#
> To make  Rules   for the Government and Regulation of the land   and naval Forces  ;
# P  NSg/V NPl/V3+ C/P D   N🅪Sg       V/C N🅪Sg/J     P  D   NPr🅪/V V/C J+    NPl/V3+ .
>
#
>
#
>
#
> To provide for calling forth the Militia to execute the Laws   of the Union    ,
# P  V       C/P Nᴹ/Vg/J W?    D   NSg     P  V       D   NPl/V3 P  D   NPr/V/J+ .
> suppress Insurrections and repel Invasions ;
# V        NPl           V/C V     NPl       .
>
#
>
#
>
#
> To provide for organizing , arming  , and disciplining , the Militia , and for
# P  V       C/P Nᴹ/Vg/J    . Nᴹ/Vg/J . V/C Nᴹ/Vg/J      . D   NSg     . V/C C/P
> governing such  Part    of them     as    may    be      employed in      the Service of the United
# Nᴹ/Vg/J   NSg/I NSg/V/J P  NSg/IPl+ NSg/R NPr/VX NSg/VXB VP/J     NPr/J/P D   NSg/V   P  D   VP/J
> States    , reserving to the States    respectively , the Appointment of the Officers ,
# NPrPl/V3+ . Nᴹ/Vg/J   P  D   NPrPl/V3+ R            . D   NSg         P  D   NPl/V3+  .
> and the Authority of training the Militia according to the discipline
# V/C D   N🅪Sg      P  Nᴹ/Vg/J+ D   NSg     Nᴹ/Vg/J   P  D   NSg/V+
> prescribed by      Congress ;
# VP/J       NSg/J/P NPr/V+   .
>
#
>
#
>
#
> To exercise exclusive Legislation in      all           Cases   whatsoever , over    such  District
# P  NSg/V    NSg/J     NSg+        NPr/J/P NSg/I/J/C/Dq+ NPl/V3+ I          . NSg/J/P NSg/I NSg/V/J+
> ( not   exceeding ten  Miles  square  ) as    may    , by      Cession of particular States    , and
# . NSg/C Nᴹ/Vg/J   NSg+ NPrPl+ NSg/V/J . NSg/R NPr/VX . NSg/J/P NSg     P  NSg/J      NPrPl/V3+ . V/C
> the Acceptance of Congress , become the Seat  of the Government of the United
# D   N🅪Sg       P  NPr/V+   . VBPp   D   NSg/V P  D   N🅪Sg       P  D   VP/J
> States    , and to exercise like        Authority over    all          Places  purchased by      the Consent
# NPrPl/V3+ . V/C P  NSg/V    NSg/V/J/C/P N🅪Sg+     NSg/J/P NSg/I/J/C/Dq NPl/V3+ VP/J      NSg/J/P D   N🅪Sg/V
> of the Legislature of the State   in      which the Same shall be      , for the Erection of
# P  D   NSg         P  D   N🅪Sg/V+ NPr/J/P I/C+  D   I/J  VX    NSg/VXB . C/P D   NSg      P
> Forts  , Magazines , Arsenals , dock   - Yards   , and other   needful Buildings ; — And
# NPl/V3 . NPl+      . NPl+     . NSg/V+ . NPl/V3+ . V/C NSg/V/J NSg/J   NPl/V3+   . . V/C
>
#
>
#
>
#
> To make  all           Laws    which shall be      necessary and proper for carrying into
# P  NSg/V NSg/I/J/C/Dq+ NPl/V3+ I/C+  VX    NSg/VXB NSg/J     V/C NSg/J  C/P Nᴹ/Vg/J  P
> Execution the foregoing Powers    , and all          other   Powers    vested by      this
# NSg+      D   Nᴹ/Vg/J   NPrPl/V3+ . V/C NSg/I/J/C/Dq NSg/V/J NPrPl/V3+ VP/J   NSg/J/P I/Ddem
> Constitution in      the Government of the United States    , or    in      any    Department or
# NPr+         NPr/J/P D   N🅪Sg       P  D   VP/J   NPrPl/V3+ . NPr/C NPr/J/P I/R/Dq NSg        NPr/C
> Officer thereof .
# NSg/V+  W?      .
>
#
>
#
>
#
> Section . 9 .
# NSg/V+  . # .
>
#
> The Migration or    Importation of such  Persons as    any    of the
# D   NSg+      NPr/C N🅪Sg        P  NSg/I NPl/V3+ NSg/R I/R/Dq P  D
> States    now       existing shall think proper to admit , shall not   be      prohibited by      the
# NPrPl/V3+ NPr/V/J/C Nᴹ/Vg/J  VX    NSg/V NSg/J  P  V     . VX    NSg/C NSg/VXB VP/J       NSg/J/P D
> Congress prior to the Year one        thousand eight hundred and eight , but     a   Tax    or
# NPr/V+   NSg/J P  D   NSg+ NSg/I/V/J+ NSg      NSg/J NSg     V/C NSg/J . NSg/C/P D/P N🅪Sg/V NPr/C
> duty may    be      imposed on  such  Importation , not   exceeding ten dollars for each
# NSg+ NPr/VX NSg/VXB VP/J    J/P NSg/I N🅪Sg        . NSg/C Nᴹ/Vg/J   NSg NPl+    C/P Dq
> Person .
# NSg/V+ .
>
#
> The Privilege of the Writ  of Habeas Corpus shall not   be      suspended , unless when
# D   NSg/V     P  D   NSg/V P  ?      NSg+   VX    NSg/C NSg/VXB VP/J      . C      NSg/I/C
> in      Cases  of Rebellion or    Invasion the public Safety  may    require it       .
# NPr/J/P NPl/V3 P  N🅪Sg+     NPr/C NSg      D   Nᴹ/V/J N🅪Sg/V+ NPr/VX NSg/V   NPr/ISg+ .
>
#
> No    Bill  of Attainder or    ex       post      facto Law     shall be      passed .
# NPr/P NPr/V P  NSg       NPr/C NSg/V/J+ NPr🅪/V/P+ ?     N🅪Sg/V+ VX    NSg/VXB VP/J   .
>
#
> No    Capitation , or    other   direct , Tax     shall be      laid , unless in      Proportion to the
# NPr/P NSg        . NPr/C NSg/V/J V/J    . N🅪Sg/V+ VX    NSg/VXB V/J  . C      NPr/J/P NSg/V+     P  D
> Census or    Enumeration herein before directed to be      taken . Congress shall have
# NSg/V+ NPr/C N🅪Sg        W?     C/P    VP/J     P  NSg/VXB V/J   . NPr/V+   VX    NSg/VX
> power     to lay     and collect taxes   on  incomes , from whatever source  derived ,
# N🅪Sg/V/J+ P  NSg/V/J V/C NSg/V/J NPl/V3+ J/P NPl/V3+ . P    NSg/I/J+ N🅪Sg/V+ VP/J    .
> without apportionment among the several States    , and without regard to any
# C/P     NSg           P     D   J/Dq    NPrPl/V3+ . V/C C/P     NSg/V+ P  I/R/Dq
> census or    enumeration .
# NSg/V+ NPr/C N🅪Sg        .
>
#
> No    Tax    or    Duty shall be      laid on  Articles exported from any    State   .
# NPr/P N🅪Sg/V NPr/C NSg+ VX    NSg/VXB V/J  J/P NPl/V3+  VP/J     P    I/R/Dq N🅪Sg/V+ .
>
#
> No     Preference shall be      given     by      any    Regulation of Commerce or    Revenue to the
# NPr/P+ NSg/V+     VX    NSg/VXB NSg/V/J/P NSg/J/P I/R/Dq N🅪Sg/J     P  Nᴹ/V     NPr/C NSg+    P  D
> Ports  of one       State   over    those  of another : nor   shall Vessels bound       to , or    from ,
# NPl/V3 P  NSg/I/V/J N🅪Sg/V+ NSg/J/P I/Ddem P  I/D     . NSg/C VX    NPl/V3+ NSg/VPtPp/J P  . NPr/C P    .
> one        State   , be      obliged to enter , clear   , or    pay     Duties in      another .
# NSg/I/V/J+ N🅪Sg/V+ . NSg/VXB VP/J    P  NSg/V . NSg/V/J . NPr/C NSg/V/J NPl+   NPr/J/P I/D     .
>
#
> No     Money   shall be      drawn from the Treasury , but     in      Consequence of Appropriations
# NPr/P+ N🅪Sg/J+ VX    NSg/VXB V/J   P    D   NPr      . NSg/C/P NPr/J/P NSg/V       P  +
> made by      Law     ; and a   regular Statement and Account of the Receipts and
# V    NSg/J/P N🅪Sg/V+ . V/C D/P NSg/J   NSg/V/J+  V/C NSg/V   P  D   NPl/V3+  V/C
> Expenditures of all          public Money   shall be      published from time      to time     .
# NPl          P  NSg/I/J/C/Dq Nᴹ/V/J N🅪Sg/J+ VX    NSg/VXB VP/J      P    N🅪Sg/V/J+ P  N🅪Sg/V/J .
>
#
> No    Title  of Nobility shall be      granted by      the United States    : And no    Person
# NPr/P NSg/V+ P  NSg      VX    NSg/VXB VP/J    NSg/J/P D   VP/J   NPrPl/V3+ . V/C NPr/P NSg/V+
> holding any    Office of Profit    or    Trust    under   them     , shall , without the Consent of
# Nᴹ/Vg/J I/R/Dq NSg/V  P  N🅪Sg/V/J+ NPr/C N🅪Sg/V/J NSg/J/P NSg/IPl+ . VX    . C/P     D   N🅪Sg/V  P
> the Congress , accept  of any    present , Emolument , Office , or    Title  , of any    kind
# D   NPr/V+   . NSg/V/J P  I/R/Dq NSg/V/J . NSg       . NSg/V+ . NPr/C NSg/V+ . P  I/R/Dq NSg/J+
> whatever , from any    King     , Prince   , or    foreign State   .
# NSg/I/J+ . P    I/R/Dq NPr/V/J+ . NPr/V/J+ . NPr/C NSg/J   N🅪Sg/V+ .
>
#
> The right   of citizens of the United States    to vote  in      any    primary or    other
# D   NPr/V/J P  NPl      P  D+  VP/J   NPrPl/V3+ P  NSg/V NPr/J/P I/R/Dq NSg/V/J NPr/C NSg/V/J
> election for President or    Vice       President , for electors for President or    Vice
# NSg      C/P NSg/V     NPr/C NSg/V/J/P+ NSg/V+    . C/P NPl      C/P NSg/V     NPr/C NSg/V/J/P+
> President , or    for Senator or    Representative in      Congress , shall not   be      denied or
# NSg/V+    . NPr/C C/P NSg     NPr/C NSg/J+         NPr/J/P NPr/V+   . VX    NSg/C NSg/VXB VP/J   NPr/C
> abridged by      the United States    or    any    State   by      reason of failure to pay     any    poll
# VP/J     NSg/J/P D   VP/J   NPrPl/V3+ NPr/C I/R/Dq N🅪Sg/V+ NSg/J/P N🅪Sg/V P  N🅪Sg+   P  NSg/V/J I/R/Dq NSg/V/J+
> tax    or    other   tax     .
# N🅪Sg/V NPr/C NSg/V/J N🅪Sg/V+ .
>
#
> Section . 10 .
# NSg/V+  . #  .
>
#
> No     State   shall enter into any    Treaty , Alliance , or
# NPr/P+ N🅪Sg/V+ VX    NSg/V P    I/R/Dq NSg/V+ . N🅪Sg/V+  . NPr/C
> Confederation ; grant  Letters of Marque and Reprisal ; coin   Money   ; emit Bills  of
# NSg/J         . NPr/V+ NPl/V3  P  NSg    V/C NSg+     . NSg/V+ N🅪Sg/J+ . V    NPl/V3 P
> Credit ; make  any    Thing but     gold   and silver  Coin   a   Tender  in      Payment of Debts ;
# NSg/V+ . NSg/V I/R/Dq NSg+  NSg/C/P Nᴹ/V/J V/C Nᴹ/V/J+ NSg/V+ D/P NSg/V/J NPr/J/P N🅪Sg    P  NPl+  .
> pass  any    Bill  of Attainder , ex       post      facto Law     , or    Law     impairing the Obligation
# NSg/V I/R/Dq NPr/V P  NSg       . NSg/V/J+ NPr🅪/V/P+ ?     N🅪Sg/V+ . NPr/C N🅪Sg/V+ Nᴹ/Vg/J   D   N🅪Sg
> of Contracts , or    grant any    Title  of Nobility .
# P  NPl/V3+   . NPr/C NPr/V I/R/Dq NSg/V+ P  NSg      .
>
#
> No     State   shall , without the Consent of the Congress , lay     any    Imposts or    Duties
# NPr/P+ N🅪Sg/V+ VX    . C/P     D   N🅪Sg/V  P  D+  NPr/V+   . NSg/V/J I/R/Dq NPl     NPr/C NPl+
> on  Imports or    Exports , except what   may    be      absolutely necessary for executing
# J/P NPl/V3  NPr/C NPl/V3+ . V/C/P  NSg/I+ NPr/VX NSg/VXB R          NSg/J     C/P Nᴹ/Vg/J
> it's inspection Laws    : and the net      Produce of all          Duties and Imposts , laid by
# +    N🅪Sg+      NPl/V3+ . V/C D   NSg/V/J+ Nᴹ/V    P  NSg/I/J/C/Dq NPl+   V/C NPl     . V/J  NSg/J/P
> any    State   on  Imports or    Exports , shall be      for the Use     of the Treasury of the
# I/R/Dq N🅪Sg/V+ J/P NPl/V3  NPr/C NPl/V3+ . VX    NSg/VXB C/P D   N🅪Sg/VB P  D   NPr      P  D
> United States    ; and all          such  Laws    shall be      subject to the Revision and Controul
# VP/J   NPrPl/V3+ . V/C NSg/I/J/C/Dq NSg/I NPl/V3+ VX    NSg/VXB NSg/V/J P  D   NSg/V+   V/C ?
> of the Congress .
# P  D   NPr/V+   .
>
#
> No     State   shall , without the Consent of Congress , lay     any    Duty of Tonnage , keep
# NPr/P+ N🅪Sg/V+ VX    . C/P     D   N🅪Sg/V  P  NPr/V+   . NSg/V/J I/R/Dq NSg  P  NSg+    . NSg/V
> Troops  , or    Ships  of War     in      time     of Peace   , enter into any    Agreement or    Compact
# NPl/V3+ . NPr/C NPl/V3 P  N🅪Sg/V+ NPr/J/P N🅪Sg/V/J P  NPr🅪/V+ . NSg/V P    I/R/Dq N🅪Sg+     NPr/C NSg/V/J
> with another State   , or    with a    foreign Power     , or    engage in      War     , unless actually
# P    I/D+    N🅪Sg/V+ . NPr/C P    D/P+ NSg/J+  N🅪Sg/V/J+ . NPr/C V      NPr/J/P N🅪Sg/V+ . C      R
> invaded , or    in      such  imminent Danger     as    will   not   admit of delay    .
# VP/J    . NPr/C NPr/J/P NSg/I J        N🅪Sg/V/JC+ NSg/R NPr/VX NSg/C V     P  NSg/V/J+ .
>
#
> Article . II .
# NSg/V+  . #r .
>
#
> Section . 1 .
# NSg/V+  . # .
>
#
> The executive Power     shall be      vested in      a   President of the
# D+  NSg/J+    N🅪Sg/V/J+ VX    NSg/VXB VP/J   NPr/J/P D/P NSg/V     P  D
> United States   of America . He       shall hold    his     Office during the Term    of four
# VP/J   NPrPl/V3 P  NPr+    . NPr/ISg+ VX    NSg/V/J ISg/D$+ NSg/V+ V/P    D   NSg/V/J P  NSg+
> Years ending  at    noon   on  the 20th day  of January , and , together with the Vice
# NPl+  Nᴹ/Vg/J NSg/P NSg/V+ J/P D   #    NPr🅪 P  NPr+    . V/C . J        P    D+  NSg/V/J/P+
> President , chosen for the same Term     , be      elected , as    follows
# NSg/V+    . Nᴹ/V/J C/P D+  I/J+ NSg/V/J+ . NSg/VXB NSg/V/J . NSg/R NPl/V3
>
#
> Each State   shall appoint , in      such  Manner as    the Legislature thereof may    direct ,
# Dq+  N🅪Sg/V+ VX    V       . NPr/J/P NSg/I NSg+   NSg/R D   NSg+        W?      NPr/VX V/J    .
> a   Number     of Electors , equal   to the whole Number    of Senators and Representatives
# D/P N🅪Sg/V/JC+ P  NPl      . NSg/V/J P  D   NSg/J N🅪Sg/V/JC P  NPl      V/C NPl+
> to which the State   may    be      entitled in      the Congress : but     no    Senator or
# P  I/C+  D   N🅪Sg/V+ NPr/VX NSg/VXB VP/J     NPr/J/P D   NPr/V+   . NSg/C/P NPr/P NSg     NPr/C
> Representative , or    Person holding an  Office of Trust    or    Profit    under   the United
# NSg/J+         . NPr/C NSg/V+ Nᴹ/Vg/J D/P NSg/V  P  N🅪Sg/V/J NPr/C N🅪Sg/V/J+ NSg/J/P D   VP/J
> States    , shall be      appointed an  Elector .
# NPrPl/V3+ . VX    NSg/VXB VP/J      D/P NSg     .
>
#
> SubSection . 1 .
# NSg/V+     . # .
>
#
> The Electors shall meet    in      their respective states    , and vote
# D   NPl      VX    NSg/V/J NPr/J/P D$+   J          NPrPl/V3+ . V/C NSg/V+
> by      ballot for President and Vice       - President , one       of whom , at    least , shall not   be
# NSg/J/P NSg/V  C/P NSg/V     V/C NSg/V/J/P+ . NSg/V+    . NSg/I/V/J P  I+   . NSg/P NSg/J . VX    NSg/C NSg/VXB
> an  inhabitant of the same state   with themselves ; they shall name  in      their
# D/P NSg/J      P  D   I/J  N🅪Sg/V+ P    IPl+       . IPl+ VX    NSg/V NPr/J/P D$+
> ballots the person voted for as    President , and in      distinct ballots the person
# NPl/V3  D   NSg/V+ VP/J  C/P NSg/R NSg/V+    . V/C NPr/J/P V/J      NPl/V3  D   NSg/V+
> voted for as    Vice       - President , and they shall make  distinct lists  of all          persons
# VP/J  C/P NSg/R NSg/V/J/P+ . NSg/V+    . V/C IPl+ VX    NSg/V V/J      NPl/V3 P  NSg/I/J/C/Dq NPl/V3+
> voted for as    President , and all          persons voted for as    Vice       - President and of the
# VP/J  C/P NSg/R NSg/V+    . V/C NSg/I/J/C/Dq NPl/V3+ VP/J  C/P NSg/R NSg/V/J/P+ . NSg/V     V/C P  D
> number    of votes   for each , which lists   they shall sign   and certify , and transmit
# N🅪Sg/V/JC P  NPl/V3+ C/P Dq   . I/C+  NPl/V3+ IPl+ VX    NSg/V+ V/C V       . V/C V
> sealed to the seat  of the government of the United States    , directed to the
# VP/J   P  D   NSg/V P  D   N🅪Sg       P  D   VP/J   NPrPl/V3+ . VP/J     P  D
> President of the Senate ; — The President of the Senate shall , in      the presence of
# NSg/V     P  D   NPr+   . . D   NSg/V     P  D   NPr+   VX    . NPr/J/P D   N🅪Sg/V   P
> the Senate and House of Representatives , open    all          the certificates and the
# D   NPr+   V/C NPr/V P  NPl+            . NSg/V/J NSg/I/J/C/Dq D   NPl/V3+      V/C D
> votes   shall then    be      counted ; — The person having  the greatest Number    of votes   for
# NPl/V3+ VX    NSg/J/C NSg/VXB VP/J    . . D   NSg/V+ Nᴹ/Vg/J D   JS       N🅪Sg/V/JC P  NPl/V3+ C/P
> President , shall be      the President , if    such  number     be      a   majority of the whole
# NSg/V+    . VX    NSg/VXB D   NSg/V+    . NSg/C NSg/I N🅪Sg/V/JC+ NSg/VXB D/P NSg      P  D   NSg/J
> number     of Electors appointed ; and if    no    person have   such  majority , then    from
# N🅪Sg/V/JC+ P  NPl      VP/J      . V/C NSg/C NPr/P NSg/V+ NSg/VX NSg/I NSg+     . NSg/J/C P
> the persons having  the highest numbers   not   exceeding three on  the list  of those
# D   NPl/V3+ Nᴹ/Vg/J D   JS      NPrPl/V3+ NSg/C Nᴹ/Vg/J   NSg   J/P D   NSg/V P  I/Ddem
> voted for as    President , the House of Representatives shall choose  immediately ,
# VP/J+ C/P NSg/R NSg/V+    . D   NPr/V P  NPl+            VX    NSg/V/C R           .
> by      ballot , the President . But     in      choosing the President , the votes   shall be
# NSg/J/P NSg/V+ . D   NSg/V+    . NSg/C/P NPr/J/P Nᴹ/Vg/J  D+  NSg/V+    . D+  NPl/V3+ VX    NSg/VXB
> taken by      states    , the representation from each state   having  one        vote   ; a   quorum
# V/J   NSg/J/P NPrPl/V3+ . D   NSg            P    Dq+  N🅪Sg/V+ Nᴹ/Vg/J NSg/I/V/J+ NSg/V+ . D/P NSg
> for this   purpose shall consist of a   member or    members from two - thirds of the
# C/P I/Ddem N🅪Sg/V+ VX    NSg/V   P  D/P NSg/V  NPr/C NPl/V3+ P    NSg . NPl/V3 P  D
> states    , and a   majority of all          the states    shall be      necessary to a   choice  . [ If    ,
# NPrPl/V3+ . V/C D/P NSg      P  NSg/I/J/C/Dq D   NPrPl/V3+ VX    NSg/VXB NSg/J     P  D/P N🅪Sg/J+ . . NSg/C .
> at    the time      fixed for the beginning of the term    of the President , the President
# NSg/P D+  N🅪Sg/V/J+ VP/J  C/P D   NSg/Vg/J  P  D   NSg/V/J P  D+  NSg/V+    . D+  NSg/V+
> elect   shall have   died , the Vice       President elect   shall become President . If    a
# NSg/V/J VX    NSg/VX VP/J . D   NSg/V/J/P+ NSg/V+    NSg/V/J VX    VBPp   NSg/V+    . NSg/C D/P+
> President shall not   have   been    chosen before the time      fixed for the beginning of
# NSg/V+    VX    NSg/C NSg/VX NSg/VPp Nᴹ/V/J C/P    D+  N🅪Sg/V/J+ VP/J  C/P D   NSg/Vg/J  P
> his     term     , or    if    the President elect   shall have   failed to qualify , then    the Vice
# ISg/D$+ NSg/V/J+ . NPr/C NSg/C D+  NSg/V+    NSg/V/J VX    NSg/VX VP/J   P  NSg/V   . NSg/J/C D   NSg/V/J/P+
> President elect   shall act    as    President until a   President shall have   qualified ;
# NSg/V+    NSg/V/J VX    NPr/V+ NSg/R NSg/V+    C/P   D/P NSg/V+    VX    NSg/VX VP/J      .
> and the Congress may    by      law     provide for the case    wherein neither a   President
# V/C D   NPr/V+   NPr/VX NSg/J/P N🅪Sg/V+ V       C/P D   NPr🅪/V+ C       I/C     D/P NSg/V+
> elect   nor   a   Vice       President elect   shall have   qualified , declaring who    shall then
# NSg/V/J NSg/C D/P NSg/V/J/P+ NSg/V+    NSg/V/J VX    NSg/VX VP/J      . Nᴹ/Vg/J   NPr/I+ VX    NSg/J/C
> act    as    President , or    the manner in      which one       who    is  to act   shall be      selected ,
# NPr/V+ NSg/R NSg/V+    . NPr/C D   NSg+   NPr/J/P I/C+  NSg/I/V/J NPr/I+ VL3 P  NPr/V VX    NSg/VXB VP/J     .
> and such  person shall act    accordingly until a   President or    Vice       President shall
# V/C NSg/I NSg/V+ VX    NPr/V+ R           C/P   D/P NSg/V     NPr/C NSg/V/J/P+ NSg/V+    VX
> have   qualified.The Congress may    by      law     provide for the case   of the death of any
# NSg/VX Hostname      NPr/V+   NPr/VX NSg/J/P N🅪Sg/V+ V       C/P D   NPr🅪/V P  D   NPr🅪  P  I/R/Dq
> of the persons from whom the House of Representatives may    choose  a   President
# P  D   NPl/V3+ P    I+   D   NPr/V P  NPl+            NPr/VX NSg/V/C D/P NSg/V+
> whenever the right   of choice  shall have   devolved upon them     , and for the case   of
# C        D   NPr/V/J P  N🅪Sg/J+ VX    NSg/VX VP/J     P    NSg/IPl+ . V/C C/P D   NPr🅪/V P
> the death of any    of the persons from whom the Senate may    choose  a   Vice
# D   NPr🅪  P  I/R/Dq P  D   NPl/V3+ P    I+   D   NPr+   NPr/VX NSg/V/C D/P NSg/V/J/P+
> President whenever the right   of choice  shall have   devolved upon them     . ] The
# NSg/V+    C        D   NPr/V/J P  N🅪Sg/J+ VX    NSg/VX VP/J     P    NSg/IPl+ . . D+
> person having  the greatest number    of votes   as    Vice       - President , shall be      the
# NSg/V+ Nᴹ/Vg/J D   JS       N🅪Sg/V/JC P  NPl/V3+ NSg/R NSg/V/J/P+ . NSg/V+    . VX    NSg/VXB D
> Vice       - President , if    such   number     be      a   majority of the whole number    of Electors
# NSg/V/J/P+ . NSg/V+    . NSg/C NSg/I+ N🅪Sg/V/JC+ NSg/VXB D/P NSg      P  D   NSg/J N🅪Sg/V/JC P  NPl
> appointed , and if    no    person have   a   majority , then    from the two highest numbers
# VP/J      . V/C NSg/C NPr/P NSg/V+ NSg/VX D/P NSg+     . NSg/J/C P    D   NSg JS      NPrPl/V3+
> on  the list   , the Senate shall choose  the Vice       - President ; a   quorum for the
# J/P D   NSg/V+ . D   NPr+   VX    NSg/V/C D   NSg/V/J/P+ . NSg/V+    . D/P NSg    C/P D
> purpose shall consist of two - thirds of the whole number    of Senators , and a
# N🅪Sg/V+ VX    NSg/V   P  NSg . NPl/V3 P  D   NSg/J N🅪Sg/V/JC P  NPl+     . V/C D/P
> majority of the whole number     shall be      necessary to a   choice  . But     no     person
# NSg      P  D   NSg/J N🅪Sg/V/JC+ VX    NSg/VXB NSg/J     P  D/P N🅪Sg/J+ . NSg/C/P NPr/P+ NSg/V+
> constitutionally ineligible to the office of President shall be      eligible to
# R                NSg/J      P  D   NSg/V  P  NSg/V+    VX    NSg/VXB NSg/J    P
> that         of Vice       - President of the United States    .
# NSg/I/C/Ddem P  NSg/V/J/P+ . NSg/V     P  D   VP/J   NPrPl/V3+ .
>
#
> The Congress may    determine the Time     of chusing the Electors , and the Day   on
# D+  NPr/V+   NPr/VX V         D   N🅪Sg/V/J P  ?       D   NPl      . V/C D   NPr🅪+ J/P
> which they shall give  their Votes   ; which Day   shall be      the same throughout the
# I/C+  IPl+ VX    NSg/V D$+   NPl/V3+ . I/C+  NPr🅪+ VX    NSg/VXB D   I/J  P          D
> United States    .
# VP/J   NPrPl/V3+ .
>
#
> SubSection . 2
# NSg/V+     . #
>
#
> No    Person except a    natural born     Citizen , or    a   Citizen of the
# NPr/P NSg/V+ V/C/P  D/P+ NSg/J+  NPr/V/J+ NSg+    . NPr/C D/P NSg     P  D+
> United States    , at    the time     of the Adoption of this    Constitution , shall be
# VP/J   NPrPl/V3+ . NSg/P D   N🅪Sg/V/J P  D   NSg      P  I/Ddem+ NPr+         . VX    NSg/VXB
> eligible to the Office of President ; neither shall any     Person be      eligible to
# NSg/J    P  D   NSg/V  P  NSg/V+    . I/C     VX    I/R/Dq+ NSg/V+ NSg/VXB NSg/J    P
> that         Office who    shall not   have   attained to the Age    of thirty five Years , and
# NSg/I/C/Ddem NSg/V+ NPr/I+ VX    NSg/C NSg/VX VP/J     P  D   N🅪Sg/V P  NSg    NSg  NPl+  . V/C
> been    fourteen Years a   Resident within  the United States    .
# NSg/VPp NSg      NPl+  D/P NSg/J+   NSg/J/P D   VP/J   NPrPl/V3+ .
>
#
> No     person shall be      elected to the office of the President more           than twice , and
# NPr/P+ NSg/V+ VX    NSg/VXB NSg/V/J P  D   NSg/V  P  D+  NSg/V+    NPr/I/V/J/R/Dq C/P  W?    . V/C
> no     person who    has held the office of President , or    acted as    President , for more
# NPr/P+ NSg/V+ NPr/I+ V3  V    D   NSg/V  P  NSg/V+    . NPr/C VP/J  NSg/R NSg/V+    . C/P NPr/I/V/J/R/Dq
> than two years of a    term     to which some      other    person was elected President shall
# C/P  NSg NPl   P  D/P+ NSg/V/J+ P  I/C+  I/J/R/Dq+ NSg/V/J+ NSg/V+ VPt NSg/V/J NSg/V+    VX
> be      elected to the office of the President more           than once  . But     this    article
# NSg/VXB NSg/V/J P  D   NSg/V  P  D+  NSg/V+    NPr/I/V/J/R/Dq C/P  NSg/C . NSg/C/P I/Ddem+ NSg/V+
> shall not   apply to any     person holding the office of President when    this    article
# VX    NSg/C V/J   P  I/R/Dq+ NSg/V+ Nᴹ/Vg/J D   NSg/V  P  NSg/V+    NSg/I/C I/Ddem+ NSg/V+
> was proposed by      the Congress , and shall not   prevent any     person who    may    be
# VPt VP/J     NSg/J/P D+  NPr/V+   . V/C VX    NSg/C V       I/R/Dq+ NSg/V+ NPr/I+ NPr/VX NSg/VXB
> holding the office of President , or    acting  as    President , during the term     within
# Nᴹ/Vg/J D   NSg/V  P  NSg/V+    . NPr/C Nᴹ/Vg/J NSg/R NSg/V+    . V/P    D   NSg/V/J+ NSg/J/P
> which this    article becomes operative from holding the office of President or
# I/C+  I/Ddem+ NSg/V+  V3      NSg/J+    P    Nᴹ/Vg/J D   NSg/V  P  NSg/V+    NPr/C
> acting  as    President during the remainder of such   term     .
# Nᴹ/Vg/J NSg/R NSg/V+    V/P    D   NSg/V/J   P  NSg/I+ NSg/V/J+ .
>
#
> SubSection 3 .
# NSg/V+     # .
>
#
> In      case   of the removal of the President from office or    of his
# NPr/J/P NPr🅪/V P  D   NSg     P  D   NSg/V+    P    NSg/V+ NPr/C P  ISg/D$+
> death or    resignation , the Vice       President shall become President .
# NPr🅪  NPr/C NSg+        . D+  NSg/V/J/P+ NSg/V+    VX    VBPp   NSg/V+    .
>
#
> Whenever there is  a   vacancy in      the office of the Vice       President , the President
# C        +     VL3 D/P N🅪Sg+   NPr/J/P D   NSg/V  P  D+  NSg/V/J/P+ NSg/V+    . D+  NSg/V+
> shall nominate a    Vice       President who    shall take  office upon confirmation by      a
# VX    V/J      D/P+ NSg/V/J/P+ NSg/V+    NPr/I+ VX    NSg/V NSg/V+ P    N🅪Sg+        NSg/J/P D/P
> majority vote  of both   Houses of Congress .
# NSg+     NSg/V P  I/C/Dq NPl/V3 P  NPr/V+   .
>
#
> Whenever the President transmits to the President pro     tempore of the Senate and
# C        D+  NSg/V+    V3        P  D   NSg/V+    NSg/J/P ?       P  D   NPr+   V/C
> the Speaker of the House of Representatives his     written declaration that          he       is
# D   NSg     P  D   NPr/V P  NPl+            ISg/D$+ V/J     NSg+        NSg/I/C/Ddem+ NPr/ISg+ VL3
> unable  to discharge the powers    and duties of his     office , and until he       transmits
# NSg/V/J P  N🅪Sg/V    D   NPrPl/V3+ V/C NPl    P  ISg/D$+ NSg/V+ . V/C C/P   NPr/ISg+ V3
> to them     a   written declaration to the contrary , such  powers   and duties shall be
# P  NSg/IPl+ D/P V/J     NSg+        P  D   NSg/V/J+ . NSg/I NPrPl/V3 V/C NPl+   VX    NSg/VXB
> discharged by      the Vice       President as    Acting  President .
# VP/J       NSg/J/P D   NSg/V/J/P+ NSg/V+    NSg/R Nᴹ/Vg/J NSg/V+    .
>
#
> Whenever the Vice       President and a   majority of either the principal officers of
# C        D   NSg/V/J/P+ NSg/V+    V/C D/P NSg      P  I/C    D   NSg/J     NPl/V3   P
> the executive departments or    of such  other    body   as    Congress may    by      law     provide ,
# D   NSg/J     NPl+        NPr/C P  NSg/I NSg/V/J+ NSg/V+ NSg/R NPr/V+   NPr/VX NSg/J/P N🅪Sg/V+ V       .
> transmit to the President pro     tempore of the Senate and the Speaker of the
# V        P  D+  NSg/V+    NSg/J/P ?       P  D   NPr+   V/C D   NSg     P  D
> House of Representatives their written declaration that         the President is  unable
# NPr/V P  NPl+            D$+   V/J     NSg+        NSg/I/C/Ddem D   NSg/V+    VL3 NSg/V/J
> to discharge the powers    and duties of his     office , the Vice       President shall
# P  N🅪Sg/V    D   NPrPl/V3+ V/C NPl    P  ISg/D$+ NSg/V+ . D   NSg/V/J/P+ NSg/V+    VX
> immediately assume the powers    and duties of the office as    Acting  President .
# R           V      D   NPrPl/V3+ V/C NPl    P  D   NSg/V+ NSg/R Nᴹ/Vg/J NSg/V+    .
>
#
> Thereafter , when    the President transmits to the President pro     tempore of the
# NSg        . NSg/I/C D+  NSg/V+    V3        P  D   NSg/V+    NSg/J/P ?       P  D
> Senate and the Speaker of the House of Representatives his     written declaration
# NPr+   V/C D   NSg     P  D   NPr/V P  NPl+            ISg/D$+ V/J     NSg+
> that         no    inability exists , he       shall resume the powers    and duties of his     office
# NSg/I/C/Ddem NPr/P N🅪Sg+     V3     . NPr/ISg+ VX    NSg/V  D   NPrPl/V3+ V/C NPl    P  ISg/D$+ NSg/V+
> unless the Vice       President and a   majority of either the principal officers of
# C      D   NSg/V/J/P+ NSg/V+    V/C D/P NSg      P  I/C    D   NSg/J     NPl/V3   P
> the executive department or    of such  other   body   as    Congress may    by      law     provide ,
# D   NSg/J     NSg+       NPr/C P  NSg/I NSg/V/J NSg/V+ NSg/R NPr/V+   NPr/VX NSg/J/P N🅪Sg/V+ V       .
> transmit within  four days to the President pro     tempore of the Senate and the
# V        NSg/J/P NSg  NPl+ P  D   NSg/V+    NSg/J/P ?       P  D   NPr+   V/C D
> Speaker of the House of Representatives their written declaration that         the
# NSg     P  D   NPr/V P  NPl+            D$+   V/J     NSg+        NSg/I/C/Ddem D
> President is  unable  to discharge the powers    and duties of his     office . Thereupon
# NSg/V+    VL3 NSg/V/J P  N🅪Sg/V    D   NPrPl/V3+ V/C NPl    P  ISg/D$+ NSg/V+ . W?
> Congress shall decide the issue  , assembling within  forty - eight hours for that
# NPr/V+   VX    V      D   NSg/V+ . Nᴹ/Vg/J    NSg/J/P NSg/J . NSg/J NPl+  C/P NSg/I/C/Ddem
> purpose if    not   in      session . If    the Congress , within  twenty - one       days after
# N🅪Sg/V+ NSg/C NSg/C NPr/J/P NSg/V+  . NSg/C D+  NPr/V+   . NSg/J/P NSg    . NSg/I/V/J NPl  P
> receipt of the latter written declaration , or    , if    Congress is  not   in      session ,
# NSg/V   P  D+  NSg/J+ V/J     NSg+        . NPr/C . NSg/C NPr/V+   VL3 NSg/C NPr/J/P NSg/V+  .
> within  twenty - one       days after Congress is  required to assemble , determines by
# NSg/J/P NSg    . NSg/I/V/J NPl  P     NPr/V+   VL3 VP/J     P  V        . V3         NSg/J/P
> two - thirds vote  of both   Houses  that         the President is  unable  to discharge the
# NSg . NPl/V3 NSg/V P  I/C/Dq NPl/V3+ NSg/I/C/Ddem D+  NSg/V+    VL3 NSg/V/J P  N🅪Sg/V    D
> powers   and duties of his     office , the Vice       President shall continue to discharge
# NPrPl/V3 V/C NPl    P  ISg/D$+ NSg/V+ . D+  NSg/V/J/P+ NSg/V+    VX    NSg/V    P  N🅪Sg/V
> the same as    Acting  President ; otherwise , the President shall resume the powers
# D   I/J  NSg/R Nᴹ/Vg/J NSg/V+    . J         . D+  NSg/V+    VX    NSg/V  D   NPrPl/V3
> and duties of his     office .
# V/C NPl    P  ISg/D$+ NSg/V+ .
>
#
> SubSection 4 .
# NSg/V+     # .
>
#
> The President shall , at    stated Times   , receive for his
# D+  NSg/V+    VX    . NSg/P VP/J   NPl/V3+ . NSg/V   C/P ISg/D$+
> Services , a    Compensation , which shall neither be      encreased nor   diminished
# NPl/V3+  . D/P+ NSg+         . I/C+  VX    I/C     NSg/VXB ?         NSg/C VP/J
> during the Period   for which he       shall have   been    elected , and he       shall not
# V/P    D   NSg/V/J+ C/P I/C+  NPr/ISg+ VX    NSg/VX NSg/VPp NSg/V/J . V/C NPr/ISg+ VX    NSg/C
> receive within  that         Period   any    other   Emolument from the United States    , or    any
# NSg/V   NSg/J/P NSg/I/C/Ddem NSg/V/J+ I/R/Dq NSg/V/J NSg       P    D   VP/J   NPrPl/V3+ . NPr/C I/R/Dq
> of them     .
# P  NSg/IPl+ .
>
#
> Before he       enter on  the Execution of his     Office , he       shall take  the following
# C/P    NPr/ISg+ NSg/V J/P D   NSg       P  ISg/D$+ NSg/V+ . NPr/ISg+ VX    NSg/V D   Nᴹ/Vg/J/P
> Oath   or    Affirmation : - - " I       do     solemnly swear   ( or    affirm ) that         I       will   faithfully
# NSg/V+ NPr/C NSg         . . . . ISg/#r+ NSg/VX R        NSg/V/J . NPr/C V      . NSg/I/C/Ddem ISg/#r+ NPr/VX R
> execute the Office of President of the United States    , and will   to the best      of
# V       D   NSg/V  P  NSg/V     P  D   VP/J   NPrPl/V3+ . V/C NPr/VX P  D   NPr/VX/JS P
> my  Ability , preserve , protect and defend the Constitution of the United
# D$+ N🅪Sg+   . NSg/V    . V       V/C NSg/V  D   NPr          P  D   VP/J
> States    . "
# NPrPl/V3+ . .
>
#
> SubSection 5 .
# NSg/V+     # .
>
#
> The District constituting the seat  of Government of the
# D+  NSg/V/J+ Nᴹ/Vg/J      D   NSg/V P  N🅪Sg       P  D
> United States    shall appoint in      such  manner as    the Congress may    direct :
# VP/J   NPrPl/V3+ VX    V       NPr/J/P NSg/I NSg+   NSg/R D   NPr/V+   NPr/VX V/J    .
>
#
> A   number    of electors of President and Vice       President equal   to the whole number
# D/P N🅪Sg/V/JC P  NPl      P  NSg/V     V/C NSg/V/J/P+ NSg/V+    NSg/V/J P  D   NSg/J N🅪Sg/V/JC
> of Senators and Representatives in      Congress to which the District would be
# P  NPl+     V/C NPl+            NPr/J/P NPr/V+   P  I/C+  D   NSg/V/J+ VX    NSg/VXB
> entitled if    it       were    a   State   , but     in      no    event  more           than the least populous
# VP/J     NSg/C NPr/ISg+ NSg/VPt D/P N🅪Sg/V+ . NSg/C/P NPr/J/P NPr/P NSg/V+ NPr/I/V/J/R/Dq C/P  D   NSg/J J
> State   ; they shall be      in      addition to those  appointed by      the States    , but     they
# N🅪Sg/V+ . IPl+ VX    NSg/VXB NPr/J/P NSg+     P  I/Ddem VP/J+     NSg/J/P D   NPrPl/V3+ . NSg/C/P IPl+
> shall be      considered , for the purposes of the election of President and Vice
# VX    NSg/VXB VP/J       . C/P D   NPl/V3   P  D   NSg      P  NSg/V     V/C NSg/V/J/P+
> President , to be      electors appointed by      a   State   ; and they shall meet    in      the
# NSg/V+    . P  NSg/VXB NPl      VP/J      NSg/J/P D/P N🅪Sg/V+ . V/C IPl+ VX    NSg/V/J NPr/J/P D
> District and perform such  duties as    provided by      this   article of the
# NSg/V/J+ V/C V       NSg/I NPl+   NSg/R VP/J/C   NSg/J/P I/Ddem NSg/V   P  D
> Constitution .
# NPr+         .
>
#
> Section . 2 .
# NSg/V+  . # .
>
#
> The President shall be      Commander in      Chief   of the Army and Navy
# D+  NSg/V+    VX    NSg/VXB NSg       NPr/J/P NSg/V/J P  D   NSg  V/C N🅪Sg/J
> of the United States    , and of the Militia of the several States    , when    called
# P  D+  VP/J   NPrPl/V3+ . V/C P  D   NSg     P  D   J/Dq    NPrPl/V3+ . NSg/I/C VP/J
> into the actual Service of the United States    ; he       may    require the Opinion , in
# P    D   NSg/J  NSg/V   P  D   VP/J   NPrPl/V3+ . NPr/ISg+ NPr/VX NSg/V   D   NSg+    . NPr/J/P
> writing , of the principal Officer in      each of the executive Departments , upon
# Nᴹ/Vg/J . P  D   NSg/J     NSg/V+  NPr/J/P Dq   P  D   NSg/J     NPl+        . P
> any    Subject  relating to the Duties of their respective Offices , and he       shall
# I/R/Dq NSg/V/J+ Nᴹ/Vg/J  P  D   NPl    P  D$+   J          NPl/V3+ . V/C NPr/ISg+ VX
> have   Power     to grant Reprieves and Pardons for Offences against the United
# NSg/VX N🅪Sg/V/J+ P  NPr/V NPl/V3    V/C NPl/V3  C/P NPl/Comm C/P     D   VP/J
> States    , except in      Cases   of Impeachment .
# NPrPl/V3+ . V/C/P  NPr/J/P NPl/V3+ P  N🅪Sg        .
>
#
> He       shall have   Power     , by      and with the Advice and Consent of the Senate , to make
# NPr/ISg+ VX    NSg/VX N🅪Sg/V/J+ . NSg/J/P V/C P    D+  Nᴹ+    V/C N🅪Sg/V  P  D+  NPr+   . P  NSg/V
> Treaties , provided two thirds of the Senators present  concur ; and he       shall
# NPl/V3+  . VP/J/C   NSg NPl/V3 P  D+  NPl+     NSg/V/J+ V+     . V/C NPr/ISg+ VX
> nominate , and by      and with the Advice and Consent of the Senate , shall appoint
# V/J      . V/C NSg/J/P V/C P    D   Nᴹ+    V/C N🅪Sg/V  P  D   NPr+   . VX    V
> Ambassadors , other   public Ministers and Consuls , Judges   of the supreme Court    ,
# NPl+        . NSg/V/J Nᴹ/V/J NPl/V3+   V/C NPl     . NPrPl/V3 P  D   NSg/V/J NSg/V/J+ .
> and all          other   Officers of the United States    , whose Appointments are not   herein
# V/C NSg/I/J/C/Dq NSg/V/J NPl/V3   P  D   VP/J   NPrPl/V3+ . I+    NPl+         V   NSg/C W?
> otherwise provided for , and which shall be      established by      Law     : but     the Congress
# J         VP/J/C   C/P . V/C I/C+  VX    NSg/VXB VP/J        NSg/J/P N🅪Sg/V+ . NSg/C/P D   NPr/V+
> may    by      Law     vest  the Appointment of such  inferior Officers , as    they think
# NPr/VX NSg/J/P N🅪Sg/V+ NSg/V D   NSg         P  NSg/I NSg/J    NPl/V3+  . NSg/R IPl+ NSg/V
> proper , in      the President alone , in      the Courts of Law     , or    in      the Heads  of
# NSg/J  . NPr/J/P D   NSg/V+    J     . NPr/J/P D   NPl/V3 P  N🅪Sg/V+ . NPr/C NPr/J/P D   NPl/V3 P
> Departments .
# NPl+        .
>
#
> The President shall have   Power     to fill  up        all          Vacancies that          may    happen during
# D+  NSg/V+    VX    NSg/VX N🅪Sg/V/J+ P  NSg/V NSg/V/J/P NSg/I/J/C/Dq NPl       NSg/I/C/Ddem+ NPr/VX V      V/P
> the Recess  of the Senate , by      granting Commissions which shall expire at    the End
# D   NSg/V/J P  D   NPr+   . NSg/J/P Nᴹ/Vg/J+ NPl/V3+     I/C+  VX    V      NSg/P D   NSg/V
> of their next    Session .
# P  D$+   NSg/J/P NSg/V+  .
>
#
> No     soldier  shall , in      time     of peace   be      quartered in      any     house  , without the
# NPr/P+ NSg/V/J+ VX    . NPr/J/P N🅪Sg/V/J P  NPr🅪/V+ NSg/VXB VP/J      NPr/J/P I/R/Dq+ NPr/V+ . C/P     D
> consent of the owner , nor   in      time     of war     , but     in      a    manner to be      prescribed by
# N🅪Sg/V  P  D+  NSg+  . NSg/C NPr/J/P N🅪Sg/V/J P  N🅪Sg/V+ . NSg/C/P NPr/J/P D/P+ NSg+   P  NSg/VXB VP/J       NSg/J/P
> law     .
# N🅪Sg/V+ .
>
#
> Section . 3 .
# NSg/V+  . # .
>
#
> He       shall from time      to time     give  to the Congress Information of
# NPr/ISg+ VX    P    N🅪Sg/V/J+ P  N🅪Sg/V/J NSg/V P  D   NPr/V+   Nᴹ          P
> the State  of the Union    , and recommend to their Consideration such   Measures as
# D   N🅪Sg/V P  D+  NPr/V/J+ . V/C NSg/V     P  D$+   N🅪Sg+         NSg/I+ NPl/V3+  NSg/R
> he       shall judge  necessary and expedient ; he       may    , on  extraordinary Occasions ,
# NPr/ISg+ VX    NSg/V+ NSg/J     V/C NSg/J     . NPr/ISg+ NPr/VX . J/P NSg/J         NPl/V3+   .
> convene both   Houses  , or    either of them     , and in      Case   of Disagreement between
# V       I/C/Dq NPl/V3+ . NPr/C I/C    P  NSg/IPl+ . V/C NPr/J/P NPr🅪/V P  N🅪Sg+        NSg/P
> them     , with Respect to the Time      of Adjournment , he       may    adjourn them     to such  Time
# NSg/IPl+ . P    Nᴹ/V+   P  D   N🅪Sg/V/J+ P  NSg         . NPr/ISg+ NPr/VX V       NSg/IPl+ P  NSg/I N🅪Sg/V/J+
> as    he       shall think proper ; he       shall receive Ambassadors and other   public
# NSg/R NPr/ISg+ VX    NSg/V NSg/J  . NPr/ISg+ VX    NSg/V   NPl         V/C NSg/V/J Nᴹ/V/J
> Ministers ; he       shall take  Care    that         the Laws    be      faithfully executed , and shall
# NPl/V3+   . NPr/ISg+ VX    NSg/V N🅪Sg/V+ NSg/I/C/Ddem D   NPl/V3+ NSg/VXB R          VP/J     . V/C VX
> Commission all          the Officers of the United States    .
# N🅪Sg/V     NSg/I/J/C/Dq D   NPl/V3   P  D   VP/J   NPrPl/V3+ .
>
#
> Section . 4 .
# NSg/V+  . # .
>
#
> The President , Vice       President and all          civil Officers of the
# D+  NSg/V+    . NSg/V/J/P+ NSg/V+    V/C NSg/I/J/C/Dq J     NPl/V3   P  D+
> United States    , shall be      removed from Office on  Impeachment for , and Conviction
# VP/J   NPrPl/V3+ . VX    NSg/VXB VP/J    P    NSg/V+ J/P N🅪Sg        C/P . V/C N🅪Sg+
> of , Treason , Bribery , or    other   high    Crimes  and Misdemeanors .
# P  . NSg     . Nᴹ      . NPr/C NSg/V/J NSg/V/J NPl/V3+ V/C NPl          .
>
#
> Article . III .
# NSg/V+  . #r  .
>
#
> Section . 1 .
# NSg/V+  . # .
>
#
> The judicial Power    of the United States    , shall be      vested in
# D   NSg/J    N🅪Sg/V/J P  D+  VP/J   NPrPl/V3+ . VX    NSg/VXB VP/J   NPr/J/P
> one       supreme Court    , and in      such  inferior Courts  as    the Congress may    from time      to
# NSg/I/V/J NSg/V/J NSg/V/J+ . V/C NPr/J/P NSg/I NSg/J+   NPl/V3+ NSg/R D+  NPr/V+   NPr/VX P    N🅪Sg/V/J+ P
> time     ordain and establish . The Judges    , both   of the supreme and inferior Courts  ,
# N🅪Sg/V/J V      V/C V         . D+  NPrPl/V3+ . I/C/Dq P  D   NSg/V/J V/C NSg/J+   NPl/V3+ .
> shall hold    their Offices during good     Behaviour  , and shall , at    stated Times   ,
# VX    NSg/V/J D$+   NPl/V3+ V/P    NPr/V/J+ N🅪Sg/Comm+ . V/C VX    . NSg/P VP/J   NPl/V3+ .
> receive for their Services , a    Compensation , which shall not   be      diminished
# NSg/V   C/P D$+   NPl/V3+  . D/P+ NSg+         . I/C+  VX    NSg/C NSg/VXB VP/J
> during their Continuance in      Office .
# V/P    D$+   NSg         NPr/J/P NSg/V+ .
>
#
> Section . 2 .
# NSg/V+  . # .
>
#
> The judicial Power     shall extend to all           Cases   , in      Law    and
# D+  NSg/J+   N🅪Sg/V/J+ VX    NSg/V  P  NSg/I/J/C/Dq+ NPl/V3+ . NPr/J/P N🅪Sg/V V/C
> Equity , arising under   this    Constitution , the Laws   of the United States    , and
# NSg+   . Nᴹ/Vg/J NSg/J/P I/Ddem+ NPr+         . D   NPl/V3 P  D+  VP/J   NPrPl/V3+ . V/C
> Treaties made , or    which shall be      made , under   their Authority ; — to all           Cases
# NPl/V3+  V    . NPr/C I/C+  VX    NSg/VXB V    . NSg/J/P D$+   N🅪Sg+     . . P  NSg/I/J/C/Dq+ NPl/V3+
> affecting Ambassadors , other    public  Ministers and Consuls ; — to all          Cases  of
# Nᴹ/Vg/J   NPl+        . NSg/V/J+ Nᴹ/V/J+ NPl/V3+   V/C NPl     . . P  NSg/I/J/C/Dq NPl/V3 P
> admiralty and maritime Jurisdiction ; — to Controversies to which the United
# NPr       V/C J        N🅪Sg+        . . P  NPl           P  I/C+  D   VP/J
> States    shall be      a   Party    ; — to Controversies between two or    more           States    ; — between
# NPrPl/V3+ VX    NSg/VXB D/P NSg/V/J+ . . P  NPl           NSg/P   NSg NPr/C NPr/I/V/J/R/Dq NPrPl/V3+ . . NSg/P
> Citizens of different States    , — between Citizens of the same State   claiming
# NPl      P  NSg/J     NPrPl/V3+ . . NSg/P   NPl      P  D   I/J  N🅪Sg/V+ Nᴹ/Vg/J
> Lands   under   Grants of different States    .
# NPl/V3+ NSg/J/P NPl/V3 P  NSg/J     NPrPl/V3+ .
>
#
> In      all           Cases   affecting Ambassadors , other    public  Ministers and Consuls , and
# NPr/J/P NSg/I/J/C/Dq+ NPl/V3+ Nᴹ/Vg/J   NPl+        . NSg/V/J+ Nᴹ/V/J+ NPl/V3+   V/C NPl     . V/C
> those  in      which a   State   shall be      Party    , the supreme Court    shall have   original
# I/Ddem NPr/J/P I/C+  D/P N🅪Sg/V+ VX    NSg/VXB NSg/V/J+ . D   NSg/V/J NSg/V/J+ VX    NSg/VX NSg/J
> Jurisdiction . In      all          the other    Cases   before mentioned , the supreme  Court    shall
# N🅪Sg+        . NPr/J/P NSg/I/J/C/Dq D+  NSg/V/J+ NPl/V3+ C/P    VP/J      . D+  NSg/V/J+ NSg/V/J+ VX
> have   appellate Jurisdiction , both   as    to Law    and Fact , with such  Exceptions , and
# NSg/VX J         N🅪Sg+        . I/C/Dq NSg/R P  N🅪Sg/V V/C NSg+ . P    NSg/I NPl+       . V/C
> under   such  Regulations as    the Congress shall make  .
# NSg/J/P NSg/I NPl+        NSg/R D   NPr/V+   VX    NSg/V .
>
#
> The Trial   of all           Crimes  , except in      Cases   of Impeachment , shall be      by      Jury     ; and
# D   NSg/V/J P  NSg/I/J/C/Dq+ NPl/V3+ . V/C/P  NPr/J/P NPl/V3+ P  N🅪Sg        . VX    NSg/VXB NSg/J/P NSg/V/J+ . V/C
> such  Trial    shall be      held in      the State   where the said    Crimes  shall have   been
# NSg/I NSg/V/J+ VX    NSg/VXB V    NPr/J/P D   N🅪Sg/V+ NSg/C D   VPtPp/J NPl/V3+ VX    NSg/VX NSg/VPp
> committed ; but     when    not   committed within  any    State   , the Trial    shall be      at    such
# V/J       . NSg/C/P NSg/I/C NSg/C V/J       NSg/J/P I/R/Dq N🅪Sg/V+ . D   NSg/V/J+ VX    NSg/VXB NSg/P NSg/I
> Place  or    Places  as    the Congress may    by      Law     have   directed .
# N🅪Sg/V NPr/C NPl/V3+ NSg/R D   NPr/V+   NPr/VX NSg/J/P N🅪Sg/V+ NSg/VX VP/J     .
>
#
> Section . 3 .
# NSg/V+  . # .
>
#
> Treason against the United States    , shall consist only  in
# NSg     C/P     D   VP/J   NPrPl/V3+ . VX    NSg/V   J/R/C NPr/J/P
> levying War     against them     , or    in      adhering to their Enemies , giving  them     Aid    and
# Nᴹ/Vg/J N🅪Sg/V+ C/P     NSg/IPl+ . NPr/C NPr/J/P Nᴹ/Vg/J  P  D$+   NPl/V3+ . Nᴹ/Vg/J NSg/IPl+ N🅪Sg/V V/C
> Comfort . No     Person shall be      convicted of Treason unless on  the Testimony of two
# N🅪Sg/V+ . NPr/P+ NSg/V+ VX    NSg/VXB VP/J      P  NSg     C      J/P D   NSg       P  NSg
> Witnesses to the same overt Act    , or    on  Confession in      open    Court    .
# NPl/V3+   P  D   I/J  NSg/J NPr/V+ . NPr/C J/P N🅪Sg+      NPr/J/P NSg/V/J NSg/V/J+ .
>
#
> The Congress shall have   Power     to declare the Punishment of Treason , but     no
# D+  NPr/V+   VX    NSg/VX N🅪Sg/V/J+ P  V       D   N🅪Sg       P  NSg     . NSg/C/P NPr/P
> Attainder of Treason shall work    Corruption of Blood , or    Forfeiture except
# NSg       P  NSg     VX    N🅪Sg/V+ NSg        P  Nᴹ/V+ . NPr/C NSg        V/C/P
> during the Life   of the Person attainted .
# V/P    D   N🅪Sg/V P  D   NSg/V+ ?         .
>
#
> Section . 4 .
# NSg/V+  . # .
>
#
> The right   of the people to be      secure in      their persons , houses  ,
# D   NPr/V/J P  D+  NPl/V+ P  NSg/VXB V/J    NPr/J/P D$+   NPl/V3+ . NPl/V3+ .
> papers  , and effects , against unreasonable searches and seizures , shall not   be
# NPl/V3+ . V/C NPl/V3+ . C/P     J            NPl/V3   V/C NPl/V3+  . VX    NSg/C NSg/VXB
> violated , and no    warrants shall issue  , but     upon probable cause    , supported by
# VP/J     . V/C NPr/P NPl/V3+  VX    NSg/V+ . NSg/C/P P    NSg/J    N🅪Sg/V/C . VP/J      NSg/J/P
> oath   or    affirmation , and particularly describing the place   to be      searched , and
# NSg/V+ NPr/C NSg         . V/C R            Nᴹ/Vg/J    D   N🅪Sg/V+ P  NSg/VXB VP/J     . V/C
> the persons or    things to be      seized .
# D   NPl/V3+ NPr/C NPl+   P  NSg/VXB VP/J   .
>
#
> No     person shall be      held to answer for a    capital , or    otherwise infamous crime   ,
# NPr/P+ NSg/V+ VX    NSg/VXB V    P  NSg/V  C/P D/P+ NSg/J+  . NPr/C J         V/J+     N🅪Sg/V+ .
> unless on  a   presentment or    indictment of a   grand jury     , except in      cases   arising
# C      J/P D/P NSg         NPr/C NSg        P  D/P NSg/J NSg/V/J+ . V/C/P  NPr/J/P NPl/V3+ Nᴹ/Vg/J
> in      the land   or    naval forces  , or    in      the militia , when    in      actual service in      time
# NPr/J/P D   NPr🅪/V NPr/C J     NPl/V3+ . NPr/C NPr/J/P D   NSg     . NSg/I/C NPr/J/P NSg/J  NSg/V+  NPr/J/P N🅪Sg/V/J
> of war    or    public danger     ; nor   shall any    person be      subject for the same offense
# P  N🅪Sg/V NPr/C Nᴹ/V/J N🅪Sg/V/JC+ . NSg/C VX    I/R/Dq NSg/V+ NSg/VXB NSg/V/J C/P D   I/J  N🅪Sg+
> to be      twice put   in      jeopardy of life   or    limb   ; nor   shall be      compelled in      any
# P  NSg/VXB W?    NSg/V NPr/J/P NSg/V    P  N🅪Sg/V NPr/C NSg/V+ . NSg/C VX    NSg/VXB V/J       NPr/J/P I/R/Dq
> criminal case    to be      a   witness against himself , nor   be      deprived of life    ,
# NSg/J    NPr🅪/V+ P  NSg/VXB D/P NSg/V+  C/P     ISg+    . NSg/C NSg/VXB VP/J     P  N🅪Sg/V+ .
> liberty , or    property , without due   process of law     ; nor   shall private property be
# NSg+    . NPr/C NSg/V+   . C/P     NSg/J NSg/V   P  N🅪Sg/V+ . NSg/C VX    NSg/V/J NSg/V+   NSg/VXB
> taken for public use      , without just compensation .
# V/J   C/P Nᴹ/V/J N🅪Sg/VB+ . C/P     V/J  NSg+         .
>
#
> In      all          criminal prosecutions , the accused shall enjoy the right   to a   speedy and
# NPr/J/P NSg/I/J/C/Dq NSg/J    NPl          . D+  VP/J+   VX    V     D   NPr/V/J P  D/P V/J    V/C
> public trial    , by      an  impartial jury    of the state   and district wherein the crime
# Nᴹ/V/J NSg/V/J+ . NSg/J/P D/P J         NSg/V/J P  D   N🅪Sg/V+ V/C NSg/V/J+ C       D   N🅪Sg/V+
> shall have   been    committed , which district shall have   been    previously
# VX    NSg/VX NSg/VPp V/J       . I/C+  NSg/V/J+ VX    NSg/VX NSg/VPp R
> ascertained by      law     , and to be      informed of the nature and cause    of the
# VP/J        NSg/J/P N🅪Sg/V+ . V/C P  NSg/VXB VP/J     P  D   NSg/V+ V/C N🅪Sg/V/C P  D
> accusation ; to be      confronted with the witnesses against him  ; to have   compulsory
# NSg        . P  NSg/VXB VP/J       P    D   NPl/V3+   C/P     ISg+ . P  NSg/VX NSg/J
> process for obtaining witnesses in      his     favor      , and to have   the assistance of
# NSg/V+  C/P Nᴹ/Vg/J   NPl/V3+   NPr/J/P ISg/D$+ N🅪Sg/V/Am+ . V/C P  NSg/VX D   Nᴹ         P
> counsel for his     defense    .
# NSg/V+  C/P ISg/D$+ N🅪Sg/V/Am+ .
>
#
> In      suits  at    common   law     , where the value   in      controversy shall exceed twenty
# NPr/J/P NPl/V3 NSg/P NSg/V/J+ N🅪Sg/V+ . NSg/C D   N🅪Sg/V+ NPr/J/P N🅪Sg+       VX    V      NSg+
> dollars , the right   of trial    by      jury     shall be      preserved , and no     fact tried by      a
# NPl+    . D   NPr/V/J P  NSg/V/J+ NSg/J/P NSg/V/J+ VX    NSg/VXB VP/J      . V/C NPr/P+ NSg+ VP/J  NSg/J/P D/P+
> jury     , shall be      otherwise reexamined in      any    court   of the United States    , than
# NSg/V/J+ . VX    NSg/VXB J         VP/J       NPr/J/P I/R/Dq NSg/V/J P  D   VP/J   NPrPl/V3+ . C/P
> according to the rules  of the common  law     .
# Nᴹ/Vg/J   P  D   NPl/V3 P  D   NSg/V/J N🅪Sg/V+ .
>
#
> Excessive bail   shall not   be      required , nor   excessive fines  imposed , nor   cruel
# J+        NSg/V+ VX    NSg/C NSg/VXB VP/J     . NSg/C J         NPl/V3 VP/J    . NSg/C NSg/V/J
> and unusual punishments inflicted .
# V/C NSg/J   NPl+        VP/J      .
>
#
> Article . IV        .
# NSg/V+  . NSg/J/#r+ .
>
#
> Section . 1 .
# NSg/V+  . # .
>
#
> Full    Faith and Credit shall be      given     in      each State   to the
# NSg/V/J NPrᴹ  V/C NSg/V+ VX    NSg/VXB NSg/V/J/P NPr/J/P Dq   N🅪Sg/V+ P  D
> public Acts     , Records , and judicial Proceedings of every other    State   . And the
# Nᴹ/V/J NPrPl/V3 . NPl/V3+ . V/C NSg/J    W?          P  Dq+   NSg/V/J+ N🅪Sg/V+ . V/C D+
> Congress may    by      general Laws    prescribe the Manner in      which such  Acts      , Records
# NPr/V+   NPr/VX NSg/J/P NSg/V/J NPl/V3+ V         D+  NSg+   NPr/J/P I/C+  NSg/I NPrPl/V3+ . NPl/V3
> and Proceedings shall be      proved , and the Effect thereof .
# V/C +           VX    NSg/VXB VP/J   . V/C D+  NSg/V+ W?      .
>
#
> Section . 2 .
# NSg/V+  . # .
>
#
> All           persons born    or    naturalized in      the United States    , and
# NSg/I/J/C/Dq+ NPl/V3+ NPr/V/J NPr/C VP/J        NPr/J/P D   VP/J   NPrPl/V3+ . V/C
> subject  to the jurisdiction thereof , are citizens of the United States    and of
# NSg/V/J+ P  D   N🅪Sg+        W?      . V   NPl      P  D   VP/J   NPrPl/V3+ V/C P
> the State   wherein they reside  . No     State   shall make  or    enforce any     law     which
# D   N🅪Sg/V+ C       IPl+ NSg/V/J . NPr/P+ N🅪Sg/V+ VX    NSg/V NPr/C V       I/R/Dq+ N🅪Sg/V+ I/C+
> shall abridge the privileges or    immunities of citizens of the United States    ;
# VX    V       D   NPl/V3+    NPr/C ?          P  NPl      P  D   VP/J   NPrPl/V3+ .
> nor   shall any    State   deprive any    person of life    , liberty , or    property , without
# NSg/C VX    I/R/Dq N🅪Sg/V+ V       I/R/Dq NSg/V  P  N🅪Sg/V+ . NSg+    . NPr/C NSg/V+   . C/P
> due   process of law     ; nor   deny to any    person within  its     jurisdiction the equal
# NSg/J NSg/V   P  N🅪Sg/V+ . NSg/C V    P  I/R/Dq NSg/V+ NSg/J/P ISg/D$+ N🅪Sg         D   NSg/V/J
> protection of the laws    .
# N🅪Sg       P  D   NPl/V3+ .
>
#
> The right   of citizens of the United States    , who    are eighteen years of age     or
# D   NPr/V/J P  NPl      P  D+  VP/J   NPrPl/V3+ . NPr/I+ V   NSg      NPl   P  N🅪Sg/V+ NPr/C
> older , to vote  shall not   be      denied or    abridged by      the United States    or    by      any
# JC    . P  NSg/V VX    NSg/C NSg/VXB VP/J   NPr/C VP/J     NSg/J/P D   VP/J   NPrPl/V3+ NPr/C NSg/J/P I/R/Dq
> State   on  account of age     , sex    , race    , color        , or    previous condition of servitude .
# N🅪Sg/V+ J/P NSg/V   P  N🅪Sg/V+ . NSg/V+ . N🅪Sg/V+ . N🅪Sg/V/J/Am+ . NPr/C NSg/J    N🅪Sg/V+   P  NSg       .
>
#
> A    Person charged in      any     State   with Treason , Felony , or    other   Crime   , who    shall
# D/P+ NSg/V+ VP/J    NPr/J/P I/R/Dq+ N🅪Sg/V+ P    NSg     . NSg    . NPr/C NSg/V/J N🅪Sg/V+ . NPr/I+ VX
> flee from Justice , and be      found in      another State   , shall on  Demand of the
# V    P    NPr🅪+   . V/C NSg/VXB NSg/V NPr/J/P I/D     N🅪Sg/V+ . VX    J/P N🅪Sg/V P  D
> executive Authority of the State   from which he       fled , be      delivered up        , to be
# NSg/J     N🅪Sg      P  D   N🅪Sg/V+ P    I/C+  NPr/ISg+ J    . NSg/VXB VP/J      NSg/V/J/P . P  NSg/VXB
> removed to the State   having  Jurisdiction of the Crime   .
# VP/J    P  D   N🅪Sg/V+ Nᴹ/Vg/J N🅪Sg         P  D   N🅪Sg/V+ .
>
#
> Neither slavery nor   involuntary servitude , except as    a   punishment for crime
# I/C     NSg/J+  NSg/C J           NSg       . V/C/P  NSg/R D/P N🅪Sg       C/P N🅪Sg/V+
> whereof the party    shall have   been    duly convicted , shall exist within  the United
# C       D   NSg/V/J+ VX    NSg/VX NSg/VPp W?   VP/J      . VX    V     NSg/J/P D   VP/J
> States    , or    any    place   subject  to their jurisdiction . No     Person held to Service
# NPrPl/V3+ . NPr/C I/R/Dq N🅪Sg/V+ NSg/V/J+ P  D$+   N🅪Sg+        . NPr/P+ NSg/V+ V    P  NSg/V
> or    Labour       in      one        State   , under   the Laws    thereof , escaping into another , shall ,
# NPr/C NPr🅪/V/Comm+ NPr/J/P NSg/I/V/J+ N🅪Sg/V+ . NSg/J/P D+  NPl/V3+ W?      . Nᴹ/Vg/J  P    I/D     . VX    .
> in      Consequence of any    Law    or    Regulation therein , be      discharged from such
# NPr/J/P NSg/V       P  I/R/Dq N🅪Sg/V NPr/C N🅪Sg/J+    W?      . NSg/VXB VP/J       P    NSg/I
> Service or    Labour       , but     shall be      delivered up        on  Claim of the Party    to whom such
# NSg/V   NPr/C NPr🅪/V/Comm+ . NSg/C/P VX    NSg/VXB VP/J      NSg/V/J/P J/P NSg/V P  D   NSg/V/J+ P  I+   NSg/I
> Service or    Labour       may    be      due   .
# NSg/V   NPr/C NPr🅪/V/Comm+ NPr/VX NSg/VXB NSg/J .
>
#
> Section . 3 .
# NSg/V+  . # .
>
#
> New      States    may    be      admitted by      the Congress into this    Union    ; but
# NSg/V/J+ NPrPl/V3+ NPr/VX NSg/VXB V/J      NSg/J/P D+  NPr/V+   P    I/Ddem+ NPr/V/J+ . NSg/C/P
> no     new      State   shall be      formed or    erected within  the Jurisdiction of any     other
# NPr/P+ NSg/V/J+ N🅪Sg/V+ VX    NSg/VXB VP/J   NPr/C VP/J    NSg/J/P D   N🅪Sg         P  I/R/Dq+ NSg/V/J+
> State   ; nor   any     State   be      formed by      the Junction of two or    more           States    , or    Parts
# N🅪Sg/V+ . NSg/C I/R/Dq+ N🅪Sg/V+ NSg/VXB VP/J   NSg/J/P D   NSg/V    P  NSg NPr/C NPr/I/V/J/R/Dq NPrPl/V3+ . NPr/C NPl/V3
> of States    , without the Consent of the Legislatures of the States    concerned as
# P  NPrPl/V3+ . C/P     D   N🅪Sg/V  P  D   NPl          P  D   NPrPl/V3+ VP/J      NSg/R
> well    as    of the Congress .
# NSg/V/J NSg/R P  D   NPr/V+   .
>
#
> The Congress shall have   Power     to dispose of and make  all          needful Rules  and
# D+  NPr/V+   VX    NSg/VX N🅪Sg/V/J+ P  NSg/V   P  V/C NSg/V NSg/I/J/C/Dq NSg/J   NPl/V3 V/C
> Regulations respecting the Territory or    other   Property belonging to the United
# NPl+        Nᴹ/Vg/J    D   N🅪Sg+     NPr/C NSg/V/J NSg/V+   N🅪Sg/Vg/J P  D   VP/J
> States    ; and nothing  in      this   Constitution shall be      so        construed as    to Prejudice
# NPrPl/V3+ . V/C NSg/I/J+ NPr/J/P I/Ddem NPr+         VX    NSg/VXB NSg/I/J/C VP/J      NSg/R P  NSg/V/J+
> any    Claims of the United States    , or    of any    particular State   .
# I/R/Dq NPl/V3 P  D   VP/J   NPrPl/V3+ . NPr/C P  I/R/Dq NSg/J      N🅪Sg/V+ .
>
#
> Section . 4 .
# NSg/V+  . # .
>
#
> The United States    shall guarantee to every State   in      this    Union
# D+  VP/J   NPrPl/V3+ VX    NSg/V     P  Dq    N🅪Sg/V+ NPr/J/P I/Ddem+ NPr/V/J+
> a   Republican Form   of Government , and shall protect each of them     against
# D/P NSg/J      N🅪Sg/V P  N🅪Sg+      . V/C VX    V       Dq   P  NSg/IPl+ C/P
> Invasion ; and on  Application of the Legislature , or    of the Executive ( when    the
# NSg+     . V/C J/P NSg         P  D+  NSg+        . NPr/C P  D   NSg/J     . NSg/I/C D+
> Legislature cannot be      convened ) against domestic Violence .
# NSg+        NSg/V  NSg/VXB VP/J     . C/P     NSg/J    NSg/V+   .
>
#
> Section . 5 .
# NSg/V+  . # .
>
#
> The validity of the public debt of the United States    ,
# D   NSg      P  D   Nᴹ/V/J N🅪Sg P  D+  VP/J   NPrPl/V3+ .
> authorized by      law     , including debts incurred for payment of pensions and
# VP/J       NSg/J/P N🅪Sg/V+ . Nᴹ/Vg/J   NPl+  V        C/P N🅪Sg    P  NPl/V3   V/C
> bounties for services in      suppressing insurrection or    rebellion , shall not   be
# NPl/V3   C/P NPl/V3+  NPr/J/P Nᴹ/Vg/J     N🅪Sg         NPr/C N🅪Sg+     . VX    NSg/C NSg/VXB
> questioned . But     neither the United States    nor   any     State   shall assume or    pay     any
# VP/J       . NSg/C/P I/C     D   VP/J   NPrPl/V3+ NSg/C I/R/Dq+ N🅪Sg/V+ VX    V      NPr/C NSg/V/J I/R/Dq
> debt or    obligation incurred in      aid    of insurrection or    rebellion against the
# N🅪Sg NPr/C N🅪Sg+      V        NPr/J/P N🅪Sg/V P  N🅪Sg         NPr/C N🅪Sg+     C/P     D
> United States    , or    any    claim  for the loss    or    emancipation of any    slave  ; but     all
# VP/J   NPrPl/V3+ . NPr/C I/R/Dq NSg/V+ C/P D   N🅪Sg/V+ NPr/C NSg          P  I/R/Dq NSg/V+ . NSg/C/P NSg/I/J/C/Dq
> such  debts , obligations and claims  shall be      held illegal and void     .
# NSg/I NPl+  . W?          V/C NPl/V3+ VX    NSg/VXB V    NSg/J   V/C NSg/V/J+ .
>
#
> Article . V.
# NSg/V+  . ?
>
#
> The Congress , whenever two thirds of both   Houses  shall deem  it       necessary , shall
# D+  NPr/V+   . C        NSg NPl/V3 P  I/C/Dq NPl/V3+ VX    NSg/V NPr/ISg+ NSg/J     . VX
> propose Amendments to this    Constitution , or    , on  the Application of the
# NSg/V   NPl+       P  I/Ddem+ NPr+         . NPr/C . J/P D   NSg         P  D
> Legislatures of two thirds of the several States    , shall call  a   Convention for
# NPl          P  NSg NPl/V3 P  D   J/Dq    NPrPl/V3+ . VX    NSg/V D/P N🅪Sg+      C/P
> proposing Amendments , which , in      either Case    , shall be      valid to all          Intents and
# Nᴹ/Vg/J   NPl+       . I/C+  . NPr/J/P I/C    NPr🅪/V+ . VX    NSg/VXB J     P  NSg/I/J/C/Dq NPl     V/C
> Purposes , as    Part    of this   Constitution , when    ratified by      the Legislatures of
# NPl/V3+  . NSg/R NSg/V/J P  I/Ddem NPr+         . NSg/I/C VP/J     NSg/J/P D   NPl          P
> three fourths of the several States    , or    by      Conventions in      three fourths
# NSg   NSg     P  D   J/Dq    NPrPl/V3+ . NPr/C NSg/J/P NPl+        NPr/J/P NSg   NSg
> thereof , as    the one        or    the other   Mode of Ratification may    be      proposed by      the
# W?      . NSg/R D   NSg/I/V/J+ NPr/C D   NSg/V/J NSg  P  NSg+         NPr/VX NSg/VXB VP/J     NSg/J/P D
> Congress ; Provided that         no    Amendment which may    be      made prior to the Year One
# NPr/V+   . VP/J/C   NSg/I/C/Ddem NPr/P NSg+      I/C+  NPr/VX NSg/VXB V    NSg/J P  D   NSg+ NSg/I/V/J+
> thousand eight hundred and eight shall in      any    Manner affect the first   and
# NSg      NSg/J NSg     V/C NSg/J VX+   NPr/J/P I/R/Dq NSg+   NSg/V  D   NSg/V/J V/C
> fourth  Clauses in      the Ninth   Section of the first   Article ; and that         no    State   ,
# NPr/V/J NPl/V3+ NPr/J/P D   NSg/V/J NSg/V   P  D   NSg/V/J NSg/V+  . V/C NSg/I/C/Ddem NPr/P N🅪Sg/V+ .
> without its     Consent , shall be      deprived of its     equal   Suffrage in      the Senate .
# C/P     ISg/D$+ N🅪Sg/V  . VX    NSg/VXB VP/J     P  ISg/D$+ NSg/V/J NSg+     NPr/J/P D   NPr+   .
>
#
> Article . VI     .
# NSg/V+  . NPr/#r .
>
#
> All           Debts contracted and Engagements entered into , before the Adoption of this
# NSg/I/J/C/Dq+ NPl+  VP/J       V/C NPl         VP/J    P    . C/P    D   NSg      P  I/Ddem
> Constitution , shall be      as    valid against the United States    under   this
# NPr+         . VX    NSg/VXB NSg/R J     C/P     D   VP/J   NPrPl/V3+ NSg/J/P I/Ddem
> Constitution , as    under   the Confederation .
# NPr+         . NSg/R NSg/J/P D   NSg/J         .
>
#
> This    Constitution , and the Laws   of the United States    which shall be      made in
# I/Ddem+ NPr+         . V/C D   NPl/V3 P  D+  VP/J   NPrPl/V3+ I/C+  VX    NSg/VXB V    NPr/J/P
> Pursuance thereof ; and all          Treaties made , or    which shall be      made , under   the
# NSg       W?      . V/C NSg/I/J/C/Dq NPl/V3+  V    . NPr/C I/C+  VX    NSg/VXB V    . NSg/J/P D
> Authority of the United States    , shall be      the supreme Law    of the Land    ; and the
# N🅪Sg      P  D   VP/J   NPrPl/V3+ . VX    NSg/VXB D   NSg/V/J N🅪Sg/V P  D   NPr🅪/V+ . V/C D
> Judges    in      every State   shall be      bound       thereby , any    Thing in      the Constitution or
# NPrPl/V3+ NPr/J/P Dq    N🅪Sg/V+ VX    NSg/VXB NSg/VPtPp/J W?      . I/R/Dq NSg+  NPr/J/P D   NPr+         NPr/C
> Laws   of any    State   to the Contrary notwithstanding .
# NPl/V3 P  I/R/Dq N🅪Sg/V+ P  D   NSg/V/J+ C/P             .
>
#
> The Senators and Representatives before mentioned , and the Members of the
# D   NPl      V/C NPl+            C/P    VP/J      . V/C D   NPl/V3  P  D+
> several State   Legislatures , and all          executive and judicial Officers , both   of
# J/Dq+   N🅪Sg/V+ NPl          . V/C NSg/I/J/C/Dq NSg/J     V/C NSg/J    NPl/V3+  . I/C/Dq P
> the United States    and of the several States    , shall be      bound       by      Oath   or
# D   VP/J   NPrPl/V3+ V/C P  D   J/Dq    NPrPl/V3+ . VX    NSg/VXB NSg/VPtPp/J NSg/J/P NSg/V+ NPr/C
> Affirmation , to support this   Constitution ; but     no    religious Test   shall ever be
# NSg         . P  N🅪Sg/V  I/Ddem NPr+         . NSg/C/P NPr/P NSg/J     NSg/V+ VX    J    NSg/VXB
> required as    a   Qualification to any    Office or    public Trust    under   the United
# VP/J     NSg/R D/P NSg+          P  I/R/Dq NSg/V+ NPr/C Nᴹ/V/J N🅪Sg/V/J NSg/J/P D   VP/J
> States    .
# NPrPl/V3+ .
>
#
> A   well    regulated militia , being       necessary to the security of a   free    state   , the
# D/P NSg/V/J VP/J      NSg     . N🅪Sg/Vg/J/C NSg/J     P  D   Nᴹ       P  D/P NSg/V/J N🅪Sg/V+ . D
> right   of the people to keep  and bear     arms    , shall not   be      infringed .
# NPr/V/J P  D   NPl/V+ P  NSg/V V/C NSg/V/J+ NPl/V3+ . VX    NSg/C NSg/VXB VP/J      .
>
#
> Section . 1 .
# NSg/V+  . # .
>
#
> The enumeration in      the Constitution , of certain rights  , shall
# D   N🅪Sg        NPr/J/P D   NPr+         . P  I/J     NPl/V3+ . VX
> not   be      construed to deny or    disparage others  retained by      the people .
# NSg/C NSg/VXB VP/J      P  V    NPr/C NSg/V     NPl/V3+ VP/J     NSg/J/P D   NPl/V+ .
>
#
> The powers    not   delegated to the United States    by      the Constitution , nor
# D+  NPrPl/V3+ NSg/C VP/J      P  D   VP/J   NPrPl/V3+ NSg/J/P D   NPr+         . NSg/C
> prohibited by      it       to the states    , are reserved to the states    respectively , or    to
# VP/J       NSg/J/P NPr/ISg+ P  D   NPrPl/V3+ . V   VP/J     P  D   NPrPl/V3+ R            . NPr/C P
> the people .
# D   NPl/V+ .
>
#
> Article . VII    .
# NSg/V+  . NSg/#r .
>
#
> The Ratification of the Conventions of nine States    , shall be      sufficient for the
# D   NSg          P  D   NPl         P  NSg+ NPrPl/V3+ . VX    NSg/VXB J          C/P D
> Establishment of this   Constitution between the States    so        ratifying the Same .
# NSg           P  I/Ddem NPr          NSg/P   D+  NPrPl/V3+ NSg/I/J/C Nᴹ/Vg/J   D   I/J  .
>
#
> The Word   " the " , being       interlined between the seventh and eight Lines  of the
# D+  NSg/V+ . D   . . N🅪Sg/Vg/J/C VP/J       NSg/P   D   NSg/J   V/C NSg/J NPl/V3 P  D
> first   Page   , The Word   " Thirty " being       partly written on  an  Erazure in      the
# NSg/V/J NPr/V+ . D   NSg/V+ . NSg    . N🅪Sg/Vg/J/C W?     V/J     J/P D/P ?       NPr/J/P D
> fifteenth Line  of the first   Page   . The Words   " is  tried " being       interlined between
# NSg/J+    NSg/V P  D   NSg/V/J NPr/V+ . D+  NPl/V3+ . VL3 VP/J  . N🅪Sg/Vg/J/C VP/J       NSg/P
> the thirty second  and thirty third   Lines  of the first   Page  and the Word   " the "
# D   NSg    NSg/V/J V/C NSg    NSg/V/J NPl/V3 P  D   NSg/V/J NPr/V V/C D   NSg/V+ . D   .
> being       interlined between the forty third   and forty fourth  Lines  of the second
# N🅪Sg/Vg/J/C VP/J       NSg/P   D   NSg/J NSg/V/J V/C NSg/J NPr/V/J NPl/V3 P  D   NSg/V/J
> Page   .
# NPr/V+ .
>
#
> done      in      Convention by      the Unanimous Consent of the States    present the
# NSg/VPp/J NPr/J/P N🅪Sg+      NSg/J/P D   J         N🅪Sg/V  P  D+  NPrPl/V3+ NSg/V/J D
> Seventeenth Day  of September in      the Year of our Lord     one       thousand seven hundred
# NSg/J       NPr🅪 P  NPr+      NPr/J/P D   NSg  P  D$+ NPr/V/J+ NSg/I/V/J NSg      NSg   NSg
> and Eighty seven and of the Independence of the United States   of America the
# V/C NSg    NSg   V/C P  D   NPrᴹ         P  D   VP/J   NPrPl/V3 P  NPr+    D
> Twelfth In      witness whereof We   have   hereunto subscribed our Names   ,
# NSg/J   NPr/J/P NSg/V   C       IPl+ NSg/VX W?       VP/J       D$+ NPl/V3+ .
>
#
> Article . VIII .
# NSg/V+  . #r   .
>
#
> Section 1 .
# NSg/V+  # .
>
#
> The transportation or    importation into any    State   , Territory , or
# D+  Nᴹ+            NPr/C N🅪Sg        P    I/R/Dq N🅪Sg/V+ . N🅪Sg+     . NPr/C
> possession of the United States    for delivery or    use     therein of intoxicating
# N🅪Sg/V     P  D   VP/J   NPrPl/V3+ C/P NSg/V/J+ NPr/C N🅪Sg/VB W?      P  Nᴹ/Vg/J
> liquors , in      violation of the laws    thereof , is  hereby prohibited .
# NPl/V3  . NPr/J/P NSg       P  D   NPl/V3+ W?      . VL3 W?     VP/J       .<|MERGE_RESOLUTION|>--- conflicted
+++ resolved
@@ -242,13 +242,8 @@
 #
 > The Congress shall assemble at    least once  in      every year , and such   meeting    shall
 # D+  NPr/V+   VX    V        NSg/P NSg/J NSg/C NPr/J/P Dq+   NSg+ . V/C NSg/I+ N🅪Sg/Vg/J+ VX
-<<<<<<< HEAD
 > begin  at    noon   on  the 3 d         day  of January , unless they shall by      law     appoint a
-# NSg/VL NSg/P NSg/V+ J/P D   # NPr/J/#r+ NPr🅪 P  NPr+    . C      IPl+ VX    NSg/J/P N🅪Sg/V+ V       D/P+
-=======
-> begin  at    noon   on  the 3 d      day  of January , unless they shall by      law     appoint a
-# NSg/VB NSg/P NSg/V+ J/P D   # NPr/J+ NPr🅪 P  NPr+    . C      IPl+ VX    NSg/J/P N🅪Sg/V+ V       D/P+
->>>>>>> c10b4c63
+# NSg/VB NSg/P NSg/V+ J/P D   # NPr/J/#r+ NPr🅪 P  NPr+    . C      IPl+ VX    NSg/J/P N🅪Sg/V+ V       D/P+
 > different day   .
 # NSg/J     NPr🅪+ .
 >
