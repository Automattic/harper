--- conflicted
+++ resolved
@@ -1187,15 +1187,9 @@
 > violated , and no    warrants shall issue  , but     upon probable cause    , supported by
 # VP/J     . V/C NPr/P NPl/V3+  VX    NSg/V+ . NSg/C/P P    NSg/J    N🅪Sg/V/C . VP/J      NSg/J/P
 > oath   or    affirmation , and particularly describing the place   to be      searched , and
-<<<<<<< HEAD
 # NSg/V+ NPr/C NSg         . V/C R            Nᴹ/Vg/J    D   N🅪Sg/V+ P  NSg/VXB VP/J     . V/C
-> the persons or    things  to be      seized .
-# D   NPl/V3+ NPr/C NPl/V3+ P  NSg/VXB VP/J   .
-=======
-# NSg/V+ NPr/C NSg         . V/C R            Nᴹ/Vg/J    D   N🅪Sg/V+ P  NSg/VXL VP/J     . V/C
 > the persons or    things to be      seized .
-# D   NPl/V3+ NPr/C NPl+   P  NSg/VXL VP/J   .
->>>>>>> 6eb40c4c
+# D   NPl/V3+ NPr/C NPl+   P  NSg/VXB VP/J   .
 >
 #
 > No     person shall be      held to answer for a    capital , or    otherwise infamous crime   ,
@@ -1425,15 +1419,9 @@
 > Pursuance thereof ; and all          Treaties made , or    which shall be      made , under   the
 # NSg       W?      . V/C NSg/I/J/C/Dq NPl/V3+  V    . NPr/C I/C+  VX    NSg/VXB V    . NSg/J/P D
 > Authority of the United States    , shall be      the supreme Law    of the Land    ; and the
-<<<<<<< HEAD
 # N🅪Sg      P  D   VP/J   NPrPl/V3+ . VX    NSg/VXB D   NSg/V/J N🅪Sg/V P  D   NPr🅪/V+ . V/C D
-> Judges    in      every State   shall be      bound       thereby , any    Thing  in      the Constitution or
-# NPrPl/V3+ NPr/J/P Dq    N🅪Sg/V+ VX    NSg/VXB NSg/VPtPp/J W?      . I/R/Dq NSg/V+ NPr/J/P D   NPr+         NPr/C
-=======
-# N🅪Sg      P  D   VP/J   NPrPl/V3+ . VX    NSg/VXL D   NSg/V/J N🅪Sg/V P  D   NPr🅪/V+ . V/C D
 > Judges    in      every State   shall be      bound       thereby , any    Thing in      the Constitution or
-# NPrPl/V3+ NPr/J/P Dq    N🅪Sg/V+ VX    NSg/VXL NSg/VPtPp/J W?      . I/R/Dq NSg+  NPr/J/P D   NPr+         NPr/C
->>>>>>> 6eb40c4c
+# NPrPl/V3+ NPr/J/P Dq    N🅪Sg/V+ VX    NSg/VXB NSg/VPtPp/J W?      . I/R/Dq NSg+  NPr/J/P D   NPr+         NPr/C
 > Laws   of any    State   to the Contrary notwithstanding .
 # NPl/V3 P  I/R/Dq N🅪Sg/V+ P  D   NSg/V/J+ C/P             .
 >
