> <!-- source: https://github.com/JesseKPhillips/USA-Constitution/blob/4cfdd130709fa7e8db998383b6917ba33b402ec6/Constitution.md -->
# Unlintable
>            The Constitution Of The United States   Of America
# Unlintable D   NPr+         P  D   V/J    NPrPl/V+ P  NPr+
>
#
> We   the People of the United States   , in      Order  to form  a   more         perfect  Union    ,
# IPl+ D   NPl/V  P  D+  V/J    NPrPl/V+ . NPr/J/P NSg/V+ P  NSg/V D/P NPr/I/V/J/Dq NSg/V/J+ NPr/V/J+ .
> establish Justice , insure domestic Tranquility , provide for the common  defence    ,
# V         NPr🅪+   . V      NSg/J    NSg         . V       C/P D   NSg/V/J N🅪Sg/Comm+ .
> promote the general Welfare , and secure the Blessings of Liberty to ourselves
# NSg/V   D   NSg/V/J NSg/V+  . V/C V/J    D   W?        P  NSg+    P  IPl+
> and our Posterity , do     ordain and establish this   Constitution for the United
# V/C D$+ NᴹSg+     . NSg/VX V      V/C V         I/Ddem NPr+         C/P D   V/J
> States  of America .
# NPrPl/V P  NPr+    .
>
#
> Article . I.
# NSg/V+  . ?
>
#
> Section . 1 .
# NSg/V+  . # .
>
#
> All           legislative Powers   herein granted shall be     vested in      a
# NSg/I/J/C/Dq+ NSg/J+      NPrPl/V+ W?     V/J     VX    NSg/VX V/J    NPr/J/P D/P
> Congress of the United States   , which shall consist of a   Senate and House of
# NPr/V    P  D+  V/J    NPrPl/V+ . I/C+  VX    NSg/V   P  D/P NPr+   V/C NPr/V P
> Representatives . Congress shall make  no     law     respecting an  establishment of
# NPl+            . NPr/V+   VX    NSg/V NPr/P+ N🅪Sg/V+ V          D/P NSg           P
> religion , or    prohibiting the free    exercise thereof ; or    abridging the freedom of
# NSg/V+   . NPr/C V           D+  NSg/V/J NSg/V+   W?      . NPr/C V         D   N🅪Sg    P
> speech  , or    of the press  ; or    the right   of the people peaceably to assemble , and
# N🅪Sg/V+ . NPr/C P  D   NSg/V+ . NPr/C D   NPr/V/J P  D   NPl/V+ R         P  V        . V/C
> to petition the government for a   redress of grievances .
# P  NSg/V    D   NSg+       C/P D/P NSg/V   P  NPl        .
>
#
> No     person shall be     a   Senator or    Representative in      Congress , or    elector of
# NPr/P+ NSg/V+ VX    NSg/VX D/P NSg     NPr/C NSg/J          NPr/J/P NPr/V+   . NPr/C NSg     P
> President and Vice       President , or    hold    any    office , civil or    military , under   the
# NSg/V     V/C NSg/V/J/P+ NSg/V+    . NPr/C NSg/V/J I/R/Dq NSg/V+ . J     NPr/C NSg/J    . NSg/J/P D
> United States   , or    under   any    State  , who    , having previously taken an  oath   , as    a
# V/J    NPrPl/V+ . NPr/C NSg/J/P I/R/Dq NSg/V+ . NPr/I+ . V      R          V/J   D/P NSg/V+ . NSg/R D/P
> member of Congress , or    as    an  officer of the United States   , or    as    a   member of
# NSg/V  P  NPr/V+   . NPr/C NSg/R D/P NSg/V   P  D   V/J    NPrPl/V+ . NPr/C NSg/R D/P NSg/V  P
> any    State  legislature , or    as    an  executive or    judicial officer of any    State  , to
# I/R/Dq NSg/V+ NSg+        . NPr/C NSg/R D/P NSg/J     NPr/C NSg/J    NSg/V   P  I/R/Dq NSg/V+ . P
> support the Constitution of the United States   , shall have   engaged in
# N🅪Sg/V  D   NPr          P  D   V/J    NPrPl/V+ . VX    NSg/VX V/J     NPr/J/P
> insurrection or    rebellion against the same , or    given     aid    or    comfort to the
# NSg          NPr/C NSg+      C/P     D   I/J  . NPr/C NSg/V/J/P N🅪Sg/V NPr/C N🅪Sg/V+ P  D
> enemies thereof . But     Congress may    , by      a   vote  of two - thirds of each House  ,
# NPl/V+  W?      . NSg/C/P NPr/V+   NPr/VX . NSg/J/P D/P NSg/V P  NSg . NPl/V  P  Dq+  NPr/V+ .
> remove such   disability .
# NSg/V  NSg/I+ N🅪Sg+      .
>
#
> The terms of Senators and Representatives shall end   at    noon   on  the 3 d      day  of
# D   NPl/V P  NPl      V/C NPl+            VX    NSg/V NSg/P NSg/V+ J/P D   # NPr/J+ NPr🅪 P
> January , of the years in      which such   terms  end    ; and the terms of their
# NPr+    . P  D+  NPl+  NPr/J/P I/C+  NSg/I+ NPl/V+ NSg/V+ . V/C D   NPl/V P  D$+
> successors shall then    begin .
# NPl+       VX    NSg/J/C NSg/V .
>
#
> Section . 2 .
# NSg/V+  . # .
>
#
> The House of Representatives shall be     composed of Members
# D   NPr/V P  NPl+            VX    NSg/VX V/J      P  NPl/V+
> chosen   every second   Year by      the People of the several States   , and the Electors
# NᴹSg/V/J Dq+   NSg/V/J+ NSg+ NSg/J/P D   NPl/V  P  D+  J/Dq+   NPrPl/V+ . V/C D   NPl
> in      each State  shall have   the Qualifications requisite for Electors of the most
# NPr/J/P Dq   NSg/V+ VX    NSg/VX D   +              NSg/J+    C/P NPl      P  D   NSg/I/J/Dq
> numerous Branch of the State  Legislature .
# J        NPr/V  P  D   NSg/V+ NSg+        .
>
#
> No     Person shall be     a    Representative who    shall not   have   attained to the Age    of
# NPr/P+ NSg/V+ VX    NSg/VX D/P+ NSg/J+         NPr/I+ VX    NSg/C NSg/VX V/J      P  D   N🅪Sg/V P
> twenty five Years , and been  seven Years a   Citizen of the United States   , and who
# NSg    NSg  NPl+  . V/C NSg/V NSg   NPl+  D/P NSg     P  D   V/J    NPrPl/V+ . V/C NPr/I+
> shall not   , when    elected , be     an  Inhabitant of that         State  in      which he       shall be
# VX    NSg/C . NSg/I/C NSg/V/J . NSg/VX D/P NSg/J      P  NSg/I/C/Ddem NSg/V+ NPr/J/P I/C+  NPr/ISg+ VX    NSg/VX
> chosen   .
# NᴹSg/V/J .
>
#
> Representatives shall be     apportioned among the several States   according to
# NPl+            VX    NSg/VX V/J         P     D   J/Dq    NPrPl/V+ V/J       P
> their respective numbers  , counting the whole number   of persons in      each State  ,
# D$+   J          NPrPl/V+ . V        D   NSg/J NSg/V/JC P  NPl/V+  NPr/J/P Dq   NSg/V+ .
> excluding Indians not   taxed . But     when    the right    to vote  at    any    election for the
# V         NPl+    NSg/C V/J   . NSg/C/P NSg/I/C D+  NPr/V/J+ P  NSg/V NSg/P I/R/Dq NSg+     C/P D
> choice of electors for President and Vice       President of the United States   ,
# NSg/J  P  NPl      C/P NSg/V     V/C NSg/V/J/P+ NSg/V     P  D   V/J    NPrPl/V+ .
> Representatives in      Congress , the Executive and Judicial officers of a   State  , or
# NPl+            NPr/J/P NPr/V+   . D   NSg/J     V/C NSg/J    NPl/V    P  D/P NSg/V+ . NPr/C
> the members of the Legislature thereof , is denied to any    of the male
# D   NPl/V   P  D   NSg+        W?      . VL V/J    P  I/R/Dq P  D   NPr/J+
> inhabitants of such  State  , being     twenty - one       years of age     , and citizens of the
# NPl         P  NSg/I NSg/V+ . N🅪Sg/V/C+ NSg    . NSg/I/V/J NPl   P  N🅪Sg/V+ . V/C NPl      P  D
> United States   , or    in      any    way    abridged , except for participation in      rebellion ,
# V/J    NPrPl/V+ . NPr/C NPr/J/P I/R/Dq NSg/J+ V/J      . V/C/P  C/P NᴹSg+         NPr/J/P NSg+      .
> or    other   crime   , the basis of representation therein shall be     reduced in      the
# NPr/C NSg/V/J N🅪Sg/V+ . D   NSg   P  NSg+           W?      VX    NSg/VX V/J     NPr/J/P D
> proportion which the number   of such  male   citizens shall bear    to the whole
# NSg/V+     I/C+  D   NSg/V/JC P  NSg/I NPr/J+ NPl+     VX    NSg/V/J P  D   NSg/J
> number   of male   citizens twenty - one       years of age     in      such  State  . The actual
# NSg/V/JC P  NPr/J+ NPl+     NSg    . NSg/I/V/J NPl   P  N🅪Sg/V+ NPr/J/P NSg/I NSg/V+ . D   NSg/J
> Enumeration shall be     made within  three Years after the first   Meeting of the
# N🅪Sg        VX    NSg/VX V    NSg/J/P NSg   NPl+  P     D   NSg/V/J NSg/V   P  D
> Congress of the United States   , and within  every subsequent Term    of ten Years ,
# NPr/V    P  D   V/J    NPrPl/V+ . V/C NSg/J/P Dq    NSg/J      NSg/V/J P  NSg NPl+  .
> in      such  Manner as    they shall by      Law     direct . The Number   of Representatives shall
# NPr/J/P NSg/I NSg+   NSg/R IPl+ VX    NSg/J/P N🅪Sg/V+ V/J    . D   NSg/V/JC P  NPl+            VX
> not   exceed one       for every thirty Thousand , but     each State  shall have   at    Least
# NSg/C V      NSg/I/V/J C/P Dq    NSg    NSg      . NSg/C/P Dq+  NSg/V+ VX    NSg/VX NSg/P NSg/J+
> one        Representative ; and until such  enumeration shall be     made , the State of New
# NSg/I/V/J+ NSg/J+         . V/C C/P   NSg/I N🅪Sg        VX    NSg/VX V    . D   NSg/V P  NSg/V/J
> Hampshire shall be     entitled to chuse three , Massachusetts eight , Rhode - Island
# NPr+      VX    NSg/VX V/J      P  ?     NSg   . NPr+          NSg/J . NPr   . NSg/V
> and Providence Plantations one       , Connecticut five , New     - York six , New     Jersey
# V/C NPr+       NPl         NSg/I/V/J . NPr+        NSg  . NSg/V/J . NPr+ NSg . NSg/V/J NPr+
> four , Pennsylvania eight , Delaware one       , Maryland six , Virginia ten , North
# NSg  . NPr+         NSg/J . NPr      NSg/I/V/J . NPr      NSg . NPr+     NSg . NPr/V/J+
> Carolina five , South    Carolina five , and Georgia three .
# NPr+     NSg  . NPr/V/J+ NPr+     NSg  . V/C NPr+    NSg   .
>
#
> When    vacancies happen in      the Representation from any    State  , the Executive
# NSg/I/C NPl       V      NPr/J/P D   NSg+           P    I/R/Dq NSg/V+ . D   NSg/J
> Authority thereof shall issue  Writs of Election to fill  such  Vacancies .
# N🅪Sg+     W?      VX    NSg/V+ NPl/V P  NSg+     P  NSg/V NSg/I NPl       .
>
#
> The House of Representatives shall chuse their Speaker and other   Officers ; and
# D   NPr/V P  NPl+            VX    ?     D$+   NSg     V/C NSg/V/J NPl/V+   . V/C
> shall have   the sole    Power    of Impeachment .
# VX    NSg/VX D   NSg/V/J NSg/V/J+ P  N🅪Sg        .
>
#
> Section . 3 .
# NSg/V+  . # .
>
#
> The Senate of the United States   shall be     composed of two
# D   NPr    P  D+  V/J    NPrPl/V+ VX    NSg/VX V/J      P  NSg
> Senators from each State  , elected by      the people thereof , for six years ; and
# NPl+     P    Dq+  NSg/V+ . NSg/V/J NSg/J/P D+  NPl/V+ W?      . C/P NSg NPl+  . V/C
> each Senator shall have   one       vote   . The electors in      each State  shall have   the
# Dq   NSg+    VX    NSg/VX NSg/I/V/J NSg/V+ . D   NPl      NPr/J/P Dq   NSg/V+ VX    NSg/VX D
> qualifications requisite for electors of the most       numerous branch of the State
# +              NSg/J+    C/P NPl      P  D   NSg/I/J/Dq J        NPr/V  P  D   NSg/V+
> legislatures .
# NPl          .
>
#
> Immediately after they shall be     assembled in      Consequence of the first    Election ,
# R           P     IPl+ VX    NSg/VX V/J       NPr/J/P NSg/V       P  D+  NSg/V/J+ NSg+     .
> they shall be     divided as    equally as    may    be     into three Classes . The Seats of the
# IPl+ VX    NSg/VX V/J     NSg/R R       NSg/R NPr/VX NSg/VX P    NSg+  NPl/V+  . D   NPl/V P  D
> Senators of the first    Class    shall be     vacated at    the Expiration of the second
# NPl      P  D+  NSg/V/J+ NSg/V/J+ VX    NSg/VX V/J     NSg/P D   N🅪Sg       P  D+  NSg/V/J+
> Year , of the second  Class    at    the Expiration of the fourth   Year , and of the
# NSg+ . P  D   NSg/V/J NSg/V/J+ NSg/P D   N🅪Sg       P  D+  NPr/V/J+ NSg+ . V/C P  D
> third   Class    at    the Expiration of the sixth    Year , so        that         one       third   may    be
# NSg/V/J NSg/V/J+ NSg/P D   N🅪Sg       P  D+  NSg/V/J+ NSg+ . NSg/I/J/C NSg/I/C/Ddem NSg/I/V/J NSg/V/J NPr/VX NSg/VX
> chosen   every second   Year ; and when    vacancies happen in      the representation of
# NᴹSg/V/J Dq+   NSg/V/J+ NSg+ . V/C NSg/I/C NPl       V      NPr/J/P D   NSg            P
> any    State  in      the Senate , the executive authority of such  State  shall issue
# I/R/Dq NSg/V+ NPr/J/P D   NPr+   . D   NSg/J     N🅪Sg      P  NSg/I NSg/V+ VX    NSg/V+
> writs of election to fill  such  vacancies : Provided , That         the legislature of any
# NPl/V P  NSg+     P  NSg/V NSg/I NPl       . V/J/C    . NSg/I/C/Ddem D   NSg         P  I/R/Dq
> State  may    empower the executive thereof to make  temporary appointments until
# NSg/V+ NPr/VX V       D   NSg/J     W?      P  NSg/V NSg/J     NPl+         C/P
> the people fill  the vacancies by      election as    the legislature may    direct .
# D   NPl/V+ NSg/V D   NPl       NSg/J/P NSg+     NSg/R D   NSg+        NPr/VX V/J    .
>
#
> No     Person shall be     a    Senator who    shall not   have   attained to the Age    of thirty
# NPr/P+ NSg/V+ VX    NSg/VX D/P+ NSg+    NPr/I+ VX    NSg/C NSg/VX V/J      P  D   N🅪Sg/V P  NSg
> Years , and been  nine Years a   Citizen of the United States   , and who    shall not   ,
# NPl+  . V/C NSg/V NSg  NPl+  D/P NSg     P  D   V/J    NPrPl/V+ . V/C NPr/I+ VX    NSg/C .
> when    elected , be     an  Inhabitant of that         State  for which he       shall be     chosen   .
# NSg/I/C NSg/V/J . NSg/VX D/P NSg/J      P  NSg/I/C/Ddem NSg/V+ C/P I/C+  NPr/ISg+ VX    NSg/VX NᴹSg/V/J .
>
#
> The Vice       President of the United States   shall be     President of the Senate , but
# D   NSg/V/J/P+ NSg/V     P  D+  V/J    NPrPl/V+ VX    NSg/VX NSg/V     P  D+  NPr+   . NSg/C/P
> shall have   no     Vote   , unless they be     equally divided .
# VX    NSg/VX NPr/P+ NSg/V+ . C      IPl+ NSg/VX R       V/J     .
>
#
> The Senate shall chuse their other   Officers , and also a   President pro     tempore ,
# D+  NPr+   VX    ?     D$+   NSg/V/J NPl/V+   . V/C W?   D/P NSg/V+    NSg/J/P ?       .
> in      the Absence of the Vice       President , or    when    he       shall exercise the Office of
# NPr/J/P D   NSg     P  D   NSg/V/J/P+ NSg/V+    . NPr/C NSg/I/C NPr/ISg+ VX    NSg/V    D   NSg/V  P
> President of the United States   .
# NSg/V     P  D   V/J    NPrPl/V+ .
>
#
> The Senate shall have   the sole     Power    to try     all          Impeachments . When    sitting for
# D+  NPr+   VX    NSg/VX D+  NSg/V/J+ NSg/V/J+ P  NSg/V/J NSg/I/J/C/Dq NPl          . NSg/I/C NSg/V/J C/P
> that          Purpose , they shall be     on  Oath   or    Affirmation . When    the President of the
# NSg/I/C/Ddem+ NSg/V+  . IPl+ VX    NSg/VX J/P NSg/V+ NPr/C NSg         . NSg/I/C D   NSg/V     P  D+
> United States   is tried , the Chief    Justice shall preside : And no     Person shall be
# V/J    NPrPl/V+ VL V/J   . D+  NSg/V/J+ NPr🅪+   VX    V       . V/C NPr/P+ NSg/V+ VX    NSg/VX
> convicted without the Concurrence of two thirds of the Members present .
# V/J       C/P     D   NSg         P  NSg NPl/V  P  D   NPl/V+  NSg/V/J .
>
#
> Judgment in      Cases  of impeachment shall not   extend further than to removal from
# NSg+     NPr/J/P NPl/V+ P  N🅪Sg        VX    NSg/C NSg/V  V/J     C/P  P  NSg     P
> Office , and disqualification to hold    and enjoy any    Office of honor      , Trust    or
# NSg/V+ . V/C NSg              P  NSg/V/J V/C V     I/R/Dq NSg/V  P  N🅪Sg/V/Am+ . N🅪Sg/V/J NPr/C
> Profit    under   the United States   : but     the Party    convicted shall nevertheless be
# N🅪Sg/V/J+ NSg/J/P D   V/J    NPrPl/V+ . NSg/C/P D   NSg/V/J+ V/J       VX    W?           NSg/VX
> liable and subject  to Indictment , Trial    , Judgment and Punishment , according to
# J      V/C NSg/V/J+ P  NSg        . NSg/V/J+ . NSg      V/C N🅪Sg+      . V/J       P
> Law    .
# N🅪Sg/V .
>
#
> Section . 4 .
# NSg/V+  . # .
>
#
> The Times  , Places and Manner of holding Elections for Senators
# D+  NPl/V+ . NPl/V+ V/C NSg    P  NSg/V   NPl+      C/P NPl
> and Representatives , shall be     prescribed in      each State  by      the Legislature
# V/C NPl+            . VX    NSg/VX V/J        NPr/J/P Dq   NSg/V+ NSg/J/P D   NSg+
> thereof ; but     the Congress may    at    any    time      by      Law     make  or    alter such
# W?      . NSg/C/P D   NPr/V+   NPr/VX NSg/P I/R/Dq N🅪Sg/V/J+ NSg/J/P N🅪Sg/V+ NSg/V NPr/C NSg/V NSg/I
> Regulations , except as    to the Places of chusing Senators .
# NPl+        . V/C/P  NSg/R P  D   NPl/V  P  ?       NPl+     .
>
#
> The Congress shall assemble at    least once  in      every year , and such   meeting shall
# D+  NPr/V+   VX    V        NSg/P NSg/J NSg/C NPr/J/P Dq+   NSg+ . V/C NSg/I+ NSg/V+  VX
> begin at    noon   on  the 3 d      day  of January , unless they shall by      law     appoint a
# NSg/V NSg/P NSg/V+ J/P D   # NPr/J+ NPr🅪 P  NPr+    . C      IPl+ VX    NSg/J/P N🅪Sg/V+ V       D/P+
> different day   .
# NSg/J     NPr🅪+ .
>
#
> Section . 5 .
# NSg/V+  . # .
>
#
> Each House  shall be     the Judge of the Elections , Returns and
# Dq+  NPr/V+ VX    NSg/VX D   NSg/V P  D+  NPl+      . NPl/V   V/C
> Qualifications of its     own      Members , and a   Majority of each shall constitute a
# W?             P  ISg/D$+ NSg/V/J+ NPl/V+  . V/C D/P NSg      P  Dq+  VX    NSg/V      D/P
> Quorum to do     Business ; but     a   smaller Number    may    adjourn from day   to day  , and
# NSg    P  NSg/VX N🅪Sg/J+  . NSg/C/P D/P NSg/JC  NSg/V/JC+ NPr/VX V       P    NPr🅪+ P  NPr🅪 . V/C
> may    be     authorized to compel the Attendance of absent    Members , in      such  Manner ,
# NPr/VX NSg/VX V/J        P  V      D   NSg        P  NSg/V/J/P NPl/V+  . NPr/J/P NSg/I NSg+   .
> and under   such  Penalties as    each House  may    provide .
# V/C NSg/J/P NSg/I NPl+      NSg/R Dq   NPr/V+ NPr/VX V       .
>
#
> Each House  may    determine the Rules of its     Proceedings , punish its     Members for
# Dq+  NPr/V+ NPr/VX V         D   NPl/V P  ISg/D$+ +           . V      ISg/D$+ NPl/V+  C/P
> disorderly Behaviour  , and , with the Concurrence of two thirds , expel a   Member .
# R+         N🅪Sg/Comm+ . V/C . P    D   NSg         P  NSg NPl/V+ . V     D/P NSg/V+ .
>
#
> Each House  shall keep  a   Journal of its     Proceedings , and from time      to time
# Dq+  NPr/V+ VX    NSg/V D/P NSg/V/J P  ISg/D$+ +           . V/C P    N🅪Sg/V/J+ P  N🅪Sg/V/J
> publish the same , excepting such  Parts  as    may    in      their Judgment require
# V       D   I/J  . V         NSg/I NPl/V+ NSg/R NPr/VX NPr/J/P D$+   NSg+     NSg/V
> Secrecy ; and the Yeas and Nays  of the Members of either House  on  any    question
# NᴹSg    . V/C D   NPl  V/C NPl/V P  D   NPl/V   P  I/C    NPr/V+ J/P I/R/Dq NSg/V+
> shall , at    the Desire of one       fifth   of those  Present , be     entered on  the Journal  .
# VX    . NSg/P D   N🅪Sg/V P  NSg/I/V/J NSg/V/J P  I/Ddem NSg/V/J . NSg/VX V/J     J/P D   NSg/V/J+ .
>
#
> Neither House  , during the Session of Congress , shall , without the Consent of
# I/C     NPr/V+ . V/P    D   NSg/V   P  NPr/V+   . VX    . C/P     D   NSg/V   P
> the other   , adjourn for more         than three days , nor   to any    other   Place  than that
# D   NSg/V/J . V       C/P NPr/I/V/J/Dq C/P  NSg   NPl+ . NSg/C P  I/R/Dq NSg/V/J NSg/V+ C/P  NSg/I/C/Ddem+
> in      which the two Houses shall be     sitting .
# NPr/J/P I/C+  D   NSg NPl/V+ VX    NSg/VX NSg/V/J .
>
#
> Section . 6 .
# NSg/V+  . # .
>
#
> The Senators and Representatives shall receive a   Compensation
# D   NPl      V/C NPl+            VX    NSg/V   D/P NSg+
> for their Services , to be     ascertained by      Law     , and paid out         of the Treasury of
# C/P D$+   NPl/V+   . P  NSg/VX V/J         NSg/J/P N🅪Sg/V+ . V/C V/J  NSg/V/J/R/P P  D   NPr      P
> the United States   . They shall in      all           Cases  , except Treason , Felony and Breach
# D   V/J    NPrPl/V+ . IPl+ VX    NPr/J/P NSg/I/J/C/Dq+ NPl/V+ . V/C/P  NSg     . NSg    V/C NSg/V
> of the Peace   , be     privileged from Arrest during their Attendance at    the Session
# P  D   NPr🅪/V+ . NSg/VX V/J        P    NSg/V+ V/P    D$+   NSg+       NSg/P D   NSg/V
> of their respective Houses , and in      going   to and returning from the same ; and
# P  D$+   J          NPl/V+ . V/C NPr/J/P NSg/V/J P  V/C V         P    D   I/J  . V/C
> for any    Speech or    Debate  in      either House  , they shall not   be     questioned in      any
# C/P I/R/Dq N🅪Sg/V NPr/C N🅪Sg/V+ NPr/J/P I/C    NPr/V+ . IPl+ VX    NSg/C NSg/VX V/J        NPr/J/P I/R/Dq
> other   Place  .
# NSg/V/J NSg/V+ .
>
#
> No    Senator or    Representative shall , during the Time      for which he       was elected ,
# NPr/P NSg     NPr/C NSg/J+         VX    . V/P    D+  N🅪Sg/V/J+ C/P I/C+  NPr/ISg+ V   NSg/V/J .
> be     appointed to any    civil Office under   the Authority of the United States   ,
# NSg/VX V/J       P  I/R/Dq J+    NSg/V+ NSg/J/P D   N🅪Sg      P  D+  V/J    NPrPl/V+ .
> which shall have   been  created , or    the Emoluments whereof shall have   been
# I/C+  VX    NSg/VX NSg/V V/J     . NPr/C D   NPl        C       VX    NSg/VX NSg/V
> encreased during such  time      ; and no    Person holding any    Office under   the United
# ?         V/P    NSg/I N🅪Sg/V/J+ . V/C NPr/P NSg/V+ NSg/V   I/R/Dq NSg/V+ NSg/J/P D   V/J
> States   , shall be     a   Member of either House  during his     Continuance in      Office . No
# NPrPl/V+ . VX    NSg/VX D/P NSg/V  P  I/C    NPr/V+ V/P    ISg/D$+ NSg         NPr/J/P NSg/V+ . NPr/P+
> law     , varying the compensation for the services of the Senators and
# N🅪Sg/V+ . NSg/V   D   NSg+         C/P D   NPl/V    P  D   NPl      V/C
> Representatives , shall take  effect , until an  election of Representatives shall
# NPl+            . VX    NSg/V NSg/V+ . C/P   D/P NSg      P  NPl+            VX
> have   intervened .
# NSg/VX V/J        .
>
#
> Section . 7 .
# NSg/V+  . # .
>
#
> All          Bills  for raising Revenue shall originate in      the House of
# NSg/I/J/C/Dq NPl/V+ C/P V       NSg+    VX    V         NPr/J/P D   NPr/V P
> Representatives ; but     the Senate may    propose or    concur with Amendments as    on
# NPl+            . NSg/C/P D+  NPr+   NPr/VX NSg/V   NPr/C V      P    NPl+       NSg/R J/P
> other    Bills  .
# NSg/V/J+ NPl/V+ .
>
#
> Every Bill   which shall have   passed the House of Representatives and the Senate ,
# Dq+   NPr/V+ I/C+  VX    NSg/VX V/J    D   NPr/V P  NPl             V/C D+  NPr+   .
> shall , before it       become a    Law     , be     presented to the President of the United
# VX    . C/P    NPr/ISg+ V      D/P+ N🅪Sg/V+ . NSg/VX V/J       P  D   NSg/V     P  D+  V/J
> States   ; If    he       approve he       shall sign  it       , but     if    not   he       shall return it       , with his
# NPrPl/V+ . NSg/C NPr/ISg+ V       NPr/ISg+ VX    NSg/V NPr/ISg+ . NSg/C/P NSg/C NSg/C NPr/ISg+ VX    NSg/V  NPr/ISg+ . P    ISg/D$+
> Objections to that          House  in      which it       shall have   originated , who    shall enter the
# NPl+       P  NSg/I/C/Ddem+ NPr/V+ NPr/J/P I/C+  NPr/ISg+ VX    NSg/VX V/J        . NPr/I+ VX    NSg/V D+
> Objections at    large on  their Journal  , and proceed to reconsider it       . If    after
# NPl+       NSg/P NSg/J J/P D$+   NSg/V/J+ . V/C V       P  V          NPr/ISg+ . NSg/C P
> such  Reconsideration two thirds of that         House  shall agree to pass  the Bill   , it
# NSg/I NSg             NSg NPl/V  P  NSg/I/C/Ddem NPr/V+ VX    V     P  NSg/V D   NPr/V+ . NPr/ISg+
> shall be     sent  , together with the Objections , to the other   House  , by      which it
# VX    NSg/VX NSg/V . J        P    D   NPl+       . P  D   NSg/V/J NPr/V+ . NSg/J/P I/C+  NPr/ISg+
> shall likewise be     reconsidered , and if    approved by      two thirds of that         House  , it
# VX    W?       NSg/VX V/J          . V/C NSg/C V/J      NSg/J/P NSg NPl/V  P  NSg/I/C/Ddem NPr/V+ . NPr/ISg+
> shall become a   Law     . But     in      all          such  Cases  the Votes of both   Houses shall be
# VX    V      D/P N🅪Sg/V+ . NSg/C/P NPr/J/P NSg/I/J/C/Dq NSg/I NPl/V+ D   NPl/V P  I/C/Dq NPl/V+ VX    NSg/VX
> determined by      yeas and Nays  , and the Names of the Persons voting for and
# V/J        NSg/J/P NPl  V/C NPl/V . V/C D   NPl/V P  D   NPl/V+  V+     C/P V/C
> against the Bill   shall be     entered on  the Journal of each House  respectively . If
# C/P     D   NPr/V+ VX    NSg/VX V/J     J/P D   NSg/V/J P  Dq   NPr/V+ R            . NSg/C
> any     Bill   shall not   be     returned by      the President within  ten Days ( Sundays
# I/R/Dq+ NPr/V+ VX    NSg/C NSg/VX V/J      NSg/J/P D   NSg/V     NSg/J/P NSg NPl  . NPl/V+
> excepted ) after it       shall have   been  presented to him  , the Same shall be     a   Law    ,
# V/J      . P     NPr/ISg+ VX    NSg/VX NSg/V V/J       P  ISg+ . D   I/J  VX    NSg/VX D/P N🅪Sg/V .
> in      like        Manner as    if    he       had signed it       , unless the Congress by      their Adjournment
# NPr/J/P NSg/V/J/C/P NSg+   NSg/R NSg/C NPr/ISg+ V   V/J    NPr/ISg+ . C      D+  NPr/V+   NSg/J/P D$+   NSg
> prevent its     Return , in      which Case   it       shall not   be     a   Law     .
# V       ISg/D$+ NSg/V  . NPr/J/P I/C+  NPr/V+ NPr/ISg+ VX    NSg/C NSg/VX D/P N🅪Sg/V+ .
>
#
> Every Order  , Resolution , or    Vote   to which the Concurrence of the Senate and
# Dq    NSg/V+ . +          . NPr/C NSg/V+ P  I/C+  D   NSg         P  D   NPr+   V/C
> House of Representatives may    be     necessary ( except on  a   question of Adjournment )
# NPr/V P  NPl+            NPr/VX NSg/VX NSg/J     . V/C/P  J/P D/P NSg/V+   P  NSg         .
> shall be     presented to the President of the United States   ; and before the Same
# VX    NSg/VX V/J       P  D   NSg/V     P  D   V/J    NPrPl/V+ . V/C C/P    D   I/J
> shall take  Effect , shall be     approved by      him  , or    being    disapproved by      him  , shall
# VX    NSg/V NSg/V+ . VX    NSg/VX V/J      NSg/J/P ISg+ . NPr/C N🅪Sg/V/C V/J         NSg/J/P ISg+ . VX
> be     repassed by      two thirds of the Senate and House of Representatives , according
# NSg/VX ?        NSg/J/P NSg NPl/V  P  D   NPr+   V/C NPr/V P  NPl+            . V/J
> to the Rules and Limitations prescribed in      the Case  of a   Bill   .
# P  D   NPl/V V/C NPl+        V/J        NPr/J/P D   NPr/V P  D/P NPr/V+ .
>
#
> Section . 8 .
# NSg/V+  . # .
>
#
> The Congress shall have   Power    To lay     and collect Taxes  , Duties ,
# D+  NPr/V+   VX    NSg/VX NSg/V/J+ P  NSg/V/J V/C NSg/V/J NPl/V+ . NPl+   .
> Imposts and Excises , to pay     the Debts and provide for the common  Defence    and
# NPl     V/C NPl/V   . P  NSg/V/J D   NPl+  V/C V       C/P D   NSg/V/J N🅪Sg/Comm+ V/C
> general Welfare of the United States   ; but     all          Duties , Imposts and Excises shall
# NSg/V/J NSg/V   P  D   V/J    NPrPl/V+ . NSg/C/P NSg/I/J/C/Dq NPl+   . NPl     V/C NPl/V   VX
> be     uniform throughout the United States   ;
# NSg/VX NSg/V/J P          D   V/J    NPrPl/V+ .
>
#
>
#
>
#
> To borrow Money   on  the credit of the United States   ;
# P  NSg/V  N🅪Sg/J+ J/P D   NSg/V  P  D+  V/J    NPrPl/V+ .
>
#
>
#
>
#
> To regulate Commerce with foreign Nations , and among the several States   , and
# P  V        NᴹSg/V+  P    NSg/J+  NPl+    . V/C P     D+  J/Dq+   NPrPl/V+ . V/C
> with the Indian Tribes ;
# P    D+  NPr/J+ NPl/V+ .
>
#
>
#
>
#
> To establish an  uniform Rule  of Naturalization , and uniform Laws   on  the subject
# P  V         D/P NSg/V/J NSg/V P  NSg            . V/C NSg/V/J NPl/V+ J/P D   NSg/V/J
> of Bankruptcies throughout the United States   ;
# P  NPl+         P          D   V/J    NPrPl/V+ .
>
#
>
#
>
#
> To coin  Money   , regulate the Value   thereof , and of foreign Coin   , and fix   the
# P  NSg/V N🅪Sg/J+ . V        D+  N🅪Sg/V+ W?      . V/C P  NSg/J   NSg/V+ . V/C NSg/V D
> Standard of Weights and Measures ;
# NSg/J    P  NPl/V   V/C NPl/V+   .
>
#
>
#
>
#
> To provide for the Punishment of counterfeiting the Securities and current Coin
# P  V       C/P D   N🅪Sg       P  V              D   NPl+       V/C NSg/J   NSg/V
> of the United States   ;
# P  D   V/J    NPrPl/V+ .
>
#
>
#
>
#
> To establish Post      Offices and post      Roads ;
# P  V         NPr🅪/V/P+ NPl/V   V/C NPr🅪/V/P+ NPl+  .
>
#
>
#
>
#
> To promote the Progress of Science and useful Arts   , by      securing for limited
# P  NSg/V   D   NᴹSg/V   P  N🅪Sg/V  V/C J+     NPl/V+ . NSg/J/P V        C/P NSg/V/J
> Times  to Authors and Inventors the exclusive Right   to their respective Writings
# NPl/V+ P  NPl/V   V/C NPl       D   NSg/J     NPr/V/J P  D$+   J          W?
> and Discoveries ;
# V/C NPl+        .
>
#
>
#
>
#
> To constitute Tribunals inferior to the supreme Court    ;
# P  NSg/V      NPl       NSg/J    P  D   NSg/V/J NSg/V/J+ .
>
#
>
#
>
#
> To define  and punish Piracies and Felonies committed on  the high    Seas , and
# P  NSg/V/J V/C V      ?        V/C NPl      V/J       J/P D   NSg/V/J NPl+ . V/C
> Offences against the Law    of Nations ;
# NPl/Comm C/P     D   N🅪Sg/V P  NPl+    .
>
#
>
#
>
#
> To declare War     , grant  Letters of Marque and Reprisal , and make  Rules  concerning
# P  V       N🅪Sg/V+ . NPr/V+ NPl/V   P  NSg    V/C NSg+     . V/C NSg/V NPl/V+ NSg/V/J/P
> Captures on  Land   and Water   ;
# NPl/V    J/P NPr🅪/V V/C N🅪Sg/V+ .
>
#
>
#
>
#
> To raise and support Armies , but     no    Appropriation of Money   to that          Use   shall be
# P  NSg/V V/C N🅪Sg/V+ NPl+   . NSg/C/P NPr/P NSg           P  N🅪Sg/J+ P  NSg/I/C/Ddem+ NSg/V VX    NSg/VX
> for a   longer Term    than two  Years ;
# C/P D/P NSg/JC NSg/V/J C/P  NSg+ NPl+  .
>
#
>
#
>
#
> To provide and maintain a    Navy   ;
# P  V       V/C V        D/P+ NSg/J+ .
>
#
>
#
>
#
> To make  Rules  for the Government and Regulation of the land   and naval Forces ;
# P  NSg/V NPl/V+ C/P D   NSg        V/C N🅪Sg/J     P  D   NPr🅪/V V/C J+    NPl/V+ .
>
#
>
#
>
#
> To provide for calling forth the Militia to execute the Laws  of the Union    ,
# P  V       C/P NSg/V   W?    D   NSg     P  V       D   NPl/V P  D   NPr/V/J+ .
> suppress Insurrections and repel Invasions ;
# V        NPl           V/C V     NPl       .
>
#
>
#
>
#
> To provide for organizing , arming , and disciplining , the Militia , and for
# P  V       C/P V          . V      . V/C V            . D   NSg     . V/C C/P
> governing such  Part    of them     as    may    be     employed in      the Service of the United
# V         NSg/I NSg/V/J P  NSg/IPl+ NSg/R NPr/VX NSg/VX V/J      NPr/J/P D   NSg/V   P  D   V/J
> States   , reserving to the States   respectively , the Appointment of the Officers ,
# NPrPl/V+ . V         P  D   NPrPl/V+ R            . D   NSg         P  D   NPl/V+   .
> and the Authority of training the Militia according to the discipline
# V/C D   N🅪Sg      P  NᴹSg/V+  D   NSg     V/J       P  D   NSg/V+
> prescribed by      Congress ;
# V/J        NSg/J/P NPr/V+   .
>
#
>
#
>
#
> To exercise exclusive Legislation in      all           Cases  whatsoever , over    such  District
# P  NSg/V    NSg/J     NSg+        NPr/J/P NSg/I/J/C/Dq+ NPl/V+ I          . NSg/J/P NSg/I NSg/V/J+
> ( not   exceeding ten  Miles  square  ) as    may    , by      Cession of particular States   , and
# . NSg/C NSg/V/J   NSg+ NPrPl+ NSg/V/J . NSg/R NPr/VX . NSg/J/P NSg     P  NSg/J      NPrPl/V+ . V/C
> the Acceptance of Congress , become the Seat  of the Government of the United
# D   NSg        P  NPr/V+   . V      D   NSg/V P  D   NSg        P  D   V/J
<<<<<<< HEAD
> States   , and to exercise like        Authority over      all          Places purchased by      the Consent
# NPrPl/V+ . V/C P  NSg/V    NSg/V/J/C/P N🅪Sg+     NSg/V/J/P NSg/I/J/C/Dq NPl/V+ V/J       NSg/J/P D   NSg/V
=======
> States   , and to exercise like        Authority over    all          Places purchased by      the Consent
# NPrPl/V+ . V/C P  NSg/V    NSg/V/J/C/P NSg+      NSg/J/P NSg/I/J/C/Dq NPl/V+ V/J       NSg/J/P D   NSg/V
>>>>>>> c33753ba
> of the Legislature of the State  in      which the Same shall be     , for the Erection of
# P  D   NSg         P  D   NSg/V+ NPr/J/P I/C+  D   I/J  VX    NSg/VX . C/P D   NSg      P
> Forts , Magazines , Arsenals , dock   - Yards  , and other   needful Buildings ; — And
# NPl/V . NPl+      . NPl+     . NSg/V+ . NPl/V+ . V/C NSg/V/J NSg/J   +         . . V/C
>
#
>
#
>
#
> To make  all           Laws   which shall be     necessary and proper for carrying into
# P  NSg/V NSg/I/J/C/Dq+ NPl/V+ I/C+  VX    NSg/VX NSg/J     V/C NSg/J  C/P V        P
> Execution the foregoing Powers   , and all          other   Powers   vested by      this
# NSg+      D   V         NPrPl/V+ . V/C NSg/I/J/C/Dq NSg/V/J NPrPl/V+ V/J    NSg/J/P I/Ddem
> Constitution in      the Government of the United States   , or    in      any    Department or
# NPr+         NPr/J/P D   NSg        P  D   V/J    NPrPl/V+ . NPr/C NPr/J/P I/R/Dq NSg        NPr/C
> Officer thereof .
# NSg/V+  W?      .
>
#
>
#
>
#
> Section . 9 .
# NSg/V+  . # .
>
#
> The Migration or    Importation of such  Persons as    any    of the
# D   NSg+      NPr/C NSg         P  NSg/I NPl/V+  NSg/R I/R/Dq P  D
> States   now       existing shall think proper to admit , shall not   be     prohibited by      the
# NPrPl/V+ NPr/V/J/C V        VX    NSg/V NSg/J  P  V     . VX    NSg/C NSg/VX V/J        NSg/J/P D
> Congress prior to the Year one        thousand eight hundred and eight , but     a   Tax    or
# NPr/V+   NSg/J P  D   NSg+ NSg/I/V/J+ NSg      NSg/J NSg     V/C NSg/J . NSg/C/P D/P N🅪Sg/V NPr/C
> duty may    be     imposed on  such  Importation , not   exceeding ten dollars for each
# NSg+ NPr/VX NSg/VX V/J     J/P NSg/I NSg         . NSg/C NSg/V/J   NSg NPl+    C/P Dq
> Person .
# NSg/V+ .
>
#
> The Privilege of the Writ  of Habeas Corpus shall not   be     suspended , unless when
# D   NSg/V     P  D   NSg/V P  ?      NSg+   VX    NSg/C NSg/VX V/J       . C      NSg/I/C
> in      Cases of Rebellion or    Invasion the public  Safety  may    require it       .
# NPr/J/P NPl/V P  NSg+      NPr/C NSg      D   NSg/V/J N🅪Sg/V+ NPr/VX NSg/V   NPr/ISg+ .
>
#
> No    Bill  of Attainder or    ex       post      facto Law     shall be     passed .
# NPr/P NPr/V P  NSg       NPr/C NSg/V/J+ NPr🅪/V/P+ ?     N🅪Sg/V+ VX    NSg/VX V/J    .
>
#
> No    Capitation , or    other   direct , Tax     shall be     laid , unless in      Proportion to the
# NPr/P NSg        . NPr/C NSg/V/J V/J    . N🅪Sg/V+ VX    NSg/VX V/J  . C      NPr/J/P NSg/V+     P  D
> Census or    Enumeration herein before directed to be     taken . Congress shall have
# NSg/V+ NPr/C N🅪Sg        W?     C/P    V/J      P  NSg/VX V/J   . NPr/V+   VX    NSg/VX
> power    to lay     and collect taxes  on  incomes , from whatever source  derived ,
# NSg/V/J+ P  NSg/V/J V/C NSg/V/J NPl/V+ J/P NPl/V+  . P    NSg/I/J+ N🅪Sg/V+ V/J     .
> without apportionment among the several States   , and without regard to any
# C/P     NSg           P     D   J/Dq    NPrPl/V+ . V/C C/P     NSg/V+ P  I/R/Dq
> census or    enumeration .
# NSg/V+ NPr/C N🅪Sg        .
>
#
> No    Tax    or    Duty shall be     laid on  Articles exported from any    State  .
# NPr/P N🅪Sg/V NPr/C NSg+ VX    NSg/VX V/J  J/P NPl/V+   V/J      P    I/R/Dq NSg/V+ .
>
#
> No     Preference shall be     given     by      any    Regulation of Commerce or    Revenue to the
# NPr/P+ NSg/V+     VX    NSg/VX NSg/V/J/P NSg/J/P I/R/Dq N🅪Sg/J     P  NᴹSg/V   NPr/C NSg+    P  D
> Ports of one       State  over    those  of another : nor   shall Vessels bound   to , or    from ,
# NPl/V P  NSg/I/V/J NSg/V+ NSg/J/P I/Ddem P  I/D     . NSg/C VX    NPl/V+  NSg/V/J P  . NPr/C P    .
> one        State  , be     obliged to enter , clear   , or    pay     Duties in      another .
# NSg/I/V/J+ NSg/V+ . NSg/VX V/J     P  NSg/V . NSg/V/J . NPr/C NSg/V/J NPl+   NPr/J/P I/D     .
>
#
> No     Money   shall be     drawn from the Treasury , but     in      Consequence of Appropriations
# NPr/P+ N🅪Sg/J+ VX    NSg/VX V/J   P    D   NPr      . NSg/C/P NPr/J/P NSg/V       P  +
> made by      Law     ; and a   regular Statement and Account of the Receipts and
# V    NSg/J/P N🅪Sg/V+ . V/C D/P NSg/J   NSg/V/J+  V/C NSg/V   P  D   NPl/V+   V/C
> Expenditures of all          public  Money   shall be     published from time      to time     .
# NPl          P  NSg/I/J/C/Dq NSg/V/J N🅪Sg/J+ VX    NSg/VX V/J       P    N🅪Sg/V/J+ P  N🅪Sg/V/J .
>
#
> No    Title  of Nobility shall be     granted by      the United States   : And no    Person
# NPr/P NSg/V+ P  NSg      VX    NSg/VX V/J     NSg/J/P D   V/J    NPrPl/V+ . V/C NPr/P NSg/V+
> holding any    Office of Profit    or    Trust    under   them     , shall , without the Consent of
# NSg/V   I/R/Dq NSg/V  P  N🅪Sg/V/J+ NPr/C N🅪Sg/V/J NSg/J/P NSg/IPl+ . VX    . C/P     D   NSg/V   P
> the Congress , accept  of any    present , Emolument , Office , or    Title  , of any    kind
# D   NPr/V+   . NSg/V/J P  I/R/Dq NSg/V/J . NSg       . NSg/V+ . NPr/C NSg/V+ . P  I/R/Dq NSg/J+
> whatever , from any    King     , Prince   , or    foreign State  .
# NSg/I/J+ . P    I/R/Dq NPr/V/J+ . NPr/V/J+ . NPr/C NSg/J   NSg/V+ .
>
#
> The right   of citizens of the United States   to vote  in      any    primary or    other
# D   NPr/V/J P  NPl      P  D+  V/J    NPrPl/V+ P  NSg/V NPr/J/P I/R/Dq NSg/V/J NPr/C NSg/V/J
> election for President or    Vice       President , for electors for President or    Vice
# NSg      C/P NSg/V     NPr/C NSg/V/J/P+ NSg/V+    . C/P NPl      C/P NSg/V     NPr/C NSg/V/J/P+
> President , or    for Senator or    Representative in      Congress , shall not   be     denied or
# NSg/V+    . NPr/C C/P NSg     NPr/C NSg/J+         NPr/J/P NPr/V+   . VX    NSg/C NSg/VX V/J    NPr/C
> abridged by      the United States   or    any    State  by      reason of failure to pay     any    poll
# V/J      NSg/J/P D   V/J    NPrPl/V+ NPr/C I/R/Dq NSg/V+ NSg/J/P N🅪Sg/V P  N🅪Sg+   P  NSg/V/J I/R/Dq NSg/V/J+
> tax    or    other   tax     .
# N🅪Sg/V NPr/C NSg/V/J N🅪Sg/V+ .
>
#
> Section . 10 .
# NSg/V+  . #  .
>
#
> No     State  shall enter into any    Treaty , Alliance , or
# NPr/P+ NSg/V+ VX    NSg/V P    I/R/Dq NSg/V+ . NSg/V+   . NPr/C
> Confederation ; grant  Letters of Marque and Reprisal ; coin   Money   ; emit Bills of
# NSg/J         . NPr/V+ NPl/V   P  NSg    V/C NSg+     . NSg/V+ N🅪Sg/J+ . V    NPl/V P
> Credit ; make  any    Thing  but     gold     and silver    Coin   a   Tender  in      Payment of Debts ;
# NSg/V+ . NSg/V I/R/Dq NSg/V+ NSg/C/P NᴹSg/V/J V/C NᴹSg/V/J+ NSg/V+ D/P NSg/V/J NPr/J/P N🅪Sg    P  NPl+  .
> pass  any    Bill  of Attainder , ex       post      facto Law     , or    Law     impairing the Obligation
# NSg/V I/R/Dq NPr/V P  NSg       . NSg/V/J+ NPr🅪/V/P+ ?     N🅪Sg/V+ . NPr/C N🅪Sg/V+ V         D   NSg
> of Contracts , or    grant any    Title  of Nobility .
# P  NPl/V+    . NPr/C NPr/V I/R/Dq NSg/V+ P  NSg      .
>
#
> No     State  shall , without the Consent of the Congress , lay     any    Imposts or    Duties
# NPr/P+ NSg/V+ VX    . C/P     D   NSg/V   P  D+  NPr/V+   . NSg/V/J I/R/Dq NPl     NPr/C NPl+
> on  Imports or    Exports , except what   may    be     absolutely necessary for executing
# J/P NPl/V   NPr/C NPl/V+  . V/C/P  NSg/I+ NPr/VX NSg/VX R          NSg/J     C/P V
> it's inspection Laws   : and the net      Produce of all          Duties and Imposts , laid by
# +    NSg+       NPl/V+ . V/C D   NSg/V/J+ NSg/V   P  NSg/I/J/C/Dq NPl+   V/C NPl     . V/J  NSg/J/P
> any    State  on  Imports or    Exports , shall be     for the Use   of the Treasury of the
# I/R/Dq NSg/V+ J/P NPl/V   NPr/C NPl/V+  . VX    NSg/VX C/P D   NSg/V P  D   NPr      P  D
> United States   ; and all          such  Laws   shall be     subject to the Revision and Controul
# V/J    NPrPl/V+ . V/C NSg/I/J/C/Dq NSg/I NPl/V+ VX    NSg/VX NSg/V/J P  D   NSg/V+   V/C ?
> of the Congress .
# P  D   NPr/V+   .
>
#
> No     State  shall , without the Consent of Congress , lay     any    Duty of Tonnage , keep
# NPr/P+ NSg/V+ VX    . C/P     D   NSg/V   P  NPr/V+   . NSg/V/J I/R/Dq NSg  P  NSg+    . NSg/V
> Troops , or    Ships of War     in      time     of Peace   , enter into any    Agreement or    Compact
# NPl/V+ . NPr/C NPl/V P  N🅪Sg/V+ NPr/J/P N🅪Sg/V/J P  NPr🅪/V+ . NSg/V P    I/R/Dq N🅪Sg+     NPr/C NSg/V/J
> with another State  , or    with a    foreign Power    , or    engage in      War     , unless actually
# P    I/D+    NSg/V+ . NPr/C P    D/P+ NSg/J+  NSg/V/J+ . NPr/C V      NPr/J/P N🅪Sg/V+ . C      R
> invaded , or    in      such  imminent Danger     as    will   not   admit of delay    .
# V/J     . NPr/C NPr/J/P NSg/I J        N🅪Sg/V/JC+ NSg/R NPr/VX NSg/C V     P  NSg/V/J+ .
>
#
> Article . II .
# NSg/V+  . W? .
>
#
> Section . 1 .
# NSg/V+  . # .
>
#
> The executive Power    shall be     vested in      a   President of the
# D+  NSg/J+    NSg/V/J+ VX    NSg/VX V/J    NPr/J/P D/P NSg/V     P  D
> United States  of America . He       shall hold    his     Office during the Term    of four
# V/J    NPrPl/V P  NPr+    . NPr/ISg+ VX    NSg/V/J ISg/D$+ NSg/V+ V/P    D   NSg/V/J P  NSg+
> Years ending at    noon   on  the 20th day  of January , and , together with the Vice
# NPl+  NSg/V  NSg/P NSg/V+ J/P D   #    NPr🅪 P  NPr+    . V/C . J        P    D+  NSg/V/J/P+
> President , chosen   for the same Term     , be     elected , as    follows
# NSg/V+    . NᴹSg/V/J C/P D+  I/J+ NSg/V/J+ . NSg/VX NSg/V/J . NSg/R NPl/V
>
#
> Each State  shall appoint , in      such  Manner as    the Legislature thereof may    direct ,
# Dq+  NSg/V+ VX    V       . NPr/J/P NSg/I NSg+   NSg/R D   NSg+        W?      NPr/VX V/J    .
> a   Number    of Electors , equal   to the whole Number   of Senators and Representatives
# D/P NSg/V/JC+ P  NPl      . NSg/V/J P  D   NSg/J NSg/V/JC P  NPl      V/C NPl+
> to which the State  may    be     entitled in      the Congress : but     no    Senator or
# P  I/C+  D   NSg/V+ NPr/VX NSg/VX V/J      NPr/J/P D   NPr/V+   . NSg/C/P NPr/P NSg     NPr/C
> Representative , or    Person holding an  Office of Trust    or    Profit    under   the United
# NSg/J+         . NPr/C NSg/V+ NSg/V   D/P NSg/V  P  N🅪Sg/V/J NPr/C N🅪Sg/V/J+ NSg/J/P D   V/J
> States   , shall be     appointed an  Elector .
# NPrPl/V+ . VX    NSg/VX V/J       D/P NSg     .
>
#
> SubSection . 1 .
# NSg/V+     . # .
>
#
> The Electors shall meet    in      their respective states   , and vote
# D   NPl      VX    NSg/V/J NPr/J/P D$+   J          NPrPl/V+ . V/C NSg/V+
> by      ballot for President and Vice       - President , one       of whom , at    least , shall not   be
# NSg/J/P NSg/V  C/P NSg/V     V/C NSg/V/J/P+ . NSg/V+    . NSg/I/V/J P  I+   . NSg/P NSg/J . VX    NSg/C NSg/VX
> an  inhabitant of the same state  with themselves ; they shall name  in      their
# D/P NSg/J      P  D   I/J  NSg/V+ P    IPl+       . IPl+ VX    NSg/V NPr/J/P D$+
> ballots the person voted for as    President , and in      distinct ballots the person
# NPl/V   D   NSg/V+ V/J   C/P NSg/R NSg/V+    . V/C NPr/J/P V/J      NPl/V   D   NSg/V+
> voted for as    Vice       - President , and they shall make  distinct lists of all          persons
# V/J   C/P NSg/R NSg/V/J/P+ . NSg/V+    . V/C IPl+ VX    NSg/V V/J      NPl/V P  NSg/I/J/C/Dq NPl/V+
> voted for as    President , and all          persons voted for as    Vice       - President and of the
# V/J   C/P NSg/R NSg/V+    . V/C NSg/I/J/C/Dq NPl/V+  V/J   C/P NSg/R NSg/V/J/P+ . NSg/V     V/C P  D
> number   of votes  for each , which lists  they shall sign   and certify , and transmit
# NSg/V/JC P  NPl/V+ C/P Dq   . I/C+  NPl/V+ IPl+ VX    NSg/V+ V/C V       . V/C V
> sealed to the seat  of the government of the United States   , directed to the
# V/J    P  D   NSg/V P  D   NSg        P  D   V/J    NPrPl/V+ . V/J      P  D
> President of the Senate ; — The President of the Senate shall , in      the presence of
# NSg/V     P  D   NPr+   . . D   NSg/V     P  D   NPr+   VX    . NPr/J/P D   NSg/V    P
> the Senate and House of Representatives , open    all          the certificates and the
# D   NPr+   V/C NPr/V P  NPl+            . NSg/V/J NSg/I/J/C/Dq D   NPl/V+       V/C D
> votes  shall then    be     counted ; — The person having the greatest Number   of votes  for
# NPl/V+ VX    NSg/J/C NSg/VX V/J     . . D   NSg/V+ V      D   JS       NSg/V/JC P  NPl/V+ C/P
> President , shall be     the President , if    such  number    be     a   majority of the whole
# NSg/V+    . VX    NSg/VX D   NSg/V+    . NSg/C NSg/I NSg/V/JC+ NSg/VX D/P NSg      P  D   NSg/J
> number    of Electors appointed ; and if    no    person have   such  majority , then    from
# NSg/V/JC+ P  NPl      V/J       . V/C NSg/C NPr/P NSg/V+ NSg/VX NSg/I NSg+     . NSg/J/C P
> the persons having the highest numbers  not   exceeding three on  the list  of those
# D   NPl/V+  V      D   JS      NPrPl/V+ NSg/C NSg/V/J   NSg   J/P D   NSg/V P  I/Ddem
> voted for as    President , the House of Representatives shall choose  immediately ,
# V/J+  C/P NSg/R NSg/V+    . D   NPr/V P  NPl+            VX    NSg/V/C R           .
> by      ballot , the President . But     in      choosing the President , the votes  shall be
# NSg/J/P NSg/V+ . D   NSg/V+    . NSg/C/P NPr/J/P V        D+  NSg/V+    . D+  NPl/V+ VX    NSg/VX
> taken by      states   , the representation from each state  having one        vote   ; a   quorum
# V/J   NSg/J/P NPrPl/V+ . D   NSg            P    Dq+  NSg/V+ V      NSg/I/V/J+ NSg/V+ . D/P NSg
> for this   purpose shall consist of a   member or    members from two - thirds of the
# C/P I/Ddem NSg/V+  VX    NSg/V   P  D/P NSg/V  NPr/C NPl/V+  P    NSg . NPl/V  P  D
> states   , and a   majority of all          the states   shall be     necessary to a   choice . [ If    ,
# NPrPl/V+ . V/C D/P NSg      P  NSg/I/J/C/Dq D   NPrPl/V+ VX    NSg/VX NSg/J     P  D/P NSg/J+ . . NSg/C .
> at    the time      fixed for the beginning of the term    of the President , the President
# NSg/P D+  N🅪Sg/V/J+ V/J   C/P D   NSg/V/J   P  D   NSg/V/J P  D+  NSg/V+    . D+  NSg/V+
> elect   shall have   died , the Vice       President elect   shall become President . If    a
# NSg/V/J VX    NSg/VX V/J  . D   NSg/V/J/P+ NSg/V+    NSg/V/J VX    V      NSg/V+    . NSg/C D/P+
> President shall not   have   been  chosen   before the time      fixed for the beginning of
# NSg/V+    VX    NSg/C NSg/VX NSg/V NᴹSg/V/J C/P    D+  N🅪Sg/V/J+ V/J   C/P D   NSg/V/J   P
> his     term     , or    if    the President elect   shall have   failed to qualify , then    the Vice
# ISg/D$+ NSg/V/J+ . NPr/C NSg/C D+  NSg/V+    NSg/V/J VX    NSg/VX V/J    P  NSg/V   . NSg/J/C D   NSg/V/J/P+
> President elect   shall act    as    President until a   President shall have   qualified ;
# NSg/V+    NSg/V/J VX    NPr/V+ NSg/R NSg/V+    C/P   D/P NSg/V+    VX    NSg/VX V/J       .
> and the Congress may    by      law     provide for the case   wherein neither a   President
# V/C D   NPr/V+   NPr/VX NSg/J/P N🅪Sg/V+ V       C/P D   NPr/V+ C       I/C     D/P NSg/V+
> elect   nor   a   Vice       President elect   shall have   qualified , declaring who    shall then
# NSg/V/J NSg/C D/P NSg/V/J/P+ NSg/V+    NSg/V/J VX    NSg/VX V/J       . V         NPr/I+ VX    NSg/J/C
> act    as    President , or    the manner in      which one       who    is to act   shall be     selected ,
# NPr/V+ NSg/R NSg/V+    . NPr/C D   NSg+   NPr/J/P I/C+  NSg/I/V/J NPr/I+ VL P  NPr/V VX    NSg/VX V/J      .
> and such  person shall act    accordingly until a   President or    Vice       President shall
# V/C NSg/I NSg/V+ VX    NPr/V+ R           C/P   D/P NSg/V     NPr/C NSg/V/J/P+ NSg/V+    VX
> have   qualified.The Congress may    by      law     provide for the case  of the death of any
# NSg/VX Hostname      NPr/V+   NPr/VX NSg/J/P N🅪Sg/V+ V       C/P D   NPr/V P  D   NPr🅪  P  I/R/Dq
> of the persons from whom the House of Representatives may    choose  a   President
# P  D   NPl/V+  P    I+   D   NPr/V P  NPl+            NPr/VX NSg/V/C D/P NSg/V+
> whenever the right   of choice shall have   devolved upon them     , and for the case  of
# C        D   NPr/V/J P  NSg/J+ VX    NSg/VX V/J      P    NSg/IPl+ . V/C C/P D   NPr/V P
> the death of any    of the persons from whom the Senate may    choose  a   Vice
# D   NPr🅪  P  I/R/Dq P  D   NPl/V+  P    I+   D   NPr+   NPr/VX NSg/V/C D/P NSg/V/J/P+
> President whenever the right   of choice shall have   devolved upon them     . ] The
# NSg/V+    C        D   NPr/V/J P  NSg/J+ VX    NSg/VX V/J      P    NSg/IPl+ . . D+
> person having the greatest number   of votes  as    Vice       - President , shall be     the
# NSg/V+ V      D   JS       NSg/V/JC P  NPl/V+ NSg/R NSg/V/J/P+ . NSg/V+    . VX    NSg/VX D
> Vice       - President , if    such   number    be     a   majority of the whole number   of Electors
# NSg/V/J/P+ . NSg/V+    . NSg/C NSg/I+ NSg/V/JC+ NSg/VX D/P NSg      P  D   NSg/J NSg/V/JC P  NPl
> appointed , and if    no    person have   a   majority , then    from the two highest numbers
# V/J       . V/C NSg/C NPr/P NSg/V+ NSg/VX D/P NSg+     . NSg/J/C P    D   NSg JS      NPrPl/V+
> on  the list   , the Senate shall choose  the Vice       - President ; a   quorum for the
# J/P D   NSg/V+ . D   NPr+   VX    NSg/V/C D   NSg/V/J/P+ . NSg/V+    . D/P NSg    C/P D
> purpose shall consist of two - thirds of the whole number   of Senators , and a
# NSg/V+  VX    NSg/V   P  NSg . NPl/V  P  D   NSg/J NSg/V/JC P  NPl+     . V/C D/P
> majority of the whole number    shall be     necessary to a   choice . But     no     person
# NSg      P  D   NSg/J NSg/V/JC+ VX    NSg/VX NSg/J     P  D/P NSg/J+ . NSg/C/P NPr/P+ NSg/V+
> constitutionally ineligible to the office of President shall be     eligible to
# R                NSg/J      P  D   NSg/V  P  NSg/V+    VX    NSg/VX NSg/J    P
> that         of Vice       - President of the United States   .
# NSg/I/C/Ddem P  NSg/V/J/P+ . NSg/V     P  D   V/J    NPrPl/V+ .
>
#
> The Congress may    determine the Time     of chusing the Electors , and the Day   on
# D+  NPr/V+   NPr/VX V         D   N🅪Sg/V/J P  ?       D   NPl      . V/C D   NPr🅪+ J/P
> which they shall give  their Votes  ; which Day   shall be     the same throughout the
# I/C+  IPl+ VX    NSg/V D$+   NPl/V+ . I/C+  NPr🅪+ VX    NSg/VX D   I/J  P          D
> United States   .
# V/J    NPrPl/V+ .
>
#
> SubSection . 2
# NSg/V+     . #
>
#
> No    Person except a    natural born     Citizen , or    a   Citizen of the
# NPr/P NSg/V+ V/C/P  D/P+ NSg/J+  NPr/V/J+ NSg+    . NPr/C D/P NSg     P  D+
> United States   , at    the time     of the Adoption of this    Constitution , shall be
# V/J    NPrPl/V+ . NSg/P D   N🅪Sg/V/J P  D   NSg      P  I/Ddem+ NPr+         . VX    NSg/VX
> eligible to the Office of President ; neither shall any     Person be     eligible to
# NSg/J    P  D   NSg/V  P  NSg/V+    . I/C     VX    I/R/Dq+ NSg/V+ NSg/VX NSg/J    P
> that         Office who    shall not   have   attained to the Age    of thirty five Years , and
# NSg/I/C/Ddem NSg/V+ NPr/I+ VX    NSg/C NSg/VX V/J      P  D   N🅪Sg/V P  NSg    NSg  NPl+  . V/C
> been  fourteen Years a   Resident within  the United States   .
# NSg/V NSg      NPl+  D/P NSg/J+   NSg/J/P D   V/J    NPrPl/V+ .
>
#
> No     person shall be     elected to the office of the President more         than twice , and
# NPr/P+ NSg/V+ VX    NSg/VX NSg/V/J P  D   NSg/V  P  D+  NSg/V+    NPr/I/V/J/Dq C/P  W?    . V/C
> no     person who    has held the office of President , or    acted as    President , for more
# NPr/P+ NSg/V+ NPr/I+ V   V    D   NSg/V  P  NSg/V+    . NPr/C V/J   NSg/R NSg/V+    . C/P NPr/I/V/J/Dq
> than two years of a    term     to which some      other    person was elected President shall
# C/P  NSg NPl   P  D/P+ NSg/V/J+ P  I/C+  I/J/R/Dq+ NSg/V/J+ NSg/V+ V   NSg/V/J NSg/V+    VX
> be     elected to the office of the President more         than once  . But     this    article
# NSg/VX NSg/V/J P  D   NSg/V  P  D+  NSg/V+    NPr/I/V/J/Dq C/P  NSg/C . NSg/C/P I/Ddem+ NSg/V+
> shall not   apply to any     person holding the office of President when    this    article
# VX    NSg/C V/J   P  I/R/Dq+ NSg/V+ NSg/V   D   NSg/V  P  NSg/V+    NSg/I/C I/Ddem+ NSg/V+
> was proposed by      the Congress , and shall not   prevent any     person who    may    be
# V   V/J      NSg/J/P D+  NPr/V+   . V/C VX    NSg/C V       I/R/Dq+ NSg/V+ NPr/I+ NPr/VX NSg/VX
> holding the office of President , or    acting   as    President , during the term     within
# NSg/V   D   NSg/V  P  NSg/V+    . NPr/C NᴹSg/V/J NSg/R NSg/V+    . V/P    D   NSg/V/J+ NSg/J/P
> which this    article becomes operative from holding the office of President or
# I/C+  I/Ddem+ NSg/V+  V       NSg/J+    P    NSg/V   D   NSg/V  P  NSg/V+    NPr/C
> acting   as    President during the remainder of such   term     .
# NᴹSg/V/J NSg/R NSg/V+    V/P    D   NSg/V/J   P  NSg/I+ NSg/V/J+ .
>
#
> SubSection 3 .
# NSg/V+     # .
>
#
> In      case  of the removal of the President from office or    of his
# NPr/J/P NPr/V P  D   NSg     P  D   NSg/V+    P    NSg/V+ NPr/C P  ISg/D$+
> death or    resignation , the Vice       President shall become President .
# NPr🅪  NPr/C NSg+        . D+  NSg/V/J/P+ NSg/V+    VX    V      NSg/V+    .
>
#
> Whenever there is a   vacancy in      the office of the Vice       President , the President
# C        +     VL D/P N🅪Sg+   NPr/J/P D   NSg/V  P  D+  NSg/V/J/P+ NSg/V+    . D+  NSg/V+
> shall nominate a    Vice       President who    shall take  office upon confirmation by      a
# VX    V/J      D/P+ NSg/V/J/P+ NSg/V+    NPr/I+ VX    NSg/V NSg/V+ P    N🅪Sg+        NSg/J/P D/P
> majority vote  of both   Houses of Congress .
# NSg+     NSg/V P  I/C/Dq NPl/V  P  NPr/V+   .
>
#
> Whenever the President transmits to the President pro     tempore of the Senate and
# C        D+  NSg/V+    V         P  D   NSg/V+    NSg/J/P ?       P  D   NPr+   V/C
> the Speaker of the House of Representatives his     written declaration that          he       is
# D   NSg     P  D   NPr/V P  NPl+            ISg/D$+ V/J     NSg+        NSg/I/C/Ddem+ NPr/ISg+ VL
> unable  to discharge the powers   and duties of his     office , and until he       transmits
# NSg/V/J P  N🅪Sg/V    D   NPrPl/V+ V/C NPl    P  ISg/D$+ NSg/V+ . V/C C/P   NPr/ISg+ V
> to them     a   written declaration to the contrary , such  powers  and duties shall be
# P  NSg/IPl+ D/P V/J     NSg+        P  D   NSg/V/J+ . NSg/I NPrPl/V V/C NPl+   VX    NSg/VX
> discharged by      the Vice       President as    Acting   President .
# V/J        NSg/J/P D   NSg/V/J/P+ NSg/V+    NSg/R NᴹSg/V/J NSg/V+    .
>
#
> Whenever the Vice       President and a   majority of either the principal officers of
# C        D   NSg/V/J/P+ NSg/V+    V/C D/P NSg      P  I/C    D   NSg/J     NPl/V    P
> the executive departments or    of such  other    body   as    Congress may    by      law     provide ,
# D   NSg/J     NPl+        NPr/C P  NSg/I NSg/V/J+ NSg/V+ NSg/R NPr/V+   NPr/VX NSg/J/P N🅪Sg/V+ V       .
> transmit to the President pro     tempore of the Senate and the Speaker of the
# V        P  D+  NSg/V+    NSg/J/P ?       P  D   NPr+   V/C D   NSg     P  D
> House of Representatives their written declaration that         the President is unable
# NPr/V P  NPl+            D$+   V/J     NSg+        NSg/I/C/Ddem D   NSg/V+    VL NSg/V/J
> to discharge the powers   and duties of his     office , the Vice       President shall
# P  N🅪Sg/V    D   NPrPl/V+ V/C NPl    P  ISg/D$+ NSg/V+ . D   NSg/V/J/P+ NSg/V+    VX
> immediately assume the powers   and duties of the office as    Acting   President .
# R           V      D   NPrPl/V+ V/C NPl    P  D   NSg/V+ NSg/R NᴹSg/V/J NSg/V+    .
>
#
> Thereafter , when    the President transmits to the President pro     tempore of the
# NSg        . NSg/I/C D+  NSg/V+    V         P  D   NSg/V+    NSg/J/P ?       P  D
> Senate and the Speaker of the House of Representatives his     written declaration
# NPr+   V/C D   NSg     P  D   NPr/V P  NPl+            ISg/D$+ V/J     NSg+
> that         no    inability exists , he       shall resume the powers   and duties of his     office
# NSg/I/C/Ddem NPr/P N🅪Sg+     V      . NPr/ISg+ VX    NSg/V  D   NPrPl/V+ V/C NPl    P  ISg/D$+ NSg/V+
> unless the Vice       President and a   majority of either the principal officers of
# C      D   NSg/V/J/P+ NSg/V+    V/C D/P NSg      P  I/C    D   NSg/J     NPl/V    P
> the executive department or    of such  other   body   as    Congress may    by      law     provide ,
# D   NSg/J     NSg+       NPr/C P  NSg/I NSg/V/J NSg/V+ NSg/R NPr/V+   NPr/VX NSg/J/P N🅪Sg/V+ V       .
> transmit within  four days to the President pro     tempore of the Senate and the
# V        NSg/J/P NSg  NPl+ P  D   NSg/V+    NSg/J/P ?       P  D   NPr+   V/C D
> Speaker of the House of Representatives their written declaration that         the
# NSg     P  D   NPr/V P  NPl+            D$+   V/J     NSg+        NSg/I/C/Ddem D
> President is unable  to discharge the powers   and duties of his     office . Thereupon
# NSg/V+    VL NSg/V/J P  N🅪Sg/V    D   NPrPl/V+ V/C NPl    P  ISg/D$+ NSg/V+ . W?
> Congress shall decide the issue  , assembling within  forty - eight hours for that
# NPr/V+   VX    V      D   NSg/V+ . V          NSg/J/P NSg/J . NSg/J NPl+  C/P NSg/I/C/Ddem
> purpose if    not   in      session . If    the Congress , within  twenty - one       days after
# NSg/V+  NSg/C NSg/C NPr/J/P NSg/V+  . NSg/C D+  NPr/V+   . NSg/J/P NSg    . NSg/I/V/J NPl  P
> receipt of the latter written declaration , or    , if    Congress is not   in      session ,
# NSg/V   P  D+  NSg/J+ V/J     NSg+        . NPr/C . NSg/C NPr/V+   VL NSg/C NPr/J/P NSg/V+  .
> within  twenty - one       days after Congress is required to assemble , determines by
# NSg/J/P NSg    . NSg/I/V/J NPl  P     NPr/V+   VL V/J      P  V        . V          NSg/J/P
> two - thirds vote  of both   Houses that         the President is unable  to discharge the
# NSg . NPl/V  NSg/V P  I/C/Dq NPl/V+ NSg/I/C/Ddem D+  NSg/V+    VL NSg/V/J P  N🅪Sg/V    D
> powers  and duties of his     office , the Vice       President shall continue to discharge
# NPrPl/V V/C NPl    P  ISg/D$+ NSg/V+ . D+  NSg/V/J/P+ NSg/V+    VX    NSg/V    P  N🅪Sg/V
> the same as    Acting   President ; otherwise , the President shall resume the powers
# D   I/J  NSg/R NᴹSg/V/J NSg/V+    . J         . D+  NSg/V+    VX    NSg/V  D   NPrPl/V
> and duties of his     office .
# V/C NPl    P  ISg/D$+ NSg/V+ .
>
#
> SubSection 4 .
# NSg/V+     # .
>
#
> The President shall , at    stated Times  , receive for his
# D+  NSg/V+    VX    . NSg/P V/J    NPl/V+ . NSg/V   C/P ISg/D$+
> Services , a    Compensation , which shall neither be     encreased nor   diminished
# NPl/V+   . D/P+ NSg+         . I/C+  VX    I/C     NSg/VX ?         NSg/C V/J
> during the Period   for which he       shall have   been  elected , and he       shall not
# V/P    D   NSg/V/J+ C/P I/C+  NPr/ISg+ VX    NSg/VX NSg/V NSg/V/J . V/C NPr/ISg+ VX    NSg/C
> receive within  that         Period   any    other   Emolument from the United States   , or    any
# NSg/V   NSg/J/P NSg/I/C/Ddem NSg/V/J+ I/R/Dq NSg/V/J NSg       P    D   V/J    NPrPl/V+ . NPr/C I/R/Dq
> of them     .
# P  NSg/IPl+ .
>
#
> Before he       enter on  the Execution of his     Office , he       shall take  the following
# C/P    NPr/ISg+ NSg/V J/P D   NSg       P  ISg/D$+ NSg/V+ . NPr/ISg+ VX    NSg/V D   NSg/V/J/P
> Oath   or    Affirmation : - - " I    do     solemnly swear   ( or    affirm ) that         I    will   faithfully
# NSg/V+ NPr/C NSg         . . . . ISg+ NSg/VX R        NSg/V/J . NPr/C V      . NSg/I/C/Ddem ISg+ NPr/VX R
> execute the Office of President of the United States   , and will   to the best      of
# V       D   NSg/V  P  NSg/V     P  D   V/J    NPrPl/V+ . V/C NPr/VX P  D   NPr/VX/JS P
> my  Ability , preserve , protect and defend the Constitution of the United
# D$+ N🅪Sg+   . NSg/V    . V       V/C NSg/V  D   NPr          P  D   V/J
> States   . "
# NPrPl/V+ . .
>
#
> SubSection 5 .
# NSg/V+     # .
>
#
> The District constituting the seat  of Government of the
# D+  NSg/V/J+ V            D   NSg/V P  NSg        P  D
> United States   shall appoint in      such  manner as    the Congress may    direct :
# V/J    NPrPl/V+ VX    V       NPr/J/P NSg/I NSg+   NSg/R D   NPr/V+   NPr/VX V/J    .
>
#
> A   number   of electors of President and Vice       President equal   to the whole number
# D/P NSg/V/JC P  NPl      P  NSg/V     V/C NSg/V/J/P+ NSg/V+    NSg/V/J P  D   NSg/J NSg/V/JC
> of Senators and Representatives in      Congress to which the District would be
# P  NPl+     V/C NPl+            NPr/J/P NPr/V+   P  I/C+  D   NSg/V/J+ VX    NSg/VX
> entitled if    it       were  a   State  , but     in      no    event  more         than the least populous
# V/J      NSg/C NPr/ISg+ NSg/V D/P NSg/V+ . NSg/C/P NPr/J/P NPr/P NSg/V+ NPr/I/V/J/Dq C/P  D   NSg/J J
> State  ; they shall be     in      addition to those  appointed by      the States   , but     they
# NSg/V+ . IPl+ VX    NSg/VX NPr/J/P NSg+     P  I/Ddem V/J+      NSg/J/P D   NPrPl/V+ . NSg/C/P IPl+
> shall be     considered , for the purposes of the election of President and Vice
# VX    NSg/VX V/J        . C/P D   NPl/V    P  D   NSg      P  NSg/V     V/C NSg/V/J/P+
> President , to be     electors appointed by      a   State  ; and they shall meet    in      the
# NSg/V+    . P  NSg/VX NPl      V/J       NSg/J/P D/P NSg/V+ . V/C IPl+ VX    NSg/V/J NPr/J/P D
> District and perform such  duties as    provided by      this   article of the
# NSg/V/J+ V/C V       NSg/I NPl+   NSg/R V/J/C    NSg/J/P I/Ddem NSg/V   P  D
> Constitution .
# NPr+         .
>
#
> Section . 2 .
# NSg/V+  . # .
>
#
> The President shall be     Commander in      Chief   of the Army and Navy
# D+  NSg/V+    VX    NSg/VX NSg       NPr/J/P NSg/V/J P  D   NSg  V/C NSg/J
> of the United States   , and of the Militia of the several States   , when    called
# P  D+  V/J    NPrPl/V+ . V/C P  D   NSg     P  D   J/Dq    NPrPl/V+ . NSg/I/C V/J
> into the actual Service of the United States   ; he       may    require the Opinion , in
# P    D   NSg/J  NSg/V   P  D   V/J    NPrPl/V+ . NPr/ISg+ NPr/VX NSg/V   D   NSg+    . NPr/J/P
> writing , of the principal Officer in      each of the executive Departments , upon
# NSg/V   . P  D   NSg/J     NSg/V+  NPr/J/P Dq   P  D   NSg/J     NPl+        . P
> any    Subject  relating to the Duties of their respective Offices , and he       shall
# I/R/Dq NSg/V/J+ V        P  D   NPl    P  D$+   J          NPl/V+  . V/C NPr/ISg+ VX
> have   Power    to grant Reprieves and Pardons for Offences against the United
# NSg/VX NSg/V/J+ P  NPr/V NPl/V     V/C NPl/V   C/P NPl/Comm C/P     D   V/J
> States   , except in      Cases  of Impeachment .
# NPrPl/V+ . V/C/P  NPr/J/P NPl/V+ P  N🅪Sg        .
>
#
> He       shall have   Power    , by      and with the Advice and Consent of the Senate , to make
# NPr/ISg+ VX    NSg/VX NSg/V/J+ . NSg/J/P V/C P    D+  NᴹSg+  V/C NSg/V   P  D+  NPr+   . P  NSg/V
> Treaties , provided two thirds of the Senators present  concur ; and he       shall
# NPl/V+   . V/J/C    NSg NPl/V  P  D+  NPl+     NSg/V/J+ V+     . V/C NPr/ISg+ VX
> nominate , and by      and with the Advice and Consent of the Senate , shall appoint
# V/J      . V/C NSg/J/P V/C P    D   NᴹSg+  V/C NSg/V   P  D   NPr+   . VX    V
> Ambassadors , other   public  Ministers and Consuls , Judges  of the supreme Court    ,
# NPl+        . NSg/V/J NSg/V/J NPl/V+    V/C NPl     . NPrPl/V P  D   NSg/V/J NSg/V/J+ .
> and all          other   Officers of the United States   , whose Appointments are not   herein
# V/C NSg/I/J/C/Dq NSg/V/J NPl/V    P  D   V/J    NPrPl/V+ . I+    NPl+         V   NSg/C W?
> otherwise provided for , and which shall be     established by      Law     : but     the Congress
# J         V/J/C    C/P . V/C I/C+  VX    NSg/VX V/J         NSg/J/P N🅪Sg/V+ . NSg/C/P D   NPr/V+
> may    by      Law     vest  the Appointment of such  inferior Officers , as    they think
# NPr/VX NSg/J/P N🅪Sg/V+ NSg/V D   NSg         P  NSg/I NSg/J    NPl/V+   . NSg/R IPl+ NSg/V
> proper , in      the President alone , in      the Courts of Law     , or    in      the Heads of
# NSg/J  . NPr/J/P D   NSg/V+    J     . NPr/J/P D   NPl/V  P  N🅪Sg/V+ . NPr/C NPr/J/P D   NPl/V P
> Departments .
# NPl+        .
>
#
> The President shall have   Power    to fill  up        all          Vacancies that          may    happen during
# D+  NSg/V+    VX    NSg/VX NSg/V/J+ P  NSg/V NSg/V/J/P NSg/I/J/C/Dq NPl       NSg/I/C/Ddem+ NPr/VX V      V/P
> the Recess  of the Senate , by      granting Commissions which shall expire at    the End
# D   NSg/V/J P  D   NPr+   . NSg/J/P V+       NPl/V+      I/C+  VX    V      NSg/P D   NSg/V
> of their next    Session .
# P  D$+   NSg/J/P NSg/V+  .
>
#
> No     soldier  shall , in      time     of peace   be     quartered in      any     house  , without the
# NPr/P+ NSg/V/J+ VX    . NPr/J/P N🅪Sg/V/J P  NPr🅪/V+ NSg/VX V/J       NPr/J/P I/R/Dq+ NPr/V+ . C/P     D
> consent of the owner , nor   in      time     of war     , but     in      a    manner to be     prescribed by
# NSg/V   P  D+  NSg+  . NSg/C NPr/J/P N🅪Sg/V/J P  N🅪Sg/V+ . NSg/C/P NPr/J/P D/P+ NSg+   P  NSg/VX V/J        NSg/J/P
> law     .
# N🅪Sg/V+ .
>
#
> Section . 3 .
# NSg/V+  . # .
>
#
> He       shall from time      to time     give  to the Congress Information of
# NPr/ISg+ VX    P    N🅪Sg/V/J+ P  N🅪Sg/V/J NSg/V P  D   NPr/V+   NᴹSg        P
> the State of the Union    , and recommend to their Consideration such   Measures as
# D   NSg/V P  D+  NPr/V/J+ . V/C NSg/V     P  D$+   NSg+          NSg/I+ NPl/V+   NSg/R
> he       shall judge  necessary and expedient ; he       may    , on  extraordinary Occasions ,
# NPr/ISg+ VX    NSg/V+ NSg/J     V/C NSg/J     . NPr/ISg+ NPr/VX . J/P NSg/J         NPl/V+    .
> convene both   Houses , or    either of them     , and in      Case  of Disagreement between
# V       I/C/Dq NPl/V+ . NPr/C I/C    P  NSg/IPl+ . V/C NPr/J/P NPr/V P  N🅪Sg+        NSg/P
> them     , with Respect to the Time      of Adjournment , he       may    adjourn them     to such  Time
# NSg/IPl+ . P    NᴹSg/V+ P  D   N🅪Sg/V/J+ P  NSg         . NPr/ISg+ NPr/VX V       NSg/IPl+ P  NSg/I N🅪Sg/V/J+
> as    he       shall think proper ; he       shall receive Ambassadors and other   public
# NSg/R NPr/ISg+ VX    NSg/V NSg/J  . NPr/ISg+ VX    NSg/V   NPl         V/C NSg/V/J NSg/V/J
> Ministers ; he       shall take  Care    that         the Laws   be     faithfully executed , and shall
# NPl/V+    . NPr/ISg+ VX    NSg/V N🅪Sg/V+ NSg/I/C/Ddem D   NPl/V+ NSg/VX R          V/J      . V/C VX
> Commission all          the Officers of the United States   .
# NSg/V      NSg/I/J/C/Dq D   NPl/V    P  D   V/J    NPrPl/V+ .
>
#
> Section . 4 .
# NSg/V+  . # .
>
#
> The President , Vice       President and all          civil Officers of the
# D+  NSg/V+    . NSg/V/J/P+ NSg/V+    V/C NSg/I/J/C/Dq J     NPl/V    P  D+
> United States   , shall be     removed from Office on  Impeachment for , and Conviction
# V/J    NPrPl/V+ . VX    NSg/VX V/J     P    NSg/V+ J/P N🅪Sg        C/P . V/C NSg+
> of , Treason , Bribery , or    other   high    Crimes and Misdemeanors .
# P  . NSg     . NᴹSg    . NPr/C NSg/V/J NSg/V/J NPl/V+ V/C NPl          .
>
#
> Article . III .
# NSg/V+  . W?  .
>
#
> Section . 1 .
# NSg/V+  . # .
>
#
> The judicial Power   of the United States   , shall be     vested in
# D   NSg/J    NSg/V/J P  D+  V/J    NPrPl/V+ . VX    NSg/VX V/J    NPr/J/P
> one       supreme Court    , and in      such  inferior Courts as    the Congress may    from time      to
# NSg/I/V/J NSg/V/J NSg/V/J+ . V/C NPr/J/P NSg/I NSg/J+   NPl/V+ NSg/R D+  NPr/V+   NPr/VX P    N🅪Sg/V/J+ P
> time     ordain and establish . The Judges   , both   of the supreme and inferior Courts ,
# N🅪Sg/V/J V      V/C V         . D+  NPrPl/V+ . I/C/Dq P  D   NSg/V/J V/C NSg/J+   NPl/V+ .
> shall hold    their Offices during good     Behaviour  , and shall , at    stated Times  ,
# VX    NSg/V/J D$+   NPl/V+  V/P    NPr/V/J+ N🅪Sg/Comm+ . V/C VX    . NSg/P V/J    NPl/V+ .
> receive for their Services , a    Compensation , which shall not   be     diminished
# NSg/V   C/P D$+   NPl/V+   . D/P+ NSg+         . I/C+  VX    NSg/C NSg/VX V/J
> during their Continuance in      Office .
# V/P    D$+   NSg         NPr/J/P NSg/V+ .
>
#
> Section . 2 .
# NSg/V+  . # .
>
#
> The judicial Power    shall extend to all           Cases  , in      Law    and
# D+  NSg/J+   NSg/V/J+ VX    NSg/V  P  NSg/I/J/C/Dq+ NPl/V+ . NPr/J/P N🅪Sg/V V/C
> Equity , arising under   this    Constitution , the Laws  of the United States   , and
# NSg+   . V       NSg/J/P I/Ddem+ NPr+         . D   NPl/V P  D+  V/J    NPrPl/V+ . V/C
> Treaties made , or    which shall be     made , under   their Authority ; — to all           Cases
# NPl/V+   V    . NPr/C I/C+  VX    NSg/VX V    . NSg/J/P D$+   N🅪Sg+     . . P  NSg/I/J/C/Dq+ NPl/V+
> affecting Ambassadors , other    public   Ministers and Consuls ; — to all          Cases of
# V/J       NPl+        . NSg/V/J+ NSg/V/J+ NPl/V+    V/C NPl     . . P  NSg/I/J/C/Dq NPl/V P
> admiralty and maritime Jurisdiction ; — to Controversies to which the United
# NPr       V/C J        NSg+         . . P  NPl           P  I/C+  D   V/J
> States   shall be     a   Party    ; — to Controversies between two or    more         States   ; — between
# NPrPl/V+ VX    NSg/VX D/P NSg/V/J+ . . P  NPl           NSg/P   NSg NPr/C NPr/I/V/J/Dq NPrPl/V+ . . NSg/P
> Citizens of different States   , — between Citizens of the same State  claiming
# NPl      P  NSg/J     NPrPl/V+ . . NSg/P   NPl      P  D   I/J  NSg/V+ V
> Lands  under   Grants of different States   .
# NPl/V+ NSg/J/P NPl/V  P  NSg/J     NPrPl/V+ .
>
#
> In      all           Cases  affecting Ambassadors , other    public   Ministers and Consuls , and
# NPr/J/P NSg/I/J/C/Dq+ NPl/V+ V/J       NPl+        . NSg/V/J+ NSg/V/J+ NPl/V+    V/C NPl     . V/C
> those  in      which a   State  shall be     Party    , the supreme Court    shall have   original
# I/Ddem NPr/J/P I/C+  D/P NSg/V+ VX    NSg/VX NSg/V/J+ . D   NSg/V/J NSg/V/J+ VX    NSg/VX NSg/J
> Jurisdiction . In      all          the other    Cases  before mentioned , the supreme  Court    shall
# NSg+         . NPr/J/P NSg/I/J/C/Dq D+  NSg/V/J+ NPl/V+ C/P    V/J       . D+  NSg/V/J+ NSg/V/J+ VX
> have   appellate Jurisdiction , both   as    to Law    and Fact , with such  Exceptions , and
# NSg/VX J         NSg+         . I/C/Dq NSg/R P  N🅪Sg/V V/C NSg+ . P    NSg/I NPl+       . V/C
> under   such  Regulations as    the Congress shall make  .
# NSg/J/P NSg/I NPl+        NSg/R D   NPr/V+   VX    NSg/V .
>
#
> The Trial   of all           Crimes , except in      Cases  of Impeachment , shall be     by      Jury     ; and
# D   NSg/V/J P  NSg/I/J/C/Dq+ NPl/V+ . V/C/P  NPr/J/P NPl/V+ P  N🅪Sg        . VX    NSg/VX NSg/J/P NSg/V/J+ . V/C
> such  Trial    shall be     held in      the State  where the said Crimes shall have   been
# NSg/I NSg/V/J+ VX    NSg/VX V    NPr/J/P D   NSg/V+ NSg/C D   V/J  NPl/V+ VX    NSg/VX NSg/V
> committed ; but     when    not   committed within  any    State  , the Trial    shall be     at    such
# V/J       . NSg/C/P NSg/I/C NSg/C V/J       NSg/J/P I/R/Dq NSg/V+ . D   NSg/V/J+ VX    NSg/VX NSg/P NSg/I
> Place or    Places as    the Congress may    by      Law     have   directed .
# NSg/V NPr/C NPl/V+ NSg/R D   NPr/V+   NPr/VX NSg/J/P N🅪Sg/V+ NSg/VX V/J      .
>
#
> Section . 3 .
# NSg/V+  . # .
>
#
> Treason against the United States   , shall consist only  in
# NSg     C/P     D   V/J    NPrPl/V+ . VX    NSg/V   J/R/C NPr/J/P
> levying War     against them     , or    in      adhering to their Enemies , giving them     Aid    and
# V       N🅪Sg/V+ C/P     NSg/IPl+ . NPr/C NPr/J/P V        P  D$+   NPl/V+  . V      NSg/IPl+ N🅪Sg/V V/C
> Comfort . No     Person shall be     convicted of Treason unless on  the Testimony of two
# N🅪Sg/V+ . NPr/P+ NSg/V+ VX    NSg/VX V/J       P  NSg     C      J/P D   NSg       P  NSg
> Witnesses to the same overt Act    , or    on  Confession in      open    Court    .
# NPl/V+    P  D   I/J  NSg/J NPr/V+ . NPr/C J/P N🅪Sg+      NPr/J/P NSg/V/J NSg/V/J+ .
>
#
> The Congress shall have   Power    to declare the Punishment of Treason , but     no
# D+  NPr/V+   VX    NSg/VX NSg/V/J+ P  V       D   N🅪Sg       P  NSg     . NSg/C/P NPr/P
> Attainder of Treason shall work    Corruption of Blood   , or    Forfeiture except
# NSg       P  NSg     VX    N🅪Sg/V+ NSg        P  NᴹSg/V+ . NPr/C NSg        V/C/P
> during the Life   of the Person attainted .
# V/P    D   N🅪Sg/V P  D   NSg/V+ ?         .
>
#
> Section . 4 .
# NSg/V+  . # .
>
#
> The right   of the people to be     secure in      their persons , houses ,
# D   NPr/V/J P  D+  NPl/V+ P  NSg/VX V/J    NPr/J/P D$+   NPl/V+  . NPl/V+ .
> papers , and effects , against unreasonable searches and seizures , shall not   be
# NPl/V+ . V/C NPl/V+  . C/P     J            NPl/V    V/C NPl/V+   . VX    NSg/C NSg/VX
> violated , and no    warrants shall issue  , but     upon probable cause    , supported by
# V/J      . V/C NPr/P NPl/V+   VX    NSg/V+ . NSg/C/P P    NSg/J    N🅪Sg/V/C . V/J       NSg/J/P
> oath   or    affirmation , and particularly describing the place  to be     searched , and
# NSg/V+ NPr/C NSg         . V/C R            V          D   NSg/V+ P  NSg/VX V/J      . V/C
> the persons or    things to be     seized .
# D   NPl/V+  NPr/C NPl/V+ P  NSg/VX V/J    .
>
#
> No     person shall be     held to answer for a    capital , or    otherwise infamous crime   ,
# NPr/P+ NSg/V+ VX    NSg/VX V    P  NSg/V  C/P D/P+ NSg/J+  . NPr/C J         V/J+     N🅪Sg/V+ .
> unless on  a   presentment or    indictment of a   grand jury     , except in      cases  arising
# C      J/P D/P NSg         NPr/C NSg        P  D/P NSg/J NSg/V/J+ . V/C/P  NPr/J/P NPl/V+ V
> in      the land   or    naval forces , or    in      the militia , when    in      actual service in      time
# NPr/J/P D   NPr🅪/V NPr/C J     NPl/V+ . NPr/C NPr/J/P D   NSg     . NSg/I/C NPr/J/P NSg/J  NSg/V+  NPr/J/P N🅪Sg/V/J
> of war    or    public  danger     ; nor   shall any    person be     subject for the same offense
# P  N🅪Sg/V NPr/C NSg/V/J N🅪Sg/V/JC+ . NSg/C VX    I/R/Dq NSg/V+ NSg/VX NSg/V/J C/P D   I/J  N🅪Sg+
> to be     twice put   in      jeopardy of life   or    limb   ; nor   shall be     compelled in      any
# P  NSg/VX W?    NSg/V NPr/J/P NSg/V    P  N🅪Sg/V NPr/C NSg/V+ . NSg/C VX    NSg/VX V/J       NPr/J/P I/R/Dq
> criminal case   to be     a   witness against himself , nor   be     deprived of life    ,
# NSg/J    NPr/V+ P  NSg/VX D/P NSg/V+  C/P     ISg+    . NSg/C NSg/VX V/J      P  N🅪Sg/V+ .
> liberty , or    property , without due   process of law     ; nor   shall private property be
# NSg+    . NPr/C NSg/V+   . C/P     NSg/J NSg/V   P  N🅪Sg/V+ . NSg/C VX    NSg/V/J NSg/V+   NSg/VX
> taken for public  use    , without just compensation .
# V/J   C/P NSg/V/J NSg/V+ . C/P     V/J  NSg+         .
>
#
> In      all          criminal prosecutions , the accused shall enjoy the right   to a   speedy and
# NPr/J/P NSg/I/J/C/Dq NSg/J    NPl          . D+  V/J+    VX    V     D   NPr/V/J P  D/P V/J    V/C
> public  trial    , by      an  impartial jury    of the state  and district wherein the crime
# NSg/V/J NSg/V/J+ . NSg/J/P D/P J         NSg/V/J P  D   NSg/V+ V/C NSg/V/J+ C       D   N🅪Sg/V+
> shall have   been  committed , which district shall have   been  previously
# VX    NSg/VX NSg/V V/J       . I/C+  NSg/V/J+ VX    NSg/VX NSg/V R
> ascertained by      law     , and to be     informed of the nature and cause    of the
# V/J         NSg/J/P N🅪Sg/V+ . V/C P  NSg/VX V/J      P  D   NSg/V+ V/C N🅪Sg/V/C P  D
> accusation ; to be     confronted with the witnesses against him  ; to have   compulsory
# NSg        . P  NSg/VX V/J        P    D   NPl/V+    C/P     ISg+ . P  NSg/VX NSg/J
> process for obtaining witnesses in      his     favor      , and to have   the assistance of
# NSg/V+  C/P V         NPl/V+    NPr/J/P ISg/D$+ N🅪Sg/V/Am+ . V/C P  NSg/VX D   NᴹSg       P
> counsel for his     defense    .
# NSg/V+  C/P ISg/D$+ N🅪Sg/V/Am+ .
>
#
> In      suits at    common   law     , where the value   in      controversy shall exceed twenty
# NPr/J/P NPl/V NSg/P NSg/V/J+ N🅪Sg/V+ . NSg/C D   N🅪Sg/V+ NPr/J/P NSg+        VX    V      NSg+
> dollars , the right   of trial    by      jury     shall be     preserved , and no     fact tried by      a
# NPl+    . D   NPr/V/J P  NSg/V/J+ NSg/J/P NSg/V/J+ VX    NSg/VX V/J       . V/C NPr/P+ NSg+ V/J   NSg/J/P D/P+
> jury     , shall be     otherwise reexamined in      any    court   of the United States   , than
# NSg/V/J+ . VX    NSg/VX J         V/J        NPr/J/P I/R/Dq NSg/V/J P  D   V/J    NPrPl/V+ . C/P
> according to the rules of the common  law     .
# V/J       P  D   NPl/V P  D   NSg/V/J N🅪Sg/V+ .
>
#
> Excessive bail   shall not   be     required , nor   excessive fines imposed , nor   cruel
# J+        NSg/V+ VX    NSg/C NSg/VX V/J      . NSg/C J         NPl/V V/J     . NSg/C NSg/V/J
> and unusual punishments inflicted .
# V/C NSg/J   NPl+        V/J       .
>
#
> Article . IV     .
# NSg/V+  . NSg/J+ .
>
#
> Section . 1 .
# NSg/V+  . # .
>
#
> Full    Faith and Credit shall be     given     in      each State  to the
# NSg/V/J NPr   V/C NSg/V+ VX    NSg/VX NSg/V/J/P NPr/J/P Dq   NSg/V+ P  D
> public  Acts    , Records , and judicial Proceedings of every other    State  . And the
# NSg/V/J NPrPl/V . NPl/V+  . V/C NSg/J    W?          P  Dq+   NSg/V/J+ NSg/V+ . V/C D+
> Congress may    by      general Laws   prescribe the Manner in      which such  Acts     , Records
# NPr/V+   NPr/VX NSg/J/P NSg/V/J NPl/V+ V         D+  NSg+   NPr/J/P I/C+  NSg/I NPrPl/V+ . NPl/V
> and Proceedings shall be     proved , and the Effect thereof .
# V/C +           VX    NSg/VX V/J    . V/C D+  NSg/V+ W?      .
>
#
> Section . 2 .
# NSg/V+  . # .
>
#
> All           persons born    or    naturalized in      the United States   , and
# NSg/I/J/C/Dq+ NPl/V+  NPr/V/J NPr/C V/J         NPr/J/P D   V/J    NPrPl/V+ . V/C
> subject  to the jurisdiction thereof , are citizens of the United States   and of
# NSg/V/J+ P  D   NSg+         W?      . V   NPl      P  D   V/J    NPrPl/V+ V/C P
> the State  wherein they reside  . No     State  shall make  or    enforce any     law     which
# D   NSg/V+ C       IPl+ NSg/V/J . NPr/P+ NSg/V+ VX    NSg/V NPr/C V       I/R/Dq+ N🅪Sg/V+ I/C+
> shall abridge the privileges or    immunities of citizens of the United States   ;
# VX    V       D   NPl/V+     NPr/C ?          P  NPl      P  D   V/J    NPrPl/V+ .
> nor   shall any    State  deprive any    person of life    , liberty , or    property , without
# NSg/C VX    I/R/Dq NSg/V+ V       I/R/Dq NSg/V  P  N🅪Sg/V+ . NSg+    . NPr/C NSg/V+   . C/P
> due   process of law     ; nor   deny to any    person within  its     jurisdiction the equal
# NSg/J NSg/V   P  N🅪Sg/V+ . NSg/C V    P  I/R/Dq NSg/V+ NSg/J/P ISg/D$+ NSg          D   NSg/V/J
> protection of the laws   .
# N🅪Sg       P  D   NPl/V+ .
>
#
> The right   of citizens of the United States   , who    are eighteen years of age     or
# D   NPr/V/J P  NPl      P  D+  V/J    NPrPl/V+ . NPr/I+ V   NSg      NPl   P  N🅪Sg/V+ NPr/C
> older , to vote  shall not   be     denied or    abridged by      the United States   or    by      any
# JC    . P  NSg/V VX    NSg/C NSg/VX V/J    NPr/C V/J      NSg/J/P D   V/J    NPrPl/V+ NPr/C NSg/J/P I/R/Dq
> State  on  account of age     , sex    , race   , color        , or    previous condition of servitude .
# NSg/V+ J/P NSg/V   P  N🅪Sg/V+ . NSg/V+ . NSg/V+ . N🅪Sg/V/J/Am+ . NPr/C NSg/J    NSg/V+    P  NSg       .
>
#
> A    Person charged in      any     State  with Treason , Felony , or    other   Crime   , who    shall
# D/P+ NSg/V+ V/J     NPr/J/P I/R/Dq+ NSg/V+ P    NSg     . NSg    . NPr/C NSg/V/J N🅪Sg/V+ . NPr/I+ VX
> flee from Justice , and be     found in      another State  , shall on  Demand of the
# V    P    NPr🅪+   . V/C NSg/VX NSg/V NPr/J/P I/D     NSg/V+ . VX    J/P NSg/V  P  D
> executive Authority of the State  from which he       fled , be     delivered up        , to be
# NSg/J     N🅪Sg      P  D   NSg/V+ P    I/C+  NPr/ISg+ J    . NSg/VX V/J       NSg/V/J/P . P  NSg/VX
> removed to the State  having Jurisdiction of the Crime   .
# V/J     P  D   NSg/V+ V      NSg          P  D   N🅪Sg/V+ .
>
#
> Neither slavery nor   involuntary servitude , except as    a   punishment for crime
# I/C     NSg/J+  NSg/C J           NSg       . V/C/P  NSg/R D/P N🅪Sg       C/P N🅪Sg/V+
> whereof the party    shall have   been  duly convicted , shall exist within  the United
# C       D   NSg/V/J+ VX    NSg/VX NSg/V W?   V/J       . VX    V     NSg/J/P D   V/J
> States   , or    any    place  subject  to their jurisdiction . No     Person held to Service
# NPrPl/V+ . NPr/C I/R/Dq NSg/V+ NSg/V/J+ P  D$+   NSg+         . NPr/P+ NSg/V+ V    P  NSg/V
> or    Labour      in      one        State  , under   the Laws   thereof , escaping into another , shall ,
# NPr/C NPr/V/Comm+ NPr/J/P NSg/I/V/J+ NSg/V+ . NSg/J/P D+  NPl/V+ W?      . V        P    I/D     . VX    .
> in      Consequence of any    Law    or    Regulation therein , be     discharged from such
# NPr/J/P NSg/V       P  I/R/Dq N🅪Sg/V NPr/C N🅪Sg/J+    W?      . NSg/VX V/J        P    NSg/I
> Service or    Labour      , but     shall be     delivered up        on  Claim of the Party    to whom such
# NSg/V   NPr/C NPr/V/Comm+ . NSg/C/P VX    NSg/VX V/J       NSg/V/J/P J/P NSg/V P  D   NSg/V/J+ P  I+   NSg/I
> Service or    Labour      may    be     due   .
# NSg/V   NPr/C NPr/V/Comm+ NPr/VX NSg/VX NSg/J .
>
#
> Section . 3 .
# NSg/V+  . # .
>
#
> New      States   may    be     admitted by      the Congress into this    Union    ; but
# NSg/V/J+ NPrPl/V+ NPr/VX NSg/VX V/J      NSg/J/P D+  NPr/V+   P    I/Ddem+ NPr/V/J+ . NSg/C/P
> no     new      State  shall be     formed or    erected within  the Jurisdiction of any     other
# NPr/P+ NSg/V/J+ NSg/V+ VX    NSg/VX V/J    NPr/C V/J     NSg/J/P D   NSg          P  I/R/Dq+ NSg/V/J+
> State  ; nor   any     State  be     formed by      the Junction of two or    more         States   , or    Parts
# NSg/V+ . NSg/C I/R/Dq+ NSg/V+ NSg/VX V/J    NSg/J/P D   NSg/V    P  NSg NPr/C NPr/I/V/J/Dq NPrPl/V+ . NPr/C NPl/V
> of States   , without the Consent of the Legislatures of the States   concerned as
# P  NPrPl/V+ . C/P     D   NSg/V   P  D   NPl          P  D   NPrPl/V+ V/J       NSg/R
> well    as    of the Congress .
# NSg/V/J NSg/R P  D   NPr/V+   .
>
#
> The Congress shall have   Power    to dispose of and make  all          needful Rules and
# D+  NPr/V+   VX    NSg/VX NSg/V/J+ P  NSg/V   P  V/C NSg/V NSg/I/J/C/Dq NSg/J   NPl/V V/C
> Regulations respecting the Territory or    other   Property belonging to the United
# NPl+        V          D   NSg+      NPr/C NSg/V/J NSg/V+   NSg/V     P  D   V/J
> States   ; and nothing  in      this   Constitution shall be     so        construed as    to Prejudice
# NPrPl/V+ . V/C NSg/I/J+ NPr/J/P I/Ddem NPr+         VX    NSg/VX NSg/I/J/C V/J       NSg/R P  NSg/V/J+
> any    Claims of the United States   , or    of any    particular State  .
# I/R/Dq NPl/V  P  D   V/J    NPrPl/V+ . NPr/C P  I/R/Dq NSg/J      NSg/V+ .
>
#
> Section . 4 .
# NSg/V+  . # .
>
#
> The United States   shall guarantee to every State  in      this    Union
# D+  V/J    NPrPl/V+ VX    NSg/V     P  Dq    NSg/V+ NPr/J/P I/Ddem+ NPr/V/J+
> a   Republican Form  of Government , and shall protect each of them     against
# D/P NSg/J      NSg/V P  NSg+       . V/C VX    V       Dq   P  NSg/IPl+ C/P
> Invasion ; and on  Application of the Legislature , or    of the Executive ( when    the
# NSg+     . V/C J/P NSg         P  D+  NSg+        . NPr/C P  D   NSg/J     . NSg/I/C D+
> Legislature cannot be     convened ) against domestic Violence .
# NSg+        NSg/V  NSg/VX V/J      . C/P     NSg/J    NSg/V+   .
>
#
> Section . 5 .
# NSg/V+  . # .
>
#
> The validity of the public  debt of the United States   ,
# D   NSg      P  D   NSg/V/J N🅪Sg P  D+  V/J    NPrPl/V+ .
> authorized by      law     , including debts incurred for payment of pensions and
# V/J        NSg/J/P N🅪Sg/V+ . V         NPl+  V        C/P N🅪Sg    P  NPl/V    V/C
> bounties for services in      suppressing insurrection or    rebellion , shall not   be
# NPl/V    C/P NPl/V+   NPr/J/P V           NSg          NPr/C NSg+      . VX    NSg/C NSg/VX
> questioned . But     neither the United States   nor   any     State  shall assume or    pay     any
# V/J        . NSg/C/P I/C     D   V/J    NPrPl/V+ NSg/C I/R/Dq+ NSg/V+ VX    V      NPr/C NSg/V/J I/R/Dq
> debt or    obligation incurred in      aid    of insurrection or    rebellion against the
# N🅪Sg NPr/C NSg+       V        NPr/J/P N🅪Sg/V P  NSg          NPr/C NSg+      C/P     D
> United States   , or    any    claim  for the loss    or    emancipation of any    slave  ; but     all
# V/J    NPrPl/V+ . NPr/C I/R/Dq NSg/V+ C/P D   N🅪Sg/V+ NPr/C NSg          P  I/R/Dq NSg/V+ . NSg/C/P NSg/I/J/C/Dq
> such  debts , obligations and claims shall be     held illegal and void     .
# NSg/I NPl+  . W?          V/C NPl/V+ VX    NSg/VX V    NSg/J   V/C NSg/V/J+ .
>
#
> Article . V.
# NSg/V+  . ?
>
#
> The Congress , whenever two thirds of both   Houses shall deem  it       necessary , shall
# D+  NPr/V+   . C        NSg NPl/V  P  I/C/Dq NPl/V+ VX    NSg/V NPr/ISg+ NSg/J     . VX
> propose Amendments to this    Constitution , or    , on  the Application of the
# NSg/V   NPl+       P  I/Ddem+ NPr+         . NPr/C . J/P D   NSg         P  D
> Legislatures of two thirds of the several States   , shall call  a   Convention for
# NPl          P  NSg NPl/V  P  D   J/Dq    NPrPl/V+ . VX    NSg/V D/P NSg+       C/P
> proposing Amendments , which , in      either Case   , shall be     valid to all          Intents and
# V         NPl+       . I/C+  . NPr/J/P I/C    NPr/V+ . VX    NSg/VX J     P  NSg/I/J/C/Dq NPl     V/C
> Purposes , as    Part    of this   Constitution , when    ratified by      the Legislatures of
# NPl/V+   . NSg/R NSg/V/J P  I/Ddem NPr+         . NSg/I/C V/J      NSg/J/P D   NPl          P
> three fourths of the several States   , or    by      Conventions in      three fourths
# NSg   NSg     P  D   J/Dq    NPrPl/V+ . NPr/C NSg/J/P NPl+        NPr/J/P NSg   NSg
> thereof , as    the one        or    the other   Mode of Ratification may    be     proposed by      the
# W?      . NSg/R D   NSg/I/V/J+ NPr/C D   NSg/V/J NSg  P  NSg+         NPr/VX NSg/VX V/J      NSg/J/P D
> Congress ; Provided that         no    Amendment which may    be     made prior to the Year One
# NPr/V+   . V/J/C    NSg/I/C/Ddem NPr/P NSg+      I/C+  NPr/VX NSg/VX V    NSg/J P  D   NSg+ NSg/I/V/J+
> thousand eight hundred and eight shall in      any    Manner affect the first   and
# NSg      NSg/J NSg     V/C NSg/J VX+   NPr/J/P I/R/Dq NSg+   NSg/V  D   NSg/V/J V/C
> fourth  Clauses in      the Ninth   Section of the first   Article ; and that         no    State  ,
# NPr/V/J NPl/V+  NPr/J/P D   NSg/V/J NSg/V   P  D   NSg/V/J NSg/V+  . V/C NSg/I/C/Ddem NPr/P NSg/V+ .
> without its     Consent , shall be     deprived of its     equal   Suffrage in      the Senate .
# C/P     ISg/D$+ NSg/V   . VX    NSg/VX V/J      P  ISg/D$+ NSg/V/J NSg+     NPr/J/P D   NPr+   .
>
#
> Article . VI  .
# NSg/V+  . NPr .
>
#
> All           Debts contracted and Engagements entered into , before the Adoption of this
# NSg/I/J/C/Dq+ NPl+  V/J        V/C NPl         V/J     P    . C/P    D   NSg      P  I/Ddem
> Constitution , shall be     as    valid against the United States   under   this
# NPr+         . VX    NSg/VX NSg/R J     C/P     D   V/J    NPrPl/V+ NSg/J/P I/Ddem
> Constitution , as    under   the Confederation .
# NPr+         . NSg/R NSg/J/P D   NSg/J         .
>
#
> This    Constitution , and the Laws  of the United States   which shall be     made in
# I/Ddem+ NPr+         . V/C D   NPl/V P  D+  V/J    NPrPl/V+ I/C+  VX    NSg/VX V    NPr/J/P
> Pursuance thereof ; and all          Treaties made , or    which shall be     made , under   the
# NSg       W?      . V/C NSg/I/J/C/Dq NPl/V+   V    . NPr/C I/C+  VX    NSg/VX V    . NSg/J/P D
> Authority of the United States   , shall be     the supreme Law    of the Land    ; and the
# N🅪Sg      P  D   V/J    NPrPl/V+ . VX    NSg/VX D   NSg/V/J N🅪Sg/V P  D   NPr🅪/V+ . V/C D
> Judges   in      every State  shall be     bound   thereby , any    Thing  in      the Constitution or
# NPrPl/V+ NPr/J/P Dq    NSg/V+ VX    NSg/VX NSg/V/J W?      . I/R/Dq NSg/V+ NPr/J/P D   NPr+         NPr/C
> Laws  of any    State  to the Contrary notwithstanding .
# NPl/V P  I/R/Dq NSg/V+ P  D   NSg/V/J+ C/P             .
>
#
> The Senators and Representatives before mentioned , and the Members of the
# D   NPl      V/C NPl+            C/P    V/J       . V/C D   NPl/V   P  D+
> several State  Legislatures , and all          executive and judicial Officers , both   of
# J/Dq+   NSg/V+ NPl          . V/C NSg/I/J/C/Dq NSg/J     V/C NSg/J    NPl/V+   . I/C/Dq P
> the United States   and of the several States   , shall be     bound   by      Oath   or
# D   V/J    NPrPl/V+ V/C P  D   J/Dq    NPrPl/V+ . VX    NSg/VX NSg/V/J NSg/J/P NSg/V+ NPr/C
> Affirmation , to support this   Constitution ; but     no    religious Test   shall ever be
# NSg         . P  N🅪Sg/V  I/Ddem NPr+         . NSg/C/P NPr/P NSg/J     NSg/V+ VX    J    NSg/VX
> required as    a   Qualification to any    Office or    public  Trust    under   the United
# V/J      NSg/R D/P NSg+          P  I/R/Dq NSg/V+ NPr/C NSg/V/J N🅪Sg/V/J NSg/J/P D   V/J
> States   .
# NPrPl/V+ .
>
#
> A   well    regulated militia , being    necessary to the security of a   free    state  , the
# D/P NSg/V/J V/J       NSg     . N🅪Sg/V/C NSg/J     P  D   NᴹSg     P  D/P NSg/V/J NSg/V+ . D
> right   of the people to keep  and bear     arms   , shall not   be     infringed .
# NPr/V/J P  D   NPl/V+ P  NSg/V V/C NSg/V/J+ NPl/V+ . VX    NSg/C NSg/VX V/J       .
>
#
> Section . 1 .
# NSg/V+  . # .
>
#
> The enumeration in      the Constitution , of certain rights , shall
# D   N🅪Sg        NPr/J/P D   NPr+         . P  I/J     NPl/V+ . VX
> not   be     construed to deny or    disparage others retained by      the people .
# NSg/C NSg/VX V/J       P  V    NPr/C NSg/V     NPl/V+ V/J      NSg/J/P D   NPl/V+ .
>
#
> The powers   not   delegated to the United States   by      the Constitution , nor
# D+  NPrPl/V+ NSg/C V/J       P  D   V/J    NPrPl/V+ NSg/J/P D   NPr+         . NSg/C
> prohibited by      it       to the states   , are reserved to the states   respectively , or    to
# V/J        NSg/J/P NPr/ISg+ P  D   NPrPl/V+ . V   V/J      P  D   NPrPl/V+ R            . NPr/C P
> the people .
# D   NPl/V+ .
>
#
> Article . VII .
# NSg/V+  . NSg .
>
#
> The Ratification of the Conventions of nine States   , shall be     sufficient for the
# D   NSg          P  D   NPl         P  NSg+ NPrPl/V+ . VX    NSg/VX J          C/P D
> Establishment of this   Constitution between the States   so        ratifying the Same .
# NSg           P  I/Ddem NPr          NSg/P   D+  NPrPl/V+ NSg/I/J/C V         D   I/J  .
>
#
> The Word   " the " , being    interlined between the seventh and eight Lines of the
# D+  NSg/V+ . D   . . N🅪Sg/V/C V/J        NSg/P   D   NSg/J   V/C NSg/J NPl/V P  D
> first   Page   , The Word   " Thirty " being    partly written on  an  Erazure in      the
# NSg/V/J NPr/V+ . D   NSg/V+ . NSg    . N🅪Sg/V/C W?     V/J     J/P D/P ?       NPr/J/P D
> fifteenth Line  of the first   Page   . The Words  " is tried " being    interlined between
# NSg/J+    NSg/V P  D   NSg/V/J NPr/V+ . D+  NPl/V+ . VL V/J   . N🅪Sg/V/C V/J        NSg/P
> the thirty second  and thirty third   Lines of the first   Page  and the Word   " the "
# D   NSg    NSg/V/J V/C NSg    NSg/V/J NPl/V P  D   NSg/V/J NPr/V V/C D   NSg/V+ . D   .
> being    interlined between the forty third   and forty fourth  Lines of the second
# N🅪Sg/V/C V/J        NSg/P   D   NSg/J NSg/V/J V/C NSg/J NPr/V/J NPl/V P  D   NSg/V/J
> Page   .
# NPr/V+ .
>
#
> done    in      Convention by      the Unanimous Consent of the States   present the
# NSg/V/J NPr/J/P NSg+       NSg/J/P D   J         NSg/V   P  D+  NPrPl/V+ NSg/V/J D
> Seventeenth Day  of September in      the Year of our Lord     one       thousand seven hundred
# NSg/J       NPr🅪 P  NPr+      NPr/J/P D   NSg  P  D$+ NPr/V/J+ NSg/I/V/J NSg      NSg   NSg
> and Eighty seven and of the Independence of the United States  of America the
# V/C NSg    NSg   V/C P  D   NPr          P  D   V/J    NPrPl/V P  NPr+    D
> Twelfth In      witness whereof We   have   hereunto subscribed our Names  ,
# NSg/J   NPr/J/P NSg/V   C       IPl+ NSg/VX W?       V/J        D$+ NPl/V+ .
>
#
> Article . VIII .
# NSg/V+  . W?   .
>
#
> Section 1 .
# NSg/V+  # .
>
#
> The transportation or    importation into any    State  , Territory , or
# D+  NᴹSg+          NPr/C NSg         P    I/R/Dq NSg/V+ . NSg+      . NPr/C
> possession of the United States   for delivery or    use   therein of intoxicating
# NSg/V      P  D   V/J    NPrPl/V+ C/P NSg/V/J+ NPr/C NSg/V W?      P  V
> liquors , in      violation of the laws   thereof , is hereby prohibited .
# NPl/V   . NPr/J/P NSg       P  D   NPl/V+ W?      . VL W?     V/J        .<|MERGE_RESOLUTION|>--- conflicted
+++ resolved
@@ -556,13 +556,8 @@
 # . NSg/C NSg/V/J   NSg+ NPrPl+ NSg/V/J . NSg/R NPr/VX . NSg/J/P NSg     P  NSg/J      NPrPl/V+ . V/C
 > the Acceptance of Congress , become the Seat  of the Government of the United
 # D   NSg        P  NPr/V+   . V      D   NSg/V P  D   NSg        P  D   V/J
-<<<<<<< HEAD
-> States   , and to exercise like        Authority over      all          Places purchased by      the Consent
-# NPrPl/V+ . V/C P  NSg/V    NSg/V/J/C/P N🅪Sg+     NSg/V/J/P NSg/I/J/C/Dq NPl/V+ V/J       NSg/J/P D   NSg/V
-=======
 > States   , and to exercise like        Authority over    all          Places purchased by      the Consent
-# NPrPl/V+ . V/C P  NSg/V    NSg/V/J/C/P NSg+      NSg/J/P NSg/I/J/C/Dq NPl/V+ V/J       NSg/J/P D   NSg/V
->>>>>>> c33753ba
+# NPrPl/V+ . V/C P  NSg/V    NSg/V/J/C/P N🅪Sg+     NSg/J/P NSg/I/J/C/Dq NPl/V+ V/J       NSg/J/P D   NSg/V
 > of the Legislature of the State  in      which the Same shall be     , for the Erection of
 # P  D   NSg         P  D   NSg/V+ NPr/J/P I/C+  D   I/J  VX    NSg/VX . C/P D   NSg      P
 > Forts , Magazines , Arsenals , dock   - Yards  , and other   needful Buildings ; — And
