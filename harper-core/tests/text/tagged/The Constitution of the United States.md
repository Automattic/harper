--- conflicted
+++ resolved
@@ -58,17 +58,10 @@
 # NSg/VB NSg/I+ N🅪Sg+      .
 >
 #
-<<<<<<< HEAD
-> The terms  of Senators and Representatives shall end   at    noon   on  the 3 d         day  of
-# D   NPl/V3 P  NPl      V/C NPl+            VX    NSg/V NSg/P NSg/V+ J/P D   # NPr/J/#r+ NPr🅪 P
-> January , of the years in      which such   terms   end    ; and the terms  of their
-# NPr+    . P  D+  NPl+  NPr/J/P I/C+  NSg/I+ NPl/V3+ NSg/V+ . V/C D   NPl/V3 P  D$+
-=======
-> The terms  of Senators and  Representatives shall end    at    noon    on  the 3 d      day  of
-# D   NPl/V3 P  NPl      VB/C NPl+            VXB   NSg/VB NSg/P NSg/VB+ J/P D   # NPr/J+ NPr🅪 P
+> The terms  of Senators and  Representatives shall end    at    noon    on  the 3 d         day  of
+# D   NPl/V3 P  NPl      VB/C NPl+            VXB   NSg/VB NSg/P NSg/VB+ J/P D   # NPr/J/#r+ NPr🅪 P
 > January , of the years in      which such   terms   end     ; and  the terms  of their
 # NPr+    . P  D+  NPl+  NPr/J/P I/C+  NSg/I+ NPl/V3+ NSg/VB+ . VB/C D   NPl/V3 P  D$+
->>>>>>> b34518c0
 > successors shall then    begin  .
 # NPl+       VXB   NSg/J/C NSg/VB .
 >
@@ -247,17 +240,10 @@
 # NPl+        . VB/C/P NSg/R P  D   NPl/V3 P  ?       NPl+     .
 >
 #
-<<<<<<< HEAD
-> The Congress shall assemble at    least once  in      every year , and such   meeting    shall
-# D+  NPr/V+   VX    V        NSg/P NSg/J NSg/C NPr/J/P Dq+   NSg+ . V/C NSg/I+ N🅪Sg/Vg/J+ VX
-> begin  at    noon   on  the 3 d         day  of January , unless they shall by      law     appoint a
-# NSg/VB NSg/P NSg/V+ J/P D   # NPr/J/#r+ NPr🅪 P  NPr+    . C      IPl+ VX    NSg/J/P N🅪Sg/V+ V       D/P+
-=======
 > The Congress shall assemble at    least once  in      every year , and  such   meeting    shall
 # D+  NPr/VB+  VXB   VB       NSg/P NSg/J NSg/C NPr/J/P Dq+   NSg+ . VB/C NSg/I+ N🅪Sg/Vg/J+ VXB
-> begin  at    noon    on  the 3 d      day  of January , unless they shall by      law      appoint a
-# NSg/VB NSg/P NSg/VB+ J/P D   # NPr/J+ NPr🅪 P  NPr+    . C      IPl+ VXB   NSg/J/P N🅪Sg/VB+ VB      D/P+
->>>>>>> b34518c0
+> begin  at    noon    on  the 3 d         day  of January , unless they shall by      law      appoint a
+# NSg/VB NSg/P NSg/VB+ J/P D   # NPr/J/#r+ NPr🅪 P  NPr+    . C      IPl+ VXB   NSg/J/P N🅪Sg/VB+ VB      D/P+
 > different day   .
 # NSg/J     NPr🅪+ .
 >
@@ -717,11 +703,7 @@
 >
 #
 > Article . II .
-<<<<<<< HEAD
-# NSg/V+  . #r .
-=======
-# NSg/VB+ . W? .
->>>>>>> b34518c0
+# NSg/VB+ . #r .
 >
 #
 > Section . 1 .
@@ -976,25 +958,14 @@
 # P  NSg/IPl+ .
 >
 #
-<<<<<<< HEAD
-> Before he       enter on  the Execution of his     Office , he       shall take  the following
-# C/P    NPr/ISg+ NSg/V J/P D   NSg       P  ISg/D$+ NSg/V+ . NPr/ISg+ VX    NSg/V D   Nᴹ/Vg/J/P
-> Oath   or    Affirmation : - - " I       do     solemnly swear   ( or    affirm ) that         I       will   faithfully
-# NSg/V+ NPr/C NSg         . . . . ISg/#r+ NSg/VX R        NSg/V/J . NPr/C V      . NSg/I/C/Ddem ISg/#r+ NPr/VX R
-> execute the Office of President of the United States    , and will   to the best      of
-# V       D   NSg/V  P  NSg/V     P  D   VP/J   NPrPl/V3+ . V/C NPr/VX P  D   NPr/VX/JS P
-> my  Ability , preserve , protect and defend the Constitution of the United
-# D$+ N🅪Sg+   . NSg/V    . V       V/C NSg/V  D   NPr          P  D   VP/J
-=======
 > Before he       enter  on  the Execution of his     Office  , he       shall take   the following
 # C/P    NPr/ISg+ NSg/VB J/P D   NSg       P  ISg/D$+ NSg/VB+ . NPr/ISg+ VXB   NSg/VB D   Nᴹ/Vg/J/P
-> Oath    or    Affirmation : - - " I    do      solemnly swear    ( or    affirm ) that         I    will    faithfully
-# NSg/VB+ NPr/C NSg         . . . . ISg+ NSg/VXB R        NSg/VB/J . NPr/C VB     . NSg/I/C/Ddem ISg+ NPr/VXB R
+> Oath    or    Affirmation : - - " I       do      solemnly swear    ( or    affirm ) that         I       will    faithfully
+# NSg/VB+ NPr/C NSg         . . . . ISg/#r+ NSg/VXB R        NSg/VB/J . NPr/C VB     . NSg/I/C/Ddem ISg/#r+ NPr/VXB R
 > execute the Office of President of the United States    , and  will    to the best       of
 # VB      D   NSg/VB P  NSg/VB    P  D   VP/J   NPrPl/V3+ . VB/C NPr/VXB P  D   NPr/VXB/JS P
 > my  Ability , preserve , protect and  defend the Constitution of the United
 # D$+ N🅪Sg+   . NSg/VB   . VB      VB/C NSg/VB D   NPr          P  D   VP/J
->>>>>>> b34518c0
 > States    . "
 # NPrPl/V3+ . .
 >
@@ -1118,11 +1089,7 @@
 >
 #
 > Article . III .
-<<<<<<< HEAD
-# NSg/V+  . #r  .
-=======
-# NSg/VB+ . W?  .
->>>>>>> b34518c0
+# NSg/VB+ . #r  .
 >
 #
 > Section . 1 .
@@ -1275,13 +1242,8 @@
 # VB/C NSg/J   NPl+        VP/J      .
 >
 #
-<<<<<<< HEAD
 > Article . IV        .
-# NSg/V+  . NSg/J/#r+ .
-=======
-> Article . IV     .
-# NSg/VB+ . NSg/J+ .
->>>>>>> b34518c0
+# NSg/VB+ . NSg/J/#r+ .
 >
 #
 > Section . 1 .
@@ -1440,13 +1402,8 @@
 # C/P     ISg/D$+ N🅪Sg/VB . VXB   NSg/VXB VP/J     P  ISg/D$+ NSg/VB/J NSg+     NPr/J/P D   NPr+   .
 >
 #
-<<<<<<< HEAD
 > Article . VI     .
-# NSg/V+  . NPr/#r .
-=======
-> Article . VI  .
-# NSg/VB+ . NPr .
->>>>>>> b34518c0
+# NSg/VB+ . NPr/#r .
 >
 #
 > All           Debts contracted and  Engagements entered into , before the Adoption of this
@@ -1507,13 +1464,8 @@
 # D   NPl/VB+ .
 >
 #
-<<<<<<< HEAD
 > Article . VII    .
-# NSg/V+  . NSg/#r .
-=======
-> Article . VII .
-# NSg/VB+ . NSg .
->>>>>>> b34518c0
+# NSg/VB+ . NSg/#r .
 >
 #
 > The Ratification of the Conventions of nine States    , shall be      sufficient for the
@@ -1547,11 +1499,7 @@
 >
 #
 > Article . VIII .
-<<<<<<< HEAD
-# NSg/V+  . #r   .
-=======
-# NSg/VB+ . W?   .
->>>>>>> b34518c0
+# NSg/VB+ . #r   .
 >
 #
 > Section 1 .
