> <!-- source: https://github.com/JesseKPhillips/USA-Constitution/blob/4cfdd130709fa7e8db998383b6917ba33b402ec6/Constitution.md -->
# Unlintable
>            The Constitution Of The United States    Of America
# Unlintable D   NPr+         P  D   VP/J   NPrPl/V3+ P  NPr+
>
#
> We   the People of the United States    , in      Order  to form  a   more         perfect  Union    ,
# IPl+ D   NPl/V  P  D+  VP/J   NPrPl/V3+ . NPr/J/P NSg/V+ P  NSg/V D/P NPr/I/V/J/Dq NSg/V/J+ NPr/V/J+ .
> establish Justice , insure domestic Tranquility , provide for the common  defence    ,
# V         NPr🅪+   . V      NSg/J    NSg         . V       C/P D   NSg/V/J N🅪Sg/Comm+ .
> promote the general Welfare , and secure the Blessings of Liberty to ourselves
# NSg/V   D   NSg/V/J NSg/V+  . V/C V/J    D   W?        P  NSg+    P  IPl+
> and our Posterity , do     ordain and establish this   Constitution for the United
# V/C D$+ NᴹSg+     . NSg/VX V      V/C V         I/Ddem NPr+         C/P D   VP/J
> States   of America .
# NPrPl/V3 P  NPr+    .
>
#
> Article . I.
# NSg/V+  . ?
>
#
> Section . 1 .
# NSg/V+  . # .
>
#
> All           legislative Powers    herein granted shall be      vested in      a
# NSg/I/J/C/Dq+ NSg/J+      NPrPl/V3+ W?     VP/J    VX    NSg/VXL VP/J   NPr/J/P D/P
> Congress of the United States    , which shall consist of a   Senate and House of
# NPr/V    P  D+  VP/J   NPrPl/V3+ . I/C+  VX    NSg/V   P  D/P NPr+   V/C NPr/V P
> Representatives . Congress shall make  no     law     respecting an  establishment of
# NPl+            . NPr/V+   VX    NSg/V NPr/P+ N🅪Sg/V+ Vg         D/P NSg           P
> religion , or    prohibiting the free    exercise thereof ; or    abridging the freedom of
# NSg/V+   . NPr/C Vg          D+  NSg/V/J NSg/V+   W?      . NPr/C Vg        D   N🅪Sg    P
> speech  , or    of the press  ; or    the right   of the people peaceably to assemble , and
# N🅪Sg/V+ . NPr/C P  D   NSg/V+ . NPr/C D   NPr/V/J P  D   NPl/V+ R         P  V        . V/C
> to petition the government for a   redress of grievances .
# P  NSg/V    D   NSg+       C/P D/P NSg/V   P  NPl        .
>
#
> No     person shall be      a   Senator or    Representative in      Congress , or    elector of
# NPr/P+ NSg/V+ VX    NSg/VXL D/P NSg     NPr/C NSg/J          NPr/J/P NPr/V+   . NPr/C NSg     P
> President and Vice       President , or    hold    any    office , civil or    military , under   the
# NSg/V     V/C NSg/V/J/P+ NSg/V+    . NPr/C NSg/V/J I/R/Dq NSg/V+ . J     NPr/C NSg/J    . NSg/J/P D
> United States    , or    under   any    State  , who    , having previously taken an  oath   , as    a
# VP/J   NPrPl/V3+ . NPr/C NSg/J/P I/R/Dq NSg/V+ . NPr/I+ . Vg     R          V/J   D/P NSg/V+ . NSg/R D/P
> member of Congress , or    as    an  officer of the United States    , or    as    a   member of
# NSg/V  P  NPr/V+   . NPr/C NSg/R D/P NSg/V   P  D   VP/J   NPrPl/V3+ . NPr/C NSg/R D/P NSg/V  P
> any    State  legislature , or    as    an  executive or    judicial officer of any    State  , to
# I/R/Dq NSg/V+ NSg+        . NPr/C NSg/R D/P NSg/J     NPr/C NSg/J    NSg/V   P  I/R/Dq NSg/V+ . P
> support the Constitution of the United States    , shall have   engaged in
# N🅪Sg/V  D   NPr          P  D   VP/J   NPrPl/V3+ . VX    NSg/VX VP/J    NPr/J/P
> insurrection or    rebellion against the same , or    given     aid    or    comfort to the
# NSg          NPr/C NSg+      C/P     D   I/J  . NPr/C NSg/V/J/P N🅪Sg/V NPr/C N🅪Sg/V+ P  D
> enemies thereof . But     Congress may    , by      a   vote  of two - thirds of each House  ,
# NPl/V3+ W?      . NSg/C/P NPr/V+   NPr/VX . NSg/J/P D/P NSg/V P  NSg . NPl/V3 P  Dq+  NPr/V+ .
> remove such   disability .
# NSg/V  NSg/I+ N🅪Sg+      .
>
#
> The terms  of Senators and Representatives shall end   at    noon   on  the 3 d      day  of
# D   NPl/V3 P  NPl      V/C NPl+            VX    NSg/V NSg/P NSg/V+ J/P D   # NPr/J+ NPr🅪 P
> January , of the years in      which such   terms   end    ; and the terms  of their
# NPr+    . P  D+  NPl+  NPr/J/P I/C+  NSg/I+ NPl/V3+ NSg/V+ . V/C D   NPl/V3 P  D$+
> successors shall then    begin  .
# NPl+       VX    NSg/J/C NSg/VL .
>
#
> Section . 2 .
# NSg/V+  . # .
>
#
> The House of Representatives shall be      composed of Members
# D   NPr/V P  NPl+            VX    NSg/VXL VP/J     P  NPl/V3+
> chosen   every second   Year by      the People of the several States    , and the Electors
# NᴹSg/V/J Dq+   NSg/V/J+ NSg+ NSg/J/P D   NPl/V  P  D+  J/Dq+   NPrPl/V3+ . V/C D   NPl
> in      each State  shall have   the Qualifications requisite for Electors of the most
# NPr/J/P Dq   NSg/V+ VX    NSg/VX D   +              NSg/J+    C/P NPl      P  D   NSg/I/J/Dq
> numerous Branch of the State  Legislature .
# J        NPr/V  P  D   NSg/V+ NSg+        .
>
#
> No     Person shall be      a    Representative who    shall not   have   attained to the Age    of
# NPr/P+ NSg/V+ VX    NSg/VXL D/P+ NSg/J+         NPr/I+ VX    NSg/C NSg/VX VP/J     P  D   N🅪Sg/V P
> twenty five Years , and been    seven Years a   Citizen of the United States    , and who
# NSg    NSg  NPl+  . V/C NSg/VPp NSg   NPl+  D/P NSg     P  D   VP/J   NPrPl/V3+ . V/C NPr/I+
> shall not   , when    elected , be      an  Inhabitant of that         State  in      which he       shall be
# VX    NSg/C . NSg/I/C NSg/V/J . NSg/VXL D/P NSg/J      P  NSg/I/C/Ddem NSg/V+ NPr/J/P I/C+  NPr/ISg+ VX    NSg/VXL
> chosen   .
# NᴹSg/V/J .
>
#
> Representatives shall be      apportioned among the several States    according to
# NPl+            VX    NSg/VXL VP/J        P     D   J/Dq    NPrPl/V3+ Vg/J      P
> their respective numbers   , counting the whole number   of persons in      each State  ,
# D$+   J          NPrPl/V3+ . Vg       D   NSg/J NSg/V/JC P  NPl/V3+ NPr/J/P Dq   NSg/V+ .
> excluding Indians not   taxed . But     when    the right    to vote  at    any    election for the
# Vg        NPl+    NSg/C VP/J  . NSg/C/P NSg/I/C D+  NPr/V/J+ P  NSg/V NSg/P I/R/Dq NSg+     C/P D
> choice of electors for President and Vice       President of the United States    ,
# NSg/J  P  NPl      C/P NSg/V     V/C NSg/V/J/P+ NSg/V     P  D   VP/J   NPrPl/V3+ .
> Representatives in      Congress , the Executive and Judicial officers of a   State  , or
# NPl+            NPr/J/P NPr/V+   . D   NSg/J     V/C NSg/J    NPl/V3   P  D/P NSg/V+ . NPr/C
> the members of the Legislature thereof , is  denied to any    of the male
# D   NPl/V3  P  D   NSg+        W?      . VL3 VP/J   P  I/R/Dq P  D   NPr/J+
> inhabitants of such  State  , being      twenty - one       years of age     , and citizens of the
# NPl         P  NSg/I NSg/V+ . N🅪Sg/Vg/C+ NSg    . NSg/I/V/J NPl   P  N🅪Sg/V+ . V/C NPl      P  D
> United States    , or    in      any    way    abridged , except for participation in      rebellion ,
# VP/J   NPrPl/V3+ . NPr/C NPr/J/P I/R/Dq NSg/J+ VP/J     . V/C/P  C/P NᴹSg+         NPr/J/P NSg+      .
> or    other   crime   , the basis of representation therein shall be      reduced in      the
# NPr/C NSg/V/J N🅪Sg/V+ . D   NSg   P  NSg+           W?      VX    NSg/VXL VP/J    NPr/J/P D
> proportion which the number   of such  male   citizens shall bear    to the whole
# NSg/V+     I/C+  D   NSg/V/JC P  NSg/I NPr/J+ NPl+     VX    NSg/V/J P  D   NSg/J
> number   of male   citizens twenty - one       years of age     in      such  State  . The actual
# NSg/V/JC P  NPr/J+ NPl+     NSg    . NSg/I/V/J NPl   P  N🅪Sg/V+ NPr/J/P NSg/I NSg/V+ . D   NSg/J
> Enumeration shall be      made within  three Years after the first   Meeting of the
# N🅪Sg        VX    NSg/VXL V    NSg/J/P NSg   NPl+  P     D   NSg/V/J NSg/Vg  P  D
> Congress of the United States    , and within  every subsequent Term    of ten Years ,
# NPr/V    P  D   VP/J   NPrPl/V3+ . V/C NSg/J/P Dq    NSg/J      NSg/V/J P  NSg NPl+  .
> in      such  Manner as    they shall by      Law     direct . The Number   of Representatives shall
# NPr/J/P NSg/I NSg+   NSg/R IPl+ VX    NSg/J/P N🅪Sg/V+ V/J    . D   NSg/V/JC P  NPl+            VX
> not   exceed one       for every thirty Thousand , but     each State  shall have   at    Least
# NSg/C V      NSg/I/V/J C/P Dq    NSg    NSg      . NSg/C/P Dq+  NSg/V+ VX    NSg/VX NSg/P NSg/J+
> one        Representative ; and until such  enumeration shall be      made , the State of New
# NSg/I/V/J+ NSg/J+         . V/C C/P   NSg/I N🅪Sg        VX    NSg/VXL V    . D   NSg/V P  NSg/V/J
> Hampshire shall be      entitled to chuse three , Massachusetts eight , Rhode - Island
# NPr+      VX    NSg/VXL VP/J     P  ?     NSg   . NPr+          NSg/J . NPr   . NSg/V
> and Providence Plantations one       , Connecticut five , New     - York six , New     Jersey
# V/C NPr+       NPl         NSg/I/V/J . NPr+        NSg  . NSg/V/J . NPr+ NSg . NSg/V/J NPr+
> four , Pennsylvania eight , Delaware one       , Maryland six , Virginia ten , North
# NSg  . NPr+         NSg/J . NPr      NSg/I/V/J . NPr      NSg . NPr+     NSg . NPr/V/J+
> Carolina five , South    Carolina five , and Georgia three .
# NPr+     NSg  . NPr/V/J+ NPr+     NSg  . V/C NPr+    NSg   .
>
#
> When    vacancies happen in      the Representation from any    State  , the Executive
# NSg/I/C NPl       V      NPr/J/P D   NSg+           P    I/R/Dq NSg/V+ . D   NSg/J
> Authority thereof shall issue  Writs  of Election to fill  such  Vacancies .
# N🅪Sg+     W?      VX    NSg/V+ NPl/V3 P  NSg+     P  NSg/V NSg/I NPl       .
>
#
> The House of Representatives shall chuse their Speaker and other   Officers ; and
# D   NPr/V P  NPl+            VX    ?     D$+   NSg     V/C NSg/V/J NPl/V3+  . V/C
> shall have   the sole    Power    of Impeachment .
# VX    NSg/VX D   NSg/V/J NSg/V/J+ P  N🅪Sg        .
>
#
> Section . 3 .
# NSg/V+  . # .
>
#
> The Senate of the United States    shall be      composed of two
# D   NPr    P  D+  VP/J   NPrPl/V3+ VX    NSg/VXL VP/J     P  NSg
> Senators from each State  , elected by      the people thereof , for six years ; and
# NPl+     P    Dq+  NSg/V+ . NSg/V/J NSg/J/P D+  NPl/V+ W?      . C/P NSg NPl+  . V/C
> each Senator shall have   one       vote   . The electors in      each State  shall have   the
# Dq   NSg+    VX    NSg/VX NSg/I/V/J NSg/V+ . D   NPl      NPr/J/P Dq   NSg/V+ VX    NSg/VX D
> qualifications requisite for electors of the most       numerous branch of the State
# +              NSg/J+    C/P NPl      P  D   NSg/I/J/Dq J        NPr/V  P  D   NSg/V+
> legislatures .
# NPl          .
>
#
> Immediately after they shall be      assembled in      Consequence of the first    Election ,
# R           P     IPl+ VX    NSg/VXL VP/J      NPr/J/P NSg/V       P  D+  NSg/V/J+ NSg+     .
> they shall be      divided as    equally as    may    be      into three Classes . The Seats  of the
# IPl+ VX    NSg/VXL VP/J    NSg/R R       NSg/R NPr/VX NSg/VXL P    NSg+  NPl/V3+ . D   NPl/V3 P  D
> Senators of the first    Class    shall be      vacated at    the Expiration of the second
# NPl      P  D+  NSg/V/J+ NSg/V/J+ VX    NSg/VXL VP/J    NSg/P D   N🅪Sg       P  D+  NSg/V/J+
> Year , of the second  Class    at    the Expiration of the fourth   Year , and of the
# NSg+ . P  D   NSg/V/J NSg/V/J+ NSg/P D   N🅪Sg       P  D+  NPr/V/J+ NSg+ . V/C P  D
> third   Class    at    the Expiration of the sixth    Year , so        that         one       third   may    be
# NSg/V/J NSg/V/J+ NSg/P D   N🅪Sg       P  D+  NSg/V/J+ NSg+ . NSg/I/J/C NSg/I/C/Ddem NSg/I/V/J NSg/V/J NPr/VX NSg/VXL
> chosen   every second   Year ; and when    vacancies happen in      the representation of
# NᴹSg/V/J Dq+   NSg/V/J+ NSg+ . V/C NSg/I/C NPl       V      NPr/J/P D   NSg            P
> any    State  in      the Senate , the executive authority of such  State  shall issue
# I/R/Dq NSg/V+ NPr/J/P D   NPr+   . D   NSg/J     N🅪Sg      P  NSg/I NSg/V+ VX    NSg/V+
> writs  of election to fill  such  vacancies : Provided , That         the legislature of any
# NPl/V3 P  NSg+     P  NSg/V NSg/I NPl       . VP/J/C   . NSg/I/C/Ddem D   NSg         P  I/R/Dq
> State  may    empower the executive thereof to make  temporary appointments until
# NSg/V+ NPr/VX V       D   NSg/J     W?      P  NSg/V NSg/J     NPl+         C/P
> the people fill  the vacancies by      election as    the legislature may    direct .
# D   NPl/V+ NSg/V D   NPl       NSg/J/P NSg+     NSg/R D   NSg+        NPr/VX V/J    .
>
#
> No     Person shall be      a    Senator who    shall not   have   attained to the Age    of thirty
# NPr/P+ NSg/V+ VX    NSg/VXL D/P+ NSg+    NPr/I+ VX    NSg/C NSg/VX VP/J     P  D   N🅪Sg/V P  NSg
> Years , and been    nine Years a   Citizen of the United States    , and who    shall not   ,
# NPl+  . V/C NSg/VPp NSg  NPl+  D/P NSg     P  D   VP/J   NPrPl/V3+ . V/C NPr/I+ VX    NSg/C .
> when    elected , be      an  Inhabitant of that         State  for which he       shall be      chosen   .
# NSg/I/C NSg/V/J . NSg/VXL D/P NSg/J      P  NSg/I/C/Ddem NSg/V+ C/P I/C+  NPr/ISg+ VX    NSg/VXL NᴹSg/V/J .
>
#
> The Vice       President of the United States    shall be      President of the Senate , but
# D   NSg/V/J/P+ NSg/V     P  D+  VP/J   NPrPl/V3+ VX    NSg/VXL NSg/V     P  D+  NPr+   . NSg/C/P
> shall have   no     Vote   , unless they be      equally divided .
# VX    NSg/VX NPr/P+ NSg/V+ . C      IPl+ NSg/VXL R       VP/J    .
>
#
> The Senate shall chuse their other   Officers , and also a   President pro     tempore ,
# D+  NPr+   VX    ?     D$+   NSg/V/J NPl/V3+  . V/C W?   D/P NSg/V+    NSg/J/P ?       .
> in      the Absence of the Vice       President , or    when    he       shall exercise the Office of
# NPr/J/P D   NSg     P  D   NSg/V/J/P+ NSg/V+    . NPr/C NSg/I/C NPr/ISg+ VX    NSg/V    D   NSg/V  P
> President of the United States    .
# NSg/V     P  D   VP/J   NPrPl/V3+ .
>
#
> The Senate shall have   the sole     Power    to try     all          Impeachments . When    sitting for
# D+  NPr+   VX    NSg/VX D+  NSg/V/J+ NSg/V/J+ P  NSg/V/J NSg/I/J/C/Dq NPl          . NSg/I/C NSg/V/J C/P
<<<<<<< HEAD
> that          Purpose , they shall be      on  Oath   or    Affirmation . When    the President of the
# NSg/I/C/Ddem+ NSg/V+  . IPl+ VX    NSg/VXL J/P NSg/V+ NPr/C NSg         . NSg/I/C D   NSg/V     P  D+
> United States    is  tried , the Chief    Justice shall preside : And no     Person shall be
# VP/J   NPrPl/V3+ VL3 VP/J  . D+  NSg/V/J+ NPr🅪+   VX    V       . V/C NPr/P+ NSg/V+ VX    NSg/VXL
=======
> that          Purpose , they shall be     on  Oath   or    Affirmation . When    the President of the
# NSg/I/C/Ddem+ N🅪Sg/V+ . IPl+ VX    NSg/VX J/P NSg/V+ NPr/C NSg         . NSg/I/C D   NSg/V     P  D+
> United States   is tried , the Chief    Justice shall preside : And no     Person shall be
# V/J    NPrPl/V+ VL V/J   . D+  NSg/V/J+ NPr🅪+   VX    V       . V/C NPr/P+ NSg/V+ VX    NSg/VX
>>>>>>> 5909fcaf
> convicted without the Concurrence of two thirds of the Members present .
# VP/J      C/P     D   NSg         P  NSg NPl/V3 P  D   NPl/V3+ NSg/V/J .
>
#
> Judgment in      Cases   of impeachment shall not   extend further than to removal from
# NSg+     NPr/J/P NPl/V3+ P  N🅪Sg        VX    NSg/C NSg/V  V/J     C/P  P  NSg     P
> Office , and disqualification to hold    and enjoy any    Office of honor      , Trust    or
# NSg/V+ . V/C NSg              P  NSg/V/J V/C V     I/R/Dq NSg/V  P  N🅪Sg/V/Am+ . N🅪Sg/V/J NPr/C
> Profit    under   the United States    : but     the Party    convicted shall nevertheless be
# N🅪Sg/V/J+ NSg/J/P D   VP/J   NPrPl/V3+ . NSg/C/P D   NSg/V/J+ VP/J      VX    W?           NSg/VXL
> liable and subject  to Indictment , Trial    , Judgment and Punishment , according to
# J      V/C NSg/V/J+ P  NSg        . NSg/V/J+ . NSg      V/C N🅪Sg+      . Vg/J      P
> Law    .
# N🅪Sg/V .
>
#
> Section . 4 .
# NSg/V+  . # .
>
#
> The Times   , Places  and Manner of holding Elections for Senators
# D+  NPl/V3+ . NPl/V3+ V/C NSg    P  NSg/Vg  NPl+      C/P NPl
> and Representatives , shall be      prescribed in      each State  by      the Legislature
# V/C NPl+            . VX    NSg/VXL VP/J       NPr/J/P Dq   NSg/V+ NSg/J/P D   NSg+
> thereof ; but     the Congress may    at    any    time      by      Law     make  or    alter such
# W?      . NSg/C/P D   NPr/V+   NPr/VX NSg/P I/R/Dq N🅪Sg/V/J+ NSg/J/P N🅪Sg/V+ NSg/V NPr/C NSg/V NSg/I
> Regulations , except as    to the Places of chusing Senators .
# NPl+        . V/C/P  NSg/R P  D   NPl/V3 P  ?       NPl+     .
>
#
> The Congress shall assemble at    least once  in      every year , and such   meeting shall
# D+  NPr/V+   VX    V        NSg/P NSg/J NSg/C NPr/J/P Dq+   NSg+ . V/C NSg/I+ NSg/Vg+ VX
> begin  at    noon   on  the 3 d      day  of January , unless they shall by      law     appoint a
# NSg/VL NSg/P NSg/V+ J/P D   # NPr/J+ NPr🅪 P  NPr+    . C      IPl+ VX    NSg/J/P N🅪Sg/V+ V       D/P+
> different day   .
# NSg/J     NPr🅪+ .
>
#
> Section . 5 .
# NSg/V+  . # .
>
#
> Each House  shall be      the Judge of the Elections , Returns and
# Dq+  NPr/V+ VX    NSg/VXL D   NSg/V P  D+  NPl+      . NPl/V3  V/C
> Qualifications of its     own      Members , and a   Majority of each shall constitute a
# W?             P  ISg/D$+ NSg/V/J+ NPl/V3+ . V/C D/P NSg      P  Dq+  VX    NSg/V      D/P
> Quorum to do     Business ; but     a   smaller Number    may    adjourn from day   to day  , and
# NSg    P  NSg/VX N🅪Sg/J+  . NSg/C/P D/P NSg/JC  NSg/V/JC+ NPr/VX V       P    NPr🅪+ P  NPr🅪 . V/C
> may    be      authorized to compel the Attendance of absent    Members , in      such  Manner ,
# NPr/VX NSg/VXL VP/J       P  V      D   NSg        P  NSg/V/J/P NPl/V3+ . NPr/J/P NSg/I NSg+   .
> and under   such  Penalties as    each House  may    provide .
# V/C NSg/J/P NSg/I NPl+      NSg/R Dq   NPr/V+ NPr/VX V       .
>
#
> Each House  may    determine the Rules  of its     Proceedings , punish its     Members for
# Dq+  NPr/V+ NPr/VX V         D   NPl/V3 P  ISg/D$+ +           . V      ISg/D$+ NPl/V3+ C/P
> disorderly Behaviour  , and , with the Concurrence of two thirds  , expel a   Member .
# R+         N🅪Sg/Comm+ . V/C . P    D   NSg         P  NSg NPl/V3+ . V     D/P NSg/V+ .
>
#
> Each House  shall keep  a   Journal of its     Proceedings , and from time      to time
# Dq+  NPr/V+ VX    NSg/V D/P NSg/V/J P  ISg/D$+ +           . V/C P    N🅪Sg/V/J+ P  N🅪Sg/V/J
> publish the same , excepting such  Parts   as    may    in      their Judgment require
# V       D   I/J  . Vg        NSg/I NPl/V3+ NSg/R NPr/VX NPr/J/P D$+   NSg+     NSg/V
> Secrecy ; and the Yeas and Nays   of the Members of either House  on  any    question
# NᴹSg    . V/C D   NPl  V/C NPl/V3 P  D   NPl/V3  P  I/C    NPr/V+ J/P I/R/Dq NSg/V+
> shall , at    the Desire of one       fifth   of those  Present , be      entered on  the Journal  .
# VX    . NSg/P D   N🅪Sg/V P  NSg/I/V/J NSg/V/J P  I/Ddem NSg/V/J . NSg/VXL VP/J    J/P D   NSg/V/J+ .
>
#
> Neither House  , during the Session of Congress , shall , without the Consent of
# I/C     NPr/V+ . V/P    D   NSg/V   P  NPr/V+   . VX    . C/P     D   NSg/V   P
> the other   , adjourn for more         than three days , nor   to any    other   Place  than that
# D   NSg/V/J . V       C/P NPr/I/V/J/Dq C/P  NSg   NPl+ . NSg/C P  I/R/Dq NSg/V/J NSg/V+ C/P  NSg/I/C/Ddem+
> in      which the two Houses  shall be      sitting .
# NPr/J/P I/C+  D   NSg NPl/V3+ VX    NSg/VXL NSg/V/J .
>
#
> Section . 6 .
# NSg/V+  . # .
>
#
> The Senators and Representatives shall receive a   Compensation
# D   NPl      V/C NPl+            VX    NSg/V   D/P NSg+
> for their Services , to be      ascertained by      Law     , and paid    out         of the Treasury of
# C/P D$+   NPl/V3+  . P  NSg/VXL VP/J        NSg/J/P N🅪Sg/V+ . V/C VPtPp/J NSg/V/J/R/P P  D   NPr      P
> the United States    . They shall in      all           Cases   , except Treason , Felony and Breach
# D   VP/J   NPrPl/V3+ . IPl+ VX    NPr/J/P NSg/I/J/C/Dq+ NPl/V3+ . V/C/P  NSg     . NSg    V/C NSg/V
> of the Peace   , be      privileged from Arrest during their Attendance at    the Session
# P  D   NPr🅪/V+ . NSg/VXL VP/J       P    NSg/V+ V/P    D$+   NSg+       NSg/P D   NSg/V
> of their respective Houses  , and in      going    to and returning from the same ; and
# P  D$+   J          NPl/V3+ . V/C NPr/J/P NSg/Vg/J P  V/C Vg        P    D   I/J  . V/C
> for any    Speech or    Debate  in      either House  , they shall not   be      questioned in      any
# C/P I/R/Dq N🅪Sg/V NPr/C N🅪Sg/V+ NPr/J/P I/C    NPr/V+ . IPl+ VX    NSg/C NSg/VXL VP/J       NPr/J/P I/R/Dq
> other   Place  .
# NSg/V/J NSg/V+ .
>
#
> No    Senator or    Representative shall , during the Time      for which he       was elected ,
# NPr/P NSg     NPr/C NSg/J+         VX    . V/P    D+  N🅪Sg/V/J+ C/P I/C+  NPr/ISg+ VPt NSg/V/J .
> be      appointed to any    civil Office under   the Authority of the United States    ,
# NSg/VXL VP/J      P  I/R/Dq J+    NSg/V+ NSg/J/P D   N🅪Sg      P  D+  VP/J   NPrPl/V3+ .
> which shall have   been    created , or    the Emoluments whereof shall have   been
# I/C+  VX    NSg/VX NSg/VPp VP/J    . NPr/C D   NPl        C       VX    NSg/VX NSg/VPp
> encreased during such  time      ; and no    Person holding any    Office under   the United
# ?         V/P    NSg/I N🅪Sg/V/J+ . V/C NPr/P NSg/V+ NSg/Vg  I/R/Dq NSg/V+ NSg/J/P D   VP/J
> States    , shall be      a   Member of either House  during his     Continuance in      Office . No
# NPrPl/V3+ . VX    NSg/VXL D/P NSg/V  P  I/C    NPr/V+ V/P    ISg/D$+ NSg         NPr/J/P NSg/V+ . NPr/P+
> law     , varying the compensation for the services of the Senators and
# N🅪Sg/V+ . NSg/Vg  D   NSg+         C/P D   NPl/V3   P  D   NPl      V/C
> Representatives , shall take  effect , until an  election of Representatives shall
# NPl+            . VX    NSg/V NSg/V+ . C/P   D/P NSg      P  NPl+            VX
> have   intervened .
# NSg/VX VP/J       .
>
#
> Section . 7 .
# NSg/V+  . # .
>
#
> All          Bills   for raising Revenue shall originate in      the House of
# NSg/I/J/C/Dq NPl/V3+ C/P Vg      NSg+    VX    V         NPr/J/P D   NPr/V P
> Representatives ; but     the Senate may    propose or    concur with Amendments as    on
# NPl+            . NSg/C/P D+  NPr+   NPr/VX NSg/V   NPr/C V      P    NPl+       NSg/R J/P
> other    Bills   .
# NSg/V/J+ NPl/V3+ .
>
#
> Every Bill   which shall have   passed the House of Representatives and the Senate ,
# Dq+   NPr/V+ I/C+  VX    NSg/VX VP/J   D   NPr/V P  NPl             V/C D+  NPr+   .
> shall , before it       become a    Law     , be      presented to the President of the United
# VX    . C/P    NPr/ISg+ VL     D/P+ N🅪Sg/V+ . NSg/VXL VP/J      P  D   NSg/V     P  D+  VP/J
> States    ; If    he       approve he       shall sign  it       , but     if    not   he       shall return it       , with his
# NPrPl/V3+ . NSg/C NPr/ISg+ V       NPr/ISg+ VX    NSg/V NPr/ISg+ . NSg/C/P NSg/C NSg/C NPr/ISg+ VX    NSg/V  NPr/ISg+ . P    ISg/D$+
> Objections to that          House  in      which it       shall have   originated , who    shall enter the
# NPl+       P  NSg/I/C/Ddem+ NPr/V+ NPr/J/P I/C+  NPr/ISg+ VX    NSg/VX VP/J       . NPr/I+ VX    NSg/V D+
> Objections at    large on  their Journal  , and proceed to reconsider it       . If    after
# NPl+       NSg/P NSg/J J/P D$+   NSg/V/J+ . V/C V       P  V          NPr/ISg+ . NSg/C P
> such  Reconsideration two thirds of that         House  shall agree to pass  the Bill   , it
# NSg/I NSg             NSg NPl/V3 P  NSg/I/C/Ddem NPr/V+ VX    V     P  NSg/V D   NPr/V+ . NPr/ISg+
> shall be      sent  , together with the Objections , to the other   House  , by      which it
# VX    NSg/VXL NSg/V . J        P    D   NPl+       . P  D   NSg/V/J NPr/V+ . NSg/J/P I/C+  NPr/ISg+
> shall likewise be      reconsidered , and if    approved by      two thirds of that         House  , it
# VX    W?       NSg/VXL VP/J         . V/C NSg/C VP/J     NSg/J/P NSg NPl/V3 P  NSg/I/C/Ddem NPr/V+ . NPr/ISg+
> shall become a   Law     . But     in      all          such  Cases   the Votes  of both   Houses  shall be
# VX    VL     D/P N🅪Sg/V+ . NSg/C/P NPr/J/P NSg/I/J/C/Dq NSg/I NPl/V3+ D   NPl/V3 P  I/C/Dq NPl/V3+ VX    NSg/VXL
> determined by      yeas and Nays   , and the Names  of the Persons voting for and
# VP/J       NSg/J/P NPl  V/C NPl/V3 . V/C D   NPl/V3 P  D   NPl/V3+ Vg+    C/P V/C
> against the Bill   shall be      entered on  the Journal of each House  respectively . If
# C/P     D   NPr/V+ VX    NSg/VXL VP/J    J/P D   NSg/V/J P  Dq   NPr/V+ R            . NSg/C
> any     Bill   shall not   be      returned by      the President within  ten Days ( Sundays
# I/R/Dq+ NPr/V+ VX    NSg/C NSg/VXL VP/J     NSg/J/P D   NSg/V     NSg/J/P NSg NPl  . NPl/V3+
> excepted ) after it       shall have   been    presented to him  , the Same shall be      a   Law    ,
# VP/J     . P     NPr/ISg+ VX    NSg/VX NSg/VPp VP/J      P  ISg+ . D   I/J  VX    NSg/VXL D/P N🅪Sg/V .
> in      like        Manner as    if    he       had signed it       , unless the Congress by      their Adjournment
# NPr/J/P NSg/V/J/C/P NSg+   NSg/R NSg/C NPr/ISg+ V   VP/J   NPr/ISg+ . C      D+  NPr/V+   NSg/J/P D$+   NSg
> prevent its     Return , in      which Case   it       shall not   be      a   Law     .
# V       ISg/D$+ NSg/V  . NPr/J/P I/C+  NPr/V+ NPr/ISg+ VX    NSg/C NSg/VXL D/P N🅪Sg/V+ .
>
#
> Every Order  , Resolution , or    Vote   to which the Concurrence of the Senate and
# Dq    NSg/V+ . +          . NPr/C NSg/V+ P  I/C+  D   NSg         P  D   NPr+   V/C
> House of Representatives may    be      necessary ( except on  a   question of Adjournment )
# NPr/V P  NPl+            NPr/VX NSg/VXL NSg/J     . V/C/P  J/P D/P NSg/V+   P  NSg         .
> shall be      presented to the President of the United States    ; and before the Same
# VX    NSg/VXL VP/J      P  D   NSg/V     P  D   VP/J   NPrPl/V3+ . V/C C/P    D   I/J
> shall take  Effect , shall be      approved by      him  , or    being     disapproved by      him  , shall
# VX    NSg/V NSg/V+ . VX    NSg/VXL VP/J     NSg/J/P ISg+ . NPr/C N🅪Sg/Vg/C VP/J        NSg/J/P ISg+ . VX
> be      repassed by      two thirds of the Senate and House of Representatives , according
# NSg/VXL ?        NSg/J/P NSg NPl/V3 P  D   NPr+   V/C NPr/V P  NPl+            . Vg/J
> to the Rules  and Limitations prescribed in      the Case  of a   Bill   .
# P  D   NPl/V3 V/C NPl+        VP/J       NPr/J/P D   NPr/V P  D/P NPr/V+ .
>
#
> Section . 8 .
# NSg/V+  . # .
>
#
> The Congress shall have   Power    To lay     and collect Taxes   , Duties ,
# D+  NPr/V+   VX    NSg/VX NSg/V/J+ P  NSg/V/J V/C NSg/V/J NPl/V3+ . NPl+   .
> Imposts and Excises , to pay     the Debts and provide for the common  Defence    and
# NPl     V/C NPl/V3  . P  NSg/V/J D   NPl+  V/C V       C/P D   NSg/V/J N🅪Sg/Comm+ V/C
> general Welfare of the United States    ; but     all          Duties , Imposts and Excises shall
# NSg/V/J NSg/V   P  D   VP/J   NPrPl/V3+ . NSg/C/P NSg/I/J/C/Dq NPl+   . NPl     V/C NPl/V3  VX
> be      uniform throughout the United States    ;
# NSg/VXL NSg/V/J P          D   VP/J   NPrPl/V3+ .
>
#
>
#
>
#
> To borrow Money   on  the credit of the United States    ;
# P  NSg/V  N🅪Sg/J+ J/P D   NSg/V  P  D+  VP/J   NPrPl/V3+ .
>
#
>
#
>
#
> To regulate Commerce with foreign Nations , and among the several States    , and
# P  V        NᴹSg/V+  P    NSg/J+  NPl+    . V/C P     D+  J/Dq+   NPrPl/V3+ . V/C
> with the Indian Tribes  ;
# P    D+  NPr/J+ NPl/V3+ .
>
#
>
#
>
#
> To establish an  uniform Rule  of Naturalization , and uniform Laws    on  the subject
# P  V         D/P NSg/V/J NSg/V P  NSg            . V/C NSg/V/J NPl/V3+ J/P D   NSg/V/J
> of Bankruptcies throughout the United States    ;
# P  NPl+         P          D   VP/J   NPrPl/V3+ .
>
#
>
#
>
#
> To coin  Money   , regulate the Value   thereof , and of foreign Coin   , and fix   the
# P  NSg/V N🅪Sg/J+ . V        D+  N🅪Sg/V+ W?      . V/C P  NSg/J   NSg/V+ . V/C NSg/V D
> Standard of Weights and Measures ;
# NSg/J    P  NPl/V3  V/C NPl/V3+  .
>
#
>
#
>
#
> To provide for the Punishment of counterfeiting the Securities and current Coin
# P  V       C/P D   N🅪Sg       P  Vg             D   NPl+       V/C NSg/J   NSg/V
> of the United States    ;
# P  D   VP/J   NPrPl/V3+ .
>
#
>
#
>
#
> To establish Post      Offices and post      Roads ;
# P  V         NPr🅪/V/P+ NPl/V3  V/C NPr🅪/V/P+ NPl+  .
>
#
>
#
>
#
> To promote the Progress of Science and useful Arts    , by      securing for limited
# P  NSg/V   D   NᴹSg/V   P  N🅪Sg/V  V/C J+     NPl/V3+ . NSg/J/P Vg       C/P NSg/VP/J
> Times   to Authors and Inventors the exclusive Right   to their respective Writings
# NPl/V3+ P  NPl/V3  V/C NPl       D   NSg/J     NPr/V/J P  D$+   J          W?
> and Discoveries ;
# V/C NPl+        .
>
#
>
#
>
#
> To constitute Tribunals inferior to the supreme Court    ;
# P  NSg/V      NPl       NSg/J    P  D   NSg/V/J NSg/V/J+ .
>
#
>
#
>
#
> To define  and punish Piracies and Felonies committed on  the high    Seas , and
# P  NSg/V/J V/C V      ?        V/C NPl      V/J       J/P D   NSg/V/J NPl+ . V/C
> Offences against the Law    of Nations ;
# NPl/Comm C/P     D   N🅪Sg/V P  NPl+    .
>
#
>
#
>
#
> To declare War     , grant  Letters of Marque and Reprisal , and make  Rules   concerning
# P  V       N🅪Sg/V+ . NPr/V+ NPl/V3  P  NSg    V/C NSg+     . V/C NSg/V NPl/V3+ NSg/V/J/P
> Captures on  Land   and Water   ;
# NPl/V3   J/P NPr🅪/V V/C N🅪Sg/V+ .
>
#
>
#
>
#
> To raise and support Armies , but     no    Appropriation of Money   to that          Use   shall be
# P  NSg/V V/C N🅪Sg/V+ NPl+   . NSg/C/P NPr/P NSg           P  N🅪Sg/J+ P  NSg/I/C/Ddem+ NSg/V VX    NSg/VXL
> for a   longer Term    than two  Years ;
# C/P D/P NSg/JC NSg/V/J C/P  NSg+ NPl+  .
>
#
>
#
>
#
> To provide and maintain a    Navy   ;
# P  V       V/C V        D/P+ NSg/J+ .
>
#
>
#
>
#
> To make  Rules   for the Government and Regulation of the land   and naval Forces  ;
# P  NSg/V NPl/V3+ C/P D   NSg        V/C N🅪Sg/J     P  D   NPr🅪/V V/C J+    NPl/V3+ .
>
#
>
#
>
#
> To provide for calling forth the Militia to execute the Laws   of the Union    ,
# P  V       C/P NSg/Vg  W?    D   NSg     P  V       D   NPl/V3 P  D   NPr/V/J+ .
> suppress Insurrections and repel Invasions ;
# V        NPl           V/C V     NPl       .
>
#
>
#
>
#
> To provide for organizing , arming , and disciplining , the Militia , and for
# P  V       C/P Vg         . Vg     . V/C Vg           . D   NSg     . V/C C/P
> governing such  Part    of them     as    may    be      employed in      the Service of the United
# Vg        NSg/I NSg/V/J P  NSg/IPl+ NSg/R NPr/VX NSg/VXL VP/J     NPr/J/P D   NSg/V   P  D   VP/J
> States    , reserving to the States    respectively , the Appointment of the Officers ,
# NPrPl/V3+ . Vg        P  D   NPrPl/V3+ R            . D   NSg         P  D   NPl/V3+  .
> and the Authority of training the Militia according to the discipline
# V/C D   N🅪Sg      P  NᴹSg/Vg+ D   NSg     Vg/J      P  D   NSg/V+
> prescribed by      Congress ;
# VP/J       NSg/J/P NPr/V+   .
>
#
>
#
>
#
> To exercise exclusive Legislation in      all           Cases   whatsoever , over    such  District
# P  NSg/V    NSg/J     NSg+        NPr/J/P NSg/I/J/C/Dq+ NPl/V3+ I          . NSg/J/P NSg/I NSg/V/J+
> ( not   exceeding ten  Miles  square  ) as    may    , by      Cession of particular States    , and
# . NSg/C NSg/Vg/J  NSg+ NPrPl+ NSg/V/J . NSg/R NPr/VX . NSg/J/P NSg     P  NSg/J      NPrPl/V3+ . V/C
> the Acceptance of Congress , become the Seat  of the Government of the United
# D   NSg        P  NPr/V+   . VL     D   NSg/V P  D   NSg        P  D   VP/J
> States    , and to exercise like        Authority over    all          Places  purchased by      the Consent
# NPrPl/V3+ . V/C P  NSg/V    NSg/V/J/C/P N🅪Sg+     NSg/J/P NSg/I/J/C/Dq NPl/V3+ VP/J      NSg/J/P D   NSg/V
> of the Legislature of the State  in      which the Same shall be      , for the Erection of
# P  D   NSg         P  D   NSg/V+ NPr/J/P I/C+  D   I/J  VX    NSg/VXL . C/P D   NSg      P
> Forts  , Magazines , Arsenals , dock   - Yards   , and other   needful Buildings ; — And
# NPl/V3 . NPl+      . NPl+     . NSg/V+ . NPl/V3+ . V/C NSg/V/J NSg/J   +         . . V/C
>
#
>
#
>
#
> To make  all           Laws    which shall be      necessary and proper for carrying into
# P  NSg/V NSg/I/J/C/Dq+ NPl/V3+ I/C+  VX    NSg/VXL NSg/J     V/C NSg/J  C/P Vg       P
> Execution the foregoing Powers    , and all          other   Powers    vested by      this
# NSg+      D   Vg        NPrPl/V3+ . V/C NSg/I/J/C/Dq NSg/V/J NPrPl/V3+ VP/J   NSg/J/P I/Ddem
> Constitution in      the Government of the United States    , or    in      any    Department or
# NPr+         NPr/J/P D   NSg        P  D   VP/J   NPrPl/V3+ . NPr/C NPr/J/P I/R/Dq NSg        NPr/C
> Officer thereof .
# NSg/V+  W?      .
>
#
>
#
>
#
> Section . 9 .
# NSg/V+  . # .
>
#
> The Migration or    Importation of such  Persons as    any    of the
# D   NSg+      NPr/C NSg         P  NSg/I NPl/V3+ NSg/R I/R/Dq P  D
> States    now       existing shall think proper to admit , shall not   be      prohibited by      the
# NPrPl/V3+ NPr/V/J/C Vg       VX    NSg/V NSg/J  P  V     . VX    NSg/C NSg/VXL VP/J       NSg/J/P D
> Congress prior to the Year one        thousand eight hundred and eight , but     a   Tax    or
# NPr/V+   NSg/J P  D   NSg+ NSg/I/V/J+ NSg      NSg/J NSg     V/C NSg/J . NSg/C/P D/P N🅪Sg/V NPr/C
> duty may    be      imposed on  such  Importation , not   exceeding ten dollars for each
# NSg+ NPr/VX NSg/VXL VP/J    J/P NSg/I NSg         . NSg/C NSg/Vg/J  NSg NPl+    C/P Dq
> Person .
# NSg/V+ .
>
#
> The Privilege of the Writ  of Habeas Corpus shall not   be      suspended , unless when
# D   NSg/V     P  D   NSg/V P  ?      NSg+   VX    NSg/C NSg/VXL VP/J      . C      NSg/I/C
> in      Cases  of Rebellion or    Invasion the public  Safety  may    require it       .
# NPr/J/P NPl/V3 P  NSg+      NPr/C NSg      D   NSg/V/J N🅪Sg/V+ NPr/VX NSg/V   NPr/ISg+ .
>
#
> No    Bill  of Attainder or    ex       post      facto Law     shall be      passed .
# NPr/P NPr/V P  NSg       NPr/C NSg/V/J+ NPr🅪/V/P+ ?     N🅪Sg/V+ VX    NSg/VXL VP/J   .
>
#
> No    Capitation , or    other   direct , Tax     shall be      laid , unless in      Proportion to the
# NPr/P NSg        . NPr/C NSg/V/J V/J    . N🅪Sg/V+ VX    NSg/VXL V/J  . C      NPr/J/P NSg/V+     P  D
> Census or    Enumeration herein before directed to be      taken . Congress shall have
# NSg/V+ NPr/C N🅪Sg        W?     C/P    VP/J     P  NSg/VXL V/J   . NPr/V+   VX    NSg/VX
> power    to lay     and collect taxes   on  incomes , from whatever source  derived ,
# NSg/V/J+ P  NSg/V/J V/C NSg/V/J NPl/V3+ J/P NPl/V3+ . P    NSg/I/J+ N🅪Sg/V+ VP/J    .
> without apportionment among the several States    , and without regard to any
# C/P     NSg           P     D   J/Dq    NPrPl/V3+ . V/C C/P     NSg/V+ P  I/R/Dq
> census or    enumeration .
# NSg/V+ NPr/C N🅪Sg        .
>
#
> No    Tax    or    Duty shall be      laid on  Articles exported from any    State  .
# NPr/P N🅪Sg/V NPr/C NSg+ VX    NSg/VXL V/J  J/P NPl/V3+  VP/J     P    I/R/Dq NSg/V+ .
>
#
> No     Preference shall be      given     by      any    Regulation of Commerce or    Revenue to the
# NPr/P+ NSg/V+     VX    NSg/VXL NSg/V/J/P NSg/J/P I/R/Dq N🅪Sg/J     P  NᴹSg/V   NPr/C NSg+    P  D
> Ports  of one       State  over    those  of another : nor   shall Vessels bound       to , or    from ,
# NPl/V3 P  NSg/I/V/J NSg/V+ NSg/J/P I/Ddem P  I/D     . NSg/C VX    NPl/V3+ NSg/VPtPp/J P  . NPr/C P    .
> one        State  , be      obliged to enter , clear   , or    pay     Duties in      another .
# NSg/I/V/J+ NSg/V+ . NSg/VXL VP/J    P  NSg/V . NSg/V/J . NPr/C NSg/V/J NPl+   NPr/J/P I/D     .
>
#
> No     Money   shall be      drawn from the Treasury , but     in      Consequence of Appropriations
# NPr/P+ N🅪Sg/J+ VX    NSg/VXL V/J   P    D   NPr      . NSg/C/P NPr/J/P NSg/V       P  +
> made by      Law     ; and a   regular Statement and Account of the Receipts and
# V    NSg/J/P N🅪Sg/V+ . V/C D/P NSg/J   NSg/V/J+  V/C NSg/V   P  D   NPl/V3+  V/C
> Expenditures of all          public  Money   shall be      published from time      to time     .
# NPl          P  NSg/I/J/C/Dq NSg/V/J N🅪Sg/J+ VX    NSg/VXL VP/J      P    N🅪Sg/V/J+ P  N🅪Sg/V/J .
>
#
> No    Title  of Nobility shall be      granted by      the United States    : And no    Person
# NPr/P NSg/V+ P  NSg      VX    NSg/VXL VP/J    NSg/J/P D   VP/J   NPrPl/V3+ . V/C NPr/P NSg/V+
> holding any    Office of Profit    or    Trust    under   them     , shall , without the Consent of
# NSg/Vg  I/R/Dq NSg/V  P  N🅪Sg/V/J+ NPr/C N🅪Sg/V/J NSg/J/P NSg/IPl+ . VX    . C/P     D   NSg/V   P
> the Congress , accept  of any    present , Emolument , Office , or    Title  , of any    kind
# D   NPr/V+   . NSg/V/J P  I/R/Dq NSg/V/J . NSg       . NSg/V+ . NPr/C NSg/V+ . P  I/R/Dq NSg/J+
> whatever , from any    King      , Prince   , or    foreign State  .
# NSg/I/J+ . P    I/R/Dq NPr/Vg/J+ . NPr/V/J+ . NPr/C NSg/J   NSg/V+ .
>
#
> The right   of citizens of the United States    to vote  in      any    primary or    other
# D   NPr/V/J P  NPl      P  D+  VP/J   NPrPl/V3+ P  NSg/V NPr/J/P I/R/Dq NSg/V/J NPr/C NSg/V/J
> election for President or    Vice       President , for electors for President or    Vice
# NSg      C/P NSg/V     NPr/C NSg/V/J/P+ NSg/V+    . C/P NPl      C/P NSg/V     NPr/C NSg/V/J/P+
> President , or    for Senator or    Representative in      Congress , shall not   be      denied or
# NSg/V+    . NPr/C C/P NSg     NPr/C NSg/J+         NPr/J/P NPr/V+   . VX    NSg/C NSg/VXL VP/J   NPr/C
> abridged by      the United States    or    any    State  by      reason of failure to pay     any    poll
# VP/J     NSg/J/P D   VP/J   NPrPl/V3+ NPr/C I/R/Dq NSg/V+ NSg/J/P N🅪Sg/V P  N🅪Sg+   P  NSg/V/J I/R/Dq NSg/V/J+
> tax    or    other   tax     .
# N🅪Sg/V NPr/C NSg/V/J N🅪Sg/V+ .
>
#
> Section . 10 .
# NSg/V+  . #  .
>
#
> No     State  shall enter into any    Treaty , Alliance , or
# NPr/P+ NSg/V+ VX    NSg/V P    I/R/Dq NSg/V+ . NSg/V+   . NPr/C
> Confederation ; grant  Letters of Marque and Reprisal ; coin   Money   ; emit Bills  of
# NSg/J         . NPr/V+ NPl/V3  P  NSg    V/C NSg+     . NSg/V+ N🅪Sg/J+ . V    NPl/V3 P
> Credit ; make  any    Thing  but     gold     and silver    Coin   a   Tender  in      Payment of Debts ;
# NSg/V+ . NSg/V I/R/Dq NSg/V+ NSg/C/P NᴹSg/V/J V/C NᴹSg/V/J+ NSg/V+ D/P NSg/V/J NPr/J/P N🅪Sg    P  NPl+  .
> pass  any    Bill  of Attainder , ex       post      facto Law     , or    Law     impairing the Obligation
# NSg/V I/R/Dq NPr/V P  NSg       . NSg/V/J+ NPr🅪/V/P+ ?     N🅪Sg/V+ . NPr/C N🅪Sg/V+ Vg        D   NSg
> of Contracts , or    grant any    Title  of Nobility .
# P  NPl/V3+   . NPr/C NPr/V I/R/Dq NSg/V+ P  NSg      .
>
#
> No     State  shall , without the Consent of the Congress , lay     any    Imposts or    Duties
# NPr/P+ NSg/V+ VX    . C/P     D   NSg/V   P  D+  NPr/V+   . NSg/V/J I/R/Dq NPl     NPr/C NPl+
> on  Imports or    Exports , except what   may    be      absolutely necessary for executing
# J/P NPl/V3  NPr/C NPl/V3+ . V/C/P  NSg/I+ NPr/VX NSg/VXL R          NSg/J     C/P Vg
> it's inspection Laws    : and the net      Produce of all          Duties and Imposts , laid by
# +    NSg+       NPl/V3+ . V/C D   NSg/V/J+ NSg/V   P  NSg/I/J/C/Dq NPl+   V/C NPl     . V/J  NSg/J/P
> any    State  on  Imports or    Exports , shall be      for the Use   of the Treasury of the
# I/R/Dq NSg/V+ J/P NPl/V3  NPr/C NPl/V3+ . VX    NSg/VXL C/P D   NSg/V P  D   NPr      P  D
> United States    ; and all          such  Laws    shall be      subject to the Revision and Controul
# VP/J   NPrPl/V3+ . V/C NSg/I/J/C/Dq NSg/I NPl/V3+ VX    NSg/VXL NSg/V/J P  D   NSg/V+   V/C ?
> of the Congress .
# P  D   NPr/V+   .
>
#
> No     State  shall , without the Consent of Congress , lay     any    Duty of Tonnage , keep
# NPr/P+ NSg/V+ VX    . C/P     D   NSg/V   P  NPr/V+   . NSg/V/J I/R/Dq NSg  P  NSg+    . NSg/V
> Troops  , or    Ships  of War     in      time     of Peace   , enter into any    Agreement or    Compact
# NPl/V3+ . NPr/C NPl/V3 P  N🅪Sg/V+ NPr/J/P N🅪Sg/V/J P  NPr🅪/V+ . NSg/V P    I/R/Dq N🅪Sg+     NPr/C NSg/V/J
> with another State  , or    with a    foreign Power    , or    engage in      War     , unless actually
# P    I/D+    NSg/V+ . NPr/C P    D/P+ NSg/J+  NSg/V/J+ . NPr/C V      NPr/J/P N🅪Sg/V+ . C      R
> invaded , or    in      such  imminent Danger     as    will   not   admit of delay    .
# VP/J    . NPr/C NPr/J/P NSg/I J        N🅪Sg/V/JC+ NSg/R NPr/VX NSg/C V     P  NSg/V/J+ .
>
#
> Article . II .
# NSg/V+  . W? .
>
#
> Section . 1 .
# NSg/V+  . # .
>
#
> The executive Power    shall be      vested in      a   President of the
# D+  NSg/J+    NSg/V/J+ VX    NSg/VXL VP/J   NPr/J/P D/P NSg/V     P  D
> United States   of America . He       shall hold    his     Office during the Term    of four
# VP/J   NPrPl/V3 P  NPr+    . NPr/ISg+ VX    NSg/V/J ISg/D$+ NSg/V+ V/P    D   NSg/V/J P  NSg+
> Years ending at    noon   on  the 20th day  of January , and , together with the Vice
# NPl+  NSg/Vg NSg/P NSg/V+ J/P D   #    NPr🅪 P  NPr+    . V/C . J        P    D+  NSg/V/J/P+
> President , chosen   for the same Term     , be      elected , as    follows
# NSg/V+    . NᴹSg/V/J C/P D+  I/J+ NSg/V/J+ . NSg/VXL NSg/V/J . NSg/R NPl/V3
>
#
> Each State  shall appoint , in      such  Manner as    the Legislature thereof may    direct ,
# Dq+  NSg/V+ VX    V       . NPr/J/P NSg/I NSg+   NSg/R D   NSg+        W?      NPr/VX V/J    .
> a   Number    of Electors , equal   to the whole Number   of Senators and Representatives
# D/P NSg/V/JC+ P  NPl      . NSg/V/J P  D   NSg/J NSg/V/JC P  NPl      V/C NPl+
> to which the State  may    be      entitled in      the Congress : but     no    Senator or
# P  I/C+  D   NSg/V+ NPr/VX NSg/VXL VP/J     NPr/J/P D   NPr/V+   . NSg/C/P NPr/P NSg     NPr/C
> Representative , or    Person holding an  Office of Trust    or    Profit    under   the United
# NSg/J+         . NPr/C NSg/V+ NSg/Vg  D/P NSg/V  P  N🅪Sg/V/J NPr/C N🅪Sg/V/J+ NSg/J/P D   VP/J
> States    , shall be      appointed an  Elector .
# NPrPl/V3+ . VX    NSg/VXL VP/J      D/P NSg     .
>
#
> SubSection . 1 .
# NSg/V+     . # .
>
#
> The Electors shall meet    in      their respective states    , and vote
# D   NPl      VX    NSg/V/J NPr/J/P D$+   J          NPrPl/V3+ . V/C NSg/V+
> by      ballot for President and Vice       - President , one       of whom , at    least , shall not   be
# NSg/J/P NSg/V  C/P NSg/V     V/C NSg/V/J/P+ . NSg/V+    . NSg/I/V/J P  I+   . NSg/P NSg/J . VX    NSg/C NSg/VXL
> an  inhabitant of the same state  with themselves ; they shall name  in      their
# D/P NSg/J      P  D   I/J  NSg/V+ P    IPl+       . IPl+ VX    NSg/V NPr/J/P D$+
> ballots the person voted for as    President , and in      distinct ballots the person
# NPl/V3  D   NSg/V+ VP/J  C/P NSg/R NSg/V+    . V/C NPr/J/P V/J      NPl/V3  D   NSg/V+
> voted for as    Vice       - President , and they shall make  distinct lists  of all          persons
# VP/J  C/P NSg/R NSg/V/J/P+ . NSg/V+    . V/C IPl+ VX    NSg/V V/J      NPl/V3 P  NSg/I/J/C/Dq NPl/V3+
> voted for as    President , and all          persons voted for as    Vice       - President and of the
# VP/J  C/P NSg/R NSg/V+    . V/C NSg/I/J/C/Dq NPl/V3+ VP/J  C/P NSg/R NSg/V/J/P+ . NSg/V     V/C P  D
> number   of votes   for each , which lists   they shall sign   and certify , and transmit
# NSg/V/JC P  NPl/V3+ C/P Dq   . I/C+  NPl/V3+ IPl+ VX    NSg/V+ V/C V       . V/C V
> sealed to the seat  of the government of the United States    , directed to the
# VP/J   P  D   NSg/V P  D   NSg        P  D   VP/J   NPrPl/V3+ . VP/J     P  D
> President of the Senate ; — The President of the Senate shall , in      the presence of
# NSg/V     P  D   NPr+   . . D   NSg/V     P  D   NPr+   VX    . NPr/J/P D   NSg/V    P
> the Senate and House of Representatives , open    all          the certificates and the
# D   NPr+   V/C NPr/V P  NPl+            . NSg/V/J NSg/I/J/C/Dq D   NPl/V3+      V/C D
> votes   shall then    be      counted ; — The person having the greatest Number   of votes   for
# NPl/V3+ VX    NSg/J/C NSg/VXL VP/J    . . D   NSg/V+ Vg     D   JS       NSg/V/JC P  NPl/V3+ C/P
> President , shall be      the President , if    such  number    be      a   majority of the whole
# NSg/V+    . VX    NSg/VXL D   NSg/V+    . NSg/C NSg/I NSg/V/JC+ NSg/VXL D/P NSg      P  D   NSg/J
> number    of Electors appointed ; and if    no    person have   such  majority , then    from
# NSg/V/JC+ P  NPl      VP/J      . V/C NSg/C NPr/P NSg/V+ NSg/VX NSg/I NSg+     . NSg/J/C P
> the persons having the highest numbers   not   exceeding three on  the list  of those
# D   NPl/V3+ Vg     D   JS      NPrPl/V3+ NSg/C NSg/Vg/J  NSg   J/P D   NSg/V P  I/Ddem
> voted for as    President , the House of Representatives shall choose  immediately ,
# VP/J+ C/P NSg/R NSg/V+    . D   NPr/V P  NPl+            VX    NSg/V/C R           .
> by      ballot , the President . But     in      choosing the President , the votes   shall be
# NSg/J/P NSg/V+ . D   NSg/V+    . NSg/C/P NPr/J/P Vg       D+  NSg/V+    . D+  NPl/V3+ VX    NSg/VXL
> taken by      states    , the representation from each state  having one        vote   ; a   quorum
# V/J   NSg/J/P NPrPl/V3+ . D   NSg            P    Dq+  NSg/V+ Vg     NSg/I/V/J+ NSg/V+ . D/P NSg
> for this   purpose shall consist of a   member or    members from two - thirds of the
<<<<<<< HEAD
# C/P I/Ddem NSg/V+  VX    NSg/V   P  D/P NSg/V  NPr/C NPl/V3+ P    NSg . NPl/V3 P  D
> states    , and a   majority of all          the states    shall be      necessary to a   choice . [ If    ,
# NPrPl/V3+ . V/C D/P NSg      P  NSg/I/J/C/Dq D   NPrPl/V3+ VX    NSg/VXL NSg/J     P  D/P NSg/J+ . . NSg/C .
=======
# C/P I/Ddem N🅪Sg/V+ VX    NSg/V   P  D/P NSg/V  NPr/C NPl/V+  P    NSg . NPl/V  P  D
> states   , and a   majority of all          the states   shall be     necessary to a   choice . [ If    ,
# NPrPl/V+ . V/C D/P NSg      P  NSg/I/J/C/Dq D   NPrPl/V+ VX    NSg/VX NSg/J     P  D/P NSg/J+ . . NSg/C .
>>>>>>> 5909fcaf
> at    the time      fixed for the beginning of the term    of the President , the President
# NSg/P D+  N🅪Sg/V/J+ VP/J  C/P D   NSg/Vg/J  P  D   NSg/V/J P  D+  NSg/V+    . D+  NSg/V+
> elect   shall have   died , the Vice       President elect   shall become President . If    a
# NSg/V/J VX    NSg/VX VP/J . D   NSg/V/J/P+ NSg/V+    NSg/V/J VX    VL     NSg/V+    . NSg/C D/P+
> President shall not   have   been    chosen   before the time      fixed for the beginning of
# NSg/V+    VX    NSg/C NSg/VX NSg/VPp NᴹSg/V/J C/P    D+  N🅪Sg/V/J+ VP/J  C/P D   NSg/Vg/J  P
> his     term     , or    if    the President elect   shall have   failed to qualify , then    the Vice
# ISg/D$+ NSg/V/J+ . NPr/C NSg/C D+  NSg/V+    NSg/V/J VX    NSg/VX VP/J   P  NSg/V   . NSg/J/C D   NSg/V/J/P+
> President elect   shall act    as    President until a   President shall have   qualified ;
# NSg/V+    NSg/V/J VX    NPr/V+ NSg/R NSg/V+    C/P   D/P NSg/V+    VX    NSg/VX VP/J      .
> and the Congress may    by      law     provide for the case   wherein neither a   President
# V/C D   NPr/V+   NPr/VX NSg/J/P N🅪Sg/V+ V       C/P D   NPr/V+ C       I/C     D/P NSg/V+
> elect   nor   a   Vice       President elect   shall have   qualified , declaring who    shall then
# NSg/V/J NSg/C D/P NSg/V/J/P+ NSg/V+    NSg/V/J VX    NSg/VX VP/J      . Vg        NPr/I+ VX    NSg/J/C
> act    as    President , or    the manner in      which one       who    is  to act   shall be      selected ,
# NPr/V+ NSg/R NSg/V+    . NPr/C D   NSg+   NPr/J/P I/C+  NSg/I/V/J NPr/I+ VL3 P  NPr/V VX    NSg/VXL VP/J     .
> and such  person shall act    accordingly until a   President or    Vice       President shall
# V/C NSg/I NSg/V+ VX    NPr/V+ R           C/P   D/P NSg/V     NPr/C NSg/V/J/P+ NSg/V+    VX
> have   qualified.The Congress may    by      law     provide for the case  of the death of any
# NSg/VX Hostname      NPr/V+   NPr/VX NSg/J/P N🅪Sg/V+ V       C/P D   NPr/V P  D   NPr🅪  P  I/R/Dq
> of the persons from whom the House of Representatives may    choose  a   President
# P  D   NPl/V3+ P    I+   D   NPr/V P  NPl+            NPr/VX NSg/V/C D/P NSg/V+
> whenever the right   of choice shall have   devolved upon them     , and for the case  of
# C        D   NPr/V/J P  NSg/J+ VX    NSg/VX VP/J     P    NSg/IPl+ . V/C C/P D   NPr/V P
> the death of any    of the persons from whom the Senate may    choose  a   Vice
# D   NPr🅪  P  I/R/Dq P  D   NPl/V3+ P    I+   D   NPr+   NPr/VX NSg/V/C D/P NSg/V/J/P+
> President whenever the right   of choice shall have   devolved upon them     . ] The
# NSg/V+    C        D   NPr/V/J P  NSg/J+ VX    NSg/VX VP/J     P    NSg/IPl+ . . D+
> person having the greatest number   of votes   as    Vice       - President , shall be      the
# NSg/V+ Vg     D   JS       NSg/V/JC P  NPl/V3+ NSg/R NSg/V/J/P+ . NSg/V+    . VX    NSg/VXL D
> Vice       - President , if    such   number    be      a   majority of the whole number   of Electors
# NSg/V/J/P+ . NSg/V+    . NSg/C NSg/I+ NSg/V/JC+ NSg/VXL D/P NSg      P  D   NSg/J NSg/V/JC P  NPl
> appointed , and if    no    person have   a   majority , then    from the two highest numbers
# VP/J      . V/C NSg/C NPr/P NSg/V+ NSg/VX D/P NSg+     . NSg/J/C P    D   NSg JS      NPrPl/V3+
> on  the list   , the Senate shall choose  the Vice       - President ; a   quorum for the
# J/P D   NSg/V+ . D   NPr+   VX    NSg/V/C D   NSg/V/J/P+ . NSg/V+    . D/P NSg    C/P D
> purpose shall consist of two - thirds of the whole number   of Senators , and a
<<<<<<< HEAD
# NSg/V+  VX    NSg/V   P  NSg . NPl/V3 P  D   NSg/J NSg/V/JC P  NPl+     . V/C D/P
> majority of the whole number    shall be      necessary to a   choice . But     no     person
# NSg      P  D   NSg/J NSg/V/JC+ VX    NSg/VXL NSg/J     P  D/P NSg/J+ . NSg/C/P NPr/P+ NSg/V+
> constitutionally ineligible to the office of President shall be      eligible to
# R                NSg/J      P  D   NSg/V  P  NSg/V+    VX    NSg/VXL NSg/J    P
> that         of Vice       - President of the United States    .
# NSg/I/C/Ddem P  NSg/V/J/P+ . NSg/V     P  D   VP/J   NPrPl/V3+ .
=======
# N🅪Sg/V+ VX    NSg/V   P  NSg . NPl/V  P  D   NSg/J NSg/V/JC P  NPl+     . V/C D/P
> majority of the whole number    shall be     necessary to a   choice . But     no     person
# NSg      P  D   NSg/J NSg/V/JC+ VX    NSg/VX NSg/J     P  D/P NSg/J+ . NSg/C/P NPr/P+ NSg/V+
> constitutionally ineligible to the office of President shall be     eligible to
# R                NSg/J      P  D   NSg/V  P  NSg/V+    VX    NSg/VX NSg/J    P
> that         of Vice       - President of the United States   .
# NSg/I/C/Ddem P  NSg/V/J/P+ . NSg/V     P  D   V/J    NPrPl/V+ .
>>>>>>> 5909fcaf
>
#
> The Congress may    determine the Time     of chusing the Electors , and the Day   on
# D+  NPr/V+   NPr/VX V         D   N🅪Sg/V/J P  ?       D   NPl      . V/C D   NPr🅪+ J/P
> which they shall give  their Votes   ; which Day   shall be      the same throughout the
# I/C+  IPl+ VX    NSg/V D$+   NPl/V3+ . I/C+  NPr🅪+ VX    NSg/VXL D   I/J  P          D
> United States    .
# VP/J   NPrPl/V3+ .
>
#
> SubSection . 2
# NSg/V+     . #
>
#
> No    Person except a    natural born     Citizen , or    a   Citizen of the
# NPr/P NSg/V+ V/C/P  D/P+ NSg/J+  NPr/V/J+ NSg+    . NPr/C D/P NSg     P  D+
> United States    , at    the time     of the Adoption of this    Constitution , shall be
# VP/J   NPrPl/V3+ . NSg/P D   N🅪Sg/V/J P  D   NSg      P  I/Ddem+ NPr+         . VX    NSg/VXL
> eligible to the Office of President ; neither shall any     Person be      eligible to
# NSg/J    P  D   NSg/V  P  NSg/V+    . I/C     VX    I/R/Dq+ NSg/V+ NSg/VXL NSg/J    P
> that         Office who    shall not   have   attained to the Age    of thirty five Years , and
# NSg/I/C/Ddem NSg/V+ NPr/I+ VX    NSg/C NSg/VX VP/J     P  D   N🅪Sg/V P  NSg    NSg  NPl+  . V/C
> been    fourteen Years a   Resident within  the United States    .
# NSg/VPp NSg      NPl+  D/P NSg/J+   NSg/J/P D   VP/J   NPrPl/V3+ .
>
#
> No     person shall be      elected to the office of the President more         than twice , and
# NPr/P+ NSg/V+ VX    NSg/VXL NSg/V/J P  D   NSg/V  P  D+  NSg/V+    NPr/I/V/J/Dq C/P  W?    . V/C
> no     person who    has held the office of President , or    acted as    President , for more
# NPr/P+ NSg/V+ NPr/I+ V3  V    D   NSg/V  P  NSg/V+    . NPr/C VP/J  NSg/R NSg/V+    . C/P NPr/I/V/J/Dq
> than two years of a    term     to which some      other    person was elected President shall
# C/P  NSg NPl   P  D/P+ NSg/V/J+ P  I/C+  I/J/R/Dq+ NSg/V/J+ NSg/V+ VPt NSg/V/J NSg/V+    VX
> be      elected to the office of the President more         than once  . But     this    article
# NSg/VXL NSg/V/J P  D   NSg/V  P  D+  NSg/V+    NPr/I/V/J/Dq C/P  NSg/C . NSg/C/P I/Ddem+ NSg/V+
> shall not   apply to any     person holding the office of President when    this    article
# VX    NSg/C V/J   P  I/R/Dq+ NSg/V+ NSg/Vg  D   NSg/V  P  NSg/V+    NSg/I/C I/Ddem+ NSg/V+
> was proposed by      the Congress , and shall not   prevent any     person who    may    be
# VPt VP/J     NSg/J/P D+  NPr/V+   . V/C VX    NSg/C V       I/R/Dq+ NSg/V+ NPr/I+ NPr/VX NSg/VXL
> holding the office of President , or    acting    as    President , during the term     within
# NSg/Vg  D   NSg/V  P  NSg/V+    . NPr/C NᴹSg/Vg/J NSg/R NSg/V+    . V/P    D   NSg/V/J+ NSg/J/P
> which this    article becomes operative from holding the office of President or
# I/C+  I/Ddem+ NSg/V+  V3      NSg/J+    P    NSg/Vg  D   NSg/V  P  NSg/V+    NPr/C
> acting    as    President during the remainder of such   term     .
# NᴹSg/Vg/J NSg/R NSg/V+    V/P    D   NSg/V/J   P  NSg/I+ NSg/V/J+ .
>
#
> SubSection 3 .
# NSg/V+     # .
>
#
> In      case  of the removal of the President from office or    of his
# NPr/J/P NPr/V P  D   NSg     P  D   NSg/V+    P    NSg/V+ NPr/C P  ISg/D$+
> death or    resignation , the Vice       President shall become President .
# NPr🅪  NPr/C NSg+        . D+  NSg/V/J/P+ NSg/V+    VX    VL     NSg/V+    .
>
#
> Whenever there is  a   vacancy in      the office of the Vice       President , the President
# C        +     VL3 D/P N🅪Sg+   NPr/J/P D   NSg/V  P  D+  NSg/V/J/P+ NSg/V+    . D+  NSg/V+
> shall nominate a    Vice       President who    shall take  office upon confirmation by      a
# VX    V/J      D/P+ NSg/V/J/P+ NSg/V+    NPr/I+ VX    NSg/V NSg/V+ P    N🅪Sg+        NSg/J/P D/P
> majority vote  of both   Houses of Congress .
# NSg+     NSg/V P  I/C/Dq NPl/V3 P  NPr/V+   .
>
#
> Whenever the President transmits to the President pro     tempore of the Senate and
# C        D+  NSg/V+    V3        P  D   NSg/V+    NSg/J/P ?       P  D   NPr+   V/C
> the Speaker of the House of Representatives his     written declaration that          he       is
# D   NSg     P  D   NPr/V P  NPl+            ISg/D$+ V/J     NSg+        NSg/I/C/Ddem+ NPr/ISg+ VL3
> unable  to discharge the powers    and duties of his     office , and until he       transmits
# NSg/V/J P  N🅪Sg/V    D   NPrPl/V3+ V/C NPl    P  ISg/D$+ NSg/V+ . V/C C/P   NPr/ISg+ V3
> to them     a   written declaration to the contrary , such  powers   and duties shall be
# P  NSg/IPl+ D/P V/J     NSg+        P  D   NSg/V/J+ . NSg/I NPrPl/V3 V/C NPl+   VX    NSg/VXL
> discharged by      the Vice       President as    Acting    President .
# VP/J       NSg/J/P D   NSg/V/J/P+ NSg/V+    NSg/R NᴹSg/Vg/J NSg/V+    .
>
#
> Whenever the Vice       President and a   majority of either the principal officers of
# C        D   NSg/V/J/P+ NSg/V+    V/C D/P NSg      P  I/C    D   NSg/J     NPl/V3   P
> the executive departments or    of such  other    body   as    Congress may    by      law     provide ,
# D   NSg/J     NPl+        NPr/C P  NSg/I NSg/V/J+ NSg/V+ NSg/R NPr/V+   NPr/VX NSg/J/P N🅪Sg/V+ V       .
> transmit to the President pro     tempore of the Senate and the Speaker of the
# V        P  D+  NSg/V+    NSg/J/P ?       P  D   NPr+   V/C D   NSg     P  D
> House of Representatives their written declaration that         the President is  unable
# NPr/V P  NPl+            D$+   V/J     NSg+        NSg/I/C/Ddem D   NSg/V+    VL3 NSg/V/J
> to discharge the powers    and duties of his     office , the Vice       President shall
# P  N🅪Sg/V    D   NPrPl/V3+ V/C NPl    P  ISg/D$+ NSg/V+ . D   NSg/V/J/P+ NSg/V+    VX
> immediately assume the powers    and duties of the office as    Acting    President .
# R           V      D   NPrPl/V3+ V/C NPl    P  D   NSg/V+ NSg/R NᴹSg/Vg/J NSg/V+    .
>
#
> Thereafter , when    the President transmits to the President pro     tempore of the
# NSg        . NSg/I/C D+  NSg/V+    V3        P  D   NSg/V+    NSg/J/P ?       P  D
> Senate and the Speaker of the House of Representatives his     written declaration
# NPr+   V/C D   NSg     P  D   NPr/V P  NPl+            ISg/D$+ V/J     NSg+
> that         no    inability exists , he       shall resume the powers    and duties of his     office
# NSg/I/C/Ddem NPr/P N🅪Sg+     V3     . NPr/ISg+ VX    NSg/V  D   NPrPl/V3+ V/C NPl    P  ISg/D$+ NSg/V+
> unless the Vice       President and a   majority of either the principal officers of
# C      D   NSg/V/J/P+ NSg/V+    V/C D/P NSg      P  I/C    D   NSg/J     NPl/V3   P
> the executive department or    of such  other   body   as    Congress may    by      law     provide ,
# D   NSg/J     NSg+       NPr/C P  NSg/I NSg/V/J NSg/V+ NSg/R NPr/V+   NPr/VX NSg/J/P N🅪Sg/V+ V       .
> transmit within  four days to the President pro     tempore of the Senate and the
# V        NSg/J/P NSg  NPl+ P  D   NSg/V+    NSg/J/P ?       P  D   NPr+   V/C D
> Speaker of the House of Representatives their written declaration that         the
# NSg     P  D   NPr/V P  NPl+            D$+   V/J     NSg+        NSg/I/C/Ddem D
> President is  unable  to discharge the powers    and duties of his     office . Thereupon
# NSg/V+    VL3 NSg/V/J P  N🅪Sg/V    D   NPrPl/V3+ V/C NPl    P  ISg/D$+ NSg/V+ . W?
> Congress shall decide the issue  , assembling within  forty - eight hours for that
# NPr/V+   VX    V      D   NSg/V+ . Vg         NSg/J/P NSg/J . NSg/J NPl+  C/P NSg/I/C/Ddem
> purpose if    not   in      session . If    the Congress , within  twenty - one       days after
<<<<<<< HEAD
# NSg/V+  NSg/C NSg/C NPr/J/P NSg/V+  . NSg/C D+  NPr/V+   . NSg/J/P NSg    . NSg/I/V/J NPl  P
> receipt of the latter written declaration , or    , if    Congress is  not   in      session ,
# NSg/V   P  D+  NSg/J+ V/J     NSg+        . NPr/C . NSg/C NPr/V+   VL3 NSg/C NPr/J/P NSg/V+  .
> within  twenty - one       days after Congress is  required to assemble , determines by
# NSg/J/P NSg    . NSg/I/V/J NPl  P     NPr/V+   VL3 VP/J     P  V        . V3         NSg/J/P
> two - thirds vote  of both   Houses  that         the President is  unable  to discharge the
# NSg . NPl/V3 NSg/V P  I/C/Dq NPl/V3+ NSg/I/C/Ddem D+  NSg/V+    VL3 NSg/V/J P  N🅪Sg/V    D
> powers   and duties of his     office , the Vice       President shall continue to discharge
# NPrPl/V3 V/C NPl    P  ISg/D$+ NSg/V+ . D+  NSg/V/J/P+ NSg/V+    VX    NSg/V    P  N🅪Sg/V
> the same as    Acting    President ; otherwise , the President shall resume the powers
# D   I/J  NSg/R NᴹSg/Vg/J NSg/V+    . J         . D+  NSg/V+    VX    NSg/V  D   NPrPl/V3
=======
# N🅪Sg/V+ NSg/C NSg/C NPr/J/P NSg/V+  . NSg/C D+  NPr/V+   . NSg/J/P NSg    . NSg/I/V/J NPl  P
> receipt of the latter written declaration , or    , if    Congress is not   in      session ,
# NSg/V   P  D+  NSg/J+ V/J     NSg+        . NPr/C . NSg/C NPr/V+   VL NSg/C NPr/J/P NSg/V+  .
> within  twenty - one       days after Congress is required to assemble , determines by
# NSg/J/P NSg    . NSg/I/V/J NPl  P     NPr/V+   VL V/J      P  V        . V          NSg/J/P
> two - thirds vote  of both   Houses that         the President is unable  to discharge the
# NSg . NPl/V  NSg/V P  I/C/Dq NPl/V+ NSg/I/C/Ddem D+  NSg/V+    VL NSg/V/J P  N🅪Sg/V    D
> powers  and duties of his     office , the Vice       President shall continue to discharge
# NPrPl/V V/C NPl    P  ISg/D$+ NSg/V+ . D+  NSg/V/J/P+ NSg/V+    VX    NSg/V    P  N🅪Sg/V
> the same as    Acting   President ; otherwise , the President shall resume the powers
# D   I/J  NSg/R NᴹSg/V/J NSg/V+    . J         . D+  NSg/V+    VX    NSg/V  D   NPrPl/V
>>>>>>> 5909fcaf
> and duties of his     office .
# V/C NPl    P  ISg/D$+ NSg/V+ .
>
#
> SubSection 4 .
# NSg/V+     # .
>
#
> The President shall , at    stated Times   , receive for his
# D+  NSg/V+    VX    . NSg/P VP/J   NPl/V3+ . NSg/V   C/P ISg/D$+
> Services , a    Compensation , which shall neither be      encreased nor   diminished
# NPl/V3+  . D/P+ NSg+         . I/C+  VX    I/C     NSg/VXL ?         NSg/C VP/J
> during the Period   for which he       shall have   been    elected , and he       shall not
# V/P    D   NSg/V/J+ C/P I/C+  NPr/ISg+ VX    NSg/VX NSg/VPp NSg/V/J . V/C NPr/ISg+ VX    NSg/C
> receive within  that         Period   any    other   Emolument from the United States    , or    any
# NSg/V   NSg/J/P NSg/I/C/Ddem NSg/V/J+ I/R/Dq NSg/V/J NSg       P    D   VP/J   NPrPl/V3+ . NPr/C I/R/Dq
> of them     .
# P  NSg/IPl+ .
>
#
> Before he       enter on  the Execution of his     Office , he       shall take  the following
# C/P    NPr/ISg+ NSg/V J/P D   NSg       P  ISg/D$+ NSg/V+ . NPr/ISg+ VX    NSg/V D   NSg/Vg/J/P
> Oath   or    Affirmation : - - " I    do     solemnly swear   ( or    affirm ) that         I    will   faithfully
# NSg/V+ NPr/C NSg         . . . . ISg+ NSg/VX R        NSg/V/J . NPr/C V      . NSg/I/C/Ddem ISg+ NPr/VX R
> execute the Office of President of the United States    , and will   to the best      of
# V       D   NSg/V  P  NSg/V     P  D   VP/J   NPrPl/V3+ . V/C NPr/VX P  D   NPr/VX/JS P
> my  Ability , preserve , protect and defend the Constitution of the United
# D$+ N🅪Sg+   . NSg/V    . V       V/C NSg/V  D   NPr          P  D   VP/J
> States    . "
# NPrPl/V3+ . .
>
#
> SubSection 5 .
# NSg/V+     # .
>
#
> The District constituting the seat  of Government of the
# D+  NSg/V/J+ Vg           D   NSg/V P  NSg        P  D
> United States    shall appoint in      such  manner as    the Congress may    direct :
# VP/J   NPrPl/V3+ VX    V       NPr/J/P NSg/I NSg+   NSg/R D   NPr/V+   NPr/VX V/J    .
>
#
> A   number   of electors of President and Vice       President equal   to the whole number
# D/P NSg/V/JC P  NPl      P  NSg/V     V/C NSg/V/J/P+ NSg/V+    NSg/V/J P  D   NSg/J NSg/V/JC
> of Senators and Representatives in      Congress to which the District would be
# P  NPl+     V/C NPl+            NPr/J/P NPr/V+   P  I/C+  D   NSg/V/J+ VX    NSg/VXL
> entitled if    it       were    a   State  , but     in      no    event  more         than the least populous
# VP/J     NSg/C NPr/ISg+ NSg/VPt D/P NSg/V+ . NSg/C/P NPr/J/P NPr/P NSg/V+ NPr/I/V/J/Dq C/P  D   NSg/J J
> State  ; they shall be      in      addition to those  appointed by      the States    , but     they
# NSg/V+ . IPl+ VX    NSg/VXL NPr/J/P NSg+     P  I/Ddem VP/J+     NSg/J/P D   NPrPl/V3+ . NSg/C/P IPl+
> shall be      considered , for the purposes of the election of President and Vice
# VX    NSg/VXL VP/J       . C/P D   NPl/V3   P  D   NSg      P  NSg/V     V/C NSg/V/J/P+
> President , to be      electors appointed by      a   State  ; and they shall meet    in      the
# NSg/V+    . P  NSg/VXL NPl      VP/J      NSg/J/P D/P NSg/V+ . V/C IPl+ VX    NSg/V/J NPr/J/P D
> District and perform such  duties as    provided by      this   article of the
# NSg/V/J+ V/C V       NSg/I NPl+   NSg/R VP/J/C   NSg/J/P I/Ddem NSg/V   P  D
> Constitution .
# NPr+         .
>
#
> Section . 2 .
# NSg/V+  . # .
>
#
> The President shall be      Commander in      Chief   of the Army and Navy
# D+  NSg/V+    VX    NSg/VXL NSg       NPr/J/P NSg/V/J P  D   NSg  V/C NSg/J
> of the United States    , and of the Militia of the several States    , when    called
# P  D+  VP/J   NPrPl/V3+ . V/C P  D   NSg     P  D   J/Dq    NPrPl/V3+ . NSg/I/C VP/J
> into the actual Service of the United States    ; he       may    require the Opinion , in
# P    D   NSg/J  NSg/V   P  D   VP/J   NPrPl/V3+ . NPr/ISg+ NPr/VX NSg/V   D   NSg+    . NPr/J/P
> writing , of the principal Officer in      each of the executive Departments , upon
# NSg/Vg  . P  D   NSg/J     NSg/V+  NPr/J/P Dq   P  D   NSg/J     NPl+        . P
> any    Subject  relating to the Duties of their respective Offices , and he       shall
# I/R/Dq NSg/V/J+ Vg       P  D   NPl    P  D$+   J          NPl/V3+ . V/C NPr/ISg+ VX
> have   Power    to grant Reprieves and Pardons for Offences against the United
# NSg/VX NSg/V/J+ P  NPr/V NPl/V3    V/C NPl/V3  C/P NPl/Comm C/P     D   VP/J
> States    , except in      Cases   of Impeachment .
# NPrPl/V3+ . V/C/P  NPr/J/P NPl/V3+ P  N🅪Sg        .
>
#
> He       shall have   Power    , by      and with the Advice and Consent of the Senate , to make
# NPr/ISg+ VX    NSg/VX NSg/V/J+ . NSg/J/P V/C P    D+  NᴹSg+  V/C NSg/V   P  D+  NPr+   . P  NSg/V
> Treaties , provided two thirds of the Senators present  concur ; and he       shall
# NPl/V3+  . VP/J/C   NSg NPl/V3 P  D+  NPl+     NSg/V/J+ V+     . V/C NPr/ISg+ VX
> nominate , and by      and with the Advice and Consent of the Senate , shall appoint
# V/J      . V/C NSg/J/P V/C P    D   NᴹSg+  V/C NSg/V   P  D   NPr+   . VX    V
> Ambassadors , other   public  Ministers and Consuls , Judges   of the supreme Court    ,
# NPl+        . NSg/V/J NSg/V/J NPl/V3+   V/C NPl     . NPrPl/V3 P  D   NSg/V/J NSg/V/J+ .
> and all          other   Officers of the United States    , whose Appointments are not   herein
# V/C NSg/I/J/C/Dq NSg/V/J NPl/V3   P  D   VP/J   NPrPl/V3+ . I+    NPl+         V   NSg/C W?
> otherwise provided for , and which shall be      established by      Law     : but     the Congress
# J         VP/J/C   C/P . V/C I/C+  VX    NSg/VXL VP/J        NSg/J/P N🅪Sg/V+ . NSg/C/P D   NPr/V+
> may    by      Law     vest  the Appointment of such  inferior Officers , as    they think
# NPr/VX NSg/J/P N🅪Sg/V+ NSg/V D   NSg         P  NSg/I NSg/J    NPl/V3+  . NSg/R IPl+ NSg/V
> proper , in      the President alone , in      the Courts of Law     , or    in      the Heads  of
# NSg/J  . NPr/J/P D   NSg/V+    J     . NPr/J/P D   NPl/V3 P  N🅪Sg/V+ . NPr/C NPr/J/P D   NPl/V3 P
> Departments .
# NPl+        .
>
#
> The President shall have   Power    to fill  up        all          Vacancies that          may    happen during
# D+  NSg/V+    VX    NSg/VX NSg/V/J+ P  NSg/V NSg/V/J/P NSg/I/J/C/Dq NPl       NSg/I/C/Ddem+ NPr/VX V      V/P
> the Recess  of the Senate , by      granting Commissions which shall expire at    the End
# D   NSg/V/J P  D   NPr+   . NSg/J/P Vg+      NPl/V3+     I/C+  VX    V      NSg/P D   NSg/V
> of their next    Session .
# P  D$+   NSg/J/P NSg/V+  .
>
#
> No     soldier  shall , in      time     of peace   be      quartered in      any     house  , without the
# NPr/P+ NSg/V/J+ VX    . NPr/J/P N🅪Sg/V/J P  NPr🅪/V+ NSg/VXL VP/J      NPr/J/P I/R/Dq+ NPr/V+ . C/P     D
> consent of the owner , nor   in      time     of war     , but     in      a    manner to be      prescribed by
# NSg/V   P  D+  NSg+  . NSg/C NPr/J/P N🅪Sg/V/J P  N🅪Sg/V+ . NSg/C/P NPr/J/P D/P+ NSg+   P  NSg/VXL VP/J       NSg/J/P
> law     .
# N🅪Sg/V+ .
>
#
> Section . 3 .
# NSg/V+  . # .
>
#
> He       shall from time      to time     give  to the Congress Information of
# NPr/ISg+ VX    P    N🅪Sg/V/J+ P  N🅪Sg/V/J NSg/V P  D   NPr/V+   NᴹSg        P
> the State of the Union    , and recommend to their Consideration such   Measures as
# D   NSg/V P  D+  NPr/V/J+ . V/C NSg/V     P  D$+   NSg+          NSg/I+ NPl/V3+  NSg/R
> he       shall judge  necessary and expedient ; he       may    , on  extraordinary Occasions ,
# NPr/ISg+ VX    NSg/V+ NSg/J     V/C NSg/J     . NPr/ISg+ NPr/VX . J/P NSg/J         NPl/V3+   .
> convene both   Houses  , or    either of them     , and in      Case  of Disagreement between
# V       I/C/Dq NPl/V3+ . NPr/C I/C    P  NSg/IPl+ . V/C NPr/J/P NPr/V P  N🅪Sg+        NSg/P
> them     , with Respect to the Time      of Adjournment , he       may    adjourn them     to such  Time
# NSg/IPl+ . P    NᴹSg/V+ P  D   N🅪Sg/V/J+ P  NSg         . NPr/ISg+ NPr/VX V       NSg/IPl+ P  NSg/I N🅪Sg/V/J+
> as    he       shall think proper ; he       shall receive Ambassadors and other   public
# NSg/R NPr/ISg+ VX    NSg/V NSg/J  . NPr/ISg+ VX    NSg/V   NPl         V/C NSg/V/J NSg/V/J
> Ministers ; he       shall take  Care    that         the Laws    be      faithfully executed , and shall
# NPl/V3+   . NPr/ISg+ VX    NSg/V N🅪Sg/V+ NSg/I/C/Ddem D   NPl/V3+ NSg/VXL R          VP/J     . V/C VX
> Commission all          the Officers of the United States    .
# NSg/V      NSg/I/J/C/Dq D   NPl/V3   P  D   VP/J   NPrPl/V3+ .
>
#
> Section . 4 .
# NSg/V+  . # .
>
#
> The President , Vice       President and all          civil Officers of the
# D+  NSg/V+    . NSg/V/J/P+ NSg/V+    V/C NSg/I/J/C/Dq J     NPl/V3   P  D+
> United States    , shall be      removed from Office on  Impeachment for , and Conviction
# VP/J   NPrPl/V3+ . VX    NSg/VXL VP/J    P    NSg/V+ J/P N🅪Sg        C/P . V/C NSg+
> of , Treason , Bribery , or    other   high    Crimes  and Misdemeanors .
# P  . NSg     . NᴹSg    . NPr/C NSg/V/J NSg/V/J NPl/V3+ V/C NPl          .
>
#
> Article . III .
# NSg/V+  . W?  .
>
#
> Section . 1 .
# NSg/V+  . # .
>
#
> The judicial Power   of the United States    , shall be      vested in
# D   NSg/J    NSg/V/J P  D+  VP/J   NPrPl/V3+ . VX    NSg/VXL VP/J   NPr/J/P
> one       supreme Court    , and in      such  inferior Courts  as    the Congress may    from time      to
# NSg/I/V/J NSg/V/J NSg/V/J+ . V/C NPr/J/P NSg/I NSg/J+   NPl/V3+ NSg/R D+  NPr/V+   NPr/VX P    N🅪Sg/V/J+ P
> time     ordain and establish . The Judges    , both   of the supreme and inferior Courts  ,
# N🅪Sg/V/J V      V/C V         . D+  NPrPl/V3+ . I/C/Dq P  D   NSg/V/J V/C NSg/J+   NPl/V3+ .
> shall hold    their Offices during good     Behaviour  , and shall , at    stated Times   ,
# VX    NSg/V/J D$+   NPl/V3+ V/P    NPr/V/J+ N🅪Sg/Comm+ . V/C VX    . NSg/P VP/J   NPl/V3+ .
> receive for their Services , a    Compensation , which shall not   be      diminished
# NSg/V   C/P D$+   NPl/V3+  . D/P+ NSg+         . I/C+  VX    NSg/C NSg/VXL VP/J
> during their Continuance in      Office .
# V/P    D$+   NSg         NPr/J/P NSg/V+ .
>
#
> Section . 2 .
# NSg/V+  . # .
>
#
> The judicial Power    shall extend to all           Cases   , in      Law    and
# D+  NSg/J+   NSg/V/J+ VX    NSg/V  P  NSg/I/J/C/Dq+ NPl/V3+ . NPr/J/P N🅪Sg/V V/C
> Equity , arising under   this    Constitution , the Laws   of the United States    , and
# NSg+   . Vg      NSg/J/P I/Ddem+ NPr+         . D   NPl/V3 P  D+  VP/J   NPrPl/V3+ . V/C
> Treaties made , or    which shall be      made , under   their Authority ; — to all           Cases
# NPl/V3+  V    . NPr/C I/C+  VX    NSg/VXL V    . NSg/J/P D$+   N🅪Sg+     . . P  NSg/I/J/C/Dq+ NPl/V3+
> affecting Ambassadors , other    public   Ministers and Consuls ; — to all          Cases  of
# Vg/J      NPl+        . NSg/V/J+ NSg/V/J+ NPl/V3+   V/C NPl     . . P  NSg/I/J/C/Dq NPl/V3 P
> admiralty and maritime Jurisdiction ; — to Controversies to which the United
# NPr       V/C J        NSg+         . . P  NPl           P  I/C+  D   VP/J
> States    shall be      a   Party    ; — to Controversies between two or    more         States    ; — between
# NPrPl/V3+ VX    NSg/VXL D/P NSg/V/J+ . . P  NPl           NSg/P   NSg NPr/C NPr/I/V/J/Dq NPrPl/V3+ . . NSg/P
> Citizens of different States    , — between Citizens of the same State  claiming
# NPl      P  NSg/J     NPrPl/V3+ . . NSg/P   NPl      P  D   I/J  NSg/V+ Vg
> Lands   under   Grants of different States    .
# NPl/V3+ NSg/J/P NPl/V3 P  NSg/J     NPrPl/V3+ .
>
#
> In      all           Cases   affecting Ambassadors , other    public   Ministers and Consuls , and
# NPr/J/P NSg/I/J/C/Dq+ NPl/V3+ Vg/J      NPl+        . NSg/V/J+ NSg/V/J+ NPl/V3+   V/C NPl     . V/C
> those  in      which a   State  shall be      Party    , the supreme Court    shall have   original
# I/Ddem NPr/J/P I/C+  D/P NSg/V+ VX    NSg/VXL NSg/V/J+ . D   NSg/V/J NSg/V/J+ VX    NSg/VX NSg/J
> Jurisdiction . In      all          the other    Cases   before mentioned , the supreme  Court    shall
# NSg+         . NPr/J/P NSg/I/J/C/Dq D+  NSg/V/J+ NPl/V3+ C/P    VP/J      . D+  NSg/V/J+ NSg/V/J+ VX
> have   appellate Jurisdiction , both   as    to Law    and Fact , with such  Exceptions , and
# NSg/VX J         NSg+         . I/C/Dq NSg/R P  N🅪Sg/V V/C NSg+ . P    NSg/I NPl+       . V/C
> under   such  Regulations as    the Congress shall make  .
# NSg/J/P NSg/I NPl+        NSg/R D   NPr/V+   VX    NSg/V .
>
#
> The Trial   of all           Crimes  , except in      Cases   of Impeachment , shall be      by      Jury     ; and
# D   NSg/V/J P  NSg/I/J/C/Dq+ NPl/V3+ . V/C/P  NPr/J/P NPl/V3+ P  N🅪Sg        . VX    NSg/VXL NSg/J/P NSg/V/J+ . V/C
> such  Trial    shall be      held in      the State  where the said    Crimes  shall have   been
# NSg/I NSg/V/J+ VX    NSg/VXL V    NPr/J/P D   NSg/V+ NSg/C D   VPtPp/J NPl/V3+ VX    NSg/VX NSg/VPp
> committed ; but     when    not   committed within  any    State  , the Trial    shall be      at    such
# V/J       . NSg/C/P NSg/I/C NSg/C V/J       NSg/J/P I/R/Dq NSg/V+ . D   NSg/V/J+ VX    NSg/VXL NSg/P NSg/I
> Place or    Places  as    the Congress may    by      Law     have   directed .
# NSg/V NPr/C NPl/V3+ NSg/R D   NPr/V+   NPr/VX NSg/J/P N🅪Sg/V+ NSg/VX VP/J     .
>
#
> Section . 3 .
# NSg/V+  . # .
>
#
> Treason against the United States    , shall consist only  in
# NSg     C/P     D   VP/J   NPrPl/V3+ . VX    NSg/V   J/R/C NPr/J/P
> levying War     against them     , or    in      adhering to their Enemies , giving them     Aid    and
# Vg      N🅪Sg/V+ C/P     NSg/IPl+ . NPr/C NPr/J/P Vg       P  D$+   NPl/V3+ . Vg     NSg/IPl+ N🅪Sg/V V/C
> Comfort . No     Person shall be      convicted of Treason unless on  the Testimony of two
# N🅪Sg/V+ . NPr/P+ NSg/V+ VX    NSg/VXL VP/J      P  NSg     C      J/P D   NSg       P  NSg
> Witnesses to the same overt Act    , or    on  Confession in      open    Court    .
# NPl/V3+   P  D   I/J  NSg/J NPr/V+ . NPr/C J/P N🅪Sg+      NPr/J/P NSg/V/J NSg/V/J+ .
>
#
> The Congress shall have   Power    to declare the Punishment of Treason , but     no
# D+  NPr/V+   VX    NSg/VX NSg/V/J+ P  V       D   N🅪Sg       P  NSg     . NSg/C/P NPr/P
> Attainder of Treason shall work    Corruption of Blood   , or    Forfeiture except
# NSg       P  NSg     VX    N🅪Sg/V+ NSg        P  NᴹSg/V+ . NPr/C NSg        V/C/P
> during the Life   of the Person attainted .
# V/P    D   N🅪Sg/V P  D   NSg/V+ ?         .
>
#
> Section . 4 .
# NSg/V+  . # .
>
#
> The right   of the people to be      secure in      their persons , houses  ,
# D   NPr/V/J P  D+  NPl/V+ P  NSg/VXL V/J    NPr/J/P D$+   NPl/V3+ . NPl/V3+ .
> papers  , and effects , against unreasonable searches and seizures , shall not   be
# NPl/V3+ . V/C NPl/V3+ . C/P     J            NPl/V3   V/C NPl/V3+  . VX    NSg/C NSg/VXL
> violated , and no    warrants shall issue  , but     upon probable cause    , supported by
# VP/J     . V/C NPr/P NPl/V3+  VX    NSg/V+ . NSg/C/P P    NSg/J    N🅪Sg/V/C . VP/J      NSg/J/P
> oath   or    affirmation , and particularly describing the place  to be      searched , and
# NSg/V+ NPr/C NSg         . V/C R            Vg         D   NSg/V+ P  NSg/VXL VP/J     . V/C
> the persons or    things  to be      seized .
# D   NPl/V3+ NPr/C NPl/V3+ P  NSg/VXL VP/J   .
>
#
> No     person shall be      held to answer for a    capital , or    otherwise infamous crime   ,
# NPr/P+ NSg/V+ VX    NSg/VXL V    P  NSg/V  C/P D/P+ NSg/J+  . NPr/C J         V/J+     N🅪Sg/V+ .
> unless on  a   presentment or    indictment of a   grand jury     , except in      cases   arising
# C      J/P D/P NSg         NPr/C NSg        P  D/P NSg/J NSg/V/J+ . V/C/P  NPr/J/P NPl/V3+ Vg
> in      the land   or    naval forces  , or    in      the militia , when    in      actual service in      time
# NPr/J/P D   NPr🅪/V NPr/C J     NPl/V3+ . NPr/C NPr/J/P D   NSg     . NSg/I/C NPr/J/P NSg/J  NSg/V+  NPr/J/P N🅪Sg/V/J
> of war    or    public  danger     ; nor   shall any    person be      subject for the same offense
# P  N🅪Sg/V NPr/C NSg/V/J N🅪Sg/V/JC+ . NSg/C VX    I/R/Dq NSg/V+ NSg/VXL NSg/V/J C/P D   I/J  N🅪Sg+
> to be      twice put   in      jeopardy of life   or    limb   ; nor   shall be      compelled in      any
# P  NSg/VXL W?    NSg/V NPr/J/P NSg/V    P  N🅪Sg/V NPr/C NSg/V+ . NSg/C VX    NSg/VXL V/J       NPr/J/P I/R/Dq
> criminal case   to be      a   witness against himself , nor   be      deprived of life    ,
# NSg/J    NPr/V+ P  NSg/VXL D/P NSg/V+  C/P     ISg+    . NSg/C NSg/VXL VP/J     P  N🅪Sg/V+ .
> liberty , or    property , without due   process of law     ; nor   shall private property be
# NSg+    . NPr/C NSg/V+   . C/P     NSg/J NSg/V   P  N🅪Sg/V+ . NSg/C VX    NSg/V/J NSg/V+   NSg/VXL
> taken for public  use    , without just compensation .
# V/J   C/P NSg/V/J NSg/V+ . C/P     V/J  NSg+         .
>
#
> In      all          criminal prosecutions , the accused shall enjoy the right   to a   speedy and
# NPr/J/P NSg/I/J/C/Dq NSg/J    NPl          . D+  VP/J+   VX    V     D   NPr/V/J P  D/P V/J    V/C
> public  trial    , by      an  impartial jury    of the state  and district wherein the crime
# NSg/V/J NSg/V/J+ . NSg/J/P D/P J         NSg/V/J P  D   NSg/V+ V/C NSg/V/J+ C       D   N🅪Sg/V+
> shall have   been    committed , which district shall have   been    previously
# VX    NSg/VX NSg/VPp V/J       . I/C+  NSg/V/J+ VX    NSg/VX NSg/VPp R
> ascertained by      law     , and to be      informed of the nature and cause    of the
# VP/J        NSg/J/P N🅪Sg/V+ . V/C P  NSg/VXL VP/J     P  D   NSg/V+ V/C N🅪Sg/V/C P  D
> accusation ; to be      confronted with the witnesses against him  ; to have   compulsory
# NSg        . P  NSg/VXL VP/J       P    D   NPl/V3+   C/P     ISg+ . P  NSg/VX NSg/J
> process for obtaining witnesses in      his     favor      , and to have   the assistance of
# NSg/V+  C/P Vg        NPl/V3+   NPr/J/P ISg/D$+ N🅪Sg/V/Am+ . V/C P  NSg/VX D   NᴹSg       P
> counsel for his     defense    .
# NSg/V+  C/P ISg/D$+ N🅪Sg/V/Am+ .
>
#
> In      suits  at    common   law     , where the value   in      controversy shall exceed twenty
# NPr/J/P NPl/V3 NSg/P NSg/V/J+ N🅪Sg/V+ . NSg/C D   N🅪Sg/V+ NPr/J/P NSg+        VX    V      NSg+
> dollars , the right   of trial    by      jury     shall be      preserved , and no     fact tried by      a
# NPl+    . D   NPr/V/J P  NSg/V/J+ NSg/J/P NSg/V/J+ VX    NSg/VXL VP/J      . V/C NPr/P+ NSg+ VP/J  NSg/J/P D/P+
> jury     , shall be      otherwise reexamined in      any    court   of the United States    , than
# NSg/V/J+ . VX    NSg/VXL J         VP/J       NPr/J/P I/R/Dq NSg/V/J P  D   VP/J   NPrPl/V3+ . C/P
> according to the rules  of the common  law     .
# Vg/J      P  D   NPl/V3 P  D   NSg/V/J N🅪Sg/V+ .
>
#
> Excessive bail   shall not   be      required , nor   excessive fines  imposed , nor   cruel
# J+        NSg/V+ VX    NSg/C NSg/VXL VP/J     . NSg/C J         NPl/V3 VP/J    . NSg/C NSg/V/J
> and unusual punishments inflicted .
# V/C NSg/J   NPl+        VP/J      .
>
#
> Article . IV     .
# NSg/V+  . NSg/J+ .
>
#
> Section . 1 .
# NSg/V+  . # .
>
#
> Full    Faith and Credit shall be      given     in      each State  to the
# NSg/V/J NPr   V/C NSg/V+ VX    NSg/VXL NSg/V/J/P NPr/J/P Dq   NSg/V+ P  D
> public  Acts     , Records , and judicial Proceedings of every other    State  . And the
# NSg/V/J NPrPl/V3 . NPl/V3+ . V/C NSg/J    W?          P  Dq+   NSg/V/J+ NSg/V+ . V/C D+
> Congress may    by      general Laws    prescribe the Manner in      which such  Acts      , Records
# NPr/V+   NPr/VX NSg/J/P NSg/V/J NPl/V3+ V         D+  NSg+   NPr/J/P I/C+  NSg/I NPrPl/V3+ . NPl/V3
> and Proceedings shall be      proved , and the Effect thereof .
# V/C +           VX    NSg/VXL VP/J   . V/C D+  NSg/V+ W?      .
>
#
> Section . 2 .
# NSg/V+  . # .
>
#
> All           persons born    or    naturalized in      the United States    , and
# NSg/I/J/C/Dq+ NPl/V3+ NPr/V/J NPr/C VP/J        NPr/J/P D   VP/J   NPrPl/V3+ . V/C
> subject  to the jurisdiction thereof , are citizens of the United States    and of
# NSg/V/J+ P  D   NSg+         W?      . V   NPl      P  D   VP/J   NPrPl/V3+ V/C P
> the State  wherein they reside  . No     State  shall make  or    enforce any     law     which
# D   NSg/V+ C       IPl+ NSg/V/J . NPr/P+ NSg/V+ VX    NSg/V NPr/C V       I/R/Dq+ N🅪Sg/V+ I/C+
> shall abridge the privileges or    immunities of citizens of the United States    ;
# VX    V       D   NPl/V3+    NPr/C ?          P  NPl      P  D   VP/J   NPrPl/V3+ .
> nor   shall any    State  deprive any    person of life    , liberty , or    property , without
# NSg/C VX    I/R/Dq NSg/V+ V       I/R/Dq NSg/V  P  N🅪Sg/V+ . NSg+    . NPr/C NSg/V+   . C/P
> due   process of law     ; nor   deny to any    person within  its     jurisdiction the equal
# NSg/J NSg/V   P  N🅪Sg/V+ . NSg/C V    P  I/R/Dq NSg/V+ NSg/J/P ISg/D$+ NSg          D   NSg/V/J
> protection of the laws    .
# N🅪Sg       P  D   NPl/V3+ .
>
#
> The right   of citizens of the United States    , who    are eighteen years of age     or
# D   NPr/V/J P  NPl      P  D+  VP/J   NPrPl/V3+ . NPr/I+ V   NSg      NPl   P  N🅪Sg/V+ NPr/C
> older , to vote  shall not   be      denied or    abridged by      the United States    or    by      any
# JC    . P  NSg/V VX    NSg/C NSg/VXL VP/J   NPr/C VP/J     NSg/J/P D   VP/J   NPrPl/V3+ NPr/C NSg/J/P I/R/Dq
> State  on  account of age     , sex    , race   , color        , or    previous condition of servitude .
# NSg/V+ J/P NSg/V   P  N🅪Sg/V+ . NSg/V+ . NSg/V+ . N🅪Sg/V/J/Am+ . NPr/C NSg/J    NSg/V+    P  NSg       .
>
#
> A    Person charged in      any     State  with Treason , Felony , or    other   Crime   , who    shall
# D/P+ NSg/V+ VP/J    NPr/J/P I/R/Dq+ NSg/V+ P    NSg     . NSg    . NPr/C NSg/V/J N🅪Sg/V+ . NPr/I+ VX
> flee from Justice , and be      found in      another State  , shall on  Demand of the
# V    P    NPr🅪+   . V/C NSg/VXL NSg/V NPr/J/P I/D     NSg/V+ . VX    J/P NSg/V  P  D
> executive Authority of the State  from which he       fled , be      delivered up        , to be
# NSg/J     N🅪Sg      P  D   NSg/V+ P    I/C+  NPr/ISg+ J    . NSg/VXL VP/J      NSg/V/J/P . P  NSg/VXL
> removed to the State  having Jurisdiction of the Crime   .
# VP/J    P  D   NSg/V+ Vg     NSg          P  D   N🅪Sg/V+ .
>
#
> Neither slavery nor   involuntary servitude , except as    a   punishment for crime
# I/C     NSg/J+  NSg/C J           NSg       . V/C/P  NSg/R D/P N🅪Sg       C/P N🅪Sg/V+
> whereof the party    shall have   been    duly convicted , shall exist within  the United
# C       D   NSg/V/J+ VX    NSg/VX NSg/VPp W?   VP/J      . VX    V     NSg/J/P D   VP/J
> States    , or    any    place  subject  to their jurisdiction . No     Person held to Service
# NPrPl/V3+ . NPr/C I/R/Dq NSg/V+ NSg/V/J+ P  D$+   NSg+         . NPr/P+ NSg/V+ V    P  NSg/V
> or    Labour      in      one        State  , under   the Laws    thereof , escaping into another , shall ,
# NPr/C NPr/V/Comm+ NPr/J/P NSg/I/V/J+ NSg/V+ . NSg/J/P D+  NPl/V3+ W?      . Vg       P    I/D     . VX    .
> in      Consequence of any    Law    or    Regulation therein , be      discharged from such
# NPr/J/P NSg/V       P  I/R/Dq N🅪Sg/V NPr/C N🅪Sg/J+    W?      . NSg/VXL VP/J       P    NSg/I
> Service or    Labour      , but     shall be      delivered up        on  Claim of the Party    to whom such
# NSg/V   NPr/C NPr/V/Comm+ . NSg/C/P VX    NSg/VXL VP/J      NSg/V/J/P J/P NSg/V P  D   NSg/V/J+ P  I+   NSg/I
> Service or    Labour      may    be      due   .
# NSg/V   NPr/C NPr/V/Comm+ NPr/VX NSg/VXL NSg/J .
>
#
> Section . 3 .
# NSg/V+  . # .
>
#
> New      States    may    be      admitted by      the Congress into this    Union    ; but
# NSg/V/J+ NPrPl/V3+ NPr/VX NSg/VXL V/J      NSg/J/P D+  NPr/V+   P    I/Ddem+ NPr/V/J+ . NSg/C/P
> no     new      State  shall be      formed or    erected within  the Jurisdiction of any     other
# NPr/P+ NSg/V/J+ NSg/V+ VX    NSg/VXL VP/J   NPr/C VP/J    NSg/J/P D   NSg          P  I/R/Dq+ NSg/V/J+
> State  ; nor   any     State  be      formed by      the Junction of two or    more         States    , or    Parts
# NSg/V+ . NSg/C I/R/Dq+ NSg/V+ NSg/VXL VP/J   NSg/J/P D   NSg/V    P  NSg NPr/C NPr/I/V/J/Dq NPrPl/V3+ . NPr/C NPl/V3
> of States    , without the Consent of the Legislatures of the States    concerned as
# P  NPrPl/V3+ . C/P     D   NSg/V   P  D   NPl          P  D   NPrPl/V3+ VP/J      NSg/R
> well    as    of the Congress .
# NSg/V/J NSg/R P  D   NPr/V+   .
>
#
> The Congress shall have   Power    to dispose of and make  all          needful Rules  and
# D+  NPr/V+   VX    NSg/VX NSg/V/J+ P  NSg/V   P  V/C NSg/V NSg/I/J/C/Dq NSg/J   NPl/V3 V/C
> Regulations respecting the Territory or    other   Property belonging to the United
# NPl+        Vg         D   NSg+      NPr/C NSg/V/J NSg/V+   NSg/Vg    P  D   VP/J
> States    ; and nothing  in      this   Constitution shall be      so        construed as    to Prejudice
# NPrPl/V3+ . V/C NSg/I/J+ NPr/J/P I/Ddem NPr+         VX    NSg/VXL NSg/I/J/C VP/J      NSg/R P  NSg/V/J+
> any    Claims of the United States    , or    of any    particular State  .
# I/R/Dq NPl/V3 P  D   VP/J   NPrPl/V3+ . NPr/C P  I/R/Dq NSg/J      NSg/V+ .
>
#
> Section . 4 .
# NSg/V+  . # .
>
#
> The United States    shall guarantee to every State  in      this    Union
# D+  VP/J   NPrPl/V3+ VX    NSg/V     P  Dq    NSg/V+ NPr/J/P I/Ddem+ NPr/V/J+
> a   Republican Form  of Government , and shall protect each of them     against
# D/P NSg/J      NSg/V P  NSg+       . V/C VX    V       Dq   P  NSg/IPl+ C/P
> Invasion ; and on  Application of the Legislature , or    of the Executive ( when    the
# NSg+     . V/C J/P NSg         P  D+  NSg+        . NPr/C P  D   NSg/J     . NSg/I/C D+
> Legislature cannot be      convened ) against domestic Violence .
# NSg+        NSg/V  NSg/VXL VP/J     . C/P     NSg/J    NSg/V+   .
>
#
> Section . 5 .
# NSg/V+  . # .
>
#
> The validity of the public  debt of the United States    ,
# D   NSg      P  D   NSg/V/J N🅪Sg P  D+  VP/J   NPrPl/V3+ .
> authorized by      law     , including debts incurred for payment of pensions and
# VP/J       NSg/J/P N🅪Sg/V+ . Vg        NPl+  V        C/P N🅪Sg    P  NPl/V3   V/C
> bounties for services in      suppressing insurrection or    rebellion , shall not   be
# NPl/V3   C/P NPl/V3+  NPr/J/P Vg          NSg          NPr/C NSg+      . VX    NSg/C NSg/VXL
> questioned . But     neither the United States    nor   any     State  shall assume or    pay     any
# VP/J       . NSg/C/P I/C     D   VP/J   NPrPl/V3+ NSg/C I/R/Dq+ NSg/V+ VX    V      NPr/C NSg/V/J I/R/Dq
> debt or    obligation incurred in      aid    of insurrection or    rebellion against the
# N🅪Sg NPr/C NSg+       V        NPr/J/P N🅪Sg/V P  NSg          NPr/C NSg+      C/P     D
> United States    , or    any    claim  for the loss    or    emancipation of any    slave  ; but     all
# VP/J   NPrPl/V3+ . NPr/C I/R/Dq NSg/V+ C/P D   N🅪Sg/V+ NPr/C NSg          P  I/R/Dq NSg/V+ . NSg/C/P NSg/I/J/C/Dq
> such  debts , obligations and claims  shall be      held illegal and void     .
# NSg/I NPl+  . W?          V/C NPl/V3+ VX    NSg/VXL V    NSg/J   V/C NSg/V/J+ .
>
#
> Article . V.
# NSg/V+  . ?
>
#
> The Congress , whenever two thirds of both   Houses  shall deem  it       necessary , shall
# D+  NPr/V+   . C        NSg NPl/V3 P  I/C/Dq NPl/V3+ VX    NSg/V NPr/ISg+ NSg/J     . VX
> propose Amendments to this    Constitution , or    , on  the Application of the
# NSg/V   NPl+       P  I/Ddem+ NPr+         . NPr/C . J/P D   NSg         P  D
> Legislatures of two thirds of the several States    , shall call  a   Convention for
# NPl          P  NSg NPl/V3 P  D   J/Dq    NPrPl/V3+ . VX    NSg/V D/P NSg+       C/P
> proposing Amendments , which , in      either Case   , shall be      valid to all          Intents and
# Vg        NPl+       . I/C+  . NPr/J/P I/C    NPr/V+ . VX    NSg/VXL J     P  NSg/I/J/C/Dq NPl     V/C
> Purposes , as    Part    of this   Constitution , when    ratified by      the Legislatures of
# NPl/V3+  . NSg/R NSg/V/J P  I/Ddem NPr+         . NSg/I/C VP/J     NSg/J/P D   NPl          P
> three fourths of the several States    , or    by      Conventions in      three fourths
# NSg   NSg     P  D   J/Dq    NPrPl/V3+ . NPr/C NSg/J/P NPl+        NPr/J/P NSg   NSg
> thereof , as    the one        or    the other   Mode of Ratification may    be      proposed by      the
# W?      . NSg/R D   NSg/I/V/J+ NPr/C D   NSg/V/J NSg  P  NSg+         NPr/VX NSg/VXL VP/J     NSg/J/P D
> Congress ; Provided that         no    Amendment which may    be      made prior to the Year One
# NPr/V+   . VP/J/C   NSg/I/C/Ddem NPr/P NSg+      I/C+  NPr/VX NSg/VXL V    NSg/J P  D   NSg+ NSg/I/V/J+
> thousand eight hundred and eight shall in      any    Manner affect the first   and
# NSg      NSg/J NSg     V/C NSg/J VX+   NPr/J/P I/R/Dq NSg+   NSg/V  D   NSg/V/J V/C
> fourth  Clauses in      the Ninth   Section of the first   Article ; and that         no    State  ,
# NPr/V/J NPl/V3+ NPr/J/P D   NSg/V/J NSg/V   P  D   NSg/V/J NSg/V+  . V/C NSg/I/C/Ddem NPr/P NSg/V+ .
> without its     Consent , shall be      deprived of its     equal   Suffrage in      the Senate .
# C/P     ISg/D$+ NSg/V   . VX    NSg/VXL VP/J     P  ISg/D$+ NSg/V/J NSg+     NPr/J/P D   NPr+   .
>
#
> Article . VI  .
# NSg/V+  . NPr .
>
#
> All           Debts contracted and Engagements entered into , before the Adoption of this
# NSg/I/J/C/Dq+ NPl+  VP/J       V/C NPl         VP/J    P    . C/P    D   NSg      P  I/Ddem
> Constitution , shall be      as    valid against the United States    under   this
# NPr+         . VX    NSg/VXL NSg/R J     C/P     D   VP/J   NPrPl/V3+ NSg/J/P I/Ddem
> Constitution , as    under   the Confederation .
# NPr+         . NSg/R NSg/J/P D   NSg/J         .
>
#
> This    Constitution , and the Laws   of the United States    which shall be      made in
# I/Ddem+ NPr+         . V/C D   NPl/V3 P  D+  VP/J   NPrPl/V3+ I/C+  VX    NSg/VXL V    NPr/J/P
> Pursuance thereof ; and all          Treaties made , or    which shall be      made , under   the
# NSg       W?      . V/C NSg/I/J/C/Dq NPl/V3+  V    . NPr/C I/C+  VX    NSg/VXL V    . NSg/J/P D
> Authority of the United States    , shall be      the supreme Law    of the Land    ; and the
# N🅪Sg      P  D   VP/J   NPrPl/V3+ . VX    NSg/VXL D   NSg/V/J N🅪Sg/V P  D   NPr🅪/V+ . V/C D
> Judges    in      every State  shall be      bound       thereby , any    Thing  in      the Constitution or
# NPrPl/V3+ NPr/J/P Dq    NSg/V+ VX    NSg/VXL NSg/VPtPp/J W?      . I/R/Dq NSg/V+ NPr/J/P D   NPr+         NPr/C
> Laws   of any    State  to the Contrary notwithstanding .
# NPl/V3 P  I/R/Dq NSg/V+ P  D   NSg/V/J+ C/P             .
>
#
> The Senators and Representatives before mentioned , and the Members of the
# D   NPl      V/C NPl+            C/P    VP/J      . V/C D   NPl/V3  P  D+
> several State  Legislatures , and all          executive and judicial Officers , both   of
# J/Dq+   NSg/V+ NPl          . V/C NSg/I/J/C/Dq NSg/J     V/C NSg/J    NPl/V3+  . I/C/Dq P
> the United States    and of the several States    , shall be      bound       by      Oath   or
# D   VP/J   NPrPl/V3+ V/C P  D   J/Dq    NPrPl/V3+ . VX    NSg/VXL NSg/VPtPp/J NSg/J/P NSg/V+ NPr/C
> Affirmation , to support this   Constitution ; but     no    religious Test   shall ever be
# NSg         . P  N🅪Sg/V  I/Ddem NPr+         . NSg/C/P NPr/P NSg/J     NSg/V+ VX    J    NSg/VXL
> required as    a   Qualification to any    Office or    public  Trust    under   the United
# VP/J     NSg/R D/P NSg+          P  I/R/Dq NSg/V+ NPr/C NSg/V/J N🅪Sg/V/J NSg/J/P D   VP/J
> States    .
# NPrPl/V3+ .
>
#
> A   well    regulated militia , being     necessary to the security of a   free    state  , the
# D/P NSg/V/J VP/J      NSg     . N🅪Sg/Vg/C NSg/J     P  D   NᴹSg     P  D/P NSg/V/J NSg/V+ . D
> right   of the people to keep  and bear     arms    , shall not   be      infringed .
# NPr/V/J P  D   NPl/V+ P  NSg/V V/C NSg/V/J+ NPl/V3+ . VX    NSg/C NSg/VXL VP/J      .
>
#
> Section . 1 .
# NSg/V+  . # .
>
#
> The enumeration in      the Constitution , of certain rights  , shall
# D   N🅪Sg        NPr/J/P D   NPr+         . P  I/J     NPl/V3+ . VX
> not   be      construed to deny or    disparage others  retained by      the people .
# NSg/C NSg/VXL VP/J      P  V    NPr/C NSg/V     NPl/V3+ VP/J     NSg/J/P D   NPl/V+ .
>
#
> The powers    not   delegated to the United States    by      the Constitution , nor
# D+  NPrPl/V3+ NSg/C VP/J      P  D   VP/J   NPrPl/V3+ NSg/J/P D   NPr+         . NSg/C
> prohibited by      it       to the states    , are reserved to the states    respectively , or    to
# VP/J       NSg/J/P NPr/ISg+ P  D   NPrPl/V3+ . V   VP/J     P  D   NPrPl/V3+ R            . NPr/C P
> the people .
# D   NPl/V+ .
>
#
> Article . VII .
# NSg/V+  . NSg .
>
#
> The Ratification of the Conventions of nine States    , shall be      sufficient for the
# D   NSg          P  D   NPl         P  NSg+ NPrPl/V3+ . VX    NSg/VXL J          C/P D
> Establishment of this   Constitution between the States    so        ratifying the Same .
# NSg           P  I/Ddem NPr          NSg/P   D+  NPrPl/V3+ NSg/I/J/C Vg        D   I/J  .
>
#
> The Word   " the " , being     interlined between the seventh and eight Lines  of the
# D+  NSg/V+ . D   . . N🅪Sg/Vg/C VP/J       NSg/P   D   NSg/J   V/C NSg/J NPl/V3 P  D
> first   Page   , The Word   " Thirty " being     partly written on  an  Erazure in      the
# NSg/V/J NPr/V+ . D   NSg/V+ . NSg    . N🅪Sg/Vg/C W?     V/J     J/P D/P ?       NPr/J/P D
> fifteenth Line  of the first   Page   . The Words   " is  tried " being     interlined between
# NSg/J+    NSg/V P  D   NSg/V/J NPr/V+ . D+  NPl/V3+ . VL3 VP/J  . N🅪Sg/Vg/C VP/J       NSg/P
> the thirty second  and thirty third   Lines  of the first   Page  and the Word   " the "
# D   NSg    NSg/V/J V/C NSg    NSg/V/J NPl/V3 P  D   NSg/V/J NPr/V V/C D   NSg/V+ . D   .
> being     interlined between the forty third   and forty fourth  Lines  of the second
# N🅪Sg/Vg/C VP/J       NSg/P   D   NSg/J NSg/V/J V/C NSg/J NPr/V/J NPl/V3 P  D   NSg/V/J
> Page   .
# NPr/V+ .
>
#
> done      in      Convention by      the Unanimous Consent of the States    present the
# NSg/VPp/J NPr/J/P NSg+       NSg/J/P D   J         NSg/V   P  D+  NPrPl/V3+ NSg/V/J D
> Seventeenth Day  of September in      the Year of our Lord     one       thousand seven hundred
# NSg/J       NPr🅪 P  NPr+      NPr/J/P D   NSg  P  D$+ NPr/V/J+ NSg/I/V/J NSg      NSg   NSg
> and Eighty seven and of the Independence of the United States   of America the
# V/C NSg    NSg   V/C P  D   NPr          P  D   VP/J   NPrPl/V3 P  NPr+    D
> Twelfth In      witness whereof We   have   hereunto subscribed our Names   ,
# NSg/J   NPr/J/P NSg/V   C       IPl+ NSg/VX W?       VP/J       D$+ NPl/V3+ .
>
#
> Article . VIII .
# NSg/V+  . W?   .
>
#
> Section 1 .
# NSg/V+  # .
>
#
> The transportation or    importation into any    State  , Territory , or
# D+  NᴹSg+          NPr/C NSg         P    I/R/Dq NSg/V+ . NSg+      . NPr/C
> possession of the United States    for delivery or    use   therein of intoxicating
# NSg/V      P  D   VP/J   NPrPl/V3+ C/P NSg/V/J+ NPr/C NSg/V W?      P  Vg
> liquors , in      violation of the laws    thereof , is  hereby prohibited .
# NPl/V3  . NPr/J/P NSg       P  D   NPl/V3+ W?      . VL3 W?     VP/J       .<|MERGE_RESOLUTION|>--- conflicted
+++ resolved
@@ -206,17 +206,10 @@
 #
 > The Senate shall have   the sole     Power    to try     all          Impeachments . When    sitting for
 # D+  NPr+   VX    NSg/VX D+  NSg/V/J+ NSg/V/J+ P  NSg/V/J NSg/I/J/C/Dq NPl          . NSg/I/C NSg/V/J C/P
-<<<<<<< HEAD
 > that          Purpose , they shall be      on  Oath   or    Affirmation . When    the President of the
-# NSg/I/C/Ddem+ NSg/V+  . IPl+ VX    NSg/VXL J/P NSg/V+ NPr/C NSg         . NSg/I/C D   NSg/V     P  D+
+# NSg/I/C/Ddem+ N🅪Sg/V+ . IPl+ VX    NSg/VXL J/P NSg/V+ NPr/C NSg         . NSg/I/C D   NSg/V     P  D+
 > United States    is  tried , the Chief    Justice shall preside : And no     Person shall be
 # VP/J   NPrPl/V3+ VL3 VP/J  . D+  NSg/V/J+ NPr🅪+   VX    V       . V/C NPr/P+ NSg/V+ VX    NSg/VXL
-=======
-> that          Purpose , they shall be     on  Oath   or    Affirmation . When    the President of the
-# NSg/I/C/Ddem+ N🅪Sg/V+ . IPl+ VX    NSg/VX J/P NSg/V+ NPr/C NSg         . NSg/I/C D   NSg/V     P  D+
-> United States   is tried , the Chief    Justice shall preside : And no     Person shall be
-# V/J    NPrPl/V+ VL V/J   . D+  NSg/V/J+ NPr🅪+   VX    V       . V/C NPr/P+ NSg/V+ VX    NSg/VX
->>>>>>> 5909fcaf
 > convicted without the Concurrence of two thirds of the Members present .
 # VP/J      C/P     D   NSg         P  NSg NPl/V3 P  D   NPl/V3+ NSg/V/J .
 >
@@ -778,15 +771,9 @@
 > taken by      states    , the representation from each state  having one        vote   ; a   quorum
 # V/J   NSg/J/P NPrPl/V3+ . D   NSg            P    Dq+  NSg/V+ Vg     NSg/I/V/J+ NSg/V+ . D/P NSg
 > for this   purpose shall consist of a   member or    members from two - thirds of the
-<<<<<<< HEAD
-# C/P I/Ddem NSg/V+  VX    NSg/V   P  D/P NSg/V  NPr/C NPl/V3+ P    NSg . NPl/V3 P  D
+# C/P I/Ddem N🅪Sg/V+ VX    NSg/V   P  D/P NSg/V  NPr/C NPl/V3+ P    NSg . NPl/V3 P  D
 > states    , and a   majority of all          the states    shall be      necessary to a   choice . [ If    ,
 # NPrPl/V3+ . V/C D/P NSg      P  NSg/I/J/C/Dq D   NPrPl/V3+ VX    NSg/VXL NSg/J     P  D/P NSg/J+ . . NSg/C .
-=======
-# C/P I/Ddem N🅪Sg/V+ VX    NSg/V   P  D/P NSg/V  NPr/C NPl/V+  P    NSg . NPl/V  P  D
-> states   , and a   majority of all          the states   shall be     necessary to a   choice . [ If    ,
-# NPrPl/V+ . V/C D/P NSg      P  NSg/I/J/C/Dq D   NPrPl/V+ VX    NSg/VX NSg/J     P  D/P NSg/J+ . . NSg/C .
->>>>>>> 5909fcaf
 > at    the time      fixed for the beginning of the term    of the President , the President
 # NSg/P D+  N🅪Sg/V/J+ VP/J  C/P D   NSg/Vg/J  P  D   NSg/V/J P  D+  NSg/V+    . D+  NSg/V+
 > elect   shall have   died , the Vice       President elect   shall become President . If    a
@@ -824,23 +811,13 @@
 > on  the list   , the Senate shall choose  the Vice       - President ; a   quorum for the
 # J/P D   NSg/V+ . D   NPr+   VX    NSg/V/C D   NSg/V/J/P+ . NSg/V+    . D/P NSg    C/P D
 > purpose shall consist of two - thirds of the whole number   of Senators , and a
-<<<<<<< HEAD
-# NSg/V+  VX    NSg/V   P  NSg . NPl/V3 P  D   NSg/J NSg/V/JC P  NPl+     . V/C D/P
+# N🅪Sg/V+ VX    NSg/V   P  NSg . NPl/V3 P  D   NSg/J NSg/V/JC P  NPl+     . V/C D/P
 > majority of the whole number    shall be      necessary to a   choice . But     no     person
 # NSg      P  D   NSg/J NSg/V/JC+ VX    NSg/VXL NSg/J     P  D/P NSg/J+ . NSg/C/P NPr/P+ NSg/V+
 > constitutionally ineligible to the office of President shall be      eligible to
 # R                NSg/J      P  D   NSg/V  P  NSg/V+    VX    NSg/VXL NSg/J    P
 > that         of Vice       - President of the United States    .
 # NSg/I/C/Ddem P  NSg/V/J/P+ . NSg/V     P  D   VP/J   NPrPl/V3+ .
-=======
-# N🅪Sg/V+ VX    NSg/V   P  NSg . NPl/V  P  D   NSg/J NSg/V/JC P  NPl+     . V/C D/P
-> majority of the whole number    shall be     necessary to a   choice . But     no     person
-# NSg      P  D   NSg/J NSg/V/JC+ VX    NSg/VX NSg/J     P  D/P NSg/J+ . NSg/C/P NPr/P+ NSg/V+
-> constitutionally ineligible to the office of President shall be     eligible to
-# R                NSg/J      P  D   NSg/V  P  NSg/V+    VX    NSg/VX NSg/J    P
-> that         of Vice       - President of the United States   .
-# NSg/I/C/Ddem P  NSg/V/J/P+ . NSg/V     P  D   V/J    NPrPl/V+ .
->>>>>>> 5909fcaf
 >
 #
 > The Congress may    determine the Time     of chusing the Electors , and the Day   on
@@ -950,8 +927,7 @@
 > Congress shall decide the issue  , assembling within  forty - eight hours for that
 # NPr/V+   VX    V      D   NSg/V+ . Vg         NSg/J/P NSg/J . NSg/J NPl+  C/P NSg/I/C/Ddem
 > purpose if    not   in      session . If    the Congress , within  twenty - one       days after
-<<<<<<< HEAD
-# NSg/V+  NSg/C NSg/C NPr/J/P NSg/V+  . NSg/C D+  NPr/V+   . NSg/J/P NSg    . NSg/I/V/J NPl  P
+# N🅪Sg/V+ NSg/C NSg/C NPr/J/P NSg/V+  . NSg/C D+  NPr/V+   . NSg/J/P NSg    . NSg/I/V/J NPl  P
 > receipt of the latter written declaration , or    , if    Congress is  not   in      session ,
 # NSg/V   P  D+  NSg/J+ V/J     NSg+        . NPr/C . NSg/C NPr/V+   VL3 NSg/C NPr/J/P NSg/V+  .
 > within  twenty - one       days after Congress is  required to assemble , determines by
@@ -962,19 +938,6 @@
 # NPrPl/V3 V/C NPl    P  ISg/D$+ NSg/V+ . D+  NSg/V/J/P+ NSg/V+    VX    NSg/V    P  N🅪Sg/V
 > the same as    Acting    President ; otherwise , the President shall resume the powers
 # D   I/J  NSg/R NᴹSg/Vg/J NSg/V+    . J         . D+  NSg/V+    VX    NSg/V  D   NPrPl/V3
-=======
-# N🅪Sg/V+ NSg/C NSg/C NPr/J/P NSg/V+  . NSg/C D+  NPr/V+   . NSg/J/P NSg    . NSg/I/V/J NPl  P
-> receipt of the latter written declaration , or    , if    Congress is not   in      session ,
-# NSg/V   P  D+  NSg/J+ V/J     NSg+        . NPr/C . NSg/C NPr/V+   VL NSg/C NPr/J/P NSg/V+  .
-> within  twenty - one       days after Congress is required to assemble , determines by
-# NSg/J/P NSg    . NSg/I/V/J NPl  P     NPr/V+   VL V/J      P  V        . V          NSg/J/P
-> two - thirds vote  of both   Houses that         the President is unable  to discharge the
-# NSg . NPl/V  NSg/V P  I/C/Dq NPl/V+ NSg/I/C/Ddem D+  NSg/V+    VL NSg/V/J P  N🅪Sg/V    D
-> powers  and duties of his     office , the Vice       President shall continue to discharge
-# NPrPl/V V/C NPl    P  ISg/D$+ NSg/V+ . D+  NSg/V/J/P+ NSg/V+    VX    NSg/V    P  N🅪Sg/V
-> the same as    Acting   President ; otherwise , the President shall resume the powers
-# D   I/J  NSg/R NᴹSg/V/J NSg/V+    . J         . D+  NSg/V+    VX    NSg/V  D   NPrPl/V
->>>>>>> 5909fcaf
 > and duties of his     office .
 # V/C NPl    P  ISg/D$+ NSg/V+ .
 >
