--- conflicted
+++ resolved
@@ -108,21 +108,12 @@
 # V/J+   NPrPl/V+ . NPr/C NPr/J/P I/R/D+ NSg/J+ V/J      . V/C/P  C/P NSg+          NPr/J/P NSg+      .
 > or    other    crime  , the basis of representation therein shall be     reduced in      the
 # NPr/C NSg/V/J+ NSg/V+ . D   NSg   P  NSg+           W?      VX    NSg/VX V/J     NPr/J/P D+
-<<<<<<< HEAD
 > proportion which the number   of such  male   citizens shall bear    to the whole
 # NSg/V+     I/C+  D   NSg/V/JC P  NSg/I NPr/J+ NPl+     VX    NSg/V/J P  D   NSg/J
-> number   of male   citizens twenty - one       years of age    in      such   State  . The actual
-# NSg/V/JC P  NPr/J+ NPl+     NSg    . NSg/I/V/J NPl   P  NSg/V+ NPr/J/P NSg/I+ NSg/V+ . D   NSg/J
+> number   of male   citizens twenty - one       years of age     in      such   State  . The actual
+# NSg/V/JC P  NPr/J+ NPl+     NSg    . NSg/I/V/J NPl   P  N🅪Sg/V+ NPr/J/P NSg/I+ NSg/V+ . D   NSg/J
 > Enumeration shall be     made  within  three Years after the first   Meeting of the
-# NSg         VX    NSg/VX NSg/V NSg/J/P NSg   NPl+  JC/P  D   NSg/V/J NSg/V   P  D
-=======
-> proportion which the number  of such  male   citizens shall bear    to the whole
-# NSg/V+     I/C+  D   NSg/V/J P  NSg/I NPr/J+ NPl+     VX    NSg/V/J P  D   NSg/J
-> number  of male   citizens twenty - one       years of age     in      such   State  . The actual
-# NSg/V/J P  NPr/J+ NPl+     NSg    . NSg/I/V/J NPl   P  N🅪Sg/V+ NPr/J/P NSg/I+ NSg/V+ . D   NSg/J
-> Enumeration shall be     made  within  three Years after the first   Meeting of the
-# N🅪Sg        VX    NSg/VX NSg/V NSg/J/P NSg   NPl+  J/P   D   NSg/V/J NSg/V   P  D
->>>>>>> 274721ee
+# N🅪Sg        VX    NSg/VX NSg/V NSg/J/P NSg   NPl+  JC/P  D   NSg/V/J NSg/V   P  D
 > Congress of the United States   , and within  every subsequent Term    of ten  Years ,
 # NPr/V    P  D+  V/J+   NPrPl/V+ . V/C NSg/J/P D     NSg/J      NSg/V/J P  NSg+ NPl+  .
 > in      such  Manner as    they shall by      Law    direct . The Number   of Representatives shall
@@ -148,11 +139,7 @@
 >
 #
 > The House of Representatives shall chuse their Speaker and other    Officers ; and
-<<<<<<< HEAD
-# D   NPr/V P  NPl+            VX    ?     D$+   NSg     V/C NSg/V/J+ +        . V/C
-=======
-# D   NPr/V P  NPl+            VX    ?     D$+   NSg/J   V/C NSg/V/J+ NPl/V+   . V/C
->>>>>>> 274721ee
+# D   NPr/V P  NPl+            VX    ?     D$+   NSg     V/C NSg/V/J+ NPl/V+   . V/C
 > shall have   the sole    Power   of Impeachment .
 # VX    NSg/VX D   NSg/V/J NSg/V/J P  N🅪Sg+       .
 >
@@ -269,13 +256,8 @@
 # D+   NPr/V VX    NSg/VX D   NSg/V P  D+  NPl       . NPl/V   V/C
 > Qualifications of its     own      Members , and a   Majority of each shall constitute a
 # W?             P  ISg/D$+ NSg/V/J+ NPl/V+  . V/C D/P NSg      P  D+   VX    NSg/V      D/P
-<<<<<<< HEAD
-> Quorum to do     Business ; but     a    smaller Number    may    adjourn from day  to day , and
-# NSg    P  NSg/VX NSg/J+   . NSg/C/P D/P+ NSg/JC+ NSg/V/JC+ NPr/VX V       P    NPr+ P  NPr . V/C
-=======
-> Quorum to do     Business ; but     a    smaller Number   may    adjourn from day   to day  , and
-# NSg    P  NSg/VX N🅪Sg/J+  . NSg/C/P D/P+ J+      NSg/V/J+ NPr/VX V       P    NPr🅪+ P  NPr🅪 . V/C
->>>>>>> 274721ee
+> Quorum to do     Business ; but     a    smaller Number    may    adjourn from day   to day  , and
+# NSg    P  NSg/VX N🅪Sg/J+  . NSg/C/P D/P+ NSg/JC+ NSg/V/JC+ NPr/VX V       P    NPr🅪+ P  NPr🅪 . V/C
 > may    be     authorized to compel the Attendance of absent     Members , in      such   Manner ,
 # NPr/VX NSg/VX V/J        P  V      D   NSg        P  NSg/V/J/P+ NPl/V+  . NPr/J/P NSg/I+ NSg+   .
 > and under   such  Penalties as    each House  may     provide .
@@ -716,12 +698,8 @@
 # NPl/V+ . NPr/C NPl/V P  NSg/V+ NPr/J/P N🅪Sg/V/J P  NPr/V+ . NSg/V P    I/R/D NSg       NPr/C NSg/V/J
 > with another State  , or    with a    foreign Power    , or    engage in      War    , unless actually
 # P    I/D+    NSg/V+ . NPr/C P    D/P+ NSg/J+  NSg/V/J+ . NPr/C V      NPr/J/P NSg/V+ . C      R
-> invaded , or    in      such  imminent Danger    as    will   not   admit of delay    .
-<<<<<<< HEAD
-# V/J     . NPr/C NPr/J/P NSg/I J        NSg/V/JC+ NSg/R NPr/VX NSg/C V     P  NSg/V/J+ .
-=======
-# V/J     . NPr/C NPr/J/P NSg/I J        N🅪Sg/V/J+ NSg/R NPr/VX NSg/C V     P  NSg/V/J+ .
->>>>>>> 274721ee
+> invaded , or    in      such  imminent Danger     as    will   not   admit of delay    .
+# V/J     . NPr/C NPr/J/P NSg/I J        N🅪Sg/V/JC+ NSg/R NPr/VX NSg/C V     P  NSg/V/J+ .
 >
 #
 > Article . II .
@@ -1218,17 +1196,10 @@
 # NPr/P+ NSg/V  VX    NSg/VX V    P  NSg/V  C/P D/P+ NSg/J+  . NPr/C J+        V/J+     NSg/V+ .
 > unless on  a   presentment or    indictment of a   grand  jury     , except in      cases  arising
 # C      J/P D/P NSg         NPr/C NSg        P  D/P NSg/J+ NSg/V/J+ . V/C/P  NPr/J/P NPl/V+ V
-<<<<<<< HEAD
-> in      the land  or    naval forces , or    in      the militia , when    in      actual service in      time
-# NPr/J/P D+  NPr/V NPr/C J+    NPl/V+ . NPr/C NPr/J/P D   NSg     . NSg/I/C NPr/J/P NSg/J  NSg/V   NPr/J/P NSg/V/J
-> of war   or    public  danger    ; nor   shall any    person be     subject for the same offense
-# P  NSg/V NPr/C NSg/V/J NSg/V/JC+ . NSg/C VX    I/R/D+ NSg/V  NSg/VX NSg/V/J C/P D+  I/J+ NSg
-=======
 > in      the land   or    naval forces , or    in      the militia , when    in      actual service in      time
 # NPr/J/P D+  NPr🅪/V NPr/C J+    NPl/V+ . NPr/C NPr/J/P D   NSg     . NSg/I/C NPr/J/P NSg/J  NSg/V   NPr/J/P N🅪Sg/V/J
-> of war   or    public  danger    ; nor   shall any    person be     subject for the same offense
-# P  NSg/V NPr/C NSg/V/J N🅪Sg/V/J+ . NSg/C VX    I/R/D+ NSg/V  NSg/VX NSg/V/J C/P D+  I/J+ NSg
->>>>>>> 274721ee
+> of war   or    public  danger     ; nor   shall any    person be     subject for the same offense
+# P  NSg/V NPr/C NSg/V/J N🅪Sg/V/JC+ . NSg/C VX    I/R/D+ NSg/V  NSg/VX NSg/V/J C/P D+  I/J+ NSg
 > to be     twice put   in      jeopardy of life  or    limb   ; nor   shall be     compelled in      any
 # P  NSg/VX W?    NSg/V NPr/J/P NSg/V    P  NSg/V NPr/C NSg/V+ . NSg/C VX    NSg/VX V/J       NPr/J/P I/R/D+
 > criminal case  to be     a   witness against himself , nor   be     deprived of life  ,
@@ -1312,15 +1283,9 @@
 > The right   of citizens of the United States   , who    are eighteen years of age    or
 # D   NPr/V/J P  NPl      P  D+  V/J+   NPrPl/V+ . NPr/I+ V   NSg      NPl   P  N🅪Sg/V NPr/C
 > older , to vote  shall not   be     denied or    abridged by      the United States  or    by      any
-<<<<<<< HEAD
 # JC    . P  NSg/V VX    NSg/C NSg/VX V/J    NPr/C V/J      NSg/J/P D+  V/J+   NPrPl/V NPr/C NSg/J/P I/R/D
-> State on  account of age   , sex    , race   , color       , or    previous condition of servitude .
-# NSg/V J/P NSg/V   P  NSg/V . NSg/V+ . NSg/V+ . NSg/V/J/Am+ . NPr/C NSg/J    NSg/V     P  NSg+      .
-=======
-# J     . P  NSg/V VX    NSg/C NSg/VX V/J    NPr/C V/J      NSg/J/P D+  V/J+   NPrPl/V NPr/C NSg/J/P I/R/D
 > State on  account of age    , sex    , race   , color        , or    previous condition of servitude .
 # NSg/V J/P NSg/V   P  N🅪Sg/V . NSg/V+ . NSg/V+ . N🅪Sg/V/J/Am+ . NPr/C NSg/J    NSg/V     P  NSg+      .
->>>>>>> 274721ee
 >
 #
 > A    Person charged in      any   State with Treason , Felony , or    other    Crime  , who    shall
