--- conflicted
+++ resolved
@@ -110,17 +110,10 @@
 # NPr/C NSg/V/J+ NSg/V+ . D   NSg   P  NSg+           W?      VX    NSg/VX V/J     NPr/J/P D+
 > proportion which the number  of such  male   citizens shall bear    to the whole
 # NSg/V+     I/C+  D   NSg/V/J P  NSg/I NPr/J+ NPl+     VX    NSg/V/J P  D   NSg/J
-<<<<<<< HEAD
-> number  of male   citizens twenty - one       years of age    in      such   State  . The actual
-# NSg/V/J P  NPr/J+ NPl+     NSg    . NSg/I/V/J NPl   P  NSg/V+ NPr/J/P NSg/I+ NSg/V+ . D   NSg/J
-> Enumeration shall be     made  within  three Years after   the first   Meeting of the
-# NSg         VX    NSg/VX NSg/V NSg/J/P NSg   NPl+  J/R/C/P D   NSg/V/J NSg/V   P  D
-=======
 > number  of male   citizens twenty - one       years of age     in      such   State  . The actual
 # NSg/V/J P  NPr/J+ NPl+     NSg    . NSg/I/V/J NPl   P  N🅪Sg/V+ NPr/J/P NSg/I+ NSg/V+ . D   NSg/J
-> Enumeration shall be     made  within  three Years after the first   Meeting of the
-# N🅪Sg        VX    NSg/VX NSg/V NSg/J/P NSg   NPl+  J/P   D   NSg/V/J NSg/V   P  D
->>>>>>> ec93919a
+> Enumeration shall be     made  within  three Years after   the first   Meeting of the
+# N🅪Sg        VX    NSg/VX NSg/V NSg/J/P NSg   NPl+  J/R/C/P D   NSg/V/J NSg/V   P  D
 > Congress of the United States   , and within  every subsequent Term    of ten  Years ,
 # NPr/V    P  D+  V/J+   NPrPl/V+ . V/C NSg/J/P D     NSg/J      NSg/V/J P  NSg+ NPl+  .
 > in      such  Manner as    they shall by      Law    direct . The Number  of Representatives shall
