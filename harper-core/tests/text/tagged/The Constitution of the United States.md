> <!-- source: https://github.com/JesseKPhillips/USA-Constitution/blob/4cfdd130709fa7e8db998383b6917ba33b402ec6/Constitution.md -->
# Unlintable
>                         The Constitution Of The United States   Of America
# Unlintable HeadingStart D   NPr+         P  D   VP/J   NPrPl/V3 P  NPr+
>
#
> We   the People of the United States    , in        Order    to form    a   more         perfect   Union     ,
# IPl+ D   NPl/VB P  D+  VP/J   NPrPl/V3+ . NPr/J/R/P N🅪Sg/VB+ P  N🅪Sg/VB D/P NPr/I/J/R/Dq NSg/VB/J+ NPr/VB/J+ .
> establish Justice , insure domestic Tranquility , provide for   the common   defence    ,
# VB        NPr🅪Sg+ . VB     NSg/J    NSg         . VB      R/C/P D   NSg/VB/J N🅪Sg/Comm+ .
> promote the general  Welfare , and  secure the Blessings of Liberty to ourselves
# NSg/VB  D   NSg/VB/J Nᴹ/VB+  . VB/C VB/J   D   NPl/V3    P  NSg+    P  IPl+
> and  our Posterity , do  ordain and  establish this   Constitution for   the United
# VB/C D$+ Nᴹ+       . VXB VB     VB/C VB        I/Ddem NPr+         R/C/P D   VP/J
> States   of America .
# NPrPl/V3 P  NPr+    .
>
#
>              Article . I.
# HeadingStart NSg/VB+ . ?
>
#
>              Section . 1 .
# HeadingStart NSg/VB+ . # .
>
#
> All           legislative Powers    herein granted shall be      vested in        a
# NSg/I/J/C/Dq+ NSg/J+      NPrPl/V3+ R      VP/J    VXB   NSg/VXB VP/J   NPr/J/R/P D/P
> Congress of the United States    , which shall consist of a   Senate and  House  of
# NPr/VB   P  D+  VP/J   NPrPl/V3+ . I/C+  VXB   NSg/VB  P  D/P NPr+   VB/C NPr/VB P
> Representatives . Congress shall make   no        law      respecting an  establishment of
# NPl+            . NPr/VB+  VXB   NSg/VB NSg/Dq/P+ N🅪Sg/VB+ Nᴹ/Vg/J    D/P NSg           P
> religion , or    prohibiting the free     exercise thereof ; or    abridging the freedom of
# NSg/VB+  . NPr/C Nᴹ/Vg/J     D+  NSg/VB/J N🅪Sg/VB+ R       . NPr/C Nᴹ/Vg/J   D   N🅪Sg    P
> speech   , or    of the press   ; or    the right    of the people  peaceably to assemble , and
# N🅪Sg/VB+ . NPr/C P  D   NSg/VB+ . NPr/C D   NPr/VB/J P  D   NPl/VB+ R         P  VB       . VB/C
> to petition the government for   a   redress of grievances .
# P  NSg/VB   D   N🅪Sg+      R/C/P D/P NSg/VB  P  NPl        .
>
#
> No        person  shall be      a   Senator or    Representative in        Congress , or    elector of
# NSg/Dq/P+ NSg/VB+ VXB   NSg/VXB D/P NSg     NPr/C NSg/J          NPr/J/R/P NPr/VB+  . NPr/C NSg     P
> President and  Vice        President , or    hold     any    office  , civil or    military , under   the
# NSg/VB    VB/C NSg/VB/J/P+ NSg/VB+   . NPr/C NSg/VB/J I/R/Dq NSg/VB+ . J     NPr/C NSg/J    . NSg/J/P D
<<<<<<< HEAD
> United States    , or    under   any    State    , who    , having  previously taken an  oath    , as        a
# VP/J   NPrPl/V3+ . NPr/C NSg/J/P I/R/Dq N🅪Sg/VB+ . NPr/I+ . Nᴹ/Vg/J R          VPp/J D/P NSg/VB+ . NSg/R/C/P D/P
> member of Congress , or    as        an  officer of the United States    , or    as        a   member of
# NSg/VB P  NPr/VB+  . NPr/C NSg/R/C/P D/P NSg/VB  P  D   VP/J   NPrPl/V3+ . NPr/C NSg/R/C/P D/P NSg/VB P
> any    State    legislature , or    as        an  executive or    judicial officer of any    State    , to
# I/R/Dq N🅪Sg/VB+ NSg+        . NPr/C NSg/R/C/P D/P NSg/J     NPr/C NSg/J    NSg/VB  P  I/R/Dq N🅪Sg/VB+ . P
=======
> United States    , or    under   any    State    , who    , having  previously taken an  oath    , as    a
# VP/J   NPrPl/V3+ . NPr/C NSg/J/P I/R/Dq N🅪Sg/VB+ . NPr/I+ . Nᴹ/Vg/J R          VPp/J D/P NSg/VB+ . R/C/P D/P
> member of Congress , or    as    an  officer of the United States    , or    as    a   member of
# NSg/VB P  NPr/VB+  . NPr/C R/C/P D/P NSg/VB  P  D   VP/J   NPrPl/V3+ . NPr/C R/C/P D/P NSg/VB P
> any    State    legislature , or    as    an  executive or    judicial officer of any    State    , to
# I/R/Dq N🅪Sg/VB+ NSg+        . NPr/C R/C/P D/P NSg/J     NPr/C NSg/J    NSg/VB  P  I/R/Dq N🅪Sg/VB+ . P
>>>>>>> 51e02866
> support the Constitution of the United States    , shall have    engaged in
# N🅪Sg/VB D   NPr          P  D   VP/J   NPrPl/V3+ . VXB   NSg/VXB VP/J    NPr/J/R/P
> insurrection or    rebellion against the same , or    given       aid     or    comfort  to the
# N🅪Sg         NPr/C N🅪Sg+     C/P     D   I/J  . NPr/C NSg/VPp/J/P N🅪Sg/VB NPr/C N🅪Sg/VB+ P  D
> enemies thereof . But     Congress may     , by      a   vote   of two - thirds of each House   ,
# NPl/V3+ R       . NSg/C/P NPr/VB+  NPr/VXB . NSg/J/P D/P NSg/VB P  NSg . NPl/V3 P  Dq+  NPr/VB+ .
> remove such   disability .
# NSg/VB NSg/I+ N🅪Sg+      .
>
#
> The terms  of Senators and  Representatives shall end    at    noon    on  the 3 d         day    of
# D   NPl/V3 P  NPl      VB/C NPl+            VXB   NSg/VB NSg/P NSg/VB+ J/P D   # NPr/J/#r+ NPr🅪Sg P
> January , of the years in        which such   terms   end     ; and  the terms  of their
# NPr+    . P  D+  NPl+  NPr/J/R/P I/C+  NSg/I+ NPl/V3+ NSg/VB+ . VB/C D   NPl/V3 P  D$+
> successors shall then      begin  .
# NPl+       VXB   NSg/J/R/C NSg/VB .
>
#
>              Section . 2 .
# HeadingStart NSg/VB+ . # .
>
#
> The House  of Representatives shall be      composed of Members
# D   NPr/VB P  NPl+            VXB   NSg/VXB VP/J     P  NPl/V3+
> chosen   every second    Year by      the People of the several States    , and  the Electors
# Nᴹ/VPp/J Dq+   NSg/VB/J+ NSg+ NSg/J/P D   NPl/VB P  D+  J/Dq+   NPrPl/V3+ . VB/C D   NPl
> in        each State    shall have    the Qualifications requisite for   Electors of the most
# NPr/J/R/P Dq   N🅪Sg/VB+ VXB   NSg/VXB D   NPl+           NSg/J+    R/C/P NPl      P  D   NSg/I/J/R/Dq
> numerous Branch of the State    Legislature .
# J        NPr/VB P  D   N🅪Sg/VB+ NSg+        .
>
#
> No        Person  shall be      a    Representative who    shall not     have    attained to the Age     of
# NSg/Dq/P+ NSg/VB+ VXB   NSg/VXB D/P+ NSg/J+         NPr/I+ VXB   NSg/R/C NSg/VXB VP/J     P  D   N🅪Sg/VB P
> twenty five Years , and  been    seven Years a   Citizen of the United States    , and  who
# NSg    NSg  NPl+  . VB/C NSg/VPp NSg   NPl+  D/P NSg     P  D   VP/J   NPrPl/V3+ . VB/C NPr/I+
> shall not     , when    elected  , be      an  Inhabitant of that         State    in        which he       shall be
# VXB   NSg/R/C . NSg/I/C NSg/VP/J . NSg/VXB D/P NSg/J      P  NSg/I/C/Ddem N🅪Sg/VB+ NPr/J/R/P I/C+  NPr/ISg+ VXB   NSg/VXB
> chosen   .
# Nᴹ/VPp/J .
>
#
> Representatives shall be      apportioned among the several States    according to
# NPl+            VXB   NSg/VXB VP/J        P     D   J/Dq    NPrPl/V3+ Nᴹ/Vg/J   P
> their respective numbers   , counting the whole number     of persons in        each State    ,
# D$+   J          NPrPl/V3+ . Nᴹ/Vg/J  D   NSg/J N🅪Sg/VB/JC P  NPl/V3+ NPr/J/R/P Dq   N🅪Sg/VB+ .
> excluding Indians not     taxed . But     when    the right     to vote   at    any    election for   the
# Nᴹ/Vg/J   NPl+    NSg/R/C VP/J  . NSg/C/P NSg/I/C D+  NPr/VB/J+ P  NSg/VB NSg/P I/R/Dq NSg+     R/C/P D
> choice of electors for   President and  Vice        President of the United States    ,
# N🅪Sg/J P  NPl      R/C/P NSg/VB    VB/C NSg/VB/J/P+ NSg/VB    P  D   VP/J   NPrPl/V3+ .
> Representatives in        Congress , the Executive and  Judicial officers of a   State    , or
# NPl+            NPr/J/R/P NPr/VB+  . D   NSg/J     VB/C NSg/J    NPl/V3   P  D/P N🅪Sg/VB+ . NPr/C
> the members of the Legislature thereof , is  denied to any    of the male
# D   NPl/V3  P  D   NSg+        R       . VL3 VP/J   P  I/R/Dq P  D   NPr/J+
> inhabitants of such  State    , being        twenty - one     years of age      , and  citizens of the
# NPl         P  NSg/I N🅪Sg/VB+ . N🅪Sg/Vg/J/C+ NSg    . NSg/I/J NPl   P  N🅪Sg/VB+ . VB/C NPl      P  D
> United States    , or    in        any    way    abridged , except for   participation in        rebellion ,
# VP/J   NPrPl/V3+ . NPr/C NPr/J/R/P I/R/Dq NSg/J+ VP/J     . VB/C/P R/C/P Nᴹ+           NPr/J/R/P N🅪Sg+     .
> or    other    crime    , the basis of representation therein shall be      reduced in        the
# NPr/C NSg/VB/J N🅪Sg/VB+ . D   NSg   P  NSg+           R       VXB   NSg/VXB VP/J    NPr/J/R/P D
> proportion which the number     of such  male   citizens shall bear     to the whole
# NSg/VB+    I/C+  D   N🅪Sg/VB/JC P  NSg/I NPr/J+ NPl+     VXB   NSg/VB/J P  D   NSg/J
> number     of male   citizens twenty - one     years of age      in        such  State    . The actual
# N🅪Sg/VB/JC P  NPr/J+ NPl+     NSg    . NSg/I/J NPl   P  N🅪Sg/VB+ NPr/J/R/P NSg/I N🅪Sg/VB+ . D   NSg/J
> Enumeration shall be      made within  three Years after the first Meeting   of the
# N🅪Sg        VXB   NSg/VXB VP   NSg/J/P NSg   NPl+  P     D   NSg/J N🅪Sg/Vg/J P  D
> Congress of the United States    , and  within  every subsequent Term     of ten Years ,
# NPr/VB   P  D   VP/J   NPrPl/V3+ . VB/C NSg/J/P Dq    NSg/J      NSg/VB/J P  NSg NPl+  .
<<<<<<< HEAD
> in        such  Manner as        they shall by      Law      direct . The Number     of Representatives shall
# NPr/J/R/P NSg/I NSg+   NSg/R/C/P IPl+ VXB   NSg/J/P N🅪Sg/VB+ VB/J   . D   N🅪Sg/VB/JC P  NPl+            VXB
=======
> in        such  Manner as    they shall by      Law      direct . The Number     of Representatives shall
# NPr/J/R/P NSg/I NSg+   R/C/P IPl+ VXB   NSg/J/P N🅪Sg/VB+ VB/J   . D   N🅪Sg/VB/JC P  NPl+            VXB
>>>>>>> 51e02866
> not     exceed one     for   every thirty Thousand , but     each State    shall have    at    Least
# NSg/R/C VB     NSg/I/J R/C/P Dq    NSg    NSg      . NSg/C/P Dq+  N🅪Sg/VB+ VXB   NSg/VXB NSg/P NSg/J/Dq+
> one      Representative ; and  until such  enumeration shall be      made , the State   of New
# NSg/I/J+ NSg/J+         . VB/C C/P   NSg/I N🅪Sg        VXB   NSg/VXB VP   . D   N🅪Sg/VB P  NSg/J
> Hampshire shall be      entitled to chuse three , Massachusetts eight , Rhode - Island
# NPr+      VXB   NSg/VXB VP/J     P  ?     NSg   . NPr+          NSg/J . NPr   . NSg/VB
> and  Providence Plantations one     , Connecticut five , New   - York six , New   Jersey
# VB/C NPr+       NPl         NSg/I/J . NPr+        NSg  . NSg/J . NPr+ NSg . NSg/J NPr+
> four , Pennsylvania eight , Delaware one     , Maryland six , Virginia ten , North
# NSg  . NPr+         NSg/J . NPr      NSg/I/J . NPr      NSg . NPr+     NSg . NPr/VB/J+
> Carolina five , South     Carolina five , and  Georgia three .
# NPr+     NSg  . NPr/VB/J+ NPr+     NSg  . VB/C NPr+    NSg   .
>
#
> When    vacancies happen in        the Representation from any    State    , the Executive
# NSg/I/C NPl       VB     NPr/J/R/P D   NSg+           P    I/R/Dq N🅪Sg/VB+ . D   NSg/J
> Authority thereof shall issue   Writs  of Election to fill   such  Vacancies .
# N🅪Sg+     R       VXB   NSg/VB+ NPl/V3 P  NSg+     P  NSg/VB NSg/I NPl       .
>
#
> The House  of Representatives shall chuse their Speaker and  other    Officers ; and
# D   NPr/VB P  NPl+            VXB   ?     D$+   NSg     VB/C NSg/VB/J NPl/V3+  . VB/C
> shall have    the sole     Power      of Impeachment .
# VXB   NSg/VXB D   NSg/VB/J N🅪Sg/VB/J+ P  N🅪Sg        .
>
#
>              Section . 3 .
# HeadingStart NSg/VB+ . # .
>
#
> The Senate of the United States    shall be      composed of two
# D   NPr    P  D+  VP/J   NPrPl/V3+ VXB   NSg/VXB VP/J     P  NSg
> Senators from each State    , elected  by      the people  thereof , for   six years ; and
# NPl+     P    Dq+  N🅪Sg/VB+ . NSg/VP/J NSg/J/P D+  NPl/VB+ R       . R/C/P NSg NPl+  . VB/C
> each Senator shall have    one     vote    . The electors in        each State    shall have    the
# Dq   NSg+    VXB   NSg/VXB NSg/I/J NSg/VB+ . D   NPl      NPr/J/R/P Dq   N🅪Sg/VB+ VXB   NSg/VXB D
> qualifications requisite for   electors of the most         numerous branch of the State
# NPl+           NSg/J+    R/C/P NPl      P  D   NSg/I/J/R/Dq J        NPr/VB P  D   N🅪Sg/VB+
> legislatures .
# NPl          .
>
#
> Immediately after they shall be      assembled in        Consequence of the first  Election ,
# R           P     IPl+ VXB   NSg/VXB VP/J      NPr/J/R/P NSg/VB      P  D+  NSg/J+ NSg+     .
<<<<<<< HEAD
> they shall be      divided as        equally as        may     be      into three Classes . The Seats  of the
# IPl+ VXB   NSg/VXB VP/J    NSg/R/C/P R       NSg/R/C/P NPr/VXB NSg/VXB P    NSg+  NPl/V3+ . D   NPl/V3 P  D
=======
> they shall be      divided as    equally as    may     be      into three Classes . The Seats  of the
# IPl+ VXB   NSg/VXB VP/J    R/C/P R       R/C/P NPr/VXB NSg/VXB P    NSg+  NPl/V3+ . D   NPl/V3 P  D
>>>>>>> 51e02866
> Senators of the first  Class      shall be      vacated at    the Expiration of the second
# NPl      P  D+  NSg/J+ N🅪Sg/VB/J+ VXB   NSg/VXB VP/J    NSg/P D   N🅪Sg       P  D+  NSg/VB/J+
> Year , of the second   Class      at    the Expiration of the fourth    Year , and  of the
# NSg+ . P  D   NSg/VB/J N🅪Sg/VB/J+ NSg/P D   N🅪Sg       P  D+  NPr/VB/J+ NSg+ . VB/C P  D
> third    Class      at    the Expiration of the sixth     Year , so          that         one     third    may     be
# NSg/VB/J N🅪Sg/VB/J+ NSg/P D   N🅪Sg       P  D+  NSg/VB/J+ NSg+ . NSg/I/J/R/C NSg/I/C/Ddem NSg/I/J NSg/VB/J NPr/VXB NSg/VXB
> chosen   every second    Year ; and  when    vacancies happen in        the representation of
# Nᴹ/VPp/J Dq+   NSg/VB/J+ NSg+ . VB/C NSg/I/C NPl       VB     NPr/J/R/P D   NSg            P
> any    State    in        the Senate , the executive authority of such  State    shall issue
# I/R/Dq N🅪Sg/VB+ NPr/J/R/P D   NPr+   . D   NSg/J     N🅪Sg      P  NSg/I N🅪Sg/VB+ VXB   NSg/VB+
> writs  of election to fill   such  vacancies : Provided , That         the legislature of any
# NPl/V3 P  NSg+     P  NSg/VB NSg/I NPl       . VP/J/C   . NSg/I/C/Ddem D   NSg         P  I/R/Dq
> State    may     empower the executive thereof to make   temporary appointments until
# N🅪Sg/VB+ NPr/VXB VB      D   NSg/J     R       P  NSg/VB NSg/J     NPl+         C/P
<<<<<<< HEAD
> the people  fill   the vacancies by      election as        the legislature may     direct .
# D   NPl/VB+ NSg/VB D   NPl       NSg/J/P NSg+     NSg/R/C/P D   NSg+        NPr/VXB VB/J   .
=======
> the people  fill   the vacancies by      election as    the legislature may     direct .
# D   NPl/VB+ NSg/VB D   NPl       NSg/J/P NSg+     R/C/P D   NSg+        NPr/VXB VB/J   .
>>>>>>> 51e02866
>
#
> No        Person  shall be      a    Senator who    shall not     have    attained to the Age     of thirty
# NSg/Dq/P+ NSg/VB+ VXB   NSg/VXB D/P+ NSg+    NPr/I+ VXB   NSg/R/C NSg/VXB VP/J     P  D   N🅪Sg/VB P  NSg
> Years , and  been    nine Years a   Citizen of the United States    , and  who    shall not     ,
# NPl+  . VB/C NSg/VPp NSg  NPl+  D/P NSg     P  D   VP/J   NPrPl/V3+ . VB/C NPr/I+ VXB   NSg/R/C .
> when    elected  , be      an  Inhabitant of that         State    for   which he       shall be      chosen   .
# NSg/I/C NSg/VP/J . NSg/VXB D/P NSg/J      P  NSg/I/C/Ddem N🅪Sg/VB+ R/C/P I/C+  NPr/ISg+ VXB   NSg/VXB Nᴹ/VPp/J .
>
#
> The Vice        President of the United States    shall be      President of the Senate , but
# D   NSg/VB/J/P+ NSg/VB    P  D+  VP/J   NPrPl/V3+ VXB   NSg/VXB NSg/VB    P  D+  NPr+   . NSg/C/P
> shall have    no        Vote    , unless they be      equally divided .
# VXB   NSg/VXB NSg/Dq/P+ NSg/VB+ . C      IPl+ NSg/VXB R       VP/J    .
>
#
> The Senate shall chuse their other    Officers , and  also a   President pro     tempore ,
# D+  NPr+   VXB   ?     D$+   NSg/VB/J NPl/V3+  . VB/C R/C  D/P NSg/VB+   NSg/J/P ?       .
> in        the Absence of the Vice        President , or    when    he       shall exercise the Office of
# NPr/J/R/P D   N🅪Sg    P  D   NSg/VB/J/P+ NSg/VB+   . NPr/C NSg/I/C NPr/ISg+ VXB   N🅪Sg/VB  D   NSg/VB P
> President of the United States    .
# NSg/VB    P  D   VP/J   NPrPl/V3+ .
>
#
> The Senate shall have    the sole      Power      to try      all          Impeachments . When    sitting  for
# D+  NPr+   VXB   NSg/VXB D+  NSg/VB/J+ N🅪Sg/VB/J+ P  NSg/VB/J NSg/I/J/C/Dq NPl          . NSg/I/C NSg/Vg/J R/C/P
> that          Purpose  , they shall be      on  Oath    or    Affirmation . When    the President of the
# NSg/I/C/Ddem+ N🅪Sg/VB+ . IPl+ VXB   NSg/VXB J/P NSg/VB+ NPr/C NSg         . NSg/I/C D   NSg/VB    P  D+
> United States    is  tried , the Chief     Justice shall preside : And  no        Person  shall be
# VP/J   NPrPl/V3+ VL3 VP/J  . D+  NSg/VB/J+ NPr🅪Sg+ VXB   VB      . VB/C NSg/Dq/P+ NSg/VB+ VXB   NSg/VXB
> convicted without the Concurrence of two thirds of the Members present  .
# VP/J      C/P     D   NSg         P  NSg NPl/V3 P  D   NPl/V3+ NSg/VB/J .
>
#
> Judgment in        Cases   of impeachment shall not     extend further than to removal from
# NSg+     NPr/J/R/P NPl/V3+ P  N🅪Sg        VXB   NSg/R/C NSg/VB VB/JC   C/P  P  NSg     P
> Office  , and  disqualification to hold     and  enjoy any    Office of honor       , Trust     or
# NSg/VB+ . VB/C N🅪Sg             P  NSg/VB/J VB/C VB    I/R/Dq NSg/VB P  N🅪Sg/VB/Am+ . N🅪Sg/VB/J NPr/C
> Profit      under   the United States    : but     the Party     convicted shall nevertheless be
# N🅪Sg/VBP/J+ NSg/J/P D   VP/J   NPrPl/V3+ . NSg/C/P D   NSg/VB/J+ VP/J      VXB   R            NSg/VXB
> liable and  subject   to Indictment , Trial     , Judgment and  Punishment , according to
# J      VB/C NSg/VB/J+ P  NSg        . NSg/VB/J+ . NSg      VB/C N🅪Sg+      . Nᴹ/Vg/J   P
> Law     .
# N🅪Sg/VB .
>
#
>              Section . 4 .
# HeadingStart NSg/VB+ . # .
>
#
> The Times   , Places  and  Manner of holding Elections for   Senators
# D+  NPl/V3+ . NPl/V3+ VB/C NSg    P  Nᴹ/Vg/J NPl+      R/C/P NPl
> and  Representatives , shall be      prescribed in        each State    by      the Legislature
# VB/C NPl+            . VXB   NSg/VXB VP/J       NPr/J/R/P Dq   N🅪Sg/VB+ NSg/J/P D   NSg+
> thereof ; but     the Congress may     at    any    time       by      Law      make   or    alter  such
# R       . NSg/C/P D   NPr/VB+  NPr/VXB NSg/P I/R/Dq N🅪Sg/VB/J+ NSg/J/P N🅪Sg/VB+ NSg/VB NPr/C NSg/VB NSg/I
<<<<<<< HEAD
> Regulations , except as        to the Places of chusing Senators .
# NPl+        . VB/C/P NSg/R/C/P P  D   NPl/V3 P  ?       NPl+     .
=======
> Regulations , except as    to the Places of chusing Senators .
# NPl+        . VB/C/P R/C/P P  D   NPl/V3 P  ?       NPl+     .
>>>>>>> 51e02866
>
#
> The Congress shall assemble at    least    once  in        every year , and  such   meeting    shall
# D+  NPr/VB+  VXB   VB       NSg/P NSg/J/Dq NSg/C NPr/J/R/P Dq+   NSg+ . VB/C NSg/I+ N🅪Sg/Vg/J+ VXB
> begin  at    noon    on  the 3 d         day    of January , unless they shall by      law      appoint a
# NSg/VB NSg/P NSg/VB+ J/P D   # NPr/J/#r+ NPr🅪Sg P  NPr+    . C      IPl+ VXB   NSg/J/P N🅪Sg/VB+ VB      D/P+
> different day     .
# NSg/J     NPr🅪Sg+ .
>
#
>              Section . 5 .
# HeadingStart NSg/VB+ . # .
>
#
> Each House   shall be      the Judge  of the Elections , Returns and
# Dq+  NPr/VB+ VXB   NSg/VXB D   NSg/VB P  D+  NPl+      . NPl/V3  VB/C
> Qualifications of its     own       Members , and  a   Majority of each shall constitute a
# NPl            P  ISg/D$+ NSg/VB/J+ NPl/V3+ . VB/C D/P NSg      P  Dq+  VXB   NSg/VB     D/P
> Quorum to do  Business ; but     a   smaller Number      may     adjourn from day     to day    , and
# NSg    P  VXB N🅪Sg/J+  . NSg/C/P D/P NSg/JC  N🅪Sg/VB/JC+ NPr/VXB VB      P    NPr🅪Sg+ P  NPr🅪Sg . VB/C
> may     be      authorized to compel the Attendance of absent     Members , in        such  Manner ,
# NPr/VXB NSg/VXB VP/J       P  VB     D   NSg        P  NSg/VB/J/P NPl/V3+ . NPr/J/R/P NSg/I NSg+   .
<<<<<<< HEAD
> and  under   such  Penalties as        each House   may     provide .
# VB/C NSg/J/P NSg/I NPl+      NSg/R/C/P Dq   NPr/VB+ NPr/VXB VB      .
=======
> and  under   such  Penalties as    each House   may     provide .
# VB/C NSg/J/P NSg/I NPl+      R/C/P Dq   NPr/VB+ NPr/VXB VB      .
>>>>>>> 51e02866
>
#
> Each House   may     determine the Rules  of its     Proceedings , punish its     Members for
# Dq+  NPr/VB+ NPr/VXB VB        D   NPl/V3 P  ISg/D$+ NPl+        . VB     ISg/D$+ NPl/V3+ R/C/P
> disorderly Behaviour  , and  , with the Concurrence of two thirds  , expel a   Member  .
# R+         N🅪Sg/Comm+ . VB/C . P    D   NSg         P  NSg NPl/V3+ . VB    D/P NSg/VB+ .
>
#
> Each House   shall keep   a   Journal  of its     Proceedings , and  from time       to time
# Dq+  NPr/VB+ VXB   NSg/VB D/P NSg/VB/J P  ISg/D$+ NPl+        . VB/C P    N🅪Sg/VB/J+ P  N🅪Sg/VB/J
<<<<<<< HEAD
> publish the same , excepting such  Parts   as        may     in        their Judgment require
# VB      D   I/J  . Nᴹ/Vg/J   NSg/I NPl/V3+ NSg/R/C/P NPr/VXB NPr/J/R/P D$+   NSg+     NSg/VB
=======
> publish the same , excepting such  Parts   as    may     in        their Judgment require
# VB      D   I/J  . Nᴹ/Vg/J   NSg/I NPl/V3+ R/C/P NPr/VXB NPr/J/R/P D$+   NSg+     NSg/VB
>>>>>>> 51e02866
> Secrecy ; and  the Yeas and  Nays   of the Members of either House   on  any    question
# Nᴹ      . VB/C D   NPl  VB/C NPl/V3 P  D   NPl/V3  P  I/C    NPr/VB+ J/P I/R/Dq NSg/VB+
> shall , at    the Desire  of one     fifth    of those  Present  , be      entered on  the Journal   .
# VXB   . NSg/P D   N🅪Sg/VB P  NSg/I/J NSg/VB/J P  I/Ddem NSg/VB/J . NSg/VXB VP/J    J/P D   NSg/VB/J+ .
>
#
> Neither House   , during the Session of Congress , shall , without the Consent of
# I/C     NPr/VB+ . VB/P   D   NSg/VB  P  NPr/VB+  . VXB   . C/P     D   N🅪Sg/VP P
> the other    , adjourn for   more         than three days , nor   to any    other    Place    than that
# D   NSg/VB/J . VB      R/C/P NPr/I/J/R/Dq C/P  NSg   NPl+ . NSg/C P  I/R/Dq NSg/VB/J N🅪Sg/VB+ C/P  NSg/I/C/Ddem+
> in        which the two Houses  shall be      sitting  .
# NPr/J/R/P I/C+  D   NSg NPl/V3+ VXB   NSg/VXB NSg/Vg/J .
>
#
>              Section . 6 .
# HeadingStart NSg/VB+ . # .
>
#
> The Senators and  Representatives shall receive a   Compensation
# D   NPl      VB/C NPl+            VXB   NSg/VB  D/P N🅪Sg+
> for   their Services , to be      ascertained by      Law      , and  paid out          of the Treasury of
# R/C/P D$+   NPl/V3+  . P  NSg/VXB VP/J        NSg/J/P N🅪Sg/VB+ . VB/C VP/J NSg/VB/J/R/P P  D   NPr      P
> the United States    . They shall in        all           Cases   , except Treason , Felony and  Breach
# D   VP/J   NPrPl/V3+ . IPl+ VXB   NPr/J/R/P NSg/I/J/C/Dq+ NPl/V3+ . VB/C/P NSg     . NSg    VB/C NSg/VB
> of the Peace      , be      privileged from Arrest   during their Attendance at    the Session
# P  D   NPr🅪Sg/VB+ . NSg/VXB VP/J       P    N🅪Sg/VB+ VB/P   D$+   NSg+       NSg/P D   NSg/VB
> of their respective Houses  , and  in        going   to and  returning from the same ; and
# P  D$+   J          NPl/V3+ . VB/C NPr/J/R/P Nᴹ/Vg/J P  VB/C Nᴹ/Vg/J   P    D   I/J  . VB/C
> for   any    Speech  or    Debate   in        either House   , they shall not     be      questioned in        any
# R/C/P I/R/Dq N🅪Sg/VB NPr/C N🅪Sg/VB+ NPr/J/R/P I/C    NPr/VB+ . IPl+ VXB   NSg/R/C NSg/VXB VP/J       NPr/J/R/P I/R/Dq
> other    Place    .
# NSg/VB/J N🅪Sg/VB+ .
>
#
> No       Senator or    Representative shall , during the Time       for   which he       was elected  ,
# NSg/Dq/P NSg     NPr/C NSg/J+         VXB   . VB/P   D+  N🅪Sg/VB/J+ R/C/P I/C+  NPr/ISg+ VPt NSg/VP/J .
> be      appointed to any    civil Office  under   the Authority of the United States    ,
# NSg/VXB VP/J      P  I/R/Dq J+    NSg/VB+ NSg/J/P D   N🅪Sg      P  D+  VP/J   NPrPl/V3+ .
> which shall have    been    created , or    the Emoluments whereof shall have    been
# I/C+  VXB   NSg/VXB NSg/VPp VP/J    . NPr/C D   NPl        C       VXB   NSg/VXB NSg/VPp
> encreased during such  time       ; and  no       Person  holding any    Office  under   the United
# ?         VB/P   NSg/I N🅪Sg/VB/J+ . VB/C NSg/Dq/P NSg/VB+ Nᴹ/Vg/J I/R/Dq NSg/VB+ NSg/J/P D   VP/J
> States    , shall be      a   Member of either House   during his     Continuance in        Office  . No
# NPrPl/V3+ . VXB   NSg/VXB D/P NSg/VB P  I/C    NPr/VB+ VB/P   ISg/D$+ NSg         NPr/J/R/P NSg/VB+ . NSg/Dq/P+
> law      , varying the compensation for   the services of the Senators and
# N🅪Sg/VB+ . Nᴹ/Vg/J D   N🅪Sg+        R/C/P D   NPl/V3   P  D   NPl      VB/C
> Representatives , shall take   effect  , until an  election of Representatives shall
# NPl+            . VXB   NSg/VB NSg/VB+ . C/P   D/P NSg      P  NPl+            VXB
> have    intervened .
# NSg/VXB VP/J       .
>
#
>              Section . 7 .
# HeadingStart NSg/VB+ . # .
>
#
> All          Bills   for   raising Revenue shall originate in        the House  of
# NSg/I/J/C/Dq NPl/V3+ R/C/P Nᴹ/Vg/J NSg+    VXB   VB        NPr/J/R/P D   NPr/VB P
<<<<<<< HEAD
> Representatives ; but     the Senate may     propose or    concur with Amendments as        on
# NPl+            . NSg/C/P D+  NPr+   NPr/VXB NSg/VB  NPr/C VB     P    NPl+       NSg/R/C/P J/P
=======
> Representatives ; but     the Senate may     propose or    concur with Amendments as    on
# NPl+            . NSg/C/P D+  NPr+   NPr/VXB NSg/VB  NPr/C VB     P    NPl+       R/C/P J/P
>>>>>>> 51e02866
> other     Bills   .
# NSg/VB/J+ NPl/V3+ .
>
#
> Every Bill    which shall have    passed the House  of Representatives and  the Senate ,
# Dq+   NPr/VB+ I/C+  VXB   NSg/VXB VP/J   D   NPr/VB P  NPl             VB/C D+  NPr+   .
> shall , before it       become a    Law      , be      presented to the President of the United
# VXB   . C/P    NPr/ISg+ VBPp   D/P+ N🅪Sg/VB+ . NSg/VXB VP/J      P  D   NSg/VB    P  D+  VP/J
> States    ; If    he       approve he       shall sign   it       , but     if    not     he       shall return it       , with his
# NPrPl/V3+ . NSg/C NPr/ISg+ VB      NPr/ISg+ VXB   NSg/VB NPr/ISg+ . NSg/C/P NSg/C NSg/R/C NPr/ISg+ VXB   NSg/VB NPr/ISg+ . P    ISg/D$+
> Objections to that          House   in        which it       shall have    originated , who    shall enter  the
# NPl+       P  NSg/I/C/Ddem+ NPr/VB+ NPr/J/R/P I/C+  NPr/ISg+ VXB   NSg/VXB VP/J       . NPr/I+ VXB   NSg/VB D+
> Objections at    large on  their Journal   , and  proceed to reconsider it       . If    after
# NPl+       NSg/P NSg/J J/P D$+   NSg/VB/J+ . VB/C VB      P  VB         NPr/ISg+ . NSg/C P
> such  Reconsideration two thirds of that         House   shall agree to pass   the Bill    , it
# NSg/I N🅪Sg            NSg NPl/V3 P  NSg/I/C/Ddem NPr/VB+ VXB   VB    P  NSg/VB D   NPr/VB+ . NPr/ISg+
> shall be      sent   , together with the Objections , to the other    House   , by      which it
# VXB   NSg/VXB NSg/VP . J        P    D   NPl+       . P  D   NSg/VB/J NPr/VB+ . NSg/J/P I/C+  NPr/ISg+
> shall likewise be      reconsidered , and  if    approved by      two thirds of that         House   , it
# VXB   R        NSg/VXB VP/J         . VB/C NSg/C VP/J     NSg/J/P NSg NPl/V3 P  NSg/I/C/Ddem NPr/VB+ . NPr/ISg+
> shall become a   Law      . But     in        all          such  Cases   the Votes  of both   Houses  shall be
# VXB   VBPp   D/P N🅪Sg/VB+ . NSg/C/P NPr/J/R/P NSg/I/J/C/Dq NSg/I NPl/V3+ D   NPl/V3 P  I/C/Dq NPl/V3+ VXB   NSg/VXB
> determined by      yeas and  Nays   , and  the Names  of the Persons voting   for   and
# VP/J       NSg/J/P NPl  VB/C NPl/V3 . VB/C D   NPl/V3 P  D   NPl/V3+ Nᴹ/Vg/J+ R/C/P VB/C
> against the Bill    shall be      entered on  the Journal  of each House   respectively . If
# C/P     D   NPr/VB+ VXB   NSg/VXB VP/J    J/P D   NSg/VB/J P  Dq   NPr/VB+ R            . NSg/C
> any     Bill    shall not     be      returned by      the President within  ten Days ( Sundays
# I/R/Dq+ NPr/VB+ VXB   NSg/R/C NSg/VXB VP/J     NSg/J/P D   NSg/VB    NSg/J/P NSg NPl  . NPl/V3+
> excepted ) after it       shall have    been    presented to him  , the Same shall be      a   Law     ,
# VP/J     . P     NPr/ISg+ VXB   NSg/VXB NSg/VPp VP/J      P  ISg+ . D   I/J  VXB   NSg/VXB D/P N🅪Sg/VB .
<<<<<<< HEAD
> in        like         Manner as        if    he       had signed it       , unless the Congress by      their Adjournment
# NPr/J/R/P NSg/VB/J/C/P NSg+   NSg/R/C/P NSg/C NPr/ISg+ VP  VP/J   NPr/ISg+ . C      D+  NPr/VB+  NSg/J/P D$+   NSg
=======
> in        like         Manner as    if    he       had signed it       , unless the Congress by      their Adjournment
# NPr/J/R/P NSg/VB/J/C/P NSg+   R/C/P NSg/C NPr/ISg+ VP  VP/J   NPr/ISg+ . C      D+  NPr/VB+  NSg/J/P D$+   NSg
>>>>>>> 51e02866
> prevent its     Return , in        which Case       it       shall not     be      a   Law      .
# VB      ISg/D$+ NSg/VB . NPr/J/R/P I/C+  NPr🅪Sg/VB+ NPr/ISg+ VXB   NSg/R/C NSg/VXB D/P N🅪Sg/VB+ .
>
#
> Every Order    , Resolution , or    Vote    to which the Concurrence of the Senate and
# Dq    N🅪Sg/VB+ . +          . NPr/C NSg/VB+ P  I/C+  D   NSg         P  D   NPr+   VB/C
> House  of Representatives may     be      necessary ( except on  a   question of Adjournment )
# NPr/VB P  NPl+            NPr/VXB NSg/VXB NSg/J     . VB/C/P J/P D/P NSg/VB+  P  NSg         .
> shall be      presented to the President of the United States    ; and  before the Same
# VXB   NSg/VXB VP/J      P  D   NSg/VB    P  D   VP/J   NPrPl/V3+ . VB/C C/P    D   I/J
> shall take   Effect  , shall be      approved by      him  , or    being       disapproved by      him  , shall
# VXB   NSg/VB NSg/VB+ . VXB   NSg/VXB VP/J     NSg/J/P ISg+ . NPr/C N🅪Sg/Vg/J/C VP/J        NSg/J/P ISg+ . VXB
> be      repassed by      two thirds of the Senate and  House  of Representatives , according
# NSg/VXB ?        NSg/J/P NSg NPl/V3 P  D   NPr+   VB/C NPr/VB P  NPl+            . Nᴹ/Vg/J
> to the Rules  and  Limitations prescribed in        the Case      of a   Bill    .
# P  D   NPl/V3 VB/C NPl+        VP/J       NPr/J/R/P D   NPr🅪Sg/VB P  D/P NPr/VB+ .
>
#
>              Section . 8 .
# HeadingStart NSg/VB+ . # .
>
#
> The Congress shall have    Power      To lay       and  collect  Taxes   , Duties ,
# D+  NPr/VB+  VXB   NSg/VXB N🅪Sg/VB/J+ P  NSg/VPt/J VB/C NSg/VB/J NPl/V3+ . NPl+   .
> Imposts and  Excises , to pay      the Debts and  provide for   the common   Defence    and
# NPl     VB/C NPl/V3  . P  NSg/VB/J D   NPl+  VB/C VB      R/C/P D   NSg/VB/J N🅪Sg/Comm+ VB/C
> general  Welfare of the United States    ; but     all          Duties , Imposts and  Excises shall
# NSg/VB/J Nᴹ/VB   P  D   VP/J   NPrPl/V3+ . NSg/C/P NSg/I/J/C/Dq NPl+   . NPl     VB/C NPl/V3  VXB
> be      uniform  throughout the United States    ;
# NSg/VXB NSg/VB/J P          D   VP/J   NPrPl/V3+ .
>
#
>
#
>
#
> To borrow Money   on  the credit of the United States    ;
# P  NSg/VB N🅪Sg/J+ J/P D   NSg/VB P  D+  VP/J   NPrPl/V3+ .
>
#
>
#
>
#
> To regulate Commerce with foreign Nations , and  among the several States    , and
# P  VB       Nᴹ/VB+   P    NSg/J+  NPl+    . VB/C P     D+  J/Dq+   NPrPl/V3+ . VB/C
> with the Indian Tribes  ;
# P    D+  NPr/J+ NPl/V3+ .
>
#
>
#
>
#
> To establish an  uniform  Rule   of Naturalization , and  uniform  Laws    on  the subject
# P  VB        D/P NSg/VB/J NSg/VB P  Nᴹ             . VB/C NSg/VB/J NPl/V3+ J/P D   NSg/VB/J
> of Bankruptcies throughout the United States    ;
# P  NPl+         P          D   VP/J   NPrPl/V3+ .
>
#
>
#
>
#
> To coin   Money   , regulate the Value    thereof , and  of foreign Coin    , and  fix    the
# P  NSg/VB N🅪Sg/J+ . VB       D+  N🅪Sg/VB+ R       . VB/C P  NSg/J   NSg/VB+ . VB/C NSg/VB D
> Standard of Weights and  Measures ;
# NSg/J    P  NPl/V3  VB/C NPl/V3+  .
>
#
>
#
>
#
> To provide for   the Punishment of counterfeiting the Securities and  current Coin
# P  VB      R/C/P D   N🅪Sg       P  Nᴹ/Vg/J        D   NPl+       VB/C NSg/J   NSg/VB
> of the United States    ;
# P  D   VP/J   NPrPl/V3+ .
>
#
>
#
>
#
> To establish Post         Offices and  post         Roads ;
# P  VB        NPr🅪Sg/VB/P+ NPl/V3  VB/C NPr🅪Sg/VB/P+ NPl+  .
>
#
>
#
>
#
> To promote the Progress of Science and  useful Arts    , by      securing for   limited
# P  NSg/VB  D   Nᴹ/VB    P  N🅪Sg/VB VB/C J+     NPl/V3+ . NSg/J/P Nᴹ/Vg/J  R/C/P NSg/VP/J
> Times   to Authors and  Inventors the exclusive Right    to their respective Writings
# NPl/V3+ P  NPl/V3  VB/C NPl       D   NSg/J     NPr/VB/J P  D$+   J          NPl/V3
> and  Discoveries ;
# VB/C NPl+        .
>
#
>
#
>
#
> To constitute Tribunals inferior to the supreme  Court      ;
# P  NSg/VB     NPl       NSg/J    P  D   NSg/VB/J N🅪Sg/VB/J+ .
>
#
>
#
>
#
> To define   and  punish Piracies and  Felonies committed on  the high       Seas , and
# P  NSg/VB/J VB/C VB     ?        VB/C NPl      VB/J      J/P D   NSg/VB/J/R NPl+ . VB/C
> Offences against the Law     of Nations ;
# NPl/Comm C/P     D   N🅪Sg/VB P  NPl+    .
>
#
>
#
>
#
> To declare War      , grant   Letters of Marque and  Reprisal , and  make   Rules   concerning
# P  VB      N🅪Sg/VB+ . NPr/VB+ NPl/V3  P  NSg    VB/C NSg+     . VB/C NSg/VB NPl/V3+ NSg/Vg/J/P
> Captures on  Land      and  Water    ;
# NPl/V3   J/P NPr🅪Sg/VB VB/C N🅪Sg/VB+ .
>
#
>
#
>
#
> To raise  and  support  Armies , but     no       Appropriation of Money   to that          Use     shall be
# P  NSg/VB VB/C N🅪Sg/VB+ NPl+   . NSg/C/P NSg/Dq/P NSg           P  N🅪Sg/J+ P  NSg/I/C/Ddem+ N🅪Sg/VB VXB   NSg/VXB
> for   a   longer Term     than two  Years ;
# R/C/P D/P NSg/JC NSg/VB/J C/P  NSg+ NPl+  .
>
#
>
#
>
#
> To provide and  maintain a    Navy    ;
# P  VB      VB/C VB       D/P+ N🅪Sg/J+ .
>
#
>
#
>
#
> To make   Rules   for   the Government and  Regulation of the land      and  naval Forces  ;
# P  NSg/VB NPl/V3+ R/C/P D   N🅪Sg       VB/C N🅪Sg/J     P  D   NPr🅪Sg/VB VB/C J+    NPl/V3+ .
>
#
>
#
>
#
> To provide for   calling forth the Militia to execute the Laws   of the Union     ,
# P  VB      R/C/P Nᴹ/Vg/J R     D   NSg     P  VB      D   NPl/V3 P  D   NPr/VB/J+ .
> suppress Insurrections and  repel Invasions ;
# VB       NPl           VB/C VB    NPl       .
>
#
>
#
>
#
> To provide for   organizing , arming  , and  disciplining , the Militia , and  for
# P  VB      R/C/P Nᴹ/Vg/J    . Nᴹ/Vg/J . VB/C Nᴹ/Vg/J      . D   NSg     . VB/C R/C/P
<<<<<<< HEAD
> governing such  Part     of them     as        may     be      employed in        the Service of the United
# Nᴹ/Vg/J   NSg/I NSg/VB/J P  NSg/IPl+ NSg/R/C/P NPr/VXB NSg/VXB VP/J     NPr/J/R/P D   NSg/VB  P  D   VP/J
=======
> governing such  Part     of them     as    may     be      employed in        the Service of the United
# Nᴹ/Vg/J   NSg/I NSg/VB/J P  NSg/IPl+ R/C/P NPr/VXB NSg/VXB VP/J     NPr/J/R/P D   NSg/VB  P  D   VP/J
>>>>>>> 51e02866
> States    , reserving to the States    respectively , the Appointment of the Officers ,
# NPrPl/V3+ . Nᴹ/Vg/J   P  D   NPrPl/V3+ R            . D   NSg         P  D   NPl/V3+  .
> and  the Authority of training the Militia according to the discipline
# VB/C D   N🅪Sg      P  Nᴹ/Vg/J+ D   NSg     Nᴹ/Vg/J   P  D   NSg/VB+
> prescribed by      Congress ;
# VP/J       NSg/J/P NPr/VB+  .
>
#
>
#
>
#
> To exercise exclusive Legislation in        all           Cases   whatsoever , over    such  District
# P  N🅪Sg/VB  NSg/J     NSg+        NPr/J/R/P NSg/I/J/C/Dq+ NPl/V3+ I          . NSg/J/P NSg/I NSg/VB/J+
<<<<<<< HEAD
> ( not     exceeding ten  Miles  square   ) as        may     , by      Cession of particular States    , and
# . NSg/R/C Nᴹ/Vg/J   NSg+ NPrPl+ NSg/VB/J . NSg/R/C/P NPr/VXB . NSg/J/P NSg     P  NSg/J      NPrPl/V3+ . VB/C
=======
> ( not     exceeding ten  Miles  square   ) as    may     , by      Cession of particular States    , and
# . NSg/R/C Nᴹ/Vg/J   NSg+ NPrPl+ NSg/VB/J . R/C/P NPr/VXB . NSg/J/P NSg     P  NSg/J      NPrPl/V3+ . VB/C
>>>>>>> 51e02866
> the Acceptance of Congress , become the Seat   of the Government of the United
# D   N🅪Sg       P  NPr/VB+  . VBPp   D   NSg/VB P  D   N🅪Sg       P  D   VP/J
> States    , and  to exercise like         Authority over    all          Places  purchased by      the Consent
# NPrPl/V3+ . VB/C P  N🅪Sg/VB  NSg/VB/J/C/P N🅪Sg+     NSg/J/P NSg/I/J/C/Dq NPl/V3+ VP/J      NSg/J/P D   N🅪Sg/VP
> of the Legislature of the State    in        which the Same shall be      , for   the Erection of
# P  D   NSg         P  D   N🅪Sg/VB+ NPr/J/R/P I/C+  D   I/J  VXB   NSg/VXB . R/C/P D   NSg      P
> Forts  , Magazines , Arsenals , dock    - Yards   , and  other    needful Buildings ; — And
# NPl/V3 . NPl+      . NPl+     . NSg/VB+ . NPl/V3+ . VB/C NSg/VB/J NSg/J   NPl/V3+   . . VB/C
>
#
>
#
>
#
> To make   all           Laws    which shall be      necessary and  proper for   carrying into
# P  NSg/VB NSg/I/J/C/Dq+ NPl/V3+ I/C+  VXB   NSg/VXB NSg/J     VB/C NSg/J  R/C/P Nᴹ/Vg/J  P
> Execution the foregoing Powers    , and  all          other    Powers    vested by      this
# N🅪Sg+     D   Nᴹ/Vg/J   NPrPl/V3+ . VB/C NSg/I/J/C/Dq NSg/VB/J NPrPl/V3+ VP/J   NSg/J/P I/Ddem
> Constitution in        the Government of the United States    , or    in        any    Department or
# NPr+         NPr/J/R/P D   N🅪Sg       P  D   VP/J   NPrPl/V3+ . NPr/C NPr/J/R/P I/R/Dq NSg        NPr/C
> Officer thereof .
# NSg/VB+ R       .
>
#
>
#
>
#
>              Section . 9 .
# HeadingStart NSg/VB+ . # .
>
#
<<<<<<< HEAD
> The Migration or    Importation of such  Persons as        any    of the
# D   NSg+      NPr/C N🅪Sg        P  NSg/I NPl/V3+ NSg/R/C/P I/R/Dq P  D
=======
> The Migration or    Importation of such  Persons as    any    of the
# D   NSg+      NPr/C N🅪Sg        P  NSg/I NPl/V3+ R/C/P I/R/Dq P  D
>>>>>>> 51e02866
> States    now       existing shall think  proper to admit , shall not     be      prohibited by      the
# NPrPl/V3+ NSg/J/R/C Nᴹ/Vg/J  VXB   NSg/VB NSg/J  P  VB    . VXB   NSg/R/C NSg/VXB VP/J       NSg/J/P D
> Congress prior to the Year one      thousand eight hundred and  eight , but     a   Tax     or
# NPr/VB+  NSg/J P  D   NSg+ NSg/I/J+ NSg      NSg/J NSg     VB/C NSg/J . NSg/C/P D/P N🅪Sg/VB NPr/C
> duty  may     be      imposed on  such  Importation , not     exceeding ten dollars for   each
# N🅪Sg+ NPr/VXB NSg/VXB VP/J    J/P NSg/I N🅪Sg        . NSg/R/C Nᴹ/Vg/J   NSg NPl+    R/C/P Dq
> Person  .
# NSg/VB+ .
>
#
> The Privilege of the Writ   of Habeas Corpus shall not     be      suspended , unless when
# D   NSg/VB    P  D   NSg/VB P  ?      NSg+   VXB   NSg/R/C NSg/VXB VP/J      . C      NSg/I/C
> in        Cases  of Rebellion or    Invasion the public  Safety   may     require it       .
# NPr/J/R/P NPl/V3 P  N🅪Sg+     NPr/C NSg      D   Nᴹ/VB/J N🅪Sg/VB+ NPr/VXB NSg/VB  NPr/ISg+ .
>
#
> No       Bill   of Attainder or    ex        post         facto Law      shall be      passed .
# NSg/Dq/P NPr/VB P  NSg       NPr/C NSg/VB/J+ NPr🅪Sg/VB/P+ ?     N🅪Sg/VB+ VXB   NSg/VXB VP/J   .
>
#
> No       Capitation , or    other    direct , Tax      shall be      laid , unless in        Proportion to the
# NSg/Dq/P NSg        . NPr/C NSg/VB/J VB/J   . N🅪Sg/VB+ VXB   NSg/VXB VP/J . C      NPr/J/R/P NSg/VB+    P  D
> Census  or    Enumeration herein before directed to be      taken . Congress shall have
# NSg/VB+ NPr/C N🅪Sg        R      C/P    VP/J     P  NSg/VXB VPp/J . NPr/VB+  VXB   NSg/VXB
> power      to lay       and  collect  taxes   on  incomes , from whatever source   derived ,
# N🅪Sg/VB/J+ P  NSg/VPt/J VB/C NSg/VB/J NPl/V3+ J/P NPl/V3+ . P    NSg/I/J+ N🅪Sg/VB+ VP/J    .
> without apportionment among the several States    , and  without regard  to any
# C/P     NSg           P     D   J/Dq    NPrPl/V3+ . VB/C C/P     NSg/VB+ P  I/R/Dq
> census  or    enumeration .
# NSg/VB+ NPr/C N🅪Sg        .
>
#
> No       Tax     or    Duty  shall be      laid on  Articles exported from any    State    .
# NSg/Dq/P N🅪Sg/VB NPr/C N🅪Sg+ VXB   NSg/VXB VP/J J/P NPl/V3+  VP/J     P    I/R/Dq N🅪Sg/VB+ .
>
#
> No        Preference shall be      given       by      any    Regulation of Commerce or    Revenue to the
# NSg/Dq/P+ NSg/VB+    VXB   NSg/VXB NSg/VPp/J/P NSg/J/P I/R/Dq N🅪Sg/J     P  Nᴹ/VB    NPr/C NSg+    P  D
> Ports  of one     State    over    those  of another : nor   shall Vessels bound    to , or    from ,
# NPl/V3 P  NSg/I/J N🅪Sg/VB+ NSg/J/P I/Ddem P  I/D     . NSg/C VXB   NPl/V3+ NSg/VP/J P  . NPr/C P    .
> one      State    , be      obliged to enter  , clear    , or    pay      Duties in        another .
# NSg/I/J+ N🅪Sg/VB+ . NSg/VXB VP/J    P  NSg/VB . NSg/VB/J . NPr/C NSg/VB/J NPl+   NPr/J/R/P I/D     .
>
#
> No        Money   shall be      drawn from the Treasury , but     in        Consequence of Appropriations
# NSg/Dq/P+ N🅪Sg/J+ VXB   NSg/VXB VPp/J P    D   NPr      . NSg/C/P NPr/J/R/P NSg/VB      P  +
> made by      Law      ; and  a   regular Statement and  Account of the Receipts and
# VP   NSg/J/P N🅪Sg/VB+ . VB/C D/P NSg/J   NSg/VB/J+ VB/C NSg/VB  P  D   NPl/V3+  VB/C
> Expenditures of all          public  Money   shall be      published from time       to time      .
# NPl          P  NSg/I/J/C/Dq Nᴹ/VB/J N🅪Sg/J+ VXB   NSg/VXB VP/J      P    N🅪Sg/VB/J+ P  N🅪Sg/VB/J .
>
#
> No       Title   of Nobility shall be      granted by      the United States    : And  no       Person
# NSg/Dq/P NSg/VB+ P  NSg      VXB   NSg/VXB VP/J    NSg/J/P D   VP/J   NPrPl/V3+ . VB/C NSg/Dq/P NSg/VB+
> holding any    Office of Profit      or    Trust     under   them     , shall , without the Consent of
# Nᴹ/Vg/J I/R/Dq NSg/VB P  N🅪Sg/VBP/J+ NPr/C N🅪Sg/VB/J NSg/J/P NSg/IPl+ . VXB   . C/P     D   N🅪Sg/VP P
> the Congress , accept   of any    present  , Emolument , Office  , or    Title   , of any    kind
# D   NPr/VB+  . NSg/VB/J P  I/R/Dq NSg/VB/J . NSg       . NSg/VB+ . NPr/C NSg/VB+ . P  I/R/Dq NSg/J+
> whatever , from any    King      , Prince    , or    foreign State    .
# NSg/I/J+ . P    I/R/Dq NPr/VB/J+ . NPr/VB/J+ . NPr/C NSg/J   N🅪Sg/VB+ .
>
#
> The right    of citizens of the United States    to vote   in        any    primary  or    other
# D   NPr/VB/J P  NPl      P  D+  VP/J   NPrPl/V3+ P  NSg/VB NPr/J/R/P I/R/Dq NSg/VB/J NPr/C NSg/VB/J
> election for   President or    Vice        President , for   electors for   President or    Vice
# NSg      R/C/P NSg/VB    NPr/C NSg/VB/J/P+ NSg/VB+   . R/C/P NPl      R/C/P NSg/VB    NPr/C NSg/VB/J/P+
> President , or    for   Senator or    Representative in        Congress , shall not     be      denied or
# NSg/VB+   . NPr/C R/C/P NSg     NPr/C NSg/J+         NPr/J/R/P NPr/VB+  . VXB   NSg/R/C NSg/VXB VP/J   NPr/C
> abridged by      the United States    or    any    State    by      reason  of failure to pay      any    poll
# VP/J     NSg/J/P D   VP/J   NPrPl/V3+ NPr/C I/R/Dq N🅪Sg/VB+ NSg/J/P N🅪Sg/VB P  N🅪Sg+   P  NSg/VB/J I/R/Dq NSg/VB/J+
> tax     or    other    tax      .
# N🅪Sg/VB NPr/C NSg/VB/J N🅪Sg/VB+ .
>
#
>              Section . 10 .
# HeadingStart NSg/VB+ . #  .
>
#
> No        State    shall enter  into any    Treaty  , Alliance , or
# NSg/Dq/P+ N🅪Sg/VB+ VXB   NSg/VB P    I/R/Dq NSg/VB+ . N🅪Sg/VB+ . NPr/C
> Confederation ; grant   Letters of Marque and  Reprisal ; coin    Money   ; emit Bills  of
# NSg/J         . NPr/VB+ NPl/V3  P  NSg    VB/C NSg+     . NSg/VB+ N🅪Sg/J+ . VB   NPl/V3 P
> Credit  ; make   any    Thing but     gold    and  silver   Coin    a   Tender   in        Payment of Debts ;
# NSg/VB+ . NSg/VB I/R/Dq NSg+  NSg/C/P Nᴹ/VB/J VB/C Nᴹ/VB/J+ NSg/VB+ D/P NSg/VB/J NPr/J/R/P N🅪Sg    P  NPl+  .
> pass   any    Bill   of Attainder , ex        post         facto Law      , or    Law      impairing the Obligation
# NSg/VB I/R/Dq NPr/VB P  NSg       . NSg/VB/J+ NPr🅪Sg/VB/P+ ?     N🅪Sg/VB+ . NPr/C N🅪Sg/VB+ Nᴹ/Vg/J   D   N🅪Sg
> of Contracts , or    grant  any    Title   of Nobility .
# P  NPl/V3+   . NPr/C NPr/VB I/R/Dq NSg/VB+ P  NSg      .
>
#
> No        State    shall , without the Consent of the Congress , lay       any    Imposts or    Duties
# NSg/Dq/P+ N🅪Sg/VB+ VXB   . C/P     D   N🅪Sg/VP P  D+  NPr/VB+  . NSg/VPt/J I/R/Dq NPl     NPr/C NPl+
> on  Imports or    Exports , except what   may     be      absolutely necessary for   executing
# J/P NPl/V3  NPr/C NPl/V3+ . VB/C/P NSg/I+ NPr/VXB NSg/VXB R          NSg/J     R/C/P Nᴹ/Vg/J
> it's inspection Laws    : and  the net       Produce of all          Duties and  Imposts , laid by
# +    N🅪Sg+      NPl/V3+ . VB/C D   NSg/VB/J+ Nᴹ/VB   P  NSg/I/J/C/Dq NPl+   VB/C NPl     . VP/J NSg/J/P
> any    State    on  Imports or    Exports , shall be      for   the Use     of the Treasury of the
# I/R/Dq N🅪Sg/VB+ J/P NPl/V3  NPr/C NPl/V3+ . VXB   NSg/VXB R/C/P D   N🅪Sg/VB P  D   NPr      P  D
> United States    ; and  all          such  Laws    shall be      subject  to the Revision and  Controul
# VP/J   NPrPl/V3+ . VB/C NSg/I/J/C/Dq NSg/I NPl/V3+ VXB   NSg/VXB NSg/VB/J P  D   NSg/VB+  VB/C ?
> of the Congress .
# P  D   NPr/VB+  .
>
#
> No        State    shall , without the Consent of Congress , lay       any    Duty of Tonnage , keep
# NSg/Dq/P+ N🅪Sg/VB+ VXB   . C/P     D   N🅪Sg/VP P  NPr/VB+  . NSg/VPt/J I/R/Dq N🅪Sg P  NSg+    . NSg/VB
> Troops  , or    Ships  of War      in        time      of Peace      , enter  into any    Agreement or    Compact
# NPl/V3+ . NPr/C NPl/V3 P  N🅪Sg/VB+ NPr/J/R/P N🅪Sg/VB/J P  NPr🅪Sg/VB+ . NSg/VB P    I/R/Dq N🅪Sg+     NPr/C NSg/VB/J
> with another State    , or    with a    foreign Power      , or    engage in        War      , unless actually
# P    I/D+    N🅪Sg/VB+ . NPr/C P    D/P+ NSg/J+  N🅪Sg/VB/J+ . NPr/C VB     NPr/J/R/P N🅪Sg/VB+ . C      R
<<<<<<< HEAD
> invaded , or    in        such  imminent Danger      as        will    not     admit of delay      .
# VP/J    . NPr/C NPr/J/R/P NSg/I J        N🅪Sg/VB/JC+ NSg/R/C/P NPr/VXB NSg/R/C VB    P  NSg/VPt/J+ .
=======
> invaded , or    in        such  imminent Danger      as    will    not     admit of delay      .
# VP/J    . NPr/C NPr/J/R/P NSg/I J        N🅪Sg/VB/JC+ R/C/P NPr/VXB NSg/R/C VB    P  NSg/VPt/J+ .
>>>>>>> 51e02866
>
#
>              Article . II .
# HeadingStart NSg/VB+ . #r .
>
#
>              Section . 1 .
# HeadingStart NSg/VB+ . # .
>
#
> The executive Power      shall be      vested in        a   President of the
# D+  NSg/J+    N🅪Sg/VB/J+ VXB   NSg/VXB VP/J   NPr/J/R/P D/P NSg/VB    P  D
> United States   of America . He       shall hold     his     Office  during the Term     of four
# VP/J   NPrPl/V3 P  NPr+    . NPr/ISg+ VXB   NSg/VB/J ISg/D$+ NSg/VB+ VB/P   D   NSg/VB/J P  NSg+
> Years ending  at    noon    on  the 20th day    of January , and  , together with the Vice
# NPl+  Nᴹ/Vg/J NSg/P NSg/VB+ J/P D   #    NPr🅪Sg P  NPr+    . VB/C . J        P    D+  NSg/VB/J/P+
<<<<<<< HEAD
> President , chosen   for   the same Term      , be      elected  , as        follows
# NSg/VB+   . Nᴹ/VPp/J R/C/P D+  I/J+ NSg/VB/J+ . NSg/VXB NSg/VP/J . NSg/R/C/P NPl/V3
>
#
> Each State    shall appoint , in        such  Manner as        the Legislature thereof may     direct ,
# Dq+  N🅪Sg/VB+ VXB   VB      . NPr/J/R/P NSg/I NSg+   NSg/R/C/P D   NSg+        R       NPr/VXB VB/J   .
=======
> President , chosen   for   the same Term      , be      elected  , as    follows
# NSg/VB+   . Nᴹ/VPp/J R/C/P D+  I/J+ NSg/VB/J+ . NSg/VXB NSg/VP/J . R/C/P NPl/V3
>
#
> Each State    shall appoint , in        such  Manner as    the Legislature thereof may     direct ,
# Dq+  N🅪Sg/VB+ VXB   VB      . NPr/J/R/P NSg/I NSg+   R/C/P D   NSg+        R       NPr/VXB VB/J   .
>>>>>>> 51e02866
> a   Number      of Electors , equal    to the whole Number     of Senators and  Representatives
# D/P N🅪Sg/VB/JC+ P  NPl      . NSg/VB/J P  D   NSg/J N🅪Sg/VB/JC P  NPl      VB/C NPl+
> to which the State    may     be      entitled in        the Congress : but     no       Senator or
# P  I/C+  D   N🅪Sg/VB+ NPr/VXB NSg/VXB VP/J     NPr/J/R/P D   NPr/VB+  . NSg/C/P NSg/Dq/P NSg     NPr/C
> Representative , or    Person  holding an  Office of Trust     or    Profit      under   the United
# NSg/J+         . NPr/C NSg/VB+ Nᴹ/Vg/J D/P NSg/VB P  N🅪Sg/VB/J NPr/C N🅪Sg/VBP/J+ NSg/J/P D   VP/J
> States    , shall be      appointed an  Elector .
# NPrPl/V3+ . VXB   NSg/VXB VP/J      D/P NSg     .
>
#
>              SubSection . 1 .
# HeadingStart NSg/VB+    . # .
>
#
> The Electors shall meet     in        their respective states    , and  vote
# D   NPl      VXB   NSg/VB/J NPr/J/R/P D$+   J          NPrPl/V3+ . VB/C NSg/VB+
> by      ballot for   President and  Vice        - President , one     of whom , at    least    , shall not     be
# NSg/J/P NSg/VB R/C/P NSg/VB    VB/C NSg/VB/J/P+ . NSg/VB+   . NSg/I/J P  I+   . NSg/P NSg/J/Dq . VXB   NSg/R/C NSg/VXB
> an  inhabitant of the same state    with themselves ; they shall name   in        their
# D/P NSg/J      P  D   I/J  N🅪Sg/VB+ P    IPl+       . IPl+ VXB   NSg/VB NPr/J/R/P D$+
<<<<<<< HEAD
> ballots the person  voted for   as        President , and  in        distinct ballots the person
# NPl/V3  D   NSg/VB+ VP/J  R/C/P NSg/R/C/P NSg/VB+   . VB/C NPr/J/R/P VB/J     NPl/V3  D   NSg/VB+
> voted for   as        Vice        - President , and  they shall make   distinct lists  of all          persons
# VP/J  R/C/P NSg/R/C/P NSg/VB/J/P+ . NSg/VB+   . VB/C IPl+ VXB   NSg/VB VB/J     NPl/V3 P  NSg/I/J/C/Dq NPl/V3+
> voted for   as        President , and  all          persons voted for   as        Vice        - President and  of the
# VP/J  R/C/P NSg/R/C/P NSg/VB+   . VB/C NSg/I/J/C/Dq NPl/V3+ VP/J  R/C/P NSg/R/C/P NSg/VB/J/P+ . NSg/VB    VB/C P  D
=======
> ballots the person  voted for   as    President , and  in        distinct ballots the person
# NPl/V3  D   NSg/VB+ VP/J  R/C/P R/C/P NSg/VB+   . VB/C NPr/J/R/P VB/J     NPl/V3  D   NSg/VB+
> voted for   as    Vice        - President , and  they shall make   distinct lists  of all          persons
# VP/J  R/C/P R/C/P NSg/VB/J/P+ . NSg/VB+   . VB/C IPl+ VXB   NSg/VB VB/J     NPl/V3 P  NSg/I/J/C/Dq NPl/V3+
> voted for   as    President , and  all          persons voted for   as    Vice        - President and  of the
# VP/J  R/C/P R/C/P NSg/VB+   . VB/C NSg/I/J/C/Dq NPl/V3+ VP/J  R/C/P R/C/P NSg/VB/J/P+ . NSg/VB    VB/C P  D
>>>>>>> 51e02866
> number     of votes   for   each , which lists   they shall sign    and  certify , and  transmit
# N🅪Sg/VB/JC P  NPl/V3+ R/C/P Dq   . I/C+  NPl/V3+ IPl+ VXB   NSg/VB+ VB/C VB      . VB/C VB
> sealed to the seat   of the government of the United States    , directed to the
# VP/J   P  D   NSg/VB P  D   N🅪Sg       P  D   VP/J   NPrPl/V3+ . VP/J     P  D
> President of the Senate ; — The President of the Senate shall , in        the presence of
# NSg/VB    P  D   NPr+   . . D   NSg/VB    P  D   NPr+   VXB   . NPr/J/R/P D   N🅪Sg/VB  P
> the Senate and  House  of Representatives , open     all          the certificates and  the
# D   NPr+   VB/C NPr/VB P  NPl+            . NSg/VB/J NSg/I/J/C/Dq D   NPl/V3+      VB/C D
> votes   shall then      be      counted ; — The person  having  the greatest Number     of votes   for
# NPl/V3+ VXB   NSg/J/R/C NSg/VXB VP/J    . . D   NSg/VB+ Nᴹ/Vg/J D   JS       N🅪Sg/VB/JC P  NPl/V3+ R/C/P
> President , shall be      the President , if    such  number      be      a   majority of the whole
# NSg/VB+   . VXB   NSg/VXB D   NSg/VB+   . NSg/C NSg/I N🅪Sg/VB/JC+ NSg/VXB D/P NSg      P  D   NSg/J
> number      of Electors appointed ; and  if    no       person  have    such  majority , then      from
# N🅪Sg/VB/JC+ P  NPl      VP/J      . VB/C NSg/C NSg/Dq/P NSg/VB+ NSg/VXB NSg/I NSg+     . NSg/J/R/C P
> the persons having  the highest numbers   not     exceeding three on  the list   of those
# D   NPl/V3+ Nᴹ/Vg/J D   JS      NPrPl/V3+ NSg/R/C Nᴹ/Vg/J   NSg   J/P D   NSg/VB P  I/Ddem
<<<<<<< HEAD
> voted for   as        President , the House  of Representatives shall choose   immediately ,
# VP/J+ R/C/P NSg/R/C/P NSg/VB+   . D   NPr/VB P  NPl+            VXB   NSg/VB/C R           .
=======
> voted for   as    President , the House  of Representatives shall choose   immediately ,
# VP/J+ R/C/P R/C/P NSg/VB+   . D   NPr/VB P  NPl+            VXB   NSg/VB/C R           .
>>>>>>> 51e02866
> by      ballot  , the President . But     in        choosing the President , the votes   shall be
# NSg/J/P NSg/VB+ . D   NSg/VB+   . NSg/C/P NPr/J/R/P Nᴹ/Vg/J  D+  NSg/VB+   . D+  NPl/V3+ VXB   NSg/VXB
> taken by      states    , the representation from each state    having  one      vote    ; a   quorum
# VPp/J NSg/J/P NPrPl/V3+ . D   NSg            P    Dq+  N🅪Sg/VB+ Nᴹ/Vg/J NSg/I/J+ NSg/VB+ . D/P NSg
> for   this   purpose  shall consist of a   member or    members from two - thirds of the
# R/C/P I/Ddem N🅪Sg/VB+ VXB   NSg/VB  P  D/P NSg/VB NPr/C NPl/V3+ P    NSg . NPl/V3 P  D
> states    , and  a   majority of all          the states    shall be      necessary to a   choice  . [ If    ,
# NPrPl/V3+ . VB/C D/P NSg      P  NSg/I/J/C/Dq D   NPrPl/V3+ VXB   NSg/VXB NSg/J     P  D/P N🅪Sg/J+ . . NSg/C .
> at    the time       fixed for   the beginning of the term     of the President , the President
# NSg/P D+  N🅪Sg/VB/J+ VP/J  R/C/P D   NSg/Vg/J  P  D   NSg/VB/J P  D+  NSg/VB+   . D+  NSg/VB+
> elect    shall have    died , the Vice        President elect    shall become President . If    a
# NSg/VB/J VXB   NSg/VXB VP/J . D   NSg/VB/J/P+ NSg/VB+   NSg/VB/J VXB   VBPp   NSg/VB+   . NSg/C D/P+
> President shall not     have    been    chosen   before the time       fixed for   the beginning of
# NSg/VB+   VXB   NSg/R/C NSg/VXB NSg/VPp Nᴹ/VPp/J C/P    D+  N🅪Sg/VB/J+ VP/J  R/C/P D   NSg/Vg/J  P
> his     term      , or    if    the President elect    shall have    failed to qualify , then      the Vice
# ISg/D$+ NSg/VB/J+ . NPr/C NSg/C D+  NSg/VB+   NSg/VB/J VXB   NSg/VXB VP/J   P  NSg/VB  . NSg/J/R/C D   NSg/VB/J/P+
<<<<<<< HEAD
> President elect    shall act     as        President until a   President shall have    qualified ;
# NSg/VB+   NSg/VB/J VXB   NPr/VB+ NSg/R/C/P NSg/VB+   C/P   D/P NSg/VB+   VXB   NSg/VXB VP/J      .
=======
> President elect    shall act     as    President until a   President shall have    qualified ;
# NSg/VB+   NSg/VB/J VXB   NPr/VB+ R/C/P NSg/VB+   C/P   D/P NSg/VB+   VXB   NSg/VXB VP/J      .
>>>>>>> 51e02866
> and  the Congress may     by      law      provide for   the case       wherein neither a   President
# VB/C D   NPr/VB+  NPr/VXB NSg/J/P N🅪Sg/VB+ VB      R/C/P D   NPr🅪Sg/VB+ C       I/C     D/P NSg/VB+
> elect    nor   a   Vice        President elect    shall have    qualified , declaring who    shall then
# NSg/VB/J NSg/C D/P NSg/VB/J/P+ NSg/VB+   NSg/VB/J VXB   NSg/VXB VP/J      . Nᴹ/Vg/J   NPr/I+ VXB   NSg/J/R/C
<<<<<<< HEAD
> act     as        President , or    the manner in        which one     who    is  to act    shall be      selected ,
# NPr/VB+ NSg/R/C/P NSg/VB+   . NPr/C D   NSg+   NPr/J/R/P I/C+  NSg/I/J NPr/I+ VL3 P  NPr/VB VXB   NSg/VXB VP/J     .
=======
> act     as    President , or    the manner in        which one     who    is  to act    shall be      selected ,
# NPr/VB+ R/C/P NSg/VB+   . NPr/C D   NSg+   NPr/J/R/P I/C+  NSg/I/J NPr/I+ VL3 P  NPr/VB VXB   NSg/VXB VP/J     .
>>>>>>> 51e02866
> and  such  person  shall act     accordingly until a   President or    Vice        President shall
# VB/C NSg/I NSg/VB+ VXB   NPr/VB+ R           C/P   D/P NSg/VB    NPr/C NSg/VB/J/P+ NSg/VB+   VXB
> have    qualified . The Congress may     by      law      provide for   the case      of the death  of any
# NSg/VXB VP/J      . D+  NPr/VB+  NPr/VXB NSg/J/P N🅪Sg/VB+ VB      R/C/P D   NPr🅪Sg/VB P  D   NPr🅪Sg P  I/R/Dq
> of the persons from whom the House  of Representatives may     choose   a    President
# P  D   NPl/V3+ P    I+   D   NPr/VB P  NPl+            NPr/VXB NSg/VB/C D/P+ NSg/VB+
> whenever the right    of choice  shall have    devolved upon them     , and  for   the case      of
# C        D   NPr/VB/J P  N🅪Sg/J+ VXB   NSg/VXB VP/J     P    NSg/IPl+ . VB/C R/C/P D   NPr🅪Sg/VB P
> the death  of any    of the persons from whom the Senate may     choose   a   Vice
# D   NPr🅪Sg P  I/R/Dq P  D   NPl/V3+ P    I+   D   NPr+   NPr/VXB NSg/VB/C D/P NSg/VB/J/P+
> President whenever the right    of choice  shall have    devolved upon them     . ] The
# NSg/VB+   C        D   NPr/VB/J P  N🅪Sg/J+ VXB   NSg/VXB VP/J     P    NSg/IPl+ . . D+
<<<<<<< HEAD
> person  having  the greatest number     of votes   as        Vice        - President , shall be      the
# NSg/VB+ Nᴹ/Vg/J D   JS       N🅪Sg/VB/JC P  NPl/V3+ NSg/R/C/P NSg/VB/J/P+ . NSg/VB+   . VXB   NSg/VXB D
=======
> person  having  the greatest number     of votes   as    Vice        - President , shall be      the
# NSg/VB+ Nᴹ/Vg/J D   JS       N🅪Sg/VB/JC P  NPl/V3+ R/C/P NSg/VB/J/P+ . NSg/VB+   . VXB   NSg/VXB D
>>>>>>> 51e02866
> Vice        - President , if    such   number      be      a   majority of the whole number     of Electors
# NSg/VB/J/P+ . NSg/VB+   . NSg/C NSg/I+ N🅪Sg/VB/JC+ NSg/VXB D/P NSg      P  D   NSg/J N🅪Sg/VB/JC P  NPl
> appointed , and  if    no       person  have    a   majority , then      from the two highest numbers
# VP/J      . VB/C NSg/C NSg/Dq/P NSg/VB+ NSg/VXB D/P NSg+     . NSg/J/R/C P    D   NSg JS      NPrPl/V3+
> on  the list    , the Senate shall choose   the Vice        - President ; a   quorum for   the
# J/P D   NSg/VB+ . D   NPr+   VXB   NSg/VB/C D   NSg/VB/J/P+ . NSg/VB+   . D/P NSg    R/C/P D
> purpose  shall consist of two - thirds of the whole number     of Senators , and  a
# N🅪Sg/VB+ VXB   NSg/VB  P  NSg . NPl/V3 P  D   NSg/J N🅪Sg/VB/JC P  NPl+     . VB/C D/P
> majority of the whole number      shall be      necessary to a   choice  . But     no        person
# NSg      P  D   NSg/J N🅪Sg/VB/JC+ VXB   NSg/VXB NSg/J     P  D/P N🅪Sg/J+ . NSg/C/P NSg/Dq/P+ NSg/VB+
> constitutionally ineligible to the office of President shall be      eligible to
# R                NSg/J      P  D   NSg/VB P  NSg/VB+   VXB   NSg/VXB NSg/J    P
> that         of Vice        - President of the United States    .
# NSg/I/C/Ddem P  NSg/VB/J/P+ . NSg/VB    P  D   VP/J   NPrPl/V3+ .
>
#
> The Congress may     determine the Time      of chusing the Electors , and  the Day     on
# D+  NPr/VB+  NPr/VXB VB        D   N🅪Sg/VB/J P  ?       D   NPl      . VB/C D   NPr🅪Sg+ J/P
> which they shall give   their Votes   ; which Day     shall be      the same throughout the
# I/C+  IPl+ VXB   NSg/VB D$+   NPl/V3+ . I/C+  NPr🅪Sg+ VXB   NSg/VXB D   I/J  P          D
> United States    .
# VP/J   NPrPl/V3+ .
>
#
>              SubSection . 2
# HeadingStart NSg/VB+    . #
>
#
> No       Person  except a    natural born      Citizen , or    a   Citizen of the
# NSg/Dq/P NSg/VB+ VB/C/P D/P+ NSg/J+  NPr/VB/J+ NSg+    . NPr/C D/P NSg     P  D+
> United States    , at    the time      of the Adoption of this    Constitution , shall be
# VP/J   NPrPl/V3+ . NSg/P D   N🅪Sg/VB/J P  D   N🅪Sg     P  I/Ddem+ NPr+         . VXB   NSg/VXB
> eligible to the Office of President ; neither shall any     Person  be      eligible to
# NSg/J    P  D   NSg/VB P  NSg/VB+   . I/C     VXB   I/R/Dq+ NSg/VB+ NSg/VXB NSg/J    P
> that         Office  who    shall not     have    attained to the Age     of thirty five Years , and
# NSg/I/C/Ddem NSg/VB+ NPr/I+ VXB   NSg/R/C NSg/VXB VP/J     P  D   N🅪Sg/VB P  NSg    NSg  NPl+  . VB/C
> been    fourteen Years a   Resident within  the United States    .
# NSg/VPp NSg      NPl+  D/P NSg/J+   NSg/J/P D   VP/J   NPrPl/V3+ .
>
#
> No        person  shall be      elected  to the office of the President more         than twice , and
<<<<<<< HEAD
# NPr/Dq/P+ NSg/VB+ VXB   NSg/VXB NSg/VP/J P  D   NSg/VB P  D+  NSg/VB+   NPr/I/J/R/Dq C/P  R     . VB/C
> no        person  who    has held the office of President , or    acted as        President , for   more
# NPr/Dq/P+ NSg/VB+ NPr/I+ V3  VP   D   NSg/VB P  NSg/VB+   . NPr/C VP/J  NSg/R/C/P NSg/VB+   . R/C/P NPr/I/J/R/Dq
=======
# NSg/Dq/P+ NSg/VB+ VXB   NSg/VXB NSg/VP/J P  D   NSg/VB P  D+  NSg/VB+   NPr/I/J/R/Dq C/P  R     . VB/C
> no        person  who    has held the office of President , or    acted as    President , for   more
# NSg/Dq/P+ NSg/VB+ NPr/I+ V3  VP   D   NSg/VB P  NSg/VB+   . NPr/C VP/J  R/C/P NSg/VB+   . R/C/P NPr/I/J/R/Dq
>>>>>>> 51e02866
> than two years of a    term      to which some      other     person  was elected  President shall
# C/P  NSg NPl   P  D/P+ NSg/VB/J+ P  I/C+  I/J/R/Dq+ NSg/VB/J+ NSg/VB+ VPt NSg/VP/J NSg/VB+   VXB
> be      elected  to the office of the President more         than once  . But     this    article
# NSg/VXB NSg/VP/J P  D   NSg/VB P  D+  NSg/VB+   NPr/I/J/R/Dq C/P  NSg/C . NSg/C/P I/Ddem+ NSg/VB+
> shall not     apply to any     person  holding the office of President when    this    article
# VXB   NSg/R/C VB/J  P  I/R/Dq+ NSg/VB+ Nᴹ/Vg/J D   NSg/VB P  NSg/VB+   NSg/I/C I/Ddem+ NSg/VB+
> was proposed by      the Congress , and  shall not     prevent any     person  who    may     be
# VPt VP/J     NSg/J/P D+  NPr/VB+  . VB/C VXB   NSg/R/C VB      I/R/Dq+ NSg/VB+ NPr/I+ NPr/VXB NSg/VXB
<<<<<<< HEAD
> holding the office of President , or    acting  as        President , during the term      within
# Nᴹ/Vg/J D   NSg/VB P  NSg/VB+   . NPr/C Nᴹ/Vg/J NSg/R/C/P NSg/VB+   . VB/P   D   NSg/VB/J+ NSg/J/P
> which this    article becomes operative from holding the office of President or
# I/C+  I/Ddem+ NSg/VB+ V3      NSg/J+    P    Nᴹ/Vg/J D   NSg/VB P  NSg/VB+   NPr/C
> acting  as        President during the remainder of such   term      .
# Nᴹ/Vg/J NSg/R/C/P NSg/VB+   VB/P   D   NSg/VB/J  P  NSg/I+ NSg/VB/J+ .
=======
> holding the office of President , or    acting  as    President , during the term      within
# Nᴹ/Vg/J D   NSg/VB P  NSg/VB+   . NPr/C Nᴹ/Vg/J R/C/P NSg/VB+   . VB/P   D   NSg/VB/J+ NSg/J/P
> which this    article becomes operative from holding the office of President or
# I/C+  I/Ddem+ NSg/VB+ V3      NSg/J+    P    Nᴹ/Vg/J D   NSg/VB P  NSg/VB+   NPr/C
> acting  as    President during the remainder of such   term      .
# Nᴹ/Vg/J R/C/P NSg/VB+   VB/P   D   NSg/VB/J  P  NSg/I+ NSg/VB/J+ .
>>>>>>> 51e02866
>
#
>              SubSection 3 .
# HeadingStart NSg/VB+    # .
>
#
> In        case      of the removal of the President from office  or    of his
# NPr/J/R/P NPr🅪Sg/VB P  D   NSg     P  D   NSg/VB+   P    NSg/VB+ NPr/C P  ISg/D$+
> death  or    resignation , the Vice        President shall become President .
# NPr🅪Sg NPr/C NSg+        . D+  NSg/VB/J/P+ NSg/VB+   VXB   VBPp   NSg/VB+   .
>
#
> Whenever there is  a   vacancy in        the office of the Vice        President , the President
# C        R+    VL3 D/P N🅪Sg+   NPr/J/R/P D   NSg/VB P  D+  NSg/VB/J/P+ NSg/VB+   . D+  NSg/VB+
> shall nominate a    Vice        President who    shall take   office  upon confirmation by      a
# VXB   VB/J     D/P+ NSg/VB/J/P+ NSg/VB+   NPr/I+ VXB   NSg/VB NSg/VB+ P    N🅪Sg+        NSg/J/P D/P
> majority vote   of both   Houses of Congress .
# NSg+     NSg/VB P  I/C/Dq NPl/V3 P  NPr/VB+  .
>
#
> Whenever the President transmits to the President pro     tempore of the Senate and
# C        D+  NSg/VB+   V3        P  D   NSg/VB+   NSg/J/P ?       P  D   NPr+   VB/C
> the Speaker of the House  of Representatives his     written declaration that          he       is
# D   NSg     P  D   NPr/VB P  NPl+            ISg/D$+ VPp/J   NSg+        NSg/I/C/Ddem+ NPr/ISg+ VL3
> unable   to discharge the powers    and  duties of his     office  , and  until he       transmits
# NSg/VB/J P  N🅪Sg/VB   D   NPrPl/V3+ VB/C NPl    P  ISg/D$+ NSg/VB+ . VB/C C/P   NPr/ISg+ V3
> to them     a   written declaration to the contrary  , such  powers   and  duties shall be
# P  NSg/IPl+ D/P VPp/J   NSg+        P  D   NSg/VB/J+ . NSg/I NPrPl/V3 VB/C NPl+   VXB   NSg/VXB
<<<<<<< HEAD
> discharged by      the Vice        President as        Acting  President .
# VP/J       NSg/J/P D   NSg/VB/J/P+ NSg/VB+   NSg/R/C/P Nᴹ/Vg/J NSg/VB+   .
=======
> discharged by      the Vice        President as    Acting  President .
# VP/J       NSg/J/P D   NSg/VB/J/P+ NSg/VB+   R/C/P Nᴹ/Vg/J NSg/VB+   .
>>>>>>> 51e02866
>
#
> Whenever the Vice        President and  a   majority of either the principal officers of
# C        D   NSg/VB/J/P+ NSg/VB+   VB/C D/P NSg      P  I/C    D   NSg/J     NPl/V3   P
<<<<<<< HEAD
> the executive departments or    of such  other     body    as        Congress may     by      law      provide ,
# D   NSg/J     NPl+        NPr/C P  NSg/I NSg/VB/J+ NSg/VB+ NSg/R/C/P NPr/VB+  NPr/VXB NSg/J/P N🅪Sg/VB+ VB      .
=======
> the executive departments or    of such  other     body    as    Congress may     by      law      provide ,
# D   NSg/J     NPl+        NPr/C P  NSg/I NSg/VB/J+ NSg/VB+ R/C/P NPr/VB+  NPr/VXB NSg/J/P N🅪Sg/VB+ VB      .
>>>>>>> 51e02866
> transmit to the President pro     tempore of the Senate and  the Speaker of the
# VB       P  D+  NSg/VB+   NSg/J/P ?       P  D   NPr+   VB/C D   NSg     P  D
> House  of Representatives their written declaration that         the President is  unable
# NPr/VB P  NPl+            D$+   VPp/J   NSg+        NSg/I/C/Ddem D   NSg/VB+   VL3 NSg/VB/J
> to discharge the powers    and  duties of his     office  , the Vice        President shall
# P  N🅪Sg/VB   D   NPrPl/V3+ VB/C NPl    P  ISg/D$+ NSg/VB+ . D   NSg/VB/J/P+ NSg/VB+   VXB
<<<<<<< HEAD
> immediately assume the powers    and  duties of the office  as        Acting  President .
# R           VB     D   NPrPl/V3+ VB/C NPl    P  D   NSg/VB+ NSg/R/C/P Nᴹ/Vg/J NSg/VB+   .
=======
> immediately assume the powers    and  duties of the office  as    Acting  President .
# R           VB     D   NPrPl/V3+ VB/C NPl    P  D   NSg/VB+ R/C/P Nᴹ/Vg/J NSg/VB+   .
>>>>>>> 51e02866
>
#
> Thereafter , when    the President transmits to the President pro     tempore of the
# NSg        . NSg/I/C D+  NSg/VB+   V3        P  D   NSg/VB+   NSg/J/P ?       P  D
> Senate and  the Speaker of the House  of Representatives his     written declaration
# NPr+   VB/C D   NSg     P  D   NPr/VB P  NPl+            ISg/D$+ VPp/J   NSg+
> that         no       inability exists , he       shall resume the powers    and  duties of his     office
# NSg/I/C/Ddem NSg/Dq/P N🅪Sg+     V3     . NPr/ISg+ VXB   NSg/VB D   NPrPl/V3+ VB/C NPl    P  ISg/D$+ NSg/VB+
> unless the Vice        President and  a   majority of either the principal officers of
# C      D   NSg/VB/J/P+ NSg/VB+   VB/C D/P NSg      P  I/C    D   NSg/J     NPl/V3   P
<<<<<<< HEAD
> the executive department or    of such  other    body    as        Congress may     by      law      provide ,
# D   NSg/J     NSg+       NPr/C P  NSg/I NSg/VB/J NSg/VB+ NSg/R/C/P NPr/VB+  NPr/VXB NSg/J/P N🅪Sg/VB+ VB      .
=======
> the executive department or    of such  other    body    as    Congress may     by      law      provide ,
# D   NSg/J     NSg+       NPr/C P  NSg/I NSg/VB/J NSg/VB+ R/C/P NPr/VB+  NPr/VXB NSg/J/P N🅪Sg/VB+ VB      .
>>>>>>> 51e02866
> transmit within  four days to the President pro     tempore of the Senate and  the
# VB       NSg/J/P NSg  NPl+ P  D   NSg/VB+   NSg/J/P ?       P  D   NPr+   VB/C D
> Speaker of the House  of Representatives their written declaration that         the
# NSg     P  D   NPr/VB P  NPl+            D$+   VPp/J   NSg+        NSg/I/C/Ddem D
> President is  unable   to discharge the powers    and  duties of his     office  . Thereupon
# NSg/VB+   VL3 NSg/VB/J P  N🅪Sg/VB   D   NPrPl/V3+ VB/C NPl    P  ISg/D$+ NSg/VB+ . R
> Congress shall decide the issue   , assembling within  forty - eight hours for   that
# NPr/VB+  VXB   VB     D   NSg/VB+ . Nᴹ/Vg/J    NSg/J/P NSg/J . NSg/J NPl+  R/C/P NSg/I/C/Ddem
> purpose  if    not     in        session . If    the Congress , within  twenty - one     days after
# N🅪Sg/VB+ NSg/C NSg/R/C NPr/J/R/P NSg/VB+ . NSg/C D+  NPr/VB+  . NSg/J/P NSg    . NSg/I/J NPl  P
> receipt of the latter written declaration , or    , if    Congress is  not     in        session ,
# NSg/VB  P  D+  NSg/J+ VPp/J   NSg+        . NPr/C . NSg/C NPr/VB+  VL3 NSg/R/C NPr/J/R/P NSg/VB+ .
> within  twenty - one     days after Congress is  required to assemble , determines by
# NSg/J/P NSg    . NSg/I/J NPl  P     NPr/VB+  VL3 VP/J     P  VB       . V3         NSg/J/P
> two - thirds vote   of both   Houses  that         the President is  unable   to discharge the
# NSg . NPl/V3 NSg/VB P  I/C/Dq NPl/V3+ NSg/I/C/Ddem D+  NSg/VB+   VL3 NSg/VB/J P  N🅪Sg/VB   D
> powers   and  duties of his     office  , the Vice        President shall continue to discharge
# NPrPl/V3 VB/C NPl    P  ISg/D$+ NSg/VB+ . D+  NSg/VB/J/P+ NSg/VB+   VXB   NSg/VB   P  N🅪Sg/VB
<<<<<<< HEAD
> the same as        Acting  President ; otherwise , the President shall resume the powers
# D   I/J  NSg/R/C/P Nᴹ/Vg/J NSg/VB+   . J/R       . D+  NSg/VB+   VXB   NSg/VB D   NPrPl/V3
=======
> the same as    Acting  President ; otherwise , the President shall resume the powers
# D   I/J  R/C/P Nᴹ/Vg/J NSg/VB+   . J/R       . D+  NSg/VB+   VXB   NSg/VB D   NPrPl/V3
>>>>>>> 51e02866
> and  duties of his     office  .
# VB/C NPl    P  ISg/D$+ NSg/VB+ .
>
#
>              SubSection 4 .
# HeadingStart NSg/VB+    # .
>
#
> The President shall , at    stated Times   , receive for   his
# D+  NSg/VB+   VXB   . NSg/P VP/J   NPl/V3+ . NSg/VB  R/C/P ISg/D$+
> Services , a    Compensation , which shall neither be      encreased nor   diminished
# NPl/V3+  . D/P+ N🅪Sg+        . I/C+  VXB   I/C     NSg/VXB ?         NSg/C VP/J
> during the Period    for   which he       shall have    been    elected  , and  he       shall not
# VB/P   D   NSg/VB/J+ R/C/P I/C+  NPr/ISg+ VXB   NSg/VXB NSg/VPp NSg/VP/J . VB/C NPr/ISg+ VXB   NSg/R/C
> receive within  that         Period    any    other    Emolument from the United States    , or    any
# NSg/VB  NSg/J/P NSg/I/C/Ddem NSg/VB/J+ I/R/Dq NSg/VB/J NSg       P    D   VP/J   NPrPl/V3+ . NPr/C I/R/Dq
> of them     .
# P  NSg/IPl+ .
>
#
> Before he       enter  on  the Execution of his     Office  , he       shall take   the following
# C/P    NPr/ISg+ NSg/VB J/P D   N🅪Sg      P  ISg/D$+ NSg/VB+ . NPr/ISg+ VXB   NSg/VB D   Nᴹ/Vg/J/P
> Oath    or    Affirmation : - - " I       do  solemnly swear    ( or    affirm ) that         I       will    faithfully
# NSg/VB+ NPr/C NSg         . . . . ISg/#r+ VXB R        NSg/VB/J . NPr/C VB     . NSg/I/C/Ddem ISg/#r+ NPr/VXB R
> execute the Office of President of the United States    , and  will    to the best       of
# VB      D   NSg/VB P  NSg/VB    P  D   VP/J   NPrPl/V3+ . VB/C NPr/VXB P  D   NPr/VXB/JS P
> my  Ability , preserve , protect and  defend the Constitution of the United
# D$+ N🅪Sg+   . NSg/VB   . VB      VB/C NSg/VB D   NPr          P  D   VP/J
> States    . "
# NPrPl/V3+ . .
>
#
>              SubSection 5 .
# HeadingStart NSg/VB+    # .
>
#
> The District  constituting the seat   of Government of the
# D+  NSg/VB/J+ Nᴹ/Vg/J      D   NSg/VB P  N🅪Sg       P  D
<<<<<<< HEAD
> United States    shall appoint in        such  manner as        the Congress may     direct :
# VP/J   NPrPl/V3+ VXB   VB      NPr/J/R/P NSg/I NSg+   NSg/R/C/P D   NPr/VB+  NPr/VXB VB/J   .
=======
> United States    shall appoint in        such  manner as    the Congress may     direct :
# VP/J   NPrPl/V3+ VXB   VB      NPr/J/R/P NSg/I NSg+   R/C/P D   NPr/VB+  NPr/VXB VB/J   .
>>>>>>> 51e02866
>
#
> A   number     of electors of President and  Vice        President equal    to the whole number
# D/P N🅪Sg/VB/JC P  NPl      P  NSg/VB    VB/C NSg/VB/J/P+ NSg/VB+   NSg/VB/J P  D   NSg/J N🅪Sg/VB/JC
> of Senators and  Representatives in        Congress to which the District  would be
# P  NPl+     VB/C NPl+            NPr/J/R/P NPr/VB+  P  I/C+  D   NSg/VB/J+ VXB   NSg/VXB
> entitled if    it       were    a   State    , but     in        no       event   more         than the least    populous
# VP/J     NSg/C NPr/ISg+ NSg/VPt D/P N🅪Sg/VB+ . NSg/C/P NPr/J/R/P NSg/Dq/P NSg/VB+ NPr/I/J/R/Dq C/P  D   NSg/J/Dq J
> State    ; they shall be      in        addition to those  appointed by      the States    , but     they
# N🅪Sg/VB+ . IPl+ VXB   NSg/VXB NPr/J/R/P NSg+     P  I/Ddem VP/J+     NSg/J/P D   NPrPl/V3+ . NSg/C/P IPl+
> shall be      considered , for   the purposes of the election of President and  Vice
# VXB   NSg/VXB VP/J       . R/C/P D   NPl/V3   P  D   NSg      P  NSg/VB    VB/C NSg/VB/J/P+
> President , to be      electors appointed by      a   State    ; and  they shall meet     in        the
# NSg/VB+   . P  NSg/VXB NPl      VP/J      NSg/J/P D/P N🅪Sg/VB+ . VB/C IPl+ VXB   NSg/VB/J NPr/J/R/P D
<<<<<<< HEAD
> District  and  perform such  duties as        provided by      this   article of the
# NSg/VB/J+ VB/C VB      NSg/I NPl+   NSg/R/C/P VP/J/C   NSg/J/P I/Ddem NSg/VB  P  D
=======
> District  and  perform such  duties as    provided by      this   article of the
# NSg/VB/J+ VB/C VB      NSg/I NPl+   R/C/P VP/J/C   NSg/J/P I/Ddem NSg/VB  P  D
>>>>>>> 51e02866
> Constitution .
# NPr+         .
>
#
>              Section . 2 .
# HeadingStart NSg/VB+ . # .
>
#
> The President shall be      Commander in        Chief    of the Army and  Navy
# D+  NSg/VB+   VXB   NSg/VXB NSg       NPr/J/R/P NSg/VB/J P  D   NSg  VB/C N🅪Sg/J
> of the United States    , and  of the Militia of the several States    , when    called
# P  D+  VP/J   NPrPl/V3+ . VB/C P  D   NSg     P  D   J/Dq    NPrPl/V3+ . NSg/I/C VP/J
> into the actual Service of the United States    ; he       may     require the Opinion , in
# P    D   NSg/J  NSg/VB  P  D   VP/J   NPrPl/V3+ . NPr/ISg+ NPr/VXB NSg/VB  D   N🅪Sg+   . NPr/J/R/P
> writing , of the principal Officer in        each of the executive Departments , upon
# Nᴹ/Vg/J . P  D   NSg/J     NSg/VB+ NPr/J/R/P Dq   P  D   NSg/J     NPl+        . P
> any    Subject   relating to the Duties of their respective Offices , and  he       shall
# I/R/Dq NSg/VB/J+ Nᴹ/Vg/J  P  D   NPl    P  D$+   J          NPl/V3+ . VB/C NPr/ISg+ VXB
> have    Power      to grant  Reprieves and  Pardons for   Offences against the United
# NSg/VXB N🅪Sg/VB/J+ P  NPr/VB NPl/V3    VB/C NPl/V3  R/C/P NPl/Comm C/P     D   VP/J
> States    , except in        Cases   of Impeachment .
# NPrPl/V3+ . VB/C/P NPr/J/R/P NPl/V3+ P  N🅪Sg        .
>
#
> He       shall have    Power      , by      and  with the Advice and  Consent of the Senate , to make
# NPr/ISg+ VXB   NSg/VXB N🅪Sg/VB/J+ . NSg/J/P VB/C P    D+  Nᴹ+    VB/C N🅪Sg/VP P  D+  NPr+   . P  NSg/VB
> Treaties , provided two thirds of the Senators present   concur ; and  he       shall
# NPl/V3+  . VP/J/C   NSg NPl/V3 P  D+  NPl+     NSg/VB/J+ VB+    . VB/C NPr/ISg+ VXB
> nominate , and  by      and  with the Advice and  Consent of the Senate , shall appoint
# VB/J     . VB/C NSg/J/P VB/C P    D   Nᴹ+    VB/C N🅪Sg/VP P  D   NPr+   . VXB   VB
> Ambassadors , other    public  Ministers and  Consuls , Judges   of the supreme  Court      ,
# NPl+        . NSg/VB/J Nᴹ/VB/J NPl/V3+   VB/C NPl     . NPrPl/V3 P  D   NSg/VB/J N🅪Sg/VB/J+ .
> and  all          other    Officers of the United States    , whose Appointments are not     herein
# VB/C NSg/I/J/C/Dq NSg/VB/J NPl/V3   P  D   VP/J   NPrPl/V3+ . I+    NPl+         VB  NSg/R/C R
> otherwise provided for   , and  which shall be      established by      Law      : but     the Congress
# J/R       VP/J/C   R/C/P . VB/C I/C+  VXB   NSg/VXB VP/J        NSg/J/P N🅪Sg/VB+ . NSg/C/P D   NPr/VB+
<<<<<<< HEAD
> may     by      Law      vest   the Appointment of such  inferior Officers , as        they think
# NPr/VXB NSg/J/P N🅪Sg/VB+ NSg/VB D   NSg         P  NSg/I NSg/J    NPl/V3+  . NSg/R/C/P IPl+ NSg/VB
=======
> may     by      Law      vest   the Appointment of such  inferior Officers , as    they think
# NPr/VXB NSg/J/P N🅪Sg/VB+ NSg/VB D   NSg         P  NSg/I NSg/J    NPl/V3+  . R/C/P IPl+ NSg/VB
>>>>>>> 51e02866
> proper , in        the President alone , in        the Courts of Law      , or    in        the Heads  of
# NSg/J  . NPr/J/R/P D   NSg/VB+   J     . NPr/J/R/P D   NPl/V3 P  N🅪Sg/VB+ . NPr/C NPr/J/R/P D   NPl/V3 P
> Departments .
# NPl+        .
>
#
> The President shall have    Power      to fill   up         all          Vacancies that          may     happen during
# D+  NSg/VB+   VXB   NSg/VXB N🅪Sg/VB/J+ P  NSg/VB NSg/VB/J/P NSg/I/J/C/Dq NPl       NSg/I/C/Ddem+ NPr/VXB VB     VB/P
> the Recess   of the Senate , by      granting Commissions which shall expire at    the End
# D   NSg/VB/J P  D   NPr+   . NSg/J/P Nᴹ/Vg/J+ NPl/V3+     I/C+  VXB   VB     NSg/P D   NSg/VB
> of their next    Session .
# P  D$+   NSg/J/P NSg/VB+ .
>
#
> No        soldier   shall , in        time      of peace      be      quartered in        any     house   , without the
# NSg/Dq/P+ NSg/VB/J+ VXB   . NPr/J/R/P N🅪Sg/VB/J P  NPr🅪Sg/VB+ NSg/VXB VP/J      NPr/J/R/P I/R/Dq+ NPr/VB+ . C/P     D
> consent of the owner , nor   in        time      of war      , but     in        a    manner to be      prescribed by
# N🅪Sg/VP P  D+  NSg+  . NSg/C NPr/J/R/P N🅪Sg/VB/J P  N🅪Sg/VB+ . NSg/C/P NPr/J/R/P D/P+ NSg+   P  NSg/VXB VP/J       NSg/J/P
> law      .
# N🅪Sg/VB+ .
>
#
>              Section . 3 .
# HeadingStart NSg/VB+ . # .
>
#
> He       shall from time       to time      give   to the Congress Information of
# NPr/ISg+ VXB   P    N🅪Sg/VB/J+ P  N🅪Sg/VB/J NSg/VB P  D   NPr/VB+  Nᴹ          P
> the State   of the Union     , and  recommend to their Consideration such   Measures as
<<<<<<< HEAD
# D   N🅪Sg/VB P  D+  NPr/VB/J+ . VB/C NSg/VB    P  D$+   N🅪Sg+         NSg/I+ NPl/V3+  NSg/R/C/P
=======
# D   N🅪Sg/VB P  D+  NPr/VB/J+ . VB/C NSg/VB    P  D$+   N🅪Sg+         NSg/I+ NPl/V3+  R/C/P
>>>>>>> 51e02866
> he       shall judge   necessary and  expedient ; he       may     , on  extraordinary Occasions ,
# NPr/ISg+ VXB   NSg/VB+ NSg/J     VB/C NSg/J     . NPr/ISg+ NPr/VXB . J/P NSg/J         NPl/V3+   .
> convene both   Houses  , or    either of them     , and  in        Case      of Disagreement between
# VB      I/C/Dq NPl/V3+ . NPr/C I/C    P  NSg/IPl+ . VB/C NPr/J/R/P NPr🅪Sg/VB P  N🅪Sg+        NSg/P
> them     , with Respect to the Time       of Adjournment , he       may     adjourn them     to such  Time
# NSg/IPl+ . P    Nᴹ/VB+  P  D   N🅪Sg/VB/J+ P  NSg         . NPr/ISg+ NPr/VXB VB      NSg/IPl+ P  NSg/I N🅪Sg/VB/J+
<<<<<<< HEAD
> as        he       shall think  proper ; he       shall receive Ambassadors and  other    public
# NSg/R/C/P NPr/ISg+ VXB   NSg/VB NSg/J  . NPr/ISg+ VXB   NSg/VB  NPl         VB/C NSg/VB/J Nᴹ/VB/J
=======
> as    he       shall think  proper ; he       shall receive Ambassadors and  other    public
# R/C/P NPr/ISg+ VXB   NSg/VB NSg/J  . NPr/ISg+ VXB   NSg/VB  NPl         VB/C NSg/VB/J Nᴹ/VB/J
>>>>>>> 51e02866
> Ministers ; he       shall take   Care     that         the Laws    be      faithfully executed , and  shall
# NPl/V3+   . NPr/ISg+ VXB   NSg/VB N🅪Sg/VB+ NSg/I/C/Ddem D   NPl/V3+ NSg/VXB R          VP/J     . VB/C VXB
> Commission all          the Officers of the United States    .
# N🅪Sg/VB    NSg/I/J/C/Dq D   NPl/V3   P  D   VP/J   NPrPl/V3+ .
>
#
>              Section . 4 .
# HeadingStart NSg/VB+ . # .
>
#
> The President , Vice        President and  all          civil Officers of the
# D+  NSg/VB+   . NSg/VB/J/P+ NSg/VB+   VB/C NSg/I/J/C/Dq J     NPl/V3   P  D+
> United States    , shall be      removed from Office  on  Impeachment for   , and  Conviction
# VP/J   NPrPl/V3+ . VXB   NSg/VXB VP/J    P    NSg/VB+ J/P N🅪Sg        R/C/P . VB/C N🅪Sg+
> of , Treason , Bribery , or    other    high       Crimes  and  Misdemeanors .
# P  . NSg     . Nᴹ      . NPr/C NSg/VB/J NSg/VB/J/R NPl/V3+ VB/C NPl          .
>
#
>              Article . III .
# HeadingStart NSg/VB+ . #r  .
>
#
>              Section . 1 .
# HeadingStart NSg/VB+ . # .
>
#
> The judicial Power     of the United States    , shall be      vested in
# D   NSg/J    N🅪Sg/VB/J P  D+  VP/J   NPrPl/V3+ . VXB   NSg/VXB VP/J   NPr/J/R/P
<<<<<<< HEAD
> one     supreme  Court      , and  in        such  inferior Courts  as        the Congress may     from time       to
# NSg/I/J NSg/VB/J N🅪Sg/VB/J+ . VB/C NPr/J/R/P NSg/I NSg/J+   NPl/V3+ NSg/R/C/P D+  NPr/VB+  NPr/VXB P    N🅪Sg/VB/J+ P
=======
> one     supreme  Court      , and  in        such  inferior Courts  as    the Congress may     from time       to
# NSg/I/J NSg/VB/J N🅪Sg/VB/J+ . VB/C NPr/J/R/P NSg/I NSg/J+   NPl/V3+ R/C/P D+  NPr/VB+  NPr/VXB P    N🅪Sg/VB/J+ P
>>>>>>> 51e02866
> time      ordain and  establish . The Judges    , both   of the supreme  and  inferior Courts  ,
# N🅪Sg/VB/J VB     VB/C VB        . D+  NPrPl/V3+ . I/C/Dq P  D   NSg/VB/J VB/C NSg/J+   NPl/V3+ .
> shall hold     their Offices during good      Behaviour  , and  shall , at    stated Times   ,
# VXB   NSg/VB/J D$+   NPl/V3+ VB/P   NPr/VB/J+ N🅪Sg/Comm+ . VB/C VXB   . NSg/P VP/J   NPl/V3+ .
> receive for   their Services , a    Compensation , which shall not     be      diminished
# NSg/VB  R/C/P D$+   NPl/V3+  . D/P+ N🅪Sg+        . I/C+  VXB   NSg/R/C NSg/VXB VP/J
> during their Continuance in        Office  .
# VB/P   D$+   NSg         NPr/J/R/P NSg/VB+ .
>
#
>              Section . 2 .
# HeadingStart NSg/VB+ . # .
>
#
> The judicial Power      shall extend to all           Cases   , in        Law     and
# D+  NSg/J+   N🅪Sg/VB/J+ VXB   NSg/VB P  NSg/I/J/C/Dq+ NPl/V3+ . NPr/J/R/P N🅪Sg/VB VB/C
> Equity , arising under   this    Constitution , the Laws   of the United States    , and
# NSg+   . Nᴹ/Vg/J NSg/J/P I/Ddem+ NPr+         . D   NPl/V3 P  D+  VP/J   NPrPl/V3+ . VB/C
> Treaties made , or    which shall be      made , under   their Authority ; — to all           Cases
# NPl/V3+  VP   . NPr/C I/C+  VXB   NSg/VXB VP   . NSg/J/P D$+   N🅪Sg+     . . P  NSg/I/J/C/Dq+ NPl/V3+
> affecting Ambassadors , other     public   Ministers and  Consuls ; — to all          Cases  of
# Nᴹ/Vg/J   NPl+        . NSg/VB/J+ Nᴹ/VB/J+ NPl/V3+   VB/C NPl     . . P  NSg/I/J/C/Dq NPl/V3 P
> admiralty and  maritime Jurisdiction ; — to Controversies to which the United
# NPr       VB/C J        N🅪Sg+        . . P  NPl           P  I/C+  D   VP/J
> States    shall be      a   Party     ; — to Controversies between two or    more         States    ; — between
# NPrPl/V3+ VXB   NSg/VXB D/P NSg/VB/J+ . . P  NPl           NSg/P   NSg NPr/C NPr/I/J/R/Dq NPrPl/V3+ . . NSg/P
> Citizens of different States    , — between Citizens of the same State    claiming
# NPl      P  NSg/J     NPrPl/V3+ . . NSg/P   NPl      P  D   I/J  N🅪Sg/VB+ Nᴹ/Vg/J
> Lands   under   Grants of different States    .
# NPl/V3+ NSg/J/P NPl/V3 P  NSg/J     NPrPl/V3+ .
>
#
> In        all           Cases   affecting Ambassadors , other     public   Ministers and  Consuls , and
# NPr/J/R/P NSg/I/J/C/Dq+ NPl/V3+ Nᴹ/Vg/J   NPl+        . NSg/VB/J+ Nᴹ/VB/J+ NPl/V3+   VB/C NPl     . VB/C
> those  in        which a   State    shall be      Party     , the supreme  Court      shall have    original
# I/Ddem NPr/J/R/P I/C+  D/P N🅪Sg/VB+ VXB   NSg/VXB NSg/VB/J+ . D   NSg/VB/J N🅪Sg/VB/J+ VXB   NSg/VXB NSg/J
> Jurisdiction . In        all          the other     Cases   before mentioned , the supreme   Court      shall
# N🅪Sg+        . NPr/J/R/P NSg/I/J/C/Dq D+  NSg/VB/J+ NPl/V3+ C/P    VP/J      . D+  NSg/VB/J+ N🅪Sg/VB/J+ VXB
<<<<<<< HEAD
> have    appellate Jurisdiction , both   as        to Law     and  Fact , with such  Exceptions , and
# NSg/VXB J         N🅪Sg+        . I/C/Dq NSg/R/C/P P  N🅪Sg/VB VB/C NSg+ . P    NSg/I NPl+       . VB/C
> under   such  Regulations as        the Congress shall make   .
# NSg/J/P NSg/I NPl+        NSg/R/C/P D   NPr/VB+  VXB   NSg/VB .
=======
> have    appellate Jurisdiction , both   as    to Law     and  Fact , with such  Exceptions , and
# NSg/VXB J         N🅪Sg+        . I/C/Dq R/C/P P  N🅪Sg/VB VB/C NSg+ . P    NSg/I NPl+       . VB/C
> under   such  Regulations as    the Congress shall make   .
# NSg/J/P NSg/I NPl+        R/C/P D   NPr/VB+  VXB   NSg/VB .
>>>>>>> 51e02866
>
#
> The Trial    of all           Crimes  , except in        Cases   of Impeachment , shall be      by      Jury      ; and
# D   NSg/VB/J P  NSg/I/J/C/Dq+ NPl/V3+ . VB/C/P NPr/J/R/P NPl/V3+ P  N🅪Sg        . VXB   NSg/VXB NSg/J/P NSg/VB/J+ . VB/C
> such  Trial     shall be      held in        the State    where   the said Crimes  shall have    been
# NSg/I NSg/VB/J+ VXB   NSg/VXB VP   NPr/J/R/P D   N🅪Sg/VB+ NSg/R/C D   VP/J NPl/V3+ VXB   NSg/VXB NSg/VPp
> committed ; but     when    not     committed within  any    State    , the Trial     shall be      at    such
# VB/J      . NSg/C/P NSg/I/C NSg/R/C VB/J      NSg/J/P I/R/Dq N🅪Sg/VB+ . D   NSg/VB/J+ VXB   NSg/VXB NSg/P NSg/I
<<<<<<< HEAD
> Place   or    Places  as        the Congress may     by      Law      have    directed .
# N🅪Sg/VB NPr/C NPl/V3+ NSg/R/C/P D   NPr/VB+  NPr/VXB NSg/J/P N🅪Sg/VB+ NSg/VXB VP/J     .
=======
> Place   or    Places  as    the Congress may     by      Law      have    directed .
# N🅪Sg/VB NPr/C NPl/V3+ R/C/P D   NPr/VB+  NPr/VXB NSg/J/P N🅪Sg/VB+ NSg/VXB VP/J     .
>>>>>>> 51e02866
>
#
>              Section . 3 .
# HeadingStart NSg/VB+ . # .
>
#
> Treason against the United States    , shall consist only  in
# NSg     C/P     D   VP/J   NPrPl/V3+ . VXB   NSg/VB  J/R/C NPr/J/R/P
> levying War      against them     , or    in        adhering to their Enemies , giving  them     Aid     and
# Nᴹ/Vg/J N🅪Sg/VB+ C/P     NSg/IPl+ . NPr/C NPr/J/R/P Nᴹ/Vg/J  P  D$+   NPl/V3+ . Nᴹ/Vg/J NSg/IPl+ N🅪Sg/VB VB/C
> Comfort  . No        Person  shall be      convicted of Treason unless on  the Testimony of two
# N🅪Sg/VB+ . NSg/Dq/P+ NSg/VB+ VXB   NSg/VXB VP/J      P  NSg     C      J/P D   NSg       P  NSg
> Witnesses to the same overt Act     , or    on  Confession in        open     Court      .
# NPl/V3+   P  D   I/J  NSg/J NPr/VB+ . NPr/C J/P N🅪Sg+      NPr/J/R/P NSg/VB/J N🅪Sg/VB/J+ .
>
#
> The Congress shall have    Power      to declare the Punishment of Treason , but     no
# D+  NPr/VB+  VXB   NSg/VXB N🅪Sg/VB/J+ P  VB      D   N🅪Sg       P  NSg     . NSg/C/P NSg/Dq/P
> Attainder of Treason shall work     Corruption of Blood  , or    Forfeiture except
# NSg       P  NSg     VXB   N🅪Sg/VB+ N🅪Sg       P  Nᴹ/VB+ . NPr/C NSg        VB/C/P
> during the Life    of the Person  attainted .
# VB/P   D   N🅪Sg/VB P  D   NSg/VB+ VP/J      .
>
#
>              Section . 4 .
# HeadingStart NSg/VB+ . # .
>
#
> The right    of the people  to be      secure in        their persons , houses  ,
# D   NPr/VB/J P  D+  NPl/VB+ P  NSg/VXB VB/J   NPr/J/R/P D$+   NPl/V3+ . NPl/V3+ .
> papers  , and  effects , against unreasonable searches and  seizures , shall not     be
# NPl/V3+ . VB/C NPl/V3+ . C/P     J            NPl/V3   VB/C NPl/V3+  . VXB   NSg/R/C NSg/VXB
> violated , and  no       warrants shall issue   , but     upon probable cause     , supported by
# VP/J     . VB/C NSg/Dq/P NPl/V3+  VXB   NSg/VB+ . NSg/C/P P    NSg/J    N🅪Sg/VB/C . VP/J      NSg/J/P
> oath    or    affirmation , and  particularly describing the place    to be      searched , and
# NSg/VB+ NPr/C NSg         . VB/C R            Nᴹ/Vg/J    D   N🅪Sg/VB+ P  NSg/VXB VP/J     . VB/C
> the persons or    things to be      seized .
# D   NPl/V3+ NPr/C NPl+   P  NSg/VXB VP/J   .
>
#
> No        person  shall be      held to answer for   a    capital , or    otherwise infamous crime    ,
# NSg/Dq/P+ NSg/VB+ VXB   NSg/VXB VP   P  NSg/VB R/C/P D/P+ N🅪Sg/J+ . NPr/C J/R       VB/J+    N🅪Sg/VB+ .
> unless on  a   presentment or    indictment of a   grand jury      , except in        cases   arising
# C      J/P D/P NSg         NPr/C NSg        P  D/P NSg/J NSg/VB/J+ . VB/C/P NPr/J/R/P NPl/V3+ Nᴹ/Vg/J
> in        the land      or    naval forces  , or    in        the militia , when    in        actual service in        time
# NPr/J/R/P D   NPr🅪Sg/VB NPr/C J     NPl/V3+ . NPr/C NPr/J/R/P D   NSg     . NSg/I/C NPr/J/R/P NSg/J  NSg/VB+ NPr/J/R/P N🅪Sg/VB/J
> of war     or    public  danger      ; nor   shall any    person  be      subject  for   the same offense
# P  N🅪Sg/VB NPr/C Nᴹ/VB/J N🅪Sg/VB/JC+ . NSg/C VXB   I/R/Dq NSg/VB+ NSg/VXB NSg/VB/J R/C/P D   I/J  N🅪Sg+
> to be      twice put     in        jeopardy of life    or    limb    ; nor   shall be      compelled in        any
# P  NSg/VXB R     NSg/VBP NPr/J/R/P NSg/VB   P  N🅪Sg/VB NPr/C NSg/VB+ . NSg/C VXB   NSg/VXB VP/J      NPr/J/R/P I/R/Dq
> criminal case       to be      a   witness against himself , nor   be      deprived of life     ,
# NSg/J    NPr🅪Sg/VB+ P  NSg/VXB D/P NSg/VB+ C/P     ISg+    . NSg/C NSg/VXB VP/J     P  N🅪Sg/VB+ .
> liberty , or    property , without due   process of law      ; nor   shall private  property be
# NSg+    . NPr/C NSg/VB+  . C/P     NSg/J NSg/VB  P  N🅪Sg/VB+ . NSg/C VXB   NSg/VB/J NSg/VB+  NSg/VXB
> taken for   public  use      , without just compensation .
# VPp/J R/C/P Nᴹ/VB/J N🅪Sg/VB+ . C/P     J/R  N🅪Sg+        .
>
#
> In        all          criminal prosecutions , the accused shall enjoy the right    to a   speedy and
# NPr/J/R/P NSg/I/J/C/Dq NSg/J    NPl          . D+  VP/J+   VXB   VB    D   NPr/VB/J P  D/P VB/J   VB/C
> public  trial     , by      an  impartial jury     of the state    and  district  wherein the crime
# Nᴹ/VB/J NSg/VB/J+ . NSg/J/P D/P J         NSg/VB/J P  D   N🅪Sg/VB+ VB/C NSg/VB/J+ C       D   N🅪Sg/VB+
> shall have    been    committed , which district  shall have    been    previously
# VXB   NSg/VXB NSg/VPp VB/J      . I/C+  NSg/VB/J+ VXB   NSg/VXB NSg/VPp R
> ascertained by      law      , and  to be      informed of the nature   and  cause     of the
# VP/J        NSg/J/P N🅪Sg/VB+ . VB/C P  NSg/VXB VP/J     P  D   N🅪Sg/VB+ VB/C N🅪Sg/VB/C P  D
> accusation ; to be      confronted with the witnesses against him  ; to have    compulsory
# N🅪Sg       . P  NSg/VXB VP/J       P    D   NPl/V3+   C/P     ISg+ . P  NSg/VXB NSg/J
> process for   obtaining witnesses in        his     favor       , and  to have    the assistance of
# NSg/VB+ R/C/P Nᴹ/Vg/J   NPl/V3+   NPr/J/R/P ISg/D$+ N🅪Sg/VB/Am+ . VB/C P  NSg/VXB D   Nᴹ         P
> counsel for   his     defense     .
# NSg/VB+ R/C/P ISg/D$+ N🅪Sg/VB/Am+ .
>
#
> In        suits  at    common    law      , where   the value    in        controversy shall exceed twenty
# NPr/J/R/P NPl/V3 NSg/P NSg/VB/J+ N🅪Sg/VB+ . NSg/R/C D   N🅪Sg/VB+ NPr/J/R/P N🅪Sg+       VXB   VB     NSg+
> dollars , the right    of trial     by      jury      shall be      preserved , and  no        fact tried by      a
# NPl+    . D   NPr/VB/J P  NSg/VB/J+ NSg/J/P NSg/VB/J+ VXB   NSg/VXB VP/J      . VB/C NSg/Dq/P+ NSg+ VP/J  NSg/J/P D/P+
> jury      , shall be      otherwise reexamined in        any    court     of the United States    , than
# NSg/VB/J+ . VXB   NSg/VXB J/R       VP/J       NPr/J/R/P I/R/Dq N🅪Sg/VB/J P  D   VP/J   NPrPl/V3+ . C/P
> according to the rules  of the common   law      .
# Nᴹ/Vg/J   P  D   NPl/V3 P  D   NSg/VB/J N🅪Sg/VB+ .
>
#
> Excessive bail    shall not     be      required , nor   excessive fines  imposed , nor   cruel
# J+        NSg/VB+ VXB   NSg/R/C NSg/VXB VP/J     . NSg/C J         NPl/V3 VP/J    . NSg/C NSg/VB/J
> and  unusual punishments inflicted .
# VB/C NSg/J   NPl+        VP/J      .
>
#
>              Article . IV        .
# HeadingStart NSg/VB+ . NSg/J/#r+ .
>
#
>              Section . 1 .
# HeadingStart NSg/VB+ . # .
>
#
> Full     Faith and  Credit  shall be      given       in        each State    to the
# NSg/VB/J NPrᴹ  VB/C NSg/VB+ VXB   NSg/VXB NSg/VPp/J/P NPr/J/R/P Dq   N🅪Sg/VB+ P  D
> public  Acts     , Records , and  judicial Proceedings of every other     State    . And  the
# Nᴹ/VB/J NPrPl/V3 . NPl/V3+ . VB/C NSg/J    NPl         P  Dq+   NSg/VB/J+ N🅪Sg/VB+ . VB/C D+
> Congress may     by      general  Laws    prescribe the Manner in        which such  Acts      , Records
# NPr/VB+  NPr/VXB NSg/J/P NSg/VB/J NPl/V3+ VB        D+  NSg+   NPr/J/R/P I/C+  NSg/I NPrPl/V3+ . NPl/V3
> and  Proceedings shall be      proved , and  the Effect  thereof .
# VB/C NPl+        VXB   NSg/VXB VP/J   . VB/C D+  NSg/VB+ R       .
>
#
>              Section . 2 .
# HeadingStart NSg/VB+ . # .
>
#
> All           persons born     or    naturalized in        the United States    , and
# NSg/I/J/C/Dq+ NPl/V3+ NPr/VB/J NPr/C VP/J        NPr/J/R/P D   VP/J   NPrPl/V3+ . VB/C
> subject   to the jurisdiction thereof , are citizens of the United States    and  of
# NSg/VB/J+ P  D   N🅪Sg+        R       . VB  NPl      P  D   VP/J   NPrPl/V3+ VB/C P
> the State    wherein they reside   . No        State    shall make   or    enforce any     law      which
# D   N🅪Sg/VB+ C       IPl+ NSg/VB/J . NSg/Dq/P+ N🅪Sg/VB+ VXB   NSg/VB NPr/C VB      I/R/Dq+ N🅪Sg/VB+ I/C+
> shall abridge the privileges or    immunities of citizens of the United States    ;
# VXB   VB      D   NPl/V3+    NPr/C NPl        P  NPl      P  D   VP/J   NPrPl/V3+ .
> nor   shall any    State    deprive any    person of life     , liberty , or    property , without
# NSg/C VXB   I/R/Dq N🅪Sg/VB+ VB      I/R/Dq NSg/VB P  N🅪Sg/VB+ . NSg+    . NPr/C NSg/VB+  . C/P
> due   process of law      ; nor   deny to any    person  within  its     jurisdiction the equal
# NSg/J NSg/VB  P  N🅪Sg/VB+ . NSg/C VB   P  I/R/Dq NSg/VB+ NSg/J/P ISg/D$+ N🅪Sg         D   NSg/VB/J
> protection of the laws    .
# N🅪Sg       P  D   NPl/V3+ .
>
#
> The right    of citizens of the United States    , who    are eighteen years of age      or
# D   NPr/VB/J P  NPl      P  D+  VP/J   NPrPl/V3+ . NPr/I+ VB  NSg      NPl   P  N🅪Sg/VB+ NPr/C
> older , to vote   shall not     be      denied or    abridged by      the United States    or    by      any
# JC    . P  NSg/VB VXB   NSg/R/C NSg/VXB VP/J   NPr/C VP/J     NSg/J/P D   VP/J   NPrPl/V3+ NPr/C NSg/J/P I/R/Dq
> State    on  account of age      , sex     , race     , color         , or    previous condition of servitude .
# N🅪Sg/VB+ J/P NSg/VB  P  N🅪Sg/VB+ . NSg/VB+ . N🅪Sg/VB+ . N🅪Sg/VB/J/Am+ . NPr/C NSg/J    N🅪Sg/VB+  P  NSg       .
>
#
> A    Person  charged in        any     State    with Treason , Felony , or    other    Crime    , who    shall
# D/P+ NSg/VB+ VP/J    NPr/J/R/P I/R/Dq+ N🅪Sg/VB+ P    NSg     . NSg    . NPr/C NSg/VB/J N🅪Sg/VB+ . NPr/I+ VXB
> flee from Justice , and  be      found  in        another State    , shall on  Demand  of the
# VB   P    NPr🅪Sg+ . VB/C NSg/VXB NSg/VP NPr/J/R/P I/D     N🅪Sg/VB+ . VXB   J/P N🅪Sg/VB P  D
> executive Authority of the State    from which he       fled , be      delivered up         , to be
# NSg/J     N🅪Sg      P  D   N🅪Sg/VB+ P    I/C+  NPr/ISg+ J    . NSg/VXB VP/J      NSg/VB/J/P . P  NSg/VXB
> removed to the State    having  Jurisdiction of the Crime    .
# VP/J    P  D   N🅪Sg/VB+ Nᴹ/Vg/J N🅪Sg         P  D   N🅪Sg/VB+ .
>
#
<<<<<<< HEAD
> Neither slavery nor   involuntary servitude , except as        a   punishment for   crime
# I/C     NSg/J+  NSg/C J           NSg       . VB/C/P NSg/R/C/P D/P N🅪Sg       R/C/P N🅪Sg/VB+
=======
> Neither slavery nor   involuntary servitude , except as    a   punishment for   crime
# I/C     NSg/J+  NSg/C J           NSg       . VB/C/P R/C/P D/P N🅪Sg       R/C/P N🅪Sg/VB+
>>>>>>> 51e02866
> whereof the party     shall have    been    duly convicted , shall exist within  the United
# C       D   NSg/VB/J+ VXB   NSg/VXB NSg/VPp R    VP/J      . VXB   VB    NSg/J/P D   VP/J
> States    , or    any    place    subject   to their jurisdiction . No        Person  held to Service
# NPrPl/V3+ . NPr/C I/R/Dq N🅪Sg/VB+ NSg/VB/J+ P  D$+   N🅪Sg+        . NSg/Dq/P+ NSg/VB+ VP   P  NSg/VB
> or    Labour          in        one      State    , under   the Laws    thereof , escaping into another , shall ,
# NPr/C NPr🅪Sg/VB/Comm+ NPr/J/R/P NSg/I/J+ N🅪Sg/VB+ . NSg/J/P D+  NPl/V3+ R       . Nᴹ/Vg/J  P    I/D     . VXB   .
> in        Consequence of any    Law     or    Regulation therein , be      discharged from such
# NPr/J/R/P NSg/VB      P  I/R/Dq N🅪Sg/VB NPr/C N🅪Sg/J+    R       . NSg/VXB VP/J       P    NSg/I
> Service or    Labour          , but     shall be      delivered up         on  Claim  of the Party     to whom such
# NSg/VB  NPr/C NPr🅪Sg/VB/Comm+ . NSg/C/P VXB   NSg/VXB VP/J      NSg/VB/J/P J/P NSg/VB P  D   NSg/VB/J+ P  I+   NSg/I
> Service or    Labour          may     be      due   .
# NSg/VB  NPr/C NPr🅪Sg/VB/Comm+ NPr/VXB NSg/VXB NSg/J .
>
#
>              Section . 3 .
# HeadingStart NSg/VB+ . # .
>
#
> New    States    may     be      admitted by      the Congress into this    Union     ; but
# NSg/J+ NPrPl/V3+ NPr/VXB NSg/VXB VP/J     NSg/J/P D+  NPr/VB+  P    I/Ddem+ NPr/VB/J+ . NSg/C/P
> no        new    State    shall be      formed or    erected within  the Jurisdiction of any     other
# NSg/Dq/P+ NSg/J+ N🅪Sg/VB+ VXB   NSg/VXB VP/J   NPr/C VP/J    NSg/J/P D   N🅪Sg         P  I/R/Dq+ NSg/VB/J+
> State    ; nor   any     State    be      formed by      the Junction of two or    more         States    , or    Parts
# N🅪Sg/VB+ . NSg/C I/R/Dq+ N🅪Sg/VB+ NSg/VXB VP/J   NSg/J/P D   NSg/VB   P  NSg NPr/C NPr/I/J/R/Dq NPrPl/V3+ . NPr/C NPl/V3
> of States    , without the Consent of the Legislatures of the States    concerned as
<<<<<<< HEAD
# P  NPrPl/V3+ . C/P     D   N🅪Sg/VP P  D   NPl          P  D   NPrPl/V3+ VP/J      NSg/R/C/P
> well       as        of the Congress .
# NSg/VB/J/R NSg/R/C/P P  D   NPr/VB+  .
=======
# P  NPrPl/V3+ . C/P     D   N🅪Sg/VP P  D   NPl          P  D   NPrPl/V3+ VP/J      R/C/P
> well       as    of the Congress .
# NSg/VB/J/R R/C/P P  D   NPr/VB+  .
>>>>>>> 51e02866
>
#
> The Congress shall have    Power      to dispose of and  make   all          needful Rules  and
# D+  NPr/VB+  VXB   NSg/VXB N🅪Sg/VB/J+ P  NSg/VB  P  VB/C NSg/VB NSg/I/J/C/Dq NSg/J   NPl/V3 VB/C
> Regulations respecting the Territory or    other    Property belonging to the United
# NPl+        Nᴹ/Vg/J    D   N🅪Sg+     NPr/C NSg/VB/J NSg/VB+  N🅪Sg/Vg/J P  D   VP/J
<<<<<<< HEAD
> States    ; and  nothing  in        this   Constitution shall be      so          construed as        to Prejudice
# NPrPl/V3+ . VB/C NSg/I/J+ NPr/J/R/P I/Ddem NPr+         VXB   NSg/VXB NSg/I/J/R/C VP/J      NSg/R/C/P P  NSg/VB/J+
=======
> States    ; and  nothing  in        this   Constitution shall be      so          construed as    to Prejudice
# NPrPl/V3+ . VB/C NSg/I/J+ NPr/J/R/P I/Ddem NPr+         VXB   NSg/VXB NSg/I/J/R/C VP/J      R/C/P P  NSg/VB/J+
>>>>>>> 51e02866
> any    Claims of the United States    , or    of any    particular State    .
# I/R/Dq NPl/V3 P  D   VP/J   NPrPl/V3+ . NPr/C P  I/R/Dq NSg/J      N🅪Sg/VB+ .
>
#
>              Section . 4 .
# HeadingStart NSg/VB+ . # .
>
#
> The United States    shall guarantee to every State    in        this    Union
# D+  VP/J   NPrPl/V3+ VXB   NSg/VB    P  Dq    N🅪Sg/VB+ NPr/J/R/P I/Ddem+ NPr/VB/J+
> a   Republican Form    of Government , and  shall protect each of them     against
# D/P NSg/J      N🅪Sg/VB P  N🅪Sg+      . VB/C VXB   VB      Dq   P  NSg/IPl+ C/P
> Invasion ; and  on  Application of the Legislature , or    of the Executive ( when    the
# NSg+     . VB/C J/P NSg         P  D+  NSg+        . NPr/C P  D   NSg/J     . NSg/I/C D+
> Legislature cannot be      convened ) against domestic Violence .
# NSg+        NSg/VB NSg/VXB VP/J     . C/P     NSg/J    Nᴹ/VB+   .
>
#
>              Section . 5 .
# HeadingStart NSg/VB+ . # .
>
#
> The validity of the public  debt of the United States    ,
# D   NSg      P  D   Nᴹ/VB/J N🅪Sg P  D+  VP/J   NPrPl/V3+ .
> authorized by      law      , including debts incurred for   payment of pensions and
# VP/J       NSg/J/P N🅪Sg/VB+ . Nᴹ/Vg/J   NPl+  VB       R/C/P N🅪Sg    P  NPl/V3   VB/C
> bounties for   services in        suppressing insurrection or    rebellion , shall not     be
# NPl/V3   R/C/P NPl/V3+  NPr/J/R/P Nᴹ/Vg/J     N🅪Sg         NPr/C N🅪Sg+     . VXB   NSg/R/C NSg/VXB
> questioned . But     neither the United States    nor   any     State    shall assume or    pay      any
# VP/J       . NSg/C/P I/C     D   VP/J   NPrPl/V3+ NSg/C I/R/Dq+ N🅪Sg/VB+ VXB   VB     NPr/C NSg/VB/J I/R/Dq
> debt or    obligation incurred in        aid     of insurrection or    rebellion against the
# N🅪Sg NPr/C N🅪Sg+      VB       NPr/J/R/P N🅪Sg/VB P  N🅪Sg         NPr/C N🅪Sg+     C/P     D
> United States    , or    any    claim   for   the loss     or    emancipation of any    slave   ; but     all
# VP/J   NPrPl/V3+ . NPr/C I/R/Dq NSg/VB+ R/C/P D   N🅪Sg/VB+ NPr/C NSg          P  I/R/Dq NSg/VB+ . NSg/C/P NSg/I/J/C/Dq
> such  debts , obligations and  claims  shall be      held illegal and  void      .
# NSg/I NPl+  . NPl         VB/C NPl/V3+ VXB   NSg/VXB VP   NSg/J   VB/C NSg/VB/J+ .
>
#
>              Article . V.
# HeadingStart NSg/VB+ . ?
>
#
> The Congress , whenever two thirds of both   Houses  shall deem   it       necessary , shall
# D+  NPr/VB+  . C        NSg NPl/V3 P  I/C/Dq NPl/V3+ VXB   NSg/VB NPr/ISg+ NSg/J     . VXB
> propose Amendments to this    Constitution , or    , on  the Application of the
# NSg/VB  NPl+       P  I/Ddem+ NPr+         . NPr/C . J/P D   NSg         P  D
> Legislatures of two thirds of the several States    , shall call   a   Convention for
# NPl          P  NSg NPl/V3 P  D   J/Dq    NPrPl/V3+ . VXB   NSg/VB D/P N🅪Sg+      R/C/P
> proposing Amendments , which , in        either Case       , shall be      valid to all          Intents and
# Nᴹ/Vg/J   NPl+       . I/C+  . NPr/J/R/P I/C    NPr🅪Sg/VB+ . VXB   NSg/VXB J     P  NSg/I/J/C/Dq NPl     VB/C
<<<<<<< HEAD
> Purposes , as        Part     of this   Constitution , when    ratified by      the Legislatures of
# NPl/V3+  . NSg/R/C/P NSg/VB/J P  I/Ddem NPr+         . NSg/I/C VP/J     NSg/J/P D   NPl          P
> three fourths of the several States    , or    by      Conventions in        three fourths
# NSg   NSg     P  D   J/Dq    NPrPl/V3+ . NPr/C NSg/J/P NPl+        NPr/J/R/P NSg   NSg
> thereof , as        the one      or    the other    Mode of Ratification may     be      proposed by      the
# R       . NSg/R/C/P D   NSg/I/J+ NPr/C D   NSg/VB/J NSg  P  NSg+         NPr/VXB NSg/VXB VP/J     NSg/J/P D
=======
> Purposes , as    Part     of this   Constitution , when    ratified by      the Legislatures of
# NPl/V3+  . R/C/P NSg/VB/J P  I/Ddem NPr+         . NSg/I/C VP/J     NSg/J/P D   NPl          P
> three fourths of the several States    , or    by      Conventions in        three fourths
# NSg   NSg     P  D   J/Dq    NPrPl/V3+ . NPr/C NSg/J/P NPl+        NPr/J/R/P NSg   NSg
> thereof , as    the one      or    the other    Mode of Ratification may     be      proposed by      the
# R       . R/C/P D   NSg/I/J+ NPr/C D   NSg/VB/J NSg  P  NSg+         NPr/VXB NSg/VXB VP/J     NSg/J/P D
>>>>>>> 51e02866
> Congress ; Provided that         no       Amendment which may     be      made prior to the Year One
# NPr/VB+  . VP/J/C   NSg/I/C/Ddem NSg/Dq/P NSg+      I/C+  NPr/VXB NSg/VXB VP   NSg/J P  D   NSg+ NSg/I/J+
> thousand eight hundred and  eight shall in        any    Manner affect the first and
# NSg      NSg/J NSg     VB/C NSg/J VXB+  NPr/J/R/P I/R/Dq NSg+   NSg/VB D   NSg/J VB/C
> fourth   Clauses in        the Ninth    Section of the first Article ; and  that         no       State    ,
# NPr/VB/J NPl/V3+ NPr/J/R/P D   NSg/VB/J NSg/VB  P  D   NSg/J NSg/VB+ . VB/C NSg/I/C/Ddem NSg/Dq/P N🅪Sg/VB+ .
> without its     Consent , shall be      deprived of its     equal    Suffrage in        the Senate .
# C/P     ISg/D$+ N🅪Sg/VP . VXB   NSg/VXB VP/J     P  ISg/D$+ NSg/VB/J NSg+     NPr/J/R/P D   NPr+   .
>
#
>              Article . VI     .
# HeadingStart NSg/VB+ . NPr/#r .
>
#
> All           Debts contracted and  Engagements entered into , before the Adoption of this
# NSg/I/J/C/Dq+ NPl+  VP/J       VB/C NPl         VP/J    P    . C/P    D   N🅪Sg     P  I/Ddem
<<<<<<< HEAD
> Constitution , shall be      as        valid against the United States    under   this
# NPr+         . VXB   NSg/VXB NSg/R/C/P J     C/P     D   VP/J   NPrPl/V3+ NSg/J/P I/Ddem
> Constitution , as        under   the Confederation .
# NPr+         . NSg/R/C/P NSg/J/P D   NSg/J         .
=======
> Constitution , shall be      as    valid against the United States    under   this
# NPr+         . VXB   NSg/VXB R/C/P J     C/P     D   VP/J   NPrPl/V3+ NSg/J/P I/Ddem
> Constitution , as    under   the Confederation .
# NPr+         . R/C/P NSg/J/P D   NSg/J         .
>>>>>>> 51e02866
>
#
> This    Constitution , and  the Laws   of the United States    which shall be      made in
# I/Ddem+ NPr+         . VB/C D   NPl/V3 P  D+  VP/J   NPrPl/V3+ I/C+  VXB   NSg/VXB VP   NPr/J/R/P
> Pursuance thereof ; and  all          Treaties made , or    which shall be      made , under   the
# NSg       R       . VB/C NSg/I/J/C/Dq NPl/V3+  VP   . NPr/C I/C+  VXB   NSg/VXB VP   . NSg/J/P D
> Authority of the United States    , shall be      the supreme  Law     of the Land       ; and  the
# N🅪Sg      P  D   VP/J   NPrPl/V3+ . VXB   NSg/VXB D   NSg/VB/J N🅪Sg/VB P  D   NPr🅪Sg/VB+ . VB/C D
> Judges    in        every State    shall be      bound    thereby , any    Thing in        the Constitution or
# NPrPl/V3+ NPr/J/R/P Dq    N🅪Sg/VB+ VXB   NSg/VXB NSg/VP/J R       . I/R/Dq NSg+  NPr/J/R/P D   NPr+         NPr/C
> Laws   of any    State    to the Contrary  notwithstanding .
# NPl/V3 P  I/R/Dq N🅪Sg/VB+ P  D   NSg/VB/J+ C/P             .
>
#
> The Senators and  Representatives before mentioned , and  the Members of the
# D   NPl      VB/C NPl+            C/P    VP/J      . VB/C D   NPl/V3  P  D+
> several State    Legislatures , and  all          executive and  judicial Officers , both   of
# J/Dq+   N🅪Sg/VB+ NPl          . VB/C NSg/I/J/C/Dq NSg/J     VB/C NSg/J    NPl/V3+  . I/C/Dq P
> the United States    and  of the several States    , shall be      bound    by      Oath    or
# D   VP/J   NPrPl/V3+ VB/C P  D   J/Dq    NPrPl/V3+ . VXB   NSg/VXB NSg/VP/J NSg/J/P NSg/VB+ NPr/C
> Affirmation , to support this   Constitution ; but     no       religious Test    shall ever be
<<<<<<< HEAD
# NSg         . P  N🅪Sg/VB I/Ddem NPr+         . NSg/C/P NPr/Dq/P NSg/J     NSg/VB+ VXB   J/R  NSg/VXB
> required as        a   Qualification to any    Office  or    public  Trust     under   the United
# VP/J     NSg/R/C/P D/P N🅪Sg+         P  I/R/Dq NSg/VB+ NPr/C Nᴹ/VB/J N🅪Sg/VB/J NSg/J/P D   VP/J
=======
# NSg         . P  N🅪Sg/VB I/Ddem NPr+         . NSg/C/P NSg/Dq/P NSg/J     NSg/VB+ VXB   J/R  NSg/VXB
> required as    a   Qualification to any    Office  or    public  Trust     under   the United
# VP/J     R/C/P D/P N🅪Sg+         P  I/R/Dq NSg/VB+ NPr/C Nᴹ/VB/J N🅪Sg/VB/J NSg/J/P D   VP/J
>>>>>>> 51e02866
> States    .
# NPrPl/V3+ .
>
#
> A   well       regulated militia , being       necessary to the security of a   free     state    , the
# D/P NSg/VB/J/R VP/J      NSg     . N🅪Sg/Vg/J/C NSg/J     P  D   Nᴹ       P  D/P NSg/VB/J N🅪Sg/VB+ . D
> right    of the people  to keep   and  bear      arms    , shall not     be      infringed .
# NPr/VB/J P  D   NPl/VB+ P  NSg/VB VB/C NSg/VB/J+ NPl/V3+ . VXB   NSg/R/C NSg/VXB VP/J      .
>
#
>              Section . 1 .
# HeadingStart NSg/VB+ . # .
>
#
> The enumeration in        the Constitution , of certain rights  , shall
# D   N🅪Sg        NPr/J/R/P D   NPr+         . P  I/J     NPl/V3+ . VXB
> not     be      construed to deny or    disparage others  retained by      the people  .
# NSg/R/C NSg/VXB VP/J      P  VB   NPr/C NSg/VB    NPl/V3+ VP/J     NSg/J/P D   NPl/VB+ .
>
#
> The powers    not     delegated to the United States    by      the Constitution , nor
# D+  NPrPl/V3+ NSg/R/C VP/J      P  D   VP/J   NPrPl/V3+ NSg/J/P D   NPr+         . NSg/C
> prohibited by      it       to the states    , are reserved to the states    respectively , or    to
# VP/J       NSg/J/P NPr/ISg+ P  D   NPrPl/V3+ . VB  VP/J     P  D   NPrPl/V3+ R            . NPr/C P
> the people  .
# D   NPl/VB+ .
>
#
>              Article . VII    .
# HeadingStart NSg/VB+ . NSg/#r .
>
#
> The Ratification of the Conventions of nine States    , shall be      sufficient for   the
# D   NSg          P  D   NPl         P  NSg+ NPrPl/V3+ . VXB   NSg/VXB J          R/C/P D
> Establishment of this   Constitution between the States    so          ratifying the Same .
# NSg           P  I/Ddem NPr          NSg/P   D+  NPrPl/V3+ NSg/I/J/R/C Nᴹ/Vg/J   D   I/J  .
>
#
> The Word    " the " , being       interlined between the seventh and  eight Lines  of the
# D+  NSg/VB+ . D   . . N🅪Sg/Vg/J/C VP/J       NSg/P   D   NSg/J   VB/C NSg/J NPl/V3 P  D
> first Page    , The Word    " Thirty " being       partly written on  an  Erazure in        the
# NSg/J NPr/VB+ . D   NSg/VB+ . NSg    . N🅪Sg/Vg/J/C R      VPp/J   J/P D/P ?       NPr/J/R/P D
> fifteenth Line   of the first Page    . The Words   " is  tried " being       interlined between
# NSg/J+    NSg/VB P  D   NSg/J NPr/VB+ . D+  NPl/V3+ . VL3 VP/J  . N🅪Sg/Vg/J/C VP/J       NSg/P
> the thirty second   and  thirty third    Lines  of the first Page   and  the Word    " the "
# D   NSg    NSg/VB/J VB/C NSg    NSg/VB/J NPl/V3 P  D   NSg/J NPr/VB VB/C D   NSg/VB+ . D   .
> being       interlined between the forty third    and  forty fourth   Lines  of the second
# N🅪Sg/Vg/J/C VP/J       NSg/P   D   NSg/J NSg/VB/J VB/C NSg/J NPr/VB/J NPl/V3 P  D   NSg/VB/J
> Page    .
# NPr/VB+ .
>
#
> done      in        Convention by      the Unanimous Consent of the States    present  the
# NSg/VPp/J NPr/J/R/P N🅪Sg+      NSg/J/P D   J         N🅪Sg/VP P  D+  NPrPl/V3+ NSg/VB/J D
> Seventeenth Day    of September in        the Year of our Lord      one     thousand seven hundred
# NSg/J       NPr🅪Sg P  NPr+      NPr/J/R/P D   NSg  P  D$+ NPr/VB/J+ NSg/I/J NSg      NSg   NSg
> and  Eighty seven and  of the Independence of the United States   of America the
# VB/C NSg    NSg   VB/C P  D   NPrᴹ         P  D   VP/J   NPrPl/V3 P  NPr+    D
> Twelfth In        witness whereof We   have    hereunto subscribed our Names   ,
# NSg/J   NPr/J/R/P NSg/VB  C       IPl+ NSg/VXB R        VP/J       D$+ NPl/V3+ .
>
#
>              Article . VIII .
# HeadingStart NSg/VB+ . #r   .
>
#
>              Section 1 .
# HeadingStart NSg/VB+ # .
>
#
> The transportation or    importation into any    State    , Territory , or
# D+  Nᴹ+            NPr/C N🅪Sg        P    I/R/Dq N🅪Sg/VB+ . N🅪Sg+     . NPr/C
> possession of the United States    for   delivery  or    use     therein of intoxicating
# N🅪Sg/VB    P  D   VP/J   NPrPl/V3+ R/C/P NSg/VB/J+ NPr/C N🅪Sg/VB R       P  Nᴹ/Vg/J
> liquors , in        violation of the laws    thereof , is  hereby prohibited .
# NPl/V3  . NPr/J/R/P NSg       P  D   NPl/V3+ R       . VL3 R      VP/J       .<|MERGE_RESOLUTION|>--- conflicted
+++ resolved
@@ -42,21 +42,12 @@
 # NSg/Dq/P+ NSg/VB+ VXB   NSg/VXB D/P NSg     NPr/C NSg/J          NPr/J/R/P NPr/VB+  . NPr/C NSg     P
 > President and  Vice        President , or    hold     any    office  , civil or    military , under   the
 # NSg/VB    VB/C NSg/VB/J/P+ NSg/VB+   . NPr/C NSg/VB/J I/R/Dq NSg/VB+ . J     NPr/C NSg/J    . NSg/J/P D
-<<<<<<< HEAD
-> United States    , or    under   any    State    , who    , having  previously taken an  oath    , as        a
-# VP/J   NPrPl/V3+ . NPr/C NSg/J/P I/R/Dq N🅪Sg/VB+ . NPr/I+ . Nᴹ/Vg/J R          VPp/J D/P NSg/VB+ . NSg/R/C/P D/P
-> member of Congress , or    as        an  officer of the United States    , or    as        a   member of
-# NSg/VB P  NPr/VB+  . NPr/C NSg/R/C/P D/P NSg/VB  P  D   VP/J   NPrPl/V3+ . NPr/C NSg/R/C/P D/P NSg/VB P
-> any    State    legislature , or    as        an  executive or    judicial officer of any    State    , to
-# I/R/Dq N🅪Sg/VB+ NSg+        . NPr/C NSg/R/C/P D/P NSg/J     NPr/C NSg/J    NSg/VB  P  I/R/Dq N🅪Sg/VB+ . P
-=======
 > United States    , or    under   any    State    , who    , having  previously taken an  oath    , as    a
 # VP/J   NPrPl/V3+ . NPr/C NSg/J/P I/R/Dq N🅪Sg/VB+ . NPr/I+ . Nᴹ/Vg/J R          VPp/J D/P NSg/VB+ . R/C/P D/P
 > member of Congress , or    as    an  officer of the United States    , or    as    a   member of
 # NSg/VB P  NPr/VB+  . NPr/C R/C/P D/P NSg/VB  P  D   VP/J   NPrPl/V3+ . NPr/C R/C/P D/P NSg/VB P
 > any    State    legislature , or    as    an  executive or    judicial officer of any    State    , to
 # I/R/Dq N🅪Sg/VB+ NSg+        . NPr/C R/C/P D/P NSg/J     NPr/C NSg/J    NSg/VB  P  I/R/Dq N🅪Sg/VB+ . P
->>>>>>> 51e02866
 > support the Constitution of the United States    , shall have    engaged in
 # N🅪Sg/VB D   NPr          P  D   VP/J   NPrPl/V3+ . VXB   NSg/VXB VP/J    NPr/J/R/P
 > insurrection or    rebellion against the same , or    given       aid     or    comfort  to the
@@ -125,13 +116,8 @@
 # N🅪Sg        VXB   NSg/VXB VP   NSg/J/P NSg   NPl+  P     D   NSg/J N🅪Sg/Vg/J P  D
 > Congress of the United States    , and  within  every subsequent Term     of ten Years ,
 # NPr/VB   P  D   VP/J   NPrPl/V3+ . VB/C NSg/J/P Dq    NSg/J      NSg/VB/J P  NSg NPl+  .
-<<<<<<< HEAD
-> in        such  Manner as        they shall by      Law      direct . The Number     of Representatives shall
-# NPr/J/R/P NSg/I NSg+   NSg/R/C/P IPl+ VXB   NSg/J/P N🅪Sg/VB+ VB/J   . D   N🅪Sg/VB/JC P  NPl+            VXB
-=======
 > in        such  Manner as    they shall by      Law      direct . The Number     of Representatives shall
 # NPr/J/R/P NSg/I NSg+   R/C/P IPl+ VXB   NSg/J/P N🅪Sg/VB+ VB/J   . D   N🅪Sg/VB/JC P  NPl+            VXB
->>>>>>> 51e02866
 > not     exceed one     for   every thirty Thousand , but     each State    shall have    at    Least
 # NSg/R/C VB     NSg/I/J R/C/P Dq    NSg    NSg      . NSg/C/P Dq+  N🅪Sg/VB+ VXB   NSg/VXB NSg/P NSg/J/Dq+
 > one      Representative ; and  until such  enumeration shall be      made , the State   of New
@@ -176,13 +162,8 @@
 #
 > Immediately after they shall be      assembled in        Consequence of the first  Election ,
 # R           P     IPl+ VXB   NSg/VXB VP/J      NPr/J/R/P NSg/VB      P  D+  NSg/J+ NSg+     .
-<<<<<<< HEAD
-> they shall be      divided as        equally as        may     be      into three Classes . The Seats  of the
-# IPl+ VXB   NSg/VXB VP/J    NSg/R/C/P R       NSg/R/C/P NPr/VXB NSg/VXB P    NSg+  NPl/V3+ . D   NPl/V3 P  D
-=======
 > they shall be      divided as    equally as    may     be      into three Classes . The Seats  of the
 # IPl+ VXB   NSg/VXB VP/J    R/C/P R       R/C/P NPr/VXB NSg/VXB P    NSg+  NPl/V3+ . D   NPl/V3 P  D
->>>>>>> 51e02866
 > Senators of the first  Class      shall be      vacated at    the Expiration of the second
 # NPl      P  D+  NSg/J+ N🅪Sg/VB/J+ VXB   NSg/VXB VP/J    NSg/P D   N🅪Sg       P  D+  NSg/VB/J+
 > Year , of the second   Class      at    the Expiration of the fourth    Year , and  of the
@@ -197,13 +178,8 @@
 # NPl/V3 P  NSg+     P  NSg/VB NSg/I NPl       . VP/J/C   . NSg/I/C/Ddem D   NSg         P  I/R/Dq
 > State    may     empower the executive thereof to make   temporary appointments until
 # N🅪Sg/VB+ NPr/VXB VB      D   NSg/J     R       P  NSg/VB NSg/J     NPl+         C/P
-<<<<<<< HEAD
-> the people  fill   the vacancies by      election as        the legislature may     direct .
-# D   NPl/VB+ NSg/VB D   NPl       NSg/J/P NSg+     NSg/R/C/P D   NSg+        NPr/VXB VB/J   .
-=======
 > the people  fill   the vacancies by      election as    the legislature may     direct .
 # D   NPl/VB+ NSg/VB D   NPl       NSg/J/P NSg+     R/C/P D   NSg+        NPr/VXB VB/J   .
->>>>>>> 51e02866
 >
 #
 > No        Person  shall be      a    Senator who    shall not     have    attained to the Age     of thirty
@@ -260,13 +236,8 @@
 # VB/C NPl+            . VXB   NSg/VXB VP/J       NPr/J/R/P Dq   N🅪Sg/VB+ NSg/J/P D   NSg+
 > thereof ; but     the Congress may     at    any    time       by      Law      make   or    alter  such
 # R       . NSg/C/P D   NPr/VB+  NPr/VXB NSg/P I/R/Dq N🅪Sg/VB/J+ NSg/J/P N🅪Sg/VB+ NSg/VB NPr/C NSg/VB NSg/I
-<<<<<<< HEAD
-> Regulations , except as        to the Places of chusing Senators .
-# NPl+        . VB/C/P NSg/R/C/P P  D   NPl/V3 P  ?       NPl+     .
-=======
 > Regulations , except as    to the Places of chusing Senators .
 # NPl+        . VB/C/P R/C/P P  D   NPl/V3 P  ?       NPl+     .
->>>>>>> 51e02866
 >
 #
 > The Congress shall assemble at    least    once  in        every year , and  such   meeting    shall
@@ -289,13 +260,8 @@
 # NSg    P  VXB N🅪Sg/J+  . NSg/C/P D/P NSg/JC  N🅪Sg/VB/JC+ NPr/VXB VB      P    NPr🅪Sg+ P  NPr🅪Sg . VB/C
 > may     be      authorized to compel the Attendance of absent     Members , in        such  Manner ,
 # NPr/VXB NSg/VXB VP/J       P  VB     D   NSg        P  NSg/VB/J/P NPl/V3+ . NPr/J/R/P NSg/I NSg+   .
-<<<<<<< HEAD
-> and  under   such  Penalties as        each House   may     provide .
-# VB/C NSg/J/P NSg/I NPl+      NSg/R/C/P Dq   NPr/VB+ NPr/VXB VB      .
-=======
 > and  under   such  Penalties as    each House   may     provide .
 # VB/C NSg/J/P NSg/I NPl+      R/C/P Dq   NPr/VB+ NPr/VXB VB      .
->>>>>>> 51e02866
 >
 #
 > Each House   may     determine the Rules  of its     Proceedings , punish its     Members for
@@ -306,13 +272,8 @@
 #
 > Each House   shall keep   a   Journal  of its     Proceedings , and  from time       to time
 # Dq+  NPr/VB+ VXB   NSg/VB D/P NSg/VB/J P  ISg/D$+ NPl+        . VB/C P    N🅪Sg/VB/J+ P  N🅪Sg/VB/J
-<<<<<<< HEAD
-> publish the same , excepting such  Parts   as        may     in        their Judgment require
-# VB      D   I/J  . Nᴹ/Vg/J   NSg/I NPl/V3+ NSg/R/C/P NPr/VXB NPr/J/R/P D$+   NSg+     NSg/VB
-=======
 > publish the same , excepting such  Parts   as    may     in        their Judgment require
 # VB      D   I/J  . Nᴹ/Vg/J   NSg/I NPl/V3+ R/C/P NPr/VXB NPr/J/R/P D$+   NSg+     NSg/VB
->>>>>>> 51e02866
 > Secrecy ; and  the Yeas and  Nays   of the Members of either House   on  any    question
 # Nᴹ      . VB/C D   NPl  VB/C NPl/V3 P  D   NPl/V3  P  I/C    NPr/VB+ J/P I/R/Dq NSg/VB+
 > shall , at    the Desire  of one     fifth    of those  Present  , be      entered on  the Journal   .
@@ -371,13 +332,8 @@
 #
 > All          Bills   for   raising Revenue shall originate in        the House  of
 # NSg/I/J/C/Dq NPl/V3+ R/C/P Nᴹ/Vg/J NSg+    VXB   VB        NPr/J/R/P D   NPr/VB P
-<<<<<<< HEAD
-> Representatives ; but     the Senate may     propose or    concur with Amendments as        on
-# NPl+            . NSg/C/P D+  NPr+   NPr/VXB NSg/VB  NPr/C VB     P    NPl+       NSg/R/C/P J/P
-=======
 > Representatives ; but     the Senate may     propose or    concur with Amendments as    on
 # NPl+            . NSg/C/P D+  NPr+   NPr/VXB NSg/VB  NPr/C VB     P    NPl+       R/C/P J/P
->>>>>>> 51e02866
 > other     Bills   .
 # NSg/VB/J+ NPl/V3+ .
 >
@@ -408,13 +364,8 @@
 # I/R/Dq+ NPr/VB+ VXB   NSg/R/C NSg/VXB VP/J     NSg/J/P D   NSg/VB    NSg/J/P NSg NPl  . NPl/V3+
 > excepted ) after it       shall have    been    presented to him  , the Same shall be      a   Law     ,
 # VP/J     . P     NPr/ISg+ VXB   NSg/VXB NSg/VPp VP/J      P  ISg+ . D   I/J  VXB   NSg/VXB D/P N🅪Sg/VB .
-<<<<<<< HEAD
-> in        like         Manner as        if    he       had signed it       , unless the Congress by      their Adjournment
-# NPr/J/R/P NSg/VB/J/C/P NSg+   NSg/R/C/P NSg/C NPr/ISg+ VP  VP/J   NPr/ISg+ . C      D+  NPr/VB+  NSg/J/P D$+   NSg
-=======
 > in        like         Manner as    if    he       had signed it       , unless the Congress by      their Adjournment
 # NPr/J/R/P NSg/VB/J/C/P NSg+   R/C/P NSg/C NPr/ISg+ VP  VP/J   NPr/ISg+ . C      D+  NPr/VB+  NSg/J/P D$+   NSg
->>>>>>> 51e02866
 > prevent its     Return , in        which Case       it       shall not     be      a   Law      .
 # VB      ISg/D$+ NSg/VB . NPr/J/R/P I/C+  NPr🅪Sg/VB+ NPr/ISg+ VXB   NSg/R/C NSg/VXB D/P N🅪Sg/VB+ .
 >
@@ -585,13 +536,8 @@
 #
 > To provide for   organizing , arming  , and  disciplining , the Militia , and  for
 # P  VB      R/C/P Nᴹ/Vg/J    . Nᴹ/Vg/J . VB/C Nᴹ/Vg/J      . D   NSg     . VB/C R/C/P
-<<<<<<< HEAD
-> governing such  Part     of them     as        may     be      employed in        the Service of the United
-# Nᴹ/Vg/J   NSg/I NSg/VB/J P  NSg/IPl+ NSg/R/C/P NPr/VXB NSg/VXB VP/J     NPr/J/R/P D   NSg/VB  P  D   VP/J
-=======
 > governing such  Part     of them     as    may     be      employed in        the Service of the United
 # Nᴹ/Vg/J   NSg/I NSg/VB/J P  NSg/IPl+ R/C/P NPr/VXB NSg/VXB VP/J     NPr/J/R/P D   NSg/VB  P  D   VP/J
->>>>>>> 51e02866
 > States    , reserving to the States    respectively , the Appointment of the Officers ,
 # NPrPl/V3+ . Nᴹ/Vg/J   P  D   NPrPl/V3+ R            . D   NSg         P  D   NPl/V3+  .
 > and  the Authority of training the Militia according to the discipline
@@ -606,13 +552,8 @@
 #
 > To exercise exclusive Legislation in        all           Cases   whatsoever , over    such  District
 # P  N🅪Sg/VB  NSg/J     NSg+        NPr/J/R/P NSg/I/J/C/Dq+ NPl/V3+ I          . NSg/J/P NSg/I NSg/VB/J+
-<<<<<<< HEAD
-> ( not     exceeding ten  Miles  square   ) as        may     , by      Cession of particular States    , and
-# . NSg/R/C Nᴹ/Vg/J   NSg+ NPrPl+ NSg/VB/J . NSg/R/C/P NPr/VXB . NSg/J/P NSg     P  NSg/J      NPrPl/V3+ . VB/C
-=======
 > ( not     exceeding ten  Miles  square   ) as    may     , by      Cession of particular States    , and
 # . NSg/R/C Nᴹ/Vg/J   NSg+ NPrPl+ NSg/VB/J . R/C/P NPr/VXB . NSg/J/P NSg     P  NSg/J      NPrPl/V3+ . VB/C
->>>>>>> 51e02866
 > the Acceptance of Congress , become the Seat   of the Government of the United
 # D   N🅪Sg       P  NPr/VB+  . VBPp   D   NSg/VB P  D   N🅪Sg       P  D   VP/J
 > States    , and  to exercise like         Authority over    all          Places  purchased by      the Consent
@@ -645,13 +586,8 @@
 # HeadingStart NSg/VB+ . # .
 >
 #
-<<<<<<< HEAD
-> The Migration or    Importation of such  Persons as        any    of the
-# D   NSg+      NPr/C N🅪Sg        P  NSg/I NPl/V3+ NSg/R/C/P I/R/Dq P  D
-=======
 > The Migration or    Importation of such  Persons as    any    of the
 # D   NSg+      NPr/C N🅪Sg        P  NSg/I NPl/V3+ R/C/P I/R/Dq P  D
->>>>>>> 51e02866
 > States    now       existing shall think  proper to admit , shall not     be      prohibited by      the
 # NPrPl/V3+ NSg/J/R/C Nᴹ/Vg/J  VXB   NSg/VB NSg/J  P  VB    . VXB   NSg/R/C NSg/VXB VP/J       NSg/J/P D
 > Congress prior to the Year one      thousand eight hundred and  eight , but     a   Tax     or
@@ -762,13 +698,8 @@
 # NPl/V3+ . NPr/C NPl/V3 P  N🅪Sg/VB+ NPr/J/R/P N🅪Sg/VB/J P  NPr🅪Sg/VB+ . NSg/VB P    I/R/Dq N🅪Sg+     NPr/C NSg/VB/J
 > with another State    , or    with a    foreign Power      , or    engage in        War      , unless actually
 # P    I/D+    N🅪Sg/VB+ . NPr/C P    D/P+ NSg/J+  N🅪Sg/VB/J+ . NPr/C VB     NPr/J/R/P N🅪Sg/VB+ . C      R
-<<<<<<< HEAD
-> invaded , or    in        such  imminent Danger      as        will    not     admit of delay      .
-# VP/J    . NPr/C NPr/J/R/P NSg/I J        N🅪Sg/VB/JC+ NSg/R/C/P NPr/VXB NSg/R/C VB    P  NSg/VPt/J+ .
-=======
 > invaded , or    in        such  imminent Danger      as    will    not     admit of delay      .
 # VP/J    . NPr/C NPr/J/R/P NSg/I J        N🅪Sg/VB/JC+ R/C/P NPr/VXB NSg/R/C VB    P  NSg/VPt/J+ .
->>>>>>> 51e02866
 >
 #
 >              Article . II .
@@ -785,21 +716,12 @@
 # VP/J   NPrPl/V3 P  NPr+    . NPr/ISg+ VXB   NSg/VB/J ISg/D$+ NSg/VB+ VB/P   D   NSg/VB/J P  NSg+
 > Years ending  at    noon    on  the 20th day    of January , and  , together with the Vice
 # NPl+  Nᴹ/Vg/J NSg/P NSg/VB+ J/P D   #    NPr🅪Sg P  NPr+    . VB/C . J        P    D+  NSg/VB/J/P+
-<<<<<<< HEAD
-> President , chosen   for   the same Term      , be      elected  , as        follows
-# NSg/VB+   . Nᴹ/VPp/J R/C/P D+  I/J+ NSg/VB/J+ . NSg/VXB NSg/VP/J . NSg/R/C/P NPl/V3
->
-#
-> Each State    shall appoint , in        such  Manner as        the Legislature thereof may     direct ,
-# Dq+  N🅪Sg/VB+ VXB   VB      . NPr/J/R/P NSg/I NSg+   NSg/R/C/P D   NSg+        R       NPr/VXB VB/J   .
-=======
 > President , chosen   for   the same Term      , be      elected  , as    follows
 # NSg/VB+   . Nᴹ/VPp/J R/C/P D+  I/J+ NSg/VB/J+ . NSg/VXB NSg/VP/J . R/C/P NPl/V3
 >
 #
 > Each State    shall appoint , in        such  Manner as    the Legislature thereof may     direct ,
 # Dq+  N🅪Sg/VB+ VXB   VB      . NPr/J/R/P NSg/I NSg+   R/C/P D   NSg+        R       NPr/VXB VB/J   .
->>>>>>> 51e02866
 > a   Number      of Electors , equal    to the whole Number     of Senators and  Representatives
 # D/P N🅪Sg/VB/JC+ P  NPl      . NSg/VB/J P  D   NSg/J N🅪Sg/VB/JC P  NPl      VB/C NPl+
 > to which the State    may     be      entitled in        the Congress : but     no       Senator or
@@ -820,21 +742,12 @@
 # NSg/J/P NSg/VB R/C/P NSg/VB    VB/C NSg/VB/J/P+ . NSg/VB+   . NSg/I/J P  I+   . NSg/P NSg/J/Dq . VXB   NSg/R/C NSg/VXB
 > an  inhabitant of the same state    with themselves ; they shall name   in        their
 # D/P NSg/J      P  D   I/J  N🅪Sg/VB+ P    IPl+       . IPl+ VXB   NSg/VB NPr/J/R/P D$+
-<<<<<<< HEAD
-> ballots the person  voted for   as        President , and  in        distinct ballots the person
-# NPl/V3  D   NSg/VB+ VP/J  R/C/P NSg/R/C/P NSg/VB+   . VB/C NPr/J/R/P VB/J     NPl/V3  D   NSg/VB+
-> voted for   as        Vice        - President , and  they shall make   distinct lists  of all          persons
-# VP/J  R/C/P NSg/R/C/P NSg/VB/J/P+ . NSg/VB+   . VB/C IPl+ VXB   NSg/VB VB/J     NPl/V3 P  NSg/I/J/C/Dq NPl/V3+
-> voted for   as        President , and  all          persons voted for   as        Vice        - President and  of the
-# VP/J  R/C/P NSg/R/C/P NSg/VB+   . VB/C NSg/I/J/C/Dq NPl/V3+ VP/J  R/C/P NSg/R/C/P NSg/VB/J/P+ . NSg/VB    VB/C P  D
-=======
 > ballots the person  voted for   as    President , and  in        distinct ballots the person
 # NPl/V3  D   NSg/VB+ VP/J  R/C/P R/C/P NSg/VB+   . VB/C NPr/J/R/P VB/J     NPl/V3  D   NSg/VB+
 > voted for   as    Vice        - President , and  they shall make   distinct lists  of all          persons
 # VP/J  R/C/P R/C/P NSg/VB/J/P+ . NSg/VB+   . VB/C IPl+ VXB   NSg/VB VB/J     NPl/V3 P  NSg/I/J/C/Dq NPl/V3+
 > voted for   as    President , and  all          persons voted for   as    Vice        - President and  of the
 # VP/J  R/C/P R/C/P NSg/VB+   . VB/C NSg/I/J/C/Dq NPl/V3+ VP/J  R/C/P R/C/P NSg/VB/J/P+ . NSg/VB    VB/C P  D
->>>>>>> 51e02866
 > number     of votes   for   each , which lists   they shall sign    and  certify , and  transmit
 # N🅪Sg/VB/JC P  NPl/V3+ R/C/P Dq   . I/C+  NPl/V3+ IPl+ VXB   NSg/VB+ VB/C VB      . VB/C VB
 > sealed to the seat   of the government of the United States    , directed to the
@@ -851,13 +764,8 @@
 # N🅪Sg/VB/JC+ P  NPl      VP/J      . VB/C NSg/C NSg/Dq/P NSg/VB+ NSg/VXB NSg/I NSg+     . NSg/J/R/C P
 > the persons having  the highest numbers   not     exceeding three on  the list   of those
 # D   NPl/V3+ Nᴹ/Vg/J D   JS      NPrPl/V3+ NSg/R/C Nᴹ/Vg/J   NSg   J/P D   NSg/VB P  I/Ddem
-<<<<<<< HEAD
-> voted for   as        President , the House  of Representatives shall choose   immediately ,
-# VP/J+ R/C/P NSg/R/C/P NSg/VB+   . D   NPr/VB P  NPl+            VXB   NSg/VB/C R           .
-=======
 > voted for   as    President , the House  of Representatives shall choose   immediately ,
 # VP/J+ R/C/P R/C/P NSg/VB+   . D   NPr/VB P  NPl+            VXB   NSg/VB/C R           .
->>>>>>> 51e02866
 > by      ballot  , the President . But     in        choosing the President , the votes   shall be
 # NSg/J/P NSg/VB+ . D   NSg/VB+   . NSg/C/P NPr/J/R/P Nᴹ/Vg/J  D+  NSg/VB+   . D+  NPl/V3+ VXB   NSg/VXB
 > taken by      states    , the representation from each state    having  one      vote    ; a   quorum
@@ -874,24 +782,14 @@
 # NSg/VB+   VXB   NSg/R/C NSg/VXB NSg/VPp Nᴹ/VPp/J C/P    D+  N🅪Sg/VB/J+ VP/J  R/C/P D   NSg/Vg/J  P
 > his     term      , or    if    the President elect    shall have    failed to qualify , then      the Vice
 # ISg/D$+ NSg/VB/J+ . NPr/C NSg/C D+  NSg/VB+   NSg/VB/J VXB   NSg/VXB VP/J   P  NSg/VB  . NSg/J/R/C D   NSg/VB/J/P+
-<<<<<<< HEAD
-> President elect    shall act     as        President until a   President shall have    qualified ;
-# NSg/VB+   NSg/VB/J VXB   NPr/VB+ NSg/R/C/P NSg/VB+   C/P   D/P NSg/VB+   VXB   NSg/VXB VP/J      .
-=======
 > President elect    shall act     as    President until a   President shall have    qualified ;
 # NSg/VB+   NSg/VB/J VXB   NPr/VB+ R/C/P NSg/VB+   C/P   D/P NSg/VB+   VXB   NSg/VXB VP/J      .
->>>>>>> 51e02866
 > and  the Congress may     by      law      provide for   the case       wherein neither a   President
 # VB/C D   NPr/VB+  NPr/VXB NSg/J/P N🅪Sg/VB+ VB      R/C/P D   NPr🅪Sg/VB+ C       I/C     D/P NSg/VB+
 > elect    nor   a   Vice        President elect    shall have    qualified , declaring who    shall then
 # NSg/VB/J NSg/C D/P NSg/VB/J/P+ NSg/VB+   NSg/VB/J VXB   NSg/VXB VP/J      . Nᴹ/Vg/J   NPr/I+ VXB   NSg/J/R/C
-<<<<<<< HEAD
-> act     as        President , or    the manner in        which one     who    is  to act    shall be      selected ,
-# NPr/VB+ NSg/R/C/P NSg/VB+   . NPr/C D   NSg+   NPr/J/R/P I/C+  NSg/I/J NPr/I+ VL3 P  NPr/VB VXB   NSg/VXB VP/J     .
-=======
 > act     as    President , or    the manner in        which one     who    is  to act    shall be      selected ,
 # NPr/VB+ R/C/P NSg/VB+   . NPr/C D   NSg+   NPr/J/R/P I/C+  NSg/I/J NPr/I+ VL3 P  NPr/VB VXB   NSg/VXB VP/J     .
->>>>>>> 51e02866
 > and  such  person  shall act     accordingly until a   President or    Vice        President shall
 # VB/C NSg/I NSg/VB+ VXB   NPr/VB+ R           C/P   D/P NSg/VB    NPr/C NSg/VB/J/P+ NSg/VB+   VXB
 > have    qualified . The Congress may     by      law      provide for   the case      of the death  of any
@@ -904,13 +802,8 @@
 # D   NPr🅪Sg P  I/R/Dq P  D   NPl/V3+ P    I+   D   NPr+   NPr/VXB NSg/VB/C D/P NSg/VB/J/P+
 > President whenever the right    of choice  shall have    devolved upon them     . ] The
 # NSg/VB+   C        D   NPr/VB/J P  N🅪Sg/J+ VXB   NSg/VXB VP/J     P    NSg/IPl+ . . D+
-<<<<<<< HEAD
-> person  having  the greatest number     of votes   as        Vice        - President , shall be      the
-# NSg/VB+ Nᴹ/Vg/J D   JS       N🅪Sg/VB/JC P  NPl/V3+ NSg/R/C/P NSg/VB/J/P+ . NSg/VB+   . VXB   NSg/VXB D
-=======
 > person  having  the greatest number     of votes   as    Vice        - President , shall be      the
 # NSg/VB+ Nᴹ/Vg/J D   JS       N🅪Sg/VB/JC P  NPl/V3+ R/C/P NSg/VB/J/P+ . NSg/VB+   . VXB   NSg/VXB D
->>>>>>> 51e02866
 > Vice        - President , if    such   number      be      a   majority of the whole number     of Electors
 # NSg/VB/J/P+ . NSg/VB+   . NSg/C NSg/I+ N🅪Sg/VB/JC+ NSg/VXB D/P NSg      P  D   NSg/J N🅪Sg/VB/JC P  NPl
 > appointed , and  if    no       person  have    a   majority , then      from the two highest numbers
@@ -952,15 +845,9 @@
 >
 #
 > No        person  shall be      elected  to the office of the President more         than twice , and
-<<<<<<< HEAD
-# NPr/Dq/P+ NSg/VB+ VXB   NSg/VXB NSg/VP/J P  D   NSg/VB P  D+  NSg/VB+   NPr/I/J/R/Dq C/P  R     . VB/C
-> no        person  who    has held the office of President , or    acted as        President , for   more
-# NPr/Dq/P+ NSg/VB+ NPr/I+ V3  VP   D   NSg/VB P  NSg/VB+   . NPr/C VP/J  NSg/R/C/P NSg/VB+   . R/C/P NPr/I/J/R/Dq
-=======
 # NSg/Dq/P+ NSg/VB+ VXB   NSg/VXB NSg/VP/J P  D   NSg/VB P  D+  NSg/VB+   NPr/I/J/R/Dq C/P  R     . VB/C
 > no        person  who    has held the office of President , or    acted as    President , for   more
 # NSg/Dq/P+ NSg/VB+ NPr/I+ V3  VP   D   NSg/VB P  NSg/VB+   . NPr/C VP/J  R/C/P NSg/VB+   . R/C/P NPr/I/J/R/Dq
->>>>>>> 51e02866
 > than two years of a    term      to which some      other     person  was elected  President shall
 # C/P  NSg NPl   P  D/P+ NSg/VB/J+ P  I/C+  I/J/R/Dq+ NSg/VB/J+ NSg/VB+ VPt NSg/VP/J NSg/VB+   VXB
 > be      elected  to the office of the President more         than once  . But     this    article
@@ -969,21 +856,12 @@
 # VXB   NSg/R/C VB/J  P  I/R/Dq+ NSg/VB+ Nᴹ/Vg/J D   NSg/VB P  NSg/VB+   NSg/I/C I/Ddem+ NSg/VB+
 > was proposed by      the Congress , and  shall not     prevent any     person  who    may     be
 # VPt VP/J     NSg/J/P D+  NPr/VB+  . VB/C VXB   NSg/R/C VB      I/R/Dq+ NSg/VB+ NPr/I+ NPr/VXB NSg/VXB
-<<<<<<< HEAD
-> holding the office of President , or    acting  as        President , during the term      within
-# Nᴹ/Vg/J D   NSg/VB P  NSg/VB+   . NPr/C Nᴹ/Vg/J NSg/R/C/P NSg/VB+   . VB/P   D   NSg/VB/J+ NSg/J/P
-> which this    article becomes operative from holding the office of President or
-# I/C+  I/Ddem+ NSg/VB+ V3      NSg/J+    P    Nᴹ/Vg/J D   NSg/VB P  NSg/VB+   NPr/C
-> acting  as        President during the remainder of such   term      .
-# Nᴹ/Vg/J NSg/R/C/P NSg/VB+   VB/P   D   NSg/VB/J  P  NSg/I+ NSg/VB/J+ .
-=======
 > holding the office of President , or    acting  as    President , during the term      within
 # Nᴹ/Vg/J D   NSg/VB P  NSg/VB+   . NPr/C Nᴹ/Vg/J R/C/P NSg/VB+   . VB/P   D   NSg/VB/J+ NSg/J/P
 > which this    article becomes operative from holding the office of President or
 # I/C+  I/Ddem+ NSg/VB+ V3      NSg/J+    P    Nᴹ/Vg/J D   NSg/VB P  NSg/VB+   NPr/C
 > acting  as    President during the remainder of such   term      .
 # Nᴹ/Vg/J R/C/P NSg/VB+   VB/P   D   NSg/VB/J  P  NSg/I+ NSg/VB/J+ .
->>>>>>> 51e02866
 >
 #
 >              SubSection 3 .
@@ -1012,37 +890,22 @@
 # NSg/VB/J P  N🅪Sg/VB   D   NPrPl/V3+ VB/C NPl    P  ISg/D$+ NSg/VB+ . VB/C C/P   NPr/ISg+ V3
 > to them     a   written declaration to the contrary  , such  powers   and  duties shall be
 # P  NSg/IPl+ D/P VPp/J   NSg+        P  D   NSg/VB/J+ . NSg/I NPrPl/V3 VB/C NPl+   VXB   NSg/VXB
-<<<<<<< HEAD
-> discharged by      the Vice        President as        Acting  President .
-# VP/J       NSg/J/P D   NSg/VB/J/P+ NSg/VB+   NSg/R/C/P Nᴹ/Vg/J NSg/VB+   .
-=======
 > discharged by      the Vice        President as    Acting  President .
 # VP/J       NSg/J/P D   NSg/VB/J/P+ NSg/VB+   R/C/P Nᴹ/Vg/J NSg/VB+   .
->>>>>>> 51e02866
 >
 #
 > Whenever the Vice        President and  a   majority of either the principal officers of
 # C        D   NSg/VB/J/P+ NSg/VB+   VB/C D/P NSg      P  I/C    D   NSg/J     NPl/V3   P
-<<<<<<< HEAD
-> the executive departments or    of such  other     body    as        Congress may     by      law      provide ,
-# D   NSg/J     NPl+        NPr/C P  NSg/I NSg/VB/J+ NSg/VB+ NSg/R/C/P NPr/VB+  NPr/VXB NSg/J/P N🅪Sg/VB+ VB      .
-=======
 > the executive departments or    of such  other     body    as    Congress may     by      law      provide ,
 # D   NSg/J     NPl+        NPr/C P  NSg/I NSg/VB/J+ NSg/VB+ R/C/P NPr/VB+  NPr/VXB NSg/J/P N🅪Sg/VB+ VB      .
->>>>>>> 51e02866
 > transmit to the President pro     tempore of the Senate and  the Speaker of the
 # VB       P  D+  NSg/VB+   NSg/J/P ?       P  D   NPr+   VB/C D   NSg     P  D
 > House  of Representatives their written declaration that         the President is  unable
 # NPr/VB P  NPl+            D$+   VPp/J   NSg+        NSg/I/C/Ddem D   NSg/VB+   VL3 NSg/VB/J
 > to discharge the powers    and  duties of his     office  , the Vice        President shall
 # P  N🅪Sg/VB   D   NPrPl/V3+ VB/C NPl    P  ISg/D$+ NSg/VB+ . D   NSg/VB/J/P+ NSg/VB+   VXB
-<<<<<<< HEAD
-> immediately assume the powers    and  duties of the office  as        Acting  President .
-# R           VB     D   NPrPl/V3+ VB/C NPl    P  D   NSg/VB+ NSg/R/C/P Nᴹ/Vg/J NSg/VB+   .
-=======
 > immediately assume the powers    and  duties of the office  as    Acting  President .
 # R           VB     D   NPrPl/V3+ VB/C NPl    P  D   NSg/VB+ R/C/P Nᴹ/Vg/J NSg/VB+   .
->>>>>>> 51e02866
 >
 #
 > Thereafter , when    the President transmits to the President pro     tempore of the
@@ -1053,13 +916,8 @@
 # NSg/I/C/Ddem NSg/Dq/P N🅪Sg+     V3     . NPr/ISg+ VXB   NSg/VB D   NPrPl/V3+ VB/C NPl    P  ISg/D$+ NSg/VB+
 > unless the Vice        President and  a   majority of either the principal officers of
 # C      D   NSg/VB/J/P+ NSg/VB+   VB/C D/P NSg      P  I/C    D   NSg/J     NPl/V3   P
-<<<<<<< HEAD
-> the executive department or    of such  other    body    as        Congress may     by      law      provide ,
-# D   NSg/J     NSg+       NPr/C P  NSg/I NSg/VB/J NSg/VB+ NSg/R/C/P NPr/VB+  NPr/VXB NSg/J/P N🅪Sg/VB+ VB      .
-=======
 > the executive department or    of such  other    body    as    Congress may     by      law      provide ,
 # D   NSg/J     NSg+       NPr/C P  NSg/I NSg/VB/J NSg/VB+ R/C/P NPr/VB+  NPr/VXB NSg/J/P N🅪Sg/VB+ VB      .
->>>>>>> 51e02866
 > transmit within  four days to the President pro     tempore of the Senate and  the
 # VB       NSg/J/P NSg  NPl+ P  D   NSg/VB+   NSg/J/P ?       P  D   NPr+   VB/C D
 > Speaker of the House  of Representatives their written declaration that         the
@@ -1078,13 +936,8 @@
 # NSg . NPl/V3 NSg/VB P  I/C/Dq NPl/V3+ NSg/I/C/Ddem D+  NSg/VB+   VL3 NSg/VB/J P  N🅪Sg/VB   D
 > powers   and  duties of his     office  , the Vice        President shall continue to discharge
 # NPrPl/V3 VB/C NPl    P  ISg/D$+ NSg/VB+ . D+  NSg/VB/J/P+ NSg/VB+   VXB   NSg/VB   P  N🅪Sg/VB
-<<<<<<< HEAD
-> the same as        Acting  President ; otherwise , the President shall resume the powers
-# D   I/J  NSg/R/C/P Nᴹ/Vg/J NSg/VB+   . J/R       . D+  NSg/VB+   VXB   NSg/VB D   NPrPl/V3
-=======
 > the same as    Acting  President ; otherwise , the President shall resume the powers
 # D   I/J  R/C/P Nᴹ/Vg/J NSg/VB+   . J/R       . D+  NSg/VB+   VXB   NSg/VB D   NPrPl/V3
->>>>>>> 51e02866
 > and  duties of his     office  .
 # VB/C NPl    P  ISg/D$+ NSg/VB+ .
 >
@@ -1123,13 +976,8 @@
 #
 > The District  constituting the seat   of Government of the
 # D+  NSg/VB/J+ Nᴹ/Vg/J      D   NSg/VB P  N🅪Sg       P  D
-<<<<<<< HEAD
-> United States    shall appoint in        such  manner as        the Congress may     direct :
-# VP/J   NPrPl/V3+ VXB   VB      NPr/J/R/P NSg/I NSg+   NSg/R/C/P D   NPr/VB+  NPr/VXB VB/J   .
-=======
 > United States    shall appoint in        such  manner as    the Congress may     direct :
 # VP/J   NPrPl/V3+ VXB   VB      NPr/J/R/P NSg/I NSg+   R/C/P D   NPr/VB+  NPr/VXB VB/J   .
->>>>>>> 51e02866
 >
 #
 > A   number     of electors of President and  Vice        President equal    to the whole number
@@ -1144,13 +992,8 @@
 # VXB   NSg/VXB VP/J       . R/C/P D   NPl/V3   P  D   NSg      P  NSg/VB    VB/C NSg/VB/J/P+
 > President , to be      electors appointed by      a   State    ; and  they shall meet     in        the
 # NSg/VB+   . P  NSg/VXB NPl      VP/J      NSg/J/P D/P N🅪Sg/VB+ . VB/C IPl+ VXB   NSg/VB/J NPr/J/R/P D
-<<<<<<< HEAD
-> District  and  perform such  duties as        provided by      this   article of the
-# NSg/VB/J+ VB/C VB      NSg/I NPl+   NSg/R/C/P VP/J/C   NSg/J/P I/Ddem NSg/VB  P  D
-=======
 > District  and  perform such  duties as    provided by      this   article of the
 # NSg/VB/J+ VB/C VB      NSg/I NPl+   R/C/P VP/J/C   NSg/J/P I/Ddem NSg/VB  P  D
->>>>>>> 51e02866
 > Constitution .
 # NPr+         .
 >
@@ -1187,13 +1030,8 @@
 # VB/C NSg/I/J/C/Dq NSg/VB/J NPl/V3   P  D   VP/J   NPrPl/V3+ . I+    NPl+         VB  NSg/R/C R
 > otherwise provided for   , and  which shall be      established by      Law      : but     the Congress
 # J/R       VP/J/C   R/C/P . VB/C I/C+  VXB   NSg/VXB VP/J        NSg/J/P N🅪Sg/VB+ . NSg/C/P D   NPr/VB+
-<<<<<<< HEAD
-> may     by      Law      vest   the Appointment of such  inferior Officers , as        they think
-# NPr/VXB NSg/J/P N🅪Sg/VB+ NSg/VB D   NSg         P  NSg/I NSg/J    NPl/V3+  . NSg/R/C/P IPl+ NSg/VB
-=======
 > may     by      Law      vest   the Appointment of such  inferior Officers , as    they think
 # NPr/VXB NSg/J/P N🅪Sg/VB+ NSg/VB D   NSg         P  NSg/I NSg/J    NPl/V3+  . R/C/P IPl+ NSg/VB
->>>>>>> 51e02866
 > proper , in        the President alone , in        the Courts of Law      , or    in        the Heads  of
 # NSg/J  . NPr/J/R/P D   NSg/VB+   J     . NPr/J/R/P D   NPl/V3 P  N🅪Sg/VB+ . NPr/C NPr/J/R/P D   NPl/V3 P
 > Departments .
@@ -1223,24 +1061,15 @@
 > He       shall from time       to time      give   to the Congress Information of
 # NPr/ISg+ VXB   P    N🅪Sg/VB/J+ P  N🅪Sg/VB/J NSg/VB P  D   NPr/VB+  Nᴹ          P
 > the State   of the Union     , and  recommend to their Consideration such   Measures as
-<<<<<<< HEAD
-# D   N🅪Sg/VB P  D+  NPr/VB/J+ . VB/C NSg/VB    P  D$+   N🅪Sg+         NSg/I+ NPl/V3+  NSg/R/C/P
-=======
 # D   N🅪Sg/VB P  D+  NPr/VB/J+ . VB/C NSg/VB    P  D$+   N🅪Sg+         NSg/I+ NPl/V3+  R/C/P
->>>>>>> 51e02866
 > he       shall judge   necessary and  expedient ; he       may     , on  extraordinary Occasions ,
 # NPr/ISg+ VXB   NSg/VB+ NSg/J     VB/C NSg/J     . NPr/ISg+ NPr/VXB . J/P NSg/J         NPl/V3+   .
 > convene both   Houses  , or    either of them     , and  in        Case      of Disagreement between
 # VB      I/C/Dq NPl/V3+ . NPr/C I/C    P  NSg/IPl+ . VB/C NPr/J/R/P NPr🅪Sg/VB P  N🅪Sg+        NSg/P
 > them     , with Respect to the Time       of Adjournment , he       may     adjourn them     to such  Time
 # NSg/IPl+ . P    Nᴹ/VB+  P  D   N🅪Sg/VB/J+ P  NSg         . NPr/ISg+ NPr/VXB VB      NSg/IPl+ P  NSg/I N🅪Sg/VB/J+
-<<<<<<< HEAD
-> as        he       shall think  proper ; he       shall receive Ambassadors and  other    public
-# NSg/R/C/P NPr/ISg+ VXB   NSg/VB NSg/J  . NPr/ISg+ VXB   NSg/VB  NPl         VB/C NSg/VB/J Nᴹ/VB/J
-=======
 > as    he       shall think  proper ; he       shall receive Ambassadors and  other    public
 # R/C/P NPr/ISg+ VXB   NSg/VB NSg/J  . NPr/ISg+ VXB   NSg/VB  NPl         VB/C NSg/VB/J Nᴹ/VB/J
->>>>>>> 51e02866
 > Ministers ; he       shall take   Care     that         the Laws    be      faithfully executed , and  shall
 # NPl/V3+   . NPr/ISg+ VXB   NSg/VB N🅪Sg/VB+ NSg/I/C/Ddem D   NPl/V3+ NSg/VXB R          VP/J     . VB/C VXB
 > Commission all          the Officers of the United States    .
@@ -1269,13 +1098,8 @@
 #
 > The judicial Power     of the United States    , shall be      vested in
 # D   NSg/J    N🅪Sg/VB/J P  D+  VP/J   NPrPl/V3+ . VXB   NSg/VXB VP/J   NPr/J/R/P
-<<<<<<< HEAD
-> one     supreme  Court      , and  in        such  inferior Courts  as        the Congress may     from time       to
-# NSg/I/J NSg/VB/J N🅪Sg/VB/J+ . VB/C NPr/J/R/P NSg/I NSg/J+   NPl/V3+ NSg/R/C/P D+  NPr/VB+  NPr/VXB P    N🅪Sg/VB/J+ P
-=======
 > one     supreme  Court      , and  in        such  inferior Courts  as    the Congress may     from time       to
 # NSg/I/J NSg/VB/J N🅪Sg/VB/J+ . VB/C NPr/J/R/P NSg/I NSg/J+   NPl/V3+ R/C/P D+  NPr/VB+  NPr/VXB P    N🅪Sg/VB/J+ P
->>>>>>> 51e02866
 > time      ordain and  establish . The Judges    , both   of the supreme  and  inferior Courts  ,
 # N🅪Sg/VB/J VB     VB/C VB        . D+  NPrPl/V3+ . I/C/Dq P  D   NSg/VB/J VB/C NSg/J+   NPl/V3+ .
 > shall hold     their Offices during good      Behaviour  , and  shall , at    stated Times   ,
@@ -1314,17 +1138,10 @@
 # I/Ddem NPr/J/R/P I/C+  D/P N🅪Sg/VB+ VXB   NSg/VXB NSg/VB/J+ . D   NSg/VB/J N🅪Sg/VB/J+ VXB   NSg/VXB NSg/J
 > Jurisdiction . In        all          the other     Cases   before mentioned , the supreme   Court      shall
 # N🅪Sg+        . NPr/J/R/P NSg/I/J/C/Dq D+  NSg/VB/J+ NPl/V3+ C/P    VP/J      . D+  NSg/VB/J+ N🅪Sg/VB/J+ VXB
-<<<<<<< HEAD
-> have    appellate Jurisdiction , both   as        to Law     and  Fact , with such  Exceptions , and
-# NSg/VXB J         N🅪Sg+        . I/C/Dq NSg/R/C/P P  N🅪Sg/VB VB/C NSg+ . P    NSg/I NPl+       . VB/C
-> under   such  Regulations as        the Congress shall make   .
-# NSg/J/P NSg/I NPl+        NSg/R/C/P D   NPr/VB+  VXB   NSg/VB .
-=======
 > have    appellate Jurisdiction , both   as    to Law     and  Fact , with such  Exceptions , and
 # NSg/VXB J         N🅪Sg+        . I/C/Dq R/C/P P  N🅪Sg/VB VB/C NSg+ . P    NSg/I NPl+       . VB/C
 > under   such  Regulations as    the Congress shall make   .
 # NSg/J/P NSg/I NPl+        R/C/P D   NPr/VB+  VXB   NSg/VB .
->>>>>>> 51e02866
 >
 #
 > The Trial    of all           Crimes  , except in        Cases   of Impeachment , shall be      by      Jury      ; and
@@ -1333,13 +1150,8 @@
 # NSg/I NSg/VB/J+ VXB   NSg/VXB VP   NPr/J/R/P D   N🅪Sg/VB+ NSg/R/C D   VP/J NPl/V3+ VXB   NSg/VXB NSg/VPp
 > committed ; but     when    not     committed within  any    State    , the Trial     shall be      at    such
 # VB/J      . NSg/C/P NSg/I/C NSg/R/C VB/J      NSg/J/P I/R/Dq N🅪Sg/VB+ . D   NSg/VB/J+ VXB   NSg/VXB NSg/P NSg/I
-<<<<<<< HEAD
-> Place   or    Places  as        the Congress may     by      Law      have    directed .
-# N🅪Sg/VB NPr/C NPl/V3+ NSg/R/C/P D   NPr/VB+  NPr/VXB NSg/J/P N🅪Sg/VB+ NSg/VXB VP/J     .
-=======
 > Place   or    Places  as    the Congress may     by      Law      have    directed .
 # N🅪Sg/VB NPr/C NPl/V3+ R/C/P D   NPr/VB+  NPr/VXB NSg/J/P N🅪Sg/VB+ NSg/VXB VP/J     .
->>>>>>> 51e02866
 >
 #
 >              Section . 3 .
@@ -1486,13 +1298,8 @@
 # VP/J    P  D   N🅪Sg/VB+ Nᴹ/Vg/J N🅪Sg         P  D   N🅪Sg/VB+ .
 >
 #
-<<<<<<< HEAD
-> Neither slavery nor   involuntary servitude , except as        a   punishment for   crime
-# I/C     NSg/J+  NSg/C J           NSg       . VB/C/P NSg/R/C/P D/P N🅪Sg       R/C/P N🅪Sg/VB+
-=======
 > Neither slavery nor   involuntary servitude , except as    a   punishment for   crime
 # I/C     NSg/J+  NSg/C J           NSg       . VB/C/P R/C/P D/P N🅪Sg       R/C/P N🅪Sg/VB+
->>>>>>> 51e02866
 > whereof the party     shall have    been    duly convicted , shall exist within  the United
 # C       D   NSg/VB/J+ VXB   NSg/VXB NSg/VPp R    VP/J      . VXB   VB    NSg/J/P D   VP/J
 > States    , or    any    place    subject   to their jurisdiction . No        Person  held to Service
@@ -1518,28 +1325,17 @@
 > State    ; nor   any     State    be      formed by      the Junction of two or    more         States    , or    Parts
 # N🅪Sg/VB+ . NSg/C I/R/Dq+ N🅪Sg/VB+ NSg/VXB VP/J   NSg/J/P D   NSg/VB   P  NSg NPr/C NPr/I/J/R/Dq NPrPl/V3+ . NPr/C NPl/V3
 > of States    , without the Consent of the Legislatures of the States    concerned as
-<<<<<<< HEAD
-# P  NPrPl/V3+ . C/P     D   N🅪Sg/VP P  D   NPl          P  D   NPrPl/V3+ VP/J      NSg/R/C/P
-> well       as        of the Congress .
-# NSg/VB/J/R NSg/R/C/P P  D   NPr/VB+  .
-=======
 # P  NPrPl/V3+ . C/P     D   N🅪Sg/VP P  D   NPl          P  D   NPrPl/V3+ VP/J      R/C/P
 > well       as    of the Congress .
 # NSg/VB/J/R R/C/P P  D   NPr/VB+  .
->>>>>>> 51e02866
 >
 #
 > The Congress shall have    Power      to dispose of and  make   all          needful Rules  and
 # D+  NPr/VB+  VXB   NSg/VXB N🅪Sg/VB/J+ P  NSg/VB  P  VB/C NSg/VB NSg/I/J/C/Dq NSg/J   NPl/V3 VB/C
 > Regulations respecting the Territory or    other    Property belonging to the United
 # NPl+        Nᴹ/Vg/J    D   N🅪Sg+     NPr/C NSg/VB/J NSg/VB+  N🅪Sg/Vg/J P  D   VP/J
-<<<<<<< HEAD
-> States    ; and  nothing  in        this   Constitution shall be      so          construed as        to Prejudice
-# NPrPl/V3+ . VB/C NSg/I/J+ NPr/J/R/P I/Ddem NPr+         VXB   NSg/VXB NSg/I/J/R/C VP/J      NSg/R/C/P P  NSg/VB/J+
-=======
 > States    ; and  nothing  in        this   Constitution shall be      so          construed as    to Prejudice
 # NPrPl/V3+ . VB/C NSg/I/J+ NPr/J/R/P I/Ddem NPr+         VXB   NSg/VXB NSg/I/J/R/C VP/J      R/C/P P  NSg/VB/J+
->>>>>>> 51e02866
 > any    Claims of the United States    , or    of any    particular State    .
 # I/R/Dq NPl/V3 P  D   VP/J   NPrPl/V3+ . NPr/C P  I/R/Dq NSg/J      N🅪Sg/VB+ .
 >
@@ -1590,21 +1386,12 @@
 # NPl          P  NSg NPl/V3 P  D   J/Dq    NPrPl/V3+ . VXB   NSg/VB D/P N🅪Sg+      R/C/P
 > proposing Amendments , which , in        either Case       , shall be      valid to all          Intents and
 # Nᴹ/Vg/J   NPl+       . I/C+  . NPr/J/R/P I/C    NPr🅪Sg/VB+ . VXB   NSg/VXB J     P  NSg/I/J/C/Dq NPl     VB/C
-<<<<<<< HEAD
-> Purposes , as        Part     of this   Constitution , when    ratified by      the Legislatures of
-# NPl/V3+  . NSg/R/C/P NSg/VB/J P  I/Ddem NPr+         . NSg/I/C VP/J     NSg/J/P D   NPl          P
-> three fourths of the several States    , or    by      Conventions in        three fourths
-# NSg   NSg     P  D   J/Dq    NPrPl/V3+ . NPr/C NSg/J/P NPl+        NPr/J/R/P NSg   NSg
-> thereof , as        the one      or    the other    Mode of Ratification may     be      proposed by      the
-# R       . NSg/R/C/P D   NSg/I/J+ NPr/C D   NSg/VB/J NSg  P  NSg+         NPr/VXB NSg/VXB VP/J     NSg/J/P D
-=======
 > Purposes , as    Part     of this   Constitution , when    ratified by      the Legislatures of
 # NPl/V3+  . R/C/P NSg/VB/J P  I/Ddem NPr+         . NSg/I/C VP/J     NSg/J/P D   NPl          P
 > three fourths of the several States    , or    by      Conventions in        three fourths
 # NSg   NSg     P  D   J/Dq    NPrPl/V3+ . NPr/C NSg/J/P NPl+        NPr/J/R/P NSg   NSg
 > thereof , as    the one      or    the other    Mode of Ratification may     be      proposed by      the
 # R       . R/C/P D   NSg/I/J+ NPr/C D   NSg/VB/J NSg  P  NSg+         NPr/VXB NSg/VXB VP/J     NSg/J/P D
->>>>>>> 51e02866
 > Congress ; Provided that         no       Amendment which may     be      made prior to the Year One
 # NPr/VB+  . VP/J/C   NSg/I/C/Ddem NSg/Dq/P NSg+      I/C+  NPr/VXB NSg/VXB VP   NSg/J P  D   NSg+ NSg/I/J+
 > thousand eight hundred and  eight shall in        any    Manner affect the first and
@@ -1621,17 +1408,10 @@
 #
 > All           Debts contracted and  Engagements entered into , before the Adoption of this
 # NSg/I/J/C/Dq+ NPl+  VP/J       VB/C NPl         VP/J    P    . C/P    D   N🅪Sg     P  I/Ddem
-<<<<<<< HEAD
-> Constitution , shall be      as        valid against the United States    under   this
-# NPr+         . VXB   NSg/VXB NSg/R/C/P J     C/P     D   VP/J   NPrPl/V3+ NSg/J/P I/Ddem
-> Constitution , as        under   the Confederation .
-# NPr+         . NSg/R/C/P NSg/J/P D   NSg/J         .
-=======
 > Constitution , shall be      as    valid against the United States    under   this
 # NPr+         . VXB   NSg/VXB R/C/P J     C/P     D   VP/J   NPrPl/V3+ NSg/J/P I/Ddem
 > Constitution , as    under   the Confederation .
 # NPr+         . R/C/P NSg/J/P D   NSg/J         .
->>>>>>> 51e02866
 >
 #
 > This    Constitution , and  the Laws   of the United States    which shall be      made in
@@ -1653,15 +1433,9 @@
 > the United States    and  of the several States    , shall be      bound    by      Oath    or
 # D   VP/J   NPrPl/V3+ VB/C P  D   J/Dq    NPrPl/V3+ . VXB   NSg/VXB NSg/VP/J NSg/J/P NSg/VB+ NPr/C
 > Affirmation , to support this   Constitution ; but     no       religious Test    shall ever be
-<<<<<<< HEAD
-# NSg         . P  N🅪Sg/VB I/Ddem NPr+         . NSg/C/P NPr/Dq/P NSg/J     NSg/VB+ VXB   J/R  NSg/VXB
-> required as        a   Qualification to any    Office  or    public  Trust     under   the United
-# VP/J     NSg/R/C/P D/P N🅪Sg+         P  I/R/Dq NSg/VB+ NPr/C Nᴹ/VB/J N🅪Sg/VB/J NSg/J/P D   VP/J
-=======
 # NSg         . P  N🅪Sg/VB I/Ddem NPr+         . NSg/C/P NSg/Dq/P NSg/J     NSg/VB+ VXB   J/R  NSg/VXB
 > required as    a   Qualification to any    Office  or    public  Trust     under   the United
 # VP/J     R/C/P D/P N🅪Sg+         P  I/R/Dq NSg/VB+ NPr/C Nᴹ/VB/J N🅪Sg/VB/J NSg/J/P D   VP/J
->>>>>>> 51e02866
 > States    .
 # NPrPl/V3+ .
 >
